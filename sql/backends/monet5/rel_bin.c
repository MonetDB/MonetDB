/*
 * This Source Code Form is subject to the terms of the Mozilla Public
 * License, v. 2.0.  If a copy of the MPL was not distributed with this
 * file, You can obtain one at http://mozilla.org/MPL/2.0/.
 *
 * Copyright 1997 - July 2008 CWI, August 2008 - 2018 MonetDB B.V.
 */

#include "monetdb_config.h"

#include "rel_bin.h"
#include "rel_rel.h"
#include "rel_exp.h"
#include "rel_psm.h"
#include "rel_prop.h"
#include "rel_select.h"
#include "rel_updates.h"
#include "rel_optimizer.h"
#include "sql_env.h"
#include "sql_optimizer.h"

#define OUTER_ZERO 64

static stmt * exp_bin(backend *be, sql_exp *e, stmt *left, stmt *right, stmt *grp, stmt *ext, stmt *cnt, stmt *sel);
static stmt * rel_bin(backend *be, sql_rel *rel);
static stmt * subrel_bin(backend *be, sql_rel *rel, list *refs);

static stmt *check_types(backend *be, sql_subtype *ct, stmt *s, check_type tpe);

static stmt *
sql_unop_(backend *be, sql_schema *s, const char *fname, stmt *rs)
{
	mvc *sql = be->mvc;
	sql_subtype *rt = NULL;
	sql_subfunc *f = NULL;

	if (!s)
		s = sql->session->schema;
	rt = tail_type(rs);
	f = sql_bind_func(sql->sa, s, fname, rt, NULL, F_FUNC);
	/* try to find the function without a type, and convert
	 * the value to the type needed by this function!
	 */
	if (!f && (f = sql_find_func(sql->sa, s, fname, 1, F_FUNC, NULL)) != NULL) {
		sql_arg *a = f->func->ops->h->data;

		rs = check_types(be, &a->type, rs, type_equal);
		if (!rs) 
			f = NULL;
	}
	if (f) {
		/*
		if (f->func->res.scale == INOUT) {
			f->res.digits = rt->digits;
			f->res.scale = rt->scale;
		}
		*/
		return stmt_unop(be, rs, f);
	} else if (rs) {
		char *type = tail_type(rs)->type->sqlname;

		return sql_error(sql, 02, SQLSTATE(42000) "SELECT: no such unary operator '%s(%s)'", fname, type);
	}
	return NULL;
}

static stmt *
refs_find_rel(list *refs, sql_rel *rel)
{
	node *n;

	for(n=refs->h; n; n = n->next->next) {
		sql_rel *ref = n->data;
		stmt *s = n->next->data;
		
		if (rel == ref) 
			return s;
	}
	return NULL;
}

static void 
print_stmtlist(sql_allocator *sa, stmt *l)
{
	node *n;
	if (l) {
		for (n = l->op4.lval->h; n; n = n->next) {
			const char *rnme = table_name(sa, n->data);
			const char *nme = column_name(sa, n->data);

			fprintf(stderr, "%s.%s\n", rnme ? rnme : "(null!)", nme ? nme : "(null!)");
		}
	}
}

static stmt *
list_find_column(backend *be, list *l, const char *rname, const char *name ) 
{
	stmt *res = NULL;
	node *n;

	if (!l)
		return NULL;
	MT_lock_set(&l->ht_lock);
	if (!l->ht && list_length(l) > HASH_MIN_SIZE) {
		l->ht = hash_new(l->sa, MAX(list_length(l), l->expected_cnt), (fkeyvalue)&stmt_key);
		if (l->ht == NULL) {
			MT_lock_unset(&l->ht_lock);
			return NULL;
		}

		for (n = l->h; n; n = n->next) {
			const char *nme = column_name(be->mvc->sa, n->data);
			int key = hash_key(nme);

			if (hash_add(l->ht, key, n->data) == NULL) {
				MT_lock_unset(&l->ht_lock);
				return NULL;
			}
		}
	}
	if (l->ht) {
		int key = hash_key(name);
		sql_hash_e *e = l->ht->buckets[key&(l->ht->size-1)];

		if (rname) {
			for (; e; e = e->chain) {
				stmt *s = e->value;
				const char *rnme = table_name(be->mvc->sa, s);
				const char *nme = column_name(be->mvc->sa, s);

				if (rnme && strcmp(rnme, rname) == 0 &&
		 	            strcmp(nme, name) == 0) {
					res = s;
					break;
				}
			}
		} else {
			for (; e; e = e->chain) {
				stmt *s = e->value;
				const char *nme = column_name(be->mvc->sa, s);

				if (nme && strcmp(nme, name) == 0) {
					res = s;
					break;
				}
			}
		}
		MT_lock_unset(&l->ht_lock);
		if (!res)
			return NULL;
		return res;
	}
	MT_lock_unset(&l->ht_lock);
	if (rname) {
		for (n = l->h; n; n = n->next) {
			const char *rnme = table_name(be->mvc->sa, n->data);
			const char *nme = column_name(be->mvc->sa, n->data);

			if (rnme && strcmp(rnme, rname) == 0 && 
				    strcmp(nme, name) == 0) {
				res = n->data;
				break;
			}
		}
	} else {
		for (n = l->h; n; n = n->next) {
			const char *nme = column_name(be->mvc->sa, n->data);

			if (nme && strcmp(nme, name) == 0) {
				res = n->data;
				break;
			}
		}
	}
	if (!res)
		return NULL;
	return res;
}

static stmt *
bin_find_column( backend *be, stmt *sub, const char *rname, const char *name ) 
{
	return list_find_column( be, sub->op4.lval, rname, name);
}

static list *
bin_find_columns( backend *be, stmt *sub, const char *name ) 
{
	node *n;
	list *l = sa_list(be->mvc->sa);

	for (n = sub->op4.lval->h; n; n = n->next) {
		const char *nme = column_name(be->mvc->sa, n->data);

		if (strcmp(nme, name) == 0) 
			append(l, n->data);
	}
	if (list_length(l)) 
		return l;
	return NULL;
}

static stmt *column(backend *be, stmt *val )
{
	if (val->nrcols == 0)
		return const_column(be, val);
	return val;
}

static stmt *create_const_column(backend *be, stmt *val )
{
	if (val->nrcols == 0)
		val = const_column(be, val);
	return stmt_append(be, stmt_temp(be, tail_type(val)), val);
}

static stmt *
bin_first_column(backend *be, stmt *sub ) 
{
	node *n = sub->op4.lval->h;
	stmt *c = n->data;

	if (c->nrcols == 0)
		return const_column(be, c);
	return c;
}

static stmt *
row2cols(backend *be, stmt *sub)
{
	if (sub->nrcols == 0 && sub->key) {
		node *n; 
		list *l = sa_list(be->mvc->sa);

		for (n = sub->op4.lval->h; n; n = n->next) {
			stmt *sc = n->data;
			const char *cname = column_name(be->mvc->sa, sc);
			const char *tname = table_name(be->mvc->sa, sc);

			sc = column(be, sc);
			list_append(l, stmt_alias(be, sc, tname, cname));
		}
		sub = stmt_list(be, l);
	}
	return sub;
}

static stmt *
handle_in_exps(backend *be, sql_exp *ce, list *nl, stmt *left, stmt *right, stmt *grp, stmt *ext, stmt *cnt, stmt *sel, int in, int use_r) 
{
	mvc *sql = be->mvc;
	node *n;
	stmt *s = NULL, *c = exp_bin(be, ce, left, right, grp, ext, cnt, NULL);

	if (c->nrcols == 0) {
		sql_subtype *bt = sql_bind_localtype("bit");
		sql_subfunc *cmp = (in)
			?sql_bind_func(sql->sa, sql->session->schema, "=", tail_type(c), tail_type(c), F_FUNC)
			:sql_bind_func(sql->sa, sql->session->schema, "<>", tail_type(c), tail_type(c), F_FUNC);
		sql_subfunc *a = (in)?sql_bind_func(sql->sa, sql->session->schema, "or", bt, bt, F_FUNC)
				     :sql_bind_func(sql->sa, sql->session->schema, "and", bt, bt, F_FUNC);

		for( n = nl->h; n; n = n->next) {
			sql_exp *e = n->data;
			stmt *i = exp_bin(be, use_r?e->r:e, left, right, grp, ext, cnt, NULL);
			
			i = stmt_binop(be, c, i, cmp); 
			if (s)
				s = stmt_binop(be, s, i, a);
			else
				s = i;

		}
		if (sel) 
			s = stmt_uselect(be, 
				stmt_const(be, bin_first_column(be, left), s), 
				stmt_bool(be, 1), cmp_equal, sel, 0); 
	} else {
		comp_type cmp = (in)?cmp_equal:cmp_notequal;

		if (!in)
			s = sel;
		for( n = nl->h; n; n = n->next) {
			sql_exp *e = n->data;
			stmt *i = exp_bin(be, use_r?e->r:e, left, right, grp, ext, cnt, NULL);
			
			if (in) { 
				i = stmt_uselect(be, c, i, cmp, sel, 0); 
				if (s)
					s = stmt_tunion(be, s, i); 
				else
					s = i;
			} else {
				s = stmt_uselect(be, c, i, cmp, s, 0); 
			}
		}
	}
	return s;
}

static stmt *
value_list(backend *be, list *vals, stmt *left, stmt *sel) 
{
	node *n;
	stmt *s;

	/* create bat append values */
	s = stmt_temp(be, exp_subtype(vals->h->data));
	for( n = vals->h; n; n = n->next) {
		sql_exp *e = n->data;
		stmt *i = exp_bin(be, e, left, NULL, NULL, NULL, NULL, sel);

		if (!i)
			return NULL;

		if (list_length(vals) == 1)
			return i;
		
		s = stmt_append(be, s, i);
	}
	return s;
}

static stmt *
exp_list(backend *be, list *exps, stmt *l, stmt *r, stmt *grp, stmt *ext, stmt *cnt, stmt *sel) 
{
	mvc *sql = be->mvc;
	node *n;
	list *nl = sa_list(sql->sa);

	for( n = exps->h; n; n = n->next) {
		sql_exp *e = n->data;
		stmt *i = exp_bin(be, e, l, r, grp, ext, cnt, sel);
		
		if (n->next && i && i->type == st_table) /* relational statement */
			l = i->op1;
		else
			append(nl, i);
	}
	return stmt_list(be, nl);
}

stmt *
exp_bin(backend *be, sql_exp *e, stmt *left, stmt *right, stmt *grp, stmt *ext, stmt *cnt, stmt *sel) 
{
	mvc *sql = be->mvc;
	stmt *s = NULL;

	if (!e) {
		assert(0);
		return NULL;
	}

	switch(e->type) {
	case e_psm:
		if (e->flag & PSM_SET) {
			stmt *r = exp_bin(be, e->l, left, right, grp, ext, cnt, sel);
			return stmt_assign(be, e->name, r, GET_PSM_LEVEL(e->flag));
		} else if (e->flag & PSM_VAR) {
			if (e->f)
				return stmt_vars(be, e->name, e->f, 1, GET_PSM_LEVEL(e->flag));
			else
				return stmt_var(be, e->name, &e->tpe, 1, GET_PSM_LEVEL(e->flag));
		} else if (e->flag & PSM_RETURN) {
			sql_exp *l = e->l;
			stmt *r = exp_bin(be, l, left, right, grp, ext, cnt, sel);

			if (!r)
				return NULL;
			/* handle table returning functions */
			if (l->type == e_psm && l->flag & PSM_REL) {
				stmt *lst = r->op1;
				if (r->type == st_table && lst->nrcols == 0 && lst->key) {
					node *n;
					list *l = sa_list(sql->sa);

					for(n=lst->op4.lval->h; n; n = n->next)
						list_append(l, const_column(be, (stmt*)n->data));
					r = stmt_list(be, l);
				}
				if (r->type == st_list)
					r = stmt_table(be, r, 1);
			}
			return stmt_return(be, r, GET_PSM_LEVEL(e->flag));
		} else if (e->flag & PSM_WHILE) {
			/* while is a if - block true with leave statement
	 		 * needed because the condition needs to be inside this outer block */
			stmt *ifstmt = stmt_cond(be, stmt_bool(be, 1), NULL, 0, 0);
			stmt *cond = exp_bin(be, e->l, left, right, grp, ext, cnt, sel);
			stmt *wstmt = stmt_cond(be, cond, ifstmt, 1, 0);

			(void)exp_list(be, e->r, left, right, grp, ext, cnt, sel);
			(void)stmt_control_end(be, wstmt);
			return stmt_control_end(be, ifstmt);
		} else if (e->flag & PSM_IF) {
			stmt *cond = exp_bin(be, e->l, left, right, grp, cnt, ext, sel);
			stmt *ifstmt = stmt_cond(be, cond, NULL, 0, 0), *res;
			(void)exp_list(be, e->r, left, right, grp, cnt, ext, sel);
			res = stmt_control_end(be, ifstmt);
			if (e->f) {
				stmt *elsestmt = stmt_cond(be, cond, NULL, 0, 1);

				(void) exp_list(be, e->f, left, right, grp, ext, cnt, sel);
				res = stmt_control_end(be, elsestmt);
			}
			return res;
		} else if (e->flag & PSM_REL) {
			sql_rel *rel = e->l;
			stmt *r = rel_bin(be, rel);

#if 0
			if (r->type == st_list && r->nrcols == 0 && r->key) {
				/* row to columns */
				node *n;
				list *l = sa_list(sql->sa);

				for(n=r->op4.lval->h; n; n = n->next)
					list_append(l, const_column(be, (stmt*)n->data));
				r = stmt_list(be, l);
			}
#endif
			if (is_modify(rel->op) || is_ddl(rel->op)) 
				return r;
			return stmt_table(be, r, 1);
		} else if (e->flag & PSM_EXCEPTION) {
			stmt *cond = exp_bin(be, e->l, left, right, grp, cnt, ext, sel);
			return stmt_exception(be, cond, (const char *) e->r, 0);
		}
		break;
	case e_atom: {
		if (e->l) { 			/* literals */
			atom *a = e->l;
			s = stmt_atom(be, atom_dup(sql->sa, a));
		} else if (e->r) { 		/* parameters */
			s = stmt_var(be, sa_strdup(sql->sa, e->r), e->tpe.type?&e->tpe:NULL, 0, e->flag);
		} else if (e->f) { 		/* values */
			s = value_list(be, e->f, left, sel);
		} else { 			/* arguments */
			s = stmt_varnr(be, e->flag, e->tpe.type?&e->tpe:NULL);
		}
	}	break;
	case e_convert: {
		/* if input is type any NULL or column of nulls, change type */
		list *tps = e->r;
		sql_subtype *from = tps->h->data;
		sql_subtype *to = tps->h->next->data;
		stmt *l;

		if (from->type->localtype == 0) {
			l = stmt_atom(be, atom_general(sql->sa, to, NULL));
		} else {
	       		l = exp_bin(be, e->l, left, right, grp, ext, cnt, sel);
		}
		if (!l) 
			return NULL;
		s = stmt_convert(be, l, from, to);
	} 	break;
	case e_func: {
		node *en;
		list *l = sa_list(sql->sa), *exps = e->l;
		sql_subfunc *f = e->f;
		stmt *rows = NULL, *cond_execution = NULL;
		char name[16], *nme;

		if (f->func->side_effect && left) {
			if (!exps || list_empty(exps))
				append(l, 
				stmt_const(be, 
					bin_first_column(be, left), 
					stmt_atom_int(be, 0)));
			else if (exps_card(exps) < CARD_MULTI) {
				rows = bin_first_column(be, left);
			}
		}
		assert(!e->r);
		if (exps) {
			int nrcols = 0;
			for (en = exps->h; en; en = en->next) {
				sql_exp *e = en->data;
				stmt *es;

				es = exp_bin(be, e, left, right, grp, ext, cnt, sel);

				if (!es) 
					return NULL;

				if (rows && en == exps->h && f->func->type != F_LOADER)
					es = stmt_const(be, rows, es);
				/* last argument is condition, change into candidate list */
				if (!en->next && !f->func->varres && !f->func->vararg && list_length(exps) > list_length(f->func->ops)) {
					if (es->nrcols) {
						if (!nrcols) {
							node *n;
							list *nl = sa_list(sql->sa);
							for (n = l->h; n; n = n->next) {
								stmt *s = n->data;
								s = stmt_const(be, es, s);
								list_append(nl, s);
							}
							l = nl;

						}
						es = stmt_uselect(be, es, stmt_bool(be,1), cmp_equal, NULL, 0);
					} else /* need a condition */
						cond_execution = es;
				}
				if (es->nrcols > nrcols)
					nrcols = es->nrcols;
				if (!cond_execution)
					list_append(l,es);
			}
			if (sel && strcmp(sql_func_mod(f->func), "calc") == 0 && nrcols && strcmp(sql_func_imp(f->func), "ifthenelse") != 0)
				list_append(l,sel);
		}
		/*
		if (strcmp(f->func->base.name, "identity") == 0) 
			s = stmt_mirror(be, l->h->data);
		else
		*/
		if (cond_execution) {
			/* var_x = nil; */
			nme = number2name(name, 16, ++sql->label);
			(void)stmt_var(be, nme, exp_subtype(e), 1, 2);
			/* if_barrier ... */
			cond_execution = stmt_cond(be, cond_execution, NULL, 0, 0);
		}
		if (f->func->rel) 
			s = stmt_func(be, stmt_list(be, l), sa_strdup(sql->sa, f->func->base.name), f->func->rel, (f->func->type == F_UNION));
		else
			s = stmt_Nop(be, stmt_list(be, l), e->f); 
		if (cond_execution) {
			/* var_x = s */
			(void)stmt_assign(be, nme, s, 2);
			/* endif_barrier */
			(void)stmt_control_end(be, cond_execution);
			s = stmt_var(be, nme, exp_subtype(e), 0, 2);
		}
	} 	break;
	case e_aggr: {
		list *attr = e->l; 
		stmt *as = NULL;
		sql_subaggr *a = e->f;

		assert(sel == NULL);
		if (attr && attr->h) { 
			node *en;
			list *l = sa_list(sql->sa);

			for (en = attr->h; en; en = en->next) {
				sql_exp *at = en->data;

				as = exp_bin(be, at, left, right, NULL, NULL, NULL, sel);

				if (as && as->nrcols <= 0 && left) 
					as = stmt_const(be, bin_first_column(be, left), as);
				/* insert single value into a column */
				if (as && as->nrcols <= 0 && !left)
					as = const_column(be, as);

				if (!as) 
					return NULL;	
				if (need_distinct(e)){ 
					stmt *g = stmt_group(be, as, grp, ext, cnt, 1);
					stmt *next = stmt_result(be, g, 1); 
						
					as = stmt_project(be, next, as);
					if (grp)
						grp = stmt_project(be, next, grp);
				}
				append(l, as);
			}
			as = stmt_list(be, l);
		} else {
			/* count(*) may need the default group (relation) and
			   and/or an attribute to count */
			if (grp) {
				as = grp;
			} else if (left) {
				as = bin_first_column(be, left);
			} else {
				/* create dummy single value in a column */
				as = stmt_atom_lng(be, 0);
				as = const_column(be, as);
			}
		}
		s = stmt_aggr(be, as, grp, ext, a, 1, need_no_nil(e) /* ignore nil*/, !zero_if_empty(e) );
		if (find_prop(e->p, PROP_COUNT)) /* propagate count == 0 ipv NULL in outer joins */
			s->flag |= OUTER_ZERO;
	} 	break;
	case e_column: {
		if (right) /* check relation names */
			s = bin_find_column(be, right, e->l, e->r);
		if (!s && left) 
			s = bin_find_column(be, left, e->l, e->r);
		if (!s) {
			sql_subquery *sq = mvc_find_subquery(be->mvc, e->l?e->l:e->r, e->r);

			if (sq) { 
				stmt *s = sq->s;

				if (s && s->type == st_list)
					s = bin_find_column(be, s, e->l?e->l:e->r, e->r);
				return s; /* ugh */
			}
		}
		if (s && grp)
			s = stmt_project(be, ext, s);
		if (!s && right) {
			fprintf(stderr, "could not find %s.%s\n", (char*)e->l, (char*)e->r);
			print_stmtlist(sql->sa, left);
			print_stmtlist(sql->sa, right);
			assert(s);
			return NULL;
		}
	 }	break;
	case e_cmp: {
		stmt *l = NULL, *r = NULL, *r2 = NULL;
		int swapped = 0, is_select = 0;
		sql_exp *re = e->r, *re2 = e->f;

		/* general predicate, select and join */
		if (get_cmp(e) == cmp_filter) {
			list *args;
			list *ops;
			node *n;
			int first = 1;

		       	ops = sa_list(sql->sa);
		       	args = e->l;
			for( n = args->h; n; n = n->next ) {
				s = NULL;
				if (!swapped)
					s = exp_bin(be, n->data, left, NULL, grp, ext, cnt, NULL); 
				if (!s && (first || swapped)) {
					s = exp_bin(be, n->data, right, NULL, grp, ext, cnt, NULL); 
					swapped = 1;
				}
				if (!s) 
					return s;
				if (s->nrcols == 0 && first)
					s = stmt_const(be, bin_first_column(be, swapped?right:left), s); 
				list_append(ops, s);
				first = 0;
			}
			l = stmt_list(be, ops);
		       	ops = sa_list(sql->sa);
			args = e->r;
			for( n = args->h; n; n = n->next ) {
				s = exp_bin(be, n->data, (swapped || !right)?left:right, NULL, grp, ext, cnt, NULL); 
				if (!s) 
					return s;
				list_append(ops, s);
			}
			r = stmt_list(be, ops);

			if (left && right && exps_card(e->r) > CARD_ATOM) {
				sql_subfunc *f = e->f;
				return stmt_genjoin(be, l, r, f, is_anti(e), swapped);
			}
			assert(!swapped);
			s = stmt_genselect(be, l, r, e->f, sel, is_anti(e));
			return s;
		}
		if (e->flag == cmp_in || e->flag == cmp_notin) {
			return handle_in_exps(be, e->l, e->r, left, right, grp, ext, cnt, sel, (e->flag == cmp_in), 0);
		}
		if (get_cmp(e) == cmp_or && (!right || right->nrcols == 1)) {
			sql_subtype *bt = sql_bind_localtype("bit");
			list *l = e->l;
			node *n;
			stmt *sel1 = NULL, *sel2 = NULL;
			int anti = is_anti(e);

			sel1 = sel;
			sel2 = sel;
			for( n = l->h; n; n = n->next ) {
				sql_exp *c = n->data;
				stmt *sin = (sel1 && sel1->nrcols)?sel1:NULL;

				/* propagate the anti flag */
				if (anti) 
					set_anti(c);
				s = exp_bin(be, c, left, right, grp, ext, cnt, sin); 
				if (!s) 
					return s;

				if (!sin && sel1 && sel1->nrcols == 0 && s->nrcols == 0) {
					sql_subfunc *f = sql_bind_func(sql->sa, sql->session->schema, anti?"or":"and", bt, bt, F_FUNC);
					assert(f);
					s = stmt_binop(be, sel1, s, f);
				} else if (sel1 && (sel1->nrcols == 0 || s->nrcols == 0)) {
					stmt *predicate = bin_first_column(be, left);
				
					predicate = stmt_const(be, predicate, stmt_bool(be, 1));
					if (s->nrcols == 0)
						s = stmt_uselect(be, predicate, s, cmp_equal, sel1, anti);
					else
						s = stmt_uselect(be, predicate, sel1, cmp_equal, s, anti);
				}
				sel1 = s;
			}
			l = e->r;
			for( n = l->h; n; n = n->next ) {
				sql_exp *c = n->data;
				stmt *sin = (sel2 && sel2->nrcols)?sel2:NULL;

				/* propagate the anti flag */
				if (anti) 
					set_anti(c);
				s = exp_bin(be, c, left, right, grp, ext, cnt, sin); 
				if (!s) 
					return s;

				if (!sin && sel2 && sel2->nrcols == 0 && s->nrcols == 0) {
					sql_subfunc *f = sql_bind_func(sql->sa, sql->session->schema, anti?"or":"and", bt, bt, F_FUNC);
					assert(f);
					s = stmt_binop(be, sel2, s, f);
				} else if (sel2 && (sel2->nrcols == 0 || s->nrcols == 0)) {
					stmt *predicate = bin_first_column(be, left);
				
					predicate = stmt_const(be, predicate, stmt_bool(be, 1));
					if (s->nrcols == 0)
						s = stmt_uselect(be, predicate, s, cmp_equal, sel2, anti);
					else
						s = stmt_uselect(be, predicate, sel2, cmp_equal, s, anti);
				}
				sel2 = s;
			}
			if (sel1->nrcols == 0 && sel2->nrcols == 0) {
				sql_subfunc *f = sql_bind_func(sql->sa, sql->session->schema, anti?"and":"or", bt, bt, F_FUNC);
				assert(f);
				return stmt_binop(be, sel1, sel2, f);
			}
			if (sel1->nrcols == 0) {
				stmt *predicate = bin_first_column(be, left);
				
				predicate = stmt_const(be, predicate, stmt_bool(be, 1));
				sel1 = stmt_uselect(be, predicate, sel1, cmp_equal, NULL, anti);
			}
			if (sel2->nrcols == 0) {
				stmt *predicate = bin_first_column(be, left);
				
				predicate = stmt_const(be, predicate, stmt_bool(be, 1));
				sel2 = stmt_uselect(be, predicate, sel2, cmp_equal, NULL, anti);
			}
			if (anti)
				return stmt_project(be, stmt_tinter(be, sel1, sel2), sel1);
			return stmt_tunion(be, sel1, sel2);
		}
		if (get_cmp(e) == cmp_or && right) {  /* join */
			assert(0);
		}

		/* mark use of join indices */
		if (right && find_prop(e->p, PROP_JOINIDX) != NULL) 
			sql->opt_stats[0]++; 

		if (!l) {
			l = exp_bin(be, e->l, left, NULL, grp, ext, cnt, sel);
			swapped = 0;
		}
		if (!l && right) {
 			l = exp_bin(be, e->l, right, NULL, grp, ext, cnt, sel);
			swapped = 1;
		}
		if (swapped || !right)
 			r = exp_bin(be, re, left, NULL, grp, ext, cnt, sel);
		else
 			r = exp_bin(be, re, right, NULL, grp, ext, cnt, sel);
		if (!r && !swapped) {
 			r = exp_bin(be, re, left, NULL, grp, ext, cnt, sel);
			is_select = 1;
		}
		if (!r && swapped) {
 			r = exp_bin(be, re, right, NULL, grp, ext, cnt, sel);
			is_select = 1;
		}
		if (re2)
 			r2 = exp_bin(be, re2, left, right, grp, ext, cnt, sel);

		if (!l || !r || (re2 && !r2)) {
			assert(0);
			return NULL;
		}

		if (left && right && !is_select &&
		   ((l->nrcols && (r->nrcols || (r2 && r2->nrcols))) || 
		     re->card > CARD_ATOM || 
		    (re2 && re2->card > CARD_ATOM))) {
			if (l->nrcols == 0)
				l = stmt_const(be, bin_first_column(be, swapped?right:left), l); 
			if (r->nrcols == 0)
				r = stmt_const(be, bin_first_column(be, swapped?left:right), r); 
			if (r2) {
				s = stmt_join2(be, l, r, r2, (comp_type)e->flag, is_anti(e), swapped);
			} else if (swapped) {
				s = stmt_join(be, r, l, is_anti(e), swap_compare((comp_type)e->flag));
			} else {
				s = stmt_join(be, l, r, is_anti(e), (comp_type)e->flag);
			}
		} else {
			if (r2) {
				if (l->nrcols == 0 && r->nrcols == 0 && r2->nrcols == 0) {
					sql_subtype *bt = sql_bind_localtype("bit");
					sql_subfunc *lf = sql_bind_func(sql->sa, sql->session->schema,
							compare_func(range2lcompare(e->flag), 0),
							tail_type(l), tail_type(r), F_FUNC);
					sql_subfunc *rf = sql_bind_func(sql->sa, sql->session->schema,
							compare_func(range2rcompare(e->flag), 0),
							tail_type(l), tail_type(r), F_FUNC);
					sql_subfunc *a = sql_bind_func(sql->sa, sql->session->schema,
							"and", bt, bt, F_FUNC);

					if (is_atom(re->type) && re->l && atom_null((atom*)re->l) &&
					    is_atom(re2->type) && re2->l && atom_null((atom*)re2->l)) {
						s = sql_unop_(be, NULL, "isnull", l);
					} else {
						assert(lf && rf && a);
						s = stmt_binop(be, 
							stmt_binop(be, l, r, lf), 
							stmt_binop(be, l, r2, rf), a);
					}
					if (is_anti(e)) {
						sql_subfunc *a = sql_bind_func(sql->sa, sql->session->schema, "not", bt, NULL, F_FUNC);
						s = stmt_unop(be, s, a);
					}
				} else if (((e->flag&3) != 3) /* both sides closed use between implementation */ && l->nrcols > 0 && r->nrcols > 0 && r2->nrcols > 0) {
					s = stmt_uselect(be, l, r, range2lcompare(e->flag),
					    stmt_uselect(be, l, r2, range2rcompare(e->flag), sel, is_anti(e)), is_anti(e));
				} else {
					s = stmt_uselect2(be, l, r, r2, (comp_type)e->flag, sel, is_anti(e));
				}
			} else {
				/* value compare or select */
				if (l->nrcols == 0 && r->nrcols == 0) {
					sql_subfunc *f = sql_bind_func(sql->sa, sql->session->schema,
							compare_func((comp_type)get_cmp(e), is_anti(e)),
							tail_type(l), tail_type(l), F_FUNC);
					assert(f);
					s = stmt_binop(be, l, r, f);
				} else {
					/* this can still be a join (as relational algebra and single value subquery results still means joins */
					s = stmt_uselect(be, l, r, (comp_type)get_cmp(e), sel, is_anti(e));
				}
			}
		}
	 }	break;
	default:
		;
	}
	return s;
}

static stmt *
stmt_col( backend *be, sql_column *c, stmt *del) 
{ 
	stmt *sc = stmt_bat(be, c, RDONLY, del?del->partition:0);

	if (isTable(c->t) && c->t->access != TABLE_READONLY &&
	   (c->base.flag != TR_NEW || c->t->base.flag != TR_NEW /* alter */) &&
	   (c->t->persistence == SQL_PERSIST || c->t->persistence == SQL_DECLARED_TABLE) && !c->t->commit_action) {
		stmt *i = stmt_bat(be, c, RD_INS, 0);
		stmt *u = stmt_bat(be, c, RD_UPD_ID, del?del->partition:0);
		sc = stmt_project_delta(be, sc, u, i);
		sc = stmt_project(be, del, sc);
	} else if (del) { /* always handle the deletes */
		sc = stmt_project(be, del, sc);
	}
	return sc;
}

static stmt *
stmt_idx( backend *be, sql_idx *i, stmt *del) 
{ 
	stmt *sc = stmt_idxbat(be, i, RDONLY, del?del->partition:0);

	if (isTable(i->t) && i->t->access != TABLE_READONLY &&
	   (i->base.flag != TR_NEW || i->t->base.flag != TR_NEW /* alter */) &&
	   (i->t->persistence == SQL_PERSIST || i->t->persistence == SQL_DECLARED_TABLE) && !i->t->commit_action) {
		stmt *ic = stmt_idxbat(be, i, RD_INS, 0);
		stmt *u = stmt_idxbat(be, i, RD_UPD_ID, del?del->partition:0);
		sc = stmt_project_delta(be, sc, u, ic);
		sc = stmt_project(be, del, sc);
	} else if (del) { /* always handle the deletes */
		sc = stmt_project(be, del, sc);
	}
	return sc;
}

#if 0
static stmt *
check_table_types(backend *be, list *types, stmt *s, check_type tpe)
{
	mvc *sql = be->mvc;
	//const char *tname;
	stmt *tab = s;
	int temp = 0;

	if (s->type != st_table) {
		return sql_error(
			sql, 03,
			SQLSTATE(42000) "single value and complex type are not equal");
	}
	tab = s->op1;
	temp = s->flag;
	if (tab->type == st_var) {
		sql_table *tbl = NULL;//tail_type(tab)->comp_type;
		stmt *dels = stmt_tid(be, tbl, 0);
		node *n, *m;
		list *l = sa_list(sql->sa);
		
		stack_find_var(sql, tab->op1->op4.aval->data.val.sval);

		for (n = types->h, m = tbl->columns.set->h; 
			n && m; n = n->next, m = m->next) 
		{
			sql_subtype *ct = n->data;
			sql_column *dtc = m->data;
			stmt *dtcs = stmt_col(be, dtc, dels);
			stmt *r = check_types(be, ct, dtcs, tpe);
			if (!r) 
				return NULL;
			//r = stmt_alias(be, r, tbl->base.name, c->base.name);
			list_append(l, r);
		}
	 	return stmt_table(be, stmt_list(be, l), temp);
	} else if (tab->type == st_list) {
		node *n, *m;
		list *l = sa_list(sql->sa);
		for (n = types->h, m = tab->op4.lval->h; 
			n && m; n = n->next, m = m->next) 
		{
			sql_subtype *ct = n->data;
			stmt *r = check_types(be, ct, m->data, tpe);
			if (!r) 
				return NULL;
			//tname = table_name(sql->sa, r);
			//r = stmt_alias(be, r, tname, c->base.name);
			list_append(l, r);
		}
		return stmt_table(be, stmt_list(be, l), temp);
	} else { /* single column/value */
		stmt *r;
		sql_subtype *st = tail_type(tab), *ct;

		if (list_length(types) != 1) {
			stmt *res = sql_error(
				sql, 03,
				SQLSTATE(42000) "single value of type %s and complex type are not equal",
				st->type->sqlname
			);
			return res;
		}
		ct = types->h->data;
		r = check_types(be, ct, tab, tpe);
		//tname = table_name(sql->sa, r);
		//r = stmt_alias(be, r, tname, c->base.name);
		return stmt_table(be, r, temp);
	}
}
#endif

static void
sql_convert_arg(mvc *sql, int nr, sql_subtype *rt)
{
	atom *a = sql_bind_arg(sql, nr);

	if (atom_null(a)) {
		if (a->data.vtype != rt->type->localtype) {
			a->data.vtype = rt->type->localtype;
			VALset(&a->data, a->data.vtype, (ptr) ATOMnilptr(a->data.vtype));
		}
	}
	a->tpe = *rt;
}

/* try to do an inplace convertion 
 * 
 * inplace conversion is only possible if the s is an variable.
 * This is only done to be able to map more cached queries onto the same 
 * interface.
 */
static stmt *
inplace_convert(backend *be, sql_subtype *ct, stmt *s)
{
	atom *a;

	/* exclude named variables */
	if (s->type != st_var || (s->op1 && s->op1->op4.aval->data.val.sval) || 
		(ct->scale && ct->type->eclass != EC_FLT))
		return s;

	a = sql_bind_arg(be->mvc, s->flag);
	if (atom_cast(be->mvc->sa, a, ct)) {
		stmt *r = stmt_varnr(be, s->flag, ct);
		sql_convert_arg(be->mvc, s->flag, ct);
		return r;
	}
	return s;
}

static int
stmt_set_type_param(mvc *sql, sql_subtype *type, stmt *param)
{
	if (!type || !param || param->type != st_var)
		return -1;

	if (set_type_param(sql, type, param->flag) == 0) {
		param->op4.typeval = *type;
		return 0;
	}
	return -1;
}

/* check_types tries to match the ct type with the type of s if they don't
 * match s is converted. Returns NULL on failure.
 */
static stmt *
check_types(backend *be, sql_subtype *ct, stmt *s, check_type tpe)
{
	mvc *sql = be->mvc;
	int c = 0;
	sql_subtype *t = NULL, *st = NULL;

	/*
	if (ct->types) 
		return check_table_types(sql, ct->types, s, tpe);
		*/

 	st = tail_type(s);
	if ((!st || !st->type) && stmt_set_type_param(sql, ct, s) == 0) {
		return s;
	} else if (!st) {
		return sql_error(sql, 02, SQLSTATE(42000) "statement has no type information");
	}

	/* first try cheap internal (inplace) convertions ! */
	s = inplace_convert(be, ct, s);
	t = st = tail_type(s);

	/* check if the types are the same */
	if (t && subtype_cmp(t, ct) != 0) {
		t = NULL;
	}

	if (!t) {	/* try to convert if needed */
		c = sql_type_convert(st->type->eclass, ct->type->eclass);
		if (!c || (c == 2 && tpe == type_set) || 
                   (c == 3 && tpe != type_cast)) { 
			s = NULL;
		} else {
			s = stmt_convert(be, s, st, ct);
		}
	} 
	if (!s) {
		stmt *res = sql_error(
			sql, 03,
			SQLSTATE(42000) "types %s(%u,%u) (%s) and %s(%u,%u) (%s) are not equal",
			st->type->sqlname,
			st->digits,
			st->scale,
			st->type->base.name,
			ct->type->sqlname,
			ct->digits,
			ct->scale,
			ct->type->base.name
		);
		return res;
	}
	return s;
}

static stmt *
sql_Nop_(backend *be, const char *fname, stmt *a1, stmt *a2, stmt *a3, stmt *a4)
{
	mvc *sql = be->mvc;
	list *sl = sa_list(sql->sa);
	list *tl = sa_list(sql->sa);
	sql_subfunc *f = NULL;

	list_append(sl, a1);
	list_append(tl, tail_type(a1));
	list_append(sl, a2);
	list_append(tl, tail_type(a2));
	list_append(sl, a3);
	list_append(tl, tail_type(a3));
	if (a4) {
		list_append(sl, a4);
		list_append(tl, tail_type(a4));
	}

	f = sql_bind_func_(sql->sa, sql->session->schema, fname, tl, F_FUNC);
	if (f)
		return stmt_Nop(be, stmt_list(be, sl), f);
	return sql_error(sql, 02, SQLSTATE(42000) "SELECT: no such operator '%s'", fname);
}

static stmt *
rel_parse_value(backend *be, char *query, char emode)
{
	mvc *m = be->mvc;
	mvc o = *m;
	stmt *s = NULL;
	buffer *b;
	char *n;
	int len = _strlen(query);
	exp_kind ek = {type_value, card_value, FALSE};
	stream *sr;
	bstream *bs;

	m->qc = NULL;
	m->sqs = NULL;

	m->caching = 0;
	m->emode = emode;
	b = (buffer*)GDKmalloc(sizeof(buffer));
	n = GDKmalloc(len + 1 + 1);
	if (b == NULL || n == NULL) {
		GDKfree(b);
		GDKfree(n);
		return sql_error(m, 02, SQLSTATE(HY001) MAL_MALLOC_FAIL);
	}
	strncpy(n, query, len);
	query = n;
	query[len] = '\n';
	query[len+1] = 0;
	len++;
	buffer_init(b, query, len);
	sr = buffer_rastream(b, "sqlstatement");
	if (sr == NULL) {
		buffer_destroy(b);
		return sql_error(m, 02, SQLSTATE(HY001) MAL_MALLOC_FAIL);
	}
	bs = bstream_create(sr, b->len);
	if(bs == NULL) {
		buffer_destroy(b);
		return sql_error(m, 02, SQLSTATE(HY001) MAL_MALLOC_FAIL);
	}
	scanner_init(&m->scanner, bs, NULL);
	m->scanner.mode = LINE_1; 
	bstream_next(m->scanner.rs);

	m->params = NULL;
	/*m->args = NULL;*/
	m->argc = 0;
	m->sym = NULL;
	m->errstr[0] = '\0';

	(void) sqlparse(m);	/* blindly ignore errors */
	
	/* get out the single value as we don't want an enclosing projection! */
	if (m->sym->token == SQL_SELECT) {
		SelectNode *sn = (SelectNode *)m->sym;
		if (sn->selection->h->data.sym->token == SQL_COLUMN) {
			int is_last = 0;
			sql_rel *rel = NULL;
			sql_exp *e = rel_value_exp2(m, &rel, sn->selection->h->data.sym->data.lval->h->data.sym, sql_sel, ek, &is_last);

			if (!rel)
				s = exp_bin(be, e, NULL, NULL, NULL, NULL, NULL, NULL); 
		}
	}
	GDKfree(query);
	GDKfree(b);
	bstream_destroy(m->scanner.rs);

	m->sym = NULL;
	if (m->session->status || m->errstr[0]) {
		int status = m->session->status;
		char errstr[ERRSIZE];

		strcpy(errstr, m->errstr);
		*m = o;
		m->session->status = status;
		strcpy(m->errstr, errstr);
	} else {
		*m = o;
	}
	return s;
}


static stmt *
stmt_rename(backend *be, sql_rel *rel, sql_exp *exp, stmt *s )
{
	const char *name = exp->name;
	const char *rname = exp->rname;
	stmt *o = s;

	(void)rel;
	if (!name && exp->type == e_column && exp->r)
		name = exp->r;
	if (!name)
		name = column_name(be->mvc->sa, s);
	if (!rname && exp->type == e_column && exp->l)
		rname = exp->l;
	if (!rname)
		rname = table_name(be->mvc->sa, s);
	s = stmt_alias(be, s, rname, name);
	if (o->flag & OUTER_ZERO)
		s->flag |= OUTER_ZERO;
	return s;
}

static stmt *
rel2bin_sql_table(backend *be, sql_table *t) 
{
	mvc *sql = be->mvc;
	list *l = sa_list(sql->sa);
	node *n;
	stmt *dels = stmt_tid(be, t, 0);
			
	for (n = t->columns.set->h; n; n = n->next) {
		sql_column *c = n->data;
		stmt *sc = stmt_col(be, c, dels);

		list_append(l, sc);
	}
	/* TID column */
	if (t->columns.set->h) { 
		/* tid function  sql.tid(t) */
		const char *rnme = t->base.name;

		stmt *sc = dels?dels:stmt_tid(be, t, 0);
		sc = stmt_alias(be, sc, rnme, TID);
		list_append(l, sc);
	}
	if (t->idxs.set) {
		for (n = t->idxs.set->h; n; n = n->next) {
			sql_idx *i = n->data;
			stmt *sc = stmt_idx(be, i, dels);
			const char *rnme = t->base.name;

			/* index names are prefixed, to make them independent */
			sc = stmt_alias(be, sc, rnme, sa_strconcat(sql->sa, "%", i->base.name));
			list_append(l, sc);
		}
	}
	return stmt_list(be, l);
}

static stmt *
rel2bin_basetable(backend *be, sql_rel *rel)
{
	mvc *sql = be->mvc;
	sql_table *t = rel->l;
	sql_column *c = rel->r;
	list *l = sa_list(sql->sa);
	stmt *dels;
	node *en;

	if (!t && c)
		t = c->t;
       	dels = stmt_tid(be, t, rel->flag == REL_PARTITION);

	/* add aliases */
	assert(rel->exps);
	for( en = rel->exps->h; en; en = en->next ) {
		sql_exp *exp = en->data;
		const char *rname = exp->rname?exp->rname:exp->l;
		const char *oname = exp->r;
		stmt *s = NULL;

		if (is_func(exp->type)) {
			list *exps = exp->l;
			sql_exp *cexp = exps->h->data;
			const char *cname = cexp->r;
			list *l = sa_list(sql->sa);

		       	c = find_sql_column(t, cname);
			s = stmt_col(be, c, dels);
			append(l, s);
			if (exps->h->next) {
				sql_exp *at = exps->h->next->data;
				stmt *u = exp_bin(be, at, NULL, NULL, NULL, NULL, NULL, NULL);

				append(l, u);
			}
			s = stmt_Nop(be, stmt_list(be, l), exp->f);
		} else if (oname[0] == '%' && strcmp(oname, TID) == 0) {
			/* tid function  sql.tid(t) */
			const char *rnme = t->base.name;

			s = dels?dels:stmt_tid(be, t, 0);
			s = stmt_alias(be, s, rnme, TID);
		} else if (oname[0] == '%') { 
			sql_idx *i = find_sql_idx(t, oname+1);

			/* do not include empty indices in the plan */
			if ((hash_index(i->type) && list_length(i->columns) <= 1) || !idx_has_column(i->type))
				continue;
			s = stmt_idx(be, i, dels);
		} else {
			sql_column *c = find_sql_column(t, oname);

			s = stmt_col(be, c, dels);
		}
		s->tname = rname;
		s->cname = exp->name;
		list_append(l, s);
	}
	return stmt_list(be, l);
}

static int 
alias_cmp( stmt *s, const char *nme )
{
	return strcmp(s->cname, nme);
}

static list* exps2bin_args(backend *be, list *exps, list *args);

static list *
exp2bin_args(backend *be, sql_exp *e, list *args)
{
	mvc *sql = be->mvc;
	if (!e)
		return args;
	switch(e->type){
	case e_column:
	case e_psm:
		return args;
	case e_cmp:
		if (get_cmp(e) == cmp_or || get_cmp(e) == cmp_filter) {
			args = exps2bin_args(be, e->l, args);
			args = exps2bin_args(be, e->r, args);
		} else if (e->flag == cmp_in || e->flag == cmp_notin) {
			args = exp2bin_args(be, e->l, args);
			args = exps2bin_args(be, e->r, args);
		} else {
			args = exp2bin_args(be, e->l, args);
			args = exp2bin_args(be, e->r, args);
			if (e->f)
				args = exp2bin_args(be, e->f, args);
		}
		return args;
	case e_convert:
		if (e->l)
			return exp2bin_args(be, e->l, args);
		break;
	case e_aggr:
	case e_func: 
		if (e->l)
			return exps2bin_args(be, e->l, args);
		break;
	case e_atom:
		if (e->l) {
			return args;
		} else if (e->f) {
			return exps2bin_args(be, e->f, args);
		} else if (e->r) {
			char nme[64];

			snprintf(nme, 64, "A%s", (char*)e->r);
			if (!list_find(args, nme, (fcmp)&alias_cmp)) {
				stmt *s = stmt_var(be, e->r, &e->tpe, 0, 0);

				s = stmt_alias(be, s, NULL, sa_strdup(sql->sa, nme));
				list_append(args, s);
			}
		} else {
			char nme[16];

			snprintf(nme, 16, "A%d", e->flag);
			if (!list_find(args, nme, (fcmp)&alias_cmp)) {
				atom *a = sql->args[e->flag];
				stmt *s = stmt_varnr(be, e->flag, &a->tpe);

				s = stmt_alias(be, s, NULL, sa_strdup(sql->sa, nme));
				list_append(args, s);
			}
		}
	}
	return args;
}

static list *
exps2bin_args(backend *be, list *exps, list *args)
{
	node *n;

	if (!exps)
		return args;
	for (n = exps->h; n; n = n->next)
		args = exp2bin_args(be, n->data, args);
	return args;
}

static list *
rel2bin_args(backend *be, sql_rel *rel, list *args)
{
	if (!rel)
		return args;
	switch(rel->op) {
	case op_basetable:
	case op_table:
		break;
	case op_join: 
	case op_left: 
	case op_right: 
	case op_full: 

	case op_apply: 
	case op_semi: 
	case op_anti: 

	case op_union: 
	case op_inter: 
	case op_except: 
		args = rel2bin_args(be, rel->l, args);
		args = rel2bin_args(be, rel->r, args);
		break;
	case op_groupby: 
		if (rel->r) 
			args = exps2bin_args(be, rel->r, args);
		/* fall through */
	case op_project:
	case op_select: 
	case op_topn: 
	case op_sample: 
		if (rel->exps)
			args = exps2bin_args(be, rel->exps, args);
		args = rel2bin_args(be, rel->l, args);
		break;
	case op_ddl: 
		args = rel2bin_args(be, rel->l, args);
		if (rel->r)
			args = rel2bin_args(be, rel->r, args);
		break;
	case op_insert:
	case op_update:
	case op_delete:
	case op_truncate:
		args = rel2bin_args(be, rel->r, args);
		break;
	}
	return args;
}

typedef struct trigger_input {
	sql_table *t;
	stmt *tids;
	stmt **updates;
	int type; /* insert 1, update 2, delete 3, truncate 4 */
	const char *on;
	const char *nn;
} trigger_input;

static stmt *
rel2bin_table(backend *be, sql_rel *rel, list *refs)
{
	mvc *sql = be->mvc;
	list *l; 
	stmt *sub = NULL, *osub = NULL;
	node *en, *n;
	sql_exp *op = rel->r;

	if (rel->flag == 2) {
		trigger_input *ti = rel->l;
		l = sa_list(sql->sa);

		for(n = ti->t->columns.set->h; n; n = n->next) {
			sql_column *c = n->data;

			if (ti->type == 2) { /* updates */
				stmt *s = stmt_col(be, c, ti->tids);
				append(l, stmt_alias(be, s, ti->on, c->base.name));
			}
			if (ti->updates[c->colnr]) {
				append(l, stmt_alias(be, ti->updates[c->colnr], ti->nn, c->base.name));
			} else {
				stmt *s = stmt_col(be, c, ti->tids);
				append(l, stmt_alias(be, s, ti->nn, c->base.name));
				assert(ti->type != 1);
			}
		}
		sub = stmt_list(be, l);
		return sub;
	} else if (op) {
		int i;
		sql_subfunc *f = op->f;
		stmt *psub = NULL;
			
		if (rel->l) { /* first construct the sub relation */
			sql_rel *l = rel->l;
			if (l->op == op_ddl) {
				sql_table *t = rel_ddl_table_get(l);

				if (t)
					sub = rel2bin_sql_table(be, t);
			} else {
				sub = subrel_bin(be, rel->l, refs);
			}
			if (!sub) 
				return NULL;
		}

		psub = exp_bin(be, op, sub, NULL, NULL, NULL, NULL, NULL); /* table function */
		if (!f || !psub) { 
			assert(0);
			return NULL;	
		}
		l = sa_list(sql->sa);
		if (f->func->res) {
				if (f->func->varres) {
					for(i=0, en = rel->exps->h, n = f->res->h; en; en = en->next, n = n->next, i++ ) {
						sql_exp *exp = en->data;
						sql_subtype *st = n->data;
						const char *rnme = exp->rname?exp->rname:exp->l;
						stmt *s = stmt_rs_column(be, psub, i, st); 
				
						s = stmt_alias(be, s, rnme, exp->name);
						list_append(l, s);
					}
				} else {
					for(i = 0, n = f->func->res->h; n; n = n->next, i++ ) {
						sql_arg *a = n->data;
						stmt *s = stmt_rs_column(be, psub, i, &a->type); 
						const char *rnme = exp_find_rel_name(op);
			
						s = stmt_alias(be, s, rnme, a->name);
						list_append(l, s);
					}
					if (list_length(f->res) == list_length(f->func->res) + 1) {
						/* add missing %TID% column */
						sql_subtype *t = f->res->t->data;
						stmt *s = stmt_rs_column(be, psub, i, t); 
						const char *rnme = exp_find_rel_name(op);
			
						s = stmt_alias(be, s, rnme, TID);
						list_append(l, s);
					}
				}
		}
		if (!rel->flag && sub && sub->nrcols) { 
			assert(0);
			list_merge(l, sub->op4.lval, NULL);
			osub = sub;
		}
		sub = stmt_list(be, l);
	} else if (rel->l) { /* handle sub query via function */
		int i;
		char name[16], *nme;

		nme = number2name(name, 16, ++sql->label);

		l = rel2bin_args(be, rel->l, sa_list(sql->sa));
		sub = stmt_list(be, l);
		sub = stmt_func(be, sub, sa_strdup(sql->sa, nme), rel->l, 0);
		l = sa_list(sql->sa);
		for(i = 0, n = rel->exps->h; n; n = n->next, i++ ) {
			sql_exp *c = n->data;
			stmt *s = stmt_rs_column(be, sub, i, exp_subtype(c)); 
			const char *nme = exp_name(c);
			const char *rnme = NULL;

			s = stmt_alias(be, s, rnme, nme);
			list_append(l, s);
		}
		sub = stmt_list(be, l);
	}
	if (!sub) { 
		assert(0);
		return NULL;	
	}
	l = sa_list(sql->sa);
	for( en = rel->exps->h; en; en = en->next ) {
		sql_exp *exp = en->data;
		const char *rnme = exp->rname?exp->rname:exp->l;
		stmt *s;

		/* no relation names */
		if (exp->l)
			exp->l = NULL;
		s = exp_bin(be, exp, sub, NULL, NULL, NULL, NULL, NULL);

		if (!s) {
			assert(0);
			return NULL;
		}
		if (sub && sub->nrcols >= 1 && s->nrcols == 0)
			s = stmt_const(be, bin_first_column(be, sub), s);
		s = stmt_alias(be, s, rnme, exp->name);
		list_append(l, s);
	}
	if (osub && osub->nrcols) 
		list_merge(l, osub->op4.lval, NULL);
	sub = stmt_list(be, l);
	return sub;
}

static stmt *
rel2bin_hash_lookup(backend *be, sql_rel *rel, stmt *left, stmt *right, sql_idx *i, node *en ) 
{
	mvc *sql = be->mvc;
	node *n;
	sql_subtype *it = sql_bind_localtype("int");
	sql_subtype *lng = sql_bind_localtype("lng");
	stmt *h = NULL;
	stmt *bits = stmt_atom_int(be, 1 + ((sizeof(lng)*8)-1)/(list_length(i->columns)+1));
	sql_exp *e = en->data;
	sql_exp *l = e->l;
	stmt *idx = bin_find_column(be, left, l->l, sa_strconcat(sql->sa, "%", i->base.name));
	int swap_exp = 0, swap_rel = 0;

	if (!idx) {
		swap_exp = 1;
		l = e->r;
		idx = bin_find_column(be, left, l->l, sa_strconcat(sql->sa, "%", i->base.name));
	}
	if (!idx && right) {
		swap_exp = 0;
		swap_rel = 1;
		l = e->l;
		idx = bin_find_column(be, right, l->l, sa_strconcat(sql->sa, "%", i->base.name));
	}
	if (!idx && right) {
		swap_exp = 1;
		swap_rel = 1;
		l = e->r;
		idx = bin_find_column(be, right, l->l, sa_strconcat(sql->sa, "%", i->base.name));
	}
	if (!idx)
		return NULL;
	/* should be in key order! */
	for( en = rel->exps->h, n = i->columns->h; en && n; en = en->next, n = n->next ) {
		sql_exp *e = en->data;
		stmt *s = NULL;

		if (e->type == e_cmp && e->flag == cmp_equal) {
			sql_exp *ee = (swap_exp)?e->l:e->r;
			if (swap_rel)
				s = exp_bin(be, ee, left, NULL, NULL, NULL, NULL, NULL);
			else
				s = exp_bin(be, ee, right, NULL, NULL, NULL, NULL, NULL);
		}

		if (!s) 
			return NULL;
		if (h) {
			sql_subfunc *xor = sql_bind_func_result3(sql->sa, sql->session->schema, "rotate_xor_hash", lng, it, tail_type(s), lng);

			h = stmt_Nop(be, stmt_list(be, list_append( list_append(
				list_append(sa_list(sql->sa), h), bits), s)), xor);
		} else {
			sql_subfunc *hf = sql_bind_func_result(sql->sa, sql->session->schema, "hash", tail_type(s), NULL, lng);

			h = stmt_unop(be, s, hf);
		}
	}
	if (h && h->nrcols) {
		if (!swap_rel) {
			return stmt_join(be, idx, h, 0, cmp_equal);
		} else {
			return stmt_join(be, h, idx, 0, cmp_equal);
		}
	} else {
		return stmt_uselect(be, idx, h, cmp_equal, NULL, 0);
	}
}

static stmt *
join_hash_key( backend *be, list *l ) 
{
	mvc *sql = be->mvc;
	node *m;
	sql_subtype *it, *lng;
	stmt *h = NULL;
	stmt *bits = stmt_atom_int(be, 1 + ((sizeof(lng)*8)-1)/(list_length(l)+1));

	it = sql_bind_localtype("int");
	lng = sql_bind_localtype("lng");
	for (m = l->h; m; m = m->next) {
		stmt *s = m->data;

		if (h) {
			sql_subfunc *xor = sql_bind_func_result3(sql->sa, sql->session->schema, "rotate_xor_hash", lng, it, tail_type(s), lng);

			h = stmt_Nop(be, stmt_list(be, list_append( list_append( list_append(sa_list(sql->sa), h), bits), s )), xor);
		} else {
			sql_subfunc *hf = sql_bind_func_result(sql->sa, sql->session->schema, "hash", tail_type(s), NULL, lng);
			h = stmt_unop(be, s, hf);
		}
	}
	return h;
}

static stmt *
releqjoin( backend *be, list *l1, list *l2, int used_hash, comp_type cmp_op, int need_left )
{
	mvc *sql = be->mvc;
	node *n1 = l1->h, *n2 = l2->h;
	stmt *l, *r, *res;

	if (list_length(l1) <= 1) {
		l = l1->h->data;
		r = l2->h->data;
		r =  stmt_join(be, l, r, 0, cmp_op);
		if (need_left)
			r->flag = cmp_left;
		return r;
	}
	if (used_hash) {
		l = n1->data;
		r = n2->data;
		n1 = n1->next;
		n2 = n2->next;
		res = stmt_join(be, l, r, 0, cmp_op);
	} else { /* need hash */
		l = join_hash_key(be, l1);
		r = join_hash_key(be, l2);
		res = stmt_join(be, l, r, 0, cmp_op);
	}
	if (need_left) 
		res->flag = cmp_left;
	l = stmt_result(be, res, 0);
	r = stmt_result(be, res, 1);
	for (; n1 && n2; n1 = n1->next, n2 = n2->next) {
		stmt *ld = n1->data;
		stmt *rd = n2->data;
		stmt *le = stmt_project(be, l, ld );
		stmt *re = stmt_project(be, r, rd );
		/* intentional both tail_type's of le (as re sometimes is a find for bulk loading */
		sql_subfunc *f = NULL;
		stmt * cmp;

		f = sql_bind_func(sql->sa, sql->session->schema, "=", tail_type(le), tail_type(le), F_FUNC);
		assert(f);

		cmp = stmt_binop(be, le, re, f);
		cmp = stmt_uselect(be, cmp, stmt_bool(be, 1), cmp_equal, NULL, 0);
		l = stmt_project(be, cmp, l );
		r = stmt_project(be, cmp, r );
	}
	res = stmt_join(be, l, r, 0, cmp_joined);
	return res;
}

static stmt *
rel2bin_join(backend *be, sql_rel *rel, list *refs)
{
	mvc *sql = be->mvc;
	list *l; 
	node *en = NULL, *n;
	stmt *left = NULL, *right = NULL, *join = NULL, *jl, *jr;
	stmt *ld = NULL, *rd = NULL;
	int need_left = (rel->flag == LEFT_JOIN);

	if (rel->l) /* first construct the left sub relation */
		left = subrel_bin(be, rel->l, refs);
	if (rel->r) /* first construct the right sub relation */
		right = subrel_bin(be, rel->r, refs);
	if (!left || !right) 
		return NULL;	
	left = row2cols(be, left);
	right = row2cols(be, right);
	/* 
 	 * split in 2 steps, 
 	 * 	first cheap join(s) (equality or idx) 
 	 * 	second selects/filters 
	 */
	if (rel->exps) {
		int used_hash = 0;
		int idx = 0;
		list *jexps = sa_list(sql->sa);
		list *lje = sa_list(sql->sa);
		list *rje = sa_list(sql->sa);

		/* get equi-joins/filters first */
		if (list_length(rel->exps) > 1) {
			for( en = rel->exps->h; en; en = en->next ) {
				sql_exp *e = en->data;
				if (e->type == e_cmp && (e->flag == cmp_equal || e->flag == cmp_filter))
					append(jexps, e);
			}
			for( en = rel->exps->h; en; en = en->next ) {
				sql_exp *e = en->data;
				if (e->type != e_cmp || (e->flag != cmp_equal && e->flag != cmp_filter))
					append(jexps, e);
			}
			rel->exps = jexps;
		}

		/* generate a relational join */
		for( en = rel->exps->h; en; en = en->next ) {
			int join_idx = sql->opt_stats[0];
			sql_exp *e = en->data;
			stmt *s = NULL;
			prop *p;

			/* only handle simple joins here */		
			if ((exp_has_func(e) && get_cmp(e) != cmp_filter) ||
			    (get_cmp(e) == cmp_or)) {
				if (!join && !list_length(lje)) {
					stmt *l = bin_first_column(be, left);
					stmt *r = bin_first_column(be, right);
					join = stmt_join(be, l, r, 0, cmp_all); 
				}
				break;
			}
			if (list_length(lje) && (idx || e->type != e_cmp || (e->flag != cmp_equal && e->flag != cmp_filter) ||
			   (join && e->flag == cmp_filter)))
				break;

			/* handle possible index lookups */
			/* expressions are in index order ! */
			if (!join &&
			    (p=find_prop(e->p, PROP_HASHCOL)) != NULL) {
				sql_idx *i = p->value;
			
				join = s = rel2bin_hash_lookup(be, rel, left, right, i, en);
				if (s) {
					list_append(lje, s->op1);
					list_append(rje, s->op2);
					used_hash = 1;
				}
			}

			s = exp_bin(be, e, left, right, NULL, NULL, NULL, NULL);
			if (!s) {
				assert(0);
				return NULL;
			}
			if (join_idx != sql->opt_stats[0])
				idx = 1;

			if (s->type != st_join && 
			    s->type != st_join2 && 
			    s->type != st_joinN) {
				/* predicate */
				if (!list_length(lje) && s->nrcols == 0) { 
					stmt *l = bin_first_column(be, left);
					stmt *r = bin_first_column(be, right);

					l = stmt_uselect(be, stmt_const(be, l, stmt_bool(be, 1)), s, cmp_equal, NULL, 0);
					join = stmt_join(be, l, r, 0, cmp_all);
					continue;
				}
				if (!join) {
					stmt *l = bin_first_column(be, left);
					stmt *r = bin_first_column(be, right);
					join = stmt_join(be, l, r, 0, cmp_all); 
				}
				break;
			}

			if (!join) 
				join = s;
			list_append(lje, s->op1);
			list_append(rje, s->op2);
		}
		if (list_length(lje) > 1) {
			join = releqjoin(be, lje, rje, used_hash, cmp_equal, need_left);
		} else if (!join) {
			join = stmt_join(be, lje->h->data, rje->h->data, 0, cmp_equal);
			if (need_left)
				join->flag = cmp_left;
		}
	} else {
		stmt *l = bin_first_column(be, left);
		stmt *r = bin_first_column(be, right);
		join = stmt_join(be, l, r, 0, cmp_all); 
	}
	jl = stmt_result(be, join, 0);
	jr = stmt_result(be, join, 1);
	if (en) {
		stmt *sub, *sel = NULL;
		list *nl;

		/* construct relation */
		nl = sa_list(sql->sa);

		/* first project using equi-joins */
		for( n = left->op4.lval->h; n; n = n->next ) {
			stmt *c = n->data;
			const char *rnme = table_name(sql->sa, c);
			const char *nme = column_name(sql->sa, c);
			stmt *s = stmt_project(be, jl, column(be, c) );
	
			s = stmt_alias(be, s, rnme, nme);
			list_append(nl, s);
		}
		for( n = right->op4.lval->h; n; n = n->next ) {
			stmt *c = n->data;
			const char *rnme = table_name(sql->sa, c);
			const char *nme = column_name(sql->sa, c);
			stmt *s = stmt_project(be, jr, column(be, c) );

			s = stmt_alias(be, s, rnme, nme);
			list_append(nl, s);
		}
		sub = stmt_list(be, nl);

		/* continue with non equi-joins */
		for( ; en; en = en->next ) {
			stmt *s = exp_bin(be, en->data, sub, NULL, NULL, NULL, NULL, sel);

			if (!s) {
				assert(0);
				return NULL;
			}
			if (s->nrcols == 0) {
				stmt *l = bin_first_column(be, sub);
				s = stmt_uselect(be, stmt_const(be, l, stmt_bool(be, 1)), s, cmp_equal, sel, 0);
			}
			sel = s;
		}
		/* recreate join output */
		jl = stmt_project(be, sel, jl); 
		jr = stmt_project(be, sel, jr); 
	}

	/* construct relation */
	l = sa_list(sql->sa);

	if (rel->op == op_left || rel->op == op_full) {
		/* we need to add the missing oid's */
		ld = stmt_mirror(be, bin_first_column(be, left));
		ld = stmt_tdiff(be, ld, jl);
	}
	if (rel->op == op_right || rel->op == op_full) {
		/* we need to add the missing oid's */
		rd = stmt_mirror(be, bin_first_column(be, right));
		rd = stmt_tdiff(be, rd, jr);
	}

	for( n = left->op4.lval->h; n; n = n->next ) {
		stmt *c = n->data;
		const char *rnme = table_name(sql->sa, c);
		const char *nme = column_name(sql->sa, c);
		stmt *s = stmt_project(be, jl, column(be, c) );

		/* as append isn't save, we append to a new copy */
		if (rel->op == op_left || rel->op == op_full || rel->op == op_right)
			s = create_const_column(be, s);
		if (rel->op == op_left || rel->op == op_full)
			s = stmt_append(be, s, stmt_project(be, ld, c));
		if (rel->op == op_right || rel->op == op_full) 
			s = stmt_append(be, s, stmt_const(be, rd, (c->flag&OUTER_ZERO)?stmt_atom_lng(be, 0):stmt_atom(be, atom_general(sql->sa, tail_type(c), NULL))));

		s = stmt_alias(be, s, rnme, nme);
		list_append(l, s);
	}
	for( n = right->op4.lval->h; n; n = n->next ) {
		stmt *c = n->data;
		const char *rnme = table_name(sql->sa, c);
		const char *nme = column_name(sql->sa, c);
		stmt *s = stmt_project(be, jr, column(be, c) );

		/* as append isn't save, we append to a new copy */
		if (rel->op == op_left || rel->op == op_full || rel->op == op_right)
			s = create_const_column(be, s);
		if (rel->op == op_left || rel->op == op_full) 
			s = stmt_append(be, s, stmt_const(be, ld, (c->flag&OUTER_ZERO)?stmt_atom_lng(be, 0):stmt_atom(be, atom_general(sql->sa, tail_type(c), NULL))));
		if (rel->op == op_right || rel->op == op_full) 
			s = stmt_append(be, s, stmt_project(be, rd, c));

		s = stmt_alias(be, s, rnme, nme);
		list_append(l, s);
	}
	return stmt_list(be, l);
}

static stmt *
rel2bin_semijoin(backend *be, sql_rel *rel, list *refs)
{
	mvc *sql = be->mvc;
	list *l; 
	node *en = NULL, *n;
	stmt *left = NULL, *right = NULL, *join = NULL, *jl, *jr, *c;

	if (rel->l) /* first construct the left sub relation */
		left = subrel_bin(be, rel->l, refs);
	if (rel->r) /* first construct the right sub relation */
		right = subrel_bin(be, rel->r, refs);
	if (!left || !right) 
		return NULL;	
	left = row2cols(be, left);
	right = row2cols(be, right);
	/* 
 	 * split in 2 steps, 
 	 * 	first cheap join(s) (equality or idx) 
 	 * 	second selects/filters 
	 */
	if (rel->exps) {
		int idx = 0;
		list *lje = sa_list(sql->sa);
		list *rje = sa_list(sql->sa);

		for( en = rel->exps->h; en; en = en->next ) {
			int join_idx = sql->opt_stats[0];
			sql_exp *e = en->data;
			stmt *s = NULL;

			/* only handle simple joins here */		
			if (list_length(lje) && (idx || e->type != e_cmp || e->flag != cmp_equal))
				break;
			if ((exp_has_func(e) && get_cmp(e) != cmp_filter) ||
			    (get_cmp(e) == cmp_or)) { 
				break;
			}

			s = exp_bin(be, en->data, left, right, NULL, NULL, NULL, NULL);
			if (!s) {
				assert(0);
				return NULL;
			}
			if (join_idx != sql->opt_stats[0])
				idx = 1;
			/* stop on first non equality join */
			if (!join) {
				if (s->type != st_join && s->type != st_join2 && s->type != st_joinN) {
					if (!en->next && (s->type == st_uselect || s->type == st_uselect2))
						join = s;
					else
						break;
				}
				join = s;
			} else if (s->type != st_join && s->type != st_join2 && s->type != st_joinN) {
				/* handle select expressions */
				break;
			}
			if (s->type == st_join || s->type == st_join2 || s->type == st_joinN) { 
				list_append(lje, s->op1);
				list_append(rje, s->op2);
			}
		}
		if (list_length(lje) > 1) {
			join = releqjoin(be, lje, rje, 0 /* no hash used */, cmp_equal, 0);
		} else if (!join && list_length(lje) == list_length(rje) && list_length(lje)) {
			join = stmt_join(be, lje->h->data, rje->h->data, 0, cmp_equal);
		} else if (!join) {
			stmt *l = bin_first_column(be, left);
			stmt *r = bin_first_column(be, right);
			join = stmt_join(be, l, r, 0, cmp_all); 
		}
	} else {
		stmt *l = bin_first_column(be, left);
		stmt *r = bin_first_column(be, right);
		join = stmt_join(be, l, r, 0, cmp_all); 
	}
	jl = stmt_result(be, join, 0);
	if (en) {
		stmt *sub, *sel = NULL;
		list *nl;

		jr = stmt_result(be, join, 1);
		/* construct relation */
		nl = sa_list(sql->sa);

		/* first project after equi-joins */
		for( n = left->op4.lval->h; n; n = n->next ) {
			stmt *c = n->data;
			const char *rnme = table_name(sql->sa, c);
			const char *nme = column_name(sql->sa, c);
			stmt *s = stmt_project(be, jl, column(be, c) );
	
			s = stmt_alias(be, s, rnme, nme);
			list_append(nl, s);
		}
		for( n = right->op4.lval->h; n; n = n->next ) {
			stmt *c = n->data;
			const char *rnme = table_name(sql->sa, c);
			const char *nme = column_name(sql->sa, c);
			stmt *s = stmt_project(be, jr, column(be, c) );

			s = stmt_alias(be, s, rnme, nme);
			list_append(nl, s);
		}
		sub = stmt_list(be, nl);

		/* continue with non equi-joins */
		for( ; en; en = en->next ) {
			stmt *s = exp_bin(be, en->data, sub, NULL, NULL, NULL, NULL, sel);

			if (!s) {
				assert(0);
				return NULL;
			}
			if (s->nrcols == 0) {
				stmt *l = bin_first_column(be, sub);
				s = stmt_uselect(be, stmt_const(be, l, stmt_bool(be, 1)), s, cmp_equal, sel, 0);
			}
			sel = s;
		}
		/* recreate join output */
		jl = stmt_project(be, sel, jl); 
	}

	/* construct relation */
	l = sa_list(sql->sa);

	/* We did a full join, thats too much. 
	   Reduce this using difference and intersect */
	c = stmt_mirror(be, left->op4.lval->h->data);
	if (rel->op == op_anti) {
		join = stmt_tdiff(be, c, jl);
	} else {
		join = stmt_tinter(be, c, jl);
	}

	/* project all the left columns */
	for( n = left->op4.lval->h; n; n = n->next ) {
		stmt *c = n->data;
		const char *rnme = table_name(sql->sa, c);
		const char *nme = column_name(sql->sa, c);
		stmt *s = stmt_project(be, join, column(be, c));

		s = stmt_alias(be, s, rnme, nme);
		list_append(l, s);
	}
	return stmt_list(be, l);
}

static stmt *
rel2bin_distinct(backend *be, stmt *s, stmt **distinct)
{
	mvc *sql = be->mvc;
	node *n;
	stmt *g = NULL, *grp = NULL, *ext = NULL, *cnt = NULL;
	list *rl = sa_list(sql->sa), *tids;

	/* single values are unique */
	if (s->key && s->nrcols == 0)
		return s;

	/* Use 'all' tid columns */
	if ((tids = bin_find_columns(be, s, TID)) != NULL) {
		for (n = tids->h; n; n = n->next) {
			stmt *t = n->data;

			g = stmt_group(be, column(be, t), grp, ext, cnt, !n->next);
			grp = stmt_result(be, g, 0); 
			ext = stmt_result(be, g, 1); 
			cnt = stmt_result(be, g, 2); 
		}
	} else {
		for (n = s->op4.lval->h; n; n = n->next) {
			stmt *t = n->data;

			g = stmt_group(be, column(be, t), grp, ext, cnt, !n->next);
			grp = stmt_result(be, g, 0); 
			ext = stmt_result(be, g, 1); 
			cnt = stmt_result(be, g, 2); 
		}
	}
	if (!ext)
		return NULL;

	for (n = s->op4.lval->h; n; n = n->next) {
		stmt *t = n->data;

		list_append(rl, stmt_project(be, ext, t));
	}

	if (distinct)
		*distinct = ext;
	s = stmt_list(be, rl);
	return s;
}

static stmt *
rel_rename(backend *be, sql_rel *rel, stmt *sub)
{
	if (rel->exps) {
		node *en, *n;
		list *l = sa_list(be->mvc->sa);

		for( en = rel->exps->h, n = sub->op4.lval->h; en && n; en = en->next, n = n->next ) {
			sql_exp *exp = en->data;
			stmt *s = n->data;

			if (!s) {
				assert(0);
				return NULL;
			}
			s = stmt_rename(be, rel, exp, s);
			list_append(l, s);
		}
		sub = stmt_list(be, l);
	}
	return sub;
}

static stmt *
rel2bin_union(backend *be, sql_rel *rel, list *refs)
{
	mvc *sql = be->mvc;
	list *l; 
	node *n, *m;
	stmt *left = NULL, *right = NULL, *sub;

	if (rel->l) /* first construct the left sub relation */
		left = subrel_bin(be, rel->l, refs);
	if (rel->r) /* first construct the right sub relation */
		right = subrel_bin(be, rel->r, refs);
	if (!left || !right) 
		return NULL;

	/* construct relation */
	l = sa_list(sql->sa);
	for( n = left->op4.lval->h, m = right->op4.lval->h; n && m;
		 n = n->next, m = m->next ) {
		stmt *c1 = n->data;
		stmt *c2 = m->data;
		const char *rnme = table_name(sql->sa, c1);
		const char *nme = column_name(sql->sa, c1);
		stmt *s;

		s = stmt_append(be, create_const_column(be, c1), c2);
		s = stmt_alias(be, s, rnme, nme);
		list_append(l, s);
	}
	sub = stmt_list(be, l);

	sub = rel_rename(be, rel, sub);
	if (need_distinct(rel)) 
		sub = rel2bin_distinct(be, sub, NULL);
	return sub;
}

static stmt *
rel2bin_except(backend *be, sql_rel *rel, list *refs)
{
	mvc *sql = be->mvc;
	sql_subtype *lng = sql_bind_localtype("lng");
	list *stmts; 
	node *n, *m;
	stmt *left = NULL, *right = NULL, *sub;
	sql_subfunc *min;

	stmt *lg = NULL, *rg = NULL;
	stmt *lgrp = NULL, *rgrp = NULL;
	stmt *lext = NULL, *rext = NULL, *next = NULL;
	stmt *lcnt = NULL, *rcnt = NULL, *ncnt = NULL, *zero = NULL;
	stmt *s, *lm, *rm;
	list *lje = sa_list(sql->sa);
	list *rje = sa_list(sql->sa);

	if (rel->l) /* first construct the left sub relation */
		left = subrel_bin(be, rel->l, refs);
	if (rel->r) /* first construct the right sub relation */
		right = subrel_bin(be, rel->r, refs);
	if (!left || !right) 
		return NULL;	
	left = row2cols(be, left);
	right = row2cols(be, right);

	/*
	 * The multi column except is handled using group by's and
	 * group size counts on both sides of the intersect. We then
	 * return for each group of L with min(L.count,R.count), 
	 * number of rows.
	 */
	for (n = left->op4.lval->h; n; n = n->next) {
		lg = stmt_group(be, column(be, n->data), lgrp, lext, lcnt, !n->next);
		lgrp = stmt_result(be, lg, 0);
		lext = stmt_result(be, lg, 1);
		lcnt = stmt_result(be, lg, 2);
	}
	for (n = right->op4.lval->h; n; n = n->next) {
		rg = stmt_group(be, column(be, n->data), rgrp, rext, rcnt, !n->next);
		rgrp = stmt_result(be, rg, 0);
		rext = stmt_result(be, rg, 1);
		rcnt = stmt_result(be, rg, 2);
	}

	if (!lg || !rg) 
		return NULL;

	if (need_distinct(rel)) {
		lcnt = stmt_const(be, lcnt, stmt_atom_lng(be, 1));
		rcnt = stmt_const(be, rcnt, stmt_atom_lng(be, 1));
	}

	/* now find the matching groups */
	for (n = left->op4.lval->h, m = right->op4.lval->h; n && m; n = n->next, m = m->next) {
		stmt *l = column(be, n->data);
		stmt *r = column(be, m->data);

		l = stmt_project(be, lext, l);
		r = stmt_project(be, rext, r);
		list_append(lje, l);
		list_append(rje, r);
	}
	s = releqjoin(be, lje, rje, 1 /* cannot use hash */, cmp_equal_nil, 0);
	lm = stmt_result(be, s, 0);
	rm = stmt_result(be, s, 1);

	s = stmt_mirror(be, lext);
	s = stmt_tdiff(be, s, lm);

	/* first we find those missing in R */
	next = stmt_project(be, s, lext);
	ncnt = stmt_project(be, s, lcnt);
	zero = stmt_const(be, s, stmt_atom_lng(be, 0));

	/* ext, lcount, rcount */
	lext = stmt_project(be, lm, lext);
	lcnt = stmt_project(be, lm, lcnt);
	rcnt = stmt_project(be, rm, rcnt);

	/* append those missing in L */
	lext = stmt_append(be, lext, next);
	lcnt = stmt_append(be, lcnt, ncnt);
	rcnt = stmt_append(be, rcnt, zero);

 	min = sql_bind_func(sql->sa, sql->session->schema, "sql_sub", lng, lng, F_FUNC);
	s = stmt_binop(be, lcnt, rcnt, min); /* use count */

	/* now we have gid,cnt, blowup to full groupsizes */
	s = stmt_gen_group(be, lext, s);

	/* project columns of left hand expression */
	stmts = sa_list(sql->sa);
	for (n = left->op4.lval->h; n; n = n->next) {
		stmt *c1 = column(be, n->data);
		const char *rnme = NULL;
		const char *nme = column_name(sql->sa, c1);

		/* retain name via the stmt_alias */
		c1 = stmt_project(be, s, c1);

		rnme = table_name(sql->sa, c1);
		c1 = stmt_alias(be, c1, rnme, nme);
		list_append(stmts, c1);
	}
	sub = stmt_list(be, stmts);
	return rel_rename(be, rel, sub);
}

static stmt *
rel2bin_inter(backend *be, sql_rel *rel, list *refs)
{
	mvc *sql = be->mvc;
	sql_subtype *lng = sql_bind_localtype("lng");
	list *stmts; 
	node *n, *m;
	stmt *left = NULL, *right = NULL, *sub;
 	sql_subfunc *min;

	stmt *lg = NULL, *rg = NULL;
	stmt *lgrp = NULL, *rgrp = NULL;
	stmt *lext = NULL, *rext = NULL;
	stmt *lcnt = NULL, *rcnt = NULL;
	stmt *s, *lm, *rm;
	list *lje = sa_list(sql->sa);
	list *rje = sa_list(sql->sa);

	if (rel->l) /* first construct the left sub relation */
		left = subrel_bin(be, rel->l, refs);
	if (rel->r) /* first construct the right sub relation */
		right = subrel_bin(be, rel->r, refs);
	if (!left || !right) 
		return NULL;	
	left = row2cols(be, left);

	/*
	 * The multi column intersect is handled using group by's and
	 * group size counts on both sides of the intersect. We then
	 * return for each group of L with min(L.count,R.count), 
	 * number of rows.
	 */
	for (n = left->op4.lval->h; n; n = n->next) {
		lg = stmt_group(be, column(be, n->data), lgrp, lext, lcnt, !n->next);
		lgrp = stmt_result(be, lg, 0);
		lext = stmt_result(be, lg, 1);
		lcnt = stmt_result(be, lg, 2);
	}
	for (n = right->op4.lval->h; n; n = n->next) {
		rg = stmt_group(be, column(be, n->data), rgrp, rext, rcnt, !n->next);
		rgrp = stmt_result(be, rg, 0);
		rext = stmt_result(be, rg, 1);
		rcnt = stmt_result(be, rg, 2);
	}

	if (!lg || !rg) 
		return NULL;

	if (need_distinct(rel)) {
		lcnt = stmt_const(be, lcnt, stmt_atom_lng(be, 1));
		rcnt = stmt_const(be, rcnt, stmt_atom_lng(be, 1));
	}

	/* now find the matching groups */
	for (n = left->op4.lval->h, m = right->op4.lval->h; n && m; n = n->next, m = m->next) {
		stmt *l = column(be, n->data);
		stmt *r = column(be, m->data);

		l = stmt_project(be, lext, l);
		r = stmt_project(be, rext, r);
		list_append(lje, l);
		list_append(rje, r);
	}
	s = releqjoin(be, lje, rje, 1 /* cannot use hash */, cmp_equal_nil, 0);
	lm = stmt_result(be, s, 0);
	rm = stmt_result(be, s, 1);
		
	/* ext, lcount, rcount */
	lext = stmt_project(be, lm, lext);
	lcnt = stmt_project(be, lm, lcnt);
	rcnt = stmt_project(be, rm, rcnt);

 	min = sql_bind_func(sql->sa, sql->session->schema, "sql_min", lng, lng, F_FUNC);
	s = stmt_binop(be, lcnt, rcnt, min);

	/* now we have gid,cnt, blowup to full groupsizes */
	s = stmt_gen_group(be, lext, s);

	/* project columns of left hand expression */
	stmts = sa_list(sql->sa);
	for (n = left->op4.lval->h; n; n = n->next) {
		stmt *c1 = column(be, n->data);
		const char *rnme = NULL;
		const char *nme = column_name(sql->sa, c1);

		/* retain name via the stmt_alias */
		c1 = stmt_project(be, s, c1);

		rnme = table_name(sql->sa, c1);
		c1 = stmt_alias(be, c1, rnme, nme);
		list_append(stmts, c1);
	}
	sub = stmt_list(be, stmts);
	return rel_rename(be, rel, sub);
}

static stmt *
sql_reorder(backend *be, stmt *order, stmt *s) 
{
	list *l = sa_list(be->mvc->sa);
	node *n;

	for (n = s->op4.lval->h; n; n = n->next) {
		stmt *sc = n->data;
		const char *cname = column_name(be->mvc->sa, sc);
		const char *tname = table_name(be->mvc->sa, sc);

		sc = stmt_project(be, order, sc);
		sc = stmt_alias(be, sc, tname, cname );
		list_append(l, sc);
	}
	return stmt_list(be, l);
}

static sql_exp*
topn_limit( sql_rel *rel )
{
	if (rel->exps) {
		sql_exp *limit = rel->exps->h->data;

		return limit;
	}
	return NULL;
}

static sql_exp*
topn_offset( sql_rel *rel )
{
	if (rel->exps && list_length(rel->exps) > 1) {
		sql_exp *offset = rel->exps->h->next->data;

		return offset;
	}
	return NULL;
}

static stmt *
rel2bin_project(backend *be, sql_rel *rel, list *refs, sql_rel *topn)
{
	mvc *sql = be->mvc;
	list *pl; 
	node *en, *n;
	stmt *sub = NULL, *psub = NULL;
	stmt *l = NULL;

	if (topn) {
		sql_exp *le = topn_limit(topn);
		sql_exp *oe = topn_offset(topn);

		if (!le) { /* Don't push only offset */
			topn = NULL;
		} else {
			l = exp_bin(be, le, NULL, NULL, NULL, NULL, NULL, NULL);
			if (oe) {
				sql_subtype *lng = sql_bind_localtype("lng");
				sql_subfunc *add = sql_bind_func_result(sql->sa, sql->session->schema, "sql_add", lng, lng, lng);
				stmt *o = exp_bin(be, oe, NULL, NULL, NULL, NULL, NULL, NULL);
				l = stmt_binop(be, l, o, add);
			}
		}
	}

	if (!rel->exps) 
		return stmt_none(be);

	if (rel->l) { /* first construct the sub relation */
		sql_rel *l = rel->l;
		if (l->op == op_ddl) {
			sql_table *t = rel_ddl_table_get(l);

			if (t)
				sub = rel2bin_sql_table(be, t);
		} else {
			sub = subrel_bin(be, rel->l, refs);
		}
		if (!sub) 
			return NULL;
	}

	pl = sa_list(sql->sa);
	if (sub)
		pl->expected_cnt = list_length(sub->op4.lval);
	psub = stmt_list(be, pl);
	for( en = rel->exps->h; en; en = en->next ) {
		sql_exp *exp = en->data;
		stmt *s = exp_bin(be, exp, sub, psub, NULL, NULL, NULL, NULL);

		if (!s) /* error */
			return NULL;
		/* single value with limit */
		if (topn && rel->r && sub && sub->nrcols == 0 && s->nrcols == 0)
			s = const_column(be, s);
		else if (sub && sub->nrcols >= 1 && s->nrcols == 0)
			s = stmt_const(be, bin_first_column(be, sub), s);
			
		s = stmt_rename(be, rel, exp, s);
		column_name(sql->sa, s); /* save column name */
		list_append(pl, s);
	}
	stmt_set_nrcols(psub);

	/* In case of a topn 
		if both order by and distinct: then get first order by col 
		do topn on it. Project all again! Then rest
	*/
	if (topn && rel->r) {
		list *oexps = rel->r, *npl = sa_list(sql->sa);
		/* distinct, topn returns atleast N (unique groups) */
		int distinct = need_distinct(rel);
		stmt *limit = NULL, *lpiv = NULL, *lgid = NULL; 

		for (n=oexps->h; n; n = n->next) {
			sql_exp *orderbycole = n->data; 
 			int last = (n->next == NULL);

			stmt *orderbycolstmt = exp_bin(be, orderbycole, sub, psub, NULL, NULL, NULL, NULL); 

			if (!orderbycolstmt) 
				return NULL;
			
			/* handle constants */
			orderbycolstmt = column(be, orderbycolstmt);
			if (!limit) {	/* topn based on a single column */
				limit = stmt_limit(be, orderbycolstmt, NULL, NULL, stmt_atom_lng(be, 0), l, distinct, is_ascending(orderbycole), last, 1);
			} else { 	/* topn based on 2 columns */
				limit = stmt_limit(be, orderbycolstmt, lpiv, lgid, stmt_atom_lng(be, 0), l, distinct, is_ascending(orderbycole), last, 1);
			}
			if (!limit) 
				return NULL;
			lpiv = limit;
			if (!last) {
				lpiv = stmt_result(be, limit, 0);
				lgid = stmt_result(be, limit, 1);
			}
		}

		limit = lpiv; 
		for ( n=pl->h ; n; n = n->next) 
			list_append(npl, stmt_project(be, limit, column(be, n->data)));
		psub = stmt_list(be, npl);

		/* also rebuild sub as multiple orderby expressions may use the sub table (ie aren't part of the result columns) */
		pl = sub->op4.lval;
		npl = sa_list(sql->sa);
		for ( n=pl->h ; n; n = n->next) {
			list_append(npl, stmt_project(be, limit, column(be, n->data))); 
		}
		sub = stmt_list(be, npl);
	}
	if (need_distinct(rel)) {
		stmt *distinct = NULL;
		psub = rel2bin_distinct(be, psub, &distinct);
		/* also rebuild sub as multiple orderby expressions may use the sub table (ie aren't part of the result columns) */
		if (sub) {
			list *npl = sa_list(sql->sa);
			
			pl = sub->op4.lval;
			for ( n=pl->h ; n; n = n->next) 
				list_append(npl, stmt_project(be, distinct, column(be, n->data))); 
			sub = stmt_list(be, npl);
		}
	}
	if (/*(!topn || need_distinct(rel)) &&*/ rel->r) {
		list *oexps = rel->r;
		stmt *orderby_ids = NULL, *orderby_grp = NULL;

		for (en = oexps->h; en; en = en->next) {
			stmt *orderby = NULL;
			sql_exp *orderbycole = en->data; 
			stmt *orderbycolstmt = exp_bin(be, orderbycole, sub, psub, NULL, NULL, NULL, NULL); 

			if (!orderbycolstmt) {
				assert(0);
				return NULL;
			}
			/* single values don't need sorting */
			if (orderbycolstmt->nrcols == 0) {
				orderby_ids = NULL;
				break;
			}
			if (orderby_ids)
				orderby = stmt_reorder(be, orderbycolstmt, is_ascending(orderbycole), orderby_ids, orderby_grp);
			else
				orderby = stmt_order(be, orderbycolstmt, is_ascending(orderbycole));
			orderby_ids = stmt_result(be, orderby, 1);
			orderby_grp = stmt_result(be, orderby, 2);
		}
		if (orderby_ids)
			psub = sql_reorder(be, orderby_ids, psub);
	}
	return psub;
}

static stmt *
rel2bin_predicate(backend *be) 
{
	return const_column(be, stmt_bool(be, 1));
}

static stmt *
rel2bin_select(backend *be, sql_rel *rel, list *refs)
{
	mvc *sql = be->mvc;
	list *l; 
	node *en, *n;
	stmt *sub = NULL, *sel = NULL;
	stmt *predicate = NULL;

	if (rel->l) { /* first construct the sub relation */
		sub = subrel_bin(be, rel->l, refs);
		if (!sub) 
			return NULL;	
		sub = row2cols(be, sub);
	}
	if (!sub && !predicate) 
		predicate = rel2bin_predicate(be);
	/*
	else if (!predicate)
		predicate = stmt_const(be, bin_first_column(be, sub), stmt_bool(be, 1));
		*/
	if (!rel->exps || !rel->exps->h) {
		if (sub)
			return sub;
		if (predicate)
			return predicate;
		return stmt_const(be, bin_first_column(be, sub), stmt_bool(be, 1));
	}
	if (!sub && predicate) {
		list *l = sa_list(sql->sa);
		assert(predicate);
		append(l, predicate);
		sub = stmt_list(be, l);
	}
	/* handle possible index lookups */
	/* expressions are in index order ! */
	if (sub && (en = rel->exps->h) != NULL) { 
		sql_exp *e = en->data;
		prop *p;

		if ((p=find_prop(e->p, PROP_HASHCOL)) != NULL) {
			sql_idx *i = p->value;
			
			sel = rel2bin_hash_lookup(be, rel, sub, NULL, i, en);
		}
	} 
	for( en = rel->exps->h; en; en = en->next ) {
		sql_exp *e = en->data;
		stmt *s = exp_bin(be, e, sub, NULL, NULL, NULL, NULL, sel);

		if (!s) {
			assert(0);
			return NULL;
		}
		if (s->nrcols == 0){
			if (!predicate && sub)
				predicate = stmt_const(be, bin_first_column(be, sub), stmt_bool(be, 1));
			sel = stmt_uselect(be, predicate, s, cmp_equal, sel, 0);
		} else if (e->type != e_cmp) {
			sel = stmt_uselect(be, s, stmt_bool(be, 1), cmp_equal, NULL, 0);
		} else {
			sel = s;
		}
	}

	/* construct relation */
	l = sa_list(sql->sa);
	if (sub && sel) {
		for( n = sub->op4.lval->h; n; n = n->next ) {
			stmt *col = n->data;
	
			if (col->nrcols == 0) /* constant */
				col = stmt_const(be, sel, col);
			else
				col = stmt_project(be, sel, col);
			list_append(l, col);
		}
	}
	return stmt_list(be, l);
}

static stmt *
rel2bin_groupby(backend *be, sql_rel *rel, list *refs)
{
	mvc *sql = be->mvc;
	list *l, *aggrs, *gbexps = sa_list(sql->sa);
	node *n, *en;
	stmt *sub = NULL, *cursub;
	stmt *groupby = NULL, *grp = NULL, *ext = NULL, *cnt = NULL;

	if (rel->l) { /* first construct the sub relation */
		sub = subrel_bin(be, rel->l, refs);
		if (!sub)
			return NULL;	
	}

	if (sub && sub->type == st_list && sub->op4.lval->h && !((stmt*)sub->op4.lval->h->data)->nrcols) {
		list *newl = sa_list(sql->sa);
		node *n;

		for(n=sub->op4.lval->h; n; n = n->next) {
			const char *cname = column_name(sql->sa, n->data);
			const char *tname = table_name(sql->sa, n->data);
			stmt *s = column(be, n->data);

			s = stmt_alias(be, s, tname, cname );
			append(newl, s);
		}
		sub = stmt_list(be, newl);
	}

	/* groupby columns */

	/* Keep groupby columns, sub that they can be lookup in the aggr list */
	if (rel->r) {
		list *exps = rel->r; 

		for( en = exps->h; en; en = en->next ) {
			sql_exp *e = en->data; 
			stmt *gbcol = exp_bin(be, e, sub, NULL, NULL, NULL, NULL, NULL); 
	
			if (!gbcol) {
				assert(0);
				return NULL;
			}
			if (!gbcol->nrcols)
				gbcol = stmt_const(be, bin_first_column(be, sub), gbcol);
			groupby = stmt_group(be, gbcol, grp, ext, cnt, !en->next);
			grp = stmt_result(be, groupby, 0);
			ext = stmt_result(be, groupby, 1);
			cnt = stmt_result(be, groupby, 2);
			gbcol = stmt_alias(be, gbcol, exp_find_rel_name(e), exp_name(e));
			list_append(gbexps, gbcol);
		}
	}
	/* now aggregate */
	l = sa_list(sql->sa);
	aggrs = rel->exps;
	cursub = stmt_list(be, l);
	for( n = aggrs->h; n; n = n->next ) {
		sql_exp *aggrexp = n->data;

		stmt *aggrstmt = NULL;

		/* first look in the current aggr list (l) and group by column list */
		if (l && !aggrstmt && aggrexp->type == e_column) 
			aggrstmt = list_find_column(be, l, aggrexp->l, aggrexp->r);
		if (gbexps && !aggrstmt && aggrexp->type == e_column) {
			aggrstmt = list_find_column(be, gbexps, aggrexp->l, aggrexp->r);
			if (aggrstmt && groupby) {
				aggrstmt = stmt_project(be, ext, aggrstmt);
				if (list_length(gbexps) == 1) 
					aggrstmt->key = 1;
			}
		}

		if (!aggrstmt)
			aggrstmt = exp_bin(be, aggrexp, sub, NULL, grp, ext, cnt, NULL); 
		/* maybe the aggr uses intermediate results of this group by,
		   therefore we pass the group by columns too 
		 */
		if (!aggrstmt) 
			aggrstmt = exp_bin(be, aggrexp, sub, cursub, NULL, NULL, NULL, NULL); 
		if (!aggrstmt) {
			assert(0);
			return NULL;
		}

		aggrstmt = stmt_rename(be, rel, aggrexp, aggrstmt);
		list_append(l, aggrstmt);
	}
	stmt_set_nrcols(cursub);
	return cursub;
}

static stmt *
rel2bin_topn(backend *be, sql_rel *rel, list *refs)
{
	mvc *sql = be->mvc;
	sql_exp *oe = NULL, *le = NULL;
	stmt *sub = NULL, *l = NULL, *o = NULL;
	node *n;

	if (rel->l) { /* first construct the sub relation */
		sql_rel *rl = rel->l;

		if (rl->op == op_project) {
			sub = rel2bin_project(be, rl, refs, rel);
		} else {
			sub = subrel_bin(be, rl, refs);
		}
	}
	if (!sub) 
		return NULL;	

	le = topn_limit(rel);
	oe = topn_offset(rel);

	n = sub->op4.lval->h;
	if (n) {
		stmt *limit = NULL, *sc = n->data;
		const char *cname = column_name(sql->sa, sc);
		const char *tname = table_name(sql->sa, sc);
		list *newl = sa_list(sql->sa);

		if (le)
			l = exp_bin(be, le, NULL, NULL, NULL, NULL, NULL, NULL);
		if (oe)
			o = exp_bin(be, oe, NULL, NULL, NULL, NULL, NULL, NULL);

		if (!l) 
			l = stmt_atom_lng_nil(be);
		if (!o)
			o = stmt_atom_lng(be, 0);

		sc = column(be, sc);
		limit = stmt_limit(be, stmt_alias(be, sc, tname, cname), NULL, NULL, o, l, 0,0,0,0);

		for ( ; n; n = n->next) {
			stmt *sc = n->data;
			const char *cname = column_name(sql->sa, sc);
			const char *tname = table_name(sql->sa, sc);
		
			sc = column(be, sc);
			sc = stmt_project(be, limit, sc);
			list_append(newl, stmt_alias(be, sc, tname, cname));
		}
		sub = stmt_list(be, newl);
	}
	return sub;
}

static stmt *
rel2bin_sample(backend *be, sql_rel *rel, list *refs)
{
	mvc *sql = be->mvc;
	list *newl;
	stmt *sub = NULL, *s = NULL, *sample = NULL;
	node *n;

	if (rel->l) /* first construct the sub relation */
		sub = subrel_bin(be, rel->l, refs);
	if (!sub)
		return NULL;

	n = sub->op4.lval->h;
	newl = sa_list(sql->sa);

	if (n) {
		stmt *sc = n->data;
		const char *cname = column_name(sql->sa, sc);
		const char *tname = table_name(sql->sa, sc);

		s = exp_bin(be, rel->exps->h->data, NULL, NULL, NULL, NULL, NULL, NULL);

		if (!s)
			s = stmt_atom_lng_nil(be);

		sc = column(be, sc);
		sample = stmt_sample(be, stmt_alias(be, sc, tname, cname),s);

		for ( ; n; n = n->next) {
			stmt *sc = n->data;
			const char *cname = column_name(sql->sa, sc);
			const char *tname = table_name(sql->sa, sc);
		
			sc = column(be, sc);
			sc = stmt_project(be, sample, sc);
			list_append(newl, stmt_alias(be, sc, tname, cname));
		}
	}
	sub = stmt_list(be, newl);
	return sub;
}

stmt *
sql_parse(backend *be, sql_allocator *sa, char *query, char mode)
{
	mvc *m = be->mvc;
	mvc *o = NULL;
	stmt *sq = NULL;
	buffer *b;
	char *n;
	int len = _strlen(query);
	stream *buf;
	bstream * bst;

 	if (THRhighwater())
		return sql_error(m, 10, SQLSTATE(42000) "SELECT: too many nested operators");

	o = MNEW(mvc);
	if (!o)
		return NULL;
	*o = *m;

	m->qc = NULL;
	m->sqs = NULL;

	m->caching = 0;
	m->emode = mode;

	b = (buffer*)GDKmalloc(sizeof(buffer));
	if (b == 0)
		return sql_error(m, 02, SQLSTATE(HY001) MAL_MALLOC_FAIL);
	n = GDKmalloc(len + 1 + 1);
	if (n == 0)
		return sql_error(m, 02, SQLSTATE(HY001) MAL_MALLOC_FAIL);
	strncpy(n, query, len);
	query = n;
	query[len] = '\n';
	query[len+1] = 0;
	len++;
	buffer_init(b, query, len);
	buf = buffer_rastream(b, "sqlstatement");
	if(buf == NULL) {
		buffer_destroy(b);
		return sql_error(m, 02, SQLSTATE(HY001) MAL_MALLOC_FAIL);
	}
	if((bst = bstream_create(buf, b->len)) == NULL) {
		close_stream(buf);
		return sql_error(m, 02, SQLSTATE(HY001) MAL_MALLOC_FAIL);
	}
	scanner_init( &m->scanner, bst, NULL);
	m->scanner.mode = LINE_1; 
	bstream_next(m->scanner.rs);

	m->params = NULL;
	m->argc = 0;
	m->sym = NULL;
	m->errstr[0] = '\0';
	m->errstr[ERRSIZE-1] = '\0';

	/* create private allocator */
	m->sa = (sa)?sa:sa_create();
	if (!m->sa) {
		GDKfree(query);
		GDKfree(b);
		bstream_destroy(m->scanner.rs);
		return sql_error(m, 02, SQLSTATE(HY001) MAL_MALLOC_FAIL);
	}

	if (sqlparse(m) || !m->sym) {
		/* oops an error */
		snprintf(m->errstr, ERRSIZE, "An error occurred when executing "
				"internal query: %s", query);
	} else {
		sql_rel *r = rel_semantic(m, m->sym);

		if (r) {
			r = rel_optimizer(m, r);
			sq = rel_bin(be, r);
		}
	}

	GDKfree(query);
	GDKfree(b);
	bstream_destroy(m->scanner.rs);
	if (m->sa && m->sa != sa)
		sa_destroy(m->sa);
	m->sym = NULL;
	{
		char *e = NULL;
		int status = m->session->status;
		int sizevars = m->sizevars, topvars = m->topvars;
		sql_var *vars = m->vars;
		/* cascade list maybe removed */
		list *cascade_action = m->cascade_action;

		if (m->session->status || m->errstr[0]) {
			e = _STRDUP(m->errstr);
			if (!e) {
				_DELETE(o);
				return NULL;
			}
		}
		*m = *o;
		m->sizevars = sizevars;
		m->topvars = topvars;
		m->vars = vars;
		m->session->status = status;
		m->cascade_action = cascade_action;
		if (e) {
			strncpy(m->errstr, e, ERRSIZE);
			m->errstr[ERRSIZE - 1] = '\0';
			_DELETE(e);
		}
	}
	_DELETE(o);
	return sq;
}

static stmt *
stmt_selectnonil( backend *be, stmt *col, stmt *s )
{
	sql_subtype *t = tail_type(col);
	stmt *n = stmt_atom(be, atom_general(be->mvc->sa, t, NULL));
	stmt *nn = stmt_uselect2(be, col, n, n, 3, s, 1);
	return nn;
}

static stmt *
stmt_selectnil( backend *be, stmt *col)
{
	sql_subtype *t = tail_type(col);
	stmt *n = stmt_atom(be, atom_general(be->mvc->sa, t, NULL));
	stmt *nn = stmt_uselect2(be, col, n, n, 3, NULL, 0);
	return nn;
}

static stmt *
insert_check_ukey(backend *be, list *inserts, sql_key *k, stmt *idx_inserts)
{
	mvc *sql = be->mvc;
/* pkey's cannot have NULLs, ukeys however can
   current implementation switches on 'NOT NULL' on primary key columns */

	char *msg = NULL;
	stmt *res;

	sql_subtype *lng = sql_bind_localtype("lng");
	sql_subaggr *cnt = sql_bind_aggr(sql->sa, sql->session->schema, "count", NULL);
	sql_subtype *bt = sql_bind_localtype("bit");
	stmt *dels = stmt_tid(be, k->t, 0);
	sql_subfunc *ne = sql_bind_func_result(sql->sa, sql->session->schema, "<>", lng, lng, bt);

	if (list_length(k->columns) > 1) {
		node *m;
		stmt *s = list_fetch(inserts, 0), *ins = s;
		sql_subaggr *sum;
		stmt *ssum = NULL;
		stmt *col = NULL;

		s = ins;
		/* 1st stage: find out if original contains same values */
		if (s->key && s->nrcols == 0) {
			s = NULL;
			if (k->idx && hash_index(k->idx->type))
				s = stmt_uselect(be, stmt_idx(be, k->idx, dels), idx_inserts, cmp_equal, s, 0);
			for (m = k->columns->h; m; m = m->next) {
				sql_kc *c = m->data;
				stmt *cs = list_fetch(inserts, c->c->colnr); 

				col = stmt_col(be, c->c, dels);
				if ((k->type == ukey) && stmt_has_null(col)) {
					stmt *nn = stmt_selectnonil(be, col, s);
					s = stmt_uselect( be, col, cs, cmp_equal, nn, 0);
				} else {
					s = stmt_uselect( be, col, cs, cmp_equal, s, 0);
				}
			}
		} else {
			list *lje = sa_list(sql->sa);
			list *rje = sa_list(sql->sa);
			if (k->idx && hash_index(k->idx->type)) {
				list_append(lje, stmt_idx(be, k->idx, dels));
				list_append(rje, idx_inserts);
			}
			for (m = k->columns->h; m; m = m->next) {
				sql_kc *c = m->data;
				stmt *cs = list_fetch(inserts, c->c->colnr); 

				col = stmt_col(be, c->c, dels);
				list_append(lje, col);
				list_append(rje, cs);
			}
			s = releqjoin(be, lje, rje, 1 /* hash used */, cmp_equal, 0);
			s = stmt_result(be, s, 0);
		}
		s = stmt_binop(be, stmt_aggr(be, s, NULL, NULL, cnt, 1, 0, 1), stmt_atom_lng(be, 0), ne);

		/* 2e stage: find out if inserted are unique */
		if ((!idx_inserts && ins->nrcols) || (idx_inserts && idx_inserts->nrcols)) {	/* insert columns not atoms */
			sql_subfunc *or = sql_bind_func_result(sql->sa, sql->session->schema, "or", bt, bt, bt);
			stmt *orderby_ids = NULL, *orderby_grp = NULL;

			/* implementation uses sort key check */
			for (m = k->columns->h; m; m = m->next) {
				sql_kc *c = m->data;
				stmt *orderby;
				stmt *cs = list_fetch(inserts, c->c->colnr); 

				if (orderby_grp)
					orderby = stmt_reorder(be, cs, 1, orderby_ids, orderby_grp);
				else
					orderby = stmt_order(be, cs, 1);
				orderby_ids = stmt_result(be, orderby, 1);
				orderby_grp = stmt_result(be, orderby, 2);
			}

			if (!orderby_grp || !orderby_ids)
				return NULL;

			sum = sql_bind_aggr(sql->sa, sql->session->schema, "not_unique", tail_type(orderby_grp));
			ssum = stmt_aggr(be, orderby_grp, NULL, NULL, sum, 1, 0, 1);
			/* combine results */
			s = stmt_binop(be, s, ssum, or);
		}

		if (k->type == pkey) {
			msg = sa_message(sql->sa, "INSERT INTO: PRIMARY KEY constraint '%s.%s' violated", k->t->base.name, k->base.name);
		} else {
			msg = sa_message(sql->sa, "INSERT INTO: UNIQUE constraint '%s.%s' violated", k->t->base.name, k->base.name);
		}
		res = stmt_exception(be, s, msg, 00001);
	} else {		/* single column key */
		sql_kc *c = k->columns->h->data;
		stmt *s = list_fetch(inserts, c->c->colnr), *h = s;

		s = stmt_col(be, c->c, dels);
		if ((k->type == ukey) && stmt_has_null(s)) {
			stmt *nn = stmt_selectnonil(be, s, NULL);
			s = stmt_project(be, nn, s);
		}
		if (h->nrcols) {
			s = stmt_join(be, s, h, 0, cmp_equal);
			/* s should be empty */
			s = stmt_result(be, s, 0);
			s = stmt_aggr(be, s, NULL, NULL, cnt, 1, 0, 1);
		} else {
			s = stmt_uselect(be, s, h, cmp_equal, NULL, 0);
			/* s should be empty */
			s = stmt_aggr(be, s, NULL, NULL, cnt, 1, 0, 1);
		}
		/* s should be empty */
		s = stmt_binop(be, s, stmt_atom_lng(be, 0), ne);

		/* 2e stage: find out if inserts are unique */
		if (h->nrcols) {	/* insert multiple atoms */
			sql_subaggr *sum;
			stmt *count_sum = NULL;
			sql_subfunc *or = sql_bind_func_result(sql->sa, sql->session->schema, "or", bt, bt, bt);
			stmt *ssum, *ss;

			stmt *g = list_fetch(inserts, c->c->colnr), *ins = g;

			/* inserted vaules may be null */
			if ((k->type == ukey) && stmt_has_null(ins)) {
				stmt *nn = stmt_selectnonil(be, ins, NULL);
				ins = stmt_project(be, nn, ins);
			}
		
			g = stmt_group(be, ins, NULL, NULL, NULL, 1);
			ss = stmt_result(be, g, 2); /* use count */
			/* (count(ss) <> sum(ss)) */
			sum = sql_bind_aggr(sql->sa, sql->session->schema, "sum", lng);
			ssum = stmt_aggr(be, ss, NULL, NULL, sum, 1, 0, 1);
			ssum = sql_Nop_(be, "ifthenelse", sql_unop_(be, NULL, "isnull", ssum), stmt_atom_lng(be, 0), ssum, NULL);
			count_sum = stmt_binop(be, check_types(be, tail_type(ssum), stmt_aggr(be, ss, NULL, NULL, cnt, 1, 0, 1), type_equal), ssum, ne);

			/* combine results */
			s = stmt_binop(be, s, count_sum, or);
		}
		if (k->type == pkey) {
			msg = sa_message( sql->sa,"INSERT INTO: PRIMARY KEY constraint '%s.%s' violated", k->t->base.name, k->base.name);
		} else {
			msg = sa_message(sql->sa, "INSERT INTO: UNIQUE constraint '%s.%s' violated", k->t->base.name, k->base.name);
		}
		res = stmt_exception(be, s, msg, 00001);
	}
	return res;
}

static stmt *
insert_check_fkey(backend *be, list *inserts, sql_key *k, stmt *idx_inserts, stmt *pin)
{
	mvc *sql = be->mvc;
	char *msg = NULL;
	stmt *cs = list_fetch(inserts, 0), *s = cs;
	sql_subtype *lng = sql_bind_localtype("lng");
	sql_subaggr *cnt = sql_bind_aggr(sql->sa, sql->session->schema, "count", NULL);
	sql_subtype *bt = sql_bind_localtype("bit");
	sql_subfunc *ne = sql_bind_func_result(sql->sa, sql->session->schema, "<>", lng, lng, bt);

	if (pin && list_length(pin->op4.lval)) 
		s = pin->op4.lval->h->data;
	if (s->key && s->nrcols == 0) {
		s = stmt_binop(be, stmt_aggr(be, idx_inserts, NULL, NULL, cnt, 1, 0, 1), stmt_atom_lng(be, 1), ne);
	} else {
		/* releqjoin.count <> inserts[col1].count */
		s = stmt_binop(be, stmt_aggr(be, idx_inserts, NULL, NULL, cnt, 1, 0, 1), stmt_aggr(be, s, NULL, NULL, cnt, 1, 0, 1), ne);
	}

	/* s should be empty */
	msg = sa_message(sql->sa, "INSERT INTO: FOREIGN KEY constraint '%s.%s' violated", k->t->base.name, k->base.name);
	return stmt_exception(be, s, msg, 00001);
}

static stmt *
sql_insert_key(backend *be, list *inserts, sql_key *k, stmt *idx_inserts, stmt *pin)
{
	/* int insert = 1;
	 * while insert and has u/pkey and not defered then
	 *      if u/pkey values exist then
	 *              insert = 0
	 * while insert and has fkey and not defered then
	 *      find id of corresponding u/pkey  
	 *      if (!found)
	 *              insert = 0
	 * if insert
	 *      insert values
	 *      insert fkey/pkey index
	 */
	if (k->type == pkey || k->type == ukey) {
		return insert_check_ukey(be, inserts, k, idx_inserts );
	} else {		/* foreign keys */
		return insert_check_fkey(be, inserts, k, idx_inserts, pin );
	}
}

static int
sql_stack_add_inserted( mvc *sql, const char *name, sql_table *t, stmt **updates) 
{
	/* Put single relation of updates and old values on to the stack */
	sql_rel *r = NULL;
	node *n;
	list *exps = sa_list(sql->sa);
	trigger_input *ti = SA_NEW(sql->sa, trigger_input);

	ti->t = t;
	ti->tids = NULL;
	ti->updates = updates;
	ti->type = 1;
	ti->nn = name;
	for (n = t->columns.set->h; n; n = n->next) {
		sql_column *c = n->data;
		sql_exp *ne = exp_column(sql->sa, name, c->base.name, &c->type, CARD_MULTI, c->null, 0);

		append(exps, ne);
	}
	r = rel_table_func(sql->sa, NULL, NULL, exps, 2);
	r->l = ti;

	return stack_push_rel_view(sql, name, r) ? 1 : 0;
}

static int
sql_insert_triggers(backend *be, sql_table *t, stmt **updates, int time)
{
	mvc *sql = be->mvc;
	node *n;
	int res = 1;

	if (!t->triggers.set)
		return res;

	for (n = t->triggers.set->h; n; n = n->next) {
		sql_trigger *trigger = n->data;

		if(!stack_push_frame(sql, "OLD-NEW"))
			return 0;
		if (trigger->event == 0 && trigger->time == time) { 
			stmt *s = NULL;
			const char *n = trigger->new_name;

			/* add name for the 'inserted' to the stack */
			if (!n) n = "new";

			if(!sql_stack_add_inserted(sql, n, t, updates))
				return 0;
			s = sql_parse(be, sql->sa, trigger->statement, m_instantiate);
			
			if (!s) 
				return 0;
		}
		stack_pop_frame(sql);
	}
	return res;
}

static void 
sql_insert_check_null(backend *be, sql_table *t, list *inserts) 
{
	mvc *sql = be->mvc;
	node *m, *n;
	sql_subaggr *cnt = sql_bind_aggr(sql->sa, sql->session->schema, "count", NULL);

	for (n = t->columns.set->h, m = inserts->h; n && m; 
		n = n->next, m = m->next) {
		stmt *i = m->data;
		sql_column *c = n->data;

		if (!c->null) {
			stmt *s = i;
			char *msg = NULL;

			if (!(s->key && s->nrcols == 0)) {
				s = stmt_selectnil(be, i);
				s = stmt_aggr(be, s, NULL, NULL, cnt, 1, 0, 1);
			} else {
				sql_subfunc *isnil = sql_bind_func(sql->sa, sql->session->schema, "isnull", &c->type, NULL, F_FUNC);

				s = stmt_unop(be, i, isnil);
			}
			msg = sa_message(sql->sa, "INSERT INTO: NOT NULL constraint violated for column %s.%s", c->t->base.name, c->base.name);
			(void)stmt_exception(be, s, msg, 00001);
		}
	}
}

static stmt ** 
table_update_stmts(mvc *sql, sql_table *t, int *Len)
{
	stmt **updates;
	int i, len = list_length(t->columns.set);
	node *m;

	*Len = len;
	updates = SA_NEW_ARRAY(sql->sa, stmt *, len);
	for (m = t->columns.set->h, i = 0; m; m = m->next, i++) {
		sql_column *c = m->data;

		/* update the column number, for correct array access */
		c->colnr = i;
		updates[i] = NULL;
	}
	return updates;
}

static stmt *
rel2bin_insert(backend *be, sql_rel *rel, list *refs)
{
	mvc *sql = be->mvc;
	list *l;
	stmt *inserts = NULL, *insert = NULL, *s, *ddl = NULL, *pin = NULL, **updates, *ret = NULL;
	int idx_ins = 0, constraint = 1, len = 0;
	node *n, *m;
	sql_rel *tr = rel->l, *prel = rel->r;
	sql_table *t = NULL;

	if ((rel->flag&UPD_NO_CONSTRAINT)) 
		constraint = 0;
	if ((rel->flag&UPD_COMP)) {  /* special case ! */
		idx_ins = 1;
		prel = rel->l;
		rel = rel->r;
		tr = rel->l;
	}

	if (tr->op == op_basetable) {
		t = tr->l;
	} else {
		ddl = subrel_bin(be, tr, refs);
		if (!ddl)
			return NULL;
		t = rel_ddl_table_get(tr);
	}

	if (rel->r) /* first construct the inserts relation */
		inserts = subrel_bin(be, rel->r, refs);

	if (!inserts)
		return NULL;	

	if (idx_ins)
		pin = refs_find_rel(refs, prel);

	if (constraint)
		sql_insert_check_null(be, t, inserts->op4.lval);

	l = sa_list(sql->sa);

	updates = table_update_stmts(sql, t, &len); 
	for (n = t->columns.set->h, m = inserts->op4.lval->h; n && m; n = n->next, m = m->next) {
		sql_column *c = n->data;

		updates[c->colnr] = m->data;
	}

/* before */
	if (!sql_insert_triggers(be, t, updates, 0)) 
		return sql_error(sql, 02, SQLSTATE(42000) "INSERT INTO: triggers failed for table '%s'", t->base.name);

	if (t->idxs.set)
	for (n = t->idxs.set->h; n && m; n = n->next, m = m->next) {
		stmt *is = m->data;
		sql_idx *i = n->data;

		if ((hash_index(i->type) && list_length(i->columns) <= 1) ||
		    i->type == no_idx)
			is = NULL;
		if (i->key && constraint) {
			stmt *ckeys = sql_insert_key(be, inserts->op4.lval, i->key, is, pin);

			list_append(l, ckeys);
		}
		if (!insert)
			insert = is;
		if (is)
			is = stmt_append_idx(be, i, is);
	}

	for (n = t->columns.set->h, m = inserts->op4.lval->h; 
		n && m; n = n->next, m = m->next) {

		stmt *ins = m->data;
		sql_column *c = n->data;

		insert = stmt_append_col(be, c, ins, rel->flag&UPD_LOCKED);
		append(l,insert);
	}
	if (!insert)
		return NULL;

	if (!sql_insert_triggers(be, t, updates, 1)) 
		return sql_error(sql, 02, SQLSTATE(42000) "INSERT INTO: triggers failed for table '%s'", t->base.name);
	if (ddl) {
		ret = ddl;
		list_prepend(l, ddl);
	} else {
		if (insert->op1->nrcols == 0) {
			s = stmt_atom_lng(be, 1);
		} else {
			s = stmt_aggr(be, insert->op1, NULL, NULL, sql_bind_aggr(sql->sa, sql->session->schema, "count", NULL), 1, 0, 1);
		}
		ret = s;
	}

	if(be->cur_append) //building the total number of rows affected across all tables
		ret->nr = add_to_merge_partitions_accumulator(be, ret->nr);

	if (ddl)
		return stmt_list(be, l);
	else
		return ret;
}

static int
is_idx_updated(sql_idx * i, stmt **updates)
{
	int update = 0;
	node *m;

	for (m = i->columns->h; m; m = m->next) {
		sql_kc *ic = m->data;

		if (updates[ic->c->colnr]) {
			update = 1;
			break;
		}
	}
	return update;
}

static int
first_updated_col(stmt **updates, int cnt)
{
	int i;

	for (i = 0; i < cnt; i++) {
		if (updates[i])
			return i;
	}
	return -1;
}

static stmt *
update_check_ukey(backend *be, stmt **updates, sql_key *k, stmt *tids, stmt *idx_updates, int updcol)
{
	mvc *sql = be->mvc;
	char *msg = NULL;
	stmt *res = NULL;

	sql_subtype *lng = sql_bind_localtype("lng");
	sql_subaggr *cnt = sql_bind_aggr(sql->sa, sql->session->schema, "count", NULL);
	sql_subtype *bt = sql_bind_localtype("bit");
	sql_subfunc *ne;

	(void)tids;
	ne = sql_bind_func_result(sql->sa, sql->session->schema, "<>", lng, lng, bt);
	if (list_length(k->columns) > 1) {
		stmt *dels = stmt_tid(be, k->t, 0);
		node *m;
		stmt *s = NULL;

		/* 1st stage: find out if original (without the updated) 
			do not contain the same values as the updated values. 
			This is done using a relation join and a count (which 
			should be zero)
	 	*/
		if (!isNew(k)) {
			stmt *nu_tids = stmt_tdiff(be, dels, tids); /* not updated ids */
			list *lje = sa_list(sql->sa);
			list *rje = sa_list(sql->sa);

			if (k->idx && hash_index(k->idx->type)) {
				list_append(lje, stmt_idx(be, k->idx, nu_tids));
				list_append(rje, idx_updates);
			}
			for (m = k->columns->h; m; m = m->next) {
				sql_kc *c = m->data;
				stmt *upd;

				assert(updates);
				if (updates[c->c->colnr]) {
					upd = updates[c->c->colnr];
				} else {
					upd = stmt_project(be, tids, stmt_col(be, c->c, dels));
				}
				list_append(lje, stmt_col(be, c->c, nu_tids));
				list_append(rje, upd);
			}
			s = releqjoin(be, lje, rje, 1 /* hash used */, cmp_equal, 0);
			s = stmt_result(be, s, 0);
			s = stmt_binop(be, stmt_aggr(be, s, NULL, NULL, cnt, 1, 0, 1), stmt_atom_lng(be, 0), ne);
		}

		/* 2e stage: find out if the updated are unique */
		if (!updates || updates[updcol]->nrcols) {	/* update columns not atoms */
			sql_subaggr *sum;
			stmt *count_sum = NULL, *ssum;
			stmt *g = NULL, *grp = NULL, *ext = NULL, *Cnt = NULL;
			stmt *cand = NULL;
			stmt *ss;
			sql_subfunc *or = sql_bind_func_result(sql->sa, sql->session->schema, "or", bt, bt, bt);

			/* also take the hopefully unique hash keys, to reduce
			   (re)group costs */
			if (k->idx && hash_index(k->idx->type)) {
				g = stmt_group(be, idx_updates, grp, ext, Cnt, 0);
				grp = stmt_result(be, g, 0);
				ext = stmt_result(be, g, 1);
				Cnt = stmt_result(be, g, 2);

				/* continue only with groups with a cnt > 1 */
				cand = stmt_uselect(be, Cnt, stmt_atom_lng(be, 1), cmp_gt, NULL, 0);
				/* project cand on ext and Cnt */
				Cnt = stmt_project(be, cand, Cnt);
				ext = stmt_project(be, cand, ext);

				/* join groups with extend to retrieve all oid's of the original
				 * bat that belong to a group with Cnt >1 */
				g = stmt_join(be, grp, ext, 0, cmp_equal);
				cand = stmt_result(be, g, 0);
				grp = stmt_project(be, cand, grp);
			}

			for (m = k->columns->h; m; m = m->next) {
				sql_kc *c = m->data;
				stmt *upd;

				if (updates && updates[c->c->colnr]) {
					upd = updates[c->c->colnr];
					/*
				} else if (updates) {
					//assert(0);
					//upd = updates[updcol]->op1;
					//upd = stmt_project(be, upd, stmt_col(be, c->c, dels));
					upd = stmt_project(be, tids, stmt_col(be, c->c, dels));
					*/
				} else {
					upd = stmt_project(be, tids, stmt_col(be, c->c, dels));
				}

				/* apply cand list first */
				if (cand)
					upd = stmt_project(be, cand, upd);

				/* remove nulls */
				if ((k->type == ukey) && stmt_has_null(upd)) {
					stmt *nn = stmt_selectnonil(be, upd, NULL);
					upd = stmt_project(be, nn, upd);
					if (grp)
						grp = stmt_project(be, nn, grp);
					if (cand)
						cand = stmt_project(be, nn, cand);
				}

				/* apply group by on groups with Cnt > 1 */
				g = stmt_group(be, upd, grp, ext, Cnt, !m->next);
				grp = stmt_result(be, g, 0);
				ext = stmt_result(be, g, 1);
				Cnt = stmt_result(be, g, 2);
			}
			ss = Cnt; /* use count */
			/* (count(ss) <> sum(ss)) */
			sum = sql_bind_aggr(sql->sa, sql->session->schema, "sum", lng);
			ssum = stmt_aggr(be, ss, NULL, NULL, sum, 1, 0, 1);
			ssum = sql_Nop_(be, "ifthenelse", sql_unop_(be, NULL, "isnull", ssum), stmt_atom_lng(be, 0), ssum, NULL);
			count_sum = stmt_binop(be, stmt_aggr(be, ss, NULL, NULL, cnt, 1, 0, 1), check_types(be, lng, ssum, type_equal), ne);

			/* combine results */
			if (s) 
				s = stmt_binop(be, s, count_sum, or);
			else
				s = count_sum;
		}

		if (k->type == pkey) {
			msg = sa_message(sql->sa, "UPDATE: PRIMARY KEY constraint '%s.%s' violated", k->t->base.name, k->base.name);
		} else {
			msg = sa_message(sql->sa, "UPDATE: UNIQUE constraint '%s.%s' violated", k->t->base.name, k->base.name);
		}
		res = stmt_exception(be, s, msg, 00001);
	} else {		/* single column key */
		stmt *dels = stmt_tid(be, k->t, 0);
		sql_kc *c = k->columns->h->data;
		stmt *s = NULL, *h = NULL, *o;

		/* s should be empty */
		if (!isNew(k)) {
			stmt *nu_tids = stmt_tdiff(be, dels, tids); /* not updated ids */
			assert (updates);

			h = updates[c->c->colnr];
			o = stmt_col(be, c->c, nu_tids);
			s = stmt_join(be, o, h, 0, cmp_equal);
			s = stmt_result(be, s, 0);
			s = stmt_binop(be, stmt_aggr(be, s, NULL, NULL, cnt, 1, 0, 1), stmt_atom_lng(be, 0), ne);
		}

		/* 2e stage: find out if updated are unique */
		if (!h || h->nrcols) {	/* update columns not atoms */
			sql_subaggr *sum;
			stmt *count_sum = NULL;
			sql_subfunc *or = sql_bind_func_result(sql->sa, sql->session->schema, "or", bt, bt, bt);
			stmt *ssum, *ss;
			stmt *upd;
			stmt *g;

			if (updates) {
 				upd = updates[c->c->colnr];
			} else {
 				upd = stmt_col(be, c->c, dels);
			}

			/* remove nulls */
			if ((k->type == ukey) && stmt_has_null(upd)) {
				stmt *nn = stmt_selectnonil(be, upd, NULL);
				upd = stmt_project(be, nn, upd);
			}

			g = stmt_group(be, upd, NULL, NULL, NULL, 1);
			ss = stmt_result(be, g, 2); /* use count */

			/* (count(ss) <> sum(ss)) */
			sum = sql_bind_aggr(sql->sa, sql->session->schema, "sum", lng);
			ssum = stmt_aggr(be, ss, NULL, NULL, sum, 1, 0, 1);
			ssum = sql_Nop_(be, "ifthenelse", sql_unop_(be, NULL, "isnull", ssum), stmt_atom_lng(be, 0), ssum, NULL);
			count_sum = stmt_binop(be, check_types(be, tail_type(ssum), stmt_aggr(be, ss, NULL, NULL, cnt, 1, 0, 1), type_equal), ssum, ne);

			/* combine results */
			if (s)
				s = stmt_binop(be, s, count_sum, or);
			else
				s = count_sum;
		}

		if (k->type == pkey) {
			msg = sa_message(sql->sa, "UPDATE: PRIMARY KEY constraint '%s.%s' violated", k->t->base.name, k->base.name);
		} else {
			msg = sa_message(sql->sa, "UPDATE: UNIQUE constraint '%s.%s' violated", k->t->base.name, k->base.name);
		}
		res = stmt_exception(be, s, msg, 00001);
	}
	return res;
}

/*
         A referential constraint is satisfied if one of the following con-
         ditions is true, depending on the <match option> specified in the
         <referential constraint definition>:

         -  If no <match type> was specified then, for each row R1 of the
            referencing table, either at least one of the values of the
            referencing columns in R1 shall be a null value, or the value of
            each referencing column in R1 shall be equal to the value of the
            corresponding referenced column in some row of the referenced
            table.

         -  If MATCH FULL was specified then, for each row R1 of the refer-
            encing table, either the value of every referencing column in R1
            shall be a null value, or the value of every referencing column
            in R1 shall not be null and there shall be some row R2 of the
            referenced table such that the value of each referencing col-
            umn in R1 is equal to the value of the corresponding referenced
            column in R2.

         -  If MATCH PARTIAL was specified then, for each row R1 of the
            referencing table, there shall be some row R2 of the refer-
            enced table such that the value of each referencing column in
            R1 is either null or is equal to the value of the corresponding
            referenced column in R2.
*/

static stmt *
update_check_fkey(backend *be, stmt **updates, sql_key *k, stmt *tids, stmt *idx_updates, int updcol, stmt *pup)
{
	mvc *sql = be->mvc;
	char *msg = NULL;
	stmt *s, *cur, *null = NULL, *cntnulls;
	sql_subtype *lng = sql_bind_localtype("lng"), *bt = sql_bind_localtype("bit");
	sql_subaggr *cnt = sql_bind_aggr(sql->sa, sql->session->schema, "count", NULL);
	sql_subfunc *ne = sql_bind_func_result(sql->sa, sql->session->schema, "<>", lng, lng, bt);
	sql_subfunc *or = sql_bind_func_result(sql->sa, sql->session->schema, "or", bt, bt, bt);
	node *m;

	if (!idx_updates)
		return NULL;
	/* releqjoin.count <> updates[updcol].count */
	if (pup && list_length(pup->op4.lval)) {
		cur = pup->op4.lval->h->data;
	} else if (updates) {
		cur = updates[updcol];
	} else {
		sql_kc *c = k->columns->h->data;
		stmt *dels = stmt_tid(be, k->t, 0);
		assert(0);
		cur = stmt_col(be, c->c, dels);
	}
	s = stmt_binop(be, stmt_aggr(be, idx_updates, NULL, NULL, cnt, 1, 0, 1), stmt_aggr(be, cur, NULL, NULL, cnt, 1, 0, 1), ne);

	for (m = k->columns->h; m; m = m->next) {
		sql_kc *c = m->data;

		/* FOR MATCH FULL/SIMPLE/PARTIAL see above */
		/* Currently only the default MATCH SIMPLE is supported */
		if (c->c->null) {
			stmt *upd, *nn;

			if (updates && updates[c->c->colnr]) {
				upd = updates[c->c->colnr];
			} else if (updates && updcol >= 0) {
				assert(0);
				//upd = updates[updcol]->op1;
				//upd = stmt_project(be, upd, stmt_col(be, c->c, tids));
				upd = stmt_col(be, c->c, tids);
			} else { /* created idx/key using alter */ 
				upd = stmt_col(be, c->c, tids);
			}
			nn = stmt_selectnil(be, upd);
			if (null)
				null = stmt_tunion(be, null, nn);
			else
				null = nn;
		}
	}
	if (null) {
		cntnulls = stmt_aggr(be, null, NULL, NULL, cnt, 1, 0, 1); 
	} else {
		cntnulls = stmt_atom_lng(be, 0);
	}
	s = stmt_binop(be, s, 
		stmt_binop(be, stmt_aggr(be, stmt_selectnil(be, idx_updates), NULL, NULL, cnt, 1, 0, 1), cntnulls , ne), or);

	/* s should be empty */
	msg = sa_message(sql->sa, "UPDATE: FOREIGN KEY constraint '%s.%s' violated", k->t->base.name, k->base.name);
	return stmt_exception(be, s, msg, 00001);
}

static stmt *
join_updated_pkey(backend *be, sql_key * k, stmt *tids, stmt **updates)
{
	mvc *sql = be->mvc;
	char *msg = NULL;
	int nulls = 0;
	node *m, *o;
	sql_key *rk = &((sql_fkey*)k)->rkey->k;
	stmt *s = NULL, *dels = stmt_tid(be, rk->t, 0), *fdels, *cnteqjoin;
	stmt *null = NULL, *rows;
	sql_subtype *lng = sql_bind_localtype("lng");
	sql_subtype *bt = sql_bind_localtype("bit");
	sql_subaggr *cnt = sql_bind_aggr(sql->sa, sql->session->schema, "count", NULL);
	sql_subfunc *ne = sql_bind_func_result(sql->sa, sql->session->schema, "<>", lng, lng, bt);
	list *lje = sa_list(sql->sa);
	list *rje = sa_list(sql->sa);

	fdels = stmt_tid(be, k->idx->t, 0);
	rows = stmt_idx(be, k->idx, fdels);

	rows = stmt_join(be, rows, tids, 0, cmp_equal); /* join over the join index */
	rows = stmt_result(be, rows, 0);

	for (m = k->idx->columns->h, o = rk->columns->h; m && o; m = m->next, o = o->next) {
		sql_kc *fc = m->data;
		sql_kc *c = o->data;
		stmt *upd, *col;

		if (updates[c->c->colnr]) {
			upd = updates[c->c->colnr];
		} else {
			assert(0);
			//upd = updates[updcol]->op1;
			upd = stmt_project(be, tids, stmt_col(be, c->c, dels));
		}
		if (c->c->null) {	/* new nulls (MATCH SIMPLE) */
			stmt *nn = stmt_selectnil(be, upd);
			if (null)
				null = stmt_tunion(be, null, nn);
			else
				null = nn;
			nulls = 1;
		}
		col = stmt_col(be, fc->c, rows);
		list_append(lje, upd);
		list_append(rje, col);
	}
	s = releqjoin(be, lje, rje, 1 /* hash used */, cmp_equal, 0);
	s = stmt_result(be, s, 0);

	/* add missing nulls */
	cnteqjoin = stmt_aggr(be, s, NULL, NULL, cnt, 1, 0, 1);
	if (nulls) {
		sql_subfunc *add = sql_bind_func_result(sql->sa, sql->session->schema, "sql_add", lng, lng, lng);
		cnteqjoin = stmt_binop(be, cnteqjoin, stmt_aggr(be, null, NULL, NULL, cnt, 1, 0, 1), add);
	}

	/* releqjoin.count <> updates[updcol].count */
	s = stmt_binop(be, cnteqjoin, stmt_aggr(be, rows, NULL, NULL, cnt, 1, 0, 1), ne);

	/* s should be empty */
	msg = sa_message(sql->sa, "UPDATE: FOREIGN KEY constraint '%s.%s' violated", k->t->base.name, k->base.name);
	return stmt_exception(be, s, msg, 00001);
}

static list * sql_update(backend *be, sql_table *t, stmt *rows, stmt **updates);

static stmt*
sql_delete_set_Fkeys(backend *be, sql_key *k, stmt *ftids /* to be updated rows of fkey table */, int action)
{
	mvc *sql = be->mvc;
	list *l = NULL;
	int len = 0;
	node *m, *o;
	sql_key *rk = &((sql_fkey*)k)->rkey->k;
	stmt **new_updates;
	sql_table *t = mvc_bind_table(sql, k->t->s, k->t->base.name);

	new_updates = table_update_stmts(sql, t, &len);
	for (m = k->idx->columns->h, o = rk->columns->h; m && o; m = m->next, o = o->next) {
		sql_kc *fc = m->data;
		stmt *upd = NULL;

		if (action == ACT_SET_DEFAULT) {
			if (fc->c->def) {
				stmt *sq;
				char *msg = sa_message(sql->sa, "select %s;", fc->c->def);
				sq = rel_parse_value(be, msg, sql->emode);
				if (!sq) 
					return NULL;
				upd = sq;
			}  else {
				upd = stmt_atom(be, atom_general(sql->sa, &fc->c->type, NULL));
			}
		} else {
			upd = stmt_atom(be, atom_general(sql->sa, &fc->c->type, NULL));
		}
		
		if (!upd || (upd = check_types(be, &fc->c->type, upd, type_equal)) == NULL) 
			return NULL;

		if (upd->nrcols <= 0) 
			upd = stmt_const(be, ftids, upd);
		
		new_updates[fc->c->colnr] = upd;
	}
	if ((l = sql_update(be, t, ftids, new_updates)) == NULL) 
		return NULL;
	return stmt_list(be, l);
}

static stmt*
sql_update_cascade_Fkeys(backend *be, sql_key *k, stmt *utids, stmt **updates, int action)
{
	mvc *sql = be->mvc;
	list *l = NULL;
	int len = 0;
	node *m, *o;
	sql_key *rk = &((sql_fkey*)k)->rkey->k;
	stmt **new_updates;
	stmt *rows;
	sql_table *t = mvc_bind_table(sql, k->t->s, k->t->base.name);
	stmt *ftids, *upd_ids;

	ftids = stmt_tid(be, k->idx->t, 0);
	rows = stmt_idx(be, k->idx, ftids);

	rows = stmt_join(be, rows, utids, 0, cmp_equal); /* join over the join index */
	upd_ids = stmt_result(be, rows, 1);
	rows = stmt_result(be, rows, 0);
	rows = stmt_project(be, rows, ftids);
		
	new_updates = table_update_stmts(sql, t, &len);
	for (m = k->idx->columns->h, o = rk->columns->h; m && o; m = m->next, o = o->next) {
		sql_kc *fc = m->data;
		sql_kc *c = o->data;
		stmt *upd = NULL;

		if (!updates[c->c->colnr]) {
			continue;
		} else if (action == ACT_CASCADE) {
			upd = updates[c->c->colnr];
		} else if (action == ACT_SET_DEFAULT) {
			if (fc->c->def) {
				stmt *sq;
				char *msg = sa_message(sql->sa, "select %s;", fc->c->def);
				sq = rel_parse_value(be, msg, sql->emode);
				if (!sq) 
					return NULL;
				upd = sq;
			} else {
				upd = stmt_atom(be, atom_general(sql->sa, &fc->c->type, NULL));
			}
		} else if (action == ACT_SET_NULL) {
			upd = stmt_atom(be, atom_general(sql->sa, &fc->c->type, NULL));
		}

		if (!upd || (upd = check_types(be, &fc->c->type, upd, type_equal)) == NULL) 
			return NULL;

		if (upd->nrcols <= 0) 
			upd = stmt_const(be, upd_ids, upd);
		else
			upd = stmt_project(be, upd_ids, upd);
		
		new_updates[fc->c->colnr] = upd;
	}

	if ((l = sql_update(be, t, rows, new_updates)) == NULL) 
		return NULL;
	return stmt_list(be, l);
}


static int
cascade_ukey(backend *be, stmt **updates, sql_key *k, stmt *tids) 
{
	sql_ukey *uk = (sql_ukey*)k;

	if (uk->keys && list_length(uk->keys) > 0) {
		node *n;
		for(n = uk->keys->h; n; n = n->next) {
			sql_key *fk = n->data;

			/* All rows of the foreign key table which are
			   affected by the primary key update should all
			   match one of the updated primary keys again.
			 */
			switch (((sql_fkey*)fk)->on_update) {
				case ACT_NO_ACTION: 
					break;
				case ACT_SET_NULL: 
				case ACT_SET_DEFAULT: 
				case ACT_CASCADE: 
					if (!sql_update_cascade_Fkeys(be, fk, tids, updates, ((sql_fkey*)fk)->on_update))
						return -1;
					break;
				default:	/*RESTRICT*/
					if (!join_updated_pkey(be, fk, tids, updates))
						return -1;
			}
		}
	}
	return 0;
}

static void
sql_update_check_key(backend *be, stmt **updates, sql_key *k, stmt *tids, stmt *idx_updates, int updcol, list *l, stmt *pup)
{
	stmt *ckeys;

	if (k->type == pkey || k->type == ukey) {
		ckeys = update_check_ukey(be, updates, k, tids, idx_updates, updcol);
	} else { /* foreign keys */
		ckeys = update_check_fkey(be, updates, k, tids, idx_updates, updcol, pup);
	}
	list_append(l, ckeys);
}

static stmt *
hash_update(backend *be, sql_idx * i, stmt *rows, stmt **updates, int updcol)
{
	mvc *sql = be->mvc;
	/* calculate new value */
	node *m;
	sql_subtype *it, *lng;
	int bits = 1 + ((sizeof(lng)*8)-1)/(list_length(i->columns)+1);
	stmt *h = NULL, *tids;

	if (list_length(i->columns) <= 1)
		return NULL;

	tids = stmt_tid(be, i->t, 0);
	it = sql_bind_localtype("int");
	lng = sql_bind_localtype("lng");
	for (m = i->columns->h; m; m = m->next ) {
		sql_kc *c = m->data;
		stmt *upd;

		if (updates && updates[c->c->colnr]) {
			upd = updates[c->c->colnr];
		} else if (updates && updcol >= 0) {
			assert(0);
			//upd = updates[updcol]->op1;
			//upd = rows;
			//upd = stmt_project(be, upd, stmt_col(be, c->c, tids));
			upd = stmt_col(be, c->c, rows);
		} else { /* created idx/key using alter */ 
			upd = stmt_col(be, c->c, tids);
		}

		if (h && i->type == hash_idx)  { 
			sql_subfunc *xor = sql_bind_func_result3(sql->sa, sql->session->schema, "rotate_xor_hash", lng, it, &c->c->type, lng);

			h = stmt_Nop(be, stmt_list( be, list_append( list_append(
				list_append(sa_list(sql->sa), h), 
				stmt_atom_int(be, bits)),  upd)),
				xor);
		} else if (h)  { 
			stmt *h2;
			sql_subfunc *lsh = sql_bind_func_result(sql->sa, sql->session->schema, "left_shift", lng, it, lng);
			sql_subfunc *lor = sql_bind_func_result(sql->sa, sql->session->schema, "bit_or", lng, lng, lng);
			sql_subfunc *hf = sql_bind_func_result(sql->sa, sql->session->schema, "hash", &c->c->type, NULL, lng);

			h = stmt_binop(be, h, stmt_atom_int(be, bits), lsh); 
			h2 = stmt_unop(be, upd, hf);
			h = stmt_binop(be, h, h2, lor);
		} else {
			sql_subfunc *hf = sql_bind_func_result(sql->sa, sql->session->schema, "hash", &c->c->type, NULL, lng);
			h = stmt_unop(be, upd, hf);
			if (i->type == oph_idx)
				break;
		}
	}
	return h;
}

static stmt *
join_idx_update(backend *be, sql_idx * i, stmt *ftids, stmt **updates, int updcol)
{
	mvc *sql = be->mvc;
	node *m, *o;
	sql_key *rk = &((sql_fkey *) i->key)->rkey->k;
	stmt *s = NULL, *ptids = stmt_tid(be, rk->t, 0), *l, *r;
	list *lje = sa_list(sql->sa);
	list *rje = sa_list(sql->sa);

	for (m = i->columns->h, o = rk->columns->h; m && o; m = m->next, o = o->next) {
		sql_kc *c = m->data;
		sql_kc *rc = o->data;
		stmt *upd;

		if (updates && updates[c->c->colnr]) {
			upd = updates[c->c->colnr];
		} else if (updates && updcol >= 0) {
			assert(0);
			//upd = updates[updcol]->op1;
			//upd = stmt_project(be, upd, stmt_col(be, c->c, ftids));
			upd = stmt_col(be, c->c, ftids);
		} else { /* created idx/key using alter */ 
			upd = stmt_col(be, c->c, ftids);
		}

		list_append(lje, check_types(be, &rc->c->type, upd, type_equal));
		list_append(rje, stmt_col(be, rc->c, ptids));
	}
	s = releqjoin(be, lje, rje, 0 /* use hash */, cmp_equal, 0);
	l = stmt_result(be, s, 0);
	r = stmt_result(be, s, 1);
	r = stmt_project(be, r, ptids);
	return stmt_left_project(be, ftids, l, r);
}

static int
cascade_updates(backend *be, sql_table *t, stmt *rows, stmt **updates)
{
	mvc *sql = be->mvc;
	node *n;

	if (!t->idxs.set)
		return 0;

	for (n = t->idxs.set->h; n; n = n->next) {
		sql_idx *i = n->data;

		/* check if update is needed, 
		 * ie atleast on of the idx columns is updated 
		 */
		if (is_idx_updated(i, updates) == 0)
			continue;

		if (i->key) {
			if (!(sql->cascade_action && list_find_id(sql->cascade_action, i->key->base.id))) {
				sql_key *k = i->key;
				int *local_id = SA_NEW(sql->sa, int);
				if (!sql->cascade_action) 
					sql->cascade_action = sa_list(sql->sa);
				*local_id = i->key->base.id;
				list_append(sql->cascade_action, local_id);
				if (k->type == pkey || k->type == ukey) {
					if (cascade_ukey(be, updates, k, rows))
						return -1;
				}
			}
		}
	}
	return 0;
}

static list *
update_idxs_and_check_keys(backend *be, sql_table *t, stmt *rows, stmt **updates, list *l, stmt *pup)
{
	mvc *sql = be->mvc;
	node *n;
	int updcol;
	list *idx_updates = sa_list(sql->sa);

	if (!t->idxs.set)
		return idx_updates;

	updcol = first_updated_col(updates, list_length(t->columns.set));
	for (n = t->idxs.set->h; n; n = n->next) {
		sql_idx *i = n->data;
		stmt *is = NULL;

		/* check if update is needed, 
		 * ie atleast on of the idx columns is updated 
		 */
		if (is_idx_updated(i, updates) == 0)
			continue;

		if (hash_index(i->type)) {
			is = hash_update(be, i, rows, updates, updcol);
		} else if (i->type == join_idx) {
			if (updcol < 0)
				return NULL;
			is = join_idx_update(be, i, rows, updates, updcol);
		}
		if (i->key) 
			sql_update_check_key(be, updates, i->key, rows, is, updcol, l, pup);
		if (is) 
			list_append(idx_updates, stmt_update_idx(be, i, rows, is));
	}
	return idx_updates;
}

static int
sql_stack_add_updated(mvc *sql, const char *on, const char *nn, sql_table *t, stmt *tids, stmt **updates)
{
	/* Put single relation of updates and old values on to the stack */
	sql_rel *r = NULL;
	node *n;
	list *exps = sa_list(sql->sa);
	trigger_input *ti = SA_NEW(sql->sa, trigger_input);

	ti->t = t;
	ti->tids = tids;
	ti->updates = updates;
	ti->type = 2;
	ti->on = on;
	ti->nn = nn;
	for (n = t->columns.set->h; n; n = n->next) {
		sql_column *c = n->data;

		if (updates[c->colnr]) {
			sql_exp *oe = exp_column(sql->sa, on, c->base.name, &c->type, CARD_MULTI, c->null, 0);
			sql_exp *ne = exp_column(sql->sa, nn, c->base.name, &c->type, CARD_MULTI, c->null, 0);

			append(exps, oe);
			append(exps, ne);
		} else { /* later select correct updated rows only ? */
			sql_exp *oe = exp_column(sql->sa, on, c->base.name, &c->type, CARD_MULTI, c->null, 0);
			sql_exp *ne = exp_column(sql->sa, nn, c->base.name, &c->type, CARD_MULTI, c->null, 0);

			append(exps, oe);
			append(exps, ne);
		}
	}
	r = rel_table_func(sql->sa, NULL, NULL, exps, 2);
	r->l = ti;
		
	/* put single table into the stack with 2 names, needed for the psm code */
	if(!stack_push_rel_view(sql, on, r) || !stack_push_rel_view(sql, nn, rel_dup(r)))
		return 0;
	return 1;
}

static int
sql_update_triggers(backend *be, sql_table *t, stmt *tids, stmt **updates, int time )
{
	mvc *sql = be->mvc;
	node *n;
	int res = 1;

	if (!t->triggers.set)
		return res;

	for (n = t->triggers.set->h; n; n = n->next) {
		sql_trigger *trigger = n->data;

		if(!stack_push_frame(sql, "OLD-NEW"))
			return 0;
		if (trigger->event == 2 && trigger->time == time) {
			stmt *s = NULL;
	
			/* add name for the 'inserted' to the stack */
			const char *n = trigger->new_name;
			const char *o = trigger->old_name;
	
			if (!n) n = "new"; 
			if (!o) o = "old"; 

			if(!sql_stack_add_updated(sql, o, n, t, tids, updates))
				return 0;
			s = sql_parse(be, sql->sa, trigger->statement, m_instantiate);
			if (!s) 
				return 0;
		}
		stack_pop_frame(sql);
	}
	return res;
}


static void
sql_update_check_null(backend *be, sql_table *t, stmt **updates)
{
	mvc *sql = be->mvc;
	node *n;
	sql_subaggr *cnt = sql_bind_aggr(sql->sa, sql->session->schema, "count", NULL);

	for (n = t->columns.set->h; n; n = n->next) {
		sql_column *c = n->data;

		if (updates[c->colnr] && !c->null) {
			stmt *s = updates[c->colnr];
			char *msg = NULL;

			if (!(s->key && s->nrcols == 0)) {
				s = stmt_selectnil(be, updates[c->colnr]);
				s = stmt_aggr(be, s, NULL, NULL, cnt, 1, 0, 1);
			} else {
				sql_subfunc *isnil = sql_bind_func(sql->sa, sql->session->schema, "isnull", &c->type, NULL, F_FUNC);

				s = stmt_unop(be, updates[c->colnr], isnil);
			}
			msg = sa_message(sql->sa, "UPDATE: NOT NULL constraint violated for column '%s.%s'", c->t->base.name, c->base.name);
			(void)stmt_exception(be, s, msg, 00001);
		}
	}
}

/* updates: an array of table width, per column holds the values for the to be updated rows  */
static list *
sql_update(backend *be, sql_table *t, stmt *rows, stmt **updates)
{
	mvc *sql = be->mvc;
	list *idx_updates = NULL;
	int i, nr_cols = list_length(t->columns.set);
	list *l = sa_list(sql->sa);
	node *n;

	sql_update_check_null(be, t, updates);

	/* check keys + get idx */
	idx_updates = update_idxs_and_check_keys(be, t, rows, updates, l, NULL);
	if (!idx_updates) {
		assert(0);
		return sql_error(sql, 02, SQLSTATE(42000) "UPDATE: failed to update indexes for table '%s'", t->base.name);
	}

/* before */
	if (!sql_update_triggers(be, t, rows, updates, 0)) 
		return sql_error(sql, 02, SQLSTATE(42000) "UPDATE: triggers failed for table '%s'", t->base.name);

/* apply updates */
	for (i = 0, n = t->columns.set->h; i < nr_cols && n; i++, n = n->next) { 
		sql_column *c = n->data;

		if (updates[i])
	       		append(l, stmt_update_col(be, c, rows, updates[i]));
	}
	if (cascade_updates(be, t, rows, updates))
		return sql_error(sql, 02, SQLSTATE(42000) "UPDATE: cascade failed for table '%s'", t->base.name);

/* after */
	if (!sql_update_triggers(be, t, rows, updates, 1)) 
		return sql_error(sql, 02, SQLSTATE(42000) "UPDATE: triggers failed for table '%s'", t->base.name);

/* cascade ?? */
	return l;
}

/* updates with empty list is alter with create idx or keys */
static stmt *
rel2bin_update(backend *be, sql_rel *rel, list *refs)
{
	mvc *sql = be->mvc;
	stmt *update = NULL, **updates = NULL, *tids, *s, *ddl = NULL, *pup = NULL, *cnt;
	list *l = sa_list(sql->sa);
	int nr_cols, updcol, idx_ups = 0;
	node *m;
	sql_rel *tr = rel->l, *prel = rel->r;
	sql_table *t = NULL;

	if ((rel->flag&UPD_COMP)) {  /* special case ! */
		idx_ups = 1;
		prel = rel->l;
		rel = rel->r;
		tr = rel->l;
	}
	if (tr->op == op_basetable) {
		t = tr->l;
	} else {
		ddl = subrel_bin(be, tr, refs);
		if (!ddl)
			return NULL;
		t = rel_ddl_table_get(tr);

		/* no columns to update (probably an new pkey!) */
		if (!rel->exps) 
			return ddl;
	}

	if (rel->r) /* first construct the update relation */
		update = subrel_bin(be, rel->r, refs);

	if (!update)
		return NULL;

	if (idx_ups)
		pup = refs_find_rel(refs, prel);

	updates = table_update_stmts(sql, t, &nr_cols);
	tids = update->op4.lval->h->data;

	/* lookup the updates */
	for (m = rel->exps->h; m; m = m->next) {
		sql_exp *ce = m->data;
		sql_column *c = find_sql_column(t, ce->name);

		if (c) 
			updates[c->colnr] = bin_find_column(be, update, ce->l, ce->r);
	}
	sql_update_check_null(be, t, updates);

	/* check keys + get idx */
	updcol = first_updated_col(updates, list_length(t->columns.set));
	for (m = rel->exps->h; m; m = m->next) {
		sql_exp *ce = m->data;
		sql_idx *i = find_sql_idx(t, ce->name+1);

		if (i) {
			stmt *update_idx = bin_find_column(be, update, ce->l, ce->r), *is = NULL;

			if (update_idx)
				is = update_idx;
			if ((hash_index(i->type) && list_length(i->columns) <= 1) || i->type == no_idx) {
				is = NULL;
				update_idx = NULL;
			}
			if (i->key) 
				sql_update_check_key(be, (updcol>=0)?updates:NULL, i->key, tids, update_idx, updcol, l, pup);
			if (is) 
				list_append(l, stmt_update_idx(be,  i, tids, is));
		}
	}

/* before */
	if (!sql_update_triggers(be, t, tids, updates, 0)) 
		return sql_error(sql, 02, SQLSTATE(42000) "UPDATE: triggers failed for table '%s'", t->base.name);

/* apply the update */
	for (m = rel->exps->h; m; m = m->next) {
		sql_exp *ce = m->data;
		sql_column *c = find_sql_column(t, ce->name);

		if (c) 
			append(l, stmt_update_col(be,  c, tids, updates[c->colnr]));
	}

	if (cascade_updates(be, t, tids, updates))
		return sql_error(sql, 02, SQLSTATE(42000) "UPDATE: cascade failed for table '%s'", t->base.name);

/* after */
	if (!sql_update_triggers(be, t, tids, updates, 1)) 
		return sql_error(sql, 02, SQLSTATE(42000) "UPDATE: triggers failed for table '%s'", t->base.name);

	if (ddl) {
		list_prepend(l, ddl);
		cnt = stmt_list(be, l);
	} else {
		s = stmt_aggr(be, tids, NULL, NULL, sql_bind_aggr(sql->sa, sql->session->schema, "count", NULL), 1, 0, 1);
		cnt = s;
	}

	if (sql->cascade_action) 
		sql->cascade_action = NULL;
	return cnt;
}

static int
sql_stack_add_deleted(mvc *sql, const char *name, sql_table *t, stmt *tids, int type)
{
	/* Put single relation of updates and old values on to the stack */
	sql_rel *r = NULL;
	node *n;
	list *exps = sa_list(sql->sa);
	trigger_input *ti = SA_NEW(sql->sa, trigger_input);

	ti->t = t;
	ti->tids = tids;
	ti->updates = NULL;
	ti->type = type;
	ti->nn = name;
	for (n = t->columns.set->h; n; n = n->next) {
		sql_column *c = n->data;
		sql_exp *ne = exp_column(sql->sa, name, c->base.name, &c->type, CARD_MULTI, c->null, 0);

		append(exps, ne);
	}
	r = rel_table_func(sql->sa, NULL, NULL, exps, 2);
	r->l = ti;

	return stack_push_rel_view(sql, name, r) ? 1 : 0;
}

static int
sql_delete_triggers(backend *be, sql_table *t, stmt *tids, int time, int firing_type, int internal_type)
{
	mvc *sql = be->mvc;
	node *n;
	int res = 1;

	if (!t->triggers.set)
		return res;

	for (n = t->triggers.set->h; n; n = n->next) {
		sql_trigger *trigger = n->data;

		if(!stack_push_frame(sql, "OLD-NEW"))
			return 0;
		if (trigger->event == firing_type && trigger->time == time) {
			stmt *s = NULL;

			/* add name for the 'deleted' to the stack */
			const char *o = trigger->old_name;

			if (!o) o = "old";

			if(!sql_stack_add_deleted(sql, o, t, tids, internal_type))
				return 0;
			s = sql_parse(be, sql->sa, trigger->statement, m_instantiate);

			if (!s) 
				return 0;
		}
		stack_pop_frame(sql);
	}
	return res;
}

static stmt * sql_delete(backend *be, sql_table *t, stmt *rows);

static stmt *
sql_delete_cascade_Fkeys(backend *be, sql_key *fk, stmt *ftids)
{
	sql_table *t = mvc_bind_table(be->mvc, fk->t->s, fk->t->base.name);
	return sql_delete(be, t, ftids);
}

static void 
sql_delete_ukey(backend *be, stmt *utids /* deleted tids from ukey table */, sql_key *k, list *l, char* which, int cascade)
{
	mvc *sql = be->mvc;
	sql_ukey *uk = (sql_ukey*)k;

	if (uk->keys && list_length(uk->keys) > 0) {
		sql_subtype *lng = sql_bind_localtype("lng");
		sql_subtype *bt = sql_bind_localtype("bit");
		node *n;
		for(n = uk->keys->h; n; n = n->next) {
			char *msg = NULL;
			sql_subaggr *cnt = sql_bind_aggr(sql->sa, sql->session->schema, "count", NULL);
			sql_subfunc *ne = sql_bind_func_result(sql->sa, sql->session->schema, "<>", lng, lng, bt);
			sql_key *fk = n->data;
			stmt *s, *tids;

			tids = stmt_tid(be, fk->idx->t, 0);
			s = stmt_idx(be, fk->idx, tids);
			s = stmt_join(be, s, utids, 0, cmp_equal); /* join over the join index */
			s = stmt_result(be, s, 0);
			tids = stmt_project(be, s, tids);
			if(cascade) { //for truncate statements with the cascade option
				s = sql_delete_cascade_Fkeys(be, fk, tids);
				list_prepend(l, s);
			} else {
				switch (((sql_fkey*)fk)->on_delete) {
					case ACT_NO_ACTION:
						break;
					case ACT_SET_NULL:
					case ACT_SET_DEFAULT:
						s = sql_delete_set_Fkeys(be, fk, tids, ((sql_fkey*)fk)->on_delete);
						list_prepend(l, s);
						break;
					case ACT_CASCADE:
						s = sql_delete_cascade_Fkeys(be, fk, tids);
						list_prepend(l, s);
						break;
					default:	/*RESTRICT*/
						/* The overlap between deleted primaries and foreign should be empty */
						s = stmt_binop(be, stmt_aggr(be, tids, NULL, NULL, cnt, 1, 0, 1), stmt_atom_lng(be, 0), ne);
						msg = sa_message(sql->sa, "%s: FOREIGN KEY constraint '%s.%s' violated", which, fk->t->base.name, fk->base.name);
						s = stmt_exception(be, s, msg, 00001);
						list_prepend(l, s);
				}
			}
		}
	}
}

static int
sql_delete_keys(backend *be, sql_table *t, stmt *rows, list *l, char* which, int cascade)
{
	mvc *sql = be->mvc;
	int res = 1;
	node *n;

	if (!t->keys.set)
		return res;

	for (n = t->keys.set->h; n; n = n->next) {
		sql_key *k = n->data;

		if (k->type == pkey || k->type == ukey) {
			if (!(sql->cascade_action && list_find_id(sql->cascade_action, k->base.id))) {
				int *local_id = SA_NEW(sql->sa, int);
				if (!sql->cascade_action) 
					sql->cascade_action = sa_list(sql->sa);
				
				*local_id = k->base.id;
				list_append(sql->cascade_action, local_id); 
				sql_delete_ukey(be, rows, k, l, which, cascade);
			}
		}
	}
	return res;
}

static stmt *
sql_delete(backend *be, sql_table *t, stmt *rows)
{
	mvc *sql = be->mvc;
	stmt *v = NULL, *s = NULL;
	list *l = sa_list(sql->sa);

	if (rows) {
		v = rows;
	} else { /* delete all */
		v = stmt_tid(be, t, 0);
	}

/* before */
	if (!sql_delete_triggers(be, t, v, 0, 1, 3))
		return sql_error(sql, 02, SQLSTATE(42000) "DELETE: triggers failed for table '%s'", t->base.name);

	if (!sql_delete_keys(be, t, v, l, "DELETE", 0))
		return sql_error(sql, 02, SQLSTATE(42000) "DELETE: failed to delete indexes for table '%s'", t->base.name);

	if (rows) { 
		sql_subtype to;

		sql_find_subtype(&to, "oid", 0, 0);
		list_append(l, stmt_delete(be, t, rows));
	} else { /* delete all */
		/* first column */
		s = stmt_table_clear(be, t);
		list_append(l, s);
	}

/* after */
	if (!sql_delete_triggers(be, t, v, 1, 1, 3))
		return sql_error(sql, 02, SQLSTATE(42000) "DELETE: triggers failed for table '%s'", t->base.name);
	if (rows)
		s = stmt_aggr(be, rows, NULL, NULL, sql_bind_aggr(sql->sa, sql->session->schema, "count", NULL), 1, 0, 1);
	if(be->cur_append) //building the total number of rows affected across all tables
		s->nr = add_to_merge_partitions_accumulator(be, s->nr);
	return s;
}

static stmt *
rel2bin_delete(backend *be, sql_rel *rel, list *refs)
{
	mvc *sql = be->mvc;
	stmt *rows = NULL, *stdelete = NULL;
	sql_rel *tr = rel->l;
	sql_table *t = NULL;

	if (tr->op == op_basetable)
		t = tr->l;
	else
		assert(0/*ddl statement*/);

	if (rel->r) { /* first construct the deletes relation */
		rows = subrel_bin(be, rel->r, refs);
		if (!rows)
			return NULL;
	}
	if (rows && rows->type == st_list) {
		stmt *s = rows;
		rows = s->op4.lval->h->data;
	}
	stdelete = sql_delete(be, t, rows);
	if (sql->cascade_action)
		sql->cascade_action = NULL;
	return stdelete;
}

struct tablelist {
	sql_table *table;
	struct tablelist* next;
};

static void //inspect the other tables recursively for foreign key dependencies
check_for_foreign_key_references(mvc *sql, struct tablelist* list, struct tablelist* next_append, sql_table *t, int cascade, int *error) {
	node *n;
	int found;
	struct tablelist* new_node, *node_check;

	if(*error)
		return;

	if (t->keys.set) { /* Check for foreign key references */
		for (n = t->keys.set->h; n; n = n->next) {
			sql_key *k = n->data;

			if (k->type == ukey || k->type == pkey) {
				sql_ukey *uk = (sql_ukey *) k;

				if (uk->keys && list_length(uk->keys)) {
					node *l = uk->keys->h;

					for (; l; l = l->next) {
						k = l->data;
						/* make sure it is not a self referencing key */
						if (k->t != t && !cascade) {
							node *n = t->columns.set->h;
							sql_column *c = n->data;
							size_t n_rows = store_funcs.count_col(sql->session->tr, c, 1);
							size_t n_deletes = store_funcs.count_del(sql->session->tr, c->t);
							assert (n_rows >= n_deletes);
							if(n_rows - n_deletes > 0) {
								sql_error(sql, 02, SQLSTATE(42000) "TRUNCATE: FOREIGN KEY %s.%s depends on %s", k->t->base.name, k->base.name, t->base.name);
								*error = 1;
								return;
							}
						} else if(k->t != t) {
							found = 0;
							for (node_check = list; node_check; node_check = node_check->next) {
								if(node_check->table == k->t)
									found = 1;
							}
							if(!found) {
								if((new_node = MNEW(struct tablelist)) == NULL) {
									sql_error(sql, 02, SQLSTATE(HY001) MAL_MALLOC_FAIL);
									*error = 1;
									return;
								}
								new_node->table = k->t;
								new_node->next = NULL;
								next_append->next = new_node;
								check_for_foreign_key_references(sql, list, new_node, k->t, cascade, error);
							}
						}
					}
				}
			}
		}
	}
}

static stmt *
sql_truncate(backend *be, sql_table *t, int restart_sequences, int cascade)
{
	mvc *sql = be->mvc;
	list *l = sa_list(sql->sa);
	stmt *v, *ret = NULL, *other = NULL;
	const char *next_value_for = "next value for \"sys\".\"seq_";
	char *seq_name = NULL;
	str seq_pos = NULL;
	sql_column *col = NULL;
	sql_sequence *seq = NULL;
	sql_schema *sche = NULL;
	sql_table *next = NULL;
	sql_trans *tr = sql->session->tr;
	node *n = NULL;
	int error = 0;
<<<<<<< HEAD
=======

>>>>>>> 21447e39
	struct tablelist* new_list = MNEW(struct tablelist), *list_node, *aux;

	if(!new_list) {
		sql_error(sql, 02, SQLSTATE(HY001) MAL_MALLOC_FAIL);
		error = 1;
		goto finalize;
	}

	new_list->table = t;
	new_list->next = NULL;
	check_for_foreign_key_references(sql, new_list, new_list, t, cascade, &error);
	if(error)
		goto finalize;

	for (list_node = new_list; list_node; list_node = list_node->next) {
		next = list_node->table;
		sche = next->s;

		if(restart_sequences) { /* restart the sequences if it's the case */
			for (n = next->columns.set->h; n; n = n->next) {
				col = n->data;
				if (col->def && (seq_pos = strstr(col->def, next_value_for))) {
					seq_name = _STRDUP(seq_pos + (strlen(next_value_for) - strlen("seq_")));
					if(!seq_name) {
						sql_error(sql, 02, SQLSTATE(HY001) MAL_MALLOC_FAIL);
						error = 1;
						goto finalize;
					}
					seq_name[strlen(seq_name)-1] = '\0';
					seq = find_sql_sequence(sche, seq_name);
					if (seq) {
						sql_trans_sequence_restart(tr, seq, seq->start);
						seq->base.wtime = sche->base.wtime = tr->wtime = tr->wstime;
						tr->schema_updates++;
					}
					_DELETE(seq_name);
				}
			}
		}

		v = stmt_tid(be, next, 0);

		/* before */
		if (!sql_delete_triggers(be, next, v, 0, 3, 4)) {
			sql_error(sql, 02, SQLSTATE(42000) "TRUNCATE: triggers failed for table '%s'", next->base.name);
			error = 1;
			goto finalize;
		}

		if (!sql_delete_keys(be, next, v, l, "TRUNCATE", cascade)) {
			sql_error(sql, 02, SQLSTATE(42000) "TRUNCATE: failed to delete indexes for table '%s'", next->base.name);
			error = 1;
			goto finalize;
		}

		other = stmt_table_clear(be, next);
		list_append(l, other);
<<<<<<< HEAD
		if (next == t)
			ret = other;

		if(be->cur_append) //building the total number of rows affected across all tables
			other->nr = add_to_merge_partitions_accumulator(be, other->nr);
=======
		if(next == t)
			ret = other;
>>>>>>> 21447e39

		/* after */
		if (!sql_delete_triggers(be, next, v, 1, 3, 4)) {
			sql_error(sql, 02, SQLSTATE(42000) "TRUNCATE: triggers failed for table '%s'", next->base.name);
			error = 1;
			goto finalize;
		}
	}

finalize:
	for (list_node = new_list; list_node;) {
		aux = list_node->next;
		_DELETE(list_node);
		list_node = aux;
	}

	if(error)
		return NULL;
	return ret;
}

#define E_ATOM_INT(e) ((atom*)((sql_exp*)e)->l)->data.val.ival
#define E_ATOM_STRING(e) ((atom*)((sql_exp*)e)->l)->data.val.sval

static stmt *
rel2bin_truncate(backend *be, sql_rel *rel)
{
	mvc *sql = be->mvc;
	stmt *truncate = NULL;
	sql_rel *tr = rel->l;
	sql_table *t = NULL;
	node *n = NULL;
	int restart_sequences, cascade;

	if (tr->op == op_basetable)
		t = tr->l;
	else
		assert(0/*ddl statement*/);

	n = rel->exps->h;
	restart_sequences = E_ATOM_INT(n->data);
	cascade = E_ATOM_INT(n->next->data);

	truncate = sql_truncate(be, t, restart_sequences, cascade);
	if (sql->cascade_action)
		sql->cascade_action = NULL;
	return truncate;
}

static stmt *
rel2bin_output(backend *be, sql_rel *rel, list *refs) 
{
	mvc *sql = be->mvc;
	node *n;
	const char *tsep, *rsep, *ssep, *ns;
	const char *fn   = NULL;
	stmt *s = NULL, *fns = NULL;
	list *slist = sa_list(sql->sa);

	if (rel->l)  /* first construct the sub relation */
		s = subrel_bin(be, rel->l, refs);
	if (!s) 
		return NULL;	

	if (!rel->exps) 
		return s;
	n = rel->exps->h;
	tsep = sa_strdup(sql->sa, E_ATOM_STRING(n->data));
	rsep = sa_strdup(sql->sa, E_ATOM_STRING(n->next->data));
	ssep = sa_strdup(sql->sa, E_ATOM_STRING(n->next->next->data));
	ns   = sa_strdup(sql->sa, E_ATOM_STRING(n->next->next->next->data));

	if (n->next->next->next->next) {
		fn = E_ATOM_STRING(n->next->next->next->next->data);
		fns = stmt_atom_string(be, sa_strdup(sql->sa, fn));
	}
	list_append(slist, stmt_export(be, s, tsep, rsep, ssep, ns, fns));
	if (s->type == st_list && ((stmt*)s->op4.lval->h->data)->nrcols != 0) {
		stmt *cnt = stmt_aggr(be, s->op4.lval->h->data, NULL, NULL, sql_bind_aggr(sql->sa, sql->session->schema, "count", NULL), 1, 0, 1);
		return cnt;
	} else {
		return stmt_atom_lng(be, 1);
	}
}

static stmt *
rel2bin_list(backend *be, sql_rel *rel, list *refs) 
{
	mvc *sql = be->mvc;
	stmt *l = NULL, *r = NULL;
	list *slist = sa_list(sql->sa);

	(void)refs;
	if (rel->l)  /* first construct the sub relation */
		l = subrel_bin(be, rel->l, refs);
	if (rel->r)  /* first construct the sub relation */
		r = subrel_bin(be, rel->r, refs);
	if (!l || !r)
		return NULL;
	list_append(slist, l);
	list_append(slist, r);
	return stmt_list(be, slist);
}

static stmt *
rel2bin_psm(backend *be, sql_rel *rel) 
{
	mvc *sql = be->mvc;
	node *n;
	list *l = sa_list(sql->sa);
	stmt *sub = NULL;

	for(n = rel->exps->h; n; n = n->next) {
		sql_exp *e = n->data;
		stmt *s = exp_bin(be, e, sub, NULL, NULL, NULL, NULL, NULL);

		if (s && s->type == st_table) /* relational statement */
			sub = s->op1;
		else
			append(l, s);
	}
	return stmt_list(be, l);
}

static stmt *
rel2bin_distribute(backend *be, sql_rel *rel, list *refs)
{
	stmt *l = NULL, *r = NULL;
	node *n = NULL;
	sql_exp *except = NULL;

	if(be->cur_append == 0) /* create affected rows accumulator */
		create_merge_partitions_accumulator(be);

	if (rel->l)  /* first construct the sub relation */
		l = subrel_bin(be, rel->l, refs);
    if (rel->r)  /* first construct the sub relation */
		r = subrel_bin(be, rel->r, refs);

	if(rel->exps && list_length(rel->exps) == 1) {
		n = rel->exps->h;
		except = n->data;
	}
	return exp_bin(be, except, l, r, NULL, NULL, NULL, NULL);
}

static stmt *
rel2bin_seq(backend *be, sql_rel *rel, list *refs) 
{
	mvc *sql = be->mvc;
	node *en = rel->exps->h;
	stmt *restart, *sname, *seq, *seqname, *sl = NULL;
	list *l = sa_list(sql->sa);

	if (rel->l)  /* first construct the sub relation */
		sl = subrel_bin(be, rel->l, refs);

	restart = exp_bin(be, en->data, sl, NULL, NULL, NULL, NULL, NULL);
	sname = exp_bin(be, en->next->data, sl, NULL, NULL, NULL, NULL, NULL);
	seqname = exp_bin(be, en->next->next->data, sl, NULL, NULL, NULL, NULL, NULL);
	seq = exp_bin(be, en->next->next->next->data, sl, NULL, NULL, NULL, NULL, NULL);

	(void)refs;
	append(l, sname);
	append(l, seqname);
	append(l, seq);
	append(l, restart);
	return stmt_catalog(be, rel->flag, stmt_list(be, l));
}

static stmt *
rel2bin_trans(backend *be, sql_rel *rel, list *refs) 
{
	node *en = rel->exps->h;
	stmt *chain = exp_bin(be, en->data, NULL, NULL, NULL, NULL, NULL, NULL);
	stmt *name = NULL;

	(void)refs;
	if (en->next)
		name = exp_bin(be, en->next->data, NULL, NULL, NULL, NULL, NULL, NULL);
	return stmt_trans(be, rel->flag, chain, name);
}

static stmt *
rel2bin_catalog(backend *be, sql_rel *rel, list *refs) 
{
	mvc *sql = be->mvc;
	node *en = rel->exps->h;
	stmt *action = exp_bin(be, en->data, NULL, NULL, NULL, NULL, NULL, NULL);
	stmt *sname = NULL, *name = NULL, *ifexists = NULL;
	list *l = sa_list(sql->sa);

	(void)refs;
	en = en->next;
	sname = exp_bin(be, en->data, NULL, NULL, NULL, NULL, NULL, NULL);
	if (en->next) {
		name = exp_bin(be, en->next->data, NULL, NULL, NULL, NULL, NULL, NULL);
	} else {
		name = stmt_atom_string_nil(be);
	}
	if (en->next && en->next->next) {
		ifexists = exp_bin(be, en->next->next->data, NULL, NULL, NULL, NULL, NULL, NULL);
	} else {
		ifexists = stmt_atom_int(be, 0);
	}
	append(l, sname);
	append(l, name);
	append(l, ifexists);
	append(l, action);
	return stmt_catalog(be, rel->flag, stmt_list(be, l));
}

static stmt *
rel2bin_catalog_table(backend *be, sql_rel *rel, list *refs) 
{
	mvc *sql = be->mvc;
	node *en = rel->exps->h;
	stmt *action = exp_bin(be, en->data, NULL, NULL, NULL, NULL, NULL, NULL);
	stmt *table = NULL, *sname, *tname = NULL, *ifexists = NULL;
	list *l = sa_list(sql->sa);

	(void)refs;
	en = en->next;
	sname = exp_bin(be, en->data, NULL, NULL, NULL, NULL, NULL, NULL);
	en = en->next;
	if (en) {
		tname = exp_bin(be, en->data, NULL, NULL, NULL, NULL, NULL, NULL);
		en = en->next;
	}
	append(l, sname);
	assert(tname);
	append(l, tname);
	if (rel->flag != DDL_DROP_TABLE && rel->flag != DDL_DROP_VIEW && rel->flag != DDL_DROP_CONSTRAINT) {
		if (en) {
			table = exp_bin(be, en->data, NULL, NULL, NULL, NULL, NULL, NULL);
		}
		append(l, table);
	} else {
		if (en) {
			ifexists = exp_bin(be, en->data, NULL, NULL, NULL, NULL, NULL, NULL);
		} else {
			ifexists = stmt_atom_int(be, 0);
		}
		append(l, ifexists);
	}
	append(l, action);
	return stmt_catalog(be, rel->flag, stmt_list(be, l));
}

static stmt *
rel2bin_catalog2(backend *be, sql_rel *rel, list *refs) 
{
	mvc *sql = be->mvc;
	node *en;
	list *l = sa_list(sql->sa);

	(void)refs;
	for (en = rel->exps->h; en; en = en->next) {
		stmt *es = NULL;

		if (en->data) {
			es = exp_bin(be, en->data, NULL, NULL, NULL, NULL, NULL, NULL);
			if (!es) 
				return NULL;
		} else {
			es = stmt_atom_string_nil(be);
		}
		append(l,es);
	}
	return stmt_catalog(be, rel->flag, stmt_list(be, l));
}

static stmt *
rel2bin_ddl(backend *be, sql_rel *rel, list *refs) 
{
	mvc *sql = be->mvc;
	stmt *s = NULL;

	if (rel->flag == DDL_OUTPUT) {
		s = rel2bin_output(be, rel, refs);
		sql->type = Q_TABLE;
	} else if (rel->flag <= DDL_LIST) {
		s = rel2bin_list(be, rel, refs);
	} else if (rel->flag == DDL_PSM) {
		s = rel2bin_psm(be, rel);
	} else if (rel->flag == DDL_DISTRIBUTE) {
		s = rel2bin_distribute(be, rel, refs);
		sql->type = Q_UPDATE;
	} else if (rel->flag <= DDL_ALTER_SEQ) {
		s = rel2bin_seq(be, rel, refs);
		sql->type = Q_SCHEMA;
	} else if (rel->flag <= DDL_DROP_SEQ) {
		s = rel2bin_catalog2(be, rel, refs);
		sql->type = Q_SCHEMA;
	} else if (rel->flag <= DDL_TRANS) {
		s = rel2bin_trans(be, rel, refs);
		sql->type = Q_TRANS;
	} else if (rel->flag <= DDL_DROP_SCHEMA) {
		s = rel2bin_catalog(be, rel, refs);
		sql->type = Q_SCHEMA;
	} else if (rel->flag <= DDL_ALTER_TABLE) {
		s = rel2bin_catalog_table(be, rel, refs);
		sql->type = Q_SCHEMA;
	} else if (rel->flag <= DDL_COMMENT_ON) {
		s = rel2bin_catalog2(be, rel, refs);
		sql->type = Q_SCHEMA;
	}
	return s;
}

static stmt *
subrel_bin(backend *be, sql_rel *rel, list *refs) 
{
	mvc *sql = be->mvc;
	stmt *s = NULL;

	if (THRhighwater())
		return NULL;

	if (!rel)
		return s;
	if (rel_is_ref(rel)) {
		s = refs_find_rel(refs, rel);
		/* needs a proper fix!! */
		if (s)
			return s;
	}
	switch (rel->op) {
	case op_basetable:
		s = rel2bin_basetable(be, rel);
		sql->type = Q_TABLE;
		break;
	case op_table:
		s = rel2bin_table(be, rel, refs);
		sql->type = Q_TABLE;
		break;
	case op_join: 
	case op_left: 
	case op_right: 
	case op_full: 
		s = rel2bin_join(be, rel, refs);
		sql->type = Q_TABLE;
		break;
	case op_apply:
		assert(0);
	case op_semi:
	case op_anti:
		s = rel2bin_semijoin(be, rel, refs);
		sql->type = Q_TABLE;
		break;
	case op_union: 
		s = rel2bin_union(be, rel, refs);
		sql->type = Q_TABLE;
		break;
	case op_except: 
		s = rel2bin_except(be, rel, refs);
		sql->type = Q_TABLE;
		break;
	case op_inter: 
		s = rel2bin_inter(be, rel, refs);
		sql->type = Q_TABLE;
		break;
	case op_project:
		s = rel2bin_project(be, rel, refs, NULL);
		sql->type = Q_TABLE;
		break;
	case op_select: 
		s = rel2bin_select(be, rel, refs);
		sql->type = Q_TABLE;
		break;
	case op_groupby: 
		s = rel2bin_groupby(be, rel, refs);
		sql->type = Q_TABLE;
		break;
	case op_topn: 
		s = rel2bin_topn(be, rel, refs);
		sql->type = Q_TABLE;
		break;
	case op_sample:
		s = rel2bin_sample(be, rel, refs);
		sql->type = Q_TABLE;
		break;
	case op_insert: 
		s = rel2bin_insert(be, rel, refs);
		if (sql->type == Q_TABLE)
			sql->type = Q_UPDATE;
		break;
	case op_update: 
		s = rel2bin_update(be, rel, refs);
		if (sql->type == Q_TABLE)
			sql->type = Q_UPDATE;
		break;
	case op_delete: 
		s = rel2bin_delete(be, rel, refs);
		if (sql->type == Q_TABLE)
			sql->type = Q_UPDATE;
		break;
	case op_truncate:
		s = rel2bin_truncate(be, rel);
		if (sql->type == Q_TABLE)
			sql->type = Q_UPDATE;
		break;
	case op_ddl:
		s = rel2bin_ddl(be, rel, refs);
		break;
	}
	if (s && rel_is_ref(rel)) {
		list_append(refs, rel);
		list_append(refs, s);
	}
	return s;
}

static stmt *
_subrel_bin(backend *be, sql_rel *rel, list *refs) 
{
	if (be->mvc->sqs) {
		node *n;

		for(n = be->mvc->sqs->h; n; n = n->next) {
			sql_subquery *v = n->data;

			if (!v->s)
				v->s = subrel_bin(be, v->rel, refs);
		}
	}
	return subrel_bin(be, rel, refs);
}

stmt *
rel_bin(backend *be, sql_rel *rel) 
{
	mvc *sql = be->mvc;
	list *refs = sa_list(sql->sa);
	int sqltype = sql->type;
	stmt *s = _subrel_bin(be, rel, refs);

	if (sqltype == Q_SCHEMA)
		sql->type = sqltype;  /* reset */

	return s;
}

stmt *
output_rel_bin(backend *be, sql_rel *rel ) 
{
	mvc *sql = be->mvc;
	list *refs = sa_list(sql->sa);
	int sqltype = sql->type;
	stmt *s = _subrel_bin(be, rel, refs);

	if (sqltype == Q_SCHEMA)
		sql->type = sqltype;  /* reset */

	if (!is_ddl(rel->op) && s && s->type != st_none && sql->type == Q_TABLE)
		s = stmt_output(be, s);
	if (sqltype == Q_UPDATE && s && (s->type != st_list || be->cur_append)) {
		if(be->cur_append) { /* finish the output bat */
			s->nr = be->cur_append;
			be->cur_append = 0;
		}
		s = stmt_affected_rows(be, s);
	}
	return s;
}

static int exp_deps(sql_allocator *sa, sql_exp *e, list *refs, list *l);

static int
exps_deps(sql_allocator *sa, list *exps, list *refs, list *l)
{
	node *n;

	for(n = exps->h; n; n = n->next) {
		if (exp_deps(sa, n->data, refs, l) != 0)
			return -1;
	}
	return 0;
}

static int
id_cmp(int *id1, int *id2)
{
	if (*id1 == *id2)
		return 0;
	return -1;
}

static list *
cond_append(list *l, int *id)
{
	if (*id >= 2000 && !list_find(l, id, (fcmp) &id_cmp))
		 list_append(l, id);
	return l;
}

static int rel_deps(sql_allocator *sa, sql_rel *r, list *refs, list *l);

static int
exp_deps(sql_allocator *sa, sql_exp *e, list *refs, list *l)
{
	switch(e->type) {
	case e_psm:
		if (e->flag & PSM_SET || e->flag & PSM_RETURN) {
			return exp_deps(sa, e->l, refs, l);
		} else if (e->flag & PSM_VAR) {
			return 0;
		} else if (e->flag & PSM_WHILE || e->flag & PSM_IF) {
			if (exp_deps(sa, e->l, refs, l) != 0 ||
		            exps_deps(sa, e->r, refs, l) != 0)
				return -1;
			if (e->flag == PSM_IF && e->f)
		            return exps_deps(sa, e->r, refs, l);
		} else if (e->flag & PSM_REL) {
			sql_rel *rel = e->l;
			rel_deps(sa, rel, refs, l);
		} else if (e->flag & PSM_EXCEPTION) {
			return exps_deps(sa, e->l, refs, l);
		}
	case e_atom: 
	case e_column: 
		break;
	case e_convert: 
		return exp_deps(sa, e->l, refs, l);
	case e_func: {
			sql_subfunc *f = e->f;

			if (e->l && exps_deps(sa, e->l, refs, l) != 0)
				return -1;
			cond_append(l, &f->func->base.id);
		} break;
	case e_aggr: {
			sql_subaggr *a = e->f;

			if (e->l &&exps_deps(sa, e->l, refs, l) != 0)
				return -1;
			cond_append(l, &a->aggr->base.id);
		} break;
	case e_cmp: {
			if (get_cmp(e) == cmp_or || get_cmp(e) == cmp_filter) {
				if (get_cmp(e) == cmp_filter) {
					sql_subfunc *f = e->f;
					cond_append(l, &f->func->base.id);
				}
				if (exps_deps(sa, e->l, refs, l) != 0 ||
			    	    exps_deps(sa, e->r, refs, l) != 0)
					return -1;
			} else if (e->flag == cmp_in || e->flag == cmp_notin) {
				if (exp_deps(sa, e->l, refs, l) != 0 ||
			            exps_deps(sa, e->r, refs, l) != 0)
					return -1;
			} else {
				if (exp_deps(sa, e->l, refs, l) != 0 ||
				    exp_deps(sa, e->r, refs, l) != 0)
					return -1;
				if (e->f)
					return exp_deps(sa, e->f, refs, l);
			}
		}	break;
	}
	return 0;
}

static int
rel_deps(sql_allocator *sa, sql_rel *r, list *refs, list *l)
{
	if (THRhighwater())
		return -1;
	if (!r)
		return 0;

	if (rel_is_ref(r) && refs_find_rel(refs, r)) /* allready handled */
		return 0;
	switch (r->op) {
	case op_basetable: {
		sql_table *t = r->l;
		sql_column *c = r->r;

		if (!t && c)
			t = c->t;
		cond_append(l, &t->base.id);
		if (isTable(t)) {
			/* find all used columns */
			node *en;
			for( en = r->exps->h; en; en = en->next ) {
				sql_exp *exp = en->data;
				const char *oname = exp->r;

				if (is_func(exp->type)) {
					list *exps = exp->l;
					sql_exp *cexp = exps->h->data;
					const char *cname = cexp->r;

		       			c = find_sql_column(t, cname);
					cond_append(l, &c->base.id);
				} else if (oname[0] == '%' && strcmp(oname, TID) == 0) {
					continue;
				} else if (oname[0] == '%') { 
					sql_idx *i = find_sql_idx(t, oname+1);

					cond_append(l, &i->base.id);
				} else {
					sql_column *c = find_sql_column(t, oname);
					cond_append(l, &c->base.id);
				}
			}
		}
	}	break;
	case op_table:
		/* */ 
		break;
	case op_join: 
	case op_left: 
	case op_right: 
	case op_full: 
	case op_semi:
	case op_anti:
	case op_union: 
	case op_except: 
	case op_inter: 
		if (rel_deps(sa, r->l, refs, l) != 0 ||
		    rel_deps(sa, r->r, refs, l) != 0)
			return -1;
		break;
	case op_apply:
		//assert(0);
		break;
	case op_project:
	case op_select: 
	case op_groupby: 
	case op_topn: 
	case op_sample:
		if (rel_deps(sa, r->l, refs, l) != 0)
			return -1;
		break;
	case op_insert: 
	case op_update: 
	case op_delete:
	case op_truncate:
		if (rel_deps(sa, r->l, refs, l) != 0 ||
		    rel_deps(sa, r->r, refs, l) != 0)
			return -1;
		break;
	case op_ddl:
		if (r->flag == DDL_OUTPUT) {
			if (r->l)
				return rel_deps(sa, r->l, refs, l);
		} else if (r->flag <= DDL_LIST || r->flag == DDL_DISTRIBUTE) {
			if (r->l)
				return rel_deps(sa, r->l, refs, l);
			if (r->r)
				return rel_deps(sa, r->r, refs, l);
		} else if (r->flag == DDL_PSM) {
			break;
		} else if (r->flag <= DDL_ALTER_SEQ) {
			if (r->l)
				return rel_deps(sa, r->l, refs, l);
		}
		break;
	}
	if (r->exps)
		exps_deps(sa, r->exps, refs, l);
	if (is_groupby(r->op) && r->r)
		exps_deps(sa, r->r, refs, l);
	if (rel_is_ref(r)) {
		list_append(refs, r);
		list_append(refs, l);
	}
	return 0;
}

list *
rel_dependencies(sql_allocator *sa, sql_rel *r)
{
	list *refs = sa_list(sa);
	list *l = sa_list(sa);

	if (rel_deps(sa, r, refs, l) != 0)
		return NULL;
	return l;
}<|MERGE_RESOLUTION|>--- conflicted
+++ resolved
@@ -4715,10 +4715,6 @@
 	sql_trans *tr = sql->session->tr;
 	node *n = NULL;
 	int error = 0;
-<<<<<<< HEAD
-=======
-
->>>>>>> 21447e39
 	struct tablelist* new_list = MNEW(struct tablelist), *list_node, *aux;
 
 	if(!new_list) {
@@ -4776,16 +4772,11 @@
 
 		other = stmt_table_clear(be, next);
 		list_append(l, other);
-<<<<<<< HEAD
-		if (next == t)
+		if(next == t)
 			ret = other;
 
 		if(be->cur_append) //building the total number of rows affected across all tables
 			other->nr = add_to_merge_partitions_accumulator(be, other->nr);
-=======
-		if(next == t)
-			ret = other;
->>>>>>> 21447e39
 
 		/* after */
 		if (!sql_delete_triggers(be, next, v, 1, 3, 4)) {
