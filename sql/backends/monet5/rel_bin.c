/*
 * This Source Code Form is subject to the terms of the Mozilla Public
 * License, v. 2.0.  If a copy of the MPL was not distributed with this
 * file, You can obtain one at http://mozilla.org/MPL/2.0/.
 *
 * Copyright 1997 - July 2008 CWI, August 2008 - 2018 MonetDB B.V.
 */

#include "monetdb_config.h"

#include "rel_bin.h"
#include "rel_rel.h"
#include "rel_exp.h"
#include "rel_psm.h"
#include "rel_prop.h"
#include "rel_select.h"
#include "rel_updates.h"
#include "rel_optimizer.h"
#include "sql_env.h"
#include "sql_optimizer.h"

#define OUTER_ZERO 64

static stmt * exp_bin(backend *be, sql_exp *e, stmt *left, stmt *right, stmt *grp, stmt *ext, stmt *cnt, stmt *sel);
static stmt * rel_bin(backend *be, sql_rel *rel);
static stmt * subrel_bin(backend *be, sql_rel *rel, list *refs);

static stmt *check_types(backend *be, sql_subtype *ct, stmt *s, check_type tpe);

static stmt *
stmt_selectnil( backend *be, stmt *col)
{
	sql_subtype *t = tail_type(col);
	stmt *n = stmt_atom(be, atom_general(be->mvc->sa, t, NULL));
	stmt *nn = stmt_uselect2(be, col, n, n, 3, NULL, 0);
	return nn;
}

static stmt *
sql_unop_(backend *be, sql_schema *s, const char *fname, stmt *rs)
{
	mvc *sql = be->mvc;
	sql_subtype *rt = NULL;
	sql_subfunc *f = NULL;

	if (!s)
		s = sql->session->schema;
	rt = tail_type(rs);
	f = sql_bind_func(sql->sa, s, fname, rt, NULL, F_FUNC);
	/* try to find the function without a type, and convert
	 * the value to the type needed by this function!
	 */
	if (!f && (f = sql_find_func(sql->sa, s, fname, 1, F_FUNC, NULL)) != NULL) {
		sql_arg *a = f->func->ops->h->data;

		rs = check_types(be, &a->type, rs, type_equal);
		if (!rs) 
			f = NULL;
	}
	if (f) {
		/*
		if (f->func->res.scale == INOUT) {
			f->res.digits = rt->digits;
			f->res.scale = rt->scale;
		}
		*/
		return stmt_unop(be, rs, f);
	} else if (rs) {
		char *type = tail_type(rs)->type->sqlname;

		return sql_error(sql, 02, SQLSTATE(42000) "SELECT: no such unary operator '%s(%s)'", fname, type);
	}
	return NULL;
}

static stmt *
refs_find_rel(list *refs, sql_rel *rel)
{
	node *n;

	for(n=refs->h; n; n = n->next->next) {
		sql_rel *ref = n->data;
		stmt *s = n->next->data;
		
		if (rel == ref) 
			return s;
	}
	return NULL;
}

static void 
print_stmtlist(sql_allocator *sa, stmt *l)
{
	node *n;
	if (l) {
		for (n = l->op4.lval->h; n; n = n->next) {
			const char *rnme = table_name(sa, n->data);
			const char *nme = column_name(sa, n->data);

			fprintf(stderr, "%s.%s\n", rnme ? rnme : "(null!)", nme ? nme : "(null!)");
		}
	}
}

static stmt *
list_find_column(backend *be, list *l, const char *rname, const char *name ) 
{
	stmt *res = NULL;
	node *n;

	if (!l)
		return NULL;
	MT_lock_set(&l->ht_lock);
	if (!l->ht && list_length(l) > HASH_MIN_SIZE) {
		l->ht = hash_new(l->sa, MAX(list_length(l), l->expected_cnt), (fkeyvalue)&stmt_key);
		if (l->ht == NULL) {
			MT_lock_unset(&l->ht_lock);
			return NULL;
		}

		for (n = l->h; n; n = n->next) {
			const char *nme = column_name(be->mvc->sa, n->data);
			int key = hash_key(nme);

			if (hash_add(l->ht, key, n->data) == NULL) {
				MT_lock_unset(&l->ht_lock);
				return NULL;
			}
		}
	}
	if (l->ht) {
		int key = hash_key(name);
		sql_hash_e *e = l->ht->buckets[key&(l->ht->size-1)];

		if (rname) {
			for (; e; e = e->chain) {
				stmt *s = e->value;
				const char *rnme = table_name(be->mvc->sa, s);
				const char *nme = column_name(be->mvc->sa, s);

				if (rnme && strcmp(rnme, rname) == 0 &&
		 	            strcmp(nme, name) == 0) {
					res = s;
					break;
				}
			}
		} else {
			for (; e; e = e->chain) {
				stmt *s = e->value;
				const char *nme = column_name(be->mvc->sa, s);

				if (nme && strcmp(nme, name) == 0) {
					res = s;
					break;
				}
			}
		}
		MT_lock_unset(&l->ht_lock);
		if (!res)
			return NULL;
		return res;
	}
	MT_lock_unset(&l->ht_lock);
	if (rname) {
		for (n = l->h; n; n = n->next) {
			const char *rnme = table_name(be->mvc->sa, n->data);
			const char *nme = column_name(be->mvc->sa, n->data);

			if (rnme && strcmp(rnme, rname) == 0 && 
				    strcmp(nme, name) == 0) {
				res = n->data;
				break;
			}
		}
	} else {
		for (n = l->h; n; n = n->next) {
			const char *nme = column_name(be->mvc->sa, n->data);

			if (nme && strcmp(nme, name) == 0) {
				res = n->data;
				break;
			}
		}
	}
	if (!res)
		return NULL;
	return res;
}

static stmt *
bin_find_column( backend *be, stmt *sub, const char *rname, const char *name ) 
{
	return list_find_column( be, sub->op4.lval, rname, name);
}

static list *
bin_find_columns( backend *be, stmt *sub, const char *name ) 
{
	node *n;
	list *l = sa_list(be->mvc->sa);

	for (n = sub->op4.lval->h; n; n = n->next) {
		const char *nme = column_name(be->mvc->sa, n->data);

		if (strcmp(nme, name) == 0) 
			append(l, n->data);
	}
	if (list_length(l)) 
		return l;
	return NULL;
}

static stmt *column(backend *be, stmt *val )
{
	if (val->nrcols == 0)
		return const_column(be, val);
	return val;
}

static stmt *create_const_column(backend *be, stmt *val )
{
	if (val->nrcols == 0)
		val = const_column(be, val);
	return stmt_append(be, stmt_temp(be, tail_type(val)), val);
}

static stmt *
bin_first_column(backend *be, stmt *sub ) 
{
	node *n = sub->op4.lval->h;
	stmt *c = n->data;

	if (c->nrcols == 0)
		return const_column(be, c);
	return c;
}

static stmt *
row2cols(backend *be, stmt *sub)
{
	if (sub->nrcols == 0 && sub->key) {
		node *n; 
		list *l = sa_list(be->mvc->sa);

		for (n = sub->op4.lval->h; n; n = n->next) {
			stmt *sc = n->data;
			const char *cname = column_name(be->mvc->sa, sc);
			const char *tname = table_name(be->mvc->sa, sc);

			sc = column(be, sc);
			list_append(l, stmt_alias(be, sc, tname, cname));
		}
		sub = stmt_list(be, l);
	}
	return sub;
}

static stmt *
handle_in_exps(backend *be, sql_exp *ce, list *nl, stmt *left, stmt *right, stmt *grp, stmt *ext, stmt *cnt, stmt *sel, int in, int use_r) 
{
	mvc *sql = be->mvc;
	node *n;
	stmt *s = NULL, *c = exp_bin(be, ce, left, right, grp, ext, cnt, NULL);

	if (c->nrcols == 0) {
		sql_subtype *bt = sql_bind_localtype("bit");
		sql_subfunc *cmp = (in)
			?sql_bind_func(sql->sa, sql->session->schema, "=", tail_type(c), tail_type(c), F_FUNC)
			:sql_bind_func(sql->sa, sql->session->schema, "<>", tail_type(c), tail_type(c), F_FUNC);
		sql_subfunc *a = (in)?sql_bind_func(sql->sa, sql->session->schema, "or", bt, bt, F_FUNC)
				     :sql_bind_func(sql->sa, sql->session->schema, "and", bt, bt, F_FUNC);

		for( n = nl->h; n; n = n->next) {
			sql_exp *e = n->data;
			stmt *i = exp_bin(be, use_r?e->r:e, left, right, grp, ext, cnt, NULL);
			
			i = stmt_binop(be, c, i, cmp); 
			if (s)
				s = stmt_binop(be, s, i, a);
			else
				s = i;

		}
		if (sel) 
			s = stmt_uselect(be, 
				stmt_const(be, bin_first_column(be, left), s), 
				stmt_bool(be, 1), cmp_equal, sel, 0); 
	} else {
		comp_type cmp = (in)?cmp_equal:cmp_notequal;

		if (!in)
			s = sel;
		for( n = nl->h; n; n = n->next) {
			sql_exp *e = n->data;
			stmt *i = exp_bin(be, use_r?e->r:e, left, right, grp, ext, cnt, NULL);
			
			if (in) { 
				i = stmt_uselect(be, c, i, cmp, sel, 0); 
				if (s)
					s = stmt_tunion(be, s, i); 
				else
					s = i;
			} else {
				s = stmt_uselect(be, c, i, cmp, s, 0); 
			}
		}
	}
	return s;
}

static stmt *
value_list(backend *be, list *vals, stmt *left, stmt *sel) 
{
	node *n;
	stmt *s;

	/* create bat append values */
	s = stmt_temp(be, exp_subtype(vals->h->data));
	for( n = vals->h; n; n = n->next) {
		sql_exp *e = n->data;
		stmt *i = exp_bin(be, e, left, NULL, NULL, NULL, NULL, sel);

		if (!i)
			return NULL;

		if (list_length(vals) == 1)
			return i;
		
		s = stmt_append(be, s, i);
	}
	return s;
}

static stmt *
exp_list(backend *be, list *exps, stmt *l, stmt *r, stmt *grp, stmt *ext, stmt *cnt, stmt *sel) 
{
	mvc *sql = be->mvc;
	node *n;
	list *nl = sa_list(sql->sa);

	for( n = exps->h; n; n = n->next) {
		sql_exp *e = n->data;
		stmt *i = exp_bin(be, e, l, r, grp, ext, cnt, sel);
		
		if (n->next && i && i->type == st_table) /* relational statement */
			l = i->op1;
		else
			append(nl, i);
	}
	return stmt_list(be, nl);
}

stmt *
exp_bin(backend *be, sql_exp *e, stmt *left, stmt *right, stmt *grp, stmt *ext, stmt *cnt, stmt *sel) 
{
	mvc *sql = be->mvc;
	stmt *s = NULL;

	if (!e) {
		assert(0);
		return NULL;
	}

	switch(e->type) {
	case e_psm:
		if (e->flag & PSM_SET) {
			stmt *r = exp_bin(be, e->l, left, right, grp, ext, cnt, sel);
			return stmt_assign(be, e->name, r, GET_PSM_LEVEL(e->flag));
		} else if (e->flag & PSM_VAR) {
			if (e->f)
				return stmt_vars(be, e->name, e->f, 1, GET_PSM_LEVEL(e->flag));
			else
				return stmt_var(be, e->name, &e->tpe, 1, GET_PSM_LEVEL(e->flag));
		} else if (e->flag & PSM_RETURN) {
			sql_exp *l = e->l;
			stmt *r = exp_bin(be, l, left, right, grp, ext, cnt, sel);

			if (!r)
				return NULL;
			/* handle table returning functions */
			if (l->type == e_psm && l->flag & PSM_REL) {
				stmt *lst = r->op1;
				if (r->type == st_table && lst->nrcols == 0 && lst->key) {
					node *n;
					list *l = sa_list(sql->sa);

					for(n=lst->op4.lval->h; n; n = n->next)
						list_append(l, const_column(be, (stmt*)n->data));
					r = stmt_list(be, l);
				}
				if (r->type == st_list)
					r = stmt_table(be, r, 1);
			}
			return stmt_return(be, r, GET_PSM_LEVEL(e->flag));
		} else if (e->flag & PSM_WHILE) {
			/* while is a if - block true with leave statement
	 		 * needed because the condition needs to be inside this outer block */
			stmt *ifstmt = stmt_cond(be, stmt_bool(be, 1), NULL, 0, 0);
			stmt *cond = exp_bin(be, e->l, left, right, grp, ext, cnt, sel);
			stmt *wstmt = stmt_cond(be, cond, ifstmt, 1, 0);

			(void)exp_list(be, e->r, left, right, grp, ext, cnt, sel);
			(void)stmt_control_end(be, wstmt);
			return stmt_control_end(be, ifstmt);
		} else if (e->flag & PSM_IF) {
			stmt *cond = exp_bin(be, e->l, left, right, grp, cnt, ext, sel);
			stmt *ifstmt = stmt_cond(be, cond, NULL, 0, 0), *res;
			(void)exp_list(be, e->r, left, right, grp, cnt, ext, sel);
			res = stmt_control_end(be, ifstmt);
			if (e->f) {
				stmt *elsestmt = stmt_cond(be, cond, NULL, 0, 1);

				(void) exp_list(be, e->f, left, right, grp, ext, cnt, sel);
				res = stmt_control_end(be, elsestmt);
			}
			return res;
		} else if (e->flag & PSM_REL) {
			sql_rel *rel = e->l;
			stmt *r = rel_bin(be, rel);

#if 0
			if (r->type == st_list && r->nrcols == 0 && r->key) {
				/* row to columns */
				node *n;
				list *l = sa_list(sql->sa);

				for(n=r->op4.lval->h; n; n = n->next)
					list_append(l, const_column(be, (stmt*)n->data));
				r = stmt_list(be, l);
			}
#endif
			if (is_modify(rel->op) || is_ddl(rel->op)) 
				return r;
			return stmt_table(be, r, 1);
		} else if (e->flag & PSM_EXCEPTION) {
			stmt *cond = exp_bin(be, e->l, left, right, grp, cnt, ext, sel);
			return stmt_exception(be, cond, (const char *) e->r, 0);
		}
		break;
	case e_atom: {
		if (e->l) { 			/* literals */
			atom *a = e->l;
			s = stmt_atom(be, atom_dup(sql->sa, a));
		} else if (e->r) { 		/* parameters */
			s = stmt_var(be, sa_strdup(sql->sa, e->r), e->tpe.type?&e->tpe:NULL, 0, e->flag);
		} else if (e->f) { 		/* values */
			s = value_list(be, e->f, left, sel);
		} else { 			/* arguments */
			s = stmt_varnr(be, e->flag, e->tpe.type?&e->tpe:NULL);
		}
	}	break;
	case e_convert: {
		/* if input is type any NULL or column of nulls, change type */
		list *tps = e->r;
		sql_subtype *from = tps->h->data;
		sql_subtype *to = tps->h->next->data;
		stmt *l;

		if (from->type->localtype == 0) {
			l = stmt_atom(be, atom_general(sql->sa, to, NULL));
		} else {
	       		l = exp_bin(be, e->l, left, right, grp, ext, cnt, sel);
		}
		if (!l) 
			return NULL;
		s = stmt_convert(be, l, from, to);
	} 	break;
	case e_func: {
		node *en;
		list *l = sa_list(sql->sa), *exps = e->l;
		sql_subfunc *f = e->f;
		stmt *rows = NULL, *cond_execution = NULL;
		char name[16], *nme;

		if (f->func->side_effect && left) {
			if (!exps || list_empty(exps))
				append(l, 
				stmt_const(be, 
					bin_first_column(be, left), 
					stmt_atom_int(be, 0)));
			else if (exps_card(exps) < CARD_MULTI) {
				rows = bin_first_column(be, left);
			}
		}
		assert(!e->r);
		if (exps) {
			int nrcols = 0;
			for (en = exps->h; en; en = en->next) {
				sql_exp *e = en->data;
				stmt *es;

				es = exp_bin(be, e, left, right, grp, ext, cnt, sel);

				if (!es) 
					return NULL;

				if (rows && en == exps->h && f->func->type != F_LOADER)
					es = stmt_const(be, rows, es);
				/* last argument is condition, change into candidate list */
				if (!en->next && !f->func->varres && !f->func->vararg && list_length(exps) > list_length(f->func->ops)) {
					if (es->nrcols) {
						if (!nrcols) {
							node *n;
							list *nl = sa_list(sql->sa);
							for (n = l->h; n; n = n->next) {
								stmt *s = n->data;
								s = stmt_const(be, es, s);
								list_append(nl, s);
							}
							l = nl;

						}
						es = stmt_uselect(be, es, stmt_bool(be,1), cmp_equal, NULL, 0);
					} else /* need a condition */
						cond_execution = es;
				}
				if (es->nrcols > nrcols)
					nrcols = es->nrcols;
				if (!cond_execution)
					list_append(l,es);
			}
			if (sel && strcmp(sql_func_mod(f->func), "calc") == 0 && nrcols && strcmp(sql_func_imp(f->func), "ifthenelse") != 0)
				list_append(l,sel);
		}
		if (cond_execution) {
			/* var_x = nil; */
			nme = number2name(name, 16, ++sql->label);
			(void)stmt_var(be, nme, exp_subtype(e), 1, 2);
			/* if_barrier ... */
			cond_execution = stmt_cond(be, cond_execution, NULL, 0, 0);
		}
		if (f->func->rel) 
			s = stmt_func(be, stmt_list(be, l), sa_strdup(sql->sa, f->func->base.name), f->func->rel, (f->func->type == F_UNION));
		else
			s = stmt_Nop(be, stmt_list(be, l), e->f); 
		if (cond_execution) {
			/* var_x = s */
			(void)stmt_assign(be, nme, s, 2);
			/* endif_barrier */
			(void)stmt_control_end(be, cond_execution);
			s = stmt_var(be, nme, exp_subtype(e), 0, 2);
		}
	} 	break;
	case e_aggr: {
		list *attr = e->l; 
		stmt *as = NULL;
		sql_subaggr *a = e->f;

		assert(sel == NULL);
		if (attr && attr->h) { 
			node *en;
			list *l = sa_list(sql->sa);

			for (en = attr->h; en; en = en->next) {
				sql_exp *at = en->data;

				as = exp_bin(be, at, left, right, NULL, NULL, NULL, sel);

				if (as && as->nrcols <= 0 && left) 
					as = stmt_const(be, bin_first_column(be, left), as);
				/* insert single value into a column */
				if (as && as->nrcols <= 0 && !left)
					as = const_column(be, as);

				if (!as) 
					return NULL;	
				if (need_distinct(e)){ 
					stmt *g = stmt_group(be, as, grp, ext, cnt, 1);
					stmt *next = stmt_result(be, g, 1); 
						
					as = stmt_project(be, next, as);
					if (grp)
						grp = stmt_project(be, next, grp);
				}
				append(l, as);
			}
			as = stmt_list(be, l);
		} else {
			/* count(*) may need the default group (relation) and
			   and/or an attribute to count */
			if (grp) {
				as = grp;
			} else if (left) {
				as = bin_first_column(be, left);
			} else {
				/* create dummy single value in a column */
				as = stmt_atom_lng(be, 0);
				as = const_column(be, as);
			}
		}
		s = stmt_aggr(be, as, grp, ext, a, 1, need_no_nil(e) /* ignore nil*/, !zero_if_empty(e) );
		if (find_prop(e->p, PROP_COUNT)) /* propagate count == 0 ipv NULL in outer joins */
			s->flag |= OUTER_ZERO;
	} 	break;
	case e_column: {
		if (right) /* check relation names */
			s = bin_find_column(be, right, e->l, e->r);
		if (!s && left) 
			s = bin_find_column(be, left, e->l, e->r);
		if (!s) {
			sql_subquery *sq = mvc_find_subquery(be->mvc, e->l?e->l:e->r, e->r);

			if (sq) { 
				stmt *s = sq->s;

				if (s && s->type == st_list)
					s = bin_find_column(be, s, e->l?e->l:e->r, e->r);
				return s; /* ugh */
			}
		}
		if (s && grp)
			s = stmt_project(be, ext, s);
		if (!s && right) {
			fprintf(stderr, "could not find %s.%s\n", (char*)e->l, (char*)e->r);
			print_stmtlist(sql->sa, left);
			print_stmtlist(sql->sa, right);
			assert(s);
			return NULL;
		}
	 }	break;
	case e_cmp: {
		stmt *l = NULL, *r = NULL, *r2 = NULL;
		int swapped = 0, is_select = 0;
		sql_exp *re = e->r, *re2 = e->f;

		/* general predicate, select and join */
		if (get_cmp(e) == cmp_filter) {
			list *args;
			list *ops;
			node *n;
			int first = 1;

		       	ops = sa_list(sql->sa);
		       	args = e->l;
			for( n = args->h; n; n = n->next ) {
				s = NULL;
				if (!swapped)
					s = exp_bin(be, n->data, left, NULL, grp, ext, cnt, NULL); 
				if (!s && (first || swapped)) {
					s = exp_bin(be, n->data, right, NULL, grp, ext, cnt, NULL); 
					swapped = 1;
				}
				if (!s) 
					return s;
				if (s->nrcols == 0 && first)
					s = stmt_const(be, bin_first_column(be, swapped?right:left), s); 
				list_append(ops, s);
				first = 0;
			}
			l = stmt_list(be, ops);
		       	ops = sa_list(sql->sa);
			args = e->r;
			for( n = args->h; n; n = n->next ) {
				s = exp_bin(be, n->data, (swapped || !right)?left:right, NULL, grp, ext, cnt, NULL); 
				if (!s) 
					return s;
				list_append(ops, s);
			}
			r = stmt_list(be, ops);

			if (left && right && exps_card(e->r) > CARD_ATOM) {
				sql_subfunc *f = e->f;
				return stmt_genjoin(be, l, r, f, is_anti(e), swapped);
			}
			assert(!swapped);
			s = stmt_genselect(be, l, r, e->f, sel, is_anti(e));
			return s;
		}
		if (e->flag == cmp_in || e->flag == cmp_notin) {
			return handle_in_exps(be, e->l, e->r, left, right, grp, ext, cnt, sel, (e->flag == cmp_in), 0);
		}
		if (get_cmp(e) == cmp_or && (!right || right->nrcols == 1)) {
			sql_subtype *bt = sql_bind_localtype("bit");
			list *l = e->l;
			node *n;
			stmt *sel1 = NULL, *sel2 = NULL;
			int anti = is_anti(e);

			sel1 = sel;
			sel2 = sel;
			for( n = l->h; n; n = n->next ) {
				sql_exp *c = n->data;
				stmt *sin = (sel1 && sel1->nrcols)?sel1:NULL;

				/* propagate the anti flag */
				if (anti) 
					set_anti(c);
				s = exp_bin(be, c, left, right, grp, ext, cnt, sin); 
				if (!s) 
					return s;

				if (!sin && sel1 && sel1->nrcols == 0 && s->nrcols == 0) {
					sql_subfunc *f = sql_bind_func(sql->sa, sql->session->schema, anti?"or":"and", bt, bt, F_FUNC);
					assert(f);
					s = stmt_binop(be, sel1, s, f);
				} else if (sel1 && (sel1->nrcols == 0 || s->nrcols == 0)) {
					stmt *predicate = bin_first_column(be, left);
				
					predicate = stmt_const(be, predicate, stmt_bool(be, 1));
					if (s->nrcols == 0)
						s = stmt_uselect(be, predicate, s, cmp_equal, sel1, anti);
					else
						s = stmt_uselect(be, predicate, sel1, cmp_equal, s, anti);
				}
				sel1 = s;
			}
			l = e->r;
			for( n = l->h; n; n = n->next ) {
				sql_exp *c = n->data;
				stmt *sin = (sel2 && sel2->nrcols)?sel2:NULL;

				/* propagate the anti flag */
				if (anti) 
					set_anti(c);
				s = exp_bin(be, c, left, right, grp, ext, cnt, sin); 
				if (!s) 
					return s;

				if (!sin && sel2 && sel2->nrcols == 0 && s->nrcols == 0) {
					sql_subfunc *f = sql_bind_func(sql->sa, sql->session->schema, anti?"or":"and", bt, bt, F_FUNC);
					assert(f);
					s = stmt_binop(be, sel2, s, f);
				} else if (sel2 && (sel2->nrcols == 0 || s->nrcols == 0)) {
					stmt *predicate = bin_first_column(be, left);
				
					predicate = stmt_const(be, predicate, stmt_bool(be, 1));
					if (s->nrcols == 0)
						s = stmt_uselect(be, predicate, s, cmp_equal, sel2, anti);
					else
						s = stmt_uselect(be, predicate, sel2, cmp_equal, s, anti);
				}
				sel2 = s;
			}
			if (sel1->nrcols == 0 && sel2->nrcols == 0) {
				sql_subfunc *f = sql_bind_func(sql->sa, sql->session->schema, anti?"and":"or", bt, bt, F_FUNC);
				assert(f);
				return stmt_binop(be, sel1, sel2, f);
			}
			if (sel1->nrcols == 0) {
				stmt *predicate = bin_first_column(be, left);
				
				predicate = stmt_const(be, predicate, stmt_bool(be, 1));
				sel1 = stmt_uselect(be, predicate, sel1, cmp_equal, NULL, 0/*anti*/);
			}
			if (sel2->nrcols == 0) {
				stmt *predicate = bin_first_column(be, left);
				
				predicate = stmt_const(be, predicate, stmt_bool(be, 1));
				sel2 = stmt_uselect(be, predicate, sel2, cmp_equal, NULL, 0/*anti*/);
			}
			if (anti)
				return stmt_project(be, stmt_tinter(be, sel1, sel2), sel1);
			return stmt_tunion(be, sel1, sel2);
		}
		if (get_cmp(e) == cmp_or && right) {  /* join */
			assert(0);
		}

		/* mark use of join indices */
		if (right && find_prop(e->p, PROP_JOINIDX) != NULL) 
			sql->opt_stats[0]++; 

		if (!l) {
			l = exp_bin(be, e->l, left, NULL, grp, ext, cnt, sel);
			swapped = 0;
		}
		if (!l && right) {
 			l = exp_bin(be, e->l, right, NULL, grp, ext, cnt, sel);
			swapped = 1;
		}
		if (swapped || !right)
 			r = exp_bin(be, re, left, NULL, grp, ext, cnt, sel);
		else
 			r = exp_bin(be, re, right, NULL, grp, ext, cnt, sel);
		if (!r && !swapped) {
 			r = exp_bin(be, re, left, NULL, grp, ext, cnt, sel);
			is_select = 1;
		}
		if (!r && swapped) {
 			r = exp_bin(be, re, right, NULL, grp, ext, cnt, sel);
			is_select = 1;
		}
		if (re2)
 			r2 = exp_bin(be, re2, left, right, grp, ext, cnt, sel);

		if (!l || !r || (re2 && !r2)) {
			assert(0);
			return NULL;
		}

		if (left && right && !is_select &&
		   ((l->nrcols && (r->nrcols || (r2 && r2->nrcols))) || 
		     re->card > CARD_ATOM || 
		    (re2 && re2->card > CARD_ATOM))) {
			if (l->nrcols == 0)
				l = stmt_const(be, bin_first_column(be, swapped?right:left), l); 
			if (r->nrcols == 0)
				r = stmt_const(be, bin_first_column(be, swapped?left:right), r); 
			if (r2 && r2->nrcols == 0)
				r2 = stmt_const(be, bin_first_column(be, swapped?left:right), r2); 
			if (r2) {
				s = stmt_join2(be, l, r, r2, (comp_type)e->flag, is_anti(e), swapped);
			} else if (swapped) {
				s = stmt_join(be, r, l, is_anti(e), swap_compare((comp_type)e->flag));
			} else {
				s = stmt_join(be, l, r, is_anti(e), (comp_type)e->flag);
			}
		} else {
			if (r2) {
				if (l->nrcols == 0 && r->nrcols == 0 && r2->nrcols == 0) {
					sql_subtype *bt = sql_bind_localtype("bit");
					sql_subfunc *lf = sql_bind_func(sql->sa, sql->session->schema,
							compare_func(range2lcompare(e->flag), 0),
							tail_type(l), tail_type(r), F_FUNC);
					sql_subfunc *rf = sql_bind_func(sql->sa, sql->session->schema,
							compare_func(range2rcompare(e->flag), 0),
							tail_type(l), tail_type(r), F_FUNC);
					sql_subfunc *a = sql_bind_func(sql->sa, sql->session->schema,
							"and", bt, bt, F_FUNC);

					if (is_atom(re->type) && re->l && atom_null((atom*)re->l) &&
					    is_atom(re2->type) && re2->l && atom_null((atom*)re2->l)) {
						s = sql_unop_(be, NULL, "isnull", l);
					} else {
						assert(lf && rf && a);
						s = stmt_binop(be, 
							stmt_binop(be, l, r, lf), 
							stmt_binop(be, l, r2, rf), a);
					}
					if (is_anti(e)) {
						sql_subfunc *a = sql_bind_func(sql->sa, sql->session->schema, "not", bt, NULL, F_FUNC);
						s = stmt_unop(be, s, a);
					}
				} else if (((e->flag&3) != 3) /* both sides closed use between implementation */ && l->nrcols > 0 && r->nrcols > 0 && r2->nrcols > 0) {
					s = stmt_uselect(be, l, r, range2lcompare(e->flag),
					    stmt_uselect(be, l, r2, range2rcompare(e->flag), sel, is_anti(e)), is_anti(e));
				} else {
					s = stmt_uselect2(be, l, r, r2, (comp_type)e->flag, sel, is_anti(e));
				}
			} else {
				/* value compare or select */
				if (l->nrcols == 0 && r->nrcols == 0) {
					sql_subfunc *f = sql_bind_func(sql->sa, sql->session->schema,
							compare_func((comp_type)get_cmp(e), is_anti(e)),
							tail_type(l), tail_type(l), F_FUNC);
					assert(f);
					s = stmt_binop(be, l, r, f);
				} else {
					/* this can still be a join (as relational algebra and single value subquery results still means joins */
					s = stmt_uselect(be, l, r, (comp_type)get_cmp(e), sel, is_anti(e));
				}
			}
		}
	 }	break;
	default:
		;
	}
	return s;
}

static stmt *
stmt_col( backend *be, sql_column *c, stmt *del) 
{ 
	stmt *sc = stmt_bat(be, c, RDONLY, del?del->partition:0);

	if (isTable(c->t) && c->t->access != TABLE_READONLY &&
	   (c->base.flag != TR_NEW || c->t->base.flag != TR_NEW /* alter */) &&
	   (c->t->persistence == SQL_PERSIST || c->t->persistence == SQL_DECLARED_TABLE) && !c->t->commit_action) {
		stmt *i = stmt_bat(be, c, RD_INS, 0);
		stmt *u = stmt_bat(be, c, RD_UPD_ID, del?del->partition:0);
		sc = stmt_project_delta(be, sc, u, i);
		sc = stmt_project(be, del, sc);
	} else if (del) { /* always handle the deletes */
		sc = stmt_project(be, del, sc);
	}
	return sc;
}

static stmt *
stmt_idx( backend *be, sql_idx *i, stmt *del) 
{ 
	stmt *sc = stmt_idxbat(be, i, RDONLY, del?del->partition:0);

	if (isTable(i->t) && i->t->access != TABLE_READONLY &&
	   (i->base.flag != TR_NEW || i->t->base.flag != TR_NEW /* alter */) &&
	   (i->t->persistence == SQL_PERSIST || i->t->persistence == SQL_DECLARED_TABLE) && !i->t->commit_action) {
		stmt *ic = stmt_idxbat(be, i, RD_INS, 0);
		stmt *u = stmt_idxbat(be, i, RD_UPD_ID, del?del->partition:0);
		sc = stmt_project_delta(be, sc, u, ic);
		sc = stmt_project(be, del, sc);
	} else if (del) { /* always handle the deletes */
		sc = stmt_project(be, del, sc);
	}
	return sc;
}

#if 0
static stmt *
check_table_types(backend *be, list *types, stmt *s, check_type tpe)
{
	mvc *sql = be->mvc;
	//const char *tname;
	stmt *tab = s;
	int temp = 0;

	if (s->type != st_table) {
		return sql_error(
			sql, 03,
			SQLSTATE(42000) "single value and complex type are not equal");
	}
	tab = s->op1;
	temp = s->flag;
	if (tab->type == st_var) {
		sql_table *tbl = NULL;//tail_type(tab)->comp_type;
		stmt *dels = stmt_tid(be, tbl, 0);
		node *n, *m;
		list *l = sa_list(sql->sa);
		
		stack_find_var(sql, tab->op1->op4.aval->data.val.sval);

		for (n = types->h, m = tbl->columns.set->h; 
			n && m; n = n->next, m = m->next) 
		{
			sql_subtype *ct = n->data;
			sql_column *dtc = m->data;
			stmt *dtcs = stmt_col(be, dtc, dels);
			stmt *r = check_types(be, ct, dtcs, tpe);
			if (!r) 
				return NULL;
			//r = stmt_alias(be, r, tbl->base.name, c->base.name);
			list_append(l, r);
		}
	 	return stmt_table(be, stmt_list(be, l), temp);
	} else if (tab->type == st_list) {
		node *n, *m;
		list *l = sa_list(sql->sa);
		for (n = types->h, m = tab->op4.lval->h; 
			n && m; n = n->next, m = m->next) 
		{
			sql_subtype *ct = n->data;
			stmt *r = check_types(be, ct, m->data, tpe);
			if (!r) 
				return NULL;
			//tname = table_name(sql->sa, r);
			//r = stmt_alias(be, r, tname, c->base.name);
			list_append(l, r);
		}
		return stmt_table(be, stmt_list(be, l), temp);
	} else { /* single column/value */
		stmt *r;
		sql_subtype *st = tail_type(tab), *ct;

		if (list_length(types) != 1) {
			stmt *res = sql_error(
				sql, 03,
				SQLSTATE(42000) "single value of type %s and complex type are not equal",
				st->type->sqlname
			);
			return res;
		}
		ct = types->h->data;
		r = check_types(be, ct, tab, tpe);
		//tname = table_name(sql->sa, r);
		//r = stmt_alias(be, r, tname, c->base.name);
		return stmt_table(be, r, temp);
	}
}
#endif

static void
sql_convert_arg(mvc *sql, int nr, sql_subtype *rt)
{
	atom *a = sql_bind_arg(sql, nr);

	if (atom_null(a)) {
		if (a->data.vtype != rt->type->localtype) {
			a->data.vtype = rt->type->localtype;
			VALset(&a->data, a->data.vtype, (ptr) ATOMnilptr(a->data.vtype));
		}
	}
	a->tpe = *rt;
}

/* try to do an inplace convertion 
 * 
 * inplace conversion is only possible if the s is an variable.
 * This is only done to be able to map more cached queries onto the same 
 * interface.
 */
static stmt *
inplace_convert(backend *be, sql_subtype *ct, stmt *s)
{
	atom *a;

	/* exclude named variables */
	if (s->type != st_var || (s->op1 && s->op1->op4.aval->data.val.sval) || 
		(ct->scale && ct->type->eclass != EC_FLT))
		return s;

	a = sql_bind_arg(be->mvc, s->flag);
	if (atom_cast(be->mvc->sa, a, ct)) {
		stmt *r = stmt_varnr(be, s->flag, ct);
		sql_convert_arg(be->mvc, s->flag, ct);
		return r;
	}
	return s;
}

static int
stmt_set_type_param(mvc *sql, sql_subtype *type, stmt *param)
{
	if (!type || !param || param->type != st_var)
		return -1;

	if (set_type_param(sql, type, param->flag) == 0) {
		param->op4.typeval = *type;
		return 0;
	}
	return -1;
}

/* check_types tries to match the ct type with the type of s if they don't
 * match s is converted. Returns NULL on failure.
 */
static stmt *
check_types(backend *be, sql_subtype *ct, stmt *s, check_type tpe)
{
	mvc *sql = be->mvc;
	int c = 0;
	sql_subtype *t = NULL, *st = NULL;

	/*
	if (ct->types) 
		return check_table_types(sql, ct->types, s, tpe);
		*/

 	st = tail_type(s);
	if ((!st || !st->type) && stmt_set_type_param(sql, ct, s) == 0) {
		return s;
	} else if (!st) {
		return sql_error(sql, 02, SQLSTATE(42000) "statement has no type information");
	}

	/* first try cheap internal (inplace) convertions ! */
	s = inplace_convert(be, ct, s);
	t = st = tail_type(s);

	/* check if the types are the same */
	if (t && subtype_cmp(t, ct) != 0) {
		t = NULL;
	}

	if (!t) {	/* try to convert if needed */
		c = sql_type_convert(st->type->eclass, ct->type->eclass);
		if (!c || (c == 2 && tpe == type_set) || 
                   (c == 3 && tpe != type_cast)) { 
			s = NULL;
		} else {
			s = stmt_convert(be, s, st, ct);
		}
	} 
	if (!s) {
		stmt *res = sql_error(
			sql, 03,
			SQLSTATE(42000) "types %s(%u,%u) (%s) and %s(%u,%u) (%s) are not equal",
			st->type->sqlname,
			st->digits,
			st->scale,
			st->type->base.name,
			ct->type->sqlname,
			ct->digits,
			ct->scale,
			ct->type->base.name
		);
		return res;
	}
	return s;
}

static stmt *
sql_Nop_(backend *be, const char *fname, stmt *a1, stmt *a2, stmt *a3, stmt *a4)
{
	mvc *sql = be->mvc;
	list *sl = sa_list(sql->sa);
	list *tl = sa_list(sql->sa);
	sql_subfunc *f = NULL;

	list_append(sl, a1);
	list_append(tl, tail_type(a1));
	list_append(sl, a2);
	list_append(tl, tail_type(a2));
	list_append(sl, a3);
	list_append(tl, tail_type(a3));
	if (a4) {
		list_append(sl, a4);
		list_append(tl, tail_type(a4));
	}

	f = sql_bind_func_(sql->sa, sql->session->schema, fname, tl, F_FUNC);
	if (f)
		return stmt_Nop(be, stmt_list(be, sl), f);
	return sql_error(sql, 02, SQLSTATE(42000) "SELECT: no such operator '%s'", fname);
}

static stmt *
rel_parse_value(backend *be, char *query, char emode)
{
	mvc *m = be->mvc;
	mvc o = *m;
	stmt *s = NULL;
	buffer *b;
	char *n;
	int len = _strlen(query);
	exp_kind ek = {type_value, card_value, FALSE};
	stream *sr;
	bstream *bs;

	m->qc = NULL;
	m->sqs = NULL;

	m->caching = 0;
	m->emode = emode;
	b = (buffer*)GDKmalloc(sizeof(buffer));
	n = GDKmalloc(len + 1 + 1);
	if (b == NULL || n == NULL) {
		GDKfree(b);
		GDKfree(n);
		return sql_error(m, 02, SQLSTATE(HY001) MAL_MALLOC_FAIL);
	}
	strncpy(n, query, len);
	query = n;
	query[len] = '\n';
	query[len+1] = 0;
	len++;
	buffer_init(b, query, len);
	sr = buffer_rastream(b, "sqlstatement");
	if (sr == NULL) {
		buffer_destroy(b);
		return sql_error(m, 02, SQLSTATE(HY001) MAL_MALLOC_FAIL);
	}
	bs = bstream_create(sr, b->len);
	if(bs == NULL) {
		buffer_destroy(b);
		return sql_error(m, 02, SQLSTATE(HY001) MAL_MALLOC_FAIL);
	}
	scanner_init(&m->scanner, bs, NULL);
	m->scanner.mode = LINE_1; 
	bstream_next(m->scanner.rs);

	m->params = NULL;
	/*m->args = NULL;*/
	m->argc = 0;
	m->sym = NULL;
	m->errstr[0] = '\0';

	(void) sqlparse(m);	/* blindly ignore errors */
	
	/* get out the single value as we don't want an enclosing projection! */
	if (m->sym->token == SQL_SELECT) {
		SelectNode *sn = (SelectNode *)m->sym;
		if (sn->selection->h->data.sym->token == SQL_COLUMN) {
			int is_last = 0;
			sql_rel *rel = NULL;
			sql_exp *e = rel_value_exp2(m, &rel, sn->selection->h->data.sym->data.lval->h->data.sym, sql_sel, ek, &is_last);

			if (!rel)
				s = exp_bin(be, e, NULL, NULL, NULL, NULL, NULL, NULL); 
		}
	}
	GDKfree(query);
	GDKfree(b);
	bstream_destroy(m->scanner.rs);

	m->sym = NULL;
	if (m->session->status || m->errstr[0]) {
		int status = m->session->status;
		char errstr[ERRSIZE];

		strcpy(errstr, m->errstr);
		*m = o;
		m->session->status = status;
		strcpy(m->errstr, errstr);
	} else {
		*m = o;
	}
	return s;
}


static stmt *
stmt_rename(backend *be, sql_rel *rel, sql_exp *exp, stmt *s )
{
	const char *name = exp->name;
	const char *rname = exp->rname;
	stmt *o = s;

	(void)rel;
	if (!name && exp->type == e_column && exp->r)
		name = exp->r;
	if (!name)
		name = column_name(be->mvc->sa, s);
	if (!rname && exp->type == e_column && exp->l)
		rname = exp->l;
	if (!rname)
		rname = table_name(be->mvc->sa, s);
	s = stmt_alias(be, s, rname, name);
	if (o->flag & OUTER_ZERO)
		s->flag |= OUTER_ZERO;
	return s;
}

static stmt *
rel2bin_sql_table(backend *be, sql_table *t) 
{
	mvc *sql = be->mvc;
	list *l = sa_list(sql->sa);
	node *n;
	stmt *dels = stmt_tid(be, t, 0);
			
	for (n = t->columns.set->h; n; n = n->next) {
		sql_column *c = n->data;
		stmt *sc = stmt_col(be, c, dels);

		list_append(l, sc);
	}
	/* TID column */
	if (t->columns.set->h) { 
		/* tid function  sql.tid(t) */
		const char *rnme = t->base.name;

		stmt *sc = dels?dels:stmt_tid(be, t, 0);
		sc = stmt_alias(be, sc, rnme, TID);
		list_append(l, sc);
	}
	if (t->idxs.set) {
		for (n = t->idxs.set->h; n; n = n->next) {
			sql_idx *i = n->data;
			stmt *sc = stmt_idx(be, i, dels);
			const char *rnme = t->base.name;

			/* index names are prefixed, to make them independent */
			sc = stmt_alias(be, sc, rnme, sa_strconcat(sql->sa, "%", i->base.name));
			list_append(l, sc);
		}
	}
	return stmt_list(be, l);
}

static stmt *
rel2bin_basetable(backend *be, sql_rel *rel)
{
	mvc *sql = be->mvc;
	sql_table *t = rel->l;
	sql_column *c = rel->r;
	list *l = sa_list(sql->sa);
	stmt *dels;
	node *en;

	if (!t && c)
		t = c->t;
       	dels = stmt_tid(be, t, rel->flag == REL_PARTITION);

	/* add aliases */
	assert(rel->exps);
	for( en = rel->exps->h; en; en = en->next ) {
		sql_exp *exp = en->data;
		const char *rname = exp->rname?exp->rname:exp->l;
		const char *oname = exp->r;
		stmt *s = NULL;

		if (is_func(exp->type)) {
			list *exps = exp->l;
			sql_exp *cexp = exps->h->data;
			const char *cname = cexp->r;
			list *l = sa_list(sql->sa);

		       	c = find_sql_column(t, cname);
			s = stmt_col(be, c, dels);
			append(l, s);
			if (exps->h->next) {
				sql_exp *at = exps->h->next->data;
				stmt *u = exp_bin(be, at, NULL, NULL, NULL, NULL, NULL, NULL);

				append(l, u);
			}
			s = stmt_Nop(be, stmt_list(be, l), exp->f);
		} else if (oname[0] == '%' && strcmp(oname, TID) == 0) {
			/* tid function  sql.tid(t) */
			const char *rnme = t->base.name;

			s = dels?dels:stmt_tid(be, t, 0);
			s = stmt_alias(be, s, rnme, TID);
		} else if (oname[0] == '%') { 
			sql_idx *i = find_sql_idx(t, oname+1);

			/* do not include empty indices in the plan */
			if ((hash_index(i->type) && list_length(i->columns) <= 1) || !idx_has_column(i->type))
				continue;
			s = stmt_idx(be, i, dels);
		} else {
			sql_column *c = find_sql_column(t, oname);

			s = stmt_col(be, c, dels);
		}
		s->tname = rname;
		s->cname = exp->name;
		list_append(l, s);
	}
	return stmt_list(be, l);
}

static int 
alias_cmp( stmt *s, const char *nme )
{
	return strcmp(s->cname, nme);
}

static list* exps2bin_args(backend *be, list *exps, list *args);

static list *
exp2bin_args(backend *be, sql_exp *e, list *args)
{
	mvc *sql = be->mvc;
	if (!e)
		return args;
	switch(e->type){
	case e_column:
	case e_psm:
		return args;
	case e_cmp:
		if (get_cmp(e) == cmp_or || get_cmp(e) == cmp_filter) {
			args = exps2bin_args(be, e->l, args);
			args = exps2bin_args(be, e->r, args);
		} else if (e->flag == cmp_in || e->flag == cmp_notin) {
			args = exp2bin_args(be, e->l, args);
			args = exps2bin_args(be, e->r, args);
		} else {
			args = exp2bin_args(be, e->l, args);
			args = exp2bin_args(be, e->r, args);
			if (e->f)
				args = exp2bin_args(be, e->f, args);
		}
		return args;
	case e_convert:
		if (e->l)
			return exp2bin_args(be, e->l, args);
		break;
	case e_aggr:
	case e_func: 
		if (e->l)
			return exps2bin_args(be, e->l, args);
		break;
	case e_atom:
		if (e->l) {
			return args;
		} else if (e->f) {
			return exps2bin_args(be, e->f, args);
		} else if (e->r) {
			char nme[64];

			snprintf(nme, 64, "A%s", (char*)e->r);
			if (!list_find(args, nme, (fcmp)&alias_cmp)) {
				stmt *s = stmt_var(be, e->r, &e->tpe, 0, 0);

				s = stmt_alias(be, s, NULL, sa_strdup(sql->sa, nme));
				list_append(args, s);
			}
		} else {
			char nme[16];

			snprintf(nme, 16, "A%d", e->flag);
			if (!list_find(args, nme, (fcmp)&alias_cmp)) {
				atom *a = sql->args[e->flag];
				stmt *s = stmt_varnr(be, e->flag, &a->tpe);

				s = stmt_alias(be, s, NULL, sa_strdup(sql->sa, nme));
				list_append(args, s);
			}
		}
	}
	return args;
}

static list *
exps2bin_args(backend *be, list *exps, list *args)
{
	node *n;

	if (!exps)
		return args;
	for (n = exps->h; n; n = n->next)
		args = exp2bin_args(be, n->data, args);
	return args;
}

static list *
rel2bin_args(backend *be, sql_rel *rel, list *args)
{
	if (!rel)
		return args;
	switch(rel->op) {
	case op_basetable:
	case op_table:
		break;
	case op_join: 
	case op_left: 
	case op_right: 
	case op_full: 

	case op_apply: 
	case op_semi: 
	case op_anti: 

	case op_union: 
	case op_inter: 
	case op_except: 
		args = rel2bin_args(be, rel->l, args);
		args = rel2bin_args(be, rel->r, args);
		break;
	case op_groupby: 
		if (rel->r) 
			args = exps2bin_args(be, rel->r, args);
		/* fall through */
	case op_project:
	case op_select: 
	case op_topn: 
	case op_sample: 
		if (rel->exps)
			args = exps2bin_args(be, rel->exps, args);
		args = rel2bin_args(be, rel->l, args);
		break;
	case op_ddl: 
		args = rel2bin_args(be, rel->l, args);
		if (rel->r)
			args = rel2bin_args(be, rel->r, args);
		break;
	case op_insert:
	case op_update:
	case op_delete:
	case op_truncate:
		args = rel2bin_args(be, rel->r, args);
		break;
	}
	return args;
}

typedef struct trigger_input {
	sql_table *t;
	stmt *tids;
	stmt **updates;
	int type; /* insert 1, update 2, delete 3, truncate 4 */
	const char *on;
	const char *nn;
} trigger_input;

static stmt *
rel2bin_table(backend *be, sql_rel *rel, list *refs)
{
	mvc *sql = be->mvc;
	list *l; 
	stmt *sub = NULL, *osub = NULL;
	node *en, *n;
	sql_exp *op = rel->r;

	if (rel->flag == 2) {
		trigger_input *ti = rel->l;
		l = sa_list(sql->sa);

		for(n = ti->t->columns.set->h; n; n = n->next) {
			sql_column *c = n->data;

			if (ti->type == 2) { /* updates */
				stmt *s = stmt_col(be, c, ti->tids);
				append(l, stmt_alias(be, s, ti->on, c->base.name));
			}
			if (ti->updates[c->colnr]) {
				append(l, stmt_alias(be, ti->updates[c->colnr], ti->nn, c->base.name));
			} else {
				stmt *s = stmt_col(be, c, ti->tids);
				append(l, stmt_alias(be, s, ti->nn, c->base.name));
				assert(ti->type != 1);
			}
		}
		sub = stmt_list(be, l);
		return sub;
	} else if (op) {
		int i;
		sql_subfunc *f = op->f;
		stmt *psub = NULL;
			
		if (rel->l) { /* first construct the sub relation */
			sql_rel *l = rel->l;
			if (l->op == op_ddl) {
				sql_table *t = rel_ddl_table_get(l);

				if (t)
					sub = rel2bin_sql_table(be, t);
			} else {
				sub = subrel_bin(be, rel->l, refs);
			}
			if (!sub) 
				return NULL;
		}

		psub = exp_bin(be, op, sub, NULL, NULL, NULL, NULL, NULL); /* table function */
		if (!f || !psub) { 
			assert(0);
			return NULL;	
		}
		l = sa_list(sql->sa);
		if (f->func->res) {
				if (f->func->varres) {
					for(i=0, en = rel->exps->h, n = f->res->h; en; en = en->next, n = n->next, i++ ) {
						sql_exp *exp = en->data;
						sql_subtype *st = n->data;
						const char *rnme = exp->rname?exp->rname:exp->l;
						stmt *s = stmt_rs_column(be, psub, i, st); 
				
						s = stmt_alias(be, s, rnme, exp->name);
						list_append(l, s);
					}
				} else {
					for(i = 0, n = f->func->res->h; n; n = n->next, i++ ) {
						sql_arg *a = n->data;
						stmt *s = stmt_rs_column(be, psub, i, &a->type); 
						const char *rnme = exp_find_rel_name(op);
			
						s = stmt_alias(be, s, rnme, a->name);
						list_append(l, s);
					}
					if (list_length(f->res) == list_length(f->func->res) + 1) {
						/* add missing %TID% column */
						sql_subtype *t = f->res->t->data;
						stmt *s = stmt_rs_column(be, psub, i, t); 
						const char *rnme = exp_find_rel_name(op);
			
						s = stmt_alias(be, s, rnme, TID);
						list_append(l, s);
					}
				}
		}
		if (!rel->flag && sub && sub->nrcols) { 
			assert(0);
			list_merge(l, sub->op4.lval, NULL);
			osub = sub;
		}
		sub = stmt_list(be, l);
	} else if (rel->l) { /* handle sub query via function */
		int i;
		char name[16], *nme;

		nme = number2name(name, 16, ++sql->remote);

		l = rel2bin_args(be, rel->l, sa_list(sql->sa));
		sub = stmt_list(be, l);
		sub = stmt_func(be, sub, sa_strdup(sql->sa, nme), rel->l, 0);
		l = sa_list(sql->sa);
		for(i = 0, n = rel->exps->h; n; n = n->next, i++ ) {
			sql_exp *c = n->data;
			stmt *s = stmt_rs_column(be, sub, i, exp_subtype(c)); 
			const char *nme = exp_name(c);
			const char *rnme = NULL;

			s = stmt_alias(be, s, rnme, nme);
			list_append(l, s);
		}
		sub = stmt_list(be, l);
	}
	if (!sub) { 
		assert(0);
		return NULL;	
	}
	l = sa_list(sql->sa);
	for( en = rel->exps->h; en; en = en->next ) {
		sql_exp *exp = en->data;
		const char *rnme = exp->rname?exp->rname:exp->l;
		stmt *s;

		/* no relation names */
		if (exp->l)
			exp->l = NULL;
		s = exp_bin(be, exp, sub, NULL, NULL, NULL, NULL, NULL);

		if (!s) {
			assert(0);
			return NULL;
		}
		if (sub && sub->nrcols >= 1 && s->nrcols == 0)
			s = stmt_const(be, bin_first_column(be, sub), s);
		s = stmt_alias(be, s, rnme, exp->name);
		list_append(l, s);
	}
	if (osub && osub->nrcols) 
		list_merge(l, osub->op4.lval, NULL);
	sub = stmt_list(be, l);
	return sub;
}

static stmt *
rel2bin_hash_lookup(backend *be, sql_rel *rel, stmt *left, stmt *right, sql_idx *i, node *en ) 
{
	mvc *sql = be->mvc;
	node *n;
	sql_subtype *it = sql_bind_localtype("int");
	sql_subtype *lng = sql_bind_localtype("lng");
	stmt *h = NULL;
	stmt *bits = stmt_atom_int(be, 1 + ((sizeof(lng)*8)-1)/(list_length(i->columns)+1));
	sql_exp *e = en->data;
	sql_exp *l = e->l;
	stmt *idx = bin_find_column(be, left, l->l, sa_strconcat(sql->sa, "%", i->base.name));
	int swap_exp = 0, swap_rel = 0;

	if (!idx) {
		swap_exp = 1;
		l = e->r;
		idx = bin_find_column(be, left, l->l, sa_strconcat(sql->sa, "%", i->base.name));
	}
	if (!idx && right) {
		swap_exp = 0;
		swap_rel = 1;
		l = e->l;
		idx = bin_find_column(be, right, l->l, sa_strconcat(sql->sa, "%", i->base.name));
	}
	if (!idx && right) {
		swap_exp = 1;
		swap_rel = 1;
		l = e->r;
		idx = bin_find_column(be, right, l->l, sa_strconcat(sql->sa, "%", i->base.name));
	}
	if (!idx)
		return NULL;
	/* should be in key order! */
	for( en = rel->exps->h, n = i->columns->h; en && n; en = en->next, n = n->next ) {
		sql_exp *e = en->data;
		stmt *s = NULL;

		if (e->type == e_cmp && e->flag == cmp_equal) {
			sql_exp *ee = (swap_exp)?e->l:e->r;
			if (swap_rel)
				s = exp_bin(be, ee, left, NULL, NULL, NULL, NULL, NULL);
			else
				s = exp_bin(be, ee, right, NULL, NULL, NULL, NULL, NULL);
		}

		if (!s) 
			return NULL;
		if (h) {
			sql_subfunc *xor = sql_bind_func_result3(sql->sa, sql->session->schema, "rotate_xor_hash", lng, it, tail_type(s), lng);

			h = stmt_Nop(be, stmt_list(be, list_append( list_append(
				list_append(sa_list(sql->sa), h), bits), s)), xor);
		} else {
			sql_subfunc *hf = sql_bind_func_result(sql->sa, sql->session->schema, "hash", tail_type(s), NULL, lng);

			h = stmt_unop(be, s, hf);
		}
	}
	if (h && h->nrcols) {
		if (!swap_rel) {
			return stmt_join(be, idx, h, 0, cmp_equal);
		} else {
			return stmt_join(be, h, idx, 0, cmp_equal);
		}
	} else {
		return stmt_uselect(be, idx, h, cmp_equal, NULL, 0);
	}
}

static stmt *
join_hash_key( backend *be, list *l ) 
{
	mvc *sql = be->mvc;
	node *m;
	sql_subtype *it, *lng;
	stmt *h = NULL;
	stmt *bits = stmt_atom_int(be, 1 + ((sizeof(lng)*8)-1)/(list_length(l)+1));

	it = sql_bind_localtype("int");
	lng = sql_bind_localtype("lng");
	for (m = l->h; m; m = m->next) {
		stmt *s = m->data;

		if (h) {
			sql_subfunc *xor = sql_bind_func_result3(sql->sa, sql->session->schema, "rotate_xor_hash", lng, it, tail_type(s), lng);

			h = stmt_Nop(be, stmt_list(be, list_append( list_append( list_append(sa_list(sql->sa), h), bits), s )), xor);
		} else {
			sql_subfunc *hf = sql_bind_func_result(sql->sa, sql->session->schema, "hash", tail_type(s), NULL, lng);
			h = stmt_unop(be, s, hf);
		}
	}
	return h;
}

static stmt *
releqjoin( backend *be, list *l1, list *l2, int used_hash, comp_type cmp_op, int need_left )
{
	mvc *sql = be->mvc;
	node *n1 = l1->h, *n2 = l2->h;
	stmt *l, *r, *res;

	if (list_length(l1) <= 1) {
		l = l1->h->data;
		r = l2->h->data;
		r =  stmt_join(be, l, r, 0, cmp_op);
		if (need_left)
			r->flag = cmp_left;
		return r;
	}
	if (used_hash) {
		l = n1->data;
		r = n2->data;
		n1 = n1->next;
		n2 = n2->next;
		res = stmt_join(be, l, r, 0, cmp_op);
	} else { /* need hash */
		l = join_hash_key(be, l1);
		r = join_hash_key(be, l2);
		res = stmt_join(be, l, r, 0, cmp_op);
	}
	if (need_left) 
		res->flag = cmp_left;
	l = stmt_result(be, res, 0);
	r = stmt_result(be, res, 1);
	for (; n1 && n2; n1 = n1->next, n2 = n2->next) {
		stmt *ld = n1->data;
		stmt *rd = n2->data;
		stmt *le = stmt_project(be, l, ld );
		stmt *re = stmt_project(be, r, rd );
		/* intentional both tail_type's of le (as re sometimes is a find for bulk loading */
		sql_subfunc *f = NULL;
		stmt * cmp;

		f = sql_bind_func(sql->sa, sql->session->schema, "=", tail_type(le), tail_type(le), F_FUNC);
		assert(f);

		cmp = stmt_binop(be, le, re, f);
		cmp = stmt_uselect(be, cmp, stmt_bool(be, 1), cmp_equal, NULL, 0);
		l = stmt_project(be, cmp, l );
		r = stmt_project(be, cmp, r );
	}
	res = stmt_join(be, l, r, 0, cmp_joined);
	return res;
}

static stmt *
rel2bin_join(backend *be, sql_rel *rel, list *refs)
{
	mvc *sql = be->mvc;
	list *l; 
	node *en = NULL, *n;
	stmt *left = NULL, *right = NULL, *join = NULL, *jl, *jr;
	stmt *ld = NULL, *rd = NULL;
	int need_left = (rel->flag == LEFT_JOIN);

	if (rel->l) /* first construct the left sub relation */
		left = subrel_bin(be, rel->l, refs);
	if (rel->r) /* first construct the right sub relation */
		right = subrel_bin(be, rel->r, refs);
	if (!left || !right) 
		return NULL;	
	left = row2cols(be, left);
	right = row2cols(be, right);
	/* 
 	 * split in 2 steps, 
 	 * 	first cheap join(s) (equality or idx) 
 	 * 	second selects/filters 
	 */
	if (rel->exps) {
		int used_hash = 0;
		int idx = 0;
		list *jexps = sa_list(sql->sa);
		list *lje = sa_list(sql->sa);
		list *rje = sa_list(sql->sa);

		/* get equi-joins/filters first */
		if (list_length(rel->exps) > 1) {
			for( en = rel->exps->h; en; en = en->next ) {
				sql_exp *e = en->data;
				if (e->type == e_cmp && (e->flag == cmp_equal || e->flag == cmp_filter))
					append(jexps, e);
			}
			for( en = rel->exps->h; en; en = en->next ) {
				sql_exp *e = en->data;
				if (e->type != e_cmp || (e->flag != cmp_equal && e->flag != cmp_filter))
					append(jexps, e);
			}
			rel->exps = jexps;
		}

		/* generate a relational join */
		for( en = rel->exps->h; en; en = en->next ) {
			int join_idx = sql->opt_stats[0];
			sql_exp *e = en->data;
			stmt *s = NULL;
			prop *p;

			/* only handle simple joins here */		
			if ((exp_has_func(e) && get_cmp(e) != cmp_filter) ||
			    (get_cmp(e) == cmp_or)) {
				if (!join && !list_length(lje)) {
					stmt *l = bin_first_column(be, left);
					stmt *r = bin_first_column(be, right);
					join = stmt_join(be, l, r, 0, cmp_all); 
				}
				break;
			}
			if (list_length(lje) && (idx || e->type != e_cmp || (e->flag != cmp_equal && e->flag != cmp_filter) ||
			   (join && e->flag == cmp_filter)))
				break;

			/* handle possible index lookups */
			/* expressions are in index order ! */
			if (!join &&
			    (p=find_prop(e->p, PROP_HASHCOL)) != NULL) {
				sql_idx *i = p->value;
			
				join = s = rel2bin_hash_lookup(be, rel, left, right, i, en);
				if (s) {
					list_append(lje, s->op1);
					list_append(rje, s->op2);
					used_hash = 1;
				}
			}

			s = exp_bin(be, e, left, right, NULL, NULL, NULL, NULL);
			if (!s) {
				assert(0);
				return NULL;
			}
			if (join_idx != sql->opt_stats[0])
				idx = 1;

			if (s->type != st_join && 
			    s->type != st_join2 && 
			    s->type != st_joinN) {
				/* predicate */
				if (!list_length(lje) && s->nrcols == 0) { 
					stmt *l = bin_first_column(be, left);
					stmt *r = bin_first_column(be, right);

					l = stmt_uselect(be, stmt_const(be, l, stmt_bool(be, 1)), s, cmp_equal, NULL, 0);
					join = stmt_join(be, l, r, 0, cmp_all);
					continue;
				}
				if (!join) {
					stmt *l = bin_first_column(be, left);
					stmt *r = bin_first_column(be, right);
					join = stmt_join(be, l, r, 0, cmp_all); 
				}
				break;
			}

			if (!join) 
				join = s;
			list_append(lje, s->op1);
			list_append(rje, s->op2);
		}
		if (list_length(lje) > 1) {
			join = releqjoin(be, lje, rje, used_hash, cmp_equal, need_left);
		} else if (!join) {
			join = stmt_join(be, lje->h->data, rje->h->data, 0, cmp_equal);
			if (need_left)
				join->flag = cmp_left;
		}
	} else {
		stmt *l = bin_first_column(be, left);
		stmt *r = bin_first_column(be, right);
		join = stmt_join(be, l, r, 0, cmp_all); 
	}
	jl = stmt_result(be, join, 0);
	jr = stmt_result(be, join, 1);
	if (en) {
		stmt *sub, *sel = NULL;
		list *nl;

		/* construct relation */
		nl = sa_list(sql->sa);

		/* first project using equi-joins */
		for( n = left->op4.lval->h; n; n = n->next ) {
			stmt *c = n->data;
			const char *rnme = table_name(sql->sa, c);
			const char *nme = column_name(sql->sa, c);
			stmt *s = stmt_project(be, jl, column(be, c) );
	
			s = stmt_alias(be, s, rnme, nme);
			list_append(nl, s);
		}
		for( n = right->op4.lval->h; n; n = n->next ) {
			stmt *c = n->data;
			const char *rnme = table_name(sql->sa, c);
			const char *nme = column_name(sql->sa, c);
			stmt *s = stmt_project(be, jr, column(be, c) );

			s = stmt_alias(be, s, rnme, nme);
			list_append(nl, s);
		}
		sub = stmt_list(be, nl);

		/* continue with non equi-joins */
		for( ; en; en = en->next ) {
			stmt *s = exp_bin(be, en->data, sub, NULL, NULL, NULL, NULL, sel);

			if (!s) {
				assert(0);
				return NULL;
			}
			if (s->nrcols == 0) {
				stmt *l = bin_first_column(be, sub);
				s = stmt_uselect(be, stmt_const(be, l, stmt_bool(be, 1)), s, cmp_equal, sel, 0);
			}
			sel = s;
		}
		/* recreate join output */
		jl = stmt_project(be, sel, jl); 
		jr = stmt_project(be, sel, jr); 
	}

	/* construct relation */
	l = sa_list(sql->sa);

	if (rel->op == op_left || rel->op == op_full) {
		/* we need to add the missing oid's */
		ld = stmt_mirror(be, bin_first_column(be, left));
		ld = stmt_tdiff(be, ld, jl);
	}
	if (rel->op == op_right || rel->op == op_full) {
		/* we need to add the missing oid's */
		rd = stmt_mirror(be, bin_first_column(be, right));
		rd = stmt_tdiff(be, rd, jr);
	}

	for( n = left->op4.lval->h; n; n = n->next ) {
		stmt *c = n->data;
		const char *rnme = table_name(sql->sa, c);
		const char *nme = column_name(sql->sa, c);
		stmt *s = stmt_project(be, jl, column(be, c) );

		/* as append isn't save, we append to a new copy */
		if (rel->op == op_left || rel->op == op_full || rel->op == op_right)
			s = create_const_column(be, s);
		if (rel->op == op_left || rel->op == op_full)
			s = stmt_append(be, s, stmt_project(be, ld, c));
		if (rel->op == op_right || rel->op == op_full) 
			s = stmt_append(be, s, stmt_const(be, rd, (c->flag&OUTER_ZERO)?stmt_atom_lng(be, 0):stmt_atom(be, atom_general(sql->sa, tail_type(c), NULL))));

		s = stmt_alias(be, s, rnme, nme);
		list_append(l, s);
	}
	for( n = right->op4.lval->h; n; n = n->next ) {
		stmt *c = n->data;
		const char *rnme = table_name(sql->sa, c);
		const char *nme = column_name(sql->sa, c);
		stmt *s = stmt_project(be, jr, column(be, c) );

		/* as append isn't save, we append to a new copy */
		if (rel->op == op_left || rel->op == op_full || rel->op == op_right)
			s = create_const_column(be, s);
		if (rel->op == op_left || rel->op == op_full) 
			s = stmt_append(be, s, stmt_const(be, ld, (c->flag&OUTER_ZERO)?stmt_atom_lng(be, 0):stmt_atom(be, atom_general(sql->sa, tail_type(c), NULL))));
		if (rel->op == op_right || rel->op == op_full) 
			s = stmt_append(be, s, stmt_project(be, rd, c));

		s = stmt_alias(be, s, rnme, nme);
		list_append(l, s);
	}
	return stmt_list(be, l);
}

static stmt *
rel2bin_semijoin(backend *be, sql_rel *rel, list *refs)
{
	mvc *sql = be->mvc;
	list *l; 
	node *en = NULL, *n;
	stmt *left = NULL, *right = NULL, *join = NULL, *jl, *jr, *c;

	if (rel->l) /* first construct the left sub relation */
		left = subrel_bin(be, rel->l, refs);
	if (rel->r) /* first construct the right sub relation */
		right = subrel_bin(be, rel->r, refs);
	if (!left || !right) 
		return NULL;	
	left = row2cols(be, left);
	right = row2cols(be, right);
	/* 
 	 * split in 2 steps, 
 	 * 	first cheap join(s) (equality or idx) 
 	 * 	second selects/filters 
	 */
	if (rel->exps && rel->op == op_anti && need_no_nil(rel)) {
		sql_subtype *lng = sql_bind_localtype("lng");
		stmt *nilcnt = NULL;

		for( en = rel->exps->h; en; en = en->next ) {
			sql_exp *e = en->data, *r, *l;
			stmt *s;

			if (e->type != e_cmp || e->flag != cmp_equal)
				break;
			l = e->l;
			r = e->r;

			/* for each equality join add a rel_select(r is NULL) */
			s = exp_bin(be, r, right, NULL, NULL, NULL, NULL, NULL);
			if (!s)
			 	s = exp_bin(be, l, right, NULL, NULL, NULL, NULL, NULL);
			if (s && !exp_is_atom(r)) {
				sql_subaggr *cnt = sql_bind_aggr(sql->sa, sql->session->schema, "count", NULL);
				sql_subfunc *add = sql_bind_func_result(sql->sa, sql->session->schema, "sql_add", lng, lng, lng);

				s = stmt_selectnil(be, s);
				s = stmt_aggr(be, s, NULL, NULL, cnt, 1, 0, 1);
				if (nilcnt) {
					nilcnt = stmt_binop(be, nilcnt, s, add);
				} else {
					nilcnt = s;
				}
			}
		}
		if (nilcnt) {
			sql_subtype *bt = sql_bind_localtype("bit");
			sql_subfunc *ne = sql_bind_func_result(sql->sa, sql->session->schema, "<>", lng, lng, bt);
			stmt *ls = bin_first_column(be, left), *s, *sel;
			list *l;

			s = stmt_binop(be, nilcnt, stmt_atom_lng(be, 0), ne);
			/* keep if no nulls are in the right side */
			ls = stmt_const(be, ls, stmt_bool(be,0));
			sel = stmt_uselect(be, ls, s, cmp_equal, NULL, 0);
			l = sa_list(sql->sa);
			for( n = left->op4.lval->h; n; n = n->next ) {
				stmt *col = n->data;
	
				if (col->nrcols == 0) /* constant */
					col = stmt_const(be, sel, col);
				else
					col = stmt_project(be, sel, col);
				list_append(l, col);
			}
			left = stmt_list(be, l);
		}
	}
	if (rel->exps) {
		int idx = 0;
		list *lje = sa_list(sql->sa);
		list *rje = sa_list(sql->sa);

		for( en = rel->exps->h; en; en = en->next ) {
			int join_idx = sql->opt_stats[0];
			sql_exp *e = en->data;
			stmt *s = NULL;

			/* only handle simple joins here */		
			if (list_length(lje) && (idx || e->type != e_cmp || e->flag != cmp_equal))
				break;
			if ((exp_has_func(e) && get_cmp(e) != cmp_filter) ||
			    (get_cmp(e) == cmp_or)) { 
				break;
			}

			s = exp_bin(be, en->data, left, right, NULL, NULL, NULL, NULL);
			if (!s) {
				assert(0);
				return NULL;
			}
			if (join_idx != sql->opt_stats[0])
				idx = 1;
			/* stop on first non equality join */
			if (!join) {
				if (s->type != st_join && s->type != st_join2 && s->type != st_joinN) {
					if (!en->next && (s->type == st_uselect || s->type == st_uselect2))
						join = s;
					else
						break;
				}
				join = s;
			} else if (s->type != st_join && s->type != st_join2 && s->type != st_joinN) {
				/* handle select expressions */
				break;
			}
			if (s->type == st_join || s->type == st_join2 || s->type == st_joinN) { 
				list_append(lje, s->op1);
				list_append(rje, s->op2);
			}
		}
		if (list_length(lje) > 1) {
			join = releqjoin(be, lje, rje, 0 /* no hash used */, cmp_equal, 0);
		} else if (!join && list_length(lje) == list_length(rje) && list_length(lje)) {
			join = stmt_join(be, lje->h->data, rje->h->data, 0, cmp_equal);
		} else if (!join) {
			stmt *l = bin_first_column(be, left);
			stmt *r = bin_first_column(be, right);
			join = stmt_join(be, l, r, 0, cmp_all); 
		}
	} else {
		stmt *l = bin_first_column(be, left);
		stmt *r = bin_first_column(be, right);
		join = stmt_join(be, l, r, 0, cmp_all); 
	}
	jl = stmt_result(be, join, 0);
	if (en) {
		stmt *sub, *sel = NULL;
		list *nl;

		jr = stmt_result(be, join, 1);
		/* construct relation */
		nl = sa_list(sql->sa);

		/* first project after equi-joins */
		for( n = left->op4.lval->h; n; n = n->next ) {
			stmt *c = n->data;
			const char *rnme = table_name(sql->sa, c);
			const char *nme = column_name(sql->sa, c);
			stmt *s = stmt_project(be, jl, column(be, c) );
	
			s = stmt_alias(be, s, rnme, nme);
			list_append(nl, s);
		}
		for( n = right->op4.lval->h; n; n = n->next ) {
			stmt *c = n->data;
			const char *rnme = table_name(sql->sa, c);
			const char *nme = column_name(sql->sa, c);
			stmt *s = stmt_project(be, jr, column(be, c) );

			s = stmt_alias(be, s, rnme, nme);
			list_append(nl, s);
		}
		sub = stmt_list(be, nl);

		/* continue with non equi-joins */
		for( ; en; en = en->next ) {
			stmt *s = exp_bin(be, en->data, sub, NULL, NULL, NULL, NULL, sel);

			if (!s) {
				assert(0);
				return NULL;
			}
			if (s->nrcols == 0) {
				stmt *l = bin_first_column(be, sub);
				s = stmt_uselect(be, stmt_const(be, l, stmt_bool(be, 1)), s, cmp_equal, sel, 0);
			}
			sel = s;
		}
		/* recreate join output */
		jl = stmt_project(be, sel, jl); 
	}

	/* construct relation */
	l = sa_list(sql->sa);

	/* We did a full join, thats too much. 
	   Reduce this using difference and intersect */
	c = stmt_mirror(be, left->op4.lval->h->data);
	if (rel->op == op_anti) {
		join = stmt_tdiff(be, c, jl);
	} else {
		join = stmt_tinter(be, c, jl);
	}

	/* project all the left columns */
	for( n = left->op4.lval->h; n; n = n->next ) {
		stmt *c = n->data;
		const char *rnme = table_name(sql->sa, c);
		const char *nme = column_name(sql->sa, c);
		stmt *s = stmt_project(be, join, column(be, c));

		s = stmt_alias(be, s, rnme, nme);
		list_append(l, s);
	}
	return stmt_list(be, l);
}

static stmt *
rel2bin_distinct(backend *be, stmt *s, stmt **distinct)
{
	mvc *sql = be->mvc;
	node *n;
	stmt *g = NULL, *grp = NULL, *ext = NULL, *cnt = NULL;
	list *rl = sa_list(sql->sa), *tids;

	/* single values are unique */
	if (s->key && s->nrcols == 0)
		return s;

	/* Use 'all' tid columns */
	if ((tids = bin_find_columns(be, s, TID)) != NULL) {
		for (n = tids->h; n; n = n->next) {
			stmt *t = n->data;

			g = stmt_group(be, column(be, t), grp, ext, cnt, !n->next);
			grp = stmt_result(be, g, 0); 
			ext = stmt_result(be, g, 1); 
			cnt = stmt_result(be, g, 2); 
		}
	} else {
		for (n = s->op4.lval->h; n; n = n->next) {
			stmt *t = n->data;

			g = stmt_group(be, column(be, t), grp, ext, cnt, !n->next);
			grp = stmt_result(be, g, 0); 
			ext = stmt_result(be, g, 1); 
			cnt = stmt_result(be, g, 2); 
		}
	}
	if (!ext)
		return NULL;

	for (n = s->op4.lval->h; n; n = n->next) {
		stmt *t = n->data;

		list_append(rl, stmt_project(be, ext, t));
	}

	if (distinct)
		*distinct = ext;
	s = stmt_list(be, rl);
	return s;
}

static stmt *
rel_rename(backend *be, sql_rel *rel, stmt *sub)
{
	if (rel->exps) {
		node *en, *n;
		list *l = sa_list(be->mvc->sa);

		for( en = rel->exps->h, n = sub->op4.lval->h; en && n; en = en->next, n = n->next ) {
			sql_exp *exp = en->data;
			stmt *s = n->data;

			if (!s) {
				assert(0);
				return NULL;
			}
			s = stmt_rename(be, rel, exp, s);
			list_append(l, s);
		}
		sub = stmt_list(be, l);
	}
	return sub;
}

static stmt *
rel2bin_union(backend *be, sql_rel *rel, list *refs)
{
	mvc *sql = be->mvc;
	list *l; 
	node *n, *m;
	stmt *left = NULL, *right = NULL, *sub;

	if (rel->l) /* first construct the left sub relation */
		left = subrel_bin(be, rel->l, refs);
	if (rel->r) /* first construct the right sub relation */
		right = subrel_bin(be, rel->r, refs);
	if (!left || !right) 
		return NULL;

	/* construct relation */
	l = sa_list(sql->sa);
	for( n = left->op4.lval->h, m = right->op4.lval->h; n && m;
		 n = n->next, m = m->next ) {
		stmt *c1 = n->data;
		stmt *c2 = m->data;
		const char *rnme = table_name(sql->sa, c1);
		const char *nme = column_name(sql->sa, c1);
		stmt *s;

		s = stmt_append(be, create_const_column(be, c1), c2);
		s = stmt_alias(be, s, rnme, nme);
		list_append(l, s);
	}
	sub = stmt_list(be, l);

	sub = rel_rename(be, rel, sub);
	if (need_distinct(rel)) 
		sub = rel2bin_distinct(be, sub, NULL);
	return sub;
}

static stmt *
rel2bin_except(backend *be, sql_rel *rel, list *refs)
{
	mvc *sql = be->mvc;
	sql_subtype *lng = sql_bind_localtype("lng");
	list *stmts; 
	node *n, *m;
	stmt *left = NULL, *right = NULL, *sub;
	sql_subfunc *min;

	stmt *lg = NULL, *rg = NULL;
	stmt *lgrp = NULL, *rgrp = NULL;
	stmt *lext = NULL, *rext = NULL, *next = NULL;
	stmt *lcnt = NULL, *rcnt = NULL, *ncnt = NULL, *zero = NULL;
	stmt *s, *lm, *rm;
	list *lje = sa_list(sql->sa);
	list *rje = sa_list(sql->sa);

	if (rel->l) /* first construct the left sub relation */
		left = subrel_bin(be, rel->l, refs);
	if (rel->r) /* first construct the right sub relation */
		right = subrel_bin(be, rel->r, refs);
	if (!left || !right) 
		return NULL;	
	left = row2cols(be, left);
	right = row2cols(be, right);

	/*
	 * The multi column except is handled using group by's and
	 * group size counts on both sides of the intersect. We then
	 * return for each group of L with min(L.count,R.count), 
	 * number of rows.
	 */
	for (n = left->op4.lval->h; n; n = n->next) {
		lg = stmt_group(be, column(be, n->data), lgrp, lext, lcnt, !n->next);
		lgrp = stmt_result(be, lg, 0);
		lext = stmt_result(be, lg, 1);
		lcnt = stmt_result(be, lg, 2);
	}
	for (n = right->op4.lval->h; n; n = n->next) {
		rg = stmt_group(be, column(be, n->data), rgrp, rext, rcnt, !n->next);
		rgrp = stmt_result(be, rg, 0);
		rext = stmt_result(be, rg, 1);
		rcnt = stmt_result(be, rg, 2);
	}

	if (!lg || !rg) 
		return NULL;

	if (need_distinct(rel)) {
		lcnt = stmt_const(be, lcnt, stmt_atom_lng(be, 1));
		rcnt = stmt_const(be, rcnt, stmt_atom_lng(be, 1));
	}

	/* now find the matching groups */
	for (n = left->op4.lval->h, m = right->op4.lval->h; n && m; n = n->next, m = m->next) {
		stmt *l = column(be, n->data);
		stmt *r = column(be, m->data);

		l = stmt_project(be, lext, l);
		r = stmt_project(be, rext, r);
		list_append(lje, l);
		list_append(rje, r);
	}
	s = releqjoin(be, lje, rje, 1 /* cannot use hash */, cmp_equal_nil, 0);
	lm = stmt_result(be, s, 0);
	rm = stmt_result(be, s, 1);

	s = stmt_mirror(be, lext);
	s = stmt_tdiff(be, s, lm);

	/* first we find those missing in R */
	next = stmt_project(be, s, lext);
	ncnt = stmt_project(be, s, lcnt);
	zero = stmt_const(be, s, stmt_atom_lng(be, 0));

	/* ext, lcount, rcount */
	lext = stmt_project(be, lm, lext);
	lcnt = stmt_project(be, lm, lcnt);
	rcnt = stmt_project(be, rm, rcnt);

	/* append those missing in L */
	lext = stmt_append(be, lext, next);
	lcnt = stmt_append(be, lcnt, ncnt);
	rcnt = stmt_append(be, rcnt, zero);

 	min = sql_bind_func(sql->sa, sql->session->schema, "sql_sub", lng, lng, F_FUNC);
	s = stmt_binop(be, lcnt, rcnt, min); /* use count */

	/* now we have gid,cnt, blowup to full groupsizes */
	s = stmt_gen_group(be, lext, s);

	/* project columns of left hand expression */
	stmts = sa_list(sql->sa);
	for (n = left->op4.lval->h; n; n = n->next) {
		stmt *c1 = column(be, n->data);
		const char *rnme = NULL;
		const char *nme = column_name(sql->sa, c1);

		/* retain name via the stmt_alias */
		c1 = stmt_project(be, s, c1);

		rnme = table_name(sql->sa, c1);
		c1 = stmt_alias(be, c1, rnme, nme);
		list_append(stmts, c1);
	}
	sub = stmt_list(be, stmts);
	return rel_rename(be, rel, sub);
}

static stmt *
rel2bin_inter(backend *be, sql_rel *rel, list *refs)
{
	mvc *sql = be->mvc;
	sql_subtype *lng = sql_bind_localtype("lng");
	list *stmts; 
	node *n, *m;
	stmt *left = NULL, *right = NULL, *sub;
 	sql_subfunc *min;

	stmt *lg = NULL, *rg = NULL;
	stmt *lgrp = NULL, *rgrp = NULL;
	stmt *lext = NULL, *rext = NULL;
	stmt *lcnt = NULL, *rcnt = NULL;
	stmt *s, *lm, *rm;
	list *lje = sa_list(sql->sa);
	list *rje = sa_list(sql->sa);

	if (rel->l) /* first construct the left sub relation */
		left = subrel_bin(be, rel->l, refs);
	if (rel->r) /* first construct the right sub relation */
		right = subrel_bin(be, rel->r, refs);
	if (!left || !right) 
		return NULL;	
	left = row2cols(be, left);

	/*
	 * The multi column intersect is handled using group by's and
	 * group size counts on both sides of the intersect. We then
	 * return for each group of L with min(L.count,R.count), 
	 * number of rows.
	 */
	for (n = left->op4.lval->h; n; n = n->next) {
		lg = stmt_group(be, column(be, n->data), lgrp, lext, lcnt, !n->next);
		lgrp = stmt_result(be, lg, 0);
		lext = stmt_result(be, lg, 1);
		lcnt = stmt_result(be, lg, 2);
	}
	for (n = right->op4.lval->h; n; n = n->next) {
		rg = stmt_group(be, column(be, n->data), rgrp, rext, rcnt, !n->next);
		rgrp = stmt_result(be, rg, 0);
		rext = stmt_result(be, rg, 1);
		rcnt = stmt_result(be, rg, 2);
	}

	if (!lg || !rg) 
		return NULL;

	if (need_distinct(rel)) {
		lcnt = stmt_const(be, lcnt, stmt_atom_lng(be, 1));
		rcnt = stmt_const(be, rcnt, stmt_atom_lng(be, 1));
	}

	/* now find the matching groups */
	for (n = left->op4.lval->h, m = right->op4.lval->h; n && m; n = n->next, m = m->next) {
		stmt *l = column(be, n->data);
		stmt *r = column(be, m->data);

		l = stmt_project(be, lext, l);
		r = stmt_project(be, rext, r);
		list_append(lje, l);
		list_append(rje, r);
	}
	s = releqjoin(be, lje, rje, 1 /* cannot use hash */, cmp_equal_nil, 0);
	lm = stmt_result(be, s, 0);
	rm = stmt_result(be, s, 1);
		
	/* ext, lcount, rcount */
	lext = stmt_project(be, lm, lext);
	lcnt = stmt_project(be, lm, lcnt);
	rcnt = stmt_project(be, rm, rcnt);

 	min = sql_bind_func(sql->sa, sql->session->schema, "sql_min", lng, lng, F_FUNC);
	s = stmt_binop(be, lcnt, rcnt, min);

	/* now we have gid,cnt, blowup to full groupsizes */
	s = stmt_gen_group(be, lext, s);

	/* project columns of left hand expression */
	stmts = sa_list(sql->sa);
	for (n = left->op4.lval->h; n; n = n->next) {
		stmt *c1 = column(be, n->data);
		const char *rnme = NULL;
		const char *nme = column_name(sql->sa, c1);

		/* retain name via the stmt_alias */
		c1 = stmt_project(be, s, c1);

		rnme = table_name(sql->sa, c1);
		c1 = stmt_alias(be, c1, rnme, nme);
		list_append(stmts, c1);
	}
	sub = stmt_list(be, stmts);
	return rel_rename(be, rel, sub);
}

static stmt *
sql_reorder(backend *be, stmt *order, stmt *s) 
{
	list *l = sa_list(be->mvc->sa);
	node *n;

	for (n = s->op4.lval->h; n; n = n->next) {
		stmt *sc = n->data;
		const char *cname = column_name(be->mvc->sa, sc);
		const char *tname = table_name(be->mvc->sa, sc);

		sc = stmt_project(be, order, sc);
		sc = stmt_alias(be, sc, tname, cname );
		list_append(l, sc);
	}
	return stmt_list(be, l);
}

static sql_exp*
topn_limit( sql_rel *rel )
{
	if (rel->exps) {
		sql_exp *limit = rel->exps->h->data;

		return limit;
	}
	return NULL;
}

static sql_exp*
topn_offset( sql_rel *rel )
{
	if (rel->exps && list_length(rel->exps) > 1) {
		sql_exp *offset = rel->exps->h->next->data;

		return offset;
	}
	return NULL;
}

static stmt *
rel2bin_project(backend *be, sql_rel *rel, list *refs, sql_rel *topn)
{
	mvc *sql = be->mvc;
	list *pl; 
	node *en, *n;
	stmt *sub = NULL, *psub = NULL;
	stmt *l = NULL;

	if (topn) {
		sql_exp *le = topn_limit(topn);
		sql_exp *oe = topn_offset(topn);

		if (!le) { /* Don't push only offset */
			topn = NULL;
		} else {
			l = exp_bin(be, le, NULL, NULL, NULL, NULL, NULL, NULL);
			if (oe) {
				sql_subtype *lng = sql_bind_localtype("lng");
				sql_subfunc *add = sql_bind_func_result(sql->sa, sql->session->schema, "sql_add", lng, lng, lng);
				stmt *o = exp_bin(be, oe, NULL, NULL, NULL, NULL, NULL, NULL);
				l = stmt_binop(be, l, o, add);
			}
		}
	}

	if (!rel->exps) 
		return stmt_none(be);

	if (rel->l) { /* first construct the sub relation */
		sql_rel *l = rel->l;
		if (l->op == op_ddl) {
			sql_table *t = rel_ddl_table_get(l);

			if (t)
				sub = rel2bin_sql_table(be, t);
		} else {
			sub = subrel_bin(be, rel->l, refs);
		}
		if (!sub) 
			return NULL;
	}

	pl = sa_list(sql->sa);
	if (sub)
		pl->expected_cnt = list_length(sub->op4.lval);
	psub = stmt_list(be, pl);
	for( en = rel->exps->h; en; en = en->next ) {
		sql_exp *exp = en->data;
		stmt *s = exp_bin(be, exp, sub, psub, NULL, NULL, NULL, NULL);

		if (!s) /* error */
			return NULL;
		/* single value with limit */
		if (topn && rel->r && sub && sub->nrcols == 0 && s->nrcols == 0)
			s = const_column(be, s);
		else if (sub && sub->nrcols >= 1 && s->nrcols == 0)
			s = stmt_const(be, bin_first_column(be, sub), s);
			
		s = stmt_rename(be, rel, exp, s);
		column_name(sql->sa, s); /* save column name */
		list_append(pl, s);
	}
	stmt_set_nrcols(psub);

	/* In case of a topn 
		if both order by and distinct: then get first order by col 
		do topn on it. Project all again! Then rest
	*/
	if (topn && rel->r) {
		list *oexps = rel->r, *npl = sa_list(sql->sa);
		/* distinct, topn returns atleast N (unique groups) */
		int distinct = need_distinct(rel);
		stmt *limit = NULL, *lpiv = NULL, *lgid = NULL; 

		for (n=oexps->h; n; n = n->next) {
			sql_exp *orderbycole = n->data; 
 			int last = (n->next == NULL);

			stmt *orderbycolstmt = exp_bin(be, orderbycole, sub, psub, NULL, NULL, NULL, NULL); 

			if (!orderbycolstmt) 
				return NULL;
			
			/* handle constants */
			orderbycolstmt = column(be, orderbycolstmt);
			if (!limit) {	/* topn based on a single column */
				limit = stmt_limit(be, orderbycolstmt, NULL, NULL, stmt_atom_lng(be, 0), l, distinct, is_ascending(orderbycole), last, 1);
			} else { 	/* topn based on 2 columns */
				limit = stmt_limit(be, orderbycolstmt, lpiv, lgid, stmt_atom_lng(be, 0), l, distinct, is_ascending(orderbycole), last, 1);
			}
			if (!limit) 
				return NULL;
			lpiv = limit;
			if (!last) {
				lpiv = stmt_result(be, limit, 0);
				lgid = stmt_result(be, limit, 1);
			}
		}

		limit = lpiv; 
		for ( n=pl->h ; n; n = n->next) 
			list_append(npl, stmt_project(be, limit, column(be, n->data)));
		psub = stmt_list(be, npl);

		/* also rebuild sub as multiple orderby expressions may use the sub table (ie aren't part of the result columns) */
		pl = sub->op4.lval;
		npl = sa_list(sql->sa);
		for ( n=pl->h ; n; n = n->next) {
			list_append(npl, stmt_project(be, limit, column(be, n->data))); 
		}
		sub = stmt_list(be, npl);
	}
	if (need_distinct(rel)) {
		stmt *distinct = NULL;
		psub = rel2bin_distinct(be, psub, &distinct);
		/* also rebuild sub as multiple orderby expressions may use the sub table (ie aren't part of the result columns) */
		if (sub) {
			list *npl = sa_list(sql->sa);
			
			pl = sub->op4.lval;
			for ( n=pl->h ; n; n = n->next) 
				list_append(npl, stmt_project(be, distinct, column(be, n->data))); 
			sub = stmt_list(be, npl);
		}
	}
	if (/*(!topn || need_distinct(rel)) &&*/ rel->r) {
		list *oexps = rel->r;
		stmt *orderby_ids = NULL, *orderby_grp = NULL;

		for (en = oexps->h; en; en = en->next) {
			stmt *orderby = NULL;
			sql_exp *orderbycole = en->data; 
			stmt *orderbycolstmt = exp_bin(be, orderbycole, sub, psub, NULL, NULL, NULL, NULL); 

			if (!orderbycolstmt) {
				assert(0);
				return NULL;
			}
			/* single values don't need sorting */
			if (orderbycolstmt->nrcols == 0) {
				orderby_ids = NULL;
				break;
			}
			if (orderby_ids)
				orderby = stmt_reorder(be, orderbycolstmt, is_ascending(orderbycole), orderby_ids, orderby_grp);
			else
				orderby = stmt_order(be, orderbycolstmt, is_ascending(orderbycole));
			orderby_ids = stmt_result(be, orderby, 1);
			orderby_grp = stmt_result(be, orderby, 2);
		}
		if (orderby_ids)
			psub = sql_reorder(be, orderby_ids, psub);
	}
	return psub;
}

static stmt *
rel2bin_predicate(backend *be) 
{
	return const_column(be, stmt_bool(be, 1));
}

static stmt *
rel2bin_select(backend *be, sql_rel *rel, list *refs)
{
	mvc *sql = be->mvc;
	list *l; 
	node *en, *n;
	stmt *sub = NULL, *sel = NULL;
	stmt *predicate = NULL;

	if (rel->l) { /* first construct the sub relation */
		sub = subrel_bin(be, rel->l, refs);
		if (!sub) 
			return NULL;	
		sub = row2cols(be, sub);
	}
	if (!sub && !predicate) 
		predicate = rel2bin_predicate(be);
	/*
	else if (!predicate)
		predicate = stmt_const(be, bin_first_column(be, sub), stmt_bool(be, 1));
		*/
	if (!rel->exps || !rel->exps->h) {
		if (sub)
			return sub;
		if (predicate)
			return predicate;
		return stmt_const(be, bin_first_column(be, sub), stmt_bool(be, 1));
	}
	if (!sub && predicate) {
		list *l = sa_list(sql->sa);
		assert(predicate);
		append(l, predicate);
		sub = stmt_list(be, l);
	}
	/* handle possible index lookups */
	/* expressions are in index order ! */
	if (sub && (en = rel->exps->h) != NULL) { 
		sql_exp *e = en->data;
		prop *p;

		if ((p=find_prop(e->p, PROP_HASHCOL)) != NULL) {
			sql_idx *i = p->value;
			
			sel = rel2bin_hash_lookup(be, rel, sub, NULL, i, en);
		}
	} 
	for( en = rel->exps->h; en; en = en->next ) {
		sql_exp *e = en->data;
		stmt *s = exp_bin(be, e, sub, NULL, NULL, NULL, NULL, sel);

		if (!s) {
			assert(0);
			return NULL;
		}
		if (s->nrcols == 0){
			if (!predicate && sub)
				predicate = stmt_const(be, bin_first_column(be, sub), stmt_bool(be, 1));
			sel = stmt_uselect(be, predicate, s, cmp_equal, sel, 0);
		} else if (e->type != e_cmp) {
			sel = stmt_uselect(be, s, stmt_bool(be, 1), cmp_equal, NULL, 0);
		} else {
			sel = s;
		}
	}

	/* construct relation */
	l = sa_list(sql->sa);
	if (sub && sel) {
		for( n = sub->op4.lval->h; n; n = n->next ) {
			stmt *col = n->data;
	
			if (col->nrcols == 0) /* constant */
				col = stmt_const(be, sel, col);
			else
				col = stmt_project(be, sel, col);
			list_append(l, col);
		}
	}
	return stmt_list(be, l);
}

static stmt *
rel2bin_groupby(backend *be, sql_rel *rel, list *refs)
{
	mvc *sql = be->mvc;
	list *l, *aggrs, *gbexps = sa_list(sql->sa);
	node *n, *en;
	stmt *sub = NULL, *cursub;
	stmt *groupby = NULL, *grp = NULL, *ext = NULL, *cnt = NULL;

	if (rel->l) { /* first construct the sub relation */
		sub = subrel_bin(be, rel->l, refs);
		if (!sub)
			return NULL;	
	}

	if (sub && sub->type == st_list && sub->op4.lval->h && !((stmt*)sub->op4.lval->h->data)->nrcols) {
		list *newl = sa_list(sql->sa);
		node *n;

		for(n=sub->op4.lval->h; n; n = n->next) {
			const char *cname = column_name(sql->sa, n->data);
			const char *tname = table_name(sql->sa, n->data);
			stmt *s = column(be, n->data);

			s = stmt_alias(be, s, tname, cname );
			append(newl, s);
		}
		sub = stmt_list(be, newl);
	}

	/* groupby columns */

	/* Keep groupby columns, sub that they can be lookup in the aggr list */
	if (rel->r) {
		list *exps = rel->r; 

		for( en = exps->h; en; en = en->next ) {
			sql_exp *e = en->data; 
			stmt *gbcol = exp_bin(be, e, sub, NULL, NULL, NULL, NULL, NULL); 
	
			if (!gbcol) {
				assert(0);
				return NULL;
			}
			if (!gbcol->nrcols)
				gbcol = stmt_const(be, bin_first_column(be, sub), gbcol);
			groupby = stmt_group(be, gbcol, grp, ext, cnt, !en->next);
			grp = stmt_result(be, groupby, 0);
			ext = stmt_result(be, groupby, 1);
			cnt = stmt_result(be, groupby, 2);
			gbcol = stmt_alias(be, gbcol, exp_find_rel_name(e), exp_name(e));
			list_append(gbexps, gbcol);
		}
	}
	/* now aggregate */
	l = sa_list(sql->sa);
	aggrs = rel->exps;
	cursub = stmt_list(be, l);
	for( n = aggrs->h; n; n = n->next ) {
		sql_exp *aggrexp = n->data;

		stmt *aggrstmt = NULL;

		/* first look in the current aggr list (l) and group by column list */
		if (l && !aggrstmt && aggrexp->type == e_column) 
			aggrstmt = list_find_column(be, l, aggrexp->l, aggrexp->r);
		if (gbexps && !aggrstmt && aggrexp->type == e_column) {
			aggrstmt = list_find_column(be, gbexps, aggrexp->l, aggrexp->r);
			if (aggrstmt && groupby) {
				aggrstmt = stmt_project(be, ext, aggrstmt);
				if (list_length(gbexps) == 1) 
					aggrstmt->key = 1;
			}
		}

		if (!aggrstmt)
			aggrstmt = exp_bin(be, aggrexp, sub, NULL, grp, ext, cnt, NULL); 
		/* maybe the aggr uses intermediate results of this group by,
		   therefore we pass the group by columns too 
		 */
		if (!aggrstmt) 
			aggrstmt = exp_bin(be, aggrexp, sub, cursub, NULL, NULL, NULL, NULL); 
		if (!aggrstmt) {
			assert(0);
			return NULL;
		}

		aggrstmt = stmt_rename(be, rel, aggrexp, aggrstmt);
		list_append(l, aggrstmt);
	}
	stmt_set_nrcols(cursub);
	return cursub;
}

static stmt *
rel2bin_topn(backend *be, sql_rel *rel, list *refs)
{
	mvc *sql = be->mvc;
	sql_exp *oe = NULL, *le = NULL;
	stmt *sub = NULL, *l = NULL, *o = NULL;
	node *n;

	if (rel->l) { /* first construct the sub relation */
		sql_rel *rl = rel->l;

		if (rl->op == op_project) {
			sub = rel2bin_project(be, rl, refs, rel);
		} else {
			sub = subrel_bin(be, rl, refs);
		}
	}
	if (!sub) 
		return NULL;	

	le = topn_limit(rel);
	oe = topn_offset(rel);

	n = sub->op4.lval->h;
	if (n) {
		stmt *limit = NULL, *sc = n->data;
		const char *cname = column_name(sql->sa, sc);
		const char *tname = table_name(sql->sa, sc);
		list *newl = sa_list(sql->sa);

		if (le)
			l = exp_bin(be, le, NULL, NULL, NULL, NULL, NULL, NULL);
		if (oe)
			o = exp_bin(be, oe, NULL, NULL, NULL, NULL, NULL, NULL);

		if (!l) 
			l = stmt_atom_lng_nil(be);
		if (!o)
			o = stmt_atom_lng(be, 0);

		sc = column(be, sc);
		limit = stmt_limit(be, stmt_alias(be, sc, tname, cname), NULL, NULL, o, l, 0,0,0,0);

		for ( ; n; n = n->next) {
			stmt *sc = n->data;
			const char *cname = column_name(sql->sa, sc);
			const char *tname = table_name(sql->sa, sc);
		
			sc = column(be, sc);
			sc = stmt_project(be, limit, sc);
			list_append(newl, stmt_alias(be, sc, tname, cname));
		}
		sub = stmt_list(be, newl);
	}
	return sub;
}

static stmt *
rel2bin_sample(backend *be, sql_rel *rel, list *refs)
{
	mvc *sql = be->mvc;
	list *newl;
	stmt *sub = NULL, *s = NULL, *sample = NULL;
	node *n;

	if (rel->l) /* first construct the sub relation */
		sub = subrel_bin(be, rel->l, refs);
	if (!sub)
		return NULL;

	n = sub->op4.lval->h;
	newl = sa_list(sql->sa);

	if (n) {
		stmt *sc = n->data;
		const char *cname = column_name(sql->sa, sc);
		const char *tname = table_name(sql->sa, sc);

		s = exp_bin(be, rel->exps->h->data, NULL, NULL, NULL, NULL, NULL, NULL);

		if (!s)
			s = stmt_atom_lng_nil(be);

		sc = column(be, sc);
		sample = stmt_sample(be, stmt_alias(be, sc, tname, cname),s);

		for ( ; n; n = n->next) {
			stmt *sc = n->data;
			const char *cname = column_name(sql->sa, sc);
			const char *tname = table_name(sql->sa, sc);
		
			sc = column(be, sc);
			sc = stmt_project(be, sample, sc);
			list_append(newl, stmt_alias(be, sc, tname, cname));
		}
	}
	sub = stmt_list(be, newl);
	return sub;
}

stmt *
sql_parse(backend *be, sql_allocator *sa, char *query, char mode)
{
	mvc *m = be->mvc;
	mvc *o = NULL;
	stmt *sq = NULL;
	buffer *b;
	char *n;
	int len = _strlen(query);
	stream *buf;
	bstream * bst;

 	if (THRhighwater())
		return sql_error(m, 10, SQLSTATE(42000) "SELECT: too many nested operators");

	o = MNEW(mvc);
	if (!o)
		return NULL;
	*o = *m;

	m->qc = NULL;
	m->sqs = NULL;

	m->caching = 0;
	m->emode = mode;

	b = (buffer*)GDKmalloc(sizeof(buffer));
	if (b == 0)
		return sql_error(m, 02, SQLSTATE(HY001) MAL_MALLOC_FAIL);
	n = GDKmalloc(len + 1 + 1);
	if (n == 0)
		return sql_error(m, 02, SQLSTATE(HY001) MAL_MALLOC_FAIL);
	strncpy(n, query, len);
	query = n;
	query[len] = '\n';
	query[len+1] = 0;
	len++;
	buffer_init(b, query, len);
	buf = buffer_rastream(b, "sqlstatement");
	if(buf == NULL) {
		buffer_destroy(b);
		return sql_error(m, 02, SQLSTATE(HY001) MAL_MALLOC_FAIL);
	}
	if((bst = bstream_create(buf, b->len)) == NULL) {
		close_stream(buf);
		return sql_error(m, 02, SQLSTATE(HY001) MAL_MALLOC_FAIL);
	}
	scanner_init( &m->scanner, bst, NULL);
	m->scanner.mode = LINE_1; 
	bstream_next(m->scanner.rs);

	m->params = NULL;
	m->argc = 0;
	m->sym = NULL;
	m->errstr[0] = '\0';
	m->errstr[ERRSIZE-1] = '\0';

	/* create private allocator */
	m->sa = (sa)?sa:sa_create();
	if (!m->sa) {
		GDKfree(query);
		GDKfree(b);
		bstream_destroy(m->scanner.rs);
		return sql_error(m, 02, SQLSTATE(HY001) MAL_MALLOC_FAIL);
	}

	if (sqlparse(m) || !m->sym) {
		/* oops an error */
		snprintf(m->errstr, ERRSIZE, "An error occurred when executing "
				"internal query: %s", query);
	} else {
		sql_rel *r = rel_semantic(m, m->sym);

		if (r) {
			r = rel_optimizer(m, r, 1);
			sq = rel_bin(be, r);
		}
	}

	GDKfree(query);
	GDKfree(b);
	bstream_destroy(m->scanner.rs);
	if (m->sa && m->sa != sa)
		sa_destroy(m->sa);
	m->sym = NULL;
	{
		char *e = NULL;
		int status = m->session->status;
		int sizevars = m->sizevars, topvars = m->topvars;
		sql_var *vars = m->vars;
		/* cascade list maybe removed */
		list *cascade_action = m->cascade_action;

		if (m->session->status || m->errstr[0]) {
			e = _STRDUP(m->errstr);
			if (!e) {
				_DELETE(o);
				return NULL;
			}
		}
		*m = *o;
		m->sizevars = sizevars;
		m->topvars = topvars;
		m->vars = vars;
		m->session->status = status;
		m->cascade_action = cascade_action;
		if (e) {
			strncpy(m->errstr, e, ERRSIZE);
			m->errstr[ERRSIZE - 1] = '\0';
			_DELETE(e);
		}
	}
	_DELETE(o);
	return sq;
}

static stmt *
stmt_selectnonil( backend *be, stmt *col, stmt *s )
{
	sql_subtype *t = tail_type(col);
	stmt *n = stmt_atom(be, atom_general(be->mvc->sa, t, NULL));
	stmt *nn = stmt_uselect2(be, col, n, n, 3, s, 1);
	return nn;
}

static stmt *
insert_check_ukey(backend *be, list *inserts, sql_key *k, stmt *idx_inserts)
{
	mvc *sql = be->mvc;
/* pkey's cannot have NULLs, ukeys however can
   current implementation switches on 'NOT NULL' on primary key columns */

	char *msg = NULL;
	stmt *res;

	sql_subtype *lng = sql_bind_localtype("lng");
	sql_subaggr *cnt = sql_bind_aggr(sql->sa, sql->session->schema, "count", NULL);
	sql_subtype *bt = sql_bind_localtype("bit");
	stmt *dels = stmt_tid(be, k->t, 0);
	sql_subfunc *ne = sql_bind_func_result(sql->sa, sql->session->schema, "<>", lng, lng, bt);

	if (list_length(k->columns) > 1) {
		node *m;
		stmt *s = list_fetch(inserts, 0), *ins = s;
		sql_subaggr *sum;
		stmt *ssum = NULL;
		stmt *col = NULL;

		s = ins;
		/* 1st stage: find out if original contains same values */
		if (s->key && s->nrcols == 0) {
			s = NULL;
			if (k->idx && hash_index(k->idx->type))
				s = stmt_uselect(be, stmt_idx(be, k->idx, dels), idx_inserts, cmp_equal, s, 0);
			for (m = k->columns->h; m; m = m->next) {
				sql_kc *c = m->data;
				stmt *cs = list_fetch(inserts, c->c->colnr); 

				col = stmt_col(be, c->c, dels);
				if ((k->type == ukey) && stmt_has_null(col)) {
					stmt *nn = stmt_selectnonil(be, col, s);
					s = stmt_uselect( be, col, cs, cmp_equal, nn, 0);
				} else {
					s = stmt_uselect( be, col, cs, cmp_equal, s, 0);
				}
			}
		} else {
			list *lje = sa_list(sql->sa);
			list *rje = sa_list(sql->sa);
			if (k->idx && hash_index(k->idx->type)) {
				list_append(lje, stmt_idx(be, k->idx, dels));
				list_append(rje, idx_inserts);
			}
			for (m = k->columns->h; m; m = m->next) {
				sql_kc *c = m->data;
				stmt *cs = list_fetch(inserts, c->c->colnr); 

				col = stmt_col(be, c->c, dels);
				list_append(lje, col);
				list_append(rje, cs);
			}
			s = releqjoin(be, lje, rje, 1 /* hash used */, cmp_equal, 0);
			s = stmt_result(be, s, 0);
		}
		s = stmt_binop(be, stmt_aggr(be, s, NULL, NULL, cnt, 1, 0, 1), stmt_atom_lng(be, 0), ne);

		/* 2e stage: find out if inserted are unique */
		if ((!idx_inserts && ins->nrcols) || (idx_inserts && idx_inserts->nrcols)) {	/* insert columns not atoms */
			sql_subfunc *or = sql_bind_func_result(sql->sa, sql->session->schema, "or", bt, bt, bt);
			stmt *orderby_ids = NULL, *orderby_grp = NULL;

			/* implementation uses sort key check */
			for (m = k->columns->h; m; m = m->next) {
				sql_kc *c = m->data;
				stmt *orderby;
				stmt *cs = list_fetch(inserts, c->c->colnr); 

				if (orderby_grp)
					orderby = stmt_reorder(be, cs, 1, orderby_ids, orderby_grp);
				else
					orderby = stmt_order(be, cs, 1);
				orderby_ids = stmt_result(be, orderby, 1);
				orderby_grp = stmt_result(be, orderby, 2);
			}

			if (!orderby_grp || !orderby_ids)
				return NULL;

			sum = sql_bind_aggr(sql->sa, sql->session->schema, "not_unique", tail_type(orderby_grp));
			ssum = stmt_aggr(be, orderby_grp, NULL, NULL, sum, 1, 0, 1);
			/* combine results */
			s = stmt_binop(be, s, ssum, or);
		}

		if (k->type == pkey) {
			msg = sa_message(sql->sa, "INSERT INTO: PRIMARY KEY constraint '%s.%s' violated", k->t->base.name, k->base.name);
		} else {
			msg = sa_message(sql->sa, "INSERT INTO: UNIQUE constraint '%s.%s' violated", k->t->base.name, k->base.name);
		}
		res = stmt_exception(be, s, msg, 00001);
	} else {		/* single column key */
		sql_kc *c = k->columns->h->data;
		stmt *s = list_fetch(inserts, c->c->colnr), *h = s;

		s = stmt_col(be, c->c, dels);
		if ((k->type == ukey) && stmt_has_null(s)) {
			stmt *nn = stmt_selectnonil(be, s, NULL);
			s = stmt_project(be, nn, s);
		}
		if (h->nrcols) {
			s = stmt_join(be, s, h, 0, cmp_equal);
			/* s should be empty */
			s = stmt_result(be, s, 0);
			s = stmt_aggr(be, s, NULL, NULL, cnt, 1, 0, 1);
		} else {
			s = stmt_uselect(be, s, h, cmp_equal, NULL, 0);
			/* s should be empty */
			s = stmt_aggr(be, s, NULL, NULL, cnt, 1, 0, 1);
		}
		/* s should be empty */
		s = stmt_binop(be, s, stmt_atom_lng(be, 0), ne);

		/* 2e stage: find out if inserts are unique */
		if (h->nrcols) {	/* insert multiple atoms */
			sql_subaggr *sum;
			stmt *count_sum = NULL;
			sql_subfunc *or = sql_bind_func_result(sql->sa, sql->session->schema, "or", bt, bt, bt);
			stmt *ssum, *ss;

			stmt *g = list_fetch(inserts, c->c->colnr), *ins = g;

			/* inserted vaules may be null */
			if ((k->type == ukey) && stmt_has_null(ins)) {
				stmt *nn = stmt_selectnonil(be, ins, NULL);
				ins = stmt_project(be, nn, ins);
			}
		
			g = stmt_group(be, ins, NULL, NULL, NULL, 1);
			ss = stmt_result(be, g, 2); /* use count */
			/* (count(ss) <> sum(ss)) */
			sum = sql_bind_aggr(sql->sa, sql->session->schema, "sum", lng);
			ssum = stmt_aggr(be, ss, NULL, NULL, sum, 1, 0, 1);
			ssum = sql_Nop_(be, "ifthenelse", sql_unop_(be, NULL, "isnull", ssum), stmt_atom_lng(be, 0), ssum, NULL);
			count_sum = stmt_binop(be, check_types(be, tail_type(ssum), stmt_aggr(be, ss, NULL, NULL, cnt, 1, 0, 1), type_equal), ssum, ne);

			/* combine results */
			s = stmt_binop(be, s, count_sum, or);
		}
		if (k->type == pkey) {
			msg = sa_message( sql->sa,"INSERT INTO: PRIMARY KEY constraint '%s.%s' violated", k->t->base.name, k->base.name);
		} else {
			msg = sa_message(sql->sa, "INSERT INTO: UNIQUE constraint '%s.%s' violated", k->t->base.name, k->base.name);
		}
		res = stmt_exception(be, s, msg, 00001);
	}
	return res;
}

static stmt *
insert_check_fkey(backend *be, list *inserts, sql_key *k, stmt *idx_inserts, stmt *pin)
{
	mvc *sql = be->mvc;
	char *msg = NULL;
	stmt *cs = list_fetch(inserts, 0), *s = cs;
	sql_subtype *lng = sql_bind_localtype("lng");
	sql_subaggr *cnt = sql_bind_aggr(sql->sa, sql->session->schema, "count", NULL);
	sql_subtype *bt = sql_bind_localtype("bit");
	sql_subfunc *ne = sql_bind_func_result(sql->sa, sql->session->schema, "<>", lng, lng, bt);

	if (pin && list_length(pin->op4.lval)) 
		s = pin->op4.lval->h->data;
	if (s->key && s->nrcols == 0) {
		s = stmt_binop(be, stmt_aggr(be, idx_inserts, NULL, NULL, cnt, 1, 0, 1), stmt_atom_lng(be, 1), ne);
	} else {
		/* releqjoin.count <> inserts[col1].count */
		s = stmt_binop(be, stmt_aggr(be, idx_inserts, NULL, NULL, cnt, 1, 0, 1), stmt_aggr(be, s, NULL, NULL, cnt, 1, 0, 1), ne);
	}

	/* s should be empty */
	msg = sa_message(sql->sa, "INSERT INTO: FOREIGN KEY constraint '%s.%s' violated", k->t->base.name, k->base.name);
	return stmt_exception(be, s, msg, 00001);
}

static stmt *
sql_insert_key(backend *be, list *inserts, sql_key *k, stmt *idx_inserts, stmt *pin)
{
	/* int insert = 1;
	 * while insert and has u/pkey and not defered then
	 *      if u/pkey values exist then
	 *              insert = 0
	 * while insert and has fkey and not defered then
	 *      find id of corresponding u/pkey  
	 *      if (!found)
	 *              insert = 0
	 * if insert
	 *      insert values
	 *      insert fkey/pkey index
	 */
	if (k->type == pkey || k->type == ukey) {
		return insert_check_ukey(be, inserts, k, idx_inserts );
	} else {		/* foreign keys */
		return insert_check_fkey(be, inserts, k, idx_inserts, pin );
	}
}

static int
sql_stack_add_inserted( mvc *sql, const char *name, sql_table *t, stmt **updates) 
{
	/* Put single relation of updates and old values on to the stack */
	sql_rel *r = NULL;
	node *n;
	list *exps = sa_list(sql->sa);
	trigger_input *ti = SA_NEW(sql->sa, trigger_input);

	ti->t = t;
	ti->tids = NULL;
	ti->updates = updates;
	ti->type = 1;
	ti->nn = name;
	for (n = t->columns.set->h; n; n = n->next) {
		sql_column *c = n->data;
		sql_exp *ne = exp_column(sql->sa, name, c->base.name, &c->type, CARD_MULTI, c->null, 0);

		append(exps, ne);
	}
	r = rel_table_func(sql->sa, NULL, NULL, exps, 2);
	r->l = ti;

	return stack_push_rel_view(sql, name, r) ? 1 : 0;
}

static int
sql_insert_triggers(backend *be, sql_table *t, stmt **updates, int time)
{
	mvc *sql = be->mvc;
	node *n;
	int res = 1;

	if (!t->triggers.set)
		return res;

	for (n = t->triggers.set->h; n; n = n->next) {
		sql_trigger *trigger = n->data;

		if(!stack_push_frame(sql, "OLD-NEW"))
			return 0;
		if (trigger->event == 0 && trigger->time == time) { 
			stmt *s = NULL;
			const char *n = trigger->new_name;

			/* add name for the 'inserted' to the stack */
			if (!n) n = "new";

			if(!sql_stack_add_inserted(sql, n, t, updates))
				return 0;
			s = sql_parse(be, sql->sa, trigger->statement, m_instantiate);
			
			if (!s) 
				return 0;
		}
		stack_pop_frame(sql);
	}
	return res;
}

static void 
sql_insert_check_null(backend *be, sql_table *t, list *inserts) 
{
	mvc *sql = be->mvc;
	node *m, *n;
	sql_subaggr *cnt = sql_bind_aggr(sql->sa, sql->session->schema, "count", NULL);

	for (n = t->columns.set->h, m = inserts->h; n && m; 
		n = n->next, m = m->next) {
		stmt *i = m->data;
		sql_column *c = n->data;

		if (!c->null) {
			stmt *s = i;
			char *msg = NULL;

			if (!(s->key && s->nrcols == 0)) {
				s = stmt_selectnil(be, i);
				s = stmt_aggr(be, s, NULL, NULL, cnt, 1, 0, 1);
			} else {
				sql_subfunc *isnil = sql_bind_func(sql->sa, sql->session->schema, "isnull", &c->type, NULL, F_FUNC);

				s = stmt_unop(be, i, isnil);
			}
			msg = sa_message(sql->sa, "INSERT INTO: NOT NULL constraint violated for column %s.%s", c->t->base.name, c->base.name);
			(void)stmt_exception(be, s, msg, 00001);
		}
	}
}

static stmt ** 
table_update_stmts(mvc *sql, sql_table *t, int *Len)
{
	stmt **updates;
	int i, len = list_length(t->columns.set);
	node *m;

	*Len = len;
	updates = SA_NEW_ARRAY(sql->sa, stmt *, len);
	for (m = t->columns.set->h, i = 0; m; m = m->next, i++) {
		sql_column *c = m->data;

		/* update the column number, for correct array access */
		c->colnr = i;
		updates[i] = NULL;
	}
	return updates;
}

static stmt *
rel2bin_insert(backend *be, sql_rel *rel, list *refs)
{
	mvc *sql = be->mvc;
	list *l;
	stmt *inserts = NULL, *insert = NULL, *s, *ddl = NULL, *pin = NULL, **updates, *ret = NULL;
	int idx_ins = 0, constraint = 1, len = 0;
	node *n, *m;
	sql_rel *tr = rel->l, *prel = rel->r;
	sql_table *t = NULL;

	if ((rel->flag&UPD_NO_CONSTRAINT)) 
		constraint = 0;
	if ((rel->flag&UPD_COMP)) {  /* special case ! */
		idx_ins = 1;
		prel = rel->l;
		rel = rel->r;
		tr = rel->l;
	}

	if (tr->op == op_basetable) {
		t = tr->l;
	} else {
		ddl = subrel_bin(be, tr, refs);
		if (!ddl)
			return NULL;
		t = rel_ddl_table_get(tr);
	}

	if (rel->r) /* first construct the inserts relation */
		inserts = subrel_bin(be, rel->r, refs);

	if (!inserts)
		return NULL;	

	if (idx_ins)
		pin = refs_find_rel(refs, prel);

	if (constraint && !be->first_statement_generated)
		sql_insert_check_null(be, be->cur_append? t->p : t, inserts->op4.lval);

	l = sa_list(sql->sa);

	updates = table_update_stmts(sql, t, &len); 
	for (n = t->columns.set->h, m = inserts->op4.lval->h; n && m; n = n->next, m = m->next) {
		sql_column *c = n->data;

		updates[c->colnr] = m->data;
	}

/* before */
	if(be->cur_append && !be->first_statement_generated) {
		for(sql_table *up = t->p ; up ; up = up->p) {
			if (!sql_insert_triggers(be, up, updates, 0))
				return sql_error(sql, 02, SQLSTATE(42000) "INSERT INTO: triggers failed for table '%s'", up->base.name);
		}
	}
	if (!sql_insert_triggers(be, t, updates, 0)) 
		return sql_error(sql, 02, SQLSTATE(42000) "INSERT INTO: triggers failed for table '%s'", t->base.name);

	if (t->idxs.set)
	for (n = t->idxs.set->h; n && m; n = n->next, m = m->next) {
		stmt *is = m->data;
		sql_idx *i = n->data;

		if ((hash_index(i->type) && list_length(i->columns) <= 1) ||
		    i->type == no_idx)
			is = NULL;
		if (i->key && constraint) {
			stmt *ckeys = sql_insert_key(be, inserts->op4.lval, i->key, is, pin);

			list_append(l, ckeys);
		}
		if (!insert)
			insert = is;
		if (is)
			is = stmt_append_idx(be, i, is);
	}

	for (n = t->columns.set->h, m = inserts->op4.lval->h; 
		n && m; n = n->next, m = m->next) {

		stmt *ins = m->data;
		sql_column *c = n->data;

		insert = stmt_append_col(be, c, ins, rel->flag&UPD_LOCKED);
		append(l,insert);
	}
	if (!insert)
		return NULL;

	if(be->cur_append && !be->first_statement_generated) {
		for(sql_table *up = t->p ; up ; up = up->p) {
			if (!sql_insert_triggers(be, up, updates, 1))
				return sql_error(sql, 02, SQLSTATE(42000) "INSERT INTO: triggers failed for table '%s'", up->base.name);
		}
	}
	if (!sql_insert_triggers(be, t, updates, 1)) 
		return sql_error(sql, 02, SQLSTATE(42000) "INSERT INTO: triggers failed for table '%s'", t->base.name);
	if (ddl) {
		ret = ddl;
		list_prepend(l, ddl);
	} else {
		if (insert->op1->nrcols == 0) {
			s = stmt_atom_lng(be, 1);
		} else {
			s = stmt_aggr(be, insert->op1, NULL, NULL, sql_bind_aggr(sql->sa, sql->session->schema, "count", NULL), 1, 0, 1);
		}
		ret = s;
	}

	if(be->cur_append) //building the total number of rows affected across all tables
		ret->nr = add_to_merge_partitions_accumulator(be, ret->nr);

	if (ddl)
		return stmt_list(be, l);
	else
		return ret;
}

static int
is_idx_updated(sql_idx * i, stmt **updates)
{
	int update = 0;
	node *m;

	for (m = i->columns->h; m; m = m->next) {
		sql_kc *ic = m->data;

		if (updates[ic->c->colnr]) {
			update = 1;
			break;
		}
	}
	return update;
}

static int
first_updated_col(stmt **updates, int cnt)
{
	int i;

	for (i = 0; i < cnt; i++) {
		if (updates[i])
			return i;
	}
	return -1;
}

static stmt *
update_check_ukey(backend *be, stmt **updates, sql_key *k, stmt *tids, stmt *idx_updates, int updcol)
{
	mvc *sql = be->mvc;
	char *msg = NULL;
	stmt *res = NULL;

	sql_subtype *lng = sql_bind_localtype("lng");
	sql_subaggr *cnt = sql_bind_aggr(sql->sa, sql->session->schema, "count", NULL);
	sql_subtype *bt = sql_bind_localtype("bit");
	sql_subfunc *ne;

	(void)tids;
	ne = sql_bind_func_result(sql->sa, sql->session->schema, "<>", lng, lng, bt);
	if (list_length(k->columns) > 1) {
		stmt *dels = stmt_tid(be, k->t, 0);
		node *m;
		stmt *s = NULL;

		/* 1st stage: find out if original (without the updated) 
			do not contain the same values as the updated values. 
			This is done using a relation join and a count (which 
			should be zero)
	 	*/
		if (!isNew(k)) {
			stmt *nu_tids = stmt_tdiff(be, dels, tids); /* not updated ids */
			list *lje = sa_list(sql->sa);
			list *rje = sa_list(sql->sa);

			if (k->idx && hash_index(k->idx->type)) {
				list_append(lje, stmt_idx(be, k->idx, nu_tids));
				list_append(rje, idx_updates);
			}
			for (m = k->columns->h; m; m = m->next) {
				sql_kc *c = m->data;
				stmt *upd;

				assert(updates);
				if (updates[c->c->colnr]) {
					upd = updates[c->c->colnr];
				} else {
					upd = stmt_project(be, tids, stmt_col(be, c->c, dels));
				}
				list_append(lje, stmt_col(be, c->c, nu_tids));
				list_append(rje, upd);
			}
			s = releqjoin(be, lje, rje, 1 /* hash used */, cmp_equal, 0);
			s = stmt_result(be, s, 0);
			s = stmt_binop(be, stmt_aggr(be, s, NULL, NULL, cnt, 1, 0, 1), stmt_atom_lng(be, 0), ne);
		}

		/* 2e stage: find out if the updated are unique */
		if (!updates || updates[updcol]->nrcols) {	/* update columns not atoms */
			sql_subaggr *sum;
			stmt *count_sum = NULL, *ssum;
			stmt *g = NULL, *grp = NULL, *ext = NULL, *Cnt = NULL;
			stmt *cand = NULL;
			stmt *ss;
			sql_subfunc *or = sql_bind_func_result(sql->sa, sql->session->schema, "or", bt, bt, bt);

			/* also take the hopefully unique hash keys, to reduce
			   (re)group costs */
			if (k->idx && hash_index(k->idx->type)) {
				g = stmt_group(be, idx_updates, grp, ext, Cnt, 0);
				grp = stmt_result(be, g, 0);
				ext = stmt_result(be, g, 1);
				Cnt = stmt_result(be, g, 2);

				/* continue only with groups with a cnt > 1 */
				cand = stmt_uselect(be, Cnt, stmt_atom_lng(be, 1), cmp_gt, NULL, 0);
				/* project cand on ext and Cnt */
				Cnt = stmt_project(be, cand, Cnt);
				ext = stmt_project(be, cand, ext);

				/* join groups with extend to retrieve all oid's of the original
				 * bat that belong to a group with Cnt >1 */
				g = stmt_join(be, grp, ext, 0, cmp_equal);
				cand = stmt_result(be, g, 0);
				grp = stmt_project(be, cand, grp);
			}

			for (m = k->columns->h; m; m = m->next) {
				sql_kc *c = m->data;
				stmt *upd;

				if (updates && updates[c->c->colnr]) {
					upd = updates[c->c->colnr];
					/*
				} else if (updates) {
					//assert(0);
					//upd = updates[updcol]->op1;
					//upd = stmt_project(be, upd, stmt_col(be, c->c, dels));
					upd = stmt_project(be, tids, stmt_col(be, c->c, dels));
					*/
				} else {
					upd = stmt_project(be, tids, stmt_col(be, c->c, dels));
				}

				/* apply cand list first */
				if (cand)
					upd = stmt_project(be, cand, upd);

				/* remove nulls */
				if ((k->type == ukey) && stmt_has_null(upd)) {
					stmt *nn = stmt_selectnonil(be, upd, NULL);
					upd = stmt_project(be, nn, upd);
					if (grp)
						grp = stmt_project(be, nn, grp);
					if (cand)
						cand = stmt_project(be, nn, cand);
				}

				/* apply group by on groups with Cnt > 1 */
				g = stmt_group(be, upd, grp, ext, Cnt, !m->next);
				grp = stmt_result(be, g, 0);
				ext = stmt_result(be, g, 1);
				Cnt = stmt_result(be, g, 2);
			}
			ss = Cnt; /* use count */
			/* (count(ss) <> sum(ss)) */
			sum = sql_bind_aggr(sql->sa, sql->session->schema, "sum", lng);
			ssum = stmt_aggr(be, ss, NULL, NULL, sum, 1, 0, 1);
			ssum = sql_Nop_(be, "ifthenelse", sql_unop_(be, NULL, "isnull", ssum), stmt_atom_lng(be, 0), ssum, NULL);
			count_sum = stmt_binop(be, stmt_aggr(be, ss, NULL, NULL, cnt, 1, 0, 1), check_types(be, lng, ssum, type_equal), ne);

			/* combine results */
			if (s) 
				s = stmt_binop(be, s, count_sum, or);
			else
				s = count_sum;
		}

		if (k->type == pkey) {
			msg = sa_message(sql->sa, "UPDATE: PRIMARY KEY constraint '%s.%s' violated", k->t->base.name, k->base.name);
		} else {
			msg = sa_message(sql->sa, "UPDATE: UNIQUE constraint '%s.%s' violated", k->t->base.name, k->base.name);
		}
		res = stmt_exception(be, s, msg, 00001);
	} else {		/* single column key */
		stmt *dels = stmt_tid(be, k->t, 0);
		sql_kc *c = k->columns->h->data;
		stmt *s = NULL, *h = NULL, *o;

		/* s should be empty */
		if (!isNew(k)) {
			stmt *nu_tids = stmt_tdiff(be, dels, tids); /* not updated ids */
			assert (updates);

			h = updates[c->c->colnr];
			o = stmt_col(be, c->c, nu_tids);
			s = stmt_join(be, o, h, 0, cmp_equal);
			s = stmt_result(be, s, 0);
			s = stmt_binop(be, stmt_aggr(be, s, NULL, NULL, cnt, 1, 0, 1), stmt_atom_lng(be, 0), ne);
		}

		/* 2e stage: find out if updated are unique */
		if (!h || h->nrcols) {	/* update columns not atoms */
			sql_subaggr *sum;
			stmt *count_sum = NULL;
			sql_subfunc *or = sql_bind_func_result(sql->sa, sql->session->schema, "or", bt, bt, bt);
			stmt *ssum, *ss;
			stmt *upd;
			stmt *g;

			if (updates) {
 				upd = updates[c->c->colnr];
			} else {
 				upd = stmt_col(be, c->c, dels);
			}

			/* remove nulls */
			if ((k->type == ukey) && stmt_has_null(upd)) {
				stmt *nn = stmt_selectnonil(be, upd, NULL);
				upd = stmt_project(be, nn, upd);
			}

			g = stmt_group(be, upd, NULL, NULL, NULL, 1);
			ss = stmt_result(be, g, 2); /* use count */

			/* (count(ss) <> sum(ss)) */
			sum = sql_bind_aggr(sql->sa, sql->session->schema, "sum", lng);
			ssum = stmt_aggr(be, ss, NULL, NULL, sum, 1, 0, 1);
			ssum = sql_Nop_(be, "ifthenelse", sql_unop_(be, NULL, "isnull", ssum), stmt_atom_lng(be, 0), ssum, NULL);
			count_sum = stmt_binop(be, check_types(be, tail_type(ssum), stmt_aggr(be, ss, NULL, NULL, cnt, 1, 0, 1), type_equal), ssum, ne);

			/* combine results */
			if (s)
				s = stmt_binop(be, s, count_sum, or);
			else
				s = count_sum;
		}

		if (k->type == pkey) {
			msg = sa_message(sql->sa, "UPDATE: PRIMARY KEY constraint '%s.%s' violated", k->t->base.name, k->base.name);
		} else {
			msg = sa_message(sql->sa, "UPDATE: UNIQUE constraint '%s.%s' violated", k->t->base.name, k->base.name);
		}
		res = stmt_exception(be, s, msg, 00001);
	}
	return res;
}

/*
         A referential constraint is satisfied if one of the following con-
         ditions is true, depending on the <match option> specified in the
         <referential constraint definition>:

         -  If no <match type> was specified then, for each row R1 of the
            referencing table, either at least one of the values of the
            referencing columns in R1 shall be a null value, or the value of
            each referencing column in R1 shall be equal to the value of the
            corresponding referenced column in some row of the referenced
            table.

         -  If MATCH FULL was specified then, for each row R1 of the refer-
            encing table, either the value of every referencing column in R1
            shall be a null value, or the value of every referencing column
            in R1 shall not be null and there shall be some row R2 of the
            referenced table such that the value of each referencing col-
            umn in R1 is equal to the value of the corresponding referenced
            column in R2.

         -  If MATCH PARTIAL was specified then, for each row R1 of the
            referencing table, there shall be some row R2 of the refer-
            enced table such that the value of each referencing column in
            R1 is either null or is equal to the value of the corresponding
            referenced column in R2.
*/

static stmt *
update_check_fkey(backend *be, stmt **updates, sql_key *k, stmt *tids, stmt *idx_updates, int updcol, stmt *pup)
{
	mvc *sql = be->mvc;
	char *msg = NULL;
	stmt *s, *cur, *null = NULL, *cntnulls;
	sql_subtype *lng = sql_bind_localtype("lng"), *bt = sql_bind_localtype("bit");
	sql_subaggr *cnt = sql_bind_aggr(sql->sa, sql->session->schema, "count", NULL);
	sql_subfunc *ne = sql_bind_func_result(sql->sa, sql->session->schema, "<>", lng, lng, bt);
	sql_subfunc *or = sql_bind_func_result(sql->sa, sql->session->schema, "or", bt, bt, bt);
	node *m;

	if (!idx_updates)
		return NULL;
	/* releqjoin.count <> updates[updcol].count */
	if (pup && list_length(pup->op4.lval)) {
		cur = pup->op4.lval->h->data;
	} else if (updates) {
		cur = updates[updcol];
	} else {
		sql_kc *c = k->columns->h->data;
		stmt *dels = stmt_tid(be, k->t, 0);
		assert(0);
		cur = stmt_col(be, c->c, dels);
	}
	s = stmt_binop(be, stmt_aggr(be, idx_updates, NULL, NULL, cnt, 1, 0, 1), stmt_aggr(be, cur, NULL, NULL, cnt, 1, 0, 1), ne);

	for (m = k->columns->h; m; m = m->next) {
		sql_kc *c = m->data;

		/* FOR MATCH FULL/SIMPLE/PARTIAL see above */
		/* Currently only the default MATCH SIMPLE is supported */
		if (c->c->null) {
			stmt *upd, *nn;

			if (updates && updates[c->c->colnr]) {
				upd = updates[c->c->colnr];
			} else if (updates && updcol >= 0) {
				assert(0);
				//upd = updates[updcol]->op1;
				//upd = stmt_project(be, upd, stmt_col(be, c->c, tids));
				upd = stmt_col(be, c->c, tids);
			} else { /* created idx/key using alter */ 
				upd = stmt_col(be, c->c, tids);
			}
			nn = stmt_selectnil(be, upd);
			if (null)
				null = stmt_tunion(be, null, nn);
			else
				null = nn;
		}
	}
	if (null) {
		cntnulls = stmt_aggr(be, null, NULL, NULL, cnt, 1, 0, 1); 
	} else {
		cntnulls = stmt_atom_lng(be, 0);
	}
	s = stmt_binop(be, s, 
		stmt_binop(be, stmt_aggr(be, stmt_selectnil(be, idx_updates), NULL, NULL, cnt, 1, 0, 1), cntnulls , ne), or);

	/* s should be empty */
	msg = sa_message(sql->sa, "UPDATE: FOREIGN KEY constraint '%s.%s' violated", k->t->base.name, k->base.name);
	return stmt_exception(be, s, msg, 00001);
}

static stmt *
join_updated_pkey(backend *be, sql_key * k, stmt *tids, stmt **updates)
{
	mvc *sql = be->mvc;
	char *msg = NULL;
	int nulls = 0;
	node *m, *o;
	sql_key *rk = &((sql_fkey*)k)->rkey->k;
	stmt *s = NULL, *dels = stmt_tid(be, rk->t, 0), *fdels, *cnteqjoin;
	stmt *null = NULL, *rows;
	sql_subtype *lng = sql_bind_localtype("lng");
	sql_subtype *bt = sql_bind_localtype("bit");
	sql_subaggr *cnt = sql_bind_aggr(sql->sa, sql->session->schema, "count", NULL);
	sql_subfunc *ne = sql_bind_func_result(sql->sa, sql->session->schema, "<>", lng, lng, bt);
	list *lje = sa_list(sql->sa);
	list *rje = sa_list(sql->sa);

	fdels = stmt_tid(be, k->idx->t, 0);
	rows = stmt_idx(be, k->idx, fdels);

	rows = stmt_join(be, rows, tids, 0, cmp_equal); /* join over the join index */
	rows = stmt_result(be, rows, 0);

	for (m = k->idx->columns->h, o = rk->columns->h; m && o; m = m->next, o = o->next) {
		sql_kc *fc = m->data;
		sql_kc *c = o->data;
		stmt *upd, *col;

		if (updates[c->c->colnr]) {
			upd = updates[c->c->colnr];
		} else {
			assert(0);
			//upd = updates[updcol]->op1;
			upd = stmt_project(be, tids, stmt_col(be, c->c, dels));
		}
		if (c->c->null) {	/* new nulls (MATCH SIMPLE) */
			stmt *nn = stmt_selectnil(be, upd);
			if (null)
				null = stmt_tunion(be, null, nn);
			else
				null = nn;
			nulls = 1;
		}
		col = stmt_col(be, fc->c, rows);
		list_append(lje, upd);
		list_append(rje, col);
	}
	s = releqjoin(be, lje, rje, 1 /* hash used */, cmp_equal, 0);
	s = stmt_result(be, s, 0);

	/* add missing nulls */
	cnteqjoin = stmt_aggr(be, s, NULL, NULL, cnt, 1, 0, 1);
	if (nulls) {
		sql_subfunc *add = sql_bind_func_result(sql->sa, sql->session->schema, "sql_add", lng, lng, lng);
		cnteqjoin = stmt_binop(be, cnteqjoin, stmt_aggr(be, null, NULL, NULL, cnt, 1, 0, 1), add);
	}

	/* releqjoin.count <> updates[updcol].count */
	s = stmt_binop(be, cnteqjoin, stmt_aggr(be, rows, NULL, NULL, cnt, 1, 0, 1), ne);

	/* s should be empty */
	msg = sa_message(sql->sa, "UPDATE: FOREIGN KEY constraint '%s.%s' violated", k->t->base.name, k->base.name);
	return stmt_exception(be, s, msg, 00001);
}

static list * sql_update(backend *be, sql_table *t, stmt *rows, stmt **updates);

static stmt*
sql_delete_set_Fkeys(backend *be, sql_key *k, stmt *ftids /* to be updated rows of fkey table */, int action)
{
	mvc *sql = be->mvc;
	list *l = NULL;
	int len = 0;
	node *m, *o;
	sql_key *rk = &((sql_fkey*)k)->rkey->k;
	stmt **new_updates;
	sql_table *t = mvc_bind_table(sql, k->t->s, k->t->base.name);

	new_updates = table_update_stmts(sql, t, &len);
	for (m = k->idx->columns->h, o = rk->columns->h; m && o; m = m->next, o = o->next) {
		sql_kc *fc = m->data;
		stmt *upd = NULL;

		if (action == ACT_SET_DEFAULT) {
			if (fc->c->def) {
				stmt *sq;
				char *msg = sa_message(sql->sa, "select %s;", fc->c->def);
				sq = rel_parse_value(be, msg, sql->emode);
				if (!sq) 
					return NULL;
				upd = sq;
			}  else {
				upd = stmt_atom(be, atom_general(sql->sa, &fc->c->type, NULL));
			}
		} else {
			upd = stmt_atom(be, atom_general(sql->sa, &fc->c->type, NULL));
		}
		
		if (!upd || (upd = check_types(be, &fc->c->type, upd, type_equal)) == NULL) 
			return NULL;

		if (upd->nrcols <= 0) 
			upd = stmt_const(be, ftids, upd);
		
		new_updates[fc->c->colnr] = upd;
	}
	if ((l = sql_update(be, t, ftids, new_updates)) == NULL) 
		return NULL;
	return stmt_list(be, l);
}

static stmt*
sql_update_cascade_Fkeys(backend *be, sql_key *k, stmt *utids, stmt **updates, int action)
{
	mvc *sql = be->mvc;
	list *l = NULL;
	int len = 0;
	node *m, *o;
	sql_key *rk = &((sql_fkey*)k)->rkey->k;
	stmt **new_updates;
	stmt *rows;
	sql_table *t = mvc_bind_table(sql, k->t->s, k->t->base.name);
	stmt *ftids, *upd_ids;

	ftids = stmt_tid(be, k->idx->t, 0);
	rows = stmt_idx(be, k->idx, ftids);

	rows = stmt_join(be, rows, utids, 0, cmp_equal); /* join over the join index */
	upd_ids = stmt_result(be, rows, 1);
	rows = stmt_result(be, rows, 0);
	rows = stmt_project(be, rows, ftids);
		
	new_updates = table_update_stmts(sql, t, &len);
	for (m = k->idx->columns->h, o = rk->columns->h; m && o; m = m->next, o = o->next) {
		sql_kc *fc = m->data;
		sql_kc *c = o->data;
		stmt *upd = NULL;

		if (!updates[c->c->colnr]) {
			continue;
		} else if (action == ACT_CASCADE) {
			upd = updates[c->c->colnr];
		} else if (action == ACT_SET_DEFAULT) {
			if (fc->c->def) {
				stmt *sq;
				char *msg = sa_message(sql->sa, "select %s;", fc->c->def);
				sq = rel_parse_value(be, msg, sql->emode);
				if (!sq) 
					return NULL;
				upd = sq;
			} else {
				upd = stmt_atom(be, atom_general(sql->sa, &fc->c->type, NULL));
			}
		} else if (action == ACT_SET_NULL) {
			upd = stmt_atom(be, atom_general(sql->sa, &fc->c->type, NULL));
		}

		if (!upd || (upd = check_types(be, &fc->c->type, upd, type_equal)) == NULL) 
			return NULL;

		if (upd->nrcols <= 0) 
			upd = stmt_const(be, upd_ids, upd);
		else
			upd = stmt_project(be, upd_ids, upd);
		
		new_updates[fc->c->colnr] = upd;
	}

	if ((l = sql_update(be, t, rows, new_updates)) == NULL) 
		return NULL;
	return stmt_list(be, l);
}


static int
cascade_ukey(backend *be, stmt **updates, sql_key *k, stmt *tids) 
{
	sql_ukey *uk = (sql_ukey*)k;

	if (uk->keys && list_length(uk->keys) > 0) {
		node *n;
		for(n = uk->keys->h; n; n = n->next) {
			sql_key *fk = n->data;

			/* All rows of the foreign key table which are
			   affected by the primary key update should all
			   match one of the updated primary keys again.
			 */
			switch (((sql_fkey*)fk)->on_update) {
				case ACT_NO_ACTION: 
					break;
				case ACT_SET_NULL: 
				case ACT_SET_DEFAULT: 
				case ACT_CASCADE: 
					if (!sql_update_cascade_Fkeys(be, fk, tids, updates, ((sql_fkey*)fk)->on_update))
						return -1;
					break;
				default:	/*RESTRICT*/
					if (!join_updated_pkey(be, fk, tids, updates))
						return -1;
			}
		}
	}
	return 0;
}

static void
sql_update_check_key(backend *be, stmt **updates, sql_key *k, stmt *tids, stmt *idx_updates, int updcol, list *l, stmt *pup)
{
	stmt *ckeys;

	if (k->type == pkey || k->type == ukey) {
		ckeys = update_check_ukey(be, updates, k, tids, idx_updates, updcol);
	} else { /* foreign keys */
		ckeys = update_check_fkey(be, updates, k, tids, idx_updates, updcol, pup);
	}
	list_append(l, ckeys);
}

static stmt *
hash_update(backend *be, sql_idx * i, stmt *rows, stmt **updates, int updcol)
{
	mvc *sql = be->mvc;
	/* calculate new value */
	node *m;
	sql_subtype *it, *lng;
	int bits = 1 + ((sizeof(lng)*8)-1)/(list_length(i->columns)+1);
	stmt *h = NULL, *tids;

	if (list_length(i->columns) <= 1)
		return NULL;

	tids = stmt_tid(be, i->t, 0);
	it = sql_bind_localtype("int");
	lng = sql_bind_localtype("lng");
	for (m = i->columns->h; m; m = m->next ) {
		sql_kc *c = m->data;
		stmt *upd;

		if (updates && updates[c->c->colnr]) {
			upd = updates[c->c->colnr];
		} else if (updates && updcol >= 0) {
			assert(0);
			//upd = updates[updcol]->op1;
			//upd = rows;
			//upd = stmt_project(be, upd, stmt_col(be, c->c, tids));
			upd = stmt_col(be, c->c, rows);
		} else { /* created idx/key using alter */ 
			upd = stmt_col(be, c->c, tids);
		}

		if (h && i->type == hash_idx)  { 
			sql_subfunc *xor = sql_bind_func_result3(sql->sa, sql->session->schema, "rotate_xor_hash", lng, it, &c->c->type, lng);

			h = stmt_Nop(be, stmt_list( be, list_append( list_append(
				list_append(sa_list(sql->sa), h), 
				stmt_atom_int(be, bits)),  upd)),
				xor);
		} else if (h)  { 
			stmt *h2;
			sql_subfunc *lsh = sql_bind_func_result(sql->sa, sql->session->schema, "left_shift", lng, it, lng);
			sql_subfunc *lor = sql_bind_func_result(sql->sa, sql->session->schema, "bit_or", lng, lng, lng);
			sql_subfunc *hf = sql_bind_func_result(sql->sa, sql->session->schema, "hash", &c->c->type, NULL, lng);

			h = stmt_binop(be, h, stmt_atom_int(be, bits), lsh); 
			h2 = stmt_unop(be, upd, hf);
			h = stmt_binop(be, h, h2, lor);
		} else {
			sql_subfunc *hf = sql_bind_func_result(sql->sa, sql->session->schema, "hash", &c->c->type, NULL, lng);
			h = stmt_unop(be, upd, hf);
			if (i->type == oph_idx)
				break;
		}
	}
	return h;
}

static stmt *
join_idx_update(backend *be, sql_idx * i, stmt *ftids, stmt **updates, int updcol)
{
	mvc *sql = be->mvc;
	node *m, *o;
	sql_key *rk = &((sql_fkey *) i->key)->rkey->k;
	stmt *s = NULL, *ptids = stmt_tid(be, rk->t, 0), *l, *r;
	list *lje = sa_list(sql->sa);
	list *rje = sa_list(sql->sa);

	for (m = i->columns->h, o = rk->columns->h; m && o; m = m->next, o = o->next) {
		sql_kc *c = m->data;
		sql_kc *rc = o->data;
		stmt *upd;

		if (updates && updates[c->c->colnr]) {
			upd = updates[c->c->colnr];
		} else if (updates && updcol >= 0) {
			assert(0);
			//upd = updates[updcol]->op1;
			//upd = stmt_project(be, upd, stmt_col(be, c->c, ftids));
			upd = stmt_col(be, c->c, ftids);
		} else { /* created idx/key using alter */ 
			upd = stmt_col(be, c->c, ftids);
		}

		list_append(lje, check_types(be, &rc->c->type, upd, type_equal));
		list_append(rje, stmt_col(be, rc->c, ptids));
	}
	s = releqjoin(be, lje, rje, 0 /* use hash */, cmp_equal, 0);
	l = stmt_result(be, s, 0);
	r = stmt_result(be, s, 1);
	r = stmt_project(be, r, ptids);
	return stmt_left_project(be, ftids, l, r);
}

static int
cascade_updates(backend *be, sql_table *t, stmt *rows, stmt **updates)
{
	mvc *sql = be->mvc;
	node *n;

	if (!t->idxs.set)
		return 0;

	for (n = t->idxs.set->h; n; n = n->next) {
		sql_idx *i = n->data;

		/* check if update is needed, 
		 * ie atleast on of the idx columns is updated 
		 */
		if (is_idx_updated(i, updates) == 0)
			continue;

		if (i->key) {
			if (!(sql->cascade_action && list_find_id(sql->cascade_action, i->key->base.id))) {
				sql_key *k = i->key;
				int *local_id = SA_NEW(sql->sa, int);
				if (!sql->cascade_action) 
					sql->cascade_action = sa_list(sql->sa);
				*local_id = i->key->base.id;
				list_append(sql->cascade_action, local_id);
				if (k->type == pkey || k->type == ukey) {
					if (cascade_ukey(be, updates, k, rows))
						return -1;
				}
			}
		}
	}
	return 0;
}

static list *
update_idxs_and_check_keys(backend *be, sql_table *t, stmt *rows, stmt **updates, list *l, stmt *pup)
{
	mvc *sql = be->mvc;
	node *n;
	int updcol;
	list *idx_updates = sa_list(sql->sa);

	if (!t->idxs.set)
		return idx_updates;

	updcol = first_updated_col(updates, list_length(t->columns.set));
	for (n = t->idxs.set->h; n; n = n->next) {
		sql_idx *i = n->data;
		stmt *is = NULL;

		/* check if update is needed, 
		 * ie atleast on of the idx columns is updated 
		 */
		if (is_idx_updated(i, updates) == 0)
			continue;

		if (hash_index(i->type)) {
			is = hash_update(be, i, rows, updates, updcol);
		} else if (i->type == join_idx) {
			if (updcol < 0)
				return NULL;
			is = join_idx_update(be, i, rows, updates, updcol);
		}
		if (i->key) 
			sql_update_check_key(be, updates, i->key, rows, is, updcol, l, pup);
		if (is) 
			list_append(idx_updates, stmt_update_idx(be, i, rows, is));
	}
	return idx_updates;
}

static int
sql_stack_add_updated(mvc *sql, const char *on, const char *nn, sql_table *t, stmt *tids, stmt **updates)
{
	/* Put single relation of updates and old values on to the stack */
	sql_rel *r = NULL;
	node *n;
	list *exps = sa_list(sql->sa);
	trigger_input *ti = SA_NEW(sql->sa, trigger_input);

	ti->t = t;
	ti->tids = tids;
	ti->updates = updates;
	ti->type = 2;
	ti->on = on;
	ti->nn = nn;
	for (n = t->columns.set->h; n; n = n->next) {
		sql_column *c = n->data;

		if (updates[c->colnr]) {
			sql_exp *oe = exp_column(sql->sa, on, c->base.name, &c->type, CARD_MULTI, c->null, 0);
			sql_exp *ne = exp_column(sql->sa, nn, c->base.name, &c->type, CARD_MULTI, c->null, 0);

			append(exps, oe);
			append(exps, ne);
		} else { /* later select correct updated rows only ? */
			sql_exp *oe = exp_column(sql->sa, on, c->base.name, &c->type, CARD_MULTI, c->null, 0);
			sql_exp *ne = exp_column(sql->sa, nn, c->base.name, &c->type, CARD_MULTI, c->null, 0);

			append(exps, oe);
			append(exps, ne);
		}
	}
	r = rel_table_func(sql->sa, NULL, NULL, exps, 2);
	r->l = ti;
		
	/* put single table into the stack with 2 names, needed for the psm code */
	if(!stack_push_rel_view(sql, on, r) || !stack_push_rel_view(sql, nn, rel_dup(r)))
		return 0;
	return 1;
}

static int
sql_update_triggers(backend *be, sql_table *t, stmt *tids, stmt **updates, int time )
{
	mvc *sql = be->mvc;
	node *n;
	int res = 1;

	if (!t->triggers.set)
		return res;

	for (n = t->triggers.set->h; n; n = n->next) {
		sql_trigger *trigger = n->data;

		if(!stack_push_frame(sql, "OLD-NEW"))
			return 0;
		if (trigger->event == 2 && trigger->time == time) {
			stmt *s = NULL;
	
			/* add name for the 'inserted' to the stack */
			const char *n = trigger->new_name;
			const char *o = trigger->old_name;
	
			if (!n) n = "new"; 
			if (!o) o = "old"; 

			if(!sql_stack_add_updated(sql, o, n, t, tids, updates))
				return 0;
			s = sql_parse(be, sql->sa, trigger->statement, m_instantiate);
			if (!s) 
				return 0;
		}
		stack_pop_frame(sql);
	}
	return res;
}


static void
sql_update_check_null(backend *be, sql_table *t, stmt **updates)
{
	mvc *sql = be->mvc;
	node *n;
	sql_subaggr *cnt = sql_bind_aggr(sql->sa, sql->session->schema, "count", NULL);

	for (n = t->columns.set->h; n; n = n->next) {
		sql_column *c = n->data;

		if (updates[c->colnr] && !c->null) {
			stmt *s = updates[c->colnr];
			char *msg = NULL;

			if (!(s->key && s->nrcols == 0)) {
				s = stmt_selectnil(be, updates[c->colnr]);
				s = stmt_aggr(be, s, NULL, NULL, cnt, 1, 0, 1);
			} else {
				sql_subfunc *isnil = sql_bind_func(sql->sa, sql->session->schema, "isnull", &c->type, NULL, F_FUNC);

				s = stmt_unop(be, updates[c->colnr], isnil);
			}
			msg = sa_message(sql->sa, "UPDATE: NOT NULL constraint violated for column '%s.%s'", c->t->base.name, c->base.name);
			(void)stmt_exception(be, s, msg, 00001);
		}
	}
}

/* updates: an array of table width, per column holds the values for the to be updated rows  */
static list *
sql_update(backend *be, sql_table *t, stmt *rows, stmt **updates)
{
	mvc *sql = be->mvc;
	list *idx_updates = NULL;
	int i, nr_cols = list_length(t->columns.set);
	list *l = sa_list(sql->sa);
	node *n;

	if (!be->first_statement_generated)
		sql_update_check_null(be, be->cur_append? t->p : t, updates);

	/* check keys + get idx */
	idx_updates = update_idxs_and_check_keys(be, t, rows, updates, l, NULL);
	if (!idx_updates) {
		assert(0);
		return sql_error(sql, 02, SQLSTATE(42000) "UPDATE: failed to update indexes for table '%s'", t->base.name);
	}

/* before */
	if(be->cur_append && !be->first_statement_generated) {
		for(sql_table *up = t->p ; up ; up = up->p) {
			if (!sql_update_triggers(be, up, rows, updates, 0))
				return sql_error(sql, 02, SQLSTATE(42000) "UPDATE: triggers failed for table '%s'", up->base.name);
		}
	}
	if (!sql_update_triggers(be, t, rows, updates, 0)) 
		return sql_error(sql, 02, SQLSTATE(42000) "UPDATE: triggers failed for table '%s'", t->base.name);

/* apply updates */
	for (i = 0, n = t->columns.set->h; i < nr_cols && n; i++, n = n->next) { 
		sql_column *c = n->data;

		if (updates[i])
	       		append(l, stmt_update_col(be, c, rows, updates[i]));
	}
	if (cascade_updates(be, t, rows, updates))
		return sql_error(sql, 02, SQLSTATE(42000) "UPDATE: cascade failed for table '%s'", t->base.name);

/* after */
	if(be->cur_append && !be->first_statement_generated) {
		for(sql_table *up = t->p ; up ; up = up->p) {
			if (!sql_update_triggers(be, up, rows, updates, 1))
				return sql_error(sql, 02, SQLSTATE(42000) "UPDATE: triggers failed for table '%s'", up->base.name);
		}
	}
	if (!sql_update_triggers(be, t, rows, updates, 1)) 
		return sql_error(sql, 02, SQLSTATE(42000) "UPDATE: triggers failed for table '%s'", t->base.name);

/* cascade ?? */
	return l;
}

/* updates with empty list is alter with create idx or keys */
static stmt *
rel2bin_update(backend *be, sql_rel *rel, list *refs)
{
	mvc *sql = be->mvc;
	stmt *update = NULL, **updates = NULL, *tids, *s, *ddl = NULL, *pup = NULL, *cnt;
	list *l = sa_list(sql->sa);
	int nr_cols, updcol, idx_ups = 0;
	node *m;
	sql_rel *tr = rel->l, *prel = rel->r;
	sql_table *t = NULL;

	if ((rel->flag&UPD_COMP)) {  /* special case ! */
		idx_ups = 1;
		prel = rel->l;
		rel = rel->r;
		tr = rel->l;
	}
	if (tr->op == op_basetable) {
		t = tr->l;
	} else {
		ddl = subrel_bin(be, tr, refs);
		if (!ddl)
			return NULL;
		t = rel_ddl_table_get(tr);

		/* no columns to update (probably an new pkey!) */
		if (!rel->exps) 
			return ddl;
	}

	if (rel->r) /* first construct the update relation */
		update = subrel_bin(be, rel->r, refs);

	if (!update)
		return NULL;

	if (idx_ups)
		pup = refs_find_rel(refs, prel);

	updates = table_update_stmts(sql, t, &nr_cols);
	tids = update->op4.lval->h->data;

	/* lookup the updates */
	for (m = rel->exps->h; m; m = m->next) {
		sql_exp *ce = m->data;
		sql_column *c = find_sql_column(t, ce->name);

		if (c) 
			updates[c->colnr] = bin_find_column(be, update, ce->l, ce->r);
	}
	if (!be->first_statement_generated)
		sql_update_check_null(be, be->cur_append? t->p : t, updates);

	/* check keys + get idx */
	updcol = first_updated_col(updates, list_length(t->columns.set));
	for (m = rel->exps->h; m; m = m->next) {
		sql_exp *ce = m->data;
		sql_idx *i = find_sql_idx(t, ce->name+1);

		if (i) {
			stmt *update_idx = bin_find_column(be, update, ce->l, ce->r), *is = NULL;

			if (update_idx)
				is = update_idx;
			if ((hash_index(i->type) && list_length(i->columns) <= 1) || i->type == no_idx) {
				is = NULL;
				update_idx = NULL;
			}
			if (i->key) 
				sql_update_check_key(be, (updcol>=0)?updates:NULL, i->key, tids, update_idx, updcol, l, pup);
			if (is) 
				list_append(l, stmt_update_idx(be,  i, tids, is));
		}
	}

/* before */
	if(be->cur_append && !be->first_statement_generated) {
		for(sql_table *up = t->p ; up ; up = up->p) {
			if (!sql_update_triggers(be, up, tids, updates, 0))
				return sql_error(sql, 02, SQLSTATE(42000) "UPDATE: triggers failed for table '%s'", up->base.name);
		}
	}
	if (!sql_update_triggers(be, t, tids, updates, 0)) 
		return sql_error(sql, 02, SQLSTATE(42000) "UPDATE: triggers failed for table '%s'", t->base.name);

/* apply the update */
	for (m = rel->exps->h; m; m = m->next) {
		sql_exp *ce = m->data;
		sql_column *c = find_sql_column(t, ce->name);

		if (c) 
			append(l, stmt_update_col(be,  c, tids, updates[c->colnr]));
	}

	if (cascade_updates(be, t, tids, updates))
		return sql_error(sql, 02, SQLSTATE(42000) "UPDATE: cascade failed for table '%s'", t->base.name);

/* after */
	if(be->cur_append && !be->first_statement_generated) {
		for(sql_table *up = t->p ; up ; up = up->p) {
			if (!sql_update_triggers(be, up, tids, updates, 1))
				return sql_error(sql, 02, SQLSTATE(42000) "UPDATE: triggers failed for table '%s'", up->base.name);
		}
	}
	if (!sql_update_triggers(be, t, tids, updates, 1)) 
		return sql_error(sql, 02, SQLSTATE(42000) "UPDATE: triggers failed for table '%s'", t->base.name);

	if (ddl) {
		list_prepend(l, ddl);
		cnt = stmt_list(be, l);
	} else {
		s = stmt_aggr(be, tids, NULL, NULL, sql_bind_aggr(sql->sa, sql->session->schema, "count", NULL), 1, 0, 1);
		cnt = s;
	}

	if(be->cur_append) //building the total number of rows affected across all tables
		cnt->nr = add_to_merge_partitions_accumulator(be, cnt->nr);

	if (sql->cascade_action) 
		sql->cascade_action = NULL;
	return cnt;
}

static int
sql_stack_add_deleted(mvc *sql, const char *name, sql_table *t, stmt *tids, int type)
{
	/* Put single relation of updates and old values on to the stack */
	sql_rel *r = NULL;
	node *n;
	list *exps = sa_list(sql->sa);
	trigger_input *ti = SA_NEW(sql->sa, trigger_input);

	ti->t = t;
	ti->tids = tids;
	ti->updates = NULL;
	ti->type = type;
	ti->nn = name;
	for (n = t->columns.set->h; n; n = n->next) {
		sql_column *c = n->data;
		sql_exp *ne = exp_column(sql->sa, name, c->base.name, &c->type, CARD_MULTI, c->null, 0);

		append(exps, ne);
	}
	r = rel_table_func(sql->sa, NULL, NULL, exps, 2);
	r->l = ti;

	return stack_push_rel_view(sql, name, r) ? 1 : 0;
}

static int
sql_delete_triggers(backend *be, sql_table *t, stmt *tids, int time, int firing_type, int internal_type)
{
	mvc *sql = be->mvc;
	node *n;
	int res = 1;

	if (!t->triggers.set)
		return res;

	for (n = t->triggers.set->h; n; n = n->next) {
		sql_trigger *trigger = n->data;

		if(!stack_push_frame(sql, "OLD-NEW"))
			return 0;
		if (trigger->event == firing_type && trigger->time == time) {
			stmt *s = NULL;

			/* add name for the 'deleted' to the stack */
			const char *o = trigger->old_name;

			if (!o) o = "old";

			if(!sql_stack_add_deleted(sql, o, t, tids, internal_type))
				return 0;
			s = sql_parse(be, sql->sa, trigger->statement, m_instantiate);

			if (!s) 
				return 0;
		}
		stack_pop_frame(sql);
	}
	return res;
}

static stmt * sql_delete(backend *be, sql_table *t, stmt *rows);

static stmt *
sql_delete_cascade_Fkeys(backend *be, sql_key *fk, stmt *ftids)
{
	sql_table *t = mvc_bind_table(be->mvc, fk->t->s, fk->t->base.name);
	return sql_delete(be, t, ftids);
}

static void 
sql_delete_ukey(backend *be, stmt *utids /* deleted tids from ukey table */, sql_key *k, list *l, char* which, int cascade)
{
	mvc *sql = be->mvc;
	sql_ukey *uk = (sql_ukey*)k;

	if (uk->keys && list_length(uk->keys) > 0) {
		sql_subtype *lng = sql_bind_localtype("lng");
		sql_subtype *bt = sql_bind_localtype("bit");
		node *n;
		for(n = uk->keys->h; n; n = n->next) {
			char *msg = NULL;
			sql_subaggr *cnt = sql_bind_aggr(sql->sa, sql->session->schema, "count", NULL);
			sql_subfunc *ne = sql_bind_func_result(sql->sa, sql->session->schema, "<>", lng, lng, bt);
			sql_key *fk = n->data;
			stmt *s, *tids;

			tids = stmt_tid(be, fk->idx->t, 0);
			s = stmt_idx(be, fk->idx, tids);
			s = stmt_join(be, s, utids, 0, cmp_equal); /* join over the join index */
			s = stmt_result(be, s, 0);
			tids = stmt_project(be, s, tids);
			if(cascade) { //for truncate statements with the cascade option
				s = sql_delete_cascade_Fkeys(be, fk, tids);
				list_prepend(l, s);
			} else {
				switch (((sql_fkey*)fk)->on_delete) {
					case ACT_NO_ACTION:
						break;
					case ACT_SET_NULL:
					case ACT_SET_DEFAULT:
						s = sql_delete_set_Fkeys(be, fk, tids, ((sql_fkey*)fk)->on_delete);
						list_prepend(l, s);
						break;
					case ACT_CASCADE:
						s = sql_delete_cascade_Fkeys(be, fk, tids);
						list_prepend(l, s);
						break;
					default:	/*RESTRICT*/
						/* The overlap between deleted primaries and foreign should be empty */
						s = stmt_binop(be, stmt_aggr(be, tids, NULL, NULL, cnt, 1, 0, 1), stmt_atom_lng(be, 0), ne);
						msg = sa_message(sql->sa, "%s: FOREIGN KEY constraint '%s.%s' violated", which, fk->t->base.name, fk->base.name);
						s = stmt_exception(be, s, msg, 00001);
						list_prepend(l, s);
				}
			}
		}
	}
}

static int
sql_delete_keys(backend *be, sql_table *t, stmt *rows, list *l, char* which, int cascade)
{
	mvc *sql = be->mvc;
	int res = 1;
	node *n;

	if (!t->keys.set)
		return res;

	for (n = t->keys.set->h; n; n = n->next) {
		sql_key *k = n->data;

		if (k->type == pkey || k->type == ukey) {
			if (!(sql->cascade_action && list_find_id(sql->cascade_action, k->base.id))) {
				int *local_id = SA_NEW(sql->sa, int);
				if (!sql->cascade_action) 
					sql->cascade_action = sa_list(sql->sa);
				
				*local_id = k->base.id;
				list_append(sql->cascade_action, local_id); 
				sql_delete_ukey(be, rows, k, l, which, cascade);
			}
		}
	}
	return res;
}

static stmt *
sql_delete(backend *be, sql_table *t, stmt *rows)
{
	mvc *sql = be->mvc;
	stmt *v = NULL, *s = NULL;
	list *l = sa_list(sql->sa);

	if (rows) {
		v = rows;
	} else { /* delete all */
		v = stmt_tid(be, t, 0);
	}

/* before */
	if(be->cur_append && !be->first_statement_generated) {
		for(sql_table *up = t->p ; up ; up = up->p) {
			if (!sql_delete_triggers(be, up, v, 0, 1, 3))
				return sql_error(sql, 02, SQLSTATE(42000) "UPDATE: triggers failed for table '%s'", up->base.name);
		}
	}
	if (!sql_delete_triggers(be, t, v, 0, 1, 3))
		return sql_error(sql, 02, SQLSTATE(42000) "DELETE: triggers failed for table '%s'", t->base.name);

	if (!sql_delete_keys(be, t, v, l, "DELETE", 0))
		return sql_error(sql, 02, SQLSTATE(42000) "DELETE: failed to delete indexes for table '%s'", t->base.name);

	if (rows) { 
		sql_subtype to;

		sql_find_subtype(&to, "oid", 0, 0);
		list_append(l, stmt_delete(be, t, rows));
	} else { /* delete all */
		/* first column */
		s = stmt_table_clear(be, t);
		list_append(l, s);
	}

/* after */
	if(be->cur_append && !be->first_statement_generated) {
		for(sql_table *up = t->p ; up ; up = up->p) {
			if (!sql_delete_triggers(be, up, v, 1, 1, 3))
				return sql_error(sql, 02, SQLSTATE(42000) "DELETE: triggers failed for table '%s'", up->base.name);
		}
	}
	if (!sql_delete_triggers(be, t, v, 1, 1, 3))
		return sql_error(sql, 02, SQLSTATE(42000) "DELETE: triggers failed for table '%s'", t->base.name);
	if (rows)
		s = stmt_aggr(be, rows, NULL, NULL, sql_bind_aggr(sql->sa, sql->session->schema, "count", NULL), 1, 0, 1);
	if(be->cur_append) //building the total number of rows affected across all tables
		s->nr = add_to_merge_partitions_accumulator(be, s->nr);
	return s;
}

static stmt *
rel2bin_delete(backend *be, sql_rel *rel, list *refs)
{
	mvc *sql = be->mvc;
	stmt *rows = NULL, *stdelete = NULL;
	sql_rel *tr = rel->l;
	sql_table *t = NULL;

	if (tr->op == op_basetable)
		t = tr->l;
	else
		assert(0/*ddl statement*/);

	if (rel->r) { /* first construct the deletes relation */
		rows = subrel_bin(be, rel->r, refs);
		if (!rows)
			return NULL;
	}
	if (rows && rows->type == st_list) {
		stmt *s = rows;
		rows = s->op4.lval->h->data;
	}
	stdelete = sql_delete(be, t, rows);
	if (sql->cascade_action)
		sql->cascade_action = NULL;
	return stdelete;
}

struct tablelist {
	sql_table *table;
	struct tablelist* next;
};

static void //inspect the other tables recursively for foreign key dependencies
check_for_foreign_key_references(mvc *sql, struct tablelist* list, struct tablelist* next_append, sql_table *t, int cascade, int *error) {
	node *n;
	int found;
	struct tablelist* new_node, *node_check;

	if(*error)
		return;

	if (t->keys.set) { /* Check for foreign key references */
		for (n = t->keys.set->h; n; n = n->next) {
			sql_key *k = n->data;

			if (k->type == ukey || k->type == pkey) {
				sql_ukey *uk = (sql_ukey *) k;

				if (uk->keys && list_length(uk->keys)) {
					node *l = uk->keys->h;

					for (; l; l = l->next) {
						k = l->data;
						/* make sure it is not a self referencing key */
						if (k->t != t && !cascade) {
							node *n = t->columns.set->h;
							sql_column *c = n->data;
							size_t n_rows = store_funcs.count_col(sql->session->tr, c, 1);
							size_t n_deletes = store_funcs.count_del(sql->session->tr, c->t);
							assert (n_rows >= n_deletes);
							if(n_rows - n_deletes > 0) {
								sql_error(sql, 02, SQLSTATE(42000) "TRUNCATE: FOREIGN KEY %s.%s depends on %s", k->t->base.name, k->base.name, t->base.name);
								*error = 1;
								return;
							}
						} else if(k->t != t) {
							found = 0;
							for (node_check = list; node_check; node_check = node_check->next) {
								if(node_check->table == k->t)
									found = 1;
							}
							if(!found) {
								if((new_node = MNEW(struct tablelist)) == NULL) {
									sql_error(sql, 02, SQLSTATE(HY001) MAL_MALLOC_FAIL);
									*error = 1;
									return;
								}
								new_node->table = k->t;
								new_node->next = NULL;
								next_append->next = new_node;
								check_for_foreign_key_references(sql, list, new_node, k->t, cascade, error);
							}
						}
					}
				}
			}
		}
	}
}

static stmt *
sql_truncate(backend *be, sql_table *t, int restart_sequences, int cascade)
{
	mvc *sql = be->mvc;
	list *l = sa_list(sql->sa);
	stmt *v, *ret = NULL, *other = NULL;
	const char *next_value_for = "next value for \"sys\".\"seq_";
	char *seq_name = NULL;
	str seq_pos = NULL;
	sql_column *col = NULL;
	sql_sequence *seq = NULL;
	sql_schema *sche = NULL;
	sql_table *next = NULL;
	sql_trans *tr = sql->session->tr;
	node *n = NULL;
	int error = 0;
	struct tablelist* new_list = MNEW(struct tablelist), *list_node, *aux;

	if(!new_list) {
		sql_error(sql, 02, SQLSTATE(HY001) MAL_MALLOC_FAIL);
		error = 1;
		goto finalize;
	}

	new_list->table = t;
	new_list->next = NULL;
	check_for_foreign_key_references(sql, new_list, new_list, t, cascade, &error);
	if(error)
		goto finalize;

	for (list_node = new_list; list_node; list_node = list_node->next) {
		next = list_node->table;
		sche = next->s;

		if(restart_sequences) { /* restart the sequences if it's the case */
			for (n = next->columns.set->h; n; n = n->next) {
				col = n->data;
				if (col->def && (seq_pos = strstr(col->def, next_value_for))) {
					seq_name = _STRDUP(seq_pos + (strlen(next_value_for) - strlen("seq_")));
					if(!seq_name) {
						sql_error(sql, 02, SQLSTATE(HY001) MAL_MALLOC_FAIL);
						error = 1;
						goto finalize;
					}
					seq_name[strlen(seq_name)-1] = '\0';
					seq = find_sql_sequence(sche, seq_name);
					if (seq) {
						sql_trans_sequence_restart(tr, seq, seq->start);
						seq->base.wtime = sche->base.wtime = tr->wtime = tr->wstime;
						tr->schema_updates++;
					}
					_DELETE(seq_name);
				}
			}
		}

		v = stmt_tid(be, next, 0);

		/* before */
		if(be->cur_append && !be->first_statement_generated) {
			for(sql_table *up = t->p ; up ; up = up->p) {
				if (!sql_delete_triggers(be, up, v, 0, 3, 4)) {
					sql_error(sql, 02, SQLSTATE(42000) "TRUNCATE: triggers failed for table '%s'", up->base.name);
					error = 1;
					goto finalize;
				}
			}
		}
		if (!sql_delete_triggers(be, next, v, 0, 3, 4)) {
			sql_error(sql, 02, SQLSTATE(42000) "TRUNCATE: triggers failed for table '%s'", next->base.name);
			error = 1;
			goto finalize;
		}

		if (!sql_delete_keys(be, next, v, l, "TRUNCATE", cascade)) {
			sql_error(sql, 02, SQLSTATE(42000) "TRUNCATE: failed to delete indexes for table '%s'", next->base.name);
			error = 1;
			goto finalize;
		}

		other = stmt_table_clear(be, next);
		list_append(l, other);
		if(next == t)
			ret = other;

		/* after */
		if(be->cur_append && !be->first_statement_generated) {
			for(sql_table *up = t->p ; up ; up = up->p) {
				if (!sql_delete_triggers(be, up, v, 1, 3, 4)) {
					sql_error(sql, 02, SQLSTATE(42000) "TRUNCATE: triggers failed for table '%s'", up->base.name);
					error = 1;
					goto finalize;
				}
			}
		}
		if (!sql_delete_triggers(be, next, v, 1, 3, 4)) {
			sql_error(sql, 02, SQLSTATE(42000) "TRUNCATE: triggers failed for table '%s'", next->base.name);
			error = 1;
			goto finalize;
		}

		if(be->cur_append) //building the total number of rows affected across all tables
			other->nr = add_to_merge_partitions_accumulator(be, other->nr);
	}

finalize:
	for (list_node = new_list; list_node;) {
		aux = list_node->next;
		_DELETE(list_node);
		list_node = aux;
	}

	if(error)
		return NULL;
	return ret;
}

#define E_ATOM_INT(e) ((atom*)((sql_exp*)e)->l)->data.val.ival
#define E_ATOM_STRING(e) ((atom*)((sql_exp*)e)->l)->data.val.sval

static stmt *
rel2bin_truncate(backend *be, sql_rel *rel)
{
	mvc *sql = be->mvc;
	stmt *truncate = NULL;
	sql_rel *tr = rel->l;
	sql_table *t = NULL;
	node *n = NULL;
	int restart_sequences, cascade;

	if (tr->op == op_basetable)
		t = tr->l;
	else
		assert(0/*ddl statement*/);

	n = rel->exps->h;
	restart_sequences = E_ATOM_INT(n->data);
	cascade = E_ATOM_INT(n->next->data);

	truncate = sql_truncate(be, t, restart_sequences, cascade);
	if (sql->cascade_action)
		sql->cascade_action = NULL;
	return truncate;
}

static stmt *
rel2bin_output(backend *be, sql_rel *rel, list *refs) 
{
	mvc *sql = be->mvc;
	node *n;
	const char *tsep, *rsep, *ssep, *ns;
	const char *fn   = NULL;
	stmt *s = NULL, *fns = NULL;
	list *slist = sa_list(sql->sa);

	if (rel->l)  /* first construct the sub relation */
		s = subrel_bin(be, rel->l, refs);
	if (!s) 
		return NULL;	

	if (!rel->exps) 
		return s;
	n = rel->exps->h;
	tsep = sa_strdup(sql->sa, E_ATOM_STRING(n->data));
	rsep = sa_strdup(sql->sa, E_ATOM_STRING(n->next->data));
	ssep = sa_strdup(sql->sa, E_ATOM_STRING(n->next->next->data));
	ns   = sa_strdup(sql->sa, E_ATOM_STRING(n->next->next->next->data));

	if (n->next->next->next->next) {
		fn = E_ATOM_STRING(n->next->next->next->next->data);
		fns = stmt_atom_string(be, sa_strdup(sql->sa, fn));
	}
	list_append(slist, stmt_export(be, s, tsep, rsep, ssep, ns, fns));
	if (s->type == st_list && ((stmt*)s->op4.lval->h->data)->nrcols != 0) {
		stmt *cnt = stmt_aggr(be, s->op4.lval->h->data, NULL, NULL, sql_bind_aggr(sql->sa, sql->session->schema, "count", NULL), 1, 0, 1);
		return cnt;
	} else {
		return stmt_atom_lng(be, 1);
	}
}

static stmt *
rel2bin_list(backend *be, sql_rel *rel, list *refs) 
{
	mvc *sql = be->mvc;
	stmt *l = NULL, *r = NULL;
	list *slist = sa_list(sql->sa);

	(void)refs;
	if (rel->l)  /* first construct the sub relation */
		l = subrel_bin(be, rel->l, refs);
	if (rel->r)  /* first construct the sub relation */
		r = subrel_bin(be, rel->r, refs);
	if (!l || !r)
		return NULL;
	list_append(slist, l);
	list_append(slist, r);
	return stmt_list(be, slist);
}

static stmt *
rel2bin_psm(backend *be, sql_rel *rel) 
{
	mvc *sql = be->mvc;
	node *n;
	list *l = sa_list(sql->sa);
	stmt *sub = NULL;

	for(n = rel->exps->h; n; n = n->next) {
		sql_exp *e = n->data;
		stmt *s = exp_bin(be, e, sub, NULL, NULL, NULL, NULL, NULL);

		if (s && s->type == st_table) /* relational statement */
			sub = s->op1;
		else
			append(l, s);
	}
	return stmt_list(be, l);
}

static stmt *
rel2bin_partition_limits(backend *be, sql_rel *rel, list *refs)
{
	stmt *l = NULL, *r = NULL;
	node *n = NULL;
	list *slist = sa_list(be->mvc->sa);

	if (rel->l)  /* first construct the sub relation */
		l = subrel_bin(be, rel->l, refs);
	if (rel->r)  /* first construct the sub relation */
		r = subrel_bin(be, rel->r, refs);

	assert(rel->exps);
	assert(rel->flag == DDL_ALTER_TABLE_ADD_RANGE_PARTITION || rel->flag == DDL_ALTER_TABLE_ADD_LIST_PARTITION);

	if(rel->exps) {
		for(n = rel->exps->h; n; n = n->next) {
			sql_exp *e = n->data;
			stmt *s = exp_bin(be, e, l, r, NULL, NULL, NULL, NULL);
			append(slist, s);
		}
	}
	return stmt_catalog(be, rel->flag, stmt_list(be, slist));
}

static stmt *
rel2bin_exception(backend *be, sql_rel *rel, list *refs)
{
	stmt *l = NULL, *r = NULL;
	node *n = NULL;
	list *slist = sa_list(be->mvc->sa);

	if(find_prop(rel->p, PROP_DISTRIBUTE) && be->cur_append == 0) /* create affected rows accumulator */
		create_merge_partitions_accumulator(be);

	if (rel->l)  /* first construct the sub relation */
		l = subrel_bin(be, rel->l, refs);
    if (rel->r)  /* first construct the sub relation */
		r = subrel_bin(be, rel->r, refs);

	if(rel->exps) {
		for(n = rel->exps->h; n; n = n->next) {
			sql_exp *e = n->data;
			stmt *s = exp_bin(be, e, l, r, NULL, NULL, NULL, NULL);
			append(slist, s);
		}
	} else { //if there is no exception condition, just generate a statement list
		list_append(slist, l);
		list_append(slist, r);
	}
	return stmt_list(be, slist);
}

static stmt *
rel2bin_seq(backend *be, sql_rel *rel, list *refs) 
{
	mvc *sql = be->mvc;
	node *en = rel->exps->h;
	stmt *restart, *sname, *seq, *seqname, *sl = NULL;
	list *l = sa_list(sql->sa);

	if (rel->l)  /* first construct the sub relation */
		sl = subrel_bin(be, rel->l, refs);

	restart = exp_bin(be, en->data, sl, NULL, NULL, NULL, NULL, NULL);
	sname = exp_bin(be, en->next->data, sl, NULL, NULL, NULL, NULL, NULL);
	seqname = exp_bin(be, en->next->next->data, sl, NULL, NULL, NULL, NULL, NULL);
	seq = exp_bin(be, en->next->next->next->data, sl, NULL, NULL, NULL, NULL, NULL);

	(void)refs;
	append(l, sname);
	append(l, seqname);
	append(l, seq);
	append(l, restart);
	return stmt_catalog(be, rel->flag, stmt_list(be, l));
}

static stmt *
rel2bin_trans(backend *be, sql_rel *rel, list *refs) 
{
	node *en = rel->exps->h;
	stmt *chain = exp_bin(be, en->data, NULL, NULL, NULL, NULL, NULL, NULL);
	stmt *name = NULL;

	(void)refs;
	if (en->next)
		name = exp_bin(be, en->next->data, NULL, NULL, NULL, NULL, NULL, NULL);
	return stmt_trans(be, rel->flag, chain, name);
}

static stmt *
rel2bin_catalog(backend *be, sql_rel *rel, list *refs) 
{
	mvc *sql = be->mvc;
	node *en = rel->exps->h;
	stmt *action = exp_bin(be, en->data, NULL, NULL, NULL, NULL, NULL, NULL);
	stmt *sname = NULL, *name = NULL, *ifexists = NULL;
	list *l = sa_list(sql->sa);

	(void)refs;
	en = en->next;
	sname = exp_bin(be, en->data, NULL, NULL, NULL, NULL, NULL, NULL);
	if (en->next) {
		name = exp_bin(be, en->next->data, NULL, NULL, NULL, NULL, NULL, NULL);
	} else {
		name = stmt_atom_string_nil(be);
	}
	if (en->next && en->next->next) {
		ifexists = exp_bin(be, en->next->next->data, NULL, NULL, NULL, NULL, NULL, NULL);
	} else {
		ifexists = stmt_atom_int(be, 0);
	}
	append(l, sname);
	append(l, name);
	append(l, ifexists);
	append(l, action);
	return stmt_catalog(be, rel->flag, stmt_list(be, l));
}

static stmt *
rel2bin_catalog_table(backend *be, sql_rel *rel, list *refs) 
{
	mvc *sql = be->mvc;
	node *en = rel->exps->h;
	stmt *action = exp_bin(be, en->data, NULL, NULL, NULL, NULL, NULL, NULL);
	stmt *table = NULL, *sname, *tname = NULL, *ifexists = NULL;
	list *l = sa_list(sql->sa);

	(void)refs;
	en = en->next;
	sname = exp_bin(be, en->data, NULL, NULL, NULL, NULL, NULL, NULL);
	en = en->next;
	if (en) {
		tname = exp_bin(be, en->data, NULL, NULL, NULL, NULL, NULL, NULL);
		en = en->next;
	}
	append(l, sname);
	assert(tname);
	append(l, tname);
	if (rel->flag != DDL_DROP_TABLE && rel->flag != DDL_DROP_VIEW && rel->flag != DDL_DROP_CONSTRAINT) {
		if (en) {
			table = exp_bin(be, en->data, NULL, NULL, NULL, NULL, NULL, NULL);
		}
		append(l, table);
	} else {
		if (en) {
			ifexists = exp_bin(be, en->data, NULL, NULL, NULL, NULL, NULL, NULL);
		} else {
			ifexists = stmt_atom_int(be, 0);
		}
		append(l, ifexists);
	}
	append(l, action);
	return stmt_catalog(be, rel->flag, stmt_list(be, l));
}

static stmt *
rel2bin_catalog2(backend *be, sql_rel *rel, list *refs) 
{
	mvc *sql = be->mvc;
	node *en;
	list *l = sa_list(sql->sa);

	(void)refs;
	for (en = rel->exps->h; en; en = en->next) {
		stmt *es = NULL;

		if (en->data) {
			es = exp_bin(be, en->data, NULL, NULL, NULL, NULL, NULL, NULL);
			if (!es) 
				return NULL;
		} else {
			es = stmt_atom_string_nil(be);
		}
		append(l,es);
	}
	return stmt_catalog(be, rel->flag, stmt_list(be, l));
}

static stmt *
rel2bin_ddl(backend *be, sql_rel *rel, list *refs) 
{
	mvc *sql = be->mvc;
	stmt *s = NULL;

	if (rel->flag == DDL_OUTPUT) {
		s = rel2bin_output(be, rel, refs);
		sql->type = Q_TABLE;
	} else if (rel->flag <= DDL_LIST) {
		s = rel2bin_list(be, rel, refs);
	} else if (rel->flag == DDL_PSM) {
		s = rel2bin_psm(be, rel);
	} else if (rel->flag == DDL_EXCEPTION) {
		s = rel2bin_exception(be, rel, refs);
		sql->type = Q_UPDATE;
	} else if (rel->flag <= DDL_ALTER_SEQ) {
		s = rel2bin_seq(be, rel, refs);
		sql->type = Q_SCHEMA;
	} else if (rel->flag <= DDL_DROP_SEQ) {
		s = rel2bin_catalog2(be, rel, refs);
		sql->type = Q_SCHEMA;
	} else if (rel->flag <= DDL_ALTER_TABLE_ADD_LIST_PARTITION) {
		s = rel2bin_partition_limits(be, rel, refs);
		sql->type = Q_SCHEMA;
	} else if (rel->flag <= DDL_TRANS) {
		s = rel2bin_trans(be, rel, refs);
		sql->type = Q_TRANS;
	} else if (rel->flag <= DDL_DROP_SCHEMA) {
		s = rel2bin_catalog(be, rel, refs);
		sql->type = Q_SCHEMA;
	} else if (rel->flag <= DDL_ALTER_TABLE) {
		s = rel2bin_catalog_table(be, rel, refs);
		sql->type = Q_SCHEMA;
	} else if (rel->flag <= DDL_COMMENT_ON) {
		s = rel2bin_catalog2(be, rel, refs);
		sql->type = Q_SCHEMA;
	}
	return s;
}

static stmt *
subrel_bin(backend *be, sql_rel *rel, list *refs) 
{
	mvc *sql = be->mvc;
	stmt *s = NULL;

	if (THRhighwater())
		return NULL;

	if (!rel)
		return s;
	if (rel_is_ref(rel)) {
		s = refs_find_rel(refs, rel);
		/* needs a proper fix!! */
		if (s)
			return s;
	}
	switch (rel->op) {
	case op_basetable:
		s = rel2bin_basetable(be, rel);
		sql->type = Q_TABLE;
		break;
	case op_table:
		s = rel2bin_table(be, rel, refs);
		sql->type = Q_TABLE;
		break;
	case op_join: 
	case op_left: 
	case op_right: 
	case op_full: 
		s = rel2bin_join(be, rel, refs);
		sql->type = Q_TABLE;
		break;
	case op_apply:
		assert(0);
	case op_semi:
	case op_anti:
		s = rel2bin_semijoin(be, rel, refs);
		sql->type = Q_TABLE;
		break;
	case op_union: 
		s = rel2bin_union(be, rel, refs);
		sql->type = Q_TABLE;
		break;
	case op_except: 
		s = rel2bin_except(be, rel, refs);
		sql->type = Q_TABLE;
		break;
	case op_inter: 
		s = rel2bin_inter(be, rel, refs);
		sql->type = Q_TABLE;
		break;
	case op_project:
		s = rel2bin_project(be, rel, refs, NULL);
		sql->type = Q_TABLE;
		break;
	case op_select: 
		s = rel2bin_select(be, rel, refs);
		sql->type = Q_TABLE;
		break;
	case op_groupby: 
		s = rel2bin_groupby(be, rel, refs);
		sql->type = Q_TABLE;
		break;
	case op_topn: 
		s = rel2bin_topn(be, rel, refs);
		sql->type = Q_TABLE;
		break;
	case op_sample:
		s = rel2bin_sample(be, rel, refs);
		sql->type = Q_TABLE;
		break;
	case op_insert: 
		s = rel2bin_insert(be, rel, refs);
		if (sql->type == Q_TABLE)
			sql->type = Q_UPDATE;
		break;
	case op_update: 
		s = rel2bin_update(be, rel, refs);
		if (sql->type == Q_TABLE)
			sql->type = Q_UPDATE;
		break;
	case op_delete: 
		s = rel2bin_delete(be, rel, refs);
		if (sql->type == Q_TABLE)
			sql->type = Q_UPDATE;
		break;
	case op_truncate:
		s = rel2bin_truncate(be, rel);
		if (sql->type == Q_TABLE)
			sql->type = Q_UPDATE;
		break;
	case op_ddl:
		s = rel2bin_ddl(be, rel, refs);
		break;
	}
	if (s && rel_is_ref(rel)) {
		list_append(refs, rel);
		list_append(refs, s);
	}
	return s;
}

static stmt *
_subrel_bin(backend *be, sql_rel *rel, list *refs) 
{
	if (be->mvc->sqs) {
		node *n;

		for(n = be->mvc->sqs->h; n; n = n->next) {
			sql_subquery *v = n->data;

			if (!v->s)
				v->s = subrel_bin(be, v->rel, refs);
		}
	}
	return subrel_bin(be, rel, refs);
}

stmt *
rel_bin(backend *be, sql_rel *rel) 
{
	mvc *sql = be->mvc;
	list *refs = sa_list(sql->sa);
	int sqltype = sql->type;
	stmt *s = _subrel_bin(be, rel, refs);

	if (sqltype == Q_SCHEMA)
		sql->type = sqltype;  /* reset */

	return s;
}

stmt *
output_rel_bin(backend *be, sql_rel *rel ) 
{
	mvc *sql = be->mvc;
	list *refs = sa_list(sql->sa);
	int sqltype = sql->type;
	stmt *s = _subrel_bin(be, rel, refs);

	if (sqltype == Q_SCHEMA)
		sql->type = sqltype;  /* reset */

	if (!is_ddl(rel->op) && s && s->type != st_none && sql->type == Q_TABLE)
		s = stmt_output(be, s);
	if (sqltype == Q_UPDATE && s && (s->type != st_list || be->cur_append)) {
		if(be->cur_append) { /* finish the output bat */
			s->nr = be->cur_append;
			be->cur_append = 0;
			be->first_statement_generated = 0;
		}
		s = stmt_affected_rows(be, s);
	}
	return s;
}

static int exp_deps(mvc *sql, sql_exp *e, list *refs, list *l);

static int
exps_deps(mvc *sql, list *exps, list *refs, list *l)
{
	node *n;

	for(n = exps->h; n; n = n->next) {
		if (exp_deps(sql, n->data, refs, l) != 0)
			return -1;
	}
	return 0;
}

static int
id_cmp(int *id1, int *id2)
{
	if (*id1 == *id2)
		return 0;
	return -1;
}

static list *
cond_append(list *l, int *id)
{
	if (*id >= 2000 && !list_find(l, id, (fcmp) &id_cmp))
		 list_append(l, id);
	return l;
}

static int rel_deps(mvc *sql, sql_rel *r, list *refs, list *l);

static int
exp_deps(mvc *sql, sql_exp *e, list *refs, list *l)
{
	switch(e->type) {
	case e_psm:
		if (e->flag & PSM_SET || e->flag & PSM_RETURN) {
			return exp_deps(sql, e->l, refs, l);
		} else if (e->flag & PSM_VAR) {
			return 0;
		} else if (e->flag & PSM_WHILE || e->flag & PSM_IF) {
			if (exp_deps(sql, e->l, refs, l) != 0 ||
		            exps_deps(sql, e->r, refs, l) != 0)
				return -1;
			if (e->flag == PSM_IF && e->f)
		            return exps_deps(sql, e->r, refs, l);
		} else if (e->flag & PSM_REL) {
			sql_rel *rel = e->l;
<<<<<<< HEAD
			rel_deps(sa, rel, refs, l);
		} else if (e->flag & PSM_EXCEPTION) {
			return exps_deps(sa, e->l, refs, l);
=======
			rel_deps(sql, rel, refs, l);
>>>>>>> 205eb7ba
		}
	case e_atom: 
	case e_column: 
		break;
	case e_convert: 
		return exp_deps(sql, e->l, refs, l);
	case e_func: {
			sql_subfunc *f = e->f;

			if (e->l && exps_deps(sql, e->l, refs, l) != 0)
				return -1;
			cond_append(l, &f->func->base.id);
			if (e->l && list_length(e->l) == 2 && strcmp(f->func->base.name, "next_value_for") == 0) {
				/* add dependency on seq nr */
				list *nl = e->l;
				sql_exp *schname = nl->h->data;
				sql_exp *seqname = nl->t->data;

				char *sch_name = ((atom*)schname->l)->data.val.sval;
				char *seq_name = ((atom*)seqname->l)->data.val.sval;
				sql_schema *sche = mvc_bind_schema(sql, sch_name);
				sql_sequence *seq = find_sql_sequence(sche, seq_name);

				cond_append(l, &seq->base.id);
			}
		} break;
	case e_aggr: {
			sql_subaggr *a = e->f;

			if (e->l &&exps_deps(sql, e->l, refs, l) != 0)
				return -1;
			cond_append(l, &a->aggr->base.id);
		} break;
	case e_cmp: {
			if (get_cmp(e) == cmp_or || get_cmp(e) == cmp_filter) {
				if (get_cmp(e) == cmp_filter) {
					sql_subfunc *f = e->f;
					cond_append(l, &f->func->base.id);
				}
				if (exps_deps(sql, e->l, refs, l) != 0 ||
			    	    exps_deps(sql, e->r, refs, l) != 0)
					return -1;
			} else if (e->flag == cmp_in || e->flag == cmp_notin) {
				if (exp_deps(sql, e->l, refs, l) != 0 ||
			            exps_deps(sql, e->r, refs, l) != 0)
					return -1;
			} else {
				if (exp_deps(sql, e->l, refs, l) != 0 ||
				    exp_deps(sql, e->r, refs, l) != 0)
					return -1;
				if (e->f)
					return exp_deps(sql, e->f, refs, l);
			}
		}	break;
	}
	return 0;
}

static int
rel_deps(mvc *sql, sql_rel *r, list *refs, list *l)
{
	if (THRhighwater())
		return -1;
	if (!r)
		return 0;

	if (rel_is_ref(r) && refs_find_rel(refs, r)) /* allready handled */
		return 0;
	switch (r->op) {
	case op_basetable: {
		sql_table *t = r->l;
		sql_column *c = r->r;

		if (!t && c)
			t = c->t;
		cond_append(l, &t->base.id);
		if (isTable(t)) {
			/* find all used columns */
			node *en;
			for( en = r->exps->h; en; en = en->next ) {
				sql_exp *exp = en->data;
				const char *oname = exp->r;

				if (is_func(exp->type)) {
					list *exps = exp->l;
					sql_exp *cexp = exps->h->data;
					const char *cname = cexp->r;

		       			c = find_sql_column(t, cname);
					cond_append(l, &c->base.id);
				} else if (oname[0] == '%' && strcmp(oname, TID) == 0) {
					continue;
				} else if (oname[0] == '%') { 
					sql_idx *i = find_sql_idx(t, oname+1);

					cond_append(l, &i->base.id);
				} else {
					sql_column *c = find_sql_column(t, oname);
					cond_append(l, &c->base.id);
				}
			}
		}
	}	break;
	case op_table:
		/* */ 
		break;
	case op_join: 
	case op_left: 
	case op_right: 
	case op_full: 
	case op_semi:
	case op_anti:
	case op_union: 
	case op_except: 
	case op_inter: 
		if (rel_deps(sql, r->l, refs, l) != 0 ||
		    rel_deps(sql, r->r, refs, l) != 0)
			return -1;
		break;
	case op_apply:
		//assert(0);
		break;
	case op_project:
	case op_select: 
	case op_groupby: 
	case op_topn: 
	case op_sample:
		if (rel_deps(sql, r->l, refs, l) != 0)
			return -1;
		break;
	case op_insert: 
	case op_update: 
	case op_delete:
	case op_truncate:
		if (rel_deps(sql, r->l, refs, l) != 0 ||
		    rel_deps(sql, r->r, refs, l) != 0)
			return -1;
		break;
	case op_ddl:
		if (r->flag == DDL_OUTPUT) {
			if (r->l)
<<<<<<< HEAD
				return rel_deps(sa, r->l, refs, l);
		} else if (r->flag <= DDL_LIST || r->flag == DDL_EXCEPTION) {
=======
				return rel_deps(sql, r->l, refs, l);
		} else if (r->flag <= DDL_LIST) {
>>>>>>> 205eb7ba
			if (r->l)
				return rel_deps(sql, r->l, refs, l);
			if (r->r)
				return rel_deps(sql, r->r, refs, l);
		} else if (r->flag == DDL_PSM) {
			break;
		} else if (r->flag <= DDL_ALTER_SEQ) {
			if (r->l)
				return rel_deps(sql, r->l, refs, l);
		}
		break;
	}
	if (r->exps)
		exps_deps(sql, r->exps, refs, l);
	if (is_groupby(r->op) && r->r)
		exps_deps(sql, r->r, refs, l);
	if (rel_is_ref(r)) {
		list_append(refs, r);
		list_append(refs, l);
	}
	return 0;
}

list *
rel_dependencies(mvc *sql, sql_rel *r)
{
	list *refs = sa_list(sql->sa);
	list *l = sa_list(sql->sa);

	if (rel_deps(sql, r, refs, l) != 0)
		return NULL;
	return l;
}<|MERGE_RESOLUTION|>--- conflicted
+++ resolved
@@ -5448,13 +5448,9 @@
 		            return exps_deps(sql, e->r, refs, l);
 		} else if (e->flag & PSM_REL) {
 			sql_rel *rel = e->l;
-<<<<<<< HEAD
-			rel_deps(sa, rel, refs, l);
+			return rel_deps(sql, rel, refs, l);
 		} else if (e->flag & PSM_EXCEPTION) {
-			return exps_deps(sa, e->l, refs, l);
-=======
-			rel_deps(sql, rel, refs, l);
->>>>>>> 205eb7ba
+			return exps_deps(sql, e->l, refs, l);
 		}
 	case e_atom: 
 	case e_column: 
@@ -5596,13 +5592,8 @@
 	case op_ddl:
 		if (r->flag == DDL_OUTPUT) {
 			if (r->l)
-<<<<<<< HEAD
-				return rel_deps(sa, r->l, refs, l);
+				return rel_deps(sql, r->l, refs, l);
 		} else if (r->flag <= DDL_LIST || r->flag == DDL_EXCEPTION) {
-=======
-				return rel_deps(sql, r->l, refs, l);
-		} else if (r->flag <= DDL_LIST) {
->>>>>>> 205eb7ba
 			if (r->l)
 				return rel_deps(sql, r->l, refs, l);
 			if (r->r)
