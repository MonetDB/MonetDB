--- conflicted
+++ resolved
@@ -257,13 +257,8 @@
 extern stmt *stmt_nullif(backend *be, stmt *s1, stmt *s2, stmt *sel, sql_subfunc *op);
 extern stmt *stmt_unop(backend *be, stmt *op1, stmt *sel, sql_subfunc *op);
 extern stmt *stmt_binop(backend *be, stmt *op1, stmt *op2, stmt *sel, sql_subfunc *op);
-<<<<<<< HEAD
-extern stmt *stmt_Nop(backend *be, stmt *ops, stmt *sel, sql_subfunc *op);
+extern stmt *stmt_Nop(backend *be, stmt *ops, stmt *sel, sql_subfunc *op, stmt* rows);
 extern stmt *stmt_func(backend *be, stmt *ops, stmt *sel, const char *name, sql_rel *imp, int f_union);
-=======
-extern stmt *stmt_Nop(backend *be, stmt *ops, stmt *sel, sql_subfunc *op, stmt* rows);
-extern stmt *stmt_func(backend *be, stmt *ops, const char *name, sql_rel *imp, int f_union);
->>>>>>> 649a7eea
 extern stmt *stmt_direct_func(backend *be, InstrPtr q);
 extern stmt *stmt_aggr(backend *be, stmt *op1, stmt *op1_cand, stmt *grp, stmt *ext, sql_subfunc *op, int reduce, int no_nil, int nil_if_empty);
 
