--- conflicted
+++ resolved
@@ -158,23 +158,10 @@
 	InstrPtr q;
 } stmt;
 
-<<<<<<< HEAD
 extern void stmt_set_nrcols(rel_bin_stmt *s);
 extern rel_bin_stmt *create_rel_bin_stmt(sql_allocator *sa, sql_rel *rel, list *cols, stmt *cand);
 extern rel_bin_stmt *create_rel_bin_group_stmt(sql_allocator *sa, sql_rel *rel, list *cols, stmt *cand, stmt *grp, stmt *ext, stmt *cnt);
 extern rel_bin_stmt *create_rel_bin_join_stmt(sql_allocator *sa, sql_rel *rel, list *cols, stmt *cand, rel_bin_stmt *left, rel_bin_stmt *right, stmt *jl, stmt *jr, stmt *ld, stmt *rd);
-=======
-/* which MAL modules can push candidates */
-#define can_push_cands(sel, mod, fimp) \
-	(sel && (((strcmp(mod, "calc") == 0 && strcmp(fimp, "ifthenelse") != 0)) || \
-			 strcmp(mod, "mmath") == 0 || \
-			 strcmp(mod, "mtime") == 0 || \
-			 strcmp(mod, "blob") == 0 || \
-			 strcmp(mod, "mkey") == 0 || \
-			 (strcmp(mod, "str") == 0 && batstr_func_has_candidates(fimp))))
-
-extern int stmt_key(stmt *s);
->>>>>>> acd7e9c8
 
 extern stmt *stmt_project_column_on_cand(backend *be, stmt *sel, stmt *c);
 
