/*
 * This Source Code Form is subject to the terms of the Mozilla Public
 * License, v. 2.0.  If a copy of the MPL was not distributed with this
 * file, You can obtain one at http://mozilla.org/MPL/2.0/.
 *
 * Copyright 1997 - July 2008 CWI, August 2008 - 2021 MonetDB B.V.
 */

#ifndef _SQL_STATEMENT_H_
#define _SQL_STATEMENT_H_

#include "sql_mem.h"
#include "sql_types.h"
#include "sql_atom.h"
#include "sql_string.h"
#include "sql_mvc.h"
#include "mal_backend.h"

typedef struct rel_bin_stmt {
	list *cols; /* list of statements generated from this relation */
	sql_rel *rel; /* relation of this rel_bin, use the relation type to switch on the union values below */
	struct stmt *cand; /* optional candidate list */

	union {
		struct { /* group results */
			struct stmt
				*grp, /* groups */
				*ext, /* group extents */
				*cnt; /* group counts */
		};
		struct { /* join results */
			struct rel_bin_stmt *left, *right; /* the left and right input relations for joins */
			struct stmt
				*jl, /* left result of the join */
				*jr, /* right result of the join (not used in semi-joins) */
				*ld, /* left difference of the join for left and full outer joins */
				*rd; /* right difference of the join for right and full outer joins */
		};
	};

	unsigned int
	 nrcols:2,
	 key:1,
	 pushed:1;
} rel_bin_stmt;

typedef union stmtdata {
	struct atom *aval;
	struct list *lval;
	struct stmt *stval;
	struct rel_bin_stmt *relstval;

	struct sql_column *cval;
	struct sql_idx *idxval;
	struct sql_table *tval;

	sql_subtype typeval;
	struct sql_subfunc *funcval;
	sql_rel *rel;
} stmtdata;

typedef enum stmt_type {
	st_var,			/* use and/or declare variable */

	st_table,		/* some functions return a table */
	st_temp,		/* temporal bat */
	st_single,		/* single value bat */
	st_rs_column,
	st_tid,
	st_bat,
	st_idxbat,
	st_const,
	st_gen_group,
	st_mirror,
	st_result,		/* get nth result of a statement */

	st_limit,
	st_limit2,
	st_sample,
	st_order,
	st_reorder,

	st_atom,
	st_uselect,
	st_uselect2,
	st_tunion,
	st_tdiff,
	st_tinter,

	st_join,
	st_join2,
	st_joinN,
	st_semijoin,

	st_export,
	st_claim,
	st_append,
	st_append_bulk,
	st_replace,
	st_table_clear,
	st_exception,
	st_trans,
	st_catalog,

	st_append_col,
	st_append_idx,
	st_update_col,
	st_update_idx,
	st_delete,

	st_group,
	st_unique,
	st_convert,
	st_Nop,
	st_func,
	st_aggr,

	st_alias,

	/* used internally only */
	st_list,

	/* flow control statements */
	st_cond,
	st_control_end,
	st_return,
	st_assign
} st_type;

/* flag to indicate anti join/select */
#define SWAPPED 16
#define ANTI ANTISEL
#define GRP_DONE 32

typedef struct stmt {
	st_type type;
	struct stmt *op1;
	struct stmt *op2;
	struct stmt *op3;
	stmtdata op4;		/* only op4 will hold other types */

	unsigned int
	 nrcols:2,
	 key:1,			/* key (aka all values are unique) */
	 aggr:1,		/* aggregated */
	 partition:1,	/* selected as mitosis candidate */
	 reduce:1;		/* used to reduce number of rows (also for joins) */

	struct stmt *cand;	/* optional candidate list */

	int flag;
	int nr;			/* variable assignment */

	const char *tname;
	const char *cname;
	InstrPtr q;
} stmt;

extern void stmt_set_nrcols(rel_bin_stmt *s);
extern rel_bin_stmt *create_rel_bin_stmt(sql_allocator *sa, sql_rel *rel, list *cols, stmt *cand);
extern rel_bin_stmt *create_rel_bin_group_stmt(sql_allocator *sa, sql_rel *rel, list *cols, stmt *cand, stmt *grp, stmt *ext, stmt *cnt);
extern rel_bin_stmt *create_rel_bin_join_stmt(sql_allocator *sa, sql_rel *rel, list *cols, stmt *cand, rel_bin_stmt *left, rel_bin_stmt *right, stmt *jl, stmt *jr, stmt *ld, stmt *rd);

extern stmt *stmt_project_column_on_cand(backend *be, stmt *sel, stmt *c);

extern stmt *stmt_var(backend *be, const char *sname, const char *varname, sql_subtype *t, int declare, int level);
extern stmt *stmt_vars(backend *be, const char *varname, sql_table *t, int declare, int level);
extern stmt *stmt_varnr(backend *be, int nr, sql_subtype *t);

extern stmt *stmt_table(backend *be, rel_bin_stmt *cols, int temp);
extern stmt *stmt_rs_column(backend *be, stmt *result_set, int i, sql_subtype *tpe);

extern stmt *stmt_bat(backend *be, sql_column *c, int access, int partition);
extern stmt *stmt_idxbat(backend *be, sql_idx *i, int access, int partition);
extern stmt *stmt_tid(backend *be, sql_table *t, int partition);

extern stmt *stmt_claim(backend *be, sql_table *t, stmt *cnt);
extern stmt *stmt_append_col(backend *be, sql_column *c, stmt *offset, stmt *b, int *mvc_var_update, int locked);
extern stmt *stmt_append_idx(backend *be, sql_idx *i, stmt *offset, stmt *b);
extern stmt *stmt_update_col(backend *be, sql_column *c, stmt *tids, stmt *upd);
extern stmt *stmt_update_idx(backend *be, sql_idx *i, stmt *tids, stmt *upd);
extern stmt *stmt_delete(backend *be, sql_table *t, stmt *b);

extern stmt *stmt_append(backend *be, stmt *c, stmt *values);
extern stmt *stmt_append_bulk(backend *be, stmt *c, list *l);
extern stmt *stmt_replace(backend *be, stmt *c, stmt *id, stmt *val);
extern stmt *stmt_table_clear(backend *be, sql_table *t);

extern stmt *stmt_export(backend *be, rel_bin_stmt *st, const char *sep, const char *rsep, const char *ssep, const char *null_string, int onclient, stmt *file);
extern stmt *stmt_trans(backend *b, int type, stmt *chain, stmt *name);
extern stmt *stmt_catalog(backend *be, int type, list *args);

extern stmt *stmt_temp(backend *be, sql_subtype *t);
extern stmt *stmt_atom(backend *be, atom *a);
extern stmt *stmt_atom_string(backend *be, const char *s);
extern stmt *stmt_atom_int(backend *be, int i);
extern stmt *stmt_atom_lng(backend *be, lng i);
extern stmt *stmt_bool(backend *be, bit b);

extern stmt *stmt_uselect(backend *be, stmt *op1, stmt *op2, comp_type cmptype, stmt *sel, int anti, int is_semantics);
/* cmp
       0 ==   l <  x <  h
       1 ==   l <  x <= h
       2 ==   l <= x <  h
       3 ==   l <= x <= h
       */
<<<<<<< HEAD
extern stmt *stmt_uselect2(backend *be, stmt *op1, stmt *op2, stmt *op3, int cmp, stmt *sel, int anti, int reduce);
extern stmt *stmt_genselect(backend *be, stmt *lops, stmt *rops, sql_subfunc *f, stmt *sel, int anti);
=======
extern stmt *stmt_uselect2(backend *be, stmt *op1, stmt *op2, stmt *op3, int cmp, stmt *sub, int anti, int symmetric, int reduce);
extern stmt *stmt_genselect(backend *be, stmt *lops, stmt *rops, sql_subfunc *f, stmt *sub, int anti);
>>>>>>> d72016d3

extern stmt *stmt_tunion(backend *be, stmt *op1, stmt *op2);
extern stmt *stmt_tdiff(backend *be, stmt *op1, stmt *op2, stmt *lcand);
extern stmt *stmt_tdiff2(backend *be, stmt *op1, stmt *op2, stmt *lcand);
extern stmt *stmt_tinter(backend *be, stmt *op1, stmt *op2, bool single);

extern stmt *stmt_join(backend *be, stmt *op1, stmt *op2, int anti, comp_type cmptype, int need_left, int is_semantics, bool single);
extern stmt *stmt_join2(backend *be, stmt *l, stmt *ra, stmt *rb, int cmp, int anti, int symmetric, int swapped);
/* generic join operator, with a left and right statement list */
extern stmt *stmt_genjoin(backend *be, stmt *l, stmt *r, sql_subfunc *op, int anti, int swapped);
extern stmt *stmt_semijoin(backend *be, stmt *l, stmt *r, stmt *lcand, stmt *rcand, int is_semantics, bool single);
extern stmt *stmt_join_cand(backend *be, stmt *l, stmt *r, stmt *lcand, stmt *rcand, int anti, comp_type cmptype, int need_left, int is_semantics, bool single);

extern stmt *stmt_projectionpath(backend *be, stmt *op1, stmt *op2, stmt *op3);
extern stmt *stmt_project(backend *be, stmt *op1, stmt *op2);
extern stmt *stmt_project_delta(backend *be, stmt *col, stmt *upd);
extern stmt *stmt_left_project(backend *be, stmt *op1, stmt *op2, stmt *op3);

extern stmt *stmt_list(backend *be, list *l);

extern stmt *stmt_group(backend *be, stmt *op1, stmt *sel, stmt *grp, stmt *ext, stmt *cnt, int done);
extern stmt *stmt_unique(backend *be, stmt *op1);

/* raise exception incase the condition (cond) holds, continue with stmt res */
extern stmt *stmt_exception(backend *be, stmt *cond, const char *errstr, int errcode);

extern stmt *stmt_const(backend *be, stmt *s, stmt *sel, stmt *val);

extern stmt *stmt_gen_group(backend *be, stmt *gids, stmt *cnts);	/* given a gid,cnt blowup to full groups */
extern stmt *stmt_mirror(backend *be, stmt *s);
extern stmt *stmt_result(backend *be, stmt *s, int nr);

/*
 * distinct: compute topn on unique groups
 * dir:      direction of the ordering, ie 1 Ascending, 0 decending
 * last:     intermediate step or last step
 * order:    is order important or not (firstn vs slice)
 */
extern stmt *stmt_limit(backend *sa, stmt *c /* or cand */, stmt *piv, stmt *gid, stmt *offset, stmt *limit, int distinct, int dir, int nullslast, int last, bool order, bool col_is_cand);
extern stmt *stmt_sample(backend *be, stmt *s, stmt *sample, stmt *seed);
extern stmt *stmt_order(backend *be, stmt *s, int direction, int nullslast);
extern stmt *stmt_reorder(backend *be, stmt *s, int direction, int nullslast, stmt *orderby_ids, stmt *orderby_grp);

extern stmt *stmt_convert(backend *sa, stmt *v, stmt *sel, sql_subtype *from, sql_subtype *to);
extern stmt *stmt_nullif(backend *be, stmt *s1, stmt *s2, stmt *sel, sql_subfunc *op);
extern stmt *stmt_unop(backend *be, stmt *op1, stmt *sel, sql_subfunc *op);
extern stmt *stmt_binop(backend *be, stmt *op1, stmt *op2, stmt *sel, sql_subfunc *op);
extern stmt *stmt_Nop(backend *be, stmt *ops, stmt *sel, sql_subfunc *op);
extern stmt *stmt_func(backend *be, stmt *ops, stmt *sel, const char *name, sql_rel *imp, int f_union);
extern stmt *stmt_direct_func(backend *be, InstrPtr q);
extern stmt *stmt_aggr(backend *be, stmt *op1, stmt *op1_cand, stmt *grp, stmt *ext, sql_subfunc *op, int reduce, int no_nil, int nil_if_empty);

extern stmt *stmt_alias(backend *be, stmt *op1, const char *tname, const char *name);

extern int stmt_output(backend *be, rel_bin_stmt *l);
extern int stmt_affected_rows(backend *be, int lastnr);

/* flow control statements */
extern stmt *stmt_cond(backend *be, stmt *cond, stmt *outer, int loop, int anti);
extern stmt *stmt_control_end(backend *be, stmt *cond);
extern stmt *stmt_return(backend *be, stmt *val, int nr_of_declared_tables);
extern stmt *stmt_assign(backend *be, const char *sname, const char *varname, stmt *val, int level);

extern sql_subtype *tail_type(stmt *st);
extern int stmt_has_null(stmt *s);

extern const char *column_name(sql_allocator *sa, stmt *st);
extern const char *table_name(sql_allocator *sa, stmt *st);
extern const char *schema_name(sql_allocator *sa, stmt *st);

extern stmt *const_column(backend *ba, stmt *val);
extern stmt *stmt_fetch(backend *ba, stmt *val);

#endif /* _SQL_STATEMENT_H_ */<|MERGE_RESOLUTION|>--- conflicted
+++ resolved
@@ -204,13 +204,8 @@
        2 ==   l <= x <  h
        3 ==   l <= x <= h
        */
-<<<<<<< HEAD
-extern stmt *stmt_uselect2(backend *be, stmt *op1, stmt *op2, stmt *op3, int cmp, stmt *sel, int anti, int reduce);
+extern stmt *stmt_uselect2(backend *be, stmt *op1, stmt *op2, stmt *op3, int cmp, stmt *sel, int anti, int symmetric, int reduce);
 extern stmt *stmt_genselect(backend *be, stmt *lops, stmt *rops, sql_subfunc *f, stmt *sel, int anti);
-=======
-extern stmt *stmt_uselect2(backend *be, stmt *op1, stmt *op2, stmt *op3, int cmp, stmt *sub, int anti, int symmetric, int reduce);
-extern stmt *stmt_genselect(backend *be, stmt *lops, stmt *rops, sql_subfunc *f, stmt *sub, int anti);
->>>>>>> d72016d3
 
 extern stmt *stmt_tunion(backend *be, stmt *op1, stmt *op2);
 extern stmt *stmt_tdiff(backend *be, stmt *op1, stmt *op2, stmt *lcand);
