/*
 * This Source Code Form is subject to the terms of the Mozilla Public
 * License, v. 2.0.  If a copy of the MPL was not distributed with this
 * file, You can obtain one at http://mozilla.org/MPL/2.0/.
 *
 * Copyright 1997 - July 2008 CWI, August 2008 - 2018 MonetDB B.V.
 */

#include "monetdb_config.h"
#include "sql_rank.h"

#define voidresultBAT(r,tpe,cnt,b,err)				\
	do {							\
		r = COLnew(b->hseqbase, tpe, cnt, TRANSIENT);	\
		if (r == NULL) {				\
			BBPunfix(b->batCacheid);		\
			throw(MAL, err, SQLSTATE(HY001) MAL_MALLOC_FAIL);	\
		}						\
		r->tsorted = 0;					\
		r->trevsorted = 0;				\
		r->tnonil = 1;					\
	} while (0)

str 
SQLdiff(Client cntxt, MalBlkPtr mb, MalStkPtr stk, InstrPtr pci)
{
	(void)cntxt;
	if (isaBatType(getArgType(mb, pci, 1))) {
		bat *res = getArgReference_bat(stk, pci, 0);
		bat *bid = getArgReference_bat(stk, pci, 1);
		BAT *b = BATdescriptor(*bid), *c;
		BAT *r;
		bit *bp, *rp;
		int i, cnt;
		int (*cmp)(const void *, const void *);
		BATiter it;
		ptr v;
			
		if (!b)
			throw(SQL, "sql.rank", SQLSTATE(HY005) "Cannot access column descriptor");
		cnt = (int)BATcount(b);
		voidresultBAT(r, TYPE_bit, cnt, b, "Cannot create bat");
		rp = (bit*)Tloc(r, 0);
		if (pci->argc > 2) {
			c = b;
			bid = getArgReference_bat(stk, pci, 2);
			b = BATdescriptor(*bid);
			if (!b) {
				BBPunfix(c->batCacheid);
				throw(SQL, "sql.rank", SQLSTATE(HY005) "Cannot access column descriptor");
			}

			cmp = ATOMcompare(b->ttype);
			it = bat_iterator(b);
			v = BUNtail(it, 0);
			bp = (bit*)Tloc(c, 0);

			for(i=0; i<cnt; i++, bp++, rp++) {
				*rp = *bp;
				if (cmp(v, BUNtail(it,i)) != 0) { 
					*rp = TRUE;
					v = BUNtail(it, i);
				}
			}
			BBPunfix(c->batCacheid);
		} else {
	       		cmp = ATOMcompare(b->ttype);
	       		it = bat_iterator(b);
			v = BUNtail(it, 0);

			for(i=0; i<cnt; i++, rp++) {
				*rp = FALSE;
				if (cmp(v, BUNtail(it,i)) != 0) { 
					*rp = TRUE;
					v = BUNtail(it, i);
				}
			}
		}
		BATsetcount(r, cnt);
		BBPunfix(b->batCacheid);
		BBPkeepref(*res = r->batCacheid);
	} else {
		bit *res = getArgReference_bit(stk, pci, 0);

		*res = FALSE;
	}
	return MAL_SUCCEED;
}

str 
SQLrow_number(Client cntxt, MalBlkPtr mb, MalStkPtr stk, InstrPtr pci)
{
	if (pci->argc != 4 || 
		(getArgType(mb, pci, 2) != TYPE_bit && getBatType(getArgType(mb, pci, 2)) != TYPE_bit) || 
		(getArgType(mb, pci, 3) != TYPE_bit && getBatType(getArgType(mb, pci, 3)) != TYPE_bit)){
		throw(SQL, "sql.row_number", SQLSTATE(42000) "row_number(:any_1,:bit,:bit)");
	}
	(void)cntxt;
	if (isaBatType(getArgType(mb, pci, 1))) {
		bat *res = getArgReference_bat(stk, pci, 0);
		BAT *b = BATdescriptor(*getArgReference_bat(stk, pci, 1)), *p, *r;
		int i, j, cnt, *rp;
		bit *np;
			
		if (!b)
			throw(SQL, "sql.row_number", SQLSTATE(HY005) "Cannot access column descriptor");
		cnt = (int)BATcount(b);
	 	voidresultBAT(r, TYPE_int, cnt, b, "Cannot create bat");
		rp = (int*)Tloc(r, 0);
		if (isaBatType(getArgType(mb, pci, 2))) { 
			/* order info not used */
			p = BATdescriptor(*getArgReference_bat(stk, pci, 2));
			if (!p) {
				BBPunfix(b->batCacheid);
				throw(SQL, "sql.row_number", SQLSTATE(HY005) "Cannot access column descriptor");
			}
			np = (bit*)Tloc(p, 0);
			for(i=1,j=1; i<=cnt; i++, j++, np++, rp++) {
				if (*np)
					j=1;
				*rp = j;
			}
			BBPunfix(p->batCacheid);
		} else { /* single value, ie no partitions, order info not used */
			for(i=1; i<=cnt; i++, rp++) 
				*rp = i;
		}
		BATsetcount(r, cnt);
		BBPunfix(b->batCacheid);
		BBPkeepref(*res = r->batCacheid);
	} else {
		int *res = getArgReference_int(stk, pci, 0);

		*res = 1;
	}
	return MAL_SUCCEED;
}

str 
SQLrank(Client cntxt, MalBlkPtr mb, MalStkPtr stk, InstrPtr pci)
{
	if (pci->argc != 4 || 
		(getArgType(mb, pci, 2) != TYPE_bit && getBatType(getArgType(mb, pci, 2)) != TYPE_bit) || 
		(getArgType(mb, pci, 3) != TYPE_bit && getBatType(getArgType(mb, pci, 3)) != TYPE_bit)){
		throw(SQL, "sql.rank", SQLSTATE(42000) "rank(:any_1,:bit,:bit)");
	}
	(void)cntxt;
	if (isaBatType(getArgType(mb, pci, 1))) {
		bat *res = getArgReference_bat(stk, pci, 0);
		BAT *b = BATdescriptor(*getArgReference_bat(stk, pci, 1)), *p, *o, *r;
		int i, j, k, cnt, *rp;
		bit *np, *no;
			
		if (!b)
			throw(SQL, "sql.rank", SQLSTATE(HY005) "Cannot access column descriptor");
		cnt = (int)BATcount(b);
		voidresultBAT(r, TYPE_int, cnt, b, "Cannot create bat");
		rp = (int*)Tloc(r, 0);
		if (isaBatType(getArgType(mb, pci, 2))) { 
			if (isaBatType(getArgType(mb, pci, 3))) { 
				p = BATdescriptor(*getArgReference_bat(stk, pci, 2));
				o = BATdescriptor(*getArgReference_bat(stk, pci, 3));
				if (!p || !o) {
					BBPunfix(b->batCacheid);
					if (p) BBPunfix(p->batCacheid);
					if (o) BBPunfix(o->batCacheid);
					throw(SQL, "sql.rank", SQLSTATE(HY005) "Cannot access column descriptor");
				}
			        np = (bit*)Tloc(p, 0);
			        no = (bit*)Tloc(o, 0);
				for(i=1,j=1,k=1; i<=cnt; i++, k++, np++, no++, rp++) {
					if (*np)
						j=k=1;
					if (*no)
						j=k;
					*rp = j;
				}
				BBPunfix(p->batCacheid);
				BBPunfix(o->batCacheid);
			} else { /* single value, ie no ordering */
				p = BATdescriptor(*getArgReference_bat(stk, pci, 2));
				if (!p) {
					BBPunfix(b->batCacheid);
					throw(SQL, "sql.rank", SQLSTATE(HY005) "Cannot access column descriptor");
				}
			        np = (bit*)Tloc(p, 0);
				for(i=1,j=1,k=1; i<=cnt; i++, k++, np++, rp++) {
					if (*np)
						j=k=1;
					*rp = j;
				}
				BBPunfix(p->batCacheid);
			}
		} else { /* single value, ie no partitions */
			if (isaBatType(getArgType(mb, pci, 3))) { 
				o = BATdescriptor(*getArgReference_bat(stk, pci, 3));
				if (!o) {
					BBPunfix(b->batCacheid);
					throw(SQL, "sql.rank", SQLSTATE(HY005) "Cannot access column descriptor");
				}
			        no = (bit*)Tloc(o, 0);
				for(i=1,j=1,k=1; i<=cnt; i++, k++, no++, rp++) {
					if (*no)
						j=k;
					*rp = j;
				}
				BBPunfix(o->batCacheid);
			} else { /* single value, ie no ordering */
				for(i=1; i<=cnt; i++, rp++) 
					*rp = i;
			}
		}
		BATsetcount(r, cnt);
		BBPunfix(b->batCacheid);
		BBPkeepref(*res = r->batCacheid);
	} else {
		int *res = getArgReference_int(stk, pci, 0);

		*res = 1;
	}
	return MAL_SUCCEED;
}

str 
SQLdense_rank(Client cntxt, MalBlkPtr mb, MalStkPtr stk, InstrPtr pci)
{
	if (pci->argc != 4 || 
		(getArgType(mb, pci, 2) != TYPE_bit && getBatType(getArgType(mb, pci, 2)) != TYPE_bit) || 
		(getArgType(mb, pci, 3) != TYPE_bit && getBatType(getArgType(mb, pci, 3)) != TYPE_bit)){
<<<<<<< HEAD
		throw(SQL, "sql.dense_rank", "dense_rank(:any_1,:bit,:bit)");
=======
		throw(SQL, "sql.rank", SQLSTATE(42000) "rank(:any_1,:bit,:bit)");
>>>>>>> fb31d01e
	}
	(void)cntxt;
	if (isaBatType(getArgType(mb, pci, 1))) {
		bat *res = getArgReference_bat(stk, pci, 0);
		BAT *b = BATdescriptor(*getArgReference_bat(stk, pci, 1)), *p, *o, *r;
		int i, j, cnt, *rp;
		bit *np, *no;
			
		if (!b)
<<<<<<< HEAD
			throw(SQL, "sql.dense_rank", "Cannot access descriptor");
=======
			throw(SQL, "sql.rank", SQLSTATE(HY005) "Cannot access column descriptor");
>>>>>>> fb31d01e
		cnt = (int)BATcount(b);
		voidresultBAT(r, TYPE_int, cnt, b, "Cannot create bat");
		rp = (int*)Tloc(r, 0);
		if (isaBatType(getArgType(mb, pci, 2))) { 
			if (isaBatType(getArgType(mb, pci, 3))) { 
				p = BATdescriptor(*getArgReference_bat(stk, pci, 2));
				o = BATdescriptor(*getArgReference_bat(stk, pci, 3));
				if (!p || !o) {
					BBPunfix(b->batCacheid);
					if (p) BBPunfix(p->batCacheid);
					if (o) BBPunfix(o->batCacheid);
<<<<<<< HEAD
					throw(SQL, "sql.dense_rank", "Cannot access descriptor");
=======
					throw(SQL, "sql.rank", SQLSTATE(HY005) "Cannot access column descriptor");
>>>>>>> fb31d01e
				}
			        np = (bit*)Tloc(p, 0);
			        no = (bit*)Tloc(o, 0);
				for(i=1,j=1; i<=cnt; i++, np++, no++, rp++) {
					if (*np)
						j=1;
					else if (*no)
						j++;
					*rp = j;
				}
				BBPunfix(p->batCacheid);
				BBPunfix(o->batCacheid);
			} else { /* single value, ie no ordering */
				p = BATdescriptor(*getArgReference_bat(stk, pci, 2));
				if (!p) {
					BBPunfix(b->batCacheid);
<<<<<<< HEAD
					throw(SQL, "sql.dense_rank", "Cannot access descriptor");
=======
					throw(SQL, "sql.rank", SQLSTATE(HY005) "Cannot access column descriptor");
>>>>>>> fb31d01e
				}
			        np = (bit*)Tloc(p, 0);
				for(i=1,j=1; i<=cnt; i++, np++, rp++) {
					if (*np)
						j=1;
					*rp = j;
				}
				BBPunfix(p->batCacheid);
			}
		} else { /* single value, ie no partitions */
			if (isaBatType(getArgType(mb, pci, 3))) { 
				o = BATdescriptor(*getArgReference_bat(stk, pci, 3));
				if (!o) {
					BBPunfix(b->batCacheid);
<<<<<<< HEAD
					throw(SQL, "sql.dense_rank", "Cannot access descriptor");
=======
					throw(SQL, "sql.rank", SQLSTATE(HY005) "Cannot access column descriptor");
>>>>>>> fb31d01e
				}
			        no = (bit*)Tloc(o, 0);
				for(i=1,j=1; i<=cnt; i++, no++, rp++) {
					if (*no)
						j++;
					*rp = j;
				}
				BBPunfix(o->batCacheid);
			} else { /* single value, ie no ordering */
				for(i=1; i<=cnt; i++, rp++) 
					*rp = i;
			}
		}
		BATsetcount(r, cnt);
		BBPunfix(b->batCacheid);
		BBPkeepref(*res = r->batCacheid);
	} else {
		int *res = getArgReference_int(stk, pci, 0);

		*res = 1;
	}
	return MAL_SUCCEED;
}

static str
SQLanalytics_args(BAT **r, BAT **b, BAT **p, BAT **o,  Client cntxt, MalBlkPtr mb, MalStkPtr stk, InstrPtr pci, const str mod, const str err) 
{
	*r = *b = *p = *o = NULL;

	(void)cntxt;
	if (pci->argc != 8 || 
		(getArgType(mb, pci, 2) != TYPE_bit && getBatType(getArgType(mb, pci, 2)) != TYPE_bit) || 
		(getArgType(mb, pci, 3) != TYPE_bit && getBatType(getArgType(mb, pci, 3)) != TYPE_bit)){
		throw(SQL, mod, "%s", err);
	}
	if (isaBatType(getArgType(mb, pci, 1))) {
		*b = BATdescriptor(*getArgReference_bat(stk, pci, 1));
		if (!*b)
			throw(SQL, mod, "Cannot access descriptor");
	}
	if (b) {
		size_t cnt = BATcount(*b);
		voidresultBAT((*r), (*b)->ttype, cnt, (*b), "Cannot create bat");
		if (!*r) 
			if (*b) BBPunfix((*b)->batCacheid);
	}
	if (isaBatType(getArgType(mb, pci, 2))) {
		*p = BATdescriptor(*getArgReference_bat(stk, pci, 2));
		if (!*p) {
			if (*b) BBPunfix((*b)->batCacheid);
			if (*r) BBPunfix((*r)->batCacheid);
			throw(SQL, mod, "Cannot access descriptor");
		}
	}
	if (isaBatType(getArgType(mb, pci, 3))) { 
		*o = BATdescriptor(*getArgReference_bat(stk, pci, 3));
		if (!*o) {
			if (*b) BBPunfix((*b)->batCacheid);
			if (*r) BBPunfix((*r)->batCacheid);
			if (*p) BBPunfix((*p)->batCacheid);
			throw(SQL, mod, "Cannot access descriptor");
		}
	}
	return NULL;
}

str 
SQLmin(Client cntxt, MalBlkPtr mb, MalStkPtr stk, InstrPtr pci)
{
	BAT *r, *b, *p, *o;
	str res = SQLanalytics_args( &r, &b, &p, &o, cntxt, mb, stk, pci, "sql.min", "min(:any_1,:bit,:bit)");
	int tpe = getArgType(mb, pci, 1); 
	int unit = *getArgReference_int(stk, pci, 4);
	int start = *getArgReference_int(stk, pci, 5);
	int end = *getArgReference_int(stk, pci, 6);
	int excl = *getArgReference_int(stk, pci, 7);

	if (unit != 0 || excl != 0)
		throw(SQL, "sql.min", "OVER currently only supports frame extends with unit ROWS (and none of the excludes)");
	(void)start;
	(void)end;

	if (isaBatType(tpe))
		tpe = getBatType(tpe);
	if (res)
		return res;

	/*
	switch(ATOMstorage(tpe)) {
	case TYPE_bte:
	case TYPE_sht:
	case TYPE_int:
	case TYPE_lng:
#ifdef HAVE_HUGE
	case TYPE_hge:
#endif
	case TYPE_flt:
	case TYPE_dbl:
	default:
		throw(SQL, "sql.min", "min(:any_1,:bit,:bit)");
	}
	*/

	/* FOR NOW only int input type !! */
	if (b) {
		bat *res = getArgReference_bat(stk, pci, 0);
		int i, j, cnt, *rp, *rb, *bp, curval;
		bit *np, *no;
			
		cnt = (int)BATcount(b);
		rb = rp = (int*)Tloc(r, 0);
		bp = (int*)Tloc(b, 0);
		curval = *bp;
		if (p) {
			if (o) {
			        np = (bit*)Tloc(p, 0);
			        no = (bit*)Tloc(o, 0);
				for(i=1,j=1; i<=cnt; i++, np++, no++, rp++, bp++) {
					if (*np) {
						j=1;
						for (;rb < rp; rb++)
							*rb = curval;
						curval = *bp;
					} else if (*no)
						j++;
					curval = MIN(*bp,curval);
				}
				for (;rb < rp; rb++)
					*rb = curval;
			} else { /* single value, ie no ordering */
			        np = (bit*)Tloc(p, 0);
				for(i=1,j=1; i<=cnt; i++, np++, rp++, bp++) {
					if (*np) {
						j=1;
						for (;rb < rp; rb++)
							*rb = curval;
						curval = *bp;
					}
					curval = MIN(*bp,curval);
				}
				for (;rb < rp; rb++)
					*rb = curval;
			}
		} else if (o) { /* single value, ie no partitions */
			no = (bit*)Tloc(o, 0);
			for(i=1,j=1; i<=cnt; i++, no++, rp++, bp++) {
				if (*no)
					j++;
				*rp = j;
				curval = MIN(*bp,curval);
			}
			for (;rb < rp; rb++)
				*rb = curval;
		} else { /* single value, ie no ordering */
			for(i=1; i<=cnt; i++, rp++, bp++) 
				*rp = *bp;
		}
		BATsetcount(r, cnt);
		BBPunfix(b->batCacheid);
		if (p) BBPunfix(p->batCacheid);
		if (o) BBPunfix(o->batCacheid);
		BBPkeepref(*res = r->batCacheid);
	} else {
		ptr *res = getArgReference(stk, pci, 0);
		ptr *in = getArgReference(stk, pci, 1);

		*res = *in;
	}
	return MAL_SUCCEED;
}<|MERGE_RESOLUTION|>--- conflicted
+++ resolved
@@ -227,11 +227,7 @@
 	if (pci->argc != 4 || 
 		(getArgType(mb, pci, 2) != TYPE_bit && getBatType(getArgType(mb, pci, 2)) != TYPE_bit) || 
 		(getArgType(mb, pci, 3) != TYPE_bit && getBatType(getArgType(mb, pci, 3)) != TYPE_bit)){
-<<<<<<< HEAD
-		throw(SQL, "sql.dense_rank", "dense_rank(:any_1,:bit,:bit)");
-=======
-		throw(SQL, "sql.rank", SQLSTATE(42000) "rank(:any_1,:bit,:bit)");
->>>>>>> fb31d01e
+		throw(SQL, "sql.rank", SQLSTATE(42000) "dense_rank(:any_1,:bit,:bit)");
 	}
 	(void)cntxt;
 	if (isaBatType(getArgType(mb, pci, 1))) {
@@ -241,11 +237,7 @@
 		bit *np, *no;
 			
 		if (!b)
-<<<<<<< HEAD
-			throw(SQL, "sql.dense_rank", "Cannot access descriptor");
-=======
-			throw(SQL, "sql.rank", SQLSTATE(HY005) "Cannot access column descriptor");
->>>>>>> fb31d01e
+			throw(SQL, "sql.dense_rank", SQLSTATE(HY005) "Cannot access column descriptor");
 		cnt = (int)BATcount(b);
 		voidresultBAT(r, TYPE_int, cnt, b, "Cannot create bat");
 		rp = (int*)Tloc(r, 0);
@@ -257,11 +249,7 @@
 					BBPunfix(b->batCacheid);
 					if (p) BBPunfix(p->batCacheid);
 					if (o) BBPunfix(o->batCacheid);
-<<<<<<< HEAD
-					throw(SQL, "sql.dense_rank", "Cannot access descriptor");
-=======
-					throw(SQL, "sql.rank", SQLSTATE(HY005) "Cannot access column descriptor");
->>>>>>> fb31d01e
+					throw(SQL, "sql.dense_rank", SQLSTATE(HY005) "Cannot access column descriptor");
 				}
 			        np = (bit*)Tloc(p, 0);
 			        no = (bit*)Tloc(o, 0);
@@ -278,11 +266,7 @@
 				p = BATdescriptor(*getArgReference_bat(stk, pci, 2));
 				if (!p) {
 					BBPunfix(b->batCacheid);
-<<<<<<< HEAD
-					throw(SQL, "sql.dense_rank", "Cannot access descriptor");
-=======
-					throw(SQL, "sql.rank", SQLSTATE(HY005) "Cannot access column descriptor");
->>>>>>> fb31d01e
+					throw(SQL, "sql.dense_rank", SQLSTATE(HY005) "Cannot access column descriptor");
 				}
 			        np = (bit*)Tloc(p, 0);
 				for(i=1,j=1; i<=cnt; i++, np++, rp++) {
@@ -297,11 +281,7 @@
 				o = BATdescriptor(*getArgReference_bat(stk, pci, 3));
 				if (!o) {
 					BBPunfix(b->batCacheid);
-<<<<<<< HEAD
-					throw(SQL, "sql.dense_rank", "Cannot access descriptor");
-=======
-					throw(SQL, "sql.rank", SQLSTATE(HY005) "Cannot access column descriptor");
->>>>>>> fb31d01e
+					throw(SQL, "sql.dense_rank", SQLSTATE(HY005) "Cannot access column descriptor");
 				}
 			        no = (bit*)Tloc(o, 0);
 				for(i=1,j=1; i<=cnt; i++, no++, rp++) {
