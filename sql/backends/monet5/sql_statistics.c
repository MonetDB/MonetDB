--- conflicted
+++ resolved
@@ -190,11 +190,8 @@
 							maxval = GDKmalloc(4);
 							if( maxval== NULL) {
 								GDKfree(dquery);
-<<<<<<< HEAD
-=======
 								GDKfree(minval);
 								GDKfree(maxval);
->>>>>>> 655cdb92
 								throw(SQL, "analyze", SQLSTATE(HY001) MAL_MALLOC_FAIL);
 							}
 							maxlen = 4;
