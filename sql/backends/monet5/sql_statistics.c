--- conflicted
+++ resolved
@@ -209,37 +209,6 @@
 					sz = BATcount(bn);
 					tostr = BATatoms[bn->ttype].atomToStr;
 
-<<<<<<< HEAD
-						rid = table_funcs.column_find_row(tr, statsid, &c->base.id, NULL);
-						if (samplesize > 0) {
-							bsample = BATsample(bn, (BUN) samplesize);
-						} else
-							bsample = NULL;
-						br = BATselect(bn, bsample, ATOMnilptr(bn->ttype), NULL, true, false, false);
-						if (br == NULL) {
-							BBPunfix(bn->batCacheid);
-							/* XXX throw error instead? */
-							continue;
-						}
-						nils = BATcount(br);
-						BBPunfix(br->batCacheid);
-						if (bn->tkey)
-							uniq = sz;
-						else if (!minmax) {
-							BAT *en;
-							if (bsample)
-								br = BATproject(bsample, bn);
-							else
-								br = bn;
-							if (br && (en = BATunique(br, NULL)) != NULL) {
-								uniq = canditer_init(&(struct canditer){0}, NULL, en);
-								BBPunfix(en->batCacheid);
-							} else
-								uniq = 0;
-							if (bsample && br)
-								BBPunfix(br->batCacheid);
-						}
-=======
 					rid = store->table_api.column_find_row(tr, statsid, &c->base.id, NULL);
 					if (samplesize > 0) {
 						bsample = BATsample(bn, (BUN) samplesize);
@@ -257,13 +226,12 @@
 						uniq = sz;
 					else if (!minmax) {
 						BAT *en;
->>>>>>> e025c6e8
 						if (bsample)
 							br = BATproject(bsample, bn);
 						else
 							br = bn;
 						if (br && (en = BATunique(br, NULL)) != NULL) {
-							uniq = BATcount(en);
+							uniq = canditer_init(&(struct canditer){0}, NULL, en);
 							BBPunfix(en->batCacheid);
 						} else
 							uniq = 0;
@@ -295,7 +263,7 @@
 					if (minlen < 4) {
 						GDKfree(minval);
 						minval = GDKmalloc(4);
-					if (minval == NULL){
+						if (minval == NULL){
 							GDKfree(maxval);
 							throw(SQL, "analyze", SQLSTATE(HY013) MAL_MALLOC_FAIL);
 						}
