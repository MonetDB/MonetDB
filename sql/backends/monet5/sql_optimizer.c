--- conflicted
+++ resolved
@@ -139,12 +139,7 @@
 				size = SQLgetColumnSize(tr, c, access);
 				space += size;	// accumulate once per table
 				//lasttable = tname;	 invalidate this attempt
-<<<<<<< HEAD
 				if( !prepare && size == 0  && ! t->system && !isStream(t)){
-					//mnstr_printf(GDKout,"found empty column %s.%s.%s prepare %d size "LLFMT"\n",sname,tname,cname,prepare,size);
-=======
-				if( !prepare && size == 0  && ! t->system){
->>>>>>> cd043195
 					setFunctionId(p, emptybindRef);
 				}
 			}
@@ -228,11 +223,7 @@
 			pipe = "default_pipe";
 	} else
 	*/
-<<<<<<< HEAD
-	pipe = pipe ? pipe : "default_pipe";
-=======
 	pipe = pipe? pipe: "default_pipe";
->>>>>>> cd043195
 	msg = addOptimizerPipe(c, mb, pipe);
 	if (msg){
 		return msg;
