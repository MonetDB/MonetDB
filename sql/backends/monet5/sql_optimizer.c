--- conflicted
+++ resolved
@@ -28,25 +28,8 @@
 static lng
 SQLgetColumnSize(sql_trans *tr, sql_column *c, int access)
 {
-<<<<<<< HEAD
-	return store_funcs.count_col(tr, c, access);
-=======
-	lng size = 0;
 	sqlstore *store = tr->store;
-
-	switch(access){
-	case 0: /* Read only */
-		size = store->storage_api.count_col(tr, c, 1);
-		break;
-	case 1: /* inserts */
-		size = store->storage_api.count_col(tr, c, 0);
-		break;
-	case 2: /* updates */
-		size = store->storage_api.count_col_upd(tr, c);
-		break;
-	}
-	return size;
->>>>>>> 870346ff
+	return store->storage_api.count_col(tr, c, access);
 }
 
 /*
