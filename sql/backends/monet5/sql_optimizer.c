--- conflicted
+++ resolved
@@ -86,12 +86,7 @@
 			if (c && isTable(c->t)) {
 				size = SQLgetColumnSize(tr, c, access);
 				space += size;	// accumulate once per table
-<<<<<<< HEAD
-				//lasttable = tname;	 invalidate this attempt
-				if (!prepare && size == 0 && !t->system)
-=======
-				if( !prepare && size == 0  && ! t->system){
->>>>>>> 22fa319e
+				if (!prepare && size == 0  && !t->system)
 					setFunctionId(p, emptybindRef);
 			}
 		}
