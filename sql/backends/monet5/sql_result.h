--- conflicted
+++ resolved
@@ -26,11 +26,7 @@
 
 extern int mvc_export_prepare(mvc *c, stream *s, cq *q, str w);
 
-<<<<<<< HEAD
 extern str mvc_import_table(Client cntxt, BAT ***bats, mvc *c, bstream *s, char *sname, char *tname, char *sep, char *rsep, char *ssep, char *ns, lng nr, lng offset, int locked, int best);
-=======
-extern BAT **mvc_import_table(Client cntxt, mvc *c, bstream *s, sql_table *t, char *sep, char *rsep, char *ssep, char *ns, lng nr, lng offset, int locked);
->>>>>>> 50e9f546
 extern int mvc_result_table(mvc *m, int nr_cols, int type, BAT *order);
 
 extern int mvc_result_column(mvc *m, char *tn, char *name, char *typename, int digits, int scale, BAT *b);
