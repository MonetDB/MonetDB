--- conflicted
+++ resolved
@@ -254,7 +254,7 @@
 	/* allocate result BAT */
 	result = BATnew(TYPE_void, TYPE_bit, BATcount(flags), TRANSIENT);
 	if (result == NULL) {
-		BBPreleaseref(flags->batCacheid);
+		BBPunfix(flags->batCacheid);
 		throw(MAL, "bam_flag_bat", MAL_MALLOC_FAIL);
 	}
 	BATseqbase(result, flags->hseqbase);
@@ -291,7 +291,7 @@
 	/* allocate result BAT */
 	result = BATnew(TYPE_void, TYPE_str, BATcount(seqs), TRANSIENT);
 	if (result == NULL) {
-		BBPreleaseref(seqs->batCacheid);
+		BBPunfix(seqs->batCacheid);
 		throw(MAL, "reverse_seq_bat", MAL_MALLOC_FAIL);
 	}
 	BATseqbase(result, seqs->hseqbase);
@@ -303,12 +303,8 @@
 		str r, msg;
 
 		if ((msg = reverse_seq(&r, &t)) != MAL_SUCCEED) {
-<<<<<<< HEAD
-			BBPreleaseref(result->batCacheid);
-			BBPreleaseref(seqs->batCacheid);
-=======
 			BBPunfix(result->batCacheid);
->>>>>>> ab2f2c7d
+			BBPunfix(seqs->batCacheid);
 			return msg;
 		}
 		BUNappend(result, (ptr) r, FALSE);
@@ -338,7 +334,7 @@
 	/* allocate result BAT */
 	result = BATnew(TYPE_void, TYPE_str, BATcount(quals), TRANSIENT);
 	if (result == NULL) {
-		BBPreleaseref(quals->batCacheid);
+		BBPunfix(quals->batCacheid);
 		throw(MAL, "reverse_qual_bat", MAL_MALLOC_FAIL);
 	}
 	BATseqbase(result, quals->hseqbase);
@@ -350,12 +346,8 @@
 		str r, msg;
 
 		if ((msg = reverse_qual(&r, &t)) != MAL_SUCCEED) {
-<<<<<<< HEAD
-			BBPreleaseref(quals->batCacheid);
-			BBPreleaseref(result->batCacheid);
-=======
+			BBPunfix(quals->batCacheid);
 			BBPunfix(result->batCacheid);
->>>>>>> ab2f2c7d
 			return msg;
 		}
 		BUNappend(result, (ptr) r, FALSE);
@@ -385,7 +377,7 @@
 	/* allocate result BAT */
 	result = BATnew(TYPE_void, TYPE_int, BATcount(cigars), TRANSIENT);
 	if (result == NULL) {
-		BBPreleaseref(cigars->batCacheid);
+		BBPunfix(cigars->batCacheid);
 		throw(MAL, "seq_length_bat", MAL_MALLOC_FAIL);
 	}
 	BATseqbase(result, cigars->hseqbase);
@@ -398,12 +390,8 @@
 		int r;
 
 		if ((msg = seq_length(&r, &t)) != MAL_SUCCEED) {
-<<<<<<< HEAD
-			BBPreleaseref(result->batCacheid);
-			BBPreleaseref(cigars->batCacheid);
-=======
 			BBPunfix(result->batCacheid);
->>>>>>> ab2f2c7d
+			BBPunfix(cigars->batCacheid);
 			return msg;
 		}
 		BUNappend(result, (ptr) &r, FALSE);
@@ -431,16 +419,16 @@
 	    (poss = BATdescriptor(*alg_pos)) == NULL ||
 	    (refs = BATdescriptor(*ref_pos)) == NULL ||
 		(cigars = BATdescriptor(*alg_cigar)) == NULL) {
-			if( seqs) BBPreleaseref(seqs->batCacheid);
-			if( poss) BBPreleaseref(poss->batCacheid);
-			if( refs) BBPreleaseref(refs->batCacheid);
+			if( seqs) BBPunfix(seqs->batCacheid);
+			if( poss) BBPunfix(poss->batCacheid);
+			if( refs) BBPunfix(refs->batCacheid);
 			throw(MAL, "seq_char_bat", RUNTIME_OBJECT_MISSING);
 	}
 
 	if(BATcount(seqs) != BATcount(poss) || BATcount(seqs) != BATcount(cigars)) {
-		BBPreleaseref(seqs->batCacheid);
-		BBPreleaseref(poss->batCacheid);
-		BBPreleaseref(refs->batCacheid);
+		BBPunfix(seqs->batCacheid);
+		BBPunfix(poss->batCacheid);
+		BBPunfix(refs->batCacheid);
 		throw(MAL, "seq_char_bat", 
 			"Misalignment in input BATs: "BUNFMT"/"BUNFMT"/"BUNFMT, 
 			BATcount(poss), BATcount(seqs), BATcount(cigars));
@@ -449,9 +437,9 @@
 	/* allocate result BAT */
 	result = BATnew(TYPE_void, TYPE_str, BATcount(cigars), TRANSIENT);
 	if (result == NULL) {
-		BBPreleaseref(seqs->batCacheid);
-		BBPreleaseref(poss->batCacheid);
-		BBPreleaseref(refs->batCacheid);
+		BBPunfix(seqs->batCacheid);
+		BBPunfix(poss->batCacheid);
+		BBPunfix(refs->batCacheid);
 		throw(MAL, "seq_char_bat", MAL_MALLOC_FAIL);
 	}
 	BATseqbase(result, seqs->hseqbase);
@@ -476,11 +464,11 @@
 		str msg;
 
 		if ((msg = seq_char(&r, ref_val, &seq_val, pos_val, &cigar_val)) != MAL_SUCCEED) {
-			BBPreleaseref(refs->batCacheid);
-			BBPreleaseref(seqs->batCacheid);
-			BBPreleaseref(poss->batCacheid);
-			BBPreleaseref(cigars->batCacheid);
-			BBPreleaseref(result->batCacheid);
+			BBPunfix(refs->batCacheid);
+			BBPunfix(seqs->batCacheid);
+			BBPunfix(poss->batCacheid);
+			BBPunfix(cigars->batCacheid);
+			BBPunfix(result->batCacheid);
 			return msg;
 		}
 		BUNappend(result, (ptr) r, FALSE);
@@ -490,10 +478,10 @@
 	}
 
 	/* release input BAT-descriptors */
-	BBPreleaseref(refs->batCacheid);
-	BBPreleaseref(seqs->batCacheid);
-	BBPreleaseref(poss->batCacheid);
-	BBPreleaseref(cigars->batCacheid);
+	BBPunfix(refs->batCacheid);
+	BBPunfix(seqs->batCacheid);
+	BBPunfix(poss->batCacheid);
+	BBPunfix(cigars->batCacheid);
 
 	BBPkeepref((*ret = result->batCacheid));
 
