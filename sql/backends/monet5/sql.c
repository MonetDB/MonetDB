/*
 * SPDX-License-Identifier: MPL-2.0
 *
 * This Source Code Form is subject to the terms of the Mozilla Public
 * License, v. 2.0.  If a copy of the MPL was not distributed with this
 * file, You can obtain one at http://mozilla.org/MPL/2.0/.
 *
 * Copyright 2024, 2025 MonetDB Foundation;
 * Copyright August 2008 - 2023 MonetDB B.V.;
 * Copyright 1997 - July 2008 CWI.
 */

/*
 * authors M Kersten, N Nes
 * SQL support implementation
 * This module contains the wrappers around the SQL
 * multi-version-catalog and support routines copied
 * from the Version 4 code base.
 */
#include "monetdb_config.h"
#include "sql.h"
#include "mapi_prompt.h"
#include "sql_result.h"
#include "sql_query.h"
#include "sql_storage.h"
#include "sql_scenario.h"
#include "store_sequence.h"
#include "sql_partition.h"
#include "rel_basetable.h"
#include "rel_rel.h"
#include "rel_exp.h"
#include "rel_dump.h"
#include "rel_select.h"
#include "rel_physical.h"
#include "rel_remote.h"
#include "mal.h"
#include "mal_client.h"
#include "mal_interpreter.h"
#include "mal_resolve.h"
#include "mal_client.h"
#include "mal_interpreter.h"
#include "mal_scenario.h"
#include "mal_profiler.h"
#include "bat5.h"
#include "opt_pipes.h"
#include "clients.h"
#include "mal_instruction.h"
#include "mal_resource.h"
#include "mal_authorize.h"

static inline void
BBPnreclaim(int nargs, ...)
{
	va_list valist;
	va_start(valist, nargs);
	for (int i = 0; i < nargs; i++) {
		BAT *b = va_arg(valist, BAT *);
		BBPreclaim(b);
	}
	va_end(valist);
}

static int
rel_is_table(sql_rel *rel)
{
	if (!rel || is_base(rel->op))
		return 1;
	return 0;
}

static int
exp_is_point_select(sql_exp *e)
{
	if (!e)
		return 1;
	if (e->type == e_cmp && !e->f && e->flag == (int) cmp_equal) {
		sql_exp *r = e->r;
		sql_exp *l = e->l;

		if (!is_func(l->type) && r->card <= CARD_AGGR)
			return 1;
	}
	return 0;
}

static int
rel_no_mitosis(mvc *sql, sql_rel *rel)
{
	if (mvc_highwater(sql))
		return 0;
	if (!rel || is_basetable(rel->op))
		return 1;
	/* use mitosis on order topn */
	if (is_topn(rel->op)) {
		sql_rel *l = rel->l;
		if (l && is_simple_project(l->op) && l->r)
			return 0;
	}
	if (is_topn(rel->op) || is_sample(rel->op) || is_simple_project(rel->op))
		return rel_no_mitosis(sql, rel->l);
	if (is_ddl(rel->op) && rel->flag == ddl_output) {
		// COPY SELECT ... INTO
		return rel_no_mitosis(sql, rel->l);
	}
	if ((is_delete(rel->op) || is_truncate(rel->op)) && rel->card <= CARD_AGGR)
		return 1;
	if ((is_insert(rel->op) || is_update(rel->op)) && rel->card <= CARD_AGGR)
		return rel_no_mitosis(sql, rel->r);
	if (is_select(rel->op) && rel_is_table(rel->l) && !list_empty(rel->exps)) {
		/* just one point expression makes this a point query */
		if (exp_is_point_select(rel->exps->h->data))
			return 1;
	}
	return 0;
}

static int
rel_need_distinct_query(sql_rel *rel)
{
	int need_distinct = 0;

	while (rel && is_simple_project(rel->op))
		rel = rel->l;
	if (rel && is_groupby(rel->op) && !list_empty(rel->exps) && list_empty(rel->r)) {
		for (node *n = rel->exps->h; n && !need_distinct; n = n->next) {
			sql_exp *e = n->data;

			if (e->type == e_aggr && need_distinct(e))
				need_distinct = 1;
		}
	}
	return need_distinct;
}

sql_rel *
sql_symbol2relation(backend *be, symbol *sym)
{
	sql_rel *rel;
	sql_query *query = query_create(be->mvc);
	lng Tbegin, Tend;
	int value_based_opt = be->mvc->emode != m_prepare, storage_based_opt;
	int profile = be->mvc->emode == m_plan;
	Client c = be->client;

	Tbegin = GDKusec();
	rel = rel_semantic(query, sym);
	Tend = GDKusec();
	if(profilerStatus > 0 )
		profilerEvent(NULL,
					  &(struct NonMalEvent)
					  {SQL_TO_REL, c, Tend, NULL, NULL, rel?0:1, Tend-Tbegin});

	storage_based_opt = value_based_opt && rel && !is_ddl(rel->op);
	Tbegin = Tend;
	if (rel)
		rel = sql_processrelation(be->mvc, rel, profile, 1, value_based_opt, storage_based_opt);
	if (rel && (rel_no_mitosis(be->mvc, rel) || rel_need_distinct_query(rel)))
		be->no_mitosis = 1;
	if (rel)
		rel = rel_physical(be->mvc, rel);
	Tend = GDKusec();
	be->reloptimizer = Tend - Tbegin;

	if(profilerStatus > 0)
		profilerEvent(NULL,
					  &(struct NonMalEvent)
					  {REL_OPT, c, Tend, NULL, NULL, rel?0:1, be->reloptimizer});
	return rel;
}

/*
 * After the SQL statement has been executed, its data structures
 * should be garbage collected. For successful actions we have to finish
 * the transaction as well, e.g. commit or rollback.
 */
int
sqlcleanup(backend *be, int err)
{
	sql_destroy_params(be->mvc);

	/* some statements dynamically disable caching */
	be->mvc->sym = NULL;
	be->mvc->runs = NULL;
	if (be->mvc->ta)
		be->mvc->ta = sa_reset(be->mvc->ta);
	if (be->mvc->sa)
		be->mvc->sa = sa_reset(be->mvc->sa);
	if (err >0)
		be->mvc->session->status = -err;
	if (err <0)
		be->mvc->session->status = err;
	be->mvc->label = 0;
	be->mvc->nid = 1;
	be->no_mitosis = 0;
	mvc_query_processed(be->mvc);
	return err;
}

/*
 * The internal administration of the MAL compiler and execution state
 * is administered by a state descriptor accessible in each phase.
 * Failure to find the state descriptor aborts the session.
 */

str
checkSQLContext(Client cntxt)
{
	backend *be;

	if (cntxt == NULL)
		throw(SQL, "mvc", SQLSTATE(42005) "No client record");
	if (cntxt->sqlcontext == NULL)
		throw(SQL, "mvc", SQLSTATE(42006) "SQL module not initialized");
	be = (backend *) cntxt->sqlcontext;
	if (be->mvc == NULL)
		throw(SQL, "mvc", SQLSTATE(42006) "SQL module not initialized, mvc struct missing");
	return MAL_SUCCEED;
}

str
getBackendContext(Client cntxt, backend **be)
{
	str msg;

	if ((msg = checkSQLContext(cntxt)) != MAL_SUCCEED)
		return msg;
	*be = (backend *) cntxt->sqlcontext;
	return MAL_SUCCEED;
}

str
getSQLContext(Client cntxt, MalBlkPtr mb, mvc **c, backend **b)
{
	backend *be;
	(void) mb;
	str msg;

	if ((msg = checkSQLContext(cntxt)) != MAL_SUCCEED)
		return msg;
	be = (backend *) cntxt->sqlcontext;
	if (c)
		*c = be->mvc;
	if (b)
		*b = be;
	return MAL_SUCCEED;
}

str
SQLmvc(Client cntxt, MalBlkPtr mb, MalStkPtr stk, InstrPtr pci)
{
	mvc *sql = NULL;
	str msg;
	int *res = getArgReference_int(stk, pci, 0);

	if ((msg = getSQLContext(cntxt, mb, &sql, NULL)) != NULL)
		return msg;
	if ((msg = checkSQLContext(cntxt)) != NULL)
		return msg;
	*res = 0;
	return MAL_SUCCEED;
}

static str
SQLshutdown_wrap(Client cntxt, MalBlkPtr mb, MalStkPtr stk, InstrPtr pci)
{
	str msg;

	if ((msg = CLTshutdown(cntxt, mb, stk, pci)) == MAL_SUCCEED) {
		/* administer the shutdown in the system log */
		TRC_INFO(SQL_TRANS, "Shutdown: %s\n", *getArgReference_str(stk, pci, 0));
	}
	return msg;
}

static str
SQLset_protocol(Client cntxt, MalBlkPtr mb, MalStkPtr stk, InstrPtr pci)
{
	const int protocol = *getArgReference_int(stk, pci, 1);

	(void) mb;
	(void) stk;

	if (!(
		protocol == PROTOCOL_AUTO ||
		protocol == PROTOCOL_9 ||
		protocol == PROTOCOL_COLUMNAR))
	{
		return createException(SQL, "sql.set_protocol", "unknown protocol: %d", protocol);
	}

	*getArgReference_int(stk, pci, 0) = (cntxt->protocol = (protocol_version) protocol);

	return MAL_SUCCEED;
}

str
create_table_or_view(mvc *sql, char *sname, char *tname, sql_table *t, int temp, int replace)
{
	allocator *osa;
	sql_schema *s = mvc_bind_schema(sql, sname);
	sql_table *nt = NULL, *ot;
	node *n;
	int check = 0;
	const char *action = (temp == SQL_DECLARED_TABLE) ? "DECLARE" : (replace ? "CREATE OR REPLACE" : "CREATE");
	const char *obj = t->query ? "VIEW" : "TABLE";
	str msg = MAL_SUCCEED;

	if (store_readonly(sql->session->tr->store))
		throw(SQL, "sql.catalog", SQLSTATE(25006) "schema statements cannot be executed on a readonly database.");

	if (!s)
		throw(SQL, "sql.catalog", SQLSTATE(3F000) "%s %s: schema '%s' doesn't exist", action, obj, sname);
	if (temp != SQL_DECLARED_TABLE && (!mvc_schema_privs(sql, s) && !(isTempSchema(s) && temp == SQL_LOCAL_TEMP)))
		throw(SQL, "sql.catalog", SQLSTATE(42000) "%s %s: insufficient privileges for user '%s' in schema '%s'",
						 action, obj, get_string_global_var(sql, "current_user"), s->base.name);
	if ((ot = mvc_bind_table(sql, s, t->base.name))) {
		if (replace) {
			if (ot->type != t->type)
				throw(SQL, "sql.catalog", SQLSTATE(42000) "%s %s: unable to drop %s '%s': is a %s",
								 action, obj, obj, t->base.name, TABLE_TYPE_DESCRIPTION(ot->type, ot->properties));
			if (ot->system)
				throw(SQL, "sql.catalog", SQLSTATE(42000) "%s %s: cannot replace system %s '%s'", action, obj, obj, t->base.name);
			if (mvc_check_dependency(sql, ot->base.id, isView(ot) ? VIEW_DEPENDENCY : TABLE_DEPENDENCY, NULL))
				throw(SQL, "sql.catalog", SQLSTATE(42000) "%s %s: cannot replace %s '%s', there are database objects which depend on it",
								 action, obj, obj, t->base.name);
			if ((msg = mvc_drop_table(sql, s, ot, 0)) != MAL_SUCCEED)
				return msg;
		} else {
			throw(SQL, "sql.catalog", SQLSTATE(42S01) "%s %s: name '%s' already in use", action, obj, t->base.name);
		}
	}
	if (temp == SQL_DECLARED_TABLE && ol_length(t->keys))
		throw(SQL, "sql.catalog", SQLSTATE(42000) "%s %s: '%s' cannot have constraints", action, obj, t->base.name);

	switch (sql_trans_create_table(&nt, sql->session->tr, s, tname, t->query, t->type, t->system, temp, t->commit_action, t->sz, t->properties)) {
		case -1:
			throw(SQL, "sql.catalog", SQLSTATE(HY013) MAL_MALLOC_FAIL);
		case -2:
		case -3:
			throw(SQL, "sql.catalog", SQLSTATE(42000) "%s %s: '%s' name conflicts", action, obj, t->base.name);
		default:
			break;
	}
	osa = sql->sa;
	allocator *nsa = sql->sa = sa_create(NULL);
	/* first check default values */
	for (n = ol_first_node(t->columns); n; n = n->next) {
		sql_column *c = n->data;

		if (c->def) {
			/* TODO please don't place an auto incremented sequence in the default value */
			const char next_value_for[] = "next value for \"sys\".\"seq_";
			sql_rel *r = NULL;

			sa_reset(nsa);
			sql->sa = nsa;
			r = rel_parse(sql, s, sa_message(sql->ta, "select %s;", c->def), m_deps);
			if (!r || !is_project(r->op) || !r->exps || list_length(r->exps) != 1 ||
				exp_check_type(sql, &c->type, r, r->exps->h->data, type_equal) == NULL) {
				if (r)
					rel_destroy(r);
				sa_destroy(nsa);
				sql->sa = osa;
				if (strlen(sql->errstr) > 6 && sql->errstr[5] == '!')
					throw(SQL, "sql.catalog", "%s", sql->errstr);
				else
					throw(SQL, "sql.catalog", SQLSTATE(42000) "%s", sql->errstr);
			}
			/* For a self incremented column, it's sequence will get a BEDROPPED_DEPENDENCY,
				so no additional dependencies are needed */
			if (strncmp(c->def, next_value_for, strlen(next_value_for)) != 0) {
				list *blist = rel_dependencies(sql, r);
				if (mvc_create_dependencies(sql, blist, nt->base.id, FUNC_DEPENDENCY)) {
					sa_destroy(nsa);
					sql->sa = osa;
					throw(SQL, "sql.catalog", SQLSTATE(HY013) MAL_MALLOC_FAIL);
				}
			}
			sa_reset(sql->sa);
		}
	}

	for (n = ol_first_node(t->columns); n; n = n->next) {
		sql_column *c = n->data, *copied = NULL;

		switch (mvc_copy_column(sql, nt, c, &copied)) {
			case -1:
				sa_destroy(nsa);
				sql->sa = osa;
				throw(SQL, "sql.catalog", SQLSTATE(HY013) MAL_MALLOC_FAIL);
			case -2:
			case -3:
				sa_destroy(nsa);
				sql->sa = osa;
				throw(SQL, "sql.catalog", SQLSTATE(42000) "CREATE TABLE: %s_%s_%s conflicts", s->base.name, t->base.name, c->base.name);
			default:
				break;
		}
		if (isPartitionedByColumnTable(t) && c->base.id == t->part.pcol->base.id)
			nt->part.pcol = copied;
	}
	if (isPartitionedByExpressionTable(t)) {
		char *err = NULL;

		_DELETE(nt->part.pexp->exp);
		nt->part.pexp->exp = _STRDUP(t->part.pexp->exp);
		err = bootstrap_partition_expression(sql, nt, 1);
		if (err) {
			sa_destroy(nsa);
			sql->sa = osa;
			return err;
		}
		sa_reset(nsa);
	}
	check = sql_trans_set_partition_table(sql->session->tr, nt);
	if (check == -4) {
		sa_destroy(nsa);
		sql->sa = osa;
		throw(SQL, "sql.catalog", SQLSTATE(42000) "CREATE TABLE: %s_%s: the partition's expression is too long", s->base.name, t->base.name);
	} else if (check) {
		sa_destroy(nsa);
		sql->sa = osa;
		throw(SQL, "sql.catalog", SQLSTATE(42000) "CREATE TABLE: %s_%s: an internal error occurred", s->base.name, t->base.name);
	}

	if (t->idxs) {
		for (n = ol_first_node(t->idxs); n; n = n->next) {
			sql_idx *i = n->data;

			switch (mvc_copy_idx(sql, nt, i, NULL)) {
				case -1:
					sa_destroy(nsa);
					sql->sa = osa;
					throw(SQL, "sql.catalog", SQLSTATE(HY013) MAL_MALLOC_FAIL);
				case -2:
				case -3:
					sa_destroy(nsa);
					sql->sa = osa;
					throw(SQL, "sql.catalog", SQLSTATE(42000) "CREATE TABLE: %s_%s_%s index conflicts", s->base.name, t->base.name, i->base.name);
				default:
					break;
			}
		}
	}
	if (t->keys) {
		for (n = ol_first_node(t->keys); n; n = n->next) {
			sql_key *k = n->data;
			char *err = NULL;

			err = sql_partition_validate_key(sql, nt, k, "CREATE");
			if (err) {
				sa_destroy(nsa);
				sql->sa = osa;
				return err;
			}
			sa_reset(sql->sa);
			switch (mvc_copy_key(sql, nt, k, NULL)) {
				case -1:
					sa_destroy(nsa);
					sql->sa = osa;
					throw(SQL, "sql.catalog", SQLSTATE(HY013) MAL_MALLOC_FAIL);
				case -2:
				case -3:
					sa_destroy(nsa);
					sql->sa = osa;
					throw(SQL, "sql.catalog", SQLSTATE(42000) "CREATE TABLE: %s_%s_%s constraint conflicts", s->base.name, t->base.name, k->base.name);
				default:
					break;
			}
			sa_reset(sql->sa);
		}
	}
	if (t->triggers) {
		for (n = ol_first_node(t->triggers); n; n = n->next) {
			sql_trigger *tr = n->data;

			switch (mvc_copy_trigger(sql, nt, tr, NULL)) {
				case -1:
					sa_destroy(nsa);
					sql->sa = osa;
					throw(SQL, "sql.catalog", SQLSTATE(HY013) MAL_MALLOC_FAIL);
				case -2:
				case -3:
					sa_destroy(nsa);
					sql->sa = osa;
					throw(SQL, "sql.catalog", SQLSTATE(42000) "CREATE TABLE: %s_%s_%s trigger conflicts", s->base.name, t->base.name, nt->base.name);
				default:
					break;
			}
		}
	}
	/* also create dependencies when not renaming */
	if (nt->query && isView(nt)) {
		sql_rel *r = NULL;

		sa_reset(nsa);
		r = rel_parse(sql, s, nt->query, m_deps);
		if (r)
			r = sql_processrelation(sql, r, 0, 0, 0, 0);
		if (r) {
			list *blist = rel_dependencies(sql, r);
			if (mvc_create_dependencies(sql, blist, nt->base.id, VIEW_DEPENDENCY)) {
				sa_destroy(nsa);
				sql->sa = osa;
				throw(SQL, "sql.catalog", SQLSTATE(HY013) MAL_MALLOC_FAIL);
			}
		}
		sql->sa = osa;
		if (!r) {
			sa_destroy(nsa);
			if (strlen(sql->errstr) > 6 && sql->errstr[5] == '!')
				throw(SQL, "sql.catalog", "%s", sql->errstr);
			else
				throw(SQL, "sql.catalog", SQLSTATE(42000) "%s", sql->errstr);
		}
	}
	sa_destroy(nsa);
	sql->sa = osa;
	return MAL_SUCCEED;
}

static int
mvc_claim_slots(sql_trans *tr, sql_table *t, size_t cnt, BUN *offset, BAT **pos)
{
	sqlstore *store = tr->store;
	return store->storage_api.claim_tab(tr, t, cnt, offset, pos);
}

str
mvc_claim_wrap(Client cntxt, MalBlkPtr mb, MalStkPtr stk, InstrPtr pci)
{
	BUN *offset = (BUN*)getArgReference_oid(stk, pci, 0);
	bat *res = getArgReference_bat(stk, pci, 1);
	mvc *m = NULL;
	str msg;
	const char *sname = *getArgReference_str(stk, pci, 3);
	const char *tname = *getArgReference_str(stk, pci, 4);
	lng cnt = *getArgReference_lng(stk, pci, 5);
	BAT *pos = NULL;
	sql_schema *s;
	sql_table *t;

	*res = 0;
	if ((msg = getSQLContext(cntxt, mb, &m, NULL)) != NULL)
		return msg;
	if ((msg = checkSQLContext(cntxt)) != NULL)
		return msg;

	s = mvc_bind_schema(m, sname);
	if (s == NULL)
		throw(SQL, "sql.claim", SQLSTATE(3F000) "Schema missing %s", sname);
	t = mvc_bind_table(m, s, tname);
	if (t == NULL)
		throw(SQL, "sql.claim", SQLSTATE(42S02) "Table missing %s.%s", sname, tname);
	if (!isTable(t))
		throw(SQL, "sql.claim", SQLSTATE(42000) "%s '%s' is not persistent", TABLE_TYPE_DESCRIPTION(t->type, t->properties), t->base.name);
	if (mvc_claim_slots(m->session->tr, t, (size_t)cnt, offset, &pos) == LOG_OK) {
		*res = bat_nil;
		if (pos) {
			*res = pos->batCacheid;
			BBPkeepref(pos);
		}
		return MAL_SUCCEED;
	}
	throw(SQL, "sql.claim", SQLSTATE(3F000) "Could not claim slots");
}

str
mvc_add_dependency_change(Client cntxt, MalBlkPtr mb, MalStkPtr stk, InstrPtr pci)
{
	str msg;
	mvc *m = NULL;
	const char *sname = *getArgReference_str(stk, pci, 1);
	const char *tname = *getArgReference_str(stk, pci, 2);
	lng cnt = *getArgReference_lng(stk, pci, 3);
	sql_schema *s;
	sql_table *t;

	if ((msg = getSQLContext(cntxt, mb, &m, NULL)) != NULL)
		return msg;
	if ((msg = checkSQLContext(cntxt)) != NULL)
		return msg;

	if ((s = mvc_bind_schema(m, sname)) == NULL)
		throw(SQL, "sql.dependency_change", SQLSTATE(3F000) "Schema missing %s", sname);
	if ((t = mvc_bind_table(m, s, tname)) == NULL)
		throw(SQL, "sql.dependency_change", SQLSTATE(42S02) "Table missing %s.%s", sname, tname);
	if (!isTable(t))
		throw(SQL, "sql.dependency_change", SQLSTATE(42000) "%s '%s' is not persistent", TABLE_TYPE_DESCRIPTION(t->type, t->properties), t->base.name);
	if (cnt > 0 && !isNew(t) && isGlobal(t) && !isGlobalTemp(t) && sql_trans_add_dependency_change(m->session->tr, t->base.id, dml) != LOG_OK)
		throw(SQL, "sql.dependency_change", SQLSTATE(HY013) MAL_MALLOC_FAIL);
	return MAL_SUCCEED;
}

str
mvc_add_column_predicate(Client cntxt, MalBlkPtr mb, MalStkPtr stk, InstrPtr pci)
{
	str msg;
	mvc *m = NULL;
	const char *sname = *getArgReference_str(stk, pci, 1);
	const char *tname = *getArgReference_str(stk, pci, 2);
	const char *cname = *getArgReference_str(stk, pci, 3);
	sql_schema *s;
	sql_table *t;
	sql_column *c;

	if ((msg = getSQLContext(cntxt, mb, &m, NULL)) != NULL)
		return msg;
	if ((msg = checkSQLContext(cntxt)) != NULL)
		return msg;

	if ((s = mvc_bind_schema(m, sname)) == NULL)
		throw(SQL, "sql.column_predicate", SQLSTATE(3F000) "Schema missing %s", sname);
	if ((t = mvc_bind_table(m, s, tname)) == NULL)
		throw(SQL, "sql.column_predicate", SQLSTATE(42S02) "Table missing %s.%s", sname, tname);
	if ((c = mvc_bind_column(m, t, cname)) == NULL)
		throw(SQL, "sql.column_predicate", SQLSTATE(42S22) "Column not found in %s.%s.%s",sname,tname,cname);

	if ((m->session->level & tr_snapshot) == tr_snapshot || isNew(c) || !isGlobal(c->t) || isGlobalTemp(c->t))
		return MAL_SUCCEED;
	if (sql_trans_add_predicate(m->session->tr, c, 0, NULL, NULL, false, false) != LOG_OK)
		throw(SQL, "sql.column_predicate", SQLSTATE(HY013) MAL_MALLOC_FAIL);
	return MAL_SUCCEED;
}

str
create_table_from_emit(Client cntxt, char *sname, char *tname, sql_emit_col *columns, size_t ncols)
{
	size_t i;
	sql_table *t = NULL;
	sql_schema *s = NULL;
	mvc *sql = NULL;
	str msg = MAL_SUCCEED;

	if ((msg = getSQLContext(cntxt, NULL, &sql, NULL)) != NULL)
		return msg;
	if ((msg = checkSQLContext(cntxt)) != NULL)
		return msg;

	if (!sname)
		sname = "sys";
	if (!(s = mvc_bind_schema(sql, sname)))
		throw(SQL, "sql.catalog", SQLSTATE(3F000) "CREATE TABLE: no such schema '%s'", sname);
	if (!mvc_schema_privs(sql, s))
		throw(SQL, "sql.catalog", SQLSTATE(42000) "CREATE TABLE: Access denied for %s to schema '%s'", get_string_global_var(sql, "current_user"), s->base.name);
	switch (mvc_create_table(&t, sql, s, tname, tt_table, 0, SQL_DECLARED_TABLE, CA_COMMIT, -1, 0)) {
		case -1:
			throw(SQL, "sql.catalog", SQLSTATE(HY013) MAL_MALLOC_FAIL);
		case -2:
		case -3:
			throw(SQL, "sql.catalog", SQLSTATE(42000) "CREATE TABLE: transaction conflict detected");
		default:
			break;
	}

	for (i = 0; i < ncols; i++) {
		BAT *b = columns[i].b;
		const char *atomname = ATOMname(b->ttype);
		sql_subtype tpe;
		sql_column *col = NULL;

		if (!strcmp(atomname, "str"))
			sql_find_subtype(&tpe, "varchar", 0, 0);
		else {
			sql_subtype *t = sql_bind_localtype(atomname);
			if (!t)
				throw(SQL, "sql.catalog", SQLSTATE(3F000) "CREATE TABLE: could not find type for column");
			tpe = *t;
		}

		if (columns[i].name && columns[i].name[0] == '%')
			throw(SQL, "sql.catalog", SQLSTATE(42000) "CREATE TABLE: generated labels not allowed in column names, use an alias instead");
		if (tpe.type->eclass == EC_ANY)
			throw(SQL, "sql.catalog", SQLSTATE(42000) "CREATE TABLE: any type (plain null value) not allowed as a column type, use an explicit cast");
		switch (mvc_create_column(&col, sql, t, columns[i].name, &tpe)) {
			case -1:
				throw(SQL, "sql.catalog", SQLSTATE(HY013) MAL_MALLOC_FAIL);
			case -2:
			case -3:
				throw(SQL, "sql.catalog", SQLSTATE(42000) "CREATE TABLE: transaction conflict detected");
			default:
				break;
		}
	}
	if ((msg = create_table_or_view(sql, sname, t->base.name, t, 0, 0)) != MAL_SUCCEED)
		return msg;
	if (!(t = mvc_bind_table(sql, s, tname)))
		throw(SQL, "sql.catalog", SQLSTATE(3F000) "CREATE TABLE: could not bind table %s", tname);
	BUN offset;
	BAT *pos = NULL;
	if (mvc_claim_slots(sql->session->tr, t, BATcount(columns[0].b), &offset, &pos) != LOG_OK)
		throw(SQL, "sql.catalog", SQLSTATE(3F000) "CREATE TABLE: Could not insert data");
	for (i = 0; i < ncols; i++) {
		BAT *b = columns[i].b;
		sql_column *col = NULL;

		if (!(col = mvc_bind_column(sql, t, columns[i].name))) {
			bat_destroy(pos);
			throw(SQL, "sql.catalog", SQLSTATE(3F000) "CREATE TABLE: could not bind column %s", columns[i].name);
		}
		if ((msg = mvc_append_column(sql->session->tr, col, offset, pos, b)) != MAL_SUCCEED) {
			bat_destroy(pos);
			return msg;
		}
	}
	bat_destroy(pos);
	return msg;
}

str
append_to_table_from_emit(Client cntxt, char *sname, char *tname, sql_emit_col *columns, size_t ncols)
{
	size_t i;
	sql_table *t;
	sql_schema *s;
	mvc *sql = NULL;
	str msg = MAL_SUCCEED;

	if ((msg = getSQLContext(cntxt, NULL, &sql, NULL)) != NULL)
		return msg;
	if ((msg = checkSQLContext(cntxt)) != NULL)
		return msg;

	if (!sname)
		sname = "sys";
	if (!(s = mvc_bind_schema(sql, sname)))
		throw(SQL, "sql.catalog", SQLSTATE(3F000) "APPEND TABLE: no such schema '%s'", sname);
	if (!(t = mvc_bind_table(sql, s, tname)))
		throw(SQL, "sql.catalog", SQLSTATE(3F000) "APPEND TABLE: could not bind table %s", tname);
	if (!isTable(t))
		throw(SQL, "sql.catalog", SQLSTATE(42000) "APPEND TABLE: %s '%s' is not persistent", TABLE_TYPE_DESCRIPTION(t->type, t->properties), t->base.name);
	BUN offset;
	BAT *pos = NULL;
	if (mvc_claim_slots(sql->session->tr, t, BATcount(columns[0].b), &offset, &pos) != LOG_OK)
		throw(SQL, "sql.catalog", SQLSTATE(3F000) "APPEND TABLE: Could not append data");
	for (i = 0; i < ncols; i++) {
		BAT *b = columns[i].b;
		sql_column *col = NULL;

		if (!(col = mvc_bind_column(sql, t, columns[i].name))) {
			bat_destroy(pos);
			throw(SQL, "sql.catalog", SQLSTATE(3F000) "APPEND TABLE: could not bind column %s", columns[i].name);
		}
		if ((msg = mvc_append_column(sql->session->tr, col, offset, pos, b)) != MAL_SUCCEED) {
			bat_destroy(pos);
			return msg;
		}
	}
	bat_destroy(pos);
	if (BATcount(columns[0].b) > 0 && !isNew(t) && isGlobal(t) && !isGlobalTemp(t) &&
		sql_trans_add_dependency_change(sql->session->tr, t->base.id, dml) != LOG_OK)
		throw(SQL, "sql.catalog", SQLSTATE(HY013) MAL_MALLOC_FAIL);
	return msg;
}

BAT *
mvc_bind(mvc *m, const char *sname, const char *tname, const char *cname, int access)
{
	sql_trans *tr = m->session->tr;
	BAT *b = NULL;
	sql_schema *s = NULL;
	sql_table *t = NULL;
	sql_column *c = NULL;

	s = mvc_bind_schema(m, sname);
	if (s == NULL)
		return NULL;
	t = mvc_bind_table(m, s, tname);
	if (t == NULL || !isTable(t))
		return NULL;
	c = mvc_bind_column(m, t, cname);
	if (c == NULL)
		return NULL;

	sqlstore *store = tr->store;
	b = store->storage_api.bind_col(tr, c, access);
	return b;
}

/* setVariable(int *ret, str *sname, str *name, any value) */
str
setVariable(Client cntxt, MalBlkPtr mb, MalStkPtr stk, InstrPtr pci)
{
	int *res = getArgReference_int(stk, pci, 0);
	mvc *m = NULL;
	str msg;
	const char *sname = *getArgReference_str(stk, pci, 2);
	const char *varname = *getArgReference_str(stk, pci, 3);
	int mtype = getArgType(mb, pci, 4);
	sql_schema *s;
	sql_var *var;

	if ((msg = getSQLContext(cntxt, mb, &m, NULL)) != NULL)
		return msg;
	if ((msg = checkSQLContext(cntxt)) != NULL)
		return msg;

	if (!(s = mvc_bind_schema(m, sname)))
		throw(SQL, "sql.setVariable", SQLSTATE(3F000) "Cannot find the schema '%s'", sname);

	*res = 0;
	if (mtype < 0 || mtype >= 255)
		throw(SQL, "sql.setVariable", SQLSTATE(42100) "Variable type error");

	if ((var = find_global_var(m, s, varname))) {
		if (!strcmp("sys", s->base.name) && !strcmp("optimizer", varname)) {
			const char *newopt = *getArgReference_str(stk, pci, 4);
			char buf[18];

			if (strNil(newopt))
				throw(SQL, "sql.setVariable", SQLSTATE(42000) "Variable '%s.%s' cannot be NULL", sname, varname);
			if (!isOptimizerPipe(newopt) && strchr(newopt, (int) ';') == 0)
				throw(SQL, "sql.setVariable", SQLSTATE(42100) "optimizer '%s' unknown", newopt);
			(void) snprintf(buf, sizeof(buf), "user_%d", cntxt->idx); /* should always suffice */
			if (!isOptimizerPipe(newopt) || strcmp(buf, newopt) == 0) {
				if ((msg = addPipeDefinition(cntxt, buf, newopt)))
					return msg;
				if (!sqlvar_set_string(find_global_var(m, s, varname), buf))
					throw(SQL, "sql.setVariable", SQLSTATE(HY013) MAL_MALLOC_FAIL);
			} else if (!sqlvar_set_string(find_global_var(m, s, varname), newopt))
				throw(SQL, "sql.setVariable", SQLSTATE(HY013) MAL_MALLOC_FAIL);
		} else {
			ValPtr ptr = &stk->stk[getArg(pci, 4)];

			if ((msg = sql_update_var(m, s, varname, ptr)))
				return msg;
			if (!sqlvar_set(var, ptr))
				throw(SQL, "sql.setVariable", SQLSTATE(HY013) MAL_MALLOC_FAIL);
		}
		return MAL_SUCCEED;
	}
	throw(SQL, "sql.setVariable", SQLSTATE(42100) "Variable '%s.%s' unknown", sname, varname);
}

/* getVariable(int *ret, str *name) */
str
getVariable(Client cntxt, MalBlkPtr mb, MalStkPtr stk, InstrPtr pci)
{
	int mtype = getArgType(mb, pci, 0);
	mvc *m = NULL;
	str msg;
	const char *sname = *getArgReference_str(stk, pci, 2);
	const char *varname = *getArgReference_str(stk, pci, 3);
	ValRecord *dst, *src;
	sql_schema *s;
	sql_var *var;

	if ((msg = getSQLContext(cntxt, mb, &m, NULL)) != NULL)
		return msg;
	if ((msg = checkSQLContext(cntxt)) != NULL)
		return msg;

	if (!(s = mvc_bind_schema(m, sname)))
		throw(SQL, "sql.getVariable", SQLSTATE(3F000) "Cannot find the schema '%s'", sname);
	if (mtype < 0 || mtype >= 255)
		throw(SQL, "sql.getVariable", SQLSTATE(42100) "Variable type error");
	if (!(var = find_global_var(m, s, varname)))
		throw(SQL, "sql.getVariable", SQLSTATE(42100) "Variable '%s.%s' unknown", sname, varname);
	src = &(var->var.data);
	dst = &stk->stk[getArg(pci, 0)];
	if (VALcopy(dst, src) == NULL)
		throw(MAL, "sql.getVariable", SQLSTATE(HY013) MAL_MALLOC_FAIL);
	return MAL_SUCCEED;
}

str
sql_variables(Client cntxt, MalBlkPtr mb, MalStkPtr stk, InstrPtr pci)
{
	mvc *m = NULL;
	BAT *schemas, *names, *types, *values;
	str msg = MAL_SUCCEED;
	bat *s = getArgReference_bat(stk,pci,0);
	bat *n = getArgReference_bat(stk,pci,1);
	bat *t = getArgReference_bat(stk,pci,2);
	bat *v = getArgReference_bat(stk,pci,3);
	int nvars;

	if ((msg = getSQLContext(cntxt, mb, &m, NULL)) != NULL)
		return msg;
	if ((msg = checkSQLContext(cntxt)) != NULL)
		return msg;

	nvars = list_length(m->global_vars);
	schemas = COLnew(0, TYPE_str, nvars, TRANSIENT);
	names = COLnew(0, TYPE_str, nvars, TRANSIENT);
	types = COLnew(0, TYPE_str, nvars, TRANSIENT);
	values = COLnew(0, TYPE_str, nvars, TRANSIENT);
	if (!schemas || !names || !types || !values) {
		msg = createException(SQL, "sql.variables", SQLSTATE(HY013) MAL_MALLOC_FAIL);
		goto bailout;
	}

	if (m->global_vars) {
		for (node *n = m->global_vars->h; n ; n = n->next) {
			sql_var *var = (sql_var*) n->data;
			atom value = var->var;
			ValPtr myptr = &(value.data);
			ValRecord val = (ValRecord) {.vtype = TYPE_void,};
			gdk_return res;

			if (value.tpe.type->localtype != TYPE_str) {
				ptr ok = VALcopy(&val, myptr);
				if (ok)
					ok = VALconvert(TYPE_str, &val);
				if (!ok) {
					VALclear(&val);
					msg = createException(SQL, "sql.variables", SQLSTATE(HY013) "Failed to convert variable '%s.%s' into a string", var->sname, var->name);
					goto bailout;
				}
				myptr = &val;
			}
			res = BUNappend(values, VALget(myptr), false);
			VALclear(&val);
			if (res != GDK_SUCCEED) {
				msg = createException(SQL, "sql.variables", SQLSTATE(HY013) MAL_MALLOC_FAIL);
				goto bailout;
			}
			if (BUNappend(schemas, var->sname, false) != GDK_SUCCEED) {
				msg = createException(SQL, "sql.variables", SQLSTATE(HY013) MAL_MALLOC_FAIL);
				goto bailout;
			}
			if (BUNappend(names, var->name, false) != GDK_SUCCEED) {
				msg = createException(SQL, "sql.variables", SQLSTATE(HY013) MAL_MALLOC_FAIL);
				goto bailout;
			}
			if (BUNappend(types, value.tpe.type->base.name, false) != GDK_SUCCEED) {
				msg = createException(SQL, "sql.variables", SQLSTATE(HY013) MAL_MALLOC_FAIL);
				goto bailout;
			}
		}
	}

bailout:
	if (msg) {
		BBPreclaim(schemas);
		BBPreclaim(names);
		BBPreclaim(types);
		BBPreclaim(values);
	} else {
		*s = schemas->batCacheid;
		BBPkeepref(schemas);
		*n = names->batCacheid;
		BBPkeepref(names);
		*t = types->batCacheid;
		BBPkeepref(types);
		*v = values->batCacheid;
		BBPkeepref(values);
	}
	return msg;
}

/* str mvc_logfile(int *d, str *filename); */
str
mvc_logfile(Client cntxt, MalBlkPtr mb, MalStkPtr stk, InstrPtr pci)
{
	mvc *m = NULL;
	str msg;
	const char *filename = *getArgReference_str(stk, pci, 1);

	if ((msg = getSQLContext(cntxt, mb, &m, NULL)) != NULL)
		return msg;
	if ((msg = checkSQLContext(cntxt)) != NULL)
		return msg;
	if (m->scanner.log) {
		close_stream(m->scanner.log);
		m->scanner.log = NULL;
	}

	if (!strNil(filename)) {
		if((m->scanner.log = open_wastream(filename)) == NULL)
			throw(SQL, "sql.logfile", SQLSTATE(HY013) "%s", mnstr_peek_error(NULL));
	}
	return MAL_SUCCEED;
}

/* str mvc_next_value(lng *res, str *sname, str *seqname); */
str
mvc_next_value(Client cntxt, MalBlkPtr mb, MalStkPtr stk, InstrPtr pci)
{
	backend *be = NULL;
	str msg;
	sql_schema *s;
	sql_sequence *seq;
	lng *res = getArgReference_lng(stk, pci, 0);
	const char *sname = *getArgReference_str(stk, pci, 1);
	const char *seqname = *getArgReference_str(stk, pci, 2);

	(void)mb;
	if ((msg = getBackendContext(cntxt, &be)) != NULL)
		return msg;
	if (!(s = mvc_bind_schema(be->mvc, sname)))
		throw(SQL, "sql.next_value", SQLSTATE(3F000) "Cannot find the schema %s", sname);
	if (!mvc_schema_privs(be->mvc, s))
		throw(SQL, "sql.next_value", SQLSTATE(42000) "Access denied for %s to schema '%s'", get_string_global_var(be->mvc, "current_user"), s->base.name);
	if (!(seq = find_sql_sequence(be->mvc->session->tr, s, seqname)))
		throw(SQL, "sql.next_value", SQLSTATE(HY050) "Cannot find the sequence %s.%s", sname, seqname);

	if (seq_next_value(be->mvc->session->tr->store, seq, res)) {
		be->last_id = *res;
		sqlvar_set_number(find_global_var(be->mvc, mvc_bind_schema(be->mvc, "sys"), "last_id"), be->last_id);
		return MAL_SUCCEED;
	}
	throw(SQL, "sql.next_value", SQLSTATE(HY050) "Cannot generate next sequence value %s.%s", sname, seqname);
}

str
mvc_next_value_bulk(Client cntxt, MalBlkPtr mb, MalStkPtr stk, InstrPtr pci)
{
	backend *be = NULL;
	str msg;
	sql_schema *s;
	sql_sequence *seq;
	bat *res = getArgReference_bat(stk, pci, 0);
	BUN card = (BUN)*getArgReference_lng(stk, pci, 1);
	const char *sname = *getArgReference_str(stk, pci, 2);
	const char *seqname = *getArgReference_str(stk, pci, 3);
	BAT *r = NULL;

	(void)mb;
	if ((msg = getBackendContext(cntxt, &be)) != NULL)
		return msg;
	if (!(s = mvc_bind_schema(be->mvc, sname)))
		throw(SQL, "sql.next_value", SQLSTATE(3F000) "Cannot find the schema %s", sname);
	if (!mvc_schema_privs(be->mvc, s))
		throw(SQL, "sql.next_value", SQLSTATE(42000) "Access denied for %s to schema '%s'", get_string_global_var(be->mvc, "current_user"), s->base.name);
	if (!(seq = find_sql_sequence(be->mvc->session->tr, s, seqname)))
		throw(SQL, "sql.next_value", SQLSTATE(HY050) "Cannot find the sequence %s.%s", sname, seqname);
	if (!(r = COLnew(0, TYPE_lng, card, TRANSIENT)))
		throw(SQL, "sql.next_value", SQLSTATE(HY013) MAL_MALLOC_FAIL);

	lng *restrict rb = Tloc(r, 0);

	if (seqbulk_next_value(be->mvc->session->tr->store, seq, card, rb)) {
		be->last_id = rb[card-1];
		sqlvar_set_number(find_global_var(be->mvc, mvc_bind_schema(be->mvc, "sys"), "last_id"), be->last_id);
		BATsetcount(r, card);
		r->tnonil = true;
		r->tnil = false;
		/* TODO set the min/max, tsorted/trevsorted and tkey properties based on the sequence values */
		r->tsorted = r->trevsorted = r->tkey = BATcount(r) <= 1;
		*res = r->batCacheid;
		BBPkeepref(r);
		return MAL_SUCCEED;
	}
	BBPreclaim(r);
	throw(SQL, "sql.next_value", SQLSTATE(HY050) "Cannot generate next sequence value %s.%s", sname, seqname);
}

/* str mvc_get_value(lng *res, str *sname, str *seqname); */
str
mvc_get_value(Client cntxt, MalBlkPtr mb, MalStkPtr stk, InstrPtr pci)
{
	mvc *m = NULL;
	str msg;
	sql_schema *s;
	sql_sequence *seq;
	lng *res = getArgReference_lng(stk, pci, 0);
	const char *sname = *getArgReference_str(stk, pci, 1);
	const char *seqname = *getArgReference_str(stk, pci, 2);

	if ((msg = getSQLContext(cntxt, mb, &m, NULL)) != NULL)
		return msg;
	if ((msg = checkSQLContext(cntxt)) != NULL)
		return msg;
	if (!(s = mvc_bind_schema(m, sname)))
		throw(SQL, "sql.get_value", SQLSTATE(3F000) "Cannot find the schema %s", sname);
	if (!(seq = find_sql_sequence(m->session->tr, s, seqname)))
		throw(SQL, "sql.get_value", SQLSTATE(HY050) "Cannot find the sequence %s.%s", sname, seqname);

	if (seq_get_value(m->session->tr->store, seq, res))
		return MAL_SUCCEED;

	throw(SQL, "sql.get_value", SQLSTATE(HY050) "Cannot get sequence value %s.%s", sname, seqname);
}

/* needed for msqldump and describe_sequences view */
static str
mvc_get_value_bulk(Client cntxt, MalBlkPtr mb, MalStkPtr stk, InstrPtr pci)
{
	mvc *m = NULL;
	sql_schema *s;
	sql_sequence *seq;
	BATiter schi, seqi;
	BAT *bn = NULL, *scheb = NULL, *sches = NULL, *seqb = NULL, *seqs = NULL;
	lng *restrict vals;
	str msg = MAL_SUCCEED;
	bool nils = false;
	struct canditer ci1 = {0}, ci2 = {0};
	oid off1, off2;
	bat *res = getArgReference_bat(stk, pci, 0), *l = getArgReference_bat(stk, pci, 1), *r = getArgReference_bat(stk, pci, 2),
		*sid1 = pci->argc == 5 ? getArgReference_bat(stk, pci, 3) : NULL, *sid2 = pci->argc == 5 ? getArgReference_bat(stk, pci, 4) : NULL;

	if ((msg = getSQLContext(cntxt, mb, &m, NULL)) != NULL)
		return msg;
	if ((msg = checkSQLContext(cntxt)) != NULL)
		return msg;
	if (!(scheb = BATdescriptor(*l)) || !(seqb = BATdescriptor(*r))) {
		msg = createException(SQL, "sql.get_value", SQLSTATE(HY002) RUNTIME_OBJECT_MISSING);
		goto bailout;
	}
	if ((sid1 && !is_bat_nil(*sid1) && !(sches = BATdescriptor(*sid1))) || (sid2 && !is_bat_nil(*sid2) && !(seqs = BATdescriptor(*sid2)))) {
		msg = createException(SQL, "sql.get_value", SQLSTATE(HY002) RUNTIME_OBJECT_MISSING);
		goto bailout;
	}
	canditer_init(&ci1, scheb, sches);
	canditer_init(&ci2, seqb, seqs);
	if (ci2.ncand != ci1.ncand || ci1.hseq != ci2.hseq) {
		msg = createException(SQL, "sql.get_value", ILLEGAL_ARGUMENT " Requires bats of identical size");
		goto bailout;
	}
	if (!(bn = COLnew(ci1.hseq, TYPE_lng, ci1.ncand, TRANSIENT))) {
		msg = createException(SQL, "sql.get_value", SQLSTATE(HY013) MAL_MALLOC_FAIL);
		goto bailout;
	}

	off1 = scheb->hseqbase;
	off2 = seqb->hseqbase;
	schi = bat_iterator(scheb);
	seqi = bat_iterator(seqb);
	vals = Tloc(bn, 0);
	for (BUN i = 0; i < ci1.ncand; i++) {
		oid p1 = canditer_next(&ci1) - off1, p2 = canditer_next(&ci2) - off2;
		const char *sname = BUNtvar(schi, p1);
		const char *seqname = BUNtvar(seqi, p2);

		if (strNil(sname) || strNil(seqname)) {
			vals[i] = lng_nil;
			nils = true;
		} else {
			if (!(s = mvc_bind_schema(m, sname))) {
				msg = createException(SQL, "sql.get_value", SQLSTATE(3F000) "Cannot find the schema %s", sname);
				goto bailout1;
			}
			if (!(seq = find_sql_sequence(m->session->tr, s, seqname))) {
				msg = createException(SQL, "sql.get_value", SQLSTATE(HY050) "Cannot find the sequence %s.%s", sname, seqname);
				goto bailout1;
			}
			if (!seq_get_value(m->session->tr->store, seq, &(vals[i]))) {
				msg = createException(SQL, "sql.get_value", SQLSTATE(HY050) "Cannot get the next sequence value %s.%s", sname, seqname);
				goto bailout1;
			}
		}
	}

bailout1:
	bat_iterator_end(&schi);
	bat_iterator_end(&seqi);
bailout:
	BBPreclaim(scheb);
	BBPreclaim(sches);
	BBPreclaim(seqb);
	BBPreclaim(seqs);
	if (bn && !msg) {
		BATsetcount(bn, ci1.ncand);
		bn->tnil = nils;
		bn->tnonil = !nils;
		bn->tkey = BATcount(bn) <= 1;
		bn->tsorted = BATcount(bn) <= 1;
		bn->trevsorted = BATcount(bn) <= 1;
		*res = bn->batCacheid;
		BBPkeepref(bn);
	} else if (bn)
		BBPreclaim(bn);
	return msg;
}

str
mvc_getVersion(lng *version, const int *clientid)
{
	mvc *m = NULL;
	Client cntxt = MCgetClient(*clientid);
	str msg;

	if ((msg = getSQLContext(cntxt, NULL, &m, NULL)) != NULL)
		return msg;
	if ((msg = checkSQLContext(cntxt)) != NULL)
		return msg;
	*version = -1;
	if (m->session->tr)
		*version = (lng)m->session->tr->ts;
	return MAL_SUCCEED;
}

/* str mvc_restart_seq(lng *res, str *sname, str *seqname, lng *start); */
str
mvc_restart_seq(Client cntxt, MalBlkPtr mb, MalStkPtr stk, InstrPtr pci)
{
	mvc *m = NULL;
	str msg;
	sql_schema *s;
	sql_sequence *seq;
	lng *res = getArgReference_lng(stk, pci, 0);
	const char *sname = *getArgReference_str(stk, pci, 1);
	const char *seqname = *getArgReference_str(stk, pci, 2);
	lng start = *getArgReference_lng(stk, pci, 3);

	if ((msg = getSQLContext(cntxt, mb, &m, NULL)) != NULL)
		return msg;
	if ((msg = checkSQLContext(cntxt)) != NULL)
		return msg;
	if (!(s = mvc_bind_schema(m, sname)))
		throw(SQL, "sql.restart", SQLSTATE(3F000) "Cannot find the schema %s", sname);
	if (!mvc_schema_privs(m, s))
		throw(SQL, "sql.restart", SQLSTATE(42000) "Access denied for %s to schema '%s'", get_string_global_var(m, "current_user"), s->base.name);
	if (!(seq = find_sql_sequence(m->session->tr, s, seqname)))
		throw(SQL, "sql.restart", SQLSTATE(HY050) "Failed to fetch sequence %s.%s", sname, seqname);
	if (is_lng_nil(start))
		throw(SQL, "sql.restart", SQLSTATE(HY050) "Cannot (re)start sequence %s.%s with NULL", sname, seqname);
	if (start < seq->minvalue)
		throw(SQL, "sql.restart", SQLSTATE(HY050) "Cannot set sequence %s.%s start to a value less than the minimum ("LLFMT" < "LLFMT")", sname, seqname, start, seq->minvalue);
	if (start > seq->maxvalue)
		throw(SQL, "sql.restart", SQLSTATE(HY050) "Cannot set sequence %s.%s start to a value higher than the maximum ("LLFMT" > "LLFMT")", sname, seqname, start, seq->maxvalue);
	switch (sql_trans_sequence_restart(m->session->tr, seq, start)) {
		case -1:
			throw(SQL,"sql.restart",SQLSTATE(HY013) MAL_MALLOC_FAIL);
		case -2:
		case -3:
			throw(SQL,"sql.restart",SQLSTATE(42000) "RESTART SEQUENCE: transaction conflict detected");
		case -4:
			throw(SQL,"sql.restart",SQLSTATE(HY050) "Cannot (re)start sequence %s.%s", sname, seqname);
		default:
			*res = start;
	}
	return MAL_SUCCEED;
}

BAT *
mvc_bind_idxbat(mvc *m, const char *sname, const char *tname, const char *iname, int access)
{
	sql_trans *tr = m->session->tr;
	BAT *b = NULL;
	sql_schema *s = NULL;
	sql_idx *i = NULL;

	s = mvc_bind_schema(m, sname);
	if (s == NULL)
		return NULL;
	i = mvc_bind_idx(m, s, iname);
	if (i == NULL || !isTable(i->t))
		return NULL;

	(void) tname;
	sqlstore *store = tr->store;
	b = store->storage_api.bind_idx(tr, i, access);
	return b;
}

/* str mvc_bind_wrap(int *bid, str *sname, str *tname, str *cname, int *access); */
str
mvc_bind_wrap(Client cntxt, MalBlkPtr mb, MalStkPtr stk, InstrPtr pci)
{
	int upd = (pci->argc == 7 || pci->argc == 9);
	BAT *b = NULL;
	bat *bid = getArgReference_bat(stk, pci, 0);
	mvc *m = NULL;
	str msg;
	const char *sname	= *getArgReference_str(stk, pci, 2 + upd);
	const char *tname	= *getArgReference_str(stk, pci, 3 + upd);
	const char *cname	= *getArgReference_str(stk, pci, 4 + upd);
	const int	access	= *getArgReference_int(stk, pci, 5 + upd);

	const bool partitioned_access = pci->argc == (8 + upd) && getArgType(mb, pci, 6 + upd) == TYPE_int;

	/* This doesn't work with quick access for now... */
	assert(access != QUICK);
	if ((msg = getSQLContext(cntxt, mb, &m, NULL)) != NULL)
		return msg;
	if ((msg = checkSQLContext(cntxt)) != NULL)
		return msg;
	sqlstore *store = m->store;
	sql_schema *s = mvc_bind_schema(m, sname);
	sql_table *t = mvc_bind_table(m, s, tname);
	if (t && !isTable(t))
		throw(SQL, "sql.bind", SQLSTATE(42000) "%s '%s' is not persistent",
			  TABLE_TYPE_DESCRIPTION(t->type, t->properties), t->base.name);
	sql_column *c = mvc_bind_column(m, t, cname);

	if (partitioned_access) {
		/* partitioned access */
		int part_nr = *getArgReference_int(stk, pci, 6 + upd);
		int nr_parts = *getArgReference_int(stk, pci, 7 + upd);
		BUN cnt = store->storage_api.count_col(m->session->tr, c, 0), psz;
		oid l, h;
		psz = cnt ? (cnt / nr_parts) : 0;
		l = part_nr * psz;
		if (l > cnt)
			l = cnt;
		h = (part_nr + 1 == nr_parts) ? cnt : ((part_nr + 1) * psz);
		if (h > cnt)
			h = cnt;

		if (upd) {
			BAT *ui = NULL, *uv = NULL;
			if (store->storage_api.bind_updates(m->session->tr, c, &ui, &uv) == LOG_ERR)
				throw(SQL,"sql.bind",SQLSTATE(HY005) "Cannot access the update columns");

			h--;
			BAT* bn = BATselect(ui, NULL, &l, &h, true, true, false, false);
			if(bn == NULL) {
				BBPunfix(ui->batCacheid);
				BBPunfix(uv->batCacheid);
				throw(SQL, "sql.bind", GDK_EXCEPTION);
			}

			bat *uvl = getArgReference_bat(stk, pci, 1);

			if (BATcount(bn)) {
				BAT *id;
				BAT *vl;
				if (ui == NULL || uv == NULL) {
					bat_destroy(uv);
					bat_destroy(ui);
					BBPunfix(bn->batCacheid);
					throw(SQL,"sql.bind",SQLSTATE(HY005) "Cannot access the insert column %s.%s.%s",
						sname, tname, cname);
				}
				assert(uv->batCount == ui->batCount);
				id = BATproject(bn, ui);
				vl = BATproject(bn, uv);
				bat_destroy(ui);
				bat_destroy(uv);
				if (id == NULL || vl == NULL) {
					BBPunfix(bn->batCacheid);
					bat_destroy(id);
					bat_destroy(vl);
					throw(SQL, "sql.bind", GDK_EXCEPTION);
				}
				if ( BATcount(id) != BATcount(vl)){
					BBPunfix(bn->batCacheid);
					bat_destroy(id);
					bat_destroy(vl);
					throw(SQL, "sql.bind", SQLSTATE(0000) "Inconsistent BAT count");
				}
				BBPkeepref(id);
				BBPkeepref(vl);
				*bid = id->batCacheid;
				*uvl = vl->batCacheid;
			} else {
				*bid = e_bat(TYPE_oid);
				*uvl = e_bat(c->type.type->localtype);
				if (*bid == BID_NIL || *uvl == BID_NIL) {
					if (*bid)
						BBPunfix(*bid);
					if (*uvl)
						BBPunfix(*uvl);
					BBPunfix(b->batCacheid);
					throw(SQL, "sql.bind", SQLSTATE(HY013) MAL_MALLOC_FAIL);
				}
			}
		} else {
			int coltype = getBatType(getArgType(mb, pci, 0));
			b = store->storage_api.bind_col(m->session->tr, c, access);
			if (b == NULL)
				throw(SQL, "sql.bind", SQLSTATE(42000) "Cannot bind column %s.%s.%s", sname, tname, cname);

			if (b->ttype && b->ttype != coltype) {
				BBPunfix(b->batCacheid);
				throw(SQL,"sql.bind",SQLSTATE(42000) "Column type mismatch %s.%s.%s",sname,tname,cname);
			}

			BAT* bn = BATslice(b, l, h);
			if(bn == NULL) {
				BBPunfix(b->batCacheid);
				throw(SQL, "sql.bind", GDK_EXCEPTION);
			}
			BAThseqbase(bn, l);
			BBPunfix(b->batCacheid);
			BBPkeepref(bn);
			*bid = bn->batCacheid;
		}
	}
	else if (upd) { /*unpartitioned access to update bats*/
		BAT *ui = NULL, *uv = NULL;
		if (store->storage_api.bind_updates(m->session->tr, c, &ui, &uv) == LOG_ERR)
			throw(SQL,"sql.bind",SQLSTATE(HY005) "Cannot access the update columns");

		bat *uvl = getArgReference_bat(stk, pci, 1);
		BBPkeepref(ui);
		BBPkeepref(uv);
		*bid = ui->batCacheid;
		*uvl = uv->batCacheid;
	}
	else { /*unpartitioned access to base column*/
		int coltype = getBatType(getArgType(mb, pci, 0));
		b = store->storage_api.bind_col(m->session->tr, c, access);
		if (b == NULL)
			throw(SQL, "sql.bin", "Couldn't bind column");

		if (b->ttype && b->ttype != coltype) {
			BBPunfix(b->batCacheid);
			throw(SQL,"sql.bind",SQLSTATE(42000) "Column type mismatch %s.%s.%s",sname,tname,cname);
		}
		BBPkeepref(b);
		*bid = b->batCacheid;
	}
	return MAL_SUCCEED;
}

/* The output of this function are 7 columns:
 *  - The sqlid of the column
 *  - Number of values of the column.
 *  - Number of segments, indication of the fragmentation
 *  - Number of inserted rows during the current transaction.
 *  - Number of updated rows during the current transaction.
 *  - Number of deletes of the column's table.
 *  - the number in the transaction chain (.i.e for each savepoint a new transaction is added in the chain)
 */

static str
mvc_insert_delta_values(mvc *m, BAT *col1, BAT *col2, BAT *col3, BAT *col4, BAT *col5, BAT *col6, BAT *col7, sql_column *c, lng segments, lng deletes)
{
	int level = 0;
	sqlstore *store = m->session->tr->store;

	lng inserted = (lng) store->storage_api.count_col(m->session->tr, c, 1);
	lng all = (lng) store->storage_api.count_col(m->session->tr, c, 0);
	lng updates = (lng) store->storage_api.count_col(m->session->tr, c, 2);

	if (BUNappend(col1, &c->base.id, false) != GDK_SUCCEED) {
		return createException(SQL,"sql.delta", SQLSTATE(HY013) MAL_MALLOC_FAIL);
	}
	if (BUNappend(col2, &segments, false) != GDK_SUCCEED) {
		return createException(SQL,"sql.delta", SQLSTATE(HY013) MAL_MALLOC_FAIL);
	}
	if (BUNappend(col3, &all, false) != GDK_SUCCEED) {
		return createException(SQL,"sql.delta", SQLSTATE(HY013) MAL_MALLOC_FAIL);
	}
	if (BUNappend(col4, &inserted, false) != GDK_SUCCEED) {
		return createException(SQL,"sql.delta", SQLSTATE(HY013) MAL_MALLOC_FAIL);
	}
	if (BUNappend(col5, &updates, false) != GDK_SUCCEED) {
		return createException(SQL,"sql.delta", SQLSTATE(HY013) MAL_MALLOC_FAIL);
	}
	if (BUNappend(col6, &deletes, false) != GDK_SUCCEED) {
		return createException(SQL,"sql.delta", SQLSTATE(HY013) MAL_MALLOC_FAIL);
	}
	/* compute level using global transaction */
	if (c) {
		for(sql_delta *d = ATOMIC_PTR_GET(&c->data); d; d = d->next)
			level++;
	}
	if (BUNappend(col7, &level, false) != GDK_SUCCEED) {
		return createException(SQL,"sql.delta", SQLSTATE(HY013) MAL_MALLOC_FAIL);
	}
	return MAL_SUCCEED;
}

str
mvc_delta_values(Client cntxt, MalBlkPtr mb, MalStkPtr stk, InstrPtr pci)
{
	const char *sname = *getArgReference_str(stk, pci, 7),
			   *tname = (pci->argc > 8) ? *getArgReference_str(stk, pci, 8) : NULL,
			   *cname = (pci->argc > 9) ? *getArgReference_str(stk, pci, 9) : NULL;
	mvc *m;
	str msg = MAL_SUCCEED;
	BAT *col1 = NULL, *col2 = NULL, *col3 = NULL, *col4 = NULL, *col5 = NULL, *col6 = NULL, *col7 = NULL;
	bat *b1 = getArgReference_bat(stk, pci, 0),
		*b2 = getArgReference_bat(stk, pci, 1),
		*b3 = getArgReference_bat(stk, pci, 2),
		*b4 = getArgReference_bat(stk, pci, 3),
		*b5 = getArgReference_bat(stk, pci, 4),
		*b6 = getArgReference_bat(stk, pci, 5),
		*b7 = getArgReference_bat(stk, pci, 6);
	sql_schema *s = NULL;
	sql_table *t = NULL;
	sql_column *c = NULL;
	node *n;
	BUN nrows = 0;
	lng deletes, segments;

	if ((msg = getSQLContext(cntxt, mb, &m, NULL)) != NULL)
		return msg;

	sqlstore *store = m->store;
	sql_trans *tr = m->session->tr;
	if ((msg = checkSQLContext(cntxt)) != NULL)
		goto cleanup;

	if (!(s = mvc_bind_schema(m, sname)))
		throw(SQL, "sql.delta", SQLSTATE(3F000) "No such schema '%s'", sname);

	if (tname) {
		if (!(t = mvc_bind_table(m, s, tname)))
			throw(SQL, "sql.delta", SQLSTATE(3F000) "No such table '%s' in schema '%s'", tname, s->base.name);
		if (!isTable(t))
			throw(SQL, "sql.delta", SQLSTATE(42000) "%s doesn't have delta values", TABLE_TYPE_DESCRIPTION(t->type, t->properties));
		if (cname) {
			if (!(c = mvc_bind_column(m, t, cname)))
				throw(SQL, "sql.delta", SQLSTATE(3F000) "No such column '%s' in table '%s'", cname, t->base.name);
			nrows = 1;
		} else {
			nrows = (BUN) ol_length(t->columns);
		}
	} else if (s->tables) {
		struct os_iter oi;
		os_iterator(&oi, s->tables, tr, NULL);
		for (sql_base *b = oi_next(&oi); b; b = oi_next(&oi)) {
			t = (sql_table *)b;
			if (isTable(t))
				nrows += (BUN) ol_length(t->columns);
		}
	}

	if ((col1 = COLnew(0, TYPE_int, nrows, TRANSIENT)) == NULL) {
		msg = createException(SQL, "sql.delta", SQLSTATE(HY013) MAL_MALLOC_FAIL);
		goto cleanup;
	}
	if ((col2 = COLnew(0, TYPE_lng, nrows, TRANSIENT)) == NULL) {
		msg = createException(SQL, "sql.delta", SQLSTATE(HY013) MAL_MALLOC_FAIL);
		goto cleanup;
	}
	if ((col3 = COLnew(0, TYPE_lng, nrows, TRANSIENT)) == NULL) {
		msg = createException(SQL, "sql.delta", SQLSTATE(HY013) MAL_MALLOC_FAIL);
		goto cleanup;
	}
	if ((col4 = COLnew(0, TYPE_lng, nrows, TRANSIENT)) == NULL) {
		msg = createException(SQL, "sql.delta", SQLSTATE(HY013) MAL_MALLOC_FAIL);
		goto cleanup;
	}
	if ((col5 = COLnew(0, TYPE_lng, nrows, TRANSIENT)) == NULL) {
		msg = createException(SQL, "sql.delta", SQLSTATE(HY013) MAL_MALLOC_FAIL);
		goto cleanup;
	}
	if ((col6 = COLnew(0, TYPE_lng, nrows, TRANSIENT)) == NULL) {
		msg = createException(SQL, "sql.delta", SQLSTATE(HY013) MAL_MALLOC_FAIL);
		goto cleanup;
	}
	if ((col7 = COLnew(0, TYPE_int, nrows, TRANSIENT)) == NULL) {
		msg = createException(SQL, "sql.delta", SQLSTATE(HY013) MAL_MALLOC_FAIL);
		goto cleanup;
	}

	if (nrows) {
		if (tname) {
			deletes = (lng) store->storage_api.count_del(m->session->tr, t, 0);
			segments = (lng) store->storage_api.count_del(m->session->tr, t, 10);
			if (cname) {
				if ((msg=mvc_insert_delta_values(m, col1, col2, col3, col4, col5, col6, col7, c, segments, deletes)) != NULL)
					goto cleanup;
			} else {
				for (n = ol_first_node(t->columns); n ; n = n->next) {
					c = (sql_column*) n->data;
					if ((msg=mvc_insert_delta_values(m, col1, col2, col3, col4, col5, col6, col7, c, segments, deletes)) != NULL)
						goto cleanup;
				}
			}
		} else if (s->tables) {
			struct os_iter oi;
			os_iterator(&oi, s->tables, tr, NULL);
			for (sql_base *b = oi_next(&oi); b; b = oi_next(&oi)) {
				t = (sql_table *)b;
				if (isTable(t)) {
					deletes = (lng) store->storage_api.count_del(m->session->tr, t, 0);
					segments = (lng) store->storage_api.count_del(m->session->tr, t, 10);

					for (node *nn = ol_first_node(t->columns); nn ; nn = nn->next) {
						c = (sql_column*) nn->data;

						if ((msg=mvc_insert_delta_values(m, col1, col2, col3, col4, col5, col6, col7, c, segments, deletes)) != NULL)
							goto cleanup;
					}
				}
			}
		}
	}

cleanup:
	if (msg) {
		if (col1)
			BBPreclaim(col1);
		if (col2)
			BBPreclaim(col2);
		if (col3)
			BBPreclaim(col3);
		if (col4)
			BBPreclaim(col4);
		if (col5)
			BBPreclaim(col5);
		if (col6)
			BBPreclaim(col6);
		if (col7)
			BBPreclaim(col7);
	} else {
		*b1 = col1->batCacheid;
		BBPkeepref(col1);
		*b2 = col2->batCacheid;
		BBPkeepref(col2);
		*b3 = col3->batCacheid;
		BBPkeepref(col3);
		*b4 = col4->batCacheid;
		BBPkeepref(col4);
		*b5 = col5->batCacheid;
		BBPkeepref(col5);
		*b6 = col6->batCacheid;
		BBPkeepref(col6);
		*b7 = col7->batCacheid;
		BBPkeepref(col7);
	}
	return msg;
}

/* str mvc_bind_idxbat_wrap(int *bid, str *sname, str *tname, str *iname, int *access); */
str
mvc_bind_idxbat_wrap(Client cntxt, MalBlkPtr mb, MalStkPtr stk, InstrPtr pci)
{
	int upd = (pci->argc == 7 || pci->argc == 9);
	BAT *b = NULL;
	bat *bid = getArgReference_bat(stk, pci, 0);
	mvc *m = NULL;
	str msg;
	const char *sname	= *getArgReference_str(stk, pci, 2 + upd);
	const char *tname	= *getArgReference_str(stk, pci, 3 + upd);
	const char *iname	= *getArgReference_str(stk, pci, 4 + upd);
	const int	access	= *getArgReference_int(stk, pci, 5 + upd);

	const bool partitioned_access = pci->argc == (8 + upd) && getArgType(mb, pci, 6 + upd) == TYPE_int;

	/* This doesn't work with quick access for now... */
	assert(access != QUICK);
	if ((msg = getSQLContext(cntxt, mb, &m, NULL)) != NULL)
		return msg;
	if ((msg = checkSQLContext(cntxt)) != NULL)
		return msg;
	sqlstore *store = m->store;
	sql_schema *s = mvc_bind_schema(m, sname);
	sql_table *t = mvc_bind_table(m, s, tname);
	if (t && !isTable(t))
		throw(SQL, "sql.bindidx", SQLSTATE(42000) "%s '%s' is not persistent",
			  TABLE_TYPE_DESCRIPTION(t->type, t->properties), t->base.name);
	sql_idx *i = mvc_bind_idx(m, s, iname);

	if (partitioned_access) {
		/* partitioned access */
		int part_nr = *getArgReference_int(stk, pci, 6 + upd);
		int nr_parts = *getArgReference_int(stk, pci, 7 + upd);
		BUN cnt = store->storage_api.count_idx(m->session->tr, i, 0), psz;
		oid l, h;
		psz = cnt ? (cnt / nr_parts) : 0;
		l = part_nr * psz;
		if (l > cnt)
			l = cnt;
		h = (part_nr + 1 == nr_parts) ? cnt : ((part_nr + 1) * psz);
		if (h > cnt)
			h = cnt;

		if (upd) {
			BAT *ui = NULL, *uv = NULL;
			if (store->storage_api.bind_updates_idx(m->session->tr, i, &ui, &uv) == LOG_ERR)
				throw(SQL,"sql.bindidx",SQLSTATE(HY005) "Cannot access the update columns");

			h--;
			BAT* bn = BATselect(ui, NULL, &l, &h, true, true, false, false);
			if(bn == NULL) {
				BBPunfix(ui->batCacheid);
				BBPunfix(uv->batCacheid);
				throw(SQL, "sql.bindidx", GDK_EXCEPTION);
			}

			bat *uvl = getArgReference_bat(stk, pci, 1);

			if (BATcount(bn)) {
				BAT *id;
				BAT *vl;
				if (ui == NULL || uv == NULL) {
					bat_destroy(uv);
					bat_destroy(ui);
					BBPunfix(bn->batCacheid);
					throw(SQL,"sql.bindidx",SQLSTATE(42000) "Cannot access index column %s.%s.%s",sname,tname,iname);
				}
				assert(uv->batCount == ui->batCount);
				id = BATproject(bn, ui);
				vl = BATproject(bn, uv);
				bat_destroy(ui);
				bat_destroy(uv);
				if (id == NULL || vl == NULL) {
					BBPunfix(bn->batCacheid);
					bat_destroy(id);
					bat_destroy(vl);
					throw(SQL, "sql.bindidx", GDK_EXCEPTION);
				}
				if ( BATcount(id) != BATcount(vl)){
					BBPunfix(bn->batCacheid);
					bat_destroy(id);
					bat_destroy(vl);
					throw(SQL, "sql.bindidx", SQLSTATE(0000) "Inconsistent BAT count");
				}
				BBPkeepref(id);
				BBPkeepref(vl);
				*bid = id->batCacheid;
				*uvl = vl->batCacheid;
			} else {
				*bid = e_bat(TYPE_oid);
				*uvl = e_bat((i->type==join_idx)?TYPE_oid:TYPE_lng);
				if (*bid == BID_NIL || *uvl == BID_NIL) {
					if (*bid)
						BBPunfix(*bid);
					if (*uvl)
						BBPunfix(*uvl);
					BBPunfix(b->batCacheid);
					throw(SQL, "sql.bindidx", SQLSTATE(HY013) MAL_MALLOC_FAIL);
				}
			}
		} else {
			int idxtype = getBatType(getArgType(mb, pci, 0));
			b = store->storage_api.bind_idx(m->session->tr, i, access);

			if (b && b->ttype && b->ttype != idxtype) {
				BBPunfix(b->batCacheid);
				throw(SQL,"sql.bindidx",SQLSTATE(42000) "Index type mismatch %s.%s.%s",sname,tname,iname);
			}

			BAT* bn = BATslice(b, l, h);
			if(bn == NULL) {
				BBPunfix(b->batCacheid);
				throw(SQL, "sql.bindidx", GDK_EXCEPTION);
			}
			BAThseqbase(bn, l);
			BBPunfix(b->batCacheid);
			BBPkeepref(bn);
			*bid = bn->batCacheid;
		}
	}
	else if (upd) { /*unpartitioned access to update bats*/
		BAT *ui = NULL, *uv = NULL;
		if (store->storage_api.bind_updates_idx(m->session->tr, i, &ui, &uv) == LOG_ERR)
			throw(SQL,"sql.bindidx",SQLSTATE(HY005) "Cannot access the update columns");

		bat *uvl = getArgReference_bat(stk, pci, 1);
		BBPkeepref(ui);
		BBPkeepref(uv);
		*bid = ui->batCacheid;
		*uvl = uv->batCacheid;
	}
	else { /*unpartitioned access to base index*/
		int idxtype = getBatType(getArgType(mb, pci, 0));
		b = store->storage_api.bind_idx(m->session->tr, i, access);
		if (b == NULL)
			throw(SQL,"sql.bindidx", "Couldn't bind index");

		if (b->ttype && b->ttype != idxtype) {
			BBPunfix(b->batCacheid);
			throw(SQL,"sql.bindidx",SQLSTATE(42000) "Index type mismatch %s.%s.%s",sname,tname,iname);
		}
		BBPkeepref(b);
		*bid = b->batCacheid;
	}
	return MAL_SUCCEED;
}

str
mvc_append_column(sql_trans *t, sql_column *c, BUN offset, BAT *pos, BAT *ins)
{
	sqlstore *store = t->store;
	int res = store->storage_api.append_col(t, c, offset, pos, ins, BATcount(ins), true, ins->ttype);
	if (res != LOG_OK) /* the conflict case should never happen, but leave it here */
		throw(SQL, "sql.append", SQLSTATE(42000) "Append failed %s", res == LOG_CONFLICT ? "due to conflict with another transaction" : GDKerrbuf);
	return MAL_SUCCEED;
}

/*mvc_grow_wrap(int *bid, str *sname, str *tname, str *cname, ptr d) */
str
mvc_grow_wrap(Client cntxt, MalBlkPtr mb, MalStkPtr stk, InstrPtr pci)
{
	int *res = getArgReference_int(stk, pci, 0);
	bat Tid = *getArgReference_bat(stk, pci, 1);
	ptr Ins = getArgReference(stk, pci, 2);
	int tpe = getArgType(mb, pci, 2);
	bool isbat = false;
	BAT *tid = 0, *ins = 0;
	size_t cnt = 1;
	oid v = 0;

	(void)cntxt;
	*res = 0;
	if ((tid = BATdescriptor(Tid)) == NULL)
		throw(SQL, "sql.grow", SQLSTATE(HY005) "Cannot access descriptor");
	if (isaBatType(tpe))
		isbat = true;
	if (isbat && (ins = BATdescriptor(*(bat *) Ins)) == NULL) {
		BBPunfix(Tid);
		throw(SQL, "sql.grow", SQLSTATE(HY005) "Cannot access descriptor");
	}
	if (ins) {
		cnt = BATcount(ins);
		BBPunfix(ins->batCacheid);
	}
	if (BATcount(tid)) {
		(void)BATmax(tid, &v);
		v++;
	}
	for(;cnt>0; cnt--, v++) {
		if (BUNappend(tid, &v, false) != GDK_SUCCEED) {
			BBPunfix(Tid);
			throw(SQL, "sql.grow", GDK_EXCEPTION);
		}
	}
	BBPunfix(Tid);
	return MAL_SUCCEED;
}

/*mvc_append_wrap(int *bid, str *sname, str *tname, str *cname, ptr d) */
str
mvc_append_wrap(Client cntxt, MalBlkPtr mb, MalStkPtr stk, InstrPtr pci)
{
	int *res = getArgReference_int(stk, pci, 0);
	mvc *m = NULL;
	str msg;
	const char *sname = *getArgReference_str(stk, pci, 2);
	const char *tname = *getArgReference_str(stk, pci, 3);
	const char *cname = *getArgReference_str(stk, pci, 4);
	BUN offset = (BUN)*getArgReference_oid(stk, pci, 5);
	bat Pos = *getArgReference_bat(stk, pci, 6);
	ptr ins = getArgReference(stk, pci, 7);
	int tpe = getArgType(mb, pci, 7), log_res = LOG_OK;
	bool isbat = false;
	sql_schema *s;
	sql_table *t;
	sql_column *c;
	sql_idx *i;
	BAT *b = NULL, *pos = NULL;
	BUN cnt = 1;

	*res = 0;
	if ((msg = getSQLContext(cntxt, mb, &m, NULL)) != NULL)
		return msg;
	if ((msg = checkSQLContext(cntxt)) != NULL)
		return msg;
	if (isaBatType(tpe)) {
		isbat = true;
		tpe = getBatType(tpe);
	}
	if (Pos != bat_nil && (pos = BATdescriptor(Pos)) == NULL)
		throw(SQL, "sql.append", SQLSTATE(HY005) "Cannot access append positions descriptor");
	if (isbat && (ins = BATdescriptor(*(bat *) ins)) == NULL) {
		bat_destroy(pos);
		throw(SQL, "sql.append", SQLSTATE(HY005) "Cannot access append values descriptor");
	}
	if (!isbat && ATOMextern(tpe) && !ATOMvarsized(tpe))
		ins = *(ptr *) ins;
	if (isbat) {
		b =  (BAT*) ins;
		if (VIEWtparent(b) || VIEWvtparent(b)) {
			/* note, b == (BAT*)ins */
			b = COLcopy(b, b->ttype, true, TRANSIENT);
			BBPreclaim(ins);
			ins = b;
			if (b == NULL)
				throw(SQL, "sql.append", GDK_EXCEPTION);
		}
	}
	s = mvc_bind_schema(m, sname);
	if (s == NULL) {
		bat_destroy(pos);
		bat_destroy(b);
		throw(SQL, "sql.append", SQLSTATE(3F000) "Schema missing %s",sname);
	}
	t = mvc_bind_table(m, s, tname);
	if (t == NULL) {
		bat_destroy(pos);
		bat_destroy(b);
		throw(SQL, "sql.append", SQLSTATE(42S02) "Table missing %s",tname);
	}
	if (!isTable(t)) {
		bat_destroy(pos);
		bat_destroy(b);
		throw(SQL, "sql.append", SQLSTATE(42000) "%s '%s' is not persistent", TABLE_TYPE_DESCRIPTION(t->type, t->properties), t->base.name);
	}
	if (b)
		cnt = BATcount(b);
	sqlstore *store = m->session->tr->store;
	if (cname[0] != '%' && (c = mvc_bind_column(m, t, cname)) != NULL) {
		log_res = store->storage_api.append_col(m->session->tr, c, offset, pos, ins, cnt, isbat, tpe);
	} else if (cname[0] == '%' && (i = mvc_bind_idx(m, s, cname + 1)) != NULL) {
		log_res = store->storage_api.append_idx(m->session->tr, i, offset, pos, ins, cnt, isbat, tpe);
	} else {
		bat_destroy(pos);
		bat_destroy(b);
		throw(SQL, "sql.append", SQLSTATE(38000) "Unable to find column or index %s.%s.%s",sname,tname,cname);
	}
	bat_destroy(pos);
	bat_destroy(b);
	if (log_res != LOG_OK) /* the conflict case should never happen, but leave it here */
		throw(SQL, "sql.append", SQLSTATE(42000) "Append failed %s", log_res == LOG_CONFLICT ? "due to conflict with another transaction" : GDKerrbuf);
	return MAL_SUCCEED;
}

/*mvc_update_wrap(int *bid, str *sname, str *tname, str *cname, ptr d) */
str
mvc_update_wrap(Client cntxt, MalBlkPtr mb, MalStkPtr stk, InstrPtr pci)
{
	int *res = getArgReference_int(stk, pci, 0);
	mvc *m = NULL;
	str msg;
	const char *sname = *getArgReference_str(stk, pci, 2);
	const char *tname = *getArgReference_str(stk, pci, 3);
	const char *cname = *getArgReference_str(stk, pci, 4);
	bat Tids = *getArgReference_bat(stk, pci, 5);
	bat Upd = *getArgReference_bat(stk, pci, 6);
	BAT *tids, *upd;
	int tpe = getArgType(mb, pci, 6), log_res = LOG_OK;
	bool isbat = false;
	sql_schema *s;
	sql_table *t;
	sql_column *c;
	sql_idx *i;

	*res = 0;
	if ((msg = getSQLContext(cntxt, mb, &m, NULL)) != NULL)
		return msg;
	if ((msg = checkSQLContext(cntxt)) != NULL)
		return msg;
	if (isaBatType(tpe))
		isbat = true;
	else
		assert(0);
	if (!isbat)
		throw(SQL, "sql.update", SQLSTATE(HY005) "Update values is not a BAT input");
	if ((tids = BATdescriptor(Tids)) == NULL)
		throw(SQL, "sql.update", SQLSTATE(HY005) "Cannot access update positions descriptor");
	if ((upd = BATdescriptor(Upd)) == NULL) {
		BBPunfix(tids->batCacheid);
		throw(SQL, "sql.update", SQLSTATE(HY005) "Cannot access update values descriptor");
	}
	s = mvc_bind_schema(m, sname);
	if (s == NULL) {
		BBPunfix(tids->batCacheid);
		BBPunfix(upd->batCacheid);
		throw(SQL, "sql.update", SQLSTATE(3F000) "Schema missing %s",sname);
	}
	t = mvc_bind_table(m, s, tname);
	if (t == NULL) {
		BBPunfix(tids->batCacheid);
		BBPunfix(upd->batCacheid);
		throw(SQL, "sql.update", SQLSTATE(42S02) "Table missing %s.%s",sname,tname);
	}
	if (!isTable(t)) {
		BBPunfix(tids->batCacheid);
		BBPunfix(upd->batCacheid);
		throw(SQL, "sql.update", SQLSTATE(42000) "%s '%s' is not persistent", TABLE_TYPE_DESCRIPTION(t->type, t->properties), t->base.name);
	}
	sqlstore *store = m->session->tr->store;
	if (cname[0] != '%' && (c = mvc_bind_column(m, t, cname)) != NULL) {
		log_res = store->storage_api.update_col(m->session->tr, c, tids, upd, isbat);
	} else if (cname[0] == '%' && (i = mvc_bind_idx(m, s, cname + 1)) != NULL) {
		log_res = store->storage_api.update_idx(m->session->tr, i, tids, upd, isbat);
	} else {
		BBPunfix(tids->batCacheid);
		BBPunfix(upd->batCacheid);
		throw(SQL, "sql.update", SQLSTATE(38000) "Unable to find column or index %s.%s.%s",sname,tname,cname);
	}
	BBPunfix(tids->batCacheid);
	BBPunfix(upd->batCacheid);
	if (log_res != LOG_OK)
		throw(SQL, "sql.update", SQLSTATE(42000) "Update failed%s", log_res == LOG_CONFLICT ? " due to conflict with another transaction" : "");
	return MAL_SUCCEED;
}

/* str mvc_clear_table_wrap(lng *res, str *sname, str *tname); */
str
mvc_clear_table_wrap(Client cntxt, MalBlkPtr mb, MalStkPtr stk, InstrPtr pci)
{
	sql_schema *s;
	sql_table *t;
	mvc *m = NULL;
	str msg;
	BUN clear_res;
	lng *res = getArgReference_lng(stk, pci, 0);
	const char *sname = *getArgReference_str(stk, pci, 1);
	const char *tname = *getArgReference_str(stk, pci, 2);
	int restart_sequences = *getArgReference_int(stk, pci, 3);

	if ((msg = getSQLContext(cntxt, mb, &m, NULL)) != NULL)
		return msg;
	if ((msg = checkSQLContext(cntxt)) != NULL)
		return msg;
	s = mvc_bind_schema(m, sname);
	if (s == NULL)
		throw(SQL, "sql.clear_table", SQLSTATE(3F000) "Schema missing %s", sname);
	t = mvc_bind_table(m, s, tname);
	if (t == NULL)
		throw(SQL, "sql.clear_table", SQLSTATE(42S02) "Table missing %s.%s", sname,tname);
	if (!isTable(t))
		throw(SQL, "sql.clear_table", SQLSTATE(42000) "%s '%s' is not persistent", TABLE_TYPE_DESCRIPTION(t->type, t->properties), t->base.name);
	clear_res = mvc_clear_table(m, t);
	if (clear_res >= BUN_NONE - 1)
		throw(SQL, "sql.clear_table", SQLSTATE(42000) "Table clear failed%s", clear_res == (BUN_NONE - 1) ? " due to conflict with another transaction" : "");
	if (restart_sequences) { /* restart the sequences if it's the case */
		sql_trans *tr = m->session->tr;
		const char next_value_for[] = "next value for ";

		for (node *n = ol_first_node(t->columns); n; n = n->next) {
			sql_column *col = n->data;

			if (col->def && !strncmp(col->def, next_value_for, strlen(next_value_for))) {
				sql_schema *seqs = NULL;
				sql_sequence *seq = NULL;
				char *schema = NULL, *seq_name = NULL;

				extract_schema_and_sequence_name(m->ta, col->def + strlen(next_value_for), &schema, &seq_name);
				if (!schema || !seq_name || !(seqs = find_sql_schema(tr, schema)))
					continue;

				/* TODO - At the moment the sequence may not be stored in the same schema as the table itself */
				if ((seq = find_sql_sequence(tr, seqs, seq_name))) {
					switch (sql_trans_sequence_restart(tr, seq, seq->start)) {
						case -1:
							throw(SQL, "sql.clear_table", SQLSTATE(HY013) MAL_MALLOC_FAIL);
						case -2:
						case -3:
							throw(SQL, "sql.clear_table", SQLSTATE(HY005) "RESTART SEQUENCE: transaction conflict detected");
						case -4:
							throw(SQL, "sql.clear_table", SQLSTATE(HY005) "Could not restart sequence %s.%s", seqs->base.name, seq_name);
						default:
							break;
					}
				}
			}
		}
	}
	*res = (lng) clear_res;
	return MAL_SUCCEED;
}

/*mvc_delete_wrap(int *d, str *sname, str *tname, ptr d) */
str
mvc_delete_wrap(Client cntxt, MalBlkPtr mb, MalStkPtr stk, InstrPtr pci)
{
	int *res = getArgReference_int(stk, pci, 0);
	mvc *m = NULL;
	str msg;
	const char *sname = *getArgReference_str(stk, pci, 2);
	const char *tname = *getArgReference_str(stk, pci, 3);
	ptr ins = getArgReference(stk, pci, 4);
	int tpe = getArgType(mb, pci, 4), log_res;
	bool isbat = false;
	BAT *b = NULL;
	sql_schema *s;
	sql_table *t;

	*res = 0;
	if ((msg = getSQLContext(cntxt, mb, &m, NULL)) != NULL)
		return msg;
	if ((msg = checkSQLContext(cntxt)) != NULL)
		return msg;
	if (isaBatType(tpe))
		isbat = true;
	if (isbat && (b = BATdescriptor(*(bat *) ins)) == NULL)
		throw(SQL, "sql.delete", SQLSTATE(HY002) RUNTIME_OBJECT_MISSING);
	if (!isbat || (b->ttype != TYPE_oid && b->ttype != TYPE_void && b->ttype != TYPE_msk)) {
		BBPreclaim(b);
		throw(SQL, "sql.delete", SQLSTATE(HY005) "Cannot access column descriptor");
	}
	s = mvc_bind_schema(m, sname);
	if (s == NULL) {
		BBPreclaim(b);
		throw(SQL, "sql.delete", SQLSTATE(3F000) "Schema missing %s",sname);
	}
	t = mvc_bind_table(m, s, tname);
	if (t == NULL) {
		BBPreclaim(b);
		throw(SQL, "sql.delete", SQLSTATE(42S02) "Table missing %s.%s",sname,tname);
	}
	if (!isTable(t)) {
		BBPreclaim(b);
		throw(SQL, "sql.delete", SQLSTATE(42000) "%s '%s' is not persistent", TABLE_TYPE_DESCRIPTION(t->type, t->properties), t->base.name);
	}
	sqlstore *store = m->session->tr->store;
	log_res = store->storage_api.delete_tab(m->session->tr, t, b, isbat);
	BBPreclaim(b);
	if (log_res != LOG_OK)
		throw(SQL, "sql.delete", SQLSTATE(42000) "Delete failed%s", log_res == LOG_CONFLICT ? " due to conflict with another transaction" : "");
	return MAL_SUCCEED;
}

static inline BAT *
setwritable(BAT *b)
{
	if (isVIEW(b)) {
		BAT *bn = COLcopy(b, b->ttype, true, TRANSIENT);
		BBPunfix(b->batCacheid);
		b = bn;
	}
	return b;
}

str
DELTAbat(bat *result, const bat *col, const bat *uid, const bat *uval)
{
	BAT *c, *u_id, *u_val, *res;

	if ((u_id = BBPquickdesc(*uid)) == NULL)
		throw(MAL, "sql.delta", SQLSTATE(HY002) RUNTIME_OBJECT_MISSING);

	/* no updates */
	if (BATcount(u_id) == 0) {
		BBPretain(*result = *col);
		return MAL_SUCCEED;
	}

	c = BATdescriptor(*col);
	if (c == NULL)
		throw(MAL, "sql.delta", SQLSTATE(HY002) RUNTIME_OBJECT_MISSING);
	if ((res = COLcopy(c, c->ttype, true, TRANSIENT)) == NULL) {
		BBPunfix(c->batCacheid);
		throw(MAL, "sql.delta", GDK_EXCEPTION);
	}
	BBPunfix(c->batCacheid);

	if ((u_val = BATdescriptor(*uval)) == NULL) {
		BBPunfix(res->batCacheid);
		throw(MAL, "sql.delta", SQLSTATE(HY002) RUNTIME_OBJECT_MISSING);
	}
	if ((u_id = BATdescriptor(*uid)) == NULL) {
		BBPunfix(u_val->batCacheid);
		BBPunfix(res->batCacheid);
		throw(MAL, "sql.delta", SQLSTATE(HY002) RUNTIME_OBJECT_MISSING);
	}
	assert(BATcount(u_id) == BATcount(u_val));
	if (BATcount(u_id) &&
	    BATreplace(res, u_id, u_val, true) != GDK_SUCCEED) {
		BBPunfix(u_id->batCacheid);
		BBPunfix(u_val->batCacheid);
		BBPunfix(res->batCacheid);
		throw(MAL, "sql.delta", GDK_EXCEPTION);
	}
	BBPunfix(u_id->batCacheid);
	BBPunfix(u_val->batCacheid);

	*result = res->batCacheid;
	BBPkeepref(res);
	return MAL_SUCCEED;
}

str
DELTAsub(bat *result, const bat *col, const bat *cid, const bat *uid, const bat *uval)
{
	BAT *c, *cminu = NULL, *u_id, *u_val, *u, *res;
	gdk_return ret;

	if ((u_id = BBPquickdesc(*uid)) == NULL)
		throw(MAL, "sql.delta", SQLSTATE(HY002) RUNTIME_OBJECT_MISSING);

	/* no updates */
	if (BATcount(u_id) == 0) {
		BBPretain(*result = *col);
		return MAL_SUCCEED;
	}

	c = BATdescriptor(*col);
	if (c == NULL)
		throw(MAL, "sql.delta", SQLSTATE(HY002) RUNTIME_OBJECT_MISSING);
	res = c;
	if (BATcount(u_id)) {
		u_id = BATdescriptor(*uid);
		if (!u_id) {
			BBPunfix(c->batCacheid);
			throw(MAL, "sql.delta", SQLSTATE(HY002) RUNTIME_OBJECT_MISSING);
		}
		cminu = BATdiff(c, u_id, NULL, NULL, false, false, BUN_NONE);
		if (!cminu) {
			BBPunfix(c->batCacheid);
			BBPunfix(u_id->batCacheid);
			throw(MAL, "sql.delta", GDK_EXCEPTION);
		}
		res = BATproject(cminu, c);
		BBPunfix(c->batCacheid);
		BBPunfix(cminu->batCacheid);
		cminu = NULL;
		if (!res) {
			BBPunfix(u_id->batCacheid);
			throw(MAL, "sql.delta", GDK_EXCEPTION);
		}
		c = res;

		if ((u_val = BATdescriptor(*uval)) == NULL) {
			BBPunfix(c->batCacheid);
			BBPunfix(u_id->batCacheid);
			throw(MAL, "sql.delta", SQLSTATE(HY002) RUNTIME_OBJECT_MISSING);
		}
		if (BATcount(u_val)) {
			u = BATproject(u_val, u_id);
			BBPunfix(u_val->batCacheid);
			BBPunfix(u_id->batCacheid);
			if (!u) {
				BBPunfix(c->batCacheid);
				throw(MAL, "sql.delta", GDK_EXCEPTION);
			}

			/* check selected updated values against candidates */
			BAT *c_ids = BATdescriptor(*cid);

			if (!c_ids) {
				BBPunfix(c->batCacheid);
				BBPunfix(u->batCacheid);
				throw(MAL, "sql.delta", SQLSTATE(HY002) RUNTIME_OBJECT_MISSING);
			}
			cminu = BATintersect(u, c_ids, NULL, NULL, false, false, BUN_NONE);
			BBPunfix(c_ids->batCacheid);
			if (cminu == NULL) {
				BBPunfix(c->batCacheid);
				BBPunfix(u->batCacheid);
				throw(MAL, "sql.delta", GDK_EXCEPTION);
			}
			BAT *nres;
			if ((nres = COLcopy(res, res->ttype, true, TRANSIENT)) == NULL) {
				BBPunfix(res->batCacheid);
				BBPunfix(u->batCacheid);
				BBPunfix(cminu->batCacheid);
				throw(MAL, "sql.delta", GDK_EXCEPTION);
			}
			BBPunfix(res->batCacheid);
			res = nres;
			ret = BATappend(res, u, cminu, true);
			BBPunfix(u->batCacheid);
			BBPunfix(cminu->batCacheid);
			cminu = NULL;
			if (ret != GDK_SUCCEED) {
				BBPunfix(res->batCacheid);
				throw(MAL, "sql.delta", GDK_EXCEPTION);
			}

			ret = BATsort(&u, NULL, NULL, res, NULL, NULL, false, false, false);
			BBPunfix(res->batCacheid);
			if (ret != GDK_SUCCEED) {
				throw(MAL, "sql.delta", GDK_EXCEPTION);
			}
			res = u;
		} else {
			BBPunfix(u_val->batCacheid);
			BBPunfix(u_id->batCacheid);
		}
	}

	BATkey(res, true);
	*result = res->batCacheid;
	BBPkeepref(res);
	return MAL_SUCCEED;
}

str
DELTAproject(bat *result, const bat *sub, const bat *col, const bat *uid, const bat *uval)
{
	BAT *s, *c, *u_id, *u_val, *res, *tres;

	if ((s = BATdescriptor(*sub)) == NULL)
		throw(MAL, "sql.delta", SQLSTATE(HY002) RUNTIME_OBJECT_MISSING);

	if ((c = BATdescriptor(*col)) == NULL) {
		BBPunfix(s->batCacheid);
		throw(MAL, "sql.delta", SQLSTATE(HY002) RUNTIME_OBJECT_MISSING);
	}

	/* projection(sub,col) */
	res = c;
	tres = BATproject(s, res);
	BBPunfix(res->batCacheid);

	if (tres == NULL) {
		BBPunfix(s->batCacheid);
		throw(MAL, "sql.projectdelta", GDK_EXCEPTION);
	}
	res = tres;

	if ((u_id = BATdescriptor(*uid)) == NULL) {
		BBPunfix(res->batCacheid);
		BBPunfix(s->batCacheid);
		throw(MAL, "sql.delta", SQLSTATE(HY002) RUNTIME_OBJECT_MISSING);
	}
	if (!BATcount(u_id)) {
		BBPunfix(u_id->batCacheid);
		BBPunfix(s->batCacheid);
		*result = res->batCacheid;
		BBPkeepref(res);
		return MAL_SUCCEED;
	}
	if ((u_val = BATdescriptor(*uval)) == NULL) {
		BBPunfix(u_id->batCacheid);
		BBPunfix(res->batCacheid);
		BBPunfix(s->batCacheid);
		throw(MAL, "sql.delta", SQLSTATE(HY002) RUNTIME_OBJECT_MISSING);
	}

	if (BATcount(u_val)) {
		BAT *os, *ou;
		/* figure out the positions in res that we have to
		 * replace with values from u_val */
		if (BATsemijoin(&ou, &os, u_id, s, NULL, NULL, false, false, BUN_NONE) != GDK_SUCCEED) {
			BBPunfix(s->batCacheid);
			BBPunfix(res->batCacheid);
			BBPunfix(u_id->batCacheid);
			BBPunfix(u_val->batCacheid);
			throw(MAL, "sql.delta", GDK_EXCEPTION);
		}
		/* BATcount(ou) == BATcount(os) */
		if (BATcount(ou) != 0) {
			/* ou contains the position in u_id/u_val that
			 * contain the new values */
			BAT *nu_val = BATproject(ou, u_val);
			BBPunfix(ou->batCacheid);
			/* os contains the corresponding positions in
			 * res that need to be replaced with those new
			 * values */
			if (!nu_val || (res = setwritable(res)) == NULL ||
			    BATreplace(res, os, nu_val, false) != GDK_SUCCEED) {
				BBPreclaim(res);
				BBPunfix(os->batCacheid);
				BBPunfix(s->batCacheid);
				BBPunfix(u_id->batCacheid);
				BBPunfix(u_val->batCacheid);
				BBPreclaim(nu_val);
				throw(MAL, "sql.delta", GDK_EXCEPTION);
			}
			BBPunfix(nu_val->batCacheid);
		} else {
			/* nothing to replace */
			BBPunfix(ou->batCacheid);
		}
		BBPunfix(os->batCacheid);
	}
	BBPunfix(s->batCacheid);
	BBPunfix(u_id->batCacheid);
	BBPunfix(u_val->batCacheid);

	*result = res->batCacheid;
	BBPkeepref(res);
	return MAL_SUCCEED;
}

str
BATleftproject(bat *Res, const bat *Col, const bat *L, const bat *R)
{
	BAT *c, *l, *r, *res;
	oid *p, *lp, *rp;
	BUN cnt = 0, i;
	BATiter li, ri;

	c = BATdescriptor(*Col);
	if (c)
		cnt = BATcount(c);
	l = BATdescriptor(*L);
	r = BATdescriptor(*R);
	res = COLnew(0, TYPE_oid, cnt, TRANSIENT);
	if (!c || !l || !r || !res) {
		BBPreclaim(c);
		BBPreclaim(l);
		BBPreclaim(r);
		BBPreclaim(res);
		throw(MAL, "sql.delta", SQLSTATE(HY002) RUNTIME_OBJECT_MISSING);
	}
	p = (oid*)Tloc(res,0);
	for(i=0;i<cnt; i++)
		*p++ = oid_nil;
	BATsetcount(res, cnt);

	cnt = BATcount(l);
	p = (oid*)Tloc(res, 0);
	li = bat_iterator(l);
	ri = bat_iterator(r);
	lp = (oid*)li.base;
	rp = (oid*)ri.base;
	if (l->ttype == TYPE_void) {
		oid lp = l->tseqbase;
		if (r->ttype == TYPE_void) {
			oid rp = r->tseqbase;
			for(i=0;i<cnt; i++, lp++, rp++)
				p[lp] = rp;
		} else {
			for(i=0;i<cnt; i++, lp++)
				p[lp] = rp[i];
		}
	}
	if (r->ttype == TYPE_void) {
		oid rp = r->tseqbase;
		for(i=0;i<cnt; i++, rp++)
			p[lp[i]] = rp;
	} else {
		for(i=0;i<cnt; i++)
			p[lp[i]] = rp[i];
	}
	bat_iterator_end(&li);
	bat_iterator_end(&ri);
	res->tsorted = false;
	res->trevsorted = false;
	res->tnil = false;
	res->tnonil = false;
	res->tkey = false;
	BBPunfix(c->batCacheid);
	BBPunfix(l->batCacheid);
	BBPunfix(r->batCacheid);
	*Res = res->batCacheid;
	BBPkeepref(res);
	return MAL_SUCCEED;
}

/* str SQLtid(bat *result, mvc *m, str *sname, str *tname) */
str
SQLtid(Client cntxt, MalBlkPtr mb, MalStkPtr stk, InstrPtr pci)
{
	bat *res = getArgReference_bat(stk, pci, 0);
	mvc *m = NULL;
	str msg = MAL_SUCCEED;
	sql_trans *tr;
	const char *sname = *getArgReference_str(stk, pci, 2);
	const char *tname = *getArgReference_str(stk, pci, 3);
	sql_schema *s;
	sql_table *t;

	*res = bat_nil;
	if ((msg = getSQLContext(cntxt, mb, &m, NULL)) != NULL)
		return msg;
	tr = m->session->tr;
	if ((msg = checkSQLContext(cntxt)) != NULL)
		return msg;
	s = mvc_bind_schema(m, sname);
	if (s == NULL)
		throw(SQL, "sql.tid", SQLSTATE(3F000) "Schema missing %s",sname);
	t = mvc_bind_table(m, s, tname);
	if (t == NULL)
		throw(SQL, "sql.tid", SQLSTATE(42S02) "Table missing %s.%s",sname,tname);
	if (!isTable(t))
		throw(SQL, "sql.tid", SQLSTATE(42000) "%s '%s' is not persistent",
			  TABLE_TYPE_DESCRIPTION(t->type, t->properties), t->base.name);

	sqlstore *store = m->store;
	/* we have full table count, nr of deleted (unused rows) */
	int part_nr = 0;
	int nr_parts = 1;
	if (pci->argc == 6) {	/* partitioned version */
		part_nr = *getArgReference_int(stk, pci, 4);
		nr_parts = *getArgReference_int(stk, pci, 5);
	}
	BAT *b = store->storage_api.bind_cands(tr, t, nr_parts, part_nr);
	if (b) {
		*res = b->batCacheid;
		BBPkeepref(b);
	} else {
		msg = createException(SQL, "sql.tid", SQLSTATE(HY013) MAL_MALLOC_FAIL);
	}
	return msg;
}

/* unsafe pattern resultSet(tbl:bat[:str], attr:bat[:str], tpe:bat[:str], len:bat[:int],scale:bat[:int], cols:bat[:any]...) :int */
/* New result set rendering infrastructure */

static str
mvc_result_set_wrap( Client cntxt, MalBlkPtr mb, MalStkPtr stk, InstrPtr pci)
{
	int *res_id =getArgReference_int(stk,pci,0);
	bat tblId= *getArgReference_bat(stk, pci,1);
	bat atrId= *getArgReference_bat(stk, pci,2);
	bat tpeId= *getArgReference_bat(stk, pci,3);
	bat lenId= *getArgReference_bat(stk, pci,4);
	bat scaleId= *getArgReference_bat(stk, pci,5);
	bat bid;
	int i, res, ok;
	const char *tblname, *colname, *tpename;
	str msg= MAL_SUCCEED;
	int *digits, *scaledigits;
	oid o = 0;
	BATiter itertbl,iteratr,itertpe,iterdig,iterscl;
	backend *be = NULL;
	BAT *b = NULL, *tbl = NULL, *atr = NULL, *tpe = NULL,*len = NULL,*scale = NULL;

	if ((msg = getBackendContext(cntxt, &be)) != NULL)
		return msg;
	bid = *getArgReference_bat(stk,pci,6);
	b = BATdescriptor(bid);
	if ( b == NULL) {
		msg = createException(SQL, "sql.resultSet", SQLSTATE(HY002) RUNTIME_OBJECT_MISSING);
		goto wrapup_result_set;
	}
	res = *res_id = mvc_result_table(be, mb->tag, pci->argc - (pci->retc + 5), Q_TABLE);
	BBPunfix(b->batCacheid);
	if (res < 0) {
		msg = createException(SQL, "sql.resultSet", SQLSTATE(HY013) MAL_MALLOC_FAIL);
		goto wrapup_result_set;
	}

	tbl = BATdescriptor(tblId);
	atr = BATdescriptor(atrId);
	tpe = BATdescriptor(tpeId);
	len = BATdescriptor(lenId);
	scale = BATdescriptor(scaleId);
	if (tbl == NULL || atr == NULL || tpe == NULL || len == NULL || scale == NULL)
		goto wrapup_result_set;
	/* mimic the old rsColumn approach; */
	itertbl = bat_iterator(tbl);
	iteratr = bat_iterator(atr);
	itertpe = bat_iterator(tpe);
	iterdig = bat_iterator(len);
	iterscl = bat_iterator(scale);
	digits = (int*) iterdig.base;
	scaledigits = (int*) iterscl.base;

	for( i = 6; msg == MAL_SUCCEED && i< pci->argc; i++, o++){
		bid = *getArgReference_bat(stk,pci,i);
		tblname = BUNtvar(itertbl,o);
		colname = BUNtvar(iteratr,o);
		tpename = BUNtvar(itertpe,o);
		b = BATdescriptor(bid);
		if ( b == NULL)
			msg = createException(SQL, "sql.resultSet", SQLSTATE(HY002) RUNTIME_OBJECT_MISSING);
		else if (mvc_result_column(be, tblname, colname, tpename, *digits++, *scaledigits++, b))
			msg = createException(SQL, "sql.resultSet", SQLSTATE(42000) "Cannot access column descriptor %s.%s",tblname,colname);
		if( b)
			BBPunfix(bid);
	}
	bat_iterator_end(&itertbl);
	bat_iterator_end(&iteratr);
	bat_iterator_end(&itertpe);
	bat_iterator_end(&iterdig);
	bat_iterator_end(&iterscl);
	/* now send it to the channel cntxt->fdout */
	if (bstream_getoob(cntxt->fdin))
		msg = createException(SQL, "sql.resultSet", SQLSTATE(HY000) "Query aboted");
	else if (!msg && (ok = mvc_export_result(be, cntxt->fdout, res, true, cntxt->qryctx.starttime, mb->optimize)) < 0)
		msg = createException(SQL, "sql.resultSet", SQLSTATE(45000) "Result set construction failed: %s", mvc_export_error(be, cntxt->fdout, ok));
  wrapup_result_set:
	cntxt->qryctx.starttime = 0;
	cntxt->qryctx.endtime = 0;
	mb->optimize = 0;
	if( tbl) BBPunfix(tblId);
	if( atr) BBPunfix(atrId);
	if( tpe) BBPunfix(tpeId);
	if( len) BBPunfix(lenId);
	if( scale) BBPunfix(scaleId);
	return msg;
}

/* Copy the result set into a CSV file */
str
mvc_export_table_wrap( Client cntxt, MalBlkPtr mb, MalStkPtr stk, InstrPtr pci)
{
	int *res_id =getArgReference_int(stk,pci,0);
	const char *filename = *getArgReference_str(stk,pci,1);
	const char *format = *getArgReference_str(stk,pci,2);
	const char *tsep = *getArgReference_str(stk, pci, 3);
	const char *rsep = *getArgReference_str(stk, pci, 4);
	const char *ssep = *getArgReference_str(stk, pci, 5);
	const char *ns = *getArgReference_str(stk, pci, 6);
	int onclient = *getArgReference_int(stk, pci, 7);

	bat tblId= *getArgReference_bat(stk, pci,8);
	bat atrId= *getArgReference_bat(stk, pci,9);
	bat tpeId= *getArgReference_bat(stk, pci,10);
	bat lenId= *getArgReference_bat(stk, pci,11);
	bat scaleId= *getArgReference_bat(stk, pci,12);
	stream *s = NULL;
	bat bid;
	int i, res, ok;
	const char *tblname, *colname, *tpename;
	str msg= MAL_SUCCEED;
	int *digits, *scaledigits;
	oid o = 0;
	BATiter itertbl,iteratr,itertpe,iterdig,iterscl;
	backend *be;
	mvc *m = NULL;
	BAT *b = NULL, *tbl = NULL, *atr = NULL, *tpe = NULL,*len = NULL,*scale = NULL;
	res_table *t = NULL;
	bool tostdout;
	char buf[80];
	ssize_t sz;

	(void) format;

	if ((msg = getBackendContext(cntxt, &be)) != NULL)
		return msg;
	m = be->mvc;

	if (onclient && !cntxt->filetrans) {
		msg = createException(SQL, "sql.resultSet", SQLSTATE(42000) "Cannot transfer files to client");
		goto wrapup_result_set1;
	}

	bid = *getArgReference_bat(stk,pci,13);
	res = *res_id = mvc_result_table(be, mb->tag, pci->argc - (pci->retc + 12), Q_TABLE);
	t = be->results;
	if (res < 0) {
		msg = createException(SQL, "sql.resultSet", SQLSTATE(HY013) MAL_MALLOC_FAIL);
		goto wrapup_result_set1;
	}

	t->tsep = tsep;
	t->rsep = rsep;
	t->ssep = ssep;
	t->ns = ns;

	tbl = BATdescriptor(tblId);
	atr = BATdescriptor(atrId);
	tpe = BATdescriptor(tpeId);
	len = BATdescriptor(lenId);
	scale = BATdescriptor(scaleId);
	if( tbl == NULL || atr == NULL || tpe == NULL || len == NULL || scale == NULL)
		goto wrapup_result_set1;
	/* mimic the old rsColumn approach; */
	itertbl = bat_iterator(tbl);
	iteratr = bat_iterator(atr);
	itertpe = bat_iterator(tpe);
	iterdig = bat_iterator(len);
	iterscl = bat_iterator(scale);
	digits = (int*) iterdig.base;
	scaledigits = (int*) iterscl.base;

	for( i = 13; msg == MAL_SUCCEED && i< pci->argc; i++, o++){
		bid = *getArgReference_bat(stk,pci,i);
		tblname = BUNtvar(itertbl,o);
		colname = BUNtvar(iteratr,o);
		tpename = BUNtvar(itertpe,o);
		b = BATdescriptor(bid);
		if ( b == NULL)
			msg = createException(SQL, "sql.resultSet", SQLSTATE(HY002) RUNTIME_OBJECT_MISSING);
		else if (mvc_result_column(be, tblname, colname, tpename, *digits++, *scaledigits++, b))
			msg = createException(SQL, "sql.resultSet", SQLSTATE(42000) "Cannot access column descriptor %s.%s",tblname,colname);
		if( b)
			BBPunfix(bid);
	}
	bat_iterator_end(&itertbl);
	bat_iterator_end(&iteratr);
	bat_iterator_end(&itertpe);
	bat_iterator_end(&iterdig);
	bat_iterator_end(&iterscl);
	if ( msg )
		goto wrapup_result_set1;

	/* now select the file channel */
	if ((tostdout = strcmp(filename,"stdout") == 0)) {
		s = cntxt->fdout;
	} else if (!onclient) {
		if ((s = open_wastream(filename)) == NULL || mnstr_errnr(s) != MNSTR_NO__ERROR) {
			msg=  createException(IO, "streams.open", SQLSTATE(42000) "%s", mnstr_peek_error(NULL));
			close_stream(s);
			goto wrapup_result_set1;
		}
		be->output_format = OFMT_CSV;
	} else {
		while (!m->scanner.rs->eof) {
			if (bstream_next(m->scanner.rs) < 0) {
				msg = createException(IO, "streams.open", "interrupted");
				goto wrapup_result_set1;
			}
		}
		s = m->scanner.ws;
		mnstr_write(s, PROMPT3, sizeof(PROMPT3) - 1, 1);
		mnstr_printf(s, "w %s\n", filename);
		mnstr_flush(s, MNSTR_FLUSH_DATA);
		if ((sz = mnstr_readline(m->scanner.rs->s, buf, sizeof(buf))) > 1) {
			/* non-empty line indicates failure on client */
			msg = createException(IO, "streams.open", "%s", buf);
			/* discard until client flushes */
			while (mnstr_read(m->scanner.rs->s, buf, 1, sizeof(buf)) > 0) {
				/* ignore remainder of error message */
			}
			goto wrapup_result_set1;
		}
	}
	if ((ok = mvc_export_result(cntxt->sqlcontext, s, res, tostdout, cntxt->qryctx.starttime, mb->optimize)) < 0) {
		msg = createException(SQL, "sql.resultSet", SQLSTATE(45000) "Result set construction failed: %s", mvc_export_error(cntxt->sqlcontext, s, ok));
		if (!onclient && !tostdout)
			close_stream(s);
		if (ok != -5)
			goto wrapup_result_set1;
	}
	if (onclient) {
		mnstr_flush(s, MNSTR_FLUSH_DATA);
		if ((sz = mnstr_readline(m->scanner.rs->s, buf, sizeof(buf))) > 1) {
			msg = createException(IO, "streams.open", "%s", buf);
		}
		while (sz > 0)
			sz = mnstr_readline(m->scanner.rs->s, buf, sizeof(buf));
	} else if (!tostdout) {
		close_stream(s);
	}
  wrapup_result_set1:
	cntxt->qryctx.starttime = 0;
	cntxt->qryctx.endtime = 0;
	mb->optimize = 0;
	if( tbl) BBPunfix(tblId);
	if( atr) BBPunfix(atrId);
	if( tpe) BBPunfix(tpeId);
	if( len) BBPunfix(lenId);
	if( scale) BBPunfix(scaleId);
	return msg;
}

/* unsafe pattern resultSet(tbl:bat[:str], attr:bat[:str], tpe:bat[:str], len:bat[:int],scale:bat[:int], cols:any...) :int */
str
mvc_row_result_wrap( Client cntxt, MalBlkPtr mb, MalStkPtr stk, InstrPtr pci)
{
	int *res_id= getArgReference_int(stk, pci,0);
	bat tblId= *getArgReference_bat(stk, pci,1);
	bat atrId= *getArgReference_bat(stk, pci,2);
	bat tpeId= *getArgReference_bat(stk, pci,3);
	bat lenId= *getArgReference_bat(stk, pci,4);
	bat scaleId= *getArgReference_bat(stk, pci,5);
	int i, res, ok;
	const char *tblname, *colname, *tpename;
	str msg= MAL_SUCCEED;
	int *digits, *scaledigits;
	oid o = 0;
	BATiter itertbl,iteratr,itertpe,iterdig,iterscl;
	backend *be = NULL;
	ptr v;
	int mtype;
	BAT *tbl = NULL, *atr = NULL, *tpe = NULL, *len = NULL, *scale = NULL;

	if ((msg = getBackendContext(cntxt, &be)) != NULL)
		return msg;
	res = *res_id = mvc_result_table(be, mb->tag, pci->argc - (pci->retc + 5), Q_TABLE);
	if (res < 0) {
		msg = createException(SQL, "sql.resultSet", SQLSTATE(HY013) MAL_MALLOC_FAIL);
		goto wrapup_result_set;
	}

	tbl = BATdescriptor(tblId);
	atr = BATdescriptor(atrId);
	tpe = BATdescriptor(tpeId);
	len = BATdescriptor(lenId);
	scale = BATdescriptor(scaleId);
	if( tbl == NULL || atr == NULL || tpe == NULL || len == NULL || scale == NULL)
		goto wrapup_result_set;
	/* mimic the old rsColumn approach; */
	itertbl = bat_iterator(tbl);
	iteratr = bat_iterator(atr);
	itertpe = bat_iterator(tpe);
	iterdig = bat_iterator(len);
	iterscl = bat_iterator(scale);
	digits = (int*) iterdig.base;
	scaledigits = (int*) iterscl.base;

	for( i = 6; msg == MAL_SUCCEED && i< pci->argc; i++, o++){
		tblname = BUNtvar(itertbl,o);
		colname = BUNtvar(iteratr,o);
		tpename = BUNtvar(itertpe,o);

		v = getArgReference(stk, pci, i);
		mtype = getArgType(mb, pci, i);
		if (ATOMextern(mtype))
			v = *(ptr *) v;
		if ((ok = mvc_result_value(be, tblname, colname, tpename, *digits++, *scaledigits++, v, mtype) < 0)) {
			msg = createException(SQL, "sql.rsColumn", SQLSTATE(45000) "Result set construction failed: %s", mvc_export_error(be, be->out, ok));
			bat_iterator_end(&itertbl);
			bat_iterator_end(&iteratr);
			bat_iterator_end(&itertpe);
			bat_iterator_end(&iterdig);
			bat_iterator_end(&iterscl);
			goto wrapup_result_set;
		}
	}
	bat_iterator_end(&itertbl);
	bat_iterator_end(&iteratr);
	bat_iterator_end(&itertpe);
	bat_iterator_end(&iterdig);
	bat_iterator_end(&iterscl);
	if (!msg && (ok = mvc_export_result(cntxt->sqlcontext, cntxt->fdout, res, true, cntxt->qryctx.starttime, mb->optimize)) < 0)
		msg = createException(SQL, "sql.resultSet", SQLSTATE(45000) "Result set construction failed: %s", mvc_export_error(cntxt->sqlcontext, cntxt->fdout, ok));
  wrapup_result_set:
	cntxt->qryctx.starttime = 0;
	cntxt->qryctx.endtime = 0;
	mb->optimize = 0;
	if( tbl) BBPunfix(tblId);
	if( atr) BBPunfix(atrId);
	if( tpe) BBPunfix(tpeId);
	if( len) BBPunfix(lenId);
	if( scale) BBPunfix(scaleId);
	return msg;
}

str
mvc_export_row_wrap( Client cntxt, MalBlkPtr mb, MalStkPtr stk, InstrPtr pci)
{
	int *res_id= getArgReference_int(stk, pci,0);
	str filename = * getArgReference_str(stk,pci,1);
	const char *format = *getArgReference_str(stk,pci,2);
	const char *tsep = *getArgReference_str(stk, pci, 3);
	const char *rsep = *getArgReference_str(stk, pci, 4);
	const char *ssep = *getArgReference_str(stk, pci, 5);
	const char *ns = *getArgReference_str(stk, pci, 6);
	int onclient = *getArgReference_int(stk, pci, 7);

	bat tblId= *getArgReference_bat(stk, pci,8);
	bat atrId= *getArgReference_bat(stk, pci,9);
	bat tpeId= *getArgReference_bat(stk, pci,10);
	bat lenId= *getArgReference_bat(stk, pci,11);
	bat scaleId= *getArgReference_bat(stk, pci,12);

	int i, res, ok;
	stream *s = NULL;
	const char *tblname, *colname, *tpename;
	str msg = MAL_SUCCEED;
	int *digits, *scaledigits;
	oid o = 0;
	BATiter itertbl,iteratr,itertpe,iterdig,iterscl;
	backend *be;
	mvc *m = NULL;
	res_table *t = NULL;
	ptr v;
	int mtype;
	BAT  *tbl = NULL, *atr = NULL, *tpe = NULL,*len = NULL,*scale = NULL;
	bool tostdout;
	char buf[80];
	ssize_t sz;

	(void) format;
	if ((msg = getBackendContext(cntxt, &be)) != NULL)
		return msg;
	m = be->mvc;
	if (onclient && !cntxt->filetrans) {
		msg = createException(SQL, "sql.resultSet", SQLSTATE(42000) "Cannot transfer files to client");
		goto wrapup_result_set;
	}

	res = *res_id = mvc_result_table(be, mb->tag, pci->argc - (pci->retc + 12), Q_TABLE);

	t = be->results;
	if (res < 0){
		msg = createException(SQL, "sql.resultSet", SQLSTATE(HY013) MAL_MALLOC_FAIL);
		goto wrapup_result_set;
	}

	t->tsep = tsep;
	t->rsep = rsep;
	t->ssep = ssep;
	t->ns = ns;

	tbl = BATdescriptor(tblId);
	atr = BATdescriptor(atrId);
	tpe = BATdescriptor(tpeId);
	len = BATdescriptor(lenId);
	scale = BATdescriptor(scaleId);
	if (tbl == NULL || atr == NULL || tpe == NULL || len == NULL || scale == NULL)
		goto wrapup_result_set;
	/* mimic the old rsColumn approach; */
	itertbl = bat_iterator(tbl);
	iteratr = bat_iterator(atr);
	itertpe = bat_iterator(tpe);
	iterdig = bat_iterator(len);
	iterscl = bat_iterator(scale);
	digits = (int*) iterdig.base;
	scaledigits = (int*) iterscl.base;

	for( i = 13; msg == MAL_SUCCEED && i< pci->argc; i++, o++){
		tblname = BUNtvar(itertbl,o);
		colname = BUNtvar(iteratr,o);
		tpename = BUNtvar(itertpe,o);

		v = getArgReference(stk, pci, i);
		mtype = getArgType(mb, pci, i);
		if (ATOMextern(mtype))
			v = *(ptr *) v;
		if ((ok = mvc_result_value(be, tblname, colname, tpename, *digits++, *scaledigits++, v, mtype)) < 0) {
			msg = createException(SQL, "sql.rsColumn", SQLSTATE(45000) "Result set construction failed: %s", mvc_export_error(be, s, ok));
			bat_iterator_end(&itertbl);
			bat_iterator_end(&iteratr);
			bat_iterator_end(&itertpe);
			bat_iterator_end(&iterdig);
			bat_iterator_end(&iterscl);
			goto wrapup_result_set;
		}
	}
	bat_iterator_end(&itertbl);
	bat_iterator_end(&iteratr);
	bat_iterator_end(&itertpe);
	bat_iterator_end(&iterdig);
	bat_iterator_end(&iterscl);
	/* now select the file channel */
	if ((tostdout = strcmp(filename,"stdout") == 0)) {
		s = cntxt->fdout;
	} else if (!onclient) {
		if ((s = open_wastream(filename)) == NULL || mnstr_errnr(s) != MNSTR_NO__ERROR) {
			msg=  createException(IO, "streams.open", SQLSTATE(42000) "%s", mnstr_peek_error(NULL));
			close_stream(s);
			goto wrapup_result_set;
		}
	} else {
		while (!m->scanner.rs->eof) {
			if (bstream_next(m->scanner.rs) < 0) {
				msg = createException(IO, "streams.open", "interrupted");
				goto wrapup_result_set;
			}
		}
		s = m->scanner.ws;
		mnstr_write(s, PROMPT3, sizeof(PROMPT3) - 1, 1);
		mnstr_printf(s, "w %s\n", filename);
		mnstr_flush(s, MNSTR_FLUSH_DATA);
		if ((sz = mnstr_readline(m->scanner.rs->s, buf, sizeof(buf))) > 1) {
			/* non-empty line indicates failure on client */
			msg = createException(IO, "streams.open", "%s", buf);
			/* discard until client flushes */
			while (mnstr_read(m->scanner.rs->s, buf, 1, sizeof(buf)) > 0) {
				/* ignore remainder of error message */
			}
			goto wrapup_result_set;
		}
	}
	if ((ok = mvc_export_result(cntxt->sqlcontext, s, res, strcmp(filename, "stdout") == 0, cntxt->qryctx.starttime, mb->optimize)) < 0) {
		msg = createException(SQL, "sql.resultSet", SQLSTATE(45000) "Result set construction failed: %s", mvc_export_error(cntxt->sqlcontext, s, ok));
		if (!onclient && !tostdout)
			close_stream(s);
		goto wrapup_result_set;
	}
	if (onclient) {
		mnstr_flush(s, MNSTR_FLUSH_DATA);
		if ((sz = mnstr_readline(m->scanner.rs->s, buf, sizeof(buf))) > 1) {
			msg = createException(IO, "streams.open", "%s", buf);
		}
		while (sz > 0)
			sz = mnstr_readline(m->scanner.rs->s, buf, sizeof(buf));
	} else if (!tostdout) {
		close_stream(s);
	}
  wrapup_result_set:
	cntxt->qryctx.starttime = 0;
	cntxt->qryctx.endtime = 0;
	mb->optimize = 0;
	if( tbl) BBPunfix(tblId);
	if( atr) BBPunfix(atrId);
	if( tpe) BBPunfix(tpeId);
	if( len) BBPunfix(lenId);
	if( scale) BBPunfix(scaleId);
	return msg;
}

str
mvc_table_result_wrap(Client cntxt, MalBlkPtr mb, MalStkPtr stk, InstrPtr pci)
{
	str res = MAL_SUCCEED;
	backend *be = NULL;
	str msg;
	int *res_id;
	int nr_cols;
	mapi_query_t qtype;

	if ( pci->argc > 6)
		return mvc_result_set_wrap(cntxt,mb,stk,pci);

	assert(0);
	res_id = getArgReference_int(stk, pci, 0);
	nr_cols = *getArgReference_int(stk, pci, 1);
	qtype = (mapi_query_t) *getArgReference_int(stk, pci, 2);
	bat order_bid = *getArgReference_bat(stk, pci, 3);
	(void)order_bid;
	/* TODO remove use */

	if ((msg = getBackendContext(cntxt, &be)) != NULL)
		return msg;
	*res_id = mvc_result_table(be, mb->tag, nr_cols, qtype);
	if (*res_id < 0)
		res = createException(SQL, "sql.resultSet", SQLSTATE(HY013) MAL_MALLOC_FAIL);
	return res;
}

/* str mvc_affected_rows_wrap(int *m, int m, lng *nr, str *w); */
str
mvc_affected_rows_wrap(Client cntxt, MalBlkPtr mb, MalStkPtr stk, InstrPtr pci)
{
	backend *b = NULL;
	int *res = getArgReference_int(stk, pci, 0), ok;
#ifndef NDEBUG
	int mtype = getArgType(mb, pci, 2);
#endif
	lng nr;
	str msg;

	(void) mb;		/* NOT USED */
	if ((msg = checkSQLContext(cntxt)) != NULL)
		return msg;
	*res = 0;
	assert(mtype == TYPE_lng);
	nr = *getArgReference_lng(stk, pci, 2);
	b = cntxt->sqlcontext;
	ok = mvc_export_affrows(b, b->out, nr, "", mb->tag, cntxt->qryctx.starttime, mb->optimize);
	cntxt->qryctx.starttime = 0;
	cntxt->qryctx.endtime = 0;
	mb->optimize = 0;
	if (ok < 0)
		throw(SQL, "sql.affectedRows", SQLSTATE(45000) "Result set construction failed: %s", mvc_export_error(b, b->out, ok));
	return MAL_SUCCEED;
}

/* str mvc_export_head_wrap(int *ret, stream **s, int *res_id); */
str
mvc_export_head_wrap(Client cntxt, MalBlkPtr mb, MalStkPtr stk, InstrPtr pci)
{
	backend *b = NULL;
	stream **s = (stream **) getArgReference(stk, pci, 1);
	int res_id = *getArgReference_int(stk, pci, 2), ok;
	str msg;

	(void) mb;		/* NOT USED */
	if ((msg = checkSQLContext(cntxt)) != NULL)
		return msg;
	b = cntxt->sqlcontext;
	ok = mvc_export_head(b, *s, res_id, FALSE, TRUE, cntxt->qryctx.starttime, mb->optimize);
	cntxt->qryctx.starttime = 0;
	cntxt->qryctx.endtime = 0;
	mb->optimize = 0;
	if (ok < 0)
		throw(SQL, "sql.exportHead", SQLSTATE(45000) "Result set construction failed: %s", mvc_export_error(b, *s, ok));
	return MAL_SUCCEED;
}

/* str mvc_export_result_wrap(int *ret, stream **s, int *res_id); */
str
mvc_export_result_wrap(Client cntxt, MalBlkPtr mb, MalStkPtr stk, InstrPtr pci)
{
	backend *b = NULL;
	stream **s = (stream **) getArgReference(stk, pci, 1), *sout;
	int res_id = *getArgReference_int(stk, pci, 2), ok;
	str msg;

	(void) mb;		/* NOT USED */
	if ((msg = checkSQLContext(cntxt)) != NULL)
		return msg;
	b = cntxt->sqlcontext;
	sout = pci->argc > 5 ? cntxt->fdout : *s;
	ok = mvc_export_result(b, sout, res_id, false, cntxt->qryctx.starttime, mb->optimize);
	cntxt->qryctx.starttime = 0;
	cntxt->qryctx.endtime = 0;
	mb->optimize = 0;
	if (ok < 0)
		throw(SQL, "sql.exportResult", SQLSTATE(45000) "Result set construction failed: %s", mvc_export_error(b, sout, ok));
	return MAL_SUCCEED;
}

/* str mvc_export_chunk_wrap(int *ret, stream **s, int *res_id, str *w); */
str
mvc_export_chunk_wrap(Client cntxt, MalBlkPtr mb, MalStkPtr stk, InstrPtr pci)
{
	backend *b = NULL;
	stream **s = (stream **) getArgReference(stk, pci, 1);
	int res_id = *getArgReference_int(stk, pci, 2), ok;
	BUN offset = 0;
	BUN nr = 0;
	str msg;

	(void) mb;		/* NOT USED */
	if (pci->argc == 5) {
		offset = (BUN) *getArgReference_int(stk, pci, 3);
		int cnt = *getArgReference_int(stk, pci, 4);
		nr = cnt < 0 ? BUN_NONE : (BUN) cnt;
	}

	if ((msg = checkSQLContext(cntxt)) != NULL)
		return msg;
	b = cntxt->sqlcontext;
	if ((ok = mvc_export_chunk(b, *s, res_id, offset, nr)) < 0)
		throw(SQL, "sql.exportChunk", SQLSTATE(45000) "Result set construction failed: %s", mvc_export_error(b, *s, ok));
	return NULL;
}

/* str mvc_export_operation_wrap(int *ret, str *w); */
str
mvc_export_operation_wrap(Client cntxt, MalBlkPtr mb, MalStkPtr stk, InstrPtr pci)
{
	backend *b = NULL;
	str msg;
	int ok = 0;

	(void) stk;		/* NOT USED */
	(void) pci;		/* NOT USED */
	if ((msg = checkSQLContext(cntxt)) != NULL)
		return msg;
	b = cntxt->sqlcontext;
	if (b->out)
		ok = mvc_export_operation(b, b->out, "", cntxt->qryctx.starttime, mb->optimize);
	cntxt->qryctx.starttime = 0;
	cntxt->qryctx.endtime = 0;
	mb->optimize = 0;
	if (ok < 0)
		throw(SQL, "sql.exportOperation", SQLSTATE(45000) "Result set construction failed: %s", mvc_export_error(b, b->out, ok));
	return MAL_SUCCEED;
}

str
/*mvc_scalar_value_wrap(int *ret, int *qtype, str tn, str name, str type, int *digits, int *scale, int *eclass, ptr p, int mtype)*/
mvc_scalar_value_wrap(Client cntxt, MalBlkPtr mb, MalStkPtr stk, InstrPtr pci)
{
	const char *tn = *getArgReference_str(stk, pci, 1);
	const char *cn = *getArgReference_str(stk, pci, 2);
	const char *type = *getArgReference_str(stk, pci, 3);
	int digits = *getArgReference_int(stk, pci, 4);
	int scale = *getArgReference_int(stk, pci, 5);
	ptr p = getArgReference(stk, pci, 7);
	int mtype = getArgType(mb, pci, 7);
	str msg;
	backend *be = NULL;
	int res_id, ok;
	(void) mb;		/* NOT USED */
	if ((msg = getBackendContext(cntxt, &be)) != NULL)
		return msg;
	if (ATOMextern(mtype))
		p = *(ptr *) p;

	// scalar values are single-column result sets
	if ((res_id = mvc_result_table(be, mb->tag, 1, Q_TABLE)) < 0) {
		cntxt->qryctx.starttime = 0;
		cntxt->qryctx.endtime = 0;
		mb->optimize = 0;
		throw(SQL, "sql.exportValue", SQLSTATE(HY013) MAL_MALLOC_FAIL);
	}
	if ((ok = mvc_result_value(be, tn, cn, type, digits, scale, p, mtype)) < 0) {
		cntxt->qryctx.starttime = 0;
		cntxt->qryctx.endtime = 0;
		mb->optimize = 0;
		throw(SQL, "sql.exportValue", SQLSTATE(45000) "Result set construction failed: %s", mvc_export_error(be, be->out, ok));
	}
	if (be->output_format == OFMT_NONE) {
		cntxt->qryctx.starttime = 0;
		cntxt->qryctx.endtime = 0;
		mb->optimize = 0;
		return MAL_SUCCEED;
	}
	ok = mvc_export_result(be, be->out, res_id, true, cntxt->qryctx.starttime, mb->optimize);
	cntxt->qryctx.starttime = 0;
	cntxt->qryctx.endtime = 0;
	mb->optimize = 0;
	if (ok < 0)
		throw(SQL, "sql.exportValue", SQLSTATE(45000) "Result set construction failed: %s", mvc_export_error(be, be->out, ok));
	return MAL_SUCCEED;
}

static void
bat2return(MalStkPtr stk, InstrPtr pci, BAT **b)
{
	int i;

	for (i = 0; i < pci->retc; i++) {
		*getArgReference_bat(stk, pci, i) = b[i]->batCacheid;
		BBPkeepref(b[i]);
	}
}

static const char fwftsep[2] = {STREAM_FWF_FIELD_SEP, '\0'};
static const char fwfrsep[2] = {STREAM_FWF_RECORD_SEP, '\0'};

/* str mvc_import_table_wrap(int *res, sql_table **t, unsigned char* *T, unsigned char* *R, unsigned char* *S, unsigned char* *N, str *fname, lng *sz, lng *offset, int *besteffort, str *fixed_width, int *onclient, int *escape); */
str
mvc_import_table_wrap(Client cntxt, MalBlkPtr mb, MalStkPtr stk, InstrPtr pci)
{
	backend *be;
	BAT **b = NULL;
	sql_table *t = *(sql_table **) getArgReference(stk, pci, pci->retc + 0);
	const char *tsep = *getArgReference_str(stk, pci, pci->retc + 1);
	const char *rsep = *getArgReference_str(stk, pci, pci->retc + 2);
	const char *ssep = *getArgReference_str(stk, pci, pci->retc + 3);
	const char *ns = *getArgReference_str(stk, pci, pci->retc + 4);
	const char *fname = *getArgReference_str(stk, pci, pci->retc + 5);
	lng sz = *getArgReference_lng(stk, pci, pci->retc + 6);
	lng offset = *getArgReference_lng(stk, pci, pci->retc + 7);
	int besteffort = *getArgReference_int(stk, pci, pci->retc + 8);
	const char *fixed_widths = *getArgReference_str(stk, pci, pci->retc + 9);
	int onclient = *getArgReference_int(stk, pci, pci->retc + 10);
	bool escape = *getArgReference_int(stk, pci, pci->retc + 11);
	const char *decsep = *getArgReference_str(stk, pci, pci->retc + 12);
	const char *decskip = *getArgReference_str(stk, pci, pci->retc + 13);
	str msg = MAL_SUCCEED;
	bstream *s = NULL;
	stream *ss;

	(void) mb;		/* NOT USED */
	if ((msg = checkSQLContext(cntxt)) != NULL)
		return msg;
	if (onclient && !cntxt->filetrans)
		throw(MAL, "sql.copy_from", SQLSTATE(42000) "Cannot transfer files from client");
	if (strNil(decsep))
		throw(MAL, "sql.copy_from", SQLSTATE(42000) "decimal separator cannot be nil");
	if (strNil(decskip))
		decskip = NULL;

	be = cntxt->sqlcontext;
	/* The CSV parser expects ssep to have the value 0 if the user does not
	 * specify a quotation character
	 */
	if (*ssep == 0 || strNil(ssep))
		ssep = NULL;

	if (strNil(fname))
		fname = NULL;
	if (fname == NULL) {
		msg = mvc_import_table(cntxt, &b, be->mvc, be->mvc->scanner.rs, t, tsep, rsep, ssep, ns, sz, offset, besteffort, true, escape, decsep, decskip);
	} else {
		if (onclient) {
			ss = mapi_request_upload(fname, false, be->mvc->scanner.rs, be->mvc->scanner.ws);
		} else {
			ss = open_rastream(fname);
		}
		if (ss == NULL || mnstr_errnr(ss) != MNSTR_NO__ERROR) {
			msg = createException(IO, "sql.copy_from", SQLSTATE(42000) "%s", mnstr_peek_error(NULL));
			close_stream(ss);
			return msg;
		}

		if (!strNil(fixed_widths)) {
			size_t ncol = 0, current_width_entry = 0, i;
			size_t *widths;
			const char* val_start = fixed_widths;
			size_t width_len = strlen(fixed_widths);
			stream *ns;

			for (i = 0; i < width_len; i++) {
				if (fixed_widths[i] == STREAM_FWF_FIELD_SEP) {
					ncol++;
				}
			}
			widths = malloc(sizeof(size_t) * ncol);
			if (!widths) {
				close_stream(ss);
				throw(MAL, "sql.copy_from", SQLSTATE(HY013) MAL_MALLOC_FAIL);
			}
			for (i = 0; i < width_len; i++) {
				if (fixed_widths[i] == STREAM_FWF_FIELD_SEP) {
					widths[current_width_entry++] = (size_t) strtoll(val_start, NULL, 10);
					val_start = fixed_widths + i + 1;
				}
			}
			/* overwrite other delimiters to the ones the FWF stream uses */
			tsep = fwftsep;
			rsep = fwfrsep;

			ns = stream_fwf_create(ss, ncol, widths, STREAM_FWF_FILLER);
			if (ns == NULL || mnstr_errnr(ns) != MNSTR_NO__ERROR) {
				msg = createException(IO, "sql.copy_from", SQLSTATE(42000) "%s", mnstr_peek_error(NULL));
				close_stream(ss);
				free(widths);
				return msg;
			}
			ss = ns;
		}
#if SIZEOF_VOID_P == 4
		s = bstream_create(ss, 0x20000);
#else
		s = bstream_create(ss, 0x200000);
#endif
		if (s == NULL) {
			close_stream(ss);
			throw(MAL, "sql.copy_from", SQLSTATE(HY013) MAL_MALLOC_FAIL);
		}
		msg = mvc_import_table(cntxt, &b, be->mvc, s, t, tsep, rsep, ssep, ns, sz, offset, besteffort, false, escape, decsep, decskip);
		// This also closes ss:
		bstream_destroy(s);
	}
	if (b && !msg)
		bat2return(stk, pci, b);
	GDKfree(b);
	return msg;
}

str
not_unique(bit *ret, const bat *bid)
{
	BAT *b;

	if ((b = BATdescriptor(*bid)) == NULL) {
		throw(SQL, "not_unique", SQLSTATE(HY002) RUNTIME_OBJECT_MISSING);
	}

	*ret = FALSE;
	BATiter bi = bat_iterator(b);
	if (bi.key || BATtdensebi(&bi) || bi.count <= 1) {
		bat_iterator_end(&bi);
		BBPunfix(b->batCacheid);
		return MAL_SUCCEED;
	} else if (bi.sorted) {
		BUN p;
		oid c = ((oid *) bi.base)[0];

		for (p = 1; p < bi.count; p++) {
			oid v = ((oid *) bi.base)[p];
			if (v <= c) {
				*ret = TRUE;
				break;
			}
			c = v;
		}
	} else {
		bat_iterator_end(&bi);
		BBPunfix(b->batCacheid);
		throw(SQL, "not_unique", SQLSTATE(42000) "Input column should be sorted");
	}
	bat_iterator_end(&bi);
	BBPunfix(b->batCacheid);
	return MAL_SUCCEED;
}

/* row case */
str
SQLidentity(oid *ret, const void *i)
{
	(void)i;
	*ret = 0;
	return MAL_SUCCEED;
}

str
BATSQLidentity(bat *ret, const bat *bid)
{
	return BKCmirror(ret, bid);
}

str
PBATSQLidentity(Client cntxt, MalBlkPtr mb, MalStkPtr stk, InstrPtr pci)
{
	bat *res = getArgReference_bat(stk, pci, 0);
	oid *ns = getArgReference_oid(stk, pci, 1);
	bat bid = *getArgReference_bat(stk, pci, 2);
	oid s = *getArgReference_oid(stk, pci, 3);
	BAT *b, *bn = NULL;

	(void) cntxt;
	(void) mb;
	if (!(b = BBPquickdesc(bid)))
		throw(MAL, "batcalc.identity", SQLSTATE(HY002) RUNTIME_OBJECT_MISSING);
	if (!(bn = BATdense(b->hseqbase, s, BATcount(b))))
		throw(MAL, "batcalc.identity", GDK_EXCEPTION);
	*ns = s + BATcount(b);
	*res = bn->batCacheid;
	BBPkeepref(bn);
	return MAL_SUCCEED;
}

/*
 * The core modules of Monet provide just a limited set of
 * mathematical operators. The extensions required to support
 * SQL-99 are shown below. At some point they also should be
 * moved to module code base.
 */

str
SQLcst_alpha_cst(dbl *res, const dbl *decl, const dbl *theta)
{
	dbl s, c1, c2;
	char *msg = MAL_SUCCEED;
	if (is_dbl_nil(*decl) || is_dbl_nil(*theta)) {
		*res = dbl_nil;
	} else if (fabs(*decl) + *theta > 89.9) {
		*res = 180.0;
	} else {
		s = sin(radians(*theta));
		c1 = cos(radians(*decl - *theta));
		c2 = cos(radians(*decl + *theta));
		*res = degrees(fabs(atan(s / sqrt(fabs(c1 * c2)))));
	}
	return msg;
}

/*
  sql5_export str SQLcst_alpha_cst(dbl *res, dbl *decl, dbl *theta);
  sql5_export str SQLbat_alpha_cst(bat *res, bat *decl, dbl *theta);
  sql5_export str SQLcst_alpha_bat(bat *res, dbl *decl, bat *theta);
*/
str
SQLbat_alpha_cst(bat *res, const bat *decl, const dbl *theta)
{
	BAT *b, *bn;
	BUN p, q;
	dbl s, c1, c2, r;
	char *msg = NULL;

	if (is_dbl_nil(*theta)) {
		throw(SQL, "SQLbat_alpha", SQLSTATE(42000) "Parameter theta should not be nil");
	}
	if ((b = BATdescriptor(*decl)) == NULL) {
		throw(SQL, "alpha", SQLSTATE(HY002) RUNTIME_OBJECT_MISSING);
	}
	bn = COLnew(b->hseqbase, TYPE_dbl, BATcount(b), TRANSIENT);
	if (bn == NULL) {
		BBPunfix(b->batCacheid);
		throw(SQL, "sql.alpha", SQLSTATE(HY013) MAL_MALLOC_FAIL);
	}
	s = sin(radians(*theta));
	BATiter bi = bat_iterator(b);
	const dbl *vals = (const dbl *) bi.base;
	BATloop(b, p, q) {
		dbl d = vals[p];
		if (is_dbl_nil(d))
			r = dbl_nil;
		else if (fabs(d) + *theta > 89.9)
			r = 180.0;
		else {
			c1 = cos(radians(d - *theta));
			c2 = cos(radians(d + *theta));
			r = degrees(fabs(atan(s / sqrt(fabs(c1 * c2)))));
		}
		if (BUNappend(bn, &r, false) != GDK_SUCCEED) {
			BBPreclaim(bn);
			bat_iterator_end(&bi);
			BBPunfix(b->batCacheid);
			throw(SQL, "sql.alpha", SQLSTATE(HY013) MAL_MALLOC_FAIL);
		}
	}
	bat_iterator_end(&bi);
	*res = bn->batCacheid;
	BBPkeepref(bn);
	BBPunfix(b->batCacheid);
	return msg;
}

str
SQLcst_alpha_bat(bat *res, const dbl *decl, const bat *thetabid)
{
	BAT *b, *bn;
	BUN p, q;
	dbl s, c1, c2, r;
	char *msg = NULL;
	dbl *thetas;

	if ((b = BATdescriptor(*thetabid)) == NULL) {
		throw(SQL, "alpha", SQLSTATE(HY002) RUNTIME_OBJECT_MISSING);
	}
	bn = COLnew(b->hseqbase, TYPE_dbl, BATcount(b), TRANSIENT);
	if (bn == NULL) {
		BBPunfix(b->batCacheid);
		throw(SQL, "sql.alpha", SQLSTATE(HY013) MAL_MALLOC_FAIL);
	}
	BATiter bi = bat_iterator(b);
	thetas = (dbl *) bi.base;
	BATloop(b, p, q) {
		dbl d = *decl;
		dbl theta = thetas[p];

		if (is_dbl_nil(d))
			r = dbl_nil;
		else if (fabs(d) + theta > 89.9)
			r = (dbl) 180.0;
		else {
			s = sin(radians(theta));
			c1 = cos(radians(d - theta));
			c2 = cos(radians(d + theta));
			r = degrees(fabs(atan(s / sqrt(fabs(c1 * c2)))));
		}
		if (BUNappend(bn, &r, false) != GDK_SUCCEED) {
			BBPreclaim(bn);
			bat_iterator_end(&bi);
			BBPunfix(b->batCacheid);
			throw(SQL, "sql.alpha", SQLSTATE(HY013) MAL_MALLOC_FAIL);
		}
	}
	bat_iterator_end(&bi);
	*res = bn->batCacheid;
	BBPkeepref(bn);
	BBPunfix(b->batCacheid);
	return msg;
}

/* str dump_cache(int *r); */
str
dump_cache(Client cntxt, MalBlkPtr mb, MalStkPtr stk, InstrPtr pci)
{
	mvc *m = NULL;
	str msg;
	int cnt;
	cq *q = NULL;
	BAT *query, *count;
	bat *rquery = getArgReference_bat(stk, pci, 0);
	bat *rcount = getArgReference_bat(stk, pci, 1);

	if ((msg = getSQLContext(cntxt, mb, &m, NULL)) != NULL)
		return msg;
	if ((msg = checkSQLContext(cntxt)) != NULL)
		return msg;
	cnt = m->qc->id;
	query = COLnew(0, TYPE_str, cnt, TRANSIENT);
	if (query == NULL)
		throw(SQL, "sql.dumpcache", SQLSTATE(HY013) MAL_MALLOC_FAIL);
	count = COLnew(0, TYPE_int, cnt, TRANSIENT);
	if (count == NULL) {
		BBPunfix(query->batCacheid);
		throw(SQL, "sql.dumpcache", SQLSTATE(HY013) MAL_MALLOC_FAIL);
	}

	for (q = m->qc->q; q; q = q->next) {
		if (BUNappend(query, q->f->query, false) != GDK_SUCCEED ||
		    BUNappend(count, &q->count, false) != GDK_SUCCEED) {
			BBPunfix(query->batCacheid);
			BBPunfix(count->batCacheid);
			throw(SQL, "sql.dumpcache", SQLSTATE(HY013) MAL_MALLOC_FAIL);
		}
	}
	*rquery = query->batCacheid;
	*rcount = count->batCacheid;
	BBPkeepref(query);
	BBPkeepref(count);
	return MAL_SUCCEED;
}

/* str dump_opt_stats(int *r); */
str
dump_opt_stats(Client cntxt, MalBlkPtr mb, MalStkPtr stk, InstrPtr pci)
{
	backend *be;
	str msg;
	int cnt;
	BAT *rewrite, *count;
	bat *rrewrite = getArgReference_bat(stk, pci, 0);
	bat *rcount = getArgReference_bat(stk, pci, 1);

	(void)mb;
	if ((msg = getBackendContext(cntxt, &be)) != NULL)
		return msg;
	cnt = be->mvc->qc->id;
	rewrite = COLnew(0, TYPE_str, cnt, TRANSIENT);
	count = COLnew(0, TYPE_int, cnt, TRANSIENT);
	if (rewrite == NULL || count == NULL) {
		BBPreclaim(rewrite);
		BBPreclaim(count);
		throw(SQL, "sql.optstats", SQLSTATE(HY013) MAL_MALLOC_FAIL);
	}

	if (BUNappend(rewrite, "joinidx", false) != GDK_SUCCEED ||
	    BUNappend(count, &be->join_idx, false) != GDK_SUCCEED) {
		BBPreclaim(rewrite);
		BBPreclaim(count);
		throw(SQL, "sql.optstats", SQLSTATE(HY013) MAL_MALLOC_FAIL);
	}
	/* TODO add other rewrites */

	*rrewrite = rewrite->batCacheid;
	*rcount = count->batCacheid;
	BBPkeepref(rewrite);
	BBPkeepref(count);
	return MAL_SUCCEED;
}

/* str dump_opt_stats(int *r); */
str
dump_trace(Client cntxt, MalBlkPtr mb, MalStkPtr stk, InstrPtr pci)
{
	int i;
	BAT *t[3];

	(void) cntxt;
	(void) mb;
	if (TRACEtable(cntxt, t) != 3)
		throw(SQL, "sql.dump_trace", SQLSTATE(3F000) "Profiler not started");
	for (i = 0; i < 3; i++) {
		*getArgReference_bat(stk, pci, i) = t[i]->batCacheid;
		BBPkeepref(t[i]);
	}
	return MAL_SUCCEED;
}

static str
sql_unclosed_result_sets(Client cntxt, MalBlkPtr mb, MalStkPtr stk, InstrPtr pci)
{
	(void)mb;
	bat *ret_query_id = getArgReference_bat(stk, pci, 0);
	bat *ret_res_id = getArgReference_bat(stk, pci, 1);
	backend *be = cntxt->sqlcontext;

	BUN count = 0;
	for (res_table *p = be->results; p != NULL; p = p->next)
		count++;

	BAT *query_ids = COLnew(0, TYPE_oid, count, TRANSIENT);
	BAT *res_ids = COLnew(0, TYPE_int, count, TRANSIENT);

	if (query_ids == NULL || res_ids == NULL) {
		BBPreclaim(query_ids);
		BBPreclaim(res_ids);
		throw(SQL, "sql.sql_unclosed_result_sets", SQLSTATE(HY013) MAL_MALLOC_FAIL);
	}

	for (res_table *p = be->results; p != NULL; p = p->next) {
		if (BUNappend(query_ids, &p->query_id, false) != GDK_SUCCEED)
			goto bailout;
		if (BUNappend(res_ids, &p->id, false) != GDK_SUCCEED)
			goto bailout;
	}

	*ret_query_id = query_ids->batCacheid;
	BBPkeepref(query_ids);
	*ret_res_id = res_ids->batCacheid;
	BBPkeepref(res_ids);

	return MAL_SUCCEED;

bailout:
	BBPunfix(query_ids->batCacheid);
	BBPunfix(res_ids->batCacheid);
	throw(SQL, "sql.sql_unclosed_result_sets", SQLSTATE(42000)"failed to retrieve result tables");
}

static str
sql_sessions_wrap(Client cntxt, MalBlkPtr mb, MalStkPtr stk, InstrPtr pci)
{
	BAT *id = NULL, *user = NULL, *login = NULL, *sessiontimeout = NULL,
		*querytimeout = NULL, *idle = NULL;
	BAT *opt = NULL, *wlimit = NULL, *mlimit = NULL;
	BAT *language = NULL, *peer = NULL, *hostname = NULL, *application = NULL, *client = NULL, *clientpid = NULL, *remark = NULL;
	bat *idId = getArgReference_bat(stk, pci, 0);
	bat *userId = getArgReference_bat(stk, pci, 1);
	bat *loginId = getArgReference_bat(stk, pci, 2);
	bat *idleId = getArgReference_bat(stk, pci, 3);
	bat *optId = getArgReference_bat(stk, pci, 4);
	bat *sessiontimeoutId = getArgReference_bat(stk, pci, 5);
	bat *querytimeoutId = getArgReference_bat(stk, pci, 6);
	bat *wlimitId = getArgReference_bat(stk, pci, 7);
	bat *mlimitId = getArgReference_bat(stk, pci, 8);
	bat *languageId = getArgReference_bat(stk, pci, 9);
	bat *peerId = getArgReference_bat(stk, pci, 10);
	bat *hostnameId = getArgReference_bat(stk, pci, 11);
	bat *applicationId = getArgReference_bat(stk, pci, 12);
	bat *clientId = getArgReference_bat(stk, pci, 13);
	bat *clientpidId = getArgReference_bat(stk, pci, 14);
	bat *remarkId = getArgReference_bat(stk, pci, 15);
	Client c;
	backend *be;
	sqlid user_id;
	sqlid role_id;
	bool admin;
	timestamp ts;
	lng pid;
	const char *s;
	int timeout;
	str msg = NULL;

	(void) cntxt;
	(void) mb;

	id = COLnew(0, TYPE_int, 0, TRANSIENT);
	user = COLnew(0, TYPE_str, 0, TRANSIENT);
	login = COLnew(0, TYPE_timestamp, 0, TRANSIENT);
	opt = COLnew(0, TYPE_str, 0, TRANSIENT);
	sessiontimeout = COLnew(0, TYPE_int, 0, TRANSIENT);
	querytimeout = COLnew(0, TYPE_int, 0, TRANSIENT);
	wlimit = COLnew(0, TYPE_int, 0, TRANSIENT);
	mlimit = COLnew(0, TYPE_int, 0, TRANSIENT);
	idle = COLnew(0, TYPE_timestamp, 0, TRANSIENT);
	language = COLnew(0, TYPE_str, 0, TRANSIENT);
	peer = COLnew(0, TYPE_str, 0, TRANSIENT);
	hostname = COLnew(0, TYPE_str, 0, TRANSIENT);
	application = COLnew(0, TYPE_str, 0, TRANSIENT);
	client = COLnew(0, TYPE_str, 0, TRANSIENT);
	clientpid = COLnew(0, TYPE_lng, 0, TRANSIENT);
	remark = COLnew(0, TYPE_str, 0, TRANSIENT);

	if (id == NULL || user == NULL || login == NULL || sessiontimeout == NULL
		|| idle == NULL || querytimeout == NULL || opt == NULL || wlimit == NULL
		|| mlimit == NULL || language == NULL || peer == NULL || hostname == NULL
		|| application == NULL || client == NULL || clientpid == NULL
		|| remark == NULL) {
		BBPreclaim(id);
		BBPreclaim(user);
		BBPreclaim(login);
		BBPreclaim(sessiontimeout);
		BBPreclaim(querytimeout);
		BBPreclaim(idle);
		BBPreclaim(opt);
		BBPreclaim(wlimit);
		BBPreclaim(mlimit);
		BBPreclaim(language);
		BBPreclaim(peer);
		BBPreclaim(hostname);
		BBPreclaim(application);
		BBPreclaim(client);
		BBPreclaim(clientpid);
		BBPreclaim(remark);

		throw(SQL, "sql.sessions", SQLSTATE(HY013) MAL_MALLOC_FAIL);
	}

	be = cntxt->sqlcontext;
	user_id = be->mvc->user_id;
	role_id = be->mvc->role_id;
	admin = user_id == USER_MONETDB || role_id == ROLE_SYSADMIN;

	MT_lock_set(&mal_contextLock);
	for (c = mal_clients; c < mal_clients + MAL_MAXCLIENTS; c++) {
		if (c->mode != RUNCLIENT)
			continue;

		backend *their_be = c->sqlcontext;
		bool allowed_to_see = admin || c == cntxt ||  their_be->mvc->user_id == user_id;
		// Note that their role_id is not checked. Just because we have
		// both been granted a ROLE does not mean you are allowed to see
		// my private details.
		if (!allowed_to_see)
			continue;

		const char *username = c->username;
		if (!username)
			username = str_nil;
		if (BUNappend(user, username, false) != GDK_SUCCEED)
			goto bailout;
		ts = timestamp_fromtime(c->login);
		if (is_timestamp_nil(ts)) {
			msg = createException(SQL, "sql.sessions",
									SQLSTATE(22003)
									"Failed to convert user logged time");
			goto bailout;
		}
		if (BUNappend(id, &c->idx, false) != GDK_SUCCEED)
				goto bailout;
		if (BUNappend(login, &ts, false) != GDK_SUCCEED)
			goto bailout;
		timeout = (int) (c->logical_sessiontimeout);
		if (BUNappend(sessiontimeout, &timeout, false) != GDK_SUCCEED)
			goto bailout;
		timeout = (int) (c->querytimeout / 1000000);
		if (BUNappend(querytimeout, &timeout, false) != GDK_SUCCEED)
			goto bailout;
		if (c->idle) {
			ts = timestamp_fromtime(c->idle);
			if (is_timestamp_nil(ts)) {
				msg = createException(SQL, "sql.sessions",
										SQLSTATE(22003)
										"Failed to convert user logged time");
				goto bailout;
			}
		} else
			ts = timestamp_nil;
		if (BUNappend(idle, &ts, false) != GDK_SUCCEED)
			goto bailout;
		if (BUNappend(opt, &c->optimizer, false) != GDK_SUCCEED)
				goto bailout;
		if (BUNappend(wlimit, &c->workerlimit, false) != GDK_SUCCEED)
			goto bailout;
		if (BUNappend(mlimit, &c->memorylimit, false) != GDK_SUCCEED)
			goto bailout;
		// If the scenario is NULL we assume we're in monetdbe/e which
		// is always SQL.
		s = c->scenario ? getScenarioLanguage(c) : "sql";
		if (BUNappend(language, s, false) != GDK_SUCCEED)
			goto bailout;
		s = c->peer ? c->peer : str_nil;
		if (BUNappend(peer, s, false) != GDK_SUCCEED)
			goto bailout;
		s = c->client_hostname ? c->client_hostname : str_nil;
		if (BUNappend(hostname, s, false) != GDK_SUCCEED)
			goto bailout;
		s = c->client_application ? c->client_application : str_nil;
		if (BUNappend(application, s, false) != GDK_SUCCEED)
			goto bailout;
		s = c->client_library ? c->client_library : str_nil;
		if (BUNappend(client, s, false) != GDK_SUCCEED)
			goto bailout;
		pid = c->client_pid;
		if (BUNappend(clientpid, pid ? &pid : &lng_nil, false) != GDK_SUCCEED)
			goto bailout;
		s = c->client_remark ? c->client_remark : str_nil;
		if (BUNappend(remark, s, false) != GDK_SUCCEED)
			goto bailout;
	}
	MT_lock_unset(&mal_contextLock);

	*idId = id->batCacheid;
	BBPkeepref(id);
	*userId = user->batCacheid;
	BBPkeepref(user);
	*loginId = login->batCacheid;
	BBPkeepref(login);
	*sessiontimeoutId = sessiontimeout->batCacheid;
	BBPkeepref(sessiontimeout);
	*querytimeoutId = querytimeout->batCacheid;
	BBPkeepref(querytimeout);
	*idleId = idle->batCacheid;
	BBPkeepref(idle);

	*optId = opt->batCacheid;
	BBPkeepref(opt);
	*wlimitId = wlimit->batCacheid;
	BBPkeepref(wlimit);
	*mlimitId = mlimit->batCacheid;
	BBPkeepref(mlimit);
	*languageId = language->batCacheid;
	BBPkeepref(language);
	*peerId = peer->batCacheid;
	BBPkeepref(peer);
	*hostnameId = hostname->batCacheid;
	BBPkeepref(hostname);
	*applicationId = application->batCacheid;
	BBPkeepref(application);
	*clientId = client->batCacheid;
	BBPkeepref(client);
	*clientpidId = clientpid->batCacheid;
	BBPkeepref(clientpid);
	*remarkId = remark->batCacheid;
	BBPkeepref(remark);

	return MAL_SUCCEED;

  bailout:
	MT_lock_unset(&mal_contextLock);
	BBPunfix(id->batCacheid);
	BBPunfix(user->batCacheid);
	BBPunfix(login->batCacheid);
	BBPunfix(sessiontimeout->batCacheid);
	BBPunfix(querytimeout->batCacheid);
	BBPunfix(idle->batCacheid);

	BBPunfix(opt->batCacheid);
	BBPunfix(wlimit->batCacheid);
	BBPunfix(mlimit->batCacheid);
	BBPunfix(language->batCacheid);
	BBPunfix(peer->batCacheid);
	BBPunfix(hostname->batCacheid);
	BBPunfix(application->batCacheid);
	BBPunfix(client->batCacheid);
	BBPunfix(clientpid->batCacheid);
	BBPunfix(remark->batCacheid);
	return msg;
}

str
sql_querylog_catalog(Client cntxt, MalBlkPtr mb, MalStkPtr stk, InstrPtr pci)
{
	int i;
	BAT *t[8];
	str msg;

	(void) cntxt;
	(void) mb;
	msg = QLOGcatalog(t);
	if( msg != MAL_SUCCEED)
		return msg;
	for (i = 0; i < 8; i++)
	if( t[i]){
		*getArgReference_bat(stk, pci, i) = t[i]->batCacheid;
		BBPkeepref(t[i]);
	} else
		throw(SQL,"sql.querylog", SQLSTATE(45000) "Missing query catalog BAT");
	return MAL_SUCCEED;
}

str
sql_querylog_calls(Client cntxt, MalBlkPtr mb, MalStkPtr stk, InstrPtr pci)
{
	int i;
	BAT *t[10];
	str msg;

	(void) cntxt;
	(void) mb;
	msg = QLOGcalls(t);
	if( msg != MAL_SUCCEED)
		return msg;
	for (i = 0; i < 9; i++)
	if( t[i]){
		*getArgReference_bat(stk, pci, i) = t[i]->batCacheid;
		BBPkeepref(t[i]);
	} else
		throw(SQL,"sql.querylog", SQLSTATE(45000) "Missing query call BAT");
	return MAL_SUCCEED;
}

str
sql_querylog_empty(Client cntxt, MalBlkPtr mb, MalStkPtr stk, InstrPtr pci)
{
	(void) cntxt;
	(void) mb;
	(void) stk;
	(void) pci;
	return QLOGempty(NULL);
}

/* str sql_rowid(oid *rid, ptr v, str *sname, str *tname); */
str
sql_rowid(Client cntxt, MalBlkPtr mb, MalStkPtr stk, InstrPtr pci)
{
	BAT *b;
	mvc *m = NULL;
	str msg;
	sql_schema *s = NULL;
	sql_table *t = NULL;
	sql_column *c = NULL;
	oid *rid = getArgReference_oid(stk, pci, 0);
	const char *sname = *getArgReference_str(stk, pci, 2);
	const char *tname = *getArgReference_str(stk, pci, 3);

	if ((msg = getSQLContext(cntxt, mb, &m, NULL)) != NULL)
		return msg;
	if ((msg = checkSQLContext(cntxt)) != NULL)
		return msg;
	s = mvc_bind_schema(m, sname);
	if (s == NULL)
		throw(SQL, "calc.rowid", SQLSTATE(3F000) "Schema missing %s", sname);
	t = mvc_bind_table(m, s, tname);
	if (t == NULL)
		throw(SQL, "calc.rowid", SQLSTATE(42S02) "Table missing %s.%s",sname,tname);
	if (!isTable(t))
		throw(SQL, "calc.rowid", SQLSTATE(42000) "%s '%s' is not persistent",
			  TABLE_TYPE_DESCRIPTION(t->type, t->properties), t->base.name);
	if (!ol_first_node(t->columns))
		throw(SQL, "calc.rowid", SQLSTATE(42S22) "Column missing %s.%s",sname,tname);
	c = ol_first_node(t->columns)->data;
	/* HACK, get insert bat */
	sqlstore *store = m->session->tr->store;
	b = store->storage_api.bind_col(m->session->tr, c, QUICK);
	if( b == NULL)
		throw(SQL,"calc.rowid", SQLSTATE(HY005) "Cannot access column descriptor");
	/* UGH (move into storage backends!!) */
	*rid = BATcount(b);
	return MAL_SUCCEED;
}

static str
do_sql_rank_grp(bat *rid, const bat *bid, const bat *gid, int nrank, int dense, const char *name)
{
	BAT *r, *b, *g;
	BUN p, q;
	BATiter bi, gi;
	int (*ocmp) (const void *, const void *);
	int (*gcmp) (const void *, const void *);
	const void *oc, *gc, *on, *gn;
	int rank = 1;
	int c;

	if ((b = BATdescriptor(*bid)) == NULL)
		throw(SQL, name, SQLSTATE(HY002) RUNTIME_OBJECT_MISSING);
	if ((g = BATdescriptor(*gid)) == NULL) {
		BBPunfix(b->batCacheid);
		throw(SQL, name, SQLSTATE(HY002) RUNTIME_OBJECT_MISSING);
	}
	bi = bat_iterator(b);
	gi = bat_iterator(g);
	ocmp = ATOMcompare(b->ttype);
	gcmp = ATOMcompare(g->ttype);
	oc = BUNtail(bi, 0);
	gc = BUNtail(gi, 0);
	if (!ALIGNsynced(b, g)) {
		bat_iterator_end(&bi);
		bat_iterator_end(&gi);
		BBPunfix(b->batCacheid);
		BBPunfix(g->batCacheid);
		throw(SQL, name, SQLSTATE(45000) "Internal error, columns not aligned");
	}
/*
  if (!b->tsorted) {
  BBPunfix(b->batCacheid);
  BBPunfix(g->batCacheid);
  throw(SQL, name, SQLSTATE(45000) "Internal error, columns not sorted");
  }
*/
	r = COLnew(b->hseqbase, TYPE_int, BATcount(b), TRANSIENT);
	if (r == NULL) {
		bat_iterator_end(&bi);
		bat_iterator_end(&gi);
		BBPunfix(b->batCacheid);
		BBPunfix(g->batCacheid);
		throw(SQL, name, SQLSTATE(HY013) MAL_MALLOC_FAIL);
	}
	BATloop(b, p, q) {
		on = BUNtail(bi, p);
		gn = BUNtail(gi, p);

		if ((c = ocmp(on, oc)) != 0)
			rank = nrank;
		if (gcmp(gn, gc) != 0)
			c = rank = nrank = 1;
		oc = on;
		gc = gn;
		if (BUNappend(r, &rank, false) != GDK_SUCCEED) {
			bat_iterator_end(&bi);
			bat_iterator_end(&gi);
			BBPunfix(b->batCacheid);
			BBPunfix(g->batCacheid);
			BBPunfix(r->batCacheid);
			throw(SQL, name, SQLSTATE(HY013) MAL_MALLOC_FAIL);
		}
		nrank += !dense || c;
	}
	bat_iterator_end(&bi);
	bat_iterator_end(&gi);
	BBPunfix(b->batCacheid);
	BBPunfix(g->batCacheid);
	*rid = r->batCacheid;
	BBPkeepref(r);
	return MAL_SUCCEED;
}

static str
do_sql_rank(bat *rid, const bat *bid, int nrank, int dense, const char *name)
{
	BAT *r, *b;
	BATiter bi;
	int (*cmp) (const void *, const void *);
	const void *cur, *n;
	BUN p, q;
	int rank = 1;
	int c;

	if ((b = BATdescriptor(*bid)) == NULL)
		throw(SQL, name, SQLSTATE(HY002) RUNTIME_OBJECT_MISSING);
	bi = bat_iterator(b);
	if (!bi.sorted && !bi.revsorted) {
		bat_iterator_end(&bi);
		BBPunfix(b->batCacheid);
		throw(SQL, name, SQLSTATE(45000) "Internal error, columns not sorted");
	}

	cmp = ATOMcompare(bi.type);
	cur = BUNtail(bi, 0);
	r = COLnew(b->hseqbase, TYPE_int, BATcount(b), TRANSIENT);
	if (r == NULL) {
		bat_iterator_end(&bi);
		BBPunfix(b->batCacheid);
		throw(SQL, name, SQLSTATE(HY013) MAL_MALLOC_FAIL);
	}
	if (BATtdensebi(&bi)) {
		BATloop(b, p, q) {
			if (BUNappend(r, &rank, false) != GDK_SUCCEED)
				goto bailout;
			rank++;
		}
	} else {
		BATloop(b, p, q) {
			n = BUNtail(bi, p);
			if ((c = cmp(n, cur)) != 0)
				rank = nrank;
			cur = n;
			if (BUNappend(r, &rank, false) != GDK_SUCCEED)
				goto bailout;
			nrank += !dense || c;
		}
	}
	bat_iterator_end(&bi);
	BBPunfix(b->batCacheid);
	*rid = r->batCacheid;
	BBPkeepref(r);
	return MAL_SUCCEED;
  bailout:
	bat_iterator_end(&bi);
	BBPunfix(b->batCacheid);
	BBPunfix(r->batCacheid);
	throw(SQL, name, SQLSTATE(HY013) MAL_MALLOC_FAIL);
}

str
sql_rank_grp(bat *rid, const bat *bid, const bat *gid, const bat *gpe)
{
	(void) gpe;
	return do_sql_rank_grp(rid, bid, gid, 1, 0, "sql.rank_grp");
}

str
sql_dense_rank_grp(bat *rid, const bat *bid, const bat *gid, const bat *gpe)
{
	(void) gpe;
	return do_sql_rank_grp(rid, bid, gid, 2, 1, "sql.dense_rank_grp");
}

str
sql_rank(bat *rid, const bat *bid)
{
	return do_sql_rank(rid, bid, 1, 0, "sql.rank");
}

str
sql_dense_rank(bat *rid, const bat *bid)
{
	return do_sql_rank(rid, bid, 2, 1, "sql.dense_rank");
}

str
SQLargRecord(Client cntxt, MalBlkPtr mb, MalStkPtr stk, InstrPtr pci)
{
	str s, t, *ret;

	(void) cntxt;
	ret = getArgReference_str(stk, pci, 0);
	s = instruction2str(mb, stk, getInstrPtr(mb, 0), LIST_MAL_CALL);
	if(s == NULL)
		throw(SQL, "sql.argRecord", SQLSTATE(HY013) MAL_MALLOC_FAIL);
	t = strchr(s, ' ');
	if( ! t)
		t = strchr(s, '\t');
	*ret = GDKstrdup(t ? t + 1 : s);
	GDKfree(s);
	if(*ret == NULL)
		throw(SQL, "sql.argRecord", SQLSTATE(HY013) MAL_MALLOC_FAIL);
	return MAL_SUCCEED;
}

/*
 * The drop_hash operation cleans up any hash indices on any of the tables columns.
 */
str
SQLdrop_hash(Client cntxt, MalBlkPtr mb, MalStkPtr stk, InstrPtr pci)
{
	const char *sch = *getArgReference_str(stk, pci, 1);
	const char *tbl = *getArgReference_str(stk, pci, 2);
	sql_schema *s;
	sql_table *t;
	mvc *m = NULL;
	str msg;

	if ((msg = getSQLContext(cntxt, mb, &m, NULL)) != NULL)
		return msg;
	if ((msg = checkSQLContext(cntxt)) != NULL)
		return msg;
	s = mvc_bind_schema(m, sch);
	if (s == NULL)
		throw(SQL, "sql.drop_hash", SQLSTATE(3F000) "Schema missing %s",sch);
	if (!mvc_schema_privs(m, s))
		throw(SQL, "sql.drop_hash", SQLSTATE(42000) "Access denied for %s to schema '%s'", get_string_global_var(m, "current_user"), s->base.name);
	t = mvc_bind_table(m, s, tbl);
	if (t == NULL)
		throw(SQL, "sql.drop_hash", SQLSTATE(42S02) "Table missing %s.%s",sch, tbl);
	if (!isTable(t))
		throw(SQL, "sql.drop_hash", SQLSTATE(42000) "%s '%s' is not persistent",
			  TABLE_TYPE_DESCRIPTION(t->type, t->properties), t->base.name);

	sqlstore *store = m->session->tr->store;
	for (node *n = ol_first_node(t->columns); n; n = n->next) {
		sql_column *c = n->data;
		BAT *b = NULL, *nb = NULL;

		if (!(b = store->storage_api.bind_col(m->session->tr, c, RDONLY)))
			throw(SQL, "sql.drop_hash", SQLSTATE(HY002) RUNTIME_OBJECT_MISSING);
		if (VIEWtparent(b) && (nb = BBP_desc(VIEWtparent(b)))) {
			BBPunfix(b->batCacheid);
			if (!(b = BATdescriptor(nb->batCacheid)))
				throw(SQL, "sql.drop_hash", SQLSTATE(HY002) RUNTIME_OBJECT_MISSING);
		}
		HASHdestroy(b);
		BBPunfix(b->batCacheid);
	}
	return MAL_SUCCEED;
}

/* after an update on the optimizer catalog, we have to change
 * the internal optimizer pipe line administration
 * The minimal and default pipelines may not be changed.
 */
str
SQLoptimizersUpdate(Client cntxt, MalBlkPtr mb, MalStkPtr stk, InstrPtr pci)
{
	mvc *m = NULL;
	str msg;

	if ((msg = getSQLContext(cntxt, mb, &m, NULL)) != NULL)
		return msg;
	if ((msg = checkSQLContext(cntxt)) != NULL)
		return msg;
	/* find the optimizer pipeline */
	(void) stk;
	(void) pci;
	throw(SQL, "updateOptimizer", SQLSTATE(0A000) PROGRAM_NYI);
}

static str
sql_storage_appendrow(BAT *bs, const char *sname, const char *tname, const char *cname,
					  int access, const char *tpname,
					  BAT *sch, BAT *tab, BAT *col, BAT *type, BAT *loc,
					  BAT *cnt, BAT *atom, BAT *size, BAT *heap, BAT *indices,
					  BAT *phash, BAT *sort, BAT *imprints, BAT *mode,
					  BAT *revsort, BAT *key, BAT *oidx)
{
	BATiter bsi = bat_iterator(bs);
	lng sz;
	int w;
	bit bitval;

	if (BUNappend(sch, sname, false) != GDK_SUCCEED ||
		BUNappend(tab, tname, false) != GDK_SUCCEED ||
		BUNappend(col, cname, false) != GDK_SUCCEED)
		goto bailout1;
	if (access == TABLE_WRITABLE) {
		if (BUNappend(mode, "writable", false) != GDK_SUCCEED)
			goto bailout1;
	} else if (access == TABLE_APPENDONLY) {
		if (BUNappend(mode, "appendonly", false) != GDK_SUCCEED)
			goto bailout1;
	} else if (access == TABLE_READONLY) {
		if (BUNappend(mode, "readonly", false) != GDK_SUCCEED)
			goto bailout1;
	} else {
		if (BUNappend(mode, str_nil, false) != GDK_SUCCEED)
			goto bailout1;
	}
	if (BUNappend(type, tpname, false) != GDK_SUCCEED)
		goto bailout1;

	sz = bsi.count;
	if (BUNappend(cnt, &sz, false) != GDK_SUCCEED)
		goto bailout1;

	if (BUNappend(loc, BBP_physical(bs->batCacheid), false) != GDK_SUCCEED)
		goto bailout1;
	w = bsi.width;
	if (BUNappend(atom, &w, false) != GDK_SUCCEED)
		goto bailout1;

	sz = (lng) bsi.hfree;
	if (BUNappend(size, &sz, false) != GDK_SUCCEED)
		goto bailout1;

	sz = bsi.vhfree;
	if (BUNappend(heap, &sz, false) != GDK_SUCCEED)
		goto bailout1;

	sz = (lng) HASHsize(bs);
	if (BUNappend(indices, &sz, false) != GDK_SUCCEED)
		goto bailout1;

	bitval = sz > 0;
	if (BUNappend(phash, &bitval, false) != GDK_SUCCEED)
		goto bailout1;

	sz = 0;
	if (BUNappend(imprints, &sz, false) != GDK_SUCCEED)
		goto bailout1;
	bitval = bsi.sorted;
	if (!bitval && bsi.nosorted == 0)
		bitval = bit_nil;
	if (BUNappend(sort, &bitval, false) != GDK_SUCCEED)
		goto bailout1;

	bitval = bsi.revsorted;
	if (!bitval && bsi.norevsorted == 0)
		bitval = bit_nil;
	if (BUNappend(revsort, &bitval, false) != GDK_SUCCEED)
		goto bailout1;

	bitval = bsi.key;
	if (!bitval && bsi.nokey[0] == 0 && bsi.nokey[1] == 0)
		bitval = bit_nil;
	if (BUNappend(key, &bitval, false) != GDK_SUCCEED)
		goto bailout1;

	MT_lock_set(&bs->batIdxLock);
	sz = bs->torderidx && bs->torderidx != (Heap *) 1 ? bs->torderidx->free : 0;
	MT_lock_unset(&bs->batIdxLock);
	if (BUNappend(oidx, &sz, false) != GDK_SUCCEED)
		goto bailout1;
	bat_iterator_end(&bsi);
	return MAL_SUCCEED;
  bailout1:
	bat_iterator_end(&bsi);
	throw(SQL, "sql.storage", GDK_EXCEPTION);
}

/*
 * Inspection of the actual storage footprint is a recurring question of users.
 * This is modelled as a generic SQL table producing function.
 * create function storage()
 * returns table ("schema" string, "table" string, "column" string, "type" string, "mode" string, location string, "count" bigint, width int, columnsize bigint, heapsize bigint indices bigint, sorted int)
 * external name sql.storage;
 */
str
sql_storage(Client cntxt, MalBlkPtr mb, MalStkPtr stk, InstrPtr pci)
{
	BAT *sch, *tab, *col, *type, *loc, *cnt, *atom, *size, *heap, *indices, *phash, *sort, *imprints, *mode, *revsort, *key, *oidx, *bs = NULL;
	mvc *m = NULL;
	str msg = MAL_SUCCEED;
	sql_trans *tr;
	node *ncol;
	bat *rsch = getArgReference_bat(stk, pci, 0);
	bat *rtab = getArgReference_bat(stk, pci, 1);
	bat *rcol = getArgReference_bat(stk, pci, 2);
	bat *rtype = getArgReference_bat(stk, pci, 3);
	bat *rmode = getArgReference_bat(stk, pci, 4);
	bat *rloc = getArgReference_bat(stk, pci, 5);
	bat *rcnt = getArgReference_bat(stk, pci, 6);
	bat *ratom = getArgReference_bat(stk, pci, 7);
	bat *rsize = getArgReference_bat(stk, pci, 8);
	bat *rheap = getArgReference_bat(stk, pci, 9);
	bat *rindices = getArgReference_bat(stk, pci, 10);
	bat *rphash = getArgReference_bat(stk, pci, 11);
	bat *rimprints = getArgReference_bat(stk, pci, 12);
	bat *rsort = getArgReference_bat(stk, pci, 13);
	bat *rrevsort = getArgReference_bat(stk, pci, 14);
	bat *rkey = getArgReference_bat(stk, pci, 15);
	bat *roidx = getArgReference_bat(stk, pci, 16);
	str sname = 0;
	str tname = 0;
	str cname = 0;
	struct os_iter si = {0};

	if ((msg = getSQLContext(cntxt, mb, &m, NULL)) != NULL)
		return msg;
	if ((msg = checkSQLContext(cntxt)) != NULL)
		return msg;

	if( pci->argc - pci->retc >= 1) {
		sname = *getArgReference_str(stk, pci, pci->retc);
		if (strNil(sname))
			throw(SQL, "sql.storage", SQLSTATE(42000) "Schema name cannot be NULL");
	}
	if( pci->argc - pci->retc >= 2) {
		tname = *getArgReference_str(stk, pci, pci->retc + 1);
		if (strNil(tname))
			throw(SQL, "sql.storage", SQLSTATE(42000) "Table name cannot be NULL");
	}
	if( pci->argc - pci->retc >= 3) {
		cname = *getArgReference_str(stk, pci, pci->retc + 2);
		if (strNil(cname))
			throw(SQL, "sql.storage", SQLSTATE(42000) "Column name cannot be NULL");
	}

	tr = m->session->tr;
	sqlstore *store = tr->store;
	sch = COLnew(0, TYPE_str, 0, TRANSIENT);
	tab = COLnew(0, TYPE_str, 0, TRANSIENT);
	col = COLnew(0, TYPE_str, 0, TRANSIENT);
	type = COLnew(0, TYPE_str, 0, TRANSIENT);
	mode = COLnew(0, TYPE_str, 0, TRANSIENT);
	loc = COLnew(0, TYPE_str, 0, TRANSIENT);
	cnt = COLnew(0, TYPE_lng, 0, TRANSIENT);
	atom = COLnew(0, TYPE_int, 0, TRANSIENT);
	size = COLnew(0, TYPE_lng, 0, TRANSIENT);
	heap = COLnew(0, TYPE_lng, 0, TRANSIENT);
	indices = COLnew(0, TYPE_lng, 0, TRANSIENT);
	phash = COLnew(0, TYPE_bit, 0, TRANSIENT);
	imprints = COLnew(0, TYPE_lng, 0, TRANSIENT);
	sort = COLnew(0, TYPE_bit, 0, TRANSIENT);
	revsort = COLnew(0, TYPE_bit, 0, TRANSIENT);
	key = COLnew(0, TYPE_bit, 0, TRANSIENT);
	oidx = COLnew(0, TYPE_lng, 0, TRANSIENT);

	if (sch == NULL || tab == NULL || col == NULL || type == NULL || mode == NULL || loc == NULL || imprints == NULL ||
	    sort == NULL || cnt == NULL || atom == NULL || size == NULL || heap == NULL || indices == NULL || phash == NULL ||
	    revsort == NULL || key == NULL || oidx == NULL) {
		msg = createException(SQL, "sql.storage", SQLSTATE(HY013) MAL_MALLOC_FAIL);
		goto bailout;
	}

	/* check for limited storage tables */
	os_iterator(&si, tr->cat->schemas, tr, NULL);
	for (sql_base *b = oi_next(&si); b; b = oi_next(&si)) {
		sql_schema *s = (sql_schema *) b;
		if ((sname && strcmp(b->name, sname) ) || b->name[0] == '%')
			continue;
		if (s->tables) {
			struct os_iter oi;

			os_iterator(&oi, s->tables, tr, NULL);
			for (sql_base *bt = oi_next(&oi); bt; bt = oi_next(&oi)) {
				sql_table *t = (sql_table *) bt;
				if( tname && strcmp(bt->name, tname) )
					continue;
				if (isTable(t)) {
					if (ol_first_node(t->columns)) {
						for (ncol = ol_first_node((t)->columns); ncol; ncol = ncol->next) {
							sql_base *bc = ncol->data;
							sql_column *c = (sql_column *) ncol->data;

							if( cname && strcmp(bc->name, cname) )
								continue;
							bs = store->storage_api.bind_col(tr, c, QUICK);
							if (bs == NULL) {
								msg = createException(SQL, "sql.storage", SQLSTATE(HY005) "Cannot access column descriptor");
								goto bailout;
							}

							msg = sql_storage_appendrow(
								bs, b->name, bt->name, bc->name,
								c->t->access, c->type.type->base.name,
								sch, tab, col, type, loc, cnt, atom, size,
								heap, indices, phash, sort, imprints, mode,
								revsort, key, oidx);
							if (msg != MAL_SUCCEED)
								goto bailout;
						}
					}

					if (t->idxs) {
						for (ncol = ol_first_node((t)->idxs); ncol; ncol = ncol->next) {
							sql_base *bc = ncol->data;
							sql_idx *c = (sql_idx *) ncol->data;
							if (idx_has_column(c->type)) {
								bs = store->storage_api.bind_idx(tr, c, QUICK);

								if (bs == NULL) {
									msg = createException(SQL, "sql.storage", SQLSTATE(HY005) "Cannot access column descriptor");
									goto bailout;
								}
								if( cname && strcmp(bc->name, cname) )
									continue;
								msg = sql_storage_appendrow(
									bs, b->name, bt->name, bc->name,
									c->t->access, "oid",
									sch, tab, col, type, loc, cnt, atom, size,
									heap, indices, phash, sort, imprints, mode,
									revsort, key, oidx);
								if (msg != MAL_SUCCEED)
									goto bailout;
							}
						}
					}
				}
			}
		}
	}

	*rsch = sch->batCacheid;
	BBPkeepref(sch);
	*rtab = tab->batCacheid;
	BBPkeepref(tab);
	*rcol = col->batCacheid;
	BBPkeepref(col);
	*rmode = mode->batCacheid;
	BBPkeepref(mode);
	*rloc = loc->batCacheid;
	BBPkeepref(loc);
	*rtype = type->batCacheid;
	BBPkeepref(type);
	*rcnt = cnt->batCacheid;
	BBPkeepref(cnt);
	*ratom = atom->batCacheid;
	BBPkeepref(atom);
	*rsize = size->batCacheid;
	BBPkeepref(size);
	*rheap = heap->batCacheid;
	BBPkeepref(heap);
	*rindices = indices->batCacheid;
	BBPkeepref(indices);
	*rphash = phash->batCacheid;
	BBPkeepref(phash);
	*rimprints = imprints->batCacheid;
	BBPkeepref(imprints);
	*rsort = sort->batCacheid;
	BBPkeepref(sort);
	*rrevsort = revsort->batCacheid;
	BBPkeepref(revsort);
	*rkey = key->batCacheid;
	BBPkeepref(key);
	*roidx = oidx->batCacheid;
	BBPkeepref(oidx);
	return MAL_SUCCEED;

  bailout:
	BBPreclaim(sch);
	BBPreclaim(tab);
	BBPreclaim(col);
	BBPreclaim(mode);
	BBPreclaim(loc);
	BBPreclaim(cnt);
	BBPreclaim(type);
	BBPreclaim(atom);
	BBPreclaim(size);
	BBPreclaim(heap);
	BBPreclaim(indices);
	BBPreclaim(phash);
	BBPreclaim(imprints);
	BBPreclaim(sort);
	BBPreclaim(revsort);
	BBPreclaim(key);
	BBPreclaim(oidx);
	if (!msg)
		msg = createException(SQL, "sql.storage", GDK_EXCEPTION);
	return msg;
}

void
freeVariables(Client c, MalBlkPtr mb, MalStkPtr glb, int oldvtop)
{
	for (int i = oldvtop; i < mb->vtop;) {
		if (glb) {
			if (isVarCleanup(mb, i))
				garbageElement(c, &glb->stk[i]);
			/* clean stack entry */
			glb->stk[i].vtype = TYPE_int;
			glb->stk[i].val.ival = 0;
			glb->stk[i].len = 0;
		}
		clearVariable(mb, i);
		i++;
	}
	assert(oldvtop <= mb->vsize);
	mb->vtop = oldvtop;
}

str
SQLresume_log_flushing(Client cntxt, MalBlkPtr mb, MalStkPtr stk, InstrPtr pci)
{
	mvc *mvc;

	(void)stk; (void)pci;
	char *msg = getSQLContext(cntxt, mb, &mvc, NULL);
	if (msg)
		return msg;
	store_resume_log(mvc->store);
	return MAL_SUCCEED;
}

str
SQLsuspend_log_flushing(Client cntxt, MalBlkPtr mb, MalStkPtr stk, InstrPtr pci)
{
	mvc *mvc;

	(void)stk; (void)pci;
	char *msg = getSQLContext(cntxt, mb, &mvc, NULL);
	if (msg)
		return msg;
	store_suspend_log(mvc->store);
	return MAL_SUCCEED;
}

str
/*SQLhot_snapshot(void *ret, const str *tarfile_arg [, bool onserver ])*/
SQLhot_snapshot(Client cntxt, MalBlkPtr mb, MalStkPtr stk, InstrPtr pci)
{
	char *filename;
	bool onserver;
	char *msg = MAL_SUCCEED;
	char buf[80];
	mvc *mvc;
	ssize_t sz;
	stream *s;
	stream *cb = NULL;
	lng result;

	filename = *getArgReference_str(stk, pci, 1);
	onserver = pci->argc == 3 ? *getArgReference_bit(stk, pci, 2) : true;

	msg = getSQLContext(cntxt, mb, &mvc, NULL);
	if (msg)
		return msg;

	sqlstore *store = mvc->session->tr->store;
	if (onserver) {
		lng result = store_hot_snapshot(store, filename);
		if (result)
			return MAL_SUCCEED;
		else
			throw(SQL, "sql.hot_snapshot", GDK_EXCEPTION);
	}

	// sync with client, copy pasted from mvc_export_table_wrap
	while (!mvc->scanner.rs->eof)
		if (bstream_next(mvc->scanner.rs) < 0)
			throw(SQL, "sql.hot_snapshot", "interrupted");

	// The snapshot code flushes from time to time.
	// Use a callback stream to suppress those.
	s = mvc->scanner.ws;
	cb = callback_stream(
		/* private */ s,
		/* read */    NULL,
		/* write */   (void*)mnstr_write,
		/* close */   NULL,
		/* destroy */ NULL,
		"snapshot-callback"
	);
	if (!cb)
		throw(SQL, "sql.hot_snapshot", GDK_EXCEPTION);

	// tell client to open file, copy pasted from mvc_export_table_wrap
	mnstr_write(s, PROMPT3, sizeof(PROMPT3) - 1, 1);
	mnstr_printf(s, "wb %s\n", filename);
	mnstr_flush(s, MNSTR_FLUSH_DATA);
	if ((sz = mnstr_readline(mvc->scanner.rs->s, buf, sizeof(buf))) > 1) {
		/* non-empty line indicates failure on client */
		msg = createException(IO, "streams.open", "%s", buf);
			/* discard until client flushes */
			while (mnstr_read(mvc->scanner.rs->s, buf, 1, sizeof(buf)) > 0) {
				/* ignore remainder of error message */
			}
		goto end;
	}

	// client is waiting for data now, send it.
	result = store_hot_snapshot_to_stream(store, cb);
	if (result)
		msg = MAL_SUCCEED;
	else
		msg = createException(SQL, "sql.hot_snapshot", GDK_EXCEPTION);
	mnstr_destroy(cb);

	// tell client no more data, also copy pasted from mvc_export_table_wrap
	mnstr_flush(s, MNSTR_FLUSH_DATA);
	if ((sz = mnstr_readline(mvc->scanner.rs->s, buf, sizeof(buf))) > 1) {
		msg = createException(IO, "streams.open", "%s", buf);
	}
	while (sz > 0)
		sz = mnstr_readline(mvc->scanner.rs->s, buf, sizeof(buf));

end:
	return msg;
}

MT_Lock lock_persist_unlogged = MT_LOCK_INITIALIZER(lock_persist_unlogged);

str
SQLpersist_unlogged(Client cntxt, MalBlkPtr mb, MalStkPtr stk, InstrPtr pci)
{
	(void)stk;
	(void)pci;

	assert(pci->argc == 5);

	bat *o0 = getArgReference_bat(stk, pci, 0),
		*o1 = getArgReference_bat(stk, pci, 1),
		*o2 = getArgReference_bat(stk, pci, 2);
	str sname = *getArgReference_str(stk, pci, 3),
		tname = *getArgReference_str(stk, pci, 4),
		msg = MAL_SUCCEED;

	mvc *m = NULL;
	msg = getSQLContext(cntxt, mb, &m, NULL);

	if (msg)
		return msg;

	sqlstore *store = store = m->session->tr->store;

	sql_schema *s = mvc_bind_schema(m, sname);
	if (s == NULL)
		throw(SQL, "sql.persist_unlogged", SQLSTATE(3F000) "Schema missing %s.", sname);

	if (!mvc_schema_privs(m, s))
		throw(SQL, "sql.persist_unlogged", SQLSTATE(42000) "Access denied for %s to schema '%s'.",
			  get_string_global_var(m, "current_user"), s->base.name);

	sql_table *t = mvc_bind_table(m, s, tname);
	if (t == NULL)
		throw(SQL, "sql.persist_unlogged", SQLSTATE(42S02) "Table missing %s.%s", sname, tname);

	if (!isUnloggedTable(t) || t->access != TABLE_APPENDONLY)
		throw(SQL, "sql.persist_unlogged", "Unlogged and Insert Only mode combination required for table %s.%s", sname, tname);

	lng count = 0;

	sql_trans *tr = m->session->tr;
	storage *t_del = bind_del_data(tr, t, NULL);

	BAT *d = NULL;

	if (t_del)
		d = BATdescriptor(t_del->cs.bid);
	if (t_del == NULL || d == NULL)
		throw(SQL, "sql.persist_unlogged", "Cannot access %s column storage.", tname);

	MT_lock_set(&lock_persist_unlogged);
	BATiter d_bi = bat_iterator(d);

	if (BBP_status(d->batCacheid) & BBPEXISTING) {

		assert(d->batInserted <= d_bi.count);

		if (d->batInserted < d_bi.count) {
			int n = ol_length(t->columns);

			bat *commit_list = GDKzalloc(sizeof(bat) * (n + 2));
			BUN *sizes = GDKzalloc(sizeof(BUN) * (n + 2));

			if (commit_list == NULL || sizes == NULL) {
				bat_iterator_end(&d_bi);
				MT_lock_unset(&lock_persist_unlogged);
				GDKfree(commit_list);
				GDKfree(sizes);
				BBPreclaim(d);
				throw(SQL, "sql.persist_unlogged", SQLSTATE(HY001));
			}

			commit_list[0] = 0;
			sizes[0] = 0;
			int i = 1;

			for (node *ncol = ol_first_node(t->columns); ncol; ncol = ncol->next, i++) {

				sql_column *c = (sql_column *) ncol->data;
				BAT *b = store->storage_api.bind_col(tr, c, QUICK);

				if (b == NULL) {
					bat_iterator_end(&d_bi);
					MT_lock_unset(&lock_persist_unlogged);
					GDKfree(commit_list);
					GDKfree(sizes);
					BBPreclaim(d);
					throw(SQL, "sql.persist_unlogged", "Cannot access column descriptor.");
				}

				commit_list[i] = b->batCacheid;
				sizes[i] = d_bi.count;
			}

			assert(i<n+2);
			commit_list[i] = d->batCacheid;
			sizes[i] = d_bi.count;
			i++;

			if (TMsubcommit_list(commit_list, sizes, i, -1) != GDK_SUCCEED) {
				bat_iterator_end(&d_bi);
				MT_lock_unset(&lock_persist_unlogged);
				GDKfree(commit_list);
				GDKfree(sizes);
				BBPreclaim(d);
				throw(SQL, "sql.persist_unlogged", "Lower level commit operation failed");
			}

			GDKfree(commit_list);
			GDKfree(sizes);
		}
		count = d_bi.count;
	} else {
		/* special case of log_tstart: third arg == NULL with second arg
		 * true is request to rotate log file ASAP */
		store->logger_api.log_tstart(store, true, NULL);
		/* special case for sql->debug: if 1024 bit is set,
		 * store_manager doesn't wait for 30 seconds of idle time before
		 * attempting to rotate */
		MT_lock_set(&store->flush);
		store->debug |= 1024;
		MT_lock_unset(&store->flush);
	}

	bat_iterator_end(&d_bi);
	MT_lock_unset(&lock_persist_unlogged);
	BBPreclaim(d);

	BAT *table = COLnew(0, TYPE_str, 0, TRANSIENT),
		*tableid = COLnew(0, TYPE_int, 0, TRANSIENT),
		*rowcount = COLnew(0, TYPE_lng, 0, TRANSIENT);

	if (table == NULL || tableid == NULL || rowcount == NULL ||
		BUNappend(table, tname, false) != GDK_SUCCEED ||
		BUNappend(tableid, &(t->base.id), false) != GDK_SUCCEED ||
		BUNappend(rowcount, &count, false) != GDK_SUCCEED) {
		BBPnreclaim(3, table, tableid, rowcount);
		throw(SQL, "sql.persist_unlogged", SQLSTATE(HY001));
	}
	*o0 = table->batCacheid;
	*o1 = tableid->batCacheid;
	*o2 = rowcount->batCacheid;
	BBPkeepref(table);
	BBPkeepref(tableid);
	BBPkeepref(rowcount);
	return msg;
}

str
SQLsession_prepared_statements(Client cntxt, MalBlkPtr mb, MalStkPtr stk, InstrPtr pci)
{
	BAT *sessionid, *user, *statementid, *statement, *created;
	bat *sid = getArgReference_bat(stk,pci,0);
	bat *u = getArgReference_bat(stk,pci,1);
	bat *i = getArgReference_bat(stk,pci,2);
	bat *s = getArgReference_bat(stk,pci,3);
	bat *c = getArgReference_bat(stk,pci,4);
	str msg = MAL_SUCCEED;
	mvc *sql = NULL;
	cq *q = NULL;

	(void) stk;
	(void) pci;
	if ((msg = getSQLContext(cntxt, mb, &sql, NULL)) != NULL)
		return msg;
	if ((msg = checkSQLContext(cntxt)) != NULL)
		return msg;

	assert(sql->qc);

	sessionid = COLnew(0, TYPE_int, 256, TRANSIENT);
	user = COLnew(0, TYPE_str, 256, TRANSIENT);
	statementid = COLnew(0, TYPE_int, 256, TRANSIENT);
	statement = COLnew(0, TYPE_str, 256, TRANSIENT);
	created = COLnew(0, TYPE_timestamp, 256, TRANSIENT);
	if (sessionid == NULL || user == NULL || statementid == NULL || statement == NULL || created == NULL) {
		msg = createException(SQL, "sql.session_prepared_statements", GDK_EXCEPTION);
		goto bailout;
	}

	for (q = sql->qc->q; q; q = q->next) {
		gdk_return bun_res;
		if (BUNappend(sessionid, &(cntxt->idx), false) != GDK_SUCCEED) {
			msg = createException(SQL, "sql.session_prepared_statements", GDK_EXCEPTION);
			goto bailout;
		}

		if (msg != MAL_SUCCEED)
			goto bailout;
		bun_res = BUNappend(user, cntxt->username, false);
		if (bun_res != GDK_SUCCEED) {
			msg = createException(SQL, "sql.session_prepared_statements", GDK_EXCEPTION);
			goto bailout;
		}

		if (BUNappend(statementid, &(q->id), false) != GDK_SUCCEED) {
			msg = createException(SQL, "sql.session_prepared_statements", GDK_EXCEPTION);
			goto bailout;
		}
		if (BUNappend(statement, q->f->query, false) != GDK_SUCCEED) {
			msg = createException(SQL, "sql.session_prepared_statements", GDK_EXCEPTION);
			goto bailout;
		}
		if (BUNappend(created, &(q->created), false) != GDK_SUCCEED) {
			msg = createException(SQL, "sql.session_prepared_statements", GDK_EXCEPTION);
			goto bailout;
		}
	}

bailout:
	if (msg) {
		BBPreclaim(sessionid);
		BBPreclaim(user);
		BBPreclaim(statementid);
		BBPreclaim(statement);
		BBPreclaim(created);
	} else {
		*sid = sessionid->batCacheid;
		BBPkeepref(sessionid);
		*u = user->batCacheid;
		BBPkeepref(user);
		*i = statementid->batCacheid;
		BBPkeepref(statementid);
		*s = statement->batCacheid;
		BBPkeepref(statement);
		*c = created->batCacheid;
		BBPkeepref(created);
	}
	return msg;
}

str
SQLsession_prepared_statements_args(Client cntxt, MalBlkPtr mb, MalStkPtr stk, InstrPtr pci)
{
	BAT *statementid, *type, *digits, *isinout, *number, *scale, *schema, *table, *column;
	bat *sid = getArgReference_bat(stk,pci,0);
	bat *t = getArgReference_bat(stk,pci,1);
	bat *d = getArgReference_bat(stk,pci,2);
	bat *s = getArgReference_bat(stk,pci,3);
	bat *io = getArgReference_bat(stk,pci,4);
	bat *n = getArgReference_bat(stk,pci,5);
	bat *sch = getArgReference_bat(stk,pci,6);
	bat *tbl = getArgReference_bat(stk,pci,7);
	bat *col = getArgReference_bat(stk,pci,8);
	str msg = MAL_SUCCEED;
	mvc *sql = NULL;
	cq *q = NULL;

	(void) stk;
	(void) pci;
	if ((msg = getSQLContext(cntxt, mb, &sql, NULL)) != NULL)
		return msg;
	if ((msg = checkSQLContext(cntxt)) != NULL)
		return msg;

	assert(sql->qc);

	statementid = COLnew(0, TYPE_int, 256, TRANSIENT);
	type = COLnew(0, TYPE_str, 256, TRANSIENT);
	digits = COLnew(0, TYPE_int, 256, TRANSIENT);
	scale = COLnew(0, TYPE_int, 256, TRANSIENT);
	isinout = COLnew(0, TYPE_bte, 256, TRANSIENT);
	number = COLnew(0, TYPE_int, 256, TRANSIENT);
	schema = COLnew(0, TYPE_str, 256, TRANSIENT);
	table = COLnew(0, TYPE_str, 256, TRANSIENT);
	column = COLnew(0, TYPE_str, 256, TRANSIENT);
	if (!statementid || !type || !digits || !scale || !isinout || !number || !schema || !table || !column) {
		msg = createException(SQL, "sql.session_prepared_statements_args", GDK_EXCEPTION);
		goto bailout;
	}

	for (q = sql->qc->q; q; q = q->next) {
		sql_rel *r = q->rel;
		int arg_number = 0;
		bte inout = ARG_OUT;

		if (r && (is_topn(r->op) || is_sample(r->op)))
			r = r->l;

		if (r && is_project(r->op) && r->exps) {
			for (node *n = r->exps->h; n; n = n->next, arg_number++) {
				sql_exp *e = n->data;
				sql_subtype *t = exp_subtype(e);
				const char *name = exp_name(e), *rname = exp_relname(e), *rschema = ATOMnilptr(TYPE_str);

				if (!name && e->type == e_column && e->r)
					name = e->r;
				if (!name)
					name = ATOMnilptr(TYPE_str);
				if (!rname && e->type == e_column && e->l)
					rname = e->l;
				if (!rname)
					rname = ATOMnilptr(TYPE_str);

				if (BUNappend(statementid, &(q->id), false) != GDK_SUCCEED ||
					BUNappend(type, t->type->base.name, false) != GDK_SUCCEED ||
					BUNappend(digits, &t->digits, false) != GDK_SUCCEED ||
					BUNappend(scale, &t->scale, false) != GDK_SUCCEED ||
					BUNappend(isinout, &inout, false) != GDK_SUCCEED ||
					BUNappend(number, &arg_number, false) != GDK_SUCCEED ||
					BUNappend(schema, rschema, false) != GDK_SUCCEED ||
					BUNappend(table, rname, false) != GDK_SUCCEED ||
					BUNappend(column, name, false) != GDK_SUCCEED) {
					msg = createException(SQL, "sql.session_prepared_statements_args", GDK_EXCEPTION);
					goto bailout;
				}
			}
		}

		if (q->f->ops) {
			inout = ARG_IN;
			for (node *n = q->f->ops->h; n; n=n->next, arg_number++) {
				sql_arg *a = n->data;
				sql_subtype *t = &a->type;

				if (BUNappend(statementid, &(q->id), false) != GDK_SUCCEED ||
					BUNappend(type, t->type->base.name, false) != GDK_SUCCEED ||
					BUNappend(digits, &(t->digits), false) != GDK_SUCCEED ||
					BUNappend(scale, &(t->scale), false) != GDK_SUCCEED ||
					BUNappend(isinout, &inout, false) != GDK_SUCCEED ||
					BUNappend(number, &arg_number, false) != GDK_SUCCEED ||
					BUNappend(schema, ATOMnilptr(TYPE_str), false) != GDK_SUCCEED ||
					BUNappend(table, ATOMnilptr(TYPE_str), false) != GDK_SUCCEED ||
					BUNappend(column, ATOMnilptr(TYPE_str), false) != GDK_SUCCEED) {
					msg = createException(SQL, "sql.session_prepared_statements_args", GDK_EXCEPTION);
					goto bailout;
				}
			}
		}
	}

bailout:
	if (msg) {
		BBPreclaim(statementid);
		BBPreclaim(type);
		BBPreclaim(digits);
		BBPreclaim(scale);
		BBPreclaim(isinout);
		BBPreclaim(number);
		BBPreclaim(schema);
		BBPreclaim(table);
		BBPreclaim(column);
	} else {
		*sid = statementid->batCacheid;
		BBPkeepref(statementid);
		*t = type->batCacheid;
		BBPkeepref(type);
		*d = digits->batCacheid;
		BBPkeepref(digits);
		*s = scale->batCacheid;
		BBPkeepref(scale);
		*io = isinout->batCacheid;
		BBPkeepref(isinout);
		*n = number->batCacheid;
		BBPkeepref(number);
		*sch = schema->batCacheid;
		BBPkeepref(schema);
		*tbl = table->batCacheid;
		BBPkeepref(table);
		*col = column->batCacheid;
		BBPkeepref(column);
	}
	return msg;
}

/* input id, row-input-values
 * for each id call function(with row-input-values) return table
 * return for each id the table, ie id (*length of table) and table results
 */
str
SQLunionfunc(Client cntxt, MalBlkPtr mb, MalStkPtr stk, InstrPtr pci)
{
	int arg = pci->retc;
	str mod, fcn, ret = MAL_SUCCEED;
	InstrPtr npci;
	MalBlkPtr nmb = newMalBlk(1), omb = NULL;

	if (!nmb)
		return createException(MAL, "sql.unionfunc", SQLSTATE(HY013) MAL_MALLOC_FAIL);
	mod = *getArgReference_str(stk, pci, arg++);
	fcn = *getArgReference_str(stk, pci, arg++);
	npci = newStmtArgs(nmb, mod, fcn, pci->argc);
	if (npci == NULL) {
		freeMalBlk(nmb);
		return createException(MAL, "sql.unionfunc", SQLSTATE(HY013) MAL_MALLOC_FAIL);
	}

	for (int i = 1; i < pci->retc; i++) {
		int type = getArgType(mb, pci, i);

		if (i==1)
			getArg(npci, 0) = newTmpVariable(nmb, type);
		else
			npci = pushReturn(nmb, npci, newTmpVariable(nmb, type));
	}
	for (int i = pci->retc+2+1; i < pci->argc; i++) {
		int type = getBatType(getArgType(mb, pci, i));

		npci = pushNil(nmb, npci, type);
	}
	pushInstruction(nmb, npci);
	/* check program to get the proper malblk */
	if (chkInstruction(cntxt->usermodule, nmb, npci)) {
		freeMalBlk(nmb);
		return createException(MAL, "sql.unionfunc", SQLSTATE(42000) PROGRAM_GENERAL);
	}

	if (npci) {
		BAT **res = NULL, **input = NULL;
		BATiter *bi = NULL;
		BUN cnt = 0;
		int nrinput = pci->argc - 2 - pci->retc;
		MalStkPtr env = NULL;
		InstrPtr q = NULL;

		if (!(input = GDKzalloc(sizeof(BAT*) * nrinput))) {
			ret = createException(MAL, "sql.unionfunc", SQLSTATE(HY013) MAL_MALLOC_FAIL);
			goto finalize;
		}
		if (!(bi = GDKmalloc(sizeof(BATiter) * nrinput))) {
			ret = createException(MAL, "sql.unionfunc", SQLSTATE(HY013) MAL_MALLOC_FAIL);
			goto finalize;
		}
		assert(pci->retc + 2 + nrinput == pci->argc);
		for (int i = 0, j = pci->retc+2; j < pci->argc; i++, j++) {
			bat *b = getArgReference_bat(stk, pci, j);
			if (!(input[i] = BATdescriptor(*b))) {
				ret = createException(MAL, "sql.unionfunc", SQLSTATE(HY005) "Cannot access column descriptor");
				while (i > 0) {
					i--;
					bat_iterator_end(&bi[i]);
					BBPunfix(input[i]->batCacheid);
				}
				GDKfree(input);
				input = NULL;
				goto finalize;
			}
			bi[i] = bat_iterator(input[i]);
			cnt = BATcount(input[i]);
		}

		/* create result bats */
		if (!(res = GDKzalloc(sizeof(BAT*) * pci->retc))) {
			ret = createException(MAL, "sql.unionfunc", SQLSTATE(HY013) MAL_MALLOC_FAIL);
			goto finalize;
		}
		for (int i = 0; i<pci->retc; i++) {
			int type = getArgType(mb, pci, i);

			if (!(res[i] = COLnew(0, getBatType(type), cnt, TRANSIENT))) {
				ret = createException(MAL, "sql.unionfunc", GDK_EXCEPTION);
				goto finalize;
			}
		}

		if (npci->blk && npci->blk->stop > 1) {
			omb = nmb;
			if (!(nmb = copyMalBlk(npci->blk))) {
				ret = createException(MAL, "sql.unionfunc", SQLSTATE(HY013) MAL_MALLOC_FAIL);
				goto finalize;
			}
		}
		if (!(env = prepareMALstack(nmb, nmb->vsize))) { /* needed for result */
			ret = createException(MAL, "sql.unionfunc", SQLSTATE(HY013) MAL_MALLOC_FAIL);
			goto finalize;
		}
		q = getInstrPtr(nmb, 0);

		int start = 1;
		if (nmb->stop == 1 && (omb || !npci->fcn || npci->token != PATcall)) {
			InstrPtr *stmt = nmb->stmt;
			nmb->stmt = (InstrPtr*)GDKmalloc(sizeof(InstrPtr*)*3);
			nmb->stmt[0] = NULL; /* no main() */
			nmb->stmt[1] = NULL; /* no profiling */
			nmb->stmt[2] = stmt[0];
			nmb->stop = nmb->ssize = 3;
			GDKfree(stmt);
			start = 2;
		}
		for (BUN cur = 0; cur<cnt && !ret; cur++ ) {
			MalStkPtr nstk = prepareMALstack(nmb, nmb->vsize);
			int i,ii;

			if (!nstk) { /* needed for result */
				ret = createException(MAL, "sql.unionfunc", SQLSTATE(HY013) MAL_MALLOC_FAIL);
			} else {
				/* copy (input) arguments onto destination stack, skipping rowid col */
				for (i = 1, ii = q->retc; ii < q->argc && !ret; ii++, i++) {
					ValPtr lhs = &nstk->stk[q->argv[ii]];
					ptr rhs = (ptr)BUNtail(bi[i], cur);

					if (VALset(lhs, input[i]->ttype, rhs) == NULL)
						ret = createException(MAL, "sql.unionfunc", SQLSTATE(HY013) MAL_MALLOC_FAIL);
				}
				if (!ret && ii == q->argc) {
					BAT *fres = NULL;
					if (!omb && npci->fcn && npci->token == PATcall) /* pattern */
						ret = (*(str (*)(Client, MalBlkPtr, MalStkPtr, InstrPtr))npci->fcn)(cntxt, nmb, nstk, npci);
					else
						ret = runMALsequence(cntxt, nmb, start, nmb->stop, nstk, env /* copy result in nstk first instruction*/, q);

					if (!ret) {
						/* insert into result */
						if (!(fres = BBPquickdesc(omb?env->stk[q->argv[0]].val.bval:nstk->stk[q->argv[0]].val.bval))) {
							ret = createException(MAL, "sql.unionfunc", SQLSTATE(HY005) "Cannot access column descriptor");
						} else {
							BAT *p = BATconstant(fres->hseqbase, res[0]->ttype, (ptr)BUNtail(bi[0], cur), BATcount(fres), TRANSIENT);

							if (p) {
								if (BATappend(res[0], p, NULL, FALSE) != GDK_SUCCEED)
									ret = createException(MAL, "sql.unionfunc", GDK_EXCEPTION);
								BBPunfix(p->batCacheid);
							} else {
								ret = createException(MAL, "sql.unionfunc", GDK_EXCEPTION);
							}
						}
						i=1;
						for (ii = 0; i < pci->retc && !ret; ii++, i++) {
							BAT *b;
							ValPtr vp = omb ? env->stk + q->argv[ii] : nstk->stk + q->argv[ii];

							if (!(b = BATdescriptor(vp->val.bval)))
								ret = createException(MAL, "sql.unionfunc", SQLSTATE(HY002) RUNTIME_OBJECT_MISSING);
							else if (BATappend(res[i], b, NULL, FALSE) != GDK_SUCCEED)
								ret = createException(MAL, "sql.unionfunc", GDK_EXCEPTION);
							if (b) {
								BBPrelease(b->batCacheid); /* release ref from env stack */
								BBPunfix(b->batCacheid);   /* free pointer */
								VALempty(vp);
							}
						}
					}
				}
				freeStack(nstk);
			}
		}
finalize:
		freeStack(env);
		if (nmb)
			freeMalBlk(nmb);
		if (omb)
			freeMalBlk(omb);
		if (res)
			for (int i = 0; i<pci->retc; i++) {
				bat *b = getArgReference_bat(stk, pci, i);
				if (res[i]) {
					*b = res[i]->batCacheid;
					if (ret)
						BBPunfix(*b);
					else
						BBPkeepref(res[i]);
				}
			}
		GDKfree(res);
		if (input) {
			for (int i = 0; i<nrinput; i++) {
				if (input[i]) {
					bat_iterator_end(&bi[i]);
					BBPunfix(input[i]->batCacheid);
				}
			}
			GDKfree(input);
		}
		GDKfree(bi);
	}
	return ret;
}

static str
do_str_column_vacuum(sql_trans *tr, sql_column *c, bool force)
{
	if (ATOMvarsized(c->type.type->localtype)) {
		int res = 0;
		sqlstore *store = tr->store;

		if ((res = (int) store->storage_api.vacuum_col(tr, c, force)) != LOG_OK) {
			if (res == LOG_CONFLICT)
				throw(SQL, "do_str_column_vacuum", SQLSTATE(25S01) "TRANSACTION CONFLICT in storage_api.vacuum_col %s.%s.%s", c->t->s->base.name, c->t->base.name, c->base.name);
			if (res == LOG_ERR)
				throw(SQL, "do_str_column_vacuum", SQLSTATE(HY000) "LOG ERROR in storage_api.vacuum_col %s.%s.%s", c->t->s->base.name, c->t->base.name, c->base.name);
			throw(SQL, "do_str_column_vacuum", SQLSTATE(HY000) "ERROR in storage_api.vacuum_col %s.%s.%s", c->t->s->base.name, c->t->base.name, c->base.name);
		}
	}
	return MAL_SUCCEED;
}

static str
do_str_table_vacuum(sql_trans *tr, sql_table *t, bool force)
{
	int res = 0;
	sqlstore *store = tr->store;

	if ((res = (int) store->storage_api.vacuum_tab(tr, t, force)) != LOG_OK) {
		if (res == LOG_CONFLICT)
			throw(SQL, "do_str_table_vacuum", SQLSTATE(25S01) "TRANSACTION CONFLICT in storage_api.vacuum_col %s.%s", t->s->base.name, t->base.name);
		if (res == LOG_ERR)
			throw(SQL, "do_str_table_vacuum", SQLSTATE(HY000) "LOG ERROR in storage_api.vacuum_col %s.%s", t->s->base.name, t->base.name);
		throw(SQL, "do_str_table_vacuum", SQLSTATE(HY000) "ERROR in storage_api.vacuum_col %s.%s", t->s->base.name, t->base.name);
	}
	return MAL_SUCCEED;
}

static str
SQLstr_vacuum(Client cntxt, MalBlkPtr mb, MalStkPtr stk, InstrPtr pci)
{
	mvc *m = NULL;
	str msg = NULL;
	char *sname = *getArgReference_str(stk, pci, 1);
	char *tname = *getArgReference_str(stk, pci, 2);
	char *cname = NULL;
	if (pci->argc == 4)
		cname = *getArgReference_str(stk, pci, 3);

	if ((msg = getSQLContext(cntxt, mb, &m, NULL)) != NULL)
		return msg;
	if ((msg = checkSQLContext(cntxt)) != NULL)
		return msg;

	sql_trans *tr = m->session->tr;
	sql_schema *s = NULL;
	sql_table *t = NULL;
	sql_column *c = NULL;

	if (strNil(sname))
		throw(SQL, "sql.str_vacuum", SQLSTATE(42000) "Schema name cannot be NULL");
	if (strNil(tname))
		throw(SQL, "sql.str_vacuum", SQLSTATE(42000) "Table name cannot be NULL");
	if (cname && strNil(cname))
		throw(SQL, "sql.str_vacuum", SQLSTATE(42000) "Column name cannot be NULL");
	if ((s = mvc_bind_schema(m, sname)) == NULL)
		throw(SQL, "sql.str_vacuum", SQLSTATE(3F000) "Invalid or missing schema %s",sname);
	if ((t = mvc_bind_table(m, s, tname)) == NULL)
		throw(SQL, "sql.str_vacuum", SQLSTATE(42S02) "Invalid or missing table %s.%s",sname,tname);
	if (!isTable(t))
		throw(SQL, "sql.str_vacuum", SQLSTATE(42000) "%s '%s' is not persistent",
			  TABLE_TYPE_DESCRIPTION(t->type, t->properties), t->base.name);
	if (isTempTable(t))
		throw(SQL, "sql.str_vacuum", SQLSTATE(42000) "Cannot vacuum column from temporary table");
	if (cname) {
		if ((c = mvc_bind_column(m, t, cname)) == NULL)
			throw(SQL, "sql.str_vacuum", SQLSTATE(42S22) "Column not found in %s.%s.%s",sname,tname,cname);
		if (c->storage_type)
			throw(SQL, "sql.str_vacuum", SQLSTATE(42000) "Cannot vacuum compressed column");
	}

	if (c)
		return do_str_column_vacuum(tr, c, true);
	else
		return do_str_table_vacuum(tr, t, true);
}


static gdk_return
str_vacuum_callback(int argc, void *argv[])
{
	sqlstore *store = (sqlstore *) argv[0];
	char *sname = (char *) argv[1];
	char *tname = (char *) argv[2];
	char *cname = (char *) argv[3];
	allocator *sa = NULL;
	sql_session *session = NULL;
	sql_schema *s = NULL;
	sql_table *t = NULL;
	sql_column *c = NULL;
	char *msg;
	gdk_return res = GDK_SUCCEED;

	(void) argc;

	if ((sa = sa_create(NULL)) == NULL) {
		TRC_ERROR(SQL_EXECUTION, "[str_vacuum_callback] -- Failed to create allocator!");
		return GDK_FAIL;
	}

	if ((session = sql_session_create(store, sa, 0)) == NULL) {
		TRC_ERROR(SQL_EXECUTION, "[str_vacuum_callback] -- Failed to create session!");
		sa_destroy(sa);
		return GDK_FAIL;
	}

	if (sql_trans_begin(session) < 0) {
		TRC_ERROR(SQL_EXECUTION, "[str_vacuum_callback] -- Failed to begin transaction!");
		sql_session_destroy(session);
		sa_destroy(sa);
		return GDK_FAIL;
	}

	do {
		if((s = find_sql_schema(session->tr, sname)) == NULL) {
			TRC_ERROR(SQL_EXECUTION, "[str_vacuum_callback] -- Invalid or missing schema %s!",sname);
			res = GDK_FAIL;
			break;
		}

		if((t = find_sql_table(session->tr, s, tname)) == NULL) {
			TRC_ERROR(SQL_EXECUTION, "[str_vacuum_callback] -- Invalid or missing table %s!", tname);
			res = GDK_FAIL;
			break;
		}
		if (cname) {
			if ((c = find_sql_column(t, cname)) == NULL) {
				TRC_ERROR(SQL_EXECUTION, "[str_vacuum_callback] -- Invalid or missing column %s!", cname);
				res = GDK_FAIL;
				break;
			}

			if((msg=do_str_column_vacuum(session->tr, c, false)) != MAL_SUCCEED) {
				TRC_ERROR(SQL_EXECUTION, "[str_vacuum_callback] -- %s", msg);
				res = GDK_FAIL;
			}
		} else {
			if((msg=do_str_table_vacuum(session->tr, t, false)) != MAL_SUCCEED) {
				TRC_ERROR(SQL_EXECUTION, "[str_vacuum_callback] -- %s", msg);
				res = GDK_FAIL;
			}
		}

	} while(0);

	if (res == GDK_SUCCEED) { /* everything is ok, do the commit route */
		switch (sql_trans_end(session, SQL_OK)) {
			case SQL_ERR:
				TRC_ERROR(SQL_EXECUTION, "[str_column_vacuum_callback] -- transaction commit failed (kernel error: %s)", GDKerrbuf);
				res = GDK_FAIL;
				break;
			case SQL_CONFLICT:
				TRC_ERROR(SQL_EXECUTION, "[str_column_vacuum_callback] -- transaction is aborted because of concurrency conflicts, will ROLLBACK instead");
				res = GDK_FAIL;
				break;
			default:
				break;
		}
	} else { /* an error triggered, rollback and ignore further errors */
		(void)sql_trans_end(session, SQL_ERR);
	}

	sql_session_destroy(session);
	sa_destroy(sa);
	return res;
}

static gdk_return
str_vacuum_callback_args_free(int argc, void *argv[])
{
	(void) argc;
	// free up sname, tname, cname. First pointer points to sqlstore so leave it.
	GDKfree(argv[1]); // sname
	GDKfree(argv[2]); // tname
	if (argv[3])
		GDKfree(argv[3]); // cname
	return GDK_SUCCEED;
}

static str
SQLstr_auto_vacuum(Client cntxt, MalBlkPtr mb, MalStkPtr stk, InstrPtr pci)
{
	mvc *m = NULL;
	str msg = NULL;
	char *sname = *getArgReference_str(stk, pci, 1);
	char *tname = *getArgReference_str(stk, pci, 2);
	char *cname = NULL;
	int iarg = 3;
	if (pci->argc == 5) {
		cname = *getArgReference_str(stk, pci, 3);
		iarg++;
	}
	int interval = *getArgReference_int(stk, pci, iarg); // in sec
	char *sname_copy = NULL, *tname_copy = NULL, *cname_copy = NULL;

	if ((msg = getSQLContext(cntxt, mb, &m, NULL)) != NULL)
		return msg;
	if ((msg = checkSQLContext(cntxt)) != NULL)
		return msg;

	sql_schema *s = NULL;
	sql_table *t = NULL;
	sql_column *c = NULL;

	if (strNil(sname))
		throw(SQL, "sql.str_auto_vacuum", SQLSTATE(42000) "Schema name cannot be NULL");
	if (strNil(tname))
		throw(SQL, "sql.str_auto_vacuum", SQLSTATE(42000) "Table name cannot be NULL");
	if (strNil(cname))
		throw(SQL, "sql.str_auto_vacuum", SQLSTATE(42000) "Column name cannot be NULL");
	if ((s = mvc_bind_schema(m, sname)) == NULL)
		throw(SQL, "sql.str_auto_vacuum", SQLSTATE(3F000) "Invalid or missing schema %s",sname);
	if ((t = mvc_bind_table(m, s, tname)) == NULL)
		throw(SQL, "sql.str_auto_vacuum", SQLSTATE(42S02) "Invalid or missing table %s.%s",sname,tname);
	if (!isTable(t))
		throw(SQL, "sql.str_auto_vacuum", SQLSTATE(42000) "%s '%s' is not persistent",
			  TABLE_TYPE_DESCRIPTION(t->type, t->properties), t->base.name);
	if (isTempTable(t))
		throw(SQL, "sql.str_auto_vacuum", SQLSTATE(42000) "Cannot vacuum column from temporary table");
	if (cname && (c = mvc_bind_column(m, t, cname)) == NULL)
		throw(SQL, "sql.str_auto_vacuum", SQLSTATE(42S22) "Column not found in %s.%s.%s",sname,tname,cname);
	if (c && c->storage_type)
		throw(SQL, "sql.str_auto_vacuum", SQLSTATE(42000) "Cannot vacuum compressed column");

	if (!(sname_copy = GDKstrdup(sname)) || !(tname_copy = GDKstrdup(tname)) || (cname && !(cname_copy = GDKstrdup(cname)))) {
		GDKfree(sname_copy);
		GDKfree(tname_copy);
		GDKfree(cname_copy);
		throw(SQL, "sql.str_auto_vacuum", SQLSTATE(HY013) MAL_MALLOC_FAIL);
	}
	void *argv[4] = {m->store, sname_copy, tname_copy, cname_copy};

	if (gdk_add_callback("str_vacuum", str_vacuum_callback, 4, argv, interval) != GDK_SUCCEED) {
		str_vacuum_callback_args_free(4, argv);
		throw(SQL, "sql.str_auto_vacuum", "adding vacuum callback failed!");
	}

	return MAL_SUCCEED;
}

static str
SQLstr_stop_vacuum(Client cntxt, MalBlkPtr mb, MalStkPtr stk, InstrPtr pci)
{
	mvc *m = NULL;
	str msg = NULL;
	char *sname = *getArgReference_str(stk, pci, 1);
	char *tname = *getArgReference_str(stk, pci, 2);
	char *cname = NULL;
	if (pci->argc == 4)
		cname = *getArgReference_str(stk, pci, 3);

	if ((msg = getSQLContext(cntxt, mb, &m, NULL)) != NULL)
		return msg;
	if ((msg = checkSQLContext(cntxt)) != NULL)
		return msg;

	sql_schema *s = NULL;
	sql_table *t = NULL;
	sql_column *c = NULL;

	if (strNil(sname))
		throw(SQL, "sql.str_stop_vacuum", SQLSTATE(42000) "Schema name cannot be NULL");
	if (strNil(tname))
		throw(SQL, "sql.str_stop_vacuum", SQLSTATE(42000) "Table name cannot be NULL");
	if (cname && strNil(cname))
		throw(SQL, "sql.str_stop_vacuum", SQLSTATE(42000) "Column name cannot be NULL");
	if ((s = mvc_bind_schema(m, sname)) == NULL)
		throw(SQL, "sql.str_stop_vacuum", SQLSTATE(3F000) "Invalid or missing schema %s",sname);
	if ((t = mvc_bind_table(m, s, tname)) == NULL)
		throw(SQL, "sql.str_stop_vacuum", SQLSTATE(42S02) "Invalid or missing table %s.%s",sname,tname);
	if (!isTable(t))
		throw(SQL, "sql.str_stop_vacuum", SQLSTATE(42000) "%s '%s' is not persistent",
			  TABLE_TYPE_DESCRIPTION(t->type, t->properties), t->base.name);
	if (isTempTable(t))
		throw(SQL, "sql.str_stop_vacuum", SQLSTATE(42000) "Cannot vacuum column from temporary table");
	if (cname && (c = mvc_bind_column(m, t, cname)) == NULL)
		throw(SQL, "sql.str_stop_vacuum", SQLSTATE(42S22) "Column not found in %s.%s.%s",sname,tname,cname);

	if(gdk_remove_callback("str_vacuum", str_vacuum_callback_args_free) != GDK_SUCCEED)
		throw(SQL, "sql.str_stop_vacuum", "removing vacuum callback failed!");

	return MAL_SUCCEED;
}


#include "sql_cat.h"
#include "sql_rank.h"
#include "sql_user.h"
#include "sql_assert.h"
#include "sql_execute.h"
#include "sql_orderidx.h"
#include "sql_strimps.h"
#include "sql_subquery.h"
#include "sql_statistics.h"
#include "sql_transaction.h"
#include "for.h"
#include "dict.h"
#include "mel.h"


static str
SQLuser_password(Client cntxt, MalBlkPtr mb, MalStkPtr stk, InstrPtr pci)
{
	mvc *m = NULL;
	str msg = NULL;
	str *password = getArgReference_str(stk, pci, 0);
	const char *username = *getArgReference_str(stk, pci, 1);

	(void) password;

	if ((msg = getSQLContext(cntxt, mb, &m, NULL)) != NULL)
		return msg;
	if ((msg = checkSQLContext(cntxt)) != NULL)
		return msg;
	if (cntxt->username != username) {
		// only MAL_ADMIN and user himself can access password
		if ((msg = AUTHrequireAdmin(cntxt)) != MAL_SUCCEED)
			return msg;
	}
	*password = monet5_password_hash(m, username);
	if (!(*password))
		throw(SQL, "mvc", SQLSTATE(42000) "SELECT: Failed to retrieve password hash");
	return MAL_SUCCEED;
}

static str
SQLdecypher(Client cntxt, MalBlkPtr mb, MalStkPtr stk, InstrPtr pci)
{
	mvc *m = NULL;
	str msg = NULL;
	str *pwhash = getArgReference_str(stk, pci, 0);
	const char *cypher = *getArgReference_str(stk, pci, 1);

	(void) pwhash;

	if ((msg = getSQLContext(cntxt, mb, &m, NULL)) != NULL)
		return msg;
	if ((msg = checkSQLContext(cntxt)) != NULL)
		return msg;
	return AUTHdecypherValue(pwhash, cypher);
}

static str
SQLcheck(Client cntxt, MalBlkPtr mb, MalStkPtr stk, InstrPtr pci)
{
	mvc *m = NULL;
	str msg = NULL;
	str *r = getArgReference_str(stk, pci, 0);
	const char *sname = *getArgReference_str(stk, pci, 1);
	const char *kname = *getArgReference_str(stk, pci, 2);

	if ((msg = getSQLContext(cntxt, mb, &m, NULL)) != NULL)
		return msg;
	if ((msg = checkSQLContext(cntxt)) != NULL)
		return msg;
	(void)sname;
	sql_schema *s = mvc_bind_schema(m, sname);
	if (s) {
		sql_key *k = mvc_bind_key(m, s, kname);
		uintptr_t sp = m->sp;
<<<<<<< HEAD
		m->sp = (uintptr_t)&m; /* local var ie top of stack */
=======
#ifdef __has_builtin
#if __has_builtin(__builtin_frame_address)
		m->sp = (uintptr_t) __builtin_frame_address(0);
#define BUILTIN_USED
#endif
#endif
#ifndef BUILTIN_USED
		m->sp = (uintptr_t)(&m);
#endif
#undef BUILTIN_USED
>>>>>>> e8b55663
		if (k && k->check) {
			int pos = 0;
			sql_rel *rel = rel_basetable(m, k->t, k->t->base.name);
			sql_exp *exp = NULL;
			if (rel) {
				rel_base_use_all(m, rel);
				exp = exp_read(m, rel, NULL, NULL, sa_strdup(m->sa, k->check), &pos, 0);
			}
			assert(exp);
			if (!exp)
				throw(SQL, "SQLcheck", SQLSTATE(HY013) MAL_MALLOC_FAIL);
			if (exp->comment)
				*r = GDKstrdup(exp->comment);
			else
				*r = GDKstrdup(exp2sql(m, exp));
			if (*r == NULL)
				throw(SQL, "SQLcheck", SQLSTATE(HY013) MAL_MALLOC_FAIL);
			m->sp = sp;
			return MAL_SUCCEED;
		}
		m->sp = sp;
	}
	if (!(*r = GDKstrdup(str_nil)))
		throw(SQL, "SQLcheck", SQLSTATE(HY013) MAL_MALLOC_FAIL);
	return MAL_SUCCEED;
}

static str
SQLread_dump_rel(Client cntxt, MalBlkPtr mb, MalStkPtr stk, InstrPtr pci)
{
	mvc *m = NULL;
	str msg = NULL;
	buffer *b = NULL;
	stream *s = NULL;
	char *res = NULL;
	str *r = getArgReference_str(stk, pci, 0);
	char *input = *getArgReference_str(stk, pci, 1);

	if ((msg = getSQLContext(cntxt, mb, &m, NULL)) != NULL)
		return msg;
	if ((msg = checkSQLContext(cntxt)) != NULL)
		return msg;

	list *refs = sa_list(m->sa);
	if (refs == NULL)
		goto bailout;

	int pos = 0;
	sql_rel* rel = rel_read(m, input, &pos, refs);
	if (!rel)
		throw(SQL, "SQLread_dump_rel", SQLSTATE(42000) "failed to read relational plan");

	b = buffer_create(1024);
	if(b == NULL)
		goto bailout;
	s = buffer_wastream(b, "exp_dump");
	if(s == NULL)
		goto bailout;

	refs = sa_list(m->sa);
	if (refs == NULL)
		goto bailout;

	rel_print_refs(m, s, rel, 0, refs, 0);
	rel_print_(m, s, rel, 0, refs, 0);
	res = buffer_get_buf(b);

	if (res == NULL)
		goto bailout;
	if (!(*r = GDKstrdup(res)))
		goto bailout;

	free(res);
	close_stream(s);
	buffer_destroy(b);
	return MAL_SUCCEED;

bailout:
	if (res)
		free(res);
	if (s)
		mnstr_destroy(s);
	if (b)
		buffer_destroy(b);
	throw(SQL, "SQLread_dump_rel", SQLSTATE(HY013) MAL_MALLOC_FAIL);
}

static str
SQLnormalize_monetdb_url(Client cntxt, MalBlkPtr mb, MalStkPtr stk, InstrPtr pci)
{
	(void)mb;
	str *ret = getArgReference_str(stk, pci, 0);
	str url = *getArgReference_str(stk, pci, 1);
	allocator *sa;
	backend *be = NULL;
	str msg;
	msettings_error err;
	str normalized;

	if (strNil(url))
		throw(MAL, "SQLnormalize_monetdb_url", SQLSTATE(42000) "url cannot be nil");

	if ((msg = getBackendContext(cntxt, &be)) != NULL)
		return msg;
	sa = be->mvc->sa;

	msettings *mp = sa_msettings_create(sa);
	if (mp == NULL)
		throw(SQL, "SQLnormalize_monetdb_url", SQLSTATE(HY013) MAL_MALLOC_FAIL);

	err = msettings_parse_url(mp, url);
	if (err != NULL)
		throw(SQL, "SQLnormalize_monetdb_url", SQLSTATE(42000) "Invalid URL: %s", err);

	normalized = sa_msettings_to_string(mp, sa, strlen(url));
	if (normalized == NULL)
		throw(SQL, "SQLnormalize_monetdb_url", SQLSTATE(HY013) MAL_MALLOC_FAIL);

	*ret = _STRDUP(normalized);

	return MAL_SUCCEED;
}




static mel_func sql_init_funcs[] = {
 pattern("sql", "shutdown", SQLshutdown_wrap, true, "", args(1,3, arg("",str),arg("delay",bte),arg("force",bit))),
 pattern("sql", "shutdown", SQLshutdown_wrap, true, "", args(1,3, arg("",str),arg("delay",sht),arg("force",bit))),
 pattern("sql", "shutdown", SQLshutdown_wrap, true, "", args(1,3, arg("",str),arg("delay",int),arg("force",bit))),
 pattern("sql", "shutdown", SQLshutdown_wrap, true, "", args(1,2, arg("",str),arg("delay",bte))),
 pattern("sql", "shutdown", SQLshutdown_wrap, true, "", args(1,2, arg("",str),arg("delay",sht))),
 pattern("sql", "shutdown", SQLshutdown_wrap, true, "", args(1,2, arg("",str),arg("delay",int))),
 pattern("sql", "set_protocol", SQLset_protocol, true, "Configures the result set protocol", args(1,2, arg("",int), arg("protocol",int))),
 pattern("sql", "mvc", SQLmvc, false, "Get the multiversion catalog context. \nNeeded for correct statement dependencies\n(ie sql.update, should be after sql.bind in concurrent execution)", args(1,1, arg("",int))),
 pattern("sql", "eval", SQLstatement, true, "Compile and execute a single sql statement", args(1,2, arg("",void),arg("cmd",str))),
 pattern("sql", "eval", SQLstatement, true, "Compile and execute a single sql statement (and optionally set the output to columnar format)", args(1,3, arg("",void),arg("cmd",str),arg("columnar",bit))),
 pattern("sql", "include", SQLinclude, true, "Compile and execute a sql statements on the file", args(1,2, arg("",void),arg("fname",str))),
 pattern("sql", "evalAlgebra", RAstatement, true, "Compile and execute a single 'relational algebra' statement", args(1,3, arg("",void),arg("cmd",str),arg("optimize",bit))),
 pattern("sql", "register", RAstatement2, true, "", args(1,5, arg("",int),arg("mod",str),arg("fname",str),arg("rel_stmt",str),arg("sig",str))),
 pattern("sql", "register", RAstatement2, true, "Compile the relational statement (rel_smt) and register it as mal function, mod.fname(signature)", args(1,6, arg("",int),arg("mod",str),arg("fname",str),arg("rel_stmt",str),arg("sig",str),arg("typ",str))),
 pattern("sql", "deregister", RAstatementEnd, true, "Finish running transaction", args(1,1, arg("",int))),
 pattern("sql", "hot_snapshot", SQLhot_snapshot, true, "Write db snapshot to the given tar(.gz) file", args(1,2, arg("",void),arg("tarfile",str))),
 pattern("sql", "resume_log_flushing", SQLresume_log_flushing, true, "Resume WAL log flushing", args(1,1, arg("",void))),
 pattern("sql", "suspend_log_flushing", SQLsuspend_log_flushing, true, "Suspend WAL log flushing", args(1,1, arg("",void))),
 pattern("sql", "hot_snapshot", SQLhot_snapshot, true, "Write db snapshot to the given tar(.gz/.lz4/.bz/.xz) file on either server or client", args(1,3, arg("",void),arg("tarfile", str),arg("onserver",bit))),
 pattern("sql", "persist_unlogged", SQLpersist_unlogged, true, "Persist deltas on append only table in schema s table t", args(3, 5, batarg("table", str), batarg("table_id", int), batarg("rowcount", lng), arg("s", str), arg("t", str))),
 pattern("sql", "assert", SQLassert, false, "Generate an exception when b==true", args(1,3, arg("",void),arg("b",bit),arg("msg",str))),
 pattern("sql", "assert", SQLassertInt, false, "Generate an exception when b!=0", args(1,3, arg("",void),arg("b",int),arg("msg",str))),
 pattern("sql", "assert", SQLassertLng, false, "Generate an exception when b!=0", args(1,3, arg("",void),arg("b",lng),arg("msg",str))),
 pattern("sql", "setVariable", setVariable, true, "Set the value of a session variable", args(1,5, arg("",int),arg("mvc",int),arg("sname",str),arg("varname",str),argany("value",1))),
 pattern("sql", "getVariable", getVariable, false, "Get the value of a session variable", args(1,4, argany("",1),arg("mvc",int),arg("sname",str),arg("varname",str))),
 pattern("sql", "logfile", mvc_logfile, true, "Enable/disable saving the sql statement traces", args(1,2, arg("",void),arg("filename",str))),
 pattern("sql", "next_value", mvc_next_value, true, "return the next value of the sequence", args(1,3, arg("",lng),arg("sname",str),arg("sequence",str))),
 pattern("batsql", "next_value", mvc_next_value_bulk, true, "return the next value of the sequence", args(1,4, batarg("",lng),arg("card",lng), arg("sname",str),arg("sequence",str))),
 pattern("sql", "get_value", mvc_get_value, false, "return the current value of the sequence (ie the next to be used value)", args(1,3, arg("",lng),arg("sname",str),arg("sequence",str))),
 pattern("batsql", "get_value", mvc_get_value_bulk, false, "return the current value of the sequence (ie the next to be used value)", args(1,3, batarg("",lng),batarg("sname",str),batarg("sequence",str))),
 pattern("batsql", "get_value", mvc_get_value_bulk, false, "return the current value of the sequence (ie the next to be used value)", args(1,5, batarg("",lng),batarg("sname",str),batarg("sequence",str),batarg("s1",oid),batarg("s2",oid))),
 pattern("sql", "restart", mvc_restart_seq, true, "restart the sequence with value start", args(1,4, arg("",lng),arg("sname",str),arg("sequence",str),arg("start",lng))),
 pattern("sql", "deltas", mvc_delta_values, false, "Return the delta values sizes of all columns of the schema's tables, plus the current transaction level", args(7,8, batarg("ids",int),batarg("segments",lng),batarg("all",lng),batarg("inserted",lng),batarg("updated",lng),batarg("deleted",lng),batarg("tr_level",int),arg("schema",str))),
 pattern("sql", "deltas", mvc_delta_values, false, "Return the delta values sizes from the table's columns, plus the current transaction level", args(7,9, batarg("ids",int),batarg("segments",lng),batarg("all",lng),batarg("inserted",lng),batarg("updated",lng),batarg("deleted",lng),batarg("tr_level",int),arg("schema",str),arg("table",str))),
 pattern("sql", "deltas", mvc_delta_values, false, "Return the delta values sizes of a column, plus the current transaction level", args(7,10, batarg("ids",int),batarg("segments",lng),batarg("all",lng),batarg("inserted",lng),batarg("updated",lng),batarg("deleted",lng),batarg("tr_level",int),arg("schema",str),arg("table",str),arg("column",str))),
 pattern("sql", "emptybindidx", mvc_bind_idxbat_wrap, false, "", args(1,6, batargany("",1),arg("mvc",int),arg("schema",str),arg("table",str),arg("index",str),arg("access",int))),
 pattern("sql", "bind_idxbat", mvc_bind_idxbat_wrap, false, "Bind the 'schema.table.index' BAT with access kind:\n0 - base table\n1 - inserts\n2 - updates", args(1,6, batargany("",1),arg("mvc",int),arg("schema",str),arg("table",str),arg("index",str),arg("access",int))),
 pattern("sql", "emptybindidx", mvc_bind_idxbat_wrap, false, "", args(2,7, batarg("uid",oid),batargany("uval",1),arg("mvc",int),arg("schema",str),arg("table",str),arg("index",str),arg("access",int))),
 pattern("sql", "bind_idxbat", mvc_bind_idxbat_wrap, false, "Bind the 'schema.table.index' BAT with access kind:\n0 - base table\n1 - inserts\n2 - updates", args(2,7, batarg("uid",oid),batargany("uval",1),arg("mvc",int),arg("schema",str),arg("table",str),arg("index",str),arg("access",int))),
 pattern("sql", "emptybindidx", mvc_bind_idxbat_wrap, false, "", args(1,8, batargany("",1),arg("mvc",int),arg("schema",str),arg("table",str),arg("index",str),arg("access",int),arg("part_nr",int),arg("nr_parts",int))),
 pattern("sql", "bind_idxbat", mvc_bind_idxbat_wrap, false, "Bind the 'schema.table.index' BAT with access kind:\n0 - base table\n1 - inserts\n2 - updates", args(1,8, batargany("",1),arg("mvc",int),arg("schema",str),arg("table",str),arg("index",str),arg("access",int),arg("part_nr",int),arg("nr_parts",int))),
 pattern("sql", "emptybindidx", mvc_bind_idxbat_wrap, false, "", args(2,9, batarg("uid",oid),batargany("uval",1),arg("mvc",int),arg("schema",str),arg("table",str),arg("index",str),arg("access",int),arg("part_nr",int),arg("nr_parts",int))),
 pattern("sql", "bind_idxbat", mvc_bind_idxbat_wrap, false, "Bind the 'schema.table.index' BAT with access kind:\n0 - base table\n1 - inserts\n2 - updates", args(2,9, batarg("uid",oid),batargany("uval",1),arg("mvc",int),arg("schema",str),arg("table",str),arg("index",str),arg("access",int),arg("part_nr",int),arg("nr_parts",int))),
 pattern("sql", "emptybind", mvc_bind_wrap, false, "", args(1,6, batargany("",1),arg("mvc",int),arg("schema",str),arg("table",str),arg("column",str),arg("access",int))),
 pattern("sql", "bind", mvc_bind_wrap, false, "Bind the 'schema.table.column' BAT with access kind:\n0 - base table\n1 - inserts\n2 - updates", args(1,6, batargany("",1),arg("mvc",int),arg("schema",str),arg("table",str),arg("column",str),arg("access",int))),
 pattern("sql", "emptybind", mvc_bind_wrap, false, "", args(2,7, batarg("uid",oid),batargany("uval",1),arg("mvc",int),arg("schema",str),arg("table",str),arg("column",str),arg("access",int))),
 pattern("sql", "bind", mvc_bind_wrap, false, "Bind the 'schema.table.column' BAT with access kind:\n0 - base table\n1 - inserts\n2 - updates", args(2,7, batarg("uid",oid),batargany("uval",1),arg("mvc",int),arg("schema",str),arg("table",str),arg("column",str),arg("access",int))),
 pattern("sql", "emptybind", mvc_bind_wrap, false, "", args(1,8, batargany("",1),arg("mvc",int),arg("schema",str),arg("table",str),arg("column",str),arg("access",int),arg("part_nr",int),arg("nr_parts",int))),
 pattern("sql", "bind", mvc_bind_wrap, false, "Bind the 'schema.table.column' BAT partition with access kind:\n0 - base table\n1 - inserts\n2 - updates", args(1,8, batargany("",1),arg("mvc",int),arg("schema",str),arg("table",str),arg("column",str),arg("access",int),arg("part_nr",int),arg("nr_parts",int))),
 pattern("sql", "emptybind", mvc_bind_wrap, false, "", args(2,9, batarg("uid",oid),batargany("uval",1),arg("mvc",int),arg("schema",str),arg("table",str),arg("column",str),arg("access",int),arg("part_nr",int),arg("nr_parts",int))),
 pattern("sql", "bind", mvc_bind_wrap, false, "Bind the 'schema.table.column' BAT with access kind:\n0 - base table\n1 - inserts\n2 - updates", args(2,9, batarg("uid",oid),batargany("uval",1),arg("mvc",int),arg("schema",str),arg("table",str),arg("column",str),arg("access",int),arg("part_nr",int),arg("nr_parts",int))),
 command("sql", "delta", DELTAbat, false, "Return column bat with delta's applied.", args(1,4, batargany("",1),batargany("col",1),batarg("uid",oid),batargany("uval",1))),
 command("sql", "projectdelta", DELTAproject, false, "Return column bat with delta's applied.", args(1,5, batargany("",1),batarg("select",oid),batargany("col",1),batarg("uid",oid),batargany("uval",1))),
 command("sql", "subdelta", DELTAsub, false, "Return a single bat of selected delta.", args(1,5, batarg("",oid),batarg("col",oid),batarg("cand",oid),batarg("uid",oid),batarg("uval",oid))),
 command("sql", "project", BATleftproject, false, "Last step of a left outer join, ie project the inner join (l,r) over the left input side (col)", args(1,4, batarg("",oid),batarg("col",oid),batarg("l",oid),batarg("r",oid))),
 command("sql", "getVersion", mvc_getVersion, false, "Return the database version identifier for a client.", args(1,2, arg("",lng),arg("clientid",int))),
 pattern("sql", "grow", mvc_grow_wrap, false, "Resize the tid column of a declared table.", args(1,3, arg("",int),batarg("tid",oid),argany("",1))),
 pattern("sql", "claim", mvc_claim_wrap, true, "Claims slots for appending rows.", args(2,6, arg("",oid),batarg("",oid),arg("mvc",int),arg("sname",str),arg("tname",str),arg("cnt",lng))),
 pattern("sql", "depend", mvc_add_dependency_change, true, "Set dml dependency on current transaction for a table.", args(0,3, arg("sname",str),arg("tname",str),arg("cnt",lng))),
 pattern("sql", "predicate", mvc_add_column_predicate, true, "Add predicate on current transaction for a table column.", args(0,3, arg("sname",str),arg("tname",str),arg("cname",str))),
 pattern("sql", "append", mvc_append_wrap, false, "Append to the column tname.cname (possibly optimized to replace the insert bat of tname.cname. Returns sequence number for order dependence.", args(1,8, arg("",int), arg("mvc",int),arg("sname",str),arg("tname",str),arg("cname",str),arg("offset",oid),batarg("pos",oid),argany("ins",0))),
 pattern("sql", "update", mvc_update_wrap, false, "Update the values of the column tname.cname. Returns sequence number for order dependence)", args(1,7, arg("",int), arg("mvc",int),arg("sname",str),arg("tname",str),arg("cname",str),argany("rids",0),argany("upd",0))),
 pattern("sql", "clear_table", mvc_clear_table_wrap, true, "Clear the table sname.tname.", args(1,4, arg("",lng),arg("sname",str),arg("tname",str),arg("restart_sequences",int))),
 pattern("sql", "tid", SQLtid, false, "Return a column with the valid tuple identifiers associated with the table sname.tname.", args(1,4, batarg("",oid),arg("mvc",int),arg("sname",str),arg("tname",str))),
 pattern("sql", "tid", SQLtid, false, "Return the tables tid column.", args(1,6, batarg("",oid),arg("mvc",int),arg("sname",str),arg("tname",str),arg("part_nr",int),arg("nr_parts",int))),
 pattern("sql", "delete", mvc_delete_wrap, true, "Delete a row from a table. Returns sequence number for order dependence.", args(1,5, arg("",int),arg("mvc",int),arg("sname",str),arg("tname",str),argany("b",0))),
 pattern("sql", "resultSet", mvc_scalar_value_wrap, true, "Prepare a table result set for the client front-end.", args(1,8, arg("",int),arg("tbl",str),arg("attr",str),arg("tpe",str),arg("len",int),arg("scale",int),arg("eclass",int),argany("val",0))),
 pattern("sql", "resultSet", mvc_row_result_wrap, true, "Prepare a table result set for the client front-end", args(1,7, arg("",int),batarg("tbl",str),batarg("attr",str),batarg("tpe",str),batarg("len",int),batarg("scale",int),varargany("cols",0))),
 pattern("sql", "resultSet", mvc_table_result_wrap, true, "Prepare a table result set for the client in default CSV format", args(1,7, arg("",int),batarg("tbl",str),batarg("attr",str),batarg("tpe",str),batarg("len",int),batarg("scale",int),batvarargany("cols",0))),
 pattern("sql", "export_table", mvc_export_row_wrap, true, "Prepare a table result set for the COPY INTO stream", args(1,14, arg("",int),arg("fname",str),arg("fmt",str),arg("colsep",str),arg("recsep",str),arg("qout",str),arg("nullrep",str),arg("onclient",int),batarg("tbl",str),batarg("attr",str),batarg("tpe",str),batarg("len",int),batarg("scale",int),varargany("cols",0))),
 pattern("sql", "export_table", mvc_export_table_wrap, true, "Prepare a table result set for the COPY INTO stream", args(1,14, arg("",int),arg("fname",str),arg("fmt",str),arg("colsep",str),arg("recsep",str),arg("qout",str),arg("nullrep",str),arg("onclient",int),batarg("tbl",str),batarg("attr",str),batarg("tpe",str),batarg("len",int),batarg("scale",int),batvarargany("cols",0))),
 pattern("sql", "exportHead", mvc_export_head_wrap, true, "Export a result (in order) to stream s", args(1,3, arg("",void),arg("s",streams),arg("res_id",int))),
 pattern("sql", "exportResult", mvc_export_result_wrap, true, "Export a result (in order) to stream s", args(1,3, arg("",void),arg("s",streams),arg("res_id",int))),
 pattern("sql", "exportChunk", mvc_export_chunk_wrap, true, "Export a chunk of the result set (in order) to stream s", args(1,3, arg("",void),arg("s",streams),arg("res_id",int))),
 pattern("sql", "exportChunk", mvc_export_chunk_wrap, true, "Export a chunk of the result set (in order) to stream s", args(1,5, arg("",void),arg("s",streams),arg("res_id",int),arg("offset",int),arg("nr",int))),
 pattern("sql", "exportOperation", mvc_export_operation_wrap, true, "Export result of schema/transaction queries", args(1,1, arg("",void))),
 pattern("sql", "export_bin_column", mvc_bin_export_column_wrap, true, "export column as binary", args(1, 5, arg("", lng), batargany("col", 1), arg("byteswap", bit), arg("filename", str), arg("onclient", int))),
 pattern("sql", "export_bin_column", mvc_bin_export_column_wrap, true, "export column as binary", args(1, 5, arg("", lng), argany("val", 1), arg("byteswap", bit), arg("filename", str), arg("onclient", int))),
 pattern("sql", "affectedRows", mvc_affected_rows_wrap, true, "export the number of affected rows by the current query", args(1,3, arg("",int),arg("mvc",int),arg("nr",lng))),
 pattern("sql", "copy_from", mvc_import_table_wrap, true, "Import a table from bstream s with the \ngiven tuple and separators (sep/rsep)", args(1,15, batvarargany("",0),arg("t",ptr),arg("sep",str),arg("rsep",str),arg("ssep",str),arg("ns",str),arg("fname",str),arg("nr",lng),arg("offset",lng),arg("best",int),arg("fwf",str),arg("onclient",int),arg("escape",int),arg("decsep",str),arg("decskip",str))),
 //we use bat.single now
 //pattern("sql", "single", CMDBATsingle, false, "", args(1,2, batargany("",2),argany("x",2))),
 pattern("sql", "importColumn", mvc_bin_import_column_wrap, false, "Import a column from the given file", args(2, 8, batargany("", 0),arg("", oid), arg("method",str),arg("width",int),arg("bswap",bit),arg("path",str),arg("onclient",int),arg("nrows",oid))),
 command("aggr", "not_unique", not_unique, false, "check if the tail sorted bat b doesn't have unique tail values", args(1,2, arg("",bit),batarg("b",oid))),
 command("sql", "optimizers", getPipeCatalog, false, "", args(3,3, batarg("",str),batarg("",str),batarg("",str))),
 pattern("sql", "optimizer_updates", SQLoptimizersUpdate, false, "", noargs),
 pattern("sql", "argRecord", SQLargRecord, false, "Glue together the calling sequence", args(1,1, arg("",str))),
 pattern("sql", "argRecord", SQLargRecord, false, "Glue together the calling sequence", args(1,2, arg("",str),varargany("a",0))),
 pattern("sql", "sql_variables", sql_variables, false, "return the table with session variables", args(4,4, batarg("sname",str),batarg("name",str),batarg("type",str),batarg("value",str))),
 pattern("sql", "sessions", sql_sessions_wrap, false, "SQL export table of active sessions, their timeouts and idle status",args(16,16,batarg("id",int),batarg("user",str),batarg("start",timestamp),batarg("idle",timestamp),batarg("optimizer",str),batarg("stimeout",int),batarg("qtimeout",int),batarg("wlimit",int),batarg("mlimit",int),batarg("language", str),batarg("peer", str),batarg("hostname", str),batarg("application", str),batarg("client", str),batarg("clientpid", lng),batarg("remark", str),)),
 pattern("sql", "unclosed_result_sets", sql_unclosed_result_sets, false, "return query_id/res_id of unclosed result sets", args(2,2, batarg("query_id",oid),batarg("res_id", int))),
 pattern("sql", "password", SQLuser_password, false, "Return password hash of user", args(1,2, arg("",str),arg("user",str))),
 pattern("sql", "decypher", SQLdecypher, false, "Return decyphered password", args(1,2, arg("",str),arg("hash",str))),
 pattern("sql", "dump_cache", dump_cache, false, "dump the content of the query cache", args(2,2, batarg("query",str),batarg("count",int))),
 pattern("sql", "dump_opt_stats", dump_opt_stats, false, "dump the optimizer rewrite statistics", args(2,2, batarg("rewrite",str),batarg("count",int))),
 pattern("sql", "dump_trace", dump_trace, false, "dump the trace statistics", args(3,3, batarg("ticks",lng),batarg("stmt",str),batarg("stmt",str))),
 pattern("sql", "analyze", sql_analyze, true, "Update statistics for every column in the database", args(1,1, arg("",void))),
 pattern("sql", "analyze", sql_analyze, true, "Update statistics for schema", args(1,2, arg("",void),arg("sch",str))),
 pattern("sql", "analyze", sql_analyze, true, "Update statistics for table", args(1,3, arg("",void),arg("sch",str),arg("tbl",str))),
 pattern("sql", "analyze", sql_analyze, true, "Update statistics for column", args(1,4, arg("",void),arg("sch",str),arg("tbl",str),arg("col",str))),
 pattern("sql", "set_count_distinct", sql_set_count_distinct, true, "Set count distinct for column", args(1,5, arg("",void),arg("sch",str),arg("tbl",str),arg("col",str),arg("val",lng))),
 pattern("sql", "set_min", sql_set_min, true, "Set min for column", args(1,5, arg("",void),arg("sch",str),arg("tbl",str),arg("col",str),argany("val",1))),
 pattern("sql", "set_max", sql_set_max, true, "Set max for column", args(1,5, arg("",void),arg("sch",str),arg("tbl",str),arg("col",str),argany("val",1))),
 pattern("sql", "statistics", sql_statistics, false, "return a table with statistics information", args(13,13, batarg("columnid",int),batarg("schema",str),batarg("table",str),batarg("column",str),batarg("type",str),batarg("with",int),batarg("count",lng),batarg("unique",bit),batarg("nils",bit),batarg("minval",str),batarg("maxval",str),batarg("sorted",bit),batarg("revsorted",bit))),
 pattern("sql", "statistics", sql_statistics, false, "return a table with statistics information for a particular schema", args(13,14, batarg("columnid",int),batarg("schema",str),batarg("table",str),batarg("column",str),batarg("type",str),batarg("with",int),batarg("count",lng),batarg("unique",bit),batarg("nils",bit),batarg("minval",str),batarg("maxval",str),batarg("sorted",bit),batarg("revsorted",bit),arg("sname",str))),
 pattern("sql", "statistics", sql_statistics, false, "return a table with statistics information for a particular table", args(13,15, batarg("columnid",int),batarg("schema",str),batarg("table",str),batarg("column",str),batarg("type",str),batarg("with",int),batarg("count",lng),batarg("unique",bit),batarg("nils",bit),batarg("minval",str),batarg("maxval",str),batarg("sorted",bit),batarg("revsorted",bit),arg("sname",str),arg("tname",str))),
 pattern("sql", "statistics", sql_statistics, false, "return a table with statistics information for a particular column", args(13,16, batarg("columnid",int),batarg("schema",str),batarg("table",str),batarg("column",str),batarg("type",str),batarg("with",int),batarg("count",lng),batarg("unique",bit),batarg("nils",bit),batarg("minval",str),batarg("maxval",str),batarg("sorted",bit),batarg("revsorted",bit),arg("sname",str),arg("tname",str),arg("cname",str))),
 pattern("sql", "storage", sql_storage, false, "return a table with storage information ", args(17,17, batarg("schema",str),batarg("table",str),batarg("column",str),batarg("type",str),batarg("mode",str),batarg("location",str),batarg("count",lng),batarg("atomwidth",int),batarg("columnsize",lng),batarg("heap",lng),batarg("hashes",lng),batarg("phash",bit),batarg("imprints",lng),batarg("sorted",bit),batarg("revsorted",bit),batarg("key",bit),batarg("orderidx",lng))),
 pattern("sql", "storage", sql_storage, false, "return a table with storage information for a particular schema ", args(17,18, batarg("schema",str),batarg("table",str),batarg("column",str),batarg("type",str),batarg("mode",str),batarg("location",str),batarg("count",lng),batarg("atomwidth",int),batarg("columnsize",lng),batarg("heap",lng),batarg("hashes",lng),batarg("phash",bit),batarg("imprints",lng),batarg("sorted",bit),batarg("revsorted",bit),batarg("key",bit),batarg("orderidx",lng),arg("sname",str))),
 pattern("sql", "storage", sql_storage, false, "return a table with storage information for a particular table", args(17,19, batarg("schema",str),batarg("table",str),batarg("column",str),batarg("type",str),batarg("mode",str),batarg("location",str),batarg("count",lng),batarg("atomwidth",int),batarg("columnsize",lng),batarg("heap",lng),batarg("hashes",lng),batarg("phash",bit),batarg("imprints",lng),batarg("sorted",bit),batarg("revsorted",bit),batarg("key",bit),batarg("orderidx",lng),arg("sname",str),arg("tname",str))),
 pattern("sql", "storage", sql_storage, false, "return a table with storage information for a particular column", args(17,20, batarg("schema",str),batarg("table",str),batarg("column",str),batarg("type",str),batarg("mode",str),batarg("location",str),batarg("count",lng),batarg("atomwidth",int),batarg("columnsize",lng),batarg("heap",lng),batarg("hashes",lng),batarg("phash",bit),batarg("imprints",lng),batarg("sorted",bit),batarg("revsorted",bit),batarg("key",bit),batarg("orderidx",lng),arg("sname",str),arg("tname",str),arg("cname",str))),
 pattern("sql", "createorderindex", sql_createorderindex, true, "Instantiate the order index on a column", args(0,3, arg("sch",str),arg("tbl",str),arg("col",str))),
 pattern("sql", "droporderindex", sql_droporderindex, true, "Drop the order index on a column", args(0,3, arg("sch",str),arg("tbl",str),arg("col",str))),
 pattern("sql", "createstrimps", sql_createstrimps, true, "Instantiate the strimps index on a column", args(0,3, arg("sch",str),arg("tbl",str),arg("col",str))),
 command("calc", "identity", SQLidentity, false, "Returns a unique row identitfier.", args(1,2, arg("",oid),argany("",0))),
 command("batcalc", "identity", BATSQLidentity, false, "Returns the unique row identitfiers.", args(1,2, batarg("",oid),batargany("b",0))),
 pattern("batcalc", "identity", PBATSQLidentity, false, "Returns the unique row identitfiers.", args(2,4, batarg("resb",oid),arg("ns",oid),batargany("b",0),arg("s",oid))),
 pattern("sql", "querylog_catalog", sql_querylog_catalog, false, "Obtain the query log catalog", args(8,8, batarg("id",oid),batarg("user",str),batarg("defined",timestamp),batarg("query",str),batarg("pipe",str),batarg("plan",str),batarg("mal",int),batarg("optimize",lng))),
 pattern("sql", "querylog_calls", sql_querylog_calls, false, "Obtain the query log calls", args(9,9, batarg("id",oid),batarg("start",timestamp),batarg("stop",timestamp),batarg("arguments",str),batarg("tuples",lng),batarg("exec",lng),batarg("result",lng),batarg("cpuload",int),batarg("iowait",int))),
 pattern("sql", "querylog_empty", sql_querylog_empty, true, "", noargs),
 command("sql", "querylog_enable", QLOGenable, true, "", noargs),
 command("sql", "querylog_enable", QLOGenableThreshold, true, "", args(0,1, arg("thres",int))),
 command("sql", "querylog_disable", QLOGdisable, true, "", noargs),
 pattern("sql", "prepared_statements", SQLsession_prepared_statements, false, "Available prepared statements in the current session", args(5,5, batarg("sessionid",int),batarg("user",str),batarg("statementid",int),batarg("statement",str),batarg("created",timestamp))),
 pattern("sql", "prepared_statements_args", SQLsession_prepared_statements_args, false, "Available prepared statements' arguments in the current session", args(9,9, batarg("statementid",int),batarg("type",str),batarg("digits",int),batarg("scale",int),batarg("inout",bte),batarg("number",int),batarg("schema",str),batarg("table",str),batarg("column",str))),
 pattern("sql", "copy_rejects", COPYrejects, false, "", args(4,4, batarg("rowid",lng),batarg("fldid",int),batarg("msg",str),batarg("inp",str))),
 pattern("sql", "copy_rejects_clear", COPYrejects_clear, true, "", noargs),
 pattern("for", "compress", FORcompress_col, false, "compress a sql column", args(0, 3, arg("schema", str), arg("table", str), arg("column", str))),
 pattern("for", "decompress", FORdecompress, false, "decompress a for compressed (sub)column", args(1, 3, batargany("", 1), batargany("o", 0), argany("minval", 1))),
 pattern("dict", "compress", DICTcompress, false, "dict compress a bat", args(2, 3, batargany("o", 0), batargany("v", 1), batargany("b", 1))),
 pattern("dict", "compress", DICTcompress_col, false, "compress a sql column", args(0, 3, arg("schema", str), arg("table", str), arg("column", str))),
 pattern("dict", "compress", DICTcompress_col, false, "compress a sql column", args(0, 4, arg("schema", str), arg("table", str), arg("column", str), arg("ordered", bit))),
 pattern("dict", "decompress", DICTdecompress, false, "decompress a dictionary compressed (sub)column", args(1, 3, batargany("", 1), batargany("o", 0), batargany("u", 1))),
 pattern("dict", "convert", DICTconvert, false, "convert candidate list into compressed offsets", args(1, 2, batargany("", 1), batargany("o", 0))),
 pattern("dict", "join", DICTjoin, false, "join 2 dictionaries", args(2, 10, batarg("r0", oid), batarg("r1", oid), batargany("lo", 0), batargany("lv", 1), batargany("ro", 0), batargany("rv", 1), batarg("lc", oid), batarg("rc", oid), arg("nil_matches",bit), arg("estimate",lng))),
 pattern("dict", "thetaselect", DICTthetaselect, false, "thetaselect on a dictionary", args(1, 6, batarg("r0", oid), batargany("lo", 0), batarg("lc", oid), batargany("lv", 1), argany("val",1), arg("op", str))),
 pattern("dict", "renumber", DICTrenumber, false, "renumber offsets", args(1, 3, batargany("n", 1), batargany("o", 1), batargany("r", 1))),
 pattern("dict", "select", DICTselect, false, "value - range select on a dictionary", args(1, 10, batarg("r0", oid), batargany("lo", 0), batarg("lc", oid), batargany("lv", 1), argany("l", 1), argany("h", 1), arg("li", bit), arg("hi", bit), arg("anti", bit),  arg("unknown", bit))),
 command("calc", "dec_round", bte_dec_round_wrap, false, "round off the value v to nearests multiple of r", args(1,3, arg("",bte),arg("v",bte),arg("r",bte))),
 pattern("batcalc", "dec_round", bte_bat_dec_round_wrap, false, "round off the value v to nearests multiple of r", args(1,3, batarg("",bte),batarg("v",bte),arg("r",bte))),
 pattern("batcalc", "dec_round", bte_bat_dec_round_wrap, false, "round off the value v to nearests multiple of r", args(1,4, batarg("",bte),batarg("v",bte),arg("r",bte),batarg("s",oid))),
 pattern("batcalc", "dec_round", bte_bat_dec_round_wrap_cst, false, "round off the value v to nearests multiple of r", args(1,3, batarg("",bte),arg("v",bte),batarg("r",bte))),
 pattern("batcalc", "dec_round", bte_bat_dec_round_wrap_cst, false, "round off the value v to nearests multiple of r", args(1,4, batarg("",bte),arg("v",bte),batarg("r",bte),batarg("s",oid))),
 pattern("batcalc", "dec_round", bte_bat_dec_round_wrap_nocst, false, "round off the value v to nearests multiple of r", args(1,3, batarg("",bte),batarg("v",bte),batarg("r",bte))),
 pattern("batcalc", "dec_round", bte_bat_dec_round_wrap_nocst, false, "round off the value v to nearests multiple of r", args(1,5, batarg("",bte),batarg("v",bte),batarg("r",bte),batarg("s1",oid),batarg("s2",oid))),
 command("calc", "round", bte_round_wrap, false, "round off the decimal v(d,s) to r digits behind the dot (if r < 0, before the dot)", args(1,5, arg("",bte),arg("v",bte),arg("r",bte),arg("d",int),arg("s",int))),
 pattern("batcalc", "round", bte_bat_round_wrap, false, "round off the decimal v(d,s) to r digits behind the dot (if r < 0, before the dot)", args(1,5, batarg("",bte),batarg("v",bte),arg("r",bte),arg("d",int),arg("s",int))),
 pattern("batcalc", "round", bte_bat_round_wrap, false, "round off the decimal v(d,s) to r digits behind the dot (if r < 0, before the dot)", args(1,6, batarg("",bte),batarg("v",bte),arg("r",bte),batarg("s",oid),arg("d",int),arg("s",int))),
 pattern("batcalc", "round", bte_bat_round_wrap_cst, false, "round off the decimal v(d,s) to r digits behind the dot (if r < 0, before the dot)", args(1,5, batarg("",bte),arg("v",bte),batarg("r",bte),arg("d",int),arg("s",int))),
 pattern("batcalc", "round", bte_bat_round_wrap_cst, false, "round off the decimal v(d,s) to r digits behind the dot (if r < 0, before the dot)", args(1,6, batarg("",bte),arg("v",bte),batarg("r",bte),batarg("s",oid),arg("d",int),arg("s",int))),
 pattern("batcalc", "round", bte_bat_round_wrap_nocst, false, "round off the decimal v(d,s) to r digits behind the dot (if r < 0, before the dot)", args(1,5, batarg("",bte),batarg("v",bte),batarg("r",bte),arg("d",int),arg("s",int))),
 pattern("batcalc", "round", bte_bat_round_wrap_nocst, false, "round off the decimal v(d,s) to r digits behind the dot (if r < 0, before the dot)", args(1,7, batarg("",bte),batarg("v",bte),batarg("r",bte),batarg("s1",oid),batarg("s2",oid),arg("d",int),arg("s",int))),
 command("calc", "second_interval", bte_dec2second_interval, false, "cast bte decimal to a second_interval", args(1,5, arg("",lng),arg("sc",int),arg("v",bte),arg("ek",int),arg("sk",int))),
 pattern("batcalc", "second_interval", bte_batdec2second_interval, false, "cast bte decimal to a second_interval", args(1,6, batarg("",lng),arg("sc",int),batarg("v",bte),batarg("s",oid),arg("ek",int),arg("sk",int))),
 command("calc", "dec_round", sht_dec_round_wrap, false, "round off the value v to nearests multiple of r", args(1,3, arg("",sht),arg("v",sht),arg("r",sht))),
 pattern("batcalc", "dec_round", sht_bat_dec_round_wrap, false, "round off the value v to nearests multiple of r", args(1,3, batarg("",sht),batarg("v",sht),arg("r",sht))),
 pattern("batcalc", "dec_round", sht_bat_dec_round_wrap, false, "round off the value v to nearests multiple of r", args(1,4, batarg("",sht),batarg("v",sht),arg("r",sht),batarg("s",oid))),
 pattern("batcalc", "dec_round", sht_bat_dec_round_wrap_cst, false, "round off the value v to nearests multiple of r", args(1,3, batarg("",sht),arg("v",sht),batarg("r",sht))),
 pattern("batcalc", "dec_round", sht_bat_dec_round_wrap_cst, false, "round off the value v to nearests multiple of r", args(1,4, batarg("",sht),arg("v",sht),batarg("r",sht),batarg("s",oid))),
 pattern("batcalc", "dec_round", sht_bat_dec_round_wrap_nocst, false, "round off the value v to nearests multiple of r", args(1,3, batarg("",sht),batarg("v",sht),batarg("r",sht))),
 pattern("batcalc", "dec_round", sht_bat_dec_round_wrap_nocst, false, "round off the value v to nearests multiple of r", args(1,5, batarg("",sht),batarg("v",sht),batarg("r",sht),batarg("s1",oid),batarg("s2",oid))),
 command("calc", "round", sht_round_wrap, false, "round off the decimal v(d,s) to r digits behind the dot (if r < 0, before the dot)", args(1,5, arg("",sht),arg("v",sht),arg("r",bte),arg("d",int),arg("s",int))),
 pattern("batcalc", "round", sht_bat_round_wrap, false, "round off the decimal v(d,s) to r digits behind the dot (if r < 0, before the dot)", args(1,5, batarg("",sht),batarg("v",sht),arg("r",bte),arg("d",int),arg("s",int))),
 pattern("batcalc", "round", sht_bat_round_wrap, false, "round off the decimal v(d,s) to r digits behind the dot (if r < 0, before the dot)", args(1,6, batarg("",sht),batarg("v",sht),arg("r",bte),batarg("s",oid),arg("d",int),arg("s",int))),
 pattern("batcalc", "round", sht_bat_round_wrap_cst, false, "round off the decimal v(d,s) to r digits behind the dot (if r < 0, before the dot)", args(1,5, batarg("",sht),arg("v",sht),batarg("r",bte),arg("d",int),arg("s",int))),
 pattern("batcalc", "round", sht_bat_round_wrap_cst, false, "round off the decimal v(d,s) to r digits behind the dot (if r < 0, before the dot)", args(1,6, batarg("",sht),arg("v",sht),batarg("r",bte),batarg("s",oid),arg("d",int),arg("s",int))),
 pattern("batcalc", "round", sht_bat_round_wrap_nocst, false, "round off the decimal v(d,s) to r digits behind the dot (if r < 0, before the dot)", args(1,5, batarg("",sht),batarg("v",sht),batarg("r",bte),arg("d",int),arg("s",int))),
 pattern("batcalc", "round", sht_bat_round_wrap_nocst, false, "round off the decimal v(d,s) to r digits behind the dot (if r < 0, before the dot)", args(1,7, batarg("",sht),batarg("v",sht),batarg("r",bte),batarg("s1",oid),batarg("s2",oid),arg("d",int),arg("s",int))),
 command("calc", "second_interval", sht_dec2second_interval, false, "cast sht decimal to a second_interval", args(1,5, arg("",lng),arg("sc",int),arg("v",sht),arg("ek",int),arg("sk",int))),
 pattern("batcalc", "second_interval", sht_batdec2second_interval, false, "cast sht decimal to a second_interval", args(1,6, batarg("",lng),arg("sc",int),batarg("v",sht),batarg("s",oid),arg("ek",int),arg("sk",int))),
 command("calc", "dec_round", int_dec_round_wrap, false, "round off the value v to nearests multiple of r", args(1,3, arg("",int),arg("v",int),arg("r",int))),
 pattern("batcalc", "dec_round", int_bat_dec_round_wrap, false, "round off the value v to nearests multiple of r", args(1,3, batarg("",int),batarg("v",int),arg("r",int))),
 pattern("batcalc", "dec_round", int_bat_dec_round_wrap, false, "round off the value v to nearests multiple of r", args(1,4, batarg("",int),batarg("v",int),arg("r",int),batarg("s",oid))),
 pattern("batcalc", "dec_round", int_bat_dec_round_wrap_cst, false, "round off the value v to nearests multiple of r", args(1,3, batarg("",int),arg("v",int),batarg("r",int))),
 pattern("batcalc", "dec_round", int_bat_dec_round_wrap_cst, false, "round off the value v to nearests multiple of r", args(1,4, batarg("",int),arg("v",int),batarg("r",int),batarg("s",oid))),
 pattern("batcalc", "dec_round", int_bat_dec_round_wrap_nocst, false, "round off the value v to nearests multiple of r", args(1,3, batarg("",int),batarg("v",int),batarg("r",int))),
 pattern("batcalc", "dec_round", int_bat_dec_round_wrap_nocst, false, "round off the value v to nearests multiple of r", args(1,5, batarg("",int),batarg("v",int),batarg("r",int),batarg("s1",oid),batarg("s2",oid))),
 command("calc", "round", int_round_wrap, false, "round off the decimal v(d,s) to r digits behind the dot (if r < 0, before the dot)", args(1,5, arg("",int),arg("v",int),arg("r",bte),arg("d",int),arg("s",int))),
 pattern("batcalc", "round", int_bat_round_wrap, false, "round off the decimal v(d,s) to r digits behind the dot (if r < 0, before the dot)", args(1,5, batarg("",int),batarg("v",int),arg("r",bte),arg("d",int),arg("s",int))),
 pattern("batcalc", "round", int_bat_round_wrap, false, "round off the decimal v(d,s) to r digits behind the dot (if r < 0, before the dot)", args(1,6, batarg("",int),batarg("v",int),arg("r",bte),batarg("s",oid),arg("d",int),arg("s",int))),
 pattern("batcalc", "round", int_bat_round_wrap_cst, false, "round off the decimal v(d,s) to r digits behind the dot (if r < 0, before the dot)", args(1,5, batarg("",int),arg("v",int),batarg("r",bte),arg("d",int),arg("s",int))),
 pattern("batcalc", "round", int_bat_round_wrap_cst, false, "round off the decimal v(d,s) to r digits behind the dot (if r < 0, before the dot)", args(1,6, batarg("",int),arg("v",int),batarg("r",bte),batarg("s",oid),arg("d",int),arg("s",int))),
 pattern("batcalc", "round", int_bat_round_wrap_nocst, false, "round off the decimal v(d,s) to r digits behind the dot (if r < 0, before the dot)", args(1,5, batarg("",int),batarg("v",int),batarg("r",bte),arg("d",int),arg("s",int))),
 pattern("batcalc", "round", int_bat_round_wrap_nocst, false, "round off the decimal v(d,s) to r digits behind the dot (if r < 0, before the dot)", args(1,7, batarg("",int),batarg("v",int),batarg("r",bte),batarg("s1",oid),batarg("s2",oid),arg("d",int),arg("s",int))),
 command("calc", "second_interval", int_dec2second_interval, false, "cast int decimal to a second_interval", args(1,5, arg("",lng),arg("sc",int),arg("v",int),arg("ek",int),arg("sk",int))),
 pattern("batcalc", "second_interval", int_batdec2second_interval, false, "cast int decimal to a second_interval", args(1,6, batarg("",lng),arg("sc",int),batarg("v",int),batarg("s",oid),arg("ek",int),arg("sk",int))),
 command("calc", "dec_round", lng_dec_round_wrap, false, "round off the value v to nearests multiple of r", args(1,3, arg("",lng),arg("v",lng),arg("r",lng))),
 pattern("batcalc", "dec_round", lng_bat_dec_round_wrap, false, "round off the value v to nearests multiple of r", args(1,3, batarg("",lng),batarg("v",lng),arg("r",lng))),
 pattern("batcalc", "dec_round", lng_bat_dec_round_wrap, false, "round off the value v to nearests multiple of r", args(1,4, batarg("",lng),batarg("v",lng),arg("r",lng),batarg("s",oid))),
 pattern("batcalc", "dec_round", lng_bat_dec_round_wrap_cst, false, "round off the value v to nearests multiple of r", args(1,3, batarg("",lng),arg("v",lng),batarg("r",lng))),
 pattern("batcalc", "dec_round", lng_bat_dec_round_wrap_cst, false, "round off the value v to nearests multiple of r", args(1,4, batarg("",lng),arg("v",lng),batarg("r",lng),batarg("s",oid))),
 pattern("batcalc", "dec_round", lng_bat_dec_round_wrap_nocst, false, "round off the value v to nearests multiple of r", args(1,3, batarg("",lng),batarg("v",lng),batarg("r",lng))),
 pattern("batcalc", "dec_round", lng_bat_dec_round_wrap_nocst, false, "round off the value v to nearests multiple of r", args(1,5, batarg("",lng),batarg("v",lng),batarg("r",lng),batarg("s1",oid),batarg("s2",oid))),
 command("calc", "round", lng_round_wrap, false, "round off the decimal v(d,s) to r digits behind the dot (if r < 0, before the dot)", args(1,5, arg("",lng),arg("v",lng),arg("r",bte),arg("d",int),arg("s",int))),
 pattern("batcalc", "round", lng_bat_round_wrap, false, "round off the decimal v(d,s) to r digits behind the dot (if r < 0, before the dot)", args(1,5, batarg("",lng),batarg("v",lng),arg("r",bte),arg("d",int),arg("s",int))),
 pattern("batcalc", "round", lng_bat_round_wrap, false, "round off the decimal v(d,s) to r digits behind the dot (if r < 0, before the dot)", args(1,6, batarg("",lng),batarg("v",lng),arg("r",bte),batarg("s",oid),arg("d",int),arg("s",int))),
 pattern("batcalc", "round", lng_bat_round_wrap_cst, false, "round off the decimal v(d,s) to r digits behind the dot (if r < 0, before the dot)", args(1,5, batarg("",lng),arg("v",lng),batarg("r",bte),arg("d",int),arg("s",int))),
 pattern("batcalc", "round", lng_bat_round_wrap_cst, false, "round off the decimal v(d,s) to r digits behind the dot (if r < 0, before the dot)", args(1,6, batarg("",lng),arg("v",lng),batarg("r",bte),batarg("s",oid),arg("d",int),arg("s",int))),
 pattern("batcalc", "round", lng_bat_round_wrap_nocst, false, "round off the decimal v(d,s) to r digits behind the dot (if r < 0, before the dot)", args(1,5, batarg("",lng),batarg("v",lng),batarg("r",bte),arg("d",int),arg("s",int))),
 pattern("batcalc", "round", lng_bat_round_wrap_nocst, false, "round off the decimal v(d,s) to r digits behind the dot (if r < 0, before the dot)", args(1,7, batarg("",lng),batarg("v",lng),batarg("r",bte),batarg("s1",oid),batarg("s2",oid),arg("d",int),arg("s",int))),
 command("calc", "second_interval", lng_dec2second_interval, false, "cast lng decimal to a second_interval", args(1,5, arg("",lng),arg("sc",int),arg("v",lng),arg("ek",int),arg("sk",int))),
 pattern("batcalc", "second_interval", lng_batdec2second_interval, false, "cast lng decimal to a second_interval", args(1,6, batarg("",lng),arg("sc",int),batarg("v",lng),batarg("s",oid),arg("ek",int),arg("sk",int))),
 command("calc", "dec_round", flt_dec_round_wrap, false, "round off the value v to nearests multiple of r", args(1,3, arg("",flt),arg("v",flt),arg("r",flt))),
 pattern("batcalc", "dec_round", flt_bat_dec_round_wrap, false, "round off the value v to nearests multiple of r", args(1,3, batarg("",flt),batarg("v",flt),arg("r",flt))),
 pattern("batcalc", "dec_round", flt_bat_dec_round_wrap, false, "round off the value v to nearests multiple of r", args(1,4, batarg("",flt),batarg("v",flt),arg("r",flt),batarg("s",oid))),
 pattern("batcalc", "dec_round", flt_bat_dec_round_wrap_cst, false, "round off the value v to nearests multiple of r", args(1,3, batarg("",flt),arg("v",flt),batarg("r",flt))),
 pattern("batcalc", "dec_round", flt_bat_dec_round_wrap_cst, false, "round off the value v to nearests multiple of r", args(1,4, batarg("",flt),arg("v",flt),batarg("r",flt),batarg("s",oid))),
 pattern("batcalc", "dec_round", flt_bat_dec_round_wrap_nocst, false, "round off the value v to nearests multiple of r", args(1,3, batarg("",flt),batarg("v",flt),batarg("r",flt))),
 pattern("batcalc", "dec_round", flt_bat_dec_round_wrap_nocst, false, "round off the value v to nearests multiple of r", args(1,5, batarg("",flt),batarg("v",flt),batarg("r",flt),batarg("s1",oid),batarg("s2",oid))),
 command("calc", "round", flt_round_wrap, false, "round off the floating point v to r digits behind the dot (if r < 0, before the dot)", args(1,3, arg("",flt),arg("v",flt),arg("r",bte))),
 pattern("batcalc", "round", flt_bat_round_wrap, false, "round off the floating point v to r digits behind the dot (if r < 0, before the dot)", args(1,3, batarg("",flt),batarg("v",flt),arg("r",bte))),
 pattern("batcalc", "round", flt_bat_round_wrap, false, "round off the floating point v to r digits behind the dot (if r < 0, before the dot)", args(1,4, batarg("",flt),batarg("v",flt),arg("r",bte),batarg("s",oid))),
 pattern("batcalc", "round", flt_bat_round_wrap_cst, false, "round off the floating point v to r digits behind the dot (if r < 0, before the dot)", args(1,3, batarg("",flt),arg("v",flt),batarg("r",bte))),
 pattern("batcalc", "round", flt_bat_round_wrap_cst, false, "round off the floating point v to r digits behind the dot (if r < 0, before the dot)", args(1,4, batarg("",flt),arg("v",flt),batarg("r",bte),batarg("s",oid))),
 pattern("batcalc", "round", flt_bat_round_wrap_nocst, false, "round off the floating point v to r digits behind the dot (if r < 0, before the dot)", args(1,3, batarg("",flt),batarg("v",flt),batarg("r",bte))),
 pattern("batcalc", "round", flt_bat_round_wrap_nocst, false, "round off the floating point v to r digits behind the dot (if r < 0, before the dot)", args(1,5, batarg("",flt),batarg("v",flt),batarg("r",bte),batarg("s1",oid),batarg("s2",oid))),
 command("sql", "ms_trunc", flt_trunc_wrap, false, "truncate the floating point v to r digits behind the dot (if r < 0, before the dot)", args(1,3, arg("",flt),arg("v",flt),arg("r",int))),
 command("calc", "dec_round", dbl_dec_round_wrap, false, "round off the value v to nearests multiple of r", args(1,3, arg("",dbl),arg("v",dbl),arg("r",dbl))),
 pattern("batcalc", "dec_round", dbl_bat_dec_round_wrap, false, "round off the value v to nearests multiple of r", args(1,3, batarg("",dbl),batarg("v",dbl),arg("r",dbl))),
 pattern("batcalc", "dec_round", dbl_bat_dec_round_wrap, false, "round off the value v to nearests multiple of r", args(1,4, batarg("",dbl),batarg("v",dbl),arg("r",dbl),batarg("s",oid))),
 pattern("batcalc", "dec_round", dbl_bat_dec_round_wrap_cst, false, "round off the value v to nearests multiple of r", args(1,3, batarg("",dbl),arg("v",dbl),batarg("r",dbl))),
 pattern("batcalc", "dec_round", dbl_bat_dec_round_wrap_cst, false, "round off the value v to nearests multiple of r", args(1,4, batarg("",dbl),arg("v",dbl),batarg("r",dbl),batarg("s",oid))),
 pattern("batcalc", "dec_round", dbl_bat_dec_round_wrap_nocst, false, "round off the value v to nearests multiple of r", args(1,3, batarg("",dbl),batarg("v",dbl),batarg("r",dbl))),
 pattern("batcalc", "dec_round", dbl_bat_dec_round_wrap_nocst, false, "round off the value v to nearests multiple of r", args(1,5, batarg("",dbl),batarg("v",dbl),batarg("r",dbl),batarg("s1",oid),batarg("s2",oid))),
 command("calc", "round", dbl_round_wrap, false, "round off the floating point v to r digits behind the dot (if r < 0, before the dot)", args(1,3, arg("",dbl),arg("v",dbl),arg("r",bte))),
 pattern("batcalc", "round", dbl_bat_round_wrap, false, "round off the floating point v to r digits behind the dot (if r < 0, before the dot)", args(1,3, batarg("",dbl),batarg("v",dbl),arg("r",bte))),
 pattern("batcalc", "round", dbl_bat_round_wrap, false, "round off the floating point v to r digits behind the dot (if r < 0, before the dot)", args(1,4, batarg("",dbl),batarg("v",dbl),arg("r",bte),batarg("s",oid))),
 pattern("batcalc", "round", dbl_bat_round_wrap_cst, false, "round off the floating point v to r digits behind the dot (if r < 0, before the dot)", args(1,3, batarg("",dbl),arg("v",dbl),batarg("r",bte))),
 pattern("batcalc", "round", dbl_bat_round_wrap_cst, false, "round off the floating point v to r digits behind the dot (if r < 0, before the dot)", args(1,4, batarg("",dbl),arg("v",dbl),batarg("r",bte),batarg("s",oid))),
 pattern("batcalc", "round", dbl_bat_round_wrap_nocst, false, "round off the floating point v to r digits behind the dot (if r < 0, before the dot)", args(1,3, batarg("",dbl),batarg("v",dbl),batarg("r",bte))),
 pattern("batcalc", "round", dbl_bat_round_wrap_nocst, false, "round off the floating point v to r digits behind the dot (if r < 0, before the dot)", args(1,5, batarg("",dbl),batarg("v",dbl),batarg("r",bte),batarg("s1",oid),batarg("s2",oid))),
 command("sql", "ms_trunc", dbl_trunc_wrap, false, "truncate the floating point v to r digits behind the dot (if r < 0, before the dot)", args(1,3, arg("",dbl),arg("v",dbl),arg("r",int))),
 command("sql", "alpha", SQLcst_alpha_cst, false, "Implementation of astronomy alpha function: expands the radius theta depending on the declination", args(1,3, arg("",dbl),arg("dec",dbl),arg("theta",dbl))),
 command("batsql", "alpha", SQLbat_alpha_cst, false, "BAT implementation of astronomy alpha function", args(1,3, batarg("",dbl),batarg("dec",dbl),arg("theta",dbl))),
 command("batsql", "alpha", SQLcst_alpha_bat, false, "BAT implementation of astronomy alpha function", args(1,3, batarg("",dbl),arg("dec",dbl),batarg("theta",dbl))),
 command("calc", "bte", nil_2dec_bte, false, "cast to dec(bte) and check for overflow", args(1,4, arg("",bte),arg("v",void),arg("digits",int),arg("scale",int))),
 command("batcalc", "bte", batnil_2dec_bte, false, "cast to dec(bte) and check for overflow", args(1,4, batarg("",bte),batarg("v",oid),arg("digits",int),arg("scale",int))),
 command("calc", "bte", str_2dec_bte, false, "cast to dec(bte) and check for overflow", args(1,4, arg("",bte),arg("v",str),arg("digits",int),arg("scale",int))),
 pattern("batcalc", "bte", batstr_2dec_bte, false, "cast to dec(bte) and check for overflow", args(1,5, batarg("",bte),batarg("v",str),batarg("s",oid),arg("digits",int),arg("scale",int))),
 command("calc", "sht", nil_2dec_sht, false, "cast to dec(sht) and check for overflow", args(1,4, arg("",sht),arg("v",void),arg("digits",int),arg("scale",int))),
 command("batcalc", "sht", batnil_2dec_sht, false, "cast to dec(sht) and check for overflow", args(1,4, batarg("",sht),batarg("v",oid),arg("digits",int),arg("scale",int))),
 command("calc", "sht", str_2dec_sht, false, "cast to dec(sht) and check for overflow", args(1,4, arg("",sht),arg("v",str),arg("digits",int),arg("scale",int))),
 pattern("batcalc", "sht", batstr_2dec_sht, false, "cast to dec(sht) and check for overflow", args(1,5, batarg("",sht),batarg("v",str),batarg("s",oid),arg("digits",int),arg("scale",int))),
 command("calc", "int", nil_2dec_int, false, "cast to dec(int) and check for overflow", args(1,4, arg("",int),arg("v",void),arg("digits",int),arg("scale",int))),
 command("batcalc", "int", batnil_2dec_int, false, "cast to dec(int) and check for overflow", args(1,4, batarg("",int),batarg("v",oid),arg("digits",int),arg("scale",int))),
 command("calc", "int", str_2dec_int, false, "cast to dec(int) and check for overflow", args(1,4, arg("",int),arg("v",str),arg("digits",int),arg("scale",int))),
 pattern("batcalc", "int", batstr_2dec_int, false, "cast to dec(int) and check for overflow", args(1,5, batarg("",int),batarg("v",str),batarg("s",oid),arg("digits",int),arg("scale",int))),
 command("calc", "lng", nil_2dec_lng, false, "cast to dec(lng) and check for overflow", args(1,4, arg("",lng),arg("v",void),arg("digits",int),arg("scale",int))),
 command("batcalc", "lng", batnil_2dec_lng, false, "cast to dec(lng) and check for overflow", args(1,4, batarg("",lng),batarg("v",oid),arg("digits",int),arg("scale",int))),
 command("calc", "lng", str_2dec_lng, false, "cast to dec(lng) and check for overflow", args(1,4, arg("",lng),arg("v",str),arg("digits",int),arg("scale",int))),
 pattern("batcalc", "lng", batstr_2dec_lng, false, "cast to dec(lng) and check for overflow", args(1,5, batarg("",lng),batarg("v",str),batarg("s",oid),arg("digits",int),arg("scale",int))),
 pattern("calc", "timestamp", nil_2time_timestamp, false, "cast to timestamp and check for overflow", args(1,3, arg("",timestamp),arg("v",void),arg("digits",int))),
 pattern("batcalc", "timestamp", nil_2time_timestamp, false, "cast to timestamp and check for overflow", args(1,3, batarg("",timestamp),batarg("v",oid),arg("digits",int))),
 pattern("calc", "timestamp", str_2time_timestamp, false, "cast to timestamp and check for overflow", args(1,3, arg("",timestamp),arg("v",str),arg("digits",int))),
 pattern("calc", "timestamptz", str_2time_timestamptz, false, "cast to timestamp and check for overflow", args(1,4, arg("",timestamp),arg("v",str),arg("digits",int),arg("tz_msec",lng))),
 pattern("calc", "timestamp", timestamp_2time_timestamp, false, "cast timestamp to timestamp and check for overflow", args(1,3, arg("",timestamp),arg("v",timestamp),arg("digits",int))),
 command("batcalc", "timestamp", batstr_2time_timestamp, false, "cast to timestamp and check for overflow", args(1,4, batarg("",timestamp),batarg("v",str),batarg("s",oid),arg("digits",int))),
 command("batcalc", "timestamptz", batstr_2time_timestamptz, false, "cast to timestamp and check for overflow", args(1,5, batarg("",timestamp),batarg("v",str),batarg("s",oid),arg("digits",int),arg("tz_msec",lng))),
 pattern("batcalc", "timestamp", timestamp_2time_timestamp, false, "cast timestamp to timestamp and check for overflow", args(1,4, batarg("",timestamp),batarg("v",timestamp),batarg("s",oid),arg("digits",int))),
 pattern("batcalc", "daytime", nil_2time_daytime, false, "cast to daytime and check for overflow", args(1,3, batarg("",daytime),batarg("v",oid),arg("digits",int))),
 pattern("calc", "daytime", str_2time_daytime, false, "cast to daytime and check for overflow", args(1,3, arg("",daytime),arg("v",str),arg("digits",int))),
 pattern("calc", "daytimetz", str_2time_daytimetz, false, "cast to daytime and check for overflow", args(1,4, arg("",daytime),arg("v",str),arg("digits",int),arg("tz_msec",lng))),
 pattern("calc", "daytime", daytime_2time_daytime, false, "cast daytime to daytime and check for overflow", args(1,3, arg("",daytime),arg("v",daytime),arg("digits",int))),
 command("batcalc", "daytime", batstr_2time_daytime, false, "cast to daytime and check for overflow", args(1,4, batarg("",daytime),batarg("v",str),batarg("s",oid),arg("digits",int))),
 pattern("batcalc", "daytimetz", str_2time_daytimetz, false, "cast daytime to daytime and check for overflow", args(1,5, batarg("",daytime),batarg("v",str),batarg("s",oid),arg("digits",int),arg("tz_msec",lng))),
 pattern("batcalc", "daytime", daytime_2time_daytime, false, "cast daytime to daytime and check for overflow", args(1,4, batarg("",daytime),batarg("v",daytime),batarg("s",oid),arg("digits",int))),
 command("sql", "date_trunc", bat_date_trunc, false, "Truncate a timestamp to (millennium, century,decade,year,quarter,month,week,day,hour,minute,second, milliseconds,microseconds)", args(1,3, batarg("",timestamp),arg("scale",str),batarg("v",timestamp))),
 command("sql", "date_trunc", date_trunc, false, "Truncate a timestamp to (millennium, century,decade,year,quarter,month,week,day,hour,minute,second, milliseconds,microseconds)", args(1,3, arg("",timestamp),arg("scale",str),arg("v",timestamp))),
 pattern("sql", "current_time", SQLcurrent_daytime, false, "Get the clients current daytime", args(1,1, arg("",daytime))),
 pattern("sql", "current_timestamp", SQLcurrent_timestamp, false, "Get the clients current timestamp", args(1,1, arg("",timestamp))),
 pattern("calc", "date", nil_2_date, false, "cast to date", args(1,2, arg("",date),arg("v",void))),
 pattern("batcalc", "date", nil_2_date, false, "cast to date", args(1,2, batarg("",date),batarg("v",oid))),
 pattern("calc", "str", SQLstr_cast, false, "cast to string and check for overflow", args(1,7, arg("",str),arg("eclass",int),arg("d1",int),arg("s1",int),arg("has_tz",int),argany("v",1),arg("digits",int))),
 pattern("batcalc", "str", SQLbatstr_cast, false, "cast to string and check for overflow, no candidate list", args(1,7, batarg("",str),arg("eclass",int),arg("d1",int),arg("s1",int),arg("has_tz",int),batargany("v",1),arg("digits",int))),
 pattern("batcalc", "str", SQLbatstr_cast, false, "cast to string and check for overflow", args(1,8, batarg("",str),arg("eclass",int),arg("d1",int),arg("s1",int),arg("has_tz",int),batargany("v",1),batarg("s",oid),arg("digits",int))),
 pattern("calc", "month_interval", month_interval_str, false, "cast str to a month_interval and check for overflow", args(1,4, arg("",int),arg("v",str),arg("ek",int),arg("sk",int))),
 pattern("batcalc", "month_interval", month_interval_str, false, "cast str to a month_interval and check for overflow", args(1,5, batarg("",int),batarg("v",str),batarg("s",oid),arg("ek",int),arg("sk",int))),
 pattern("calc", "second_interval", second_interval_str, false, "cast str to a second_interval and check for overflow", args(1,4, arg("",lng),arg("v",str),arg("ek",int),arg("sk",int))),
 pattern("batcalc", "second_interval", second_interval_str, false, "cast str to a second_interval and check for overflow", args(1,5, batarg("",lng),batarg("v",str),batarg("s",oid),arg("ek",int),arg("sk",int))),
 pattern("calc", "month_interval", month_interval, false, "cast bte to a month_interval and check for overflow", args(1,4, arg("",int),arg("v",bte),arg("ek",int),arg("sk",int))),
 pattern("batcalc", "month_interval", month_interval, false, "cast bte to a month_interval and check for overflow", args(1,5, batarg("",int),batarg("v",bte),batarg("s",oid),arg("ek",int),arg("sk",int))),
 pattern("calc", "second_interval", second_interval, false, "cast bte to a second_interval and check for overflow", args(1,4, arg("",lng),arg("v",bte),arg("ek",int),arg("sk",int))),
 pattern("batcalc", "second_interval", second_interval, false, "cast bte to a second_interval and check for overflow", args(1,5, batarg("",lng),batarg("v",bte),batarg("s",oid),arg("ek",int),arg("sk",int))),
 pattern("calc", "month_interval", month_interval, false, "cast sht to a month_interval and check for overflow", args(1,4, arg("",int),arg("v",sht),arg("ek",int),arg("sk",int))),
 pattern("batcalc", "month_interval", month_interval, false, "cast sht to a month_interval and check for overflow", args(1,5, batarg("",int),batarg("v",sht),batarg("s",oid),arg("ek",int),arg("sk",int))),
 pattern("calc", "second_interval", second_interval, false, "cast sht to a second_interval and check for overflow", args(1,4, arg("",lng),arg("v",sht),arg("ek",int),arg("sk",int))),
 pattern("batcalc", "second_interval", second_interval, false, "cast sht to a second_interval and check for overflow", args(1,5, batarg("",lng),batarg("v",sht),batarg("s",oid),arg("ek",int),arg("sk",int))),
 pattern("calc", "month_interval", month_interval, false, "cast int to a month_interval and check for overflow", args(1,4, arg("",int),arg("v",int),arg("ek",int),arg("sk",int))),
 pattern("batcalc", "month_interval", month_interval, false, "cast int to a month_interval and check for overflow", args(1,5, batarg("",int),batarg("v",int),batarg("s",oid),arg("ek",int),arg("sk",int))),
 pattern("calc", "second_interval", second_interval, false, "cast int to a second_interval and check for overflow", args(1,4, arg("",lng),arg("v",int),arg("ek",int),arg("sk",int))),
 pattern("batcalc", "second_interval", second_interval, false, "cast int to a second_interval and check for overflow", args(1,5, batarg("",lng),batarg("v",int),batarg("s",oid),arg("ek",int),arg("sk",int))),
 pattern("calc", "month_interval", month_interval, false, "cast lng to a month_interval and check for overflow", args(1,4, arg("",int),arg("v",lng),arg("ek",int),arg("sk",int))),
 pattern("batcalc", "month_interval", month_interval, false, "cast lng to a month_interval and check for overflow", args(1,5, batarg("",int),batarg("v",lng),batarg("s",oid),arg("ek",int),arg("sk",int))),
 pattern("calc", "second_interval", second_interval, false, "cast lng to a second_interval and check for overflow", args(1,4, arg("",lng),arg("v",lng),arg("ek",int),arg("sk",int))),
 pattern("batcalc", "second_interval", second_interval, false, "cast lng to a second_interval and check for overflow", args(1,5, batarg("",lng),batarg("v",lng),batarg("s",oid),arg("ek",int),arg("sk",int))),
 pattern("calc", "rowid", sql_rowid, false, "return the next rowid", args(1,4, arg("",oid),argany("v",1),arg("schema",str),arg("table",str))),
 pattern("sql", "drop_hash", SQLdrop_hash, true, "Drop hash indices for the given table", args(0,2, arg("sch",str),arg("tbl",str))),
 pattern("sql", "prelude", SQLprelude, false, "", noargs),
 command("sql", "epilogue", SQLepilogue, false, "", noargs),
 pattern("calc", "second_interval", second_interval_daytime, false, "cast daytime to a second_interval and check for overflow", args(1,4, arg("",lng),arg("v",daytime),arg("ek",int),arg("sk",int))),
 pattern("batcalc", "second_interval", second_interval_daytime, false, "cast daytime to a second_interval and check for overflow", args(1,5, batarg("",lng),batarg("v",daytime),batarg("s",oid),arg("ek",int),arg("sk",int))),
 pattern("calc", "daytime", second_interval_2_daytime, false, "cast second_interval to a daytime and check for overflow", args(1,3, arg("",daytime),arg("v",lng),arg("d",int))),
 pattern("batcalc", "daytime", second_interval_2_daytime, false, "cast second_interval to a daytime and check for overflow", args(1,4, batarg("",daytime),batarg("v",lng),batarg("s",oid),arg("d",int))),
 pattern("calc", "daytime", timestamp_2_daytime, false, "cast timestamp to a daytime and check for overflow", args(1,3, arg("",daytime),arg("v",timestamp),arg("d",int))),
 pattern("batcalc", "daytime", timestamp_2_daytime, false, "cast timestamp to a daytime and check for overflow", args(1,4, batarg("",daytime),batarg("v",timestamp),batarg("s",oid),arg("d",int))),
 pattern("calc", "timestamp", date_2_timestamp, false, "cast date to a timestamp and check for overflow", args(1,3, arg("",timestamp),arg("v",date),arg("d",int))),
 pattern("batcalc", "timestamp", date_2_timestamp, false, "cast date to a timestamp and check for overflow", args(1,4, batarg("",timestamp),batarg("v",date),batarg("s",oid),arg("d",int))),
 pattern("sql", "update_tables", SYSupdate_tables, true, "Procedure triggered on update of the sys._tables table", args(1,1, arg("",void))),
 pattern("sql", "update_schemas", SYSupdate_schemas, true, "Procedure triggered on update of the sys.schemas table", args(1,1, arg("",void))),
 pattern("sql", "unionfunc", SQLunionfunc, false, "", args(1,4, varargany("",0),arg("mod",str),arg("fcn",str),varargany("",0))),
 /* decimals */
 command("calc", "bte", flt_num2dec_bte, false, "cast number to decimal(bte) and check for overflow", args(1,4, arg("",bte),arg("v",flt),arg("digits",int),arg("scale",int))),
 command("batcalc", "bte", batflt_num2dec_bte, false, "cast number to decimal(bte) and check for overflow", args(1,5, batarg("",bte),batarg("v",flt),batarg("s",oid),arg("digits",int),arg("scale",int))),
 command("calc", "bte", dbl_num2dec_bte, false, "cast number to decimal(bte) and check for overflow", args(1,4, arg("",bte),arg("v",dbl),arg("digits",int),arg("scale",int))),
 command("batcalc", "bte", batdbl_num2dec_bte, false, "cast number to decimal(bte) and check for overflow", args(1,5, batarg("",bte),batarg("v",dbl),batarg("s",oid),arg("digits",int),arg("scale",int))),
 command("calc", "sht", flt_num2dec_sht, false, "cast number to decimal(sht) and check for overflow", args(1,4, arg("",sht),arg("v",flt),arg("digits",int),arg("scale",int))),
 command("batcalc", "sht", batflt_num2dec_sht, false, "cast number to decimal(sht) and check for overflow", args(1,5, batarg("",sht),batarg("v",flt),batarg("s",oid),arg("digits",int),arg("scale",int))),
 command("calc", "sht", dbl_num2dec_sht, false, "cast number to decimal(sht) and check for overflow", args(1,4, arg("",sht),arg("v",dbl),arg("digits",int),arg("scale",int))),
 command("batcalc", "sht", batdbl_num2dec_sht, false, "cast number to decimal(sht) and check for overflow", args(1,5, batarg("",sht),batarg("v",dbl),batarg("s",oid),arg("digits",int),arg("scale",int))),
 command("calc", "int", flt_num2dec_int, false, "cast number to decimal(int) and check for overflow", args(1,4, arg("",int),arg("v",flt),arg("digits",int),arg("scale",int))),
 command("batcalc", "int", batflt_num2dec_int, false, "cast number to decimal(int) and check for overflow", args(1,5, batarg("",int),batarg("v",flt),batarg("s",oid),arg("digits",int),arg("scale",int))),
 command("calc", "int", dbl_num2dec_int, false, "cast number to decimal(int) and check for overflow", args(1,4, arg("",int),arg("v",dbl),arg("digits",int),arg("scale",int))),
 command("batcalc", "int", batdbl_num2dec_int, false, "cast number to decimal(int) and check for overflow", args(1,5, batarg("",int),batarg("v",dbl),batarg("s",oid),arg("digits",int),arg("scale",int))),
 command("calc", "lng", flt_num2dec_lng, false, "cast number to decimal(lng) and check for overflow", args(1,4, arg("",lng),arg("v",flt),arg("digits",int),arg("scale",int))),
 command("batcalc", "lng", batflt_num2dec_lng, false, "cast number to decimal(lng) and check for overflow", args(1,5, batarg("",lng),batarg("v",flt),batarg("s",oid),arg("digits",int),arg("scale",int))),
 command("calc", "lng", dbl_num2dec_lng, false, "cast number to decimal(lng) and check for overflow", args(1,4, arg("",lng),arg("v",dbl),arg("digits",int),arg("scale",int))),
 command("batcalc", "lng", batdbl_num2dec_lng, false, "cast number to decimal(lng) and check for overflow", args(1,5, batarg("",lng),batarg("v",dbl),batarg("s",oid),arg("digits",int),arg("scale",int))),
 command("calc", "bte", bte_num2dec_bte, false, "cast number to decimal(bte) and check for overflow", args(1,4, arg("",bte),arg("v",bte),arg("digits",int),arg("scale",int))),
 command("batcalc", "bte", batbte_num2dec_bte, false, "cast number to decimal(bte) and check for overflow", args(1,5, batarg("",bte),batarg("v",bte),batarg("s",oid),arg("digits",int),arg("scale",int))),
 command("calc", "bte", bte_dec2_bte, false, "cast decimal(bte) to bte and check for overflow", args(1,3, arg("",bte),arg("s1",int),arg("v",bte))),
 command("calc", "bte", bte_dec2dec_bte, false, "cast decimal(bte) to decimal(bte) and check for overflow", args(1,5, arg("",bte),arg("s1",int),arg("v",bte),arg("d2",int),arg("s2",int))),
 command("batcalc", "bte", batbte_dec2_bte, false, "cast decimal(bte) to bte and check for overflow", args(1,4, batarg("",bte),arg("s1",int),batarg("v",bte),batarg("s",oid))),
 command("batcalc", "bte", batbte_dec2dec_bte, false, "cast decimal(bte) to decimal(bte) and check for overflow", args(1,6, batarg("",bte),arg("s1",int),batarg("v",bte),batarg("s",oid),arg("d2",int),arg("s2",int))),
 command("calc", "bte", sht_num2dec_bte, false, "cast number to decimal(bte) and check for overflow", args(1,4, arg("",bte),arg("v",sht),arg("digits",int),arg("scale",int))),
 command("batcalc", "bte", batsht_num2dec_bte, false, "cast number to decimal(bte) and check for overflow", args(1,5, batarg("",bte),batarg("v",sht),batarg("s",oid),arg("digits",int),arg("scale",int))),
 command("calc", "bte", sht_dec2_bte, false, "cast decimal(sht) to bte and check for overflow", args(1,3, arg("",bte),arg("s1",int),arg("v",sht))),
 command("calc", "bte", sht_dec2dec_bte, false, "cast decimal(sht) to decimal(bte) and check for overflow", args(1,5, arg("",bte),arg("s1",int),arg("v",sht),arg("d2",int),arg("s2",int))),
 command("batcalc", "bte", batsht_dec2_bte, false, "cast decimal(sht) to bte and check for overflow", args(1,4, batarg("",bte),arg("s1",int),batarg("v",sht),batarg("s",oid))),
 command("batcalc", "bte", batsht_dec2dec_bte, false, "cast decimal(sht) to decimal(bte) and check for overflow", args(1,6, batarg("",bte),arg("s1",int),batarg("v",sht),batarg("s",oid),arg("d2",int),arg("s2",int))),
 command("calc", "bte", int_num2dec_bte, false, "cast number to decimal(bte) and check for overflow", args(1,4, arg("",bte),arg("v",int),arg("digits",int),arg("scale",int))),
 command("batcalc", "bte", batint_num2dec_bte, false, "cast number to decimal(bte) and check for overflow", args(1,5, batarg("",bte),batarg("v",int),batarg("s",oid),arg("digits",int),arg("scale",int))),
 command("calc", "bte", int_dec2_bte, false, "cast decimal(int) to bte and check for overflow", args(1,3, arg("",bte),arg("s1",int),arg("v",int))),
 command("calc", "bte", int_dec2dec_bte, false, "cast decimal(int) to decimal(bte) and check for overflow", args(1,5, arg("",bte),arg("s1",int),arg("v",int),arg("d2",int),arg("s2",int))),
 command("batcalc", "bte", batint_dec2_bte, false, "cast decimal(int) to bte and check for overflow", args(1,4, batarg("",bte),arg("s1",int),batarg("v",int),batarg("s",oid))),
 command("batcalc", "bte", batint_dec2dec_bte, false, "cast decimal(int) to decimal(bte) and check for overflow", args(1,6, batarg("",bte),arg("s1",int),batarg("v",int),batarg("s",oid),arg("d2",int),arg("s2",int))),
 command("calc", "bte", lng_num2dec_bte, false, "cast number to decimal(bte) and check for overflow", args(1,4, arg("",bte),arg("v",lng),arg("digits",int),arg("scale",int))),
 command("batcalc", "bte", batlng_num2dec_bte, false, "cast number to decimal(bte) and check for overflow", args(1,5, batarg("",bte),batarg("v",lng),batarg("s",oid),arg("digits",int),arg("scale",int))),
 command("calc", "bte", lng_dec2_bte, false, "cast decimal(lng) to bte and check for overflow", args(1,3, arg("",bte),arg("s1",int),arg("v",lng))),
 command("calc", "bte", lng_dec2dec_bte, false, "cast decimal(lng) to decimal(bte) and check for overflow", args(1,5, arg("",bte),arg("s1",int),arg("v",lng),arg("d2",int),arg("s2",int))),
 command("batcalc", "bte", batlng_dec2_bte, false, "cast decimal(lng) to bte and check for overflow", args(1,4, batarg("",bte),arg("s1",int),batarg("v",lng),batarg("s",oid))),
 command("batcalc", "bte", batlng_dec2dec_bte, false, "cast decimal(lng) to decimal(bte) and check for overflow", args(1,6, batarg("",bte),arg("s1",int),batarg("v",lng),batarg("s",oid),arg("d2",int),arg("s2",int))),
 command("calc", "sht", bte_num2dec_sht, false, "cast number to decimal(sht) and check for overflow", args(1,4, arg("",sht),arg("v",bte),arg("digits",int),arg("scale",int))),
 command("batcalc", "sht", batbte_num2dec_sht, false, "cast number to decimal(sht) and check for overflow", args(1,5, batarg("",sht),batarg("v",bte),batarg("s",oid),arg("digits",int),arg("scale",int))),
 command("calc", "sht", bte_dec2_sht, false, "cast decimal(bte) to sht and check for overflow", args(1,3, arg("",sht),arg("s1",int),arg("v",bte))),
 command("calc", "sht", bte_dec2dec_sht, false, "cast decimal(bte) to decimal(sht) and check for overflow", args(1,5, arg("",sht),arg("s1",int),arg("v",bte),arg("d2",int),arg("s2",int))),
 command("batcalc", "sht", batbte_dec2_sht, false, "cast decimal(bte) to sht and check for overflow", args(1,4, batarg("",sht),arg("s1",int),batarg("v",bte),batarg("s",oid))),
 command("batcalc", "sht", batbte_dec2dec_sht, false, "cast decimal(bte) to decimal(sht) and check for overflow", args(1,6, batarg("",sht),arg("s1",int),batarg("v",bte),batarg("s",oid),arg("d2",int),arg("s2",int))),
 command("calc", "sht", sht_num2dec_sht, false, "cast number to decimal(sht) and check for overflow", args(1,4, arg("",sht),arg("v",sht),arg("digits",int),arg("scale",int))),
 command("batcalc", "sht", batsht_num2dec_sht, false, "cast number to decimal(sht) and check for overflow", args(1,5, batarg("",sht),batarg("v",sht),batarg("s",oid),arg("digits",int),arg("scale",int))),
 command("calc", "sht", sht_dec2_sht, false, "cast decimal(sht) to sht and check for overflow", args(1,3, arg("",sht),arg("s1",int),arg("v",sht))),
 command("calc", "sht", sht_dec2dec_sht, false, "cast decimal(sht) to decimal(sht) and check for overflow", args(1,5, arg("",sht),arg("s1",int),arg("v",sht),arg("d2",int),arg("s2",int))),
 command("batcalc", "sht", batsht_dec2_sht, false, "cast decimal(sht) to sht and check for overflow", args(1,4, batarg("",sht),arg("s1",int),batarg("v",sht),batarg("s",oid))),
 command("batcalc", "sht", batsht_dec2dec_sht, false, "cast decimal(sht) to decimal(sht) and check for overflow", args(1,6, batarg("",sht),arg("s1",int),batarg("v",sht),batarg("s",oid),arg("d2",int),arg("s2",int))),
 command("calc", "sht", int_num2dec_sht, false, "cast number to decimal(sht) and check for overflow", args(1,4, arg("",sht),arg("v",int),arg("digits",int),arg("scale",int))),
 command("batcalc", "sht", batint_num2dec_sht, false, "cast number to decimal(sht) and check for overflow", args(1,5, batarg("",sht),batarg("v",int),batarg("s",oid),arg("digits",int),arg("scale",int))),
 command("calc", "sht", int_dec2_sht, false, "cast decimal(int) to sht and check for overflow", args(1,3, arg("",sht),arg("s1",int),arg("v",int))),
 command("calc", "sht", int_dec2dec_sht, false, "cast decimal(int) to decimal(sht) and check for overflow", args(1,5, arg("",sht),arg("s1",int),arg("v",int),arg("d2",int),arg("s2",int))),
 command("batcalc", "sht", batint_dec2_sht, false, "cast decimal(int) to sht and check for overflow", args(1,4, batarg("",sht),arg("s1",int),batarg("v",int),batarg("s",oid))),
 command("batcalc", "sht", batint_dec2dec_sht, false, "cast decimal(int) to decimal(sht) and check for overflow", args(1,6, batarg("",sht),arg("s1",int),batarg("v",int),batarg("s",oid),arg("d2",int),arg("s2",int))),
 command("calc", "sht", lng_num2dec_sht, false, "cast number to decimal(sht) and check for overflow", args(1,4, arg("",sht),arg("v",lng),arg("digits",int),arg("scale",int))),
 command("batcalc", "sht", batlng_num2dec_sht, false, "cast number to decimal(sht) and check for overflow", args(1,5, batarg("",sht),batarg("v",lng),batarg("s",oid),arg("digits",int),arg("scale",int))),
 command("calc", "sht", lng_dec2_sht, false, "cast decimal(lng) to sht and check for overflow", args(1,3, arg("",sht),arg("s1",int),arg("v",lng))),
 command("calc", "sht", lng_dec2dec_sht, false, "cast decimal(lng) to decimal(sht) and check for overflow", args(1,5, arg("",sht),arg("s1",int),arg("v",lng),arg("d2",int),arg("s2",int))),
 command("batcalc", "sht", batlng_dec2_sht, false, "cast decimal(lng) to sht and check for overflow", args(1,4, batarg("",sht),arg("s1",int),batarg("v",lng),batarg("s",oid))),
 command("batcalc", "sht", batlng_dec2dec_sht, false, "cast decimal(lng) to decimal(sht) and check for overflow", args(1,6, batarg("",sht),arg("s1",int),batarg("v",lng),batarg("s",oid),arg("d2",int),arg("s2",int))),
 command("calc", "int", bte_num2dec_int, false, "cast number to decimal(int) and check for overflow", args(1,4, arg("",int),arg("v",bte),arg("digits",int),arg("scale",int))),
 command("batcalc", "int", batbte_num2dec_int, false, "cast number to decimal(int) and check for overflow", args(1,5, batarg("",int),batarg("v",bte),batarg("s",oid),arg("digits",int),arg("scale",int))),
 command("calc", "int", bte_dec2_int, false, "cast decimal(bte) to int and check for overflow", args(1,3, arg("",int),arg("s1",int),arg("v",bte))),
 command("calc", "int", bte_dec2dec_int, false, "cast decimal(bte) to decimal(int) and check for overflow", args(1,5, arg("",int),arg("s1",int),arg("v",bte),arg("d2",int),arg("s2",int))),
 command("batcalc", "int", batbte_dec2_int, false, "cast decimal(bte) to int and check for overflow", args(1,4, batarg("",int),arg("s1",int),batarg("v",bte),batarg("s",oid))),
 command("batcalc", "int", batbte_dec2dec_int, false, "cast decimal(bte) to decimal(int) and check for overflow", args(1,6, batarg("",int),arg("s1",int),batarg("v",bte),batarg("s",oid),arg("d2",int),arg("s2",int))),
 command("calc", "int", sht_num2dec_int, false, "cast number to decimal(int) and check for overflow", args(1,4, arg("",int),arg("v",sht),arg("digits",int),arg("scale",int))),
 command("batcalc", "int", batsht_num2dec_int, false, "cast number to decimal(int) and check for overflow", args(1,5, batarg("",int),batarg("v",sht),batarg("s",oid),arg("digits",int),arg("scale",int))),
 command("calc", "int", sht_dec2_int, false, "cast decimal(sht) to int and check for overflow", args(1,3, arg("",int),arg("s1",int),arg("v",sht))),
 command("calc", "int", sht_dec2dec_int, false, "cast decimal(sht) to decimal(int) and check for overflow", args(1,5, arg("",int),arg("s1",int),arg("v",sht),arg("d2",int),arg("s2",int))),
 command("batcalc", "int", batsht_dec2_int, false, "cast decimal(sht) to int and check for overflow", args(1,4, batarg("",int),arg("s1",int),batarg("v",sht),batarg("s",oid))),
 command("batcalc", "int", batsht_dec2dec_int, false, "cast decimal(sht) to decimal(int) and check for overflow", args(1,6, batarg("",int),arg("s1",int),batarg("v",sht),batarg("s",oid),arg("d2",int),arg("s2",int))),
 command("calc", "int", int_num2dec_int, false, "cast number to decimal(int) and check for overflow", args(1,4, arg("",int),arg("v",int),arg("digits",int),arg("scale",int))),
 command("batcalc", "int", batint_num2dec_int, false, "cast number to decimal(int) and check for overflow", args(1,5, batarg("",int),batarg("v",int),batarg("s",oid),arg("digits",int),arg("scale",int))),
 command("calc", "int", int_dec2_int, false, "cast decimal(int) to int and check for overflow", args(1,3, arg("",int),arg("s1",int),arg("v",int))),
 command("calc", "int", int_dec2dec_int, false, "cast decimal(int) to decimal(int) and check for overflow", args(1,5, arg("",int),arg("s1",int),arg("v",int),arg("d2",int),arg("s2",int))),
 command("batcalc", "int", batint_dec2_int, false, "cast decimal(int) to int and check for overflow", args(1,4, batarg("",int),arg("s1",int),batarg("v",int),batarg("s",oid))),
 command("batcalc", "int", batint_dec2dec_int, false, "cast decimal(int) to decimal(int) and check for overflow", args(1,6, batarg("",int),arg("s1",int),batarg("v",int),batarg("s",oid),arg("d2",int),arg("s2",int))),
 command("calc", "int", lng_num2dec_int, false, "cast number to decimal(int) and check for overflow", args(1,4, arg("",int),arg("v",lng),arg("digits",int),arg("scale",int))),
 command("batcalc", "int", batlng_num2dec_int, false, "cast number to decimal(int) and check for overflow", args(1,5, batarg("",int),batarg("v",lng),batarg("s",oid),arg("digits",int),arg("scale",int))),
 command("calc", "int", lng_dec2_int, false, "cast decimal(lng) to int and check for overflow", args(1,3, arg("",int),arg("s1",int),arg("v",lng))),
 command("calc", "int", lng_dec2dec_int, false, "cast decimal(lng) to decimal(int) and check for overflow", args(1,5, arg("",int),arg("s1",int),arg("v",lng),arg("d2",int),arg("s2",int))),
 command("batcalc", "int", batlng_dec2_int, false, "cast decimal(lng) to int and check for overflow", args(1,4, batarg("",int),arg("s1",int),batarg("v",lng),batarg("s",oid))),
 command("batcalc", "int", batlng_dec2dec_int, false, "cast decimal(lng) to decimal(int) and check for overflow", args(1,6, batarg("",int),arg("s1",int),batarg("v",lng),batarg("s",oid),arg("d2",int),arg("s2",int))),
 command("calc", "lng", bte_num2dec_lng, false, "cast number to decimal(lng) and check for overflow", args(1,4, arg("",lng),arg("v",bte),arg("digits",int),arg("scale",int))),
 command("batcalc", "lng", batbte_num2dec_lng, false, "cast number to decimal(lng) and check for overflow", args(1,5, batarg("",lng),batarg("v",bte),batarg("s",oid),arg("digits",int),arg("scale",int))),
 command("calc", "lng", bte_dec2_lng, false, "cast decimal(bte) to lng and check for overflow", args(1,3, arg("",lng),arg("s1",int),arg("v",bte))),
 command("calc", "lng", bte_dec2dec_lng, false, "cast decimal(bte) to decimal(lng) and check for overflow", args(1,5, arg("",lng),arg("s1",int),arg("v",bte),arg("d2",int),arg("s2",int))),
 command("batcalc", "lng", batbte_dec2_lng, false, "cast decimal(bte) to lng and check for overflow", args(1,4, batarg("",lng),arg("s1",int),batarg("v",bte),batarg("s",oid))),
 command("batcalc", "lng", batbte_dec2dec_lng, false, "cast decimal(bte) to decimal(lng) and check for overflow", args(1,6, batarg("",lng),arg("s1",int),batarg("v",bte),batarg("s",oid),arg("d2",int),arg("s2",int))),
 command("calc", "lng", sht_num2dec_lng, false, "cast number to decimal(lng) and check for overflow", args(1,4, arg("",lng),arg("v",sht),arg("digits",int),arg("scale",int))),
 command("batcalc", "lng", batsht_num2dec_lng, false, "cast number to decimal(lng) and check for overflow", args(1,5, batarg("",lng),batarg("v",sht),batarg("s",oid),arg("digits",int),arg("scale",int))),
 command("calc", "lng", sht_dec2_lng, false, "cast decimal(sht) to lng and check for overflow", args(1,3, arg("",lng),arg("s1",int),arg("v",sht))),
 command("calc", "lng", sht_dec2dec_lng, false, "cast decimal(sht) to decimal(lng) and check for overflow", args(1,5, arg("",lng),arg("s1",int),arg("v",sht),arg("d2",int),arg("s2",int))),
 command("batcalc", "lng", batsht_dec2_lng, false, "cast decimal(sht) to lng and check for overflow", args(1,4, batarg("",lng),arg("s1",int),batarg("v",sht),batarg("s",oid))),
 command("batcalc", "lng", batsht_dec2dec_lng, false, "cast decimal(sht) to decimal(lng) and check for overflow", args(1,6, batarg("",lng),arg("s1",int),batarg("v",sht),batarg("s",oid),arg("d2",int),arg("s2",int))),
 command("calc", "lng", int_num2dec_lng, false, "cast number to decimal(lng) and check for overflow", args(1,4, arg("",lng),arg("v",int),arg("digits",int),arg("scale",int))),
 command("batcalc", "lng", batint_num2dec_lng, false, "cast number to decimal(lng) and check for overflow", args(1,5, batarg("",lng),batarg("v",int),batarg("s",oid),arg("digits",int),arg("scale",int))),
 command("calc", "lng", int_dec2_lng, false, "cast decimal(int) to lng and check for overflow", args(1,3, arg("",lng),arg("s1",int),arg("v",int))),
 command("calc", "lng", int_dec2dec_lng, false, "cast decimal(int) to decimal(lng) and check for overflow", args(1,5, arg("",lng),arg("s1",int),arg("v",int),arg("d2",int),arg("s2",int))),
 command("batcalc", "lng", batint_dec2_lng, false, "cast decimal(int) to lng and check for overflow", args(1,4, batarg("",lng),arg("s1",int),batarg("v",int),batarg("s",oid))),
 command("batcalc", "lng", batint_dec2dec_lng, false, "cast decimal(int) to decimal(lng) and check for overflow", args(1,6, batarg("",lng),arg("s1",int),batarg("v",int),batarg("s",oid),arg("d2",int),arg("s2",int))),
 command("calc", "lng", lng_num2dec_lng, false, "cast number to decimal(lng) and check for overflow", args(1,4, arg("",lng),arg("v",lng),arg("digits",int),arg("scale",int))),
 command("batcalc", "lng", batlng_num2dec_lng, false, "cast number to decimal(lng) and check for overflow", args(1,5, batarg("",lng),batarg("v",lng),batarg("s",oid),arg("digits",int),arg("scale",int))),
 command("calc", "lng", lng_dec2_lng, false, "cast decimal(lng) to lng and check for overflow", args(1,3, arg("",lng),arg("s1",int),arg("v",lng))),
 command("calc", "lng", lng_dec2dec_lng, false, "cast decimal(lng) to decimal(lng) and check for overflow", args(1,5, arg("",lng),arg("s1",int),arg("v",lng),arg("d2",int),arg("s2",int))),
 command("batcalc", "lng", batlng_dec2_lng, false, "cast decimal(lng) to lng and check for overflow", args(1,4, batarg("",lng),arg("s1",int),batarg("v",lng),batarg("s",oid))),
 command("batcalc", "lng", batlng_dec2dec_lng, false, "cast decimal(lng) to decimal(lng) and check for overflow", args(1,6, batarg("",lng),arg("s1",int),batarg("v",lng),batarg("s",oid),arg("d2",int),arg("s2",int))),
 command("calc", "flt", bte_num2dec_flt, false, "cast number to decimal(flt) and check for overflow", args(1,4, arg("",flt),arg("v",bte),arg("digits",int),arg("scale",int))),
 command("batcalc", "flt", batbte_num2dec_flt, false, "cast number to decimal(flt) and check for overflow", args(1,5, batarg("",flt),batarg("v",bte),batarg("s",oid),arg("digits",int),arg("scale",int))),
 command("calc", "flt", bte_dec2_flt, false, "cast decimal(bte) to flt and check for overflow", args(1,3, arg("",flt),arg("s1",int),arg("v",bte))),
 command("calc", "flt", bte_dec2dec_flt, false, "cast decimal(bte) to decimal(flt) and check for overflow", args(1,5, arg("",flt),arg("s1",int),arg("v",bte),arg("d2",int),arg("s2",int))),
 command("batcalc", "flt", batbte_dec2_flt, false, "cast decimal(bte) to flt and check for overflow", args(1,4, batarg("",flt),arg("s1",int),batarg("v",bte),batarg("s",oid))),
 command("batcalc", "flt", batbte_dec2dec_flt, false, "cast decimal(bte) to decimal(flt) and check for overflow", args(1,6, batarg("",flt),arg("s1",int),batarg("v",bte),batarg("s",oid),arg("d2",int),arg("s2",int))),
 command("calc", "flt", sht_num2dec_flt, false, "cast number to decimal(flt) and check for overflow", args(1,4, arg("",flt),arg("v",sht),arg("digits",int),arg("scale",int))),
 command("batcalc", "flt", batsht_num2dec_flt, false, "cast number to decimal(flt) and check for overflow", args(1,5, batarg("",flt),batarg("v",sht),batarg("s",oid),arg("digits",int),arg("scale",int))),
 command("calc", "flt", sht_dec2_flt, false, "cast decimal(sht) to flt and check for overflow", args(1,3, arg("",flt),arg("s1",int),arg("v",sht))),
 command("calc", "flt", sht_dec2dec_flt, false, "cast decimal(sht) to decimal(flt) and check for overflow", args(1,5, arg("",flt),arg("s1",int),arg("v",sht),arg("d2",int),arg("s2",int))),
 command("batcalc", "flt", batsht_dec2_flt, false, "cast decimal(sht) to flt and check for overflow", args(1,4, batarg("",flt),arg("s1",int),batarg("v",sht),batarg("s",oid))),
 command("batcalc", "flt", batsht_dec2dec_flt, false, "cast decimal(sht) to decimal(flt) and check for overflow", args(1,6, batarg("",flt),arg("s1",int),batarg("v",sht),batarg("s",oid),arg("d2",int),arg("s2",int))),
 command("calc", "flt", int_num2dec_flt, false, "cast number to decimal(flt) and check for overflow", args(1,4, arg("",flt),arg("v",int),arg("digits",int),arg("scale",int))),
 command("batcalc", "flt", batint_num2dec_flt, false, "cast number to decimal(flt) and check for overflow", args(1,5, batarg("",flt),batarg("v",int),batarg("s",oid),arg("digits",int),arg("scale",int))),
 command("calc", "flt", int_dec2_flt, false, "cast decimal(int) to flt and check for overflow", args(1,3, arg("",flt),arg("s1",int),arg("v",int))),
 command("calc", "flt", int_dec2dec_flt, false, "cast decimal(int) to decimal(flt) and check for overflow", args(1,5, arg("",flt),arg("s1",int),arg("v",int),arg("d2",int),arg("s2",int))),
 command("batcalc", "flt", batint_dec2_flt, false, "cast decimal(int) to flt and check for overflow", args(1,4, batarg("",flt),arg("s1",int),batarg("v",int),batarg("s",oid))),
 command("batcalc", "flt", batint_dec2dec_flt, false, "cast decimal(int) to decimal(flt) and check for overflow", args(1,6, batarg("",flt),arg("s1",int),batarg("v",int),batarg("s",oid),arg("d2",int),arg("s2",int))),
 command("calc", "flt", lng_num2dec_flt, false, "cast number to decimal(flt) and check for overflow", args(1,4, arg("",flt),arg("v",lng),arg("digits",int),arg("scale",int))),
 command("batcalc", "flt", batlng_num2dec_flt, false, "cast number to decimal(flt) and check for overflow", args(1,5, batarg("",flt),batarg("v",lng),batarg("s",oid),arg("digits",int),arg("scale",int))),
 command("calc", "flt", lng_dec2_flt, false, "cast decimal(lng) to flt and check for overflow", args(1,3, arg("",flt),arg("s1",int),arg("v",lng))),
 command("calc", "flt", lng_dec2dec_flt, false, "cast decimal(lng) to decimal(flt) and check for overflow", args(1,5, arg("",flt),arg("s1",int),arg("v",lng),arg("d2",int),arg("s2",int))),
 command("batcalc", "flt", batlng_dec2_flt, false, "cast decimal(lng) to flt and check for overflow", args(1,4, batarg("",flt),arg("s1",int),batarg("v",lng),batarg("s",oid))),
 command("batcalc", "flt", batlng_dec2dec_flt, false, "cast decimal(lng) to decimal(flt) and check for overflow", args(1,6, batarg("",flt),arg("s1",int),batarg("v",lng),batarg("s",oid),arg("d2",int),arg("s2",int))),
 command("calc", "dbl", bte_num2dec_dbl, false, "cast number to decimal(dbl) and check for overflow", args(1,4, arg("",dbl),arg("v",bte),arg("digits",int),arg("scale",int))),
 command("batcalc", "dbl", batbte_num2dec_dbl, false, "cast number to decimal(dbl) and check for overflow", args(1,5, batarg("",dbl),batarg("v",bte),batarg("s",oid),arg("digits",int),arg("scale",int))),
 command("calc", "dbl", bte_dec2_dbl, false, "cast decimal(bte) to dbl and check for overflow", args(1,3, arg("",dbl),arg("s1",int),arg("v",bte))),
 command("calc", "dbl", bte_dec2dec_dbl, false, "cast decimal(bte) to decimal(dbl) and check for overflow", args(1,5, arg("",dbl),arg("s1",int),arg("v",bte),arg("d2",int),arg("s2",int))),
 command("batcalc", "dbl", batbte_dec2_dbl, false, "cast decimal(bte) to dbl and check for overflow", args(1,4, batarg("",dbl),arg("s1",int),batarg("v",bte),batarg("s",oid))),
 command("batcalc", "dbl", batbte_dec2dec_dbl, false, "cast decimal(bte) to decimal(dbl) and check for overflow", args(1,6, batarg("",dbl),arg("s1",int),batarg("v",bte),batarg("s",oid),arg("d2",int),arg("s2",int))),
 command("calc", "dbl", sht_num2dec_dbl, false, "cast number to decimal(dbl) and check for overflow", args(1,4, arg("",dbl),arg("v",sht),arg("digits",int),arg("scale",int))),
 command("batcalc", "dbl", batsht_num2dec_dbl, false, "cast number to decimal(dbl) and check for overflow", args(1,5, batarg("",dbl),batarg("v",sht),batarg("s",oid),arg("digits",int),arg("scale",int))),
 command("calc", "dbl", sht_dec2_dbl, false, "cast decimal(sht) to dbl and check for overflow", args(1,3, arg("",dbl),arg("s1",int),arg("v",sht))),
 command("calc", "dbl", sht_dec2dec_dbl, false, "cast decimal(sht) to decimal(dbl) and check for overflow", args(1,5, arg("",dbl),arg("s1",int),arg("v",sht),arg("d2",int),arg("s2",int))),
 command("batcalc", "dbl", batsht_dec2_dbl, false, "cast decimal(sht) to dbl and check for overflow", args(1,4, batarg("",dbl),arg("s1",int),batarg("v",sht),batarg("s",oid))),
 command("batcalc", "dbl", batsht_dec2dec_dbl, false, "cast decimal(sht) to decimal(dbl) and check for overflow", args(1,6, batarg("",dbl),arg("s1",int),batarg("v",sht),batarg("s",oid),arg("d2",int),arg("s2",int))),
 command("calc", "dbl", int_num2dec_dbl, false, "cast number to decimal(dbl) and check for overflow", args(1,4, arg("",dbl),arg("v",int),arg("digits",int),arg("scale",int))),
 command("batcalc", "dbl", batint_num2dec_dbl, false, "cast number to decimal(dbl) and check for overflow", args(1,5, batarg("",dbl),batarg("v",int),batarg("s",oid),arg("digits",int),arg("scale",int))),
 command("calc", "dbl", int_dec2_dbl, false, "cast decimal(int) to dbl and check for overflow", args(1,3, arg("",dbl),arg("s1",int),arg("v",int))),
 command("calc", "dbl", int_dec2dec_dbl, false, "cast decimal(int) to decimal(dbl) and check for overflow", args(1,5, arg("",dbl),arg("s1",int),arg("v",int),arg("d2",int),arg("s2",int))),
 command("batcalc", "dbl", batint_dec2_dbl, false, "cast decimal(int) to dbl and check for overflow", args(1,4, batarg("",dbl),arg("s1",int),batarg("v",int),batarg("s",oid))),
 command("batcalc", "dbl", batint_dec2dec_dbl, false, "cast decimal(int) to decimal(dbl) and check for overflow", args(1,6, batarg("",dbl),arg("s1",int),batarg("v",int),batarg("s",oid),arg("d2",int),arg("s2",int))),
 command("calc", "dbl", lng_num2dec_dbl, false, "cast number to decimal(dbl) and check for overflow", args(1,4, arg("",dbl),arg("v",lng),arg("digits",int),arg("scale",int))),
 command("batcalc", "dbl", batlng_num2dec_dbl, false, "cast number to decimal(dbl) and check for overflow", args(1,5, batarg("",dbl),batarg("v",lng),batarg("s",oid),arg("digits",int),arg("scale",int))),
 command("calc", "dbl", lng_dec2_dbl, false, "cast decimal(lng) to dbl and check for overflow", args(1,3, arg("",dbl),arg("s1",int),arg("v",lng))),
 command("calc", "dbl", lng_dec2dec_dbl, false, "cast decimal(lng) to decimal(dbl) and check for overflow", args(1,5, arg("",dbl),arg("s1",int),arg("v",lng),arg("d2",int),arg("s2",int))),
 command("batcalc", "dbl", batlng_dec2_dbl, false, "cast decimal(lng) to dbl and check for overflow", args(1,4, batarg("",dbl),arg("s1",int),batarg("v",lng),batarg("s",oid))),
 command("batcalc", "dbl", batlng_dec2dec_dbl, false, "cast decimal(lng) to decimal(dbl) and check for overflow", args(1,6, batarg("",dbl),arg("s1",int),batarg("v",lng),batarg("s",oid),arg("d2",int),arg("s2",int))),
 /* sql_rank */
 pattern("sql", "diff", SQLdiff, false, "return true if cur != prev row", args(1,2, arg("",bit),argany("b",1))),
 pattern("batsql", "diff", SQLdiff, false, "return true if cur != prev row", args(1,2, batarg("",bit),batargany("b",1))),
 pattern("sql", "diff", SQLdiff, false, "return true if cur != prev row", args(1,3, arg("",bit),arg("p",bit),argany("b",1))),
 pattern("batsql", "diff", SQLdiff, false, "return true if cur != prev row", args(1,3, batarg("",bit),arg("p",bit),batargany("b",1))),
 pattern("batsql", "diff", SQLdiff, false, "return true if cur != prev row", args(1,3, batarg("",bit),batarg("p",bit),argany("b",1))),
 pattern("batsql", "diff", SQLdiff, false, "return true if cur != prev row", args(1,3, batarg("",bit),batarg("p",bit),batargany("b",1))),
 pattern("sql", "window_bound", SQLwindow_bound, false, "computes window ranges for each row", args(1,6, arg("",oid),argany("b",1),arg("unit",int),arg("bound",int),arg("excl",int),arg("limit",bte))),
 pattern("batsql", "window_bound", SQLwindow_bound, false, "computes window ranges for each row", args(1,6, batarg("",oid),batargany("b",1),arg("unit",int),arg("bound",int),arg("excl",int),optbatarg("limit",bte))),
 pattern("sql", "window_bound", SQLwindow_bound, false, "computes window ranges for each row", args(1,7, arg("",oid),arg("p",bit),argany("b",1),arg("unit",int),arg("bound",int),arg("excl",int),arg("limit",bte))),
 pattern("batsql", "window_bound", SQLwindow_bound, false, "computes window ranges for each row", args(1,7, batarg("",oid),batarg("p",bit),batargany("b",1),arg("unit",int),arg("bound",int),arg("excl",int),optbatarg("limit",bte))),
 pattern("sql", "window_bound", SQLwindow_bound, false, "computes window ranges for each row", args(1,6, arg("",oid),argany("b",1),arg("unit",int),arg("bound",int),arg("excl",int),arg("limit",sht))),
 pattern("batsql", "window_bound", SQLwindow_bound, false, "computes window ranges for each row", args(1,6, batarg("",oid),batargany("b",1),arg("unit",int),arg("bound",int),arg("excl",int),optbatarg("limit",sht))),
 pattern("sql", "window_bound", SQLwindow_bound, false, "computes window ranges for each row", args(1,7, arg("",oid),arg("p",bit),argany("b",1),arg("unit",int),arg("bound",int),arg("excl",int),arg("limit",sht))),
 pattern("batsql", "window_bound", SQLwindow_bound, false, "computes window ranges for each row", args(1,7, batarg("",oid),batarg("p",bit),batargany("b",1),arg("unit",int),arg("bound",int),arg("excl",int),optbatarg("limit",sht))),
 pattern("sql", "window_bound", SQLwindow_bound, false, "computes window ranges for each row", args(1,6, arg("",oid),argany("b",1),arg("unit",int),arg("bound",int),arg("excl",int),arg("limit",int))),
 pattern("batsql", "window_bound", SQLwindow_bound, false, "computes window ranges for each row", args(1,6, batarg("",oid),batargany("b",1),arg("unit",int),arg("bound",int),arg("excl",int),optbatarg("limit",int))),
 pattern("sql", "window_bound", SQLwindow_bound, false, "computes window ranges for each row", args(1,7, arg("",oid),arg("p",bit),argany("b",1),arg("unit",int),arg("bound",int),arg("excl",int),arg("limit",int))),
 pattern("batsql", "window_bound", SQLwindow_bound, false, "computes window ranges for each row", args(1,7, batarg("",oid),batarg("p",bit),batargany("b",1),arg("unit",int),arg("bound",int),arg("excl",int),optbatarg("limit",int))),
 pattern("sql", "window_bound", SQLwindow_bound, false, "computes window ranges for each row", args(1,6, arg("",oid),argany("b",1),arg("unit",int),arg("bound",int),arg("excl",int),arg("limit",lng))),
 pattern("batsql", "window_bound", SQLwindow_bound, false, "computes window ranges for each row", args(1,6, batarg("",oid),batargany("b",1),arg("unit",int),arg("bound",int),arg("excl",int),optbatarg("limit",lng))),
 pattern("sql", "window_bound", SQLwindow_bound, false, "computes window ranges for each row", args(1,7, arg("",oid),arg("p",bit),argany("b",1),arg("unit",int),arg("bound",int),arg("excl",int),arg("limit",lng))),
 pattern("batsql", "window_bound", SQLwindow_bound, false, "computes window ranges for each row", args(1,7, batarg("",oid),batarg("p",bit),batargany("b",1),arg("unit",int),arg("bound",int),arg("excl",int),optbatarg("limit",lng))),
 pattern("sql", "window_bound", SQLwindow_bound, false, "computes window ranges for each row", args(1,6, arg("",oid),argany("b",1),arg("unit",int),arg("bound",int),arg("excl",int),arg("limit",flt))),
 pattern("batsql", "window_bound", SQLwindow_bound, false, "computes window ranges for each row", args(1,6, batarg("",oid),batargany("b",1),arg("unit",int),arg("bound",int),arg("excl",int),optbatarg("limit",flt))),
 pattern("sql", "window_bound", SQLwindow_bound, false, "computes window ranges for each row", args(1,7, arg("",oid),arg("p",bit),argany("b",1),arg("unit",int),arg("bound",int),arg("excl",int),arg("limit",flt))),
 pattern("batsql", "window_bound", SQLwindow_bound, false, "computes window ranges for each row", args(1,7, batarg("",oid),batarg("p",bit),batargany("b",1),arg("unit",int),arg("bound",int),arg("excl",int),optbatarg("limit",flt))),
 pattern("sql", "window_bound", SQLwindow_bound, false, "computes window ranges for each row", args(1,6, arg("",oid),argany("b",1),arg("unit",int),arg("bound",int),arg("excl",int),arg("limit",dbl))),
 pattern("batsql", "window_bound", SQLwindow_bound, false, "computes window ranges for each row", args(1,6, batarg("",oid),batargany("b",1),arg("unit",int),arg("bound",int),arg("excl",int),optbatarg("limit",dbl))),
 pattern("sql", "window_bound", SQLwindow_bound, false, "computes window ranges for each row", args(1,7, arg("",oid),arg("p",bit),argany("b",1),arg("unit",int),arg("bound",int),arg("excl",int),arg("limit",dbl))),
 pattern("batsql", "window_bound", SQLwindow_bound, false, "computes window ranges for each row", args(1,7, batarg("",oid),batarg("p",bit),batargany("b",1),arg("unit",int),arg("bound",int),arg("excl",int),optbatarg("limit",dbl))),
 pattern("sql", "row_number", SQLrow_number, false, "return the row_numer-ed groups", args(1,4, arg("",int),argany("b",1),arg("p",bit),arg("o",bit))),
 pattern("batsql", "row_number", SQLrow_number, false, "return the row_numer-ed groups", args(1,4, batarg("",int),batargany("b",1),optbatarg("p",bit),optbatarg("o",bit))),
 pattern("sql", "rank", SQLrank, false, "return the ranked groups", args(1,4, arg("",int),argany("b",1),arg("p",bit),arg("o",bit))),
 pattern("batsql", "rank", SQLrank, false, "return the ranked groups", args(1,4, batarg("",int),batargany("b",1),optbatarg("p",bit),optbatarg("o",bit))),
 pattern("sql", "dense_rank", SQLdense_rank, false, "return the densely ranked groups", args(1,4, arg("",int),argany("b",1),arg("p",bit),arg("o",bit))),
 pattern("batsql", "dense_rank", SQLdense_rank, false, "return the densely ranked groups", args(1,4, batarg("",int),batargany("b",1),optbatarg("p",bit),optbatarg("o",bit))),
 pattern("sql", "percent_rank", SQLpercent_rank, false, "return the percentage into the total number of groups for each row", args(1,4, arg("",dbl),argany("b",1),arg("p",bit),arg("o",bit))),
 pattern("batsql", "percent_rank", SQLpercent_rank, false, "return the percentage into the total number of groups for each row", args(1,4, batarg("",dbl),batargany("b",1),optbatarg("p",bit),optbatarg("o",bit))),
 pattern("sql", "cume_dist", SQLcume_dist, false, "return the accumulated distribution of the number of rows per group to the total number of partition rows", args(1,4, arg("",dbl),argany("b",1),arg("p",bit),arg("o",bit))),
 pattern("batsql", "cume_dist", SQLcume_dist, false, "return the accumulated distribution of the number of rows per group to the total number of partition rows", args(1,4, batarg("",dbl),batargany("b",1),optbatarg("p",bit),optbatarg("o",bit))),
 pattern("sql", "lag", SQLlag, false, "return the value in the previous row in the partition or NULL if non existent", args(1,4, argany("",1),argany("b",1),arg("p",bit),arg("o",bit))),
 pattern("batsql", "lag", SQLlag, false, "return the value in the previous row in the partition or NULL if non existent", args(1,4, batargany("",1),batargany("b",1),optbatarg("p",bit),optbatarg("o",bit))),
 pattern("sql", "lag", SQLlag, false, "return the value in the previous 'l' row in the partition or NULL if non existent", args(1,5, argany("",1),argany("b",1),argany("l",0),arg("p",bit),arg("o",bit))),
 pattern("batsql", "lag", SQLlag, false, "return the value in the previous 'l' row in the partition or NULL if non existent", args(1,5, batargany("",1),optbatargany("b",1),optbatargany("l",0),optbatarg("p",bit),optbatarg("o",bit))),
 pattern("sql", "lag", SQLlag, false, "return the value in the previous 'l' row in the partition or 'd' if non existent", args(1,6, argany("",1),argany("b",1),argany("l",0),argany("d",1),arg("p",bit),arg("o",bit))),
 pattern("batsql", "lag", SQLlag, false, "return the value in the previous 'l' row in the partition or 'd' if non existent", args(1,6, batargany("",1),optbatargany("b",1),optbatargany("l",0),optbatargany("d",1),optbatarg("p",bit),optbatarg("o",bit))),
 pattern("sql", "lead", SQLlead, false, "return the value in the next row in the partition or NULL if non existent", args(1,4, argany("",1),argany("b",1),arg("p",bit),arg("o",bit))),
 pattern("batsql", "lead", SQLlead, false, "return the value in the next row in the partition or NULL if non existent", args(1,4, batargany("",1),batargany("b",1),optbatarg("p",bit),optbatarg("o",bit))),
 pattern("sql", "lead", SQLlead, false, "return the value in the next 'l' row in the partition or NULL if non existent", args(1,5, argany("",1),argany("b",1),argany("l",0),arg("p",bit),arg("o",bit))),
 pattern("batsql", "lead", SQLlead, false, "return the value in the next 'l' row in the partition or NULL if non existent", args(1,5, batargany("",1),optbatargany("b",1),optbatargany("l",0),optbatarg("p",bit),optbatarg("o",bit))),
 pattern("sql", "lead", SQLlead, false, "return the value in the next 'l' row in the partition or 'd' if non existent", args(1,6, argany("",1),argany("b",1),argany("l",0),argany("d",1),arg("p",bit),arg("o",bit))),
 pattern("batsql", "lead", SQLlead, false, "return the value in the next 'l' row in the partition or 'd' if non existent", args(1,6, batargany("",1),optbatargany("b",1),optbatargany("l",0),optbatargany("d",1),optbatarg("p",bit),optbatarg("o",bit))),
 pattern("sql", "ntile", SQLntile, false, "return the groups divided as equally as possible", args(1,5, argany("",1),argany("b",0),argany("n",1),arg("p",bit),arg("o",bit))),
 pattern("batsql", "ntile", SQLntile, false, "return the groups divided as equally as possible", args(1,5, batargany("",1),optbatargany("b",0),optbatargany("n",1),optbatarg("p",bit),optbatarg("o",bit))),
 /* these window functions support frames */
 pattern("sql", "first_value", SQLfirst_value, false, "return the first value of groups", args(1,7, argany("",1),argany("b",1),arg("p",bit),arg("o",bit),arg("t",int),arg("s",oid),arg("e",oid))),
 pattern("batsql", "first_value", SQLfirst_value, false, "return the first value of groups", args(1,7, batargany("",1),batargany("b",1),optbatarg("p",bit),optbatarg("o",bit),arg("t",int),optbatarg("s",oid),optbatarg("e",oid))),
 pattern("sql", "last_value", SQLlast_value, false, "return the last value of groups", args(1,7, argany("",1),argany("b",1),arg("p",bit),arg("o",bit),arg("t",int),arg("s",oid),arg("e",oid))),
 pattern("batsql", "last_value", SQLlast_value, false, "return the last value of groups", args(1,7, batargany("",1),batargany("b",1),optbatarg("p",bit),optbatarg("o",bit),arg("t",int),optbatarg("s",oid),optbatarg("e",oid))),
 pattern("sql", "nth_value", SQLnth_value, false, "return the nth value of each group", args(1,8, argany("",1),argany("b",1),arg("n",lng),arg("p",bit),arg("o",bit),arg("t",int),arg("s",oid),arg("e",oid))),
 pattern("batsql", "nth_value", SQLnth_value, false, "return the nth value of each group", args(1,8, batargany("",1),optbatargany("b",1),optbatarg("n",lng),optbatarg("p",bit),optbatarg("o",bit),arg("t",int),optbatarg("s",oid),optbatarg("e",oid))),
 pattern("sql", "min", SQLmin, false, "return the minimum of groups", args(1,7, argany("",1),argany("b",1),arg("p",bit),arg("o",bit),arg("t",int),arg("s",oid),arg("e",oid))),
 pattern("batsql", "min", SQLmin, false, "return the minimum of groups", args(1,7, batargany("",1),batargany("b",1),optbatarg("p",bit),optbatarg("o",bit),arg("t",int),optbatarg("s",oid),optbatarg("e",oid))),
 pattern("sql", "max", SQLmax, false, "return the maximum of groups", args(1,7, argany("",1),argany("b",1),arg("p",bit),arg("o",bit),arg("t",int),arg("s",oid),arg("e",oid))),
 pattern("batsql", "max", SQLmax, false, "return the maximum of groups",args(1,7, batargany("",1),batargany("b",1),optbatarg("p",bit),optbatarg("o",bit),arg("t",int),optbatarg("s",oid),optbatarg("e",oid))),
 pattern("sql", "count", SQLbasecount, false, "return count of basetable", args(1,3, arg("",lng),arg("sname",str),arg("tname",str))),
 pattern("sql", "count", SQLcount, false, "return count of groups", args(1,8, arg("",lng),argany("b",1),arg("ignils",bit),arg("p",bit),arg("o",bit),arg("t",int),arg("s",oid),arg("e",oid))),
 pattern("batsql", "count", SQLcount, false,"return count of groups",args(1,8, batarg("",lng),batargany("b",1),arg("ignils",bit),optbatarg("p",bit),optbatarg("o",bit),arg("t",int),optbatarg("s",oid),optbatarg("e",oid))),
 pattern("sql", "sum", SQLsum, false, "return the sum of groups", args(1,7, arg("",lng),arg("b",bte),arg("p",bit),arg("o",bit),arg("t",int),arg("s",oid),arg("e",oid))),
 pattern("batsql", "sum", SQLsum, false, "return the sum of groups", args(1,7, batarg("",lng),batarg("b",bte),optbatarg("p",bit),optbatarg("o",bit),arg("t",int),optbatarg("s",oid),optbatarg("e",oid))),
 pattern("sql", "sum", SQLsum, false, "return the sum of groups", args(1,7, arg("",lng),arg("b",sht),arg("p",bit),arg("o",bit),arg("t",int),arg("s",oid),arg("e",oid))),
 pattern("batsql", "sum", SQLsum, false, "return the sum of groups", args(1,7, batarg("",lng),batarg("b",sht),optbatarg("p",bit),optbatarg("o",bit),arg("t",int),optbatarg("s",oid),optbatarg("e",oid))),
 pattern("sql", "sum", SQLsum, false, "return the sum of groups", args(1,7, arg("",lng),arg("b",int),arg("p",bit),arg("o",bit),arg("t",int),arg("s",oid),arg("e",oid))),
 pattern("batsql", "sum", SQLsum, false, "return the sum of groups", args(1,7, batarg("",lng),batarg("b",int),optbatarg("p",bit),optbatarg("o",bit),arg("t",int),optbatarg("s",oid),optbatarg("e",oid))),
 pattern("sql", "sum", SQLsum, false, "return the sum of groups", args(1,7, arg("",lng),arg("b",lng),arg("p",bit),arg("o",bit),arg("t",int),arg("s",oid),arg("e",oid))),
 pattern("batsql", "sum", SQLsum, false, "return the sum of groups", args(1,7, batarg("",lng),batarg("b",lng),optbatarg("p",bit),optbatarg("o",bit),arg("t",int),optbatarg("s",oid),optbatarg("e",oid))),
 pattern("sql", "sum", SQLsum, false, "return the sum of groups", args(1,7, arg("",flt),arg("b",flt),arg("p",bit),arg("o",bit),arg("t",int),arg("s",oid),arg("e",oid))),
 pattern("batsql", "sum", SQLsum, false, "return the sum of groups", args(1,7, batarg("",flt),batarg("b",flt),optbatarg("p",bit),optbatarg("o",bit),arg("t",int),optbatarg("s",oid),optbatarg("e",oid))),
 pattern("sql", "sum", SQLsum, false, "return the sum of groups", args(1,7, arg("",dbl),arg("b",flt),arg("p",bit),arg("o",bit),arg("t",int),arg("s",oid),arg("e",oid))),
 pattern("batsql", "sum", SQLsum, false, "return the sum of groups", args(1,7, batarg("",dbl),batarg("b",flt),optbatarg("p",bit),optbatarg("o",bit),arg("t",int),optbatarg("s",oid),optbatarg("e",oid))),
 pattern("sql", "sum", SQLsum, false, "return the sum of groups", args(1,7, arg("",dbl),arg("b",dbl),arg("p",bit),arg("o",bit),arg("t",int),arg("s",oid),arg("e",oid))),
 pattern("batsql", "sum", SQLsum, false, "return the sum of groups", args(1,7, batarg("",dbl),batarg("b",dbl),optbatarg("p",bit),optbatarg("o",bit),arg("t",int),optbatarg("s",oid),optbatarg("e",oid))),
 /* sql.sum for month intervals */
 pattern("sql", "sum", SQLsum, false, "return the sum of groups", args(1,7, arg("",int),arg("b",int),arg("p",bit),arg("o",bit),arg("t",int),arg("s",oid),arg("e",oid))),
 pattern("batsql", "sum", SQLsum, false, "return the sum of groups", args(1,7, batarg("",int),batarg("b",int),optbatarg("p",bit),optbatarg("o",bit),arg("t",int),optbatarg("s",oid),optbatarg("e",oid))),
 pattern("sql", "prod", SQLprod, false, "return the product of groups", args(1,7, arg("",lng),arg("b",bte),arg("p",bit),arg("o",bit),arg("t",int),arg("s",oid),arg("e",oid))),
 pattern("batsql", "prod", SQLprod, false, "return the product of groups", args(1,7, batarg("",lng),batarg("b",bte),optbatarg("p",bit),optbatarg("o",bit),arg("t",int),optbatarg("s",oid),optbatarg("e",oid))),
 pattern("sql", "prod", SQLprod, false, "return the product of groups", args(1,7, arg("",lng),arg("b",sht),arg("p",bit),arg("o",bit),arg("t",int),arg("s",oid),arg("e",oid))),
 pattern("batsql", "prod", SQLprod, false, "return the product of groups", args(1,7, batarg("",lng),batarg("b",sht),optbatarg("p",bit),optbatarg("o",bit),arg("t",int),optbatarg("s",oid),optbatarg("e",oid))),
 pattern("sql", "prod", SQLprod, false, "return the product of groups", args(1,7, arg("",lng),arg("b",int),arg("p",bit),arg("o",bit),arg("t",int),arg("s",oid),arg("e",oid))),
 pattern("batsql", "prod", SQLprod, false, "return the product of groups", args(1,7, batarg("",lng),batarg("b",int),optbatarg("p",bit),optbatarg("o",bit),arg("t",int),optbatarg("s",oid),optbatarg("e",oid))),
 pattern("sql", "prod", SQLprod, false, "return the product of groups", args(1,7, arg("",lng),arg("b",lng),arg("p",bit),arg("o",bit),arg("t",int),arg("s",oid),arg("e",oid))),
 pattern("batsql", "prod", SQLprod, false, "return the product of groups", args(1,7, batarg("",lng),batarg("b",lng),optbatarg("p",bit),optbatarg("o",bit),arg("t",int),optbatarg("s",oid),optbatarg("e",oid))),
 pattern("sql", "prod", SQLprod, false, "return the product of groups", args(1,7, arg("",flt),arg("b",flt),arg("p",bit),arg("o",bit),arg("t",int),arg("s",oid),arg("e",oid))),
 pattern("batsql", "prod", SQLprod, false, "return the product of groups", args(1,7, batarg("",flt),batarg("b",flt),optbatarg("p",bit),optbatarg("o",bit),arg("t",int),optbatarg("s",oid),optbatarg("e",oid))),
 pattern("sql", "prod", SQLprod, false, "return the product of groups", args(1,7, arg("",dbl),arg("b",flt),arg("p",bit),arg("o",bit),arg("t",int),arg("s",oid),arg("e",oid))),
 pattern("batsql", "prod", SQLprod, false, "return the product of groups", args(1,7, batarg("",dbl),batarg("b",flt),optbatarg("p",bit),optbatarg("o",bit),arg("t",int),optbatarg("s",oid),optbatarg("e",oid))),
 pattern("sql", "prod", SQLprod, false, "return the product of groups", args(1,7, arg("",dbl),arg("b",dbl),arg("p",bit),arg("o",bit),arg("t",int),arg("s",oid),arg("e",oid))),
 pattern("batsql", "prod", SQLprod, false, "return the product of groups", args(1,7, batarg("",dbl),batarg("b",dbl),optbatarg("p",bit),optbatarg("o",bit),arg("t",int),optbatarg("s",oid),optbatarg("e",oid))),
 pattern("sql", "avg", SQLavg, false, "return the average of groups", args(1,7, arg("",dbl),arg("b",bte),arg("p",bit),arg("o",bit),arg("t",int),arg("s",oid),arg("e",oid))),
 pattern("batsql", "avg", SQLavg, false, "return the average of groups", args(1,7, batarg("",dbl),batarg("b",bte),optbatarg("p",bit),optbatarg("o",bit),arg("t",int),optbatarg("s",oid),optbatarg("e",oid))),
 pattern("sql", "avg", SQLavg, false, "return the average of groups", args(1,7, arg("",dbl),arg("b",sht),arg("p",bit),arg("o",bit),arg("t",int),arg("s",oid),arg("e",oid))),
 pattern("batsql", "avg", SQLavg, false, "return the average of groups", args(1,7, batarg("",dbl),batarg("b",sht),optbatarg("p",bit),optbatarg("o",bit),arg("t",int),optbatarg("s",oid),optbatarg("e",oid))),
 pattern("sql", "avg", SQLavg, false, "return the average of groups", args(1,7, arg("",dbl),arg("b",int),arg("p",bit),arg("o",bit),arg("t",int),arg("s",oid),arg("e",oid))),
 pattern("batsql", "avg", SQLavg, false, "return the average of groups", args(1,7, batarg("",dbl),batarg("b",int),optbatarg("p",bit),optbatarg("o",bit),arg("t",int),optbatarg("s",oid),optbatarg("e",oid))),
 pattern("sql", "avg", SQLavg, false, "return the average of groups", args(1,7, arg("",dbl),arg("b",lng),arg("p",bit),arg("o",bit),arg("t",int),arg("s",oid),arg("e",oid))),
 pattern("batsql", "avg", SQLavg, false, "return the average of groups", args(1,7, batarg("",dbl),batarg("b",lng),optbatarg("p",bit),optbatarg("o",bit),arg("t",int),optbatarg("s",oid),optbatarg("e",oid))),
 pattern("sql", "avg", SQLavg, false, "return the average of groups", args(1,7, arg("",dbl),arg("b",flt),arg("p",bit),arg("o",bit),arg("t",int),arg("s",oid),arg("e",oid))),
 pattern("batsql", "avg", SQLavg, false, "return the average of groups", args(1,7, batarg("",dbl),batarg("b",flt),optbatarg("p",bit),optbatarg("o",bit),arg("t",int),optbatarg("s",oid),optbatarg("e",oid))),
 pattern("sql", "avg", SQLavg, false, "return the average of groups", args(1,7, arg("",dbl),arg("b",dbl),arg("p",bit),arg("o",bit),arg("t",int),arg("s",oid),arg("e",oid))),
 pattern("batsql", "avg", SQLavg, false, "return the average of groups", args(1,7, batarg("",dbl),batarg("b",dbl),optbatarg("p",bit),optbatarg("o",bit),arg("t",int),optbatarg("s",oid),optbatarg("e",oid))),
 pattern("sql", "avg", SQLavginteger, false, "return the average of groups", args(1,7, arg("",bte),arg("b",bte),arg("p",bit),arg("o",bit),arg("t",int),arg("s",oid),arg("e",oid))),
 pattern("batsql", "avg", SQLavginteger, false, "return the average of groups", args(1,7, batarg("",bte),batarg("b",bte),optbatarg("p",bit),optbatarg("o",bit),arg("t",int),optbatarg("s",oid),optbatarg("e",oid))),
 pattern("sql", "avg", SQLavginteger, false, "return the average of groups", args(1,7, arg("",sht),arg("b",sht),arg("p",bit),arg("o",bit),arg("t",int),arg("s",oid),arg("e",oid))),
 pattern("batsql", "avg", SQLavginteger, false, "return the average of groups", args(1,7, batarg("",sht),batarg("b",sht),optbatarg("p",bit),optbatarg("o",bit),arg("t",int),optbatarg("s",oid),optbatarg("e",oid))),
 pattern("sql", "avg", SQLavginteger, false, "return the average of groups", args(1,7, arg("",int),arg("b",int),arg("p",bit),arg("o",bit),arg("t",int),arg("s",oid),arg("e",oid))),
 pattern("batsql", "avg", SQLavginteger, false, "return the average of groups", args(1,7, batarg("",int),batarg("b",int),optbatarg("p",bit),optbatarg("o",bit),arg("t",int),optbatarg("s",oid),optbatarg("e",oid))),
 pattern("sql", "avg", SQLavginteger, false, "return the average of groups", args(1,7, arg("",lng),arg("b",lng),arg("p",bit),arg("o",bit),arg("t",int),arg("s",oid),arg("e",oid))),
 pattern("batsql", "avg", SQLavginteger, false, "return the average of groups", args(1,7, batarg("",lng),batarg("b",lng),optbatarg("p",bit),optbatarg("o",bit),arg("t",int),optbatarg("s",oid),optbatarg("e",oid))),
 pattern("sql", "stdev", SQLstddev_samp, false, "return the standard deviation sample of groups", args(1,7, arg("",dbl),arg("b",bte),arg("p",bit),arg("o",bit),arg("t",int),arg("s",oid),arg("e",oid))),
 pattern("batsql", "stdev", SQLstddev_samp, false, "return the standard deviation sample of groups", args(1,7, batarg("",dbl),batarg("b",bte),optbatarg("p",bit),optbatarg("o",bit),arg("t",int),optbatarg("s",oid),optbatarg("e",oid))),
 pattern("sql", "stdev", SQLstddev_samp, false, "return the standard deviation sample of groups", args(1,7, arg("",dbl),arg("b",sht),arg("p",bit),arg("o",bit),arg("t",int),arg("s",oid),arg("e",oid))),
 pattern("batsql", "stdev", SQLstddev_samp, false, "return the standard deviation sample of groups", args(1,7, batarg("",dbl),batarg("b",sht),optbatarg("p",bit),optbatarg("o",bit),arg("t",int),optbatarg("s",oid),optbatarg("e",oid))),
 pattern("sql", "stdev", SQLstddev_samp, false, "return the standard deviation sample of groups", args(1,7, arg("",dbl),arg("b",int),arg("p",bit),arg("o",bit),arg("t",int),arg("s",oid),arg("e",oid))),
 pattern("batsql", "stdev", SQLstddev_samp, false, "return the standard deviation sample of groups", args(1,7, batarg("",dbl),batarg("b",int),optbatarg("p",bit),optbatarg("o",bit),arg("t",int),optbatarg("s",oid),optbatarg("e",oid))),
 pattern("sql", "stdev", SQLstddev_samp, false, "return the standard deviation sample of groups", args(1,7, arg("",dbl),arg("b",lng),arg("p",bit),arg("o",bit),arg("t",int),arg("s",oid),arg("e",oid))),
 pattern("batsql", "stdev", SQLstddev_samp, false, "return the standard deviation sample of groups", args(1,7, batarg("",dbl),batarg("b",lng),optbatarg("p",bit),optbatarg("o",bit),arg("t",int),optbatarg("s",oid),optbatarg("e",oid))),
 pattern("sql", "stdev", SQLstddev_samp, false, "return the standard deviation sample of groups", args(1,7, arg("",dbl),arg("b",flt),arg("p",bit),arg("o",bit),arg("t",int),arg("s",oid),arg("e",oid))),
 pattern("batsql", "stdev", SQLstddev_samp, false, "return the standard deviation sample of groups", args(1,7, batarg("",dbl),batarg("b",flt),optbatarg("p",bit),optbatarg("o",bit),arg("t",int),optbatarg("s",oid),optbatarg("e",oid))),
 pattern("sql", "stdev", SQLstddev_samp, false, "return the standard deviation sample of groups", args(1,7, arg("",dbl),arg("b",dbl),arg("p",bit),arg("o",bit),arg("t",int),arg("s",oid),arg("e",oid))),
 pattern("batsql", "stdev", SQLstddev_samp, false, "return the standard deviation sample of groups", args(1,7, batarg("",dbl),batarg("b",dbl),optbatarg("p",bit),optbatarg("o",bit),arg("t",int),optbatarg("s",oid),optbatarg("e",oid))),
 pattern("sql", "stdevp", SQLstddev_pop, false, "return the standard deviation population of groups", args(1,7, arg("",dbl),arg("b",bte),arg("p",bit),arg("o",bit),arg("t",int),arg("s",oid),arg("e",oid))),
 pattern("batsql", "stdevp", SQLstddev_pop, false, "return the standard deviation population of groups", args(1,7, batarg("",dbl),batarg("b",bte),optbatarg("p",bit),optbatarg("o",bit),arg("t",int),optbatarg("s",oid),optbatarg("e",oid))),
 pattern("sql", "stdevp", SQLstddev_pop, false, "return the standard deviation population of groups", args(1,7, arg("",dbl),arg("b",sht),arg("p",bit),arg("o",bit),arg("t",int),arg("s",oid),arg("e",oid))),
 pattern("batsql", "stdevp", SQLstddev_pop, false, "return the standard deviation population of groups", args(1,7, batarg("",dbl),batarg("b",sht),optbatarg("p",bit),optbatarg("o",bit),arg("t",int),optbatarg("s",oid),optbatarg("e",oid))),
 pattern("sql", "stdevp", SQLstddev_pop, false, "return the standard deviation population of groups", args(1,7, arg("",dbl),arg("b",int),arg("p",bit),arg("o",bit),arg("t",int),arg("s",oid),arg("e",oid))),
 pattern("batsql", "stdevp", SQLstddev_pop, false, "return the standard deviation population of groups", args(1,7, batarg("",dbl),batarg("b",int),optbatarg("p",bit),optbatarg("o",bit),arg("t",int),optbatarg("s",oid),optbatarg("e",oid))),
 pattern("sql", "stdevp", SQLstddev_pop, false, "return the standard deviation population of groups", args(1,7, arg("",dbl),arg("b",lng),arg("p",bit),arg("o",bit),arg("t",int),arg("s",oid),arg("e",oid))),
 pattern("batsql", "stdevp", SQLstddev_pop, false, "return the standard deviation population of groups", args(1,7, batarg("",dbl),batarg("b",lng),optbatarg("p",bit),optbatarg("o",bit),arg("t",int),optbatarg("s",oid),optbatarg("e",oid))),
 pattern("sql", "stdevp", SQLstddev_pop, false, "return the standard deviation population of groups", args(1,7, arg("",dbl),arg("b",flt),arg("p",bit),arg("o",bit),arg("t",int),arg("s",oid),arg("e",oid))),
 pattern("batsql", "stdevp", SQLstddev_pop, false, "return the standard deviation population of groups", args(1,7, batarg("",dbl),batarg("b",flt),optbatarg("p",bit),optbatarg("o",bit),arg("t",int),optbatarg("s",oid),optbatarg("e",oid))),
 pattern("sql", "stdevp", SQLstddev_pop, false, "return the standard deviation population of groups", args(1,7, arg("",dbl),arg("b",dbl),arg("p",bit),arg("o",bit),arg("t",int),arg("s",oid),arg("e",oid))),
 pattern("batsql", "stdevp", SQLstddev_pop, false, "return the standard deviation population of groups", args(1,7, batarg("",dbl),batarg("b",dbl),optbatarg("p",bit),optbatarg("o",bit),arg("t",int),optbatarg("s",oid),optbatarg("e",oid))),
 pattern("sql", "variance", SQLvar_samp, false, "return the variance sample of groups", args(1,7, arg("",dbl),arg("b",bte),arg("p",bit),arg("o",bit),arg("t",int),arg("s",oid),arg("e",oid))),
 pattern("batsql", "variance", SQLvar_samp, false, "return the variance sample of groups", args(1,7, batarg("",dbl),batarg("b",bte),optbatarg("p",bit),optbatarg("o",bit),arg("t",int),optbatarg("s",oid),optbatarg("e",oid))),
 pattern("sql", "variance", SQLvar_samp, false, "return the variance sample of groups", args(1,7, arg("",dbl),arg("b",sht),arg("p",bit),arg("o",bit),arg("t",int),arg("s",oid),arg("e",oid))),
 pattern("batsql", "variance", SQLvar_samp, false, "return the variance sample of groups", args(1,7, batarg("",dbl),batarg("b",sht),optbatarg("p",bit),optbatarg("o",bit),arg("t",int),optbatarg("s",oid),optbatarg("e",oid))),
 pattern("sql", "variance", SQLvar_samp, false, "return the variance sample of groups", args(1,7, arg("",dbl),arg("b",int),arg("p",bit),arg("o",bit),arg("t",int),arg("s",oid),arg("e",oid))),
 pattern("batsql", "variance", SQLvar_samp, false, "return the variance sample of groups", args(1,7, batarg("",dbl),batarg("b",int),optbatarg("p",bit),optbatarg("o",bit),arg("t",int),optbatarg("s",oid),optbatarg("e",oid))),
 pattern("sql", "variance", SQLvar_samp, false, "return the variance sample of groups", args(1,7, arg("",dbl),arg("b",lng),arg("p",bit),arg("o",bit),arg("t",int),arg("s",oid),arg("e",oid))),
 pattern("batsql", "variance", SQLvar_samp, false, "return the variance sample of groups", args(1,7, batarg("",dbl),batarg("b",lng),optbatarg("p",bit),optbatarg("o",bit),arg("t",int),optbatarg("s",oid),optbatarg("e",oid))),
 pattern("sql", "variance", SQLvar_samp, false, "return the variance sample of groups", args(1,7, arg("",dbl),arg("b",flt),arg("p",bit),arg("o",bit),arg("t",int),arg("s",oid),arg("e",oid))),
 pattern("batsql", "variance", SQLvar_samp, false, "return the variance sample of groups", args(1,7, batarg("",dbl),batarg("b",flt),optbatarg("p",bit),optbatarg("o",bit),arg("t",int),optbatarg("s",oid),optbatarg("e",oid))),
 pattern("sql", "variance", SQLvar_samp, false, "return the variance sample of groups", args(1,7, arg("",dbl),arg("b",dbl),arg("p",bit),arg("o",bit),arg("t",int),arg("s",oid),arg("e",oid))),
 pattern("batsql", "variance", SQLvar_samp, false, "return the variance sample of groups", args(1,7, batarg("",dbl),batarg("b",dbl),optbatarg("p",bit),optbatarg("o",bit),arg("t",int),optbatarg("s",oid),optbatarg("e",oid))),
 pattern("sql", "variancep", SQLvar_pop, false, "return the variance population of groups", args(1,7, arg("",dbl),arg("b",bte),arg("p",bit),arg("o",bit),arg("t",int),arg("s",oid),arg("e",oid))),
 pattern("batsql", "variancep", SQLvar_pop, false, "return the variance population of groups", args(1,7, batarg("",dbl),batarg("b",bte),optbatarg("p",bit),optbatarg("o",bit),arg("t",int),optbatarg("s",oid),optbatarg("e",oid))),
 pattern("sql", "variancep", SQLvar_pop, false, "return the variance population of groups", args(1,7, arg("",dbl),arg("b",sht),arg("p",bit),arg("o",bit),arg("t",int),arg("s",oid),arg("e",oid))),
 pattern("batsql", "variancep", SQLvar_pop, false, "return the variance population of groups", args(1,7, batarg("",dbl),batarg("b",sht),optbatarg("p",bit),optbatarg("o",bit),arg("t",int),optbatarg("s",oid),optbatarg("e",oid))),
 pattern("sql", "variancep", SQLvar_pop, false, "return the variance population of groups", args(1,7, arg("",dbl),arg("b",int),arg("p",bit),arg("o",bit),arg("t",int),arg("s",oid),arg("e",oid))),
 pattern("batsql", "variancep", SQLvar_pop, false, "return the variance population of groups", args(1,7, batarg("",dbl),batarg("b",int),optbatarg("p",bit),optbatarg("o",bit),arg("t",int),optbatarg("s",oid),optbatarg("e",oid))),
 pattern("sql", "variancep", SQLvar_pop, false, "return the variance population of groups", args(1,7, arg("",dbl),arg("b",lng),arg("p",bit),arg("o",bit),arg("t",int),arg("s",oid),arg("e",oid))),
 pattern("batsql", "variancep", SQLvar_pop, false, "return the variance population of groups", args(1,7, batarg("",dbl),batarg("b",lng),optbatarg("p",bit),optbatarg("o",bit),arg("t",int),optbatarg("s",oid),optbatarg("e",oid))),
 pattern("sql", "variancep", SQLvar_pop, false, "return the variance population of groups", args(1,7, arg("",dbl),arg("b",flt),arg("p",bit),arg("o",bit),arg("t",int),arg("s",oid),arg("e",oid))),
 pattern("batsql", "variancep", SQLvar_pop, false, "return the variance population of groups", args(1,7, batarg("",dbl),batarg("b",flt),optbatarg("p",bit),optbatarg("o",bit),arg("t",int),optbatarg("s",oid),optbatarg("e",oid))),
 pattern("sql", "variancep", SQLvar_pop, false, "return the variance population of groups", args(1,7, arg("",dbl),arg("b",dbl),arg("p",bit),arg("o",bit),arg("t",int),arg("s",oid),arg("e",oid))),
 pattern("batsql", "variancep", SQLvar_pop, false, "return the variance population of groups", args(1,7, batarg("",dbl),batarg("b",dbl),optbatarg("p",bit),optbatarg("o",bit),arg("t",int),optbatarg("s",oid),optbatarg("e",oid))),
 pattern("sql", "covariance", SQLcovar_samp, false, "return the covariance sample value of groups", args(1,8, arg("",dbl),arg("b",bte),arg("c",bte),arg("p",bit),arg("o",bit),arg("t",int),arg("s",oid),arg("e",oid))),
 pattern("batsql", "covariance", SQLcovar_samp, false, "return the covariance sample value of groups", args(1,8, batarg("",dbl),optbatarg("b",bte),optbatarg("c",bte),optbatarg("p",bit),optbatarg("o",bit),arg("t",int),optbatarg("s",oid),optbatarg("e",oid))),
 pattern("sql", "covariance", SQLcovar_samp, false, "return the covariance sample value of groups", args(1,8, arg("",dbl),arg("b",sht),arg("c",sht),arg("p",bit),arg("o",bit),arg("t",int),arg("s",oid),arg("e",oid))),
 pattern("batsql", "covariance", SQLcovar_samp, false, "return the covariance sample value of groups", args(1,8, batarg("",dbl),optbatarg("b",sht),optbatarg("c",sht),optbatarg("p",bit),optbatarg("o",bit),arg("t",int),optbatarg("s",oid),optbatarg("e",oid))),
 pattern("sql", "covariance", SQLcovar_samp, false, "return the covariance sample value of groups", args(1,8, arg("",dbl),arg("b",int),arg("c",int),arg("p",bit),arg("o",bit),arg("t",int),arg("s",oid),arg("e",oid))),
 pattern("batsql", "covariance", SQLcovar_samp, false, "return the covariance sample value of groups", args(1,8, batarg("",dbl),optbatarg("b",int),optbatarg("c",int),optbatarg("p",bit),optbatarg("o",bit),arg("t",int),optbatarg("s",oid),optbatarg("e",oid))),
 pattern("sql", "covariance", SQLcovar_samp, false, "return the covariance sample value of groups", args(1,8, arg("",dbl),arg("b",lng),arg("c",lng),arg("p",bit),arg("o",bit),arg("t",int),arg("s",oid),arg("e",oid))),
 pattern("batsql", "covariance", SQLcovar_samp, false, "return the covariance sample value of groups", args(1,8, batarg("",dbl),optbatarg("b",lng),optbatarg("c",lng),optbatarg("p",bit),optbatarg("o",bit),arg("t",int),optbatarg("s",oid),optbatarg("e",oid))),
 pattern("sql", "covariance", SQLcovar_samp, false, "return the covariance sample value of groups", args(1,8, arg("",dbl),arg("b",flt),arg("c",flt),arg("p",bit),arg("o",bit),arg("t",int),arg("s",oid),arg("e",oid))),
 pattern("batsql", "covariance", SQLcovar_samp, false, "return the covariance sample value of groups", args(1,8, batarg("",dbl),optbatarg("b",flt),optbatarg("c",flt),optbatarg("p",bit),optbatarg("o",bit),arg("t",int),optbatarg("s",oid),optbatarg("e",oid))),
 pattern("sql", "covariance", SQLcovar_samp, false, "return the covariance sample value of groups", args(1,8, arg("",dbl),arg("b",dbl),arg("c",dbl),arg("p",bit),arg("o",bit),arg("t",int),arg("s",oid),arg("e",oid))),
 pattern("batsql", "covariance", SQLcovar_samp, false, "return the covariance sample value of groups", args(1,8, batarg("",dbl),optbatarg("b",dbl),optbatarg("c",dbl),optbatarg("p",bit),optbatarg("o",bit),arg("t",int),optbatarg("s",oid),optbatarg("e",oid))),
 pattern("sql", "covariancep", SQLcovar_pop, false, "return the covariance population value of groups", args(1,8, arg("",dbl),arg("b",bte),arg("c",bte),arg("p",bit),arg("o",bit),arg("t",int),arg("s",oid),arg("e",oid))),
 pattern("batsql", "covariancep", SQLcovar_pop, false, "return the covariance population value of groups", args(1,8, batarg("",dbl),optbatarg("b",bte),optbatarg("c",bte),optbatarg("p",bit),optbatarg("o",bit),arg("t",int),optbatarg("s",oid),optbatarg("e",oid))),
 pattern("sql", "covariancep", SQLcovar_pop, false, "return the covariance population value of groups", args(1,8, arg("",dbl),arg("b",sht),arg("c",sht),arg("p",bit),arg("o",bit),arg("t",int),arg("s",oid),arg("e",oid))),
 pattern("batsql", "covariancep", SQLcovar_pop, false, "return the covariance population value of groups", args(1,8, batarg("",dbl),optbatarg("b",sht),optbatarg("c",sht),optbatarg("p",bit),optbatarg("o",bit),arg("t",int),optbatarg("s",oid),optbatarg("e",oid))),
 pattern("sql", "covariancep", SQLcovar_pop, false, "return the covariance population value of groups", args(1,8, arg("",dbl),arg("b",int),arg("c",int),arg("p",bit),arg("o",bit),arg("t",int),arg("s",oid),arg("e",oid))),
 pattern("batsql", "covariancep", SQLcovar_pop, false, "return the covariance population value of groups", args(1,8, batarg("",dbl),optbatarg("b",int),optbatarg("c",int),optbatarg("p",bit),optbatarg("o",bit),arg("t",int),optbatarg("s",oid),optbatarg("e",oid))),
 pattern("sql", "covariancep", SQLcovar_pop, false, "return the covariance population value of groups", args(1,8, arg("",dbl),arg("b",lng),arg("c",lng),arg("p",bit),arg("o",bit),arg("t",int),arg("s",oid),arg("e",oid))),
 pattern("batsql", "covariancep", SQLcovar_pop, false, "return the covariance population value of groups", args(1,8, batarg("",dbl),optbatarg("b",lng),optbatarg("c",lng),optbatarg("p",bit),optbatarg("o",bit),arg("t",int),optbatarg("s",oid),optbatarg("e",oid))),
 pattern("sql", "covariancep", SQLcovar_pop, false, "return the covariance population value of groups", args(1,8, arg("",dbl),arg("b",flt),arg("c",flt),arg("p",bit),arg("o",bit),arg("t",int),arg("s",oid),arg("e",oid))),
 pattern("batsql", "covariancep", SQLcovar_pop, false, "return the covariance population value of groups", args(1,8, batarg("",dbl),optbatarg("b",flt),optbatarg("c",flt),optbatarg("p",bit),optbatarg("o",bit),arg("t",int),optbatarg("s",oid),optbatarg("e",oid))),
 pattern("sql", "covariancep", SQLcovar_pop, false, "return the covariance population value of groups", args(1,8, arg("",dbl),arg("b",dbl),arg("c",dbl),arg("p",bit),arg("o",bit),arg("t",int),arg("s",oid),arg("e",oid))),
 pattern("batsql", "covariancep", SQLcovar_pop, false, "return the covariance population value of groups", args(1,8, batarg("",dbl),optbatarg("b",dbl),optbatarg("c",dbl),optbatarg("p",bit),optbatarg("o",bit),arg("t",int),optbatarg("s",oid),optbatarg("e",oid))),
 pattern("sql", "corr", SQLcorr, false, "return the correlation value of groups", args(1,8, arg("",dbl),arg("b",bte),arg("c",bte),arg("p",bit),arg("o",bit),arg("t",int),arg("s",oid),arg("e",oid))),
 pattern("batsql", "corr", SQLcorr, false, "return the correlation value of groups", args(1,8, batarg("",dbl),optbatarg("b",bte),optbatarg("c",bte),optbatarg("p",bit),optbatarg("o",bit),arg("t",int),optbatarg("s",oid),optbatarg("e",oid))),
 pattern("sql", "corr", SQLcorr, false, "return the correlation value of groups", args(1,8, arg("",dbl),arg("b",sht),arg("c",sht),arg("p",bit),arg("o",bit),arg("t",int),arg("s",oid),arg("e",oid))),
 pattern("batsql", "corr", SQLcorr, false, "return the correlation value of groups", args(1,8, batarg("",dbl),optbatarg("b",sht),optbatarg("c",sht),optbatarg("p",bit),optbatarg("o",bit),arg("t",int),optbatarg("s",oid),optbatarg("e",oid))),
 pattern("sql", "corr", SQLcorr, false, "return the correlation value of groups", args(1,8, arg("",dbl),arg("b",int),arg("c",int),arg("p",bit),arg("o",bit),arg("t",int),arg("s",oid),arg("e",oid))),
 pattern("batsql", "corr", SQLcorr, false, "return the correlation value of groups", args(1,8, batarg("",dbl),optbatarg("b",int),optbatarg("c",int),optbatarg("p",bit),optbatarg("o",bit),arg("t",int),optbatarg("s",oid),optbatarg("e",oid))),
 pattern("sql", "corr", SQLcorr, false, "return the correlation value of groups", args(1,8, arg("",dbl),arg("b",lng),arg("c",lng),arg("p",bit),arg("o",bit),arg("t",int),arg("s",oid),arg("e",oid))),
 pattern("batsql", "corr", SQLcorr, false, "return the correlation value of groups", args(1,8, batarg("",dbl),optbatarg("b",lng),optbatarg("c",lng),optbatarg("p",bit),optbatarg("o",bit),arg("t",int),optbatarg("s",oid),optbatarg("e",oid))),
 pattern("sql", "corr", SQLcorr, false, "return the correlation value of groups", args(1,8, arg("",dbl),arg("b",flt),arg("c",flt),arg("p",bit),arg("o",bit),arg("t",int),arg("s",oid),arg("e",oid))),
 pattern("batsql", "corr", SQLcorr, false, "return the correlation value of groups", args(1,8, batarg("",dbl),optbatarg("b",flt),optbatarg("c",flt),optbatarg("p",bit),optbatarg("o",bit),arg("t",int),optbatarg("s",oid),optbatarg("e",oid))),
 pattern("sql", "corr", SQLcorr, false, "return the correlation value of groups", args(1,8, arg("",dbl),arg("b",dbl),arg("c",dbl),arg("p",bit),arg("o",bit),arg("t",int),arg("s",oid),arg("e",oid))),
 pattern("batsql", "corr", SQLcorr, false, "return the correlation value of groups", args(1,8, batarg("",dbl),optbatarg("b",dbl),optbatarg("c",dbl),optbatarg("p",bit),optbatarg("o",bit),arg("t",int),optbatarg("s",oid),optbatarg("e",oid))),
 pattern("sql", "str_group_concat", SQLstrgroup_concat, false, "return the string concatenation of groups", args(1,7, arg("",str),arg("b",str),arg("p",bit),arg("o",bit),arg("t",int),arg("s",oid),arg("e",oid))),
 pattern("batsql", "str_group_concat", SQLstrgroup_concat, false, "return the string concatenation of groups", args(1,7, batarg("",str),batarg("b",str),optbatarg("p",bit),optbatarg("o",bit),arg("t",int),optbatarg("s",oid),optbatarg("e",oid))),
 pattern("sql", "str_group_concat", SQLstrgroup_concat, false, "return the string concatenation of groups with a custom separator", args(1,8, arg("",str),arg("b",str),arg("sep",str),arg("p",bit),arg("o",bit),arg("t",int),arg("s",oid),arg("e",oid))),
 pattern("batsql", "str_group_concat", SQLstrgroup_concat, false, "return the string concatenation of groups with a custom separator", args(1,8, batarg("",str),optbatarg("b",str),optbatarg("sep",str),optbatarg("p",bit),optbatarg("o",bit),arg("t",int),optbatarg("s",oid),optbatarg("e",oid))),
 /* sql_subquery */
 command("aggr", "zero_or_one", zero_or_one, false, "if col contains exactly one value return this. In case of more raise an exception else return nil", args(1,2, argany("",1),batargany("col",1))),
 command("aggr", "zero_or_one", zero_or_one_error, false, "if col contains exactly one value return this. In case of more raise an exception if err is true else return nil", args(1,3, argany("",1),batargany("col",1),arg("err",bit))),
 command("aggr", "zero_or_one", zero_or_one_error_bat, false, "if col contains exactly one value return this. In case of more raise an exception if err is true else return nil", args(1,3, argany("",1),batargany("col",1),batarg("err",bit))),
 command("aggr", "subzero_or_one", SQLsubzero_or_one, false, "", args(1,5, batargany("",1),batargany("b",1),batarg("g",oid),batarg("e",oid),arg("no_nil",bit))),
 command("aggr", "all", SQLall, false, "if all values in b are equal return this, else nil", args(1,2, argany("",1),batargany("b",1))),
 pattern("aggr", "suball", SQLall_grp, false, "if all values in l are equal (per group) return the value, else nil", args(1,5, batargany("",1),batargany("l",1),batarg("g",oid),batarg("e",oid),arg("no_nil",bit))),
 pattern("aggr", "suball", SQLall_grp, false, "if all values in l are equal (per group) return the value, else nil", args(1,6, batargany("",1),batargany("l",1),batarg("g",oid),batarg("e",oid),batarg("s",oid),arg("no_nil",bit))),
 command("aggr", "null", SQLnil, false, "if b has a nil return true, else false", args(1,2, arg("",bit),batargany("b",1))),
 pattern("aggr", "subnull", SQLnil_grp, false, "if any value in l is nil with in a group return true for that group, else false", args(1,5, batarg("",bit),batargany("l",1),batarg("g",oid),batarg("e",oid),arg("no_nil",bit))),
 pattern("aggr", "subnull", SQLnil_grp, false, "if any value in l is nil with in a group return true for that group, else false; with candidate list", args(1,6, batarg("",bit),batargany("l",1),batarg("g",oid),batarg("e",oid),batarg("s",oid),arg("no_nil",bit))),
 pattern("sql", "any", SQLany_cmp, false, "if cmp then true, (nl or nr) nil then nil, else false", args(1,4, arg("",bit),arg("cmp",bit),arg("nl",bit),arg("nr",bit))),
 pattern("batsql", "any", SQLany_cmp, false, "if cmp then true, (nl or nr) nil then nil, else false", args(1,4, batarg("",bit),batarg("cmp",bit),arg("nl",bit),arg("nr",bit))),
 pattern("batsql", "any", SQLany_cmp, false, "if cmp then true, (nl or nr) nil then nil, else false", args(1,4, batarg("",bit),arg("cmp",bit),batarg("nl",bit),arg("nr",bit))),
 pattern("batsql", "any", SQLany_cmp, false, "if cmp then true, (nl or nr) nil then nil, else false", args(1,4, batarg("",bit),arg("cmp",bit),arg("nl",bit),batarg("nr",bit))),
 pattern("batsql", "any", SQLany_cmp, false, "if cmp then true, (nl or nr) nil then nil, else false", args(1,4, batarg("",bit),arg("cmp",bit),batarg("nl",bit),batarg("nr",bit))),
 pattern("batsql", "any", SQLany_cmp, false, "if cmp then true, (nl or nr) nil then nil, else false", args(1,4, batarg("",bit),batarg("cmp",bit),arg("nl",bit),batarg("nr",bit))),
 pattern("batsql", "any", SQLany_cmp, false, "if cmp then true, (nl or nr) nil then nil, else false", args(1,4, batarg("",bit),batarg("cmp",bit),batarg("nl",bit),arg("nr",bit))),
 pattern("batsql", "any", SQLany_cmp, false, "if cmp then true, (nl or nr) nil then nil, else false", args(1,4, batarg("",bit),batarg("cmp",bit),batarg("nl",bit),batarg("nr",bit))),
 pattern("sql", "all", SQLall_cmp, false, "if !cmp then false, (nl or nr) then nil, else true", args(1,4, arg("",bit),arg("cmp",bit),arg("nl",bit),arg("nr",bit))),
 pattern("batsql", "all", SQLall_cmp, false, "if !cmp then false, (nl or nr) then nil, else true", args(1,4, batarg("",bit),batarg("cmp",bit),arg("nl",bit),arg("nr",bit))),
 pattern("batsql", "all", SQLall_cmp, false, "if !cmp then false, (nl or nr) then nil, else true", args(1,4, batarg("",bit),arg("cmp",bit),batarg("nl",bit),arg("nr",bit))),
 pattern("batsql", "all", SQLall_cmp, false, "if !cmp then false, (nl or nr) then nil, else true", args(1,4, batarg("",bit),arg("cmp",bit),arg("nl",bit),batarg("nr",bit))),
 pattern("batsql", "all", SQLall_cmp, false, "if !cmp then false, (nl or nr) then nil, else true", args(1,4, batarg("",bit),arg("cmp",bit),batarg("nl",bit),batarg("nr",bit))),
 pattern("batsql", "all", SQLall_cmp, false, "if !cmp then false, (nl or nr) then nil, else true", args(1,4, batarg("",bit),batarg("cmp",bit),arg("nl",bit),batarg("nr",bit))),
 pattern("batsql", "all", SQLall_cmp, false, "if !cmp then false, (nl or nr) then nil, else true", args(1,4, batarg("",bit),batarg("cmp",bit),batarg("nl",bit),arg("nr",bit))),
 pattern("batsql", "all", SQLall_cmp, false, "if !cmp then false, (nl or nr) then nil, else true", args(1,4, batarg("",bit),batarg("cmp",bit),batarg("nl",bit),batarg("nr",bit))),
 pattern("aggr", "anyequal", SQLanyequal, false, "if any value in r is equal to l, return true, else if r has nil, return nil, else return false", args(1,3, arg("",bit),batargany("l",1),batargany("r",1))),
 pattern("bataggr", "anyequal", SQLanyequal, false, "if any value in r is equal to l, return true, else if r has nil, return nil, else return false", args(1,3, batarg("",bit),batargany("l",1),batargany("r",1))),
 pattern("aggr", "allnotequal", SQLallnotequal, false, "if all values in r are not equal to l, return true, else if r has nil, return nil, else return false", args(1,3, arg("",bit),batargany("l",1),batargany("r",1))),
 pattern("bataggr", "allnotequal", SQLallnotequal, false, "if all values in r are not equal to l, return true, else if r has nil, return nil, else return false", args(1,3, arg("",bit),batargany("l",1),batargany("r",1))),
 pattern("aggr", "subanyequal", SQLanyequal_grp, false, "if any value in r is equal to l, return true, else if r has nil, return nil, else return false", args(1,6, batarg("",bit),batargany("l",1),batargany("r",1),batarg("g",oid),batarg("e",oid),arg("no_nil",bit))),
// pattern("aggr", "subanyequal", SQLanyequal_grp, false, "if any value in r is equal to l, return true, else if r has nil, return nil, else return false; with candidate list", args(1,7, batarg("",bit),batargany("l",1),batargany("r",1),batarg("g",oid),batarg("e",oid),batarg("s",oid),arg("no_nil",bit))),
 pattern("aggr", "subanyequal", SQLanyequal_grp2, false, "if any value in r is equal to l, return true, else if r has nil, return nil, else return false, except if rid is nil (ie empty) then return false", args(1,7, batarg("",bit),batargany("l",1),batargany("r",1),batarg("rid",oid),batarg("g",oid),batarg("e",oid),arg("no_nil",bit))),
 pattern("aggr", "subanyequal", SQLanyequal_grp2, false, "if any value in r is equal to l, return true, else if r has nil, return nil, else return false, except if rid is nil (ie empty) then return false; with candidate list", args(1,8, batarg("",bit),batargany("l",1),batargany("r",1),batarg("rid",oid),batarg("g",oid),batarg("e",oid),batarg("s",oid),arg("no_nil",bit))),
 pattern("aggr", "suballnotequal", SQLallnotequal_grp, false, "if all values in r are not equal to l, return true, else if r has nil, return nil else return false", args(1,6, batarg("",bit),batargany("l",1),batargany("r",1),batarg("g",oid),batarg("e",oid),arg("no_nil",bit))),
// pattern("aggr", "suballnotequal", SQLallnotequal_grp, false, "if all values in r are not equal to l, return true, else if r has nil, return nil else return false; with candidate list", args(1,7, batarg("",bit),batargany("l",1),batargany("r",1),batarg("g",oid),batarg("e",oid),batarg("s",oid),arg("no_nil",bit))),
 pattern("aggr", "suballnotequal", SQLallnotequal_grp2, false, "if all values in r are not equal to l, return true, else if r has nil return nil, else return false, except if rid is nil (ie empty) then return true", args(1,7, batarg("",bit),batargany("l",1),batargany("r",1),batarg("rid",oid),batarg("g",oid),batarg("e",oid),arg("no_nil",bit))),
 pattern("aggr", "suballnotequal", SQLallnotequal_grp2, false, "if all values in r are not equal to l, return true, else if r has nil return nil, else return false, except if rid is nil (ie empty) then return true; with candidate list", args(1,8, batarg("",bit),batargany("l",1),batargany("r",1),batarg("rid",oid),batarg("g",oid),batarg("e",oid),batarg("s",oid),arg("no_nil",bit))),
 pattern("aggr", "exist", SQLexist, false, "", args(1,2, arg("",bit), argany("b",1))),
 pattern("bataggr", "exist", SQLexist, false, "", args(1,2, batarg("",bit), argany("b",1))),
 pattern("bataggr", "exist", SQLexist, false, "", args(1,2, arg("",bit), batargany("b",1))),
 pattern("bataggr", "exist", SQLexist, false, "", args(1,2, batarg("",bit), batargany("b",1))),
 pattern("aggr", "subexist", SQLsubexist, false, "", args(1,5, batarg("",bit),batargany("b",0),batarg("g",oid),batarg("e",oid),arg("no_nil",bit))),
 pattern("aggr", "subexist", SQLsubexist, false, "", args(1,6, batarg("",bit),batargany("b",0),batarg("g",oid),batarg("e",oid),batarg("s",oid),arg("no_nil",bit))),
 pattern("aggr", "not_exist", SQLnot_exist, false, "", args(1,2, arg("",bit), argany("b",1))),
 pattern("bataggr", "not_exist", SQLnot_exist, false, "", args(1,2, batarg("",bit), argany("b",1))),
 pattern("bataggr", "not_exist", SQLnot_exist, false, "", args(1,2, arg("",bit), batargany("b",1))),
 pattern("bataggr", "not_exist", SQLnot_exist, false, "", args(1,2, batarg("",bit), batargany("b",1))),
 pattern("aggr", "subnot_exist", SQLsubnot_exist, false, "", args(1,5, batarg("",bit),batargany("b",0),batarg("g",oid),batarg("e",oid),arg("no_nil",bit))),
 pattern("aggr", "subnot_exist", SQLsubnot_exist, false, "", args(1,6, batarg("",bit),batargany("b",0),batarg("g",oid),batarg("e",oid),batarg("s",oid),arg("no_nil",bit))),
 /* sqlcatalog */
 pattern("sqlcatalog", "create_seq", SQLcreate_seq, false, "Catalog operation create_seq", args(0,4, arg("sname",str),arg("seqname",str),arg("seq",ptr),arg("action",int))),
 pattern("sqlcatalog", "alter_seq", SQLalter_seq, false, "Catalog operation alter_seq", args(0,4, arg("sname",str),arg("seqname",str),arg("seq",ptr),arg("val",lng))),
 pattern("sqlcatalog", "alter_seq", SQLalter_seq, false, "Catalog operation alter_seq", args(0,4, arg("sname",str),arg("seqname",str),arg("seq",ptr),batarg("val",lng))),
 pattern("sqlcatalog", "drop_seq", SQLdrop_seq, false, "Catalog operation drop_seq", args(0,3, arg("sname",str),arg("nme",str),arg("action",int))),
 pattern("sqlcatalog", "create_schema", SQLcreate_schema, false, "Catalog operation create_schema", args(0,3, arg("sname",str),arg("auth",str),arg("action",int))),
 pattern("sqlcatalog", "drop_schema", SQLdrop_schema, false, "Catalog operation drop_schema", args(0,3, arg("sname",str),arg("ifexists",int),arg("action",int))),
 pattern("sqlcatalog", "create_table", SQLcreate_table, false, "Catalog operation create_table", args(0,4, arg("sname",str),arg("tname",str),arg("tbl",ptr),arg("temp",int))),
 pattern("sqlcatalog", "create_table", SQLcreate_table, false, "Catalog operation create_table", args(0,6, arg("sname",str),arg("tname",str),arg("tbl",ptr),arg("pw_encrypted",int),arg("username",str),arg("passwd",str))),
 pattern("sqlcatalog", "create_view", SQLcreate_view, false, "Catalog operation create_view", args(0,5, arg("sname",str),arg("vname",str),arg("tbl",ptr),arg("temp",int),arg("replace",int))),
 pattern("sqlcatalog", "drop_table", SQLdrop_table, false, "Catalog operation drop_table", args(0,4, arg("sname",str),arg("name",str),arg("action",int),arg("ifexists",int))),
 pattern("sqlcatalog", "drop_view", SQLdrop_view, false, "Catalog operation drop_view", args(0,4, arg("sname",str),arg("name",str),arg("action",int),arg("ifexists",int))),
 pattern("sqlcatalog", "drop_constraint", SQLdrop_constraint, false, "Catalog operation drop_constraint", args(0,5, arg("sname",str),arg("tname",str),arg("name",str),arg("action",int),arg("ifexists",int))),
 pattern("sqlcatalog", "alter_table", SQLalter_table, false, "Catalog operation alter_table", args(0,4, arg("sname",str),arg("tname",str),arg("tbl",ptr),arg("action",int))),
 pattern("sqlcatalog", "create_type", SQLcreate_type, false, "Catalog operation create_type", args(0,3, arg("sname",str),arg("nme",str),arg("impl",str))),
 pattern("sqlcatalog", "drop_type", SQLdrop_type, false, "Catalog operation drop_type", args(0,3, arg("sname",str),arg("nme",str),arg("action",int))),
 pattern("sqlcatalog", "grant_roles", SQLgrant_roles, false, "Catalog operation grant_roles", args(0,4, arg("sname",str),arg("auth",str),arg("grantor",int),arg("admin",int))),
 pattern("sqlcatalog", "revoke_roles", SQLrevoke_roles, false, "Catalog operation revoke_roles", args(0,4, arg("sname",str),arg("auth",str),arg("grantor",int),arg("admin",int))),
 pattern("sqlcatalog", "grant", SQLgrant, false, "Catalog operation grant", args(0,7, arg("sname",str),arg("tbl",str),arg("grantee",str),arg("privs",int),arg("cname",str),arg("gr",int),arg("grantor",int))),
 pattern("sqlcatalog", "revoke", SQLrevoke, false, "Catalog operation revoke", args(0,7, arg("sname",str),arg("tbl",str),arg("grantee",str),arg("privs",int),arg("cname",str),arg("grant",int),arg("grantor",int))),
 pattern("sqlcatalog", "grant_function", SQLgrant_function, false, "Catalog operation grant_function", args(0,6, arg("sname",str),arg("fcnid",int),arg("grantee",str),arg("privs",int),arg("grant",int),arg("grantor",int))),
 pattern("sqlcatalog", "revoke_function", SQLrevoke_function, false, "Catalog operation revoke_function", args(0,6, arg("sname",str),arg("fcnid",int),arg("grantee",str),arg("privs",int),arg("grant",int),arg("grantor",int))),
 pattern("sqlcatalog", "create_user", SQLcreate_user, false, "Catalog operation create_user", args(0,10, arg("sname",str),arg("passwrd",str),arg("enc",int),arg("schema",str),arg("schemapath",str),arg("fullname",str), arg("max_memory", lng), arg("max_workers", int), arg("optimizer", str), arg("default_role", str))),
 pattern("sqlcatalog", "drop_user", SQLdrop_user, false, "Catalog operation drop_user", args(0,2, arg("sname",str),arg("action",int))),
 pattern("sqlcatalog", "drop_user", SQLdrop_user, false, "Catalog operation drop_user", args(0,3, arg("sname",str),arg("auth",str),arg("action",int))),
 pattern("sqlcatalog", "alter_user", SQLalter_user, false, "Catalog operation alter_user", args(0,9, arg("sname",str),arg("passwrd",str),arg("enc",int),arg("schema",str),arg("schemapath",str),arg("oldpasswrd",str),arg("role",str),arg("max_memory",lng),arg("max_workers",int))),
 pattern("sqlcatalog", "rename_user", SQLrename_user, false, "Catalog operation rename_user", args(0,3, arg("sname",str),arg("newnme",str),arg("action",int))),
 pattern("sqlcatalog", "create_role", SQLcreate_role, false, "Catalog operation create_role", args(0,3, arg("sname",str),arg("role",str),arg("grator",int))),
 pattern("sqlcatalog", "drop_role", SQLdrop_role, false, "Catalog operation drop_role", args(0,3, arg("auth",str),arg("role",str),arg("action",int))),
 pattern("sqlcatalog", "drop_role", SQLdrop_role, false, "Catalog operation drop_role", args(0,2, arg("role",str),arg("action",int))),
 pattern("sqlcatalog", "drop_index", SQLdrop_index, false, "Catalog operation drop_index", args(0,3, arg("sname",str),arg("iname",str),arg("action",int))),
 pattern("sqlcatalog", "drop_function", SQLdrop_function, false, "Catalog operation drop_function", args(0,5, arg("sname",str),arg("fname",str),arg("fid",int),arg("type",int),arg("action",int))),
 pattern("sqlcatalog", "create_function", SQLcreate_function, false, "Catalog operation create_function", args(0,4, arg("sname",str),arg("fname",str),arg("fcn",ptr),arg("replace",int))),
 pattern("sqlcatalog", "create_trigger", SQLcreate_trigger, false, "Catalog operation create_trigger", args(0,11, arg("sname",str),arg("tname",str),arg("triggername",str),arg("time",int),arg("orientation",int),arg("event",int),arg("old",str),arg("new",str),arg("cond",str),arg("qry",str),arg("replace",int))),
 pattern("sqlcatalog", "drop_trigger", SQLdrop_trigger, false, "Catalog operation drop_trigger", args(0,3, arg("sname",str),arg("nme",str),arg("ifexists",int))),
 pattern("sqlcatalog", "alter_add_table", SQLalter_add_table, false, "Catalog operation alter_add_table", args(0,5, arg("sname",str),arg("mtnme",str),arg("psnme",str),arg("ptnme",str),arg("action",int))),
 pattern("sqlcatalog", "alter_del_table", SQLalter_del_table, false, "Catalog operation alter_del_table", args(0,5, arg("sname",str),arg("mtnme",str),arg("psnme",str),arg("ptnme",str),arg("action",int))),
 pattern("sqlcatalog", "alter_set_table", SQLalter_set_table, false, "Catalog operation alter_set_table", args(0,3, arg("sname",str),arg("tnme",str),arg("access",int))),
 pattern("sqlcatalog", "alter_add_range_partition", SQLalter_add_range_partition, false, "Catalog operation alter_add_range_partition", args(0,9, arg("sname",str),arg("mtnme",str),arg("psnme",str),arg("ptnme",str),argany("min",1),argany("max",1),arg("nills",bit),arg("update",int),arg("assert",lng))),
 pattern("sqlcatalog", "alter_add_range_partition", SQLalter_add_range_partition, false, "Catalog operation alter_add_range_partition", args(0,9, arg("sname",str),arg("mtnme",str),arg("psnme",str),arg("ptnme",str),argany("min",1),argany("max",1),arg("nills",bit),arg("update",int),batarg("assert",lng))),
 pattern("sqlcatalog", "alter_add_value_partition", SQLalter_add_value_partition, false, "Catalog operation alter_add_value_partition", args(0,7, arg("sname",str),arg("mtnme",str),arg("psnme",str),arg("ptnme",str),arg("nills",bit),arg("update",int),arg("assert",lng))),
 pattern("sqlcatalog", "alter_add_value_partition", SQLalter_add_value_partition, false, "Catalog operation alter_add_value_partition", args(0,8, arg("sname",str),arg("mtnme",str),arg("psnme",str),arg("ptnme",str),arg("nills",bit),arg("update",int),arg("assert",lng), varargany("arg",0))),
 pattern("sqlcatalog", "alter_add_value_partition", SQLalter_add_value_partition, false, "Catalog operation alter_add_value_partition", args(0,7, arg("sname",str),arg("mtnme",str),arg("psnme",str),arg("ptnme",str),arg("nills",bit),arg("update",int),batarg("assert",lng))),
 pattern("sqlcatalog", "alter_add_value_partition", SQLalter_add_value_partition, false, "Catalog operation alter_add_value_partition", args(0,8, arg("sname",str),arg("mtnme",str),arg("psnme",str),arg("ptnme",str),arg("nills",bit),arg("update",int),batarg("assert",lng), varargany("arg",0))),
 pattern("sqlcatalog", "comment_on", SQLcomment_on, false, "Catalog operation comment_on", args(0,2, arg("objid",int),arg("remark",str))),
 pattern("sqlcatalog", "rename_schema", SQLrename_schema, false, "Catalog operation rename_schema", args(0,2, arg("sname",str),arg("newnme",str))),
 pattern("sqlcatalog", "rename_table", SQLrename_table, false, "Catalog operation rename_table", args(0,4, arg("osname",str),arg("nsname",str),arg("otname",str),arg("ntname",str))),
 pattern("sqlcatalog", "rename_column", SQLrename_column, false, "Catalog operation rename_column", args(0,4, arg("sname",str),arg("tname",str),arg("cname",str),arg("newnme",str))),
 /* sql_transaction */
 pattern("sql", "transaction_release", SQLtransaction_release, true, "A transaction statement (type can be commit,release,rollback or start)", args(1,3, arg("",void),arg("chain",int),arg("name",str))),
 pattern("sql", "transaction_commit", SQLtransaction_commit, true, "A transaction statement (type can be commit,release,rollback or start)", args(1,3, arg("",void),arg("chain",int),arg("name",str))),
 pattern("sql", "transaction_rollback", SQLtransaction_rollback, true, "A transaction statement (type can be commit,release,rollback or start)", args(1,3, arg("",void),arg("chain",int),arg("name",str))),
 pattern("sql", "transaction_begin", SQLtransaction_begin, true, "A transaction statement (type can be commit,release,rollback or start)", args(1,3, arg("",void),arg("chain",int),arg("name",str))),
#ifdef HAVE_HGE
 /* sql_hge */
 command("calc", "dec_round", hge_dec_round_wrap, false, "round off the value v to nearests multiple of r", args(1,3, arg("",hge),arg("v",hge),arg("r",hge))),
 pattern("batcalc", "dec_round", hge_bat_dec_round_wrap, false, "round off the value v to nearests multiple of r", args(1,3, batarg("",hge),batarg("v",hge),arg("r",hge))),
 pattern("batcalc", "dec_round", hge_bat_dec_round_wrap, false, "round off the value v to nearests multiple of r", args(1,4, batarg("",hge),batarg("v",hge),arg("r",hge),batarg("s",oid))),
 pattern("batcalc", "dec_round", hge_bat_dec_round_wrap_cst, false, "round off the value v to nearests multiple of r", args(1,3, batarg("",hge),arg("v",hge),batarg("r",hge))),
 pattern("batcalc", "dec_round", hge_bat_dec_round_wrap_cst, false, "round off the value v to nearests multiple of r", args(1,4, batarg("",hge),arg("v",hge),batarg("r",hge),batarg("s",oid))),
 pattern("batcalc", "dec_round", hge_bat_dec_round_wrap_nocst, false, "round off the value v to nearests multiple of r", args(1,3, batarg("",hge),batarg("v",hge),batarg("r",hge))),
 pattern("batcalc", "dec_round", hge_bat_dec_round_wrap_nocst, false, "round off the value v to nearests multiple of r", args(1,5, batarg("",hge),batarg("v",hge),batarg("r",hge),batarg("s1",oid),batarg("s2",oid))),
 command("calc", "round", hge_round_wrap, false, "round off the decimal v(d,s) to r digits behind the dot (if r < 0, before the dot)", args(1,5, arg("",hge),arg("v",hge),arg("r",bte),arg("d",int),arg("s",int))),
 pattern("batcalc", "round", hge_bat_round_wrap, false, "round off the decimal v(d,s) to r digits behind the dot (if r < 0, before the dot)", args(1,5, batarg("",hge),batarg("v",hge),arg("r",bte),arg("d",int),arg("s",int))),
 pattern("batcalc", "round", hge_bat_round_wrap, false, "round off the decimal v(d,s) to r digits behind the dot (if r < 0, before the dot)", args(1,6, batarg("",hge),batarg("v",hge),arg("r",bte),batarg("s",oid),arg("d",int),arg("s",int))),
 pattern("batcalc", "round", hge_bat_round_wrap_cst, false, "round off the decimal v(d,s) to r digits behind the dot (if r < 0, before the dot)", args(1,5, batarg("",hge),arg("v",hge),batarg("r",bte),arg("d",int),arg("s",int))),
 pattern("batcalc", "round", hge_bat_round_wrap_cst, false, "round off the decimal v(d,s) to r digits behind the dot (if r < 0, before the dot)", args(1,6, batarg("",hge),arg("v",hge),batarg("r",bte),batarg("s",oid),arg("d",int),arg("s",int))),
 pattern("batcalc", "round", hge_bat_round_wrap_nocst, false, "round off the decimal v(d,s) to r digits behind the dot (if r < 0, before the dot)", args(1,5, batarg("",hge),batarg("v",hge),batarg("r",bte),arg("d",int),arg("s",int))),
 pattern("batcalc", "round", hge_bat_round_wrap_nocst, false, "round off the decimal v(d,s) to r digits behind the dot (if r < 0, before the dot)", args(1,7, batarg("",hge),batarg("v",hge),batarg("r",bte),batarg("s1",oid),batarg("s2",oid),arg("d",int),arg("s",int))),
 command("calc", "second_interval", hge_dec2second_interval, false, "cast hge decimal to a second_interval", args(1,5, arg("",lng),arg("sc",int),arg("v",hge),arg("ek",int),arg("sk",int))),
 pattern("batcalc", "second_interval", hge_batdec2second_interval, false, "cast hge decimal to a second_interval", args(1,6, batarg("",lng),arg("sc",int),batarg("v",hge),batarg("s",oid),arg("ek",int),arg("sk",int))),
 command("calc", "hge", nil_2dec_hge, false, "cast to dec(hge) and check for overflow", args(1,4, arg("",hge),arg("v",void),arg("digits",int),arg("scale",int))),
 command("batcalc", "hge", batnil_2dec_hge, false, "cast to dec(hge) and check for overflow", args(1,4, batarg("",hge),batarg("v",void),arg("digits",int),arg("scale",int))),
 command("calc", "hge", str_2dec_hge, false, "cast to dec(hge) and check for overflow", args(1,4, arg("",hge),arg("v",str),arg("digits",int),arg("scale",int))),
 pattern("batcalc", "hge", batstr_2dec_hge, false, "cast to dec(hge) and check for overflow", args(1,5, batarg("",hge),batarg("v",str),batarg("s",oid),arg("digits",int),arg("scale",int))),
 pattern("calc", "month_interval", month_interval, false, "cast hge to a month_interval and check for overflow", args(1,4, arg("",int),arg("v",hge),arg("ek",int),arg("sk",int))),
 pattern("batcalc", "month_interval", month_interval, false, "cast hge to a month_interval and check for overflow", args(1,5, batarg("",int),batarg("v",hge),batarg("s",oid),arg("ek",int),arg("sk",int))),
 pattern("calc", "second_interval", second_interval, false, "cast hge to a second_interval and check for overflow", args(1,4, arg("",lng),arg("v",hge),arg("ek",int),arg("sk",int))),
 pattern("batcalc", "second_interval", second_interval, false, "cast hge to a second_interval and check for overflow", args(1,5, batarg("",lng),batarg("v",hge),batarg("s",oid),arg("ek",int),arg("sk",int))),
 /* sql_decimal_hge */
 command("calc", "hge", flt_num2dec_hge, false, "cast number to decimal(hge) and check for overflow", args(1,4, arg("",hge),arg("v",flt),arg("digits",int),arg("scale",int))),
 command("batcalc", "hge", batflt_num2dec_hge, false, "cast number to decimal(hge) and check for overflow", args(1,5, batarg("",hge),batarg("v",flt),batarg("s",oid),arg("digits",int),arg("scale",int))),
 command("calc", "hge", dbl_num2dec_hge, false, "cast number to decimal(hge) and check for overflow", args(1,4, arg("",hge),arg("v",dbl),arg("digits",int),arg("scale",int))),
 command("batcalc", "hge", batdbl_num2dec_hge, false, "cast number to decimal(hge) and check for overflow", args(1,5, batarg("",hge),batarg("v",dbl),batarg("s",oid),arg("digits",int),arg("scale",int))),
 command("calc", "hge", bte_num2dec_hge, false, "cast number to decimal(hge) and check for overflow", args(1,4, arg("",hge),arg("v",bte),arg("digits",int),arg("scale",int))),
 command("batcalc", "hge", batbte_num2dec_hge, false, "cast number to decimal(hge) and check for overflow", args(1,5, batarg("",hge),batarg("v",bte),batarg("s",oid),arg("digits",int),arg("scale",int))),
 command("calc", "hge", bte_dec2_hge, false, "cast decimal(bte) to hge and check for overflow", args(1,3, arg("",hge),arg("s1",int),arg("v",bte))),
 command("calc", "hge", bte_dec2dec_hge, false, "cast decimal(bte) to decimal(hge) and check for overflow", args(1,5, arg("",hge),arg("s1",int),arg("v",bte),arg("d2",int),arg("s2",int))),
 command("batcalc", "hge", batbte_dec2_hge, false, "cast decimal(bte) to hge and check for overflow", args(1,4, batarg("",hge),arg("s1",int),batarg("v",bte),batarg("s",oid))),
 command("batcalc", "hge", batbte_dec2dec_hge, false, "cast decimal(bte) to decimal(hge) and check for overflow", args(1,6, batarg("",hge),arg("s1",int),batarg("v",bte),batarg("s",oid),arg("d2",int),arg("s2",int))),
 command("calc", "hge", sht_num2dec_hge, false, "cast number to decimal(hge) and check for overflow", args(1,4, arg("",hge),arg("v",sht),arg("digits",int),arg("scale",int))),
 command("batcalc", "hge", batsht_num2dec_hge, false, "cast number to decimal(hge) and check for overflow", args(1,5, batarg("",hge),batarg("v",sht),batarg("s",oid),arg("digits",int),arg("scale",int))),
 command("calc", "hge", sht_dec2_hge, false, "cast decimal(sht) to hge and check for overflow", args(1,3, arg("",hge),arg("s1",int),arg("v",sht))),
 command("calc", "hge", sht_dec2dec_hge, false, "cast decimal(sht) to decimal(hge) and check for overflow", args(1,5, arg("",hge),arg("s1",int),arg("v",sht),arg("d2",int),arg("s2",int))),
 command("batcalc", "hge", batsht_dec2_hge, false, "cast decimal(sht) to hge and check for overflow", args(1,4, batarg("",hge),arg("s1",int),batarg("v",sht),batarg("s",oid))),
 command("batcalc", "hge", batsht_dec2dec_hge, false, "cast decimal(sht) to decimal(hge) and check for overflow", args(1,6, batarg("",hge),arg("s1",int),batarg("v",sht),batarg("s",oid),arg("d2",int),arg("s2",int))),
 command("calc", "hge", int_num2dec_hge, false, "cast number to decimal(hge) and check for overflow", args(1,4, arg("",hge),arg("v",int),arg("digits",int),arg("scale",int))),
 command("batcalc", "hge", batint_num2dec_hge, false, "cast number to decimal(hge) and check for overflow", args(1,5, batarg("",hge),batarg("v",int),batarg("s",oid),arg("digits",int),arg("scale",int))),
 command("calc", "hge", int_dec2_hge, false, "cast decimal(int) to hge and check for overflow", args(1,3, arg("",hge),arg("s1",int),arg("v",int))),
 command("calc", "hge", int_dec2dec_hge, false, "cast decimal(int) to decimal(hge) and check for overflow", args(1,5, arg("",hge),arg("s1",int),arg("v",int),arg("d2",int),arg("s2",int))),
 command("batcalc", "hge", batint_dec2_hge, false, "cast decimal(int) to hge and check for overflow", args(1,4, batarg("",hge),arg("s1",int),batarg("v",int),batarg("s",oid))),
 command("batcalc", "hge", batint_dec2dec_hge, false, "cast decimal(int) to decimal(hge) and check for overflow", args(1,6, batarg("",hge),arg("s1",int),batarg("v",int),batarg("s",oid),arg("d2",int),arg("s2",int))),
 command("calc", "hge", lng_num2dec_hge, false, "cast number to decimal(hge) and check for overflow", args(1,4, arg("",hge),arg("v",lng),arg("digits",int),arg("scale",int))),
 command("batcalc", "hge", batlng_num2dec_hge, false, "cast number to decimal(hge) and check for overflow", args(1,5, batarg("",hge),batarg("v",lng),batarg("s",oid),arg("digits",int),arg("scale",int))),
 command("calc", "hge", lng_dec2_hge, false, "cast decimal(lng) to hge and check for overflow", args(1,3, arg("",hge),arg("s1",int),arg("v",lng))),
 command("calc", "hge", lng_dec2dec_hge, false, "cast decimal(lng) to decimal(hge) and check for overflow", args(1,5, arg("",hge),arg("s1",int),arg("v",lng),arg("d2",int),arg("s2",int))),
 command("batcalc", "hge", batlng_dec2_hge, false, "cast decimal(lng) to hge and check for overflow", args(1,4, batarg("",hge),arg("s1",int),batarg("v",lng),batarg("s",oid))),
 command("batcalc", "hge", batlng_dec2dec_hge, false, "cast decimal(lng) to decimal(hge) and check for overflow", args(1,6, batarg("",hge),arg("s1",int),batarg("v",lng),batarg("s",oid),arg("d2",int),arg("s2",int))),
 command("calc", "hge", hge_num2dec_hge, false, "cast number to decimal(hge) and check for overflow", args(1,4, arg("",hge),arg("v",hge),arg("digits",int),arg("scale",int))),
 command("batcalc", "hge", bathge_num2dec_hge, false, "cast number to decimal(hge) and check for overflow", args(1,5, batarg("",hge),batarg("v",hge),batarg("s",oid),arg("digits",int),arg("scale",int))),
 command("calc", "hge", hge_dec2_hge, false, "cast decimal(hge) to hge and check for overflow", args(1,3, arg("",hge),arg("s1",int),arg("v",hge))),
 command("calc", "hge", hge_dec2dec_hge, false, "cast decimal(hge) to decimal(hge) and check for overflow", args(1,5, arg("",hge),arg("s1",int),arg("v",hge),arg("d2",int),arg("s2",int))),
 command("batcalc", "hge", bathge_dec2_hge, false, "cast decimal(hge) to hge and check for overflow", args(1,4, batarg("",hge),arg("s1",int),batarg("v",hge),batarg("s",oid))),
 command("batcalc", "hge", bathge_dec2dec_hge, false, "cast decimal(hge) to decimal(hge) and check for overflow", args(1,6, batarg("",hge),arg("s1",int),batarg("v",hge),batarg("s",oid),arg("d2",int),arg("s2",int))),
 command("calc", "bte", hge_num2dec_bte, false, "cast number to decimal(bte) and check for overflow", args(1,4, arg("",bte),arg("v",hge),arg("digits",int),arg("scale",int))),
 command("batcalc", "bte", bathge_num2dec_bte, false, "cast number to decimal(bte) and check for overflow", args(1,5, batarg("",bte),batarg("v",hge),batarg("s",oid),arg("digits",int),arg("scale",int))),
 command("calc", "bte", hge_dec2_bte, false, "cast decimal(hge) to bte and check for overflow", args(1,3, arg("",bte),arg("s1",int),arg("v",hge))),
 command("calc", "bte", hge_dec2dec_bte, false, "cast decimal(hge) to decimal(bte) and check for overflow", args(1,5, arg("",bte),arg("s1",int),arg("v",hge),arg("d2",int),arg("s2",int))),
 command("batcalc", "bte", bathge_dec2_bte, false, "cast decimal(hge) to bte and check for overflow", args(1,4, batarg("",bte),arg("s1",int),batarg("v",hge),batarg("s",oid))),
 command("batcalc", "bte", bathge_dec2dec_bte, false, "cast decimal(hge) to decimal(bte) and check for overflow", args(1,6, batarg("",bte),arg("s1",int),batarg("v",hge),batarg("s",oid),arg("d2",int),arg("s2",int))),
 command("calc", "sht", hge_num2dec_sht, false, "cast number to decimal(sht) and check for overflow", args(1,4, arg("",sht),arg("v",hge),arg("digits",int),arg("scale",int))),
 command("batcalc", "sht", bathge_num2dec_sht, false, "cast number to decimal(sht) and check for overflow", args(1,5, batarg("",sht),batarg("v",hge),batarg("s",oid),arg("digits",int),arg("scale",int))),
 command("calc", "sht", hge_dec2_sht, false, "cast decimal(hge) to sht and check for overflow", args(1,3, arg("",sht),arg("s1",int),arg("v",hge))),
 command("calc", "sht", hge_dec2dec_sht, false, "cast decimal(hge) to decimal(sht) and check for overflow", args(1,5, arg("",sht),arg("s1",int),arg("v",hge),arg("d2",int),arg("s2",int))),
 command("batcalc", "sht", bathge_dec2_sht, false, "cast decimal(hge) to sht and check for overflow", args(1,4, batarg("",sht),arg("s1",int),batarg("v",hge),batarg("s",oid))),
 command("batcalc", "sht", bathge_dec2dec_sht, false, "cast decimal(hge) to decimal(sht) and check for overflow", args(1,6, batarg("",sht),arg("s1",int),batarg("v",hge),batarg("s",oid),arg("d2",int),arg("s2",int))),
 command("calc", "int", hge_num2dec_int, false, "cast number to decimal(int) and check for overflow", args(1,4, arg("",int),arg("v",hge),arg("digits",int),arg("scale",int))),
 command("batcalc", "int", bathge_num2dec_int, false, "cast number to decimal(int) and check for overflow", args(1,5, batarg("",int),batarg("v",hge),batarg("s",oid),arg("digits",int),arg("scale",int))),
 command("calc", "int", hge_dec2_int, false, "cast decimal(hge) to int and check for overflow", args(1,3, arg("",int),arg("s1",int),arg("v",hge))),
 command("calc", "int", hge_dec2dec_int, false, "cast decimal(hge) to decimal(int) and check for overflow", args(1,5, arg("",int),arg("s1",int),arg("v",hge),arg("d2",int),arg("s2",int))),
 command("batcalc", "int", bathge_dec2_int, false, "cast decimal(hge) to int and check for overflow", args(1,4, batarg("",int),arg("s1",int),batarg("v",hge),batarg("s",oid))),
 command("batcalc", "int", bathge_dec2dec_int, false, "cast decimal(hge) to decimal(int) and check for overflow", args(1,6, batarg("",int),arg("s1",int),batarg("v",hge),batarg("s",oid),arg("d2",int),arg("s2",int))),
 command("calc", "lng", hge_num2dec_lng, false, "cast number to decimal(lng) and check for overflow", args(1,4, arg("",lng),arg("v",hge),arg("digits",int),arg("scale",int))),
 command("batcalc", "lng", bathge_num2dec_lng, false, "cast number to decimal(lng) and check for overflow", args(1,5, batarg("",lng),batarg("v",hge),batarg("s",oid),arg("digits",int),arg("scale",int))),
 command("calc", "lng", hge_dec2_lng, false, "cast decimal(hge) to lng and check for overflow", args(1,3, arg("",lng),arg("s1",int),arg("v",hge))),
 command("calc", "lng", hge_dec2dec_lng, false, "cast decimal(hge) to decimal(lng) and check for overflow", args(1,5, arg("",lng),arg("s1",int),arg("v",hge),arg("d2",int),arg("s2",int))),
 command("batcalc", "lng", bathge_dec2_lng, false, "cast decimal(hge) to lng and check for overflow", args(1,4, batarg("",lng),arg("s1",int),batarg("v",hge),batarg("s",oid))),
 command("batcalc", "lng", bathge_dec2dec_lng, false, "cast decimal(hge) to decimal(lng) and check for overflow", args(1,6, batarg("",lng),arg("s1",int),batarg("v",hge),batarg("s",oid),arg("d2",int),arg("s2",int))),
 command("calc", "flt", hge_num2dec_flt, false, "cast number to decimal(flt) and check for overflow", args(1,4, arg("",flt),arg("v",hge),arg("digits",int),arg("scale",int))),
 command("batcalc", "flt", bathge_num2dec_flt, false, "cast number to decimal(flt) and check for overflow", args(1,5, batarg("",flt),batarg("v",hge),batarg("s",oid),arg("digits",int),arg("scale",int))),
 command("calc", "flt", hge_dec2_flt, false, "cast decimal(hge) to flt and check for overflow", args(1,3, arg("",flt),arg("s1",int),arg("v",hge))),
 command("calc", "flt", hge_dec2dec_flt, false, "cast decimal(hge) to decimal(flt) and check for overflow", args(1,5, arg("",flt),arg("s1",int),arg("v",hge),arg("d2",int),arg("s2",int))),
 command("batcalc", "flt", bathge_dec2_flt, false, "cast decimal(hge) to flt and check for overflow", args(1,4, batarg("",flt),arg("s1",int),batarg("v",hge),batarg("s",oid))),
 command("batcalc", "flt", bathge_dec2dec_flt, false, "cast decimal(hge) to decimal(flt) and check for overflow", args(1,6, batarg("",flt),arg("s1",int),batarg("v",hge),batarg("s",oid),arg("d2",int),arg("s2",int))),
 command("calc", "dbl", hge_num2dec_dbl, false, "cast number to decimal(dbl) and check for overflow", args(1,4, arg("",dbl),arg("v",hge),arg("digits",int),arg("scale",int))),
 command("batcalc", "dbl", bathge_num2dec_dbl, false, "cast number to decimal(dbl) and check for overflow", args(1,5, batarg("",dbl),batarg("v",hge),batarg("s",oid),arg("digits",int),arg("scale",int))),
 command("calc", "dbl", hge_dec2_dbl, false, "cast decimal(hge) to dbl and check for overflow", args(1,3, arg("",dbl),arg("s1",int),arg("v",hge))),
 command("calc", "dbl", hge_dec2dec_dbl, false, "cast decimal(hge) to decimal(dbl) and check for overflow", args(1,5, arg("",dbl),arg("s1",int),arg("v",hge),arg("d2",int),arg("s2",int))),
 command("batcalc", "dbl", bathge_dec2_dbl, false, "cast decimal(hge) to dbl and check for overflow", args(1,4, batarg("",dbl),arg("s1",int),batarg("v",hge),batarg("s",oid))),
 command("batcalc", "dbl", bathge_dec2dec_dbl, false, "cast decimal(hge) to decimal(dbl) and check for overflow", args(1,6, batarg("",dbl),arg("s1",int),batarg("v",hge),batarg("s",oid),arg("d2",int),arg("s2",int))),
 /* sql_rank_hge */
 pattern("sql", "window_bound", SQLwindow_bound, false, "computes window ranges for each row", args(1,6, arg("",oid),argany("b",1),arg("unit",int),arg("bound",int),arg("excl",int),arg("limit",hge))),
 pattern("batsql", "window_bound", SQLwindow_bound, false, "computes window ranges for each row", args(1,6, batarg("",oid),batargany("b",1),arg("unit",int),arg("bound",int),arg("excl",int),optbatarg("limit",hge))),
 pattern("sql", "window_bound", SQLwindow_bound, false, "computes window ranges for each row", args(1,7, arg("",oid),arg("p",bit),argany("b",1),arg("unit",int),arg("bound",int),arg("excl",int),arg("limit",hge))),
 pattern("batsql", "window_bound", SQLwindow_bound, false, "computes window ranges for each row", args(1,7, batarg("",oid),batarg("p",bit),batargany("b",1),arg("unit",int),arg("bound",int),arg("excl",int),optbatarg("limit",hge))),
 pattern("sql", "sum", SQLsum, false, "return the sum of groups", args(1,7, arg("",hge),arg("b",bte),arg("p",bit),arg("o",bit),arg("t",int),arg("s",oid),arg("e",oid))),
 pattern("batsql", "sum", SQLsum, false, "return the sum of groups", args(1,7, batarg("",hge),batarg("b",bte),optbatarg("p",bit),optbatarg("o",bit),arg("t",int),optbatarg("s",oid),optbatarg("e",oid))),
 pattern("sql", "sum", SQLsum, false, "return the sum of groups", args(1,7, arg("",hge),arg("b",sht),arg("p",bit),arg("o",bit),arg("t",int),arg("s",oid),arg("e",oid))),
 pattern("batsql", "sum", SQLsum, false, "return the sum of groups", args(1,7, batarg("",hge),batarg("b",sht),optbatarg("p",bit),optbatarg("o",bit),arg("t",int),optbatarg("s",oid),optbatarg("e",oid))),
 pattern("sql", "sum", SQLsum, false, "return the sum of groups", args(1,7, arg("",hge),arg("b",int),arg("p",bit),arg("o",bit),arg("t",int),arg("s",oid),arg("e",oid))),
 pattern("batsql", "sum", SQLsum, false, "return the sum of groups", args(1,7, batarg("",hge),batarg("b",int),optbatarg("p",bit),optbatarg("o",bit),arg("t",int),optbatarg("s",oid),optbatarg("e",oid))),
 pattern("sql", "sum", SQLsum, false, "return the sum of groups", args(1,7, arg("",hge),arg("b",lng),arg("p",bit),arg("o",bit),arg("t",int),arg("s",oid),arg("e",oid))),
 pattern("batsql", "sum", SQLsum, false, "return the sum of groups", args(1,7, batarg("",hge),batarg("b",lng),optbatarg("p",bit),optbatarg("o",bit),arg("t",int),optbatarg("s",oid),optbatarg("e",oid))),
 pattern("sql", "sum", SQLsum, false, "return the sum of groups", args(1,7, arg("",hge),arg("b",hge),arg("p",bit),arg("o",bit),arg("t",int),arg("s",oid),arg("e",oid))),
 pattern("batsql", "sum", SQLsum, false, "return the sum of groups", args(1,7, batarg("",hge),batarg("b",hge),optbatarg("p",bit),optbatarg("o",bit),arg("t",int),optbatarg("s",oid),optbatarg("e",oid))),
 pattern("sql", "prod", SQLprod, false, "return the product of groups", args(1,7, arg("",hge),arg("b",bte),arg("p",bit),arg("o",bit),arg("t",int),arg("s",oid),arg("e",oid))),
 pattern("batsql", "prod", SQLprod, false, "return the product of groups", args(1,7, batarg("",hge),batarg("b",bte),optbatarg("p",bit),optbatarg("o",bit),arg("t",int),optbatarg("s",oid),optbatarg("e",oid))),
 pattern("sql", "prod", SQLprod, false, "return the product of groups", args(1,7, arg("",hge),arg("b",sht),arg("p",bit),arg("o",bit),arg("t",int),arg("s",oid),arg("e",oid))),
 pattern("batsql", "prod", SQLprod, false, "return the product of groups", args(1,7, batarg("",hge),batarg("b",sht),optbatarg("p",bit),optbatarg("o",bit),arg("t",int),optbatarg("s",oid),optbatarg("e",oid))),
 pattern("sql", "prod", SQLprod, false, "return the product of groups", args(1,7, arg("",hge),arg("b",int),arg("p",bit),arg("o",bit),arg("t",int),arg("s",oid),arg("e",oid))),
 pattern("batsql", "prod", SQLprod, false, "return the product of groups", args(1,7, batarg("",hge),batarg("b",int),optbatarg("p",bit),optbatarg("o",bit),arg("t",int),optbatarg("s",oid),optbatarg("e",oid))),
 pattern("sql", "prod", SQLprod, false, "return the product of groups", args(1,7, arg("",hge),arg("b",lng),arg("p",bit),arg("o",bit),arg("t",int),arg("s",oid),arg("e",oid))),
 pattern("batsql", "prod", SQLprod, false, "return the product of groups", args(1,7, batarg("",hge),batarg("b",lng),optbatarg("p",bit),optbatarg("o",bit),arg("t",int),optbatarg("s",oid),optbatarg("e",oid))),
 pattern("sql", "prod", SQLprod, false, "return the product of groups", args(1,7, arg("",hge),arg("b",hge),arg("p",bit),arg("o",bit),arg("t",int),arg("s",oid),arg("e",oid))),
 pattern("batsql", "prod", SQLprod, false, "return the product of groups", args(1,7, batarg("",hge),batarg("b",hge),optbatarg("p",bit),optbatarg("o",bit),arg("t",int),optbatarg("s",oid),optbatarg("e",oid))),
 pattern("sql", "avg", SQLavg, false, "return the average of groups", args(1,7, arg("",dbl),arg("b",hge),arg("p",bit),arg("o",bit),arg("t",int),arg("s",oid),arg("e",oid))),
 pattern("batsql", "avg", SQLavg, false, "return the average of groups", args(1,7, batarg("",dbl),batarg("b",hge),optbatarg("p",bit),optbatarg("o",bit),arg("t",int),optbatarg("s",oid),optbatarg("e",oid))),
 pattern("sql", "avg", SQLavginteger, false, "return the average of groups", args(1,7, arg("",hge),arg("b",hge),arg("p",bit),arg("o",bit),arg("t",int),arg("s",oid),arg("e",oid))),
 pattern("batsql", "avg", SQLavginteger, false, "return the average of groups", args(1,7, batarg("",hge),batarg("b",hge),optbatarg("p",bit),optbatarg("o",bit),arg("t",int),optbatarg("s",oid),optbatarg("e",oid))),
 pattern("sql", "stdev", SQLstddev_samp, false, "return the standard deviation sample of groups", args(1,7, arg("",dbl),arg("b",hge),arg("p",bit),arg("o",bit),arg("t",int),arg("s",oid),arg("e",oid))),
 pattern("batsql", "stdev", SQLstddev_samp, false, "return the standard deviation sample of groups", args(1,7, batarg("",dbl),batarg("b",hge),optbatarg("p",bit),optbatarg("o",bit),arg("t",int),optbatarg("s",oid),optbatarg("e",oid))),
 pattern("sql", "stdevp", SQLstddev_pop, false, "return the standard deviation population of groups", args(1,7, arg("",dbl),arg("b",hge),arg("p",bit),arg("o",bit),arg("t",int),arg("s",oid),arg("e",oid))),
 pattern("batsql", "stdevp", SQLstddev_pop, false, "return the standard deviation population of groups", args(1,7, batarg("",dbl),batarg("b",hge),optbatarg("p",bit),optbatarg("o",bit),arg("t",int),optbatarg("s",oid),optbatarg("e",oid))),
 pattern("sql", "variance", SQLvar_samp, false, "return the variance sample of groups", args(1,7, arg("",dbl),arg("b",hge),arg("p",bit),arg("o",bit),arg("t",int),arg("s",oid),arg("e",oid))),
 pattern("batsql", "variance", SQLvar_samp, false, "return the variance sample of groups", args(1,7, batarg("",dbl),batarg("b",hge),optbatarg("p",bit),optbatarg("o",bit),arg("t",int),optbatarg("s",oid),optbatarg("e",oid))),
 pattern("sql", "variancep", SQLvar_pop, false, "return the variance population of groups", args(1,7, arg("",dbl),arg("b",hge),arg("p",bit),arg("o",bit),arg("t",int),arg("s",oid),arg("e",oid))),
 pattern("batsql", "variancep", SQLvar_pop, false, "return the variance population of groups", args(1,7, batarg("",dbl),batarg("b",hge),optbatarg("p",bit),optbatarg("o",bit),arg("t",int),optbatarg("s",oid),optbatarg("e",oid))),
 pattern("sql", "covariance", SQLcovar_samp, false, "return the covariance sample value of groups", args(1,8, arg("",dbl),arg("b",hge),arg("c",hge),arg("p",bit),arg("o",bit),arg("t",int),arg("s",oid),arg("e",oid))),
 pattern("batsql", "covariance", SQLcovar_samp, false, "return the covariance sample value of groups", args(1,8, batarg("",dbl),optbatarg("b",hge),optbatarg("c",hge),optbatarg("p",bit),optbatarg("o",bit),arg("t",int),optbatarg("s",oid),optbatarg("e",oid))),
 pattern("sql", "covariancep", SQLcovar_pop, false, "return the covariance population value of groups", args(1,8, arg("",dbl),arg("b",hge),arg("c",hge),arg("p",bit),arg("o",bit),arg("t",int),arg("s",oid),arg("e",oid))),
 pattern("batsql", "covariancep", SQLcovar_pop, false, "return the covariance population value of groups", args(1,8, batarg("",dbl),optbatarg("b",hge),optbatarg("c",hge),optbatarg("p",bit),optbatarg("o",bit),arg("t",int),optbatarg("s",oid),optbatarg("e",oid))),
 pattern("sql", "corr", SQLcorr, false, "return the correlation value of groups", args(1,8, arg("",dbl),arg("b",hge),arg("c",hge),arg("p",bit),arg("o",bit),arg("t",int),arg("s",oid),arg("e",oid))),
 pattern("batsql", "corr", SQLcorr, false, "return the correlation value of groups", args(1,8, batarg("",dbl),optbatarg("b",hge),optbatarg("c",hge),optbatarg("p",bit),optbatarg("o",bit),arg("t",int),optbatarg("s",oid),optbatarg("e",oid))),
#endif
 pattern("sql", "vacuum", SQLstr_vacuum, true, "vacuum a string column", args(0,3, arg("sname",str),arg("tname",str),arg("cname",str))),
 pattern("sql", "vacuum", SQLstr_auto_vacuum, true, "auto vacuum string column with interval(sec)", args(0,4, arg("sname",str),arg("tname",str),arg("cname",str),arg("interval", int))),
 pattern("sql", "stop_vacuum", SQLstr_stop_vacuum, true, "stop auto vacuum", args(0,3, arg("sname",str),arg("tname",str),arg("cname",str))),
 pattern("sql", "vacuum", SQLstr_vacuum, true, "vacuum a string column", args(0,2, arg("sname",str),arg("tname",str))),
 pattern("sql", "vacuum", SQLstr_auto_vacuum, true, "auto vacuum string column of given table with interval(sec)", args(0,3, arg("sname",str),arg("tname",str),arg("interval", int))),
 pattern("sql", "stop_vacuum", SQLstr_stop_vacuum, true, "stop auto vacuum", args(0,2, arg("sname",str),arg("tname",str))),
 pattern("sql", "check", SQLcheck, false, "Return sql string of check constraint.", args(1,3, arg("sql",str), arg("sname", str), arg("name", str))),
 pattern("sql", "read_dump_rel", SQLread_dump_rel, false, "Reads sql_rel string into sql_rel object and then writes it to the return value", args(1,2, arg("sql",str), arg("sql_rel", str))),
 pattern("sql", "normalize_monetdb_url", SQLnormalize_monetdb_url, false, "Normalize mapi:monetdb://, monetdb:// or monetdbs:// URL", args(1,2, arg("",str),arg("u",str))),
 { .imp=NULL }
};
#include "mal_import.h"
#ifdef _MSC_VER
#undef read
#pragma section(".CRT$XCU",read)
#endif
LIB_STARTUP_FUNC(init_sql_mal)
{ mal_module("sql", NULL, sql_init_funcs); }<|MERGE_RESOLUTION|>--- conflicted
+++ resolved
@@ -5506,9 +5506,6 @@
 	if (s) {
 		sql_key *k = mvc_bind_key(m, s, kname);
 		uintptr_t sp = m->sp;
-<<<<<<< HEAD
-		m->sp = (uintptr_t)&m; /* local var ie top of stack */
-=======
 #ifdef __has_builtin
 #if __has_builtin(__builtin_frame_address)
 		m->sp = (uintptr_t) __builtin_frame_address(0);
@@ -5519,7 +5516,6 @@
 		m->sp = (uintptr_t)(&m);
 #endif
 #undef BUILTIN_USED
->>>>>>> e8b55663
 		if (k && k->check) {
 			int pos = 0;
 			sql_rel *rel = rel_basetable(m, k->t, k->t->base.name);
