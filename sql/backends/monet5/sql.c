--- conflicted
+++ resolved
@@ -2461,11 +2461,7 @@
 	bat_iterator_end(&iterscl);
 	/* now send it to the channel cntxt->fdout */
 	if (!msg && (ok = mvc_export_result(cntxt->sqlcontext, cntxt->fdout, res, true, mb->starttime, mb->optimize)) < 0)
-<<<<<<< HEAD
 		msg = createException(SQL, "sql.resultSet", SQLSTATE(45000) "Result set construction failed: %s", mvc_export_error(cntxt->sqlcontext, cntxt->fdout, ok));
-=======
-		msg = createException(SQL, "sql.resultSet", SQLSTATE(45000) "Result set construction failed");
->>>>>>> 99d65d6b
   wrapup_result_set:
 	mb->starttime = 0;
 	mb->optimize = 0;
@@ -2604,11 +2600,7 @@
 		}
 	}
 	if ((ok = mvc_export_result(cntxt->sqlcontext, s, res, tostdout, mb->starttime, mb->optimize)) < 0) {
-<<<<<<< HEAD
 		msg = createException(SQL, "sql.resultSet", SQLSTATE(45000) "Result set construction failed: %s", mvc_export_error(cntxt->sqlcontext, s, ok));
-=======
-		msg = createException(SQL, "sql.resultSet", SQLSTATE(45000) "Result set construction failed");
->>>>>>> 99d65d6b
 		if (!tostdout)
 			close_stream(s);
 		goto wrapup_result_set1;
@@ -2689,11 +2681,7 @@
 		if (ATOMextern(mtype))
 			v = *(ptr *) v;
 		if ((ok = mvc_result_value(be, tblname, colname, tpename, *digits++, *scaledigits++, v, mtype) < 0)) {
-<<<<<<< HEAD
 			msg = createException(SQL, "sql.rsColumn", SQLSTATE(45000) "Result set construction failed: %s", mvc_export_error(be, be->out, ok));
-=======
-			msg = createException(SQL, "sql.rsColumn", SQLSTATE(45000) "Result set construction failed");
->>>>>>> 99d65d6b
 			bat_iterator_end(&itertbl);
 			bat_iterator_end(&iteratr);
 			bat_iterator_end(&itertpe);
@@ -2708,11 +2696,7 @@
 	bat_iterator_end(&iterdig);
 	bat_iterator_end(&iterscl);
 	if (!msg && (ok = mvc_export_result(cntxt->sqlcontext, cntxt->fdout, res, true, mb->starttime, mb->optimize)) < 0)
-<<<<<<< HEAD
 		msg = createException(SQL, "sql.resultSet", SQLSTATE(45000) "Result set construction failed: %s", mvc_export_error(cntxt->sqlcontext, cntxt->fdout, ok));
-=======
-		msg = createException(SQL, "sql.resultSet", SQLSTATE(45000) "Result set construction failed");
->>>>>>> 99d65d6b
   wrapup_result_set:
 	mb->starttime = 0;
 	mb->optimize = 0;
@@ -2806,11 +2790,7 @@
 		if (ATOMextern(mtype))
 			v = *(ptr *) v;
 		if ((ok = mvc_result_value(be, tblname, colname, tpename, *digits++, *scaledigits++, v, mtype)) < 0) {
-<<<<<<< HEAD
 			msg = createException(SQL, "sql.rsColumn", SQLSTATE(45000) "Result set construction failed: %s", mvc_export_error(be, s, ok));
-=======
-			msg = createException(SQL, "sql.rsColumn", SQLSTATE(45000) "Result set construction failed");
->>>>>>> 99d65d6b
 			bat_iterator_end(&itertbl);
 			bat_iterator_end(&iteratr);
 			bat_iterator_end(&itertpe);
@@ -2851,11 +2831,7 @@
 		}
 	}
 	if ((ok = mvc_export_result(cntxt->sqlcontext, s, res, strcmp(filename, "stdout") == 0, mb->starttime, mb->optimize)) < 0) {
-<<<<<<< HEAD
 		msg = createException(SQL, "sql.resultSet", SQLSTATE(45000) "Result set construction failed: %s", mvc_export_error(cntxt->sqlcontext, s, ok));
-=======
-		msg = createException(SQL, "sql.resultSet", SQLSTATE(45000) "Result set construction failed");
->>>>>>> 99d65d6b
 		if (!tostdout)
 			close_stream(s);
 		goto wrapup_result_set;
