/*
 * SPDX-License-Identifier: MPL-2.0
 *
 * This Source Code Form is subject to the terms of the Mozilla Public
 * License, v. 2.0.  If a copy of the MPL was not distributed with this
 * file, You can obtain one at http://mozilla.org/MPL/2.0/.
 *
 * Copyright 2024 MonetDB Foundation;
 * Copyright August 2008 - 2023 MonetDB B.V.;
 * Copyright 1997 - July 2008 CWI.
 */

/*
 * authors M Kersten, N Nes
 * SQL support implementation
 * This module contains the wrappers around the SQL
 * multi-version-catalog and support routines copied
 * from the Version 4 code base.
 */
#include "monetdb_config.h"
#include "sql.h"
#include "mapi_prompt.h"
#include "sql_result.h"
#include "sql_storage.h"
#include "sql_scenario.h"
#include "store_sequence.h"
#include "sql_partition.h"
#include "rel_partition.h"
#include "rel_basetable.h"
#include "rel_rel.h"
#include "rel_exp.h"
#include "rel_dump.h"
#include "rel_physical.h"
#include "mal.h"
#include "mal_client.h"
#include "mal_interpreter.h"
#include "mal_resolve.h"
#include "mal_client.h"
#include "mal_interpreter.h"
#include "mal_scenario.h"
#include "mal_profiler.h"
#include "bat5.h"
#include "opt_pipes.h"
#include "clients.h"
#include "mal_instruction.h"
#include "mal_resource.h"
#include "mal_authorize.h"
#include "gdk_cand.h"

static inline void
BBPnreclaim(int nargs, ...)
{
	va_list valist;
	va_start(valist, nargs);
	for (int i = 0; i < nargs; i++) {
		BAT *b = va_arg(valist, BAT *);
		BBPreclaim(b);
	}
	va_end(valist);
}

static int
rel_is_table(sql_rel *rel)
{
	if (!rel || is_base(rel->op))
		return 1;
	return 0;
}

static int
exp_is_point_select(sql_exp *e)
{
	if (!e)
		return 1;
	if (e->type == e_cmp && !e->f && e->flag == (int) cmp_equal) {
		sql_exp *r = e->r;
		sql_exp *l = e->l;

		if (!is_func(l->type) && r->card <= CARD_AGGR)
			return 1;
	}
	return 0;
}

static int
rel_no_mitosis(mvc *sql, sql_rel *rel)
{
	if (mvc_highwater(sql))
		return 0;
	if (!rel || is_basetable(rel->op))
		return 1;
	/* use mitosis on order topn */
	if (is_topn(rel->op)) {
		sql_rel *l = rel->l;
		if (l && is_simple_project(l->op) && l->r)
			return 0;
	}
	if (is_topn(rel->op) || is_sample(rel->op) || is_simple_project(rel->op))
		return rel_no_mitosis(sql, rel->l);
	if (is_ddl(rel->op) && rel->flag == ddl_output) {
		// COPY SELECT ... INTO
		return rel_no_mitosis(sql, rel->l);
	}
	if ((is_delete(rel->op) || is_truncate(rel->op)) && rel->card <= CARD_AGGR)
		return 1;
	if ((is_insert(rel->op) || is_update(rel->op)) && rel->card <= CARD_AGGR)
		return rel_no_mitosis(sql, rel->r);
	if (is_select(rel->op) && rel_is_table(rel->l) && !list_empty(rel->exps)) {
		/* just one point expression makes this a point query */
		if (exp_is_point_select(rel->exps->h->data))
			return 1;
	}
	return 0;
}

static int
rel_need_distinct_query(sql_rel *rel)
{
	int need_distinct = 0;

	while (rel && is_simple_project(rel->op))
		rel = rel->l;
	if (rel && is_groupby(rel->op) && !list_empty(rel->exps) && list_empty(rel->r)) {
		for (node *n = rel->exps->h; n && !need_distinct; n = n->next) {
			sql_exp *e = n->data;

			if (e->type == e_aggr && need_distinct(e))
				need_distinct = 1;
		}
	}
	return need_distinct;
}

sql_rel *
sql_symbol2relation(backend *be, symbol *sym)
{
	sql_rel *rel;
	sql_query *query = query_create(be->mvc);
	lng Tbegin, Tend;
	int value_based_opt = be->mvc->emode != m_prepare, storage_based_opt;
	int profile = be->mvc->emode == m_plan;
	Client c = be->client;

	Tbegin = GDKusec();
	rel = rel_semantic(query, sym);
	Tend = GDKusec();
	if(profilerStatus > 0 )
		profilerEvent(NULL,
					  &(struct NonMalEvent)
					  {SQL_TO_REL, c, Tend, NULL, NULL, rel?0:1, Tend-Tbegin});

	storage_based_opt = value_based_opt && rel && !is_ddl(rel->op);
	Tbegin = Tend;
	if (rel)
		rel = sql_processrelation(be->mvc, rel, profile, 1, value_based_opt, storage_based_opt);
	if (rel)
		rel = rel_partition(be->mvc, rel);
	if (rel && (rel_no_mitosis(be->mvc, rel) || rel_need_distinct_query(rel)))
		be->no_mitosis = 1;
	if (rel /*&& (be->mvc->emode != m_plan || (ATOMIC_GET(&GDKdebug) & FORCEMITOMASK) == 0)*/)
		rel = rel_physical(be->mvc, rel);
	Tend = GDKusec();
	be->reloptimizer = Tend - Tbegin;

	if(profilerStatus > 0)
		profilerEvent(NULL,
					  &(struct NonMalEvent)
					  {REL_OPT, c, Tend, NULL, NULL, rel?0:1, be->reloptimizer});
	return rel;
}

/*
 * After the SQL statement has been executed, its data structures
 * should be garbage collected. For successful actions we have to finish
 * the transaction as well, e.g. commit or rollback.
 */
int
sqlcleanup(backend *be, int err)
{
	sql_destroy_params(be->mvc);

	/* some statements dynamically disable caching */
	be->mvc->sym = NULL;
	be->mvc->runs = NULL;
	if (be->mvc->ta)
		be->mvc->ta = sa_reset(be->mvc->ta);
	if (be->mvc->sa)
		be->mvc->sa = sa_reset(be->mvc->sa);
	if (err >0)
		be->mvc->session->status = -err;
	if (err <0)
		be->mvc->session->status = err;
	be->mvc->label = 0;
	be->mvc->nid = 1;
	be->no_mitosis = 0;
	scanner_query_processed(&(be->mvc->scanner));
	return err;
}

/*
 * The internal administration of the MAL compiler and execution state
 * is administered by a state descriptor accessible in each phase.
 * Failure to find the state descriptor aborts the session.
 */

str
checkSQLContext(Client cntxt)
{
	backend *be;

	if (cntxt == NULL)
		throw(SQL, "mvc", SQLSTATE(42005) "No client record");
	if (cntxt->sqlcontext == NULL)
		throw(SQL, "mvc", SQLSTATE(42006) "SQL module not initialized");
	be = (backend *) cntxt->sqlcontext;
	if (be->mvc == NULL)
		throw(SQL, "mvc", SQLSTATE(42006) "SQL module not initialized, mvc struct missing");
	return MAL_SUCCEED;
}

str
getBackendContext(Client cntxt, backend **be)
{
	str msg;

	if ((msg = checkSQLContext(cntxt)) != MAL_SUCCEED)
		return msg;
	*be = (backend *) cntxt->sqlcontext;
	return MAL_SUCCEED;
}

str
getSQLContext(Client cntxt, MalBlkPtr mb, mvc **c, backend **b)
{
	backend *be;
	(void) mb;
	str msg;

	if ((msg = checkSQLContext(cntxt)) != MAL_SUCCEED)
		return msg;
	be = (backend *) cntxt->sqlcontext;
	if (c)
		*c = be->mvc;
	if (b)
		*b = be;
	return MAL_SUCCEED;
}

str
SQLmvc(Client cntxt, MalBlkPtr mb, MalStkPtr stk, InstrPtr pci)
{
	mvc *sql = NULL;
	str msg;
	int *res = getArgReference_int(stk, pci, 0);

	if ((msg = getSQLContext(cntxt, mb, &sql, NULL)) != NULL)
		return msg;
	if ((msg = checkSQLContext(cntxt)) != NULL)
		return msg;
	*res = 0;
	return MAL_SUCCEED;
}

static str
SQLshutdown_wrap(Client cntxt, MalBlkPtr mb, MalStkPtr stk, InstrPtr pci)
{
	str msg;

	if ((msg = CLTshutdown(cntxt, mb, stk, pci)) == MAL_SUCCEED) {
		/* administer the shutdown in the system log */
		TRC_INFO(SQL_TRANS, "Shutdown: %s\n", *getArgReference_str(stk, pci, 0));
	}
	return msg;
}

static str
SQLset_protocol(Client cntxt, MalBlkPtr mb, MalStkPtr stk, InstrPtr pci)
{
	const int protocol = *getArgReference_int(stk, pci, 1);

	(void) mb;
	(void) stk;

	if (!(
		protocol == PROTOCOL_AUTO ||
		protocol == PROTOCOL_9 ||
		protocol == PROTOCOL_COLUMNAR))
	{
		return createException(SQL, "sql.set_protocol", "unknown protocol: %d", protocol);
	}

	*getArgReference_int(stk, pci, 0) = (cntxt->protocol = (protocol_version) protocol);

	return MAL_SUCCEED;
}

str
create_table_or_view(mvc *sql, char *sname, char *tname, sql_table *t, int temp, int replace)
{
	allocator *osa;
	sql_schema *s = mvc_bind_schema(sql, sname);
	sql_table *nt = NULL, *ot;
	node *n;
	int check = 0;
	const char *action = (temp == SQL_DECLARED_TABLE) ? "DECLARE" : (replace ? "CREATE OR REPLACE" : "CREATE");
	const char *obj = t->query ? "VIEW" : "TABLE";
	str msg = MAL_SUCCEED;

	if (store_readonly(sql->session->tr->store))
		throw(SQL, "sql.catalog", SQLSTATE(25006) "schema statements cannot be executed on a readonly database.");

	if (!s)
		throw(SQL, "sql.catalog", SQLSTATE(3F000) "%s %s: schema '%s' doesn't exist", action, obj, sname);
	if (temp != SQL_DECLARED_TABLE && (!mvc_schema_privs(sql, s) && !(isTempSchema(s) && temp == SQL_LOCAL_TEMP)))
		throw(SQL, "sql.catalog", SQLSTATE(42000) "%s %s: insufficient privileges for user '%s' in schema '%s'",
						 action, obj, get_string_global_var(sql, "current_user"), s->base.name);
	if ((ot = mvc_bind_table(sql, s, t->base.name))) {
		if (replace) {
			if (ot->type != t->type)
				throw(SQL, "sql.catalog", SQLSTATE(42000) "%s %s: unable to drop %s '%s': is a %s",
								 action, obj, obj, t->base.name, TABLE_TYPE_DESCRIPTION(ot->type, ot->properties));
			if (ot->system)
				throw(SQL, "sql.catalog", SQLSTATE(42000) "%s %s: cannot replace system %s '%s'", action, obj, obj, t->base.name);
			if (mvc_check_dependency(sql, ot->base.id, isView(ot) ? VIEW_DEPENDENCY : TABLE_DEPENDENCY, NULL))
				throw(SQL, "sql.catalog", SQLSTATE(42000) "%s %s: cannot replace %s '%s', there are database objects which depend on it",
								 action, obj, obj, t->base.name);
			if ((msg = mvc_drop_table(sql, s, ot, 0)) != MAL_SUCCEED)
				return msg;
		} else {
			throw(SQL, "sql.catalog", SQLSTATE(42S01) "%s %s: name '%s' already in use", action, obj, t->base.name);
		}
	}
	if (temp == SQL_DECLARED_TABLE && ol_length(t->keys))
		throw(SQL, "sql.catalog", SQLSTATE(42000) "%s %s: '%s' cannot have constraints", action, obj, t->base.name);

	switch (sql_trans_create_table(&nt, sql->session->tr, s, tname, t->query, t->type, t->system, temp, t->commit_action, t->sz, t->properties)) {
		case -1:
			throw(SQL, "sql.catalog", SQLSTATE(HY013) MAL_MALLOC_FAIL);
		case -2:
		case -3:
			throw(SQL, "sql.catalog", SQLSTATE(42000) "%s %s: '%s' name conflicts", action, obj, t->base.name);
		default:
			break;
	}
	osa = sql->sa;
	allocator *nsa = sql->sa = sa_create(NULL);
	/* first check default values */
	for (n = ol_first_node(t->columns); n; n = n->next) {
		sql_column *c = n->data;

		if (c->def) {
			/* TODO please don't place an auto incremented sequence in the default value */
			const char next_value_for[] = "next value for \"sys\".\"seq_";
			sql_rel *r = NULL;

			sa_reset(nsa);
			sql->sa = nsa;
			r = rel_parse(sql, s, sa_message(sql->ta, "select %s;", c->def), m_deps);
			if (!r || !is_project(r->op) || !r->exps || list_length(r->exps) != 1 ||
				exp_check_type(sql, &c->type, r, r->exps->h->data, type_equal) == NULL) {
				if (r)
					rel_destroy(r);
				sa_destroy(nsa);
				sql->sa = osa;
				if (strlen(sql->errstr) > 6 && sql->errstr[5] == '!')
					throw(SQL, "sql.catalog", "%s", sql->errstr);
				else
					throw(SQL, "sql.catalog", SQLSTATE(42000) "%s", sql->errstr);
			}
			/* For a self incremented column, it's sequence will get a BEDROPPED_DEPENDENCY,
				so no additional dependencies are needed */
			if (strncmp(c->def, next_value_for, strlen(next_value_for)) != 0) {
				list *blist = rel_dependencies(sql, r);
				if (mvc_create_dependencies(sql, blist, nt->base.id, FUNC_DEPENDENCY)) {
					sa_destroy(nsa);
					sql->sa = osa;
					throw(SQL, "sql.catalog", SQLSTATE(HY013) MAL_MALLOC_FAIL);
				}
			}
			sa_reset(sql->sa);
		}
	}

	for (n = ol_first_node(t->columns); n; n = n->next) {
		sql_column *c = n->data, *copied = NULL;

		switch (mvc_copy_column(sql, nt, c, &copied)) {
			case -1:
				sa_destroy(nsa);
				sql->sa = osa;
				throw(SQL, "sql.catalog", SQLSTATE(HY013) MAL_MALLOC_FAIL);
			case -2:
			case -3:
				sa_destroy(nsa);
				sql->sa = osa;
				throw(SQL, "sql.catalog", SQLSTATE(42000) "CREATE TABLE: %s_%s_%s conflicts", s->base.name, t->base.name, c->base.name);
			default:
				break;
		}
		if (isPartitionedByColumnTable(t) && c->base.id == t->part.pcol->base.id)
			nt->part.pcol = copied;
	}
	if (isPartitionedByExpressionTable(t)) {
		char *err = NULL;

		_DELETE(nt->part.pexp->exp);
		nt->part.pexp->exp = _STRDUP(t->part.pexp->exp);
		err = bootstrap_partition_expression(sql, nt, 1);
		if (err) {
			sa_destroy(nsa);
			sql->sa = osa;
			return err;
		}
		sa_reset(nsa);
	}
	check = sql_trans_set_partition_table(sql->session->tr, nt);
	if (check == -4) {
		sa_destroy(nsa);
		sql->sa = osa;
		throw(SQL, "sql.catalog", SQLSTATE(42000) "CREATE TABLE: %s_%s: the partition's expression is too long", s->base.name, t->base.name);
	} else if (check) {
		sa_destroy(nsa);
		sql->sa = osa;
		throw(SQL, "sql.catalog", SQLSTATE(42000) "CREATE TABLE: %s_%s: an internal error occurred", s->base.name, t->base.name);
	}

	if (t->idxs) {
		for (n = ol_first_node(t->idxs); n; n = n->next) {
			sql_idx *i = n->data;

			switch (mvc_copy_idx(sql, nt, i, NULL)) {
				case -1:
					sa_destroy(nsa);
					sql->sa = osa;
					throw(SQL, "sql.catalog", SQLSTATE(HY013) MAL_MALLOC_FAIL);
				case -2:
				case -3:
					sa_destroy(nsa);
					sql->sa = osa;
					throw(SQL, "sql.catalog", SQLSTATE(42000) "CREATE TABLE: %s_%s_%s index conflicts", s->base.name, t->base.name, i->base.name);
				default:
					break;
			}
		}
	}
	if (t->keys) {
		for (n = ol_first_node(t->keys); n; n = n->next) {
			sql_key *k = n->data;
			char *err = NULL;

			err = sql_partition_validate_key(sql, nt, k, "CREATE");
			if (err) {
				sa_destroy(nsa);
				sql->sa = osa;
				return err;
			}
			sa_reset(sql->sa);
			switch (mvc_copy_key(sql, nt, k, NULL)) {
				case -1:
					sa_destroy(nsa);
					sql->sa = osa;
					throw(SQL, "sql.catalog", SQLSTATE(HY013) MAL_MALLOC_FAIL);
				case -2:
				case -3:
					sa_destroy(nsa);
					sql->sa = osa;
					throw(SQL, "sql.catalog", SQLSTATE(42000) "CREATE TABLE: %s_%s_%s constraint conflicts", s->base.name, t->base.name, k->base.name);
				default:
					break;
			}
			sa_reset(sql->sa);
		}
	}
	if (t->triggers) {
		for (n = ol_first_node(t->triggers); n; n = n->next) {
			sql_trigger *tr = n->data;

			switch (mvc_copy_trigger(sql, nt, tr, NULL)) {
				case -1:
					sa_destroy(nsa);
					sql->sa = osa;
					throw(SQL, "sql.catalog", SQLSTATE(HY013) MAL_MALLOC_FAIL);
				case -2:
				case -3:
					sa_destroy(nsa);
					sql->sa = osa;
					throw(SQL, "sql.catalog", SQLSTATE(42000) "CREATE TABLE: %s_%s_%s trigger conflicts", s->base.name, t->base.name, nt->base.name);
				default:
					break;
			}
		}
	}
	/* also create dependencies when not renaming */
	if (nt->query && isView(nt)) {
		sql_rel *r = NULL;

		sa_reset(nsa);
		r = rel_parse(sql, s, nt->query, m_deps);
		if (r)
			r = sql_processrelation(sql, r, 0, 0, 0, 0);
		if (r) {
			list *blist = rel_dependencies(sql, r);
			if (mvc_create_dependencies(sql, blist, nt->base.id, VIEW_DEPENDENCY)) {
				sa_destroy(nsa);
				sql->sa = osa;
				throw(SQL, "sql.catalog", SQLSTATE(HY013) MAL_MALLOC_FAIL);
			}
		}
		sql->sa = osa;
		if (!r) {
			sa_destroy(nsa);
			if (strlen(sql->errstr) > 6 && sql->errstr[5] == '!')
				throw(SQL, "sql.catalog", "%s", sql->errstr);
			else
				throw(SQL, "sql.catalog", SQLSTATE(42000) "%s", sql->errstr);
		}
	}
	sa_destroy(nsa);
	sql->sa = osa;
	return MAL_SUCCEED;
}

static int
mvc_claim_slots(sql_trans *tr, sql_table *t, size_t cnt, BUN *offset, BAT **pos)
{
	sqlstore *store = tr->store;
	return store->storage_api.claim_tab(tr, t, cnt, offset, pos);
}

str
mvc_claim_wrap(Client cntxt, MalBlkPtr mb, MalStkPtr stk, InstrPtr pci)
{
	BUN *offset = (BUN*)getArgReference_oid(stk, pci, 0);
	bat *res = getArgReference_bat(stk, pci, 1);
	mvc *m = NULL;
	str msg;
	const char *sname = *getArgReference_str(stk, pci, 3);
	const char *tname = *getArgReference_str(stk, pci, 4);
	lng cnt = *getArgReference_lng(stk, pci, 5);
	BAT *pos = NULL;
	sql_schema *s;
	sql_table *t;

	*res = 0;
	if ((msg = getSQLContext(cntxt, mb, &m, NULL)) != NULL)
		return msg;
	if ((msg = checkSQLContext(cntxt)) != NULL)
		return msg;

	s = mvc_bind_schema(m, sname);
	if (s == NULL)
		throw(SQL, "sql.claim", SQLSTATE(3F000) "Schema missing %s", sname);
	t = mvc_bind_table(m, s, tname);
	if (t == NULL)
		throw(SQL, "sql.claim", SQLSTATE(42S02) "Table missing %s.%s", sname, tname);
	if (!isTable(t))
		throw(SQL, "sql.claim", SQLSTATE(42000) "%s '%s' is not persistent", TABLE_TYPE_DESCRIPTION(t->type, t->properties), t->base.name);
	if (mvc_claim_slots(m->session->tr, t, (size_t)cnt, offset, &pos) == LOG_OK) {
		*res = bat_nil;
		if (pos) {
			*res = pos->batCacheid;
			BBPkeepref(pos);
		}
		return MAL_SUCCEED;
	}
	throw(SQL, "sql.claim", SQLSTATE(3F000) "Could not claim slots");
}

str
mvc_add_dependency_change(Client cntxt, MalBlkPtr mb, MalStkPtr stk, InstrPtr pci)
{
	str msg;
	mvc *m = NULL;
	const char *sname = *getArgReference_str(stk, pci, 1);
	const char *tname = *getArgReference_str(stk, pci, 2);
	lng cnt = *getArgReference_lng(stk, pci, 3);
	sql_schema *s;
	sql_table *t;

	if ((msg = getSQLContext(cntxt, mb, &m, NULL)) != NULL)
		return msg;
	if ((msg = checkSQLContext(cntxt)) != NULL)
		return msg;

	if ((s = mvc_bind_schema(m, sname)) == NULL)
		throw(SQL, "sql.dependency_change", SQLSTATE(3F000) "Schema missing %s", sname);
	if ((t = mvc_bind_table(m, s, tname)) == NULL)
		throw(SQL, "sql.dependency_change", SQLSTATE(42S02) "Table missing %s.%s", sname, tname);
	if (!isTable(t))
		throw(SQL, "sql.dependency_change", SQLSTATE(42000) "%s '%s' is not persistent", TABLE_TYPE_DESCRIPTION(t->type, t->properties), t->base.name);
	if (cnt > 0 && !isNew(t) && isGlobal(t) && !isGlobalTemp(t) && sql_trans_add_dependency_change(m->session->tr, t->base.id, dml) != LOG_OK)
		throw(SQL, "sql.dependency_change", SQLSTATE(HY013) MAL_MALLOC_FAIL);
	return MAL_SUCCEED;
}

str
mvc_add_column_predicate(Client cntxt, MalBlkPtr mb, MalStkPtr stk, InstrPtr pci)
{
	str msg;
	mvc *m = NULL;
	const char *sname = *getArgReference_str(stk, pci, 1);
	const char *tname = *getArgReference_str(stk, pci, 2);
	const char *cname = *getArgReference_str(stk, pci, 3);
	sql_schema *s;
	sql_table *t;
	sql_column *c;

	if ((msg = getSQLContext(cntxt, mb, &m, NULL)) != NULL)
		return msg;
	if ((msg = checkSQLContext(cntxt)) != NULL)
		return msg;

	if ((s = mvc_bind_schema(m, sname)) == NULL)
		throw(SQL, "sql.column_predicate", SQLSTATE(3F000) "Schema missing %s", sname);
	if ((t = mvc_bind_table(m, s, tname)) == NULL)
		throw(SQL, "sql.column_predicate", SQLSTATE(42S02) "Table missing %s.%s", sname, tname);
	if ((c = mvc_bind_column(m, t, cname)) == NULL)
		throw(SQL, "sql.column_predicate", SQLSTATE(42S22) "Column not found in %s.%s.%s",sname,tname,cname);

	if ((m->session->level & tr_snapshot) == tr_snapshot || isNew(c) || !isGlobal(c->t) || isGlobalTemp(c->t))
		return MAL_SUCCEED;
	if (sql_trans_add_predicate(m->session->tr, c, 0, NULL, NULL, false, false) != LOG_OK)
		throw(SQL, "sql.column_predicate", SQLSTATE(HY013) MAL_MALLOC_FAIL);
	return MAL_SUCCEED;
}

str
create_table_from_emit(Client cntxt, char *sname, char *tname, sql_emit_col *columns, size_t ncols)
{
	size_t i;
	sql_table *t = NULL;
	sql_schema *s = NULL;
	mvc *sql = NULL;
	str msg = MAL_SUCCEED;

	if ((msg = getSQLContext(cntxt, NULL, &sql, NULL)) != NULL)
		return msg;
	if ((msg = checkSQLContext(cntxt)) != NULL)
		return msg;

	if (!sname)
		sname = "sys";
	if (!(s = mvc_bind_schema(sql, sname)))
		throw(SQL, "sql.catalog", SQLSTATE(3F000) "CREATE TABLE: no such schema '%s'", sname);
	if (!mvc_schema_privs(sql, s))
		throw(SQL, "sql.catalog", SQLSTATE(42000) "CREATE TABLE: Access denied for %s to schema '%s'", get_string_global_var(sql, "current_user"), s->base.name);
	switch (mvc_create_table(&t, sql, s, tname, tt_table, 0, SQL_DECLARED_TABLE, CA_COMMIT, -1, 0)) {
		case -1:
			throw(SQL, "sql.catalog", SQLSTATE(HY013) MAL_MALLOC_FAIL);
		case -2:
		case -3:
			throw(SQL, "sql.catalog", SQLSTATE(42000) "CREATE TABLE: transaction conflict detected");
		default:
			break;
	}

	for (i = 0; i < ncols; i++) {
		BAT *b = columns[i].b;
		const char *atomname = ATOMname(b->ttype);
		sql_subtype tpe;
		sql_column *col = NULL;

		if (!strcmp(atomname, "str"))
			sql_find_subtype(&tpe, "varchar", 0, 0);
		else {
			sql_subtype *t = sql_bind_localtype(atomname);
			if (!t)
				throw(SQL, "sql.catalog", SQLSTATE(3F000) "CREATE TABLE: could not find type for column");
			tpe = *t;
		}

		if (columns[i].name && columns[i].name[0] == '%')
			throw(SQL, "sql.catalog", SQLSTATE(42000) "CREATE TABLE: generated labels not allowed in column names, use an alias instead");
		if (tpe.type->eclass == EC_ANY)
			throw(SQL, "sql.catalog", SQLSTATE(42000) "CREATE TABLE: any type (plain null value) not allowed as a column type, use an explicit cast");
		switch (mvc_create_column(&col, sql, t, columns[i].name, &tpe)) {
			case -1:
				throw(SQL, "sql.catalog", SQLSTATE(HY013) MAL_MALLOC_FAIL);
			case -2:
			case -3:
				throw(SQL, "sql.catalog", SQLSTATE(42000) "CREATE TABLE: transaction conflict detected");
			default:
				break;
		}
	}
	if ((msg = create_table_or_view(sql, sname, t->base.name, t, 0, 0)) != MAL_SUCCEED)
		return msg;
	if (!(t = mvc_bind_table(sql, s, tname)))
		throw(SQL, "sql.catalog", SQLSTATE(3F000) "CREATE TABLE: could not bind table %s", tname);
	BUN offset;
	BAT *pos = NULL;
	if (mvc_claim_slots(sql->session->tr, t, BATcount(columns[0].b), &offset, &pos) != LOG_OK)
		throw(SQL, "sql.catalog", SQLSTATE(3F000) "CREATE TABLE: Could not insert data");
	for (i = 0; i < ncols; i++) {
		BAT *b = columns[i].b;
		sql_column *col = NULL;

		if (!(col = mvc_bind_column(sql, t, columns[i].name))) {
			bat_destroy(pos);
			throw(SQL, "sql.catalog", SQLSTATE(3F000) "CREATE TABLE: could not bind column %s", columns[i].name);
		}
		if ((msg = mvc_append_column(sql->session->tr, col, offset, pos, b)) != MAL_SUCCEED) {
			bat_destroy(pos);
			return msg;
		}
	}
	bat_destroy(pos);
	return msg;
}

str
append_to_table_from_emit(Client cntxt, char *sname, char *tname, sql_emit_col *columns, size_t ncols)
{
	size_t i;
	sql_table *t;
	sql_schema *s;
	mvc *sql = NULL;
	str msg = MAL_SUCCEED;

	if ((msg = getSQLContext(cntxt, NULL, &sql, NULL)) != NULL)
		return msg;
	if ((msg = checkSQLContext(cntxt)) != NULL)
		return msg;

	if (!sname)
		sname = "sys";
	if (!(s = mvc_bind_schema(sql, sname)))
		throw(SQL, "sql.catalog", SQLSTATE(3F000) "APPEND TABLE: no such schema '%s'", sname);
	if (!(t = mvc_bind_table(sql, s, tname)))
		throw(SQL, "sql.catalog", SQLSTATE(3F000) "APPEND TABLE: could not bind table %s", tname);
	if (!isTable(t))
		throw(SQL, "sql.catalog", SQLSTATE(42000) "APPEND TABLE: %s '%s' is not persistent", TABLE_TYPE_DESCRIPTION(t->type, t->properties), t->base.name);
	BUN offset;
	BAT *pos = NULL;
	if (mvc_claim_slots(sql->session->tr, t, BATcount(columns[0].b), &offset, &pos) != LOG_OK)
		throw(SQL, "sql.catalog", SQLSTATE(3F000) "APPEND TABLE: Could not append data");
	for (i = 0; i < ncols; i++) {
		BAT *b = columns[i].b;
		sql_column *col = NULL;

		if (!(col = mvc_bind_column(sql, t, columns[i].name))) {
			bat_destroy(pos);
			throw(SQL, "sql.catalog", SQLSTATE(3F000) "APPEND TABLE: could not bind column %s", columns[i].name);
		}
		if ((msg = mvc_append_column(sql->session->tr, col, offset, pos, b)) != MAL_SUCCEED) {
			bat_destroy(pos);
			return msg;
		}
	}
	bat_destroy(pos);
	if (BATcount(columns[0].b) > 0 && !isNew(t) && isGlobal(t) && !isGlobalTemp(t) &&
		sql_trans_add_dependency_change(sql->session->tr, t->base.id, dml) != LOG_OK)
		throw(SQL, "sql.catalog", SQLSTATE(HY013) MAL_MALLOC_FAIL);
	return msg;
}

BAT *
mvc_bind(mvc *m, const char *sname, const char *tname, const char *cname, int access)
{
	sql_trans *tr = m->session->tr;
	BAT *b = NULL;
	sql_schema *s = NULL;
	sql_table *t = NULL;
	sql_column *c = NULL;

	s = mvc_bind_schema(m, sname);
	if (s == NULL)
		return NULL;
	t = mvc_bind_table(m, s, tname);
	if (t == NULL || !isTable(t))
		return NULL;
	c = mvc_bind_column(m, t, cname);
	if (c == NULL)
		return NULL;

	sqlstore *store = tr->store;
	b = store->storage_api.bind_col(tr, c, access);
	return b;
}

/* setVariable(int *ret, str *sname, str *name, any value) */
str
setVariable(Client cntxt, MalBlkPtr mb, MalStkPtr stk, InstrPtr pci)
{
	int *res = getArgReference_int(stk, pci, 0);
	mvc *m = NULL;
	str msg;
	const char *sname = *getArgReference_str(stk, pci, 2);
	const char *varname = *getArgReference_str(stk, pci, 3);
	int mtype = getArgType(mb, pci, 4);
	sql_schema *s;
	sql_var *var;

	if ((msg = getSQLContext(cntxt, mb, &m, NULL)) != NULL)
		return msg;
	if ((msg = checkSQLContext(cntxt)) != NULL)
		return msg;

	if (!(s = mvc_bind_schema(m, sname)))
		throw(SQL, "sql.setVariable", SQLSTATE(3F000) "Cannot find the schema '%s'", sname);

	*res = 0;
	if (mtype < 0 || mtype >= 255)
		throw(SQL, "sql.setVariable", SQLSTATE(42100) "Variable type error");

	if ((var = find_global_var(m, s, varname))) {
		if (!strcmp("sys", s->base.name) && !strcmp("optimizer", varname)) {
			const char *newopt = *getArgReference_str(stk, pci, 4);
			char buf[18];

			if (strNil(newopt))
				throw(SQL, "sql.setVariable", SQLSTATE(42000) "Variable '%s.%s' cannot be NULL", sname, varname);
			if (!isOptimizerPipe(newopt) && strchr(newopt, (int) ';') == 0)
				throw(SQL, "sql.setVariable", SQLSTATE(42100) "optimizer '%s' unknown", newopt);
			(void) snprintf(buf, sizeof(buf), "user_%d", cntxt->idx); /* should always suffice */
			if (!isOptimizerPipe(newopt) || strcmp(buf, newopt) == 0) {
				if ((msg = addPipeDefinition(cntxt, buf, newopt)))
					return msg;
				if (!sqlvar_set_string(find_global_var(m, s, varname), buf))
					throw(SQL, "sql.setVariable", SQLSTATE(HY013) MAL_MALLOC_FAIL);
			} else if (!sqlvar_set_string(find_global_var(m, s, varname), newopt))
				throw(SQL, "sql.setVariable", SQLSTATE(HY013) MAL_MALLOC_FAIL);
		} else {
			ValPtr ptr = &stk->stk[getArg(pci, 4)];

			if ((msg = sql_update_var(m, s, varname, ptr)))
				return msg;
			if (!sqlvar_set(var, ptr))
				throw(SQL, "sql.setVariable", SQLSTATE(HY013) MAL_MALLOC_FAIL);
		}
		return MAL_SUCCEED;
	}
	throw(SQL, "sql.setVariable", SQLSTATE(42100) "Variable '%s.%s' unknown", sname, varname);
}

/* getVariable(int *ret, str *name) */
str
getVariable(Client cntxt, MalBlkPtr mb, MalStkPtr stk, InstrPtr pci)
{
	int mtype = getArgType(mb, pci, 0);
	mvc *m = NULL;
	str msg;
	const char *sname = *getArgReference_str(stk, pci, 2);
	const char *varname = *getArgReference_str(stk, pci, 3);
	ValRecord *dst, *src;
	sql_schema *s;
	sql_var *var;

	if ((msg = getSQLContext(cntxt, mb, &m, NULL)) != NULL)
		return msg;
	if ((msg = checkSQLContext(cntxt)) != NULL)
		return msg;

	if (!(s = mvc_bind_schema(m, sname)))
		throw(SQL, "sql.getVariable", SQLSTATE(3F000) "Cannot find the schema '%s'", sname);
	if (mtype < 0 || mtype >= 255)
		throw(SQL, "sql.getVariable", SQLSTATE(42100) "Variable type error");
	if (!(var = find_global_var(m, s, varname)))
		throw(SQL, "sql.getVariable", SQLSTATE(42100) "Variable '%s.%s' unknown", sname, varname);
	src = &(var->var.data);
	dst = &stk->stk[getArg(pci, 0)];
	if (VALcopy(dst, src) == NULL)
		throw(MAL, "sql.getVariable", SQLSTATE(HY013) MAL_MALLOC_FAIL);
	return MAL_SUCCEED;
}

str
sql_variables(Client cntxt, MalBlkPtr mb, MalStkPtr stk, InstrPtr pci)
{
	mvc *m = NULL;
	BAT *schemas, *names, *types, *values;
	str msg = MAL_SUCCEED;
	bat *s = getArgReference_bat(stk,pci,0);
	bat *n = getArgReference_bat(stk,pci,1);
	bat *t = getArgReference_bat(stk,pci,2);
	bat *v = getArgReference_bat(stk,pci,3);
	int nvars;

	if ((msg = getSQLContext(cntxt, mb, &m, NULL)) != NULL)
		return msg;
	if ((msg = checkSQLContext(cntxt)) != NULL)
		return msg;

	nvars = list_length(m->global_vars);
	schemas = COLnew(0, TYPE_str, nvars, TRANSIENT);
	names = COLnew(0, TYPE_str, nvars, TRANSIENT);
	types = COLnew(0, TYPE_str, nvars, TRANSIENT);
	values = COLnew(0, TYPE_str, nvars, TRANSIENT);
	if (!schemas || !names || !types || !values) {
		msg = createException(SQL, "sql.variables", SQLSTATE(HY013) MAL_MALLOC_FAIL);
		goto bailout;
	}

	if (m->global_vars) {
		for (node *n = m->global_vars->h; n ; n = n->next) {
			sql_var *var = (sql_var*) n->data;
			atom value = var->var;
			ValPtr myptr = &(value.data);
			ValRecord val = (ValRecord) {.vtype = TYPE_void,};
			gdk_return res;

			if (value.tpe.type->localtype != TYPE_str) {
				ptr ok = VALcopy(&val, myptr);
				if (ok)
					ok = VALconvert(TYPE_str, &val);
				if (!ok) {
					VALclear(&val);
					msg = createException(SQL, "sql.variables", SQLSTATE(HY013) "Failed to convert variable '%s.%s' into a string", var->sname, var->name);
					goto bailout;
				}
				myptr = &val;
			}
			res = BUNappend(values, VALget(myptr), false);
			VALclear(&val);
			if (res != GDK_SUCCEED) {
				msg = createException(SQL, "sql.variables", SQLSTATE(HY013) MAL_MALLOC_FAIL);
				goto bailout;
			}
			if (BUNappend(schemas, var->sname, false) != GDK_SUCCEED) {
				msg = createException(SQL, "sql.variables", SQLSTATE(HY013) MAL_MALLOC_FAIL);
				goto bailout;
			}
			if (BUNappend(names, var->name, false) != GDK_SUCCEED) {
				msg = createException(SQL, "sql.variables", SQLSTATE(HY013) MAL_MALLOC_FAIL);
				goto bailout;
			}
			if (BUNappend(types, value.tpe.type->base.name, false) != GDK_SUCCEED) {
				msg = createException(SQL, "sql.variables", SQLSTATE(HY013) MAL_MALLOC_FAIL);
				goto bailout;
			}
		}
	}

bailout:
	if (msg) {
		BBPreclaim(schemas);
		BBPreclaim(names);
		BBPreclaim(types);
		BBPreclaim(values);
	} else {
		*s = schemas->batCacheid;
		BBPkeepref(schemas);
		*n = names->batCacheid;
		BBPkeepref(names);
		*t = types->batCacheid;
		BBPkeepref(types);
		*v = values->batCacheid;
		BBPkeepref(values);
	}
	return msg;
}

/* str mvc_logfile(int *d, str *filename); */
str
mvc_logfile(Client cntxt, MalBlkPtr mb, MalStkPtr stk, InstrPtr pci)
{
	mvc *m = NULL;
	str msg;
	const char *filename = *getArgReference_str(stk, pci, 1);

	if ((msg = getSQLContext(cntxt, mb, &m, NULL)) != NULL)
		return msg;
	if ((msg = checkSQLContext(cntxt)) != NULL)
		return msg;
	if (m->scanner.log) {
		close_stream(m->scanner.log);
		m->scanner.log = NULL;
	}

	if (!strNil(filename)) {
		if((m->scanner.log = open_wastream(filename)) == NULL)
			throw(SQL, "sql.logfile", SQLSTATE(HY013) "%s", mnstr_peek_error(NULL));
	}
	return MAL_SUCCEED;
}

/* str mvc_next_value(lng *res, str *sname, str *seqname); */
str
mvc_next_value(Client cntxt, MalBlkPtr mb, MalStkPtr stk, InstrPtr pci)
{
	backend *be = NULL;
	str msg;
	sql_schema *s;
	sql_sequence *seq;
	lng *res = getArgReference_lng(stk, pci, 0);
	const char *sname = *getArgReference_str(stk, pci, 1);
	const char *seqname = *getArgReference_str(stk, pci, 2);

	(void)mb;
	if ((msg = getBackendContext(cntxt, &be)) != NULL)
		return msg;
	if (!(s = mvc_bind_schema(be->mvc, sname)))
		throw(SQL, "sql.next_value", SQLSTATE(3F000) "Cannot find the schema %s", sname);
	if (!mvc_schema_privs(be->mvc, s))
		throw(SQL, "sql.next_value", SQLSTATE(42000) "Access denied for %s to schema '%s'", get_string_global_var(be->mvc, "current_user"), s->base.name);
	if (!(seq = find_sql_sequence(be->mvc->session->tr, s, seqname)))
		throw(SQL, "sql.next_value", SQLSTATE(HY050) "Cannot find the sequence %s.%s", sname, seqname);

	if (seq_next_value(be->mvc->session->tr->store, seq, res)) {
		be->last_id = *res;
		sqlvar_set_number(find_global_var(be->mvc, mvc_bind_schema(be->mvc, "sys"), "last_id"), be->last_id);
		return MAL_SUCCEED;
	}
	throw(SQL, "sql.next_value", SQLSTATE(HY050) "Cannot generate next sequence value %s.%s", sname, seqname);
}

str
mvc_next_value_bulk(Client cntxt, MalBlkPtr mb, MalStkPtr stk, InstrPtr pci)
{
	backend *be = NULL;
	str msg;
	sql_schema *s;
	sql_sequence *seq;
	bat *res = getArgReference_bat(stk, pci, 0);
	BUN card = (BUN)*getArgReference_lng(stk, pci, 1);
	const char *sname = *getArgReference_str(stk, pci, 2);
	const char *seqname = *getArgReference_str(stk, pci, 3);
	BAT *r = NULL;

	(void)mb;
	if ((msg = getBackendContext(cntxt, &be)) != NULL)
		return msg;
	if (!(s = mvc_bind_schema(be->mvc, sname)))
		throw(SQL, "sql.next_value", SQLSTATE(3F000) "Cannot find the schema %s", sname);
	if (!mvc_schema_privs(be->mvc, s))
		throw(SQL, "sql.next_value", SQLSTATE(42000) "Access denied for %s to schema '%s'", get_string_global_var(be->mvc, "current_user"), s->base.name);
	if (!(seq = find_sql_sequence(be->mvc->session->tr, s, seqname)))
		throw(SQL, "sql.next_value", SQLSTATE(HY050) "Cannot find the sequence %s.%s", sname, seqname);
	if (!(r = COLnew(0, TYPE_lng, card, TRANSIENT)))
		throw(SQL, "sql.next_value", SQLSTATE(HY013) MAL_MALLOC_FAIL);

	lng *restrict rb = Tloc(r, 0);

	if (seqbulk_next_value(be->mvc->session->tr->store, seq, card, rb)) {
		be->last_id = rb[card-1];
		sqlvar_set_number(find_global_var(be->mvc, mvc_bind_schema(be->mvc, "sys"), "last_id"), be->last_id);
		BATsetcount(r, card);
		r->tnonil = true;
		r->tnil = false;
		/* TODO set the min/max, tsorted/trevsorted and tkey properties based on the sequence values */
		r->tsorted = r->trevsorted = r->tkey = BATcount(r) <= 1;
		*res = r->batCacheid;
		BBPkeepref(r);
		return MAL_SUCCEED;
	}
	BBPreclaim(r);
	throw(SQL, "sql.next_value", SQLSTATE(HY050) "Cannot generate next sequence value %s.%s", sname, seqname);
}

/* str mvc_get_value(lng *res, str *sname, str *seqname); */
str
mvc_get_value(Client cntxt, MalBlkPtr mb, MalStkPtr stk, InstrPtr pci)
{
	mvc *m = NULL;
	str msg;
	sql_schema *s;
	sql_sequence *seq;
	lng *res = getArgReference_lng(stk, pci, 0);
	const char *sname = *getArgReference_str(stk, pci, 1);
	const char *seqname = *getArgReference_str(stk, pci, 2);

	if ((msg = getSQLContext(cntxt, mb, &m, NULL)) != NULL)
		return msg;
	if ((msg = checkSQLContext(cntxt)) != NULL)
		return msg;
	if (!(s = mvc_bind_schema(m, sname)))
		throw(SQL, "sql.get_value", SQLSTATE(3F000) "Cannot find the schema %s", sname);
	if (!(seq = find_sql_sequence(m->session->tr, s, seqname)))
		throw(SQL, "sql.get_value", SQLSTATE(HY050) "Cannot find the sequence %s.%s", sname, seqname);

	if (seq_get_value(m->session->tr->store, seq, res))
		return MAL_SUCCEED;

	throw(SQL, "sql.get_value", SQLSTATE(HY050) "Cannot get sequence value %s.%s", sname, seqname);
}

/* needed for msqldump and describe_sequences view */
static str
mvc_get_value_bulk(Client cntxt, MalBlkPtr mb, MalStkPtr stk, InstrPtr pci)
{
	mvc *m = NULL;
	sql_schema *s;
	sql_sequence *seq;
	BATiter schi, seqi;
	BAT *bn = NULL, *scheb = NULL, *sches = NULL, *seqb = NULL, *seqs = NULL;
	lng *restrict vals;
	str msg = MAL_SUCCEED;
	bool nils = false;
	struct canditer ci1 = {0}, ci2 = {0};
	oid off1, off2;
	bat *res = getArgReference_bat(stk, pci, 0), *l = getArgReference_bat(stk, pci, 1), *r = getArgReference_bat(stk, pci, 2),
		*sid1 = pci->argc == 5 ? getArgReference_bat(stk, pci, 3) : NULL, *sid2 = pci->argc == 5 ? getArgReference_bat(stk, pci, 4) : NULL;

	if ((msg = getSQLContext(cntxt, mb, &m, NULL)) != NULL)
		return msg;
	if ((msg = checkSQLContext(cntxt)) != NULL)
		return msg;
	if (!(scheb = BATdescriptor(*l)) || !(seqb = BATdescriptor(*r))) {
		msg = createException(SQL, "sql.get_value", SQLSTATE(HY002) RUNTIME_OBJECT_MISSING);
		goto bailout;
	}
	if ((sid1 && !is_bat_nil(*sid1) && !(sches = BATdescriptor(*sid1))) || (sid2 && !is_bat_nil(*sid2) && !(seqs = BATdescriptor(*sid2)))) {
		msg = createException(SQL, "sql.get_value", SQLSTATE(HY002) RUNTIME_OBJECT_MISSING);
		goto bailout;
	}
	canditer_init(&ci1, scheb, sches);
	canditer_init(&ci2, seqb, seqs);
	if (ci2.ncand != ci1.ncand || ci1.hseq != ci2.hseq) {
		msg = createException(SQL, "sql.get_value", ILLEGAL_ARGUMENT " Requires bats of identical size");
		goto bailout;
	}
	if (!(bn = COLnew(ci1.hseq, TYPE_lng, ci1.ncand, TRANSIENT))) {
		msg = createException(SQL, "sql.get_value", SQLSTATE(HY013) MAL_MALLOC_FAIL);
		goto bailout;
	}

	off1 = scheb->hseqbase;
	off2 = seqb->hseqbase;
	schi = bat_iterator(scheb);
	seqi = bat_iterator(seqb);
	vals = Tloc(bn, 0);
	for (BUN i = 0; i < ci1.ncand; i++) {
		oid p1 = canditer_next(&ci1) - off1, p2 = canditer_next(&ci2) - off2;
		const char *sname = BUNtvar(schi, p1);
		const char *seqname = BUNtvar(seqi, p2);

		if (strNil(sname) || strNil(seqname)) {
			vals[i] = lng_nil;
			nils = true;
		} else {
			if (!(s = mvc_bind_schema(m, sname))) {
				msg = createException(SQL, "sql.get_value", SQLSTATE(3F000) "Cannot find the schema %s", sname);
				goto bailout1;
			}
			if (!(seq = find_sql_sequence(m->session->tr, s, seqname))) {
				msg = createException(SQL, "sql.get_value", SQLSTATE(HY050) "Cannot find the sequence %s.%s", sname, seqname);
				goto bailout1;
			}
			if (!seq_get_value(m->session->tr->store, seq, &(vals[i]))) {
				msg = createException(SQL, "sql.get_value", SQLSTATE(HY050) "Cannot get the next sequence value %s.%s", sname, seqname);
				goto bailout1;
			}
		}
	}

bailout1:
	bat_iterator_end(&schi);
	bat_iterator_end(&seqi);
bailout:
	BBPreclaim(scheb);
	BBPreclaim(sches);
	BBPreclaim(seqb);
	BBPreclaim(seqs);
	if (bn && !msg) {
		BATsetcount(bn, ci1.ncand);
		bn->tnil = nils;
		bn->tnonil = !nils;
		bn->tkey = BATcount(bn) <= 1;
		bn->tsorted = BATcount(bn) <= 1;
		bn->trevsorted = BATcount(bn) <= 1;
		*res = bn->batCacheid;
		BBPkeepref(bn);
	} else if (bn)
		BBPreclaim(bn);
	return msg;
}

str
mvc_getVersion(lng *version, const int *clientid)
{
	mvc *m = NULL;
	Client cntxt = MCgetClient(*clientid);
	str msg;

	if ((msg = getSQLContext(cntxt, NULL, &m, NULL)) != NULL)
		return msg;
	if ((msg = checkSQLContext(cntxt)) != NULL)
		return msg;
	*version = -1;
	if (m->session->tr)
		*version = (lng)m->session->tr->ts;
	return MAL_SUCCEED;
}

/* str mvc_restart_seq(lng *res, str *sname, str *seqname, lng *start); */
str
mvc_restart_seq(Client cntxt, MalBlkPtr mb, MalStkPtr stk, InstrPtr pci)
{
	mvc *m = NULL;
	str msg;
	sql_schema *s;
	sql_sequence *seq;
	lng *res = getArgReference_lng(stk, pci, 0);
	const char *sname = *getArgReference_str(stk, pci, 1);
	const char *seqname = *getArgReference_str(stk, pci, 2);
	lng start = *getArgReference_lng(stk, pci, 3);

	if ((msg = getSQLContext(cntxt, mb, &m, NULL)) != NULL)
		return msg;
	if ((msg = checkSQLContext(cntxt)) != NULL)
		return msg;
	if (!(s = mvc_bind_schema(m, sname)))
		throw(SQL, "sql.restart", SQLSTATE(3F000) "Cannot find the schema %s", sname);
	if (!mvc_schema_privs(m, s))
		throw(SQL, "sql.restart", SQLSTATE(42000) "Access denied for %s to schema '%s'", get_string_global_var(m, "current_user"), s->base.name);
	if (!(seq = find_sql_sequence(m->session->tr, s, seqname)))
		throw(SQL, "sql.restart", SQLSTATE(HY050) "Failed to fetch sequence %s.%s", sname, seqname);
	if (is_lng_nil(start))
		throw(SQL, "sql.restart", SQLSTATE(HY050) "Cannot (re)start sequence %s.%s with NULL", sname, seqname);
	if (start < seq->minvalue)
		throw(SQL, "sql.restart", SQLSTATE(HY050) "Cannot set sequence %s.%s start to a value less than the minimum ("LLFMT" < "LLFMT")", sname, seqname, start, seq->minvalue);
	if (start > seq->maxvalue)
		throw(SQL, "sql.restart", SQLSTATE(HY050) "Cannot set sequence %s.%s start to a value higher than the maximum ("LLFMT" > "LLFMT")", sname, seqname, start, seq->maxvalue);
	switch (sql_trans_sequence_restart(m->session->tr, seq, start)) {
		case -1:
			throw(SQL,"sql.restart",SQLSTATE(HY013) MAL_MALLOC_FAIL);
		case -2:
		case -3:
			throw(SQL,"sql.restart",SQLSTATE(42000) "RESTART SEQUENCE: transaction conflict detected");
		case -4:
			throw(SQL,"sql.restart",SQLSTATE(HY050) "Cannot (re)start sequence %s.%s", sname, seqname);
		default:
			*res = start;
	}
	return MAL_SUCCEED;
}

BAT *
mvc_bind_idxbat(mvc *m, const char *sname, const char *tname, const char *iname, int access)
{
	sql_trans *tr = m->session->tr;
	BAT *b = NULL;
	sql_schema *s = NULL;
	sql_idx *i = NULL;

	s = mvc_bind_schema(m, sname);
	if (s == NULL)
		return NULL;
	i = mvc_bind_idx(m, s, iname);
	if (i == NULL || !isTable(i->t))
		return NULL;

	(void) tname;
	sqlstore *store = tr->store;
	b = store->storage_api.bind_idx(tr, i, access);
	return b;
}

/* str mvc_bind_wrap(int *bid, str *sname, str *tname, str *cname, int *access); */
str
mvc_bind_wrap(Client cntxt, MalBlkPtr mb, MalStkPtr stk, InstrPtr pci)
{
	int upd = (pci->argc == 7 || pci->argc == 9);
	BAT *b = NULL;
	bat *bid = getArgReference_bat(stk, pci, 0);
	mvc *m = NULL;
	str msg;
	const char *sname	= *getArgReference_str(stk, pci, 2 + upd);
	const char *tname	= *getArgReference_str(stk, pci, 3 + upd);
	const char *cname	= *getArgReference_str(stk, pci, 4 + upd);
	const int	access	= *getArgReference_int(stk, pci, 5 + upd);

	const bool partitioned_access = pci->argc == (8 + upd) && getArgType(mb, pci, 6 + upd) == TYPE_int;

	/* This doesn't work with quick access for now... */
	assert(access != QUICK);
	if ((msg = getSQLContext(cntxt, mb, &m, NULL)) != NULL)
		return msg;
	if ((msg = checkSQLContext(cntxt)) != NULL)
		return msg;
	sqlstore *store = m->store;
	sql_schema *s = mvc_bind_schema(m, sname);
	sql_table *t = mvc_bind_table(m, s, tname);
	if (t && !isTable(t))
		throw(SQL, "sql.bind", SQLSTATE(42000) "%s '%s' is not persistent",
			  TABLE_TYPE_DESCRIPTION(t->type, t->properties), t->base.name);
	sql_column *c = mvc_bind_column(m, t, cname);

	if (partitioned_access) {
		/* partitioned access */
		int part_nr = *getArgReference_int(stk, pci, 6 + upd);
		int nr_parts = *getArgReference_int(stk, pci, 7 + upd);
		BUN cnt = store->storage_api.count_col(m->session->tr, c, 0), psz;
		oid l, h;
		psz = cnt ? (cnt / nr_parts) : 0;
		l = part_nr * psz;
		if (l > cnt)
			l = cnt;
		h = (part_nr + 1 == nr_parts) ? cnt : ((part_nr + 1) * psz);
		if (h > cnt)
			h = cnt;

		if (upd) {
			BAT *ui = NULL, *uv = NULL;
			if (store->storage_api.bind_updates(m->session->tr, c, &ui, &uv) == LOG_ERR)
				throw(SQL,"sql.bind",SQLSTATE(HY005) "Cannot access the update columns");

			h--;
			BAT* bn = BATselect(ui, NULL, &l, &h, true, true, false, false);
			if(bn == NULL) {
				BBPunfix(ui->batCacheid);
				BBPunfix(uv->batCacheid);
				throw(SQL, "sql.bind", GDK_EXCEPTION);
			}

			bat *uvl = getArgReference_bat(stk, pci, 1);

			if (BATcount(bn)) {
				BAT *id;
				BAT *vl;
				if (ui == NULL || uv == NULL) {
					bat_destroy(uv);
					bat_destroy(ui);
					BBPunfix(bn->batCacheid);
					throw(SQL,"sql.bind",SQLSTATE(HY005) "Cannot access the insert column %s.%s.%s",
						sname, tname, cname);
				}
				assert(uv->batCount == ui->batCount);
				id = BATproject(bn, ui);
				vl = BATproject(bn, uv);
				bat_destroy(ui);
				bat_destroy(uv);
				if (id == NULL || vl == NULL) {
					BBPunfix(bn->batCacheid);
					bat_destroy(id);
					bat_destroy(vl);
					throw(SQL, "sql.bind", GDK_EXCEPTION);
				}
				if ( BATcount(id) != BATcount(vl)){
					BBPunfix(bn->batCacheid);
					bat_destroy(id);
					bat_destroy(vl);
					throw(SQL, "sql.bind", SQLSTATE(0000) "Inconsistent BAT count");
				}
				BBPkeepref(id);
				BBPkeepref(vl);
				*bid = id->batCacheid;
				*uvl = vl->batCacheid;
			} else {
				*bid = e_bat(TYPE_oid);
				*uvl = e_bat(c->type.type->localtype);
				if (*bid == BID_NIL || *uvl == BID_NIL) {
					if (*bid)
						BBPunfix(*bid);
					if (*uvl)
						BBPunfix(*uvl);
					BBPunfix(b->batCacheid);
					throw(SQL, "sql.bind", SQLSTATE(HY013) MAL_MALLOC_FAIL);
				}
			}
		} else {
			int coltype = getBatType(getArgType(mb, pci, 0));
			b = store->storage_api.bind_col(m->session->tr, c, access);
			if (b == NULL)
				throw(SQL, "sql.bind", SQLSTATE(42000) "Cannot bind column %s.%s.%s", sname, tname, cname);

			if (b->ttype && b->ttype != coltype) {
				BBPunfix(b->batCacheid);
				throw(SQL,"sql.bind",SQLSTATE(42000) "Column type mismatch %s.%s.%s",sname,tname,cname);
			}

			BAT* bn = BATslice(b, l, h);
			if(bn == NULL) {
				BBPunfix(b->batCacheid);
				throw(SQL, "sql.bind", GDK_EXCEPTION);
			}
			BAThseqbase(bn, l);
			BBPunfix(b->batCacheid);
			BBPkeepref(bn);
			*bid = bn->batCacheid;
		}
	}
	else if (upd) { /*unpartitioned access to update bats*/
		BAT *ui = NULL, *uv = NULL;
		if (store->storage_api.bind_updates(m->session->tr, c, &ui, &uv) == LOG_ERR)
			throw(SQL,"sql.bind",SQLSTATE(HY005) "Cannot access the update columns");

		bat *uvl = getArgReference_bat(stk, pci, 1);
		BBPkeepref(ui);
		BBPkeepref(uv);
		*bid = ui->batCacheid;
		*uvl = uv->batCacheid;
	}
	else { /*unpartitioned access to base column*/
		int coltype = getBatType(getArgType(mb, pci, 0));
		b = store->storage_api.bind_col(m->session->tr, c, access);
		if (b == NULL)
			throw(SQL, "sql.bin", "Couldn't bind column");

		if (b->ttype && b->ttype != coltype) {
			BBPunfix(b->batCacheid);
			throw(SQL,"sql.bind",SQLSTATE(42000) "Column type mismatch %s.%s.%s",sname,tname,cname);
		}
		BBPkeepref(b);
		*bid = b->batCacheid;
	}
	return MAL_SUCCEED;
}

/* The output of this function are 7 columns:
 *  - The sqlid of the column
 *  - Number of values of the column.
 *  - Number of segments, indication of the fragmentation
 *  - Number of inserted rows during the current transaction.
 *  - Number of updated rows during the current transaction.
 *  - Number of deletes of the column's table.
 *  - the number in the transaction chain (.i.e for each savepoint a new transaction is added in the chain)
 */

static str
mvc_insert_delta_values(mvc *m, BAT *col1, BAT *col2, BAT *col3, BAT *col4, BAT *col5, BAT *col6, BAT *col7, sql_column *c, lng segments, lng deletes)
{
	int level = 0;
	sqlstore *store = m->session->tr->store;

	lng inserted = (lng) store->storage_api.count_col(m->session->tr, c, 1);
	lng all = (lng) store->storage_api.count_col(m->session->tr, c, 0);
	lng updates = (lng) store->storage_api.count_col(m->session->tr, c, 2);

	if (BUNappend(col1, &c->base.id, false) != GDK_SUCCEED) {
		return createException(SQL,"sql.delta", SQLSTATE(HY013) MAL_MALLOC_FAIL);
	}
	if (BUNappend(col2, &segments, false) != GDK_SUCCEED) {
		return createException(SQL,"sql.delta", SQLSTATE(HY013) MAL_MALLOC_FAIL);
	}
	if (BUNappend(col3, &all, false) != GDK_SUCCEED) {
		return createException(SQL,"sql.delta", SQLSTATE(HY013) MAL_MALLOC_FAIL);
	}
	if (BUNappend(col4, &inserted, false) != GDK_SUCCEED) {
		return createException(SQL,"sql.delta", SQLSTATE(HY013) MAL_MALLOC_FAIL);
	}
	if (BUNappend(col5, &updates, false) != GDK_SUCCEED) {
		return createException(SQL,"sql.delta", SQLSTATE(HY013) MAL_MALLOC_FAIL);
	}
	if (BUNappend(col6, &deletes, false) != GDK_SUCCEED) {
		return createException(SQL,"sql.delta", SQLSTATE(HY013) MAL_MALLOC_FAIL);
	}
	/* compute level using global transaction */
	if (c) {
		for(sql_delta *d = ATOMIC_PTR_GET(&c->data); d; d = d->next)
			level++;
	}
	if (BUNappend(col7, &level, false) != GDK_SUCCEED) {
		return createException(SQL,"sql.delta", SQLSTATE(HY013) MAL_MALLOC_FAIL);
	}
	return MAL_SUCCEED;
}

str
mvc_delta_values(Client cntxt, MalBlkPtr mb, MalStkPtr stk, InstrPtr pci)
{
	const char *sname = *getArgReference_str(stk, pci, 7),
			   *tname = (pci->argc > 8) ? *getArgReference_str(stk, pci, 8) : NULL,
			   *cname = (pci->argc > 9) ? *getArgReference_str(stk, pci, 9) : NULL;
	mvc *m;
	str msg = MAL_SUCCEED;
	BAT *col1 = NULL, *col2 = NULL, *col3 = NULL, *col4 = NULL, *col5 = NULL, *col6 = NULL, *col7 = NULL;
	bat *b1 = getArgReference_bat(stk, pci, 0),
		*b2 = getArgReference_bat(stk, pci, 1),
		*b3 = getArgReference_bat(stk, pci, 2),
		*b4 = getArgReference_bat(stk, pci, 3),
		*b5 = getArgReference_bat(stk, pci, 4),
		*b6 = getArgReference_bat(stk, pci, 5),
		*b7 = getArgReference_bat(stk, pci, 6);
	sql_schema *s = NULL;
	sql_table *t = NULL;
	sql_column *c = NULL;
	node *n;
	BUN nrows = 0;
	lng deletes, segments;

	if ((msg = getSQLContext(cntxt, mb, &m, NULL)) != NULL)
		return msg;

	sqlstore *store = m->store;
	sql_trans *tr = m->session->tr;
	if ((msg = checkSQLContext(cntxt)) != NULL)
		goto cleanup;

	if (!(s = mvc_bind_schema(m, sname)))
		throw(SQL, "sql.delta", SQLSTATE(3F000) "No such schema '%s'", sname);

	if (tname) {
		if (!(t = mvc_bind_table(m, s, tname)))
			throw(SQL, "sql.delta", SQLSTATE(3F000) "No such table '%s' in schema '%s'", tname, s->base.name);
		if (!isTable(t))
			throw(SQL, "sql.delta", SQLSTATE(42000) "%s doesn't have delta values", TABLE_TYPE_DESCRIPTION(t->type, t->properties));
		if (cname) {
			if (!(c = mvc_bind_column(m, t, cname)))
				throw(SQL, "sql.delta", SQLSTATE(3F000) "No such column '%s' in table '%s'", cname, t->base.name);
			nrows = 1;
		} else {
			nrows = (BUN) ol_length(t->columns);
		}
	} else if (s->tables) {
		struct os_iter oi;
		os_iterator(&oi, s->tables, tr, NULL);
		for (sql_base *b = oi_next(&oi); b; b = oi_next(&oi)) {
			t = (sql_table *)b;
			if (isTable(t))
				nrows += (BUN) ol_length(t->columns);
		}
	}

	if ((col1 = COLnew(0, TYPE_int, nrows, TRANSIENT)) == NULL) {
		msg = createException(SQL, "sql.delta", SQLSTATE(HY013) MAL_MALLOC_FAIL);
		goto cleanup;
	}
	if ((col2 = COLnew(0, TYPE_lng, nrows, TRANSIENT)) == NULL) {
		msg = createException(SQL, "sql.delta", SQLSTATE(HY013) MAL_MALLOC_FAIL);
		goto cleanup;
	}
	if ((col3 = COLnew(0, TYPE_lng, nrows, TRANSIENT)) == NULL) {
		msg = createException(SQL, "sql.delta", SQLSTATE(HY013) MAL_MALLOC_FAIL);
		goto cleanup;
	}
	if ((col4 = COLnew(0, TYPE_lng, nrows, TRANSIENT)) == NULL) {
		msg = createException(SQL, "sql.delta", SQLSTATE(HY013) MAL_MALLOC_FAIL);
		goto cleanup;
	}
	if ((col5 = COLnew(0, TYPE_lng, nrows, TRANSIENT)) == NULL) {
		msg = createException(SQL, "sql.delta", SQLSTATE(HY013) MAL_MALLOC_FAIL);
		goto cleanup;
	}
	if ((col6 = COLnew(0, TYPE_lng, nrows, TRANSIENT)) == NULL) {
		msg = createException(SQL, "sql.delta", SQLSTATE(HY013) MAL_MALLOC_FAIL);
		goto cleanup;
	}
	if ((col7 = COLnew(0, TYPE_int, nrows, TRANSIENT)) == NULL) {
		msg = createException(SQL, "sql.delta", SQLSTATE(HY013) MAL_MALLOC_FAIL);
		goto cleanup;
	}

	if (nrows) {
		if (tname) {
			deletes = (lng) store->storage_api.count_del(m->session->tr, t, 0);
			segments = (lng) store->storage_api.count_del(m->session->tr, t, 10);
			if (cname) {
				if ((msg=mvc_insert_delta_values(m, col1, col2, col3, col4, col5, col6, col7, c, segments, deletes)) != NULL)
					goto cleanup;
			} else {
				for (n = ol_first_node(t->columns); n ; n = n->next) {
					c = (sql_column*) n->data;
					if ((msg=mvc_insert_delta_values(m, col1, col2, col3, col4, col5, col6, col7, c, segments, deletes)) != NULL)
						goto cleanup;
				}
			}
		} else if (s->tables) {
			struct os_iter oi;
			os_iterator(&oi, s->tables, tr, NULL);
			for (sql_base *b = oi_next(&oi); b; b = oi_next(&oi)) {
				t = (sql_table *)b;
				if (isTable(t)) {
					deletes = (lng) store->storage_api.count_del(m->session->tr, t, 0);
					segments = (lng) store->storage_api.count_del(m->session->tr, t, 10);

					for (node *nn = ol_first_node(t->columns); nn ; nn = nn->next) {
						c = (sql_column*) nn->data;

						if ((msg=mvc_insert_delta_values(m, col1, col2, col3, col4, col5, col6, col7, c, segments, deletes)) != NULL)
							goto cleanup;
					}
				}
			}
		}
	}

cleanup:
	if (msg) {
		if (col1)
			BBPreclaim(col1);
		if (col2)
			BBPreclaim(col2);
		if (col3)
			BBPreclaim(col3);
		if (col4)
			BBPreclaim(col4);
		if (col5)
			BBPreclaim(col5);
		if (col6)
			BBPreclaim(col6);
		if (col7)
			BBPreclaim(col7);
	} else {
		*b1 = col1->batCacheid;
		BBPkeepref(col1);
		*b2 = col2->batCacheid;
		BBPkeepref(col2);
		*b3 = col3->batCacheid;
		BBPkeepref(col3);
		*b4 = col4->batCacheid;
		BBPkeepref(col4);
		*b5 = col5->batCacheid;
		BBPkeepref(col5);
		*b6 = col6->batCacheid;
		BBPkeepref(col6);
		*b7 = col7->batCacheid;
		BBPkeepref(col7);
	}
	return msg;
}

/* str mvc_bind_idxbat_wrap(int *bid, str *sname, str *tname, str *iname, int *access); */
str
mvc_bind_idxbat_wrap(Client cntxt, MalBlkPtr mb, MalStkPtr stk, InstrPtr pci)
{
	int upd = (pci->argc == 7 || pci->argc == 9);
	BAT *b = NULL;
	bat *bid = getArgReference_bat(stk, pci, 0);
	mvc *m = NULL;
	str msg;
	const char *sname	= *getArgReference_str(stk, pci, 2 + upd);
	const char *tname	= *getArgReference_str(stk, pci, 3 + upd);
	const char *iname	= *getArgReference_str(stk, pci, 4 + upd);
	const int	access	= *getArgReference_int(stk, pci, 5 + upd);

	const bool partitioned_access = pci->argc == (8 + upd) && getArgType(mb, pci, 6 + upd) == TYPE_int;

	/* This doesn't work with quick access for now... */
	assert(access != QUICK);
	if ((msg = getSQLContext(cntxt, mb, &m, NULL)) != NULL)
		return msg;
	if ((msg = checkSQLContext(cntxt)) != NULL)
		return msg;
	sqlstore *store = m->store;
	sql_schema *s = mvc_bind_schema(m, sname);
	sql_table *t = mvc_bind_table(m, s, tname);
	if (t && !isTable(t))
		throw(SQL, "sql.bindidx", SQLSTATE(42000) "%s '%s' is not persistent",
			  TABLE_TYPE_DESCRIPTION(t->type, t->properties), t->base.name);
	sql_idx *i = mvc_bind_idx(m, s, iname);

	if (partitioned_access) {
		/* partitioned access */
		int part_nr = *getArgReference_int(stk, pci, 6 + upd);
		int nr_parts = *getArgReference_int(stk, pci, 7 + upd);
		BUN cnt = store->storage_api.count_idx(m->session->tr, i, 0), psz;
		oid l, h;
		psz = cnt ? (cnt / nr_parts) : 0;
		l = part_nr * psz;
		if (l > cnt)
			l = cnt;
		h = (part_nr + 1 == nr_parts) ? cnt : ((part_nr + 1) * psz);
		if (h > cnt)
			h = cnt;

		if (upd) {
			BAT *ui = NULL, *uv = NULL;
			if (store->storage_api.bind_updates_idx(m->session->tr, i, &ui, &uv) == LOG_ERR)
				throw(SQL,"sql.bindidx",SQLSTATE(HY005) "Cannot access the update columns");

			h--;
			BAT* bn = BATselect(ui, NULL, &l, &h, true, true, false, false);
			if(bn == NULL) {
				BBPunfix(ui->batCacheid);
				BBPunfix(uv->batCacheid);
				throw(SQL, "sql.bindidx", GDK_EXCEPTION);
			}

			bat *uvl = getArgReference_bat(stk, pci, 1);

			if (BATcount(bn)) {
				BAT *id;
				BAT *vl;
				if (ui == NULL || uv == NULL) {
					bat_destroy(uv);
					bat_destroy(ui);
					BBPunfix(bn->batCacheid);
					throw(SQL,"sql.bindidx",SQLSTATE(42000) "Cannot access index column %s.%s.%s",sname,tname,iname);
				}
				assert(uv->batCount == ui->batCount);
				id = BATproject(bn, ui);
				vl = BATproject(bn, uv);
				bat_destroy(ui);
				bat_destroy(uv);
				if (id == NULL || vl == NULL) {
					BBPunfix(bn->batCacheid);
					bat_destroy(id);
					bat_destroy(vl);
					throw(SQL, "sql.bindidx", GDK_EXCEPTION);
				}
				if ( BATcount(id) != BATcount(vl)){
					BBPunfix(bn->batCacheid);
					bat_destroy(id);
					bat_destroy(vl);
					throw(SQL, "sql.bindidx", SQLSTATE(0000) "Inconsistent BAT count");
				}
				BBPkeepref(id);
				BBPkeepref(vl);
				*bid = id->batCacheid;
				*uvl = vl->batCacheid;
			} else {
				*bid = e_bat(TYPE_oid);
				*uvl = e_bat((i->type==join_idx)?TYPE_oid:TYPE_lng);
				if (*bid == BID_NIL || *uvl == BID_NIL) {
					if (*bid)
						BBPunfix(*bid);
					if (*uvl)
						BBPunfix(*uvl);
					BBPunfix(b->batCacheid);
					throw(SQL, "sql.bindidx", SQLSTATE(HY013) MAL_MALLOC_FAIL);
				}
			}
		} else {
			int idxtype = getBatType(getArgType(mb, pci, 0));
			b = store->storage_api.bind_idx(m->session->tr, i, access);

			if (b && b->ttype && b->ttype != idxtype) {
				BBPunfix(b->batCacheid);
				throw(SQL,"sql.bindidx",SQLSTATE(42000) "Index type mismatch %s.%s.%s",sname,tname,iname);
			}

			BAT* bn = BATslice(b, l, h);
			if(bn == NULL) {
				BBPunfix(b->batCacheid);
				throw(SQL, "sql.bindidx", GDK_EXCEPTION);
			}
			BAThseqbase(bn, l);
			BBPunfix(b->batCacheid);
			BBPkeepref(bn);
			*bid = bn->batCacheid;
		}
	}
	else if (upd) { /*unpartitioned access to update bats*/
		BAT *ui = NULL, *uv = NULL;
		if (store->storage_api.bind_updates_idx(m->session->tr, i, &ui, &uv) == LOG_ERR)
			throw(SQL,"sql.bindidx",SQLSTATE(HY005) "Cannot access the update columns");

		bat *uvl = getArgReference_bat(stk, pci, 1);
		BBPkeepref(ui);
		BBPkeepref(uv);
		*bid = ui->batCacheid;
		*uvl = uv->batCacheid;
	}
	else { /*unpartitioned access to base index*/
		int idxtype = getBatType(getArgType(mb, pci, 0));
		b = store->storage_api.bind_idx(m->session->tr, i, access);
		if (b == NULL)
			throw(SQL,"sql.bindidx", "Couldn't bind index");

		if (b->ttype && b->ttype != idxtype) {
			BBPunfix(b->batCacheid);
			throw(SQL,"sql.bindidx",SQLSTATE(42000) "Index type mismatch %s.%s.%s",sname,tname,iname);
		}
		BBPkeepref(b);
		*bid = b->batCacheid;
	}
	return MAL_SUCCEED;
}

str
mvc_append_column(sql_trans *t, sql_column *c, BUN offset, BAT *pos, BAT *ins)
{
	sqlstore *store = t->store;
	int res = store->storage_api.append_col(t, c, offset, pos, ins, BATcount(ins), true, ins->ttype);
	if (res != LOG_OK) /* the conflict case should never happen, but leave it here */
		throw(SQL, "sql.append", SQLSTATE(42000) "Append failed %s", res == LOG_CONFLICT ? "due to conflict with another transaction" : GDKerrbuf);
	return MAL_SUCCEED;
}

/*mvc_grow_wrap(int *bid, str *sname, str *tname, str *cname, ptr d) */
str
mvc_grow_wrap(Client cntxt, MalBlkPtr mb, MalStkPtr stk, InstrPtr pci)
{
	int *res = getArgReference_int(stk, pci, 0);
	bat Tid = *getArgReference_bat(stk, pci, 1);
	ptr Ins = getArgReference(stk, pci, 2);
	int tpe = getArgType(mb, pci, 2);
	bool isbat = false;
	BAT *tid = 0, *ins = 0;
	size_t cnt = 1;
	oid v = 0;

	(void)cntxt;
	*res = 0;
	if ((tid = BATdescriptor(Tid)) == NULL)
		throw(SQL, "sql.grow", SQLSTATE(HY005) "Cannot access descriptor");
	if (isaBatType(tpe))
		isbat = true;
	if (isbat && (ins = BATdescriptor(*(bat *) Ins)) == NULL) {
		BBPunfix(Tid);
		throw(SQL, "sql.grow", SQLSTATE(HY005) "Cannot access descriptor");
	}
	if (ins) {
		cnt = BATcount(ins);
		BBPunfix(ins->batCacheid);
	}
	if (BATcount(tid)) {
		(void)BATmax(tid, &v);
		v++;
	}
	for(;cnt>0; cnt--, v++) {
		if (BUNappend(tid, &v, false) != GDK_SUCCEED) {
			BBPunfix(Tid);
			throw(SQL, "sql.grow", GDK_EXCEPTION);
		}
	}
	BBPunfix(Tid);
	return MAL_SUCCEED;
}

/*mvc_append_wrap(int *bid, str *sname, str *tname, str *cname, ptr d) */
str
mvc_append_wrap(Client cntxt, MalBlkPtr mb, MalStkPtr stk, InstrPtr pci)
{
	int *res = getArgReference_int(stk, pci, 0);
	mvc *m = NULL;
	str msg;
	const char *sname = *getArgReference_str(stk, pci, 2);
	const char *tname = *getArgReference_str(stk, pci, 3);
	const char *cname = *getArgReference_str(stk, pci, 4);
	BUN offset = (BUN)*getArgReference_oid(stk, pci, 5);
	bat Pos = *getArgReference_bat(stk, pci, 6);
	ptr ins = getArgReference(stk, pci, 7);
	int tpe = getArgType(mb, pci, 7), log_res = LOG_OK;
	bool isbat = false;
	sql_schema *s;
	sql_table *t;
	sql_column *c;
	sql_idx *i;
	BAT *b = NULL, *pos = NULL;
	BUN cnt = 1;

	*res = 0;
	if ((msg = getSQLContext(cntxt, mb, &m, NULL)) != NULL)
		return msg;
	if ((msg = checkSQLContext(cntxt)) != NULL)
		return msg;
	if (isaBatType(tpe)) {
		isbat = true;
		tpe = getBatType(tpe);
	}
	if (Pos != bat_nil && (pos = BATdescriptor(Pos)) == NULL)
		throw(SQL, "sql.append", SQLSTATE(HY005) "Cannot access append positions descriptor");
	if (isbat && (ins = BATdescriptor(*(bat *) ins)) == NULL) {
		bat_destroy(pos);
		throw(SQL, "sql.append", SQLSTATE(HY005) "Cannot access append values descriptor");
	}
	if (!isbat && ATOMextern(tpe) && !ATOMvarsized(tpe))
		ins = *(ptr *) ins;
	if (isbat) {
		b =  (BAT*) ins;
		if (VIEWtparent(b) || VIEWvtparent(b)) {
			/* note, b == (BAT*)ins */
			b = COLcopy(b, b->ttype, true, TRANSIENT);
			BBPreclaim(ins);
			ins = b;
			if (b == NULL)
				throw(SQL, "sql.append", GDK_EXCEPTION);
		}
	}
	s = mvc_bind_schema(m, sname);
	if (s == NULL) {
		bat_destroy(pos);
		bat_destroy(b);
		throw(SQL, "sql.append", SQLSTATE(3F000) "Schema missing %s",sname);
	}
	t = mvc_bind_table(m, s, tname);
	if (t == NULL) {
		bat_destroy(pos);
		bat_destroy(b);
		throw(SQL, "sql.append", SQLSTATE(42S02) "Table missing %s",tname);
	}
	if (!isTable(t)) {
		bat_destroy(pos);
		bat_destroy(b);
		throw(SQL, "sql.append", SQLSTATE(42000) "%s '%s' is not persistent", TABLE_TYPE_DESCRIPTION(t->type, t->properties), t->base.name);
	}
	if (b)
		cnt = BATcount(b);
	sqlstore *store = m->session->tr->store;
	if (cname[0] != '%' && (c = mvc_bind_column(m, t, cname)) != NULL) {
		log_res = store->storage_api.append_col(m->session->tr, c, offset, pos, ins, cnt, isbat, tpe);
	} else if (cname[0] == '%' && (i = mvc_bind_idx(m, s, cname + 1)) != NULL) {
		log_res = store->storage_api.append_idx(m->session->tr, i, offset, pos, ins, cnt, isbat, tpe);
	} else {
		bat_destroy(pos);
		bat_destroy(b);
		throw(SQL, "sql.append", SQLSTATE(38000) "Unable to find column or index %s.%s.%s",sname,tname,cname);
	}
	bat_destroy(pos);
	bat_destroy(b);
	if (log_res != LOG_OK) /* the conflict case should never happen, but leave it here */
		throw(SQL, "sql.append", SQLSTATE(42000) "Append failed %s", log_res == LOG_CONFLICT ? "due to conflict with another transaction" : GDKerrbuf);
	return MAL_SUCCEED;
}

/*mvc_update_wrap(int *bid, str *sname, str *tname, str *cname, ptr d) */
str
mvc_update_wrap(Client cntxt, MalBlkPtr mb, MalStkPtr stk, InstrPtr pci)
{
	int *res = getArgReference_int(stk, pci, 0);
	mvc *m = NULL;
	str msg;
	const char *sname = *getArgReference_str(stk, pci, 2);
	const char *tname = *getArgReference_str(stk, pci, 3);
	const char *cname = *getArgReference_str(stk, pci, 4);
	bat Tids = *getArgReference_bat(stk, pci, 5);
	bat Upd = *getArgReference_bat(stk, pci, 6);
	BAT *tids, *upd;
	int tpe = getArgType(mb, pci, 6), log_res = LOG_OK;
	bool isbat = false;
	sql_schema *s;
	sql_table *t;
	sql_column *c;
	sql_idx *i;

	*res = 0;
	if ((msg = getSQLContext(cntxt, mb, &m, NULL)) != NULL)
		return msg;
	if ((msg = checkSQLContext(cntxt)) != NULL)
		return msg;
	if (isaBatType(tpe))
		isbat = true;
	else
		assert(0);
	if (!isbat)
		throw(SQL, "sql.update", SQLSTATE(HY005) "Update values is not a BAT input");
	if ((tids = BATdescriptor(Tids)) == NULL)
		throw(SQL, "sql.update", SQLSTATE(HY005) "Cannot access update positions descriptor");
	if ((upd = BATdescriptor(Upd)) == NULL) {
		BBPunfix(tids->batCacheid);
		throw(SQL, "sql.update", SQLSTATE(HY005) "Cannot access update values descriptor");
	}
	s = mvc_bind_schema(m, sname);
	if (s == NULL) {
		BBPunfix(tids->batCacheid);
		BBPunfix(upd->batCacheid);
		throw(SQL, "sql.update", SQLSTATE(3F000) "Schema missing %s",sname);
	}
	t = mvc_bind_table(m, s, tname);
	if (t == NULL) {
		BBPunfix(tids->batCacheid);
		BBPunfix(upd->batCacheid);
		throw(SQL, "sql.update", SQLSTATE(42S02) "Table missing %s.%s",sname,tname);
	}
	if (!isTable(t)) {
		BBPunfix(tids->batCacheid);
		BBPunfix(upd->batCacheid);
		throw(SQL, "sql.update", SQLSTATE(42000) "%s '%s' is not persistent", TABLE_TYPE_DESCRIPTION(t->type, t->properties), t->base.name);
	}
	sqlstore *store = m->session->tr->store;
	if (cname[0] != '%' && (c = mvc_bind_column(m, t, cname)) != NULL) {
		log_res = store->storage_api.update_col(m->session->tr, c, tids, upd, isbat);
	} else if (cname[0] == '%' && (i = mvc_bind_idx(m, s, cname + 1)) != NULL) {
		log_res = store->storage_api.update_idx(m->session->tr, i, tids, upd, isbat);
	} else {
		BBPunfix(tids->batCacheid);
		BBPunfix(upd->batCacheid);
		throw(SQL, "sql.update", SQLSTATE(38000) "Unable to find column or index %s.%s.%s",sname,tname,cname);
	}
	BBPunfix(tids->batCacheid);
	BBPunfix(upd->batCacheid);
	if (log_res != LOG_OK)
		throw(SQL, "sql.update", SQLSTATE(42000) "Update failed%s", log_res == LOG_CONFLICT ? " due to conflict with another transaction" : "");
	return MAL_SUCCEED;
}

/* str mvc_clear_table_wrap(lng *res, str *sname, str *tname); */
str
mvc_clear_table_wrap(Client cntxt, MalBlkPtr mb, MalStkPtr stk, InstrPtr pci)
{
	sql_schema *s;
	sql_table *t;
	mvc *m = NULL;
	str msg;
	BUN clear_res;
	lng *res = getArgReference_lng(stk, pci, 0);
	const char *sname = *getArgReference_str(stk, pci, 1);
	const char *tname = *getArgReference_str(stk, pci, 2);
	int restart_sequences = *getArgReference_int(stk, pci, 3);

	if ((msg = getSQLContext(cntxt, mb, &m, NULL)) != NULL)
		return msg;
	if ((msg = checkSQLContext(cntxt)) != NULL)
		return msg;
	s = mvc_bind_schema(m, sname);
	if (s == NULL)
		throw(SQL, "sql.clear_table", SQLSTATE(3F000) "Schema missing %s", sname);
	t = mvc_bind_table(m, s, tname);
	if (t == NULL)
		throw(SQL, "sql.clear_table", SQLSTATE(42S02) "Table missing %s.%s", sname,tname);
	if (!isTable(t))
		throw(SQL, "sql.clear_table", SQLSTATE(42000) "%s '%s' is not persistent", TABLE_TYPE_DESCRIPTION(t->type, t->properties), t->base.name);
	clear_res = mvc_clear_table(m, t);
	if (clear_res >= BUN_NONE - 1)
		throw(SQL, "sql.clear_table", SQLSTATE(42000) "Table clear failed%s", clear_res == (BUN_NONE - 1) ? " due to conflict with another transaction" : "");
	if (restart_sequences) { /* restart the sequences if it's the case */
		sql_trans *tr = m->session->tr;
		const char next_value_for[] = "next value for ";

		for (node *n = ol_first_node(t->columns); n; n = n->next) {
			sql_column *col = n->data;

			if (col->def && !strncmp(col->def, next_value_for, strlen(next_value_for))) {
				sql_schema *seqs = NULL;
				sql_sequence *seq = NULL;
				char *schema = NULL, *seq_name = NULL;

				extract_schema_and_sequence_name(m->ta, col->def + strlen(next_value_for), &schema, &seq_name);
				if (!schema || !seq_name || !(seqs = find_sql_schema(tr, schema)))
					continue;

				/* TODO - At the moment the sequence may not be stored in the same schema as the table itself */
				if ((seq = find_sql_sequence(tr, seqs, seq_name))) {
					switch (sql_trans_sequence_restart(tr, seq, seq->start)) {
						case -1:
							throw(SQL, "sql.clear_table", SQLSTATE(HY013) MAL_MALLOC_FAIL);
						case -2:
						case -3:
							throw(SQL, "sql.clear_table", SQLSTATE(HY005) "RESTART SEQUENCE: transaction conflict detected");
						case -4:
							throw(SQL, "sql.clear_table", SQLSTATE(HY005) "Could not restart sequence %s.%s", seqs->base.name, seq_name);
						default:
							break;
					}
				}
			}
		}
	}
	*res = (lng) clear_res;
	return MAL_SUCCEED;
}

/*mvc_delete_wrap(int *d, str *sname, str *tname, ptr d) */
str
mvc_delete_wrap(Client cntxt, MalBlkPtr mb, MalStkPtr stk, InstrPtr pci)
{
	int *res = getArgReference_int(stk, pci, 0);
	mvc *m = NULL;
	str msg;
	const char *sname = *getArgReference_str(stk, pci, 2);
	const char *tname = *getArgReference_str(stk, pci, 3);
	ptr ins = getArgReference(stk, pci, 4);
	int tpe = getArgType(mb, pci, 4), log_res;
	bool isbat = false;
	BAT *b = NULL;
	sql_schema *s;
	sql_table *t;

	*res = 0;
	if ((msg = getSQLContext(cntxt, mb, &m, NULL)) != NULL)
		return msg;
	if ((msg = checkSQLContext(cntxt)) != NULL)
		return msg;
	if (isaBatType(tpe))
		isbat = true;
	if (isbat && (b = BATdescriptor(*(bat *) ins)) == NULL)
		throw(SQL, "sql.delete", SQLSTATE(HY002) RUNTIME_OBJECT_MISSING);
	if (!isbat || (b->ttype != TYPE_oid && b->ttype != TYPE_void && b->ttype != TYPE_msk)) {
		BBPreclaim(b);
		throw(SQL, "sql.delete", SQLSTATE(HY005) "Cannot access column descriptor");
	}
	s = mvc_bind_schema(m, sname);
	if (s == NULL) {
		BBPreclaim(b);
		throw(SQL, "sql.delete", SQLSTATE(3F000) "Schema missing %s",sname);
	}
	t = mvc_bind_table(m, s, tname);
	if (t == NULL) {
		BBPreclaim(b);
		throw(SQL, "sql.delete", SQLSTATE(42S02) "Table missing %s.%s",sname,tname);
	}
	if (!isTable(t)) {
		BBPreclaim(b);
		throw(SQL, "sql.delete", SQLSTATE(42000) "%s '%s' is not persistent", TABLE_TYPE_DESCRIPTION(t->type, t->properties), t->base.name);
	}
	sqlstore *store = m->session->tr->store;
	log_res = store->storage_api.delete_tab(m->session->tr, t, b, isbat);
	BBPreclaim(b);
	if (log_res != LOG_OK)
		throw(SQL, "sql.delete", SQLSTATE(42000) "Delete failed%s", log_res == LOG_CONFLICT ? " due to conflict with another transaction" : "");
	return MAL_SUCCEED;
}

static inline BAT *
setwritable(BAT *b)
{
	if (isVIEW(b)) {
		BAT *bn = COLcopy(b, b->ttype, true, TRANSIENT);
		BBPunfix(b->batCacheid);
		b = bn;
	}
	return b;
}

str
DELTAbat(bat *result, const bat *col, const bat *uid, const bat *uval)
{
	BAT *c, *u_id, *u_val, *res;

	if ((u_id = BBPquickdesc(*uid)) == NULL)
		throw(MAL, "sql.delta", SQLSTATE(HY002) RUNTIME_OBJECT_MISSING);

	/* no updates */
	if (BATcount(u_id) == 0) {
		BBPretain(*result = *col);
		return MAL_SUCCEED;
	}

	c = BATdescriptor(*col);
	if (c == NULL)
		throw(MAL, "sql.delta", SQLSTATE(HY002) RUNTIME_OBJECT_MISSING);
	if ((res = COLcopy(c, c->ttype, true, TRANSIENT)) == NULL) {
		BBPunfix(c->batCacheid);
		throw(MAL, "sql.delta", GDK_EXCEPTION);
	}
	BBPunfix(c->batCacheid);

	if ((u_val = BATdescriptor(*uval)) == NULL) {
		BBPunfix(res->batCacheid);
		throw(MAL, "sql.delta", SQLSTATE(HY002) RUNTIME_OBJECT_MISSING);
	}
	if ((u_id = BATdescriptor(*uid)) == NULL) {
		BBPunfix(u_val->batCacheid);
		BBPunfix(res->batCacheid);
		throw(MAL, "sql.delta", SQLSTATE(HY002) RUNTIME_OBJECT_MISSING);
	}
	assert(BATcount(u_id) == BATcount(u_val));
	if (BATcount(u_id) &&
	    BATreplace(res, u_id, u_val, true) != GDK_SUCCEED) {
		BBPunfix(u_id->batCacheid);
		BBPunfix(u_val->batCacheid);
		BBPunfix(res->batCacheid);
		throw(MAL, "sql.delta", GDK_EXCEPTION);
	}
	BBPunfix(u_id->batCacheid);
	BBPunfix(u_val->batCacheid);

	*result = res->batCacheid;
	BBPkeepref(res);
	return MAL_SUCCEED;
}

str
DELTAsub(bat *result, const bat *col, const bat *cid, const bat *uid, const bat *uval)
{
	BAT *c, *cminu = NULL, *u_id, *u_val, *u, *res;
	gdk_return ret;

	if ((u_id = BBPquickdesc(*uid)) == NULL)
		throw(MAL, "sql.delta", SQLSTATE(HY002) RUNTIME_OBJECT_MISSING);

	/* no updates */
	if (BATcount(u_id) == 0) {
		BBPretain(*result = *col);
		return MAL_SUCCEED;
	}

	c = BATdescriptor(*col);
	if (c == NULL)
		throw(MAL, "sql.delta", SQLSTATE(HY002) RUNTIME_OBJECT_MISSING);
	res = c;
	if (BATcount(u_id)) {
		u_id = BATdescriptor(*uid);
		if (!u_id) {
			BBPunfix(c->batCacheid);
			throw(MAL, "sql.delta", SQLSTATE(HY002) RUNTIME_OBJECT_MISSING);
		}
		cminu = BATdiff(c, u_id, NULL, NULL, false, false, BUN_NONE);
		if (!cminu) {
			BBPunfix(c->batCacheid);
			BBPunfix(u_id->batCacheid);
			throw(MAL, "sql.delta", GDK_EXCEPTION);
		}
		res = BATproject(cminu, c);
		BBPunfix(c->batCacheid);
		BBPunfix(cminu->batCacheid);
		cminu = NULL;
		if (!res) {
			BBPunfix(u_id->batCacheid);
			throw(MAL, "sql.delta", GDK_EXCEPTION);
		}
		c = res;

		if ((u_val = BATdescriptor(*uval)) == NULL) {
			BBPunfix(c->batCacheid);
			BBPunfix(u_id->batCacheid);
			throw(MAL, "sql.delta", SQLSTATE(HY002) RUNTIME_OBJECT_MISSING);
		}
		if (BATcount(u_val)) {
			u = BATproject(u_val, u_id);
			BBPunfix(u_val->batCacheid);
			BBPunfix(u_id->batCacheid);
			if (!u) {
				BBPunfix(c->batCacheid);
				throw(MAL, "sql.delta", GDK_EXCEPTION);
			}

			/* check selected updated values against candidates */
			BAT *c_ids = BATdescriptor(*cid);

			if (!c_ids) {
				BBPunfix(c->batCacheid);
				BBPunfix(u->batCacheid);
				throw(MAL, "sql.delta", SQLSTATE(HY002) RUNTIME_OBJECT_MISSING);
			}
			cminu = BATintersect(u, c_ids, NULL, NULL, false, false, BUN_NONE);
			BBPunfix(c_ids->batCacheid);
			if (cminu == NULL) {
				BBPunfix(c->batCacheid);
				BBPunfix(u->batCacheid);
				throw(MAL, "sql.delta", GDK_EXCEPTION);
			}
			BAT *nres;
			if ((nres = COLcopy(res, res->ttype, true, TRANSIENT)) == NULL) {
				BBPunfix(res->batCacheid);
				BBPunfix(u->batCacheid);
				BBPunfix(cminu->batCacheid);
				throw(MAL, "sql.delta", GDK_EXCEPTION);
			}
			BBPunfix(res->batCacheid);
			res = nres;
			ret = BATappend(res, u, cminu, true);
			BBPunfix(u->batCacheid);
			BBPunfix(cminu->batCacheid);
			cminu = NULL;
			if (ret != GDK_SUCCEED) {
				BBPunfix(res->batCacheid);
				throw(MAL, "sql.delta", GDK_EXCEPTION);
			}

			ret = BATsort(&u, NULL, NULL, res, NULL, NULL, false, false, false);
			BBPunfix(res->batCacheid);
			if (ret != GDK_SUCCEED) {
				throw(MAL, "sql.delta", GDK_EXCEPTION);
			}
			res = u;
		} else {
			BBPunfix(u_val->batCacheid);
			BBPunfix(u_id->batCacheid);
		}
	}

	BATkey(res, true);
	*result = res->batCacheid;
	BBPkeepref(res);
	return MAL_SUCCEED;
}

str
DELTAproject(bat *result, const bat *sub, const bat *col, const bat *uid, const bat *uval)
{
	BAT *s, *c, *u_id, *u_val, *res, *tres;

	if ((s = BATdescriptor(*sub)) == NULL)
		throw(MAL, "sql.delta", SQLSTATE(HY002) RUNTIME_OBJECT_MISSING);

	if ((c = BATdescriptor(*col)) == NULL) {
		BBPunfix(s->batCacheid);
		throw(MAL, "sql.delta", SQLSTATE(HY002) RUNTIME_OBJECT_MISSING);
	}

	/* projection(sub,col) */
	res = c;
	tres = BATproject(s, res);
	BBPunfix(res->batCacheid);

	if (tres == NULL) {
		BBPunfix(s->batCacheid);
		throw(MAL, "sql.projectdelta", GDK_EXCEPTION);
	}
	res = tres;

	if ((u_id = BATdescriptor(*uid)) == NULL) {
		BBPunfix(res->batCacheid);
		BBPunfix(s->batCacheid);
		throw(MAL, "sql.delta", SQLSTATE(HY002) RUNTIME_OBJECT_MISSING);
	}
	if (!BATcount(u_id)) {
		BBPunfix(u_id->batCacheid);
		BBPunfix(s->batCacheid);
		*result = res->batCacheid;
		BBPkeepref(res);
		return MAL_SUCCEED;
	}
	if ((u_val = BATdescriptor(*uval)) == NULL) {
		BBPunfix(u_id->batCacheid);
		BBPunfix(res->batCacheid);
		BBPunfix(s->batCacheid);
		throw(MAL, "sql.delta", SQLSTATE(HY002) RUNTIME_OBJECT_MISSING);
	}

	if (BATcount(u_val)) {
		BAT *os, *ou;
		/* figure out the positions in res that we have to
		 * replace with values from u_val */
		if (BATsemijoin(&ou, &os, u_id, s, NULL, NULL, false, false, BUN_NONE) != GDK_SUCCEED) {
			BBPunfix(s->batCacheid);
			BBPunfix(res->batCacheid);
			BBPunfix(u_id->batCacheid);
			BBPunfix(u_val->batCacheid);
			throw(MAL, "sql.delta", GDK_EXCEPTION);
		}
		/* BATcount(ou) == BATcount(os) */
		if (BATcount(ou) != 0) {
			/* ou contains the position in u_id/u_val that
			 * contain the new values */
			BAT *nu_val = BATproject(ou, u_val);
			BBPunfix(ou->batCacheid);
			/* os contains the corresponding positions in
			 * res that need to be replaced with those new
			 * values */
			if (!nu_val || (res = setwritable(res)) == NULL ||
			    BATreplace(res, os, nu_val, false) != GDK_SUCCEED) {
				BBPreclaim(res);
				BBPunfix(os->batCacheid);
				BBPunfix(s->batCacheid);
				BBPunfix(u_id->batCacheid);
				BBPunfix(u_val->batCacheid);
				BBPreclaim(nu_val);
				throw(MAL, "sql.delta", GDK_EXCEPTION);
			}
			BBPunfix(nu_val->batCacheid);
		} else {
			/* nothing to replace */
			BBPunfix(ou->batCacheid);
		}
		BBPunfix(os->batCacheid);
	}
	BBPunfix(s->batCacheid);
	BBPunfix(u_id->batCacheid);
	BBPunfix(u_val->batCacheid);

	*result = res->batCacheid;
	BBPkeepref(res);
	return MAL_SUCCEED;
}

str
BATleftproject(bat *Res, const bat *Col, const bat *L, const bat *R)
{
	BAT *c, *l, *r, *res;
	oid *p, *lp, *rp;
	BUN cnt = 0, i;
	BATiter li, ri;

	c = BATdescriptor(*Col);
	if (c)
		cnt = BATcount(c);
	l = BATdescriptor(*L);
	r = BATdescriptor(*R);
	res = COLnew(0, TYPE_oid, cnt, TRANSIENT);
	if (!c || !l || !r || !res) {
		BBPreclaim(c);
		BBPreclaim(l);
		BBPreclaim(r);
		BBPreclaim(res);
		throw(MAL, "sql.delta", SQLSTATE(HY002) RUNTIME_OBJECT_MISSING);
	}
	p = (oid*)Tloc(res,0);
	for(i=0;i<cnt; i++)
		*p++ = oid_nil;
	BATsetcount(res, cnt);

	cnt = BATcount(l);
	p = (oid*)Tloc(res, 0);
	li = bat_iterator(l);
	ri = bat_iterator(r);
	lp = (oid*)li.base;
	rp = (oid*)ri.base;
	if (l->ttype == TYPE_void) {
		oid lp = l->tseqbase;
		if (r->ttype == TYPE_void) {
			oid rp = r->tseqbase;
			for(i=0;i<cnt; i++, lp++, rp++)
				p[lp] = rp;
		} else {
			for(i=0;i<cnt; i++, lp++)
				p[lp] = rp[i];
		}
	}
	if (r->ttype == TYPE_void) {
		oid rp = r->tseqbase;
		for(i=0;i<cnt; i++, rp++)
			p[lp[i]] = rp;
	} else {
		for(i=0;i<cnt; i++)
			p[lp[i]] = rp[i];
	}
	bat_iterator_end(&li);
	bat_iterator_end(&ri);
	res->tsorted = false;
	res->trevsorted = false;
	res->tnil = false;
	res->tnonil = false;
	res->tkey = false;
	BBPunfix(c->batCacheid);
	BBPunfix(l->batCacheid);
	BBPunfix(r->batCacheid);
	*Res = res->batCacheid;
	BBPkeepref(res);
	return MAL_SUCCEED;
}

/* str SQLtid(bat *result, mvc *m, str *sname, str *tname) */
str
SQLtid(Client cntxt, MalBlkPtr mb, MalStkPtr stk, InstrPtr pci)
{
	bat *res = getArgReference_bat(stk, pci, 0);
	mvc *m = NULL;
	str msg = MAL_SUCCEED;
	sql_trans *tr;
	const char *sname = *getArgReference_str(stk, pci, 2);
	const char *tname = *getArgReference_str(stk, pci, 3);
	sql_schema *s;
	sql_table *t;

	*res = bat_nil;
	if ((msg = getSQLContext(cntxt, mb, &m, NULL)) != NULL)
		return msg;
	tr = m->session->tr;
	if ((msg = checkSQLContext(cntxt)) != NULL)
		return msg;
	s = mvc_bind_schema(m, sname);
	if (s == NULL)
		throw(SQL, "sql.tid", SQLSTATE(3F000) "Schema missing %s",sname);
	t = mvc_bind_table(m, s, tname);
	if (t == NULL)
		throw(SQL, "sql.tid", SQLSTATE(42S02) "Table missing %s.%s",sname,tname);
	if (!isTable(t))
		throw(SQL, "sql.tid", SQLSTATE(42000) "%s '%s' is not persistent",
			  TABLE_TYPE_DESCRIPTION(t->type, t->properties), t->base.name);

	sqlstore *store = m->store;
	/* we have full table count, nr of deleted (unused rows) */
	int part_nr = 0;
	int nr_parts = 1;
	if (pci->argc == 6) {	/* partitioned version */
		part_nr = *getArgReference_int(stk, pci, 4);
		nr_parts = *getArgReference_int(stk, pci, 5);
	}
	BAT *b = store->storage_api.bind_cands(tr, t, nr_parts, part_nr);
	b->tunique_est = (double)BATcount(b);
	if (b) {
		*res = b->batCacheid;
		BBPkeepref(b);
	} else {
		msg = createException(SQL, "sql.tid", SQLSTATE(HY013) MAL_MALLOC_FAIL);
	}
	return msg;
}

/* unsafe pattern resultSet(tbl:bat[:str], attr:bat[:str], tpe:bat[:str], len:bat[:int],scale:bat[:int], cols:bat[:any]...) :int */
/* New result set rendering infrastructure */

static str
mvc_result_set_wrap( Client cntxt, MalBlkPtr mb, MalStkPtr stk, InstrPtr pci)
{
	int *res_id =getArgReference_int(stk,pci,0);
	bat tblId= *getArgReference_bat(stk, pci,1);
	bat atrId= *getArgReference_bat(stk, pci,2);
	bat tpeId= *getArgReference_bat(stk, pci,3);
	bat lenId= *getArgReference_bat(stk, pci,4);
	bat scaleId= *getArgReference_bat(stk, pci,5);
	bat bid;
	int i, res, ok;
	const char *tblname, *colname, *tpename;
	str msg= MAL_SUCCEED;
	int *digits, *scaledigits;
	oid o = 0;
	BATiter itertbl,iteratr,itertpe,iterdig,iterscl;
	backend *be = NULL;
	BAT *b = NULL, *tbl = NULL, *atr = NULL, *tpe = NULL,*len = NULL,*scale = NULL;

	if ((msg = getBackendContext(cntxt, &be)) != NULL)
		return msg;
	bid = *getArgReference_bat(stk,pci,6);
	b = BATdescriptor(bid);
	if ( b == NULL) {
		msg = createException(SQL, "sql.resultSet", SQLSTATE(HY002) RUNTIME_OBJECT_MISSING);
		goto wrapup_result_set;
	}
	res = *res_id = mvc_result_table(be, mb->tag, pci->argc - (pci->retc + 5), Q_TABLE);
	BBPunfix(b->batCacheid);
	if (res < 0) {
		msg = createException(SQL, "sql.resultSet", SQLSTATE(HY013) MAL_MALLOC_FAIL);
		goto wrapup_result_set;
	}

	tbl = BATdescriptor(tblId);
	atr = BATdescriptor(atrId);
	tpe = BATdescriptor(tpeId);
	len = BATdescriptor(lenId);
	scale = BATdescriptor(scaleId);
	if (tbl == NULL || atr == NULL || tpe == NULL || len == NULL || scale == NULL)
		goto wrapup_result_set;
	/* mimic the old rsColumn approach; */
	itertbl = bat_iterator(tbl);
	iteratr = bat_iterator(atr);
	itertpe = bat_iterator(tpe);
	iterdig = bat_iterator(len);
	iterscl = bat_iterator(scale);
	digits = (int*) iterdig.base;
	scaledigits = (int*) iterscl.base;

	for( i = 6; msg == MAL_SUCCEED && i< pci->argc; i++, o++){
		bid = *getArgReference_bat(stk,pci,i);
		tblname = BUNtvar(itertbl,o);
		colname = BUNtvar(iteratr,o);
		tpename = BUNtvar(itertpe,o);
		b = BATdescriptor(bid);
		if ( b == NULL)
			msg = createException(SQL, "sql.resultSet", SQLSTATE(HY002) RUNTIME_OBJECT_MISSING);
		else if (mvc_result_column(be, tblname, colname, tpename, *digits++, *scaledigits++, b))
			msg = createException(SQL, "sql.resultSet", SQLSTATE(42000) "Cannot access column descriptor %s.%s",tblname,colname);
		if( b)
			BBPunfix(bid);
	}
	bat_iterator_end(&itertbl);
	bat_iterator_end(&iteratr);
	bat_iterator_end(&itertpe);
	bat_iterator_end(&iterdig);
	bat_iterator_end(&iterscl);
	/* now send it to the channel cntxt->fdout */
	if (bstream_getoob(cntxt->fdin))
		msg = createException(SQL, "sql.resultSet", SQLSTATE(HY000) "Query aboted");
	else if (!msg && (ok = mvc_export_result(be, cntxt->fdout, res, true, cntxt->qryctx.starttime, mb->optimize)) < 0)
		msg = createException(SQL, "sql.resultSet", SQLSTATE(45000) "Result set construction failed: %s", mvc_export_error(be, cntxt->fdout, ok));
  wrapup_result_set:
	cntxt->qryctx.starttime = 0;
	cntxt->qryctx.endtime = 0;
	mb->optimize = 0;
	if( tbl) BBPunfix(tblId);
	if( atr) BBPunfix(atrId);
	if( tpe) BBPunfix(tpeId);
	if( len) BBPunfix(lenId);
	if( scale) BBPunfix(scaleId);
	return msg;
}

/* Copy the result set into a CSV file */
str
mvc_export_table_wrap( Client cntxt, MalBlkPtr mb, MalStkPtr stk, InstrPtr pci)
{
	int *res_id =getArgReference_int(stk,pci,0);
	const char *filename = *getArgReference_str(stk,pci,1);
	const char *format = *getArgReference_str(stk,pci,2);
	const char *tsep = *getArgReference_str(stk, pci, 3);
	const char *rsep = *getArgReference_str(stk, pci, 4);
	const char *ssep = *getArgReference_str(stk, pci, 5);
	const char *ns = *getArgReference_str(stk, pci, 6);
	int onclient = *getArgReference_int(stk, pci, 7);

	bat tblId= *getArgReference_bat(stk, pci,8);
	bat atrId= *getArgReference_bat(stk, pci,9);
	bat tpeId= *getArgReference_bat(stk, pci,10);
	bat lenId= *getArgReference_bat(stk, pci,11);
	bat scaleId= *getArgReference_bat(stk, pci,12);
	stream *s = NULL;
	bat bid;
	int i, res, ok;
	const char *tblname, *colname, *tpename;
	str msg= MAL_SUCCEED;
	int *digits, *scaledigits;
	oid o = 0;
	BATiter itertbl,iteratr,itertpe,iterdig,iterscl;
	backend *be;
	mvc *m = NULL;
	BAT *b = NULL, *tbl = NULL, *atr = NULL, *tpe = NULL,*len = NULL,*scale = NULL;
	res_table *t = NULL;
	bool tostdout;
	char buf[80];
	ssize_t sz;

	(void) format;

	if ((msg = getBackendContext(cntxt, &be)) != NULL)
		return msg;
	m = be->mvc;

	if (onclient && !cntxt->filetrans) {
		msg = createException(SQL, "sql.resultSet", SQLSTATE(42000) "Cannot transfer files to client");
		goto wrapup_result_set1;
	}

	bid = *getArgReference_bat(stk,pci,13);
	res = *res_id = mvc_result_table(be, mb->tag, pci->argc - (pci->retc + 12), Q_TABLE);
	t = be->results;
	if (res < 0) {
		msg = createException(SQL, "sql.resultSet", SQLSTATE(HY013) MAL_MALLOC_FAIL);
		goto wrapup_result_set1;
	}

	t->tsep = tsep;
	t->rsep = rsep;
	t->ssep = ssep;
	t->ns = ns;

	tbl = BATdescriptor(tblId);
	atr = BATdescriptor(atrId);
	tpe = BATdescriptor(tpeId);
	len = BATdescriptor(lenId);
	scale = BATdescriptor(scaleId);
	if( tbl == NULL || atr == NULL || tpe == NULL || len == NULL || scale == NULL)
		goto wrapup_result_set1;
	/* mimic the old rsColumn approach; */
	itertbl = bat_iterator(tbl);
	iteratr = bat_iterator(atr);
	itertpe = bat_iterator(tpe);
	iterdig = bat_iterator(len);
	iterscl = bat_iterator(scale);
	digits = (int*) iterdig.base;
	scaledigits = (int*) iterscl.base;

	for( i = 13; msg == MAL_SUCCEED && i< pci->argc; i++, o++){
		bid = *getArgReference_bat(stk,pci,i);
		tblname = BUNtvar(itertbl,o);
		colname = BUNtvar(iteratr,o);
		tpename = BUNtvar(itertpe,o);
		b = BATdescriptor(bid);
		if ( b == NULL)
			msg = createException(SQL, "sql.resultSet", SQLSTATE(HY002) RUNTIME_OBJECT_MISSING);
		else if (mvc_result_column(be, tblname, colname, tpename, *digits++, *scaledigits++, b))
			msg = createException(SQL, "sql.resultSet", SQLSTATE(42000) "Cannot access column descriptor %s.%s",tblname,colname);
		if( b)
			BBPunfix(bid);
	}
	bat_iterator_end(&itertbl);
	bat_iterator_end(&iteratr);
	bat_iterator_end(&itertpe);
	bat_iterator_end(&iterdig);
	bat_iterator_end(&iterscl);
	if ( msg )
		goto wrapup_result_set1;

	/* now select the file channel */
	if ((tostdout = strcmp(filename,"stdout") == 0)) {
		s = cntxt->fdout;
	} else if (!onclient) {
		if ((s = open_wastream(filename)) == NULL || mnstr_errnr(s) != MNSTR_NO__ERROR) {
			msg=  createException(IO, "streams.open", SQLSTATE(42000) "%s", mnstr_peek_error(NULL));
			close_stream(s);
			goto wrapup_result_set1;
		}
		be->output_format = OFMT_CSV;
	} else {
		while (!m->scanner.rs->eof) {
			if (bstream_next(m->scanner.rs) < 0) {
				msg = createException(IO, "streams.open", "interrupted");
				goto wrapup_result_set1;
			}
		}
		s = m->scanner.ws;
		mnstr_write(s, PROMPT3, sizeof(PROMPT3) - 1, 1);
		mnstr_printf(s, "w %s\n", filename);
		mnstr_flush(s, MNSTR_FLUSH_DATA);
		if ((sz = mnstr_readline(m->scanner.rs->s, buf, sizeof(buf))) > 1) {
			/* non-empty line indicates failure on client */
			msg = createException(IO, "streams.open", "%s", buf);
			/* discard until client flushes */
			while (mnstr_read(m->scanner.rs->s, buf, 1, sizeof(buf)) > 0) {
				/* ignore remainder of error message */
			}
			goto wrapup_result_set1;
		}
	}
	if ((ok = mvc_export_result(cntxt->sqlcontext, s, res, tostdout, cntxt->qryctx.starttime, mb->optimize)) < 0) {
		msg = createException(SQL, "sql.resultSet", SQLSTATE(45000) "Result set construction failed: %s", mvc_export_error(cntxt->sqlcontext, s, ok));
		if (!onclient && !tostdout)
			close_stream(s);
		if (ok != -5)
			goto wrapup_result_set1;
	}
	if (onclient) {
		mnstr_flush(s, MNSTR_FLUSH_DATA);
		if ((sz = mnstr_readline(m->scanner.rs->s, buf, sizeof(buf))) > 1) {
			msg = createException(IO, "streams.open", "%s", buf);
		}
		while (sz > 0)
			sz = mnstr_readline(m->scanner.rs->s, buf, sizeof(buf));
	} else if (!tostdout) {
		close_stream(s);
	}
  wrapup_result_set1:
	cntxt->qryctx.starttime = 0;
	cntxt->qryctx.endtime = 0;
	mb->optimize = 0;
	if( tbl) BBPunfix(tblId);
	if( atr) BBPunfix(atrId);
	if( tpe) BBPunfix(tpeId);
	if( len) BBPunfix(lenId);
	if( scale) BBPunfix(scaleId);
	return msg;
}

/* unsafe pattern resultSet(tbl:bat[:str], attr:bat[:str], tpe:bat[:str], len:bat[:int],scale:bat[:int], cols:any...) :int */
str
mvc_row_result_wrap( Client cntxt, MalBlkPtr mb, MalStkPtr stk, InstrPtr pci)
{
	int *res_id= getArgReference_int(stk, pci,0);
	bat tblId= *getArgReference_bat(stk, pci,1);
	bat atrId= *getArgReference_bat(stk, pci,2);
	bat tpeId= *getArgReference_bat(stk, pci,3);
	bat lenId= *getArgReference_bat(stk, pci,4);
	bat scaleId= *getArgReference_bat(stk, pci,5);
	int i, res, ok;
	const char *tblname, *colname, *tpename;
	str msg= MAL_SUCCEED;
	int *digits, *scaledigits;
	oid o = 0;
	BATiter itertbl,iteratr,itertpe,iterdig,iterscl;
	backend *be = NULL;
	ptr v;
	int mtype;
	BAT *tbl = NULL, *atr = NULL, *tpe = NULL, *len = NULL, *scale = NULL;

	if ((msg = getBackendContext(cntxt, &be)) != NULL)
		return msg;
	res = *res_id = mvc_result_table(be, mb->tag, pci->argc - (pci->retc + 5), Q_TABLE);
	if (res < 0) {
		msg = createException(SQL, "sql.resultSet", SQLSTATE(HY013) MAL_MALLOC_FAIL);
		goto wrapup_result_set;
	}

	tbl = BATdescriptor(tblId);
	atr = BATdescriptor(atrId);
	tpe = BATdescriptor(tpeId);
	len = BATdescriptor(lenId);
	scale = BATdescriptor(scaleId);
	if( tbl == NULL || atr == NULL || tpe == NULL || len == NULL || scale == NULL)
		goto wrapup_result_set;
	/* mimic the old rsColumn approach; */
	itertbl = bat_iterator(tbl);
	iteratr = bat_iterator(atr);
	itertpe = bat_iterator(tpe);
	iterdig = bat_iterator(len);
	iterscl = bat_iterator(scale);
	digits = (int*) iterdig.base;
	scaledigits = (int*) iterscl.base;

	for( i = 6; msg == MAL_SUCCEED && i< pci->argc; i++, o++){
		tblname = BUNtvar(itertbl,o);
		colname = BUNtvar(iteratr,o);
		tpename = BUNtvar(itertpe,o);

		v = getArgReference(stk, pci, i);
		mtype = getArgType(mb, pci, i);
		if (ATOMextern(mtype))
			v = *(ptr *) v;
		if ((ok = mvc_result_value(be, tblname, colname, tpename, *digits++, *scaledigits++, v, mtype) < 0)) {
			msg = createException(SQL, "sql.rsColumn", SQLSTATE(45000) "Result set construction failed: %s", mvc_export_error(be, be->out, ok));
			bat_iterator_end(&itertbl);
			bat_iterator_end(&iteratr);
			bat_iterator_end(&itertpe);
			bat_iterator_end(&iterdig);
			bat_iterator_end(&iterscl);
			goto wrapup_result_set;
		}
	}
	bat_iterator_end(&itertbl);
	bat_iterator_end(&iteratr);
	bat_iterator_end(&itertpe);
	bat_iterator_end(&iterdig);
	bat_iterator_end(&iterscl);
	if (!msg && (ok = mvc_export_result(cntxt->sqlcontext, cntxt->fdout, res, true, cntxt->qryctx.starttime, mb->optimize)) < 0)
		msg = createException(SQL, "sql.resultSet", SQLSTATE(45000) "Result set construction failed: %s", mvc_export_error(cntxt->sqlcontext, cntxt->fdout, ok));
  wrapup_result_set:
	cntxt->qryctx.starttime = 0;
	cntxt->qryctx.endtime = 0;
	mb->optimize = 0;
	if( tbl) BBPunfix(tblId);
	if( atr) BBPunfix(atrId);
	if( tpe) BBPunfix(tpeId);
	if( len) BBPunfix(lenId);
	if( scale) BBPunfix(scaleId);
	return msg;
}

str
mvc_export_row_wrap( Client cntxt, MalBlkPtr mb, MalStkPtr stk, InstrPtr pci)
{
	int *res_id= getArgReference_int(stk, pci,0);
	str filename = * getArgReference_str(stk,pci,1);
	const char *format = *getArgReference_str(stk,pci,2);
	const char *tsep = *getArgReference_str(stk, pci, 3);
	const char *rsep = *getArgReference_str(stk, pci, 4);
	const char *ssep = *getArgReference_str(stk, pci, 5);
	const char *ns = *getArgReference_str(stk, pci, 6);
	int onclient = *getArgReference_int(stk, pci, 7);

	bat tblId= *getArgReference_bat(stk, pci,8);
	bat atrId= *getArgReference_bat(stk, pci,9);
	bat tpeId= *getArgReference_bat(stk, pci,10);
	bat lenId= *getArgReference_bat(stk, pci,11);
	bat scaleId= *getArgReference_bat(stk, pci,12);

	int i, res, ok;
	stream *s = NULL;
	const char *tblname, *colname, *tpename;
	str msg = MAL_SUCCEED;
	int *digits, *scaledigits;
	oid o = 0;
	BATiter itertbl,iteratr,itertpe,iterdig,iterscl;
	backend *be;
	mvc *m = NULL;
	res_table *t = NULL;
	ptr v;
	int mtype;
	BAT  *tbl = NULL, *atr = NULL, *tpe = NULL,*len = NULL,*scale = NULL;
	bool tostdout;
	char buf[80];
	ssize_t sz;

	(void) format;
	if ((msg = getBackendContext(cntxt, &be)) != NULL)
		return msg;
	m = be->mvc;
	if (onclient && !cntxt->filetrans) {
		msg = createException(SQL, "sql.resultSet", SQLSTATE(42000) "Cannot transfer files to client");
		goto wrapup_result_set;
	}

	res = *res_id = mvc_result_table(be, mb->tag, pci->argc - (pci->retc + 12), Q_TABLE);

	t = be->results;
	if (res < 0){
		msg = createException(SQL, "sql.resultSet", SQLSTATE(HY013) MAL_MALLOC_FAIL);
		goto wrapup_result_set;
	}

	t->tsep = tsep;
	t->rsep = rsep;
	t->ssep = ssep;
	t->ns = ns;

	tbl = BATdescriptor(tblId);
	atr = BATdescriptor(atrId);
	tpe = BATdescriptor(tpeId);
	len = BATdescriptor(lenId);
	scale = BATdescriptor(scaleId);
	if (tbl == NULL || atr == NULL || tpe == NULL || len == NULL || scale == NULL)
		goto wrapup_result_set;
	/* mimic the old rsColumn approach; */
	itertbl = bat_iterator(tbl);
	iteratr = bat_iterator(atr);
	itertpe = bat_iterator(tpe);
	iterdig = bat_iterator(len);
	iterscl = bat_iterator(scale);
	digits = (int*) iterdig.base;
	scaledigits = (int*) iterscl.base;

	for( i = 13; msg == MAL_SUCCEED && i< pci->argc; i++, o++){
		tblname = BUNtvar(itertbl,o);
		colname = BUNtvar(iteratr,o);
		tpename = BUNtvar(itertpe,o);

		v = getArgReference(stk, pci, i);
		mtype = getArgType(mb, pci, i);
		if (ATOMextern(mtype))
			v = *(ptr *) v;
		if ((ok = mvc_result_value(be, tblname, colname, tpename, *digits++, *scaledigits++, v, mtype)) < 0) {
			msg = createException(SQL, "sql.rsColumn", SQLSTATE(45000) "Result set construction failed: %s", mvc_export_error(be, s, ok));
			bat_iterator_end(&itertbl);
			bat_iterator_end(&iteratr);
			bat_iterator_end(&itertpe);
			bat_iterator_end(&iterdig);
			bat_iterator_end(&iterscl);
			goto wrapup_result_set;
		}
	}
	bat_iterator_end(&itertbl);
	bat_iterator_end(&iteratr);
	bat_iterator_end(&itertpe);
	bat_iterator_end(&iterdig);
	bat_iterator_end(&iterscl);
	/* now select the file channel */
	if ((tostdout = strcmp(filename,"stdout") == 0)) {
		s = cntxt->fdout;
	} else if (!onclient) {
		if ((s = open_wastream(filename)) == NULL || mnstr_errnr(s) != MNSTR_NO__ERROR) {
			msg=  createException(IO, "streams.open", SQLSTATE(42000) "%s", mnstr_peek_error(NULL));
			close_stream(s);
			goto wrapup_result_set;
		}
	} else {
		while (!m->scanner.rs->eof) {
			if (bstream_next(m->scanner.rs) < 0) {
				msg = createException(IO, "streams.open", "interrupted");
				goto wrapup_result_set;
			}
		}
		s = m->scanner.ws;
		mnstr_write(s, PROMPT3, sizeof(PROMPT3) - 1, 1);
		mnstr_printf(s, "w %s\n", filename);
		mnstr_flush(s, MNSTR_FLUSH_DATA);
		if ((sz = mnstr_readline(m->scanner.rs->s, buf, sizeof(buf))) > 1) {
			/* non-empty line indicates failure on client */
			msg = createException(IO, "streams.open", "%s", buf);
			/* discard until client flushes */
			while (mnstr_read(m->scanner.rs->s, buf, 1, sizeof(buf)) > 0) {
				/* ignore remainder of error message */
			}
			goto wrapup_result_set;
		}
	}
	if ((ok = mvc_export_result(cntxt->sqlcontext, s, res, strcmp(filename, "stdout") == 0, cntxt->qryctx.starttime, mb->optimize)) < 0) {
		msg = createException(SQL, "sql.resultSet", SQLSTATE(45000) "Result set construction failed: %s", mvc_export_error(cntxt->sqlcontext, s, ok));
		if (!onclient && !tostdout)
			close_stream(s);
		goto wrapup_result_set;
	}
	if (onclient) {
		mnstr_flush(s, MNSTR_FLUSH_DATA);
		if ((sz = mnstr_readline(m->scanner.rs->s, buf, sizeof(buf))) > 1) {
			msg = createException(IO, "streams.open", "%s", buf);
		}
		while (sz > 0)
			sz = mnstr_readline(m->scanner.rs->s, buf, sizeof(buf));
	} else if (!tostdout) {
		close_stream(s);
	}
  wrapup_result_set:
	cntxt->qryctx.starttime = 0;
	cntxt->qryctx.endtime = 0;
	mb->optimize = 0;
	if( tbl) BBPunfix(tblId);
	if( atr) BBPunfix(atrId);
	if( tpe) BBPunfix(tpeId);
	if( len) BBPunfix(lenId);
	if( scale) BBPunfix(scaleId);
	return msg;
}

str
mvc_table_result_wrap(Client cntxt, MalBlkPtr mb, MalStkPtr stk, InstrPtr pci)
{
	str res = MAL_SUCCEED;
	backend *be = NULL;
	str msg;
	int *res_id;
	int nr_cols;
	mapi_query_t qtype;

	if ( pci->argc > 6)
		return mvc_result_set_wrap(cntxt,mb,stk,pci);

	assert(0);
	res_id = getArgReference_int(stk, pci, 0);
	nr_cols = *getArgReference_int(stk, pci, 1);
	qtype = (mapi_query_t) *getArgReference_int(stk, pci, 2);
	bat order_bid = *getArgReference_bat(stk, pci, 3);
	(void)order_bid;
	/* TODO remove use */

	if ((msg = getBackendContext(cntxt, &be)) != NULL)
		return msg;
	*res_id = mvc_result_table(be, mb->tag, nr_cols, qtype);
	if (*res_id < 0)
		res = createException(SQL, "sql.resultSet", SQLSTATE(HY013) MAL_MALLOC_FAIL);
	return res;
}

/* str mvc_affected_rows_wrap(int *m, int m, lng *nr, str *w); */
str
mvc_affected_rows_wrap(Client cntxt, MalBlkPtr mb, MalStkPtr stk, InstrPtr pci)
{
	backend *b = NULL;
	int *res = getArgReference_int(stk, pci, 0), ok;
#ifndef NDEBUG
	int mtype = getArgType(mb, pci, 2);
#endif
	lng nr;
	str msg;

	(void) mb;		/* NOT USED */
	if ((msg = checkSQLContext(cntxt)) != NULL)
		return msg;
	*res = 0;
	assert(mtype == TYPE_lng);
	nr = *getArgReference_lng(stk, pci, 2);
	b = cntxt->sqlcontext;
	ok = mvc_export_affrows(b, b->out, nr, "", mb->tag, cntxt->qryctx.starttime, mb->optimize);
	cntxt->qryctx.starttime = 0;
	cntxt->qryctx.endtime = 0;
	mb->optimize = 0;
	if (ok < 0)
		throw(SQL, "sql.affectedRows", SQLSTATE(45000) "Result set construction failed: %s", mvc_export_error(b, b->out, ok));
	return MAL_SUCCEED;
}

/* str mvc_export_head_wrap(int *ret, stream **s, int *res_id); */
str
mvc_export_head_wrap(Client cntxt, MalBlkPtr mb, MalStkPtr stk, InstrPtr pci)
{
	backend *b = NULL;
	stream **s = (stream **) getArgReference(stk, pci, 1);
	int res_id = *getArgReference_int(stk, pci, 2), ok;
	str msg;

	(void) mb;		/* NOT USED */
	if ((msg = checkSQLContext(cntxt)) != NULL)
		return msg;
	b = cntxt->sqlcontext;
	ok = mvc_export_head(b, *s, res_id, FALSE, TRUE, cntxt->qryctx.starttime, mb->optimize);
	cntxt->qryctx.starttime = 0;
	cntxt->qryctx.endtime = 0;
	mb->optimize = 0;
	if (ok < 0)
		throw(SQL, "sql.exportHead", SQLSTATE(45000) "Result set construction failed: %s", mvc_export_error(b, *s, ok));
	return MAL_SUCCEED;
}

/* str mvc_export_result_wrap(int *ret, stream **s, int *res_id); */
str
mvc_export_result_wrap(Client cntxt, MalBlkPtr mb, MalStkPtr stk, InstrPtr pci)
{
	backend *b = NULL;
	stream **s = (stream **) getArgReference(stk, pci, 1), *sout;
	int res_id = *getArgReference_int(stk, pci, 2), ok;
	str msg;

	(void) mb;		/* NOT USED */
	if ((msg = checkSQLContext(cntxt)) != NULL)
		return msg;
	b = cntxt->sqlcontext;
	sout = pci->argc > 5 ? cntxt->fdout : *s;
	ok = mvc_export_result(b, sout, res_id, false, cntxt->qryctx.starttime, mb->optimize);
	cntxt->qryctx.starttime = 0;
	cntxt->qryctx.endtime = 0;
	mb->optimize = 0;
	if (ok < 0)
		throw(SQL, "sql.exportResult", SQLSTATE(45000) "Result set construction failed: %s", mvc_export_error(b, sout, ok));
	return MAL_SUCCEED;
}

/* str mvc_export_chunk_wrap(int *ret, stream **s, int *res_id, str *w); */
str
mvc_export_chunk_wrap(Client cntxt, MalBlkPtr mb, MalStkPtr stk, InstrPtr pci)
{
	backend *b = NULL;
	stream **s = (stream **) getArgReference(stk, pci, 1);
	int res_id = *getArgReference_int(stk, pci, 2), ok;
	BUN offset = 0;
	BUN nr = 0;
	str msg;

	(void) mb;		/* NOT USED */
	if (pci->argc == 5) {
		offset = (BUN) *getArgReference_int(stk, pci, 3);
		int cnt = *getArgReference_int(stk, pci, 4);
		nr = cnt < 0 ? BUN_NONE : (BUN) cnt;
	}

	if ((msg = checkSQLContext(cntxt)) != NULL)
		return msg;
	b = cntxt->sqlcontext;
	if ((ok = mvc_export_chunk(b, *s, res_id, offset, nr)) < 0)
		throw(SQL, "sql.exportChunk", SQLSTATE(45000) "Result set construction failed: %s", mvc_export_error(b, *s, ok));
	return NULL;
}

/* str mvc_export_operation_wrap(int *ret, str *w); */
str
mvc_export_operation_wrap(Client cntxt, MalBlkPtr mb, MalStkPtr stk, InstrPtr pci)
{
	backend *b = NULL;
	str msg;
	int ok = 0;

	(void) stk;		/* NOT USED */
	(void) pci;		/* NOT USED */
	if ((msg = checkSQLContext(cntxt)) != NULL)
		return msg;
	b = cntxt->sqlcontext;
	if (b->out)
		ok = mvc_export_operation(b, b->out, "", cntxt->qryctx.starttime, mb->optimize);
	cntxt->qryctx.starttime = 0;
	cntxt->qryctx.endtime = 0;
	mb->optimize = 0;
	if (ok < 0)
		throw(SQL, "sql.exportOperation", SQLSTATE(45000) "Result set construction failed: %s", mvc_export_error(b, b->out, ok));
	return MAL_SUCCEED;
}

str
/*mvc_scalar_value_wrap(int *ret, int *qtype, str tn, str name, str type, int *digits, int *scale, int *eclass, ptr p, int mtype)*/
mvc_scalar_value_wrap(Client cntxt, MalBlkPtr mb, MalStkPtr stk, InstrPtr pci)
{
	const char *tn = *getArgReference_str(stk, pci, 1);
	const char *cn = *getArgReference_str(stk, pci, 2);
	const char *type = *getArgReference_str(stk, pci, 3);
	int digits = *getArgReference_int(stk, pci, 4);
	int scale = *getArgReference_int(stk, pci, 5);
	ptr p = getArgReference(stk, pci, 7);
	int mtype = getArgType(mb, pci, 7);
	str msg;
	backend *be = NULL;
	int res_id, ok;
	(void) mb;		/* NOT USED */
	if ((msg = getBackendContext(cntxt, &be)) != NULL)
		return msg;
	if (ATOMextern(mtype))
		p = *(ptr *) p;

	// scalar values are single-column result sets
	if ((res_id = mvc_result_table(be, mb->tag, 1, Q_TABLE)) < 0) {
		cntxt->qryctx.starttime = 0;
		cntxt->qryctx.endtime = 0;
		mb->optimize = 0;
		throw(SQL, "sql.exportValue", SQLSTATE(HY013) MAL_MALLOC_FAIL);
	}
	if ((ok = mvc_result_value(be, tn, cn, type, digits, scale, p, mtype)) < 0) {
		cntxt->qryctx.starttime = 0;
		cntxt->qryctx.endtime = 0;
		mb->optimize = 0;
		throw(SQL, "sql.exportValue", SQLSTATE(45000) "Result set construction failed: %s", mvc_export_error(be, be->out, ok));
	}
	if (be->output_format == OFMT_NONE) {
		cntxt->qryctx.starttime = 0;
		cntxt->qryctx.endtime = 0;
		mb->optimize = 0;
		return MAL_SUCCEED;
	}
	ok = mvc_export_result(be, be->out, res_id, true, cntxt->qryctx.starttime, mb->optimize);
	cntxt->qryctx.starttime = 0;
	cntxt->qryctx.endtime = 0;
	mb->optimize = 0;
	if (ok < 0)
		throw(SQL, "sql.exportValue", SQLSTATE(45000) "Result set construction failed: %s", mvc_export_error(be, be->out, ok));
	return MAL_SUCCEED;
}

static void
bat2return(MalStkPtr stk, InstrPtr pci, BAT **b)
{
	int i;

	for (i = 0; i < pci->retc; i++) {
		*getArgReference_bat(stk, pci, i) = b[i]->batCacheid;
		BBPkeepref(b[i]);
	}
}

static const char fwftsep[2] = {STREAM_FWF_FIELD_SEP, '\0'};
static const char fwfrsep[2] = {STREAM_FWF_RECORD_SEP, '\0'};

/* str mvc_import_table_wrap(int *res, sql_table **t, unsigned char* *T, unsigned char* *R, unsigned char* *S, unsigned char* *N, str *fname, lng *sz, lng *offset, int *besteffort, str *fixed_width, int *onclient, int *escape); */
str
mvc_import_table_wrap(Client cntxt, MalBlkPtr mb, MalStkPtr stk, InstrPtr pci)
{
	backend *be;
	BAT **b = NULL;
	sql_table *t = *(sql_table **) getArgReference(stk, pci, pci->retc + 0);
	const char *tsep = *getArgReference_str(stk, pci, pci->retc + 1);
	const char *rsep = *getArgReference_str(stk, pci, pci->retc + 2);
	const char *ssep = *getArgReference_str(stk, pci, pci->retc + 3);
	const char *ns = *getArgReference_str(stk, pci, pci->retc + 4);
	const char *fname = *getArgReference_str(stk, pci, pci->retc + 5);
	lng sz = *getArgReference_lng(stk, pci, pci->retc + 6);
	lng offset = *getArgReference_lng(stk, pci, pci->retc + 7);
	int besteffort = *getArgReference_int(stk, pci, pci->retc + 8);
	const char *fixed_widths = *getArgReference_str(stk, pci, pci->retc + 9);
	int onclient = *getArgReference_int(stk, pci, pci->retc + 10);
	bool escape = *getArgReference_int(stk, pci, pci->retc + 11);
	const char *decsep = *getArgReference_str(stk, pci, pci->retc + 12);
	const char *decskip = *getArgReference_str(stk, pci, pci->retc + 13);
	str msg = MAL_SUCCEED;
	bstream *s = NULL;
	stream *ss;

	(void) mb;		/* NOT USED */
	if ((msg = checkSQLContext(cntxt)) != NULL)
		return msg;
	if (onclient && !cntxt->filetrans)
		throw(MAL, "sql.copy_from", SQLSTATE(42000) "Cannot transfer files from client");
	if (strNil(decsep))
		throw(MAL, "sql.copy_from", SQLSTATE(42000) "decimal separator cannot be nil");
	if (strNil(decskip))
		decskip = NULL;

	be = cntxt->sqlcontext;
	/* The CSV parser expects ssep to have the value 0 if the user does not
	 * specify a quotation character
	 */
	if (*ssep == 0 || strNil(ssep))
		ssep = NULL;

	if (strNil(fname))
		fname = NULL;
	if (fname == NULL) {
		msg = mvc_import_table(cntxt, &b, be->mvc, be->mvc->scanner.rs, t, tsep, rsep, ssep, ns, sz, offset, besteffort, true, escape, decsep, decskip);
	} else {
		if (onclient) {
			ss = mapi_request_upload(fname, false, be->mvc->scanner.rs, be->mvc->scanner.ws);
		} else {
			ss = open_rastream(fname);
		}
		if (ss == NULL || mnstr_errnr(ss) != MNSTR_NO__ERROR) {
			msg = createException(IO, "sql.copy_from", SQLSTATE(42000) "%s", mnstr_peek_error(NULL));
			close_stream(ss);
			return msg;
		}

		if (!strNil(fixed_widths)) {
			size_t ncol = 0, current_width_entry = 0, i;
			size_t *widths;
			const char* val_start = fixed_widths;
			size_t width_len = strlen(fixed_widths);
			stream *ns;

			for (i = 0; i < width_len; i++) {
				if (fixed_widths[i] == STREAM_FWF_FIELD_SEP) {
					ncol++;
				}
			}
			widths = malloc(sizeof(size_t) * ncol);
			if (!widths) {
				close_stream(ss);
				throw(MAL, "sql.copy_from", SQLSTATE(HY013) MAL_MALLOC_FAIL);
			}
			for (i = 0; i < width_len; i++) {
				if (fixed_widths[i] == STREAM_FWF_FIELD_SEP) {
					widths[current_width_entry++] = (size_t) strtoll(val_start, NULL, 10);
					val_start = fixed_widths + i + 1;
				}
			}
			/* overwrite other delimiters to the ones the FWF stream uses */
			tsep = fwftsep;
			rsep = fwfrsep;

			ns = stream_fwf_create(ss, ncol, widths, STREAM_FWF_FILLER);
			if (ns == NULL || mnstr_errnr(ns) != MNSTR_NO__ERROR) {
				msg = createException(IO, "sql.copy_from", SQLSTATE(42000) "%s", mnstr_peek_error(NULL));
				close_stream(ss);
				free(widths);
				return msg;
			}
			ss = ns;
		}
#if SIZEOF_VOID_P == 4
		s = bstream_create(ss, 0x20000);
#else
		s = bstream_create(ss, 0x200000);
#endif
		if (s == NULL) {
			close_stream(ss);
			throw(MAL, "sql.copy_from", SQLSTATE(HY013) MAL_MALLOC_FAIL);
		}
		msg = mvc_import_table(cntxt, &b, be->mvc, s, t, tsep, rsep, ssep, ns, sz, offset, besteffort, false, escape, decsep, decskip);
		// This also closes ss:
		bstream_destroy(s);
	}
	if (b && !msg)
		bat2return(stk, pci, b);
	GDKfree(b);
	return msg;
}

str
not_unique(bit *ret, const bat *bid)
{
	BAT *b;

	if ((b = BATdescriptor(*bid)) == NULL) {
		throw(SQL, "not_unique", SQLSTATE(HY002) RUNTIME_OBJECT_MISSING);
	}

	*ret = FALSE;
	BATiter bi = bat_iterator(b);
	if (bi.key || BATtdensebi(&bi) || bi.count <= 1) {
		bat_iterator_end(&bi);
		BBPunfix(b->batCacheid);
		return MAL_SUCCEED;
	} else if (bi.sorted) {
		BUN p;
		oid c = ((oid *) bi.base)[0];

		for (p = 1; p < bi.count; p++) {
			oid v = ((oid *) bi.base)[p];
			if (v <= c) {
				*ret = TRUE;
				break;
			}
			c = v;
		}
	} else {
		bat_iterator_end(&bi);
		BBPunfix(b->batCacheid);
		throw(SQL, "not_unique", SQLSTATE(42000) "Input column should be sorted");
	}
	bat_iterator_end(&bi);
	BBPunfix(b->batCacheid);
	return MAL_SUCCEED;
}

/* row case */
str
SQLidentity(oid *ret, const void *i)
{
	(void)i;
	*ret = 0;
	return MAL_SUCCEED;
}

str
BATSQLidentity(bat *ret, const bat *bid)
{
	return BKCmirror(ret, bid);
}

str
PBATSQLidentity(Client cntxt, MalBlkPtr mb, MalStkPtr stk, InstrPtr pci)
{
	bat *res = getArgReference_bat(stk, pci, 0);
	oid *ns = getArgReference_oid(stk, pci, 1);
	bat bid = *getArgReference_bat(stk, pci, 2);
	oid s = *getArgReference_oid(stk, pci, 3);
	BAT *b, *bn = NULL;

	(void) cntxt;
	(void) mb;
	if (!(b = BBPquickdesc(bid)))
		throw(MAL, "batcalc.identity", SQLSTATE(HY002) RUNTIME_OBJECT_MISSING);
	if (!(bn = BATdense(b->hseqbase, s, BATcount(b))))
		throw(MAL, "batcalc.identity", GDK_EXCEPTION);
	*ns = s + BATcount(b);
	*res = bn->batCacheid;
	BBPkeepref(bn);
	return MAL_SUCCEED;
}

/*
 * The core modules of Monet provide just a limited set of
 * mathematical operators. The extensions required to support
 * SQL-99 are shown below. At some point they also should be
 * moved to module code base.
 */

str
SQLcst_alpha_cst(dbl *res, const dbl *decl, const dbl *theta)
{
	dbl s, c1, c2;
	char *msg = MAL_SUCCEED;
	if (is_dbl_nil(*decl) || is_dbl_nil(*theta)) {
		*res = dbl_nil;
	} else if (fabs(*decl) + *theta > 89.9) {
		*res = 180.0;
	} else {
		s = sin(radians(*theta));
		c1 = cos(radians(*decl - *theta));
		c2 = cos(radians(*decl + *theta));
		*res = degrees(fabs(atan(s / sqrt(fabs(c1 * c2)))));
	}
	return msg;
}

/*
  sql5_export str SQLcst_alpha_cst(dbl *res, dbl *decl, dbl *theta);
  sql5_export str SQLbat_alpha_cst(bat *res, bat *decl, dbl *theta);
  sql5_export str SQLcst_alpha_bat(bat *res, dbl *decl, bat *theta);
*/
str
SQLbat_alpha_cst(bat *res, const bat *decl, const dbl *theta)
{
	BAT *b, *bn;
	BUN p, q;
	dbl s, c1, c2, r;
	char *msg = NULL;

	if (is_dbl_nil(*theta)) {
		throw(SQL, "SQLbat_alpha", SQLSTATE(42000) "Parameter theta should not be nil");
	}
	if ((b = BATdescriptor(*decl)) == NULL) {
		throw(SQL, "alpha", SQLSTATE(HY002) RUNTIME_OBJECT_MISSING);
	}
	bn = COLnew(b->hseqbase, TYPE_dbl, BATcount(b), TRANSIENT);
	if (bn == NULL) {
		BBPunfix(b->batCacheid);
		throw(SQL, "sql.alpha", SQLSTATE(HY013) MAL_MALLOC_FAIL);
	}
	s = sin(radians(*theta));
	BATiter bi = bat_iterator(b);
	const dbl *vals = (const dbl *) bi.base;
	BATloop(b, p, q) {
		dbl d = vals[p];
		if (is_dbl_nil(d))
			r = dbl_nil;
		else if (fabs(d) + *theta > 89.9)
			r = 180.0;
		else {
			c1 = cos(radians(d - *theta));
			c2 = cos(radians(d + *theta));
			r = degrees(fabs(atan(s / sqrt(fabs(c1 * c2)))));
		}
		if (BUNappend(bn, &r, false) != GDK_SUCCEED) {
			BBPreclaim(bn);
			bat_iterator_end(&bi);
			BBPunfix(b->batCacheid);
			throw(SQL, "sql.alpha", SQLSTATE(HY013) MAL_MALLOC_FAIL);
		}
	}
	bat_iterator_end(&bi);
	*res = bn->batCacheid;
	BBPkeepref(bn);
	BBPunfix(b->batCacheid);
	return msg;
}

str
SQLcst_alpha_bat(bat *res, const dbl *decl, const bat *thetabid)
{
	BAT *b, *bn;
	BUN p, q;
	dbl s, c1, c2, r;
	char *msg = NULL;
	dbl *thetas;

	if ((b = BATdescriptor(*thetabid)) == NULL) {
		throw(SQL, "alpha", SQLSTATE(HY002) RUNTIME_OBJECT_MISSING);
	}
	bn = COLnew(b->hseqbase, TYPE_dbl, BATcount(b), TRANSIENT);
	if (bn == NULL) {
		BBPunfix(b->batCacheid);
		throw(SQL, "sql.alpha", SQLSTATE(HY013) MAL_MALLOC_FAIL);
	}
	BATiter bi = bat_iterator(b);
	thetas = (dbl *) bi.base;
	BATloop(b, p, q) {
		dbl d = *decl;
		dbl theta = thetas[p];

		if (is_dbl_nil(d))
			r = dbl_nil;
		else if (fabs(d) + theta > 89.9)
			r = (dbl) 180.0;
		else {
			s = sin(radians(theta));
			c1 = cos(radians(d - theta));
			c2 = cos(radians(d + theta));
			r = degrees(fabs(atan(s / sqrt(fabs(c1 * c2)))));
		}
		if (BUNappend(bn, &r, false) != GDK_SUCCEED) {
			BBPreclaim(bn);
			bat_iterator_end(&bi);
			BBPunfix(b->batCacheid);
			throw(SQL, "sql.alpha", SQLSTATE(HY013) MAL_MALLOC_FAIL);
		}
	}
	bat_iterator_end(&bi);
	*res = bn->batCacheid;
	BBPkeepref(bn);
	BBPunfix(b->batCacheid);
	return msg;
}

/* str dump_cache(int *r); */
str
dump_cache(Client cntxt, MalBlkPtr mb, MalStkPtr stk, InstrPtr pci)
{
	mvc *m = NULL;
	str msg;
	int cnt;
	cq *q = NULL;
	BAT *query, *count;
	bat *rquery = getArgReference_bat(stk, pci, 0);
	bat *rcount = getArgReference_bat(stk, pci, 1);

	if ((msg = getSQLContext(cntxt, mb, &m, NULL)) != NULL)
		return msg;
	if ((msg = checkSQLContext(cntxt)) != NULL)
		return msg;
	cnt = m->qc->id;
	query = COLnew(0, TYPE_str, cnt, TRANSIENT);
	if (query == NULL)
		throw(SQL, "sql.dumpcache", SQLSTATE(HY013) MAL_MALLOC_FAIL);
	count = COLnew(0, TYPE_int, cnt, TRANSIENT);
	if (count == NULL) {
		BBPunfix(query->batCacheid);
		throw(SQL, "sql.dumpcache", SQLSTATE(HY013) MAL_MALLOC_FAIL);
	}

	for (q = m->qc->q; q; q = q->next) {
		if (BUNappend(query, q->f->query, false) != GDK_SUCCEED ||
		    BUNappend(count, &q->count, false) != GDK_SUCCEED) {
			BBPunfix(query->batCacheid);
			BBPunfix(count->batCacheid);
			throw(SQL, "sql.dumpcache", SQLSTATE(HY013) MAL_MALLOC_FAIL);
		}
	}
	*rquery = query->batCacheid;
	*rcount = count->batCacheid;
	BBPkeepref(query);
	BBPkeepref(count);
	return MAL_SUCCEED;
}

/* str dump_opt_stats(int *r); */
str
dump_opt_stats(Client cntxt, MalBlkPtr mb, MalStkPtr stk, InstrPtr pci)
{
	backend *be;
	str msg;
	int cnt;
	BAT *rewrite, *count;
	bat *rrewrite = getArgReference_bat(stk, pci, 0);
	bat *rcount = getArgReference_bat(stk, pci, 1);

	(void)mb;
	if ((msg = getBackendContext(cntxt, &be)) != NULL)
		return msg;
	cnt = be->mvc->qc->id;
	rewrite = COLnew(0, TYPE_str, cnt, TRANSIENT);
	count = COLnew(0, TYPE_int, cnt, TRANSIENT);
	if (rewrite == NULL || count == NULL) {
		BBPreclaim(rewrite);
		BBPreclaim(count);
		throw(SQL, "sql.optstats", SQLSTATE(HY013) MAL_MALLOC_FAIL);
	}

	if (BUNappend(rewrite, "joinidx", false) != GDK_SUCCEED ||
	    BUNappend(count, &be->join_idx, false) != GDK_SUCCEED) {
		BBPreclaim(rewrite);
		BBPreclaim(count);
		throw(SQL, "sql.optstats", SQLSTATE(HY013) MAL_MALLOC_FAIL);
	}
	/* TODO add other rewrites */

	*rrewrite = rewrite->batCacheid;
	*rcount = count->batCacheid;
	BBPkeepref(rewrite);
	BBPkeepref(count);
	return MAL_SUCCEED;
}

/* str dump_opt_stats(int *r); */
str
dump_trace(Client cntxt, MalBlkPtr mb, MalStkPtr stk, InstrPtr pci)
{
	int i;
	BAT *t[3];

	(void) cntxt;
	(void) mb;
	if (TRACEtable(cntxt, t) != 3)
		throw(SQL, "sql.dump_trace", SQLSTATE(3F000) "Profiler not started");
	for (i = 0; i < 3; i++) {
		*getArgReference_bat(stk, pci, i) = t[i]->batCacheid;
		BBPkeepref(t[i]);
	}
	return MAL_SUCCEED;
}

static str
sql_sessions_wrap(Client cntxt, MalBlkPtr mb, MalStkPtr stk, InstrPtr pci)
{
	BAT *id = NULL, *user = NULL, *login = NULL, *sessiontimeout = NULL,
		*querytimeout = NULL, *idle = NULL;
	BAT *opt = NULL, *wlimit = NULL, *mlimit = NULL;
	BAT *language = NULL, *peer = NULL, *hostname = NULL, *application = NULL, *client = NULL, *clientpid = NULL, *remark = NULL;
	bat *idId = getArgReference_bat(stk, pci, 0);
	bat *userId = getArgReference_bat(stk, pci, 1);
	bat *loginId = getArgReference_bat(stk, pci, 2);
	bat *idleId = getArgReference_bat(stk, pci, 3);
	bat *optId = getArgReference_bat(stk, pci, 4);
	bat *sessiontimeoutId = getArgReference_bat(stk, pci, 5);
	bat *querytimeoutId = getArgReference_bat(stk, pci, 6);
	bat *wlimitId = getArgReference_bat(stk, pci, 7);
	bat *mlimitId = getArgReference_bat(stk, pci, 8);
	bat *languageId = getArgReference_bat(stk, pci, 9);
	bat *peerId = getArgReference_bat(stk, pci, 10);
	bat *hostnameId = getArgReference_bat(stk, pci, 11);
	bat *applicationId = getArgReference_bat(stk, pci, 12);
	bat *clientId = getArgReference_bat(stk, pci, 13);
	bat *clientpidId = getArgReference_bat(stk, pci, 14);
	bat *remarkId = getArgReference_bat(stk, pci, 15);
	Client c;
	backend *be;
	sqlid user_id;
	sqlid role_id;
	bool admin;
	timestamp ts;
	lng pid;
	const char *s;
	int timeout;
	str msg = NULL;

	(void) cntxt;
	(void) mb;

	id = COLnew(0, TYPE_int, 0, TRANSIENT);
	user = COLnew(0, TYPE_str, 0, TRANSIENT);
	login = COLnew(0, TYPE_timestamp, 0, TRANSIENT);
	opt = COLnew(0, TYPE_str, 0, TRANSIENT);
	sessiontimeout = COLnew(0, TYPE_int, 0, TRANSIENT);
	querytimeout = COLnew(0, TYPE_int, 0, TRANSIENT);
	wlimit = COLnew(0, TYPE_int, 0, TRANSIENT);
	mlimit = COLnew(0, TYPE_int, 0, TRANSIENT);
	idle = COLnew(0, TYPE_timestamp, 0, TRANSIENT);
	language = COLnew(0, TYPE_str, 0, TRANSIENT);
	peer = COLnew(0, TYPE_str, 0, TRANSIENT);
	hostname = COLnew(0, TYPE_str, 0, TRANSIENT);
	application = COLnew(0, TYPE_str, 0, TRANSIENT);
	client = COLnew(0, TYPE_str, 0, TRANSIENT);
	clientpid = COLnew(0, TYPE_lng, 0, TRANSIENT);
	remark = COLnew(0, TYPE_str, 0, TRANSIENT);

	if (id == NULL || user == NULL || login == NULL || sessiontimeout == NULL
		|| idle == NULL || querytimeout == NULL || opt == NULL || wlimit == NULL
		|| mlimit == NULL || language == NULL || peer == NULL || hostname == NULL
		|| application == NULL || client == NULL || clientpid == NULL
		|| remark == NULL) {
		BBPreclaim(id);
		BBPreclaim(user);
		BBPreclaim(login);
		BBPreclaim(sessiontimeout);
		BBPreclaim(querytimeout);
		BBPreclaim(idle);
		BBPreclaim(opt);
		BBPreclaim(wlimit);
		BBPreclaim(mlimit);
		BBPreclaim(language);
		BBPreclaim(peer);
		BBPreclaim(hostname);
		BBPreclaim(application);
		BBPreclaim(client);
		BBPreclaim(clientpid);
		BBPreclaim(remark);

		throw(SQL, "sql.sessions", SQLSTATE(HY013) MAL_MALLOC_FAIL);
	}

	be = cntxt->sqlcontext;
	user_id = be->mvc->user_id;
	role_id = be->mvc->role_id;
	admin = user_id == USER_MONETDB || role_id == ROLE_SYSADMIN;

	MT_lock_set(&mal_contextLock);
	for (c = mal_clients; c < mal_clients + MAL_MAXCLIENTS; c++) {
		if (c->mode != RUNCLIENT)
			continue;

		backend *their_be = c->sqlcontext;
		bool allowed_to_see = admin || c == cntxt ||  their_be->mvc->user_id == user_id;
		// Note that their role_id is not checked. Just because we have
		// both been granted a ROLE does not mean you are allowed to see
		// my private details.
		if (!allowed_to_see)
			continue;

		const char *username = c->username;
		if (!username)
			username = str_nil;
		if (BUNappend(user, username, false) != GDK_SUCCEED)
			goto bailout;
		ts = timestamp_fromtime(c->login);
		if (is_timestamp_nil(ts)) {
			msg = createException(SQL, "sql.sessions",
									SQLSTATE(22003)
									"Failed to convert user logged time");
			goto bailout;
		}
		if (BUNappend(id, &c->idx, false) != GDK_SUCCEED)
				goto bailout;
		if (BUNappend(login, &ts, false) != GDK_SUCCEED)
			goto bailout;
		timeout = (int) (c->logical_sessiontimeout);
		if (BUNappend(sessiontimeout, &timeout, false) != GDK_SUCCEED)
			goto bailout;
		timeout = (int) (c->querytimeout / 1000000);
		if (BUNappend(querytimeout, &timeout, false) != GDK_SUCCEED)
			goto bailout;
		if (c->idle) {
			ts = timestamp_fromtime(c->idle);
			if (is_timestamp_nil(ts)) {
				msg = createException(SQL, "sql.sessions",
										SQLSTATE(22003)
										"Failed to convert user logged time");
				goto bailout;
			}
		} else
			ts = timestamp_nil;
		if (BUNappend(idle, &ts, false) != GDK_SUCCEED)
			goto bailout;
		if (BUNappend(opt, &c->optimizer, false) != GDK_SUCCEED)
				goto bailout;
		if (BUNappend(wlimit, &c->workerlimit, false) != GDK_SUCCEED)
			goto bailout;
		if (BUNappend(mlimit, &c->memorylimit, false) != GDK_SUCCEED)
			goto bailout;
		if (BUNappend(language, getScenarioLanguage(c), false) != GDK_SUCCEED)
			goto bailout;
		s = c->peer ? c->peer : str_nil;
		if (BUNappend(peer, s, false) != GDK_SUCCEED)
			goto bailout;
		s = c->client_hostname ? c->client_hostname : str_nil;
		if (BUNappend(hostname, s, false) != GDK_SUCCEED)
			goto bailout;
		s = c->client_application ? c->client_application : str_nil;
		if (BUNappend(application, s, false) != GDK_SUCCEED)
			goto bailout;
		s = c->client_library ? c->client_library : str_nil;
		if (BUNappend(client, s, false) != GDK_SUCCEED)
			goto bailout;
		pid = c->client_pid;
		if (BUNappend(clientpid, pid ? &pid : &lng_nil, false) != GDK_SUCCEED)
			goto bailout;
		s = c->client_remark ? c->client_remark : str_nil;
		if (BUNappend(remark, s, false) != GDK_SUCCEED)
			goto bailout;
	}
	MT_lock_unset(&mal_contextLock);

	*idId = id->batCacheid;
	BBPkeepref(id);
	*userId = user->batCacheid;
	BBPkeepref(user);
	*loginId = login->batCacheid;
	BBPkeepref(login);
	*sessiontimeoutId = sessiontimeout->batCacheid;
	BBPkeepref(sessiontimeout);
	*querytimeoutId = querytimeout->batCacheid;
	BBPkeepref(querytimeout);
	*idleId = idle->batCacheid;
	BBPkeepref(idle);

	*optId = opt->batCacheid;
	BBPkeepref(opt);
	*wlimitId = wlimit->batCacheid;
	BBPkeepref(wlimit);
	*mlimitId = mlimit->batCacheid;
	BBPkeepref(mlimit);
	*languageId = language->batCacheid;
	BBPkeepref(language);
	*peerId = peer->batCacheid;
	BBPkeepref(peer);
	*hostnameId = hostname->batCacheid;
	BBPkeepref(hostname);
	*applicationId = application->batCacheid;
	BBPkeepref(application);
	*clientId = client->batCacheid;
	BBPkeepref(client);
	*clientpidId = clientpid->batCacheid;
	BBPkeepref(clientpid);
	*remarkId = remark->batCacheid;
	BBPkeepref(remark);

	return MAL_SUCCEED;

  bailout:
	MT_lock_unset(&mal_contextLock);
	BBPunfix(id->batCacheid);
	BBPunfix(user->batCacheid);
	BBPunfix(login->batCacheid);
	BBPunfix(sessiontimeout->batCacheid);
	BBPunfix(querytimeout->batCacheid);
	BBPunfix(idle->batCacheid);

	BBPunfix(opt->batCacheid);
	BBPunfix(wlimit->batCacheid);
	BBPunfix(mlimit->batCacheid);
	BBPunfix(language->batCacheid);
	BBPunfix(peer->batCacheid);
	BBPunfix(hostname->batCacheid);
	BBPunfix(application->batCacheid);
	BBPunfix(client->batCacheid);
	BBPunfix(clientpid->batCacheid);
	BBPunfix(remark->batCacheid);
	return msg;
}

str
sql_querylog_catalog(Client cntxt, MalBlkPtr mb, MalStkPtr stk, InstrPtr pci)
{
	int i;
	BAT *t[8];
	str msg;

	(void) cntxt;
	(void) mb;
	msg = QLOGcatalog(t);
	if( msg != MAL_SUCCEED)
		return msg;
	for (i = 0; i < 8; i++)
	if( t[i]){
		*getArgReference_bat(stk, pci, i) = t[i]->batCacheid;
		BBPkeepref(t[i]);
	} else
		throw(SQL,"sql.querylog", SQLSTATE(45000) "Missing query catalog BAT");
	return MAL_SUCCEED;
}

str
sql_querylog_calls(Client cntxt, MalBlkPtr mb, MalStkPtr stk, InstrPtr pci)
{
	int i;
	BAT *t[10];
	str msg;

	(void) cntxt;
	(void) mb;
	msg = QLOGcalls(t);
	if( msg != MAL_SUCCEED)
		return msg;
	for (i = 0; i < 9; i++)
	if( t[i]){
		*getArgReference_bat(stk, pci, i) = t[i]->batCacheid;
		BBPkeepref(t[i]);
	} else
		throw(SQL,"sql.querylog", SQLSTATE(45000) "Missing query call BAT");
	return MAL_SUCCEED;
}

str
sql_querylog_empty(Client cntxt, MalBlkPtr mb, MalStkPtr stk, InstrPtr pci)
{
	(void) cntxt;
	(void) mb;
	(void) stk;
	(void) pci;
	return QLOGempty(NULL);
}

/* str sql_rowid(oid *rid, ptr v, str *sname, str *tname); */
str
sql_rowid(Client cntxt, MalBlkPtr mb, MalStkPtr stk, InstrPtr pci)
{
	BAT *b;
	mvc *m = NULL;
	str msg;
	sql_schema *s = NULL;
	sql_table *t = NULL;
	sql_column *c = NULL;
	oid *rid = getArgReference_oid(stk, pci, 0);
	const char *sname = *getArgReference_str(stk, pci, 2);
	const char *tname = *getArgReference_str(stk, pci, 3);

	if ((msg = getSQLContext(cntxt, mb, &m, NULL)) != NULL)
		return msg;
	if ((msg = checkSQLContext(cntxt)) != NULL)
		return msg;
	s = mvc_bind_schema(m, sname);
	if (s == NULL)
		throw(SQL, "calc.rowid", SQLSTATE(3F000) "Schema missing %s", sname);
	t = mvc_bind_table(m, s, tname);
	if (t == NULL)
		throw(SQL, "calc.rowid", SQLSTATE(42S02) "Table missing %s.%s",sname,tname);
	if (!isTable(t))
		throw(SQL, "calc.rowid", SQLSTATE(42000) "%s '%s' is not persistent",
			  TABLE_TYPE_DESCRIPTION(t->type, t->properties), t->base.name);
	if (!ol_first_node(t->columns))
		throw(SQL, "calc.rowid", SQLSTATE(42S22) "Column missing %s.%s",sname,tname);
	c = ol_first_node(t->columns)->data;
	/* HACK, get insert bat */
	sqlstore *store = m->session->tr->store;
	b = store->storage_api.bind_col(m->session->tr, c, QUICK);
	if( b == NULL)
		throw(SQL,"calc.rowid", SQLSTATE(HY005) "Cannot access column descriptor");
	/* UGH (move into storage backends!!) */
	*rid = BATcount(b);
	return MAL_SUCCEED;
}

static str
do_sql_rank_grp(bat *rid, const bat *bid, const bat *gid, int nrank, int dense, const char *name)
{
	BAT *r, *b, *g;
	BUN p, q;
	BATiter bi, gi;
	int (*ocmp) (const void *, const void *);
	int (*gcmp) (const void *, const void *);
	const void *oc, *gc, *on, *gn;
	int rank = 1;
	int c;

	if ((b = BATdescriptor(*bid)) == NULL)
		throw(SQL, name, SQLSTATE(HY002) RUNTIME_OBJECT_MISSING);
	if ((g = BATdescriptor(*gid)) == NULL) {
		BBPunfix(b->batCacheid);
		throw(SQL, name, SQLSTATE(HY002) RUNTIME_OBJECT_MISSING);
	}
	bi = bat_iterator(b);
	gi = bat_iterator(g);
	ocmp = ATOMcompare(b->ttype);
	gcmp = ATOMcompare(g->ttype);
	oc = BUNtail(bi, 0);
	gc = BUNtail(gi, 0);
	if (!ALIGNsynced(b, g)) {
		bat_iterator_end(&bi);
		bat_iterator_end(&gi);
		BBPunfix(b->batCacheid);
		BBPunfix(g->batCacheid);
		throw(SQL, name, SQLSTATE(45000) "Internal error, columns not aligned");
	}
/*
  if (!b->tsorted) {
  BBPunfix(b->batCacheid);
  BBPunfix(g->batCacheid);
  throw(SQL, name, SQLSTATE(45000) "Internal error, columns not sorted");
  }
*/
	r = COLnew(b->hseqbase, TYPE_int, BATcount(b), TRANSIENT);
	if (r == NULL) {
		bat_iterator_end(&bi);
		bat_iterator_end(&gi);
		BBPunfix(b->batCacheid);
		BBPunfix(g->batCacheid);
		throw(SQL, name, SQLSTATE(HY013) MAL_MALLOC_FAIL);
	}
	BATloop(b, p, q) {
		on = BUNtail(bi, p);
		gn = BUNtail(gi, p);

		if ((c = ocmp(on, oc)) != 0)
			rank = nrank;
		if (gcmp(gn, gc) != 0)
			c = rank = nrank = 1;
		oc = on;
		gc = gn;
		if (BUNappend(r, &rank, false) != GDK_SUCCEED) {
			bat_iterator_end(&bi);
			bat_iterator_end(&gi);
			BBPunfix(b->batCacheid);
			BBPunfix(g->batCacheid);
			BBPunfix(r->batCacheid);
			throw(SQL, name, SQLSTATE(HY013) MAL_MALLOC_FAIL);
		}
		nrank += !dense || c;
	}
	bat_iterator_end(&bi);
	bat_iterator_end(&gi);
	BBPunfix(b->batCacheid);
	BBPunfix(g->batCacheid);
	*rid = r->batCacheid;
	BBPkeepref(r);
	return MAL_SUCCEED;
}

static str
do_sql_rank(bat *rid, const bat *bid, int nrank, int dense, const char *name)
{
	BAT *r, *b;
	BATiter bi;
	int (*cmp) (const void *, const void *);
	const void *cur, *n;
	BUN p, q;
	int rank = 1;
	int c;

	if ((b = BATdescriptor(*bid)) == NULL)
		throw(SQL, name, SQLSTATE(HY002) RUNTIME_OBJECT_MISSING);
	bi = bat_iterator(b);
	if (!bi.sorted && !bi.revsorted) {
		bat_iterator_end(&bi);
		BBPunfix(b->batCacheid);
		throw(SQL, name, SQLSTATE(45000) "Internal error, columns not sorted");
	}

	cmp = ATOMcompare(bi.type);
	cur = BUNtail(bi, 0);
	r = COLnew(b->hseqbase, TYPE_int, BATcount(b), TRANSIENT);
	if (r == NULL) {
		bat_iterator_end(&bi);
		BBPunfix(b->batCacheid);
		throw(SQL, name, SQLSTATE(HY013) MAL_MALLOC_FAIL);
	}
	if (BATtdensebi(&bi)) {
		BATloop(b, p, q) {
			if (BUNappend(r, &rank, false) != GDK_SUCCEED)
				goto bailout;
			rank++;
		}
	} else {
		BATloop(b, p, q) {
			n = BUNtail(bi, p);
			if ((c = cmp(n, cur)) != 0)
				rank = nrank;
			cur = n;
			if (BUNappend(r, &rank, false) != GDK_SUCCEED)
				goto bailout;
			nrank += !dense || c;
		}
	}
	bat_iterator_end(&bi);
	BBPunfix(b->batCacheid);
	*rid = r->batCacheid;
	BBPkeepref(r);
	return MAL_SUCCEED;
  bailout:
	bat_iterator_end(&bi);
	BBPunfix(b->batCacheid);
	BBPunfix(r->batCacheid);
	throw(SQL, name, SQLSTATE(HY013) MAL_MALLOC_FAIL);
}

str
sql_rank_grp(bat *rid, const bat *bid, const bat *gid, const bat *gpe)
{
	(void) gpe;
	return do_sql_rank_grp(rid, bid, gid, 1, 0, "sql.rank_grp");
}

str
sql_dense_rank_grp(bat *rid, const bat *bid, const bat *gid, const bat *gpe)
{
	(void) gpe;
	return do_sql_rank_grp(rid, bid, gid, 2, 1, "sql.dense_rank_grp");
}

str
sql_rank(bat *rid, const bat *bid)
{
	return do_sql_rank(rid, bid, 1, 0, "sql.rank");
}

str
sql_dense_rank(bat *rid, const bat *bid)
{
	return do_sql_rank(rid, bid, 2, 1, "sql.dense_rank");
}

str
SQLargRecord(Client cntxt, MalBlkPtr mb, MalStkPtr stk, InstrPtr pci)
{
	str s, t, *ret;

	(void) cntxt;
	ret = getArgReference_str(stk, pci, 0);
	s = instruction2str(mb, stk, getInstrPtr(mb, 0), LIST_MAL_CALL);
	if(s == NULL)
		throw(SQL, "sql.argRecord", SQLSTATE(HY013) MAL_MALLOC_FAIL);
	t = strchr(s, ' ');
	if( ! t)
		t = strchr(s, '\t');
	*ret = GDKstrdup(t ? t + 1 : s);
	GDKfree(s);
	if(*ret == NULL)
		throw(SQL, "sql.argRecord", SQLSTATE(HY013) MAL_MALLOC_FAIL);
	return MAL_SUCCEED;
}

/*
 * The drop_hash operation cleans up any hash indices on any of the tables columns.
 */
str
SQLdrop_hash(Client cntxt, MalBlkPtr mb, MalStkPtr stk, InstrPtr pci)
{
	const char *sch = *getArgReference_str(stk, pci, 1);
	const char *tbl = *getArgReference_str(stk, pci, 2);
	sql_schema *s;
	sql_table *t;
	mvc *m = NULL;
	str msg;

	if ((msg = getSQLContext(cntxt, mb, &m, NULL)) != NULL)
		return msg;
	if ((msg = checkSQLContext(cntxt)) != NULL)
		return msg;
	s = mvc_bind_schema(m, sch);
	if (s == NULL)
		throw(SQL, "sql.drop_hash", SQLSTATE(3F000) "Schema missing %s",sch);
	if (!mvc_schema_privs(m, s))
		throw(SQL, "sql.drop_hash", SQLSTATE(42000) "Access denied for %s to schema '%s'", get_string_global_var(m, "current_user"), s->base.name);
	t = mvc_bind_table(m, s, tbl);
	if (t == NULL)
		throw(SQL, "sql.drop_hash", SQLSTATE(42S02) "Table missing %s.%s",sch, tbl);
	if (!isTable(t))
		throw(SQL, "sql.drop_hash", SQLSTATE(42000) "%s '%s' is not persistent",
			  TABLE_TYPE_DESCRIPTION(t->type, t->properties), t->base.name);

	sqlstore *store = m->session->tr->store;
	for (node *n = ol_first_node(t->columns); n; n = n->next) {
		sql_column *c = n->data;
		BAT *b = NULL, *nb = NULL;

		if (!(b = store->storage_api.bind_col(m->session->tr, c, RDONLY)))
			throw(SQL, "sql.drop_hash", SQLSTATE(HY002) RUNTIME_OBJECT_MISSING);
		if (VIEWtparent(b) && (nb = BBP_desc(VIEWtparent(b)))) {
			BBPunfix(b->batCacheid);
			if (!(b = BATdescriptor(nb->batCacheid)))
				throw(SQL, "sql.drop_hash", SQLSTATE(HY002) RUNTIME_OBJECT_MISSING);
		}
		HASHdestroy(b);
		BBPunfix(b->batCacheid);
	}
	return MAL_SUCCEED;
}

/* after an update on the optimizer catalog, we have to change
 * the internal optimizer pipe line administration
 * The minimal and default pipelines may not be changed.
 */
str
SQLoptimizersUpdate(Client cntxt, MalBlkPtr mb, MalStkPtr stk, InstrPtr pci)
{
	mvc *m = NULL;
	str msg;

	if ((msg = getSQLContext(cntxt, mb, &m, NULL)) != NULL)
		return msg;
	if ((msg = checkSQLContext(cntxt)) != NULL)
		return msg;
	/* find the optimizer pipeline */
	(void) stk;
	(void) pci;
	throw(SQL, "updateOptimizer", SQLSTATE(0A000) PROGRAM_NYI);
}

/*
 * Inspection of the actual storage footprint is a recurring question of users.
 * This is modelled as a generic SQL table producing function.
 * create function storage()
 * returns table ("schema" string, "table" string, "column" string, "type" string, "mode" string, location string, "count" bigint, width int, columnsize bigint, heapsize bigint indices bigint, sorted int)
 * external name sql.storage;
 */
str
sql_storage(Client cntxt, MalBlkPtr mb, MalStkPtr stk, InstrPtr pci)
{
	BAT *sch, *tab, *col, *type, *loc, *cnt, *atom, *size, *heap, *indices, *phash, *sort, *imprints, *mode, *revsort, *key, *oidx, *bs = NULL;
	BATiter bsi = bat_iterator(NULL);
	mvc *m = NULL;
	str msg = MAL_SUCCEED;
	sql_trans *tr;
	node *ncol;
	int w;
	bit bitval;
	bat *rsch = getArgReference_bat(stk, pci, 0);
	bat *rtab = getArgReference_bat(stk, pci, 1);
	bat *rcol = getArgReference_bat(stk, pci, 2);
	bat *rtype = getArgReference_bat(stk, pci, 3);
	bat *rmode = getArgReference_bat(stk, pci, 4);
	bat *rloc = getArgReference_bat(stk, pci, 5);
	bat *rcnt = getArgReference_bat(stk, pci, 6);
	bat *ratom = getArgReference_bat(stk, pci, 7);
	bat *rsize = getArgReference_bat(stk, pci, 8);
	bat *rheap = getArgReference_bat(stk, pci, 9);
	bat *rindices = getArgReference_bat(stk, pci, 10);
	bat *rphash = getArgReference_bat(stk, pci, 11);
	bat *rimprints = getArgReference_bat(stk, pci, 12);
	bat *rsort = getArgReference_bat(stk, pci, 13);
	bat *rrevsort = getArgReference_bat(stk, pci, 14);
	bat *rkey = getArgReference_bat(stk, pci, 15);
	bat *roidx = getArgReference_bat(stk, pci, 16);
	str sname = 0;
	str tname = 0;
	str cname = 0;
	struct os_iter si = {0};

	if ((msg = getSQLContext(cntxt, mb, &m, NULL)) != NULL)
		return msg;
	if ((msg = checkSQLContext(cntxt)) != NULL)
		return msg;

	if( pci->argc - pci->retc >= 1) {
		sname = *getArgReference_str(stk, pci, pci->retc);
		if (strNil(sname))
			throw(SQL, "sql.storage", SQLSTATE(42000) "Schema name cannot be NULL");
	}
	if( pci->argc - pci->retc >= 2) {
		tname = *getArgReference_str(stk, pci, pci->retc + 1);
		if (strNil(tname))
			throw(SQL, "sql.storage", SQLSTATE(42000) "Table name cannot be NULL");
	}
	if( pci->argc - pci->retc >= 3) {
		cname = *getArgReference_str(stk, pci, pci->retc + 2);
		if (strNil(cname))
			throw(SQL, "sql.storage", SQLSTATE(42000) "Column name cannot be NULL");
	}

	tr = m->session->tr;
	sqlstore *store = tr->store;
	sch = COLnew(0, TYPE_str, 0, TRANSIENT);
	tab = COLnew(0, TYPE_str, 0, TRANSIENT);
	col = COLnew(0, TYPE_str, 0, TRANSIENT);
	type = COLnew(0, TYPE_str, 0, TRANSIENT);
	mode = COLnew(0, TYPE_str, 0, TRANSIENT);
	loc = COLnew(0, TYPE_str, 0, TRANSIENT);
	cnt = COLnew(0, TYPE_lng, 0, TRANSIENT);
	atom = COLnew(0, TYPE_int, 0, TRANSIENT);
	size = COLnew(0, TYPE_lng, 0, TRANSIENT);
	heap = COLnew(0, TYPE_lng, 0, TRANSIENT);
	indices = COLnew(0, TYPE_lng, 0, TRANSIENT);
	phash = COLnew(0, TYPE_bit, 0, TRANSIENT);
	imprints = COLnew(0, TYPE_lng, 0, TRANSIENT);
	sort = COLnew(0, TYPE_bit, 0, TRANSIENT);
	revsort = COLnew(0, TYPE_bit, 0, TRANSIENT);
	key = COLnew(0, TYPE_bit, 0, TRANSIENT);
	oidx = COLnew(0, TYPE_lng, 0, TRANSIENT);

	if (sch == NULL || tab == NULL || col == NULL || type == NULL || mode == NULL || loc == NULL || imprints == NULL ||
	    sort == NULL || cnt == NULL || atom == NULL || size == NULL || heap == NULL || indices == NULL || phash == NULL ||
	    revsort == NULL || key == NULL || oidx == NULL) {
		msg = createException(SQL, "sql.storage", SQLSTATE(HY013) MAL_MALLOC_FAIL);
		goto bailout;
	}

	/* check for limited storage tables */
	os_iterator(&si, tr->cat->schemas, tr, NULL);
	for (sql_base *b = oi_next(&si); b; b = oi_next(&si)) {
		sql_schema *s = (sql_schema *) b;
		if ((sname && strcmp(b->name, sname) ) || b->name[0] == '%')
			continue;
		if (s->tables) {
			struct os_iter oi;

			os_iterator(&oi, s->tables, tr, NULL);
			for (sql_base *bt = oi_next(&oi); bt; bt = oi_next(&oi)) {
				sql_table *t = (sql_table *) bt;
				if( tname && strcmp(bt->name, tname) )
					continue;
				if (isTable(t)) {
					if (ol_first_node(t->columns)) {
						for (ncol = ol_first_node((t)->columns); ncol; ncol = ncol->next) {
							sql_base *bc = ncol->data;
							sql_column *c = (sql_column *) ncol->data;
							lng sz;

							if( cname && strcmp(bc->name, cname) )
								continue;
							bs = store->storage_api.bind_col(tr, c, QUICK);
							if (bs == NULL) {
								msg = createException(SQL, "sql.storage", SQLSTATE(HY005) "Cannot access column descriptor");
								goto bailout;
							}

							bsi = bat_iterator(bs);
							/*printf("schema %s.%s.%s" , b->name, bt->name, bc->name); */
							if (BUNappend(sch, b->name, false) != GDK_SUCCEED ||
							    BUNappend(tab, bt->name, false) != GDK_SUCCEED ||
							    BUNappend(col, bc->name, false) != GDK_SUCCEED)
								goto bailout1;
							if (c->t->access == TABLE_WRITABLE) {
								if (BUNappend(mode, "writable", false) != GDK_SUCCEED)
									goto bailout1;
							} else if (c->t->access == TABLE_APPENDONLY) {
								if (BUNappend(mode, "appendonly", false) != GDK_SUCCEED)
									goto bailout1;
							} else if (c->t->access == TABLE_READONLY) {
								if (BUNappend(mode, "readonly", false) != GDK_SUCCEED)
									goto bailout1;
							} else {
								if (BUNappend(mode, str_nil, false) != GDK_SUCCEED)
									goto bailout1;
							}
							if (BUNappend(type, c->type.type->base.name, false) != GDK_SUCCEED)
								goto bailout1;

							/*printf(" cnt "BUNFMT, bsi.count); */
							sz = bsi.count;
							if (BUNappend(cnt, &sz, false) != GDK_SUCCEED)
								goto bailout1;

							/*printf(" loc %s", BBP_physical(bs->batCacheid)); */
							if (BUNappend(loc, BBP_physical(bs->batCacheid), false) != GDK_SUCCEED)
								goto bailout1;
							/*printf(" width %d", bsi.width); */
							w = bsi.width;
							if (BUNappend(atom, &w, false) != GDK_SUCCEED)
								goto bailout1;

							sz = bsi.count << bsi.shift;
							if (BUNappend(size, &sz, false) != GDK_SUCCEED)
								goto bailout1;

							sz = heapinfo(bs->tvheap, bs->batCacheid);
							if (BUNappend(heap, &sz, false) != GDK_SUCCEED)
								goto bailout1;

							MT_rwlock_rdlock(&bs->thashlock);
							/* one lock, two values: hash size, and
							 * whether we (may) have a hash */
							sz = hashinfo(bs->thash, bs->batCacheid);
							bitval = bs->thash != NULL;
							MT_rwlock_rdunlock(&bs->thashlock);
							if (BUNappend(indices, &sz, false) != GDK_SUCCEED)
								goto bailout1;

							if (BUNappend(phash, &bitval, false) != GDK_SUCCEED)
								goto bailout1;

							sz = 0;
							if (BUNappend(imprints, &sz, false) != GDK_SUCCEED)
								goto bailout1;
							/*printf(" indices "BUNFMT, bs->thash?bs->thash->heap.size:0); */
							/*printf("\n"); */
							bitval = bsi.sorted;
							if (!bitval && bsi.nosorted == 0)
								bitval = bit_nil;
							if (BUNappend(sort, &bitval, false) != GDK_SUCCEED)
								goto bailout1;

							bitval = bsi.revsorted;
							if (!bitval && bsi.norevsorted == 0)
								bitval = bit_nil;
							if (BUNappend(revsort, &bitval, false) != GDK_SUCCEED)
								goto bailout1;

							bitval = BATtkey(bs);
							if (!bitval && bsi.nokey[0] == 0 && bsi.nokey[1] == 0)
								bitval = bit_nil;
							if (BUNappend(key, &bitval, false) != GDK_SUCCEED)
								goto bailout1;

							sz = bs->torderidx && bs->torderidx != (Heap *) 1 ? bs->torderidx->free : 0;
							if (BUNappend(oidx, &sz, false) != GDK_SUCCEED)
								goto bailout1;
							bat_iterator_end(&bsi);
						}
					}

					if (t->idxs) {
						for (ncol = ol_first_node((t)->idxs); ncol; ncol = ncol->next) {
							sql_base *bc = ncol->data;
							sql_idx *c = (sql_idx *) ncol->data;
							if (idx_has_column(c->type)) {
								bs = store->storage_api.bind_idx(tr, c, QUICK);
								lng sz;

								if (bs == NULL) {
									msg = createException(SQL, "sql.storage", SQLSTATE(HY005) "Cannot access column descriptor");
									goto bailout;
								}
								if( cname && strcmp(bc->name, cname) )
									continue;
								bsi = bat_iterator(bs);
								/*printf("schema %s.%s.%s" , b->name, bt->name, bc->name); */
								if (BUNappend(sch, b->name, false) != GDK_SUCCEED ||
								    BUNappend(tab, bt->name, false) != GDK_SUCCEED ||
								    BUNappend(col, bc->name, false) != GDK_SUCCEED)
									goto bailout1;
								if (c->t->access == TABLE_WRITABLE) {
									if (BUNappend(mode, "writable", false) != GDK_SUCCEED)
										goto bailout1;
								} else if (c->t->access == TABLE_APPENDONLY) {
									if (BUNappend(mode, "appendonly", false) != GDK_SUCCEED)
										goto bailout1;
								} else if (c->t->access == TABLE_READONLY) {
									if (BUNappend(mode, "readonly", false) != GDK_SUCCEED)
										goto bailout1;
								} else {
									if (BUNappend(mode, str_nil, false) != GDK_SUCCEED)
										goto bailout1;
								}
								if (BUNappend(type, "oid", false) != GDK_SUCCEED)
									goto bailout1;

								/*printf(" cnt "BUNFMT, bsi.count); */
								sz = bsi.count;
								if (BUNappend(cnt, &sz, false) != GDK_SUCCEED)
									goto bailout1;

								/*printf(" loc %s", BBP_physical(bs->batCacheid)); */
								if (BUNappend(loc, BBP_physical(bs->batCacheid), false) != GDK_SUCCEED)
									goto bailout1;
								/*printf(" width %d", bsi.width); */
								w = bsi.width;
								if (BUNappend(atom, &w, false) != GDK_SUCCEED)
									goto bailout1;
								/*printf(" size "BUNFMT, tailsize(bs,bsi.count) + (bs->tvheap? bs->tvheap->size:0)); */
								sz = tailsize(bs, bsi.count);
								if (BUNappend(size, &sz, false) != GDK_SUCCEED)
									goto bailout1;

								sz = bs->tvheap ? bs->tvheap->size : 0;
								if (BUNappend(heap, &sz, false) != GDK_SUCCEED)
									goto bailout1;

								MT_rwlock_rdlock(&bs->thashlock);
								sz = bs->thash && bs->thash != (Hash *) 1 ? bs->thash->heaplink.size + bs->thash->heapbckt.size : 0; /* HASHsize() */
								MT_rwlock_rdunlock(&bs->thashlock);
								if (BUNappend(indices, &sz, false) != GDK_SUCCEED)
									goto bailout1;
								bitval = 0; /* HASHispersistent(bs); */
								if (BUNappend(phash, &bitval, false) != GDK_SUCCEED)
									goto bailout1;

								sz = 0;
								if (BUNappend(imprints, &sz, false) != GDK_SUCCEED)
									goto bailout1;
								/*printf(" indices "BUNFMT, bs->thash?bs->thash->heaplink.size+bs->thash->heapbckt.size:0); */
								/*printf("\n"); */
								bitval = bsi.sorted;
								if (!bitval && bsi.nosorted == 0)
									bitval = bit_nil;
								if (BUNappend(sort, &bitval, false) != GDK_SUCCEED)
									goto bailout1;
								bitval = bsi.revsorted;
								if (!bitval && bsi.norevsorted == 0)
									bitval = bit_nil;
								if (BUNappend(revsort, &bitval, false) != GDK_SUCCEED)
									goto bailout1;
								bitval = BATtkey(bs);
								if (!bitval && bsi.nokey[0] == 0 && bsi.nokey[1] == 0)
									bitval = bit_nil;
								if (BUNappend(key, &bitval, false) != GDK_SUCCEED)
									goto bailout1;
								sz = bs->torderidx && bs->torderidx != (Heap *) 1 ? bs->torderidx->free : 0;
								if (BUNappend(oidx, &sz, false) != GDK_SUCCEED)
									goto bailout1;
								bat_iterator_end(&bsi);
							}
						}
					}
				}
			}
		}
	}

	*rsch = sch->batCacheid;
	BBPkeepref(sch);
	*rtab = tab->batCacheid;
	BBPkeepref(tab);
	*rcol = col->batCacheid;
	BBPkeepref(col);
	*rmode = mode->batCacheid;
	BBPkeepref(mode);
	*rloc = loc->batCacheid;
	BBPkeepref(loc);
	*rtype = type->batCacheid;
	BBPkeepref(type);
	*rcnt = cnt->batCacheid;
	BBPkeepref(cnt);
	*ratom = atom->batCacheid;
	BBPkeepref(atom);
	*rsize = size->batCacheid;
	BBPkeepref(size);
	*rheap = heap->batCacheid;
	BBPkeepref(heap);
	*rindices = indices->batCacheid;
	BBPkeepref(indices);
	*rphash = phash->batCacheid;
	BBPkeepref(phash);
	*rimprints = imprints->batCacheid;
	BBPkeepref(imprints);
	*rsort = sort->batCacheid;
	BBPkeepref(sort);
	*rrevsort = revsort->batCacheid;
	BBPkeepref(revsort);
	*rkey = key->batCacheid;
	BBPkeepref(key);
	*roidx = oidx->batCacheid;
	BBPkeepref(oidx);
	return MAL_SUCCEED;

  bailout1:
	bat_iterator_end(&bsi);
  bailout:
	BBPreclaim(sch);
	BBPreclaim(tab);
	BBPreclaim(col);
	BBPreclaim(mode);
	BBPreclaim(loc);
	BBPreclaim(cnt);
	BBPreclaim(type);
	BBPreclaim(atom);
	BBPreclaim(size);
	BBPreclaim(heap);
	BBPreclaim(indices);
	BBPreclaim(phash);
	BBPreclaim(imprints);
	BBPreclaim(sort);
	BBPreclaim(revsort);
	BBPreclaim(key);
	BBPreclaim(oidx);
	if (!msg)
		msg = createException(SQL, "sql.storage", GDK_EXCEPTION);
	return msg;
}

void
freeVariables(Client c, MalBlkPtr mb, MalStkPtr glb, int oldvtop)
{
	for (int i = oldvtop; i < mb->vtop;) {
		if (glb) {
			if (isVarCleanup(mb, i))
				garbageElement(c, &glb->stk[i]);
			/* clean stack entry */
			glb->stk[i].vtype = TYPE_int;
			glb->stk[i].val.ival = 0;
			glb->stk[i].len = 0;
		}
		clearVariable(mb, i);
		i++;
	}
	assert(oldvtop <= mb->vsize);
	mb->vtop = oldvtop;
}

str
SQLresume_log_flushing(Client cntxt, MalBlkPtr mb, MalStkPtr stk, InstrPtr pci)
{
	mvc *mvc;

	(void)stk; (void)pci;
	char *msg = getSQLContext(cntxt, mb, &mvc, NULL);
	if (msg)
		return msg;
	store_resume_log(mvc->store);
	return MAL_SUCCEED;
}

str
SQLsuspend_log_flushing(Client cntxt, MalBlkPtr mb, MalStkPtr stk, InstrPtr pci)
{
	mvc *mvc;

	(void)stk; (void)pci;
	char *msg = getSQLContext(cntxt, mb, &mvc, NULL);
	if (msg)
		return msg;
	store_suspend_log(mvc->store);
	return MAL_SUCCEED;
}

str
/*SQLhot_snapshot(void *ret, const str *tarfile_arg [, bool onserver ])*/
SQLhot_snapshot(Client cntxt, MalBlkPtr mb, MalStkPtr stk, InstrPtr pci)
{
	char *filename;
	bool onserver;
	char *msg = MAL_SUCCEED;
	char buf[80];
	mvc *mvc;
	ssize_t sz;
	stream *s;
	stream *cb = NULL;
	lng result;

	filename = *getArgReference_str(stk, pci, 1);
	onserver = pci->argc == 3 ? *getArgReference_bit(stk, pci, 2) : true;

	msg = getSQLContext(cntxt, mb, &mvc, NULL);
	if (msg)
		return msg;

	sqlstore *store = mvc->session->tr->store;
	if (onserver) {
		lng result = store_hot_snapshot(store, filename);
		if (result)
			return MAL_SUCCEED;
		else
			throw(SQL, "sql.hot_snapshot", GDK_EXCEPTION);
	}

	// sync with client, copy pasted from mvc_export_table_wrap
	while (!mvc->scanner.rs->eof)
		if (bstream_next(mvc->scanner.rs) < 0)
			throw(SQL, "sql.hot_snapshot", "interrupted");

	// The snapshot code flushes from time to time.
	// Use a callback stream to suppress those.
	s = mvc->scanner.ws;
	cb = callback_stream(
		/* private */ s,
		/* read */    NULL,
		/* write */   (void*)mnstr_write,
		/* close */   NULL,
		/* destroy */ NULL,
		"snapshot-callback"
	);
	if (!cb)
		throw(SQL, "sql.hot_snapshot", GDK_EXCEPTION);

	// tell client to open file, copy pasted from mvc_export_table_wrap
	mnstr_write(s, PROMPT3, sizeof(PROMPT3) - 1, 1);
	mnstr_printf(s, "wb %s\n", filename);
	mnstr_flush(s, MNSTR_FLUSH_DATA);
	if ((sz = mnstr_readline(mvc->scanner.rs->s, buf, sizeof(buf))) > 1) {
		/* non-empty line indicates failure on client */
		msg = createException(IO, "streams.open", "%s", buf);
			/* discard until client flushes */
			while (mnstr_read(mvc->scanner.rs->s, buf, 1, sizeof(buf)) > 0) {
				/* ignore remainder of error message */
			}
		goto end;
	}

	// client is waiting for data now, send it.
	result = store_hot_snapshot_to_stream(store, cb);
	if (result)
		msg = MAL_SUCCEED;
	else
		msg = createException(SQL, "sql.hot_snapshot", GDK_EXCEPTION);
	mnstr_destroy(cb);

	// tell client no more data, also copy pasted from mvc_export_table_wrap
	mnstr_flush(s, MNSTR_FLUSH_DATA);
	if ((sz = mnstr_readline(mvc->scanner.rs->s, buf, sizeof(buf))) > 1) {
		msg = createException(IO, "streams.open", "%s", buf);
	}
	while (sz > 0)
		sz = mnstr_readline(mvc->scanner.rs->s, buf, sizeof(buf));

end:
	return msg;
}

MT_Lock lock_persist_unlogged = MT_LOCK_INITIALIZER(lock_persist_unlogged);

str
SQLpersist_unlogged(Client cntxt, MalBlkPtr mb, MalStkPtr stk, InstrPtr pci)
{
	(void)stk;
	(void)pci;

	assert(pci->argc == 5);

	bat *o0 = getArgReference_bat(stk, pci, 0),
		*o1 = getArgReference_bat(stk, pci, 1),
		*o2 = getArgReference_bat(stk, pci, 2);
	str sname = *getArgReference_str(stk, pci, 3),
		tname = *getArgReference_str(stk, pci, 4),
		msg = MAL_SUCCEED;

	mvc *m = NULL;
	msg = getSQLContext(cntxt, mb, &m, NULL);

	if (msg)
		return msg;

	sqlstore *store = store = m->session->tr->store;

	sql_schema *s = mvc_bind_schema(m, sname);
	if (s == NULL)
		throw(SQL, "sql.persist_unlogged", SQLSTATE(3F000) "Schema missing %s.", sname);

	if (!mvc_schema_privs(m, s))
		throw(SQL, "sql.persist_unlogged", SQLSTATE(42000) "Access denied for %s to schema '%s'.",
			  get_string_global_var(m, "current_user"), s->base.name);

	sql_table *t = mvc_bind_table(m, s, tname);
	if (t == NULL)
		throw(SQL, "sql.persist_unlogged", SQLSTATE(42S02) "Table missing %s.%s", sname, tname);

	if (!isUnloggedTable(t) || t->access != TABLE_APPENDONLY)
		throw(SQL, "sql.persist_unlogged", "Unlogged and Insert Only mode combination required for table %s.%s", sname, tname);

	lng count = 0;

	sql_trans *tr = m->session->tr;
	storage *t_del = bind_del_data(tr, t, NULL);

	BAT *d = NULL;

	if (t_del)
		d = BATdescriptor(t_del->cs.bid);
	if (t_del == NULL || d == NULL)
		throw(SQL, "sql.persist_unlogged", "Cannot access %s column storage.", tname);

	MT_lock_set(&lock_persist_unlogged);
	BATiter d_bi = bat_iterator(d);

	if (BBP_status(d->batCacheid) & BBPEXISTING) {

		assert(d->batInserted <= d_bi.count);

		if (d->batInserted < d_bi.count) {
			int n = ol_length(t->columns);

			bat *commit_list = GDKzalloc(sizeof(bat) * (n + 2));
			BUN *sizes = GDKzalloc(sizeof(BUN) * (n + 2));

			if (commit_list == NULL || sizes == NULL) {
				bat_iterator_end(&d_bi);
				MT_lock_unset(&lock_persist_unlogged);
				GDKfree(commit_list);
				GDKfree(sizes);
				BBPreclaim(d);
				throw(SQL, "sql.persist_unlogged", SQLSTATE(HY001));
			}

			commit_list[0] = 0;
			sizes[0] = 0;
			int i = 1;

			for (node *ncol = ol_first_node(t->columns); ncol; ncol = ncol->next, i++) {

				sql_column *c = (sql_column *) ncol->data;
				BAT *b = store->storage_api.bind_col(tr, c, QUICK);

				if (b == NULL) {
					bat_iterator_end(&d_bi);
					MT_lock_unset(&lock_persist_unlogged);
					GDKfree(commit_list);
					GDKfree(sizes);
					BBPreclaim(d);
					throw(SQL, "sql.persist_unlogged", "Cannot access column descriptor.");
				}

				commit_list[i] = b->batCacheid;
				sizes[i] = d_bi.count;
			}

			assert(i<n+2);
			commit_list[i] = d->batCacheid;
			sizes[i] = d_bi.count;
			i++;

			if (TMsubcommit_list(commit_list, sizes, i, -1) != GDK_SUCCEED) {
				bat_iterator_end(&d_bi);
				MT_lock_unset(&lock_persist_unlogged);
				GDKfree(commit_list);
				GDKfree(sizes);
				BBPreclaim(d);
				throw(SQL, "sql.persist_unlogged", "Lower level commit operation failed");
			}

			GDKfree(commit_list);
			GDKfree(sizes);
		}
		count = d_bi.count;
	} else {
		/* special case of log_tstart: third arg == NULL with second arg
		 * true is request to rotate log file ASAP */
		store->logger_api.log_tstart(store, true, NULL);
		/* special case for sql->debug: if 1024 bit is set,
		 * store_manager doesn't wait for 30 seconds of idle time before
		 * attempting to rotate */
		MT_lock_set(&store->flush);
		store->debug |= 1024;
		MT_lock_unset(&store->flush);
	}

	bat_iterator_end(&d_bi);
	MT_lock_unset(&lock_persist_unlogged);
	BBPreclaim(d);

	BAT *table = COLnew(0, TYPE_str, 0, TRANSIENT),
		*tableid = COLnew(0, TYPE_int, 0, TRANSIENT),
		*rowcount = COLnew(0, TYPE_lng, 0, TRANSIENT);

	if (table == NULL || tableid == NULL || rowcount == NULL ||
		BUNappend(table, tname, false) != GDK_SUCCEED ||
		BUNappend(tableid, &(t->base.id), false) != GDK_SUCCEED ||
		BUNappend(rowcount, &count, false) != GDK_SUCCEED) {
		BBPnreclaim(3, table, tableid, rowcount);
		throw(SQL, "sql.persist_unlogged", SQLSTATE(HY001));
	}
	*o0 = table->batCacheid;
	*o1 = tableid->batCacheid;
	*o2 = rowcount->batCacheid;
	BBPkeepref(table);
	BBPkeepref(tableid);
	BBPkeepref(rowcount);
	return msg;
}

str
SQLsession_prepared_statements(Client cntxt, MalBlkPtr mb, MalStkPtr stk, InstrPtr pci)
{
	BAT *sessionid, *user, *statementid, *statement, *created;
	bat *sid = getArgReference_bat(stk,pci,0);
	bat *u = getArgReference_bat(stk,pci,1);
	bat *i = getArgReference_bat(stk,pci,2);
	bat *s = getArgReference_bat(stk,pci,3);
	bat *c = getArgReference_bat(stk,pci,4);
	str msg = MAL_SUCCEED;
	mvc *sql = NULL;
	cq *q = NULL;

	(void) stk;
	(void) pci;
	if ((msg = getSQLContext(cntxt, mb, &sql, NULL)) != NULL)
		return msg;
	if ((msg = checkSQLContext(cntxt)) != NULL)
		return msg;

	assert(sql->qc);

	sessionid = COLnew(0, TYPE_int, 256, TRANSIENT);
	user = COLnew(0, TYPE_str, 256, TRANSIENT);
	statementid = COLnew(0, TYPE_int, 256, TRANSIENT);
	statement = COLnew(0, TYPE_str, 256, TRANSIENT);
	created = COLnew(0, TYPE_timestamp, 256, TRANSIENT);
	if (sessionid == NULL || user == NULL || statementid == NULL || statement == NULL || created == NULL) {
		msg = createException(SQL, "sql.session_prepared_statements", GDK_EXCEPTION);
		goto bailout;
	}

	for (q = sql->qc->q; q; q = q->next) {
		gdk_return bun_res;
		if (BUNappend(sessionid, &(cntxt->idx), false) != GDK_SUCCEED) {
			msg = createException(SQL, "sql.session_prepared_statements", GDK_EXCEPTION);
			goto bailout;
		}

		if (msg != MAL_SUCCEED)
			goto bailout;
		bun_res = BUNappend(user, cntxt->username, false);
		if (bun_res != GDK_SUCCEED) {
			msg = createException(SQL, "sql.session_prepared_statements", GDK_EXCEPTION);
			goto bailout;
		}

		if (BUNappend(statementid, &(q->id), false) != GDK_SUCCEED) {
			msg = createException(SQL, "sql.session_prepared_statements", GDK_EXCEPTION);
			goto bailout;
		}
		if (BUNappend(statement, q->f->query, false) != GDK_SUCCEED) {
			msg = createException(SQL, "sql.session_prepared_statements", GDK_EXCEPTION);
			goto bailout;
		}
		if (BUNappend(created, &(q->created), false) != GDK_SUCCEED) {
			msg = createException(SQL, "sql.session_prepared_statements", GDK_EXCEPTION);
			goto bailout;
		}
	}

bailout:
	if (msg) {
		BBPreclaim(sessionid);
		BBPreclaim(user);
		BBPreclaim(statementid);
		BBPreclaim(statement);
		BBPreclaim(created);
	} else {
		*sid = sessionid->batCacheid;
		BBPkeepref(sessionid);
		*u = user->batCacheid;
		BBPkeepref(user);
		*i = statementid->batCacheid;
		BBPkeepref(statementid);
		*s = statement->batCacheid;
		BBPkeepref(statement);
		*c = created->batCacheid;
		BBPkeepref(created);
	}
	return msg;
}

str
SQLsession_prepared_statements_args(Client cntxt, MalBlkPtr mb, MalStkPtr stk, InstrPtr pci)
{
	BAT *statementid, *type, *digits, *isinout, *number, *scale, *schema, *table, *column;
	bat *sid = getArgReference_bat(stk,pci,0);
	bat *t = getArgReference_bat(stk,pci,1);
	bat *d = getArgReference_bat(stk,pci,2);
	bat *s = getArgReference_bat(stk,pci,3);
	bat *io = getArgReference_bat(stk,pci,4);
	bat *n = getArgReference_bat(stk,pci,5);
	bat *sch = getArgReference_bat(stk,pci,6);
	bat *tbl = getArgReference_bat(stk,pci,7);
	bat *col = getArgReference_bat(stk,pci,8);
	str msg = MAL_SUCCEED;
	mvc *sql = NULL;
	cq *q = NULL;

	(void) stk;
	(void) pci;
	if ((msg = getSQLContext(cntxt, mb, &sql, NULL)) != NULL)
		return msg;
	if ((msg = checkSQLContext(cntxt)) != NULL)
		return msg;

	assert(sql->qc);

	statementid = COLnew(0, TYPE_int, 256, TRANSIENT);
	type = COLnew(0, TYPE_str, 256, TRANSIENT);
	digits = COLnew(0, TYPE_int, 256, TRANSIENT);
	scale = COLnew(0, TYPE_int, 256, TRANSIENT);
	isinout = COLnew(0, TYPE_bte, 256, TRANSIENT);
	number = COLnew(0, TYPE_int, 256, TRANSIENT);
	schema = COLnew(0, TYPE_str, 256, TRANSIENT);
	table = COLnew(0, TYPE_str, 256, TRANSIENT);
	column = COLnew(0, TYPE_str, 256, TRANSIENT);
	if (!statementid || !type || !digits || !scale || !isinout || !number || !schema || !table || !column) {
		msg = createException(SQL, "sql.session_prepared_statements_args", GDK_EXCEPTION);
		goto bailout;
	}

	for (q = sql->qc->q; q; q = q->next) {
		sql_rel *r = q->rel;
		int arg_number = 0;
		bte inout = ARG_OUT;

		if (r && (is_topn(r->op) || is_sample(r->op)))
			r = r->l;

		if (r && is_project(r->op) && r->exps) {
			for (node *n = r->exps->h; n; n = n->next, arg_number++) {
				sql_exp *e = n->data;
				sql_subtype *t = exp_subtype(e);
				const char *name = exp_name(e), *rname = exp_relname(e), *rschema = ATOMnilptr(TYPE_str);

				if (!name && e->type == e_column && e->r)
					name = e->r;
				if (!name)
					name = ATOMnilptr(TYPE_str);
				if (!rname && e->type == e_column && e->l)
					rname = e->l;
				if (!rname)
					rname = ATOMnilptr(TYPE_str);

				if (BUNappend(statementid, &(q->id), false) != GDK_SUCCEED ||
					BUNappend(type, t->type->base.name, false) != GDK_SUCCEED ||
					BUNappend(digits, &t->digits, false) != GDK_SUCCEED ||
					BUNappend(scale, &t->scale, false) != GDK_SUCCEED ||
					BUNappend(isinout, &inout, false) != GDK_SUCCEED ||
					BUNappend(number, &arg_number, false) != GDK_SUCCEED ||
					BUNappend(schema, rschema, false) != GDK_SUCCEED ||
					BUNappend(table, rname, false) != GDK_SUCCEED ||
					BUNappend(column, name, false) != GDK_SUCCEED) {
					msg = createException(SQL, "sql.session_prepared_statements_args", GDK_EXCEPTION);
					goto bailout;
				}
			}
		}

		if (q->f->ops) {
			inout = ARG_IN;
			for (node *n = q->f->ops->h; n; n=n->next, arg_number++) {
				sql_arg *a = n->data;
				sql_subtype *t = &a->type;

				if (BUNappend(statementid, &(q->id), false) != GDK_SUCCEED ||
					BUNappend(type, t->type->base.name, false) != GDK_SUCCEED ||
					BUNappend(digits, &(t->digits), false) != GDK_SUCCEED ||
					BUNappend(scale, &(t->scale), false) != GDK_SUCCEED ||
					BUNappend(isinout, &inout, false) != GDK_SUCCEED ||
					BUNappend(number, &arg_number, false) != GDK_SUCCEED ||
					BUNappend(schema, ATOMnilptr(TYPE_str), false) != GDK_SUCCEED ||
					BUNappend(table, ATOMnilptr(TYPE_str), false) != GDK_SUCCEED ||
					BUNappend(column, ATOMnilptr(TYPE_str), false) != GDK_SUCCEED) {
					msg = createException(SQL, "sql.session_prepared_statements_args", GDK_EXCEPTION);
					goto bailout;
				}
			}
		}
	}

bailout:
	if (msg) {
		BBPreclaim(statementid);
		BBPreclaim(type);
		BBPreclaim(digits);
		BBPreclaim(scale);
		BBPreclaim(isinout);
		BBPreclaim(number);
		BBPreclaim(schema);
		BBPreclaim(table);
		BBPreclaim(column);
	} else {
		*sid = statementid->batCacheid;
		BBPkeepref(statementid);
		*t = type->batCacheid;
		BBPkeepref(type);
		*d = digits->batCacheid;
		BBPkeepref(digits);
		*s = scale->batCacheid;
		BBPkeepref(scale);
		*io = isinout->batCacheid;
		BBPkeepref(isinout);
		*n = number->batCacheid;
		BBPkeepref(number);
		*sch = schema->batCacheid;
		BBPkeepref(schema);
		*tbl = table->batCacheid;
		BBPkeepref(table);
		*col = column->batCacheid;
		BBPkeepref(column);
	}
	return msg;
}

/* input id, row-input-values
 * for each id call function(with row-input-values) return table
 * return for each id the table, ie id (*length of table) and table results
 */
str
SQLunionfunc(Client cntxt, MalBlkPtr mb, MalStkPtr stk, InstrPtr pci)
{
	int arg = pci->retc;
	str mod, fcn, ret = MAL_SUCCEED;
	InstrPtr npci;
	MalBlkPtr nmb = newMalBlk(1), omb = NULL;

	if (!nmb)
		return createException(MAL, "sql.unionfunc", SQLSTATE(HY013) MAL_MALLOC_FAIL);
	mod = *getArgReference_str(stk, pci, arg++);
	fcn = *getArgReference_str(stk, pci, arg++);
	npci = newStmtArgs(nmb, mod, fcn, pci->argc);
	if (npci == NULL) {
		freeMalBlk(nmb);
		return createException(MAL, "sql.unionfunc", SQLSTATE(HY013) MAL_MALLOC_FAIL);
	}

	for (int i = 1; i < pci->retc; i++) {
		int type = getArgType(mb, pci, i);

		if (i==1)
			getArg(npci, 0) = newTmpVariable(nmb, type);
		else
			npci = pushReturn(nmb, npci, newTmpVariable(nmb, type));
	}
	for (int i = pci->retc+2+1; i < pci->argc; i++) {
		int type = getBatType(getArgType(mb, pci, i));

		npci = pushNil(nmb, npci, type);
	}
	pushInstruction(nmb, npci);
	/* check program to get the proper malblk */
	if (chkInstruction(cntxt->usermodule, nmb, npci)) {
		freeMalBlk(nmb);
		return createException(MAL, "sql.unionfunc", SQLSTATE(42000) PROGRAM_GENERAL);
	}

	if (npci) {
		BAT **res = NULL, **input = NULL;
		BATiter *bi = NULL;
		BUN cnt = 0;
		int nrinput = pci->argc - 2 - pci->retc;
		MalStkPtr env = NULL;
		InstrPtr q = NULL;

		if (!(input = GDKzalloc(sizeof(BAT*) * nrinput))) {
			ret = createException(MAL, "sql.unionfunc", SQLSTATE(HY013) MAL_MALLOC_FAIL);
			goto finalize;
		}
		if (!(bi = GDKmalloc(sizeof(BATiter) * nrinput))) {
			ret = createException(MAL, "sql.unionfunc", SQLSTATE(HY013) MAL_MALLOC_FAIL);
			goto finalize;
		}
		assert(pci->retc + 2 + nrinput == pci->argc);
		for (int i = 0, j = pci->retc+2; j < pci->argc; i++, j++) {
			bat *b = getArgReference_bat(stk, pci, j);
			if (!(input[i] = BATdescriptor(*b))) {
				ret = createException(MAL, "sql.unionfunc", SQLSTATE(HY005) "Cannot access column descriptor");
				while (i > 0) {
					i--;
					bat_iterator_end(&bi[i]);
					BBPunfix(input[i]->batCacheid);
				}
				GDKfree(input);
				input = NULL;
				goto finalize;
			}
			bi[i] = bat_iterator(input[i]);
			cnt = BATcount(input[i]);
		}

		/* create result bats */
		if (!(res = GDKzalloc(sizeof(BAT*) * pci->retc))) {
			ret = createException(MAL, "sql.unionfunc", SQLSTATE(HY013) MAL_MALLOC_FAIL);
			goto finalize;
		}
		for (int i = 0; i<pci->retc; i++) {
			int type = getArgType(mb, pci, i);

			if (!(res[i] = COLnew(0, getBatType(type), cnt, TRANSIENT))) {
				ret = createException(MAL, "sql.unionfunc", GDK_EXCEPTION);
				goto finalize;
			}
		}

		if (npci->blk && npci->blk->stop > 1) {
			omb = nmb;
			if (!(nmb = copyMalBlk(npci->blk))) {
				ret = createException(MAL, "sql.unionfunc", SQLSTATE(HY013) MAL_MALLOC_FAIL);
				goto finalize;
			}
		}
		if (!(env = prepareMALstack(nmb, nmb->vsize))) { /* needed for result */
			ret = createException(MAL, "sql.unionfunc", SQLSTATE(HY013) MAL_MALLOC_FAIL);
			goto finalize;
		}
		q = getInstrPtr(nmb, 0);

		int start = 1;
		if (nmb->stop == 1 && (omb || !npci->fcn || npci->token != PATcall)) {
			InstrPtr *stmt = nmb->stmt;
			nmb->stmt = (InstrPtr*)GDKmalloc(sizeof(InstrPtr*)*3);
			nmb->stmt[0] = NULL; /* no main() */
			nmb->stmt[1] = NULL; /* no profiling */
			nmb->stmt[2] = stmt[0];
			nmb->stop = nmb->ssize = 3;
			GDKfree(stmt);
			start = 2;
		}
		for (BUN cur = 0; cur<cnt && !ret; cur++ ) {
			MalStkPtr nstk = prepareMALstack(nmb, nmb->vsize);
			int i,ii;

			if (!nstk) { /* needed for result */
				ret = createException(MAL, "sql.unionfunc", SQLSTATE(HY013) MAL_MALLOC_FAIL);
			} else {
				/* copy (input) arguments onto destination stack, skipping rowid col */
				for (i = 1, ii = q->retc; ii < q->argc && !ret; ii++, i++) {
					ValPtr lhs = &nstk->stk[q->argv[ii]];
					ptr rhs = (ptr)BUNtail(bi[i], cur);

					if (VALset(lhs, input[i]->ttype, rhs) == NULL)
						ret = createException(MAL, "sql.unionfunc", SQLSTATE(HY013) MAL_MALLOC_FAIL);
				}
				if (!ret && ii == q->argc) {
					BAT *fres = NULL;
					if (!omb && npci->fcn && npci->token == PATcall) /* pattern */
						ret = (*(str (*)(Client, MalBlkPtr, MalStkPtr, InstrPtr))npci->fcn)(cntxt, nmb, nstk, npci);
					else
						ret = runMALsequence(cntxt, nmb, start, nmb->stop, nstk, env /* copy result in nstk first instruction*/, q);

					if (!ret) {
						/* insert into result */
						if (!(fres = BBPquickdesc(omb?env->stk[q->argv[0]].val.bval:nstk->stk[q->argv[0]].val.bval))) {
							ret = createException(MAL, "sql.unionfunc", SQLSTATE(HY005) "Cannot access column descriptor");
						} else {
							BAT *p = BATconstant(fres->hseqbase, res[0]->ttype, (ptr)BUNtail(bi[0], cur), BATcount(fres), TRANSIENT);

							if (p) {
								if (BATappend(res[0], p, NULL, FALSE) != GDK_SUCCEED)
									ret = createException(MAL, "sql.unionfunc", GDK_EXCEPTION);
								BBPunfix(p->batCacheid);
							} else {
								ret = createException(MAL, "sql.unionfunc", GDK_EXCEPTION);
							}
						}
						i=1;
						for (ii = 0; i < pci->retc && !ret; ii++, i++) {
							BAT *b;
							ValPtr vp = omb ? env->stk + q->argv[ii] : nstk->stk + q->argv[ii];

							if (!(b = BATdescriptor(vp->val.bval)))
								ret = createException(MAL, "sql.unionfunc", SQLSTATE(HY002) RUNTIME_OBJECT_MISSING);
							else if (BATappend(res[i], b, NULL, FALSE) != GDK_SUCCEED)
								ret = createException(MAL, "sql.unionfunc", GDK_EXCEPTION);
							if (b) {
								BBPrelease(b->batCacheid); /* release ref from env stack */
								BBPunfix(b->batCacheid);   /* free pointer */
								VALempty(vp);
							}
						}
					}
				}
				freeStack(nstk);
			}
		}
finalize:
		freeStack(env);
		if (nmb)
			freeMalBlk(nmb);
		if (omb)
			freeMalBlk(omb);
		if (res)
			for (int i = 0; i<pci->retc; i++) {
				bat *b = getArgReference_bat(stk, pci, i);
				if (res[i]) {
					*b = res[i]->batCacheid;
					if (ret)
						BBPunfix(*b);
					else
						BBPkeepref(res[i]);
				}
			}
		GDKfree(res);
		if (input) {
			for (int i = 0; i<nrinput; i++) {
				if (input[i]) {
					bat_iterator_end(&bi[i]);
					BBPunfix(input[i]->batCacheid);
				}
			}
			GDKfree(input);
		}
		GDKfree(bi);
	}
	return ret;
}

static str
do_str_column_vacuum(sql_trans *tr, sql_column *c, bool force)
{
	if (ATOMvarsized(c->type.type->localtype)) {
		int res = 0;
		sqlstore *store = tr->store;

		if ((res = (int) store->storage_api.vacuum_col(tr, c, force)) != LOG_OK) {
			if (res == LOG_CONFLICT)
				throw(SQL, "do_str_column_vacuum", SQLSTATE(25S01) "TRANSACTION CONFLICT in storage_api.vacuum_col %s.%s.%s", c->t->s->base.name, c->t->base.name, c->base.name);
			if (res == LOG_ERR)
				throw(SQL, "do_str_column_vacuum", SQLSTATE(HY000) "LOG ERROR in storage_api.vacuum_col %s.%s.%s", c->t->s->base.name, c->t->base.name, c->base.name);
			throw(SQL, "do_str_column_vacuum", SQLSTATE(HY000) "ERROR in storage_api.vacuum_col %s.%s.%s", c->t->s->base.name, c->t->base.name, c->base.name);
		}
	}
	return MAL_SUCCEED;
}

static str
do_str_table_vacuum(sql_trans *tr, sql_table *t, bool force)
{
	int res = 0;
	sqlstore *store = tr->store;

	if ((res = (int) store->storage_api.vacuum_tab(tr, t, force)) != LOG_OK) {
		if (res == LOG_CONFLICT)
			throw(SQL, "do_str_table_vacuum", SQLSTATE(25S01) "TRANSACTION CONFLICT in storage_api.vacuum_col %s.%s", t->s->base.name, t->base.name);
		if (res == LOG_ERR)
			throw(SQL, "do_str_table_vacuum", SQLSTATE(HY000) "LOG ERROR in storage_api.vacuum_col %s.%s", t->s->base.name, t->base.name);
		throw(SQL, "do_str_table_vacuum", SQLSTATE(HY000) "ERROR in storage_api.vacuum_col %s.%s", t->s->base.name, t->base.name);
	}
	return MAL_SUCCEED;
}

static str
SQLstr_vacuum(Client cntxt, MalBlkPtr mb, MalStkPtr stk, InstrPtr pci)
{
	mvc *m = NULL;
	str msg = NULL;
	char *sname = *getArgReference_str(stk, pci, 1);
	char *tname = *getArgReference_str(stk, pci, 2);
	char *cname = NULL;
	if (pci->argc == 4)
		cname = *getArgReference_str(stk, pci, 3);

	if ((msg = getSQLContext(cntxt, mb, &m, NULL)) != NULL)
		return msg;
	if ((msg = checkSQLContext(cntxt)) != NULL)
		return msg;

	sql_trans *tr = m->session->tr;
	sql_schema *s = NULL;
	sql_table *t = NULL;
	sql_column *c = NULL;

	if (strNil(sname))
		throw(SQL, "sql.str_vacuum", SQLSTATE(42000) "Schema name cannot be NULL");
	if (strNil(tname))
		throw(SQL, "sql.str_vacuum", SQLSTATE(42000) "Table name cannot be NULL");
	if (cname && strNil(cname))
		throw(SQL, "sql.str_vacuum", SQLSTATE(42000) "Column name cannot be NULL");
	if ((s = mvc_bind_schema(m, sname)) == NULL)
		throw(SQL, "sql.str_vacuum", SQLSTATE(3F000) "Invalid or missing schema %s",sname);
	if ((t = mvc_bind_table(m, s, tname)) == NULL)
		throw(SQL, "sql.str_vacuum", SQLSTATE(42S02) "Invalid or missing table %s.%s",sname,tname);
	if (!isTable(t))
		throw(SQL, "sql.str_vacuum", SQLSTATE(42000) "%s '%s' is not persistent",
			  TABLE_TYPE_DESCRIPTION(t->type, t->properties), t->base.name);
	if (isTempTable(t))
		throw(SQL, "sql.str_vacuum", SQLSTATE(42000) "Cannot vacuum column from temporary table");
	if (cname) {
		if ((c = mvc_bind_column(m, t, cname)) == NULL)
			throw(SQL, "sql.str_vacuum", SQLSTATE(42S22) "Column not found in %s.%s.%s",sname,tname,cname);
		if (c->storage_type)
			throw(SQL, "sql.str_vacuum", SQLSTATE(42000) "Cannot vacuum compressed column");
	}

	if (c)
		return do_str_column_vacuum(tr, c, true);
	else
		return do_str_table_vacuum(tr, t, true);
}


static gdk_return
str_vacuum_callback(int argc, void *argv[])
{
	sqlstore *store = (sqlstore *) argv[0];
	char *sname = (char *) argv[1];
	char *tname = (char *) argv[2];
	char *cname = (char *) argv[3];
	allocator *sa = NULL;
	sql_session *session = NULL;
	sql_schema *s = NULL;
	sql_table *t = NULL;
	sql_column *c = NULL;
	char *msg;
	gdk_return res = GDK_SUCCEED;

	(void) argc;

	if ((sa = sa_create(NULL)) == NULL) {
		TRC_ERROR((component_t) SQL, "[str_vacuum_callback] -- Failed to create allocator!");
		return GDK_FAIL;
	}

	if ((session = sql_session_create(store, sa, 0)) == NULL) {
		TRC_ERROR((component_t) SQL, "[str_vacuum_callback] -- Failed to create session!");
		sa_destroy(sa);
		return GDK_FAIL;
	}

	if (sql_trans_begin(session) < 0) {
		TRC_ERROR((component_t) SQL, "[str_vacuum_callback] -- Failed to begin transaction!");
		sql_session_destroy(session);
		sa_destroy(sa);
		return GDK_FAIL;
	}

	do {
		if((s = find_sql_schema(session->tr, sname)) == NULL) {
			TRC_ERROR((component_t) SQL, "[str_vacuum_callback] -- Invalid or missing schema %s!",sname);
			res = GDK_FAIL;
			break;
		}

		if((t = find_sql_table(session->tr, s, tname)) == NULL) {
			TRC_ERROR((component_t) SQL, "[str_vacuum_callback] -- Invalid or missing table %s!", tname);
			res = GDK_FAIL;
			break;
		}
		if (cname) {
			if ((c = find_sql_column(t, cname)) == NULL) {
				TRC_ERROR((component_t) SQL, "[str_vacuum_callback] -- Invalid or missing column %s!", cname);
				res = GDK_FAIL;
				break;
			}

			if((msg=do_str_column_vacuum(session->tr, c, false)) != MAL_SUCCEED) {
				TRC_ERROR((component_t) SQL, "[str_vacuum_callback] -- %s", msg);
				res = GDK_FAIL;
			}
		} else {
			if((msg=do_str_table_vacuum(session->tr, t, false)) != MAL_SUCCEED) {
				TRC_ERROR((component_t) SQL, "[str_vacuum_callback] -- %s", msg);
				res = GDK_FAIL;
			}
		}

	} while(0);

	if (res == GDK_SUCCEED) { /* everything is ok, do the commit route */
		switch (sql_trans_end(session, SQL_OK)) {
			case SQL_ERR:
				TRC_ERROR((component_t) SQL, "[str_column_vacuum_callback] -- transaction commit failed (kernel error: %s)", GDKerrbuf);
				res = GDK_FAIL;
				break;
			case SQL_CONFLICT:
				TRC_ERROR((component_t) SQL, "[str_column_vacuum_callback] -- transaction is aborted because of concurrency conflicts, will ROLLBACK instead");
				res = GDK_FAIL;
				break;
			default:
				break;
		}
	} else { /* an error triggered, rollback and ignore further errors */
		(void)sql_trans_end(session, SQL_ERR);
	}

	sql_session_destroy(session);
	sa_destroy(sa);
	return res;
}

static gdk_return
str_vacuum_callback_args_free(int argc, void *argv[])
{
	(void) argc;
	// free up sname, tname, cname. First pointer points to sqlstore so leave it.
	GDKfree(argv[1]); // sname
	GDKfree(argv[2]); // tname
	if (argv[3])
		GDKfree(argv[3]); // cname
	return GDK_SUCCEED;
}

static str
SQLstr_auto_vacuum(Client cntxt, MalBlkPtr mb, MalStkPtr stk, InstrPtr pci)
{
	mvc *m = NULL;
	str msg = NULL;
	char *sname = *getArgReference_str(stk, pci, 1);
	char *tname = *getArgReference_str(stk, pci, 2);
	char *cname = NULL;
	int iarg = 3;
	if (pci->argc == 5) {
		cname = *getArgReference_str(stk, pci, 3);
		iarg++;
	}
	int interval = *getArgReference_int(stk, pci, iarg); // in sec
	char *sname_copy = NULL, *tname_copy = NULL, *cname_copy = NULL;

	if ((msg = getSQLContext(cntxt, mb, &m, NULL)) != NULL)
		return msg;
	if ((msg = checkSQLContext(cntxt)) != NULL)
		return msg;

	sql_schema *s = NULL;
	sql_table *t = NULL;
	sql_column *c = NULL;

	if (strNil(sname))
		throw(SQL, "sql.str_auto_vacuum", SQLSTATE(42000) "Schema name cannot be NULL");
	if (strNil(tname))
		throw(SQL, "sql.str_auto_vacuum", SQLSTATE(42000) "Table name cannot be NULL");
	if (strNil(cname))
		throw(SQL, "sql.str_auto_vacuum", SQLSTATE(42000) "Column name cannot be NULL");
	if ((s = mvc_bind_schema(m, sname)) == NULL)
		throw(SQL, "sql.str_auto_vacuum", SQLSTATE(3F000) "Invalid or missing schema %s",sname);
	if ((t = mvc_bind_table(m, s, tname)) == NULL)
		throw(SQL, "sql.str_auto_vacuum", SQLSTATE(42S02) "Invalid or missing table %s.%s",sname,tname);
	if (!isTable(t))
		throw(SQL, "sql.str_auto_vacuum", SQLSTATE(42000) "%s '%s' is not persistent",
			  TABLE_TYPE_DESCRIPTION(t->type, t->properties), t->base.name);
	if (isTempTable(t))
		throw(SQL, "sql.str_auto_vacuum", SQLSTATE(42000) "Cannot vacuum column from temporary table");
	if (cname && (c = mvc_bind_column(m, t, cname)) == NULL)
		throw(SQL, "sql.str_auto_vacuum", SQLSTATE(42S22) "Column not found in %s.%s.%s",sname,tname,cname);
	if (c && c->storage_type)
		throw(SQL, "sql.str_auto_vacuum", SQLSTATE(42000) "Cannot vacuum compressed column");

	if (!(sname_copy = GDKstrdup(sname)) || !(tname_copy = GDKstrdup(tname)) || (cname && !(cname_copy = GDKstrdup(cname)))) {
		GDKfree(sname_copy);
		GDKfree(tname_copy);
		GDKfree(cname_copy);
		throw(SQL, "sql.str_auto_vacuum", SQLSTATE(HY013) MAL_MALLOC_FAIL);
	}
	void *argv[4] = {m->store, sname_copy, tname_copy, cname_copy};

	if (gdk_add_callback("str_vacuum", str_vacuum_callback, 4, argv, interval) != GDK_SUCCEED) {
		str_vacuum_callback_args_free(4, argv);
		throw(SQL, "sql.str_auto_vacuum", "adding vacuum callback failed!");
	}

	return MAL_SUCCEED;
}

static str
SQLstr_stop_vacuum(Client cntxt, MalBlkPtr mb, MalStkPtr stk, InstrPtr pci)
{
	mvc *m = NULL;
	str msg = NULL;
	char *sname = *getArgReference_str(stk, pci, 1);
	char *tname = *getArgReference_str(stk, pci, 2);
	char *cname = NULL;
	if (pci->argc == 4)
		cname = *getArgReference_str(stk, pci, 3);

	if ((msg = getSQLContext(cntxt, mb, &m, NULL)) != NULL)
		return msg;
	if ((msg = checkSQLContext(cntxt)) != NULL)
		return msg;

	sql_schema *s = NULL;
	sql_table *t = NULL;
	sql_column *c = NULL;

	if (strNil(sname))
		throw(SQL, "sql.str_stop_vacuum", SQLSTATE(42000) "Schema name cannot be NULL");
	if (strNil(tname))
		throw(SQL, "sql.str_stop_vacuum", SQLSTATE(42000) "Table name cannot be NULL");
	if (cname && strNil(cname))
		throw(SQL, "sql.str_stop_vacuum", SQLSTATE(42000) "Column name cannot be NULL");
	if ((s = mvc_bind_schema(m, sname)) == NULL)
		throw(SQL, "sql.str_stop_vacuum", SQLSTATE(3F000) "Invalid or missing schema %s",sname);
	if ((t = mvc_bind_table(m, s, tname)) == NULL)
		throw(SQL, "sql.str_stop_vacuum", SQLSTATE(42S02) "Invalid or missing table %s.%s",sname,tname);
	if (!isTable(t))
		throw(SQL, "sql.str_stop_vacuum", SQLSTATE(42000) "%s '%s' is not persistent",
			  TABLE_TYPE_DESCRIPTION(t->type, t->properties), t->base.name);
	if (isTempTable(t))
		throw(SQL, "sql.str_stop_vacuum", SQLSTATE(42000) "Cannot vacuum column from temporary table");
	if (cname && (c = mvc_bind_column(m, t, cname)) == NULL)
		throw(SQL, "sql.str_stop_vacuum", SQLSTATE(42S22) "Column not found in %s.%s.%s",sname,tname,cname);

	if(gdk_remove_callback("str_vacuum", str_vacuum_callback_args_free) != GDK_SUCCEED)
		throw(SQL, "sql.str_stop_vacuum", "removing vacuum callback failed!");

	return MAL_SUCCEED;
}


#include "sql_cat.h"
#include "sql_rank.h"
#include "sql_user.h"
#include "sql_assert.h"
#include "sql_execute.h"
#include "sql_orderidx.h"
#include "sql_strimps.h"
#include "sql_subquery.h"
#include "sql_statistics.h"
#include "sql_transaction.h"
#include "for.h"
#include "dict.h"
#include "mel.h"


static str
SQLuser_password(Client cntxt, MalBlkPtr mb, MalStkPtr stk, InstrPtr pci)
{
	mvc *m = NULL;
	str msg = NULL;
	str *password = getArgReference_str(stk, pci, 0);
	const char *username = *getArgReference_str(stk, pci, 1);

	(void) password;

	if ((msg = getSQLContext(cntxt, mb, &m, NULL)) != NULL)
		return msg;
	if ((msg = checkSQLContext(cntxt)) != NULL)
		return msg;
	if (cntxt->username != username) {
		// only MAL_ADMIN and user himself can access password
		if ((msg = AUTHrequireAdmin(cntxt)) != MAL_SUCCEED)
			return msg;
	}
	*password = monet5_password_hash(m, username);
	if (!(*password))
		throw(SQL, "mvc", SQLSTATE(42000) "SELECT: Failed to retrieve password hash");
	return MAL_SUCCEED;
}

static str
SQLdecypher(Client cntxt, MalBlkPtr mb, MalStkPtr stk, InstrPtr pci)
{
	mvc *m = NULL;
	str msg = NULL;
	str *pwhash = getArgReference_str(stk, pci, 0);
	const char *cypher = *getArgReference_str(stk, pci, 1);

	(void) pwhash;

	if ((msg = getSQLContext(cntxt, mb, &m, NULL)) != NULL)
		return msg;
	if ((msg = checkSQLContext(cntxt)) != NULL)
		return msg;
	return AUTHdecypherValue(pwhash, cypher);
}

static str
SQLcheck(Client cntxt, MalBlkPtr mb, MalStkPtr stk, InstrPtr pci)
{
	mvc *m = NULL;
	str msg = NULL;
	str *r = getArgReference_str(stk, pci, 0);
	const char *sname = *getArgReference_str(stk, pci, 1);
	const char *kname = *getArgReference_str(stk, pci, 2);

	if ((msg = getSQLContext(cntxt, mb, &m, NULL)) != NULL)
		return msg;
	if ((msg = checkSQLContext(cntxt)) != NULL)
		return msg;
	(void)sname;
	sql_schema *s = mvc_bind_schema(m, sname);
	if (s) {
		sql_key *k = mvc_bind_key(m, s, kname);
		if (k && k->check) {
			int pos = 0;
			sql_rel *rel = rel_basetable(m, k->t, k->t->base.name);
			sql_exp *exp = exp_read(m, rel, NULL, NULL, sa_strdup(m->sa, k->check), &pos, 0);
<<<<<<< HEAD
			if (!(*r = GDKstrdup(exp2sql(m, exp))))
=======
			if (exp->comment)
				*r = GDKstrdup(exp->comment);
			else
				*r = GDKstrdup(exp2sql(m, exp));
			if (*r == NULL)
>>>>>>> e4d0c150
				throw(SQL, "SQLcheck", SQLSTATE(HY013) MAL_MALLOC_FAIL);
			return MAL_SUCCEED;
		}
	}
	if (!(*r = GDKstrdup(str_nil)))
		throw(SQL, "SQLcheck", SQLSTATE(HY013) MAL_MALLOC_FAIL);
	return MAL_SUCCEED;
}

static mel_func sql_init_funcs[] = {
 pattern("sql", "shutdown", SQLshutdown_wrap, true, "", args(1,3, arg("",str),arg("delay",bte),arg("force",bit))),
 pattern("sql", "shutdown", SQLshutdown_wrap, true, "", args(1,3, arg("",str),arg("delay",sht),arg("force",bit))),
 pattern("sql", "shutdown", SQLshutdown_wrap, true, "", args(1,3, arg("",str),arg("delay",int),arg("force",bit))),
 pattern("sql", "shutdown", SQLshutdown_wrap, true, "", args(1,2, arg("",str),arg("delay",bte))),
 pattern("sql", "shutdown", SQLshutdown_wrap, true, "", args(1,2, arg("",str),arg("delay",sht))),
 pattern("sql", "shutdown", SQLshutdown_wrap, true, "", args(1,2, arg("",str),arg("delay",int))),
 pattern("sql", "set_protocol", SQLset_protocol, true, "Configures the result set protocol", args(1,2, arg("",int), arg("protocol",int))),
 pattern("sql", "mvc", SQLmvc, false, "Get the multiversion catalog context. \nNeeded for correct statement dependencies\n(ie sql.update, should be after sql.bind in concurrent execution)", args(1,1, arg("",int))),
 pattern("sql", "eval", SQLstatement, true, "Compile and execute a single sql statement", args(1,2, arg("",void),arg("cmd",str))),
 pattern("sql", "eval", SQLstatement, true, "Compile and execute a single sql statement (and optionally set the output to columnar format)", args(1,3, arg("",void),arg("cmd",str),arg("columnar",bit))),
 pattern("sql", "include", SQLinclude, true, "Compile and execute a sql statements on the file", args(1,2, arg("",void),arg("fname",str))),
 pattern("sql", "evalAlgebra", RAstatement, true, "Compile and execute a single 'relational algebra' statement", args(1,3, arg("",void),arg("cmd",str),arg("optimize",bit))),
 pattern("sql", "register", RAstatement2, true, "", args(1,5, arg("",int),arg("mod",str),arg("fname",str),arg("rel_stmt",str),arg("sig",str))),
 pattern("sql", "register", RAstatement2, true, "Compile the relational statement (rel_smt) and register it as mal function, mod.fname(signature)", args(1,6, arg("",int),arg("mod",str),arg("fname",str),arg("rel_stmt",str),arg("sig",str),arg("typ",str))),
 pattern("sql", "deregister", RAstatementEnd, true, "Finish running transaction", args(1,1, arg("",int))),
 pattern("sql", "hot_snapshot", SQLhot_snapshot, true, "Write db snapshot to the given tar(.gz) file", args(1,2, arg("",void),arg("tarfile",str))),
 pattern("sql", "resume_log_flushing", SQLresume_log_flushing, true, "Resume WAL log flushing", args(1,1, arg("",void))),
 pattern("sql", "suspend_log_flushing", SQLsuspend_log_flushing, true, "Suspend WAL log flushing", args(1,1, arg("",void))),
 pattern("sql", "hot_snapshot", SQLhot_snapshot, true, "Write db snapshot to the given tar(.gz/.lz4/.bz/.xz) file on either server or client", args(1,3, arg("",void),arg("tarfile", str),arg("onserver",bit))),
 pattern("sql", "persist_unlogged", SQLpersist_unlogged, true, "Persist deltas on append only table in schema s table t", args(3, 5, batarg("table", str), batarg("table_id", int), batarg("rowcount", lng), arg("s", str), arg("t", str))),
 pattern("sql", "assert", SQLassert, false, "Generate an exception when b==true", args(1,3, arg("",void),arg("b",bit),arg("msg",str))),
 pattern("sql", "assert", SQLassertInt, false, "Generate an exception when b!=0", args(1,3, arg("",void),arg("b",int),arg("msg",str))),
 pattern("sql", "assert", SQLassertLng, false, "Generate an exception when b!=0", args(1,3, arg("",void),arg("b",lng),arg("msg",str))),
 pattern("sql", "setVariable", setVariable, true, "Set the value of a session variable", args(1,5, arg("",int),arg("mvc",int),arg("sname",str),arg("varname",str),argany("value",1))),
 pattern("sql", "getVariable", getVariable, false, "Get the value of a session variable", args(1,4, argany("",1),arg("mvc",int),arg("sname",str),arg("varname",str))),
 pattern("sql", "logfile", mvc_logfile, true, "Enable/disable saving the sql statement traces", args(1,2, arg("",void),arg("filename",str))),
 pattern("sql", "next_value", mvc_next_value, true, "return the next value of the sequence", args(1,3, arg("",lng),arg("sname",str),arg("sequence",str))),
 pattern("batsql", "next_value", mvc_next_value_bulk, true, "return the next value of the sequence", args(1,4, batarg("",lng),arg("card",lng), arg("sname",str),arg("sequence",str))),
 pattern("sql", "get_value", mvc_get_value, false, "return the current value of the sequence (ie the next to be used value)", args(1,3, arg("",lng),arg("sname",str),arg("sequence",str))),
 pattern("batsql", "get_value", mvc_get_value_bulk, false, "return the current value of the sequence (ie the next to be used value)", args(1,3, batarg("",lng),batarg("sname",str),batarg("sequence",str))),
 pattern("batsql", "get_value", mvc_get_value_bulk, false, "return the current value of the sequence (ie the next to be used value)", args(1,5, batarg("",lng),batarg("sname",str),batarg("sequence",str),batarg("s1",oid),batarg("s2",oid))),
 pattern("sql", "restart", mvc_restart_seq, true, "restart the sequence with value start", args(1,4, arg("",lng),arg("sname",str),arg("sequence",str),arg("start",lng))),
 pattern("sql", "deltas", mvc_delta_values, false, "Return the delta values sizes of all columns of the schema's tables, plus the current transaction level", args(7,8, batarg("ids",int),batarg("segments",lng),batarg("all",lng),batarg("inserted",lng),batarg("updated",lng),batarg("deleted",lng),batarg("tr_level",int),arg("schema",str))),
 pattern("sql", "deltas", mvc_delta_values, false, "Return the delta values sizes from the table's columns, plus the current transaction level", args(7,9, batarg("ids",int),batarg("segments",lng),batarg("all",lng),batarg("inserted",lng),batarg("updated",lng),batarg("deleted",lng),batarg("tr_level",int),arg("schema",str),arg("table",str))),
 pattern("sql", "deltas", mvc_delta_values, false, "Return the delta values sizes of a column, plus the current transaction level", args(7,10, batarg("ids",int),batarg("segments",lng),batarg("all",lng),batarg("inserted",lng),batarg("updated",lng),batarg("deleted",lng),batarg("tr_level",int),arg("schema",str),arg("table",str),arg("column",str))),
 pattern("sql", "emptybindidx", mvc_bind_idxbat_wrap, false, "", args(1,6, batargany("",1),arg("mvc",int),arg("schema",str),arg("table",str),arg("index",str),arg("access",int))),
 pattern("sql", "bind_idxbat", mvc_bind_idxbat_wrap, false, "Bind the 'schema.table.index' BAT with access kind:\n0 - base table\n1 - inserts\n2 - updates", args(1,6, batargany("",1),arg("mvc",int),arg("schema",str),arg("table",str),arg("index",str),arg("access",int))),
 pattern("sql", "emptybindidx", mvc_bind_idxbat_wrap, false, "", args(2,7, batarg("uid",oid),batargany("uval",1),arg("mvc",int),arg("schema",str),arg("table",str),arg("index",str),arg("access",int))),
 pattern("sql", "bind_idxbat", mvc_bind_idxbat_wrap, false, "Bind the 'schema.table.index' BAT with access kind:\n0 - base table\n1 - inserts\n2 - updates", args(2,7, batarg("uid",oid),batargany("uval",1),arg("mvc",int),arg("schema",str),arg("table",str),arg("index",str),arg("access",int))),
 pattern("sql", "emptybindidx", mvc_bind_idxbat_wrap, false, "", args(1,8, batargany("",1),arg("mvc",int),arg("schema",str),arg("table",str),arg("index",str),arg("access",int),arg("part_nr",int),arg("nr_parts",int))),
 pattern("sql", "bind_idxbat", mvc_bind_idxbat_wrap, false, "Bind the 'schema.table.index' BAT with access kind:\n0 - base table\n1 - inserts\n2 - updates", args(1,8, batargany("",1),arg("mvc",int),arg("schema",str),arg("table",str),arg("index",str),arg("access",int),arg("part_nr",int),arg("nr_parts",int))),
 pattern("sql", "emptybindidx", mvc_bind_idxbat_wrap, false, "", args(2,9, batarg("uid",oid),batargany("uval",1),arg("mvc",int),arg("schema",str),arg("table",str),arg("index",str),arg("access",int),arg("part_nr",int),arg("nr_parts",int))),
 pattern("sql", "bind_idxbat", mvc_bind_idxbat_wrap, false, "Bind the 'schema.table.index' BAT with access kind:\n0 - base table\n1 - inserts\n2 - updates", args(2,9, batarg("uid",oid),batargany("uval",1),arg("mvc",int),arg("schema",str),arg("table",str),arg("index",str),arg("access",int),arg("part_nr",int),arg("nr_parts",int))),
 pattern("sql", "emptybind", mvc_bind_wrap, false, "", args(1,6, batargany("",1),arg("mvc",int),arg("schema",str),arg("table",str),arg("column",str),arg("access",int))),
 pattern("sql", "bind", mvc_bind_wrap, false, "Bind the 'schema.table.column' BAT with access kind:\n0 - base table\n1 - inserts\n2 - updates", args(1,6, batargany("",1),arg("mvc",int),arg("schema",str),arg("table",str),arg("column",str),arg("access",int))),
 pattern("sql", "emptybind", mvc_bind_wrap, false, "", args(2,7, batarg("uid",oid),batargany("uval",1),arg("mvc",int),arg("schema",str),arg("table",str),arg("column",str),arg("access",int))),
 pattern("sql", "bind", mvc_bind_wrap, false, "Bind the 'schema.table.column' BAT with access kind:\n0 - base table\n1 - inserts\n2 - updates", args(2,7, batarg("uid",oid),batargany("uval",1),arg("mvc",int),arg("schema",str),arg("table",str),arg("column",str),arg("access",int))),
 pattern("sql", "emptybind", mvc_bind_wrap, false, "", args(1,8, batargany("",1),arg("mvc",int),arg("schema",str),arg("table",str),arg("column",str),arg("access",int),arg("part_nr",int),arg("nr_parts",int))),
 pattern("sql", "bind", mvc_bind_wrap, false, "Bind the 'schema.table.column' BAT partition with access kind:\n0 - base table\n1 - inserts\n2 - updates", args(1,8, batargany("",1),arg("mvc",int),arg("schema",str),arg("table",str),arg("column",str),arg("access",int),arg("part_nr",int),arg("nr_parts",int))),
 pattern("sql", "emptybind", mvc_bind_wrap, false, "", args(2,9, batarg("uid",oid),batargany("uval",1),arg("mvc",int),arg("schema",str),arg("table",str),arg("column",str),arg("access",int),arg("part_nr",int),arg("nr_parts",int))),
 pattern("sql", "bind", mvc_bind_wrap, false, "Bind the 'schema.table.column' BAT with access kind:\n0 - base table\n1 - inserts\n2 - updates", args(2,9, batarg("uid",oid),batargany("uval",1),arg("mvc",int),arg("schema",str),arg("table",str),arg("column",str),arg("access",int),arg("part_nr",int),arg("nr_parts",int))),
 command("sql", "delta", DELTAbat, false, "Return column bat with delta's applied.", args(1,4, batargany("",1),batargany("col",1),batarg("uid",oid),batargany("uval",1))),
 command("sql", "projectdelta", DELTAproject, false, "Return column bat with delta's applied.", args(1,5, batargany("",1),batarg("select",oid),batargany("col",1),batarg("uid",oid),batargany("uval",1))),
 command("sql", "subdelta", DELTAsub, false, "Return a single bat of selected delta.", args(1,5, batarg("",oid),batarg("col",oid),batarg("cand",oid),batarg("uid",oid),batarg("uval",oid))),
 command("sql", "project", BATleftproject, false, "Last step of a left outer join, ie project the inner join (l,r) over the left input side (col)", args(1,4, batarg("",oid),batarg("col",oid),batarg("l",oid),batarg("r",oid))),
 command("sql", "getVersion", mvc_getVersion, false, "Return the database version identifier for a client.", args(1,2, arg("",lng),arg("clientid",int))),
 pattern("sql", "grow", mvc_grow_wrap, false, "Resize the tid column of a declared table.", args(1,3, arg("",int),batarg("tid",oid),argany("",1))),
 pattern("sql", "claim", mvc_claim_wrap, true, "Claims slots for appending rows.", args(2,6, arg("",oid),batarg("",oid),arg("mvc",int),arg("sname",str),arg("tname",str),arg("cnt",lng))),
 pattern("sql", "depend", mvc_add_dependency_change, true, "Set dml dependency on current transaction for a table.", args(0,3, arg("sname",str),arg("tname",str),arg("cnt",lng))),
 pattern("sql", "predicate", mvc_add_column_predicate, true, "Add predicate on current transaction for a table column.", args(0,3, arg("sname",str),arg("tname",str),arg("cname",str))),
 pattern("sql", "append", mvc_append_wrap, false, "Append to the column tname.cname (possibly optimized to replace the insert bat of tname.cname. Returns sequence number for order dependence.", args(1,8, arg("",int), arg("mvc",int),arg("sname",str),arg("tname",str),arg("cname",str),arg("offset",oid),batarg("pos",oid),argany("ins",0))),
 pattern("sql", "update", mvc_update_wrap, false, "Update the values of the column tname.cname. Returns sequence number for order dependence)", args(1,7, arg("",int), arg("mvc",int),arg("sname",str),arg("tname",str),arg("cname",str),argany("rids",0),argany("upd",0))),
 pattern("sql", "clear_table", mvc_clear_table_wrap, true, "Clear the table sname.tname.", args(1,4, arg("",lng),arg("sname",str),arg("tname",str),arg("restart_sequences",int))),
 pattern("sql", "tid", SQLtid, false, "Return a column with the valid tuple identifiers associated with the table sname.tname.", args(1,4, batarg("",oid),arg("mvc",int),arg("sname",str),arg("tname",str))),
 pattern("sql", "tid", SQLtid, false, "Return the tables tid column.", args(1,6, batarg("",oid),arg("mvc",int),arg("sname",str),arg("tname",str),arg("part_nr",int),arg("nr_parts",int))),
 pattern("sql", "delete", mvc_delete_wrap, true, "Delete a row from a table. Returns sequence number for order dependence.", args(1,5, arg("",int),arg("mvc",int),arg("sname",str),arg("tname",str),argany("b",0))),
 pattern("sql", "resultSet", mvc_scalar_value_wrap, true, "Prepare a table result set for the client front-end.", args(1,8, arg("",int),arg("tbl",str),arg("attr",str),arg("tpe",str),arg("len",int),arg("scale",int),arg("eclass",int),argany("val",0))),
 pattern("sql", "resultSet", mvc_row_result_wrap, true, "Prepare a table result set for the client front-end", args(1,7, arg("",int),batarg("tbl",str),batarg("attr",str),batarg("tpe",str),batarg("len",int),batarg("scale",int),varargany("cols",0))),
 pattern("sql", "resultSet", mvc_table_result_wrap, true, "Prepare a table result set for the client in default CSV format", args(1,7, arg("",int),batarg("tbl",str),batarg("attr",str),batarg("tpe",str),batarg("len",int),batarg("scale",int),batvarargany("cols",0))),
 pattern("sql", "export_table", mvc_export_row_wrap, true, "Prepare a table result set for the COPY INTO stream", args(1,14, arg("",int),arg("fname",str),arg("fmt",str),arg("colsep",str),arg("recsep",str),arg("qout",str),arg("nullrep",str),arg("onclient",int),batarg("tbl",str),batarg("attr",str),batarg("tpe",str),batarg("len",int),batarg("scale",int),varargany("cols",0))),
 pattern("sql", "export_table", mvc_export_table_wrap, true, "Prepare a table result set for the COPY INTO stream", args(1,14, arg("",int),arg("fname",str),arg("fmt",str),arg("colsep",str),arg("recsep",str),arg("qout",str),arg("nullrep",str),arg("onclient",int),batarg("tbl",str),batarg("attr",str),batarg("tpe",str),batarg("len",int),batarg("scale",int),batvarargany("cols",0))),
 pattern("sql", "exportHead", mvc_export_head_wrap, true, "Export a result (in order) to stream s", args(1,3, arg("",void),arg("s",streams),arg("res_id",int))),
 pattern("sql", "exportResult", mvc_export_result_wrap, true, "Export a result (in order) to stream s", args(1,3, arg("",void),arg("s",streams),arg("res_id",int))),
 pattern("sql", "exportChunk", mvc_export_chunk_wrap, true, "Export a chunk of the result set (in order) to stream s", args(1,3, arg("",void),arg("s",streams),arg("res_id",int))),
 pattern("sql", "exportChunk", mvc_export_chunk_wrap, true, "Export a chunk of the result set (in order) to stream s", args(1,5, arg("",void),arg("s",streams),arg("res_id",int),arg("offset",int),arg("nr",int))),
 pattern("sql", "exportOperation", mvc_export_operation_wrap, true, "Export result of schema/transaction queries", args(1,1, arg("",void))),
 pattern("sql", "export_bin_column", mvc_bin_export_column_wrap, true, "export column as binary", args(1, 5, arg("", lng), batargany("col", 1), arg("byteswap", bit), arg("filename", str), arg("onclient", int))),
 pattern("sql", "export_bin_column", mvc_bin_export_column_wrap, true, "export column as binary", args(1, 5, arg("", lng), argany("val", 1), arg("byteswap", bit), arg("filename", str), arg("onclient", int))),
 pattern("sql", "affectedRows", mvc_affected_rows_wrap, true, "export the number of affected rows by the current query", args(1,3, arg("",int),arg("mvc",int),arg("nr",lng))),
 pattern("sql", "copy_from", mvc_import_table_wrap, true, "Import a table from bstream s with the \ngiven tuple and separators (sep/rsep)", args(1,15, batvarargany("",0),arg("t",ptr),arg("sep",str),arg("rsep",str),arg("ssep",str),arg("ns",str),arg("fname",str),arg("nr",lng),arg("offset",lng),arg("best",int),arg("fwf",str),arg("onclient",int),arg("escape",int),arg("decsep",str),arg("decskip",str))),
 //we use bat.single now
 //pattern("sql", "single", CMDBATsingle, false, "", args(1,2, batargany("",2),argany("x",2))),
 pattern("sql", "importColumn", mvc_bin_import_column_wrap, false, "Import a column from the given file", args(2, 8, batargany("", 0),arg("", oid), arg("method",str),arg("width",int),arg("bswap",bit),arg("path",str),arg("onclient",int),arg("nrows",oid))),
 command("aggr", "not_unique", not_unique, false, "check if the tail sorted bat b doesn't have unique tail values", args(1,2, arg("",bit),batarg("b",oid))),
 command("sql", "optimizers", getPipeCatalog, false, "", args(3,3, batarg("",str),batarg("",str),batarg("",str))),
 pattern("sql", "optimizer_updates", SQLoptimizersUpdate, false, "", noargs),
 pattern("sql", "argRecord", SQLargRecord, false, "Glue together the calling sequence", args(1,1, arg("",str))),
 pattern("sql", "argRecord", SQLargRecord, false, "Glue together the calling sequence", args(1,2, arg("",str),varargany("a",0))),
 pattern("sql", "sql_variables", sql_variables, false, "return the table with session variables", args(4,4, batarg("sname",str),batarg("name",str),batarg("type",str),batarg("value",str))),
 pattern("sql", "sessions", sql_sessions_wrap, false, "SQL export table of active sessions, their timeouts and idle status",args(16,16,batarg("id",int),batarg("user",str),batarg("start",timestamp),batarg("idle",timestamp),batarg("optimizer",str),batarg("stimeout",int),batarg("qtimeout",int),batarg("wlimit",int),batarg("mlimit",int),batarg("language", str),batarg("peer", str),batarg("hostname", str),batarg("application", str),batarg("client", str),batarg("clientpid", lng),batarg("remark", str),)),
 pattern("sql", "password", SQLuser_password, false, "Return password hash of user", args(1,2, arg("",str),arg("user",str))),
 pattern("sql", "decypher", SQLdecypher, false, "Return decyphered password", args(1,2, arg("",str),arg("hash",str))),
 pattern("sql", "dump_cache", dump_cache, false, "dump the content of the query cache", args(2,2, batarg("query",str),batarg("count",int))),
 pattern("sql", "dump_opt_stats", dump_opt_stats, false, "dump the optimizer rewrite statistics", args(2,2, batarg("rewrite",str),batarg("count",int))),
 pattern("sql", "dump_trace", dump_trace, false, "dump the trace statistics", args(3,3, batarg("ticks",lng),batarg("stmt",str),batarg("stmt",str))),
 pattern("sql", "analyze", sql_analyze, true, "Update statistics for every column in the database", args(1,1, arg("",void))),
 pattern("sql", "analyze", sql_analyze, true, "Update statistics for schema", args(1,2, arg("",void),arg("sch",str))),
 pattern("sql", "analyze", sql_analyze, true, "Update statistics for table", args(1,3, arg("",void),arg("sch",str),arg("tbl",str))),
 pattern("sql", "analyze", sql_analyze, true, "Update statistics for column", args(1,4, arg("",void),arg("sch",str),arg("tbl",str),arg("col",str))),
 pattern("sql", "set_count_distinct", sql_set_count_distinct, true, "Set count distinct for column", args(1,5, arg("",void),arg("sch",str),arg("tbl",str),arg("col",str),arg("val",lng))),
 pattern("sql", "set_min", sql_set_min, true, "Set min for column", args(1,5, arg("",void),arg("sch",str),arg("tbl",str),arg("col",str),argany("val",1))),
 pattern("sql", "set_max", sql_set_max, true, "Set max for column", args(1,5, arg("",void),arg("sch",str),arg("tbl",str),arg("col",str),argany("val",1))),
 pattern("sql", "statistics", sql_statistics, false, "return a table with statistics information", args(13,13, batarg("columnid",int),batarg("schema",str),batarg("table",str),batarg("column",str),batarg("type",str),batarg("with",int),batarg("count",lng),batarg("unique",bit),batarg("nils",bit),batarg("minval",str),batarg("maxval",str),batarg("sorted",bit),batarg("revsorted",bit))),
 pattern("sql", "statistics", sql_statistics, false, "return a table with statistics information for a particular schema", args(13,14, batarg("columnid",int),batarg("schema",str),batarg("table",str),batarg("column",str),batarg("type",str),batarg("with",int),batarg("count",lng),batarg("unique",bit),batarg("nils",bit),batarg("minval",str),batarg("maxval",str),batarg("sorted",bit),batarg("revsorted",bit),arg("sname",str))),
 pattern("sql", "statistics", sql_statistics, false, "return a table with statistics information for a particular table", args(13,15, batarg("columnid",int),batarg("schema",str),batarg("table",str),batarg("column",str),batarg("type",str),batarg("with",int),batarg("count",lng),batarg("unique",bit),batarg("nils",bit),batarg("minval",str),batarg("maxval",str),batarg("sorted",bit),batarg("revsorted",bit),arg("sname",str),arg("tname",str))),
 pattern("sql", "statistics", sql_statistics, false, "return a table with statistics information for a particular column", args(13,16, batarg("columnid",int),batarg("schema",str),batarg("table",str),batarg("column",str),batarg("type",str),batarg("with",int),batarg("count",lng),batarg("unique",bit),batarg("nils",bit),batarg("minval",str),batarg("maxval",str),batarg("sorted",bit),batarg("revsorted",bit),arg("sname",str),arg("tname",str),arg("cname",str))),
 pattern("sql", "storage", sql_storage, false, "return a table with storage information ", args(17,17, batarg("schema",str),batarg("table",str),batarg("column",str),batarg("type",str),batarg("mode",str),batarg("location",str),batarg("count",lng),batarg("atomwidth",int),batarg("columnsize",lng),batarg("heap",lng),batarg("hashes",lng),batarg("phash",bit),batarg("imprints",lng),batarg("sorted",bit),batarg("revsorted",bit),batarg("key",bit),batarg("orderidx",lng))),
 pattern("sql", "storage", sql_storage, false, "return a table with storage information for a particular schema ", args(17,18, batarg("schema",str),batarg("table",str),batarg("column",str),batarg("type",str),batarg("mode",str),batarg("location",str),batarg("count",lng),batarg("atomwidth",int),batarg("columnsize",lng),batarg("heap",lng),batarg("hashes",lng),batarg("phash",bit),batarg("imprints",lng),batarg("sorted",bit),batarg("revsorted",bit),batarg("key",bit),batarg("orderidx",lng),arg("sname",str))),
 pattern("sql", "storage", sql_storage, false, "return a table with storage information for a particular table", args(17,19, batarg("schema",str),batarg("table",str),batarg("column",str),batarg("type",str),batarg("mode",str),batarg("location",str),batarg("count",lng),batarg("atomwidth",int),batarg("columnsize",lng),batarg("heap",lng),batarg("hashes",lng),batarg("phash",bit),batarg("imprints",lng),batarg("sorted",bit),batarg("revsorted",bit),batarg("key",bit),batarg("orderidx",lng),arg("sname",str),arg("tname",str))),
 pattern("sql", "storage", sql_storage, false, "return a table with storage information for a particular column", args(17,20, batarg("schema",str),batarg("table",str),batarg("column",str),batarg("type",str),batarg("mode",str),batarg("location",str),batarg("count",lng),batarg("atomwidth",int),batarg("columnsize",lng),batarg("heap",lng),batarg("hashes",lng),batarg("phash",bit),batarg("imprints",lng),batarg("sorted",bit),batarg("revsorted",bit),batarg("key",bit),batarg("orderidx",lng),arg("sname",str),arg("tname",str),arg("cname",str))),
 pattern("sql", "createorderindex", sql_createorderindex, true, "Instantiate the order index on a column", args(0,3, arg("sch",str),arg("tbl",str),arg("col",str))),
 pattern("sql", "droporderindex", sql_droporderindex, true, "Drop the order index on a column", args(0,3, arg("sch",str),arg("tbl",str),arg("col",str))),
 pattern("sql", "createstrimps", sql_createstrimps, true, "Instantiate the strimps index on a column", args(0,3, arg("sch",str),arg("tbl",str),arg("col",str))),
 command("calc", "identity", SQLidentity, false, "Returns a unique row identitfier.", args(1,2, arg("",oid),argany("",0))),
 command("batcalc", "identity", BATSQLidentity, false, "Returns the unique row identitfiers.", args(1,2, batarg("",oid),batargany("b",0))),
 pattern("batcalc", "identity", PBATSQLidentity, false, "Returns the unique row identitfiers.", args(2,4, batarg("resb",oid),arg("ns",oid),batargany("b",0),arg("s",oid))),
 pattern("sql", "querylog_catalog", sql_querylog_catalog, false, "Obtain the query log catalog", args(8,8, batarg("id",oid),batarg("user",str),batarg("defined",timestamp),batarg("query",str),batarg("pipe",str),batarg("plan",str),batarg("mal",int),batarg("optimize",lng))),
 pattern("sql", "querylog_calls", sql_querylog_calls, false, "Obtain the query log calls", args(9,9, batarg("id",oid),batarg("start",timestamp),batarg("stop",timestamp),batarg("arguments",str),batarg("tuples",lng),batarg("exec",lng),batarg("result",lng),batarg("cpuload",int),batarg("iowait",int))),
 pattern("sql", "querylog_empty", sql_querylog_empty, true, "", noargs),
 command("sql", "querylog_enable", QLOGenable, true, "", noargs),
 command("sql", "querylog_enable", QLOGenableThreshold, true, "", args(0,1, arg("thres",int))),
 command("sql", "querylog_disable", QLOGdisable, true, "", noargs),
 pattern("sql", "prepared_statements", SQLsession_prepared_statements, false, "Available prepared statements in the current session", args(5,5, batarg("sessionid",int),batarg("user",str),batarg("statementid",int),batarg("statement",str),batarg("created",timestamp))),
 pattern("sql", "prepared_statements_args", SQLsession_prepared_statements_args, false, "Available prepared statements' arguments in the current session", args(9,9, batarg("statementid",int),batarg("type",str),batarg("digits",int),batarg("scale",int),batarg("inout",bte),batarg("number",int),batarg("schema",str),batarg("table",str),batarg("column",str))),
 pattern("sql", "copy_rejects", COPYrejects, false, "", args(4,4, batarg("rowid",lng),batarg("fldid",int),batarg("msg",str),batarg("inp",str))),
 pattern("sql", "copy_rejects_clear", COPYrejects_clear, true, "", noargs),
 pattern("for", "compress", FORcompress_col, false, "compress a sql column", args(0, 3, arg("schema", str), arg("table", str), arg("column", str))),
 pattern("for", "decompress", FORdecompress, false, "decompress a for compressed (sub)column", args(1, 3, batargany("", 1), batargany("o", 0), argany("minval", 1))),
 pattern("dict", "compress", DICTcompress, false, "dict compress a bat", args(2, 3, batargany("o", 0), batargany("v", 1), batargany("b", 1))),
 pattern("dict", "compress", DICTcompress_col, false, "compress a sql column", args(0, 3, arg("schema", str), arg("table", str), arg("column", str))),
 pattern("dict", "compress", DICTcompress_col, false, "compress a sql column", args(0, 4, arg("schema", str), arg("table", str), arg("column", str), arg("ordered", bit))),
 pattern("dict", "decompress", DICTdecompress, false, "decompress a dictionary compressed (sub)column", args(1, 3, batargany("", 1), batargany("o", 0), batargany("u", 1))),
 pattern("dict", "convert", DICTconvert, false, "convert candidate list into compressed offsets", args(1, 2, batargany("", 1), batargany("o", 0))),
 pattern("dict", "join", DICTjoin, false, "join 2 dictionaries", args(2, 10, batarg("r0", oid), batarg("r1", oid), batargany("lo", 0), batargany("lv", 1), batargany("ro", 0), batargany("rv", 1), batarg("lc", oid), batarg("rc", oid), arg("nil_matches",bit), arg("estimate",lng))),
 pattern("dict", "thetaselect", DICTthetaselect, false, "thetaselect on a dictionary", args(1, 6, batarg("r0", oid), batargany("lo", 0), batarg("lc", oid), batargany("lv", 1), argany("val",1), arg("op", str))),
 pattern("dict", "renumber", DICTrenumber, false, "renumber offsets", args(1, 3, batargany("n", 1), batargany("o", 1), batargany("r", 1))),
 pattern("dict", "select", DICTselect, false, "value - range select on a dictionary", args(1, 10, batarg("r0", oid), batargany("lo", 0), batarg("lc", oid), batargany("lv", 1), argany("l", 1), argany("h", 1), arg("li", bit), arg("hi", bit), arg("anti", bit),  arg("unknown", bit))),
 command("calc", "dec_round", bte_dec_round_wrap, false, "round off the value v to nearests multiple of r", args(1,3, arg("",bte),arg("v",bte),arg("r",bte))),
 pattern("batcalc", "dec_round", bte_bat_dec_round_wrap, false, "round off the value v to nearests multiple of r", args(1,3, batarg("",bte),batarg("v",bte),arg("r",bte))),
 pattern("batcalc", "dec_round", bte_bat_dec_round_wrap, false, "round off the value v to nearests multiple of r", args(1,4, batarg("",bte),batarg("v",bte),arg("r",bte),batarg("s",oid))),
 pattern("batcalc", "dec_round", bte_bat_dec_round_wrap_cst, false, "round off the value v to nearests multiple of r", args(1,3, batarg("",bte),arg("v",bte),batarg("r",bte))),
 pattern("batcalc", "dec_round", bte_bat_dec_round_wrap_cst, false, "round off the value v to nearests multiple of r", args(1,4, batarg("",bte),arg("v",bte),batarg("r",bte),batarg("s",oid))),
 pattern("batcalc", "dec_round", bte_bat_dec_round_wrap_nocst, false, "round off the value v to nearests multiple of r", args(1,3, batarg("",bte),batarg("v",bte),batarg("r",bte))),
 pattern("batcalc", "dec_round", bte_bat_dec_round_wrap_nocst, false, "round off the value v to nearests multiple of r", args(1,5, batarg("",bte),batarg("v",bte),batarg("r",bte),batarg("s1",oid),batarg("s2",oid))),
 command("calc", "round", bte_round_wrap, false, "round off the decimal v(d,s) to r digits behind the dot (if r < 0, before the dot)", args(1,5, arg("",bte),arg("v",bte),arg("r",bte),arg("d",int),arg("s",int))),
 pattern("batcalc", "round", bte_bat_round_wrap, false, "round off the decimal v(d,s) to r digits behind the dot (if r < 0, before the dot)", args(1,5, batarg("",bte),batarg("v",bte),arg("r",bte),arg("d",int),arg("s",int))),
 pattern("batcalc", "round", bte_bat_round_wrap, false, "round off the decimal v(d,s) to r digits behind the dot (if r < 0, before the dot)", args(1,6, batarg("",bte),batarg("v",bte),arg("r",bte),batarg("s",oid),arg("d",int),arg("s",int))),
 pattern("batcalc", "round", bte_bat_round_wrap_cst, false, "round off the decimal v(d,s) to r digits behind the dot (if r < 0, before the dot)", args(1,5, batarg("",bte),arg("v",bte),batarg("r",bte),arg("d",int),arg("s",int))),
 pattern("batcalc", "round", bte_bat_round_wrap_cst, false, "round off the decimal v(d,s) to r digits behind the dot (if r < 0, before the dot)", args(1,6, batarg("",bte),arg("v",bte),batarg("r",bte),batarg("s",oid),arg("d",int),arg("s",int))),
 pattern("batcalc", "round", bte_bat_round_wrap_nocst, false, "round off the decimal v(d,s) to r digits behind the dot (if r < 0, before the dot)", args(1,5, batarg("",bte),batarg("v",bte),batarg("r",bte),arg("d",int),arg("s",int))),
 pattern("batcalc", "round", bte_bat_round_wrap_nocst, false, "round off the decimal v(d,s) to r digits behind the dot (if r < 0, before the dot)", args(1,7, batarg("",bte),batarg("v",bte),batarg("r",bte),batarg("s1",oid),batarg("s2",oid),arg("d",int),arg("s",int))),
 command("calc", "second_interval", bte_dec2second_interval, false, "cast bte decimal to a second_interval", args(1,5, arg("",lng),arg("sc",int),arg("v",bte),arg("ek",int),arg("sk",int))),
 pattern("batcalc", "second_interval", bte_batdec2second_interval, false, "cast bte decimal to a second_interval", args(1,6, batarg("",lng),arg("sc",int),batarg("v",bte),batarg("s",oid),arg("ek",int),arg("sk",int))),
 command("calc", "dec_round", sht_dec_round_wrap, false, "round off the value v to nearests multiple of r", args(1,3, arg("",sht),arg("v",sht),arg("r",sht))),
 pattern("batcalc", "dec_round", sht_bat_dec_round_wrap, false, "round off the value v to nearests multiple of r", args(1,3, batarg("",sht),batarg("v",sht),arg("r",sht))),
 pattern("batcalc", "dec_round", sht_bat_dec_round_wrap, false, "round off the value v to nearests multiple of r", args(1,4, batarg("",sht),batarg("v",sht),arg("r",sht),batarg("s",oid))),
 pattern("batcalc", "dec_round", sht_bat_dec_round_wrap_cst, false, "round off the value v to nearests multiple of r", args(1,3, batarg("",sht),arg("v",sht),batarg("r",sht))),
 pattern("batcalc", "dec_round", sht_bat_dec_round_wrap_cst, false, "round off the value v to nearests multiple of r", args(1,4, batarg("",sht),arg("v",sht),batarg("r",sht),batarg("s",oid))),
 pattern("batcalc", "dec_round", sht_bat_dec_round_wrap_nocst, false, "round off the value v to nearests multiple of r", args(1,3, batarg("",sht),batarg("v",sht),batarg("r",sht))),
 pattern("batcalc", "dec_round", sht_bat_dec_round_wrap_nocst, false, "round off the value v to nearests multiple of r", args(1,5, batarg("",sht),batarg("v",sht),batarg("r",sht),batarg("s1",oid),batarg("s2",oid))),
 command("calc", "round", sht_round_wrap, false, "round off the decimal v(d,s) to r digits behind the dot (if r < 0, before the dot)", args(1,5, arg("",sht),arg("v",sht),arg("r",bte),arg("d",int),arg("s",int))),
 pattern("batcalc", "round", sht_bat_round_wrap, false, "round off the decimal v(d,s) to r digits behind the dot (if r < 0, before the dot)", args(1,5, batarg("",sht),batarg("v",sht),arg("r",bte),arg("d",int),arg("s",int))),
 pattern("batcalc", "round", sht_bat_round_wrap, false, "round off the decimal v(d,s) to r digits behind the dot (if r < 0, before the dot)", args(1,6, batarg("",sht),batarg("v",sht),arg("r",bte),batarg("s",oid),arg("d",int),arg("s",int))),
 pattern("batcalc", "round", sht_bat_round_wrap_cst, false, "round off the decimal v(d,s) to r digits behind the dot (if r < 0, before the dot)", args(1,5, batarg("",sht),arg("v",sht),batarg("r",bte),arg("d",int),arg("s",int))),
 pattern("batcalc", "round", sht_bat_round_wrap_cst, false, "round off the decimal v(d,s) to r digits behind the dot (if r < 0, before the dot)", args(1,6, batarg("",sht),arg("v",sht),batarg("r",bte),batarg("s",oid),arg("d",int),arg("s",int))),
 pattern("batcalc", "round", sht_bat_round_wrap_nocst, false, "round off the decimal v(d,s) to r digits behind the dot (if r < 0, before the dot)", args(1,5, batarg("",sht),batarg("v",sht),batarg("r",bte),arg("d",int),arg("s",int))),
 pattern("batcalc", "round", sht_bat_round_wrap_nocst, false, "round off the decimal v(d,s) to r digits behind the dot (if r < 0, before the dot)", args(1,7, batarg("",sht),batarg("v",sht),batarg("r",bte),batarg("s1",oid),batarg("s2",oid),arg("d",int),arg("s",int))),
 command("calc", "second_interval", sht_dec2second_interval, false, "cast sht decimal to a second_interval", args(1,5, arg("",lng),arg("sc",int),arg("v",sht),arg("ek",int),arg("sk",int))),
 pattern("batcalc", "second_interval", sht_batdec2second_interval, false, "cast sht decimal to a second_interval", args(1,6, batarg("",lng),arg("sc",int),batarg("v",sht),batarg("s",oid),arg("ek",int),arg("sk",int))),
 command("calc", "dec_round", int_dec_round_wrap, false, "round off the value v to nearests multiple of r", args(1,3, arg("",int),arg("v",int),arg("r",int))),
 pattern("batcalc", "dec_round", int_bat_dec_round_wrap, false, "round off the value v to nearests multiple of r", args(1,3, batarg("",int),batarg("v",int),arg("r",int))),
 pattern("batcalc", "dec_round", int_bat_dec_round_wrap, false, "round off the value v to nearests multiple of r", args(1,4, batarg("",int),batarg("v",int),arg("r",int),batarg("s",oid))),
 pattern("batcalc", "dec_round", int_bat_dec_round_wrap_cst, false, "round off the value v to nearests multiple of r", args(1,3, batarg("",int),arg("v",int),batarg("r",int))),
 pattern("batcalc", "dec_round", int_bat_dec_round_wrap_cst, false, "round off the value v to nearests multiple of r", args(1,4, batarg("",int),arg("v",int),batarg("r",int),batarg("s",oid))),
 pattern("batcalc", "dec_round", int_bat_dec_round_wrap_nocst, false, "round off the value v to nearests multiple of r", args(1,3, batarg("",int),batarg("v",int),batarg("r",int))),
 pattern("batcalc", "dec_round", int_bat_dec_round_wrap_nocst, false, "round off the value v to nearests multiple of r", args(1,5, batarg("",int),batarg("v",int),batarg("r",int),batarg("s1",oid),batarg("s2",oid))),
 command("calc", "round", int_round_wrap, false, "round off the decimal v(d,s) to r digits behind the dot (if r < 0, before the dot)", args(1,5, arg("",int),arg("v",int),arg("r",bte),arg("d",int),arg("s",int))),
 pattern("batcalc", "round", int_bat_round_wrap, false, "round off the decimal v(d,s) to r digits behind the dot (if r < 0, before the dot)", args(1,5, batarg("",int),batarg("v",int),arg("r",bte),arg("d",int),arg("s",int))),
 pattern("batcalc", "round", int_bat_round_wrap, false, "round off the decimal v(d,s) to r digits behind the dot (if r < 0, before the dot)", args(1,6, batarg("",int),batarg("v",int),arg("r",bte),batarg("s",oid),arg("d",int),arg("s",int))),
 pattern("batcalc", "round", int_bat_round_wrap_cst, false, "round off the decimal v(d,s) to r digits behind the dot (if r < 0, before the dot)", args(1,5, batarg("",int),arg("v",int),batarg("r",bte),arg("d",int),arg("s",int))),
 pattern("batcalc", "round", int_bat_round_wrap_cst, false, "round off the decimal v(d,s) to r digits behind the dot (if r < 0, before the dot)", args(1,6, batarg("",int),arg("v",int),batarg("r",bte),batarg("s",oid),arg("d",int),arg("s",int))),
 pattern("batcalc", "round", int_bat_round_wrap_nocst, false, "round off the decimal v(d,s) to r digits behind the dot (if r < 0, before the dot)", args(1,5, batarg("",int),batarg("v",int),batarg("r",bte),arg("d",int),arg("s",int))),
 pattern("batcalc", "round", int_bat_round_wrap_nocst, false, "round off the decimal v(d,s) to r digits behind the dot (if r < 0, before the dot)", args(1,7, batarg("",int),batarg("v",int),batarg("r",bte),batarg("s1",oid),batarg("s2",oid),arg("d",int),arg("s",int))),
 command("calc", "second_interval", int_dec2second_interval, false, "cast int decimal to a second_interval", args(1,5, arg("",lng),arg("sc",int),arg("v",int),arg("ek",int),arg("sk",int))),
 pattern("batcalc", "second_interval", int_batdec2second_interval, false, "cast int decimal to a second_interval", args(1,6, batarg("",lng),arg("sc",int),batarg("v",int),batarg("s",oid),arg("ek",int),arg("sk",int))),
 command("calc", "dec_round", lng_dec_round_wrap, false, "round off the value v to nearests multiple of r", args(1,3, arg("",lng),arg("v",lng),arg("r",lng))),
 pattern("batcalc", "dec_round", lng_bat_dec_round_wrap, false, "round off the value v to nearests multiple of r", args(1,3, batarg("",lng),batarg("v",lng),arg("r",lng))),
 pattern("batcalc", "dec_round", lng_bat_dec_round_wrap, false, "round off the value v to nearests multiple of r", args(1,4, batarg("",lng),batarg("v",lng),arg("r",lng),batarg("s",oid))),
 pattern("batcalc", "dec_round", lng_bat_dec_round_wrap_cst, false, "round off the value v to nearests multiple of r", args(1,3, batarg("",lng),arg("v",lng),batarg("r",lng))),
 pattern("batcalc", "dec_round", lng_bat_dec_round_wrap_cst, false, "round off the value v to nearests multiple of r", args(1,4, batarg("",lng),arg("v",lng),batarg("r",lng),batarg("s",oid))),
 pattern("batcalc", "dec_round", lng_bat_dec_round_wrap_nocst, false, "round off the value v to nearests multiple of r", args(1,3, batarg("",lng),batarg("v",lng),batarg("r",lng))),
 pattern("batcalc", "dec_round", lng_bat_dec_round_wrap_nocst, false, "round off the value v to nearests multiple of r", args(1,5, batarg("",lng),batarg("v",lng),batarg("r",lng),batarg("s1",oid),batarg("s2",oid))),
 command("calc", "round", lng_round_wrap, false, "round off the decimal v(d,s) to r digits behind the dot (if r < 0, before the dot)", args(1,5, arg("",lng),arg("v",lng),arg("r",bte),arg("d",int),arg("s",int))),
 pattern("batcalc", "round", lng_bat_round_wrap, false, "round off the decimal v(d,s) to r digits behind the dot (if r < 0, before the dot)", args(1,5, batarg("",lng),batarg("v",lng),arg("r",bte),arg("d",int),arg("s",int))),
 pattern("batcalc", "round", lng_bat_round_wrap, false, "round off the decimal v(d,s) to r digits behind the dot (if r < 0, before the dot)", args(1,6, batarg("",lng),batarg("v",lng),arg("r",bte),batarg("s",oid),arg("d",int),arg("s",int))),
 pattern("batcalc", "round", lng_bat_round_wrap_cst, false, "round off the decimal v(d,s) to r digits behind the dot (if r < 0, before the dot)", args(1,5, batarg("",lng),arg("v",lng),batarg("r",bte),arg("d",int),arg("s",int))),
 pattern("batcalc", "round", lng_bat_round_wrap_cst, false, "round off the decimal v(d,s) to r digits behind the dot (if r < 0, before the dot)", args(1,6, batarg("",lng),arg("v",lng),batarg("r",bte),batarg("s",oid),arg("d",int),arg("s",int))),
 pattern("batcalc", "round", lng_bat_round_wrap_nocst, false, "round off the decimal v(d,s) to r digits behind the dot (if r < 0, before the dot)", args(1,5, batarg("",lng),batarg("v",lng),batarg("r",bte),arg("d",int),arg("s",int))),
 pattern("batcalc", "round", lng_bat_round_wrap_nocst, false, "round off the decimal v(d,s) to r digits behind the dot (if r < 0, before the dot)", args(1,7, batarg("",lng),batarg("v",lng),batarg("r",bte),batarg("s1",oid),batarg("s2",oid),arg("d",int),arg("s",int))),
 command("calc", "second_interval", lng_dec2second_interval, false, "cast lng decimal to a second_interval", args(1,5, arg("",lng),arg("sc",int),arg("v",lng),arg("ek",int),arg("sk",int))),
 pattern("batcalc", "second_interval", lng_batdec2second_interval, false, "cast lng decimal to a second_interval", args(1,6, batarg("",lng),arg("sc",int),batarg("v",lng),batarg("s",oid),arg("ek",int),arg("sk",int))),
 command("calc", "dec_round", flt_dec_round_wrap, false, "round off the value v to nearests multiple of r", args(1,3, arg("",flt),arg("v",flt),arg("r",flt))),
 pattern("batcalc", "dec_round", flt_bat_dec_round_wrap, false, "round off the value v to nearests multiple of r", args(1,3, batarg("",flt),batarg("v",flt),arg("r",flt))),
 pattern("batcalc", "dec_round", flt_bat_dec_round_wrap, false, "round off the value v to nearests multiple of r", args(1,4, batarg("",flt),batarg("v",flt),arg("r",flt),batarg("s",oid))),
 pattern("batcalc", "dec_round", flt_bat_dec_round_wrap_cst, false, "round off the value v to nearests multiple of r", args(1,3, batarg("",flt),arg("v",flt),batarg("r",flt))),
 pattern("batcalc", "dec_round", flt_bat_dec_round_wrap_cst, false, "round off the value v to nearests multiple of r", args(1,4, batarg("",flt),arg("v",flt),batarg("r",flt),batarg("s",oid))),
 pattern("batcalc", "dec_round", flt_bat_dec_round_wrap_nocst, false, "round off the value v to nearests multiple of r", args(1,3, batarg("",flt),batarg("v",flt),batarg("r",flt))),
 pattern("batcalc", "dec_round", flt_bat_dec_round_wrap_nocst, false, "round off the value v to nearests multiple of r", args(1,5, batarg("",flt),batarg("v",flt),batarg("r",flt),batarg("s1",oid),batarg("s2",oid))),
 command("calc", "round", flt_round_wrap, false, "round off the floating point v to r digits behind the dot (if r < 0, before the dot)", args(1,3, arg("",flt),arg("v",flt),arg("r",bte))),
 pattern("batcalc", "round", flt_bat_round_wrap, false, "round off the floating point v to r digits behind the dot (if r < 0, before the dot)", args(1,3, batarg("",flt),batarg("v",flt),arg("r",bte))),
 pattern("batcalc", "round", flt_bat_round_wrap, false, "round off the floating point v to r digits behind the dot (if r < 0, before the dot)", args(1,4, batarg("",flt),batarg("v",flt),arg("r",bte),batarg("s",oid))),
 pattern("batcalc", "round", flt_bat_round_wrap_cst, false, "round off the floating point v to r digits behind the dot (if r < 0, before the dot)", args(1,3, batarg("",flt),arg("v",flt),batarg("r",bte))),
 pattern("batcalc", "round", flt_bat_round_wrap_cst, false, "round off the floating point v to r digits behind the dot (if r < 0, before the dot)", args(1,4, batarg("",flt),arg("v",flt),batarg("r",bte),batarg("s",oid))),
 pattern("batcalc", "round", flt_bat_round_wrap_nocst, false, "round off the floating point v to r digits behind the dot (if r < 0, before the dot)", args(1,3, batarg("",flt),batarg("v",flt),batarg("r",bte))),
 pattern("batcalc", "round", flt_bat_round_wrap_nocst, false, "round off the floating point v to r digits behind the dot (if r < 0, before the dot)", args(1,5, batarg("",flt),batarg("v",flt),batarg("r",bte),batarg("s1",oid),batarg("s2",oid))),
 command("sql", "ms_trunc", flt_trunc_wrap, false, "truncate the floating point v to r digits behind the dot (if r < 0, before the dot)", args(1,3, arg("",flt),arg("v",flt),arg("r",int))),
 command("calc", "dec_round", dbl_dec_round_wrap, false, "round off the value v to nearests multiple of r", args(1,3, arg("",dbl),arg("v",dbl),arg("r",dbl))),
 pattern("batcalc", "dec_round", dbl_bat_dec_round_wrap, false, "round off the value v to nearests multiple of r", args(1,3, batarg("",dbl),batarg("v",dbl),arg("r",dbl))),
 pattern("batcalc", "dec_round", dbl_bat_dec_round_wrap, false, "round off the value v to nearests multiple of r", args(1,4, batarg("",dbl),batarg("v",dbl),arg("r",dbl),batarg("s",oid))),
 pattern("batcalc", "dec_round", dbl_bat_dec_round_wrap_cst, false, "round off the value v to nearests multiple of r", args(1,3, batarg("",dbl),arg("v",dbl),batarg("r",dbl))),
 pattern("batcalc", "dec_round", dbl_bat_dec_round_wrap_cst, false, "round off the value v to nearests multiple of r", args(1,4, batarg("",dbl),arg("v",dbl),batarg("r",dbl),batarg("s",oid))),
 pattern("batcalc", "dec_round", dbl_bat_dec_round_wrap_nocst, false, "round off the value v to nearests multiple of r", args(1,3, batarg("",dbl),batarg("v",dbl),batarg("r",dbl))),
 pattern("batcalc", "dec_round", dbl_bat_dec_round_wrap_nocst, false, "round off the value v to nearests multiple of r", args(1,5, batarg("",dbl),batarg("v",dbl),batarg("r",dbl),batarg("s1",oid),batarg("s2",oid))),
 command("calc", "round", dbl_round_wrap, false, "round off the floating point v to r digits behind the dot (if r < 0, before the dot)", args(1,3, arg("",dbl),arg("v",dbl),arg("r",bte))),
 pattern("batcalc", "round", dbl_bat_round_wrap, false, "round off the floating point v to r digits behind the dot (if r < 0, before the dot)", args(1,3, batarg("",dbl),batarg("v",dbl),arg("r",bte))),
 pattern("batcalc", "round", dbl_bat_round_wrap, false, "round off the floating point v to r digits behind the dot (if r < 0, before the dot)", args(1,4, batarg("",dbl),batarg("v",dbl),arg("r",bte),batarg("s",oid))),
 pattern("batcalc", "round", dbl_bat_round_wrap_cst, false, "round off the floating point v to r digits behind the dot (if r < 0, before the dot)", args(1,3, batarg("",dbl),arg("v",dbl),batarg("r",bte))),
 pattern("batcalc", "round", dbl_bat_round_wrap_cst, false, "round off the floating point v to r digits behind the dot (if r < 0, before the dot)", args(1,4, batarg("",dbl),arg("v",dbl),batarg("r",bte),batarg("s",oid))),
 pattern("batcalc", "round", dbl_bat_round_wrap_nocst, false, "round off the floating point v to r digits behind the dot (if r < 0, before the dot)", args(1,3, batarg("",dbl),batarg("v",dbl),batarg("r",bte))),
 pattern("batcalc", "round", dbl_bat_round_wrap_nocst, false, "round off the floating point v to r digits behind the dot (if r < 0, before the dot)", args(1,5, batarg("",dbl),batarg("v",dbl),batarg("r",bte),batarg("s1",oid),batarg("s2",oid))),
 command("sql", "ms_trunc", dbl_trunc_wrap, false, "truncate the floating point v to r digits behind the dot (if r < 0, before the dot)", args(1,3, arg("",dbl),arg("v",dbl),arg("r",int))),
 command("sql", "alpha", SQLcst_alpha_cst, false, "Implementation of astronomy alpha function: expands the radius theta depending on the declination", args(1,3, arg("",dbl),arg("dec",dbl),arg("theta",dbl))),
 command("batsql", "alpha", SQLbat_alpha_cst, false, "BAT implementation of astronomy alpha function", args(1,3, batarg("",dbl),batarg("dec",dbl),arg("theta",dbl))),
 command("batsql", "alpha", SQLcst_alpha_bat, false, "BAT implementation of astronomy alpha function", args(1,3, batarg("",dbl),arg("dec",dbl),batarg("theta",dbl))),
 command("calc", "bte", nil_2dec_bte, false, "cast to dec(bte) and check for overflow", args(1,4, arg("",bte),arg("v",void),arg("digits",int),arg("scale",int))),
 command("batcalc", "bte", batnil_2dec_bte, false, "cast to dec(bte) and check for overflow", args(1,4, batarg("",bte),batarg("v",oid),arg("digits",int),arg("scale",int))),
 command("calc", "bte", str_2dec_bte, false, "cast to dec(bte) and check for overflow", args(1,4, arg("",bte),arg("v",str),arg("digits",int),arg("scale",int))),
 pattern("batcalc", "bte", batstr_2dec_bte, false, "cast to dec(bte) and check for overflow", args(1,5, batarg("",bte),batarg("v",str),batarg("s",oid),arg("digits",int),arg("scale",int))),
 command("calc", "sht", nil_2dec_sht, false, "cast to dec(sht) and check for overflow", args(1,4, arg("",sht),arg("v",void),arg("digits",int),arg("scale",int))),
 command("batcalc", "sht", batnil_2dec_sht, false, "cast to dec(sht) and check for overflow", args(1,4, batarg("",sht),batarg("v",oid),arg("digits",int),arg("scale",int))),
 command("calc", "sht", str_2dec_sht, false, "cast to dec(sht) and check for overflow", args(1,4, arg("",sht),arg("v",str),arg("digits",int),arg("scale",int))),
 pattern("batcalc", "sht", batstr_2dec_sht, false, "cast to dec(sht) and check for overflow", args(1,5, batarg("",sht),batarg("v",str),batarg("s",oid),arg("digits",int),arg("scale",int))),
 command("calc", "int", nil_2dec_int, false, "cast to dec(int) and check for overflow", args(1,4, arg("",int),arg("v",void),arg("digits",int),arg("scale",int))),
 command("batcalc", "int", batnil_2dec_int, false, "cast to dec(int) and check for overflow", args(1,4, batarg("",int),batarg("v",oid),arg("digits",int),arg("scale",int))),
 command("calc", "int", str_2dec_int, false, "cast to dec(int) and check for overflow", args(1,4, arg("",int),arg("v",str),arg("digits",int),arg("scale",int))),
 pattern("batcalc", "int", batstr_2dec_int, false, "cast to dec(int) and check for overflow", args(1,5, batarg("",int),batarg("v",str),batarg("s",oid),arg("digits",int),arg("scale",int))),
 command("calc", "lng", nil_2dec_lng, false, "cast to dec(lng) and check for overflow", args(1,4, arg("",lng),arg("v",void),arg("digits",int),arg("scale",int))),
 command("batcalc", "lng", batnil_2dec_lng, false, "cast to dec(lng) and check for overflow", args(1,4, batarg("",lng),batarg("v",oid),arg("digits",int),arg("scale",int))),
 command("calc", "lng", str_2dec_lng, false, "cast to dec(lng) and check for overflow", args(1,4, arg("",lng),arg("v",str),arg("digits",int),arg("scale",int))),
 pattern("batcalc", "lng", batstr_2dec_lng, false, "cast to dec(lng) and check for overflow", args(1,5, batarg("",lng),batarg("v",str),batarg("s",oid),arg("digits",int),arg("scale",int))),
 pattern("calc", "timestamp", nil_2time_timestamp, false, "cast to timestamp and check for overflow", args(1,3, arg("",timestamp),arg("v",void),arg("digits",int))),
 pattern("batcalc", "timestamp", nil_2time_timestamp, false, "cast to timestamp and check for overflow", args(1,3, batarg("",timestamp),batarg("v",oid),arg("digits",int))),
 pattern("calc", "timestamp", str_2time_timestamp, false, "cast to timestamp and check for overflow", args(1,3, arg("",timestamp),arg("v",str),arg("digits",int))),
 pattern("calc", "timestamptz", str_2time_timestamptz, false, "cast to timestamp and check for overflow", args(1,4, arg("",timestamp),arg("v",str),arg("digits",int),arg("tz_msec",lng))),
 pattern("calc", "timestamp", timestamp_2time_timestamp, false, "cast timestamp to timestamp and check for overflow", args(1,3, arg("",timestamp),arg("v",timestamp),arg("digits",int))),
 command("batcalc", "timestamp", batstr_2time_timestamp, false, "cast to timestamp and check for overflow", args(1,4, batarg("",timestamp),batarg("v",str),batarg("s",oid),arg("digits",int))),
 command("batcalc", "timestamptz", batstr_2time_timestamptz, false, "cast to timestamp and check for overflow", args(1,5, batarg("",timestamp),batarg("v",str),batarg("s",oid),arg("digits",int),arg("tz_msec",lng))),
 pattern("batcalc", "timestamp", timestamp_2time_timestamp, false, "cast timestamp to timestamp and check for overflow", args(1,4, batarg("",timestamp),batarg("v",timestamp),batarg("s",oid),arg("digits",int))),
 pattern("batcalc", "daytime", nil_2time_daytime, false, "cast to daytime and check for overflow", args(1,3, batarg("",daytime),batarg("v",oid),arg("digits",int))),
 pattern("calc", "daytime", str_2time_daytime, false, "cast to daytime and check for overflow", args(1,3, arg("",daytime),arg("v",str),arg("digits",int))),
 pattern("calc", "daytimetz", str_2time_daytimetz, false, "cast to daytime and check for overflow", args(1,4, arg("",daytime),arg("v",str),arg("digits",int),arg("tz_msec",lng))),
 pattern("calc", "daytime", daytime_2time_daytime, false, "cast daytime to daytime and check for overflow", args(1,3, arg("",daytime),arg("v",daytime),arg("digits",int))),
 command("batcalc", "daytime", batstr_2time_daytime, false, "cast to daytime and check for overflow", args(1,4, batarg("",daytime),batarg("v",str),batarg("s",oid),arg("digits",int))),
 pattern("batcalc", "daytimetz", str_2time_daytimetz, false, "cast daytime to daytime and check for overflow", args(1,5, batarg("",daytime),batarg("v",str),batarg("s",oid),arg("digits",int),arg("tz_msec",lng))),
 pattern("batcalc", "daytime", daytime_2time_daytime, false, "cast daytime to daytime and check for overflow", args(1,4, batarg("",daytime),batarg("v",daytime),batarg("s",oid),arg("digits",int))),
 command("sql", "date_trunc", bat_date_trunc, false, "Truncate a timestamp to (millennium, century,decade,year,quarter,month,week,day,hour,minute,second, milliseconds,microseconds)", args(1,3, batarg("",timestamp),arg("scale",str),batarg("v",timestamp))),
 command("sql", "date_trunc", date_trunc, false, "Truncate a timestamp to (millennium, century,decade,year,quarter,month,week,day,hour,minute,second, milliseconds,microseconds)", args(1,3, arg("",timestamp),arg("scale",str),arg("v",timestamp))),
 pattern("sql", "current_time", SQLcurrent_daytime, false, "Get the clients current daytime", args(1,1, arg("",daytime))),
 pattern("sql", "current_timestamp", SQLcurrent_timestamp, false, "Get the clients current timestamp", args(1,1, arg("",timestamp))),
 pattern("calc", "date", nil_2_date, false, "cast to date", args(1,2, arg("",date),arg("v",void))),
 pattern("batcalc", "date", nil_2_date, false, "cast to date", args(1,2, batarg("",date),batarg("v",oid))),
 pattern("calc", "str", SQLstr_cast, false, "cast to string and check for overflow", args(1,7, arg("",str),arg("eclass",int),arg("d1",int),arg("s1",int),arg("has_tz",int),argany("v",1),arg("digits",int))),
 pattern("batcalc", "str", SQLbatstr_cast, false, "cast to string and check for overflow, no candidate list", args(1,7, batarg("",str),arg("eclass",int),arg("d1",int),arg("s1",int),arg("has_tz",int),batargany("v",1),arg("digits",int))),
 pattern("batcalc", "str", SQLbatstr_cast, false, "cast to string and check for overflow", args(1,8, batarg("",str),arg("eclass",int),arg("d1",int),arg("s1",int),arg("has_tz",int),batargany("v",1),batarg("s",oid),arg("digits",int))),
 pattern("calc", "month_interval", month_interval_str, false, "cast str to a month_interval and check for overflow", args(1,4, arg("",int),arg("v",str),arg("ek",int),arg("sk",int))),
 pattern("batcalc", "month_interval", month_interval_str, false, "cast str to a month_interval and check for overflow", args(1,5, batarg("",int),batarg("v",str),batarg("s",oid),arg("ek",int),arg("sk",int))),
 pattern("calc", "second_interval", second_interval_str, false, "cast str to a second_interval and check for overflow", args(1,4, arg("",lng),arg("v",str),arg("ek",int),arg("sk",int))),
 pattern("batcalc", "second_interval", second_interval_str, false, "cast str to a second_interval and check for overflow", args(1,5, batarg("",lng),batarg("v",str),batarg("s",oid),arg("ek",int),arg("sk",int))),
 pattern("calc", "month_interval", month_interval, false, "cast bte to a month_interval and check for overflow", args(1,4, arg("",int),arg("v",bte),arg("ek",int),arg("sk",int))),
 pattern("batcalc", "month_interval", month_interval, false, "cast bte to a month_interval and check for overflow", args(1,5, batarg("",int),batarg("v",bte),batarg("s",oid),arg("ek",int),arg("sk",int))),
 pattern("calc", "second_interval", second_interval, false, "cast bte to a second_interval and check for overflow", args(1,4, arg("",lng),arg("v",bte),arg("ek",int),arg("sk",int))),
 pattern("batcalc", "second_interval", second_interval, false, "cast bte to a second_interval and check for overflow", args(1,5, batarg("",lng),batarg("v",bte),batarg("s",oid),arg("ek",int),arg("sk",int))),
 pattern("calc", "month_interval", month_interval, false, "cast sht to a month_interval and check for overflow", args(1,4, arg("",int),arg("v",sht),arg("ek",int),arg("sk",int))),
 pattern("batcalc", "month_interval", month_interval, false, "cast sht to a month_interval and check for overflow", args(1,5, batarg("",int),batarg("v",sht),batarg("s",oid),arg("ek",int),arg("sk",int))),
 pattern("calc", "second_interval", second_interval, false, "cast sht to a second_interval and check for overflow", args(1,4, arg("",lng),arg("v",sht),arg("ek",int),arg("sk",int))),
 pattern("batcalc", "second_interval", second_interval, false, "cast sht to a second_interval and check for overflow", args(1,5, batarg("",lng),batarg("v",sht),batarg("s",oid),arg("ek",int),arg("sk",int))),
 pattern("calc", "month_interval", month_interval, false, "cast int to a month_interval and check for overflow", args(1,4, arg("",int),arg("v",int),arg("ek",int),arg("sk",int))),
 pattern("batcalc", "month_interval", month_interval, false, "cast int to a month_interval and check for overflow", args(1,5, batarg("",int),batarg("v",int),batarg("s",oid),arg("ek",int),arg("sk",int))),
 pattern("calc", "second_interval", second_interval, false, "cast int to a second_interval and check for overflow", args(1,4, arg("",lng),arg("v",int),arg("ek",int),arg("sk",int))),
 pattern("batcalc", "second_interval", second_interval, false, "cast int to a second_interval and check for overflow", args(1,5, batarg("",lng),batarg("v",int),batarg("s",oid),arg("ek",int),arg("sk",int))),
 pattern("calc", "month_interval", month_interval, false, "cast lng to a month_interval and check for overflow", args(1,4, arg("",int),arg("v",lng),arg("ek",int),arg("sk",int))),
 pattern("batcalc", "month_interval", month_interval, false, "cast lng to a month_interval and check for overflow", args(1,5, batarg("",int),batarg("v",lng),batarg("s",oid),arg("ek",int),arg("sk",int))),
 pattern("calc", "second_interval", second_interval, false, "cast lng to a second_interval and check for overflow", args(1,4, arg("",lng),arg("v",lng),arg("ek",int),arg("sk",int))),
 pattern("batcalc", "second_interval", second_interval, false, "cast lng to a second_interval and check for overflow", args(1,5, batarg("",lng),batarg("v",lng),batarg("s",oid),arg("ek",int),arg("sk",int))),
 pattern("calc", "rowid", sql_rowid, false, "return the next rowid", args(1,4, arg("",oid),argany("v",1),arg("schema",str),arg("table",str))),
 pattern("sql", "drop_hash", SQLdrop_hash, true, "Drop hash indices for the given table", args(0,2, arg("sch",str),arg("tbl",str))),
 pattern("sql", "prelude", SQLprelude, false, "", noargs),
 command("sql", "epilogue", SQLepilogue, false, "", noargs),
 pattern("calc", "second_interval", second_interval_daytime, false, "cast daytime to a second_interval and check for overflow", args(1,4, arg("",lng),arg("v",daytime),arg("ek",int),arg("sk",int))),
 pattern("batcalc", "second_interval", second_interval_daytime, false, "cast daytime to a second_interval and check for overflow", args(1,5, batarg("",lng),batarg("v",daytime),batarg("s",oid),arg("ek",int),arg("sk",int))),
 pattern("calc", "daytime", second_interval_2_daytime, false, "cast second_interval to a daytime and check for overflow", args(1,3, arg("",daytime),arg("v",lng),arg("d",int))),
 pattern("batcalc", "daytime", second_interval_2_daytime, false, "cast second_interval to a daytime and check for overflow", args(1,4, batarg("",daytime),batarg("v",lng),batarg("s",oid),arg("d",int))),
 pattern("calc", "daytime", timestamp_2_daytime, false, "cast timestamp to a daytime and check for overflow", args(1,3, arg("",daytime),arg("v",timestamp),arg("d",int))),
 pattern("batcalc", "daytime", timestamp_2_daytime, false, "cast timestamp to a daytime and check for overflow", args(1,4, batarg("",daytime),batarg("v",timestamp),batarg("s",oid),arg("d",int))),
 pattern("calc", "timestamp", date_2_timestamp, false, "cast date to a timestamp and check for overflow", args(1,3, arg("",timestamp),arg("v",date),arg("d",int))),
 pattern("batcalc", "timestamp", date_2_timestamp, false, "cast date to a timestamp and check for overflow", args(1,4, batarg("",timestamp),batarg("v",date),batarg("s",oid),arg("d",int))),
 pattern("sql", "update_tables", SYSupdate_tables, true, "Procedure triggered on update of the sys._tables table", args(1,1, arg("",void))),
 pattern("sql", "update_schemas", SYSupdate_schemas, true, "Procedure triggered on update of the sys.schemas table", args(1,1, arg("",void))),
 pattern("sql", "unionfunc", SQLunionfunc, false, "", args(1,4, varargany("",0),arg("mod",str),arg("fcn",str),varargany("",0))),
 /* decimals */
 command("calc", "bte", flt_num2dec_bte, false, "cast number to decimal(bte) and check for overflow", args(1,4, arg("",bte),arg("v",flt),arg("digits",int),arg("scale",int))),
 command("batcalc", "bte", batflt_num2dec_bte, false, "cast number to decimal(bte) and check for overflow", args(1,5, batarg("",bte),batarg("v",flt),batarg("s",oid),arg("digits",int),arg("scale",int))),
 command("calc", "bte", dbl_num2dec_bte, false, "cast number to decimal(bte) and check for overflow", args(1,4, arg("",bte),arg("v",dbl),arg("digits",int),arg("scale",int))),
 command("batcalc", "bte", batdbl_num2dec_bte, false, "cast number to decimal(bte) and check for overflow", args(1,5, batarg("",bte),batarg("v",dbl),batarg("s",oid),arg("digits",int),arg("scale",int))),
 command("calc", "sht", flt_num2dec_sht, false, "cast number to decimal(sht) and check for overflow", args(1,4, arg("",sht),arg("v",flt),arg("digits",int),arg("scale",int))),
 command("batcalc", "sht", batflt_num2dec_sht, false, "cast number to decimal(sht) and check for overflow", args(1,5, batarg("",sht),batarg("v",flt),batarg("s",oid),arg("digits",int),arg("scale",int))),
 command("calc", "sht", dbl_num2dec_sht, false, "cast number to decimal(sht) and check for overflow", args(1,4, arg("",sht),arg("v",dbl),arg("digits",int),arg("scale",int))),
 command("batcalc", "sht", batdbl_num2dec_sht, false, "cast number to decimal(sht) and check for overflow", args(1,5, batarg("",sht),batarg("v",dbl),batarg("s",oid),arg("digits",int),arg("scale",int))),
 command("calc", "int", flt_num2dec_int, false, "cast number to decimal(int) and check for overflow", args(1,4, arg("",int),arg("v",flt),arg("digits",int),arg("scale",int))),
 command("batcalc", "int", batflt_num2dec_int, false, "cast number to decimal(int) and check for overflow", args(1,5, batarg("",int),batarg("v",flt),batarg("s",oid),arg("digits",int),arg("scale",int))),
 command("calc", "int", dbl_num2dec_int, false, "cast number to decimal(int) and check for overflow", args(1,4, arg("",int),arg("v",dbl),arg("digits",int),arg("scale",int))),
 command("batcalc", "int", batdbl_num2dec_int, false, "cast number to decimal(int) and check for overflow", args(1,5, batarg("",int),batarg("v",dbl),batarg("s",oid),arg("digits",int),arg("scale",int))),
 command("calc", "lng", flt_num2dec_lng, false, "cast number to decimal(lng) and check for overflow", args(1,4, arg("",lng),arg("v",flt),arg("digits",int),arg("scale",int))),
 command("batcalc", "lng", batflt_num2dec_lng, false, "cast number to decimal(lng) and check for overflow", args(1,5, batarg("",lng),batarg("v",flt),batarg("s",oid),arg("digits",int),arg("scale",int))),
 command("calc", "lng", dbl_num2dec_lng, false, "cast number to decimal(lng) and check for overflow", args(1,4, arg("",lng),arg("v",dbl),arg("digits",int),arg("scale",int))),
 command("batcalc", "lng", batdbl_num2dec_lng, false, "cast number to decimal(lng) and check for overflow", args(1,5, batarg("",lng),batarg("v",dbl),batarg("s",oid),arg("digits",int),arg("scale",int))),
 command("calc", "bte", bte_num2dec_bte, false, "cast number to decimal(bte) and check for overflow", args(1,4, arg("",bte),arg("v",bte),arg("digits",int),arg("scale",int))),
 command("batcalc", "bte", batbte_num2dec_bte, false, "cast number to decimal(bte) and check for overflow", args(1,5, batarg("",bte),batarg("v",bte),batarg("s",oid),arg("digits",int),arg("scale",int))),
 command("calc", "bte", bte_dec2_bte, false, "cast decimal(bte) to bte and check for overflow", args(1,3, arg("",bte),arg("s1",int),arg("v",bte))),
 command("calc", "bte", bte_dec2dec_bte, false, "cast decimal(bte) to decimal(bte) and check for overflow", args(1,5, arg("",bte),arg("s1",int),arg("v",bte),arg("d2",int),arg("s2",int))),
 command("batcalc", "bte", batbte_dec2_bte, false, "cast decimal(bte) to bte and check for overflow", args(1,4, batarg("",bte),arg("s1",int),batarg("v",bte),batarg("s",oid))),
 command("batcalc", "bte", batbte_dec2dec_bte, false, "cast decimal(bte) to decimal(bte) and check for overflow", args(1,6, batarg("",bte),arg("s1",int),batarg("v",bte),batarg("s",oid),arg("d2",int),arg("s2",int))),
 command("calc", "bte", sht_num2dec_bte, false, "cast number to decimal(bte) and check for overflow", args(1,4, arg("",bte),arg("v",sht),arg("digits",int),arg("scale",int))),
 command("batcalc", "bte", batsht_num2dec_bte, false, "cast number to decimal(bte) and check for overflow", args(1,5, batarg("",bte),batarg("v",sht),batarg("s",oid),arg("digits",int),arg("scale",int))),
 command("calc", "bte", sht_dec2_bte, false, "cast decimal(sht) to bte and check for overflow", args(1,3, arg("",bte),arg("s1",int),arg("v",sht))),
 command("calc", "bte", sht_dec2dec_bte, false, "cast decimal(sht) to decimal(bte) and check for overflow", args(1,5, arg("",bte),arg("s1",int),arg("v",sht),arg("d2",int),arg("s2",int))),
 command("batcalc", "bte", batsht_dec2_bte, false, "cast decimal(sht) to bte and check for overflow", args(1,4, batarg("",bte),arg("s1",int),batarg("v",sht),batarg("s",oid))),
 command("batcalc", "bte", batsht_dec2dec_bte, false, "cast decimal(sht) to decimal(bte) and check for overflow", args(1,6, batarg("",bte),arg("s1",int),batarg("v",sht),batarg("s",oid),arg("d2",int),arg("s2",int))),
 command("calc", "bte", int_num2dec_bte, false, "cast number to decimal(bte) and check for overflow", args(1,4, arg("",bte),arg("v",int),arg("digits",int),arg("scale",int))),
 command("batcalc", "bte", batint_num2dec_bte, false, "cast number to decimal(bte) and check for overflow", args(1,5, batarg("",bte),batarg("v",int),batarg("s",oid),arg("digits",int),arg("scale",int))),
 command("calc", "bte", int_dec2_bte, false, "cast decimal(int) to bte and check for overflow", args(1,3, arg("",bte),arg("s1",int),arg("v",int))),
 command("calc", "bte", int_dec2dec_bte, false, "cast decimal(int) to decimal(bte) and check for overflow", args(1,5, arg("",bte),arg("s1",int),arg("v",int),arg("d2",int),arg("s2",int))),
 command("batcalc", "bte", batint_dec2_bte, false, "cast decimal(int) to bte and check for overflow", args(1,4, batarg("",bte),arg("s1",int),batarg("v",int),batarg("s",oid))),
 command("batcalc", "bte", batint_dec2dec_bte, false, "cast decimal(int) to decimal(bte) and check for overflow", args(1,6, batarg("",bte),arg("s1",int),batarg("v",int),batarg("s",oid),arg("d2",int),arg("s2",int))),
 command("calc", "bte", lng_num2dec_bte, false, "cast number to decimal(bte) and check for overflow", args(1,4, arg("",bte),arg("v",lng),arg("digits",int),arg("scale",int))),
 command("batcalc", "bte", batlng_num2dec_bte, false, "cast number to decimal(bte) and check for overflow", args(1,5, batarg("",bte),batarg("v",lng),batarg("s",oid),arg("digits",int),arg("scale",int))),
 command("calc", "bte", lng_dec2_bte, false, "cast decimal(lng) to bte and check for overflow", args(1,3, arg("",bte),arg("s1",int),arg("v",lng))),
 command("calc", "bte", lng_dec2dec_bte, false, "cast decimal(lng) to decimal(bte) and check for overflow", args(1,5, arg("",bte),arg("s1",int),arg("v",lng),arg("d2",int),arg("s2",int))),
 command("batcalc", "bte", batlng_dec2_bte, false, "cast decimal(lng) to bte and check for overflow", args(1,4, batarg("",bte),arg("s1",int),batarg("v",lng),batarg("s",oid))),
 command("batcalc", "bte", batlng_dec2dec_bte, false, "cast decimal(lng) to decimal(bte) and check for overflow", args(1,6, batarg("",bte),arg("s1",int),batarg("v",lng),batarg("s",oid),arg("d2",int),arg("s2",int))),
 command("calc", "sht", bte_num2dec_sht, false, "cast number to decimal(sht) and check for overflow", args(1,4, arg("",sht),arg("v",bte),arg("digits",int),arg("scale",int))),
 command("batcalc", "sht", batbte_num2dec_sht, false, "cast number to decimal(sht) and check for overflow", args(1,5, batarg("",sht),batarg("v",bte),batarg("s",oid),arg("digits",int),arg("scale",int))),
 command("calc", "sht", bte_dec2_sht, false, "cast decimal(bte) to sht and check for overflow", args(1,3, arg("",sht),arg("s1",int),arg("v",bte))),
 command("calc", "sht", bte_dec2dec_sht, false, "cast decimal(bte) to decimal(sht) and check for overflow", args(1,5, arg("",sht),arg("s1",int),arg("v",bte),arg("d2",int),arg("s2",int))),
 command("batcalc", "sht", batbte_dec2_sht, false, "cast decimal(bte) to sht and check for overflow", args(1,4, batarg("",sht),arg("s1",int),batarg("v",bte),batarg("s",oid))),
 command("batcalc", "sht", batbte_dec2dec_sht, false, "cast decimal(bte) to decimal(sht) and check for overflow", args(1,6, batarg("",sht),arg("s1",int),batarg("v",bte),batarg("s",oid),arg("d2",int),arg("s2",int))),
 command("calc", "sht", sht_num2dec_sht, false, "cast number to decimal(sht) and check for overflow", args(1,4, arg("",sht),arg("v",sht),arg("digits",int),arg("scale",int))),
 command("batcalc", "sht", batsht_num2dec_sht, false, "cast number to decimal(sht) and check for overflow", args(1,5, batarg("",sht),batarg("v",sht),batarg("s",oid),arg("digits",int),arg("scale",int))),
 command("calc", "sht", sht_dec2_sht, false, "cast decimal(sht) to sht and check for overflow", args(1,3, arg("",sht),arg("s1",int),arg("v",sht))),
 command("calc", "sht", sht_dec2dec_sht, false, "cast decimal(sht) to decimal(sht) and check for overflow", args(1,5, arg("",sht),arg("s1",int),arg("v",sht),arg("d2",int),arg("s2",int))),
 command("batcalc", "sht", batsht_dec2_sht, false, "cast decimal(sht) to sht and check for overflow", args(1,4, batarg("",sht),arg("s1",int),batarg("v",sht),batarg("s",oid))),
 command("batcalc", "sht", batsht_dec2dec_sht, false, "cast decimal(sht) to decimal(sht) and check for overflow", args(1,6, batarg("",sht),arg("s1",int),batarg("v",sht),batarg("s",oid),arg("d2",int),arg("s2",int))),
 command("calc", "sht", int_num2dec_sht, false, "cast number to decimal(sht) and check for overflow", args(1,4, arg("",sht),arg("v",int),arg("digits",int),arg("scale",int))),
 command("batcalc", "sht", batint_num2dec_sht, false, "cast number to decimal(sht) and check for overflow", args(1,5, batarg("",sht),batarg("v",int),batarg("s",oid),arg("digits",int),arg("scale",int))),
 command("calc", "sht", int_dec2_sht, false, "cast decimal(int) to sht and check for overflow", args(1,3, arg("",sht),arg("s1",int),arg("v",int))),
 command("calc", "sht", int_dec2dec_sht, false, "cast decimal(int) to decimal(sht) and check for overflow", args(1,5, arg("",sht),arg("s1",int),arg("v",int),arg("d2",int),arg("s2",int))),
 command("batcalc", "sht", batint_dec2_sht, false, "cast decimal(int) to sht and check for overflow", args(1,4, batarg("",sht),arg("s1",int),batarg("v",int),batarg("s",oid))),
 command("batcalc", "sht", batint_dec2dec_sht, false, "cast decimal(int) to decimal(sht) and check for overflow", args(1,6, batarg("",sht),arg("s1",int),batarg("v",int),batarg("s",oid),arg("d2",int),arg("s2",int))),
 command("calc", "sht", lng_num2dec_sht, false, "cast number to decimal(sht) and check for overflow", args(1,4, arg("",sht),arg("v",lng),arg("digits",int),arg("scale",int))),
 command("batcalc", "sht", batlng_num2dec_sht, false, "cast number to decimal(sht) and check for overflow", args(1,5, batarg("",sht),batarg("v",lng),batarg("s",oid),arg("digits",int),arg("scale",int))),
 command("calc", "sht", lng_dec2_sht, false, "cast decimal(lng) to sht and check for overflow", args(1,3, arg("",sht),arg("s1",int),arg("v",lng))),
 command("calc", "sht", lng_dec2dec_sht, false, "cast decimal(lng) to decimal(sht) and check for overflow", args(1,5, arg("",sht),arg("s1",int),arg("v",lng),arg("d2",int),arg("s2",int))),
 command("batcalc", "sht", batlng_dec2_sht, false, "cast decimal(lng) to sht and check for overflow", args(1,4, batarg("",sht),arg("s1",int),batarg("v",lng),batarg("s",oid))),
 command("batcalc", "sht", batlng_dec2dec_sht, false, "cast decimal(lng) to decimal(sht) and check for overflow", args(1,6, batarg("",sht),arg("s1",int),batarg("v",lng),batarg("s",oid),arg("d2",int),arg("s2",int))),
 command("calc", "int", bte_num2dec_int, false, "cast number to decimal(int) and check for overflow", args(1,4, arg("",int),arg("v",bte),arg("digits",int),arg("scale",int))),
 command("batcalc", "int", batbte_num2dec_int, false, "cast number to decimal(int) and check for overflow", args(1,5, batarg("",int),batarg("v",bte),batarg("s",oid),arg("digits",int),arg("scale",int))),
 command("calc", "int", bte_dec2_int, false, "cast decimal(bte) to int and check for overflow", args(1,3, arg("",int),arg("s1",int),arg("v",bte))),
 command("calc", "int", bte_dec2dec_int, false, "cast decimal(bte) to decimal(int) and check for overflow", args(1,5, arg("",int),arg("s1",int),arg("v",bte),arg("d2",int),arg("s2",int))),
 command("batcalc", "int", batbte_dec2_int, false, "cast decimal(bte) to int and check for overflow", args(1,4, batarg("",int),arg("s1",int),batarg("v",bte),batarg("s",oid))),
 command("batcalc", "int", batbte_dec2dec_int, false, "cast decimal(bte) to decimal(int) and check for overflow", args(1,6, batarg("",int),arg("s1",int),batarg("v",bte),batarg("s",oid),arg("d2",int),arg("s2",int))),
 command("calc", "int", sht_num2dec_int, false, "cast number to decimal(int) and check for overflow", args(1,4, arg("",int),arg("v",sht),arg("digits",int),arg("scale",int))),
 command("batcalc", "int", batsht_num2dec_int, false, "cast number to decimal(int) and check for overflow", args(1,5, batarg("",int),batarg("v",sht),batarg("s",oid),arg("digits",int),arg("scale",int))),
 command("calc", "int", sht_dec2_int, false, "cast decimal(sht) to int and check for overflow", args(1,3, arg("",int),arg("s1",int),arg("v",sht))),
 command("calc", "int", sht_dec2dec_int, false, "cast decimal(sht) to decimal(int) and check for overflow", args(1,5, arg("",int),arg("s1",int),arg("v",sht),arg("d2",int),arg("s2",int))),
 command("batcalc", "int", batsht_dec2_int, false, "cast decimal(sht) to int and check for overflow", args(1,4, batarg("",int),arg("s1",int),batarg("v",sht),batarg("s",oid))),
 command("batcalc", "int", batsht_dec2dec_int, false, "cast decimal(sht) to decimal(int) and check for overflow", args(1,6, batarg("",int),arg("s1",int),batarg("v",sht),batarg("s",oid),arg("d2",int),arg("s2",int))),
 command("calc", "int", int_num2dec_int, false, "cast number to decimal(int) and check for overflow", args(1,4, arg("",int),arg("v",int),arg("digits",int),arg("scale",int))),
 command("batcalc", "int", batint_num2dec_int, false, "cast number to decimal(int) and check for overflow", args(1,5, batarg("",int),batarg("v",int),batarg("s",oid),arg("digits",int),arg("scale",int))),
 command("calc", "int", int_dec2_int, false, "cast decimal(int) to int and check for overflow", args(1,3, arg("",int),arg("s1",int),arg("v",int))),
 command("calc", "int", int_dec2dec_int, false, "cast decimal(int) to decimal(int) and check for overflow", args(1,5, arg("",int),arg("s1",int),arg("v",int),arg("d2",int),arg("s2",int))),
 command("batcalc", "int", batint_dec2_int, false, "cast decimal(int) to int and check for overflow", args(1,4, batarg("",int),arg("s1",int),batarg("v",int),batarg("s",oid))),
 command("batcalc", "int", batint_dec2dec_int, false, "cast decimal(int) to decimal(int) and check for overflow", args(1,6, batarg("",int),arg("s1",int),batarg("v",int),batarg("s",oid),arg("d2",int),arg("s2",int))),
 command("calc", "int", lng_num2dec_int, false, "cast number to decimal(int) and check for overflow", args(1,4, arg("",int),arg("v",lng),arg("digits",int),arg("scale",int))),
 command("batcalc", "int", batlng_num2dec_int, false, "cast number to decimal(int) and check for overflow", args(1,5, batarg("",int),batarg("v",lng),batarg("s",oid),arg("digits",int),arg("scale",int))),
 command("calc", "int", lng_dec2_int, false, "cast decimal(lng) to int and check for overflow", args(1,3, arg("",int),arg("s1",int),arg("v",lng))),
 command("calc", "int", lng_dec2dec_int, false, "cast decimal(lng) to decimal(int) and check for overflow", args(1,5, arg("",int),arg("s1",int),arg("v",lng),arg("d2",int),arg("s2",int))),
 command("batcalc", "int", batlng_dec2_int, false, "cast decimal(lng) to int and check for overflow", args(1,4, batarg("",int),arg("s1",int),batarg("v",lng),batarg("s",oid))),
 command("batcalc", "int", batlng_dec2dec_int, false, "cast decimal(lng) to decimal(int) and check for overflow", args(1,6, batarg("",int),arg("s1",int),batarg("v",lng),batarg("s",oid),arg("d2",int),arg("s2",int))),
 command("calc", "lng", bte_num2dec_lng, false, "cast number to decimal(lng) and check for overflow", args(1,4, arg("",lng),arg("v",bte),arg("digits",int),arg("scale",int))),
 command("batcalc", "lng", batbte_num2dec_lng, false, "cast number to decimal(lng) and check for overflow", args(1,5, batarg("",lng),batarg("v",bte),batarg("s",oid),arg("digits",int),arg("scale",int))),
 command("calc", "lng", bte_dec2_lng, false, "cast decimal(bte) to lng and check for overflow", args(1,3, arg("",lng),arg("s1",int),arg("v",bte))),
 command("calc", "lng", bte_dec2dec_lng, false, "cast decimal(bte) to decimal(lng) and check for overflow", args(1,5, arg("",lng),arg("s1",int),arg("v",bte),arg("d2",int),arg("s2",int))),
 command("batcalc", "lng", batbte_dec2_lng, false, "cast decimal(bte) to lng and check for overflow", args(1,4, batarg("",lng),arg("s1",int),batarg("v",bte),batarg("s",oid))),
 command("batcalc", "lng", batbte_dec2dec_lng, false, "cast decimal(bte) to decimal(lng) and check for overflow", args(1,6, batarg("",lng),arg("s1",int),batarg("v",bte),batarg("s",oid),arg("d2",int),arg("s2",int))),
 command("calc", "lng", sht_num2dec_lng, false, "cast number to decimal(lng) and check for overflow", args(1,4, arg("",lng),arg("v",sht),arg("digits",int),arg("scale",int))),
 command("batcalc", "lng", batsht_num2dec_lng, false, "cast number to decimal(lng) and check for overflow", args(1,5, batarg("",lng),batarg("v",sht),batarg("s",oid),arg("digits",int),arg("scale",int))),
 command("calc", "lng", sht_dec2_lng, false, "cast decimal(sht) to lng and check for overflow", args(1,3, arg("",lng),arg("s1",int),arg("v",sht))),
 command("calc", "lng", sht_dec2dec_lng, false, "cast decimal(sht) to decimal(lng) and check for overflow", args(1,5, arg("",lng),arg("s1",int),arg("v",sht),arg("d2",int),arg("s2",int))),
 command("batcalc", "lng", batsht_dec2_lng, false, "cast decimal(sht) to lng and check for overflow", args(1,4, batarg("",lng),arg("s1",int),batarg("v",sht),batarg("s",oid))),
 command("batcalc", "lng", batsht_dec2dec_lng, false, "cast decimal(sht) to decimal(lng) and check for overflow", args(1,6, batarg("",lng),arg("s1",int),batarg("v",sht),batarg("s",oid),arg("d2",int),arg("s2",int))),
 command("calc", "lng", int_num2dec_lng, false, "cast number to decimal(lng) and check for overflow", args(1,4, arg("",lng),arg("v",int),arg("digits",int),arg("scale",int))),
 command("batcalc", "lng", batint_num2dec_lng, false, "cast number to decimal(lng) and check for overflow", args(1,5, batarg("",lng),batarg("v",int),batarg("s",oid),arg("digits",int),arg("scale",int))),
 command("calc", "lng", int_dec2_lng, false, "cast decimal(int) to lng and check for overflow", args(1,3, arg("",lng),arg("s1",int),arg("v",int))),
 command("calc", "lng", int_dec2dec_lng, false, "cast decimal(int) to decimal(lng) and check for overflow", args(1,5, arg("",lng),arg("s1",int),arg("v",int),arg("d2",int),arg("s2",int))),
 command("batcalc", "lng", batint_dec2_lng, false, "cast decimal(int) to lng and check for overflow", args(1,4, batarg("",lng),arg("s1",int),batarg("v",int),batarg("s",oid))),
 command("batcalc", "lng", batint_dec2dec_lng, false, "cast decimal(int) to decimal(lng) and check for overflow", args(1,6, batarg("",lng),arg("s1",int),batarg("v",int),batarg("s",oid),arg("d2",int),arg("s2",int))),
 command("calc", "lng", lng_num2dec_lng, false, "cast number to decimal(lng) and check for overflow", args(1,4, arg("",lng),arg("v",lng),arg("digits",int),arg("scale",int))),
 command("batcalc", "lng", batlng_num2dec_lng, false, "cast number to decimal(lng) and check for overflow", args(1,5, batarg("",lng),batarg("v",lng),batarg("s",oid),arg("digits",int),arg("scale",int))),
 command("calc", "lng", lng_dec2_lng, false, "cast decimal(lng) to lng and check for overflow", args(1,3, arg("",lng),arg("s1",int),arg("v",lng))),
 command("calc", "lng", lng_dec2dec_lng, false, "cast decimal(lng) to decimal(lng) and check for overflow", args(1,5, arg("",lng),arg("s1",int),arg("v",lng),arg("d2",int),arg("s2",int))),
 command("batcalc", "lng", batlng_dec2_lng, false, "cast decimal(lng) to lng and check for overflow", args(1,4, batarg("",lng),arg("s1",int),batarg("v",lng),batarg("s",oid))),
 command("batcalc", "lng", batlng_dec2dec_lng, false, "cast decimal(lng) to decimal(lng) and check for overflow", args(1,6, batarg("",lng),arg("s1",int),batarg("v",lng),batarg("s",oid),arg("d2",int),arg("s2",int))),
 command("calc", "flt", bte_num2dec_flt, false, "cast number to decimal(flt) and check for overflow", args(1,4, arg("",flt),arg("v",bte),arg("digits",int),arg("scale",int))),
 command("batcalc", "flt", batbte_num2dec_flt, false, "cast number to decimal(flt) and check for overflow", args(1,5, batarg("",flt),batarg("v",bte),batarg("s",oid),arg("digits",int),arg("scale",int))),
 command("calc", "flt", bte_dec2_flt, false, "cast decimal(bte) to flt and check for overflow", args(1,3, arg("",flt),arg("s1",int),arg("v",bte))),
 command("calc", "flt", bte_dec2dec_flt, false, "cast decimal(bte) to decimal(flt) and check for overflow", args(1,5, arg("",flt),arg("s1",int),arg("v",bte),arg("d2",int),arg("s2",int))),
 command("batcalc", "flt", batbte_dec2_flt, false, "cast decimal(bte) to flt and check for overflow", args(1,4, batarg("",flt),arg("s1",int),batarg("v",bte),batarg("s",oid))),
 command("batcalc", "flt", batbte_dec2dec_flt, false, "cast decimal(bte) to decimal(flt) and check for overflow", args(1,6, batarg("",flt),arg("s1",int),batarg("v",bte),batarg("s",oid),arg("d2",int),arg("s2",int))),
 command("calc", "flt", sht_num2dec_flt, false, "cast number to decimal(flt) and check for overflow", args(1,4, arg("",flt),arg("v",sht),arg("digits",int),arg("scale",int))),
 command("batcalc", "flt", batsht_num2dec_flt, false, "cast number to decimal(flt) and check for overflow", args(1,5, batarg("",flt),batarg("v",sht),batarg("s",oid),arg("digits",int),arg("scale",int))),
 command("calc", "flt", sht_dec2_flt, false, "cast decimal(sht) to flt and check for overflow", args(1,3, arg("",flt),arg("s1",int),arg("v",sht))),
 command("calc", "flt", sht_dec2dec_flt, false, "cast decimal(sht) to decimal(flt) and check for overflow", args(1,5, arg("",flt),arg("s1",int),arg("v",sht),arg("d2",int),arg("s2",int))),
 command("batcalc", "flt", batsht_dec2_flt, false, "cast decimal(sht) to flt and check for overflow", args(1,4, batarg("",flt),arg("s1",int),batarg("v",sht),batarg("s",oid))),
 command("batcalc", "flt", batsht_dec2dec_flt, false, "cast decimal(sht) to decimal(flt) and check for overflow", args(1,6, batarg("",flt),arg("s1",int),batarg("v",sht),batarg("s",oid),arg("d2",int),arg("s2",int))),
 command("calc", "flt", int_num2dec_flt, false, "cast number to decimal(flt) and check for overflow", args(1,4, arg("",flt),arg("v",int),arg("digits",int),arg("scale",int))),
 command("batcalc", "flt", batint_num2dec_flt, false, "cast number to decimal(flt) and check for overflow", args(1,5, batarg("",flt),batarg("v",int),batarg("s",oid),arg("digits",int),arg("scale",int))),
 command("calc", "flt", int_dec2_flt, false, "cast decimal(int) to flt and check for overflow", args(1,3, arg("",flt),arg("s1",int),arg("v",int))),
 command("calc", "flt", int_dec2dec_flt, false, "cast decimal(int) to decimal(flt) and check for overflow", args(1,5, arg("",flt),arg("s1",int),arg("v",int),arg("d2",int),arg("s2",int))),
 command("batcalc", "flt", batint_dec2_flt, false, "cast decimal(int) to flt and check for overflow", args(1,4, batarg("",flt),arg("s1",int),batarg("v",int),batarg("s",oid))),
 command("batcalc", "flt", batint_dec2dec_flt, false, "cast decimal(int) to decimal(flt) and check for overflow", args(1,6, batarg("",flt),arg("s1",int),batarg("v",int),batarg("s",oid),arg("d2",int),arg("s2",int))),
 command("calc", "flt", lng_num2dec_flt, false, "cast number to decimal(flt) and check for overflow", args(1,4, arg("",flt),arg("v",lng),arg("digits",int),arg("scale",int))),
 command("batcalc", "flt", batlng_num2dec_flt, false, "cast number to decimal(flt) and check for overflow", args(1,5, batarg("",flt),batarg("v",lng),batarg("s",oid),arg("digits",int),arg("scale",int))),
 command("calc", "flt", lng_dec2_flt, false, "cast decimal(lng) to flt and check for overflow", args(1,3, arg("",flt),arg("s1",int),arg("v",lng))),
 command("calc", "flt", lng_dec2dec_flt, false, "cast decimal(lng) to decimal(flt) and check for overflow", args(1,5, arg("",flt),arg("s1",int),arg("v",lng),arg("d2",int),arg("s2",int))),
 command("batcalc", "flt", batlng_dec2_flt, false, "cast decimal(lng) to flt and check for overflow", args(1,4, batarg("",flt),arg("s1",int),batarg("v",lng),batarg("s",oid))),
 command("batcalc", "flt", batlng_dec2dec_flt, false, "cast decimal(lng) to decimal(flt) and check for overflow", args(1,6, batarg("",flt),arg("s1",int),batarg("v",lng),batarg("s",oid),arg("d2",int),arg("s2",int))),
 command("calc", "dbl", bte_num2dec_dbl, false, "cast number to decimal(dbl) and check for overflow", args(1,4, arg("",dbl),arg("v",bte),arg("digits",int),arg("scale",int))),
 command("batcalc", "dbl", batbte_num2dec_dbl, false, "cast number to decimal(dbl) and check for overflow", args(1,5, batarg("",dbl),batarg("v",bte),batarg("s",oid),arg("digits",int),arg("scale",int))),
 command("calc", "dbl", bte_dec2_dbl, false, "cast decimal(bte) to dbl and check for overflow", args(1,3, arg("",dbl),arg("s1",int),arg("v",bte))),
 command("calc", "dbl", bte_dec2dec_dbl, false, "cast decimal(bte) to decimal(dbl) and check for overflow", args(1,5, arg("",dbl),arg("s1",int),arg("v",bte),arg("d2",int),arg("s2",int))),
 command("batcalc", "dbl", batbte_dec2_dbl, false, "cast decimal(bte) to dbl and check for overflow", args(1,4, batarg("",dbl),arg("s1",int),batarg("v",bte),batarg("s",oid))),
 command("batcalc", "dbl", batbte_dec2dec_dbl, false, "cast decimal(bte) to decimal(dbl) and check for overflow", args(1,6, batarg("",dbl),arg("s1",int),batarg("v",bte),batarg("s",oid),arg("d2",int),arg("s2",int))),
 command("calc", "dbl", sht_num2dec_dbl, false, "cast number to decimal(dbl) and check for overflow", args(1,4, arg("",dbl),arg("v",sht),arg("digits",int),arg("scale",int))),
 command("batcalc", "dbl", batsht_num2dec_dbl, false, "cast number to decimal(dbl) and check for overflow", args(1,5, batarg("",dbl),batarg("v",sht),batarg("s",oid),arg("digits",int),arg("scale",int))),
 command("calc", "dbl", sht_dec2_dbl, false, "cast decimal(sht) to dbl and check for overflow", args(1,3, arg("",dbl),arg("s1",int),arg("v",sht))),
 command("calc", "dbl", sht_dec2dec_dbl, false, "cast decimal(sht) to decimal(dbl) and check for overflow", args(1,5, arg("",dbl),arg("s1",int),arg("v",sht),arg("d2",int),arg("s2",int))),
 command("batcalc", "dbl", batsht_dec2_dbl, false, "cast decimal(sht) to dbl and check for overflow", args(1,4, batarg("",dbl),arg("s1",int),batarg("v",sht),batarg("s",oid))),
 command("batcalc", "dbl", batsht_dec2dec_dbl, false, "cast decimal(sht) to decimal(dbl) and check for overflow", args(1,6, batarg("",dbl),arg("s1",int),batarg("v",sht),batarg("s",oid),arg("d2",int),arg("s2",int))),
 command("calc", "dbl", int_num2dec_dbl, false, "cast number to decimal(dbl) and check for overflow", args(1,4, arg("",dbl),arg("v",int),arg("digits",int),arg("scale",int))),
 command("batcalc", "dbl", batint_num2dec_dbl, false, "cast number to decimal(dbl) and check for overflow", args(1,5, batarg("",dbl),batarg("v",int),batarg("s",oid),arg("digits",int),arg("scale",int))),
 command("calc", "dbl", int_dec2_dbl, false, "cast decimal(int) to dbl and check for overflow", args(1,3, arg("",dbl),arg("s1",int),arg("v",int))),
 command("calc", "dbl", int_dec2dec_dbl, false, "cast decimal(int) to decimal(dbl) and check for overflow", args(1,5, arg("",dbl),arg("s1",int),arg("v",int),arg("d2",int),arg("s2",int))),
 command("batcalc", "dbl", batint_dec2_dbl, false, "cast decimal(int) to dbl and check for overflow", args(1,4, batarg("",dbl),arg("s1",int),batarg("v",int),batarg("s",oid))),
 command("batcalc", "dbl", batint_dec2dec_dbl, false, "cast decimal(int) to decimal(dbl) and check for overflow", args(1,6, batarg("",dbl),arg("s1",int),batarg("v",int),batarg("s",oid),arg("d2",int),arg("s2",int))),
 command("calc", "dbl", lng_num2dec_dbl, false, "cast number to decimal(dbl) and check for overflow", args(1,4, arg("",dbl),arg("v",lng),arg("digits",int),arg("scale",int))),
 command("batcalc", "dbl", batlng_num2dec_dbl, false, "cast number to decimal(dbl) and check for overflow", args(1,5, batarg("",dbl),batarg("v",lng),batarg("s",oid),arg("digits",int),arg("scale",int))),
 command("calc", "dbl", lng_dec2_dbl, false, "cast decimal(lng) to dbl and check for overflow", args(1,3, arg("",dbl),arg("s1",int),arg("v",lng))),
 command("calc", "dbl", lng_dec2dec_dbl, false, "cast decimal(lng) to decimal(dbl) and check for overflow", args(1,5, arg("",dbl),arg("s1",int),arg("v",lng),arg("d2",int),arg("s2",int))),
 command("batcalc", "dbl", batlng_dec2_dbl, false, "cast decimal(lng) to dbl and check for overflow", args(1,4, batarg("",dbl),arg("s1",int),batarg("v",lng),batarg("s",oid))),
 command("batcalc", "dbl", batlng_dec2dec_dbl, false, "cast decimal(lng) to decimal(dbl) and check for overflow", args(1,6, batarg("",dbl),arg("s1",int),batarg("v",lng),batarg("s",oid),arg("d2",int),arg("s2",int))),
 /* sql_rank */
 pattern("sql", "diff", SQLdiff, false, "return true if cur != prev row", args(1,2, arg("",bit),argany("b",1))),
 pattern("batsql", "diff", SQLdiff, false, "return true if cur != prev row", args(1,2, batarg("",bit),batargany("b",1))),
 pattern("sql", "diff", SQLdiff, false, "return true if cur != prev row", args(1,3, arg("",bit),arg("p",bit),argany("b",1))),
 pattern("batsql", "diff", SQLdiff, false, "return true if cur != prev row", args(1,3, batarg("",bit),arg("p",bit),batargany("b",1))),
 pattern("batsql", "diff", SQLdiff, false, "return true if cur != prev row", args(1,3, batarg("",bit),batarg("p",bit),argany("b",1))),
 pattern("batsql", "diff", SQLdiff, false, "return true if cur != prev row", args(1,3, batarg("",bit),batarg("p",bit),batargany("b",1))),
 pattern("sql", "window_bound", SQLwindow_bound, false, "computes window ranges for each row", args(1,6, arg("",oid),argany("b",1),arg("unit",int),arg("bound",int),arg("excl",int),arg("limit",bte))),
 pattern("batsql", "window_bound", SQLwindow_bound, false, "computes window ranges for each row", args(1,6, batarg("",oid),batargany("b",1),arg("unit",int),arg("bound",int),arg("excl",int),optbatarg("limit",bte))),
 pattern("sql", "window_bound", SQLwindow_bound, false, "computes window ranges for each row", args(1,7, arg("",oid),arg("p",bit),argany("b",1),arg("unit",int),arg("bound",int),arg("excl",int),arg("limit",bte))),
 pattern("batsql", "window_bound", SQLwindow_bound, false, "computes window ranges for each row", args(1,7, batarg("",oid),batarg("p",bit),batargany("b",1),arg("unit",int),arg("bound",int),arg("excl",int),optbatarg("limit",bte))),
 pattern("sql", "window_bound", SQLwindow_bound, false, "computes window ranges for each row", args(1,6, arg("",oid),argany("b",1),arg("unit",int),arg("bound",int),arg("excl",int),arg("limit",sht))),
 pattern("batsql", "window_bound", SQLwindow_bound, false, "computes window ranges for each row", args(1,6, batarg("",oid),batargany("b",1),arg("unit",int),arg("bound",int),arg("excl",int),optbatarg("limit",sht))),
 pattern("sql", "window_bound", SQLwindow_bound, false, "computes window ranges for each row", args(1,7, arg("",oid),arg("p",bit),argany("b",1),arg("unit",int),arg("bound",int),arg("excl",int),arg("limit",sht))),
 pattern("batsql", "window_bound", SQLwindow_bound, false, "computes window ranges for each row", args(1,7, batarg("",oid),batarg("p",bit),batargany("b",1),arg("unit",int),arg("bound",int),arg("excl",int),optbatarg("limit",sht))),
 pattern("sql", "window_bound", SQLwindow_bound, false, "computes window ranges for each row", args(1,6, arg("",oid),argany("b",1),arg("unit",int),arg("bound",int),arg("excl",int),arg("limit",int))),
 pattern("batsql", "window_bound", SQLwindow_bound, false, "computes window ranges for each row", args(1,6, batarg("",oid),batargany("b",1),arg("unit",int),arg("bound",int),arg("excl",int),optbatarg("limit",int))),
 pattern("sql", "window_bound", SQLwindow_bound, false, "computes window ranges for each row", args(1,7, arg("",oid),arg("p",bit),argany("b",1),arg("unit",int),arg("bound",int),arg("excl",int),arg("limit",int))),
 pattern("batsql", "window_bound", SQLwindow_bound, false, "computes window ranges for each row", args(1,7, batarg("",oid),batarg("p",bit),batargany("b",1),arg("unit",int),arg("bound",int),arg("excl",int),optbatarg("limit",int))),
 pattern("sql", "window_bound", SQLwindow_bound, false, "computes window ranges for each row", args(1,6, arg("",oid),argany("b",1),arg("unit",int),arg("bound",int),arg("excl",int),arg("limit",lng))),
 pattern("batsql", "window_bound", SQLwindow_bound, false, "computes window ranges for each row", args(1,6, batarg("",oid),batargany("b",1),arg("unit",int),arg("bound",int),arg("excl",int),optbatarg("limit",lng))),
 pattern("sql", "window_bound", SQLwindow_bound, false, "computes window ranges for each row", args(1,7, arg("",oid),arg("p",bit),argany("b",1),arg("unit",int),arg("bound",int),arg("excl",int),arg("limit",lng))),
 pattern("batsql", "window_bound", SQLwindow_bound, false, "computes window ranges for each row", args(1,7, batarg("",oid),batarg("p",bit),batargany("b",1),arg("unit",int),arg("bound",int),arg("excl",int),optbatarg("limit",lng))),
 pattern("sql", "window_bound", SQLwindow_bound, false, "computes window ranges for each row", args(1,6, arg("",oid),argany("b",1),arg("unit",int),arg("bound",int),arg("excl",int),arg("limit",flt))),
 pattern("batsql", "window_bound", SQLwindow_bound, false, "computes window ranges for each row", args(1,6, batarg("",oid),batargany("b",1),arg("unit",int),arg("bound",int),arg("excl",int),optbatarg("limit",flt))),
 pattern("sql", "window_bound", SQLwindow_bound, false, "computes window ranges for each row", args(1,7, arg("",oid),arg("p",bit),argany("b",1),arg("unit",int),arg("bound",int),arg("excl",int),arg("limit",flt))),
 pattern("batsql", "window_bound", SQLwindow_bound, false, "computes window ranges for each row", args(1,7, batarg("",oid),batarg("p",bit),batargany("b",1),arg("unit",int),arg("bound",int),arg("excl",int),optbatarg("limit",flt))),
 pattern("sql", "window_bound", SQLwindow_bound, false, "computes window ranges for each row", args(1,6, arg("",oid),argany("b",1),arg("unit",int),arg("bound",int),arg("excl",int),arg("limit",dbl))),
 pattern("batsql", "window_bound", SQLwindow_bound, false, "computes window ranges for each row", args(1,6, batarg("",oid),batargany("b",1),arg("unit",int),arg("bound",int),arg("excl",int),optbatarg("limit",dbl))),
 pattern("sql", "window_bound", SQLwindow_bound, false, "computes window ranges for each row", args(1,7, arg("",oid),arg("p",bit),argany("b",1),arg("unit",int),arg("bound",int),arg("excl",int),arg("limit",dbl))),
 pattern("batsql", "window_bound", SQLwindow_bound, false, "computes window ranges for each row", args(1,7, batarg("",oid),batarg("p",bit),batargany("b",1),arg("unit",int),arg("bound",int),arg("excl",int),optbatarg("limit",dbl))),
 pattern("sql", "row_number", SQLrow_number, false, "return the row_numer-ed groups", args(1,4, arg("",int),argany("b",1),arg("p",bit),arg("o",bit))),
 pattern("batsql", "row_number", SQLrow_number, false, "return the row_numer-ed groups", args(1,4, batarg("",int),batargany("b",1),optbatarg("p",bit),optbatarg("o",bit))),
 pattern("sql", "rank", SQLrank, false, "return the ranked groups", args(1,4, arg("",int),argany("b",1),arg("p",bit),arg("o",bit))),
 pattern("batsql", "rank", SQLrank, false, "return the ranked groups", args(1,4, batarg("",int),batargany("b",1),optbatarg("p",bit),optbatarg("o",bit))),
 pattern("sql", "dense_rank", SQLdense_rank, false, "return the densely ranked groups", args(1,4, arg("",int),argany("b",1),arg("p",bit),arg("o",bit))),
 pattern("batsql", "dense_rank", SQLdense_rank, false, "return the densely ranked groups", args(1,4, batarg("",int),batargany("b",1),optbatarg("p",bit),optbatarg("o",bit))),
 pattern("sql", "percent_rank", SQLpercent_rank, false, "return the percentage into the total number of groups for each row", args(1,4, arg("",dbl),argany("b",1),arg("p",bit),arg("o",bit))),
 pattern("batsql", "percent_rank", SQLpercent_rank, false, "return the percentage into the total number of groups for each row", args(1,4, batarg("",dbl),batargany("b",1),optbatarg("p",bit),optbatarg("o",bit))),
 pattern("sql", "cume_dist", SQLcume_dist, false, "return the accumulated distribution of the number of rows per group to the total number of partition rows", args(1,4, arg("",dbl),argany("b",1),arg("p",bit),arg("o",bit))),
 pattern("batsql", "cume_dist", SQLcume_dist, false, "return the accumulated distribution of the number of rows per group to the total number of partition rows", args(1,4, batarg("",dbl),batargany("b",1),optbatarg("p",bit),optbatarg("o",bit))),
 pattern("sql", "lag", SQLlag, false, "return the value in the previous row in the partition or NULL if non existent", args(1,4, argany("",1),argany("b",1),arg("p",bit),arg("o",bit))),
 pattern("batsql", "lag", SQLlag, false, "return the value in the previous row in the partition or NULL if non existent", args(1,4, batargany("",1),batargany("b",1),optbatarg("p",bit),optbatarg("o",bit))),
 pattern("sql", "lag", SQLlag, false, "return the value in the previous 'l' row in the partition or NULL if non existent", args(1,5, argany("",1),argany("b",1),argany("l",0),arg("p",bit),arg("o",bit))),
 pattern("batsql", "lag", SQLlag, false, "return the value in the previous 'l' row in the partition or NULL if non existent", args(1,5, batargany("",1),optbatargany("b",1),optbatargany("l",0),optbatarg("p",bit),optbatarg("o",bit))),
 pattern("sql", "lag", SQLlag, false, "return the value in the previous 'l' row in the partition or 'd' if non existent", args(1,6, argany("",1),argany("b",1),argany("l",0),argany("d",1),arg("p",bit),arg("o",bit))),
 pattern("batsql", "lag", SQLlag, false, "return the value in the previous 'l' row in the partition or 'd' if non existent", args(1,6, batargany("",1),optbatargany("b",1),optbatargany("l",0),optbatargany("d",1),optbatarg("p",bit),optbatarg("o",bit))),
 pattern("sql", "lead", SQLlead, false, "return the value in the next row in the partition or NULL if non existent", args(1,4, argany("",1),argany("b",1),arg("p",bit),arg("o",bit))),
 pattern("batsql", "lead", SQLlead, false, "return the value in the next row in the partition or NULL if non existent", args(1,4, batargany("",1),batargany("b",1),optbatarg("p",bit),optbatarg("o",bit))),
 pattern("sql", "lead", SQLlead, false, "return the value in the next 'l' row in the partition or NULL if non existent", args(1,5, argany("",1),argany("b",1),argany("l",0),arg("p",bit),arg("o",bit))),
 pattern("batsql", "lead", SQLlead, false, "return the value in the next 'l' row in the partition or NULL if non existent", args(1,5, batargany("",1),optbatargany("b",1),optbatargany("l",0),optbatarg("p",bit),optbatarg("o",bit))),
 pattern("sql", "lead", SQLlead, false, "return the value in the next 'l' row in the partition or 'd' if non existent", args(1,6, argany("",1),argany("b",1),argany("l",0),argany("d",1),arg("p",bit),arg("o",bit))),
 pattern("batsql", "lead", SQLlead, false, "return the value in the next 'l' row in the partition or 'd' if non existent", args(1,6, batargany("",1),optbatargany("b",1),optbatargany("l",0),optbatargany("d",1),optbatarg("p",bit),optbatarg("o",bit))),
 pattern("sql", "ntile", SQLntile, false, "return the groups divided as equally as possible", args(1,5, argany("",1),argany("b",0),argany("n",1),arg("p",bit),arg("o",bit))),
 pattern("batsql", "ntile", SQLntile, false, "return the groups divided as equally as possible", args(1,5, batargany("",1),optbatargany("b",0),optbatargany("n",1),optbatarg("p",bit),optbatarg("o",bit))),
 /* these window functions support frames */
 pattern("sql", "first_value", SQLfirst_value, false, "return the first value of groups", args(1,7, argany("",1),argany("b",1),arg("p",bit),arg("o",bit),arg("t",int),arg("s",oid),arg("e",oid))),
 pattern("batsql", "first_value", SQLfirst_value, false, "return the first value of groups", args(1,7, batargany("",1),batargany("b",1),optbatarg("p",bit),optbatarg("o",bit),arg("t",int),optbatarg("s",oid),optbatarg("e",oid))),
 pattern("sql", "last_value", SQLlast_value, false, "return the last value of groups", args(1,7, argany("",1),argany("b",1),arg("p",bit),arg("o",bit),arg("t",int),arg("s",oid),arg("e",oid))),
 pattern("batsql", "last_value", SQLlast_value, false, "return the last value of groups", args(1,7, batargany("",1),batargany("b",1),optbatarg("p",bit),optbatarg("o",bit),arg("t",int),optbatarg("s",oid),optbatarg("e",oid))),
 pattern("sql", "nth_value", SQLnth_value, false, "return the nth value of each group", args(1,8, argany("",1),argany("b",1),arg("n",lng),arg("p",bit),arg("o",bit),arg("t",int),arg("s",oid),arg("e",oid))),
 pattern("batsql", "nth_value", SQLnth_value, false, "return the nth value of each group", args(1,8, batargany("",1),optbatargany("b",1),optbatarg("n",lng),optbatarg("p",bit),optbatarg("o",bit),arg("t",int),optbatarg("s",oid),optbatarg("e",oid))),
 pattern("sql", "min", SQLmin, false, "return the minimum of groups", args(1,7, argany("",1),argany("b",1),arg("p",bit),arg("o",bit),arg("t",int),arg("s",oid),arg("e",oid))),
 pattern("batsql", "min", SQLmin, false, "return the minimum of groups", args(1,7, batargany("",1),batargany("b",1),optbatarg("p",bit),optbatarg("o",bit),arg("t",int),optbatarg("s",oid),optbatarg("e",oid))),
 pattern("sql", "max", SQLmax, false, "return the maximum of groups", args(1,7, argany("",1),argany("b",1),arg("p",bit),arg("o",bit),arg("t",int),arg("s",oid),arg("e",oid))),
 pattern("batsql", "max", SQLmax, false, "return the maximum of groups",args(1,7, batargany("",1),batargany("b",1),optbatarg("p",bit),optbatarg("o",bit),arg("t",int),optbatarg("s",oid),optbatarg("e",oid))),
 pattern("sql", "count", SQLbasecount, false, "return count of basetable", args(1,3, arg("",lng),arg("sname",str),arg("tname",str))),
 pattern("sql", "count", SQLcount, false, "return count of groups", args(1,8, arg("",lng),argany("b",1),arg("ignils",bit),arg("p",bit),arg("o",bit),arg("t",int),arg("s",oid),arg("e",oid))),
 pattern("batsql", "count", SQLcount, false,"return count of groups",args(1,8, batarg("",lng),batargany("b",1),arg("ignils",bit),optbatarg("p",bit),optbatarg("o",bit),arg("t",int),optbatarg("s",oid),optbatarg("e",oid))),
 pattern("sql", "sum", SQLsum, false, "return the sum of groups", args(1,7, arg("",lng),arg("b",bte),arg("p",bit),arg("o",bit),arg("t",int),arg("s",oid),arg("e",oid))),
 pattern("batsql", "sum", SQLsum, false, "return the sum of groups", args(1,7, batarg("",lng),batarg("b",bte),optbatarg("p",bit),optbatarg("o",bit),arg("t",int),optbatarg("s",oid),optbatarg("e",oid))),
 pattern("sql", "sum", SQLsum, false, "return the sum of groups", args(1,7, arg("",lng),arg("b",sht),arg("p",bit),arg("o",bit),arg("t",int),arg("s",oid),arg("e",oid))),
 pattern("batsql", "sum", SQLsum, false, "return the sum of groups", args(1,7, batarg("",lng),batarg("b",sht),optbatarg("p",bit),optbatarg("o",bit),arg("t",int),optbatarg("s",oid),optbatarg("e",oid))),
 pattern("sql", "sum", SQLsum, false, "return the sum of groups", args(1,7, arg("",lng),arg("b",int),arg("p",bit),arg("o",bit),arg("t",int),arg("s",oid),arg("e",oid))),
 pattern("batsql", "sum", SQLsum, false, "return the sum of groups", args(1,7, batarg("",lng),batarg("b",int),optbatarg("p",bit),optbatarg("o",bit),arg("t",int),optbatarg("s",oid),optbatarg("e",oid))),
 pattern("sql", "sum", SQLsum, false, "return the sum of groups", args(1,7, arg("",lng),arg("b",lng),arg("p",bit),arg("o",bit),arg("t",int),arg("s",oid),arg("e",oid))),
 pattern("batsql", "sum", SQLsum, false, "return the sum of groups", args(1,7, batarg("",lng),batarg("b",lng),optbatarg("p",bit),optbatarg("o",bit),arg("t",int),optbatarg("s",oid),optbatarg("e",oid))),
 pattern("sql", "sum", SQLsum, false, "return the sum of groups", args(1,7, arg("",flt),arg("b",flt),arg("p",bit),arg("o",bit),arg("t",int),arg("s",oid),arg("e",oid))),
 pattern("batsql", "sum", SQLsum, false, "return the sum of groups", args(1,7, batarg("",flt),batarg("b",flt),optbatarg("p",bit),optbatarg("o",bit),arg("t",int),optbatarg("s",oid),optbatarg("e",oid))),
 pattern("sql", "sum", SQLsum, false, "return the sum of groups", args(1,7, arg("",dbl),arg("b",flt),arg("p",bit),arg("o",bit),arg("t",int),arg("s",oid),arg("e",oid))),
 pattern("batsql", "sum", SQLsum, false, "return the sum of groups", args(1,7, batarg("",dbl),batarg("b",flt),optbatarg("p",bit),optbatarg("o",bit),arg("t",int),optbatarg("s",oid),optbatarg("e",oid))),
 pattern("sql", "sum", SQLsum, false, "return the sum of groups", args(1,7, arg("",dbl),arg("b",dbl),arg("p",bit),arg("o",bit),arg("t",int),arg("s",oid),arg("e",oid))),
 pattern("batsql", "sum", SQLsum, false, "return the sum of groups", args(1,7, batarg("",dbl),batarg("b",dbl),optbatarg("p",bit),optbatarg("o",bit),arg("t",int),optbatarg("s",oid),optbatarg("e",oid))),
 /* sql.sum for month intervals */
 pattern("sql", "sum", SQLsum, false, "return the sum of groups", args(1,7, arg("",int),arg("b",int),arg("p",bit),arg("o",bit),arg("t",int),arg("s",oid),arg("e",oid))),
 pattern("batsql", "sum", SQLsum, false, "return the sum of groups", args(1,7, batarg("",int),batarg("b",int),optbatarg("p",bit),optbatarg("o",bit),arg("t",int),optbatarg("s",oid),optbatarg("e",oid))),
 pattern("sql", "prod", SQLprod, false, "return the product of groups", args(1,7, arg("",lng),arg("b",bte),arg("p",bit),arg("o",bit),arg("t",int),arg("s",oid),arg("e",oid))),
 pattern("batsql", "prod", SQLprod, false, "return the product of groups", args(1,7, batarg("",lng),batarg("b",bte),optbatarg("p",bit),optbatarg("o",bit),arg("t",int),optbatarg("s",oid),optbatarg("e",oid))),
 pattern("sql", "prod", SQLprod, false, "return the product of groups", args(1,7, arg("",lng),arg("b",sht),arg("p",bit),arg("o",bit),arg("t",int),arg("s",oid),arg("e",oid))),
 pattern("batsql", "prod", SQLprod, false, "return the product of groups", args(1,7, batarg("",lng),batarg("b",sht),optbatarg("p",bit),optbatarg("o",bit),arg("t",int),optbatarg("s",oid),optbatarg("e",oid))),
 pattern("sql", "prod", SQLprod, false, "return the product of groups", args(1,7, arg("",lng),arg("b",int),arg("p",bit),arg("o",bit),arg("t",int),arg("s",oid),arg("e",oid))),
 pattern("batsql", "prod", SQLprod, false, "return the product of groups", args(1,7, batarg("",lng),batarg("b",int),optbatarg("p",bit),optbatarg("o",bit),arg("t",int),optbatarg("s",oid),optbatarg("e",oid))),
 pattern("sql", "prod", SQLprod, false, "return the product of groups", args(1,7, arg("",lng),arg("b",lng),arg("p",bit),arg("o",bit),arg("t",int),arg("s",oid),arg("e",oid))),
 pattern("batsql", "prod", SQLprod, false, "return the product of groups", args(1,7, batarg("",lng),batarg("b",lng),optbatarg("p",bit),optbatarg("o",bit),arg("t",int),optbatarg("s",oid),optbatarg("e",oid))),
 pattern("sql", "prod", SQLprod, false, "return the product of groups", args(1,7, arg("",flt),arg("b",flt),arg("p",bit),arg("o",bit),arg("t",int),arg("s",oid),arg("e",oid))),
 pattern("batsql", "prod", SQLprod, false, "return the product of groups", args(1,7, batarg("",flt),batarg("b",flt),optbatarg("p",bit),optbatarg("o",bit),arg("t",int),optbatarg("s",oid),optbatarg("e",oid))),
 pattern("sql", "prod", SQLprod, false, "return the product of groups", args(1,7, arg("",dbl),arg("b",flt),arg("p",bit),arg("o",bit),arg("t",int),arg("s",oid),arg("e",oid))),
 pattern("batsql", "prod", SQLprod, false, "return the product of groups", args(1,7, batarg("",dbl),batarg("b",flt),optbatarg("p",bit),optbatarg("o",bit),arg("t",int),optbatarg("s",oid),optbatarg("e",oid))),
 pattern("sql", "prod", SQLprod, false, "return the product of groups", args(1,7, arg("",dbl),arg("b",dbl),arg("p",bit),arg("o",bit),arg("t",int),arg("s",oid),arg("e",oid))),
 pattern("batsql", "prod", SQLprod, false, "return the product of groups", args(1,7, batarg("",dbl),batarg("b",dbl),optbatarg("p",bit),optbatarg("o",bit),arg("t",int),optbatarg("s",oid),optbatarg("e",oid))),
 pattern("sql", "avg", SQLavg, false, "return the average of groups", args(1,7, arg("",dbl),arg("b",bte),arg("p",bit),arg("o",bit),arg("t",int),arg("s",oid),arg("e",oid))),
 pattern("batsql", "avg", SQLavg, false, "return the average of groups", args(1,7, batarg("",dbl),batarg("b",bte),optbatarg("p",bit),optbatarg("o",bit),arg("t",int),optbatarg("s",oid),optbatarg("e",oid))),
 pattern("sql", "avg", SQLavg, false, "return the average of groups", args(1,7, arg("",dbl),arg("b",sht),arg("p",bit),arg("o",bit),arg("t",int),arg("s",oid),arg("e",oid))),
 pattern("batsql", "avg", SQLavg, false, "return the average of groups", args(1,7, batarg("",dbl),batarg("b",sht),optbatarg("p",bit),optbatarg("o",bit),arg("t",int),optbatarg("s",oid),optbatarg("e",oid))),
 pattern("sql", "avg", SQLavg, false, "return the average of groups", args(1,7, arg("",dbl),arg("b",int),arg("p",bit),arg("o",bit),arg("t",int),arg("s",oid),arg("e",oid))),
 pattern("batsql", "avg", SQLavg, false, "return the average of groups", args(1,7, batarg("",dbl),batarg("b",int),optbatarg("p",bit),optbatarg("o",bit),arg("t",int),optbatarg("s",oid),optbatarg("e",oid))),
 pattern("sql", "avg", SQLavg, false, "return the average of groups", args(1,7, arg("",dbl),arg("b",lng),arg("p",bit),arg("o",bit),arg("t",int),arg("s",oid),arg("e",oid))),
 pattern("batsql", "avg", SQLavg, false, "return the average of groups", args(1,7, batarg("",dbl),batarg("b",lng),optbatarg("p",bit),optbatarg("o",bit),arg("t",int),optbatarg("s",oid),optbatarg("e",oid))),
 pattern("sql", "avg", SQLavg, false, "return the average of groups", args(1,7, arg("",dbl),arg("b",flt),arg("p",bit),arg("o",bit),arg("t",int),arg("s",oid),arg("e",oid))),
 pattern("batsql", "avg", SQLavg, false, "return the average of groups", args(1,7, batarg("",dbl),batarg("b",flt),optbatarg("p",bit),optbatarg("o",bit),arg("t",int),optbatarg("s",oid),optbatarg("e",oid))),
 pattern("sql", "avg", SQLavg, false, "return the average of groups", args(1,7, arg("",dbl),arg("b",dbl),arg("p",bit),arg("o",bit),arg("t",int),arg("s",oid),arg("e",oid))),
 pattern("batsql", "avg", SQLavg, false, "return the average of groups", args(1,7, batarg("",dbl),batarg("b",dbl),optbatarg("p",bit),optbatarg("o",bit),arg("t",int),optbatarg("s",oid),optbatarg("e",oid))),
 pattern("sql", "avg", SQLavginteger, false, "return the average of groups", args(1,7, arg("",bte),arg("b",bte),arg("p",bit),arg("o",bit),arg("t",int),arg("s",oid),arg("e",oid))),
 pattern("batsql", "avg", SQLavginteger, false, "return the average of groups", args(1,7, batarg("",bte),batarg("b",bte),optbatarg("p",bit),optbatarg("o",bit),arg("t",int),optbatarg("s",oid),optbatarg("e",oid))),
 pattern("sql", "avg", SQLavginteger, false, "return the average of groups", args(1,7, arg("",sht),arg("b",sht),arg("p",bit),arg("o",bit),arg("t",int),arg("s",oid),arg("e",oid))),
 pattern("batsql", "avg", SQLavginteger, false, "return the average of groups", args(1,7, batarg("",sht),batarg("b",sht),optbatarg("p",bit),optbatarg("o",bit),arg("t",int),optbatarg("s",oid),optbatarg("e",oid))),
 pattern("sql", "avg", SQLavginteger, false, "return the average of groups", args(1,7, arg("",int),arg("b",int),arg("p",bit),arg("o",bit),arg("t",int),arg("s",oid),arg("e",oid))),
 pattern("batsql", "avg", SQLavginteger, false, "return the average of groups", args(1,7, batarg("",int),batarg("b",int),optbatarg("p",bit),optbatarg("o",bit),arg("t",int),optbatarg("s",oid),optbatarg("e",oid))),
 pattern("sql", "avg", SQLavginteger, false, "return the average of groups", args(1,7, arg("",lng),arg("b",lng),arg("p",bit),arg("o",bit),arg("t",int),arg("s",oid),arg("e",oid))),
 pattern("batsql", "avg", SQLavginteger, false, "return the average of groups", args(1,7, batarg("",lng),batarg("b",lng),optbatarg("p",bit),optbatarg("o",bit),arg("t",int),optbatarg("s",oid),optbatarg("e",oid))),
 pattern("sql", "stdev", SQLstddev_samp, false, "return the standard deviation sample of groups", args(1,7, arg("",dbl),arg("b",bte),arg("p",bit),arg("o",bit),arg("t",int),arg("s",oid),arg("e",oid))),
 pattern("batsql", "stdev", SQLstddev_samp, false, "return the standard deviation sample of groups", args(1,7, batarg("",dbl),batarg("b",bte),optbatarg("p",bit),optbatarg("o",bit),arg("t",int),optbatarg("s",oid),optbatarg("e",oid))),
 pattern("sql", "stdev", SQLstddev_samp, false, "return the standard deviation sample of groups", args(1,7, arg("",dbl),arg("b",sht),arg("p",bit),arg("o",bit),arg("t",int),arg("s",oid),arg("e",oid))),
 pattern("batsql", "stdev", SQLstddev_samp, false, "return the standard deviation sample of groups", args(1,7, batarg("",dbl),batarg("b",sht),optbatarg("p",bit),optbatarg("o",bit),arg("t",int),optbatarg("s",oid),optbatarg("e",oid))),
 pattern("sql", "stdev", SQLstddev_samp, false, "return the standard deviation sample of groups", args(1,7, arg("",dbl),arg("b",int),arg("p",bit),arg("o",bit),arg("t",int),arg("s",oid),arg("e",oid))),
 pattern("batsql", "stdev", SQLstddev_samp, false, "return the standard deviation sample of groups", args(1,7, batarg("",dbl),batarg("b",int),optbatarg("p",bit),optbatarg("o",bit),arg("t",int),optbatarg("s",oid),optbatarg("e",oid))),
 pattern("sql", "stdev", SQLstddev_samp, false, "return the standard deviation sample of groups", args(1,7, arg("",dbl),arg("b",lng),arg("p",bit),arg("o",bit),arg("t",int),arg("s",oid),arg("e",oid))),
 pattern("batsql", "stdev", SQLstddev_samp, false, "return the standard deviation sample of groups", args(1,7, batarg("",dbl),batarg("b",lng),optbatarg("p",bit),optbatarg("o",bit),arg("t",int),optbatarg("s",oid),optbatarg("e",oid))),
 pattern("sql", "stdev", SQLstddev_samp, false, "return the standard deviation sample of groups", args(1,7, arg("",dbl),arg("b",flt),arg("p",bit),arg("o",bit),arg("t",int),arg("s",oid),arg("e",oid))),
 pattern("batsql", "stdev", SQLstddev_samp, false, "return the standard deviation sample of groups", args(1,7, batarg("",dbl),batarg("b",flt),optbatarg("p",bit),optbatarg("o",bit),arg("t",int),optbatarg("s",oid),optbatarg("e",oid))),
 pattern("sql", "stdev", SQLstddev_samp, false, "return the standard deviation sample of groups", args(1,7, arg("",dbl),arg("b",dbl),arg("p",bit),arg("o",bit),arg("t",int),arg("s",oid),arg("e",oid))),
 pattern("batsql", "stdev", SQLstddev_samp, false, "return the standard deviation sample of groups", args(1,7, batarg("",dbl),batarg("b",dbl),optbatarg("p",bit),optbatarg("o",bit),arg("t",int),optbatarg("s",oid),optbatarg("e",oid))),
 pattern("sql", "stdevp", SQLstddev_pop, false, "return the standard deviation population of groups", args(1,7, arg("",dbl),arg("b",bte),arg("p",bit),arg("o",bit),arg("t",int),arg("s",oid),arg("e",oid))),
 pattern("batsql", "stdevp", SQLstddev_pop, false, "return the standard deviation population of groups", args(1,7, batarg("",dbl),batarg("b",bte),optbatarg("p",bit),optbatarg("o",bit),arg("t",int),optbatarg("s",oid),optbatarg("e",oid))),
 pattern("sql", "stdevp", SQLstddev_pop, false, "return the standard deviation population of groups", args(1,7, arg("",dbl),arg("b",sht),arg("p",bit),arg("o",bit),arg("t",int),arg("s",oid),arg("e",oid))),
 pattern("batsql", "stdevp", SQLstddev_pop, false, "return the standard deviation population of groups", args(1,7, batarg("",dbl),batarg("b",sht),optbatarg("p",bit),optbatarg("o",bit),arg("t",int),optbatarg("s",oid),optbatarg("e",oid))),
 pattern("sql", "stdevp", SQLstddev_pop, false, "return the standard deviation population of groups", args(1,7, arg("",dbl),arg("b",int),arg("p",bit),arg("o",bit),arg("t",int),arg("s",oid),arg("e",oid))),
 pattern("batsql", "stdevp", SQLstddev_pop, false, "return the standard deviation population of groups", args(1,7, batarg("",dbl),batarg("b",int),optbatarg("p",bit),optbatarg("o",bit),arg("t",int),optbatarg("s",oid),optbatarg("e",oid))),
 pattern("sql", "stdevp", SQLstddev_pop, false, "return the standard deviation population of groups", args(1,7, arg("",dbl),arg("b",lng),arg("p",bit),arg("o",bit),arg("t",int),arg("s",oid),arg("e",oid))),
 pattern("batsql", "stdevp", SQLstddev_pop, false, "return the standard deviation population of groups", args(1,7, batarg("",dbl),batarg("b",lng),optbatarg("p",bit),optbatarg("o",bit),arg("t",int),optbatarg("s",oid),optbatarg("e",oid))),
 pattern("sql", "stdevp", SQLstddev_pop, false, "return the standard deviation population of groups", args(1,7, arg("",dbl),arg("b",flt),arg("p",bit),arg("o",bit),arg("t",int),arg("s",oid),arg("e",oid))),
 pattern("batsql", "stdevp", SQLstddev_pop, false, "return the standard deviation population of groups", args(1,7, batarg("",dbl),batarg("b",flt),optbatarg("p",bit),optbatarg("o",bit),arg("t",int),optbatarg("s",oid),optbatarg("e",oid))),
 pattern("sql", "stdevp", SQLstddev_pop, false, "return the standard deviation population of groups", args(1,7, arg("",dbl),arg("b",dbl),arg("p",bit),arg("o",bit),arg("t",int),arg("s",oid),arg("e",oid))),
 pattern("batsql", "stdevp", SQLstddev_pop, false, "return the standard deviation population of groups", args(1,7, batarg("",dbl),batarg("b",dbl),optbatarg("p",bit),optbatarg("o",bit),arg("t",int),optbatarg("s",oid),optbatarg("e",oid))),
 pattern("sql", "variance", SQLvar_samp, false, "return the variance sample of groups", args(1,7, arg("",dbl),arg("b",bte),arg("p",bit),arg("o",bit),arg("t",int),arg("s",oid),arg("e",oid))),
 pattern("batsql", "variance", SQLvar_samp, false, "return the variance sample of groups", args(1,7, batarg("",dbl),batarg("b",bte),optbatarg("p",bit),optbatarg("o",bit),arg("t",int),optbatarg("s",oid),optbatarg("e",oid))),
 pattern("sql", "variance", SQLvar_samp, false, "return the variance sample of groups", args(1,7, arg("",dbl),arg("b",sht),arg("p",bit),arg("o",bit),arg("t",int),arg("s",oid),arg("e",oid))),
 pattern("batsql", "variance", SQLvar_samp, false, "return the variance sample of groups", args(1,7, batarg("",dbl),batarg("b",sht),optbatarg("p",bit),optbatarg("o",bit),arg("t",int),optbatarg("s",oid),optbatarg("e",oid))),
 pattern("sql", "variance", SQLvar_samp, false, "return the variance sample of groups", args(1,7, arg("",dbl),arg("b",int),arg("p",bit),arg("o",bit),arg("t",int),arg("s",oid),arg("e",oid))),
 pattern("batsql", "variance", SQLvar_samp, false, "return the variance sample of groups", args(1,7, batarg("",dbl),batarg("b",int),optbatarg("p",bit),optbatarg("o",bit),arg("t",int),optbatarg("s",oid),optbatarg("e",oid))),
 pattern("sql", "variance", SQLvar_samp, false, "return the variance sample of groups", args(1,7, arg("",dbl),arg("b",lng),arg("p",bit),arg("o",bit),arg("t",int),arg("s",oid),arg("e",oid))),
 pattern("batsql", "variance", SQLvar_samp, false, "return the variance sample of groups", args(1,7, batarg("",dbl),batarg("b",lng),optbatarg("p",bit),optbatarg("o",bit),arg("t",int),optbatarg("s",oid),optbatarg("e",oid))),
 pattern("sql", "variance", SQLvar_samp, false, "return the variance sample of groups", args(1,7, arg("",dbl),arg("b",flt),arg("p",bit),arg("o",bit),arg("t",int),arg("s",oid),arg("e",oid))),
 pattern("batsql", "variance", SQLvar_samp, false, "return the variance sample of groups", args(1,7, batarg("",dbl),batarg("b",flt),optbatarg("p",bit),optbatarg("o",bit),arg("t",int),optbatarg("s",oid),optbatarg("e",oid))),
 pattern("sql", "variance", SQLvar_samp, false, "return the variance sample of groups", args(1,7, arg("",dbl),arg("b",dbl),arg("p",bit),arg("o",bit),arg("t",int),arg("s",oid),arg("e",oid))),
 pattern("batsql", "variance", SQLvar_samp, false, "return the variance sample of groups", args(1,7, batarg("",dbl),batarg("b",dbl),optbatarg("p",bit),optbatarg("o",bit),arg("t",int),optbatarg("s",oid),optbatarg("e",oid))),
 pattern("sql", "variancep", SQLvar_pop, false, "return the variance population of groups", args(1,7, arg("",dbl),arg("b",bte),arg("p",bit),arg("o",bit),arg("t",int),arg("s",oid),arg("e",oid))),
 pattern("batsql", "variancep", SQLvar_pop, false, "return the variance population of groups", args(1,7, batarg("",dbl),batarg("b",bte),optbatarg("p",bit),optbatarg("o",bit),arg("t",int),optbatarg("s",oid),optbatarg("e",oid))),
 pattern("sql", "variancep", SQLvar_pop, false, "return the variance population of groups", args(1,7, arg("",dbl),arg("b",sht),arg("p",bit),arg("o",bit),arg("t",int),arg("s",oid),arg("e",oid))),
 pattern("batsql", "variancep", SQLvar_pop, false, "return the variance population of groups", args(1,7, batarg("",dbl),batarg("b",sht),optbatarg("p",bit),optbatarg("o",bit),arg("t",int),optbatarg("s",oid),optbatarg("e",oid))),
 pattern("sql", "variancep", SQLvar_pop, false, "return the variance population of groups", args(1,7, arg("",dbl),arg("b",int),arg("p",bit),arg("o",bit),arg("t",int),arg("s",oid),arg("e",oid))),
 pattern("batsql", "variancep", SQLvar_pop, false, "return the variance population of groups", args(1,7, batarg("",dbl),batarg("b",int),optbatarg("p",bit),optbatarg("o",bit),arg("t",int),optbatarg("s",oid),optbatarg("e",oid))),
 pattern("sql", "variancep", SQLvar_pop, false, "return the variance population of groups", args(1,7, arg("",dbl),arg("b",lng),arg("p",bit),arg("o",bit),arg("t",int),arg("s",oid),arg("e",oid))),
 pattern("batsql", "variancep", SQLvar_pop, false, "return the variance population of groups", args(1,7, batarg("",dbl),batarg("b",lng),optbatarg("p",bit),optbatarg("o",bit),arg("t",int),optbatarg("s",oid),optbatarg("e",oid))),
 pattern("sql", "variancep", SQLvar_pop, false, "return the variance population of groups", args(1,7, arg("",dbl),arg("b",flt),arg("p",bit),arg("o",bit),arg("t",int),arg("s",oid),arg("e",oid))),
 pattern("batsql", "variancep", SQLvar_pop, false, "return the variance population of groups", args(1,7, batarg("",dbl),batarg("b",flt),optbatarg("p",bit),optbatarg("o",bit),arg("t",int),optbatarg("s",oid),optbatarg("e",oid))),
 pattern("sql", "variancep", SQLvar_pop, false, "return the variance population of groups", args(1,7, arg("",dbl),arg("b",dbl),arg("p",bit),arg("o",bit),arg("t",int),arg("s",oid),arg("e",oid))),
 pattern("batsql", "variancep", SQLvar_pop, false, "return the variance population of groups", args(1,7, batarg("",dbl),batarg("b",dbl),optbatarg("p",bit),optbatarg("o",bit),arg("t",int),optbatarg("s",oid),optbatarg("e",oid))),
 pattern("sql", "covariance", SQLcovar_samp, false, "return the covariance sample value of groups", args(1,8, arg("",dbl),arg("b",bte),arg("c",bte),arg("p",bit),arg("o",bit),arg("t",int),arg("s",oid),arg("e",oid))),
 pattern("batsql", "covariance", SQLcovar_samp, false, "return the covariance sample value of groups", args(1,8, batarg("",dbl),optbatarg("b",bte),optbatarg("c",bte),optbatarg("p",bit),optbatarg("o",bit),arg("t",int),optbatarg("s",oid),optbatarg("e",oid))),
 pattern("sql", "covariance", SQLcovar_samp, false, "return the covariance sample value of groups", args(1,8, arg("",dbl),arg("b",sht),arg("c",sht),arg("p",bit),arg("o",bit),arg("t",int),arg("s",oid),arg("e",oid))),
 pattern("batsql", "covariance", SQLcovar_samp, false, "return the covariance sample value of groups", args(1,8, batarg("",dbl),optbatarg("b",sht),optbatarg("c",sht),optbatarg("p",bit),optbatarg("o",bit),arg("t",int),optbatarg("s",oid),optbatarg("e",oid))),
 pattern("sql", "covariance", SQLcovar_samp, false, "return the covariance sample value of groups", args(1,8, arg("",dbl),arg("b",int),arg("c",int),arg("p",bit),arg("o",bit),arg("t",int),arg("s",oid),arg("e",oid))),
 pattern("batsql", "covariance", SQLcovar_samp, false, "return the covariance sample value of groups", args(1,8, batarg("",dbl),optbatarg("b",int),optbatarg("c",int),optbatarg("p",bit),optbatarg("o",bit),arg("t",int),optbatarg("s",oid),optbatarg("e",oid))),
 pattern("sql", "covariance", SQLcovar_samp, false, "return the covariance sample value of groups", args(1,8, arg("",dbl),arg("b",lng),arg("c",lng),arg("p",bit),arg("o",bit),arg("t",int),arg("s",oid),arg("e",oid))),
 pattern("batsql", "covariance", SQLcovar_samp, false, "return the covariance sample value of groups", args(1,8, batarg("",dbl),optbatarg("b",lng),optbatarg("c",lng),optbatarg("p",bit),optbatarg("o",bit),arg("t",int),optbatarg("s",oid),optbatarg("e",oid))),
 pattern("sql", "covariance", SQLcovar_samp, false, "return the covariance sample value of groups", args(1,8, arg("",dbl),arg("b",flt),arg("c",flt),arg("p",bit),arg("o",bit),arg("t",int),arg("s",oid),arg("e",oid))),
 pattern("batsql", "covariance", SQLcovar_samp, false, "return the covariance sample value of groups", args(1,8, batarg("",dbl),optbatarg("b",flt),optbatarg("c",flt),optbatarg("p",bit),optbatarg("o",bit),arg("t",int),optbatarg("s",oid),optbatarg("e",oid))),
 pattern("sql", "covariance", SQLcovar_samp, false, "return the covariance sample value of groups", args(1,8, arg("",dbl),arg("b",dbl),arg("c",dbl),arg("p",bit),arg("o",bit),arg("t",int),arg("s",oid),arg("e",oid))),
 pattern("batsql", "covariance", SQLcovar_samp, false, "return the covariance sample value of groups", args(1,8, batarg("",dbl),optbatarg("b",dbl),optbatarg("c",dbl),optbatarg("p",bit),optbatarg("o",bit),arg("t",int),optbatarg("s",oid),optbatarg("e",oid))),
 pattern("sql", "covariancep", SQLcovar_pop, false, "return the covariance population value of groups", args(1,8, arg("",dbl),arg("b",bte),arg("c",bte),arg("p",bit),arg("o",bit),arg("t",int),arg("s",oid),arg("e",oid))),
 pattern("batsql", "covariancep", SQLcovar_pop, false, "return the covariance population value of groups", args(1,8, batarg("",dbl),optbatarg("b",bte),optbatarg("c",bte),optbatarg("p",bit),optbatarg("o",bit),arg("t",int),optbatarg("s",oid),optbatarg("e",oid))),
 pattern("sql", "covariancep", SQLcovar_pop, false, "return the covariance population value of groups", args(1,8, arg("",dbl),arg("b",sht),arg("c",sht),arg("p",bit),arg("o",bit),arg("t",int),arg("s",oid),arg("e",oid))),
 pattern("batsql", "covariancep", SQLcovar_pop, false, "return the covariance population value of groups", args(1,8, batarg("",dbl),optbatarg("b",sht),optbatarg("c",sht),optbatarg("p",bit),optbatarg("o",bit),arg("t",int),optbatarg("s",oid),optbatarg("e",oid))),
 pattern("sql", "covariancep", SQLcovar_pop, false, "return the covariance population value of groups", args(1,8, arg("",dbl),arg("b",int),arg("c",int),arg("p",bit),arg("o",bit),arg("t",int),arg("s",oid),arg("e",oid))),
 pattern("batsql", "covariancep", SQLcovar_pop, false, "return the covariance population value of groups", args(1,8, batarg("",dbl),optbatarg("b",int),optbatarg("c",int),optbatarg("p",bit),optbatarg("o",bit),arg("t",int),optbatarg("s",oid),optbatarg("e",oid))),
 pattern("sql", "covariancep", SQLcovar_pop, false, "return the covariance population value of groups", args(1,8, arg("",dbl),arg("b",lng),arg("c",lng),arg("p",bit),arg("o",bit),arg("t",int),arg("s",oid),arg("e",oid))),
 pattern("batsql", "covariancep", SQLcovar_pop, false, "return the covariance population value of groups", args(1,8, batarg("",dbl),optbatarg("b",lng),optbatarg("c",lng),optbatarg("p",bit),optbatarg("o",bit),arg("t",int),optbatarg("s",oid),optbatarg("e",oid))),
 pattern("sql", "covariancep", SQLcovar_pop, false, "return the covariance population value of groups", args(1,8, arg("",dbl),arg("b",flt),arg("c",flt),arg("p",bit),arg("o",bit),arg("t",int),arg("s",oid),arg("e",oid))),
 pattern("batsql", "covariancep", SQLcovar_pop, false, "return the covariance population value of groups", args(1,8, batarg("",dbl),optbatarg("b",flt),optbatarg("c",flt),optbatarg("p",bit),optbatarg("o",bit),arg("t",int),optbatarg("s",oid),optbatarg("e",oid))),
 pattern("sql", "covariancep", SQLcovar_pop, false, "return the covariance population value of groups", args(1,8, arg("",dbl),arg("b",dbl),arg("c",dbl),arg("p",bit),arg("o",bit),arg("t",int),arg("s",oid),arg("e",oid))),
 pattern("batsql", "covariancep", SQLcovar_pop, false, "return the covariance population value of groups", args(1,8, batarg("",dbl),optbatarg("b",dbl),optbatarg("c",dbl),optbatarg("p",bit),optbatarg("o",bit),arg("t",int),optbatarg("s",oid),optbatarg("e",oid))),
 pattern("sql", "corr", SQLcorr, false, "return the correlation value of groups", args(1,8, arg("",dbl),arg("b",bte),arg("c",bte),arg("p",bit),arg("o",bit),arg("t",int),arg("s",oid),arg("e",oid))),
 pattern("batsql", "corr", SQLcorr, false, "return the correlation value of groups", args(1,8, batarg("",dbl),optbatarg("b",bte),optbatarg("c",bte),optbatarg("p",bit),optbatarg("o",bit),arg("t",int),optbatarg("s",oid),optbatarg("e",oid))),
 pattern("sql", "corr", SQLcorr, false, "return the correlation value of groups", args(1,8, arg("",dbl),arg("b",sht),arg("c",sht),arg("p",bit),arg("o",bit),arg("t",int),arg("s",oid),arg("e",oid))),
 pattern("batsql", "corr", SQLcorr, false, "return the correlation value of groups", args(1,8, batarg("",dbl),optbatarg("b",sht),optbatarg("c",sht),optbatarg("p",bit),optbatarg("o",bit),arg("t",int),optbatarg("s",oid),optbatarg("e",oid))),
 pattern("sql", "corr", SQLcorr, false, "return the correlation value of groups", args(1,8, arg("",dbl),arg("b",int),arg("c",int),arg("p",bit),arg("o",bit),arg("t",int),arg("s",oid),arg("e",oid))),
 pattern("batsql", "corr", SQLcorr, false, "return the correlation value of groups", args(1,8, batarg("",dbl),optbatarg("b",int),optbatarg("c",int),optbatarg("p",bit),optbatarg("o",bit),arg("t",int),optbatarg("s",oid),optbatarg("e",oid))),
 pattern("sql", "corr", SQLcorr, false, "return the correlation value of groups", args(1,8, arg("",dbl),arg("b",lng),arg("c",lng),arg("p",bit),arg("o",bit),arg("t",int),arg("s",oid),arg("e",oid))),
 pattern("batsql", "corr", SQLcorr, false, "return the correlation value of groups", args(1,8, batarg("",dbl),optbatarg("b",lng),optbatarg("c",lng),optbatarg("p",bit),optbatarg("o",bit),arg("t",int),optbatarg("s",oid),optbatarg("e",oid))),
 pattern("sql", "corr", SQLcorr, false, "return the correlation value of groups", args(1,8, arg("",dbl),arg("b",flt),arg("c",flt),arg("p",bit),arg("o",bit),arg("t",int),arg("s",oid),arg("e",oid))),
 pattern("batsql", "corr", SQLcorr, false, "return the correlation value of groups", args(1,8, batarg("",dbl),optbatarg("b",flt),optbatarg("c",flt),optbatarg("p",bit),optbatarg("o",bit),arg("t",int),optbatarg("s",oid),optbatarg("e",oid))),
 pattern("sql", "corr", SQLcorr, false, "return the correlation value of groups", args(1,8, arg("",dbl),arg("b",dbl),arg("c",dbl),arg("p",bit),arg("o",bit),arg("t",int),arg("s",oid),arg("e",oid))),
 pattern("batsql", "corr", SQLcorr, false, "return the correlation value of groups", args(1,8, batarg("",dbl),optbatarg("b",dbl),optbatarg("c",dbl),optbatarg("p",bit),optbatarg("o",bit),arg("t",int),optbatarg("s",oid),optbatarg("e",oid))),
 pattern("sql", "str_group_concat", SQLstrgroup_concat, false, "return the string concatenation of groups", args(1,7, arg("",str),arg("b",str),arg("p",bit),arg("o",bit),arg("t",int),arg("s",oid),arg("e",oid))),
 pattern("batsql", "str_group_concat", SQLstrgroup_concat, false, "return the string concatenation of groups", args(1,7, batarg("",str),batarg("b",str),optbatarg("p",bit),optbatarg("o",bit),arg("t",int),optbatarg("s",oid),optbatarg("e",oid))),
 pattern("sql", "str_group_concat", SQLstrgroup_concat, false, "return the string concatenation of groups with a custom separator", args(1,8, arg("",str),arg("b",str),arg("sep",str),arg("p",bit),arg("o",bit),arg("t",int),arg("s",oid),arg("e",oid))),
 pattern("batsql", "str_group_concat", SQLstrgroup_concat, false, "return the string concatenation of groups with a custom separator", args(1,8, batarg("",str),optbatarg("b",str),optbatarg("sep",str),optbatarg("p",bit),optbatarg("o",bit),arg("t",int),optbatarg("s",oid),optbatarg("e",oid))),
 /* sql_subquery */
 command("aggr", "zero_or_one", zero_or_one, false, "if col contains exactly one value return this. In case of more raise an exception else return nil", args(1,2, argany("",1),batargany("col",1))),
 command("aggr", "zero_or_one", zero_or_one_error, false, "if col contains exactly one value return this. In case of more raise an exception if err is true else return nil", args(1,3, argany("",1),batargany("col",1),arg("err",bit))),
 command("aggr", "zero_or_one", zero_or_one_error_bat, false, "if col contains exactly one value return this. In case of more raise an exception if err is true else return nil", args(1,3, argany("",1),batargany("col",1),batarg("err",bit))),
 command("aggr", "subzero_or_one", SQLsubzero_or_one, false, "", args(1,5, batargany("",1),batargany("b",1),batarg("g",oid),batarg("e",oid),arg("no_nil",bit))),
 command("aggr", "all", SQLall, false, "if all values in b are equal return this, else nil", args(1,2, argany("",1),batargany("b",1))),
 pattern("aggr", "suball", SQLall_grp, false, "if all values in l are equal (per group) return the value, else nil", args(1,5, batargany("",1),batargany("l",1),batarg("g",oid),batarg("e",oid),arg("no_nil",bit))),
 pattern("aggr", "suball", SQLall_grp, false, "if all values in l are equal (per group) return the value, else nil", args(1,6, batargany("",1),batargany("l",1),batarg("g",oid),batarg("e",oid),batarg("s",oid),arg("no_nil",bit))),
 command("aggr", "null", SQLnil, false, "if b has a nil return true, else false", args(1,2, arg("",bit),batargany("b",1))),
 pattern("aggr", "subnull", SQLnil_grp, false, "if any value in l is nil with in a group return true for that group, else false", args(1,5, batarg("",bit),batargany("l",1),batarg("g",oid),batarg("e",oid),arg("no_nil",bit))),
 pattern("aggr", "subnull", SQLnil_grp, false, "if any value in l is nil with in a group return true for that group, else false; with candidate list", args(1,6, batarg("",bit),batargany("l",1),batarg("g",oid),batarg("e",oid),batarg("s",oid),arg("no_nil",bit))),
 pattern("sql", "any", SQLany_cmp, false, "if cmp then true, (nl or nr) nil then nil, else false", args(1,4, arg("",bit),arg("cmp",bit),arg("nl",bit),arg("nr",bit))),
 pattern("batsql", "any", SQLany_cmp, false, "if cmp then true, (nl or nr) nil then nil, else false", args(1,4, batarg("",bit),batarg("cmp",bit),arg("nl",bit),arg("nr",bit))),
 pattern("batsql", "any", SQLany_cmp, false, "if cmp then true, (nl or nr) nil then nil, else false", args(1,4, batarg("",bit),arg("cmp",bit),batarg("nl",bit),arg("nr",bit))),
 pattern("batsql", "any", SQLany_cmp, false, "if cmp then true, (nl or nr) nil then nil, else false", args(1,4, batarg("",bit),arg("cmp",bit),arg("nl",bit),batarg("nr",bit))),
 pattern("batsql", "any", SQLany_cmp, false, "if cmp then true, (nl or nr) nil then nil, else false", args(1,4, batarg("",bit),arg("cmp",bit),batarg("nl",bit),batarg("nr",bit))),
 pattern("batsql", "any", SQLany_cmp, false, "if cmp then true, (nl or nr) nil then nil, else false", args(1,4, batarg("",bit),batarg("cmp",bit),arg("nl",bit),batarg("nr",bit))),
 pattern("batsql", "any", SQLany_cmp, false, "if cmp then true, (nl or nr) nil then nil, else false", args(1,4, batarg("",bit),batarg("cmp",bit),batarg("nl",bit),arg("nr",bit))),
 pattern("batsql", "any", SQLany_cmp, false, "if cmp then true, (nl or nr) nil then nil, else false", args(1,4, batarg("",bit),batarg("cmp",bit),batarg("nl",bit),batarg("nr",bit))),
 pattern("sql", "all", SQLall_cmp, false, "if !cmp then false, (nl or nr) then nil, else true", args(1,4, arg("",bit),arg("cmp",bit),arg("nl",bit),arg("nr",bit))),
 pattern("batsql", "all", SQLall_cmp, false, "if !cmp then false, (nl or nr) then nil, else true", args(1,4, batarg("",bit),batarg("cmp",bit),arg("nl",bit),arg("nr",bit))),
 pattern("batsql", "all", SQLall_cmp, false, "if !cmp then false, (nl or nr) then nil, else true", args(1,4, batarg("",bit),arg("cmp",bit),batarg("nl",bit),arg("nr",bit))),
 pattern("batsql", "all", SQLall_cmp, false, "if !cmp then false, (nl or nr) then nil, else true", args(1,4, batarg("",bit),arg("cmp",bit),arg("nl",bit),batarg("nr",bit))),
 pattern("batsql", "all", SQLall_cmp, false, "if !cmp then false, (nl or nr) then nil, else true", args(1,4, batarg("",bit),arg("cmp",bit),batarg("nl",bit),batarg("nr",bit))),
 pattern("batsql", "all", SQLall_cmp, false, "if !cmp then false, (nl or nr) then nil, else true", args(1,4, batarg("",bit),batarg("cmp",bit),arg("nl",bit),batarg("nr",bit))),
 pattern("batsql", "all", SQLall_cmp, false, "if !cmp then false, (nl or nr) then nil, else true", args(1,4, batarg("",bit),batarg("cmp",bit),batarg("nl",bit),arg("nr",bit))),
 pattern("batsql", "all", SQLall_cmp, false, "if !cmp then false, (nl or nr) then nil, else true", args(1,4, batarg("",bit),batarg("cmp",bit),batarg("nl",bit),batarg("nr",bit))),
 pattern("aggr", "anyequal", SQLanyequal, false, "if any value in r is equal to l, return true, else if r has nil, return nil, else return false", args(1,3, arg("",bit),batargany("l",1),batargany("r",1))),
 pattern("bataggr", "anyequal", SQLanyequal, false, "if any value in r is equal to l, return true, else if r has nil, return nil, else return false", args(1,3, batarg("",bit),batargany("l",1),batargany("r",1))),
 pattern("aggr", "allnotequal", SQLallnotequal, false, "if all values in r are not equal to l, return true, else if r has nil, return nil, else return false", args(1,3, arg("",bit),batargany("l",1),batargany("r",1))),
 pattern("bataggr", "allnotequal", SQLallnotequal, false, "if all values in r are not equal to l, return true, else if r has nil, return nil, else return false", args(1,3, arg("",bit),batargany("l",1),batargany("r",1))),
 pattern("aggr", "subanyequal", SQLanyequal_grp, false, "if any value in r is equal to l, return true, else if r has nil, return nil, else return false", args(1,6, batarg("",bit),batargany("l",1),batargany("r",1),batarg("g",oid),batarg("e",oid),arg("no_nil",bit))),
// pattern("aggr", "subanyequal", SQLanyequal_grp, false, "if any value in r is equal to l, return true, else if r has nil, return nil, else return false; with candidate list", args(1,7, batarg("",bit),batargany("l",1),batargany("r",1),batarg("g",oid),batarg("e",oid),batarg("s",oid),arg("no_nil",bit))),
 pattern("aggr", "subanyequal", SQLanyequal_grp2, false, "if any value in r is equal to l, return true, else if r has nil, return nil, else return false, except if rid is nil (ie empty) then return false", args(1,7, batarg("",bit),batargany("l",1),batargany("r",1),batarg("rid",oid),batarg("g",oid),batarg("e",oid),arg("no_nil",bit))),
 pattern("aggr", "subanyequal", SQLanyequal_grp2, false, "if any value in r is equal to l, return true, else if r has nil, return nil, else return false, except if rid is nil (ie empty) then return false; with candidate list", args(1,8, batarg("",bit),batargany("l",1),batargany("r",1),batarg("rid",oid),batarg("g",oid),batarg("e",oid),batarg("s",oid),arg("no_nil",bit))),
 pattern("aggr", "suballnotequal", SQLallnotequal_grp, false, "if all values in r are not equal to l, return true, else if r has nil, return nil else return false", args(1,6, batarg("",bit),batargany("l",1),batargany("r",1),batarg("g",oid),batarg("e",oid),arg("no_nil",bit))),
// pattern("aggr", "suballnotequal", SQLallnotequal_grp, false, "if all values in r are not equal to l, return true, else if r has nil, return nil else return false; with candidate list", args(1,7, batarg("",bit),batargany("l",1),batargany("r",1),batarg("g",oid),batarg("e",oid),batarg("s",oid),arg("no_nil",bit))),
 pattern("aggr", "suballnotequal", SQLallnotequal_grp2, false, "if all values in r are not equal to l, return true, else if r has nil return nil, else return false, except if rid is nil (ie empty) then return true", args(1,7, batarg("",bit),batargany("l",1),batargany("r",1),batarg("rid",oid),batarg("g",oid),batarg("e",oid),arg("no_nil",bit))),
 pattern("aggr", "suballnotequal", SQLallnotequal_grp2, false, "if all values in r are not equal to l, return true, else if r has nil return nil, else return false, except if rid is nil (ie empty) then return true; with candidate list", args(1,8, batarg("",bit),batargany("l",1),batargany("r",1),batarg("rid",oid),batarg("g",oid),batarg("e",oid),batarg("s",oid),arg("no_nil",bit))),
 pattern("aggr", "exist", SQLexist, false, "", args(1,2, arg("",bit), argany("b",1))),
 pattern("bataggr", "exist", SQLexist, false, "", args(1,2, batarg("",bit), argany("b",1))),
 pattern("bataggr", "exist", SQLexist, false, "", args(1,2, arg("",bit), batargany("b",1))),
 pattern("bataggr", "exist", SQLexist, false, "", args(1,2, batarg("",bit), batargany("b",1))),
 pattern("aggr", "subexist", SQLsubexist, false, "", args(1,5, batarg("",bit),batargany("b",0),batarg("g",oid),batarg("e",oid),arg("no_nil",bit))),
 pattern("aggr", "subexist", SQLsubexist, false, "", args(1,6, batarg("",bit),batargany("b",0),batarg("g",oid),batarg("e",oid),batarg("s",oid),arg("no_nil",bit))),
 pattern("aggr", "not_exist", SQLnot_exist, false, "", args(1,2, arg("",bit), argany("b",1))),
 pattern("bataggr", "not_exist", SQLnot_exist, false, "", args(1,2, batarg("",bit), argany("b",1))),
 pattern("bataggr", "not_exist", SQLnot_exist, false, "", args(1,2, arg("",bit), batargany("b",1))),
 pattern("bataggr", "not_exist", SQLnot_exist, false, "", args(1,2, batarg("",bit), batargany("b",1))),
 pattern("aggr", "subnot_exist", SQLsubnot_exist, false, "", args(1,5, batarg("",bit),batargany("b",0),batarg("g",oid),batarg("e",oid),arg("no_nil",bit))),
 pattern("aggr", "subnot_exist", SQLsubnot_exist, false, "", args(1,6, batarg("",bit),batargany("b",0),batarg("g",oid),batarg("e",oid),batarg("s",oid),arg("no_nil",bit))),
 /* sqlcatalog */
 pattern("sqlcatalog", "create_seq", SQLcreate_seq, false, "Catalog operation create_seq", args(0,4, arg("sname",str),arg("seqname",str),arg("seq",ptr),arg("action",int))),
 pattern("sqlcatalog", "alter_seq", SQLalter_seq, false, "Catalog operation alter_seq", args(0,4, arg("sname",str),arg("seqname",str),arg("seq",ptr),arg("val",lng))),
 pattern("sqlcatalog", "alter_seq", SQLalter_seq, false, "Catalog operation alter_seq", args(0,4, arg("sname",str),arg("seqname",str),arg("seq",ptr),batarg("val",lng))),
 pattern("sqlcatalog", "drop_seq", SQLdrop_seq, false, "Catalog operation drop_seq", args(0,3, arg("sname",str),arg("nme",str),arg("action",int))),
 pattern("sqlcatalog", "create_schema", SQLcreate_schema, false, "Catalog operation create_schema", args(0,3, arg("sname",str),arg("auth",str),arg("action",int))),
 pattern("sqlcatalog", "drop_schema", SQLdrop_schema, false, "Catalog operation drop_schema", args(0,3, arg("sname",str),arg("ifexists",int),arg("action",int))),
 pattern("sqlcatalog", "create_table", SQLcreate_table, false, "Catalog operation create_table", args(0,4, arg("sname",str),arg("tname",str),arg("tbl",ptr),arg("temp",int))),
 pattern("sqlcatalog", "create_table", SQLcreate_table, false, "Catalog operation create_table", args(0,6, arg("sname",str),arg("tname",str),arg("tbl",ptr),arg("pw_encrypted",int),arg("username",str),arg("passwd",str))),
 pattern("sqlcatalog", "create_view", SQLcreate_view, false, "Catalog operation create_view", args(0,5, arg("sname",str),arg("vname",str),arg("tbl",ptr),arg("temp",int),arg("replace",int))),
 pattern("sqlcatalog", "drop_table", SQLdrop_table, false, "Catalog operation drop_table", args(0,4, arg("sname",str),arg("name",str),arg("action",int),arg("ifexists",int))),
 pattern("sqlcatalog", "drop_view", SQLdrop_view, false, "Catalog operation drop_view", args(0,4, arg("sname",str),arg("name",str),arg("action",int),arg("ifexists",int))),
 pattern("sqlcatalog", "drop_constraint", SQLdrop_constraint, false, "Catalog operation drop_constraint", args(0,5, arg("sname",str),arg("tname",str),arg("name",str),arg("action",int),arg("ifexists",int))),
 pattern("sqlcatalog", "alter_table", SQLalter_table, false, "Catalog operation alter_table", args(0,4, arg("sname",str),arg("tname",str),arg("tbl",ptr),arg("action",int))),
 pattern("sqlcatalog", "create_type", SQLcreate_type, false, "Catalog operation create_type", args(0,3, arg("sname",str),arg("nme",str),arg("impl",str))),
 pattern("sqlcatalog", "drop_type", SQLdrop_type, false, "Catalog operation drop_type", args(0,3, arg("sname",str),arg("nme",str),arg("action",int))),
 pattern("sqlcatalog", "grant_roles", SQLgrant_roles, false, "Catalog operation grant_roles", args(0,4, arg("sname",str),arg("auth",str),arg("grantor",int),arg("admin",int))),
 pattern("sqlcatalog", "revoke_roles", SQLrevoke_roles, false, "Catalog operation revoke_roles", args(0,4, arg("sname",str),arg("auth",str),arg("grantor",int),arg("admin",int))),
 pattern("sqlcatalog", "grant", SQLgrant, false, "Catalog operation grant", args(0,7, arg("sname",str),arg("tbl",str),arg("grantee",str),arg("privs",int),arg("cname",str),arg("gr",int),arg("grantor",int))),
 pattern("sqlcatalog", "revoke", SQLrevoke, false, "Catalog operation revoke", args(0,7, arg("sname",str),arg("tbl",str),arg("grantee",str),arg("privs",int),arg("cname",str),arg("grant",int),arg("grantor",int))),
 pattern("sqlcatalog", "grant_function", SQLgrant_function, false, "Catalog operation grant_function", args(0,6, arg("sname",str),arg("fcnid",int),arg("grantee",str),arg("privs",int),arg("grant",int),arg("grantor",int))),
 pattern("sqlcatalog", "revoke_function", SQLrevoke_function, false, "Catalog operation revoke_function", args(0,6, arg("sname",str),arg("fcnid",int),arg("grantee",str),arg("privs",int),arg("grant",int),arg("grantor",int))),
 pattern("sqlcatalog", "create_user", SQLcreate_user, false, "Catalog operation create_user", args(0,10, arg("sname",str),arg("passwrd",str),arg("enc",int),arg("schema",str),arg("schemapath",str),arg("fullname",str), arg("max_memory", lng), arg("max_workers", int), arg("optimizer", str), arg("default_role", str))),
 pattern("sqlcatalog", "drop_user", SQLdrop_user, false, "Catalog operation drop_user", args(0,2, arg("sname",str),arg("action",int))),
 pattern("sqlcatalog", "drop_user", SQLdrop_user, false, "Catalog operation drop_user", args(0,3, arg("sname",str),arg("auth",str),arg("action",int))),
 pattern("sqlcatalog", "alter_user", SQLalter_user, false, "Catalog operation alter_user", args(0,9, arg("sname",str),arg("passwrd",str),arg("enc",int),arg("schema",str),arg("schemapath",str),arg("oldpasswrd",str),arg("role",str),arg("max_memory",lng),arg("max_workers",int))),
 pattern("sqlcatalog", "rename_user", SQLrename_user, false, "Catalog operation rename_user", args(0,3, arg("sname",str),arg("newnme",str),arg("action",int))),
 pattern("sqlcatalog", "create_role", SQLcreate_role, false, "Catalog operation create_role", args(0,3, arg("sname",str),arg("role",str),arg("grator",int))),
 pattern("sqlcatalog", "drop_role", SQLdrop_role, false, "Catalog operation drop_role", args(0,3, arg("auth",str),arg("role",str),arg("action",int))),
 pattern("sqlcatalog", "drop_role", SQLdrop_role, false, "Catalog operation drop_role", args(0,2, arg("role",str),arg("action",int))),
 pattern("sqlcatalog", "drop_index", SQLdrop_index, false, "Catalog operation drop_index", args(0,3, arg("sname",str),arg("iname",str),arg("action",int))),
 pattern("sqlcatalog", "drop_function", SQLdrop_function, false, "Catalog operation drop_function", args(0,5, arg("sname",str),arg("fname",str),arg("fid",int),arg("type",int),arg("action",int))),
 pattern("sqlcatalog", "create_function", SQLcreate_function, false, "Catalog operation create_function", args(0,4, arg("sname",str),arg("fname",str),arg("fcn",ptr),arg("replace",int))),
 pattern("sqlcatalog", "create_trigger", SQLcreate_trigger, false, "Catalog operation create_trigger", args(0,11, arg("sname",str),arg("tname",str),arg("triggername",str),arg("time",int),arg("orientation",int),arg("event",int),arg("old",str),arg("new",str),arg("cond",str),arg("qry",str),arg("replace",int))),
 pattern("sqlcatalog", "drop_trigger", SQLdrop_trigger, false, "Catalog operation drop_trigger", args(0,3, arg("sname",str),arg("nme",str),arg("ifexists",int))),
 pattern("sqlcatalog", "alter_add_table", SQLalter_add_table, false, "Catalog operation alter_add_table", args(0,5, arg("sname",str),arg("mtnme",str),arg("psnme",str),arg("ptnme",str),arg("action",int))),
 pattern("sqlcatalog", "alter_del_table", SQLalter_del_table, false, "Catalog operation alter_del_table", args(0,5, arg("sname",str),arg("mtnme",str),arg("psnme",str),arg("ptnme",str),arg("action",int))),
 pattern("sqlcatalog", "alter_set_table", SQLalter_set_table, false, "Catalog operation alter_set_table", args(0,3, arg("sname",str),arg("tnme",str),arg("access",int))),
 pattern("sqlcatalog", "alter_add_range_partition", SQLalter_add_range_partition, false, "Catalog operation alter_add_range_partition", args(0,9, arg("sname",str),arg("mtnme",str),arg("psnme",str),arg("ptnme",str),argany("min",1),argany("max",1),arg("nills",bit),arg("update",int),arg("assert",lng))),
 pattern("sqlcatalog", "alter_add_range_partition", SQLalter_add_range_partition, false, "Catalog operation alter_add_range_partition", args(0,9, arg("sname",str),arg("mtnme",str),arg("psnme",str),arg("ptnme",str),argany("min",1),argany("max",1),arg("nills",bit),arg("update",int),batarg("assert",lng))),
 pattern("sqlcatalog", "alter_add_value_partition", SQLalter_add_value_partition, false, "Catalog operation alter_add_value_partition", args(0,7, arg("sname",str),arg("mtnme",str),arg("psnme",str),arg("ptnme",str),arg("nills",bit),arg("update",int),arg("assert",lng))),
 pattern("sqlcatalog", "alter_add_value_partition", SQLalter_add_value_partition, false, "Catalog operation alter_add_value_partition", args(0,8, arg("sname",str),arg("mtnme",str),arg("psnme",str),arg("ptnme",str),arg("nills",bit),arg("update",int),arg("assert",lng), varargany("arg",0))),
 pattern("sqlcatalog", "alter_add_value_partition", SQLalter_add_value_partition, false, "Catalog operation alter_add_value_partition", args(0,7, arg("sname",str),arg("mtnme",str),arg("psnme",str),arg("ptnme",str),arg("nills",bit),arg("update",int),batarg("assert",lng))),
 pattern("sqlcatalog", "alter_add_value_partition", SQLalter_add_value_partition, false, "Catalog operation alter_add_value_partition", args(0,8, arg("sname",str),arg("mtnme",str),arg("psnme",str),arg("ptnme",str),arg("nills",bit),arg("update",int),batarg("assert",lng), varargany("arg",0))),
 pattern("sqlcatalog", "comment_on", SQLcomment_on, false, "Catalog operation comment_on", args(0,2, arg("objid",int),arg("remark",str))),
 pattern("sqlcatalog", "rename_schema", SQLrename_schema, false, "Catalog operation rename_schema", args(0,2, arg("sname",str),arg("newnme",str))),
 pattern("sqlcatalog", "rename_table", SQLrename_table, false, "Catalog operation rename_table", args(0,4, arg("osname",str),arg("nsname",str),arg("otname",str),arg("ntname",str))),
 pattern("sqlcatalog", "rename_column", SQLrename_column, false, "Catalog operation rename_column", args(0,4, arg("sname",str),arg("tname",str),arg("cname",str),arg("newnme",str))),
 /* sql_transaction */
 pattern("sql", "transaction_release", SQLtransaction_release, true, "A transaction statement (type can be commit,release,rollback or start)", args(1,3, arg("",void),arg("chain",int),arg("name",str))),
 pattern("sql", "transaction_commit", SQLtransaction_commit, true, "A transaction statement (type can be commit,release,rollback or start)", args(1,3, arg("",void),arg("chain",int),arg("name",str))),
 pattern("sql", "transaction_rollback", SQLtransaction_rollback, true, "A transaction statement (type can be commit,release,rollback or start)", args(1,3, arg("",void),arg("chain",int),arg("name",str))),
 pattern("sql", "transaction_begin", SQLtransaction_begin, true, "A transaction statement (type can be commit,release,rollback or start)", args(1,3, arg("",void),arg("chain",int),arg("name",str))),
#ifdef HAVE_HGE
 /* sql_hge */
 command("calc", "dec_round", hge_dec_round_wrap, false, "round off the value v to nearests multiple of r", args(1,3, arg("",hge),arg("v",hge),arg("r",hge))),
 pattern("batcalc", "dec_round", hge_bat_dec_round_wrap, false, "round off the value v to nearests multiple of r", args(1,3, batarg("",hge),batarg("v",hge),arg("r",hge))),
 pattern("batcalc", "dec_round", hge_bat_dec_round_wrap, false, "round off the value v to nearests multiple of r", args(1,4, batarg("",hge),batarg("v",hge),arg("r",hge),batarg("s",oid))),
 pattern("batcalc", "dec_round", hge_bat_dec_round_wrap_cst, false, "round off the value v to nearests multiple of r", args(1,3, batarg("",hge),arg("v",hge),batarg("r",hge))),
 pattern("batcalc", "dec_round", hge_bat_dec_round_wrap_cst, false, "round off the value v to nearests multiple of r", args(1,4, batarg("",hge),arg("v",hge),batarg("r",hge),batarg("s",oid))),
 pattern("batcalc", "dec_round", hge_bat_dec_round_wrap_nocst, false, "round off the value v to nearests multiple of r", args(1,3, batarg("",hge),batarg("v",hge),batarg("r",hge))),
 pattern("batcalc", "dec_round", hge_bat_dec_round_wrap_nocst, false, "round off the value v to nearests multiple of r", args(1,5, batarg("",hge),batarg("v",hge),batarg("r",hge),batarg("s1",oid),batarg("s2",oid))),
 command("calc", "round", hge_round_wrap, false, "round off the decimal v(d,s) to r digits behind the dot (if r < 0, before the dot)", args(1,5, arg("",hge),arg("v",hge),arg("r",bte),arg("d",int),arg("s",int))),
 pattern("batcalc", "round", hge_bat_round_wrap, false, "round off the decimal v(d,s) to r digits behind the dot (if r < 0, before the dot)", args(1,5, batarg("",hge),batarg("v",hge),arg("r",bte),arg("d",int),arg("s",int))),
 pattern("batcalc", "round", hge_bat_round_wrap, false, "round off the decimal v(d,s) to r digits behind the dot (if r < 0, before the dot)", args(1,6, batarg("",hge),batarg("v",hge),arg("r",bte),batarg("s",oid),arg("d",int),arg("s",int))),
 pattern("batcalc", "round", hge_bat_round_wrap_cst, false, "round off the decimal v(d,s) to r digits behind the dot (if r < 0, before the dot)", args(1,5, batarg("",hge),arg("v",hge),batarg("r",bte),arg("d",int),arg("s",int))),
 pattern("batcalc", "round", hge_bat_round_wrap_cst, false, "round off the decimal v(d,s) to r digits behind the dot (if r < 0, before the dot)", args(1,6, batarg("",hge),arg("v",hge),batarg("r",bte),batarg("s",oid),arg("d",int),arg("s",int))),
 pattern("batcalc", "round", hge_bat_round_wrap_nocst, false, "round off the decimal v(d,s) to r digits behind the dot (if r < 0, before the dot)", args(1,5, batarg("",hge),batarg("v",hge),batarg("r",bte),arg("d",int),arg("s",int))),
 pattern("batcalc", "round", hge_bat_round_wrap_nocst, false, "round off the decimal v(d,s) to r digits behind the dot (if r < 0, before the dot)", args(1,7, batarg("",hge),batarg("v",hge),batarg("r",bte),batarg("s1",oid),batarg("s2",oid),arg("d",int),arg("s",int))),
 command("calc", "second_interval", hge_dec2second_interval, false, "cast hge decimal to a second_interval", args(1,5, arg("",lng),arg("sc",int),arg("v",hge),arg("ek",int),arg("sk",int))),
 pattern("batcalc", "second_interval", hge_batdec2second_interval, false, "cast hge decimal to a second_interval", args(1,6, batarg("",lng),arg("sc",int),batarg("v",hge),batarg("s",oid),arg("ek",int),arg("sk",int))),
 command("calc", "hge", nil_2dec_hge, false, "cast to dec(hge) and check for overflow", args(1,4, arg("",hge),arg("v",void),arg("digits",int),arg("scale",int))),
 command("batcalc", "hge", batnil_2dec_hge, false, "cast to dec(hge) and check for overflow", args(1,4, batarg("",hge),batarg("v",void),arg("digits",int),arg("scale",int))),
 command("calc", "hge", str_2dec_hge, false, "cast to dec(hge) and check for overflow", args(1,4, arg("",hge),arg("v",str),arg("digits",int),arg("scale",int))),
 pattern("batcalc", "hge", batstr_2dec_hge, false, "cast to dec(hge) and check for overflow", args(1,5, batarg("",hge),batarg("v",str),batarg("s",oid),arg("digits",int),arg("scale",int))),
 pattern("calc", "month_interval", month_interval, false, "cast hge to a month_interval and check for overflow", args(1,4, arg("",int),arg("v",hge),arg("ek",int),arg("sk",int))),
 pattern("batcalc", "month_interval", month_interval, false, "cast hge to a month_interval and check for overflow", args(1,5, batarg("",int),batarg("v",hge),batarg("s",oid),arg("ek",int),arg("sk",int))),
 pattern("calc", "second_interval", second_interval, false, "cast hge to a second_interval and check for overflow", args(1,4, arg("",lng),arg("v",hge),arg("ek",int),arg("sk",int))),
 pattern("batcalc", "second_interval", second_interval, false, "cast hge to a second_interval and check for overflow", args(1,5, batarg("",lng),batarg("v",hge),batarg("s",oid),arg("ek",int),arg("sk",int))),
 /* sql_decimal_hge */
 command("calc", "hge", flt_num2dec_hge, false, "cast number to decimal(hge) and check for overflow", args(1,4, arg("",hge),arg("v",flt),arg("digits",int),arg("scale",int))),
 command("batcalc", "hge", batflt_num2dec_hge, false, "cast number to decimal(hge) and check for overflow", args(1,5, batarg("",hge),batarg("v",flt),batarg("s",oid),arg("digits",int),arg("scale",int))),
 command("calc", "hge", dbl_num2dec_hge, false, "cast number to decimal(hge) and check for overflow", args(1,4, arg("",hge),arg("v",dbl),arg("digits",int),arg("scale",int))),
 command("batcalc", "hge", batdbl_num2dec_hge, false, "cast number to decimal(hge) and check for overflow", args(1,5, batarg("",hge),batarg("v",dbl),batarg("s",oid),arg("digits",int),arg("scale",int))),
 command("calc", "hge", bte_num2dec_hge, false, "cast number to decimal(hge) and check for overflow", args(1,4, arg("",hge),arg("v",bte),arg("digits",int),arg("scale",int))),
 command("batcalc", "hge", batbte_num2dec_hge, false, "cast number to decimal(hge) and check for overflow", args(1,5, batarg("",hge),batarg("v",bte),batarg("s",oid),arg("digits",int),arg("scale",int))),
 command("calc", "hge", bte_dec2_hge, false, "cast decimal(bte) to hge and check for overflow", args(1,3, arg("",hge),arg("s1",int),arg("v",bte))),
 command("calc", "hge", bte_dec2dec_hge, false, "cast decimal(bte) to decimal(hge) and check for overflow", args(1,5, arg("",hge),arg("s1",int),arg("v",bte),arg("d2",int),arg("s2",int))),
 command("batcalc", "hge", batbte_dec2_hge, false, "cast decimal(bte) to hge and check for overflow", args(1,4, batarg("",hge),arg("s1",int),batarg("v",bte),batarg("s",oid))),
 command("batcalc", "hge", batbte_dec2dec_hge, false, "cast decimal(bte) to decimal(hge) and check for overflow", args(1,6, batarg("",hge),arg("s1",int),batarg("v",bte),batarg("s",oid),arg("d2",int),arg("s2",int))),
 command("calc", "hge", sht_num2dec_hge, false, "cast number to decimal(hge) and check for overflow", args(1,4, arg("",hge),arg("v",sht),arg("digits",int),arg("scale",int))),
 command("batcalc", "hge", batsht_num2dec_hge, false, "cast number to decimal(hge) and check for overflow", args(1,5, batarg("",hge),batarg("v",sht),batarg("s",oid),arg("digits",int),arg("scale",int))),
 command("calc", "hge", sht_dec2_hge, false, "cast decimal(sht) to hge and check for overflow", args(1,3, arg("",hge),arg("s1",int),arg("v",sht))),
 command("calc", "hge", sht_dec2dec_hge, false, "cast decimal(sht) to decimal(hge) and check for overflow", args(1,5, arg("",hge),arg("s1",int),arg("v",sht),arg("d2",int),arg("s2",int))),
 command("batcalc", "hge", batsht_dec2_hge, false, "cast decimal(sht) to hge and check for overflow", args(1,4, batarg("",hge),arg("s1",int),batarg("v",sht),batarg("s",oid))),
 command("batcalc", "hge", batsht_dec2dec_hge, false, "cast decimal(sht) to decimal(hge) and check for overflow", args(1,6, batarg("",hge),arg("s1",int),batarg("v",sht),batarg("s",oid),arg("d2",int),arg("s2",int))),
 command("calc", "hge", int_num2dec_hge, false, "cast number to decimal(hge) and check for overflow", args(1,4, arg("",hge),arg("v",int),arg("digits",int),arg("scale",int))),
 command("batcalc", "hge", batint_num2dec_hge, false, "cast number to decimal(hge) and check for overflow", args(1,5, batarg("",hge),batarg("v",int),batarg("s",oid),arg("digits",int),arg("scale",int))),
 command("calc", "hge", int_dec2_hge, false, "cast decimal(int) to hge and check for overflow", args(1,3, arg("",hge),arg("s1",int),arg("v",int))),
 command("calc", "hge", int_dec2dec_hge, false, "cast decimal(int) to decimal(hge) and check for overflow", args(1,5, arg("",hge),arg("s1",int),arg("v",int),arg("d2",int),arg("s2",int))),
 command("batcalc", "hge", batint_dec2_hge, false, "cast decimal(int) to hge and check for overflow", args(1,4, batarg("",hge),arg("s1",int),batarg("v",int),batarg("s",oid))),
 command("batcalc", "hge", batint_dec2dec_hge, false, "cast decimal(int) to decimal(hge) and check for overflow", args(1,6, batarg("",hge),arg("s1",int),batarg("v",int),batarg("s",oid),arg("d2",int),arg("s2",int))),
 command("calc", "hge", lng_num2dec_hge, false, "cast number to decimal(hge) and check for overflow", args(1,4, arg("",hge),arg("v",lng),arg("digits",int),arg("scale",int))),
 command("batcalc", "hge", batlng_num2dec_hge, false, "cast number to decimal(hge) and check for overflow", args(1,5, batarg("",hge),batarg("v",lng),batarg("s",oid),arg("digits",int),arg("scale",int))),
 command("calc", "hge", lng_dec2_hge, false, "cast decimal(lng) to hge and check for overflow", args(1,3, arg("",hge),arg("s1",int),arg("v",lng))),
 command("calc", "hge", lng_dec2dec_hge, false, "cast decimal(lng) to decimal(hge) and check for overflow", args(1,5, arg("",hge),arg("s1",int),arg("v",lng),arg("d2",int),arg("s2",int))),
 command("batcalc", "hge", batlng_dec2_hge, false, "cast decimal(lng) to hge and check for overflow", args(1,4, batarg("",hge),arg("s1",int),batarg("v",lng),batarg("s",oid))),
 command("batcalc", "hge", batlng_dec2dec_hge, false, "cast decimal(lng) to decimal(hge) and check for overflow", args(1,6, batarg("",hge),arg("s1",int),batarg("v",lng),batarg("s",oid),arg("d2",int),arg("s2",int))),
 command("calc", "hge", hge_num2dec_hge, false, "cast number to decimal(hge) and check for overflow", args(1,4, arg("",hge),arg("v",hge),arg("digits",int),arg("scale",int))),
 command("batcalc", "hge", bathge_num2dec_hge, false, "cast number to decimal(hge) and check for overflow", args(1,5, batarg("",hge),batarg("v",hge),batarg("s",oid),arg("digits",int),arg("scale",int))),
 command("calc", "hge", hge_dec2_hge, false, "cast decimal(hge) to hge and check for overflow", args(1,3, arg("",hge),arg("s1",int),arg("v",hge))),
 command("calc", "hge", hge_dec2dec_hge, false, "cast decimal(hge) to decimal(hge) and check for overflow", args(1,5, arg("",hge),arg("s1",int),arg("v",hge),arg("d2",int),arg("s2",int))),
 command("batcalc", "hge", bathge_dec2_hge, false, "cast decimal(hge) to hge and check for overflow", args(1,4, batarg("",hge),arg("s1",int),batarg("v",hge),batarg("s",oid))),
 command("batcalc", "hge", bathge_dec2dec_hge, false, "cast decimal(hge) to decimal(hge) and check for overflow", args(1,6, batarg("",hge),arg("s1",int),batarg("v",hge),batarg("s",oid),arg("d2",int),arg("s2",int))),
 command("calc", "bte", hge_num2dec_bte, false, "cast number to decimal(bte) and check for overflow", args(1,4, arg("",bte),arg("v",hge),arg("digits",int),arg("scale",int))),
 command("batcalc", "bte", bathge_num2dec_bte, false, "cast number to decimal(bte) and check for overflow", args(1,5, batarg("",bte),batarg("v",hge),batarg("s",oid),arg("digits",int),arg("scale",int))),
 command("calc", "bte", hge_dec2_bte, false, "cast decimal(hge) to bte and check for overflow", args(1,3, arg("",bte),arg("s1",int),arg("v",hge))),
 command("calc", "bte", hge_dec2dec_bte, false, "cast decimal(hge) to decimal(bte) and check for overflow", args(1,5, arg("",bte),arg("s1",int),arg("v",hge),arg("d2",int),arg("s2",int))),
 command("batcalc", "bte", bathge_dec2_bte, false, "cast decimal(hge) to bte and check for overflow", args(1,4, batarg("",bte),arg("s1",int),batarg("v",hge),batarg("s",oid))),
 command("batcalc", "bte", bathge_dec2dec_bte, false, "cast decimal(hge) to decimal(bte) and check for overflow", args(1,6, batarg("",bte),arg("s1",int),batarg("v",hge),batarg("s",oid),arg("d2",int),arg("s2",int))),
 command("calc", "sht", hge_num2dec_sht, false, "cast number to decimal(sht) and check for overflow", args(1,4, arg("",sht),arg("v",hge),arg("digits",int),arg("scale",int))),
 command("batcalc", "sht", bathge_num2dec_sht, false, "cast number to decimal(sht) and check for overflow", args(1,5, batarg("",sht),batarg("v",hge),batarg("s",oid),arg("digits",int),arg("scale",int))),
 command("calc", "sht", hge_dec2_sht, false, "cast decimal(hge) to sht and check for overflow", args(1,3, arg("",sht),arg("s1",int),arg("v",hge))),
 command("calc", "sht", hge_dec2dec_sht, false, "cast decimal(hge) to decimal(sht) and check for overflow", args(1,5, arg("",sht),arg("s1",int),arg("v",hge),arg("d2",int),arg("s2",int))),
 command("batcalc", "sht", bathge_dec2_sht, false, "cast decimal(hge) to sht and check for overflow", args(1,4, batarg("",sht),arg("s1",int),batarg("v",hge),batarg("s",oid))),
 command("batcalc", "sht", bathge_dec2dec_sht, false, "cast decimal(hge) to decimal(sht) and check for overflow", args(1,6, batarg("",sht),arg("s1",int),batarg("v",hge),batarg("s",oid),arg("d2",int),arg("s2",int))),
 command("calc", "int", hge_num2dec_int, false, "cast number to decimal(int) and check for overflow", args(1,4, arg("",int),arg("v",hge),arg("digits",int),arg("scale",int))),
 command("batcalc", "int", bathge_num2dec_int, false, "cast number to decimal(int) and check for overflow", args(1,5, batarg("",int),batarg("v",hge),batarg("s",oid),arg("digits",int),arg("scale",int))),
 command("calc", "int", hge_dec2_int, false, "cast decimal(hge) to int and check for overflow", args(1,3, arg("",int),arg("s1",int),arg("v",hge))),
 command("calc", "int", hge_dec2dec_int, false, "cast decimal(hge) to decimal(int) and check for overflow", args(1,5, arg("",int),arg("s1",int),arg("v",hge),arg("d2",int),arg("s2",int))),
 command("batcalc", "int", bathge_dec2_int, false, "cast decimal(hge) to int and check for overflow", args(1,4, batarg("",int),arg("s1",int),batarg("v",hge),batarg("s",oid))),
 command("batcalc", "int", bathge_dec2dec_int, false, "cast decimal(hge) to decimal(int) and check for overflow", args(1,6, batarg("",int),arg("s1",int),batarg("v",hge),batarg("s",oid),arg("d2",int),arg("s2",int))),
 command("calc", "lng", hge_num2dec_lng, false, "cast number to decimal(lng) and check for overflow", args(1,4, arg("",lng),arg("v",hge),arg("digits",int),arg("scale",int))),
 command("batcalc", "lng", bathge_num2dec_lng, false, "cast number to decimal(lng) and check for overflow", args(1,5, batarg("",lng),batarg("v",hge),batarg("s",oid),arg("digits",int),arg("scale",int))),
 command("calc", "lng", hge_dec2_lng, false, "cast decimal(hge) to lng and check for overflow", args(1,3, arg("",lng),arg("s1",int),arg("v",hge))),
 command("calc", "lng", hge_dec2dec_lng, false, "cast decimal(hge) to decimal(lng) and check for overflow", args(1,5, arg("",lng),arg("s1",int),arg("v",hge),arg("d2",int),arg("s2",int))),
 command("batcalc", "lng", bathge_dec2_lng, false, "cast decimal(hge) to lng and check for overflow", args(1,4, batarg("",lng),arg("s1",int),batarg("v",hge),batarg("s",oid))),
 command("batcalc", "lng", bathge_dec2dec_lng, false, "cast decimal(hge) to decimal(lng) and check for overflow", args(1,6, batarg("",lng),arg("s1",int),batarg("v",hge),batarg("s",oid),arg("d2",int),arg("s2",int))),
 command("calc", "flt", hge_num2dec_flt, false, "cast number to decimal(flt) and check for overflow", args(1,4, arg("",flt),arg("v",hge),arg("digits",int),arg("scale",int))),
 command("batcalc", "flt", bathge_num2dec_flt, false, "cast number to decimal(flt) and check for overflow", args(1,5, batarg("",flt),batarg("v",hge),batarg("s",oid),arg("digits",int),arg("scale",int))),
 command("calc", "flt", hge_dec2_flt, false, "cast decimal(hge) to flt and check for overflow", args(1,3, arg("",flt),arg("s1",int),arg("v",hge))),
 command("calc", "flt", hge_dec2dec_flt, false, "cast decimal(hge) to decimal(flt) and check for overflow", args(1,5, arg("",flt),arg("s1",int),arg("v",hge),arg("d2",int),arg("s2",int))),
 command("batcalc", "flt", bathge_dec2_flt, false, "cast decimal(hge) to flt and check for overflow", args(1,4, batarg("",flt),arg("s1",int),batarg("v",hge),batarg("s",oid))),
 command("batcalc", "flt", bathge_dec2dec_flt, false, "cast decimal(hge) to decimal(flt) and check for overflow", args(1,6, batarg("",flt),arg("s1",int),batarg("v",hge),batarg("s",oid),arg("d2",int),arg("s2",int))),
 command("calc", "dbl", hge_num2dec_dbl, false, "cast number to decimal(dbl) and check for overflow", args(1,4, arg("",dbl),arg("v",hge),arg("digits",int),arg("scale",int))),
 command("batcalc", "dbl", bathge_num2dec_dbl, false, "cast number to decimal(dbl) and check for overflow", args(1,5, batarg("",dbl),batarg("v",hge),batarg("s",oid),arg("digits",int),arg("scale",int))),
 command("calc", "dbl", hge_dec2_dbl, false, "cast decimal(hge) to dbl and check for overflow", args(1,3, arg("",dbl),arg("s1",int),arg("v",hge))),
 command("calc", "dbl", hge_dec2dec_dbl, false, "cast decimal(hge) to decimal(dbl) and check for overflow", args(1,5, arg("",dbl),arg("s1",int),arg("v",hge),arg("d2",int),arg("s2",int))),
 command("batcalc", "dbl", bathge_dec2_dbl, false, "cast decimal(hge) to dbl and check for overflow", args(1,4, batarg("",dbl),arg("s1",int),batarg("v",hge),batarg("s",oid))),
 command("batcalc", "dbl", bathge_dec2dec_dbl, false, "cast decimal(hge) to decimal(dbl) and check for overflow", args(1,6, batarg("",dbl),arg("s1",int),batarg("v",hge),batarg("s",oid),arg("d2",int),arg("s2",int))),
 /* sql_rank_hge */
 pattern("sql", "window_bound", SQLwindow_bound, false, "computes window ranges for each row", args(1,6, arg("",oid),argany("b",1),arg("unit",int),arg("bound",int),arg("excl",int),arg("limit",hge))),
 pattern("batsql", "window_bound", SQLwindow_bound, false, "computes window ranges for each row", args(1,6, batarg("",oid),batargany("b",1),arg("unit",int),arg("bound",int),arg("excl",int),optbatarg("limit",hge))),
 pattern("sql", "window_bound", SQLwindow_bound, false, "computes window ranges for each row", args(1,7, arg("",oid),arg("p",bit),argany("b",1),arg("unit",int),arg("bound",int),arg("excl",int),arg("limit",hge))),
 pattern("batsql", "window_bound", SQLwindow_bound, false, "computes window ranges for each row", args(1,7, batarg("",oid),batarg("p",bit),batargany("b",1),arg("unit",int),arg("bound",int),arg("excl",int),optbatarg("limit",hge))),
 pattern("sql", "sum", SQLsum, false, "return the sum of groups", args(1,7, arg("",hge),arg("b",bte),arg("p",bit),arg("o",bit),arg("t",int),arg("s",oid),arg("e",oid))),
 pattern("batsql", "sum", SQLsum, false, "return the sum of groups", args(1,7, batarg("",hge),batarg("b",bte),optbatarg("p",bit),optbatarg("o",bit),arg("t",int),optbatarg("s",oid),optbatarg("e",oid))),
 pattern("sql", "sum", SQLsum, false, "return the sum of groups", args(1,7, arg("",hge),arg("b",sht),arg("p",bit),arg("o",bit),arg("t",int),arg("s",oid),arg("e",oid))),
 pattern("batsql", "sum", SQLsum, false, "return the sum of groups", args(1,7, batarg("",hge),batarg("b",sht),optbatarg("p",bit),optbatarg("o",bit),arg("t",int),optbatarg("s",oid),optbatarg("e",oid))),
 pattern("sql", "sum", SQLsum, false, "return the sum of groups", args(1,7, arg("",hge),arg("b",int),arg("p",bit),arg("o",bit),arg("t",int),arg("s",oid),arg("e",oid))),
 pattern("batsql", "sum", SQLsum, false, "return the sum of groups", args(1,7, batarg("",hge),batarg("b",int),optbatarg("p",bit),optbatarg("o",bit),arg("t",int),optbatarg("s",oid),optbatarg("e",oid))),
 pattern("sql", "sum", SQLsum, false, "return the sum of groups", args(1,7, arg("",hge),arg("b",lng),arg("p",bit),arg("o",bit),arg("t",int),arg("s",oid),arg("e",oid))),
 pattern("batsql", "sum", SQLsum, false, "return the sum of groups", args(1,7, batarg("",hge),batarg("b",lng),optbatarg("p",bit),optbatarg("o",bit),arg("t",int),optbatarg("s",oid),optbatarg("e",oid))),
 pattern("sql", "sum", SQLsum, false, "return the sum of groups", args(1,7, arg("",hge),arg("b",hge),arg("p",bit),arg("o",bit),arg("t",int),arg("s",oid),arg("e",oid))),
 pattern("batsql", "sum", SQLsum, false, "return the sum of groups", args(1,7, batarg("",hge),batarg("b",hge),optbatarg("p",bit),optbatarg("o",bit),arg("t",int),optbatarg("s",oid),optbatarg("e",oid))),
 pattern("sql", "prod", SQLprod, false, "return the product of groups", args(1,7, arg("",hge),arg("b",bte),arg("p",bit),arg("o",bit),arg("t",int),arg("s",oid),arg("e",oid))),
 pattern("batsql", "prod", SQLprod, false, "return the product of groups", args(1,7, batarg("",hge),batarg("b",bte),optbatarg("p",bit),optbatarg("o",bit),arg("t",int),optbatarg("s",oid),optbatarg("e",oid))),
 pattern("sql", "prod", SQLprod, false, "return the product of groups", args(1,7, arg("",hge),arg("b",sht),arg("p",bit),arg("o",bit),arg("t",int),arg("s",oid),arg("e",oid))),
 pattern("batsql", "prod", SQLprod, false, "return the product of groups", args(1,7, batarg("",hge),batarg("b",sht),optbatarg("p",bit),optbatarg("o",bit),arg("t",int),optbatarg("s",oid),optbatarg("e",oid))),
 pattern("sql", "prod", SQLprod, false, "return the product of groups", args(1,7, arg("",hge),arg("b",int),arg("p",bit),arg("o",bit),arg("t",int),arg("s",oid),arg("e",oid))),
 pattern("batsql", "prod", SQLprod, false, "return the product of groups", args(1,7, batarg("",hge),batarg("b",int),optbatarg("p",bit),optbatarg("o",bit),arg("t",int),optbatarg("s",oid),optbatarg("e",oid))),
 pattern("sql", "prod", SQLprod, false, "return the product of groups", args(1,7, arg("",hge),arg("b",lng),arg("p",bit),arg("o",bit),arg("t",int),arg("s",oid),arg("e",oid))),
 pattern("batsql", "prod", SQLprod, false, "return the product of groups", args(1,7, batarg("",hge),batarg("b",lng),optbatarg("p",bit),optbatarg("o",bit),arg("t",int),optbatarg("s",oid),optbatarg("e",oid))),
 pattern("sql", "prod", SQLprod, false, "return the product of groups", args(1,7, arg("",hge),arg("b",hge),arg("p",bit),arg("o",bit),arg("t",int),arg("s",oid),arg("e",oid))),
 pattern("batsql", "prod", SQLprod, false, "return the product of groups", args(1,7, batarg("",hge),batarg("b",hge),optbatarg("p",bit),optbatarg("o",bit),arg("t",int),optbatarg("s",oid),optbatarg("e",oid))),
 pattern("sql", "avg", SQLavg, false, "return the average of groups", args(1,7, arg("",dbl),arg("b",hge),arg("p",bit),arg("o",bit),arg("t",int),arg("s",oid),arg("e",oid))),
 pattern("batsql", "avg", SQLavg, false, "return the average of groups", args(1,7, batarg("",dbl),batarg("b",hge),optbatarg("p",bit),optbatarg("o",bit),arg("t",int),optbatarg("s",oid),optbatarg("e",oid))),
 pattern("sql", "avg", SQLavginteger, false, "return the average of groups", args(1,7, arg("",hge),arg("b",hge),arg("p",bit),arg("o",bit),arg("t",int),arg("s",oid),arg("e",oid))),
 pattern("batsql", "avg", SQLavginteger, false, "return the average of groups", args(1,7, batarg("",hge),batarg("b",hge),optbatarg("p",bit),optbatarg("o",bit),arg("t",int),optbatarg("s",oid),optbatarg("e",oid))),
 pattern("sql", "stdev", SQLstddev_samp, false, "return the standard deviation sample of groups", args(1,7, arg("",dbl),arg("b",hge),arg("p",bit),arg("o",bit),arg("t",int),arg("s",oid),arg("e",oid))),
 pattern("batsql", "stdev", SQLstddev_samp, false, "return the standard deviation sample of groups", args(1,7, batarg("",dbl),batarg("b",hge),optbatarg("p",bit),optbatarg("o",bit),arg("t",int),optbatarg("s",oid),optbatarg("e",oid))),
 pattern("sql", "stdevp", SQLstddev_pop, false, "return the standard deviation population of groups", args(1,7, arg("",dbl),arg("b",hge),arg("p",bit),arg("o",bit),arg("t",int),arg("s",oid),arg("e",oid))),
 pattern("batsql", "stdevp", SQLstddev_pop, false, "return the standard deviation population of groups", args(1,7, batarg("",dbl),batarg("b",hge),optbatarg("p",bit),optbatarg("o",bit),arg("t",int),optbatarg("s",oid),optbatarg("e",oid))),
 pattern("sql", "variance", SQLvar_samp, false, "return the variance sample of groups", args(1,7, arg("",dbl),arg("b",hge),arg("p",bit),arg("o",bit),arg("t",int),arg("s",oid),arg("e",oid))),
 pattern("batsql", "variance", SQLvar_samp, false, "return the variance sample of groups", args(1,7, batarg("",dbl),batarg("b",hge),optbatarg("p",bit),optbatarg("o",bit),arg("t",int),optbatarg("s",oid),optbatarg("e",oid))),
 pattern("sql", "variancep", SQLvar_pop, false, "return the variance population of groups", args(1,7, arg("",dbl),arg("b",hge),arg("p",bit),arg("o",bit),arg("t",int),arg("s",oid),arg("e",oid))),
 pattern("batsql", "variancep", SQLvar_pop, false, "return the variance population of groups", args(1,7, batarg("",dbl),batarg("b",hge),optbatarg("p",bit),optbatarg("o",bit),arg("t",int),optbatarg("s",oid),optbatarg("e",oid))),
 pattern("sql", "covariance", SQLcovar_samp, false, "return the covariance sample value of groups", args(1,8, arg("",dbl),arg("b",hge),arg("c",hge),arg("p",bit),arg("o",bit),arg("t",int),arg("s",oid),arg("e",oid))),
 pattern("batsql", "covariance", SQLcovar_samp, false, "return the covariance sample value of groups", args(1,8, batarg("",dbl),optbatarg("b",hge),optbatarg("c",hge),optbatarg("p",bit),optbatarg("o",bit),arg("t",int),optbatarg("s",oid),optbatarg("e",oid))),
 pattern("sql", "covariancep", SQLcovar_pop, false, "return the covariance population value of groups", args(1,8, arg("",dbl),arg("b",hge),arg("c",hge),arg("p",bit),arg("o",bit),arg("t",int),arg("s",oid),arg("e",oid))),
 pattern("batsql", "covariancep", SQLcovar_pop, false, "return the covariance population value of groups", args(1,8, batarg("",dbl),optbatarg("b",hge),optbatarg("c",hge),optbatarg("p",bit),optbatarg("o",bit),arg("t",int),optbatarg("s",oid),optbatarg("e",oid))),
 pattern("sql", "corr", SQLcorr, false, "return the correlation value of groups", args(1,8, arg("",dbl),arg("b",hge),arg("c",hge),arg("p",bit),arg("o",bit),arg("t",int),arg("s",oid),arg("e",oid))),
 pattern("batsql", "corr", SQLcorr, false, "return the correlation value of groups", args(1,8, batarg("",dbl),optbatarg("b",hge),optbatarg("c",hge),optbatarg("p",bit),optbatarg("o",bit),arg("t",int),optbatarg("s",oid),optbatarg("e",oid))),
#endif
 pattern("sql", "vacuum", SQLstr_vacuum, true, "vacuum a string column", args(0,3, arg("sname",str),arg("tname",str),arg("cname",str))),
 pattern("sql", "vacuum", SQLstr_auto_vacuum, true, "auto vacuum string column with interval(sec)", args(0,4, arg("sname",str),arg("tname",str),arg("cname",str),arg("interval", int))),
 pattern("sql", "stop_vacuum", SQLstr_stop_vacuum, true, "stop auto vacuum", args(0,3, arg("sname",str),arg("tname",str),arg("cname",str))),
 pattern("sql", "vacuum", SQLstr_vacuum, true, "vacuum a string column", args(0,2, arg("sname",str),arg("tname",str))),
 pattern("sql", "vacuum", SQLstr_auto_vacuum, true, "auto vacuum string column of given table with interval(sec)", args(0,3, arg("sname",str),arg("tname",str),arg("interval", int))),
 pattern("sql", "stop_vacuum", SQLstr_stop_vacuum, true, "stop auto vacuum", args(0,2, arg("sname",str),arg("tname",str))),
 pattern("sql", "check", SQLcheck, false, "Return sql string of check constraint.", args(1,3, arg("sql",str), arg("sname", str), arg("name", str))),
 { .imp=NULL }
};
#include "mal_import.h"
#ifdef _MSC_VER
#undef read
#pragma section(".CRT$XCU",read)
#endif
LIB_STARTUP_FUNC(init_sql_mal)
{ mal_module("sql", NULL, sql_init_funcs); }<|MERGE_RESOLUTION|>--- conflicted
+++ resolved
@@ -5524,15 +5524,11 @@
 			int pos = 0;
 			sql_rel *rel = rel_basetable(m, k->t, k->t->base.name);
 			sql_exp *exp = exp_read(m, rel, NULL, NULL, sa_strdup(m->sa, k->check), &pos, 0);
-<<<<<<< HEAD
-			if (!(*r = GDKstrdup(exp2sql(m, exp))))
-=======
 			if (exp->comment)
 				*r = GDKstrdup(exp->comment);
 			else
 				*r = GDKstrdup(exp2sql(m, exp));
 			if (*r == NULL)
->>>>>>> e4d0c150
 				throw(SQL, "SQLcheck", SQLSTATE(HY013) MAL_MALLOC_FAIL);
 			return MAL_SUCCEED;
 		}
