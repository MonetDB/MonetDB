--- conflicted
+++ resolved
@@ -519,24 +519,15 @@
 	if ((msg = create_table_or_view(sql, sname, t->base.name, t, 0)) != MAL_SUCCEED)
 		return msg;
 	if (!(t = mvc_bind_table(sql, s, tname)))
-<<<<<<< HEAD
-		return sql_error(sql, 02, SQLSTATE(3F000) "CREATE TABLE: could not bind table %s", tname);
+		return sql_error(sql, ERR_NOTFOUND, SQLSTATE(3F000) "CREATE TABLE: could not bind table %s", tname);
 	pos = mvc_claim_slots(sql->session->tr, t, BATcount(columns[0].b));
-=======
-		return sql_error(sql, ERR_NOTFOUND, SQLSTATE(3F000) "CREATE TABLE: could not bind table %s", tname);
->>>>>>> 57c37e0f
 	for (i = 0; i < ncols; i++) {
 		BAT *b = columns[i].b;
 		sql_column *col = NULL;
 
 		if (!(col = mvc_bind_column(sql, t, columns[i].name)))
-<<<<<<< HEAD
-			return sql_error(sql, 02, SQLSTATE(3F000) "CREATE TABLE: could not bind column %s", columns[i].name);
+			return sql_error(sql, ERR_NOTFOUND, SQLSTATE(3F000) "CREATE TABLE: could not bind column %s", columns[i].name);
 		if ((msg = mvc_append_column(sql->session->tr, col, pos, b)) != MAL_SUCCEED)
-=======
-			return sql_error(sql, ERR_NOTFOUND, SQLSTATE(3F000) "CREATE TABLE: could not bind column %s", columns[i].name);
-		if ((msg = mvc_append_column(sql->session->tr, col, b)) != MAL_SUCCEED)
->>>>>>> 57c37e0f
 			return msg;
 	}
 
@@ -562,24 +553,15 @@
 	if (!(s = mvc_bind_schema(sql, sname)))
 		return sql_error(sql, ERR_NOTFOUND, SQLSTATE(3F000) "APPEND TABLE: no such schema '%s'", sname);
 	if (!(t = mvc_bind_table(sql, s, tname)))
-<<<<<<< HEAD
-		return sql_error(sql, 02, SQLSTATE(3F000) "APPEND TABLE: could not bind table %s", tname);
+		return sql_error(sql, ERR_NOTFOUND, SQLSTATE(3F000) "APPEND TABLE: could not bind table %s", tname);
 	pos = mvc_claim_slots(sql->session->tr, t, BATcount(columns[0].b));
-=======
-		return sql_error(sql, ERR_NOTFOUND, SQLSTATE(3F000) "APPEND TABLE: could not bind table %s", tname);
->>>>>>> 57c37e0f
 	for (i = 0; i < ncols; i++) {
 		BAT *b = columns[i].b;
 		sql_column *col = NULL;
 
 		if (!(col = mvc_bind_column(sql, t, columns[i].name)))
-<<<<<<< HEAD
-			return sql_error(sql, 02, SQLSTATE(3F000) "APPEND TABLE: could not bind column %s", columns[i].name);
+			return sql_error(sql, ERR_NOTFOUND, SQLSTATE(3F000) "APPEND TABLE: could not bind column %s", columns[i].name);
 		if ((msg = mvc_append_column(sql->session->tr, col, pos, b)) != MAL_SUCCEED)
-=======
-			return sql_error(sql, ERR_NOTFOUND, SQLSTATE(3F000) "APPEND TABLE: could not bind column %s", columns[i].name);
-		if ((msg = mvc_append_column(sql->session->tr, col, b)) != MAL_SUCCEED)
->>>>>>> 57c37e0f
 			return msg;
 	}
 
@@ -6067,10 +6049,10 @@
  pattern("sqlcatalog", "revoke", SQLrevoke, false, "Catalog operation revoke", args(0,7, arg("sname",str),arg("tbl",str),arg("grantee",str),arg("privs",int),arg("cname",str),arg("grant",int),arg("grantor",int))),
  pattern("sqlcatalog", "grant_function", SQLgrant_function, false, "Catalog operation grant_function", args(0,6, arg("sname",str),arg("fcnid",int),arg("grantee",str),arg("privs",int),arg("grant",int),arg("grantor",int))),
  pattern("sqlcatalog", "revoke_function", SQLrevoke_function, false, "Catalog operation revoke_function", args(0,6, arg("sname",str),arg("fcnid",int),arg("grantee",str),arg("privs",int),arg("grant",int),arg("grantor",int))),
- pattern("sqlcatalog", "create_user", SQLcreate_user, false, "Catalog operation create_user", args(0,6, arg("sname",str),arg("passwrd",str),arg("enc",int),arg("schema",str),arg("schemapath",str),arg("fullname",str))),
+ pattern("sqlcatalog", "create_user", SQLcreate_user, false, "Catalog operation create_user", args(0,5, arg("sname",str),arg("passwrd",str),arg("enc",int),arg("schema",str),arg("fullname",str))),
  pattern("sqlcatalog", "drop_user", SQLdrop_user, false, "Catalog operation drop_user", args(0,2, arg("sname",str),arg("action",int))),
  pattern("sqlcatalog", "drop_user", SQLdrop_user, false, "Catalog operation drop_user", args(0,3, arg("sname",str),arg("auth",str),arg("action",int))),
- pattern("sqlcatalog", "alter_user", SQLalter_user, false, "Catalog operation alter_user", args(0,6, arg("sname",str),arg("passwrd",str),arg("enc",int),arg("schema",str),arg("schemapath",str),arg("oldpasswrd",str))),
+ pattern("sqlcatalog", "alter_user", SQLalter_user, false, "Catalog operation alter_user", args(0,5, arg("sname",str),arg("passwrd",str),arg("enc",int),arg("schema",str),arg("oldpasswrd",str))),
  pattern("sqlcatalog", "rename_user", SQLrename_user, false, "Catalog operation rename_user", args(0,3, arg("sname",str),arg("newnme",str),arg("action",int))),
  pattern("sqlcatalog", "create_role", SQLcreate_role, false, "Catalog operation create_role", args(0,3, arg("sname",str),arg("role",str),arg("grator",int))),
  pattern("sqlcatalog", "drop_role", SQLdrop_role, false, "Catalog operation drop_role", args(0,3, arg("auth",str),arg("role",str),arg("action",int))),
