--- conflicted
+++ resolved
@@ -4328,32 +4328,12 @@
 str
 sql_storage(Client cntxt, MalBlkPtr mb, MalStkPtr stk, InstrPtr pci)
 {
-<<<<<<< HEAD
-	BAT *sch, *tab, *col, *type, *loc, *cnt, *atom, *size, *heap, *indices, *sort, *imprints, *mode, *compress;
-=======
-	BAT *sch, *tab, *col, *type, *loc, *cnt, *atom, *size, *heap, *indices, *phash, *sort, *imprints, *mode;
->>>>>>> 6b7420e6
+	BAT *sch, *tab, *col, *type, *loc, *cnt, *atom, *size, *heap, *indices, *phash, *sort, *imprints, *mode, *compress;
 	mvc *m = NULL;
 	str msg;
 	sql_trans *tr;
 	node *nsch, *ntab, *ncol;
 	int w;
-<<<<<<< HEAD
-	bat *rsch = (bat *) getArgReference_bat(stk, pci, 0);
-	bat *rtab = (bat *) getArgReference_bat(stk, pci, 1);
-	bat *rcol = (bat *) getArgReference_bat(stk, pci, 2);
-	bat *rtype = (bat *) getArgReference_bat(stk, pci, 3);
-	bat *rmode = (bat *) getArgReference_bat(stk, pci, 4);
-	bat *rloc = (bat *) getArgReference_bat(stk, pci, 5);
-	bat *rcnt = (bat *) getArgReference_bat(stk, pci, 6);
-	bat *ratom = (bat *) getArgReference_bat(stk, pci, 7);
-	bat *rsize = (bat *) getArgReference_bat(stk, pci, 8);
-	bat *rheap = (bat *) getArgReference_bat(stk, pci, 9);
-	bat *rindices = (bat *) getArgReference_bat(stk, pci, 10);
-	bat *rimprints = (bat *) getArgReference_bat(stk, pci, 11);
-	bat *rsort = (bat *) getArgReference_bat(stk, pci, 12);
-	bat *rcompress = (bat *) getArgReference_bat(stk, pci, 13);
-=======
 	bit bitval;
 	bat *rsch = getArgReference_bat(stk, pci, 0);
 	bat *rtab = getArgReference_bat(stk, pci, 1);
@@ -4369,7 +4349,7 @@
 	bat *rphash = getArgReference_bat(stk, pci, 11);
 	bat *rimprints = getArgReference_bat(stk, pci, 12);
 	bat *rsort = getArgReference_bat(stk, pci, 13);
->>>>>>> 6b7420e6
+	bat *rcompress = getArgReference_bat(stk, pci, 13);
 
 	if ((msg = getSQLContext(cntxt, mb, &m, NULL)) != NULL)
 		return msg;
@@ -4408,11 +4388,7 @@
 	compress = BATnew(TYPE_void, TYPE_bit, 0, TRANSIENT);
 	BATseqbase(compress, 0);
 	if (sch == NULL || tab == NULL || col == NULL || type == NULL || mode == NULL || loc == NULL || imprints == NULL || 
-<<<<<<< HEAD
-		sort == NULL || cnt == NULL || atom == NULL || size == NULL || heap == NULL || indices == NULL || compress == NULL) {
-=======
-		sort == NULL || cnt == NULL || atom == NULL || size == NULL || heap == NULL || indices == NULL || phash == NULL) {
->>>>>>> 6b7420e6
+		sort == NULL || cnt == NULL || atom == NULL || size == NULL || heap == NULL || indices == NULL || phash == NULL || compress == NULL) {
 		if (sch)
 			BBPunfix(sch->batCacheid);
 		if (tab)
@@ -4587,6 +4563,7 @@
 											w = (int) (sum / cnt2);
 									}
 									BUNappend(atom, &w, FALSE);
+									/*printf(" size "BUNFMT, tailsize(bn,BATcount(bn)) + (bn->T->vheap? bn->T->vheap->size:0)); */
 									sz = tailsize(bn, BATcount(bn));
 									sz += headsize(bn, BATcount(bn));
 									BUNappend(size, &sz, FALSE);
