--- conflicted
+++ resolved
@@ -596,11 +596,11 @@
 
 			assert(b);
 			if ( BATcount(b) <10000){
-				BBPreleaseref(b->batCacheid);
+				BBPunfix(b->batCacheid);
 				continue;
 			}
 			if (c->t->access == TABLE_WRITABLE)  {
-				BBPreleaseref(b->batCacheid);
+				BBPunfix(b->batCacheid);
 				return sql_message("40002!ALTER TABLE: SET STORAGE for column %s.%s only allowed on READ or INSERT ONLY tables", c->t->base.name, c->base.name);
 			}
 			if( c->storage_type && !strstr(c->storage_type,"mosaic"))
@@ -614,7 +614,7 @@
 				msg = MOScompressInternal(cntxt, &bid, &b->batCacheid, task, 1, 0);
 			else
 				msg = MOSdecompressInternal(cntxt, &bid, &b->batCacheid,1);
-			BBPreleaseref(b->batCacheid);
+			BBPunfix(b->batCacheid);
 			if (msg)
 				return msg;
 			allocate_delta(sql->session->tr, nc);
@@ -1438,7 +1438,7 @@
 	for (i = 0; i < m->topvars && !m->vars[i].frame; i++)
 		BUNappend(vars, m->vars[i].name, FALSE);
 	*res = vars->batCacheid;
-	BBPkeepref(vars->batCacheid);
+	BBPfix(vars->batCacheid);
 	return MAL_SUCCEED;
 }
 
@@ -1525,7 +1525,7 @@
 
 	if (!BATcount(b)) {
 		BBPunfix(b->batCacheid);
-		BBPkeepref(r->batCacheid);
+		BBPfix(r->batCacheid);
 		*res = r->batCacheid;
 		return MAL_SUCCEED;
 	}
@@ -1557,7 +1557,7 @@
 	if (sb)
 		seqbulk_destroy(sb);
 	BBPunfix(b->batCacheid);
-	BBPkeepref(r->batCacheid);
+	BBPfix(r->batCacheid);
 	*res = r->batCacheid;
 	return MAL_SUCCEED;
 }
@@ -1744,8 +1744,8 @@
 			BAT *uv = mvc_bind(m, *sname, *tname, *cname, RD_UPD_VAL);
 			bat *uvl = getArgReference_bat(stk, pci, 1);
 
-			BBPkeepref(*bid = b->batCacheid);
-			BBPkeepref(*uvl = uv->batCacheid);
+			BBPfix(*bid = b->batCacheid);
+			BBPfix(*uvl = uv->batCacheid);
 			return MAL_SUCCEED;
 		}
 		if (upd) {
@@ -1758,8 +1758,8 @@
 				BAT *vl = BATproject(b, uv);
 				bat_destroy(ui);
 				bat_destroy(uv);
-				BBPkeepref(*bid = id->batCacheid);
-				BBPkeepref(*uvl = vl->batCacheid);
+				BBPfix(*bid = id->batCacheid);
+				BBPfix(*uvl = vl->batCacheid);
 			} else {
 				sql_schema *s = mvc_bind_schema(m, *sname);
 				sql_table *t = mvc_bind_table(m, s, *tname);
@@ -1770,7 +1770,7 @@
 			}
 			BBPunfix(b->batCacheid);
 		} else {
-			BBPkeepref(*bid = b->batCacheid);
+			BBPfix(*bid = b->batCacheid);
 		}
 		return MAL_SUCCEED;
 	}
@@ -1826,8 +1826,8 @@
 		} else if (upd) {
 			BAT *uv = mvc_bind_idxbat(m, *sname, *tname, *iname, RD_UPD_VAL);
 			bat *uvl = getArgReference_bat(stk, pci, 1);
-			BBPkeepref(*bid = b->batCacheid);
-			BBPkeepref(*uvl = uv->batCacheid);
+			BBPfix(*bid = b->batCacheid);
+			BBPfix(*uvl = uv->batCacheid);
 			return MAL_SUCCEED;
 		}
 		if (upd) {
@@ -1840,8 +1840,8 @@
 				BAT *vl = BATproject(b, uv);
 				bat_destroy(ui);
 				bat_destroy(uv);
-				BBPkeepref(*bid = id->batCacheid);
-				BBPkeepref(*uvl = vl->batCacheid);
+				BBPfix(*bid = id->batCacheid);
+				BBPfix(*uvl = vl->batCacheid);
 			} else {
 				sql_schema *s = mvc_bind_schema(m, *sname);
 				sql_idx *i = mvc_bind_idx(m, s, *iname);
@@ -1851,7 +1851,7 @@
 			}
 			BBPunfix(b->batCacheid);
 		} else {
-			BBPkeepref(*bid = b->batCacheid);
+			BBPfix(*bid = b->batCacheid);
 		}
 		return MAL_SUCCEED;
 	}
@@ -2109,7 +2109,7 @@
 		BBPunfix(i->batCacheid);
 	}
 
-	BBPkeepref(*result = res->batCacheid);
+	BBPfix(*result = res->batCacheid);
 	return MAL_SUCCEED;
 }
 
@@ -2229,7 +2229,7 @@
 		BBPunfix(u->batCacheid);
 	}
 	BATkey(BATmirror(res), TRUE);
-	BBPkeepref(*result = res->batCacheid);
+	BBPfix(*result = res->batCacheid);
 	return MAL_SUCCEED;
 }
 
@@ -2252,7 +2252,7 @@
 		if (i)
 			BBPunfix(i->batCacheid);
 
-		BBPkeepref(*result = res->batCacheid);
+		BBPfix(*result = res->batCacheid);
 		return MAL_SUCCEED;
 	}
 
@@ -2292,7 +2292,7 @@
 	if (!BATcount(u_id)) {
 		BBPunfix(u_id->batCacheid);
 		BBPunfix(s->batCacheid);
-		BBPkeepref(*result = res->batCacheid);
+		BBPfix(*result = res->batCacheid);
 		return MAL_SUCCEED;
 	}
 	if ((u_val = BATdescriptor(*uval)) == NULL) {
@@ -2314,7 +2314,7 @@
 	BBPunfix(s->batCacheid);
 	BBPunfix(u->batCacheid);
 
-	BBPkeepref(*result = res->batCacheid);
+	BBPfix(*result = res->batCacheid);
 	return MAL_SUCCEED;
 }
 
@@ -2390,7 +2390,7 @@
 		BBPunfix(diff->batCacheid);
 		BBPunfix(d->batCacheid);
 	}
-	BBPkeepref(*res = tids->batCacheid);
+	BBPfix(*res = tids->batCacheid);
 	return MAL_SUCCEED;
 }
 
@@ -2797,7 +2797,7 @@
 
 	for (i = 0; i < pci->retc; i++) {
 		*getArgReference_bat(stk, pci, i) = b[i]->batCacheid;
-		BBPkeepref(b[i]->batCacheid);
+		BBPfix(b[i]->batCacheid);
 	}
 }
 
@@ -3091,7 +3091,7 @@
 			throw(SQL, "sql", "binary files for table '%s' have inconsistent counts", tname);
 		cnt = BATcount(c);
 		*getArgReference_bat(stk, pci, i - (2 + pci->retc)) = c->batCacheid;
-		BBPkeepref(c->batCacheid);
+		BBPfix(c->batCacheid);
 	}
 	return MAL_SUCCEED;
 }
@@ -3277,7 +3277,7 @@
 		BATsetcount(bn, (BUN) (rh - rf));
 	}
 	BBPunfix(b->batCacheid);
-	BBPkeepref(*ret = bn->batCacheid);
+	BBPfix(*ret = bn->batCacheid);
 	return MAL_SUCCEED;
 }
 
@@ -3314,7 +3314,7 @@
 	if (bn != NULL) {
 		*ns = *s + BATcount(b);
 		BBPunfix(b->batCacheid);
-		BBPkeepref(*res = bn->batCacheid);
+		BBPfix(*res = bn->batCacheid);
 		return MAL_SUCCEED;
 	}
 	BBPunfix(b->batCacheid);
@@ -3500,7 +3500,7 @@
 		BUNins(bn, BUNhead(bi, p), &r, FALSE);
 	}
 	*res = bn->batCacheid;
-	BBPkeepref(bn->batCacheid);
+	BBPfix(bn->batCacheid);
 	BBPunfix(b->batCacheid);
 	return msg;
 }
@@ -3540,7 +3540,7 @@
 		}
 		BUNins(bn, BUNhead(bi, p), &r, FALSE);
 	}
-	BBPkeepref(*res = bn->batCacheid);
+	BBPfix(*res = bn->batCacheid);
 	BBPunfix(b->batCacheid);
 	return msg;
 }
@@ -3767,8 +3767,8 @@
 	}
 	*rquery = query->batCacheid;
 	*rcount = count->batCacheid;
-	BBPkeepref(*rquery);
-	BBPkeepref(*rcount);
+	BBPfix(*rquery);
+	BBPfix(*rcount);
 	return MAL_SUCCEED;
 }
 
@@ -3803,8 +3803,8 @@
 
 	*rrewrite = rewrite->batCacheid;
 	*rcount = count->batCacheid;
-	BBPkeepref(*rrewrite);
-	BBPkeepref(*rcount);
+	BBPfix(*rrewrite);
+	BBPfix(*rcount);
 	return MAL_SUCCEED;
 }
 
@@ -3822,7 +3822,7 @@
 		bat id = t[i]->batCacheid;
 
 		*getArgReference_bat(stk, pci, i) = id;
-		BBPkeepref(id);
+		BBPfix(id);
 	}
 	return MAL_SUCCEED;
 }
@@ -3846,7 +3846,7 @@
 		bat id = t[i]->batCacheid;
 
 		*getArgReference_bat(stk, pci, i) = id;
-		BBPkeepref(id);
+		BBPfix(id);
 	}
 	return MAL_SUCCEED;
 }
@@ -3864,7 +3864,7 @@
 		bat id = t[i]->batCacheid;
 
 		*getArgReference_bat(stk, pci, i) = id;
-		BBPkeepref(id);
+		BBPfix(id);
 	}
 	return MAL_SUCCEED;
 }
@@ -3975,7 +3975,7 @@
 	}
 	BBPunfix(b->batCacheid);
 	BBPunfix(g->batCacheid);
-	BBPkeepref(*rid = r->batCacheid);
+	BBPfix(*rid = r->batCacheid);
 	return MAL_SUCCEED;
 }
 
@@ -4019,7 +4019,7 @@
 		}
 	}
 	BBPunfix(b->batCacheid);
-	BBPkeepref(*rid = r->batCacheid);
+	BBPfix(*rid = r->batCacheid);
 	return MAL_SUCCEED;
 }
 
@@ -4532,13 +4532,9 @@
 		if (tab)
 			BBPunfix(tab->batCacheid);
 		if (col)
-<<<<<<< HEAD
-			BBPreleaseref(col->batCacheid);
+			BBPunfix(col->batCacheid);
 		if (mode)
-			BBPreleaseref(mode->batCacheid);
-=======
-			BBPunfix(col->batCacheid);
->>>>>>> 6c327d47
+			BBPunfix(mode->batCacheid);
 		if (loc)
 			BBPunfix(loc->batCacheid);
 		if (cnt)
@@ -4556,13 +4552,9 @@
 		if (imprints)
 			BBPunfix(imprints->batCacheid);
 		if (sort)
-<<<<<<< HEAD
-			BBPreleaseref(sort->batCacheid);
+			BBPunfix(sort->batCacheid);
 		if (compress)
-			BBPreleaseref(compress->batCacheid);
-=======
-			BBPunfix(sort->batCacheid);
->>>>>>> 6c327d47
+			BBPunfix(compress->batCacheid);
 		throw(SQL, "sql.storage", MAL_MALLOC_FAIL);
 	}
 	for (nsch = tr->schemas.set->h; nsch; nsch = nsch->next) {
@@ -4727,20 +4719,20 @@
 				}
 	}
 
-	BBPkeepref(*rsch = sch->batCacheid);
-	BBPkeepref(*rtab = tab->batCacheid);
-	BBPkeepref(*rcol = col->batCacheid);
-	BBPkeepref(*rmode = mode->batCacheid);
-	BBPkeepref(*rloc = loc->batCacheid);
-	BBPkeepref(*rtype = type->batCacheid);
-	BBPkeepref(*rcnt = cnt->batCacheid);
-	BBPkeepref(*ratom = atom->batCacheid);
-	BBPkeepref(*rsize = size->batCacheid);
-	BBPkeepref(*rheap = heap->batCacheid);
-	BBPkeepref(*rindices = indices->batCacheid);
-	BBPkeepref(*rimprints = imprints->batCacheid);
-	BBPkeepref(*rsort = sort->batCacheid);
-	BBPkeepref(*rcompress = compress->batCacheid);
+	BBPfix(*rsch = sch->batCacheid);
+	BBPfix(*rtab = tab->batCacheid);
+	BBPfix(*rcol = col->batCacheid);
+	BBPfix(*rmode = mode->batCacheid);
+	BBPfix(*rloc = loc->batCacheid);
+	BBPfix(*rtype = type->batCacheid);
+	BBPfix(*rcnt = cnt->batCacheid);
+	BBPfix(*ratom = atom->batCacheid);
+	BBPfix(*rsize = size->batCacheid);
+	BBPfix(*rheap = heap->batCacheid);
+	BBPfix(*rindices = indices->batCacheid);
+	BBPfix(*rimprints = imprints->batCacheid);
+	BBPfix(*rsort = sort->batCacheid);
+	BBPfix(*rcompress = compress->batCacheid);
 	return MAL_SUCCEED;
 }
 
@@ -4789,23 +4781,23 @@
 	BATseqbase(factor, 0);
 	if (sch == NULL || tab == NULL || col == NULL || type == NULL || cnt == NULL || tech == NULL || blks == NULL || cover == NULL || factor == NULL ) {
 		if (sch)
-			BBPreleaseref(sch->batCacheid);
+			BBPunfix(sch->batCacheid);
 		if (tab)
-			BBPreleaseref(tab->batCacheid);
+			BBPunfix(tab->batCacheid);
 		if (col)
-			BBPreleaseref(col->batCacheid);
+			BBPunfix(col->batCacheid);
 		if (cnt)
-			BBPreleaseref(cnt->batCacheid);
+			BBPunfix(cnt->batCacheid);
 		if (type)
-			BBPreleaseref(type->batCacheid);
+			BBPunfix(type->batCacheid);
 		if (tech)
-			BBPreleaseref(tech->batCacheid);
+			BBPunfix(tech->batCacheid);
 		if (blks)
-			BBPreleaseref(blks->batCacheid);
+			BBPunfix(blks->batCacheid);
 		if (cover)
-			BBPreleaseref(cover->batCacheid);
+			BBPunfix(cover->batCacheid);
 		if (factor)
-			BBPreleaseref(factor->batCacheid);
+			BBPunfix(factor->batCacheid);
 		throw(SQL, "sql.storage", MAL_MALLOC_FAIL);
 	}
 	for (nsch = tr->schemas.set->h; nsch; nsch = nsch->next) {
@@ -4879,15 +4871,15 @@
 				}
 	}
 
-	BBPkeepref(*rsch = sch->batCacheid);
-	BBPkeepref(*rtab = tab->batCacheid);
-	BBPkeepref(*rcol = col->batCacheid);
-	BBPkeepref(*rtype = type->batCacheid);
-	BBPkeepref(*rcnt = cnt->batCacheid);
-	BBPkeepref(*rtech = tech->batCacheid);
-	BBPkeepref(*rblks = blks->batCacheid);
-	BBPkeepref(*rcover = cover->batCacheid);
-	BBPkeepref(*rfactor = factor->batCacheid);
+	BBPfix(*rsch = sch->batCacheid);
+	BBPfix(*rtab = tab->batCacheid);
+	BBPfix(*rcol = col->batCacheid);
+	BBPfix(*rtype = type->batCacheid);
+	BBPfix(*rcnt = cnt->batCacheid);
+	BBPfix(*rtech = tech->batCacheid);
+	BBPfix(*rblks = blks->batCacheid);
+	BBPfix(*rcover = cover->batCacheid);
+	BBPfix(*rfactor = factor->batCacheid);
 	return MAL_SUCCEED;
 }
 
@@ -5024,7 +5016,7 @@
 		r->T->vheap = NULL;
 	}
 	BBPunfix(s->batCacheid);
-	BBPkeepref((*res = r->batCacheid));
+	BBPfix((*res = r->batCacheid));
 	return MAL_SUCCEED;
 }
 
@@ -5080,7 +5072,7 @@
 		r->T->vheap = NULL;
 	}
 	BBPunfix(s->batCacheid);
-	BBPkeepref((*res = r->batCacheid));
+	BBPfix((*res = r->batCacheid));
 	return MAL_SUCCEED;
 }
 
@@ -5136,7 +5128,7 @@
 		r->T->vheap = NULL;
 	}
 	BBPunfix(s->batCacheid);
-	BBPkeepref((*res = r->batCacheid));
+	BBPfix((*res = r->batCacheid));
 	return MAL_SUCCEED;
 }
 
@@ -5180,6 +5172,6 @@
 		pos += GDK_STRLEN(s);
 	}
 	BBPunfix(s->batCacheid);
-	BBPkeepref((*res = r->batCacheid));
+	BBPfix((*res = r->batCacheid));
 	return MAL_SUCCEED;
 }