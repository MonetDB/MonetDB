--- conflicted
+++ resolved
@@ -21,23 +21,35 @@
 #include "sql.h"
 #include "mapi_prompt.h"
 #include "sql_result.h"
+#include "sql_gencode.h"
 #include "sql_storage.h"
 #include "sql_scenario.h"
 #include "store_sequence.h"
+#include "sql_optimizer.h"
+#include "sql_datetime.h"
 #include "sql_partition.h"
+#include "rel_unnest.h"
+#include "rel_optimizer.h"
+#include "rel_statistics.h"
 #include "rel_partition.h"
+#include "rel_select.h"
 #include "rel_rel.h"
 #include "rel_exp.h"
+#include "rel_dump.h"
+#include "rel_bin.h"
 #include "rel_physical.h"
 #include "mal.h"
 #include "mal_client.h"
 #include "mal_interpreter.h"
+#include "mal_module.h"
+#include "mal_session.h"
 #include "mal_resolve.h"
 #include "mal_client.h"
 #include "mal_interpreter.h"
 #include "mal_profiler.h"
 #include "bat5.h"
 #include "opt_pipes.h"
+#include "orderidx.h"
 #include "clients.h"
 #include "mal_instruction.h"
 #include "mal_resource.h"
@@ -1837,7 +1849,15 @@
 		ins = *(ptr *) ins;
 	if (isbat) {
 		b =  (BAT*) ins;
-<<<<<<< HEAD
+		if (VIEWtparent(b) || VIEWvtparent(b)) {
+			/* note, b == (BAT*)ins */
+			b = COLcopy(b, b->ttype, true, TRANSIENT);
+			BBPreclaim(ins);
+			ins = b;
+			if (b == NULL)
+				throw(SQL, "sql.append", GDK_EXCEPTION);
+		}
+	}
 	if (pci->argc == 9 && (tpe == TYPE_msk || (b && b->ttype == TYPE_msk))) {
 		null = ins;
 		ins = getArgReference(stk, pci, 8);
@@ -1846,15 +1866,6 @@
 		if (b) {
 			nullmask = b;
 			b =  (BAT*) ins;
-=======
-		if (VIEWtparent(b) || VIEWvtparent(b)) {
-			/* note, b == (BAT*)ins */
-			b = COLcopy(b, b->ttype, true, TRANSIENT);
-			BBPreclaim(ins);
-			ins = b;
-			if (b == NULL)
-				throw(SQL, "sql.append", GDK_EXCEPTION);
->>>>>>> d8cd3d3b
 		}
 	}
 	s = mvc_bind_schema(m, sname);
@@ -1878,11 +1889,7 @@
 		cnt = BATcount(b);
 	sqlstore *store = m->session->tr->store;
 	if (cname[0] != '%' && (c = mvc_bind_column(m, t, cname)) != NULL) {
-<<<<<<< HEAD
-		log_res = store->storage_api.append_col2(m->session->tr, c, offset, pos, null, ins, cnt, tpe);
-=======
-		log_res = store->storage_api.append_col(m->session->tr, c, offset, pos, ins, cnt, isbat, tpe);
->>>>>>> d8cd3d3b
+		log_res = store->storage_api.append_col2(m->session->tr, c, offset, pos, null, ins, cnt, isbat, tpe);
 	} else if (cname[0] == '%' && (i = mvc_bind_idx(m, s, cname + 1)) != NULL) {
 		log_res = store->storage_api.append_idx(m->session->tr, i, offset, pos, ins, cnt, isbat, tpe);
 	} else {
