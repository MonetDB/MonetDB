--- conflicted
+++ resolved
@@ -1367,30 +1367,16 @@
 				BBPunfix(u->batCacheid);
 				throw(MAL, "sql.delta", RUNTIME_OBJECT_MISSING);
 			}
-<<<<<<< HEAD
-		}
-		BATappend(res, u, cminu, TRUE);
+		}
+		ret = BATappend(res, u, cminu, TRUE);
 		BBPunfix(u->batCacheid);
 		if (cminu)
 			BBPunfix(cminu->batCacheid);
 		cminu = NULL;
-=======
-			c_ids = BATproject(cminu, u);
-			BBPunfix(cminu->batCacheid);
-			BBPunfix(u->batCacheid);
-			if (c_ids == NULL) {
-				BBPunfix(c->batCacheid);
-				throw(MAL, "sql.delta", GDK_EXCEPTION);
-			}
-			u = c_ids;
-		}
-		ret = BATappend(res, u, TRUE);
-		BBPunfix(u->batCacheid);
 		if (ret != GDK_SUCCEED) {
 			BBPunfix(res->batCacheid);
 			throw(MAL, "sql.delta", GDK_EXCEPTION);
 		}
->>>>>>> 2fe18c67
 
 		ret = BATsort(&u, NULL, NULL, res, NULL, NULL, 0, 0);
 		BBPunfix(res->batCacheid);
@@ -1419,16 +1405,7 @@
 				BBPunfix(res->batCacheid);
 				BBPunfix(i->batCacheid);
 				throw(MAL, "sql.delta", RUNTIME_OBJECT_MISSING);
-<<<<<<< HEAD
-=======
 			}
-			u_id = BATproject(cminu, i);
-			BBPunfix(cminu->batCacheid);
-			BBPunfix(i->batCacheid);
-			if (!u_id)
-				throw(MAL, "sql.delta", RUNTIME_OBJECT_MISSING);
-			i = u_id;
->>>>>>> 2fe18c67
 		}
 		if (isVIEW(res)) {
 			BAT *n = COLcopy(res, res->ttype, TRUE, TRANSIENT);
@@ -1441,19 +1418,14 @@
 				throw(MAL, "sql.delta", OPERATION_FAILED);
 			}
 		}
-<<<<<<< HEAD
-		BATappend(res, i, cminu, TRUE);
+		ret = BATappend(res, i, cminu, TRUE);
 		BBPunfix(i->batCacheid);
 		if (cminu)
 			BBPunfix(cminu->batCacheid);
-=======
-		ret = BATappend(res, i, TRUE);
-		BBPunfix(i->batCacheid);
 		if (ret != GDK_SUCCEED) {
 			BBPunfix(res->batCacheid);
 			throw(MAL, "sql.delta", GDK_EXCEPTION);
 		}
->>>>>>> 2fe18c67
 
 		ret = BATsort(&u, NULL, NULL, res, NULL, NULL, 0, 0);
 		BBPunfix(res->batCacheid);
@@ -1509,13 +1481,9 @@
 				BBPunfix(i->batCacheid);
 				BBPunfix(c->batCacheid);
 				throw(MAL, "sql.projectdelta", OPERATION_FAILED);
-<<<<<<< HEAD
-			BATappend(res, i, NULL, FALSE);
-=======
 			}
->>>>>>> 2fe18c67
 			BBPunfix(c->batCacheid);
-			if (BATappend(res, i, FALSE) != GDK_SUCCEED) {
+			if (BATappend(res, i, NULL, FALSE) != GDK_SUCCEED) {
 				BBPunfix(s->batCacheid);
 				BBPunfix(i->batCacheid);
 				throw(MAL, "sql.projectdelta", OPERATION_FAILED);
