/*
 * The contents of this file are subject to the MonetDB Public License
 * Version 1.1 (the "License"); you may not use this file except in
 * compliance with the License. You may obtain a copy of the License at
 * http://www.monetdb.org/Legal/MonetDBLicense
 *
 * Software distributed under the License is distributed on an "AS IS"
 * basis, WITHOUT WARRANTY OF ANY KIND, either express or implied. See the
 * License for the specific language governing rights and limitations
 * under the License.
 *
 * The Original Code is the MonetDB Database System.
 *
 * The Initial Developer of the Original Code is CWI.
 * Portions created by CWI are Copyright (C) 1997-July 2008 CWI.
 * Copyright August 2008-2014 MonetDB B.V.
 * All Rights Reserved.
 */

/*
 * authors M Kersten, N Nes
 * SQL support implementation
 * This module contains the wrappers around the SQL
 * multi-version-catalog and support routines copied
 * from the Version 4 code base.
 */
#include "monetdb_config.h"
#include "sql.h"
#include "sql_result.h"
#include "sql_gencode.h"
#include <sql_storage.h>
#include <sql_scenario.h>
#include <store_sequence.h>
#include <sql_optimizer.h>
#include <sql_datetime.h>
#include <rel_optimizer.h>
#include <rel_distribute.h>
#include <rel_select.h>
#include <rel_exp.h>
#include <rel_dump.h>
#include <rel_bin.h>
#include <bbp.h>
#include <cluster.h>
#include <opt_pipes.h>
#include "clients.h"
#include "mosaic.h"
#ifdef HAVE_RAPTOR
# include <rdf.h>
#endif
#include "mal_instruction.h"
#include "mosaic.h"

static int
rel_is_table(sql_rel *rel)
{
	if (!rel || is_base(rel->op))
		return 1;
	return 0;
}

static int
exp_is_point_select(sql_exp *e)
{
	if (!e)
		return 1;
	if (e->type == e_cmp && !e->f && e->flag == (int) cmp_equal) {
		sql_exp *r = e->r;
		sql_exp *l = e->l;

		if (!is_func(l->type) && r->card <= CARD_AGGR)
			return 1;
	}
	return 0;
}

static int
rel_is_point_query(sql_rel *rel)
{
	int is_point = 0;

	if (!rel)
		return 1;
	if (is_project(rel->op))
		return rel_is_point_query(rel->l);
	if (is_select(rel->op) && rel_is_table(rel->l) && rel->exps) {
		is_point = 0;
		/* just one point expression makes this a point query */
		if (rel->exps->h)
			if (exp_is_point_select(rel->exps->h->data))
				is_point = 1;
	}
	return is_point;
}

static int
rel_need_distinct_query(sql_rel *rel)
{
	int need_distinct = 0;

	while (!need_distinct && rel && is_project(rel->op) && !is_groupby(rel->op))
		rel = rel->l;
	if (!need_distinct && rel && is_groupby(rel->op) && rel->exps) {
		node *n, *m;
		for (n = rel->exps->h; n && !need_distinct; n = n->next) {
			sql_exp *e = n->data;
			if (e->type == e_aggr) {
				list *l = e->l;

				if (l)
					for (m = l->h; m && !need_distinct; m = m->next) {
						sql_exp *a = m->data;

						if (need_distinct(a))
							need_distinct = 1;
					}
			}
		}
	}
	return need_distinct;
}

sql_rel *
sql_symbol2relation(mvc *c, symbol *sym)
{
	sql_rel *r;

	r = rel_semantic(c, sym);
	if (!r)
		return NULL;
	if (r) {
		r = rel_optimizer(c, r);
		r = rel_distribute(c, r);
		if (rel_is_point_query(r) || rel_need_distinct_query(r))
			c->point_query = 1;
	}
	return r;
}

stmt *
sql_relation2stmt(mvc *c, sql_rel *r)
{
	stmt *s = NULL;

	if (!r) {
		return NULL;
	} else {
		if (c->emode == m_plan) {
			rel_print(c, r, 0);
		} else {
			s = output_rel_bin(c, r);
		}
	}
	return s;
}

/*
 * After the SQL statement has been executed, its data structures
 * should be garbage collected. For successful actions we have to finish
 * the transaction as well, e.g. commit or rollback.
 */
int
sqlcleanup(mvc *c, int err)
{
	sql_destroy_params(c);
	sql_destroy_args(c);

	if ((c->emod & mod_locked) == mod_locked) {
		/* here we should commit the transaction */
		if (!err) {
			sql_trans_commit(c->session->tr);
			/* write changes to disk */
			sql_trans_end(c->session);
			store_apply_deltas();
			sql_trans_begin(c->session);
		}
		store_unlock();
		c->emod = 0;
	}
	/* some statements dynamically disable caching */
	c->sym = NULL;
	if (c->sa)
		c->sa = sa_reset(c->sa);
	if (err >0)
		c->session->status = -err;
	if (err <0)
		c->session->status = err;
	c->label = 0;
	c->point_query = 0;
	scanner_query_processed(&(c->scanner));
	return err;
}

/*
 * The internal administration of the SQL compilation and execution state
 * is administered by a state descriptor accessible in each phase.
 * Failure to find the state descriptor aborts the session.
 */

str
checkSQLContext(Client cntxt)
{
	backend *be;

	if (cntxt == NULL)
		throw(SQL, "mvc", "No client record");
	if (cntxt->sqlcontext == NULL)
		throw(SQL, "mvc", "SQL module not initialized");
	be = (backend *) cntxt->sqlcontext;
	if (be->mvc == NULL)
		throw(SQL, "mvc", "SQL module not initialized, mvc struct missing");
	return MAL_SUCCEED;
}

str
getSQLContext(Client cntxt, MalBlkPtr mb, mvc **c, backend **b)
{
	backend *be;
	(void) mb;

	if (cntxt == NULL)
		throw(SQL, "mvc", "No client record");
	if (cntxt->sqlcontext == NULL)
		throw(SQL, "mvc", "SQL module not initialized");
	be = (backend *) cntxt->sqlcontext;
	if (be->mvc == NULL)
		throw(SQL, "mvc", "SQL module not initialized, mvc struct missing");
	if (c)
		*c = be->mvc;
	if (b)
		*b = be;
	return MAL_SUCCEED;
}

str
SQLmvc(Client cntxt, MalBlkPtr mb, MalStkPtr stk, InstrPtr pci)
{
	mvc *sql = NULL;
	str msg;
	int *res = getArgReference_int(stk, pci, 0);

	if ((msg = getSQLContext(cntxt, mb, &sql, NULL)) != NULL)
		return msg;
	if ((msg = checkSQLContext(cntxt)) != NULL)
		return msg;
	*res = 0;
	return MAL_SUCCEED;
}

str
SQLtransaction(Client cntxt, MalBlkPtr mb, MalStkPtr stk, InstrPtr pci)
{
	mvc *sql = NULL;
	str msg;
	int type = *getArgReference_int(stk, pci, 1);
	int chain = *getArgReference_int(stk, pci, 2);
	str name = *getArgReference_str(stk, pci, 3);
	char buf[BUFSIZ];
	int ret = 0;

	if ((msg = getSQLContext(cntxt, mb, &sql, NULL)) != NULL)
		return msg;
	if ((msg = checkSQLContext(cntxt)) != NULL)
		return msg;
	if (name && strcmp(name, str_nil) == 0)
		name = NULL;

	switch (type) {
	case DDL_RELEASE:
		if (sql->session->auto_commit == 1)
			throw(SQL, "sql.trans", "3BM30!RELEASE SAVEPOINT: not allowed in auto commit mode");
		ret = mvc_release(sql, name);
		if (ret < 0) {
			snprintf(buf, BUFSIZ, "3B000!RELEASE SAVEPOINT: (%s) failed", name);
			throw(SQL, "sql.trans", "%s", buf);
		}
		break;
	case DDL_COMMIT:
		if (sql->session->auto_commit == 1) {
			if (name)
				throw(SQL, "sql.trans", "3BM30!SAVEPOINT: not allowed in auto commit mode");
			else
				throw(SQL, "sql.trans", "2DM30!COMMIT: not allowed in auto commit mode");
		}
		ret = mvc_commit(sql, chain, name);
		if (ret < 0 && !name)
			throw(SQL, "sql.trans", "2D000!COMMIT: failed");
		if (ret < 0 && name)
			throw(SQL, "sql.trans", "3B000!SAVEPOINT: (%s) failed", name);
		break;
	case DDL_ROLLBACK:
		if (sql->session->auto_commit == 1)
			throw(SQL, "sql.trans", "2DM30!ROLLBACK: not allowed in auto commit mode");
		RECYCLEdrop(cntxt);
		ret = mvc_rollback(sql, chain, name);
		if (ret < 0 && name) {
			snprintf(buf, BUFSIZ, "3B000!ROLLBACK TO SAVEPOINT: (%s) failed", name);
			throw(SQL, "sql.trans", "%s", buf);
		}
		break;
	case DDL_TRANS:
		if (sql->session->auto_commit == 0)
			throw(SQL, "sql.trans", "25001!START TRANSACTION: cannot start a transaction within a transaction");
		if (sql->session->active) {
			RECYCLEdrop(cntxt);
			mvc_rollback(sql, 0, NULL);
		}
		sql->session->auto_commit = 0;
		sql->session->ac_on_commit = 1;
		sql->session->level = chain;
		(void) mvc_trans(sql);
		break;
	default:
		throw(SQL, "sql.trans", "transaction unknown type");
	}
	return MAL_SUCCEED;
}

str
SQLcommit(Client cntxt, MalBlkPtr mb, MalStkPtr stk, InstrPtr pci)
{
	int ret;
	mvc *sql = NULL;
	str msg;
	(void) stk;
	(void) pci;

	if ((msg = getSQLContext(cntxt, mb, &sql, NULL)) != NULL)
		return msg;
	if ((msg = checkSQLContext(cntxt)) != NULL)
		return msg;

	if (sql->session->auto_commit != 0)
		throw(SQL, "sql.trans", "2DM30!COMMIT: not allowed in auto commit mode");
	ret = mvc_commit(sql, 0, 0);
	if (ret < 0)
		throw(SQL, "sql.trans", "2D000!COMMIT: failed");
	return msg;
}

str
SQLabort(Client cntxt, MalBlkPtr mb, MalStkPtr stk, InstrPtr pci)
{
	mvc *sql = NULL;
	str msg;
	(void) stk;
	(void) pci;

	if ((msg = getSQLContext(cntxt, mb, &sql, NULL)) != NULL)
		return msg;
	if ((msg = checkSQLContext(cntxt)) != NULL)
		return msg;

	if (sql->session->active) {
		RECYCLEdrop(cntxt);
		mvc_rollback(sql, 0, NULL);
	}
	return msg;
}

str
SQLshutdown_wrap(Client cntxt, MalBlkPtr mb, MalStkPtr stk, InstrPtr pci)
{
	str answ = *getArgReference_str(stk, pci, 0);

	CLTshutdown(cntxt, mb, stk, pci);

	// administer the shutdown
	mnstr_printf(GDKstdout, "#%s\n", answ);
	return MAL_SUCCEED;
}

str
SQLtransaction2(Client cntxt, MalBlkPtr mb, MalStkPtr stk, InstrPtr pci)
{
	mvc *sql = NULL;
	str msg;

	(void) stk;
	(void) pci;

	if ((msg = getSQLContext(cntxt, mb, &sql, NULL)) != NULL)
		return msg;
	if ((msg = checkSQLContext(cntxt)) != NULL)
		return msg;
	if (sql->session->auto_commit == 0)
		throw(SQL, "sql.trans", "25001!START TRANSACTION: cannot start a transaction within a transaction");
	if (sql->session->active) {
		RECYCLEdrop(cntxt);
		mvc_rollback(sql, 0, NULL);
	}
	sql->session->auto_commit = 0;
	sql->session->ac_on_commit = 1;
	sql->session->level = 0;
	(void) mvc_trans(sql);
	return msg;
}

static str
create_table_or_view(mvc *sql, char *sname, sql_table *t, int temp)
{
	sql_allocator *osa;
	sql_schema *s = mvc_bind_schema(sql, sname);
	sql_table *nt = NULL;
	node *n;

	if (STORE_READONLY)
		return sql_error(sql, 06, "25006!schema statements cannot be executed on a readonly database.");

	if (!s)
		return sql_message("3F000!CREATE %s: schema '%s' doesn't exist", (t->query) ? "TABLE" : "VIEW", sname);

	if (mvc_bind_table(sql, s, t->base.name)) {
		char *cd = (temp == SQL_DECLARED_TABLE) ? "DECLARE" : "CREATE";
		return sql_message("42S01!%s TABLE: name '%s' already in use", cd, t->base.name);
	} else if (temp != SQL_DECLARED_TABLE && (!schema_privs(sql->role_id, s) && !(isTempSchema(s) && temp == SQL_LOCAL_TEMP))) {
		return sql_message("42000!CREATE TABLE: insufficient privileges for user '%s' in schema '%s'", stack_get_string(sql, "current_user"), s->base.name);
	} else if (temp == SQL_DECLARED_TABLE && !list_empty(t->keys.set)) {
		return sql_message("42000!DECLARE TABLE: '%s' cannot have constraints", t->base.name);

	}

	osa = sql->sa;
	sql->sa = NULL;
	/* first check default values */
	for (n = t->columns.set->h; n; n = n->next) {
		sql_column *c = n->data;

		if (c->def) {
			char *buf;
			sql_rel *r = NULL;

			sql->sa = sa_create();
			buf = sa_alloc(sql->sa, strlen(c->def) + 8);
			snprintf(buf, BUFSIZ, "select %s;", c->def);
			r = rel_parse(sql, buf, m_deps);
			if (!r || !is_project(r->op) || !r->exps || list_length(r->exps) != 1 || rel_check_type(sql, &c->type, r->exps->h->data, type_equal) == NULL)
				throw(SQL, "sql.catalog", "%s", sql->errstr);
			rel_destroy(r);
			sa_destroy(sql->sa);
			sql->sa = NULL;
		}
	}

	nt = sql_trans_create_table(sql->session->tr, s, t->base.name, t->query, t->type, t->system, temp, t->commit_action, t->sz);

	for (n = t->columns.set->h; n; n = n->next) {
		sql_column *c = n->data;
		mvc_copy_column(sql, nt, c);
	}
	if (t->idxs.set) {
		for (n = t->idxs.set->h; n; n = n->next) {
			sql_idx *i = n->data;
			mvc_copy_idx(sql, nt, i);
		}
	}
	if (t->keys.set) {
		for (n = t->keys.set->h; n; n = n->next) {
			sql_key *k = n->data;

			mvc_copy_key(sql, nt, k);
		}
	}
	/* also create dependencies */
	if (nt->query && isView(nt)) {
		sql_rel *r = NULL;

		sql->sa = sa_create();
		r = rel_parse(sql, nt->query, m_deps);
		if (r)
			r = rel_optimizer(sql, r);
		if (r) {
			stmt *sqs = rel_bin(sql, r);
			list *view_id_l = stmt_list_dependencies(sql->sa, sqs, VIEW_DEPENDENCY);
			list *id_l = stmt_list_dependencies(sql->sa, sqs, COLUMN_DEPENDENCY);
			list *func_id_l = stmt_list_dependencies(sql->sa, sqs, FUNC_DEPENDENCY);

			mvc_create_dependencies(sql, id_l, nt->base.id, VIEW_DEPENDENCY);
			mvc_create_dependencies(sql, view_id_l, nt->base.id, VIEW_DEPENDENCY);
			mvc_create_dependencies(sql, func_id_l, nt->base.id, VIEW_DEPENDENCY);
		}
		sa_destroy(sql->sa);
	}
	sql->sa = osa;
	return MAL_SUCCEED;
}

static int
table_has_updates(sql_trans *tr, sql_table *t)
{
	node *n;
	int cnt = 0;

	for ( n = t->columns.set->h; !cnt && n; n = n->next) {
		sql_column *c = n->data;
		BAT *b = store_funcs.bind_col(tr, c, RD_UPD_ID);
		cnt |= BATcount(b) > 0;
		BBPunfix(b->batCacheid);
	}
	return cnt;
}

static str
alter_table(Client cntxt, mvc *sql, char *sname, sql_table *t)
{
	sql_schema *s = mvc_bind_schema(sql, sname);
	sql_table *nt = NULL;
	node *n;

	if (!s)
		return sql_message("3F000!ALTER TABLE: no such schema '%s'", sname);

	if ((nt = mvc_bind_table(sql, s, t->base.name)) == NULL) {
		return sql_message("42S02!ALTER TABLE: no such table '%s'", t->base.name);

	} else if (!schema_privs(sql->role_id, s) && !(isTempSchema(s) && t->persistence == SQL_LOCAL_TEMP)) {
		return sql_message("42000!ALTER TABLE: insufficient privileges for user '%s' in schema '%s'", stack_get_string(sql, "current_user"), s->base.name);
	}

	/* First check if all the changes are allowed */
	if (t->idxs.set) {
		/* only one pkey */
		if (nt->pkey) {
			for (n = t->idxs.nelm; n; n = n->next) {
				sql_idx *i = n->data;
				if (i->key && i->key->type == pkey)
					return sql_message("40000!CONSTRAINT PRIMARY KEY: a table can have only one PRIMARY KEY\n");
			}
		}
	}

	if (t->access != nt->access) {
		if (t->access && table_has_updates(sql->session->tr, nt)) 
			return sql_message("40000!ALTER TABLE: set READ or INSERT ONLY not possible with outstanding updates (wait until updates are flushed)\n");
		mvc_access(sql, nt, t->access);
	}

	/* check for changes */
	if (t->tables.dset)
		for (n = t->tables.dset->h; n; n = n->next) {
			/* propagate alter table .. drop table */
			sql_table *at = n->data;
			sql_table *pt = mvc_bind_table(sql, nt->s, at->base.name);

			sql_trans_del_table(sql->session->tr, nt, pt, at->drop_action);
		}
	for (n = t->tables.nelm; n; n = n->next) {
		/* propagate alter table .. add table */
		sql_table *at = n->data;
		sql_table *pt = mvc_bind_table(sql, nt->s, at->base.name);

		sql_trans_add_table(sql->session->tr, nt, pt);
	}

	/* check for changes */
	if (t->columns.dset)
		for (n = t->columns.dset->h; n; n = n->next) {
			/* propagate alter table .. drop column */
			sql_column *c = n->data;
			sql_column *nc = mvc_bind_column(sql, nt, c->base.name);
			mvc_drop_column(sql, nt, nc, c->drop_action);
		}
	/* check for changes on current cols */
	for (n = t->columns.set->h; n != t->columns.nelm; n = n->next) {

		/* null or default value changes */
		sql_column *c = n->data;
		sql_column *nc = mvc_bind_column(sql, nt, c->base.name);

		if (c->null != nc->null) {
			mvc_null(sql, nc, c->null);
			/* for non empty check for nulls */
			if (c->null == 0) {
				void *nilptr = ATOMnilptr(c->type.type->localtype);
				rids *nils = table_funcs.rids_select(sql->session->tr, nc, nilptr, NULL, NULL);  
				int has_nils = (table_funcs.rids_next(nils) != oid_nil);

				table_funcs.rids_destroy(nils);
				if (has_nils)
					return sql_message("40002!ALTER TABLE: NOT NULL constraint violated for column %s.%s", c->t->base.name, c->base.name);
			}
		}
		if (c->def != nc->def)
			mvc_default(sql, nc, c->def);

		if (c->storage_type != nc->storage_type) {
			bat bid = 0;
			BAT *b = store_funcs.bind_col(sql->session->tr, nc, 0);
			sql_delta *d;
			char *msg;
			if (c->t->access == TABLE_WRITABLE) 
				return sql_message("40002!ALTER TABLE: SET STORAGE for column %s.%s only allowed on READ or INSERT ONLY tables", c->t->base.name, c->base.name);

			if( c->storage_type)
				msg = MOScompressInternal(cntxt, &bid, &b->batCacheid, c->storage_type,1,0);
			else
				msg = MOSdecompressInternal(cntxt, &bid, &b->batCacheid,1);
			if (msg)
				return msg;
			allocate_delta(sql->session->tr, nc);
			d = nc->data;
			assert(nc->base.allocated == 1);
			nc->base.rtime = nc->base.wtime = sql->session->tr->wtime;
			d->bid = bid;
			mvc_storage(sql, nc, c->storage_type);
		}
	}
	for (; n; n = n->next) {
		/* propagate alter table .. add column */
		sql_column *c = n->data;
		mvc_copy_column(sql, nt, c);
	}
	if (t->idxs.set) {
		/* alter drop index */
		if (t->idxs.dset)
			for (n = t->idxs.dset->h; n; n = n->next) {
				sql_idx *i = n->data;
				sql_idx *ni = mvc_bind_idx(sql, s, i->base.name);
				mvc_drop_idx(sql, s, ni);
			}
		/* alter add index */
		for (n = t->idxs.nelm; n; n = n->next) {
			sql_idx *i = n->data;
			mvc_copy_idx(sql, nt, i);
		}
	}
	if (t->keys.set) {
		/* alter drop key */
		if (t->keys.dset)
			for (n = t->keys.dset->h; n; n = n->next) {
				sql_key *k = n->data;
				sql_key *nk = mvc_bind_key(sql, s, k->base.name);
				if (nk)
					mvc_drop_key(sql, s, nk, k->drop_action);
			}
		/* alter add key */
		for (n = t->keys.nelm; n; n = n->next) {
			sql_key *k = n->data;
			mvc_copy_key(sql, nt, k);
		}
	}
	return MAL_SUCCEED;
}

static char *
drop_table(mvc *sql, char *sname, char *tname, int drop_action)
{
	sql_schema *s = NULL;
	sql_table *t = NULL;
	node *n;

	if (sname && !(s = mvc_bind_schema(sql, sname)))
		return sql_message("3F000!DROP TABLE: no such schema '%s'", sname);
	if (!s)
		s = cur_schema(sql);
	t = mvc_bind_table(sql, s, tname);
	if (!t && !sname) {
		s = tmp_schema(sql);
		t = mvc_bind_table(sql, s, tname);
	}
	if (!t) {
		return sql_message("42S02!DROP TABLE: no such table '%s'", tname);
	} else if (isView(t)) {
		return sql_message("42000!DROP TABLE: cannot drop VIEW '%s'", tname);
	} else if (t->system) {
		return sql_message("42000!DROP TABLE: cannot drop system table '%s'", tname);
	} else if (!schema_privs(sql->role_id, s) && !(isTempSchema(s) && t->persistence == SQL_LOCAL_TEMP)) {
		return sql_message("42000!DROP TABLE: access denied for %s to schema ;'%s'", stack_get_string(sql, "current_user"), s->base.name);
	}
	if (!drop_action && t->keys.set) {
		for (n = t->keys.set->h; n; n = n->next) {
			sql_key *k = n->data;

			if (k->type == ukey || k->type == pkey) {
				sql_ukey *uk = (sql_ukey *) k;

				if (uk->keys && list_length(uk->keys)) {
					node *l = uk->keys->h;

					for (; l; l = l->next) {
						k = l->data;
						/* make sure it is not a self referencing key */
						if (k->t != t)
							return sql_message("40000!DROP TABLE: FOREIGN KEY %s.%s depends on %s", k->t->base.name, k->base.name, tname);
					}
				}
			}
		}
	}

	if (!drop_action && mvc_check_dependency(sql, t->base.id, TABLE_DEPENDENCY, NULL))
		 return sql_message("42000!DROP TABLE: unable to drop table %s (there are database objects which depend on it)\n", t->base.name);

	mvc_drop_table(sql, s, t, drop_action);
	return MAL_SUCCEED;
}

static char *
drop_view(mvc *sql, char *sname, char *tname, int drop_action)
{
	sql_table *t = NULL;
	sql_schema *ss = NULL;

	if (sname != NULL && (ss = mvc_bind_schema(sql, sname)) == NULL)
		return sql_message("3F000!DROP VIEW: no such schema '%s'", sname);

	if (ss == NULL)
		ss = cur_schema(sql);

	t = mvc_bind_table(sql, ss, tname);

	if (!schema_privs(sql->role_id, ss) && !(isTempSchema(ss) && t && t->persistence == SQL_LOCAL_TEMP)) {
		return sql_message("42000!DROP VIEW: access denied for %s to schema '%s'", stack_get_string(sql, "current_user"), ss->base.name);
	} else if (!t) {
		return sql_message("42S02!DROP VIEW: unknown view '%s'", tname);
	} else if (!isView(t)) {
		return sql_message("42000!DROP VIEW: unable to drop view '%s': is a table", tname);
	} else if (t->system) {
		return sql_message("42000!DROP VIEW: cannot drop system view '%s'", tname);
	} else if (!drop_action && mvc_check_dependency(sql, t->base.id, VIEW_DEPENDENCY, NULL)) {
		return sql_message("42000!DROP VIEW: cannot drop view '%s', there are database objects which depend on it", t->base.name);
	} else {
		mvc_drop_table(sql, ss, t, drop_action);
		return MAL_SUCCEED;
	}
}

static str
drop_key(mvc *sql, char *sname, char *kname, int drop_action)
{
	sql_key *key;
	sql_schema *ss = NULL;

	if (sname != NULL && (ss = mvc_bind_schema(sql, sname)) == NULL)
		return sql_message("3F000!ALTER TABLE: no such schema '%s'", sname);

	if (ss == NULL)
		ss = cur_schema(sql);

	if ((key = mvc_bind_key(sql, ss, kname)) == NULL)
		return sql_message("42000!ALTER TABLE: no such constraint '%s'", kname);
	if (!drop_action && mvc_check_dependency(sql, key->base.id, KEY_DEPENDENCY, NULL))
		 return sql_message("42000!ALTER TABLE: cannot drop constraint '%s': there are database objects which depend on it", key->base.name);
	mvc_drop_key(sql, ss, key, drop_action);
	return MAL_SUCCEED;
}

static str
drop_index(mvc *sql, char *sname, char *iname)
{
	sql_schema *s = NULL;
	sql_idx *i = NULL;

	if (!(s = mvc_bind_schema(sql, sname)))
		return sql_message("3F000!DROP INDEX: no such schema '%s'", sname);
	i = mvc_bind_idx(sql, s, iname);
	if (!i) {
		return sql_message("42S12!DROP INDEX: no such index '%s'", iname);
	} else if (!schema_privs(sql->role_id, s)) {
		return sql_message("42000!DROP INDEX: access denied for %s to schema ;'%s'", stack_get_string(sql, "current_user"), s->base.name);
	} else {
		mvc_drop_idx(sql, s, i);
	}
	return NULL;
}

static str
create_seq(mvc *sql, char *sname, sql_sequence *seq)
{
	sql_schema *s = NULL;

	if (sname && !(s = mvc_bind_schema(sql, sname)))
		return sql_message("3F000!CREATE SEQUENCE: no such schema '%s'", sname);
	if (s == NULL)
		s = cur_schema(sql);
	if (find_sql_sequence(s, seq->base.name)) {
		return sql_message("42000!CREATE SEQUENCE: name '%s' already in use", seq->base.name);
	} else if (!schema_privs(sql->role_id, s)) {
		return sql_message("42000!CREATE SEQUENCE: insufficient privileges for '%s' in schema '%s'", stack_get_string(sql, "current_user"), s->base.name);
	}
	sql_trans_create_sequence(sql->session->tr, s, seq->base.name, seq->start, seq->minvalue, seq->maxvalue, seq->increment, seq->cacheinc, seq->cycle, seq->bedropped);
	return NULL;
}

static str
alter_seq(mvc *sql, char *sname, sql_sequence *seq, lng *val)
{
	sql_schema *s = NULL;
	sql_sequence *nseq = NULL;

	if (sname && !(s = mvc_bind_schema(sql, sname)))
		return sql_message("3F000!ALTER SEQUENCE: no such schema '%s'", sname);
	if (s == NULL)
		s = cur_schema(sql);
	if (!(nseq = find_sql_sequence(s, seq->base.name))) {
		return sql_message("42000!ALTER SEQUENCE: no such sequence '%s'", seq->base.name);
	} else if (!schema_privs(sql->role_id, s)) {
		return sql_message("42000!ALTER SEQUENCE: insufficient privileges for '%s' in schema '%s'", stack_get_string(sql, "current_user"), s->base.name);
	}

	/* first alter the known values */
	sql_trans_alter_sequence(sql->session->tr, nseq, seq->minvalue, seq->maxvalue, seq->increment, seq->cacheinc, seq->cycle);
	if (val)
		sql_trans_sequence_restart(sql->session->tr, nseq, *val);
	return MAL_SUCCEED;
}

static str
drop_seq(mvc *sql, char *sname, char *name)
{
	sql_schema *s = NULL;
	sql_sequence *seq = NULL;

	if (sname && !(s = mvc_bind_schema(sql, sname)))
		return sql_message("3F000!DROP SEQUENCE: no such schema '%s'", sname);
	if (!s)
		s = cur_schema(sql);
	if (!(seq = find_sql_sequence(s, name))) {
		return sql_message("42M35!DROP SEQUENCE: no such sequence '%s'", name);
	} else if (!schema_privs(sql->role_id, s)) {
		return sql_message("42000!DROP SEQUENCE: insufficient privileges for '%s' in schema '%s'", stack_get_string(sql, "current_user"), s->base.name);
	}
	if (mvc_check_dependency(sql, seq->base.id, BEDROPPED_DEPENDENCY, NULL))
		 return sql_message("2B000!DROP SEQUENCE: unable to drop sequence %s (there are database objects which depend on it)\n", seq->base.name);

	sql_trans_drop_sequence(sql->session->tr, s, seq, 0);
	return NULL;
}

static str
drop_func(mvc *sql, char *sname, char *name, int fid, int type, int action)
{
	sql_schema *s = NULL;
	char is_aggr = (type == F_AGGR);
	char is_func = (type != F_PROC);
	char *F = is_aggr ? "AGGREGATE" : (is_func ? "FUNCTION" : "PROCEDURE");
	char *f = is_aggr ? "aggregate" : (is_func ? "function" : "procedure");
	char *KF = type == F_FILT ? "FILTER " : type == F_UNION ? "UNION " : "";
	char *kf = type == F_FILT ? "filter " : type == F_UNION ? "union " : "";

	if (sname && !(s = mvc_bind_schema(sql, sname)))
		return sql_message("3F000!DROP %s%s: no such schema '%s'", KF, F, sname);
	if (!s)
		s = cur_schema(sql);
	if (fid >= 0) {
		node *n = find_sql_func_node(s, fid);
		if (n) {
			sql_func *func = n->data;

			if (!schema_privs(sql->role_id, s)) {
				return sql_message("DROP %s%s: access denied for %s to schema ;'%s'", KF, F, stack_get_string(sql, "current_user"), s->base.name);
			}
			if (!action && mvc_check_dependency(sql, func->base.id, !IS_PROC(func) ? FUNC_DEPENDENCY : PROC_DEPENDENCY, NULL))
				 return sql_message("DROP %s%s: there are database objects dependent on %s%s %s;", KF, F, kf, f, func->base.name);

			mvc_drop_func(sql, s, func, action);
		}
	} else {
		node *n = NULL;
		list *list_func = schema_bind_func(sql, s, name, type);

		if (!schema_privs(sql->role_id, s)) {
			list_destroy(list_func);
			return sql_message("DROP %s%s: access denied for %s to schema ;'%s'", KF, F, stack_get_string(sql, "current_user"), s->base.name);
		}
		for (n = list_func->h; n; n = n->next) {
			sql_func *func = n->data;

			if (!action && mvc_check_dependency(sql, func->base.id, !IS_PROC(func) ? FUNC_DEPENDENCY : PROC_DEPENDENCY, list_func)) {
				list_destroy(list_func);
				return sql_message("DROP %s%s: there are database objects dependent on %s%s %s;", KF, F, kf, f, func->base.name);
			}
		}
		mvc_drop_all_func(sql, s, list_func, action);
		list_destroy(list_func);
	}
	return MAL_SUCCEED;
}

static char *
create_func(mvc *sql, char *sname, sql_func *f)
{
	sql_func *nf;
	sql_schema *s = NULL;
	char is_aggr = (f->type == F_AGGR);
	char is_func = (f->type != F_PROC);
	char *F = is_aggr ? "AGGREGATE" : (is_func ? "FUNCTION" : "PROCEDURE");
	char *KF = f->type == F_FILT ? "FILTER " : f->type == F_UNION ? "UNION " : "";

	if (sname && !(s = mvc_bind_schema(sql, sname)))
		return sql_message("3F000!CREATE %s%s: no such schema '%s'", KF, F, sname);
	if (!s)
		s = cur_schema(sql);
	nf = mvc_create_func(sql, NULL, s, f->base.name, f->ops, f->res, f->type, f->lang, f->mod, f->imp, f->query, f->varres, f->vararg);
	if (nf && nf->query && nf->lang <= FUNC_LANG_SQL) {
		char *buf;
		sql_rel *r = NULL;
		sql_allocator *sa = sql->sa;

		sql->sa = sa_create();
		buf = sa_strdup(sql->sa, nf->query);
		r = rel_parse(sql, buf, m_deps);
		if (r)
			r = rel_optimizer(sql, r);
		if (r) {
			stmt *sb = rel_bin(sql, r);
			list *id_col_l = stmt_list_dependencies(sql->sa, sb, COLUMN_DEPENDENCY);
			list *id_func_l = stmt_list_dependencies(sql->sa, sb, FUNC_DEPENDENCY);
			list *view_id_l = stmt_list_dependencies(sql->sa, sb, VIEW_DEPENDENCY);

			mvc_create_dependencies(sql, id_col_l, nf->base.id, !IS_PROC(f) ? FUNC_DEPENDENCY : PROC_DEPENDENCY);
			mvc_create_dependencies(sql, id_func_l, nf->base.id, !IS_PROC(f) ? FUNC_DEPENDENCY : PROC_DEPENDENCY);
			mvc_create_dependencies(sql, view_id_l, nf->base.id, !IS_PROC(f) ? FUNC_DEPENDENCY : PROC_DEPENDENCY);
		}
		sa_destroy(sql->sa);
		sql->sa = sa;
	} else if (nf->lang == FUNC_LANG_MAL) {
		if (!backend_resolve_function(sql, nf))
			return sql_message("3F000!CREATE %s%s: external name %s.%s not bound", KF, F, nf->mod, nf->base.name);
	}
	return MAL_SUCCEED;
}

str
UPGdrop_func(Client cntxt, MalBlkPtr mb, MalStkPtr stk, InstrPtr pci)
{
	mvc *sql = NULL;
	str msg = MAL_SUCCEED;
	int id = *getArgReference_int(stk, pci, 1);
	sql_func *func;

	if ((msg = getSQLContext(cntxt, mb, &sql, NULL)) != NULL)
		return msg;
	if ((msg = checkSQLContext(cntxt)) != NULL)
		return msg;

	func = sql_trans_find_func(sql->session->tr, id);
	if (func) 
		mvc_drop_func(sql, func->s, func, 0);
	return msg;
}

str
UPGcreate_func(Client cntxt, MalBlkPtr mb, MalStkPtr stk, InstrPtr pci)
{
	mvc *sql = NULL;
	str msg = MAL_SUCCEED;
	str func = *getArgReference_str(stk, pci, 1);
	stmt *s;

	if ((msg = getSQLContext(cntxt, mb, &sql, NULL)) != NULL)
		return msg;
	if ((msg = checkSQLContext(cntxt)) != NULL)
		return msg;
	s = sql_parse(sql, sa_create(), func, 0);
	if (s && s->type == st_catalog) {
		char *schema = ((stmt*)s->op1->op4.lval->h->data)->op4.aval->data.val.sval;
		sql_func *func = (sql_func*)((stmt*)s->op1->op4.lval->t->data)->op4.aval->data.val.pval;

		msg = create_func(sql, schema, func);
	} else {
		throw(SQL, "sql.catalog", "function creation failed '%s'", func);
	}
	return msg;
}

static char *
create_trigger(mvc *sql, char *sname, char *tname, char *triggername, int time, int orientation, int event, char *old_name, char *new_name, char *condition, char *query)
{
	sql_trigger *tri = NULL;
	sql_schema *s = NULL;
	sql_table *t;

	if (sname && !(s = mvc_bind_schema(sql, sname)))
		return sql_message("3F000!CREATE TRIGGER: no such schema '%s'", sname);
	if (!s)
		s = cur_schema(sql);
	if (!schema_privs(sql->role_id, s))
		return sql_message("3F000!CREATE TRIGGER: access denied for %s to schema ;'%s'", stack_get_string(sql, "current_user"), s->base.name);
	if (mvc_bind_trigger(sql, s, triggername) != NULL)
		return sql_message("3F000!CREATE TRIGGER: name '%s' already in use", triggername);

	if (!(t = mvc_bind_table(sql, s, tname)))
		return sql_message("3F000!CREATE TRIGGER: unknown table '%s'", tname);

	if (isView(t))
		return sql_message("3F000!CREATE TRIGGER: cannot create trigger on view '%s'", tname);

	tri = mvc_create_trigger(sql, t, triggername, time, orientation, event, old_name, new_name, condition, query);
	if (tri) {
		char *buf;
		sql_rel *r = NULL;
		sql_allocator *sa = sql->sa;

		sql->sa = sa_create();
		buf = sa_strdup(sql->sa, query);
		r = rel_parse(sql, buf, m_deps);
		if (r)
			r = rel_optimizer(sql, r);
		/* TODO use relational part to find dependencies */
		if (r) {
			stmt *sqs = rel_bin(sql, r);
			list *col_l = stmt_list_dependencies(sql->sa, sqs, COLUMN_DEPENDENCY);
			list *func_l = stmt_list_dependencies(sql->sa, sqs, FUNC_DEPENDENCY);
			list *view_id_l = stmt_list_dependencies(sql->sa, sqs, VIEW_DEPENDENCY);

			mvc_create_dependencies(sql, col_l, tri->base.id, TRIGGER_DEPENDENCY);
			mvc_create_dependencies(sql, func_l, tri->base.id, TRIGGER_DEPENDENCY);
			mvc_create_dependencies(sql, view_id_l, tri->base.id, TRIGGER_DEPENDENCY);
		}
		sa_destroy(sql->sa);
		sql->sa = sa;
	}
	return MAL_SUCCEED;
}

static char *
drop_trigger(mvc *sql, char *sname, char *tname)
{
	sql_trigger *tri = NULL;
	sql_schema *s = NULL;

	if (sname && !(s = mvc_bind_schema(sql, sname)))
		return sql_message("3F000!DROP TRIGGER: no such schema '%s'", sname);
	if (!s)
		s = cur_schema(sql);
	assert(s);
	if (!schema_privs(sql->role_id, s))
		return sql_message("3F000!DROP TRIGGER: access denied for %s to schema ;'%s'", stack_get_string(sql, "current_user"), s->base.name);

	if ((tri = mvc_bind_trigger(sql, s, tname)) == NULL)
		return sql_message("3F000!DROP TRIGGER: unknown trigger %s\n", tname);
	mvc_drop_trigger(sql, s, tri);
	return MAL_SUCCEED;
}

static char *
SaveArgReference(MalStkPtr stk, InstrPtr pci, int arg)
{
	char *val = *getArgReference_str(stk, pci, arg);

	if (val && strcmp(val, str_nil) == 0)
		val = NULL;
	return val;
}

str
SQLcatalog(Client cntxt, MalBlkPtr mb, MalStkPtr stk, InstrPtr pci)
{
	mvc *sql = NULL;
	str msg;
	int type = *getArgReference_int(stk, pci, 1);
	str sname = *getArgReference_str(stk, pci, 2);

	if ((msg = getSQLContext(cntxt, mb, &sql, NULL)) != NULL)
		return msg;
	if ((msg = checkSQLContext(cntxt)) != NULL)
		return msg;

	if (STORE_READONLY)
		return sql_message("25006!schema statements cannot be executed on a readonly database.");

	switch (type) {
	case DDL_CREATE_SEQ:
	{
		sql_sequence *s = *(sql_sequence **) getArgReference(stk, pci, 3);
		msg = create_seq(sql, sname, s);
		break;
	}
	case DDL_ALTER_SEQ:
	{
		lng *val = NULL;
		sql_sequence *s = *(sql_sequence **) getArgReference(stk, pci, 3);
		if (getArgType(mb, pci, 4) == TYPE_lng)
			val = getArgReference_lng(stk, pci, 4);
		if (val == NULL || *val == lng_nil)
			msg = sql_message("42M36!ALTER SEQUENCE: cannot (re)start with NULL");
		else
			msg = alter_seq(sql, sname, s, val);
		break;
	}
	case DDL_DROP_SEQ: {
		str name = *getArgReference_str(stk, pci, 3);

		msg = drop_seq(sql, sname, name);
		break;
	}
	case DDL_CREATE_SCHEMA:{
		str name = SaveArgReference(stk, pci, 3);
		int auth_id = sql->role_id;

		if (name && (auth_id = sql_find_auth(sql, name)) < 0) {
			msg = sql_message("42M32!CREATE SCHEMA: no such authorization '%s'", name);
		}
		if (sql->user_id != USER_MONETDB && sql->role_id != ROLE_SYSADMIN) {
			msg = sql_message("42000!CREATE SCHEMA: insufficient privileges for user '%s'", stack_get_string(sql, "current_user"));
		}
		if (mvc_bind_schema(sql, sname)) {
			msg = sql_message("3F000!CREATE SCHEMA: name '%s' already in use", sname);
		} else {
			(void) mvc_create_schema(sql, sname, auth_id, sql->user_id);
		}
		break;
	}
	case DDL_DROP_SCHEMA:{
		int action = *getArgReference_int(stk, pci, 4);
		sql_schema *s = mvc_bind_schema(sql, sname);

		if (!s) {
			msg = sql_message("3F000!DROP SCHEMA: name %s does not exist", sname);
		} else if (!schema_privs(sql->role_id, s)) {
			msg = sql_message("42000!DROP SCHEMA: access denied for %s to schema ;'%s'", stack_get_string(sql, "current_user"), s->base.name);
		} else if (s == cur_schema(sql)) {
			msg = sql_message("42000!DROP SCHEMA: cannot drop current schema");
		} else if (strcmp(sname, "sys") == 0 || strcmp(sname, "tmp") == 0) {
			msg = sql_message("42000!DROP SCHEMA: access denied for '%s'", sname);
		} else if (sql_schema_has_user(sql, s)) {
			msg = sql_message("2BM37!DROP SCHEMA: unable to drop schema '%s' (there are database objects which depend on it", sname);
		} else {
			mvc_drop_schema(sql, s, action);
		}
		break;
	}
	case DDL_CREATE_TABLE:
	case DDL_CREATE_VIEW:
	{
		sql_table *t = *(sql_table **) getArgReference(stk, pci, 3);
		int temp = *getArgReference_int(stk, pci, 4);

		msg = create_table_or_view(sql, sname, t, temp);
		break;
	}
	case DDL_DROP_TABLE:{
		int action = *getArgReference_int(stk, pci, 4);
		str name = *getArgReference_str(stk, pci, 3);

		msg = drop_table(sql, sname, name, action);
		break;
	}
	case DDL_DROP_VIEW:{
		int action = *getArgReference_int(stk, pci, 4);
		str name = *getArgReference_str(stk, pci, 3);

		msg = drop_view(sql, sname, name, action);
		break;
	}
	case DDL_DROP_CONSTRAINT:{
		int action = *getArgReference_int(stk, pci, 4);
		str name = *getArgReference_str(stk, pci, 3);

		msg = drop_key(sql, sname, name, action);
		break;
	}
	case DDL_ALTER_TABLE:{
		sql_table *t = *(sql_table **) getArgReference(stk, pci, 3);
		msg = alter_table(cntxt, sql, sname, t);
		break;
	}
	case DDL_CREATE_TYPE:{
		char *impl = *getArgReference_str(stk, pci, 3);
		if (!mvc_create_type(sql, sql->session->schema, sname, 0, 0, 0, impl))
			msg = sql_message("0D000!CREATE TYPE: unknown external type '%s'", impl);
		break;
	}
	case DDL_DROP_TYPE:{
		msg = sql_message("0A000!DROP TYPE: not implemented ('%s')", sname);
		break;
	}
	case DDL_GRANT_ROLES:{
		char *auth = SaveArgReference(stk, pci, 3);

		msg = sql_grant_role(sql, sname /*grantee */ , auth);
		break;
	}
	case DDL_REVOKE_ROLES:{
		char *auth = SaveArgReference(stk, pci, 3);

		msg = sql_revoke_role(sql, sname /*grantee */ , auth);
		break;
	}
	case DDL_GRANT:{
		char *tname = *getArgReference_str(stk, pci, 3);
		char *grantee = *getArgReference_str(stk, pci, 4);
		int privs = *getArgReference_int(stk, pci, 5);
		char *cname = SaveArgReference(stk, pci, 6);
		int grant = *getArgReference_int(stk, pci, 7);
		int grantor = *getArgReference_int(stk, pci, 8);
		msg = sql_grant_table_privs(sql, grantee, privs, sname, tname, cname, grant, grantor);
		break;
	}
	case DDL_REVOKE:{
		char *tname = *getArgReference_str(stk, pci, 3);
		char *grantee = *getArgReference_str(stk, pci, 4);
		int privs = *getArgReference_int(stk, pci, 5);
		char *cname = SaveArgReference(stk, pci, 6);
		int grant = *getArgReference_int(stk, pci, 7);
		int grantor = *getArgReference_int(stk, pci, 8);
		msg = sql_revoke_table_privs(sql, grantee, privs, sname, tname, cname, grant, grantor);
		break;
	}
	case DDL_CREATE_USER:{
		char *passwd = *getArgReference_str(stk, pci, 3);
		int enc = *getArgReference_int(stk, pci, 4);
		char *schema = SaveArgReference(stk, pci, 5);
		char *fullname = SaveArgReference(stk, pci, 6);
		msg = sql_create_user(sql, sname, passwd, enc, fullname, schema);
		break;
	}
	case DDL_DROP_USER:{
		msg = sql_drop_user(sql, sname);
		break;
	}
	case DDL_ALTER_USER:{
		char *passwd = SaveArgReference(stk, pci, 3);
		int enc = *getArgReference_int(stk, pci, 4);
		char *schema = SaveArgReference(stk, pci, 5);
		char *oldpasswd = SaveArgReference(stk, pci, 6);
		msg = sql_alter_user(sql, sname, passwd, enc, schema, oldpasswd);
		break;
	}
	case DDL_RENAME_USER:{
		char *newuser = *getArgReference_str(stk, pci, 3);
		msg = sql_rename_user(sql, sname, newuser);
		break;
	}
	case DDL_CREATE_ROLE:{
		char *role = sname;
		int grantor = *getArgReference_int(stk, pci, 4);
		msg = sql_create_role(sql, role, grantor);
		break;
	}
	case DDL_DROP_ROLE:{
		char *role = sname;
		msg = sql_drop_role(sql, role);
		break;
	}
	case DDL_DROP_INDEX:{
		char *iname = *getArgReference_str(stk, pci, 3);
		msg = drop_index(sql, sname, iname);
		break;
	}
	case DDL_DROP_FUNCTION:{
		char *fname = *getArgReference_str(stk, pci, 3);
		int fid = *getArgReference_int(stk, pci, 4);
		int type = *getArgReference_int(stk, pci, 5);
		int action = *getArgReference_int(stk, pci, 6);
		msg = drop_func(sql, sname, fname, fid, type, action);
		break;
	}
	case DDL_CREATE_FUNCTION:{
		sql_func *f = *(sql_func **) getArgReference(stk, pci, 3);
		msg = create_func(sql, sname, f);
		break;
	}
	case DDL_CREATE_TRIGGER:{
		char *tname = *getArgReference_str(stk, pci, 3);
		char *triggername = *getArgReference_str(stk, pci, 4);
		int time = *getArgReference_int(stk, pci, 5);
		int orientation = *getArgReference_int(stk, pci, 6);
		int event = *getArgReference_int(stk, pci, 7);
		char *old_name = *getArgReference_str(stk, pci, 8);
		char *new_name = *getArgReference_str(stk, pci, 9);
		char *condition = *getArgReference_str(stk, pci, 10);
		char *query = *getArgReference_str(stk, pci, 11);

		msg = create_trigger(sql, sname, tname, triggername, time, orientation, event, old_name, new_name, condition, query);
		break;
	}
	case DDL_DROP_TRIGGER:{
		char *triggername = *getArgReference_str(stk, pci, 3);

		msg = drop_trigger(sql, sname, triggername);
		break;
	}
	default:
		throw(SQL, "sql.catalog", "catalog unknown type");
	}
	if (msg)
		return msg;
	return MAL_SUCCEED;
}

/* setVariable(int *ret, str *name, any value) */
str
setVariable(Client cntxt, MalBlkPtr mb, MalStkPtr stk, InstrPtr pci)
{
	int *res = getArgReference_int(stk, pci, 0);
	mvc *m = NULL;
	str msg;
	str varname = *getArgReference_str(stk, pci, 2);
	int mtype = getArgType(mb, pci, 3);
	ValRecord *src;
	char buf[BUFSIZ];

	if ((msg = getSQLContext(cntxt, mb, &m, NULL)) != NULL)
		return msg;
	if ((msg = checkSQLContext(cntxt)) != NULL)
		return msg;

	*res = 0;
	if (mtype < 0 || mtype >= 255)
		throw(SQL, "sql.setVariable", "failed");
	if (strcmp("optimizer", varname) == 0) {
		str newopt = *getArgReference_str(stk, pci, 3);
		if (newopt) {
			if (!isOptimizerPipe(newopt) && strchr(newopt, (int) ';') == 0) {
				snprintf(buf, BUFSIZ, "optimizer '%s' unknown", newopt);
				throw(SQL, "sql.setVariable", "%s", buf);
			}
			snprintf(buf, BUFSIZ, "user_%d", cntxt->idx);
			if (!isOptimizerPipe(newopt) || strcmp(buf, newopt) == 0) {
				msg = addPipeDefinition(cntxt, buf, newopt);
				if (msg)
					return msg;
				if (stack_find_var(m, varname))
					stack_set_string(m, varname, buf);
			} else if (stack_find_var(m, varname))
				stack_set_string(m, varname, newopt);
		}
		return MAL_SUCCEED;
	}
	src = &stk->stk[getArg(pci, 3)];
	if (stack_find_var(m, varname)) {
		lng sgn = val_get_number(src);
		if ((msg = sql_update_var(m, varname, src->val.sval, sgn)) != NULL) {
			snprintf(buf, BUFSIZ, "%s", msg);
			_DELETE(msg);
			throw(SQL, "sql.setVariable", "%s", buf);
		}
		stack_set_var(m, varname, src);
	} else {
		snprintf(buf, BUFSIZ, "variable '%s' unknown", varname);
		throw(SQL, "sql.setVariable", "%s", buf);
	}
	return MAL_SUCCEED;
}

/* getVariable(int *ret, str *name) */
str
getVariable(Client cntxt, MalBlkPtr mb, MalStkPtr stk, InstrPtr pci)
{
	int mtype = getArgType(mb, pci, 0);
	mvc *m = NULL;
	str msg;
	str varname = *getArgReference_str(stk, pci, 2);
	ValRecord *dst, *src;

	if ((msg = getSQLContext(cntxt, mb, &m, NULL)) != NULL)
		return msg;
	if ((msg = checkSQLContext(cntxt)) != NULL)
		return msg;
	if (mtype < 0 || mtype >= 255)
		throw(SQL, "sql.getVariable", "failed");
	src = stack_get_var(m, varname);
	if (!src) {
		char buf[BUFSIZ];
		snprintf(buf, BUFSIZ, "variable '%s' unknown", varname);
		throw(SQL, "sql.getVariable", "%s", buf);
	}
	dst = &stk->stk[getArg(pci, 0)];
	VALcopy(dst, src);
	return MAL_SUCCEED;
}

str
sql_variables(Client cntxt, MalBlkPtr mb, MalStkPtr stk, InstrPtr pci)
{
	int i;
	mvc *m = NULL;
	BAT *vars;
	str msg;
	int *res = getArgReference_int(stk, pci, 0);

	if ((msg = getSQLContext(cntxt, mb, &m, NULL)) != NULL)
		return msg;
	if ((msg = checkSQLContext(cntxt)) != NULL)
		return msg;

	vars = BATnew(TYPE_void, TYPE_str, m->topvars, TRANSIENT);
	if (vars == NULL)
		throw(SQL, "sql.variables", MAL_MALLOC_FAIL);
	BATseqbase(vars, 0);
	for (i = 0; i < m->topvars && !m->vars[i].frame; i++)
		BUNappend(vars, m->vars[i].name, FALSE);
	*res = vars->batCacheid;
	BBPkeepref(vars->batCacheid);
	return MAL_SUCCEED;
}

/* str mvc_logfile(int *d, str *filename); */
str
mvc_logfile(Client cntxt, MalBlkPtr mb, MalStkPtr stk, InstrPtr pci)
{
	mvc *m = NULL;
	str msg;
	str filename = *getArgReference_str(stk, pci, 1);

	if ((msg = getSQLContext(cntxt, mb, &m, NULL)) != NULL)
		return msg;
	if ((msg = checkSQLContext(cntxt)) != NULL)
		return msg;
	if (m->scanner.log) {
		close_stream(m->scanner.log);
		m->scanner.log = NULL;
	}

	if (strcmp(filename, str_nil))
		m->scanner.log = open_wastream(filename);
	return MAL_SUCCEED;
}

/* str mvc_next_value(lng *res, str *sname, str *seqname); */
str
mvc_next_value(Client cntxt, MalBlkPtr mb, MalStkPtr stk, InstrPtr pci)
{
	mvc *m = NULL;
	str msg;
	sql_schema *s;
	lng *res = getArgReference_lng(stk, pci, 0);
	str *sname = getArgReference_str(stk, pci, 1);
	str *seqname = getArgReference_str(stk, pci, 2);

	if ((msg = getSQLContext(cntxt, mb, &m, NULL)) != NULL)
		return msg;
	if ((msg = checkSQLContext(cntxt)) != NULL)
		return msg;
	s = mvc_bind_schema(m, *sname);
	if (s) {
		sql_sequence *seq = find_sql_sequence(s, *seqname);

		if (seq && seq_next_value(seq, res)) {
			m->last_id = *res;
			stack_set_number(m, "last_id", m->last_id);
			return MAL_SUCCEED;
		}
	}
	throw(SQL, "sql.next_value", "error");
}

/* str mvc_bat_next_value(bat *res, int *sid, str *seqname); */
str
mvc_bat_next_value(Client cntxt, MalBlkPtr mb, MalStkPtr stk, InstrPtr pci)
{
	mvc *m = NULL;
	str msg;
	BAT *b, *r;
	BUN p, q;
	sql_schema *s = NULL;
	sql_sequence *seq = NULL;
	seqbulk *sb = NULL;
	BATiter bi;
	bat *res = getArgReference_bat(stk, pci, 0);
	bat *sid = getArgReference_bat(stk, pci, 1);
	str *seqname = getArgReference_str(stk, pci, 2);

	if ((msg = getSQLContext(cntxt, mb, &m, NULL)) != NULL)
		return msg;
	if ((msg = checkSQLContext(cntxt)) != NULL)
		return msg;

	if ((b = BATdescriptor(*sid)) == NULL)
		throw(SQL, "sql.next_value", "Cannot access descriptor");

	r = BATnew(b->htype, TYPE_lng, BATcount(b), TRANSIENT);
	if (!r) {
		BBPunfix(b->batCacheid);
		throw(SQL, "sql.next_value", "Cannot create bat");
	}
	BATseqbase(r, b->hseqbase);

	if (!BATcount(b)) {
		BBPunfix(b->batCacheid);
		BBPkeepref(r->batCacheid);
		*res = r->batCacheid;
		return MAL_SUCCEED;
	}

	bi = bat_iterator(b);
	BATloop(b, p, q) {
		str sname = BUNtail(bi, BUNfirst(b));
		lng l;

		if (!s || strcmp(s->base.name, sname) != 0) {
			if (sb)
				seqbulk_destroy(sb);
			s = mvc_bind_schema(m, sname);
			seq = NULL;
			if (!s || (seq = find_sql_sequence(s, *seqname)) == NULL || !(sb = seqbulk_create(seq, BATcount(b)))) {
				BBPunfix(b->batCacheid);
				BBPunfix(r->batCacheid);
				throw(SQL, "sql.next_value", "error");
			}
		}
		if (!seqbulk_next_value(sb, &l)) {
			BBPunfix(b->batCacheid);
			BBPunfix(r->batCacheid);
			seqbulk_destroy(sb);
			throw(SQL, "sql.next_value", "error");
		}
		BUNins(r, BUNhead(bi, p), &l, FALSE);
	}
	if (sb)
		seqbulk_destroy(sb);
	BBPunfix(b->batCacheid);
	BBPkeepref(r->batCacheid);
	*res = r->batCacheid;
	return MAL_SUCCEED;
}

/* str mvc_get_value(lng *res, str *sname, str *seqname); */
str
mvc_get_value(Client cntxt, MalBlkPtr mb, MalStkPtr stk, InstrPtr pci)
{
	mvc *m = NULL;
	str msg;
	sql_schema *s;
	lng *res = getArgReference_lng(stk, pci, 0);
	str *sname = getArgReference_str(stk, pci, 1);
	str *seqname = getArgReference_str(stk, pci, 2);

	if ((msg = getSQLContext(cntxt, mb, &m, NULL)) != NULL)
		return msg;
	if ((msg = checkSQLContext(cntxt)) != NULL)
		return msg;
	s = mvc_bind_schema(m, *sname);
	if (s) {
		sql_sequence *seq = find_sql_sequence(s, *seqname);

		if (seq && seq_get_value(seq, res))
			return MAL_SUCCEED;
	}
	throw(SQL, "sql.get_value", "error");
}

str
mvc_getVersion(lng *version, const int *clientid)
{
	mvc *m = NULL;
	Client cntxt = MCgetClient(*clientid);
	str msg;

	if ((msg = getSQLContext(cntxt, NULL, &m, NULL)) != NULL)
		return msg;
	if ((msg = checkSQLContext(cntxt)) != NULL)
		return msg;
	*version = -1;
	if (m->session->tr)
		*version = m->session->tr->stime;
	return MAL_SUCCEED;
}

/* str mvc_restart_seq(lng *res, str *sname, str *seqname, lng *start); */
str
mvc_restart_seq(Client cntxt, MalBlkPtr mb, MalStkPtr stk, InstrPtr pci)
{
	mvc *m = NULL;
	str msg;
	sql_schema *s;
	lng *res = getArgReference_lng(stk, pci, 0);
	str *sname = getArgReference_str(stk, pci, 1);
	str *seqname = getArgReference_str(stk, pci, 2);
	lng *start = getArgReference_lng(stk, pci, 3);

	if ((msg = getSQLContext(cntxt, mb, &m, NULL)) != NULL)
		return msg;
	if ((msg = checkSQLContext(cntxt)) != NULL)
		return msg;
	if (*start == lng_nil)
		throw(SQL, "sql.restart", "cannot (re)start with NULL");
	s = mvc_bind_schema(m, *sname);
	if (s) {
		sql_sequence *seq = find_sql_sequence(s, *seqname);

		if (seq) {
			*res = sql_trans_sequence_restart(m->session->tr, seq, *start);
			return MAL_SUCCEED;
		}
	}
	throw(SQL, "sql.restart", "sequence %s not found", *sname);
}

static BAT *
mvc_bind(mvc *m, char *sname, char *tname, char *cname, int access)
{
	sql_trans *tr = m->session->tr;
	BAT *b = NULL;
	sql_schema *s = NULL;
	sql_table *t = NULL;
	sql_column *c = NULL;

	s = mvc_bind_schema(m, sname);
	if (s == NULL)
		return NULL;
	t = mvc_bind_table(m, s, tname);
	if (t == NULL)
		return NULL;
	c = mvc_bind_column(m, t, cname);
	if (c == NULL)
		return NULL;

	b = store_funcs.bind_col(tr, c, access);
	return b;
}

static BAT *
mvc_bind_dbat(mvc *m, char *sname, char *tname, int access)
{
	sql_trans *tr = m->session->tr;
	BAT *b = NULL;
	sql_schema *s = NULL;
	sql_table *t = NULL;

	s = mvc_bind_schema(m, sname);
	if (s == NULL)
		return NULL;
	t = mvc_bind_table(m, s, tname);
	if (t == NULL)
		return NULL;

	b = store_funcs.bind_del(tr, t, access);
	return b;
}

BAT *
mvc_bind_idxbat(mvc *m, const char *sname, const char *tname, const char *iname, int access)
{
	sql_trans *tr = m->session->tr;
	BAT *b = NULL;
	sql_schema *s = NULL;
	sql_idx *i = NULL;

	s = mvc_bind_schema(m, sname);
	if (s == NULL)
		return NULL;
	i = mvc_bind_idx(m, s, iname);
	if (i == NULL)
		return NULL;

	(void) tname;
	b = store_funcs.bind_idx(tr, i, access);
	return b;
}

/* str mvc_bind_wrap(int *bid, str *sname, str *tname, str *cname, int *access); */
str
mvc_bind_wrap(Client cntxt, MalBlkPtr mb, MalStkPtr stk, InstrPtr pci)
{
	int upd = (pci->argc == 7 || pci->argc == 9);
	BAT *b = NULL, *bn;
	bat *bid = getArgReference_bat(stk, pci, 0);
	mvc *m = NULL;
	str msg;
	str *sname = getArgReference_str(stk, pci, 2 + upd);
	str *tname = getArgReference_str(stk, pci, 3 + upd);
	str *cname = getArgReference_str(stk, pci, 4 + upd);
	int *access = getArgReference_int(stk, pci, 5 + upd);

	if ((msg = getSQLContext(cntxt, mb, &m, NULL)) != NULL)
		return msg;
	if ((msg = checkSQLContext(cntxt)) != NULL)
		return msg;
	b = mvc_bind(m, *sname, *tname, *cname, *access);
	if (b) {
		if (pci->argc == (8 + upd) && getArgType(mb, pci, 6 + upd) == TYPE_int) {
			BUN cnt = BATcount(b), psz;
			/* partitioned access */
			int part_nr = *getArgReference_int(stk, pci, 6 + upd);
			int nr_parts = *getArgReference_int(stk, pci, 7 + upd);

			if (*access == 0) {
				psz = cnt ? (cnt / nr_parts) : 0;
				bn = BATslice(b, part_nr * psz, (part_nr + 1 == nr_parts) ? cnt : ((part_nr + 1) * psz));
				BATseqbase(bn, part_nr * psz);
			} else {
				/* BAT b holds the UPD_ID bat */
				oid l, h;
				BAT *c = mvc_bind(m, *sname, *tname, *cname, 0);
				cnt = BATcount(c);
				psz = cnt ? (cnt / nr_parts) : 0;
				l = part_nr * psz;
				h = (part_nr + 1 == nr_parts) ? cnt : ((part_nr + 1) * psz);
				h--;
				bn = BATsubselect(b, NULL, &l, &h, 1, 1, 0);
				BBPreleaseref(c->batCacheid);
			}
			BBPreleaseref(b->batCacheid);
			b = bn;
		} else if (upd) {
			BAT *uv = mvc_bind(m, *sname, *tname, *cname, RD_UPD_VAL);
			bat *uvl = getArgReference_bat(stk, pci, 1);

			BBPkeepref(*bid = b->batCacheid);
			BBPkeepref(*uvl = uv->batCacheid);
			return MAL_SUCCEED;
		}
		if (upd) {
			bat *uvl = getArgReference_bat(stk, pci, 1);

			if (BATcount(b)) {
				BAT *uv = mvc_bind(m, *sname, *tname, *cname, RD_UPD_VAL);
				BAT *ui = mvc_bind(m, *sname, *tname, *cname, RD_UPD_ID);
				BAT *id = BATproject(b, ui); 
				BAT *vl = BATproject(b, uv);
				bat_destroy(ui);
				bat_destroy(uv);
				BBPkeepref(*bid = id->batCacheid);
				BBPkeepref(*uvl = vl->batCacheid);
			} else {
				sql_schema *s = mvc_bind_schema(m, *sname);
				sql_table *t = mvc_bind_table(m, s, *tname);
				sql_column *c = mvc_bind_column(m, t, *cname);

				*bid = e_bat(TYPE_oid);
				*uvl = e_bat(c->type.type->localtype);
			}
			BBPreleaseref(b->batCacheid);
		} else {
			BBPkeepref(*bid = b->batCacheid);
		}
		return MAL_SUCCEED;
	}
	if (*sname && strcmp(*sname, str_nil) != 0)
		throw(SQL, "sql.bind", "unable to find %s.%s(%s)", *sname, *tname, *cname);
	throw(SQL, "sql.bind", "unable to find %s(%s)", *tname, *cname);
}

/* str mvc_bind_idxbat_wrap(int *bid, str *sname, str *tname, str *iname, int *access); */
str
mvc_bind_idxbat_wrap(Client cntxt, MalBlkPtr mb, MalStkPtr stk, InstrPtr pci)
{
	int upd = (pci->argc == 7 || pci->argc == 9);
	BAT *b = NULL, *bn;
	bat *bid = getArgReference_bat(stk, pci, 0);
	mvc *m = NULL;
	str msg;
	str *sname = getArgReference_str(stk, pci, 2 + upd);
	str *tname = getArgReference_str(stk, pci, 3 + upd);
	str *iname = getArgReference_str(stk, pci, 4 + upd);
	int *access = getArgReference_int(stk, pci, 5 + upd);

	if ((msg = getSQLContext(cntxt, mb, &m, NULL)) != NULL)
		return msg;
	if ((msg = checkSQLContext(cntxt)) != NULL)
		return msg;
	b = mvc_bind_idxbat(m, *sname, *tname, *iname, *access);
	if (b) {
		if (pci->argc == (8 + upd) && getArgType(mb, pci, 6 + upd) == TYPE_int) {
			BUN cnt = BATcount(b), psz;
			/* partitioned access */
			int part_nr = *getArgReference_int(stk, pci, 6 + upd);
			int nr_parts = *getArgReference_int(stk, pci, 7 + upd);

			if (*access == 0) {
				psz = cnt ? (cnt / nr_parts) : 0;
				bn = BATslice(b, part_nr * psz, (part_nr + 1 == nr_parts) ? cnt : ((part_nr + 1) * psz));
				BATseqbase(bn, part_nr * psz);
			} else {
				/* BAT b holds the UPD_ID bat */
				oid l, h;
				BAT *c = mvc_bind_idxbat(m, *sname, *tname, *iname, 0);
				cnt = BATcount(c);
				psz = cnt ? (cnt / nr_parts) : 0;
				l = part_nr * psz;
				h = (part_nr + 1 == nr_parts) ? cnt : ((part_nr + 1) * psz);
				h--;
				bn = BATsubselect(b, NULL, &l, &h, 1, 1, 0);
				BBPreleaseref(c->batCacheid);
			}
			BBPreleaseref(b->batCacheid);
			b = bn;
		} else if (upd) {
			BAT *uv = mvc_bind_idxbat(m, *sname, *tname, *iname, RD_UPD_VAL);
			bat *uvl = getArgReference_bat(stk, pci, 1);
			BBPkeepref(*bid = b->batCacheid);
			BBPkeepref(*uvl = uv->batCacheid);
			return MAL_SUCCEED;
		}
		if (upd) {
			bat *uvl = getArgReference_bat(stk, pci, 1);

			if (BATcount(b)) {
				BAT *uv = mvc_bind_idxbat(m, *sname, *tname, *iname, RD_UPD_VAL);
				BAT *ui = mvc_bind_idxbat(m, *sname, *tname, *iname, RD_UPD_ID);
				BAT *id = BATproject(b, ui); 
				BAT *vl = BATproject(b, uv);
				bat_destroy(ui);
				bat_destroy(uv);
				BBPkeepref(*bid = id->batCacheid);
				BBPkeepref(*uvl = vl->batCacheid);
			} else {
				sql_schema *s = mvc_bind_schema(m, *sname);
				sql_idx *i = mvc_bind_idx(m, s, *iname);

				*bid = e_bat(TYPE_oid);
				*uvl = e_bat((i->type==join_idx)?TYPE_oid:TYPE_wrd);
			}
			BBPreleaseref(b->batCacheid);
		} else {
			BBPkeepref(*bid = b->batCacheid);
		}
		return MAL_SUCCEED;
	}
	if (*sname)
		throw(SQL, "sql.idxbind", "unable to find index %s for %s.%s", *iname, *sname, *tname);
	throw(SQL, "sql.idxbind", "unable to find index %s for %s", *iname, *tname);
}

/*mvc_append_wrap(int *bid, str *sname, str *tname, str *cname, ptr d) */
str
mvc_append_wrap(Client cntxt, MalBlkPtr mb, MalStkPtr stk, InstrPtr pci)
{
	int *res = getArgReference_int(stk, pci, 0);
	mvc *m = NULL;
	str msg;
	str sname = *getArgReference_str(stk, pci, 2);
	str tname = *getArgReference_str(stk, pci, 3);
	str cname = *getArgReference_str(stk, pci, 4);
	ptr ins = getArgReference(stk, pci, 5);
	int tpe = getArgType(mb, pci, 5);
	sql_schema *s;
	sql_table *t;
	sql_column *c;

	*res = 0;
	if ((msg = getSQLContext(cntxt, mb, &m, NULL)) != NULL)
		return msg;
	if ((msg = checkSQLContext(cntxt)) != NULL)
		return msg;
	if (tpe > GDKatomcnt)
		tpe = TYPE_bat;
	if (tpe == TYPE_bat && (ins = BATdescriptor(*(int *) ins)) == NULL)
		throw(SQL, "sql.append", "Cannot access descriptor");
	if (ATOMextern(tpe))
		ins = *(ptr *) ins;
	s = mvc_bind_schema(m, sname);
	if (s == NULL)
		throw(SQL, "sql.append", "Schema missing");
	t = mvc_bind_table(m, s, tname);
	if (t == NULL)
		throw(SQL, "sql.append", "Table missing");
	if (cname[0] != '%' && (c = mvc_bind_column(m, t, cname)) != NULL) {
		store_funcs.append_col(m->session->tr, c, ins, tpe);
	} else if (cname[0] == '%') {
		sql_idx *i = mvc_bind_idx(m, s, cname + 1);
		if (i)
			store_funcs.append_idx(m->session->tr, i, ins, tpe);
	}
	if (tpe == TYPE_bat) {
		BBPunfix(((BAT *) ins)->batCacheid);
	}
	return MAL_SUCCEED;
}

/*mvc_update_wrap(int *bid, str *sname, str *tname, str *cname, ptr d) */
str
mvc_update_wrap(Client cntxt, MalBlkPtr mb, MalStkPtr stk, InstrPtr pci)
{
	int *res = getArgReference_int(stk, pci, 0);
	mvc *m = NULL;
	str msg;
	str sname = *getArgReference_str(stk, pci, 2);
	str tname = *getArgReference_str(stk, pci, 3);
	str cname = *getArgReference_str(stk, pci, 4);
	bat Tids = *getArgReference_bat(stk, pci, 5);
	bat Upd = *getArgReference_bat(stk, pci, 6);
	BAT *tids, *upd;
	int tpe = getArgType(mb, pci, 6);
	sql_schema *s;
	sql_table *t;
	sql_column *c;

	*res = 0;
	if ((msg = getSQLContext(cntxt, mb, &m, NULL)) != NULL)
		return msg;
	if ((msg = checkSQLContext(cntxt)) != NULL)
		return msg;
	if (tpe > TYPE_any)
		tpe = TYPE_bat;
	else
		assert(0);
	if (tpe != TYPE_bat)
		throw(SQL, "sql.update", "bat expected");
	if ((tids = BATdescriptor(Tids)) == NULL)
		throw(SQL, "sql.update", "Cannot access descriptor");
	if ((upd = BATdescriptor(Upd)) == NULL) {
		BBPunfix(tids->batCacheid);
		throw(SQL, "sql.update", "Cannot access descriptor");
	}
	s = mvc_bind_schema(m, sname);
	if (s == NULL) {
		BBPunfix(tids->batCacheid);
		BBPunfix(upd->batCacheid);
		throw(SQL, "sql.update", "Schema missing");
	}
	t = mvc_bind_table(m, s, tname);
	if (t == NULL) {
		BBPunfix(tids->batCacheid);
		BBPunfix(upd->batCacheid);
		throw(SQL, "sql.update", "Table missing");
	}
	if (cname[0] != '%' && (c = mvc_bind_column(m, t, cname)) != NULL) {
		store_funcs.update_col(m->session->tr, c, tids, upd, tpe);
	} else if (cname[0] == '%') {
		sql_idx *i = mvc_bind_idx(m, s, cname + 1);
		if (i)
			store_funcs.update_idx(m->session->tr, i, tids, upd, tpe);
	}
	BBPunfix(tids->batCacheid);
	BBPunfix(upd->batCacheid);
	return MAL_SUCCEED;
}

/* str mvc_clear_table_wrap(wrd *res, str *sname, str *tname); */
str
mvc_clear_table_wrap(Client cntxt, MalBlkPtr mb, MalStkPtr stk, InstrPtr pci)
{
	sql_schema *s;
	sql_table *t;
	mvc *m = NULL;
	str msg;
	wrd *res = getArgReference_wrd(stk, pci, 0);
	str *sname = getArgReference_str(stk, pci, 1);
	str *tname = getArgReference_str(stk, pci, 2);

	if ((msg = getSQLContext(cntxt, mb, &m, NULL)) != NULL)
		return msg;
	if ((msg = checkSQLContext(cntxt)) != NULL)
		return msg;
	s = mvc_bind_schema(m, *sname);
	if (s == NULL)
		throw(SQL, "sql.clear_table", "3F000!Schema missing");
	t = mvc_bind_table(m, s, *tname);
	if (t == NULL)
		throw(SQL, "sql.clear_table", "42S02!Table missing");
	*res = mvc_clear_table(m, t);
	return MAL_SUCCEED;
}

/*mvc_delete_wrap(int *d, str *sname, str *tname, ptr d) */
str
mvc_delete_wrap(Client cntxt, MalBlkPtr mb, MalStkPtr stk, InstrPtr pci)
{
	int *res = getArgReference_int(stk, pci, 0);
	mvc *m = NULL;
	str msg;
	str sname = *getArgReference_str(stk, pci, 2);
	str tname = *getArgReference_str(stk, pci, 3);
	ptr ins = getArgReference(stk, pci, 4);
	int tpe = getArgType(mb, pci, 4);
	BAT *b = NULL;

	sql_schema *s;
	sql_table *t;

	*res = 0;
	if ((msg = getSQLContext(cntxt, mb, &m, NULL)) != NULL)
		return msg;
	if ((msg = checkSQLContext(cntxt)) != NULL)
		return msg;
	if (tpe > TYPE_any)
		tpe = TYPE_bat;
	if (tpe == TYPE_bat && (b = BATdescriptor(*(int *) ins)) == NULL)
		throw(SQL, "sql.delete", "Cannot access descriptor");
	if (tpe != TYPE_bat || (b->ttype != TYPE_oid && b->ttype != TYPE_void))
		throw(SQL, "sql.delete", "Cannot access descriptor");
	s = mvc_bind_schema(m, sname);
	if (s == NULL)
		throw(SQL, "sql.delete", "3F000!Schema missing");
	t = mvc_bind_table(m, s, tname);
	if (t == NULL)
		throw(SQL, "sql.delete", "42S02!Table missing");
	store_funcs.delete_tab(m->session->tr, t, b, tpe);
	if (tpe == TYPE_bat)
		BBPunfix(((BAT *) ins)->batCacheid);
	return MAL_SUCCEED;
}

static BAT *
setwritable(BAT *b)
{
	BAT *bn;

	bn = BATsetaccess(b, BAT_WRITE);	/* can return NULL */
	if (b != bn)
		BBPunfix(b->batCacheid);
	return bn;
}

str
DELTAbat2(bat *result, const bat *col, const bat *uid, const bat *uval)
{
	return DELTAbat(result, col, uid, uval, NULL);
}

str
DELTAsub2(bat *result, const bat *col, const bat *cid, const bat *uid, const bat *uval)
{
	return DELTAsub(result, col, cid, uid, uval, NULL);
}

str
DELTAproject2(bat *result, const bat *sub, const bat *col, const bat *uid, const bat *uval)
{
	return DELTAproject(result, sub, col, uid, uval, NULL);
}

str
DELTAbat(bat *result, const bat *col, const bat *uid, const bat *uval, const bat *ins)
{
	BAT *c, *u_id, *u_val, *u, *i = NULL, *res;

	if ((u_id = BBPquickdesc(abs(*uid), 0)) == NULL)
		throw(MAL, "sql.delta", RUNTIME_OBJECT_MISSING);
	if (ins && (i = BBPquickdesc(abs(*ins), 0)) == NULL)
		throw(MAL, "sql.delta", RUNTIME_OBJECT_MISSING);

	/* no updates, no inserts */
	if (BATcount(u_id) == 0 && (!i || BATcount(i) == 0)) {
		BBPincref(*result = *col, TRUE);
		return MAL_SUCCEED;
	}

	if ((c = BBPquickdesc(abs(*col), 0)) == NULL)
		throw(MAL, "sql.delta", RUNTIME_OBJECT_MISSING);

	/* bat may change */
	if (i && BATcount(c) == 0 && BATcount(u_id) == 0) {
		BBPincref(*result = *ins, TRUE);
		return MAL_SUCCEED;
	}

	c = BATdescriptor(*col);
	if (c == NULL)
		throw(MAL, "sql.delta", RUNTIME_OBJECT_MISSING);
	if ((res = BATcopy(c, TYPE_void, c->ttype, TRUE, TRANSIENT)) == NULL) {
		BBPunfix(c->batCacheid);
		throw(MAL, "sql.delta", OPERATION_FAILED);
	}
	BBPunfix(c->batCacheid);

	if ((u_val = BATdescriptor(*uval)) == NULL)
		throw(MAL, "sql.delta", RUNTIME_OBJECT_MISSING);
	u_id = BATdescriptor(*uid);
	u = BATleftfetchjoin(BATmirror(u_id), u_val, BATcount(u_val));
	BBPunfix(u_id->batCacheid);
	BBPunfix(u_val->batCacheid);
	if (BATcount(u))
		res = BATreplace(res, u, TRUE);
	BBPunfix(u->batCacheid);

	if (i && BATcount(i)) {
		i = BATdescriptor(*ins);
		res = BATappend(res, i, TRUE);
		BBPunfix(i->batCacheid);
	}

	BBPkeepref(*result = res->batCacheid);
	return MAL_SUCCEED;
}

str
DELTAsub(bat *result, const bat *col, const bat *cid, const bat *uid, const bat *uval, const bat *ins)
{
	BAT *c, *cminu, *u_id, *u_val, *u, *i = NULL, *res;

	if ((u_id = BBPquickdesc(abs(*uid), 0)) == NULL)
		throw(MAL, "sql.delta", RUNTIME_OBJECT_MISSING);
	if (ins && (i = BBPquickdesc(abs(*ins), 0)) == NULL)
		throw(MAL, "sql.delta", RUNTIME_OBJECT_MISSING);

	/* no updates, no inserts */
	if (BATcount(u_id) == 0 && (!i || BATcount(i) == 0)) {
		BBPincref(*result = *col, TRUE);
		return MAL_SUCCEED;
	}

	if ((c = BBPquickdesc(abs(*col), 0)) == NULL)
		throw(MAL, "sql.delta", RUNTIME_OBJECT_MISSING);

	/* bat may change */
	if (i && BATcount(c) == 0 && BATcount(u_id) == 0) {
		BBPincref(*result = *ins, TRUE);
		return MAL_SUCCEED;
	}

	c = BATdescriptor(*col);
	res = c;
	if (BATcount(u_id)) {
		u_id = BATdescriptor(*uid);
		if (!u_id)
			throw(MAL, "sql.delta", RUNTIME_OBJECT_MISSING);
		cminu = BATkdiff(BATmirror(c), BATmirror(u_id));
		if (!cminu) {
			BBPunfix(u_id->batCacheid);
			throw(MAL, "sql.delta", RUNTIME_OBJECT_MISSING);
		}
		BBPunfix(c->batCacheid);
		res = c = BATmirror(BATmark(cminu, 0));
		BBPunfix(cminu->batCacheid);

		if ((u_val = BATdescriptor(*uval)) == NULL) {
			BBPunfix(c->batCacheid);
			BBPunfix(u_id->batCacheid);
			throw(MAL, "sql.delta", RUNTIME_OBJECT_MISSING);
		}
		u = BATleftfetchjoin(u_val, u_id, BATcount(u_val));
		BBPunfix(u_val->batCacheid);
		BBPunfix(u_id->batCacheid);
		if (!u) {
			BBPunfix(c->batCacheid);
			throw(MAL, "sql.delta", RUNTIME_OBJECT_MISSING);
		}
		if (BATcount(u)) {	/* check selected updated values against candidates */
			BAT *c_ids = BATdescriptor(*cid);

			if (!c_ids){
				BBPunfix(c->batCacheid);
				BBPunfix(u->batCacheid);
				throw(MAL, "sql.delta", RUNTIME_OBJECT_MISSING);
			}
			cminu = BATsemijoin(BATmirror(u), BATmirror(c_ids));
			BBPunfix(c_ids->batCacheid);
			BBPunfix(u->batCacheid);
			if (!cminu) {
				BBPunfix(c->batCacheid);
				throw(MAL, "sql.delta", RUNTIME_OBJECT_MISSING);
			}
			u = BATmirror(cminu);
		}
		res = BATappend(c, u, TRUE);
		BBPunfix(u->batCacheid);

		u = BATsort(BATmirror(res));
		BBPunfix(res->batCacheid);
		if (!u) {
			BBPunfix(c->batCacheid);
			throw(MAL, "sql.delta", RUNTIME_OBJECT_MISSING);
		}
		res = BATmirror(BATmark(u, 0));
		BBPunfix(u->batCacheid);
	}

	if (i) {
		i = BATdescriptor(*ins);
		if (!i)
			throw(MAL, "sql.delta", RUNTIME_OBJECT_MISSING);
		if (BATcount(u_id)) {
			u_id = BATdescriptor(*uid);
			cminu = BATkdiff(BATmirror(i), BATmirror(u_id));
			BBPunfix(i->batCacheid);
			BBPunfix(u_id->batCacheid);
			if (!cminu) 
				throw(MAL, "sql.delta", RUNTIME_OBJECT_MISSING);
			i = BATmirror(BATmark(cminu, 0));
			BBPunfix(cminu->batCacheid);
		}
		if (isVIEW(res)) {
			BAT *n = BATcopy(res, res->htype, res->ttype, TRUE, TRANSIENT);
			BBPunfix(res->batCacheid);
			res = n;
			if (res == NULL) {
				BBPunfix(i->batCacheid);
				throw(MAL, "sql.delta", OPERATION_FAILED);
			}
		}
		res = BATappend(res, i, TRUE);
		BBPunfix(i->batCacheid);

		u = BATsort(BATmirror(res));
		BBPunfix(res->batCacheid);
		if (!u) 
			throw(MAL, "sql.delta", RUNTIME_OBJECT_MISSING);
		res = BATmirror(BATmark(u, 0));
		BBPunfix(u->batCacheid);
	}
	BATkey(BATmirror(res), TRUE);
	BBPkeepref(*result = res->batCacheid);
	return MAL_SUCCEED;
}

str
DELTAproject(bat *result, const bat *sub, const bat *col, const bat *uid, const bat *uval, const bat *ins)
{
	BAT *s, *c, *u_id, *u_val, *u, *i = NULL, *res, *tres;

	if ((s = BATdescriptor(*sub)) == NULL)
		throw(MAL, "sql.delta", RUNTIME_OBJECT_MISSING);

	if (ins && (i = BATdescriptor(*ins)) == NULL) {
		BBPunfix(s->batCacheid);
		throw(MAL, "sql.delta", RUNTIME_OBJECT_MISSING);
	}

	if (i && BATcount(s) == 0) {
		res = BATproject(s, i);
		BBPunfix(s->batCacheid);
		if (i)
			BBPunfix(i->batCacheid);

		BBPkeepref(*result = res->batCacheid);
		return MAL_SUCCEED;
	}

	if ((c = BATdescriptor(*col)) == NULL) {
		BBPunfix(s->batCacheid);
		if (i)
			BBPunfix(i->batCacheid);
		throw(MAL, "sql.delta", RUNTIME_OBJECT_MISSING);
	}

	/* leftfetchjoin(sub,col).union(leftfetchjoin(sub,i)) */
	res = c;
	if (i && BATcount(i)) {
		if (BATcount(c) == 0) {
			res = i;
			i = c;
		} else {
			if ((res = BATcopy(c, TYPE_void, c->ttype, TRUE, TRANSIENT)) == NULL)
				throw(MAL, "sql.projectdelta", OPERATION_FAILED);
			res = BATappend(res, i, FALSE);
			BBPunfix(c->batCacheid);
		}
	}
	if (i)
		BBPunfix(i->batCacheid);

	tres = BATproject(s, res);
	assert(tres);
	BBPunfix(res->batCacheid);
	res = tres;

	if ((u_id = BATdescriptor(*uid)) == NULL) {
		BBPunfix(res->batCacheid);
		BBPunfix(s->batCacheid);
		throw(MAL, "sql.delta", RUNTIME_OBJECT_MISSING);
	}
	if (!BATcount(u_id)) {
		BBPunfix(u_id->batCacheid);
		BBPunfix(s->batCacheid);
		BBPkeepref(*result = res->batCacheid);
		return MAL_SUCCEED;
	}
	if ((u_val = BATdescriptor(*uval)) == NULL) {
		BBPunfix(u_id->batCacheid);
		BBPunfix(res->batCacheid);
		BBPunfix(s->batCacheid);
		throw(MAL, "sql.delta", RUNTIME_OBJECT_MISSING);
	}

	u = BATleftfetchjoin(BATmirror(u_id), u_val, BATcount(u_val));
	BBPunfix(u_id->batCacheid);
	BBPunfix(u_val->batCacheid);
	if (BATcount(u)) {
		BAT *nu = BATleftjoin(s, u, BATcount(u));
		res = setwritable(res);
		res = BATreplace(res, nu, 0);
		BBPunfix(nu->batCacheid);
	}
	BBPunfix(s->batCacheid);
	BBPunfix(u->batCacheid);

	BBPkeepref(*result = res->batCacheid);
	return MAL_SUCCEED;
}

/* str SQLtid(bat *result, mvc *m, str *sname, str *tname) */
str
SQLtid(Client cntxt, MalBlkPtr mb, MalStkPtr stk, InstrPtr pci)
{
	bat *res = getArgReference_bat(stk, pci, 0);
	mvc *m = NULL;
	str msg;
	sql_trans *tr;
	str sname = *getArgReference_str(stk, pci, 2);
	str tname = *getArgReference_str(stk, pci, 3);

	sql_schema *s;
	sql_table *t;
	sql_column *c;
	BAT *tids;
	size_t nr, inr = 0;
	oid sb = 0;

	*res = bat_nil;
	if ((msg = getSQLContext(cntxt, mb, &m, NULL)) != NULL)
		return msg;
	tr = m->session->tr;
	if ((msg = checkSQLContext(cntxt)) != NULL)
		return msg;
	s = mvc_bind_schema(m, sname);
	if (s == NULL)
		throw(SQL, "sql.tid", "3F000!Schema missing");
	t = mvc_bind_table(m, s, tname);
	if (t == NULL)
		throw(SQL, "sql.tid", "42S02!Table missing");
	c = t->columns.set->h->data;

	nr = store_funcs.count_col(tr, c, 1);

	if (isTable(t) && t->access == TABLE_WRITABLE && (t->base.flag != TR_NEW /* alter */ ) &&
	    t->persistence == SQL_PERSIST && !t->commit_action)
		inr = store_funcs.count_col(tr, c, 0);
	nr -= inr;
	if (pci->argc == 6) {	/* partitioned version */
		size_t cnt = nr;
		int part_nr = *getArgReference_int(stk, pci, 4);
		int nr_parts = *getArgReference_int(stk, pci, 5);

		nr /= nr_parts;
		sb = (oid) (part_nr * nr);
		if (nr_parts == (part_nr + 1)) {	/* last part gets the inserts */
			nr = cnt - (part_nr * nr);	/* keep rest */
			nr += inr;
		}
	} else {
		nr += inr;
	}

	/* create void,void bat with length and oid's set */
	tids = BATnew(TYPE_void, TYPE_void, 0, TRANSIENT);
	if (tids == NULL)
		throw(SQL, "sql.tid", MAL_MALLOC_FAIL);
	tids->H->seq = sb;
	tids->T->seq = sb;
	BATsetcount(tids, (BUN) nr);
	tids->H->revsorted = 0;
	tids->T->revsorted = 0;

	if (store_funcs.count_del(tr, t)) {
		BAT *d = store_funcs.bind_del(tr, t, RD_INS);
		BAT *diff = BATkdiff(tids, BATmirror(d));

		BBPunfix(tids->batCacheid);
		tids = BATmirror(BATmark(diff, sb));
		BBPunfix(diff->batCacheid);
		BBPunfix(d->batCacheid);
	}
	BBPkeepref(*res = tids->batCacheid);
	return MAL_SUCCEED;
}

static int
mvc_result_row(mvc *m, int nr_cols, int qtype)
{
	m->results = res_table_create(m->session->tr, m->result_id++, nr_cols, qtype, m->results, NULL);
	return m->results->id;
}

/* str mvc_result_row_wrap(int *res_id, int *nr_cols, int *qtype, int *o); */
str
mvc_result_row_wrap(Client cntxt, MalBlkPtr mb, MalStkPtr stk, InstrPtr pci)
{
	mvc *m = NULL;
	str msg;
	int *res_id = getArgReference_int(stk, pci, 0);
	int *nr_cols = getArgReference_int(stk, pci, 1);
	int *qtype = getArgReference_int(stk, pci, 2);
	void *o = getArgReference(stk, pci, 3);

	if ((msg = getSQLContext(cntxt, mb, &m, NULL)) != NULL)
		return msg;
	if ((msg = checkSQLContext(cntxt)) != NULL)
		return msg;
	(void) o;		/* dummy order */
	*res_id = mvc_result_row(m, *nr_cols, *qtype);
	if (*res_id < 0)
		throw(SQL, "sql.resultSet", "failed");
	return MAL_SUCCEED;
}

/* str mvc_result_file_wrap(int *res_id, int *nr_cols, unsigned char* *T, unsigned char* *R, unsigned char* *S, unsigned char* *N, bat *order_bid); */
str
mvc_result_file_wrap(Client cntxt, MalBlkPtr mb, MalStkPtr stk, InstrPtr pci)
{
	str res = MAL_SUCCEED;
	BAT *order = NULL;
	mvc *m = NULL;
	str msg;
	res_table *t = NULL;
	unsigned char *tsep = NULL, *rsep = NULL, *ssep = NULL, *ns = NULL;
	ssize_t len;
	int *res_id = getArgReference_int(stk, pci, 0);
	int *nr_cols = getArgReference_int(stk, pci, 1);
	unsigned char **T = (unsigned char **) getArgReference(stk, pci, 2);
	unsigned char **R = (unsigned char **) getArgReference(stk, pci, 3);
	unsigned char **S = (unsigned char **) getArgReference(stk, pci, 4);
	unsigned char **N = (unsigned char **) getArgReference(stk, pci, 5);
	int mtype = getArgType(mb, pci, 6);

	if ((msg = getSQLContext(cntxt, mb, &m, NULL)) != NULL)
		return msg;
	if ((msg = checkSQLContext(cntxt)) != NULL)
		return msg;
	if (isaBatType(mtype)) {
		bat *order_bid = getArgReference_bat(stk, pci, 6);
		if ((order = BATdescriptor(*order_bid)) == NULL) {
			throw(SQL, "sql.resultSet", "Cannot access descriptor");
		}
	}
	m->results = t = res_table_create(m->session->tr, m->result_id++, *nr_cols, Q_TABLE, m->results, order);
	len = strlen((char *) (*T));
	GDKstrFromStr(tsep = GDKmalloc(len + 1), *T, len);
	len = 0;
	len = strlen((char *) (*R));
	GDKstrFromStr(rsep = GDKmalloc(len + 1), *R, len);
	len = 0;
	len = strlen((char *) (*S));
	GDKstrFromStr(ssep = GDKmalloc(len + 1), *S, len);
	len = 0;
	len = strlen((char *) (*N));
	GDKstrFromStr(ns = GDKmalloc(len + 1), *N, len);
	len = 0;
	t->tsep = (char *) tsep;
	t->rsep = (char *) rsep;
	t->ssep = (char *) ssep;
	t->ns = (char *) ns;
	*res_id = t->id;
	if (*res_id < 0)
		res = createException(SQL, "sql.resultSet", "failed");
	if (order)
		BBPunfix(order->batCacheid);
	return res;
}

/* str mvc_result_table_wrap(int *res_id, int *nr_cols, int *qtype, bat *order_bid); */
str
mvc_result_table_wrap(Client cntxt, MalBlkPtr mb, MalStkPtr stk, InstrPtr pci)
{
	str res = MAL_SUCCEED;
	BAT *order;
	mvc *m = NULL;
	str msg;
	int *res_id = getArgReference_int(stk, pci, 0);
	int *nr_cols = getArgReference_int(stk, pci, 1);
	int *qtype = getArgReference_int(stk, pci, 2);
	bat *order_bid = getArgReference_bat(stk, pci, 3);

	if ((msg = getSQLContext(cntxt, mb, &m, NULL)) != NULL)
		return msg;
	if ((msg = checkSQLContext(cntxt)) != NULL)
		return msg;
	if ((order = BATdescriptor(*order_bid)) == NULL) {
		throw(SQL, "sql.resultSet", "Cannot access descriptor");
	}
	*res_id = mvc_result_table(m, *nr_cols, *qtype, order);
	if (*res_id < 0)
		res = createException(SQL, "sql.resultSet", "failed");
	BBPunfix(order->batCacheid);
	return res;
}

/* str mvc_result_column_wrap(int *ret, int *rs, str *tn, str *name, str *type, int *digits, int *scale, bat *bid); */
str
mvc_result_column_wrap(Client cntxt, MalBlkPtr mb, MalStkPtr stk, InstrPtr pci)
{
	str res = MAL_SUCCEED;
	BAT *b;
	mvc *m = NULL;
	str msg;
	str *tn = getArgReference_str(stk, pci, 2);
	str *name = getArgReference_str(stk, pci, 3);
	str *type = getArgReference_str(stk, pci, 4);
	int *digits = getArgReference_int(stk, pci, 5);
	int *scale = getArgReference_int(stk, pci, 6);
	bat *bid = getArgReference_bat(stk, pci, 7);

	if ((msg = getSQLContext(cntxt, mb, &m, NULL)) != NULL)
		return msg;
	if ((msg = checkSQLContext(cntxt)) != NULL)
		return msg;
	if ((b = BATdescriptor(*bid)) == NULL)
		throw(SQL, "sql.rsColumn", "cannot access BAT descriptor");
	if (mvc_result_column(m, *tn, *name, *type, *digits, *scale, b))
		res = createException(SQL, "sql.rsColumn", "mvc_result_column failed");
	BBPunfix(b->batCacheid);
	return res;
}

str
/*mvc_result_value_wrap(int *ret, int *rs, str *tn, str *name, str *type, int *digits, int *scale, ptr p, int mtype)*/
mvc_result_value_wrap(Client cntxt, MalBlkPtr mb, MalStkPtr stk, InstrPtr pci)
{
	str *tn = getArgReference_str(stk, pci, 2);
	str *cn = getArgReference_str(stk, pci, 3);
	str *type = getArgReference_str(stk, pci, 4);
	int *digits = getArgReference_int(stk, pci, 5);
	int *scale = getArgReference_int(stk, pci, 6);
	ptr p = getArgReference(stk, pci, 7);
	int mtype = getArgType(mb, pci, 7);
	mvc *m = NULL;
	str msg;

	if ((msg = getSQLContext(cntxt, mb, &m, NULL)) != NULL)
		return msg;
	if ((msg = checkSQLContext(cntxt)) != NULL)
		return msg;
	if (ATOMextern(mtype))
		p = *(ptr *) p;
	if (mvc_result_value(m, *tn, *cn, *type, *digits, *scale, p, mtype))
		throw(SQL, "sql.rsColumn", "failed");
	return MAL_SUCCEED;
}

/* str mvc_declared_table_wrap(int *res_id, str *name); */
str
mvc_declared_table_wrap(Client cntxt, MalBlkPtr mb, MalStkPtr stk, InstrPtr pci)
{
	mvc *m = NULL;
	str msg;
	sql_schema *s = NULL;
	int *res_id = getArgReference_int(stk, pci, 0);
	str *name = getArgReference_str(stk, pci, 1);

	if ((msg = getSQLContext(cntxt, mb, &m, NULL)) != NULL)
		return msg;
	if ((msg = checkSQLContext(cntxt)) != NULL)
		return msg;
	s = mvc_bind_schema(m, dt_schema);
	if (s == NULL)
		throw(SQL, "sql.declared_table", "3F000!Schema missing");
	(void) mvc_create_table(m, s, *name, tt_table, TRUE, SQL_DECLARED_TABLE, CA_DROP, 0);
	*res_id = 0;
	return MAL_SUCCEED;
}

/* str mvc_declared_table_column_wrap(int *ret, int *rs, str *tname, str *name, str *type, int *digits, int *scale); */
str
mvc_declared_table_column_wrap(Client cntxt, MalBlkPtr mb, MalStkPtr stk, InstrPtr pci)
{
	mvc *m = NULL;
	str msg;
	sql_schema *s = NULL;
	sql_table *t = NULL;
	sql_type *type = NULL;
	sql_subtype tpe;
	int *rs = getArgReference_int(stk, pci, 1);
	str *tname = getArgReference_str(stk, pci, 2);
	str *name = getArgReference_str(stk, pci, 3);
	str *typename = getArgReference_str(stk, pci, 4);
	int *digits = getArgReference_int(stk, pci, 5);
	int *scale = getArgReference_int(stk, pci, 6);

	if ((msg = getSQLContext(cntxt, mb, &m, NULL)) != NULL)
		return msg;
	if ((msg = checkSQLContext(cntxt)) != NULL)
		return msg;
	if (*rs != 0)
		throw(SQL, "sql.dtColumn", "Cannot access declared table");
	if (!sql_find_subtype(&tpe, *typename, *digits, *scale) && (type = mvc_bind_type(m, *typename)) == NULL)
		throw(SQL, "sql.dtColumn", "Cannot find column type");
	if (type)
		sql_init_subtype(&tpe, type, 0, 0);
	s = mvc_bind_schema(m, dt_schema);
	if (s == NULL)
		throw(SQL, "sql.declared_table_column", "3F000!Schema missing");
	t = mvc_bind_table(m, s, *tname);
	if (t == NULL)
		throw(SQL, "sql.declared_table_column", "42S02!Table missing");
	(void) mvc_create_column(m, t, *name, &tpe);
	return MAL_SUCCEED;
}

str
mvc_drop_declared_table_wrap(Client cntxt, MalBlkPtr mb, MalStkPtr stk, InstrPtr pci)
{
	mvc *m = NULL;
	str *name = getArgReference_str(stk, pci, 1);
	str msg;
	sql_schema *s = NULL;
	sql_table *t = NULL;

	if ((msg = getSQLContext(cntxt, mb, &m, NULL)) != NULL)
		return msg;
	if ((msg = checkSQLContext(cntxt)) != NULL)
		return msg;
	s = mvc_bind_schema(m, dt_schema);
	if (s == NULL)
		throw(SQL, "sql.drop", "3F000!Schema missing");
	t = mvc_bind_table(m, s, *name);
	if (t == NULL)
		throw(SQL, "sql.drop", "42S02!Table missing");
	(void) mvc_drop_table(m, s, t, 0);
	return MAL_SUCCEED;
}

str
mvc_drop_declared_tables_wrap(Client cntxt, MalBlkPtr mb, MalStkPtr stk, InstrPtr pci)
{
	mvc *m = NULL;
	int i = *getArgReference_int(stk, pci, 1);
	str msg;
	sql_schema *s = NULL;
	sql_table *t = NULL;

	if ((msg = getSQLContext(cntxt, mb, &m, NULL)) != NULL)
		return msg;
	if ((msg = checkSQLContext(cntxt)) != NULL)
		return msg;
	s = mvc_bind_schema(m, dt_schema);
	if (s == NULL)
		throw(SQL, "sql.drop", "3F000!Schema missing");
	while (i && s->tables.set->t) {
		t = s->tables.set->t->data;
		(void) mvc_drop_table(m, s, t, 0);
		i--;
	}
	return MAL_SUCCEED;
}

/* str mvc_affected_rows_wrap(int *m, int m, wrd *nr, str *w); */
str
mvc_affected_rows_wrap(Client cntxt, MalBlkPtr mb, MalStkPtr stk, InstrPtr pci)
{
	backend *b = NULL;
	int *res = getArgReference_int(stk, pci, 0);
#ifndef NDEBUG
	int mtype = getArgType(mb, pci, 2);
#endif
	wrd nr;
	str *w = getArgReference_str(stk, pci, 3), msg;

	(void) mb;		/* NOT USED */
	if ((msg = checkSQLContext(cntxt)) != NULL)
		return msg;
	*res = 0;
	assert(mtype == TYPE_wrd);
	nr = *getArgReference_wrd(stk, pci, 2);
	b = cntxt->sqlcontext;
	if (mvc_export_affrows(b, b->out, nr, *w))
		throw(SQL, "sql.affectedRows", "failed");
	return MAL_SUCCEED;
}

/* str mvc_export_head_wrap(int *ret, stream **s, int *res_id); */
str
mvc_export_head_wrap(Client cntxt, MalBlkPtr mb, MalStkPtr stk, InstrPtr pci)
{
	backend *b = NULL;
	stream **s = (stream **) getArgReference(stk, pci, 1);
	int *res_id = getArgReference_int(stk, pci, 2);
	str msg;

	(void) mb;		/* NOT USED */
	if ((msg = checkSQLContext(cntxt)) != NULL)
		return msg;
	b = cntxt->sqlcontext;
	if (mvc_export_head(b, *s, *res_id, FALSE))
		throw(SQL, "sql.exportHead", "failed");
	return MAL_SUCCEED;
}

/* str mvc_export_result_wrap(int *ret, stream **s, int *res_id); */
str
mvc_export_result_wrap(Client cntxt, MalBlkPtr mb, MalStkPtr stk, InstrPtr pci)
{
	backend *b = NULL;
	stream **s = (stream **) getArgReference(stk, pci, 1);
	int *res_id = getArgReference_int(stk, pci, 2);
	str msg;

	(void) mb;		/* NOT USED */
	if ((msg = checkSQLContext(cntxt)) != NULL)
		return msg;
	b = cntxt->sqlcontext;
	if (mvc_export_result(b, *s, *res_id))
		throw(SQL, "sql.exportResult", "failed");
	return NULL;
}

/* str mvc_export_chunk_wrap(int *ret, stream **s, int *res_id, str *w); */
str
mvc_export_chunk_wrap(Client cntxt, MalBlkPtr mb, MalStkPtr stk, InstrPtr pci)
{
	backend *b = NULL;
	stream **s = (stream **) getArgReference(stk, pci, 1);
	int *res_id = getArgReference_int(stk, pci, 2);
	BUN offset = 0;
	BUN nr = 0;
	str msg;

	(void) mb;		/* NOT USED */
	if (pci->argc == 5) {
		offset = (BUN) *getArgReference_int(stk, pci, 3);
		nr = (BUN) *getArgReference_int(stk, pci, 4);
	}

	if ((msg = checkSQLContext(cntxt)) != NULL)
		return msg;
	b = cntxt->sqlcontext;
	if (mvc_export_chunk(b, *s, *res_id, offset, nr))
		throw(SQL, "sql.exportChunk", "failed");
	return NULL;
}

/* str mvc_export_operation_wrap(int *ret, str *w); */
str
mvc_export_operation_wrap(Client cntxt, MalBlkPtr mb, MalStkPtr stk, InstrPtr pci)
{
	backend *b = NULL;
	str *w = getArgReference_str(stk, pci, 1), msg;

	(void) mb;		/* NOT USED */
	if ((msg = checkSQLContext(cntxt)) != NULL)
		return msg;
	b = cntxt->sqlcontext;
	if (mvc_export_operation(b, b->out, *w))
		throw(SQL, "sql.exportOperation", "failed");
	return NULL;
}

str
/*mvc_export_value_wrap(int *ret, int *qtype, str tn, str name, str type, int *digits, int *scale, int *eclass, ptr p, int mtype)*/
mvc_export_value_wrap(Client cntxt, MalBlkPtr mb, MalStkPtr stk, InstrPtr pci)
{
	int *qtype = getArgReference_int(stk, pci, 1);
	str *tn = getArgReference_str(stk, pci, 2);
	str *cn = getArgReference_str(stk, pci, 3);
	str *type = getArgReference_str(stk, pci, 4);
	int *digits = getArgReference_int(stk, pci, 5);
	int *scale = getArgReference_int(stk, pci, 6);
	int *eclass = getArgReference_int(stk, pci, 7);
	ptr p = getArgReference(stk, pci, 8);
	int mtype = getArgType(mb, pci, 8);
	str *w = getArgReference_str(stk, pci, 9), msg;
	backend *b = NULL;

	(void) mb;		/* NOT USED */
	if ((msg = checkSQLContext(cntxt)) != NULL)
		return msg;
	b = cntxt->sqlcontext;
	if (ATOMextern(mtype))
		p = *(ptr *) p;
	if (b->out == NULL || mvc_export_value(b, b->out, *qtype, *tn, *cn, *type, *digits, *scale, *eclass, p, mtype, *w, "NULL") != SQL_OK)
		throw(SQL, "sql.exportValue", "failed");
	return MAL_SUCCEED;
}

static void
bat2return(MalStkPtr stk, InstrPtr pci, BAT **b)
{
	int i;

	for (i = 0; i < pci->retc; i++) {
		*getArgReference_bat(stk, pci, i) = b[i]->batCacheid;
		BBPkeepref(b[i]->batCacheid);
	}
}

#ifdef WIN32
static void
fix_windows_newline(unsigned char *s)
{
	char *p = NULL;
	int c = '\r';

	if (s && (p=strchr((char*)s, c)) != NULL && p[1] == '\n') {
		for(; p[1]; p++) 
			p[0] = p[1];
		p[0] = 0;
	}
}
#endif

/* str mvc_import_table_wrap(int *res, str *sname, str *tname, unsigned char* *T, unsigned char* *R, unsigned char* *S, unsigned char* *N, str *fname, lng *sz, lng *offset); */
str
mvc_import_table_wrap(Client cntxt, MalBlkPtr mb, MalStkPtr stk, InstrPtr pci)
{
	backend *be;
	BAT **b = NULL;
	unsigned char *tsep = NULL, *rsep = NULL, *ssep = NULL, *ns = NULL;
	ssize_t len = 0;
	str filename, cs;
	str *sname = getArgReference_str(stk, pci, pci->retc + 0);
	str *tname = getArgReference_str(stk, pci, pci->retc + 1);
	unsigned char **T = (unsigned char **) getArgReference(stk, pci, pci->retc + 2);
	unsigned char **R = (unsigned char **) getArgReference(stk, pci, pci->retc + 3);
	unsigned char **S = (unsigned char **) getArgReference(stk, pci, pci->retc + 4);
	unsigned char **N = (unsigned char **) getArgReference(stk, pci, pci->retc + 5);
	str *fname = getArgReference_str(stk, pci, pci->retc + 6), msg;
	lng *sz = getArgReference_lng(stk, pci, pci->retc + 7);
	lng *offset = getArgReference_lng(stk, pci, pci->retc + 8);
	int *locked = getArgReference_int(stk, pci, pci->retc + 9);
	bstream *s;
	stream *ss;
	str utf8 = "UTF-8";

	(void) mb;		/* NOT USED */
	if ((msg = checkSQLContext(cntxt)) != NULL)
		return msg;
	be = cntxt->sqlcontext;
	len = strlen((char *) (*T));
	GDKstrFromStr(tsep = GDKmalloc(len + 1), *T, len);
	len = 0;
	len = strlen((char *) (*R));
	GDKstrFromStr(rsep = GDKmalloc(len + 1), *R, len);
	len = 0;
	if (*S && strcmp(str_nil, *(char **) S)) {
		len = strlen((char *) (*S));
		GDKstrFromStr(ssep = GDKmalloc(len + 1), *S, len);
		len = 0;
	}

	STRcodeset(&cs);
	STRIconv(&filename, fname, &utf8, &cs);
	GDKfree(cs);
	len = strlen((char *) (*N));
	GDKstrFromStr(ns = GDKmalloc(len + 1), *N, len);
	len = 0;
	ss = open_rastream(filename);
	if (!ss || mnstr_errnr(ss)) {
		int errnr = mnstr_errnr(ss);
		if (ss)
			mnstr_destroy(ss);
		throw(IO, "streams.open", "could not open file '%s': %s", filename, strerror(errnr));
	}
#if SIZEOF_VOID_P == 4
	s = bstream_create(ss, 0x20000);
#else
	s = bstream_create(ss, 0x2000000);
#endif
#ifdef WIN32
	fix_windows_newline(tsep);
	fix_windows_newline(rsep);
	fix_windows_newline(ssep);
#endif
	if (s != NULL) {
		b = mvc_import_table(cntxt, be->mvc, s, *sname, *tname, (char *) tsep, (char *) rsep, (char *) ssep, (char *) ns, *sz, *offset, *locked);
		bstream_destroy(s);
	}
	GDKfree(filename);
	GDKfree(tsep);
	GDKfree(rsep);
	if (ssep)
		GDKfree(ssep);
	GDKfree(ns);
	if (s == NULL)
		throw(IO, "bstreams.create", "failed to create block stream");
	if (b == NULL)
		throw(SQL, "importTable", "%sfailed to import table", be->mvc->errstr);
	bat2return(stk, pci, b);
	GDKfree(b);
	return MAL_SUCCEED;
}

/* str mvc_import_table_stdin(int *res, str *sname, str *tname, unsigned char* *T, unsigned char* *R, unsigned char* *S, unsigned char* *N, lng *sz, lng *offset); */
str
mvc_import_table_stdin(Client cntxt, MalBlkPtr mb, MalStkPtr stk, InstrPtr pci)
{
	BAT **b = NULL;
	mvc *m = NULL;
	str msg;
	unsigned char *tsep = NULL, *rsep = NULL, *ssep = NULL, *ns = NULL;
	ssize_t len = 0;
	str *sname = getArgReference_str(stk, pci, pci->retc + 0);
	str *tname = getArgReference_str(stk, pci, pci->retc + 1);
	unsigned char **T = (unsigned char **) getArgReference(stk, pci, pci->retc + 2);
	unsigned char **R = (unsigned char **) getArgReference(stk, pci, pci->retc + 3);
	unsigned char **S = (unsigned char **) getArgReference(stk, pci, pci->retc + 4);
	unsigned char **N = (unsigned char **) getArgReference(stk, pci, pci->retc + 5);
	lng *sz = getArgReference_lng(stk, pci, pci->retc + 6);
	lng *offset = getArgReference_lng(stk, pci, pci->retc + 7);
	int *locked = getArgReference_int(stk, pci, pci->retc + 8);

	if ((msg = getSQLContext(cntxt, mb, &m, NULL)) != NULL)
		return msg;
	if ((msg = checkSQLContext(cntxt)) != NULL)
		return msg;
	len = strlen((char *) (*T));
	GDKstrFromStr(tsep = GDKmalloc(len + 1), *T, len);
	len = 0;
	len = strlen((char *) (*R));
	GDKstrFromStr(rsep = GDKmalloc(len + 1), *R, len);
	len = 0;
	if (*S && strcmp(str_nil, *(char **) S)) {
		len = strlen((char *) (*S));
		GDKstrFromStr(ssep = GDKmalloc(len + 1), *S, len);
		len = 0;
	}
	len = strlen((char *) (*N));
	GDKstrFromStr(ns = GDKmalloc(len + 1), *N, len);
	len = 0;
	b = mvc_import_table(cntxt, m, m->scanner.rs, *sname, *tname, (char *) tsep, (char *) rsep, (char *) ssep, (char *) ns, *sz, *offset, *locked);
	GDKfree(tsep);
	GDKfree(rsep);
	if (ssep)
		GDKfree(ssep);
	GDKfree(ns);
	if (!b)
		throw(SQL, "importTable", "%sfailed to import table", m->errstr);
	bat2return(stk, pci, b);
	GDKfree(b);
	return MAL_SUCCEED;
}

/* str mvc_bin_import_table_wrap(.., str *sname, str *tname, str *fname..);
 * binary attachment only works for simple binary types. 
 * Non-simple types require each line to contain a valid ascii representation
 * of the text terminate by a new-line. These strings are passed to the corresponding
 * atom conversion routines to fill the column.
*/
str
mvc_bin_import_table_wrap(Client cntxt, MalBlkPtr mb, MalStkPtr stk, InstrPtr pci)
{
	mvc *m = NULL;
	str msg;
	BUN cnt = 0;
	int i;
	str sname = *getArgReference_str(stk, pci, 0 + pci->retc);
	str tname = *getArgReference_str(stk, pci, 1 + pci->retc);
	sql_schema *s;
	sql_table *t;
	node *n;
	FILE *f;
	char *buf;
	int bufsiz = 128 * BLOCK;

	if ((msg = getSQLContext(cntxt, mb, &m, NULL)) != NULL)
		return msg;
	if ((msg = checkSQLContext(cntxt)) != NULL)
		return msg;

	if ((s = mvc_bind_schema(m, sname)) == NULL)
		throw(SQL, "sql.drop", "3F000!Schema missing");
	t = mvc_bind_table(m, s, tname);
	if (!t)
		throw(SQL, "sql", "42S02!table %s not found", tname);
	if (list_length(t->columns.set) != (pci->argc - (2 + pci->retc)))
		throw(SQL, "sql", "Not enough columns in found");

	for (i = pci->retc + 2, n = t->columns.set->h; i < pci->argc && n; i++, n = n->next) {
		sql_column *col = n->data;

		if (ATOMvarsized(col->type.type->localtype) && col->type.type->localtype != TYPE_str)
			throw(SQL, "sql", "failed to attach file %s", *getArgReference_str(stk, pci, i));
		f = fopen(*getArgReference_str(stk, pci, i), "r");
		if (f == NULL)
			throw(SQL, "sql", "failed to open file %s", *getArgReference_str(stk, pci, i));
		fclose(f);
	}

	for (i = pci->retc + 2, n = t->columns.set->h; i < pci->argc && n; i++, n = n->next) {
		sql_column *col = n->data;
		BAT *c = NULL;
		int tpe = col->type.type->localtype;

		/* handle the various cases */
		if (tpe < TYPE_str || tpe == TYPE_date || tpe == TYPE_daytime || tpe == TYPE_timestamp) {
			c = BATattach(col->type.type->localtype, *getArgReference_str(stk, pci, i), TRANSIENT);
			if (c == NULL)
				throw(SQL, "sql", "failed to attach file %s", *getArgReference_str(stk, pci, i));
			BATsetaccess(c, BAT_READ);
			BATderiveProps(c, 1);
		} else if (tpe == TYPE_str) {
			/* get the BAT and fill it with the strings */
			c = BATnew(TYPE_void, TYPE_str, 0, TRANSIENT);
			if (c == NULL)
				throw(SQL, "sql", MAL_MALLOC_FAIL);
			BATseqbase(c, 0);
			/* this code should be extended to deal with larger text strings. */
			f = fopen(*getArgReference_str(stk, pci, i), "r");
			if (f == NULL)
				throw(SQL, "sql", "failed to re-open file %s", *getArgReference_str(stk, pci, i));

			buf = GDKmalloc(bufsiz);
			if (!buf) {
				fclose(f);
				throw(SQL, "sql", "failed to create buffer");
			}
			while (fgets(buf, bufsiz, f) != NULL) {
				char *t = strrchr(buf, '\n');
				if (t)
					*t = 0;
				BUNappend(c, buf, FALSE);
			}
			fclose(f);
			GDKfree(buf);
		} else {
			throw(SQL, "sql", "failed to attach file %s", *getArgReference_str(stk, pci, i));
		}
		if (i != (pci->retc + 2) && cnt != BATcount(c))
			throw(SQL, "sql", "binary files for table '%s' have inconsistent counts", tname);
		cnt = BATcount(c);
		*getArgReference_bat(stk, pci, i - (2 + pci->retc)) = c->batCacheid;
		BBPkeepref(c->batCacheid);
	}
	return MAL_SUCCEED;
}

str
zero_or_one(ptr ret, const bat *bid)
{
	BAT *b;
	BUN c, _s;
	ptr p;

	if ((b = BATdescriptor(*bid)) == NULL) {
		throw(SQL, "zero_or_one", "Cannot access descriptor");
	}
	c = BATcount(b);
	if (c == 0) {
		p = ATOMnilptr(b->ttype);
	} else if (c == 1) {
		BATiter bi = bat_iterator(b);
		p = BUNtail(bi, BUNfirst(b));
	} else {
		char buf[BUFSIZ];

		p = NULL;
		snprintf(buf, BUFSIZ, "21000!cardinality violation (" BUNFMT ">1)", c);
		throw(SQL, "zero_or_one", "%s", buf);
	}
	_s = ATOMsize(ATOMtype(b->ttype));
	if (ATOMextern(b->ttype)) {
		_s = ATOMlen(ATOMtype(b->ttype), p);
		memcpy(*(ptr *) ret = GDKmalloc(_s), p, _s);
	} else if (b->ttype == TYPE_bat) {
		bat bid = *(bat *) p;
		*(BAT **) ret = BATdescriptor(bid);
	} else if (_s == 4) {
		*(int *) ret = *(int *) p;
	} else if (_s == 1) {
		*(bte *) ret = *(bte *) p;
	} else if (_s == 2) {
		*(sht *) ret = *(sht *) p;
	} else if (_s == 8) {
		*(lng *) ret = *(lng *) p;
#ifdef HAVE_HGE
	} else if (_s == 16) {
		*(hge *) ret = *(hge *) p;
#endif
	} else {
		memcpy(ret, p, _s);
	}
	BBPreleaseref(b->batCacheid);
	return MAL_SUCCEED;
}

str
not_unique(bit *ret, const bat *bid)
{
	BAT *b;

	if ((b = BATdescriptor(*bid)) == NULL) {
		throw(SQL, "not_unique", "Cannot access descriptor");
	}

	*ret = FALSE;
	if (BATtkey(b) || BATtdense(b) || BATcount(b) <= 1) {
		BBPunfix(b->batCacheid);
		return MAL_SUCCEED;
	} else if (b->tsorted) {
		BUN p, q;
		oid c = *(oid *) Tloc(b, BUNfirst(b));

		for (p = BUNfirst(b) + 1, q = BUNlast(b); p < q; p++) {
			oid v = *(oid *) Tloc(b, p);
			if (v <= c) {
				*ret = TRUE;
				break;
			}
			c = v;
		}
	} else {
		BBPunfix(b->batCacheid);
		throw(SQL, "not_unique", "input should be sorted");
	}
	BBPunfix(b->batCacheid);
	return MAL_SUCCEED;
}

/* later we could optimize this to start from current BUN 
   And only search the from the first if second is not found.
 */
static inline int
HASHfndTwice(BAT *b, ptr v)
{
	BATiter bi = bat_iterator(b);
	BUN i = BUN_NONE;
	int first = 1;

	HASHloop(bi, b->H->hash, i, v) {
		if (!first)
			return 1;
		first = 0;
	}
	return 0;
}

str
not_unique_oids(bat *ret, const bat *bid)
{
	BAT *b, *bn = NULL;

	if ((b = BATdescriptor(*bid)) == NULL) {
		throw(SQL, "not_uniques", "Cannot access descriptor");
	}
	if (b->ttype != TYPE_oid && b->ttype != TYPE_wrd) {
		throw(SQL, "not_uniques", "Wrong types");
	}

	assert(b->htype == TYPE_oid);
	if (BATtkey(b) || BATtdense(b) || BATcount(b) <= 1) {
		bn = BATnew(TYPE_void, TYPE_void, 0, TRANSIENT);
		if (bn == NULL) {
			BBPreleaseref(b->batCacheid);
			throw(SQL, "sql.not_uniques", MAL_MALLOC_FAIL);
		}
		BATseqbase(bn, 0);
		BATseqbase(BATmirror(bn), 0);
	} else if (b->tsorted) {	/* ugh handle both wrd and oid types */
		oid c = *(oid *) Tloc(b, BUNfirst(b)), *rf, *rh, *rt;
		oid *h = (oid *) Hloc(b, 0), *vp, *ve;
		int first = 1;

		bn = BATnew(TYPE_oid, TYPE_oid, BATcount(b), TRANSIENT);
		if (bn == NULL) {
			BBPreleaseref(b->batCacheid);
			throw(SQL, "sql.not_uniques", MAL_MALLOC_FAIL);
		}
		vp = (oid *) Tloc(b, BUNfirst(b));
		ve = vp + BATcount(b);
		rf = rh = (oid *) Hloc(bn, BUNfirst(bn));
		rt = (oid *) Tloc(bn, BUNfirst(bn));
		*rh++ = *h++;
		*rt++ = *vp;
		for (vp++; vp < ve; vp++, h++) {
			oid v = *vp;
			if (v == c) {
				first = 0;
				*rh++ = *h;
				*rt++ = v;
			} else if (!first) {
				first = 1;
				*rh++ = *h;
				*rt++ = v;
			} else {
				*rh = *h;
				*rt = v;
			}
			c = v;
		}
		if (first)
			rh--;
		BATsetcount(bn, (BUN) (rh - rf));
	} else {
		oid *rf, *rh, *rt;
		oid *h = (oid *) Hloc(b, 0), *vp, *ve;
		BAT *bm = BATmirror(b);

		if (BATprepareHash(bm))
			 throw(SQL, "not_uniques", "hash creation failed");
		bn = BATnew(TYPE_oid, TYPE_oid, BATcount(b), TRANSIENT);
		if (bn == NULL) {
			BBPreleaseref(b->batCacheid);
			throw(SQL, "sql.unique_oids", MAL_MALLOC_FAIL);
		}
		vp = (oid *) Tloc(b, BUNfirst(b));
		ve = vp + BATcount(b);
		rf = rh = (oid *) Hloc(bn, BUNfirst(bn));
		rt = (oid *) Tloc(bn, BUNfirst(bn));
		for (; vp < ve; vp++, h++) {
			/* try to find value twice */
			if (HASHfndTwice(bm, vp)) {
				*rh++ = *h;
				*rt++ = *vp;
			}
		}
		BATsetcount(bn, (BUN) (rh - rf));
	}
	BBPunfix(b->batCacheid);
	BBPkeepref(*ret = bn->batCacheid);
	return MAL_SUCCEED;
}

/* row case */
str
SQLidentity(bat *ret, const bat *bid)
{
	BAT *bn, *b;

	if ((b = BATdescriptor(*bid)) == NULL) {
		throw(SQL, "batcalc.identity", "Cannot access descriptor");
	}
	bn = VIEWhead(b);
	BBPunfix(b->batCacheid);
	BBPkeepref(*ret = bn->batCacheid);
	return MAL_SUCCEED;
}

str
BATSQLidentity(bat *ret, const bat *bid)
{
	return BKCmirror(ret, bid);
}

str
PBATSQLidentity(Client cntxt, MalBlkPtr mb, MalStkPtr stk, InstrPtr pci)
{
	bat *res = getArgReference_bat(stk, pci, 0);
	oid *ns = getArgReference_oid(stk, pci, 1);
	bat *bid = getArgReference_bat(stk, pci, 2);
	oid *s = getArgReference_oid(stk, pci, 3);
	BAT *b, *bn = NULL;

	(void) cntxt;
	(void) mb;
	if ((b = BATdescriptor(*bid)) == NULL) {
		throw(MAL, "batcalc.identity", RUNTIME_OBJECT_MISSING);
	}
	bn = BATmark(b, *s);
	if (bn != NULL) {
		*ns = *s + BATcount(b);
		BBPreleaseref(b->batCacheid);
		BBPkeepref(*res = bn->batCacheid);
		return MAL_SUCCEED;
	}
	BBPreleaseref(b->batCacheid);
	throw(MAL, "batcalc.identity", GDK_EXCEPTION);

}

/*
 * The core modules of Monet provide just a limited set of
 * mathematical operators. The extensions required to support
 * SQL-99 are shown below. At some point they also should be
 * moved to module code base.
 */

str
daytime_2time_daytime(daytime *res, const daytime *v, const int *digits)
{
	int d = (*digits) ? *digits - 1 : 0;

	/* correct fraction */
	*res = *v;
	if (!daytime_isnil(*v) && d < 3) {
		*res = (daytime) (*res / scales[3 - d]);
		*res = (daytime) (*res * scales[3 - d]);
	}
	return MAL_SUCCEED;
}

str
second_interval_2_daytime(daytime *res, const lng *s, const int *digits)
{
	*res = (daytime) *s;
	return daytime_2time_daytime(res, res, digits);
}

str
nil_2time_daytime(daytime *res, const void *v, const int *digits)
{
	(void) digits;
	(void) v;
	*res = daytime_nil;
	return MAL_SUCCEED;
}

str
str_2time_daytime(daytime *res, const str *v, const int *digits)
{
	int len = sizeof(daytime), pos;

	if (!*v || strcmp(str_nil, *v) == 0) {
		*res = daytime_nil;
		return MAL_SUCCEED;
	}
	pos = daytime_fromstr(*v, &len, &res);
	if (!pos)
		throw(SQL, "daytime", "22007!daytime (%s) has incorrect format", *v);
	return daytime_2time_daytime(res, res, digits);
}

str
timestamp_2_daytime(daytime *res, const timestamp *v, const int *digits)
{
	int d = (*digits) ? *digits - 1 : 0;
	int msec = v->msecs;

	/* correct fraction */
	if (d < 3 && msec) {
		msec = (int) (msec / scales[3 - d]);
		msec = (int) (msec * scales[3 - d]);
	}
	*res = msec;
	return MAL_SUCCEED;
}

str
date_2_timestamp(timestamp *res, const date *v, const int *digits)
{
	(void) digits;		/* no precision needed */
	res->days = *v;
	res->msecs = 0;
	return MAL_SUCCEED;
}

str
timestamp_2time_timestamp(timestamp *res, const timestamp *v, const int *digits)
{
	int d = (*digits) ? *digits - 1 : 0;

	*res = *v;
	/* correct fraction */
	if (d < 3) {
		int msec = res->msecs;
		if (msec) {
			msec = (int) (msec / scales[3 - d]);
			msec = (int) (msec * scales[3 - d]);
		}
		res->msecs = msec;
	}
	return MAL_SUCCEED;
}

str
nil_2time_timestamp(timestamp *res, const void *v, const int *digits)
{
	(void) digits;
	(void) v;
	*res = *timestamp_nil;
	return MAL_SUCCEED;
}

str
str_2time_timestamp(timestamp *res, const str *v, const int *digits)
{
	int len = sizeof(timestamp), pos;

	if (!*v || strcmp(str_nil, *v) == 0) {
		*res = *timestamp_nil;
		return MAL_SUCCEED;
	}
	pos = timestamp_fromstr(*v, &len, &res);
	if (!pos)
		throw(SQL, "timestamp", "22007!timestamp (%s) has incorrect format", *v);
	return timestamp_2time_timestamp(res, res, digits);
}

str
SQLcst_alpha_cst(dbl *res, const dbl *decl, const dbl *theta)
{
	dbl s, c1, c2;
	char *msg = MAL_SUCCEED;
	if (*decl == dbl_nil || *theta == dbl_nil) {
		*res = dbl_nil;
	} else if (fabs(*decl) + *theta > 89.9) {
		*res = 180.0;
	} else {
		s = sin(radians(*theta));
		c1 = cos(radians(*decl - *theta));
		c2 = cos(radians(*decl + *theta));
		*res = degrees(fabs(atan(s / sqrt(fabs(c1 * c2)))));
	}
	return msg;
}

/*
sql5_export str SQLcst_alpha_cst(dbl *res, dbl *decl, dbl *theta);
sql5_export str SQLbat_alpha_cst(bat *res, bat *decl, dbl *theta);
sql5_export str SQLcst_alpha_bat(bat *res, dbl *decl, bat *theta);
*/
str
SQLbat_alpha_cst(bat *res, const bat *decl, const dbl *theta)
{
	BAT *b, *bn;
	BATiter bi;
	BUN p, q;
	dbl s, c1, c2, r;
	char *msg = NULL;

	if (*theta == dbl_nil) {
		throw(SQL, "SQLbat_alpha", "Parameter theta should not be nil");
	}
	if ((b = BATdescriptor(*decl)) == NULL) {
		throw(SQL, "alpha", "Cannot access descriptor");
	}
	bi = bat_iterator(b);
	bn = BATnew(b->htype, TYPE_dbl, BATcount(b), TRANSIENT);
	if (bn == NULL) {
		BBPreleaseref(b->batCacheid);
		throw(SQL, "sql.alpha", MAL_MALLOC_FAIL);
	}
	BATseqbase(bn, b->hseqbase);
	s = sin(radians(*theta));
	BATloop(b, p, q) {
		dbl d = *(dbl *) BUNtail(bi, p);
		if (d == dbl_nil)
			r = dbl_nil;
		else if (fabs(d) + *theta > 89.9)
			r = 180.0;
		else {
			c1 = cos(radians(d - *theta));
			c2 = cos(radians(d + *theta));
			r = degrees(fabs(atan(s / sqrt(fabs(c1 * c2)))));
		}
		BUNins(bn, BUNhead(bi, p), &r, FALSE);
	}
	*res = bn->batCacheid;
	BBPkeepref(bn->batCacheid);
	BBPunfix(b->batCacheid);
	return msg;
}

str
SQLcst_alpha_bat(bat *res, const dbl *decl, const bat *theta)
{
	BAT *b, *bn;
	BATiter bi;
	BUN p, q;
	dbl s, c1, c2, r;
	char *msg = NULL;

	if ((b = BATdescriptor(*theta)) == NULL) {
		throw(SQL, "alpha", "Cannot access descriptor");
	}
	bi = bat_iterator(b);
	bn = BATnew(b->htype, TYPE_dbl, BATcount(b), TRANSIENT);
	if (bn == NULL) {
		BBPreleaseref(b->batCacheid);
		throw(SQL, "sql.alpha", MAL_MALLOC_FAIL);
	}
	BATseqbase(bn, b->hseqbase);
	BATloop(b, p, q) {
		dbl d = *decl;
		dbl *theta = (dbl *) BUNtail(bi, p);

		if (d == dbl_nil)
			r = dbl_nil;
		else if (fabs(d) + *theta > 89.9)
			r = (dbl) 180.0;
		else {
			s = sin(radians(*theta));
			c1 = cos(radians(d - *theta));
			c2 = cos(radians(d + *theta));
			r = degrees(fabs(atan(s / sqrt(fabs(c1 * c2)))));
		}
		BUNins(bn, BUNhead(bi, p), &r, FALSE);
	}
	BBPkeepref(*res = bn->batCacheid);
	BBPunfix(b->batCacheid);
	return msg;
}

str
month_interval_str(int *ret, const str *s, const int *d, const int *sk)
{
	lng res;

	if (interval_from_str(*s, *d, *sk, &res) < 0)
		throw(SQL, "calc.month_interval", "wrong format (%s)", *s);
	assert((lng) GDK_int_min <= res && res <= (lng) GDK_int_max);
	*ret = (int) res;
	return MAL_SUCCEED;
}

str
second_interval_str(lng *res, const str *s, const int *d, const int *sk)
{
	if (interval_from_str(*s, *d, *sk, res) < 0)
		throw(SQL, "calc.second_interval", "wrong format (%s)", *s);
	return MAL_SUCCEED;
}

str
month_interval(Client cntxt, MalBlkPtr mb, MalStkPtr stk, InstrPtr pci)
{
	int *ret = getArgReference_int(stk, pci, 0);
	int k = digits2ek(*getArgReference_int(stk, pci, 2));
	int r;

	(void) cntxt;
	(void) mb;
	switch (getArgType(mb, pci, 1)) {
	case TYPE_bte:
		r = stk->stk[getArg(pci, 1)].val.btval;
		break;
	case TYPE_sht:
		r = stk->stk[getArg(pci, 1)].val.shval;
		break;
	case TYPE_int:
		r = stk->stk[getArg(pci, 1)].val.ival;
		break;
	case TYPE_wrd:
		r = (int) stk->stk[getArg(pci, 1)].val.wval;
		break;
	case TYPE_lng:
		r = (int) stk->stk[getArg(pci, 1)].val.lval;
		break;
#ifdef HAVE_HGE
	case TYPE_hge:
		r = (int) stk->stk[getArg(pci, 1)].val.hval;
		break;
#endif
	default:
		throw(ILLARG, "calc.month_interval", "illegal argument");
	}
	switch (k) {
	case iyear:
		r *= 12;
		break;
	case imonth:
		break;
	default:
		throw(ILLARG, "calc.month_interval", "illegal argument");
	}
	*ret = r;
	return MAL_SUCCEED;
}

str
second_interval(Client cntxt, MalBlkPtr mb, MalStkPtr stk, InstrPtr pci)
{
	lng *ret = getArgReference_lng(stk, pci, 0), r;
	int k = digits2ek(*getArgReference_int(stk, pci, 2)), scale = 0;

	(void) cntxt;
	if (pci->argc > 3) 
		scale = *getArgReference_int(stk, pci, 3);
	switch (getArgType(mb, pci, 1)) {
	case TYPE_bte:
		r = stk->stk[getArg(pci, 1)].val.btval;
		break;
	case TYPE_sht:
		r = stk->stk[getArg(pci, 1)].val.shval;
		break;
	case TYPE_int:
		r = stk->stk[getArg(pci, 1)].val.ival;
		break;
	case TYPE_wrd:
		r = stk->stk[getArg(pci, 1)].val.wval;
		break;
	case TYPE_lng:
		r = stk->stk[getArg(pci, 1)].val.lval;
		break;
#ifdef HAVE_HGE
	case TYPE_hge:
		r = (lng) stk->stk[getArg(pci, 1)].val.hval;
		break;
#endif
	default:
		throw(ILLARG, "calc.sec_interval", "illegal argument");
	}
	switch (k) {
	case iday:
		r *= 24;
		/* fall through */
	case ihour:
		r *= 60;
		/* fall through */
	case imin:
		r *= 60;
		/* fall through */
	case isec:
		r *= 1000;
		break;
	default:
		throw(ILLARG, "calc.sec_interval", "illegal argument");
	}
	if (scale) 
		r /= scales[scale];
	*ret = r;
	return MAL_SUCCEED;
}

str
second_interval_daytime(lng *res, const daytime *s, const int *d, const int *sk)
{
	int k = digits2sk(*d);
	lng r = *(int *) s;

	(void) sk;
	if (daytime_isnil(*s)) {
		*res = lng_nil;
		return MAL_SUCCEED;
	}
	switch (k) {
	case isec:
		break;
	case imin:
		r /= 60000;
		r *= 60000;
		break;
	case ihour:
		r /= 3600000;
		r *= 3600000;
		break;
	case iday:
		r /= (24 * 3600000);
		r *= (24 * 3600000);
		break;
	default:
		throw(ILLARG, "calc.second_interval", "illegal argument");
	}
	*res = r;
	return MAL_SUCCEED;
}

str
SQLcurrent_daytime(Client cntxt, MalBlkPtr mb, MalStkPtr stk, InstrPtr pci)
{
	mvc *m = NULL;
	str msg;
	daytime t, *res = getArgReference_TYPE(stk, pci, 0, daytime);

	if ((msg = getSQLContext(cntxt, mb, &m, NULL)) != NULL)
		return msg;

	if ((msg = MTIMEcurrent_time(&t)) == MAL_SUCCEED)
		*res = t + m->timezone;
	return msg;
}

str
SQLcurrent_timestamp(Client cntxt, MalBlkPtr mb, MalStkPtr stk, InstrPtr pci)
{
	mvc *m = NULL;
	str msg;
	timestamp t, *res = getArgReference_TYPE(stk, pci, 0, timestamp);

	if ((msg = getSQLContext(cntxt, mb, &m, NULL)) != NULL)
		return msg;

	if ((msg = MTIMEcurrent_timestamp(&t)) == MAL_SUCCEED) {
		lng offset = m->timezone;
		return MTIMEtimestamp_add(res, &t, &offset);
	}
	return msg;
}

/* str dump_cache(int *r); */
str
dump_cache(Client cntxt, MalBlkPtr mb, MalStkPtr stk, InstrPtr pci)
{
	mvc *m = NULL;
	str msg;
	int cnt;
	cq *q = NULL;
	BAT *query, *count;
	bat *rquery = getArgReference_bat(stk, pci, 0);
	bat *rcount = getArgReference_bat(stk, pci, 1);

	if ((msg = getSQLContext(cntxt, mb, &m, NULL)) != NULL)
		return msg;
	if ((msg = checkSQLContext(cntxt)) != NULL)
		return msg;
	cnt = m->qc->id;
	query = BATnew(TYPE_void, TYPE_str, cnt, TRANSIENT);
	if (query == NULL)
		throw(SQL, "sql.dumpcache", MAL_MALLOC_FAIL);
	BATseqbase(query, 0);
	count = BATnew(TYPE_void, TYPE_int, cnt, TRANSIENT);
	if (count == NULL) {
		BBPreleaseref(query->batCacheid);
		throw(SQL, "sql.dumpcache", MAL_MALLOC_FAIL);
	}
	BATseqbase(count, 0);

	for (q = m->qc->q; q; q = q->next) {
		if (q->type != Q_PREPARE) {
			BUNappend(query, q->codestring, FALSE);
			BUNappend(count, &q->count, FALSE);
		}
	}
	*rquery = query->batCacheid;
	*rcount = count->batCacheid;
	BBPkeepref(*rquery);
	BBPkeepref(*rcount);
	return MAL_SUCCEED;
}

/* str dump_opt_stats(int *r); */
str
dump_opt_stats(Client cntxt, MalBlkPtr mb, MalStkPtr stk, InstrPtr pci)
{
	mvc *m = NULL;
	str msg;
	int cnt;
	BAT *rewrite, *count;
	bat *rrewrite = getArgReference_bat(stk, pci, 0);
	bat *rcount = getArgReference_bat(stk, pci, 1);

	if ((msg = getSQLContext(cntxt, mb, &m, NULL)) != NULL)
		return msg;
	if ((msg = checkSQLContext(cntxt)) != NULL)
		return msg;
	cnt = m->qc->id;
	rewrite = BATnew(TYPE_void, TYPE_str, cnt, TRANSIENT);
	if (rewrite == NULL)
		throw(SQL, "sql.optstats", MAL_MALLOC_FAIL);
	BATseqbase(rewrite, 0);
	count = BATnew(TYPE_void, TYPE_int, cnt, TRANSIENT);
	if (count == NULL)
		throw(SQL, "sql.optstats", MAL_MALLOC_FAIL);
	BATseqbase(count, 0);

	BUNappend(rewrite, "joinidx", FALSE);
	BUNappend(count, &m->opt_stats[0], FALSE);
	/* TODO add other rewrites */

	*rrewrite = rewrite->batCacheid;
	*rcount = count->batCacheid;
	BBPkeepref(*rrewrite);
	BBPkeepref(*rcount);
	return MAL_SUCCEED;
}

/* str dump_opt_stats(int *r); */
str
dump_trace(Client cntxt, MalBlkPtr mb, MalStkPtr stk, InstrPtr pci)
{
	int i;
	BAT *t[12];

	(void) cntxt;
	(void) mb;
	TRACEtable(t);
	for (i = 0; i < 12; i++) {
		bat id = t[i]->batCacheid;

		*getArgReference_bat(stk, pci, i) = id;
		BBPkeepref(id);
	}
	return MAL_SUCCEED;
}

str
sql_sessions_wrap(Client cntxt, MalBlkPtr mb, MalStkPtr stk, InstrPtr pci)
{
	return CLTsessions(cntxt, mb, stk, pci);
}

str
sql_querylog_catalog(Client cntxt, MalBlkPtr mb, MalStkPtr stk, InstrPtr pci)
{
	int i;
	BAT *t[7];

	(void) cntxt;
	(void) mb;
	QLOGcatalog(t);
	for (i = 0; i < 7; i++) {
		bat id = t[i]->batCacheid;

		*getArgReference_bat(stk, pci, i) = id;
		BBPkeepref(id);
	}
	return MAL_SUCCEED;
}

str
sql_querylog_calls(Client cntxt, MalBlkPtr mb, MalStkPtr stk, InstrPtr pci)
{
	int i;
	BAT *t[10];

	(void) cntxt;
	(void) mb;
	QLOGcalls(t);
	for (i = 0; i < 10; i++) {
		bat id = t[i]->batCacheid;

		*getArgReference_bat(stk, pci, i) = id;
		BBPkeepref(id);
	}
	return MAL_SUCCEED;
}

str
sql_querylog_empty(Client cntxt, MalBlkPtr mb, MalStkPtr stk, InstrPtr pci)
{
	int *ret = getArgReference_int(stk, pci, 0);
	(void) cntxt;
	(void) mb;
	(void) stk;
	(void) pci;
	QLOGempty(ret);
	return MAL_SUCCEED;
}

/* str sql_rowid(oid *rid, ptr v, str *sname, str *tname); */
str
sql_rowid(Client cntxt, MalBlkPtr mb, MalStkPtr stk, InstrPtr pci)
{
	BAT *b;
	mvc *m = NULL;
	str msg;
	sql_schema *s = NULL;
	sql_table *t = NULL;
	sql_column *c = NULL;
	sql_delta *d;
	oid *rid = getArgReference_oid(stk, pci, 0);
	str *sname = getArgReference_str(stk, pci, 2);
	str *tname = getArgReference_str(stk, pci, 3);

	if ((msg = getSQLContext(cntxt, mb, &m, NULL)) != NULL)
		return msg;
	if ((msg = checkSQLContext(cntxt)) != NULL)
		return msg;
	s = mvc_bind_schema(m, *sname);
	if (s == NULL)
		throw(SQL, "sql.rowid", "3F000!Schema missing");
	t = mvc_bind_table(m, s, *tname);
	if (s == NULL)
		throw(SQL, "sql.rowid", "42S02!Table missing");
	if (!s || !t || !t->columns.set->h)
		throw(SQL, "calc.rowid", "42S22!Cannot find column");
	c = t->columns.set->h->data;
	/* HACK, get insert bat */
	b = store_funcs.bind_col(m->session->tr, c, RD_INS);
	/* UGH (move into storage backends!!) */
	d = c->data;
	*rid = d->ibase + BATcount(b);
	BBPunfix(b->batCacheid);
	return MAL_SUCCEED;
}

static str
do_sql_rank_grp(bat *rid, const bat *bid, const bat *gid, int nrank, int dense, const char *name)
{
	BAT *r, *b, *g;
	BUN p, q;
	BATiter bi, gi;
	int (*ocmp) (const void *, const void *);
	int (*gcmp) (const void *, const void *);
	const void *oc, *gc, *on, *gn;
	int rank = 1;
	int c;

	if ((b = BATdescriptor(*bid)) == NULL)
		throw(SQL, name, "Cannot access descriptor");
	if ((g = BATdescriptor(*gid)) == NULL) {
		BBPreleaseref(b->batCacheid);
		throw(SQL, name, "Cannot access descriptor");
	}
	bi = bat_iterator(b);
	gi = bat_iterator(g);
	ocmp = BATatoms[b->ttype].atomCmp;
	gcmp = BATatoms[g->ttype].atomCmp;
	oc = BUNtail(bi, BUNfirst(b));
	gc = BUNtail(gi, BUNfirst(g));
	if (!ALIGNsynced(b, g)) {
		BBPreleaseref(b->batCacheid);
		BBPreleaseref(g->batCacheid);
		throw(SQL, name, "bats not aligned");
	}
/*
	if (!BATtordered(b)) {
		BBPreleaseref(b->batCacheid);
		BBPreleaseref(g->batCacheid);
		throw(SQL, name, "bat not sorted");
	}
*/
	r = BATnew(TYPE_oid, TYPE_int, BATcount(b), TRANSIENT);
	if (r == NULL) {
		BBPreleaseref(b->batCacheid);
		BBPreleaseref(g->batCacheid);
		throw(SQL, name, "cannot allocate result bat");
	}
	BATloop(b, p, q) {
		on = BUNtail(bi, p);
		gn = BUNtail(gi, p);

		if ((c = ocmp(on, oc)) != 0)
			rank = nrank;
		if (gcmp(gn, gc) != 0)
			c = rank = nrank = 1;
		oc = on;
		gc = gn;
		BUNins(r, BUNhead(bi, p), &rank, FALSE);
		nrank += !dense || c;
	}
	BBPunfix(b->batCacheid);
	BBPunfix(g->batCacheid);
	BBPkeepref(*rid = r->batCacheid);
	return MAL_SUCCEED;
}

static str
do_sql_rank(bat *rid, const bat *bid, int nrank, int dense, const char *name)
{
	BAT *r, *b;
	BATiter bi;
	int (*cmp) (const void *, const void *);
	const void *cur, *n;
	BUN p, q;
	int rank = 1;
	int c;

	if ((b = BATdescriptor(*bid)) == NULL)
		throw(SQL, name, "Cannot access descriptor");
	if (!BATtordered(b) && !BATtrevordered(b))
		throw(SQL, name, "bat not sorted");

	bi = bat_iterator(b);
	cmp = BATatoms[b->ttype].atomCmp;
	cur = BUNtail(bi, BUNfirst(b));
	r = BATnew(TYPE_oid, TYPE_int, BATcount(b), TRANSIENT);
	if (r == NULL) {
		BBPreleaseref(b->batCacheid);
		throw(SQL, name, "cannot allocate result bat");
	}
	if (BATtdense(b)) {
		BATloop(b, p, q) {
			BUNins(r, BUNhead(bi, p), &rank, FALSE);
			rank++;
		}
	} else {
		BATloop(b, p, q) {
			n = BUNtail(bi, p);
			if ((c = cmp(n, cur)) != 0)
				rank = nrank;
			cur = n;
			BUNins(r, BUNhead(bi, p), &rank, FALSE);
			nrank += !dense || c;
		}
	}
	BBPunfix(b->batCacheid);
	BBPkeepref(*rid = r->batCacheid);
	return MAL_SUCCEED;
}

str
sql_rank_grp(bat *rid, const bat *bid, const bat *gid, const bat *gpe)
{
	(void) gpe;
	return do_sql_rank_grp(rid, bid, gid, 1, 0, "sql.rank_grp");
}

str
sql_dense_rank_grp(bat *rid, const bat *bid, const bat *gid, const bat *gpe)
{
	(void) gpe;
	return do_sql_rank_grp(rid, bid, gid, 2, 1, "sql.dense_rank_grp");
}

str
sql_rank(bat *rid, const bat *bid)
{
	return do_sql_rank(rid, bid, 1, 0, "sql.rank");
}

str
sql_dense_rank(bat *rid, const bat *bid)
{
	return do_sql_rank(rid, bid, 2, 1, "sql.dense_rank");
}

str
SQLargRecord(Client cntxt, MalBlkPtr mb, MalStkPtr stk, InstrPtr pci)
{
	str s, t, *ret;

	(void) cntxt;
	ret = getArgReference_str(stk, pci, 0);
	s = instruction2str(mb, stk, getInstrPtr(mb, 0), LIST_MAL_DEBUG);
	t = strchr(s, ' ');
	*ret = GDKstrdup(t ? t + 1 : s);
	GDKfree(s);
	return MAL_SUCCEED;
}

/*
 * The table is searched for all columns and they are
 * re-clustered on the hash value over the  primary key.
 * Initially the first column
 */

str
SQLcluster1(Client cntxt, MalBlkPtr mb, MalStkPtr stk, InstrPtr pci)
{
	str *sch = getArgReference_str(stk, pci, 1);
	str *tbl = getArgReference_str(stk, pci, 2);
	sql_trans *tr;
	sql_schema *s;
	sql_table *t;
	sql_column *c;
	mvc *m = NULL;
	str msg;
	int first = 1;
	bat mid, hid, bid;
	BAT *map = NULL, *b;
	node *o;

	if ((msg = getSQLContext(cntxt, mb, &m, NULL)) != NULL)
		return msg;
	if ((msg = checkSQLContext(cntxt)) != NULL)
		return msg;
	s = mvc_bind_schema(m, *sch);
	if (s == NULL)
		throw(SQL, "sql.cluster", "3F000!Schema missing");
	t = mvc_bind_table(m, s, *tbl);
	if (t == NULL)
		throw(SQL, "sql.cluster", "42S02!Table missing");
	tr = m->session->tr;
	t->base.wtime = s->base.wtime = tr->wtime = tr->wstime;
	t->base.rtime = s->base.rtime = tr->rtime = tr->stime;

	/* actually build the hash on the multi-column primary key */

	for (o = t->columns.set->h; o; o = o->next) {
		sql_delta *d;
		c = o->data;
		if (first) {
			first = 0;
			b = store_funcs.bind_col(tr, c, RDONLY);
			msg = CLUSTER_key(&hid, &b->batCacheid);
			BBPreleaseref(b->batCacheid);
			if (msg)
				return msg;
			msg = CLUSTER_map(&mid, &hid);
			BBPdecref(hid, TRUE);
			if (msg)
				return msg;
			map = BATdescriptor(mid);
			if (map == NULL)
				throw(SQL, "sql.cluster", "Can not access descriptor");
		}

		b = store_funcs.bind_col(tr, c, RDONLY);
		if (b == NULL)
			throw(SQL, "sql.cluster", "Can not access descriptor");
		msg = CLUSTER_apply(&bid, b, map);
		BBPreleaseref(b->batCacheid);
		if (msg) {
			BBPreleaseref(map->batCacheid);
			return msg;
		}
		d = c->data;
		if (d->bid)
			BBPdecref(d->bid, TRUE);
		if (d->ibid)
			BBPdecref(d->ibid, TRUE);
		d->bid = 0;
		d->ibase = 0;
		d->ibid = bid;	/* use the insert bat */
		c->base.wtime = tr->wstime;
		c->base.rtime = tr->stime;
	}
	/* bat was cleared */
	t->cleared = 1;
	if (map) {
		BBPreleaseref(map->batCacheid);
		BBPdecref(mid, TRUE);
	}
	return MAL_SUCCEED;
}

str
SQLcluster2(Client cntxt, MalBlkPtr mb, MalStkPtr stk, InstrPtr pci)
{
	str *sch = getArgReference_str(stk, pci, 1);
	str *tbl = getArgReference_str(stk, pci, 2);
	sql_trans *tr;
	sql_schema *s;
	sql_table *t;
	sql_column *c;
	mvc *m = NULL;
	str msg;
	int first = 1;
	bat mid, hid, bid;
	BAT *b;
	node *o;

	if ((msg = getSQLContext(cntxt, mb, &m, NULL)) != NULL)
		return msg;
	if ((msg = checkSQLContext(cntxt)) != NULL)
		return msg;
	s = mvc_bind_schema(m, *sch);
	if (s == NULL)
		throw(SQL, "sql.cluster", "3F000!Schema missing");
	t = mvc_bind_table(m, s, *tbl);
	if (t == NULL)
		throw(SQL, "sql.cluster", "42S02!Table missing");
	tr = m->session->tr;

	t->base.wtime = s->base.wtime = tr->wtime = tr->wstime;
	t->base.rtime = s->base.rtime = tr->rtime = tr->stime;
	for (o = t->columns.set->h; o; o = o->next) {
		sql_delta *d;
		c = o->data;
		if (first) {
			bat psum;
			int bits = 10, off = 0;
			first = 0;
			b = store_funcs.bind_col(tr, c, RDONLY);
			msg = MKEYbathash(&hid, &b->batCacheid);
			BBPreleaseref(b->batCacheid);
			if (msg)
				return msg;
			msg = CLS_create_wrd(&psum, &mid, &hid, &bits, &off);
			BBPdecref(hid, TRUE);
			BBPdecref(psum, TRUE);
			if (msg)
				return msg;
		}

		b = store_funcs.bind_col(tr, c, RDONLY);
		if (b == NULL)
			throw(SQL, "sql.cluster", "Can not access descriptor");
		msg = CLS_map(&bid, &mid, &b->batCacheid);
		BBPreleaseref(b->batCacheid);
		if (msg) {
			BBPreleaseref(bid);
			return msg;
		}

		d = c->data;
		if (d->bid)
			BBPdecref(d->bid, TRUE);
		if (d->ibid)
			BBPdecref(d->ibid, TRUE);
		d->bid = 0;
		d->ibase = 0;
		d->ibid = bid;	/* use the insert bat */

		c->base.wtime = tr->wstime;
		c->base.rtime = tr->stime;
	}
	/* bat was cleared */
	t->cleared = 1;
	return MAL_SUCCEED;
}

/*
 * Vacuum cleaning tables
 * Shrinking and re-using space to vacuum clean the holes in the relations.
 */
static str
vacuum(Client cntxt, MalBlkPtr mb, MalStkPtr stk, InstrPtr pci, str (*func) (bat *, const bat *, const bat *), const char *name)
{
	str *sch = getArgReference_str(stk, pci, 1);
	str *tbl = getArgReference_str(stk, pci, 2);
	sql_trans *tr;
	sql_schema *s;
	sql_table *t;
	sql_column *c;
	mvc *m = NULL;
	str msg;
	bat bid;
	BAT *b, *del;
	node *o;
	int i, bids[2049];

	if ((msg = getSQLContext(cntxt, mb, &m, NULL)) != NULL)
		return msg;
	if ((msg = checkSQLContext(cntxt)) != NULL)
		return msg;
	s = mvc_bind_schema(m, *sch);
	if (s == NULL)
		throw(SQL, name, "3F000!Schema missing");
	t = mvc_bind_table(m, s, *tbl);
	if (t == NULL)
		throw(SQL, name, "42S02!Table missing");

	if (m->user_id != USER_MONETDB)
		throw(SQL, name, "42000!insufficient privileges");
	if ((!list_empty(t->idxs.set) || !list_empty(t->keys.set)))
		throw(SQL, name, "%s not allowed on tables with indices", name + 4);
	if (has_snapshots(m->session->tr))
		throw(SQL, name, "%s not allowed on snapshots", name + 4);
	if (!m->session->auto_commit)
		throw(SQL, name, "%s only allowed in auto commit mode", name + 4);

	tr = m->session->tr;

	/* get the deletions BAT */
	del = mvc_bind_dbat(m, *sch, *tbl, RD_INS);
	if (BATcount(del) == 0) {
		BBPreleaseref(del->batCacheid);
		return MAL_SUCCEED;
	} 


	i = 0;
	bids[i] = 0;
	for (o = t->columns.set->h; o; o = o->next, i++) {
		c = o->data;
		b = store_funcs.bind_col(tr, c, RDONLY);
		if (b == NULL || (msg = (*func) (&bid, &b->batCacheid, &del->batCacheid)) != NULL) {
			for (i--; i >= 0; i--)
				BBPdecref(bids[i], TRUE);
			if (b)
				BBPreleaseref(b->batCacheid);
			BBPreleaseref(del->batCacheid);
			if (!msg)
				throw(SQL, name, "Can not access descriptor");
			return msg;
		}
		BBPreleaseref(b->batCacheid);
		if (i < 2048) {
			bids[i] = bid;
			bids[i + 1] = 0;
		}
	}
	if (i >= 2048) {
		for (i--; i >= 0; i--)
			BBPdecref(bids[i], TRUE);
		throw(SQL, name, "Too many columns to handle, use copy instead");
	}
	BBPreleaseref(del->batCacheid);

	mvc_clear_table(m, t);
	for (o = t->columns.set->h, i = 0; o; o = o->next, i++) {
		sql_column *c = o->data;
		BAT *ins = BATdescriptor(bids[i]);	/* use the insert bat */

		if( ins){
			store_funcs.append_col(tr, c, ins, TYPE_bat);
			BBPreleaseref(ins->batCacheid);
		}
		BBPdecref(bids[i], TRUE);
	}
	/* TODO indices */
	return MAL_SUCCEED;
}

str
SQLshrink(Client cntxt, MalBlkPtr mb, MalStkPtr stk, InstrPtr pci)
{
	return vacuum(cntxt, mb, stk, pci, BKCshrinkBAT, "sql.shrink");
}

str
SQLreuse(Client cntxt, MalBlkPtr mb, MalStkPtr stk, InstrPtr pci)
{
	return vacuum(cntxt, mb, stk, pci, BKCreuseBAT, "sql.reuse");
}

/*
 * The vacuum operation inspects the table for ordered properties and
 * will keep them.  To avoid expensive shuffles, the reorganisation is
 * balanced by the number of outstanding deletions.
 */
str
SQLvacuum(Client cntxt, MalBlkPtr mb, MalStkPtr stk, InstrPtr pci)
{
	str *sch = getArgReference_str(stk, pci, 1);
	str *tbl = getArgReference_str(stk, pci, 2);
	sql_trans *tr;
	sql_schema *s;
	sql_table *t;
	sql_column *c;
	mvc *m = NULL;
	str msg;
	BAT *b, *del;
	node *o;
	int ordered = 0;
	BUN cnt = 0;

	if ((msg = getSQLContext(cntxt, mb, &m, NULL)) != NULL)
		return msg;
	if ((msg = checkSQLContext(cntxt)) != NULL)
		return msg;
	s = mvc_bind_schema(m, *sch);
	if (s == NULL)
		throw(SQL, "sql.vacuum", "3F000!Schema missing");
	t = mvc_bind_table(m, s, *tbl);
	if (t == NULL)
		throw(SQL, "sql.vacuum", "42S02!Table missing");

	if (m->user_id != USER_MONETDB)
		throw(SQL, "sql.vacuum", "42000!insufficient privileges");
	if ((!list_empty(t->idxs.set) || !list_empty(t->keys.set)))
		throw(SQL, "sql.vacuum", "vacuum not allowed on tables with indices");
	if (has_snapshots(m->session->tr))
		throw(SQL, "sql.vacuum", "vacuum not allowed on snapshots");

	tr = m->session->tr;

	for (o = t->columns.set->h; o && ordered == 0; o = o->next) {
		c = o->data;
		b = store_funcs.bind_col(tr, c, RDONLY);
		if (b == NULL)
			throw(SQL, "sql.vacuum", "Can not access descriptor");
		ordered |= BATtordered(b);
		cnt = BATcount(b);
		BBPreleaseref(b->batCacheid);
	}

	/* get the deletions BAT */
	del = mvc_bind_dbat(m, *sch, *tbl, RD_INS);

	if (BATcount(del) > 0) {
		/* now decide on the algorithm */
		if (ordered) {
			if (BATcount(del) > cnt / 20)
				SQLshrink(cntxt, mb, stk, pci);
		} else {
			SQLreuse(cntxt, mb, stk, pci);
		}
	}
	BBPreleaseref(del->batCacheid);
	return MAL_SUCCEED;
}

/*
 * The drop_hash operation cleans up any hash indices on any of the tables columns.
 */
str
SQLdrop_hash(Client cntxt, MalBlkPtr mb, MalStkPtr stk, InstrPtr pci)
{
	str *sch = getArgReference_str(stk, pci, 1);
	str *tbl = getArgReference_str(stk, pci, 2);
	sql_schema *s;
	sql_table *t;
	sql_column *c;
	mvc *m = NULL;
	str msg;
	BAT *b;
	node *o;

	if ((msg = getSQLContext(cntxt, mb, &m, NULL)) != NULL)
		return msg;
	if ((msg = checkSQLContext(cntxt)) != NULL)
		return msg;
	s = mvc_bind_schema(m, *sch);
	if (s == NULL)
		throw(SQL, "sql.drop_hash", "3F000!Schema missing");
	t = mvc_bind_table(m, s, *tbl);
	if (t == NULL)
		throw(SQL, "sql.drop_hash", "42S02!Table missing");

	for (o = t->columns.set->h; o; o = o->next) {
		c = o->data;
		b = store_funcs.bind_col(m->session->tr, c, RDONLY);
		if (b == NULL)
			throw(SQL, "sql.drop_hash", "Can not access descriptor");
		HASHdestroy(b);
		BBPreleaseref(b->batCacheid);
	}
	return MAL_SUCCEED;
}


/* after an update on the optimizer catalog, we have to change
 * the internal optimizer pipe line administration
 * The minimal and default pipelines may not be changed.
*/
str
SQLoptimizersUpdate(Client cntxt, MalBlkPtr mb, MalStkPtr stk, InstrPtr pci)
{
	mvc *m = NULL;
	str msg;

	if ((msg = getSQLContext(cntxt, mb, &m, NULL)) != NULL)
		return msg;
	if ((msg = checkSQLContext(cntxt)) != NULL)
		return msg;
	/* find the optimizer pipeline */
	(void) stk;
	(void) pci;
	throw(SQL, "updateOptimizer", PROGRAM_NYI);
}

/*
 * Inspection of the actual storage footprint and compression used is a recurring question of users.
 * This is modelled as a generic SQL table producing function.
 * create function storage()
 * returns table ("schema" string, "table" string, "column" string, "type" string, "mode" string, location string, "count" bigint, width int, columnsize bigint, heapsize bigint indices bigint, sorted bit, compress bit)
 * external name sql.storage;
 *
 * create function sys."compression"()
 * returns table ("schema" string, "table" string, "column" string, "type" string,  "count" bigint, technique string, blocks bigint, cover bigint, factor  double  )
 *                                         );
 */
str
sql_storage(Client cntxt, MalBlkPtr mb, MalStkPtr stk, InstrPtr pci)
{
	BAT *sch, *tab, *col, *type, *loc, *cnt, *atom, *size, *heap, *indices, *sort, *imprints, *mode, *compress;
	mvc *m = NULL;
	str msg;
	sql_trans *tr;
	node *nsch, *ntab, *ncol;
	int w;
<<<<<<< HEAD
	int *rsch = (int *) getArgReference(stk, pci, 0);
	int *rtab = (int *) getArgReference(stk, pci, 1);
	int *rcol = (int *) getArgReference(stk, pci, 2);
	int *rtype = (int *) getArgReference(stk, pci, 3);
	int *rmode = (int *) getArgReference(stk, pci, 4);
	int *rloc = (int *) getArgReference(stk, pci, 5);
	int *rcnt = (int *) getArgReference(stk, pci, 6);
	int *ratom = (int *) getArgReference(stk, pci, 7);
	int *rsize = (int *) getArgReference(stk, pci, 8);
	int *rheap = (int *) getArgReference(stk, pci, 9);
	int *rindices = (int *) getArgReference(stk, pci, 10);
	int *rimprints = (int *) getArgReference(stk, pci, 11);
	int *rsort = (int *) getArgReference(stk, pci, 12);
	int *rcompress = (int *) getArgReference(stk, pci, 13);
=======
	bat *rsch = getArgReference_bat(stk, pci, 0);
	bat *rtab = getArgReference_bat(stk, pci, 1);
	bat *rcol = getArgReference_bat(stk, pci, 2);
	bat *rtype = getArgReference_bat(stk, pci, 3);
	bat *rloc = getArgReference_bat(stk, pci, 4);
	bat *rcnt = getArgReference_bat(stk, pci, 5);
	bat *ratom = getArgReference_bat(stk, pci, 6);
	bat *rsize = getArgReference_bat(stk, pci, 7);
	bat *rheap = getArgReference_bat(stk, pci, 8);
	bat *rindices = getArgReference_bat(stk, pci, 9);
	bat *rimprints = getArgReference_bat(stk, pci, 10);
	bat *rsort = getArgReference_bat(stk, pci, 11);
>>>>>>> 3977a9d6

	if ((msg = getSQLContext(cntxt, mb, &m, NULL)) != NULL)
		return msg;
	if ((msg = checkSQLContext(cntxt)) != NULL)
		return msg;

	tr = m->session->tr;
	sch = BATnew(TYPE_void, TYPE_str, 0, TRANSIENT);
	BATseqbase(sch, 0);
	tab = BATnew(TYPE_void, TYPE_str, 0, TRANSIENT);
	BATseqbase(tab, 0);
	col = BATnew(TYPE_void, TYPE_str, 0, TRANSIENT);
	BATseqbase(col, 0);
	type = BATnew(TYPE_void, TYPE_str, 0, TRANSIENT);
	BATseqbase(type, 0);
	mode = BATnew(TYPE_void, TYPE_str, 0, TRANSIENT);
	BATseqbase(mode, 0);
	loc = BATnew(TYPE_void, TYPE_str, 0, TRANSIENT);
	BATseqbase(loc, 0);
	cnt = BATnew(TYPE_void, TYPE_lng, 0, TRANSIENT);
	BATseqbase(cnt, 0);
	atom = BATnew(TYPE_void, TYPE_int, 0, TRANSIENT);
	BATseqbase(atom, 0);
	size = BATnew(TYPE_void, TYPE_lng, 0, TRANSIENT);
	BATseqbase(size, 0);
	heap = BATnew(TYPE_void, TYPE_lng, 0, TRANSIENT);
	BATseqbase(heap, 0);
	indices = BATnew(TYPE_void, TYPE_lng, 0, TRANSIENT);
	BATseqbase(indices, 0);
	imprints = BATnew(TYPE_void, TYPE_lng, 0, TRANSIENT);
	BATseqbase(imprints, 0);
	sort = BATnew(TYPE_void, TYPE_bit, 0, TRANSIENT);
	BATseqbase(sort, 0);
	compress = BATnew(TYPE_void, TYPE_bit, 0, TRANSIENT);
	BATseqbase(compress, 0);
	if (sch == NULL || tab == NULL || col == NULL || type == NULL || mode == NULL || loc == NULL || imprints == NULL || 
		sort == NULL || cnt == NULL || atom == NULL || size == NULL || heap == NULL || indices == NULL || compress == NULL) {
		if (sch)
			BBPreleaseref(sch->batCacheid);
		if (tab)
			BBPreleaseref(tab->batCacheid);
		if (col)
			BBPreleaseref(col->batCacheid);
		if (mode)
			BBPreleaseref(mode->batCacheid);
		if (loc)
			BBPreleaseref(loc->batCacheid);
		if (cnt)
			BBPreleaseref(cnt->batCacheid);
		if (type)
			BBPreleaseref(type->batCacheid);
		if (atom)
			BBPreleaseref(atom->batCacheid);
		if (size)
			BBPreleaseref(size->batCacheid);
		if (heap)
			BBPreleaseref(heap->batCacheid);
		if (indices)
			BBPreleaseref(indices->batCacheid);
		if (imprints)
			BBPreleaseref(imprints->batCacheid);
		if (sort)
			BBPreleaseref(sort->batCacheid);
		if (compress)
			BBPreleaseref(compress->batCacheid);
		throw(SQL, "sql.storage", MAL_MALLOC_FAIL);
	}
	for (nsch = tr->schemas.set->h; nsch; nsch = nsch->next) {
		sql_base *b = nsch->data;
		sql_schema *s = (sql_schema *) nsch->data;
		if (isalpha((int) b->name[0]))

			if (s->tables.set)
				for (ntab = (s)->tables.set->h; ntab; ntab = ntab->next) {
					sql_base *bt = ntab->data;
					sql_table *t = (sql_table *) bt;
					if (isTable(t))
						if (t->columns.set)
							for (ncol = (t)->columns.set->h; ncol; ncol = ncol->next) {
								sql_base *bc = ncol->data;
								sql_column *c = (sql_column *) ncol->data;
								BAT *bn = store_funcs.bind_col(tr, c, RDONLY);
								lng sz;

								/*printf("schema %s.%s.%s" , b->name, bt->name, bc->name); */
								sch = BUNappend(sch, b->name, FALSE);
								tab = BUNappend(tab, bt->name, FALSE);
								col = BUNappend(col, bc->name, FALSE);
								if (c->t->access == TABLE_WRITABLE) 
									mode = BUNappend(mode, "writable", FALSE);
								else
								if (c->t->access == TABLE_APPENDONLY) 
									mode = BUNappend(mode, "appendonly", FALSE);
								else
								if (c->t->access == TABLE_READONLY) 
									mode = BUNappend(mode, "readonly", FALSE);
								else
									mode = BUNappend(mode, 0, FALSE);
								type = BUNappend(type, c->type.type->sqlname, FALSE);

								/*printf(" cnt "BUNFMT, BATcount(bn)); */
								sz = BATcount(bn);
								cnt = BUNappend(cnt, &sz, FALSE);

								/*printf(" loc %s", BBP_physical(bn->batCacheid)); */
								loc = BUNappend(loc, BBP_physical(bn->batCacheid), FALSE);
								/*printf(" width %d", bn->T->width); */
								w = bn->T->width;
								if (bn->ttype == TYPE_str && !bn->T->heap.compressed) {
									BUN p, q;
									double sum = 0;
									BATiter bi = bat_iterator(bn);
									lng cnt1, cnt2 = cnt1 = (lng) BATcount(bn);

									/* just take a sample */
									if (cnt1 > 512)
										cnt1 = cnt2 = 512;
									BATloop(bn, p, q) {
										str s = BUNtail(bi, p);
										if (s != NULL && strcmp(s, str_nil))
											sum += (int) strlen(s);
										if (--cnt1 <= 0)
											break;
									}
									if (cnt2)
										w = (int) (sum / cnt2);
								}
								atom = BUNappend(atom, &w, FALSE);

								sz = bn->T->heap.free;
								size = BUNappend(size, &sz, FALSE);

								sz = bn->T->vheap ? bn->T->vheap->size : 0;
								sz += bn->H->vheap ? bn->H->vheap->size : 0;
								heap = BUNappend(heap, &sz, FALSE);

								sz = bn->T->hash ? bn->T->hash->heap->size : 0;
								sz += bn->H->hash ? bn->H->hash->heap->size : 0;
								indices = BUNappend(indices, &sz, FALSE);
								sz = IMPSimprintsize(bn);
								imprints = BUNappend(imprints, &sz, FALSE);
								/*printf(" indices "BUNFMT, bn->T->hash?bn->T->hash->heap->size:0); */
								/*printf("\n"); */

								w = BATtordered(bn);
								sort = BUNappend(sort, &w, FALSE);

								w = bn->T->heap.compressed;
								compress = BUNappend(compress, &w, FALSE);
								BBPunfix(bn->batCacheid);
							}

					if (isTable(t))
						if (t->idxs.set)
							for (ncol = (t)->idxs.set->h; ncol; ncol = ncol->next) {
								sql_base *bc = ncol->data;
								sql_idx *c = (sql_idx *) ncol->data;
								if (c->type != no_idx) {
									BAT *bn = store_funcs.bind_idx(tr, c, RDONLY);
									lng sz;

									/*printf("schema %s.%s.%s" , b->name, bt->name, bc->name); */
									sch = BUNappend(sch, b->name, FALSE);
									tab = BUNappend(tab, bt->name, FALSE);
									col = BUNappend(col, bc->name, FALSE);
									if (c->t->access == TABLE_WRITABLE) 
										mode = BUNappend(mode, "writable", FALSE);
									else
									if (c->t->access == TABLE_APPENDONLY) 
										mode = BUNappend(mode, "appendonly", FALSE);
									else
									if (c->t->access == TABLE_READONLY) 
										mode = BUNappend(mode, "readonly", FALSE);
									else
										mode = BUNappend(mode, 0, FALSE);
									type = BUNappend(type, "oid", FALSE);

									/*printf(" cnt "BUNFMT, BATcount(bn)); */
									sz = BATcount(bn);
									cnt = BUNappend(cnt, &sz, FALSE);

									/*printf(" loc %s", BBP_physical(bn->batCacheid)); */
									loc = BUNappend(loc, BBP_physical(bn->batCacheid), FALSE);
									/*printf(" width %d", bn->T->width); */
									w = bn->T->width;
									if (bn->ttype == TYPE_str) {
										BUN p, q;
										double sum = 0;
										BATiter bi = bat_iterator(bn);
										lng cnt1, cnt2 = cnt1 = BATcount(bn);

										/* just take a sample */
										if (cnt1 > 512)
											cnt1 = cnt2 = 512;
										BATloop(bn, p, q) {
											str s = BUNtail(bi, p);
											if (s != NULL && strcmp(s, str_nil))
												sum += (int) strlen(s);
											if (--cnt1 <= 0)
												break;
										}
										if (cnt2)
											w = (int) (sum / cnt2);
									}
									atom = BUNappend(atom, &w, FALSE);
									sz = bn->T->heap.free;
									size = BUNappend(size, &sz, FALSE);

									sz = bn->T->vheap ? bn->T->vheap->free : 0;
									heap = BUNappend(heap, &sz, FALSE);

									sz = bn->T->hash ? bn->T->hash->heap->free : 0;
									indices = BUNappend(indices, &sz, FALSE);
									sz = IMPSimprintsize(bn);
									imprints = BUNappend(imprints, &sz, FALSE);
									/*printf(" indices "BUNFMT, bn->T->hash?bn->T->hash->heap->size:0); */
									/*printf("\n"); */
									w = BATtordered(bn);
									sort = BUNappend(sort, &w, FALSE);

									w = bn->T->heap.compressed;
									compress = BUNappend(compress, &w, FALSE);
									BBPunfix(bn->batCacheid);
								}
							}

				}
	}

	BBPkeepref(*rsch = sch->batCacheid);
	BBPkeepref(*rtab = tab->batCacheid);
	BBPkeepref(*rcol = col->batCacheid);
	BBPkeepref(*rmode = mode->batCacheid);
	BBPkeepref(*rloc = loc->batCacheid);
	BBPkeepref(*rtype = type->batCacheid);
	BBPkeepref(*rcnt = cnt->batCacheid);
	BBPkeepref(*ratom = atom->batCacheid);
	BBPkeepref(*rsize = size->batCacheid);
	BBPkeepref(*rheap = heap->batCacheid);
	BBPkeepref(*rindices = indices->batCacheid);
	BBPkeepref(*rimprints = imprints->batCacheid);
	BBPkeepref(*rsort = sort->batCacheid);
	BBPkeepref(*rcompress = compress->batCacheid);
	return MAL_SUCCEED;
}

str
sql_compression(Client cntxt, MalBlkPtr mb, MalStkPtr stk, InstrPtr pci)
{
	BAT *sch, *tab, *col, *type, *cnt, *tech, *blks, *cover, *factor;
	mvc *m = NULL;
	str msg;
	sql_trans *tr;
	node *nsch, *ntab, *ncol;
	int i;
	int *rsch = (int *) getArgReference(stk, pci, 0);
	int *rtab = (int *) getArgReference(stk, pci, 1);
	int *rcol = (int *) getArgReference(stk, pci, 2);
	int *rtype = (int *) getArgReference(stk, pci, 3);
	int *rcnt = (int *) getArgReference(stk, pci, 4);
	int *rtech = (int *) getArgReference(stk, pci, 5);
	int *rblks = (int *) getArgReference(stk, pci, 6);
	int *rcover = (int *) getArgReference(stk, pci, 7);
	int *rfactor = (int *) getArgReference(stk, pci, 8);

	if ((msg = getSQLContext(cntxt, mb, &m, NULL)) != NULL)
		return msg;
	if ((msg = checkSQLContext(cntxt)) != NULL)
		return msg;

	tr = m->session->tr;
	sch = BATnew(TYPE_void, TYPE_str, 0, TRANSIENT);
	BATseqbase(sch, 0);
	tab = BATnew(TYPE_void, TYPE_str, 0, TRANSIENT);
	BATseqbase(tab, 0);
	col = BATnew(TYPE_void, TYPE_str, 0, TRANSIENT);
	BATseqbase(col, 0);
	type = BATnew(TYPE_void, TYPE_str, 0, TRANSIENT);
	BATseqbase(type, 0);
	cnt = BATnew(TYPE_void, TYPE_lng, 0, TRANSIENT);
	BATseqbase(cnt, 0);
	tech = BATnew(TYPE_void, TYPE_str, 0, TRANSIENT);
	BATseqbase(tech, 0);
	blks = BATnew(TYPE_void, TYPE_lng, 0, TRANSIENT);
	BATseqbase(blks, 0);
	cover = BATnew(TYPE_void, TYPE_lng, 0, TRANSIENT);
	BATseqbase(cover, 0);
	factor = BATnew(TYPE_void, TYPE_flt, 0, TRANSIENT);
	BATseqbase(factor, 0);
	if (sch == NULL || tab == NULL || col == NULL || type == NULL || cnt == NULL || tech == NULL || blks == NULL || cover == NULL || factor == NULL ) {
		if (sch)
			BBPreleaseref(sch->batCacheid);
		if (tab)
			BBPreleaseref(tab->batCacheid);
		if (col)
			BBPreleaseref(col->batCacheid);
		if (cnt)
			BBPreleaseref(cnt->batCacheid);
		if (type)
			BBPreleaseref(type->batCacheid);
		if (tech)
			BBPreleaseref(tech->batCacheid);
		if (blks)
			BBPreleaseref(blks->batCacheid);
		if (cover)
			BBPreleaseref(cover->batCacheid);
		if (factor)
			BBPreleaseref(factor->batCacheid);
		throw(SQL, "sql.storage", MAL_MALLOC_FAIL);
	}
	for (nsch = tr->schemas.set->h; nsch; nsch = nsch->next) {
		sql_base *b = nsch->data;
		sql_schema *s = (sql_schema *) nsch->data;
		if (isalpha((int) b->name[0]))

			if (s->tables.set)
				for (ntab = (s)->tables.set->h; ntab; ntab = ntab->next) {
					sql_base *bt = ntab->data;
					sql_table *t = (sql_table *) bt;
					if (isTable(t))
						if (t->columns.set)
							for (ncol = (t)->columns.set->h; ncol; ncol = ncol->next) {
								sql_base *bc = ncol->data;
								sql_column *c = (sql_column *) ncol->data;
								BAT *bn = store_funcs.bind_col(tr, c, RDONLY);
								lng sz;
								MosaicHdr hdr = (MosaicHdr) bn->T->heap.base;

								if ( !bn->T->heap.compressed) {
									BBPunfix(bn->batCacheid);
									continue;
								}
								for( i = 0; i < MOSAIC_METHODS; i++){
									sch = BUNappend(sch, b->name, FALSE);
									tab = BUNappend(tab, bt->name, FALSE);
									col = BUNappend(col, bc->name, FALSE);
									type = BUNappend(type, c->type.type->sqlname, FALSE);
									sz = BATcount(bn);
									cnt = BUNappend(cnt, &sz, FALSE);
									tech = BUNappend(tech,MOSfiltername[i],FALSE);
									blks = BUNappend(blks, &hdr->blks[i],FALSE);
									cover = BUNappend(cover, &hdr->elms[i],FALSE);
									factor = BUNappend(factor, &hdr->factor,FALSE);
								}
								BBPunfix(bn->batCacheid);
							}

					if (isTable(t))
						if (t->idxs.set)
							for (ncol = (t)->idxs.set->h; ncol; ncol = ncol->next) {
								sql_base *bc = ncol->data;
								sql_idx *c = (sql_idx *) ncol->data;
								if (c->type != no_idx) {
									BAT *bn = store_funcs.bind_idx(tr, c, RDONLY);
									lng sz;
									MosaicHdr hdr = (MosaicHdr) bn->T->heap.base;

									if ( !bn->T->heap.compressed) {
										BBPunfix(bn->batCacheid);
										continue;
									}
									for( i = 0; i < MOSAIC_METHODS; i++){
										sch = BUNappend(sch, b->name, FALSE);
										tab = BUNappend(tab, bt->name, FALSE);
										col = BUNappend(col, bc->name, FALSE);
										type = BUNappend(type, "oid", FALSE);
										sz = BATcount(bn);
										cnt = BUNappend(cnt, &sz, FALSE);
										tech = BUNappend(tech,MOSfiltername[i],FALSE);
										blks = BUNappend(blks, &hdr->blks[i],FALSE);
										cover = BUNappend(cover, &hdr->elms[i],FALSE);
										factor = BUNappend(factor, &hdr->factor,FALSE);
									}
									BBPunfix(bn->batCacheid);
								}
							}

				}
	}

	BBPkeepref(*rsch = sch->batCacheid);
	BBPkeepref(*rtab = tab->batCacheid);
	BBPkeepref(*rcol = col->batCacheid);
	BBPkeepref(*rtype = type->batCacheid);
	BBPkeepref(*rcnt = cnt->batCacheid);
	BBPkeepref(*rtech = tech->batCacheid);
	BBPkeepref(*rblks = blks->batCacheid);
	BBPkeepref(*rcover = cover->batCacheid);
	BBPkeepref(*rfactor = factor->batCacheid);
	return MAL_SUCCEED;
}

str
RAstatement(Client cntxt, MalBlkPtr mb, MalStkPtr stk, InstrPtr pci)
{
	int pos = 0;
	str *expr = getArgReference_str(stk, pci, 1);
	bit *opt = getArgReference_bit(stk, pci, 2);
	backend *b = NULL;
	mvc *m = NULL;
	str msg;
	sql_rel *rel;
	list *refs;

	if ((msg = getSQLContext(cntxt, mb, &m, &b)) != NULL)
		return msg;
	if ((msg = checkSQLContext(cntxt)) != NULL)
		return msg;
	if (!m->sa)
		m->sa = sa_create();
	refs = sa_list(m->sa);
	rel = rel_read(m, *expr, &pos, refs);
	if (rel) {
		int oldvtop = cntxt->curprg->def->vtop;
		int oldstop = cntxt->curprg->def->stop;
		stmt *s;
		MalStkPtr oldglb = cntxt->glb;

		if (*opt)
			rel = rel_optimizer(m, rel);
		s = output_rel_bin(m, rel);
		rel_destroy(rel);

		MSinitClientPrg(cntxt, "user", "test");

		/* generate MAL code */
		backend_callinline(b, cntxt, s);
		addQueryToCache(cntxt);

		msg = (str) runMAL(cntxt, cntxt->curprg->def, 0, 0);
		if (!msg) {
			resetMalBlk(cntxt->curprg->def, oldstop);
			freeVariables(cntxt, cntxt->curprg->def, NULL, oldvtop);
			if( !(cntxt->glb == 0 || cntxt->glb == oldglb))
				msg= createException(MAL,"sql","global stack leakage");	/* detect leak */
		}
		cntxt->glb = oldglb;
	}
	return msg;
}

void
freeVariables(Client c, MalBlkPtr mb, MalStkPtr glb, int start)
{
	int i, j;

	for (i = start; i < mb->vtop;) {
		if (glb) {
			if (isVarCleanup(mb, i))
				garbageElement(c, &glb->stk[i]);
			/* clean stack entry */
			glb->stk[i].vtype = TYPE_int;
			glb->stk[i].val.ival = 0;
			glb->stk[i].len = 0;
		}
		clearVariable(mb, i);
		i++;
	}
	mb->vtop = start;
	for (i = j = 0; i < mb->ptop; i++) {
		if (mb->prps[i].var <start) {
			if (i > j)
				mb->prps[j] = mb->prps[i];
			j++;
		}
	}
	mb->ptop = j;
}

/* if at least (2*SIZEOF_BUN), also store length (heaps are then
 * incompatible) */
#define EXTRALEN ((SIZEOF_BUN + GDK_VARALIGN - 1) & ~(GDK_VARALIGN - 1))

str
STRindex_int(int *i, const str *src, const bit *u)
{
	(void)src; (void)u;
	*i = 0;
	return MAL_SUCCEED;
}

str
BATSTRindex_int(bat *res, const bat *src, const bit *u)
{
	BAT *s, *r;

	if ((s = BATdescriptor(*src)) == NULL)
		throw(SQL, "calc.index", "Cannot access descriptor");
	
	if (*u) {
		Heap *h = s->T->vheap;
		size_t pad, pos;
		const size_t extralen = h->hashash ? EXTRALEN : 0;
		int v;

		r = BATnew(TYPE_void, TYPE_int, 1024, TRANSIENT);
		if (r == NULL) {
			BBPunfix(s->batCacheid);
			throw(SQL, "calc.index", MAL_MALLOC_FAIL);
		}
		BATseqbase(r, 0);
		pos = GDK_STRHASHSIZE;
		while (pos < h->free) {
			const char *s;

			pad = GDK_VARALIGN - (pos & (GDK_VARALIGN - 1));
			if (pad < sizeof(stridx_t))
				pad += GDK_VARALIGN;
			pos += pad + extralen;
			s = h->base + pos;
			v = (int) (pos - GDK_STRHASHSIZE);
			BUNappend(r, &v, FALSE);
			pos += GDK_STRLEN(s);
		}
	} else {
		r = VIEWcreate(s, s);
		if (r == NULL) {
			BBPunfix(s->batCacheid);
			throw(SQL, "calc.index", MAL_MALLOC_FAIL);
		}
		r->ttype = TYPE_int;
		r->tvarsized = 0;
		r->T->vheap = NULL;
	}
	BBPunfix(s->batCacheid);
	BBPkeepref((*res = r->batCacheid));
	return MAL_SUCCEED;
}

str
STRindex_sht(sht *i, const str *src, const bit *u)
{
	(void)src; (void)u;
	*i = 0;
	return MAL_SUCCEED;
}

str
BATSTRindex_sht(bat *res, const bat *src, const bit *u)
{
	BAT *s, *r;

	if ((s = BATdescriptor(*src)) == NULL)
		throw(SQL, "calc.index", "Cannot access descriptor");
	
	if (*u) {
		Heap *h = s->T->vheap;
		size_t pad, pos;
		const size_t extralen = h->hashash ? EXTRALEN : 0;
		sht v;

		r = BATnew(TYPE_void, TYPE_sht, 1024, TRANSIENT);
		if (r == NULL) {
			BBPunfix(s->batCacheid);
			throw(SQL, "calc.index", MAL_MALLOC_FAIL);
		}
		BATseqbase(r, 0);
		pos = GDK_STRHASHSIZE;
		while (pos < h->free) {
			const char *s;

			pad = GDK_VARALIGN - (pos & (GDK_VARALIGN - 1));
			if (pad < sizeof(stridx_t))
				pad += GDK_VARALIGN;
			pos += pad + extralen;
			s = h->base + pos;
			v = (sht) (pos - GDK_STRHASHSIZE);
			BUNappend(r, &v, FALSE);
			pos += GDK_STRLEN(s);
		}
	} else {
		r = VIEWcreate(s, s);
		if (r == NULL) {
			BBPunfix(s->batCacheid);
			throw(SQL, "calc.index", MAL_MALLOC_FAIL);
		}
		r->ttype = TYPE_sht;
		r->tvarsized = 0;
		r->T->vheap = NULL;
	}
	BBPunfix(s->batCacheid);
	BBPkeepref((*res = r->batCacheid));
	return MAL_SUCCEED;
}

str
STRindex_bte(bte *i, const str *src, const bit *u)
{
	(void)src; (void)u;
	*i = 0;
	return MAL_SUCCEED;
}

str
BATSTRindex_bte(bat *res, const bat *src, const bit *u)
{
	BAT *s, *r;

	if ((s = BATdescriptor(*src)) == NULL)
		throw(SQL, "calc.index", "Cannot access descriptor");
	
	if (*u) {
		Heap *h = s->T->vheap;
		size_t pad, pos;
		const size_t extralen = h->hashash ? EXTRALEN : 0;
		bte v;

		r = BATnew(TYPE_void, TYPE_bte, 64, TRANSIENT);
		if (r == NULL) {
			BBPunfix(s->batCacheid);
			throw(SQL, "calc.index", MAL_MALLOC_FAIL);
		}
		BATseqbase(r, 0);
		pos = GDK_STRHASHSIZE;
		while (pos < h->free) {
			const char *s;

			pad = GDK_VARALIGN - (pos & (GDK_VARALIGN - 1));
			if (pad < sizeof(stridx_t))
				pad += GDK_VARALIGN;
			pos += pad + extralen;
			s = h->base + pos;
			v = (bte) (pos - GDK_STRHASHSIZE);
			BUNappend(r, &v, FALSE);
			pos += GDK_STRLEN(s);
		}
	} else {
		r = VIEWcreate(s, s);
		if (r == NULL) {
			BBPunfix(s->batCacheid);
			throw(SQL, "calc.index", MAL_MALLOC_FAIL);
		}
		r->ttype = TYPE_bte;
		r->tvarsized = 0;
		r->T->vheap = NULL;
	}
	BBPunfix(s->batCacheid);
	BBPkeepref((*res = r->batCacheid));
	return MAL_SUCCEED;
}

str
STRstrings(str *i, const str *src)
{
	(void)src;
	*i = 0;
	return MAL_SUCCEED;
}

str
BATSTRstrings(bat *res, const bat *src)
{
	BAT *s, *r;
	Heap *h;
	size_t pad, pos;
	size_t extralen;

	if ((s = BATdescriptor(*src)) == NULL)
		throw(SQL, "calc.strings", "Cannot access descriptor");
	
       	h = s->T->vheap;
       	extralen = h->hashash ? EXTRALEN : 0;
	r = BATnew(TYPE_void, TYPE_str, 1024, TRANSIENT);
	if (r == NULL) {
		BBPunfix(s->batCacheid);
		throw(SQL, "calc.strings", MAL_MALLOC_FAIL);
	}
	BATseqbase(r, 0);
	pos = GDK_STRHASHSIZE;
	while (pos < h->free) {
		const char *s;

		pad = GDK_VARALIGN - (pos & (GDK_VARALIGN - 1));
		if (pad < sizeof(stridx_t))
			pad += GDK_VARALIGN;
		pos += pad + extralen;
		s = h->base + pos;
		BUNappend(r, s, FALSE);
		pos += GDK_STRLEN(s);
	}
	BBPunfix(s->batCacheid);
	BBPkeepref((*res = r->batCacheid));
	return MAL_SUCCEED;
}<|MERGE_RESOLUTION|>--- conflicted
+++ resolved
@@ -4372,35 +4372,20 @@
 	sql_trans *tr;
 	node *nsch, *ntab, *ncol;
 	int w;
-<<<<<<< HEAD
-	int *rsch = (int *) getArgReference(stk, pci, 0);
-	int *rtab = (int *) getArgReference(stk, pci, 1);
-	int *rcol = (int *) getArgReference(stk, pci, 2);
-	int *rtype = (int *) getArgReference(stk, pci, 3);
-	int *rmode = (int *) getArgReference(stk, pci, 4);
-	int *rloc = (int *) getArgReference(stk, pci, 5);
-	int *rcnt = (int *) getArgReference(stk, pci, 6);
-	int *ratom = (int *) getArgReference(stk, pci, 7);
-	int *rsize = (int *) getArgReference(stk, pci, 8);
-	int *rheap = (int *) getArgReference(stk, pci, 9);
-	int *rindices = (int *) getArgReference(stk, pci, 10);
-	int *rimprints = (int *) getArgReference(stk, pci, 11);
-	int *rsort = (int *) getArgReference(stk, pci, 12);
-	int *rcompress = (int *) getArgReference(stk, pci, 13);
-=======
-	bat *rsch = getArgReference_bat(stk, pci, 0);
-	bat *rtab = getArgReference_bat(stk, pci, 1);
-	bat *rcol = getArgReference_bat(stk, pci, 2);
-	bat *rtype = getArgReference_bat(stk, pci, 3);
-	bat *rloc = getArgReference_bat(stk, pci, 4);
-	bat *rcnt = getArgReference_bat(stk, pci, 5);
-	bat *ratom = getArgReference_bat(stk, pci, 6);
-	bat *rsize = getArgReference_bat(stk, pci, 7);
-	bat *rheap = getArgReference_bat(stk, pci, 8);
-	bat *rindices = getArgReference_bat(stk, pci, 9);
-	bat *rimprints = getArgReference_bat(stk, pci, 10);
-	bat *rsort = getArgReference_bat(stk, pci, 11);
->>>>>>> 3977a9d6
+	bat *rsch = (bat *) getArgReference_bat(stk, pci, 0);
+	bat *rtab = (bat *) getArgReference_bat(stk, pci, 1);
+	bat *rcol = (bat *) getArgReference_bat(stk, pci, 2);
+	bat *rtype = (bat *) getArgReference_bat(stk, pci, 3);
+	bat *rmode = (bat *) getArgReference_bat(stk, pci, 4);
+	bat *rloc = (bat *) getArgReference_bat(stk, pci, 5);
+	bat *rcnt = (bat *) getArgReference_bat(stk, pci, 6);
+	bat *ratom = (bat *) getArgReference_bat(stk, pci, 7);
+	bat *rsize = (bat *) getArgReference_bat(stk, pci, 8);
+	bat *rheap = (bat *) getArgReference_bat(stk, pci, 9);
+	bat *rindices = (bat *) getArgReference_bat(stk, pci, 10);
+	bat *rimprints = (bat *) getArgReference_bat(stk, pci, 11);
+	bat *rsort = (bat *) getArgReference_bat(stk, pci, 12);
+	bat *rcompress = (bat *) getArgReference_bat(stk, pci, 13);
 
 	if ((msg = getSQLContext(cntxt, mb, &m, NULL)) != NULL)
 		return msg;
