--- conflicted
+++ resolved
@@ -1728,11 +1728,7 @@
 	if (nrows) {
 		if (tname) {
 			deletes = (lng) store->storage_api.count_del(m->session->tr, t, 0);
-<<<<<<< HEAD
 			segments = (lng) store->storage_api.count_del(m->session->tr, t, CNT_SEGS);
-=======
-			segments = (lng) store->storage_api.count_del(m->session->tr, t, CNT_ACTIVE);
->>>>>>> 170ea9ec
 			if (cname) {
 				if ((msg=mvc_insert_delta_values(m, col1, col2, col3, col4, col5, col6, col7, c, segments, deletes)) != NULL)
 					goto cleanup;
@@ -1750,11 +1746,7 @@
 				t = (sql_table *)b;
 				if (isTable(t)) {
 					deletes = (lng) store->storage_api.count_del(m->session->tr, t, 0);
-<<<<<<< HEAD
 					segments = (lng) store->storage_api.count_del(m->session->tr, t, CNT_SEGS);
-=======
-					segments = (lng) store->storage_api.count_del(m->session->tr, t, CNT_ACTIVE);
->>>>>>> 170ea9ec
 
 					for (node *nn = ol_first_node(t->columns); nn ; nn = nn->next) {
 						c = (sql_column*) nn->data;
@@ -2422,7 +2414,6 @@
 			BBPunfix(res->batCacheid);
 			res = nres;
 			ret = BATappend(res, u, cminu, true);
-
 			BBPunfix(u->batCacheid);
 			BBPunfix(cminu->batCacheid);
 			cminu = NULL;
