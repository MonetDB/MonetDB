--- conflicted
+++ resolved
@@ -2434,16 +2434,10 @@
 
 	if (BATcount(u_val)) {
 		BAT *o, *nu_id, *nu_val;
-<<<<<<< HEAD
-		if (BATsubsemijoin(&o, NULL, u_id, s, NULL, NULL, 0, BUN_NONE) != GDK_SUCCEED) {
-			BBPunfix(u_id->batCacheid);
-			BBPunfix(res->batCacheid);
-=======
 		/* create subsets of u_id and u_val where the tail
 		 * values of u_id are also in s, and where those tail
 		 * values occur as head value in res */
-		if (BATsubsemijoin(&o, &nu_id, u_id, s, NULL, NULL, 0, BUN_NONE) != GDK_SUCCEED) {
->>>>>>> 3af4a231
+		if (BATsubsemijoin(&o, NULL, u_id, s, NULL, NULL, 0, BUN_NONE) != GDK_SUCCEED) {
 			BBPunfix(s->batCacheid);
 			BBPunfix(res->batCacheid);
 			BBPunfix(u_id->batCacheid);
@@ -2459,7 +2453,7 @@
 		if (nu_id == NULL ||
 		    nu_val == NULL ||
 		    tres == NULL ||
-		    BATsubsemijoin(&o, &u_id, nu_id, tres, NULL, NULL, 0, BUN_NONE) != GDK_SUCCEED) {
+		    BATsubsemijoin(&o, NULL, nu_id, tres, NULL, NULL, 0, BUN_NONE) != GDK_SUCCEED) {
 			BBPunfix(s->batCacheid);
 			BBPunfix(res->batCacheid);
 			BBPreclaim(nu_id);
@@ -2467,7 +2461,6 @@
 			BBPreclaim(tres);
 			throw(MAL, "sql.delta", MAL_MALLOC_FAIL);
 		}
-		BBPunfix(u_id->batCacheid);
 		BBPunfix(tres->batCacheid);
 		u_id = BATproject(o, nu_id);
 		u_val = BATproject(o, nu_val);
