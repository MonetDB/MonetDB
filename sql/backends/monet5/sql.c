--- conflicted
+++ resolved
@@ -2293,7 +2293,6 @@
 	BBPkeepref(*Res = res->batCacheid);
 	return MAL_SUCCEED;
 }
-
 
 /* str SQLtid(bat *result, mvc *m, str *sname, str *tname) */
 str
@@ -5254,7 +5253,6 @@
 	store_flush_log();
 	return MAL_SUCCEED;
 }
-<<<<<<< HEAD
 
 str 
 SQLresume_log_flushing(void *ret)
@@ -5282,197 +5280,4 @@
 		return MAL_SUCCEED;
 	else
 		throw(SQL, "sql.hot_snapshot", GDK_EXCEPTION);
-}
-
-str
-SQLexist_val(Client cntxt, MalBlkPtr mb, MalStkPtr stk, InstrPtr pci)
-{
-	bit *res = getArgReference_bit(stk, pci, 0);
-	ptr v = getArgReference(stk, pci, 1);
-	int mtype = getArgType(mb, pci, 1);
-
-	(void)cntxt;
-	if ((mtype == TYPE_bat || mtype > GDKatomcnt)) {
-	       	BAT *b = BATdescriptor(*(bat *)v);
-
-		if (b)
-			*res = BATcount(b) != 0;
-		else
-			throw(SQL, "aggr.exist", SQLSTATE(HY005) "Cannot access column descriptor");
-	} else
-	//if (ATOMcmp(mtype, v, ATOMnilptr(mtype)) != 0)
-		*res = TRUE;
-		/*
-	else
-		*res = FALSE;
-		*/
-	return MAL_SUCCEED;
-}
-
-str
-SQLexist(bit *res, bat *id)
-{
-	BAT *b;
-
-	if ((b = BATdescriptor(*id)) == NULL)
-		throw(SQL, "aggr.exist", SQLSTATE(HY005) "Cannot access column descriptor");
-	*res = BATcount(b) != 0;
-	BBPunfix(b->batCacheid);
-	return MAL_SUCCEED;
-}
-
-str
-SQLsubexist(bat *ret, const bat *bp, const bat *gp, const bat *gpe, bit *no_nil)
-{
-	BAT *b, *g, *e, *res;
-	bit T = TRUE;
-	BUN offset = 0;
-
-	(void)no_nil;
-	if ((b = BATdescriptor(*bp)) == NULL) {
-		throw(SQL, "exists", SQLSTATE(HY005) "Cannot access column descriptor");
-	}
-	if ((g = BATdescriptor(*gp)) == NULL) {
-		BBPunfix(b->batCacheid);
-		throw(SQL, "exists", SQLSTATE(HY005) "Cannot access column descriptor");
-	}
-	if ((e = BATdescriptor(*gpe)) == NULL) {
-		BBPunfix(b->batCacheid);
-		BBPunfix(g->batCacheid);
-		throw(SQL, "exists", SQLSTATE(HY005) "Cannot access column descriptor");
-	}
-	res = BATconstant(0, TYPE_bit, &T, BATcount(e), TRANSIENT);
-	BAThseqbase(res, e->hseqbase);
-	offset = g->hseqbase - b->hseqbase;
-	if (BATcount(g) > 0) {
-		BUN q, o, s;
-		int (*ocmp) (const void *, const void *);
-		BATiter bi = bat_iterator(b);
-		BATiter gi = bat_iterator(g);
-		BATiter rt = bat_iterator(res);
-
-		bit *ret = BUNtail(rt, 0);
-		const void *nilp = ATOMnilptr(b->ttype);
-
-		o = BUNlast(g);
-		ocmp = ATOMcompare(b->ttype);
-		for (q = offset, s = 0; s < o; q++, s++) {
-			const void *bv = BUNtail(bi, q);
-			oid id = *(oid*)BUNtail(gi, s);
-
-			if (ret[id] == TRUE) {
-				if (ocmp(bv, nilp) == 0) {
-					ret[id] = FALSE;
-				}
-			}
-		}
-	}
-	res->hseqbase = g->hseqbase;
-	res->tnil = 0;
-	res->tnonil = 1;
-	res->tsorted = res->trevsorted = 0;
-	res->tkey = 0;
-	BBPunfix(b->batCacheid);
-	BBPunfix(g->batCacheid);
-	BBPunfix(e->batCacheid);
-	BBPkeepref(*ret = res->batCacheid);
-	return MAL_SUCCEED;
-}
-
-str
-SQLnot_exist_val(Client cntxt, MalBlkPtr mb, MalStkPtr stk, InstrPtr pci)
-{
-	bit *res = getArgReference_bit(stk, pci, 0);
-	ptr v = getArgReference(stk, pci, 1);
-	int mtype = getArgType(mb, pci, 1);
-
-	(void)cntxt;
-	if ((mtype == TYPE_bat || mtype > GDKatomcnt)) {
-	       	BAT *b = BATdescriptor(*(bat *)v);
-
-		if (b)
-			*res = BATcount(b) == 0;
-		else
-			throw(SQL, "aggr.not_exist", SQLSTATE(HY005) "Cannot access column descriptor");
-	} else
-	//if (ATOMcmp(mtype, v, ATOMnilptr(mtype)) != 0)
-		*res = FALSE;
-		/*
-	else
-		*res = FALSE;
-		*/
-	return MAL_SUCCEED;
-}
-
-str
-SQLnot_exist(bit *res, bat *id)
-{
-	BAT *b;
-
-	if ((b = BATdescriptor(*id)) == NULL)
-		throw(SQL, "aggr.not_exist", SQLSTATE(HY005) "Cannot access column descriptor");
-	*res = BATcount(b) == 0;
-	BBPunfix(b->batCacheid);
-	return MAL_SUCCEED;
-}
-
-str
-SQLsubnot_exist(bat *ret, const bat *bp, const bat *gp, const bat *gpe, bit *no_nil)
-{
-	BAT *b, *g, *e, *res;
-	bit F = FALSE, hasnil = 0;
-	BUN offset = 0;
-
-	(void)no_nil;
-	if ((b = BATdescriptor(*bp)) == NULL) {
-		throw(SQL, "not_exists", SQLSTATE(HY005) "Cannot access column descriptor");
-	}
-	if ((g = BATdescriptor(*gp)) == NULL) {
-		BBPunfix(b->batCacheid);
-		throw(SQL, "not_exists", SQLSTATE(HY005) "Cannot access column descriptor");
-	}
-	if ((e = BATdescriptor(*gpe)) == NULL) {
-		BBPunfix(b->batCacheid);
-		BBPunfix(g->batCacheid);
-		throw(SQL, "not_exists", SQLSTATE(HY005) "Cannot access column descriptor");
-	}
-	res = BATconstant(0, TYPE_bit, &F, BATcount(e), TRANSIENT);
-	BAThseqbase(res, e->hseqbase);
-	offset = g->hseqbase - b->hseqbase;
-	if (BATcount(g) > 0) {
-		BUN q, o, s;
-		int (*ocmp) (const void *, const void *);
-		BATiter bi = bat_iterator(b);
-		BATiter gi = bat_iterator(g);
-		BATiter rt = bat_iterator(res);
-
-		bit *ret = BUNtail(rt, 0);
-		const void *nilp = ATOMnilptr(b->ttype);
-
-		o = BUNlast(g);
-		ocmp = ATOMcompare(b->ttype);
-		for (q = offset, s = 0; s < o; q++, s++) {
-			const void *bv = BUNtail(bi, q);
-			oid id = *(oid*)BUNtail(gi, s);
-
-			if (ret[id] != TRUE) {
-				if (ocmp(bv, nilp) == 0) {
-					ret[id] = bit_nil;
-					hasnil = 1;
-				}
-			}
-		}
-	}
-	res->hseqbase = g->hseqbase;
-	res->tnil = hasnil != 0;
-	res->tnonil = hasnil == 0;
-	res->tsorted = res->trevsorted = 0;
-	res->tkey = 0;
-	BBPunfix(b->batCacheid);
-	BBPunfix(g->batCacheid);
-	BBPunfix(e->batCacheid);
-	BBPkeepref(*ret = res->batCacheid);
-	return MAL_SUCCEED;
-}
-=======
->>>>>>> 93609e93
+}