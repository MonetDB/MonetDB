--- conflicted
+++ resolved
@@ -5686,7 +5686,42 @@
 	throw(SQL, "SQLread_dump_rel", SQLSTATE(HY013) MAL_MALLOC_FAIL);
 }
 
-<<<<<<< HEAD
+static str
+SQLnormalize_monetdb_url(Client cntxt, MalBlkPtr mb, MalStkPtr stk, InstrPtr pci)
+{
+	(void)mb;
+	str *ret = getArgReference_str(stk, pci, 0);
+	str url = *getArgReference_str(stk, pci, 1);
+	allocator *sa;
+	backend *be = NULL;
+	str msg;
+	msettings_error err;
+	str normalized;
+
+	if (strNil(url))
+		throw(MAL, "SQLnormalize_monetdb_url", SQLSTATE(42000) "url cannot be nil");
+
+	if ((msg = getBackendContext(cntxt, &be)) != NULL)
+		return msg;
+	sa = be->mvc->sa;
+
+	msettings *mp = sa_msettings_create(sa);
+	if (mp == NULL)
+		throw(SQL, "SQLnormalize_monetdb_url", SQLSTATE(HY013) MAL_MALLOC_FAIL);
+
+	err = msettings_parse_url(mp, url);
+	if (err != NULL)
+		throw(SQL, "SQLnormalize_monetdb_url", SQLSTATE(42000) "Invalid URL: %s", err);
+
+	normalized = sa_msettings_to_string(mp, sa, strlen(url));
+	if (normalized == NULL)
+		throw(SQL, "SQLnormalize_monetdb_url", SQLSTATE(HY013) MAL_MALLOC_FAIL);
+
+	*ret = _STRDUP(normalized);
+
+	return MAL_SUCCEED;
+}
+
 #if 0
 static str
 insert_json(JSON *js, BAT *bats, int nr, int elm, sql_subtype *t)
@@ -6004,46 +6039,6 @@
 		throw(SQL, "SQLfrom_varchar", SQLSTATE(42000) "%s", msg);
 	throw(SQL, "SQLfrom_varchar", SQLSTATE(HY013) MAL_MALLOC_FAIL);
 }
-=======
-static str
-SQLnormalize_monetdb_url(Client cntxt, MalBlkPtr mb, MalStkPtr stk, InstrPtr pci)
-{
-	(void)mb;
-	str *ret = getArgReference_str(stk, pci, 0);
-	str url = *getArgReference_str(stk, pci, 1);
-	allocator *sa;
-	backend *be = NULL;
-	str msg;
-	msettings_error err;
-	str normalized;
-
-	if (strNil(url))
-		throw(MAL, "SQLnormalize_monetdb_url", SQLSTATE(42000) "url cannot be nil");
-
-	if ((msg = getBackendContext(cntxt, &be)) != NULL)
-		return msg;
-	sa = be->mvc->sa;
-
-	msettings *mp = sa_msettings_create(sa);
-	if (mp == NULL)
-		throw(SQL, "SQLnormalize_monetdb_url", SQLSTATE(HY013) MAL_MALLOC_FAIL);
-
-	err = msettings_parse_url(mp, url);
-	if (err != NULL)
-		throw(SQL, "SQLnormalize_monetdb_url", SQLSTATE(42000) "Invalid URL: %s", err);
-
-	normalized = sa_msettings_to_string(mp, sa, strlen(url));
-	if (normalized == NULL)
-		throw(SQL, "SQLnormalize_monetdb_url", SQLSTATE(HY013) MAL_MALLOC_FAIL);
-
-	*ret = _STRDUP(normalized);
-
-	return MAL_SUCCEED;
-}
-
-
-
->>>>>>> 4a4bfebf
 
 static mel_func sql_init_funcs[] = {
  pattern("sql", "shutdown", SQLshutdown_wrap, true, "", args(1,3, arg("",str),arg("delay",bte),arg("force",bit))),
@@ -6997,12 +6992,9 @@
  pattern("sql", "stop_vacuum", SQLstr_stop_vacuum, true, "stop auto vacuum", args(0,2, arg("sname",str),arg("tname",str))),
  pattern("sql", "check", SQLcheck, false, "Return sql string of check constraint.", args(1,3, arg("sql",str), arg("sname", str), arg("name", str))),
  pattern("sql", "read_dump_rel", SQLread_dump_rel, false, "Reads sql_rel string into sql_rel object and then writes it to the return value", args(1,2, arg("sql",str), arg("sql_rel", str))),
-<<<<<<< HEAD
+ pattern("sql", "normalize_monetdb_url", SQLnormalize_monetdb_url, false, "Normalize mapi:monetdb://, monetdb:// or monetdbs:// URL", args(1,2, arg("",str),arg("u",str))),
  pattern("sql", "from_json", SQLfrom_json, false, "Reads json string into table of nested/multiset structures", args(1,3, batvarargany("t",0), optbatarg("input", json), arg("type", ptr))),
  pattern("sql", "from_varchar", SQLfrom_varchar, false, "Reads string into table of nested/multiset structures", args(1,3, batvarargany("t",0), optbatarg("input", str), arg("type", ptr))),
-=======
- pattern("sql", "normalize_monetdb_url", SQLnormalize_monetdb_url, false, "Normalize mapi:monetdb://, monetdb:// or monetdbs:// URL", args(1,2, arg("",str),arg("u",str))),
->>>>>>> 4a4bfebf
  { .imp=NULL }
 };
 #include "mal_import.h"
