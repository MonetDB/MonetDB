--- conflicted
+++ resolved
@@ -192,12 +192,7 @@
 	be->mvc->label = 0;
 	be->mvc->nid = 1;
 	be->no_mitosis = 0;
-<<<<<<< HEAD
-	be->client->query = NULL;
-	scanner_query_processed(&(be->mvc->scanner));
-=======
 	mvc_query_processed(be->mvc);
->>>>>>> cf3c355c
 	return err;
 }
 
