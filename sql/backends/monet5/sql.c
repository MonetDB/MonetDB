/*
 * This Source Code Form is subject to the terms of the Mozilla Public
 * License, v. 2.0.  If a copy of the MPL was not distributed with this
 * file, You can obtain one at http://mozilla.org/MPL/2.0/.
 *
 * Copyright 1997 - July 2008 CWI, August 2008 - 2021 MonetDB B.V.
 */

/*
 * authors M Kersten, N Nes
 * SQL support implementation
 * This module contains the wrappers around the SQL
 * multi-version-catalog and support routines copied
 * from the Version 4 code base.
 */
#include "monetdb_config.h"
#include "sql.h"
#include "mapi_prompt.h"
#include "sql_result.h"
#include "sql_gencode.h"
#include "sql_storage.h"
#include "sql_scenario.h"
#include "store_sequence.h"
#include "sql_optimizer.h"
#include "sql_datetime.h"
#include "sql_partition.h"
<<<<<<< HEAD
#include "rel_unnest.h"
#include "rel_optimizer.h"
#include "rel_statistics.h"
=======
>>>>>>> 5b3d1b36
#include "rel_partition.h"
#include "rel_select.h"
#include "rel_rel.h"
#include "rel_exp.h"
#include "rel_dump.h"
#include "rel_bin.h"
#include "mal.h"
#include "mal_client.h"
#include "mal_interpreter.h"
#include "mal_module.h"
#include "mal_session.h"
#include "mal_resolve.h"
#include "mal_client.h"
#include "mal_interpreter.h"
#include "mal_profiler.h"
#include "bat5.h"
#include "opt_pipes.h"
#include "orderidx.h"
#include "clients.h"
#include "mal_instruction.h"
#include "mal_resource.h"
#include "mal_authorize.h"
#include "gdk_cand.h"

static int
rel_is_table(sql_rel *rel)
{
	if (!rel || is_base(rel->op))
		return 1;
	return 0;
}

static int
exp_is_point_select(sql_exp *e)
{
	if (!e)
		return 1;
	if (e->type == e_cmp && !e->f && e->flag == (int) cmp_equal) {
		sql_exp *r = e->r;
		sql_exp *l = e->l;

		if (!is_func(l->type) && r->card <= CARD_AGGR)
			return 1;
	}
	return 0;
}

static int
rel_no_mitosis(mvc *sql, sql_rel *rel)
{
	if (mvc_highwater(sql))
		return 0;
	if (!rel || is_basetable(rel->op))
		return 1;
	/* use mitosis on order topn */
	if (is_topn(rel->op)) {
		sql_rel *l = rel->l;
		if (l && is_simple_project(l->op) && l->r)
			return 0;
	}
	if (is_topn(rel->op) || is_sample(rel->op) || is_simple_project(rel->op))
		return rel_no_mitosis(sql, rel->l);
	if ((is_delete(rel->op) || is_truncate(rel->op)) && rel->card <= CARD_AGGR)
		return 1;
	if ((is_insert(rel->op) || is_update(rel->op)) && rel->card <= CARD_AGGR)
		return rel_no_mitosis(sql, rel->r);
	if (is_select(rel->op) && rel_is_table(rel->l) && !list_empty(rel->exps)) {
		/* just one point expression makes this a point query */
		if (exp_is_point_select(rel->exps->h->data))
			return 1;
	}
	return 0;
}

static int
rel_need_distinct_query(sql_rel *rel)
{
	int need_distinct = 0;

	while (rel && is_simple_project(rel->op))
		rel = rel->l;
	if (rel && is_groupby(rel->op) && !list_empty(rel->exps) && list_empty(rel->r)) {
		for (node *n = rel->exps->h; n && !need_distinct; n = n->next) {
			sql_exp *e = n->data;

			if (e->type == e_aggr && need_distinct(e))
				need_distinct = 1;
		}
	}
	return need_distinct;
}

sql_rel *
sql_symbol2relation(backend *be, symbol *sym)
{
	sql_rel *rel;
	sql_query *query = query_create(be->mvc);
	lng Tbegin;
	int value_based_opt = be->mvc->emode != m_prepare, storage_based_opt;

	rel = rel_semantic(query, sym);
	storage_based_opt = value_based_opt && rel && !is_ddl(rel->op);
	Tbegin = GDKusec();
	if (rel)
<<<<<<< HEAD
		rel = sql_processrelation(be->mvc, rel, value_based_opt, storage_based_opt);
	if (rel)
		rel = rel_distribute(be->mvc, rel);
=======
		rel = sql_processrelation(be->mvc, rel, 1, extra_opts, extra_opts);
>>>>>>> 5b3d1b36
	if (rel)
		rel = rel_partition(be->mvc, rel);
	if (rel && (rel_no_mitosis(be->mvc, rel) || rel_need_distinct_query(rel)))
		be->no_mitosis = 1;
	be->reloptimizer = GDKusec() - Tbegin;
	return rel;
}

/*
 * After the SQL statement has been executed, its data structures
 * should be garbage collected. For successful actions we have to finish
 * the transaction as well, e.g. commit or rollback.
 */
int
sqlcleanup(backend *be, int err)
{
	sql_destroy_params(be->mvc);

	/* some statements dynamically disable caching */
	be->mvc->sym = NULL;
	if (be->mvc->ta)
		be->mvc->ta = sa_reset(be->mvc->ta);
	if (be->mvc->sa)
		be->mvc->sa = sa_reset(be->mvc->sa);
	if (err >0)
		be->mvc->session->status = -err;
	if (err <0)
		be->mvc->session->status = err;
	be->mvc->label = 0;
	be->no_mitosis = 0;
	scanner_query_processed(&(be->mvc->scanner));
	return err;
}

/*
 * The internal administration of the SQL compilation and execution state
 * is administered by a state descriptor accessible in each phase.
 * Failure to find the state descriptor aborts the session.
 */

str
checkSQLContext(Client cntxt)
{
	backend *be;

	if (cntxt == NULL)
		throw(SQL, "mvc", SQLSTATE(42005) "No client record");
	if (cntxt->sqlcontext == NULL)
		throw(SQL, "mvc", SQLSTATE(42006) "SQL module not initialized");
	be = (backend *) cntxt->sqlcontext;
	if (be->mvc == NULL)
		throw(SQL, "mvc", SQLSTATE(42006) "SQL module not initialized, mvc struct missing");
	return MAL_SUCCEED;
}

str
getBackendContext(Client cntxt, backend **be)
{
	str msg;

	if ((msg = checkSQLContext(cntxt)) != MAL_SUCCEED)
		return msg;
	*be = (backend *) cntxt->sqlcontext;
	return MAL_SUCCEED;
}

str
getSQLContext(Client cntxt, MalBlkPtr mb, mvc **c, backend **b)
{
	backend *be;
	(void) mb;
	str msg;

	if ((msg = checkSQLContext(cntxt)) != MAL_SUCCEED)
		return msg;
	be = (backend *) cntxt->sqlcontext;
	if (c)
		*c = be->mvc;
	if (b)
		*b = be;
	return MAL_SUCCEED;
}

str
SQLmvc(Client cntxt, MalBlkPtr mb, MalStkPtr stk, InstrPtr pci)
{
	mvc *sql = NULL;
	str msg;
	int *res = getArgReference_int(stk, pci, 0);

	if ((msg = getSQLContext(cntxt, mb, &sql, NULL)) != NULL)
		return msg;
	if ((msg = checkSQLContext(cntxt)) != NULL)
		return msg;
	*res = 0;
	return MAL_SUCCEED;
}

static str
SQLshutdown_wrap(Client cntxt, MalBlkPtr mb, MalStkPtr stk, InstrPtr pci)
{
	str msg;

	if ((msg = CLTshutdown(cntxt, mb, stk, pci)) == MAL_SUCCEED) {
		/* administer the shutdown in the system log */
		TRC_INFO(SQL_TRANS, "Shutdown: %s\n", *getArgReference_str(stk, pci, 0));
	}
	return msg;
}

static str
SQLset_protocol(Client cntxt, MalBlkPtr mb, MalStkPtr stk, InstrPtr pci)
{
	const int protocol = *getArgReference_int(stk, pci, 1);

	(void) mb;
	(void) stk;

	if (!(
		protocol == PROTOCOL_AUTO ||
		protocol == PROTOCOL_9 ||
		protocol == PROTOCOL_COLUMNAR))
	{
		return createException(SQL, "sql.set_protocol", "unknown protocol: %d", protocol);
	}

	*getArgReference_int(stk, pci, 0) = (cntxt->protocol = (protocol_version) protocol);

	return MAL_SUCCEED;
}

str
create_table_or_view(mvc *sql, char *sname, char *tname, sql_table *t, int temp, int replace)
{
	sql_allocator *osa;
	sql_schema *s = mvc_bind_schema(sql, sname);
	sql_table *nt = NULL, *ot;
	node *n;
	int check = 0;
	const char *action = (temp == SQL_DECLARED_TABLE) ? "DECLARE" : (replace ? "CREATE OR REPLACE" : "CREATE");
	const char *obj = t->query ? "VIEW" : "TABLE";
	str msg = MAL_SUCCEED;

	if (store_readonly(sql->session->tr->store))
		throw(SQL, "sql.catalog", SQLSTATE(25006) "schema statements cannot be executed on a readonly database.");

	if (!s)
		throw(SQL, "sql.catalog", SQLSTATE(3F000) "%s %s: schema '%s' doesn't exist", action, obj, sname);
	if (temp != SQL_DECLARED_TABLE && (!mvc_schema_privs(sql, s) && !(isTempSchema(s) && temp == SQL_LOCAL_TEMP)))
		throw(SQL, "sql.catalog", SQLSTATE(42000) "%s %s: insufficient privileges for user '%s' in schema '%s'",
						 action, obj, get_string_global_var(sql, "current_user"), s->base.name);
	if ((ot = mvc_bind_table(sql, s, t->base.name))) {
		if (replace) {
			if (ot->type != t->type)
				throw(SQL, "sql.catalog", SQLSTATE(42000) "%s %s: unable to drop %s '%s': is a %s",
								 action, obj, obj, t->base.name, TABLE_TYPE_DESCRIPTION(ot->type, ot->properties));
			if (ot->system)
				throw(SQL, "sql.catalog", SQLSTATE(42000) "%s %s: cannot replace system %s '%s'", action, obj, obj, t->base.name);
			if (mvc_check_dependency(sql, ot->base.id, isView(ot) ? VIEW_DEPENDENCY : TABLE_DEPENDENCY, NULL))
				throw(SQL, "sql.catalog", SQLSTATE(42000) "%s %s: cannot replace %s '%s', there are database objects which depend on it",
								 action, obj, obj, t->base.name);
			if ((msg = mvc_drop_table(sql, s, ot, 0)) != MAL_SUCCEED)
				return msg;
		} else {
			throw(SQL, "sql.catalog", SQLSTATE(42S01) "%s %s: name '%s' already in use", action, obj, t->base.name);
		}
	}
	if (temp == SQL_DECLARED_TABLE && ol_length(t->keys))
		throw(SQL, "sql.catalog", SQLSTATE(42000) "%s %s: '%s' cannot have constraints", action, obj, t->base.name);

	switch (sql_trans_create_table(&nt, sql->session->tr, s, tname, t->query, t->type, t->system, temp, t->commit_action, t->sz, t->properties)) {
		case -1:
			throw(SQL, "sql.catalog", SQLSTATE(HY013) MAL_MALLOC_FAIL);
		case -2:
		case -3:
			throw(SQL, "sql.catalog", SQLSTATE(42000) "%s %s: '%s' name conflicts", action, obj, t->base.name);
		default:
			break;
	}
	osa = sql->sa;
	sql->sa = sql->ta;
	/* first check default values */
	for (n = ol_first_node(t->columns); n; n = n->next) {
		sql_column *c = n->data;

		if (c->def) {
			/* TODO please don't place an auto incremented sequence in the default value */
			const char *next_value_for = "next value for \"sys\".\"seq_";
			sql_rel *r = NULL;

			sql->sa = sql->ta;
			r = rel_parse(sql, s, sa_message(sql->ta, "select %s;", c->def), m_deps);
			if (!r || !is_project(r->op) || !r->exps || list_length(r->exps) != 1 ||
				exp_check_type(sql, &c->type, r, r->exps->h->data, type_equal) == NULL) {
				if (r)
					rel_destroy(r);
				sa_reset(sql->ta);
				sql->sa = osa;
				if (strlen(sql->errstr) > 6 && sql->errstr[5] == '!')
					throw(SQL, "sql.catalog", "%s", sql->errstr);
				else
					throw(SQL, "sql.catalog", SQLSTATE(42000) "%s", sql->errstr);
			}
			/* For a self incremented column, it's sequence will get a BEDROPPED_DEPENDENCY,
				so no additional dependencies are needed */
			if (strncmp(c->def, next_value_for, strlen(next_value_for)) != 0) {
				list *blist = rel_dependencies(sql, r);
				if (mvc_create_dependencies(sql, blist, nt->base.id, FUNC_DEPENDENCY)) {
					rel_destroy(r);
					sa_reset(sql->sa);
					throw(SQL, "sql.catalog", SQLSTATE(HY013) MAL_MALLOC_FAIL);
				}
			}
			rel_destroy(r);
			sa_reset(sql->sa);
		}
	}

	for (n = ol_first_node(t->columns); n; n = n->next) {
		sql_column *c = n->data, *copied = NULL;

		switch (mvc_copy_column(sql, nt, c, &copied)) {
			case -1:
				sa_reset(sql->ta);
				sql->sa = osa;
				throw(SQL, "sql.catalog", SQLSTATE(HY013) MAL_MALLOC_FAIL);
			case -2:
			case -3:
				sa_reset(sql->ta);
				sql->sa = osa;
				throw(SQL, "sql.catalog", SQLSTATE(42000) "CREATE TABLE: %s_%s_%s conflicts", s->base.name, t->base.name, c->base.name);
			default:
				break;
		}
		if (isPartitionedByColumnTable(t) && c->base.id == t->part.pcol->base.id)
			nt->part.pcol = copied;
	}
	if (isPartitionedByExpressionTable(t)) {
		char *err = NULL;

		_DELETE(nt->part.pexp->exp);
		nt->part.pexp->exp = SA_STRDUP(sql->session->tr->sa, t->part.pexp->exp);
		err = bootstrap_partition_expression(sql, nt, 1);
		sa_reset(sql->ta);
		if (err) {
			sql->sa = osa;
			return err;
		}
	}
	check = sql_trans_set_partition_table(sql->session->tr, nt);
	if (check == -4) {
		sql->sa = osa;
		throw(SQL, "sql.catalog", SQLSTATE(42000) "CREATE TABLE: %s_%s: the partition's expression is too long", s->base.name, t->base.name);
	} else if (check) {
		sql->sa = osa;
		throw(SQL, "sql.catalog", SQLSTATE(42000) "CREATE TABLE: %s_%s: an internal error occurred", s->base.name, t->base.name);
	}

	if (t->idxs) {
		for (n = ol_first_node(t->idxs); n; n = n->next) {
			sql_idx *i = n->data;

			switch (mvc_copy_idx(sql, nt, i, NULL)) {
				case -1:
					sql->sa = osa;
					throw(SQL, "sql.catalog", SQLSTATE(HY013) MAL_MALLOC_FAIL);
				case -2:
				case -3:
					sql->sa = osa;
					throw(SQL, "sql.catalog", SQLSTATE(42000) "CREATE TABLE: %s_%s_%s index conflicts", s->base.name, t->base.name, i->base.name);
				default:
					break;
			}
		}
	}
	if (t->keys) {
		for (n = ol_first_node(t->keys); n; n = n->next) {
			sql_key *k = n->data;
			char *err = NULL;

			err = sql_partition_validate_key(sql, nt, k, "CREATE");
			sa_reset(sql->ta);
			if (err) {
				sql->sa = osa;
				return err;
			}
			switch (mvc_copy_key(sql, nt, k, NULL)) {
				case -1:
					sql->sa = osa;
					throw(SQL, "sql.catalog", SQLSTATE(HY013) MAL_MALLOC_FAIL);
				case -2:
				case -3:
					sql->sa = osa;
					throw(SQL, "sql.catalog", SQLSTATE(42000) "CREATE TABLE: %s_%s_%s constraint conflicts", s->base.name, t->base.name, k->base.name);
				default:
					break;
			}
		}
	}
	if (t->triggers) {
		for (n = ol_first_node(t->triggers); n; n = n->next) {
			sql_trigger *tr = n->data;

			switch (mvc_copy_trigger(sql, nt, tr, NULL)) {
				case -1:
					sql->sa = osa;
					throw(SQL, "sql.catalog", SQLSTATE(HY013) MAL_MALLOC_FAIL);
				case -2:
				case -3:
					sql->sa = osa;
					throw(SQL, "sql.catalog", SQLSTATE(42000) "CREATE TABLE: %s_%s_%s trigger conflicts", s->base.name, t->base.name, nt->base.name);
				default:
					break;
			}
		}
	}
	/* also create dependencies when not renaming */
	if (nt->query && isView(nt)) {
		sql_rel *r = NULL;

		r = rel_parse(sql, s, nt->query, m_deps);
		if (r)
			r = sql_processrelation(sql, r, 0, 0, 0);
		if (r) {
			list *blist = rel_dependencies(sql, r);
			if (mvc_create_dependencies(sql, blist, nt->base.id, VIEW_DEPENDENCY)) {
				sa_reset(sql->ta);
				sql->sa = osa;
				throw(SQL, "sql.catalog", SQLSTATE(HY013) MAL_MALLOC_FAIL);
			}
		}
		sa_reset(sql->ta);
		if (!r) {
			sql->sa = osa;
			if (strlen(sql->errstr) > 6 && sql->errstr[5] == '!')
				throw(SQL, "sql.catalog", "%s", sql->errstr);
			else
				throw(SQL, "sql.catalog", SQLSTATE(42000) "%s", sql->errstr);
		}
	}
	sql->sa = osa;
	return MAL_SUCCEED;
}

static int
mvc_claim_slots(sql_trans *tr, sql_table *t, size_t cnt, BUN *offset, BAT **pos)
{
	sqlstore *store = tr->store;
	return store->storage_api.claim_tab(tr, t, cnt, offset, pos);
}

str
mvc_claim_wrap(Client cntxt, MalBlkPtr mb, MalStkPtr stk, InstrPtr pci)
{
	BUN *offset = (BUN*)getArgReference_oid(stk, pci, 0);
	bat *res = getArgReference_bat(stk, pci, 1);
	mvc *m = NULL;
	str msg;
	const char *sname = *getArgReference_str(stk, pci, 3);
	const char *tname = *getArgReference_str(stk, pci, 4);
	lng cnt = *(lng*)getArgReference_lng(stk, pci, 5);
	BAT *pos = NULL;
	sql_schema *s;
	sql_table *t;

	*res = 0;
	if ((msg = getSQLContext(cntxt, mb, &m, NULL)) != NULL)
		return msg;
	if ((msg = checkSQLContext(cntxt)) != NULL)
		return msg;

	s = mvc_bind_schema(m, sname);
	if (s == NULL)
		throw(SQL, "sql.claim", SQLSTATE(3F000) "Schema missing %s", sname);
	t = mvc_bind_table(m, s, tname);
	if (t == NULL)
		throw(SQL, "sql.claim", SQLSTATE(42S02) "Table missing %s.%s", sname, tname);
	if (!isTable(t))
		throw(SQL, "sql.claim", SQLSTATE(42000) "%s '%s' is not persistent", TABLE_TYPE_DESCRIPTION(t->type, t->properties), t->base.name);
	if (mvc_claim_slots(m->session->tr, t, (size_t)cnt, offset, &pos) == LOG_OK) {
		*res = bat_nil;
		if (pos)
			BBPkeepref(*res = pos->batCacheid);
		return MAL_SUCCEED;
	}
	throw(SQL, "sql.claim", SQLSTATE(3F000) "Could not claim slots");
}

str
create_table_from_emit(Client cntxt, char *sname, char *tname, sql_emit_col *columns, size_t ncols)
{
	size_t i;
	sql_table *t = NULL;
	sql_schema *s = NULL;
	mvc *sql = NULL;
	str msg = MAL_SUCCEED;

	if ((msg = getSQLContext(cntxt, NULL, &sql, NULL)) != NULL)
		return msg;
	if ((msg = checkSQLContext(cntxt)) != NULL)
		return msg;

	if (!sname)
		sname = "sys";
	if (!(s = mvc_bind_schema(sql, sname)))
		throw(SQL, "sql.catalog", SQLSTATE(3F000) "CREATE TABLE: no such schema '%s'", sname);
	if (!mvc_schema_privs(sql, s))
		throw(SQL, "sql.catalog", SQLSTATE(42000) "CREATE TABLE: Access denied for %s to schema '%s'", get_string_global_var(sql, "current_user"), s->base.name);
	switch (mvc_create_table(&t, sql, s, tname, tt_table, 0, SQL_DECLARED_TABLE, CA_COMMIT, -1, 0)) {
		case -1:
			throw(SQL, "sql.catalog", SQLSTATE(HY013) MAL_MALLOC_FAIL);
		case -2:
		case -3:
			throw(SQL, "sql.catalog", SQLSTATE(42000) "CREATE TABLE: transaction conflict detected");
		default:
			break;
	}

	for (i = 0; i < ncols; i++) {
		BAT *b = columns[i].b;
		const char *atomname = ATOMname(b->ttype);
		sql_subtype tpe;
		sql_column *col = NULL;

		if (!strcmp(atomname, "str"))
			sql_find_subtype(&tpe, "clob", 0, 0);
		else {
			sql_subtype *t = sql_bind_localtype(atomname);
			if (!t)
				throw(SQL, "sql.catalog", SQLSTATE(3F000) "CREATE TABLE: could not find type for column");
			tpe = *t;
		}

		if (columns[i].name && columns[i].name[0] == '%')
			throw(SQL, "sql.catalog", SQLSTATE(42000) "CREATE TABLE: generated labels not allowed in column names, use an alias instead");
		if (tpe.type->eclass == EC_ANY)
			throw(SQL, "sql.catalog", SQLSTATE(42000) "CREATE TABLE: any type (plain null value) not allowed as a column type, use an explicit cast");
		switch (mvc_create_column(&col, sql, t, columns[i].name, &tpe)) {
			case -1:
				throw(SQL, "sql.catalog", SQLSTATE(HY013) MAL_MALLOC_FAIL);
			case -2:
			case -3:
				throw(SQL, "sql.catalog", SQLSTATE(42000) "CREATE TABLE: transaction conflict detected");
			default:
				break;
		}
	}
	if ((msg = create_table_or_view(sql, sname, t->base.name, t, 0, 0)) != MAL_SUCCEED)
		return msg;
	if (!(t = mvc_bind_table(sql, s, tname)))
		throw(SQL, "sql.catalog", SQLSTATE(3F000) "CREATE TABLE: could not bind table %s", tname);
	BUN offset;
	BAT *pos = NULL;
	if (mvc_claim_slots(sql->session->tr, t, BATcount(columns[0].b), &offset, &pos) != LOG_OK)
		throw(SQL, "sql.catalog", SQLSTATE(3F000) "CREATE TABLE: Could not insert data");
	for (i = 0; i < ncols; i++) {
		BAT *b = columns[i].b;
		sql_column *col = NULL;

		if (!(col = mvc_bind_column(sql, t, columns[i].name))) {
			bat_destroy(pos);
			throw(SQL, "sql.catalog", SQLSTATE(3F000) "CREATE TABLE: could not bind column %s", columns[i].name);
		}
		if ((msg = mvc_append_column(sql->session->tr, col, offset, pos, b)) != MAL_SUCCEED) {
			bat_destroy(pos);
			return msg;
		}
	}
	bat_destroy(pos);
	return msg;
}

str
append_to_table_from_emit(Client cntxt, char *sname, char *tname, sql_emit_col *columns, size_t ncols)
{
	size_t i;
	sql_table *t;
	sql_schema *s;
	mvc *sql = NULL;
	str msg = MAL_SUCCEED;

	if ((msg = getSQLContext(cntxt, NULL, &sql, NULL)) != NULL)
		return msg;
	if ((msg = checkSQLContext(cntxt)) != NULL)
		return msg;

	if (!sname)
		sname = "sys";
	if (!(s = mvc_bind_schema(sql, sname)))
		throw(SQL, "sql.catalog", SQLSTATE(3F000) "APPEND TABLE: no such schema '%s'", sname);
	if (!(t = mvc_bind_table(sql, s, tname)))
		throw(SQL, "sql.catalog", SQLSTATE(3F000) "APPEND TABLE: could not bind table %s", tname);
	if (!isTable(t))
		throw(SQL, "sql.catalog", SQLSTATE(42000) "APPEND TABLE: %s '%s' is not persistent", TABLE_TYPE_DESCRIPTION(t->type, t->properties), t->base.name);
	BUN offset;
	BAT *pos = NULL;
	if (mvc_claim_slots(sql->session->tr, t, BATcount(columns[0].b), &offset, &pos) != LOG_OK)
		throw(SQL, "sql.catalog", SQLSTATE(3F000) "APPEND TABLE: Could not append data");
	for (i = 0; i < ncols; i++) {
		BAT *b = columns[i].b;
		sql_column *col = NULL;

		if (!(col = mvc_bind_column(sql, t, columns[i].name))) {
			bat_destroy(pos);
			throw(SQL, "sql.catalog", SQLSTATE(3F000) "APPEND TABLE: could not bind column %s", columns[i].name);
		}
		if ((msg = mvc_append_column(sql->session->tr, col, offset, pos, b)) != MAL_SUCCEED) {
			bat_destroy(pos);
			return msg;
		}
	}
	bat_destroy(pos);
	return msg;
}

BAT *
mvc_bind(mvc *m, const char *sname, const char *tname, const char *cname, int access)
{
	sql_trans *tr = m->session->tr;
	BAT *b = NULL;
	sql_schema *s = NULL;
	sql_table *t = NULL;
	sql_column *c = NULL;

	s = mvc_bind_schema(m, sname);
	if (s == NULL)
		return NULL;
	t = mvc_bind_table(m, s, tname);
	if (t == NULL || !isTable(t))
		return NULL;
	c = mvc_bind_column(m, t, cname);
	if (c == NULL)
		return NULL;

	sqlstore *store = tr->store;
	b = store->storage_api.bind_col(tr, c, access);
	return b;
}

/* setVariable(int *ret, str *sname, str *name, any value) */
str
setVariable(Client cntxt, MalBlkPtr mb, MalStkPtr stk, InstrPtr pci)
{
	int *res = getArgReference_int(stk, pci, 0);
	mvc *m = NULL;
	str msg;
	const char *sname = *getArgReference_str(stk, pci, 2);
	const char *varname = *getArgReference_str(stk, pci, 3);
	int mtype = getArgType(mb, pci, 4);
	sql_schema *s;
	sql_var *var;

	if ((msg = getSQLContext(cntxt, mb, &m, NULL)) != NULL)
		return msg;
	if ((msg = checkSQLContext(cntxt)) != NULL)
		return msg;

	if (!(s = mvc_bind_schema(m, sname)))
		throw(SQL, "sql.setVariable", SQLSTATE(3F000) "Cannot find the schema '%s'", sname);

	*res = 0;
	if (mtype < 0 || mtype >= 255)
		throw(SQL, "sql.setVariable", SQLSTATE(42100) "Variable type error");

	if ((var = find_global_var(m, s, varname))) {
		if (!strcmp("sys", s->base.name) && !strcmp("optimizer", varname)) {
			const char *newopt = *getArgReference_str(stk, pci, 4);
			char buf[18];

			if (strNil(newopt))
				throw(SQL, "sql.setVariable", SQLSTATE(42000) "Variable '%s.%s' cannot be NULL", sname, varname);
			if (!isOptimizerPipe(newopt) && strchr(newopt, (int) ';') == 0)
				throw(SQL, "sql.setVariable", SQLSTATE(42100) "optimizer '%s' unknown", newopt);
			(void) snprintf(buf, sizeof(buf), "user_%d", cntxt->idx); /* should always suffice */
			if (!isOptimizerPipe(newopt) || strcmp(buf, newopt) == 0) {
				if ((msg = addPipeDefinition(cntxt, buf, newopt)))
					return msg;
				if (!sqlvar_set_string(find_global_var(m, s, varname), buf))
					throw(SQL, "sql.setVariable", SQLSTATE(HY013) MAL_MALLOC_FAIL);
			} else if (!sqlvar_set_string(find_global_var(m, s, varname), newopt))
				throw(SQL, "sql.setVariable", SQLSTATE(HY013) MAL_MALLOC_FAIL);
		} else {
			ValPtr ptr = &stk->stk[getArg(pci, 4)];

			if ((msg = sql_update_var(m, s, varname, ptr)))
				return msg;
			if (!sqlvar_set(var, ptr))
				throw(SQL, "sql.setVariable", SQLSTATE(HY013) MAL_MALLOC_FAIL);
		}
		return MAL_SUCCEED;
	}
	throw(SQL, "sql.setVariable", SQLSTATE(42100) "Variable '%s.%s' unknown", sname, varname);
}

/* getVariable(int *ret, str *name) */
str
getVariable(Client cntxt, MalBlkPtr mb, MalStkPtr stk, InstrPtr pci)
{
	int mtype = getArgType(mb, pci, 0);
	mvc *m = NULL;
	str msg;
	const char *sname = *getArgReference_str(stk, pci, 2);
	const char *varname = *getArgReference_str(stk, pci, 3);
	ValRecord *dst, *src;
	sql_schema *s;
	sql_var *var;

	if ((msg = getSQLContext(cntxt, mb, &m, NULL)) != NULL)
		return msg;
	if ((msg = checkSQLContext(cntxt)) != NULL)
		return msg;

	if (!(s = mvc_bind_schema(m, sname)))
		throw(SQL, "sql.getVariable", SQLSTATE(3F000) "Cannot find the schema '%s'", sname);
	if (mtype < 0 || mtype >= 255)
		throw(SQL, "sql.getVariable", SQLSTATE(42100) "Variable type error");
	if (!(var = find_global_var(m, s, varname)))
		throw(SQL, "sql.getVariable", SQLSTATE(42100) "Variable '%s.%s' unknown", sname, varname);
	src = &(var->var.data);
	dst = &stk->stk[getArg(pci, 0)];
	if (VALcopy(dst, src) == NULL)
		throw(MAL, "sql.getVariable", SQLSTATE(HY013) MAL_MALLOC_FAIL);
	return MAL_SUCCEED;
}

str
sql_variables(Client cntxt, MalBlkPtr mb, MalStkPtr stk, InstrPtr pci)
{
	mvc *m = NULL;
	BAT *schemas, *names, *types, *values;
	str msg = MAL_SUCCEED;
	bat *s = getArgReference_bat(stk,pci,0);
	bat *n = getArgReference_bat(stk,pci,1);
	bat *t = getArgReference_bat(stk,pci,2);
	bat *v = getArgReference_bat(stk,pci,3);
	int nvars;

	if ((msg = getSQLContext(cntxt, mb, &m, NULL)) != NULL)
		return msg;
	if ((msg = checkSQLContext(cntxt)) != NULL)
		return msg;

	nvars = list_length(m->global_vars);
	schemas = COLnew(0, TYPE_str, nvars, TRANSIENT);
	names = COLnew(0, TYPE_str, nvars, TRANSIENT);
	types = COLnew(0, TYPE_str, nvars, TRANSIENT);
	values = COLnew(0, TYPE_str, nvars, TRANSIENT);
	if (!schemas || !names || !types || !values) {
		msg = createException(SQL, "sql.variables", SQLSTATE(HY013) MAL_MALLOC_FAIL);
		goto bailout;
	}

	if (m->global_vars) {
		for (node *n = m->global_vars->h; n ; n = n->next) {
			sql_var *var = (sql_var*) n->data;
			atom value = var->var;
			ValPtr myptr = &(value.data);
			ValRecord val = (ValRecord) {.vtype = TYPE_void,};
			gdk_return res;

			if (value.tpe.type->localtype != TYPE_str) {
				ptr ok = VALcopy(&val, myptr);
				if (ok)
					ok = VALconvert(TYPE_str, &val);
				if (!ok) {
					VALclear(&val);
					msg = createException(SQL, "sql.variables", SQLSTATE(HY013) "Failed to convert variable '%s.%s' into a string", var->sname, var->name);
					goto bailout;
				}
				myptr = &val;
			}
			res = BUNappend(values, VALget(myptr), false);
			VALclear(&val);
			if (res != GDK_SUCCEED) {
				msg = createException(SQL, "sql.variables", SQLSTATE(HY013) MAL_MALLOC_FAIL);
				goto bailout;
			}
			if (BUNappend(schemas, var->sname, false) != GDK_SUCCEED) {
				msg = createException(SQL, "sql.variables", SQLSTATE(HY013) MAL_MALLOC_FAIL);
				goto bailout;
			}
			if (BUNappend(names, var->name, false) != GDK_SUCCEED) {
				msg = createException(SQL, "sql.variables", SQLSTATE(HY013) MAL_MALLOC_FAIL);
				goto bailout;
			}
			if (BUNappend(types, value.tpe.type->base.name, false) != GDK_SUCCEED) {
				msg = createException(SQL, "sql.variables", SQLSTATE(HY013) MAL_MALLOC_FAIL);
				goto bailout;
			}
		}
	}

bailout:
	if (msg) {
		BBPreclaim(schemas);
		BBPreclaim(names);
		BBPreclaim(types);
		BBPreclaim(values);
	} else {
		BBPkeepref(*s = schemas->batCacheid);
		BBPkeepref(*n = names->batCacheid);
		BBPkeepref(*t = types->batCacheid);
		BBPkeepref(*v = values->batCacheid);
	}
	return msg;
}

/* str mvc_logfile(int *d, str *filename); */
str
mvc_logfile(Client cntxt, MalBlkPtr mb, MalStkPtr stk, InstrPtr pci)
{
	mvc *m = NULL;
	str msg;
	const char *filename = *getArgReference_str(stk, pci, 1);

	if ((msg = getSQLContext(cntxt, mb, &m, NULL)) != NULL)
		return msg;
	if ((msg = checkSQLContext(cntxt)) != NULL)
		return msg;
	if (m->scanner.log) {
		close_stream(m->scanner.log);
		m->scanner.log = NULL;
	}

	if (!strNil(filename)) {
		if((m->scanner.log = open_wastream(filename)) == NULL)
			throw(SQL, "sql.logfile", SQLSTATE(HY013) "%s", mnstr_peek_error(NULL));
	}
	return MAL_SUCCEED;
}

/* str mvc_next_value(lng *res, str *sname, str *seqname); */
str
mvc_next_value(Client cntxt, MalBlkPtr mb, MalStkPtr stk, InstrPtr pci)
{
	backend *be = NULL;
	str msg;
	sql_schema *s;
	sql_sequence *seq;
	lng *res = getArgReference_lng(stk, pci, 0);
	const char *sname = *getArgReference_str(stk, pci, 1);
	const char *seqname = *getArgReference_str(stk, pci, 2);

	(void)mb;
	if ((msg = getBackendContext(cntxt, &be)) != NULL)
		return msg;
	if (!(s = mvc_bind_schema(be->mvc, sname)))
		throw(SQL, "sql.next_value", SQLSTATE(3F000) "Cannot find the schema %s", sname);
	if (!mvc_schema_privs(be->mvc, s))
		throw(SQL, "sql.next_value", SQLSTATE(42000) "Access denied for %s to schema '%s'", get_string_global_var(be->mvc, "current_user"), s->base.name);
	if (!(seq = find_sql_sequence(be->mvc->session->tr, s, seqname)))
		throw(SQL, "sql.next_value", SQLSTATE(HY050) "Cannot find the sequence %s.%s", sname, seqname);

	if (seq_next_value(be->mvc->session->tr->store, seq, res)) {
		be->last_id = *res;
		sqlvar_set_number(find_global_var(be->mvc, mvc_bind_schema(be->mvc, "sys"), "last_id"), be->last_id);
		return MAL_SUCCEED;
	}
	throw(SQL, "sql.next_value", SQLSTATE(HY050) "Cannot generate next sequence value %s.%s", sname, seqname);
}

str
mvc_next_value_bulk(Client cntxt, MalBlkPtr mb, MalStkPtr stk, InstrPtr pci)
{
	backend *be = NULL;
	str msg;
	sql_schema *s;
	sql_sequence *seq;
	bat *res = getArgReference_bat(stk, pci, 0);
	BUN card = *(BUN*)getArgReference_lng(stk, pci, 1);
	const char *sname = *getArgReference_str(stk, pci, 2);
	const char *seqname = *getArgReference_str(stk, pci, 3);
	BAT *r = NULL;

	(void)mb;
	if ((msg = getBackendContext(cntxt, &be)) != NULL)
		return msg;
	if (!(s = mvc_bind_schema(be->mvc, sname)))
		throw(SQL, "sql.next_value", SQLSTATE(3F000) "Cannot find the schema %s", sname);
	if (!mvc_schema_privs(be->mvc, s))
		throw(SQL, "sql.next_value", SQLSTATE(42000) "Access denied for %s to schema '%s'", get_string_global_var(be->mvc, "current_user"), s->base.name);
	if (!(seq = find_sql_sequence(be->mvc->session->tr, s, seqname)))
		throw(SQL, "sql.next_value", SQLSTATE(HY050) "Cannot find the sequence %s.%s", sname, seqname);
	if (!(r = COLnew(0, TYPE_lng, card, TRANSIENT)))
		throw(SQL, "sql.next_value", SQLSTATE(HY013) MAL_MALLOC_FAIL);

	lng *restrict rb = Tloc(r, 0);

	if (seqbulk_next_value(be->mvc->session->tr->store, seq, card, rb)) {
		be->last_id = rb[card-1];
		sqlvar_set_number(find_global_var(be->mvc, mvc_bind_schema(be->mvc, "sys"), "last_id"), be->last_id);
		BATsetcount(r, card);
		r->tnonil = true;
		r->tnil = false;
		/* TODO set the min/max, tsorted/trevsorted and tkey properties based on the sequence values */
		r->tsorted = r->trevsorted = r->tkey = BATcount(r) <= 1;
		BBPkeepref(*res = r->batCacheid);
		return MAL_SUCCEED;
	}
	BBPreclaim(r);
	throw(SQL, "sql.next_value", SQLSTATE(HY050) "Cannot generate next sequence value %s.%s", sname, seqname);
}

/* str mvc_get_value(lng *res, str *sname, str *seqname); */
str
mvc_get_value(Client cntxt, MalBlkPtr mb, MalStkPtr stk, InstrPtr pci)
{
	mvc *m = NULL;
	str msg;
	sql_schema *s;
	sql_sequence *seq;
	lng *res = getArgReference_lng(stk, pci, 0);
	const char *sname = *getArgReference_str(stk, pci, 1);
	const char *seqname = *getArgReference_str(stk, pci, 2);

	if ((msg = getSQLContext(cntxt, mb, &m, NULL)) != NULL)
		return msg;
	if ((msg = checkSQLContext(cntxt)) != NULL)
		return msg;
	if (!(s = mvc_bind_schema(m, sname)))
		throw(SQL, "sql.get_value", SQLSTATE(3F000) "Cannot find the schema %s", sname);
	if (!(seq = find_sql_sequence(m->session->tr, s, seqname)))
		throw(SQL, "sql.get_value", SQLSTATE(HY050) "Cannot find the sequence %s.%s", sname, seqname);

	if (seq_get_value(m->session->tr->store, seq, res))
		return MAL_SUCCEED;

	throw(SQL, "sql.get_value", SQLSTATE(HY050) "Cannot get sequence value %s.%s", sname, seqname);
}

/* needed for msqldump and describe_sequences view */
static str
mvc_get_value_bulk(Client cntxt, MalBlkPtr mb, MalStkPtr stk, InstrPtr pci)
{
	mvc *m = NULL;
	sql_schema *s;
	sql_sequence *seq;
	BATiter schi, seqi;
	BAT *bn = NULL, *scheb = NULL, *sches = NULL, *seqb = NULL, *seqs = NULL;
	BUN q = 0;
	lng *restrict vals;
	str msg = MAL_SUCCEED;
	bool nils = false;
	struct canditer ci1 = {0}, ci2 = {0};
	oid off1, off2;
	bat *res = getArgReference_bat(stk, pci, 0), *l = getArgReference_bat(stk, pci, 1), *r = getArgReference_bat(stk, pci, 2),
		*sid1 = pci->argc == 5 ? getArgReference_bat(stk, pci, 3) : NULL, *sid2 = pci->argc == 5 ? getArgReference_bat(stk, pci, 4) : NULL;

	if ((msg = getSQLContext(cntxt, mb, &m, NULL)) != NULL)
		return msg;
	if ((msg = checkSQLContext(cntxt)) != NULL)
		return msg;
	if (!(scheb = BATdescriptor(*l)) || !(seqb = BATdescriptor(*r))) {
		msg = createException(SQL, "sql.get_value", SQLSTATE(HY002) RUNTIME_OBJECT_MISSING);
		goto bailout;
	}
	if ((sid1 && !is_bat_nil(*sid1) && !(sches = BATdescriptor(*sid1))) || (sid2 && !is_bat_nil(*sid2) && !(seqs = BATdescriptor(*sid2)))) {
		msg = createException(SQL, "sql.get_value", SQLSTATE(HY002) RUNTIME_OBJECT_MISSING);
		goto bailout;
	}
	q = canditer_init(&ci1, scheb, sches);
	if (canditer_init(&ci2, seqb, seqs) != q || ci1.hseq != ci2.hseq) {
		msg = createException(SQL, "sql.get_value", ILLEGAL_ARGUMENT " Requires bats of identical size");
		goto bailout;
	}
	if (!(bn = COLnew(ci1.hseq, TYPE_lng, q, TRANSIENT))) {
		msg = createException(SQL, "sql.get_value", SQLSTATE(HY013) MAL_MALLOC_FAIL);
		goto bailout;
	}

	off1 = scheb->hseqbase;
	off2 = seqb->hseqbase;
	schi = bat_iterator(scheb);
	seqi = bat_iterator(seqb);
	vals = Tloc(bn, 0);
	for (BUN i = 0; i < q; i++) {
		oid p1 = canditer_next(&ci1) - off1, p2 = canditer_next(&ci2) - off2;
		const char *sname = (str) BUNtvar(schi, p1);
		const char *seqname = (str) BUNtvar(seqi, p2);

		if (strNil(sname) || strNil(seqname)) {
			vals[i] = lng_nil;
			nils = true;
		} else {
			if (!(s = mvc_bind_schema(m, sname))) {
				msg = createException(SQL, "sql.get_value", SQLSTATE(3F000) "Cannot find the schema %s", sname);
				goto bailout1;
			}
			if (!(seq = find_sql_sequence(m->session->tr, s, seqname))) {
				msg = createException(SQL, "sql.get_value", SQLSTATE(HY050) "Cannot find the sequence %s.%s", sname, seqname);
				goto bailout1;
			}
			if (!seq_get_value(m->session->tr->store, seq, &(vals[i]))) {
				msg = createException(SQL, "sql.get_value", SQLSTATE(HY050) "Cannot get the next sequence value %s.%s", sname, seqname);
				goto bailout1;
			}
		}
	}

bailout1:
	bat_iterator_end(&schi);
	bat_iterator_end(&seqi);
bailout:
	if (scheb)
		BBPunfix(scheb->batCacheid);
	if (sches)
		BBPunfix(sches->batCacheid);
	if (seqb)
		BBPunfix(seqb->batCacheid);
	if (seqs)
		BBPunfix(seqs->batCacheid);
	if (bn && !msg) {
		BATsetcount(bn, q);
		bn->tnil = nils;
		bn->tnonil = !nils;
		bn->tkey = BATcount(bn) <= 1;
		bn->tsorted = BATcount(bn) <= 1;
		bn->trevsorted = BATcount(bn) <= 1;
		BBPkeepref(*res = bn->batCacheid);
	} else if (bn)
		BBPreclaim(bn);
	return msg;
}

str
mvc_getVersion(lng *version, const int *clientid)
{
	mvc *m = NULL;
	Client cntxt = MCgetClient(*clientid);
	str msg;

	if ((msg = getSQLContext(cntxt, NULL, &m, NULL)) != NULL)
		return msg;
	if ((msg = checkSQLContext(cntxt)) != NULL)
		return msg;
	*version = -1;
	if (m->session->tr)
		*version = (lng)m->session->tr->ts;
	return MAL_SUCCEED;
}

/* str mvc_restart_seq(lng *res, str *sname, str *seqname, lng *start); */
str
mvc_restart_seq(Client cntxt, MalBlkPtr mb, MalStkPtr stk, InstrPtr pci)
{
	mvc *m = NULL;
	str msg;
	sql_schema *s;
	sql_sequence *seq;
	lng *res = getArgReference_lng(stk, pci, 0);
	const char *sname = *getArgReference_str(stk, pci, 1);
	const char *seqname = *getArgReference_str(stk, pci, 2);
	lng start = *getArgReference_lng(stk, pci, 3);

	if ((msg = getSQLContext(cntxt, mb, &m, NULL)) != NULL)
		return msg;
	if ((msg = checkSQLContext(cntxt)) != NULL)
		return msg;
	if (!(s = mvc_bind_schema(m, sname)))
		throw(SQL, "sql.restart", SQLSTATE(3F000) "Cannot find the schema %s", sname);
	if (!mvc_schema_privs(m, s))
		throw(SQL, "sql.restart", SQLSTATE(42000) "Access denied for %s to schema '%s'", get_string_global_var(m, "current_user"), s->base.name);
	if (!(seq = find_sql_sequence(m->session->tr, s, seqname)))
		throw(SQL, "sql.restart", SQLSTATE(HY050) "Failed to fetch sequence %s.%s", sname, seqname);
	if (is_lng_nil(start))
		throw(SQL, "sql.restart", SQLSTATE(HY050) "Cannot (re)start sequence %s.%s with NULL", sname, seqname);
	if (start < seq->minvalue)
		throw(SQL, "sql.restart", SQLSTATE(HY050) "Cannot set sequence %s.%s start to a value less than the minimum ("LLFMT" < "LLFMT")", sname, seqname, start, seq->minvalue);
	if (start > seq->maxvalue)
		throw(SQL, "sql.restart", SQLSTATE(HY050) "Cannot set sequence %s.%s start to a value higher than the maximum ("LLFMT" > "LLFMT")", sname, seqname, start, seq->maxvalue);
	switch (sql_trans_sequence_restart(m->session->tr, seq, start)) {
		case -1:
			throw(SQL,"sql.restart",SQLSTATE(HY013) MAL_MALLOC_FAIL);
		case -2:
		case -3:
			throw(SQL,"sql.restart",SQLSTATE(42000) "RESTART SEQUENCE: transaction conflict detected");
		case -4:
			throw(SQL,"sql.restart",SQLSTATE(HY050) "Cannot (re)start sequence %s.%s", sname, seqname);
		default:
			*res = start;
	}
	return MAL_SUCCEED;
}

BAT *
mvc_bind_idxbat(mvc *m, const char *sname, const char *tname, const char *iname, int access)
{
	sql_trans *tr = m->session->tr;
	BAT *b = NULL;
	sql_schema *s = NULL;
	sql_idx *i = NULL;

	s = mvc_bind_schema(m, sname);
	if (s == NULL)
		return NULL;
	i = mvc_bind_idx(m, s, iname);
	if (i == NULL || !isTable(i->t))
		return NULL;

	(void) tname;
	sqlstore *store = tr->store;
	b = store->storage_api.bind_idx(tr, i, access);
	return b;
}

/* str mvc_bind_wrap(int *bid, str *sname, str *tname, str *cname, int *access); */
str
mvc_bind_wrap(Client cntxt, MalBlkPtr mb, MalStkPtr stk, InstrPtr pci)
{
	int upd = (pci->argc == 7 || pci->argc == 9);
	BAT *b = NULL, *bn;
	bat *bid = getArgReference_bat(stk, pci, 0);
	int coltype = getBatType(getArgType(mb, pci, 0));
	mvc *m = NULL;
	str msg;
	const char *sname = *getArgReference_str(stk, pci, 2 + upd);
	const char *tname = *getArgReference_str(stk, pci, 3 + upd);
	const char *cname = *getArgReference_str(stk, pci, 4 + upd);
	int access = *getArgReference_int(stk, pci, 5 + upd);

	/* This doesn't work with quick access for now... */
	assert(access != QUICK);
	if ((msg = getSQLContext(cntxt, mb, &m, NULL)) != NULL)
		return msg;
	if ((msg = checkSQLContext(cntxt)) != NULL)
		return msg;
	sqlstore *store = m->store;
	sql_schema *s = mvc_bind_schema(m, sname);
	sql_table *t = mvc_bind_table(m, s, tname);
	if (t && !isTable(t))
		throw(SQL, "sql.bind", SQLSTATE(42000) "%s '%s' is not persistent",
			  TABLE_TYPE_DESCRIPTION(t->type, t->properties), t->base.name);
	sql_column *c = mvc_bind_column(m, t, cname);
	b = mvc_bind(m, sname, tname, cname, access);
	if (b && b->ttype && b->ttype != coltype) {
		BBPunfix(b->batCacheid);
		throw(SQL,"sql.bind",SQLSTATE(42000) "Column type mismatch %s.%s.%s",sname,tname,cname);
	}
	if (b) {
		if (pci->argc == (8 + upd) && getArgType(mb, pci, 6 + upd) == TYPE_int) {
			BUN cnt = store->storage_api.count_col(m->session->tr, c, 0), psz;
			/* partitioned access */
			int part_nr = *getArgReference_int(stk, pci, 6 + upd);
			int nr_parts = *getArgReference_int(stk, pci, 7 + upd);

			if (access == 0) {
				BUN l, h;
				psz = cnt ? (cnt / nr_parts) : 0;
				l = part_nr * psz;
				if (l > cnt)
					l = cnt;
				h = (part_nr + 1 == nr_parts) ? cnt : ((part_nr + 1) * psz);
				if (h > cnt)
					h = cnt;
				bn = BATslice(b, l, h);
				if(bn == NULL) {
					BBPunfix(b->batCacheid);
					throw(SQL, "sql.bind", GDK_EXCEPTION);
				}
				BAThseqbase(bn, l);
			} else {
				/* BAT b holds the UPD_ID bat */
				oid l, h;
				cnt = store->storage_api.count_col(m->session->tr, c, 0);
				psz = cnt ? (cnt / nr_parts) : 0;
				l = part_nr * psz;
				if (l > cnt)
					l = cnt;
				h = (part_nr + 1 == nr_parts) ? cnt : ((part_nr + 1) * psz);
				if (h > cnt)
					h = cnt;
				h--;
				bn = BATselect(b, NULL, &l, &h, true, true, false);
				if(bn == NULL) {
					BBPunfix(b->batCacheid);
					throw(SQL, "sql.bind", GDK_EXCEPTION);
				}
			}
			BBPunfix(b->batCacheid);
			b = bn;
		} else if (upd) {
			BAT *uv = mvc_bind(m, sname, tname, cname, RD_UPD_VAL);
			bat *uvl = getArgReference_bat(stk, pci, 1);

			if (uv == NULL) {
				BBPunfix(b->batCacheid);
				throw(SQL,"sql.bind",SQLSTATE(HY005) "Cannot access the update column %s.%s.%s",
					sname,tname,cname);
			}
			BBPkeepref(*bid = b->batCacheid);
			BBPkeepref(*uvl = uv->batCacheid);
			return MAL_SUCCEED;
		}
		if (upd) {
			bat *uvl = getArgReference_bat(stk, pci, 1);

			if (BATcount(b)) {
				BAT *uv = mvc_bind(m, sname, tname, cname, RD_UPD_VAL);
				BAT *ui = mvc_bind(m, sname, tname, cname, RD_UPD_ID);
				BAT *id;
				BAT *vl;
				if (ui == NULL || uv == NULL) {
					bat_destroy(uv);
					bat_destroy(ui);
					BBPunfix(b->batCacheid);
					throw(SQL,"sql.bind",SQLSTATE(HY005) "Cannot access the insert column %s.%s.%s",
						sname, tname, cname);
				}
				id = BATproject(b, ui);
				vl = BATproject(b, uv);
				bat_destroy(ui);
				bat_destroy(uv);
				if (id == NULL || vl == NULL) {
					BBPunfix(b->batCacheid);
					bat_destroy(id);
					bat_destroy(vl);
					throw(SQL, "sql.bind", GDK_EXCEPTION);
				}
				if ( BATcount(id) != BATcount(vl)){
					BBPunfix(b->batCacheid);
					bat_destroy(id);
					bat_destroy(vl);
					throw(SQL, "sql.bind", SQLSTATE(0000) "Inconsistent BAT count");
				}
				BBPkeepref(*bid = id->batCacheid);
				BBPkeepref(*uvl = vl->batCacheid);
			} else {
				*bid = e_bat(TYPE_oid);
				*uvl = e_bat(c->type.type->localtype);
				if (*bid == BID_NIL || *uvl == BID_NIL) {
					if (*bid)
						BBPunfix(*bid);
					if (*uvl)
						BBPunfix(*uvl);
					BBPunfix(b->batCacheid);
					throw(SQL, "sql.bind", SQLSTATE(HY013) MAL_MALLOC_FAIL);
				}
			}
			BBPunfix(b->batCacheid);
		} else {
			BBPkeepref(*bid = b->batCacheid);
		}
		return MAL_SUCCEED;
	}
	if (!strNil(sname))
		throw(SQL, "sql.bind", SQLSTATE(42000) "unable to find %s.%s(%s)", sname, tname, cname);
	throw(SQL, "sql.bind", SQLSTATE(42000) "unable to find %s(%s)", tname, cname);
}

/* The output of this function are 7 columns:
 *  - The sqlid of the column
 *  - Number of values of the column.
 *  - Number of segments, indication of the fragmentation
 *  - Number of inserted rows during the current transaction.
 *  - Number of updated rows during the current transaction.
 *  - Number of deletes of the column's table.
 *  - the number in the transaction chain (.i.e for each savepoint a new transaction is added in the chain)
 */

static str
mvc_insert_delta_values(mvc *m, BAT *col1, BAT *col2, BAT *col3, BAT *col4, BAT *col5, BAT *col6, BAT *col7, sql_column *c, lng segments, lng deletes)
{
	int level = 0;
	sqlstore *store = m->session->tr->store;

	lng inserted = (lng) store->storage_api.count_col(m->session->tr, c, 1);
	lng all = (lng) store->storage_api.count_col(m->session->tr, c, 0);
	lng updates = (lng) store->storage_api.count_col(m->session->tr, c, 2);

	if (BUNappend(col1, &c->base.id, false) != GDK_SUCCEED) {
		return createException(SQL,"sql.delta", SQLSTATE(HY013) MAL_MALLOC_FAIL);
	}
	if (BUNappend(col2, &segments, false) != GDK_SUCCEED) {
		return createException(SQL,"sql.delta", SQLSTATE(HY013) MAL_MALLOC_FAIL);
	}
	if (BUNappend(col3, &all, false) != GDK_SUCCEED) {
		return createException(SQL,"sql.delta", SQLSTATE(HY013) MAL_MALLOC_FAIL);
	}
	if (BUNappend(col4, &inserted, false) != GDK_SUCCEED) {
		return createException(SQL,"sql.delta", SQLSTATE(HY013) MAL_MALLOC_FAIL);
	}
	if (BUNappend(col5, &updates, false) != GDK_SUCCEED) {
		return createException(SQL,"sql.delta", SQLSTATE(HY013) MAL_MALLOC_FAIL);
	}
	if (BUNappend(col6, &deletes, false) != GDK_SUCCEED) {
		return createException(SQL,"sql.delta", SQLSTATE(HY013) MAL_MALLOC_FAIL);
	}
	/* compute level using global transaction */
	if (c) {
		for(sql_delta *d = ATOMIC_PTR_GET(&c->data); d; d = d->next)
			level++;
	}
	if (BUNappend(col7, &level, false) != GDK_SUCCEED) {
		return createException(SQL,"sql.delta", SQLSTATE(HY013) MAL_MALLOC_FAIL);
	}
	return MAL_SUCCEED;
}

str
mvc_delta_values(Client cntxt, MalBlkPtr mb, MalStkPtr stk, InstrPtr pci)
{
	const char *sname = *getArgReference_str(stk, pci, 7),
			   *tname = (pci->argc > 8) ? *getArgReference_str(stk, pci, 8) : NULL,
			   *cname = (pci->argc > 9) ? *getArgReference_str(stk, pci, 9) : NULL;
	mvc *m;
	str msg = MAL_SUCCEED;
	BAT *col1 = NULL, *col2 = NULL, *col3 = NULL, *col4 = NULL, *col5 = NULL, *col6 = NULL, *col7 = NULL;
	bat *b1 = getArgReference_bat(stk, pci, 0),
		*b2 = getArgReference_bat(stk, pci, 1),
		*b3 = getArgReference_bat(stk, pci, 2),
		*b4 = getArgReference_bat(stk, pci, 3),
		*b5 = getArgReference_bat(stk, pci, 4),
		*b6 = getArgReference_bat(stk, pci, 5),
		*b7 = getArgReference_bat(stk, pci, 6);
	sql_schema *s = NULL;
	sql_table *t = NULL;
	sql_column *c = NULL;
	node *n;
	BUN nrows = 0;
	lng deletes, segments;

	if ((msg = getSQLContext(cntxt, mb, &m, NULL)) != NULL)
		return msg;

	sqlstore *store = m->store;
	sql_trans *tr = m->session->tr;
	if ((msg = checkSQLContext(cntxt)) != NULL)
		goto cleanup;

	if (!(s = mvc_bind_schema(m, sname)))
		throw(SQL, "sql.delta", SQLSTATE(3F000) "No such schema '%s'", sname);

	if (tname) {
		if (!(t = mvc_bind_table(m, s, tname)))
			throw(SQL, "sql.delta", SQLSTATE(3F000) "No such table '%s' in schema '%s'", tname, s->base.name);
		if (!isTable(t))
			throw(SQL, "sql.delta", SQLSTATE(42000) "%s doesn't have delta values", TABLE_TYPE_DESCRIPTION(t->type, t->properties));
		if (cname) {
			if (!(c = mvc_bind_column(m, t, cname)))
				throw(SQL, "sql.delta", SQLSTATE(3F000) "No such column '%s' in table '%s'", cname, t->base.name);
			nrows = 1;
		} else {
			nrows = (BUN) ol_length(t->columns);
		}
	} else if (s->tables) {
		struct os_iter oi;
		os_iterator(&oi, s->tables, tr, NULL);
		for (sql_base *b = oi_next(&oi); b; b = oi_next(&oi)) {
			t = (sql_table *)b;
			if (isTable(t))
				nrows += (BUN) ol_length(t->columns);
		}
	}

	if ((col1 = COLnew(0, TYPE_int, nrows, TRANSIENT)) == NULL) {
		msg = createException(SQL, "sql.delta", SQLSTATE(HY013) MAL_MALLOC_FAIL);
		goto cleanup;
	}
	if ((col2 = COLnew(0, TYPE_lng, nrows, TRANSIENT)) == NULL) {
		msg = createException(SQL, "sql.delta", SQLSTATE(HY013) MAL_MALLOC_FAIL);
		goto cleanup;
	}
	if ((col3 = COLnew(0, TYPE_lng, nrows, TRANSIENT)) == NULL) {
		msg = createException(SQL, "sql.delta", SQLSTATE(HY013) MAL_MALLOC_FAIL);
		goto cleanup;
	}
	if ((col4 = COLnew(0, TYPE_lng, nrows, TRANSIENT)) == NULL) {
		msg = createException(SQL, "sql.delta", SQLSTATE(HY013) MAL_MALLOC_FAIL);
		goto cleanup;
	}
	if ((col5 = COLnew(0, TYPE_lng, nrows, TRANSIENT)) == NULL) {
		msg = createException(SQL, "sql.delta", SQLSTATE(HY013) MAL_MALLOC_FAIL);
		goto cleanup;
	}
	if ((col6 = COLnew(0, TYPE_lng, nrows, TRANSIENT)) == NULL) {
		msg = createException(SQL, "sql.delta", SQLSTATE(HY013) MAL_MALLOC_FAIL);
		goto cleanup;
	}
	if ((col7 = COLnew(0, TYPE_int, nrows, TRANSIENT)) == NULL) {
		msg = createException(SQL, "sql.delta", SQLSTATE(HY013) MAL_MALLOC_FAIL);
		goto cleanup;
	}

	if (nrows) {
		if (tname) {
			deletes = (lng) store->storage_api.count_del(m->session->tr, t, 0);
			segments = (lng) store->storage_api.count_del(m->session->tr, t, 10);
			if (cname) {
				if ((msg=mvc_insert_delta_values(m, col1, col2, col3, col4, col5, col6, col7, c, segments, deletes)) != NULL)
					goto cleanup;
			} else {
				for (n = ol_first_node(t->columns); n ; n = n->next) {
					c = (sql_column*) n->data;
					if ((msg=mvc_insert_delta_values(m, col1, col2, col3, col4, col5, col6, col7, c, segments, deletes)) != NULL)
						goto cleanup;
				}
			}
		} else if (s->tables) {
			struct os_iter oi;
			os_iterator(&oi, s->tables, tr, NULL);
			for (sql_base *b = oi_next(&oi); b; b = oi_next(&oi)) {
				t = (sql_table *)b;
				if (isTable(t)) {
					deletes = (lng) store->storage_api.count_del(m->session->tr, t, 0);
					segments = (lng) store->storage_api.count_del(m->session->tr, t, 10);

					for (node *nn = ol_first_node(t->columns); nn ; nn = nn->next) {
						c = (sql_column*) nn->data;

						if ((msg=mvc_insert_delta_values(m, col1, col2, col3, col4, col5, col6, col7, c, segments, deletes)) != NULL)
							goto cleanup;
					}
				}
			}
		}
	}

cleanup:
	if (msg) {
		if (col1)
			BBPreclaim(col1);
		if (col2)
			BBPreclaim(col2);
		if (col3)
			BBPreclaim(col3);
		if (col4)
			BBPreclaim(col4);
		if (col5)
			BBPreclaim(col5);
		if (col6)
			BBPreclaim(col6);
		if (col7)
			BBPreclaim(col7);
	} else {
		BBPkeepref(*b1 = col1->batCacheid);
		BBPkeepref(*b2 = col2->batCacheid);
		BBPkeepref(*b3 = col3->batCacheid);
		BBPkeepref(*b4 = col4->batCacheid);
		BBPkeepref(*b5 = col5->batCacheid);
		BBPkeepref(*b6 = col6->batCacheid);
		BBPkeepref(*b7 = col7->batCacheid);
	}
	return msg;
}

/* str mvc_bind_idxbat_wrap(int *bid, str *sname, str *tname, str *iname, int *access); */
str
mvc_bind_idxbat_wrap(Client cntxt, MalBlkPtr mb, MalStkPtr stk, InstrPtr pci)
{
	int upd = (pci->argc == 7 || pci->argc == 9);
	BAT *b = NULL, *bn;
	bat *bid = getArgReference_bat(stk, pci, 0);
	int coltype = getBatType(getArgType(mb, pci, 0));
	mvc *m = NULL;
	str msg;
	const char *sname = *getArgReference_str(stk, pci, 2 + upd);
	const char *tname = *getArgReference_str(stk, pci, 3 + upd);
	const char *iname = *getArgReference_str(stk, pci, 4 + upd);
	int access = *getArgReference_int(stk, pci, 5 + upd);

	if ((msg = getSQLContext(cntxt, mb, &m, NULL)) != NULL)
		return msg;
	if ((msg = checkSQLContext(cntxt)) != NULL)
		return msg;
	sqlstore *store = m->store;
	sql_schema *s = mvc_bind_schema(m, sname);
	sql_table *t = mvc_bind_table(m, s, tname);
	if (t && !isTable(t))
		throw(SQL, "sql.tid", SQLSTATE(42000) "%s '%s' is not persistent",
			  TABLE_TYPE_DESCRIPTION(t->type, t->properties), t->base.name);
	sql_idx *i = mvc_bind_idx(m, s, iname);
	b = mvc_bind_idxbat(m, sname, tname, iname, access);
	if (b && b->ttype && b->ttype != coltype) {
		BBPunfix(b->batCacheid);
		throw(SQL,"sql.bind",SQLSTATE(42000) "Index column type mismatch %s.%s.%s",sname,tname,iname);
	}
	if (b) {
		if (pci->argc == (8 + upd) && getArgType(mb, pci, 6 + upd) == TYPE_int) {
			BUN cnt = store->storage_api.count_idx(m->session->tr, i, 0), psz;
			/* partitioned access */
			int part_nr = *getArgReference_int(stk, pci, 6 + upd);
			int nr_parts = *getArgReference_int(stk, pci, 7 + upd);

			if (access == 0) {
				BUN l, h;
				psz = cnt ? (cnt / nr_parts) : 0;
				l = part_nr * psz;
				if (l > cnt)
					l = cnt;
				h = (part_nr + 1 == nr_parts) ? cnt : ((part_nr + 1) * psz);
				if (h > cnt)
					h = cnt;
				bn = BATslice(b, l, h);
				if(bn == NULL){
					BBPunfix(b->batCacheid);
					throw(SQL, "sql.bindidx", GDK_EXCEPTION);
				}
				BAThseqbase(bn, l);
			} else {
				/* BAT b holds the UPD_ID bat */
				oid l, h;
				cnt = store->storage_api.count_idx(m->session->tr, i, 0);
				psz = cnt ? (cnt / nr_parts) : 0;
				l = part_nr * psz;
				if (l > cnt)
					l = cnt;
				h = (part_nr + 1 == nr_parts) ? cnt : ((part_nr + 1) * psz);
				if (h > cnt)
					h = cnt;
				h--;
				bn = BATselect(b, NULL, &l, &h, true, true, false);
				if(bn == NULL) {
					BBPunfix(b->batCacheid);
					throw(SQL, "sql.bindidx", GDK_EXCEPTION);
				}
			}
			BBPunfix(b->batCacheid);
			b = bn;
		} else if (upd) {
			BAT *uv = mvc_bind_idxbat(m, sname, tname, iname, RD_UPD_VAL);
			bat *uvl = getArgReference_bat(stk, pci, 1);
			if ( uv == NULL){
				BBPunfix(b->batCacheid);
				throw(SQL,"sql.bindidx",SQLSTATE(42000) "Cannot access index column %s.%s.%s",sname,tname,iname);
			}
			BBPkeepref(*bid = b->batCacheid);
			BBPkeepref(*uvl = uv->batCacheid);
			return MAL_SUCCEED;
		}
		if (upd) {
			bat *uvl = getArgReference_bat(stk, pci, 1);

			if (BATcount(b)) {
				BAT *uv = mvc_bind_idxbat(m, sname, tname, iname, RD_UPD_VAL);
				BAT *ui = mvc_bind_idxbat(m, sname, tname, iname, RD_UPD_ID);
				BAT *id, *vl;
				if ( ui == NULL || uv == NULL) {
					bat_destroy(uv);
					bat_destroy(ui);
					BBPunfix(b->batCacheid);
					throw(SQL,"sql.bindidx",SQLSTATE(42000) "Cannot access index column %s.%s.%s",sname,tname,iname);
				}
				id = BATproject(b, ui);
				vl = BATproject(b, uv);
				bat_destroy(ui);
				bat_destroy(uv);
				if (id == NULL || vl == NULL) {
					bat_destroy(id);
					bat_destroy(vl);
					BBPunfix(b->batCacheid);
					throw(SQL, "sql.bindidx", GDK_EXCEPTION);
				}
				if ( BATcount(id) != BATcount(vl)){
					BBPunfix(b->batCacheid);
					bat_destroy(id);
					bat_destroy(vl);
					throw(SQL, "sql.bindidx", SQLSTATE(0000) "Inconsistent BAT count");
				}
				BBPkeepref(*bid = id->batCacheid);
				BBPkeepref(*uvl = vl->batCacheid);
			} else {
				*bid = e_bat(TYPE_oid);
				*uvl = e_bat((i->type==join_idx)?TYPE_oid:TYPE_lng);
				if (*bid == BID_NIL || *uvl == BID_NIL) {
					if (*bid)
						BBPunfix(*bid);
					if (*uvl)
						BBPunfix(*uvl);
					BBPunfix(b->batCacheid);
					throw(SQL, "sql.bindidx", SQLSTATE(HY013) MAL_MALLOC_FAIL);
				}
			}
			BBPunfix(b->batCacheid);
		} else {
			BBPkeepref(*bid = b->batCacheid);
		}
		return MAL_SUCCEED;
	}
	if (sname)
		throw(SQL, "sql.bindidx", SQLSTATE(HY005) "Cannot access column descriptor %s for %s.%s", iname, sname, tname);
	throw(SQL, "sql.bindidx", SQLSTATE(HY005) "Cannot access column descriptor %s for %s", iname, tname);
}

str
mvc_append_column(sql_trans *t, sql_column *c, BUN offset, BAT *pos, BAT *ins)
{
	sqlstore *store = t->store;
	int res = store->storage_api.append_col(t, c, offset, pos, ins, BATcount(ins), TYPE_bat);
	if (res != LOG_OK) /* the conflict case should never happen, but leave it here */
		throw(SQL, "sql.append", SQLSTATE(42000) "Append failed%s", res == LOG_CONFLICT ? " due to conflict with another transaction" : "");
	return MAL_SUCCEED;
}

/*mvc_grow_wrap(int *bid, str *sname, str *tname, str *cname, ptr d) */
str
mvc_grow_wrap(Client cntxt, MalBlkPtr mb, MalStkPtr stk, InstrPtr pci)
{
	int *res = getArgReference_int(stk, pci, 0);
	bat Tid = *getArgReference_bat(stk, pci, 1);
	ptr Ins = getArgReference(stk, pci, 2);
	int tpe = getArgType(mb, pci, 2);
	BAT *tid = 0, *ins = 0;
	size_t cnt = 1;
	oid v = 0;

	(void)cntxt;
	*res = 0;
	if ((tid = BATdescriptor(Tid)) == NULL)
		throw(SQL, "sql.grow", SQLSTATE(HY005) "Cannot access descriptor");
	if (tpe > GDKatomcnt)
		tpe = TYPE_bat;
	if (tpe == TYPE_bat && (ins = BATdescriptor(*(bat *) Ins)) == NULL) {
		BBPunfix(Tid);
		throw(SQL, "sql.grow", SQLSTATE(HY005) "Cannot access descriptor");
	}
	if (ins) {
		cnt = BATcount(ins);
		BBPunfix(ins->batCacheid);
	}
	if (BATcount(tid)) {
		(void)BATmax(tid, &v);
		v++;
	}
	for(;cnt>0; cnt--, v++) {
		if (BUNappend(tid, &v, false) != GDK_SUCCEED) {
			BBPunfix(Tid);
			throw(SQL, "sql.grow", GDK_EXCEPTION);
		}
	}
	BBPunfix(Tid);
	return MAL_SUCCEED;
}

/*mvc_append_wrap(int *bid, str *sname, str *tname, str *cname, ptr d) */
str
mvc_append_wrap(Client cntxt, MalBlkPtr mb, MalStkPtr stk, InstrPtr pci)
{
	int *res = getArgReference_int(stk, pci, 0);
	mvc *m = NULL;
	str msg;
	const char *sname = *getArgReference_str(stk, pci, 2);
	const char *tname = *getArgReference_str(stk, pci, 3);
	const char *cname = *getArgReference_str(stk, pci, 4);
	BUN offset = *(BUN*)getArgReference_oid(stk, pci, 5);
	bat Pos = *getArgReference_bat(stk, pci, 6);
	ptr ins = getArgReference(stk, pci, 7);
	int tpe = getArgType(mb, pci, 7), log_res = LOG_OK;
	sql_schema *s;
	sql_table *t;
	sql_column *c;
	sql_idx *i;
	BAT *b = NULL, *pos = NULL;
	BUN cnt = 1;

	*res = 0;
	if ((msg = getSQLContext(cntxt, mb, &m, NULL)) != NULL)
		return msg;
	if ((msg = checkSQLContext(cntxt)) != NULL)
		return msg;
	if (tpe > GDKatomcnt)
		tpe = TYPE_bat;
	if (Pos != bat_nil && (pos = BATdescriptor(Pos)) == NULL)
		throw(SQL, "sql.append", SQLSTATE(HY005) "Cannot access append positions descriptor");
	if (tpe == TYPE_bat && (ins = BATdescriptor(*(bat *) ins)) == NULL) {
		bat_destroy(pos);
		throw(SQL, "sql.append", SQLSTATE(HY005) "Cannot access append values descriptor");
	}
	if (ATOMextern(tpe) && !ATOMvarsized(tpe))
		ins = *(ptr *) ins;
	if ( tpe == TYPE_bat)
		b =  (BAT*) ins;
	s = mvc_bind_schema(m, sname);
	if (s == NULL) {
		bat_destroy(pos);
		bat_destroy(b);
		throw(SQL, "sql.append", SQLSTATE(3F000) "Schema missing %s",sname);
	}
	t = mvc_bind_table(m, s, tname);
	if (t == NULL) {
		bat_destroy(pos);
		bat_destroy(b);
		throw(SQL, "sql.append", SQLSTATE(42S02) "Table missing %s",tname);
	}
	if (!isTable(t)) {
		bat_destroy(pos);
		bat_destroy(b);
		throw(SQL, "sql.append", SQLSTATE(42000) "%s '%s' is not persistent", TABLE_TYPE_DESCRIPTION(t->type, t->properties), t->base.name);
	}
	if (b)
		cnt = BATcount(b);
	sqlstore *store = m->session->tr->store;
	if (cname[0] != '%' && (c = mvc_bind_column(m, t, cname)) != NULL) {
		log_res = store->storage_api.append_col(m->session->tr, c, offset, pos, ins, cnt, tpe);
	} else if (cname[0] == '%' && (i = mvc_bind_idx(m, s, cname + 1)) != NULL) {
		log_res = store->storage_api.append_idx(m->session->tr, i, offset, pos, ins, cnt, tpe);
	} else {
		bat_destroy(pos);
		bat_destroy(b);
		throw(SQL, "sql.append", SQLSTATE(38000) "Unable to find column or index %s.%s.%s",sname,tname,cname);
	}
	bat_destroy(pos);
	bat_destroy(b);
	if (log_res != LOG_OK) /* the conflict case should never happen, but leave it here */
		throw(SQL, "sql.append", SQLSTATE(42000) "Append failed%s", log_res == LOG_CONFLICT ? " due to conflict with another transaction" : "");
	return MAL_SUCCEED;
}

/*mvc_update_wrap(int *bid, str *sname, str *tname, str *cname, ptr d) */
str
mvc_update_wrap(Client cntxt, MalBlkPtr mb, MalStkPtr stk, InstrPtr pci)
{
	int *res = getArgReference_int(stk, pci, 0);
	mvc *m = NULL;
	str msg;
	const char *sname = *getArgReference_str(stk, pci, 2);
	const char *tname = *getArgReference_str(stk, pci, 3);
	const char *cname = *getArgReference_str(stk, pci, 4);
	bat Tids = *getArgReference_bat(stk, pci, 5);
	bat Upd = *getArgReference_bat(stk, pci, 6);
	BAT *tids, *upd;
	int tpe = getArgType(mb, pci, 6), log_res = LOG_OK;
	sql_schema *s;
	sql_table *t;
	sql_column *c;
	sql_idx *i;

	*res = 0;
	if ((msg = getSQLContext(cntxt, mb, &m, NULL)) != NULL)
		return msg;
	if ((msg = checkSQLContext(cntxt)) != NULL)
		return msg;
	if (tpe > TYPE_any)
		tpe = TYPE_bat;
	else
		assert(0);
	if (tpe != TYPE_bat)
		throw(SQL, "sql.update", SQLSTATE(HY005) "Update values is not a BAT input");
	if ((tids = BATdescriptor(Tids)) == NULL)
		throw(SQL, "sql.update", SQLSTATE(HY005) "Cannot access update positions descriptor");
	if ((upd = BATdescriptor(Upd)) == NULL) {
		BBPunfix(tids->batCacheid);
		throw(SQL, "sql.update", SQLSTATE(HY005) "Cannot access update values descriptor");
	}
	s = mvc_bind_schema(m, sname);
	if (s == NULL) {
		BBPunfix(tids->batCacheid);
		BBPunfix(upd->batCacheid);
		throw(SQL, "sql.update", SQLSTATE(3F000) "Schema missing %s",sname);
	}
	t = mvc_bind_table(m, s, tname);
	if (t == NULL) {
		BBPunfix(tids->batCacheid);
		BBPunfix(upd->batCacheid);
		throw(SQL, "sql.update", SQLSTATE(42S02) "Table missing %s.%s",sname,tname);
	}
	if (!isTable(t)) {
		BBPunfix(tids->batCacheid);
		BBPunfix(upd->batCacheid);
		throw(SQL, "sql.update", SQLSTATE(42000) "%s '%s' is not persistent", TABLE_TYPE_DESCRIPTION(t->type, t->properties), t->base.name);
	}
	sqlstore *store = m->session->tr->store;
	if (cname[0] != '%' && (c = mvc_bind_column(m, t, cname)) != NULL) {
		log_res = store->storage_api.update_col(m->session->tr, c, tids, upd, TYPE_bat);
	} else if (cname[0] == '%' && (i = mvc_bind_idx(m, s, cname + 1)) != NULL) {
		log_res = store->storage_api.update_idx(m->session->tr, i, tids, upd, TYPE_bat);
	} else {
		BBPunfix(tids->batCacheid);
		BBPunfix(upd->batCacheid);
		throw(SQL, "sql.update", SQLSTATE(38000) "Unable to find column or index %s.%s.%s",sname,tname,cname);
	}
	BBPunfix(tids->batCacheid);
	BBPunfix(upd->batCacheid);
	if (log_res != LOG_OK)
		throw(SQL, "sql.update", SQLSTATE(42000) "Update failed%s", log_res == LOG_CONFLICT ? " due to conflict with another transaction" : "");
	return MAL_SUCCEED;
}

/* str mvc_clear_table_wrap(lng *res, str *sname, str *tname); */
str
mvc_clear_table_wrap(Client cntxt, MalBlkPtr mb, MalStkPtr stk, InstrPtr pci)
{
	sql_schema *s;
	sql_table *t;
	mvc *m = NULL;
	str msg;
	BUN clear_res;
	lng *res = getArgReference_lng(stk, pci, 0);
	const char *sname = *getArgReference_str(stk, pci, 1);
	const char *tname = *getArgReference_str(stk, pci, 2);
	int restart_sequences = *getArgReference_int(stk, pci, 3);

	if ((msg = getSQLContext(cntxt, mb, &m, NULL)) != NULL)
		return msg;
	if ((msg = checkSQLContext(cntxt)) != NULL)
		return msg;
	s = mvc_bind_schema(m, sname);
	if (s == NULL)
		throw(SQL, "sql.clear_table", SQLSTATE(3F000) "Schema missing %s", sname);
	t = mvc_bind_table(m, s, tname);
	if (t == NULL)
		throw(SQL, "sql.clear_table", SQLSTATE(42S02) "Table missing %s.%s", sname,tname);
	if (!isTable(t))
		throw(SQL, "sql.clear_table", SQLSTATE(42000) "%s '%s' is not persistent", TABLE_TYPE_DESCRIPTION(t->type, t->properties), t->base.name);
	clear_res = mvc_clear_table(m, t);
	if (clear_res >= BUN_NONE - 1)
		throw(SQL, "sql.clear_table", SQLSTATE(42000) "Table clear failed%s", clear_res == (BUN_NONE - 1) ? " due to conflict with another transaction" : "");
	if (restart_sequences) { /* restart the sequences if it's the case */
		sql_trans *tr = m->session->tr;
		const char *next_value_for = "next value for ";

		for (node *n = ol_first_node(t->columns); n; n = n->next) {
			sql_column *col = n->data;

			if (col->def && !strncmp(col->def, next_value_for, strlen(next_value_for))) {
				sql_schema *seqs = NULL;
				sql_sequence *seq = NULL;
				char *schema = NULL, *seq_name = NULL;

				extract_schema_and_sequence_name(m->ta, col->def + strlen(next_value_for), &schema, &seq_name);
				if (!schema || !seq_name || !(seqs = find_sql_schema(tr, schema)))
					continue;

				assert(seqs->base.id == s->base.id);
				if ((seq = find_sql_sequence(tr, seqs, seq_name))) {
					switch (sql_trans_sequence_restart(tr, seq, seq->start)) {
						case -1:
							throw(SQL, "sql.clear_table", SQLSTATE(HY013) MAL_MALLOC_FAIL);
						case -2:
						case -3:
							throw(SQL, "sql.clear_table", SQLSTATE(HY005) "RESTART SEQUENCE: transaction conflict detected");
						case -4:
							throw(SQL, "sql.clear_table", SQLSTATE(HY005) "Could not restart sequence %s.%s", seqs->base.name, seq_name);
						default:
							break;
					}
				}
			}
		}
	}
	*res = (lng) clear_res;
	return MAL_SUCCEED;
}

/*mvc_delete_wrap(int *d, str *sname, str *tname, ptr d) */
str
mvc_delete_wrap(Client cntxt, MalBlkPtr mb, MalStkPtr stk, InstrPtr pci)
{
	int *res = getArgReference_int(stk, pci, 0);
	mvc *m = NULL;
	str msg;
	const char *sname = *getArgReference_str(stk, pci, 2);
	const char *tname = *getArgReference_str(stk, pci, 3);
	ptr ins = getArgReference(stk, pci, 4);
	int tpe = getArgType(mb, pci, 4), log_res;
	BAT *b = NULL;
	sql_schema *s;
	sql_table *t;

	*res = 0;
	if ((msg = getSQLContext(cntxt, mb, &m, NULL)) != NULL)
		return msg;
	if ((msg = checkSQLContext(cntxt)) != NULL)
		return msg;
	if (tpe > TYPE_any)
		tpe = TYPE_bat;
	if (tpe == TYPE_bat && (b = BATdescriptor(*(bat *) ins)) == NULL)
		throw(SQL, "sql.delete", SQLSTATE(HY005) "Cannot access column descriptor");
	if (tpe != TYPE_bat || (b->ttype != TYPE_oid && b->ttype != TYPE_void && b->ttype != TYPE_msk)) {
		if (b)
			BBPunfix(b->batCacheid);
		throw(SQL, "sql.delete", SQLSTATE(HY005) "Cannot access column descriptor");
	}
	s = mvc_bind_schema(m, sname);
	if (s == NULL) {
		if (b)
			BBPunfix(b->batCacheid);
		throw(SQL, "sql.delete", SQLSTATE(3F000) "Schema missing %s",sname);
	}
	t = mvc_bind_table(m, s, tname);
	if (t == NULL) {
		if (b)
			BBPunfix(b->batCacheid);
		throw(SQL, "sql.delete", SQLSTATE(42S02) "Table missing %s.%s",sname,tname);
	}
	if (!isTable(t)) {
		if (b)
			BBPunfix(b->batCacheid);
		throw(SQL, "sql.delete", SQLSTATE(42000) "%s '%s' is not persistent", TABLE_TYPE_DESCRIPTION(t->type, t->properties), t->base.name);
	}
	sqlstore *store = m->session->tr->store;
	log_res = store->storage_api.delete_tab(m->session->tr, t, b, tpe);
	if (b)
		BBPunfix(b->batCacheid);
	if (log_res != LOG_OK)
		throw(SQL, "sql.delete", SQLSTATE(42000) "Delete failed%s", log_res == LOG_CONFLICT ? " due to conflict with another transaction" : "");
	return MAL_SUCCEED;
}

static inline BAT *
setwritable(BAT *b)
{
	if (isVIEW(b)) {
		BAT *bn = COLcopy(b, b->ttype, true, TRANSIENT);
		BBPunfix(b->batCacheid);
		b = bn;
	}
	return b;
}

str
DELTAbat(bat *result, const bat *col, const bat *uid, const bat *uval)
{
	BAT *c, *u_id, *u_val, *res;

	if ((u_id = BBPquickdesc(*uid)) == NULL)
		throw(MAL, "sql.delta", SQLSTATE(HY002) RUNTIME_OBJECT_MISSING);

	/* no updates */
	if (BATcount(u_id) == 0) {
		BBPretain(*result = *col);
		return MAL_SUCCEED;
	}

	c = BATdescriptor(*col);
	if (c == NULL)
		throw(MAL, "sql.delta", SQLSTATE(HY002) RUNTIME_OBJECT_MISSING);
	if ((res = COLcopy(c, c->ttype, true, TRANSIENT)) == NULL) {
		BBPunfix(c->batCacheid);
		throw(MAL, "sql.delta", GDK_EXCEPTION);
	}
	BBPunfix(c->batCacheid);

	if ((u_val = BATdescriptor(*uval)) == NULL) {
		BBPunfix(res->batCacheid);
		throw(MAL, "sql.delta", SQLSTATE(HY002) RUNTIME_OBJECT_MISSING);
	}
	if ((u_id = BATdescriptor(*uid)) == NULL) {
		BBPunfix(u_val->batCacheid);
		BBPunfix(res->batCacheid);
		throw(MAL, "sql.delta", SQLSTATE(HY002) RUNTIME_OBJECT_MISSING);
	}
	assert(BATcount(u_id) == BATcount(u_val));
	if (BATcount(u_id) &&
	    BATreplace(res, u_id, u_val, true) != GDK_SUCCEED) {
		BBPunfix(u_id->batCacheid);
		BBPunfix(u_val->batCacheid);
		BBPunfix(res->batCacheid);
		throw(MAL, "sql.delta", GDK_EXCEPTION);
	}
	BBPunfix(u_id->batCacheid);
	BBPunfix(u_val->batCacheid);

	BBPkeepref(*result = res->batCacheid);
	return MAL_SUCCEED;
}

str
DELTAsub(bat *result, const bat *col, const bat *cid, const bat *uid, const bat *uval)
{
	BAT *c, *cminu = NULL, *u_id, *u_val, *u, *res;
	gdk_return ret;

	if ((u_id = BBPquickdesc(*uid)) == NULL)
		throw(MAL, "sql.delta", SQLSTATE(HY002) RUNTIME_OBJECT_MISSING);

	/* no updates */
	if (BATcount(u_id) == 0) {
		BBPretain(*result = *col);
		return MAL_SUCCEED;
	}

	c = BATdescriptor(*col);
	if (c == NULL)
		throw(MAL, "sql.delta", SQLSTATE(HY002) RUNTIME_OBJECT_MISSING);
	res = c;
	if (BATcount(u_id)) {
		u_id = BATdescriptor(*uid);
		if (!u_id) {
			BBPunfix(c->batCacheid);
			throw(MAL, "sql.delta", SQLSTATE(HY002) RUNTIME_OBJECT_MISSING);
		}
		cminu = BATdiff(c, u_id, NULL, NULL, false, false, BUN_NONE);
		if (!cminu) {
			BBPunfix(c->batCacheid);
			BBPunfix(u_id->batCacheid);
			throw(MAL, "sql.delta", GDK_EXCEPTION);
		}
		res = BATproject(cminu, c);
		BBPunfix(c->batCacheid);
		BBPunfix(cminu->batCacheid);
		cminu = NULL;
		if (!res) {
			BBPunfix(u_id->batCacheid);
			throw(MAL, "sql.delta", GDK_EXCEPTION);
		}
		c = res;

		if ((u_val = BATdescriptor(*uval)) == NULL) {
			BBPunfix(c->batCacheid);
			BBPunfix(u_id->batCacheid);
			throw(MAL, "sql.delta", SQLSTATE(HY002) RUNTIME_OBJECT_MISSING);
		}
		if (BATcount(u_val)) {
			u = BATproject(u_val, u_id);
			BBPunfix(u_val->batCacheid);
			BBPunfix(u_id->batCacheid);
			if (!u) {
				BBPunfix(c->batCacheid);
				throw(MAL, "sql.delta", GDK_EXCEPTION);
			}

			/* check selected updated values against candidates */
			BAT *c_ids = BATdescriptor(*cid);

			if (!c_ids) {
				BBPunfix(c->batCacheid);
				BBPunfix(u->batCacheid);
				throw(MAL, "sql.delta", SQLSTATE(HY002) RUNTIME_OBJECT_MISSING);
			}
			cminu = BATintersect(u, c_ids, NULL, NULL, false, false, BUN_NONE);
			BBPunfix(c_ids->batCacheid);
			if (cminu == NULL) {
				BBPunfix(c->batCacheid);
				BBPunfix(u->batCacheid);
				throw(MAL, "sql.delta", GDK_EXCEPTION);
			}
			BAT *nres;
			if ((nres = COLcopy(res, res->ttype, true, TRANSIENT)) == NULL) {
				BBPunfix(res->batCacheid);
				BBPunfix(u->batCacheid);
				BBPunfix(cminu->batCacheid);
				throw(MAL, "sql.delta", GDK_EXCEPTION);
			}
			BBPunfix(res->batCacheid);
			res = nres;
			ret = BATappend(res, u, cminu, true);
			BBPunfix(u->batCacheid);
			BBPunfix(cminu->batCacheid);
			cminu = NULL;
			if (ret != GDK_SUCCEED) {
				BBPunfix(res->batCacheid);
				throw(MAL, "sql.delta", GDK_EXCEPTION);
			}

			ret = BATsort(&u, NULL, NULL, res, NULL, NULL, false, false, false);
			BBPunfix(res->batCacheid);
			if (ret != GDK_SUCCEED) {
				throw(MAL, "sql.delta", GDK_EXCEPTION);
			}
			res = u;
		} else {
			BBPunfix(u_val->batCacheid);
			BBPunfix(u_id->batCacheid);
		}
	}

	BATkey(res, true);
	BBPkeepref(*result = res->batCacheid);
	return MAL_SUCCEED;
}

str
DELTAproject(bat *result, const bat *sub, const bat *col, const bat *uid, const bat *uval)
{
	BAT *s, *c, *u_id, *u_val, *res, *tres;

	if ((s = BATdescriptor(*sub)) == NULL)
		throw(MAL, "sql.delta", SQLSTATE(HY002) RUNTIME_OBJECT_MISSING);

	if ((c = BATdescriptor(*col)) == NULL) {
		BBPunfix(s->batCacheid);
		throw(MAL, "sql.delta", SQLSTATE(HY002) RUNTIME_OBJECT_MISSING);
	}

	/* projection(sub,col) */
	res = c;
	tres = BATproject(s, res);
	BBPunfix(res->batCacheid);

	if (tres == NULL) {
		BBPunfix(s->batCacheid);
		throw(MAL, "sql.projectdelta", GDK_EXCEPTION);
	}
	res = tres;

	if ((u_id = BATdescriptor(*uid)) == NULL) {
		BBPunfix(res->batCacheid);
		BBPunfix(s->batCacheid);
		throw(MAL, "sql.delta", SQLSTATE(HY002) RUNTIME_OBJECT_MISSING);
	}
	if (!BATcount(u_id)) {
		BBPunfix(u_id->batCacheid);
		BBPunfix(s->batCacheid);
		BBPkeepref(*result = res->batCacheid);
		return MAL_SUCCEED;
	}
	if ((u_val = BATdescriptor(*uval)) == NULL) {
		BBPunfix(u_id->batCacheid);
		BBPunfix(res->batCacheid);
		BBPunfix(s->batCacheid);
		throw(MAL, "sql.delta", SQLSTATE(HY002) RUNTIME_OBJECT_MISSING);
	}

	if (BATcount(u_val)) {
		BAT *os, *ou;
		/* figure out the positions in res that we have to
		 * replace with values from u_val */
		if (BATsemijoin(&ou, &os, u_id, s, NULL, NULL, false, false, BUN_NONE) != GDK_SUCCEED) {
			BBPunfix(s->batCacheid);
			BBPunfix(res->batCacheid);
			BBPunfix(u_id->batCacheid);
			BBPunfix(u_val->batCacheid);
			throw(MAL, "sql.delta", GDK_EXCEPTION);
		}
		/* BATcount(ou) == BATcount(os) */
		if (BATcount(ou) != 0) {
			/* ou contains the position in u_id/u_val that
			 * contain the new values */
			BAT *nu_val = BATproject(ou, u_val);
			BBPunfix(ou->batCacheid);
			/* os contains the corresponding positions in
			 * res that need to be replaced with those new
			 * values */
			if (!nu_val || (res = setwritable(res)) == NULL ||
			    BATreplace(res, os, nu_val, false) != GDK_SUCCEED) {
				if (res)
					BBPunfix(res->batCacheid);
				BBPunfix(os->batCacheid);
				BBPunfix(s->batCacheid);
				BBPunfix(u_id->batCacheid);
				BBPunfix(u_val->batCacheid);
				if (nu_val)
					BBPunfix(nu_val->batCacheid);
				throw(MAL, "sql.delta", GDK_EXCEPTION);
			}
			BBPunfix(nu_val->batCacheid);
		} else {
			/* nothing to replace */
			BBPunfix(ou->batCacheid);
		}
		BBPunfix(os->batCacheid);
	}
	BBPunfix(s->batCacheid);
	BBPunfix(u_id->batCacheid);
	BBPunfix(u_val->batCacheid);

	BBPkeepref(*result = res->batCacheid);
	return MAL_SUCCEED;
}

str
BATleftproject(bat *Res, const bat *Col, const bat *L, const bat *R)
{
	BAT *c, *l, *r, *res;
	oid *p, *lp, *rp;
	BUN cnt = 0, i;
	BATiter li, ri;

	c = BATdescriptor(*Col);
	if (c)
		cnt = BATcount(c);
	l = BATdescriptor(*L);
	r = BATdescriptor(*R);
	res = COLnew(0, TYPE_oid, cnt, TRANSIENT);
	if (!c || !l || !r || !res) {
		if (c)
			BBPunfix(c->batCacheid);
		if (l)
			BBPunfix(l->batCacheid);
		if (r)
			BBPunfix(r->batCacheid);
		if (res)
			BBPunfix(res->batCacheid);
		throw(MAL, "sql.delta", SQLSTATE(HY002) RUNTIME_OBJECT_MISSING);
	}
	p = (oid*)Tloc(res,0);
	for(i=0;i<cnt; i++)
		*p++ = oid_nil;
	BATsetcount(res, cnt);

	cnt = BATcount(l);
	p = (oid*)Tloc(res, 0);
	li = bat_iterator(l);
	ri = bat_iterator(r);
	lp = (oid*)li.base;
	rp = (oid*)ri.base;
	if (l->ttype == TYPE_void) {
		oid lp = l->tseqbase;
		if (r->ttype == TYPE_void) {
			oid rp = r->tseqbase;
			for(i=0;i<cnt; i++, lp++, rp++)
				p[lp] = rp;
		} else {
			for(i=0;i<cnt; i++, lp++)
				p[lp] = rp[i];
		}
	}
	if (r->ttype == TYPE_void) {
		oid rp = r->tseqbase;
		for(i=0;i<cnt; i++, rp++)
			p[lp[i]] = rp;
	} else {
		for(i=0;i<cnt; i++)
			p[lp[i]] = rp[i];
	}
	bat_iterator_end(&li);
	bat_iterator_end(&ri);
	res->tsorted = false;
	res->trevsorted = false;
	res->tnil = false;
	res->tnonil = false;
	res->tkey = false;
	BBPunfix(c->batCacheid);
	BBPunfix(l->batCacheid);
	BBPunfix(r->batCacheid);
	BBPkeepref(*Res = res->batCacheid);
	return MAL_SUCCEED;
}

/* str SQLtid(bat *result, mvc *m, str *sname, str *tname) */
str
SQLtid(Client cntxt, MalBlkPtr mb, MalStkPtr stk, InstrPtr pci)
{
	bat *res = getArgReference_bat(stk, pci, 0);
	mvc *m = NULL;
	str msg = MAL_SUCCEED;
	sql_trans *tr;
	const char *sname = *getArgReference_str(stk, pci, 2);
	const char *tname = *getArgReference_str(stk, pci, 3);
	sql_schema *s;
	sql_table *t;

	*res = bat_nil;
	if ((msg = getSQLContext(cntxt, mb, &m, NULL)) != NULL)
		return msg;
	tr = m->session->tr;
	if ((msg = checkSQLContext(cntxt)) != NULL)
		return msg;
	s = mvc_bind_schema(m, sname);
	if (s == NULL)
		throw(SQL, "sql.tid", SQLSTATE(3F000) "Schema missing %s",sname);
	t = mvc_bind_table(m, s, tname);
	if (t == NULL)
		throw(SQL, "sql.tid", SQLSTATE(42S02) "Table missing %s.%s",sname,tname);
	if (!isTable(t))
		throw(SQL, "sql.tid", SQLSTATE(42000) "%s '%s' is not persistent",
			  TABLE_TYPE_DESCRIPTION(t->type, t->properties), t->base.name);

	sqlstore *store = m->store;
	/* we have full table count, nr of deleted (unused rows) */
	int part_nr = 0;
	int nr_parts = 1;
	if (pci->argc == 6) {	/* partitioned version */
		part_nr = *getArgReference_int(stk, pci, 4);
		nr_parts = *getArgReference_int(stk, pci, 5);
	}
	BAT *b = store->storage_api.bind_cands(tr, t, nr_parts, part_nr);
	if (b) {
		BBPkeepref(*res = b->batCacheid);
	} else {
		msg = createException(SQL, "sql.tid", SQLSTATE(HY013) MAL_MALLOC_FAIL);
	}
	return msg;
}

/* unsafe pattern resultSet(tbl:bat[:str], attr:bat[:str], tpe:bat[:str], len:bat[:int],scale:bat[:int], cols:bat[:any]...) :int */
/* New result set rendering infrastructure */

static str
mvc_result_set_wrap( Client cntxt, MalBlkPtr mb, MalStkPtr stk, InstrPtr pci)
{
	int *res_id =getArgReference_int(stk,pci,0);
	bat tblId= *getArgReference_bat(stk, pci,1);
	bat atrId= *getArgReference_bat(stk, pci,2);
	bat tpeId= *getArgReference_bat(stk, pci,3);
	bat lenId= *getArgReference_bat(stk, pci,4);
	bat scaleId= *getArgReference_bat(stk, pci,5);
	bat bid;
	int i, res, ok;
	str tblname, colname, tpename, msg= MAL_SUCCEED;
	int *digits, *scaledigits;
	oid o = 0;
	BATiter itertbl,iteratr,itertpe,iterdig,iterscl;
	backend *be = NULL;
	BAT *b = NULL, *tbl = NULL, *atr = NULL, *tpe = NULL,*len = NULL,*scale = NULL;

	if ((msg = getBackendContext(cntxt, &be)) != NULL)
		return msg;
	bid = *getArgReference_bat(stk,pci,6);
	b = BATdescriptor(bid);
	if ( b == NULL) {
		msg = createException(SQL, "sql.resultSet", SQLSTATE(HY005) "Cannot access column descriptor");
		goto wrapup_result_set;
	}
	res = *res_id = mvc_result_table(be, mb->tag, pci->argc - (pci->retc + 5), Q_TABLE, b);
	BBPunfix(b->batCacheid);
	if (res < 0) {
		msg = createException(SQL, "sql.resultSet", SQLSTATE(HY013) MAL_MALLOC_FAIL);
		goto wrapup_result_set;
	}

	tbl = BATdescriptor(tblId);
	atr = BATdescriptor(atrId);
	tpe = BATdescriptor(tpeId);
	len = BATdescriptor(lenId);
	scale = BATdescriptor(scaleId);
	if (tbl == NULL || atr == NULL || tpe == NULL || len == NULL || scale == NULL)
		goto wrapup_result_set;
	/* mimick the old rsColumn approach; */
	itertbl = bat_iterator(tbl);
	iteratr = bat_iterator(atr);
	itertpe = bat_iterator(tpe);
	iterdig = bat_iterator(len);
	iterscl = bat_iterator(scale);
	digits = (int*) iterdig.base;
	scaledigits = (int*) iterscl.base;

	for( i = 6; msg == MAL_SUCCEED && i< pci->argc; i++, o++){
		bid = *getArgReference_bat(stk,pci,i);
		tblname = BUNtvar(itertbl,o);
		colname = BUNtvar(iteratr,o);
		tpename = BUNtvar(itertpe,o);
		b = BATdescriptor(bid);
		if ( b == NULL)
			msg = createException(SQL, "sql.resultSet", SQLSTATE(HY005) "Cannot access column descriptor");
		else if (mvc_result_column(be, tblname, colname, tpename, *digits++, *scaledigits++, b))
			msg = createException(SQL, "sql.resultSet", SQLSTATE(42000) "Cannot access column descriptor %s.%s",tblname,colname);
		if( b)
			BBPunfix(bid);
	}
	bat_iterator_end(&itertbl);
	bat_iterator_end(&iteratr);
	bat_iterator_end(&itertpe);
	bat_iterator_end(&iterdig);
	bat_iterator_end(&iterscl);
	/* now send it to the channel cntxt->fdout */
	if (!msg && (ok = mvc_export_result(cntxt->sqlcontext, cntxt->fdout, res, true, mb->starttime, mb->optimize)) < 0)
		msg = createException(SQL, "sql.resultSet", SQLSTATE(45000) "Result set construction failed: %s", mvc_export_error(cntxt->sqlcontext, cntxt->fdout, ok));
  wrapup_result_set:
	mb->starttime = 0;
	mb->optimize = 0;
	if( tbl) BBPunfix(tblId);
	if( atr) BBPunfix(atrId);
	if( tpe) BBPunfix(tpeId);
	if( len) BBPunfix(lenId);
	if( scale) BBPunfix(scaleId);
	return msg;
}

/* Copy the result set into a CSV file */
str
mvc_export_table_wrap( Client cntxt, MalBlkPtr mb, MalStkPtr stk, InstrPtr pci)
{
	int *res_id =getArgReference_int(stk,pci,0);
	const char *filename = *getArgReference_str(stk,pci,1);
	const char *format = *getArgReference_str(stk,pci,2);
	const char *tsep = *getArgReference_str(stk, pci, 3);
	const char *rsep = *getArgReference_str(stk, pci, 4);
	const char *ssep = *getArgReference_str(stk, pci, 5);
	const char *ns = *getArgReference_str(stk, pci, 6);
	int onclient = *getArgReference_int(stk, pci, 7);

	bat tblId= *getArgReference_bat(stk, pci,8);
	bat atrId= *getArgReference_bat(stk, pci,9);
	bat tpeId= *getArgReference_bat(stk, pci,10);
	bat lenId= *getArgReference_bat(stk, pci,11);
	bat scaleId= *getArgReference_bat(stk, pci,12);
	stream *s = NULL;
	bat bid;
	int i, res, ok;
	str tblname, colname, tpename, msg= MAL_SUCCEED;
	int *digits, *scaledigits;
	oid o = 0;
	BATiter itertbl,iteratr,itertpe,iterdig,iterscl;
	backend *be;
	mvc *m = NULL;
	BAT *order = NULL, *b = NULL, *tbl = NULL, *atr = NULL, *tpe = NULL,*len = NULL,*scale = NULL;
	res_table *t = NULL;
	bool tostdout;
	char buf[80];
	ssize_t sz;

	(void) format;

	if ((msg = getBackendContext(cntxt, &be)) != NULL)
		return msg;
	m = be->mvc;

	if (onclient && !cntxt->filetrans) {
		msg = createException(SQL, "sql.resultSet", SQLSTATE(42000) "Cannot transfer files to client");
		goto wrapup_result_set1;
	}

	bid = *getArgReference_bat(stk,pci,13);
	order = BATdescriptor(bid);
	if ( order == NULL) {
		msg = createException(SQL, "sql.resultSet", SQLSTATE(HY005) "Cannot access column descriptor");
		goto wrapup_result_set1;
	}
	res = *res_id = mvc_result_table(be, mb->tag, pci->argc - (pci->retc + 12), Q_TABLE, order);
	t = be->results;
	if (res < 0) {
		msg = createException(SQL, "sql.resultSet", SQLSTATE(HY013) MAL_MALLOC_FAIL);
		goto wrapup_result_set1;
	}

	t->tsep = tsep;
	t->rsep = rsep;
	t->ssep = ssep;
	t->ns = ns;

	tbl = BATdescriptor(tblId);
	atr = BATdescriptor(atrId);
	tpe = BATdescriptor(tpeId);
	len = BATdescriptor(lenId);
	scale = BATdescriptor(scaleId);
	if( tbl == NULL || atr == NULL || tpe == NULL || len == NULL || scale == NULL)
		goto wrapup_result_set1;
	/* mimick the old rsColumn approach; */
	itertbl = bat_iterator(tbl);
	iteratr = bat_iterator(atr);
	itertpe = bat_iterator(tpe);
	iterdig = bat_iterator(len);
	iterscl = bat_iterator(scale);
	digits = (int*) iterdig.base;
	scaledigits = (int*) iterscl.base;

	for( i = 13; msg == MAL_SUCCEED && i< pci->argc; i++, o++){
		bid = *getArgReference_bat(stk,pci,i);
		tblname = BUNtvar(itertbl,o);
		colname = BUNtvar(iteratr,o);
		tpename = BUNtvar(itertpe,o);
		b = BATdescriptor(bid);
		if ( b == NULL)
			msg = createException(SQL, "sql.resultSet", SQLSTATE(HY005) "Cannot access column descriptor");
		else if (mvc_result_column(be, tblname, colname, tpename, *digits++, *scaledigits++, b))
			msg = createException(SQL, "sql.resultSet", SQLSTATE(42000) "Cannot access column descriptor %s.%s",tblname,colname);
		if( b)
			BBPunfix(bid);
	}
	bat_iterator_end(&itertbl);
	bat_iterator_end(&iteratr);
	bat_iterator_end(&itertpe);
	bat_iterator_end(&iterdig);
	bat_iterator_end(&iterscl);
	if ( msg )
		goto wrapup_result_set1;

	/* now select the file channel */
	if ((tostdout = strcmp(filename,"stdout") == 0)) {
		s = cntxt->fdout;
	} else if (!onclient) {
		if ((s = open_wastream(filename)) == NULL || mnstr_errnr(s)) {
			msg=  createException(IO, "streams.open", SQLSTATE(42000) "%s", mnstr_peek_error(NULL));
			close_stream(s);
			goto wrapup_result_set1;
		}
		be->output_format = OFMT_CSV;
	} else {
		while (!m->scanner.rs->eof)
			bstream_next(m->scanner.rs);
		s = m->scanner.ws;
		mnstr_write(s, PROMPT3, sizeof(PROMPT3) - 1, 1);
		mnstr_printf(s, "w %s\n", filename);
		mnstr_flush(s, MNSTR_FLUSH_DATA);
		if ((sz = mnstr_readline(m->scanner.rs->s, buf, sizeof(buf))) > 1) {
			/* non-empty line indicates failure on client */
			msg = createException(IO, "streams.open", "%s", buf);
			/* discard until client flushes */
			while (mnstr_read(m->scanner.rs->s, buf, 1, sizeof(buf)) > 0) {
				/* ignore remainder of error message */
			}
			goto wrapup_result_set1;
		}
	}
	if ((ok = mvc_export_result(cntxt->sqlcontext, s, res, tostdout, mb->starttime, mb->optimize)) < 0) {
		msg = createException(SQL, "sql.resultSet", SQLSTATE(45000) "Result set construction failed: %s", mvc_export_error(cntxt->sqlcontext, s, ok));
		if (!onclient && !tostdout)
			close_stream(s);
		goto wrapup_result_set1;
	}
	if (onclient) {
		mnstr_flush(s, MNSTR_FLUSH_DATA);
		if ((sz = mnstr_readline(m->scanner.rs->s, buf, sizeof(buf))) > 1) {
			msg = createException(IO, "streams.open", "%s", buf);
		}
		while (sz > 0)
			sz = mnstr_readline(m->scanner.rs->s, buf, sizeof(buf));
	} else if (!tostdout) {
		close_stream(s);
	}
  wrapup_result_set1:
	mb->starttime = 0;
	mb->optimize = 0;
	if( order) BBPunfix(order->batCacheid);
	if( tbl) BBPunfix(tblId);
	if( atr) BBPunfix(atrId);
	if( tpe) BBPunfix(tpeId);
	if( len) BBPunfix(lenId);
	if( scale) BBPunfix(scaleId);
	return msg;
}

/* unsafe pattern resultSet(tbl:bat[:str], attr:bat[:str], tpe:bat[:str], len:bat[:int],scale:bat[:int], cols:any...) :int */
str
mvc_row_result_wrap( Client cntxt, MalBlkPtr mb, MalStkPtr stk, InstrPtr pci)
{
	int *res_id= getArgReference_int(stk, pci,0);
	bat tblId= *getArgReference_bat(stk, pci,1);
	bat atrId= *getArgReference_bat(stk, pci,2);
	bat tpeId= *getArgReference_bat(stk, pci,3);
	bat lenId= *getArgReference_bat(stk, pci,4);
	bat scaleId= *getArgReference_bat(stk, pci,5);
	int i, res, ok;
	str tblname, colname, tpename, msg= MAL_SUCCEED;
	int *digits, *scaledigits;
	oid o = 0;
	BATiter itertbl,iteratr,itertpe,iterdig,iterscl;
	backend *be = NULL;
	ptr v;
	int mtype;
	BAT *tbl = NULL, *atr = NULL, *tpe = NULL, *len = NULL, *scale = NULL;

	if ((msg = getBackendContext(cntxt, &be)) != NULL)
		return msg;
	res = *res_id = mvc_result_table(be, mb->tag, pci->argc - (pci->retc + 5), Q_TABLE, NULL);
	if (res < 0) {
		msg = createException(SQL, "sql.resultSet", SQLSTATE(HY013) MAL_MALLOC_FAIL);
		goto wrapup_result_set;
	}

	tbl = BATdescriptor(tblId);
	atr = BATdescriptor(atrId);
	tpe = BATdescriptor(tpeId);
	len = BATdescriptor(lenId);
	scale = BATdescriptor(scaleId);
	if( tbl == NULL || atr == NULL || tpe == NULL || len == NULL || scale == NULL)
		goto wrapup_result_set;
	/* mimick the old rsColumn approach; */
	itertbl = bat_iterator(tbl);
	iteratr = bat_iterator(atr);
	itertpe = bat_iterator(tpe);
	iterdig = bat_iterator(len);
	iterscl = bat_iterator(scale);
	digits = (int*) iterdig.base;
	scaledigits = (int*) iterscl.base;

	for( i = 6; msg == MAL_SUCCEED && i< pci->argc; i++, o++){
		tblname = BUNtvar(itertbl,o);
		colname = BUNtvar(iteratr,o);
		tpename = BUNtvar(itertpe,o);

		v = getArgReference(stk, pci, i);
		mtype = getArgType(mb, pci, i);
		if (ATOMextern(mtype))
			v = *(ptr *) v;
		if ((ok = mvc_result_value(be, tblname, colname, tpename, *digits++, *scaledigits++, v, mtype) < 0)) {
			msg = createException(SQL, "sql.rsColumn", SQLSTATE(45000) "Result set construction failed: %s", mvc_export_error(be, be->out, ok));
			bat_iterator_end(&itertbl);
			bat_iterator_end(&iteratr);
			bat_iterator_end(&itertpe);
			bat_iterator_end(&iterdig);
			bat_iterator_end(&iterscl);
			goto wrapup_result_set;
		}
	}
	bat_iterator_end(&itertbl);
	bat_iterator_end(&iteratr);
	bat_iterator_end(&itertpe);
	bat_iterator_end(&iterdig);
	bat_iterator_end(&iterscl);
	if (!msg && (ok = mvc_export_result(cntxt->sqlcontext, cntxt->fdout, res, true, mb->starttime, mb->optimize)) < 0)
		msg = createException(SQL, "sql.resultSet", SQLSTATE(45000) "Result set construction failed: %s", mvc_export_error(cntxt->sqlcontext, cntxt->fdout, ok));
  wrapup_result_set:
	mb->starttime = 0;
	mb->optimize = 0;
	if( tbl) BBPunfix(tblId);
	if( atr) BBPunfix(atrId);
	if( tpe) BBPunfix(tpeId);
	if( len) BBPunfix(lenId);
	if( scale) BBPunfix(scaleId);
	return msg;
}

str
mvc_export_row_wrap( Client cntxt, MalBlkPtr mb, MalStkPtr stk, InstrPtr pci)
{
	int *res_id= getArgReference_int(stk, pci,0);
	str filename = * getArgReference_str(stk,pci,1);
	const char *format = *getArgReference_str(stk,pci,2);
	const char *tsep = *getArgReference_str(stk, pci, 3);
	const char *rsep = *getArgReference_str(stk, pci, 4);
	const char *ssep = *getArgReference_str(stk, pci, 5);
	const char *ns = *getArgReference_str(stk, pci, 6);
	int onclient = *getArgReference_int(stk, pci, 7);

	bat tblId= *getArgReference_bat(stk, pci,8);
	bat atrId= *getArgReference_bat(stk, pci,9);
	bat tpeId= *getArgReference_bat(stk, pci,10);
	bat lenId= *getArgReference_bat(stk, pci,11);
	bat scaleId= *getArgReference_bat(stk, pci,12);

	int i, res, ok;
	stream *s = NULL;
	str tblname, colname, tpename, msg= MAL_SUCCEED;
	int *digits, *scaledigits;
	oid o = 0;
	BATiter itertbl,iteratr,itertpe,iterdig,iterscl;
	backend *be;
	mvc *m = NULL;
	res_table *t = NULL;
	ptr v;
	int mtype;
	BAT  *tbl = NULL, *atr = NULL, *tpe = NULL,*len = NULL,*scale = NULL;
	bool tostdout;
	char buf[80];
	ssize_t sz;

	(void) format;
	if ((msg = getBackendContext(cntxt, &be)) != NULL)
		return msg;
	m = be->mvc;
	if (onclient && !cntxt->filetrans) {
		msg = createException(SQL, "sql.resultSet", SQLSTATE(42000) "Cannot transfer files to client");
		goto wrapup_result_set;
	}

	res = *res_id = mvc_result_table(be, mb->tag, pci->argc - (pci->retc + 12), Q_TABLE, NULL);

	t = be->results;
	if (res < 0){
		msg = createException(SQL, "sql.resultSet", SQLSTATE(HY013) MAL_MALLOC_FAIL);
		goto wrapup_result_set;
	}

	t->tsep = tsep;
	t->rsep = rsep;
	t->ssep = ssep;
	t->ns = ns;

	tbl = BATdescriptor(tblId);
	atr = BATdescriptor(atrId);
	tpe = BATdescriptor(tpeId);
	len = BATdescriptor(lenId);
	scale = BATdescriptor(scaleId);
	if (tbl == NULL || atr == NULL || tpe == NULL || len == NULL || scale == NULL)
		goto wrapup_result_set;
	/* mimick the old rsColumn approach; */
	itertbl = bat_iterator(tbl);
	iteratr = bat_iterator(atr);
	itertpe = bat_iterator(tpe);
	iterdig = bat_iterator(len);
	iterscl = bat_iterator(scale);
	digits = (int*) iterdig.base;
	scaledigits = (int*) iterscl.base;

	for( i = 13; msg == MAL_SUCCEED && i< pci->argc; i++, o++){
		tblname = BUNtvar(itertbl,o);
		colname = BUNtvar(iteratr,o);
		tpename = BUNtvar(itertpe,o);

		v = getArgReference(stk, pci, i);
		mtype = getArgType(mb, pci, i);
		if (ATOMextern(mtype))
			v = *(ptr *) v;
		if ((ok = mvc_result_value(be, tblname, colname, tpename, *digits++, *scaledigits++, v, mtype)) < 0) {
			msg = createException(SQL, "sql.rsColumn", SQLSTATE(45000) "Result set construction failed: %s", mvc_export_error(be, s, ok));
			bat_iterator_end(&itertbl);
			bat_iterator_end(&iteratr);
			bat_iterator_end(&itertpe);
			bat_iterator_end(&iterdig);
			bat_iterator_end(&iterscl);
			goto wrapup_result_set;
		}
	}
	bat_iterator_end(&itertbl);
	bat_iterator_end(&iteratr);
	bat_iterator_end(&itertpe);
	bat_iterator_end(&iterdig);
	bat_iterator_end(&iterscl);
	/* now select the file channel */
	if ((tostdout = strcmp(filename,"stdout") == 0)) {
		s = cntxt->fdout;
	} else if (!onclient) {
		if ((s = open_wastream(filename)) == NULL || mnstr_errnr(s)) {
			msg=  createException(IO, "streams.open", SQLSTATE(42000) "%s", mnstr_peek_error(NULL));
			close_stream(s);
			goto wrapup_result_set;
		}
	} else {
		while (!m->scanner.rs->eof)
			bstream_next(m->scanner.rs);
		s = m->scanner.ws;
		mnstr_write(s, PROMPT3, sizeof(PROMPT3) - 1, 1);
		mnstr_printf(s, "w %s\n", filename);
		mnstr_flush(s, MNSTR_FLUSH_DATA);
		if ((sz = mnstr_readline(m->scanner.rs->s, buf, sizeof(buf))) > 1) {
			/* non-empty line indicates failure on client */
			msg = createException(IO, "streams.open", "%s", buf);
			/* discard until client flushes */
			while (mnstr_read(m->scanner.rs->s, buf, 1, sizeof(buf)) > 0) {
				/* ignore remainder of error message */
			}
			goto wrapup_result_set;
		}
	}
	if ((ok = mvc_export_result(cntxt->sqlcontext, s, res, strcmp(filename, "stdout") == 0, mb->starttime, mb->optimize)) < 0) {
		msg = createException(SQL, "sql.resultSet", SQLSTATE(45000) "Result set construction failed: %s", mvc_export_error(cntxt->sqlcontext, s, ok));
		if (!onclient && !tostdout)
			close_stream(s);
		goto wrapup_result_set;
	}
	if (onclient) {
		mnstr_flush(s, MNSTR_FLUSH_DATA);
		if ((sz = mnstr_readline(m->scanner.rs->s, buf, sizeof(buf))) > 1) {
			msg = createException(IO, "streams.open", "%s", buf);
		}
		while (sz > 0)
			sz = mnstr_readline(m->scanner.rs->s, buf, sizeof(buf));
	} else if (!tostdout) {
		close_stream(s);
	}
  wrapup_result_set:
	mb->starttime = 0;
	mb->optimize = 0;
	if( tbl) BBPunfix(tblId);
	if( atr) BBPunfix(atrId);
	if( tpe) BBPunfix(tpeId);
	if( len) BBPunfix(lenId);
	if( scale) BBPunfix(scaleId);
	return msg;
}

str
mvc_table_result_wrap(Client cntxt, MalBlkPtr mb, MalStkPtr stk, InstrPtr pci)
{
	str res = MAL_SUCCEED;
	BAT *order;
	backend *be = NULL;
	str msg;
	int *res_id;
	int nr_cols;
	mapi_query_t qtype;
	bat order_bid;

	if ( pci->argc > 6)
		return mvc_result_set_wrap(cntxt,mb,stk,pci);

	res_id = getArgReference_int(stk, pci, 0);
	nr_cols = *getArgReference_int(stk, pci, 1);
	qtype = (mapi_query_t) *getArgReference_int(stk, pci, 2);
	order_bid = *getArgReference_bat(stk, pci, 3);

	if ((msg = getBackendContext(cntxt, &be)) != NULL)
		return msg;
	if ((order = BATdescriptor(order_bid)) == NULL)
		throw(SQL, "sql.resultSet", SQLSTATE(HY005) "Cannot access column descriptor");
	*res_id = mvc_result_table(be, mb->tag, nr_cols, qtype, order);
	if (*res_id < 0)
		res = createException(SQL, "sql.resultSet", SQLSTATE(HY013) MAL_MALLOC_FAIL);
	BBPunfix(order->batCacheid);
	return res;
}

/* str mvc_affected_rows_wrap(int *m, int m, lng *nr, str *w); */
str
mvc_affected_rows_wrap(Client cntxt, MalBlkPtr mb, MalStkPtr stk, InstrPtr pci)
{
	backend *b = NULL;
	int *res = getArgReference_int(stk, pci, 0), ok;
#ifndef NDEBUG
	int mtype = getArgType(mb, pci, 2);
#endif
	lng nr;
	str msg;

	(void) mb;		/* NOT USED */
	if ((msg = checkSQLContext(cntxt)) != NULL)
		return msg;
	*res = 0;
	assert(mtype == TYPE_lng);
	nr = *getArgReference_lng(stk, pci, 2);
	b = cntxt->sqlcontext;
	ok = mvc_export_affrows(b, b->out, nr, "", mb->tag, mb->starttime, mb->optimize);
	mb->starttime = 0;
	mb->optimize = 0;
	if (ok < 0)
		throw(SQL, "sql.affectedRows", SQLSTATE(45000) "Result set construction failed: %s", mvc_export_error(b, b->out, ok));
	return MAL_SUCCEED;
}

/* str mvc_export_head_wrap(int *ret, stream **s, int *res_id); */
str
mvc_export_head_wrap(Client cntxt, MalBlkPtr mb, MalStkPtr stk, InstrPtr pci)
{
	backend *b = NULL;
	stream **s = (stream **) getArgReference(stk, pci, 1);
	int res_id = *getArgReference_int(stk, pci, 2), ok;
	str msg;

	(void) mb;		/* NOT USED */
	if ((msg = checkSQLContext(cntxt)) != NULL)
		return msg;
	b = cntxt->sqlcontext;
	ok = mvc_export_head(b, *s, res_id, FALSE, TRUE, mb->starttime, mb->optimize);
	mb->starttime = 0;
	mb->optimize = 0;
	if (ok < 0)
		throw(SQL, "sql.exportHead", SQLSTATE(45000) "Result set construction failed: %s", mvc_export_error(b, *s, ok));
	return MAL_SUCCEED;
}

/* str mvc_export_result_wrap(int *ret, stream **s, int *res_id); */
str
mvc_export_result_wrap(Client cntxt, MalBlkPtr mb, MalStkPtr stk, InstrPtr pci)
{
	backend *b = NULL;
	stream **s = (stream **) getArgReference(stk, pci, 1), *sout;
	int res_id = *getArgReference_int(stk, pci, 2), ok;
	str msg;

	(void) mb;		/* NOT USED */
	if ((msg = checkSQLContext(cntxt)) != NULL)
		return msg;
	b = cntxt->sqlcontext;
	sout = pci->argc > 5 ? cntxt->fdout : *s;
	ok = mvc_export_result(b, sout, res_id, false, mb->starttime, mb->optimize);
	mb->starttime = 0;
	mb->optimize = 0;
	if (ok < 0)
		throw(SQL, "sql.exportResult", SQLSTATE(45000) "Result set construction failed: %s", mvc_export_error(b, sout, ok));
	return MAL_SUCCEED;
}

/* str mvc_export_chunk_wrap(int *ret, stream **s, int *res_id, str *w); */
str
mvc_export_chunk_wrap(Client cntxt, MalBlkPtr mb, MalStkPtr stk, InstrPtr pci)
{
	backend *b = NULL;
	stream **s = (stream **) getArgReference(stk, pci, 1);
	int res_id = *getArgReference_int(stk, pci, 2), ok;
	BUN offset = 0;
	BUN nr = 0;
	str msg;

	(void) mb;		/* NOT USED */
	if (pci->argc == 5) {
		offset = (BUN) *getArgReference_int(stk, pci, 3);
		int cnt = *getArgReference_int(stk, pci, 4);
		nr = cnt < 0 ? BUN_NONE : (BUN) cnt;
	}

	if ((msg = checkSQLContext(cntxt)) != NULL)
		return msg;
	b = cntxt->sqlcontext;
	if ((ok = mvc_export_chunk(b, *s, res_id, offset, nr)) < 0)
		throw(SQL, "sql.exportChunk", SQLSTATE(45000) "Result set construction failed: %s", mvc_export_error(b, *s, ok));
	return NULL;
}

/* str mvc_export_operation_wrap(int *ret, str *w); */
str
mvc_export_operation_wrap(Client cntxt, MalBlkPtr mb, MalStkPtr stk, InstrPtr pci)
{
	backend *b = NULL;
	str msg;
	int ok;

	(void) stk;		/* NOT USED */
	(void) pci;		/* NOT USED */
	if ((msg = checkSQLContext(cntxt)) != NULL)
		return msg;
	b = cntxt->sqlcontext;
	ok = mvc_export_operation(b, b->out, "", mb->starttime, mb->optimize);
	mb->starttime = 0;
	mb->optimize = 0;
	if (ok < 0)
		throw(SQL, "sql.exportOperation", SQLSTATE(45000) "Result set construction failed: %s", mvc_export_error(b, b->out, ok));
	return MAL_SUCCEED;
}

str
/*mvc_scalar_value_wrap(int *ret, int *qtype, str tn, str name, str type, int *digits, int *scale, int *eclass, ptr p, int mtype)*/
mvc_scalar_value_wrap(Client cntxt, MalBlkPtr mb, MalStkPtr stk, InstrPtr pci)
{
	const char *tn = *getArgReference_str(stk, pci, 1);
	const char *cn = *getArgReference_str(stk, pci, 2);
	const char *type = *getArgReference_str(stk, pci, 3);
	int digits = *getArgReference_int(stk, pci, 4);
	int scale = *getArgReference_int(stk, pci, 5);
	ptr p = getArgReference(stk, pci, 7);
	int mtype = getArgType(mb, pci, 7);
	str msg;
	backend *be = NULL;
	int res_id, ok;
	(void) mb;		/* NOT USED */
	if ((msg = getBackendContext(cntxt, &be)) != NULL)
		return msg;
	if (ATOMextern(mtype))
		p = *(ptr *) p;

	// scalar values are single-column result sets
	if ((res_id = mvc_result_table(be, mb->tag, 1, Q_TABLE, NULL)) < 0) {
		mb->starttime = 0;
		mb->optimize = 0;
		throw(SQL, "sql.exportValue", SQLSTATE(HY013) MAL_MALLOC_FAIL);
	}
	if ((ok = mvc_result_value(be, tn, cn, type, digits, scale, p, mtype)) < 0) {
		mb->starttime = 0;
		mb->optimize = 0;
		throw(SQL, "sql.exportValue", SQLSTATE(45000) "Result set construction failed: %s", mvc_export_error(be, be->out, ok));
	}
	if (be->output_format == OFMT_NONE) {
		mb->starttime = 0;
		mb->optimize = 0;
		return MAL_SUCCEED;
	}
	ok = mvc_export_result(be, be->out, res_id, true, mb->starttime, mb->optimize);
	mb->starttime = 0;
	mb->optimize = 0;
	if (ok < 0)
		throw(SQL, "sql.exportValue", SQLSTATE(45000) "Result set construction failed: %s", mvc_export_error(be, be->out, ok));
	return MAL_SUCCEED;
}

static void
bat2return(MalStkPtr stk, InstrPtr pci, BAT **b)
{
	int i;

	for (i = 0; i < pci->retc; i++) {
		*getArgReference_bat(stk, pci, i) = b[i]->batCacheid;
		BBPkeepref(b[i]->batCacheid);
	}
}

static char fwftsep[2] = {STREAM_FWF_FIELD_SEP, '\0'};
static char fwfrsep[2] = {STREAM_FWF_RECORD_SEP, '\0'};

/* str mvc_import_table_wrap(int *res, sql_table **t, unsigned char* *T, unsigned char* *R, unsigned char* *S, unsigned char* *N, str *fname, lng *sz, lng *offset, int *besteffort, str *fixed_width, int *onclient, int *escape); */
str
mvc_import_table_wrap(Client cntxt, MalBlkPtr mb, MalStkPtr stk, InstrPtr pci)
{
	backend *be;
	BAT **b = NULL;
	ssize_t len = 0;
	sql_table *t = *(sql_table **) getArgReference(stk, pci, pci->retc + 0);
	const char *tsep = *getArgReference_str(stk, pci, pci->retc + 1);
	const char *rsep = *getArgReference_str(stk, pci, pci->retc + 2);
	const char *ssep = *getArgReference_str(stk, pci, pci->retc + 3);
	const char *ns = *getArgReference_str(stk, pci, pci->retc + 4);
	const char *fname = *getArgReference_str(stk, pci, pci->retc + 5);
	lng sz = *getArgReference_lng(stk, pci, pci->retc + 6);
	lng offset = *getArgReference_lng(stk, pci, pci->retc + 7);
	int besteffort = *getArgReference_int(stk, pci, pci->retc + 8);
	char *fixed_widths = *getArgReference_str(stk, pci, pci->retc + 9);
	int onclient = *getArgReference_int(stk, pci, pci->retc + 10);
	bool escape = *getArgReference_int(stk, pci, pci->retc + 11);
	str msg = MAL_SUCCEED;
	bstream *s = NULL;
	stream *ss;

	(void) mb;		/* NOT USED */
	if ((msg = checkSQLContext(cntxt)) != NULL)
		return msg;
	if (onclient && !cntxt->filetrans)
		throw(MAL, "sql.copy_from", SQLSTATE(42000) "Cannot transfer files from client");

	be = cntxt->sqlcontext;
	/* The CSV parser expects ssep to have the value 0 if the user does not
	 * specify a quotation character
	 */
	if (*ssep == 0 || strNil(ssep))
		ssep = NULL;

	if (strNil(fname))
		fname = NULL;
	if (fname == NULL) {
		msg = mvc_import_table(cntxt, &b, be->mvc, be->mvc->scanner.rs, t, tsep, rsep, ssep, ns, sz, offset, besteffort, true, escape);
	} else {
		if (onclient) {
			mnstr_write(be->mvc->scanner.ws, PROMPT3, sizeof(PROMPT3)-1, 1);
			if (offset > 1 && rsep && rsep[0] == '\n' && rsep[1] == '\0') {
				/* only let client skip simple lines */
				mnstr_printf(be->mvc->scanner.ws, "r " LLFMT " %s\n",
					     offset, fname);
				offset = 0;
			} else {
				mnstr_printf(be->mvc->scanner.ws, "r 0 %s\n", fname);
			}
			msg = MAL_SUCCEED;
			mnstr_flush(be->mvc->scanner.ws, MNSTR_FLUSH_DATA);
			while (!be->mvc->scanner.rs->eof)
				bstream_next(be->mvc->scanner.rs);
			ss = be->mvc->scanner.rs->s;
			char buf[80];
			if ((len = mnstr_readline(ss, buf, sizeof(buf))) > 1) {
				if (buf[0] == '!' && buf[6] == '!')
					msg = createException(IO, "sql.copy_from", "%.7s%s: %s", buf, fname, buf+7);
				else
					msg = createException(IO, "sql.copy_from", "%s: %s", fname, buf);
				while (buf[len - 1] != '\n' &&
				       (len = mnstr_readline(ss, buf, sizeof(buf))) > 0)
					;
				/* read until flush marker */
				while (mnstr_read(ss, buf, 1, sizeof(buf)) > 0)
					;
				return msg;
			}
		} else {
			ss = open_rastream(fname);
			if (ss == NULL || mnstr_errnr(ss)) {
				msg = createException(IO, "sql.copy_from", SQLSTATE(42000) "%s", mnstr_peek_error(NULL));
				close_stream(ss);
				return msg;
			}
		}

		if (!strNil(fixed_widths)) {
			size_t ncol = 0, current_width_entry = 0, i;
			size_t *widths;
			char* val_start = fixed_widths;
			size_t width_len = strlen(fixed_widths);
			stream *ns;

			for (i = 0; i < width_len; i++) {
				if (fixed_widths[i] == '|') {
					ncol++;
				}
			}
			widths = malloc(sizeof(size_t) * ncol);
			if (!widths) {
				close_stream(ss);
				throw(MAL, "sql.copy_from", SQLSTATE(HY013) MAL_MALLOC_FAIL);
			}
			for (i = 0; i < width_len; i++) {
				if (fixed_widths[i] == STREAM_FWF_FIELD_SEP) {
					fixed_widths[i] = '\0';
					widths[current_width_entry++] = (size_t) strtoll(val_start, NULL, 10);
					val_start = fixed_widths + i + 1;
				}
			}
			/* overwrite other delimiters to the ones the FWF stream uses */
			tsep = fwftsep;
			rsep = fwfrsep;

			ns = stream_fwf_create(ss, ncol, widths, STREAM_FWF_FILLER);
			if (ns == NULL || mnstr_errnr(ns)) {
				msg = createException(IO, "sql.copy_from", SQLSTATE(42000) "%s", mnstr_peek_error(NULL));
				close_stream(ss);
				free(widths);
				return msg;
			}
			ss = ns;
		}
#if SIZEOF_VOID_P == 4
		s = bstream_create(ss, 0x20000);
#else
		s = bstream_create(ss, 0x200000);
#endif
		if (s == NULL) {
			close_stream(ss);
			throw(MAL, "sql.copy_from", SQLSTATE(HY013) MAL_MALLOC_FAIL);
		}
		msg = mvc_import_table(cntxt, &b, be->mvc, s, t, tsep, rsep, ssep, ns, sz, offset, besteffort, false, escape);
		if (onclient) {
			mnstr_write(be->mvc->scanner.ws, PROMPT3, sizeof(PROMPT3)-1, 1);
			mnstr_flush(be->mvc->scanner.ws, MNSTR_FLUSH_DATA);
			be->mvc->scanner.rs->eof = s->eof;
			s->s = NULL;
		}
		bstream_destroy(s);
	}
	if (b && !msg)
		bat2return(stk, pci, b);
	GDKfree(b);
	return msg;
}

str
not_unique(bit *ret, const bat *bid)
{
	BAT *b;

	if ((b = BATdescriptor(*bid)) == NULL) {
		throw(SQL, "not_unique", SQLSTATE(HY005) "Cannot access column descriptor");
	}

	*ret = FALSE;
	if (BATtkey(b) || BATtdense(b) || BATcount(b) <= 1) {
		BBPunfix(b->batCacheid);
		return MAL_SUCCEED;
	} else if (b->tsorted) {
		BUN p, q;
		BATiter bi = bat_iterator(b);
		oid c = ((oid *) bi.base)[0];

		for (p = 1, q = BUNlast(b); p < q; p++) {
			oid v = ((oid *) bi.base)[p];
			if (v <= c) {
				*ret = TRUE;
				break;
			}
			c = v;
		}
		bat_iterator_end(&bi);
	} else {
		BBPunfix(b->batCacheid);
		throw(SQL, "not_unique", SQLSTATE(42000) "Input column should be sorted");
	}
	BBPunfix(b->batCacheid);
	return MAL_SUCCEED;
}

/* row case */
str
SQLidentity(oid *ret, const void *i)
{
	(void)i;
	*ret = 0;
	return MAL_SUCCEED;
}

str
BATSQLidentity(bat *ret, const bat *bid)
{
	return BKCmirror(ret, bid);
}

str
PBATSQLidentity(Client cntxt, MalBlkPtr mb, MalStkPtr stk, InstrPtr pci)
{
	bat *res = getArgReference_bat(stk, pci, 0);
	oid *ns = getArgReference_oid(stk, pci, 1);
	bat bid = *getArgReference_bat(stk, pci, 2);
	oid s = *getArgReference_oid(stk, pci, 3);
	BAT *b, *bn = NULL;

	(void) cntxt;
	(void) mb;
	if (!(b = BBPquickdesc(bid)))
		throw(MAL, "batcalc.identity", SQLSTATE(HY002) RUNTIME_OBJECT_MISSING);
	if (!(bn = BATdense(b->hseqbase, s, BATcount(b))))
		throw(MAL, "batcalc.identity", GDK_EXCEPTION);
	*ns = s + BATcount(b);
	BBPkeepref(*res = bn->batCacheid);
	return MAL_SUCCEED;
}

/*
 * The core modules of Monet provide just a limited set of
 * mathematical operators. The extensions required to support
 * SQL-99 are shown below. At some point they also should be
 * moved to module code base.
 */

str
SQLcst_alpha_cst(dbl *res, const dbl *decl, const dbl *theta)
{
	dbl s, c1, c2;
	char *msg = MAL_SUCCEED;
	if (is_dbl_nil(*decl) || is_dbl_nil(*theta)) {
		*res = dbl_nil;
	} else if (fabs(*decl) + *theta > 89.9) {
		*res = 180.0;
	} else {
		s = sin(radians(*theta));
		c1 = cos(radians(*decl - *theta));
		c2 = cos(radians(*decl + *theta));
		*res = degrees(fabs(atan(s / sqrt(fabs(c1 * c2)))));
	}
	return msg;
}

/*
  sql5_export str SQLcst_alpha_cst(dbl *res, dbl *decl, dbl *theta);
  sql5_export str SQLbat_alpha_cst(bat *res, bat *decl, dbl *theta);
  sql5_export str SQLcst_alpha_bat(bat *res, dbl *decl, bat *theta);
*/
str
SQLbat_alpha_cst(bat *res, const bat *decl, const dbl *theta)
{
	BAT *b, *bn;
	BUN p, q;
	dbl s, c1, c2, r;
	char *msg = NULL;

	if (is_dbl_nil(*theta)) {
		throw(SQL, "SQLbat_alpha", SQLSTATE(42000) "Parameter theta should not be nil");
	}
	if ((b = BATdescriptor(*decl)) == NULL) {
		throw(SQL, "alpha", SQLSTATE(HY005) "Cannot access column descriptor");
	}
	bn = COLnew(b->hseqbase, TYPE_dbl, BATcount(b), TRANSIENT);
	if (bn == NULL) {
		BBPunfix(b->batCacheid);
		throw(SQL, "sql.alpha", SQLSTATE(HY013) MAL_MALLOC_FAIL);
	}
	s = sin(radians(*theta));
	BATiter bi = bat_iterator(b);
	const dbl *vals = (const dbl *) bi.base;
	BATloop(b, p, q) {
		dbl d = vals[p];
		if (is_dbl_nil(d))
			r = dbl_nil;
		else if (fabs(d) + *theta > 89.9)
			r = 180.0;
		else {
			c1 = cos(radians(d - *theta));
			c2 = cos(radians(d + *theta));
			r = degrees(fabs(atan(s / sqrt(fabs(c1 * c2)))));
		}
		if (BUNappend(bn, &r, false) != GDK_SUCCEED) {
			BBPreclaim(bn);
			bat_iterator_end(&bi);
			BBPunfix(b->batCacheid);
			throw(SQL, "sql.alpha", SQLSTATE(HY013) MAL_MALLOC_FAIL);
		}
	}
	bat_iterator_end(&bi);
	*res = bn->batCacheid;
	BBPkeepref(bn->batCacheid);
	BBPunfix(b->batCacheid);
	return msg;
}

str
SQLcst_alpha_bat(bat *res, const dbl *decl, const bat *thetabid)
{
	BAT *b, *bn;
	BUN p, q;
	dbl s, c1, c2, r;
	char *msg = NULL;
	dbl *thetas;

	if ((b = BATdescriptor(*thetabid)) == NULL) {
		throw(SQL, "alpha", SQLSTATE(HY005) "Cannot access column descriptor");
	}
	bn = COLnew(b->hseqbase, TYPE_dbl, BATcount(b), TRANSIENT);
	if (bn == NULL) {
		BBPunfix(b->batCacheid);
		throw(SQL, "sql.alpha", SQLSTATE(HY013) MAL_MALLOC_FAIL);
	}
	BATiter bi = bat_iterator(b);
	thetas = (dbl *) bi.base;
	BATloop(b, p, q) {
		dbl d = *decl;
		dbl theta = thetas[p];

		if (is_dbl_nil(d))
			r = dbl_nil;
		else if (fabs(d) + theta > 89.9)
			r = (dbl) 180.0;
		else {
			s = sin(radians(theta));
			c1 = cos(radians(d - theta));
			c2 = cos(radians(d + theta));
			r = degrees(fabs(atan(s / sqrt(fabs(c1 * c2)))));
		}
		if (BUNappend(bn, &r, false) != GDK_SUCCEED) {
			BBPreclaim(bn);
			bat_iterator_end(&bi);
			BBPunfix(b->batCacheid);
			throw(SQL, "sql.alpha", SQLSTATE(HY013) MAL_MALLOC_FAIL);
		}
	}
	bat_iterator_end(&bi);
	BBPkeepref(*res = bn->batCacheid);
	BBPunfix(b->batCacheid);
	return msg;
}

/* str dump_cache(int *r); */
str
dump_cache(Client cntxt, MalBlkPtr mb, MalStkPtr stk, InstrPtr pci)
{
	mvc *m = NULL;
	str msg;
	int cnt;
	cq *q = NULL;
	BAT *query, *count;
	bat *rquery = getArgReference_bat(stk, pci, 0);
	bat *rcount = getArgReference_bat(stk, pci, 1);

	if ((msg = getSQLContext(cntxt, mb, &m, NULL)) != NULL)
		return msg;
	if ((msg = checkSQLContext(cntxt)) != NULL)
		return msg;
	cnt = m->qc->id;
	query = COLnew(0, TYPE_str, cnt, TRANSIENT);
	if (query == NULL)
		throw(SQL, "sql.dumpcache", SQLSTATE(HY013) MAL_MALLOC_FAIL);
	count = COLnew(0, TYPE_int, cnt, TRANSIENT);
	if (count == NULL) {
		BBPunfix(query->batCacheid);
		throw(SQL, "sql.dumpcache", SQLSTATE(HY013) MAL_MALLOC_FAIL);
	}

	for (q = m->qc->q; q; q = q->next) {
		if (BUNappend(query, q->f->query, false) != GDK_SUCCEED ||
		    BUNappend(count, &q->count, false) != GDK_SUCCEED) {
			BBPunfix(query->batCacheid);
			BBPunfix(count->batCacheid);
			throw(SQL, "sql.dumpcache", SQLSTATE(HY013) MAL_MALLOC_FAIL);
		}
	}
	*rquery = query->batCacheid;
	*rcount = count->batCacheid;
	BBPkeepref(*rquery);
	BBPkeepref(*rcount);
	return MAL_SUCCEED;
}

/* str dump_opt_stats(int *r); */
str
dump_opt_stats(Client cntxt, MalBlkPtr mb, MalStkPtr stk, InstrPtr pci)
{
	backend *be;
	str msg;
	int cnt;
	BAT *rewrite, *count;
	bat *rrewrite = getArgReference_bat(stk, pci, 0);
	bat *rcount = getArgReference_bat(stk, pci, 1);

	(void)mb;
	if ((msg = getBackendContext(cntxt, &be)) != NULL)
		return msg;
	cnt = be->mvc->qc->id;
	rewrite = COLnew(0, TYPE_str, cnt, TRANSIENT);
	count = COLnew(0, TYPE_int, cnt, TRANSIENT);
	if (rewrite == NULL || count == NULL) {
		BBPreclaim(rewrite);
		BBPreclaim(count);
		throw(SQL, "sql.optstats", SQLSTATE(HY013) MAL_MALLOC_FAIL);
	}

	if (BUNappend(rewrite, "joinidx", false) != GDK_SUCCEED ||
	    BUNappend(count, &be->join_idx, false) != GDK_SUCCEED) {
		BBPreclaim(rewrite);
		BBPreclaim(count);
		throw(SQL, "sql.optstats", SQLSTATE(HY013) MAL_MALLOC_FAIL);
	}
	/* TODO add other rewrites */

	*rrewrite = rewrite->batCacheid;
	*rcount = count->batCacheid;
	BBPkeepref(*rrewrite);
	BBPkeepref(*rcount);
	return MAL_SUCCEED;
}

/* str dump_opt_stats(int *r); */
str
dump_trace(Client cntxt, MalBlkPtr mb, MalStkPtr stk, InstrPtr pci)
{
	int i;
	BAT *t[3];
	bat id;

	(void) cntxt;
	(void) mb;
	if (TRACEtable(cntxt, t) != 3)
		throw(SQL, "sql.dump_trace", SQLSTATE(3F000) "Profiler not started");
	for(i=0; i < 3; i++)
	if( t[i]){
		id = t[i]->batCacheid;
		*getArgReference_bat(stk, pci, i) = id;
		BBPkeepref(id);
	} else
		throw(SQL,"dump_trace", SQLSTATE(45000) "Missing trace BAT ");
	return MAL_SUCCEED;
}

static str
sql_sessions_wrap(Client cntxt, MalBlkPtr mb, MalStkPtr stk, InstrPtr pci)
{
	return CLTsessions(cntxt, mb, stk, pci);
}

str
sql_rt_credentials_wrap(Client cntxt, MalBlkPtr mb, MalStkPtr stk, InstrPtr pci)
{
	BAT *urib = NULL, *unameb = NULL, *hashb = NULL;
	bat *uri = getArgReference_bat(stk, pci, 0);
	bat *uname = getArgReference_bat(stk, pci, 1);
	bat *hash = getArgReference_bat(stk, pci, 2);
	str *table = getArgReference_str(stk, pci, 3);
	str uris = NULL, unames = NULL, hashs = NULL;
	str msg = MAL_SUCCEED;
	(void)mb;
	(void)cntxt;

	urib = COLnew(0, TYPE_str, 0, TRANSIENT);
	unameb = COLnew(0, TYPE_str, 0, TRANSIENT);
	hashb = COLnew(0, TYPE_str, 0, TRANSIENT);

	if (urib == NULL || unameb == NULL || hashb == NULL) {
		msg = createException(SQL, "sql.remote_table_credentials", SQLSTATE(HY013) MAL_MALLOC_FAIL);
		goto bailout;
	}

	if ((msg = AUTHgetRemoteTableCredentials(*table, &uris, &unames, &hashs)) != MAL_SUCCEED)
		goto bailout;

	MT_lock_set(&mal_contextLock);
	if (BUNappend(urib, uris? uris: str_nil, false) != GDK_SUCCEED)
		goto lbailout;
	if (BUNappend(unameb, unames? unames: str_nil , false) != GDK_SUCCEED)
		goto lbailout;
	if (BUNappend(hashb, hashs? hashs: str_nil, false) != GDK_SUCCEED)
		goto lbailout;
	MT_lock_unset(&mal_contextLock);
	BBPkeepref(*uri = urib->batCacheid);
	BBPkeepref(*uname = unameb->batCacheid);
	BBPkeepref(*hash = hashb->batCacheid);

	GDKfree(uris);
	GDKfree(unames);
	GDKfree(hashs);
	return MAL_SUCCEED;

  lbailout:
	MT_lock_unset(&mal_contextLock);
	msg = createException(SQL, "sql.remote_table_credentials", SQLSTATE(HY013) MAL_MALLOC_FAIL);
  bailout:
	GDKfree(uris);
	GDKfree(unames);
	GDKfree(hashs);
	if (urib) BBPunfix(urib->batCacheid);
	if (unameb) BBPunfix(unameb->batCacheid);
	if (hashb) BBPunfix(hashb->batCacheid);
	return msg;
}

str
sql_querylog_catalog(Client cntxt, MalBlkPtr mb, MalStkPtr stk, InstrPtr pci)
{
	int i;
	BAT *t[8];
	str msg;

	(void) cntxt;
	(void) mb;
	msg = QLOGcatalog(t);
	if( msg != MAL_SUCCEED)
		return msg;
	for (i = 0; i < 8; i++)
	if( t[i]){
		bat id = t[i]->batCacheid;

		*getArgReference_bat(stk, pci, i) = id;
		BBPkeepref(id);
	} else
		throw(SQL,"sql.querylog", SQLSTATE(45000) "Missing query catalog BAT");
	return MAL_SUCCEED;
}

str
sql_querylog_calls(Client cntxt, MalBlkPtr mb, MalStkPtr stk, InstrPtr pci)
{
	int i;
	BAT *t[10];
	str msg;

	(void) cntxt;
	(void) mb;
	msg = QLOGcalls(t);
	if( msg != MAL_SUCCEED)
		return msg;
	for (i = 0; i < 9; i++)
	if( t[i]){
		bat id = t[i]->batCacheid;

		*getArgReference_bat(stk, pci, i) = id;
		BBPkeepref(id);
	} else
		throw(SQL,"sql.querylog", SQLSTATE(45000) "Missing query call BAT");
	return MAL_SUCCEED;
}

str
sql_querylog_empty(Client cntxt, MalBlkPtr mb, MalStkPtr stk, InstrPtr pci)
{
	(void) cntxt;
	(void) mb;
	(void) stk;
	(void) pci;
	return QLOGempty(NULL);
}

/* str sql_rowid(oid *rid, ptr v, str *sname, str *tname); */
str
sql_rowid(Client cntxt, MalBlkPtr mb, MalStkPtr stk, InstrPtr pci)
{
	BAT *b;
	mvc *m = NULL;
	str msg;
	sql_schema *s = NULL;
	sql_table *t = NULL;
	sql_column *c = NULL;
	oid *rid = getArgReference_oid(stk, pci, 0);
	const char *sname = *getArgReference_str(stk, pci, 2);
	const char *tname = *getArgReference_str(stk, pci, 3);

	if ((msg = getSQLContext(cntxt, mb, &m, NULL)) != NULL)
		return msg;
	if ((msg = checkSQLContext(cntxt)) != NULL)
		return msg;
	s = mvc_bind_schema(m, sname);
	if (s == NULL)
		throw(SQL, "calc.rowid", SQLSTATE(3F000) "Schema missing %s", sname);
	t = mvc_bind_table(m, s, tname);
	if (t == NULL)
		throw(SQL, "calc.rowid", SQLSTATE(42S02) "Table missing %s.%s",sname,tname);
	if (!isTable(t))
		throw(SQL, "calc.rowid", SQLSTATE(42000) "%s '%s' is not persistent",
			  TABLE_TYPE_DESCRIPTION(t->type, t->properties), t->base.name);
	if (!ol_first_node(t->columns))
		throw(SQL, "calc.rowid", SQLSTATE(42S22) "Column missing %s.%s",sname,tname);
	c = ol_first_node(t->columns)->data;
	/* HACK, get insert bat */
	sqlstore *store = m->session->tr->store;
	b = store->storage_api.bind_col(m->session->tr, c, QUICK);
	if( b == NULL)
		throw(SQL,"calc.rowid", SQLSTATE(HY005) "Cannot access column descriptor");
	/* UGH (move into storage backends!!) */
	*rid = BATcount(b);
	return MAL_SUCCEED;
}

static str
do_sql_rank_grp(bat *rid, const bat *bid, const bat *gid, int nrank, int dense, const char *name)
{
	BAT *r, *b, *g;
	BUN p, q;
	BATiter bi, gi;
	int (*ocmp) (const void *, const void *);
	int (*gcmp) (const void *, const void *);
	const void *oc, *gc, *on, *gn;
	int rank = 1;
	int c;

	if ((b = BATdescriptor(*bid)) == NULL)
		throw(SQL, name, SQLSTATE(HY005) "Cannot access column descriptor");
	if ((g = BATdescriptor(*gid)) == NULL) {
		BBPunfix(b->batCacheid);
		throw(SQL, name, SQLSTATE(HY005) "Cannot access column descriptor");
	}
	bi = bat_iterator(b);
	gi = bat_iterator(g);
	ocmp = ATOMcompare(b->ttype);
	gcmp = ATOMcompare(g->ttype);
	oc = BUNtail(bi, 0);
	gc = BUNtail(gi, 0);
	if (!ALIGNsynced(b, g)) {
		bat_iterator_end(&bi);
		bat_iterator_end(&gi);
		BBPunfix(b->batCacheid);
		BBPunfix(g->batCacheid);
		throw(SQL, name, SQLSTATE(45000) "Internal error, columns not aligned");
	}
/*
  if (!BATtordered(b)) {
  BBPunfix(b->batCacheid);
  BBPunfix(g->batCacheid);
  throw(SQL, name, SQLSTATE(45000) "Internal error, columns not sorted");
  }
*/
	r = COLnew(b->hseqbase, TYPE_int, BATcount(b), TRANSIENT);
	if (r == NULL) {
		bat_iterator_end(&bi);
		bat_iterator_end(&gi);
		BBPunfix(b->batCacheid);
		BBPunfix(g->batCacheid);
		throw(SQL, name, SQLSTATE(HY013) MAL_MALLOC_FAIL);
	}
	BATloop(b, p, q) {
		on = BUNtail(bi, p);
		gn = BUNtail(gi, p);

		if ((c = ocmp(on, oc)) != 0)
			rank = nrank;
		if (gcmp(gn, gc) != 0)
			c = rank = nrank = 1;
		oc = on;
		gc = gn;
		if (BUNappend(r, &rank, false) != GDK_SUCCEED) {
			bat_iterator_end(&bi);
			bat_iterator_end(&gi);
			BBPunfix(b->batCacheid);
			BBPunfix(g->batCacheid);
			BBPunfix(r->batCacheid);
			throw(SQL, name, SQLSTATE(HY013) MAL_MALLOC_FAIL);
		}
		nrank += !dense || c;
	}
	bat_iterator_end(&bi);
	bat_iterator_end(&gi);
	BBPunfix(b->batCacheid);
	BBPunfix(g->batCacheid);
	BBPkeepref(*rid = r->batCacheid);
	return MAL_SUCCEED;
}

static str
do_sql_rank(bat *rid, const bat *bid, int nrank, int dense, const char *name)
{
	BAT *r, *b;
	BATiter bi;
	int (*cmp) (const void *, const void *);
	const void *cur, *n;
	BUN p, q;
	int rank = 1;
	int c;

	if ((b = BATdescriptor(*bid)) == NULL)
		throw(SQL, name, SQLSTATE(HY005) "Cannot access column descriptor");
	if (!BATtordered(b) && !BATtrevordered(b)) {
		BBPunfix(b->batCacheid);
		throw(SQL, name, SQLSTATE(45000) "Internal error, columns not sorted");
	}

	bi = bat_iterator(b);
	cmp = ATOMcompare(b->ttype);
	cur = BUNtail(bi, 0);
	r = COLnew(b->hseqbase, TYPE_int, BATcount(b), TRANSIENT);
	if (r == NULL) {
		bat_iterator_end(&bi);
		BBPunfix(b->batCacheid);
		throw(SQL, name, SQLSTATE(HY013) MAL_MALLOC_FAIL);
	}
	if (BATtdense(b)) {
		BATloop(b, p, q) {
			if (BUNappend(r, &rank, false) != GDK_SUCCEED)
				goto bailout;
			rank++;
		}
	} else {
		BATloop(b, p, q) {
			n = BUNtail(bi, p);
			if ((c = cmp(n, cur)) != 0)
				rank = nrank;
			cur = n;
			if (BUNappend(r, &rank, false) != GDK_SUCCEED)
				goto bailout;
			nrank += !dense || c;
		}
	}
	bat_iterator_end(&bi);
	BBPunfix(b->batCacheid);
	BBPkeepref(*rid = r->batCacheid);
	return MAL_SUCCEED;
  bailout:
	bat_iterator_end(&bi);
	BBPunfix(b->batCacheid);
	BBPunfix(r->batCacheid);
	throw(SQL, name, SQLSTATE(HY013) MAL_MALLOC_FAIL);
}

str
sql_rank_grp(bat *rid, const bat *bid, const bat *gid, const bat *gpe)
{
	(void) gpe;
	return do_sql_rank_grp(rid, bid, gid, 1, 0, "sql.rank_grp");
}

str
sql_dense_rank_grp(bat *rid, const bat *bid, const bat *gid, const bat *gpe)
{
	(void) gpe;
	return do_sql_rank_grp(rid, bid, gid, 2, 1, "sql.dense_rank_grp");
}

str
sql_rank(bat *rid, const bat *bid)
{
	return do_sql_rank(rid, bid, 1, 0, "sql.rank");
}

str
sql_dense_rank(bat *rid, const bat *bid)
{
	return do_sql_rank(rid, bid, 2, 1, "sql.dense_rank");
}

str
SQLargRecord(Client cntxt, MalBlkPtr mb, MalStkPtr stk, InstrPtr pci)
{
	str s, t, *ret;

	(void) cntxt;
	ret = getArgReference_str(stk, pci, 0);
	s = instruction2str(mb, stk, getInstrPtr(mb, 0), LIST_MAL_CALL);
	if(s == NULL)
		throw(SQL, "sql.argRecord", SQLSTATE(HY013) MAL_MALLOC_FAIL);
	t = strchr(s, ' ');
	if( ! t)
		t = strchr(s, '\t');
	*ret = GDKstrdup(t ? t + 1 : s);
	GDKfree(s);
	if(*ret == NULL)
		throw(SQL, "sql.argRecord", SQLSTATE(HY013) MAL_MALLOC_FAIL);
	return MAL_SUCCEED;
}

/*
 * The drop_hash operation cleans up any hash indices on any of the tables columns.
 */
str
SQLdrop_hash(Client cntxt, MalBlkPtr mb, MalStkPtr stk, InstrPtr pci)
{
	const char *sch = *getArgReference_str(stk, pci, 1);
	const char *tbl = *getArgReference_str(stk, pci, 2);
	sql_schema *s;
	sql_table *t;
	mvc *m = NULL;
	str msg;

	if ((msg = getSQLContext(cntxt, mb, &m, NULL)) != NULL)
		return msg;
	if ((msg = checkSQLContext(cntxt)) != NULL)
		return msg;
	s = mvc_bind_schema(m, sch);
	if (s == NULL)
		throw(SQL, "sql.drop_hash", SQLSTATE(3F000) "Schema missing %s",sch);
	if (!mvc_schema_privs(m, s))
		throw(SQL, "sql.drop_hash", SQLSTATE(42000) "Access denied for %s to schema '%s'", get_string_global_var(m, "current_user"), s->base.name);
	t = mvc_bind_table(m, s, tbl);
	if (t == NULL)
		throw(SQL, "sql.drop_hash", SQLSTATE(42S02) "Table missing %s.%s",sch, tbl);
	if (!isTable(t))
		throw(SQL, "sql.drop_hash", SQLSTATE(42000) "%s '%s' is not persistent",
			  TABLE_TYPE_DESCRIPTION(t->type, t->properties), t->base.name);

	sqlstore *store = m->session->tr->store;
	for (node *n = ol_first_node(t->columns); n; n = n->next) {
		sql_column *c = n->data;
		BAT *b = NULL, *nb = NULL;

		if (!(b = store->storage_api.bind_col(m->session->tr, c, RDONLY)))
			throw(SQL, "sql.drop_hash", SQLSTATE(HY005) "Cannot access column descriptor");
		if (VIEWtparent(b) && (nb = BBP_cache(VIEWtparent(b)))) {
			BBPunfix(b->batCacheid);
			if (!(b = BATdescriptor(nb->batCacheid)))
				throw(SQL, "sql.drop_hash", SQLSTATE(HY005) "Cannot access column descriptor");
		}
		HASHdestroy(b);
		BBPunfix(b->batCacheid);
	}
	return MAL_SUCCEED;
}

/* after an update on the optimizer catalog, we have to change
 * the internal optimizer pipe line administration
 * The minimal and default pipelines may not be changed.
 */
str
SQLoptimizersUpdate(Client cntxt, MalBlkPtr mb, MalStkPtr stk, InstrPtr pci)
{
	mvc *m = NULL;
	str msg;

	if ((msg = getSQLContext(cntxt, mb, &m, NULL)) != NULL)
		return msg;
	if ((msg = checkSQLContext(cntxt)) != NULL)
		return msg;
	/* find the optimizer pipeline */
	(void) stk;
	(void) pci;
	throw(SQL, "updateOptimizer", SQLSTATE(0A000) PROGRAM_NYI);
}

/*
 * Inspection of the actual storage footprint is a recurring question of users.
 * This is modelled as a generic SQL table producing function.
 * create function storage()
 * returns table ("schema" string, "table" string, "column" string, "type" string, "mode" string, location string, "count" bigint, width int, columnsize bigint, heapsize bigint indices bigint, sorted int)
 * external name sql.storage;
 */
str
sql_storage(Client cntxt, MalBlkPtr mb, MalStkPtr stk, InstrPtr pci)
{
	BAT *sch, *tab, *col, *type, *loc, *cnt, *atom, *size, *heap, *indices, *phash, *sort, *imprints, *mode, *revsort, *key, *oidx, *bs = NULL;
	mvc *m = NULL;
	str msg = MAL_SUCCEED;
	sql_trans *tr;
	node *ncol;
	int w;
	bit bitval;
	bat *rsch = getArgReference_bat(stk, pci, 0);
	bat *rtab = getArgReference_bat(stk, pci, 1);
	bat *rcol = getArgReference_bat(stk, pci, 2);
	bat *rtype = getArgReference_bat(stk, pci, 3);
	bat *rmode = getArgReference_bat(stk, pci, 4);
	bat *rloc = getArgReference_bat(stk, pci, 5);
	bat *rcnt = getArgReference_bat(stk, pci, 6);
	bat *ratom = getArgReference_bat(stk, pci, 7);
	bat *rsize = getArgReference_bat(stk, pci, 8);
	bat *rheap = getArgReference_bat(stk, pci, 9);
	bat *rindices = getArgReference_bat(stk, pci, 10);
	bat *rphash = getArgReference_bat(stk, pci, 11);
	bat *rimprints = getArgReference_bat(stk, pci, 12);
	bat *rsort = getArgReference_bat(stk, pci, 13);
	bat *rrevsort = getArgReference_bat(stk, pci, 14);
	bat *rkey = getArgReference_bat(stk, pci, 15);
	bat *roidx = getArgReference_bat(stk, pci, 16);
	str sname = 0;
	str tname = 0;
	str cname = 0;
	struct os_iter si = {0};

	if ((msg = getSQLContext(cntxt, mb, &m, NULL)) != NULL)
		return msg;
	if ((msg = checkSQLContext(cntxt)) != NULL)
		return msg;

	if( pci->argc - pci->retc >= 1) {
		sname = *getArgReference_str(stk, pci, pci->retc);
		if (strNil(sname))
			throw(SQL, "sql.storage", SQLSTATE(42000) "Schema name cannot be NULL");
	}
	if( pci->argc - pci->retc >= 2) {
		tname = *getArgReference_str(stk, pci, pci->retc + 1);
		if (strNil(tname))
			throw(SQL, "sql.storage", SQLSTATE(42000) "Table name cannot be NULL");
	}
	if( pci->argc - pci->retc >= 3) {
		cname = *getArgReference_str(stk, pci, pci->retc + 2);
		if (strNil(cname))
			throw(SQL, "sql.storage", SQLSTATE(42000) "Column name cannot be NULL");
	}

	tr = m->session->tr;
	sqlstore *store = tr->store;
	sch = COLnew(0, TYPE_str, 0, TRANSIENT);
	tab = COLnew(0, TYPE_str, 0, TRANSIENT);
	col = COLnew(0, TYPE_str, 0, TRANSIENT);
	type = COLnew(0, TYPE_str, 0, TRANSIENT);
	mode = COLnew(0, TYPE_str, 0, TRANSIENT);
	loc = COLnew(0, TYPE_str, 0, TRANSIENT);
	cnt = COLnew(0, TYPE_lng, 0, TRANSIENT);
	atom = COLnew(0, TYPE_int, 0, TRANSIENT);
	size = COLnew(0, TYPE_lng, 0, TRANSIENT);
	heap = COLnew(0, TYPE_lng, 0, TRANSIENT);
	indices = COLnew(0, TYPE_lng, 0, TRANSIENT);
	phash = COLnew(0, TYPE_bit, 0, TRANSIENT);
	imprints = COLnew(0, TYPE_lng, 0, TRANSIENT);
	sort = COLnew(0, TYPE_bit, 0, TRANSIENT);
	revsort = COLnew(0, TYPE_bit, 0, TRANSIENT);
	key = COLnew(0, TYPE_bit, 0, TRANSIENT);
	oidx = COLnew(0, TYPE_lng, 0, TRANSIENT);

	if (sch == NULL || tab == NULL || col == NULL || type == NULL || mode == NULL || loc == NULL || imprints == NULL ||
	    sort == NULL || cnt == NULL || atom == NULL || size == NULL || heap == NULL || indices == NULL || phash == NULL ||
	    revsort == NULL || key == NULL || oidx == NULL) {
		msg = createException(SQL, "sql.storage", SQLSTATE(HY013) MAL_MALLOC_FAIL);
		goto bailout;
	}

	/* check for limited storage tables */
	os_iterator(&si, tr->cat->schemas, tr, NULL);
	for (sql_base *b = oi_next(&si); b; b = oi_next(&si)) {
		sql_schema *s = (sql_schema *) b;
		if ((sname && strcmp(b->name, sname) ) || b->name[0] == '%')
			continue;
		if (s->tables) {
			struct os_iter oi;

			os_iterator(&oi, s->tables, tr, NULL);
			for (sql_base *bt = oi_next(&oi); bt; bt = oi_next(&oi)) {
				sql_table *t = (sql_table *) bt;
				if( tname && strcmp(bt->name, tname) )
					continue;
				if (isTable(t)) {
					if (ol_first_node(t->columns)) {
						for (ncol = ol_first_node((t)->columns); ncol; ncol = ncol->next) {
							sql_base *bc = ncol->data;
							sql_column *c = (sql_column *) ncol->data;
							lng sz;

							if( cname && strcmp(bc->name, cname) )
								continue;
							bs = store->storage_api.bind_col(tr, c, QUICK);
							if (bs == NULL) {
								msg = createException(SQL, "sql.storage", SQLSTATE(HY005) "Cannot access column descriptor");
								goto bailout;
							}

							/*printf("schema %s.%s.%s" , b->name, bt->name, bc->name); */
							if (BUNappend(sch, b->name, false) != GDK_SUCCEED ||
							    BUNappend(tab, bt->name, false) != GDK_SUCCEED ||
							    BUNappend(col, bc->name, false) != GDK_SUCCEED)
								goto bailout;
							if (c->t->access == TABLE_WRITABLE) {
								if (BUNappend(mode, "writable", false) != GDK_SUCCEED)
									goto bailout;
							} else if (c->t->access == TABLE_APPENDONLY) {
								if (BUNappend(mode, "appendonly", false) != GDK_SUCCEED)
									goto bailout;
							} else if (c->t->access == TABLE_READONLY) {
								if (BUNappend(mode, "readonly", false) != GDK_SUCCEED)
									goto bailout;
							} else {
								if (BUNappend(mode, str_nil, false) != GDK_SUCCEED)
									goto bailout;
							}
							if (BUNappend(type, c->type.type->base.name, false) != GDK_SUCCEED)
								goto bailout;

							/*printf(" cnt "BUNFMT, BATcount(bs)); */
							sz = BATcount(bs);
							if (BUNappend(cnt, &sz, false) != GDK_SUCCEED)
								goto bailout;

							/*printf(" loc %s", BBP_physical(bs->batCacheid)); */
							if (BUNappend(loc, BBP_physical(bs->batCacheid), false) != GDK_SUCCEED)
								goto bailout;
							/*printf(" width %d", bs->twidth); */
							w = bs->twidth;
							if (BUNappend(atom, &w, false) != GDK_SUCCEED)
								goto bailout;

							sz = BATcount(bs) << bs->tshift;
							if (BUNappend(size, &sz, false) != GDK_SUCCEED)
								goto bailout;

							sz = heapinfo(bs->tvheap, bs->batCacheid);
							if (BUNappend(heap, &sz, false) != GDK_SUCCEED)
								goto bailout;

							MT_rwlock_rdlock(&bs->thashlock);
							sz = hashinfo(bs->thash, bs->batCacheid);
							MT_rwlock_rdunlock(&bs->thashlock);
							if (BUNappend(indices, &sz, false) != GDK_SUCCEED)
								goto bailout;

							bitval = 0; /* HASHispersistent(bs); */
							if (BUNappend(phash, &bitval, false) != GDK_SUCCEED)
								goto bailout;

							sz = IMPSimprintsize(bs);
							if (BUNappend(imprints, &sz, false) != GDK_SUCCEED)
								goto bailout;
							/*printf(" indices "BUNFMT, bs->thash?bs->thash->heap.size:0); */
							/*printf("\n"); */
							bitval = BATtordered(bs);
							if (!bitval && bs->tnosorted == 0)
								bitval = bit_nil;
							if (BUNappend(sort, &bitval, false) != GDK_SUCCEED)
								goto bailout;

							bitval = BATtrevordered(bs);
							if (!bitval && bs->tnorevsorted == 0)
								bitval = bit_nil;
							if (BUNappend(revsort, &bitval, false) != GDK_SUCCEED)
								goto bailout;

							bitval = BATtkey(bs);
							if (!bitval && bs->tnokey[0] == 0 && bs->tnokey[1] == 0)
								bitval = bit_nil;
							if (BUNappend(key, &bitval, false) != GDK_SUCCEED)
								goto bailout;

							sz = bs->torderidx && bs->torderidx != (Heap *) 1 ? bs->torderidx->free : 0;
							if (BUNappend(oidx, &sz, false) != GDK_SUCCEED)
								goto bailout;
						}
					}

					if (t->idxs) {
						for (ncol = ol_first_node((t)->idxs); ncol; ncol = ncol->next) {
							sql_base *bc = ncol->data;
							sql_idx *c = (sql_idx *) ncol->data;
							if (idx_has_column(c->type)) {
								bs = store->storage_api.bind_idx(tr, c, QUICK);
								lng sz;

								if (bs == NULL) {
									msg = createException(SQL, "sql.storage", SQLSTATE(HY005) "Cannot access column descriptor");
									goto bailout;
								}
								if( cname && strcmp(bc->name, cname) )
									continue;
								/*printf("schema %s.%s.%s" , b->name, bt->name, bc->name); */
								if (BUNappend(sch, b->name, false) != GDK_SUCCEED ||
								    BUNappend(tab, bt->name, false) != GDK_SUCCEED ||
								    BUNappend(col, bc->name, false) != GDK_SUCCEED)
									goto bailout;
								if (c->t->access == TABLE_WRITABLE) {
									if (BUNappend(mode, "writable", false) != GDK_SUCCEED)
										goto bailout;
								} else if (c->t->access == TABLE_APPENDONLY) {
									if (BUNappend(mode, "appendonly", false) != GDK_SUCCEED)
										goto bailout;
								} else if (c->t->access == TABLE_READONLY) {
									if (BUNappend(mode, "readonly", false) != GDK_SUCCEED)
										goto bailout;
								} else {
									if (BUNappend(mode, str_nil, false) != GDK_SUCCEED)
										goto bailout;
								}
								if (BUNappend(type, "oid", false) != GDK_SUCCEED)
									goto bailout;

								/*printf(" cnt "BUNFMT, BATcount(bs)); */
								sz = BATcount(bs);
								if (BUNappend(cnt, &sz, false) != GDK_SUCCEED)
									goto bailout;

								/*printf(" loc %s", BBP_physical(bs->batCacheid)); */
								if (BUNappend(loc, BBP_physical(bs->batCacheid), false) != GDK_SUCCEED)
									goto bailout;
								/*printf(" width %d", bs->twidth); */
								w = bs->twidth;
								if (BUNappend(atom, &w, false) != GDK_SUCCEED)
									goto bailout;
								/*printf(" size "BUNFMT, tailsize(bs,BATcount(bs)) + (bs->tvheap? bs->tvheap->size:0)); */
								sz = tailsize(bs, BATcount(bs));
								if (BUNappend(size, &sz, false) != GDK_SUCCEED)
									goto bailout;

								sz = bs->tvheap ? bs->tvheap->size : 0;
								if (BUNappend(heap, &sz, false) != GDK_SUCCEED)
									goto bailout;

								MT_rwlock_rdlock(&bs->thashlock);
								sz = bs->thash && bs->thash != (Hash *) 1 ? bs->thash->heaplink.size + bs->thash->heapbckt.size : 0; /* HASHsize() */
								MT_rwlock_rdunlock(&bs->thashlock);
								if (BUNappend(indices, &sz, false) != GDK_SUCCEED)
									goto bailout;
								bitval = 0; /* HASHispersistent(bs); */
								if (BUNappend(phash, &bitval, false) != GDK_SUCCEED)
									goto bailout;

								sz = IMPSimprintsize(bs);
								if (BUNappend(imprints, &sz, false) != GDK_SUCCEED)
									goto bailout;
								/*printf(" indices "BUNFMT, bs->thash?bs->thash->heaplink.size+bs->thash->heapbckt.size:0); */
								/*printf("\n"); */
								bitval = BATtordered(bs);
								if (!bitval && bs->tnosorted == 0)
									bitval = bit_nil;
								if (BUNappend(sort, &bitval, false) != GDK_SUCCEED)
									goto bailout;
								bitval = BATtrevordered(bs);
								if (!bitval && bs->tnorevsorted == 0)
									bitval = bit_nil;
								if (BUNappend(revsort, &bitval, false) != GDK_SUCCEED)
									goto bailout;
								bitval = BATtkey(bs);
								if (!bitval && bs->tnokey[0] == 0 && bs->tnokey[1] == 0)
									bitval = bit_nil;
								if (BUNappend(key, &bitval, false) != GDK_SUCCEED)
									goto bailout;
								sz = bs->torderidx && bs->torderidx != (Heap *) 1 ? bs->torderidx->free : 0;
								if (BUNappend(oidx, &sz, false) != GDK_SUCCEED)
									goto bailout;
							}
						}
					}
				}
			}
		}
	}

	BBPkeepref(*rsch = sch->batCacheid);
	BBPkeepref(*rtab = tab->batCacheid);
	BBPkeepref(*rcol = col->batCacheid);
	BBPkeepref(*rmode = mode->batCacheid);
	BBPkeepref(*rloc = loc->batCacheid);
	BBPkeepref(*rtype = type->batCacheid);
	BBPkeepref(*rcnt = cnt->batCacheid);
	BBPkeepref(*ratom = atom->batCacheid);
	BBPkeepref(*rsize = size->batCacheid);
	BBPkeepref(*rheap = heap->batCacheid);
	BBPkeepref(*rindices = indices->batCacheid);
	BBPkeepref(*rphash = phash->batCacheid);
	BBPkeepref(*rimprints = imprints->batCacheid);
	BBPkeepref(*rsort = sort->batCacheid);
	BBPkeepref(*rrevsort = revsort->batCacheid);
	BBPkeepref(*rkey = key->batCacheid);
	BBPkeepref(*roidx = oidx->batCacheid);
	return MAL_SUCCEED;

  bailout:
	if (sch)
		BBPunfix(sch->batCacheid);
	if (tab)
		BBPunfix(tab->batCacheid);
	if (col)
		BBPunfix(col->batCacheid);
	if (mode)
		BBPunfix(mode->batCacheid);
	if (loc)
		BBPunfix(loc->batCacheid);
	if (cnt)
		BBPunfix(cnt->batCacheid);
	if (type)
		BBPunfix(type->batCacheid);
	if (atom)
		BBPunfix(atom->batCacheid);
	if (size)
		BBPunfix(size->batCacheid);
	if (heap)
		BBPunfix(heap->batCacheid);
	if (indices)
		BBPunfix(indices->batCacheid);
	if (phash)
		BBPunfix(phash->batCacheid);
	if (imprints)
		BBPunfix(imprints->batCacheid);
	if (sort)
		BBPunfix(sort->batCacheid);
	if (revsort)
		BBPunfix(revsort->batCacheid);
	if (key)
		BBPunfix(key->batCacheid);
	if (oidx)
		BBPunfix(oidx->batCacheid);
	if (!msg)
		msg = createException(SQL, "sql.storage", GDK_EXCEPTION);
	return msg;
}

void
freeVariables(Client c, MalBlkPtr mb, MalStkPtr glb, int oldvtop, int oldvid)
{
	for (int i = oldvtop; i < mb->vtop;) {
		if (glb) {
			if (isVarCleanup(mb, i))
				garbageElement(c, &glb->stk[i]);
			/* clean stack entry */
			glb->stk[i].vtype = TYPE_int;
			glb->stk[i].val.ival = 0;
			glb->stk[i].len = 0;
		}
		clearVariable(mb, i);
		i++;
	}
	mb->vtop = oldvtop;
	mb->vid = oldvid;
}

str
STRindex_int(int *i, const str *src, const bit *u)
{
	(void)src; (void)u;
	*i = 0;
	return MAL_SUCCEED;
}

str
BATSTRindex_int(bat *res, const bat *src, const bit *u)
{
	BAT *s, *r;

	if ((s = BATdescriptor(*src)) == NULL)
		throw(SQL, "calc.index", SQLSTATE(HY005) "Cannot access column descriptor");

	if (*u) {
		Heap *h = s->tvheap;
		size_t pad, pos;
		int v;

		r = COLnew(0, TYPE_int, 1024, TRANSIENT);
		if (r == NULL) {
			BBPunfix(s->batCacheid);
			throw(SQL, "calc.index", SQLSTATE(HY013) MAL_MALLOC_FAIL);
		}
		pos = GDK_STRHASHSIZE;
		while (pos < h->free) {
			const char *p;

			pad = GDK_VARALIGN - (pos & (GDK_VARALIGN - 1));
			if (pad < sizeof(stridx_t))
				pad += GDK_VARALIGN;
			pos += pad;
			p = h->base + pos;
			v = (int) (pos - GDK_STRHASHSIZE);
			if (BUNappend(r, &v, false) != GDK_SUCCEED) {
				BBPreclaim(r);
				BBPunfix(s->batCacheid);
				throw(SQL, "calc.index", SQLSTATE(HY013) MAL_MALLOC_FAIL);
			}
			pos += strLen(p);
		}
	} else {
		r = VIEWcreate(s->hseqbase, s);
		if (r == NULL) {
			BBPunfix(s->batCacheid);
			throw(SQL, "calc.index", SQLSTATE(HY013) MAL_MALLOC_FAIL);
		}
		r->ttype = TYPE_int;
		r->tvarsized = false;
		HEAPdecref(r->tvheap, false);
		r->tvheap = NULL;
	}
	BBPunfix(s->batCacheid);
	BBPkeepref((*res = r->batCacheid));
	return MAL_SUCCEED;
}

str
STRindex_sht(sht *i, const str *src, const bit *u)
{
	(void)src; (void)u;
	*i = 0;
	return MAL_SUCCEED;
}

str
BATSTRindex_sht(bat *res, const bat *src, const bit *u)
{
	BAT *s, *r;

	if ((s = BATdescriptor(*src)) == NULL)
		throw(SQL, "calc.index", SQLSTATE(HY005) "Cannot access column descriptor");

	if (*u) {
		Heap *h = s->tvheap;
		size_t pad, pos;
		sht v;

		r = COLnew(0, TYPE_sht, 1024, TRANSIENT);
		if (r == NULL) {
			BBPunfix(s->batCacheid);
			throw(SQL, "calc.index", SQLSTATE(HY013) MAL_MALLOC_FAIL);
		}
		pos = GDK_STRHASHSIZE;
		while (pos < h->free) {
			const char *s;

			pad = GDK_VARALIGN - (pos & (GDK_VARALIGN - 1));
			if (pad < sizeof(stridx_t))
				pad += GDK_VARALIGN;
			pos += pad;
			s = h->base + pos;
			v = (sht) (pos - GDK_STRHASHSIZE);
			if (BUNappend(r, &v, false) != GDK_SUCCEED) {
				BBPreclaim(r);
				throw(SQL, "calc.index", SQLSTATE(HY013) MAL_MALLOC_FAIL);
			}
			pos += strLen(s);
		}
	} else {
		r = VIEWcreate(s->hseqbase, s);
		if (r == NULL) {
			BBPunfix(s->batCacheid);
			throw(SQL, "calc.index", SQLSTATE(HY013) MAL_MALLOC_FAIL);
		}
		r->ttype = TYPE_sht;
		r->tvarsized = false;
		HEAPdecref(r->tvheap, false);
		r->tvheap = NULL;
	}
	BBPunfix(s->batCacheid);
	BBPkeepref((*res = r->batCacheid));
	return MAL_SUCCEED;
}

str
STRindex_bte(bte *i, const str *src, const bit *u)
{
	(void)src; (void)u;
	*i = 0;
	return MAL_SUCCEED;
}

str
BATSTRindex_bte(bat *res, const bat *src, const bit *u)
{
	BAT *s, *r;

	if ((s = BATdescriptor(*src)) == NULL)
		throw(SQL, "calc.index", SQLSTATE(HY005) "Cannot access column descriptor");

	if (*u) {
		Heap *h = s->tvheap;
		size_t pad, pos;
		bte v;

		r = COLnew(0, TYPE_bte, 64, TRANSIENT);
		if (r == NULL) {
			BBPunfix(s->batCacheid);
			throw(SQL, "calc.index", SQLSTATE(HY013) MAL_MALLOC_FAIL);
		}
		pos = GDK_STRHASHSIZE;
		while (pos < h->free) {
			const char *p;

			pad = GDK_VARALIGN - (pos & (GDK_VARALIGN - 1));
			if (pad < sizeof(stridx_t))
				pad += GDK_VARALIGN;
			pos += pad;
			p = h->base + pos;
			v = (bte) (pos - GDK_STRHASHSIZE);
			if (BUNappend(r, &v, false) != GDK_SUCCEED) {
				BBPreclaim(r);
				BBPunfix(s->batCacheid);
				throw(SQL, "calc.index", SQLSTATE(HY013) MAL_MALLOC_FAIL);
			}
			pos += strLen(p);
		}
	} else {
		r = VIEWcreate(s->hseqbase, s);
		if (r == NULL) {
			BBPunfix(s->batCacheid);
			throw(SQL, "calc.index", SQLSTATE(HY013) MAL_MALLOC_FAIL);
		}
		r->ttype = TYPE_bte;
		r->tvarsized = false;
		HEAPdecref(r->tvheap, false);
		r->tvheap = NULL;
	}
	BBPunfix(s->batCacheid);
	BBPkeepref((*res = r->batCacheid));
	return MAL_SUCCEED;
}

str
STRstrings(str *i, const str *src)
{
	(void)src;
	*i = 0;
	return MAL_SUCCEED;
}

str
BATSTRstrings(bat *res, const bat *src)
{
	BAT *s, *r;
	Heap *h;
	size_t pad, pos;

	if ((s = BATdescriptor(*src)) == NULL)
		throw(SQL, "calc.strings", SQLSTATE(HY005) "Cannot access column descriptor");

	h = s->tvheap;
	r = COLnew(0, TYPE_str, 1024, TRANSIENT);
	if (r == NULL) {
		BBPunfix(s->batCacheid);
		throw(SQL, "calc.strings", SQLSTATE(HY013) MAL_MALLOC_FAIL);
	}
	pos = GDK_STRHASHSIZE;
	while (pos < h->free) {
		const char *p;

		pad = GDK_VARALIGN - (pos & (GDK_VARALIGN - 1));
		if (pad < sizeof(stridx_t))
			pad += GDK_VARALIGN;
		pos += pad;
		p = h->base + pos;
		if (BUNappend(r, p, false) != GDK_SUCCEED) {
			BBPreclaim(r);
			BBPunfix(s->batCacheid);
			throw(SQL, "calc.strings", SQLSTATE(HY013) MAL_MALLOC_FAIL);
		}
		pos += strLen(p);
	}
	BBPunfix(s->batCacheid);
	BBPkeepref((*res = r->batCacheid));
	return MAL_SUCCEED;
}

str
SQLresume_log_flushing(Client cntxt, MalBlkPtr mb, MalStkPtr stk, InstrPtr pci)
{
	mvc *mvc;

	(void)stk; (void)pci;
	char *msg = getSQLContext(cntxt, mb, &mvc, NULL);
	if (msg)
		return msg;
	store_resume_log(mvc->store);
	return MAL_SUCCEED;
}

str
SQLsuspend_log_flushing(Client cntxt, MalBlkPtr mb, MalStkPtr stk, InstrPtr pci)
{
	mvc *mvc;

	(void)stk; (void)pci;
	char *msg = getSQLContext(cntxt, mb, &mvc, NULL);
	if (msg)
		return msg;
	store_suspend_log(mvc->store);
	return MAL_SUCCEED;
}

str
/*SQLhot_snapshot(void *ret, const str *tarfile_arg)*/
SQLhot_snapshot(Client cntxt, MalBlkPtr mb, MalStkPtr stk, InstrPtr pci)
{
	char *tarfile = *getArgReference_str(stk, pci, 1);
	mvc *mvc;

	char *msg = getSQLContext(cntxt, mb, &mvc, NULL);
	if (msg)
		return msg;
	lng result = store_hot_snapshot(mvc->session->tr->store, tarfile);
	if (result)
		return MAL_SUCCEED;
	else
		throw(SQL, "sql.hot_snapshot", GDK_EXCEPTION);
}

str
SQLhot_snapshot_wrap(Client cntxt, MalBlkPtr mb, MalStkPtr stk, InstrPtr pci)
{
	char *filename;
	bool onserver;
	char *msg = MAL_SUCCEED;
	char buf[80];
	mvc *mvc;
	ssize_t sz;
	stream *s;
	stream *cb = NULL;
	lng result;

	filename = *getArgReference_str(stk, pci, 1);
	onserver = *getArgReference_bit(stk, pci, 2);

	msg = getSQLContext(cntxt, mb, &mvc, NULL);
	if (msg)
		return msg;

	sqlstore *store = mvc->session->tr->store;
	if (onserver) {
		lng result = store_hot_snapshot(store, filename);
		if (result)
			return MAL_SUCCEED;
		else
			throw(SQL, "sql.hot_snapshot", GDK_EXCEPTION);
	}

	// sync with client, copy pasted from mvc_export_table_wrap
	while (!mvc->scanner.rs->eof)
		bstream_next(mvc->scanner.rs);

	// The snapshot code flushes from time to time.
	// Use a callback stream to suppress those.
	s = mvc->scanner.ws;
	cb = callback_stream(
		/* private */ s,
		/* read */    NULL,
		/* write */   (void*)mnstr_write,
		/* close */   NULL,
		/* destroy */ NULL,
		"snapshot-callback"
	);
	if (!cb)
		throw(SQL, "sql.hot_snapshot", GDK_EXCEPTION);

	// tell client to open file, copy pasted from mvc_export_table_wrap
	mnstr_write(s, PROMPT3, sizeof(PROMPT3) - 1, 1);
	mnstr_printf(s, "w %s\n", filename);
	mnstr_flush(s, MNSTR_FLUSH_DATA);
	if ((sz = mnstr_readline(mvc->scanner.rs->s, buf, sizeof(buf))) > 1) {
		/* non-empty line indicates failure on client */
		msg = createException(IO, "streams.open", "%s", buf);
			/* discard until client flushes */
			while (mnstr_read(mvc->scanner.rs->s, buf, 1, sizeof(buf)) > 0) {
				/* ignore remainder of error message */
			}
		goto end;
	}

	// client is waiting for data now, send it.
	result = store_hot_snapshot_to_stream(store, cb);
	if (result)
		msg = MAL_SUCCEED;
	else
		msg = createException(SQL, "sql.hot_snapshot", GDK_EXCEPTION);
	mnstr_destroy(cb);

	// tell client no more data, also copy pasted from mvc_export_table_wrap
	mnstr_flush(s, MNSTR_FLUSH_DATA);
	if ((sz = mnstr_readline(mvc->scanner.rs->s, buf, sizeof(buf))) > 1) {
		msg = createException(IO, "streams.open", "%s", buf);
	}
	while (sz > 0)
		sz = mnstr_readline(mvc->scanner.rs->s, buf, sizeof(buf));

end:
	return msg;
}

str
SQLsession_prepared_statements(Client cntxt, MalBlkPtr mb, MalStkPtr stk, InstrPtr pci)
{
	BAT *sessionid, *user, *statementid, *statement, *created;
	bat *sid = getArgReference_bat(stk,pci,0);
	bat *u = getArgReference_bat(stk,pci,1);
	bat *i = getArgReference_bat(stk,pci,2);
	bat *s = getArgReference_bat(stk,pci,3);
	bat *c = getArgReference_bat(stk,pci,4);
	str msg = MAL_SUCCEED, usr;
	mvc *sql = NULL;
	cq *q = NULL;

	(void) stk;
	(void) pci;
	if ((msg = getSQLContext(cntxt, mb, &sql, NULL)) != NULL)
		return msg;
	if ((msg = checkSQLContext(cntxt)) != NULL)
		return msg;

	assert(sql->qc);

	sessionid = COLnew(0, TYPE_int, 256, TRANSIENT);
	user = COLnew(0, TYPE_str, 256, TRANSIENT);
	statementid = COLnew(0, TYPE_int, 256, TRANSIENT);
	statement = COLnew(0, TYPE_str, 256, TRANSIENT);
	created = COLnew(0, TYPE_timestamp, 256, TRANSIENT);
	if (sessionid == NULL || user == NULL || statementid == NULL || statement == NULL || created == NULL) {
		msg = createException(SQL, "sql.session_prepared_statements", GDK_EXCEPTION);
		goto bailout;
	}

	for (q = sql->qc->q; q; q = q->next) {
		gdk_return bun_res;
		if (BUNappend(sessionid, &(cntxt->idx), false) != GDK_SUCCEED) {
			msg = createException(SQL, "sql.session_prepared_statements", GDK_EXCEPTION);
			goto bailout;
		}

		msg = AUTHgetUsername(&usr, cntxt);
		if (msg != MAL_SUCCEED)
			goto bailout;
		bun_res = BUNappend(user, usr, false);
		GDKfree(usr);
		if (bun_res != GDK_SUCCEED) {
			msg = createException(SQL, "sql.session_prepared_statements", GDK_EXCEPTION);
			goto bailout;
		}

		if (BUNappend(statementid, &(q->id), false) != GDK_SUCCEED) {
			msg = createException(SQL, "sql.session_prepared_statements", GDK_EXCEPTION);
			goto bailout;
		}
		if (BUNappend(statement, q->f->query, false) != GDK_SUCCEED) {
			msg = createException(SQL, "sql.session_prepared_statements", GDK_EXCEPTION);
			goto bailout;
		}
		if (BUNappend(created, &(q->created), false) != GDK_SUCCEED) {
			msg = createException(SQL, "sql.session_prepared_statements", GDK_EXCEPTION);
			goto bailout;
		}
	}

bailout:
	if (msg) {
		BBPreclaim(sessionid);
		BBPreclaim(user);
		BBPreclaim(statementid);
		BBPreclaim(statement);
		BBPreclaim(created);
	} else {
		BBPkeepref(*sid = sessionid->batCacheid);
		BBPkeepref(*u = user->batCacheid);
		BBPkeepref(*i = statementid->batCacheid);
		BBPkeepref(*s = statement->batCacheid);
		BBPkeepref(*c = created->batCacheid);
	}
	return msg;
}

str
SQLsession_prepared_statements_args(Client cntxt, MalBlkPtr mb, MalStkPtr stk, InstrPtr pci)
{
	BAT *statementid, *type, *digits, *isinout, *number, *scale, *schema, *table, *column;
	bat *sid = getArgReference_bat(stk,pci,0);
	bat *t = getArgReference_bat(stk,pci,1);
	bat *d = getArgReference_bat(stk,pci,2);
	bat *s = getArgReference_bat(stk,pci,3);
	bat *io = getArgReference_bat(stk,pci,4);
	bat *n = getArgReference_bat(stk,pci,5);
	bat *sch = getArgReference_bat(stk,pci,6);
	bat *tbl = getArgReference_bat(stk,pci,7);
	bat *col = getArgReference_bat(stk,pci,8);
	str msg = MAL_SUCCEED;
	mvc *sql = NULL;
	cq *q = NULL;

	(void) stk;
	(void) pci;
	if ((msg = getSQLContext(cntxt, mb, &sql, NULL)) != NULL)
		return msg;
	if ((msg = checkSQLContext(cntxt)) != NULL)
		return msg;

	assert(sql->qc);

	statementid = COLnew(0, TYPE_int, 256, TRANSIENT);
	type = COLnew(0, TYPE_str, 256, TRANSIENT);
	digits = COLnew(0, TYPE_int, 256, TRANSIENT);
	scale = COLnew(0, TYPE_int, 256, TRANSIENT);
	isinout = COLnew(0, TYPE_bte, 256, TRANSIENT);
	number = COLnew(0, TYPE_int, 256, TRANSIENT);
	schema = COLnew(0, TYPE_str, 256, TRANSIENT);
	table = COLnew(0, TYPE_str, 256, TRANSIENT);
	column = COLnew(0, TYPE_str, 256, TRANSIENT);
	if (!statementid || !type || !digits || !scale || !isinout || !number || !schema || !table || !column) {
		msg = createException(SQL, "sql.session_prepared_statements_args", GDK_EXCEPTION);
		goto bailout;
	}

	for (q = sql->qc->q; q; q = q->next) {
		sql_rel *r = q->rel;
		int arg_number = 0;
		bte inout = ARG_OUT;

		if (r && (is_topn(r->op) || is_sample(r->op)))
			r = r->l;

		if (r && is_project(r->op) && r->exps) {
			for (node *n = r->exps->h; n; n = n->next, arg_number++) {
				sql_exp *e = n->data;
				sql_subtype *t = exp_subtype(e);
				const char *name = exp_name(e), *rname = exp_relname(e), *rschema = ATOMnilptr(TYPE_str);

				if (!name && e->type == e_column && e->r)
					name = e->r;
				if (!name)
					name = ATOMnilptr(TYPE_str);
				if (!rname && e->type == e_column && e->l)
					rname = e->l;
				if (!rname)
					rname = ATOMnilptr(TYPE_str);

				if (BUNappend(statementid, &(q->id), false) != GDK_SUCCEED ||
					BUNappend(type, t->type->base.name, false) != GDK_SUCCEED ||
					BUNappend(digits, &t->digits, false) != GDK_SUCCEED ||
					BUNappend(scale, &t->scale, false) != GDK_SUCCEED ||
					BUNappend(isinout, &inout, false) != GDK_SUCCEED ||
					BUNappend(number, &arg_number, false) != GDK_SUCCEED ||
					BUNappend(schema, rschema, false) != GDK_SUCCEED ||
					BUNappend(table, rname, false) != GDK_SUCCEED ||
					BUNappend(column, name, false) != GDK_SUCCEED) {
					msg = createException(SQL, "sql.session_prepared_statements_args", GDK_EXCEPTION);
					goto bailout;
				}
			}
		}

		if (q->f->ops) {
			inout = ARG_IN;
			for (node *n = q->f->ops->h; n; n=n->next, arg_number++) {
				sql_arg *a = n->data;
				sql_subtype *t = &a->type;

				if (BUNappend(statementid, &(q->id), false) != GDK_SUCCEED ||
					BUNappend(type, t->type->base.name, false) != GDK_SUCCEED ||
					BUNappend(digits, &(t->digits), false) != GDK_SUCCEED ||
					BUNappend(scale, &(t->scale), false) != GDK_SUCCEED ||
					BUNappend(isinout, &inout, false) != GDK_SUCCEED ||
					BUNappend(number, &arg_number, false) != GDK_SUCCEED ||
					BUNappend(schema, ATOMnilptr(TYPE_str), false) != GDK_SUCCEED ||
					BUNappend(table, ATOMnilptr(TYPE_str), false) != GDK_SUCCEED ||
					BUNappend(column, ATOMnilptr(TYPE_str), false) != GDK_SUCCEED) {
					msg = createException(SQL, "sql.session_prepared_statements_args", GDK_EXCEPTION);
					goto bailout;
				}
			}
		}
	}

bailout:
	if (msg) {
		BBPreclaim(statementid);
		BBPreclaim(type);
		BBPreclaim(digits);
		BBPreclaim(scale);
		BBPreclaim(isinout);
		BBPreclaim(number);
		BBPreclaim(schema);
		BBPreclaim(table);
		BBPreclaim(column);
	} else {
		BBPkeepref(*sid = statementid->batCacheid);
		BBPkeepref(*t = type->batCacheid);
		BBPkeepref(*d = digits->batCacheid);
		BBPkeepref(*s = scale->batCacheid);
		BBPkeepref(*io = isinout->batCacheid);
		BBPkeepref(*n = number->batCacheid);
		BBPkeepref(*sch = schema->batCacheid);
		BBPkeepref(*tbl = table->batCacheid);
		BBPkeepref(*col = column->batCacheid);
	}
	return msg;
}

/* input id,row-input-values
 * for each id call function(with row-input-values) return table
 * return for each id the table, ie id (*length of table) and table results
 */
str
SQLunionfunc(Client cntxt, MalBlkPtr mb, MalStkPtr stk, InstrPtr pci)
{
	int arg = pci->retc;
	str mod, fcn, ret = MAL_SUCCEED;
	InstrPtr npci;

	mod = *getArgReference_str(stk, pci, arg++);
	fcn = *getArgReference_str(stk, pci, arg++);
	npci = newStmtArgs(mb, mod, fcn, pci->argc);

	for (int i = 1; i < pci->retc; i++) {
		int type = getArgType(mb, pci, i);

		if (i==1)
			getArg(npci, 0) = newTmpVariable(mb, type);
		else
			npci = pushReturn(mb, npci, newTmpVariable(mb, type));
	}
	for (int i = pci->retc+2+1; i < pci->argc; i++) {
		int type = getBatType(getArgType(mb, pci, i));

		npci = pushNil(mb, npci, type);
	}
	/* check program to get the proper malblk */
	if (chkInstruction(cntxt->usermodule, mb, npci)) {
		freeInstruction(npci);
		return createException(MAL, "sql.unionfunc", SQLSTATE(42000) PROGRAM_GENERAL);
	}

	if (npci) {
		BAT **res = NULL, **input = NULL;
		BATiter *bi = NULL;
		BUN cnt = 0;
		int nrinput = pci->argc - 2 - pci->retc;
		MalBlkPtr nmb = NULL;
		MalStkPtr env = NULL;
		InstrPtr q = NULL;

		if (!(input = GDKzalloc(sizeof(BAT*) * nrinput))) {
			ret = createException(MAL, "sql.unionfunc", SQLSTATE(HY013) MAL_MALLOC_FAIL);
			goto finalize;
		}
		if (!(bi = GDKmalloc(sizeof(BATiter) * nrinput))) {
			ret = createException(MAL, "sql.unionfunc", SQLSTATE(HY013) MAL_MALLOC_FAIL);
			goto finalize;
		}
		assert(nrinput == pci->retc);
		for (int i = 0, j = pci->retc+2; j < pci->argc; i++, j++) {
			bat *b = getArgReference_bat(stk, pci, j);
			if (!(input[i] = BATdescriptor(*b))) {
				ret = createException(MAL, "sql.unionfunc", SQLSTATE(HY005) "Cannot access column descriptor");
				goto finalize;
			}
			bi[i] = bat_iterator(input[i]);
			cnt = BATcount(input[i]);
		}

		/* create result bats */
		if (!(res = GDKzalloc(sizeof(BAT*) * pci->retc))) {
			ret = createException(MAL, "sql.unionfunc", SQLSTATE(HY013) MAL_MALLOC_FAIL);
			goto finalize;
		}
		for (int i = 0; i<pci->retc; i++) {
			int type = getArgType(mb, pci, i);

			if (!(res[i] = COLnew(0, getBatType(type), cnt, TRANSIENT))) {
				ret = createException(MAL, "sql.unionfunc", GDK_EXCEPTION);
				goto finalize;
			}
		}

		if (!(nmb = copyMalBlk(npci->blk))) {
			ret = createException(MAL, "sql.unionfunc", SQLSTATE(HY013) MAL_MALLOC_FAIL);
			goto finalize;
		}
		if (!(env = prepareMALstack(nmb, nmb->vsize))) { /* needed for result */
			ret = createException(MAL, "sql.unionfunc", SQLSTATE(HY013) MAL_MALLOC_FAIL);
			goto finalize;
		}

		q = getInstrPtr(nmb, 0);

		for (BUN cur = 0; cur<cnt && !ret; cur++ ) {
			MalStkPtr nstk = prepareMALstack(nmb, nmb->vsize);
			int i,ii;

			if (!nstk) { /* needed for result */
				ret = createException(MAL, "sql.unionfunc", SQLSTATE(HY013) MAL_MALLOC_FAIL);
			} else {
				/* copy (input) arguments onto destination stack, skipping rowid col */
				for (i = 1, ii = q->retc; ii < q->argc && !ret; ii++) {
					ValPtr lhs = &nstk->stk[q->argv[ii]];
					ptr rhs = (ptr)BUNtail(bi[i], cur);

					assert(lhs->vtype != TYPE_bat);
					if (VALset(lhs, input[i]->ttype, rhs) == NULL)
						ret = createException(MAL, "sql.unionfunc", SQLSTATE(HY013) MAL_MALLOC_FAIL);
				}
				if (!ret && ii == q->argc) {
					BAT *fres = NULL;
					ret = runMALsequence(cntxt, nmb, 1, nmb->stop, nstk, env /* copy result in nstk first instruction*/, q);

					if (!ret) {
						/* insert into result */
						if (!(fres = BBPquickdesc(env->stk[q->argv[0]].val.bval))) {
							ret = createException(MAL, "sql.unionfunc", SQLSTATE(HY005) "Cannot access column descriptor");
						} else {
							BAT *p = BATconstant(fres->hseqbase, res[0]->ttype, (ptr)BUNtail(bi[0], cur), BATcount(fres), TRANSIENT);

							if (p) {
								if (BATappend(res[0], p, NULL, FALSE) != GDK_SUCCEED)
									ret = createException(MAL, "sql.unionfunc", GDK_EXCEPTION);
								BBPunfix(p->batCacheid);
							} else {
								ret = createException(MAL, "sql.unionfunc", GDK_EXCEPTION);
							}
						}
						i=1;
						for (ii = 0; i < pci->retc && !ret; i++) {
							BAT *b;

							if (!(b = BATdescriptor(env->stk[q->argv[ii]].val.bval)))
								ret = createException(MAL, "sql.unionfunc", SQLSTATE(HY005) "Cannot access column descriptor");
							else if (BATappend(res[i], b, NULL, FALSE) != GDK_SUCCEED)
								ret = createException(MAL, "sql.unionfunc", GDK_EXCEPTION);
							if (b) {
								BBPrelease(b->batCacheid); /* release ref from env stack */
								BBPunfix(b->batCacheid);   /* free pointer */
							}
						}
					}
				}
				GDKfree(nstk);
			}
		}
finalize:
		GDKfree(env);
		if (nmb)
			freeMalBlk(nmb);
		if (res)
			for (int i = 0; i<pci->retc; i++) {
				bat *b = getArgReference_bat(stk, pci, i);
				if (res[i]) {
					*b = res[i]->batCacheid;
					if (ret)
						BBPunfix(*b);
					else
						BBPkeepref(*b);
				}
			}
		GDKfree(res);
		if (input)
			for (int i = 0; i<nrinput; i++) {
				if (input[i]) {
					bat_iterator_end(&bi[i]);
					BBPunfix(input[i]->batCacheid);
				}
			}
		GDKfree(input);
		GDKfree(bi);
	}
	return ret;
}

static str
do_str_column_vacuum(sql_trans *tr, sql_column *c, char *sname, char *tname, char *cname)
{
	int res;
	int access = 0;
	BAT* b = NULL;
	BAT* bn = NULL;
	sqlstore *store = tr->store;

	if ((b = store->storage_api.bind_col(tr, c, access)) == NULL)
		throw(SQL, "do_str_column_vacuum", SQLSTATE(42S22) "storage_api.bind_col failed for %s.%s.%s", sname, tname, cname);
	// vacuum varsized bats
	if (ATOMvarsized(c->type.type->localtype)) {
		// TODO check for num of updates on the BAT against some threshold
		// and decide whether to proceed
		if ((bn = COLcopy(b, b->ttype, true, PERSISTENT)) == NULL) {
			BBPunfix(b->batCacheid);
			throw(SQL, "do_str_column_vacuum", SQLSTATE(42S22) "COLcopy failed for %s.%s.%s", sname, tname, cname);
		}
		if ((res = (int) store->storage_api.swap_bats(tr, c, bn)) != LOG_OK) {
			BBPreclaim(bn);
			BBPunfix(b->batCacheid);
			if (res == LOG_CONFLICT)
				throw(SQL, "do_str_column_vacuum", SQLSTATE(25S01) "TRANSACTION CONFLICT in storage_api.swap_bats %s.%s.%s", sname, tname, cname);
			if (res == LOG_ERR)
				throw(SQL, "do_str_column_vacuum", SQLSTATE(HY000) "LOG ERROR in storage_api.swap_bats %s.%s.%s", sname, tname, cname);
			throw(SQL, "do_str_column_vacuum", SQLSTATE(HY000) "ERROR in storage_api.swap_bats %s.%s.%s", sname, tname, cname);
		}
	}
	BBPunfix(b->batCacheid);
	if (bn)
		BBPunfix(bn->batCacheid);
	return MAL_SUCCEED;
}

str
SQLstr_column_vacuum(Client cntxt, MalBlkPtr mb, MalStkPtr stk, InstrPtr pci)
{
	mvc *m = NULL;
	str msg = NULL;
	char *sname = *getArgReference_str(stk, pci, 1);
	char *tname = *getArgReference_str(stk, pci, 2);
	char *cname = *getArgReference_str(stk, pci, 3);

	if ((msg = getSQLContext(cntxt, mb, &m, NULL)) != NULL)
		return msg;
	if ((msg = checkSQLContext(cntxt)) != NULL)
		return msg;

	sql_trans *tr = m->session->tr;
	sql_schema *s = NULL;
	sql_table *t = NULL;
	sql_column *c = NULL;

	if (strNil(sname))
		throw(SQL, "sql.str_column_vacuum", SQLSTATE(42000) "Schema name cannot be NULL");
	if (strNil(tname))
		throw(SQL, "sql.str_column_vacuum", SQLSTATE(42000) "Table name cannot be NULL");
	if (strNil(cname))
		throw(SQL, "sql.str_column_vacuum", SQLSTATE(42000) "Column name cannot be NULL");
	if ((s = mvc_bind_schema(m, sname)) == NULL)
		throw(SQL, "sql.str_column_vacuum", SQLSTATE(3F000) "Invalid or missing schema %s",sname);
	if ((t = mvc_bind_table(m, s, tname)) == NULL)
		throw(SQL, "sql.str_column_vacuum", SQLSTATE(42S02) "Invalid or missing table %s.%s",sname,tname);
	if (!isTable(t))
		throw(SQL, "sql.str_column_vacuum", SQLSTATE(42000) "%s '%s' is not persistent",
			  TABLE_TYPE_DESCRIPTION(t->type, t->properties), t->base.name);
	if ((c = mvc_bind_column(m, t, cname)) == NULL)
		throw(SQL, "sql.str_column_vacuum", SQLSTATE(42S22) "Column not found %s.%s",sname,tname);
	if (c->storage_type)
		throw(SQL, "sql.str_column_vacuum", SQLSTATE(42000) "Cannot vaccum compressed column");

	return do_str_column_vacuum(tr, c, sname, tname, cname);
}


static gdk_return
str_column_vacuum_callback(int argc, void *argv[]) {
	sqlstore *store = (sqlstore *) argv[0];
	char *sname = (char *) argv[1];
	char *tname = (char *) argv[2];
	char *cname = (char *) argv[3];
	sql_allocator *sa = NULL;
	sql_session *session = NULL;
	sql_schema *s = NULL;
	sql_table *t = NULL;
	sql_column *c = NULL;
	char *msg;
	gdk_return res = GDK_SUCCEED;

	(void) argc;

	if ((sa = sa_create(NULL)) == NULL) {
		TRC_ERROR((component_t) SQL, "[str_column_vacuum_callback] -- Failed to create sql_allocator!");
		return GDK_FAIL;
	}

	if ((session = sql_session_create(store, sa, 0)) == NULL) {
		TRC_ERROR((component_t) SQL, "[str_column_vacuum_callback] -- Failed to create session!");
		sa_destroy(sa);
		return GDK_FAIL;
	}

	if (sql_trans_begin(session) < 0) {
		TRC_ERROR((component_t) SQL, "[str_column_vacuum_callback] -- Failed to begin transaction!");
		sql_session_destroy(session);
		sa_destroy(sa);
		return GDK_FAIL;
	}

	do {
		if((s = find_sql_schema(session->tr, sname)) == NULL) {
			TRC_ERROR((component_t) SQL, "[str_column_vacuum_callback] -- Invalid or missing schema %s!",sname);
			res = GDK_FAIL;
			break;
		}

		if((t = find_sql_table(session->tr, s, tname)) == NULL) {
			TRC_ERROR((component_t) SQL, "[str_column_vacuum_callback] -- Invalid or missing table %s!", tname);
			res = GDK_FAIL;
			break;
		}

		if ((c = find_sql_column(t, cname)) == NULL) {
			TRC_ERROR((component_t) SQL, "[str_column_vacuum_callback] -- Invalid or missing column %s!", cname);
			res = GDK_FAIL;
			break;
		}

		if((msg=do_str_column_vacuum(session->tr, c, sname, tname, cname)) != MAL_SUCCEED) {
			TRC_ERROR((component_t) SQL, "[str_column_vacuum_callback] -- %s", msg);
			res = GDK_FAIL;
		}

	} while(0);

	sql_trans_end(session, SQL_OK);
	sql_session_destroy(session);
	sa_destroy(sa);
	return res;
}

static gdk_return
str_column_vacuum_callback_args_free(int argc, void *argv[])
{
	(void) argc;
	// free up sname, tname, cname. First pointer points to sqlstore so leave it.
	GDKfree(argv[1]); // sname
	GDKfree(argv[2]); // tname
	GDKfree(argv[3]); // cname
	return GDK_SUCCEED;
}

str
SQLstr_column_auto_vacuum(Client cntxt, MalBlkPtr mb, MalStkPtr stk, InstrPtr pci)
{
	mvc *m = NULL;
	str msg = NULL;
	char *sname = *getArgReference_str(stk, pci, 1);
	char *tname = *getArgReference_str(stk, pci, 2);
	char *cname = *getArgReference_str(stk, pci, 3);
	int interval = *getArgReference_int(stk, pci, 4); // in sec
	char *sname_copy = NULL, *tname_copy = NULL, *cname_copy = NULL;

	if ((msg = getSQLContext(cntxt, mb, &m, NULL)) != NULL)
		return msg;
	if ((msg = checkSQLContext(cntxt)) != NULL)
		return msg;

	sql_schema *s = NULL;
	sql_table *t = NULL;
	sql_column *c = NULL;

	if (strNil(sname))
		throw(SQL, "sql.str_column_auto_vacuum", SQLSTATE(42000) "Schema name cannot be NULL");
	if (strNil(tname))
		throw(SQL, "sql.str_column_auto_vacuum", SQLSTATE(42000) "Table name cannot be NULL");
	if (strNil(cname))
		throw(SQL, "sql.str_column_auto_vacuum", SQLSTATE(42000) "Column name cannot be NULL");
	if ((s = mvc_bind_schema(m, sname)) == NULL)
		throw(SQL, "sql.str_column_auto_vacuum", SQLSTATE(3F000) "Invalid or missing schema %s",sname);
	if ((t = mvc_bind_table(m, s, tname)) == NULL)
		throw(SQL, "sql.str_column_auto_vacuum", SQLSTATE(42S02) "Invalid or missing table %s.%s",sname,tname);
	if (!isTable(t))
		throw(SQL, "sql.str_column_auto_vacuum", SQLSTATE(42000) "%s '%s' is not persistent",
			  TABLE_TYPE_DESCRIPTION(t->type, t->properties), t->base.name);
	if ((c = mvc_bind_column(m, t, cname)) == NULL)
		throw(SQL, "sql.str_column_auto_vacuum", SQLSTATE(42S22) "Column not found %s.%s",sname,tname);
	if (c->storage_type)
		throw(SQL, "sql.str_column_auto_vacuum", SQLSTATE(42000) "Cannot vaccum compressed column");

	if (!(sname_copy = GDKstrdup(sname)) || !(tname_copy = GDKstrdup(tname)) || !(cname_copy = GDKstrdup(cname))) {
		GDKfree(sname_copy);
		GDKfree(tname_copy);
		GDKfree(cname_copy);
		throw(SQL, "sql.str_column_auto_vacuum", SQLSTATE(HY013) MAL_MALLOC_FAIL);
	}
	void *argv[4] = {m->store, sname_copy, tname_copy, cname_copy};

	gdk_return res;
	if((res = gdk_add_callback("str_column_vacuum", str_column_vacuum_callback, 4, argv, interval)) != GDK_SUCCEED) {
		str_column_vacuum_callback_args_free(4, argv);
		throw(SQL, "sql.str_column_auto_vacuum", "adding vacuum callback failed!");
	}

	return MAL_SUCCEED;
}

str
SQLstr_column_stop_vacuum(Client cntxt, MalBlkPtr mb, MalStkPtr stk, InstrPtr pci)
{
	mvc *m = NULL;
	str msg = NULL;
	char *sname = *getArgReference_str(stk, pci, 1);
	char *tname = *getArgReference_str(stk, pci, 2);
	char *cname = *getArgReference_str(stk, pci, 3);

	if ((msg = getSQLContext(cntxt, mb, &m, NULL)) != NULL)
		return msg;
	if ((msg = checkSQLContext(cntxt)) != NULL)
		return msg;

	sql_schema *s = NULL;
	sql_table *t = NULL;
	sql_column *c = NULL;

	if (strNil(sname))
		throw(SQL, "sql.str_column_auto_vacuum", SQLSTATE(42000) "Schema name cannot be NULL");
	if (strNil(tname))
		throw(SQL, "sql.str_column_auto_vacuum", SQLSTATE(42000) "Table name cannot be NULL");
	if (strNil(cname))
		throw(SQL, "sql.str_column_auto_vacuum", SQLSTATE(42000) "Column name cannot be NULL");
	if ((s = mvc_bind_schema(m, sname)) == NULL)
		throw(SQL, "sql.str_column_stop_vacuum", SQLSTATE(3F000) "Invalid or missing schema %s",sname);
	if ((t = mvc_bind_table(m, s, tname)) == NULL)
		throw(SQL, "sql.str_column_stop_vacuum", SQLSTATE(42S02) "Invalid or missing table %s.%s",sname,tname);
	if (!isTable(t))
		throw(SQL, "sql.str_column_auto_vacuum", SQLSTATE(42000) "%s '%s' is not persistent",
			  TABLE_TYPE_DESCRIPTION(t->type, t->properties), t->base.name);
	if ((c = mvc_bind_column(m, t, cname)) == NULL)
		throw(SQL, "sql.str_column_stop_vacuum", SQLSTATE(42S22) "Column not found %s.%s",sname,tname);

	if(gdk_remove_callback("str_column_vacuum", str_column_vacuum_callback_args_free) != GDK_SUCCEED)
		throw(SQL, "sql.str_column_stop_vacuum", "removing vacuum callback failed!");

	return MAL_SUCCEED;
}


#include "wlr.h"
#include "sql_cat.h"
#include "sql_rank.h"
#include "sql_user.h"
#include "sql_assert.h"
#include "sql_execute.h"
#include "sql_orderidx.h"
#include "sql_strimps.h"
#include "sql_subquery.h"
#include "sql_statistics.h"
#include "sql_transaction.h"
#include "for.h"
#include "dict.h"
#include "mel.h"
static mel_func sql_init_funcs[] = {
 pattern("sql", "shutdown", SQLshutdown_wrap, true, "", args(1,3, arg("",str),arg("delay",bte),arg("force",bit))),
 pattern("sql", "shutdown", SQLshutdown_wrap, true, "", args(1,3, arg("",str),arg("delay",sht),arg("force",bit))),
 pattern("sql", "shutdown", SQLshutdown_wrap, true, "", args(1,3, arg("",str),arg("delay",int),arg("force",bit))),
 pattern("sql", "shutdown", SQLshutdown_wrap, true, "", args(1,2, arg("",str),arg("delay",bte))),
 pattern("sql", "shutdown", SQLshutdown_wrap, true, "", args(1,2, arg("",str),arg("delay",sht))),
 pattern("sql", "shutdown", SQLshutdown_wrap, true, "", args(1,2, arg("",str),arg("delay",int))),
 pattern("sql", "set_protocol", SQLset_protocol, true, "Configures the result set protocol", args(1,2, arg("",int), arg("protocol",int))),
 pattern("sql", "mvc", SQLmvc, false, "Get the multiversion catalog context. \nNeeded for correct statement dependencies\n(ie sql.update, should be after sql.bind in concurrent execution)", args(1,1, arg("",int))),
 pattern("sql", "eval", SQLstatement, true, "Compile and execute a single sql statement", args(1,2, arg("",void),arg("cmd",str))),
 pattern("sql", "eval", SQLstatement, true, "Compile and execute a single sql statement (and optionaly set the output to columnar format)", args(1,3, arg("",void),arg("cmd",str),arg("columnar",bit))),
 pattern("sql", "include", SQLinclude, true, "Compile and execute a sql statements on the file", args(1,2, arg("",void),arg("fname",str))),
 pattern("sql", "evalAlgebra", RAstatement, true, "Compile and execute a single 'relational algebra' statement", args(1,3, arg("",void),arg("cmd",str),arg("optimize",bit))),
 pattern("sql", "register", RAstatement2, true, "", args(1,5, arg("",int),arg("mod",str),arg("fname",str),arg("rel_stmt",str),arg("sig",str))),
 pattern("sql", "register", RAstatement2, true, "Compile the relational statement (rel_smt) and register it as mal function, mod.fname(signature)", args(1,6, arg("",int),arg("mod",str),arg("fname",str),arg("rel_stmt",str),arg("sig",str),arg("typ",str))),
 pattern("sql", "deregister", RAstatementEnd, true, "Finish running transaction", args(1,1, arg("",int))),
 pattern("sql", "hot_snapshot", SQLhot_snapshot, true, "Write db snapshot to the given tar(.gz) file", args(1,2, arg("",void),arg("tarfile",str))),
 pattern("sql", "resume_log_flushing", SQLresume_log_flushing, true, "Resume WAL log flushing", args(1,1, arg("",void))),
 pattern("sql", "suspend_log_flushing", SQLsuspend_log_flushing, true, "Suspend WAL log flushing", args(1,1, arg("",void))),
 pattern("sql", "hot_snapshot", SQLhot_snapshot_wrap, true, "Write db snapshot to the given tar(.gz/.lz4/.bz/.xz) file on either server or client", args(1,3, arg("",void),arg("tarfile", str),arg("onserver",bit))),
 pattern("sql", "assert", SQLassert, false, "Generate an exception when b==true", args(1,3, arg("",void),arg("b",bit),arg("msg",str))),
 pattern("sql", "assert", SQLassertInt, false, "Generate an exception when b!=0", args(1,3, arg("",void),arg("b",int),arg("msg",str))),
 pattern("sql", "assert", SQLassertLng, false, "Generate an exception when b!=0", args(1,3, arg("",void),arg("b",lng),arg("msg",str))),
 pattern("sql", "setVariable", setVariable, true, "Set the value of a session variable", args(1,5, arg("",int),arg("mvc",int),arg("sname",str),arg("varname",str),argany("value",1))),
 pattern("sql", "getVariable", getVariable, false, "Get the value of a session variable", args(1,4, argany("",1),arg("mvc",int),arg("sname",str),arg("varname",str))),
 pattern("sql", "logfile", mvc_logfile, true, "Enable/disable saving the sql statement traces", args(1,2, arg("",void),arg("filename",str))),
 pattern("sql", "next_value", mvc_next_value, true, "return the next value of the sequence", args(1,3, arg("",lng),arg("sname",str),arg("sequence",str))),
 pattern("batsql", "next_value", mvc_next_value_bulk, true, "return the next value of the sequence", args(1,4, batarg("",lng),arg("card",lng), arg("sname",str),arg("sequence",str))),
 pattern("sql", "get_value", mvc_get_value, false, "return the current value of the sequence (ie the next to be used value)", args(1,3, arg("",lng),arg("sname",str),arg("sequence",str))),
 pattern("batsql", "get_value", mvc_get_value_bulk, false, "return the current value of the sequence (ie the next to be used value)", args(1,3, batarg("",lng),batarg("sname",str),batarg("sequence",str))),
 pattern("batsql", "get_value", mvc_get_value_bulk, false, "return the current value of the sequence (ie the next to be used value)", args(1,5, batarg("",lng),batarg("sname",str),batarg("sequence",str),batarg("s1",oid),batarg("s2",oid))),
 pattern("sql", "restart", mvc_restart_seq, true, "restart the sequence with value start", args(1,4, arg("",lng),arg("sname",str),arg("sequence",str),arg("start",lng))),
 pattern("sql", "deltas", mvc_delta_values, false, "Return the delta values sizes of all columns of the schema's tables, plus the current transaction level", args(7,8, batarg("ids",int),batarg("segments",lng),batarg("all",lng),batarg("inserted",lng),batarg("updated",lng),batarg("deleted",lng),batarg("tr_level",int),arg("schema",str))),
 pattern("sql", "deltas", mvc_delta_values, false, "Return the delta values sizes from the table's columns, plus the current transaction level", args(7,9, batarg("ids",int),batarg("segments",lng),batarg("all",lng),batarg("inserted",lng),batarg("updated",lng),batarg("deleted",lng),batarg("tr_level",int),arg("schema",str),arg("table",str))),
 pattern("sql", "deltas", mvc_delta_values, false, "Return the delta values sizes of a column, plus the current transaction level", args(7,10, batarg("ids",int),batarg("segments",lng),batarg("all",lng),batarg("inserted",lng),batarg("updated",lng),batarg("deleted",lng),batarg("tr_level",int),arg("schema",str),arg("table",str),arg("column",str))),
 pattern("sql", "emptybindidx", mvc_bind_idxbat_wrap, false, "", args(1,6, batargany("",1),arg("mvc",int),arg("schema",str),arg("table",str),arg("index",str),arg("access",int))),
 pattern("sql", "bind_idxbat", mvc_bind_idxbat_wrap, false, "Bind the 'schema.table.index' BAT with access kind:\n0 - base table\n1 - inserts\n2 - updates", args(1,6, batargany("",1),arg("mvc",int),arg("schema",str),arg("table",str),arg("index",str),arg("access",int))),
 pattern("sql", "emptybindidx", mvc_bind_idxbat_wrap, false, "", args(2,7, batarg("uid",oid),batargany("uval",1),arg("mvc",int),arg("schema",str),arg("table",str),arg("index",str),arg("access",int))),
 pattern("sql", "bind_idxbat", mvc_bind_idxbat_wrap, false, "Bind the 'schema.table.index' BAT with access kind:\n0 - base table\n1 - inserts\n2 - updates", args(2,7, batarg("uid",oid),batargany("uval",1),arg("mvc",int),arg("schema",str),arg("table",str),arg("index",str),arg("access",int))),
 pattern("sql", "emptybindidx", mvc_bind_idxbat_wrap, false, "", args(1,8, batargany("",1),arg("mvc",int),arg("schema",str),arg("table",str),arg("index",str),arg("access",int),arg("part_nr",int),arg("nr_parts",int))),
 pattern("sql", "bind_idxbat", mvc_bind_idxbat_wrap, false, "Bind the 'schema.table.index' BAT with access kind:\n0 - base table\n1 - inserts\n2 - updates", args(1,8, batargany("",1),arg("mvc",int),arg("schema",str),arg("table",str),arg("index",str),arg("access",int),arg("part_nr",int),arg("nr_parts",int))),
 pattern("sql", "emptybindidx", mvc_bind_idxbat_wrap, false, "", args(2,9, batarg("uid",oid),batargany("uval",1),arg("mvc",int),arg("schema",str),arg("table",str),arg("index",str),arg("access",int),arg("part_nr",int),arg("nr_parts",int))),
 pattern("sql", "bind_idxbat", mvc_bind_idxbat_wrap, false, "Bind the 'schema.table.index' BAT with access kind:\n0 - base table\n1 - inserts\n2 - updates", args(2,9, batarg("uid",oid),batargany("uval",1),arg("mvc",int),arg("schema",str),arg("table",str),arg("index",str),arg("access",int),arg("part_nr",int),arg("nr_parts",int))),
 pattern("sql", "emptybind", mvc_bind_wrap, false, "", args(1,6, batargany("",1),arg("mvc",int),arg("schema",str),arg("table",str),arg("column",str),arg("access",int))),
 pattern("sql", "bind", mvc_bind_wrap, false, "Bind the 'schema.table.column' BAT with access kind:\n0 - base table\n1 - inserts\n2 - updates", args(1,6, batargany("",1),arg("mvc",int),arg("schema",str),arg("table",str),arg("column",str),arg("access",int))),
 pattern("sql", "emptybind", mvc_bind_wrap, false, "", args(2,7, batarg("uid",oid),batargany("uval",1),arg("mvc",int),arg("schema",str),arg("table",str),arg("column",str),arg("access",int))),
 pattern("sql", "bind", mvc_bind_wrap, false, "Bind the 'schema.table.column' BAT with access kind:\n0 - base table\n1 - inserts\n2 - updates", args(2,7, batarg("uid",oid),batargany("uval",1),arg("mvc",int),arg("schema",str),arg("table",str),arg("column",str),arg("access",int))),
 pattern("sql", "emptybind", mvc_bind_wrap, false, "", args(1,8, batargany("",1),arg("mvc",int),arg("schema",str),arg("table",str),arg("column",str),arg("access",int),arg("part_nr",int),arg("nr_parts",int))),
 pattern("sql", "bind", mvc_bind_wrap, false, "Bind the 'schema.table.column' BAT partition with access kind:\n0 - base table\n1 - inserts\n2 - updates", args(1,8, batargany("",1),arg("mvc",int),arg("schema",str),arg("table",str),arg("column",str),arg("access",int),arg("part_nr",int),arg("nr_parts",int))),
 pattern("sql", "emptybind", mvc_bind_wrap, false, "", args(2,9, batarg("uid",oid),batargany("uval",1),arg("mvc",int),arg("schema",str),arg("table",str),arg("column",str),arg("access",int),arg("part_nr",int),arg("nr_parts",int))),
 pattern("sql", "bind", mvc_bind_wrap, false, "Bind the 'schema.table.column' BAT with access kind:\n0 - base table\n1 - inserts\n2 - updates", args(2,9, batarg("uid",oid),batargany("uval",1),arg("mvc",int),arg("schema",str),arg("table",str),arg("column",str),arg("access",int),arg("part_nr",int),arg("nr_parts",int))),
 command("sql", "delta", DELTAbat, false, "Return column bat with delta's applied.", args(1,4, batargany("",3),batargany("col",3),batarg("uid",oid),batargany("uval",3))),
 command("sql", "projectdelta", DELTAproject, false, "Return column bat with delta's applied.", args(1,5, batargany("",3),batarg("select",oid),batargany("col",3),batarg("uid",oid),batargany("uval",3))),
 command("sql", "subdelta", DELTAsub, false, "Return a single bat of selected delta.", args(1,5, batarg("",oid),batarg("col",oid),batarg("cand",oid),batarg("uid",oid),batarg("uval",oid))),
 command("sql", "project", BATleftproject, false, "Last step of a left outer join, ie project the inner join (l,r) over the left input side (col)", args(1,4, batarg("",oid),batarg("col",oid),batarg("l",oid),batarg("r",oid))),
 command("sql", "getVersion", mvc_getVersion, false, "Return the database version identifier for a client.", args(1,2, arg("",lng),arg("clientid",int))),
 pattern("sql", "grow", mvc_grow_wrap, false, "Resize the tid column of a declared table.", args(1,3, arg("",int),batarg("tid",oid),argany("",1))),
 pattern("sql", "claim", mvc_claim_wrap, true, "Claims slots for appending rows.", args(2,6, arg("",oid),batarg("",oid),arg("mvc",int),arg("sname",str),arg("tname",str),arg("cnt",lng))),
 pattern("sql", "append", mvc_append_wrap, false, "Append to the column tname.cname (possibly optimized to replace the insert bat of tname.cname. Returns sequence number for order dependence.", args(1,8, arg("",int), arg("mvc",int),arg("sname",str),arg("tname",str),arg("cname",str),arg("offset",oid),batarg("pos",oid),argany("ins",0))),
 pattern("sql", "update", mvc_update_wrap, false, "Update the values of the column tname.cname. Returns sequence number for order dependence)", args(1,7, arg("",int), arg("mvc",int),arg("sname",str),arg("tname",str),arg("cname",str),argany("rids",0),argany("upd",0))),
 pattern("sql", "clear_table", mvc_clear_table_wrap, true, "Clear the table sname.tname.", args(1,4, arg("",lng),arg("sname",str),arg("tname",str),arg("restart_sequences",int))),
 pattern("sql", "tid", SQLtid, false, "Return a column with the valid tuple identifiers associated with the table sname.tname.", args(1,4, batarg("",oid),arg("mvc",int),arg("sname",str),arg("tname",str))),
 pattern("sql", "tid", SQLtid, false, "Return the tables tid column.", args(1,6, batarg("",oid),arg("mvc",int),arg("sname",str),arg("tname",str),arg("part_nr",int),arg("nr_parts",int))),
 pattern("sql", "delete", mvc_delete_wrap, true, "Delete a row from a table. Returns sequence number for order dependence.", args(1,5, arg("",int),arg("mvc",int),arg("sname",str),arg("tname",str),argany("b",0))),
 pattern("sql", "resultSet", mvc_scalar_value_wrap, true, "Prepare a table result set for the client front-end.", args(1,8, arg("",int),arg("tbl",str),arg("attr",str),arg("tpe",str),arg("len",int),arg("scale",int),arg("eclass",int),argany("val",0))),
 pattern("sql", "resultSet", mvc_row_result_wrap, true, "Prepare a table result set for the client front-end", args(1,7, arg("",int),batarg("tbl",str),batarg("attr",str),batarg("tpe",str),batarg("len",int),batarg("scale",int),varargany("cols",0))),
 pattern("sql", "resultSet", mvc_table_result_wrap, true, "Prepare a table result set for the client in default CSV format", args(1,7, arg("",int),batarg("tbl",str),batarg("attr",str),batarg("tpe",str),batarg("len",int),batarg("scale",int),batvarargany("cols",0))),
 pattern("sql", "export_table", mvc_export_row_wrap, true, "Prepare a table result set for the COPY INTO stream", args(1,14, arg("",int),arg("fname",str),arg("fmt",str),arg("colsep",str),arg("recsep",str),arg("qout",str),arg("nullrep",str),arg("onclient",int),batarg("tbl",str),batarg("attr",str),batarg("tpe",str),batarg("len",int),batarg("scale",int),varargany("cols",0))),
 pattern("sql", "export_table", mvc_export_table_wrap, true, "Prepare a table result set for the COPY INTO stream", args(1,14, arg("",int),arg("fname",str),arg("fmt",str),arg("colsep",str),arg("recsep",str),arg("qout",str),arg("nullrep",str),arg("onclient",int),batarg("tbl",str),batarg("attr",str),batarg("tpe",str),batarg("len",int),batarg("scale",int),batvarargany("cols",0))),
 pattern("sql", "exportHead", mvc_export_head_wrap, true, "Export a result (in order) to stream s", args(1,3, arg("",void),arg("s",streams),arg("res_id",int))),
 pattern("sql", "exportResult", mvc_export_result_wrap, true, "Export a result (in order) to stream s", args(1,3, arg("",void),arg("s",streams),arg("res_id",int))),
 pattern("sql", "exportChunk", mvc_export_chunk_wrap, true, "Export a chunk of the result set (in order) to stream s", args(1,3, arg("",void),arg("s",streams),arg("res_id",int))),
 pattern("sql", "exportChunk", mvc_export_chunk_wrap, true, "Export a chunk of the result set (in order) to stream s", args(1,5, arg("",void),arg("s",streams),arg("res_id",int),arg("offset",int),arg("nr",int))),
 pattern("sql", "exportOperation", mvc_export_operation_wrap, true, "Export result of schema/transaction queries", args(1,1, arg("",void))),
 pattern("sql", "affectedRows", mvc_affected_rows_wrap, true, "export the number of affected rows by the current query", args(1,3, arg("",int),arg("mvc",int),arg("nr",lng))),
 pattern("sql", "copy_from", mvc_import_table_wrap, true, "Import a table from bstream s with the \ngiven tuple and seperators (sep/rsep)", args(1,13, batvarargany("",0),arg("t",ptr),arg("sep",str),arg("rsep",str),arg("ssep",str),arg("ns",str),arg("fname",str),arg("nr",lng),arg("offset",lng),arg("best",int),arg("fwf",str),arg("onclient",int),arg("escape",int))),
 //we use bat.single now
 //pattern("sql", "single", CMDBATsingle, false, "", args(1,2, batargany("",2),argany("x",2))),
 pattern("sql", "importTable", mvc_bin_import_table_wrap, true, "Import a table from the files (fname)", args(1,6, batvarargany("",0),arg("sname",str),arg("tname",str),arg("onclient",int),arg("bswap",bit),vararg("fname",str))),
 pattern("sql", "importColumn", mvc_bin_import_column_wrap, false, "Import a column from the given file", args(2, 7, batargany("", 0),arg("", oid), arg("method",str),arg("bswap",bit),arg("path",str),arg("onclient",int),arg("nrows",oid))),
 command("aggr", "not_unique", not_unique, false, "check if the tail sorted bat b doesn't have unique tail values", args(1,2, arg("",bit),batarg("b",oid))),
 command("sql", "optimizers", getPipeCatalog, false, "", args(3,3, batarg("",str),batarg("",str),batarg("",str))),
 pattern("sql", "optimizer_updates", SQLoptimizersUpdate, false, "", noargs),
 pattern("sql", "argRecord", SQLargRecord, false, "Glue together the calling sequence", args(1,1, arg("",str))),
 pattern("sql", "argRecord", SQLargRecord, false, "Glue together the calling sequence", args(1,2, arg("",str),varargany("a",0))),
 pattern("sql", "sql_variables", sql_variables, false, "return the table with session variables", args(4,4, batarg("sname",str),batarg("name",str),batarg("type",str),batarg("value",str))),
 pattern("sql", "sessions", sql_sessions_wrap, false, "SQL export table of active sessions, their timeouts and idle status", args(9,9, batarg("id",int),batarg("user",str),batarg("start",timestamp),batarg("idle",timestamp),batarg("optmizer",str),batarg("stimeout",int),batarg("qtimeout",int),batarg("wlimit",int),batarg("mlimit",int))),
 pattern("sql", "db_users", db_users_wrap, false, "return table of users with sql scenario", args(1,1, batarg("",str))),
 pattern("sql", "password", db_password_wrap, false, "Return password hash of user", args(1,2, arg("",str),arg("user",str))),
 pattern("batsql", "password", db_password_wrap, false, "Return password hash of user", args(1,2, batarg("",str),batarg("user",str))),
 pattern("sql", "rt_credentials", sql_rt_credentials_wrap, false, "Return the remote table credentials for the given table", args(3,4, batarg("uri",str),batarg("username",str),batarg("hash",str),arg("tablename",str))),
 pattern("sql", "dump_cache", dump_cache, false, "dump the content of the query cache", args(2,2, batarg("query",str),batarg("count",int))),
 pattern("sql", "dump_opt_stats", dump_opt_stats, false, "dump the optimizer rewrite statistics", args(2,2, batarg("rewrite",str),batarg("count",int))),
 pattern("sql", "dump_trace", dump_trace, false, "dump the trace statistics", args(3,3, batarg("ticks",lng),batarg("stmt",str),batarg("stmt",str))),
 pattern("sql", "analyze", sql_analyze, true, "Update statistics for every column in the database", args(1,1, arg("",void))),
 pattern("sql", "analyze", sql_analyze, true, "Update statistics for schema", args(1,2, arg("",void),arg("sch",str))),
 pattern("sql", "analyze", sql_analyze, true, "Update statistics for table", args(1,3, arg("",void),arg("sch",str),arg("tbl",str))),
 pattern("sql", "analyze", sql_analyze, true, "Update statistics for column", args(1,4, arg("",void),arg("sch",str),arg("tbl",str),arg("col",str))),
 pattern("sql", "statistics", sql_statistics, false, "return a table with statistics information", args(13,13, batarg("columnid",int),batarg("schema",str),batarg("table",str),batarg("column",str),batarg("type",str),batarg("with",int),batarg("count",lng),batarg("unique",bit),batarg("nils",bit),batarg("minval",str),batarg("maxval",str),batarg("sorted",bit),batarg("revsorted",bit))),
 pattern("sql", "statistics", sql_statistics, false, "return a table with statistics information for a particular schema", args(13,14, batarg("columnid",int),batarg("schema",str),batarg("table",str),batarg("column",str),batarg("type",str),batarg("with",int),batarg("count",lng),batarg("unique",bit),batarg("nils",bit),batarg("minval",str),batarg("maxval",str),batarg("sorted",bit),batarg("revsorted",bit),arg("sname",str))),
 pattern("sql", "statistics", sql_statistics, false, "return a table with statistics information for a particular table", args(13,15, batarg("columnid",int),batarg("schema",str),batarg("table",str),batarg("column",str),batarg("type",str),batarg("with",int),batarg("count",lng),batarg("unique",bit),batarg("nils",bit),batarg("minval",str),batarg("maxval",str),batarg("sorted",bit),batarg("revsorted",bit),arg("sname",str),arg("tname",str))),
 pattern("sql", "statistics", sql_statistics, false, "return a table with statistics information for a particular column", args(13,16, batarg("columnid",int),batarg("schema",str),batarg("table",str),batarg("column",str),batarg("type",str),batarg("with",int),batarg("count",lng),batarg("unique",bit),batarg("nils",bit),batarg("minval",str),batarg("maxval",str),batarg("sorted",bit),batarg("revsorted",bit),arg("sname",str),arg("tname",str),arg("cname",str))),
 pattern("sql", "storage", sql_storage, false, "return a table with storage information ", args(17,17, batarg("schema",str),batarg("table",str),batarg("column",str),batarg("type",str),batarg("mode",str),batarg("location",str),batarg("count",lng),batarg("atomwidth",int),batarg("columnsize",lng),batarg("heap",lng),batarg("hashes",lng),batarg("phash",bit),batarg("imprints",lng),batarg("sorted",bit),batarg("revsorted",bit),batarg("key",bit),batarg("orderidx",lng))),
 pattern("sql", "storage", sql_storage, false, "return a table with storage information for a particular schema ", args(17,18, batarg("schema",str),batarg("table",str),batarg("column",str),batarg("type",str),batarg("mode",str),batarg("location",str),batarg("count",lng),batarg("atomwidth",int),batarg("columnsize",lng),batarg("heap",lng),batarg("hashes",lng),batarg("phash",bit),batarg("imprints",lng),batarg("sorted",bit),batarg("revsorted",bit),batarg("key",bit),batarg("orderidx",lng),arg("sname",str))),
 pattern("sql", "storage", sql_storage, false, "return a table with storage information for a particular table", args(17,19, batarg("schema",str),batarg("table",str),batarg("column",str),batarg("type",str),batarg("mode",str),batarg("location",str),batarg("count",lng),batarg("atomwidth",int),batarg("columnsize",lng),batarg("heap",lng),batarg("hashes",lng),batarg("phash",bit),batarg("imprints",lng),batarg("sorted",bit),batarg("revsorted",bit),batarg("key",bit),batarg("orderidx",lng),arg("sname",str),arg("tname",str))),
 pattern("sql", "storage", sql_storage, false, "return a table with storage information for a particular column", args(17,20, batarg("schema",str),batarg("table",str),batarg("column",str),batarg("type",str),batarg("mode",str),batarg("location",str),batarg("count",lng),batarg("atomwidth",int),batarg("columnsize",lng),batarg("heap",lng),batarg("hashes",lng),batarg("phash",bit),batarg("imprints",lng),batarg("sorted",bit),batarg("revsorted",bit),batarg("key",bit),batarg("orderidx",lng),arg("sname",str),arg("tname",str),arg("cname",str))),
 pattern("sql", "createorderindex", sql_createorderindex, true, "Instantiate the order index on a column", args(0,3, arg("sch",str),arg("tbl",str),arg("col",str))),
 pattern("sql", "droporderindex", sql_droporderindex, true, "Drop the order index on a column", args(0,3, arg("sch",str),arg("tbl",str),arg("col",str))),
 pattern("sql", "createstrimps", sql_createstrimps, true, "Instantiate the strimps index on a column", args(0,3, arg("sch",str),arg("tbl",str),arg("col",str))),
 command("calc", "identity", SQLidentity, false, "Returns a unique row identitfier.", args(1,2, arg("",oid),argany("",0))),
 command("batcalc", "identity", BATSQLidentity, false, "Returns the unique row identitfiers.", args(1,2, batarg("",oid),batargany("b",0))),
 pattern("batcalc", "identity", PBATSQLidentity, false, "Returns the unique row identitfiers.", args(2,4, batarg("resb",oid),arg("ns",oid),batargany("b",0),arg("s",oid))),
 pattern("sql", "querylog_catalog", sql_querylog_catalog, false, "Obtain the query log catalog", args(8,8, batarg("id",oid),batarg("user",str),batarg("defined",timestamp),batarg("query",str),batarg("pipe",str),batarg("plan",str),batarg("mal",int),batarg("optimize",lng))),
 pattern("sql", "querylog_calls", sql_querylog_calls, false, "Obtain the query log calls", args(9,9, batarg("id",oid),batarg("start",timestamp),batarg("stop",timestamp),batarg("arguments",str),batarg("tuples",lng),batarg("exec",lng),batarg("result",lng),batarg("cpuload",int),batarg("iowait",int))),
 pattern("sql", "querylog_empty", sql_querylog_empty, true, "", noargs),
 command("sql", "querylog_enable", QLOGenable, true, "", noargs),
 command("sql", "querylog_enable", QLOGenableThreshold, true, "", args(0,1, arg("thres",int))),
 command("sql", "querylog_disable", QLOGdisable, true, "", noargs),
 pattern("sql", "prepared_statements", SQLsession_prepared_statements, false, "Available prepared statements in the current session", args(5,5, batarg("sessionid",int),batarg("user",str),batarg("statementid",int),batarg("statement",str),batarg("created",timestamp))),
 pattern("sql", "prepared_statements_args", SQLsession_prepared_statements_args, false, "Available prepared statements' arguments in the current session", args(9,9, batarg("statementid",int),batarg("type",str),batarg("digits",int),batarg("scale",int),batarg("inout",bte),batarg("number",int),batarg("schema",str),batarg("table",str),batarg("column",str))),
 pattern("sql", "copy_rejects", COPYrejects, false, "", args(4,4, batarg("rowid",lng),batarg("fldid",int),batarg("msg",str),batarg("inp",str))),
 pattern("sql", "copy_rejects_clear", COPYrejects_clear, true, "", noargs),
 pattern("for", "compress", FORcompress_col, false, "compress a sql column", args(0, 3, arg("schema", str), arg("table", str), arg("column", str))),
 pattern("for", "decompress", FORdecompress, false, "decompress a for compressed (sub)column", args(1, 3, batargany("", 1), batargany("o", 0), argany("minval", 1))),
 pattern("dict", "compress", DICTcompress, false, "dict compress a bat", args(2, 3, batargany("o", 0), batargany("v", 1), batargany("b", 1))),
 pattern("dict", "compress", DICTcompress_col, false, "compress a sql column", args(0, 3, arg("schema", str), arg("table", str), arg("column", str))),
 pattern("dict", "compress", DICTcompress_col, false, "compress a sql column", args(0, 4, arg("schema", str), arg("table", str), arg("column", str), arg("ordered", bit))),
 pattern("dict", "decompress", DICTdecompress, false, "decompress a dictionary compressed (sub)column", args(1, 3, batargany("", 1), batargany("o", 0), batargany("u", 1))),
 pattern("dict", "convert", DICTconvert, false, "convert candidate list into compressed offsets", args(1, 2, batargany("", 1), batargany("o", 0))),
 pattern("dict", "join", DICTjoin, false, "join 2 dictionaries", args(2, 10, batarg("r0", oid), batarg("r1", oid), batargany("lo", 0), batargany("lv", 1), batargany("ro", 0), batargany("rv", 1), batarg("lc", oid), batarg("rc", oid), arg("nil_matches",bit), arg("estimate",lng))),
 pattern("dict", "thetaselect", DICTthetaselect, false, "thetaselect on a dictionary", args(1, 6, batarg("r0", oid), batargany("lo", 0), batarg("lc", oid), batargany("lv", 1), argany("val",1), arg("op", str))),
 pattern("dict", "renumber", DICTrenumber, false, "renumber offsets", args(1, 3, batargany("n", 1), batargany("o", 1), batargany("r", 1))),
 pattern("dict", "select", DICTselect, false, "value - range select on a dictionary", args(1, 10, batarg("r0", oid), batargany("lo", 0), batarg("lc", oid), batargany("lv", 1), argany("l", 1), argany("h", 1), arg("li", bit), arg("hi", bit), arg("anti", bit),  arg("unknown", bit))),
 command("calc", "dec_round", bte_dec_round_wrap, false, "round off the value v to nearests multiple of r", args(1,3, arg("",bte),arg("v",bte),arg("r",bte))),
 pattern("batcalc", "dec_round", bte_bat_dec_round_wrap, false, "round off the value v to nearests multiple of r", args(1,3, batarg("",bte),batarg("v",bte),arg("r",bte))),
 pattern("batcalc", "dec_round", bte_bat_dec_round_wrap, false, "round off the value v to nearests multiple of r", args(1,4, batarg("",bte),batarg("v",bte),arg("r",bte),batarg("s",oid))),
 pattern("batcalc", "dec_round", bte_bat_dec_round_wrap_cst, false, "round off the value v to nearests multiple of r", args(1,3, batarg("",bte),arg("v",bte),batarg("r",bte))),
 pattern("batcalc", "dec_round", bte_bat_dec_round_wrap_cst, false, "round off the value v to nearests multiple of r", args(1,4, batarg("",bte),arg("v",bte),batarg("r",bte),batarg("s",oid))),
 pattern("batcalc", "dec_round", bte_bat_dec_round_wrap_nocst, false, "round off the value v to nearests multiple of r", args(1,3, batarg("",bte),batarg("v",bte),batarg("r",bte))),
 pattern("batcalc", "dec_round", bte_bat_dec_round_wrap_nocst, false, "round off the value v to nearests multiple of r", args(1,5, batarg("",bte),batarg("v",bte),batarg("r",bte),batarg("s1",oid),batarg("s2",oid))),
 command("calc", "round", bte_round_wrap, false, "round off the decimal v(d,s) to r digits behind the dot (if r < 0, before the dot)", args(1,5, arg("",bte),arg("v",bte),arg("r",bte),arg("d",int),arg("s",int))),
 pattern("batcalc", "round", bte_bat_round_wrap, false, "round off the decimal v(d,s) to r digits behind the dot (if r < 0, before the dot)", args(1,5, batarg("",bte),batarg("v",bte),arg("r",bte),arg("d",int),arg("s",int))),
 pattern("batcalc", "round", bte_bat_round_wrap, false, "round off the decimal v(d,s) to r digits behind the dot (if r < 0, before the dot)", args(1,6, batarg("",bte),batarg("v",bte),arg("r",bte),batarg("s",oid),arg("d",int),arg("s",int))),
 pattern("batcalc", "round", bte_bat_round_wrap_cst, false, "round off the decimal v(d,s) to r digits behind the dot (if r < 0, before the dot)", args(1,5, batarg("",bte),arg("v",bte),batarg("r",bte),arg("d",int),arg("s",int))),
 pattern("batcalc", "round", bte_bat_round_wrap_cst, false, "round off the decimal v(d,s) to r digits behind the dot (if r < 0, before the dot)", args(1,6, batarg("",bte),arg("v",bte),batarg("r",bte),batarg("s",oid),arg("d",int),arg("s",int))),
 pattern("batcalc", "round", bte_bat_round_wrap_nocst, false, "round off the decimal v(d,s) to r digits behind the dot (if r < 0, before the dot)", args(1,5, batarg("",bte),batarg("v",bte),batarg("r",bte),arg("d",int),arg("s",int))),
 pattern("batcalc", "round", bte_bat_round_wrap_nocst, false, "round off the decimal v(d,s) to r digits behind the dot (if r < 0, before the dot)", args(1,7, batarg("",bte),batarg("v",bte),batarg("r",bte),batarg("s1",oid),batarg("s2",oid),arg("d",int),arg("s",int))),
 command("calc", "second_interval", bte_dec2second_interval, false, "cast bte decimal to a second_interval", args(1,5, arg("",lng),arg("sc",int),arg("v",bte),arg("ek",int),arg("sk",int))),
 pattern("batcalc", "second_interval", bte_batdec2second_interval, false, "cast bte decimal to a second_interval", args(1,6, batarg("",lng),arg("sc",int),batarg("v",bte),batarg("s",oid),arg("ek",int),arg("sk",int))),
 command("calc", "dec_round", sht_dec_round_wrap, false, "round off the value v to nearests multiple of r", args(1,3, arg("",sht),arg("v",sht),arg("r",sht))),
 pattern("batcalc", "dec_round", sht_bat_dec_round_wrap, false, "round off the value v to nearests multiple of r", args(1,3, batarg("",sht),batarg("v",sht),arg("r",sht))),
 pattern("batcalc", "dec_round", sht_bat_dec_round_wrap, false, "round off the value v to nearests multiple of r", args(1,4, batarg("",sht),batarg("v",sht),arg("r",sht),batarg("s",oid))),
 pattern("batcalc", "dec_round", sht_bat_dec_round_wrap_cst, false, "round off the value v to nearests multiple of r", args(1,3, batarg("",sht),arg("v",sht),batarg("r",sht))),
 pattern("batcalc", "dec_round", sht_bat_dec_round_wrap_cst, false, "round off the value v to nearests multiple of r", args(1,4, batarg("",sht),arg("v",sht),batarg("r",sht),batarg("s",oid))),
 pattern("batcalc", "dec_round", sht_bat_dec_round_wrap_nocst, false, "round off the value v to nearests multiple of r", args(1,3, batarg("",sht),batarg("v",sht),batarg("r",sht))),
 pattern("batcalc", "dec_round", sht_bat_dec_round_wrap_nocst, false, "round off the value v to nearests multiple of r", args(1,5, batarg("",sht),batarg("v",sht),batarg("r",sht),batarg("s1",oid),batarg("s2",oid))),
 command("calc", "round", sht_round_wrap, false, "round off the decimal v(d,s) to r digits behind the dot (if r < 0, before the dot)", args(1,5, arg("",sht),arg("v",sht),arg("r",bte),arg("d",int),arg("s",int))),
 pattern("batcalc", "round", sht_bat_round_wrap, false, "round off the decimal v(d,s) to r digits behind the dot (if r < 0, before the dot)", args(1,5, batarg("",sht),batarg("v",sht),arg("r",bte),arg("d",int),arg("s",int))),
 pattern("batcalc", "round", sht_bat_round_wrap, false, "round off the decimal v(d,s) to r digits behind the dot (if r < 0, before the dot)", args(1,6, batarg("",sht),batarg("v",sht),arg("r",bte),batarg("s",oid),arg("d",int),arg("s",int))),
 pattern("batcalc", "round", sht_bat_round_wrap_cst, false, "round off the decimal v(d,s) to r digits behind the dot (if r < 0, before the dot)", args(1,5, batarg("",sht),arg("v",sht),batarg("r",bte),arg("d",int),arg("s",int))),
 pattern("batcalc", "round", sht_bat_round_wrap_cst, false, "round off the decimal v(d,s) to r digits behind the dot (if r < 0, before the dot)", args(1,6, batarg("",sht),arg("v",sht),batarg("r",bte),batarg("s",oid),arg("d",int),arg("s",int))),
 pattern("batcalc", "round", sht_bat_round_wrap_nocst, false, "round off the decimal v(d,s) to r digits behind the dot (if r < 0, before the dot)", args(1,5, batarg("",sht),batarg("v",sht),batarg("r",bte),arg("d",int),arg("s",int))),
 pattern("batcalc", "round", sht_bat_round_wrap_nocst, false, "round off the decimal v(d,s) to r digits behind the dot (if r < 0, before the dot)", args(1,7, batarg("",sht),batarg("v",sht),batarg("r",bte),batarg("s1",oid),batarg("s2",oid),arg("d",int),arg("s",int))),
 command("calc", "second_interval", sht_dec2second_interval, false, "cast sht decimal to a second_interval", args(1,5, arg("",lng),arg("sc",int),arg("v",sht),arg("ek",int),arg("sk",int))),
 pattern("batcalc", "second_interval", sht_batdec2second_interval, false, "cast sht decimal to a second_interval", args(1,6, batarg("",lng),arg("sc",int),batarg("v",sht),batarg("s",oid),arg("ek",int),arg("sk",int))),
 command("calc", "dec_round", int_dec_round_wrap, false, "round off the value v to nearests multiple of r", args(1,3, arg("",int),arg("v",int),arg("r",int))),
 pattern("batcalc", "dec_round", int_bat_dec_round_wrap, false, "round off the value v to nearests multiple of r", args(1,3, batarg("",int),batarg("v",int),arg("r",int))),
 pattern("batcalc", "dec_round", int_bat_dec_round_wrap, false, "round off the value v to nearests multiple of r", args(1,4, batarg("",int),batarg("v",int),arg("r",int),batarg("s",oid))),
 pattern("batcalc", "dec_round", int_bat_dec_round_wrap_cst, false, "round off the value v to nearests multiple of r", args(1,3, batarg("",int),arg("v",int),batarg("r",int))),
 pattern("batcalc", "dec_round", int_bat_dec_round_wrap_cst, false, "round off the value v to nearests multiple of r", args(1,4, batarg("",int),arg("v",int),batarg("r",int),batarg("s",oid))),
 pattern("batcalc", "dec_round", int_bat_dec_round_wrap_nocst, false, "round off the value v to nearests multiple of r", args(1,3, batarg("",int),batarg("v",int),batarg("r",int))),
 pattern("batcalc", "dec_round", int_bat_dec_round_wrap_nocst, false, "round off the value v to nearests multiple of r", args(1,5, batarg("",int),batarg("v",int),batarg("r",int),batarg("s1",oid),batarg("s2",oid))),
 command("calc", "round", int_round_wrap, false, "round off the decimal v(d,s) to r digits behind the dot (if r < 0, before the dot)", args(1,5, arg("",int),arg("v",int),arg("r",bte),arg("d",int),arg("s",int))),
 pattern("batcalc", "round", int_bat_round_wrap, false, "round off the decimal v(d,s) to r digits behind the dot (if r < 0, before the dot)", args(1,5, batarg("",int),batarg("v",int),arg("r",bte),arg("d",int),arg("s",int))),
 pattern("batcalc", "round", int_bat_round_wrap, false, "round off the decimal v(d,s) to r digits behind the dot (if r < 0, before the dot)", args(1,6, batarg("",int),batarg("v",int),arg("r",bte),batarg("s",oid),arg("d",int),arg("s",int))),
 pattern("batcalc", "round", int_bat_round_wrap_cst, false, "round off the decimal v(d,s) to r digits behind the dot (if r < 0, before the dot)", args(1,5, batarg("",int),arg("v",int),batarg("r",bte),arg("d",int),arg("s",int))),
 pattern("batcalc", "round", int_bat_round_wrap_cst, false, "round off the decimal v(d,s) to r digits behind the dot (if r < 0, before the dot)", args(1,6, batarg("",int),arg("v",int),batarg("r",bte),batarg("s",oid),arg("d",int),arg("s",int))),
 pattern("batcalc", "round", int_bat_round_wrap_nocst, false, "round off the decimal v(d,s) to r digits behind the dot (if r < 0, before the dot)", args(1,5, batarg("",int),batarg("v",int),batarg("r",bte),arg("d",int),arg("s",int))),
 pattern("batcalc", "round", int_bat_round_wrap_nocst, false, "round off the decimal v(d,s) to r digits behind the dot (if r < 0, before the dot)", args(1,7, batarg("",int),batarg("v",int),batarg("r",bte),batarg("s1",oid),batarg("s2",oid),arg("d",int),arg("s",int))),
 command("calc", "second_interval", int_dec2second_interval, false, "cast int decimal to a second_interval", args(1,5, arg("",lng),arg("sc",int),arg("v",int),arg("ek",int),arg("sk",int))),
 pattern("batcalc", "second_interval", int_batdec2second_interval, false, "cast int decimal to a second_interval", args(1,6, batarg("",lng),arg("sc",int),batarg("v",int),batarg("s",oid),arg("ek",int),arg("sk",int))),
 command("calc", "dec_round", lng_dec_round_wrap, false, "round off the value v to nearests multiple of r", args(1,3, arg("",lng),arg("v",lng),arg("r",lng))),
 pattern("batcalc", "dec_round", lng_bat_dec_round_wrap, false, "round off the value v to nearests multiple of r", args(1,3, batarg("",lng),batarg("v",lng),arg("r",lng))),
 pattern("batcalc", "dec_round", lng_bat_dec_round_wrap, false, "round off the value v to nearests multiple of r", args(1,4, batarg("",lng),batarg("v",lng),arg("r",lng),batarg("s",oid))),
 pattern("batcalc", "dec_round", lng_bat_dec_round_wrap_cst, false, "round off the value v to nearests multiple of r", args(1,3, batarg("",lng),arg("v",lng),batarg("r",lng))),
 pattern("batcalc", "dec_round", lng_bat_dec_round_wrap_cst, false, "round off the value v to nearests multiple of r", args(1,4, batarg("",lng),arg("v",lng),batarg("r",lng),batarg("s",oid))),
 pattern("batcalc", "dec_round", lng_bat_dec_round_wrap_nocst, false, "round off the value v to nearests multiple of r", args(1,3, batarg("",lng),batarg("v",lng),batarg("r",lng))),
 pattern("batcalc", "dec_round", lng_bat_dec_round_wrap_nocst, false, "round off the value v to nearests multiple of r", args(1,5, batarg("",lng),batarg("v",lng),batarg("r",lng),batarg("s1",oid),batarg("s2",oid))),
 command("calc", "round", lng_round_wrap, false, "round off the decimal v(d,s) to r digits behind the dot (if r < 0, before the dot)", args(1,5, arg("",lng),arg("v",lng),arg("r",bte),arg("d",int),arg("s",int))),
 pattern("batcalc", "round", lng_bat_round_wrap, false, "round off the decimal v(d,s) to r digits behind the dot (if r < 0, before the dot)", args(1,5, batarg("",lng),batarg("v",lng),arg("r",bte),arg("d",int),arg("s",int))),
 pattern("batcalc", "round", lng_bat_round_wrap, false, "round off the decimal v(d,s) to r digits behind the dot (if r < 0, before the dot)", args(1,6, batarg("",lng),batarg("v",lng),arg("r",bte),batarg("s",oid),arg("d",int),arg("s",int))),
 pattern("batcalc", "round", lng_bat_round_wrap_cst, false, "round off the decimal v(d,s) to r digits behind the dot (if r < 0, before the dot)", args(1,5, batarg("",lng),arg("v",lng),batarg("r",bte),arg("d",int),arg("s",int))),
 pattern("batcalc", "round", lng_bat_round_wrap_cst, false, "round off the decimal v(d,s) to r digits behind the dot (if r < 0, before the dot)", args(1,6, batarg("",lng),arg("v",lng),batarg("r",bte),batarg("s",oid),arg("d",int),arg("s",int))),
 pattern("batcalc", "round", lng_bat_round_wrap_nocst, false, "round off the decimal v(d,s) to r digits behind the dot (if r < 0, before the dot)", args(1,5, batarg("",lng),batarg("v",lng),batarg("r",bte),arg("d",int),arg("s",int))),
 pattern("batcalc", "round", lng_bat_round_wrap_nocst, false, "round off the decimal v(d,s) to r digits behind the dot (if r < 0, before the dot)", args(1,7, batarg("",lng),batarg("v",lng),batarg("r",bte),batarg("s1",oid),batarg("s2",oid),arg("d",int),arg("s",int))),
 command("calc", "second_interval", lng_dec2second_interval, false, "cast lng decimal to a second_interval", args(1,5, arg("",lng),arg("sc",int),arg("v",lng),arg("ek",int),arg("sk",int))),
 pattern("batcalc", "second_interval", lng_batdec2second_interval, false, "cast lng decimal to a second_interval", args(1,6, batarg("",lng),arg("sc",int),batarg("v",lng),batarg("s",oid),arg("ek",int),arg("sk",int))),
 command("calc", "dec_round", flt_dec_round_wrap, false, "round off the value v to nearests multiple of r", args(1,3, arg("",flt),arg("v",flt),arg("r",flt))),
 pattern("batcalc", "dec_round", flt_bat_dec_round_wrap, false, "round off the value v to nearests multiple of r", args(1,3, batarg("",flt),batarg("v",flt),arg("r",flt))),
 pattern("batcalc", "dec_round", flt_bat_dec_round_wrap, false, "round off the value v to nearests multiple of r", args(1,4, batarg("",flt),batarg("v",flt),arg("r",flt),batarg("s",oid))),
 pattern("batcalc", "dec_round", flt_bat_dec_round_wrap_cst, false, "round off the value v to nearests multiple of r", args(1,3, batarg("",flt),arg("v",flt),batarg("r",flt))),
 pattern("batcalc", "dec_round", flt_bat_dec_round_wrap_cst, false, "round off the value v to nearests multiple of r", args(1,4, batarg("",flt),arg("v",flt),batarg("r",flt),batarg("s",oid))),
 pattern("batcalc", "dec_round", flt_bat_dec_round_wrap_nocst, false, "round off the value v to nearests multiple of r", args(1,3, batarg("",flt),batarg("v",flt),batarg("r",flt))),
 pattern("batcalc", "dec_round", flt_bat_dec_round_wrap_nocst, false, "round off the value v to nearests multiple of r", args(1,5, batarg("",flt),batarg("v",flt),batarg("r",flt),batarg("s1",oid),batarg("s2",oid))),
 command("calc", "round", flt_round_wrap, false, "round off the floating point v to r digits behind the dot (if r < 0, before the dot)", args(1,3, arg("",flt),arg("v",flt),arg("r",bte))),
 pattern("batcalc", "round", flt_bat_round_wrap, false, "round off the floating point v to r digits behind the dot (if r < 0, before the dot)", args(1,3, batarg("",flt),batarg("v",flt),arg("r",bte))),
 pattern("batcalc", "round", flt_bat_round_wrap, false, "round off the floating point v to r digits behind the dot (if r < 0, before the dot)", args(1,4, batarg("",flt),batarg("v",flt),arg("r",bte),batarg("s",oid))),
 pattern("batcalc", "round", flt_bat_round_wrap_cst, false, "round off the floating point v to r digits behind the dot (if r < 0, before the dot)", args(1,3, batarg("",flt),arg("v",flt),batarg("r",bte))),
 pattern("batcalc", "round", flt_bat_round_wrap_cst, false, "round off the floating point v to r digits behind the dot (if r < 0, before the dot)", args(1,4, batarg("",flt),arg("v",flt),batarg("r",bte),batarg("s",oid))),
 pattern("batcalc", "round", flt_bat_round_wrap_nocst, false, "round off the floating point v to r digits behind the dot (if r < 0, before the dot)", args(1,3, batarg("",flt),batarg("v",flt),batarg("r",bte))),
 pattern("batcalc", "round", flt_bat_round_wrap_nocst, false, "round off the floating point v to r digits behind the dot (if r < 0, before the dot)", args(1,5, batarg("",flt),batarg("v",flt),batarg("r",bte),batarg("s1",oid),batarg("s2",oid))),
 command("sql", "ms_trunc", flt_trunc_wrap, false, "truncate the floating point v to r digits behind the dot (if r < 0, before the dot)", args(1,3, arg("",flt),arg("v",flt),arg("r",int))),
 command("calc", "dec_round", dbl_dec_round_wrap, false, "round off the value v to nearests multiple of r", args(1,3, arg("",dbl),arg("v",dbl),arg("r",dbl))),
 pattern("batcalc", "dec_round", dbl_bat_dec_round_wrap, false, "round off the value v to nearests multiple of r", args(1,3, batarg("",dbl),batarg("v",dbl),arg("r",dbl))),
 pattern("batcalc", "dec_round", dbl_bat_dec_round_wrap, false, "round off the value v to nearests multiple of r", args(1,4, batarg("",dbl),batarg("v",dbl),arg("r",dbl),batarg("s",oid))),
 pattern("batcalc", "dec_round", dbl_bat_dec_round_wrap_cst, false, "round off the value v to nearests multiple of r", args(1,3, batarg("",dbl),arg("v",dbl),batarg("r",dbl))),
 pattern("batcalc", "dec_round", dbl_bat_dec_round_wrap_cst, false, "round off the value v to nearests multiple of r", args(1,4, batarg("",dbl),arg("v",dbl),batarg("r",dbl),batarg("s",oid))),
 pattern("batcalc", "dec_round", dbl_bat_dec_round_wrap_nocst, false, "round off the value v to nearests multiple of r", args(1,3, batarg("",dbl),batarg("v",dbl),batarg("r",dbl))),
 pattern("batcalc", "dec_round", dbl_bat_dec_round_wrap_nocst, false, "round off the value v to nearests multiple of r", args(1,5, batarg("",dbl),batarg("v",dbl),batarg("r",dbl),batarg("s1",oid),batarg("s2",oid))),
 command("calc", "round", dbl_round_wrap, false, "round off the floating point v to r digits behind the dot (if r < 0, before the dot)", args(1,3, arg("",dbl),arg("v",dbl),arg("r",bte))),
 pattern("batcalc", "round", dbl_bat_round_wrap, false, "round off the floating point v to r digits behind the dot (if r < 0, before the dot)", args(1,3, batarg("",dbl),batarg("v",dbl),arg("r",bte))),
 pattern("batcalc", "round", dbl_bat_round_wrap, false, "round off the floating point v to r digits behind the dot (if r < 0, before the dot)", args(1,4, batarg("",dbl),batarg("v",dbl),arg("r",bte),batarg("s",oid))),
 pattern("batcalc", "round", dbl_bat_round_wrap_cst, false, "round off the floating point v to r digits behind the dot (if r < 0, before the dot)", args(1,3, batarg("",dbl),arg("v",dbl),batarg("r",bte))),
 pattern("batcalc", "round", dbl_bat_round_wrap_cst, false, "round off the floating point v to r digits behind the dot (if r < 0, before the dot)", args(1,4, batarg("",dbl),arg("v",dbl),batarg("r",bte),batarg("s",oid))),
 pattern("batcalc", "round", dbl_bat_round_wrap_nocst, false, "round off the floating point v to r digits behind the dot (if r < 0, before the dot)", args(1,3, batarg("",dbl),batarg("v",dbl),batarg("r",bte))),
 pattern("batcalc", "round", dbl_bat_round_wrap_nocst, false, "round off the floating point v to r digits behind the dot (if r < 0, before the dot)", args(1,5, batarg("",dbl),batarg("v",dbl),batarg("r",bte),batarg("s1",oid),batarg("s2",oid))),
 command("sql", "ms_trunc", dbl_trunc_wrap, false, "truncate the floating point v to r digits behind the dot (if r < 0, before the dot)", args(1,3, arg("",dbl),arg("v",dbl),arg("r",int))),
 command("sql", "alpha", SQLcst_alpha_cst, false, "Implementation of astronomy alpha function: expands the radius theta depending on the declination", args(1,3, arg("",dbl),arg("dec",dbl),arg("theta",dbl))),
 command("batsql", "alpha", SQLbat_alpha_cst, false, "BAT implementation of astronomy alpha function", args(1,3, batarg("",dbl),batarg("dec",dbl),arg("theta",dbl))),
 command("batsql", "alpha", SQLcst_alpha_bat, false, "BAT implementation of astronomy alpha function", args(1,3, batarg("",dbl),arg("dec",dbl),batarg("theta",dbl))),
 command("calc", "bte", nil_2dec_bte, false, "cast to dec(bte) and check for overflow", args(1,4, arg("",bte),arg("v",void),arg("digits",int),arg("scale",int))),
 command("batcalc", "bte", batnil_2dec_bte, false, "cast to dec(bte) and check for overflow", args(1,4, batarg("",bte),batarg("v",oid),arg("digits",int),arg("scale",int))),
 command("calc", "bte", str_2dec_bte, false, "cast to dec(bte) and check for overflow", args(1,4, arg("",bte),arg("v",str),arg("digits",int),arg("scale",int))),
 pattern("batcalc", "bte", batstr_2dec_bte, false, "cast to dec(bte) and check for overflow", args(1,5, batarg("",bte),batarg("v",str),batarg("s",oid),arg("digits",int),arg("scale",int))),
 command("calc", "sht", nil_2dec_sht, false, "cast to dec(sht) and check for overflow", args(1,4, arg("",sht),arg("v",void),arg("digits",int),arg("scale",int))),
 command("batcalc", "sht", batnil_2dec_sht, false, "cast to dec(sht) and check for overflow", args(1,4, batarg("",sht),batarg("v",oid),arg("digits",int),arg("scale",int))),
 command("calc", "sht", str_2dec_sht, false, "cast to dec(sht) and check for overflow", args(1,4, arg("",sht),arg("v",str),arg("digits",int),arg("scale",int))),
 pattern("batcalc", "sht", batstr_2dec_sht, false, "cast to dec(sht) and check for overflow", args(1,5, batarg("",sht),batarg("v",str),batarg("s",oid),arg("digits",int),arg("scale",int))),
 command("calc", "int", nil_2dec_int, false, "cast to dec(int) and check for overflow", args(1,4, arg("",int),arg("v",void),arg("digits",int),arg("scale",int))),
 command("batcalc", "int", batnil_2dec_int, false, "cast to dec(int) and check for overflow", args(1,4, batarg("",int),batarg("v",oid),arg("digits",int),arg("scale",int))),
 command("calc", "int", str_2dec_int, false, "cast to dec(int) and check for overflow", args(1,4, arg("",int),arg("v",str),arg("digits",int),arg("scale",int))),
 pattern("batcalc", "int", batstr_2dec_int, false, "cast to dec(int) and check for overflow", args(1,5, batarg("",int),batarg("v",str),batarg("s",oid),arg("digits",int),arg("scale",int))),
 command("calc", "lng", nil_2dec_lng, false, "cast to dec(lng) and check for overflow", args(1,4, arg("",lng),arg("v",void),arg("digits",int),arg("scale",int))),
 command("batcalc", "lng", batnil_2dec_lng, false, "cast to dec(lng) and check for overflow", args(1,4, batarg("",lng),batarg("v",oid),arg("digits",int),arg("scale",int))),
 command("calc", "lng", str_2dec_lng, false, "cast to dec(lng) and check for overflow", args(1,4, arg("",lng),arg("v",str),arg("digits",int),arg("scale",int))),
 pattern("batcalc", "lng", batstr_2dec_lng, false, "cast to dec(lng) and check for overflow", args(1,5, batarg("",lng),batarg("v",str),batarg("s",oid),arg("digits",int),arg("scale",int))),
 pattern("calc", "timestamp", nil_2time_timestamp, false, "cast to timestamp and check for overflow", args(1,3, arg("",timestamp),arg("v",void),arg("digits",int))),
 pattern("batcalc", "timestamp", nil_2time_timestamp, false, "cast to timestamp and check for overflow", args(1,3, batarg("",timestamp),batarg("v",oid),arg("digits",int))),
 pattern("batcalc", "timestamp", nil_2time_timestamp, false, "cast to timestamp and check for overflow", args(1,4, batarg("",timestamp),batarg("v",oid),arg("digits",int),batarg("r",bat))),
 pattern("calc", "timestamp", str_2time_timestamp, false, "cast to timestamp and check for overflow", args(1,3, arg("",timestamp),arg("v",str),arg("digits",int))),
 pattern("calc", "timestamp", str_2time_timestamptz, false, "cast to timestamp and check for overflow", args(1,4, arg("",timestamp),arg("v",str),arg("digits",int),arg("has_tz",int))),
 pattern("calc", "timestamp", timestamp_2time_timestamp, false, "cast timestamp to timestamp and check for overflow", args(1,3, arg("",timestamp),arg("v",timestamp),arg("digits",int))),
 command("batcalc", "timestamp", batstr_2time_timestamp, false, "cast to timestamp and check for overflow", args(1,4, batarg("",timestamp),batarg("v",str),batarg("s",oid),arg("digits",int))),
 command("batcalc", "timestamp", batstr_2time_timestamptz, false, "cast to timestamp and check for overflow", args(1,5, batarg("",timestamp),batarg("v",str),batarg("s",oid),arg("digits",int),arg("has_tz",int))),
 pattern("batcalc", "timestamp", timestamp_2time_timestamp, false, "cast timestamp to timestamp and check for overflow", args(1,4, batarg("",timestamp),batarg("v",timestamp),batarg("s",oid),arg("digits",int))),
 pattern("batcalc", "daytime", nil_2time_daytime, false, "cast to daytime and check for overflow", args(1,3, batarg("",daytime),batarg("v",oid),arg("digits",int))),
 pattern("calc", "daytime", str_2time_daytime, false, "cast to daytime and check for overflow", args(1,3, arg("",daytime),arg("v",str),arg("digits",int))),
 pattern("calc", "daytime", str_2time_daytimetz, false, "cast to daytime and check for overflow", args(1,4, arg("",daytime),arg("v",str),arg("digits",int),arg("has_tz",int))),
 pattern("calc", "daytime", daytime_2time_daytime, false, "cast daytime to daytime and check for overflow", args(1,3, arg("",daytime),arg("v",daytime),arg("digits",int))),
 command("batcalc", "daytime", batstr_2time_daytime, false, "cast to daytime and check for overflow", args(1,4, batarg("",daytime),batarg("v",str),batarg("s",oid),arg("digits",int))),
 pattern("batcalc", "daytime", str_2time_daytimetz, false, "cast daytime to daytime and check for overflow", args(1,5, batarg("",daytime),batarg("v",str),batarg("s",oid),arg("digits",int),arg("has_tz",int))),
 pattern("batcalc", "daytime", daytime_2time_daytime, false, "cast daytime to daytime and check for overflow", args(1,4, batarg("",daytime),batarg("v",daytime),batarg("s",oid),arg("digits",int))),
 command("sql", "date_trunc", bat_date_trunc, false, "Truncate a timestamp to (millennium, century,decade,year,quarter,month,week,day,hour,minute,second, milliseconds,microseconds)", args(1,3, batarg("",timestamp),arg("scale",str),batarg("v",timestamp))),
 command("sql", "date_trunc", date_trunc, false, "Truncate a timestamp to (millennium, century,decade,year,quarter,month,week,day,hour,minute,second, milliseconds,microseconds)", args(1,3, arg("",timestamp),arg("scale",str),arg("v",timestamp))),
 pattern("sql", "current_time", SQLcurrent_daytime, false, "Get the clients current daytime", args(1,1, arg("",daytime))),
 pattern("sql", "current_timestamp", SQLcurrent_timestamp, false, "Get the clients current timestamp", args(1,1, arg("",timestamp))),
 pattern("calc", "date", nil_2_date, false, "cast to date", args(1,2, arg("",date),arg("v",void))),
 pattern("batcalc", "date", nil_2_date, false, "cast to date", args(1,2, batarg("",date),batarg("v",oid))),
 pattern("calc", "date", str_2_date, false, "cast to date", args(1,2, arg("",date),arg("v",str))),
 command("batcalc", "date", batstr_2_date, false, "cast to date", args(1,3, batarg("",date),batarg("v",str),batarg("s",oid))),
 command("calc", "blob", str_2_blob, false, "cast to blob", args(1,2, arg("",blob),arg("v",str))),
 command("batcalc", "blob", batstr_2_blob, false, "cast to blob", args(1,3, batarg("",blob),batarg("v",str),batarg("s",oid))),
 pattern("calc", "str", SQLstr_cast, false, "cast to string and check for overflow", args(1,7, arg("",str),arg("eclass",int),arg("d1",int),arg("s1",int),arg("has_tz",int),argany("v",1),arg("digits",int))),
 pattern("batcalc", "str", SQLbatstr_cast, false, "cast to string and check for overflow", args(1,8, batarg("",str),arg("eclass",int),arg("d1",int),arg("s1",int),arg("has_tz",int),batargany("v",1),batarg("s",oid),arg("digits",int))),
 pattern("calc", "month_interval", month_interval_str, false, "cast str to a month_interval and check for overflow", args(1,4, arg("",int),arg("v",str),arg("ek",int),arg("sk",int))),
 pattern("batcalc", "month_interval", month_interval_str, false, "cast str to a month_interval and check for overflow", args(1,5, batarg("",int),batarg("v",str),batarg("s",oid),arg("ek",int),arg("sk",int))),
 pattern("calc", "second_interval", second_interval_str, false, "cast str to a second_interval and check for overflow", args(1,4, arg("",lng),arg("v",str),arg("ek",int),arg("sk",int))),
 pattern("batcalc", "second_interval", second_interval_str, false, "cast str to a second_interval and check for overflow", args(1,5, batarg("",lng),batarg("v",str),batarg("s",oid),arg("ek",int),arg("sk",int))),
 pattern("calc", "month_interval", month_interval, false, "cast bte to a month_interval and check for overflow", args(1,4, arg("",int),arg("v",bte),arg("ek",int),arg("sk",int))),
 pattern("batcalc", "month_interval", month_interval, false, "cast bte to a month_interval and check for overflow", args(1,5, batarg("",int),batarg("v",bte),batarg("s",oid),arg("ek",int),arg("sk",int))),
 pattern("calc", "second_interval", second_interval, false, "cast bte to a second_interval and check for overflow", args(1,4, arg("",lng),arg("v",bte),arg("ek",int),arg("sk",int))),
 pattern("batcalc", "second_interval", second_interval, false, "cast bte to a second_interval and check for overflow", args(1,5, batarg("",lng),batarg("v",bte),batarg("s",oid),arg("ek",int),arg("sk",int))),
 pattern("calc", "month_interval", month_interval, false, "cast sht to a month_interval and check for overflow", args(1,4, arg("",int),arg("v",sht),arg("ek",int),arg("sk",int))),
 pattern("batcalc", "month_interval", month_interval, false, "cast sht to a month_interval and check for overflow", args(1,5, batarg("",int),batarg("v",sht),batarg("s",oid),arg("ek",int),arg("sk",int))),
 pattern("calc", "second_interval", second_interval, false, "cast sht to a second_interval and check for overflow", args(1,4, arg("",lng),arg("v",sht),arg("ek",int),arg("sk",int))),
 pattern("batcalc", "second_interval", second_interval, false, "cast sht to a second_interval and check for overflow", args(1,5, batarg("",lng),batarg("v",sht),batarg("s",oid),arg("ek",int),arg("sk",int))),
 pattern("calc", "month_interval", month_interval, false, "cast int to a month_interval and check for overflow", args(1,4, arg("",int),arg("v",int),arg("ek",int),arg("sk",int))),
 pattern("batcalc", "month_interval", month_interval, false, "cast int to a month_interval and check for overflow", args(1,5, batarg("",int),batarg("v",int),batarg("s",oid),arg("ek",int),arg("sk",int))),
 pattern("calc", "second_interval", second_interval, false, "cast int to a second_interval and check for overflow", args(1,4, arg("",lng),arg("v",int),arg("ek",int),arg("sk",int))),
 pattern("batcalc", "second_interval", second_interval, false, "cast int to a second_interval and check for overflow", args(1,5, batarg("",lng),batarg("v",int),batarg("s",oid),arg("ek",int),arg("sk",int))),
 pattern("calc", "month_interval", month_interval, false, "cast lng to a month_interval and check for overflow", args(1,4, arg("",int),arg("v",lng),arg("ek",int),arg("sk",int))),
 pattern("batcalc", "month_interval", month_interval, false, "cast lng to a month_interval and check for overflow", args(1,5, batarg("",int),batarg("v",lng),batarg("s",oid),arg("ek",int),arg("sk",int))),
 pattern("calc", "second_interval", second_interval, false, "cast lng to a second_interval and check for overflow", args(1,4, arg("",lng),arg("v",lng),arg("ek",int),arg("sk",int))),
 pattern("batcalc", "second_interval", second_interval, false, "cast lng to a second_interval and check for overflow", args(1,5, batarg("",lng),batarg("v",lng),batarg("s",oid),arg("ek",int),arg("sk",int))),
 pattern("calc", "rowid", sql_rowid, false, "return the next rowid", args(1,4, arg("",oid),argany("v",1),arg("schema",str),arg("table",str))),
 pattern("sql", "drop_hash", SQLdrop_hash, true, "Drop hash indices for the given table", args(0,2, arg("sch",str),arg("tbl",str))),
 pattern("sql", "prelude", SQLprelude, false, "", noargs),
 command("sql", "epilogue", SQLepilogue, false, "", noargs),
 pattern("calc", "second_interval", second_interval_daytime, false, "cast daytime to a second_interval and check for overflow", args(1,4, arg("",lng),arg("v",daytime),arg("ek",int),arg("sk",int))),
 pattern("batcalc", "second_interval", second_interval_daytime, false, "cast daytime to a second_interval and check for overflow", args(1,5, batarg("",lng),batarg("v",daytime),batarg("s",oid),arg("ek",int),arg("sk",int))),
 pattern("calc", "daytime", second_interval_2_daytime, false, "cast second_interval to a daytime and check for overflow", args(1,3, arg("",daytime),arg("v",lng),arg("d",int))),
 pattern("batcalc", "daytime", second_interval_2_daytime, false, "cast second_interval to a daytime and check for overflow", args(1,4, batarg("",daytime),batarg("v",lng),batarg("s",oid),arg("d",int))),
 pattern("calc", "daytime", timestamp_2_daytime, false, "cast timestamp to a daytime and check for overflow", args(1,3, arg("",daytime),arg("v",timestamp),arg("d",int))),
 pattern("batcalc", "daytime", timestamp_2_daytime, false, "cast timestamp to a daytime and check for overflow", args(1,4, batarg("",daytime),batarg("v",timestamp),batarg("s",oid),arg("d",int))),
 pattern("calc", "timestamp", date_2_timestamp, false, "cast date to a timestamp and check for overflow", args(1,3, arg("",timestamp),arg("v",date),arg("d",int))),
 pattern("batcalc", "timestamp", date_2_timestamp, false, "cast date to a timestamp and check for overflow", args(1,4, batarg("",timestamp),batarg("v",date),batarg("s",oid),arg("d",int))),
 command("sql", "index", STRindex_bte, false, "Return the offsets as an index bat", args(1,3, arg("",bte),arg("v",str),arg("u",bit))), /* TODO add candidate list support? */
 command("batsql", "index", BATSTRindex_bte, false, "Return the offsets as an index bat", args(1,3, batarg("",bte),batarg("v",str),arg("u",bit))),
 command("sql", "index", STRindex_sht, false, "Return the offsets as an index bat", args(1,3, arg("",sht),arg("v",str),arg("u",bit))),
 command("batsql", "index", BATSTRindex_sht, false, "Return the offsets as an index bat", args(1,3, batarg("",sht),batarg("v",str),arg("u",bit))),
 command("sql", "index", STRindex_int, false, "Return the offsets as an index bat", args(1,3, arg("",int),arg("v",str),arg("u",bit))),
 command("batsql", "index", BATSTRindex_int, false, "Return the offsets as an index bat", args(1,3, batarg("",int),batarg("v",str),arg("u",bit))),
 command("sql", "strings", STRstrings, false, "Return the strings", args(1,2, arg("",str),arg("v",str))), /* TODO add candidate list support? */
 command("batsql", "strings", BATSTRstrings, false, "Return the strings", args(1,2, batarg("",str),batarg("v",str))),
 pattern("sql", "update_tables", SYSupdate_tables, true, "Procedure triggered on update of the sys._tables table", args(1,1, arg("",void))),
 pattern("sql", "update_schemas", SYSupdate_schemas, true, "Procedure triggered on update of the sys.schemas table", args(1,1, arg("",void))),
 pattern("sql", "unionfunc", SQLunionfunc, false, "", args(1,4, varargany("",0),arg("mod",str),arg("fcn",str),varargany("",0))),
 /* decimals */
 command("calc", "bte", flt_num2dec_bte, false, "cast number to decimal(bte) and check for overflow", args(1,4, arg("",bte),arg("v",flt),arg("digits",int),arg("scale",int))),
 command("batcalc", "bte", batflt_num2dec_bte, false, "cast number to decimal(bte) and check for overflow", args(1,5, batarg("",bte),batarg("v",flt),batarg("s",oid),arg("digits",int),arg("scale",int))),
 command("calc", "bte", dbl_num2dec_bte, false, "cast number to decimal(bte) and check for overflow", args(1,4, arg("",bte),arg("v",dbl),arg("digits",int),arg("scale",int))),
 command("batcalc", "bte", batdbl_num2dec_bte, false, "cast number to decimal(bte) and check for overflow", args(1,5, batarg("",bte),batarg("v",dbl),batarg("s",oid),arg("digits",int),arg("scale",int))),
 command("calc", "sht", flt_num2dec_sht, false, "cast number to decimal(sht) and check for overflow", args(1,4, arg("",sht),arg("v",flt),arg("digits",int),arg("scale",int))),
 command("batcalc", "sht", batflt_num2dec_sht, false, "cast number to decimal(sht) and check for overflow", args(1,5, batarg("",sht),batarg("v",flt),batarg("s",oid),arg("digits",int),arg("scale",int))),
 command("calc", "sht", dbl_num2dec_sht, false, "cast number to decimal(sht) and check for overflow", args(1,4, arg("",sht),arg("v",dbl),arg("digits",int),arg("scale",int))),
 command("batcalc", "sht", batdbl_num2dec_sht, false, "cast number to decimal(sht) and check for overflow", args(1,5, batarg("",sht),batarg("v",dbl),batarg("s",oid),arg("digits",int),arg("scale",int))),
 command("calc", "int", flt_num2dec_int, false, "cast number to decimal(int) and check for overflow", args(1,4, arg("",int),arg("v",flt),arg("digits",int),arg("scale",int))),
 command("batcalc", "int", batflt_num2dec_int, false, "cast number to decimal(int) and check for overflow", args(1,5, batarg("",int),batarg("v",flt),batarg("s",oid),arg("digits",int),arg("scale",int))),
 command("calc", "int", dbl_num2dec_int, false, "cast number to decimal(int) and check for overflow", args(1,4, arg("",int),arg("v",dbl),arg("digits",int),arg("scale",int))),
 command("batcalc", "int", batdbl_num2dec_int, false, "cast number to decimal(int) and check for overflow", args(1,5, batarg("",int),batarg("v",dbl),batarg("s",oid),arg("digits",int),arg("scale",int))),
 command("calc", "lng", flt_num2dec_lng, false, "cast number to decimal(lng) and check for overflow", args(1,4, arg("",lng),arg("v",flt),arg("digits",int),arg("scale",int))),
 command("batcalc", "lng", batflt_num2dec_lng, false, "cast number to decimal(lng) and check for overflow", args(1,5, batarg("",lng),batarg("v",flt),batarg("s",oid),arg("digits",int),arg("scale",int))),
 command("calc", "lng", dbl_num2dec_lng, false, "cast number to decimal(lng) and check for overflow", args(1,4, arg("",lng),arg("v",dbl),arg("digits",int),arg("scale",int))),
 command("batcalc", "lng", batdbl_num2dec_lng, false, "cast number to decimal(lng) and check for overflow", args(1,5, batarg("",lng),batarg("v",dbl),batarg("s",oid),arg("digits",int),arg("scale",int))),
 command("calc", "bte", bte_num2dec_bte, false, "cast number to decimal(bte) and check for overflow", args(1,4, arg("",bte),arg("v",bte),arg("digits",int),arg("scale",int))),
 command("batcalc", "bte", batbte_num2dec_bte, false, "cast number to decimal(bte) and check for overflow", args(1,5, batarg("",bte),batarg("v",bte),batarg("s",oid),arg("digits",int),arg("scale",int))),
 command("calc", "bte", bte_dec2_bte, false, "cast decimal(bte) to bte and check for overflow", args(1,3, arg("",bte),arg("s1",int),arg("v",bte))),
 command("calc", "bte", bte_dec2dec_bte, false, "cast decimal(bte) to decimal(bte) and check for overflow", args(1,5, arg("",bte),arg("s1",int),arg("v",bte),arg("d2",int),arg("s2",int))),
 command("batcalc", "bte", batbte_dec2_bte, false, "cast decimal(bte) to bte and check for overflow", args(1,4, batarg("",bte),arg("s1",int),batarg("v",bte),batarg("s",oid))),
 command("batcalc", "bte", batbte_dec2dec_bte, false, "cast decimal(bte) to decimal(bte) and check for overflow", args(1,6, batarg("",bte),arg("s1",int),batarg("v",bte),batarg("s",oid),arg("d2",int),arg("s2",int))),
 command("calc", "bte", sht_num2dec_bte, false, "cast number to decimal(bte) and check for overflow", args(1,4, arg("",bte),arg("v",sht),arg("digits",int),arg("scale",int))),
 command("batcalc", "bte", batsht_num2dec_bte, false, "cast number to decimal(bte) and check for overflow", args(1,5, batarg("",bte),batarg("v",sht),batarg("s",oid),arg("digits",int),arg("scale",int))),
 command("calc", "bte", sht_dec2_bte, false, "cast decimal(sht) to bte and check for overflow", args(1,3, arg("",bte),arg("s1",int),arg("v",sht))),
 command("calc", "bte", sht_dec2dec_bte, false, "cast decimal(sht) to decimal(bte) and check for overflow", args(1,5, arg("",bte),arg("s1",int),arg("v",sht),arg("d2",int),arg("s2",int))),
 command("batcalc", "bte", batsht_dec2_bte, false, "cast decimal(sht) to bte and check for overflow", args(1,4, batarg("",bte),arg("s1",int),batarg("v",sht),batarg("s",oid))),
 command("batcalc", "bte", batsht_dec2dec_bte, false, "cast decimal(sht) to decimal(bte) and check for overflow", args(1,6, batarg("",bte),arg("s1",int),batarg("v",sht),batarg("s",oid),arg("d2",int),arg("s2",int))),
 command("calc", "bte", int_num2dec_bte, false, "cast number to decimal(bte) and check for overflow", args(1,4, arg("",bte),arg("v",int),arg("digits",int),arg("scale",int))),
 command("batcalc", "bte", batint_num2dec_bte, false, "cast number to decimal(bte) and check for overflow", args(1,5, batarg("",bte),batarg("v",int),batarg("s",oid),arg("digits",int),arg("scale",int))),
 command("calc", "bte", int_dec2_bte, false, "cast decimal(int) to bte and check for overflow", args(1,3, arg("",bte),arg("s1",int),arg("v",int))),
 command("calc", "bte", int_dec2dec_bte, false, "cast decimal(int) to decimal(bte) and check for overflow", args(1,5, arg("",bte),arg("s1",int),arg("v",int),arg("d2",int),arg("s2",int))),
 command("batcalc", "bte", batint_dec2_bte, false, "cast decimal(int) to bte and check for overflow", args(1,4, batarg("",bte),arg("s1",int),batarg("v",int),batarg("s",oid))),
 command("batcalc", "bte", batint_dec2dec_bte, false, "cast decimal(int) to decimal(bte) and check for overflow", args(1,6, batarg("",bte),arg("s1",int),batarg("v",int),batarg("s",oid),arg("d2",int),arg("s2",int))),
 command("calc", "bte", lng_num2dec_bte, false, "cast number to decimal(bte) and check for overflow", args(1,4, arg("",bte),arg("v",lng),arg("digits",int),arg("scale",int))),
 command("batcalc", "bte", batlng_num2dec_bte, false, "cast number to decimal(bte) and check for overflow", args(1,5, batarg("",bte),batarg("v",lng),batarg("s",oid),arg("digits",int),arg("scale",int))),
 command("calc", "bte", lng_dec2_bte, false, "cast decimal(lng) to bte and check for overflow", args(1,3, arg("",bte),arg("s1",int),arg("v",lng))),
 command("calc", "bte", lng_dec2dec_bte, false, "cast decimal(lng) to decimal(bte) and check for overflow", args(1,5, arg("",bte),arg("s1",int),arg("v",lng),arg("d2",int),arg("s2",int))),
 command("batcalc", "bte", batlng_dec2_bte, false, "cast decimal(lng) to bte and check for overflow", args(1,4, batarg("",bte),arg("s1",int),batarg("v",lng),batarg("s",oid))),
 command("batcalc", "bte", batlng_dec2dec_bte, false, "cast decimal(lng) to decimal(bte) and check for overflow", args(1,6, batarg("",bte),arg("s1",int),batarg("v",lng),batarg("s",oid),arg("d2",int),arg("s2",int))),
 command("calc", "sht", bte_num2dec_sht, false, "cast number to decimal(sht) and check for overflow", args(1,4, arg("",sht),arg("v",bte),arg("digits",int),arg("scale",int))),
 command("batcalc", "sht", batbte_num2dec_sht, false, "cast number to decimal(sht) and check for overflow", args(1,5, batarg("",sht),batarg("v",bte),batarg("s",oid),arg("digits",int),arg("scale",int))),
 command("calc", "sht", bte_dec2_sht, false, "cast decimal(bte) to sht and check for overflow", args(1,3, arg("",sht),arg("s1",int),arg("v",bte))),
 command("calc", "sht", bte_dec2dec_sht, false, "cast decimal(bte) to decimal(sht) and check for overflow", args(1,5, arg("",sht),arg("s1",int),arg("v",bte),arg("d2",int),arg("s2",int))),
 command("batcalc", "sht", batbte_dec2_sht, false, "cast decimal(bte) to sht and check for overflow", args(1,4, batarg("",sht),arg("s1",int),batarg("v",bte),batarg("s",oid))),
 command("batcalc", "sht", batbte_dec2dec_sht, false, "cast decimal(bte) to decimal(sht) and check for overflow", args(1,6, batarg("",sht),arg("s1",int),batarg("v",bte),batarg("s",oid),arg("d2",int),arg("s2",int))),
 command("calc", "sht", sht_num2dec_sht, false, "cast number to decimal(sht) and check for overflow", args(1,4, arg("",sht),arg("v",sht),arg("digits",int),arg("scale",int))),
 command("batcalc", "sht", batsht_num2dec_sht, false, "cast number to decimal(sht) and check for overflow", args(1,5, batarg("",sht),batarg("v",sht),batarg("s",oid),arg("digits",int),arg("scale",int))),
 command("calc", "sht", sht_dec2_sht, false, "cast decimal(sht) to sht and check for overflow", args(1,3, arg("",sht),arg("s1",int),arg("v",sht))),
 command("calc", "sht", sht_dec2dec_sht, false, "cast decimal(sht) to decimal(sht) and check for overflow", args(1,5, arg("",sht),arg("s1",int),arg("v",sht),arg("d2",int),arg("s2",int))),
 command("batcalc", "sht", batsht_dec2_sht, false, "cast decimal(sht) to sht and check for overflow", args(1,4, batarg("",sht),arg("s1",int),batarg("v",sht),batarg("s",oid))),
 command("batcalc", "sht", batsht_dec2dec_sht, false, "cast decimal(sht) to decimal(sht) and check for overflow", args(1,6, batarg("",sht),arg("s1",int),batarg("v",sht),batarg("s",oid),arg("d2",int),arg("s2",int))),
 command("calc", "sht", int_num2dec_sht, false, "cast number to decimal(sht) and check for overflow", args(1,4, arg("",sht),arg("v",int),arg("digits",int),arg("scale",int))),
 command("batcalc", "sht", batint_num2dec_sht, false, "cast number to decimal(sht) and check for overflow", args(1,5, batarg("",sht),batarg("v",int),batarg("s",oid),arg("digits",int),arg("scale",int))),
 command("calc", "sht", int_dec2_sht, false, "cast decimal(int) to sht and check for overflow", args(1,3, arg("",sht),arg("s1",int),arg("v",int))),
 command("calc", "sht", int_dec2dec_sht, false, "cast decimal(int) to decimal(sht) and check for overflow", args(1,5, arg("",sht),arg("s1",int),arg("v",int),arg("d2",int),arg("s2",int))),
 command("batcalc", "sht", batint_dec2_sht, false, "cast decimal(int) to sht and check for overflow", args(1,4, batarg("",sht),arg("s1",int),batarg("v",int),batarg("s",oid))),
 command("batcalc", "sht", batint_dec2dec_sht, false, "cast decimal(int) to decimal(sht) and check for overflow", args(1,6, batarg("",sht),arg("s1",int),batarg("v",int),batarg("s",oid),arg("d2",int),arg("s2",int))),
 command("calc", "sht", lng_num2dec_sht, false, "cast number to decimal(sht) and check for overflow", args(1,4, arg("",sht),arg("v",lng),arg("digits",int),arg("scale",int))),
 command("batcalc", "sht", batlng_num2dec_sht, false, "cast number to decimal(sht) and check for overflow", args(1,5, batarg("",sht),batarg("v",lng),batarg("s",oid),arg("digits",int),arg("scale",int))),
 command("calc", "sht", lng_dec2_sht, false, "cast decimal(lng) to sht and check for overflow", args(1,3, arg("",sht),arg("s1",int),arg("v",lng))),
 command("calc", "sht", lng_dec2dec_sht, false, "cast decimal(lng) to decimal(sht) and check for overflow", args(1,5, arg("",sht),arg("s1",int),arg("v",lng),arg("d2",int),arg("s2",int))),
 command("batcalc", "sht", batlng_dec2_sht, false, "cast decimal(lng) to sht and check for overflow", args(1,4, batarg("",sht),arg("s1",int),batarg("v",lng),batarg("s",oid))),
 command("batcalc", "sht", batlng_dec2dec_sht, false, "cast decimal(lng) to decimal(sht) and check for overflow", args(1,6, batarg("",sht),arg("s1",int),batarg("v",lng),batarg("s",oid),arg("d2",int),arg("s2",int))),
 command("calc", "int", bte_num2dec_int, false, "cast number to decimal(int) and check for overflow", args(1,4, arg("",int),arg("v",bte),arg("digits",int),arg("scale",int))),
 command("batcalc", "int", batbte_num2dec_int, false, "cast number to decimal(int) and check for overflow", args(1,5, batarg("",int),batarg("v",bte),batarg("s",oid),arg("digits",int),arg("scale",int))),
 command("calc", "int", bte_dec2_int, false, "cast decimal(bte) to int and check for overflow", args(1,3, arg("",int),arg("s1",int),arg("v",bte))),
 command("calc", "int", bte_dec2dec_int, false, "cast decimal(bte) to decimal(int) and check for overflow", args(1,5, arg("",int),arg("s1",int),arg("v",bte),arg("d2",int),arg("s2",int))),
 command("batcalc", "int", batbte_dec2_int, false, "cast decimal(bte) to int and check for overflow", args(1,4, batarg("",int),arg("s1",int),batarg("v",bte),batarg("s",oid))),
 command("batcalc", "int", batbte_dec2dec_int, false, "cast decimal(bte) to decimal(int) and check for overflow", args(1,6, batarg("",int),arg("s1",int),batarg("v",bte),batarg("s",oid),arg("d2",int),arg("s2",int))),
 command("calc", "int", sht_num2dec_int, false, "cast number to decimal(int) and check for overflow", args(1,4, arg("",int),arg("v",sht),arg("digits",int),arg("scale",int))),
 command("batcalc", "int", batsht_num2dec_int, false, "cast number to decimal(int) and check for overflow", args(1,5, batarg("",int),batarg("v",sht),batarg("s",oid),arg("digits",int),arg("scale",int))),
 command("calc", "int", sht_dec2_int, false, "cast decimal(sht) to int and check for overflow", args(1,3, arg("",int),arg("s1",int),arg("v",sht))),
 command("calc", "int", sht_dec2dec_int, false, "cast decimal(sht) to decimal(int) and check for overflow", args(1,5, arg("",int),arg("s1",int),arg("v",sht),arg("d2",int),arg("s2",int))),
 command("batcalc", "int", batsht_dec2_int, false, "cast decimal(sht) to int and check for overflow", args(1,4, batarg("",int),arg("s1",int),batarg("v",sht),batarg("s",oid))),
 command("batcalc", "int", batsht_dec2dec_int, false, "cast decimal(sht) to decimal(int) and check for overflow", args(1,6, batarg("",int),arg("s1",int),batarg("v",sht),batarg("s",oid),arg("d2",int),arg("s2",int))),
 command("calc", "int", int_num2dec_int, false, "cast number to decimal(int) and check for overflow", args(1,4, arg("",int),arg("v",int),arg("digits",int),arg("scale",int))),
 command("batcalc", "int", batint_num2dec_int, false, "cast number to decimal(int) and check for overflow", args(1,5, batarg("",int),batarg("v",int),batarg("s",oid),arg("digits",int),arg("scale",int))),
 command("calc", "int", int_dec2_int, false, "cast decimal(int) to int and check for overflow", args(1,3, arg("",int),arg("s1",int),arg("v",int))),
 command("calc", "int", int_dec2dec_int, false, "cast decimal(int) to decimal(int) and check for overflow", args(1,5, arg("",int),arg("s1",int),arg("v",int),arg("d2",int),arg("s2",int))),
 command("batcalc", "int", batint_dec2_int, false, "cast decimal(int) to int and check for overflow", args(1,4, batarg("",int),arg("s1",int),batarg("v",int),batarg("s",oid))),
 command("batcalc", "int", batint_dec2dec_int, false, "cast decimal(int) to decimal(int) and check for overflow", args(1,6, batarg("",int),arg("s1",int),batarg("v",int),batarg("s",oid),arg("d2",int),arg("s2",int))),
 command("calc", "int", lng_num2dec_int, false, "cast number to decimal(int) and check for overflow", args(1,4, arg("",int),arg("v",lng),arg("digits",int),arg("scale",int))),
 command("batcalc", "int", batlng_num2dec_int, false, "cast number to decimal(int) and check for overflow", args(1,5, batarg("",int),batarg("v",lng),batarg("s",oid),arg("digits",int),arg("scale",int))),
 command("calc", "int", lng_dec2_int, false, "cast decimal(lng) to int and check for overflow", args(1,3, arg("",int),arg("s1",int),arg("v",lng))),
 command("calc", "int", lng_dec2dec_int, false, "cast decimal(lng) to decimal(int) and check for overflow", args(1,5, arg("",int),arg("s1",int),arg("v",lng),arg("d2",int),arg("s2",int))),
 command("batcalc", "int", batlng_dec2_int, false, "cast decimal(lng) to int and check for overflow", args(1,4, batarg("",int),arg("s1",int),batarg("v",lng),batarg("s",oid))),
 command("batcalc", "int", batlng_dec2dec_int, false, "cast decimal(lng) to decimal(int) and check for overflow", args(1,6, batarg("",int),arg("s1",int),batarg("v",lng),batarg("s",oid),arg("d2",int),arg("s2",int))),
 command("calc", "lng", bte_num2dec_lng, false, "cast number to decimal(lng) and check for overflow", args(1,4, arg("",lng),arg("v",bte),arg("digits",int),arg("scale",int))),
 command("batcalc", "lng", batbte_num2dec_lng, false, "cast number to decimal(lng) and check for overflow", args(1,5, batarg("",lng),batarg("v",bte),batarg("s",oid),arg("digits",int),arg("scale",int))),
 command("calc", "lng", bte_dec2_lng, false, "cast decimal(bte) to lng and check for overflow", args(1,3, arg("",lng),arg("s1",int),arg("v",bte))),
 command("calc", "lng", bte_dec2dec_lng, false, "cast decimal(bte) to decimal(lng) and check for overflow", args(1,5, arg("",lng),arg("s1",int),arg("v",bte),arg("d2",int),arg("s2",int))),
 command("batcalc", "lng", batbte_dec2_lng, false, "cast decimal(bte) to lng and check for overflow", args(1,4, batarg("",lng),arg("s1",int),batarg("v",bte),batarg("s",oid))),
 command("batcalc", "lng", batbte_dec2dec_lng, false, "cast decimal(bte) to decimal(lng) and check for overflow", args(1,6, batarg("",lng),arg("s1",int),batarg("v",bte),batarg("s",oid),arg("d2",int),arg("s2",int))),
 command("calc", "lng", sht_num2dec_lng, false, "cast number to decimal(lng) and check for overflow", args(1,4, arg("",lng),arg("v",sht),arg("digits",int),arg("scale",int))),
 command("batcalc", "lng", batsht_num2dec_lng, false, "cast number to decimal(lng) and check for overflow", args(1,5, batarg("",lng),batarg("v",sht),batarg("s",oid),arg("digits",int),arg("scale",int))),
 command("calc", "lng", sht_dec2_lng, false, "cast decimal(sht) to lng and check for overflow", args(1,3, arg("",lng),arg("s1",int),arg("v",sht))),
 command("calc", "lng", sht_dec2dec_lng, false, "cast decimal(sht) to decimal(lng) and check for overflow", args(1,5, arg("",lng),arg("s1",int),arg("v",sht),arg("d2",int),arg("s2",int))),
 command("batcalc", "lng", batsht_dec2_lng, false, "cast decimal(sht) to lng and check for overflow", args(1,4, batarg("",lng),arg("s1",int),batarg("v",sht),batarg("s",oid))),
 command("batcalc", "lng", batsht_dec2dec_lng, false, "cast decimal(sht) to decimal(lng) and check for overflow", args(1,6, batarg("",lng),arg("s1",int),batarg("v",sht),batarg("s",oid),arg("d2",int),arg("s2",int))),
 command("calc", "lng", int_num2dec_lng, false, "cast number to decimal(lng) and check for overflow", args(1,4, arg("",lng),arg("v",int),arg("digits",int),arg("scale",int))),
 command("batcalc", "lng", batint_num2dec_lng, false, "cast number to decimal(lng) and check for overflow", args(1,5, batarg("",lng),batarg("v",int),batarg("s",oid),arg("digits",int),arg("scale",int))),
 command("calc", "lng", int_dec2_lng, false, "cast decimal(int) to lng and check for overflow", args(1,3, arg("",lng),arg("s1",int),arg("v",int))),
 command("calc", "lng", int_dec2dec_lng, false, "cast decimal(int) to decimal(lng) and check for overflow", args(1,5, arg("",lng),arg("s1",int),arg("v",int),arg("d2",int),arg("s2",int))),
 command("batcalc", "lng", batint_dec2_lng, false, "cast decimal(int) to lng and check for overflow", args(1,4, batarg("",lng),arg("s1",int),batarg("v",int),batarg("s",oid))),
 command("batcalc", "lng", batint_dec2dec_lng, false, "cast decimal(int) to decimal(lng) and check for overflow", args(1,6, batarg("",lng),arg("s1",int),batarg("v",int),batarg("s",oid),arg("d2",int),arg("s2",int))),
 command("calc", "lng", lng_num2dec_lng, false, "cast number to decimal(lng) and check for overflow", args(1,4, arg("",lng),arg("v",lng),arg("digits",int),arg("scale",int))),
 command("batcalc", "lng", batlng_num2dec_lng, false, "cast number to decimal(lng) and check for overflow", args(1,5, batarg("",lng),batarg("v",lng),batarg("s",oid),arg("digits",int),arg("scale",int))),
 command("calc", "lng", lng_dec2_lng, false, "cast decimal(lng) to lng and check for overflow", args(1,3, arg("",lng),arg("s1",int),arg("v",lng))),
 command("calc", "lng", lng_dec2dec_lng, false, "cast decimal(lng) to decimal(lng) and check for overflow", args(1,5, arg("",lng),arg("s1",int),arg("v",lng),arg("d2",int),arg("s2",int))),
 command("batcalc", "lng", batlng_dec2_lng, false, "cast decimal(lng) to lng and check for overflow", args(1,4, batarg("",lng),arg("s1",int),batarg("v",lng),batarg("s",oid))),
 command("batcalc", "lng", batlng_dec2dec_lng, false, "cast decimal(lng) to decimal(lng) and check for overflow", args(1,6, batarg("",lng),arg("s1",int),batarg("v",lng),batarg("s",oid),arg("d2",int),arg("s2",int))),
 command("calc", "flt", bte_num2dec_flt, false, "cast number to decimal(flt) and check for overflow", args(1,4, arg("",flt),arg("v",bte),arg("digits",int),arg("scale",int))),
 command("batcalc", "flt", batbte_num2dec_flt, false, "cast number to decimal(flt) and check for overflow", args(1,5, batarg("",flt),batarg("v",bte),batarg("s",oid),arg("digits",int),arg("scale",int))),
 command("calc", "flt", bte_dec2_flt, false, "cast decimal(bte) to flt and check for overflow", args(1,3, arg("",flt),arg("s1",int),arg("v",bte))),
 command("calc", "flt", bte_dec2dec_flt, false, "cast decimal(bte) to decimal(flt) and check for overflow", args(1,5, arg("",flt),arg("s1",int),arg("v",bte),arg("d2",int),arg("s2",int))),
 command("batcalc", "flt", batbte_dec2_flt, false, "cast decimal(bte) to flt and check for overflow", args(1,4, batarg("",flt),arg("s1",int),batarg("v",bte),batarg("s",oid))),
 command("batcalc", "flt", batbte_dec2dec_flt, false, "cast decimal(bte) to decimal(flt) and check for overflow", args(1,6, batarg("",flt),arg("s1",int),batarg("v",bte),batarg("s",oid),arg("d2",int),arg("s2",int))),
 command("calc", "flt", sht_num2dec_flt, false, "cast number to decimal(flt) and check for overflow", args(1,4, arg("",flt),arg("v",sht),arg("digits",int),arg("scale",int))),
 command("batcalc", "flt", batsht_num2dec_flt, false, "cast number to decimal(flt) and check for overflow", args(1,5, batarg("",flt),batarg("v",sht),batarg("s",oid),arg("digits",int),arg("scale",int))),
 command("calc", "flt", sht_dec2_flt, false, "cast decimal(sht) to flt and check for overflow", args(1,3, arg("",flt),arg("s1",int),arg("v",sht))),
 command("calc", "flt", sht_dec2dec_flt, false, "cast decimal(sht) to decimal(flt) and check for overflow", args(1,5, arg("",flt),arg("s1",int),arg("v",sht),arg("d2",int),arg("s2",int))),
 command("batcalc", "flt", batsht_dec2_flt, false, "cast decimal(sht) to flt and check for overflow", args(1,4, batarg("",flt),arg("s1",int),batarg("v",sht),batarg("s",oid))),
 command("batcalc", "flt", batsht_dec2dec_flt, false, "cast decimal(sht) to decimal(flt) and check for overflow", args(1,6, batarg("",flt),arg("s1",int),batarg("v",sht),batarg("s",oid),arg("d2",int),arg("s2",int))),
 command("calc", "flt", int_num2dec_flt, false, "cast number to decimal(flt) and check for overflow", args(1,4, arg("",flt),arg("v",int),arg("digits",int),arg("scale",int))),
 command("batcalc", "flt", batint_num2dec_flt, false, "cast number to decimal(flt) and check for overflow", args(1,5, batarg("",flt),batarg("v",int),batarg("s",oid),arg("digits",int),arg("scale",int))),
 command("calc", "flt", int_dec2_flt, false, "cast decimal(int) to flt and check for overflow", args(1,3, arg("",flt),arg("s1",int),arg("v",int))),
 command("calc", "flt", int_dec2dec_flt, false, "cast decimal(int) to decimal(flt) and check for overflow", args(1,5, arg("",flt),arg("s1",int),arg("v",int),arg("d2",int),arg("s2",int))),
 command("batcalc", "flt", batint_dec2_flt, false, "cast decimal(int) to flt and check for overflow", args(1,4, batarg("",flt),arg("s1",int),batarg("v",int),batarg("s",oid))),
 command("batcalc", "flt", batint_dec2dec_flt, false, "cast decimal(int) to decimal(flt) and check for overflow", args(1,6, batarg("",flt),arg("s1",int),batarg("v",int),batarg("s",oid),arg("d2",int),arg("s2",int))),
 command("calc", "flt", lng_num2dec_flt, false, "cast number to decimal(flt) and check for overflow", args(1,4, arg("",flt),arg("v",lng),arg("digits",int),arg("scale",int))),
 command("batcalc", "flt", batlng_num2dec_flt, false, "cast number to decimal(flt) and check for overflow", args(1,5, batarg("",flt),batarg("v",lng),batarg("s",oid),arg("digits",int),arg("scale",int))),
 command("calc", "flt", lng_dec2_flt, false, "cast decimal(lng) to flt and check for overflow", args(1,3, arg("",flt),arg("s1",int),arg("v",lng))),
 command("calc", "flt", lng_dec2dec_flt, false, "cast decimal(lng) to decimal(flt) and check for overflow", args(1,5, arg("",flt),arg("s1",int),arg("v",lng),arg("d2",int),arg("s2",int))),
 command("batcalc", "flt", batlng_dec2_flt, false, "cast decimal(lng) to flt and check for overflow", args(1,4, batarg("",flt),arg("s1",int),batarg("v",lng),batarg("s",oid))),
 command("batcalc", "flt", batlng_dec2dec_flt, false, "cast decimal(lng) to decimal(flt) and check for overflow", args(1,6, batarg("",flt),arg("s1",int),batarg("v",lng),batarg("s",oid),arg("d2",int),arg("s2",int))),
 command("calc", "dbl", bte_num2dec_dbl, false, "cast number to decimal(dbl) and check for overflow", args(1,4, arg("",dbl),arg("v",bte),arg("digits",int),arg("scale",int))),
 command("batcalc", "dbl", batbte_num2dec_dbl, false, "cast number to decimal(dbl) and check for overflow", args(1,5, batarg("",dbl),batarg("v",bte),batarg("s",oid),arg("digits",int),arg("scale",int))),
 command("calc", "dbl", bte_dec2_dbl, false, "cast decimal(bte) to dbl and check for overflow", args(1,3, arg("",dbl),arg("s1",int),arg("v",bte))),
 command("calc", "dbl", bte_dec2dec_dbl, false, "cast decimal(bte) to decimal(dbl) and check for overflow", args(1,5, arg("",dbl),arg("s1",int),arg("v",bte),arg("d2",int),arg("s2",int))),
 command("batcalc", "dbl", batbte_dec2_dbl, false, "cast decimal(bte) to dbl and check for overflow", args(1,4, batarg("",dbl),arg("s1",int),batarg("v",bte),batarg("s",oid))),
 command("batcalc", "dbl", batbte_dec2dec_dbl, false, "cast decimal(bte) to decimal(dbl) and check for overflow", args(1,6, batarg("",dbl),arg("s1",int),batarg("v",bte),batarg("s",oid),arg("d2",int),arg("s2",int))),
 command("calc", "dbl", sht_num2dec_dbl, false, "cast number to decimal(dbl) and check for overflow", args(1,4, arg("",dbl),arg("v",sht),arg("digits",int),arg("scale",int))),
 command("batcalc", "dbl", batsht_num2dec_dbl, false, "cast number to decimal(dbl) and check for overflow", args(1,5, batarg("",dbl),batarg("v",sht),batarg("s",oid),arg("digits",int),arg("scale",int))),
 command("calc", "dbl", sht_dec2_dbl, false, "cast decimal(sht) to dbl and check for overflow", args(1,3, arg("",dbl),arg("s1",int),arg("v",sht))),
 command("calc", "dbl", sht_dec2dec_dbl, false, "cast decimal(sht) to decimal(dbl) and check for overflow", args(1,5, arg("",dbl),arg("s1",int),arg("v",sht),arg("d2",int),arg("s2",int))),
 command("batcalc", "dbl", batsht_dec2_dbl, false, "cast decimal(sht) to dbl and check for overflow", args(1,4, batarg("",dbl),arg("s1",int),batarg("v",sht),batarg("s",oid))),
 command("batcalc", "dbl", batsht_dec2dec_dbl, false, "cast decimal(sht) to decimal(dbl) and check for overflow", args(1,6, batarg("",dbl),arg("s1",int),batarg("v",sht),batarg("s",oid),arg("d2",int),arg("s2",int))),
 command("calc", "dbl", int_num2dec_dbl, false, "cast number to decimal(dbl) and check for overflow", args(1,4, arg("",dbl),arg("v",int),arg("digits",int),arg("scale",int))),
 command("batcalc", "dbl", batint_num2dec_dbl, false, "cast number to decimal(dbl) and check for overflow", args(1,5, batarg("",dbl),batarg("v",int),batarg("s",oid),arg("digits",int),arg("scale",int))),
 command("calc", "dbl", int_dec2_dbl, false, "cast decimal(int) to dbl and check for overflow", args(1,3, arg("",dbl),arg("s1",int),arg("v",int))),
 command("calc", "dbl", int_dec2dec_dbl, false, "cast decimal(int) to decimal(dbl) and check for overflow", args(1,5, arg("",dbl),arg("s1",int),arg("v",int),arg("d2",int),arg("s2",int))),
 command("batcalc", "dbl", batint_dec2_dbl, false, "cast decimal(int) to dbl and check for overflow", args(1,4, batarg("",dbl),arg("s1",int),batarg("v",int),batarg("s",oid))),
 command("batcalc", "dbl", batint_dec2dec_dbl, false, "cast decimal(int) to decimal(dbl) and check for overflow", args(1,6, batarg("",dbl),arg("s1",int),batarg("v",int),batarg("s",oid),arg("d2",int),arg("s2",int))),
 command("calc", "dbl", lng_num2dec_dbl, false, "cast number to decimal(dbl) and check for overflow", args(1,4, arg("",dbl),arg("v",lng),arg("digits",int),arg("scale",int))),
 command("batcalc", "dbl", batlng_num2dec_dbl, false, "cast number to decimal(dbl) and check for overflow", args(1,5, batarg("",dbl),batarg("v",lng),batarg("s",oid),arg("digits",int),arg("scale",int))),
 command("calc", "dbl", lng_dec2_dbl, false, "cast decimal(lng) to dbl and check for overflow", args(1,3, arg("",dbl),arg("s1",int),arg("v",lng))),
 command("calc", "dbl", lng_dec2dec_dbl, false, "cast decimal(lng) to decimal(dbl) and check for overflow", args(1,5, arg("",dbl),arg("s1",int),arg("v",lng),arg("d2",int),arg("s2",int))),
 command("batcalc", "dbl", batlng_dec2_dbl, false, "cast decimal(lng) to dbl and check for overflow", args(1,4, batarg("",dbl),arg("s1",int),batarg("v",lng),batarg("s",oid))),
 command("batcalc", "dbl", batlng_dec2dec_dbl, false, "cast decimal(lng) to decimal(dbl) and check for overflow", args(1,6, batarg("",dbl),arg("s1",int),batarg("v",lng),batarg("s",oid),arg("d2",int),arg("s2",int))),
 /* sql_rank */
 pattern("sql", "diff", SQLdiff, false, "return true if cur != prev row", args(1,2, arg("",bit),argany("b",1))),
 pattern("batsql", "diff", SQLdiff, false, "return true if cur != prev row", args(1,2, batarg("",bit),batargany("b",1))),
 pattern("sql", "diff", SQLdiff, false, "return true if cur != prev row", args(1,3, arg("",bit),arg("p",bit),argany("b",1))),
 pattern("batsql", "diff", SQLdiff, false, "return true if cur != prev row", args(1,3, batarg("",bit),arg("p",bit),batargany("b",1))),
 pattern("batsql", "diff", SQLdiff, false, "return true if cur != prev row", args(1,3, batarg("",bit),batarg("p",bit),argany("b",1))),
 pattern("batsql", "diff", SQLdiff, false, "return true if cur != prev row", args(1,3, batarg("",bit),batarg("p",bit),batargany("b",1))),
 pattern("sql", "window_bound", SQLwindow_bound, false, "computes window ranges for each row", args(1,6, arg("",oid),argany("b",1),arg("unit",int),arg("bound",int),arg("excl",int),arg("limit",bte))),
 pattern("batsql", "window_bound", SQLwindow_bound, false, "computes window ranges for each row", args(1,6, batarg("",oid),batargany("b",1),arg("unit",int),arg("bound",int),arg("excl",int),arg("limit",bte))),
 pattern("sql", "window_bound", SQLwindow_bound, false, "computes window ranges for each row", args(1,7, arg("",oid),arg("p",bit),argany("b",1),arg("unit",int),arg("bound",int),arg("excl",int),arg("limit",bte))),
 pattern("batsql", "window_bound", SQLwindow_bound, false, "computes window ranges for each row", args(1,7, batarg("",oid),batarg("p",bit),batargany("b",1),arg("unit",int),arg("bound",int),arg("excl",int),arg("limit",bte))),
 pattern("batsql", "window_bound", SQLwindow_bound, false, "computes window ranges for each row", args(1,6, batarg("",oid),batargany("b",1),arg("unit",int),arg("bound",int),arg("excl",int),batarg("limit",bte))),
 pattern("batsql", "window_bound", SQLwindow_bound, false, "computes window ranges for each row", args(1,7, batarg("",oid),batarg("p",bit),batargany("b",1),arg("unit",int),arg("bound",int),arg("excl",int),batarg("limit",bte))),
 pattern("sql", "window_bound", SQLwindow_bound, false, "computes window ranges for each row", args(1,6, arg("",oid),argany("b",1),arg("unit",int),arg("bound",int),arg("excl",int),arg("limit",sht))),
 pattern("batsql", "window_bound", SQLwindow_bound, false, "computes window ranges for each row", args(1,6, batarg("",oid),batargany("b",1),arg("unit",int),arg("bound",int),arg("excl",int),arg("limit",sht))),
 pattern("sql", "window_bound", SQLwindow_bound, false, "computes window ranges for each row", args(1,7, arg("",oid),arg("p",bit),argany("b",1),arg("unit",int),arg("bound",int),arg("excl",int),arg("limit",sht))),
 pattern("batsql", "window_bound", SQLwindow_bound, false, "computes window ranges for each row", args(1,7, batarg("",oid),batarg("p",bit),batargany("b",1),arg("unit",int),arg("bound",int),arg("excl",int),arg("limit",sht))),
 pattern("batsql", "window_bound", SQLwindow_bound, false, "computes window ranges for each row", args(1,6, batarg("",oid),batargany("b",1),arg("unit",int),arg("bound",int),arg("excl",int),batarg("limit",sht))),
 pattern("batsql", "window_bound", SQLwindow_bound, false, "computes window ranges for each row", args(1,7, batarg("",oid),batarg("p",bit),batargany("b",1),arg("unit",int),arg("bound",int),arg("excl",int),batarg("limit",sht))),
 pattern("sql", "window_bound", SQLwindow_bound, false, "computes window ranges for each row", args(1,6, arg("",oid),argany("b",1),arg("unit",int),arg("bound",int),arg("excl",int),arg("limit",int))),
 pattern("batsql", "window_bound", SQLwindow_bound, false, "computes window ranges for each row", args(1,6, batarg("",oid),batargany("b",1),arg("unit",int),arg("bound",int),arg("excl",int),arg("limit",int))),
 pattern("sql", "window_bound", SQLwindow_bound, false, "computes window ranges for each row", args(1,7, arg("",oid),arg("p",bit),argany("b",1),arg("unit",int),arg("bound",int),arg("excl",int),arg("limit",int))),
 pattern("batsql", "window_bound", SQLwindow_bound, false, "computes window ranges for each row", args(1,7, batarg("",oid),batarg("p",bit),batargany("b",1),arg("unit",int),arg("bound",int),arg("excl",int),arg("limit",int))),
 pattern("batsql", "window_bound", SQLwindow_bound, false, "computes window ranges for each row", args(1,6, batarg("",oid),batargany("b",1),arg("unit",int),arg("bound",int),arg("excl",int),batarg("limit",int))),
 pattern("batsql", "window_bound", SQLwindow_bound, false, "computes window ranges for each row", args(1,7, batarg("",oid),batarg("p",bit),batargany("b",1),arg("unit",int),arg("bound",int),arg("excl",int),batarg("limit",int))),
 pattern("sql", "window_bound", SQLwindow_bound, false, "computes window ranges for each row", args(1,6, arg("",oid),argany("b",1),arg("unit",int),arg("bound",int),arg("excl",int),arg("limit",lng))),
 pattern("batsql", "window_bound", SQLwindow_bound, false, "computes window ranges for each row", args(1,6, batarg("",oid),batargany("b",1),arg("unit",int),arg("bound",int),arg("excl",int),arg("limit",lng))),
 pattern("sql", "window_bound", SQLwindow_bound, false, "computes window ranges for each row", args(1,7, arg("",oid),arg("p",bit),argany("b",1),arg("unit",int),arg("bound",int),arg("excl",int),arg("limit",lng))),
 pattern("batsql", "window_bound", SQLwindow_bound, false, "computes window ranges for each row", args(1,7, batarg("",oid),batarg("p",bit),batargany("b",1),arg("unit",int),arg("bound",int),arg("excl",int),arg("limit",lng))),
 pattern("batsql", "window_bound", SQLwindow_bound, false, "computes window ranges for each row", args(1,6, batarg("",oid),batargany("b",1),arg("unit",int),arg("bound",int),arg("excl",int),batarg("limit",lng))),
 pattern("batsql", "window_bound", SQLwindow_bound, false, "computes window ranges for each row", args(1,7, batarg("",oid),batarg("p",bit),batargany("b",1),arg("unit",int),arg("bound",int),arg("excl",int),batarg("limit",lng))),
 pattern("sql", "window_bound", SQLwindow_bound, false, "computes window ranges for each row", args(1,6, arg("",oid),argany("b",1),arg("unit",int),arg("bound",int),arg("excl",int),arg("limit",flt))),
 pattern("batsql", "window_bound", SQLwindow_bound, false, "computes window ranges for each row", args(1,6, batarg("",oid),batargany("b",1),arg("unit",int),arg("bound",int),arg("excl",int),arg("limit",flt))),
 pattern("sql", "window_bound", SQLwindow_bound, false, "computes window ranges for each row", args(1,7, arg("",oid),arg("p",bit),argany("b",1),arg("unit",int),arg("bound",int),arg("excl",int),arg("limit",flt))),
 pattern("batsql", "window_bound", SQLwindow_bound, false, "computes window ranges for each row", args(1,7, batarg("",oid),batarg("p",bit),batargany("b",1),arg("unit",int),arg("bound",int),arg("excl",int),arg("limit",flt))),
 pattern("batsql", "window_bound", SQLwindow_bound, false, "computes window ranges for each row", args(1,6, batarg("",oid),batargany("b",1),arg("unit",int),arg("bound",int),arg("excl",int),batarg("limit",flt))),
 pattern("batsql", "window_bound", SQLwindow_bound, false, "computes window ranges for each row", args(1,7, batarg("",oid),batarg("p",bit),batargany("b",1),arg("unit",int),arg("bound",int),arg("excl",int),batarg("limit",flt))),
 pattern("sql", "window_bound", SQLwindow_bound, false, "computes window ranges for each row", args(1,6, arg("",oid),argany("b",1),arg("unit",int),arg("bound",int),arg("excl",int),arg("limit",dbl))),
 pattern("batsql", "window_bound", SQLwindow_bound, false, "computes window ranges for each row", args(1,6, batarg("",oid),batargany("b",1),arg("unit",int),arg("bound",int),arg("excl",int),arg("limit",dbl))),
 pattern("sql", "window_bound", SQLwindow_bound, false, "computes window ranges for each row", args(1,7, arg("",oid),arg("p",bit),argany("b",1),arg("unit",int),arg("bound",int),arg("excl",int),arg("limit",dbl))),
 pattern("batsql", "window_bound", SQLwindow_bound, false, "computes window ranges for each row", args(1,7, batarg("",oid),batarg("p",bit),batargany("b",1),arg("unit",int),arg("bound",int),arg("excl",int),arg("limit",dbl))),
 pattern("batsql", "window_bound", SQLwindow_bound, false, "computes window ranges for each row", args(1,6, batarg("",oid),batargany("b",1),arg("unit",int),arg("bound",int),arg("excl",int),batarg("limit",dbl))),
 pattern("batsql", "window_bound", SQLwindow_bound, false, "computes window ranges for each row", args(1,7, batarg("",oid),batarg("p",bit),batargany("b",1),arg("unit",int),arg("bound",int),arg("excl",int),batarg("limit",dbl))),
 pattern("sql", "row_number", SQLrow_number, false, "return the row_numer-ed groups", args(1,4, arg("",int),argany("b",1),arg("p",bit),arg("o",bit))),
 pattern("batsql", "row_number", SQLrow_number, false, "return the row_numer-ed groups", args(1,4, batarg("",int),batargany("b",1),argany("p",2),argany("o",3))),
 pattern("sql", "rank", SQLrank, false, "return the ranked groups", args(1,4, arg("",int),argany("b",1),arg("p",bit),arg("o",bit))),
 pattern("batsql", "rank", SQLrank, false, "return the ranked groups", args(1,4, batarg("",int),batargany("b",1),argany("p",2),argany("o",3))),
 pattern("sql", "dense_rank", SQLdense_rank, false, "return the densely ranked groups", args(1,4, arg("",int),argany("b",1),arg("p",bit),arg("o",bit))),
 pattern("batsql", "dense_rank", SQLdense_rank, false, "return the densely ranked groups", args(1,4, batarg("",int),batargany("b",1),argany("p",2),argany("o",3))),
 pattern("sql", "percent_rank", SQLpercent_rank, false, "return the percentage into the total number of groups for each row", args(1,4, arg("",dbl),argany("b",1),arg("p",bit),arg("o",bit))),
 pattern("batsql", "percent_rank", SQLpercent_rank, false, "return the percentage into the total number of groups for each row", args(1,4, batarg("",dbl),batargany("b",1),argany("p",2),argany("o",3))),
 pattern("sql", "cume_dist", SQLcume_dist, false, "return the accumulated distribution of the number of rows per group to the total number of partition rows", args(1,4, arg("",dbl),argany("b",1),arg("p",bit),arg("o",bit))),
 pattern("batsql", "cume_dist", SQLcume_dist, false, "return the accumulated distribution of the number of rows per group to the total number of partition rows", args(1,4, batarg("",dbl),batargany("b",1),argany("p",2),argany("o",3))),
 pattern("sql", "lag", SQLlag, false, "return the value in the previous row in the partition or NULL if non existent", args(1,4, argany("",1),argany("b",1),arg("p",bit),arg("o",bit))),
 pattern("batsql", "lag", SQLlag, false, "return the value in the previous row in the partition or NULL if non existent", args(1,4, batargany("",1),batargany("b",1),argany("p",2),argany("o",3))),
 pattern("sql", "lag", SQLlag, false, "return the value in the previous 'l' row in the partition or NULL if non existent", args(1,5, argany("",1),argany("b",1),argany("l",0),arg("p",bit),arg("o",bit))),
 pattern("batsql", "lag", SQLlag, false, "return the value in the previous 'l' row in the partition or NULL if non existent", args(1,5, batargany("",1),batargany("b",1),argany("l",0),argany("p",2),argany("o",3))),
 pattern("batsql", "lag", SQLlag, false, "return the value in the previous 'l' row in the partition or NULL if non existent", args(1,5, batargany("",1),argany("b",1),batargany("l",0),argany("p",2),argany("o",3))),
 pattern("batsql", "lag", SQLlag, false, "return the value in the previous 'l' row in the partition or NULL if non existent", args(1,5, batargany("",1),batargany("b",1),batargany("l",0),argany("p",2),argany("o",3))),
 pattern("sql", "lag", SQLlag, false, "return the value in the previous 'l' row in the partition or 'd' if non existent", args(1,6, argany("",1),argany("b",1),argany("l",0),argany("d",1),arg("p",bit),arg("o",bit))),
 pattern("batsql", "lag", SQLlag, false, "return the value in the previous 'l' row in the partition or 'd' if non existent", args(1,6, batargany("",1),batargany("b",1),argany("l",0),argany("d",1),argany("p",2),argany("o",3))),
 pattern("batsql", "lag", SQLlag, false, "return the value in the previous 'l' row in the partition or 'd' if non existent", args(1,6, batargany("",1),argany("b",1),batargany("l",0),argany("d",1),argany("p",2),argany("o",3))),
 pattern("batsql", "lag", SQLlag, false, "return the value in the previous 'l' row in the partition or 'd' if non existent", args(1,6, batargany("",1),batargany("b",1),batargany("l",0),argany("d",1),argany("p",2),argany("o",3))),
 pattern("batsql", "lag", SQLlag, false, "return the value in the previous 'l' row in the partition or 'd' if non existent", args(1,6, batargany("",1),argany("b",1),argany("l",0),batargany("d",1),argany("p",2),argany("o",3))),
 pattern("batsql", "lag", SQLlag, false, "return the value in the previous 'l' row in the partition or 'd' if non existent", args(1,6, batargany("",1),batargany("b",1),argany("l",0),batargany("d",1),argany("p",2),argany("o",3))),
 pattern("batsql", "lag", SQLlag, false, "return the value in the previous 'l' row in the partition or 'd' if non existent", args(1,6, batargany("",1),argany("b",1),batargany("l",0),batargany("d",1),argany("p",2),argany("o",3))),
 pattern("batsql", "lag", SQLlag, false, "return the value in the previous 'l' row in the partition or 'd' if non existent", args(1,6, batargany("",1),batargany("b",1),batargany("l",0),batargany("d",1),argany("p",2),argany("o",3))),
 pattern("sql", "lead", SQLlead, false, "return the value in the next row in the partition or NULL if non existent", args(1,4, argany("",1),argany("b",1),arg("p",bit),arg("o",bit))),
 pattern("batsql", "lead", SQLlead, false, "return the value in the next row in the partition or NULL if non existent", args(1,4, batargany("",1),batargany("b",1),argany("p",2),argany("o",3))),
 pattern("sql", "lead", SQLlead, false, "return the value in the next 'l' row in the partition or NULL if non existent", args(1,5, argany("",1),argany("b",1),argany("l",0),arg("p",bit),arg("o",bit))),
 pattern("batsql", "lead", SQLlead, false, "return the value in the next 'l' row in the partition or NULL if non existent", args(1,5, batargany("",1),batargany("b",1),argany("l",0),argany("p",2),argany("o",3))),
 pattern("batsql", "lead", SQLlead, false, "return the value in the next 'l' row in the partition or NULL if non existent", args(1,5, batargany("",1),argany("b",1),batargany("l",0),argany("p",2),argany("o",3))),
 pattern("batsql", "lead", SQLlead, false, "return the value in the next 'l' row in the partition or NULL if non existent", args(1,5, batargany("",1),batargany("b",1),batargany("l",0),argany("p",2),argany("o",3))),
 pattern("sql", "lead", SQLlead, false, "return the value in the next 'l' row in the partition or 'd' if non existent", args(1,6, argany("",1),argany("b",1),argany("l",0),argany("d",1),arg("p",bit),arg("o",bit))),
 pattern("batsql", "lead", SQLlead, false, "return the value in the next 'l' row in the partition or 'd' if non existent", args(1,6, batargany("",1),batargany("b",1),argany("l",0),argany("d",1),argany("p",2),argany("o",3))),
 pattern("batsql", "lead", SQLlead, false, "return the value in the next 'l' row in the partition or 'd' if non existent", args(1,6, batargany("",1),argany("b",1),batargany("l",0),argany("d",1),argany("p",2),argany("o",3))),
 pattern("batsql", "lead", SQLlead, false, "return the value in the next 'l' row in the partition or 'd' if non existent", args(1,6, batargany("",1),batargany("b",1),batargany("l",0),argany("d",1),argany("p",2),argany("o",3))),
 pattern("batsql", "lead", SQLlead, false, "return the value in the next 'l' row in the partition or 'd' if non existent", args(1,6, batargany("",1),argany("b",1),argany("l",0),batargany("d",1),argany("p",2),argany("o",3))),
 pattern("batsql", "lead", SQLlead, false, "return the value in the next 'l' row in the partition or 'd' if non existent", args(1,6, batargany("",1),batargany("b",1),argany("l",0),batargany("d",1),argany("p",2),argany("o",3))),
 pattern("batsql", "lead", SQLlead, false, "return the value in the next 'l' row in the partition or 'd' if non existent", args(1,6, batargany("",1),argany("b",1),batargany("l",0),batargany("d",1),argany("p",2),argany("o",3))),
 pattern("batsql", "lead", SQLlead, false, "return the value in the next 'l' row in the partition or 'd' if non existent", args(1,6, batargany("",1),batargany("b",1),batargany("l",0),batargany("d",1),argany("p",2),argany("o",3))),
 pattern("sql", "ntile", SQLntile, false, "return the groups divided as equally as possible", args(1,5, argany("",1),argany("b",0),argany("n",1),arg("p",bit),arg("o",bit))),
 pattern("batsql", "ntile", SQLntile, false, "return the groups divided as equally as possible", args(1,5, batargany("",1),batargany("b",0),argany("n",1),argany("p",2),argany("o",3))),
 pattern("batsql", "ntile", SQLntile, false, "return the groups divided as equally as possible", args(1,5, batargany("",1),argany("b",0),batargany("n",1),argany("p",2),argany("o",3))),
 pattern("batsql", "ntile", SQLntile, false, "return the groups divided as equally as possible", args(1,5, batargany("",1),batargany("b",0),batargany("n",1),argany("p",2),argany("o",3))),

 /* these window functions support frames */
 pattern("sql", "first_value", SQLfirst_value, false, "return the first value of groups", args(1,7, argany("",1),argany("b",1),arg("p",bit),arg("o",bit),arg("t",int),arg("s",oid),arg("e",oid))),
 pattern("batsql", "first_value", SQLfirst_value, false, "return the first value of groups", args(1,7, batargany("",1),batargany("b",1),argany("p",0),argany("o",0),arg("t",int),argany("s",0),argany("e",0))),
 pattern("sql", "last_value", SQLlast_value, false, "return the last value of groups", args(1,7, argany("",1),argany("b",1),arg("p",bit),arg("o",bit),arg("t",int),arg("s",oid),arg("e",oid))),
 pattern("batsql", "last_value", SQLlast_value, false, "return the last value of groups", args(1,7, batargany("",1),batargany("b",1),argany("p",0),argany("o",0),arg("t",int),argany("s",0),argany("e",0))),
 pattern("sql", "nth_value", SQLnth_value, false, "return the nth value of each group", args(1,8, argany("",1),argany("b",1),arg("n",lng),arg("p",bit),arg("o",bit),arg("t",int),arg("s",oid),arg("e",oid))),
 pattern("batsql", "nth_value", SQLnth_value, false, "return the nth value of each group", args(1,8, batargany("",1),batargany("b",1),arg("n",lng),argany("p",0),argany("o",0),arg("t",int),argany("s",0),argany("e",0))),
 pattern("batsql", "nth_value", SQLnth_value, false, "return the nth value of each group", args(1,8, batargany("",1),argany("b",1),batarg("n",lng),argany("p",0),argany("o",0),arg("t",int),argany("s",0),argany("e",0))),
 pattern("batsql", "nth_value", SQLnth_value, false, "return the nth value of each group", args(1,8, batargany("",1),batargany("b",1),batarg("n",lng),argany("p",0),argany("o",0),arg("t",int),argany("s",0),argany("e",0))),
 pattern("sql", "min", SQLmin, false, "return the minimum of groups", args(1,7, argany("",1),argany("b",1),arg("p",bit),arg("o",bit),arg("t",int),arg("s",oid),arg("e",oid))),
 pattern("batsql", "min", SQLmin, false, "return the minimum of groups", args(1,7, batargany("",1),batargany("b",1),argany("p",0),argany("o",0),arg("t",int),argany("s",0),argany("e",0))),
 pattern("sql", "max", SQLmax, false, "return the maximum of groups", args(1,7, argany("",1),argany("b",1),arg("p",bit),arg("o",bit),arg("t",int),arg("s",oid),arg("e",oid))),
 pattern("batsql", "max", SQLmax, false, "return the maximum of groups",args(1,7, batargany("",1),batargany("b",1),argany("p",0),argany("o",0),arg("t",int),argany("s",0),argany("e",0))),
 pattern("sql", "count", SQLbasecount, false, "return count of basetable", args(1,3, arg("",lng),arg("sname",str),arg("tname",str))),
 pattern("sql", "count", SQLcount, false, "return count of groups", args(1,8, arg("",lng),argany("b",1),arg("ignils",bit),arg("p",bit),arg("o",bit),arg("t",int),arg("s",oid),arg("e",oid))),
 pattern("batsql", "count", SQLcount, false,"return count of groups",args(1,8, batarg("",lng),batargany("b",1),arg("ignils",bit),argany("p",0),argany("o",0),arg("t",int),argany("s",0),argany("e",0))),
 pattern("sql", "sum", SQLsum, false, "return the sum of groups", args(1,7, arg("",lng),arg("b",bte),arg("p",bit),arg("o",bit),arg("t",int),arg("s",oid),arg("e",oid))),
 pattern("batsql", "sum", SQLsum, false, "return the sum of groups", args(1,7, batarg("",lng),batarg("b",bte),argany("p",0),argany("o",0),arg("t",int),argany("s",0),argany("e",0))),
 pattern("sql", "sum", SQLsum, false, "return the sum of groups", args(1,7, arg("",lng),arg("b",sht),arg("p",bit),arg("o",bit),arg("t",int),arg("s",oid),arg("e",oid))),
 pattern("batsql", "sum", SQLsum, false, "return the sum of groups", args(1,7, batarg("",lng),batarg("b",sht),argany("p",0),argany("o",0),arg("t",int),argany("s",0),argany("e",0))),
 pattern("sql", "sum", SQLsum, false, "return the sum of groups", args(1,7, arg("",lng),arg("b",int),arg("p",bit),arg("o",bit),arg("t",int),arg("s",oid),arg("e",oid))),
 pattern("batsql", "sum", SQLsum, false, "return the sum of groups", args(1,7, batarg("",lng),batarg("b",int),argany("p",0),argany("o",0),arg("t",int),argany("s",0),argany("e",0))),
 pattern("sql", "sum", SQLsum, false, "return the sum of groups", args(1,7, arg("",lng),arg("b",lng),arg("p",bit),arg("o",bit),arg("t",int),arg("s",oid),arg("e",oid))),
 pattern("batsql", "sum", SQLsum, false, "return the sum of groups", args(1,7, batarg("",lng),batarg("b",lng),argany("p",0),argany("o",0),arg("t",int),argany("s",0),argany("e",0))),
 pattern("sql", "sum", SQLsum, false, "return the sum of groups", args(1,7, arg("",flt),arg("b",flt),arg("p",bit),arg("o",bit),arg("t",int),arg("s",oid),arg("e",oid))),
 pattern("batsql", "sum", SQLsum, false, "return the sum of groups", args(1,7, batarg("",flt),batarg("b",flt),argany("p",0),argany("o",0),arg("t",int),argany("s",0),argany("e",0))),
 pattern("sql", "sum", SQLsum, false, "return the sum of groups", args(1,7, arg("",dbl),arg("b",flt),arg("p",bit),arg("o",bit),arg("t",int),arg("s",oid),arg("e",oid))),
 pattern("batsql", "sum", SQLsum, false, "return the sum of groups", args(1,7, batarg("",dbl),batarg("b",flt),argany("p",0),argany("o",0),arg("t",int),argany("s",0),argany("e",0))),
 pattern("sql", "sum", SQLsum, false, "return the sum of groups", args(1,7, arg("",dbl),arg("b",dbl),arg("p",bit),arg("o",bit),arg("t",int),arg("s",oid),arg("e",oid))),
 pattern("batsql", "sum", SQLsum, false, "return the sum of groups", args(1,7, batarg("",dbl),batarg("b",dbl),argany("p",0),argany("o",0),arg("t",int),argany("s",0),argany("e",0))),
 pattern("sql", "prod", SQLprod, false, "return the product of groups", args(1,7, arg("",lng),arg("b",bte),arg("p",bit),arg("o",bit),arg("t",int),arg("s",oid),arg("e",oid))),
 pattern("batsql", "prod", SQLprod, false, "return the product of groups", args(1,7, batarg("",lng),batarg("b",bte),argany("p",0),argany("o",0),arg("t",int),argany("s",0),argany("e",0))),
 pattern("sql", "prod", SQLprod, false, "return the product of groups", args(1,7, arg("",lng),arg("b",sht),arg("p",bit),arg("o",bit),arg("t",int),arg("s",oid),arg("e",oid))),
 pattern("batsql", "prod", SQLprod, false, "return the product of groups", args(1,7, batarg("",lng),batarg("b",sht),argany("p",0),argany("o",0),arg("t",int),argany("s",0),argany("e",0))),
 pattern("sql", "prod", SQLprod, false, "return the product of groups", args(1,7, arg("",lng),arg("b",int),arg("p",bit),arg("o",bit),arg("t",int),arg("s",oid),arg("e",oid))),
 pattern("batsql", "prod", SQLprod, false, "return the product of groups", args(1,7, batarg("",lng),batarg("b",int),argany("p",0),argany("o",0),arg("t",int),argany("s",0),argany("e",0))),
 pattern("sql", "prod", SQLprod, false, "return the product of groups", args(1,7, arg("",lng),arg("b",lng),arg("p",bit),arg("o",bit),arg("t",int),arg("s",oid),arg("e",oid))),
 pattern("batsql", "prod", SQLprod, false, "return the product of groups", args(1,7, batarg("",lng),batarg("b",lng),argany("p",0),argany("o",0),arg("t",int),argany("s",0),argany("e",0))),
 pattern("sql", "prod", SQLprod, false, "return the product of groups", args(1,7, arg("",flt),arg("b",flt),arg("p",bit),arg("o",bit),arg("t",int),arg("s",oid),arg("e",oid))),
 pattern("batsql", "prod", SQLprod, false, "return the product of groups", args(1,7, batarg("",flt),batarg("b",flt),argany("p",0),argany("o",0),arg("t",int),argany("s",0),argany("e",0))),
 pattern("sql", "prod", SQLprod, false, "return the product of groups", args(1,7, arg("",dbl),arg("b",flt),arg("p",bit),arg("o",bit),arg("t",int),arg("s",oid),arg("e",oid))),
 pattern("batsql", "prod", SQLprod, false, "return the product of groups", args(1,7, batarg("",dbl),batarg("b",flt),argany("p",0),argany("o",0),arg("t",int),argany("s",0),argany("e",0))),
 pattern("sql", "prod", SQLprod, false, "return the product of groups", args(1,7, arg("",dbl),arg("b",dbl),arg("p",bit),arg("o",bit),arg("t",int),arg("s",oid),arg("e",oid))),
 pattern("batsql", "prod", SQLprod, false, "return the product of groups", args(1,7, batarg("",dbl),batarg("b",dbl),argany("p",0),argany("o",0),arg("t",int),argany("s",0),argany("e",0))),
 pattern("sql", "avg", SQLavg, false, "return the average of groups", args(1,7, arg("",dbl),arg("b",bte),arg("p",bit),arg("o",bit),arg("t",int),arg("s",oid),arg("e",oid))),
 pattern("batsql", "avg", SQLavg, false, "return the average of groups", args(1,7, batarg("",dbl),batarg("b",bte),argany("p",0),argany("o",0),arg("t",int),argany("s",0),argany("e",0))),
 pattern("sql", "avg", SQLavg, false, "return the average of groups", args(1,7, arg("",dbl),arg("b",sht),arg("p",bit),arg("o",bit),arg("t",int),arg("s",oid),arg("e",oid))),
 pattern("batsql", "avg", SQLavg, false, "return the average of groups", args(1,7, batarg("",dbl),batarg("b",sht),argany("p",0),argany("o",0),arg("t",int),argany("s",0),argany("e",0))),
 pattern("sql", "avg", SQLavg, false, "return the average of groups", args(1,7, arg("",dbl),arg("b",int),arg("p",bit),arg("o",bit),arg("t",int),arg("s",oid),arg("e",oid))),
 pattern("batsql", "avg", SQLavg, false, "return the average of groups", args(1,7, batarg("",dbl),batarg("b",int),argany("p",0),argany("o",0),arg("t",int),argany("s",0),argany("e",0))),
 pattern("sql", "avg", SQLavg, false, "return the average of groups", args(1,7, arg("",dbl),arg("b",lng),arg("p",bit),arg("o",bit),arg("t",int),arg("s",oid),arg("e",oid))),
 pattern("batsql", "avg", SQLavg, false, "return the average of groups", args(1,7, batarg("",dbl),batarg("b",lng),argany("p",0),argany("o",0),arg("t",int),argany("s",0),argany("e",0))),
 pattern("sql", "avg", SQLavg, false, "return the average of groups", args(1,7, arg("",dbl),arg("b",flt),arg("p",bit),arg("o",bit),arg("t",int),arg("s",oid),arg("e",oid))),
 pattern("batsql", "avg", SQLavg, false, "return the average of groups", args(1,7, batarg("",dbl),batarg("b",flt),argany("p",0),argany("o",0),arg("t",int),argany("s",0),argany("e",0))),
 pattern("sql", "avg", SQLavg, false, "return the average of groups", args(1,7, arg("",dbl),arg("b",dbl),arg("p",bit),arg("o",bit),arg("t",int),arg("s",oid),arg("e",oid))),
 pattern("batsql", "avg", SQLavg, false, "return the average of groups", args(1,7, batarg("",dbl),batarg("b",dbl),argany("p",0),argany("o",0),arg("t",int),argany("s",0),argany("e",0))),
 pattern("sql", "avg", SQLavginteger, false, "return the average of groups", args(1,7, arg("",bte),arg("b",bte),arg("p",bit),arg("o",bit),arg("t",int),arg("s",oid),arg("e",oid))),
 pattern("batsql", "avg", SQLavginteger, false, "return the average of groups", args(1,7, batarg("",bte),batarg("b",bte),argany("p",0),argany("o",0),arg("t",int),argany("s",0),argany("e",0))),
 pattern("sql", "avg", SQLavginteger, false, "return the average of groups", args(1,7, arg("",sht),arg("b",sht),arg("p",bit),arg("o",bit),arg("t",int),arg("s",oid),arg("e",oid))),
 pattern("batsql", "avg", SQLavginteger, false, "return the average of groups", args(1,7, batarg("",sht),batarg("b",sht),argany("p",0),argany("o",0),arg("t",int),argany("s",0),argany("e",0))),
 pattern("sql", "avg", SQLavginteger, false, "return the average of groups", args(1,7, arg("",int),arg("b",int),arg("p",bit),arg("o",bit),arg("t",int),arg("s",oid),arg("e",oid))),
 pattern("batsql", "avg", SQLavginteger, false, "return the average of groups", args(1,7, batarg("",int),batarg("b",int),argany("p",0),argany("o",0),arg("t",int),argany("s",0),argany("e",0))),
 pattern("sql", "avg", SQLavginteger, false, "return the average of groups", args(1,7, arg("",lng),arg("b",lng),arg("p",bit),arg("o",bit),arg("t",int),arg("s",oid),arg("e",oid))),
 pattern("batsql", "avg", SQLavginteger, false, "return the average of groups", args(1,7, batarg("",lng),batarg("b",lng),argany("p",0),argany("o",0),arg("t",int),argany("s",0),argany("e",0))),
 pattern("sql", "stdev", SQLstddev_samp, false, "return the standard deviation sample of groups", args(1,7, arg("",dbl),arg("b",bte),arg("p",bit),arg("o",bit),arg("t",int),arg("s",oid),arg("e",oid))),
 pattern("batsql", "stdev", SQLstddev_samp, false, "return the standard deviation sample of groups", args(1,7, batarg("",dbl),batarg("b",bte),argany("p",0),argany("o",0),arg("t",int),argany("s",0),argany("e",0))),
 pattern("sql", "stdev", SQLstddev_samp, false, "return the standard deviation sample of groups", args(1,7, arg("",dbl),arg("b",sht),arg("p",bit),arg("o",bit),arg("t",int),arg("s",oid),arg("e",oid))),
 pattern("batsql", "stdev", SQLstddev_samp, false, "return the standard deviation sample of groups", args(1,7, batarg("",dbl),batarg("b",sht),argany("p",0),argany("o",0),arg("t",int),argany("s",0),argany("e",0))),
 pattern("sql", "stdev", SQLstddev_samp, false, "return the standard deviation sample of groups", args(1,7, arg("",dbl),arg("b",int),arg("p",bit),arg("o",bit),arg("t",int),arg("s",oid),arg("e",oid))),
 pattern("batsql", "stdev", SQLstddev_samp, false, "return the standard deviation sample of groups", args(1,7, batarg("",dbl),batarg("b",int),argany("p",0),argany("o",0),arg("t",int),argany("s",0),argany("e",0))),
 pattern("sql", "stdev", SQLstddev_samp, false, "return the standard deviation sample of groups", args(1,7, arg("",dbl),arg("b",lng),arg("p",bit),arg("o",bit),arg("t",int),arg("s",oid),arg("e",oid))),
 pattern("batsql", "stdev", SQLstddev_samp, false, "return the standard deviation sample of groups", args(1,7, batarg("",dbl),batarg("b",lng),argany("p",0),argany("o",0),arg("t",int),argany("s",0),argany("e",0))),
 pattern("sql", "stdev", SQLstddev_samp, false, "return the standard deviation sample of groups", args(1,7, arg("",dbl),arg("b",flt),arg("p",bit),arg("o",bit),arg("t",int),arg("s",oid),arg("e",oid))),
 pattern("batsql", "stdev", SQLstddev_samp, false, "return the standard deviation sample of groups", args(1,7, batarg("",dbl),batarg("b",flt),argany("p",0),argany("o",0),arg("t",int),argany("s",0),argany("e",0))),
 pattern("sql", "stdev", SQLstddev_samp, false, "return the standard deviation sample of groups", args(1,7, arg("",dbl),arg("b",dbl),arg("p",bit),arg("o",bit),arg("t",int),arg("s",oid),arg("e",oid))),
 pattern("batsql", "stdev", SQLstddev_samp, false, "return the standard deviation sample of groups", args(1,7, batarg("",dbl),batarg("b",dbl),argany("p",0),argany("o",0),arg("t",int),argany("s",0),argany("e",0))),
 pattern("sql", "stdevp", SQLstddev_pop, false, "return the standard deviation population of groups", args(1,7, arg("",dbl),arg("b",bte),arg("p",bit),arg("o",bit),arg("t",int),arg("s",oid),arg("e",oid))),
 pattern("batsql", "stdevp", SQLstddev_pop, false, "return the standard deviation population of groups", args(1,7, batarg("",dbl),batarg("b",bte),argany("p",0),argany("o",0),arg("t",int),argany("s",0),argany("e",0))),
 pattern("sql", "stdevp", SQLstddev_pop, false, "return the standard deviation population of groups", args(1,7, arg("",dbl),arg("b",sht),arg("p",bit),arg("o",bit),arg("t",int),arg("s",oid),arg("e",oid))),
 pattern("batsql", "stdevp", SQLstddev_pop, false, "return the standard deviation population of groups", args(1,7, batarg("",dbl),batarg("b",sht),argany("p",0),argany("o",0),arg("t",int),argany("s",0),argany("e",0))),
 pattern("sql", "stdevp", SQLstddev_pop, false, "return the standard deviation population of groups", args(1,7, arg("",dbl),arg("b",int),arg("p",bit),arg("o",bit),arg("t",int),arg("s",oid),arg("e",oid))),
 pattern("batsql", "stdevp", SQLstddev_pop, false, "return the standard deviation population of groups", args(1,7, batarg("",dbl),batarg("b",int),argany("p",0),argany("o",0),arg("t",int),argany("s",0),argany("e",0))),
 pattern("sql", "stdevp", SQLstddev_pop, false, "return the standard deviation population of groups", args(1,7, arg("",dbl),arg("b",lng),arg("p",bit),arg("o",bit),arg("t",int),arg("s",oid),arg("e",oid))),
 pattern("batsql", "stdevp", SQLstddev_pop, false, "return the standard deviation population of groups", args(1,7, batarg("",dbl),batarg("b",lng),argany("p",0),argany("o",0),arg("t",int),argany("s",0),argany("e",0))),
 pattern("sql", "stdevp", SQLstddev_pop, false, "return the standard deviation population of groups", args(1,7, arg("",dbl),arg("b",flt),arg("p",bit),arg("o",bit),arg("t",int),arg("s",oid),arg("e",oid))),
 pattern("batsql", "stdevp", SQLstddev_pop, false, "return the standard deviation population of groups", args(1,7, batarg("",dbl),batarg("b",flt),argany("p",0),argany("o",0),arg("t",int),argany("s",0),argany("e",0))),
 pattern("sql", "stdevp", SQLstddev_pop, false, "return the standard deviation population of groups", args(1,7, arg("",dbl),arg("b",dbl),arg("p",bit),arg("o",bit),arg("t",int),arg("s",oid),arg("e",oid))),
 pattern("batsql", "stdevp", SQLstddev_pop, false, "return the standard deviation population of groups", args(1,7, batarg("",dbl),batarg("b",dbl),argany("p",0),argany("o",0),arg("t",int),argany("s",0),argany("e",0))),
 pattern("sql", "variance", SQLvar_samp, false, "return the variance sample of groups", args(1,7, arg("",dbl),arg("b",bte),arg("p",bit),arg("o",bit),arg("t",int),arg("s",oid),arg("e",oid))),
 pattern("batsql", "variance", SQLvar_samp, false, "return the variance sample of groups", args(1,7, batarg("",dbl),batarg("b",bte),argany("p",0),argany("o",0),arg("t",int),argany("s",0),argany("e",0))),
 pattern("sql", "variance", SQLvar_samp, false, "return the variance sample of groups", args(1,7, arg("",dbl),arg("b",sht),arg("p",bit),arg("o",bit),arg("t",int),arg("s",oid),arg("e",oid))),
 pattern("batsql", "variance", SQLvar_samp, false, "return the variance sample of groups", args(1,7, batarg("",dbl),batarg("b",sht),argany("p",0),argany("o",0),arg("t",int),argany("s",0),argany("e",0))),
 pattern("sql", "variance", SQLvar_samp, false, "return the variance sample of groups", args(1,7, arg("",dbl),arg("b",int),arg("p",bit),arg("o",bit),arg("t",int),arg("s",oid),arg("e",oid))),
 pattern("batsql", "variance", SQLvar_samp, false, "return the variance sample of groups", args(1,7, batarg("",dbl),batarg("b",int),argany("p",0),argany("o",0),arg("t",int),argany("s",0),argany("e",0))),
 pattern("sql", "variance", SQLvar_samp, false, "return the variance sample of groups", args(1,7, arg("",dbl),arg("b",lng),arg("p",bit),arg("o",bit),arg("t",int),arg("s",oid),arg("e",oid))),
 pattern("batsql", "variance", SQLvar_samp, false, "return the variance sample of groups", args(1,7, batarg("",dbl),batarg("b",lng),argany("p",0),argany("o",0),arg("t",int),argany("s",0),argany("e",0))),
 pattern("sql", "variance", SQLvar_samp, false, "return the variance sample of groups", args(1,7, arg("",dbl),arg("b",flt),arg("p",bit),arg("o",bit),arg("t",int),arg("s",oid),arg("e",oid))),
 pattern("batsql", "variance", SQLvar_samp, false, "return the variance sample of groups", args(1,7, batarg("",dbl),batarg("b",flt),argany("p",0),argany("o",0),arg("t",int),argany("s",0),argany("e",0))),
 pattern("sql", "variance", SQLvar_samp, false, "return the variance sample of groups", args(1,7, arg("",dbl),arg("b",dbl),arg("p",bit),arg("o",bit),arg("t",int),arg("s",oid),arg("e",oid))),
 pattern("batsql", "variance", SQLvar_samp, false, "return the variance sample of groups", args(1,7, batarg("",dbl),batarg("b",dbl),argany("p",0),argany("o",0),arg("t",int),argany("s",0),argany("e",0))),
 pattern("sql", "variancep", SQLvar_pop, false, "return the variance population of groups", args(1,7, arg("",dbl),arg("b",bte),arg("p",bit),arg("o",bit),arg("t",int),arg("s",oid),arg("e",oid))),
 pattern("batsql", "variancep", SQLvar_pop, false, "return the variance population of groups", args(1,7, batarg("",dbl),batarg("b",bte),argany("p",0),argany("o",0),arg("t",int),argany("s",0),argany("e",0))),
 pattern("sql", "variancep", SQLvar_pop, false, "return the variance population of groups", args(1,7, arg("",dbl),arg("b",sht),arg("p",bit),arg("o",bit),arg("t",int),arg("s",oid),arg("e",oid))),
 pattern("batsql", "variancep", SQLvar_pop, false, "return the variance population of groups", args(1,7, batarg("",dbl),batarg("b",sht),argany("p",0),argany("o",0),arg("t",int),argany("s",0),argany("e",0))),
 pattern("sql", "variancep", SQLvar_pop, false, "return the variance population of groups", args(1,7, arg("",dbl),arg("b",int),arg("p",bit),arg("o",bit),arg("t",int),arg("s",oid),arg("e",oid))),
 pattern("batsql", "variancep", SQLvar_pop, false, "return the variance population of groups", args(1,7, batarg("",dbl),batarg("b",int),argany("p",0),argany("o",0),arg("t",int),argany("s",0),argany("e",0))),
 pattern("sql", "variancep", SQLvar_pop, false, "return the variance population of groups", args(1,7, arg("",dbl),arg("b",lng),arg("p",bit),arg("o",bit),arg("t",int),arg("s",oid),arg("e",oid))),
 pattern("batsql", "variancep", SQLvar_pop, false, "return the variance population of groups", args(1,7, batarg("",dbl),batarg("b",lng),argany("p",0),argany("o",0),arg("t",int),argany("s",0),argany("e",0))),
 pattern("sql", "variancep", SQLvar_pop, false, "return the variance population of groups", args(1,7, arg("",dbl),arg("b",flt),arg("p",bit),arg("o",bit),arg("t",int),arg("s",oid),arg("e",oid))),
 pattern("batsql", "variancep", SQLvar_pop, false, "return the variance population of groups", args(1,7, batarg("",dbl),batarg("b",flt),argany("p",0),argany("o",0),arg("t",int),argany("s",0),argany("e",0))),
 pattern("sql", "variancep", SQLvar_pop, false, "return the variance population of groups", args(1,7, arg("",dbl),arg("b",dbl),arg("p",bit),arg("o",bit),arg("t",int),arg("s",oid),arg("e",oid))),
 pattern("batsql", "variancep", SQLvar_pop, false, "return the variance population of groups", args(1,7, batarg("",dbl),batarg("b",dbl),argany("p",0),argany("o",0),arg("t",int),argany("s",0),argany("e",0))),
 pattern("sql", "covariance", SQLcovar_samp, false, "return the covariance sample value of groups", args(1,8, arg("",dbl),arg("b",bte),arg("c",bte),arg("p",bit),arg("o",bit),arg("t",int),arg("s",oid),arg("e",oid))),
 pattern("batsql", "covariance", SQLcovar_samp, false, "return the covariance sample value of groups", args(1,8, batarg("",dbl),arg("b",bte),batarg("c",bte),argany("p",0),argany("o",0),arg("t",int),argany("s",0),argany("e",0))),
 pattern("batsql", "covariance", SQLcovar_samp, false, "return the covariance sample value of groups", args(1,8, batarg("",dbl),batarg("b",bte),arg("c",bte),argany("p",0),argany("o",0),arg("t",int),argany("s",0),argany("e",0))),
 pattern("batsql", "covariance", SQLcovar_samp, false, "return the covariance sample value of groups", args(1,8, batarg("",dbl),batarg("b",bte),batarg("c",bte),argany("p",0),argany("o",0),arg("t",int),argany("s",0),argany("e",0))),
 pattern("sql", "covariance", SQLcovar_samp, false, "return the covariance sample value of groups", args(1,8, arg("",dbl),arg("b",sht),arg("c",sht),arg("p",bit),arg("o",bit),arg("t",int),arg("s",oid),arg("e",oid))),
 pattern("batsql", "covariance", SQLcovar_samp, false, "return the covariance sample value of groups", args(1,8, batarg("",dbl),arg("b",sht),batarg("c",sht),argany("p",0),argany("o",0),arg("t",int),argany("s",0),argany("e",0))),
 pattern("batsql", "covariance", SQLcovar_samp, false, "return the covariance sample value of groups", args(1,8, batarg("",dbl),batarg("b",sht),arg("c",sht),argany("p",0),argany("o",0),arg("t",int),argany("s",0),argany("e",0))),
 pattern("batsql", "covariance", SQLcovar_samp, false, "return the covariance sample value of groups", args(1,8, batarg("",dbl),batarg("b",sht),batarg("c",sht),argany("p",0),argany("o",0),arg("t",int),argany("s",0),argany("e",0))),
 pattern("sql", "covariance", SQLcovar_samp, false, "return the covariance sample value of groups", args(1,8, arg("",dbl),arg("b",int),arg("c",int),arg("p",bit),arg("o",bit),arg("t",int),arg("s",oid),arg("e",oid))),
 pattern("batsql", "covariance", SQLcovar_samp, false, "return the covariance sample value of groups", args(1,8, batarg("",dbl),arg("b",int),batarg("c",int),argany("p",0),argany("o",0),arg("t",int),argany("s",0),argany("e",0))),
 pattern("batsql", "covariance", SQLcovar_samp, false, "return the covariance sample value of groups", args(1,8, batarg("",dbl),batarg("b",int),arg("c",int),argany("p",0),argany("o",0),arg("t",int),argany("s",0),argany("e",0))),
 pattern("batsql", "covariance", SQLcovar_samp, false, "return the covariance sample value of groups", args(1,8, batarg("",dbl),batarg("b",int),batarg("c",int),argany("p",0),argany("o",0),arg("t",int),argany("s",0),argany("e",0))),
 pattern("sql", "covariance", SQLcovar_samp, false, "return the covariance sample value of groups", args(1,8, arg("",dbl),arg("b",lng),arg("c",lng),arg("p",bit),arg("o",bit),arg("t",int),arg("s",oid),arg("e",oid))),
 pattern("batsql", "covariance", SQLcovar_samp, false, "return the covariance sample value of groups", args(1,8, batarg("",dbl),arg("b",lng),batarg("c",lng),argany("p",0),argany("o",0),arg("t",int),argany("s",0),argany("e",0))),
 pattern("batsql", "covariance", SQLcovar_samp, false, "return the covariance sample value of groups", args(1,8, batarg("",dbl),batarg("b",lng),arg("c",lng),argany("p",0),argany("o",0),arg("t",int),argany("s",0),argany("e",0))),
 pattern("batsql", "covariance", SQLcovar_samp, false, "return the covariance sample value of groups", args(1,8, batarg("",dbl),batarg("b",lng),batarg("c",lng),argany("p",0),argany("o",0),arg("t",int),argany("s",0),argany("e",0))),
 pattern("sql", "covariance", SQLcovar_samp, false, "return the covariance sample value of groups", args(1,8, arg("",dbl),arg("b",flt),arg("c",flt),arg("p",bit),arg("o",bit),arg("t",int),arg("s",oid),arg("e",oid))),
 pattern("batsql", "covariance", SQLcovar_samp, false, "return the covariance sample value of groups", args(1,8, batarg("",dbl),arg("b",flt),batarg("c",flt),argany("p",0),argany("o",0),arg("t",int),argany("s",0),argany("e",0))),
 pattern("batsql", "covariance", SQLcovar_samp, false, "return the covariance sample value of groups", args(1,8, batarg("",dbl),batarg("b",flt),arg("c",flt),argany("p",0),argany("o",0),arg("t",int),argany("s",0),argany("e",0))),
 pattern("batsql", "covariance", SQLcovar_samp, false, "return the covariance sample value of groups", args(1,8, batarg("",dbl),batarg("b",flt),batarg("c",flt),argany("p",0),argany("o",0),arg("t",int),argany("s",0),argany("e",0))),
 pattern("sql", "covariance", SQLcovar_samp, false, "return the covariance sample value of groups", args(1,8, arg("",dbl),arg("b",dbl),arg("c",dbl),arg("p",bit),arg("o",bit),arg("t",int),arg("s",oid),arg("e",oid))),
 pattern("batsql", "covariance", SQLcovar_samp, false, "return the covariance sample value of groups", args(1,8, batarg("",dbl),arg("b",dbl),batarg("c",dbl),argany("p",0),argany("o",0),arg("t",int),argany("s",0),argany("e",0))),
 pattern("batsql", "covariance", SQLcovar_samp, false, "return the covariance sample value of groups", args(1,8, batarg("",dbl),batarg("b",dbl),arg("c",dbl),argany("p",0),argany("o",0),arg("t",int),argany("s",0),argany("e",0))),
 pattern("batsql", "covariance", SQLcovar_samp, false, "return the covariance sample value of groups", args(1,8, batarg("",dbl),batarg("b",dbl),batarg("c",dbl),argany("p",0),argany("o",0),arg("t",int),argany("s",0),argany("e",0))),
 pattern("sql", "covariancep", SQLcovar_pop, false, "return the covariance population value of groups", args(1,8, arg("",dbl),arg("b",bte),arg("c",bte),arg("p",bit),arg("o",bit),arg("t",int),arg("s",oid),arg("e",oid))),
 pattern("batsql", "covariancep", SQLcovar_pop, false, "return the covariance population value of groups", args(1,8, batarg("",dbl),arg("b",bte),batarg("c",bte),argany("p",0),argany("o",0),arg("t",int),argany("s",0),argany("e",0))),
 pattern("batsql", "covariancep", SQLcovar_pop, false, "return the covariance population value of groups", args(1,8, batarg("",dbl),batarg("b",bte),arg("c",bte),argany("p",0),argany("o",0),arg("t",int),argany("s",0),argany("e",0))),
 pattern("batsql", "covariancep", SQLcovar_pop, false, "return the covariance population value of groups", args(1,8, batarg("",dbl),batarg("b",bte),batarg("c",bte),argany("p",0),argany("o",0),arg("t",int),argany("s",0),argany("e",0))),
 pattern("sql", "covariancep", SQLcovar_pop, false, "return the covariance population value of groups", args(1,8, arg("",dbl),arg("b",sht),arg("c",sht),arg("p",bit),arg("o",bit),arg("t",int),arg("s",oid),arg("e",oid))),
 pattern("batsql", "covariancep", SQLcovar_pop, false, "return the covariance population value of groups", args(1,8, batarg("",dbl),arg("b",sht),batarg("c",sht),argany("p",0),argany("o",0),arg("t",int),argany("s",0),argany("e",0))),
 pattern("batsql", "covariancep", SQLcovar_pop, false, "return the covariance population value of groups", args(1,8, batarg("",dbl),batarg("b",sht),arg("c",sht),argany("p",0),argany("o",0),arg("t",int),argany("s",0),argany("e",0))),
 pattern("batsql", "covariancep", SQLcovar_pop, false, "return the covariance population value of groups", args(1,8, batarg("",dbl),batarg("b",sht),batarg("c",sht),argany("p",0),argany("o",0),arg("t",int),argany("s",0),argany("e",0))),
 pattern("sql", "covariancep", SQLcovar_pop, false, "return the covariance population value of groups", args(1,8, arg("",dbl),arg("b",int),arg("c",int),arg("p",bit),arg("o",bit),arg("t",int),arg("s",oid),arg("e",oid))),
 pattern("batsql", "covariancep", SQLcovar_pop, false, "return the covariance population value of groups", args(1,8, batarg("",dbl),arg("b",int),batarg("c",int),argany("p",0),argany("o",0),arg("t",int),argany("s",0),argany("e",0))),
 pattern("batsql", "covariancep", SQLcovar_pop, false, "return the covariance population value of groups", args(1,8, batarg("",dbl),batarg("b",int),arg("c",int),argany("p",0),argany("o",0),arg("t",int),argany("s",0),argany("e",0))),
 pattern("batsql", "covariancep", SQLcovar_pop, false, "return the covariance population value of groups", args(1,8, batarg("",dbl),batarg("b",int),batarg("c",int),argany("p",0),argany("o",0),arg("t",int),argany("s",0),argany("e",0))),
 pattern("sql", "covariancep", SQLcovar_pop, false, "return the covariance population value of groups", args(1,8, arg("",dbl),arg("b",lng),arg("c",lng),arg("p",bit),arg("o",bit),arg("t",int),arg("s",oid),arg("e",oid))),
 pattern("batsql", "covariancep", SQLcovar_pop, false, "return the covariance population value of groups", args(1,8, batarg("",dbl),arg("b",lng),batarg("c",lng),argany("p",0),argany("o",0),arg("t",int),argany("s",0),argany("e",0))),
 pattern("batsql", "covariancep", SQLcovar_pop, false, "return the covariance population value of groups", args(1,8, batarg("",dbl),batarg("b",lng),arg("c",lng),argany("p",0),argany("o",0),arg("t",int),argany("s",0),argany("e",0))),
 pattern("batsql", "covariancep", SQLcovar_pop, false, "return the covariance population value of groups", args(1,8, batarg("",dbl),batarg("b",lng),batarg("c",lng),argany("p",0),argany("o",0),arg("t",int),argany("s",0),argany("e",0))),
 pattern("sql", "covariancep", SQLcovar_pop, false, "return the covariance population value of groups", args(1,8, arg("",dbl),arg("b",flt),arg("c",flt),arg("p",bit),arg("o",bit),arg("t",int),arg("s",oid),arg("e",oid))),
 pattern("batsql", "covariancep", SQLcovar_pop, false, "return the covariance population value of groups", args(1,8, batarg("",dbl),arg("b",flt),batarg("c",flt),argany("p",0),argany("o",0),arg("t",int),argany("s",0),argany("e",0))),
 pattern("batsql", "covariancep", SQLcovar_pop, false, "return the covariance population value of groups", args(1,8, batarg("",dbl),batarg("b",flt),arg("c",flt),argany("p",0),argany("o",0),arg("t",int),argany("s",0),argany("e",0))),
 pattern("batsql", "covariancep", SQLcovar_pop, false, "return the covariance population value of groups", args(1,8, batarg("",dbl),batarg("b",flt),batarg("c",flt),argany("p",0),argany("o",0),arg("t",int),argany("s",0),argany("e",0))),
 pattern("sql", "covariancep", SQLcovar_pop, false, "return the covariance population value of groups", args(1,8, arg("",dbl),arg("b",dbl),arg("c",dbl),arg("p",bit),arg("o",bit),arg("t",int),arg("s",oid),arg("e",oid))),
 pattern("batsql", "covariancep", SQLcovar_pop, false, "return the covariance population value of groups", args(1,8, batarg("",dbl),arg("b",dbl),batarg("c",dbl),argany("p",0),argany("o",0),arg("t",int),argany("s",0),argany("e",0))),
 pattern("batsql", "covariancep", SQLcovar_pop, false, "return the covariance population value of groups", args(1,8, batarg("",dbl),batarg("b",dbl),arg("c",dbl),argany("p",0),argany("o",0),arg("t",int),argany("s",0),argany("e",0))),
 pattern("batsql", "covariancep", SQLcovar_pop, false, "return the covariance population value of groups", args(1,8, batarg("",dbl),batarg("b",dbl),batarg("c",dbl),argany("p",0),argany("o",0),arg("t",int),argany("s",0),argany("e",0))),
 pattern("sql", "corr", SQLcorr, false, "return the correlation value of groups", args(1,8, arg("",dbl),arg("b",bte),arg("c",bte),arg("p",bit),arg("o",bit),arg("t",int),arg("s",oid),arg("e",oid))),
 pattern("batsql", "corr", SQLcorr, false, "return the correlation value of groups", args(1,8, batarg("",dbl),arg("b",bte),batarg("c",bte),argany("p",0),argany("o",0),arg("t",int),argany("s",0),argany("e",0))),
 pattern("batsql", "corr", SQLcorr, false, "return the correlation value of groups", args(1,8, batarg("",dbl),batarg("b",bte),arg("c",bte),argany("p",0),argany("o",0),arg("t",int),argany("s",0),argany("e",0))),
 pattern("batsql", "corr", SQLcorr, false, "return the correlation value of groups", args(1,8, batarg("",dbl),batarg("b",bte),batarg("c",bte),argany("p",0),argany("o",0),arg("t",int),argany("s",0),argany("e",0))),
 pattern("sql", "corr", SQLcorr, false, "return the correlation value of groups", args(1,8, arg("",dbl),arg("b",sht),arg("c",sht),arg("p",bit),arg("o",bit),arg("t",int),arg("s",oid),arg("e",oid))),
 pattern("batsql", "corr", SQLcorr, false, "return the correlation value of groups", args(1,8, batarg("",dbl),arg("b",sht),batarg("c",sht),argany("p",0),argany("o",0),arg("t",int),argany("s",0),argany("e",0))),
 pattern("batsql", "corr", SQLcorr, false, "return the correlation value of groups", args(1,8, batarg("",dbl),batarg("b",sht),arg("c",sht),argany("p",0),argany("o",0),arg("t",int),argany("s",0),argany("e",0))),
 pattern("batsql", "corr", SQLcorr, false, "return the correlation value of groups", args(1,8, batarg("",dbl),batarg("b",sht),batarg("c",sht),argany("p",0),argany("o",0),arg("t",int),argany("s",0),argany("e",0))),
 pattern("sql", "corr", SQLcorr, false, "return the correlation value of groups", args(1,8, arg("",dbl),arg("b",int),arg("c",int),arg("p",bit),arg("o",bit),arg("t",int),arg("s",oid),arg("e",oid))),
 pattern("batsql", "corr", SQLcorr, false, "return the correlation value of groups", args(1,8, batarg("",dbl),arg("b",int),batarg("c",int),argany("p",0),argany("o",0),arg("t",int),argany("s",0),argany("e",0))),
 pattern("batsql", "corr", SQLcorr, false, "return the correlation value of groups", args(1,8, batarg("",dbl),batarg("b",int),arg("c",int),argany("p",0),argany("o",0),arg("t",int),argany("s",0),argany("e",0))),
 pattern("batsql", "corr", SQLcorr, false, "return the correlation value of groups", args(1,8, batarg("",dbl),batarg("b",int),batarg("c",int),argany("p",0),argany("o",0),arg("t",int),argany("s",0),argany("e",0))),
 pattern("sql", "corr", SQLcorr, false, "return the correlation value of groups", args(1,8, arg("",dbl),arg("b",lng),arg("c",lng),arg("p",bit),arg("o",bit),arg("t",int),arg("s",oid),arg("e",oid))),
 pattern("batsql", "corr", SQLcorr, false, "return the correlation value of groups", args(1,8, batarg("",dbl),arg("b",lng),batarg("c",lng),argany("p",0),argany("o",0),arg("t",int),argany("s",0),argany("e",0))),
 pattern("batsql", "corr", SQLcorr, false, "return the correlation value of groups", args(1,8, batarg("",dbl),batarg("b",lng),arg("c",lng),argany("p",0),argany("o",0),arg("t",int),argany("s",0),argany("e",0))),
 pattern("batsql", "corr", SQLcorr, false, "return the correlation value of groups", args(1,8, batarg("",dbl),batarg("b",lng),batarg("c",lng),argany("p",0),argany("o",0),arg("t",int),argany("s",0),argany("e",0))),
 pattern("sql", "corr", SQLcorr, false, "return the correlation value of groups", args(1,8, arg("",dbl),arg("b",flt),arg("c",flt),arg("p",bit),arg("o",bit),arg("t",int),arg("s",oid),arg("e",oid))),
 pattern("batsql", "corr", SQLcorr, false, "return the correlation value of groups", args(1,8, batarg("",dbl),arg("b",flt),batarg("c",flt),argany("p",0),argany("o",0),arg("t",int),argany("s",0),argany("e",0))),
 pattern("batsql", "corr", SQLcorr, false, "return the correlation value of groups", args(1,8, batarg("",dbl),batarg("b",flt),arg("c",flt),argany("p",0),argany("o",0),arg("t",int),argany("s",0),argany("e",0))),
 pattern("batsql", "corr", SQLcorr, false, "return the correlation value of groups", args(1,8, batarg("",dbl),batarg("b",flt),batarg("c",flt),argany("p",0),argany("o",0),arg("t",int),argany("s",0),argany("e",0))),
 pattern("sql", "corr", SQLcorr, false, "return the correlation value of groups", args(1,8, arg("",dbl),arg("b",dbl),arg("c",dbl),arg("p",bit),arg("o",bit),arg("t",int),arg("s",oid),arg("e",oid))),
 pattern("batsql", "corr", SQLcorr, false, "return the correlation value of groups", args(1,8, batarg("",dbl),arg("b",dbl),batarg("c",dbl),argany("p",0),argany("o",0),arg("t",int),argany("s",0),argany("e",0))),
 pattern("batsql", "corr", SQLcorr, false, "return the correlation value of groups", args(1,8, batarg("",dbl),batarg("b",dbl),arg("c",dbl),argany("p",0),argany("o",0),arg("t",int),argany("s",0),argany("e",0))),
 pattern("batsql", "corr", SQLcorr, false, "return the correlation value of groups", args(1,8, batarg("",dbl),batarg("b",dbl),batarg("c",dbl),argany("p",0),argany("o",0),arg("t",int),argany("s",0),argany("e",0))),
 pattern("sql", "str_group_concat", SQLstrgroup_concat, false, "return the string concatenation of groups", args(1,7, arg("",str),arg("b",str),arg("p",bit),arg("o",bit),arg("t",int),arg("s",oid),arg("e",oid))),
 pattern("batsql", "str_group_concat", SQLstrgroup_concat, false, "return the string concatenation of groups", args(1,7, batarg("",str),batarg("b",str),argany("p",0),argany("o",0),arg("t",int),argany("s",0),argany("e",0))),
 pattern("sql", "str_group_concat", SQLstrgroup_concat, false, "return the string concatenation of groups with a custom separator", args(1,8, arg("",str),arg("b",str),arg("sep",str),arg("p",bit),arg("o",bit),arg("t",int),arg("s",oid),arg("e",oid))),
 pattern("batsql", "str_group_concat", SQLstrgroup_concat, false, "return the string concatenation of groups with a custom separator", args(1,8, batarg("",str),arg("b",str),batarg("sep",str),argany("p",0),argany("o",0),arg("t",int),argany("s",0),argany("e",0))),
 pattern("batsql", "str_group_concat", SQLstrgroup_concat, false, "return the string concatenation of groups with a custom separator", args(1,8, batarg("",str),batarg("b",str),arg("sep",str),argany("p",0),argany("o",0),arg("t",int),argany("s",0),argany("e",0))),
 pattern("batsql", "str_group_concat", SQLstrgroup_concat, false, "return the string concatenation of groups with a custom separator", args(1,8, batarg("",str),batarg("b",str),batarg("sep",str),argany("p",0),argany("o",0),arg("t",int),argany("s",0),argany("e",0))),
 /* sql_subquery */
 command("aggr", "zero_or_one", zero_or_one, false, "if col contains exactly one value return this. Incase of more raise an exception else return nil", args(1,2, argany("",1),batargany("col",1))),
 command("aggr", "zero_or_one", zero_or_one_error, false, "if col contains exactly one value return this. Incase of more raise an exception if err is true else return nil", args(1,3, argany("",1),batargany("col",1),arg("err",bit))),
 command("aggr", "zero_or_one", zero_or_one_error_bat, false, "if col contains exactly one value return this. Incase of more raise an exception if err is true else return nil", args(1,3, argany("",1),batargany("col",1),batarg("err",bit))),
 command("aggr", "subzero_or_one", SQLsubzero_or_one, false, "", args(1,5, batargany("",1),batargany("b",1),batarg("g",oid),batarg("e",oid),arg("no_nil",bit))),
 command("aggr", "all", SQLall, false, "if all values in b are equal return this, else nil", args(1,2, argany("",1),batargany("b",1))),
 pattern("aggr", "suball", SQLall_grp, false, "if all values in l are equal (per group) return the value, else nil", args(1,5, batargany("",1),batargany("l",1),batarg("g",oid),batarg("e",oid),arg("no_nil",bit))),
 pattern("aggr", "suball", SQLall_grp, false, "if all values in l are equal (per group) return the value, else nil", args(1,6, batargany("",1),batargany("l",1),batarg("g",oid),batarg("e",oid),batarg("s",oid),arg("no_nil",bit))),
 command("aggr", "null", SQLnil, false, "if b has a nil return true, else false", args(1,2, arg("",bit),batargany("b",1))),
 pattern("aggr", "subnull", SQLnil_grp, false, "if any value in l is nil with in a group return true for that group, else false", args(1,5, batarg("",bit),batargany("l",1),batarg("g",oid),batarg("e",oid),arg("no_nil",bit))),
 pattern("aggr", "subnull", SQLnil_grp, false, "if any value in l is nil with in a group return true for that group, else false; with candidate list", args(1,6, batarg("",bit),batargany("l",1),batarg("g",oid),batarg("e",oid),batarg("s",oid),arg("no_nil",bit))),
 pattern("sql", "any", SQLany_cmp, false, "if cmp then true, (nl or nr) nil then nil, else false", args(1,4, arg("",bit),arg("cmp",bit),arg("nl",bit),arg("nr",bit))),
 pattern("batsql", "any", SQLany_cmp, false, "if cmp then true, (nl or nr) nil then nil, else false", args(1,4, batarg("",bit),batarg("cmp",bit),arg("nl",bit),arg("nr",bit))),
 pattern("batsql", "any", SQLany_cmp, false, "if cmp then true, (nl or nr) nil then nil, else false", args(1,4, batarg("",bit),arg("cmp",bit),batarg("nl",bit),arg("nr",bit))),
 pattern("batsql", "any", SQLany_cmp, false, "if cmp then true, (nl or nr) nil then nil, else false", args(1,4, batarg("",bit),arg("cmp",bit),arg("nl",bit),batarg("nr",bit))),
 pattern("batsql", "any", SQLany_cmp, false, "if cmp then true, (nl or nr) nil then nil, else false", args(1,4, batarg("",bit),arg("cmp",bit),batarg("nl",bit),batarg("nr",bit))),
 pattern("batsql", "any", SQLany_cmp, false, "if cmp then true, (nl or nr) nil then nil, else false", args(1,4, batarg("",bit),batarg("cmp",bit),arg("nl",bit),batarg("nr",bit))),
 pattern("batsql", "any", SQLany_cmp, false, "if cmp then true, (nl or nr) nil then nil, else false", args(1,4, batarg("",bit),batarg("cmp",bit),batarg("nl",bit),arg("nr",bit))),
 pattern("batsql", "any", SQLany_cmp, false, "if cmp then true, (nl or nr) nil then nil, else false", args(1,4, batarg("",bit),batarg("cmp",bit),batarg("nl",bit),batarg("nr",bit))),
 pattern("sql", "all", SQLall_cmp, false, "if !cmp then false, (nl or nr) then nil, else true", args(1,4, arg("",bit),arg("cmp",bit),arg("nl",bit),arg("nr",bit))),
 pattern("batsql", "all", SQLall_cmp, false, "if !cmp then false, (nl or nr) then nil, else true", args(1,4, batarg("",bit),batarg("cmp",bit),arg("nl",bit),arg("nr",bit))),
 pattern("batsql", "all", SQLall_cmp, false, "if !cmp then false, (nl or nr) then nil, else true", args(1,4, batarg("",bit),arg("cmp",bit),batarg("nl",bit),arg("nr",bit))),
 pattern("batsql", "all", SQLall_cmp, false, "if !cmp then false, (nl or nr) then nil, else true", args(1,4, batarg("",bit),arg("cmp",bit),arg("nl",bit),batarg("nr",bit))),
 pattern("batsql", "all", SQLall_cmp, false, "if !cmp then false, (nl or nr) then nil, else true", args(1,4, batarg("",bit),arg("cmp",bit),batarg("nl",bit),batarg("nr",bit))),
 pattern("batsql", "all", SQLall_cmp, false, "if !cmp then false, (nl or nr) then nil, else true", args(1,4, batarg("",bit),batarg("cmp",bit),arg("nl",bit),batarg("nr",bit))),
 pattern("batsql", "all", SQLall_cmp, false, "if !cmp then false, (nl or nr) then nil, else true", args(1,4, batarg("",bit),batarg("cmp",bit),batarg("nl",bit),arg("nr",bit))),
 pattern("batsql", "all", SQLall_cmp, false, "if !cmp then false, (nl or nr) then nil, else true", args(1,4, batarg("",bit),batarg("cmp",bit),batarg("nl",bit),batarg("nr",bit))),
 pattern("aggr", "anyequal", SQLanyequal, false, "if any value in r is equal to l return true, else if r has nil nil else false", args(1,3, arg("",bit),batargany("l",1),batargany("r",1))),
 pattern("bataggr", "anyequal", SQLanyequal, false, "", args(1,3, batarg("",bit),batargany("l",1),batargany("r",1))),
 pattern("aggr", "allnotequal", SQLallnotequal, false, "if all values in r are not equal to l return true, else if r has nil nil else false", args(1,3, arg("",bit),batargany("l",1),batargany("r",1))),
 pattern("bataggr", "allnotequal", SQLallnotequal, false, "", args(1,3, arg("",bit),batargany("l",1),batargany("r",1))),
 pattern("aggr", "subanyequal", SQLanyequal_grp, false, "if any value in r is equal to l return true, else if r has nil nil else false", args(1,6, batarg("",bit),batargany("l",1),batargany("r",1),batarg("g",oid),batarg("e",oid),arg("no_nil",bit))),
 pattern("aggr", "subanyequal", SQLanyequal_grp, false, "if any value in r is equal to l return true, else if r has nil nil else false; with candidate list", args(1,7, batarg("",bit),batargany("l",1),batargany("r",1),batarg("g",oid),batarg("e",oid),batarg("s",oid),arg("no_nil",bit))),
 pattern("aggr", "subanyequal", SQLanyequal_grp2, false, "if any value in r is equal to l return true, else if r has nil nil else false, except if rid is nil (ie empty) then false", args(1,7, batarg("",bit),batargany("l",1),batargany("r",1),batarg("rid",oid),batarg("g",oid),batarg("e",oid),arg("no_nil",bit))),
 pattern("aggr", "subanyequal", SQLanyequal_grp2, false, "if any value in r is equal to l return true, else if r has nil nil else false, except if rid is nil (ie empty) then false; with candidate list", args(1,8, batarg("",bit),batargany("l",1),batargany("r",1),batarg("rid",oid),batarg("g",oid),batarg("e",oid),batarg("s",oid),arg("no_nil",bit))),
 pattern("aggr", "suballnotequal", SQLallnotequal_grp, false, "if all values in r are not equal to l return true, else if r has nil nil else false", args(1,6, batarg("",bit),batargany("l",1),batargany("r",1),batarg("g",oid),batarg("e",oid),arg("no_nil",bit))),
 pattern("aggr", "suballnotequal", SQLallnotequal_grp, false, "if all values in r are not equal to l return true, else if r has nil nil else false; with candidate list", args(1,7, batarg("",bit),batargany("l",1),batargany("r",1),batarg("g",oid),batarg("e",oid),batarg("s",oid),arg("no_nil",bit))),
 pattern("aggr", "suballnotequal", SQLallnotequal_grp2, false, "if all values in r are not equal to l return true, else if r has nil nil else false, except if rid is nil (ie empty) then true", args(1,7, batarg("",bit),batargany("l",1),batargany("r",1),batarg("rid",oid),batarg("g",oid),batarg("e",oid),arg("no_nil",bit))),
 pattern("aggr", "suballnotequal", SQLallnotequal_grp2, false, "if all values in r are not equal to l return true, else if r has nil nil else false, except if rid is nil (ie empty) then true; with candidate list", args(1,8, batarg("",bit),batargany("l",1),batargany("r",1),batarg("rid",oid),batarg("g",oid),batarg("e",oid),batarg("s",oid),arg("no_nil",bit))),
 pattern("aggr", "exist", SQLexist, false, "", args(1,2, arg("",bit), argany("b",1))),
 pattern("bataggr", "exist", SQLexist, false, "", args(1,2, batarg("",bit), argany("b",1))),
 pattern("bataggr", "exist", SQLexist, false, "", args(1,2, arg("",bit), batargany("b",1))),
 pattern("bataggr", "exist", SQLexist, false, "", args(1,2, batarg("",bit), batargany("b",1))),
 pattern("aggr", "subexist", SQLsubexist, false, "", args(1,5, batarg("",bit),batargany("b",0),batarg("g",oid),batarg("e",oid),arg("no_nil",bit))),
 pattern("aggr", "subexist", SQLsubexist, false, "", args(1,6, batarg("",bit),batargany("b",0),batarg("g",oid),batarg("e",oid),batarg("s",oid),arg("no_nil",bit))),
 pattern("aggr", "not_exist", SQLnot_exist, false, "", args(1,2, arg("",bit), argany("b",1))),
 pattern("bataggr", "not_exist", SQLnot_exist, false, "", args(1,2, batarg("",bit), argany("b",1))),
 pattern("bataggr", "not_exist", SQLnot_exist, false, "", args(1,2, arg("",bit), batargany("b",1))),
 pattern("bataggr", "not_exist", SQLnot_exist, false, "", args(1,2, batarg("",bit), batargany("b",1))),
 pattern("aggr", "subnot_exist", SQLsubnot_exist, false, "", args(1,5, batarg("",bit),batargany("b",0),batarg("g",oid),batarg("e",oid),arg("no_nil",bit))),
 pattern("aggr", "subnot_exist", SQLsubnot_exist, false, "", args(1,6, batarg("",bit),batargany("b",0),batarg("g",oid),batarg("e",oid),batarg("s",oid),arg("no_nil",bit))),
 /* wlr */
 pattern("wlr", "master", WLRmaster, true, "Initialize the replicator thread", args(0,1, arg("dbname",str))),
 pattern("wlr", "stop", WLRstop, true, "Stop the replicator thread", noargs),
 pattern("wlr", "accept", WLRaccept, true, "Accept failing transaction", noargs),
 pattern("wlr", "replicate", WLRreplicate, true, "Continue to keep the replica in sink", noargs),
 pattern("wlr", "replicate", WLRreplicate, true, "Roll the snapshot forward to an up-to-date clone", args(0,1, arg("ts",timestamp))),
 pattern("wlr", "replicate", WLRreplicate, true, "Roll the snapshot forward to a specific transaction id", args(0,1, arg("id",bte))),
 pattern("wlr", "replicate", WLRreplicate, true, "Roll the snapshot forward to a specific transaction id", args(0,1, arg("id",sht))),
 pattern("wlr", "replicate", WLRreplicate, true, "Roll the snapshot forward to a specific transaction id", args(0,1, arg("id",int))),
 pattern("wlr", "replicate", WLRreplicate, true, "Roll the snapshot forward to a specific transaction id", args(0,1, arg("id",lng))),
 pattern("wlr", "getMaster", WLRgetmaster, false, "What is the current master database", args(1,1, arg("",str))),
 pattern("wlr", "setbeat", WLRsetbeat, true, "Threshold (in seconds) for re-running queries", args(0,1, arg("dur",int))),
 pattern("wlr", "getclock", WLRgetclock, false, "Timestamp of last replicated transaction.", args(1,1, arg("",str))),
 pattern("wlr", "gettick", WLRgettick, false, "Transaction identifier of the last replicated transaction.", args(1,1, arg("",lng))),
 pattern("wlr", "transaction", WLRtransaction, false, "Mark the beginning of the work unit which can be a compound transaction", args(0,3, arg("tid",lng),arg("started",str),arg("user",str))),
 pattern("wlr", "commit", WLRcommit, false, "Mark the end of the work unit", noargs),
 pattern("wlr", "rollback", WLRrollback, false, "Mark the end of the work unit", noargs),
 pattern("wlr", "catalog", WLRcatalog, false, "A catalog changing query", args(0,1, arg("q",str))),
 pattern("wlr", "action", WLRaction, false, "A query producing updates", args(0,1, arg("q",str))),
 pattern("wlr", "append", WLRappend, false, "Apply the insertions in the workload-capture-replay list", args(1,7, arg("",int),arg("sname",str),arg("tname",str),arg("cname",str),arg("offset", oid), batarg("pos", oid), varargany("ins",0))),
 pattern("wlr", "update", WLRupdate, false, "Apply the update in the workload-capture-replay list", args(1,6, arg("",int),arg("sname",str),arg("tname",str),arg("cname",str),arg("tid",oid),argany("val",0))),
 pattern("wlr", "delete", WLRdelete, false, "Apply the deletions in the workload-capture-replay list", args(1,4, arg("",int),arg("sname",str),arg("tname",str),vararg("b",oid))),
 pattern("wlr", "clear_table", WLRclear_table, false, "Destroy the tuples in the table", args(1,4, arg("",int),arg("sname",str),arg("tname",str),arg("restart_sequences",int))),
 pattern("wlr", "create_seq", WLRgeneric, false, "Catalog operation create_seq", args(0,3, arg("sname",str),arg("seqname",str),arg("action",int))),
 pattern("wlr", "alter_seq", WLRgeneric, false, "Catalog operation alter_seq", args(0,3, arg("sname",str),arg("seqname",str),arg("val",lng))),
 pattern("wlr", "alter_seq", WLRgeneric, false, "Catalog operation alter_seq", args(0,4, arg("sname",str),arg("seqname",str),arg("seq",ptr),batarg("val",lng))),
 pattern("wlr", "drop_seq", WLRgeneric, false, "Catalog operation drop_seq", args(0,3, arg("sname",str),arg("nme",str),arg("action",int))),
 pattern("wlr", "create_schema", WLRgeneric, false, "Catalog operation create_schema", args(0,3, arg("sname",str),arg("auth",str),arg("action",int))),
 pattern("wlr", "drop_schema", WLRgeneric, false, "Catalog operation drop_schema", args(0,3, arg("sname",str),arg("ifexists",int),arg("action",int))),
 pattern("wlr", "create_table", WLRgeneric, false, "Catalog operation create_table", args(0,3, arg("sname",str),arg("tname",str),arg("temp",int))),
 pattern("wlr", "create_view", WLRgeneric, false, "Catalog operation create_view", args(0,4, arg("sname",str),arg("tname",str),arg("temp",int),arg("replace",int))),
 pattern("wlr", "drop_table", WLRgeneric, false, "Catalog operation drop_table", args(0,4, arg("sname",str),arg("name",str),arg("action",int),arg("ifexists",int))),
 pattern("wlr", "drop_view", WLRgeneric, false, "Catalog operation drop_view", args(0,4, arg("sname",str),arg("name",str),arg("action",int),arg("ifexists",int))),
 pattern("wlr", "drop_constraint", WLRgeneric, false, "Catalog operation drop_constraint", args(0,5, arg("sname",str),arg("tname",str),arg("name",str),arg("action",int),arg("ifexists",int))),
 pattern("wlr", "alter_table", WLRgeneric, false, "Catalog operation alter_table", args(0,3, arg("sname",str),arg("tname",str),arg("action",int))),
 pattern("wlr", "create_type", WLRgeneric, false, "Catalog operation create_type", args(0,3, arg("sname",str),arg("nme",str),arg("impl",str))),
 pattern("wlr", "drop_type", WLRgeneric, false, "Catalog operation drop_type", args(0,3, arg("sname",str),arg("nme",str),arg("action",int))),
 pattern("wlr", "grant_roles", WLRgeneric, false, "Catalog operation grant_roles", args(0,4, arg("sname",str),arg("auth",str),arg("grantor",int),arg("admin",int))),
 pattern("wlr", "revoke_roles", WLRgeneric, false, "Catalog operation revoke_roles", args(0,4, arg("sname",str),arg("auth",str),arg("grantor",int),arg("admin",int))),
 pattern("wlr", "grant", WLRgeneric, false, "Catalog operation grant", args(0,7, arg("sname",str),arg("tbl",str),arg("grantee",str),arg("privs",int),arg("cname",str),arg("gr",int),arg("grantor",int))),
 pattern("wlr", "revoke", WLRgeneric, false, "Catalog operation revoke", args(0,7, arg("sname",str),arg("tbl",str),arg("grantee",str),arg("privs",int),arg("cname",str),arg("grant",int),arg("grantor",int))),
 pattern("wlr", "grant_function", WLRgeneric, false, "Catalog operation grant_function", args(0,6, arg("sname",str),arg("fcnid",int),arg("grantee",str),arg("privs",int),arg("grant",int),arg("grantor",int))),
 pattern("wlr", "revoke_function", WLRgeneric, false, "Catalog operation revoke_function", args(0,6, arg("sname",str),arg("fcnid",int),arg("grantee",str),arg("privs",int),arg("grant",int),arg("grantor",int))),
 pattern("wlr", "create_user", WLRgeneric, false, "Catalog operation create_user", args(0,5, arg("sname",str),arg("passwrd",str),arg("enc",int),arg("schema",str),arg("fullname",str))),
 pattern("wlr", "drop_user", WLRgeneric, false, "Catalog operation drop_user", args(0,2, arg("sname",str),arg("action",int))),
 pattern("wlr", "drop_user", WLRgeneric, false, "Catalog operation drop_user", args(0,3, arg("sname",str),arg("auth",str),arg("action",int))),
 pattern("wlr", "alter_user", WLRgeneric, false, "Catalog operation alter_user", args(0,5, arg("sname",str),arg("passwrd",str),arg("enc",int),arg("schema",str),arg("oldpasswrd",str))),
 pattern("wlr", "rename_user", WLRgeneric, false, "Catalog operation rename_user", args(0,3, arg("sname",str),arg("newnme",str),arg("action",int))),
 pattern("wlr", "create_role", WLRgeneric, false, "Catalog operation create_role", args(0,3, arg("sname",str),arg("role",str),arg("grator",int))),
 pattern("wlr", "drop_role", WLRgeneric, false, "Catalog operation drop_role", args(0,3, arg("auth",str),arg("role",str),arg("action",int))),
 pattern("wlr", "drop_role", WLRgeneric, false, "Catalog operation drop_role", args(0,2, arg("role",str),arg("action",int))),
 pattern("wlr", "drop_index", WLRgeneric, false, "Catalog operation drop_index", args(0,3, arg("sname",str),arg("iname",str),arg("action",int))),
 pattern("wlr", "drop_function", WLRgeneric, false, "Catalog operation drop_function", args(0,5, arg("sname",str),arg("fname",str),arg("fid",int),arg("type",int),arg("action",int))),
 pattern("wlr", "create_function", WLRgeneric, false, "Catalog operation create_function", args(0,3, arg("sname",str),arg("fname",str),arg("replace",int))),
 pattern("wlr", "create_trigger", WLRgeneric, false, "Catalog operation create_trigger", args(0,11, arg("sname",str),arg("tname",str),arg("triggername",str),arg("time",int),arg("orientation",int),arg("event",int),arg("old",str),arg("new",str),arg("cond",str),arg("qry",str),arg("replace",int))),
 pattern("wlr", "drop_trigger", WLRgeneric, false, "Catalog operation drop_trigger", args(0,3, arg("sname",str),arg("nme",str),arg("ifexists",int))),
 pattern("wlr", "alter_add_table", WLRgeneric, false, "Catalog operation alter_add_table", args(0,5, arg("sname",str),arg("mtnme",str),arg("psnme",str),arg("ptnme",str),arg("action",int))),
 pattern("wlr", "alter_del_table", WLRgeneric, false, "Catalog operation alter_del_table", args(0,5, arg("sname",str),arg("mtnme",str),arg("psnme",str),arg("ptnme",str),arg("action",int))),
 pattern("wlr", "alter_set_table", WLRgeneric, false, "Catalog operation alter_set_table", args(0,3, arg("sname",str),arg("tnme",str),arg("access",int))),
 pattern("wlr", "alter_add_range_partition", WLRgeneric, false, "Catalog operation alter_add_range_partition", args(0,8, arg("sname",str),arg("mtnme",str),arg("psnme",str),arg("ptnme",str),arg("min",str),arg("max",str),arg("nills",bit),arg("update",int))),
 pattern("wlr", "comment_on", WLRgeneric, false, "Catalog operation comment_on", args(0,2, arg("objid",int),arg("remark",str))),
 pattern("wlr", "rename_schema", WLRgeneric, false, "Catalog operation rename_schema", args(0,2, arg("sname",str),arg("newnme",str))),
 pattern("wlr", "rename_table", WLRgeneric, false, "Catalog operation rename_table", args(0,4, arg("osname",str),arg("nsname",str),arg("otname",str),arg("ntname",str))),
 pattern("wlr", "rename_column", WLRgeneric, false, "Catalog operation rename_column", args(0,4, arg("sname",str),arg("tname",str),arg("cname",str),arg("newnme",str))),
 pattern("wlr", "transaction_release", WLRgeneric, false, "A transaction statement (type can be commit,release,rollback or start)", args(1,3, arg("",void),arg("chain",int),arg("name",str))),
 pattern("wlr", "transaction_commit", WLRgeneric, false, "A transaction statement (type can be commit,release,rollback or start)", args(1,3, arg("",void),arg("chain",int),arg("name",str))),
 pattern("wlr", "transaction_rollback", WLRgeneric, false, "A transaction statement (type can be commit,release,rollback or start)", args(1,3, arg("",void),arg("chain",int),arg("name",str))),
 pattern("wlr", "transaction_begin", WLRgeneric, false, "A transaction statement (type can be commit,release,rollback or start)", args(1,3, arg("",void),arg("chain",int),arg("name",str))),
 pattern("wlr", "transaction", WLRgeneric, true, "Start an autocommit transaction", noargs),
 pattern("wlr", "alter_add_value_partition", WLRgeneric, false, "Catalog operation alter_add_value_partition", args(0,6, arg("sname",str),arg("mtnme",str),arg("psnme",str),arg("ptnme",str),arg("nills",bit),arg("update",int))),
 pattern("wlr", "alter_add_value_partition", WLRgeneric, false, "Catalog operation alter_add_value_partition", args(0,7, arg("sname",str),arg("mtnme",str),arg("psnme",str),arg("ptnme",str),arg("nills",bit),arg("update",int),vararg("arg",str))),
 /* sqlcatalog */
 pattern("sqlcatalog", "create_seq", SQLcreate_seq, false, "Catalog operation create_seq", args(0,4, arg("sname",str),arg("seqname",str),arg("seq",ptr),arg("action",int))),
 pattern("sqlcatalog", "alter_seq", SQLalter_seq, false, "Catalog operation alter_seq", args(0,4, arg("sname",str),arg("seqname",str),arg("seq",ptr),arg("val",lng))),
 pattern("sqlcatalog", "alter_seq", SQLalter_seq, false, "Catalog operation alter_seq", args(0,4, arg("sname",str),arg("seqname",str),arg("seq",ptr),batarg("val",lng))),
 pattern("sqlcatalog", "drop_seq", SQLdrop_seq, false, "Catalog operation drop_seq", args(0,3, arg("sname",str),arg("nme",str),arg("action",int))),
 pattern("sqlcatalog", "create_schema", SQLcreate_schema, false, "Catalog operation create_schema", args(0,3, arg("sname",str),arg("auth",str),arg("action",int))),
 pattern("sqlcatalog", "drop_schema", SQLdrop_schema, false, "Catalog operation drop_schema", args(0,3, arg("sname",str),arg("ifexists",int),arg("action",int))),
 pattern("sqlcatalog", "create_table", SQLcreate_table, false, "Catalog operation create_table", args(0,4, arg("sname",str),arg("tname",str),arg("tbl",ptr),arg("temp",int))),
 pattern("sqlcatalog", "create_view", SQLcreate_view, false, "Catalog operation create_view", args(0,5, arg("sname",str),arg("vname",str),arg("tbl",ptr),arg("temp",int),arg("replace",int))),
 pattern("sqlcatalog", "drop_table", SQLdrop_table, false, "Catalog operation drop_table", args(0,4, arg("sname",str),arg("name",str),arg("action",int),arg("ifexists",int))),
 pattern("sqlcatalog", "drop_view", SQLdrop_view, false, "Catalog operation drop_view", args(0,4, arg("sname",str),arg("name",str),arg("action",int),arg("ifexists",int))),
 pattern("sqlcatalog", "drop_constraint", SQLdrop_constraint, false, "Catalog operation drop_constraint", args(0,5, arg("sname",str),arg("tname",str),arg("name",str),arg("action",int),arg("ifexists",int))),
 pattern("sqlcatalog", "alter_table", SQLalter_table, false, "Catalog operation alter_table", args(0,4, arg("sname",str),arg("tname",str),arg("tbl",ptr),arg("action",int))),
 pattern("sqlcatalog", "create_type", SQLcreate_type, false, "Catalog operation create_type", args(0,3, arg("sname",str),arg("nme",str),arg("impl",str))),
 pattern("sqlcatalog", "drop_type", SQLdrop_type, false, "Catalog operation drop_type", args(0,3, arg("sname",str),arg("nme",str),arg("action",int))),
 pattern("sqlcatalog", "grant_roles", SQLgrant_roles, false, "Catalog operation grant_roles", args(0,4, arg("sname",str),arg("auth",str),arg("grantor",int),arg("admin",int))),
 pattern("sqlcatalog", "revoke_roles", SQLrevoke_roles, false, "Catalog operation revoke_roles", args(0,4, arg("sname",str),arg("auth",str),arg("grantor",int),arg("admin",int))),
 pattern("sqlcatalog", "grant", SQLgrant, false, "Catalog operation grant", args(0,7, arg("sname",str),arg("tbl",str),arg("grantee",str),arg("privs",int),arg("cname",str),arg("gr",int),arg("grantor",int))),
 pattern("sqlcatalog", "revoke", SQLrevoke, false, "Catalog operation revoke", args(0,7, arg("sname",str),arg("tbl",str),arg("grantee",str),arg("privs",int),arg("cname",str),arg("grant",int),arg("grantor",int))),
 pattern("sqlcatalog", "grant_function", SQLgrant_function, false, "Catalog operation grant_function", args(0,6, arg("sname",str),arg("fcnid",int),arg("grantee",str),arg("privs",int),arg("grant",int),arg("grantor",int))),
 pattern("sqlcatalog", "revoke_function", SQLrevoke_function, false, "Catalog operation revoke_function", args(0,6, arg("sname",str),arg("fcnid",int),arg("grantee",str),arg("privs",int),arg("grant",int),arg("grantor",int))),
 pattern("sqlcatalog", "create_user", SQLcreate_user, false, "Catalog operation create_user", args(0,6, arg("sname",str),arg("passwrd",str),arg("enc",int),arg("schema",str),arg("schemapath",str),arg("fullname",str))),
 pattern("sqlcatalog", "drop_user", SQLdrop_user, false, "Catalog operation drop_user", args(0,2, arg("sname",str),arg("action",int))),
 pattern("sqlcatalog", "drop_user", SQLdrop_user, false, "Catalog operation drop_user", args(0,3, arg("sname",str),arg("auth",str),arg("action",int))),
 pattern("sqlcatalog", "alter_user", SQLalter_user, false, "Catalog operation alter_user", args(0,6, arg("sname",str),arg("passwrd",str),arg("enc",int),arg("schema",str),arg("schemapath",str),arg("oldpasswrd",str))),
 pattern("sqlcatalog", "rename_user", SQLrename_user, false, "Catalog operation rename_user", args(0,3, arg("sname",str),arg("newnme",str),arg("action",int))),
 pattern("sqlcatalog", "create_role", SQLcreate_role, false, "Catalog operation create_role", args(0,3, arg("sname",str),arg("role",str),arg("grator",int))),
 pattern("sqlcatalog", "drop_role", SQLdrop_role, false, "Catalog operation drop_role", args(0,3, arg("auth",str),arg("role",str),arg("action",int))),
 pattern("sqlcatalog", "drop_role", SQLdrop_role, false, "Catalog operation drop_role", args(0,2, arg("role",str),arg("action",int))),
 pattern("sqlcatalog", "drop_index", SQLdrop_index, false, "Catalog operation drop_index", args(0,3, arg("sname",str),arg("iname",str),arg("action",int))),
 pattern("sqlcatalog", "drop_function", SQLdrop_function, false, "Catalog operation drop_function", args(0,5, arg("sname",str),arg("fname",str),arg("fid",int),arg("type",int),arg("action",int))),
 pattern("sqlcatalog", "create_function", SQLcreate_function, false, "Catalog operation create_function", args(0,4, arg("sname",str),arg("fname",str),arg("fcn",ptr),arg("replace",int))),
 pattern("sqlcatalog", "create_trigger", SQLcreate_trigger, false, "Catalog operation create_trigger", args(0,11, arg("sname",str),arg("tname",str),arg("triggername",str),arg("time",int),arg("orientation",int),arg("event",int),arg("old",str),arg("new",str),arg("cond",str),arg("qry",str),arg("replace",int))),
 pattern("sqlcatalog", "drop_trigger", SQLdrop_trigger, false, "Catalog operation drop_trigger", args(0,3, arg("sname",str),arg("nme",str),arg("ifexists",int))),
 pattern("sqlcatalog", "alter_add_table", SQLalter_add_table, false, "Catalog operation alter_add_table", args(0,5, arg("sname",str),arg("mtnme",str),arg("psnme",str),arg("ptnme",str),arg("action",int))),
 pattern("sqlcatalog", "alter_del_table", SQLalter_del_table, false, "Catalog operation alter_del_table", args(0,5, arg("sname",str),arg("mtnme",str),arg("psnme",str),arg("ptnme",str),arg("action",int))),
 pattern("sqlcatalog", "alter_set_table", SQLalter_set_table, false, "Catalog operation alter_set_table", args(0,3, arg("sname",str),arg("tnme",str),arg("access",int))),
 pattern("sqlcatalog", "alter_add_range_partition", SQLalter_add_range_partition, false, "Catalog operation alter_add_range_partition", args(0,8, arg("sname",str),arg("mtnme",str),arg("psnme",str),arg("ptnme",str),argany("min",1),argany("max",1),arg("nills",bit),arg("update",int))),
 pattern("sqlcatalog", "alter_add_value_partition", SQLalter_add_value_partition, false, "Catalog operation alter_add_value_partition", args(0,6, arg("sname",str),arg("mtnme",str),arg("psnme",str),arg("ptnme",str),arg("nills",bit),arg("update",int))),
 pattern("sqlcatalog", "alter_add_value_partition", SQLalter_add_value_partition, false, "Catalog operation alter_add_value_partition", args(0,7, arg("sname",str),arg("mtnme",str),arg("psnme",str),arg("ptnme",str),arg("nills",bit),arg("update",int),varargany("arg",0))),
 pattern("sqlcatalog", "comment_on", SQLcomment_on, false, "Catalog operation comment_on", args(0,2, arg("objid",int),arg("remark",str))),
 pattern("sqlcatalog", "rename_schema", SQLrename_schema, false, "Catalog operation rename_schema", args(0,2, arg("sname",str),arg("newnme",str))),
 pattern("sqlcatalog", "rename_table", SQLrename_table, false, "Catalog operation rename_table", args(0,4, arg("osname",str),arg("nsname",str),arg("otname",str),arg("ntname",str))),
 pattern("sqlcatalog", "rename_column", SQLrename_column, false, "Catalog operation rename_column", args(0,4, arg("sname",str),arg("tname",str),arg("cname",str),arg("newnme",str))),
 /* sql_transaction */
 pattern("sql", "transaction_release", SQLtransaction_release, true, "A transaction statement (type can be commit,release,rollback or start)", args(1,3, arg("",void),arg("chain",int),arg("name",str))),
 pattern("sql", "transaction_commit", SQLtransaction_commit, true, "A transaction statement (type can be commit,release,rollback or start)", args(1,3, arg("",void),arg("chain",int),arg("name",str))),
 pattern("sql", "transaction_rollback", SQLtransaction_rollback, true, "A transaction statement (type can be commit,release,rollback or start)", args(1,3, arg("",void),arg("chain",int),arg("name",str))),
 pattern("sql", "transaction_begin", SQLtransaction_begin, true, "A transaction statement (type can be commit,release,rollback or start)", args(1,3, arg("",void),arg("chain",int),arg("name",str))),
#ifdef HAVE_HGE
 /* sql_hge */
 command("calc", "dec_round", hge_dec_round_wrap, false, "round off the value v to nearests multiple of r", args(1,3, arg("",hge),arg("v",hge),arg("r",hge))),
 pattern("batcalc", "dec_round", hge_bat_dec_round_wrap, false, "round off the value v to nearests multiple of r", args(1,3, batarg("",hge),batarg("v",hge),arg("r",hge))),
 pattern("batcalc", "dec_round", hge_bat_dec_round_wrap, false, "round off the value v to nearests multiple of r", args(1,4, batarg("",hge),batarg("v",hge),arg("r",hge),batarg("s",oid))),
 pattern("batcalc", "dec_round", hge_bat_dec_round_wrap_cst, false, "round off the value v to nearests multiple of r", args(1,3, batarg("",hge),arg("v",hge),batarg("r",hge))),
 pattern("batcalc", "dec_round", hge_bat_dec_round_wrap_cst, false, "round off the value v to nearests multiple of r", args(1,4, batarg("",hge),arg("v",hge),batarg("r",hge),batarg("s",oid))),
 pattern("batcalc", "dec_round", hge_bat_dec_round_wrap_nocst, false, "round off the value v to nearests multiple of r", args(1,3, batarg("",hge),batarg("v",hge),batarg("r",hge))),
 pattern("batcalc", "dec_round", hge_bat_dec_round_wrap_nocst, false, "round off the value v to nearests multiple of r", args(1,5, batarg("",hge),batarg("v",hge),batarg("r",hge),batarg("s1",oid),batarg("s2",oid))),
 command("calc", "round", hge_round_wrap, false, "round off the decimal v(d,s) to r digits behind the dot (if r < 0, before the dot)", args(1,5, arg("",hge),arg("v",hge),arg("r",bte),arg("d",int),arg("s",int))),
 pattern("batcalc", "round", hge_bat_round_wrap, false, "round off the decimal v(d,s) to r digits behind the dot (if r < 0, before the dot)", args(1,5, batarg("",hge),batarg("v",hge),arg("r",bte),arg("d",int),arg("s",int))),
 pattern("batcalc", "round", hge_bat_round_wrap, false, "round off the decimal v(d,s) to r digits behind the dot (if r < 0, before the dot)", args(1,6, batarg("",hge),batarg("v",hge),arg("r",bte),batarg("s",oid),arg("d",int),arg("s",int))),
 pattern("batcalc", "round", hge_bat_round_wrap_cst, false, "round off the decimal v(d,s) to r digits behind the dot (if r < 0, before the dot)", args(1,5, batarg("",hge),arg("v",hge),batarg("r",bte),arg("d",int),arg("s",int))),
 pattern("batcalc", "round", hge_bat_round_wrap_cst, false, "round off the decimal v(d,s) to r digits behind the dot (if r < 0, before the dot)", args(1,6, batarg("",hge),arg("v",hge),batarg("r",bte),batarg("s",oid),arg("d",int),arg("s",int))),
 pattern("batcalc", "round", hge_bat_round_wrap_nocst, false, "round off the decimal v(d,s) to r digits behind the dot (if r < 0, before the dot)", args(1,5, batarg("",hge),batarg("v",hge),batarg("r",bte),arg("d",int),arg("s",int))),
 pattern("batcalc", "round", hge_bat_round_wrap_nocst, false, "round off the decimal v(d,s) to r digits behind the dot (if r < 0, before the dot)", args(1,7, batarg("",hge),batarg("v",hge),batarg("r",bte),batarg("s1",oid),batarg("s2",oid),arg("d",int),arg("s",int))),
 command("calc", "second_interval", hge_dec2second_interval, false, "cast hge decimal to a second_interval", args(1,5, arg("",lng),arg("sc",int),arg("v",hge),arg("ek",int),arg("sk",int))),
 pattern("batcalc", "second_interval", hge_batdec2second_interval, false, "cast hge decimal to a second_interval", args(1,6, batarg("",lng),arg("sc",int),batarg("v",hge),batarg("s",oid),arg("ek",int),arg("sk",int))),
 command("calc", "hge", nil_2dec_hge, false, "cast to dec(hge) and check for overflow", args(1,4, arg("",hge),arg("v",void),arg("digits",int),arg("scale",int))),
 command("batcalc", "hge", batnil_2dec_hge, false, "cast to dec(hge) and check for overflow", args(1,4, batarg("",hge),batarg("v",void),arg("digits",int),arg("scale",int))),
 command("calc", "hge", str_2dec_hge, false, "cast to dec(hge) and check for overflow", args(1,4, arg("",hge),arg("v",str),arg("digits",int),arg("scale",int))),
 pattern("batcalc", "hge", batstr_2dec_hge, false, "cast to dec(hge) and check for overflow", args(1,5, batarg("",hge),batarg("v",str),batarg("s",oid),arg("digits",int),arg("scale",int))),
 pattern("calc", "month_interval", month_interval, false, "cast hge to a month_interval and check for overflow", args(1,4, arg("",int),arg("v",hge),arg("ek",int),arg("sk",int))),
 pattern("batcalc", "month_interval", month_interval, false, "cast hge to a month_interval and check for overflow", args(1,5, batarg("",int),batarg("v",hge),batarg("s",oid),arg("ek",int),arg("sk",int))),
 pattern("calc", "second_interval", second_interval, false, "cast hge to a second_interval and check for overflow", args(1,4, arg("",lng),arg("v",hge),arg("ek",int),arg("sk",int))),
 pattern("batcalc", "second_interval", second_interval, false, "cast hge to a second_interval and check for overflow", args(1,5, batarg("",lng),batarg("v",hge),batarg("s",oid),arg("ek",int),arg("sk",int))),
 /* sql_decimal_hge */
 command("calc", "hge", flt_num2dec_hge, false, "cast number to decimal(hge) and check for overflow", args(1,4, arg("",hge),arg("v",flt),arg("digits",int),arg("scale",int))),
 command("batcalc", "hge", batflt_num2dec_hge, false, "cast number to decimal(hge) and check for overflow", args(1,5, batarg("",hge),batarg("v",flt),batarg("s",oid),arg("digits",int),arg("scale",int))),
 command("calc", "hge", dbl_num2dec_hge, false, "cast number to decimal(hge) and check for overflow", args(1,4, arg("",hge),arg("v",dbl),arg("digits",int),arg("scale",int))),
 command("batcalc", "hge", batdbl_num2dec_hge, false, "cast number to decimal(hge) and check for overflow", args(1,5, batarg("",hge),batarg("v",dbl),batarg("s",oid),arg("digits",int),arg("scale",int))),
 command("calc", "hge", bte_num2dec_hge, false, "cast number to decimal(hge) and check for overflow", args(1,4, arg("",hge),arg("v",bte),arg("digits",int),arg("scale",int))),
 command("batcalc", "hge", batbte_num2dec_hge, false, "cast number to decimal(hge) and check for overflow", args(1,5, batarg("",hge),batarg("v",bte),batarg("s",oid),arg("digits",int),arg("scale",int))),
 command("calc", "hge", bte_dec2_hge, false, "cast decimal(bte) to hge and check for overflow", args(1,3, arg("",hge),arg("s1",int),arg("v",bte))),
 command("calc", "hge", bte_dec2dec_hge, false, "cast decimal(bte) to decimal(hge) and check for overflow", args(1,5, arg("",hge),arg("s1",int),arg("v",bte),arg("d2",int),arg("s2",int))),
 command("batcalc", "hge", batbte_dec2_hge, false, "cast decimal(bte) to hge and check for overflow", args(1,4, batarg("",hge),arg("s1",int),batarg("v",bte),batarg("s",oid))),
 command("batcalc", "hge", batbte_dec2dec_hge, false, "cast decimal(bte) to decimal(hge) and check for overflow", args(1,6, batarg("",hge),arg("s1",int),batarg("v",bte),batarg("s",oid),arg("d2",int),arg("s2",int))),
 command("calc", "hge", sht_num2dec_hge, false, "cast number to decimal(hge) and check for overflow", args(1,4, arg("",hge),arg("v",sht),arg("digits",int),arg("scale",int))),
 command("batcalc", "hge", batsht_num2dec_hge, false, "cast number to decimal(hge) and check for overflow", args(1,5, batarg("",hge),batarg("v",sht),batarg("s",oid),arg("digits",int),arg("scale",int))),
 command("calc", "hge", sht_dec2_hge, false, "cast decimal(sht) to hge and check for overflow", args(1,3, arg("",hge),arg("s1",int),arg("v",sht))),
 command("calc", "hge", sht_dec2dec_hge, false, "cast decimal(sht) to decimal(hge) and check for overflow", args(1,5, arg("",hge),arg("s1",int),arg("v",sht),arg("d2",int),arg("s2",int))),
 command("batcalc", "hge", batsht_dec2_hge, false, "cast decimal(sht) to hge and check for overflow", args(1,4, batarg("",hge),arg("s1",int),batarg("v",sht),batarg("s",oid))),
 command("batcalc", "hge", batsht_dec2dec_hge, false, "cast decimal(sht) to decimal(hge) and check for overflow", args(1,6, batarg("",hge),arg("s1",int),batarg("v",sht),batarg("s",oid),arg("d2",int),arg("s2",int))),
 command("calc", "hge", int_num2dec_hge, false, "cast number to decimal(hge) and check for overflow", args(1,4, arg("",hge),arg("v",int),arg("digits",int),arg("scale",int))),
 command("batcalc", "hge", batint_num2dec_hge, false, "cast number to decimal(hge) and check for overflow", args(1,5, batarg("",hge),batarg("v",int),batarg("s",oid),arg("digits",int),arg("scale",int))),
 command("calc", "hge", int_dec2_hge, false, "cast decimal(int) to hge and check for overflow", args(1,3, arg("",hge),arg("s1",int),arg("v",int))),
 command("calc", "hge", int_dec2dec_hge, false, "cast decimal(int) to decimal(hge) and check for overflow", args(1,5, arg("",hge),arg("s1",int),arg("v",int),arg("d2",int),arg("s2",int))),
 command("batcalc", "hge", batint_dec2_hge, false, "cast decimal(int) to hge and check for overflow", args(1,4, batarg("",hge),arg("s1",int),batarg("v",int),batarg("s",oid))),
 command("batcalc", "hge", batint_dec2dec_hge, false, "cast decimal(int) to decimal(hge) and check for overflow", args(1,6, batarg("",hge),arg("s1",int),batarg("v",int),batarg("s",oid),arg("d2",int),arg("s2",int))),
 command("calc", "hge", lng_num2dec_hge, false, "cast number to decimal(hge) and check for overflow", args(1,4, arg("",hge),arg("v",lng),arg("digits",int),arg("scale",int))),
 command("batcalc", "hge", batlng_num2dec_hge, false, "cast number to decimal(hge) and check for overflow", args(1,5, batarg("",hge),batarg("v",lng),batarg("s",oid),arg("digits",int),arg("scale",int))),
 command("calc", "hge", lng_dec2_hge, false, "cast decimal(lng) to hge and check for overflow", args(1,3, arg("",hge),arg("s1",int),arg("v",lng))),
 command("calc", "hge", lng_dec2dec_hge, false, "cast decimal(lng) to decimal(hge) and check for overflow", args(1,5, arg("",hge),arg("s1",int),arg("v",lng),arg("d2",int),arg("s2",int))),
 command("batcalc", "hge", batlng_dec2_hge, false, "cast decimal(lng) to hge and check for overflow", args(1,4, batarg("",hge),arg("s1",int),batarg("v",lng),batarg("s",oid))),
 command("batcalc", "hge", batlng_dec2dec_hge, false, "cast decimal(lng) to decimal(hge) and check for overflow", args(1,6, batarg("",hge),arg("s1",int),batarg("v",lng),batarg("s",oid),arg("d2",int),arg("s2",int))),
 command("calc", "hge", hge_num2dec_hge, false, "cast number to decimal(hge) and check for overflow", args(1,4, arg("",hge),arg("v",hge),arg("digits",int),arg("scale",int))),
 command("batcalc", "hge", bathge_num2dec_hge, false, "cast number to decimal(hge) and check for overflow", args(1,5, batarg("",hge),batarg("v",hge),batarg("s",oid),arg("digits",int),arg("scale",int))),
 command("calc", "hge", hge_dec2_hge, false, "cast decimal(hge) to hge and check for overflow", args(1,3, arg("",hge),arg("s1",int),arg("v",hge))),
 command("calc", "hge", hge_dec2dec_hge, false, "cast decimal(hge) to decimal(hge) and check for overflow", args(1,5, arg("",hge),arg("s1",int),arg("v",hge),arg("d2",int),arg("s2",int))),
 command("batcalc", "hge", bathge_dec2_hge, false, "cast decimal(hge) to hge and check for overflow", args(1,4, batarg("",hge),arg("s1",int),batarg("v",hge),batarg("s",oid))),
 command("batcalc", "hge", bathge_dec2dec_hge, false, "cast decimal(hge) to decimal(hge) and check for overflow", args(1,6, batarg("",hge),arg("s1",int),batarg("v",hge),batarg("s",oid),arg("d2",int),arg("s2",int))),
 command("calc", "bte", hge_num2dec_bte, false, "cast number to decimal(bte) and check for overflow", args(1,4, arg("",bte),arg("v",hge),arg("digits",int),arg("scale",int))),
 command("batcalc", "bte", bathge_num2dec_bte, false, "cast number to decimal(bte) and check for overflow", args(1,5, batarg("",bte),batarg("v",hge),batarg("s",oid),arg("digits",int),arg("scale",int))),
 command("calc", "bte", hge_dec2_bte, false, "cast decimal(hge) to bte and check for overflow", args(1,3, arg("",bte),arg("s1",int),arg("v",hge))),
 command("calc", "bte", hge_dec2dec_bte, false, "cast decimal(hge) to decimal(bte) and check for overflow", args(1,5, arg("",bte),arg("s1",int),arg("v",hge),arg("d2",int),arg("s2",int))),
 command("batcalc", "bte", bathge_dec2_bte, false, "cast decimal(hge) to bte and check for overflow", args(1,4, batarg("",bte),arg("s1",int),batarg("v",hge),batarg("s",oid))),
 command("batcalc", "bte", bathge_dec2dec_bte, false, "cast decimal(hge) to decimal(bte) and check for overflow", args(1,6, batarg("",bte),arg("s1",int),batarg("v",hge),batarg("s",oid),arg("d2",int),arg("s2",int))),
 command("calc", "sht", hge_num2dec_sht, false, "cast number to decimal(sht) and check for overflow", args(1,4, arg("",sht),arg("v",hge),arg("digits",int),arg("scale",int))),
 command("batcalc", "sht", bathge_num2dec_sht, false, "cast number to decimal(sht) and check for overflow", args(1,5, batarg("",sht),batarg("v",hge),batarg("s",oid),arg("digits",int),arg("scale",int))),
 command("calc", "sht", hge_dec2_sht, false, "cast decimal(hge) to sht and check for overflow", args(1,3, arg("",sht),arg("s1",int),arg("v",hge))),
 command("calc", "sht", hge_dec2dec_sht, false, "cast decimal(hge) to decimal(sht) and check for overflow", args(1,5, arg("",sht),arg("s1",int),arg("v",hge),arg("d2",int),arg("s2",int))),
 command("batcalc", "sht", bathge_dec2_sht, false, "cast decimal(hge) to sht and check for overflow", args(1,4, batarg("",sht),arg("s1",int),batarg("v",hge),batarg("s",oid))),
 command("batcalc", "sht", bathge_dec2dec_sht, false, "cast decimal(hge) to decimal(sht) and check for overflow", args(1,6, batarg("",sht),arg("s1",int),batarg("v",hge),batarg("s",oid),arg("d2",int),arg("s2",int))),
 command("calc", "int", hge_num2dec_int, false, "cast number to decimal(int) and check for overflow", args(1,4, arg("",int),arg("v",hge),arg("digits",int),arg("scale",int))),
 command("batcalc", "int", bathge_num2dec_int, false, "cast number to decimal(int) and check for overflow", args(1,5, batarg("",int),batarg("v",hge),batarg("s",oid),arg("digits",int),arg("scale",int))),
 command("calc", "int", hge_dec2_int, false, "cast decimal(hge) to int and check for overflow", args(1,3, arg("",int),arg("s1",int),arg("v",hge))),
 command("calc", "int", hge_dec2dec_int, false, "cast decimal(hge) to decimal(int) and check for overflow", args(1,5, arg("",int),arg("s1",int),arg("v",hge),arg("d2",int),arg("s2",int))),
 command("batcalc", "int", bathge_dec2_int, false, "cast decimal(hge) to int and check for overflow", args(1,4, batarg("",int),arg("s1",int),batarg("v",hge),batarg("s",oid))),
 command("batcalc", "int", bathge_dec2dec_int, false, "cast decimal(hge) to decimal(int) and check for overflow", args(1,6, batarg("",int),arg("s1",int),batarg("v",hge),batarg("s",oid),arg("d2",int),arg("s2",int))),
 command("calc", "lng", hge_num2dec_lng, false, "cast number to decimal(lng) and check for overflow", args(1,4, arg("",lng),arg("v",hge),arg("digits",int),arg("scale",int))),
 command("batcalc", "lng", bathge_num2dec_lng, false, "cast number to decimal(lng) and check for overflow", args(1,5, batarg("",lng),batarg("v",hge),batarg("s",oid),arg("digits",int),arg("scale",int))),
 command("calc", "lng", hge_dec2_lng, false, "cast decimal(hge) to lng and check for overflow", args(1,3, arg("",lng),arg("s1",int),arg("v",hge))),
 command("calc", "lng", hge_dec2dec_lng, false, "cast decimal(hge) to decimal(lng) and check for overflow", args(1,5, arg("",lng),arg("s1",int),arg("v",hge),arg("d2",int),arg("s2",int))),
 command("batcalc", "lng", bathge_dec2_lng, false, "cast decimal(hge) to lng and check for overflow", args(1,4, batarg("",lng),arg("s1",int),batarg("v",hge),batarg("s",oid))),
 command("batcalc", "lng", bathge_dec2dec_lng, false, "cast decimal(hge) to decimal(lng) and check for overflow", args(1,6, batarg("",lng),arg("s1",int),batarg("v",hge),batarg("s",oid),arg("d2",int),arg("s2",int))),
 command("calc", "flt", hge_num2dec_flt, false, "cast number to decimal(flt) and check for overflow", args(1,4, arg("",flt),arg("v",hge),arg("digits",int),arg("scale",int))),
 command("batcalc", "flt", bathge_num2dec_flt, false, "cast number to decimal(flt) and check for overflow", args(1,5, batarg("",flt),batarg("v",hge),batarg("s",oid),arg("digits",int),arg("scale",int))),
 command("calc", "flt", hge_dec2_flt, false, "cast decimal(hge) to flt and check for overflow", args(1,3, arg("",flt),arg("s1",int),arg("v",hge))),
 command("calc", "flt", hge_dec2dec_flt, false, "cast decimal(hge) to decimal(flt) and check for overflow", args(1,5, arg("",flt),arg("s1",int),arg("v",hge),arg("d2",int),arg("s2",int))),
 command("batcalc", "flt", bathge_dec2_flt, false, "cast decimal(hge) to flt and check for overflow", args(1,4, batarg("",flt),arg("s1",int),batarg("v",hge),batarg("s",oid))),
 command("batcalc", "flt", bathge_dec2dec_flt, false, "cast decimal(hge) to decimal(flt) and check for overflow", args(1,6, batarg("",flt),arg("s1",int),batarg("v",hge),batarg("s",oid),arg("d2",int),arg("s2",int))),
 command("calc", "dbl", hge_num2dec_dbl, false, "cast number to decimal(dbl) and check for overflow", args(1,4, arg("",dbl),arg("v",hge),arg("digits",int),arg("scale",int))),
 command("batcalc", "dbl", bathge_num2dec_dbl, false, "cast number to decimal(dbl) and check for overflow", args(1,5, batarg("",dbl),batarg("v",hge),batarg("s",oid),arg("digits",int),arg("scale",int))),
 command("calc", "dbl", hge_dec2_dbl, false, "cast decimal(hge) to dbl and check for overflow", args(1,3, arg("",dbl),arg("s1",int),arg("v",hge))),
 command("calc", "dbl", hge_dec2dec_dbl, false, "cast decimal(hge) to decimal(dbl) and check for overflow", args(1,5, arg("",dbl),arg("s1",int),arg("v",hge),arg("d2",int),arg("s2",int))),
 command("batcalc", "dbl", bathge_dec2_dbl, false, "cast decimal(hge) to dbl and check for overflow", args(1,4, batarg("",dbl),arg("s1",int),batarg("v",hge),batarg("s",oid))),
 command("batcalc", "dbl", bathge_dec2dec_dbl, false, "cast decimal(hge) to decimal(dbl) and check for overflow", args(1,6, batarg("",dbl),arg("s1",int),batarg("v",hge),batarg("s",oid),arg("d2",int),arg("s2",int))),
 /* sql_rank_hge */
 pattern("sql", "window_bound", SQLwindow_bound, false, "computes window ranges for each row", args(1,6, arg("",oid),argany("b",1),arg("unit",int),arg("bound",int),arg("excl",int),arg("start",hge))),
 pattern("batsql", "window_bound", SQLwindow_bound, false, "computes window ranges for each row", args(1,6, batarg("",oid),batargany("b",1),arg("unit",int),arg("bound",int),arg("excl",int),arg("start",hge))),
 pattern("sql", "window_bound", SQLwindow_bound, false, "computes window ranges for each row", args(1,7, arg("",oid),arg("p",bit),argany("b",1),arg("unit",int),arg("bound",int),arg("excl",int),arg("start",hge))),
 pattern("batsql", "window_bound", SQLwindow_bound, false, "computes window ranges for each row", args(1,7, batarg("",oid),batarg("p",bit),batargany("b",1),arg("unit",int),arg("bound",int),arg("excl",int),arg("start",hge))),
 pattern("batsql", "window_bound", SQLwindow_bound, false, "computes window ranges for each row", args(1,6, batarg("",oid),batargany("b",1),arg("unit",int),arg("bound",int),arg("excl",int),batarg("start",hge))),
 pattern("batsql", "window_bound", SQLwindow_bound, false, "computes window ranges for each row", args(1,7, batarg("",oid),batarg("p",bit),batargany("b",1),arg("unit",int),arg("bound",int),arg("excl",int),batarg("start",hge))),
 pattern("sql", "sum", SQLsum, false, "return the sum of groups", args(1,7, arg("",hge),arg("b",bte),arg("p",bit),arg("o",bit),arg("t",int),arg("s",oid),arg("e",oid))),
 pattern("batsql", "sum", SQLsum, false, "return the sum of groups", args(1,7, batarg("",hge),batarg("b",bte),argany("p",0),argany("o",0),arg("t",int),argany("s",0),argany("e",0))),
 pattern("sql", "sum", SQLsum, false, "return the sum of groups", args(1,7, arg("",hge),arg("b",sht),arg("p",bit),arg("o",bit),arg("t",int),arg("s",oid),arg("e",oid))),
 pattern("batsql", "sum", SQLsum, false, "return the sum of groups", args(1,7, batarg("",hge),batarg("b",sht),argany("p",0),argany("o",0),arg("t",int),argany("s",0),argany("e",0))),
 pattern("sql", "sum", SQLsum, false, "return the sum of groups", args(1,7, arg("",hge),arg("b",int),arg("p",bit),arg("o",bit),arg("t",int),arg("s",oid),arg("e",oid))),
 pattern("batsql", "sum", SQLsum, false, "return the sum of groups", args(1,7, batarg("",hge),batarg("b",int),argany("p",0),argany("o",0),arg("t",int),argany("s",0),argany("e",0))),
 pattern("sql", "sum", SQLsum, false, "return the sum of groups", args(1,7, arg("",hge),arg("b",lng),arg("p",bit),arg("o",bit),arg("t",int),arg("s",oid),arg("e",oid))),
 pattern("batsql", "sum", SQLsum, false, "return the sum of groups", args(1,7, batarg("",hge),batarg("b",lng),argany("p",0),argany("o",0),arg("t",int),argany("s",0),argany("e",0))),
 pattern("sql", "sum", SQLsum, false, "return the sum of groups", args(1,7, arg("",hge),arg("b",hge),arg("p",bit),arg("o",bit),arg("t",int),arg("s",oid),arg("e",oid))),
 pattern("batsql", "sum", SQLsum, false, "return the sum of groups", args(1,7, batarg("",hge),batarg("b",hge),argany("p",0),argany("o",0),arg("t",int),argany("s",0),argany("e",0))),
 pattern("sql", "prod", SQLprod, false, "return the product of groups", args(1,7, arg("",hge),arg("b",bte),arg("p",bit),arg("o",bit),arg("t",int),arg("s",oid),arg("e",oid))),
 pattern("batsql", "prod", SQLprod, false, "return the product of groups", args(1,7, batarg("",hge),batarg("b",bte),argany("p",0),argany("o",0),arg("t",int),argany("s",0),argany("e",0))),
 pattern("sql", "prod", SQLprod, false, "return the product of groups", args(1,7, arg("",hge),arg("b",sht),arg("p",bit),arg("o",bit),arg("t",int),arg("s",oid),arg("e",oid))),
 pattern("batsql", "prod", SQLprod, false, "return the product of groups", args(1,7, batarg("",hge),batarg("b",sht),argany("p",0),argany("o",0),arg("t",int),argany("s",0),argany("e",0))),
 pattern("sql", "prod", SQLprod, false, "return the product of groups", args(1,7, arg("",hge),arg("b",int),arg("p",bit),arg("o",bit),arg("t",int),arg("s",oid),arg("e",oid))),
 pattern("batsql", "prod", SQLprod, false, "return the product of groups", args(1,7, batarg("",hge),batarg("b",int),argany("p",0),argany("o",0),arg("t",int),argany("s",0),argany("e",0))),
 pattern("sql", "prod", SQLprod, false, "return the product of groups", args(1,7, arg("",hge),arg("b",lng),arg("p",bit),arg("o",bit),arg("t",int),arg("s",oid),arg("e",oid))),
 pattern("batsql", "prod", SQLprod, false, "return the product of groups", args(1,7, batarg("",hge),batarg("b",lng),argany("p",0),argany("o",0),arg("t",int),argany("s",0),argany("e",0))),
 pattern("sql", "prod", SQLprod, false, "return the product of groups", args(1,7, arg("",hge),arg("b",hge),arg("p",bit),arg("o",bit),arg("t",int),arg("s",oid),arg("e",oid))),
 pattern("batsql", "prod", SQLprod, false, "return the product of groups", args(1,7, batarg("",hge),batarg("b",hge),argany("p",0),argany("o",0),arg("t",int),argany("s",0),argany("e",0))),
 pattern("sql", "avg", SQLavg, false, "return the average of groups", args(1,7, arg("",dbl),arg("b",hge),arg("p",bit),arg("o",bit),arg("t",int),arg("s",oid),arg("e",oid))),
 pattern("batsql", "avg", SQLavg, false, "return the average of groups", args(1,7, batarg("",dbl),batarg("b",hge),argany("p",0),argany("o",0),arg("t",int),argany("s",0),argany("e",0))),
 pattern("sql", "avg", SQLavginteger, false, "return the average of groups", args(1,7, arg("",hge),arg("b",hge),arg("p",bit),arg("o",bit),arg("t",int),arg("s",oid),arg("e",oid))),
 pattern("batsql", "avg", SQLavginteger, false, "return the average of groups", args(1,7, batarg("",hge),batarg("b",hge),argany("p",0),argany("o",0),arg("t",int),argany("s",0),argany("e",0))),
 pattern("sql", "stdev", SQLstddev_samp, false, "return the standard deviation sample of groups", args(1,7, arg("",dbl),arg("b",hge),arg("p",bit),arg("o",bit),arg("t",int),arg("s",oid),arg("e",oid))),
 pattern("batsql", "stdev", SQLstddev_samp, false, "return the standard deviation sample of groups", args(1,7, batarg("",dbl),batarg("b",hge),argany("p",0),argany("o",0),arg("t",int),argany("s",0),argany("e",0))),
 pattern("sql", "stdevp", SQLstddev_pop, false, "return the standard deviation population of groups", args(1,7, arg("",dbl),arg("b",hge),arg("p",bit),arg("o",bit),arg("t",int),arg("s",oid),arg("e",oid))),
 pattern("batsql", "stdevp", SQLstddev_pop, false, "return the standard deviation population of groups", args(1,7, batarg("",dbl),batarg("b",hge),argany("p",0),argany("o",0),arg("t",int),argany("s",0),argany("e",0))),
 pattern("sql", "variance", SQLvar_samp, false, "return the variance sample of groups", args(1,7, arg("",dbl),arg("b",hge),arg("p",bit),arg("o",bit),arg("t",int),arg("s",oid),arg("e",oid))),
 pattern("batsql", "variance", SQLvar_samp, false, "return the variance sample of groups", args(1,7, batarg("",dbl),batarg("b",hge),argany("p",0),argany("o",0),arg("t",int),argany("s",0),argany("e",0))),
 pattern("sql", "variancep", SQLvar_pop, false, "return the variance population of groups", args(1,7, arg("",dbl),arg("b",hge),arg("p",bit),arg("o",bit),arg("t",int),arg("s",oid),arg("e",oid))),
 pattern("batsql", "variancep", SQLvar_pop, false, "return the variance population of groups", args(1,7, batarg("",dbl),batarg("b",hge),argany("p",0),argany("o",0),arg("t",int),argany("s",0),argany("e",0))),
 pattern("sql", "covariance", SQLcovar_samp, false, "return the covariance sample value of groups", args(1,8, arg("",dbl),arg("b",hge),arg("c",hge),arg("p",bit),arg("o",bit),arg("t",int),arg("s",oid),arg("e",oid))),
 pattern("batsql", "covariance", SQLcovar_samp, false, "return the covariance sample value of groups", args(1,8, batarg("",dbl),arg("b",hge),batarg("c",hge),argany("p",0),argany("o",0),arg("t",int),argany("s",0),argany("e",0))),
 pattern("batsql", "covariance", SQLcovar_samp, false, "return the covariance sample value of groups", args(1,8, batarg("",dbl),batarg("b",hge),arg("c",hge),argany("p",0),argany("o",0),arg("t",int),argany("s",0),argany("e",0))),
 pattern("batsql", "covariance", SQLcovar_samp, false, "return the covariance sample value of groups", args(1,8, batarg("",dbl),batarg("b",hge),batarg("c",hge),argany("p",0),argany("o",0),arg("t",int),argany("s",0),argany("e",0))),
 pattern("sql", "covariancep", SQLcovar_pop, false, "return the covariance population value of groups", args(1,8, arg("",dbl),arg("b",hge),arg("c",hge),arg("p",bit),arg("o",bit),arg("t",int),arg("s",oid),arg("e",oid))),
 pattern("batsql", "covariancep", SQLcovar_pop, false, "return the covariance population value of groups", args(1,8, batarg("",dbl),arg("b",hge),batarg("c",hge),argany("p",0),argany("o",0),arg("t",int),argany("s",0),argany("e",0))),
 pattern("batsql", "covariancep", SQLcovar_pop, false, "return the covariance population value of groups", args(1,8, batarg("",dbl),batarg("b",hge),arg("c",hge),argany("p",0),argany("o",0),arg("t",int),argany("s",0),argany("e",0))),
 pattern("batsql", "covariancep", SQLcovar_pop, false, "return the covariance population value of groups", args(1,8, batarg("",dbl),batarg("b",hge),batarg("c",hge),argany("p",0),argany("o",0),arg("t",int),argany("s",0),argany("e",0))),
 pattern("sql", "corr", SQLcorr, false, "return the correlation value of groups", args(1,8, arg("",dbl),arg("b",hge),arg("c",hge),arg("p",bit),arg("o",bit),arg("t",int),arg("s",oid),arg("e",oid))),
 pattern("batsql", "corr", SQLcorr, false, "return the correlation value of groups", args(1,8, batarg("",dbl),arg("b",hge),batarg("c",hge),argany("p",0),argany("o",0),arg("t",int),argany("s",0),argany("e",0))),
 pattern("batsql", "corr", SQLcorr, false, "return the correlation value of groups", args(1,8, batarg("",dbl),batarg("b",hge),arg("c",hge),argany("p",0),argany("o",0),arg("t",int),argany("s",0),argany("e",0))),
 pattern("batsql", "corr", SQLcorr, false, "return the correlation value of groups", args(1,8, batarg("",dbl),batarg("b",hge),batarg("c",hge),argany("p",0),argany("o",0),arg("t",int),argany("s",0),argany("e",0))),
#endif
 pattern("sql", "vacuum", SQLstr_column_vacuum, true, "vacuum a string column", args(0,3, arg("sname",str),arg("tname",str),arg("cname",str))),
 pattern("sql", "vacuum", SQLstr_column_auto_vacuum, true, "auto vacuum string column with interval(sec)", args(0,4, arg("sname",str),arg("tname",str),arg("cname",str),arg("interval", int))),
 pattern("sql", "stop_vacuum", SQLstr_column_stop_vacuum, true, "stop auto vacuum", args(0,3, arg("sname",str),arg("tname",str),arg("cname",str))),
 { .imp=NULL }
};
#include "mal_import.h"
#ifdef _MSC_VER
#undef read
#pragma section(".CRT$XCU",read)
#endif
LIB_STARTUP_FUNC(init_sql_mal)
{ mal_module("sql", NULL, sql_init_funcs); }<|MERGE_RESOLUTION|>--- conflicted
+++ resolved
@@ -24,12 +24,9 @@
 #include "sql_optimizer.h"
 #include "sql_datetime.h"
 #include "sql_partition.h"
-<<<<<<< HEAD
 #include "rel_unnest.h"
 #include "rel_optimizer.h"
 #include "rel_statistics.h"
-=======
->>>>>>> 5b3d1b36
 #include "rel_partition.h"
 #include "rel_select.h"
 #include "rel_rel.h"
@@ -134,13 +131,7 @@
 	storage_based_opt = value_based_opt && rel && !is_ddl(rel->op);
 	Tbegin = GDKusec();
 	if (rel)
-<<<<<<< HEAD
-		rel = sql_processrelation(be->mvc, rel, value_based_opt, storage_based_opt);
-	if (rel)
-		rel = rel_distribute(be->mvc, rel);
-=======
-		rel = sql_processrelation(be->mvc, rel, 1, extra_opts, extra_opts);
->>>>>>> 5b3d1b36
+		rel = sql_processrelation(be->mvc, rel, 1, value_based_opt, storage_based_opt);
 	if (rel)
 		rel = rel_partition(be->mvc, rel);
 	if (rel && (rel_no_mitosis(be->mvc, rel) || rel_need_distinct_query(rel)))
