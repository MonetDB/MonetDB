/*
 * SPDX-License-Identifier: MPL-2.0
 *
 * This Source Code Form is subject to the terms of the Mozilla Public
 * License, v. 2.0.  If a copy of the MPL was not distributed with this
 * file, You can obtain one at http://mozilla.org/MPL/2.0/.
 *
 * Copyright 2024, 2025 MonetDB Foundation;
 * Copyright August 2008 - 2023 MonetDB B.V.;
 * Copyright 1997 - July 2008 CWI.
 */

/*
 * authors M Kersten, N Nes
 * SQL support implementation
 * This module contains the wrappers around the SQL
 * multi-version-catalog and support routines copied
 * from the Version 4 code base.
 */
#include "monetdb_config.h"
#include "sql.h"
#include "mapi_prompt.h"
#include "sql_result.h"
#include "sql_storage.h"
#include "sql_scenario.h"
#include "store_sequence.h"
#include "sql_partition.h"
#include "rel_partition.h"
#include "rel_basetable.h"
#include "rel_rel.h"
#include "rel_exp.h"
#include "rel_dump.h"
#include "rel_physical.h"
#include "rel_remote.h"
#include "mal.h"
#include "mal_client.h"
#include "mal_interpreter.h"
#include "mal_resolve.h"
#include "mal_client.h"
#include "mal_interpreter.h"
#include "mal_scenario.h"
#include "mal_profiler.h"
#include "bat5.h"
#include "opt_pipes.h"
#include "clients.h"
#include "mal_instruction.h"
#include "mal_resource.h"
#include "mal_authorize.h"
#include "json.h"

static inline void
BBPnreclaim(int nargs, ...)
{
	va_list valist;
	va_start(valist, nargs);
	for (int i = 0; i < nargs; i++) {
		BAT *b = va_arg(valist, BAT *);
		BBPreclaim(b);
	}
	va_end(valist);
}

static int
rel_is_table(sql_rel *rel)
{
	if (!rel || is_base(rel->op))
		return 1;
	return 0;
}

static int
exp_is_point_select(sql_exp *e)
{
	if (!e)
		return 1;
	if (e->type == e_cmp && !e->f && e->flag == (int) cmp_equal) {
		sql_exp *r = e->r;
		sql_exp *l = e->l;

		if (!is_func(l->type) && r->card <= CARD_AGGR)
			return 1;
	}
	return 0;
}

static int
rel_no_mitosis(mvc *sql, sql_rel *rel)
{
	if (mvc_highwater(sql))
		return 0;
	if (!rel || is_basetable(rel->op))
		return 1;
	/* use mitosis on order topn */
	if (is_topn(rel->op)) {
		sql_rel *l = rel->l;
		if (l && is_simple_project(l->op) && l->r)
			return 0;
	}
	if (is_topn(rel->op) || is_sample(rel->op) || is_simple_project(rel->op))
		return rel_no_mitosis(sql, rel->l);
	if (is_ddl(rel->op) && rel->flag == ddl_output) {
		// COPY SELECT ... INTO
		return rel_no_mitosis(sql, rel->l);
	}
	if ((is_delete(rel->op) || is_truncate(rel->op)) && rel->card <= CARD_AGGR)
		return 1;
	if ((is_insert(rel->op) || is_update(rel->op)) && rel->card <= CARD_AGGR)
		return rel_no_mitosis(sql, rel->r);
	if (is_select(rel->op) && rel_is_table(rel->l) && !list_empty(rel->exps)) {
		/* just one point expression makes this a point query */
		if (exp_is_point_select(rel->exps->h->data))
			return 1;
	}
	return 0;
}

static int
rel_need_distinct_query(sql_rel *rel)
{
	int need_distinct = 0;

	while (rel && is_simple_project(rel->op))
		rel = rel->l;
	if (rel && is_groupby(rel->op) && !list_empty(rel->exps) && list_empty(rel->r)) {
		for (node *n = rel->exps->h; n && !need_distinct; n = n->next) {
			sql_exp *e = n->data;

			if (e->type == e_aggr && need_distinct(e))
				need_distinct = 1;
		}
	}
	return need_distinct;
}

sql_rel *
sql_symbol2relation(backend *be, symbol *sym)
{
	sql_rel *rel;
	sql_query *query = query_create(be->mvc);
	lng Tbegin, Tend;
	int value_based_opt = be->mvc->emode != m_prepare, storage_based_opt;
	int profile = be->mvc->emode == m_plan;
	Client c = be->client;

	Tbegin = GDKusec();
	rel = rel_semantic(query, sym);
	Tend = GDKusec();
	if(profilerStatus > 0 )
		profilerEvent(NULL,
					  &(struct NonMalEvent)
					  {SQL_TO_REL, c, Tend, NULL, NULL, rel?0:1, Tend-Tbegin});

	storage_based_opt = value_based_opt && rel && !is_ddl(rel->op);
	Tbegin = Tend;
	if (rel)
		rel = sql_processrelation(be->mvc, rel, profile, 1, value_based_opt, storage_based_opt);
	if (rel)
		rel = rel_partition(be->mvc, rel);
	if (rel && (rel_no_mitosis(be->mvc, rel) || rel_need_distinct_query(rel)))
		be->no_mitosis = 1;
	if (rel /*&& (be->mvc->emode != m_plan || (ATOMIC_GET(&GDKdebug) & FORCEMITOMASK) == 0)*/)
		rel = rel_physical(be->mvc, rel);
	Tend = GDKusec();
	be->reloptimizer = Tend - Tbegin;

	if(profilerStatus > 0)
		profilerEvent(NULL,
					  &(struct NonMalEvent)
					  {REL_OPT, c, Tend, NULL, NULL, rel?0:1, be->reloptimizer});
	return rel;
}

/*
 * After the SQL statement has been executed, its data structures
 * should be garbage collected. For successful actions we have to finish
 * the transaction as well, e.g. commit or rollback.
 */
int
sqlcleanup(backend *be, int err)
{
	sql_destroy_params(be->mvc);

	/* some statements dynamically disable caching */
	be->mvc->sym = NULL;
	be->mvc->runs = NULL;
	if (be->mvc->ta)
		be->mvc->ta = sa_reset(be->mvc->ta);
	if (be->mvc->sa)
		be->mvc->sa = sa_reset(be->mvc->sa);
	if (err >0)
		be->mvc->session->status = -err;
	if (err <0)
		be->mvc->session->status = err;
	be->mvc->label = 0;
	be->mvc->nid = 1;
	be->no_mitosis = 0;
	mvc_query_processed(be->mvc);
	return err;
}

/*
 * The internal administration of the MAL compiler and execution state
 * is administered by a state descriptor accessible in each phase.
 * Failure to find the state descriptor aborts the session.
 */

str
checkSQLContext(Client cntxt)
{
	backend *be;

	if (cntxt == NULL)
		throw(SQL, "mvc", SQLSTATE(42005) "No client record");
	if (cntxt->sqlcontext == NULL)
		throw(SQL, "mvc", SQLSTATE(42006) "SQL module not initialized");
	be = (backend *) cntxt->sqlcontext;
	if (be->mvc == NULL)
		throw(SQL, "mvc", SQLSTATE(42006) "SQL module not initialized, mvc struct missing");
	return MAL_SUCCEED;
}

str
getBackendContext(Client cntxt, backend **be)
{
	str msg;

	if ((msg = checkSQLContext(cntxt)) != MAL_SUCCEED)
		return msg;
	*be = (backend *) cntxt->sqlcontext;
	return MAL_SUCCEED;
}

str
getSQLContext(Client cntxt, MalBlkPtr mb, mvc **c, backend **b)
{
	backend *be;
	(void) mb;
	str msg;

	if ((msg = checkSQLContext(cntxt)) != MAL_SUCCEED)
		return msg;
	be = (backend *) cntxt->sqlcontext;
	if (c)
		*c = be->mvc;
	if (b)
		*b = be;
	return MAL_SUCCEED;
}

str
SQLmvc(Client cntxt, MalBlkPtr mb, MalStkPtr stk, InstrPtr pci)
{
	mvc *sql = NULL;
	str msg;
	int *res = getArgReference_int(stk, pci, 0);

	if ((msg = getSQLContext(cntxt, mb, &sql, NULL)) != NULL)
		return msg;
	if ((msg = checkSQLContext(cntxt)) != NULL)
		return msg;
	*res = 0;
	return MAL_SUCCEED;
}

static str
SQLshutdown_wrap(Client cntxt, MalBlkPtr mb, MalStkPtr stk, InstrPtr pci)
{
	str msg;

	if ((msg = CLTshutdown(cntxt, mb, stk, pci)) == MAL_SUCCEED) {
		/* administer the shutdown in the system log */
		TRC_INFO(SQL_TRANS, "Shutdown: %s\n", *getArgReference_str(stk, pci, 0));
	}
	return msg;
}

static str
SQLset_protocol(Client cntxt, MalBlkPtr mb, MalStkPtr stk, InstrPtr pci)
{
	const int protocol = *getArgReference_int(stk, pci, 1);

	(void) mb;
	(void) stk;

	if (!(
		protocol == PROTOCOL_AUTO ||
		protocol == PROTOCOL_9 ||
		protocol == PROTOCOL_COLUMNAR))
	{
		return createException(SQL, "sql.set_protocol", "unknown protocol: %d", protocol);
	}

	*getArgReference_int(stk, pci, 0) = (cntxt->protocol = (protocol_version) protocol);

	return MAL_SUCCEED;
}

str
create_table_or_view(mvc *sql, char *sname, char *tname, sql_table *t, int temp, int replace)
{
	allocator *osa;
	sql_schema *s = mvc_bind_schema(sql, sname);
	sql_table *nt = NULL, *ot;
	node *n;
	int check = 0;
	const char *action = (temp == SQL_DECLARED_TABLE) ? "DECLARE" : (replace ? "CREATE OR REPLACE" : "CREATE");
	const char *obj = t->query ? "VIEW" : "TABLE";
	str msg = MAL_SUCCEED;

	if (store_readonly(sql->session->tr->store))
		throw(SQL, "sql.catalog", SQLSTATE(25006) "schema statements cannot be executed on a readonly database.");

	if (!s)
		throw(SQL, "sql.catalog", SQLSTATE(3F000) "%s %s: schema '%s' doesn't exist", action, obj, sname);
	if (temp != SQL_DECLARED_TABLE && (!mvc_schema_privs(sql, s) && !(isTempSchema(s) && temp == SQL_LOCAL_TEMP)))
		throw(SQL, "sql.catalog", SQLSTATE(42000) "%s %s: insufficient privileges for user '%s' in schema '%s'",
						 action, obj, get_string_global_var(sql, "current_user"), s->base.name);
	if ((ot = mvc_bind_table(sql, s, t->base.name))) {
		if (replace) {
			if (ot->type != t->type)
				throw(SQL, "sql.catalog", SQLSTATE(42000) "%s %s: unable to drop %s '%s': is a %s",
								 action, obj, obj, t->base.name, TABLE_TYPE_DESCRIPTION(ot->type, ot->properties));
			if (ot->system)
				throw(SQL, "sql.catalog", SQLSTATE(42000) "%s %s: cannot replace system %s '%s'", action, obj, obj, t->base.name);
			if (mvc_check_dependency(sql, ot->base.id, isView(ot) ? VIEW_DEPENDENCY : TABLE_DEPENDENCY, NULL))
				throw(SQL, "sql.catalog", SQLSTATE(42000) "%s %s: cannot replace %s '%s', there are database objects which depend on it",
								 action, obj, obj, t->base.name);
			if ((msg = mvc_drop_table(sql, s, ot, 0)) != MAL_SUCCEED)
				return msg;
		} else {
			throw(SQL, "sql.catalog", SQLSTATE(42S01) "%s %s: name '%s' already in use", action, obj, t->base.name);
		}
	}
	if (temp == SQL_DECLARED_TABLE && ol_length(t->keys))
		throw(SQL, "sql.catalog", SQLSTATE(42000) "%s %s: '%s' cannot have constraints", action, obj, t->base.name);

	switch (sql_trans_create_table(&nt, sql->session->tr, s, tname, t->query, t->type, t->system, temp, t->commit_action, t->sz, t->properties)) {
		case -1:
			throw(SQL, "sql.catalog", SQLSTATE(HY013) MAL_MALLOC_FAIL);
		case -2:
		case -3:
			throw(SQL, "sql.catalog", SQLSTATE(42000) "%s %s: '%s' name conflicts", action, obj, t->base.name);
		default:
			break;
	}
	osa = sql->sa;
	allocator *nsa = sql->sa = sa_create(NULL);
	/* first check default values */
	for (n = ol_first_node(t->columns); n; n = n->next) {
		sql_column *c = n->data;

		if (c->def) {
			/* TODO please don't place an auto incremented sequence in the default value */
			const char next_value_for[] = "next value for \"sys\".\"seq_";
			sql_rel *r = NULL;

			sa_reset(nsa);
			sql->sa = nsa;
			r = rel_parse(sql, s, sa_message(sql->ta, "select %s;", c->def), m_deps);
			if (!r || !is_project(r->op) || !r->exps || list_length(r->exps) != 1 ||
				exp_check_type(sql, &c->type, r, r->exps->h->data, type_equal) == NULL) {
				if (r)
					rel_destroy(r);
				sa_destroy(nsa);
				sql->sa = osa;
				if (strlen(sql->errstr) > 6 && sql->errstr[5] == '!')
					throw(SQL, "sql.catalog", "%s", sql->errstr);
				else
					throw(SQL, "sql.catalog", SQLSTATE(42000) "%s", sql->errstr);
			}
			/* For a self incremented column, it's sequence will get a BEDROPPED_DEPENDENCY,
				so no additional dependencies are needed */
			if (strncmp(c->def, next_value_for, strlen(next_value_for)) != 0) {
				list *blist = rel_dependencies(sql, r);
				if (mvc_create_dependencies(sql, blist, nt->base.id, FUNC_DEPENDENCY)) {
					sa_destroy(nsa);
					sql->sa = osa;
					throw(SQL, "sql.catalog", SQLSTATE(HY013) MAL_MALLOC_FAIL);
				}
			}
			sa_reset(sql->sa);
		}
	}

	for (n = ol_first_node(t->columns); n; n = n->next) {
		sql_column *c = n->data, *copied = NULL;

		switch (mvc_copy_column(sql, nt, c, &copied)) {
			case -1:
				sa_destroy(nsa);
				sql->sa = osa;
				throw(SQL, "sql.catalog", SQLSTATE(HY013) MAL_MALLOC_FAIL);
			case -2:
			case -3:
				sa_destroy(nsa);
				sql->sa = osa;
				throw(SQL, "sql.catalog", SQLSTATE(42000) "CREATE TABLE: %s_%s_%s conflicts", s->base.name, t->base.name, c->base.name);
			default:
				break;
		}
		if (isPartitionedByColumnTable(t) && c->base.id == t->part.pcol->base.id)
			nt->part.pcol = copied;
	}
	if (isPartitionedByExpressionTable(t)) {
		char *err = NULL;

		_DELETE(nt->part.pexp->exp);
		nt->part.pexp->exp = _STRDUP(t->part.pexp->exp);
		err = bootstrap_partition_expression(sql, nt, 1);
		if (err) {
			sa_destroy(nsa);
			sql->sa = osa;
			return err;
		}
		sa_reset(nsa);
	}
	check = sql_trans_set_partition_table(sql->session->tr, nt);
	if (check == -4) {
		sa_destroy(nsa);
		sql->sa = osa;
		throw(SQL, "sql.catalog", SQLSTATE(42000) "CREATE TABLE: %s_%s: the partition's expression is too long", s->base.name, t->base.name);
	} else if (check) {
		sa_destroy(nsa);
		sql->sa = osa;
		throw(SQL, "sql.catalog", SQLSTATE(42000) "CREATE TABLE: %s_%s: an internal error occurred", s->base.name, t->base.name);
	}

	if (t->idxs) {
		for (n = ol_first_node(t->idxs); n; n = n->next) {
			sql_idx *i = n->data;

			switch (mvc_copy_idx(sql, nt, i, NULL)) {
				case -1:
					sa_destroy(nsa);
					sql->sa = osa;
					throw(SQL, "sql.catalog", SQLSTATE(HY013) MAL_MALLOC_FAIL);
				case -2:
				case -3:
					sa_destroy(nsa);
					sql->sa = osa;
					throw(SQL, "sql.catalog", SQLSTATE(42000) "CREATE TABLE: %s_%s_%s index conflicts", s->base.name, t->base.name, i->base.name);
				default:
					break;
			}
		}
	}
	if (t->keys) {
		for (n = ol_first_node(t->keys); n; n = n->next) {
			sql_key *k = n->data;
			char *err = NULL;

			err = sql_partition_validate_key(sql, nt, k, "CREATE");
			if (err) {
				sa_destroy(nsa);
				sql->sa = osa;
				return err;
			}
			sa_reset(sql->sa);
			switch (mvc_copy_key(sql, nt, k, NULL)) {
				case -1:
					sa_destroy(nsa);
					sql->sa = osa;
					throw(SQL, "sql.catalog", SQLSTATE(HY013) MAL_MALLOC_FAIL);
				case -2:
				case -3:
					sa_destroy(nsa);
					sql->sa = osa;
					throw(SQL, "sql.catalog", SQLSTATE(42000) "CREATE TABLE: %s_%s_%s constraint conflicts", s->base.name, t->base.name, k->base.name);
				default:
					break;
			}
			sa_reset(sql->sa);
		}
	}
	if (t->triggers) {
		for (n = ol_first_node(t->triggers); n; n = n->next) {
			sql_trigger *tr = n->data;

			switch (mvc_copy_trigger(sql, nt, tr, NULL)) {
				case -1:
					sa_destroy(nsa);
					sql->sa = osa;
					throw(SQL, "sql.catalog", SQLSTATE(HY013) MAL_MALLOC_FAIL);
				case -2:
				case -3:
					sa_destroy(nsa);
					sql->sa = osa;
					throw(SQL, "sql.catalog", SQLSTATE(42000) "CREATE TABLE: %s_%s_%s trigger conflicts", s->base.name, t->base.name, nt->base.name);
				default:
					break;
			}
		}
	}
	/* also create dependencies when not renaming */
	if (nt->query && isView(nt)) {
		sql_rel *r = NULL;

		sa_reset(nsa);
		r = rel_parse(sql, s, nt->query, m_deps);
		if (r)
			r = sql_processrelation(sql, r, 0, 0, 0, 0);
		if (r) {
			list *blist = rel_dependencies(sql, r);
			if (mvc_create_dependencies(sql, blist, nt->base.id, VIEW_DEPENDENCY)) {
				sa_destroy(nsa);
				sql->sa = osa;
				throw(SQL, "sql.catalog", SQLSTATE(HY013) MAL_MALLOC_FAIL);
			}
		}
		sql->sa = osa;
		if (!r) {
			sa_destroy(nsa);
			if (strlen(sql->errstr) > 6 && sql->errstr[5] == '!')
				throw(SQL, "sql.catalog", "%s", sql->errstr);
			else
				throw(SQL, "sql.catalog", SQLSTATE(42000) "%s", sql->errstr);
		}
	}
	sa_destroy(nsa);
	sql->sa = osa;
	return MAL_SUCCEED;
}

static int
mvc_claim_slots(sql_trans *tr, sql_table *t, size_t cnt, BUN *offset, BAT **pos)
{
	sqlstore *store = tr->store;
	return store->storage_api.claim_tab(tr, t, cnt, offset, pos);
}

str
mvc_claim_wrap(Client cntxt, MalBlkPtr mb, MalStkPtr stk, InstrPtr pci)
{
	BUN *offset = (BUN*)getArgReference_oid(stk, pci, 0);
	bat *res = getArgReference_bat(stk, pci, 1);
	mvc *m = NULL;
	str msg;
	const char *sname = *getArgReference_str(stk, pci, 3);
	const char *tname = *getArgReference_str(stk, pci, 4);
	lng cnt = *getArgReference_lng(stk, pci, 5);
	BAT *pos = NULL;
	sql_schema *s;
	sql_table *t;

	*res = 0;
	if ((msg = getSQLContext(cntxt, mb, &m, NULL)) != NULL)
		return msg;
	if ((msg = checkSQLContext(cntxt)) != NULL)
		return msg;

	s = mvc_bind_schema(m, sname);
	if (s == NULL)
		throw(SQL, "sql.claim", SQLSTATE(3F000) "Schema missing %s", sname);
	t = mvc_bind_table(m, s, tname);
	if (t == NULL)
		throw(SQL, "sql.claim", SQLSTATE(42S02) "Table missing %s.%s", sname, tname);
	if (!isTable(t))
		throw(SQL, "sql.claim", SQLSTATE(42000) "%s '%s' is not persistent", TABLE_TYPE_DESCRIPTION(t->type, t->properties), t->base.name);
	if (mvc_claim_slots(m->session->tr, t, (size_t)cnt, offset, &pos) == LOG_OK) {
		*res = bat_nil;
		if (pos) {
			*res = pos->batCacheid;
			BBPkeepref(pos);
		}
		return MAL_SUCCEED;
	}
	throw(SQL, "sql.claim", SQLSTATE(3F000) "Could not claim slots");
}

str
mvc_add_dependency_change(Client cntxt, MalBlkPtr mb, MalStkPtr stk, InstrPtr pci)
{
	str msg;
	mvc *m = NULL;
	const char *sname = *getArgReference_str(stk, pci, 1);
	const char *tname = *getArgReference_str(stk, pci, 2);
	lng cnt = *getArgReference_lng(stk, pci, 3);
	sql_schema *s;
	sql_table *t;

	if ((msg = getSQLContext(cntxt, mb, &m, NULL)) != NULL)
		return msg;
	if ((msg = checkSQLContext(cntxt)) != NULL)
		return msg;

	if ((s = mvc_bind_schema(m, sname)) == NULL)
		throw(SQL, "sql.dependency_change", SQLSTATE(3F000) "Schema missing %s", sname);
	if ((t = mvc_bind_table(m, s, tname)) == NULL)
		throw(SQL, "sql.dependency_change", SQLSTATE(42S02) "Table missing %s.%s", sname, tname);
	if (!isTable(t))
		throw(SQL, "sql.dependency_change", SQLSTATE(42000) "%s '%s' is not persistent", TABLE_TYPE_DESCRIPTION(t->type, t->properties), t->base.name);
	if (cnt > 0 && !isNew(t) && isGlobal(t) && !isGlobalTemp(t) && sql_trans_add_dependency_change(m->session->tr, t->base.id, dml) != LOG_OK)
		throw(SQL, "sql.dependency_change", SQLSTATE(HY013) MAL_MALLOC_FAIL);
	return MAL_SUCCEED;
}

str
mvc_add_column_predicate(Client cntxt, MalBlkPtr mb, MalStkPtr stk, InstrPtr pci)
{
	str msg;
	mvc *m = NULL;
	const char *sname = *getArgReference_str(stk, pci, 1);
	const char *tname = *getArgReference_str(stk, pci, 2);
	const char *cname = *getArgReference_str(stk, pci, 3);
	sql_schema *s;
	sql_table *t;
	sql_column *c;

	if ((msg = getSQLContext(cntxt, mb, &m, NULL)) != NULL)
		return msg;
	if ((msg = checkSQLContext(cntxt)) != NULL)
		return msg;

	if ((s = mvc_bind_schema(m, sname)) == NULL)
		throw(SQL, "sql.column_predicate", SQLSTATE(3F000) "Schema missing %s", sname);
	if ((t = mvc_bind_table(m, s, tname)) == NULL)
		throw(SQL, "sql.column_predicate", SQLSTATE(42S02) "Table missing %s.%s", sname, tname);
	if ((c = mvc_bind_column(m, t, cname)) == NULL)
		throw(SQL, "sql.column_predicate", SQLSTATE(42S22) "Column not found in %s.%s.%s",sname,tname,cname);

	if ((m->session->level & tr_snapshot) == tr_snapshot || isNew(c) || !isGlobal(c->t) || isGlobalTemp(c->t))
		return MAL_SUCCEED;
	if (sql_trans_add_predicate(m->session->tr, c, 0, NULL, NULL, false, false) != LOG_OK)
		throw(SQL, "sql.column_predicate", SQLSTATE(HY013) MAL_MALLOC_FAIL);
	return MAL_SUCCEED;
}

str
create_table_from_emit(Client cntxt, char *sname, char *tname, sql_emit_col *columns, size_t ncols)
{
	size_t i;
	sql_table *t = NULL;
	sql_schema *s = NULL;
	mvc *sql = NULL;
	str msg = MAL_SUCCEED;

	if ((msg = getSQLContext(cntxt, NULL, &sql, NULL)) != NULL)
		return msg;
	if ((msg = checkSQLContext(cntxt)) != NULL)
		return msg;

	if (!sname)
		sname = "sys";
	if (!(s = mvc_bind_schema(sql, sname)))
		throw(SQL, "sql.catalog", SQLSTATE(3F000) "CREATE TABLE: no such schema '%s'", sname);
	if (!mvc_schema_privs(sql, s))
		throw(SQL, "sql.catalog", SQLSTATE(42000) "CREATE TABLE: Access denied for %s to schema '%s'", get_string_global_var(sql, "current_user"), s->base.name);
	switch (mvc_create_table(&t, sql, s, tname, tt_table, 0, SQL_DECLARED_TABLE, CA_COMMIT, -1, 0)) {
		case -1:
			throw(SQL, "sql.catalog", SQLSTATE(HY013) MAL_MALLOC_FAIL);
		case -2:
		case -3:
			throw(SQL, "sql.catalog", SQLSTATE(42000) "CREATE TABLE: transaction conflict detected");
		default:
			break;
	}

	for (i = 0; i < ncols; i++) {
		BAT *b = columns[i].b;
		const char *atomname = ATOMname(b->ttype);
		sql_subtype tpe;
		sql_column *col = NULL;

		if (!strcmp(atomname, "str"))
			sql_find_subtype(&tpe, "varchar", 0, 0);
		else {
			sql_subtype *t = sql_bind_localtype(atomname);
			if (!t)
				throw(SQL, "sql.catalog", SQLSTATE(3F000) "CREATE TABLE: could not find type for column");
			tpe = *t;
		}

		if (columns[i].name && columns[i].name[0] == '%')
			throw(SQL, "sql.catalog", SQLSTATE(42000) "CREATE TABLE: generated labels not allowed in column names, use an alias instead");
		if (tpe.type->eclass == EC_ANY)
			throw(SQL, "sql.catalog", SQLSTATE(42000) "CREATE TABLE: any type (plain null value) not allowed as a column type, use an explicit cast");
		switch (mvc_create_column(&col, sql, t, columns[i].name, &tpe)) {
			case -1:
				throw(SQL, "sql.catalog", SQLSTATE(HY013) MAL_MALLOC_FAIL);
			case -2:
			case -3:
				throw(SQL, "sql.catalog", SQLSTATE(42000) "CREATE TABLE: transaction conflict detected");
			default:
				break;
		}
	}
	if ((msg = create_table_or_view(sql, sname, t->base.name, t, 0, 0)) != MAL_SUCCEED)
		return msg;
	if (!(t = mvc_bind_table(sql, s, tname)))
		throw(SQL, "sql.catalog", SQLSTATE(3F000) "CREATE TABLE: could not bind table %s", tname);
	BUN offset;
	BAT *pos = NULL;
	if (mvc_claim_slots(sql->session->tr, t, BATcount(columns[0].b), &offset, &pos) != LOG_OK)
		throw(SQL, "sql.catalog", SQLSTATE(3F000) "CREATE TABLE: Could not insert data");
	for (i = 0; i < ncols; i++) {
		BAT *b = columns[i].b;
		sql_column *col = NULL;

		if (!(col = mvc_bind_column(sql, t, columns[i].name))) {
			bat_destroy(pos);
			throw(SQL, "sql.catalog", SQLSTATE(3F000) "CREATE TABLE: could not bind column %s", columns[i].name);
		}
		if ((msg = mvc_append_column(sql->session->tr, col, offset, pos, b)) != MAL_SUCCEED) {
			bat_destroy(pos);
			return msg;
		}
	}
	bat_destroy(pos);
	return msg;
}

str
append_to_table_from_emit(Client cntxt, char *sname, char *tname, sql_emit_col *columns, size_t ncols)
{
	size_t i;
	sql_table *t;
	sql_schema *s;
	mvc *sql = NULL;
	str msg = MAL_SUCCEED;

	if ((msg = getSQLContext(cntxt, NULL, &sql, NULL)) != NULL)
		return msg;
	if ((msg = checkSQLContext(cntxt)) != NULL)
		return msg;

	if (!sname)
		sname = "sys";
	if (!(s = mvc_bind_schema(sql, sname)))
		throw(SQL, "sql.catalog", SQLSTATE(3F000) "APPEND TABLE: no such schema '%s'", sname);
	if (!(t = mvc_bind_table(sql, s, tname)))
		throw(SQL, "sql.catalog", SQLSTATE(3F000) "APPEND TABLE: could not bind table %s", tname);
	if (!isTable(t))
		throw(SQL, "sql.catalog", SQLSTATE(42000) "APPEND TABLE: %s '%s' is not persistent", TABLE_TYPE_DESCRIPTION(t->type, t->properties), t->base.name);
	BUN offset;
	BAT *pos = NULL;
	if (mvc_claim_slots(sql->session->tr, t, BATcount(columns[0].b), &offset, &pos) != LOG_OK)
		throw(SQL, "sql.catalog", SQLSTATE(3F000) "APPEND TABLE: Could not append data");
	for (i = 0; i < ncols; i++) {
		BAT *b = columns[i].b;
		sql_column *col = NULL;

		if (!(col = mvc_bind_column(sql, t, columns[i].name))) {
			bat_destroy(pos);
			throw(SQL, "sql.catalog", SQLSTATE(3F000) "APPEND TABLE: could not bind column %s", columns[i].name);
		}
		if ((msg = mvc_append_column(sql->session->tr, col, offset, pos, b)) != MAL_SUCCEED) {
			bat_destroy(pos);
			return msg;
		}
	}
	bat_destroy(pos);
	if (BATcount(columns[0].b) > 0 && !isNew(t) && isGlobal(t) && !isGlobalTemp(t) &&
		sql_trans_add_dependency_change(sql->session->tr, t->base.id, dml) != LOG_OK)
		throw(SQL, "sql.catalog", SQLSTATE(HY013) MAL_MALLOC_FAIL);
	return msg;
}

BAT *
mvc_bind(mvc *m, const char *sname, const char *tname, const char *cname, int access)
{
	sql_trans *tr = m->session->tr;
	BAT *b = NULL;
	sql_schema *s = NULL;
	sql_table *t = NULL;
	sql_column *c = NULL;

	s = mvc_bind_schema(m, sname);
	if (s == NULL)
		return NULL;
	t = mvc_bind_table(m, s, tname);
	if (t == NULL || !isTable(t))
		return NULL;
	c = mvc_bind_column(m, t, cname);
	if (c == NULL)
		return NULL;

	sqlstore *store = tr->store;
	b = store->storage_api.bind_col(tr, c, access);
	return b;
}

/* setVariable(int *ret, str *sname, str *name, any value) */
str
setVariable(Client cntxt, MalBlkPtr mb, MalStkPtr stk, InstrPtr pci)
{
	int *res = getArgReference_int(stk, pci, 0);
	mvc *m = NULL;
	str msg;
	const char *sname = *getArgReference_str(stk, pci, 2);
	const char *varname = *getArgReference_str(stk, pci, 3);
	int mtype = getArgType(mb, pci, 4);
	sql_schema *s;
	sql_var *var;

	if ((msg = getSQLContext(cntxt, mb, &m, NULL)) != NULL)
		return msg;
	if ((msg = checkSQLContext(cntxt)) != NULL)
		return msg;

	if (!(s = mvc_bind_schema(m, sname)))
		throw(SQL, "sql.setVariable", SQLSTATE(3F000) "Cannot find the schema '%s'", sname);

	*res = 0;
	if (mtype < 0 || mtype >= 255)
		throw(SQL, "sql.setVariable", SQLSTATE(42100) "Variable type error");

	if ((var = find_global_var(m, s, varname))) {
		if (!strcmp("sys", s->base.name) && !strcmp("optimizer", varname)) {
			const char *newopt = *getArgReference_str(stk, pci, 4);
			char buf[18];

			if (strNil(newopt))
				throw(SQL, "sql.setVariable", SQLSTATE(42000) "Variable '%s.%s' cannot be NULL", sname, varname);
			if (!isOptimizerPipe(newopt) && strchr(newopt, (int) ';') == 0)
				throw(SQL, "sql.setVariable", SQLSTATE(42100) "optimizer '%s' unknown", newopt);
			(void) snprintf(buf, sizeof(buf), "user_%d", cntxt->idx); /* should always suffice */
			if (!isOptimizerPipe(newopt) || strcmp(buf, newopt) == 0) {
				if ((msg = addPipeDefinition(cntxt, buf, newopt)))
					return msg;
				if (!sqlvar_set_string(find_global_var(m, s, varname), buf))
					throw(SQL, "sql.setVariable", SQLSTATE(HY013) MAL_MALLOC_FAIL);
			} else if (!sqlvar_set_string(find_global_var(m, s, varname), newopt))
				throw(SQL, "sql.setVariable", SQLSTATE(HY013) MAL_MALLOC_FAIL);
		} else {
			ValPtr ptr = &stk->stk[getArg(pci, 4)];

			if ((msg = sql_update_var(m, s, varname, ptr)))
				return msg;
			if (!sqlvar_set(var, ptr))
				throw(SQL, "sql.setVariable", SQLSTATE(HY013) MAL_MALLOC_FAIL);
		}
		return MAL_SUCCEED;
	}
	throw(SQL, "sql.setVariable", SQLSTATE(42100) "Variable '%s.%s' unknown", sname, varname);
}

/* getVariable(int *ret, str *name) */
str
getVariable(Client cntxt, MalBlkPtr mb, MalStkPtr stk, InstrPtr pci)
{
	int mtype = getArgType(mb, pci, 0);
	mvc *m = NULL;
	str msg;
	const char *sname = *getArgReference_str(stk, pci, 2);
	const char *varname = *getArgReference_str(stk, pci, 3);
	ValRecord *dst, *src;
	sql_schema *s;
	sql_var *var;

	if ((msg = getSQLContext(cntxt, mb, &m, NULL)) != NULL)
		return msg;
	if ((msg = checkSQLContext(cntxt)) != NULL)
		return msg;

	if (!(s = mvc_bind_schema(m, sname)))
		throw(SQL, "sql.getVariable", SQLSTATE(3F000) "Cannot find the schema '%s'", sname);
	if (mtype < 0 || mtype >= 255)
		throw(SQL, "sql.getVariable", SQLSTATE(42100) "Variable type error");
	if (!(var = find_global_var(m, s, varname)))
		throw(SQL, "sql.getVariable", SQLSTATE(42100) "Variable '%s.%s' unknown", sname, varname);
	src = &(var->var.data);
	dst = &stk->stk[getArg(pci, 0)];
	if (VALcopy(dst, src) == NULL)
		throw(MAL, "sql.getVariable", SQLSTATE(HY013) MAL_MALLOC_FAIL);
	return MAL_SUCCEED;
}

str
sql_variables(Client cntxt, MalBlkPtr mb, MalStkPtr stk, InstrPtr pci)
{
	mvc *m = NULL;
	BAT *schemas, *names, *types, *values;
	str msg = MAL_SUCCEED;
	bat *s = getArgReference_bat(stk,pci,0);
	bat *n = getArgReference_bat(stk,pci,1);
	bat *t = getArgReference_bat(stk,pci,2);
	bat *v = getArgReference_bat(stk,pci,3);
	int nvars;

	if ((msg = getSQLContext(cntxt, mb, &m, NULL)) != NULL)
		return msg;
	if ((msg = checkSQLContext(cntxt)) != NULL)
		return msg;

	nvars = list_length(m->global_vars);
	schemas = COLnew(0, TYPE_str, nvars, TRANSIENT);
	names = COLnew(0, TYPE_str, nvars, TRANSIENT);
	types = COLnew(0, TYPE_str, nvars, TRANSIENT);
	values = COLnew(0, TYPE_str, nvars, TRANSIENT);
	if (!schemas || !names || !types || !values) {
		msg = createException(SQL, "sql.variables", SQLSTATE(HY013) MAL_MALLOC_FAIL);
		goto bailout;
	}

	if (m->global_vars) {
		for (node *n = m->global_vars->h; n ; n = n->next) {
			sql_var *var = (sql_var*) n->data;
			atom value = var->var;
			ValPtr myptr = &(value.data);
			ValRecord val = (ValRecord) {.vtype = TYPE_void,};
			gdk_return res;

			if (value.tpe.type->localtype != TYPE_str) {
				ptr ok = VALcopy(&val, myptr);
				if (ok)
					ok = VALconvert(TYPE_str, &val);
				if (!ok) {
					VALclear(&val);
					msg = createException(SQL, "sql.variables", SQLSTATE(HY013) "Failed to convert variable '%s.%s' into a string", var->sname, var->name);
					goto bailout;
				}
				myptr = &val;
			}
			res = BUNappend(values, VALget(myptr), false);
			VALclear(&val);
			if (res != GDK_SUCCEED) {
				msg = createException(SQL, "sql.variables", SQLSTATE(HY013) MAL_MALLOC_FAIL);
				goto bailout;
			}
			if (BUNappend(schemas, var->sname, false) != GDK_SUCCEED) {
				msg = createException(SQL, "sql.variables", SQLSTATE(HY013) MAL_MALLOC_FAIL);
				goto bailout;
			}
			if (BUNappend(names, var->name, false) != GDK_SUCCEED) {
				msg = createException(SQL, "sql.variables", SQLSTATE(HY013) MAL_MALLOC_FAIL);
				goto bailout;
			}
			if (BUNappend(types, value.tpe.type->base.name, false) != GDK_SUCCEED) {
				msg = createException(SQL, "sql.variables", SQLSTATE(HY013) MAL_MALLOC_FAIL);
				goto bailout;
			}
		}
	}

bailout:
	if (msg) {
		BBPreclaim(schemas);
		BBPreclaim(names);
		BBPreclaim(types);
		BBPreclaim(values);
	} else {
		*s = schemas->batCacheid;
		BBPkeepref(schemas);
		*n = names->batCacheid;
		BBPkeepref(names);
		*t = types->batCacheid;
		BBPkeepref(types);
		*v = values->batCacheid;
		BBPkeepref(values);
	}
	return msg;
}

/* str mvc_logfile(int *d, str *filename); */
str
mvc_logfile(Client cntxt, MalBlkPtr mb, MalStkPtr stk, InstrPtr pci)
{
	mvc *m = NULL;
	str msg;
	const char *filename = *getArgReference_str(stk, pci, 1);

	if ((msg = getSQLContext(cntxt, mb, &m, NULL)) != NULL)
		return msg;
	if ((msg = checkSQLContext(cntxt)) != NULL)
		return msg;
	if (m->scanner.log) {
		close_stream(m->scanner.log);
		m->scanner.log = NULL;
	}

	if (!strNil(filename)) {
		if((m->scanner.log = open_wastream(filename)) == NULL)
			throw(SQL, "sql.logfile", SQLSTATE(HY013) "%s", mnstr_peek_error(NULL));
	}
	return MAL_SUCCEED;
}

/* str mvc_next_value(lng *res, str *sname, str *seqname); */
str
mvc_next_value(Client cntxt, MalBlkPtr mb, MalStkPtr stk, InstrPtr pci)
{
	backend *be = NULL;
	str msg;
	sql_schema *s;
	sql_sequence *seq;
	lng *res = getArgReference_lng(stk, pci, 0);
	const char *sname = *getArgReference_str(stk, pci, 1);
	const char *seqname = *getArgReference_str(stk, pci, 2);

	(void)mb;
	if ((msg = getBackendContext(cntxt, &be)) != NULL)
		return msg;
	if (!(s = mvc_bind_schema(be->mvc, sname)))
		throw(SQL, "sql.next_value", SQLSTATE(3F000) "Cannot find the schema %s", sname);
	if (!mvc_schema_privs(be->mvc, s))
		throw(SQL, "sql.next_value", SQLSTATE(42000) "Access denied for %s to schema '%s'", get_string_global_var(be->mvc, "current_user"), s->base.name);
	if (!(seq = find_sql_sequence(be->mvc->session->tr, s, seqname)))
		throw(SQL, "sql.next_value", SQLSTATE(HY050) "Cannot find the sequence %s.%s", sname, seqname);

	if (seq_next_value(be->mvc->session->tr->store, seq, res)) {
		be->last_id = *res;
		sqlvar_set_number(find_global_var(be->mvc, mvc_bind_schema(be->mvc, "sys"), "last_id"), be->last_id);
		return MAL_SUCCEED;
	}
	throw(SQL, "sql.next_value", SQLSTATE(HY050) "Cannot generate next sequence value %s.%s", sname, seqname);
}

static str
mvc_renumber(Client cntxt, MalBlkPtr mb, MalStkPtr stk, InstrPtr pci)
{
	(void)cntxt;
	(void)mb;
	(void)stk;
	(void)pci;
	assert(0);
	return MAL_SUCCEED;
}

static str
mvc_renumber_bulk(Client cntxt, MalBlkPtr mb, MalStkPtr stk, InstrPtr pci)
{
	bat *res = getArgReference_bat(stk, pci, 0);
	bat *input = getArgReference_bat(stk, pci, 1);
	bat *old_id = getArgReference_bat(stk, pci, 2);
	bat *new_id = getArgReference_bat(stk, pci, 3);
	(void)cntxt;
	(void)mb;

	BAT *r, *i, *bo, *bn;

	i = BATdescriptor(*input);
	bo = BATdescriptor(*old_id);
	bn = BATdescriptor(*new_id);
	if (!i || !bo || !bn) {
		BBPreclaim(bo);
		BBPreclaim(bn);
		return createException(SQL, "sql.renumber", SQLSTATE(HY002) RUNTIME_OBJECT_MISSING);
	}

	BUN cnt = BATcount(i);
	BUN bcnt = BATcount(bo);
	int *ii = Tloc(i,0);
	int *oi = Tloc(bo,0);
	int *ni = Tloc(bn,0);
	/* TODO handle nils */
	/* if oi is dense, use offset based renumbers */
	if (!bo->tsorted || !BATtkey(bo) || (bcnt && (oi[0] + (int)(bcnt-1)) != oi[bcnt-1]) ) {
		BAT *lo = NULL;
		if (BATleftjoin(&lo, NULL, bo, i, NULL, NULL, false, cnt) != GDK_SUCCEED) {
			BBPreclaim(i);
			BBPreclaim(bo);
			BBPreclaim(bn);
			throw(SQL, "sql.renumber", SQLSTATE(42000) "renumber failed\n");
		}
		r = BATproject(lo, bn);
		BBPreclaim(lo);
		if (!r) {
			BBPreclaim(i);
			BBPreclaim(bo);
			BBPreclaim(bn);
			throw(SQL, "sql.renumber", SQLSTATE(HY013) MAL_MALLOC_FAIL);
		}
	} else {
		if (!(r = COLnew(0, TYPE_int, cnt, TRANSIENT))) {
			BBPreclaim(i);
			BBPreclaim(bo);
			BBPreclaim(bn);
			throw(SQL, "sql.renumber", SQLSTATE(HY013) MAL_MALLOC_FAIL);
		}
		int *ri = Tloc(r,0);
		int base = oi[0];
		for (BUN j = 0; j<cnt; j++){
			ri[j] = ni[ii[j]-base];
		}
		BATsetcount(r, cnt);
	}
	r->tnonil = i->tnonil;
	r->tnil = i->tnil;
	r->tsorted = i->tsorted;
	r->trevsorted = i->trevsorted;
	r->tkey = i->tkey;
	BBPreclaim(i);
	BBPreclaim(bo);
	BBPreclaim(bn);
	*res = r->batCacheid;
	BBPkeepref(r);
	return MAL_SUCCEED;
}

str
mvc_next_value_bulk(Client cntxt, MalBlkPtr mb, MalStkPtr stk, InstrPtr pci)
{
	backend *be = NULL;
	str msg;
	sql_schema *s;
	sql_sequence *seq;
	bat *res = getArgReference_bat(stk, pci, 0);
	BUN card = (BUN)*getArgReference_lng(stk, pci, 1);
	const char *sname = *getArgReference_str(stk, pci, 2);
	const char *seqname = *getArgReference_str(stk, pci, 3);
	BAT *r = NULL;

	(void)mb;
	if ((msg = getBackendContext(cntxt, &be)) != NULL)
		return msg;
	if (!(s = mvc_bind_schema(be->mvc, sname)))
		throw(SQL, "sql.next_value", SQLSTATE(3F000) "Cannot find the schema %s", sname);
	if (!mvc_schema_privs(be->mvc, s))
		throw(SQL, "sql.next_value", SQLSTATE(42000) "Access denied for %s to schema '%s'", get_string_global_var(be->mvc, "current_user"), s->base.name);
	if (!(seq = find_sql_sequence(be->mvc->session->tr, s, seqname)))
		throw(SQL, "sql.next_value", SQLSTATE(HY050) "Cannot find the sequence %s.%s", sname, seqname);
	if (!(r = COLnew(0, TYPE_lng, card, TRANSIENT)))
		throw(SQL, "sql.next_value", SQLSTATE(HY013) MAL_MALLOC_FAIL);

	lng *restrict rb = Tloc(r, 0);

	if (seqbulk_next_value(be->mvc->session->tr->store, seq, card, rb)) {
		be->last_id = rb[card-1];
		sqlvar_set_number(find_global_var(be->mvc, mvc_bind_schema(be->mvc, "sys"), "last_id"), be->last_id);
		BATsetcount(r, card);
		r->tnonil = true;
		r->tnil = false;
		/* TODO set the min/max, tsorted/trevsorted and tkey properties based on the sequence values */
		r->tsorted = r->trevsorted = r->tkey = BATcount(r) <= 1;
		*res = r->batCacheid;
		BBPkeepref(r);
		return MAL_SUCCEED;
	}
	BBPreclaim(r);
	throw(SQL, "sql.next_value", SQLSTATE(HY050) "Cannot generate next sequence value %s.%s", sname, seqname);
}

static str
mvc_next_value_ms(Client cntxt, MalBlkPtr mb, MalStkPtr stk, InstrPtr pci)
{
	backend *be = NULL;
	str msg;
	sql_schema *s;
	sql_sequence *seq;
	bat *res = getArgReference_bat(stk, pci, 0);
	bat bid = *getArgReference_bat(stk, pci, 1);
	BAT *b = BATdescriptor(bid);
	if (!b)
		return createException(SQL, "sql.next_value", SQLSTATE(HY002) RUNTIME_OBJECT_MISSING);
	BUN card = BATcount(b);
	const char *sname = *getArgReference_str(stk, pci, 2);
	const char *seqname = *getArgReference_str(stk, pci, 3);
	BAT *r = NULL;

	(void)mb;
	if ((msg = getBackendContext(cntxt, &be)) != NULL)
		return msg;
	if (!(s = mvc_bind_schema(be->mvc, sname)))
		throw(SQL, "sql.next_value", SQLSTATE(3F000) "Cannot find the schema %s", sname);
	if (!mvc_schema_privs(be->mvc, s))
		throw(SQL, "sql.next_value", SQLSTATE(42000) "Access denied for %s to schema '%s'", get_string_global_var(be->mvc, "current_user"), s->base.name);
	if (!(seq = find_sql_sequence(be->mvc->session->tr, s, seqname)))
		throw(SQL, "sql.next_value", SQLSTATE(HY050) "Cannot find the sequence %s.%s", sname, seqname);
	if (!(r = COLnew(0, TYPE_int, card, TRANSIENT)))
		throw(SQL, "sql.next_value", SQLSTATE(HY013) MAL_MALLOC_FAIL);

	lng rb = 0;

	if (seqbulk_claim_next_values(be->mvc->session->tr->store, seq, card, &rb)) {
		int *ip = Tloc(b,0);
		int *op = Tloc(r, 0);
		int sn = (int)rb, osn = sn;
		bool nil_val = false;
		for (BUN i = 0; i < card; i++) {
			if (ip[i] < 0) {
				if (ip[i] == int_nil)
					nil_val = true;
				op[i] = ip[i];
			} else {
				op[i] = sn++;
			}
		}
		be->last_id = sn;
		sqlvar_set_number(find_global_var(be->mvc, mvc_bind_schema(be->mvc, "sys"), "last_id"), be->last_id);
		BATsetcount(r, card);
		r->tnonil = !nil_val;
		r->tnil = nil_val;
		r->trevsorted = false;
		if (((sn-osn) - rb) == 0)
			r->tsorted = r->tkey = true;
		else
			r->tsorted = r->tkey = false;
		*res = r->batCacheid;
		BBPkeepref(r);
		BBPreclaim(b);
		return MAL_SUCCEED;
	}
	BBPreclaim(r);
	BBPreclaim(b);
	throw(SQL, "sql.next_value", SQLSTATE(HY050) "Cannot generate next sequence value %s.%s", sname, seqname);
}

static str
mvc_next_value_ms_cntr(bat *res, int *rcntr, bat *in, int *icntr)
{
	BAT *b = BATdescriptor(*in);
	if (!b)
		return createException(SQL, "sql.next_value", SQLSTATE(HY002) RUNTIME_OBJECT_MISSING);
	BUN card = BATcount(b);
	BAT *r = NULL;

	if (!(r = COLnew(b->hseqbase, TYPE_int, card, TRANSIENT)))
		return createException(SQL, "sql.get_value", SQLSTATE(HY013) MAL_MALLOC_FAIL);
	int *ip = Tloc(b,0);
	int *op = Tloc(r, 0);
	int sn = *icntr, osn = sn;
	bool nil_val = false;
	for (BUN i = 0; i < card; i++) {
		if (ip[i] < 0) {
			if (ip[i] == int_nil)
				nil_val = true;
			op[i] = ip[i];
		} else {
			op[i] = sn++;
		}
	}
	*rcntr = sn;
	BATsetcount(r, card);
	r->tnonil = !nil_val;
	r->tnil = nil_val;
	r->trevsorted = false;
	if (((sn-osn) - (*icntr)) == 0)
		r->tsorted = r->tkey = true;
	else
		r->tsorted = r->tkey = false;
	*res = r->batCacheid;
	BBPkeepref(r);
	BBPreclaim(b);
	return MAL_SUCCEED;
}

/* str mvc_get_value(lng *res, str *sname, str *seqname); */
str
mvc_get_value(Client cntxt, MalBlkPtr mb, MalStkPtr stk, InstrPtr pci)
{
	mvc *m = NULL;
	str msg;
	sql_schema *s;
	sql_sequence *seq;
	lng *res = getArgReference_lng(stk, pci, 0);
	const char *sname = *getArgReference_str(stk, pci, 1);
	const char *seqname = *getArgReference_str(stk, pci, 2);

	if ((msg = getSQLContext(cntxt, mb, &m, NULL)) != NULL)
		return msg;
	if ((msg = checkSQLContext(cntxt)) != NULL)
		return msg;
	if (!(s = mvc_bind_schema(m, sname)))
		throw(SQL, "sql.get_value", SQLSTATE(3F000) "Cannot find the schema %s", sname);
	if (!(seq = find_sql_sequence(m->session->tr, s, seqname)))
		throw(SQL, "sql.get_value", SQLSTATE(HY050) "Cannot find the sequence %s.%s", sname, seqname);

	if (seq_get_value(m->session->tr->store, seq, res))
		return MAL_SUCCEED;

	throw(SQL, "sql.get_value", SQLSTATE(HY050) "Cannot get sequence value %s.%s", sname, seqname);
}

/* needed for msqldump and describe_sequences view */
static str
mvc_get_value_bulk(Client cntxt, MalBlkPtr mb, MalStkPtr stk, InstrPtr pci)
{
	mvc *m = NULL;
	sql_schema *s;
	sql_sequence *seq;
	BATiter schi, seqi;
	BAT *bn = NULL, *scheb = NULL, *sches = NULL, *seqb = NULL, *seqs = NULL;
	lng *restrict vals;
	str msg = MAL_SUCCEED;
	bool nils = false;
	struct canditer ci1 = {0}, ci2 = {0};
	oid off1, off2;
	bat *res = getArgReference_bat(stk, pci, 0), *l = getArgReference_bat(stk, pci, 1), *r = getArgReference_bat(stk, pci, 2),
		*sid1 = pci->argc == 5 ? getArgReference_bat(stk, pci, 3) : NULL, *sid2 = pci->argc == 5 ? getArgReference_bat(stk, pci, 4) : NULL;

	if ((msg = getSQLContext(cntxt, mb, &m, NULL)) != NULL)
		return msg;
	if ((msg = checkSQLContext(cntxt)) != NULL)
		return msg;
	if (!(scheb = BATdescriptor(*l)) || !(seqb = BATdescriptor(*r))) {
		msg = createException(SQL, "sql.get_value", SQLSTATE(HY002) RUNTIME_OBJECT_MISSING);
		goto bailout;
	}
	if ((sid1 && !is_bat_nil(*sid1) && !(sches = BATdescriptor(*sid1))) || (sid2 && !is_bat_nil(*sid2) && !(seqs = BATdescriptor(*sid2)))) {
		msg = createException(SQL, "sql.get_value", SQLSTATE(HY002) RUNTIME_OBJECT_MISSING);
		goto bailout;
	}
	canditer_init(&ci1, scheb, sches);
	canditer_init(&ci2, seqb, seqs);
	if (ci2.ncand != ci1.ncand || ci1.hseq != ci2.hseq) {
		msg = createException(SQL, "sql.get_value", ILLEGAL_ARGUMENT " Requires bats of identical size");
		goto bailout;
	}
	if (!(bn = COLnew(ci1.hseq, TYPE_lng, ci1.ncand, TRANSIENT))) {
		msg = createException(SQL, "sql.get_value", SQLSTATE(HY013) MAL_MALLOC_FAIL);
		goto bailout;
	}

	off1 = scheb->hseqbase;
	off2 = seqb->hseqbase;
	schi = bat_iterator(scheb);
	seqi = bat_iterator(seqb);
	vals = Tloc(bn, 0);
	for (BUN i = 0; i < ci1.ncand; i++) {
		oid p1 = canditer_next(&ci1) - off1, p2 = canditer_next(&ci2) - off2;
		const char *sname = BUNtvar(schi, p1);
		const char *seqname = BUNtvar(seqi, p2);

		if (strNil(sname) || strNil(seqname)) {
			vals[i] = lng_nil;
			nils = true;
		} else {
			if (!(s = mvc_bind_schema(m, sname))) {
				msg = createException(SQL, "sql.get_value", SQLSTATE(3F000) "Cannot find the schema %s", sname);
				goto bailout1;
			}
			if (!(seq = find_sql_sequence(m->session->tr, s, seqname))) {
				msg = createException(SQL, "sql.get_value", SQLSTATE(HY050) "Cannot find the sequence %s.%s", sname, seqname);
				goto bailout1;
			}
			if (!seq_get_value(m->session->tr->store, seq, &(vals[i]))) {
				msg = createException(SQL, "sql.get_value", SQLSTATE(HY050) "Cannot get the next sequence value %s.%s", sname, seqname);
				goto bailout1;
			}
		}
	}

bailout1:
	bat_iterator_end(&schi);
	bat_iterator_end(&seqi);
bailout:
	BBPreclaim(scheb);
	BBPreclaim(sches);
	BBPreclaim(seqb);
	BBPreclaim(seqs);
	if (bn && !msg) {
		BATsetcount(bn, ci1.ncand);
		bn->tnil = nils;
		bn->tnonil = !nils;
		bn->tkey = BATcount(bn) <= 1;
		bn->tsorted = BATcount(bn) <= 1;
		bn->trevsorted = BATcount(bn) <= 1;
		*res = bn->batCacheid;
		BBPkeepref(bn);
	} else if (bn)
		BBPreclaim(bn);
	return msg;
}

str
mvc_getVersion(lng *version, const int *clientid)
{
	mvc *m = NULL;
	Client cntxt = MCgetClient(*clientid);
	str msg;

	if ((msg = getSQLContext(cntxt, NULL, &m, NULL)) != NULL)
		return msg;
	if ((msg = checkSQLContext(cntxt)) != NULL)
		return msg;
	*version = -1;
	if (m->session->tr)
		*version = (lng)m->session->tr->ts;
	return MAL_SUCCEED;
}

/* str mvc_restart_seq(lng *res, str *sname, str *seqname, lng *start); */
str
mvc_restart_seq(Client cntxt, MalBlkPtr mb, MalStkPtr stk, InstrPtr pci)
{
	mvc *m = NULL;
	str msg;
	sql_schema *s;
	sql_sequence *seq;
	lng *res = getArgReference_lng(stk, pci, 0);
	const char *sname = *getArgReference_str(stk, pci, 1);
	const char *seqname = *getArgReference_str(stk, pci, 2);
	lng start = *getArgReference_lng(stk, pci, 3);

	if ((msg = getSQLContext(cntxt, mb, &m, NULL)) != NULL)
		return msg;
	if ((msg = checkSQLContext(cntxt)) != NULL)
		return msg;
	if (!(s = mvc_bind_schema(m, sname)))
		throw(SQL, "sql.restart", SQLSTATE(3F000) "Cannot find the schema %s", sname);
	if (!mvc_schema_privs(m, s))
		throw(SQL, "sql.restart", SQLSTATE(42000) "Access denied for %s to schema '%s'", get_string_global_var(m, "current_user"), s->base.name);
	if (!(seq = find_sql_sequence(m->session->tr, s, seqname)))
		throw(SQL, "sql.restart", SQLSTATE(HY050) "Failed to fetch sequence %s.%s", sname, seqname);
	if (is_lng_nil(start))
		throw(SQL, "sql.restart", SQLSTATE(HY050) "Cannot (re)start sequence %s.%s with NULL", sname, seqname);
	if (start < seq->minvalue)
		throw(SQL, "sql.restart", SQLSTATE(HY050) "Cannot set sequence %s.%s start to a value less than the minimum ("LLFMT" < "LLFMT")", sname, seqname, start, seq->minvalue);
	if (start > seq->maxvalue)
		throw(SQL, "sql.restart", SQLSTATE(HY050) "Cannot set sequence %s.%s start to a value higher than the maximum ("LLFMT" > "LLFMT")", sname, seqname, start, seq->maxvalue);
	switch (sql_trans_sequence_restart(m->session->tr, seq, start)) {
		case -1:
			throw(SQL,"sql.restart",SQLSTATE(HY013) MAL_MALLOC_FAIL);
		case -2:
		case -3:
			throw(SQL,"sql.restart",SQLSTATE(42000) "RESTART SEQUENCE: transaction conflict detected");
		case -4:
			throw(SQL,"sql.restart",SQLSTATE(HY050) "Cannot (re)start sequence %s.%s", sname, seqname);
		default:
			*res = start;
	}
	return MAL_SUCCEED;
}

BAT *
mvc_bind_idxbat(mvc *m, const char *sname, const char *tname, const char *iname, int access)
{
	sql_trans *tr = m->session->tr;
	BAT *b = NULL;
	sql_schema *s = NULL;
	sql_idx *i = NULL;

	s = mvc_bind_schema(m, sname);
	if (s == NULL)
		return NULL;
	i = mvc_bind_idx(m, s, iname);
	if (i == NULL || !isTable(i->t))
		return NULL;

	(void) tname;
	sqlstore *store = tr->store;
	b = store->storage_api.bind_idx(tr, i, access);
	return b;
}

/* str mvc_bind_wrap(int *bid, str *sname, str *tname, str *cname, int *access); */
str
mvc_bind_wrap(Client cntxt, MalBlkPtr mb, MalStkPtr stk, InstrPtr pci)
{
	int upd = (pci->argc == 7 || pci->argc == 9);
	BAT *b = NULL;
	bat *bid = getArgReference_bat(stk, pci, 0);
	mvc *m = NULL;
	str msg;
	const char *sname	= *getArgReference_str(stk, pci, 2 + upd);
	const char *tname	= *getArgReference_str(stk, pci, 3 + upd);
	const char *cname	= NULL;
	sqlid colid = 0;
	const int	access	= *getArgReference_int(stk, pci, 5 + upd);

	if (getArgType(mb, pci, 4 + upd) == TYPE_int)
		colid = *getArgReference_int(stk, pci, 4 + upd);
	else
		cname = *getArgReference_str(stk, pci, 4 + upd);

	const bool partitioned_access = pci->argc == (8 + upd) && getArgType(mb, pci, 6 + upd) == TYPE_int;

	/* This doesn't work with quick access for now... */
	assert(access != QUICK);
	if ((msg = getSQLContext(cntxt, mb, &m, NULL)) != NULL)
		return msg;
	if ((msg = checkSQLContext(cntxt)) != NULL)
		return msg;
	sqlstore *store = m->store;
	sql_schema *s = mvc_bind_schema(m, sname);
	sql_table *t = mvc_bind_table(m, s, tname);
	if (t && !isTable(t))
		throw(SQL, "sql.bind", SQLSTATE(42000) "%s '%s' is not persistent",
			  TABLE_TYPE_DESCRIPTION(t->type, t->properties), t->base.name);
	sql_column *c = (colid)?find_sql_column_id(t, colid):mvc_bind_column(m, t, cname);

	if (partitioned_access) {
		/* partitioned access */
		int part_nr = *getArgReference_int(stk, pci, 6 + upd);
		int nr_parts = *getArgReference_int(stk, pci, 7 + upd);
		BUN cnt = store->storage_api.count_col(m->session->tr, c, 0), psz;
		oid l, h;
		psz = cnt ? (cnt / nr_parts) : 0;
		l = part_nr * psz;
		if (l > cnt)
			l = cnt;
		h = (part_nr + 1 == nr_parts) ? cnt : ((part_nr + 1) * psz);
		if (h > cnt)
			h = cnt;

		if (upd) {
			BAT *ui = NULL, *uv = NULL;
			if (store->storage_api.bind_updates(m->session->tr, c, &ui, &uv) == LOG_ERR)
				throw(SQL,"sql.bind",SQLSTATE(HY005) "Cannot access the update columns");

			h--;
			BAT* bn = BATselect(ui, NULL, &l, &h, true, true, false, false);
			if(bn == NULL) {
				BBPunfix(ui->batCacheid);
				BBPunfix(uv->batCacheid);
				throw(SQL, "sql.bind", GDK_EXCEPTION);
			}

			bat *uvl = getArgReference_bat(stk, pci, 1);

			if (BATcount(bn)) {
				BAT *id;
				BAT *vl;
				if (ui == NULL || uv == NULL) {
					bat_destroy(uv);
					bat_destroy(ui);
					BBPunfix(bn->batCacheid);
					throw(SQL,"sql.bind",SQLSTATE(HY005) "Cannot access the insert column %s.%s.%s",
						sname, tname, cname);
				}
				assert(uv->batCount == ui->batCount);
				id = BATproject(bn, ui);
				vl = BATproject(bn, uv);
				bat_destroy(ui);
				bat_destroy(uv);
				if (id == NULL || vl == NULL) {
					BBPunfix(bn->batCacheid);
					bat_destroy(id);
					bat_destroy(vl);
					throw(SQL, "sql.bind", GDK_EXCEPTION);
				}
				if ( BATcount(id) != BATcount(vl)){
					BBPunfix(bn->batCacheid);
					bat_destroy(id);
					bat_destroy(vl);
					throw(SQL, "sql.bind", SQLSTATE(0000) "Inconsistent BAT count");
				}
				BBPkeepref(id);
				BBPkeepref(vl);
				*bid = id->batCacheid;
				*uvl = vl->batCacheid;
			} else {
				*bid = e_bat(TYPE_oid);
				*uvl = e_bat(c->type.type->localtype);
				if (*bid == BID_NIL || *uvl == BID_NIL) {
					if (*bid)
						BBPunfix(*bid);
					if (*uvl)
						BBPunfix(*uvl);
					BBPunfix(b->batCacheid);
					throw(SQL, "sql.bind", SQLSTATE(HY013) MAL_MALLOC_FAIL);
				}
			}
		} else {
			int coltype = getBatType(getArgType(mb, pci, 0));
			b = store->storage_api.bind_col(m->session->tr, c, access);
			if (b == NULL)
				throw(SQL, "sql.bind", SQLSTATE(42000) "Cannot bind column %s.%s.%s", sname, tname, cname);

			if (b->ttype && b->ttype != coltype) {
				BBPunfix(b->batCacheid);
				throw(SQL,"sql.bind",SQLSTATE(42000) "Column type mismatch %s.%s.%s",sname,tname,cname);
			}

			BAT* bn = BATslice(b, l, h);
			if(bn == NULL) {
				BBPunfix(b->batCacheid);
				throw(SQL, "sql.bind", GDK_EXCEPTION);
			}
			BAThseqbase(bn, l);
			BBPunfix(b->batCacheid);
			BBPkeepref(bn);
			*bid = bn->batCacheid;
		}
	}
	else if (upd) { /*unpartitioned access to update bats*/
		BAT *ui = NULL, *uv = NULL;
		if (store->storage_api.bind_updates(m->session->tr, c, &ui, &uv) == LOG_ERR)
			throw(SQL,"sql.bind",SQLSTATE(HY005) "Cannot access the update columns");

		bat *uvl = getArgReference_bat(stk, pci, 1);
		BBPkeepref(ui);
		BBPkeepref(uv);
		*bid = ui->batCacheid;
		*uvl = uv->batCacheid;
	}
	else { /*unpartitioned access to base column*/
		int coltype = getBatType(getArgType(mb, pci, 0));
		b = store->storage_api.bind_col(m->session->tr, c, access);
		if (b == NULL)
			throw(SQL, "sql.bin", "Couldn't bind column");

		if (b->ttype && b->ttype != coltype) {
			BBPunfix(b->batCacheid);
			throw(SQL,"sql.bind",SQLSTATE(42000) "Column type mismatch %s.%s.%s",sname,tname,cname);
		}
		BBPkeepref(b);
		*bid = b->batCacheid;
	}
	return MAL_SUCCEED;
}

/* The output of this function are 7 columns:
 *  - The sqlid of the column
 *  - Number of values of the column.
 *  - Number of segments, indication of the fragmentation
 *  - Number of inserted rows during the current transaction.
 *  - Number of updated rows during the current transaction.
 *  - Number of deletes of the column's table.
 *  - the number in the transaction chain (.i.e for each savepoint a new transaction is added in the chain)
 */

static str
mvc_insert_delta_values(mvc *m, BAT *col1, BAT *col2, BAT *col3, BAT *col4, BAT *col5, BAT *col6, BAT *col7, sql_column *c, lng segments, lng deletes)
{
	int level = 0;
	sqlstore *store = m->session->tr->store;

	lng inserted = (lng) store->storage_api.count_col(m->session->tr, c, 1);
	lng all = (lng) store->storage_api.count_col(m->session->tr, c, 0);
	lng updates = (lng) store->storage_api.count_col(m->session->tr, c, 2);

	if (BUNappend(col1, &c->base.id, false) != GDK_SUCCEED) {
		return createException(SQL,"sql.delta", SQLSTATE(HY013) MAL_MALLOC_FAIL);
	}
	if (BUNappend(col2, &segments, false) != GDK_SUCCEED) {
		return createException(SQL,"sql.delta", SQLSTATE(HY013) MAL_MALLOC_FAIL);
	}
	if (BUNappend(col3, &all, false) != GDK_SUCCEED) {
		return createException(SQL,"sql.delta", SQLSTATE(HY013) MAL_MALLOC_FAIL);
	}
	if (BUNappend(col4, &inserted, false) != GDK_SUCCEED) {
		return createException(SQL,"sql.delta", SQLSTATE(HY013) MAL_MALLOC_FAIL);
	}
	if (BUNappend(col5, &updates, false) != GDK_SUCCEED) {
		return createException(SQL,"sql.delta", SQLSTATE(HY013) MAL_MALLOC_FAIL);
	}
	if (BUNappend(col6, &deletes, false) != GDK_SUCCEED) {
		return createException(SQL,"sql.delta", SQLSTATE(HY013) MAL_MALLOC_FAIL);
	}
	/* compute level using global transaction */
	if (c) {
		for(sql_delta *d = ATOMIC_PTR_GET(&c->data); d; d = d->next)
			level++;
	}
	if (BUNappend(col7, &level, false) != GDK_SUCCEED) {
		return createException(SQL,"sql.delta", SQLSTATE(HY013) MAL_MALLOC_FAIL);
	}
	return MAL_SUCCEED;
}

str
mvc_delta_values(Client cntxt, MalBlkPtr mb, MalStkPtr stk, InstrPtr pci)
{
	const char *sname = *getArgReference_str(stk, pci, 7),
			   *tname = (pci->argc > 8) ? *getArgReference_str(stk, pci, 8) : NULL,
			   *cname = (pci->argc > 9) ? *getArgReference_str(stk, pci, 9) : NULL;
	mvc *m;
	str msg = MAL_SUCCEED;
	BAT *col1 = NULL, *col2 = NULL, *col3 = NULL, *col4 = NULL, *col5 = NULL, *col6 = NULL, *col7 = NULL;
	bat *b1 = getArgReference_bat(stk, pci, 0),
		*b2 = getArgReference_bat(stk, pci, 1),
		*b3 = getArgReference_bat(stk, pci, 2),
		*b4 = getArgReference_bat(stk, pci, 3),
		*b5 = getArgReference_bat(stk, pci, 4),
		*b6 = getArgReference_bat(stk, pci, 5),
		*b7 = getArgReference_bat(stk, pci, 6);
	sql_schema *s = NULL;
	sql_table *t = NULL;
	sql_column *c = NULL;
	node *n;
	BUN nrows = 0;
	lng deletes, segments;

	if ((msg = getSQLContext(cntxt, mb, &m, NULL)) != NULL)
		return msg;

	sqlstore *store = m->store;
	sql_trans *tr = m->session->tr;
	if ((msg = checkSQLContext(cntxt)) != NULL)
		goto cleanup;

	if (!(s = mvc_bind_schema(m, sname)))
		throw(SQL, "sql.delta", SQLSTATE(3F000) "No such schema '%s'", sname);

	if (tname) {
		if (!(t = mvc_bind_table(m, s, tname)))
			throw(SQL, "sql.delta", SQLSTATE(3F000) "No such table '%s' in schema '%s'", tname, s->base.name);
		if (!isTable(t))
			throw(SQL, "sql.delta", SQLSTATE(42000) "%s doesn't have delta values", TABLE_TYPE_DESCRIPTION(t->type, t->properties));
		if (cname) {
			if (!(c = mvc_bind_column(m, t, cname)))
				throw(SQL, "sql.delta", SQLSTATE(3F000) "No such column '%s' in table '%s'", cname, t->base.name);
			nrows = 1;
		} else {
			nrows = (BUN) ol_length(t->columns);
		}
	} else if (s->tables) {
		struct os_iter oi;
		os_iterator(&oi, s->tables, tr, NULL);
		for (sql_base *b = oi_next(&oi); b; b = oi_next(&oi)) {
			t = (sql_table *)b;
			if (isTable(t))
				nrows += (BUN) ol_length(t->columns);
		}
	}

	if ((col1 = COLnew(0, TYPE_int, nrows, TRANSIENT)) == NULL) {
		msg = createException(SQL, "sql.delta", SQLSTATE(HY013) MAL_MALLOC_FAIL);
		goto cleanup;
	}
	if ((col2 = COLnew(0, TYPE_lng, nrows, TRANSIENT)) == NULL) {
		msg = createException(SQL, "sql.delta", SQLSTATE(HY013) MAL_MALLOC_FAIL);
		goto cleanup;
	}
	if ((col3 = COLnew(0, TYPE_lng, nrows, TRANSIENT)) == NULL) {
		msg = createException(SQL, "sql.delta", SQLSTATE(HY013) MAL_MALLOC_FAIL);
		goto cleanup;
	}
	if ((col4 = COLnew(0, TYPE_lng, nrows, TRANSIENT)) == NULL) {
		msg = createException(SQL, "sql.delta", SQLSTATE(HY013) MAL_MALLOC_FAIL);
		goto cleanup;
	}
	if ((col5 = COLnew(0, TYPE_lng, nrows, TRANSIENT)) == NULL) {
		msg = createException(SQL, "sql.delta", SQLSTATE(HY013) MAL_MALLOC_FAIL);
		goto cleanup;
	}
	if ((col6 = COLnew(0, TYPE_lng, nrows, TRANSIENT)) == NULL) {
		msg = createException(SQL, "sql.delta", SQLSTATE(HY013) MAL_MALLOC_FAIL);
		goto cleanup;
	}
	if ((col7 = COLnew(0, TYPE_int, nrows, TRANSIENT)) == NULL) {
		msg = createException(SQL, "sql.delta", SQLSTATE(HY013) MAL_MALLOC_FAIL);
		goto cleanup;
	}

	if (nrows) {
		if (tname) {
			deletes = (lng) store->storage_api.count_del(m->session->tr, t, 0);
			segments = (lng) store->storage_api.count_del(m->session->tr, t, CNT_SEGS);
			if (cname) {
				if ((msg=mvc_insert_delta_values(m, col1, col2, col3, col4, col5, col6, col7, c, segments, deletes)) != NULL)
					goto cleanup;
			} else {
				for (n = ol_first_node(t->columns); n ; n = n->next) {
					c = (sql_column*) n->data;
					if ((msg=mvc_insert_delta_values(m, col1, col2, col3, col4, col5, col6, col7, c, segments, deletes)) != NULL)
						goto cleanup;
				}
			}
		} else if (s->tables) {
			struct os_iter oi;
			os_iterator(&oi, s->tables, tr, NULL);
			for (sql_base *b = oi_next(&oi); b; b = oi_next(&oi)) {
				t = (sql_table *)b;
				if (isTable(t)) {
					deletes = (lng) store->storage_api.count_del(m->session->tr, t, 0);
					segments = (lng) store->storage_api.count_del(m->session->tr, t, CNT_SEGS);

					for (node *nn = ol_first_node(t->columns); nn ; nn = nn->next) {
						c = (sql_column*) nn->data;

						if ((msg=mvc_insert_delta_values(m, col1, col2, col3, col4, col5, col6, col7, c, segments, deletes)) != NULL)
							goto cleanup;
					}
				}
			}
		}
	}

cleanup:
	if (msg) {
		if (col1)
			BBPreclaim(col1);
		if (col2)
			BBPreclaim(col2);
		if (col3)
			BBPreclaim(col3);
		if (col4)
			BBPreclaim(col4);
		if (col5)
			BBPreclaim(col5);
		if (col6)
			BBPreclaim(col6);
		if (col7)
			BBPreclaim(col7);
	} else {
		*b1 = col1->batCacheid;
		BBPkeepref(col1);
		*b2 = col2->batCacheid;
		BBPkeepref(col2);
		*b3 = col3->batCacheid;
		BBPkeepref(col3);
		*b4 = col4->batCacheid;
		BBPkeepref(col4);
		*b5 = col5->batCacheid;
		BBPkeepref(col5);
		*b6 = col6->batCacheid;
		BBPkeepref(col6);
		*b7 = col7->batCacheid;
		BBPkeepref(col7);
	}
	return msg;
}

/* str mvc_bind_idxbat_wrap(int *bid, str *sname, str *tname, str *iname, int *access); */
str
mvc_bind_idxbat_wrap(Client cntxt, MalBlkPtr mb, MalStkPtr stk, InstrPtr pci)
{
	int upd = (pci->argc == 7 || pci->argc == 9);
	BAT *b = NULL;
	bat *bid = getArgReference_bat(stk, pci, 0);
	mvc *m = NULL;
	str msg;
	const char *sname	= *getArgReference_str(stk, pci, 2 + upd);
	const char *tname	= *getArgReference_str(stk, pci, 3 + upd);
	const char *iname	= *getArgReference_str(stk, pci, 4 + upd);
	const int	access	= *getArgReference_int(stk, pci, 5 + upd);

	const bool partitioned_access = pci->argc == (8 + upd) && getArgType(mb, pci, 6 + upd) == TYPE_int;

	/* This doesn't work with quick access for now... */
	assert(access != QUICK);
	if ((msg = getSQLContext(cntxt, mb, &m, NULL)) != NULL)
		return msg;
	if ((msg = checkSQLContext(cntxt)) != NULL)
		return msg;
	sqlstore *store = m->store;
	sql_schema *s = mvc_bind_schema(m, sname);
	sql_table *t = mvc_bind_table(m, s, tname);
	if (t && !isTable(t))
		throw(SQL, "sql.bindidx", SQLSTATE(42000) "%s '%s' is not persistent",
			  TABLE_TYPE_DESCRIPTION(t->type, t->properties), t->base.name);
	sql_idx *i = mvc_bind_idx(m, s, iname);

	if (partitioned_access) {
		/* partitioned access */
		int part_nr = *getArgReference_int(stk, pci, 6 + upd);
		int nr_parts = *getArgReference_int(stk, pci, 7 + upd);
		BUN cnt = store->storage_api.count_idx(m->session->tr, i, 0), psz;
		oid l, h;
		psz = cnt ? (cnt / nr_parts) : 0;
		l = part_nr * psz;
		if (l > cnt)
			l = cnt;
		h = (part_nr + 1 == nr_parts) ? cnt : ((part_nr + 1) * psz);
		if (h > cnt)
			h = cnt;

		if (upd) {
			BAT *ui = NULL, *uv = NULL;
			if (store->storage_api.bind_updates_idx(m->session->tr, i, &ui, &uv) == LOG_ERR)
				throw(SQL,"sql.bindidx",SQLSTATE(HY005) "Cannot access the update columns");

			h--;
			BAT* bn = BATselect(ui, NULL, &l, &h, true, true, false, false);
			if(bn == NULL) {
				BBPunfix(ui->batCacheid);
				BBPunfix(uv->batCacheid);
				throw(SQL, "sql.bindidx", GDK_EXCEPTION);
			}

			bat *uvl = getArgReference_bat(stk, pci, 1);

			if (BATcount(bn)) {
				BAT *id;
				BAT *vl;
				if (ui == NULL || uv == NULL) {
					bat_destroy(uv);
					bat_destroy(ui);
					BBPunfix(bn->batCacheid);
					throw(SQL,"sql.bindidx",SQLSTATE(42000) "Cannot access index column %s.%s.%s",sname,tname,iname);
				}
				assert(uv->batCount == ui->batCount);
				id = BATproject(bn, ui);
				vl = BATproject(bn, uv);
				bat_destroy(ui);
				bat_destroy(uv);
				if (id == NULL || vl == NULL) {
					BBPunfix(bn->batCacheid);
					bat_destroy(id);
					bat_destroy(vl);
					throw(SQL, "sql.bindidx", GDK_EXCEPTION);
				}
				if ( BATcount(id) != BATcount(vl)){
					BBPunfix(bn->batCacheid);
					bat_destroy(id);
					bat_destroy(vl);
					throw(SQL, "sql.bindidx", SQLSTATE(0000) "Inconsistent BAT count");
				}
				BBPkeepref(id);
				BBPkeepref(vl);
				*bid = id->batCacheid;
				*uvl = vl->batCacheid;
			} else {
				*bid = e_bat(TYPE_oid);
				*uvl = e_bat((i->type==join_idx)?TYPE_oid:TYPE_lng);
				if (*bid == BID_NIL || *uvl == BID_NIL) {
					if (*bid)
						BBPunfix(*bid);
					if (*uvl)
						BBPunfix(*uvl);
					BBPunfix(b->batCacheid);
					throw(SQL, "sql.bindidx", SQLSTATE(HY013) MAL_MALLOC_FAIL);
				}
			}
		} else {
			int idxtype = getBatType(getArgType(mb, pci, 0));
			b = store->storage_api.bind_idx(m->session->tr, i, access);

			if (b && b->ttype && b->ttype != idxtype) {
				BBPunfix(b->batCacheid);
				throw(SQL,"sql.bindidx",SQLSTATE(42000) "Index type mismatch %s.%s.%s",sname,tname,iname);
			}

			BAT* bn = BATslice(b, l, h);
			if(bn == NULL) {
				BBPunfix(b->batCacheid);
				throw(SQL, "sql.bindidx", GDK_EXCEPTION);
			}
			BAThseqbase(bn, l);
			BBPunfix(b->batCacheid);
			BBPkeepref(bn);
			*bid = bn->batCacheid;
		}
	}
	else if (upd) { /*unpartitioned access to update bats*/
		BAT *ui = NULL, *uv = NULL;
		if (store->storage_api.bind_updates_idx(m->session->tr, i, &ui, &uv) == LOG_ERR)
			throw(SQL,"sql.bindidx",SQLSTATE(HY005) "Cannot access the update columns");

		bat *uvl = getArgReference_bat(stk, pci, 1);
		BBPkeepref(ui);
		BBPkeepref(uv);
		*bid = ui->batCacheid;
		*uvl = uv->batCacheid;
	}
	else { /*unpartitioned access to base index*/
		int idxtype = getBatType(getArgType(mb, pci, 0));
		b = store->storage_api.bind_idx(m->session->tr, i, access);
		if (b == NULL)
			throw(SQL,"sql.bindidx", "Couldn't bind index");

		if (b->ttype && b->ttype != idxtype) {
			BBPunfix(b->batCacheid);
			throw(SQL,"sql.bindidx",SQLSTATE(42000) "Index type mismatch %s.%s.%s",sname,tname,iname);
		}
		BBPkeepref(b);
		*bid = b->batCacheid;
	}
	return MAL_SUCCEED;
}

str
mvc_append_column(sql_trans *t, sql_column *c, BUN offset, BAT *pos, BAT *ins)
{
	sqlstore *store = t->store;
	int res = store->storage_api.append_col(t, c, offset, pos, ins, BATcount(ins), true, ins->ttype);
	if (res != LOG_OK) /* the conflict case should never happen, but leave it here */
		throw(SQL, "sql.append", SQLSTATE(42000) "Append failed %s", res == LOG_CONFLICT ? "due to conflict with another transaction" : GDKerrbuf);
	return MAL_SUCCEED;
}

/*mvc_grow_wrap(int *bid, str *sname, str *tname, str *cname, ptr d) */
str
mvc_grow_wrap(Client cntxt, MalBlkPtr mb, MalStkPtr stk, InstrPtr pci)
{
	int *res = getArgReference_int(stk, pci, 0);
	bat Tid = *getArgReference_bat(stk, pci, 1);
	ptr Ins = getArgReference(stk, pci, 2);
	int tpe = getArgType(mb, pci, 2);
	bool isbat = false;
	BAT *tid = 0, *ins = 0;
	size_t cnt = 1;
	oid v = 0;

	(void)cntxt;
	*res = 0;
	if ((tid = BATdescriptor(Tid)) == NULL)
		throw(SQL, "sql.grow", SQLSTATE(HY005) "Cannot access descriptor");
	if (isaBatType(tpe))
		isbat = true;
	if (isbat && (ins = BATdescriptor(*(bat *) Ins)) == NULL) {
		BBPunfix(Tid);
		throw(SQL, "sql.grow", SQLSTATE(HY005) "Cannot access descriptor");
	}
	if (ins) {
		cnt = BATcount(ins);
		BBPunfix(ins->batCacheid);
	}
	if (BATcount(tid)) {
		(void)BATmax(tid, &v);
		v++;
	}
	for(;cnt>0; cnt--, v++) {
		if (BUNappend(tid, &v, false) != GDK_SUCCEED) {
			BBPunfix(Tid);
			throw(SQL, "sql.grow", GDK_EXCEPTION);
		}
	}
	BBPunfix(Tid);
	return MAL_SUCCEED;
}

/*mvc_append_wrap(int *bid, str *sname, str *tname, str *cname, ptr d) */
str
mvc_append_wrap(Client cntxt, MalBlkPtr mb, MalStkPtr stk, InstrPtr pci)
{
	int *res = getArgReference_int(stk, pci, 0);
	mvc *m = NULL;
	str msg;
	const char *sname = *getArgReference_str(stk, pci, 2);
	const char *tname = *getArgReference_str(stk, pci, 3);
	const char *cname = NULL;
	sqlid col_id = 0;
	BUN offset = (BUN)*getArgReference_oid(stk, pci, 5);
	bat Pos = *getArgReference_bat(stk, pci, 6);
	ptr ins = getArgReference(stk, pci, 7);
	int tpe = getArgType(mb, pci, 7), log_res = LOG_OK;
	bool isbat = false;
	sql_schema *s;
	sql_table *t;
	sql_column *c;
	sql_idx *i;
	BAT *b = NULL, *pos = NULL;
	BUN cnt = 1;

	if (getArgType(mb, pci, 4) == TYPE_int)
		col_id = *getArgReference_int(stk, pci, 4);
	else
		cname = *getArgReference_str(stk, pci, 4);

	*res = 0;
	if ((msg = getSQLContext(cntxt, mb, &m, NULL)) != NULL)
		return msg;
	if ((msg = checkSQLContext(cntxt)) != NULL)
		return msg;
	if (isaBatType(tpe)) {
		isbat = true;
		tpe = getBatType(tpe);
	}
	if (Pos != bat_nil && (pos = BATdescriptor(Pos)) == NULL)
		throw(SQL, "sql.append", SQLSTATE(HY005) "Cannot access append positions descriptor");
	if (isbat && (ins = BATdescriptor(*(bat *) ins)) == NULL) {
		bat_destroy(pos);
		throw(SQL, "sql.append", SQLSTATE(HY005) "Cannot access append values descriptor");
	}
	if (!isbat && ATOMextern(tpe) && !ATOMvarsized(tpe))
		ins = *(ptr *) ins;
	if (isbat) {
		b =  (BAT*) ins;
		if (VIEWtparent(b) || VIEWvtparent(b)) {
			/* note, b == (BAT*)ins */
			b = COLcopy(b, b->ttype, true, TRANSIENT);
			BBPreclaim(ins);
			ins = b;
			if (b == NULL)
				throw(SQL, "sql.append", GDK_EXCEPTION);
		}
	}
	s = mvc_bind_schema(m, sname);
	if (s == NULL) {
		bat_destroy(pos);
		bat_destroy(b);
		throw(SQL, "sql.append", SQLSTATE(3F000) "Schema missing %s",sname);
	}
	t = mvc_bind_table(m, s, tname);
	if (t == NULL) {
		bat_destroy(pos);
		bat_destroy(b);
		throw(SQL, "sql.append", SQLSTATE(42S02) "Table missing %s",tname);
	}
	if (!isTable(t)) {
		bat_destroy(pos);
		bat_destroy(b);
		throw(SQL, "sql.append", SQLSTATE(42000) "%s '%s' is not persistent", TABLE_TYPE_DESCRIPTION(t->type, t->properties), t->base.name);
	}
	if (b)
		cnt = BATcount(b);
	sqlstore *store = m->session->tr->store;
	if (col_id && (c = find_sql_column_id(t, col_id)) != NULL) {
		log_res = store->storage_api.append_col(m->session->tr, c, offset, pos, ins, cnt, isbat, tpe);
	} else if (!col_id && cname[0] != '%' && (c = mvc_bind_column(m, t, cname)) != NULL) {
		log_res = store->storage_api.append_col(m->session->tr, c, offset, pos, ins, cnt, isbat, tpe);
	} else if (!col_id && cname[0] == '%' && (i = mvc_bind_idx(m, s, cname + 1)) != NULL) {
		log_res = store->storage_api.append_idx(m->session->tr, i, offset, pos, ins, cnt, isbat, tpe);
	} else {
		bat_destroy(pos);
		bat_destroy(b);
		throw(SQL, "sql.append", SQLSTATE(38000) "Unable to find column or index %s.%s.%s",sname,tname,cname);
	}
	bat_destroy(pos);
	bat_destroy(b);
	if (log_res != LOG_OK) /* the conflict case should never happen, but leave it here */
		throw(SQL, "sql.append", SQLSTATE(42000) "Append failed %s", log_res == LOG_CONFLICT ? "due to conflict with another transaction" : GDKerrbuf);
	return MAL_SUCCEED;
}

/*mvc_update_wrap(int *bid, str *sname, str *tname, str *cname, ptr d) */
str
mvc_update_wrap(Client cntxt, MalBlkPtr mb, MalStkPtr stk, InstrPtr pci)
{
	int *res = getArgReference_int(stk, pci, 0);
	mvc *m = NULL;
	str msg;
	const char *sname = *getArgReference_str(stk, pci, 2);
	const char *tname = *getArgReference_str(stk, pci, 3);
	const char *cname = *getArgReference_str(stk, pci, 4);
	bat Tids = *getArgReference_bat(stk, pci, 5);
	bat Upd = *getArgReference_bat(stk, pci, 6);
	BAT *tids, *upd;
	int tpe = getArgType(mb, pci, 6), log_res = LOG_OK;
	bool isbat = false;
	sql_schema *s;
	sql_table *t;
	sql_column *c;
	sql_idx *i;

	*res = 0;
	if ((msg = getSQLContext(cntxt, mb, &m, NULL)) != NULL)
		return msg;
	if ((msg = checkSQLContext(cntxt)) != NULL)
		return msg;
	if (isaBatType(tpe))
		isbat = true;
	else
		assert(0);
	if (!isbat)
		throw(SQL, "sql.update", SQLSTATE(HY005) "Update values is not a BAT input");
	if ((tids = BATdescriptor(Tids)) == NULL)
		throw(SQL, "sql.update", SQLSTATE(HY005) "Cannot access update positions descriptor");
	if ((upd = BATdescriptor(Upd)) == NULL) {
		BBPunfix(tids->batCacheid);
		throw(SQL, "sql.update", SQLSTATE(HY005) "Cannot access update values descriptor");
	}
	s = mvc_bind_schema(m, sname);
	if (s == NULL) {
		BBPunfix(tids->batCacheid);
		BBPunfix(upd->batCacheid);
		throw(SQL, "sql.update", SQLSTATE(3F000) "Schema missing %s",sname);
	}
	t = mvc_bind_table(m, s, tname);
	if (t == NULL) {
		BBPunfix(tids->batCacheid);
		BBPunfix(upd->batCacheid);
		throw(SQL, "sql.update", SQLSTATE(42S02) "Table missing %s.%s",sname,tname);
	}
	if (!isTable(t)) {
		BBPunfix(tids->batCacheid);
		BBPunfix(upd->batCacheid);
		throw(SQL, "sql.update", SQLSTATE(42000) "%s '%s' is not persistent", TABLE_TYPE_DESCRIPTION(t->type, t->properties), t->base.name);
	}
	sqlstore *store = m->session->tr->store;
	if (cname[0] != '%' && (c = mvc_bind_column(m, t, cname)) != NULL) {
		log_res = store->storage_api.update_col(m->session->tr, c, tids, upd, isbat);
	} else if (cname[0] == '%' && (i = mvc_bind_idx(m, s, cname + 1)) != NULL) {
		log_res = store->storage_api.update_idx(m->session->tr, i, tids, upd, isbat);
	} else {
		BBPunfix(tids->batCacheid);
		BBPunfix(upd->batCacheid);
		throw(SQL, "sql.update", SQLSTATE(38000) "Unable to find column or index %s.%s.%s",sname,tname,cname);
	}
	BBPunfix(tids->batCacheid);
	BBPunfix(upd->batCacheid);
	if (log_res != LOG_OK)
		throw(SQL, "sql.update", SQLSTATE(42000) "Update failed%s", log_res == LOG_CONFLICT ? " due to conflict with another transaction" : "");
	return MAL_SUCCEED;
}

/* str mvc_clear_table_wrap(lng *res, str *sname, str *tname); */
str
mvc_clear_table_wrap(Client cntxt, MalBlkPtr mb, MalStkPtr stk, InstrPtr pci)
{
	sql_schema *s;
	sql_table *t;
	mvc *m = NULL;
	str msg;
	BUN clear_res;
	lng *res = getArgReference_lng(stk, pci, 0);
	const char *sname = *getArgReference_str(stk, pci, 1);
	const char *tname = *getArgReference_str(stk, pci, 2);
	int restart_sequences = *getArgReference_int(stk, pci, 3);

	if ((msg = getSQLContext(cntxt, mb, &m, NULL)) != NULL)
		return msg;
	if ((msg = checkSQLContext(cntxt)) != NULL)
		return msg;
	s = mvc_bind_schema(m, sname);
	if (s == NULL)
		throw(SQL, "sql.clear_table", SQLSTATE(3F000) "Schema missing %s", sname);
	t = mvc_bind_table(m, s, tname);
	if (t == NULL)
		throw(SQL, "sql.clear_table", SQLSTATE(42S02) "Table missing %s.%s", sname,tname);
	if (!isTable(t))
		throw(SQL, "sql.clear_table", SQLSTATE(42000) "%s '%s' is not persistent", TABLE_TYPE_DESCRIPTION(t->type, t->properties), t->base.name);
	clear_res = mvc_clear_table(m, t);
	if (clear_res >= BUN_NONE - 1)
		throw(SQL, "sql.clear_table", SQLSTATE(42000) "Table clear failed%s", clear_res == (BUN_NONE - 1) ? " due to conflict with another transaction" : "");
	if (restart_sequences) { /* restart the sequences if it's the case */
		sql_trans *tr = m->session->tr;
		const char next_value_for[] = "next value for ";

		for (node *n = ol_first_node(t->columns); n; n = n->next) {
			sql_column *col = n->data;

			if (col->def && !strncmp(col->def, next_value_for, strlen(next_value_for))) {
				sql_schema *seqs = NULL;
				sql_sequence *seq = NULL;
				char *schema = NULL, *seq_name = NULL;

				extract_schema_and_sequence_name(m->ta, col->def + strlen(next_value_for), &schema, &seq_name);
				if (!schema || !seq_name || !(seqs = find_sql_schema(tr, schema)))
					continue;

				/* TODO - At the moment the sequence may not be stored in the same schema as the table itself */
				if ((seq = find_sql_sequence(tr, seqs, seq_name))) {
					switch (sql_trans_sequence_restart(tr, seq, seq->start)) {
						case -1:
							throw(SQL, "sql.clear_table", SQLSTATE(HY013) MAL_MALLOC_FAIL);
						case -2:
						case -3:
							throw(SQL, "sql.clear_table", SQLSTATE(HY005) "RESTART SEQUENCE: transaction conflict detected");
						case -4:
							throw(SQL, "sql.clear_table", SQLSTATE(HY005) "Could not restart sequence %s.%s", seqs->base.name, seq_name);
						default:
							break;
					}
				}
			}
		}
	}
	*res = (lng) clear_res;
	return MAL_SUCCEED;
}

/*mvc_delete_wrap(int *d, str *sname, str *tname, ptr d) */
str
mvc_delete_wrap(Client cntxt, MalBlkPtr mb, MalStkPtr stk, InstrPtr pci)
{
	int *res = getArgReference_int(stk, pci, 0);
	mvc *m = NULL;
	str msg;
	const char *sname = *getArgReference_str(stk, pci, 2);
	const char *tname = *getArgReference_str(stk, pci, 3);
	ptr ins = getArgReference(stk, pci, 4);
	int tpe = getArgType(mb, pci, 4), log_res;
	bool isbat = false;
	BAT *b = NULL;
	sql_schema *s;
	sql_table *t;

	*res = 0;
	if ((msg = getSQLContext(cntxt, mb, &m, NULL)) != NULL)
		return msg;
	if ((msg = checkSQLContext(cntxt)) != NULL)
		return msg;
	if (isaBatType(tpe))
		isbat = true;
	if (isbat && (b = BATdescriptor(*(bat *) ins)) == NULL)
		throw(SQL, "sql.delete", SQLSTATE(HY002) RUNTIME_OBJECT_MISSING);
	if (!isbat || (b->ttype != TYPE_oid && b->ttype != TYPE_void && b->ttype != TYPE_msk)) {
		BBPreclaim(b);
		throw(SQL, "sql.delete", SQLSTATE(HY005) "Cannot access column descriptor");
	}
	s = mvc_bind_schema(m, sname);
	if (s == NULL) {
		BBPreclaim(b);
		throw(SQL, "sql.delete", SQLSTATE(3F000) "Schema missing %s",sname);
	}
	t = mvc_bind_table(m, s, tname);
	if (t == NULL) {
		BBPreclaim(b);
		throw(SQL, "sql.delete", SQLSTATE(42S02) "Table missing %s.%s",sname,tname);
	}
	if (!isTable(t)) {
		BBPreclaim(b);
		throw(SQL, "sql.delete", SQLSTATE(42000) "%s '%s' is not persistent", TABLE_TYPE_DESCRIPTION(t->type, t->properties), t->base.name);
	}
	sqlstore *store = m->session->tr->store;
	log_res = store->storage_api.delete_tab(m->session->tr, t, b, isbat);
	BBPreclaim(b);
	if (log_res != LOG_OK)
		throw(SQL, "sql.delete", SQLSTATE(42000) "Delete failed%s", log_res == LOG_CONFLICT ? " due to conflict with another transaction" : "");
	return MAL_SUCCEED;
}

static inline BAT *
setwritable(BAT *b)
{
	if (isVIEW(b)) {
		BAT *bn = COLcopy(b, b->ttype, true, TRANSIENT);
		BBPunfix(b->batCacheid);
		b = bn;
	}
	return b;
}

str
DELTAbat(bat *result, const bat *col, const bat *uid, const bat *uval)
{
	BAT *c, *u_id, *u_val, *res;

	if ((u_id = BBPquickdesc(*uid)) == NULL)
		throw(MAL, "sql.delta", SQLSTATE(HY002) RUNTIME_OBJECT_MISSING);

	/* no updates */
	if (BATcount(u_id) == 0) {
		BBPretain(*result = *col);
		return MAL_SUCCEED;
	}

	c = BATdescriptor(*col);
	if (c == NULL)
		throw(MAL, "sql.delta", SQLSTATE(HY002) RUNTIME_OBJECT_MISSING);
	if ((res = COLcopy(c, c->ttype, true, TRANSIENT)) == NULL) {
		BBPunfix(c->batCacheid);
		throw(MAL, "sql.delta", GDK_EXCEPTION);
	}
	BBPunfix(c->batCacheid);

	if ((u_val = BATdescriptor(*uval)) == NULL) {
		BBPunfix(res->batCacheid);
		throw(MAL, "sql.delta", SQLSTATE(HY002) RUNTIME_OBJECT_MISSING);
	}
	if ((u_id = BATdescriptor(*uid)) == NULL) {
		BBPunfix(u_val->batCacheid);
		BBPunfix(res->batCacheid);
		throw(MAL, "sql.delta", SQLSTATE(HY002) RUNTIME_OBJECT_MISSING);
	}
	assert(BATcount(u_id) == BATcount(u_val));
	if (BATcount(u_id) &&
	    BATreplace(res, u_id, u_val, true) != GDK_SUCCEED) {
		BBPunfix(u_id->batCacheid);
		BBPunfix(u_val->batCacheid);
		BBPunfix(res->batCacheid);
		throw(MAL, "sql.delta", GDK_EXCEPTION);
	}
	BBPunfix(u_id->batCacheid);
	BBPunfix(u_val->batCacheid);

	*result = res->batCacheid;
	BBPkeepref(res);
	return MAL_SUCCEED;
}

str
DELTAsub(bat *result, const bat *col, const bat *cid, const bat *uid, const bat *uval)
{
	BAT *c, *cminu = NULL, *u_id, *u_val, *u, *res;
	gdk_return ret;

	if ((u_id = BBPquickdesc(*uid)) == NULL)
		throw(MAL, "sql.delta", SQLSTATE(HY002) RUNTIME_OBJECT_MISSING);

	/* no updates */
	if (BATcount(u_id) == 0) {
		BBPretain(*result = *col);
		return MAL_SUCCEED;
	}

	c = BATdescriptor(*col);
	if (c == NULL)
		throw(MAL, "sql.delta", SQLSTATE(HY002) RUNTIME_OBJECT_MISSING);
	res = c;
	if (BATcount(u_id)) {
		u_id = BATdescriptor(*uid);
		if (!u_id) {
			BBPunfix(c->batCacheid);
			throw(MAL, "sql.delta", SQLSTATE(HY002) RUNTIME_OBJECT_MISSING);
		}
		cminu = BATdiff(c, u_id, NULL, NULL, false, false, BUN_NONE);
		if (!cminu) {
			BBPunfix(c->batCacheid);
			BBPunfix(u_id->batCacheid);
			throw(MAL, "sql.delta", GDK_EXCEPTION);
		}
		res = BATproject(cminu, c);
		BBPunfix(c->batCacheid);
		BBPunfix(cminu->batCacheid);
		cminu = NULL;
		if (!res) {
			BBPunfix(u_id->batCacheid);
			throw(MAL, "sql.delta", GDK_EXCEPTION);
		}
		c = res;

		if ((u_val = BATdescriptor(*uval)) == NULL) {
			BBPunfix(c->batCacheid);
			BBPunfix(u_id->batCacheid);
			throw(MAL, "sql.delta", SQLSTATE(HY002) RUNTIME_OBJECT_MISSING);
		}
		if (BATcount(u_val)) {
			u = BATproject(u_val, u_id);
			BBPunfix(u_val->batCacheid);
			BBPunfix(u_id->batCacheid);
			if (!u) {
				BBPunfix(c->batCacheid);
				throw(MAL, "sql.delta", GDK_EXCEPTION);
			}

			/* check selected updated values against candidates */
			BAT *c_ids = BATdescriptor(*cid);

			if (!c_ids) {
				BBPunfix(c->batCacheid);
				BBPunfix(u->batCacheid);
				throw(MAL, "sql.delta", SQLSTATE(HY002) RUNTIME_OBJECT_MISSING);
			}
			cminu = BATintersect(u, c_ids, NULL, NULL, false, false, BUN_NONE);
			BBPunfix(c_ids->batCacheid);
			if (cminu == NULL) {
				BBPunfix(c->batCacheid);
				BBPunfix(u->batCacheid);
				throw(MAL, "sql.delta", GDK_EXCEPTION);
			}
			BAT *nres;
			if ((nres = COLcopy(res, res->ttype, true, TRANSIENT)) == NULL) {
				BBPunfix(res->batCacheid);
				BBPunfix(u->batCacheid);
				BBPunfix(cminu->batCacheid);
				throw(MAL, "sql.delta", GDK_EXCEPTION);
			}
			BBPunfix(res->batCacheid);
			res = nres;
			ret = BATappend(res, u, cminu, true);

			BBPunfix(u->batCacheid);
			BBPunfix(cminu->batCacheid);
			cminu = NULL;
			if (ret != GDK_SUCCEED) {
				BBPunfix(res->batCacheid);
				throw(MAL, "sql.delta", GDK_EXCEPTION);
			}

			ret = BATsort(&u, NULL, NULL, res, NULL, NULL, false, false, false);
			BBPunfix(res->batCacheid);
			if (ret != GDK_SUCCEED) {
				throw(MAL, "sql.delta", GDK_EXCEPTION);
			}
			res = u;
		} else {
			BBPunfix(u_val->batCacheid);
			BBPunfix(u_id->batCacheid);
		}
	}

	BATkey(res, true);
	*result = res->batCacheid;
	BBPkeepref(res);
	return MAL_SUCCEED;
}

str
DELTAproject(bat *result, const bat *sub, const bat *col, const bat *uid, const bat *uval)
{
	BAT *s, *c, *u_id, *u_val, *res, *tres;

	if ((s = BATdescriptor(*sub)) == NULL)
		throw(MAL, "sql.delta", SQLSTATE(HY002) RUNTIME_OBJECT_MISSING);

	if ((c = BATdescriptor(*col)) == NULL) {
		BBPunfix(s->batCacheid);
		throw(MAL, "sql.delta", SQLSTATE(HY002) RUNTIME_OBJECT_MISSING);
	}

	/* projection(sub,col) */
	res = c;
	tres = BATproject(s, res);
	BBPunfix(res->batCacheid);

	if (tres == NULL) {
		BBPunfix(s->batCacheid);
		throw(MAL, "sql.projectdelta", GDK_EXCEPTION);
	}
	res = tres;

	if ((u_id = BATdescriptor(*uid)) == NULL) {
		BBPunfix(res->batCacheid);
		BBPunfix(s->batCacheid);
		throw(MAL, "sql.delta", SQLSTATE(HY002) RUNTIME_OBJECT_MISSING);
	}
	if (!BATcount(u_id)) {
		BBPunfix(u_id->batCacheid);
		BBPunfix(s->batCacheid);
		*result = res->batCacheid;
		BBPkeepref(res);
		return MAL_SUCCEED;
	}
	if ((u_val = BATdescriptor(*uval)) == NULL) {
		BBPunfix(u_id->batCacheid);
		BBPunfix(res->batCacheid);
		BBPunfix(s->batCacheid);
		throw(MAL, "sql.delta", SQLSTATE(HY002) RUNTIME_OBJECT_MISSING);
	}

	if (BATcount(u_val)) {
		BAT *os, *ou;
		/* figure out the positions in res that we have to
		 * replace with values from u_val */
		if (BATsemijoin(&ou, &os, u_id, s, NULL, NULL, false, false, BUN_NONE) != GDK_SUCCEED) {
			BBPunfix(s->batCacheid);
			BBPunfix(res->batCacheid);
			BBPunfix(u_id->batCacheid);
			BBPunfix(u_val->batCacheid);
			throw(MAL, "sql.delta", GDK_EXCEPTION);
		}
		/* BATcount(ou) == BATcount(os) */
		if (BATcount(ou) != 0) {
			/* ou contains the position in u_id/u_val that
			 * contain the new values */
			BAT *nu_val = BATproject(ou, u_val);
			BBPunfix(ou->batCacheid);
			/* os contains the corresponding positions in
			 * res that need to be replaced with those new
			 * values */
			if (!nu_val || (res = setwritable(res)) == NULL ||
			    BATreplace(res, os, nu_val, false) != GDK_SUCCEED) {
				BBPreclaim(res);
				BBPunfix(os->batCacheid);
				BBPunfix(s->batCacheid);
				BBPunfix(u_id->batCacheid);
				BBPunfix(u_val->batCacheid);
				BBPreclaim(nu_val);
				throw(MAL, "sql.delta", GDK_EXCEPTION);
			}
			BBPunfix(nu_val->batCacheid);
		} else {
			/* nothing to replace */
			BBPunfix(ou->batCacheid);
		}
		BBPunfix(os->batCacheid);
	}
	BBPunfix(s->batCacheid);
	BBPunfix(u_id->batCacheid);
	BBPunfix(u_val->batCacheid);

	*result = res->batCacheid;
	BBPkeepref(res);
	return MAL_SUCCEED;
}

str
BATleftproject(bat *Res, const bat *Col, const bat *L, const bat *R)
{
	BAT *c, *l, *r, *res;
	oid *p, *lp, *rp;
	BUN cnt = 0, i;
	BATiter li, ri;

	c = BATdescriptor(*Col);
	if (c)
		cnt = BATcount(c);
	l = BATdescriptor(*L);
	r = BATdescriptor(*R);
	res = COLnew(0, TYPE_oid, cnt, TRANSIENT);
	if (!c || !l || !r || !res) {
		BBPreclaim(c);
		BBPreclaim(l);
		BBPreclaim(r);
		BBPreclaim(res);
		throw(MAL, "sql.delta", SQLSTATE(HY002) RUNTIME_OBJECT_MISSING);
	}
	p = (oid*)Tloc(res,0);
	for(i=0;i<cnt; i++)
		*p++ = oid_nil;
	BATsetcount(res, cnt);

	cnt = BATcount(l);
	p = (oid*)Tloc(res, 0);
	li = bat_iterator(l);
	ri = bat_iterator(r);
	lp = (oid*)li.base;
	rp = (oid*)ri.base;
	if (l->ttype == TYPE_void) {
		oid lp = l->tseqbase;
		if (r->ttype == TYPE_void) {
			oid rp = r->tseqbase;
			for(i=0;i<cnt; i++, lp++, rp++)
				p[lp] = rp;
		} else {
			for(i=0;i<cnt; i++, lp++)
				p[lp] = rp[i];
		}
	}
	if (r->ttype == TYPE_void) {
		oid rp = r->tseqbase;
		for(i=0;i<cnt; i++, rp++)
			p[lp[i]] = rp;
	} else {
		for(i=0;i<cnt; i++)
			p[lp[i]] = rp[i];
	}
	bat_iterator_end(&li);
	bat_iterator_end(&ri);
	res->tsorted = false;
	res->trevsorted = false;
	res->tnil = false;
	res->tnonil = false;
	res->tkey = false;
	BBPunfix(c->batCacheid);
	BBPunfix(l->batCacheid);
	BBPunfix(r->batCacheid);
	*Res = res->batCacheid;
	BBPkeepref(res);
	return MAL_SUCCEED;
}

/* str SQLtid(bat *result, mvc *m, str *sname, str *tname) */
str
SQLtid(Client cntxt, MalBlkPtr mb, MalStkPtr stk, InstrPtr pci)
{
	bat *res = getArgReference_bat(stk, pci, 0);
	mvc *m = NULL;
	str msg = MAL_SUCCEED;
	sql_trans *tr;
	const char *sname = *getArgReference_str(stk, pci, 2);
	const char *tname = *getArgReference_str(stk, pci, 3);
	sql_schema *s;
	sql_table *t;

	*res = bat_nil;
	if ((msg = getSQLContext(cntxt, mb, &m, NULL)) != NULL)
		return msg;
	tr = m->session->tr;
	if ((msg = checkSQLContext(cntxt)) != NULL)
		return msg;
	s = mvc_bind_schema(m, sname);
	if (s == NULL)
		throw(SQL, "sql.tid", SQLSTATE(3F000) "Schema missing %s",sname);
	t = mvc_bind_table(m, s, tname);
	if (t == NULL)
		throw(SQL, "sql.tid", SQLSTATE(42S02) "Table missing %s.%s",sname,tname);
	if (!isTable(t))
		throw(SQL, "sql.tid", SQLSTATE(42000) "%s '%s' is not persistent",
			  TABLE_TYPE_DESCRIPTION(t->type, t->properties), t->base.name);

	sqlstore *store = m->store;
	/* we have full table count, nr of deleted (unused rows) */
	int part_nr = 0;
	int nr_parts = 1;
	if (pci->argc == 6) {	/* partitioned version */
		part_nr = *getArgReference_int(stk, pci, 4);
		nr_parts = *getArgReference_int(stk, pci, 5);
	}
	BAT *b = store->storage_api.bind_cands(tr, t, nr_parts, part_nr);
	b->tunique_est = (double)BATcount(b);
	if (b) {
		*res = b->batCacheid;
		BBPkeepref(b);
	} else {
		msg = createException(SQL, "sql.tid", SQLSTATE(HY013) MAL_MALLOC_FAIL);
	}
	return msg;
}

/* unsafe pattern resultSet(tbl:bat[:str], attr:bat[:str], tpe:bat[:str], len:bat[:int],scale:bat[:int],multiset:bat[:int], cols:bat[:any]...) :int */
/* New result set rendering infrastructure */

static str
mvc_result_set_wrap( Client cntxt, MalBlkPtr mb, MalStkPtr stk, InstrPtr pci)
{
	int *res_id =getArgReference_int(stk,pci,0);
	bat tblId= *getArgReference_bat(stk, pci,1);
	bat atrId= *getArgReference_bat(stk, pci,2);
	bat tpeId= *getArgReference_bat(stk, pci,3);
	bat lenId= *getArgReference_bat(stk, pci,4);
	bat scaleId= *getArgReference_bat(stk, pci,5);
	bat multisetId= *getArgReference_bat(stk, pci,6);
	bat bid;
	int i, res, ok;
	const char *tblname, *colname, *tpename;
	str msg= MAL_SUCCEED;
	int *digits, *scaledigits, *ms;
	oid o = 0;
	BATiter itertbl,iteratr,itertpe,iterdig,iterscl,iterms;
	backend *be = NULL;
	BAT *b = NULL, *tbl = NULL, *atr = NULL, *tpe = NULL,*len = NULL,*scale = NULL, *multiset = NULL;

	if ((msg = getBackendContext(cntxt, &be)) != NULL)
		return msg;
	bid = *getArgReference_bat(stk,pci,6);
	b = BATdescriptor(bid);
	if ( b == NULL) {
		msg = createException(SQL, "sql.resultSet", SQLSTATE(HY002) RUNTIME_OBJECT_MISSING);
		goto wrapup_result_set;
	}
	res = *res_id = mvc_result_table(be, mb->tag, pci->argc - (pci->retc + 6), Q_TABLE);
	BBPunfix(b->batCacheid);
	if (res < 0) {
		msg = createException(SQL, "sql.resultSet", SQLSTATE(HY013) MAL_MALLOC_FAIL);
		goto wrapup_result_set;
	}

	tbl = BATdescriptor(tblId);
	atr = BATdescriptor(atrId);
	tpe = BATdescriptor(tpeId);
	len = BATdescriptor(lenId);
	scale = BATdescriptor(scaleId);
	multiset = BATdescriptor(multisetId);
	if (tbl == NULL || atr == NULL || tpe == NULL || len == NULL || scale == NULL || multiset == NULL)
		goto wrapup_result_set;
	/* mimic the old rsColumn approach; */
	itertbl = bat_iterator(tbl);
	iteratr = bat_iterator(atr);
	itertpe = bat_iterator(tpe);
	iterdig = bat_iterator(len);
	iterscl = bat_iterator(scale);
	iterms = bat_iterator(multiset);
	digits = (int*) iterdig.base;
	scaledigits = (int*) iterscl.base;
	ms = (int*) iterms.base;

	for( i = 7; msg == MAL_SUCCEED && i< pci->argc; i++, o++){
		bid = *getArgReference_bat(stk,pci,i);
		tblname = BUNtvar(itertbl,o);
		colname = BUNtvar(iteratr,o);
		tpename = BUNtvar(itertpe,o);
		b = BATdescriptor(bid);
		if ( b == NULL)
			msg = createException(SQL, "sql.resultSet", SQLSTATE(HY002) RUNTIME_OBJECT_MISSING);
		else if (mvc_result_column(be, tblname, colname, tpename, *digits++, *scaledigits++, *ms++, b))
			msg = createException(SQL, "sql.resultSet", SQLSTATE(42000) "Cannot access column descriptor %s.%s",tblname,colname);
		if( b)
			BBPunfix(bid);
	}
	bat_iterator_end(&itertbl);
	bat_iterator_end(&iteratr);
	bat_iterator_end(&itertpe);
	bat_iterator_end(&iterdig);
	bat_iterator_end(&iterscl);
	bat_iterator_end(&iterms);
	/* now send it to the channel cntxt->fdout */
	if (bstream_getoob(cntxt->fdin))
		msg = createException(SQL, "sql.resultSet", SQLSTATE(HY000) "Query aboted");
	else if (!msg && (ok = mvc_export_result(be, cntxt->fdout, res, true, cntxt->qryctx.starttime, mb->optimize)) < 0)
		msg = createException(SQL, "sql.resultSet", SQLSTATE(45000) "Result set construction failed: %s", mvc_export_error(be, cntxt->fdout, ok));
  wrapup_result_set:
	cntxt->qryctx.starttime = 0;
	cntxt->qryctx.endtime = 0;
	mb->optimize = 0;
	if( tbl) BBPunfix(tblId);
	if( atr) BBPunfix(atrId);
	if( tpe) BBPunfix(tpeId);
	if( len) BBPunfix(lenId);
	if( scale) BBPunfix(scaleId);
	if( multiset) BBPunfix(multisetId);
	return msg;
}

/* Copy the result set into a CSV file */
str
mvc_export_table_wrap( Client cntxt, MalBlkPtr mb, MalStkPtr stk, InstrPtr pci)
{
	int *res_id =getArgReference_int(stk,pci,0);
	const char *filename = *getArgReference_str(stk,pci,1);
	const char *format = *getArgReference_str(stk,pci,2);
	const char *tsep = *getArgReference_str(stk, pci, 3);
	const char *rsep = *getArgReference_str(stk, pci, 4);
	const char *ssep = *getArgReference_str(stk, pci, 5);
	const char *ns = *getArgReference_str(stk, pci, 6);
	int onclient = *getArgReference_int(stk, pci, 7);

	bat tblId= *getArgReference_bat(stk, pci,8);
	bat atrId= *getArgReference_bat(stk, pci,9);
	bat tpeId= *getArgReference_bat(stk, pci,10);
	bat lenId= *getArgReference_bat(stk, pci,11);
	bat scaleId= *getArgReference_bat(stk, pci,12);
	stream *s = NULL;
	bat bid;
	int i, res, ok;
	const char *tblname, *colname, *tpename;
	str msg= MAL_SUCCEED;
	int *digits, *scaledigits;
	oid o = 0;
	BATiter itertbl,iteratr,itertpe,iterdig,iterscl;
	backend *be;
	mvc *m = NULL;
	BAT *b = NULL, *tbl = NULL, *atr = NULL, *tpe = NULL,*len = NULL,*scale = NULL;
	res_table *t = NULL;
	bool tostdout;
	char buf[80];
	ssize_t sz;

	(void) format;

	if ((msg = getBackendContext(cntxt, &be)) != NULL)
		return msg;
	m = be->mvc;

	if (onclient && !cntxt->filetrans) {
		msg = createException(SQL, "sql.resultSet", SQLSTATE(42000) "Cannot transfer files to client");
		goto wrapup_result_set1;
	}

	bid = *getArgReference_bat(stk,pci,13);
	res = *res_id = mvc_result_table(be, mb->tag, pci->argc - (pci->retc + 12), Q_TABLE);
	t = be->results;
	if (res < 0) {
		msg = createException(SQL, "sql.resultSet", SQLSTATE(HY013) MAL_MALLOC_FAIL);
		goto wrapup_result_set1;
	}

	t->tsep = tsep;
	t->rsep = rsep;
	t->ssep = ssep;
	t->ns = ns;

	tbl = BATdescriptor(tblId);
	atr = BATdescriptor(atrId);
	tpe = BATdescriptor(tpeId);
	len = BATdescriptor(lenId);
	scale = BATdescriptor(scaleId);
	if( tbl == NULL || atr == NULL || tpe == NULL || len == NULL || scale == NULL)
		goto wrapup_result_set1;
	/* mimic the old rsColumn approach; */
	itertbl = bat_iterator(tbl);
	iteratr = bat_iterator(atr);
	itertpe = bat_iterator(tpe);
	iterdig = bat_iterator(len);
	iterscl = bat_iterator(scale);
	digits = (int*) iterdig.base;
	scaledigits = (int*) iterscl.base;

	for( i = 13; msg == MAL_SUCCEED && i< pci->argc; i++, o++){
		bid = *getArgReference_bat(stk,pci,i);
		tblname = BUNtvar(itertbl,o);
		colname = BUNtvar(iteratr,o);
		tpename = BUNtvar(itertpe,o);
		b = BATdescriptor(bid);
		if ( b == NULL)
			msg = createException(SQL, "sql.resultSet", SQLSTATE(HY002) RUNTIME_OBJECT_MISSING);
		else if (mvc_result_column(be, tblname, colname, tpename, *digits++, *scaledigits++, MS_VALUE, b))
			msg = createException(SQL, "sql.resultSet", SQLSTATE(42000) "Cannot access column descriptor %s.%s",tblname,colname);
		if( b)
			BBPunfix(bid);
	}
	bat_iterator_end(&itertbl);
	bat_iterator_end(&iteratr);
	bat_iterator_end(&itertpe);
	bat_iterator_end(&iterdig);
	bat_iterator_end(&iterscl);
	if ( msg )
		goto wrapup_result_set1;

	/* now select the file channel */
	if ((tostdout = strcmp(filename,"stdout") == 0)) {
		s = cntxt->fdout;
	} else if (!onclient) {
		if ((s = open_wastream(filename)) == NULL || mnstr_errnr(s) != MNSTR_NO__ERROR) {
			msg=  createException(IO, "streams.open", SQLSTATE(42000) "%s", mnstr_peek_error(NULL));
			close_stream(s);
			goto wrapup_result_set1;
		}
		be->output_format = OFMT_CSV;
	} else {
		while (!m->scanner.rs->eof) {
			if (bstream_next(m->scanner.rs) < 0) {
				msg = createException(IO, "streams.open", "interrupted");
				goto wrapup_result_set1;
			}
		}
		s = m->scanner.ws;
		mnstr_write(s, PROMPT3, sizeof(PROMPT3) - 1, 1);
		mnstr_printf(s, "w %s\n", filename);
		mnstr_flush(s, MNSTR_FLUSH_DATA);
		if ((sz = mnstr_readline(m->scanner.rs->s, buf, sizeof(buf))) > 1) {
			/* non-empty line indicates failure on client */
			msg = createException(IO, "streams.open", "%s", buf);
			/* discard until client flushes */
			while (mnstr_read(m->scanner.rs->s, buf, 1, sizeof(buf)) > 0) {
				/* ignore remainder of error message */
			}
			goto wrapup_result_set1;
		}
	}
	if ((ok = mvc_export_result(cntxt->sqlcontext, s, res, tostdout, cntxt->qryctx.starttime, mb->optimize)) < 0) {
		msg = createException(SQL, "sql.resultSet", SQLSTATE(45000) "Result set construction failed: %s", mvc_export_error(cntxt->sqlcontext, s, ok));
		if (!onclient && !tostdout)
			close_stream(s);
		if (ok != -5)
			goto wrapup_result_set1;
	}
	if (onclient) {
		mnstr_flush(s, MNSTR_FLUSH_DATA);
		if ((sz = mnstr_readline(m->scanner.rs->s, buf, sizeof(buf))) > 1) {
			msg = createException(IO, "streams.open", "%s", buf);
		}
		while (sz > 0)
			sz = mnstr_readline(m->scanner.rs->s, buf, sizeof(buf));
	} else if (!tostdout) {
		close_stream(s);
	}
  wrapup_result_set1:
	cntxt->qryctx.starttime = 0;
	cntxt->qryctx.endtime = 0;
	mb->optimize = 0;
	if( tbl) BBPunfix(tblId);
	if( atr) BBPunfix(atrId);
	if( tpe) BBPunfix(tpeId);
	if( len) BBPunfix(lenId);
	if( scale) BBPunfix(scaleId);
	return msg;
}

/* unsafe pattern resultSet(tbl:bat[:str], attr:bat[:str], tpe:bat[:str], len:bat[:int],scale:bat[:int],multiset:bat[:int],cols:any...) :int */
str
mvc_row_result_wrap( Client cntxt, MalBlkPtr mb, MalStkPtr stk, InstrPtr pci)
{
	int *res_id= getArgReference_int(stk, pci,0);
	bat tblId= *getArgReference_bat(stk, pci,1);
	bat atrId= *getArgReference_bat(stk, pci,2);
	bat tpeId= *getArgReference_bat(stk, pci,3);
	bat lenId= *getArgReference_bat(stk, pci,4);
	bat scaleId= *getArgReference_bat(stk, pci,5);
	bat multisetId= *getArgReference_bat(stk, pci,6);
	int i, res, ok;
	const char *tblname, *colname, *tpename;
	str msg= MAL_SUCCEED;
	int *digits, *scaledigits, *ms;
	oid o = 0;
	BATiter itertbl,iteratr,itertpe,iterdig,iterscl,iterms;
	backend *be = NULL;
	ptr v;
	int mtype;
	BAT *tbl = NULL, *atr = NULL, *tpe = NULL, *len = NULL, *scale = NULL, *multiset = NULL;

	if ((msg = getBackendContext(cntxt, &be)) != NULL)
		return msg;
	res = *res_id = mvc_result_table(be, mb->tag, pci->argc - (pci->retc + 6), Q_TABLE);
	if (res < 0) {
		msg = createException(SQL, "sql.resultSet", SQLSTATE(HY013) MAL_MALLOC_FAIL);
		goto wrapup_result_set;
	}

	tbl = BATdescriptor(tblId);
	atr = BATdescriptor(atrId);
	tpe = BATdescriptor(tpeId);
	len = BATdescriptor(lenId);
	scale = BATdescriptor(scaleId);
	multiset = BATdescriptor(multisetId);
	if( tbl == NULL || atr == NULL || tpe == NULL || len == NULL || scale == NULL)
		goto wrapup_result_set;
	/* mimic the old rsColumn approach; */
	itertbl = bat_iterator(tbl);
	iteratr = bat_iterator(atr);
	itertpe = bat_iterator(tpe);
	iterdig = bat_iterator(len);
	iterscl = bat_iterator(scale);
	iterms = bat_iterator(multiset);
	digits = (int*) iterdig.base;
	scaledigits = (int*) iterscl.base;
	ms = (int*) iterms.base;

	for( i = 7; msg == MAL_SUCCEED && i< pci->argc; i++, o++){
		tblname = BUNtvar(itertbl,o);
		colname = BUNtvar(iteratr,o);
		tpename = BUNtvar(itertpe,o);

		v = getArgReference(stk, pci, i);
		mtype = getArgType(mb, pci, i);
		if (ATOMextern(mtype))
			v = *(ptr *) v;
		if ((ok = mvc_result_value(be, tblname, colname, tpename, *digits++, *scaledigits++, *ms++, v, mtype) < 0)) {
			msg = createException(SQL, "sql.rsColumn", SQLSTATE(45000) "Result set construction failed: %s", mvc_export_error(be, be->out, ok));
			bat_iterator_end(&itertbl);
			bat_iterator_end(&iteratr);
			bat_iterator_end(&itertpe);
			bat_iterator_end(&iterdig);
			bat_iterator_end(&iterscl);
			bat_iterator_end(&iterms);
			goto wrapup_result_set;
		}
	}
	bat_iterator_end(&itertbl);
	bat_iterator_end(&iteratr);
	bat_iterator_end(&itertpe);
	bat_iterator_end(&iterdig);
	bat_iterator_end(&iterscl);
	bat_iterator_end(&iterms);
	if (!msg && (ok = mvc_export_result(cntxt->sqlcontext, cntxt->fdout, res, true, cntxt->qryctx.starttime, mb->optimize)) < 0)
		msg = createException(SQL, "sql.resultSet", SQLSTATE(45000) "Result set construction failed: %s", mvc_export_error(cntxt->sqlcontext, cntxt->fdout, ok));
  wrapup_result_set:
	cntxt->qryctx.starttime = 0;
	cntxt->qryctx.endtime = 0;
	mb->optimize = 0;
	if( tbl) BBPunfix(tblId);
	if( atr) BBPunfix(atrId);
	if( tpe) BBPunfix(tpeId);
	if( len) BBPunfix(lenId);
	if( scale) BBPunfix(scaleId);
	if( multiset) BBPunfix(multisetId);
	return msg;
}

str
mvc_export_row_wrap( Client cntxt, MalBlkPtr mb, MalStkPtr stk, InstrPtr pci)
{
	int *res_id= getArgReference_int(stk, pci,0);
	str filename = * getArgReference_str(stk,pci,1);
	const char *format = *getArgReference_str(stk,pci,2);
	const char *tsep = *getArgReference_str(stk, pci, 3);
	const char *rsep = *getArgReference_str(stk, pci, 4);
	const char *ssep = *getArgReference_str(stk, pci, 5);
	const char *ns = *getArgReference_str(stk, pci, 6);
	int onclient = *getArgReference_int(stk, pci, 7);

	bat tblId= *getArgReference_bat(stk, pci,8);
	bat atrId= *getArgReference_bat(stk, pci,9);
	bat tpeId= *getArgReference_bat(stk, pci,10);
	bat lenId= *getArgReference_bat(stk, pci,11);
	bat scaleId= *getArgReference_bat(stk, pci,12);

	int i, res, ok;
	stream *s = NULL;
	const char *tblname, *colname, *tpename;
	str msg = MAL_SUCCEED;
	int *digits, *scaledigits;
	oid o = 0;
	BATiter itertbl,iteratr,itertpe,iterdig,iterscl;
	backend *be;
	mvc *m = NULL;
	res_table *t = NULL;
	ptr v;
	int mtype;
	BAT  *tbl = NULL, *atr = NULL, *tpe = NULL,*len = NULL,*scale = NULL;
	bool tostdout;
	char buf[80];
	ssize_t sz;

	(void) format;
	if ((msg = getBackendContext(cntxt, &be)) != NULL)
		return msg;
	m = be->mvc;
	if (onclient && !cntxt->filetrans) {
		msg = createException(SQL, "sql.resultSet", SQLSTATE(42000) "Cannot transfer files to client");
		goto wrapup_result_set;
	}

	res = *res_id = mvc_result_table(be, mb->tag, pci->argc - (pci->retc + 12), Q_TABLE);

	t = be->results;
	if (res < 0){
		msg = createException(SQL, "sql.resultSet", SQLSTATE(HY013) MAL_MALLOC_FAIL);
		goto wrapup_result_set;
	}

	t->tsep = tsep;
	t->rsep = rsep;
	t->ssep = ssep;
	t->ns = ns;

	tbl = BATdescriptor(tblId);
	atr = BATdescriptor(atrId);
	tpe = BATdescriptor(tpeId);
	len = BATdescriptor(lenId);
	scale = BATdescriptor(scaleId);
	if (tbl == NULL || atr == NULL || tpe == NULL || len == NULL || scale == NULL)
		goto wrapup_result_set;
	/* mimic the old rsColumn approach; */
	itertbl = bat_iterator(tbl);
	iteratr = bat_iterator(atr);
	itertpe = bat_iterator(tpe);
	iterdig = bat_iterator(len);
	iterscl = bat_iterator(scale);
	digits = (int*) iterdig.base;
	scaledigits = (int*) iterscl.base;

	for( i = 13; msg == MAL_SUCCEED && i< pci->argc; i++, o++){
		tblname = BUNtvar(itertbl,o);
		colname = BUNtvar(iteratr,o);
		tpename = BUNtvar(itertpe,o);

		v = getArgReference(stk, pci, i);
		mtype = getArgType(mb, pci, i);
		if (ATOMextern(mtype))
			v = *(ptr *) v;
		if ((ok = mvc_result_value(be, tblname, colname, tpename, *digits++, *scaledigits++, MS_VALUE, v, mtype)) < 0) {
			msg = createException(SQL, "sql.rsColumn", SQLSTATE(45000) "Result set construction failed: %s", mvc_export_error(be, s, ok));
			bat_iterator_end(&itertbl);
			bat_iterator_end(&iteratr);
			bat_iterator_end(&itertpe);
			bat_iterator_end(&iterdig);
			bat_iterator_end(&iterscl);
			goto wrapup_result_set;
		}
	}
	bat_iterator_end(&itertbl);
	bat_iterator_end(&iteratr);
	bat_iterator_end(&itertpe);
	bat_iterator_end(&iterdig);
	bat_iterator_end(&iterscl);
	/* now select the file channel */
	if ((tostdout = strcmp(filename,"stdout") == 0)) {
		s = cntxt->fdout;
	} else if (!onclient) {
		if ((s = open_wastream(filename)) == NULL || mnstr_errnr(s) != MNSTR_NO__ERROR) {
			msg=  createException(IO, "streams.open", SQLSTATE(42000) "%s", mnstr_peek_error(NULL));
			close_stream(s);
			goto wrapup_result_set;
		}
	} else {
		while (!m->scanner.rs->eof) {
			if (bstream_next(m->scanner.rs) < 0) {
				msg = createException(IO, "streams.open", "interrupted");
				goto wrapup_result_set;
			}
		}
		s = m->scanner.ws;
		mnstr_write(s, PROMPT3, sizeof(PROMPT3) - 1, 1);
		mnstr_printf(s, "w %s\n", filename);
		mnstr_flush(s, MNSTR_FLUSH_DATA);
		if ((sz = mnstr_readline(m->scanner.rs->s, buf, sizeof(buf))) > 1) {
			/* non-empty line indicates failure on client */
			msg = createException(IO, "streams.open", "%s", buf);
			/* discard until client flushes */
			while (mnstr_read(m->scanner.rs->s, buf, 1, sizeof(buf)) > 0) {
				/* ignore remainder of error message */
			}
			goto wrapup_result_set;
		}
	}
	if ((ok = mvc_export_result(cntxt->sqlcontext, s, res, strcmp(filename, "stdout") == 0, cntxt->qryctx.starttime, mb->optimize)) < 0) {
		msg = createException(SQL, "sql.resultSet", SQLSTATE(45000) "Result set construction failed: %s", mvc_export_error(cntxt->sqlcontext, s, ok));
		if (!onclient && !tostdout)
			close_stream(s);
		goto wrapup_result_set;
	}
	if (onclient) {
		mnstr_flush(s, MNSTR_FLUSH_DATA);
		if ((sz = mnstr_readline(m->scanner.rs->s, buf, sizeof(buf))) > 1) {
			msg = createException(IO, "streams.open", "%s", buf);
		}
		while (sz > 0)
			sz = mnstr_readline(m->scanner.rs->s, buf, sizeof(buf));
	} else if (!tostdout) {
		close_stream(s);
	}
  wrapup_result_set:
	cntxt->qryctx.starttime = 0;
	cntxt->qryctx.endtime = 0;
	mb->optimize = 0;
	if( tbl) BBPunfix(tblId);
	if( atr) BBPunfix(atrId);
	if( tpe) BBPunfix(tpeId);
	if( len) BBPunfix(lenId);
	if( scale) BBPunfix(scaleId);
	return msg;
}

/* str mvc_affected_rows_wrap(int *m, int m, lng *nr, str *w); */
str
mvc_affected_rows_wrap(Client cntxt, MalBlkPtr mb, MalStkPtr stk, InstrPtr pci)
{
	backend *b = NULL;
	int *res = getArgReference_int(stk, pci, 0), ok;
#ifndef NDEBUG
	int mtype = getArgType(mb, pci, 2);
#endif
	lng nr;
	str msg;

	(void) mb;		/* NOT USED */
	if ((msg = checkSQLContext(cntxt)) != NULL)
		return msg;
	*res = 0;
	assert(mtype == TYPE_lng);
	nr = *getArgReference_lng(stk, pci, 2);
	b = cntxt->sqlcontext;
	ok = mvc_export_affrows(b, b->out, nr, "", mb->tag, cntxt->qryctx.starttime, mb->optimize);
	cntxt->qryctx.starttime = 0;
	cntxt->qryctx.endtime = 0;
	mb->optimize = 0;
	if (ok < 0)
		throw(SQL, "sql.affectedRows", SQLSTATE(45000) "Result set construction failed: %s", mvc_export_error(b, b->out, ok));
	return MAL_SUCCEED;
}

/* str mvc_export_head_wrap(int *ret, stream **s, int *res_id); */
str
mvc_export_head_wrap(Client cntxt, MalBlkPtr mb, MalStkPtr stk, InstrPtr pci)
{
	backend *b = NULL;
	stream **s = (stream **) getArgReference(stk, pci, 1);
	int res_id = *getArgReference_int(stk, pci, 2), ok;
	str msg;

	(void) mb;		/* NOT USED */
	if ((msg = checkSQLContext(cntxt)) != NULL)
		return msg;
	b = cntxt->sqlcontext;
	ok = mvc_export_head(b, *s, res_id, FALSE, TRUE, cntxt->qryctx.starttime, mb->optimize);
	cntxt->qryctx.starttime = 0;
	cntxt->qryctx.endtime = 0;
	mb->optimize = 0;
	if (ok < 0)
		throw(SQL, "sql.exportHead", SQLSTATE(45000) "Result set construction failed: %s", mvc_export_error(b, *s, ok));
	return MAL_SUCCEED;
}

/* str mvc_export_result_wrap(int *ret, stream **s, int *res_id); */
str
mvc_export_result_wrap(Client cntxt, MalBlkPtr mb, MalStkPtr stk, InstrPtr pci)
{
	backend *b = NULL;
	stream **s = (stream **) getArgReference(stk, pci, 1), *sout;
	int res_id = *getArgReference_int(stk, pci, 2), ok;
	str msg;

	(void) mb;		/* NOT USED */
	if ((msg = checkSQLContext(cntxt)) != NULL)
		return msg;
	b = cntxt->sqlcontext;
	sout = pci->argc > 5 ? cntxt->fdout : *s;
	ok = mvc_export_result(b, sout, res_id, false, cntxt->qryctx.starttime, mb->optimize);
	cntxt->qryctx.starttime = 0;
	cntxt->qryctx.endtime = 0;
	mb->optimize = 0;
	if (ok < 0)
		throw(SQL, "sql.exportResult", SQLSTATE(45000) "Result set construction failed: %s", mvc_export_error(b, sout, ok));
	return MAL_SUCCEED;
}

/* str mvc_export_chunk_wrap(int *ret, stream **s, int *res_id, str *w); */
str
mvc_export_chunk_wrap(Client cntxt, MalBlkPtr mb, MalStkPtr stk, InstrPtr pci)
{
	backend *b = NULL;
	stream **s = (stream **) getArgReference(stk, pci, 1);
	int res_id = *getArgReference_int(stk, pci, 2), ok;
	BUN offset = 0;
	BUN nr = 0;
	str msg;

	(void) mb;		/* NOT USED */
	if (pci->argc == 5) {
		offset = (BUN) *getArgReference_int(stk, pci, 3);
		int cnt = *getArgReference_int(stk, pci, 4);
		nr = cnt < 0 ? BUN_NONE : (BUN) cnt;
	}

	if ((msg = checkSQLContext(cntxt)) != NULL)
		return msg;
	b = cntxt->sqlcontext;
	if ((ok = mvc_export_chunk(b, *s, res_id, offset, nr)) < 0)
		throw(SQL, "sql.exportChunk", SQLSTATE(45000) "Result set construction failed: %s", mvc_export_error(b, *s, ok));
	return NULL;
}

/* str mvc_export_operation_wrap(int *ret, str *w); */
str
mvc_export_operation_wrap(Client cntxt, MalBlkPtr mb, MalStkPtr stk, InstrPtr pci)
{
	backend *b = NULL;
	str msg;
	int ok = 0;

	(void) stk;		/* NOT USED */
	(void) pci;		/* NOT USED */
	if ((msg = checkSQLContext(cntxt)) != NULL)
		return msg;
	b = cntxt->sqlcontext;
	if (b->out)
		ok = mvc_export_operation(b, b->out, "", cntxt->qryctx.starttime, mb->optimize);
	cntxt->qryctx.starttime = 0;
	cntxt->qryctx.endtime = 0;
	mb->optimize = 0;
	if (ok < 0)
		throw(SQL, "sql.exportOperation", SQLSTATE(45000) "Result set construction failed: %s", mvc_export_error(b, b->out, ok));
	return MAL_SUCCEED;
}

str
/*mvc_scalar_value_wrap(int *ret, int *qtype, str tn, str name, str type, int *digits, int *scale, int *eclass, int *multiset, ptr p, int mtype)*/
mvc_scalar_value_wrap(Client cntxt, MalBlkPtr mb, MalStkPtr stk, InstrPtr pci)
{
	const char *tn = *getArgReference_str(stk, pci, 1);
	const char *cn = *getArgReference_str(stk, pci, 2);
	const char *type = *getArgReference_str(stk, pci, 3);
	int digits = *getArgReference_int(stk, pci, 4);
	int scale = *getArgReference_int(stk, pci, 5);
	int multiset = *getArgReference_int(stk, pci, 7);
	ptr p = getArgReference(stk, pci, 8);
	int mtype = getArgType(mb, pci, 8);
	str msg;
	backend *be = NULL;
	int res_id, ok;
	(void) mb;		/* NOT USED */
	if ((msg = getBackendContext(cntxt, &be)) != NULL)
		return msg;
	if (ATOMextern(mtype))
		p = *(ptr *) p;

	// scalar values are single-column result sets
	if ((res_id = mvc_result_table(be, mb->tag, 1, Q_TABLE)) < 0) {
		cntxt->qryctx.starttime = 0;
		cntxt->qryctx.endtime = 0;
		mb->optimize = 0;
		throw(SQL, "sql.exportValue", SQLSTATE(HY013) MAL_MALLOC_FAIL);
	}
	if ((ok = mvc_result_value(be, tn, cn, type, digits, scale, multiset, p, mtype)) < 0) {
		cntxt->qryctx.starttime = 0;
		cntxt->qryctx.endtime = 0;
		mb->optimize = 0;
		throw(SQL, "sql.exportValue", SQLSTATE(45000) "Result set construction failed: %s", mvc_export_error(be, be->out, ok));
	}
	if (be->output_format == OFMT_NONE) {
		cntxt->qryctx.starttime = 0;
		cntxt->qryctx.endtime = 0;
		mb->optimize = 0;
		return MAL_SUCCEED;
	}
	ok = mvc_export_result(be, be->out, res_id, true, cntxt->qryctx.starttime, mb->optimize);
	cntxt->qryctx.starttime = 0;
	cntxt->qryctx.endtime = 0;
	mb->optimize = 0;
	if (ok < 0)
		throw(SQL, "sql.exportValue", SQLSTATE(45000) "Result set construction failed: %s", mvc_export_error(be, be->out, ok));
	return MAL_SUCCEED;
}

static void
bat2return(MalStkPtr stk, InstrPtr pci, BAT **b)
{
	int i;

	for (i = 0; i < pci->retc; i++) {
		*getArgReference_bat(stk, pci, i) = b[i]->batCacheid;
		BBPkeepref(b[i]);
	}
}

static const char fwftsep[2] = {STREAM_FWF_FIELD_SEP, '\0'};
static const char fwfrsep[2] = {STREAM_FWF_RECORD_SEP, '\0'};

/* str mvc_import_table_wrap(int *res, sql_table **t, unsigned char* *T, unsigned char* *R, unsigned char* *S, unsigned char* *N, str *fname, lng *sz, lng *offset, int *besteffort, str *fixed_width, int *onclient, int *escape); */
str
mvc_import_table_wrap(Client cntxt, MalBlkPtr mb, MalStkPtr stk, InstrPtr pci)
{
	backend *be;
	BAT **b = NULL;
	sql_table *t = *(sql_table **) getArgReference(stk, pci, pci->retc + 0);
	const char *tsep = *getArgReference_str(stk, pci, pci->retc + 1);
	const char *rsep = *getArgReference_str(stk, pci, pci->retc + 2);
	const char *ssep = *getArgReference_str(stk, pci, pci->retc + 3);
	const char *ns = *getArgReference_str(stk, pci, pci->retc + 4);
	const char *fname = *getArgReference_str(stk, pci, pci->retc + 5);
	lng sz = *getArgReference_lng(stk, pci, pci->retc + 6);
	lng offset = *getArgReference_lng(stk, pci, pci->retc + 7);
	int besteffort = *getArgReference_int(stk, pci, pci->retc + 8);
	const char *fixed_widths = *getArgReference_str(stk, pci, pci->retc + 9);
	int onclient = *getArgReference_int(stk, pci, pci->retc + 10);
	bool escape = *getArgReference_int(stk, pci, pci->retc + 11);
	const char *decsep = *getArgReference_str(stk, pci, pci->retc + 12);
	const char *decskip = *getArgReference_str(stk, pci, pci->retc + 13);
	str msg = MAL_SUCCEED;
	bstream *s = NULL;
	stream *ss;

	(void) mb;		/* NOT USED */
	if ((msg = checkSQLContext(cntxt)) != NULL)
		return msg;
	if (onclient && !cntxt->filetrans)
		throw(MAL, "sql.copy_from", SQLSTATE(42000) "Cannot transfer files from client");
	if (strNil(decsep))
		throw(MAL, "sql.copy_from", SQLSTATE(42000) "decimal separator cannot be nil");
	if (strNil(decskip))
		decskip = NULL;

	be = cntxt->sqlcontext;
	/* The CSV parser expects ssep to have the value 0 if the user does not
	 * specify a quotation character
	 */
	if (*ssep == 0 || strNil(ssep))
		ssep = NULL;

	if (strNil(fname))
		fname = NULL;
	if (fname == NULL) {
		msg = mvc_import_table(cntxt, &b, be->mvc, be->mvc->scanner.rs, t, tsep, rsep, ssep, ns, sz, offset, besteffort, true, escape, decsep, decskip);
	} else {
		if (onclient) {
			ss = mapi_request_upload(fname, false, be->mvc->scanner.rs, be->mvc->scanner.ws);
		} else {
			ss = open_rastream(fname);
		}
		if (ss == NULL || mnstr_errnr(ss) != MNSTR_NO__ERROR) {
			msg = createException(IO, "sql.copy_from", SQLSTATE(42000) "%s", mnstr_peek_error(NULL));
			close_stream(ss);
			return msg;
		}

		if (!strNil(fixed_widths)) {
			size_t ncol = 0, current_width_entry = 0, i;
			size_t *widths;
			const char* val_start = fixed_widths;
			size_t width_len = strlen(fixed_widths);
			stream *ns;

			for (i = 0; i < width_len; i++) {
				if (fixed_widths[i] == STREAM_FWF_FIELD_SEP) {
					ncol++;
				}
			}
			widths = malloc(sizeof(size_t) * ncol);
			if (!widths) {
				close_stream(ss);
				throw(MAL, "sql.copy_from", SQLSTATE(HY013) MAL_MALLOC_FAIL);
			}
			for (i = 0; i < width_len; i++) {
				if (fixed_widths[i] == STREAM_FWF_FIELD_SEP) {
					widths[current_width_entry++] = (size_t) strtoll(val_start, NULL, 10);
					val_start = fixed_widths + i + 1;
				}
			}
			/* overwrite other delimiters to the ones the FWF stream uses */
			tsep = fwftsep;
			rsep = fwfrsep;

			ns = stream_fwf_create(ss, ncol, widths, STREAM_FWF_FILLER);
			if (ns == NULL || mnstr_errnr(ns) != MNSTR_NO__ERROR) {
				msg = createException(IO, "sql.copy_from", SQLSTATE(42000) "%s", mnstr_peek_error(NULL));
				close_stream(ss);
				free(widths);
				return msg;
			}
			ss = ns;
		}
#if SIZEOF_VOID_P == 4
		s = bstream_create(ss, 0x20000);
#else
		s = bstream_create(ss, 0x200000);
#endif
		if (s == NULL) {
			close_stream(ss);
			throw(MAL, "sql.copy_from", SQLSTATE(HY013) MAL_MALLOC_FAIL);
		}
		msg = mvc_import_table(cntxt, &b, be->mvc, s, t, tsep, rsep, ssep, ns, sz, offset, besteffort, false, escape, decsep, decskip);
		// This also closes ss:
		bstream_destroy(s);
	}
	if (b && !msg)
		bat2return(stk, pci, b);
	GDKfree(b);
	return msg;
}

str
not_unique(bit *ret, const bat *bid)
{
	BAT *b;

	if ((b = BATdescriptor(*bid)) == NULL) {
		throw(SQL, "not_unique", SQLSTATE(HY002) RUNTIME_OBJECT_MISSING);
	}

	*ret = FALSE;
	BATiter bi = bat_iterator(b);
	if (bi.key || BATtdensebi(&bi) || bi.count <= 1) {
		bat_iterator_end(&bi);
		BBPunfix(b->batCacheid);
		return MAL_SUCCEED;
	} else if (bi.sorted) {
		BUN p;
		oid c = ((oid *) bi.base)[0];

		for (p = 1; p < bi.count; p++) {
			oid v = ((oid *) bi.base)[p];
			if (v <= c) {
				*ret = TRUE;
				break;
			}
			c = v;
		}
	} else {
		bat_iterator_end(&bi);
		BBPunfix(b->batCacheid);
		throw(SQL, "not_unique", SQLSTATE(42000) "Input column should be sorted");
	}
	bat_iterator_end(&bi);
	BBPunfix(b->batCacheid);
	return MAL_SUCCEED;
}

/* row case */
str
SQLidentity(oid *ret, const void *i)
{
	(void)i;
	*ret = 0;
	return MAL_SUCCEED;
}

str
BATSQLidentity(bat *ret, const bat *bid)
{
	return BKCmirror(ret, bid);
}

str
PBATSQLidentity(Client cntxt, MalBlkPtr mb, MalStkPtr stk, InstrPtr pci)
{
	bat *res = getArgReference_bat(stk, pci, 0);
	oid *ns = getArgReference_oid(stk, pci, 1);
	bat bid = *getArgReference_bat(stk, pci, 2);
	oid s = *getArgReference_oid(stk, pci, 3);
	BAT *b, *bn = NULL;

	(void) cntxt;
	(void) mb;
	if (!(b = BBPquickdesc(bid)))
		throw(MAL, "batcalc.identity", SQLSTATE(HY002) RUNTIME_OBJECT_MISSING);
	if (!(bn = BATdense(b->hseqbase, s, BATcount(b))))
		throw(MAL, "batcalc.identity", GDK_EXCEPTION);
	*ns = s + BATcount(b);
	*res = bn->batCacheid;
	BBPkeepref(bn);
	return MAL_SUCCEED;
}

/*
 * The core modules of Monet provide just a limited set of
 * mathematical operators. The extensions required to support
 * SQL-99 are shown below. At some point they also should be
 * moved to module code base.
 */

str
SQLcst_alpha_cst(dbl *res, const dbl *decl, const dbl *theta)
{
	dbl s, c1, c2;
	char *msg = MAL_SUCCEED;
	if (is_dbl_nil(*decl) || is_dbl_nil(*theta)) {
		*res = dbl_nil;
	} else if (fabs(*decl) + *theta > 89.9) {
		*res = 180.0;
	} else {
		s = sin(radians(*theta));
		c1 = cos(radians(*decl - *theta));
		c2 = cos(radians(*decl + *theta));
		*res = degrees(fabs(atan(s / sqrt(fabs(c1 * c2)))));
	}
	return msg;
}

/*
  sql5_export str SQLcst_alpha_cst(dbl *res, dbl *decl, dbl *theta);
  sql5_export str SQLbat_alpha_cst(bat *res, bat *decl, dbl *theta);
  sql5_export str SQLcst_alpha_bat(bat *res, dbl *decl, bat *theta);
*/
str
SQLbat_alpha_cst(bat *res, const bat *decl, const dbl *theta)
{
	BAT *b, *bn;
	BUN p, q;
	dbl s, c1, c2, r;
	char *msg = NULL;

	if (is_dbl_nil(*theta)) {
		throw(SQL, "SQLbat_alpha", SQLSTATE(42000) "Parameter theta should not be nil");
	}
	if ((b = BATdescriptor(*decl)) == NULL) {
		throw(SQL, "alpha", SQLSTATE(HY002) RUNTIME_OBJECT_MISSING);
	}
	bn = COLnew(b->hseqbase, TYPE_dbl, BATcount(b), TRANSIENT);
	if (bn == NULL) {
		BBPunfix(b->batCacheid);
		throw(SQL, "sql.alpha", SQLSTATE(HY013) MAL_MALLOC_FAIL);
	}
	s = sin(radians(*theta));
	BATiter bi = bat_iterator(b);
	const dbl *vals = (const dbl *) bi.base;
	BATloop(b, p, q) {
		dbl d = vals[p];
		if (is_dbl_nil(d))
			r = dbl_nil;
		else if (fabs(d) + *theta > 89.9)
			r = 180.0;
		else {
			c1 = cos(radians(d - *theta));
			c2 = cos(radians(d + *theta));
			r = degrees(fabs(atan(s / sqrt(fabs(c1 * c2)))));
		}
		if (BUNappend(bn, &r, false) != GDK_SUCCEED) {
			BBPreclaim(bn);
			bat_iterator_end(&bi);
			BBPunfix(b->batCacheid);
			throw(SQL, "sql.alpha", SQLSTATE(HY013) MAL_MALLOC_FAIL);
		}
	}
	bat_iterator_end(&bi);
	*res = bn->batCacheid;
	BBPkeepref(bn);
	BBPunfix(b->batCacheid);
	return msg;
}

str
SQLcst_alpha_bat(bat *res, const dbl *decl, const bat *thetabid)
{
	BAT *b, *bn;
	BUN p, q;
	dbl s, c1, c2, r;
	char *msg = NULL;
	dbl *thetas;

	if ((b = BATdescriptor(*thetabid)) == NULL) {
		throw(SQL, "alpha", SQLSTATE(HY002) RUNTIME_OBJECT_MISSING);
	}
	bn = COLnew(b->hseqbase, TYPE_dbl, BATcount(b), TRANSIENT);
	if (bn == NULL) {
		BBPunfix(b->batCacheid);
		throw(SQL, "sql.alpha", SQLSTATE(HY013) MAL_MALLOC_FAIL);
	}
	BATiter bi = bat_iterator(b);
	thetas = (dbl *) bi.base;
	BATloop(b, p, q) {
		dbl d = *decl;
		dbl theta = thetas[p];

		if (is_dbl_nil(d))
			r = dbl_nil;
		else if (fabs(d) + theta > 89.9)
			r = (dbl) 180.0;
		else {
			s = sin(radians(theta));
			c1 = cos(radians(d - theta));
			c2 = cos(radians(d + theta));
			r = degrees(fabs(atan(s / sqrt(fabs(c1 * c2)))));
		}
		if (BUNappend(bn, &r, false) != GDK_SUCCEED) {
			BBPreclaim(bn);
			bat_iterator_end(&bi);
			BBPunfix(b->batCacheid);
			throw(SQL, "sql.alpha", SQLSTATE(HY013) MAL_MALLOC_FAIL);
		}
	}
	bat_iterator_end(&bi);
	*res = bn->batCacheid;
	BBPkeepref(bn);
	BBPunfix(b->batCacheid);
	return msg;
}

/* str dump_cache(int *r); */
str
dump_cache(Client cntxt, MalBlkPtr mb, MalStkPtr stk, InstrPtr pci)
{
	mvc *m = NULL;
	str msg;
	int cnt;
	cq *q = NULL;
	BAT *query, *count;
	bat *rquery = getArgReference_bat(stk, pci, 0);
	bat *rcount = getArgReference_bat(stk, pci, 1);

	if ((msg = getSQLContext(cntxt, mb, &m, NULL)) != NULL)
		return msg;
	if ((msg = checkSQLContext(cntxt)) != NULL)
		return msg;
	cnt = m->qc->id;
	query = COLnew(0, TYPE_str, cnt, TRANSIENT);
	if (query == NULL)
		throw(SQL, "sql.dumpcache", SQLSTATE(HY013) MAL_MALLOC_FAIL);
	count = COLnew(0, TYPE_int, cnt, TRANSIENT);
	if (count == NULL) {
		BBPunfix(query->batCacheid);
		throw(SQL, "sql.dumpcache", SQLSTATE(HY013) MAL_MALLOC_FAIL);
	}

	for (q = m->qc->q; q; q = q->next) {
		if (BUNappend(query, q->f->query, false) != GDK_SUCCEED ||
		    BUNappend(count, &q->count, false) != GDK_SUCCEED) {
			BBPunfix(query->batCacheid);
			BBPunfix(count->batCacheid);
			throw(SQL, "sql.dumpcache", SQLSTATE(HY013) MAL_MALLOC_FAIL);
		}
	}
	*rquery = query->batCacheid;
	*rcount = count->batCacheid;
	BBPkeepref(query);
	BBPkeepref(count);
	return MAL_SUCCEED;
}

/* str dump_opt_stats(int *r); */
str
dump_opt_stats(Client cntxt, MalBlkPtr mb, MalStkPtr stk, InstrPtr pci)
{
	backend *be;
	str msg;
	int cnt;
	BAT *rewrite, *count;
	bat *rrewrite = getArgReference_bat(stk, pci, 0);
	bat *rcount = getArgReference_bat(stk, pci, 1);

	(void)mb;
	if ((msg = getBackendContext(cntxt, &be)) != NULL)
		return msg;
	cnt = be->mvc->qc->id;
	rewrite = COLnew(0, TYPE_str, cnt, TRANSIENT);
	count = COLnew(0, TYPE_int, cnt, TRANSIENT);
	if (rewrite == NULL || count == NULL) {
		BBPreclaim(rewrite);
		BBPreclaim(count);
		throw(SQL, "sql.optstats", SQLSTATE(HY013) MAL_MALLOC_FAIL);
	}

	if (BUNappend(rewrite, "joinidx", false) != GDK_SUCCEED ||
	    BUNappend(count, &be->join_idx, false) != GDK_SUCCEED) {
		BBPreclaim(rewrite);
		BBPreclaim(count);
		throw(SQL, "sql.optstats", SQLSTATE(HY013) MAL_MALLOC_FAIL);
	}
	/* TODO add other rewrites */

	*rrewrite = rewrite->batCacheid;
	*rcount = count->batCacheid;
	BBPkeepref(rewrite);
	BBPkeepref(count);
	return MAL_SUCCEED;
}

/* str dump_opt_stats(int *r); */
str
dump_trace(Client cntxt, MalBlkPtr mb, MalStkPtr stk, InstrPtr pci)
{
	int i;
	BAT *t[3];

	(void) cntxt;
	(void) mb;
	if (TRACEtable(cntxt, t) != 3)
		throw(SQL, "sql.dump_trace", SQLSTATE(3F000) "Profiler not started");
	for (i = 0; i < 3; i++) {
		*getArgReference_bat(stk, pci, i) = t[i]->batCacheid;
		BBPkeepref(t[i]);
	}
	return MAL_SUCCEED;
}

static str
sql_unclosed_result_sets(Client cntxt, MalBlkPtr mb, MalStkPtr stk, InstrPtr pci)
{
	(void)mb;
	bat *ret_query_id = getArgReference_bat(stk, pci, 0);
	bat *ret_res_id = getArgReference_bat(stk, pci, 1);
	backend *be = cntxt->sqlcontext;

	BUN count = 0;
	for (res_table *p = be->results; p != NULL; p = p->next)
		count++;

	BAT *query_ids = COLnew(0, TYPE_oid, count, TRANSIENT);
	BAT *res_ids = COLnew(0, TYPE_int, count, TRANSIENT);

	if (query_ids == NULL || res_ids == NULL) {
		BBPreclaim(query_ids);
		BBPreclaim(res_ids);
		throw(SQL, "sql.sql_unclosed_result_sets", SQLSTATE(HY013) MAL_MALLOC_FAIL);
	}

	for (res_table *p = be->results; p != NULL; p = p->next) {
		if (BUNappend(query_ids, &p->query_id, false) != GDK_SUCCEED)
			goto bailout;
		if (BUNappend(res_ids, &p->id, false) != GDK_SUCCEED)
			goto bailout;
	}

	*ret_query_id = query_ids->batCacheid;
	BBPkeepref(query_ids);
	*ret_res_id = res_ids->batCacheid;
	BBPkeepref(res_ids);

	return MAL_SUCCEED;

bailout:
	BBPunfix(query_ids->batCacheid);
	BBPunfix(res_ids->batCacheid);
	throw(SQL, "sql.sql_unclosed_result_sets", SQLSTATE(42000)"failed to retrieve result tables");
}

static str
sql_sessions_wrap(Client cntxt, MalBlkPtr mb, MalStkPtr stk, InstrPtr pci)
{
	BAT *id = NULL, *user = NULL, *login = NULL, *sessiontimeout = NULL,
		*querytimeout = NULL, *idle = NULL;
	BAT *opt = NULL, *wlimit = NULL, *mlimit = NULL;
	BAT *language = NULL, *peer = NULL, *hostname = NULL, *application = NULL, *client = NULL, *clientpid = NULL, *remark = NULL;
	bat *idId = getArgReference_bat(stk, pci, 0);
	bat *userId = getArgReference_bat(stk, pci, 1);
	bat *loginId = getArgReference_bat(stk, pci, 2);
	bat *idleId = getArgReference_bat(stk, pci, 3);
	bat *optId = getArgReference_bat(stk, pci, 4);
	bat *sessiontimeoutId = getArgReference_bat(stk, pci, 5);
	bat *querytimeoutId = getArgReference_bat(stk, pci, 6);
	bat *wlimitId = getArgReference_bat(stk, pci, 7);
	bat *mlimitId = getArgReference_bat(stk, pci, 8);
	bat *languageId = getArgReference_bat(stk, pci, 9);
	bat *peerId = getArgReference_bat(stk, pci, 10);
	bat *hostnameId = getArgReference_bat(stk, pci, 11);
	bat *applicationId = getArgReference_bat(stk, pci, 12);
	bat *clientId = getArgReference_bat(stk, pci, 13);
	bat *clientpidId = getArgReference_bat(stk, pci, 14);
	bat *remarkId = getArgReference_bat(stk, pci, 15);
	Client c;
	backend *be;
	sqlid user_id;
	sqlid role_id;
	bool admin;
	timestamp ts;
	lng pid;
	const char *s;
	int timeout;
	str msg = NULL;

	(void) cntxt;
	(void) mb;

	id = COLnew(0, TYPE_int, 0, TRANSIENT);
	user = COLnew(0, TYPE_str, 0, TRANSIENT);
	login = COLnew(0, TYPE_timestamp, 0, TRANSIENT);
	opt = COLnew(0, TYPE_str, 0, TRANSIENT);
	sessiontimeout = COLnew(0, TYPE_int, 0, TRANSIENT);
	querytimeout = COLnew(0, TYPE_int, 0, TRANSIENT);
	wlimit = COLnew(0, TYPE_int, 0, TRANSIENT);
	mlimit = COLnew(0, TYPE_int, 0, TRANSIENT);
	idle = COLnew(0, TYPE_timestamp, 0, TRANSIENT);
	language = COLnew(0, TYPE_str, 0, TRANSIENT);
	peer = COLnew(0, TYPE_str, 0, TRANSIENT);
	hostname = COLnew(0, TYPE_str, 0, TRANSIENT);
	application = COLnew(0, TYPE_str, 0, TRANSIENT);
	client = COLnew(0, TYPE_str, 0, TRANSIENT);
	clientpid = COLnew(0, TYPE_lng, 0, TRANSIENT);
	remark = COLnew(0, TYPE_str, 0, TRANSIENT);

	if (id == NULL || user == NULL || login == NULL || sessiontimeout == NULL
		|| idle == NULL || querytimeout == NULL || opt == NULL || wlimit == NULL
		|| mlimit == NULL || language == NULL || peer == NULL || hostname == NULL
		|| application == NULL || client == NULL || clientpid == NULL
		|| remark == NULL) {
		BBPreclaim(id);
		BBPreclaim(user);
		BBPreclaim(login);
		BBPreclaim(sessiontimeout);
		BBPreclaim(querytimeout);
		BBPreclaim(idle);
		BBPreclaim(opt);
		BBPreclaim(wlimit);
		BBPreclaim(mlimit);
		BBPreclaim(language);
		BBPreclaim(peer);
		BBPreclaim(hostname);
		BBPreclaim(application);
		BBPreclaim(client);
		BBPreclaim(clientpid);
		BBPreclaim(remark);

		throw(SQL, "sql.sessions", SQLSTATE(HY013) MAL_MALLOC_FAIL);
	}

	be = cntxt->sqlcontext;
	user_id = be->mvc->user_id;
	role_id = be->mvc->role_id;
	admin = user_id == USER_MONETDB || role_id == ROLE_SYSADMIN;

	MT_lock_set(&mal_contextLock);
	for (c = mal_clients; c < mal_clients + MAL_MAXCLIENTS; c++) {
		if (c->mode != RUNCLIENT)
			continue;

		backend *their_be = c->sqlcontext;
		bool allowed_to_see = admin || c == cntxt ||  their_be->mvc->user_id == user_id;
		// Note that their role_id is not checked. Just because we have
		// both been granted a ROLE does not mean you are allowed to see
		// my private details.
		if (!allowed_to_see)
			continue;

		const char *username = c->username;
		if (!username)
			username = str_nil;
		if (BUNappend(user, username, false) != GDK_SUCCEED)
			goto bailout;
		ts = timestamp_fromtime(c->login);
		if (is_timestamp_nil(ts)) {
			msg = createException(SQL, "sql.sessions",
									SQLSTATE(22003)
									"Failed to convert user logged time");
			goto bailout;
		}
		if (BUNappend(id, &c->idx, false) != GDK_SUCCEED)
				goto bailout;
		if (BUNappend(login, &ts, false) != GDK_SUCCEED)
			goto bailout;
		timeout = (int) (c->logical_sessiontimeout);
		if (BUNappend(sessiontimeout, &timeout, false) != GDK_SUCCEED)
			goto bailout;
		timeout = (int) (c->querytimeout / 1000000);
		if (BUNappend(querytimeout, &timeout, false) != GDK_SUCCEED)
			goto bailout;
		if (c->idle) {
			ts = timestamp_fromtime(c->idle);
			if (is_timestamp_nil(ts)) {
				msg = createException(SQL, "sql.sessions",
										SQLSTATE(22003)
										"Failed to convert user logged time");
				goto bailout;
			}
		} else
			ts = timestamp_nil;
		if (BUNappend(idle, &ts, false) != GDK_SUCCEED)
			goto bailout;
		if (BUNappend(opt, &c->optimizer, false) != GDK_SUCCEED)
				goto bailout;
		if (BUNappend(wlimit, &c->workerlimit, false) != GDK_SUCCEED)
			goto bailout;
		if (BUNappend(mlimit, &c->memorylimit, false) != GDK_SUCCEED)
			goto bailout;
		// If the scenario is NULL we assume we're in monetdbe/e which
		// is always SQL.
		s = c->scenario ? getScenarioLanguage(c) : "sql";
		if (BUNappend(language, s, false) != GDK_SUCCEED)
			goto bailout;
		s = c->peer ? c->peer : str_nil;
		if (BUNappend(peer, s, false) != GDK_SUCCEED)
			goto bailout;
		s = c->client_hostname ? c->client_hostname : str_nil;
		if (BUNappend(hostname, s, false) != GDK_SUCCEED)
			goto bailout;
		s = c->client_application ? c->client_application : str_nil;
		if (BUNappend(application, s, false) != GDK_SUCCEED)
			goto bailout;
		s = c->client_library ? c->client_library : str_nil;
		if (BUNappend(client, s, false) != GDK_SUCCEED)
			goto bailout;
		pid = c->client_pid;
		if (BUNappend(clientpid, pid ? &pid : &lng_nil, false) != GDK_SUCCEED)
			goto bailout;
		s = c->client_remark ? c->client_remark : str_nil;
		if (BUNappend(remark, s, false) != GDK_SUCCEED)
			goto bailout;
	}
	MT_lock_unset(&mal_contextLock);

	*idId = id->batCacheid;
	BBPkeepref(id);
	*userId = user->batCacheid;
	BBPkeepref(user);
	*loginId = login->batCacheid;
	BBPkeepref(login);
	*sessiontimeoutId = sessiontimeout->batCacheid;
	BBPkeepref(sessiontimeout);
	*querytimeoutId = querytimeout->batCacheid;
	BBPkeepref(querytimeout);
	*idleId = idle->batCacheid;
	BBPkeepref(idle);

	*optId = opt->batCacheid;
	BBPkeepref(opt);
	*wlimitId = wlimit->batCacheid;
	BBPkeepref(wlimit);
	*mlimitId = mlimit->batCacheid;
	BBPkeepref(mlimit);
	*languageId = language->batCacheid;
	BBPkeepref(language);
	*peerId = peer->batCacheid;
	BBPkeepref(peer);
	*hostnameId = hostname->batCacheid;
	BBPkeepref(hostname);
	*applicationId = application->batCacheid;
	BBPkeepref(application);
	*clientId = client->batCacheid;
	BBPkeepref(client);
	*clientpidId = clientpid->batCacheid;
	BBPkeepref(clientpid);
	*remarkId = remark->batCacheid;
	BBPkeepref(remark);

	return MAL_SUCCEED;

  bailout:
	MT_lock_unset(&mal_contextLock);
	BBPunfix(id->batCacheid);
	BBPunfix(user->batCacheid);
	BBPunfix(login->batCacheid);
	BBPunfix(sessiontimeout->batCacheid);
	BBPunfix(querytimeout->batCacheid);
	BBPunfix(idle->batCacheid);

	BBPunfix(opt->batCacheid);
	BBPunfix(wlimit->batCacheid);
	BBPunfix(mlimit->batCacheid);
	BBPunfix(language->batCacheid);
	BBPunfix(peer->batCacheid);
	BBPunfix(hostname->batCacheid);
	BBPunfix(application->batCacheid);
	BBPunfix(client->batCacheid);
	BBPunfix(clientpid->batCacheid);
	BBPunfix(remark->batCacheid);
	return msg;
}

str
sql_querylog_catalog(Client cntxt, MalBlkPtr mb, MalStkPtr stk, InstrPtr pci)
{
	int i;
	BAT *t[8];
	str msg;

	(void) cntxt;
	(void) mb;
	msg = QLOGcatalog(t);
	if( msg != MAL_SUCCEED)
		return msg;
	for (i = 0; i < 8; i++)
	if( t[i]){
		*getArgReference_bat(stk, pci, i) = t[i]->batCacheid;
		BBPkeepref(t[i]);
	} else
		throw(SQL,"sql.querylog", SQLSTATE(45000) "Missing query catalog BAT");
	return MAL_SUCCEED;
}

str
sql_querylog_calls(Client cntxt, MalBlkPtr mb, MalStkPtr stk, InstrPtr pci)
{
	int i;
	BAT *t[10];
	str msg;

	(void) cntxt;
	(void) mb;
	msg = QLOGcalls(t);
	if( msg != MAL_SUCCEED)
		return msg;
	for (i = 0; i < 9; i++)
	if( t[i]){
		*getArgReference_bat(stk, pci, i) = t[i]->batCacheid;
		BBPkeepref(t[i]);
	} else
		throw(SQL,"sql.querylog", SQLSTATE(45000) "Missing query call BAT");
	return MAL_SUCCEED;
}

str
sql_querylog_empty(Client cntxt, MalBlkPtr mb, MalStkPtr stk, InstrPtr pci)
{
	(void) cntxt;
	(void) mb;
	(void) stk;
	(void) pci;
	return QLOGempty(NULL);
}

/* str sql_rowid(oid *rid, ptr v, str *sname, str *tname); */
str
sql_rowid(Client cntxt, MalBlkPtr mb, MalStkPtr stk, InstrPtr pci)
{
	BAT *b;
	mvc *m = NULL;
	str msg;
	sql_schema *s = NULL;
	sql_table *t = NULL;
	sql_column *c = NULL;
	oid *rid = getArgReference_oid(stk, pci, 0);
	const char *sname = *getArgReference_str(stk, pci, 2);
	const char *tname = *getArgReference_str(stk, pci, 3);

	if ((msg = getSQLContext(cntxt, mb, &m, NULL)) != NULL)
		return msg;
	if ((msg = checkSQLContext(cntxt)) != NULL)
		return msg;
	s = mvc_bind_schema(m, sname);
	if (s == NULL)
		throw(SQL, "calc.rowid", SQLSTATE(3F000) "Schema missing %s", sname);
	t = mvc_bind_table(m, s, tname);
	if (t == NULL)
		throw(SQL, "calc.rowid", SQLSTATE(42S02) "Table missing %s.%s",sname,tname);
	if (!isTable(t))
		throw(SQL, "calc.rowid", SQLSTATE(42000) "%s '%s' is not persistent",
			  TABLE_TYPE_DESCRIPTION(t->type, t->properties), t->base.name);
	if (!ol_first_node(t->columns))
		throw(SQL, "calc.rowid", SQLSTATE(42S22) "Column missing %s.%s",sname,tname);
	c = ol_first_node(t->columns)->data;
	/* HACK, get insert bat */
	sqlstore *store = m->session->tr->store;
	b = store->storage_api.bind_col(m->session->tr, c, QUICK);
	if( b == NULL)
		throw(SQL,"calc.rowid", SQLSTATE(HY005) "Cannot access column descriptor");
	/* UGH (move into storage backends!!) */
	*rid = BATcount(b);
	return MAL_SUCCEED;
}

static str
do_sql_rank_grp(bat *rid, const bat *bid, const bat *gid, int nrank, int dense, const char *name)
{
	BAT *r, *b, *g;
	BUN p, q;
	BATiter bi, gi;
	int (*ocmp) (const void *, const void *);
	int (*gcmp) (const void *, const void *);
	const void *oc, *gc, *on, *gn;
	int rank = 1;
	int c;

	if ((b = BATdescriptor(*bid)) == NULL)
		throw(SQL, name, SQLSTATE(HY002) RUNTIME_OBJECT_MISSING);
	if ((g = BATdescriptor(*gid)) == NULL) {
		BBPunfix(b->batCacheid);
		throw(SQL, name, SQLSTATE(HY002) RUNTIME_OBJECT_MISSING);
	}
	bi = bat_iterator(b);
	gi = bat_iterator(g);
	ocmp = ATOMcompare(b->ttype);
	gcmp = ATOMcompare(g->ttype);
	oc = BUNtail(bi, 0);
	gc = BUNtail(gi, 0);
	if (!ALIGNsynced(b, g)) {
		bat_iterator_end(&bi);
		bat_iterator_end(&gi);
		BBPunfix(b->batCacheid);
		BBPunfix(g->batCacheid);
		throw(SQL, name, SQLSTATE(45000) "Internal error, columns not aligned");
	}
/*
  if (!b->tsorted) {
  BBPunfix(b->batCacheid);
  BBPunfix(g->batCacheid);
  throw(SQL, name, SQLSTATE(45000) "Internal error, columns not sorted");
  }
*/
	r = COLnew(b->hseqbase, TYPE_int, BATcount(b), TRANSIENT);
	if (r == NULL) {
		bat_iterator_end(&bi);
		bat_iterator_end(&gi);
		BBPunfix(b->batCacheid);
		BBPunfix(g->batCacheid);
		throw(SQL, name, SQLSTATE(HY013) MAL_MALLOC_FAIL);
	}
	BATloop(b, p, q) {
		on = BUNtail(bi, p);
		gn = BUNtail(gi, p);

		if ((c = ocmp(on, oc)) != 0)
			rank = nrank;
		if (gcmp(gn, gc) != 0)
			c = rank = nrank = 1;
		oc = on;
		gc = gn;
		if (BUNappend(r, &rank, false) != GDK_SUCCEED) {
			bat_iterator_end(&bi);
			bat_iterator_end(&gi);
			BBPunfix(b->batCacheid);
			BBPunfix(g->batCacheid);
			BBPunfix(r->batCacheid);
			throw(SQL, name, SQLSTATE(HY013) MAL_MALLOC_FAIL);
		}
		nrank += !dense || c;
	}
	bat_iterator_end(&bi);
	bat_iterator_end(&gi);
	BBPunfix(b->batCacheid);
	BBPunfix(g->batCacheid);
	*rid = r->batCacheid;
	BBPkeepref(r);
	return MAL_SUCCEED;
}

static str
do_sql_rank(bat *rid, const bat *bid, int nrank, int dense, const char *name)
{
	BAT *r, *b;
	BATiter bi;
	int (*cmp) (const void *, const void *);
	const void *cur, *n;
	BUN p, q;
	int rank = 1;
	int c;

	if ((b = BATdescriptor(*bid)) == NULL)
		throw(SQL, name, SQLSTATE(HY002) RUNTIME_OBJECT_MISSING);
	bi = bat_iterator(b);
	if (!bi.sorted && !bi.revsorted) {
		bat_iterator_end(&bi);
		BBPunfix(b->batCacheid);
		throw(SQL, name, SQLSTATE(45000) "Internal error, columns not sorted");
	}

	cmp = ATOMcompare(bi.type);
	cur = BUNtail(bi, 0);
	r = COLnew(b->hseqbase, TYPE_int, BATcount(b), TRANSIENT);
	if (r == NULL) {
		bat_iterator_end(&bi);
		BBPunfix(b->batCacheid);
		throw(SQL, name, SQLSTATE(HY013) MAL_MALLOC_FAIL);
	}
	if (BATtdensebi(&bi)) {
		BATloop(b, p, q) {
			if (BUNappend(r, &rank, false) != GDK_SUCCEED)
				goto bailout;
			rank++;
		}
	} else {
		BATloop(b, p, q) {
			n = BUNtail(bi, p);
			if ((c = cmp(n, cur)) != 0)
				rank = nrank;
			cur = n;
			if (BUNappend(r, &rank, false) != GDK_SUCCEED)
				goto bailout;
			nrank += !dense || c;
		}
	}
	bat_iterator_end(&bi);
	BBPunfix(b->batCacheid);
	*rid = r->batCacheid;
	BBPkeepref(r);
	return MAL_SUCCEED;
  bailout:
	bat_iterator_end(&bi);
	BBPunfix(b->batCacheid);
	BBPunfix(r->batCacheid);
	throw(SQL, name, SQLSTATE(HY013) MAL_MALLOC_FAIL);
}

str
sql_rank_grp(bat *rid, const bat *bid, const bat *gid, const bat *gpe)
{
	(void) gpe;
	return do_sql_rank_grp(rid, bid, gid, 1, 0, "sql.rank_grp");
}

str
sql_dense_rank_grp(bat *rid, const bat *bid, const bat *gid, const bat *gpe)
{
	(void) gpe;
	return do_sql_rank_grp(rid, bid, gid, 2, 1, "sql.dense_rank_grp");
}

str
sql_rank(bat *rid, const bat *bid)
{
	return do_sql_rank(rid, bid, 1, 0, "sql.rank");
}

str
sql_dense_rank(bat *rid, const bat *bid)
{
	return do_sql_rank(rid, bid, 2, 1, "sql.dense_rank");
}

str
SQLargRecord(Client cntxt, MalBlkPtr mb, MalStkPtr stk, InstrPtr pci)
{
	str s, t, *ret;

	(void) cntxt;
	ret = getArgReference_str(stk, pci, 0);
	s = instruction2str(mb, stk, getInstrPtr(mb, 0), LIST_MAL_CALL);
	if(s == NULL)
		throw(SQL, "sql.argRecord", SQLSTATE(HY013) MAL_MALLOC_FAIL);
	t = strchr(s, ' ');
	if( ! t)
		t = strchr(s, '\t');
	*ret = GDKstrdup(t ? t + 1 : s);
	GDKfree(s);
	if(*ret == NULL)
		throw(SQL, "sql.argRecord", SQLSTATE(HY013) MAL_MALLOC_FAIL);
	return MAL_SUCCEED;
}

/*
 * The drop_hash operation cleans up any hash indices on any of the tables columns.
 */
str
SQLdrop_hash(Client cntxt, MalBlkPtr mb, MalStkPtr stk, InstrPtr pci)
{
	const char *sch = *getArgReference_str(stk, pci, 1);
	const char *tbl = *getArgReference_str(stk, pci, 2);
	sql_schema *s;
	sql_table *t;
	mvc *m = NULL;
	str msg;

	if ((msg = getSQLContext(cntxt, mb, &m, NULL)) != NULL)
		return msg;
	if ((msg = checkSQLContext(cntxt)) != NULL)
		return msg;
	s = mvc_bind_schema(m, sch);
	if (s == NULL)
		throw(SQL, "sql.drop_hash", SQLSTATE(3F000) "Schema missing %s",sch);
	if (!mvc_schema_privs(m, s))
		throw(SQL, "sql.drop_hash", SQLSTATE(42000) "Access denied for %s to schema '%s'", get_string_global_var(m, "current_user"), s->base.name);
	t = mvc_bind_table(m, s, tbl);
	if (t == NULL)
		throw(SQL, "sql.drop_hash", SQLSTATE(42S02) "Table missing %s.%s",sch, tbl);
	if (!isTable(t))
		throw(SQL, "sql.drop_hash", SQLSTATE(42000) "%s '%s' is not persistent",
			  TABLE_TYPE_DESCRIPTION(t->type, t->properties), t->base.name);

	sqlstore *store = m->session->tr->store;
	for (node *n = ol_first_node(t->columns); n; n = n->next) {
		sql_column *c = n->data;
		BAT *b = NULL, *nb = NULL;

		if (!(b = store->storage_api.bind_col(m->session->tr, c, RDONLY)))
			throw(SQL, "sql.drop_hash", SQLSTATE(HY002) RUNTIME_OBJECT_MISSING);
		if (VIEWtparent(b) && (nb = BBP_desc(VIEWtparent(b)))) {
			BBPunfix(b->batCacheid);
			if (!(b = BATdescriptor(nb->batCacheid)))
				throw(SQL, "sql.drop_hash", SQLSTATE(HY002) RUNTIME_OBJECT_MISSING);
		}
		HASHdestroy(b);
		BBPunfix(b->batCacheid);
	}
	return MAL_SUCCEED;
}

/* after an update on the optimizer catalog, we have to change
 * the internal optimizer pipe line administration
 * The minimal and default pipelines may not be changed.
 */
str
SQLoptimizersUpdate(Client cntxt, MalBlkPtr mb, MalStkPtr stk, InstrPtr pci)
{
	mvc *m = NULL;
	str msg;

	if ((msg = getSQLContext(cntxt, mb, &m, NULL)) != NULL)
		return msg;
	if ((msg = checkSQLContext(cntxt)) != NULL)
		return msg;
	/* find the optimizer pipeline */
	(void) stk;
	(void) pci;
	throw(SQL, "updateOptimizer", SQLSTATE(0A000) PROGRAM_NYI);
}

static str
sql_storage_appendrow(BAT *bs, const char *sname, const char *tname, const char *cname,
					  int access, const char *tpname,
					  BAT *sch, BAT *tab, BAT *col, BAT *type, BAT *loc,
					  BAT *cnt, BAT *atom, BAT *size, BAT *heap, BAT *indices,
					  BAT *phash, BAT *sort, BAT *imprints, BAT *mode,
					  BAT *revsort, BAT *key, BAT *oidx)
{
	BATiter bsi = bat_iterator(bs);
	lng sz;
	int w;
	bit bitval;

	if (BUNappend(sch, sname, false) != GDK_SUCCEED ||
		BUNappend(tab, tname, false) != GDK_SUCCEED ||
		BUNappend(col, cname, false) != GDK_SUCCEED)
		goto bailout1;
	if (access == TABLE_WRITABLE) {
		if (BUNappend(mode, "writable", false) != GDK_SUCCEED)
			goto bailout1;
	} else if (access == TABLE_APPENDONLY) {
		if (BUNappend(mode, "appendonly", false) != GDK_SUCCEED)
			goto bailout1;
	} else if (access == TABLE_READONLY) {
		if (BUNappend(mode, "readonly", false) != GDK_SUCCEED)
			goto bailout1;
	} else {
		if (BUNappend(mode, str_nil, false) != GDK_SUCCEED)
			goto bailout1;
	}
	if (BUNappend(type, tpname, false) != GDK_SUCCEED)
		goto bailout1;

	sz = bsi.count;
	if (BUNappend(cnt, &sz, false) != GDK_SUCCEED)
		goto bailout1;

	if (BUNappend(loc, BBP_physical(bs->batCacheid), false) != GDK_SUCCEED)
		goto bailout1;
	w = bsi.width;
	if (BUNappend(atom, &w, false) != GDK_SUCCEED)
		goto bailout1;

	sz = (lng) bsi.hfree;
	if (BUNappend(size, &sz, false) != GDK_SUCCEED)
		goto bailout1;

	sz = bsi.vhfree;
	if (BUNappend(heap, &sz, false) != GDK_SUCCEED)
		goto bailout1;

	sz = (lng) HASHsize(bs);
	if (BUNappend(indices, &sz, false) != GDK_SUCCEED)
		goto bailout1;

	bitval = sz > 0;
	if (BUNappend(phash, &bitval, false) != GDK_SUCCEED)
		goto bailout1;

	sz = 0;
	if (BUNappend(imprints, &sz, false) != GDK_SUCCEED)
		goto bailout1;
	bitval = bsi.sorted;
	if (!bitval && bsi.nosorted == 0)
		bitval = bit_nil;
	if (BUNappend(sort, &bitval, false) != GDK_SUCCEED)
		goto bailout1;

	bitval = bsi.revsorted;
	if (!bitval && bsi.norevsorted == 0)
		bitval = bit_nil;
	if (BUNappend(revsort, &bitval, false) != GDK_SUCCEED)
		goto bailout1;

	bitval = bsi.key;
	if (!bitval && bsi.nokey[0] == 0 && bsi.nokey[1] == 0)
		bitval = bit_nil;
	if (BUNappend(key, &bitval, false) != GDK_SUCCEED)
		goto bailout1;

	MT_lock_set(&bs->batIdxLock);
	sz = bs->torderidx && bs->torderidx != (Heap *) 1 ? bs->torderidx->free : 0;
	MT_lock_unset(&bs->batIdxLock);
	if (BUNappend(oidx, &sz, false) != GDK_SUCCEED)
		goto bailout1;
	bat_iterator_end(&bsi);
	return MAL_SUCCEED;
  bailout1:
	bat_iterator_end(&bsi);
	throw(SQL, "sql.storage", GDK_EXCEPTION);
}

/*
 * Inspection of the actual storage footprint is a recurring question of users.
 * This is modelled as a generic SQL table producing function.
 * create function storage()
 * returns table ("schema" string, "table" string, "column" string, "type" string, "mode" string, location string, "count" bigint, width int, columnsize bigint, heapsize bigint indices bigint, sorted int)
 * external name sql.storage;
 */
str
sql_storage(Client cntxt, MalBlkPtr mb, MalStkPtr stk, InstrPtr pci)
{
	BAT *sch, *tab, *col, *type, *loc, *cnt, *atom, *size, *heap, *indices, *phash, *sort, *imprints, *mode, *revsort, *key, *oidx, *bs = NULL;
	mvc *m = NULL;
	str msg = MAL_SUCCEED;
	sql_trans *tr;
	node *ncol;
	bat *rsch = getArgReference_bat(stk, pci, 0);
	bat *rtab = getArgReference_bat(stk, pci, 1);
	bat *rcol = getArgReference_bat(stk, pci, 2);
	bat *rtype = getArgReference_bat(stk, pci, 3);
	bat *rmode = getArgReference_bat(stk, pci, 4);
	bat *rloc = getArgReference_bat(stk, pci, 5);
	bat *rcnt = getArgReference_bat(stk, pci, 6);
	bat *ratom = getArgReference_bat(stk, pci, 7);
	bat *rsize = getArgReference_bat(stk, pci, 8);
	bat *rheap = getArgReference_bat(stk, pci, 9);
	bat *rindices = getArgReference_bat(stk, pci, 10);
	bat *rphash = getArgReference_bat(stk, pci, 11);
	bat *rimprints = getArgReference_bat(stk, pci, 12);
	bat *rsort = getArgReference_bat(stk, pci, 13);
	bat *rrevsort = getArgReference_bat(stk, pci, 14);
	bat *rkey = getArgReference_bat(stk, pci, 15);
	bat *roidx = getArgReference_bat(stk, pci, 16);
	str sname = 0;
	str tname = 0;
	str cname = 0;
	struct os_iter si = {0};

	if ((msg = getSQLContext(cntxt, mb, &m, NULL)) != NULL)
		return msg;
	if ((msg = checkSQLContext(cntxt)) != NULL)
		return msg;

	if( pci->argc - pci->retc >= 1) {
		sname = *getArgReference_str(stk, pci, pci->retc);
		if (strNil(sname))
			throw(SQL, "sql.storage", SQLSTATE(42000) "Schema name cannot be NULL");
	}
	if( pci->argc - pci->retc >= 2) {
		tname = *getArgReference_str(stk, pci, pci->retc + 1);
		if (strNil(tname))
			throw(SQL, "sql.storage", SQLSTATE(42000) "Table name cannot be NULL");
	}
	if( pci->argc - pci->retc >= 3) {
		cname = *getArgReference_str(stk, pci, pci->retc + 2);
		if (strNil(cname))
			throw(SQL, "sql.storage", SQLSTATE(42000) "Column name cannot be NULL");
	}

	tr = m->session->tr;
	sqlstore *store = tr->store;
	sch = COLnew(0, TYPE_str, 0, TRANSIENT);
	tab = COLnew(0, TYPE_str, 0, TRANSIENT);
	col = COLnew(0, TYPE_str, 0, TRANSIENT);
	type = COLnew(0, TYPE_str, 0, TRANSIENT);
	mode = COLnew(0, TYPE_str, 0, TRANSIENT);
	loc = COLnew(0, TYPE_str, 0, TRANSIENT);
	cnt = COLnew(0, TYPE_lng, 0, TRANSIENT);
	atom = COLnew(0, TYPE_int, 0, TRANSIENT);
	size = COLnew(0, TYPE_lng, 0, TRANSIENT);
	heap = COLnew(0, TYPE_lng, 0, TRANSIENT);
	indices = COLnew(0, TYPE_lng, 0, TRANSIENT);
	phash = COLnew(0, TYPE_bit, 0, TRANSIENT);
	imprints = COLnew(0, TYPE_lng, 0, TRANSIENT);
	sort = COLnew(0, TYPE_bit, 0, TRANSIENT);
	revsort = COLnew(0, TYPE_bit, 0, TRANSIENT);
	key = COLnew(0, TYPE_bit, 0, TRANSIENT);
	oidx = COLnew(0, TYPE_lng, 0, TRANSIENT);

	if (sch == NULL || tab == NULL || col == NULL || type == NULL || mode == NULL || loc == NULL || imprints == NULL ||
	    sort == NULL || cnt == NULL || atom == NULL || size == NULL || heap == NULL || indices == NULL || phash == NULL ||
	    revsort == NULL || key == NULL || oidx == NULL) {
		msg = createException(SQL, "sql.storage", SQLSTATE(HY013) MAL_MALLOC_FAIL);
		goto bailout;
	}

	/* check for limited storage tables */
	os_iterator(&si, tr->cat->schemas, tr, NULL);
	for (sql_base *b = oi_next(&si); b; b = oi_next(&si)) {
		sql_schema *s = (sql_schema *) b;
		if ((sname && strcmp(b->name, sname) ) || b->name[0] == '%')
			continue;
		if (s->tables) {
			struct os_iter oi;

			os_iterator(&oi, s->tables, tr, NULL);
			for (sql_base *bt = oi_next(&oi); bt; bt = oi_next(&oi)) {
				sql_table *t = (sql_table *) bt;
				if( tname && strcmp(bt->name, tname) )
					continue;
				if (isTable(t)) {
					if (ol_first_node(t->columns)) {
						for (ncol = ol_first_node((t)->columns); ncol; ncol = ncol->next) {
							sql_base *bc = ncol->data;
							sql_column *c = (sql_column *) ncol->data;
							if (!c->type.multiset && c->type.type->composite)
								continue; // virtual column, e.g. no column info
							if( cname && strcmp(bc->name, cname) )
								continue;
							bs = store->storage_api.bind_col(tr, c, QUICK);
							if (bs == NULL) {
								msg = createException(SQL, "sql.storage", SQLSTATE(HY005) "Cannot access column descriptor");
								goto bailout;
							}

							msg = sql_storage_appendrow(
								bs, b->name, bt->name, bc->name,
								c->t->access, c->type.type->base.name,
								sch, tab, col, type, loc, cnt, atom, size,
								heap, indices, phash, sort, imprints, mode,
								revsort, key, oidx);
							if (msg != MAL_SUCCEED)
								goto bailout;
						}
					}

					if (t->idxs) {
						for (ncol = ol_first_node((t)->idxs); ncol; ncol = ncol->next) {
							sql_base *bc = ncol->data;
							sql_idx *c = (sql_idx *) ncol->data;
							if (idx_has_column(c->type)) {
								bs = store->storage_api.bind_idx(tr, c, QUICK);

								if (bs == NULL) {
									msg = createException(SQL, "sql.storage", SQLSTATE(HY005) "Cannot access column descriptor");
									goto bailout;
								}
								if( cname && strcmp(bc->name, cname) )
									continue;
								msg = sql_storage_appendrow(
									bs, b->name, bt->name, bc->name,
									c->t->access, "oid",
									sch, tab, col, type, loc, cnt, atom, size,
									heap, indices, phash, sort, imprints, mode,
									revsort, key, oidx);
								if (msg != MAL_SUCCEED)
									goto bailout;
							}
						}
					}
				}
			}
		}
	}

	*rsch = sch->batCacheid;
	BBPkeepref(sch);
	*rtab = tab->batCacheid;
	BBPkeepref(tab);
	*rcol = col->batCacheid;
	BBPkeepref(col);
	*rmode = mode->batCacheid;
	BBPkeepref(mode);
	*rloc = loc->batCacheid;
	BBPkeepref(loc);
	*rtype = type->batCacheid;
	BBPkeepref(type);
	*rcnt = cnt->batCacheid;
	BBPkeepref(cnt);
	*ratom = atom->batCacheid;
	BBPkeepref(atom);
	*rsize = size->batCacheid;
	BBPkeepref(size);
	*rheap = heap->batCacheid;
	BBPkeepref(heap);
	*rindices = indices->batCacheid;
	BBPkeepref(indices);
	*rphash = phash->batCacheid;
	BBPkeepref(phash);
	*rimprints = imprints->batCacheid;
	BBPkeepref(imprints);
	*rsort = sort->batCacheid;
	BBPkeepref(sort);
	*rrevsort = revsort->batCacheid;
	BBPkeepref(revsort);
	*rkey = key->batCacheid;
	BBPkeepref(key);
	*roidx = oidx->batCacheid;
	BBPkeepref(oidx);
	return MAL_SUCCEED;

  bailout:
	BBPreclaim(sch);
	BBPreclaim(tab);
	BBPreclaim(col);
	BBPreclaim(mode);
	BBPreclaim(loc);
	BBPreclaim(cnt);
	BBPreclaim(type);
	BBPreclaim(atom);
	BBPreclaim(size);
	BBPreclaim(heap);
	BBPreclaim(indices);
	BBPreclaim(phash);
	BBPreclaim(imprints);
	BBPreclaim(sort);
	BBPreclaim(revsort);
	BBPreclaim(key);
	BBPreclaim(oidx);
	if (!msg)
		msg = createException(SQL, "sql.storage", GDK_EXCEPTION);
	return msg;
}

void
freeVariables(Client c, MalBlkPtr mb, MalStkPtr glb, int oldvtop)
{
	for (int i = oldvtop; i < mb->vtop;) {
		if (glb) {
			if (isVarCleanup(mb, i))
				garbageElement(c, &glb->stk[i]);
			/* clean stack entry */
			glb->stk[i].vtype = TYPE_int;
			glb->stk[i].val.ival = 0;
			glb->stk[i].len = 0;
		}
		clearVariable(mb, i);
		i++;
	}
	assert(oldvtop <= mb->vsize);
	mb->vtop = oldvtop;
}

str
SQLresume_log_flushing(Client cntxt, MalBlkPtr mb, MalStkPtr stk, InstrPtr pci)
{
	mvc *mvc;

	(void)stk; (void)pci;
	char *msg = getSQLContext(cntxt, mb, &mvc, NULL);
	if (msg)
		return msg;
	store_resume_log(mvc->store);
	return MAL_SUCCEED;
}

str
SQLsuspend_log_flushing(Client cntxt, MalBlkPtr mb, MalStkPtr stk, InstrPtr pci)
{
	mvc *mvc;

	(void)stk; (void)pci;
	char *msg = getSQLContext(cntxt, mb, &mvc, NULL);
	if (msg)
		return msg;
	store_suspend_log(mvc->store);
	return MAL_SUCCEED;
}

str
/*SQLhot_snapshot(void *ret, const str *tarfile_arg [, bool onserver ])*/
SQLhot_snapshot(Client cntxt, MalBlkPtr mb, MalStkPtr stk, InstrPtr pci)
{
	char *filename;
	bool onserver;
	char *msg = MAL_SUCCEED;
	char buf[80];
	mvc *mvc;
	ssize_t sz;
	stream *s;
	stream *cb = NULL;
	lng result;

	filename = *getArgReference_str(stk, pci, 1);
	onserver = pci->argc == 3 ? *getArgReference_bit(stk, pci, 2) : true;

	msg = getSQLContext(cntxt, mb, &mvc, NULL);
	if (msg)
		return msg;

	sqlstore *store = mvc->session->tr->store;
	if (onserver) {
		lng result = store_hot_snapshot(store, filename);
		if (result)
			return MAL_SUCCEED;
		else
			throw(SQL, "sql.hot_snapshot", GDK_EXCEPTION);
	}

	// sync with client, copy pasted from mvc_export_table_wrap
	while (!mvc->scanner.rs->eof)
		if (bstream_next(mvc->scanner.rs) < 0)
			throw(SQL, "sql.hot_snapshot", "interrupted");

	// The snapshot code flushes from time to time.
	// Use a callback stream to suppress those.
	s = mvc->scanner.ws;
	cb = callback_stream(
		/* private */ s,
		/* read */    NULL,
		/* write */   (void*)mnstr_write,
		/* close */   NULL,
		/* destroy */ NULL,
		"snapshot-callback"
	);
	if (!cb)
		throw(SQL, "sql.hot_snapshot", GDK_EXCEPTION);

	// tell client to open file, copy pasted from mvc_export_table_wrap
	mnstr_write(s, PROMPT3, sizeof(PROMPT3) - 1, 1);
	mnstr_printf(s, "wb %s\n", filename);
	mnstr_flush(s, MNSTR_FLUSH_DATA);
	if ((sz = mnstr_readline(mvc->scanner.rs->s, buf, sizeof(buf))) > 1) {
		/* non-empty line indicates failure on client */
		msg = createException(IO, "streams.open", "%s", buf);
			/* discard until client flushes */
			while (mnstr_read(mvc->scanner.rs->s, buf, 1, sizeof(buf)) > 0) {
				/* ignore remainder of error message */
			}
		goto end;
	}

	// client is waiting for data now, send it.
	result = store_hot_snapshot_to_stream(store, cb);
	if (result)
		msg = MAL_SUCCEED;
	else
		msg = createException(SQL, "sql.hot_snapshot", GDK_EXCEPTION);
	mnstr_destroy(cb);

	// tell client no more data, also copy pasted from mvc_export_table_wrap
	mnstr_flush(s, MNSTR_FLUSH_DATA);
	if ((sz = mnstr_readline(mvc->scanner.rs->s, buf, sizeof(buf))) > 1) {
		msg = createException(IO, "streams.open", "%s", buf);
	}
	while (sz > 0)
		sz = mnstr_readline(mvc->scanner.rs->s, buf, sizeof(buf));

end:
	return msg;
}

MT_Lock lock_persist_unlogged = MT_LOCK_INITIALIZER(lock_persist_unlogged);

str
SQLpersist_unlogged(Client cntxt, MalBlkPtr mb, MalStkPtr stk, InstrPtr pci)
{
	(void)stk;
	(void)pci;

	assert(pci->argc == 5);

	bat *o0 = getArgReference_bat(stk, pci, 0),
		*o1 = getArgReference_bat(stk, pci, 1),
		*o2 = getArgReference_bat(stk, pci, 2);
	str sname = *getArgReference_str(stk, pci, 3),
		tname = *getArgReference_str(stk, pci, 4),
		msg = MAL_SUCCEED;

	mvc *m = NULL;
	msg = getSQLContext(cntxt, mb, &m, NULL);

	if (msg)
		return msg;

	sqlstore *store = store = m->session->tr->store;

	sql_schema *s = mvc_bind_schema(m, sname);
	if (s == NULL)
		throw(SQL, "sql.persist_unlogged", SQLSTATE(3F000) "Schema missing %s.", sname);

	if (!mvc_schema_privs(m, s))
		throw(SQL, "sql.persist_unlogged", SQLSTATE(42000) "Access denied for %s to schema '%s'.",
			  get_string_global_var(m, "current_user"), s->base.name);

	sql_table *t = mvc_bind_table(m, s, tname);
	if (t == NULL)
		throw(SQL, "sql.persist_unlogged", SQLSTATE(42S02) "Table missing %s.%s", sname, tname);

	if (!isUnloggedTable(t) || t->access != TABLE_APPENDONLY)
		throw(SQL, "sql.persist_unlogged", "Unlogged and Insert Only mode combination required for table %s.%s", sname, tname);

	lng count = 0;

	sql_trans *tr = m->session->tr;
	storage *t_del = bind_del_data(tr, t, NULL);

	BAT *d = NULL;

	if (t_del)
		d = BATdescriptor(t_del->cs.bid);
	if (t_del == NULL || d == NULL)
		throw(SQL, "sql.persist_unlogged", "Cannot access %s column storage.", tname);

	MT_lock_set(&lock_persist_unlogged);
	BATiter d_bi = bat_iterator(d);

	if (BBP_status(d->batCacheid) & BBPEXISTING) {

		assert(d->batInserted <= d_bi.count);

		if (d->batInserted < d_bi.count) {
			int n = ol_length(t->columns);

			bat *commit_list = GDKzalloc(sizeof(bat) * (n + 2));
			BUN *sizes = GDKzalloc(sizeof(BUN) * (n + 2));

			if (commit_list == NULL || sizes == NULL) {
				bat_iterator_end(&d_bi);
				MT_lock_unset(&lock_persist_unlogged);
				GDKfree(commit_list);
				GDKfree(sizes);
				BBPreclaim(d);
				throw(SQL, "sql.persist_unlogged", SQLSTATE(HY001));
			}

			commit_list[0] = 0;
			sizes[0] = 0;
			int i = 1;

			for (node *ncol = ol_first_node(t->columns); ncol; ncol = ncol->next, i++) {

				sql_column *c = (sql_column *) ncol->data;
				BAT *b = store->storage_api.bind_col(tr, c, QUICK);

				if (b == NULL) {
					bat_iterator_end(&d_bi);
					MT_lock_unset(&lock_persist_unlogged);
					GDKfree(commit_list);
					GDKfree(sizes);
					BBPreclaim(d);
					throw(SQL, "sql.persist_unlogged", "Cannot access column descriptor.");
				}

				commit_list[i] = b->batCacheid;
				sizes[i] = d_bi.count;
			}

			assert(i<n+2);
			commit_list[i] = d->batCacheid;
			sizes[i] = d_bi.count;
			i++;

			if (TMsubcommit_list(commit_list, sizes, i, -1) != GDK_SUCCEED) {
				bat_iterator_end(&d_bi);
				MT_lock_unset(&lock_persist_unlogged);
				GDKfree(commit_list);
				GDKfree(sizes);
				BBPreclaim(d);
				throw(SQL, "sql.persist_unlogged", "Lower level commit operation failed");
			}

			GDKfree(commit_list);
			GDKfree(sizes);
		}
		count = d_bi.count;
	} else {
		/* special case of log_tstart: third arg == NULL with second arg
		 * true is request to rotate log file ASAP */
		store->logger_api.log_tstart(store, true, NULL);
		/* special case for sql->debug: if 1024 bit is set,
		 * store_manager doesn't wait for 30 seconds of idle time before
		 * attempting to rotate */
		MT_lock_set(&store->flush);
		store->debug |= 1024;
		MT_lock_unset(&store->flush);
	}

	bat_iterator_end(&d_bi);
	MT_lock_unset(&lock_persist_unlogged);
	BBPreclaim(d);

	BAT *table = COLnew(0, TYPE_str, 0, TRANSIENT),
		*tableid = COLnew(0, TYPE_int, 0, TRANSIENT),
		*rowcount = COLnew(0, TYPE_lng, 0, TRANSIENT);

	if (table == NULL || tableid == NULL || rowcount == NULL ||
		BUNappend(table, tname, false) != GDK_SUCCEED ||
		BUNappend(tableid, &(t->base.id), false) != GDK_SUCCEED ||
		BUNappend(rowcount, &count, false) != GDK_SUCCEED) {
		BBPnreclaim(3, table, tableid, rowcount);
		throw(SQL, "sql.persist_unlogged", SQLSTATE(HY001));
	}
	*o0 = table->batCacheid;
	*o1 = tableid->batCacheid;
	*o2 = rowcount->batCacheid;
	BBPkeepref(table);
	BBPkeepref(tableid);
	BBPkeepref(rowcount);
	return msg;
}

str
SQLsession_prepared_statements(Client cntxt, MalBlkPtr mb, MalStkPtr stk, InstrPtr pci)
{
	BAT *sessionid, *user, *statementid, *statement, *created;
	bat *sid = getArgReference_bat(stk,pci,0);
	bat *u = getArgReference_bat(stk,pci,1);
	bat *i = getArgReference_bat(stk,pci,2);
	bat *s = getArgReference_bat(stk,pci,3);
	bat *c = getArgReference_bat(stk,pci,4);
	str msg = MAL_SUCCEED;
	mvc *sql = NULL;
	cq *q = NULL;

	(void) stk;
	(void) pci;
	if ((msg = getSQLContext(cntxt, mb, &sql, NULL)) != NULL)
		return msg;
	if ((msg = checkSQLContext(cntxt)) != NULL)
		return msg;

	assert(sql->qc);

	sessionid = COLnew(0, TYPE_int, 256, TRANSIENT);
	user = COLnew(0, TYPE_str, 256, TRANSIENT);
	statementid = COLnew(0, TYPE_int, 256, TRANSIENT);
	statement = COLnew(0, TYPE_str, 256, TRANSIENT);
	created = COLnew(0, TYPE_timestamp, 256, TRANSIENT);
	if (sessionid == NULL || user == NULL || statementid == NULL || statement == NULL || created == NULL) {
		msg = createException(SQL, "sql.session_prepared_statements", GDK_EXCEPTION);
		goto bailout;
	}

	for (q = sql->qc->q; q; q = q->next) {
		gdk_return bun_res;
		if (BUNappend(sessionid, &(cntxt->idx), false) != GDK_SUCCEED) {
			msg = createException(SQL, "sql.session_prepared_statements", GDK_EXCEPTION);
			goto bailout;
		}

		if (msg != MAL_SUCCEED)
			goto bailout;
		bun_res = BUNappend(user, cntxt->username, false);
		if (bun_res != GDK_SUCCEED) {
			msg = createException(SQL, "sql.session_prepared_statements", GDK_EXCEPTION);
			goto bailout;
		}

		if (BUNappend(statementid, &(q->id), false) != GDK_SUCCEED) {
			msg = createException(SQL, "sql.session_prepared_statements", GDK_EXCEPTION);
			goto bailout;
		}
		if (BUNappend(statement, q->f->query, false) != GDK_SUCCEED) {
			msg = createException(SQL, "sql.session_prepared_statements", GDK_EXCEPTION);
			goto bailout;
		}
		if (BUNappend(created, &(q->created), false) != GDK_SUCCEED) {
			msg = createException(SQL, "sql.session_prepared_statements", GDK_EXCEPTION);
			goto bailout;
		}
	}

bailout:
	if (msg) {
		BBPreclaim(sessionid);
		BBPreclaim(user);
		BBPreclaim(statementid);
		BBPreclaim(statement);
		BBPreclaim(created);
	} else {
		*sid = sessionid->batCacheid;
		BBPkeepref(sessionid);
		*u = user->batCacheid;
		BBPkeepref(user);
		*i = statementid->batCacheid;
		BBPkeepref(statementid);
		*s = statement->batCacheid;
		BBPkeepref(statement);
		*c = created->batCacheid;
		BBPkeepref(created);
	}
	return msg;
}

str
SQLsession_prepared_statements_args(Client cntxt, MalBlkPtr mb, MalStkPtr stk, InstrPtr pci)
{
	BAT *statementid, *type, *digits, *isinout, *number, *scale, *schema, *table, *column;
	bat *sid = getArgReference_bat(stk,pci,0);
	bat *t = getArgReference_bat(stk,pci,1);
	bat *d = getArgReference_bat(stk,pci,2);
	bat *s = getArgReference_bat(stk,pci,3);
	bat *io = getArgReference_bat(stk,pci,4);
	bat *n = getArgReference_bat(stk,pci,5);
	bat *sch = getArgReference_bat(stk,pci,6);
	bat *tbl = getArgReference_bat(stk,pci,7);
	bat *col = getArgReference_bat(stk,pci,8);
	str msg = MAL_SUCCEED;
	mvc *sql = NULL;
	cq *q = NULL;

	(void) stk;
	(void) pci;
	if ((msg = getSQLContext(cntxt, mb, &sql, NULL)) != NULL)
		return msg;
	if ((msg = checkSQLContext(cntxt)) != NULL)
		return msg;

	assert(sql->qc);

	statementid = COLnew(0, TYPE_int, 256, TRANSIENT);
	type = COLnew(0, TYPE_str, 256, TRANSIENT);
	digits = COLnew(0, TYPE_int, 256, TRANSIENT);
	scale = COLnew(0, TYPE_int, 256, TRANSIENT);
	isinout = COLnew(0, TYPE_bte, 256, TRANSIENT);
	number = COLnew(0, TYPE_int, 256, TRANSIENT);
	schema = COLnew(0, TYPE_str, 256, TRANSIENT);
	table = COLnew(0, TYPE_str, 256, TRANSIENT);
	column = COLnew(0, TYPE_str, 256, TRANSIENT);
	if (!statementid || !type || !digits || !scale || !isinout || !number || !schema || !table || !column) {
		msg = createException(SQL, "sql.session_prepared_statements_args", GDK_EXCEPTION);
		goto bailout;
	}

	for (q = sql->qc->q; q; q = q->next) {
		sql_rel *r = q->rel;
		int arg_number = 0;
		bte inout = ARG_OUT;

		if (r && (is_topn(r->op) || is_sample(r->op)))
			r = r->l;

		if (r && is_project(r->op) && r->exps) {
			for (node *n = r->exps->h; n; n = n->next, arg_number++) {
				sql_exp *e = n->data;
				sql_subtype *t = exp_subtype(e);
				const char *name = exp_name(e), *rname = NULL, *rschema = ATOMnilptr(TYPE_str);
				sql_alias *ra = exp_relname(e);

				if (ra) {
					rname = ra->name;
					if (ra->parent)
						rschema = ra->parent->name;
				}

				if (!name && e->type == e_column && e->r)
					name = e->r;
				if (!name)
					name = ATOMnilptr(TYPE_str);
				if (!rname && e->type == e_column && e->l)
					rname = e->l;
				if (!rname)
					rname = ATOMnilptr(TYPE_str);

				if (BUNappend(statementid, &(q->id), false) != GDK_SUCCEED ||
					BUNappend(type, t->type->base.name, false) != GDK_SUCCEED ||
					BUNappend(digits, &t->digits, false) != GDK_SUCCEED ||
					BUNappend(scale, &t->scale, false) != GDK_SUCCEED ||
					BUNappend(isinout, &inout, false) != GDK_SUCCEED ||
					BUNappend(number, &arg_number, false) != GDK_SUCCEED ||
					BUNappend(schema, rschema, false) != GDK_SUCCEED ||
					BUNappend(table, rname, false) != GDK_SUCCEED ||
					BUNappend(column, name, false) != GDK_SUCCEED) {
					msg = createException(SQL, "sql.session_prepared_statements_args", GDK_EXCEPTION);
					goto bailout;
				}
			}
		}

		if (q->f->ops) {
			inout = ARG_IN;
			for (node *n = q->f->ops->h; n; n=n->next, arg_number++) {
				sql_arg *a = n->data;
				sql_subtype *t = &a->type;

				if (BUNappend(statementid, &(q->id), false) != GDK_SUCCEED ||
					BUNappend(type, t->type->base.name, false) != GDK_SUCCEED ||
					BUNappend(digits, &(t->digits), false) != GDK_SUCCEED ||
					BUNappend(scale, &(t->scale), false) != GDK_SUCCEED ||
					BUNappend(isinout, &inout, false) != GDK_SUCCEED ||
					BUNappend(number, &arg_number, false) != GDK_SUCCEED ||
					BUNappend(schema, ATOMnilptr(TYPE_str), false) != GDK_SUCCEED ||
					BUNappend(table, ATOMnilptr(TYPE_str), false) != GDK_SUCCEED ||
					BUNappend(column, ATOMnilptr(TYPE_str), false) != GDK_SUCCEED) {
					msg = createException(SQL, "sql.session_prepared_statements_args", GDK_EXCEPTION);
					goto bailout;
				}
			}
		}
	}

bailout:
	if (msg) {
		BBPreclaim(statementid);
		BBPreclaim(type);
		BBPreclaim(digits);
		BBPreclaim(scale);
		BBPreclaim(isinout);
		BBPreclaim(number);
		BBPreclaim(schema);
		BBPreclaim(table);
		BBPreclaim(column);
	} else {
		*sid = statementid->batCacheid;
		BBPkeepref(statementid);
		*t = type->batCacheid;
		BBPkeepref(type);
		*d = digits->batCacheid;
		BBPkeepref(digits);
		*s = scale->batCacheid;
		BBPkeepref(scale);
		*io = isinout->batCacheid;
		BBPkeepref(isinout);
		*n = number->batCacheid;
		BBPkeepref(number);
		*sch = schema->batCacheid;
		BBPkeepref(schema);
		*tbl = table->batCacheid;
		BBPkeepref(table);
		*col = column->batCacheid;
		BBPkeepref(column);
	}
	return msg;
}

/* input id, row-input-values
 * for each id call function(with row-input-values) return table
 * return for each id the table, ie id (*length of table) and table results
 */
str
SQLunionfunc(Client cntxt, MalBlkPtr mb, MalStkPtr stk, InstrPtr pci)
{
	int arg = pci->retc;
	str mod, fcn, ret = MAL_SUCCEED;
	InstrPtr npci;
	MalBlkPtr nmb = newMalBlk(1), omb = NULL;

	if (!nmb)
		return createException(MAL, "sql.unionfunc", SQLSTATE(HY013) MAL_MALLOC_FAIL);
	mod = *getArgReference_str(stk, pci, arg++);
	fcn = *getArgReference_str(stk, pci, arg++);
	npci = newStmtArgs(nmb, mod, fcn, pci->argc);
	if (npci == NULL) {
		freeMalBlk(nmb);
		return createException(MAL, "sql.unionfunc", SQLSTATE(HY013) MAL_MALLOC_FAIL);
	}

	for (int i = 1; i < pci->retc; i++) {
		int type = getArgType(mb, pci, i);

		if (i==1)
			getArg(npci, 0) = newTmpVariable(nmb, type);
		else
			npci = pushReturn(nmb, npci, newTmpVariable(nmb, type));
	}
	for (int i = pci->retc+2+1; i < pci->argc; i++) {
		int type = getBatType(getArgType(mb, pci, i));

		npci = pushNil(nmb, npci, type);
	}
	pushInstruction(nmb, npci);
	/* check program to get the proper malblk */
	if (chkInstruction(cntxt->usermodule, nmb, npci)) {
		freeMalBlk(nmb);
		return createException(MAL, "sql.unionfunc", SQLSTATE(42000) PROGRAM_GENERAL);
	}

	if (npci) {
		BAT **res = NULL, **input = NULL;
		BATiter *bi = NULL;
		BUN cnt = 0;
		int nrinput = pci->argc - 2 - pci->retc;
		MalStkPtr env = NULL;
		InstrPtr q = NULL;

		if (!(input = GDKzalloc(sizeof(BAT*) * nrinput))) {
			ret = createException(MAL, "sql.unionfunc", SQLSTATE(HY013) MAL_MALLOC_FAIL);
			goto finalize;
		}
		if (!(bi = GDKmalloc(sizeof(BATiter) * nrinput))) {
			ret = createException(MAL, "sql.unionfunc", SQLSTATE(HY013) MAL_MALLOC_FAIL);
			goto finalize;
		}
		assert(pci->retc + 2 + nrinput == pci->argc);
		for (int i = 0, j = pci->retc+2; j < pci->argc; i++, j++) {
			bat *b = getArgReference_bat(stk, pci, j);
			if (!(input[i] = BATdescriptor(*b))) {
				ret = createException(MAL, "sql.unionfunc", SQLSTATE(HY005) "Cannot access column descriptor");
				while (i > 0) {
					i--;
					bat_iterator_end(&bi[i]);
					BBPunfix(input[i]->batCacheid);
				}
				GDKfree(input);
				input = NULL;
				goto finalize;
			}
			bi[i] = bat_iterator(input[i]);
			cnt = BATcount(input[i]);
		}

		/* create result bats */
		if (!(res = GDKzalloc(sizeof(BAT*) * pci->retc))) {
			ret = createException(MAL, "sql.unionfunc", SQLSTATE(HY013) MAL_MALLOC_FAIL);
			goto finalize;
		}
		for (int i = 0; i<pci->retc; i++) {
			int type = getArgType(mb, pci, i);

			if (!(res[i] = COLnew(0, getBatType(type), cnt, TRANSIENT))) {
				ret = createException(MAL, "sql.unionfunc", GDK_EXCEPTION);
				goto finalize;
			}
		}

		if (npci->blk && npci->blk->stop > 1) {
			omb = nmb;
			if (!(nmb = copyMalBlk(npci->blk))) {
				ret = createException(MAL, "sql.unionfunc", SQLSTATE(HY013) MAL_MALLOC_FAIL);
				goto finalize;
			}
		}
		if (!(env = prepareMALstack(nmb, nmb->vsize))) { /* needed for result */
			ret = createException(MAL, "sql.unionfunc", SQLSTATE(HY013) MAL_MALLOC_FAIL);
			goto finalize;
		}
		q = getInstrPtr(nmb, 0);

		int start = 1;
		if (nmb->stop == 1 && (omb || !npci->fcn || npci->token != PATcall)) {
			InstrPtr *stmt = nmb->stmt;
			nmb->stmt = (InstrPtr*)GDKmalloc(sizeof(InstrPtr*)*3);
			nmb->stmt[0] = NULL; /* no main() */
			nmb->stmt[1] = NULL; /* no profiling */
			nmb->stmt[2] = stmt[0];
			nmb->stop = nmb->ssize = 3;
			GDKfree(stmt);
			start = 2;
		}
		for (BUN cur = 0; cur<cnt && !ret; cur++ ) {
			MalStkPtr nstk = prepareMALstack(nmb, nmb->vsize);
			int i,ii;

			if (!nstk) { /* needed for result */
				ret = createException(MAL, "sql.unionfunc", SQLSTATE(HY013) MAL_MALLOC_FAIL);
			} else {
				/* copy (input) arguments onto destination stack, skipping rowid col */
				for (i = 1, ii = q->retc; ii < q->argc && !ret; ii++, i++) {
					ValPtr lhs = &nstk->stk[q->argv[ii]];
					ptr rhs = (ptr)BUNtail(bi[i], cur);

					if (VALset(lhs, input[i]->ttype, rhs) == NULL)
						ret = createException(MAL, "sql.unionfunc", SQLSTATE(HY013) MAL_MALLOC_FAIL);
				}
				if (!ret && ii == q->argc) {
					BAT *fres = NULL;
					if (!omb && npci->fcn && npci->token == PATcall) /* pattern */
						ret = (*(str (*)(Client, MalBlkPtr, MalStkPtr, InstrPtr))npci->fcn)(cntxt, nmb, nstk, npci);
					else
						ret = runMALsequence(cntxt, nmb, start, nmb->stop, nstk, env /* copy result in nstk first instruction*/, q);

					if (!ret) {
						/* insert into result */
						if (!(fres = BBPquickdesc(omb?env->stk[q->argv[0]].val.bval:nstk->stk[q->argv[0]].val.bval))) {
							ret = createException(MAL, "sql.unionfunc", SQLSTATE(HY005) "Cannot access column descriptor");
						} else {
							BAT *p = BATconstant(fres->hseqbase, res[0]->ttype, (ptr)BUNtail(bi[0], cur), BATcount(fres), TRANSIENT);

							if (p) {
								if (BATappend(res[0], p, NULL, FALSE) != GDK_SUCCEED)
									ret = createException(MAL, "sql.unionfunc", GDK_EXCEPTION);
								BBPunfix(p->batCacheid);
							} else {
								ret = createException(MAL, "sql.unionfunc", GDK_EXCEPTION);
							}
						}
						i=1;
						for (ii = 0; i < pci->retc && !ret; ii++, i++) {
							BAT *b;
							ValPtr vp = omb ? env->stk + q->argv[ii] : nstk->stk + q->argv[ii];

							if (!(b = BATdescriptor(vp->val.bval)))
								ret = createException(MAL, "sql.unionfunc", SQLSTATE(HY002) RUNTIME_OBJECT_MISSING);
							else if (BATappend(res[i], b, NULL, FALSE) != GDK_SUCCEED)
								ret = createException(MAL, "sql.unionfunc", GDK_EXCEPTION);
							if (b) {
								BBPrelease(b->batCacheid); /* release ref from env stack */
								BBPunfix(b->batCacheid);   /* free pointer */
								VALempty(vp);
							}
						}
					}
				}
				freeStack(nstk);
			}
		}
finalize:
		freeStack(env);
		if (nmb)
			freeMalBlk(nmb);
		if (omb)
			freeMalBlk(omb);
		if (res)
			for (int i = 0; i<pci->retc; i++) {
				bat *b = getArgReference_bat(stk, pci, i);
				if (res[i]) {
					*b = res[i]->batCacheid;
					if (ret)
						BBPunfix(*b);
					else
						BBPkeepref(res[i]);
				}
			}
		GDKfree(res);
		if (input) {
			for (int i = 0; i<nrinput; i++) {
				if (input[i]) {
					bat_iterator_end(&bi[i]);
					BBPunfix(input[i]->batCacheid);
				}
			}
			GDKfree(input);
		}
		GDKfree(bi);
	}
	return ret;
}

static str
do_str_column_vacuum(sql_trans *tr, sql_column *c, bool force)
{
	if (ATOMvarsized(c->type.type->localtype)) {
		int res = 0;
		sqlstore *store = tr->store;

		if ((res = (int) store->storage_api.vacuum_col(tr, c, force)) != LOG_OK) {
			if (res == LOG_CONFLICT)
				throw(SQL, "do_str_column_vacuum", SQLSTATE(25S01) "TRANSACTION CONFLICT in storage_api.vacuum_col %s.%s.%s", c->t->s->base.name, c->t->base.name, c->base.name);
			if (res == LOG_ERR)
				throw(SQL, "do_str_column_vacuum", SQLSTATE(HY000) "LOG ERROR in storage_api.vacuum_col %s.%s.%s", c->t->s->base.name, c->t->base.name, c->base.name);
			throw(SQL, "do_str_column_vacuum", SQLSTATE(HY000) "ERROR in storage_api.vacuum_col %s.%s.%s", c->t->s->base.name, c->t->base.name, c->base.name);
		}
	}
	return MAL_SUCCEED;
}

static str
do_str_table_vacuum(sql_trans *tr, sql_table *t, bool force)
{
	int res = 0;
	sqlstore *store = tr->store;

	if ((res = (int) store->storage_api.vacuum_tab(tr, t, force)) != LOG_OK) {
		if (res == LOG_CONFLICT)
			throw(SQL, "do_str_table_vacuum", SQLSTATE(25S01) "TRANSACTION CONFLICT in storage_api.vacuum_col %s.%s", t->s->base.name, t->base.name);
		if (res == LOG_ERR)
			throw(SQL, "do_str_table_vacuum", SQLSTATE(HY000) "LOG ERROR in storage_api.vacuum_col %s.%s", t->s->base.name, t->base.name);
		throw(SQL, "do_str_table_vacuum", SQLSTATE(HY000) "ERROR in storage_api.vacuum_col %s.%s", t->s->base.name, t->base.name);
	}
	return MAL_SUCCEED;
}

static str
SQLstr_vacuum(Client cntxt, MalBlkPtr mb, MalStkPtr stk, InstrPtr pci)
{
	mvc *m = NULL;
	str msg = NULL;
	char *sname = *getArgReference_str(stk, pci, 1);
	char *tname = *getArgReference_str(stk, pci, 2);
	char *cname = NULL;
	if (pci->argc == 4)
		cname = *getArgReference_str(stk, pci, 3);

	if ((msg = getSQLContext(cntxt, mb, &m, NULL)) != NULL)
		return msg;
	if ((msg = checkSQLContext(cntxt)) != NULL)
		return msg;

	sql_trans *tr = m->session->tr;
	sql_schema *s = NULL;
	sql_table *t = NULL;
	sql_column *c = NULL;

	if (strNil(sname))
		throw(SQL, "sql.str_vacuum", SQLSTATE(42000) "Schema name cannot be NULL");
	if (strNil(tname))
		throw(SQL, "sql.str_vacuum", SQLSTATE(42000) "Table name cannot be NULL");
	if (cname && strNil(cname))
		throw(SQL, "sql.str_vacuum", SQLSTATE(42000) "Column name cannot be NULL");
	if ((s = mvc_bind_schema(m, sname)) == NULL)
		throw(SQL, "sql.str_vacuum", SQLSTATE(3F000) "Invalid or missing schema %s",sname);
	if ((t = mvc_bind_table(m, s, tname)) == NULL)
		throw(SQL, "sql.str_vacuum", SQLSTATE(42S02) "Invalid or missing table %s.%s",sname,tname);
	if (!isTable(t))
		throw(SQL, "sql.str_vacuum", SQLSTATE(42000) "%s '%s' is not persistent",
			  TABLE_TYPE_DESCRIPTION(t->type, t->properties), t->base.name);
	if (isTempTable(t))
		throw(SQL, "sql.str_vacuum", SQLSTATE(42000) "Cannot vacuum column from temporary table");
	if (cname) {
		if ((c = mvc_bind_column(m, t, cname)) == NULL)
			throw(SQL, "sql.str_vacuum", SQLSTATE(42S22) "Column not found in %s.%s.%s",sname,tname,cname);
		if (c->storage_type)
			throw(SQL, "sql.str_vacuum", SQLSTATE(42000) "Cannot vacuum compressed column");
	}

	if (c)
		return do_str_column_vacuum(tr, c, true);
	else
		return do_str_table_vacuum(tr, t, true);
}


static gdk_return
str_vacuum_callback(int argc, void *argv[])
{
	sqlstore *store = (sqlstore *) argv[0];
	char *sname = (char *) argv[1];
	char *tname = (char *) argv[2];
	char *cname = (char *) argv[3];
	allocator *sa = NULL;
	sql_session *session = NULL;
	sql_schema *s = NULL;
	sql_table *t = NULL;
	sql_column *c = NULL;
	char *msg;
	gdk_return res = GDK_SUCCEED;

	(void) argc;

	if ((sa = sa_create(NULL)) == NULL) {
		TRC_ERROR(SQL_EXECUTION, "[str_vacuum_callback] -- Failed to create allocator!");
		return GDK_FAIL;
	}

	if ((session = sql_session_create(store, sa, 0)) == NULL) {
		TRC_ERROR(SQL_EXECUTION, "[str_vacuum_callback] -- Failed to create session!");
		sa_destroy(sa);
		return GDK_FAIL;
	}

	if (sql_trans_begin(session) < 0) {
		TRC_ERROR(SQL_EXECUTION, "[str_vacuum_callback] -- Failed to begin transaction!");
		sql_session_destroy(session);
		sa_destroy(sa);
		return GDK_FAIL;
	}

	do {
		if((s = find_sql_schema(session->tr, sname)) == NULL) {
			TRC_ERROR(SQL_EXECUTION, "[str_vacuum_callback] -- Invalid or missing schema %s!",sname);
			res = GDK_FAIL;
			break;
		}

		if((t = find_sql_table(session->tr, s, tname)) == NULL) {
			TRC_ERROR(SQL_EXECUTION, "[str_vacuum_callback] -- Invalid or missing table %s!", tname);
			res = GDK_FAIL;
			break;
		}
		if (cname) {
			if ((c = find_sql_column(t, cname)) == NULL) {
				TRC_ERROR(SQL_EXECUTION, "[str_vacuum_callback] -- Invalid or missing column %s!", cname);
				res = GDK_FAIL;
				break;
			}

			if((msg=do_str_column_vacuum(session->tr, c, false)) != MAL_SUCCEED) {
				TRC_ERROR(SQL_EXECUTION, "[str_vacuum_callback] -- %s", msg);
				res = GDK_FAIL;
			}
		} else {
			if((msg=do_str_table_vacuum(session->tr, t, false)) != MAL_SUCCEED) {
				TRC_ERROR(SQL_EXECUTION, "[str_vacuum_callback] -- %s", msg);
				res = GDK_FAIL;
			}
		}

	} while(0);

	if (res == GDK_SUCCEED) { /* everything is ok, do the commit route */
		switch (sql_trans_end(session, SQL_OK)) {
			case SQL_ERR:
				TRC_ERROR(SQL_EXECUTION, "[str_column_vacuum_callback] -- transaction commit failed (kernel error: %s)", GDKerrbuf);
				res = GDK_FAIL;
				break;
			case SQL_CONFLICT:
				TRC_ERROR(SQL_EXECUTION, "[str_column_vacuum_callback] -- transaction is aborted because of concurrency conflicts, will ROLLBACK instead");
				res = GDK_FAIL;
				break;
			default:
				break;
		}
	} else { /* an error triggered, rollback and ignore further errors */
		(void)sql_trans_end(session, SQL_ERR);
	}

	sql_session_destroy(session);
	sa_destroy(sa);
	return res;
}

static gdk_return
str_vacuum_callback_args_free(int argc, void *argv[])
{
	(void) argc;
	// free up sname, tname, cname. First pointer points to sqlstore so leave it.
	GDKfree(argv[1]); // sname
	GDKfree(argv[2]); // tname
	if (argv[3])
		GDKfree(argv[3]); // cname
	return GDK_SUCCEED;
}

static str
SQLstr_auto_vacuum(Client cntxt, MalBlkPtr mb, MalStkPtr stk, InstrPtr pci)
{
	mvc *m = NULL;
	str msg = NULL;
	char *sname = *getArgReference_str(stk, pci, 1);
	char *tname = *getArgReference_str(stk, pci, 2);
	char *cname = NULL;
	int iarg = 3;
	if (pci->argc == 5) {
		cname = *getArgReference_str(stk, pci, 3);
		iarg++;
	}
	int interval = *getArgReference_int(stk, pci, iarg); // in sec
	char *sname_copy = NULL, *tname_copy = NULL, *cname_copy = NULL;

	if ((msg = getSQLContext(cntxt, mb, &m, NULL)) != NULL)
		return msg;
	if ((msg = checkSQLContext(cntxt)) != NULL)
		return msg;

	sql_schema *s = NULL;
	sql_table *t = NULL;
	sql_column *c = NULL;

	if (strNil(sname))
		throw(SQL, "sql.str_auto_vacuum", SQLSTATE(42000) "Schema name cannot be NULL");
	if (strNil(tname))
		throw(SQL, "sql.str_auto_vacuum", SQLSTATE(42000) "Table name cannot be NULL");
	if (strNil(cname))
		throw(SQL, "sql.str_auto_vacuum", SQLSTATE(42000) "Column name cannot be NULL");
	if ((s = mvc_bind_schema(m, sname)) == NULL)
		throw(SQL, "sql.str_auto_vacuum", SQLSTATE(3F000) "Invalid or missing schema %s",sname);
	if ((t = mvc_bind_table(m, s, tname)) == NULL)
		throw(SQL, "sql.str_auto_vacuum", SQLSTATE(42S02) "Invalid or missing table %s.%s",sname,tname);
	if (!isTable(t))
		throw(SQL, "sql.str_auto_vacuum", SQLSTATE(42000) "%s '%s' is not persistent",
			  TABLE_TYPE_DESCRIPTION(t->type, t->properties), t->base.name);
	if (isTempTable(t))
		throw(SQL, "sql.str_auto_vacuum", SQLSTATE(42000) "Cannot vacuum column from temporary table");
	if (cname && (c = mvc_bind_column(m, t, cname)) == NULL)
		throw(SQL, "sql.str_auto_vacuum", SQLSTATE(42S22) "Column not found in %s.%s.%s",sname,tname,cname);
	if (c && c->storage_type)
		throw(SQL, "sql.str_auto_vacuum", SQLSTATE(42000) "Cannot vacuum compressed column");

	if (!(sname_copy = GDKstrdup(sname)) || !(tname_copy = GDKstrdup(tname)) || (cname && !(cname_copy = GDKstrdup(cname)))) {
		GDKfree(sname_copy);
		GDKfree(tname_copy);
		GDKfree(cname_copy);
		throw(SQL, "sql.str_auto_vacuum", SQLSTATE(HY013) MAL_MALLOC_FAIL);
	}
	void *argv[4] = {m->store, sname_copy, tname_copy, cname_copy};

	if (gdk_add_callback("str_vacuum", str_vacuum_callback, 4, argv, interval) != GDK_SUCCEED) {
		str_vacuum_callback_args_free(4, argv);
		throw(SQL, "sql.str_auto_vacuum", "adding vacuum callback failed!");
	}

	return MAL_SUCCEED;
}

static str
SQLstr_stop_vacuum(Client cntxt, MalBlkPtr mb, MalStkPtr stk, InstrPtr pci)
{
	mvc *m = NULL;
	str msg = NULL;
	char *sname = *getArgReference_str(stk, pci, 1);
	char *tname = *getArgReference_str(stk, pci, 2);
	char *cname = NULL;
	if (pci->argc == 4)
		cname = *getArgReference_str(stk, pci, 3);

	if ((msg = getSQLContext(cntxt, mb, &m, NULL)) != NULL)
		return msg;
	if ((msg = checkSQLContext(cntxt)) != NULL)
		return msg;

	sql_schema *s = NULL;
	sql_table *t = NULL;
	sql_column *c = NULL;

	if (strNil(sname))
		throw(SQL, "sql.str_stop_vacuum", SQLSTATE(42000) "Schema name cannot be NULL");
	if (strNil(tname))
		throw(SQL, "sql.str_stop_vacuum", SQLSTATE(42000) "Table name cannot be NULL");
	if (cname && strNil(cname))
		throw(SQL, "sql.str_stop_vacuum", SQLSTATE(42000) "Column name cannot be NULL");
	if ((s = mvc_bind_schema(m, sname)) == NULL)
		throw(SQL, "sql.str_stop_vacuum", SQLSTATE(3F000) "Invalid or missing schema %s",sname);
	if ((t = mvc_bind_table(m, s, tname)) == NULL)
		throw(SQL, "sql.str_stop_vacuum", SQLSTATE(42S02) "Invalid or missing table %s.%s",sname,tname);
	if (!isTable(t))
		throw(SQL, "sql.str_stop_vacuum", SQLSTATE(42000) "%s '%s' is not persistent",
			  TABLE_TYPE_DESCRIPTION(t->type, t->properties), t->base.name);
	if (isTempTable(t))
		throw(SQL, "sql.str_stop_vacuum", SQLSTATE(42000) "Cannot vacuum column from temporary table");
	if (cname && (c = mvc_bind_column(m, t, cname)) == NULL)
		throw(SQL, "sql.str_stop_vacuum", SQLSTATE(42S22) "Column not found in %s.%s.%s",sname,tname,cname);

	if(gdk_remove_callback("str_vacuum", str_vacuum_callback_args_free) != GDK_SUCCEED)
		throw(SQL, "sql.str_stop_vacuum", "removing vacuum callback failed!");

	return MAL_SUCCEED;
}


#include "sql_cat.h"
#include "sql_rank.h"
#include "sql_user.h"
#include "sql_assert.h"
#include "sql_execute.h"
#include "sql_orderidx.h"
#include "sql_strimps.h"
#include "sql_subquery.h"
#include "sql_statistics.h"
#include "sql_transaction.h"
#include "for.h"
#include "dict.h"
#include "mel.h"


static str
SQLuser_password(Client cntxt, MalBlkPtr mb, MalStkPtr stk, InstrPtr pci)
{
	mvc *m = NULL;
	str msg = NULL;
	str *password = getArgReference_str(stk, pci, 0);
	const char *username = *getArgReference_str(stk, pci, 1);

	(void) password;

	if ((msg = getSQLContext(cntxt, mb, &m, NULL)) != NULL)
		return msg;
	if ((msg = checkSQLContext(cntxt)) != NULL)
		return msg;
	if (cntxt->username != username) {
		// only MAL_ADMIN and user himself can access password
		if ((msg = AUTHrequireAdmin(cntxt)) != MAL_SUCCEED)
			return msg;
	}
	*password = monet5_password_hash(m, username);
	if (!(*password))
		throw(SQL, "mvc", SQLSTATE(42000) "SELECT: Failed to retrieve password hash");
	return MAL_SUCCEED;
}

static str
SQLdecypher(Client cntxt, MalBlkPtr mb, MalStkPtr stk, InstrPtr pci)
{
	mvc *m = NULL;
	str msg = NULL;
	str *pwhash = getArgReference_str(stk, pci, 0);
	const char *cypher = *getArgReference_str(stk, pci, 1);

	(void) pwhash;

	if ((msg = getSQLContext(cntxt, mb, &m, NULL)) != NULL)
		return msg;
	if ((msg = checkSQLContext(cntxt)) != NULL)
		return msg;
	return AUTHdecypherValue(pwhash, cypher);
}

static str
SQLcheck(Client cntxt, MalBlkPtr mb, MalStkPtr stk, InstrPtr pci)
{
	mvc *m = NULL;
	str msg = NULL;
	str *r = getArgReference_str(stk, pci, 0);
	const char *sname = *getArgReference_str(stk, pci, 1);
	const char *kname = *getArgReference_str(stk, pci, 2);

	if ((msg = getSQLContext(cntxt, mb, &m, NULL)) != NULL)
		return msg;
	if ((msg = checkSQLContext(cntxt)) != NULL)
		return msg;
	(void)sname;
	sql_schema *s = mvc_bind_schema(m, sname);
	if (s) {
		sql_key *k = mvc_bind_key(m, s, kname);
		if (k && k->check) {
			int pos = 0;
			sql_rel *rel = rel_basetable(m, k->t, a_create(m->sa, k->t->base.name));
			sql_exp *exp = exp_read(m, rel, NULL, NULL, sa_strdup(m->sa, k->check), &pos, 0);
			if (exp->comment)
				*r = GDKstrdup(exp->comment);
			else
				*r = GDKstrdup(exp2sql(m, exp));
			if (*r == NULL)
				throw(SQL, "SQLcheck", SQLSTATE(HY013) MAL_MALLOC_FAIL);
			return MAL_SUCCEED;
		}
	}
	if (!(*r = GDKstrdup(str_nil)))
		throw(SQL, "SQLcheck", SQLSTATE(HY013) MAL_MALLOC_FAIL);
	return MAL_SUCCEED;
}

static str
SQLread_dump_rel(Client cntxt, MalBlkPtr mb, MalStkPtr stk, InstrPtr pci)
{
	mvc *m = NULL;
	str msg = NULL;
	buffer *b = NULL;
	stream *s = NULL;
	char *res = NULL;
	str *r = getArgReference_str(stk, pci, 0);
	char *input = *getArgReference_str(stk, pci, 1);

	if ((msg = getSQLContext(cntxt, mb, &m, NULL)) != NULL)
		return msg;
	if ((msg = checkSQLContext(cntxt)) != NULL)
		return msg;

	list *refs = sa_list(m->sa);
	if (refs == NULL)
		goto bailout;

	int pos = 0;
	sql_rel* rel = rel_read(m, input, &pos, refs);
	if (!rel)
		throw(SQL, "SQLread_dump_rel", SQLSTATE(42000) "failed to read relational plan");

	b = buffer_create(1024);
	if(b == NULL)
		goto bailout;
	s = buffer_wastream(b, "exp_dump");
	if(s == NULL)
		goto bailout;

	refs = sa_list(m->sa);
	if (refs == NULL)
		goto bailout;

	rel_print_refs(m, s, rel, 0, refs, 0);
	rel_print_(m, s, rel, 0, refs, 0);
	res = buffer_get_buf(b);

	if (res == NULL)
		goto bailout;
	if (!(*r = GDKstrdup(res)))
		goto bailout;

	free(res);
	close_stream(s);
	buffer_destroy(b);
	return MAL_SUCCEED;

bailout:
	if (res)
		free(res);
	if (s)
		mnstr_destroy(s);
	if (b)
		buffer_destroy(b);
	throw(SQL, "SQLread_dump_rel", SQLSTATE(HY013) MAL_MALLOC_FAIL);
}

static str
SQLnormalize_monetdb_url(Client cntxt, MalBlkPtr mb, MalStkPtr stk, InstrPtr pci)
{
	(void)mb;
	str *ret = getArgReference_str(stk, pci, 0);
	str url = *getArgReference_str(stk, pci, 1);
	allocator *sa;
	backend *be = NULL;
	str msg;
	msettings_error err;
	str normalized;

	if (strNil(url))
		throw(MAL, "SQLnormalize_monetdb_url", SQLSTATE(42000) "url cannot be nil");

	if ((msg = getBackendContext(cntxt, &be)) != NULL)
		return msg;
	sa = be->mvc->sa;

	msettings *mp = sa_msettings_create(sa);
	if (mp == NULL)
		throw(SQL, "SQLnormalize_monetdb_url", SQLSTATE(HY013) MAL_MALLOC_FAIL);

	err = msettings_parse_url(mp, url);
	if (err != NULL)
		throw(SQL, "SQLnormalize_monetdb_url", SQLSTATE(42000) "Invalid URL: %s", err);

	normalized = sa_msettings_to_string(mp, sa, strlen(url));
	if (normalized == NULL)
		throw(SQL, "SQLnormalize_monetdb_url", SQLSTATE(HY013) MAL_MALLOC_FAIL);

	*ret = _STRDUP(normalized);

	return MAL_SUCCEED;
}

static str
SQLto_json(Client cntxt, MalBlkPtr mb, MalStkPtr stk, InstrPtr pci)
{
	(void)cntxt;
	(void)mb;
	str *res = (str*)getArgReference(stk, pci, 0);
	sql_subtype *ft = *(sql_subtype**)getArgReference(stk, pci, pci->retc);

	if (!ft->type->composite && !ft->multiset) {
		throw(SQL, "SQLto_json", SQLSTATE(42000) "Invalid sql type: %s", ft->type->base.name);
	}
	*res = GDKstrdup("");
	return MAL_SUCCEED;
}

static int insert_json_object(char **msg, JSON *js, BAT **bats, int *BO, int nr, int elm, sql_subtype *t);
static int insert_json_array(char **msg, JSON *js, BAT **bats, int *BO, int nr, int elm, sql_subtype *t);

static ValPtr
jsonv2local(const ValPtr t, char *v)
{
	// TODO add remaining types
	switch (t->vtype) {
		case TYPE_int: /* todo handle extra double quotes */
			t->val.ival = atoi(v);
			break;
		case TYPE_lng:
			t->val.lval = (lng) strtol(v, NULL, 10);
			break;
		case TYPE_flt:
			t->val.fval = (flt) strtod(v, NULL);
			break;
		case TYPE_dbl:
			t->val.dval = strtod(v, NULL);
			break;
		case TYPE_str:
			t->val.sval = _STRDUP(v);
			break;
		case TYPE_timestamp:
			sql_timestamp_fromstr(v, &t->val.lval, 0, 0);
			break;
		default:
			return NULL;
	}
	return t;
}

static str
insert_json_value(JSONterm *jt, sql_subtype *t, BAT *b)
{
	char *msg = MAL_SUCCEED;
	if (jt) {
		size_t vsize = jt->valuelen;
		char *val = (char *)jt->value;

		ValPtr v = NULL;
		ValRecord vr = (ValRecord) {.bat=false, .vtype=t->type->localtype};
		if (t->type->localtype == ATOMindex("json"))
			vr.vtype = TYPE_str;
		char eos = val[vsize];
		val[vsize] = '\0';
		v = jsonv2local(&vr, val);
		val[vsize] = eos;
		if (v) {
			if (BUNappend(b, VALget(v), false) != GDK_SUCCEED)
				msg = createException(SQL, "sql.insert_json_value", "Error appending value for type %d", v->vtype);
		} else {
			msg = createException(SQL, "sql.insert_json_value", "jsonv2local failed");
		}
		if (v->vtype == TYPE_str)
			GDKfree(v->val.sval);
	} else {
		if (BUNappend(b, ATOMnilptr(t->type->localtype), false) != GDK_SUCCEED)
			msg = createException(SQL, "sql.insert_json_value", "Error appending NULL for  %d", t->type->localtype);
	}
	return msg;
}

static sql_subtype*
find_subtype_field(sql_subtype *t, const char *kname, size_t klen, size_t *offset, size_t *index)
{
	sql_subtype *nt = NULL;
	for(node *n = t->type->d.fields->h; n; n = n->next) {
		sql_arg *a = n->data;
		size_t alen = strlen(a->name);
		if (klen == alen && strncmp(kname, a->name, klen) == 0) {
			nt = &a->type;
			break;
		} else {
			*offset += composite_type_resultsize(&a->type);
			*index += 1;
		}
	}
	return nt;
}

static sql_subtype*
find_subtype_field_by_index(sql_subtype *t, size_t index, size_t *offset)
{
	size_t indx = 0;
	sql_subtype *nt = NULL;
	for(node *n = t->type->d.fields->h; n; n = n->next) {
		sql_arg *a = n->data;
		nt = &a->type;
		if(indx == index)
			break;
		*offset += composite_type_resultsize(nt);
		indx++;
	}
	return nt;
}

static int
fill_null(char **msg, sql_subtype *t, BAT **bats, int offset)
{
	if (t->multiset) {
		offset += composite_type_resultsize(t) - 1;
		BAT *b = bats[offset];
		if (BUNappend(b, ATOMnilptr(TYPE_int), false) != GDK_SUCCEED) {
			*msg = createException(SQL, "sql.fill_null", "Append NULL for multiset failed!");
			return -1;
		}
		offset +=1;
	} else if (t->type->composite) {
		for (node *n = t->type->d.fields->h; n; n = n->next) {
			sql_arg *a = n->data;
			offset = fill_null(msg, &a->type, bats, offset);
			if (offset < 0)
				return -1;
		}
	} else {
		BAT *b = bats[offset];
		if ((*msg = insert_json_value(NULL, t, b)) != MAL_SUCCEED)
			return -1;
		offset += 1;
	}
	return offset;
}

#define MAX_ATTR_SIZE 256
#define ERROR_UNKNOWN_FIELD "unknown field"

static int
insert_json_object(char **msg, JSON *js, BAT **bats, int *BO, int nr, int elm, sql_subtype *t)
{
	int bat_offset = *BO;
	int start_offset = *BO;
	JSONterm *ja = js->elm+elm;
	if (ja->kind != JSON_OBJECT || !t->type->composite) {
		*msg = createException(SQL, "sql.insert_json_object", "missing object start");
		return -1;
	}
	const char *name = NULL;
	int nlen = 0;
	size_t alen = list_length(t->type->d.fields); // num attributes
	if (alen > MAX_ATTR_SIZE) {
		*msg = createException(SQL, "sql.insert_json_object", "max attribute size exceeded");
		return -1;
	}
	int used_mask[MAX_ATTR_SIZE] = {0}; // assume up to that many attributes
	/* TODO check if full object is there */
	for (elm++; elm > 0 && elm <= ja->tail+1; elm++) {
		JSONterm *jt = js->elm+elm;

		if (bat_offset > nr)
			return -10;
		switch (jt->kind) {
		case JSON_OBJECT: {
				assert(name && nlen);
				size_t offset = 0;
				size_t index = 0;
				sql_subtype *nt = find_subtype_field(t, name, nlen, &offset, &index);
				if (nt) {
					bat_offset = start_offset + offset;
					if (nt->type->composite) {
						if ((elm = insert_json_object(msg, js, bats, &bat_offset, nr, elm, nt)) < 0)
								return elm;
					} else if (nt->type->localtype == ATOMindex("json")){
						// json string value
						if ((*msg = insert_json_value(jt, nt, bats[bat_offset])) != MAL_SUCCEED)
							return -1;
						// set term offset
						elm = ((jt - 1)->next) - 1; // ? is this right
						//bat_offset++;
					}
					used_mask[index] = 1;
				} else {
					*msg = createException(SQL, "sql.insert_json_object", ERROR_UNKNOWN_FIELD);
					return -1;
				}
				break;
			}
		case JSON_ARRAY: {
				assert(name && nlen);
				size_t offset = 0;
				size_t index = 0;
				sql_subtype *nt = find_subtype_field(t, name, nlen, &offset, &index);
				if (nt) {
					bat_offset = start_offset + offset;
					if(nt->multiset) {
						if ((elm = insert_json_array(msg, js, bats, &bat_offset, nr, elm, nt)) < 0)
							return elm;
					} else if (nt->type->localtype == ATOMindex("json")) {
						// json string value
						if ((*msg = insert_json_value(jt, nt, bats[bat_offset])) != MAL_SUCCEED)
							return -1;
						// set term offset
						elm = ((jt - 1)->next) - 1; // ? is this right
						//bat_offset++;
					}
					used_mask[index] = 1;
				} else {
					*msg = createException(SQL, "sql.insert_json_object", ERROR_UNKNOWN_FIELD);
					return -1;
				}
				break;
			}
		case JSON_ELEMENT: // field
			name = jt->value;
			nlen = (int)jt->valuelen;
			break;
		case JSON_VALUE:
			break;
		case JSON_STRING:
			jt->value ++;
			jt->valuelen --;
			jt->valuelen --;
			/* fall through */
		case JSON_NUMBER:
		case JSON_BOOL:
		case JSON_NULL:
			assert(name && nlen);
			if (name && nlen) {
				size_t offset = 0;
				size_t index = 0;
				sql_subtype *nt = find_subtype_field(t, name, nlen, &offset, &index);
				if (nt) {
					bat_offset = start_offset + offset;
					if ((*msg = insert_json_value(jt, nt, bats[bat_offset])) != MAL_SUCCEED)
						return -1;
					//bat_offset++;
					used_mask[index] = 1;
				} else {
					*msg = createException(SQL, "sql.insert_json_object", ERROR_UNKNOWN_FIELD);
					return -1;
				}
			}
		}
	}
	if (bat_offset > nr)
		return -10;
	// append null for all unused fields
	for (size_t i=0; i < alen; i++) {
		if (used_mask[i] == 0) {
			size_t offset = 0;
			sql_subtype *nt = find_subtype_field_by_index(t, i, &offset);
			if (nt) {
				int index = start_offset + offset;
				if((index = fill_null(msg, nt, bats, index)) < 0) {
					TRC_ERROR(SQL_EXECUTION, "fill_null failed");
					return -1;
				}
				//if (index > bat_offset)
				//	bat_offset = index;
			} else {
				*msg = createException(SQL, "sql.insert_json_object", ERROR_UNKNOWN_FIELD);
				return -1;
			}
		}
	}
	// fix offset
	bat_offset = start_offset;
	for(node *n = t->type->d.fields->h; n; n = n->next) {
		sql_arg *a = n->data;
		bat_offset += composite_type_resultsize(&a->type);
	}
	*BO = bat_offset;
	return elm;
}

static int
insert_json_array(char **msg, JSON *js, BAT **bats, int *BO, int nr, int elm, sql_subtype *t)
{
	int old_bat_offset = *BO, bat_offset = *BO;
	JSONterm *ja = js->elm+elm;
	int tail = ja->tail;
	if (ja->kind != JSON_ARRAY) {
		*msg = createException(SQL, "sql.insert_json_array", "missing array start");
		return -1;
	}
	int id = -1, anr = 1;
	for (; elm < tail; elm=ja->next) { /* array begin, comma, end */
		ja = js->elm+elm;
		if (bat_offset > nr)
			return -10;
		for (elm++; elm >0 && elm < ja->next; ) {
			JSONterm *jt = js->elm+elm;
			switch (jt->kind) {
			case JSON_OBJECT:
				bat_offset = old_bat_offset;
				sql_subtype *nt = t;
				elm = insert_json_object(msg, js, bats, &bat_offset, nr, elm, nt);
				if (nt->multiset) {
					id = (int)BATcount(bats[bat_offset + (nt->multiset == MS_ARRAY?2:1)]);
					if (elm > 0 && BUNappend(bats[bat_offset++], &id, false) != GDK_SUCCEED)
						elm = -3;
					if (elm > 0 && nt->multiset == MS_ARRAY && BUNappend(bats[bat_offset++], &anr, false) != GDK_SUCCEED)
						elm = -3;
					anr++;
				}
				break;
			default:
				printf("todo\n");
			}
		}
		if (elm < 0)
			break;
	}
	if (bat_offset > nr)
		return -10;
<<<<<<< HEAD
	if (id == -1) {
		int crs = composite_type_resultsize(t) - 1;
		bat_offset += crs;
	}
	if (elm > 0 && BUNappend(bats[bat_offset++], &id, false) != GDK_SUCCEED)
=======
	if (id == -1)
		bat_offset += composite_type_resultsize(t) - 1;
	if (elm >= 0 && BUNappend(bats[bat_offset++], &id, false) != GDK_SUCCEED)
>>>>>>> b0ea82a3
		elm = -2;
	*BO = bat_offset;
	return (tail == 0)?elm:elm-1;//+1;
}

static str
insert_json_str(const char *jstr, BAT **bats, int cnt, sql_subtype *t)
{
	char *res = MAL_SUCCEED;
	JSON *js = JSONparse(jstr);
	if (!js)
		throw(SQL, "insert_json_str", "JSONparse error");
	int bat_offset = 0;
	int elm = 0;
	if (t->multiset)
		elm = insert_json_array(&res, js, bats, &bat_offset, cnt, elm, t);
	else
		elm = insert_json_object(&res, js, bats, &bat_offset, cnt, elm, t);
	if (elm < 0)
		throw(SQL, "insert_json_str", SQLSTATE(HY013) "%s", res);
	assert(bat_offset == cnt);
	JSONfree(js);
	return res;
}

static str
SQLfrom_json(Client cntxt, MalBlkPtr mb, MalStkPtr stk, InstrPtr pci)
{
	str msg = NULL;
	mvc *m = NULL;
	char *sqlstate = NULL;

	if ((msg = getSQLContext(cntxt, mb, &m, NULL)) != NULL)
		return msg;
	if ((msg = checkSQLContext(cntxt)) != NULL)
		return msg;
	int mtype = getArgType(mb, pci, pci->retc);
	sql_subtype *t = *(sql_subtype**)getArgReference(stk, pci, pci->retc+1);

	BAT **bats = (BAT**)GDKzalloc(sizeof(BAT*) * pci->retc);
	if (!bats)
		throw(SQL, "SQLfrom_json", SQLSTATE(HY013) MAL_MALLOC_FAIL);
	for(int i = 0; i < pci->retc; i++) {
		bats[i] = COLnew(0, getBatType(getArgType(mb, pci, i)), 10, TRANSIENT);
		if (!bats[i])
			goto bailout;
	}

	(void)m;

	if (isaBatType(mtype)) {
		if(strcmp(BATatoms[getBatType(mtype)].name, "json") != 0 ) {
			msg ="Incorrect bat argument type";
			sqlstate = SQLSTATE(HY013);
			goto bailout;
		}
		bat bid = *getArgReference_bat(stk, pci, pci->retc);
		BAT *b = BATdescriptor(bid);
		BATiter bi = bat_iterator(b);
		BUN p, q;
		BATloop(b, p, q) {
			const char *json = (const char *) BUNtail(bi, p);
			if ((msg = insert_json_str(json, bats, pci->retc, t)) != MAL_SUCCEED) {
				bat_iterator_end(&bi);
				BBPreclaim(b);
				goto bailout;
			}
		}
		bat_iterator_end(&bi);
		BBPreclaim(b);
	} else {
		if (strcmp(BATatoms[mtype].name, "json") != 0) {
			msg = "Incorrect argument type";
			sqlstate = SQLSTATE(HY013);
			goto bailout;
		}
		str json = *(str*)getArgReference(stk, pci, pci->retc);
		if ((msg = insert_json_str(json, bats, pci->retc, t)) != MAL_SUCCEED)
			goto bailout;
	}

	for(int i = 0; i < pci->retc && bats[i]; i++) {
		*getArgReference_bat(stk, pci, i) = bats[i]->batCacheid;
		BBPkeepref(bats[i]);
	}
	GDKfree(bats);
	return MAL_SUCCEED;
bailout:
	for(int i = 0; i < pci->retc; i++)
		if (bats[i])
			BBPreclaim(bats[i]);
	GDKfree(bats);
	if (msg) {
		if (sqlstate)
			throw(SQL, "SQLfrom_json", SQLSTATE(HY013) "%s", msg);
		throw(SQL, "SQLfrom_json", SQLSTATE(42000) "%s", msg);
	}
	throw(SQL, "SQLfrom_json", SQLSTATE(HY013) MAL_MALLOC_FAIL);
}

static str
SQLfrom_varchar(Client cntxt, MalBlkPtr mb, MalStkPtr stk, InstrPtr pci)
{
	str msg = NULL;
	mvc *m = NULL;

	if ((msg = getSQLContext(cntxt, mb, &m, NULL)) != NULL)
		return msg;
	if ((msg = checkSQLContext(cntxt)) != NULL)
		return msg;

	int mtype = getArgType(mb, pci, pci->retc);
	if (mtype != TYPE_str)
		throw(SQL, "SQLfrom_varchar", SQLSTATE(HY013) "Incorrect argument type");
	str s = *(str*)getArgReference(stk, pci, pci->retc);
	sql_subtype *t = *(sql_subtype**)getArgReference(stk, pci, pci->retc+1);

	BAT **bats = (BAT**)GDKzalloc(sizeof(BAT*) * pci->retc);
	if (!bats)
		throw(SQL, "SQLfrom_varchar", SQLSTATE(HY013) MAL_MALLOC_FAIL);
	for(int i = 0; i < pci->retc; i++) {
		bats[i] = COLnew(0, getBatType(getArgType(mb, pci, i)), 10, TRANSIENT);
		if (!bats[i])
			goto bailout;
	}
	msg = mvc_from_string(m, bats, pci->retc, s, t);
	if (msg)
		goto bailout;
	for(int i = 0; i < pci->retc && bats[i]; i++) {
		*getArgReference_bat(stk, pci, i) = bats[i]->batCacheid;
		BBPkeepref(bats[i]);
	}
	GDKfree(bats);
	return MAL_SUCCEED;
bailout:
	for(int i = 0; i < pci->retc && bats[i]; i++)
		BBPreclaim(bats[i]);
	GDKfree(bats);
	if (msg)
		throw(SQL, "SQLfrom_varchar", SQLSTATE(42000) "%s", msg);
	throw(SQL, "SQLfrom_varchar", SQLSTATE(HY013) MAL_MALLOC_FAIL);
}

static mel_func sql_init_funcs[] = {
 pattern("sql", "shutdown", SQLshutdown_wrap, true, "", args(1,3, arg("",str),arg("delay",bte),arg("force",bit))),
 pattern("sql", "shutdown", SQLshutdown_wrap, true, "", args(1,3, arg("",str),arg("delay",sht),arg("force",bit))),
 pattern("sql", "shutdown", SQLshutdown_wrap, true, "", args(1,3, arg("",str),arg("delay",int),arg("force",bit))),
 pattern("sql", "shutdown", SQLshutdown_wrap, true, "", args(1,2, arg("",str),arg("delay",bte))),
 pattern("sql", "shutdown", SQLshutdown_wrap, true, "", args(1,2, arg("",str),arg("delay",sht))),
 pattern("sql", "shutdown", SQLshutdown_wrap, true, "", args(1,2, arg("",str),arg("delay",int))),
 pattern("sql", "set_protocol", SQLset_protocol, true, "Configures the result set protocol", args(1,2, arg("",int), arg("protocol",int))),
 pattern("sql", "mvc", SQLmvc, false, "Get the multiversion catalog context. \nNeeded for correct statement dependencies\n(ie sql.update, should be after sql.bind in concurrent execution)", args(1,1, arg("",int))),
 pattern("sql", "eval", SQLstatement, true, "Compile and execute a single sql statement", args(1,2, arg("",void),arg("cmd",str))),
 pattern("sql", "eval", SQLstatement, true, "Compile and execute a single sql statement (and optionally set the output to columnar format)", args(1,3, arg("",void),arg("cmd",str),arg("columnar",bit))),
 pattern("sql", "include", SQLinclude, true, "Compile and execute a sql statements on the file", args(1,2, arg("",void),arg("fname",str))),
 pattern("sql", "evalAlgebra", RAstatement, true, "Compile and execute a single 'relational algebra' statement", args(1,3, arg("",void),arg("cmd",str),arg("optimize",bit))),
 pattern("sql", "register", RAstatement2, true, "", args(1,5, arg("",int),arg("mod",str),arg("fname",str),arg("rel_stmt",str),arg("sig",str))),
 pattern("sql", "register", RAstatement2, true, "Compile the relational statement (rel_smt) and register it as mal function, mod.fname(signature)", args(1,6, arg("",int),arg("mod",str),arg("fname",str),arg("rel_stmt",str),arg("sig",str),arg("typ",str))),
 pattern("sql", "deregister", RAstatementEnd, true, "Finish running transaction", args(1,1, arg("",int))),
 pattern("sql", "hot_snapshot", SQLhot_snapshot, true, "Write db snapshot to the given tar(.gz) file", args(1,2, arg("",void),arg("tarfile",str))),
 pattern("sql", "resume_log_flushing", SQLresume_log_flushing, true, "Resume WAL log flushing", args(1,1, arg("",void))),
 pattern("sql", "suspend_log_flushing", SQLsuspend_log_flushing, true, "Suspend WAL log flushing", args(1,1, arg("",void))),
 pattern("sql", "hot_snapshot", SQLhot_snapshot, true, "Write db snapshot to the given tar(.gz/.lz4/.bz/.xz) file on either server or client", args(1,3, arg("",void),arg("tarfile", str),arg("onserver",bit))),
 pattern("sql", "persist_unlogged", SQLpersist_unlogged, true, "Persist deltas on append only table in schema s table t", args(3, 5, batarg("table", str), batarg("table_id", int), batarg("rowcount", lng), arg("s", str), arg("t", str))),
 pattern("sql", "assert", SQLassert, false, "Generate an exception when b==true", args(1,3, arg("",void),arg("b",bit),arg("msg",str))),
 pattern("sql", "assert", SQLassertInt, false, "Generate an exception when b!=0", args(1,3, arg("",void),arg("b",int),arg("msg",str))),
 pattern("sql", "assert", SQLassertLng, false, "Generate an exception when b!=0", args(1,3, arg("",void),arg("b",lng),arg("msg",str))),
 pattern("sql", "setVariable", setVariable, true, "Set the value of a session variable", args(1,5, arg("",int),arg("mvc",int),arg("sname",str),arg("varname",str),argany("value",1))),
 pattern("sql", "getVariable", getVariable, false, "Get the value of a session variable", args(1,4, argany("",1),arg("mvc",int),arg("sname",str),arg("varname",str))),
 pattern("sql", "logfile", mvc_logfile, true, "Enable/disable saving the sql statement traces", args(1,2, arg("",void),arg("filename",str))),
 //pattern("batsql", "renumber", mvc_renumber_bulk, false, "return the input b renumbered using values from base", args(1,6, batarg("res",int),batarg("input",int),batarg("mapping_oid",int),batarg("mapping_nid",int),batarg("s1",oid),batarg("s2",oid),batarg("s3",oid))),
 pattern("batsql", "renumber", mvc_renumber_bulk, false, "return the input b renumbered using values from base", args(1,4, batarg("res",int),batarg("input",int),batarg("mapping_oid",int),batarg("mapping_nid",int))),
 pattern("sql", "renumber", mvc_renumber, false, "return the input b renumbered using values from base", args(1,4, arg("res",int),arg("input",int),arg("mapping_oid",int),arg("mapping_nid",int))),
 pattern("sql", "next_value", mvc_next_value, true, "return the next value of the sequence", args(1,3, arg("",lng),arg("sname",str),arg("sequence",str))),
 pattern("sql", "next_value_ms", mvc_next_value_ms, false, "return the next value of the sequence", args(1,4, arg("",int),argany("card",1), arg("sname",str),arg("sequence",str))),
 pattern("batsql", "next_value", mvc_next_value_bulk, true, "return the next value of the sequence", args(1,4, batarg("",lng),arg("card",lng), arg("sname",str),arg("sequence",str))),
 pattern("batsql", "next_value_ms", mvc_next_value_ms, false, "return the next value of the sequence", args(1,4, batarg("",int),batargany("card",1), arg("sname",str),arg("sequence",str))),
 //pattern("batsql", "next_value_ms", mvc_next_value_ms, false, "return the next value of the sequence", args(1,5, batarg("",lng),batargany("in",1), arg("sname",str),arg("sequence",str), batarg("cand",oid))),
 command("batsql", "next_value_ms", mvc_next_value_ms_cntr, false, "return the next value", args(2,4, batarg("",int), arg("cntr", int), batargany("in",1), arg("icntr",int))),
 pattern("sql", "get_value", mvc_get_value, false, "return the current value of the sequence (ie the next to be used value)", args(1,3, arg("",lng),arg("sname",str),arg("sequence",str))),
 pattern("batsql", "get_value", mvc_get_value_bulk, false, "return the current value of the sequence (ie the next to be used value)", args(1,3, batarg("",lng),batarg("sname",str),batarg("sequence",str))),
 pattern("batsql", "get_value", mvc_get_value_bulk, false, "return the current value of the sequence (ie the next to be used value)", args(1,5, batarg("",lng),batarg("sname",str),batarg("sequence",str),batarg("s1",oid),batarg("s2",oid))),
 pattern("sql", "restart", mvc_restart_seq, true, "restart the sequence with value start", args(1,4, arg("",lng),arg("sname",str),arg("sequence",str),arg("start",lng))),
 pattern("sql", "deltas", mvc_delta_values, false, "Return the delta values sizes of all columns of the schema's tables, plus the current transaction level", args(7,8, batarg("ids",int),batarg("segments",lng),batarg("all",lng),batarg("inserted",lng),batarg("updated",lng),batarg("deleted",lng),batarg("tr_level",int),arg("schema",str))),
 pattern("sql", "deltas", mvc_delta_values, false, "Return the delta values sizes from the table's columns, plus the current transaction level", args(7,9, batarg("ids",int),batarg("segments",lng),batarg("all",lng),batarg("inserted",lng),batarg("updated",lng),batarg("deleted",lng),batarg("tr_level",int),arg("schema",str),arg("table",str))),
 pattern("sql", "deltas", mvc_delta_values, false, "Return the delta values sizes of a column, plus the current transaction level", args(7,10, batarg("ids",int),batarg("segments",lng),batarg("all",lng),batarg("inserted",lng),batarg("updated",lng),batarg("deleted",lng),batarg("tr_level",int),arg("schema",str),arg("table",str),arg("column",str))),
 pattern("sql", "emptybindidx", mvc_bind_idxbat_wrap, false, "", args(1,6, batargany("",1),arg("mvc",int),arg("schema",str),arg("table",str),arg("index",str),arg("access",int))),
 pattern("sql", "bind_idxbat", mvc_bind_idxbat_wrap, false, "Bind the 'schema.table.index' BAT with access kind:\n0 - base table\n1 - inserts\n2 - updates", args(1,6, batargany("",1),arg("mvc",int),arg("schema",str),arg("table",str),arg("index",str),arg("access",int))),
 pattern("sql", "emptybindidx", mvc_bind_idxbat_wrap, false, "", args(2,7, batarg("uid",oid),batargany("uval",1),arg("mvc",int),arg("schema",str),arg("table",str),arg("index",str),arg("access",int))),
 pattern("sql", "bind_idxbat", mvc_bind_idxbat_wrap, false, "Bind the 'schema.table.index' BAT with access kind:\n0 - base table\n1 - inserts\n2 - updates", args(2,7, batarg("uid",oid),batargany("uval",1),arg("mvc",int),arg("schema",str),arg("table",str),arg("index",str),arg("access",int))),
 pattern("sql", "emptybindidx", mvc_bind_idxbat_wrap, false, "", args(1,8, batargany("",1),arg("mvc",int),arg("schema",str),arg("table",str),arg("index",str),arg("access",int),arg("part_nr",int),arg("nr_parts",int))),
 pattern("sql", "bind_idxbat", mvc_bind_idxbat_wrap, false, "Bind the 'schema.table.index' BAT with access kind:\n0 - base table\n1 - inserts\n2 - updates", args(1,8, batargany("",1),arg("mvc",int),arg("schema",str),arg("table",str),arg("index",str),arg("access",int),arg("part_nr",int),arg("nr_parts",int))),
 pattern("sql", "emptybindidx", mvc_bind_idxbat_wrap, false, "", args(2,9, batarg("uid",oid),batargany("uval",1),arg("mvc",int),arg("schema",str),arg("table",str),arg("index",str),arg("access",int),arg("part_nr",int),arg("nr_parts",int))),
 pattern("sql", "bind_idxbat", mvc_bind_idxbat_wrap, false, "Bind the 'schema.table.index' BAT with access kind:\n0 - base table\n1 - inserts\n2 - updates", args(2,9, batarg("uid",oid),batargany("uval",1),arg("mvc",int),arg("schema",str),arg("table",str),arg("index",str),arg("access",int),arg("part_nr",int),arg("nr_parts",int))),

 pattern("sql", "emptybind", mvc_bind_wrap, false, "", args(1,6, batargany("",1),arg("mvc",int),arg("schema",str),arg("table",str),arg("column",str),arg("access",int))),
 pattern("sql", "bind", mvc_bind_wrap, false, "Bind the 'schema.table.column' BAT with access kind:\n0 - base table\n1 - inserts\n2 - updates", args(1,6, batargany("",1),arg("mvc",int),arg("schema",str),arg("table",str),arg("column",str),arg("access",int))),
 pattern("sql", "emptybind", mvc_bind_wrap, false, "", args(2,7, batarg("uid",oid),batargany("uval",1),arg("mvc",int),arg("schema",str),arg("table",str),arg("column",str),arg("access",int))),
 pattern("sql", "bind", mvc_bind_wrap, false, "Bind the 'schema.table.column' BAT with access kind:\n0 - base table\n1 - inserts\n2 - updates", args(2,7, batarg("uid",oid),batargany("uval",1),arg("mvc",int),arg("schema",str),arg("table",str),arg("column",str),arg("access",int))),
 pattern("sql", "emptybind", mvc_bind_wrap, false, "", args(1,8, batargany("",1),arg("mvc",int),arg("schema",str),arg("table",str),arg("column",str),arg("access",int),arg("part_nr",int),arg("nr_parts",int))),
 pattern("sql", "bind", mvc_bind_wrap, false, "Bind the 'schema.table.column' BAT partition with access kind:\n0 - base table\n1 - inserts\n2 - updates", args(1,8, batargany("",1),arg("mvc",int),arg("schema",str),arg("table",str),arg("column",str),arg("access",int),arg("part_nr",int),arg("nr_parts",int))),
 pattern("sql", "emptybind", mvc_bind_wrap, false, "", args(2,9, batarg("uid",oid),batargany("uval",1),arg("mvc",int),arg("schema",str),arg("table",str),arg("column",str),arg("access",int),arg("part_nr",int),arg("nr_parts",int))),
 pattern("sql", "bind", mvc_bind_wrap, false, "Bind the 'schema.table.column' BAT with access kind:\n0 - base table\n1 - inserts\n2 - updates", args(2,9, batarg("uid",oid),batargany("uval",1),arg("mvc",int),arg("schema",str),arg("table",str),arg("column",str),arg("access",int),arg("part_nr",int),arg("nr_parts",int))),

 pattern("sql", "emptybind", mvc_bind_wrap, false, "", args(1,6, batargany("",1),arg("mvc",int),arg("schema",str),arg("table",str),arg("column",int),arg("access",int))),
 pattern("sql", "bind", mvc_bind_wrap, false, "Bind the 'schema.table.column' BAT with access kind:\n0 - base table\n1 - inserts\n2 - updates", args(1,6, batargany("",1),arg("mvc",int),arg("schema",str),arg("table",str),arg("column",int),arg("access",int))),
 pattern("sql", "emptybind", mvc_bind_wrap, false, "", args(2,7, batarg("uid",oid),batargany("uval",1),arg("mvc",int),arg("schema",str),arg("table",str),arg("column",int),arg("access",int))),
 pattern("sql", "bind", mvc_bind_wrap, false, "Bind the 'schema.table.column' BAT with access kind:\n0 - base table\n1 - inserts\n2 - updates", args(2,7, batarg("uid",oid),batargany("uval",1),arg("mvc",int),arg("schema",str),arg("table",str),arg("column",int),arg("access",int))),
 pattern("sql", "emptybind", mvc_bind_wrap, false, "", args(1,8, batargany("",1),arg("mvc",int),arg("schema",str),arg("table",str),arg("column",int),arg("access",int),arg("part_nr",int),arg("nr_parts",int))),
 pattern("sql", "bind", mvc_bind_wrap, false, "Bind the 'schema.table.column' BAT partition with access kind:\n0 - base table\n1 - inserts\n2 - updates", args(1,8, batargany("",1),arg("mvc",int),arg("schema",str),arg("table",str),arg("column",int),arg("access",int),arg("part_nr",int),arg("nr_parts",int))),
 pattern("sql", "emptybind", mvc_bind_wrap, false, "", args(2,9, batarg("uid",oid),batargany("uval",1),arg("mvc",int),arg("schema",str),arg("table",str),arg("column",int),arg("access",int),arg("part_nr",int),arg("nr_parts",int))),
 pattern("sql", "bind", mvc_bind_wrap, false, "Bind the 'schema.table.column' BAT with access kind:\n0 - base table\n1 - inserts\n2 - updates", args(2,9, batarg("uid",oid),batargany("uval",1),arg("mvc",int),arg("schema",str),arg("table",str),arg("column",int),arg("access",int),arg("part_nr",int),arg("nr_parts",int))),

 command("sql", "delta", DELTAbat, false, "Return column bat with delta's applied.", args(1,4, batargany("",1),batargany("col",1),batarg("uid",oid),batargany("uval",1))),
 command("sql", "projectdelta", DELTAproject, false, "Return column bat with delta's applied.", args(1,5, batargany("",1),batarg("select",oid),batargany("col",1),batarg("uid",oid),batargany("uval",1))),
 command("sql", "subdelta", DELTAsub, false, "Return a single bat of selected delta.", args(1,5, batarg("",oid),batarg("col",oid),batarg("cand",oid),batarg("uid",oid),batarg("uval",oid))),
 command("sql", "project", BATleftproject, false, "Last step of a left outer join, ie project the inner join (l,r) over the left input side (col)", args(1,4, batarg("",oid),batarg("col",oid),batarg("l",oid),batarg("r",oid))),
 command("sql", "getVersion", mvc_getVersion, false, "Return the database version identifier for a client.", args(1,2, arg("",lng),arg("clientid",int))),
 pattern("sql", "grow", mvc_grow_wrap, false, "Resize the tid column of a declared table.", args(1,3, arg("",int),batarg("tid",oid),argany("",1))),
 pattern("sql", "claim", mvc_claim_wrap, true, "Claims slots for appending rows.", args(2,6, arg("",oid),batarg("",oid),arg("mvc",int),arg("sname",str),arg("tname",str),arg("cnt",lng))),
 pattern("sql", "depend", mvc_add_dependency_change, true, "Set dml dependency on current transaction for a table.", args(0,3, arg("sname",str),arg("tname",str),arg("cnt",lng))),
 pattern("sql", "predicate", mvc_add_column_predicate, true, "Add predicate on current transaction for a table column.", args(0,3, arg("sname",str),arg("tname",str),arg("cname",str))),
 pattern("sql", "append", mvc_append_wrap, false, "Append to the column tname.cname (possibly optimized to replace the insert bat of tname.cname. Returns sequence number for order dependence.", args(1,8, arg("",int), arg("mvc",int),arg("sname",str),arg("tname",str),arg("cname",str),arg("offset",oid),batarg("pos",oid),argany("ins",0))),
 pattern("sql", "append", mvc_append_wrap, false, "Append to the column tname.col_id (possibly optimized to replace the insert bat of tname.col_id. Returns sequence number for order dependence.", args(1,8, arg("",int), arg("mvc",int),arg("sname",str),arg("tname",str),arg("col_id",int),arg("offset",oid),batarg("pos",oid),argany("ins",0))),
 pattern("sql", "update", mvc_update_wrap, false, "Update the values of the column tname.cname. Returns sequence number for order dependence)", args(1,7, arg("",int), arg("mvc",int),arg("sname",str),arg("tname",str),arg("cname",str),argany("rids",0),argany("upd",0))),
 pattern("sql", "clear_table", mvc_clear_table_wrap, true, "Clear the table sname.tname.", args(1,4, arg("",lng),arg("sname",str),arg("tname",str),arg("restart_sequences",int))),
 pattern("sql", "tid", SQLtid, false, "Return a column with the valid tuple identifiers associated with the table sname.tname.", args(1,4, batarg("",oid),arg("mvc",int),arg("sname",str),arg("tname",str))),
 pattern("sql", "tid", SQLtid, false, "Return the tables tid column.", args(1,6, batarg("",oid),arg("mvc",int),arg("sname",str),arg("tname",str),arg("part_nr",int),arg("nr_parts",int))),
 pattern("sql", "delete", mvc_delete_wrap, true, "Delete a row from a table. Returns sequence number for order dependence.", args(1,5, arg("",int),arg("mvc",int),arg("sname",str),arg("tname",str),argany("b",0))),
 pattern("sql", "resultSet", mvc_scalar_value_wrap, true, "Prepare a table result set for the client front-end.", args(1,9, arg("",int),arg("tbl",str),arg("attr",str),arg("tpe",str),arg("len",int),arg("scale",int),arg("eclass",int),arg("multiset",int),argany("val",0))),
 pattern("sql", "resultSet", mvc_row_result_wrap, true, "Prepare a table result set for the client front-end", args(1,8, arg("",int),batarg("tbl",str),batarg("attr",str),batarg("tpe",str),batarg("len",int),batarg("scale",int),batarg("multiset",int),varargany("cols",0))),
 pattern("sql", "resultSet", mvc_result_set_wrap, true, "Prepare a table result set for the client in default CSV format", args(1,8, arg("",int),batarg("tbl",str),batarg("attr",str),batarg("tpe",str),batarg("len",int),batarg("scale",int),batarg("multiset",int),batvarargany("cols",0))),
 pattern("sql", "export_table", mvc_export_row_wrap, true, "Prepare a table result set for the COPY INTO stream", args(1,14, arg("",int),arg("fname",str),arg("fmt",str),arg("colsep",str),arg("recsep",str),arg("qout",str),arg("nullrep",str),arg("onclient",int),batarg("tbl",str),batarg("attr",str),batarg("tpe",str),batarg("len",int),batarg("scale",int),varargany("cols",0))),
 pattern("sql", "export_table", mvc_export_table_wrap, true, "Prepare a table result set for the COPY INTO stream", args(1,14, arg("",int),arg("fname",str),arg("fmt",str),arg("colsep",str),arg("recsep",str),arg("qout",str),arg("nullrep",str),arg("onclient",int),batarg("tbl",str),batarg("attr",str),batarg("tpe",str),batarg("len",int),batarg("scale",int),batvarargany("cols",0))),
 pattern("sql", "exportHead", mvc_export_head_wrap, true, "Export a result (in order) to stream s", args(1,3, arg("",void),arg("s",streams),arg("res_id",int))),
 pattern("sql", "exportResult", mvc_export_result_wrap, true, "Export a result (in order) to stream s", args(1,3, arg("",void),arg("s",streams),arg("res_id",int))),
 pattern("sql", "exportChunk", mvc_export_chunk_wrap, true, "Export a chunk of the result set (in order) to stream s", args(1,3, arg("",void),arg("s",streams),arg("res_id",int))),
 pattern("sql", "exportChunk", mvc_export_chunk_wrap, true, "Export a chunk of the result set (in order) to stream s", args(1,5, arg("",void),arg("s",streams),arg("res_id",int),arg("offset",int),arg("nr",int))),
 pattern("sql", "exportOperation", mvc_export_operation_wrap, true, "Export result of schema/transaction queries", args(1,1, arg("",void))),
 pattern("sql", "export_bin_column", mvc_bin_export_column_wrap, true, "export column as binary", args(1, 5, arg("", lng), batargany("col", 1), arg("byteswap", bit), arg("filename", str), arg("onclient", int))),
 pattern("sql", "export_bin_column", mvc_bin_export_column_wrap, true, "export column as binary", args(1, 5, arg("", lng), argany("val", 1), arg("byteswap", bit), arg("filename", str), arg("onclient", int))),
 pattern("sql", "affectedRows", mvc_affected_rows_wrap, true, "export the number of affected rows by the current query", args(1,3, arg("",int),arg("mvc",int),arg("nr",lng))),
 pattern("sql", "copy_from", mvc_import_table_wrap, true, "Import a table from bstream s with the \ngiven tuple and separators (sep/rsep)", args(1,15, batvarargany("",0),arg("t",ptr),arg("sep",str),arg("rsep",str),arg("ssep",str),arg("ns",str),arg("fname",str),arg("nr",lng),arg("offset",lng),arg("best",int),arg("fwf",str),arg("onclient",int),arg("escape",int),arg("decsep",str),arg("decskip",str))),
 //we use bat.single now
 //pattern("sql", "single", CMDBATsingle, false, "", args(1,2, batargany("",2),argany("x",2))),
 pattern("sql", "importColumn", mvc_bin_import_column_wrap, false, "Import a column from the given file", args(2, 8, batargany("", 0),arg("", oid), arg("method",str),arg("width",int),arg("bswap",bit),arg("path",str),arg("onclient",int),arg("nrows",oid))),
 command("aggr", "not_unique", not_unique, false, "check if the tail sorted bat b doesn't have unique tail values", args(1,2, arg("",bit),batarg("b",oid))),
 command("sql", "optimizers", getPipeCatalog, false, "", args(3,3, batarg("",str),batarg("",str),batarg("",str))),
 pattern("sql", "optimizer_updates", SQLoptimizersUpdate, false, "", noargs),
 pattern("sql", "argRecord", SQLargRecord, false, "Glue together the calling sequence", args(1,1, arg("",str))),
 pattern("sql", "argRecord", SQLargRecord, false, "Glue together the calling sequence", args(1,2, arg("",str),varargany("a",0))),
 pattern("sql", "sql_variables", sql_variables, false, "return the table with session variables", args(4,4, batarg("sname",str),batarg("name",str),batarg("type",str),batarg("value",str))),
 pattern("sql", "sessions", sql_sessions_wrap, false, "SQL export table of active sessions, their timeouts and idle status",args(16,16,batarg("id",int),batarg("user",str),batarg("start",timestamp),batarg("idle",timestamp),batarg("optimizer",str),batarg("stimeout",int),batarg("qtimeout",int),batarg("wlimit",int),batarg("mlimit",int),batarg("language", str),batarg("peer", str),batarg("hostname", str),batarg("application", str),batarg("client", str),batarg("clientpid", lng),batarg("remark", str),)),
 pattern("sql", "unclosed_result_sets", sql_unclosed_result_sets, false, "return query_id/res_id of unclosed result sets", args(2,2, batarg("query_id",oid),batarg("res_id", int))),
 pattern("sql", "password", SQLuser_password, false, "Return password hash of user", args(1,2, arg("",str),arg("user",str))),
 pattern("sql", "decypher", SQLdecypher, false, "Return decyphered password", args(1,2, arg("",str),arg("hash",str))),
 pattern("sql", "dump_cache", dump_cache, false, "dump the content of the query cache", args(2,2, batarg("query",str),batarg("count",int))),
 pattern("sql", "dump_opt_stats", dump_opt_stats, false, "dump the optimizer rewrite statistics", args(2,2, batarg("rewrite",str),batarg("count",int))),
 pattern("sql", "dump_trace", dump_trace, false, "dump the trace statistics", args(3,3, batarg("ticks",lng),batarg("stmt",str),batarg("stmt",str))),
 pattern("sql", "analyze", sql_analyze, true, "Update statistics for every column in the database", args(1,1, arg("",void))),
 pattern("sql", "analyze", sql_analyze, true, "Update statistics for schema", args(1,2, arg("",void),arg("sch",str))),
 pattern("sql", "analyze", sql_analyze, true, "Update statistics for table", args(1,3, arg("",void),arg("sch",str),arg("tbl",str))),
 pattern("sql", "analyze", sql_analyze, true, "Update statistics for column", args(1,4, arg("",void),arg("sch",str),arg("tbl",str),arg("col",str))),
 pattern("sql", "set_count_distinct", sql_set_count_distinct, true, "Set count distinct for column", args(1,5, arg("",void),arg("sch",str),arg("tbl",str),arg("col",str),arg("val",lng))),
 pattern("sql", "set_min", sql_set_min, true, "Set min for column", args(1,5, arg("",void),arg("sch",str),arg("tbl",str),arg("col",str),argany("val",1))),
 pattern("sql", "set_max", sql_set_max, true, "Set max for column", args(1,5, arg("",void),arg("sch",str),arg("tbl",str),arg("col",str),argany("val",1))),
 pattern("sql", "statistics", sql_statistics, false, "return a table with statistics information", args(13,13, batarg("columnid",int),batarg("schema",str),batarg("table",str),batarg("column",str),batarg("type",str),batarg("with",int),batarg("count",lng),batarg("unique",bit),batarg("nils",bit),batarg("minval",str),batarg("maxval",str),batarg("sorted",bit),batarg("revsorted",bit))),
 pattern("sql", "statistics", sql_statistics, false, "return a table with statistics information for a particular schema", args(13,14, batarg("columnid",int),batarg("schema",str),batarg("table",str),batarg("column",str),batarg("type",str),batarg("with",int),batarg("count",lng),batarg("unique",bit),batarg("nils",bit),batarg("minval",str),batarg("maxval",str),batarg("sorted",bit),batarg("revsorted",bit),arg("sname",str))),
 pattern("sql", "statistics", sql_statistics, false, "return a table with statistics information for a particular table", args(13,15, batarg("columnid",int),batarg("schema",str),batarg("table",str),batarg("column",str),batarg("type",str),batarg("with",int),batarg("count",lng),batarg("unique",bit),batarg("nils",bit),batarg("minval",str),batarg("maxval",str),batarg("sorted",bit),batarg("revsorted",bit),arg("sname",str),arg("tname",str))),
 pattern("sql", "statistics", sql_statistics, false, "return a table with statistics information for a particular column", args(13,16, batarg("columnid",int),batarg("schema",str),batarg("table",str),batarg("column",str),batarg("type",str),batarg("with",int),batarg("count",lng),batarg("unique",bit),batarg("nils",bit),batarg("minval",str),batarg("maxval",str),batarg("sorted",bit),batarg("revsorted",bit),arg("sname",str),arg("tname",str),arg("cname",str))),
 pattern("sql", "storage", sql_storage, false, "return a table with storage information ", args(17,17, batarg("schema",str),batarg("table",str),batarg("column",str),batarg("type",str),batarg("mode",str),batarg("location",str),batarg("count",lng),batarg("atomwidth",int),batarg("columnsize",lng),batarg("heap",lng),batarg("hashes",lng),batarg("phash",bit),batarg("imprints",lng),batarg("sorted",bit),batarg("revsorted",bit),batarg("key",bit),batarg("orderidx",lng))),
 pattern("sql", "storage", sql_storage, false, "return a table with storage information for a particular schema ", args(17,18, batarg("schema",str),batarg("table",str),batarg("column",str),batarg("type",str),batarg("mode",str),batarg("location",str),batarg("count",lng),batarg("atomwidth",int),batarg("columnsize",lng),batarg("heap",lng),batarg("hashes",lng),batarg("phash",bit),batarg("imprints",lng),batarg("sorted",bit),batarg("revsorted",bit),batarg("key",bit),batarg("orderidx",lng),arg("sname",str))),
 pattern("sql", "storage", sql_storage, false, "return a table with storage information for a particular table", args(17,19, batarg("schema",str),batarg("table",str),batarg("column",str),batarg("type",str),batarg("mode",str),batarg("location",str),batarg("count",lng),batarg("atomwidth",int),batarg("columnsize",lng),batarg("heap",lng),batarg("hashes",lng),batarg("phash",bit),batarg("imprints",lng),batarg("sorted",bit),batarg("revsorted",bit),batarg("key",bit),batarg("orderidx",lng),arg("sname",str),arg("tname",str))),
 pattern("sql", "storage", sql_storage, false, "return a table with storage information for a particular column", args(17,20, batarg("schema",str),batarg("table",str),batarg("column",str),batarg("type",str),batarg("mode",str),batarg("location",str),batarg("count",lng),batarg("atomwidth",int),batarg("columnsize",lng),batarg("heap",lng),batarg("hashes",lng),batarg("phash",bit),batarg("imprints",lng),batarg("sorted",bit),batarg("revsorted",bit),batarg("key",bit),batarg("orderidx",lng),arg("sname",str),arg("tname",str),arg("cname",str))),
 pattern("sql", "createorderindex", sql_createorderindex, true, "Instantiate the order index on a column", args(0,3, arg("sch",str),arg("tbl",str),arg("col",str))),
 pattern("sql", "droporderindex", sql_droporderindex, true, "Drop the order index on a column", args(0,3, arg("sch",str),arg("tbl",str),arg("col",str))),
 pattern("sql", "createstrimps", sql_createstrimps, true, "Instantiate the strimps index on a column", args(0,3, arg("sch",str),arg("tbl",str),arg("col",str))),
 command("calc", "identity", SQLidentity, false, "Returns a unique row identitfier.", args(1,2, arg("",oid),argany("",0))),
 command("batcalc", "identity", BATSQLidentity, false, "Returns the unique row identitfiers.", args(1,2, batarg("",oid),batargany("b",0))),
 pattern("batcalc", "identity", PBATSQLidentity, false, "Returns the unique row identitfiers.", args(2,4, batarg("resb",oid),arg("ns",oid),batargany("b",0),arg("s",oid))),
 pattern("sql", "querylog_catalog", sql_querylog_catalog, false, "Obtain the query log catalog", args(8,8, batarg("id",oid),batarg("user",str),batarg("defined",timestamp),batarg("query",str),batarg("pipe",str),batarg("plan",str),batarg("mal",int),batarg("optimize",lng))),
 pattern("sql", "querylog_calls", sql_querylog_calls, false, "Obtain the query log calls", args(9,9, batarg("id",oid),batarg("start",timestamp),batarg("stop",timestamp),batarg("arguments",str),batarg("tuples",lng),batarg("exec",lng),batarg("result",lng),batarg("cpuload",int),batarg("iowait",int))),
 pattern("sql", "querylog_empty", sql_querylog_empty, true, "", noargs),
 command("sql", "querylog_enable", QLOGenable, true, "", noargs),
 command("sql", "querylog_enable", QLOGenableThreshold, true, "", args(0,1, arg("thres",int))),
 command("sql", "querylog_disable", QLOGdisable, true, "", noargs),
 pattern("sql", "prepared_statements", SQLsession_prepared_statements, false, "Available prepared statements in the current session", args(5,5, batarg("sessionid",int),batarg("user",str),batarg("statementid",int),batarg("statement",str),batarg("created",timestamp))),
 pattern("sql", "prepared_statements_args", SQLsession_prepared_statements_args, false, "Available prepared statements' arguments in the current session", args(9,9, batarg("statementid",int),batarg("type",str),batarg("digits",int),batarg("scale",int),batarg("inout",bte),batarg("number",int),batarg("schema",str),batarg("table",str),batarg("column",str))),
 pattern("sql", "copy_rejects", COPYrejects, false, "", args(4,4, batarg("rowid",lng),batarg("fldid",int),batarg("msg",str),batarg("inp",str))),
 pattern("sql", "copy_rejects_clear", COPYrejects_clear, true, "", noargs),
 pattern("for", "compress", FORcompress_col, false, "compress a sql column", args(0, 3, arg("schema", str), arg("table", str), arg("column", str))),
 pattern("for", "decompress", FORdecompress, false, "decompress a for compressed (sub)column", args(1, 3, batargany("", 1), batargany("o", 0), argany("minval", 1))),
 pattern("dict", "compress", DICTcompress, false, "dict compress a bat", args(2, 3, batargany("o", 0), batargany("v", 1), batargany("b", 1))),
 pattern("dict", "compress", DICTcompress_col, false, "compress a sql column", args(0, 3, arg("schema", str), arg("table", str), arg("column", str))),
 pattern("dict", "compress", DICTcompress_col, false, "compress a sql column", args(0, 4, arg("schema", str), arg("table", str), arg("column", str), arg("ordered", bit))),
 pattern("dict", "decompress", DICTdecompress, false, "decompress a dictionary compressed (sub)column", args(1, 3, batargany("", 1), batargany("o", 0), batargany("u", 1))),
 pattern("dict", "convert", DICTconvert, false, "convert candidate list into compressed offsets", args(1, 2, batargany("", 1), batargany("o", 0))),
 pattern("dict", "join", DICTjoin, false, "join 2 dictionaries", args(2, 10, batarg("r0", oid), batarg("r1", oid), batargany("lo", 0), batargany("lv", 1), batargany("ro", 0), batargany("rv", 1), batarg("lc", oid), batarg("rc", oid), arg("nil_matches",bit), arg("estimate",lng))),
 pattern("dict", "thetaselect", DICTthetaselect, false, "thetaselect on a dictionary", args(1, 6, batarg("r0", oid), batargany("lo", 0), batarg("lc", oid), batargany("lv", 1), argany("val",1), arg("op", str))),
 pattern("dict", "renumber", DICTrenumber, false, "renumber offsets", args(1, 3, batargany("n", 1), batargany("o", 1), batargany("r", 1))),
 pattern("dict", "select", DICTselect, false, "value - range select on a dictionary", args(1, 10, batarg("r0", oid), batargany("lo", 0), batarg("lc", oid), batargany("lv", 1), argany("l", 1), argany("h", 1), arg("li", bit), arg("hi", bit), arg("anti", bit),  arg("unknown", bit))),
 command("calc", "dec_round", bte_dec_round_wrap, false, "round off the value v to nearests multiple of r", args(1,3, arg("",bte),arg("v",bte),arg("r",bte))),
 pattern("batcalc", "dec_round", bte_bat_dec_round_wrap, false, "round off the value v to nearests multiple of r", args(1,3, batarg("",bte),batarg("v",bte),arg("r",bte))),
 pattern("batcalc", "dec_round", bte_bat_dec_round_wrap, false, "round off the value v to nearests multiple of r", args(1,4, batarg("",bte),batarg("v",bte),arg("r",bte),batarg("s",oid))),
 pattern("batcalc", "dec_round", bte_bat_dec_round_wrap_cst, false, "round off the value v to nearests multiple of r", args(1,3, batarg("",bte),arg("v",bte),batarg("r",bte))),
 pattern("batcalc", "dec_round", bte_bat_dec_round_wrap_cst, false, "round off the value v to nearests multiple of r", args(1,4, batarg("",bte),arg("v",bte),batarg("r",bte),batarg("s",oid))),
 pattern("batcalc", "dec_round", bte_bat_dec_round_wrap_nocst, false, "round off the value v to nearests multiple of r", args(1,3, batarg("",bte),batarg("v",bte),batarg("r",bte))),
 pattern("batcalc", "dec_round", bte_bat_dec_round_wrap_nocst, false, "round off the value v to nearests multiple of r", args(1,5, batarg("",bte),batarg("v",bte),batarg("r",bte),batarg("s1",oid),batarg("s2",oid))),
 command("calc", "round", bte_round_wrap, false, "round off the decimal v(d,s) to r digits behind the dot (if r < 0, before the dot)", args(1,5, arg("",bte),arg("v",bte),arg("r",bte),arg("d",int),arg("s",int))),
 pattern("batcalc", "round", bte_bat_round_wrap, false, "round off the decimal v(d,s) to r digits behind the dot (if r < 0, before the dot)", args(1,5, batarg("",bte),batarg("v",bte),arg("r",bte),arg("d",int),arg("s",int))),
 pattern("batcalc", "round", bte_bat_round_wrap, false, "round off the decimal v(d,s) to r digits behind the dot (if r < 0, before the dot)", args(1,6, batarg("",bte),batarg("v",bte),arg("r",bte),batarg("s",oid),arg("d",int),arg("s",int))),
 pattern("batcalc", "round", bte_bat_round_wrap_cst, false, "round off the decimal v(d,s) to r digits behind the dot (if r < 0, before the dot)", args(1,5, batarg("",bte),arg("v",bte),batarg("r",bte),arg("d",int),arg("s",int))),
 pattern("batcalc", "round", bte_bat_round_wrap_cst, false, "round off the decimal v(d,s) to r digits behind the dot (if r < 0, before the dot)", args(1,6, batarg("",bte),arg("v",bte),batarg("r",bte),batarg("s",oid),arg("d",int),arg("s",int))),
 pattern("batcalc", "round", bte_bat_round_wrap_nocst, false, "round off the decimal v(d,s) to r digits behind the dot (if r < 0, before the dot)", args(1,5, batarg("",bte),batarg("v",bte),batarg("r",bte),arg("d",int),arg("s",int))),
 pattern("batcalc", "round", bte_bat_round_wrap_nocst, false, "round off the decimal v(d,s) to r digits behind the dot (if r < 0, before the dot)", args(1,7, batarg("",bte),batarg("v",bte),batarg("r",bte),batarg("s1",oid),batarg("s2",oid),arg("d",int),arg("s",int))),
 command("calc", "second_interval", bte_dec2second_interval, false, "cast bte decimal to a second_interval", args(1,5, arg("",lng),arg("sc",int),arg("v",bte),arg("ek",int),arg("sk",int))),
 pattern("batcalc", "second_interval", bte_batdec2second_interval, false, "cast bte decimal to a second_interval", args(1,6, batarg("",lng),arg("sc",int),batarg("v",bte),batarg("s",oid),arg("ek",int),arg("sk",int))),
 command("calc", "dec_round", sht_dec_round_wrap, false, "round off the value v to nearests multiple of r", args(1,3, arg("",sht),arg("v",sht),arg("r",sht))),
 pattern("batcalc", "dec_round", sht_bat_dec_round_wrap, false, "round off the value v to nearests multiple of r", args(1,3, batarg("",sht),batarg("v",sht),arg("r",sht))),
 pattern("batcalc", "dec_round", sht_bat_dec_round_wrap, false, "round off the value v to nearests multiple of r", args(1,4, batarg("",sht),batarg("v",sht),arg("r",sht),batarg("s",oid))),
 pattern("batcalc", "dec_round", sht_bat_dec_round_wrap_cst, false, "round off the value v to nearests multiple of r", args(1,3, batarg("",sht),arg("v",sht),batarg("r",sht))),
 pattern("batcalc", "dec_round", sht_bat_dec_round_wrap_cst, false, "round off the value v to nearests multiple of r", args(1,4, batarg("",sht),arg("v",sht),batarg("r",sht),batarg("s",oid))),
 pattern("batcalc", "dec_round", sht_bat_dec_round_wrap_nocst, false, "round off the value v to nearests multiple of r", args(1,3, batarg("",sht),batarg("v",sht),batarg("r",sht))),
 pattern("batcalc", "dec_round", sht_bat_dec_round_wrap_nocst, false, "round off the value v to nearests multiple of r", args(1,5, batarg("",sht),batarg("v",sht),batarg("r",sht),batarg("s1",oid),batarg("s2",oid))),
 command("calc", "round", sht_round_wrap, false, "round off the decimal v(d,s) to r digits behind the dot (if r < 0, before the dot)", args(1,5, arg("",sht),arg("v",sht),arg("r",bte),arg("d",int),arg("s",int))),
 pattern("batcalc", "round", sht_bat_round_wrap, false, "round off the decimal v(d,s) to r digits behind the dot (if r < 0, before the dot)", args(1,5, batarg("",sht),batarg("v",sht),arg("r",bte),arg("d",int),arg("s",int))),
 pattern("batcalc", "round", sht_bat_round_wrap, false, "round off the decimal v(d,s) to r digits behind the dot (if r < 0, before the dot)", args(1,6, batarg("",sht),batarg("v",sht),arg("r",bte),batarg("s",oid),arg("d",int),arg("s",int))),
 pattern("batcalc", "round", sht_bat_round_wrap_cst, false, "round off the decimal v(d,s) to r digits behind the dot (if r < 0, before the dot)", args(1,5, batarg("",sht),arg("v",sht),batarg("r",bte),arg("d",int),arg("s",int))),
 pattern("batcalc", "round", sht_bat_round_wrap_cst, false, "round off the decimal v(d,s) to r digits behind the dot (if r < 0, before the dot)", args(1,6, batarg("",sht),arg("v",sht),batarg("r",bte),batarg("s",oid),arg("d",int),arg("s",int))),
 pattern("batcalc", "round", sht_bat_round_wrap_nocst, false, "round off the decimal v(d,s) to r digits behind the dot (if r < 0, before the dot)", args(1,5, batarg("",sht),batarg("v",sht),batarg("r",bte),arg("d",int),arg("s",int))),
 pattern("batcalc", "round", sht_bat_round_wrap_nocst, false, "round off the decimal v(d,s) to r digits behind the dot (if r < 0, before the dot)", args(1,7, batarg("",sht),batarg("v",sht),batarg("r",bte),batarg("s1",oid),batarg("s2",oid),arg("d",int),arg("s",int))),
 command("calc", "second_interval", sht_dec2second_interval, false, "cast sht decimal to a second_interval", args(1,5, arg("",lng),arg("sc",int),arg("v",sht),arg("ek",int),arg("sk",int))),
 pattern("batcalc", "second_interval", sht_batdec2second_interval, false, "cast sht decimal to a second_interval", args(1,6, batarg("",lng),arg("sc",int),batarg("v",sht),batarg("s",oid),arg("ek",int),arg("sk",int))),
 command("calc", "dec_round", int_dec_round_wrap, false, "round off the value v to nearests multiple of r", args(1,3, arg("",int),arg("v",int),arg("r",int))),
 pattern("batcalc", "dec_round", int_bat_dec_round_wrap, false, "round off the value v to nearests multiple of r", args(1,3, batarg("",int),batarg("v",int),arg("r",int))),
 pattern("batcalc", "dec_round", int_bat_dec_round_wrap, false, "round off the value v to nearests multiple of r", args(1,4, batarg("",int),batarg("v",int),arg("r",int),batarg("s",oid))),
 pattern("batcalc", "dec_round", int_bat_dec_round_wrap_cst, false, "round off the value v to nearests multiple of r", args(1,3, batarg("",int),arg("v",int),batarg("r",int))),
 pattern("batcalc", "dec_round", int_bat_dec_round_wrap_cst, false, "round off the value v to nearests multiple of r", args(1,4, batarg("",int),arg("v",int),batarg("r",int),batarg("s",oid))),
 pattern("batcalc", "dec_round", int_bat_dec_round_wrap_nocst, false, "round off the value v to nearests multiple of r", args(1,3, batarg("",int),batarg("v",int),batarg("r",int))),
 pattern("batcalc", "dec_round", int_bat_dec_round_wrap_nocst, false, "round off the value v to nearests multiple of r", args(1,5, batarg("",int),batarg("v",int),batarg("r",int),batarg("s1",oid),batarg("s2",oid))),
 command("calc", "round", int_round_wrap, false, "round off the decimal v(d,s) to r digits behind the dot (if r < 0, before the dot)", args(1,5, arg("",int),arg("v",int),arg("r",bte),arg("d",int),arg("s",int))),
 pattern("batcalc", "round", int_bat_round_wrap, false, "round off the decimal v(d,s) to r digits behind the dot (if r < 0, before the dot)", args(1,5, batarg("",int),batarg("v",int),arg("r",bte),arg("d",int),arg("s",int))),
 pattern("batcalc", "round", int_bat_round_wrap, false, "round off the decimal v(d,s) to r digits behind the dot (if r < 0, before the dot)", args(1,6, batarg("",int),batarg("v",int),arg("r",bte),batarg("s",oid),arg("d",int),arg("s",int))),
 pattern("batcalc", "round", int_bat_round_wrap_cst, false, "round off the decimal v(d,s) to r digits behind the dot (if r < 0, before the dot)", args(1,5, batarg("",int),arg("v",int),batarg("r",bte),arg("d",int),arg("s",int))),
 pattern("batcalc", "round", int_bat_round_wrap_cst, false, "round off the decimal v(d,s) to r digits behind the dot (if r < 0, before the dot)", args(1,6, batarg("",int),arg("v",int),batarg("r",bte),batarg("s",oid),arg("d",int),arg("s",int))),
 pattern("batcalc", "round", int_bat_round_wrap_nocst, false, "round off the decimal v(d,s) to r digits behind the dot (if r < 0, before the dot)", args(1,5, batarg("",int),batarg("v",int),batarg("r",bte),arg("d",int),arg("s",int))),
 pattern("batcalc", "round", int_bat_round_wrap_nocst, false, "round off the decimal v(d,s) to r digits behind the dot (if r < 0, before the dot)", args(1,7, batarg("",int),batarg("v",int),batarg("r",bte),batarg("s1",oid),batarg("s2",oid),arg("d",int),arg("s",int))),
 command("calc", "second_interval", int_dec2second_interval, false, "cast int decimal to a second_interval", args(1,5, arg("",lng),arg("sc",int),arg("v",int),arg("ek",int),arg("sk",int))),
 pattern("batcalc", "second_interval", int_batdec2second_interval, false, "cast int decimal to a second_interval", args(1,6, batarg("",lng),arg("sc",int),batarg("v",int),batarg("s",oid),arg("ek",int),arg("sk",int))),
 command("calc", "dec_round", lng_dec_round_wrap, false, "round off the value v to nearests multiple of r", args(1,3, arg("",lng),arg("v",lng),arg("r",lng))),
 pattern("batcalc", "dec_round", lng_bat_dec_round_wrap, false, "round off the value v to nearests multiple of r", args(1,3, batarg("",lng),batarg("v",lng),arg("r",lng))),
 pattern("batcalc", "dec_round", lng_bat_dec_round_wrap, false, "round off the value v to nearests multiple of r", args(1,4, batarg("",lng),batarg("v",lng),arg("r",lng),batarg("s",oid))),
 pattern("batcalc", "dec_round", lng_bat_dec_round_wrap_cst, false, "round off the value v to nearests multiple of r", args(1,3, batarg("",lng),arg("v",lng),batarg("r",lng))),
 pattern("batcalc", "dec_round", lng_bat_dec_round_wrap_cst, false, "round off the value v to nearests multiple of r", args(1,4, batarg("",lng),arg("v",lng),batarg("r",lng),batarg("s",oid))),
 pattern("batcalc", "dec_round", lng_bat_dec_round_wrap_nocst, false, "round off the value v to nearests multiple of r", args(1,3, batarg("",lng),batarg("v",lng),batarg("r",lng))),
 pattern("batcalc", "dec_round", lng_bat_dec_round_wrap_nocst, false, "round off the value v to nearests multiple of r", args(1,5, batarg("",lng),batarg("v",lng),batarg("r",lng),batarg("s1",oid),batarg("s2",oid))),
 command("calc", "round", lng_round_wrap, false, "round off the decimal v(d,s) to r digits behind the dot (if r < 0, before the dot)", args(1,5, arg("",lng),arg("v",lng),arg("r",bte),arg("d",int),arg("s",int))),
 pattern("batcalc", "round", lng_bat_round_wrap, false, "round off the decimal v(d,s) to r digits behind the dot (if r < 0, before the dot)", args(1,5, batarg("",lng),batarg("v",lng),arg("r",bte),arg("d",int),arg("s",int))),
 pattern("batcalc", "round", lng_bat_round_wrap, false, "round off the decimal v(d,s) to r digits behind the dot (if r < 0, before the dot)", args(1,6, batarg("",lng),batarg("v",lng),arg("r",bte),batarg("s",oid),arg("d",int),arg("s",int))),
 pattern("batcalc", "round", lng_bat_round_wrap_cst, false, "round off the decimal v(d,s) to r digits behind the dot (if r < 0, before the dot)", args(1,5, batarg("",lng),arg("v",lng),batarg("r",bte),arg("d",int),arg("s",int))),
 pattern("batcalc", "round", lng_bat_round_wrap_cst, false, "round off the decimal v(d,s) to r digits behind the dot (if r < 0, before the dot)", args(1,6, batarg("",lng),arg("v",lng),batarg("r",bte),batarg("s",oid),arg("d",int),arg("s",int))),
 pattern("batcalc", "round", lng_bat_round_wrap_nocst, false, "round off the decimal v(d,s) to r digits behind the dot (if r < 0, before the dot)", args(1,5, batarg("",lng),batarg("v",lng),batarg("r",bte),arg("d",int),arg("s",int))),
 pattern("batcalc", "round", lng_bat_round_wrap_nocst, false, "round off the decimal v(d,s) to r digits behind the dot (if r < 0, before the dot)", args(1,7, batarg("",lng),batarg("v",lng),batarg("r",bte),batarg("s1",oid),batarg("s2",oid),arg("d",int),arg("s",int))),
 command("calc", "second_interval", lng_dec2second_interval, false, "cast lng decimal to a second_interval", args(1,5, arg("",lng),arg("sc",int),arg("v",lng),arg("ek",int),arg("sk",int))),
 pattern("batcalc", "second_interval", lng_batdec2second_interval, false, "cast lng decimal to a second_interval", args(1,6, batarg("",lng),arg("sc",int),batarg("v",lng),batarg("s",oid),arg("ek",int),arg("sk",int))),
 command("calc", "dec_round", flt_dec_round_wrap, false, "round off the value v to nearests multiple of r", args(1,3, arg("",flt),arg("v",flt),arg("r",flt))),
 pattern("batcalc", "dec_round", flt_bat_dec_round_wrap, false, "round off the value v to nearests multiple of r", args(1,3, batarg("",flt),batarg("v",flt),arg("r",flt))),
 pattern("batcalc", "dec_round", flt_bat_dec_round_wrap, false, "round off the value v to nearests multiple of r", args(1,4, batarg("",flt),batarg("v",flt),arg("r",flt),batarg("s",oid))),
 pattern("batcalc", "dec_round", flt_bat_dec_round_wrap_cst, false, "round off the value v to nearests multiple of r", args(1,3, batarg("",flt),arg("v",flt),batarg("r",flt))),
 pattern("batcalc", "dec_round", flt_bat_dec_round_wrap_cst, false, "round off the value v to nearests multiple of r", args(1,4, batarg("",flt),arg("v",flt),batarg("r",flt),batarg("s",oid))),
 pattern("batcalc", "dec_round", flt_bat_dec_round_wrap_nocst, false, "round off the value v to nearests multiple of r", args(1,3, batarg("",flt),batarg("v",flt),batarg("r",flt))),
 pattern("batcalc", "dec_round", flt_bat_dec_round_wrap_nocst, false, "round off the value v to nearests multiple of r", args(1,5, batarg("",flt),batarg("v",flt),batarg("r",flt),batarg("s1",oid),batarg("s2",oid))),
 command("calc", "round", flt_round_wrap, false, "round off the floating point v to r digits behind the dot (if r < 0, before the dot)", args(1,3, arg("",flt),arg("v",flt),arg("r",bte))),
 pattern("batcalc", "round", flt_bat_round_wrap, false, "round off the floating point v to r digits behind the dot (if r < 0, before the dot)", args(1,3, batarg("",flt),batarg("v",flt),arg("r",bte))),
 pattern("batcalc", "round", flt_bat_round_wrap, false, "round off the floating point v to r digits behind the dot (if r < 0, before the dot)", args(1,4, batarg("",flt),batarg("v",flt),arg("r",bte),batarg("s",oid))),
 pattern("batcalc", "round", flt_bat_round_wrap_cst, false, "round off the floating point v to r digits behind the dot (if r < 0, before the dot)", args(1,3, batarg("",flt),arg("v",flt),batarg("r",bte))),
 pattern("batcalc", "round", flt_bat_round_wrap_cst, false, "round off the floating point v to r digits behind the dot (if r < 0, before the dot)", args(1,4, batarg("",flt),arg("v",flt),batarg("r",bte),batarg("s",oid))),
 pattern("batcalc", "round", flt_bat_round_wrap_nocst, false, "round off the floating point v to r digits behind the dot (if r < 0, before the dot)", args(1,3, batarg("",flt),batarg("v",flt),batarg("r",bte))),
 pattern("batcalc", "round", flt_bat_round_wrap_nocst, false, "round off the floating point v to r digits behind the dot (if r < 0, before the dot)", args(1,5, batarg("",flt),batarg("v",flt),batarg("r",bte),batarg("s1",oid),batarg("s2",oid))),
 command("sql", "ms_trunc", flt_trunc_wrap, false, "truncate the floating point v to r digits behind the dot (if r < 0, before the dot)", args(1,3, arg("",flt),arg("v",flt),arg("r",int))),
 command("calc", "dec_round", dbl_dec_round_wrap, false, "round off the value v to nearests multiple of r", args(1,3, arg("",dbl),arg("v",dbl),arg("r",dbl))),
 pattern("batcalc", "dec_round", dbl_bat_dec_round_wrap, false, "round off the value v to nearests multiple of r", args(1,3, batarg("",dbl),batarg("v",dbl),arg("r",dbl))),
 pattern("batcalc", "dec_round", dbl_bat_dec_round_wrap, false, "round off the value v to nearests multiple of r", args(1,4, batarg("",dbl),batarg("v",dbl),arg("r",dbl),batarg("s",oid))),
 pattern("batcalc", "dec_round", dbl_bat_dec_round_wrap_cst, false, "round off the value v to nearests multiple of r", args(1,3, batarg("",dbl),arg("v",dbl),batarg("r",dbl))),
 pattern("batcalc", "dec_round", dbl_bat_dec_round_wrap_cst, false, "round off the value v to nearests multiple of r", args(1,4, batarg("",dbl),arg("v",dbl),batarg("r",dbl),batarg("s",oid))),
 pattern("batcalc", "dec_round", dbl_bat_dec_round_wrap_nocst, false, "round off the value v to nearests multiple of r", args(1,3, batarg("",dbl),batarg("v",dbl),batarg("r",dbl))),
 pattern("batcalc", "dec_round", dbl_bat_dec_round_wrap_nocst, false, "round off the value v to nearests multiple of r", args(1,5, batarg("",dbl),batarg("v",dbl),batarg("r",dbl),batarg("s1",oid),batarg("s2",oid))),
 command("calc", "round", dbl_round_wrap, false, "round off the floating point v to r digits behind the dot (if r < 0, before the dot)", args(1,3, arg("",dbl),arg("v",dbl),arg("r",bte))),
 pattern("batcalc", "round", dbl_bat_round_wrap, false, "round off the floating point v to r digits behind the dot (if r < 0, before the dot)", args(1,3, batarg("",dbl),batarg("v",dbl),arg("r",bte))),
 pattern("batcalc", "round", dbl_bat_round_wrap, false, "round off the floating point v to r digits behind the dot (if r < 0, before the dot)", args(1,4, batarg("",dbl),batarg("v",dbl),arg("r",bte),batarg("s",oid))),
 pattern("batcalc", "round", dbl_bat_round_wrap_cst, false, "round off the floating point v to r digits behind the dot (if r < 0, before the dot)", args(1,3, batarg("",dbl),arg("v",dbl),batarg("r",bte))),
 pattern("batcalc", "round", dbl_bat_round_wrap_cst, false, "round off the floating point v to r digits behind the dot (if r < 0, before the dot)", args(1,4, batarg("",dbl),arg("v",dbl),batarg("r",bte),batarg("s",oid))),
 pattern("batcalc", "round", dbl_bat_round_wrap_nocst, false, "round off the floating point v to r digits behind the dot (if r < 0, before the dot)", args(1,3, batarg("",dbl),batarg("v",dbl),batarg("r",bte))),
 pattern("batcalc", "round", dbl_bat_round_wrap_nocst, false, "round off the floating point v to r digits behind the dot (if r < 0, before the dot)", args(1,5, batarg("",dbl),batarg("v",dbl),batarg("r",bte),batarg("s1",oid),batarg("s2",oid))),
 command("sql", "ms_trunc", dbl_trunc_wrap, false, "truncate the floating point v to r digits behind the dot (if r < 0, before the dot)", args(1,3, arg("",dbl),arg("v",dbl),arg("r",int))),
 command("sql", "alpha", SQLcst_alpha_cst, false, "Implementation of astronomy alpha function: expands the radius theta depending on the declination", args(1,3, arg("",dbl),arg("dec",dbl),arg("theta",dbl))),
 command("batsql", "alpha", SQLbat_alpha_cst, false, "BAT implementation of astronomy alpha function", args(1,3, batarg("",dbl),batarg("dec",dbl),arg("theta",dbl))),
 command("batsql", "alpha", SQLcst_alpha_bat, false, "BAT implementation of astronomy alpha function", args(1,3, batarg("",dbl),arg("dec",dbl),batarg("theta",dbl))),
 command("calc", "bte", nil_2dec_bte, false, "cast to dec(bte) and check for overflow", args(1,4, arg("",bte),arg("v",void),arg("digits",int),arg("scale",int))),
 command("batcalc", "bte", batnil_2dec_bte, false, "cast to dec(bte) and check for overflow", args(1,4, batarg("",bte),batarg("v",oid),arg("digits",int),arg("scale",int))),
 command("calc", "bte", str_2dec_bte, false, "cast to dec(bte) and check for overflow", args(1,4, arg("",bte),arg("v",str),arg("digits",int),arg("scale",int))),
 pattern("batcalc", "bte", batstr_2dec_bte, false, "cast to dec(bte) and check for overflow", args(1,5, batarg("",bte),batarg("v",str),batarg("s",oid),arg("digits",int),arg("scale",int))),
 command("calc", "sht", nil_2dec_sht, false, "cast to dec(sht) and check for overflow", args(1,4, arg("",sht),arg("v",void),arg("digits",int),arg("scale",int))),
 command("batcalc", "sht", batnil_2dec_sht, false, "cast to dec(sht) and check for overflow", args(1,4, batarg("",sht),batarg("v",oid),arg("digits",int),arg("scale",int))),
 command("calc", "sht", str_2dec_sht, false, "cast to dec(sht) and check for overflow", args(1,4, arg("",sht),arg("v",str),arg("digits",int),arg("scale",int))),
 pattern("batcalc", "sht", batstr_2dec_sht, false, "cast to dec(sht) and check for overflow", args(1,5, batarg("",sht),batarg("v",str),batarg("s",oid),arg("digits",int),arg("scale",int))),
 command("calc", "int", nil_2dec_int, false, "cast to dec(int) and check for overflow", args(1,4, arg("",int),arg("v",void),arg("digits",int),arg("scale",int))),
 command("batcalc", "int", batnil_2dec_int, false, "cast to dec(int) and check for overflow", args(1,4, batarg("",int),batarg("v",oid),arg("digits",int),arg("scale",int))),
 command("calc", "int", str_2dec_int, false, "cast to dec(int) and check for overflow", args(1,4, arg("",int),arg("v",str),arg("digits",int),arg("scale",int))),
 pattern("batcalc", "int", batstr_2dec_int, false, "cast to dec(int) and check for overflow", args(1,5, batarg("",int),batarg("v",str),batarg("s",oid),arg("digits",int),arg("scale",int))),
 command("calc", "lng", nil_2dec_lng, false, "cast to dec(lng) and check for overflow", args(1,4, arg("",lng),arg("v",void),arg("digits",int),arg("scale",int))),
 command("batcalc", "lng", batnil_2dec_lng, false, "cast to dec(lng) and check for overflow", args(1,4, batarg("",lng),batarg("v",oid),arg("digits",int),arg("scale",int))),
 command("calc", "lng", str_2dec_lng, false, "cast to dec(lng) and check for overflow", args(1,4, arg("",lng),arg("v",str),arg("digits",int),arg("scale",int))),
 pattern("batcalc", "lng", batstr_2dec_lng, false, "cast to dec(lng) and check for overflow", args(1,5, batarg("",lng),batarg("v",str),batarg("s",oid),arg("digits",int),arg("scale",int))),
 pattern("calc", "timestamp", nil_2time_timestamp, false, "cast to timestamp and check for overflow", args(1,3, arg("",timestamp),arg("v",void),arg("digits",int))),
 pattern("batcalc", "timestamp", nil_2time_timestamp, false, "cast to timestamp and check for overflow", args(1,3, batarg("",timestamp),batarg("v",oid),arg("digits",int))),
 pattern("calc", "timestamp", str_2time_timestamp, false, "cast to timestamp and check for overflow", args(1,3, arg("",timestamp),arg("v",str),arg("digits",int))),
 pattern("calc", "timestamptz", str_2time_timestamptz, false, "cast to timestamp and check for overflow", args(1,4, arg("",timestamp),arg("v",str),arg("digits",int),arg("tz_msec",lng))),
 pattern("calc", "timestamp", timestamp_2time_timestamp, false, "cast timestamp to timestamp and check for overflow", args(1,3, arg("",timestamp),arg("v",timestamp),arg("digits",int))),
 command("batcalc", "timestamp", batstr_2time_timestamp, false, "cast to timestamp and check for overflow", args(1,4, batarg("",timestamp),batarg("v",str),batarg("s",oid),arg("digits",int))),
 command("batcalc", "timestamptz", batstr_2time_timestamptz, false, "cast to timestamp and check for overflow", args(1,5, batarg("",timestamp),batarg("v",str),batarg("s",oid),arg("digits",int),arg("tz_msec",lng))),
 pattern("batcalc", "timestamp", timestamp_2time_timestamp, false, "cast timestamp to timestamp and check for overflow", args(1,4, batarg("",timestamp),batarg("v",timestamp),batarg("s",oid),arg("digits",int))),
 pattern("batcalc", "daytime", nil_2time_daytime, false, "cast to daytime and check for overflow", args(1,3, batarg("",daytime),batarg("v",oid),arg("digits",int))),
 pattern("calc", "daytime", str_2time_daytime, false, "cast to daytime and check for overflow", args(1,3, arg("",daytime),arg("v",str),arg("digits",int))),
 pattern("calc", "daytimetz", str_2time_daytimetz, false, "cast to daytime and check for overflow", args(1,4, arg("",daytime),arg("v",str),arg("digits",int),arg("tz_msec",lng))),
 pattern("calc", "daytime", daytime_2time_daytime, false, "cast daytime to daytime and check for overflow", args(1,3, arg("",daytime),arg("v",daytime),arg("digits",int))),
 command("batcalc", "daytime", batstr_2time_daytime, false, "cast to daytime and check for overflow", args(1,4, batarg("",daytime),batarg("v",str),batarg("s",oid),arg("digits",int))),
 pattern("batcalc", "daytimetz", str_2time_daytimetz, false, "cast daytime to daytime and check for overflow", args(1,5, batarg("",daytime),batarg("v",str),batarg("s",oid),arg("digits",int),arg("tz_msec",lng))),
 pattern("batcalc", "daytime", daytime_2time_daytime, false, "cast daytime to daytime and check for overflow", args(1,4, batarg("",daytime),batarg("v",daytime),batarg("s",oid),arg("digits",int))),
 command("sql", "date_trunc", bat_date_trunc, false, "Truncate a timestamp to (millennium, century,decade,year,quarter,month,week,day,hour,minute,second, milliseconds,microseconds)", args(1,3, batarg("",timestamp),arg("scale",str),batarg("v",timestamp))),
 command("sql", "date_trunc", date_trunc, false, "Truncate a timestamp to (millennium, century,decade,year,quarter,month,week,day,hour,minute,second, milliseconds,microseconds)", args(1,3, arg("",timestamp),arg("scale",str),arg("v",timestamp))),
 pattern("sql", "current_time", SQLcurrent_daytime, false, "Get the clients current daytime", args(1,1, arg("",daytime))),
 pattern("sql", "current_timestamp", SQLcurrent_timestamp, false, "Get the clients current timestamp", args(1,1, arg("",timestamp))),
 pattern("calc", "date", nil_2_date, false, "cast to date", args(1,2, arg("",date),arg("v",void))),
 pattern("batcalc", "date", nil_2_date, false, "cast to date", args(1,2, batarg("",date),batarg("v",oid))),
 pattern("calc", "str", SQLstr_cast, false, "cast to string and check for overflow", args(1,7, arg("",str),arg("eclass",int),arg("d1",int),arg("s1",int),arg("has_tz",int),argany("v",1),arg("digits",int))),
 pattern("batcalc", "str", SQLbatstr_cast, false, "cast to string and check for overflow, no candidate list", args(1,7, batarg("",str),arg("eclass",int),arg("d1",int),arg("s1",int),arg("has_tz",int),batargany("v",1),arg("digits",int))),
 pattern("batcalc", "str", SQLbatstr_cast, false, "cast to string and check for overflow", args(1,8, batarg("",str),arg("eclass",int),arg("d1",int),arg("s1",int),arg("has_tz",int),batargany("v",1),batarg("s",oid),arg("digits",int))),
 pattern("calc", "month_interval", month_interval_str, false, "cast str to a month_interval and check for overflow", args(1,4, arg("",int),arg("v",str),arg("ek",int),arg("sk",int))),
 pattern("batcalc", "month_interval", month_interval_str, false, "cast str to a month_interval and check for overflow", args(1,5, batarg("",int),batarg("v",str),batarg("s",oid),arg("ek",int),arg("sk",int))),
 pattern("calc", "second_interval", second_interval_str, false, "cast str to a second_interval and check for overflow", args(1,4, arg("",lng),arg("v",str),arg("ek",int),arg("sk",int))),
 pattern("batcalc", "second_interval", second_interval_str, false, "cast str to a second_interval and check for overflow", args(1,5, batarg("",lng),batarg("v",str),batarg("s",oid),arg("ek",int),arg("sk",int))),
 pattern("calc", "month_interval", month_interval, false, "cast bte to a month_interval and check for overflow", args(1,4, arg("",int),arg("v",bte),arg("ek",int),arg("sk",int))),
 pattern("batcalc", "month_interval", month_interval, false, "cast bte to a month_interval and check for overflow", args(1,5, batarg("",int),batarg("v",bte),batarg("s",oid),arg("ek",int),arg("sk",int))),
 pattern("calc", "second_interval", second_interval, false, "cast bte to a second_interval and check for overflow", args(1,4, arg("",lng),arg("v",bte),arg("ek",int),arg("sk",int))),
 pattern("batcalc", "second_interval", second_interval, false, "cast bte to a second_interval and check for overflow", args(1,5, batarg("",lng),batarg("v",bte),batarg("s",oid),arg("ek",int),arg("sk",int))),
 pattern("calc", "month_interval", month_interval, false, "cast sht to a month_interval and check for overflow", args(1,4, arg("",int),arg("v",sht),arg("ek",int),arg("sk",int))),
 pattern("batcalc", "month_interval", month_interval, false, "cast sht to a month_interval and check for overflow", args(1,5, batarg("",int),batarg("v",sht),batarg("s",oid),arg("ek",int),arg("sk",int))),
 pattern("calc", "second_interval", second_interval, false, "cast sht to a second_interval and check for overflow", args(1,4, arg("",lng),arg("v",sht),arg("ek",int),arg("sk",int))),
 pattern("batcalc", "second_interval", second_interval, false, "cast sht to a second_interval and check for overflow", args(1,5, batarg("",lng),batarg("v",sht),batarg("s",oid),arg("ek",int),arg("sk",int))),
 pattern("calc", "month_interval", month_interval, false, "cast int to a month_interval and check for overflow", args(1,4, arg("",int),arg("v",int),arg("ek",int),arg("sk",int))),
 pattern("batcalc", "month_interval", month_interval, false, "cast int to a month_interval and check for overflow", args(1,5, batarg("",int),batarg("v",int),batarg("s",oid),arg("ek",int),arg("sk",int))),
 pattern("calc", "second_interval", second_interval, false, "cast int to a second_interval and check for overflow", args(1,4, arg("",lng),arg("v",int),arg("ek",int),arg("sk",int))),
 pattern("batcalc", "second_interval", second_interval, false, "cast int to a second_interval and check for overflow", args(1,5, batarg("",lng),batarg("v",int),batarg("s",oid),arg("ek",int),arg("sk",int))),
 pattern("calc", "month_interval", month_interval, false, "cast lng to a month_interval and check for overflow", args(1,4, arg("",int),arg("v",lng),arg("ek",int),arg("sk",int))),
 pattern("batcalc", "month_interval", month_interval, false, "cast lng to a month_interval and check for overflow", args(1,5, batarg("",int),batarg("v",lng),batarg("s",oid),arg("ek",int),arg("sk",int))),
 pattern("calc", "second_interval", second_interval, false, "cast lng to a second_interval and check for overflow", args(1,4, arg("",lng),arg("v",lng),arg("ek",int),arg("sk",int))),
 pattern("batcalc", "second_interval", second_interval, false, "cast lng to a second_interval and check for overflow", args(1,5, batarg("",lng),batarg("v",lng),batarg("s",oid),arg("ek",int),arg("sk",int))),
 pattern("calc", "rowid", sql_rowid, false, "return the next rowid", args(1,4, arg("",oid),argany("v",1),arg("schema",str),arg("table",str))),
 pattern("sql", "drop_hash", SQLdrop_hash, true, "Drop hash indices for the given table", args(0,2, arg("sch",str),arg("tbl",str))),
 pattern("sql", "prelude", SQLprelude, false, "", noargs),
 command("sql", "epilogue", SQLepilogue, false, "", noargs),
 pattern("calc", "second_interval", second_interval_daytime, false, "cast daytime to a second_interval and check for overflow", args(1,4, arg("",lng),arg("v",daytime),arg("ek",int),arg("sk",int))),
 pattern("batcalc", "second_interval", second_interval_daytime, false, "cast daytime to a second_interval and check for overflow", args(1,5, batarg("",lng),batarg("v",daytime),batarg("s",oid),arg("ek",int),arg("sk",int))),
 pattern("calc", "daytime", second_interval_2_daytime, false, "cast second_interval to a daytime and check for overflow", args(1,3, arg("",daytime),arg("v",lng),arg("d",int))),
 pattern("batcalc", "daytime", second_interval_2_daytime, false, "cast second_interval to a daytime and check for overflow", args(1,4, batarg("",daytime),batarg("v",lng),batarg("s",oid),arg("d",int))),
 pattern("calc", "daytime", timestamp_2_daytime, false, "cast timestamp to a daytime and check for overflow", args(1,3, arg("",daytime),arg("v",timestamp),arg("d",int))),
 pattern("batcalc", "daytime", timestamp_2_daytime, false, "cast timestamp to a daytime and check for overflow", args(1,4, batarg("",daytime),batarg("v",timestamp),batarg("s",oid),arg("d",int))),
 pattern("calc", "timestamp", date_2_timestamp, false, "cast date to a timestamp and check for overflow", args(1,3, arg("",timestamp),arg("v",date),arg("d",int))),
 pattern("batcalc", "timestamp", date_2_timestamp, false, "cast date to a timestamp and check for overflow", args(1,4, batarg("",timestamp),batarg("v",date),batarg("s",oid),arg("d",int))),
 pattern("sql", "update_tables", SYSupdate_tables, true, "Procedure triggered on update of the sys._tables table", args(1,1, arg("",void))),
 pattern("sql", "update_schemas", SYSupdate_schemas, true, "Procedure triggered on update of the sys.schemas table", args(1,1, arg("",void))),
 pattern("sql", "unionfunc", SQLunionfunc, false, "", args(1,4, varargany("",0),arg("mod",str),arg("fcn",str),varargany("",0))),
 /* decimals */
 command("calc", "bte", flt_num2dec_bte, false, "cast number to decimal(bte) and check for overflow", args(1,4, arg("",bte),arg("v",flt),arg("digits",int),arg("scale",int))),
 command("batcalc", "bte", batflt_num2dec_bte, false, "cast number to decimal(bte) and check for overflow", args(1,5, batarg("",bte),batarg("v",flt),batarg("s",oid),arg("digits",int),arg("scale",int))),
 command("calc", "bte", dbl_num2dec_bte, false, "cast number to decimal(bte) and check for overflow", args(1,4, arg("",bte),arg("v",dbl),arg("digits",int),arg("scale",int))),
 command("batcalc", "bte", batdbl_num2dec_bte, false, "cast number to decimal(bte) and check for overflow", args(1,5, batarg("",bte),batarg("v",dbl),batarg("s",oid),arg("digits",int),arg("scale",int))),
 command("calc", "sht", flt_num2dec_sht, false, "cast number to decimal(sht) and check for overflow", args(1,4, arg("",sht),arg("v",flt),arg("digits",int),arg("scale",int))),
 command("batcalc", "sht", batflt_num2dec_sht, false, "cast number to decimal(sht) and check for overflow", args(1,5, batarg("",sht),batarg("v",flt),batarg("s",oid),arg("digits",int),arg("scale",int))),
 command("calc", "sht", dbl_num2dec_sht, false, "cast number to decimal(sht) and check for overflow", args(1,4, arg("",sht),arg("v",dbl),arg("digits",int),arg("scale",int))),
 command("batcalc", "sht", batdbl_num2dec_sht, false, "cast number to decimal(sht) and check for overflow", args(1,5, batarg("",sht),batarg("v",dbl),batarg("s",oid),arg("digits",int),arg("scale",int))),
 command("calc", "int", flt_num2dec_int, false, "cast number to decimal(int) and check for overflow", args(1,4, arg("",int),arg("v",flt),arg("digits",int),arg("scale",int))),
 command("batcalc", "int", batflt_num2dec_int, false, "cast number to decimal(int) and check for overflow", args(1,5, batarg("",int),batarg("v",flt),batarg("s",oid),arg("digits",int),arg("scale",int))),
 command("calc", "int", dbl_num2dec_int, false, "cast number to decimal(int) and check for overflow", args(1,4, arg("",int),arg("v",dbl),arg("digits",int),arg("scale",int))),
 command("batcalc", "int", batdbl_num2dec_int, false, "cast number to decimal(int) and check for overflow", args(1,5, batarg("",int),batarg("v",dbl),batarg("s",oid),arg("digits",int),arg("scale",int))),
 command("calc", "lng", flt_num2dec_lng, false, "cast number to decimal(lng) and check for overflow", args(1,4, arg("",lng),arg("v",flt),arg("digits",int),arg("scale",int))),
 command("batcalc", "lng", batflt_num2dec_lng, false, "cast number to decimal(lng) and check for overflow", args(1,5, batarg("",lng),batarg("v",flt),batarg("s",oid),arg("digits",int),arg("scale",int))),
 command("calc", "lng", dbl_num2dec_lng, false, "cast number to decimal(lng) and check for overflow", args(1,4, arg("",lng),arg("v",dbl),arg("digits",int),arg("scale",int))),
 command("batcalc", "lng", batdbl_num2dec_lng, false, "cast number to decimal(lng) and check for overflow", args(1,5, batarg("",lng),batarg("v",dbl),batarg("s",oid),arg("digits",int),arg("scale",int))),
 command("calc", "bte", bte_num2dec_bte, false, "cast number to decimal(bte) and check for overflow", args(1,4, arg("",bte),arg("v",bte),arg("digits",int),arg("scale",int))),
 command("batcalc", "bte", batbte_num2dec_bte, false, "cast number to decimal(bte) and check for overflow", args(1,5, batarg("",bte),batarg("v",bte),batarg("s",oid),arg("digits",int),arg("scale",int))),
 command("calc", "bte", bte_dec2_bte, false, "cast decimal(bte) to bte and check for overflow", args(1,3, arg("",bte),arg("s1",int),arg("v",bte))),
 command("calc", "bte", bte_dec2dec_bte, false, "cast decimal(bte) to decimal(bte) and check for overflow", args(1,5, arg("",bte),arg("s1",int),arg("v",bte),arg("d2",int),arg("s2",int))),
 command("batcalc", "bte", batbte_dec2_bte, false, "cast decimal(bte) to bte and check for overflow", args(1,4, batarg("",bte),arg("s1",int),batarg("v",bte),batarg("s",oid))),
 command("batcalc", "bte", batbte_dec2dec_bte, false, "cast decimal(bte) to decimal(bte) and check for overflow", args(1,6, batarg("",bte),arg("s1",int),batarg("v",bte),batarg("s",oid),arg("d2",int),arg("s2",int))),
 command("calc", "bte", sht_num2dec_bte, false, "cast number to decimal(bte) and check for overflow", args(1,4, arg("",bte),arg("v",sht),arg("digits",int),arg("scale",int))),
 command("batcalc", "bte", batsht_num2dec_bte, false, "cast number to decimal(bte) and check for overflow", args(1,5, batarg("",bte),batarg("v",sht),batarg("s",oid),arg("digits",int),arg("scale",int))),
 command("calc", "bte", sht_dec2_bte, false, "cast decimal(sht) to bte and check for overflow", args(1,3, arg("",bte),arg("s1",int),arg("v",sht))),
 command("calc", "bte", sht_dec2dec_bte, false, "cast decimal(sht) to decimal(bte) and check for overflow", args(1,5, arg("",bte),arg("s1",int),arg("v",sht),arg("d2",int),arg("s2",int))),
 command("batcalc", "bte", batsht_dec2_bte, false, "cast decimal(sht) to bte and check for overflow", args(1,4, batarg("",bte),arg("s1",int),batarg("v",sht),batarg("s",oid))),
 command("batcalc", "bte", batsht_dec2dec_bte, false, "cast decimal(sht) to decimal(bte) and check for overflow", args(1,6, batarg("",bte),arg("s1",int),batarg("v",sht),batarg("s",oid),arg("d2",int),arg("s2",int))),
 command("calc", "bte", int_num2dec_bte, false, "cast number to decimal(bte) and check for overflow", args(1,4, arg("",bte),arg("v",int),arg("digits",int),arg("scale",int))),
 command("batcalc", "bte", batint_num2dec_bte, false, "cast number to decimal(bte) and check for overflow", args(1,5, batarg("",bte),batarg("v",int),batarg("s",oid),arg("digits",int),arg("scale",int))),
 command("calc", "bte", int_dec2_bte, false, "cast decimal(int) to bte and check for overflow", args(1,3, arg("",bte),arg("s1",int),arg("v",int))),
 command("calc", "bte", int_dec2dec_bte, false, "cast decimal(int) to decimal(bte) and check for overflow", args(1,5, arg("",bte),arg("s1",int),arg("v",int),arg("d2",int),arg("s2",int))),
 command("batcalc", "bte", batint_dec2_bte, false, "cast decimal(int) to bte and check for overflow", args(1,4, batarg("",bte),arg("s1",int),batarg("v",int),batarg("s",oid))),
 command("batcalc", "bte", batint_dec2dec_bte, false, "cast decimal(int) to decimal(bte) and check for overflow", args(1,6, batarg("",bte),arg("s1",int),batarg("v",int),batarg("s",oid),arg("d2",int),arg("s2",int))),
 command("calc", "bte", lng_num2dec_bte, false, "cast number to decimal(bte) and check for overflow", args(1,4, arg("",bte),arg("v",lng),arg("digits",int),arg("scale",int))),
 command("batcalc", "bte", batlng_num2dec_bte, false, "cast number to decimal(bte) and check for overflow", args(1,5, batarg("",bte),batarg("v",lng),batarg("s",oid),arg("digits",int),arg("scale",int))),
 command("calc", "bte", lng_dec2_bte, false, "cast decimal(lng) to bte and check for overflow", args(1,3, arg("",bte),arg("s1",int),arg("v",lng))),
 command("calc", "bte", lng_dec2dec_bte, false, "cast decimal(lng) to decimal(bte) and check for overflow", args(1,5, arg("",bte),arg("s1",int),arg("v",lng),arg("d2",int),arg("s2",int))),
 command("batcalc", "bte", batlng_dec2_bte, false, "cast decimal(lng) to bte and check for overflow", args(1,4, batarg("",bte),arg("s1",int),batarg("v",lng),batarg("s",oid))),
 command("batcalc", "bte", batlng_dec2dec_bte, false, "cast decimal(lng) to decimal(bte) and check for overflow", args(1,6, batarg("",bte),arg("s1",int),batarg("v",lng),batarg("s",oid),arg("d2",int),arg("s2",int))),
 command("calc", "sht", bte_num2dec_sht, false, "cast number to decimal(sht) and check for overflow", args(1,4, arg("",sht),arg("v",bte),arg("digits",int),arg("scale",int))),
 command("batcalc", "sht", batbte_num2dec_sht, false, "cast number to decimal(sht) and check for overflow", args(1,5, batarg("",sht),batarg("v",bte),batarg("s",oid),arg("digits",int),arg("scale",int))),
 command("calc", "sht", bte_dec2_sht, false, "cast decimal(bte) to sht and check for overflow", args(1,3, arg("",sht),arg("s1",int),arg("v",bte))),
 command("calc", "sht", bte_dec2dec_sht, false, "cast decimal(bte) to decimal(sht) and check for overflow", args(1,5, arg("",sht),arg("s1",int),arg("v",bte),arg("d2",int),arg("s2",int))),
 command("batcalc", "sht", batbte_dec2_sht, false, "cast decimal(bte) to sht and check for overflow", args(1,4, batarg("",sht),arg("s1",int),batarg("v",bte),batarg("s",oid))),
 command("batcalc", "sht", batbte_dec2dec_sht, false, "cast decimal(bte) to decimal(sht) and check for overflow", args(1,6, batarg("",sht),arg("s1",int),batarg("v",bte),batarg("s",oid),arg("d2",int),arg("s2",int))),
 command("calc", "sht", sht_num2dec_sht, false, "cast number to decimal(sht) and check for overflow", args(1,4, arg("",sht),arg("v",sht),arg("digits",int),arg("scale",int))),
 command("batcalc", "sht", batsht_num2dec_sht, false, "cast number to decimal(sht) and check for overflow", args(1,5, batarg("",sht),batarg("v",sht),batarg("s",oid),arg("digits",int),arg("scale",int))),
 command("calc", "sht", sht_dec2_sht, false, "cast decimal(sht) to sht and check for overflow", args(1,3, arg("",sht),arg("s1",int),arg("v",sht))),
 command("calc", "sht", sht_dec2dec_sht, false, "cast decimal(sht) to decimal(sht) and check for overflow", args(1,5, arg("",sht),arg("s1",int),arg("v",sht),arg("d2",int),arg("s2",int))),
 command("batcalc", "sht", batsht_dec2_sht, false, "cast decimal(sht) to sht and check for overflow", args(1,4, batarg("",sht),arg("s1",int),batarg("v",sht),batarg("s",oid))),
 command("batcalc", "sht", batsht_dec2dec_sht, false, "cast decimal(sht) to decimal(sht) and check for overflow", args(1,6, batarg("",sht),arg("s1",int),batarg("v",sht),batarg("s",oid),arg("d2",int),arg("s2",int))),
 command("calc", "sht", int_num2dec_sht, false, "cast number to decimal(sht) and check for overflow", args(1,4, arg("",sht),arg("v",int),arg("digits",int),arg("scale",int))),
 command("batcalc", "sht", batint_num2dec_sht, false, "cast number to decimal(sht) and check for overflow", args(1,5, batarg("",sht),batarg("v",int),batarg("s",oid),arg("digits",int),arg("scale",int))),
 command("calc", "sht", int_dec2_sht, false, "cast decimal(int) to sht and check for overflow", args(1,3, arg("",sht),arg("s1",int),arg("v",int))),
 command("calc", "sht", int_dec2dec_sht, false, "cast decimal(int) to decimal(sht) and check for overflow", args(1,5, arg("",sht),arg("s1",int),arg("v",int),arg("d2",int),arg("s2",int))),
 command("batcalc", "sht", batint_dec2_sht, false, "cast decimal(int) to sht and check for overflow", args(1,4, batarg("",sht),arg("s1",int),batarg("v",int),batarg("s",oid))),
 command("batcalc", "sht", batint_dec2dec_sht, false, "cast decimal(int) to decimal(sht) and check for overflow", args(1,6, batarg("",sht),arg("s1",int),batarg("v",int),batarg("s",oid),arg("d2",int),arg("s2",int))),
 command("calc", "sht", lng_num2dec_sht, false, "cast number to decimal(sht) and check for overflow", args(1,4, arg("",sht),arg("v",lng),arg("digits",int),arg("scale",int))),
 command("batcalc", "sht", batlng_num2dec_sht, false, "cast number to decimal(sht) and check for overflow", args(1,5, batarg("",sht),batarg("v",lng),batarg("s",oid),arg("digits",int),arg("scale",int))),
 command("calc", "sht", lng_dec2_sht, false, "cast decimal(lng) to sht and check for overflow", args(1,3, arg("",sht),arg("s1",int),arg("v",lng))),
 command("calc", "sht", lng_dec2dec_sht, false, "cast decimal(lng) to decimal(sht) and check for overflow", args(1,5, arg("",sht),arg("s1",int),arg("v",lng),arg("d2",int),arg("s2",int))),
 command("batcalc", "sht", batlng_dec2_sht, false, "cast decimal(lng) to sht and check for overflow", args(1,4, batarg("",sht),arg("s1",int),batarg("v",lng),batarg("s",oid))),
 command("batcalc", "sht", batlng_dec2dec_sht, false, "cast decimal(lng) to decimal(sht) and check for overflow", args(1,6, batarg("",sht),arg("s1",int),batarg("v",lng),batarg("s",oid),arg("d2",int),arg("s2",int))),
 command("calc", "int", bte_num2dec_int, false, "cast number to decimal(int) and check for overflow", args(1,4, arg("",int),arg("v",bte),arg("digits",int),arg("scale",int))),
 command("batcalc", "int", batbte_num2dec_int, false, "cast number to decimal(int) and check for overflow", args(1,5, batarg("",int),batarg("v",bte),batarg("s",oid),arg("digits",int),arg("scale",int))),
 command("calc", "int", bte_dec2_int, false, "cast decimal(bte) to int and check for overflow", args(1,3, arg("",int),arg("s1",int),arg("v",bte))),
 command("calc", "int", bte_dec2dec_int, false, "cast decimal(bte) to decimal(int) and check for overflow", args(1,5, arg("",int),arg("s1",int),arg("v",bte),arg("d2",int),arg("s2",int))),
 command("batcalc", "int", batbte_dec2_int, false, "cast decimal(bte) to int and check for overflow", args(1,4, batarg("",int),arg("s1",int),batarg("v",bte),batarg("s",oid))),
 command("batcalc", "int", batbte_dec2dec_int, false, "cast decimal(bte) to decimal(int) and check for overflow", args(1,6, batarg("",int),arg("s1",int),batarg("v",bte),batarg("s",oid),arg("d2",int),arg("s2",int))),
 command("calc", "int", sht_num2dec_int, false, "cast number to decimal(int) and check for overflow", args(1,4, arg("",int),arg("v",sht),arg("digits",int),arg("scale",int))),
 command("batcalc", "int", batsht_num2dec_int, false, "cast number to decimal(int) and check for overflow", args(1,5, batarg("",int),batarg("v",sht),batarg("s",oid),arg("digits",int),arg("scale",int))),
 command("calc", "int", sht_dec2_int, false, "cast decimal(sht) to int and check for overflow", args(1,3, arg("",int),arg("s1",int),arg("v",sht))),
 command("calc", "int", sht_dec2dec_int, false, "cast decimal(sht) to decimal(int) and check for overflow", args(1,5, arg("",int),arg("s1",int),arg("v",sht),arg("d2",int),arg("s2",int))),
 command("batcalc", "int", batsht_dec2_int, false, "cast decimal(sht) to int and check for overflow", args(1,4, batarg("",int),arg("s1",int),batarg("v",sht),batarg("s",oid))),
 command("batcalc", "int", batsht_dec2dec_int, false, "cast decimal(sht) to decimal(int) and check for overflow", args(1,6, batarg("",int),arg("s1",int),batarg("v",sht),batarg("s",oid),arg("d2",int),arg("s2",int))),
 command("calc", "int", int_num2dec_int, false, "cast number to decimal(int) and check for overflow", args(1,4, arg("",int),arg("v",int),arg("digits",int),arg("scale",int))),
 command("batcalc", "int", batint_num2dec_int, false, "cast number to decimal(int) and check for overflow", args(1,5, batarg("",int),batarg("v",int),batarg("s",oid),arg("digits",int),arg("scale",int))),
 command("calc", "int", int_dec2_int, false, "cast decimal(int) to int and check for overflow", args(1,3, arg("",int),arg("s1",int),arg("v",int))),
 command("calc", "int", int_dec2dec_int, false, "cast decimal(int) to decimal(int) and check for overflow", args(1,5, arg("",int),arg("s1",int),arg("v",int),arg("d2",int),arg("s2",int))),
 command("batcalc", "int", batint_dec2_int, false, "cast decimal(int) to int and check for overflow", args(1,4, batarg("",int),arg("s1",int),batarg("v",int),batarg("s",oid))),
 command("batcalc", "int", batint_dec2dec_int, false, "cast decimal(int) to decimal(int) and check for overflow", args(1,6, batarg("",int),arg("s1",int),batarg("v",int),batarg("s",oid),arg("d2",int),arg("s2",int))),
 command("calc", "int", lng_num2dec_int, false, "cast number to decimal(int) and check for overflow", args(1,4, arg("",int),arg("v",lng),arg("digits",int),arg("scale",int))),
 command("batcalc", "int", batlng_num2dec_int, false, "cast number to decimal(int) and check for overflow", args(1,5, batarg("",int),batarg("v",lng),batarg("s",oid),arg("digits",int),arg("scale",int))),
 command("calc", "int", lng_dec2_int, false, "cast decimal(lng) to int and check for overflow", args(1,3, arg("",int),arg("s1",int),arg("v",lng))),
 command("calc", "int", lng_dec2dec_int, false, "cast decimal(lng) to decimal(int) and check for overflow", args(1,5, arg("",int),arg("s1",int),arg("v",lng),arg("d2",int),arg("s2",int))),
 command("batcalc", "int", batlng_dec2_int, false, "cast decimal(lng) to int and check for overflow", args(1,4, batarg("",int),arg("s1",int),batarg("v",lng),batarg("s",oid))),
 command("batcalc", "int", batlng_dec2dec_int, false, "cast decimal(lng) to decimal(int) and check for overflow", args(1,6, batarg("",int),arg("s1",int),batarg("v",lng),batarg("s",oid),arg("d2",int),arg("s2",int))),
 command("calc", "lng", bte_num2dec_lng, false, "cast number to decimal(lng) and check for overflow", args(1,4, arg("",lng),arg("v",bte),arg("digits",int),arg("scale",int))),
 command("batcalc", "lng", batbte_num2dec_lng, false, "cast number to decimal(lng) and check for overflow", args(1,5, batarg("",lng),batarg("v",bte),batarg("s",oid),arg("digits",int),arg("scale",int))),
 command("calc", "lng", bte_dec2_lng, false, "cast decimal(bte) to lng and check for overflow", args(1,3, arg("",lng),arg("s1",int),arg("v",bte))),
 command("calc", "lng", bte_dec2dec_lng, false, "cast decimal(bte) to decimal(lng) and check for overflow", args(1,5, arg("",lng),arg("s1",int),arg("v",bte),arg("d2",int),arg("s2",int))),
 command("batcalc", "lng", batbte_dec2_lng, false, "cast decimal(bte) to lng and check for overflow", args(1,4, batarg("",lng),arg("s1",int),batarg("v",bte),batarg("s",oid))),
 command("batcalc", "lng", batbte_dec2dec_lng, false, "cast decimal(bte) to decimal(lng) and check for overflow", args(1,6, batarg("",lng),arg("s1",int),batarg("v",bte),batarg("s",oid),arg("d2",int),arg("s2",int))),
 command("calc", "lng", sht_num2dec_lng, false, "cast number to decimal(lng) and check for overflow", args(1,4, arg("",lng),arg("v",sht),arg("digits",int),arg("scale",int))),
 command("batcalc", "lng", batsht_num2dec_lng, false, "cast number to decimal(lng) and check for overflow", args(1,5, batarg("",lng),batarg("v",sht),batarg("s",oid),arg("digits",int),arg("scale",int))),
 command("calc", "lng", sht_dec2_lng, false, "cast decimal(sht) to lng and check for overflow", args(1,3, arg("",lng),arg("s1",int),arg("v",sht))),
 command("calc", "lng", sht_dec2dec_lng, false, "cast decimal(sht) to decimal(lng) and check for overflow", args(1,5, arg("",lng),arg("s1",int),arg("v",sht),arg("d2",int),arg("s2",int))),
 command("batcalc", "lng", batsht_dec2_lng, false, "cast decimal(sht) to lng and check for overflow", args(1,4, batarg("",lng),arg("s1",int),batarg("v",sht),batarg("s",oid))),
 command("batcalc", "lng", batsht_dec2dec_lng, false, "cast decimal(sht) to decimal(lng) and check for overflow", args(1,6, batarg("",lng),arg("s1",int),batarg("v",sht),batarg("s",oid),arg("d2",int),arg("s2",int))),
 command("calc", "lng", int_num2dec_lng, false, "cast number to decimal(lng) and check for overflow", args(1,4, arg("",lng),arg("v",int),arg("digits",int),arg("scale",int))),
 command("batcalc", "lng", batint_num2dec_lng, false, "cast number to decimal(lng) and check for overflow", args(1,5, batarg("",lng),batarg("v",int),batarg("s",oid),arg("digits",int),arg("scale",int))),
 command("calc", "lng", int_dec2_lng, false, "cast decimal(int) to lng and check for overflow", args(1,3, arg("",lng),arg("s1",int),arg("v",int))),
 command("calc", "lng", int_dec2dec_lng, false, "cast decimal(int) to decimal(lng) and check for overflow", args(1,5, arg("",lng),arg("s1",int),arg("v",int),arg("d2",int),arg("s2",int))),
 command("batcalc", "lng", batint_dec2_lng, false, "cast decimal(int) to lng and check for overflow", args(1,4, batarg("",lng),arg("s1",int),batarg("v",int),batarg("s",oid))),
 command("batcalc", "lng", batint_dec2dec_lng, false, "cast decimal(int) to decimal(lng) and check for overflow", args(1,6, batarg("",lng),arg("s1",int),batarg("v",int),batarg("s",oid),arg("d2",int),arg("s2",int))),
 command("calc", "lng", lng_num2dec_lng, false, "cast number to decimal(lng) and check for overflow", args(1,4, arg("",lng),arg("v",lng),arg("digits",int),arg("scale",int))),
 command("batcalc", "lng", batlng_num2dec_lng, false, "cast number to decimal(lng) and check for overflow", args(1,5, batarg("",lng),batarg("v",lng),batarg("s",oid),arg("digits",int),arg("scale",int))),
 command("calc", "lng", lng_dec2_lng, false, "cast decimal(lng) to lng and check for overflow", args(1,3, arg("",lng),arg("s1",int),arg("v",lng))),
 command("calc", "lng", lng_dec2dec_lng, false, "cast decimal(lng) to decimal(lng) and check for overflow", args(1,5, arg("",lng),arg("s1",int),arg("v",lng),arg("d2",int),arg("s2",int))),
 command("batcalc", "lng", batlng_dec2_lng, false, "cast decimal(lng) to lng and check for overflow", args(1,4, batarg("",lng),arg("s1",int),batarg("v",lng),batarg("s",oid))),
 command("batcalc", "lng", batlng_dec2dec_lng, false, "cast decimal(lng) to decimal(lng) and check for overflow", args(1,6, batarg("",lng),arg("s1",int),batarg("v",lng),batarg("s",oid),arg("d2",int),arg("s2",int))),
 command("calc", "flt", bte_num2dec_flt, false, "cast number to decimal(flt) and check for overflow", args(1,4, arg("",flt),arg("v",bte),arg("digits",int),arg("scale",int))),
 command("batcalc", "flt", batbte_num2dec_flt, false, "cast number to decimal(flt) and check for overflow", args(1,5, batarg("",flt),batarg("v",bte),batarg("s",oid),arg("digits",int),arg("scale",int))),
 command("calc", "flt", bte_dec2_flt, false, "cast decimal(bte) to flt and check for overflow", args(1,3, arg("",flt),arg("s1",int),arg("v",bte))),
 command("calc", "flt", bte_dec2dec_flt, false, "cast decimal(bte) to decimal(flt) and check for overflow", args(1,5, arg("",flt),arg("s1",int),arg("v",bte),arg("d2",int),arg("s2",int))),
 command("batcalc", "flt", batbte_dec2_flt, false, "cast decimal(bte) to flt and check for overflow", args(1,4, batarg("",flt),arg("s1",int),batarg("v",bte),batarg("s",oid))),
 command("batcalc", "flt", batbte_dec2dec_flt, false, "cast decimal(bte) to decimal(flt) and check for overflow", args(1,6, batarg("",flt),arg("s1",int),batarg("v",bte),batarg("s",oid),arg("d2",int),arg("s2",int))),
 command("calc", "flt", sht_num2dec_flt, false, "cast number to decimal(flt) and check for overflow", args(1,4, arg("",flt),arg("v",sht),arg("digits",int),arg("scale",int))),
 command("batcalc", "flt", batsht_num2dec_flt, false, "cast number to decimal(flt) and check for overflow", args(1,5, batarg("",flt),batarg("v",sht),batarg("s",oid),arg("digits",int),arg("scale",int))),
 command("calc", "flt", sht_dec2_flt, false, "cast decimal(sht) to flt and check for overflow", args(1,3, arg("",flt),arg("s1",int),arg("v",sht))),
 command("calc", "flt", sht_dec2dec_flt, false, "cast decimal(sht) to decimal(flt) and check for overflow", args(1,5, arg("",flt),arg("s1",int),arg("v",sht),arg("d2",int),arg("s2",int))),
 command("batcalc", "flt", batsht_dec2_flt, false, "cast decimal(sht) to flt and check for overflow", args(1,4, batarg("",flt),arg("s1",int),batarg("v",sht),batarg("s",oid))),
 command("batcalc", "flt", batsht_dec2dec_flt, false, "cast decimal(sht) to decimal(flt) and check for overflow", args(1,6, batarg("",flt),arg("s1",int),batarg("v",sht),batarg("s",oid),arg("d2",int),arg("s2",int))),
 command("calc", "flt", int_num2dec_flt, false, "cast number to decimal(flt) and check for overflow", args(1,4, arg("",flt),arg("v",int),arg("digits",int),arg("scale",int))),
 command("batcalc", "flt", batint_num2dec_flt, false, "cast number to decimal(flt) and check for overflow", args(1,5, batarg("",flt),batarg("v",int),batarg("s",oid),arg("digits",int),arg("scale",int))),
 command("calc", "flt", int_dec2_flt, false, "cast decimal(int) to flt and check for overflow", args(1,3, arg("",flt),arg("s1",int),arg("v",int))),
 command("calc", "flt", int_dec2dec_flt, false, "cast decimal(int) to decimal(flt) and check for overflow", args(1,5, arg("",flt),arg("s1",int),arg("v",int),arg("d2",int),arg("s2",int))),
 command("batcalc", "flt", batint_dec2_flt, false, "cast decimal(int) to flt and check for overflow", args(1,4, batarg("",flt),arg("s1",int),batarg("v",int),batarg("s",oid))),
 command("batcalc", "flt", batint_dec2dec_flt, false, "cast decimal(int) to decimal(flt) and check for overflow", args(1,6, batarg("",flt),arg("s1",int),batarg("v",int),batarg("s",oid),arg("d2",int),arg("s2",int))),
 command("calc", "flt", lng_num2dec_flt, false, "cast number to decimal(flt) and check for overflow", args(1,4, arg("",flt),arg("v",lng),arg("digits",int),arg("scale",int))),
 command("batcalc", "flt", batlng_num2dec_flt, false, "cast number to decimal(flt) and check for overflow", args(1,5, batarg("",flt),batarg("v",lng),batarg("s",oid),arg("digits",int),arg("scale",int))),
 command("calc", "flt", lng_dec2_flt, false, "cast decimal(lng) to flt and check for overflow", args(1,3, arg("",flt),arg("s1",int),arg("v",lng))),
 command("calc", "flt", lng_dec2dec_flt, false, "cast decimal(lng) to decimal(flt) and check for overflow", args(1,5, arg("",flt),arg("s1",int),arg("v",lng),arg("d2",int),arg("s2",int))),
 command("batcalc", "flt", batlng_dec2_flt, false, "cast decimal(lng) to flt and check for overflow", args(1,4, batarg("",flt),arg("s1",int),batarg("v",lng),batarg("s",oid))),
 command("batcalc", "flt", batlng_dec2dec_flt, false, "cast decimal(lng) to decimal(flt) and check for overflow", args(1,6, batarg("",flt),arg("s1",int),batarg("v",lng),batarg("s",oid),arg("d2",int),arg("s2",int))),
 command("calc", "dbl", bte_num2dec_dbl, false, "cast number to decimal(dbl) and check for overflow", args(1,4, arg("",dbl),arg("v",bte),arg("digits",int),arg("scale",int))),
 command("batcalc", "dbl", batbte_num2dec_dbl, false, "cast number to decimal(dbl) and check for overflow", args(1,5, batarg("",dbl),batarg("v",bte),batarg("s",oid),arg("digits",int),arg("scale",int))),
 command("calc", "dbl", bte_dec2_dbl, false, "cast decimal(bte) to dbl and check for overflow", args(1,3, arg("",dbl),arg("s1",int),arg("v",bte))),
 command("calc", "dbl", bte_dec2dec_dbl, false, "cast decimal(bte) to decimal(dbl) and check for overflow", args(1,5, arg("",dbl),arg("s1",int),arg("v",bte),arg("d2",int),arg("s2",int))),
 command("batcalc", "dbl", batbte_dec2_dbl, false, "cast decimal(bte) to dbl and check for overflow", args(1,4, batarg("",dbl),arg("s1",int),batarg("v",bte),batarg("s",oid))),
 command("batcalc", "dbl", batbte_dec2dec_dbl, false, "cast decimal(bte) to decimal(dbl) and check for overflow", args(1,6, batarg("",dbl),arg("s1",int),batarg("v",bte),batarg("s",oid),arg("d2",int),arg("s2",int))),
 command("calc", "dbl", sht_num2dec_dbl, false, "cast number to decimal(dbl) and check for overflow", args(1,4, arg("",dbl),arg("v",sht),arg("digits",int),arg("scale",int))),
 command("batcalc", "dbl", batsht_num2dec_dbl, false, "cast number to decimal(dbl) and check for overflow", args(1,5, batarg("",dbl),batarg("v",sht),batarg("s",oid),arg("digits",int),arg("scale",int))),
 command("calc", "dbl", sht_dec2_dbl, false, "cast decimal(sht) to dbl and check for overflow", args(1,3, arg("",dbl),arg("s1",int),arg("v",sht))),
 command("calc", "dbl", sht_dec2dec_dbl, false, "cast decimal(sht) to decimal(dbl) and check for overflow", args(1,5, arg("",dbl),arg("s1",int),arg("v",sht),arg("d2",int),arg("s2",int))),
 command("batcalc", "dbl", batsht_dec2_dbl, false, "cast decimal(sht) to dbl and check for overflow", args(1,4, batarg("",dbl),arg("s1",int),batarg("v",sht),batarg("s",oid))),
 command("batcalc", "dbl", batsht_dec2dec_dbl, false, "cast decimal(sht) to decimal(dbl) and check for overflow", args(1,6, batarg("",dbl),arg("s1",int),batarg("v",sht),batarg("s",oid),arg("d2",int),arg("s2",int))),
 command("calc", "dbl", int_num2dec_dbl, false, "cast number to decimal(dbl) and check for overflow", args(1,4, arg("",dbl),arg("v",int),arg("digits",int),arg("scale",int))),
 command("batcalc", "dbl", batint_num2dec_dbl, false, "cast number to decimal(dbl) and check for overflow", args(1,5, batarg("",dbl),batarg("v",int),batarg("s",oid),arg("digits",int),arg("scale",int))),
 command("calc", "dbl", int_dec2_dbl, false, "cast decimal(int) to dbl and check for overflow", args(1,3, arg("",dbl),arg("s1",int),arg("v",int))),
 command("calc", "dbl", int_dec2dec_dbl, false, "cast decimal(int) to decimal(dbl) and check for overflow", args(1,5, arg("",dbl),arg("s1",int),arg("v",int),arg("d2",int),arg("s2",int))),
 command("batcalc", "dbl", batint_dec2_dbl, false, "cast decimal(int) to dbl and check for overflow", args(1,4, batarg("",dbl),arg("s1",int),batarg("v",int),batarg("s",oid))),
 command("batcalc", "dbl", batint_dec2dec_dbl, false, "cast decimal(int) to decimal(dbl) and check for overflow", args(1,6, batarg("",dbl),arg("s1",int),batarg("v",int),batarg("s",oid),arg("d2",int),arg("s2",int))),
 command("calc", "dbl", lng_num2dec_dbl, false, "cast number to decimal(dbl) and check for overflow", args(1,4, arg("",dbl),arg("v",lng),arg("digits",int),arg("scale",int))),
 command("batcalc", "dbl", batlng_num2dec_dbl, false, "cast number to decimal(dbl) and check for overflow", args(1,5, batarg("",dbl),batarg("v",lng),batarg("s",oid),arg("digits",int),arg("scale",int))),
 command("calc", "dbl", lng_dec2_dbl, false, "cast decimal(lng) to dbl and check for overflow", args(1,3, arg("",dbl),arg("s1",int),arg("v",lng))),
 command("calc", "dbl", lng_dec2dec_dbl, false, "cast decimal(lng) to decimal(dbl) and check for overflow", args(1,5, arg("",dbl),arg("s1",int),arg("v",lng),arg("d2",int),arg("s2",int))),
 command("batcalc", "dbl", batlng_dec2_dbl, false, "cast decimal(lng) to dbl and check for overflow", args(1,4, batarg("",dbl),arg("s1",int),batarg("v",lng),batarg("s",oid))),
 command("batcalc", "dbl", batlng_dec2dec_dbl, false, "cast decimal(lng) to decimal(dbl) and check for overflow", args(1,6, batarg("",dbl),arg("s1",int),batarg("v",lng),batarg("s",oid),arg("d2",int),arg("s2",int))),
 /* sql_rank */
 pattern("sql", "diff", SQLdiff, false, "return true if cur != prev row", args(1,2, arg("",bit),argany("b",1))),
 pattern("batsql", "diff", SQLdiff, false, "return true if cur != prev row", args(1,2, batarg("",bit),batargany("b",1))),
 pattern("sql", "diff", SQLdiff, false, "return true if cur != prev row", args(1,3, arg("",bit),arg("p",bit),argany("b",1))),
 pattern("batsql", "diff", SQLdiff, false, "return true if cur != prev row", args(1,3, batarg("",bit),arg("p",bit),batargany("b",1))),
 pattern("batsql", "diff", SQLdiff, false, "return true if cur != prev row", args(1,3, batarg("",bit),batarg("p",bit),argany("b",1))),
 pattern("batsql", "diff", SQLdiff, false, "return true if cur != prev row", args(1,3, batarg("",bit),batarg("p",bit),batargany("b",1))),
 pattern("sql", "window_bound", SQLwindow_bound, false, "computes window ranges for each row", args(1,6, arg("",oid),argany("b",1),arg("unit",int),arg("bound",int),arg("excl",int),arg("limit",bte))),
 pattern("batsql", "window_bound", SQLwindow_bound, false, "computes window ranges for each row", args(1,6, batarg("",oid),batargany("b",1),arg("unit",int),arg("bound",int),arg("excl",int),optbatarg("limit",bte))),
 pattern("sql", "window_bound", SQLwindow_bound, false, "computes window ranges for each row", args(1,7, arg("",oid),arg("p",bit),argany("b",1),arg("unit",int),arg("bound",int),arg("excl",int),arg("limit",bte))),
 pattern("batsql", "window_bound", SQLwindow_bound, false, "computes window ranges for each row", args(1,7, batarg("",oid),batarg("p",bit),batargany("b",1),arg("unit",int),arg("bound",int),arg("excl",int),optbatarg("limit",bte))),
 pattern("sql", "window_bound", SQLwindow_bound, false, "computes window ranges for each row", args(1,6, arg("",oid),argany("b",1),arg("unit",int),arg("bound",int),arg("excl",int),arg("limit",sht))),
 pattern("batsql", "window_bound", SQLwindow_bound, false, "computes window ranges for each row", args(1,6, batarg("",oid),batargany("b",1),arg("unit",int),arg("bound",int),arg("excl",int),optbatarg("limit",sht))),
 pattern("sql", "window_bound", SQLwindow_bound, false, "computes window ranges for each row", args(1,7, arg("",oid),arg("p",bit),argany("b",1),arg("unit",int),arg("bound",int),arg("excl",int),arg("limit",sht))),
 pattern("batsql", "window_bound", SQLwindow_bound, false, "computes window ranges for each row", args(1,7, batarg("",oid),batarg("p",bit),batargany("b",1),arg("unit",int),arg("bound",int),arg("excl",int),optbatarg("limit",sht))),
 pattern("sql", "window_bound", SQLwindow_bound, false, "computes window ranges for each row", args(1,6, arg("",oid),argany("b",1),arg("unit",int),arg("bound",int),arg("excl",int),arg("limit",int))),
 pattern("batsql", "window_bound", SQLwindow_bound, false, "computes window ranges for each row", args(1,6, batarg("",oid),batargany("b",1),arg("unit",int),arg("bound",int),arg("excl",int),optbatarg("limit",int))),
 pattern("sql", "window_bound", SQLwindow_bound, false, "computes window ranges for each row", args(1,7, arg("",oid),arg("p",bit),argany("b",1),arg("unit",int),arg("bound",int),arg("excl",int),arg("limit",int))),
 pattern("batsql", "window_bound", SQLwindow_bound, false, "computes window ranges for each row", args(1,7, batarg("",oid),batarg("p",bit),batargany("b",1),arg("unit",int),arg("bound",int),arg("excl",int),optbatarg("limit",int))),
 pattern("sql", "window_bound", SQLwindow_bound, false, "computes window ranges for each row", args(1,6, arg("",oid),argany("b",1),arg("unit",int),arg("bound",int),arg("excl",int),arg("limit",lng))),
 pattern("batsql", "window_bound", SQLwindow_bound, false, "computes window ranges for each row", args(1,6, batarg("",oid),batargany("b",1),arg("unit",int),arg("bound",int),arg("excl",int),optbatarg("limit",lng))),
 pattern("sql", "window_bound", SQLwindow_bound, false, "computes window ranges for each row", args(1,7, arg("",oid),arg("p",bit),argany("b",1),arg("unit",int),arg("bound",int),arg("excl",int),arg("limit",lng))),
 pattern("batsql", "window_bound", SQLwindow_bound, false, "computes window ranges for each row", args(1,7, batarg("",oid),batarg("p",bit),batargany("b",1),arg("unit",int),arg("bound",int),arg("excl",int),optbatarg("limit",lng))),
 pattern("sql", "window_bound", SQLwindow_bound, false, "computes window ranges for each row", args(1,6, arg("",oid),argany("b",1),arg("unit",int),arg("bound",int),arg("excl",int),arg("limit",flt))),
 pattern("batsql", "window_bound", SQLwindow_bound, false, "computes window ranges for each row", args(1,6, batarg("",oid),batargany("b",1),arg("unit",int),arg("bound",int),arg("excl",int),optbatarg("limit",flt))),
 pattern("sql", "window_bound", SQLwindow_bound, false, "computes window ranges for each row", args(1,7, arg("",oid),arg("p",bit),argany("b",1),arg("unit",int),arg("bound",int),arg("excl",int),arg("limit",flt))),
 pattern("batsql", "window_bound", SQLwindow_bound, false, "computes window ranges for each row", args(1,7, batarg("",oid),batarg("p",bit),batargany("b",1),arg("unit",int),arg("bound",int),arg("excl",int),optbatarg("limit",flt))),
 pattern("sql", "window_bound", SQLwindow_bound, false, "computes window ranges for each row", args(1,6, arg("",oid),argany("b",1),arg("unit",int),arg("bound",int),arg("excl",int),arg("limit",dbl))),
 pattern("batsql", "window_bound", SQLwindow_bound, false, "computes window ranges for each row", args(1,6, batarg("",oid),batargany("b",1),arg("unit",int),arg("bound",int),arg("excl",int),optbatarg("limit",dbl))),
 pattern("sql", "window_bound", SQLwindow_bound, false, "computes window ranges for each row", args(1,7, arg("",oid),arg("p",bit),argany("b",1),arg("unit",int),arg("bound",int),arg("excl",int),arg("limit",dbl))),
 pattern("batsql", "window_bound", SQLwindow_bound, false, "computes window ranges for each row", args(1,7, batarg("",oid),batarg("p",bit),batargany("b",1),arg("unit",int),arg("bound",int),arg("excl",int),optbatarg("limit",dbl))),
 pattern("sql", "row_number", SQLrow_number, false, "return the row_numer-ed groups", args(1,4, arg("",int),argany("b",1),arg("p",bit),arg("o",bit))),
 pattern("batsql", "row_number", SQLrow_number, false, "return the row_numer-ed groups", args(1,4, batarg("",int),batargany("b",1),optbatarg("p",bit),optbatarg("o",bit))),
 pattern("sql", "rank", SQLrank, false, "return the ranked groups", args(1,4, arg("",int),argany("b",1),arg("p",bit),arg("o",bit))),
 pattern("batsql", "rank", SQLrank, false, "return the ranked groups", args(1,4, batarg("",int),batargany("b",1),optbatarg("p",bit),optbatarg("o",bit))),
 pattern("sql", "dense_rank", SQLdense_rank, false, "return the densely ranked groups", args(1,4, arg("",int),argany("b",1),arg("p",bit),arg("o",bit))),
 pattern("batsql", "dense_rank", SQLdense_rank, false, "return the densely ranked groups", args(1,4, batarg("",int),batargany("b",1),optbatarg("p",bit),optbatarg("o",bit))),
 pattern("sql", "percent_rank", SQLpercent_rank, false, "return the percentage into the total number of groups for each row", args(1,4, arg("",dbl),argany("b",1),arg("p",bit),arg("o",bit))),
 pattern("batsql", "percent_rank", SQLpercent_rank, false, "return the percentage into the total number of groups for each row", args(1,4, batarg("",dbl),batargany("b",1),optbatarg("p",bit),optbatarg("o",bit))),
 pattern("sql", "cume_dist", SQLcume_dist, false, "return the accumulated distribution of the number of rows per group to the total number of partition rows", args(1,4, arg("",dbl),argany("b",1),arg("p",bit),arg("o",bit))),
 pattern("batsql", "cume_dist", SQLcume_dist, false, "return the accumulated distribution of the number of rows per group to the total number of partition rows", args(1,4, batarg("",dbl),batargany("b",1),optbatarg("p",bit),optbatarg("o",bit))),
 pattern("sql", "lag", SQLlag, false, "return the value in the previous row in the partition or NULL if non existent", args(1,4, argany("",1),argany("b",1),arg("p",bit),arg("o",bit))),
 pattern("batsql", "lag", SQLlag, false, "return the value in the previous row in the partition or NULL if non existent", args(1,4, batargany("",1),batargany("b",1),optbatarg("p",bit),optbatarg("o",bit))),
 pattern("sql", "lag", SQLlag, false, "return the value in the previous 'l' row in the partition or NULL if non existent", args(1,5, argany("",1),argany("b",1),argany("l",0),arg("p",bit),arg("o",bit))),
 pattern("batsql", "lag", SQLlag, false, "return the value in the previous 'l' row in the partition or NULL if non existent", args(1,5, batargany("",1),optbatargany("b",1),optbatargany("l",0),optbatarg("p",bit),optbatarg("o",bit))),
 pattern("sql", "lag", SQLlag, false, "return the value in the previous 'l' row in the partition or 'd' if non existent", args(1,6, argany("",1),argany("b",1),argany("l",0),argany("d",1),arg("p",bit),arg("o",bit))),
 pattern("batsql", "lag", SQLlag, false, "return the value in the previous 'l' row in the partition or 'd' if non existent", args(1,6, batargany("",1),optbatargany("b",1),optbatargany("l",0),optbatargany("d",1),optbatarg("p",bit),optbatarg("o",bit))),
 pattern("sql", "lead", SQLlead, false, "return the value in the next row in the partition or NULL if non existent", args(1,4, argany("",1),argany("b",1),arg("p",bit),arg("o",bit))),
 pattern("batsql", "lead", SQLlead, false, "return the value in the next row in the partition or NULL if non existent", args(1,4, batargany("",1),batargany("b",1),optbatarg("p",bit),optbatarg("o",bit))),
 pattern("sql", "lead", SQLlead, false, "return the value in the next 'l' row in the partition or NULL if non existent", args(1,5, argany("",1),argany("b",1),argany("l",0),arg("p",bit),arg("o",bit))),
 pattern("batsql", "lead", SQLlead, false, "return the value in the next 'l' row in the partition or NULL if non existent", args(1,5, batargany("",1),optbatargany("b",1),optbatargany("l",0),optbatarg("p",bit),optbatarg("o",bit))),
 pattern("sql", "lead", SQLlead, false, "return the value in the next 'l' row in the partition or 'd' if non existent", args(1,6, argany("",1),argany("b",1),argany("l",0),argany("d",1),arg("p",bit),arg("o",bit))),
 pattern("batsql", "lead", SQLlead, false, "return the value in the next 'l' row in the partition or 'd' if non existent", args(1,6, batargany("",1),optbatargany("b",1),optbatargany("l",0),optbatargany("d",1),optbatarg("p",bit),optbatarg("o",bit))),
 pattern("sql", "ntile", SQLntile, false, "return the groups divided as equally as possible", args(1,5, argany("",1),argany("b",0),argany("n",1),arg("p",bit),arg("o",bit))),
 pattern("batsql", "ntile", SQLntile, false, "return the groups divided as equally as possible", args(1,5, batargany("",1),optbatargany("b",0),optbatargany("n",1),optbatarg("p",bit),optbatarg("o",bit))),
 /* these window functions support frames */
 pattern("sql", "first_value", SQLfirst_value, false, "return the first value of groups", args(1,7, argany("",1),argany("b",1),arg("p",bit),arg("o",bit),arg("t",int),arg("s",oid),arg("e",oid))),
 pattern("batsql", "first_value", SQLfirst_value, false, "return the first value of groups", args(1,7, batargany("",1),batargany("b",1),optbatarg("p",bit),optbatarg("o",bit),arg("t",int),optbatarg("s",oid),optbatarg("e",oid))),
 pattern("sql", "last_value", SQLlast_value, false, "return the last value of groups", args(1,7, argany("",1),argany("b",1),arg("p",bit),arg("o",bit),arg("t",int),arg("s",oid),arg("e",oid))),
 pattern("batsql", "last_value", SQLlast_value, false, "return the last value of groups", args(1,7, batargany("",1),batargany("b",1),optbatarg("p",bit),optbatarg("o",bit),arg("t",int),optbatarg("s",oid),optbatarg("e",oid))),
 pattern("sql", "nth_value", SQLnth_value, false, "return the nth value of each group", args(1,8, argany("",1),argany("b",1),arg("n",lng),arg("p",bit),arg("o",bit),arg("t",int),arg("s",oid),arg("e",oid))),
 pattern("batsql", "nth_value", SQLnth_value, false, "return the nth value of each group", args(1,8, batargany("",1),optbatargany("b",1),optbatarg("n",lng),optbatarg("p",bit),optbatarg("o",bit),arg("t",int),optbatarg("s",oid),optbatarg("e",oid))),
 pattern("sql", "min", SQLmin, false, "return the minimum of groups", args(1,7, argany("",1),argany("b",1),arg("p",bit),arg("o",bit),arg("t",int),arg("s",oid),arg("e",oid))),
 pattern("batsql", "min", SQLmin, false, "return the minimum of groups", args(1,7, batargany("",1),batargany("b",1),optbatarg("p",bit),optbatarg("o",bit),arg("t",int),optbatarg("s",oid),optbatarg("e",oid))),
 pattern("sql", "max", SQLmax, false, "return the maximum of groups", args(1,7, argany("",1),argany("b",1),arg("p",bit),arg("o",bit),arg("t",int),arg("s",oid),arg("e",oid))),
 pattern("batsql", "max", SQLmax, false, "return the maximum of groups",args(1,7, batargany("",1),batargany("b",1),optbatarg("p",bit),optbatarg("o",bit),arg("t",int),optbatarg("s",oid),optbatarg("e",oid))),
 pattern("sql", "count", SQLbasecount, false, "return count of basetable", args(1,3, arg("",lng),arg("sname",str),arg("tname",str))),
 pattern("sql", "count", SQLcount, false, "return count of groups", args(1,8, arg("",lng),argany("b",1),arg("ignils",bit),arg("p",bit),arg("o",bit),arg("t",int),arg("s",oid),arg("e",oid))),
 pattern("batsql", "count", SQLcount, false,"return count of groups",args(1,8, batarg("",lng),batargany("b",1),arg("ignils",bit),optbatarg("p",bit),optbatarg("o",bit),arg("t",int),optbatarg("s",oid),optbatarg("e",oid))),
 pattern("sql", "sum", SQLsum, false, "return the sum of groups", args(1,7, arg("",lng),arg("b",bte),arg("p",bit),arg("o",bit),arg("t",int),arg("s",oid),arg("e",oid))),
 pattern("batsql", "sum", SQLsum, false, "return the sum of groups", args(1,7, batarg("",lng),batarg("b",bte),optbatarg("p",bit),optbatarg("o",bit),arg("t",int),optbatarg("s",oid),optbatarg("e",oid))),
 pattern("sql", "sum", SQLsum, false, "return the sum of groups", args(1,7, arg("",lng),arg("b",sht),arg("p",bit),arg("o",bit),arg("t",int),arg("s",oid),arg("e",oid))),
 pattern("batsql", "sum", SQLsum, false, "return the sum of groups", args(1,7, batarg("",lng),batarg("b",sht),optbatarg("p",bit),optbatarg("o",bit),arg("t",int),optbatarg("s",oid),optbatarg("e",oid))),
 pattern("sql", "sum", SQLsum, false, "return the sum of groups", args(1,7, arg("",lng),arg("b",int),arg("p",bit),arg("o",bit),arg("t",int),arg("s",oid),arg("e",oid))),
 pattern("batsql", "sum", SQLsum, false, "return the sum of groups", args(1,7, batarg("",lng),batarg("b",int),optbatarg("p",bit),optbatarg("o",bit),arg("t",int),optbatarg("s",oid),optbatarg("e",oid))),
 pattern("sql", "sum", SQLsum, false, "return the sum of groups", args(1,7, arg("",lng),arg("b",lng),arg("p",bit),arg("o",bit),arg("t",int),arg("s",oid),arg("e",oid))),
 pattern("batsql", "sum", SQLsum, false, "return the sum of groups", args(1,7, batarg("",lng),batarg("b",lng),optbatarg("p",bit),optbatarg("o",bit),arg("t",int),optbatarg("s",oid),optbatarg("e",oid))),
 pattern("sql", "sum", SQLsum, false, "return the sum of groups", args(1,7, arg("",flt),arg("b",flt),arg("p",bit),arg("o",bit),arg("t",int),arg("s",oid),arg("e",oid))),
 pattern("batsql", "sum", SQLsum, false, "return the sum of groups", args(1,7, batarg("",flt),batarg("b",flt),optbatarg("p",bit),optbatarg("o",bit),arg("t",int),optbatarg("s",oid),optbatarg("e",oid))),
 pattern("sql", "sum", SQLsum, false, "return the sum of groups", args(1,7, arg("",dbl),arg("b",flt),arg("p",bit),arg("o",bit),arg("t",int),arg("s",oid),arg("e",oid))),
 pattern("batsql", "sum", SQLsum, false, "return the sum of groups", args(1,7, batarg("",dbl),batarg("b",flt),optbatarg("p",bit),optbatarg("o",bit),arg("t",int),optbatarg("s",oid),optbatarg("e",oid))),
 pattern("sql", "sum", SQLsum, false, "return the sum of groups", args(1,7, arg("",dbl),arg("b",dbl),arg("p",bit),arg("o",bit),arg("t",int),arg("s",oid),arg("e",oid))),
 pattern("batsql", "sum", SQLsum, false, "return the sum of groups", args(1,7, batarg("",dbl),batarg("b",dbl),optbatarg("p",bit),optbatarg("o",bit),arg("t",int),optbatarg("s",oid),optbatarg("e",oid))),
 /* sql.sum for month intervals */
 pattern("sql", "sum", SQLsum, false, "return the sum of groups", args(1,7, arg("",int),arg("b",int),arg("p",bit),arg("o",bit),arg("t",int),arg("s",oid),arg("e",oid))),
 pattern("batsql", "sum", SQLsum, false, "return the sum of groups", args(1,7, batarg("",int),batarg("b",int),optbatarg("p",bit),optbatarg("o",bit),arg("t",int),optbatarg("s",oid),optbatarg("e",oid))),
 pattern("sql", "prod", SQLprod, false, "return the product of groups", args(1,7, arg("",lng),arg("b",bte),arg("p",bit),arg("o",bit),arg("t",int),arg("s",oid),arg("e",oid))),
 pattern("batsql", "prod", SQLprod, false, "return the product of groups", args(1,7, batarg("",lng),batarg("b",bte),optbatarg("p",bit),optbatarg("o",bit),arg("t",int),optbatarg("s",oid),optbatarg("e",oid))),
 pattern("sql", "prod", SQLprod, false, "return the product of groups", args(1,7, arg("",lng),arg("b",sht),arg("p",bit),arg("o",bit),arg("t",int),arg("s",oid),arg("e",oid))),
 pattern("batsql", "prod", SQLprod, false, "return the product of groups", args(1,7, batarg("",lng),batarg("b",sht),optbatarg("p",bit),optbatarg("o",bit),arg("t",int),optbatarg("s",oid),optbatarg("e",oid))),
 pattern("sql", "prod", SQLprod, false, "return the product of groups", args(1,7, arg("",lng),arg("b",int),arg("p",bit),arg("o",bit),arg("t",int),arg("s",oid),arg("e",oid))),
 pattern("batsql", "prod", SQLprod, false, "return the product of groups", args(1,7, batarg("",lng),batarg("b",int),optbatarg("p",bit),optbatarg("o",bit),arg("t",int),optbatarg("s",oid),optbatarg("e",oid))),
 pattern("sql", "prod", SQLprod, false, "return the product of groups", args(1,7, arg("",lng),arg("b",lng),arg("p",bit),arg("o",bit),arg("t",int),arg("s",oid),arg("e",oid))),
 pattern("batsql", "prod", SQLprod, false, "return the product of groups", args(1,7, batarg("",lng),batarg("b",lng),optbatarg("p",bit),optbatarg("o",bit),arg("t",int),optbatarg("s",oid),optbatarg("e",oid))),
 pattern("sql", "prod", SQLprod, false, "return the product of groups", args(1,7, arg("",flt),arg("b",flt),arg("p",bit),arg("o",bit),arg("t",int),arg("s",oid),arg("e",oid))),
 pattern("batsql", "prod", SQLprod, false, "return the product of groups", args(1,7, batarg("",flt),batarg("b",flt),optbatarg("p",bit),optbatarg("o",bit),arg("t",int),optbatarg("s",oid),optbatarg("e",oid))),
 pattern("sql", "prod", SQLprod, false, "return the product of groups", args(1,7, arg("",dbl),arg("b",flt),arg("p",bit),arg("o",bit),arg("t",int),arg("s",oid),arg("e",oid))),
 pattern("batsql", "prod", SQLprod, false, "return the product of groups", args(1,7, batarg("",dbl),batarg("b",flt),optbatarg("p",bit),optbatarg("o",bit),arg("t",int),optbatarg("s",oid),optbatarg("e",oid))),
 pattern("sql", "prod", SQLprod, false, "return the product of groups", args(1,7, arg("",dbl),arg("b",dbl),arg("p",bit),arg("o",bit),arg("t",int),arg("s",oid),arg("e",oid))),
 pattern("batsql", "prod", SQLprod, false, "return the product of groups", args(1,7, batarg("",dbl),batarg("b",dbl),optbatarg("p",bit),optbatarg("o",bit),arg("t",int),optbatarg("s",oid),optbatarg("e",oid))),
 pattern("sql", "avg", SQLavg, false, "return the average of groups", args(1,7, arg("",dbl),arg("b",bte),arg("p",bit),arg("o",bit),arg("t",int),arg("s",oid),arg("e",oid))),
 pattern("batsql", "avg", SQLavg, false, "return the average of groups", args(1,7, batarg("",dbl),batarg("b",bte),optbatarg("p",bit),optbatarg("o",bit),arg("t",int),optbatarg("s",oid),optbatarg("e",oid))),
 pattern("sql", "avg", SQLavg, false, "return the average of groups", args(1,7, arg("",dbl),arg("b",sht),arg("p",bit),arg("o",bit),arg("t",int),arg("s",oid),arg("e",oid))),
 pattern("batsql", "avg", SQLavg, false, "return the average of groups", args(1,7, batarg("",dbl),batarg("b",sht),optbatarg("p",bit),optbatarg("o",bit),arg("t",int),optbatarg("s",oid),optbatarg("e",oid))),
 pattern("sql", "avg", SQLavg, false, "return the average of groups", args(1,7, arg("",dbl),arg("b",int),arg("p",bit),arg("o",bit),arg("t",int),arg("s",oid),arg("e",oid))),
 pattern("batsql", "avg", SQLavg, false, "return the average of groups", args(1,7, batarg("",dbl),batarg("b",int),optbatarg("p",bit),optbatarg("o",bit),arg("t",int),optbatarg("s",oid),optbatarg("e",oid))),
 pattern("sql", "avg", SQLavg, false, "return the average of groups", args(1,7, arg("",dbl),arg("b",lng),arg("p",bit),arg("o",bit),arg("t",int),arg("s",oid),arg("e",oid))),
 pattern("batsql", "avg", SQLavg, false, "return the average of groups", args(1,7, batarg("",dbl),batarg("b",lng),optbatarg("p",bit),optbatarg("o",bit),arg("t",int),optbatarg("s",oid),optbatarg("e",oid))),
 pattern("sql", "avg", SQLavg, false, "return the average of groups", args(1,7, arg("",dbl),arg("b",flt),arg("p",bit),arg("o",bit),arg("t",int),arg("s",oid),arg("e",oid))),
 pattern("batsql", "avg", SQLavg, false, "return the average of groups", args(1,7, batarg("",dbl),batarg("b",flt),optbatarg("p",bit),optbatarg("o",bit),arg("t",int),optbatarg("s",oid),optbatarg("e",oid))),
 pattern("sql", "avg", SQLavg, false, "return the average of groups", args(1,7, arg("",dbl),arg("b",dbl),arg("p",bit),arg("o",bit),arg("t",int),arg("s",oid),arg("e",oid))),
 pattern("batsql", "avg", SQLavg, false, "return the average of groups", args(1,7, batarg("",dbl),batarg("b",dbl),optbatarg("p",bit),optbatarg("o",bit),arg("t",int),optbatarg("s",oid),optbatarg("e",oid))),
 pattern("sql", "avg", SQLavginteger, false, "return the average of groups", args(1,7, arg("",bte),arg("b",bte),arg("p",bit),arg("o",bit),arg("t",int),arg("s",oid),arg("e",oid))),
 pattern("batsql", "avg", SQLavginteger, false, "return the average of groups", args(1,7, batarg("",bte),batarg("b",bte),optbatarg("p",bit),optbatarg("o",bit),arg("t",int),optbatarg("s",oid),optbatarg("e",oid))),
 pattern("sql", "avg", SQLavginteger, false, "return the average of groups", args(1,7, arg("",sht),arg("b",sht),arg("p",bit),arg("o",bit),arg("t",int),arg("s",oid),arg("e",oid))),
 pattern("batsql", "avg", SQLavginteger, false, "return the average of groups", args(1,7, batarg("",sht),batarg("b",sht),optbatarg("p",bit),optbatarg("o",bit),arg("t",int),optbatarg("s",oid),optbatarg("e",oid))),
 pattern("sql", "avg", SQLavginteger, false, "return the average of groups", args(1,7, arg("",int),arg("b",int),arg("p",bit),arg("o",bit),arg("t",int),arg("s",oid),arg("e",oid))),
 pattern("batsql", "avg", SQLavginteger, false, "return the average of groups", args(1,7, batarg("",int),batarg("b",int),optbatarg("p",bit),optbatarg("o",bit),arg("t",int),optbatarg("s",oid),optbatarg("e",oid))),
 pattern("sql", "avg", SQLavginteger, false, "return the average of groups", args(1,7, arg("",lng),arg("b",lng),arg("p",bit),arg("o",bit),arg("t",int),arg("s",oid),arg("e",oid))),
 pattern("batsql", "avg", SQLavginteger, false, "return the average of groups", args(1,7, batarg("",lng),batarg("b",lng),optbatarg("p",bit),optbatarg("o",bit),arg("t",int),optbatarg("s",oid),optbatarg("e",oid))),
 pattern("sql", "stdev", SQLstddev_samp, false, "return the standard deviation sample of groups", args(1,7, arg("",dbl),arg("b",bte),arg("p",bit),arg("o",bit),arg("t",int),arg("s",oid),arg("e",oid))),
 pattern("batsql", "stdev", SQLstddev_samp, false, "return the standard deviation sample of groups", args(1,7, batarg("",dbl),batarg("b",bte),optbatarg("p",bit),optbatarg("o",bit),arg("t",int),optbatarg("s",oid),optbatarg("e",oid))),
 pattern("sql", "stdev", SQLstddev_samp, false, "return the standard deviation sample of groups", args(1,7, arg("",dbl),arg("b",sht),arg("p",bit),arg("o",bit),arg("t",int),arg("s",oid),arg("e",oid))),
 pattern("batsql", "stdev", SQLstddev_samp, false, "return the standard deviation sample of groups", args(1,7, batarg("",dbl),batarg("b",sht),optbatarg("p",bit),optbatarg("o",bit),arg("t",int),optbatarg("s",oid),optbatarg("e",oid))),
 pattern("sql", "stdev", SQLstddev_samp, false, "return the standard deviation sample of groups", args(1,7, arg("",dbl),arg("b",int),arg("p",bit),arg("o",bit),arg("t",int),arg("s",oid),arg("e",oid))),
 pattern("batsql", "stdev", SQLstddev_samp, false, "return the standard deviation sample of groups", args(1,7, batarg("",dbl),batarg("b",int),optbatarg("p",bit),optbatarg("o",bit),arg("t",int),optbatarg("s",oid),optbatarg("e",oid))),
 pattern("sql", "stdev", SQLstddev_samp, false, "return the standard deviation sample of groups", args(1,7, arg("",dbl),arg("b",lng),arg("p",bit),arg("o",bit),arg("t",int),arg("s",oid),arg("e",oid))),
 pattern("batsql", "stdev", SQLstddev_samp, false, "return the standard deviation sample of groups", args(1,7, batarg("",dbl),batarg("b",lng),optbatarg("p",bit),optbatarg("o",bit),arg("t",int),optbatarg("s",oid),optbatarg("e",oid))),
 pattern("sql", "stdev", SQLstddev_samp, false, "return the standard deviation sample of groups", args(1,7, arg("",dbl),arg("b",flt),arg("p",bit),arg("o",bit),arg("t",int),arg("s",oid),arg("e",oid))),
 pattern("batsql", "stdev", SQLstddev_samp, false, "return the standard deviation sample of groups", args(1,7, batarg("",dbl),batarg("b",flt),optbatarg("p",bit),optbatarg("o",bit),arg("t",int),optbatarg("s",oid),optbatarg("e",oid))),
 pattern("sql", "stdev", SQLstddev_samp, false, "return the standard deviation sample of groups", args(1,7, arg("",dbl),arg("b",dbl),arg("p",bit),arg("o",bit),arg("t",int),arg("s",oid),arg("e",oid))),
 pattern("batsql", "stdev", SQLstddev_samp, false, "return the standard deviation sample of groups", args(1,7, batarg("",dbl),batarg("b",dbl),optbatarg("p",bit),optbatarg("o",bit),arg("t",int),optbatarg("s",oid),optbatarg("e",oid))),
 pattern("sql", "stdevp", SQLstddev_pop, false, "return the standard deviation population of groups", args(1,7, arg("",dbl),arg("b",bte),arg("p",bit),arg("o",bit),arg("t",int),arg("s",oid),arg("e",oid))),
 pattern("batsql", "stdevp", SQLstddev_pop, false, "return the standard deviation population of groups", args(1,7, batarg("",dbl),batarg("b",bte),optbatarg("p",bit),optbatarg("o",bit),arg("t",int),optbatarg("s",oid),optbatarg("e",oid))),
 pattern("sql", "stdevp", SQLstddev_pop, false, "return the standard deviation population of groups", args(1,7, arg("",dbl),arg("b",sht),arg("p",bit),arg("o",bit),arg("t",int),arg("s",oid),arg("e",oid))),
 pattern("batsql", "stdevp", SQLstddev_pop, false, "return the standard deviation population of groups", args(1,7, batarg("",dbl),batarg("b",sht),optbatarg("p",bit),optbatarg("o",bit),arg("t",int),optbatarg("s",oid),optbatarg("e",oid))),
 pattern("sql", "stdevp", SQLstddev_pop, false, "return the standard deviation population of groups", args(1,7, arg("",dbl),arg("b",int),arg("p",bit),arg("o",bit),arg("t",int),arg("s",oid),arg("e",oid))),
 pattern("batsql", "stdevp", SQLstddev_pop, false, "return the standard deviation population of groups", args(1,7, batarg("",dbl),batarg("b",int),optbatarg("p",bit),optbatarg("o",bit),arg("t",int),optbatarg("s",oid),optbatarg("e",oid))),
 pattern("sql", "stdevp", SQLstddev_pop, false, "return the standard deviation population of groups", args(1,7, arg("",dbl),arg("b",lng),arg("p",bit),arg("o",bit),arg("t",int),arg("s",oid),arg("e",oid))),
 pattern("batsql", "stdevp", SQLstddev_pop, false, "return the standard deviation population of groups", args(1,7, batarg("",dbl),batarg("b",lng),optbatarg("p",bit),optbatarg("o",bit),arg("t",int),optbatarg("s",oid),optbatarg("e",oid))),
 pattern("sql", "stdevp", SQLstddev_pop, false, "return the standard deviation population of groups", args(1,7, arg("",dbl),arg("b",flt),arg("p",bit),arg("o",bit),arg("t",int),arg("s",oid),arg("e",oid))),
 pattern("batsql", "stdevp", SQLstddev_pop, false, "return the standard deviation population of groups", args(1,7, batarg("",dbl),batarg("b",flt),optbatarg("p",bit),optbatarg("o",bit),arg("t",int),optbatarg("s",oid),optbatarg("e",oid))),
 pattern("sql", "stdevp", SQLstddev_pop, false, "return the standard deviation population of groups", args(1,7, arg("",dbl),arg("b",dbl),arg("p",bit),arg("o",bit),arg("t",int),arg("s",oid),arg("e",oid))),
 pattern("batsql", "stdevp", SQLstddev_pop, false, "return the standard deviation population of groups", args(1,7, batarg("",dbl),batarg("b",dbl),optbatarg("p",bit),optbatarg("o",bit),arg("t",int),optbatarg("s",oid),optbatarg("e",oid))),
 pattern("sql", "variance", SQLvar_samp, false, "return the variance sample of groups", args(1,7, arg("",dbl),arg("b",bte),arg("p",bit),arg("o",bit),arg("t",int),arg("s",oid),arg("e",oid))),
 pattern("batsql", "variance", SQLvar_samp, false, "return the variance sample of groups", args(1,7, batarg("",dbl),batarg("b",bte),optbatarg("p",bit),optbatarg("o",bit),arg("t",int),optbatarg("s",oid),optbatarg("e",oid))),
 pattern("sql", "variance", SQLvar_samp, false, "return the variance sample of groups", args(1,7, arg("",dbl),arg("b",sht),arg("p",bit),arg("o",bit),arg("t",int),arg("s",oid),arg("e",oid))),
 pattern("batsql", "variance", SQLvar_samp, false, "return the variance sample of groups", args(1,7, batarg("",dbl),batarg("b",sht),optbatarg("p",bit),optbatarg("o",bit),arg("t",int),optbatarg("s",oid),optbatarg("e",oid))),
 pattern("sql", "variance", SQLvar_samp, false, "return the variance sample of groups", args(1,7, arg("",dbl),arg("b",int),arg("p",bit),arg("o",bit),arg("t",int),arg("s",oid),arg("e",oid))),
 pattern("batsql", "variance", SQLvar_samp, false, "return the variance sample of groups", args(1,7, batarg("",dbl),batarg("b",int),optbatarg("p",bit),optbatarg("o",bit),arg("t",int),optbatarg("s",oid),optbatarg("e",oid))),
 pattern("sql", "variance", SQLvar_samp, false, "return the variance sample of groups", args(1,7, arg("",dbl),arg("b",lng),arg("p",bit),arg("o",bit),arg("t",int),arg("s",oid),arg("e",oid))),
 pattern("batsql", "variance", SQLvar_samp, false, "return the variance sample of groups", args(1,7, batarg("",dbl),batarg("b",lng),optbatarg("p",bit),optbatarg("o",bit),arg("t",int),optbatarg("s",oid),optbatarg("e",oid))),
 pattern("sql", "variance", SQLvar_samp, false, "return the variance sample of groups", args(1,7, arg("",dbl),arg("b",flt),arg("p",bit),arg("o",bit),arg("t",int),arg("s",oid),arg("e",oid))),
 pattern("batsql", "variance", SQLvar_samp, false, "return the variance sample of groups", args(1,7, batarg("",dbl),batarg("b",flt),optbatarg("p",bit),optbatarg("o",bit),arg("t",int),optbatarg("s",oid),optbatarg("e",oid))),
 pattern("sql", "variance", SQLvar_samp, false, "return the variance sample of groups", args(1,7, arg("",dbl),arg("b",dbl),arg("p",bit),arg("o",bit),arg("t",int),arg("s",oid),arg("e",oid))),
 pattern("batsql", "variance", SQLvar_samp, false, "return the variance sample of groups", args(1,7, batarg("",dbl),batarg("b",dbl),optbatarg("p",bit),optbatarg("o",bit),arg("t",int),optbatarg("s",oid),optbatarg("e",oid))),
 pattern("sql", "variancep", SQLvar_pop, false, "return the variance population of groups", args(1,7, arg("",dbl),arg("b",bte),arg("p",bit),arg("o",bit),arg("t",int),arg("s",oid),arg("e",oid))),
 pattern("batsql", "variancep", SQLvar_pop, false, "return the variance population of groups", args(1,7, batarg("",dbl),batarg("b",bte),optbatarg("p",bit),optbatarg("o",bit),arg("t",int),optbatarg("s",oid),optbatarg("e",oid))),
 pattern("sql", "variancep", SQLvar_pop, false, "return the variance population of groups", args(1,7, arg("",dbl),arg("b",sht),arg("p",bit),arg("o",bit),arg("t",int),arg("s",oid),arg("e",oid))),
 pattern("batsql", "variancep", SQLvar_pop, false, "return the variance population of groups", args(1,7, batarg("",dbl),batarg("b",sht),optbatarg("p",bit),optbatarg("o",bit),arg("t",int),optbatarg("s",oid),optbatarg("e",oid))),
 pattern("sql", "variancep", SQLvar_pop, false, "return the variance population of groups", args(1,7, arg("",dbl),arg("b",int),arg("p",bit),arg("o",bit),arg("t",int),arg("s",oid),arg("e",oid))),
 pattern("batsql", "variancep", SQLvar_pop, false, "return the variance population of groups", args(1,7, batarg("",dbl),batarg("b",int),optbatarg("p",bit),optbatarg("o",bit),arg("t",int),optbatarg("s",oid),optbatarg("e",oid))),
 pattern("sql", "variancep", SQLvar_pop, false, "return the variance population of groups", args(1,7, arg("",dbl),arg("b",lng),arg("p",bit),arg("o",bit),arg("t",int),arg("s",oid),arg("e",oid))),
 pattern("batsql", "variancep", SQLvar_pop, false, "return the variance population of groups", args(1,7, batarg("",dbl),batarg("b",lng),optbatarg("p",bit),optbatarg("o",bit),arg("t",int),optbatarg("s",oid),optbatarg("e",oid))),
 pattern("sql", "variancep", SQLvar_pop, false, "return the variance population of groups", args(1,7, arg("",dbl),arg("b",flt),arg("p",bit),arg("o",bit),arg("t",int),arg("s",oid),arg("e",oid))),
 pattern("batsql", "variancep", SQLvar_pop, false, "return the variance population of groups", args(1,7, batarg("",dbl),batarg("b",flt),optbatarg("p",bit),optbatarg("o",bit),arg("t",int),optbatarg("s",oid),optbatarg("e",oid))),
 pattern("sql", "variancep", SQLvar_pop, false, "return the variance population of groups", args(1,7, arg("",dbl),arg("b",dbl),arg("p",bit),arg("o",bit),arg("t",int),arg("s",oid),arg("e",oid))),
 pattern("batsql", "variancep", SQLvar_pop, false, "return the variance population of groups", args(1,7, batarg("",dbl),batarg("b",dbl),optbatarg("p",bit),optbatarg("o",bit),arg("t",int),optbatarg("s",oid),optbatarg("e",oid))),
 pattern("sql", "covariance", SQLcovar_samp, false, "return the covariance sample value of groups", args(1,8, arg("",dbl),arg("b",bte),arg("c",bte),arg("p",bit),arg("o",bit),arg("t",int),arg("s",oid),arg("e",oid))),
 pattern("batsql", "covariance", SQLcovar_samp, false, "return the covariance sample value of groups", args(1,8, batarg("",dbl),optbatarg("b",bte),optbatarg("c",bte),optbatarg("p",bit),optbatarg("o",bit),arg("t",int),optbatarg("s",oid),optbatarg("e",oid))),
 pattern("sql", "covariance", SQLcovar_samp, false, "return the covariance sample value of groups", args(1,8, arg("",dbl),arg("b",sht),arg("c",sht),arg("p",bit),arg("o",bit),arg("t",int),arg("s",oid),arg("e",oid))),
 pattern("batsql", "covariance", SQLcovar_samp, false, "return the covariance sample value of groups", args(1,8, batarg("",dbl),optbatarg("b",sht),optbatarg("c",sht),optbatarg("p",bit),optbatarg("o",bit),arg("t",int),optbatarg("s",oid),optbatarg("e",oid))),
 pattern("sql", "covariance", SQLcovar_samp, false, "return the covariance sample value of groups", args(1,8, arg("",dbl),arg("b",int),arg("c",int),arg("p",bit),arg("o",bit),arg("t",int),arg("s",oid),arg("e",oid))),
 pattern("batsql", "covariance", SQLcovar_samp, false, "return the covariance sample value of groups", args(1,8, batarg("",dbl),optbatarg("b",int),optbatarg("c",int),optbatarg("p",bit),optbatarg("o",bit),arg("t",int),optbatarg("s",oid),optbatarg("e",oid))),
 pattern("sql", "covariance", SQLcovar_samp, false, "return the covariance sample value of groups", args(1,8, arg("",dbl),arg("b",lng),arg("c",lng),arg("p",bit),arg("o",bit),arg("t",int),arg("s",oid),arg("e",oid))),
 pattern("batsql", "covariance", SQLcovar_samp, false, "return the covariance sample value of groups", args(1,8, batarg("",dbl),optbatarg("b",lng),optbatarg("c",lng),optbatarg("p",bit),optbatarg("o",bit),arg("t",int),optbatarg("s",oid),optbatarg("e",oid))),
 pattern("sql", "covariance", SQLcovar_samp, false, "return the covariance sample value of groups", args(1,8, arg("",dbl),arg("b",flt),arg("c",flt),arg("p",bit),arg("o",bit),arg("t",int),arg("s",oid),arg("e",oid))),
 pattern("batsql", "covariance", SQLcovar_samp, false, "return the covariance sample value of groups", args(1,8, batarg("",dbl),optbatarg("b",flt),optbatarg("c",flt),optbatarg("p",bit),optbatarg("o",bit),arg("t",int),optbatarg("s",oid),optbatarg("e",oid))),
 pattern("sql", "covariance", SQLcovar_samp, false, "return the covariance sample value of groups", args(1,8, arg("",dbl),arg("b",dbl),arg("c",dbl),arg("p",bit),arg("o",bit),arg("t",int),arg("s",oid),arg("e",oid))),
 pattern("batsql", "covariance", SQLcovar_samp, false, "return the covariance sample value of groups", args(1,8, batarg("",dbl),optbatarg("b",dbl),optbatarg("c",dbl),optbatarg("p",bit),optbatarg("o",bit),arg("t",int),optbatarg("s",oid),optbatarg("e",oid))),
 pattern("sql", "covariancep", SQLcovar_pop, false, "return the covariance population value of groups", args(1,8, arg("",dbl),arg("b",bte),arg("c",bte),arg("p",bit),arg("o",bit),arg("t",int),arg("s",oid),arg("e",oid))),
 pattern("batsql", "covariancep", SQLcovar_pop, false, "return the covariance population value of groups", args(1,8, batarg("",dbl),optbatarg("b",bte),optbatarg("c",bte),optbatarg("p",bit),optbatarg("o",bit),arg("t",int),optbatarg("s",oid),optbatarg("e",oid))),
 pattern("sql", "covariancep", SQLcovar_pop, false, "return the covariance population value of groups", args(1,8, arg("",dbl),arg("b",sht),arg("c",sht),arg("p",bit),arg("o",bit),arg("t",int),arg("s",oid),arg("e",oid))),
 pattern("batsql", "covariancep", SQLcovar_pop, false, "return the covariance population value of groups", args(1,8, batarg("",dbl),optbatarg("b",sht),optbatarg("c",sht),optbatarg("p",bit),optbatarg("o",bit),arg("t",int),optbatarg("s",oid),optbatarg("e",oid))),
 pattern("sql", "covariancep", SQLcovar_pop, false, "return the covariance population value of groups", args(1,8, arg("",dbl),arg("b",int),arg("c",int),arg("p",bit),arg("o",bit),arg("t",int),arg("s",oid),arg("e",oid))),
 pattern("batsql", "covariancep", SQLcovar_pop, false, "return the covariance population value of groups", args(1,8, batarg("",dbl),optbatarg("b",int),optbatarg("c",int),optbatarg("p",bit),optbatarg("o",bit),arg("t",int),optbatarg("s",oid),optbatarg("e",oid))),
 pattern("sql", "covariancep", SQLcovar_pop, false, "return the covariance population value of groups", args(1,8, arg("",dbl),arg("b",lng),arg("c",lng),arg("p",bit),arg("o",bit),arg("t",int),arg("s",oid),arg("e",oid))),
 pattern("batsql", "covariancep", SQLcovar_pop, false, "return the covariance population value of groups", args(1,8, batarg("",dbl),optbatarg("b",lng),optbatarg("c",lng),optbatarg("p",bit),optbatarg("o",bit),arg("t",int),optbatarg("s",oid),optbatarg("e",oid))),
 pattern("sql", "covariancep", SQLcovar_pop, false, "return the covariance population value of groups", args(1,8, arg("",dbl),arg("b",flt),arg("c",flt),arg("p",bit),arg("o",bit),arg("t",int),arg("s",oid),arg("e",oid))),
 pattern("batsql", "covariancep", SQLcovar_pop, false, "return the covariance population value of groups", args(1,8, batarg("",dbl),optbatarg("b",flt),optbatarg("c",flt),optbatarg("p",bit),optbatarg("o",bit),arg("t",int),optbatarg("s",oid),optbatarg("e",oid))),
 pattern("sql", "covariancep", SQLcovar_pop, false, "return the covariance population value of groups", args(1,8, arg("",dbl),arg("b",dbl),arg("c",dbl),arg("p",bit),arg("o",bit),arg("t",int),arg("s",oid),arg("e",oid))),
 pattern("batsql", "covariancep", SQLcovar_pop, false, "return the covariance population value of groups", args(1,8, batarg("",dbl),optbatarg("b",dbl),optbatarg("c",dbl),optbatarg("p",bit),optbatarg("o",bit),arg("t",int),optbatarg("s",oid),optbatarg("e",oid))),
 pattern("sql", "corr", SQLcorr, false, "return the correlation value of groups", args(1,8, arg("",dbl),arg("b",bte),arg("c",bte),arg("p",bit),arg("o",bit),arg("t",int),arg("s",oid),arg("e",oid))),
 pattern("batsql", "corr", SQLcorr, false, "return the correlation value of groups", args(1,8, batarg("",dbl),optbatarg("b",bte),optbatarg("c",bte),optbatarg("p",bit),optbatarg("o",bit),arg("t",int),optbatarg("s",oid),optbatarg("e",oid))),
 pattern("sql", "corr", SQLcorr, false, "return the correlation value of groups", args(1,8, arg("",dbl),arg("b",sht),arg("c",sht),arg("p",bit),arg("o",bit),arg("t",int),arg("s",oid),arg("e",oid))),
 pattern("batsql", "corr", SQLcorr, false, "return the correlation value of groups", args(1,8, batarg("",dbl),optbatarg("b",sht),optbatarg("c",sht),optbatarg("p",bit),optbatarg("o",bit),arg("t",int),optbatarg("s",oid),optbatarg("e",oid))),
 pattern("sql", "corr", SQLcorr, false, "return the correlation value of groups", args(1,8, arg("",dbl),arg("b",int),arg("c",int),arg("p",bit),arg("o",bit),arg("t",int),arg("s",oid),arg("e",oid))),
 pattern("batsql", "corr", SQLcorr, false, "return the correlation value of groups", args(1,8, batarg("",dbl),optbatarg("b",int),optbatarg("c",int),optbatarg("p",bit),optbatarg("o",bit),arg("t",int),optbatarg("s",oid),optbatarg("e",oid))),
 pattern("sql", "corr", SQLcorr, false, "return the correlation value of groups", args(1,8, arg("",dbl),arg("b",lng),arg("c",lng),arg("p",bit),arg("o",bit),arg("t",int),arg("s",oid),arg("e",oid))),
 pattern("batsql", "corr", SQLcorr, false, "return the correlation value of groups", args(1,8, batarg("",dbl),optbatarg("b",lng),optbatarg("c",lng),optbatarg("p",bit),optbatarg("o",bit),arg("t",int),optbatarg("s",oid),optbatarg("e",oid))),
 pattern("sql", "corr", SQLcorr, false, "return the correlation value of groups", args(1,8, arg("",dbl),arg("b",flt),arg("c",flt),arg("p",bit),arg("o",bit),arg("t",int),arg("s",oid),arg("e",oid))),
 pattern("batsql", "corr", SQLcorr, false, "return the correlation value of groups", args(1,8, batarg("",dbl),optbatarg("b",flt),optbatarg("c",flt),optbatarg("p",bit),optbatarg("o",bit),arg("t",int),optbatarg("s",oid),optbatarg("e",oid))),
 pattern("sql", "corr", SQLcorr, false, "return the correlation value of groups", args(1,8, arg("",dbl),arg("b",dbl),arg("c",dbl),arg("p",bit),arg("o",bit),arg("t",int),arg("s",oid),arg("e",oid))),
 pattern("batsql", "corr", SQLcorr, false, "return the correlation value of groups", args(1,8, batarg("",dbl),optbatarg("b",dbl),optbatarg("c",dbl),optbatarg("p",bit),optbatarg("o",bit),arg("t",int),optbatarg("s",oid),optbatarg("e",oid))),
 pattern("sql", "str_group_concat", SQLstrgroup_concat, false, "return the string concatenation of groups", args(1,7, arg("",str),arg("b",str),arg("p",bit),arg("o",bit),arg("t",int),arg("s",oid),arg("e",oid))),
 pattern("batsql", "str_group_concat", SQLstrgroup_concat, false, "return the string concatenation of groups", args(1,7, batarg("",str),batarg("b",str),optbatarg("p",bit),optbatarg("o",bit),arg("t",int),optbatarg("s",oid),optbatarg("e",oid))),
 pattern("sql", "str_group_concat", SQLstrgroup_concat, false, "return the string concatenation of groups with a custom separator", args(1,8, arg("",str),arg("b",str),arg("sep",str),arg("p",bit),arg("o",bit),arg("t",int),arg("s",oid),arg("e",oid))),
 pattern("batsql", "str_group_concat", SQLstrgroup_concat, false, "return the string concatenation of groups with a custom separator", args(1,8, batarg("",str),optbatarg("b",str),optbatarg("sep",str),optbatarg("p",bit),optbatarg("o",bit),arg("t",int),optbatarg("s",oid),optbatarg("e",oid))),
 /* sql_subquery */
 command("aggr", "zero_or_one", zero_or_one, false, "if col contains exactly one value return this. In case of more raise an exception else return nil", args(1,2, argany("",1),batargany("col",1))),
 command("aggr", "zero_or_one", zero_or_one_error, false, "if col contains exactly one value return this. In case of more raise an exception if err is true else return nil", args(1,3, argany("",1),batargany("col",1),arg("err",bit))),
 command("aggr", "zero_or_one", zero_or_one_error_bat, false, "if col contains exactly one value return this. In case of more raise an exception if err is true else return nil", args(1,3, argany("",1),batargany("col",1),batarg("err",bit))),
 command("aggr", "subzero_or_one", SQLsubzero_or_one, false, "", args(1,5, batargany("",1),batargany("b",1),batarg("g",oid),batarg("e",oid),arg("no_nil",bit))),
 command("aggr", "all", SQLall, false, "if all values in b are equal return this, else nil", args(1,2, argany("",1),batargany("b",1))),
 pattern("aggr", "suball", SQLall_grp, false, "if all values in l are equal (per group) return the value, else nil", args(1,5, batargany("",1),batargany("l",1),batarg("g",oid),batarg("e",oid),arg("no_nil",bit))),
 pattern("aggr", "suball", SQLall_grp, false, "if all values in l are equal (per group) return the value, else nil", args(1,6, batargany("",1),batargany("l",1),batarg("g",oid),batarg("e",oid),batarg("s",oid),arg("no_nil",bit))),
 command("aggr", "null", SQLnil, false, "if b has a nil return true, else false", args(1,2, arg("",bit),batargany("b",1))),
 pattern("aggr", "subnull", SQLnil_grp, false, "if any value in l is nil with in a group return true for that group, else false", args(1,5, batarg("",bit),batargany("l",1),batarg("g",oid),batarg("e",oid),arg("no_nil",bit))),
 pattern("aggr", "subnull", SQLnil_grp, false, "if any value in l is nil with in a group return true for that group, else false; with candidate list", args(1,6, batarg("",bit),batargany("l",1),batarg("g",oid),batarg("e",oid),batarg("s",oid),arg("no_nil",bit))),
 pattern("sql", "any", SQLany_cmp, false, "if cmp then true, (nl or nr) nil then nil, else false", args(1,4, arg("",bit),arg("cmp",bit),arg("nl",bit),arg("nr",bit))),
 pattern("batsql", "any", SQLany_cmp, false, "if cmp then true, (nl or nr) nil then nil, else false", args(1,4, batarg("",bit),batarg("cmp",bit),arg("nl",bit),arg("nr",bit))),
 pattern("batsql", "any", SQLany_cmp, false, "if cmp then true, (nl or nr) nil then nil, else false", args(1,4, batarg("",bit),arg("cmp",bit),batarg("nl",bit),arg("nr",bit))),
 pattern("batsql", "any", SQLany_cmp, false, "if cmp then true, (nl or nr) nil then nil, else false", args(1,4, batarg("",bit),arg("cmp",bit),arg("nl",bit),batarg("nr",bit))),
 pattern("batsql", "any", SQLany_cmp, false, "if cmp then true, (nl or nr) nil then nil, else false", args(1,4, batarg("",bit),arg("cmp",bit),batarg("nl",bit),batarg("nr",bit))),
 pattern("batsql", "any", SQLany_cmp, false, "if cmp then true, (nl or nr) nil then nil, else false", args(1,4, batarg("",bit),batarg("cmp",bit),arg("nl",bit),batarg("nr",bit))),
 pattern("batsql", "any", SQLany_cmp, false, "if cmp then true, (nl or nr) nil then nil, else false", args(1,4, batarg("",bit),batarg("cmp",bit),batarg("nl",bit),arg("nr",bit))),
 pattern("batsql", "any", SQLany_cmp, false, "if cmp then true, (nl or nr) nil then nil, else false", args(1,4, batarg("",bit),batarg("cmp",bit),batarg("nl",bit),batarg("nr",bit))),
 pattern("sql", "all", SQLall_cmp, false, "if !cmp then false, (nl or nr) then nil, else true", args(1,4, arg("",bit),arg("cmp",bit),arg("nl",bit),arg("nr",bit))),
 pattern("batsql", "all", SQLall_cmp, false, "if !cmp then false, (nl or nr) then nil, else true", args(1,4, batarg("",bit),batarg("cmp",bit),arg("nl",bit),arg("nr",bit))),
 pattern("batsql", "all", SQLall_cmp, false, "if !cmp then false, (nl or nr) then nil, else true", args(1,4, batarg("",bit),arg("cmp",bit),batarg("nl",bit),arg("nr",bit))),
 pattern("batsql", "all", SQLall_cmp, false, "if !cmp then false, (nl or nr) then nil, else true", args(1,4, batarg("",bit),arg("cmp",bit),arg("nl",bit),batarg("nr",bit))),
 pattern("batsql", "all", SQLall_cmp, false, "if !cmp then false, (nl or nr) then nil, else true", args(1,4, batarg("",bit),arg("cmp",bit),batarg("nl",bit),batarg("nr",bit))),
 pattern("batsql", "all", SQLall_cmp, false, "if !cmp then false, (nl or nr) then nil, else true", args(1,4, batarg("",bit),batarg("cmp",bit),arg("nl",bit),batarg("nr",bit))),
 pattern("batsql", "all", SQLall_cmp, false, "if !cmp then false, (nl or nr) then nil, else true", args(1,4, batarg("",bit),batarg("cmp",bit),batarg("nl",bit),arg("nr",bit))),
 pattern("batsql", "all", SQLall_cmp, false, "if !cmp then false, (nl or nr) then nil, else true", args(1,4, batarg("",bit),batarg("cmp",bit),batarg("nl",bit),batarg("nr",bit))),
 pattern("aggr", "anyequal", SQLanyequal, false, "if any value in r is equal to l, return true, else if r has nil, return nil, else return false", args(1,3, arg("",bit),batargany("l",1),batargany("r",1))),
 pattern("bataggr", "anyequal", SQLanyequal, false, "if any value in r is equal to l, return true, else if r has nil, return nil, else return false", args(1,3, batarg("",bit),batargany("l",1),batargany("r",1))),
 pattern("aggr", "allnotequal", SQLallnotequal, false, "if all values in r are not equal to l, return true, else if r has nil, return nil, else return false", args(1,3, arg("",bit),batargany("l",1),batargany("r",1))),
 pattern("bataggr", "allnotequal", SQLallnotequal, false, "if all values in r are not equal to l, return true, else if r has nil, return nil, else return false", args(1,3, arg("",bit),batargany("l",1),batargany("r",1))),
 pattern("aggr", "subanyequal", SQLanyequal_grp, false, "if any value in r is equal to l, return true, else if r has nil, return nil, else return false", args(1,6, batarg("",bit),batargany("l",1),batargany("r",1),batarg("g",oid),batarg("e",oid),arg("no_nil",bit))),
// pattern("aggr", "subanyequal", SQLanyequal_grp, false, "if any value in r is equal to l, return true, else if r has nil, return nil, else return false; with candidate list", args(1,7, batarg("",bit),batargany("l",1),batargany("r",1),batarg("g",oid),batarg("e",oid),batarg("s",oid),arg("no_nil",bit))),
 pattern("aggr", "subanyequal", SQLanyequal_grp2, false, "if any value in r is equal to l, return true, else if r has nil, return nil, else return false, except if rid is nil (ie empty) then return false", args(1,7, batarg("",bit),batargany("l",1),batargany("r",1),batarg("rid",oid),batarg("g",oid),batarg("e",oid),arg("no_nil",bit))),
 pattern("aggr", "subanyequal", SQLanyequal_grp2, false, "if any value in r is equal to l, return true, else if r has nil, return nil, else return false, except if rid is nil (ie empty) then return false; with candidate list", args(1,8, batarg("",bit),batargany("l",1),batargany("r",1),batarg("rid",oid),batarg("g",oid),batarg("e",oid),batarg("s",oid),arg("no_nil",bit))),
 pattern("aggr", "suballnotequal", SQLallnotequal_grp, false, "if all values in r are not equal to l, return true, else if r has nil, return nil else return false", args(1,6, batarg("",bit),batargany("l",1),batargany("r",1),batarg("g",oid),batarg("e",oid),arg("no_nil",bit))),
// pattern("aggr", "suballnotequal", SQLallnotequal_grp, false, "if all values in r are not equal to l, return true, else if r has nil, return nil else return false; with candidate list", args(1,7, batarg("",bit),batargany("l",1),batargany("r",1),batarg("g",oid),batarg("e",oid),batarg("s",oid),arg("no_nil",bit))),
 pattern("aggr", "suballnotequal", SQLallnotequal_grp2, false, "if all values in r are not equal to l, return true, else if r has nil return nil, else return false, except if rid is nil (ie empty) then return true", args(1,7, batarg("",bit),batargany("l",1),batargany("r",1),batarg("rid",oid),batarg("g",oid),batarg("e",oid),arg("no_nil",bit))),
 pattern("aggr", "suballnotequal", SQLallnotequal_grp2, false, "if all values in r are not equal to l, return true, else if r has nil return nil, else return false, except if rid is nil (ie empty) then return true; with candidate list", args(1,8, batarg("",bit),batargany("l",1),batargany("r",1),batarg("rid",oid),batarg("g",oid),batarg("e",oid),batarg("s",oid),arg("no_nil",bit))),
 pattern("aggr", "exist", SQLexist, false, "", args(1,2, arg("",bit), argany("b",1))),
 pattern("bataggr", "exist", SQLexist, false, "", args(1,2, batarg("",bit), argany("b",1))),
 pattern("bataggr", "exist", SQLexist, false, "", args(1,2, arg("",bit), batargany("b",1))),
 pattern("bataggr", "exist", SQLexist, false, "", args(1,2, batarg("",bit), batargany("b",1))),
 pattern("aggr", "subexist", SQLsubexist, false, "", args(1,5, batarg("",bit),batargany("b",0),batarg("g",oid),batarg("e",oid),arg("no_nil",bit))),
 pattern("aggr", "subexist", SQLsubexist, false, "", args(1,6, batarg("",bit),batargany("b",0),batarg("g",oid),batarg("e",oid),batarg("s",oid),arg("no_nil",bit))),
 pattern("aggr", "not_exist", SQLnot_exist, false, "", args(1,2, arg("",bit), argany("b",1))),
 pattern("bataggr", "not_exist", SQLnot_exist, false, "", args(1,2, batarg("",bit), argany("b",1))),
 pattern("bataggr", "not_exist", SQLnot_exist, false, "", args(1,2, arg("",bit), batargany("b",1))),
 pattern("bataggr", "not_exist", SQLnot_exist, false, "", args(1,2, batarg("",bit), batargany("b",1))),
 pattern("aggr", "subnot_exist", SQLsubnot_exist, false, "", args(1,5, batarg("",bit),batargany("b",0),batarg("g",oid),batarg("e",oid),arg("no_nil",bit))),
 pattern("aggr", "subnot_exist", SQLsubnot_exist, false, "", args(1,6, batarg("",bit),batargany("b",0),batarg("g",oid),batarg("e",oid),batarg("s",oid),arg("no_nil",bit))),
 /* sqlcatalog */
 pattern("sqlcatalog", "create_seq", SQLcreate_seq, false, "Catalog operation create_seq", args(0,4, arg("sname",str),arg("seqname",str),arg("seq",ptr),arg("action",int))),
 pattern("sqlcatalog", "alter_seq", SQLalter_seq, false, "Catalog operation alter_seq", args(0,4, arg("sname",str),arg("seqname",str),arg("seq",ptr),arg("val",lng))),
 pattern("sqlcatalog", "alter_seq", SQLalter_seq, false, "Catalog operation alter_seq", args(0,4, arg("sname",str),arg("seqname",str),arg("seq",ptr),batarg("val",lng))),
 pattern("sqlcatalog", "drop_seq", SQLdrop_seq, false, "Catalog operation drop_seq", args(0,3, arg("sname",str),arg("nme",str),arg("action",int))),
 pattern("sqlcatalog", "create_schema", SQLcreate_schema, false, "Catalog operation create_schema", args(0,3, arg("sname",str),arg("auth",str),arg("action",int))),
 pattern("sqlcatalog", "drop_schema", SQLdrop_schema, false, "Catalog operation drop_schema", args(0,3, arg("sname",str),arg("ifexists",int),arg("action",int))),
 pattern("sqlcatalog", "create_table", SQLcreate_table, false, "Catalog operation create_table", args(0,4, arg("sname",str),arg("tname",str),arg("tbl",ptr),arg("temp",int))),
 pattern("sqlcatalog", "create_table", SQLcreate_table, false, "Catalog operation create_table", args(0,6, arg("sname",str),arg("tname",str),arg("tbl",ptr),arg("pw_encrypted",int),arg("username",str),arg("passwd",str))),
 pattern("sqlcatalog", "create_view", SQLcreate_view, false, "Catalog operation create_view", args(0,5, arg("sname",str),arg("vname",str),arg("tbl",ptr),arg("temp",int),arg("replace",int))),
 pattern("sqlcatalog", "drop_table", SQLdrop_table, false, "Catalog operation drop_table", args(0,4, arg("sname",str),arg("name",str),arg("action",int),arg("ifexists",int))),
 pattern("sqlcatalog", "drop_view", SQLdrop_view, false, "Catalog operation drop_view", args(0,4, arg("sname",str),arg("name",str),arg("action",int),arg("ifexists",int))),
 pattern("sqlcatalog", "drop_constraint", SQLdrop_constraint, false, "Catalog operation drop_constraint", args(0,5, arg("sname",str),arg("tname",str),arg("name",str),arg("action",int),arg("ifexists",int))),
 pattern("sqlcatalog", "alter_table", SQLalter_table, false, "Catalog operation alter_table", args(0,4, arg("sname",str),arg("tname",str),arg("tbl",ptr),arg("action",int))),
 pattern("sqlcatalog", "create_type", SQLcreate_type, false, "Catalog operation create_type", args(0,3, arg("sname",str),arg("nme",str),arg("impl",str))),
 pattern("sqlcatalog", "create_type", SQLcreate_type, false, "Catalog operation create_type", args(0,3, arg("sname",str),arg("nme",str),arg("fields",ptr))),
 pattern("sqlcatalog", "drop_type", SQLdrop_type, false, "Catalog operation drop_type", args(0,3, arg("sname",str),arg("nme",str),arg("action",int))),
 pattern("sqlcatalog", "grant_roles", SQLgrant_roles, false, "Catalog operation grant_roles", args(0,4, arg("sname",str),arg("auth",str),arg("grantor",int),arg("admin",int))),
 pattern("sqlcatalog", "revoke_roles", SQLrevoke_roles, false, "Catalog operation revoke_roles", args(0,4, arg("sname",str),arg("auth",str),arg("grantor",int),arg("admin",int))),
 pattern("sqlcatalog", "grant", SQLgrant, false, "Catalog operation grant", args(0,7, arg("sname",str),arg("tbl",str),arg("grantee",str),arg("privs",int),arg("cname",str),arg("gr",int),arg("grantor",int))),
 pattern("sqlcatalog", "revoke", SQLrevoke, false, "Catalog operation revoke", args(0,7, arg("sname",str),arg("tbl",str),arg("grantee",str),arg("privs",int),arg("cname",str),arg("grant",int),arg("grantor",int))),
 pattern("sqlcatalog", "grant_function", SQLgrant_function, false, "Catalog operation grant_function", args(0,6, arg("sname",str),arg("fcnid",int),arg("grantee",str),arg("privs",int),arg("grant",int),arg("grantor",int))),
 pattern("sqlcatalog", "revoke_function", SQLrevoke_function, false, "Catalog operation revoke_function", args(0,6, arg("sname",str),arg("fcnid",int),arg("grantee",str),arg("privs",int),arg("grant",int),arg("grantor",int))),
 pattern("sqlcatalog", "create_user", SQLcreate_user, false, "Catalog operation create_user", args(0,10, arg("sname",str),arg("passwrd",str),arg("enc",int),arg("schema",str),arg("schemapath",str),arg("fullname",str), arg("max_memory", lng), arg("max_workers", int), arg("optimizer", str), arg("default_role", str))),
 pattern("sqlcatalog", "drop_user", SQLdrop_user, false, "Catalog operation drop_user", args(0,2, arg("sname",str),arg("action",int))),
 pattern("sqlcatalog", "drop_user", SQLdrop_user, false, "Catalog operation drop_user", args(0,3, arg("sname",str),arg("auth",str),arg("action",int))),
 pattern("sqlcatalog", "alter_user", SQLalter_user, false, "Catalog operation alter_user", args(0,9, arg("sname",str),arg("passwrd",str),arg("enc",int),arg("schema",str),arg("schemapath",str),arg("oldpasswrd",str),arg("role",str),arg("max_memory",lng),arg("max_workers",int))),
 pattern("sqlcatalog", "rename_user", SQLrename_user, false, "Catalog operation rename_user", args(0,3, arg("sname",str),arg("newnme",str),arg("action",int))),
 pattern("sqlcatalog", "create_role", SQLcreate_role, false, "Catalog operation create_role", args(0,3, arg("sname",str),arg("role",str),arg("grator",int))),
 pattern("sqlcatalog", "drop_role", SQLdrop_role, false, "Catalog operation drop_role", args(0,3, arg("auth",str),arg("role",str),arg("action",int))),
 pattern("sqlcatalog", "drop_role", SQLdrop_role, false, "Catalog operation drop_role", args(0,2, arg("role",str),arg("action",int))),
 pattern("sqlcatalog", "drop_index", SQLdrop_index, false, "Catalog operation drop_index", args(0,3, arg("sname",str),arg("iname",str),arg("action",int))),
 pattern("sqlcatalog", "drop_function", SQLdrop_function, false, "Catalog operation drop_function", args(0,5, arg("sname",str),arg("fname",str),arg("fid",int),arg("type",int),arg("action",int))),
 pattern("sqlcatalog", "create_function", SQLcreate_function, false, "Catalog operation create_function", args(0,4, arg("sname",str),arg("fname",str),arg("fcn",ptr),arg("replace",int))),
 pattern("sqlcatalog", "create_trigger", SQLcreate_trigger, false, "Catalog operation create_trigger", args(0,11, arg("sname",str),arg("tname",str),arg("triggername",str),arg("time",int),arg("orientation",int),arg("event",int),arg("old",str),arg("new",str),arg("cond",str),arg("qry",str),arg("replace",int))),
 pattern("sqlcatalog", "drop_trigger", SQLdrop_trigger, false, "Catalog operation drop_trigger", args(0,3, arg("sname",str),arg("nme",str),arg("ifexists",int))),
 pattern("sqlcatalog", "alter_add_table", SQLalter_add_table, false, "Catalog operation alter_add_table", args(0,5, arg("sname",str),arg("mtnme",str),arg("psnme",str),arg("ptnme",str),arg("action",int))),
 pattern("sqlcatalog", "alter_del_table", SQLalter_del_table, false, "Catalog operation alter_del_table", args(0,5, arg("sname",str),arg("mtnme",str),arg("psnme",str),arg("ptnme",str),arg("action",int))),
 pattern("sqlcatalog", "alter_set_table", SQLalter_set_table, false, "Catalog operation alter_set_table", args(0,3, arg("sname",str),arg("tnme",str),arg("access",int))),
 pattern("sqlcatalog", "alter_add_range_partition", SQLalter_add_range_partition, false, "Catalog operation alter_add_range_partition", args(0,9, arg("sname",str),arg("mtnme",str),arg("psnme",str),arg("ptnme",str),argany("min",1),argany("max",1),arg("nills",bit),arg("update",int),arg("assert",lng))),
 pattern("sqlcatalog", "alter_add_range_partition", SQLalter_add_range_partition, false, "Catalog operation alter_add_range_partition", args(0,9, arg("sname",str),arg("mtnme",str),arg("psnme",str),arg("ptnme",str),argany("min",1),argany("max",1),arg("nills",bit),arg("update",int),batarg("assert",lng))),
 pattern("sqlcatalog", "alter_add_value_partition", SQLalter_add_value_partition, false, "Catalog operation alter_add_value_partition", args(0,7, arg("sname",str),arg("mtnme",str),arg("psnme",str),arg("ptnme",str),arg("nills",bit),arg("update",int),arg("assert",lng))),
 pattern("sqlcatalog", "alter_add_value_partition", SQLalter_add_value_partition, false, "Catalog operation alter_add_value_partition", args(0,8, arg("sname",str),arg("mtnme",str),arg("psnme",str),arg("ptnme",str),arg("nills",bit),arg("update",int),arg("assert",lng), varargany("arg",0))),
 pattern("sqlcatalog", "alter_add_value_partition", SQLalter_add_value_partition, false, "Catalog operation alter_add_value_partition", args(0,7, arg("sname",str),arg("mtnme",str),arg("psnme",str),arg("ptnme",str),arg("nills",bit),arg("update",int),batarg("assert",lng))),
 pattern("sqlcatalog", "alter_add_value_partition", SQLalter_add_value_partition, false, "Catalog operation alter_add_value_partition", args(0,8, arg("sname",str),arg("mtnme",str),arg("psnme",str),arg("ptnme",str),arg("nills",bit),arg("update",int),batarg("assert",lng), varargany("arg",0))),
 pattern("sqlcatalog", "comment_on", SQLcomment_on, false, "Catalog operation comment_on", args(0,2, arg("objid",int),arg("remark",str))),
 pattern("sqlcatalog", "rename_schema", SQLrename_schema, false, "Catalog operation rename_schema", args(0,2, arg("sname",str),arg("newnme",str))),
 pattern("sqlcatalog", "rename_table", SQLrename_table, false, "Catalog operation rename_table", args(0,4, arg("osname",str),arg("nsname",str),arg("otname",str),arg("ntname",str))),
 pattern("sqlcatalog", "rename_column", SQLrename_column, false, "Catalog operation rename_column", args(0,4, arg("sname",str),arg("tname",str),arg("cname",str),arg("newnme",str))),
 /* sql_transaction */
 pattern("sql", "transaction_release", SQLtransaction_release, true, "A transaction statement (type can be commit,release,rollback or start)", args(1,3, arg("",void),arg("chain",int),arg("name",str))),
 pattern("sql", "transaction_commit", SQLtransaction_commit, true, "A transaction statement (type can be commit,release,rollback or start)", args(1,3, arg("",void),arg("chain",int),arg("name",str))),
 pattern("sql", "transaction_rollback", SQLtransaction_rollback, true, "A transaction statement (type can be commit,release,rollback or start)", args(1,3, arg("",void),arg("chain",int),arg("name",str))),
 pattern("sql", "transaction_begin", SQLtransaction_begin, true, "A transaction statement (type can be commit,release,rollback or start)", args(1,3, arg("",void),arg("chain",int),arg("name",str))),
#ifdef HAVE_HGE
 /* sql_hge */
 command("calc", "dec_round", hge_dec_round_wrap, false, "round off the value v to nearests multiple of r", args(1,3, arg("",hge),arg("v",hge),arg("r",hge))),
 pattern("batcalc", "dec_round", hge_bat_dec_round_wrap, false, "round off the value v to nearests multiple of r", args(1,3, batarg("",hge),batarg("v",hge),arg("r",hge))),
 pattern("batcalc", "dec_round", hge_bat_dec_round_wrap, false, "round off the value v to nearests multiple of r", args(1,4, batarg("",hge),batarg("v",hge),arg("r",hge),batarg("s",oid))),
 pattern("batcalc", "dec_round", hge_bat_dec_round_wrap_cst, false, "round off the value v to nearests multiple of r", args(1,3, batarg("",hge),arg("v",hge),batarg("r",hge))),
 pattern("batcalc", "dec_round", hge_bat_dec_round_wrap_cst, false, "round off the value v to nearests multiple of r", args(1,4, batarg("",hge),arg("v",hge),batarg("r",hge),batarg("s",oid))),
 pattern("batcalc", "dec_round", hge_bat_dec_round_wrap_nocst, false, "round off the value v to nearests multiple of r", args(1,3, batarg("",hge),batarg("v",hge),batarg("r",hge))),
 pattern("batcalc", "dec_round", hge_bat_dec_round_wrap_nocst, false, "round off the value v to nearests multiple of r", args(1,5, batarg("",hge),batarg("v",hge),batarg("r",hge),batarg("s1",oid),batarg("s2",oid))),
 command("calc", "round", hge_round_wrap, false, "round off the decimal v(d,s) to r digits behind the dot (if r < 0, before the dot)", args(1,5, arg("",hge),arg("v",hge),arg("r",bte),arg("d",int),arg("s",int))),
 pattern("batcalc", "round", hge_bat_round_wrap, false, "round off the decimal v(d,s) to r digits behind the dot (if r < 0, before the dot)", args(1,5, batarg("",hge),batarg("v",hge),arg("r",bte),arg("d",int),arg("s",int))),
 pattern("batcalc", "round", hge_bat_round_wrap, false, "round off the decimal v(d,s) to r digits behind the dot (if r < 0, before the dot)", args(1,6, batarg("",hge),batarg("v",hge),arg("r",bte),batarg("s",oid),arg("d",int),arg("s",int))),
 pattern("batcalc", "round", hge_bat_round_wrap_cst, false, "round off the decimal v(d,s) to r digits behind the dot (if r < 0, before the dot)", args(1,5, batarg("",hge),arg("v",hge),batarg("r",bte),arg("d",int),arg("s",int))),
 pattern("batcalc", "round", hge_bat_round_wrap_cst, false, "round off the decimal v(d,s) to r digits behind the dot (if r < 0, before the dot)", args(1,6, batarg("",hge),arg("v",hge),batarg("r",bte),batarg("s",oid),arg("d",int),arg("s",int))),
 pattern("batcalc", "round", hge_bat_round_wrap_nocst, false, "round off the decimal v(d,s) to r digits behind the dot (if r < 0, before the dot)", args(1,5, batarg("",hge),batarg("v",hge),batarg("r",bte),arg("d",int),arg("s",int))),
 pattern("batcalc", "round", hge_bat_round_wrap_nocst, false, "round off the decimal v(d,s) to r digits behind the dot (if r < 0, before the dot)", args(1,7, batarg("",hge),batarg("v",hge),batarg("r",bte),batarg("s1",oid),batarg("s2",oid),arg("d",int),arg("s",int))),
 command("calc", "second_interval", hge_dec2second_interval, false, "cast hge decimal to a second_interval", args(1,5, arg("",lng),arg("sc",int),arg("v",hge),arg("ek",int),arg("sk",int))),
 pattern("batcalc", "second_interval", hge_batdec2second_interval, false, "cast hge decimal to a second_interval", args(1,6, batarg("",lng),arg("sc",int),batarg("v",hge),batarg("s",oid),arg("ek",int),arg("sk",int))),
 command("calc", "hge", nil_2dec_hge, false, "cast to dec(hge) and check for overflow", args(1,4, arg("",hge),arg("v",void),arg("digits",int),arg("scale",int))),
 command("batcalc", "hge", batnil_2dec_hge, false, "cast to dec(hge) and check for overflow", args(1,4, batarg("",hge),batarg("v",void),arg("digits",int),arg("scale",int))),
 command("calc", "hge", str_2dec_hge, false, "cast to dec(hge) and check for overflow", args(1,4, arg("",hge),arg("v",str),arg("digits",int),arg("scale",int))),
 pattern("batcalc", "hge", batstr_2dec_hge, false, "cast to dec(hge) and check for overflow", args(1,5, batarg("",hge),batarg("v",str),batarg("s",oid),arg("digits",int),arg("scale",int))),
 pattern("calc", "month_interval", month_interval, false, "cast hge to a month_interval and check for overflow", args(1,4, arg("",int),arg("v",hge),arg("ek",int),arg("sk",int))),
 pattern("batcalc", "month_interval", month_interval, false, "cast hge to a month_interval and check for overflow", args(1,5, batarg("",int),batarg("v",hge),batarg("s",oid),arg("ek",int),arg("sk",int))),
 pattern("calc", "second_interval", second_interval, false, "cast hge to a second_interval and check for overflow", args(1,4, arg("",lng),arg("v",hge),arg("ek",int),arg("sk",int))),
 pattern("batcalc", "second_interval", second_interval, false, "cast hge to a second_interval and check for overflow", args(1,5, batarg("",lng),batarg("v",hge),batarg("s",oid),arg("ek",int),arg("sk",int))),
 /* sql_decimal_hge */
 command("calc", "hge", flt_num2dec_hge, false, "cast number to decimal(hge) and check for overflow", args(1,4, arg("",hge),arg("v",flt),arg("digits",int),arg("scale",int))),
 command("batcalc", "hge", batflt_num2dec_hge, false, "cast number to decimal(hge) and check for overflow", args(1,5, batarg("",hge),batarg("v",flt),batarg("s",oid),arg("digits",int),arg("scale",int))),
 command("calc", "hge", dbl_num2dec_hge, false, "cast number to decimal(hge) and check for overflow", args(1,4, arg("",hge),arg("v",dbl),arg("digits",int),arg("scale",int))),
 command("batcalc", "hge", batdbl_num2dec_hge, false, "cast number to decimal(hge) and check for overflow", args(1,5, batarg("",hge),batarg("v",dbl),batarg("s",oid),arg("digits",int),arg("scale",int))),
 command("calc", "hge", bte_num2dec_hge, false, "cast number to decimal(hge) and check for overflow", args(1,4, arg("",hge),arg("v",bte),arg("digits",int),arg("scale",int))),
 command("batcalc", "hge", batbte_num2dec_hge, false, "cast number to decimal(hge) and check for overflow", args(1,5, batarg("",hge),batarg("v",bte),batarg("s",oid),arg("digits",int),arg("scale",int))),
 command("calc", "hge", bte_dec2_hge, false, "cast decimal(bte) to hge and check for overflow", args(1,3, arg("",hge),arg("s1",int),arg("v",bte))),
 command("calc", "hge", bte_dec2dec_hge, false, "cast decimal(bte) to decimal(hge) and check for overflow", args(1,5, arg("",hge),arg("s1",int),arg("v",bte),arg("d2",int),arg("s2",int))),
 command("batcalc", "hge", batbte_dec2_hge, false, "cast decimal(bte) to hge and check for overflow", args(1,4, batarg("",hge),arg("s1",int),batarg("v",bte),batarg("s",oid))),
 command("batcalc", "hge", batbte_dec2dec_hge, false, "cast decimal(bte) to decimal(hge) and check for overflow", args(1,6, batarg("",hge),arg("s1",int),batarg("v",bte),batarg("s",oid),arg("d2",int),arg("s2",int))),
 command("calc", "hge", sht_num2dec_hge, false, "cast number to decimal(hge) and check for overflow", args(1,4, arg("",hge),arg("v",sht),arg("digits",int),arg("scale",int))),
 command("batcalc", "hge", batsht_num2dec_hge, false, "cast number to decimal(hge) and check for overflow", args(1,5, batarg("",hge),batarg("v",sht),batarg("s",oid),arg("digits",int),arg("scale",int))),
 command("calc", "hge", sht_dec2_hge, false, "cast decimal(sht) to hge and check for overflow", args(1,3, arg("",hge),arg("s1",int),arg("v",sht))),
 command("calc", "hge", sht_dec2dec_hge, false, "cast decimal(sht) to decimal(hge) and check for overflow", args(1,5, arg("",hge),arg("s1",int),arg("v",sht),arg("d2",int),arg("s2",int))),
 command("batcalc", "hge", batsht_dec2_hge, false, "cast decimal(sht) to hge and check for overflow", args(1,4, batarg("",hge),arg("s1",int),batarg("v",sht),batarg("s",oid))),
 command("batcalc", "hge", batsht_dec2dec_hge, false, "cast decimal(sht) to decimal(hge) and check for overflow", args(1,6, batarg("",hge),arg("s1",int),batarg("v",sht),batarg("s",oid),arg("d2",int),arg("s2",int))),
 command("calc", "hge", int_num2dec_hge, false, "cast number to decimal(hge) and check for overflow", args(1,4, arg("",hge),arg("v",int),arg("digits",int),arg("scale",int))),
 command("batcalc", "hge", batint_num2dec_hge, false, "cast number to decimal(hge) and check for overflow", args(1,5, batarg("",hge),batarg("v",int),batarg("s",oid),arg("digits",int),arg("scale",int))),
 command("calc", "hge", int_dec2_hge, false, "cast decimal(int) to hge and check for overflow", args(1,3, arg("",hge),arg("s1",int),arg("v",int))),
 command("calc", "hge", int_dec2dec_hge, false, "cast decimal(int) to decimal(hge) and check for overflow", args(1,5, arg("",hge),arg("s1",int),arg("v",int),arg("d2",int),arg("s2",int))),
 command("batcalc", "hge", batint_dec2_hge, false, "cast decimal(int) to hge and check for overflow", args(1,4, batarg("",hge),arg("s1",int),batarg("v",int),batarg("s",oid))),
 command("batcalc", "hge", batint_dec2dec_hge, false, "cast decimal(int) to decimal(hge) and check for overflow", args(1,6, batarg("",hge),arg("s1",int),batarg("v",int),batarg("s",oid),arg("d2",int),arg("s2",int))),
 command("calc", "hge", lng_num2dec_hge, false, "cast number to decimal(hge) and check for overflow", args(1,4, arg("",hge),arg("v",lng),arg("digits",int),arg("scale",int))),
 command("batcalc", "hge", batlng_num2dec_hge, false, "cast number to decimal(hge) and check for overflow", args(1,5, batarg("",hge),batarg("v",lng),batarg("s",oid),arg("digits",int),arg("scale",int))),
 command("calc", "hge", lng_dec2_hge, false, "cast decimal(lng) to hge and check for overflow", args(1,3, arg("",hge),arg("s1",int),arg("v",lng))),
 command("calc", "hge", lng_dec2dec_hge, false, "cast decimal(lng) to decimal(hge) and check for overflow", args(1,5, arg("",hge),arg("s1",int),arg("v",lng),arg("d2",int),arg("s2",int))),
 command("batcalc", "hge", batlng_dec2_hge, false, "cast decimal(lng) to hge and check for overflow", args(1,4, batarg("",hge),arg("s1",int),batarg("v",lng),batarg("s",oid))),
 command("batcalc", "hge", batlng_dec2dec_hge, false, "cast decimal(lng) to decimal(hge) and check for overflow", args(1,6, batarg("",hge),arg("s1",int),batarg("v",lng),batarg("s",oid),arg("d2",int),arg("s2",int))),
 command("calc", "hge", hge_num2dec_hge, false, "cast number to decimal(hge) and check for overflow", args(1,4, arg("",hge),arg("v",hge),arg("digits",int),arg("scale",int))),
 command("batcalc", "hge", bathge_num2dec_hge, false, "cast number to decimal(hge) and check for overflow", args(1,5, batarg("",hge),batarg("v",hge),batarg("s",oid),arg("digits",int),arg("scale",int))),
 command("calc", "hge", hge_dec2_hge, false, "cast decimal(hge) to hge and check for overflow", args(1,3, arg("",hge),arg("s1",int),arg("v",hge))),
 command("calc", "hge", hge_dec2dec_hge, false, "cast decimal(hge) to decimal(hge) and check for overflow", args(1,5, arg("",hge),arg("s1",int),arg("v",hge),arg("d2",int),arg("s2",int))),
 command("batcalc", "hge", bathge_dec2_hge, false, "cast decimal(hge) to hge and check for overflow", args(1,4, batarg("",hge),arg("s1",int),batarg("v",hge),batarg("s",oid))),
 command("batcalc", "hge", bathge_dec2dec_hge, false, "cast decimal(hge) to decimal(hge) and check for overflow", args(1,6, batarg("",hge),arg("s1",int),batarg("v",hge),batarg("s",oid),arg("d2",int),arg("s2",int))),
 command("calc", "bte", hge_num2dec_bte, false, "cast number to decimal(bte) and check for overflow", args(1,4, arg("",bte),arg("v",hge),arg("digits",int),arg("scale",int))),
 command("batcalc", "bte", bathge_num2dec_bte, false, "cast number to decimal(bte) and check for overflow", args(1,5, batarg("",bte),batarg("v",hge),batarg("s",oid),arg("digits",int),arg("scale",int))),
 command("calc", "bte", hge_dec2_bte, false, "cast decimal(hge) to bte and check for overflow", args(1,3, arg("",bte),arg("s1",int),arg("v",hge))),
 command("calc", "bte", hge_dec2dec_bte, false, "cast decimal(hge) to decimal(bte) and check for overflow", args(1,5, arg("",bte),arg("s1",int),arg("v",hge),arg("d2",int),arg("s2",int))),
 command("batcalc", "bte", bathge_dec2_bte, false, "cast decimal(hge) to bte and check for overflow", args(1,4, batarg("",bte),arg("s1",int),batarg("v",hge),batarg("s",oid))),
 command("batcalc", "bte", bathge_dec2dec_bte, false, "cast decimal(hge) to decimal(bte) and check for overflow", args(1,6, batarg("",bte),arg("s1",int),batarg("v",hge),batarg("s",oid),arg("d2",int),arg("s2",int))),
 command("calc", "sht", hge_num2dec_sht, false, "cast number to decimal(sht) and check for overflow", args(1,4, arg("",sht),arg("v",hge),arg("digits",int),arg("scale",int))),
 command("batcalc", "sht", bathge_num2dec_sht, false, "cast number to decimal(sht) and check for overflow", args(1,5, batarg("",sht),batarg("v",hge),batarg("s",oid),arg("digits",int),arg("scale",int))),
 command("calc", "sht", hge_dec2_sht, false, "cast decimal(hge) to sht and check for overflow", args(1,3, arg("",sht),arg("s1",int),arg("v",hge))),
 command("calc", "sht", hge_dec2dec_sht, false, "cast decimal(hge) to decimal(sht) and check for overflow", args(1,5, arg("",sht),arg("s1",int),arg("v",hge),arg("d2",int),arg("s2",int))),
 command("batcalc", "sht", bathge_dec2_sht, false, "cast decimal(hge) to sht and check for overflow", args(1,4, batarg("",sht),arg("s1",int),batarg("v",hge),batarg("s",oid))),
 command("batcalc", "sht", bathge_dec2dec_sht, false, "cast decimal(hge) to decimal(sht) and check for overflow", args(1,6, batarg("",sht),arg("s1",int),batarg("v",hge),batarg("s",oid),arg("d2",int),arg("s2",int))),
 command("calc", "int", hge_num2dec_int, false, "cast number to decimal(int) and check for overflow", args(1,4, arg("",int),arg("v",hge),arg("digits",int),arg("scale",int))),
 command("batcalc", "int", bathge_num2dec_int, false, "cast number to decimal(int) and check for overflow", args(1,5, batarg("",int),batarg("v",hge),batarg("s",oid),arg("digits",int),arg("scale",int))),
 command("calc", "int", hge_dec2_int, false, "cast decimal(hge) to int and check for overflow", args(1,3, arg("",int),arg("s1",int),arg("v",hge))),
 command("calc", "int", hge_dec2dec_int, false, "cast decimal(hge) to decimal(int) and check for overflow", args(1,5, arg("",int),arg("s1",int),arg("v",hge),arg("d2",int),arg("s2",int))),
 command("batcalc", "int", bathge_dec2_int, false, "cast decimal(hge) to int and check for overflow", args(1,4, batarg("",int),arg("s1",int),batarg("v",hge),batarg("s",oid))),
 command("batcalc", "int", bathge_dec2dec_int, false, "cast decimal(hge) to decimal(int) and check for overflow", args(1,6, batarg("",int),arg("s1",int),batarg("v",hge),batarg("s",oid),arg("d2",int),arg("s2",int))),
 command("calc", "lng", hge_num2dec_lng, false, "cast number to decimal(lng) and check for overflow", args(1,4, arg("",lng),arg("v",hge),arg("digits",int),arg("scale",int))),
 command("batcalc", "lng", bathge_num2dec_lng, false, "cast number to decimal(lng) and check for overflow", args(1,5, batarg("",lng),batarg("v",hge),batarg("s",oid),arg("digits",int),arg("scale",int))),
 command("calc", "lng", hge_dec2_lng, false, "cast decimal(hge) to lng and check for overflow", args(1,3, arg("",lng),arg("s1",int),arg("v",hge))),
 command("calc", "lng", hge_dec2dec_lng, false, "cast decimal(hge) to decimal(lng) and check for overflow", args(1,5, arg("",lng),arg("s1",int),arg("v",hge),arg("d2",int),arg("s2",int))),
 command("batcalc", "lng", bathge_dec2_lng, false, "cast decimal(hge) to lng and check for overflow", args(1,4, batarg("",lng),arg("s1",int),batarg("v",hge),batarg("s",oid))),
 command("batcalc", "lng", bathge_dec2dec_lng, false, "cast decimal(hge) to decimal(lng) and check for overflow", args(1,6, batarg("",lng),arg("s1",int),batarg("v",hge),batarg("s",oid),arg("d2",int),arg("s2",int))),
 command("calc", "flt", hge_num2dec_flt, false, "cast number to decimal(flt) and check for overflow", args(1,4, arg("",flt),arg("v",hge),arg("digits",int),arg("scale",int))),
 command("batcalc", "flt", bathge_num2dec_flt, false, "cast number to decimal(flt) and check for overflow", args(1,5, batarg("",flt),batarg("v",hge),batarg("s",oid),arg("digits",int),arg("scale",int))),
 command("calc", "flt", hge_dec2_flt, false, "cast decimal(hge) to flt and check for overflow", args(1,3, arg("",flt),arg("s1",int),arg("v",hge))),
 command("calc", "flt", hge_dec2dec_flt, false, "cast decimal(hge) to decimal(flt) and check for overflow", args(1,5, arg("",flt),arg("s1",int),arg("v",hge),arg("d2",int),arg("s2",int))),
 command("batcalc", "flt", bathge_dec2_flt, false, "cast decimal(hge) to flt and check for overflow", args(1,4, batarg("",flt),arg("s1",int),batarg("v",hge),batarg("s",oid))),
 command("batcalc", "flt", bathge_dec2dec_flt, false, "cast decimal(hge) to decimal(flt) and check for overflow", args(1,6, batarg("",flt),arg("s1",int),batarg("v",hge),batarg("s",oid),arg("d2",int),arg("s2",int))),
 command("calc", "dbl", hge_num2dec_dbl, false, "cast number to decimal(dbl) and check for overflow", args(1,4, arg("",dbl),arg("v",hge),arg("digits",int),arg("scale",int))),
 command("batcalc", "dbl", bathge_num2dec_dbl, false, "cast number to decimal(dbl) and check for overflow", args(1,5, batarg("",dbl),batarg("v",hge),batarg("s",oid),arg("digits",int),arg("scale",int))),
 command("calc", "dbl", hge_dec2_dbl, false, "cast decimal(hge) to dbl and check for overflow", args(1,3, arg("",dbl),arg("s1",int),arg("v",hge))),
 command("calc", "dbl", hge_dec2dec_dbl, false, "cast decimal(hge) to decimal(dbl) and check for overflow", args(1,5, arg("",dbl),arg("s1",int),arg("v",hge),arg("d2",int),arg("s2",int))),
 command("batcalc", "dbl", bathge_dec2_dbl, false, "cast decimal(hge) to dbl and check for overflow", args(1,4, batarg("",dbl),arg("s1",int),batarg("v",hge),batarg("s",oid))),
 command("batcalc", "dbl", bathge_dec2dec_dbl, false, "cast decimal(hge) to decimal(dbl) and check for overflow", args(1,6, batarg("",dbl),arg("s1",int),batarg("v",hge),batarg("s",oid),arg("d2",int),arg("s2",int))),
 /* sql_rank_hge */
 pattern("sql", "window_bound", SQLwindow_bound, false, "computes window ranges for each row", args(1,6, arg("",oid),argany("b",1),arg("unit",int),arg("bound",int),arg("excl",int),arg("limit",hge))),
 pattern("batsql", "window_bound", SQLwindow_bound, false, "computes window ranges for each row", args(1,6, batarg("",oid),batargany("b",1),arg("unit",int),arg("bound",int),arg("excl",int),optbatarg("limit",hge))),
 pattern("sql", "window_bound", SQLwindow_bound, false, "computes window ranges for each row", args(1,7, arg("",oid),arg("p",bit),argany("b",1),arg("unit",int),arg("bound",int),arg("excl",int),arg("limit",hge))),
 pattern("batsql", "window_bound", SQLwindow_bound, false, "computes window ranges for each row", args(1,7, batarg("",oid),batarg("p",bit),batargany("b",1),arg("unit",int),arg("bound",int),arg("excl",int),optbatarg("limit",hge))),
 pattern("sql", "sum", SQLsum, false, "return the sum of groups", args(1,7, arg("",hge),arg("b",bte),arg("p",bit),arg("o",bit),arg("t",int),arg("s",oid),arg("e",oid))),
 pattern("batsql", "sum", SQLsum, false, "return the sum of groups", args(1,7, batarg("",hge),batarg("b",bte),optbatarg("p",bit),optbatarg("o",bit),arg("t",int),optbatarg("s",oid),optbatarg("e",oid))),
 pattern("sql", "sum", SQLsum, false, "return the sum of groups", args(1,7, arg("",hge),arg("b",sht),arg("p",bit),arg("o",bit),arg("t",int),arg("s",oid),arg("e",oid))),
 pattern("batsql", "sum", SQLsum, false, "return the sum of groups", args(1,7, batarg("",hge),batarg("b",sht),optbatarg("p",bit),optbatarg("o",bit),arg("t",int),optbatarg("s",oid),optbatarg("e",oid))),
 pattern("sql", "sum", SQLsum, false, "return the sum of groups", args(1,7, arg("",hge),arg("b",int),arg("p",bit),arg("o",bit),arg("t",int),arg("s",oid),arg("e",oid))),
 pattern("batsql", "sum", SQLsum, false, "return the sum of groups", args(1,7, batarg("",hge),batarg("b",int),optbatarg("p",bit),optbatarg("o",bit),arg("t",int),optbatarg("s",oid),optbatarg("e",oid))),
 pattern("sql", "sum", SQLsum, false, "return the sum of groups", args(1,7, arg("",hge),arg("b",lng),arg("p",bit),arg("o",bit),arg("t",int),arg("s",oid),arg("e",oid))),
 pattern("batsql", "sum", SQLsum, false, "return the sum of groups", args(1,7, batarg("",hge),batarg("b",lng),optbatarg("p",bit),optbatarg("o",bit),arg("t",int),optbatarg("s",oid),optbatarg("e",oid))),
 pattern("sql", "sum", SQLsum, false, "return the sum of groups", args(1,7, arg("",hge),arg("b",hge),arg("p",bit),arg("o",bit),arg("t",int),arg("s",oid),arg("e",oid))),
 pattern("batsql", "sum", SQLsum, false, "return the sum of groups", args(1,7, batarg("",hge),batarg("b",hge),optbatarg("p",bit),optbatarg("o",bit),arg("t",int),optbatarg("s",oid),optbatarg("e",oid))),
 pattern("sql", "prod", SQLprod, false, "return the product of groups", args(1,7, arg("",hge),arg("b",bte),arg("p",bit),arg("o",bit),arg("t",int),arg("s",oid),arg("e",oid))),
 pattern("batsql", "prod", SQLprod, false, "return the product of groups", args(1,7, batarg("",hge),batarg("b",bte),optbatarg("p",bit),optbatarg("o",bit),arg("t",int),optbatarg("s",oid),optbatarg("e",oid))),
 pattern("sql", "prod", SQLprod, false, "return the product of groups", args(1,7, arg("",hge),arg("b",sht),arg("p",bit),arg("o",bit),arg("t",int),arg("s",oid),arg("e",oid))),
 pattern("batsql", "prod", SQLprod, false, "return the product of groups", args(1,7, batarg("",hge),batarg("b",sht),optbatarg("p",bit),optbatarg("o",bit),arg("t",int),optbatarg("s",oid),optbatarg("e",oid))),
 pattern("sql", "prod", SQLprod, false, "return the product of groups", args(1,7, arg("",hge),arg("b",int),arg("p",bit),arg("o",bit),arg("t",int),arg("s",oid),arg("e",oid))),
 pattern("batsql", "prod", SQLprod, false, "return the product of groups", args(1,7, batarg("",hge),batarg("b",int),optbatarg("p",bit),optbatarg("o",bit),arg("t",int),optbatarg("s",oid),optbatarg("e",oid))),
 pattern("sql", "prod", SQLprod, false, "return the product of groups", args(1,7, arg("",hge),arg("b",lng),arg("p",bit),arg("o",bit),arg("t",int),arg("s",oid),arg("e",oid))),
 pattern("batsql", "prod", SQLprod, false, "return the product of groups", args(1,7, batarg("",hge),batarg("b",lng),optbatarg("p",bit),optbatarg("o",bit),arg("t",int),optbatarg("s",oid),optbatarg("e",oid))),
 pattern("sql", "prod", SQLprod, false, "return the product of groups", args(1,7, arg("",hge),arg("b",hge),arg("p",bit),arg("o",bit),arg("t",int),arg("s",oid),arg("e",oid))),
 pattern("batsql", "prod", SQLprod, false, "return the product of groups", args(1,7, batarg("",hge),batarg("b",hge),optbatarg("p",bit),optbatarg("o",bit),arg("t",int),optbatarg("s",oid),optbatarg("e",oid))),
 pattern("sql", "avg", SQLavg, false, "return the average of groups", args(1,7, arg("",dbl),arg("b",hge),arg("p",bit),arg("o",bit),arg("t",int),arg("s",oid),arg("e",oid))),
 pattern("batsql", "avg", SQLavg, false, "return the average of groups", args(1,7, batarg("",dbl),batarg("b",hge),optbatarg("p",bit),optbatarg("o",bit),arg("t",int),optbatarg("s",oid),optbatarg("e",oid))),
 pattern("sql", "avg", SQLavginteger, false, "return the average of groups", args(1,7, arg("",hge),arg("b",hge),arg("p",bit),arg("o",bit),arg("t",int),arg("s",oid),arg("e",oid))),
 pattern("batsql", "avg", SQLavginteger, false, "return the average of groups", args(1,7, batarg("",hge),batarg("b",hge),optbatarg("p",bit),optbatarg("o",bit),arg("t",int),optbatarg("s",oid),optbatarg("e",oid))),
 pattern("sql", "stdev", SQLstddev_samp, false, "return the standard deviation sample of groups", args(1,7, arg("",dbl),arg("b",hge),arg("p",bit),arg("o",bit),arg("t",int),arg("s",oid),arg("e",oid))),
 pattern("batsql", "stdev", SQLstddev_samp, false, "return the standard deviation sample of groups", args(1,7, batarg("",dbl),batarg("b",hge),optbatarg("p",bit),optbatarg("o",bit),arg("t",int),optbatarg("s",oid),optbatarg("e",oid))),
 pattern("sql", "stdevp", SQLstddev_pop, false, "return the standard deviation population of groups", args(1,7, arg("",dbl),arg("b",hge),arg("p",bit),arg("o",bit),arg("t",int),arg("s",oid),arg("e",oid))),
 pattern("batsql", "stdevp", SQLstddev_pop, false, "return the standard deviation population of groups", args(1,7, batarg("",dbl),batarg("b",hge),optbatarg("p",bit),optbatarg("o",bit),arg("t",int),optbatarg("s",oid),optbatarg("e",oid))),
 pattern("sql", "variance", SQLvar_samp, false, "return the variance sample of groups", args(1,7, arg("",dbl),arg("b",hge),arg("p",bit),arg("o",bit),arg("t",int),arg("s",oid),arg("e",oid))),
 pattern("batsql", "variance", SQLvar_samp, false, "return the variance sample of groups", args(1,7, batarg("",dbl),batarg("b",hge),optbatarg("p",bit),optbatarg("o",bit),arg("t",int),optbatarg("s",oid),optbatarg("e",oid))),
 pattern("sql", "variancep", SQLvar_pop, false, "return the variance population of groups", args(1,7, arg("",dbl),arg("b",hge),arg("p",bit),arg("o",bit),arg("t",int),arg("s",oid),arg("e",oid))),
 pattern("batsql", "variancep", SQLvar_pop, false, "return the variance population of groups", args(1,7, batarg("",dbl),batarg("b",hge),optbatarg("p",bit),optbatarg("o",bit),arg("t",int),optbatarg("s",oid),optbatarg("e",oid))),
 pattern("sql", "covariance", SQLcovar_samp, false, "return the covariance sample value of groups", args(1,8, arg("",dbl),arg("b",hge),arg("c",hge),arg("p",bit),arg("o",bit),arg("t",int),arg("s",oid),arg("e",oid))),
 pattern("batsql", "covariance", SQLcovar_samp, false, "return the covariance sample value of groups", args(1,8, batarg("",dbl),optbatarg("b",hge),optbatarg("c",hge),optbatarg("p",bit),optbatarg("o",bit),arg("t",int),optbatarg("s",oid),optbatarg("e",oid))),
 pattern("sql", "covariancep", SQLcovar_pop, false, "return the covariance population value of groups", args(1,8, arg("",dbl),arg("b",hge),arg("c",hge),arg("p",bit),arg("o",bit),arg("t",int),arg("s",oid),arg("e",oid))),
 pattern("batsql", "covariancep", SQLcovar_pop, false, "return the covariance population value of groups", args(1,8, batarg("",dbl),optbatarg("b",hge),optbatarg("c",hge),optbatarg("p",bit),optbatarg("o",bit),arg("t",int),optbatarg("s",oid),optbatarg("e",oid))),
 pattern("sql", "corr", SQLcorr, false, "return the correlation value of groups", args(1,8, arg("",dbl),arg("b",hge),arg("c",hge),arg("p",bit),arg("o",bit),arg("t",int),arg("s",oid),arg("e",oid))),
 pattern("batsql", "corr", SQLcorr, false, "return the correlation value of groups", args(1,8, batarg("",dbl),optbatarg("b",hge),optbatarg("c",hge),optbatarg("p",bit),optbatarg("o",bit),arg("t",int),optbatarg("s",oid),optbatarg("e",oid))),
#endif
 pattern("sql", "vacuum", SQLstr_vacuum, true, "vacuum a string column", args(0,3, arg("sname",str),arg("tname",str),arg("cname",str))),
 pattern("sql", "vacuum", SQLstr_auto_vacuum, true, "auto vacuum string column with interval(sec)", args(0,4, arg("sname",str),arg("tname",str),arg("cname",str),arg("interval", int))),
 pattern("sql", "stop_vacuum", SQLstr_stop_vacuum, true, "stop auto vacuum", args(0,3, arg("sname",str),arg("tname",str),arg("cname",str))),
 pattern("sql", "vacuum", SQLstr_vacuum, true, "vacuum a string column", args(0,2, arg("sname",str),arg("tname",str))),
 pattern("sql", "vacuum", SQLstr_auto_vacuum, true, "auto vacuum string column of given table with interval(sec)", args(0,3, arg("sname",str),arg("tname",str),arg("interval", int))),
 pattern("sql", "stop_vacuum", SQLstr_stop_vacuum, true, "stop auto vacuum", args(0,2, arg("sname",str),arg("tname",str))),
 pattern("sql", "check", SQLcheck, false, "Return sql string of check constraint.", args(1,3, arg("sql",str), arg("sname", str), arg("name", str))),
 pattern("sql", "read_dump_rel", SQLread_dump_rel, false, "Reads sql_rel string into sql_rel object and then writes it to the return value", args(1,2, arg("sql",str), arg("sql_rel", str))),
 pattern("sql", "normalize_monetdb_url", SQLnormalize_monetdb_url, false, "Normalize mapi:monetdb://, monetdb:// or monetdbs:// URL", args(1,2, arg("",str),arg("u",str))),
 pattern("sql", "from_json", SQLfrom_json, false, "Converts json string into table of nested/multiset structures", args(1,3, batvarargany("t",0), optbatarg("input", json), arg("type", ptr))),
 pattern("sql", "to_json", SQLto_json, false, "Convert complex type into json", args(1,3, arg("res", json), arg("type", ptr), batvarargany("t",0))),
 pattern("sql", "from_varchar", SQLfrom_varchar, false, "Converts string into table of nested/multiset structures", args(1,3, batvarargany("t",0), optbatarg("input", str), arg("type", ptr))),
 { .imp=NULL }
};
#include "mal_import.h"
#ifdef _MSC_VER
#undef read
#pragma section(".CRT$XCU",read)
#endif
LIB_STARTUP_FUNC(init_sql_mal)
{ mal_module("sql", NULL, sql_init_funcs); }<|MERGE_RESOLUTION|>--- conflicted
+++ resolved
@@ -6136,17 +6136,11 @@
 	}
 	if (bat_offset > nr)
 		return -10;
-<<<<<<< HEAD
 	if (id == -1) {
 		int crs = composite_type_resultsize(t) - 1;
 		bat_offset += crs;
 	}
-	if (elm > 0 && BUNappend(bats[bat_offset++], &id, false) != GDK_SUCCEED)
-=======
-	if (id == -1)
-		bat_offset += composite_type_resultsize(t) - 1;
 	if (elm >= 0 && BUNappend(bats[bat_offset++], &id, false) != GDK_SUCCEED)
->>>>>>> b0ea82a3
 		elm = -2;
 	*BO = bat_offset;
 	return (tail == 0)?elm:elm-1;//+1;
