--- conflicted
+++ resolved
@@ -4722,19 +4722,11 @@
 	BATseqbase(imprints, 0);
 	sort = BATnew(TYPE_void, TYPE_bit, 0, TRANSIENT);
 	BATseqbase(sort, 0);
-<<<<<<< HEAD
 	oidx = BATnew(TYPE_void, TYPE_lng, 0, TRANSIENT);
 	BATseqbase(oidx, 0);
-	
 
 	if (sch == NULL || tab == NULL || col == NULL || type == NULL || mode == NULL || loc == NULL || imprints == NULL || 
-		sort == NULL || cnt == NULL || atom == NULL || size == NULL || heap == NULL || indices == NULL || phash == NULL || oidx == NULL) {
-=======
-
-
-	if (sch == NULL || tab == NULL || col == NULL || type == NULL || mode == NULL || loc == NULL || imprints == NULL ||
-	    sort == NULL || cnt == NULL || atom == NULL || size == NULL || heap == NULL || indices == NULL || phash == NULL) {
->>>>>>> b98fc5c9
+	    sort == NULL || cnt == NULL || atom == NULL || size == NULL || heap == NULL || indices == NULL || phash == NULL || oidx == NULL) {
 		if (sch)
 			BBPunfix(sch->batCacheid);
 		if (tab)
