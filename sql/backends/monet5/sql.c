--- conflicted
+++ resolved
@@ -1646,13 +1646,8 @@
 str
 mvc_append_column(sql_trans *t, sql_column *c, size_t pos, BAT *ins)
 {
-<<<<<<< HEAD
 	int res = store_funcs.append_col(t, c, pos, ins, TYPE_bat);
-	if (res != 0)
-=======
-	int res = store_funcs.append_col(t, c, ins, TYPE_bat);
 	if (res != LOG_OK)
->>>>>>> 8042275f
 		throw(SQL, "sql.append", SQLSTATE(42000) "Cannot append values");
 	return MAL_SUCCEED;
 }
@@ -1707,14 +1702,9 @@
 	const char *sname = *getArgReference_str(stk, pci, 2);
 	const char *tname = *getArgReference_str(stk, pci, 3);
 	const char *cname = *getArgReference_str(stk, pci, 4);
-<<<<<<< HEAD
 	lng pos = *(lng*)getArgReference_lng(stk, pci, 5);
 	ptr ins = getArgReference(stk, pci, 6);
-	int tpe = getArgType(mb, pci, 6);
-=======
-	ptr ins = getArgReference(stk, pci, 5);
-	int tpe = getArgType(mb, pci, 5), err = 0;
->>>>>>> 8042275f
+	int tpe = getArgType(mb, pci, 6), err = 0;
 	sql_schema *s;
 	sql_table *t;
 	sql_column *c;
@@ -1749,20 +1739,12 @@
 	if( b && BATcount(b) > 4096 && !b->batTransient)
 		BATmsync(b);
 	if (cname[0] != '%' && (c = mvc_bind_column(m, t, cname)) != NULL) {
-<<<<<<< HEAD
-		store_funcs.append_col(m->session->tr, c, (size_t)pos, ins, tpe);
-	} else if (cname[0] == '%') {
-		sql_idx *i = mvc_bind_idx(m, s, cname + 1);
-		if (i)
-			store_funcs.append_idx(m->session->tr, i, (size_t)pos, ins, tpe);
-=======
-		if (store_funcs.append_col(m->session->tr, c, ins, tpe) != LOG_OK)
+		if (store_funcs.append_col(m->session->tr, c, (size_t)pos, ins, tpe) != LOG_OK)
 			err = 1;
 	} else if (cname[0] == '%') {
 		sql_idx *i = mvc_bind_idx(m, s, cname + 1);
-		if (i && store_funcs.append_idx(m->session->tr, i, ins, tpe) != LOG_OK)
+		if (i && store_funcs.append_idx(m->session->tr, i, (size_t)pos, ins, tpe) != LOG_OK)
 			err = 1;
->>>>>>> 8042275f
 	}
 	if (err)
 		throw(SQL, "sql.append", SQLSTATE(42S02) "append failed");
@@ -3995,202 +3977,6 @@
 }
 
 /*
-<<<<<<< HEAD
-=======
- * Vacuum cleaning tables
- * Shrinking and re-using space to vacuum clean the holes in the relations.
- */
-static str
-vacuum(Client cntxt, MalBlkPtr mb, MalStkPtr stk, InstrPtr pci, str (*func) (bat *, const bat *, const bat *), const char *name)
-{
-	const char *sch = *getArgReference_str(stk, pci, 1);
-	const char *tbl = *getArgReference_str(stk, pci, 2);
-	sql_trans *tr;
-	sql_schema *s;
-	sql_table *t;
-	sql_column *c;
-	mvc *m = NULL;
-	str msg;
-	bat bid;
-	BAT *b, *del;
-	node *o;
-	int i, bids[2049], err = 0;
-
-	if ((msg = getSQLContext(cntxt, mb, &m, NULL)) != NULL)
-		return msg;
-	if ((msg = checkSQLContext(cntxt)) != NULL)
-		return msg;
-	s = mvc_bind_schema(m, sch);
-	if (s == NULL)
-		throw(SQL, name, SQLSTATE(3F000) "Schema missing %s",sch);
-	t = mvc_bind_table(m, s, tbl);
-	if (t == NULL)
-		throw(SQL, name, SQLSTATE(42S02) "Table missing %s.%s",sch,tbl);
-
-	if (m->user_id != USER_MONETDB)
-		throw(SQL, name, SQLSTATE(42000) "Insufficient privileges");
-	if ((!list_empty(t->idxs.set) || !list_empty(t->keys.set)))
-		throw(SQL, name, SQLSTATE(42000) "%s not allowed on tables with indices", name + 4);
-	if (t->system)
-		throw(SQL, name, SQLSTATE(42000) "%s not allowed on system tables", name + 4);
-	if (!isTable(t))
-		throw(SQL, name, SQLSTATE(42000) "%s: %s '%s' is not persistent", name + 4,
-			  TABLE_TYPE_DESCRIPTION(t->type, t->properties), t->base.name);
-
-	if (has_snapshots(m->session->tr))
-		throw(SQL, name, SQLSTATE(42000) "%s not allowed on snapshots", name + 4);
-	if (!m->session->auto_commit)
-		throw(SQL, name, SQLSTATE(42000) "%s only allowed in auto commit mode", name + 4);
-
-	tr = m->session->tr;
-
-	/* get the deletions BAT */
-	del = mvc_bind_dbat(m, sch, tbl, RD_INS);
-	if (BATcount(del) == 0) {
-		BBPunfix(del->batCacheid);
-		return MAL_SUCCEED;
-	}
-
-	i = 0;
-	bids[i] = 0;
-	for (o = t->columns.set->h; o; o = o->next, i++) {
-		c = o->data;
-		b = store_funcs.bind_col(tr, c, RDONLY);
-		if (b == NULL || (msg = (*func) (&bid, &b->batCacheid, &del->batCacheid)) != NULL) {
-			for (i--; i >= 0; i--)
-				BBPrelease(bids[i]);
-			if (b)
-				BBPunfix(b->batCacheid);
-			BBPunfix(del->batCacheid);
-			if (!msg)
-				throw(SQL, name, SQLSTATE(HY005) "Cannot access column descriptor");
-			return msg;
-		}
-		BBPunfix(b->batCacheid);
-		if (i < 2048) {
-			bids[i] = bid;
-			bids[i + 1] = 0;
-		}
-	}
-	if (i >= 2048) {
-		for (i--; i >= 0; i--)
-			BBPrelease(bids[i]);
-		throw(SQL, name, SQLSTATE(42000) "Too many columns to handle, use copy instead");
-	}
-	BBPunfix(del->batCacheid);
-
-	if (mvc_clear_table(m, t) == BUN_NONE)
-		throw(SQL, name, SQLSTATE(42000) "vacumm: clear failed");
-	for (o = t->columns.set->h, i = 0; o; o = o->next, i++) {
-		sql_column *c = o->data;
-		BAT *ins = BATdescriptor(bids[i]);	/* use the insert bat */
-
-		if( ins){
-			if (store_funcs.append_col(tr, c, ins, TYPE_bat) != LOG_OK)
-				err = 1;
-			BBPunfix(ins->batCacheid);
-		}
-		BBPrelease(bids[i]);
-	}
-	if (err)
-		throw(SQL, name, SQLSTATE(42000) "vacuum: reappend failed");
-	/* TODO indices */
-	return MAL_SUCCEED;
-}
-
-str
-SQLshrink(Client cntxt, MalBlkPtr mb, MalStkPtr stk, InstrPtr pci)
-{
-	return vacuum(cntxt, mb, stk, pci, BKCshrinkBAT, "sql.shrink");
-}
-
-str
-SQLreuse(Client cntxt, MalBlkPtr mb, MalStkPtr stk, InstrPtr pci)
-{
-	return vacuum(cntxt, mb, stk, pci, BKCreuseBAT, "sql.reuse");
-}
-
-/*
- * The vacuum operation inspects the table for ordered properties and
- * will keep them.  To avoid expensive shuffles, the reorganisation is
- * balanced by the number of outstanding deletions.
- */
-str
-SQLvacuum(Client cntxt, MalBlkPtr mb, MalStkPtr stk, InstrPtr pci)
-{
-	const char *sch = *getArgReference_str(stk, pci, 1);
-	const char *tbl = *getArgReference_str(stk, pci, 2);
-	sql_trans *tr;
-	sql_schema *s;
-	sql_table *t;
-	sql_column *c;
-	mvc *m = NULL;
-	str msg;
-	BAT *b, *del;
-	node *o;
-	int ordered = 0;
-	BUN cnt = 0;
-	BUN dcnt;
-
-	if ((msg = getSQLContext(cntxt, mb, &m, NULL)) != NULL)
-		return msg;
-	if ((msg = checkSQLContext(cntxt)) != NULL)
-		return msg;
-	s = mvc_bind_schema(m, sch);
-	if (s == NULL)
-		throw(SQL, "sql.vacuum", SQLSTATE(3F000) "Schema missing %s",sch);
-	t = mvc_bind_table(m, s, tbl);
-	if (t == NULL)
-		throw(SQL, "sql.vacuum", SQLSTATE(42S02) "Table missing %s.%s",sch,tbl);
-
-	if (m->user_id != USER_MONETDB)
-		throw(SQL, "sql.vacuum", SQLSTATE(42000) "insufficient privileges");
-	if ((!list_empty(t->idxs.set) || !list_empty(t->keys.set)))
-		throw(SQL, "sql.vacuum", SQLSTATE(42000) "vacuum not allowed on tables with indices");
-	if (t->system)
-		throw(SQL, "sql.vacuum", SQLSTATE(42000) "vacuum not allowed on system tables");
-	if (!isTable(t))
-		throw(SQL, "sql.vacuum", SQLSTATE(42000) "vacuum: %s '%s' is not persistent",
-			  TABLE_TYPE_DESCRIPTION(t->type, t->properties), t->base.name);
-
-	if (has_snapshots(m->session->tr))
-		throw(SQL, "sql.vacuum", SQLSTATE(42000) "vacuum not allowed on snapshots");
-
-	if (!m->session->auto_commit)
-		throw(SQL, "sql.vacuum", SQLSTATE(42000) "vacuum only allowed in auto commit mode");
-	tr = m->session->tr;
-
-	for (o = t->columns.set->h; o && ordered == 0; o = o->next) {
-		c = o->data;
-		b = store_funcs.bind_col(tr, c, RDONLY);
-		if (b == NULL)
-			throw(SQL, "sql.vacuum", SQLSTATE(HY005) "Cannot access column descriptor");
-		ordered |= BATtordered(b);
-		cnt = BATcount(b);
-		BBPunfix(b->batCacheid);
-	}
-
-	/* get the deletions BAT */
-	del = mvc_bind_dbat(m, sch, tbl, RD_INS);
-	if( del == NULL)
-		throw(SQL, "sql.vacuum", SQLSTATE(HY005) "Cannot access deletion column");
-
-	dcnt = BATcount(del);
-	BBPunfix(del->batCacheid);
-	if (dcnt > 0) {
-		/* now decide on the algorithm */
-		if (ordered) {
-			if (dcnt > cnt / 20)
-				return SQLshrink(cntxt, mb, stk, pci);
-		} else {
-			return SQLreuse(cntxt, mb, stk, pci);
-		}
-	}
-	return MAL_SUCCEED;
-}
-
-/*
->>>>>>> 8042275f
  * The drop_hash operation cleans up any hash indices on any of the tables columns.
  */
 str
