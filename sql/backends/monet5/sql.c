--- conflicted
+++ resolved
@@ -3114,19 +3114,11 @@
 			ss = mapi_request_upload(fname, false, be->mvc->scanner.rs, be->mvc->scanner.ws);
 		} else {
 			ss = open_rastream(fname);
-<<<<<<< HEAD
-		}
-		if (ss == NULL || mnstr_errnr(ss)) {
+		}
+		if (ss == NULL || mnstr_errnr(ss) != MNSTR_NO__ERROR) {
 			msg = createException(IO, "sql.copy_from", SQLSTATE(42000) "%s", mnstr_peek_error(NULL));
 			close_stream(ss);
 			return msg;
-=======
-			if (ss == NULL || mnstr_errnr(ss) != MNSTR_NO__ERROR) {
-				msg = createException(IO, "sql.copy_from", SQLSTATE(42000) "%s", mnstr_peek_error(NULL));
-				close_stream(ss);
-				return msg;
-			}
->>>>>>> a204f610
 		}
 
 		if (!strNil(fixed_widths)) {
