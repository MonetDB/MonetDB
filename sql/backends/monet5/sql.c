--- conflicted
+++ resolved
@@ -4200,7 +4200,7 @@
 	if (BUNappend(phash, &bitval, false) != GDK_SUCCEED)
 		goto bailout1;
 
-	sz = IMPSimprintsize(bs);
+	sz = 0;
 	if (BUNappend(imprints, &sz, false) != GDK_SUCCEED)
 		goto bailout1;
 	bitval = bsi.sorted;
@@ -4346,90 +4346,6 @@
 								goto bailout;
 							}
 
-<<<<<<< HEAD
-							bsi = bat_iterator(bs);
-							/*printf("schema %s.%s.%s" , b->name, bt->name, bc->name); */
-							if (BUNappend(sch, b->name, false) != GDK_SUCCEED ||
-							    BUNappend(tab, bt->name, false) != GDK_SUCCEED ||
-							    BUNappend(col, bc->name, false) != GDK_SUCCEED)
-								goto bailout1;
-							if (c->t->access == TABLE_WRITABLE) {
-								if (BUNappend(mode, "writable", false) != GDK_SUCCEED)
-									goto bailout1;
-							} else if (c->t->access == TABLE_APPENDONLY) {
-								if (BUNappend(mode, "appendonly", false) != GDK_SUCCEED)
-									goto bailout1;
-							} else if (c->t->access == TABLE_READONLY) {
-								if (BUNappend(mode, "readonly", false) != GDK_SUCCEED)
-									goto bailout1;
-							} else {
-								if (BUNappend(mode, str_nil, false) != GDK_SUCCEED)
-									goto bailout1;
-							}
-							if (BUNappend(type, c->type.type->base.name, false) != GDK_SUCCEED)
-								goto bailout1;
-
-							/*printf(" cnt "BUNFMT, bsi.count); */
-							sz = bsi.count;
-							if (BUNappend(cnt, &sz, false) != GDK_SUCCEED)
-								goto bailout1;
-
-							/*printf(" loc %s", BBP_physical(bs->batCacheid)); */
-							if (BUNappend(loc, BBP_physical(bs->batCacheid), false) != GDK_SUCCEED)
-								goto bailout1;
-							/*printf(" width %d", bsi.width); */
-							w = bsi.width;
-							if (BUNappend(atom, &w, false) != GDK_SUCCEED)
-								goto bailout1;
-
-							sz = bsi.count << bsi.shift;
-							if (BUNappend(size, &sz, false) != GDK_SUCCEED)
-								goto bailout1;
-
-							sz = heapinfo(bs->tvheap, bs->batCacheid);
-							if (BUNappend(heap, &sz, false) != GDK_SUCCEED)
-								goto bailout1;
-
-							MT_rwlock_rdlock(&bs->thashlock);
-							/* one lock, two values: hash size, and
-							 * whether we (may) have a hash */
-							sz = hashinfo(bs->thash, bs->batCacheid);
-							bitval = bs->thash != NULL;
-							MT_rwlock_rdunlock(&bs->thashlock);
-							if (BUNappend(indices, &sz, false) != GDK_SUCCEED)
-								goto bailout1;
-
-							if (BUNappend(phash, &bitval, false) != GDK_SUCCEED)
-								goto bailout1;
-
-							sz = 0;
-							if (BUNappend(imprints, &sz, false) != GDK_SUCCEED)
-								goto bailout1;
-							/*printf(" indices "BUNFMT, bs->thash?bs->thash->heap.size:0); */
-							/*printf("\n"); */
-							bitval = bsi.sorted;
-							if (!bitval && bsi.nosorted == 0)
-								bitval = bit_nil;
-							if (BUNappend(sort, &bitval, false) != GDK_SUCCEED)
-								goto bailout1;
-
-							bitval = bsi.revsorted;
-							if (!bitval && bsi.norevsorted == 0)
-								bitval = bit_nil;
-							if (BUNappend(revsort, &bitval, false) != GDK_SUCCEED)
-								goto bailout1;
-
-							bitval = BATtkey(bs);
-							if (!bitval && bsi.nokey[0] == 0 && bsi.nokey[1] == 0)
-								bitval = bit_nil;
-							if (BUNappend(key, &bitval, false) != GDK_SUCCEED)
-								goto bailout1;
-
-							sz = bs->torderidx && bs->torderidx != (Heap *) 1 ? bs->torderidx->free : 0;
-							if (BUNappend(oidx, &sz, false) != GDK_SUCCEED)
-								goto bailout1;
-							bat_iterator_end(&bsi);
-=======
 							msg = sql_storage_appendrow(
 								bs, b->name, bt->name, bc->name,
 								c->t->access, c->type.type->base.name,
@@ -4438,7 +4354,6 @@
 								revsort, key, oidx);
 							if (msg != MAL_SUCCEED)
 								goto bailout;
->>>>>>> 5981f15a
 						}
 					}
 
@@ -4455,84 +4370,6 @@
 								}
 								if( cname && strcmp(bc->name, cname) )
 									continue;
-<<<<<<< HEAD
-								bsi = bat_iterator(bs);
-								/*printf("schema %s.%s.%s" , b->name, bt->name, bc->name); */
-								if (BUNappend(sch, b->name, false) != GDK_SUCCEED ||
-								    BUNappend(tab, bt->name, false) != GDK_SUCCEED ||
-								    BUNappend(col, bc->name, false) != GDK_SUCCEED)
-									goto bailout1;
-								if (c->t->access == TABLE_WRITABLE) {
-									if (BUNappend(mode, "writable", false) != GDK_SUCCEED)
-										goto bailout1;
-								} else if (c->t->access == TABLE_APPENDONLY) {
-									if (BUNappend(mode, "appendonly", false) != GDK_SUCCEED)
-										goto bailout1;
-								} else if (c->t->access == TABLE_READONLY) {
-									if (BUNappend(mode, "readonly", false) != GDK_SUCCEED)
-										goto bailout1;
-								} else {
-									if (BUNappend(mode, str_nil, false) != GDK_SUCCEED)
-										goto bailout1;
-								}
-								if (BUNappend(type, "oid", false) != GDK_SUCCEED)
-									goto bailout1;
-
-								/*printf(" cnt "BUNFMT, bsi.count); */
-								sz = bsi.count;
-								if (BUNappend(cnt, &sz, false) != GDK_SUCCEED)
-									goto bailout1;
-
-								/*printf(" loc %s", BBP_physical(bs->batCacheid)); */
-								if (BUNappend(loc, BBP_physical(bs->batCacheid), false) != GDK_SUCCEED)
-									goto bailout1;
-								/*printf(" width %d", bsi.width); */
-								w = bsi.width;
-								if (BUNappend(atom, &w, false) != GDK_SUCCEED)
-									goto bailout1;
-								/*printf(" size "BUNFMT, tailsize(bs,bsi.count) + (bs->tvheap? bs->tvheap->size:0)); */
-								sz = tailsize(bs, bsi.count);
-								if (BUNappend(size, &sz, false) != GDK_SUCCEED)
-									goto bailout1;
-
-								sz = bs->tvheap ? bs->tvheap->size : 0;
-								if (BUNappend(heap, &sz, false) != GDK_SUCCEED)
-									goto bailout1;
-
-								MT_rwlock_rdlock(&bs->thashlock);
-								sz = bs->thash && bs->thash != (Hash *) 1 ? bs->thash->heaplink.size + bs->thash->heapbckt.size : 0; /* HASHsize() */
-								MT_rwlock_rdunlock(&bs->thashlock);
-								if (BUNappend(indices, &sz, false) != GDK_SUCCEED)
-									goto bailout1;
-								bitval = 0; /* HASHispersistent(bs); */
-								if (BUNappend(phash, &bitval, false) != GDK_SUCCEED)
-									goto bailout1;
-
-								sz = 0;
-								if (BUNappend(imprints, &sz, false) != GDK_SUCCEED)
-									goto bailout1;
-								/*printf(" indices "BUNFMT, bs->thash?bs->thash->heaplink.size+bs->thash->heapbckt.size:0); */
-								/*printf("\n"); */
-								bitval = bsi.sorted;
-								if (!bitval && bsi.nosorted == 0)
-									bitval = bit_nil;
-								if (BUNappend(sort, &bitval, false) != GDK_SUCCEED)
-									goto bailout1;
-								bitval = bsi.revsorted;
-								if (!bitval && bsi.norevsorted == 0)
-									bitval = bit_nil;
-								if (BUNappend(revsort, &bitval, false) != GDK_SUCCEED)
-									goto bailout1;
-								bitval = BATtkey(bs);
-								if (!bitval && bsi.nokey[0] == 0 && bsi.nokey[1] == 0)
-									bitval = bit_nil;
-								if (BUNappend(key, &bitval, false) != GDK_SUCCEED)
-									goto bailout1;
-								sz = bs->torderidx && bs->torderidx != (Heap *) 1 ? bs->torderidx->free : 0;
-								if (BUNappend(oidx, &sz, false) != GDK_SUCCEED)
-									goto bailout1;
-								bat_iterator_end(&bsi);
-=======
 								msg = sql_storage_appendrow(
 									bs, b->name, bt->name, bc->name,
 									c->t->access, "oid",
@@ -4541,7 +4378,6 @@
 									revsort, key, oidx);
 								if (msg != MAL_SUCCEED)
 									goto bailout;
->>>>>>> 5981f15a
 							}
 						}
 					}
