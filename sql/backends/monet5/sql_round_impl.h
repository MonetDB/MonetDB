--- conflicted
+++ resolved
@@ -67,6 +67,10 @@
 
 	(void) cntxt;
 	(void) mb;
+	if (ISNIL(TYPE)(r)) {
+		msg = createException(MAL, "round", SQLSTATE(42000) "Argument 2 to round function cannot be null");
+		goto bailout;
+	}
 	if (r <= 0) {
 		msg = createException(MAL, "round", SQLSTATE(42000) "Argument 2 to round function must be positive");
 		goto bailout;
@@ -89,7 +93,6 @@
 		goto bailout;
 	}
 
-<<<<<<< HEAD
 	off1 = b->hseqbase;
 	src = (TYPE *) Tloc(b, 0);
 	dst = (TYPE *) Tloc(bn, 0);
@@ -97,15 +100,6 @@
 		for (BUN i = 0; i < q; i++) {
 			oid p1 = (canditer_next_dense(&ci1) - off1);
 			x = src[p1];
-=======
-	if (ISNIL(TYPE)(*r))
-		throw(MAL, "round", SQLSTATE(42000) "Argument 2 to round function cannot be null");
-	if (*r <= 0)
-		throw(MAL, "round", SQLSTATE(42000) "Argument 2 to round function must be positive");
-	/* get argument BAT descriptor */
-	if ((v = BATdescriptor(*_v)) == NULL)
-		throw(MAL, "round", SQLSTATE(HY002) RUNTIME_OBJECT_MISSING);
->>>>>>> 8c203bac
 
 			if (ISNIL(TYPE)(x)) {
 				dst[i] = NIL(TYPE);
@@ -174,7 +168,10 @@
 			oid p1 = (canditer_next_dense(&ci1) - off1);
 			r = src[p1];
 
-			if (r <= 0) {
+			if (ISNIL(TYPE)(r)) {
+				msg = createException(MAL, "round", SQLSTATE(42000) "Argument 2 to round function cannot be null");
+				goto bailout;
+			} else if (r <= 0) {
 				msg = createException(MAL, "round", SQLSTATE(42000) "Argument 2 to round function must be positive");
 				goto bailout;
 			} else if (ISNIL(TYPE)(x)) {
@@ -189,7 +186,10 @@
 			oid p1 = (canditer_next(&ci1) - off1);
 			r = src[p1];
 
-			if (r <= 0) {
+			if (ISNIL(TYPE)(r)) {
+				msg = createException(MAL, "round", SQLSTATE(42000) "Argument 2 to round function cannot be null");
+				goto bailout;
+			} else if (r <= 0) {
 				msg = createException(MAL, "round", SQLSTATE(42000) "Argument 2 to round function must be positive");
 				goto bailout;
 			} else if (ISNIL(TYPE)(x)) {
@@ -257,7 +257,10 @@
 			x = src1[p1];
 			rr = src2[p2];
 
-			if (rr <= 0) {
+			if (ISNIL(TYPE)(rr)) {
+				msg = createException(MAL, "round", SQLSTATE(42000) "Argument 2 to round function cannot be null");
+				goto bailout;
+			} else if (rr <= 0) {
 				msg = createException(MAL, "round", SQLSTATE(42000) "Argument 2 to round function must be positive");
 				goto bailout;
 			} else if (ISNIL(TYPE)(x)) {
@@ -273,7 +276,10 @@
 			x = src1[p1];
 			rr = src2[p2];
 
-			if (rr <= 0) {
+			if (ISNIL(TYPE)(rr)) {
+				msg = createException(MAL, "round", SQLSTATE(42000) "Argument 2 to round function cannot be null");
+				goto bailout;
+			} else if (rr <= 0) {
 				msg = createException(MAL, "round", SQLSTATE(42000) "Argument 2 to round function must be positive");
 				goto bailout;
 			} else if (ISNIL(TYPE)(x)) {
