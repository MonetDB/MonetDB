--- conflicted
+++ resolved
@@ -659,14 +659,9 @@
 			fmt[i].seplen = _strlen(fmt[i].sep);
 			fmt[i].decsep = decsep[0],
 			fmt[i].decskip = decskip != NULL ? decskip[0] : '\0',
-<<<<<<< HEAD
-			fmt[i].type = sql_subtype_string(m->ta, &col->type);
+			fmt[i].type = sql_subtype_string(m->sa, &col->type);
 			/* TODO handle output of composite types ! */
 			fmt[i].adt = ATOMindex(col->type.type->d.impl);
-=======
-			fmt[i].type = sql_subtype_string(m->sa, &col->type);
-			fmt[i].adt = ATOMindex(col->type.type->impl);
->>>>>>> be8b89d6
 			fmt[i].tostr = &_ASCIIadt_toStr;
 			fmt[i].frstr = &_ASCIIadt_frStr;
 			fmt[i].extra = &col->type;
@@ -1256,7 +1251,6 @@
 }
 
 static int
-<<<<<<< HEAD
 output_complex_type(res_col *cols, Column *fmt, int nr_cols, bool ms, bool composite)
 {
 	int j = 0;
@@ -1290,10 +1284,7 @@
 }
 
 static int
-mvc_export_table_(mvc *m, int output_format, stream *s, res_table *t, BUN offset, BUN nr, const char *btag, const char *sep, const char *rsep, const char *ssep, const char *ns)
-=======
 mvc_export_table_(allocator *sa, mvc *m, int output_format, stream *s, res_table *t, BUN offset, BUN nr, const char *btag, const char *sep, const char *rsep, const char *ssep, const char *ns)
->>>>>>> be8b89d6
 {
 	assert(sa);
 	Tablet as;
@@ -1364,24 +1355,14 @@
 			 * represented as a json object.
 			 */
 			if (i == 1) {
-<<<<<<< HEAD
-				bj = SA_NEW_ARRAY(m->sa, char, strlen(p->name) + strlen(btag));
-				snprintf(bj, strlen(p->name) + strlen(btag), "%s%s", btag, p->name);
-=======
 				bj = SA_NEW_ARRAY(sa, char, strlen(p->name) + strlen(btag));
 				snprintf(bj, strlen(p->name) + strlen(btag), btag, p->name);
->>>>>>> be8b89d6
 				fmt[i - 1].sep = bj;
 				fmt[i - 1].seplen = _strlen(fmt[i - 1].sep);
 				fmt[i - 1].rsep = NULL;
 			} else if (i <= t->nr_cols) {
-<<<<<<< HEAD
-				bj = SA_NEW_ARRAY(m->sa, char, strlen(p->name) + strlen(sep));
-				snprintf(bj, strlen(p->name) + 10, "%s%s", sep, p->name);
-=======
 				bj = SA_NEW_ARRAY(sa, char, strlen(p->name) + strlen(sep));
 				snprintf(bj, strlen(p->name) + 10, sep, p->name);
->>>>>>> be8b89d6
 				fmt[i - 1].sep = bj;
 				fmt[i - 1].seplen = _strlen(fmt[i - 1].sep);
 				fmt[i - 1].rsep = NULL;
@@ -2252,7 +2233,7 @@
 }
 
 static str
-VALUEparser(char **S, Column *cols, int elm, sql_subtype *t, char tsep, char rsep)
+VALUEparser(allocator *ma, char **S, Column *cols, int elm, sql_subtype *t, char tsep, char rsep)
 {
 	/* handle literals */
 	char *s = *S;
@@ -2278,7 +2259,7 @@
 		sep = *ns;
 		*ns = 0;
 	}
-	void *d = cols[elm].frstr(cols+elm, cols[elm].adt, s);
+	void *d = cols[elm].frstr(ma, cols+elm, cols[elm].adt, s);
 	if (elm >= 0 && d && BUNappend(cols[elm].c, d, false) != GDK_SUCCEED)
 		throw(SQL, "SQLfrom_varchar", SQLSTATE(42000) "append failed");
 	*ns = sep;
@@ -2286,10 +2267,10 @@
 	return NULL;
 }
 
-static str ARRAYparser(char **s, Column *cols, int nr, int *elm, sql_subtype *t);
+static str ARRAYparser(allocator *ma, char **s, Column *cols, int nr, int *elm, sql_subtype *t);
 
 static str
-TUPLEparser(char **S, Column *cols, int nr, int *elm, sql_subtype *t)
+TUPLEparser(allocator *ma, char **S, Column *cols, int nr, int *elm, sql_subtype *t)
 {
 	char *s = *S;
 	str msg = NULL;
@@ -2304,11 +2285,11 @@
 		sql_arg *f = n->data;
 
 		if (f->type.multiset) {
-			msg = ARRAYparser(&s, cols, nr, &i, &f->type);
+			msg = ARRAYparser(ma, &s, cols, nr, &i, &f->type);
 		} else if (f->type.type->composite) {
-			msg = TUPLEparser(&s, cols, nr, &i, &f->type);
+			msg = TUPLEparser(ma, &s, cols, nr, &i, &f->type);
 		} else {
-			msg = VALUEparser(&s, cols, i, &f->type, ',', ')');
+			msg = VALUEparser(ma, &s, cols, i, &f->type, ',', ')');
 			i++;
 		}
 		if (!msg && n->next) {
@@ -2331,7 +2312,7 @@
 }
 
 static str
-ARRAYparser(char **S, Column *cols, int nr, int *elm, sql_subtype *t)
+ARRAYparser(allocator *ma, char **S, Column *cols, int nr, int *elm, sql_subtype *t)
 {
 	char *s = *S;
 	str msg = NULL;
@@ -2346,9 +2327,9 @@
 		i = oelm;
 		/* insert values */
 		if (t->type->composite) {
-			msg = TUPLEparser(&s, cols, nr, &i, t);
+			msg = TUPLEparser(ma, &s, cols, nr, &i, t);
 		} else {
-			msg = VALUEparser(&s, cols, i, t, ',', '}');
+			msg = VALUEparser(ma, &s, cols, i, t, ',', '}');
 			i++;
 		}
 		/* insert msid */
@@ -2457,23 +2438,29 @@
 
 	if (!t || (!t->multiset && !t->type->composite))
 		throw(SQL, "sql.from_varchar", SQLSTATE(HY013) "Multiset and/or composite type expected");
-	Column *fmt = (Column *) GDKzalloc(sizeof(Column) * nr);
-	if (!fmt)
+	allocator *ta = MT_thread_getallocator();
+	allocator_state ta_state = ma_open(ta);
+	Column *fmt = (Column *) ma_zalloc(ta, sizeof(Column) * nr);
+	if (!fmt) {
+		ma_close(ta, &ta_state);
 		throw(SQL, "sql.from_varchar", SQLSTATE(HY013) MAL_MALLOC_FAIL);
+	}
 	(void)m;
 
 
 	if (from_string_cols(fmt, bats, nr, 0, t) < 0) {
-		GDKfree(fmt);
+		//GDKfree(fmt);
+		ma_close(ta, &ta_state);
 		throw(SQL, "sql.from_varchar", SQLSTATE(HY013) "Multiset and/or composite type expected");
 	}
 
 	/* this should parse { 1, 2,3 } and { (1,"string"), (2,"str2") } */
 	int elm = 0;
 	if (t->multiset)
-		msg = ARRAYparser(&s, fmt, nr, &elm, t);
+		msg = ARRAYparser(ta, &s, fmt, nr, &elm, t);
 	else
-		msg = TUPLEparser(&s, fmt, nr, &elm, t);
-	GDKfree(fmt);
+		msg = TUPLEparser(ta, &s, fmt, nr, &elm, t);
+	//GDKfree(fmt);
+	ma_close(ta, &ta_state);
 	return msg;
 }
