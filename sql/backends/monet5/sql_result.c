--- conflicted
+++ resolved
@@ -928,39 +928,6 @@
 				fmt[i].frstr = &sec_frstr;
 			}
 			fmt[i].size = ATOMsize(fmt[i].adt);
-<<<<<<< HEAD
-=======
-
-			if (locked) {
-				BAT *b = store_funcs.bind_col(m->session->tr, col, RDONLY);
-				if (b == NULL) {
-					for (j = 0; j < i; j++) {
-						GDKfree(fmt[j].data);
-						BBPunfix(fmt[j].c->batCacheid);
-					}
-					GDKfree(fmt[i].data);
-					sql_error(m, 500, "failed to bind to table column");
-					return NULL;
-				}
-
-				HASHdestroy(b);
-
-				fmt[i].c = b;
-				cnt = BATcount(b);
-				if (sz > 0 && BATcapacity(b) < (BUN) sz) {
-					if (BATextend(fmt[i].c, (BUN) sz) != GDK_SUCCEED) {
-						for (j = 0; j <= i; j++) {
-							GDKfree(fmt[j].data);
-							BBPunfix(fmt[j].c->batCacheid);
-						}
-						sql_error(m, 500, SQLSTATE(HY013) "failed to allocate space for column");
-						return NULL;
-					}
-				}
-				fmt[i].ci = bat_iterator(fmt[i].c);
-				fmt[i].c->batDirtydesc = true;
-			}
->>>>>>> 17ab9b68
 		}
 		if ((msg = TABLETcreate_bats(&as, (BUN) (sz < 0 ? 1000 : sz))) == MAL_SUCCEED){
 			if (!sz || (SQLload_file(cntxt, &as, bs, out, sep, rsep, ssep ? ssep[0] : 0, offset, sz, best, from_stdin, t->base.name) != BUN_NONE &&
