/*
 * SPDX-License-Identifier: MPL-2.0
 *
 * This Source Code Form is subject to the terms of the Mozilla Public
 * License, v. 2.0.  If a copy of the MPL was not distributed with this
 * file, You can obtain one at http://mozilla.org/MPL/2.0/.
 *
 * Copyright 2024 MonetDB Foundation;
 * Copyright August 2008 - 2023 MonetDB B.V.;
 * Copyright 1997 - July 2008 CWI.
 */

/*
 * author N.J. Nes
 */

#include "monetdb_config.h"
#include "sql_result.h"
#include "str.h"
#include "tablet.h"
#include "gdk_time.h"
#include "bat/res_table.h"
#include "bat/bat_storage.h"
#include "rel_exp.h"
#include "sql_bincopyconvert.h"

#ifndef HAVE_LLABS
#define llabs(x)	((x) < 0 ? -(x) : (x))
#endif

#ifdef _MSC_VER
/* use intrinsic functions on Windows */
#define short_int_SWAP(s)	((short) _byteswap_ushort((unsigned short) (s)))
/* on Windows, long is the same size as int */
#define normal_int_SWAP(s)	((int) _byteswap_ulong((unsigned long) (s)))
#define long_long_SWAP(s)	((lng) _byteswap_uint64((unsigned __int64) (s)))
#else
#define short_int_SWAP(s) ((short)(((0x00ff&(s))<<8) | ((0xff00&(s))>>8)))

#define normal_int_SWAP(i) (((0x000000ff&(i))<<24) | ((0x0000ff00&(i))<<8) | \
			    ((0x00ff0000&(i))>>8)  | ((0xff000000&(i))>>24))
#define long_long_SWAP(l)						\
		((((lng)normal_int_SWAP(l))<<32) |		\
		 (0xffffffff&normal_int_SWAP(l>>32)))
#endif

#ifdef HAVE_HGE
#define huge_int_SWAP(h)								\
		((((hge)long_long_SWAP(h))<<64) |				\
		 (0xffffffffffffffff&long_long_SWAP(h>>64)))
#endif
#define DEC_TOSTR(TYPE)								\
	do {											\
		char buf[64];								\
		TYPE v = *(const TYPE *) a;					\
		int scale = (int) (ptrdiff_t) extra;		\
		int cur = 63, i, done = 0;					\
		int neg = v < 0;							\
		ssize_t l;									\
		if (is_##TYPE##_nil(v)) {					\
			if (*Buf == NULL || *len < 5){			\
				GDKfree(*Buf);						\
				*len = 5;							\
				*Buf = GDKzalloc(*len);				\
				if (*Buf == NULL) {					\
					return -1;						\
				}									\
			}										\
			strcpy(*Buf, "NULL");					\
			return 4;								\
		}											\
		if (v<0)									\
			v = -v;									\
		buf[cur--] = 0;								\
		if (scale){									\
			for (i=0; i<scale; i++) {				\
				buf[cur--] = (char) (v%10 + '0');	\
				v /= 10;							\
			}										\
			buf[cur--] = '.';						\
		}											\
		while (v) {									\
			buf[cur--] = (char ) (v%10 + '0');		\
			v /= 10;								\
			done = 1;								\
		}											\
		if (!done)									\
			buf[cur--] = '0';						\
		if (neg)									\
			buf[cur--] = '-';						\
		l = (64-cur-1);								\
		if (*Buf == NULL || (ssize_t) *len < l) {	\
			GDKfree(*Buf);							\
			*len = (size_t) l+1;					\
			*Buf = GDKzalloc(*len);					\
			if (*Buf == NULL) {						\
				return -1;							\
			}										\
		}											\
		strcpy(*Buf, buf+cur+1);					\
		return l-1;									\
	} while (0)

static ssize_t
dec_tostr(void *extra, char **Buf, size_t *len, int type, const void *a)
{
	/* support dec map to bte, sht, int and lng */
	if (type == TYPE_bte) {
		DEC_TOSTR(bte);
	} else if (type == TYPE_sht) {
		DEC_TOSTR(sht);
	} else if (type == TYPE_int) {
		DEC_TOSTR(int);
	} else if (type == TYPE_lng) {
		DEC_TOSTR(lng);
#ifdef HAVE_HGE
	} else if (type == TYPE_hge) {
		DEC_TOSTR(hge);
#endif
	} else {
		GDKerror("Decimal cannot be mapped to %s\n", ATOMname(type));
	}
	return -1;
}

struct time_res {
	int fraction;
	int has_tz;
	lng timezone;
};

static ssize_t
sql_time_tostr(void *TS_RES, char **buf, size_t *len, int type, const void *A)
{
	struct time_res *ts_res = TS_RES;
	ssize_t len1;
	size_t big = 128;
	char buf1[128], *s1 = buf1, *s;
	daytime tmp;

	(void) type;
	tmp = *(const daytime *) A;
	if (ts_res->has_tz)
		tmp = daytime_add_usec_modulo(tmp, ts_res->timezone * 1000);

	len1 = daytime_precision_tostr(&s1, &big, tmp, ts_res->fraction, true);
	if (len1 < 0)
		return -1;
	if (len1 == 3 && strcmp(s1, "nil") == 0) {
		if (*len < 4 || *buf == NULL) {
			GDKfree(*buf);
			*buf = GDKzalloc(*len = 4);
			if (*buf == NULL)
				return -1;
		}
		strcpy(*buf, "nil");
		return len1;
	}

	if (*buf == NULL || *len < (size_t) len1 + 8) {
		GDKfree(*buf);
		*buf = (str) GDKzalloc(*len = len1 + 8);
		if (*buf == NULL) {
			return -1;
		}
	}
	s = *buf;
	strcpy(s, buf1);
	s += len1;

	if (ts_res->has_tz) {
		lng timezone = llabs(ts_res->timezone / 60000);
		s += sprintf(s, "%c%02d:%02d",
			     (ts_res->timezone >= 0) ? '+' : '-',
			     (int) (timezone / 60), (int) (timezone % 60));
	}
	return (ssize_t) (s - *buf);
}

static ssize_t
sql_timestamp_tostr(void *TS_RES, char **buf, size_t *len, int type, const void *A)
{
	struct time_res *ts_res = TS_RES;
	ssize_t len1, len2;
	size_t big = 128;
	char buf1[128], buf2[128], *s, *s1 = buf1, *s2 = buf2;
	timestamp tmp;
	lng timezone = ts_res->timezone;
	date days;
	daytime usecs;

	(void) type;
	tmp = *(const timestamp *)A;
	if (ts_res->has_tz) {
		tmp = timestamp_add_usec(tmp, timezone * 1000);
	}
	days = timestamp_date(tmp);
	usecs = timestamp_daytime(tmp);
	len1 = date_tostr(&s1, &big, &days, true);
	len2 = daytime_precision_tostr(&s2, &big, usecs, ts_res->fraction, true);
	if (len1 < 0 || len2 < 0) {
		GDKfree(s1);
		GDKfree(s2);
		return -1;
	}

	if ((len1 == 3 && strcmp(s1, "nil") == 0) ||
	    (len2 == 3 && strcmp(s2, "nil") == 0)) {
		if (*len < 4 || *buf == NULL) {
			GDKfree(*buf);
			*buf = GDKzalloc(*len = 4);
			if (*buf == NULL)
				return -1;
		}
		strcpy(*buf, "nil");
		return len1;
	}

	if (*buf == NULL || *len < (size_t) len1 + (size_t) len2 + 8) {
		GDKfree(*buf);
		*buf = (str) GDKzalloc(*len = (size_t) (len1 + len2 + 8));
		if (*buf == NULL) {
			return -1;
		}
	}
	s = *buf;
	strcpy(s, buf1);
	s += len1;
	*s++ = ' ';
	strcpy(s, buf2);
	s += len2;
	s[0] = 0;

	if (ts_res->has_tz) {
		timezone = ts_res->timezone / 60000;
		*s++ = (ts_res->timezone >= 0) ? '+' : '-';
		sprintf(s, "%02d:%02d", (int) (llabs(timezone) / 60), (int) (llabs(timezone) % 60));
		s += 5;
	}
	return (ssize_t) (s - *buf);
}

static int
bat_max_strlength(BAT *b)
{
	BUN p, q;
	int l = 0;
	int max = 0;
	BATiter bi = bat_iterator(b);

	BATloop(b, p, q) {
		l = UTF8_strwidth((const char *) BUNtvar(bi, p));

		if (is_int_nil(l))
			l = 0;
		if (l > max)
			max = l;
	}
	bat_iterator_end(&bi);
	return max;
}

#define bat_max_length(TPE, HIGH) \
static size_t \
bat_max_##TPE##length(BAT *b) \
{ \
	BUN p, q; \
	HIGH max = 0, min = 0; \
	size_t ret = 0; \
	BATiter bi = bat_iterator(b); \
	const TPE *restrict vals = (const TPE *) bi.base; \
 \
	BATloop(b, p, q) { \
		HIGH m = 0; \
		TPE l = vals[p]; \
 \
		if (!is_##TPE##_nil(l)) \
			m = l; \
		if (m > max) \
			max = m; \
		if (m < min) \
			min = m; \
	} \
	bat_iterator_end(&bi); \
	if (-min > max / 10) { \
		max = -min; \
		ret++;		/* '-' */ \
	} \
	while (max /= 10) \
		ret++; \
	ret++; \
	return ret; \
}

bat_max_length(bte, lng)
bat_max_length(sht, lng)
bat_max_length(int, lng)
bat_max_length(lng, lng)
#ifdef HAVE_HGE
bat_max_length(hge, hge)
#endif

#define DEC_FRSTR(X)													\
	do {																\
		sql_column *col = c->extra;										\
		sql_subtype *t = &col->type;									\
		unsigned int scale = t->scale;									\
		unsigned int i;													\
		bool neg = false;												\
		X *r;															\
		X res = 0;														\
		while(isspace((unsigned char) *s))								\
			s++;														\
		if (*s == '-'){													\
			neg = true;													\
			s++;														\
		} else if (*s == '+'){											\
			s++;														\
		}																\
		for (i = 0; *s && *s != c->decsep && ((res == 0 && *s == '0') || i < t->digits - t->scale); s++) { \
			if (c->decskip && *s == c->decskip)							\
				continue;												\
			if (!isdigit((unsigned char) *s))							\
				break;													\
			res *= 10;													\
			res += (*s-'0');											\
			if (res)													\
				i++;													\
		}																\
		if (*s == c->decsep) {											\
			s++;														\
			while (*s && scale > 0) {									\
				if (isdigit((unsigned char) *s)) {						\
					res *= 10;											\
					res += *s++ - '0';									\
					scale--;											\
				} else if (c->decskip && *s == c->decskip) {			\
					s++;												\
				} else {												\
					break;												\
				}														\
			}															\
		}																\
		while(*s && isspace((unsigned char) *s))						\
			s++;														\
		while (scale > 0) {												\
			res *= 10;													\
			scale--;													\
		}																\
		if (*s)															\
			return NULL;												\
		r = c->data;													\
		if (r == NULL &&												\
		    (r = GDKzalloc(sizeof(X))) == NULL)							\
			return NULL;												\
		c->data = r;													\
		if (neg)														\
			*r = -res;													\
		else															\
			*r = res;													\
		return (void *) r;												\
	} while (0)

static void *
dec_frstr(Column *c, int type, const char *s)
{
	assert(c->decsep != '\0');

	/* support dec map to bte, sht, int and lng */
	if( strcmp(s,"nil")== 0)
		return NULL;
	if (type == TYPE_bte) {
		DEC_FRSTR(bte);
	} else if (type == TYPE_sht) {
		DEC_FRSTR(sht);
	} else if (type == TYPE_int) {
		DEC_FRSTR(int);
	} else if (type == TYPE_lng) {
		DEC_FRSTR(lng);
#ifdef HAVE_HGE
	} else if (type == TYPE_hge) {
		DEC_FRSTR(hge);
#endif
	}
	return NULL;
}

static void *
sec_frstr(Column *c, int type, const char *s)
{
	/* read a sec_interval value
	 * this knows that the stored scale is always 3 */
	unsigned int i, neg = 0;
	lng *r;
	lng res = 0;

	(void) c;
	(void) type;
	assert(type == TYPE_lng);

	if (*s == '-') {
		neg = 1;
		s++;
	} else if (*s == '+') {
		neg = 0;
		s++;
	}
	for (i = 0; i < (19 - 3) && *s && *s != c->decsep; i++, s++) {
		if (c->decskip && *s == c->decskip) {
			i--;
			continue;
		}
		if (!isdigit((unsigned char) *s))
			return NULL;
		res *= 10;
		res += (*s - '0');
	}
	i = 0;
	if (*s) {
		if (*s != c->decsep)
			return NULL;
		s++;
		for (; *s && i < 3; i++, s++) {
			if (c->decskip && *s == c->decskip) {
				i--;
				continue;
			}
			if (!isdigit((unsigned char) *s))
				return NULL;
			res *= 10;
			res += (*s - '0');
		}
	}
	if (*s)
		return NULL;
	for (; i < 3; i++) {
		res *= 10;
	}
	r = c->data;
	if (r == NULL && (r = (lng *) GDKzalloc(sizeof(lng))) == NULL)
		return NULL;
	c->data = r;
	if (neg)
		*r = -res;
	else
		*r = res;
	return (void *) r;
}

static void *
fltdbl_frStr(Column *c, int type, const char *s)
{
	// The regular fltFromStr/dblFromStr functions do not take decimal commas
	// and thousands separators into account. When these are in use, this
	// function first converts them to decimal dots and empty strings,
	// respectively. We use a fixed size buffer so abnormally long floats such
	// as
	// +00000000000000000000000000000000000000000000000000000000000000000000001.5e1
	// will be rejected.

	// According to Stack Overflow https://stackoverflow.com/questions/1701055/what-is-the-maximum-length-in-chars-needed-to-represent-any-double-value
	// 24 bytes is a reasonable buffer but we'll make it a bit larger.
	char tmp[120];
	if (c->decskip || c->decsep != '.') {
		char *p = &tmp[0];

		while (GDKisspace(*s))
			s++;
		while (*s != '\0') {
			if (p >= tmp + sizeof(tmp) - 1) {
				// If the input is this big it's probably an error.
				// Exception: only whitespace remains.
				while (GDKisspace(*s))
					s++;
				if (*s == '\0') {
					// there was only trailing whitespace
					break;
				} else {
					// not just trailing whitespace, abort!
					return NULL;
				}
			}
			char ch = *s++;
			if (ch == c->decskip) {
				continue;
			} else if (ch == c->decsep) {
				ch = '.';
			} else if (ch == '.') {
				// We're mapping c->decsep to '.', if there are already
				// periods in the input we're losing information
				return NULL;
			}
			*p++ = ch;
		}
		// If we're here either we either encountered the end of s or the buffer is
		// full. In the latter case we still need to write the NUL.
		// We left room for it.
		*p = '\0';

		// now process the converted text rather than the original
		s = &tmp[0];
	}

	ssize_t len = (*BATatoms[type].atomFromStr) (s, &c->len, &c->data, false);
	return (len > 0) ? c->data : NULL;
}

/* Literal parsing for SQL all pass through this routine */
static void *
_ASCIIadt_frStr(Column *c, int type, const char *s)
{
	ssize_t len;

	len = (*BATatoms[type].atomFromStr) (s, &c->len, &c->data, false);
	if (len < 0)
		return NULL;
	switch (type) {
	case TYPE_bte:
	case TYPE_int:
	case TYPE_lng:
	case TYPE_sht:
#ifdef HAVE_HGE
	case TYPE_hge:
#endif
		if (len == 0 || s[len]) {
			/* decimals can be converted to integers when *.000 */
			if (s[len++] == '.') {
				while (s[len] == '0')
					len++;
				if (s[len] == 0)
					return c->data;
			}
			return NULL;
		}
		break;
	case TYPE_str: {
		sql_column *col = (sql_column *) c->extra;
		int slen;

		s = c->data;
		slen = strNil(s) ? int_nil : UTF8_strlen(s);
		if (col->type.digits > 0 && len > 0 && slen > (int) col->type.digits) {
			len = UTF8_strwidth(c->data);
			if (len > (ssize_t) col->type.digits)
				return NULL;
		}
		break;
	}
	default:
		break;
	}
	return c->data;
}


static ssize_t
_ASCIIadt_toStr(void *extra, char **buf, size_t *len, int type, const void *a)
{
	if (type == TYPE_str) {
		Column *c = extra;
		char *dst;
		const char *src = a;
		size_t l = escapedStrlen(src, c->sep, c->rsep, c->quote), l2 = 0;

		if (c->quote)
			l = escapedStrlen(src, NULL, NULL, c->quote);
		else
			l = escapedStrlen(src, c->sep, c->rsep, 0);
		if (l + 3 > *len) {
			GDKfree(*buf);
			*len = 2 * l + 3;
			*buf = GDKzalloc(*len);
			if (*buf == NULL) {
				return -1;
			}
		}
		dst = *buf;
		if (c->quote) {
			dst[0] = c->quote;
			l2 = 1;
			l = escapedStr(dst + l2, src, *len - l2, NULL, NULL, c->quote);
		} else {
			l = escapedStr(dst + l2, src, *len - l2, c->sep, c->rsep, 0);
		}
		if (l2) {
			dst[l + l2] = c->quote;
			l2++;
		}
		dst[l + l2] = 0;
		return l + l2;
	} else {
		return (*BATatoms[type].atomToStr) (buf, len, a, true);
	}
}


static int
has_whitespace(const char *s)
{
	if (*s == ' ' || *s == '\t')
		return 1;
	while (*s)
		s++;
	s--;
	if (*s == ' ' || *s == '\t')
		return 1;
	return 0;
}

str
mvc_import_table(Client cntxt, BAT ***bats, mvc *m, bstream *bs, sql_table *t, const char *sep, const char *rsep, const char *ssep, const char *ns, lng sz, lng offset, int best, bool from_stdin, bool escape, const char *decsep, const char *decskip)
{
	int i = 0, j;
	node *n;
	Tablet as;
	Column *fmt;
	str msg = MAL_SUCCEED;

	*bats =0;	// initialize the receiver

	if (!bs)
		throw(IO, "sql.copy_from", SQLSTATE(42000) "No stream (pointer) provided");
	if (mnstr_errnr(bs->s) != MNSTR_NO__ERROR) {
		mnstr_error_kind errnr = mnstr_errnr(bs->s);
		const char *stream_msg = mnstr_peek_error(bs->s);
		msg = createException(IO, "sql.copy_from", SQLSTATE(42000) "Stream not open %s: %s", mnstr_error_kind_name(errnr), stream_msg ? stream_msg : "unknown error");
		return msg;
	}
	if (offset < 0 || offset > (lng) BUN_MAX)
		throw(IO, "sql.copy_from", SQLSTATE(42000) "Offset out of range");

	if (offset > 0)
		offset--;
	if (ol_first_node(t->columns)) {
		stream *out = m->scanner.ws;

		as = (Tablet) {
			.nr_attrs = ol_length(t->columns),
			.nr = (sz < 1) ? BUN_NONE : (BUN) sz,
			.offset = (BUN) offset,
			.error = NULL,
			.tryall = 0,
			.complaints = NULL,
			.filename = m->scanner.rs == bs ? NULL : "",
		};
		fmt = GDKzalloc(sizeof(Column) * (as.nr_attrs + 1));
		if (fmt == NULL)
			throw(IO, "sql.copy_from", SQLSTATE(HY013) MAL_MALLOC_FAIL);
		as.format = fmt;
		if (!isa_block_stream(bs->s))
			out = NULL;

		for (n = ol_first_node(t->columns), i = 0; n; n = n->next, i++) {
			sql_column *col = n->data;

			fmt[i].name = col->base.name;
			fmt[i].sep = (n->next) ? sep : rsep;
			fmt[i].rsep = rsep;
			fmt[i].seplen = _strlen(fmt[i].sep);
			fmt[i].decsep = decsep[0],
			fmt[i].decskip = decskip != NULL ? decskip[0] : '\0',
			fmt[i].type = sql_subtype_string(m->ta, &col->type);
			fmt[i].adt = ATOMindex(col->type.type->impl);
			fmt[i].tostr = &_ASCIIadt_toStr;
			fmt[i].frstr = &_ASCIIadt_frStr;
			fmt[i].extra = col;
			fmt[i].len = ATOMlen(fmt[i].adt, ATOMnilptr(fmt[i].adt));
			fmt[i].data = GDKzalloc(fmt[i].len);
			if(fmt[i].data == NULL || fmt[i].type == NULL) {
				for (j = 0; j < i; j++) {
					GDKfree(fmt[j].data);
					BBPunfix(fmt[j].c->batCacheid);
				}
				GDKfree(fmt[i].data);
				GDKfree(fmt);
				throw(IO, "sql.copy_from", SQLSTATE(HY013) MAL_MALLOC_FAIL);
			}
			fmt[i].c = NULL;
			fmt[i].ws = !has_whitespace(fmt[i].sep);
			fmt[i].quote = ssep ? ssep[0] : 0;
			fmt[i].nullstr = ns;
			fmt[i].null_length = strlen(ns);
			fmt[i].nildata = ATOMnilptr(fmt[i].adt);
			fmt[i].skip = (col->base.name[0] == '%');
			if (col->type.type->eclass == EC_DEC) {
				fmt[i].tostr = &dec_tostr;
				fmt[i].frstr = &dec_frstr;
			} else if (col->type.type->eclass == EC_SEC) {
				fmt[i].tostr = &dec_tostr;
				fmt[i].frstr = &sec_frstr;
			} else if (col->type.type->eclass == EC_FLT) {
				// no need to override .tostr, only .frstr
				fmt[i].frstr = &fltdbl_frStr;
			}
			fmt[i].size = ATOMsize(fmt[i].adt);
		}
		if ((msg = TABLETcreate_bats(&as, (BUN) (sz < 0 ? 1000 : sz))) == MAL_SUCCEED){
			if (!sz || (SQLload_file(cntxt, &as, bs, out, sep, rsep, ssep ? ssep[0] : 0, offset, sz, best, from_stdin, t->base.name, escape) != BUN_NONE &&
				(best || !as.error))) {
				*bats = (BAT**) GDKzalloc(sizeof(BAT *) * as.nr_attrs);
				if ( *bats == NULL){
					TABLETdestroy_format(&as);
					throw(IO, "sql.copy_from", SQLSTATE(HY013) MAL_MALLOC_FAIL);
				}
				msg = TABLETcollect(*bats,&as);
			}
		}
		if (as.error) {
			if( !best) msg = createException(SQL, "sql.copy_from", SQLSTATE(42000) "Failed to import table '%s', %s", t->base.name, getExceptionMessage(as.error));
			freeException(as.error);
			as.error = NULL;
		}
		for (n = ol_first_node(t->columns), i = 0; n; n = n->next, i++) {
			fmt[i].sep = NULL;
			fmt[i].rsep = NULL;
			fmt[i].nullstr = NULL;
		}
		TABLETdestroy_format(&as);
	}
	return msg;
}

/*
 * mvc_export_result dumps the sql header information and the
 * first part (reply_size) of the result set. It should be produced in Monet format to
 * enable mapi to work with it.
 */

static int
mvc_export_warning(stream *s, str w)
{
	str tmp = NULL;
	while (w != NULL && *w != '\0') {
		if ((tmp = strchr(w, (int) '\n')) != NULL)
			*tmp++ = '\0';
		if (mnstr_printf(s, "#%s", w) < 0)
			return -4;
		w = tmp;
	}
	return 1;
}

static int
mvc_export_binary_bat(stream *s, BAT* bn, bstream *in)
{
	BATiter bni = bat_iterator(bn);
	bool sendtheap = bni.type != TYPE_void, sendtvheap = sendtheap && bni.vh;

	if (mnstr_printf(s, /*JSON*/"{"
					 "\"version\":1,"
					 "\"ttype\":%d,"
					 "\"hseqbase\":" OIDFMT ","
					 "\"tseqbase\":" OIDFMT ","
					 "\"tsorted\":%d,"
					 "\"trevsorted\":%d,"
					 "\"tkey\":%d,"
					 "\"tnonil\":%d,"
					 "\"tdense\":%d,"
					 "\"size\":" BUNFMT ","
					 "\"tailsize\":%zu,"
					 "\"theapsize\":%zu"
					 "}\n",
					 bni.type,
					 bn->hseqbase, bn->tseqbase,
					 bni.sorted, bni.revsorted,
					 bni.key,
					 bni.nonil,
					 BATtdensebi(&bni),
					 bn->batCount,
					 sendtheap ? (size_t)bni.count << bni.shift : 0,
					 sendtvheap && bni.count > 0 ? bni.vhfree : 0) < 0) {
		bat_iterator_end(&bni);
		return -4;
	}

	if (sendtheap && bni.count > 0) {
		if (mnstr_write(s, /* tail */ bni.base, bni.count * bni.width, 1) < 1) {
			bat_iterator_end(&bni);
			return -4;
		}
		if (sendtvheap && mnstr_write(s, /* tvheap */ bni.vh->base, bni.vhfree, 1) < 1) {
			bat_iterator_end(&bni);
			return -4;
		}
	}
	bat_iterator_end(&bni);
	if (bstream_getoob(in))
		return -5;
	return 0;
}

static int
create_prepare_result(backend *b, cq *q, int nrows)
{
	int error = 0;

	BAT* btype		= COLnew(0, TYPE_str, nrows, TRANSIENT);
	BAT* bimpl		= COLnew(0, TYPE_str, nrows, TRANSIENT);
	BAT* bdigits	= COLnew(0, TYPE_int, nrows, TRANSIENT);
	BAT* bscale		= COLnew(0, TYPE_int, nrows, TRANSIENT);
	BAT* bschema	= COLnew(0, TYPE_str, nrows, TRANSIENT);
	BAT* btable		= COLnew(0, TYPE_str, nrows, TRANSIENT);
	BAT* bcolumn	= COLnew(0, TYPE_str, nrows, TRANSIENT);
	node *n;

	const int nr_columns = (b->client->protocol == PROTOCOL_COLUMNAR || GDKembedded()) ? 7 : 6;

	int len1 = 0, len4 = 0, len5 = 0, len6 = 0, len7 =0;	/* column widths */
	int len2 = 1, len3 = 1;
	sql_arg *a;
	sql_subtype *t;
	sql_rel *r = q->rel;

	if (!btype || !bimpl || !bdigits || !bscale || !bschema || !btable || !bcolumn) {
		error = -1;
		goto wrapup;
	}

	if (r && (is_topn(r->op) || is_sample(r->op)))
		r = r->l;
	if (r && is_project(r->op) && r->exps) {
		unsigned int max2 = 10, max3 = 10;	/* to help calculate widths */
		nrows += list_length(r->exps);

		for (n = r->exps->h; n; n = n->next) {
			const char *name = NULL, *rname = NULL, *schema = NULL;
			sql_exp *e = n->data;
			int slen;

			t = exp_subtype(e);
			slen = (int) strlen(t->type->base.name);
			if (slen > len1)
				len1 = slen;
			while (t->digits >= max2) {
				len2++;
				max2 *= 10;
			}
			while (t->scale >= max3) {
				len3++;
				max3 *= 10;
			}
			rname = exp_relname(e);
			if (!rname && e->type == e_column && e->l)
				rname = e->l;
			slen = name ? (int) strlen(name) : 0;
			if (slen > len5)
				len5 = slen;
			name = exp_name(e);
			if (!name && e->type == e_column && e->r)
				name = e->r;
			slen = name ? (int) strlen(name) : 0;
			if (slen > len6)
				len6 = slen;
			slen = (int) strlen(t->type->impl);
			if (slen > len7)
				len7 = slen;

			if (!schema)
				schema = "";

			if (!rname)
				rname = "";

			if (!name)
				name = "";

			if (	BUNappend(btype,	t->type->base.name	, false) != GDK_SUCCEED ||
					BUNappend(bimpl,	t->type->impl		, false) != GDK_SUCCEED ||
					BUNappend(bdigits,	&t->digits			, false) != GDK_SUCCEED ||
					BUNappend(bscale,	&t->scale			, false) != GDK_SUCCEED ||
					BUNappend(bschema,	schema				, false) != GDK_SUCCEED ||
					BUNappend(btable,	rname				, false) != GDK_SUCCEED ||
					BUNappend(bcolumn,	name				, false) != GDK_SUCCEED) {
				error = -3;
				goto wrapup;
			}
		}
	}

	if (q->f->ops) {
		int i;

		for (n = q->f->ops->h, i = 0; n; n = n->next, i++) {
			a = n->data;
			t = &a->type;

			if (	BUNappend(btype,	t->type->base.name	, false) != GDK_SUCCEED ||
					BUNappend(bimpl,	t->type->impl		, false) != GDK_SUCCEED ||
					BUNappend(bdigits,	&t->digits			, false) != GDK_SUCCEED ||
					BUNappend(bscale,	&t->scale			, false) != GDK_SUCCEED ||
					BUNappend(bschema,	str_nil				, false) != GDK_SUCCEED ||
					BUNappend(btable,	str_nil				, false) != GDK_SUCCEED ||
					BUNappend(bcolumn,	str_nil				, false) != GDK_SUCCEED) {
				error = -3;
				goto wrapup;
			}
		}
	}

	// A little hack to inform the result receiver of the name of the compiled mal program.
	if (b->client->protocol == PROTOCOL_COLUMNAR) {
		if (	BUNappend(btype,	str_nil		, false) != GDK_SUCCEED ||
				BUNappend(bimpl,	str_nil		, false) != GDK_SUCCEED ||
				BUNappend(bdigits,	&int_nil	, false) != GDK_SUCCEED ||
				BUNappend(bscale,	&int_nil	, false) != GDK_SUCCEED ||
				BUNappend(bschema,	str_nil		, false) != GDK_SUCCEED ||
				BUNappend(btable,	q->f->imp	, false) != GDK_SUCCEED ||
				BUNappend(bcolumn,	str_nil		, false) != GDK_SUCCEED) {
			error = -3;
			goto wrapup;
		}
	}

	b->results = res_table_create(
							b->mvc->session->tr,
							b->result_id++,
							b->mb? b->mb->tag: 0 /*TODO check if this is sensible*/,
							nr_columns,
							Q_PREPARE,
							b->results);
	if (!b->results) {
		error = -1;
		goto wrapup;
	}

	if (	mvc_result_column(b, ".prepare", "type"		, "varchar",	len1, 0, btype, NULL) ||
			mvc_result_column(b, ".prepare", "digits"	, "int",		len2, 0, bdigits, NULL) ||
			mvc_result_column(b, ".prepare", "scale"	, "int",		len3, 0, bscale, NULL) ||
			mvc_result_column(b, ".prepare", "schema"	, "varchar",	len4, 0, bschema, NULL) ||
			mvc_result_column(b, ".prepare", "table"	, "varchar",	len5, 0, btable, NULL) ||
			mvc_result_column(b, ".prepare", "column"	, "varchar",	len6, 0, bcolumn, NULL)) {
		error = -1;
		goto wrapup;
	}

	if ((b->client->protocol == PROTOCOL_COLUMNAR || GDKembedded()) && mvc_result_column(b, "prepare", "impl" , "varchar", len7, 0, bimpl, NULL))
		error = -1;

	wrapup:
		BBPreclaim(btype);
		BBPreclaim(bdigits);
		BBPreclaim(bimpl);
		BBPreclaim(bscale);
		BBPreclaim(bschema);
		BBPreclaim(btable);
		BBPreclaim(bcolumn);
		if (error < 0 && b->results) {
			res_table_destroy(b->results);
			b->results = NULL;
		}
		return error;
}

int
mvc_export_prepare(backend *b, stream *out)
{
	cq *q = b->q;
	int nparam = q->f->ops ? list_length(q->f->ops) : 0;
	int nrows = nparam, res;

	if ((res = create_prepare_result(b, q, nrows)) < 0)
		return res;

	return mvc_export_result(b, out, b->results->id /*TODO is this right?*/, true, 0 /*TODO*/, 0 /*TODO*/);
}

/*
 * improved formatting of positive integers
 */

static ssize_t
mvc_send_bte(stream *s, bte cnt)
{
	char buf[50], *b;
	int neg = cnt < 0;
	if (neg)
		cnt = -cnt;
	b = buf + 49;
	do {
		*b-- = (char) ('0' + (cnt % 10));
		cnt /= 10;
	} while (cnt > 0);
	if (neg)
		*b = '-';
	else
		b++;
	return mnstr_write(s, b, 50 - (b - buf), 1);
}

static ssize_t
mvc_send_sht(stream *s, sht cnt)
{
	char buf[50], *b;
	int neg = cnt < 0;
	if (neg)
		cnt = -cnt;
	b = buf + 49;
	do {
		*b-- = (char) ('0' + (cnt % 10));
		cnt /= 10;
	} while (cnt > 0);
	if (neg)
		*b = '-';
	else
		b++;
	return mnstr_write(s, b, 50 - (b - buf), 1);
}

static ssize_t
mvc_send_int(stream *s, int cnt)
{
	char buf[50], *b;
	int neg = cnt < 0;
	if (neg)
		cnt = -cnt;
	b = buf + 49;
	do {
		*b-- = (char) ('0' + (cnt % 10));
		cnt /= 10;
	} while (cnt > 0);
	if (neg)
		*b = '-';
	else
		b++;
	return mnstr_write(s, b, 50 - (b - buf), 1);
}

static ssize_t
mvc_send_lng(stream *s, lng cnt)
{
	char buf[50], *b;
	int neg = cnt < 0;
	if (neg)
		cnt = -cnt;
	b = buf + 49;
	do {
		*b-- = (char) ('0' + (cnt % 10));
		cnt /= 10;
	} while (cnt > 0);
	if (neg)
		*b = '-';
	else
		b++;
	return mnstr_write(s, b, 50 - (b - buf), 1);
}

#ifdef HAVE_HGE
static ssize_t
mvc_send_hge(stream *s, hge cnt)
{
	char buf[50], *b;
	int neg = cnt <0;
	if(neg) cnt = -cnt;
	b= buf+49;
	do{
		*b--= (char) ('0'+ (cnt % 10));
		cnt /=10;
	} while(cnt>0);
	if( neg)
		*b = '-';
	else b++;
	return mnstr_write(s, b, 50 - (b - buf), 1);
}
#endif

ssize_t
convert2str(mvc *m, sql_class eclass, int d, int sc, int has_tz, const void *p, int mtype, char **buf, size_t *len)
{
	ssize_t l = 0;

	if (!p || ATOMcmp(mtype, ATOMnilptr(mtype), p) == 0) {
		(*buf)[0] = '\200';
		(*buf)[1] = 0;
	} else if (eclass == EC_DEC) {
		l = dec_tostr((void *) (ptrdiff_t) sc, buf, len, mtype, p);
	} else if (eclass == EC_TIME || eclass == EC_TIME_TZ) {
		struct time_res ts_res;
		ts_res.has_tz = has_tz;
		ts_res.fraction = d ? d - 1 : 0;
		ts_res.timezone = m->timezone;
		l = sql_time_tostr((void *) &ts_res, buf, len, mtype, p);
	} else if (eclass == EC_TIMESTAMP || eclass == EC_TIMESTAMP_TZ) {
		struct time_res ts_res;
		ts_res.has_tz = has_tz;
		ts_res.fraction = d ? d - 1 : 0;
		ts_res.timezone = m->timezone;
		l = sql_timestamp_tostr((void *) &ts_res, buf, len, mtype, p);
	} else if (eclass == EC_SEC) {
		l = dec_tostr((void *) (ptrdiff_t) 3, buf, len, mtype, p);
	} else if (eclass == EC_BIT) {
		bit b = *(bit *) p;
		if (*len == 0 || *len > 5) {
			if (b) {
				strcpy(*buf, "true");
				l = 4;
			} else {
				strcpy(*buf, "false");
				l = 5;
			}
		} else {
			(*buf)[0] = b?'t':'f';
			(*buf)[1] = 0;
			l = 1;
		}
	} else {
		l = (*BATatoms[mtype].atomToStr) (buf, len, p, false);
	}
	return l;
}

static int
export_value(mvc *m, stream *s, sql_class eclass, const char *sqlname, int d, int sc, ptr p, int mtype, char **buf, size_t *len, const char *ns)
{
	int ok = 0;
	ssize_t l = 0;

	if (!p || ATOMcmp(mtype, ATOMnilptr(mtype), p) == 0) {
		if (mnstr_write(s, ns, strlen(ns), 1) < 1)
			ok = -4;
	} else if (eclass == EC_DEC) {
		l = dec_tostr((void *) (ptrdiff_t) sc, buf, len, mtype, p);
		if (l > 0 && mnstr_write(s, *buf, l, 1) < 1)
			ok = -4;
	} else if (eclass == EC_TIME || eclass == EC_TIME_TZ) {
		struct time_res ts_res;
		ts_res.has_tz = (strcmp(sqlname, "timetz") == 0);
		ts_res.fraction = d ? d - 1 : 0;
		ts_res.timezone = m->timezone;
		l = sql_time_tostr((void *) &ts_res, buf, len, mtype, p);
		if (l >= 0 && mnstr_write(s, *buf, l, 1) < 1)
			ok = -4;
	} else if (eclass == EC_TIMESTAMP || eclass == EC_TIMESTAMP_TZ) {
		struct time_res ts_res;
		ts_res.has_tz = (strcmp(sqlname, "timestamptz") == 0);
		ts_res.fraction = d ? d - 1 : 0;
		ts_res.timezone = m->timezone;
		l = sql_timestamp_tostr((void *) &ts_res, buf, len, mtype, p);
		if (l >= 0 && mnstr_write(s, *buf, l, 1) < 1)
			ok = -4;
	} else if (eclass == EC_SEC) {
		l = dec_tostr((void *) (ptrdiff_t) 3, buf, len, mtype, p);
		if (l >= 0 && mnstr_write(s, *buf, l, 1) < 1)
			ok = -4;
	} else {
		switch (mtype) {
		case TYPE_bte:
			if (mvc_send_bte(s, *(bte *) p) < 1)
				ok = -4;
			break;
		case TYPE_sht:
			if (mvc_send_sht(s, *(sht *) p) < 1)
				ok = -4;
			break;
		case TYPE_int:
			if (mvc_send_int(s, *(int *) p) < 1)
				ok = -4;
			break;
		case TYPE_lng:
			if (mvc_send_lng(s, *(lng *) p) < 1)
				ok = -4;
			break;
#ifdef HAVE_HGE
		case TYPE_hge:
			if (mvc_send_hge(s, *(hge *) p) < 1)
				ok = -4;
			break;
#endif
		default:
			l = (*BATatoms[mtype].atomToStr) (buf, len, p, true);
			if (l >= 0 && mnstr_write(s, *buf, l, 1) < 1)
				ok = -4;
		}
	}
	return ok;
}

static int
mvc_export_row(backend *b, stream *s, res_table *t, const char *btag, const char *sep, const char *rsep, const char *ssep, const char *ns)
{
	mvc *m = b->mvc;
	size_t seplen = strlen(sep);
	size_t rseplen = strlen(rsep);
	char *buf = NULL;
	size_t len = 0;
	int i, ok = 1;
	int csv = (b->output_format == OFMT_CSV);
	int json = (b->output_format == OFMT_JSON);

	if (!s || !t)
		return 0;

	(void) ssep;
	if (csv && btag[0] && mnstr_write(s, btag, strlen(btag), 1) < 1)
		ok = -4;
	if (json) {
		sep = ", ";
		seplen = strlen(sep);
	}
	for (i = 0; i < t->nr_cols && ok > -1; i++) {
		res_col *c = t->cols + i;

		if (i != 0 && mnstr_write(s, sep, seplen, 1) < 1) {
			ok = -4;
			break;
		}
		if (json && (mnstr_write(s, c->name, strlen(c->name), 1) < 1 || mnstr_write(s, ": ", 2, 1) < 1)) {
			ok = -4;
			break;
		}
		ok = export_value(m, s, c->type.type->eclass, c->type.type->base.name, c->type.digits, c->type.scale, c->p, c->mtype, &buf, &len, ns);
	}
	_DELETE(buf);
	if (ok > -1 && mnstr_write(s, rsep, rseplen, 1) < 1)
		ok = -4;
	b->results = res_tables_remove(b->results, t);
	return ok;
}

static int
mvc_export_table_columnar(stream *s, res_table *t, bstream *in)
{
	int i, res = 0;

	if (!s || !t)
		return 0;

	for (i = 1; i <= t->nr_cols; i++) {
		res_col *c = t->cols + (i - 1);

		if (!c->b)
			break;

		BAT *b = BATdescriptor(c->b);
		if (b == NULL)
			return -2;

		res = mvc_export_binary_bat(s, b, in);
		BBPunfix(b->batCacheid);
		if (res < 0)
			return res;
	}

	return res;
}

static int
mvc_export_table_(mvc *m, int output_format, stream *s, res_table *t, BUN offset, BUN nr, const char *btag, const char *sep, const char *rsep, const char *ssep, const char *ns)
{
	Tablet as;
	Column *fmt;
	int i, ok = 0;
	struct time_res *tres;
	int csv = (output_format == OFMT_CSV);
	int json = (output_format == OFMT_JSON);
	char *bj;

	if (!s || !t)
		return 0;

	as.nr_attrs = t->nr_cols + 1;	/* for the leader */
	as.nr = nr;
	as.offset = offset;
	fmt = as.format = (Column *) GDKzalloc(sizeof(Column) * (as.nr_attrs + 1));
	tres = GDKzalloc(sizeof(struct time_res) * (as.nr_attrs));
	if (fmt == NULL || tres == NULL) {
		GDKfree(fmt);
		GDKfree(tres);
		return -4;
	}

	fmt[0].c = NULL;
	fmt[0].sep = (csv) ? btag : "";
	fmt[0].rsep = rsep;
	fmt[0].seplen = _strlen(fmt[0].sep);
	fmt[0].ws = 0;
	fmt[0].nullstr = NULL;

	for (i = 1; i <= t->nr_cols; i++) {
		res_col *c = t->cols + (i - 1);

		if (!c->b)
			break;

		fmt[i].c = BATdescriptor(c->b);
		if (c->mask)
			fmt[i].mask = BATdescriptor(c->mask);
		if (fmt[i].c == NULL || (c->mask && !fmt[i].mask)) {
			if (fmt[i].c)
				BBPunfix(fmt[i].c->batCacheid);
			while (--i >= 1) {
				bat_iterator_end(&fmt[i].ci);
				BBPunfix(fmt[i].c->batCacheid);
			}
			GDKfree(fmt);
			GDKfree(tres);
			return -2;
		}
		fmt[i].ci = bat_iterator(fmt[i].c);
		fmt[i].name = NULL;
		if (csv) {
			fmt[i].sep = ((i - 1) < (t->nr_cols - 1)) ? sep : rsep;
			fmt[i].seplen = _strlen(fmt[i].sep);
			fmt[i].rsep = rsep;
		}
		if (json) {
			res_col *p = t->cols + (i - 1);

			/*
			 * We define the "proper" way of returning
			 * a relational table in json format as a
			 * json array of objects, where each row is
			 * represented as a json object.
			 */
			if (i == 1) {
				bj = SA_NEW_ARRAY(m->sa, char, strlen(p->name) + strlen(btag));
				snprintf(bj, strlen(p->name) + strlen(btag), btag, p->name);
				fmt[i - 1].sep = bj;
				fmt[i - 1].seplen = _strlen(fmt[i - 1].sep);
				fmt[i - 1].rsep = NULL;
			} else if (i <= t->nr_cols) {
				bj = SA_NEW_ARRAY(m->sa, char, strlen(p->name) + strlen(sep));
				snprintf(bj, strlen(p->name) + 10, sep, p->name);
				fmt[i - 1].sep = bj;
				fmt[i - 1].seplen = _strlen(fmt[i - 1].sep);
				fmt[i - 1].rsep = NULL;
			}
			if (i == t->nr_cols) {
				fmt[i].sep = rsep;
				fmt[i].seplen = _strlen(fmt[i].sep);
				fmt[i].rsep = NULL;
			}
		}
		fmt[i].type = ATOMname(fmt[i].c->ttype);
		fmt[i].adt = fmt[i].c->ttype;
		fmt[i].tostr = &_ASCIIadt_toStr;
		fmt[i].frstr = &_ASCIIadt_frStr;
		fmt[i].extra = fmt + i;
		fmt[i].data = NULL;
		fmt[i].len = 0;
		fmt[i].ws = 0;
		fmt[i].quote = ssep ? ssep[0] : 0;
		fmt[i].nullstr = ns;
		fmt[i].nildata = ATOMnilptr(fmt[i].adt);
		if (c->type.type->eclass == EC_DEC) {
			fmt[i].tostr = &dec_tostr;
			fmt[i].frstr = &dec_frstr;
			fmt[i].extra = (void *) (ptrdiff_t) c->type.scale;
		} else if (c->type.type->eclass == EC_TIMESTAMP || c->type.type->eclass == EC_TIMESTAMP_TZ) {
			struct time_res *ts_res = tres + (i - 1);
			ts_res->has_tz = EC_TEMP_TZ(c->type.type->eclass);
			ts_res->fraction = c->type.digits ? c->type.digits - 1 : 0;
			ts_res->timezone = m->timezone;

			fmt[i].tostr = &sql_timestamp_tostr;
			fmt[i].frstr = NULL;
			fmt[i].extra = ts_res;
		} else if (c->type.type->eclass == EC_TIME || c->type.type->eclass == EC_TIME_TZ) {
			struct time_res *ts_res = tres + (i - 1);
			ts_res->has_tz = (strcmp(c->type.type->base.name, "timetz") == 0);
			ts_res->fraction = c->type.digits ? c->type.digits - 1 : 0;
			ts_res->timezone = m->timezone;

			fmt[i].tostr = &sql_time_tostr;
			fmt[i].frstr = NULL;
			fmt[i].extra = ts_res;
		} else if (c->type.type->eclass == EC_SEC) {
			fmt[i].tostr = &dec_tostr;
			fmt[i].frstr = &sec_frstr;
			fmt[i].extra = (void *) (ptrdiff_t) 3;
		} else {
			fmt[i].extra = fmt + i;
		}
	}
	if (i == t->nr_cols + 1)
		ok = TABLEToutput_file(&as, NULL, s, m->scanner.rs);
	for (i = 0; i <= t->nr_cols; i++) {
		fmt[i].sep = NULL;
		fmt[i].rsep = NULL;
		fmt[i].type = NULL;
		fmt[i].nullstr = NULL;
	}
	for (i = 1; i <= t->nr_cols; i++)
		bat_iterator_end(&fmt[i].ci);
	TABLETdestroy_format(&as);
	GDKfree(tres);
	if (ok < 0)
		return ok;
	if (mnstr_errnr(s) != MNSTR_NO__ERROR)
		return -4;
	return 0;
}

static int
mvc_export_table(backend *b, stream *s, res_table *t, BUN offset, BUN nr, const char *btag, const char *sep, const char *rsep, const char *ssep, const char *ns)
{
	return mvc_export_table_(b->mvc, b->output_format, s, t, offset, nr, btag, sep, rsep, ssep, ns);
}

int
mvc_export(mvc *m, stream *s, res_table *t, BUN nr)
{
	backend b = {0};
	b.mvc = m;
	b.results = t;
	b.reloptimizer = 0;
	t->nr_rows = nr;
	if (mvc_export_head(&b, s, t->id, TRUE, TRUE, 0/*starttime*/, 0/*maloptimizer*/) < 0)
		return -1;
	return mvc_export_table_(m, OFMT_CSV, s, t, 0, nr, "[ ", ",\t", "\t]\n", "\"", "NULL");
}


static lng
get_print_width(int mtype, sql_class eclass, int digits, int scale, int tz, bat bid, ptr p)
{
	size_t count = 0, incr = 0;

	if (eclass == EC_SEC)
		incr = 1;
	else if (mtype == TYPE_oid)
		incr = 2;
	mtype = ATOMbasetype(mtype);
	if (mtype == TYPE_str) {
		if (eclass == EC_CHAR && digits) {
			return digits;
		} else {
			int l = 0;
			if (bid) {
				BAT *b = BATdescriptor(bid);

				if (b) {
					/* in practice, b can be a
					 * void(nil) bat, an oid bat
					 * with all nil values, or an
					 * empty void/oid bat */
					if (ATOMstorage(b->ttype) == TYPE_str)
						l = bat_max_strlength(b);
					else
						l = 0;
					BBPunfix(b->batCacheid);
				} else {
					return -2;
				}
			} else if (p) {
				l = UTF8_strwidth((const char *) p);
				if (is_int_nil(l))
					l = 0;
			}
			return l;
		}
	} else if (eclass == EC_NUM || eclass == EC_POS || eclass == EC_MONTH || eclass == EC_SEC) {
		count = 0;
		if (bid) {
			BAT *b = BATdescriptor(bid);

			if (b) {
				if (mtype == TYPE_bte) {
					count = bat_max_btelength(b);
				} else if (mtype == TYPE_sht) {
					count = bat_max_shtlength(b);
				} else if (mtype == TYPE_int) {
					count = bat_max_intlength(b);
				} else if (mtype == TYPE_lng) {
					count = bat_max_lnglength(b);
#ifdef HAVE_HGE
				} else if (mtype == TYPE_hge) {
					count = bat_max_hgelength(b);
#endif
				} else if (mtype == TYPE_void) {
					count = 4;
				} else {
					assert(0);
				}
				count += incr;
				BBPunfix(b->batCacheid);
			} else {
				return -2;
			}
		} else {
			if (p) {
#ifdef HAVE_HGE
				hge val = 0;
#else
				lng val = 0;
#endif
				if (mtype == TYPE_bte) {
					val = *((bte *) p);
				} else if (mtype == TYPE_sht) {
					val = *((sht *) p);
				} else if (mtype == TYPE_int) {
					val = *((int *) p);
				} else if (mtype == TYPE_lng) {
					val = *((lng *) p);
#ifdef HAVE_HGE
				} else if (mtype == TYPE_hge) {
					val = *((hge *) p);
#endif
				} else {
					assert(0);
				}

				if (val < 0)
					count++;
				while (val /= 10)
					count++;
				count++;
				count += incr;
			} else {
				count = 0;
			}
		}
		if (eclass == EC_SEC && count < 5)
			count = 5;
		return count;
		/* the following two could be done once by taking the
		   max value and calculating the number of digits from that
		   value, instead of the maximum values taken now, which
		   include the optional sign */
	} else if (eclass == EC_FLT) {
		/* floats are printed using "%.9g":
		 * [sign]+digit+period+[max 8 digits]+E+[sign]+[max 2 digits] */
		if (mtype == TYPE_flt) {
			return 15;
			/* doubles are printed using "%.17g":
			 * [sign]+digit+period+[max 16 digits]+E+[sign]+[max 3 digits] */
		} else {	/* TYPE_dbl */
			return 24;
		}
	} else if (eclass == EC_DEC) {
		count = 1 + digits;
		if (scale > 0)
			count += 1;
		if (scale == digits) // for preceding 0, e.g. 0.
			count += 1;
		return count;
	} else if (eclass == EC_DATE) {
		return 10;
	} else if (eclass == EC_TIME || eclass == EC_TIME_TZ) {
		count = 8;
		if (tz)		/* time zone */
			count += 6;	/* +03:30 */
		if (digits > 1)	/* fractional seconds precision (including dot) */
			count += digits;
		return count;
	} else if (eclass == EC_TIMESTAMP || eclass == EC_TIMESTAMP_TZ) {
		count = 10 + 1 + 8;
		if (tz)		/* time zone */
			count += 6;	/* +03:30 */
		if (digits)	/* fractional seconds precision */
			count += digits;
		return count;
	} else if (eclass == EC_BIT) {
		return 5;	/* max(strlen("true"), strlen("false")) */
	} else if (strcmp(ATOMname(mtype), "uuid") == 0) {
		return 36;	/* xxxxxxxx-xxxx-xxxx-xxxx-xxxxxxxxxxxx */
	} else if (strcmp(ATOMname(mtype), "sha256") == 0) {
		return 64;
	} else {
		return 0;
	}
}

static int
export_length(stream *s, int mtype, sql_class eclass, int digits, int scale, int tz, bat bid, ptr p)
{
	lng length = get_print_width(mtype, eclass, digits, scale, tz, bid, p);
	if (length < 0)
		return -2;
	if (mvc_send_lng(s, length) != 1)
		return -4;
	return 0;
}

int
mvc_export_operation(backend *b, stream *s, str w, lng starttime, lng mal_optimizer)
{
	mvc *m = b->mvc;

	assert(m->type == Q_SCHEMA || m->type == Q_TRANS);
	if (m->type == Q_SCHEMA) {
		if (!s)
			return 0;
		if (mnstr_printf(s, "&3 " LLFMT " " LLFMT "\n", starttime > 0 ? GDKusec() - starttime : 0, mal_optimizer) < 0)
			return -4;
	} else {
		if (m->session->auto_commit) {
			if (mnstr_write(s, "&4 t\n", 5, 1) != 1)
				return -4;
		} else {
			if (mnstr_write(s, "&4 f\n", 5, 1) != 1)
				return -4;
		}
	}

	if (mvc_export_warning(s, w) != 1)
		return -4;
	return 0;
}


int
mvc_affrows(mvc *m, stream *s, lng val, str w, oid query_id, lng last_id, lng starttime, lng maloptimizer, lng reloptimizer)
{
	sqlvar_set_number(find_global_var(m, mvc_bind_schema(m, "sys"), "rowcnt"), val);

	/* if we don't have a stream, nothing can go wrong, so we return
	 * success.  This is especially vital for execution of internal SQL
	 * commands, since they don't get a stream to suppress their output.
	 * If we would fail on having no stream here, those internal commands
	 * fail too.
	 */
	if (!s || GDKembedded())
		return 0;
	if (mnstr_write(s, "&2 ", 3, 1) != 1 ||
	    mvc_send_lng(s, val) != 1 ||
	    mnstr_write(s, " ", 1, 1) != 1 ||
	    mvc_send_lng(s, last_id) != 1 ||
	    mnstr_write(s, " ", 1, 1) != 1 ||
	    mvc_send_lng(s, (lng) query_id) != 1 ||
	    mnstr_write(s, " ", 1, 1) != 1 ||
	    mvc_send_lng(s, starttime > 0 ? GDKusec() - starttime : 0) != 1 ||
	    mnstr_write(s, " ", 1, 1) != 1 ||
	    mvc_send_lng(s, maloptimizer) != 1 ||
	    mnstr_write(s, " ", 1, 1) != 1 ||
	    mvc_send_lng(s, reloptimizer) != 1 ||
	    mnstr_write(s, "\n", 1, 1) != 1)
		return -4;
	if (mvc_export_warning(s, w) != 1)
		return -4;

	return 0;
}

int
mvc_export_affrows(backend *b, stream *s, lng val, str w, oid query_id, lng starttime, lng maloptimizer)
{
	b->rowcnt = val;
	return mvc_affrows(b->mvc, s, val, w, query_id, b->last_id, starttime, maloptimizer, b->reloptimizer);
}

int
mvc_export_head(backend *b, stream *s, int res_id, int only_header, int compute_lengths, lng starttime, lng maloptimizer)
{
	mvc *m = b->mvc;
	int i, res = 0;
	BUN count = 0;
	res_table *t = res_tables_find(b->results, res_id);

	if (!s || !t)
		return 0;

	/* query type: Q_TABLE || Q_PREPARE */
	assert(t->query_type == Q_TABLE || t->query_type == Q_PREPARE);
	if (mnstr_write(s, "&", 1, 1) != 1 || mvc_send_int(s, (int) t->query_type) != 1 || mnstr_write(s, " ", 1, 1) != 1)
		return -4;

	/* id */
	int result_id = t->query_type == Q_PREPARE?b->q->id:t->id;
	if (mvc_send_int(s, result_id) != 1 || mnstr_write(s, " ", 1, 1) != 1)
		return -4;

	/* tuple count */
	if (only_header) {
		if (t->cols[0].b) {
			count = t->nr_rows;
		} else {
			count = 1;
		}
	}
	b->rowcnt = count;
	sqlvar_set_number(find_global_var(m, mvc_bind_schema(m, "sys"), "rowcnt"), b->rowcnt);
	if (mvc_send_lng(s, (lng) count) != 1 || mnstr_write(s, " ", 1, 1) != 1)
		return -4;

	/* column count */
	if (mvc_send_int(s, t->nr_cols) != 1 || mnstr_write(s, " ", 1, 1) != 1)
		return -4;

	/* row count, min(count, reply_size) */
	/* the columnar protocol ignores the reply size by fetching the entire resultset at once, so don't set it */
	if (mvc_send_int(s, (b->client && b->client->protocol != PROTOCOL_COLUMNAR && m->reply_size >= 0 && (BUN) m->reply_size < count) ? m->reply_size : (int) count) != 1)
		return -4;

	// export query id
	if (mnstr_write(s, " ", 1, 1) != 1 || mvc_send_lng(s, (lng) t->query_id) != 1)
		return -4;

	// export query time
	if (mnstr_write(s, " ", 1, 1) != 1 || mvc_send_lng(s, starttime > 0 ? GDKusec() - starttime : 0) != 1)
		return -4;

	// export MAL optimizer time
	if (mnstr_write(s, " ", 1, 1) != 1 || mvc_send_lng(s, maloptimizer) != 1)
		return -4;

	if (mnstr_write(s, " ", 1, 1) != 1 || mvc_send_lng(s, b->reloptimizer) != 1)
		return -4;

	if (mnstr_write(s, "\n% ", 3, 1) != 1)
		return -4;
	for (i = 0; i < t->nr_cols; i++) {
		res_col *c = t->cols + i;
		size_t len = strlen(c->tn);

		if (len && mnstr_write(s, c->tn, len, 1) != 1)
			return -4;
		if (i + 1 < t->nr_cols && mnstr_write(s, ",\t", 2, 1) != 1)
			return -4;
	}
	if (mnstr_write(s, " # table_name\n% ", 16, 1) != 1)
		return -4;

	for (i = 0; i < t->nr_cols; i++) {
		res_col *c = t->cols + i;

		if (strpbrk(c->name, ", \t#\"\\")) {
			char *p;
			if (mnstr_write(s, "\"", 1, 1) != 1)
				return -4;
			for (p = c->name; *p; p++) {
				if (*p == '"' || *p == '\\') {
					if (mnstr_write(s, "\\", 1, 1) != 1)
						return -4;
				}
				if (mnstr_write(s, p, 1, 1) != 1)
					return -4;
			}
			if (mnstr_write(s, "\"", 1, 1) != 1)
				return -4;
		} else {
			if (mnstr_write(s, c->name, strlen(c->name), 1) != 1)
				return -4;
		}

		if (i + 1 < t->nr_cols && mnstr_write(s, ",\t", 2, 1) != 1)
			return -4;
	}
	if (mnstr_write(s, " # name\n% ", 10, 1) != 1)
		return -4;

	for (i = 0; i < t->nr_cols; i++) {
		res_col *c = t->cols + i;

		if (mnstr_write(s, c->type.type->base.name, strlen(c->type.type->base.name), 1) != 1)
			return -4;
		if (i + 1 < t->nr_cols && mnstr_write(s, ",\t", 2, 1) != 1)
			return -4;
	}
	if (mnstr_write(s, " # type\n% ", 10, 1) != 1)
		return -4;
	if (compute_lengths) {
		for (i = 0; i < t->nr_cols; i++) {
			res_col *c = t->cols + i;
			int mtype = c->type.type->localtype;
			sql_class eclass = c->type.type->eclass;

			if ((res = export_length(s, mtype, eclass, c->type.digits, c->type.scale, type_has_tz(&c->type), c->b, c->p)) < 0)
				return res;
			if (i + 1 < t->nr_cols && mnstr_write(s, ",\t", 2, 1) != 1)
				return -4;
		}
		if (mnstr_write(s, " # length\n", 10, 1) != 1)
			return -4;
	}
	if (b->sizeheader) {
		if (mnstr_write(s, "% ", 2, 1) != 1)
			return -4;
		for (i = 0; i < t->nr_cols; i++) {
			res_col *c = t->cols + i;

			if (mnstr_printf(s, "%u %u", c->type.digits, c->type.scale) < 0)
				return -4;
			if (i + 1 < t->nr_cols && mnstr_write(s, ",\t", 2, 1) != 1)
				return -4;
		}
		if (mnstr_write(s, " # typesizes\n", 13, 1) != 1)
			return -4;
	}
	return res;
}

static int
mvc_export_file(backend *b, stream *s, res_table *t)
{
	int res = 0;
	BUN count;

	if (!t->cols[0].b) {
		res = mvc_export_row(b, s, t, "", t->tsep, t->rsep, t->ssep, t->ns);
	} else {
		count = t->nr_rows;

		res = mvc_export_table(b, s, t, 0, count, "", t->tsep, t->rsep, t->ssep, t->ns);
		b->results = res_tables_remove(b->results, t);
	}
	return res;
}

int
mvc_export_result(backend *b, stream *s, int res_id, bool header, lng starttime, lng maloptimizer)
{
	mvc *m = b->mvc;
	int clean = 0, res = 0;
	BUN count;
	res_table *t = res_tables_find(b->results, res_id);
	int json = (b->output_format == OFMT_JSON);

	if (!s || !t)
		return 0;

	/* Proudly supporting SQLstatementIntern's output flag */
	if (b->output_format == OFMT_NONE)
		return 0;

	assert(t->query_type == Q_TABLE || t->query_type == Q_PREPARE);
	if (t->tsep) {
		/* need header */
		if (header && (res = mvc_export_head(b, s, res_id, TRUE, TRUE, starttime, maloptimizer)) < 0)
			return res;
		return mvc_export_file(b, s, t);
	}

	if (!json && (res = mvc_export_head(b, s, res_id, TRUE, TRUE, starttime, maloptimizer)) < 0)
		return res;

	assert(t->cols[0].b);

	if (b->client->protocol == PROTOCOL_COLUMNAR) {
		if (mnstr_flush(s, MNSTR_FLUSH_DATA) < 0)
			return -4;
		return mvc_export_table_columnar(s, t, m->scanner.rs);
	}

	count = m->reply_size;
	if (m->reply_size != -2 && (count <= 0 || count >= t->nr_rows)) {
		count = t->nr_rows;
		clean = 1;
	}
	if (json) {
		switch(count) {
		case 0:
			res = mvc_export_table(b, s, t, 0, count, "{\t", "", "}\n", "\"", "null");
			break;
		case 1:
			res = mvc_export_table(b, s, t, 0, count, "{\n\t\"%s\" : ", ",\n\t\"%s\" : ", "\n}\n", "\"", "null");
			break;
		case 2:
			res = mvc_export_table(b, s, t, 0, 1, "[\n\t{\n\t\t\"%s\" : ", ",\n\t\t\"%s\" : ", "\n\t},\n", "\"", "null");
			res = mvc_export_table(b, s, t, 1, count - 1, "\t{\n\t\t\"%s\" : ", ",\n\t\t\"%s\" : ", "\n\t}\n]\n", "\"", "null");
			break;
		default:
			res = mvc_export_table(b, s, t, 0, 1, "[\n\t{\n\t\t\"%s\" : ", ",\n\t\t\"%s\" : ", "\n\t},\n", "\"", "null");
			res = mvc_export_table(b, s, t, 1, count - 2, "\t{\n\t\t\"%s\" : ", ",\n\t\t\"%s\" : ", "\n\t},\n", "\"", "null");
			res = mvc_export_table(b, s, t, count - 1, 1, "\t{\n\t\t\"%s\" : ", ",\n\t\t\"%s\" : ", "\n\t}\n]\n", "\"", "null");
		}
	} else {
		res = mvc_export_table(b, s, t, 0, count, "[ ", ",\t", "\t]\n", "\"", "NULL");
	}
	if (clean)
		b->results = res_tables_remove(b->results, t);

	if (res > -1)
		res = 1;
	return res;
}

int
mvc_export_chunk(backend *b, stream *s, int res_id, BUN offset, BUN nr)
{
	int res = 0;
	res_table *t = res_tables_find(b->results, res_id);
	BUN cnt;

	if (!s || !t)
		return 0;

	cnt = nr;
	if (cnt == 0)
		cnt = t->nr_rows;
	if (offset >= t->nr_rows)
		cnt = 0;
	if (cnt == BUN_NONE || offset + cnt > t->nr_rows)
		cnt = t->nr_rows - offset;

	/* query type: Q_BLOCK */
	if (mnstr_write(s, "&6 ", 3, 1) != 1)
		return -4;

	/* result id */
	if (mvc_send_int(s, res_id) != 1 || mnstr_write(s, " ", 1, 1) != 1)
		return -4;

	/* column count */
	if (mvc_send_int(s, t->nr_cols) != 1 || mnstr_write(s, " ", 1, 1) != 1)
		return -4;

	/* row count */
	if (mvc_send_lng(s, (lng) cnt) != 1 || mnstr_write(s, " ", 1, 1) != 1)
		return -4;

	/* block offset */
	if (mvc_send_lng(s, (lng) offset) != 1)
		return -4;

	if (mnstr_write(s, "\n", 1, 1) != 1)
		return -4;

	res = mvc_export_table(b, s, t, offset, cnt, "[ ", ",\t", "\t]\n", "\"", "NULL");
	return res;
}

int
mvc_result_table(backend *be, oid query_id, int nr_cols, mapi_query_t type)
{
	res_table *t = res_table_create(be->mvc->session->tr, be->result_id++, query_id, nr_cols, type, be->results);
	be->results = t;
	return t ? t->id : -1;
}

int
mvc_result_column(backend *be, const char *tn, const char *name, const char *typename, int digits, int scale, BAT *b, BAT *mask)
{
	/* return 0 on success, non-zero on failure */
<<<<<<< HEAD
	return res_col_create(be->mvc->session->tr, be->results, tn, name, typename, digits, scale, TYPE_bat, b, mask, false) ? 0 : -1;
=======
	return res_col_create(be->mvc->session->tr, be->results, tn, name, typename, digits, scale, true, b->ttype, b, false) ? 0 : -1;
>>>>>>> d8cd3d3b
}

int
mvc_result_value(backend *be, const char *tn, const char *name, const char *typename, int digits, int scale, ptr *p, int mtype)
{
	/* return 0 on success, non-zero on failure */
<<<<<<< HEAD
	return res_col_create(be->mvc->session->tr, be->results, tn, name, typename, digits, scale, mtype, p, NULL, false) ? 0 : -1;
=======
	return res_col_create(be->mvc->session->tr, be->results, tn, name, typename, digits, scale, false, mtype, p, false) ? 0 : -1;
>>>>>>> d8cd3d3b
}

/* Translate error code from export function to error string */
const char *
mvc_export_error(backend *be, stream *s, int err_code)
{
	(void) be;
	switch (err_code) {
	case -1: /* Allocation failure */
		return MAL_MALLOC_FAIL;
	case -2: /* BAT descriptor error */
		return RUNTIME_OBJECT_MISSING;
	case -3: /* GDK error */
		return GDKerrbuf;
	case -4: /* Stream error */
		return mnstr_peek_error(s);
	case -5:
		return "Query aborted";
	default: /* Unknown, must be a bug */
		return "Unknown internal error";
	}
}

static ssize_t
align_dump(stream *s, uint64_t pos, unsigned int alignment)
{
	uint64_t a = (uint64_t)alignment;
	// must be a power of two
	assert(a > 0);
	assert((a & (a-1)) == 0);

	static char zeroes[32] = { 0 };
#ifdef _MSC_VER
#pragma warning(suppress:4146)
#endif
	uint64_t gap = (~pos + 1) % a;
	return mnstr_write(s, zeroes, 1, (size_t)gap);
}


struct bindump_record {
	BAT *bat;
	type_record_t *type_rec;
	int64_t start;
	int64_t length;
};

int
mvc_export_bin_chunk(backend *b, stream *s, int res_id, BUN offset, BUN nr)
{
	int ret = -42;
	struct bindump_record *colinfo;
	stream *countstream = NULL;
	uint64_t byte_count = 0;
	uint64_t toc_pos = 0;
	BUN end_row = offset + nr;

	res_table *res = res_tables_find(b->results, res_id);
	if (res == NULL)
		return 0;

	colinfo = GDKzalloc(res->nr_cols * sizeof(*colinfo));
	if (!colinfo) {
		ret = -1;
		goto end;
	}
	for (int i = 0; i < res->nr_cols; i++)
		colinfo[i].bat = NULL;
	for (int i = 0; i < res->nr_cols; i++) {
		bat bat_id = res->cols[i].b;
		BAT *b = BATdescriptor(bat_id);
		if (!b) {
			ret = -1;
			goto end;
		}
		colinfo[i].bat = b;

		if (BATcount(b) < end_row)
			end_row = BATcount(b);

		int tpe = BATttype(b);
		const char *gdk_name = ATOMname(tpe);
		type_record_t *rec = find_type_rec(gdk_name);
		if (!rec || !can_dump_binary_column(rec)) {
			GDKerror("column %d: don't know how to dump data type '%s'", i, gdk_name);
			ret = -3;
			goto end;
		}
		colinfo[i].type_rec = rec;
	}

	// The byte_counting_stream keeps track of the byte offsets
	countstream = byte_counting_stream(s, &byte_count);

	// Make sure the message starts with a & and not with a !
	mnstr_printf(countstream, "&6 %d %d " BUNFMT " " BUNFMT "\n", res_id, res->nr_cols, end_row - offset, offset);

	for (int i = 0; i < res->nr_cols; i++) {
		align_dump(countstream, byte_count, 32); // 32 looks nice in tcpflow
		struct bindump_record *info = &colinfo[i];
		info->start = byte_count;
		str msg = dump_binary_column(info->type_rec, info->bat, offset, end_row - offset, false, countstream);
		if (msg != MAL_SUCCEED) {
			GDKerror("%s", msg);
			GDKfree(msg);
			ret = -3;
			goto end;
		}
		info->length = byte_count - info->start;
	}

	assert(byte_count > 0);

	align_dump(countstream, byte_count, 32);
	toc_pos = byte_count;
	for (int i = 0; i < res->nr_cols; i++) {
		struct bindump_record *info = &colinfo[i];
		lng start = info->start;
		lng length = info->length;
		mnstr_writeLng(countstream, start);
		mnstr_writeLng(countstream, length);
	}

	mnstr_writeLng(countstream, toc_pos);
	ret = 0;

end:
	if (colinfo) {
		for (int i = 0; i < res->nr_cols; i++) {
			if (colinfo[i].bat)
				BBPunfix(colinfo[i].bat->batCacheid);
		}
		GDKfree(colinfo);
	}
	mnstr_destroy(countstream);
	return ret;
}<|MERGE_RESOLUTION|>--- conflicted
+++ resolved
@@ -1921,22 +1921,14 @@
 mvc_result_column(backend *be, const char *tn, const char *name, const char *typename, int digits, int scale, BAT *b, BAT *mask)
 {
 	/* return 0 on success, non-zero on failure */
-<<<<<<< HEAD
-	return res_col_create(be->mvc->session->tr, be->results, tn, name, typename, digits, scale, TYPE_bat, b, mask, false) ? 0 : -1;
-=======
-	return res_col_create(be->mvc->session->tr, be->results, tn, name, typename, digits, scale, true, b->ttype, b, false) ? 0 : -1;
->>>>>>> d8cd3d3b
+	return res_col_create(be->mvc->session->tr, be->results, tn, name, typename, digits, scale, true, b->ttype, b, mask, false) ? 0 : -1;
 }
 
 int
 mvc_result_value(backend *be, const char *tn, const char *name, const char *typename, int digits, int scale, ptr *p, int mtype)
 {
 	/* return 0 on success, non-zero on failure */
-<<<<<<< HEAD
-	return res_col_create(be->mvc->session->tr, be->results, tn, name, typename, digits, scale, mtype, p, NULL, false) ? 0 : -1;
-=======
-	return res_col_create(be->mvc->session->tr, be->results, tn, name, typename, digits, scale, false, mtype, p, false) ? 0 : -1;
->>>>>>> d8cd3d3b
+	return res_col_create(be->mvc->session->tr, be->results, tn, name, typename, digits, scale, false, mtype, p, NULL, false) ? 0 : -1;
 }
 
 /* Translate error code from export function to error string */
