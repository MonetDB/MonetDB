--- conflicted
+++ resolved
@@ -712,16 +712,6 @@
 		return NULL;
 	}
 
-<<<<<<< HEAD
-=======
-	if (locked) {
-		/* flush old changes to disk */
-		sql_trans_end(m->session, 1);
-		store_apply_deltas(m->session->tr->store, true);
-		sql_trans_begin(m->session);
-	}
-
->>>>>>> 870346ff
 	if (offset > 0)
 		offset--;
 	if (t->columns.set) {
@@ -745,7 +735,6 @@
 		if (!isa_block_stream(bs->s))
 			out = NULL;
 
-		sqlstore *store = m->session->tr->store;
 		for (n = t->columns.set->h, i = 0; n; n = n->next, i++) {
 			sql_column *col = n->data;
 
@@ -784,39 +773,6 @@
 				fmt[i].frstr = &sec_frstr;
 			}
 			fmt[i].size = ATOMsize(fmt[i].adt);
-<<<<<<< HEAD
-=======
-
-			if (locked) {
-				BAT *b = store->storage_api.bind_col(m->session->tr, col, RDONLY);
-				if (b == NULL) {
-					for (j = 0; j < i; j++) {
-						GDKfree(fmt[j].data);
-						BBPunfix(fmt[j].c->batCacheid);
-					}
-					GDKfree(fmt[i].data);
-					sql_error(m, 500, "failed to bind to table column");
-					return NULL;
-				}
-
-				HASHdestroy(b);
-
-				fmt[i].c = b;
-				cnt = BATcount(b);
-				if (sz > 0 && BATcapacity(b) < (BUN) sz) {
-					if (BATextend(fmt[i].c, (BUN) sz) != GDK_SUCCEED) {
-						for (j = 0; j <= i; j++) {
-							GDKfree(fmt[j].data);
-							BBPunfix(fmt[j].c->batCacheid);
-						}
-						sql_error(m, 500, SQLSTATE(HY013) "failed to allocate space for column");
-						return NULL;
-					}
-				}
-				fmt[i].ci = bat_iterator(fmt[i].c);
-				fmt[i].c->batDirtydesc = true;
-			}
->>>>>>> 870346ff
 		}
 		if ((msg = TABLETcreate_bats(&as, (BUN) (sz < 0 ? 1000 : sz))) == MAL_SUCCEED){
 			if (!sz || (SQLload_file(cntxt, &as, bs, out, sep, rsep, ssep ? ssep[0] : 0, offset, sz, best, from_stdin, t->base.name, escape) != BUN_NONE &&
@@ -827,39 +783,7 @@
 					TABLETdestroy_format(&as);
 					return NULL;
 				}
-<<<<<<< HEAD
 				msg = TABLETcollect(*bats,&as);
-=======
-				if (locked)
-					msg = TABLETcollect_parts(*bats,&as, cnt);
-				else
-					msg = TABLETcollect(*bats,&as);
-			} else if (locked) {	/* restore old counts */
-				for (n = t->columns.set->h, i = 0; n; n = n->next, i++) {
-					sql_column *col = n->data;
-					BAT *b = store->storage_api.bind_col(m->session->tr, col, RDONLY);
-					if (b == NULL)
-						sql_error(m, 500, "failed to bind to temporary column");
-					else {
-						BATsetcount(b, cnt);
-						BBPunfix(b->batCacheid);
-					}
-				}
-			}
-		}
-		if (locked) {	/* fix delta structures and transaction */
-			for (n = t->columns.set->h, i = 0; n; n = n->next, i++) {
-				sql_column *c = n->data;
-				BAT *b = store->storage_api.bind_col(m->session->tr, c, RDONLY);
-				sql_delta *d = ATOMIC_PTR_GET(&c->data);
-
-				if ( b == NULL)
-					sql_error(m, 500, "failed to bind to delta column");
-				else {
-					d->ibase = (oid) (d->cnt = BATcount(b));
-					BBPunfix(b->batCacheid);
-				}
->>>>>>> 870346ff
 			}
 		}
 		if (as.error) {
