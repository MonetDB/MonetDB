--- conflicted
+++ resolved
@@ -1197,18 +1197,13 @@
 			break;
 
 		fmt[i].c = BATdescriptor(c->b);
-<<<<<<< HEAD
 		if (c->mask)
 			fmt[i].mask = BATdescriptor(c->mask);
 		if (fmt[i].c == NULL || (c->mask && !fmt[i].mask)) {
 			if (fmt[i].c)
 				BBPunfix(fmt[i].c->batCacheid);
-			while (--i >= 1)
-=======
-		if (fmt[i].c == NULL) {
 			while (--i >= 1) {
 				bat_iterator_end(&fmt[i].ci);
->>>>>>> aaa34bab
 				BBPunfix(fmt[i].c->batCacheid);
 			}
 			GDKfree(fmt);
