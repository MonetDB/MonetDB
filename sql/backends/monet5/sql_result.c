--- conflicted
+++ resolved
@@ -696,11 +696,7 @@
 }
 
 str
-<<<<<<< HEAD
-mvc_import_table(Client cntxt, BAT ***bats, mvc *m, bstream *bs, sql_table *t, const char *sep, const char *rsep, const char *ssep, const char *ns, lng sz, lng offset, int best, bool from_stdin)
-=======
-mvc_import_table(Client cntxt, BAT ***bats, mvc *m, bstream *bs, sql_table *t, const char *sep, const char *rsep, const char *ssep, const char *ns, lng sz, lng offset, int locked, int best, bool from_stdin, bool escape)
->>>>>>> 49e1c7d9
+mvc_import_table(Client cntxt, BAT ***bats, mvc *m, bstream *bs, sql_table *t, const char *sep, const char *rsep, const char *ssep, const char *ns, lng sz, lng offset, int best, bool from_stdin, bool escape)
 {
 	int i = 0, j;
 	node *n;
@@ -785,13 +781,8 @@
 			}
 			fmt[i].size = ATOMsize(fmt[i].adt);
 		}
-<<<<<<< HEAD
 		if ((msg = TABLETcreate_bats(&as, (BUN) (sz < 0 ? 1000 : sz))) == MAL_SUCCEED){
-			if (!sz || (SQLload_file(cntxt, &as, bs, out, sep, rsep, ssep ? ssep[0] : 0, offset, sz, best, from_stdin, t->base.name) != BUN_NONE &&
-=======
-		if ( (locked || (msg = TABLETcreate_bats(&as, (BUN) (sz < 0 ? 1000 : sz))) == MAL_SUCCEED)  ){
 			if (!sz || (SQLload_file(cntxt, &as, bs, out, sep, rsep, ssep ? ssep[0] : 0, offset, sz, best, from_stdin, t->base.name, escape) != BUN_NONE &&
->>>>>>> 49e1c7d9
 				(best || !as.error))) {
 				*bats = (BAT**) GDKzalloc(sizeof(BAT *) * as.nr_attrs);
 				if ( *bats == NULL){
