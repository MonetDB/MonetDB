--- conflicted
+++ resolved
@@ -1,9 +1,6 @@
 /*
-<<<<<<< HEAD
-=======
  * SPDX-License-Identifier: MPL-2.0
  *
->>>>>>> 4aa54648
  * This Source Code Form is subject to the terms of the Mozilla Public
  * License, v. 2.0.  If a copy of the MPL was not distributed with this
  * file, You can obtain one at http://mozilla.org/MPL/2.0/.
@@ -20,4 +17,4 @@
 extern str FORcompress_col(Client cntxt, MalBlkPtr mb, MalStkPtr stk, InstrPtr pci);
 extern str FORdecompress(Client cntxt, MalBlkPtr mb, MalStkPtr stk, InstrPtr pci);
 
-#endif /* _FOR_H */
+#endif /* _FOR_H */