--- conflicted
+++ resolved
@@ -33,13 +33,9 @@
 	assert(res && v);
 	TYPE rr = *r;
 
-<<<<<<< HEAD
-	if (ISNIL(TYPE)(rr) || rr <= 0)
-=======
 	if (ISNIL(TYPE)(rr))
 		throw(MAL, "round", SQLSTATE(42000) "Argument 2 to round function cannot be null");
 	if (rr <= 0)
->>>>>>> 8c203bac
 		throw(MAL, "round", SQLSTATE(42000) "Argument 2 to round function must be positive");
 	*res = ISNIL(TYPE)(*v) ? NIL(TYPE) : dec_round_body(*v, rr);
 	return MAL_SUCCEED;
@@ -60,7 +56,11 @@
 
 	(void) cntxt;
 	(void) mb;
-	if (ISNIL(TYPE)(r) || r <= 0) {
+	if (ISNIL(TYPE)(r)) {
+		msg = createException(MAL, "round", SQLSTATE(42000) "Argument 2 to round function cannot be null");
+		goto bailout;
+	}
+	if (r <= 0) {
 		msg = createException(MAL, "round", SQLSTATE(42000) "Argument 2 to round function must be positive");
 		goto bailout;
 	}
@@ -90,7 +90,6 @@
 			oid p1 = (canditer_next_dense(&ci1) - off1);
 			x = src[p1];
 
-<<<<<<< HEAD
 			if (ISNIL(TYPE)(x)) {
 				dst[i] = NIL(TYPE);
 				nils = true;
@@ -102,15 +101,6 @@
 		for (BUN i = 0; i < q; i++) {
 			oid p1 = (canditer_next(&ci1) - off1);
 			x = src[p1];
-=======
-	if (ISNIL(TYPE)(rr))
-		throw(MAL, "round", SQLSTATE(42000) "Argument 2 to round function cannot be null");
-	if (rr <= 0)
-		throw(MAL, "round", SQLSTATE(42000) "Argument 2 to round function must be positive");
-	/* get argument BAT descriptor */
-	if ((v = BATdescriptor(*_v)) == NULL)
-		throw(MAL, "round", SQLSTATE(HY002) RUNTIME_OBJECT_MISSING);
->>>>>>> 8c203bac
 
 			if (ISNIL(TYPE)(x)) {
 				dst[i] = NIL(TYPE);
@@ -167,7 +157,10 @@
 			oid p1 = (canditer_next_dense(&ci1) - off1);
 			r = src[p1];
 
-			if (ISNIL(TYPE)(r) || r <= 0) {
+			if (ISNIL(TYPE)(r)) {
+				msg = createException(MAL, "round", SQLSTATE(42000) "Argument 2 to round function cannot be null");
+				goto bailout;
+			} else if (r <= 0) {
 				msg = createException(MAL, "round", SQLSTATE(42000) "Argument 2 to round function must be positive");
 				goto bailout;
 			} else if (ISNIL(TYPE)(x)) {
@@ -182,7 +175,10 @@
 			oid p1 = (canditer_next(&ci1) - off1);
 			r = src[p1];
 
-			if (ISNIL(TYPE)(r) || r <= 0) {
+			if (ISNIL(TYPE)(r)) {
+				msg = createException(MAL, "round", SQLSTATE(42000) "Argument 2 to round function cannot be null");
+				goto bailout;
+			} else if (r <= 0) {
 				msg = createException(MAL, "round", SQLSTATE(42000) "Argument 2 to round function must be positive");
 				goto bailout;
 			} else if (ISNIL(TYPE)(x)) {
@@ -250,7 +246,10 @@
 			x = src1[p1];
 			rr = src2[p2];
 
-			if (ISNIL(TYPE)(rr) || rr <= 0) {
+			if (ISNIL(TYPE)(rr)) {
+				msg = createException(MAL, "round", SQLSTATE(42000) "Argument 2 to round function cannot be null");
+				goto bailout;
+			} else if (rr <= 0) {
 				msg = createException(MAL, "round", SQLSTATE(42000) "Argument 2 to round function must be positive");
 				goto bailout;
 			} else if (ISNIL(TYPE)(x)) {
@@ -266,7 +265,10 @@
 			x = src1[p1];
 			rr = src2[p2];
 
-			if (ISNIL(TYPE)(rr) || rr <= 0) {
+			if (ISNIL(TYPE)(rr)) {
+				msg = createException(MAL, "round", SQLSTATE(42000) "Argument 2 to round function cannot be null");
+				goto bailout;
+			} else if (rr <= 0) {
 				msg = createException(MAL, "round", SQLSTATE(42000) "Argument 2 to round function must be positive");
 				goto bailout;
 			} else if (ISNIL(TYPE)(x)) {
