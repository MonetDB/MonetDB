--- conflicted
+++ resolved
@@ -490,7 +490,6 @@
 
 #define HGE_ABS(a) (((a) < 0) ? -(a) : (a))
 
-<<<<<<< HEAD
 #define VLTthetasubselect(TPE,ABS)					\
 	do {								\
 		TPE f,l,s, low, hgh;					\
@@ -505,7 +504,7 @@
 		cap = (BUN)(ABS(l-f)/ABS(s));				\
 		bn = COLnew(0, TYPE_oid, cap, TRANSIENT);		\
 		if( bn == NULL)						\
-			throw(MAL,"generator.thetaselect", SQLSTATE(HY001) MAL_MALLOC_FAIL); \
+			throw(MAL,"generator.thetaselect", SQLSTATE(HY013) MAL_MALLOC_FAIL); \
 		low= hgh = TPE##_nil;					\
 		v = (oid*) Tloc(bn,0);					\
 		if ( strcmp(oper,"<") == 0){				\
@@ -533,55 +532,6 @@
 				}					\
 			}						\
 	} while (0)
-=======
-#define VLTthetasubselect(TPE,ABS) {\
-	TPE f,l,s, low, hgh;\
-	BUN j; oid *v;\
-	f = *getArgReference_##TPE(stk,p, 1);\
-	l = *getArgReference_##TPE(stk,p, 2);\
-	if ( p->argc == 3) \
-		s = f<l? (TPE) 1: (TPE)-1;\
-	else s =  *getArgReference_##TPE(stk,p, 3);\
-	if( s == 0 || (f<l && s < 0) || (f>l && s> 0)) \
-		throw(MAL,"generator.thetaselect", SQLSTATE(42000) "Illegal range");\
-	cap = (BUN)(ABS(l-f)/ABS(s));\
-	bn = COLnew(0, TYPE_oid, cap, TRANSIENT);\
-	if( bn == NULL)\
-		throw(MAL,"generator.thetaselect", SQLSTATE(HY013) MAL_MALLOC_FAIL);\
-	low= hgh = TPE##_nil;\
-	v = (oid*) Tloc(bn,0);\
-	if ( strcmp(oper,"<") == 0){\
-		hgh= *getArgReference_##TPE(stk,pci,idx);\
-		hgh = PREVVALUE##TPE(hgh);\
-	} else\
-	if ( strcmp(oper,"<=") == 0){\
-		hgh= *getArgReference_##TPE(stk,pci,idx);\
-	} else\
-	if ( strcmp(oper,">") == 0){\
-		low= *getArgReference_##TPE(stk,pci,idx);\
-		low = NEXTVALUE##TPE(low);\
-	} else\
-	if ( strcmp(oper,">=") == 0){\
-		low= *getArgReference_##TPE(stk,pci,idx);\
-	} else\
-	if ( strcmp(oper,"!=") == 0 || strcmp(oper, "<>") == 0){\
-		hgh= low= *getArgReference_##TPE(stk,pci,idx);\
-		anti = 1;\
-	} else\
-	if ( strcmp(oper,"==") == 0 || strcmp(oper, "=") == 0){\
-		hgh= low= *getArgReference_##TPE(stk,pci,idx);\
-	} else\
-		throw(MAL,"generator.thetaselect", SQLSTATE(42000) "Unknown operator");\
-	if(cand){ cn = BATcount(cand); if( cl == 0) oc = cand->tseqbase; }\
-	for(j=0;j<cap;j++, f+=s, o++)\
-		if( ((is_##TPE##_nil(low) || f >= low) && (is_##TPE##_nil(hgh) || f <= hgh)) != anti){\
-			if(cand){ \
-				if( cl){ while(cn-- >= 0 && *cl < o) cl++; if ( *cl == o){ *v++= o; c++;}} \
-				else { while(cn-- >= 0 && oc < o) oc++; if ( oc == o){ *v++= o; c++;} }\
-			} else {*v++ = o; c++;}\
-		} \
-}
->>>>>>> c28d38a7
 
 
 str VLTgenerator_thetasubselect(Client cntxt, MalBlkPtr mb, MalStkPtr stk, InstrPtr pci)
