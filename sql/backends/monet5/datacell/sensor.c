/*
 * The contents of this file are subject to the MonetDB Public License
 * Version 1.1 (the "License"); you may not use this file except in
 * compliance with the License. You may obtain a copy of the License at
 * http://www.monetdb.org/Legal/MonetDBLicense
 *
 * Software distributed under the License is distributed on an "AS IS"
 * basis, WITHOUT WARRANTY OF ANY KIND, either express or implied. See the
 * License for the specific language governing rights and limitations
 * under the License.
 *
 * The Original Code is the MonetDB Database System.
 *
 * The Initial Developer of the Original Code is CWI.
 * Portions created by CWI are Copyright (C) 1997-July 2008 CWI.
 * Copyright August 2008-2011 MonetDB B.V.
 * All Rights Reserved.
 */

/*
<<<<<<< HEAD
 * @a M. Kersten, E. Liarou, R. Goncalves
 * @* The Sensor Simulation program
 * This program generates an event stream on a particular port.
 * The controlling parameters are the host (-h), the port id (-p).
 * The events either come from a pre-cooked ascii file (-f)
 * or they are generated internally (-l). In the latter case
 * it assumes integer fields only and the number of columns
 * should explicity be set (-C).
 * Sending the events to the DataCell can be batched (-B) or delayed (-D)
 * a number of milliseconds.
 * @f sensor
 */
=======
 * @a M. Kersten, F.Groffen, E. Liarou, R. Goncalves
The Sensor Simulation program

The sensor tool can be used to simulate a simple sensor, such as an on/off sensor or
a heat sensor. It is an independent tool, which runs on any platform where a C-compiler
is available for compilation, and where the fire-wall settings permit connection to 
specific host:port channels. 

The sensor generator runs in two modes, active or passive. In the former case, the tool
contacts the server and establishes an UDF channel to pass CSV encoded event strings.
In the latter case, it is the datacell server that periodically contacts the sensor to
deliver an event.
Optionally, the event can be tagged with a serial key and a time-stamp.

Events are generated using a built-in random number generator or a file.
The latter can be used to re-play a scenario, precisely mimicking the time
an event was raised.
The events are sent over the channel with an optional delay, expressed in number of microseconds.

To stress the system under various situations, the events can be sent in batches,
where between each batch an optional delay is obeyed. The delay is specified in 
number of milliseconds. Setting the delay to zero results in an event stream burst.

The sensor program provides a template to experiment with your own sensors.
The structure has been set up to generate MonetDB tuple formatted events,
comma-separated-input (CSV) and tab-separated-input (TSV). The protocol
can readily be extended with SOAP and JSON based schemes.

More esotheric solutions, e.g. to mimick real sensor systems, calls for
development of a simple event constructor and serialization scheme.
Moreover, in those cases a receptor should be constructed, which understands
the event message protocol.
*/
>>>>>>> 3e799f30
#ifndef SENSOR
#define SENSOR
#include "monetdb_config.h"
#include <gdk.h>
#include <mapi.h>
#include <stdio.h>
#include <string.h>
#include <stdlib.h>
#include <signal.h>
#include <unistd.h>
#include <sys/types.h>

#ifndef HAVE_GETOPT_LONG
#  include "monet_getopt.h"
#else
# ifdef HAVE_GETOPT_H
#  include "getopt.h"
#endif
#endif

#endif

#include "dcsocket.h"
/* #define SENSOR_DEBUG*/
#define SEout GDKout

FILE *fd;

typedef struct SENSORCLI {
	str name;
	stream *toServer;
	SOCKET newsockfd;
	struct SENSORCLI *nxt, *prev;
} SErecord, *Sensor;

static Sensor seAnchor = NULL;

static Sensor
SEnew(str nme)
{
	Sensor se;
	se = (Sensor)GDKzalloc(sizeof(SErecord));
	se->name = GDKstrdup(nme);
	se->nxt = seAnchor;
	seAnchor = se;
	return se;
}

/*
Defaults:
The default settings for the sensor simulator are single millisecond delay, 
sending each event in isolatio, e.g. no batching, using a single payload columns.
The datacell is presumed to life on the same host and listens to the port 50500.
*/
static int delay = 1;	/* intra batch delay in ms, use 1 to avoid loosing too many */
static int batchsize = 1;
static int events = -1;
static int columns = 1;
static int autoincrement = 1;	/* if id != 0 then we increment and sent it along */
static int timestamp = 1; /*if (timestamp!=0) sensor sends also the tsmp */
static char *host = "localhost";
static int port = 50500;
static int trace = 0;
static char *sensor = "X";
static char *datafile;
static int server = 0;


static void
usage(void)
{
	mnstr_printf(SEout, "The sensor tool can be used to generate a sequence of\n");
	mnstr_printf(SEout, "events and direct them to a receptor port at a DataCell.\n");
	mnstr_printf(SEout, "Several options are provided to control this process.\n");
	mnstr_printf(SEout, "\nsensor [options]\n");
	mnstr_printf(SEout, "--host=<host name>, default=localhost\n");
	mnstr_printf(SEout, "--port=<portnr>, default=50500 \n");
	mnstr_printf(SEout, "--sensor=<name> \n");
	mnstr_printf(SEout, "--protocol=<name> udp or tcp(default) or csv \n");
	mnstr_printf(SEout, "--increment=<number>, default=1 \n");
	mnstr_printf(SEout, "--timestamp, default=on\n");
	mnstr_printf(SEout, "--columns=<number>, default=1\n");
	mnstr_printf(SEout, "--events=<events length>, (-1=forever,>0), default=1\n");
	mnstr_printf(SEout, "--file=<data file>\n");
	mnstr_printf(SEout, "--batch=<batchsize> , default=1\n");
	mnstr_printf(SEout, "--delay=<ticks> interbatch delay in ms, default=1\n");
	mnstr_printf(SEout, "--trace=<trace> interaction\n");
	mnstr_printf(SEout, "--server run as a server\n");
	mnstr_printf(SEout, "--client run as a client\n");
}


#define TCP 1
#define UDP 2
#define CSV 3
#define TSV 4
#define DEB 5
static int protocol= TCP;
static char *protocolname[6] = {"<unknown>","tcp","udp","csv","tsv","debug"};
static char *separator[6] = {"",",",",",",","\t",","};

/*static Mapi dbh;
static MapiHdl hdl = NULL;*/

#define die(dbh, hdl) (hdl ? mapi_explain_query(hdl, stderr) :		 \
					   dbh ? mapi_explain(dbh, stderr) :			\
					   fprintf(stderr, "command failed\n"),	 \
					   exit(-1))

#define doQ(X) \
	if ((hdl = mapi_query(dbh, X)) == NULL || mapi_error(dbh) != MOK) \
			 die(dbh, hdl);

static void
stopSend(int i)
{
	(void)i;
	signal(i, SIG_IGN);
	exit(0);
}
static void produceStream(Sensor se);
static void produceServerStream(Sensor se);
static void produceDataStream(Sensor se);
static lng estimateOverhead(void);

int main(int argc, char **argv)
{
	MT_Id pid;
	int i, j = 0;
	char *err = NULL;
	char name[MYBUFSIZ + 1];
	char hostname[1024];
	Sensor se = NULL;
	static SOCKET sockfd;
	static struct option long_options[16] = {
		{ "increment", 0, 0, 'i' },
		{ "batch", 1, 0, 'b' },
		{ "columns", 1, 0, 'c' },
		{ "client", 0, 0, 'c' },
		{ "port", 1, 0, 'p' },
		{ "timestamp", 0, 0, 't' },
		{ "events", 1, 0, 'e' },
		{ "sensor", 1, 0, 's' },
		{ "server", 0, 0, 's' },
		{ "delay", 1, 0, 'd' },
		{ "file", 1, 0, 'f' },
		{ "host", 1, 0, 'h' },
		{ "trace", 0, 0, 't' },
		{ "protocol", 1, 0, 'p' },
		{ "help", 1, 0, '?' },
		{ 0, 0, 0, 0 }
	};
	THRdata[0] = (void *)file_wastream(stdout, "stdout");
	THRdata[1] = (void *)file_rastream(stdin, "stdin");
	for (i = 0; i < THREADS; i++) {
		GDKthreads[i].tid = i + 1;
	}
	for (;; ) {
		int option_index = 0;
		int c = getopt_long(argc, argv, "b:i:e:c:p:s:d:f:h:t:?:0",
			long_options, &option_index);
		if (c == -1)
			break;

		switch (c) {
		case 'b':
			batchsize = optarg? atol(optarg): -1;
			if (batchsize <= 0) {
				mnstr_printf(SEout, "Illegal batch %d\n", batchsize);
				exit(0);
			}
			break;
		case 'c':
			if (strcmp(long_options[option_index].name, "client") == 0) {
				server = 0;
				break;
			}
			columns = optarg? atol(optarg): -1;
			if (columns <= 0) {
				mnstr_printf(SEout, "Illegal columns %d\n", columns);
				exit(0);
			}
			break;
		case 'd':
			delay = optarg? atol(optarg): -1;
			if (delay < 0) {
				mnstr_printf(SEout, "Illegal delay %d\n", delay);
				exit(0);
			}
			break;
		case 'i':
			autoincrement = optarg? atol(optarg): 0;
			if (autoincrement < 0) {
				mnstr_printf(SEout, "Illegal increment %d\n", autoincrement);
				exit(0);
			}
			break;
		case 't':
			if (strcmp(long_options[option_index].name, "timestamp") == 0) {
				timestamp = 1;
				break;
			}
			if (strcmp(long_options[option_index].name, "trace") == 0) {
				trace = optarg? atol(optarg): 1;
			} else {
				usage();
				exit(0);
			}
			break;
		case 'f':
			datafile = optarg;
			break;
		case 'e':
			if (strcmp(long_options[option_index].name, "events") == 0) {
				events = optarg? atol(optarg): -1;
				if (events < -1) {
					mnstr_printf(SEout, "illegal events value, reset to -1\n");
					events = -1;
				}else if (events == 0) {
					mnstr_printf(SEout, "Illegal events value %d\n", events);
					exit(0);
				}
				break;
			} else {
				usage();
				exit(0);
			}
			break;
		case 's':
			if (strcmp(long_options[option_index].name, "sensor") == 0) {
				sensor = optarg;
				break;
			}
			if (strcmp(long_options[option_index].name, "server") == 0) {
				server = 1;
				break;
			} else {
				usage();
				exit(0);
			}
			break;
		case 'p':
			if (strcmp(long_options[option_index].name, "protocol") == 0) {
				if (strcmp(optarg, "TCP") == 0 || strcmp(optarg, "tcp") == 0) {
					protocol = TCP;
					break;
				}
				if (strcmp(optarg, "UDP") == 0 || strcmp(optarg, "udp") == 0) {
					protocol = UDP;
					break;
				}
				if (strcmp(optarg, "CSV") == 0 || strcmp(optarg, "csv") == 0) {
					protocol = CSV;
					break;
				}
				if (strcmp(optarg, "debug") == 0) {
					protocol = DEB;
					break;
				}
			}
			if (strcmp(long_options[option_index].name, "port") == 0) {
				port = optarg? atol(optarg): -1;
#ifdef SENSOR_DEBUG
				mnstr_printf(SEout, "#PORT : %d\n", port);
#endif
				break;
			} else {
				usage();
				exit(0);
			}
			break;
		case 'h':
			host = optarg;
			break;
		case '?':
		default:
			usage();
			exit(0);
		}
	}


	signal(SIGABRT, stopSend);
#ifdef SIGPIPE
	signal(SIGPIPE, stopSend);
#endif
#ifdef SIGHUP
	signal(SIGHUP, stopSend);
#endif
	signal(SIGTERM, stopSend);
	signal(SIGINT, stopSend);

	/* display properties */
	if (trace) {
		mnstr_printf(SEout, "--host=%s\n", host);
		mnstr_printf(SEout, "--port=%d\n", port);
		mnstr_printf(SEout, "--sensor=%s\n", sensor);
		mnstr_printf(SEout, "--columns=%d\n", columns);
		mnstr_printf(SEout, "--autoincrement=%d\n", autoincrement);
		mnstr_printf(SEout, "--timestamp=%d\n", timestamp);
		mnstr_printf(SEout, "--events=%d\n", events);
		mnstr_printf(SEout, "--batch=%d\n", batchsize);
		mnstr_printf(SEout, "--delay=%d\n", delay);
		mnstr_printf(SEout, "--protocol %s\n", protocolname[protocol]);
		mnstr_printf(SEout, "--trace=%d\n", trace);
		mnstr_printf(SEout, "--server=%d\n", server);
		mnstr_printf(SEout, "--client=%d\n", server);
		if (datafile)
			mnstr_printf(SEout, "--input=%s\n", datafile);
	}
	estimateOverhead();
	strncpy(hostname,host,1024);
	if ( strcmp(host,"localhost")== 0 )
		gethostname(hostname,1024);
	host= hostname;

	/*
	 * @-
	 * We limit the protocols for the time being to what can be
	 * considered a safe method.
	 */
	if (protocol == DEB ) {
		/* save event stream in a file */
		Sensor se = SEnew(sensor);
		if ( events == -1  || batchsize != 1){
			printf("Provide an event limit using --events=<nr> and --batch=1\n");
			return 0;
		}
		if ( datafile)
			se->toServer = open_wastream(datafile);
		else
			se->toServer = file_wastream(stdout, "stdout");
		produceStream(se);
	}
	if (protocol == UDP) {
		Sensor se = SEnew(sensor);
		se->toServer = udp_wastream(host, port, sensor);
		if (se->toServer == NULL) {
			perror("Sensor: Could not open stream");
			mnstr_printf(SEout, "#stream %s.%d.%s\n", host, port, sensor);
			return 0;
		}
		produceStream(se);
	}
	if (protocol == TCP) {
		if (server && (err = socket_server_connect(&sockfd, port))) {
			mnstr_printf(SEout, "#SENSOR:start server:%s\n", err);
			return 0;
		}
		do {
			int createThread = 0;
			snprintf(name, MYBUFSIZ - (strlen(sensor) + sizeof(j)), "%s%d", sensor, j++);

			se = SEnew(name);
			name[0] = 0;
			err = NULL;
			if (server) {
#ifdef SENSOR_DEBUG
				mnstr_printf(SEout, "#listen %s as server is %d \n",se->name, server);
#endif
				err = socket_server_listen(sockfd, &(se->newsockfd));
				if (err) {
					mnstr_printf(SEout, "#SENSOR:server listen:%s\n", err);
					break;
				}
			} else {
#ifdef SENSOR_DEBUG
				mnstr_printf(SEout, "#%s is client \n",se->name);
#endif
				err = socket_client_connect(&(se->newsockfd), host, port);
				if (err) {
					mnstr_printf(SEout, "#SENSOR:client start:%s\n", err);
					break;
				}
			}
			se->toServer = socket_wastream(se->newsockfd, se->name);
			if (se->toServer == NULL) {
				perror("Sensor: Could not open stream");
				mnstr_printf(SEout, "#stream %s.%d.%s\n", host, port, sensor);
				socket_close(se->newsockfd);
				return 0;
			}
			if (server) {
				createThread = MT_create_thread(&pid, (void (*)(void *))produceServerStream, se, MT_THR_DETACHED);
#ifdef SENSOR_DEBUG
				if (createThread)
					mnstr_printf(SEout, "#Create thread is : %d \n", createThread);
#else
				(void)createThread;
#endif
			} else { /* client part */
				produceServerStream(se);
			}
		} while (server);
		if (server)
			socket_close(sockfd);

		if (se)
			shutdown(se->newsockfd, SHUT_RDWR);
	}
	return 0;
}

#define L(X) (X + strlen(X))

static lng
estimateOverhead(void)
{
	int i;
	lng l;
	lng t0 = GDKusec();
	for (i = 0; i < 10000; i++)
		l = GDKusec();
	t0 = (GDKusec() - t0)/10000;
#ifdef SENSOR_DEBUG
	mnstr_printf(SEout, "#Timing overhead " LLFMT " GDKusec\n", t0);
#endif
	return l;
}

static void
produceStream(Sensor se)
{
	int b;
	int slen;
	char buf[MYBUFSIZ + 1]; /* compose an event message locally first */
	char tuple[MYBUFSIZ + 1];  /* scratch area for a single tuple element */
	int tlen, maxtuple = MYBUFSIZ;
	int buflen;
	int numberOFtuples = 0;

#ifdef SENSOR_DEBUG
	mnstr_printf(SEout, "#Start producing the stream\n");
	mnstr_printf(SEout, "#%d events, batchsize is %d, columns are %d\n", events, batchsize, columns);
#endif

	/* create scratch space for a single tuple, this should be enough for integer fields */
	buflen = 0;
	while (numberOFtuples < (events * batchsize) || events == -1) {
		int i;
		lng currenttsmp = 0;

		if (delay > 0) {
			/* wait */
			MT_sleep_ms(delay);
		}

		if (delay < 0) {
			mnstr_printf(SEout, "#send next?");
			getchar();
		}

		buf[0] = 0;
		slen = 0;
		tlen = 0;
		if ( batchsize > 1 ) {
			snprintf(tuple, maxtuple, "#%d\n", batchsize);
			tlen += (int)strlen(tuple + tlen);
			strncpy(buf, tuple, tlen);
			slen += tlen;
		}
		/* construct a single event record batch */
		for (b = batchsize; b > 0; b--) {
			/* the first column is used for event identifier tagging */
			tlen = 0;
			if (autoincrement) {
				snprintf(tuple + tlen, maxtuple - tlen, "%d", autoincrement);
				tlen += (int)strlen(tuple + tlen);
				autoincrement++;
			}
			/* if timestamp is set then the next colum will contain
			   the wall-clock microstamp. This reduces the number of
			   additional columns to be produced by 1 */
			if (timestamp) {
				currenttsmp = GDKusec();

				snprintf(tuple + tlen, maxtuple - tlen, "%s" LLFMT "", (autoincrement?separator[protocol]:""), currenttsmp);
				tlen += (int)strlen(tuple + tlen);
				if (tlen >= maxtuple) {
					mnstr_printf(SEout, "Buffer not large enough to handle request.\n");
					mnstr_printf(SEout, "recompile with larger constant \n");
					return;
				}
			}

			/* we only generate integer based events for now */
			for (i = (timestamp ? 1 : 0) + (autoincrement?1:0); i < columns; i++) {
				if (i)
					snprintf(tuple + tlen, maxtuple - tlen, "%s%d", separator[protocol],rand());
				else
					snprintf(tuple + tlen, maxtuple - tlen, "%d", rand());
				tlen += (int)strlen(tuple + tlen);
			}
			snprintf(tuple + tlen, maxtuple - tlen, "\n");
			tlen += (int)strlen(tuple + tlen);
			/* now add the tuple to the buffer if there is room left*/
			if (MYBUFSIZ - buflen <= tlen) {
				mnstr_printf(SEout, "Buffer not large enough to handle request.\n");
				mnstr_printf(SEout, "recompile with larger constant \n");
				return;
			}
			strncpy(buf + slen, tuple, tlen);
			slen += tlen;
			numberOFtuples++;
		}
		/* the batch has now been created, it should be shipped */
		/* watch out, the buffer is not NULL terminated */
		if (mnstr_write(se->toServer, buf, 1, slen) == -1 &&
			((errno == EPIPE) || (errno == ECONNRESET))) {
			mnstr_printf(SEout, "errno:%s %d\n", strerror(errno), errno);
			close_stream(se->toServer);
			se->toServer = NULL;
			return;
		}
		if (trace) {
			buf[slen] = 0;
			mnstr_printf(SEout, "%s", buf);
			/*mnstr_flush(SEout);*/
		}
	}
	/* you should not close the stream to quickly
	   because then you may loose part of the input */

	if ( protocol != DEB) {
		mnstr_printf(SEout, "Columns: %d\n", columns);
		mnstr_printf(SEout, "Batch size: %d\n", batchsize);
		mnstr_printf(SEout, "total Number of batches: %d\n", events);
		mnstr_printf(SEout, "Delay: %d\n", delay);
	}
	mnstr_printf(SEout,"ready to close connection?");
	(void) getchar();
	close_stream(se->toServer);
	se->toServer = NULL;
}

static void
produceDataStream(Sensor se)
{
	char buf[MYBUFSIZ + 1], *tuple;
	FILE *fd;
	int snr;

	/* read a events of messages from a file.
	   It is processed multiple times.
	   The header is the delay imposed */

	snr = 0;
	do {
		fd = fopen(datafile, "r");
		if (fd == NULL) {
			mnstr_printf(SEout, "Could not open file '%s'\n", datafile);
			close_stream(se->toServer);
			se->toServer = NULL;
			return;
		}

		/* read the event requests and sent when the becomes */
		while (fgets(buf, MYBUFSIZ, fd) != 0) {
			int newdelay = 0;
			newdelay = (int)atol(buf);
			tuple = buf;

			if (newdelay > 0) {
				/* wait */
				tuple = strchr(buf, '[');
				if (tuple == 0)
					tuple = buf;
				MT_sleep_ms(newdelay);
			} else if (delay > 0) {
				/* wait */
				MT_sleep_ms(delay);
			}
			if (delay < 0) {
				mnstr_printf(SEout, "%s", tuple);
				mnstr_printf(SEout, "send it?");
				getchar();
			}
			if (trace)
				mnstr_printf(SEout, "%s", tuple);
			if ((mnstr_write(se->toServer, tuple, 1, strlen(tuple))) == -1 && (errno == EPIPE)) {
				mnstr_printf(SEout, "errno:%s\n", strerror(errno));
				return;
			}
		}
		fclose(fd);
		snr++;
	} while (snr != events);
}

static void
produceServerStream(Sensor se)
{
	if (datafile)
		produceDataStream(se);
	else
		produceStream(se);
	if (se->toServer)
		close_stream(se->toServer);
	se->toServer = NULL;
}<|MERGE_RESOLUTION|>--- conflicted
+++ resolved
@@ -18,20 +18,6 @@
  */
 
 /*
-<<<<<<< HEAD
- * @a M. Kersten, E. Liarou, R. Goncalves
- * @* The Sensor Simulation program
- * This program generates an event stream on a particular port.
- * The controlling parameters are the host (-h), the port id (-p).
- * The events either come from a pre-cooked ascii file (-f)
- * or they are generated internally (-l). In the latter case
- * it assumes integer fields only and the number of columns
- * should explicity be set (-C).
- * Sending the events to the DataCell can be batched (-B) or delayed (-D)
- * a number of milliseconds.
- * @f sensor
- */
-=======
  * @a M. Kersten, F.Groffen, E. Liarou, R. Goncalves
 The Sensor Simulation program
 
@@ -65,7 +51,6 @@
 Moreover, in those cases a receptor should be constructed, which understands
 the event message protocol.
 */
->>>>>>> 3e799f30
 #ifndef SENSOR
 #define SENSOR
 #include "monetdb_config.h"
