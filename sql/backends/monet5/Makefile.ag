# The contents of this file are subject to the MonetDB Public License
# Version 1.1 (the "License"); you may not use this file except in
# compliance with the License. You may obtain a copy of the License at
# http://monetdb.cwi.nl/Legal/MonetDBLicense-1.1.html
#
# Software distributed under the License is distributed on an "AS IS"
# basis, WITHOUT WARRANTY OF ANY KIND, either express or implied. See the
# License for the specific language governing rights and limitations
# under the License.
#
# The Original Code is the MonetDB Database System.
#
# The Initial Developer of the Original Code is CWI.
# Portions created by CWI are Copyright (C) 1997-July 2008 CWI.
# Copyright August 2008-2011 MonetDB B.V.
# All Rights Reserved.

SUBDIRS = NOT_WIN32?vaults UDF NOT_WIN32?LSST ENABLE_DATACELL?datacell

# force sql.o to not depend on .../rdf/rdf.h since it only optionally created
RDF_INC = -I../../../monetdb5/extras/rdf

INCLUDES = ../../include ../../common ../../storage ../../server \
		   ../../../monetdb5/misc \
		   ../../../monetdb5/modules/atoms \
		   ../../../monetdb5/modules/kernel \
		   ../../../monetdb5/mal \
		   ../../../monetdb5/modules/mal \
		   ../../../monetdb5/optimizer \
		   ../../../monetdb5/scheduler \
		   ../../../clients/mapilib \
		   ../../../common/options \
		   ../../../common/stream \
		   ../../../gdk \
		   $(RDF_INC) \
		   $(READLINE_INCS)

lib__sql = {
	MODULE
	DIR = libdir/monetdb5
	SOURCES = \
		sql.mx \
		sql_user.c \
		sql_scenario.c \
		sql_gencode.c \
		sql_optimizer.c \
		sql_result.mx \
		sql_readline.c \
<<<<<<< HEAD
		sql_emptyset.c \
		sciql.c \
		sql_bpm.c 
=======
		sql_emptyset.c
>>>>>>> 5d3b5848
	LIBS = ../../server/libsqlserver \
		   ../../storage/libstore \
		   ../../storage/bat/libbatstore \
		   ../../storage/restrict/librestrictstore \
		   ../../common/libsqlcommon \
		   HAVE_RAPTOR?../../../monetdb5/extras/rdf/librdf \
		   ../../../monetdb5/tools/libmonetdb5 \
		   ../../../gdk/libbat \
		   ../../../common/stream/libstream \
		   $(READLINE_LIBS) $(PTHREAD_LIBS) \
		   $(raptor_LIBS)
}


# embedded is disabled, but keep building instructions for the moment we
# like to revive this or someone whould like to build this for some reason
#
#lib_embeddedsql5 = {
#	SOURCES = embeddedclient.c.in
#	LIBS = ../../server/libsqlserver \
#		   ../../storage/libstore \
#		   ../../storage/bat/libbatstore \
#		   ../../storage/restrict/librestrictstore \
#		   ../../common/libsqlcommon \
#		   ../../../monetdb5/tools/libmonetdb5 \
#		   ../../../gdk/libbat \
#		   ../../../clients/mapilib/libmapi \
#		   ../../../common/stream/libstream \
#		   $(READLINE_LIBS) $(PTHREAD_LIBS)
#}
#
#bin_mbeddedsql5 = {
#	SOURCES = prog.c
#	LIBS = libembeddedsql5 \
#		   ../../server/libsqlserver \
#		   ../../storage/libstore \
#		   ../../storage/bat/libbatstore \
#		   ../../storage/restrict/librestrictstore \
#		   ../../common/libsqlcommon \
#		   ../../../monetdb5/tools/libmonetdb5 \
#		   ../../../gdk/libbat \
#		   ../../../clients/mapilib/libmapi \
#		   ../../../common/stream/libstream \
#		   $(READLINE_LIBS) $(PTHREAD_LIBS) $(curl_LIBS)
#}

headers_mal = {
	HEADERS = mal
	DIR = libdir/monetdb5
<<<<<<< HEAD
	SOURCES = sql.mx sql_bpm.mal sciql.mal
=======
	SOURCES = sql.mx
>>>>>>> 5d3b5848
}

headers_autoload = {
	HEADERS = mal
	DIR = libdir/monetdb5/autoload
	SOURCES = 40_sql.mal
}

<<<<<<< HEAD
EXTRA_DIST = 40_sql.mal sql_bpm.mal sql_bpm.h sql_emptyset.h sql_gencode.h sql_optimizer.h sql_scenario.h sql_user.h sql_readline.h sciql.mal sciql.h
=======
EXTRA_DIST = 40_sql.mal sql_emptyset.h sql_gencode.h sql_optimizer.h sql_scenario.h sql_user.h sql_readline.h
>>>>>>> 5d3b5848
EXTRA_DIST_DIR = Tests<|MERGE_RESOLUTION|>--- conflicted
+++ resolved
@@ -46,13 +46,8 @@
 		sql_optimizer.c \
 		sql_result.mx \
 		sql_readline.c \
-<<<<<<< HEAD
 		sql_emptyset.c \
 		sciql.c \
-		sql_bpm.c 
-=======
-		sql_emptyset.c
->>>>>>> 5d3b5848
 	LIBS = ../../server/libsqlserver \
 		   ../../storage/libstore \
 		   ../../storage/bat/libbatstore \
@@ -102,11 +97,7 @@
 headers_mal = {
 	HEADERS = mal
 	DIR = libdir/monetdb5
-<<<<<<< HEAD
-	SOURCES = sql.mx sql_bpm.mal sciql.mal
-=======
-	SOURCES = sql.mx
->>>>>>> 5d3b5848
+	SOURCES = sql.mx sciql.mal
 }
 
 headers_autoload = {
@@ -115,9 +106,5 @@
 	SOURCES = 40_sql.mal
 }
 
-<<<<<<< HEAD
-EXTRA_DIST = 40_sql.mal sql_bpm.mal sql_bpm.h sql_emptyset.h sql_gencode.h sql_optimizer.h sql_scenario.h sql_user.h sql_readline.h sciql.mal sciql.h
-=======
-EXTRA_DIST = 40_sql.mal sql_emptyset.h sql_gencode.h sql_optimizer.h sql_scenario.h sql_user.h sql_readline.h
->>>>>>> 5d3b5848
+EXTRA_DIST = 40_sql.mal sql_emptyset.h sql_gencode.h sql_optimizer.h sql_scenario.h sql_user.h sql_readline.h sciql.mal sciql.h
 EXTRA_DIST_DIR = Tests