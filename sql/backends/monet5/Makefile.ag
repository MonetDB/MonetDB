--- conflicted
+++ resolved
@@ -48,12 +48,8 @@
 		sql_result.mx \
 		sql_readline.mx \
 		sql_emptyset.mx \
-<<<<<<< HEAD
 		sciql.mx \
-		sql_bpm.mx
-=======
 		sql_bpm.mx 
->>>>>>> ff44abe3
 	LIBS = ../../server/libsqlserver \
 		   ../../storage/libstore \
 		   ../../storage/bat/libbatstore \
