--- conflicted
+++ resolved
@@ -86,13 +86,4 @@
 	SOURCES = 41_sql_hge.mal
 }
 
-<<<<<<< HEAD
-EXTRA_DIST = 40_sql.mal \
-	41_sql_hge.mal sql_hge.mal sql_aggr_hge.mal sql_decimal_hge.mal \
-	sql_aggr_bte.mal  sql_aggr_flt.mal  sql_aggr_int.mal  sql_aggr_lng.mal \
-	sql_aggr_sht.mal  sql_decimal.mal  sql_inspect.mal \
-	sql_rank.mal sqlcatalog.mal sql_transaction.mal  sql.mal 
-
-=======
->>>>>>> 1a16510f
 EXTRA_DIST_DIR = Tests