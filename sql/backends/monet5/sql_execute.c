/*
 * This Source Code Form is subject to the terms of the Mozilla Public
 * License, v. 2.0.  If a copy of the MPL was not distributed with this
 * file, You can obtain one at http://mozilla.org/MPL/2.0/.
 *
 * Copyright 1997 - July 2008 CWI, August 2008 - 2020 MonetDB B.V.
 */

/*
 * SQL execution
 * N. Nes, M.L. Kersten
 */
/*
 * Execution of SQL instructions.
 * Before we are can process SQL statements the global catalog should be initialized. 
 */
#include "monetdb_config.h"
#include "mal_backend.h"
#include "sql_scenario.h"
#include "sql_result.h"
#include "sql_gencode.h"
#include "sql_assert.h"
#include "sql_execute.h"
#include "sql_env.h"
#include "sql_mvc.h"
#include "sql_user.h"
#include "sql_optimizer.h"
#include "sql_datetime.h"
#include "rel_unnest.h"
#include "rel_optimizer.h"
#include "rel_partition.h"
#include "rel_distribute.h"
#include "rel_select.h"
#include "rel_rel.h"
#include "rel_exp.h"
#include "rel_dump.h"
#include "mal_debugger.h"
#include "mtime.h"
#include "optimizer.h"
#include "opt_inline.h"
#include <unistd.h>

/*
 * The SQLcompile operation can be used by separate
 * front-ends to benefit from the SQL functionality.
 * It expects a string and returns the name of the
 * corresponding MAL block as it is known in the
 * SQL_cache, where it can be picked up.
 * The SQLstatement operation also executes the instruction upon request.
 *
 * In both cases the SQL string is handled like an ordinary
 * user query, following the same optimization paths and
 * caching.
 */

/* #define _SQL_COMPILE */

/*
* BEWARE: SQLstatementIntern only commits after all statements found
* in expr are executed, when autocommit mode is enabled.
*
* The tricky part for this statement is to ensure that the SQL statement
* is executed within the client context specified. This leads to context juggling.
*/

/*
 * The trace operation collects the events in the BATs
 * and creates a secondary result set upon termination
 * of the query. 
 *
 * SQLsetTrace extends the MAL plan with code to collect the events.
 * from the profile cache and returns it as a secondary resultset.
 */
static str
SQLsetTrace(Client cntxt, MalBlkPtr mb)
{
	InstrPtr q, resultset;
	InstrPtr tbls, cols, types, clen, scale;
	str msg = MAL_SUCCEED;
	int k;

	if((msg = startTrace(cntxt)) != MAL_SUCCEED)
		return msg;
	clearTrace(cntxt);

	for(k= mb->stop-1; k>0; k--)
		if( getInstrPtr(mb,k)->token ==ENDsymbol)
			break;
	mb->stop=k;

	q= newStmt(mb, profilerRef, stoptraceRef);

	/* cook a new resultSet instruction */
	resultset = newInstruction(mb,sqlRef, resultSetRef);
	getArg(resultset,0) = newTmpVariable(mb, TYPE_int);

	/* build table defs */
	tbls = newStmt(mb,batRef, newRef);
	setVarType(mb, getArg(tbls,0), newBatType(TYPE_str));
	tbls = pushType(mb, tbls, TYPE_str);

	q= newStmt(mb,batRef,appendRef);
	q= pushArgument(mb,q,getArg(tbls,0));
	q= pushStr(mb,q,".trace");
	k= getArg(q,0);

	q= newStmt(mb,batRef,appendRef);
	q= pushArgument(mb,q,k);
	q= pushStr(mb,q,".trace");

	resultset= addArgument(mb,resultset, getArg(q,0));

	/* build colum defs */
	cols = newStmt(mb,batRef, newRef);
	setVarType(mb, getArg(cols,0), newBatType(TYPE_str));
	cols = pushType(mb, cols, TYPE_str);

	q= newStmt(mb,batRef,appendRef);
	q= pushArgument(mb,q,getArg(cols,0));
	q= pushStr(mb,q,"usec");
	k= getArg(q,0);

	q= newStmt(mb,batRef,appendRef);
	q= pushArgument(mb,q, k);
	q= pushStr(mb,q,"statement");

	resultset= addArgument(mb,resultset, getArg(q,0));

	/* build type defs */
	types = newStmt(mb,batRef, newRef);
	setVarType(mb, getArg(types,0), newBatType(TYPE_str));
	types = pushType(mb, types, TYPE_str);

	q= newStmt(mb,batRef,appendRef);
	q= pushArgument(mb,q, getArg(types,0));
	q= pushStr(mb,q,"bigint");
	k= getArg(q,0);

	q= newStmt(mb,batRef,appendRef);
	q= pushArgument(mb,q, k);
	q= pushStr(mb,q,"clob");

	resultset= addArgument(mb,resultset, getArg(q,0));

	/* build scale defs */
	clen = newStmt(mb,batRef, newRef);
	setVarType(mb, getArg(clen,0), newBatType(TYPE_int));
	clen = pushType(mb, clen, TYPE_int);

	q= newStmt(mb,batRef,appendRef);
	q= pushArgument(mb,q, getArg(clen,0));
	q= pushInt(mb,q,64);
	k= getArg(q,0);

	q= newStmt(mb,batRef,appendRef);
	q= pushArgument(mb,q, k);
	q= pushInt(mb,q,0);

	resultset= addArgument(mb,resultset, getArg(q,0));

	/* build scale defs */
	scale = newStmt(mb,batRef, newRef);
	setVarType(mb, getArg(scale,0), newBatType(TYPE_int));
	scale = pushType(mb, scale, TYPE_int);

	q= newStmt(mb,batRef,appendRef);
	q= pushArgument(mb,q, getArg(scale,0));
	q= pushInt(mb,q,0);
	k= getArg(q,0);

	q= newStmt(mb,batRef,appendRef);
	q= pushArgument(mb, q, k);
	q= pushInt(mb,q,0);

	resultset= addArgument(mb,resultset, getArg(q,0));

	/* add the ticks column */

	q = newStmt(mb, profilerRef, "getTrace");
	q = pushStr(mb, q, putName("usec"));
	resultset= addArgument(mb,resultset, getArg(q,0));

	/* add the stmt column */
	q = newStmt(mb, profilerRef, "getTrace");
	q = pushStr(mb, q, putName("stmt"));
	resultset= addArgument(mb,resultset, getArg(q,0));

	pushInstruction(mb,resultset);
	pushEndInstruction(mb);
	if( msg == MAL_SUCCEED)
		msg = chkTypes(cntxt->usermodule, mb, TRUE);
	return msg;
}

/*
 * Execution of the SQL program is delegated to the MALengine.
 * Different cases should be distinguished. The default is to
 * hand over the MAL block derived by the parser for execution.
 * However, when we received an Execute call, we make a shortcut
 * and prepare the stack for immediate execution
 */
static str
SQLexecutePrepared(Client c, backend *be, MalBlkPtr mb)
{
	mvc *m = be->mvc;
	int argc, parc;
	ValPtr *argv, argvbuffer[MAXARG], v;
	ValRecord *argrec, argrecbuffer[MAXARG];
	MalStkPtr glb;
	InstrPtr pci;
	int i;
	str ret;
	cq *q= be->q;

	pci = getInstrPtr(mb, 0);
	if (pci->argc >= MAXARG){
		argv = (ValPtr *) GDKmalloc(sizeof(ValPtr) * pci->argc);
		if( argv == NULL)
			throw(SQL,"sql.prepare",SQLSTATE(HY013) MAL_MALLOC_FAIL);
	} else
		argv = argvbuffer;

	if (pci->retc >= MAXARG){
		argrec = (ValRecord *) GDKmalloc(sizeof(ValRecord) * pci->retc);
		if( argrec == NULL){
			if( argv != argvbuffer)
				GDKfree(argv);
			throw(SQL,"sql.prepare",SQLSTATE(HY013) MAL_MALLOC_FAIL);
		}
	} else
		argrec = argrecbuffer;

	/* prepare the target variables */
	for (i = 0; i < pci->retc; i++) {
		argv[i] = argrec + i;
		argv[i]->vtype = getVarGDKType(mb, i);
	}

	argc = m->argc;
	parc = q->paramlen;

	if (argc != parc) {
		if (pci->argc >= MAXARG && argv != argvbuffer)
			GDKfree(argv);
		if (pci->retc >= MAXARG && argrec != argrecbuffer)
			GDKfree(argrec);
		throw(SQL, "sql.prepare", SQLSTATE(07001) "EXEC: wrong number of arguments for prepared statement: %d, expected %d", argc, parc);
	} else {
		for (i = 0; i < m->argc; i++) {
			atom *arg = m->args[i];
			sql_subtype *pt = q->params + i;

			if (!atom_cast(m->sa, arg, pt)) {
				/*sql_error(c, 003, buf); */
				if (pci->argc >= MAXARG && argv != argvbuffer)
					GDKfree(argv);
				if (pci->retc >= MAXARG && argrec != argrecbuffer)
					GDKfree(argrec);
				throw(SQL, "sql.prepare", SQLSTATE(07001) "EXEC: wrong type for argument %d of " "prepared statement: %s, expected %s", i + 1, atom_type(arg)->type->sqlname, pt->type->sqlname);
			}
			argv[pci->retc + i] = &arg->data;
		}
	}
	glb = (MalStkPtr) (q->stk);
	ret = callMAL(c, mb, &glb, argv, (m->emod & mod_debug ? 'n' : 0));
	/* cleanup the arguments */
	for (i = pci->retc; i < pci->argc; i++) {
		garbageElement(c, v = &glb->stk[pci->argv[i]]);
		v->vtype = TYPE_int;
		v->val.ival = int_nil;
	}
	q->stk = (backend_stack) glb; /* save garbageCollected stack */
	if (glb && SQLdebug & 1)
		printStack(GDKstdout, mb, glb);
	if (pci->argc >= MAXARG && argv != argvbuffer)
		GDKfree(argv);
	if (pci->retc >= MAXARG && argrec != argrecbuffer)
		GDKfree(argrec);
	return ret;
}

static str
SQLrun(Client c, backend *be, mvc *m)
{
	str msg= MAL_SUCCEED;
	MalBlkPtr mc = 0, mb=c->curprg->def;
	InstrPtr p=0;
	int i,j, retc;
	ValPtr val;

	if (*m->errstr){
		if (strlen(m->errstr) > 6 && m->errstr[5] == '!')
			msg = createException(PARSE, "SQLparser", "%s", m->errstr);
		else 
			msg = createException(PARSE, "SQLparser", SQLSTATE(42000) "%s", m->errstr);
		*m->errstr=0;
		return msg;
	}
	if (m->emode == m_execute && be->q->paramlen != m->argc)
		throw(SQL, "sql.prepare", SQLSTATE(42000) "EXEC called with wrong number of arguments: expected %d, got %d", be->q->paramlen, m->argc);
	MT_thread_setworking(m->query);
	// locate and inline the query template instruction
	mb = copyMalBlk(c->curprg->def);
	if (!mb) {
		MT_thread_setworking(NULL);
		throw(SQL, "sql.prepare", SQLSTATE(HY013) MAL_MALLOC_FAIL);
	}
	mb->history = c->curprg->def->history;
	c->curprg->def->history = 0;

	/* only consider a re-optimization when we are dealing with query templates */
	for ( i= 1; i < mb->stop;i++){
		p = getInstrPtr(mb,i);
		if( getFunctionId(p) &&  qc_isapreparedquerytemplate(getFunctionId(p) ) ){
			msg = SQLexecutePrepared(c, be, p->blk);
			freeMalBlk(mb);
			MT_thread_setworking(NULL);
			return msg;
		}
		if( getFunctionId(p) &&  p->blk && qc_isaquerytemplate(getFunctionId(p)) ) {
			mc = copyMalBlk(p->blk);
			if (!mc) {
				freeMalBlk(mb);
				MT_thread_setworking(NULL);
				throw(SQL, "sql.prepare", SQLSTATE(HY013) MAL_MALLOC_FAIL);
			}
			retc = p->retc;
			freeMalBlk(mb); // TODO can be factored out
			mb = mc;
			// declare the argument values as a constant
			// We use the knowledge that the arguments are first on the stack
			for (j = 0; j < m->argc; j++) {
				sql_subtype *pt = be->q->params + j;
				atom *arg = m->args[j];

				if (!atom_cast(m->sa, arg, pt)) {
					freeMalBlk(mb);
					MT_thread_setworking(NULL);
					throw(SQL, "sql.prepare", SQLSTATE(07001) "EXEC: wrong type for argument %d of " "query template : %s, expected %s", i + 1, atom_type(arg)->type->sqlname, pt->type->sqlname);
				}
				val= (ValPtr) &arg->data;
				if (VALcopy(&mb->var[j+retc].value, val) == NULL){
					freeMalBlk(mb);
					MT_thread_setworking(NULL);
					throw(MAL, "sql.prepare", SQLSTATE(HY013) MAL_MALLOC_FAIL);
				}
				setVarConstant(mb, j+retc);
				setVarFixed(mb, j+retc);
			}
			mb->stmt[0]->argc = 1;
			break;
		}
	}
	// JIT optimize the SQL query using all current information
	// This include template constants, BAT sizes.
	if( m->emod & mod_debug)
		mb->keephistory = TRUE;
	msg = SQLoptimizeQuery(c, mb);
	if( msg != MAL_SUCCEED){
		// freeMalBlk(mb);
		MT_thread_setworking(NULL);
		return msg;
	}
	mb->keephistory = FALSE;

	if (mb->errors){
		// freeMalBlk(mb);
		// mal block might be so broken free causes segfault
		msg = mb->errors;
		mb->errors = 0;
		MT_thread_setworking(NULL);
		return msg;
	}

	if (m->emod & mod_explain) {
		if (c->curprg->def)
			printFunction(c->fdout, mb, 0, LIST_MAL_NAME | LIST_MAL_VALUE  | LIST_MAL_TYPE |  LIST_MAL_MAPI);
	} else if( m->emod & mod_debug) {
		c->idle = 0;
		c->lastcmd = time(0);
		msg = runMALDebugger(c, mb);
	} else {
		if( m->emod & mod_trace){
			if((msg = SQLsetTrace(c,mb)) == MAL_SUCCEED) {
				c->idle = 0;
				c->lastcmd = time(0);
				msg = runMAL(c, mb, 0, 0);
				stopTrace(c);
			}
		} else {
				c->idle = 0;
				c->lastcmd = time(0);
			msg = runMAL(c, mb, 0, 0);
		}
	}
	/* after the query has been finished we enter the idle state */
	c->idle = time(0);
	c->lastcmd = 0;
	// release the resources
	freeMalBlk(mb);
	MT_thread_setworking(NULL);
	return msg;
}

/*
 * Escape single quotes and backslashes. This is important to do before calling
 * SQLstatementIntern, if we are pasting user provided strings into queries
 * passed to the SQLstatementIntern. Otherwise we open ourselves to SQL
 * injection attacks.
 *
 * It returns the input string with all the single quotes(') and the backslashes
 * (\) doubled, or NULL, if it could not allocate enough space.
 *
 * The caller is responsible to free the returned value.
 */
str
SQLescapeString(str s)
{
	str ret = NULL;
	char *p, *q;
	size_t len = 0;

	if(!s) {
		return NULL;
	}

	/* At most we will need 2*strlen(s) + 1 characters */
	len = strlen(s);
	ret = (str)GDKmalloc(2*len + 1);
	if (!ret) {
		return NULL;
	}

	for (p = s, q = ret; *p != '\0'; p++, q++) {
		*q = *p;
		if (*p == '\'') {
			*(++q) = '\'';
		}
		else if (*p == '\\') {
			*(++q) = '\\';
		}
	}

	*q = '\0';
	return ret;
}

str
SQLstatementIntern(Client c, str *expr, str nme, bit execute, bit output, res_table **result)
{
	int status = 0;
	int err = 0;
	mvc *o, *m;
	int ac, sizevars, topvars;
	sql_var *vars;
	int oldvtop, oldstop = 1;
	buffer *b;
	char *n;
	bstream *bs;
	stream *buf;
	str msg = MAL_SUCCEED;
	backend *be, *sql = (backend *) c->sqlcontext;
	size_t len = strlen(*expr);
	int inited = 0;

#ifdef _SQL_COMPILE
	mnstr_printf(c->fdout, "#SQLstatement:%s\n", *expr);
#endif
	if (!sql) {
		inited = 1;
		msg = SQLinitClient(c);
		sql = (backend *) c->sqlcontext;
	}
	if (msg){
		freeException(msg);
		throw(SQL, "sql.statement", SQLSTATE(HY002) "Catalogue not available");
	}

	m = sql->mvc;
	ac = m->session->auto_commit;
	o = MNEW(mvc);
	if (!o) {
		if (inited)
			SQLresetClient(c);
		throw(SQL, "sql.statement", SQLSTATE(HY013) MAL_MALLOC_FAIL);
	}
	*o = *m;
	/* hide query cache, this causes crashes in SQLtrans() due to uninitialized memory otherwise */
	m->qc = NULL;

	/* create private allocator */
	m->sa = NULL;
	if ((msg = SQLtrans(m)) != MAL_SUCCEED) {
		if (inited)
			SQLresetClient(c);
		return msg;
	}
	status = m->session->status;

	m->type = Q_PARSE;
	be = sql;
	sql = backend_create(m, c);
	if( sql == NULL)
		throw(SQL,"sql.statement",SQLSTATE(HY013) MAL_MALLOC_FAIL);
	sql->output_format = be->output_format;
	if (!output) {
		sql->output_format = OFMT_NONE;
	}
	sql->depth++;
	// and do it again
	m->qc = NULL;
	m->caching = 0;
	m->user_id = m->role_id = USER_MONETDB;
	if (result)
		m->reply_size = -2; /* do not clean up result tables */

	/* mimic a client channel on which the query text is received */
	b = (buffer *) GDKmalloc(sizeof(buffer));
	if( b == NULL)
		throw(SQL,"sql.statement", SQLSTATE(HY013) MAL_MALLOC_FAIL);
	n = GDKmalloc(len + 1 + 1);
	if( n == NULL) {
		GDKfree(b);
		throw(SQL,"sql.statement", SQLSTATE(HY013) MAL_MALLOC_FAIL);
	}
	strncpy(n, *expr, len);
	n[len] = '\n';
	n[len + 1] = 0;
	len++;
	buffer_init(b, n, len);
	buf = buffer_rastream(b, "sqlstatement");
	if(buf == NULL) {
		buffer_destroy(b);//n and b will be freed by the buffer
		throw(SQL,"sql.statement",SQLSTATE(HY013) MAL_MALLOC_FAIL);
	}
	bs = bstream_create(buf, b->len);
	if(bs == NULL) {
		buffer_destroy(b);//n and b will be freed by the buffer
		throw(SQL,"sql.statement",SQLSTATE(HY013) MAL_MALLOC_FAIL);
	}
	scanner_init(&m->scanner, bs, NULL);
	m->scanner.mode = LINE_N;
	bstream_next(m->scanner.rs);

	m->params = NULL;
	m->argc = 0;
	m->session->auto_commit = 0;
	if (!m->sa)
		m->sa = sa_create();
	if (!m->sa) {
		*m = *o;
		_DELETE(o);
		bstream_destroy(m->scanner.rs);
		throw(SQL,"sql.statement",SQLSTATE(HY013) MAL_MALLOC_FAIL);
	}

	/*
	 * System has been prepared to parse it and generate code.
	 * Scan the complete string for SQL statements, stop at the first error.
	 */
	c->sqlcontext = sql;
	while (msg == MAL_SUCCEED && m->scanner.rs->pos < m->scanner.rs->len) {
		sql_rel *r;

		if (!m->sa)
			m->sa = sa_create();
		if (!m->sa) {
			msg = createException(PARSE, "SQLparser",SQLSTATE(HY013) MAL_MALLOC_FAIL);
			goto endofcompile;
		}
		m->sym = NULL;
		if ((err = sqlparse(m)) ||
		    /* Only forget old errors on transaction boundaries */
		    (mvc_status(m) && m->type != Q_TRANS) || !m->sym) {
			if (!err)
				err = mvc_status(m);
			if (*m->errstr){
				if (strlen(m->errstr) > 6 && m->errstr[5] == '!')
					msg = createException(PARSE, "SQLparser", "%s", m->errstr);
				else
					msg = createException(PARSE, "SQLparser", SQLSTATE(42000) "%s", m->errstr);
				*m->errstr = 0;
			}
			sqlcleanup(m, err);
			execute = 0;
			if (!err)
				continue;
			goto endofcompile;
		}

		/*
		 * We have dealt with the first parsing step and advanced the input reader
		 * to the next statement (if any).
		 * Now is the time to also perform the semantic analysis,
		 * optimize and produce code.
		 * We don't search the cache for a previous incarnation yet.
		 */
		if((msg = MSinitClientPrg(c, "user", nme)) != MAL_SUCCEED) {
			goto endofcompile;
		}
		oldvtop = c->curprg->def->vtop;
		oldstop = c->curprg->def->stop;
		r = sql_symbol2relation(m, m->sym);
#ifdef _SQL_COMPILE
		mnstr_printf(c->fdout, "#SQLstatement:\n");
#endif
		scanner_query_processed(&(m->scanner));
		if ((err = mvc_status(m)) ) {
				if (strlen(m->errstr) > 6 && m->errstr[5] == '!')
					msg = createException(PARSE, "SQLparser", "%s", m->errstr);
				else
					msg = createException(PARSE, "SQLparser", SQLSTATE(42000) "%s", m->errstr);
			*m->errstr=0;
			msg = handle_error(m, status, msg);
			sqlcleanup(m, err);
			/* restore the state */
			MSresetInstructions(c->curprg->def, oldstop);
			freeVariables(c, c->curprg->def, c->glb, oldvtop);
			c->curprg->def->errors = 0;
			goto endofcompile;
		}
		/* generate MAL code */
#ifdef _SQL_COMPILE
		mnstr_printf(c->fdout, "#SQLstatement:pre-compile\n");
		printFunction(c->fdout, c->curprg->def, 0, LIST_MAL_NAME | LIST_MAL_VALUE  |  LIST_MAL_MAPI);
#endif
		be->depth++;
		if (backend_callinline(be, c) < 0 ||
		    backend_dumpstmt(be, c->curprg->def, r, 1, 1, NULL) < 0)
			err = 1;
		be->depth--;
#ifdef _SQL_COMPILE
		mnstr_printf(c->fdout, "#SQLstatement:post-compile\n");
		printFunction(c->fdout, c->curprg->def, 0, LIST_MAL_NAME | LIST_MAL_VALUE  |  LIST_MAL_MAPI);
#endif
		msg = SQLoptimizeFunction(c, c->curprg->def);

		if (err || c->curprg->def->errors || msg) {
			/* restore the state */
			char *error = NULL;
			MSresetInstructions(c->curprg->def, oldstop);
			freeVariables(c, c->curprg->def, c->glb, oldvtop);
			c->curprg->def->errors = 0;
			if (strlen(m->errstr) > 6 && m->errstr[5] == '!')
				error = createException(PARSE, "SQLparser", "%s", m->errstr);
			else if (*m->errstr)
				error = createException(PARSE, "SQLparser", SQLSTATE(42000) "%s", m->errstr);
			else
				error = createException(PARSE, "SQLparser", SQLSTATE(42000) "%s", msg);
			if (msg)
				freeException(msg);
			msg = error;
			*m->errstr = 0;
			goto endofcompile;
		}
#ifdef _SQL_COMPILE
		mnstr_printf(c->fdout, "#result of sql.eval()\n");
		printFunction(c->fdout, c->curprg->def, 0, c->listing);
#endif

		if (!output)
			sql->out = NULL;	/* no output stream */
		be->depth++;
		if (execute)
			msg = SQLrun(c,be,m);
		be->depth--;
		MSresetInstructions(c->curprg->def, oldstop);
		freeVariables(c, c->curprg->def, NULL, oldvtop);
		sqlcleanup(m, 0);
		if (!execute)
			goto endofcompile;
#ifdef _SQL_COMPILE
		mnstr_printf(c->fdout, "#parse/execute result %d\n", err);
#endif
	}
	if (m->results) {
		if (result) { /* return all results sets */
			*result = m->results;
		} else {
			if (m->results == o->results)
				o->results = NULL;
			res_tables_destroy(m->results);
		}
		m->results = NULL;
	}
/*
 * We are done; a MAL procedure resides in the cache.
 */
endofcompile:
	if (execute)
		MSresetInstructions(c->curprg->def, 1);

	c->sqlcontext = be;
	backend_destroy(sql);
	GDKfree(n);
	GDKfree(b);
	bstream_destroy(m->scanner.rs);
	if (m->sa)
		sa_destroy(m->sa);
	m->sa = NULL;
	m->sym = NULL;
	/* variable stack maybe resized, ie we need to keep the new stack */
	status = m->session->status;
	sizevars = m->sizevars;
	topvars = m->topvars;
	vars = m->vars;
	*m = *o;
	_DELETE(o);
	m->sizevars = sizevars;
	m->topvars = topvars;
	m->vars = vars;
	m->session->status = status;
	m->session->auto_commit = ac;
	if (inited)
		SQLresetClient(c);
	return msg;
}

str
SQLengineIntern(Client c, backend *be)
{
	str msg = MAL_SUCCEED;
	char oldlang = be->language;
	mvc *m = be->mvc;

	if (oldlang == 'X') {	/* return directly from X-commands */
		sqlcleanup(be->mvc, 0);
		return MAL_SUCCEED;
	}

#ifdef SQL_SCENARIO_DEBUG
	fprintf(stderr, "#Ready to execute SQL statement\n");
#endif

	if (c->curprg->def->stop == 1) {
		if (mvc_status(m)) {
			if (*m->errstr){
				if (strlen(m->errstr) > 6 && m->errstr[5] == '!')
					msg = createException(PARSE, "SQLparser", "%s", m->errstr);
				else
					msg = createException(PARSE, "SQLparser", SQLSTATE(42000) "%s", m->errstr);
				*m->errstr = 0;
			}
			goto cleanup_engine;
		}
		sqlcleanup(be->mvc, 0);
		return MAL_SUCCEED;
	}

	if (m->emode == m_prepare)
		goto cleanup_engine;

	be->language = 'D';
	/*
	 * The code below is copied from MALengine, which handles execution
	 * in the context of a user global environment. We have a private
	 * environment.
	 */
	if (MALcommentsOnly(c->curprg->def)) 
		msg = MAL_SUCCEED;
	else 
		msg = SQLrun(c,be,m);

cleanup_engine:
	if (m->type == Q_SCHEMA && m->qc != NULL)
		qc_clean(m->qc, false);
	if (msg) {
		/* don't print exception decoration, just the message */
/*
		char *n = NULL;
		char *o = msg;
		while ((n = strchr(o, '\n')) != NULL) {
			*n = '\0';
			mnstr_printf(c->fdout, "!%s\n", getExceptionMessage(o));
			*n++ = '\n';
			o = n;
		}
		if (*o != 0)
			mnstr_printf(c->fdout, "!%s\n", getExceptionMessage(o));
*/
		m->session->status = -10;
	}

	if (m->type != Q_SCHEMA && be->q && msg) {
		qc_delete(m->qc, be->q);
	} 
	be->q = NULL;
	sqlcleanup(be->mvc, (!msg) ? 0 : -1);
	MSresetInstructions(c->curprg->def, 1);
	freeVariables(c, c->curprg->def, NULL, be->vtop);
	be->language = oldlang;
	/*
	 * Any error encountered during execution should block further processing
	 * unless auto_commit has been set.
	 */
	return msg;
}

void
SQLdestroyResult(res_table *destroy)
{
	res_table_destroy(destroy);
}

/* a hook is provided to execute relational algebra expressions */
str
RAstatement(Client c, MalBlkPtr mb, MalStkPtr stk, InstrPtr pci)
{
	int pos = 0;
	str *expr = getArgReference_str(stk, pci, 1);
	bit *opt = getArgReference_bit(stk, pci, 2);
	backend *b = NULL;
	mvc *m = NULL;
	str msg;
	sql_rel *rel;
	list *refs;

	if ((msg = getSQLContext(c, mb, &m, &b)) != NULL)
		return msg;
	if ((msg = checkSQLContext(c)) != NULL)
		return msg;
	if ((msg = SQLtrans(m)) != MAL_SUCCEED)
		return msg;
	if (!m->sa)
		m->sa = sa_create();
	if (!m->sa)
		return createException(SQL,"RAstatement",SQLSTATE(HY013) MAL_MALLOC_FAIL);
	refs = sa_list(m->sa);
	rel = rel_read(m, *expr, &pos, refs);
	if (rel) {
		int oldvtop = c->curprg->def->vtop;
		int oldstop = c->curprg->def->stop;

		if (*opt && rel)
			rel = sql_processrelation(m, rel, 0);

		if ((msg = MSinitClientPrg(c, "user", "test")) != MAL_SUCCEED) {
			rel_destroy(rel);
			return msg;
		}

		/* generate MAL code, ignoring any code generation error */
		if (backend_callinline(b, c) < 0 ||
		    backend_dumpstmt(b, c->curprg->def, rel, 1, 1, NULL) < 0) {
			msg = createException(SQL,"RAstatement","Program contains errors"); // TODO: use macro definition.
		} else {
			SQLaddQueryToCache(c);
			msg = SQLoptimizeFunction(c,c->curprg->def);
		}
		rel_destroy(rel);
		if( msg == MAL_SUCCEED)
			msg = SQLrun(c,b,m);
		if (!msg) {
			resetMalBlk(c->curprg->def, oldstop);
			freeVariables(c, c->curprg->def, NULL, oldvtop);
		}
		if (!msg)
			msg = mvc_commit(m, 0, NULL, false);
		else
			msg = mvc_rollback(m, 0, NULL, false);
	}
	return msg;
}

static int 
is_a_number(char *v)
{
	while(*v) {
		if (!isdigit((unsigned char) *v))
			return 0;
		v++;
	}
	return 1;
}

str
RAstatement2(Client cntxt, MalBlkPtr mb, MalStkPtr stk, InstrPtr pci)
{
	int pos = 0;
	str *mod = getArgReference_str(stk, pci, 1);
	str *nme = getArgReference_str(stk, pci, 2);
	str *expr = getArgReference_str(stk, pci, 3);
	str *sig = getArgReference_str(stk, pci, 4), c = *sig;
	backend *be = NULL;
	mvc *m = NULL;
	str msg;
	sql_rel *rel;
	list *refs, *ops;
	char buf[BUFSIZ];

	if ((msg = getSQLContext(cntxt, mb, &m, &be)) != NULL)
		return msg;
	if ((msg = checkSQLContext(cntxt)) != NULL)
		return msg;
	if ((msg = SQLtrans(m)) != MAL_SUCCEED)
		return msg;
	if (!m->sa)
		m->sa = sa_create();
	if (!m->sa)
		return createException(SQL,"RAstatement2",SQLSTATE(HY013) MAL_MALLOC_FAIL);

	/* keep copy of signature and relational expression */
	snprintf(buf, BUFSIZ, "%s %s", *sig, *expr);

	if(!stack_push_frame(m, NULL))
		return createException(SQL,"RAstatement2",SQLSTATE(HY013) MAL_MALLOC_FAIL);
	ops = sa_list(m->sa);
	while (c && *c && !isspace((unsigned char) *c)) {
		char *vnme = c, *tnme;
		char *p = strchr(++c, (int)' ');
		int d,s,nr = -1;
		sql_subtype t;
		atom *a;

		*p++ = 0;
		/* vnme can be name or number */
		if (is_a_number(vnme+1))
			nr = strtol(vnme+1, NULL, 10);
		tnme = p;
		p = strchr(p, (int)'(');
		*p++ = 0;
		tnme = sa_strdup(m->sa, tnme);
		if (!tnme) {
			stack_pop_frame(m);
			return createException(SQL,"RAstatement2",SQLSTATE(HY013) MAL_MALLOC_FAIL);
		}
		d = strtol(p, &p, 10);
		p++; /* skip , */
		s = strtol(p, &p, 10);

		sql_find_subtype(&t, tnme, d, s);
		a = atom_general(m->sa, &t, NULL);
		/* the argument list may have holes and maybe out of order, ie
		 * don't use sql_add_arg, but special numbered version
		 * sql_set_arg(m, a, nr);
		 * */
		if (nr >= 0) { 
			append(ops, exp_atom_ref(m->sa, nr, &t));
			if(!sql_set_arg(m, nr, a)) {
				stack_pop_frame(m);
				return createException(SQL,"RAstatement2",SQLSTATE(HY013) MAL_MALLOC_FAIL);
			}
		} else {
			if(!stack_push_var(m, vnme+1, &t)) {
				stack_pop_frame(m);
				return createException(SQL,"RAstatement2",SQLSTATE(HY013) MAL_MALLOC_FAIL);
			}
			append(ops, exp_var(m->sa, sa_strdup(m->sa, vnme+1), &t, m->frame));
		}
		c = strchr(p, (int)',');
		if (c)
			c++;
	}
	refs = sa_list(m->sa);
	rel = rel_read(m, *expr, &pos, refs);
	stack_pop_frame(m);
	if (rel)
<<<<<<< HEAD
		rel = sql_processrelation(m, rel, 0);
	if (!rel || monet5_create_relational_function(m, *mod, *nme, rel, NULL, ops, 0) < 0)
		throw(SQL, "sql.register", SQLSTATE(42000) "Cannot register %s: %s", buf, m->errstr);
=======
		rel = rel_unnest(m, rel);
	if (rel)
		rel = rel_optimizer(m, rel, 1);
	if (!rel || monet5_create_relational_function(m, *mod, *nme, rel, NULL, ops, 0) < 0) {
		if (strlen(m->errstr) > 6 && m->errstr[5] == '!')
			msg = createException(SQL, "RAstatement2", "%s", m->errstr);
		else
			msg = createException(SQL, "RAstatement2", SQLSTATE(42000) "%s", m->errstr);
	}
>>>>>>> 21c580f4
	rel_destroy(rel);
	sqlcleanup(m, 0);
	return msg;
}<|MERGE_RESOLUTION|>--- conflicted
+++ resolved
@@ -955,21 +955,13 @@
 	rel = rel_read(m, *expr, &pos, refs);
 	stack_pop_frame(m);
 	if (rel)
-<<<<<<< HEAD
-		rel = sql_processrelation(m, rel, 0);
-	if (!rel || monet5_create_relational_function(m, *mod, *nme, rel, NULL, ops, 0) < 0)
-		throw(SQL, "sql.register", SQLSTATE(42000) "Cannot register %s: %s", buf, m->errstr);
-=======
-		rel = rel_unnest(m, rel);
-	if (rel)
-		rel = rel_optimizer(m, rel, 1);
+		rel = sql_processrelation(m, rel, 1);
 	if (!rel || monet5_create_relational_function(m, *mod, *nme, rel, NULL, ops, 0) < 0) {
 		if (strlen(m->errstr) > 6 && m->errstr[5] == '!')
 			msg = createException(SQL, "RAstatement2", "%s", m->errstr);
 		else
 			msg = createException(SQL, "RAstatement2", SQLSTATE(42000) "%s", m->errstr);
 	}
->>>>>>> 21c580f4
 	rel_destroy(rel);
 	sqlcleanup(m, 0);
 	return msg;
