--- conflicted
+++ resolved
@@ -448,15 +448,9 @@
 str
 SQLstatementIntern(Client c, str *expr, str nme, bit execute, bit output, res_table **result)
 {
-	int status = 0, err = 0, oldvtop, oldstop = 1, inited = 0, label, ac, sizevars, topvars;
+	int status = 0, err = 0, oldvtop, oldstop = 1, inited = 0, label, ac, sizeframes, topframes;
 	mvc *o, *m;
-<<<<<<< HEAD
-	int ac, sizeframes, topframes;
 	sql_frame **frames;
-	int oldvtop, oldstop = 1;
-=======
-	sql_var *vars;
->>>>>>> 0ad8f9a7
 	buffer *b;
 	char *n, *mquery;
 	bstream *bs;
@@ -704,27 +698,16 @@
 	/* variable stack maybe resized, ie we need to keep the new stack */
 	label = m->label;
 	status = m->session->status;
-<<<<<<< HEAD
 	sizeframes = m->sizeframes;
 	topframes = m->topframes;
 	frames = m->frames;
-	*m = *o;
-	_DELETE(o);
-	m->sizeframes = sizeframes;
-	m->topframes = topframes;
-	m->frames = frames;
-=======
-	sizevars = m->sizevars;
-	topvars = m->topvars;
-	vars = m->vars;
 	mquery = m->query;
 	*m = *o;
 	_DELETE(o);
 	m->label = label;
-	m->sizevars = sizevars;
-	m->topvars = topvars;
-	m->vars = vars;
->>>>>>> 0ad8f9a7
+	m->sizeframes = sizeframes;
+	m->topframes = topframes;
+	m->frames = frames;
 	m->session->status = status;
 	m->session->auto_commit = ac;
 	m->query = mquery;
