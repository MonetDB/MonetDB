--- conflicted
+++ resolved
@@ -473,13 +473,8 @@
 		mnstr_printf(c->fdout, "#SQLstatement:pre-compile\n");
 		printFunction(c->fdout, c->curprg->def, 0, LIST_MAL_NAME | LIST_MAL_VALUE  |  LIST_MAL_MAPI);
 #endif
-<<<<<<< HEAD
 		if (backend_callinline(be, c) < 0 ||
-		   backend_dumpstmt(be, c->curprg->def, r, 1, 1) < 0)
-=======
-		if( backend_callinline(be, c) < 0 ||
-			backend_dumpstmt(be, c->curprg->def, s, 1, 1, NULL) < 0)
->>>>>>> 4b172a6b
+		    backend_dumpstmt(be, c->curprg->def, r, 1, 1, NULL) < 0)
 			err = 1;
 #ifdef _SQL_COMPILE
 		mnstr_printf(c->fdout, "#SQLstatement:post-compile\n");
@@ -712,13 +707,8 @@
 		MSinitClientPrg(c, "user", "test");
 
 		/* generate MAL code, ignoring any code generation error */
-<<<<<<< HEAD
 		if (backend_callinline(b, c) < 0 ||
-		    backend_dumpstmt(b, c->curprg->def, rel, 1, 1) < 0) {
-=======
-		if(  backend_callinline(b, c) < 0 ||
-			 backend_dumpstmt(b, c->curprg->def, s, 1, 1, NULL) < 0)
->>>>>>> 4b172a6b
+		    backend_dumpstmt(b, c->curprg->def, rel, 1, 1, NULL) < 0) {
 			msg = createException(SQL,"RAstatement","Program contains errors");
 		} else {
 			SQLaddQueryToCache(c);
