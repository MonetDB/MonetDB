--- conflicted
+++ resolved
@@ -324,15 +324,10 @@
 					throw(SQL, "sql.prepare", SQLSTATE(07001) "EXEC: wrong type for argument %d of " "query template : %s, expected %s", i + 1, atom_type(arg)->type->sqlname, pt->type->sqlname);
 				}
 				val= (ValPtr) &arg->data;
-<<<<<<< HEAD
-				if (VALcopy(&mb->var[j+retc].value, val) == NULL)
-					throw(MAL, "sql.prepare", SQLSTATE(HY001) MAL_MALLOC_FAIL);
-=======
 				if (VALcopy(&mb->var[j+retc].value, val) == NULL){
 					freeMalBlk(mb);
 					throw(MAL, "sql.prepare", SQLSTATE(HY001) MAL_MALLOC_FAIL);
 				}
->>>>>>> 655cdb92
 				setVarConstant(mb, j+retc);
 				setVarFixed(mb, j+retc);
 			}
@@ -858,11 +853,7 @@
 is_a_number(char *v)
 {
 	while(*v) {
-<<<<<<< HEAD
-		if (!isdigit(*v))
-=======
 		if (!isdigit((unsigned char) *v))
->>>>>>> 655cdb92
 			return 0;
 		v++;
 	}
@@ -898,13 +889,8 @@
 
 	stack_push_frame(m, NULL);
 	ops = sa_list(m->sa);
-<<<<<<< HEAD
-	while (c && *c && !isspace(*c)) {
-		char *vnme = c, *tnme; 
-=======
 	while (c && *c && !isspace((unsigned char) *c)) {
 		char *vnme = c, *tnme;
->>>>>>> 655cdb92
 		char *p = strchr(++c, (int)' ');
 		int d,s,nr = -1;
 		sql_subtype t;
