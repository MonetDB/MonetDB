/*
 * This Source Code Form is subject to the terms of the Mozilla Public
 * License, v. 2.0.  If a copy of the MPL was not distributed with this
 * file, You can obtain one at http://mozilla.org/MPL/2.0/.
 *
 * Copyright 1997 - July 2008 CWI, August 2008 - 2020 MonetDB B.V.
 */

/*
 * authors M Kersten, N Nes
 * SQL catalog support implementation
 * This module contains the wrappers around the SQL catalog operations
 */
#include "monetdb_config.h"
#include "sql_cat.h"
#include "sql_gencode.h"
#include "sql_optimizer.h"
#include "sql_scenario.h"
#include "sql_mvc.h"
#include "sql_qc.h"
#include "sql_partition.h"
#include "sql_statistics.h"
#include "mal_namespace.h"
#include "opt_prelude.h"
#include "querylog.h"
#include "mal_builder.h"
#include "mal_debugger.h"
#include "sql_cquery.h"

#include "rel_select.h"
#include "rel_unnest.h"
#include "rel_optimizer.h"
#include "rel_prop.h"
#include "rel_rel.h"
#include "rel_exp.h"
#include "rel_bin.h"
#include "rel_dump.h"
#include "rel_remote.h"
#include "orderidx.h"

#define initcontext() \
	if ((msg = getSQLContext(cntxt, mb, &sql, NULL)) != NULL)\
		return msg;\
	if ((msg = checkSQLContext(cntxt)) != NULL)\
		return msg;\
	if (STORE_READONLY)\
		throw(SQL,"sql.cat",SQLSTATE(25006) "Schema statements cannot be executed on a readonly database.");

static char *
SaveArgReference(MalStkPtr stk, InstrPtr pci, int arg)
{
	char *val = *getArgReference_str(stk, pci, arg);

	if (val && strcmp(val, str_nil) == 0)
		val = NULL;
	return val;
}

static int
table_has_updates(sql_trans *tr, sql_table *t)
{
	node *n;
	int cnt = 0;

	for ( n = t->columns.set->h; !cnt && n; n = n->next) {
		sql_column *c = n->data;
		BAT *b = store_funcs.bind_col(tr, c, RD_UPD_ID);
		if ( b == 0)
			return -1;
		cnt |= BATcount(b) > 0;
		if (isTable(t) && t->access != TABLE_READONLY && (!isNew(t) /* alter */ ) &&
		    t->persistence == SQL_PERSIST && !t->commit_action)
			cnt |= store_funcs.count_col(tr, c, 0) > 0;
		BBPunfix(b->batCacheid);
	}
	return cnt;
}

static char *
rel_check_tables(sql_table *nt, sql_table *nnt, const char *errtable)
{
	node *n, *m, *nn, *mm;

	if (cs_size(&nt->columns) != cs_size(&nnt->columns))
		throw(SQL,"sql.rel_check_tables",SQLSTATE(3F000) "ALTER %s: to be added table doesn't match %s definition", errtable, errtable);
	for (n = nt->columns.set->h, m = nnt->columns.set->h; n && m; n = n->next, m = m->next) {
		sql_column *nc = n->data;
		sql_column *mc = m->data;

		if (subtype_cmp(&nc->type, &mc->type) != 0)
			throw(SQL,"sql.rel_check_tables",SQLSTATE(3F000) "ALTER %s: to be added table column type doesn't match %s definition", errtable, errtable);
		if (isRangePartitionTable(nt) || isListPartitionTable(nt)) {
			if (nc->null != mc->null)
				throw(SQL,"sql.rel_check_tables",SQLSTATE(3F000) "ALTER %s: to be added table column NULL check doesn't match %s definition", errtable, errtable);
			if ((!nc->def && mc->def) || (nc->def && !mc->def) || (nc->def && mc->def && strcmp(nc->def, mc->def) != 0))
				throw(SQL,"sql.rel_check_tables",SQLSTATE(3F000) "ALTER %s: to be added table column DEFAULT value doesn't match %s definition", errtable, errtable);
		}
	}
	if (isNonPartitionedTable(nt)) {
		if (cs_size(&nt->idxs) != cs_size(&nnt->idxs))
			throw(SQL,"sql.rel_check_tables",SQLSTATE(3F000) "ALTER %s: to be added table index doesn't match %s definition", errtable, errtable);
		if (cs_size(&nt->idxs))
			for (n = nt->idxs.set->h, m = nnt->idxs.set->h; n && m; n = n->next, m = m->next) {
				sql_idx *ni = n->data;
				sql_idx *mi = m->data;

				if (ni->type != mi->type)
					throw(SQL,"sql.rel_check_tables",SQLSTATE(3F000) "ALTER %s: to be added table index type doesn't match %s definition", errtable, errtable);
			}
	} else { //for partitioned tables we allow indexes but the key set must be exactly the same
		if (cs_size(&nt->keys) != cs_size(&nnt->keys))
			throw(SQL,"sql.rel_check_tables",SQLSTATE(3F000) "ALTER %s: to be added table key doesn't match %s definition", errtable, errtable);
		if (cs_size(&nt->keys))
			for (n = nt->keys.set->h, m = nnt->keys.set->h; n && m; n = n->next, m = m->next) {
				sql_key *ni = n->data;
				sql_key *mi = m->data;

				if (ni->type != mi->type)
					throw(SQL,"sql.rel_check_tables",SQLSTATE(3F000) "ALTER %s: to be added table key type doesn't match %s definition", errtable, errtable);
				if (list_length(ni->columns) != list_length(mi->columns))
					throw(SQL,"sql.rel_check_tables",SQLSTATE(3F000) "ALTER %s: to be added table key type doesn't match %s definition", errtable, errtable);
				for (nn = ni->columns->h, mm = mi->columns->h; nn && mm; nn = nn->next, mm = mm->next) {
					sql_kc *nni = nn->data;
					sql_kc *mmi = mm->data;

					if (nni->c->colnr != mmi->c->colnr)
						throw(SQL,"sql.rel_check_tables",SQLSTATE(3F000) "ALTER %s: to be added table key's columns doesn't match %s definition", errtable, errtable);
				}
			}
	}

	for (sql_table *up = nt->p ; up ; up = up->p) {
		if (!strcmp(up->s->base.name, nnt->s->base.name) && !strcmp(up->base.name, nnt->base.name))
			throw(SQL,"sql.rel_check_tables",SQLSTATE(3F000) "ALTER %s: to be added table is a parent of the %s", errtable, errtable);
	}
	return MAL_SUCCEED;
}

static char*
validate_alter_table_add_table(mvc *sql, char* call, char *msname, char *mtname, char *psname, char *ptname,
							   sql_table **mt, sql_table **pt, int update)
{
	sql_schema *ms = mvc_bind_schema(sql, msname), *ps = mvc_bind_schema(sql, psname);
	sql_table *rmt = NULL, *rpt = NULL;

	if (ms)
		rmt = mvc_bind_table(sql, ms, mtname);
	if (ps)
		rpt = mvc_bind_table(sql, ps, ptname);
	*mt = rmt;
	*pt = rpt;
	if (!update && rmt && (!isMergeTable(rmt) && !isReplicaTable(rmt)))
		throw(SQL,call,SQLSTATE(42S02) "ALTER TABLE: cannot add table '%s.%s' to table '%s.%s'", psname, ptname, msname, mtname);
	if (rmt && rpt) {
		char *msg;
		node *n = cs_find_id(&rmt->members, rpt->base.id);
		const char *errtable = TABLE_TYPE_DESCRIPTION(rmt->type, rmt->properties);

		if (isView(rpt))
			throw(SQL,call,SQLSTATE(42000) "ALTER TABLE: can't add a view into a %s", errtable);
		if (ms->base.id != ps->base.id)
			throw(SQL,call,SQLSTATE(42000) "ALTER TABLE: all children tables of '%s.%s' must be part of schema '%s'", msname, mtname, msname);
		if (n && !update)
			throw(SQL,call,SQLSTATE(42S02) "ALTER TABLE: table '%s.%s' is already part of the %s '%s.%s'", psname, ptname, errtable, msname, mtname);
		if (!n && update)
			throw(SQL,call,SQLSTATE(42S02) "ALTER TABLE: table '%s.%s' isn't part of the %s '%s.%s'", psname, ptname, errtable, msname, mtname);
		if ((msg = rel_check_tables(rmt, rpt, errtable)) != NULL)
			return msg;
		return MAL_SUCCEED;
	} else if (rmt) {
		throw(SQL,call,SQLSTATE(42S02) "ALTER TABLE: no such table '%s' in schema '%s'", ptname, psname);
	} else {
		throw(SQL,call,SQLSTATE(42S02) "ALTER TABLE: no such table '%s' in schema '%s'", mtname, msname);
	}
}

static char *
alter_table_add_table(mvc *sql, char *msname, char *mtname, char *psname, char *ptname)
{
	sql_table *mt = NULL, *pt = NULL;
	str msg = validate_alter_table_add_table(sql, "sql.alter_table_add_table", msname, mtname, psname, ptname, &mt, &pt, 0);

	if (msg == MAL_SUCCEED)
		sql_trans_add_table(sql->session->tr, mt, pt);

	return msg;
}

static char *
alter_table_add_range_partition(mvc *sql, char *msname, char *mtname, char *psname, char *ptname, ptr min, ptr max,
								int with_nills, int update)
{
	sql_table *mt = NULL, *pt = NULL;
	sql_part *err = NULL;
	str msg = MAL_SUCCEED, err_min = NULL, err_max = NULL, conflict_err_min = NULL, conflict_err_max = NULL;
	int tp1 = 0, errcode = 0, min_null = 0, max_null = 0;
	size_t length = 0;
	ssize_t (*atomtostr)(str *, size_t *, const void *, bool);
	sql_subtype tpe;

	if ((msg = validate_alter_table_add_table(sql, "sql.alter_table_add_range_partition", msname, mtname, psname, ptname,
											 &mt, &pt, update))) {
		return msg;
	} else if (!isRangePartitionTable(mt)) {
		msg = createException(SQL,"sql.alter_table_add_range_partition",SQLSTATE(42000)
									"ALTER TABLE: cannot add range partition into a %s table",
									(mt->type == tt_merge_table)?"merge":"list partition");
		goto finish;
	} else if (!update && pt->p) {
		msg = createException(SQL,"sql.alter_table_add_range_partition",SQLSTATE(42000)
							  "ALTER TABLE: table %s.%s is already part of another range partition table",
							  psname, ptname);
		goto finish;
	}

	find_partition_type(&tpe, mt);
	tp1 = tpe.type->localtype;
	min_null = ATOMcmp(tp1, min, ATOMnilptr(tp1)) == 0;
	max_null = ATOMcmp(tp1, max, ATOMnilptr(tp1)) == 0;

	if (max_null && min_null && !with_nills) {
		msg = createException(SQL,"sql.alter_table_add_range_partition",SQLSTATE(42000) "ALTER TABLE: range bound cannot be null");
		goto finish;
	} else if (!min_null && !max_null && ATOMcmp(tp1, min, max) > 0) {
		msg = createException(SQL,"sql.alter_table_add_range_partition",SQLSTATE(42000) "ALTER TABLE: minimum value is higher than maximum value");
		goto finish;
	}

	errcode = sql_trans_add_range_partition(sql->session->tr, mt, pt, tpe, min, max, with_nills, update, &err);
	switch (errcode) {
		case 0:
			break;
		case -1:
			msg = createException(SQL,"sql.alter_table_add_range_partition",SQLSTATE(HY013) MAL_MALLOC_FAIL);
			break;
		case -2:
			msg = createException(SQL,"sql.alter_table_add_range_partition",SQLSTATE(42000)
									"ALTER TABLE: minimum value length is higher than %d", STORAGE_MAX_VALUE_LENGTH);
			break;
		case -3:
			msg = createException(SQL,"sql.alter_table_add_range_partition",SQLSTATE(42000)
									"ALTER TABLE: maximum value length is higher than %d", STORAGE_MAX_VALUE_LENGTH);
			break;
		case -4:
			assert(err);
			if (with_nills && err->with_nills) {
				msg = createException(SQL,"sql.alter_table_add_range_partition",SQLSTATE(42000)
										"ALTER TABLE: conflicting partitions: table %s.%s stores null values and only "
										"one partition can store null values at the time", err->t->s->base.name, err->base.name);
			} else {
				atomtostr = BATatoms[tp1].atomToStr;
				if (atomtostr(&conflict_err_min, &length, err->part.range.minvalue, true) < 0) {
					msg = createException(SQL,"sql.alter_table_add_range_partition",SQLSTATE(HY013) MAL_MALLOC_FAIL);
				} else if (atomtostr(&conflict_err_max, &length, err->part.range.maxvalue, true) < 0) {
					msg = createException(SQL,"sql.alter_table_add_range_partition",SQLSTATE(HY013) MAL_MALLOC_FAIL);
				} else if (atomtostr(&err_min, &length, min, true) < 0) {
					msg = createException(SQL,"sql.alter_table_add_range_partition",SQLSTATE(HY013) MAL_MALLOC_FAIL);
				} else if (atomtostr(&err_max, &length, max, true) < 0) {
					msg = createException(SQL,"sql.alter_table_add_range_partition",SQLSTATE(HY013) MAL_MALLOC_FAIL);
				} else {
					sql_table *errt = mvc_bind_table(sql, mt->s, err->base.name);
					msg = createException(SQL,"sql.alter_table_add_range_partition",SQLSTATE(42000)
									  "ALTER TABLE: conflicting partitions: %s to %s and %s to %s from table %s.%s",
									  err_min, err_max, conflict_err_min, conflict_err_max, errt->s->base.name, errt->base.name);
				}
			}
			break;
		default:
			assert(0);
	}

finish:
	if (err_min)
		GDKfree(err_min);
	if (err_max)
		GDKfree(err_max);
	if (conflict_err_min)
		GDKfree(conflict_err_min);
	if (conflict_err_max)
		GDKfree(conflict_err_max);
	if (msg != MAL_SUCCEED)
		pt->p = NULL;
	return msg;
}

static char *
alter_table_add_value_partition(mvc *sql, MalStkPtr stk, InstrPtr pci, char *msname, char *mtname, char *psname,
								char *ptname, int with_nills, int update)
{
	sql_table *mt = NULL, *pt = NULL;
	str msg = MAL_SUCCEED;
	sql_part *err = NULL;
	int errcode = 0, i = 0, ninserts = 0;
	list *values = list_new(sql->session->tr->sa, (fdestroy) NULL);
	sql_subtype tpe;

	if ((msg = validate_alter_table_add_table(sql, "sql.alter_table_add_value_partition", msname, mtname, psname, ptname,
											 &mt, &pt, update))) {
		return msg;
	} else if (!isListPartitionTable(mt)) {
		msg = createException(SQL,"sql.alter_table_add_value_partition",SQLSTATE(42000)
									"ALTER TABLE: cannot add value partition into a %s table",
									(mt->type == tt_merge_table)?"merge":"range partition");
		goto finish;
	} else if (!update && pt->p) {
		msg = createException(SQL,"sql.alter_table_add_value_partition",SQLSTATE(42000)
							  "ALTER TABLE: table %s.%s is already part of another list partition table",
							  psname, ptname);
		goto finish;
	}

	find_partition_type(&tpe, mt);
	ninserts = pci->argc - pci->retc - 6;
	if (ninserts <= 0 && !with_nills) {
		msg = createException(SQL,"sql.alter_table_add_value_partition",SQLSTATE(42000) "ALTER TABLE: no values in the list");
		goto finish;
	}
	for ( i = pci->retc+6; i < pci->argc; i++){
		sql_part_value *nextv = NULL;
		ValRecord *vnext = &(stk)->stk[(pci)->argv[i]];
		ptr pnext = VALget(vnext);
		size_t len = ATOMlen(vnext->vtype, pnext);

		if (VALisnil(vnext)) { /* check for an eventual null value which cannot be */
			msg = createException(SQL,"sql.alter_table_add_value_partition",SQLSTATE(42000)
																			"ALTER TABLE: list value cannot be null");
			goto finish;
		}

		nextv = SA_ZNEW(sql->session->tr->sa, sql_part_value); /* instantiate the part value */
		nextv->tpe = tpe;
		nextv->value = sa_alloc(sql->session->tr->sa, len);
		memcpy(nextv->value, pnext, len);
		nextv->length = len;

		if (list_append_sorted(values, nextv, sql_values_list_element_validate_and_insert) != NULL) {
			msg = createException(SQL,"sql.alter_table_add_value_partition",SQLSTATE(42000)
									"ALTER TABLE: there are duplicated values in the list");
			goto finish;
		}
	}

	errcode = sql_trans_add_value_partition(sql->session->tr, mt, pt, tpe, values, with_nills, update, &err);
	switch (errcode) {
		case 0:
			break;
		case -1:
			msg = createException(SQL,"sql.alter_table_add_value_partition",SQLSTATE(42000)
									"ALTER TABLE: the new partition is conflicting with the existing partition %s.%s",
									err->t->s->base.name, err->base.name);
			break;
		default:
			msg = createException(SQL,"sql.alter_table_add_value_partition",SQLSTATE(42000)
									"ALTER TABLE: value at position %d length is higher than %d",
									(errcode * -1) - 1, STORAGE_MAX_VALUE_LENGTH);
			break;
	}

finish:
	if (msg != MAL_SUCCEED)
		pt->p = NULL;
	return msg;
}

static char *
alter_table_del_table(mvc *sql, char *msname, char *mtname, char *psname, char *ptname, int drop_action)
{
	sql_schema *ms = mvc_bind_schema(sql, msname), *ps = mvc_bind_schema(sql, psname);
	sql_table *mt = NULL, *pt = NULL;

	if (ms)
		mt = mvc_bind_table(sql, ms, mtname);
	if (ps)
		pt = mvc_bind_table(sql, ps, ptname);
	if (mt && pt) {
		node *n = NULL;

		if (!pt || (n = cs_find_id(&mt->members, pt->base.id)) == NULL)
			throw(SQL,"sql.alter_table_del_table",SQLSTATE(42S02) "ALTER TABLE: table '%s.%s' isn't part of the MERGE TABLE '%s.%s'", psname, ptname, msname, mtname);

		sql_trans_del_table(sql->session->tr, mt, pt, drop_action);
	} else if (mt) {
		throw(SQL,"sql.alter_table_del_table",SQLSTATE(42S02) "ALTER TABLE: no such table '%s' in schema '%s'", ptname, psname);
	} else {
		throw(SQL,"sql.alter_table_del_table",SQLSTATE(42S02) "ALTER TABLE: no such table '%s' in schema '%s'", mtname, msname);
	}
	return MAL_SUCCEED;
}

static char *
alter_table_set_access(mvc *sql, char *sname, char *tname, int access)
{
	sql_schema *s = mvc_bind_schema(sql, sname);
	sql_table *t = NULL;

	if (s)
		t = mvc_bind_table(sql, s, tname);
	if (t) {
		if (isMergeTable(t))
			throw(SQL,"sql.alter_table_set_access",SQLSTATE(42S02) "ALTER TABLE: read only MERGE TABLES are not supported");
		if (t->access != access) {
			if (access && table_has_updates(sql->session->tr, t))
				throw(SQL,"sql.alter_table_set_access",SQLSTATE(40000) "ALTER TABLE: set READ or INSERT ONLY not possible with outstanding updates (wait until updates are flushed)\n");

			mvc_access(sql, t, access);
			if (access == 0)
				sql_drop_statistics(sql, t);
		}
	} else {
		throw(SQL,"sql.alter_table_set_access",SQLSTATE(42S02) "ALTER TABLE: no such table '%s' in schema '%s'", tname, sname);
	}
	return MAL_SUCCEED;
}

static char *
alter_stream_table(mvc *sql, char *sname, char *tname, int operation, int value)
{
	sql_schema *s = mvc_bind_schema(sql, sname);
	sql_table *t = NULL;
	char* opname = NULL;
	int minimum = 0;

	if (s)
		t = mvc_bind_table(sql, s, tname);
	if (t) {
		if (!isStream(t))
			throw(SQL,"sql.alter_table", SQLSTATE(42S02) "ALTER STREAM TABLE: table '%s' is not a stream table", sname);

		switch (operation) {
			case CHANGE_WINDOW:
				opname = "window";
				minimum = 0;
				if(value < t->stream->stride)
					throw(SQL,"sql.alter_table", SQLSTATE(42S02) "ALTER STREAM TABLE: the stride size is larger than the window size?");
				break;
			case CHANGE_STRIDE:
				opname = "stride";
				minimum = -1;
				if(t->stream->window < value)
					throw(SQL,"sql.alter_table", SQLSTATE(42S02) "ALTER STREAM TABLE: the stride size is larger than the window size?");
				break;
			default:
				assert(0);
		}
		if(value < minimum)
			throw(SQL,"sql.alter_table", SQLSTATE(42S02) "ALTER STREAM TABLE: %s size must be non negative", opname);

		mvc_alter_stream_table(sql, t, operation, value);
	} else {
		throw(SQL,"sql.alter_table", SQLSTATE(42S02) "ALTER STREAM TABLE: no such table '%s' in schema '%s'", tname, sname);
	}
	return MAL_SUCCEED;
}

static char *
create_trigger(mvc *sql, char *sname, char *tname, char *triggername, int time, int orientation, int event, char *old_name, char *new_name, char *condition, char *query)
{
	sql_trigger *tri = NULL;
	sql_schema *s = NULL;
	sql_table *t;

	if (sname && !(s = mvc_bind_schema(sql, sname)))
		throw(SQL,"sql.create_trigger",SQLSTATE(3F000) "CREATE TRIGGER: no such schema '%s'", sname);
	if (!s)
		s = cur_schema(sql);
	if (!mvc_schema_privs(sql, s))
		throw(SQL,"sql.create_trigger",SQLSTATE(3F000) "CREATE TRIGGER: access denied for %s to schema '%s'", stack_get_string(sql, "current_user"), s->base.name);
	if (mvc_bind_trigger(sql, s, triggername) != NULL)
		throw(SQL,"sql.create_trigger",SQLSTATE(3F000) "CREATE TRIGGER: name '%s' already in use", triggername);

	if (!(t = mvc_bind_table(sql, s, tname)))
		throw(SQL,"sql.create_trigger",SQLSTATE(3F000) "CREATE TRIGGER: unknown table '%s'", tname);

	if (isView(t))
		throw(SQL,"sql.create_trigger",SQLSTATE(3F000) "CREATE TRIGGER: cannot create trigger on view '%s'", tname);

	tri = mvc_create_trigger(sql, t, triggername, time, orientation, event, old_name, new_name, condition, query);
	if (tri) {
		char *buf;
		sql_rel *r = NULL;
		sql_allocator *sa = sql->sa;

		sql->sa = sa_create();
		if (!sql->sa)
			throw(SQL, "sql.catalog",SQLSTATE(HY013) MAL_MALLOC_FAIL);
		buf = sa_strdup(sql->sa, query);
		if (!buf)
			throw(SQL, "sql.catalog",SQLSTATE(HY013) MAL_MALLOC_FAIL);
		r = rel_parse(sql, s, buf, m_deps);
		if (r)
			r = sql_processrelation(sql, r, 0);
		if (r) {
			list *id_l = rel_dependencies(sql, r);
			mvc_create_dependencies(sql, id_l, tri->base.id, TRIGGER_DEPENDENCY);
		}
		sa_destroy(sql->sa);
		sql->sa = sa;
	}
	return MAL_SUCCEED;
}

static char *
drop_trigger(mvc *sql, char *sname, char *tname, int if_exists)
{
	sql_trigger *tri = NULL;
	sql_schema *s = NULL;

	if (sname && !(s = mvc_bind_schema(sql, sname)))
		throw(SQL,"sql.drop_trigger",SQLSTATE(3F000) "DROP TRIGGER: no such schema '%s'", sname);
	if (!s)
		s = cur_schema(sql);
	assert(s);
	if (!mvc_schema_privs(sql, s))
		throw(SQL,"sql.drop_trigger",SQLSTATE(3F000) "DROP TRIGGER: access denied for %s to schema '%s'", stack_get_string(sql, "current_user"), s->base.name);

	if ((tri = mvc_bind_trigger(sql, s, tname)) == NULL) {
		if (if_exists)
			return MAL_SUCCEED;
		throw(SQL,"sql.drop_trigger", SQLSTATE(3F000) "DROP TRIGGER: unknown trigger %s\n", tname);
	}
	if (mvc_drop_trigger(sql, s, tri))
		throw(SQL,"sql.drop_trigger", SQLSTATE(HY013) MAL_MALLOC_FAIL);
	return MAL_SUCCEED;
}

static char *
drop_table(mvc *sql, char *sname, char *tname, int drop_action, int if_exists)
{
	sql_schema *s = NULL;
	sql_table *t = NULL;
	node *n;

	if (sname && !(s = mvc_bind_schema(sql, sname)))
		throw(SQL,"sql.drop_table",SQLSTATE(3F000) "DROP TABLE: no such schema '%s'", sname);
	if (!s)
		s = cur_schema(sql);
	t = mvc_bind_table(sql, s, tname);
	if (!t && !sname) {
		s = tmp_schema(sql);
		t = mvc_bind_table(sql, s, tname);
	}
	if (!t) {
		if (if_exists)
			return MAL_SUCCEED;
		throw(SQL,"sql.droptable", SQLSTATE(42S02) "DROP TABLE: no such table '%s'", tname);
	} else if (isView(t)) {
		throw(SQL,"sql.droptable", SQLSTATE(42000) "DROP TABLE: cannot drop VIEW '%s'", tname);
	} else if (t->system) {
		throw(SQL,"sql.droptable", SQLSTATE(42000) "DROP TABLE: cannot drop system table '%s'", tname);
	} else if (!mvc_schema_privs(sql, s) && !(isTempSchema(s) && t->persistence == SQL_LOCAL_TEMP)) {
		throw(SQL,"sql.droptable",SQLSTATE(42000) "DROP TABLE: access denied for %s to schema '%s'", stack_get_string(sql, "current_user"), s->base.name);
	} else if (isStream(t) && CQtryDeleteBasket(sname, tname)) {
		throw(SQL,"sql.droptable",SQLSTATE(42000) "DROP TABLE: unable to drop stream table '%s': there are pending continuous queries on it", tname);
	}
	if (!drop_action && t->keys.set) {
		for (n = t->keys.set->h; n; n = n->next) {
			sql_key *k = n->data;

			if (k->type == ukey || k->type == pkey) {
				sql_ukey *uk = (sql_ukey *) k;

				if (uk->keys && list_length(uk->keys)) {
					node *l = uk->keys->h;

					for (; l; l = l->next) {
						k = l->data;
						/* make sure it is not a self referencing key */
						if (k->t != t)
							throw(SQL,"sql.droptable", SQLSTATE(40000) "DROP TABLE: FOREIGN KEY %s.%s depends on %s", k->t->base.name, k->base.name, tname);
					}
				}
			}
		}
	}

	if (!drop_action && mvc_check_dependency(sql, t->base.id, TABLE_DEPENDENCY, NULL))
		throw (SQL,"sql.droptable",SQLSTATE(42000) "DROP TABLE: unable to drop table %s (there are database objects which depend on it)\n", t->base.name);

	return mvc_drop_table(sql, s, t, drop_action);
}

static char *
drop_view(mvc *sql, char *sname, char *tname, int drop_action, int if_exists)
{
	sql_table *t = NULL;
	sql_schema *ss = NULL;

	if (sname != NULL && (ss = mvc_bind_schema(sql, sname)) == NULL)
		throw(SQL,"sql.dropview", SQLSTATE(3F000) "DROP VIEW: no such schema '%s'", sname);

	if (ss == NULL)
		ss = cur_schema(sql);

	t = mvc_bind_table(sql, ss, tname);
	if (!mvc_schema_privs(sql, ss) && !(isTempSchema(ss) && t && t->persistence == SQL_LOCAL_TEMP)) {
		throw(SQL,"sql.dropview", SQLSTATE(42000) "DROP VIEW: access denied for %s to schema '%s'", stack_get_string(sql, "current_user"), ss->base.name);
	} else if (!t) {
		if (if_exists){
			return MAL_SUCCEED;
		}
		throw(SQL,"sql.drop_view",SQLSTATE(42S02) "DROP VIEW: unknown view '%s'", tname);
	} else if (!isView(t)) {
		throw(SQL,"sql.drop_view", SQLSTATE(42000) "DROP VIEW: unable to drop view '%s': is a table", tname);
	} else if (t->system) {
		throw(SQL,"sql.drop_view", SQLSTATE(42000) "DROP VIEW: cannot drop system view '%s'", tname);
	} else if (!drop_action && mvc_check_dependency(sql, t->base.id, VIEW_DEPENDENCY, NULL)) {
		throw(SQL,"sql.drop_view", SQLSTATE(42000) "DROP VIEW: cannot drop view '%s', there are database objects which depend on it", t->base.name);
	}
	return mvc_drop_table(sql, ss, t, drop_action);
}

static str
drop_key(mvc *sql, char *sname, char *kname, int drop_action)
{
	sql_key *key;
	sql_schema *ss = NULL;

	if (sname != NULL && (ss = mvc_bind_schema(sql, sname)) == NULL)
		throw(SQL,"drop_key", SQLSTATE(3F000) "ALTER TABLE: no such schema '%s'", sname);

	if (ss == NULL)
		ss = cur_schema(sql);

	if ((key = mvc_bind_key(sql, ss, kname)) == NULL)
		throw(SQL,"sql.drop_key", SQLSTATE(42000) "ALTER TABLE: no such constraint '%s'", kname);
	if (!drop_action && mvc_check_dependency(sql, key->base.id, KEY_DEPENDENCY, NULL))
		throw(SQL,"sql.drop_key", SQLSTATE(42000) "ALTER TABLE: cannot drop constraint '%s': there are database objects which depend on it", key->base.name);
	if (mvc_drop_key(sql, ss, key, drop_action))
		throw(SQL,"sql.drop_key", SQLSTATE(HY013) MAL_MALLOC_FAIL);
	return MAL_SUCCEED;
}

static str
drop_index(Client cntxt, mvc *sql, char *sname, char *iname)
{
	sql_schema *s = NULL;
	sql_idx *i = NULL;

	if (!(s = mvc_bind_schema(sql, sname)))
		throw(SQL,"sql.drop_index", SQLSTATE(3F000) "DROP INDEX: no such schema '%s'", sname);
	i = mvc_bind_idx(sql, s, iname);
	if (!i) {
		throw(SQL,"sql.drop_index", SQLSTATE(42S12) "DROP INDEX: no such index '%s'", iname);
	} else if (!mvc_schema_privs(sql, s)) {
		throw(SQL,"sql.drop_index", SQLSTATE(42000) "DROP INDEX: access denied for %s to schema '%s'", stack_get_string(sql, "current_user"), s->base.name);
	} else {
		if (i->type == ordered_idx) {
			sql_kc *ic = i->columns->h->data;
			BAT *b = mvc_bind(sql, s->base.name, ic->c->t->base.name, ic->c->base.name, 0);
			if (b) {
				OIDXdropImplementation(cntxt, b);
				BBPunfix(b->batCacheid);
			}
		}
		if (i->type == imprints_idx) {
			sql_kc *ic = i->columns->h->data;
			BAT *b = mvc_bind(sql, s->base.name, ic->c->t->base.name, ic->c->base.name, 0);
			if (b) {
				IMPSdestroy(b);
				BBPunfix(b->batCacheid);
			}
		}
		if (mvc_drop_idx(sql, s, i))
			throw(SQL,"sql.drop_index", SQLSTATE(HY013) MAL_MALLOC_FAIL);
	}
	return NULL;
}

static str
change_single_cp(Client cntxt, str alias, int action, lng heartbeat, lng startat, int cycles)
{
	if(action & mod_resume_continuous) {
		return CQresume(alias, 1, heartbeat, startat, cycles);
	} else if(action & mod_resume_continuous_no_alter) {
		return CQresume(alias, 0, 0, 0, 0);
	} else if(action & mod_pause_continuous) {
		return CQpause(alias);
	} else if(action & mod_stop_continuous) {
		return CQderegister(cntxt, alias);
	}
	assert(0);
	return NULL;
}

static str
change_all_cp(Client cntxt, int action)
{
	switch(action) {
		case mod_pause_all_continuous:
			return CQpauseAll();
		case mod_resume_all_continuous:
			return CQresumeAll();
		case mod_stop_all_continuous:
			return CQderegisterAll(cntxt);
		default:
			assert(0);
	}
	return NULL;
}

static str
create_seq(mvc *sql, char *sname, char *seqname, sql_sequence *seq)
{
	sql_schema *s = NULL;

	(void)seqname;
	if (sname && !(s = mvc_bind_schema(sql, sname)))
		throw(SQL,"sql.create_seq", SQLSTATE(3F000) "CREATE SEQUENCE: no such schema '%s'", sname);
	if (s == NULL)
		s = cur_schema(sql);
	if (find_sql_sequence(s, seq->base.name)) {
		throw(SQL,"sql.create_seq", SQLSTATE(42000) "CREATE SEQUENCE: name '%s' already in use", seq->base.name);
	} else if (!mvc_schema_privs(sql, s)) {
		throw(SQL,"sql.create_seq", SQLSTATE(42000) "CREATE SEQUENCE: insufficient privileges for '%s' in schema '%s'", stack_get_string(sql, "current_user"), s->base.name);
	} else if (is_lng_nil(seq->start) || is_lng_nil(seq->minvalue) || is_lng_nil(seq->maxvalue) ||
			   is_lng_nil(seq->increment) || is_lng_nil(seq->cacheinc) || is_bit_nil(seq->cycle)) {
		throw(SQL,"sql.create_seq", SQLSTATE(42000) "CREATE SEQUENCE: sequence properties must be non-NULL");
	}
	if (seq->minvalue && seq->start < seq->minvalue)
		throw(SQL, "sql.create_seq", SQLSTATE(42000) "CREATE SEQUENCE: start value is lesser than the minimum ("LLFMT" < "LLFMT")", seq->start, seq->minvalue);
	if (seq->maxvalue && seq->start > seq->maxvalue)
		throw(SQL, "sql.create_seq", SQLSTATE(42000) "CREATE SEQUENCE: start value is higher than the maximum ("LLFMT" > "LLFMT")", seq->start, seq->maxvalue);
	if (seq->minvalue && seq->maxvalue && seq->maxvalue < seq->minvalue)
		throw(SQL, "sql.create_seq", SQLSTATE(42000) "CREATE SEQUENCE: maximum value is lesser than the minimum ("LLFMT" < "LLFMT")", seq->maxvalue, seq->minvalue);
	sql_trans_create_sequence(sql->session->tr, s, seq->base.name, seq->start, seq->minvalue, seq->maxvalue, seq->increment, seq->cacheinc, seq->cycle, seq->bedropped);
	return NULL;
}

static str
alter_seq(mvc *sql, char *sname, char *seqname, sql_sequence *seq, const lng *val)
{
	sql_schema *s = NULL;
	sql_sequence *nseq = NULL;

	(void)seqname;
	if (sname && !(s = mvc_bind_schema(sql, sname)))
		throw(SQL,"sql.alter_seq", SQLSTATE(3F000) "ALTER SEQUENCE: no such schema '%s'", sname);
	if (s == NULL)
		s = cur_schema(sql);
	if (!(nseq = find_sql_sequence(s, seq->base.name)))
		throw(SQL,"sql.alter_seq", SQLSTATE(42000) "ALTER SEQUENCE: no such sequence '%s'", seq->base.name);
	else if (!mvc_schema_privs(sql, s))
		throw(SQL,"sql.alter_seq", SQLSTATE(42000) "ALTER SEQUENCE: insufficient privileges for '%s' in schema '%s'", stack_get_string(sql, "current_user"), s->base.name);
	/* if seq properties hold NULL values, then they should be ignored during the update */
	/* first alter the known values */
	sql_trans_alter_sequence(sql->session->tr, nseq, seq->minvalue, seq->maxvalue, seq->increment, seq->cacheinc, seq->cycle);
	if (nseq->minvalue && nseq->maxvalue && nseq->maxvalue < seq->minvalue)
		throw(SQL, "sql.alter_seq", SQLSTATE(42000) "ALTER SEQUENCE: maximum value is lesser than the minimum ("LLFMT" < "LLFMT")", nseq->maxvalue, nseq->minvalue);
	if (val) {
		if (is_lng_nil(*val))
			throw(SQL, "sql.alter_seq", SQLSTATE(42000) "ALTER SEQUENCE: sequence value must be non-NULL");
		else if (nseq->minvalue && *val < nseq->minvalue)
			throw(SQL, "sql.alter_seq", SQLSTATE(42000) "ALTER SEQUENCE: cannot set sequence start to a value lesser than the minimum ("LLFMT" < "LLFMT")", *val, nseq->minvalue);
		else if (nseq->maxvalue && *val > nseq->maxvalue)
			throw(SQL, "sql.alter_seq", SQLSTATE(42000) "ALTER SEQUENCE: cannot set sequence start to a value higher than the maximum ("LLFMT" > "LLFMT")", *val, nseq->maxvalue);
		else if (!sql_trans_sequence_restart(sql->session->tr, nseq, *val))
			throw(SQL, "sql.alter_seq", SQLSTATE(42000) "ALTER SEQUENCE: failed to restart sequence %s.%s", sname, nseq->base.name);
	}
	return MAL_SUCCEED;
}

static str
drop_seq(mvc *sql, char *sname, char *name)
{
	sql_schema *s = NULL;
	sql_sequence *seq = NULL;

	if (sname && !(s = mvc_bind_schema(sql, sname)))
		throw(SQL,"sql.drop_seq", SQLSTATE(3F000) "DROP SEQUENCE: no such schema '%s'", sname);
	if (!s)
		s = cur_schema(sql);
	if (!(seq = find_sql_sequence(s, name))) {
		throw(SQL,"sql.drop_seq", SQLSTATE(42M35) "DROP SEQUENCE: no such sequence '%s'", name);
	} else if (!mvc_schema_privs(sql, s)) {
		throw(SQL,"sql.drop_seq", SQLSTATE(42000) "DROP SEQUENCE: insufficient privileges for '%s' in schema '%s'", stack_get_string(sql, "current_user"), s->base.name);
	}
	if (mvc_check_dependency(sql, seq->base.id, BEDROPPED_DEPENDENCY, NULL))
		throw(SQL,"sql.drop_seq", SQLSTATE(2B000) "DROP SEQUENCE: unable to drop sequence %s (there are database objects which depend on it)\n", seq->base.name);

	sql_trans_drop_sequence(sql->session->tr, s, seq, 0);
	return NULL;
}

static str
drop_func(mvc *sql, char *sname, char *name, sqlid fid, sql_ftype type, int action)
{
	sql_schema *s = NULL;
	char is_aggr = (type == F_AGGR);
	char is_func = (type != F_PROC);
	char *F = is_aggr ? "AGGREGATE" : (is_func ? "FUNCTION" : "PROCEDURE");
	char *f = is_aggr ? "aggregate" : (is_func ? "function" : "procedure");
	char *KF = type == F_FILT ? "FILTER " : type == F_UNION ? "UNION " : "";
	char *kf = type == F_FILT ? "filter " : type == F_UNION ? "union " : "";

	if (sname && !(s = mvc_bind_schema(sql, sname)))
		throw(SQL,"sql.drop_func", SQLSTATE(3F000) "DROP %s%s: no such schema '%s'", KF, F, sname);
	if (!s)
		s = cur_schema(sql);
	if (fid >= 0) {
		node *n = find_sql_func_node(s, fid);
		if (n) {
			sql_func *func = n->data;

			if (!mvc_schema_privs(sql, s)) {
				throw(SQL,"sql.drop_func", SQLSTATE(42000) "DROP %s%s: access denied for %s to schema '%s'", KF, F, stack_get_string(sql, "current_user"), s->base.name);
			}
			if (!action && mvc_check_dependency(sql, func->base.id, !IS_PROC(func) ? FUNC_DEPENDENCY : PROC_DEPENDENCY, NULL))
				throw(SQL,"sql.drop_func", SQLSTATE(42000) "DROP %s%s: there are database objects dependent on %s%s %s;", KF, F, kf, f, func->base.name);
			if(CQlocateUDF(func))
				throw(SQL,"sql.drop_func", SQLSTATE(42000) "DROP %s%s: there are continuous queries dependent on %s%s %s;", KF, F, kf, f, func->base.name);

			if (mvc_drop_func(sql, s, func, action))
				throw(SQL,"sql.drop_func", SQLSTATE(HY013) MAL_MALLOC_FAIL);
		}
	} else if (fid == -2) { //if exists option
		return MAL_SUCCEED;
	} else { //fid == -1
		node *n = NULL;
		list *list_func = schema_bind_func(sql, s, name, type);
		int res;

		if (!mvc_schema_privs(sql, s)) {
			list_destroy(list_func);
			throw(SQL,"sql.drop_func", SQLSTATE(42000) "DROP %s%s: access denied for %s to schema '%s'", KF, F, stack_get_string(sql, "current_user"), s->base.name);
		}
		for (n = list_func->h; n; n = n->next) {
			sql_func *func = n->data;

			if (!action && mvc_check_dependency(sql, func->base.id, !IS_PROC(func) ? FUNC_DEPENDENCY : PROC_DEPENDENCY, list_func)) {
				list_destroy(list_func);
				throw(SQL,"sql.drop_func", SQLSTATE(42000) "DROP %s%s: there are database objects dependent on %s%s %s;", KF, F, kf, f, func->base.name);
			}
			if(CQlocateUDF(func)) {
				list_destroy(list_func);
				throw(SQL,"sql.drop_func", SQLSTATE(42000) "DROP %s%s: there are continuous queries dependent on %s%s %s;", KF, F, kf, f, func->base.name);
			}
		}
		res = mvc_drop_all_func(sql, s, list_func, action);
		list_destroy(list_func);
		if (res)
			throw(SQL,"sql.drop_func", SQLSTATE(HY013) MAL_MALLOC_FAIL);
	}
	return MAL_SUCCEED;
}

static char *
create_func(mvc *sql, char *sname, char *fname, sql_func *f, sql_func *fo, int replace)
{
	sql_func *nf;
	sql_schema *s = NULL;
	node *n;
	char is_aggr = (f->type == F_AGGR);
	char is_func = (f->type != F_PROC);
	char is_loader = (f->type == F_LOADER);
	char *F = is_aggr ? "AGGREGATE" : (is_func ? "FUNCTION" : "PROCEDURE");
	char *fn = is_loader?"loader":(is_aggr ? "aggregate" : (is_func ? "function" : "procedure"));
	char *KF = f->type == F_FILT ? "FILTER " : f->type == F_UNION ? "UNION " : "";
<<<<<<< HEAD
	char *kf = f->type == F_FILT ? "filter " : f->type == F_UNION ? "union " : "";
=======
	int clientid = sql->clientid;
>>>>>>> 4f051c6a

	(void)fname;
	if (sname && !(s = mvc_bind_schema(sql, sname)))
		throw(SQL,"sql.create_func", SQLSTATE(3F000) "CREATE %s%s: no such schema '%s'", KF, F, sname);
	if (!s)
		s = cur_schema(sql);
	if (replace && fo && (n = find_sql_func_node(s, fo->base.id)) && CQlocateUDF(fo))
		throw(SQL,"sql.create_func", SQLSTATE(3F000) "CREATE OR REPLACE %s%s: there are continuous queries dependent on %s%s %s;", KF, F, kf, fn, fo->base.name);
	nf = mvc_create_func(sql, NULL, s, f->base.name, f->ops, f->res, f->type, f->lang, f->mod, f->imp, f->query, f->varres, f->vararg, f->system);
	assert(nf);
	switch (nf->lang) {
	case FUNC_LANG_INT:
	case FUNC_LANG_MAL: /* shouldn't be reachable, but leave it here */
		if (!backend_resolve_function(&clientid, nf))
			throw(SQL,"sql.create_func", SQLSTATE(3F000) "CREATE %s%s: external name %s.%s not bound", KF, F, nf->mod, nf->base.name);
		if (nf->query == NULL)
			break;
		/* fall through */
	case FUNC_LANG_SQL: {
		char *buf;
		sql_rel *r = NULL;
		sql_allocator *sa = sql->sa;

		assert(nf->query);
		if (!(sql->sa = sa_create()))
			throw(SQL, "sql.catalog", SQLSTATE(HY013) MAL_MALLOC_FAIL);
		if (!(buf = sa_strdup(sql->sa, nf->query)))
			throw(SQL, "sql.catalog", SQLSTATE(HY013) MAL_MALLOC_FAIL);
		r = rel_parse(sql, s, buf, m_deps);
		if (r)
			r = sql_processrelation(sql, r, 0);
		if (r) {
			node *n;
			list *id_l = rel_dependencies(sql, r);

			if (!f->vararg && f->ops) {
				for (n = f->ops->h; n; n = n->next) {
					sql_arg *a = n->data;

					if (a->type.type->s) 
						mvc_create_dependency(sql, a->type.type->base.id, nf->base.id, TYPE_DEPENDENCY);
				}
			}
			if (!f->varres && f->res) {
				for (n = f->res->h; n; n = n->next) {
					sql_arg *a = n->data;

					if (a->type.type->s) 
						mvc_create_dependency(sql, a->type.type->base.id, nf->base.id, TYPE_DEPENDENCY);
				}
			}
			mvc_create_dependencies(sql, id_l, nf->base.id, !IS_PROC(f) ? FUNC_DEPENDENCY : PROC_DEPENDENCY);
		}
		sa_destroy(sql->sa);
		sql->sa = sa;
	}
	default:
		break;
	}
	return MAL_SUCCEED;
}

static str
alter_table(Client cntxt, mvc *sql, char *sname, sql_table *t)
{
	sql_schema *s = mvc_bind_schema(sql, sname);
	sql_table *nt = NULL;
	node *n;

	if (!s)
		throw(SQL,"sql.alter_table", SQLSTATE(3F000) "ALTER TABLE: no such schema '%s'", sname);

	if ((nt = mvc_bind_table(sql, s, t->base.name)) == NULL) {
		throw(SQL,"sql.alter_table", SQLSTATE(42S02) "ALTER TABLE: no such table '%s'", t->base.name);
	} else if (!mvc_schema_privs(sql, s) && !(isTempSchema(s) && t->persistence == SQL_LOCAL_TEMP)) {
		throw(SQL,"sql.alter_table", SQLSTATE(42000) "ALTER TABLE: insufficient privileges for user '%s' in schema '%s'", stack_get_string(sql, "current_user"), s->base.name);
	}

	/* First check if all the changes are allowed */
	if (t->idxs.set) {
		/* only one pkey */
		if (nt->pkey) {
			for (n = t->idxs.nelm; n; n = n->next) {
				sql_idx *i = n->data;
				if (i->key && i->key->type == pkey)
					throw(SQL,"sql.alter_table", SQLSTATE(40000) "CONSTRAINT PRIMARY KEY: a table can have only one PRIMARY KEY\n");
			}
		}
	}

	/* check for changes */
	if (t->columns.dset) {
		if (isStream(t)) {
			throw(SQL,"sql.alter_table", SQLSTATE(42000) "cannot drop columns to a stream table\n");
		}
		for (n = t->columns.dset->h; n; n = n->next) {
			/* propagate alter table .. drop column */
			sql_column *c = n->data;
			sql_column *nc = mvc_bind_column(sql, nt, c->base.name);
			if (mvc_drop_column(sql, nt, nc, c->drop_action))
				throw(SQL,"sql.alter_table", SQLSTATE(HY013) MAL_MALLOC_FAIL);
		}
	}
	/* check for changes on current cols */
	for (n = t->columns.set->h; n != t->columns.nelm; n = n->next) {

		/* null or default value changes */
		sql_column *c = n->data;
		sql_column *nc = mvc_bind_column(sql, nt, c->base.name);

		if (c->null != nc->null && isTable(nt)) {
			if (c->null && nt->pkey) { /* check for primary keys based on this column */
				node *m;
				for (m = nt->pkey->k.columns->h; m; m = m->next) {
					sql_kc *kc = m->data;

					if (kc->c->base.id == c->base.id)
						throw(SQL,"sql.alter_table", SQLSTATE(40000) "NOT NULL CONSTRAINT: cannot change NOT NULL CONSTRAINT for column '%s' as its part of the PRIMARY KEY\n", c->base.name);
				}
			}
			mvc_null(sql, nc, c->null);
			/* for non empty check for nulls */
			if (c->null == 0) {
				const void *nilptr = ATOMnilptr(c->type.type->localtype);
				rids *nils = table_funcs.rids_select(sql->session->tr, nc, nilptr, NULL, NULL);
				int has_nils = !is_oid_nil(table_funcs.rids_next(nils));

				table_funcs.rids_destroy(nils);
				if (has_nils)
					throw(SQL,"sql.alter_table", SQLSTATE(40002) "ALTER TABLE: NOT NULL constraint violated for column %s.%s", c->t->base.name, c->base.name);
			}
		}
		if (c->def != nc->def)
			mvc_default(sql, nc, c->def);

		if (c->storage_type != nc->storage_type) {
			if (c->t->access == TABLE_WRITABLE)
				throw(SQL,"sql.alter_table", SQLSTATE(40002) "ALTER TABLE: SET STORAGE for column %s.%s only allowed on READ or INSERT ONLY tables", c->t->base.name, c->base.name);
			nc->base.rtime = nc->base.wtime = sql->session->tr->wtime;
			mvc_storage(sql, nc, c->storage_type);
		}
	}
	for (; n; n = n->next) {
		/* propagate alter table .. add column */
		sql_column *c = n->data;

		if (mvc_copy_column(sql, nt, c) == NULL)
			throw(SQL,"sql.alter_table", SQLSTATE(40002) "ALTER TABLE: Failed to create column %s.%s", c->t->base.name, c->base.name);
	}
	if (t->idxs.set) {
		/* alter drop index */
		if (t->idxs.dset)
			for (n = t->idxs.dset->h; n; n = n->next) {
				sql_idx *i = n->data;
				sql_idx *ni = mvc_bind_idx(sql, s, i->base.name);
				if (mvc_drop_idx(sql, s, ni))
					throw(SQL,"sql.alter_table", SQLSTATE(HY013) MAL_MALLOC_FAIL);
			}
		/* alter add index */
		for (n = t->idxs.nelm; n; n = n->next) {
			sql_idx *i = n->data;

			if (i->type == ordered_idx) {
				sql_kc *ic = i->columns->h->data;
				BAT *b = mvc_bind(sql, nt->s->base.name, nt->base.name, ic->c->base.name, 0);
				char *msg = OIDXcreateImplementation(cntxt, newBatType(b->ttype), b, -1);
				BBPunfix(b->batCacheid);
				if (msg != MAL_SUCCEED) {
					char *smsg = createException(SQL,"sql.alter_table", SQLSTATE(40002) "CREATE ORDERED INDEX: %s", msg);
					freeException(msg);
					return smsg;
				}
			}
			if (i->type == imprints_idx) {
				gdk_return r;
				sql_kc *ic = i->columns->h->data;
				BAT *b = mvc_bind(sql, nt->s->base.name, nt->base.name, ic->c->base.name, 0);
				r = BATimprints(b);
				BBPunfix(b->batCacheid);
				if (r != GDK_SUCCEED)
					throw(SQL, "sql.alter_table", GDK_EXCEPTION);
			}
			if (mvc_copy_idx(sql, nt, i) == NULL)
				throw(SQL,"sql.alter_table", SQLSTATE(40002) "ALTER TABLE: Failed to create index %s.%s", i->t->base.name, i->base.name);
		}
	}
	if (t->keys.set) {
		/* alter drop key */
		if (t->keys.dset)
			for (n = t->keys.dset->h; n; n = n->next) {
				sql_key *k = n->data;
				sql_key *nk = mvc_bind_key(sql, s, k->base.name);
				if (nk) {
					if (mvc_drop_key(sql, s, nk, k->drop_action))
						throw(SQL,"sql.alter_table", SQLSTATE(HY013) MAL_MALLOC_FAIL);
				}
			}
		/* alter add key */
		for (n = t->keys.nelm; n; n = n->next) {
			sql_key *k = n->data;
			str err;
			if ((err = sql_partition_validate_key(sql, t, k, "ALTER")))
				return err;
			mvc_copy_key(sql, nt, k);
		}
	}
	return MAL_SUCCEED;
}

/* the MAL wrappers */
str
SQLcreate_seq(Client cntxt, MalBlkPtr mb, MalStkPtr stk, InstrPtr pci)
{	mvc *sql = NULL;
	str msg;
	str sname = *getArgReference_str(stk, pci, 1); 
	str seqname = *getArgReference_str(stk, pci, 2); 
	sql_sequence *s = *(sql_sequence **) getArgReference(stk, pci, 3);

	initcontext();
	msg = create_seq(sql, sname, seqname, s);
	return msg;
}

str
SQLalter_seq(Client cntxt, MalBlkPtr mb, MalStkPtr stk, InstrPtr pci) 
{	mvc *sql = NULL;
	str msg = MAL_SUCCEED;
	str sname = *getArgReference_str(stk, pci, 1); 
	str seqname = *getArgReference_str(stk, pci, 2); 
	sql_sequence *s = *(sql_sequence **) getArgReference(stk, pci, 3);
	lng *val = NULL;

	initcontext();
	if (getArgType(mb, pci, 4) == TYPE_lng)
		val = getArgReference_lng(stk, pci, 4);
	if (val == NULL || is_lng_nil(*val))
		msg = createException(SQL,"sql.alter_seq", SQLSTATE(42M36) "ALTER SEQUENCE: cannot (re)start with NULL");
	else
		msg = alter_seq(sql, sname, seqname, s, val);
	return msg;
}

str
SQLdrop_seq(Client cntxt, MalBlkPtr mb, MalStkPtr stk, InstrPtr pci) 
{	mvc *sql = NULL;
	str msg = MAL_SUCCEED;
	str sname = *getArgReference_str(stk, pci, 1); 
	str name = *getArgReference_str(stk, pci, 2);

	initcontext();
	msg = drop_seq(sql, sname, name);
	return msg;
}

str
SQLcreate_schema(Client cntxt, MalBlkPtr mb, MalStkPtr stk, InstrPtr pci) 
{	mvc *sql = NULL;
	str msg = MAL_SUCCEED;
	str sname = *getArgReference_str(stk, pci, 1);
	str name = SaveArgReference(stk, pci, 2);
	sqlid auth_id;

	initcontext();
	auth_id = sql->role_id;
	if (name && (auth_id = sql_find_auth(sql, name)) < 0) {
		throw(SQL,"sql.create_schema", SQLSTATE(42M32) "CREATE SCHEMA: no such authorization '%s'", name);
	}
	if (sql->user_id != USER_MONETDB && sql->role_id != ROLE_SYSADMIN) {
		throw(SQL,"sql.create_schema", SQLSTATE(42000) "CREATE SCHEMA: insufficient privileges for user '%s'", stack_get_string(sql, "current_user"));
	}
	if (mvc_bind_schema(sql, sname)) {
		throw(SQL,"sql.create_schema", SQLSTATE(3F000) "CREATE SCHEMA: name '%s' already in use", sname);
	} else {
		(void) mvc_create_schema(sql, sname, auth_id, sql->user_id);
	}
	return msg;
}

str
SQLdrop_schema(Client cntxt, MalBlkPtr mb, MalStkPtr stk, InstrPtr pci) 
{	mvc *sql = NULL;
	str msg= MAL_SUCCEED;
	str sname = *getArgReference_str(stk, pci, 1); 
	str notused = *getArgReference_str(stk, pci, 2);
	int if_exists = *getArgReference_int(stk, pci, 3);
	int action = *getArgReference_int(stk, pci, 4);
	sql_schema *s;

	(void) notused;
	initcontext();
	s = mvc_bind_schema(sql, sname);
	if (!s) {
		if (!if_exists)
			throw(SQL,"sql.drop_schema",SQLSTATE(3F000) "DROP SCHEMA: name %s does not exist", sname);
	} else if (!mvc_schema_privs(sql, s)) {
		throw(SQL,"sql.drop_schema",SQLSTATE(42000) "DROP SCHEMA: access denied for %s to schema '%s'", stack_get_string(sql, "current_user"), s->base.name);
	} else if (s == cur_schema(sql)) {
		throw(SQL,"sql.drop_schema",SQLSTATE(42000) "DROP SCHEMA: cannot drop current schema");
	} else if (s->system) {
		throw(SQL,"sql.drop_schema",SQLSTATE(42000) "DROP SCHEMA: access denied for '%s'", sname);
	} else if (sql_schema_has_user(sql, s)) {
		throw(SQL,"sql.drop_schema",SQLSTATE(2BM37) "DROP SCHEMA: unable to drop schema '%s' (there are database objects which depend on it)", sname);
	} else if (!action /* RESTRICT */ && (
		!list_empty(s->tables.set) || !list_empty(s->types.set) ||
		!list_empty(s->funcs.set) || !list_empty(s->seqs.set))) {
		throw(SQL,"sql.drop_schema",SQLSTATE(2BM37) "DROP SCHEMA: unable to drop schema '%s' (there are database objects which depend on it)", sname);
	} else {
		if (mvc_drop_schema(sql, s, action))
			throw(SQL,"sql.drop_schema", SQLSTATE(HY013) MAL_MALLOC_FAIL);
	}
	return msg;
}

str
SQLcreate_table(Client cntxt, MalBlkPtr mb, MalStkPtr stk, InstrPtr pci) 
{	mvc *sql = NULL;
	str msg;
	str sname = *getArgReference_str(stk, pci, 1);
	//str tname = *getArgReference_str(stk, pci, 2);
	sql_table *t = *(sql_table **) getArgReference(stk, pci, 3);
	int temp = *getArgReference_int(stk, pci, 4);

	initcontext();
	msg = create_table_or_view(sql, sname, t->base.name, t, temp);
	return msg;
}

str
SQLcreate_view(Client cntxt, MalBlkPtr mb, MalStkPtr stk, InstrPtr pci) 
{	mvc *sql = NULL;
	str msg;
	str sname = *getArgReference_str(stk, pci, 1);
	//str vname = *getArgReference_str(stk, pci, 2);
	sql_table *t = *(sql_table **) getArgReference(stk, pci, 3);
	int temp = *getArgReference_int(stk, pci, 4);

	initcontext();
	msg = create_table_or_view(sql, sname, t->base.name, t, temp);
	return msg;
}

str
SQLdrop_table(Client cntxt, MalBlkPtr mb, MalStkPtr stk, InstrPtr pci) 
{	mvc *sql = NULL;
	str msg;
	str sname = *getArgReference_str(stk, pci, 1);
	str name = *getArgReference_str(stk, pci, 2);
	int if_exists = *getArgReference_int(stk, pci, 3);
	int action = *getArgReference_int(stk, pci, 4);

	initcontext();
	msg = drop_table(sql, sname, name, action, if_exists);
	return msg;
}

str
SQLdrop_view(Client cntxt, MalBlkPtr mb, MalStkPtr stk, InstrPtr pci) 
{	mvc *sql = NULL;
	str msg;
	str sname = *getArgReference_str(stk, pci, 1);
	str name = *getArgReference_str(stk, pci, 2);
	int if_exists = *getArgReference_int(stk, pci, 3);
	int action = *getArgReference_int(stk, pci, 4);

	initcontext();
	msg = drop_view(sql, sname, name, action, if_exists);
	return msg;
}

str
SQLdrop_constraint(Client cntxt, MalBlkPtr mb, MalStkPtr stk, InstrPtr pci) 
{	mvc *sql = NULL;
	str msg;
	str sname = *getArgReference_str(stk, pci, 1);
	str name = *getArgReference_str(stk, pci, 2);
	int action = *getArgReference_int(stk, pci, 4);
	(void) *getArgReference_int(stk, pci, 3); //the if_exists parameter is also passed but not used

	initcontext();
	msg = drop_key(sql, sname, name, action);
	return msg;
}

str
SQLalter_table(Client cntxt, MalBlkPtr mb, MalStkPtr stk, InstrPtr pci) 
{	mvc *sql = NULL;
	str msg;
	str sname = *getArgReference_str(stk, pci, 1); 
	str tname = *getArgReference_str(stk, pci, 2); 
	sql_table *t = *(sql_table **) getArgReference(stk, pci, 3);

	(void)tname;
	initcontext();
	msg = alter_table(cntxt, sql, sname, t);
	return msg;
}

str
SQLcreate_type(Client cntxt, MalBlkPtr mb, MalStkPtr stk, InstrPtr pci) 
{	mvc *sql = NULL;
	str msg;
	str sname = *getArgReference_str(stk, pci, 1); 
	char *name = *getArgReference_str(stk, pci, 2);
	char *impl = *getArgReference_str(stk, pci, 3);
	sql_schema *s = NULL;

	initcontext();

	if (sname && !(s = mvc_bind_schema(sql, sname)))
		throw(SQL,"sql.create_type",SQLSTATE(3F000) "CREATE TYPE: no such schema '%s'", sname);
	if (!s)
		s = cur_schema(sql);

	if (!mvc_schema_privs(sql, s))
		throw(SQL,"sql.create_type", SQLSTATE(42000) "CREATE TYPE: access denied for %s to schema '%s'", stack_get_string(sql, "current_user"), s->base.name);
	if (schema_bind_type(sql, s, name))
		throw(SQL,"sql.create_type", SQLSTATE(42S02) "CREATE TYPE: type '%s' already exists", name);
	if (!mvc_create_type(sql, s, name, 0, 0, 0, impl))
		throw(SQL,"sql.create_type", SQLSTATE(0D000) "CREATE TYPE: unknown external type '%s'", impl);
	return msg;
}

str
SQLdrop_type(Client cntxt, MalBlkPtr mb, MalStkPtr stk, InstrPtr pci) 
{	mvc *sql = NULL;
	str msg;
	str sname = *getArgReference_str(stk, pci, 1); 
	char *name = *getArgReference_str(stk, pci, 2);
	int drop_action = *getArgReference_int(stk, pci, 3);
	sql_schema *s = NULL;
	sql_type *t;

	initcontext();

	if (sname && !(s = mvc_bind_schema(sql, sname)))
		throw(SQL,"sql.drop_type",SQLSTATE(3F000) "DROP TYPE: no such schema '%s'", sname);
	if (!s)
		s = cur_schema(sql);

	if (!mvc_schema_privs(sql, s))
		throw(SQL,"sql.drop_type", SQLSTATE(42000) "DROP TYPE:  access denied for %s to schema '%s'", stack_get_string(sql, "current_user"), s->base.name);
	else if (!(t = schema_bind_type(sql, s, name)))
		throw(SQL,"sql.drop_type", SQLSTATE(3F000) "DROP TYPE: type '%s' does not exist", name);
	else if (!drop_action && mvc_check_dependency(sql, t->base.id, TYPE_DEPENDENCY, NULL))
		throw(SQL,"sql.drop_type", SQLSTATE(42000) "DROP TYPE: unable to drop type %s (there are database objects which depend on it)\n", name);
	else if (!mvc_drop_type(sql, s, t, drop_action))
		throw(SQL,"sql.drop_type", SQLSTATE(0D000) "DROP TYPE: failed to drop type '%s'", name);
	return msg;
}

str
SQLgrant_roles(Client cntxt, MalBlkPtr mb, MalStkPtr stk, InstrPtr pci) 
{	mvc *sql = NULL;
	str msg;
	str sname = *getArgReference_str(stk, pci, 1); 
	char *auth = SaveArgReference(stk, pci, 2);
	sqlid grantor = (sqlid) *getArgReference_int(stk, pci, 3);
	int admin = *getArgReference_int(stk, pci, 4);

	initcontext();
	msg = sql_grant_role(sql, sname /*grantee */ , auth, grantor, admin);
	return msg;
}

str
SQLrevoke_roles(Client cntxt, MalBlkPtr mb, MalStkPtr stk, InstrPtr pci) 
{	mvc *sql = NULL;
	str msg;
	str sname = *getArgReference_str(stk, pci, 1); 
	char *auth = SaveArgReference(stk, pci, 2);
	sqlid grantor = (sqlid) *getArgReference_int(stk, pci, 3);
	int admin = *getArgReference_int(stk, pci, 4);

	initcontext();
	msg = sql_revoke_role(sql, sname /*grantee */ , auth, grantor, admin);
	return msg;
}

str
SQLgrant(Client cntxt, MalBlkPtr mb, MalStkPtr stk, InstrPtr pci) 
{	mvc *sql = NULL;
	str msg;
	str sname = *getArgReference_str(stk, pci, 1); 
	char *tname = *getArgReference_str(stk, pci, 2);
	char *grantee = *getArgReference_str(stk, pci, 3);
	int privs = *getArgReference_int(stk, pci, 4);
	char *cname = SaveArgReference(stk, pci, 5);
	int grant = *getArgReference_int(stk, pci, 6);
	sqlid grantor = (sqlid) *getArgReference_int(stk, pci, 7);

	initcontext();
	if (!tname || strcmp(tname, str_nil) == 0)
		msg = sql_grant_global_privs(sql, grantee, privs, grant, grantor);
	else
		msg = sql_grant_table_privs(sql, grantee, privs, sname, tname, cname, grant, grantor);
	return msg;
}

str SQLrevoke(Client cntxt, MalBlkPtr mb, MalStkPtr stk, InstrPtr pci) 
{	mvc *sql = NULL;
	str msg;
	str sname = *getArgReference_str(stk, pci, 1); 
	char *tname = *getArgReference_str(stk, pci, 2);
	char *grantee = *getArgReference_str(stk, pci, 3);
	int privs = *getArgReference_int(stk, pci, 4);
	char *cname = SaveArgReference(stk, pci, 5);
	int grant = *getArgReference_int(stk, pci, 6);
	sqlid grantor = (sqlid) *getArgReference_int(stk, pci, 7);

	initcontext();
	if (!tname || strcmp(tname, str_nil) == 0)
		msg = sql_revoke_global_privs(sql, grantee, privs, grant, grantor);
	else
		msg = sql_revoke_table_privs(sql, grantee, privs, sname, tname, cname, grant, grantor);
	return msg;
}

str
SQLgrant_function(Client cntxt, MalBlkPtr mb, MalStkPtr stk, InstrPtr pci) 
{	mvc *sql = NULL;
	str msg;
	str sname = *getArgReference_str(stk, pci, 1);
	sqlid func_id = (sqlid) *getArgReference_int(stk, pci, 2);
	char *grantee = *getArgReference_str(stk, pci, 3);
	int privs = *getArgReference_int(stk, pci, 4);
	int grant = *getArgReference_int(stk, pci, 5);
	sqlid grantor = (sqlid) *getArgReference_int(stk, pci, 6);

	initcontext();
	msg = sql_grant_func_privs(sql, grantee, privs, sname, func_id, grant, grantor);
	return msg;
}

str
SQLrevoke_function(Client cntxt, MalBlkPtr mb, MalStkPtr stk, InstrPtr pci) 
{	mvc *sql = NULL;
	str msg;
	str sname = *getArgReference_str(stk, pci, 1);
	sqlid func_id = (sqlid) *getArgReference_int(stk, pci, 2);
	char *grantee = *getArgReference_str(stk, pci, 3);
	int privs = *getArgReference_int(stk, pci, 4);
	int grant = *getArgReference_int(stk, pci, 5);
	sqlid grantor = (sqlid) *getArgReference_int(stk, pci, 6);

	initcontext();
	msg = sql_revoke_func_privs(sql, grantee, privs, sname, func_id, grant, grantor);
	return msg;
}

str
SQLcreate_user(Client cntxt, MalBlkPtr mb, MalStkPtr stk, InstrPtr pci) 
{	mvc *sql = NULL;
	str msg;
	str sname = *getArgReference_str(stk, pci, 1); 
	char *passwd = *getArgReference_str(stk, pci, 2);
	int enc = *getArgReference_int(stk, pci, 3);
	char *schema = SaveArgReference(stk, pci, 4);
	char *fullname = SaveArgReference(stk, pci, 5);

	initcontext();
	msg = sql_create_user(sql, sname, passwd, enc, fullname, schema);
	return msg;
}

str
SQLdrop_user(Client cntxt, MalBlkPtr mb, MalStkPtr stk, InstrPtr pci) 
{	mvc *sql = NULL;
	str msg;
	str sname = *getArgReference_str(stk, pci, 1); 

	initcontext();
	 msg = sql_drop_user(sql, sname);
	return msg;
}

str
SQLalter_user(Client cntxt, MalBlkPtr mb, MalStkPtr stk, InstrPtr pci) 
{	mvc *sql = NULL;
	str msg;
	str sname = *getArgReference_str(stk, pci, 1); 
	char *passwd = SaveArgReference(stk, pci, 2);
	int enc = *getArgReference_int(stk, pci, 3);
	char *schema = SaveArgReference(stk, pci, 4);
	char *oldpasswd = SaveArgReference(stk, pci, 5);

	initcontext();
	msg = sql_alter_user(sql, sname, passwd, enc, schema, oldpasswd);

	return msg;
}

str
SQLrename_user(Client cntxt, MalBlkPtr mb, MalStkPtr stk, InstrPtr pci) 
{	mvc *sql = NULL;
	str msg;
	str sname = *getArgReference_str(stk, pci, 1); 
	char *newuser = *getArgReference_str(stk, pci, 2);

	initcontext();
	msg = sql_rename_user(sql, sname, newuser);
	return msg;
}

str
SQLcreate_role(Client cntxt, MalBlkPtr mb, MalStkPtr stk, InstrPtr pci) 
{	mvc *sql = NULL;
	str msg;
	str sname = *getArgReference_str(stk, pci, 1); 
	char *role = sname;
	sqlid grantor = (sqlid)*getArgReference_int(stk, pci, 3);

	initcontext();
	msg = sql_create_role(sql, role, grantor);
	return msg;
}

str
SQLdrop_role(Client cntxt, MalBlkPtr mb, MalStkPtr stk, InstrPtr pci) 
{	mvc *sql = NULL;
	str msg;
	str sname = *getArgReference_str(stk, pci, 1); 
	char *role = sname;

	initcontext();
	msg = sql_drop_role(sql, role);
	return msg;
}

str
SQLdrop_index(Client cntxt, MalBlkPtr mb, MalStkPtr stk, InstrPtr pci) 
{	mvc *sql = NULL;
	str msg;
	str sname = *getArgReference_str(stk, pci, 1); 
	char *iname = *getArgReference_str(stk, pci, 2);

	initcontext();
	msg = drop_index(cntxt, sql, sname, iname);
	return msg;
}

str
SQLstart_cp(Client cntxt, MalBlkPtr mb, MalStkPtr stk, InstrPtr pci)
{	mvc *sql = NULL;
	str msg;
	str sname = *getArgReference_str(stk, pci, 1);
	str fname = *getArgReference_str(stk, pci, 2);
	int argc = *getArgReference_int(stk, pci, 3);
	atom **args = *(atom ***) getArgReference(stk, pci, 4);
	str alias = *getArgReference_str(stk, pci, 5);
	int action = *getArgReference_int(stk, pci, 6);
	lng heartbeat = *getArgReference_lng(stk, pci, 7);
	lng startat = *getArgReference_lng(stk, pci, 8);
	int cycles = *getArgReference_int(stk, pci, 9);

	initcontext();
	msg = CQregister(cntxt, sname, fname, argc, args, alias, action, heartbeat, startat, cycles);
	return msg;
}

str
SQLchange_single_cp(Client cntxt, MalBlkPtr mb, MalStkPtr stk, InstrPtr pci)
{	mvc *sql = NULL;
	str msg;
	str alias = *getArgReference_str(stk, pci, 1);
	int action = *getArgReference_int(stk, pci, 2);
	lng heartbeat = *getArgReference_lng(stk, pci, 3);
	lng startat = *getArgReference_lng(stk, pci, 4);
	int cycles = *getArgReference_int(stk, pci, 5);

	initcontext();
	msg = change_single_cp(cntxt, alias, action, heartbeat, startat, cycles);
	return msg;
}

str
SQLchange_all_cp(Client cntxt, MalBlkPtr mb, MalStkPtr stk, InstrPtr pci)
{	mvc *sql = NULL;
	str msg;
	int action = *getArgReference_int(stk, pci, 1);

	initcontext();
	msg = change_all_cp(cntxt, action);
	return msg;
}

str
SQLdrop_function(Client cntxt, MalBlkPtr mb, MalStkPtr stk, InstrPtr pci) 
{	mvc *sql = NULL;
	str msg;
	str sname = *getArgReference_str(stk, pci, 1); 
	char *fname = *getArgReference_str(stk, pci, 2);
	sqlid fid = (sqlid)*getArgReference_int(stk, pci, 3);
	sql_ftype type = (sql_ftype) *getArgReference_int(stk, pci, 4);
	int action = *getArgReference_int(stk, pci, 5);

	initcontext();
	msg = drop_func(sql, sname, fname, fid, type, action);
	return msg;
}

str
SQLcreate_function(Client cntxt, MalBlkPtr mb, MalStkPtr stk, InstrPtr pci) 
{	mvc *sql = NULL;
	str msg;
	str sname = *getArgReference_str(stk, pci, 1); 
	str fname = *getArgReference_str(stk, pci, 2); 
	sql_func *f = *(sql_func **) getArgReference(stk, pci, 3);
	sql_func *fo = *(sql_func **) getArgReference(stk, pci, 4);
	int replace = *getArgReference_int(stk, pci, 5);

	initcontext();
	msg = create_func(sql, sname, fname, f, fo, replace);
	return msg;
}

str
SQLcreate_trigger(Client cntxt, MalBlkPtr mb, MalStkPtr stk, InstrPtr pci) 
{	mvc *sql = NULL;
	str msg;
	str sname = *getArgReference_str(stk, pci, 1); 
	char *tname = *getArgReference_str(stk, pci, 2);
	char *triggername = *getArgReference_str(stk, pci, 3);
	int time = *getArgReference_int(stk, pci, 4);
	int orientation = *getArgReference_int(stk, pci, 5);
	int event = *getArgReference_int(stk, pci, 6);
	char *old_name = *getArgReference_str(stk, pci, 7);
	char *new_name = *getArgReference_str(stk, pci, 8);
	char *condition = *getArgReference_str(stk, pci, 9);
	char *query = *getArgReference_str(stk, pci, 10);

	initcontext();
	old_name=(!old_name || strcmp(old_name, str_nil) == 0)?NULL:old_name; 
	new_name=(!new_name || strcmp(new_name, str_nil) == 0)?NULL:new_name; 
	condition=(!condition || strcmp(condition, str_nil) == 0)?NULL:condition;
	msg = create_trigger(sql, sname, tname, triggername, time, orientation, event, old_name, new_name, condition, query);
	return msg;
}

str
SQLdrop_trigger(Client cntxt, MalBlkPtr mb, MalStkPtr stk, InstrPtr pci) 
{	mvc *sql = NULL;
	str msg;
	str sname = *getArgReference_str(stk, pci, 1); 
	char *triggername = *getArgReference_str(stk, pci, 2);
	int if_exists = *getArgReference_int(stk, pci, 3);

	initcontext();
	msg = drop_trigger(sql, sname, triggername, if_exists);
	return msg;
}

str
SQLalter_add_table(Client cntxt, MalBlkPtr mb, MalStkPtr stk, InstrPtr pci) 
{	mvc *sql = NULL;
	str msg;
	str sname = *getArgReference_str(stk, pci, 1); 
	char *mtname = SaveArgReference(stk, pci, 2);
	char *psname = SaveArgReference(stk, pci, 3);
	char *ptname = SaveArgReference(stk, pci, 4);

	initcontext();
	msg = alter_table_add_table(sql, sname, mtname, psname, ptname);
	return msg;
}

str
SQLalter_add_range_partition(Client cntxt, MalBlkPtr mb, MalStkPtr stk, InstrPtr pci)
{	mvc *sql = NULL;
	str msg;
	str sname = *getArgReference_str(stk, pci, 1);
	char *mtname = SaveArgReference(stk, pci, 2);
	char *psname = SaveArgReference(stk, pci, 3);
	char *ptname = SaveArgReference(stk, pci, 4);
	ValRecord *min = &(stk)->stk[(pci)->argv[5]];
	ValRecord *max = &(stk)->stk[(pci)->argv[6]];
	int with_nills = *getArgReference_int(stk, pci, 7);
	int update = *getArgReference_int(stk, pci, 8);

	initcontext();
	msg = alter_table_add_range_partition(sql, sname, mtname, psname, ptname, VALget(min), VALget(max), with_nills, update);
	return msg;
}

str
SQLalter_add_value_partition(Client cntxt, MalBlkPtr mb, MalStkPtr stk, InstrPtr pci)
{	mvc *sql = NULL;
	str msg;
	str sname = *getArgReference_str(stk, pci, 1);
	char *mtname = SaveArgReference(stk, pci, 2);
	char *psname = SaveArgReference(stk, pci, 3);
	char *ptname = SaveArgReference(stk, pci, 4);
	int with_nills = *getArgReference_int(stk, pci, 5);
	int update = *getArgReference_int(stk, pci, 6);

	initcontext();
	msg = alter_table_add_value_partition(sql, stk, pci, sname, mtname, psname, ptname, with_nills, update);
	return msg;
}

str
SQLalter_del_table(Client cntxt, MalBlkPtr mb, MalStkPtr stk, InstrPtr pci) 
{	mvc *sql = NULL;
	str msg;
	str sname = *getArgReference_str(stk, pci, 1); 
	char *mtname = SaveArgReference(stk, pci, 2);
	char *psname = SaveArgReference(stk, pci, 3);
	char *ptname = SaveArgReference(stk, pci, 4);
	int drop_action = *getArgReference_int(stk, pci, 5);

	initcontext();
	msg= alter_table_del_table(sql, sname, mtname, psname, ptname, drop_action);
	return msg;
}

str
SQLalter_set_table(Client cntxt, MalBlkPtr mb, MalStkPtr stk, InstrPtr pci) 
{	mvc *sql = NULL;
	str msg;
	str sname = *getArgReference_str(stk, pci, 1); 
	char *tname = SaveArgReference(stk, pci, 2);
	int access = *getArgReference_int(stk, pci, 3);

	initcontext();
	msg = alter_table_set_access(sql, sname, tname, access);

	return msg;
}

str
SQLalter_stream_table(Client cntxt, MalBlkPtr mb, MalStkPtr stk, InstrPtr pci)
{
	mvc *sql = NULL;
	str msg;
	str sname = *getArgReference_str(stk, pci, 1);
	char *tname = SaveArgReference(stk, pci, 2);
	int operation = *getArgReference_int(stk, pci, 3);
	int value = *getArgReference_int(stk, pci, 4);

	initcontext();
	msg = alter_stream_table(sql, sname, tname, operation, value);

	return msg;
}

str
SQLcomment_on(Client cntxt, MalBlkPtr mb, MalStkPtr stk, InstrPtr pci)
{
	mvc *sql = NULL;
	str msg;
	sqlid objid = (sqlid) *getArgReference_int(stk, pci, 1);
	char *remark = *getArgReference_str(stk, pci, 2);
	sql_trans *tx;
	sql_schema *sys;
	sql_table *comments;
	sql_column *id_col, *remark_col;
	oid rid;
	int ok = LOG_OK;

	initcontext();

	// Manually insert the rows to circumvent permission checks.
	tx = sql->session->tr;
	sys = mvc_bind_schema(sql, "sys");
	if (!sys)
		throw(SQL, "sql.comment_on", SQLSTATE(3F000) "Internal error");
	comments = mvc_bind_table(sql, sys, "comments");
	if (!comments)
		throw(SQL, "sql.comment_on", SQLSTATE(3F000) "no table sys.comments");
	id_col = mvc_bind_column(sql, comments, "id");
	remark_col = find_sql_column(comments, "remark");
	if (!id_col || !remark_col)
		throw(SQL, "sql.comment_on", SQLSTATE(3F000) "no table sys.comments");
	rid = table_funcs.column_find_row(tx, id_col, &objid, NULL);
	if (remark != NULL && *remark && strcmp(remark, str_nil) != 0) {
		if (!is_oid_nil(rid)) {
			// have new remark and found old one, so update field
			/* UPDATE sys.comments SET remark = %s WHERE id = %d */
			ok = table_funcs.column_update_value(tx, remark_col, rid, remark);
		} else {
			// have new remark but found none so insert row
			/* INSERT INTO sys.comments (id, remark) VALUES (%d, %s) */
			ok = table_funcs.table_insert(tx, comments, &objid, remark);
		}
	} else {
		if (!is_oid_nil(rid)) {
			// have no remark but found one, so delete row
			/* DELETE FROM sys.comments WHERE id = %d */
			ok = table_funcs.table_delete(tx, comments, rid);
		}
	}
	if (ok != LOG_OK)
		throw(SQL, "sql.comment_on", SQLSTATE(3F000) "operation failed");
	return MAL_SUCCEED;
}

str
SQLrename_schema(Client cntxt, MalBlkPtr mb, MalStkPtr stk, InstrPtr pci)
{
	mvc *sql = NULL;
	str msg = MAL_SUCCEED;
	str old_name = *getArgReference_str(stk, pci, 1);
	str new_name = *getArgReference_str(stk, pci, 2);
	sql_schema *s;

	initcontext();
	if (!(s = mvc_bind_schema(sql, old_name)))
		throw(SQL, "sql.rename_schema", SQLSTATE(42S02) "ALTER SCHEMA: no such schema '%s'", old_name);
	if (!mvc_schema_privs(sql, s))
		throw(SQL, "sql.rename_schema", SQLSTATE(3F000) "ALTER SCHEMA: access denied for %s to schema '%s'", stack_get_string(sql, "current_user"), old_name);
	if (s->system)
		throw(SQL, "sql.rename_schema", SQLSTATE(3F000) "ALTER SCHEMA: cannot rename a system schema");
	if (!list_empty(s->tables.set) || !list_empty(s->types.set) || !list_empty(s->funcs.set) || !list_empty(s->seqs.set))
		throw(SQL, "sql.rename_schema", SQLSTATE(2BM37) "ALTER SCHEMA: unable to rename schema '%s' (there are database objects which depend on it)", old_name);
	if (!new_name || strcmp(new_name, str_nil) == 0 || *new_name == '\0')
		throw(SQL, "sql.rename_schema", SQLSTATE(3F000) "ALTER SCHEMA: invalid new schema name");
	if (mvc_bind_schema(sql, new_name))
		throw(SQL, "sql.rename_schema", SQLSTATE(3F000) "ALTER SCHEMA: there is a schema named '%s' in the database", new_name);

	if (!sql_trans_rename_schema(sql->session->tr, s->base.id, new_name))
		throw(SQL, "sql.rename_schema",SQLSTATE(HY013) MAL_MALLOC_FAIL);
	if (s == cur_schema(sql))
		if (!mvc_set_schema(sql, new_name))
			throw(SQL, "sql.rename_schema",SQLSTATE(HY013) MAL_MALLOC_FAIL);
	return msg;
}

str
SQLrename_table(Client cntxt, MalBlkPtr mb, MalStkPtr stk, InstrPtr pci)
{
	mvc *sql = NULL;
	str msg = MAL_SUCCEED;
	str oschema_name = *getArgReference_str(stk, pci, 1);
	str nschema_name = *getArgReference_str(stk, pci, 2);
	str otable_name = *getArgReference_str(stk, pci, 3);
	str ntable_name = *getArgReference_str(stk, pci, 4);
	sql_schema *o, *s;
	sql_table *t;

	initcontext();

	if (strcmp(oschema_name, nschema_name) == 0) { //renaming the table itself
		if (!(s = mvc_bind_schema(sql, oschema_name)))
			throw(SQL, "sql.rename_table", SQLSTATE(42S02) "ALTER TABLE: no such schema '%s'", oschema_name);
		if (!mvc_schema_privs(sql, s))
			throw(SQL, "sql.rename_table", SQLSTATE(42000) "ALTER TABLE: access denied for %s to schema '%s'", stack_get_string(sql, "current_user"), oschema_name);
		if (!(t = mvc_bind_table(sql, s, otable_name)))
			throw(SQL, "sql.rename_table", SQLSTATE(42S02) "ALTER TABLE: no such table '%s' in schema '%s'", otable_name, oschema_name);
		if (t->system)
			throw(SQL, "sql.rename_table", SQLSTATE(42000) "ALTER TABLE: cannot rename a system table");
		if (mvc_check_dependency(sql, t->base.id, TABLE_DEPENDENCY, NULL))
			throw (SQL,"sql.rename_table", SQLSTATE(2BM37) "ALTER TABLE: unable to rename table '%s' (there are database objects which depend on it)", otable_name);
		if (!ntable_name || strcmp(ntable_name, str_nil) == 0 || *ntable_name == '\0')
			throw(SQL, "sql.rename_table", SQLSTATE(3F000) "ALTER TABLE: invalid new table name");
		if (mvc_bind_table(sql, s, ntable_name))
			throw(SQL, "sql.rename_table", SQLSTATE(3F000) "ALTER TABLE: there is a table named '%s' in schema '%s'", ntable_name, oschema_name);

		if (!sql_trans_rename_table(sql->session->tr, s, t->base.id, ntable_name))
			throw(SQL, "sql.rename_table",SQLSTATE(HY013) MAL_MALLOC_FAIL);
	} else { //changing the schema of the table
		assert(strcmp(otable_name, ntable_name) == 0);

		if (!(o = mvc_bind_schema(sql, oschema_name)))
			throw(SQL, "sql.rename_table", SQLSTATE(42S02) "ALTER TABLE: no such schema '%s'", oschema_name);
		if (!mvc_schema_privs(sql, o))
			throw(SQL, "sql.rename_table", SQLSTATE(42000) "ALTER TABLE: access denied for %s to schema '%s'", stack_get_string(sql, "current_user"), oschema_name);
		if (!(t = mvc_bind_table(sql, o, otable_name)))
			throw(SQL, "sql.rename_table", SQLSTATE(42S02) "ALTER TABLE: no such table '%s' in schema '%s'", otable_name, oschema_name);
		if (t->system)
			throw(SQL, "sql.rename_table", SQLSTATE(42000) "ALTER TABLE: cannot set schema of a system table");
		if (isTempSchema(o) || isTempTable(t))
			throw(SQL, "sql.rename_table", SQLSTATE(42000) "ALTER TABLE: not possible to change a temporary table schema");
		if (isView(t))
			throw(SQL, "sql.rename_table", SQLSTATE(42000) "ALTER TABLE: not possible to change schema of a view");
		if (mvc_check_dependency(sql, t->base.id, TABLE_DEPENDENCY, NULL))
			throw(SQL, "sql.rename_table", SQLSTATE(2BM37) "ALTER TABLE: unable to set schema of table '%s' (there are database objects which depend on it)", otable_name);
		if (t->members.set || t->triggers.set)
			throw(SQL, "sql.rename_table", SQLSTATE(2BM37) "ALTER TABLE: unable to set schema of table '%s' (there are database objects which depend on it)", otable_name);
		if (!(s = mvc_bind_schema(sql, nschema_name)))
			throw(SQL, "sql.rename_table", SQLSTATE(42S02) "ALTER TABLE: no such schema '%s'", nschema_name);
		if (!mvc_schema_privs(sql, s))
			throw(SQL, "sql.rename_table", SQLSTATE(42000) "ALTER TABLE: access denied for '%s' to schema '%s'", stack_get_string(sql, "current_user"), nschema_name);
		if (isTempSchema(s))
			throw(SQL, "sql.rename_table", SQLSTATE(3F000) "ALTER TABLE: not possible to change table's schema to temporary");
		if (mvc_bind_table(sql, s, otable_name))
			throw(SQL, "sql.rename_table", SQLSTATE(42S02) "ALTER TABLE: table '%s' on schema '%s' already exists", otable_name, nschema_name);

		if (!sql_trans_set_table_schema(sql->session->tr, t->base.id, o, s))
			throw(SQL, "sql.rename_table",SQLSTATE(HY013) MAL_MALLOC_FAIL);
	}

	return msg;
}

str
SQLrename_column(Client cntxt, MalBlkPtr mb, MalStkPtr stk, InstrPtr pci)
{
	mvc *sql = NULL;
	str msg = MAL_SUCCEED;
	str schema_name = *getArgReference_str(stk, pci, 1);
	str table_name = *getArgReference_str(stk, pci, 2);
	str old_name = *getArgReference_str(stk, pci, 3);
	str new_name = *getArgReference_str(stk, pci, 4);
	sql_schema *s;
	sql_table *t;
	sql_column *col;

	initcontext();
	if (!(s = mvc_bind_schema(sql, schema_name)))
		throw(SQL, "sql.rename_column", SQLSTATE(42S02) "ALTER TABLE: no such schema '%s'", schema_name);
	if (!mvc_schema_privs(sql, s))
		throw(SQL, "sql.rename_column", SQLSTATE(42000) "ALTER TABLE: access denied for %s to schema '%s'", stack_get_string(sql, "current_user"), schema_name);
	if (!(t = mvc_bind_table(sql, s, table_name)))
		throw(SQL, "sql.rename_column", SQLSTATE(42S02) "ALTER TABLE: no such table '%s' in schema '%s'", table_name, schema_name);
	if (t->system)
		throw(SQL, "sql.rename_column", SQLSTATE(42000) "ALTER TABLE: cannot rename a column in a system table");
	if (isView(t))
		throw(SQL, "sql.rename_column", SQLSTATE(42000) "ALTER TABLE: cannot rename column '%s': '%s' is a view", old_name, table_name);
	if (!(col = mvc_bind_column(sql, t, old_name)))
		throw(SQL, "sql.rename_column", SQLSTATE(42S22) "ALTER TABLE: no such column '%s' in table '%s'", old_name, table_name);
	if (mvc_check_dependency(sql, col->base.id, COLUMN_DEPENDENCY, NULL))
		throw(SQL, "sql.rename_column", SQLSTATE(2BM37) "ALTER TABLE: cannot rename column '%s' (there are database objects which depend on it)", old_name);
	if (!new_name || strcmp(new_name, str_nil) == 0 || *new_name == '\0')
		throw(SQL, "sql.rename_column", SQLSTATE(3F000) "ALTER TABLE: invalid new column name");
	if (mvc_bind_column(sql, t, new_name))
		throw(SQL, "sql.rename_column", SQLSTATE(3F000) "ALTER TABLE: there is a column named '%s' in table '%s'", new_name, table_name);

	if (!sql_trans_rename_column(sql->session->tr, t, old_name, new_name))
		throw(SQL, "sql.rename_column",SQLSTATE(HY013) MAL_MALLOC_FAIL);
	return msg;
}<|MERGE_RESOLUTION|>--- conflicted
+++ resolved
@@ -855,11 +855,8 @@
 	char *F = is_aggr ? "AGGREGATE" : (is_func ? "FUNCTION" : "PROCEDURE");
 	char *fn = is_loader?"loader":(is_aggr ? "aggregate" : (is_func ? "function" : "procedure"));
 	char *KF = f->type == F_FILT ? "FILTER " : f->type == F_UNION ? "UNION " : "";
-<<<<<<< HEAD
 	char *kf = f->type == F_FILT ? "filter " : f->type == F_UNION ? "union " : "";
-=======
 	int clientid = sql->clientid;
->>>>>>> 4f051c6a
 
 	(void)fname;
 	if (sname && !(s = mvc_bind_schema(sql, sname)))
