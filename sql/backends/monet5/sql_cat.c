/*
 * This Source Code Form is subject to the terms of the Mozilla Public
 * License, v. 2.0.  If a copy of the MPL was not distributed with this
 * file, You can obtain one at http://mozilla.org/MPL/2.0/.
 *
 * Copyright 1997 - July 2008 CWI, August 2008 - 2018 MonetDB B.V.
 */

/*
 * authors M Kersten, N Nes
 * SQL catalog support implementation
 * This module contains the wrappers around the SQL catalog operations
 */
#include "monetdb_config.h"
#include "sql_cat.h"
#include "sql_gencode.h"
#include "sql_optimizer.h"
#include "sql_scenario.h"
#include "sql_mvc.h"
#include "sql_qc.h"
#include "sql_partition.h"
#include "mal_namespace.h"
#include "opt_prelude.h"
#include "querylog.h"
#include "mal_builder.h"
#include "mal_debugger.h"

#include "rel_select.h"
#include "rel_optimizer.h"
#include "rel_prop.h"
#include "rel_rel.h"
#include "rel_exp.h"
#include "rel_bin.h"
#include "rel_dump.h"
#include "rel_remote.h"
#include "orderidx.h"

#define initcontext() \
    if ((msg = getSQLContext(cntxt, mb, &sql, NULL)) != NULL)\
        return msg;\
    if ((msg = checkSQLContext(cntxt)) != NULL)\
        return msg;\
    if (STORE_READONLY)\
        throw(SQL,"sql.cat",SQLSTATE(25006) "Schema statements cannot be executed on a readonly database.");

static char *
SaveArgReference(MalStkPtr stk, InstrPtr pci, int arg)
{   
    char *val = *getArgReference_str(stk, pci, arg);
    
    if (val && strcmp(val, str_nil) == 0)
        val = NULL;
    return val;
}

static int
table_has_updates(sql_trans *tr, sql_table *t)
{
	node *n;
	int cnt = 0;

	for ( n = t->columns.set->h; !cnt && n; n = n->next) {
		sql_column *c = n->data;
		BAT *b = store_funcs.bind_col(tr, c, RD_UPD_ID);
		if ( b == 0)
			return -1;
		cnt |= BATcount(b) > 0;
		if (isTable(t) && t->access != TABLE_READONLY && (!isNew(t) /* alter */ ) &&
		    t->persistence == SQL_PERSIST && !t->commit_action)
			cnt |= store_funcs.count_col(tr, c, 0) > 0;
		BBPunfix(b->batCacheid);
	}
	return cnt;
}

static char *
rel_check_tables(sql_table *nt, sql_table *nnt, const char* errtable)
{
	node *n, *m, *nn, *mm;

	if (cs_size(&nt->columns) != cs_size(&nnt->columns))
		throw(SQL,"sql.rel_check_tables",SQLSTATE(3F000) "ALTER %s TABLE: to be added table doesn't match %s TABLE definition", errtable, errtable);
	for (n = nt->columns.set->h, m = nnt->columns.set->h; n && m; n = n->next, m = m->next) {
		sql_column *nc = n->data;
		sql_column *mc = m->data;

		if (subtype_cmp(&nc->type, &mc->type) != 0)
			throw(SQL,"sql.rel_check_tables",SQLSTATE(3F000) "ALTER %s TABLE: to be added table column type doesn't match %s TABLE definition", errtable, errtable);
		if(isRangePartitionTable(nt) || isListPartitionTable(nt)) {
			if (nc->null != mc->null)
				throw(SQL,"sql.rel_check_tables",SQLSTATE(3F000) "ALTER %s TABLE: to be added table column NULL check doesn't match %s TABLE definition", errtable, errtable);
			if ((!nc->def && mc->def) || (nc->def && !mc->def) || (nc->def && mc->def && strcmp(nc->def, mc->def) != 0))
				throw(SQL,"sql.rel_check_tables",SQLSTATE(3F000) "ALTER %s TABLE: to be added table column DEFAULT value doesn't match %s TABLE definition", errtable, errtable);
		}
	}
	if(isNonPartitionedTable(nt)) {
		if (cs_size(&nt->idxs) != cs_size(&nnt->idxs))
			throw(SQL,"sql.rel_check_tables",SQLSTATE(3F000) "ALTER %s TABLE: to be added table index doesn't match %s TABLE definition", errtable, errtable);
		if (cs_size(&nt->idxs))
			for (n = nt->idxs.set->h, m = nnt->idxs.set->h; n && m; n = n->next, m = m->next) {
				sql_idx *ni = n->data;
				sql_idx *mi = m->data;

				if (ni->type != mi->type)
					throw(SQL,"sql.rel_check_tables",SQLSTATE(3F000) "ALTER %s TABLE: to be added table index type doesn't match %s TABLE definition", errtable, errtable);
			}
	} else { //for partitioned tables we allow indexes but the key set must be exactly the same
		if (cs_size(&nt->keys) != cs_size(&nnt->keys))
			throw(SQL,"sql.rel_check_tables",SQLSTATE(3F000) "ALTER %s TABLE: to be added table key doesn't match %s TABLE definition", errtable, errtable);
		if (cs_size(&nt->keys))
			for (n = nt->keys.set->h, m = nnt->keys.set->h; n && m; n = n->next, m = m->next) {
				sql_key *ni = n->data;
				sql_key *mi = m->data;

				if (ni->type != mi->type)
					throw(SQL,"sql.rel_check_tables",SQLSTATE(3F000) "ALTER %s TABLE: to be added table key type doesn't match %s TABLE definition", errtable, errtable);
				if (list_length(ni->columns) != list_length(mi->columns))
					throw(SQL,"sql.rel_check_tables",SQLSTATE(3F000) "ALTER %s TABLE: to be added table key type doesn't match %s TABLE definition", errtable, errtable);
				for (nn = ni->columns->h, mm = mi->columns->h; nn && mm; nn = nn->next, mm = mm->next) {
					sql_kc *nni = nn->data;
					sql_kc *mmi = mm->data;

					if (nni->c->colnr != mmi->c->colnr)
						throw(SQL,"sql.rel_check_tables",SQLSTATE(3F000) "ALTER %s TABLE: to be added table key's columns doesn't match %s TABLE definition", errtable, errtable);
				}
			}
	}

	for(sql_table *up = nt->p ; up ; up = up->p) {
		if(!strcmp(up->s->base.name, nnt->s->base.name) && !strcmp(up->base.name, nnt->base.name))
			throw(SQL,"sql.rel_check_tables",SQLSTATE(3F000) "ALTER %s TABLE: to be added table is a parent of the %s TABLE", errtable, errtable);
	}
	return MAL_SUCCEED;
}

static char*
validate_alter_table_add_table(mvc *sql, char* call, char *msname, char *mtname, char *psname, char *ptname,
							   sql_table **mt, sql_table **pt, int update, const char* errtable)
{
	sql_schema *ms = mvc_bind_schema(sql, msname), *ps = mvc_bind_schema(sql, psname);
	sql_table *rmt = NULL, *rpt = NULL;

	if (ms)
		rmt = mvc_bind_table(sql, ms, mtname);
	if (ps)
		rpt = mvc_bind_table(sql, ps, ptname);
	*mt = rmt;
	*pt = rpt;
	if (!update && rmt && (!isMergeTable(rmt) && !isReplicaTable(rmt)))
		throw(SQL,call,SQLSTATE(42S02) "ALTER TABLE: cannot add table '%s.%s' to table '%s.%s'", psname, ptname, msname, mtname);
	if (rmt && rpt) {
		char *msg;
		node *n = cs_find_id(&rmt->members, rpt->base.id);

		if (n && !update)
			throw(SQL,call,SQLSTATE(42S02) "ALTER TABLE: table '%s.%s' is already part of the MERGE TABLE '%s.%s'", psname, ptname, msname, mtname);
		if(!n && update)
			throw(SQL,call,SQLSTATE(42S02) "ALTER TABLE: table '%s.%s' isn't part of the MERGE TABLE '%s.%s'", psname, ptname, msname, mtname);
		if ((msg = rel_check_tables(rmt, rpt, errtable)) != NULL)
			return msg;
		return MAL_SUCCEED;
	} else if (rmt) {
		throw(SQL,call,SQLSTATE(42S02) "ALTER TABLE: no such table '%s' in schema '%s'", ptname, psname);
	} else {
		throw(SQL,call,SQLSTATE(42S02) "ALTER TABLE: no such table '%s' in schema '%s'", mtname, msname);
	}
}

static char *
alter_table_add_table(mvc *sql, char *msname, char *mtname, char *psname, char *ptname)
{
	sql_table *mt = NULL, *pt = NULL;
	str msg = validate_alter_table_add_table(sql, "sql.alter_table_add_table", msname, mtname, psname, ptname, &mt, &pt, 0, "MERGE");

	if(msg == MAL_SUCCEED)
		sql_trans_add_table(sql->session->tr, mt, pt);

	return msg;
}

static char *
alter_table_add_range_partition(mvc *sql, char *msname, char *mtname, char *psname, char *ptname, ptr min, ptr max,
								int with_nills, int update)
{
	sql_table *mt = NULL, *pt = NULL;
	sql_part *err = NULL;
	str msg = MAL_SUCCEED, err_min = NULL, err_max = NULL, conflict_err_min = NULL, conflict_err_max = NULL;
	int tp1 = 0, errcode = 0, min_null = 0, max_null = 0;
	size_t length = 0;
	ssize_t (*atomtostr)(str *, size_t *, const void *, bool);
	sql_subtype tpe;

	if((msg = validate_alter_table_add_table(sql, "sql.alter_table_add_range_partition", msname, mtname, psname, ptname,
											 &mt, &pt, update, "RANGE PARTITION"))) {
		return msg;
	} else if(!isRangePartitionTable(mt)) {
		msg = createException(SQL,"sql.alter_table_add_range_partition",SQLSTATE(42000)
									"ALTER TABLE: cannot add range partition into a %s table",
									(mt->type == tt_merge_table)?"merge":"list partition");
		goto finish;
	} else if(!update && pt->p) {
		msg = createException(SQL,"sql.alter_table_add_range_partition",SQLSTATE(42000)
							  "ALTER TABLE: table %s.%s is already part of another range partition table",
							  psname, ptname);
		goto finish;
	}

	find_partition_type(&tpe, mt);
	tp1 = tpe.type->localtype;
	min_null = ATOMcmp(tp1, min, ATOMnilptr(tp1)) == 0;
	max_null = ATOMcmp(tp1, max, ATOMnilptr(tp1)) == 0;
	if(min_null || max_null)
		with_nills = 1;

	if(!max_null && min_null) {
		msg = createException(SQL,"sql.alter_table_add_range_partition",SQLSTATE(42000) "ALTER TABLE: range bound cannot be null");
		goto finish;
	} else if(!min_null && max_null) {
		msg = createException(SQL,"sql.alter_table_add_range_partition",SQLSTATE(42000) "ALTER TABLE: range bound cannot be null");
		goto finish;
	} else if(!with_nills && ATOMcmp(tp1, min, max) > 0) {
		msg = createException(SQL,"sql.alter_table_add_range_partition",SQLSTATE(42000) "ALTER TABLE: minimum value is higher than maximum value");
		goto finish;
	}

	errcode = sql_trans_add_range_partition(sql->session->tr, mt, pt, tpe, min, max, with_nills, update, &err);
	switch(errcode) {
		case 0:
			break;
		case -1:
			msg = createException(SQL,"sql.alter_table_add_range_partition",SQLSTATE(HY001) MAL_MALLOC_FAIL);
			break;
		case -2:
			msg = createException(SQL,"sql.alter_table_add_range_partition",SQLSTATE(42000)
									"ALTER TABLE: minimum value length is higher than %d", STORAGE_MAX_VALUE_LENGTH);
			break;
		case -3:
			msg = createException(SQL,"sql.alter_table_add_range_partition",SQLSTATE(42000)
									"ALTER TABLE: maximum value length is higher than %d", STORAGE_MAX_VALUE_LENGTH);
			break;
		case -4:
			assert(err);
			if(with_nills && err->with_nills) {
				msg = createException(SQL,"sql.alter_table_add_range_partition",SQLSTATE(42000)
										"ALTER TABLE: conflicting partitions: table %s.%s stores null values and only "
										"one partition can store null values at the time", err->t->s->base.name, err->t->base.name);
			} else {
				atomtostr = BATatoms[tp1].atomToStr;
				if(atomtostr(&conflict_err_min, &length, err->part.range.minvalue, true) < 0) {
					msg = createException(SQL,"sql.alter_table_add_range_partition",SQLSTATE(HY001) MAL_MALLOC_FAIL);
				} else if(atomtostr(&conflict_err_max, &length, err->part.range.maxvalue, true) < 0) {
					msg = createException(SQL,"sql.alter_table_add_range_partition",SQLSTATE(HY001) MAL_MALLOC_FAIL);
				} else if(atomtostr(&err_min, &length, min, true) < 0) {
					msg = createException(SQL,"sql.alter_table_add_range_partition",SQLSTATE(HY001) MAL_MALLOC_FAIL);
				} else if(atomtostr(&err_max, &length, max, true) < 0) {
					msg = createException(SQL,"sql.alter_table_add_range_partition",SQLSTATE(HY001) MAL_MALLOC_FAIL);
				} else {
					sql_table *errt = mvc_bind_table(sql, mt->s, err->base.name);
					msg = createException(SQL,"sql.alter_table_add_range_partition",SQLSTATE(42000)
									  "ALTER TABLE: conflicting partitions: %s to %s and %s to %s from table %s.%s",
									  err_min, err_max, conflict_err_min, conflict_err_max, errt->s->base.name, errt->base.name);
				}
			}
			break;
		default:
			assert(0);
	}

finish:
	if(err_min)
		GDKfree(err_min);
	if(err_max)
		GDKfree(err_max);
	if(conflict_err_min)
		GDKfree(conflict_err_min);
	if(conflict_err_max)
		GDKfree(conflict_err_max);
	if(msg != MAL_SUCCEED)
		pt->p = NULL;
	return msg;
}

static char *
alter_table_add_value_partition(mvc *sql, MalStkPtr stk, InstrPtr pci, char *msname, char *mtname, char *psname,
								char *ptname, int with_nills, int update)
{
	sql_table *mt = NULL, *pt = NULL;
	str msg = MAL_SUCCEED;
	sql_part *err = NULL;
	int errcode = 0, i = 0, ninserts = 0;
	list *values = list_new(sql->session->tr->sa, (fdestroy) NULL);
	sql_subtype tpe;

	if((msg = validate_alter_table_add_table(sql, "sql.alter_table_add_value_partition", msname, mtname, psname, ptname,
											 &mt, &pt, update, "LIST PARTITION"))) {
		return msg;
	} else if(!isListPartitionTable(mt)) {
		msg = createException(SQL,"sql.alter_table_add_value_partition",SQLSTATE(42000)
									"ALTER TABLE: cannot add value partition into a %s table",
									(mt->type == tt_merge_table)?"merge":"range partition");
		goto finish;
	} else if(!update && pt->p) {
		msg = createException(SQL,"sql.alter_table_add_value_partition",SQLSTATE(42000)
							  "ALTER TABLE: table %s.%s is already part of another list partition table",
							  psname, ptname);
		goto finish;
	}

	find_partition_type(&tpe, mt);
	ninserts = pci->argc - pci->retc - 6;
	if(ninserts <= 0 && !with_nills) {
		msg = createException(SQL,"sql.alter_table_add_value_partition",SQLSTATE(42000) "ALTER TABLE: no values in the list");
		goto finish;
	}
	for( i = pci->retc+6; i < pci->argc; i++){
		sql_part_value *nextv = NULL;
		ValRecord *vnext = &(stk)->stk[(pci)->argv[i]];
		ptr pnext = VALget(vnext);
		size_t len = ATOMlen(vnext->vtype, pnext);

		if(VALisnil(vnext)) { /* check for an eventual null value which cannot be */
			msg = createException(SQL,"sql.alter_table_add_value_partition",SQLSTATE(42000)
																			"ALTER TABLE: list value cannot be null");
			goto finish;
		}

		nextv = SA_ZNEW(sql->session->tr->sa, sql_part_value); /* instantiate the part value */
		nextv->tpe = tpe;
		nextv->value = sa_alloc(sql->session->tr->sa, len);
		memcpy(nextv->value, pnext, len);
		nextv->length = len;

		if(list_append_sorted(values, nextv, sql_values_list_element_validate_and_insert) != NULL) {
			msg = createException(SQL,"sql.alter_table_add_value_partition",SQLSTATE(42000)
									"ALTER TABLE: there are duplicated values in the list");
			goto finish;
		}
	}

	errcode = sql_trans_add_value_partition(sql->session->tr, mt, pt, tpe, values, with_nills, update, &err);
	switch(errcode) {
		case 0:
			break;
		case -1:
			msg = createException(SQL,"sql.alter_table_add_value_partition",SQLSTATE(42000)
									"ALTER TABLE: the new partition is conflicting with the existing partition %s.%s",
									err->t->s->base.name, err->t->base.name);
			break;
		default:
			msg = createException(SQL,"sql.alter_table_add_value_partition",SQLSTATE(42000)
									"ALTER TABLE: value at position %d length is higher than %d",
									(errcode * -1) - 1, STORAGE_MAX_VALUE_LENGTH);
			break;
	}

finish:
	if(msg != MAL_SUCCEED)
		pt->p = NULL;
	return msg;
}

static char *
alter_table_del_table(mvc *sql, char *msname, char *mtname, char *psname, char *ptname, int drop_action)
{
	sql_schema *ms = mvc_bind_schema(sql, msname), *ps = mvc_bind_schema(sql, psname);
	sql_table *mt = NULL, *pt = NULL;

	if (ms)
		mt = mvc_bind_table(sql, ms, mtname);
	if (ps)
		pt = mvc_bind_table(sql, ps, ptname);
	if (mt && pt) {
		node *n = NULL;

		if (!pt || (n = cs_find_id(&mt->members, pt->base.id)) == NULL)
			throw(SQL,"sql.alter_table_del_table",SQLSTATE(42S02) "ALTER TABLE: table '%s.%s' isn't part of the MERGE TABLE '%s.%s'", psname, ptname, msname, mtname);

		sql_trans_del_table(sql->session->tr, mt, pt, drop_action);
	} else if (mt) {
		throw(SQL,"sql.alter_table_del_table",SQLSTATE(42S02) "ALTER TABLE: no such table '%s' in schema '%s'", ptname, psname);
	} else {
		throw(SQL,"sql.alter_table_del_table",SQLSTATE(42S02) "ALTER TABLE: no such table '%s' in schema '%s'", mtname, msname);
	}
	return MAL_SUCCEED;
}

static char *
alter_table_set_access(mvc *sql, char *sname, char *tname, int access)
{
	sql_schema *s = mvc_bind_schema(sql, sname);
	sql_table *t = NULL;

	if (s)
		t = mvc_bind_table(sql, s, tname);
	if (t) {
		if (isMergeTable(t))
			throw(SQL,"sql.alter_table_set_access",SQLSTATE(42S02) "ALTER TABLE: read only MERGE TABLES are not supported");
		if (t->access != access) {
			if (access && table_has_updates(sql->session->tr, t))
				throw(SQL,"sql.alter_table_set_access",SQLSTATE(40000) "ALTER TABLE: set READ or INSERT ONLY not possible with outstanding updates (wait until updates are flushed)\n");

			mvc_access(sql, t, access);
		}
	} else {
		throw(SQL,"sql.alter_table_set_access",SQLSTATE(42S02) "ALTER TABLE: no such table '%s' in schema '%s'", tname, sname);
	}
	return MAL_SUCCEED;
}

static char *
create_trigger(mvc *sql, char *sname, char *tname, char *triggername, int time, int orientation, int event, char *old_name, char *new_name, char *condition, char *query)
{
	sql_trigger *tri = NULL;
	sql_schema *s = NULL;
	sql_table *t;

	if (sname && !(s = mvc_bind_schema(sql, sname)))
		throw(SQL,"sql.create_trigger",SQLSTATE(3F000) "CREATE TRIGGER: no such schema '%s'", sname);
	if (!s)
		s = cur_schema(sql);
	if (!mvc_schema_privs(sql, s))
		throw(SQL,"sql.create_trigger",SQLSTATE(3F000) "CREATE TRIGGER: access denied for %s to schema ;'%s'", stack_get_string(sql, "current_user"), s->base.name);
	if (mvc_bind_trigger(sql, s, triggername) != NULL)
		throw(SQL,"sql.create_trigger",SQLSTATE(3F000) "CREATE TRIGGER: name '%s' already in use", triggername);

	if (!(t = mvc_bind_table(sql, s, tname)))
		throw(SQL,"sql.create_trigger",SQLSTATE(3F000) "CREATE TRIGGER: unknown table '%s'", tname);

	if (isView(t))
		throw(SQL,"sql.create_trigger",SQLSTATE(3F000) "CREATE TRIGGER: cannot create trigger on view '%s'", tname);

	tri = mvc_create_trigger(sql, t, triggername, time, orientation, event, old_name, new_name, condition, query);
	if (tri) {
		char *buf;
		sql_rel *r = NULL;
		sql_allocator *sa = sql->sa;

		sql->sa = sa_create();
		if(!sql->sa)
			throw(SQL, "sql.catalog",SQLSTATE(HY001) MAL_MALLOC_FAIL);
		buf = sa_strdup(sql->sa, query);
		if(!buf)
			throw(SQL, "sql.catalog",SQLSTATE(HY001) MAL_MALLOC_FAIL);
		r = rel_parse(sql, s, buf, m_deps);
		if (r)
			r = rel_optimizer(sql, r, 0);
		if (r) {
			list *id_l = rel_dependencies(sql, r);

			mvc_create_dependencies(sql, id_l, tri->base.id, TRIGGER_DEPENDENCY);
		}
		sa_destroy(sql->sa);
		sql->sa = sa;
	}
	return MAL_SUCCEED;
}

static char *
drop_trigger(mvc *sql, char *sname, char *tname, int if_exists)
{
	sql_trigger *tri = NULL;
	sql_schema *s = NULL;

	if (sname && !(s = mvc_bind_schema(sql, sname)))
		throw(SQL,"sql.drop_trigger",SQLSTATE(3F000) "DROP TRIGGER: no such schema '%s'", sname);
	if (!s)
		s = cur_schema(sql);
	assert(s);
	if (!mvc_schema_privs(sql, s))
		throw(SQL,"sql.drop_trigger",SQLSTATE(3F000) "DROP TRIGGER: access denied for %s to schema ;'%s'", stack_get_string(sql, "current_user"), s->base.name);

	if ((tri = mvc_bind_trigger(sql, s, tname)) == NULL) {
		if(if_exists)
			return MAL_SUCCEED;
		throw(SQL,"sql.drop_trigger", SQLSTATE(3F000) "DROP TRIGGER: unknown trigger %s\n", tname);
	}
	if(mvc_drop_trigger(sql, s, tri))
		throw(SQL,"sql.drop_trigger", SQLSTATE(HY001) MAL_MALLOC_FAIL);
	return MAL_SUCCEED;
}

static char *
drop_table(mvc *sql, char *sname, char *tname, int drop_action, int if_exists)
{
	sql_schema *s = NULL;
	sql_table *t = NULL;
	node *n;

	if (sname && !(s = mvc_bind_schema(sql, sname)))
		throw(SQL,"sql.drop_table",SQLSTATE(3F000) "DROP TABLE: no such schema '%s'", sname);
	if (!s)
		s = cur_schema(sql);
	t = mvc_bind_table(sql, s, tname);
	if (!t && !sname) {
		s = tmp_schema(sql);
		t = mvc_bind_table(sql, s, tname);
	}
	if (!t) {
		if (if_exists)
			return MAL_SUCCEED;
		throw(SQL,"sql.droptable", SQLSTATE(42S02) "DROP TABLE: no such table '%s'", tname);
	} else if (isView(t)) {
		throw(SQL,"sql.droptable", SQLSTATE(42000) "DROP TABLE: cannot drop VIEW '%s'", tname);
	} else if (t->system) {
		throw(SQL,"sql.droptable", SQLSTATE(42000) "DROP TABLE: cannot drop system table '%s'", tname);
	} else if (!mvc_schema_privs(sql, s) && !(isTempSchema(s) && t->persistence == SQL_LOCAL_TEMP)) {
		throw(SQL,"sql.droptable",SQLSTATE(42000) "DROP TABLE: access denied for %s to schema ;'%s'", stack_get_string(sql, "current_user"), s->base.name);
	}
	if (!drop_action && t->keys.set) {
		for (n = t->keys.set->h; n; n = n->next) {
			sql_key *k = n->data;

			if (k->type == ukey || k->type == pkey) {
				sql_ukey *uk = (sql_ukey *) k;

				if (uk->keys && list_length(uk->keys)) {
					node *l = uk->keys->h;

					for (; l; l = l->next) {
						k = l->data;
						/* make sure it is not a self referencing key */
						if (k->t != t)
							throw(SQL,"sql.droptable", SQLSTATE(40000) "DROP TABLE: FOREIGN KEY %s.%s depends on %s", k->t->base.name, k->base.name, tname);
					}
				}
			}
		}
	}

	if (!drop_action && mvc_check_dependency(sql, t->base.id, TABLE_DEPENDENCY, NULL))
		throw (SQL,"sql.droptable",SQLSTATE(42000) "DROP TABLE: unable to drop table %s (there are database objects which depend on it)\n", t->base.name);

	return mvc_drop_table(sql, s, t, drop_action);
}

static char *
drop_view(mvc *sql, char *sname, char *tname, int drop_action, int if_exists)
{
	sql_table *t = NULL;
	sql_schema *ss = NULL;

	if (sname != NULL && (ss = mvc_bind_schema(sql, sname)) == NULL)
		throw(SQL,"sql.dropview", SQLSTATE(3F000) "DROP VIEW: no such schema '%s'", sname);

	if (ss == NULL)
		ss = cur_schema(sql);

	t = mvc_bind_table(sql, ss, tname);
	if (!mvc_schema_privs(sql, ss) && !(isTempSchema(ss) && t && t->persistence == SQL_LOCAL_TEMP)) {
		throw(SQL,"sql.dropview", SQLSTATE(42000) "DROP VIEW: access denied for %s to schema '%s'", stack_get_string(sql, "current_user"), ss->base.name);
	} else if (!t) {
		if(if_exists){
			return MAL_SUCCEED;
		}
		throw(SQL,"sql.drop_view",SQLSTATE(42S02) "DROP VIEW: unknown view '%s'", tname);
	} else if (!isView(t)) {
		throw(SQL,"sql.drop_view", SQLSTATE(42000) "DROP VIEW: unable to drop view '%s': is a table", tname);
	} else if (t->system) {
		throw(SQL,"sql.drop_view", SQLSTATE(42000) "DROP VIEW: cannot drop system view '%s'", tname);
	} else if (!drop_action && mvc_check_dependency(sql, t->base.id, VIEW_DEPENDENCY, NULL)) {
		throw(SQL,"sql.drop_view", SQLSTATE(42000) "DROP VIEW: cannot drop view '%s', there are database objects which depend on it", t->base.name);
	}
	return mvc_drop_table(sql, ss, t, drop_action);
}

static str
drop_key(mvc *sql, char *sname, char *kname, int drop_action)
{
	sql_key *key;
	sql_schema *ss = NULL;

	if (sname != NULL && (ss = mvc_bind_schema(sql, sname)) == NULL)
		throw(SQL,"drop_key", SQLSTATE(3F000) "ALTER TABLE: no such schema '%s'", sname);

	if (ss == NULL)
		ss = cur_schema(sql);

	if ((key = mvc_bind_key(sql, ss, kname)) == NULL)
		throw(SQL,"sql.drop_key", SQLSTATE(42000) "ALTER TABLE: no such constraint '%s'", kname);
	if (!drop_action && mvc_check_dependency(sql, key->base.id, KEY_DEPENDENCY, NULL))
		throw(SQL,"sql.drop_key", SQLSTATE(42000) "ALTER TABLE: cannot drop constraint '%s': there are database objects which depend on it", key->base.name);
	if(mvc_drop_key(sql, ss, key, drop_action))
		throw(SQL,"sql.drop_key", SQLSTATE(HY001) MAL_MALLOC_FAIL);
	return MAL_SUCCEED;
}

static str
drop_index(Client cntxt, mvc *sql, char *sname, char *iname)
{
	sql_schema *s = NULL;
	sql_idx *i = NULL;

	if (!(s = mvc_bind_schema(sql, sname)))
		throw(SQL,"sql.drop_index", SQLSTATE(3F000) "DROP INDEX: no such schema '%s'", sname);
	i = mvc_bind_idx(sql, s, iname);
	if (!i) {
		throw(SQL,"sql.drop_index", SQLSTATE(42S12) "DROP INDEX: no such index '%s'", iname);
	} else if (!mvc_schema_privs(sql, s)) {
		throw(SQL,"sql.drop_index", SQLSTATE(42000) "DROP INDEX: access denied for %s to schema ;'%s'", stack_get_string(sql, "current_user"), s->base.name);
	} else {
		if (i->type == ordered_idx) {
			sql_kc *ic = i->columns->h->data;
			BAT *b = mvc_bind(sql, s->base.name, ic->c->t->base.name, ic->c->base.name, 0);
			if(b) {
				OIDXdropImplementation(cntxt, b);
				BBPunfix(b->batCacheid);
			}
		}
		if (i->type == imprints_idx) {
			sql_kc *ic = i->columns->h->data;
			BAT *b = mvc_bind(sql, s->base.name, ic->c->t->base.name, ic->c->base.name, 0);
			if(b) {
				IMPSdestroy(b);
				BBPunfix(b->batCacheid);
			}
		}
		if(mvc_drop_idx(sql, s, i))
			throw(SQL,"sql.drop_index", SQLSTATE(HY001) MAL_MALLOC_FAIL);
	}
	return NULL;
}

static str
create_seq(mvc *sql, char *sname, char *seqname, sql_sequence *seq)
{
	sql_schema *s = NULL;

	(void)seqname;
	if (sname && !(s = mvc_bind_schema(sql, sname)))
		throw(SQL,"sql.create_seq", SQLSTATE(3F000) "CREATE SEQUENCE: no such schema '%s'", sname);
	if (s == NULL)
		s = cur_schema(sql);
	if (find_sql_sequence(s, seq->base.name)) {
		throw(SQL,"sql.create_seq", SQLSTATE(42000) "CREATE SEQUENCE: name '%s' already in use", seq->base.name);
	} else if (!mvc_schema_privs(sql, s)) {
		throw(SQL,"sql.create_seq", SQLSTATE(42000) "CREATE SEQUENCE: insufficient privileges for '%s' in schema '%s'", stack_get_string(sql, "current_user"), s->base.name);
	} else if (is_lng_nil(seq->start) || is_lng_nil(seq->minvalue) || is_lng_nil(seq->maxvalue) ||
			   is_lng_nil(seq->increment) || is_lng_nil(seq->cacheinc) || is_lng_nil(seq->cycle)) {
		throw(SQL,"sql.create_seq", SQLSTATE(42000) "CREATE SEQUENCE: sequence properties must be non-NULL");
	}
	sql_trans_create_sequence(sql->session->tr, s, seq->base.name, seq->start, seq->minvalue, seq->maxvalue, seq->increment, seq->cacheinc, seq->cycle, seq->bedropped);
	return NULL;
}

static str
alter_seq(mvc *sql, char *sname, char *seqname, sql_sequence *seq, const lng *val)
{
	sql_schema *s = NULL;
	sql_sequence *nseq = NULL;

	(void)seqname;
	if (sname && !(s = mvc_bind_schema(sql, sname)))
		throw(SQL,"sql.alter_seq", SQLSTATE(3F000) "ALTER SEQUENCE: no such schema '%s'", sname);
	if (s == NULL)
		s = cur_schema(sql);
	if (!(nseq = find_sql_sequence(s, seq->base.name))) {
		throw(SQL,"sql.alter_seq", SQLSTATE(42000) "ALTER SEQUENCE: no such sequence '%s'", seq->base.name);
	} else if (!mvc_schema_privs(sql, s)) {
		throw(SQL,"sql.alter_seq", SQLSTATE(42000) "ALTER SEQUENCE: insufficient privileges for '%s' in schema '%s'", stack_get_string(sql, "current_user"), s->base.name);
	} else if (val && is_lng_nil(*val)) {
		throw(SQL,"sql.alter_seq", SQLSTATE(42000) "ALTER SEQUENCE: sequence value must be non-NULL");
	}
	/* if seq properties hold NULL values, then they should be ignored during the update */
	/* first alter the known values */
	sql_trans_alter_sequence(sql->session->tr, nseq, seq->minvalue, seq->maxvalue, seq->increment, seq->cacheinc, seq->cycle);
	if (val)
		sql_trans_sequence_restart(sql->session->tr, nseq, *val);
	return MAL_SUCCEED;
}

static str
drop_seq(mvc *sql, char *sname, char *name)
{
	sql_schema *s = NULL;
	sql_sequence *seq = NULL;

	if (sname && !(s = mvc_bind_schema(sql, sname)))
		throw(SQL,"sql.drop_seq", SQLSTATE(3F000) "DROP SEQUENCE: no such schema '%s'", sname);
	if (!s)
		s = cur_schema(sql);
	if (!(seq = find_sql_sequence(s, name))) {
		throw(SQL,"sql.drop_seq", SQLSTATE(42M35) "DROP SEQUENCE: no such sequence '%s'", name);
	} else if (!mvc_schema_privs(sql, s)) {
		throw(SQL,"sql.drop_seq", SQLSTATE(42000) "DROP SEQUENCE: insufficient privileges for '%s' in schema '%s'", stack_get_string(sql, "current_user"), s->base.name);
	}
	if (mvc_check_dependency(sql, seq->base.id, BEDROPPED_DEPENDENCY, NULL))
		throw(SQL,"sql.drop_seq", SQLSTATE(2B000) "DROP SEQUENCE: unable to drop sequence %s (there are database objects which depend on it)\n", seq->base.name);

	sql_trans_drop_sequence(sql->session->tr, s, seq, 0);
	return NULL;
}

static str
drop_func(mvc *sql, char *sname, char *name, sqlid fid, int type, int action)
{
	sql_schema *s = NULL;
	char is_aggr = (type == F_AGGR);
	char is_func = (type != F_PROC);
	char *F = is_aggr ? "AGGREGATE" : (is_func ? "FUNCTION" : "PROCEDURE");
	char *f = is_aggr ? "aggregate" : (is_func ? "function" : "procedure");
	char *KF = type == F_FILT ? "FILTER " : type == F_UNION ? "UNION " : "";
	char *kf = type == F_FILT ? "filter " : type == F_UNION ? "union " : "";

	if (sname && !(s = mvc_bind_schema(sql, sname)))
		throw(SQL,"sql.drop_func", SQLSTATE(3F000) "DROP %s%s: no such schema '%s'", KF, F, sname);
	if (!s)
		s = cur_schema(sql);
	if (fid >= 0) {
		node *n = find_sql_func_node(s, fid);
		if (n) {
			sql_func *func = n->data;

			if (!mvc_schema_privs(sql, s)) {
				throw(SQL,"sql.drop_func", SQLSTATE(42000) "DROP %s%s: access denied for %s to schema ;'%s'", KF, F, stack_get_string(sql, "current_user"), s->base.name);
			}
			if (!action && mvc_check_dependency(sql, func->base.id, !IS_PROC(func) ? FUNC_DEPENDENCY : PROC_DEPENDENCY, NULL))
				throw(SQL,"sql.drop_func", SQLSTATE(42000) "DROP %s%s: there are database objects dependent on %s%s %s;", KF, F, kf, f, func->base.name);

			if(mvc_drop_func(sql, s, func, action))
				throw(SQL,"sql.drop_func", SQLSTATE(HY001) MAL_MALLOC_FAIL);
		}
	} else if(fid == -2) { //if exists option
		return MAL_SUCCEED;
	} else { //fid == -1
		node *n = NULL;
		list *list_func = schema_bind_func(sql, s, name, type);
		int res;

		if (!mvc_schema_privs(sql, s)) {
			list_destroy(list_func);
			throw(SQL,"sql.drop_func", SQLSTATE(42000) "DROP %s%s: access denied for %s to schema ;'%s'", KF, F, stack_get_string(sql, "current_user"), s->base.name);
		}
		for (n = list_func->h; n; n = n->next) {
			sql_func *func = n->data;

			if (!action && mvc_check_dependency(sql, func->base.id, !IS_PROC(func) ? FUNC_DEPENDENCY : PROC_DEPENDENCY, list_func)) {
				list_destroy(list_func);
				throw(SQL,"sql.drop_func", SQLSTATE(42000) "DROP %s%s: there are database objects dependent on %s%s %s;", KF, F, kf, f, func->base.name);
			}
		}
		res = mvc_drop_all_func(sql, s, list_func, action);
		list_destroy(list_func);
		if(res)
			throw(SQL,"sql.drop_func", SQLSTATE(HY001) MAL_MALLOC_FAIL);
	}
	return MAL_SUCCEED;
}

static char *
create_func(mvc *sql, char *sname, char *fname, sql_func *f)
{
	sql_func *nf;
	sql_schema *s = NULL;
	char is_aggr = (f->type == F_AGGR);
	char is_func = (f->type != F_PROC);
	char *F = is_aggr ? "AGGREGATE" : (is_func ? "FUNCTION" : "PROCEDURE");
	char *KF = f->type == F_FILT ? "FILTER " : f->type == F_UNION ? "UNION " : "";

	(void)fname;
	if (sname && !(s = mvc_bind_schema(sql, sname)))
		throw(SQL,"sql.create_func", SQLSTATE(3F000) "CREATE %s%s: no such schema '%s'", KF, F, sname);
	if (!s)
		s = cur_schema(sql);
	nf = mvc_create_func(sql, NULL, s, f->base.name, f->ops, f->res, f->type, f->lang, f->mod, f->imp, f->query, f->varres, f->vararg, f->system);
	if (nf && nf->query && nf->lang <= FUNC_LANG_SQL) {
		char *buf;
		sql_rel *r = NULL;
		sql_allocator *sa = sql->sa;

		sql->sa = sa_create();
		if(!sql->sa)
			throw(SQL, "sql.catalog",SQLSTATE(HY001) MAL_MALLOC_FAIL);
		buf = sa_strdup(sql->sa, nf->query);
		if(!buf)
			throw(SQL, "sql.catalog",SQLSTATE(HY001) MAL_MALLOC_FAIL);
		r = rel_parse(sql, s, buf, m_deps);
		if (r)
			r = rel_optimizer(sql, r, 0);
		if (r) {
			node *n;
			list *id_l = rel_dependencies(sql, r);

			if (!f->vararg && f->ops) {
				for (n = f->ops->h; n; n = n->next) {
					sql_arg *a = n->data;

					if (a->type.type->s) 
						mvc_create_dependency(sql, a->type.type->base.id, nf->base.id, TYPE_DEPENDENCY);
				}
			}
			if (!f->varres && f->res) {
				for (n = f->res->h; n; n = n->next) {
					sql_arg *a = n->data;

					if (a->type.type->s) 
						mvc_create_dependency(sql, a->type.type->base.id, nf->base.id, TYPE_DEPENDENCY);
				}
			}
			mvc_create_dependencies(sql, id_l, nf->base.id, !IS_PROC(f) ? FUNC_DEPENDENCY : PROC_DEPENDENCY);
		}
		sa_destroy(sql->sa);
		sql->sa = sa;
	} else if (nf->lang == FUNC_LANG_MAL) {
		if (!backend_resolve_function(sql, nf))
			throw(SQL,"sql.create_func", SQLSTATE(3F000) "CREATE %s%s: external name %s.%s not bound", KF, F, nf->mod, nf->base.name);
	}
	return MAL_SUCCEED;
}

static str
alter_table(Client cntxt, mvc *sql, char *sname, sql_table *t)
{
	sql_schema *s = mvc_bind_schema(sql, sname);
	sql_table *nt = NULL;
	node *n;

	if (!s)
		throw(SQL,"sql.alter_table", SQLSTATE(3F000) "ALTER TABLE: no such schema '%s'", sname);

	if ((nt = mvc_bind_table(sql, s, t->base.name)) == NULL) {
		throw(SQL,"sql.alter_table", SQLSTATE(42S02) "ALTER TABLE: no such table '%s'", t->base.name);
	} else if (!mvc_schema_privs(sql, s) && !(isTempSchema(s) && t->persistence == SQL_LOCAL_TEMP)) {
		throw(SQL,"sql.alter_table", SQLSTATE(42000) "ALTER TABLE: insufficient privileges for user '%s' in schema '%s'", stack_get_string(sql, "current_user"), s->base.name);
	}

	/* First check if all the changes are allowed */
	if (t->idxs.set) {
		/* only one pkey */
		if (nt->pkey) {
			for (n = t->idxs.nelm; n; n = n->next) {
				sql_idx *i = n->data;
				if (i->key && i->key->type == pkey)
					throw(SQL,"sql.alter_table", SQLSTATE(40000) "CONSTRAINT PRIMARY KEY: a table can have only one PRIMARY KEY\n");
			}
		}
	}

	/* check for changes */
	if (t->columns.dset)
		for (n = t->columns.dset->h; n; n = n->next) {
			/* propagate alter table .. drop column */
			sql_column *c = n->data;
			sql_column *nc = mvc_bind_column(sql, nt, c->base.name);
			if(mvc_drop_column(sql, nt, nc, c->drop_action))
				throw(SQL,"sql.alter_table", SQLSTATE(HY001) MAL_MALLOC_FAIL);
		}
	/* check for changes on current cols */
	for (n = t->columns.set->h; n != t->columns.nelm; n = n->next) {

		/* null or default value changes */
		sql_column *c = n->data;
		sql_column *nc = mvc_bind_column(sql, nt, c->base.name);

		if (c->null != nc->null && isTable(nt)) {
			if (c->null && nt->pkey) { /* check for primary keys based on this column */
				node *m;
				for(m = nt->pkey->k.columns->h; m; m = m->next) {
					sql_kc *kc = m->data;

					if (kc->c->base.id == c->base.id)
						throw(SQL,"sql.alter_table", SQLSTATE(40000) "NOT NULL CONSTRAINT: cannot change NOT NULL CONSTRAINT for column '%s' as its part of the PRIMARY KEY\n", c->base.name);
				}
			}
			mvc_null(sql, nc, c->null);
			/* for non empty check for nulls */
			if (c->null == 0) {
				const void *nilptr = ATOMnilptr(c->type.type->localtype);
				rids *nils = table_funcs.rids_select(sql->session->tr, nc, nilptr, NULL, NULL);
				int has_nils = !is_oid_nil(table_funcs.rids_next(nils));

				table_funcs.rids_destroy(nils);
				if (has_nils)
					throw(SQL,"sql.alter_table", SQLSTATE(40002) "ALTER TABLE: NOT NULL constraint violated for column %s.%s", c->t->base.name, c->base.name);
			}
		}
		if (c->def != nc->def)
			mvc_default(sql, nc, c->def);

		if (c->storage_type != nc->storage_type) {
			if (c->t->access == TABLE_WRITABLE)
				throw(SQL,"sql.alter_table", SQLSTATE(40002) "ALTER TABLE: SET STORAGE for column %s.%s only allowed on READ or INSERT ONLY tables", c->t->base.name, c->base.name);
			nc->base.rtime = nc->base.wtime = sql->session->tr->wtime;
			mvc_storage(sql, nc, c->storage_type);
		}
	}
	for (; n; n = n->next) {
		/* propagate alter table .. add column */
		sql_column *c = n->data;
		mvc_copy_column(sql, nt, c);
	}
	if (t->idxs.set) {
		/* alter drop index */
		if (t->idxs.dset)
			for (n = t->idxs.dset->h; n; n = n->next) {
				sql_idx *i = n->data;
				sql_idx *ni = mvc_bind_idx(sql, s, i->base.name);
				if(mvc_drop_idx(sql, s, ni))
					throw(SQL,"sql.alter_table", SQLSTATE(HY001) MAL_MALLOC_FAIL);
			}
		/* alter add index */
		for (n = t->idxs.nelm; n; n = n->next) {
			sql_idx *i = n->data;

			if (i->type == ordered_idx) {
				sql_kc *ic = i->columns->h->data;
				BAT *b = mvc_bind(sql, nt->s->base.name, nt->base.name, ic->c->base.name, 0);
				char *msg = OIDXcreateImplementation(cntxt, newBatType(b->ttype), b, -1);
				BBPunfix(b->batCacheid);
				if (msg != MAL_SUCCEED) {
					char *smsg = createException(SQL,"sql.alter_table", SQLSTATE(40002) "CREATE ORDERED INDEX: %s", msg);
					freeException(msg);
					return smsg;
				}
			}
			if (i->type == imprints_idx) {
				gdk_return r;
				sql_kc *ic = i->columns->h->data;
				BAT *b = mvc_bind(sql, nt->s->base.name, nt->base.name, ic->c->base.name, 0);
				r = BATimprints(b);
				BBPunfix(b->batCacheid);
				if (r != GDK_SUCCEED)
					throw(SQL, "sql.alter_table", GDK_EXCEPTION);
			}
			mvc_copy_idx(sql, nt, i);
		}
	}
	if (t->keys.set) {
		/* alter drop key */
		if (t->keys.dset)
			for (n = t->keys.dset->h; n; n = n->next) {
				sql_key *k = n->data;
				sql_key *nk = mvc_bind_key(sql, s, k->base.name);
				if (nk) {
					if(mvc_drop_key(sql, s, nk, k->drop_action))
						throw(SQL,"sql.alter_table", SQLSTATE(HY001) MAL_MALLOC_FAIL);
				}
			}
		/* alter add key */
		for (n = t->keys.nelm; n; n = n->next) {
			sql_key *k = n->data;
			str err;
			if((err = sql_partition_validate_key(sql, t, k, "ALTER")))
				return err;
			mvc_copy_key(sql, nt, k);
		}
	}
	return MAL_SUCCEED;
}

/* the MAL wrappers */
str
SQLcreate_seq(Client cntxt, MalBlkPtr mb, MalStkPtr stk, InstrPtr pci)
{	mvc *sql = NULL;
	str msg;
	str sname = *getArgReference_str(stk, pci, 1); 
	str seqname = *getArgReference_str(stk, pci, 2); 
	sql_sequence *s = *(sql_sequence **) getArgReference(stk, pci, 3);

	initcontext();
	msg = create_seq(sql, sname, seqname, s);
	return msg;
}

str
SQLalter_seq(Client cntxt, MalBlkPtr mb, MalStkPtr stk, InstrPtr pci) 
{	mvc *sql = NULL;
	str msg = MAL_SUCCEED;
	str sname = *getArgReference_str(stk, pci, 1); 
	str seqname = *getArgReference_str(stk, pci, 2); 
	sql_sequence *s = *(sql_sequence **) getArgReference(stk, pci, 3);
	lng *val = NULL;

	initcontext();
	if (getArgType(mb, pci, 4) == TYPE_lng)
		val = getArgReference_lng(stk, pci, 4);
	if (val == NULL || is_lng_nil(*val))
		msg = createException(SQL,"sql.alter_seq", SQLSTATE(42M36) "ALTER SEQUENCE: cannot (re)start with NULL");
	else
		msg = alter_seq(sql, sname, seqname, s, val);
	return msg;
}

str
SQLdrop_seq(Client cntxt, MalBlkPtr mb, MalStkPtr stk, InstrPtr pci) 
{	mvc *sql = NULL;
	str msg = MAL_SUCCEED;
	str sname = *getArgReference_str(stk, pci, 1); 
	str name = *getArgReference_str(stk, pci, 2);

	initcontext();
	msg = drop_seq(sql, sname, name);
	return msg;
}

str
SQLcreate_schema(Client cntxt, MalBlkPtr mb, MalStkPtr stk, InstrPtr pci) 
{	mvc *sql = NULL;
	str msg = MAL_SUCCEED;
	str sname = *getArgReference_str(stk, pci, 1);
	str name = SaveArgReference(stk, pci, 2);
	sqlid auth_id;

	initcontext();
	auth_id = sql->role_id;
	if (name && (auth_id = sql_find_auth(sql, name)) < 0) {
		throw(SQL,"sql.create_schema", SQLSTATE(42M32) "CREATE SCHEMA: no such authorization '%s'", name);
	}
	if (sql->user_id != USER_MONETDB && sql->role_id != ROLE_SYSADMIN) {
		throw(SQL,"sql.create_schema", SQLSTATE(42000) "CREATE SCHEMA: insufficient privileges for user '%s'", stack_get_string(sql, "current_user"));
	}
	if (mvc_bind_schema(sql, sname)) {
		throw(SQL,"sql.create_schema", SQLSTATE(3F000) "CREATE SCHEMA: name '%s' already in use", sname);
	} else {
		(void) mvc_create_schema(sql, sname, auth_id, sql->user_id);
	}
	return msg;
}

str
SQLdrop_schema(Client cntxt, MalBlkPtr mb, MalStkPtr stk, InstrPtr pci) 
{	mvc *sql = NULL;
	str msg= MAL_SUCCEED;
	str sname = *getArgReference_str(stk, pci, 1); 
	str notused = *getArgReference_str(stk, pci, 2);
	int if_exists = *getArgReference_int(stk, pci, 3);
	int action = *getArgReference_int(stk, pci, 4);
	sql_schema *s;

	(void) notused;
	initcontext();
	s = mvc_bind_schema(sql, sname);
	if (!s) {
		if(!if_exists)
			throw(SQL,"sql.drop_schema",SQLSTATE(3F000) "DROP SCHEMA: name %s does not exist", sname);
	} else if (!mvc_schema_privs(sql, s)) {
		throw(SQL,"sql.drop_schema",SQLSTATE(42000) "DROP SCHEMA: access denied for %s to schema ;'%s'", stack_get_string(sql, "current_user"), s->base.name);
	} else if (s == cur_schema(sql)) {
		throw(SQL,"sql.drop_schema",SQLSTATE(42000) "DROP SCHEMA: cannot drop current schema");
	} else if (s->system) {
		throw(SQL,"sql.drop_schema",SQLSTATE(42000) "DROP SCHEMA: access denied for '%s'", sname);
	} else if (sql_schema_has_user(sql, s)) {
		throw(SQL,"sql.drop_schema",SQLSTATE(2BM37) "DROP SCHEMA: unable to drop schema '%s' (there are database objects which depend on it)", sname);
	} else if (!action /* RESTRICT */ && (
		!list_empty(s->tables.set) || !list_empty(s->types.set) ||
		!list_empty(s->funcs.set) || !list_empty(s->seqs.set))) {
		throw(SQL,"sql.drop_schema",SQLSTATE(2BM37) "DROP SCHEMA: unable to drop schema '%s' (there are database objects which depend on it)", sname);
	} else {
		if(mvc_drop_schema(sql, s, action))
			throw(SQL,"sql.drop_schema", SQLSTATE(HY001) MAL_MALLOC_FAIL);
	}
	return msg;
}

str
SQLcreate_table(Client cntxt, MalBlkPtr mb, MalStkPtr stk, InstrPtr pci) 
{	mvc *sql = NULL;
	str msg;
	str sname = *getArgReference_str(stk, pci, 1);
	//str tname = *getArgReference_str(stk, pci, 2);
	sql_table *t = *(sql_table **) getArgReference(stk, pci, 3);
	int temp = *getArgReference_int(stk, pci, 4);

	initcontext();
	msg = create_table_or_view(sql, sname, t->base.name, t, temp);
	return msg;
}

str
SQLcreate_view(Client cntxt, MalBlkPtr mb, MalStkPtr stk, InstrPtr pci) 
{	mvc *sql = NULL;
	str msg;
	str sname = *getArgReference_str(stk, pci, 1);
	//str vname = *getArgReference_str(stk, pci, 2);
	sql_table *t = *(sql_table **) getArgReference(stk, pci, 3);
	int temp = *getArgReference_int(stk, pci, 4);

	initcontext();
	msg = create_table_or_view(sql, sname, t->base.name, t, temp);
	return msg;
}

str
SQLdrop_table(Client cntxt, MalBlkPtr mb, MalStkPtr stk, InstrPtr pci) 
{	mvc *sql = NULL;
	str msg;
	str sname = *getArgReference_str(stk, pci, 1);
	str name = *getArgReference_str(stk, pci, 2);
	int if_exists = *getArgReference_int(stk, pci, 3);
	int action = *getArgReference_int(stk, pci, 4);

	initcontext();
	msg = drop_table(sql, sname, name, action, if_exists);
	return msg;
}

str
SQLdrop_view(Client cntxt, MalBlkPtr mb, MalStkPtr stk, InstrPtr pci) 
{	mvc *sql = NULL;
	str msg;
	str sname = *getArgReference_str(stk, pci, 1);
	str name = *getArgReference_str(stk, pci, 2);
	int if_exists = *getArgReference_int(stk, pci, 3);
	int action = *getArgReference_int(stk, pci, 4);

	initcontext();
	msg = drop_view(sql, sname, name, action, if_exists);
	return msg;
}

str
SQLdrop_constraint(Client cntxt, MalBlkPtr mb, MalStkPtr stk, InstrPtr pci) 
{	mvc *sql = NULL;
	str msg;
	str sname = *getArgReference_str(stk, pci, 1);
	str name = *getArgReference_str(stk, pci, 2);
	int action = *getArgReference_int(stk, pci, 4);
	(void) *getArgReference_int(stk, pci, 3); //the if_exists parameter is also passed but not used

	initcontext();
	msg = drop_key(sql, sname, name, action);
	return msg;
}

str
SQLalter_table(Client cntxt, MalBlkPtr mb, MalStkPtr stk, InstrPtr pci) 
{	mvc *sql = NULL;
	str msg;
	str sname = *getArgReference_str(stk, pci, 1); 
	str tname = *getArgReference_str(stk, pci, 2); 
	sql_table *t = *(sql_table **) getArgReference(stk, pci, 3);

	(void)tname;
	initcontext();
	msg = alter_table(cntxt, sql, sname, t);
	return msg;
}

str
SQLcreate_type(Client cntxt, MalBlkPtr mb, MalStkPtr stk, InstrPtr pci) 
{	mvc *sql = NULL;
	str msg;
	str sname = *getArgReference_str(stk, pci, 1); 
	char *name = *getArgReference_str(stk, pci, 2);
	char *impl = *getArgReference_str(stk, pci, 3);
	sql_schema *s;

	initcontext();
	s = mvc_bind_schema(sql, sname);
	if (!mvc_schema_privs(sql, sql->session->schema))
		throw(SQL,"sql.create_type", SQLSTATE(0D000) "CREATE TYPE: not enough privileges to create type '%s'", sname);
	if (!mvc_create_type(sql, s, name, 0, 0, 0, impl))
		throw(SQL,"sql.create_type", SQLSTATE(0D000) "CREATE TYPE: unknown external type '%s'", impl);
	return msg;
}

str
SQLdrop_type(Client cntxt, MalBlkPtr mb, MalStkPtr stk, InstrPtr pci) 
{	mvc *sql = NULL;
	str msg;
	str sname = *getArgReference_str(stk, pci, 1); 
	char *name = *getArgReference_str(stk, pci, 2);
	int drop_action = *getArgReference_int(stk, pci, 3);
	sql_schema *s;
	sql_type *t;

	initcontext();
	s = mvc_bind_schema(sql, sname);
	t = schema_bind_type( sql, s, name);
	if (!t)
		throw(SQL,"sql.drop_type", SQLSTATE(0D000) "DROP TYPE: type '%s' does not exist", sname);
	else if (!mvc_schema_privs(sql, sql->session->schema))
		throw(SQL,"sql.drop_type", SQLSTATE(0D000) "DROP TYPE: not enough privileges to drop type '%s'", sname);
	else if (!drop_action && mvc_check_dependency(sql, t->base.id, TYPE_DEPENDENCY, NULL))
		throw(SQL,"sql.drop_type", SQLSTATE(42000) "DROP TYPE: unable to drop type %s (there are database objects which depend on it)\n", sname);
	else if (!mvc_drop_type(sql, sql->session->schema, t, drop_action))
		throw(SQL,"sql.drop_type", SQLSTATE(0D000) "DROP TYPE: failed to drop type '%s'", sname);
	return MAL_SUCCEED;
}

str
SQLgrant_roles(Client cntxt, MalBlkPtr mb, MalStkPtr stk, InstrPtr pci) 
{	mvc *sql = NULL;
	str msg;
	str sname = *getArgReference_str(stk, pci, 1); 
	char *auth = SaveArgReference(stk, pci, 2);
	sqlid grantor = (sqlid) *getArgReference_int(stk, pci, 3);
	int admin = *getArgReference_int(stk, pci, 4);

	initcontext();
	msg = sql_grant_role(sql, sname /*grantee */ , auth, grantor, admin);
	return msg;
}

str
SQLrevoke_roles(Client cntxt, MalBlkPtr mb, MalStkPtr stk, InstrPtr pci) 
{	mvc *sql = NULL;
	str msg;
	str sname = *getArgReference_str(stk, pci, 1); 
	char *auth = SaveArgReference(stk, pci, 2);
	sqlid grantor = (sqlid) *getArgReference_int(stk, pci, 3);
	int admin = *getArgReference_int(stk, pci, 4);

	initcontext();
	msg = sql_revoke_role(sql, sname /*grantee */ , auth, grantor, admin);
	return msg;
}

str
SQLgrant(Client cntxt, MalBlkPtr mb, MalStkPtr stk, InstrPtr pci) 
{	mvc *sql = NULL;
	str msg;
	str sname = *getArgReference_str(stk, pci, 1); 
	char *tname = *getArgReference_str(stk, pci, 2);
	char *grantee = *getArgReference_str(stk, pci, 3);
	int privs = *getArgReference_int(stk, pci, 4);
	char *cname = SaveArgReference(stk, pci, 5);
	int grant = *getArgReference_int(stk, pci, 6);
	sqlid grantor = (sqlid) *getArgReference_int(stk, pci, 7);

	initcontext();
	if (!tname || strcmp(tname, str_nil) == 0)
		msg = sql_grant_global_privs(sql, grantee, privs, grant, grantor);
	else
		msg = sql_grant_table_privs(sql, grantee, privs, sname, tname, cname, grant, grantor);
	return msg;
}

str SQLrevoke(Client cntxt, MalBlkPtr mb, MalStkPtr stk, InstrPtr pci) 
{	mvc *sql = NULL;
	str msg;
	str sname = *getArgReference_str(stk, pci, 1); 
	char *tname = *getArgReference_str(stk, pci, 2);
	char *grantee = *getArgReference_str(stk, pci, 3);
	int privs = *getArgReference_int(stk, pci, 4);
	char *cname = SaveArgReference(stk, pci, 5);
	int grant = *getArgReference_int(stk, pci, 6);
	sqlid grantor = (sqlid) *getArgReference_int(stk, pci, 7);

	initcontext();
	if (!tname || strcmp(tname, str_nil) == 0)
		msg = sql_revoke_global_privs(sql, grantee, privs, grant, grantor);
	else
		msg = sql_revoke_table_privs(sql, grantee, privs, sname, tname, cname, grant, grantor);
	return msg;
}

str
SQLgrant_function(Client cntxt, MalBlkPtr mb, MalStkPtr stk, InstrPtr pci) 
{	mvc *sql = NULL;
	str msg;
	str sname = *getArgReference_str(stk, pci, 1);
	sqlid func_id = (sqlid) *getArgReference_int(stk, pci, 2);
	char *grantee = *getArgReference_str(stk, pci, 3);
	int privs = *getArgReference_int(stk, pci, 4);
	int grant = *getArgReference_int(stk, pci, 5);
	sqlid grantor = (sqlid) *getArgReference_int(stk, pci, 6);

	initcontext();
	msg = sql_grant_func_privs(sql, grantee, privs, sname, func_id, grant, grantor);
	return msg;
}

str
SQLrevoke_function(Client cntxt, MalBlkPtr mb, MalStkPtr stk, InstrPtr pci) 
{	mvc *sql = NULL;
	str msg;
	str sname = *getArgReference_str(stk, pci, 1);
	sqlid func_id = (sqlid) *getArgReference_int(stk, pci, 2);
	char *grantee = *getArgReference_str(stk, pci, 3);
	int privs = *getArgReference_int(stk, pci, 4);
	int grant = *getArgReference_int(stk, pci, 5);
	sqlid grantor = (sqlid) *getArgReference_int(stk, pci, 6);

	initcontext();
	msg = sql_revoke_func_privs(sql, grantee, privs, sname, func_id, grant, grantor);
	return msg;
}

str
SQLcreate_user(Client cntxt, MalBlkPtr mb, MalStkPtr stk, InstrPtr pci) 
{	mvc *sql = NULL;
	str msg;
	str sname = *getArgReference_str(stk, pci, 1); 
	char *passwd = *getArgReference_str(stk, pci, 2);
	int enc = *getArgReference_int(stk, pci, 3);
	char *schema = SaveArgReference(stk, pci, 4);
	char *fullname = SaveArgReference(stk, pci, 5);

	initcontext();
	msg = sql_create_user(sql, sname, passwd, enc, fullname, schema);
	return msg;
}

str
SQLdrop_user(Client cntxt, MalBlkPtr mb, MalStkPtr stk, InstrPtr pci) 
{	mvc *sql = NULL;
	str msg;
	str sname = *getArgReference_str(stk, pci, 1); 

	initcontext();
	 msg = sql_drop_user(sql, sname);
	return msg;
}

str
SQLalter_user(Client cntxt, MalBlkPtr mb, MalStkPtr stk, InstrPtr pci) 
{	mvc *sql = NULL;
	str msg;
	str sname = *getArgReference_str(stk, pci, 1); 
	char *passwd = SaveArgReference(stk, pci, 2);
	int enc = *getArgReference_int(stk, pci, 3);
	char *schema = SaveArgReference(stk, pci, 4);
	char *oldpasswd = SaveArgReference(stk, pci, 5);

	initcontext();
	msg = sql_alter_user(sql, sname, passwd, enc, schema, oldpasswd);

	return msg;
}

str
SQLrename_user(Client cntxt, MalBlkPtr mb, MalStkPtr stk, InstrPtr pci) 
{	mvc *sql = NULL;
	str msg;
	str sname = *getArgReference_str(stk, pci, 1); 
	char *newuser = *getArgReference_str(stk, pci, 2);

	initcontext();
	msg = sql_rename_user(sql, sname, newuser);
	return msg;
}

str
SQLcreate_role(Client cntxt, MalBlkPtr mb, MalStkPtr stk, InstrPtr pci) 
{	mvc *sql = NULL;
	str msg;
	str sname = *getArgReference_str(stk, pci, 1); 
	char *role = sname;
	sqlid grantor = (sqlid)*getArgReference_int(stk, pci, 3);

	initcontext();
	msg = sql_create_role(sql, role, grantor);
	return msg;
}

str
SQLdrop_role(Client cntxt, MalBlkPtr mb, MalStkPtr stk, InstrPtr pci) 
{	mvc *sql = NULL;
	str msg;
	str sname = *getArgReference_str(stk, pci, 1); 
	char *role = sname;

	initcontext();
	msg = sql_drop_role(sql, role);
	return msg;
}

str
SQLdrop_index(Client cntxt, MalBlkPtr mb, MalStkPtr stk, InstrPtr pci) 
{	mvc *sql = NULL;
	str msg;
	str sname = *getArgReference_str(stk, pci, 1); 
	char *iname = *getArgReference_str(stk, pci, 2);

	initcontext();
	msg = drop_index(cntxt, sql, sname, iname);
	return msg;
}

str
SQLdrop_function(Client cntxt, MalBlkPtr mb, MalStkPtr stk, InstrPtr pci) 
{	mvc *sql = NULL;
	str msg;
	str sname = *getArgReference_str(stk, pci, 1); 
	char *fname = *getArgReference_str(stk, pci, 2);
	sqlid fid = (sqlid)*getArgReference_int(stk, pci, 3);
	int type = *getArgReference_int(stk, pci, 4);
	int action = *getArgReference_int(stk, pci, 5);

	initcontext();
	msg = drop_func(sql, sname, fname, fid, type, action);
	return msg;
}

str
SQLcreate_function(Client cntxt, MalBlkPtr mb, MalStkPtr stk, InstrPtr pci) 
{	mvc *sql = NULL;
	str msg;
	str sname = *getArgReference_str(stk, pci, 1); 
	str fname = *getArgReference_str(stk, pci, 2); 
	sql_func *f = *(sql_func **) getArgReference(stk, pci, 3);

	initcontext();
	msg = create_func(sql, sname, fname, f);
	return msg;
}

str
SQLcreate_trigger(Client cntxt, MalBlkPtr mb, MalStkPtr stk, InstrPtr pci) 
{	mvc *sql = NULL;
	str msg;
	str sname = *getArgReference_str(stk, pci, 1); 
	char *tname = *getArgReference_str(stk, pci, 2);
	char *triggername = *getArgReference_str(stk, pci, 3);
	int time = *getArgReference_int(stk, pci, 4);
	int orientation = *getArgReference_int(stk, pci, 5);
	int event = *getArgReference_int(stk, pci, 6);
	char *old_name = *getArgReference_str(stk, pci, 7);
	char *new_name = *getArgReference_str(stk, pci, 8);
	char *condition = *getArgReference_str(stk, pci, 9);
	char *query = *getArgReference_str(stk, pci, 10);

	initcontext();
	old_name=(!old_name || strcmp(old_name, str_nil) == 0)?NULL:old_name; 
	new_name=(!new_name || strcmp(new_name, str_nil) == 0)?NULL:new_name; 
	condition=(!condition || strcmp(condition, str_nil) == 0)?NULL:condition;
	msg = create_trigger(sql, sname, tname, triggername, time, orientation, event, old_name, new_name, condition, query);
	return msg;
}

str
SQLdrop_trigger(Client cntxt, MalBlkPtr mb, MalStkPtr stk, InstrPtr pci) 
{	mvc *sql = NULL;
	str msg;
	str sname = *getArgReference_str(stk, pci, 1); 
	char *triggername = *getArgReference_str(stk, pci, 2);
	int if_exists = *getArgReference_int(stk, pci, 3);

	initcontext();
	msg = drop_trigger(sql, sname, triggername, if_exists);
	return msg;
}

str
SQLalter_add_table(Client cntxt, MalBlkPtr mb, MalStkPtr stk, InstrPtr pci) 
{	mvc *sql = NULL;
	str msg;
	str sname = *getArgReference_str(stk, pci, 1); 
	char *mtname = SaveArgReference(stk, pci, 2);
	char *psname = SaveArgReference(stk, pci, 3);
	char *ptname = SaveArgReference(stk, pci, 4);

	initcontext();
	msg = alter_table_add_table(sql, sname, mtname, psname, ptname);
	return msg;
}

str
SQLalter_add_range_partition(Client cntxt, MalBlkPtr mb, MalStkPtr stk, InstrPtr pci)
{	mvc *sql = NULL;
	str msg;
	str sname = *getArgReference_str(stk, pci, 1);
	char *mtname = SaveArgReference(stk, pci, 2);
	char *psname = SaveArgReference(stk, pci, 3);
	char *ptname = SaveArgReference(stk, pci, 4);
	ValRecord *min = &(stk)->stk[(pci)->argv[5]];
	ValRecord *max = &(stk)->stk[(pci)->argv[6]];
	int with_nills = *getArgReference_int(stk, pci, 7);
	int update = *getArgReference_int(stk, pci, 8);

	initcontext();
	msg = alter_table_add_range_partition(sql, sname, mtname, psname, ptname, VALget(min), VALget(max), with_nills, update);
	return msg;
}

str
SQLalter_add_value_partition(Client cntxt, MalBlkPtr mb, MalStkPtr stk, InstrPtr pci)
{	mvc *sql = NULL;
	str msg;
	str sname = *getArgReference_str(stk, pci, 1);
	char *mtname = SaveArgReference(stk, pci, 2);
	char *psname = SaveArgReference(stk, pci, 3);
	char *ptname = SaveArgReference(stk, pci, 4);
	int with_nills = *getArgReference_int(stk, pci, 5);
	int update = *getArgReference_int(stk, pci, 6);

	initcontext();
	msg = alter_table_add_value_partition(sql, stk, pci, sname, mtname, psname, ptname, with_nills, update);
	return msg;
}

str
SQLalter_del_table(Client cntxt, MalBlkPtr mb, MalStkPtr stk, InstrPtr pci) 
{	mvc *sql = NULL;
	str msg;
	str sname = *getArgReference_str(stk, pci, 1); 
	char *mtname = SaveArgReference(stk, pci, 2);
	char *psname = SaveArgReference(stk, pci, 3);
	char *ptname = SaveArgReference(stk, pci, 4);
	int drop_action = *getArgReference_int(stk, pci, 5);

	initcontext();
	msg= alter_table_del_table(sql, sname, mtname, psname, ptname, drop_action);
	return msg;
}

str
SQLalter_set_table(Client cntxt, MalBlkPtr mb, MalStkPtr stk, InstrPtr pci) 
{	mvc *sql = NULL;
	str msg;
	str sname = *getArgReference_str(stk, pci, 1); 
	char *tname = SaveArgReference(stk, pci, 2);
	int access = *getArgReference_int(stk, pci, 3);

	initcontext();
	msg = alter_table_set_access(sql, sname, tname, access);

	return msg;
}

str
SQLcomment_on(Client cntxt, MalBlkPtr mb, MalStkPtr stk, InstrPtr pci)
{
	mvc *sql = NULL;
	str msg;
	sqlid objid = (sqlid) *getArgReference_int(stk, pci, 1);
	char *remark = *getArgReference_str(stk, pci, 2);
	sql_trans *tx;
	sql_schema *sys;
	sql_table *comments;
	sql_column *id_col, *remark_col;
	oid rid;
	int ok = LOG_OK;

	initcontext();

	// Manually insert the rows to circumvent permission checks.
	tx = sql->session->tr;
	sys = mvc_bind_schema(sql, "sys");
	if (!sys)
		throw(SQL, "sql.comment_on", SQLSTATE(3F000) "Internal error");
	comments = mvc_bind_table(sql, sys, "comments");
	if (!comments)
		throw(SQL, "sql.comment_on", SQLSTATE(3F000) "no table sys.comments");
	id_col = mvc_bind_column(sql, comments, "id");
	remark_col = find_sql_column(comments, "remark");
	if (!id_col || !remark_col)
		throw(SQL, "sql.comment_on", SQLSTATE(3F000) "no table sys.comments");
	rid = table_funcs.column_find_row(tx, id_col, &objid, NULL);
	if (remark != NULL && *remark && strcmp(remark, str_nil) != 0) {
		if (!is_oid_nil(rid)) {
			// have new remark and found old one, so update field
			/* UPDATE sys.comments SET remark = %s WHERE id = %d */
			ok = table_funcs.column_update_value(tx, remark_col, rid, remark);
		} else {
			// have new remark but found none so insert row
			/* INSERT INTO sys.comments (id, remark) VALUES (%d, %s) */
			ok = table_funcs.table_insert(tx, comments, &objid, remark);
		}
	} else {
		if (!is_oid_nil(rid)) {
			// have no remark but found one, so delete row
			/* DELETE FROM sys.comments WHERE id = %d */
			ok = table_funcs.table_delete(tx, comments, rid);
		}
	}
	if (ok != LOG_OK)
		throw(SQL, "sql.comment_on", SQLSTATE(3F000) "operation failed");
	return MAL_SUCCEED;
}

str
SQLrename_schema(Client cntxt, MalBlkPtr mb, MalStkPtr stk, InstrPtr pci)
{
	mvc *sql = NULL;
	str msg = MAL_SUCCEED;
	str old_name = *getArgReference_str(stk, pci, 1);
	str new_name = *getArgReference_str(stk, pci, 2);
	sql_schema *s;

	initcontext();
	if (!(s = mvc_bind_schema(sql, old_name)))
		throw(SQL, "sql.rename_schema", SQLSTATE(42S02) "ALTER SCHEMA: no such schema '%s'", old_name);
	if (!mvc_schema_privs(sql, s))
		throw(SQL, "sql.rename_schema", SQLSTATE(3F000) "ALTER SCHEMA: access denied for %s to schema '%s'", stack_get_string(sql, "current_user"), old_name);
	if (s->system)
		throw(SQL, "sql.rename_schema", SQLSTATE(3F000) "ALTER SCHEMA: cannot rename a system schema");
	if (!list_empty(s->tables.set) || !list_empty(s->types.set) || !list_empty(s->funcs.set) || !list_empty(s->seqs.set))
		throw(SQL, "sql.rename_schema", SQLSTATE(2BM37) "ALTER SCHEMA: unable to rename schema '%s' (there are database objects which depend on it)", old_name);
	if (!new_name || strcmp(new_name, str_nil) == 0 || *new_name == '\0')
		throw(SQL, "sql.rename_schema", SQLSTATE(3F000) "ALTER SCHEMA: invalid new schema name");
	if (mvc_bind_schema(sql, new_name))
		throw(SQL, "sql.rename_schema", SQLSTATE(3F000) "ALTER SCHEMA: there is a schema named '%s' in the database", new_name);

	if (!sql_trans_rename_schema(sql->session->tr, s->base.id, new_name))
		throw(SQL, "sql.rename_schema",SQLSTATE(HY001) MAL_MALLOC_FAIL);
	if (s == cur_schema(sql))
		if(!mvc_set_schema(sql, new_name))
			throw(SQL, "sql.rename_schema",SQLSTATE(HY001) MAL_MALLOC_FAIL);
	return msg;
}

str
SQLrename_table(Client cntxt, MalBlkPtr mb, MalStkPtr stk, InstrPtr pci)
{
	mvc *sql = NULL;
	str msg = MAL_SUCCEED;
	str schema_name = *getArgReference_str(stk, pci, 1);
	str old_name = *getArgReference_str(stk, pci, 2);
	str new_name = *getArgReference_str(stk, pci, 3);
	sql_schema *s;
	sql_table *t;

	initcontext();
	if (!(s = mvc_bind_schema(sql, schema_name)))
		throw(SQL, "sql.rename_table", SQLSTATE(42S02) "ALTER TABLE: no such schema '%s'", schema_name);
	if (!mvc_schema_privs(sql, s))
		throw(SQL, "sql.rename_table", SQLSTATE(42000) "ALTER TABLE: access denied for %s to schema '%s'", stack_get_string(sql, "current_user"), schema_name);
	if (!(t = mvc_bind_table(sql, s, old_name)))
		throw(SQL, "sql.rename_table", SQLSTATE(42S02) "ALTER TABLE: no such table '%s' in schema '%s'", old_name, schema_name);
	if (t->system)
		throw(SQL, "sql.rename_table", SQLSTATE(42000) "ALTER TABLE: cannot rename a system table");
	if (mvc_check_dependency(sql, t->base.id, TABLE_DEPENDENCY, NULL))
<<<<<<< HEAD
		throw (SQL,"sql.rename_table", SQLSTATE(2BM37) "ALTER TABLE: unable to rename table '%s' (there are database objects which depend on it)", old_name);
	if (!new_name || strcmp(new_name, str_nil) == 0)
=======
		throw (SQL,"sql.rename_table", SQLSTATE(2BM37) "ALTER TABLE: unable to rename table %s (there are database objects which depend on it)", old_name);
	if (!new_name || strcmp(new_name, str_nil) == 0 || *new_name == '\0')
>>>>>>> 632b61c5
		throw(SQL, "sql.rename_table", SQLSTATE(3F000) "ALTER TABLE: invalid new table name");
	if (mvc_bind_table(sql, s, new_name))
		throw(SQL, "sql.rename_table", SQLSTATE(3F000) "ALTER TABLE: there is a table named '%s' in schema '%s'", new_name, schema_name);

	if (!sql_trans_rename_table(sql->session->tr, s, t->base.id, new_name))
		throw(SQL, "sql.rename_table",SQLSTATE(HY001) MAL_MALLOC_FAIL);
	return msg;
}

str
SQLrename_column(Client cntxt, MalBlkPtr mb, MalStkPtr stk, InstrPtr pci)
{
	mvc *sql = NULL;
	str msg = MAL_SUCCEED;
	str schema_name = *getArgReference_str(stk, pci, 1);
	str table_name = *getArgReference_str(stk, pci, 2);
	str old_name = *getArgReference_str(stk, pci, 3);
	str new_name = *getArgReference_str(stk, pci, 4);
	sql_schema *s;
	sql_table *t;
	sql_column *col;

	initcontext();
	if (!(s = mvc_bind_schema(sql, schema_name)))
		throw(SQL, "sql.rename_column", SQLSTATE(42S02) "ALTER TABLE: no such schema '%s'", schema_name);
	if (!mvc_schema_privs(sql, s))
		throw(SQL, "sql.rename_column", SQLSTATE(42000) "ALTER TABLE: access denied for %s to schema '%s'", stack_get_string(sql, "current_user"), schema_name);
	if (!(t = mvc_bind_table(sql, s, table_name)))
		throw(SQL, "sql.rename_column", SQLSTATE(42S02) "ALTER TABLE: no such table '%s' in schema '%s'", table_name, schema_name);
	if (t->system)
		throw(SQL, "sql.rename_column", SQLSTATE(42000) "ALTER TABLE: cannot rename a column in a system table");
	if (isView(t))
		throw(SQL, "sql.rename_column", SQLSTATE(42000) "ALTER TABLE: cannot rename column '%s': '%s' is a view", old_name, table_name);
	if (!(col = mvc_bind_column(sql, t, old_name)))
		throw(SQL, "sql.rename_column", SQLSTATE(42S22) "ALTER TABLE: no such column '%s' in table '%s'", old_name, table_name);
	if (mvc_check_dependency(sql, col->base.id, COLUMN_DEPENDENCY, NULL))
		throw(SQL, "sql.rename_column", SQLSTATE(2BM37) "ALTER TABLE: cannot rename column '%s' (there are database objects which depend on it)", old_name);
	if (!new_name || strcmp(new_name, str_nil) == 0 || *new_name == '\0')
		throw(SQL, "sql.rename_column", SQLSTATE(3F000) "ALTER TABLE: invalid new column name");
	if (mvc_bind_column(sql, t, new_name))
		throw(SQL, "sql.rename_column", SQLSTATE(3F000) "ALTER TABLE: there is a column named '%s' in table '%s'", new_name, table_name);

	if (!sql_trans_rename_column(sql->session->tr, t, old_name, new_name))
		throw(SQL, "sql.rename_column",SQLSTATE(HY001) MAL_MALLOC_FAIL);
	return msg;
}<|MERGE_RESOLUTION|>--- conflicted
+++ resolved
@@ -1611,13 +1611,8 @@
 	if (t->system)
 		throw(SQL, "sql.rename_table", SQLSTATE(42000) "ALTER TABLE: cannot rename a system table");
 	if (mvc_check_dependency(sql, t->base.id, TABLE_DEPENDENCY, NULL))
-<<<<<<< HEAD
 		throw (SQL,"sql.rename_table", SQLSTATE(2BM37) "ALTER TABLE: unable to rename table '%s' (there are database objects which depend on it)", old_name);
-	if (!new_name || strcmp(new_name, str_nil) == 0)
-=======
-		throw (SQL,"sql.rename_table", SQLSTATE(2BM37) "ALTER TABLE: unable to rename table %s (there are database objects which depend on it)", old_name);
 	if (!new_name || strcmp(new_name, str_nil) == 0 || *new_name == '\0')
->>>>>>> 632b61c5
 		throw(SQL, "sql.rename_table", SQLSTATE(3F000) "ALTER TABLE: invalid new table name");
 	if (mvc_bind_table(sql, s, new_name))
 		throw(SQL, "sql.rename_table", SQLSTATE(3F000) "ALTER TABLE: there is a table named '%s' in schema '%s'", new_name, schema_name);
