--- conflicted
+++ resolved
@@ -162,6 +162,8 @@
 	node *n = cs_find_id(&rmt->members, rpt->base.id);
 	if (isView(rpt))
 		throw(SQL,call,SQLSTATE(42000) "ALTER TABLE: can't add a view into a %s", errtable);
+	if (isDeclaredTable(rpt))
+		throw(SQL,call,SQLSTATE(42000) "ALTER TABLE: can't add a declared table into a %s", errtable);
 	if (ms->base.id != ps->base.id)
 		throw(SQL,call,SQLSTATE(42000) "ALTER TABLE: all children tables of '%s.%s' must be part of schema '%s'", msname, mtname, msname);
 	if (n && !update)
@@ -172,37 +174,8 @@
 		return msg;
 
 	*mt = rmt;
-<<<<<<< HEAD
 	*pt = rpt;	
 	return MAL_SUCCEED;
-=======
-	*pt = rpt;
-	if (!update && rmt && (!isMergeTable(rmt) && !isReplicaTable(rmt)))
-		throw(SQL,call,SQLSTATE(42S02) "ALTER TABLE: cannot add table '%s.%s' to %s '%s.%s'", psname, ptname, TABLE_TYPE_DESCRIPTION(rmt->type, rmt->properties), msname, mtname);
-	if (rmt && rpt) {
-		char *msg;
-		node *n = cs_find_id(&rmt->members, rpt->base.id);
-		const char *errtable = TABLE_TYPE_DESCRIPTION(rmt->type, rmt->properties);
-
-		if (isView(rpt))
-			throw(SQL,call,SQLSTATE(42000) "ALTER TABLE: can't add a view into a %s", errtable);
-		if (isDeclaredTable(rpt))
-			throw(SQL,call,SQLSTATE(42000) "ALTER TABLE: can't add a declared table into a %s", errtable);
-		if (ms->base.id != ps->base.id)
-			throw(SQL,call,SQLSTATE(42000) "ALTER TABLE: all children tables of '%s.%s' must be part of schema '%s'", msname, mtname, msname);
-		if (n && !update)
-			throw(SQL,call,SQLSTATE(42S02) "ALTER TABLE: table '%s.%s' is already part of %s '%s.%s'", psname, ptname, errtable, msname, mtname);
-		if (!n && update)
-			throw(SQL,call,SQLSTATE(42S02) "ALTER TABLE: table '%s.%s' isn't part of %s '%s.%s'", psname, ptname, errtable, msname, mtname);
-		if ((msg = rel_check_tables(rmt, rpt, errtable)) != NULL)
-			return msg;
-		return MAL_SUCCEED;
-	} else if (rmt) {
-		throw(SQL,call,SQLSTATE(42S02) "ALTER TABLE: no such table '%s' in schema '%s'", ptname, psname);
-	} else {
-		throw(SQL,call,SQLSTATE(42S02) "ALTER TABLE: no such table '%s' in schema '%s'", mtname, msname);
-	}
->>>>>>> 769b6da7
 }
 
 static char *
