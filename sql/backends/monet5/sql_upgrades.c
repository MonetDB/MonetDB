--- conflicted
+++ resolved
@@ -2549,11 +2549,7 @@
 static str
 sql_update_default(Client c, mvc *sql, const char *prev_schema, bool *systabfixed)
 {
-<<<<<<< HEAD
-	size_t bufsize = 2048, pos = 0;
-=======
 	size_t bufsize = 8192, pos = 0;
->>>>>>> 36b678c6
 	char *buf = NULL, *err = NULL;
 	res_table *output = NULL;
 	BAT *b = NULL;
@@ -2586,34 +2582,6 @@
 					"ALTER TABLE sys.function_types SET READ WRITE;\n"
 					"UPDATE sys.function_types SET function_type_keyword = 'WINDOW' WHERE function_type_id = 6;\n");
 
-<<<<<<< HEAD
-			/* scoping2 branch changes, the 'users' view has to be re-created because of the 'schema_path' addition on 'db_user_info' table
-			   However 'dependency_schemas_on_users' has a dependency on 'users', so it has to be re-created as well */
-			t = mvc_bind_table(sql, s, "users");
-			t->system = 0;	/* make it non-system else the drop view will fail */
-			t = mvc_bind_table(sql, s, "dependency_schemas_on_users");
-			t->system = 0;	/* make it non-system else the drop view will fail */
-			pos += snprintf(buf + pos, bufsize - pos,
-					"DROP VIEW sys.dependency_schemas_on_users;\n"
-					"DROP VIEW sys.users;\n"
-
-					"ALTER TABLE sys.db_user_info ADD COLUMN schema_path CLOB;\n"
-					"UPDATE sys.db_user_info SET schema_path = '\"sys\"';\n"
-
-					"CREATE VIEW sys.users AS\n"
-					"SELECT u.\"name\" AS \"name\", ui.\"fullname\", ui.\"default_schema\", ui.\"schema_path\"\n"
-					" FROM db_users() AS u\n"
-					" LEFT JOIN \"sys\".\"db_user_info\" AS ui ON u.\"name\" = ui.\"name\";\n"
-					"GRANT SELECT ON sys.users TO PUBLIC;\n"
-					"CREATE VIEW sys.dependency_schemas_on_users AS\n"
-					" SELECT s.id AS schema_id, s.name AS schema_name, u.name AS user_name, CAST(6 AS smallint) AS depend_type\n"
-					" FROM sys.users AS u, sys.schemas AS s\n"
-					" WHERE u.default_schema = s.id\n"
-					" ORDER BY s.name, u.name;\n"
-					"GRANT SELECT ON sys.dependency_schemas_on_users TO PUBLIC;\n"
-					"update sys._tables set system = true where system <> true and name in ('users','dependency_schemas_on_users')"
-					" and schema_id = (select id from sys.schemas where name = 'sys') and type = %d;\n", (int) tt_view);
-=======
 			/* 52_describe.sql */
 			pos += snprintf(buf + pos, bufsize - pos,
 					"CREATE FUNCTION sys.describe_type(ctype string, digits integer, tscale integer)\n"
@@ -2787,7 +2755,33 @@
 			pos += snprintf(buf + pos, bufsize - pos,
 					"update sys.functions set system = true where system <> true and schema_id = (select id from sys.schemas where name = 'sys') and "
 					"((name = 'describe_type' and type = %d) or (name in ('describe_table', 'describe_columns', 'describe_function') and type = %d));\n", (int) F_FUNC, (int) F_UNION);
->>>>>>> 36b678c6
+
+			/* scoping2 branch changes, the 'users' view has to be re-created because of the 'schema_path' addition on 'db_user_info' table
+			   However 'dependency_schemas_on_users' has a dependency on 'users', so it has to be re-created as well */
+			t = mvc_bind_table(sql, s, "users");
+			t->system = 0;	/* make it non-system else the drop view will fail */
+			t = mvc_bind_table(sql, s, "dependency_schemas_on_users");
+			t->system = 0;	/* make it non-system else the drop view will fail */
+			pos += snprintf(buf + pos, bufsize - pos,
+					"DROP VIEW sys.dependency_schemas_on_users;\n"
+					"DROP VIEW sys.users;\n"
+
+					"ALTER TABLE sys.db_user_info ADD COLUMN schema_path CLOB;\n"
+					"UPDATE sys.db_user_info SET schema_path = '\"sys\"';\n"
+
+					"CREATE VIEW sys.users AS\n"
+					"SELECT u.\"name\" AS \"name\", ui.\"fullname\", ui.\"default_schema\", ui.\"schema_path\"\n"
+					" FROM db_users() AS u\n"
+					" LEFT JOIN \"sys\".\"db_user_info\" AS ui ON u.\"name\" = ui.\"name\";\n"
+					"GRANT SELECT ON sys.users TO PUBLIC;\n"
+					"CREATE VIEW sys.dependency_schemas_on_users AS\n"
+					" SELECT s.id AS schema_id, s.name AS schema_name, u.name AS user_name, CAST(6 AS smallint) AS depend_type\n"
+					" FROM sys.users AS u, sys.schemas AS s\n"
+					" WHERE u.default_schema = s.id\n"
+					" ORDER BY s.name, u.name;\n"
+					"GRANT SELECT ON sys.dependency_schemas_on_users TO PUBLIC;\n"
+					"update sys._tables set system = true where system <> true and name in ('users','dependency_schemas_on_users')"
+					" and schema_id = (select id from sys.schemas where name = 'sys') and type = %d;\n", (int) tt_view);
 
 			pos += snprintf(buf + pos, bufsize - pos, "commit;\n");
 			pos += snprintf(buf + pos, bufsize - pos, "set schema \"%s\";\n", prev_schema);
