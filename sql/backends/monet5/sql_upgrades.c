/*
 * This Source Code Form is subject to the terms of the Mozilla Public
 * License, v. 2.0.  If a copy of the MPL was not distributed with this
 * file, You can obtain one at http://mozilla.org/MPL/2.0/.
 *
 * Copyright 1997 - July 2008 CWI, August 2008 - 2018 MonetDB B.V.
 */

/*
 * SQL upgrade code
 * N. Nes, M.L. Kersten, S. Mullender
 */
#include "monetdb_config.h"
#include "mal_backend.h"
#include "sql_execute.h"
#include "sql_mvc.h"
#include "mtime.h"
#include <unistd.h>
#include "sql_upgrades.h"

#ifdef HAVE_EMBEDDED
#define printf(fmt,...) ((void) 0)
#endif

/* this function can be used to recreate the system tables (types,
 * functions, args) when internal types and/or functions have changed
 * (i.e. the ones in sql_types.c) */
static str
sql_fix_system_tables(Client c, mvc *sql)
{
	size_t bufsize = 1000000, pos = 0;
	char *buf = GDKmalloc(bufsize), *err = NULL;
	char *schema = stack_get_string(sql, "current_schema");
	node *n;
	sql_schema *s;

	if (buf == NULL)
		throw(SQL, "sql_fix_system_tables", SQLSTATE(HY001) MAL_MALLOC_FAIL);
	s = mvc_bind_schema(sql, "sys");
	pos += snprintf(buf + pos, bufsize - pos, "set schema \"sys\";\n");

	pos += snprintf(buf + pos, bufsize - pos,
			"delete from sys.dependencies where id < 2000;\n");

	/* recreate internal types */
	pos += snprintf(buf + pos, bufsize - pos,
			"delete from sys.types where id < 2000;\n");
	for (n = types->h; n; n = n->next) {
		sql_type *t = n->data;

		if (t->base.id >= 2000)
			continue;

		pos += snprintf(buf + pos, bufsize - pos,
				"insert into sys.types values"
				" (%d, '%s', '%s', %u, %u, %d, %d, %d);\n",
				t->base.id, t->base.name, t->sqlname, t->digits,
				t->scale, t->radix, t->eclass,
				t->s ? t->s->base.id : s->base.id);
	}

	/* recreate internal functions */
	pos += snprintf(buf + pos, bufsize - pos,
			"delete from sys.functions where id < 2000;\n"
			"delete from sys.args where func_id not in"
			" (select id from sys.functions);\n");
	for (n = funcs->h; n; n = n->next) {
		sql_func *func = n->data;
		int number = 0;
		sql_arg *arg;
		node *m;

		if (func->base.id >= 2000)
			continue;

		pos += snprintf(buf + pos, bufsize - pos,
				"insert into sys.functions values"
				" (%d, '%s', '%s', '%s',"
				" %d, %d, %s, %s, %s, %d);\n",
				func->base.id, func->base.name,
				func->imp, func->mod, FUNC_LANG_INT,
				func->type,
				func->side_effect ? "true" : "false",
				func->varres ? "true" : "false",
				func->vararg ? "true" : "false",
				func->s ? func->s->base.id : s->base.id);
		if (func->res) {
			for (m = func->res->h; m; m = m->next, number++) {
				arg = m->data;
				pos += snprintf(buf + pos, bufsize - pos,
						"insert into sys.args"
						" values"
						" (%d, %d, 'res_%d',"
						" '%s', %u, %u, %d,"
						" %d);\n",
						store_next_oid(),
						func->base.id,
						number,
						arg->type.type->sqlname,
						arg->type.digits,
						arg->type.scale,
						arg->inout, number);
			}
		}
		for (m = func->ops->h; m; m = m->next, number++) {
			arg = m->data;
			if (arg->name)
				pos += snprintf(buf + pos, bufsize - pos,
						"insert into sys.args"
						" values"
						" (%d, %d, '%s', '%s',"
						" %u, %u, %d, %d);\n",
						store_next_oid(),
						func->base.id,
						arg->name,
						arg->type.type->sqlname,
						arg->type.digits,
						arg->type.scale,
						arg->inout, number);
			else
				pos += snprintf(buf + pos, bufsize - pos,
						"insert into sys.args"
						" values"
						" (%d, %d, 'arg_%d',"
						" '%s', %u, %u, %d,"
						" %d);\n",
						store_next_oid(),
						func->base.id,
						number,
						arg->type.type->sqlname,
						arg->type.digits,
						arg->type.scale,
						arg->inout, number);
		}
	}
	for (n = aggrs->h; n; n = n->next) {
		sql_func *aggr = n->data;
		sql_arg *arg;

		if (aggr->base.id >= 2000)
			continue;

		pos += snprintf(buf + pos, bufsize - pos,
				"insert into sys.functions values"
				" (%d, '%s', '%s', '%s', %d, %d, false,"
				" %s, %s, %d);\n",
				aggr->base.id, aggr->base.name, aggr->imp,
				aggr->mod, FUNC_LANG_INT, aggr->type,
				aggr->varres ? "true" : "false",
				aggr->vararg ? "true" : "false",
				aggr->s ? aggr->s->base.id : s->base.id);
		arg = aggr->res->h->data;
		pos += snprintf(buf + pos, bufsize - pos,
				"insert into sys.args values"
				" (%d, %d, 'res', '%s', %u, %u, %d, 0);\n",
				store_next_oid(), aggr->base.id,
				arg->type.type->sqlname, arg->type.digits,
				arg->type.scale, arg->inout);
		if (aggr->ops->h) {
			arg = aggr->ops->h->data;
			pos += snprintf(buf + pos, bufsize - pos,
					"insert into sys.args values"
					" (%d, %d, 'arg', '%s', %u,"
					" %u, %d, 1);\n",
					store_next_oid(), aggr->base.id,
					arg->type.type->sqlname,
					arg->type.digits, arg->type.scale,
					arg->inout);
		}
	}
	pos += snprintf(buf + pos, bufsize - pos,
			"delete from sys.systemfunctions where function_id < 2000;\n"
			"insert into sys.systemfunctions"
			" (select id from sys.functions where id < 2000);\n");

	if (schema)
		pos += snprintf(buf + pos, bufsize - pos, "set schema \"%s\";\n", schema);

	assert(pos < bufsize);
	printf("Running database upgrade commands:\n%s\n", buf);
	err = SQLstatementIntern(c, &buf, "update", 1, 0, NULL);
	GDKfree(buf);
	return err;		/* usually MAL_SUCCEED */
}

#ifdef HAVE_HGE
static str
sql_update_hugeint(Client c, mvc *sql)
{
	size_t bufsize = 8192, pos = 0;
	char *buf, *err;
	char *schema;
	sql_schema *s;

	if ((err = sql_fix_system_tables(c, sql)) != NULL)
		return err;

	if ((buf = GDKmalloc(bufsize)) == NULL)
		throw(SQL, "sql_update_hugeint", SQLSTATE(HY001) MAL_MALLOC_FAIL);

	schema = stack_get_string(sql, "current_schema");

	s = mvc_bind_schema(sql, "sys");

	pos += snprintf(buf + pos, bufsize - pos, "set schema \"sys\";\n");

	pos += snprintf(buf + pos, bufsize - pos,
			"create function fuse(one bigint, two bigint)\n"
			"returns hugeint\n"
			"external name udf.fuse;\n");

	pos += snprintf(buf + pos, bufsize - pos,
			"create function sys.generate_series(first hugeint, last hugeint)\n"
			"returns table (value hugeint)\n"
			"external name generator.series;\n");

	pos += snprintf(buf + pos, bufsize - pos,
			"create function sys.generate_series(first hugeint, last hugeint, stepsize hugeint)\n"
			"returns table (value hugeint)\n"
			"external name generator.series;\n");

	/* 39_analytics_hge.sql */
	pos += snprintf(buf + pos, bufsize - pos,
			"create aggregate stddev_samp(val HUGEINT) returns DOUBLE\n"
			"    external name \"aggr\".\"stdev\";\n"
			"create aggregate stddev_pop(val HUGEINT) returns DOUBLE\n"
			"    external name \"aggr\".\"stdevp\";\n"
			"create aggregate var_samp(val HUGEINT) returns DOUBLE\n"
			"    external name \"aggr\".\"variance\";\n"
			"create aggregate var_pop(val HUGEINT) returns DOUBLE\n"
			"    external name \"aggr\".\"variancep\";\n"
			"create aggregate median(val HUGEINT) returns HUGEINT\n"
			"    external name \"aggr\".\"median\";\n"
			"create aggregate quantile(val HUGEINT, q DOUBLE) returns HUGEINT\n"
			"    external name \"aggr\".\"quantile\";\n"
			"create aggregate corr(e1 HUGEINT, e2 HUGEINT) returns DOUBLE\n"
			"    external name \"aggr\".\"corr\";\n");

	/* 40_json_hge.sql */
	pos += snprintf(buf + pos, bufsize - pos,
			"create function json.filter(js json, name hugeint)\n"
			"returns json\n"
			"external name json.filter;\n");

	pos += snprintf(buf + pos, bufsize - pos,
			"drop view sys.tablestoragemodel;\n"
			"create view sys.tablestoragemodel\n"
			"as select \"schema\",\"table\",max(count) as \"count\",\n"
			"  sum(columnsize) as columnsize,\n"
			"  sum(heapsize) as heapsize,\n"
			"  sum(hashes) as hashes,\n"
			"  sum(\"imprints\") as \"imprints\",\n"
			"  sum(case when sorted = false then 8 * count else 0 end) as auxiliary\n"
			"from sys.storagemodel() group by \"schema\",\"table\";\n");

	pos += snprintf(buf + pos, bufsize - pos,
			"insert into sys.systemfunctions (select id from sys.functions where name in ('fuse', 'generate_series', 'stddev_samp', 'stddev_pop', 'var_samp', 'var_pop', 'median', 'quantile', 'corr') and schema_id = (select id from sys.schemas where name = 'sys') and id not in (select function_id from sys.systemfunctions));\n"
			"insert into sys.systemfunctions (select id from sys.functions where name = 'filter' and schema_id = (select id from sys.schemas where name = 'json') and id not in (select function_id from sys.systemfunctions));\n"
			"update sys._tables set system = true where name = 'tablestoragemodel' and schema_id = (select id from sys.schemas where name = 'sys');\n");

	if (s != NULL) {
		sql_table *t;

		if ((t = mvc_bind_table(sql, s, "tablestoragemodel")) != NULL)
			t->system = 0;
	}

	pos += snprintf(buf + pos, bufsize - pos,
			"grant execute on aggregate sys.stddev_samp(hugeint) to public;\n"
			"grant execute on aggregate sys.stddev_pop(hugeint) to public;\n"
			"grant execute on aggregate sys.var_samp(hugeint) to public;\n"
			"grant execute on aggregate sys.var_pop(hugeint) to public;\n"
			"grant execute on aggregate sys.median(hugeint) to public;\n"
			"grant execute on aggregate sys.quantile(hugeint, double) to public;\n"
			"grant execute on aggregate sys.corr(hugeint, hugeint) to public;\n"
			"grant execute on function json.filter(json, hugeint) to public;\n");

	if (schema)
		pos += snprintf(buf + pos, bufsize - pos, "set schema \"%s\";\n", schema);
	assert(pos < bufsize);

	printf("Running database upgrade commands:\n%s\n", buf);
	err = SQLstatementIntern(c, &buf, "update", 1, 0, NULL);
	GDKfree(buf);
	return err;		/* usually MAL_SUCCEED */
}
#endif

static str
sql_update_epoch(Client c, mvc *m)
{
	size_t bufsize = 1000, pos = 0;
	char *buf = GDKmalloc(bufsize), *err = NULL;
	char *schema = stack_get_string(m, "current_schema");
	sql_subtype tp;
	int n = 0;
	sql_schema *s = mvc_bind_schema(m, "sys");

	if (buf == NULL)
		throw(SQL, "sql_update_epoch", SQLSTATE(HY001) MAL_MALLOC_FAIL);
	pos += snprintf(buf + pos, bufsize - pos, "set schema \"sys\";\n");

	sql_find_subtype(&tp, "bigint", 0, 0);
	if (!sql_bind_func(m->sa, s, "epoch", &tp, NULL, F_FUNC)) {
		n++;
		pos += snprintf(buf + pos, bufsize - pos, "\
create function sys.\"epoch\"(sec BIGINT) returns TIMESTAMP external name timestamp.\"epoch\";\n");
	}
	sql_find_subtype(&tp, "int", 0, 0);
	if (!sql_bind_func(m->sa, s, "epoch", &tp, NULL, F_FUNC)) {
		n++;
		pos += snprintf(buf + pos, bufsize - pos, "\
create function sys.\"epoch\"(sec INT) returns TIMESTAMP external name timestamp.\"epoch\";\n");
	}
	sql_find_subtype(&tp, "timestamp", 0, 0);
	if (!sql_bind_func(m->sa, s, "epoch", &tp, NULL, F_FUNC)) {
		n++;
		pos += snprintf(buf + pos, bufsize - pos, "\
create function sys.\"epoch\"(ts TIMESTAMP) returns INT external name timestamp.\"epoch\";\n");
	}
	sql_find_subtype(&tp, "timestamptz", 0, 0);
	if (!sql_bind_func(m->sa, s, "epoch", &tp, NULL, F_FUNC)) {
		n++;
		pos += snprintf(buf + pos, bufsize - pos, "\
create function sys.\"epoch\"(ts TIMESTAMP WITH TIME ZONE) returns INT external name timestamp.\"epoch\";\n");
	}
	pos += snprintf(buf + pos, bufsize - pos,
			"insert into sys.systemfunctions (select id from sys.functions where name = 'epoch' and schema_id = (select id from sys.schemas where name = 'sys') and id not in (select function_id from sys.systemfunctions));\n");

	if (schema)
		pos += snprintf(buf + pos, bufsize - pos, "set schema \"%s\";\n", schema);

	assert(pos < bufsize);
	if (n) {
		printf("Running database upgrade commands:\n%s\n", buf);
		err = SQLstatementIntern(c, &buf, "update", 1, 0, NULL);
	}
	GDKfree(buf);
	return err;		/* usually MAL_SUCCEED */
}

static str
sql_update_geom(Client c, mvc *sql, int olddb)
{
	size_t bufsize, pos = 0;
	char *buf, *err = NULL;
	char *geomupgrade;
	char *schema = stack_get_string(sql, "current_schema");
	geomsqlfix_fptr fixfunc;
	node *n;
	sql_schema *s = mvc_bind_schema(sql, "sys");

	if ((fixfunc = geomsqlfix_get()) == NULL)
		return NULL;

	geomupgrade = (*fixfunc)(olddb);
	if (geomupgrade == NULL)
		throw(SQL, "sql_update_geom", SQLSTATE(HY001) MAL_MALLOC_FAIL);
	bufsize = strlen(geomupgrade) + 512;
	buf = GDKmalloc(bufsize);
	if (buf == NULL) {
		GDKfree(geomupgrade);
		throw(SQL, "sql_update_geom", SQLSTATE(HY001) MAL_MALLOC_FAIL);
	}
	pos += snprintf(buf + pos, bufsize - pos, "set schema \"sys\";\n");
	pos += snprintf(buf + pos, bufsize - pos, "%s", geomupgrade);
	GDKfree(geomupgrade);

	pos += snprintf(buf + pos, bufsize - pos, "delete from sys.types where systemname in ('mbr', 'wkb', 'wkba');\n");
	for (n = types->h; n; n = n->next) {
		sql_type *t = n->data;

		if (t->base.id < 2000 &&
		    (strcmp(t->base.name, "mbr") == 0 ||
		     strcmp(t->base.name, "wkb") == 0 ||
		     strcmp(t->base.name, "wkba") == 0))
			pos += snprintf(buf + pos, bufsize - pos, "insert into sys.types values (%d, '%s', '%s', %u, %u, %d, %d, %d);\n", t->base.id, t->base.name, t->sqlname, t->digits, t->scale, t->radix, t->eclass, t->s ? t->s->base.id : s->base.id);
	}

	if (schema)
		pos += snprintf(buf + pos, bufsize - pos, "set schema \"%s\";\n", schema);

	assert(pos < bufsize);
	printf("Running database upgrade commands:\n%s\n", buf);
	err = SQLstatementIntern(c, &buf, "update", 1, 0, NULL);
	GDKfree(buf);
	return err;		/* usually MAL_SUCCEED */
}

static str
sql_update_dec2016(Client c, mvc *sql)
{
	size_t bufsize = 10240, pos = 0;
	char *buf = GDKmalloc(bufsize), *err = NULL;
	char *schema = stack_get_string(sql, "current_schema");
	sql_schema *s;

	if (buf == NULL)
		throw(SQL, "sql_update_dec2016", SQLSTATE(HY001) MAL_MALLOC_FAIL);
	s = mvc_bind_schema(sql, "sys");
	pos += snprintf(buf + pos, bufsize - pos, "set schema \"sys\";\n");

	{
		sql_table *t;

		if ((t = mvc_bind_table(sql, s, "storagemodel")) != NULL)
			t->system = 0;
		if ((t = mvc_bind_table(sql, s, "storagemodelinput")) != NULL)
			t->system = 0;
		if ((t = mvc_bind_table(sql, s, "storage")) != NULL)
			t->system = 0;
		if ((t = mvc_bind_table(sql, s, "tablestoragemodel")) != NULL)
			t->system = 0;
	}

	/* 18_index.sql */
	pos += snprintf(buf + pos, bufsize - pos,
			"create procedure sys.createorderindex(sys string, tab string, col string)\n"
			"external name sql.createorderindex;\n"
			"create procedure sys.droporderindex(sys string, tab string, col string)\n"
			"external name sql.droporderindex;\n");

	/* 24_zorder.sql */
	pos += snprintf(buf + pos, bufsize - pos,
			"drop function sys.zorder_decode_y;\n"
			"drop function sys.zorder_decode_x;\n"
			"drop function sys.zorder_encode;\n");

	/* 75_storagemodel.sql */
	pos += snprintf(buf + pos, bufsize - pos,
			"drop view sys.tablestoragemodel;\n"
			"drop view sys.storagemodel;\n"
			"drop function sys.storagemodel();\n"
			"drop procedure sys.storagemodelinit();\n"
			"drop function sys.\"storage\"(string, string, string);\n"
			"drop function sys.\"storage\"(string, string);\n"
			"drop function sys.\"storage\"(string);\n"
			"drop view sys.\"storage\";\n"
			"drop function sys.\"storage\"();\n"
			"alter table sys.storagemodelinput add column \"revsorted\" boolean;\n"
			"alter table sys.storagemodelinput add column \"unique\" boolean;\n"
			"alter table sys.storagemodelinput add column \"orderidx\" bigint;\n"
			"create function sys.\"storage\"()\n"
			"returns table (\n"
			" \"schema\" string,\n"
			" \"table\" string,\n"
			" \"column\" string,\n"
			" \"type\" string,\n"
			" \"mode\" string,\n"
			" location string,\n"
			" \"count\" bigint,\n"
			" typewidth int,\n"
			" columnsize bigint,\n"
			" heapsize bigint,\n"
			" hashes bigint,\n"
			" phash boolean,\n"
			" \"imprints\" bigint,\n"
			" sorted boolean,\n"
			" revsorted boolean,\n"
			" \"unique\" boolean,\n"
			" orderidx bigint\n"
			")\n"
			"external name sql.\"storage\";\n"
			"create view sys.\"storage\" as select * from sys.\"storage\"();\n"
			"create function sys.\"storage\"( sname string)\n"
			"returns table (\n"
			" \"schema\" string,\n"
			" \"table\" string,\n"
			" \"column\" string,\n"
			" \"type\" string,\n"
			" \"mode\" string,\n"
			" location string,\n"
			" \"count\" bigint,\n"
			" typewidth int,\n"
			" columnsize bigint,\n"
			" heapsize bigint,\n"
			" hashes bigint,\n"
			" phash boolean,\n"
			" \"imprints\" bigint,\n"
			" sorted boolean,\n"
			" revsorted boolean,\n"
			" \"unique\" boolean,\n"
			" orderidx bigint\n"
			")\n"
			"external name sql.\"storage\";\n"
			"create function sys.\"storage\"( sname string, tname string)\n"
			"returns table (\n"
			" \"schema\" string,\n"
			" \"table\" string,\n"
			" \"column\" string,\n"
			" \"type\" string,\n"
			" \"mode\" string,\n"
			" location string,\n"
			" \"count\" bigint,\n"
			" typewidth int,\n"
			" columnsize bigint,\n"
			" heapsize bigint,\n"
			" hashes bigint,\n"
			" phash boolean,\n"
			" \"imprints\" bigint,\n"
			" sorted boolean,\n"
			" revsorted boolean,\n"
			" \"unique\" boolean,\n"
			" orderidx bigint\n"
			")\n"
			"external name sql.\"storage\";\n"
			"create function sys.\"storage\"( sname string, tname string, cname string)\n"
			"returns table (\n"
			" \"schema\" string,\n"
			" \"table\" string,\n"
			" \"column\" string,\n"
			" \"type\" string,\n"
			" \"mode\" string,\n"
			" location string,\n"
			" \"count\" bigint,\n"
			" typewidth int,\n"
			" columnsize bigint,\n"
			" heapsize bigint,\n"
			" hashes bigint,\n"
			" phash boolean,\n"
			" \"imprints\" bigint,\n"
			" sorted boolean,\n"
			" revsorted boolean,\n"
			" \"unique\" boolean,\n"
			" orderidx bigint\n"
			")\n"
			"external name sql.\"storage\";\n"
			"create procedure sys.storagemodelinit()\n"
			"begin\n"
			" delete from sys.storagemodelinput;\n"
			" insert into sys.storagemodelinput\n"
			" select X.\"schema\", X.\"table\", X.\"column\", X.\"type\", X.typewidth, X.count, 0, X.typewidth, false, X.sorted, X.revsorted, X.\"unique\", X.orderidx from sys.\"storage\"() X;\n"
			" update sys.storagemodelinput\n"
			" set reference = true\n"
			" where concat(concat(\"schema\",\"table\"), \"column\") in (\n"
			"  SELECT concat( concat(\"fkschema\".\"name\", \"fktable\".\"name\"), \"fkkeycol\".\"name\" )\n"
			"  FROM \"sys\".\"keys\" AS    \"fkkey\",\n"
			"    \"sys\".\"objects\" AS \"fkkeycol\",\n"
			"    \"sys\".\"tables\" AS  \"fktable\",\n"
			"    \"sys\".\"schemas\" AS \"fkschema\"\n"
			"  WHERE   \"fktable\".\"id\" = \"fkkey\".\"table_id\"\n"
			"   AND \"fkkey\".\"id\" = \"fkkeycol\".\"id\"\n"
			"   AND \"fkschema\".\"id\" = \"fktable\".\"schema_id\"\n"
			"   AND \"fkkey\".\"rkey\" > -1);\n"
			" update sys.storagemodelinput\n"
			" set \"distinct\" = \"count\"\n"
			" where \"type\" = 'varchar' or \"type\"='clob';\n"
			"end;\n"
			"create function sys.storagemodel()\n"
			"returns table (\n"
			" \"schema\" string,\n"
			" \"table\" string,\n"
			" \"column\" string,\n"
			" \"type\" string,\n"
			" \"count\" bigint,\n"
			" columnsize bigint,\n"
			" heapsize bigint,\n"
			" hashes bigint,\n"
			" \"imprints\" bigint,\n"
			" sorted boolean,\n"
			" revsorted boolean,\n"
			" \"unique\" boolean,\n"
			" orderidx bigint)\n"
			"begin\n"
			" return select I.\"schema\", I.\"table\", I.\"column\", I.\"type\", I.\"count\",\n"
			" columnsize(I.\"type\", I.count, I.\"distinct\"),\n"
			" heapsize(I.\"type\", I.\"distinct\", I.\"atomwidth\"),\n"
			" hashsize(I.\"reference\", I.\"count\"),\n"
			" imprintsize(I.\"count\",I.\"type\"),\n"
			" I.sorted, I.revsorted, I.\"unique\", I.orderidx\n"
			" from sys.storagemodelinput I;\n"
			"end;\n"
			"create view sys.storagemodel as select * from sys.storagemodel();\n"
			"create view sys.tablestoragemodel\n"
			"as select \"schema\",\"table\",max(count) as \"count\",\n"
			" sum(columnsize) as columnsize,\n"
			" sum(heapsize) as heapsize,\n"
			" sum(hashes) as hashes,\n"
			" sum(\"imprints\") as \"imprints\",\n"
			" sum(case when sorted = false then 8 * count else 0 end) as auxiliary\n"
			"from sys.storagemodel() group by \"schema\",\"table\";\n"
			"update sys._tables set system = true where name in ('storage', 'storagemodel', 'tablestoragemodel') and schema_id = (select id from sys.schemas where name = 'sys');\n");

	/* 80_statistics.sql */
	pos += snprintf(buf + pos, bufsize - pos,
			"alter table sys.statistics add column \"revsorted\" boolean;\n");

	pos += snprintf(buf + pos, bufsize - pos,
			"insert into sys.systemfunctions (select f.id from sys.functions f, sys.schemas s where f.name in ('storage', 'storagemodel') and f.type = %d and f.schema_id = s.id and s.name = 'sys');\n",
			F_UNION);
	pos += snprintf(buf + pos, bufsize - pos,
			"insert into sys.systemfunctions (select f.id from sys.functions f, sys.schemas s where f.name in ('createorderindex', 'droporderindex', 'storagemodelinit') and f.type = %d and f.schema_id = s.id and s.name = 'sys');\n",
			F_PROC);
	pos += snprintf(buf + pos, bufsize - pos,
			"delete from systemfunctions where function_id not in (select id from functions);\n");

	if (schema)
		pos += snprintf(buf + pos, bufsize - pos, "set schema \"%s\";\n", schema);

	assert(pos < bufsize);
	printf("Running database upgrade commands:\n%s\n", buf);
	err = SQLstatementIntern(c, &buf, "update", 1, 0, NULL);
	GDKfree(buf);
	return err;		/* usually MAL_SUCCEED */
}

static str
sql_update_dec2016_sp2(Client c, mvc *sql)
{
	size_t bufsize = 2048, pos = 0;
	char *buf = GDKmalloc(bufsize), *err = NULL;
	char *schema = stack_get_string(sql, "current_schema");
	res_table *output;
	BAT *b;

	if (buf == NULL)
		throw(SQL, "sql_update_dec2016_sp2", SQLSTATE(HY001) MAL_MALLOC_FAIL);
	pos += snprintf(buf + pos, bufsize - pos, "select id from sys.types where sqlname = 'decimal' and digits = %d;\n",
#ifdef HAVE_HGE
			have_hge ? 39 :
#endif
			19);
	err = SQLstatementIntern(c, &buf, "update", 1, 0, &output);
	if (err) {
		GDKfree(buf);
		return err;
	}
	b = BATdescriptor(output->cols[0].b);
	if (b) {
		if (BATcount(b) > 0) {
			pos = 0;
			pos += snprintf(buf + pos, bufsize - pos, "set schema \"sys\";\n");

#ifdef HAVE_HGE
			if (have_hge) {
				pos += snprintf(buf + pos, bufsize - pos,
						"update sys.types set digits = 38 where sqlname = 'decimal' and digits = 39;\n"
						"update sys.args set type_digits = 38 where type = 'decimal' and type_digits = 39;\n");
			} else
#endif
				pos += snprintf(buf + pos, bufsize - pos,
						"update sys.types set digits = 18 where sqlname = 'decimal' and digits = 19;\n"
						"update sys.args set type_digits = 18 where type = 'decimal' and type_digits = 19;\n");

			if (schema)
				pos += snprintf(buf + pos, bufsize - pos, "set schema \"%s\";\n", schema);

			assert(pos < bufsize);
			printf("Running database upgrade commands:\n%s\n", buf);
			err = SQLstatementIntern(c, &buf, "update", 1, 0, NULL);
		}
		BBPunfix(b->batCacheid);
	}
	res_tables_destroy(output);
	GDKfree(buf);
	return err;		/* usually MAL_SUCCEED */
}

static str
sql_update_dec2016_sp3(Client c, mvc *sql)
{
	size_t bufsize = 2048, pos = 0;
	char *buf = GDKmalloc(bufsize), *err = NULL;
	char *schema = stack_get_string(sql, "current_schema");

	if (buf == NULL)
		throw(SQL, "sql_update_dec2016_sp3", SQLSTATE(HY001) MAL_MALLOC_FAIL);
	pos += snprintf(buf + pos, bufsize - pos,
			"set schema \"sys\";\n"
			"drop procedure sys.settimeout(bigint);\n"
			"drop procedure sys.settimeout(bigint,bigint);\n"
			"drop procedure sys.setsession(bigint);\n"
			"create procedure sys.settimeout(\"query\" bigint) external name clients.settimeout;\n"
			"create procedure sys.settimeout(\"query\" bigint, \"session\" bigint) external name clients.settimeout;\n"
			"create procedure sys.setsession(\"timeout\" bigint) external name clients.setsession;\n"
			"insert into sys.systemfunctions (select id from sys.functions where name in ('settimeout', 'setsession') and schema_id = (select id from sys.schemas where name = 'sys') and id not in (select function_id from sys.systemfunctions));\n"
			"delete from systemfunctions where function_id not in (select id from functions);\n");
	if (schema)
		pos += snprintf(buf + pos, bufsize - pos, "set schema \"%s\";\n", schema);
	assert(pos < bufsize);

	printf("Running database upgrade commands:\n%s\n", buf);
	err = SQLstatementIntern(c, &buf, "update", 1, 0, NULL);
	GDKfree(buf);
	return err;		/* usually MAL_SUCCEED */
}

static str
sql_update_jul2017(Client c, mvc *sql)
{
	size_t bufsize = 10000, pos = 0;
	char *buf = GDKmalloc(bufsize), *err = NULL;
	char *schema = stack_get_string(sql, "current_schema");
	char *q1 = "select id from sys.functions where name = 'shpload' and schema_id = (select id from sys.schemas where name = 'sys');\n";
	res_table *output;
	BAT *b;

	if( buf== NULL)
		throw(SQL, "sql_update_jul2017", SQLSTATE(HY001) MAL_MALLOC_FAIL);
	pos += snprintf(buf + pos, bufsize - pos, "set schema \"sys\";\n");

	pos += snprintf(buf + pos, bufsize - pos,
			"delete from sys._columns where table_id = (select id from sys._tables where name = 'connections' and schema_id = (select id from sys.schemas where name = 'sys'));\n"
			"delete from sys._tables where name = 'connections' and schema_id = (select id from sys.schemas where name = 'sys');\n");

	/* 09_like.sql */
	pos += snprintf(buf + pos, bufsize - pos,
			"update sys.functions set side_effect = false where name in ('like', 'ilike') and schema_id = (select id from sys.schemas where name = 'sys');\n");

	/* 25_debug.sql */
	pos += snprintf(buf + pos, bufsize - pos,
			"drop function sys.malfunctions;\n"
			"create function sys.malfunctions() returns table(\"module\" string, \"function\" string, \"signature\" string, \"address\" string, \"comment\" string) external name \"manual\".\"functions\";\n"
			"drop function sys.optimizer_stats();\n"
			"create function sys.optimizer_stats() "
			"returns table (optname string, count int, timing bigint) "
			"external name inspect.optimizer_stats;\n"
			"insert into sys.systemfunctions (select id from sys.functions where name in ('malfunctions', 'optimizer_stats') and schema_id = (select id from sys.schemas where name = 'sys') and id not in (select function_id from sys.systemfunctions));\n");

	/* 46_profiler.sql */
	pos += snprintf(buf + pos, bufsize - pos,
			"create function profiler.getlimit() returns integer external name profiler.getlimit;\n"
			"create procedure profiler.setlimit(lim integer) external name profiler.setlimit;\n"
			"drop procedure profiler.setpoolsize;\n"
			"drop procedure profiler.setstream;\n"
			"insert into sys.systemfunctions (select id from sys.functions where name in ('getlimit', 'setlimit') and schema_id = (select id from sys.schemas where name = 'profiler') and id not in (select function_id from sys.systemfunctions));\n");

	/* 51_sys_schema_extensions.sql */
	pos += snprintf(buf + pos, bufsize - pos,
			"ALTER TABLE sys.keywords SET READ ONLY;\n"
			"ALTER TABLE sys.table_types SET READ ONLY;\n"
			"ALTER TABLE sys.dependency_types SET READ ONLY;\n"

			"CREATE TABLE sys.function_types (\n"
			"function_type_id   SMALLINT NOT NULL PRIMARY KEY,\n"
			"function_type_name VARCHAR(30) NOT NULL UNIQUE);\n"
			"INSERT INTO sys.function_types (function_type_id, function_type_name) VALUES\n"
			"(1, 'Scalar function'), (2, 'Procedure'), (3, 'Aggregate function'), (4, 'Filter function'), (5, 'Function returning a table'),\n"
			"(6, 'Analytic function'), (7, 'Loader function');\n"
			"ALTER TABLE sys.function_types SET READ ONLY;\n"

			"CREATE TABLE sys.function_languages (\n"
			"language_id   SMALLINT NOT NULL PRIMARY KEY,\n"
			"language_name VARCHAR(20) NOT NULL UNIQUE);\n"
			"INSERT INTO sys.function_languages (language_id, language_name) VALUES\n"
			"(0, 'Internal C'), (1, 'MAL'), (2, 'SQL'), (3, 'R'), (6, 'Python'), (7, 'Python Mapped'), (8, 'Python2'), (9, 'Python2 Mapped'), (10, 'Python3'), (11, 'Python3 Mapped');\n"
			"ALTER TABLE sys.function_languages SET READ ONLY;\n"

			"CREATE TABLE sys.key_types (\n"
			"key_type_id   SMALLINT NOT NULL PRIMARY KEY,\n"
			"key_type_name VARCHAR(15) NOT NULL UNIQUE);\n"
			"INSERT INTO sys.key_types (key_type_id, key_type_name) VALUES\n"
			"(0, 'Primary Key'), (1, 'Unique Key'), (2, 'Foreign Key');\n"
			"ALTER TABLE sys.key_types SET READ ONLY;\n"

			"CREATE TABLE sys.index_types (\n"
			"index_type_id   SMALLINT NOT NULL PRIMARY KEY,\n"
			"index_type_name VARCHAR(25) NOT NULL UNIQUE);\n"
			"INSERT INTO sys.index_types (index_type_id, index_type_name) VALUES\n"
			"(0, 'Hash'), (1, 'Join'), (2, 'Order preserving hash'), (3, 'No-index'), (4, 'Imprint'), (5, 'Ordered');\n"
			"ALTER TABLE sys.index_types SET READ ONLY;\n"

			"CREATE TABLE sys.privilege_codes (\n"
			"privilege_code_id   INT NOT NULL PRIMARY KEY,\n"
			"privilege_code_name VARCHAR(30) NOT NULL UNIQUE);\n"
			"INSERT INTO sys.privilege_codes (privilege_code_id, privilege_code_name) VALUES\n"
			"(1, 'SELECT'), (2, 'UPDATE'), (4, 'INSERT'), (8, 'DELETE'), (16, 'EXECUTE'), (32, 'GRANT'),\n"
			"(3, 'SELECT,UPDATE'), (5, 'SELECT,INSERT'), (6, 'INSERT,UPDATE'), (7, 'SELECT,INSERT,UPDATE'),\n"
			"(9, 'SELECT,DELETE'), (10, 'UPDATE,DELETE'), (11, 'SELECT,UPDATE,DELETE'), (12, 'INSERT,DELETE'),\n"
			"(13, 'SELECT,INSERT,DELETE'), (14, 'INSERT,UPDATE,DELETE'), (15, 'SELECT,INSERT,UPDATE,DELETE');\n"
			"ALTER TABLE sys.privilege_codes SET READ ONLY;\n"

			"update sys._tables set system = true where name in ('function_languages', 'function_types', 'index_types', 'key_types', 'privilege_codes') and schema_id = (select id from sys.schemas where name = 'sys');\n");

	/* 75_shp.sql, if shp extension available */
	err = SQLstatementIntern(c, &q1, "update", 1, 0, &output);
	if (err) {
		GDKfree(buf);
		return err;
	}
	b = BATdescriptor(output->cols[0].b);
	if (b) {
		if (BATcount(b) > 0) {
			pos += snprintf(buf + pos, bufsize - pos,
					"drop procedure SHPload(integer);\n"
					"create procedure SHPload(fid integer) external name shp.import;\n"
					"insert into sys.systemfunctions (select id from sys.functions where name = 'shpload' and schema_id = (select id from sys.schemas where name = 'sys') and id not in (select function_id from sys.systemfunctions));\n");
		}
		BBPunfix(b->batCacheid);
	}
	res_tables_destroy(output);

	pos += snprintf(buf + pos, bufsize - pos,
			"delete from sys.systemfunctions where function_id not in (select id from sys.functions);\n");

	if (schema)
		pos += snprintf(buf + pos, bufsize - pos, "set schema \"%s\";\n", schema);

	assert(pos < bufsize);
	printf("Running database upgrade commands:\n%s\n", buf);
	err = SQLstatementIntern(c, &buf, "update", 1, 0, NULL);
	GDKfree(buf);
	return err;		/* usually MAL_SUCCEED */
}

static str
sql_update_jul2017_sp2(Client c)
{
	char *qry = "select obj_id from sys.privileges where auth_id = 1 and obj_id in (select id from sys._tables where name in ('keywords', 'table_types', 'dependency_types', 'function_types', 'function_languages', 'key_types', 'index_types', 'privilege_codes', 'environment')) and privileges = 1;\n";
	char *err = NULL;
	res_table *output;
	BAT *b;

	err = SQLstatementIntern(c, &qry, "update", 1, 0, &output);
	if (err) {
		return err;
	}

	b = BATdescriptor(output->cols[0].b);
	if (b) {
		if (BATcount(b) < 9) {
			/* we are missing grants on these system tables, add them */
			size_t bufsize = 2048, pos = 0;
			char *buf = GDKmalloc(bufsize);

			if (buf== NULL)
				throw(SQL, "sql_update_jul2017_sp2", SQLSTATE(HY001) MAL_MALLOC_FAIL);

			/* 51_sys_schema_extensions.sql and 25_debug.sql */
			pos += snprintf(buf + pos, bufsize - pos,
				"GRANT SELECT ON sys.keywords TO PUBLIC;\n"
				"GRANT SELECT ON sys.table_types TO PUBLIC;\n"
				"GRANT SELECT ON sys.dependency_types TO PUBLIC;\n"
				"GRANT SELECT ON sys.function_types TO PUBLIC;\n"
				"GRANT SELECT ON sys.function_languages TO PUBLIC;\n"
				"GRANT SELECT ON sys.key_types TO PUBLIC;\n"
				"GRANT SELECT ON sys.index_types TO PUBLIC;\n"
				"GRANT SELECT ON sys.privilege_codes TO PUBLIC;\n"
				"GRANT EXECUTE ON FUNCTION sys.environment() TO PUBLIC;\n"
				"GRANT SELECT ON sys.environment TO PUBLIC;\n"
				);
			assert(pos < bufsize);
			printf("Running database upgrade commands:\n%s\n", buf);
			err = SQLstatementIntern(c, &buf, "update", 1, 0, NULL);
			GDKfree(buf);
		}
		BBPunfix(b->batCacheid);
	}
	res_tables_destroy(output);

	return err;		/* usually NULL */
}

static str
sql_update_jul2017_sp3(Client c, mvc *sql)
{
	char *err = NULL;
	sql_schema *sys;
	sql_table *tab;
	sql_column *col;
	oid rid;

	/* if there is no value "sys_update_schemas" in
	 * sys.functions.name, we need to update the sys.functions
	 * table */
	sys = find_sql_schema(sql->session->tr, "sys");
	tab = find_sql_table(sys, "functions");
	col = find_sql_column(tab, "name");
	rid = table_funcs.column_find_row(sql->session->tr, col, "sys_update_schemas", NULL);
	if (is_oid_nil(rid)) {
		err = sql_fix_system_tables(c, sql);
		if (err != NULL)
			return err;
	}
	/* if there is no value "system_update_schemas" in
	 * sys.triggers.name, we need to add the triggers */
	tab = find_sql_table(sys, "triggers");
	col = find_sql_column(tab, "name");
	rid = table_funcs.column_find_row(sql->session->tr, col, "system_update_schemas", NULL);
	if (is_oid_nil(rid)) {
		char *schema = stack_get_string(sql, "current_schema");
		size_t bufsize = 1024, pos = 0;
		char *buf = GDKmalloc(bufsize);
		if (buf == NULL)
			throw(SQL, "sql_update_jul2017_sp3", SQLSTATE(HY001) MAL_MALLOC_FAIL);
		pos += snprintf(
			buf + pos,
			bufsize - pos,
			"set schema \"sys\";\n"
			"create trigger system_update_schemas after update on sys.schemas for each statement call sys_update_schemas();\n"
			"create trigger system_update_tables after update on sys._tables for each statement call sys_update_tables();\n");
		if (schema)
			pos += snprintf(buf + pos, bufsize - pos, "set schema \"%s\";\n", schema);
		assert(pos < bufsize);
		printf("Running database upgrade commands:\n%s\n", buf);
		err = SQLstatementIntern(c, &buf, "update", 1, 0, NULL);
		GDKfree(buf);
	}
	return err;
}

static str
sql_update_mar2018_geom(Client c, mvc *sql, sql_table *t)
{
	size_t bufsize = 10000, pos = 0;
	char *buf = GDKmalloc(bufsize), *err = NULL;
	char *schema = stack_get_string(sql, "current_schema");

	if (buf== NULL)
		throw(SQL, "sql_update_mar2018_geom", SQLSTATE(HY001) MAL_MALLOC_FAIL);
	pos += snprintf(buf + pos, bufsize - pos, "set schema \"sys\";\n");

	t->system = 0;
	pos += snprintf(buf + pos, bufsize - pos,
			"drop view sys.geometry_columns cascade;\n"
			"create view sys.geometry_columns as\n"
			"\tselect cast(null as varchar(1)) as f_table_catalog,\n"
			"\t\ts.name as f_table_schema,\n"
			"\t\tt.name as f_table_name,\n"
			"\t\tc.name as f_geometry_column,\n"
			"\t\tcast(has_z(c.type_digits) + has_m(c.type_digits) +2 as integer) as coord_dimension,\n"
			"\t\tc.type_scale as srid,\n"
			"\t\tget_type(c.type_digits, 0) as type\n"
			"\tfrom sys.columns c, sys.tables t, sys.schemas s\n"
			"\twhere c.table_id = t.id and t.schema_id = s.id\n"
			"\t  and c.type in (select sqlname from sys.types where systemname in ('wkb', 'wkba'));\n"
			"GRANT SELECT ON sys.geometry_columns TO PUBLIC;\n"
			"update sys._tables set system = true where name = 'geometry_columns' and schema_id in (select id from schemas where name = 'sys');\n");

	pos += snprintf(buf + pos, bufsize - pos,
			"delete from sys.systemfunctions where function_id not in (select id from sys.functions);\n");

	if (schema)
		pos += snprintf(buf + pos, bufsize - pos, "set schema \"%s\";\n", schema);

	assert(pos < bufsize);
	printf("Running database upgrade commands:\n%s\n", buf);
	err = SQLstatementIntern(c, &buf, "update", 1, 0, NULL);
	GDKfree(buf);
	return err;		/* usually MAL_SUCCEED */
}

static str
sql_update_mar2018(Client c, mvc *sql)
{
	size_t bufsize = 30000, pos = 0;
	char *buf, *err;
	char *schema;
	sql_schema *s;
	sql_table *t;
	res_table *output;
	BAT *b;

	buf = "select id from sys.functions where name = 'quarter' and schema_id = (select id from sys.schemas where name = 'sys');\n";
	err = SQLstatementIntern(c, &buf, "update", 1, 0, &output);
	if (err)
		return err;
	b = BATdescriptor(output->cols[0].b);
	if (b) {
		if (BATcount(b) == 0) {
			/* if there is no value "quarter" in
			 * sys.functions.name, we need to update the
			 * sys.functions table */
			err = sql_fix_system_tables(c, sql);
			if (err != NULL)
				return err;
		}
		BBPunfix(b->batCacheid);
	}
	res_tables_destroy(output);

	schema = stack_get_string(sql, "current_schema");
	buf = GDKmalloc(bufsize);
	if (buf== NULL)
		throw(SQL, "sql_update_mar2018", SQLSTATE(HY001) MAL_MALLOC_FAIL);
	s = mvc_bind_schema(sql, "sys");

	pos += snprintf(buf + pos, bufsize - pos, "set schema \"sys\";\n");

	/* 21_dependency_views.sql */
	pos += snprintf(buf + pos, bufsize - pos,
"CREATE VIEW sys.ids (id, name, schema_id, table_id, table_name, obj_type, sys_table) AS\n"
"SELECT id, name, cast(null as int) as schema_id, cast(null as int) as table_id, cast(null as varchar(124)) as table_name, 'author' AS obj_type, 'sys.auths' AS sys_table FROM sys.auths UNION ALL\n"
"SELECT id, name, cast(null as int) as schema_id, cast(null as int) as table_id, cast(null as varchar(124)) as table_name, 'schema', 'sys.schemas' FROM sys.schemas UNION ALL\n"
"SELECT id, name, schema_id, id as table_id, name as table_name, case when type = 1 then 'view' else 'table' end, 'sys._tables' FROM sys._tables UNION ALL\n"
"SELECT id, name, schema_id, id as table_id, name as table_name, case when type = 1 then 'view' else 'table' end, 'tmp._tables' FROM tmp._tables UNION ALL\n"
"SELECT c.id, c.name, t.schema_id, c.table_id, t.name as table_name, 'column', 'sys._columns' FROM sys._columns c JOIN sys._tables t ON c.table_id = t.id UNION ALL\n"
"SELECT c.id, c.name, t.schema_id, c.table_id, t.name as table_name, 'column', 'tmp._columns' FROM tmp._columns c JOIN tmp._tables t ON c.table_id = t.id UNION ALL\n"
"SELECT k.id, k.name, t.schema_id, k.table_id, t.name as table_name, 'key', 'sys.keys' FROM sys.keys k JOIN sys._tables t ON k.table_id = t.id UNION ALL\n"
"SELECT k.id, k.name, t.schema_id, k.table_id, t.name as table_name, 'key', 'tmp.keys' FROM tmp.keys k JOIN sys._tables t ON k.table_id = t.id UNION ALL\n"
"SELECT i.id, i.name, t.schema_id, i.table_id, t.name as table_name, 'index', 'sys.idxs' FROM sys.idxs i JOIN sys._tables t ON i.table_id = t.id UNION ALL\n"
"SELECT i.id, i.name, t.schema_id, i.table_id, t.name as table_name, 'index', 'tmp.idxs' FROM tmp.idxs i JOIN sys._tables t ON i.table_id = t.id UNION ALL\n"
"SELECT g.id, g.name, t.schema_id, g.table_id, t.name as table_name, 'trigger', 'sys.triggers' FROM sys.triggers g JOIN sys._tables t ON g.table_id = t.id UNION ALL\n"
"SELECT g.id, g.name, t.schema_id, g.table_id, t.name as table_name, 'trigger', 'tmp.triggers' FROM tmp.triggers g JOIN sys._tables t ON g.table_id = t.id UNION ALL\n"
"SELECT id, name, schema_id, cast(null as int) as table_id, cast(null as varchar(124)) as table_name, case when type = 2 then 'procedure' else 'function' end, 'sys.functions' FROM sys.functions UNION ALL\n"
"SELECT a.id, a.name, f.schema_id, cast(null as int) as table_id, cast(null as varchar(124)) as table_name, case when f.type = 2 then 'procedure arg' else 'function arg' end, 'sys.args' FROM sys.args a JOIN sys.functions f ON a.func_id = f.id UNION ALL\n"
"SELECT id, name, schema_id, cast(null as int) as table_id, cast(null as varchar(124)) as table_name, 'sequence', 'sys.sequences' FROM sys.sequences UNION ALL\n"
"SELECT id, sqlname, schema_id, cast(null as int) as table_id, cast(null as varchar(124)) as table_name, 'type', 'sys.types' FROM sys.types WHERE id > 2000 /* exclude system types to prevent duplicates with auths.id */\n"
" ORDER BY id;\n"
"\n"
"GRANT SELECT ON sys.ids TO PUBLIC;\n"
"\n"
"CREATE VIEW sys.dependencies_vw AS\n"
"SELECT d.id, i1.obj_type, i1.name,\n"
"       d.depend_id as used_by_id, i2.obj_type as used_by_obj_type, i2.name as used_by_name,\n"
"       d.depend_type, dt.dependency_type_name\n"
"  FROM sys.dependencies d\n"
"  JOIN sys.ids i1 ON d.id = i1.id\n"
"  JOIN sys.ids i2 ON d.depend_id = i2.id\n"
"  JOIN sys.dependency_types dt ON d.depend_type = dt.dependency_type_id\n"
" ORDER BY id, depend_id;\n"
"\n"
"GRANT SELECT ON sys.dependencies_vw TO PUBLIC;\n"
"\n"
"CREATE VIEW sys.dependency_owners_on_schemas AS\n"
"SELECT a.name AS owner_name, s.id AS schema_id, s.name AS schema_name, CAST(1 AS smallint) AS depend_type\n"
"  FROM sys.schemas AS s, sys.auths AS a\n"
" WHERE s.owner = a.id\n"
" ORDER BY a.name, s.name;\n"
"\n"
"GRANT SELECT ON sys.dependency_owners_on_schemas TO PUBLIC;\n"
"\n"
"CREATE VIEW sys.dependency_columns_on_keys AS\n"
"SELECT t.schema_id AS table_schema_id, t.id AS table_id, t.name AS table_name, c.id AS column_id, c.name AS column_name, k.id AS key_id, k.name AS key_name, CAST(kc.nr +1 AS int) AS key_col_nr, CAST(k.type AS smallint) AS key_type, CAST(4 AS smallint) AS depend_type\n"
"  FROM sys.columns AS c, sys.objects AS kc, sys.keys AS k, sys.tables AS t\n"
" WHERE k.table_id = c.table_id AND c.table_id = t.id AND kc.id = k.id AND kc.name = c.name\n"
"   AND k.type IN (0, 1)\n"
" ORDER BY t.schema_id, t.name, c.name, k.type, k.name, kc.nr;\n"
"\n"
"GRANT SELECT ON sys.dependency_columns_on_keys TO PUBLIC;\n"
"\n"
"CREATE VIEW sys.dependency_tables_on_views AS\n"
"SELECT t.schema_id AS table_schema_id, t.id AS table_id, t.name AS table_name, v.schema_id AS view_schema_id, v.id AS view_id, v.name AS view_name, dep.depend_type AS depend_type\n"
"  FROM sys.tables AS t, sys.tables AS v, sys.dependencies AS dep\n"
" WHERE t.id = dep.id AND v.id = dep.depend_id\n"
"   AND dep.depend_type = 5 AND t.type NOT IN (1, 11) AND v.type IN (1, 11)\n"
" ORDER BY t.schema_id, t.name, v.schema_id, v.name;\n"
"\n"
"GRANT SELECT ON sys.dependency_tables_on_views TO PUBLIC;\n"
"\n"
"CREATE VIEW sys.dependency_views_on_views AS\n"
"SELECT v1.schema_id AS view1_schema_id, v1.id AS view1_id, v1.name AS view1_name, v2.schema_id AS view2_schema_id, v2.id AS view2_id, v2.name AS view2_name, dep.depend_type AS depend_type\n"
"  FROM sys.tables AS v1, sys.tables AS v2, sys.dependencies AS dep\n"
" WHERE v1.id = dep.id AND v2.id = dep.depend_id\n"
"   AND dep.depend_type = 5 AND v1.type IN (1, 11) AND v2.type IN (1, 11)\n"
" ORDER BY v1.schema_id, v1.name, v2.schema_id, v2.name;\n"
"\n"
"GRANT SELECT ON sys.dependency_views_on_views TO PUBLIC;\n"
"\n"
"CREATE VIEW sys.dependency_columns_on_views AS\n"
"SELECT t.schema_id AS table_schema_id, t.id AS table_id, t.name AS table_name, c.id AS column_id, c.name AS column_name, v.schema_id AS view_schema_id, v.id AS view_id, v.name AS view_name, dep.depend_type AS depend_type\n"
"  FROM sys.columns AS c, sys.tables AS v, sys.tables AS t, sys.dependencies AS dep\n"
" WHERE c.id = dep.id AND v.id = dep.depend_id AND c.table_id = t.id\n"
"   AND dep.depend_type = 5 AND v.type IN (1, 11)\n"
" ORDER BY t.schema_id, t.name, c.name, v.name;\n"
"\n"
"GRANT SELECT ON sys.dependency_columns_on_views TO PUBLIC;\n"
"\n"
"CREATE VIEW sys.dependency_functions_on_views AS\n"
"SELECT f.schema_id AS function_schema_id, f.id AS function_id, f.name AS function_name, v.schema_id AS view_schema_id, v.id AS view_id, v.name AS view_name, dep.depend_type AS depend_type\n"
"  FROM sys.functions AS f, sys.tables AS v, sys.dependencies AS dep\n"
" WHERE f.id = dep.id AND v.id = dep.depend_id\n"
"   AND dep.depend_type = 5 AND v.type IN (1, 11)\n"
" ORDER BY f.schema_id, f.name, v.schema_id, v.name;\n"
"\n"
"GRANT SELECT ON sys.dependency_functions_on_views TO PUBLIC;\n"
"\n"
"CREATE VIEW sys.dependency_schemas_on_users AS\n"
"SELECT s.id AS schema_id, s.name AS schema_name, u.name AS user_name, CAST(6 AS smallint) AS depend_type\n"
"  FROM sys.users AS u, sys.schemas AS s\n"
" WHERE u.default_schema = s.id\n"
" ORDER BY s.name, u.name;\n"
"\n"
"GRANT SELECT ON sys.dependency_schemas_on_users TO PUBLIC;\n"
"\n"
"CREATE VIEW sys.dependency_tables_on_functions AS\n"
"SELECT t.schema_id AS table_schema_id, t.id AS table_id, t.name AS table_name, f.name AS function_name, f.type AS function_type, dep.depend_type AS depend_type\n"
"  FROM sys.functions AS f, sys.tables AS t, sys.dependencies AS dep\n"
" WHERE t.id = dep.id AND f.id = dep.depend_id\n"
"   AND dep.depend_type = 7 AND f.type <> 2 AND t.type NOT IN (1, 11)\n"
" ORDER BY t.name, t.schema_id, f.name, f.id;\n"
"\n"
"GRANT SELECT ON sys.dependency_tables_on_functions TO PUBLIC;\n"
"\n"
"CREATE VIEW sys.dependency_views_on_functions AS\n"
"SELECT v.schema_id AS view_schema_id, v.id AS view_id, v.name AS view_name, f.name AS function_name, f.type AS function_type, dep.depend_type AS depend_type\n"
"  FROM sys.functions AS f, sys.tables AS v, sys.dependencies AS dep\n"
" WHERE v.id = dep.id AND f.id = dep.depend_id\n"
"   AND dep.depend_type = 7 AND f.type <> 2 AND v.type IN (1, 11)\n"
" ORDER BY v.name, v.schema_id, f.name, f.id;\n"
"\n"
"GRANT SELECT ON sys.dependency_views_on_functions TO PUBLIC;\n"
"\n"
"CREATE VIEW sys.dependency_columns_on_functions AS\n"
"SELECT c.table_id, c.id AS column_id, c.name, f.id AS function_id, f.name AS function_name, f.type AS function_type, dep.depend_type AS depend_type\n"
"  FROM sys.functions AS f, sys.columns AS c, sys.dependencies AS dep\n"
" WHERE c.id = dep.id AND f.id = dep.depend_id\n"
"   AND dep.depend_type = 7 AND f.type <> 2\n"
" ORDER BY c.name, c.table_id, f.name, f.id;\n"
"\n"
"GRANT SELECT ON sys.dependency_columns_on_functions TO PUBLIC;\n"
"\n"
"CREATE VIEW sys.dependency_functions_on_functions AS\n"
"SELECT f1.schema_id, f1.id AS function_id, f1.name AS function_name, f1.type AS function_type,\n"
"       f2.schema_id AS used_in_function_schema_id, f2.id AS used_in_function_id, f2.name AS used_in_function_name, f2.type AS used_in_function_type, dep.depend_type AS depend_type\n"
"  FROM sys.functions AS f1, sys.functions AS f2, sys.dependencies AS dep\n"
" WHERE f1.id = dep.id AND f2.id = dep.depend_id\n"
"   AND dep.depend_type = 7 AND f2.type <> 2\n"
" ORDER BY f1.name, f1.id, f2.name, f2.id;\n"
"\n"
"GRANT SELECT ON sys.dependency_functions_on_functions TO PUBLIC;\n"
"\n"
"CREATE VIEW sys.dependency_tables_on_triggers AS\n"
"(SELECT t.schema_id AS table_schema_id, t.id AS table_id, t.name AS table_name, tri.id AS trigger_id, tri.name AS trigger_name, CAST(8 AS smallint) AS depend_type\n"
"  FROM sys.tables AS t, sys.triggers AS tri\n"
" WHERE tri.table_id = t.id)\n"
"UNION\n"
"(SELECT t.schema_id AS table_schema_id, t.id AS table_id, t.name AS table_name, tri.id AS trigger_id, tri.name AS trigger_name, dep.depend_type AS depend_type\n"
"  FROM sys.tables AS t, sys.triggers AS tri, sys.dependencies AS dep\n"
" WHERE dep.id = t.id AND dep.depend_id = tri.id\n"
"   AND dep.depend_type = 8)\n"
" ORDER BY table_schema_id, table_name, trigger_name;\n"
"\n"
"GRANT SELECT ON sys.dependency_tables_on_triggers TO PUBLIC;\n"
"\n"
"CREATE VIEW sys.dependency_columns_on_triggers AS\n"
"SELECT t.schema_id AS table_schema_id, t.id AS table_id, t.name AS table_name, tri.id AS trigger_id, tri.name AS trigger_name, c.id AS column_id, c.name AS column_name, dep.depend_type AS depend_type\n"
"  FROM sys.tables AS t, sys.columns AS c, sys.triggers AS tri, sys.dependencies AS dep\n"
" WHERE dep.id = c.id AND dep.depend_id = tri.id AND c.table_id = t.id\n"
"   AND dep.depend_type = 8\n"
" ORDER BY t.schema_id, t.name, tri.name, c.name;\n"
"\n"
"GRANT SELECT ON sys.dependency_columns_on_triggers TO PUBLIC;\n"
"\n"
"CREATE VIEW sys.dependency_functions_on_triggers AS\n"
"SELECT f.schema_id AS function_schema_id, f.id AS function_id, f.name AS function_name, f.type AS function_type,\n"
"       tri.id AS trigger_id, tri.name AS trigger_name, tri.table_id AS trigger_table_id, dep.depend_type AS depend_type\n"
"  FROM sys.functions AS f, sys.triggers AS tri, sys.dependencies AS dep\n"
" WHERE dep.id = f.id AND dep.depend_id = tri.id\n"
"   AND dep.depend_type = 8\n"
" ORDER BY f.schema_id, f.name, tri.name;\n"
"\n"
"GRANT SELECT ON sys.dependency_functions_on_triggers TO PUBLIC;\n"
"\n"
"CREATE VIEW sys.dependency_tables_on_indexes AS\n"
"SELECT t.schema_id AS table_schema_id, t.id AS table_id, t.name AS table_name, i.id AS index_id, i.name AS index_name, i.type AS index_type, CAST(10 AS smallint) AS depend_type\n"
"  FROM sys.tables AS t, sys.idxs AS i\n"
" WHERE i.table_id = t.id\n"
"    -- exclude internal system generated and managed indexes for enforcing declarative PKey and Unique constraints\n"
"   AND (i.table_id, i.name) NOT IN (SELECT k.table_id, k.name FROM sys.keys k)\n"
" ORDER BY t.schema_id, t.name, i.name;\n"
"\n"
"GRANT SELECT ON sys.dependency_tables_on_indexes TO PUBLIC;\n"
"\n"
"CREATE VIEW sys.dependency_columns_on_indexes AS\n"
"SELECT c.id AS column_id, c.name AS column_name, t.id AS table_id, t.name AS table_name, t.schema_id, i.id AS index_id, i.name AS index_name, i.type AS index_type, CAST(ic.nr +1 AS INT) AS seq_nr, CAST(10 AS smallint) AS depend_type\n"
"  FROM sys.tables AS t, sys.columns AS c, sys.objects AS ic, sys.idxs AS i\n"
" WHERE ic.name = c.name AND ic.id = i.id AND c.table_id = i.table_id AND c.table_id = t.id\n"
"    -- exclude internal system generated and managed indexes for enforcing declarative PKey and Unique constraints\n"
"   AND (i.table_id, i.name) NOT IN (SELECT k.table_id, k.name FROM sys.keys k)\n"
" ORDER BY c.name, t.name, t.schema_id, i.name, ic.nr;\n"
"\n"
"GRANT SELECT ON sys.dependency_columns_on_indexes TO PUBLIC;\n"
"\n"
"CREATE VIEW sys.dependency_tables_on_foreignkeys AS\n"
"SELECT t.schema_id AS table_schema_id, t.id AS table_id, t.name AS table_name, fk.name AS fk_name, CAST(k.type AS smallint) AS key_type, CAST(11 AS smallint) AS depend_type\n"
"  FROM sys.tables AS t, sys.keys AS k, sys.keys AS fk\n"
" WHERE fk.rkey = k.id and k.table_id = t.id\n"
" ORDER BY t.schema_id, t.name, fk.name;\n"
"\n"
"GRANT SELECT ON sys.dependency_tables_on_foreignkeys TO PUBLIC;\n"
"\n"
"CREATE VIEW sys.dependency_keys_on_foreignkeys AS\n"
"SELECT k.table_id AS key_table_id, k.id AS key_id, k.name AS key_name, fk.table_id AS fk_table_id, fk.id AS fk_id, fk.name AS fk_name, CAST(k.type AS smallint) AS key_type, CAST(11 AS smallint) AS depend_type\n"
"  FROM sys.keys AS k, sys.keys AS fk\n"
" WHERE k.id = fk.rkey\n"
" ORDER BY k.name, fk.name;\n"
"\n"
"GRANT SELECT ON sys.dependency_keys_on_foreignkeys TO PUBLIC;\n"
"\n"
"CREATE VIEW sys.dependency_tables_on_procdures AS\n"
"SELECT t.schema_id AS table_schema_id, t.id AS table_id, t.name AS table_name, p.name, p.type AS proc_type, dep.depend_type AS depend_type\n"
"  FROM sys.functions AS p, sys.tables AS t, sys.dependencies AS dep\n"
" WHERE t.id = dep.id AND p.id = dep.depend_id\n"
"   AND dep.depend_type = 13 AND p.type = 2 AND t.type NOT IN (1, 11)\n"
" ORDER BY t.name, t.schema_id, p.name, p.id;\n"
"\n"
"GRANT SELECT ON sys.dependency_tables_on_procdures TO PUBLIC;\n"
"\n"
"CREATE VIEW sys.dependency_views_on_procdures AS\n"
"SELECT v.name AS view_name, p.name AS proc_name, p.type AS proc_type, dep.depend_type AS depend_type\n"
"  FROM sys.functions AS p, sys.tables AS v, sys.dependencies AS dep\n"
" WHERE v.id = dep.id AND p.id = dep.depend_id\n"
"   AND dep.depend_type = 13 AND p.type = 2 AND v.type IN (1, 11)\n"
" ORDER BY v.name, v.schema_id, p.name, p.id;\n"
"\n"
"GRANT SELECT ON sys.dependency_views_on_procdures TO PUBLIC;\n"
"\n"
"CREATE VIEW sys.dependency_columns_on_procdures AS\n"
"SELECT c.name AS column_name, p.name AS proc_name, p.type AS proc_type, dep.depend_type AS depend_type\n"
"  FROM sys.functions AS p, sys.columns AS c, sys.dependencies AS dep\n"
" WHERE c.id = dep.id AND p.id = dep.depend_id\n"
"   AND dep.depend_type = 13 AND p.type = 2\n"
" ORDER BY c.name, c.table_id, p.name, p.id;\n"
"\n"
"GRANT SELECT ON sys.dependency_columns_on_procdures TO PUBLIC;\n"
"\n"
"CREATE VIEW sys.dependency_functions_on_procdures AS\n"
"SELECT p.name AS proc_name, p.type AS proc_type, f2.name AS func_name, f2.type AS func_type, dep.depend_type AS depend_type\n"
"  FROM sys.functions AS p, sys.functions AS f2, sys.dependencies AS dep\n"
" WHERE f2.id = dep.id AND p.id = dep.depend_id\n"
"   AND dep.depend_type = 13 AND p.type = 2\n"
" ORDER BY p.name, p.id, f2.name, f2.id;\n"
"\n"
"GRANT SELECT ON sys.dependency_functions_on_procdures TO PUBLIC;\n"
"\n"
"CREATE VIEW sys.dependency_columns_on_types AS\n"
"SELECT t.schema_id AS table_schema_id, t.id AS table_id, t.name AS table_name, dt.id AS type_id, dt.sqlname AS type_name, c.id AS column_id, c.name AS column_name, dep.depend_type AS depend_type\n"
"  FROM sys.tables AS t, sys.columns AS c, sys.types AS dt, sys.dependencies AS dep\n"
" WHERE dep.id = dt.id AND dep.depend_id = c.id AND c.table_id = t.id\n"
"   AND dep.depend_type = 15\n"
" ORDER BY dt.sqlname, t.name, c.name, c.id;\n"
"\n"
"GRANT SELECT ON sys.dependency_columns_on_types TO PUBLIC;\n"
"\n"
"CREATE VIEW sys.dependency_functions_on_types AS\n"
"SELECT dt.id AS type_id, dt.sqlname AS type_name, f.id AS function_id, f.name AS function_name, f.type AS function_type, dep.depend_type AS depend_type\n"
"  FROM sys.functions AS f, sys.types AS dt, sys.dependencies AS dep\n"
" WHERE dep.id = dt.id AND dep.depend_id = f.id\n"
"   AND dep.depend_type = 15\n"
" ORDER BY dt.sqlname, f.name, f.id;\n"
"\n"
"GRANT SELECT ON sys.dependency_functions_on_types TO PUBLIC;\n"
"\n"
"CREATE VIEW sys.dependency_args_on_types AS\n"
"SELECT dt.id AS type_id, dt.sqlname AS type_name, f.id AS function_id, f.name AS function_name, a.id AS arg_id, a.name AS arg_name, a.number AS arg_nr, dep.depend_type AS depend_type\n"
"  FROM sys.args AS a, sys.functions AS f, sys.types AS dt, sys.dependencies AS dep\n"
" WHERE dep.id = dt.id AND dep.depend_id = a.id AND a.func_id = f.id\n"
"   AND dep.depend_type = 15\n"
" ORDER BY dt.sqlname, f.name, a.number, a.name;\n"
"\n"
"GRANT SELECT ON sys.dependency_args_on_types TO PUBLIC;\n"
"\n"
"UPDATE sys._tables SET system = true\n"
" WHERE name IN ('ids', 'dependencies_vw', 'dependency_owners_on_schemas', 'dependency_columns_on_keys',\n"
" 'dependency_tables_on_views', 'dependency_views_on_views', 'dependency_columns_on_views', 'dependency_functions_on_views',\n"
" 'dependency_schemas_on_users',\n"
" 'dependency_tables_on_functions', 'dependency_views_on_functions', 'dependency_columns_on_functions', 'dependency_functions_on_functions',\n"
" 'dependency_tables_on_triggers', 'dependency_columns_on_triggers', 'dependency_functions_on_triggers',\n"
" 'dependency_tables_on_indexes', 'dependency_columns_on_indexes',\n"
" 'dependency_tables_on_foreignkeys', 'dependency_keys_on_foreignkeys',\n"
" 'dependency_tables_on_procdures', 'dependency_views_on_procdures', 'dependency_columns_on_procdures', 'dependency_functions_on_procdures',\n"
" 'dependency_columns_on_types', 'dependency_functions_on_types', 'dependency_args_on_types')\n"
" AND schema_id IN (SELECT id FROM sys.schemas WHERE name = 'sys');\n"
	);

	/* 25_debug.sql */
	t = mvc_bind_table(sql, s, "environment");
	t->system = 0;
	pos += snprintf(buf + pos, bufsize - pos,
			"drop view sys.environment cascade;\n"
			"drop function sys.environment() cascade;\n"
			"create view sys.environment as select * from sys.env();\n"
			"GRANT SELECT ON sys.environment TO PUBLIC;\n"
			"update sys._tables set system = true where system = false and name = 'environment' and schema_id in (select id from sys.schemas where name = 'sys');\n");

	/* 39_analytics.sql, 39_analytics_hge.sql */
	pos += snprintf(buf + pos, bufsize - pos,
			"drop aggregate corr(tinyint, tinyint);\n"
			"drop aggregate corr(smallint, smallint);\n"
			"drop aggregate corr(integer, integer);\n"
			"drop aggregate corr(bigint, bigint);\n"
			"drop aggregate corr(real, real);\n");
#ifdef HAVE_HGE
	if (have_hge)
		pos += snprintf(buf + pos, bufsize - pos,
				"drop aggregate corr(hugeint, hugeint);\n");
#endif
	pos += snprintf(buf + pos, bufsize - pos,
			"create aggregate corr(e1 TINYINT, e2 TINYINT) returns DOUBLE\n\texternal name \"aggr\".\"corr\";\n"
			"grant execute on aggregate sys.corr(tinyint, tinyint) to public;\n"
			"create aggregate corr(e1 SMALLINT, e2 SMALLINT) returns DOUBLE\n\texternal name \"aggr\".\"corr\";\n"
			"grant execute on aggregate sys.corr(smallint, smallint) to public;\n"
			"create aggregate corr(e1 INTEGER, e2 INTEGER) returns DOUBLE\n\texternal name \"aggr\".\"corr\";\n"
			"grant execute on aggregate sys.corr(integer, integer) to public;\n"
			"create aggregate corr(e1 BIGINT, e2 BIGINT) returns DOUBLE\n\texternal name \"aggr\".\"corr\";\n"
			"grant execute on aggregate sys.corr(bigint, bigint) to public;\n"
			"create aggregate corr(e1 REAL, e2 REAL) returns DOUBLE\n\texternal name \"aggr\".\"corr\";\n"
			"grant execute on aggregate sys.corr(real, real) to public;\n");
#ifdef HAVE_HGE
	if (have_hge)
		pos += snprintf(buf + pos, bufsize - pos,
				"create aggregate corr(e1 HUGEINT, e2 HUGEINT) returns DOUBLE\n\texternal name \"aggr\".\"corr\";\n"
			"grant execute on aggregate sys.corr(hugeint, hugeint) to public;\n");
#endif
	pos += snprintf(buf + pos, bufsize - pos,
			"insert into sys.systemfunctions (select id from sys.functions where name = 'corr' and schema_id = (select id from sys.schemas where name = 'sys') and id not in (select function_id from sys.systemfunctions));\n");

	/* 51_sys_schema_extensions.sql */
	t = mvc_bind_table(sql, s, "privilege_codes");
	t->system = 0;
	pos += snprintf(buf + pos, bufsize - pos,
			"CREATE VIEW sys.roles AS SELECT id, name, grantor FROM sys.auths a WHERE a.name NOT IN (SELECT u.name FROM sys.db_users() u);\n"
			"GRANT SELECT ON sys.roles TO PUBLIC;\n"
			"CREATE VIEW sys.var_values (var_name, value) AS\n"
			"SELECT 'cache' AS var_name, convert(cache, varchar(10)) AS value UNION ALL\n"
			"SELECT 'current_role', current_role UNION ALL\n"
			"SELECT 'current_schema', current_schema UNION ALL\n"
			"SELECT 'current_timezone', current_timezone UNION ALL\n"
			"SELECT 'current_user', current_user UNION ALL\n"
			"SELECT 'debug', debug UNION ALL\n"
			"SELECT 'history', history UNION ALL\n"
			"SELECT 'last_id', last_id UNION ALL\n"
			"SELECT 'optimizer', optimizer UNION ALL\n"
			"SELECT 'pi', pi() UNION ALL\n"
			"SELECT 'rowcnt', rowcnt;\n"
			"GRANT SELECT ON sys.var_values TO PUBLIC;\n"
			"UPDATE sys._tables SET system = true\n"
			" WHERE name IN ('roles', 'var_values') AND schema_id IN (SELECT id FROM sys.schemas WHERE name = 'sys');\n"
			"ALTER TABLE sys.privilege_codes SET READ WRITE;\n"
			"DROP TABLE sys.privilege_codes;\n"
			"CREATE TABLE sys.privilege_codes (\n"
			"    privilege_code_id   INT NOT NULL PRIMARY KEY,\n"
			"    privilege_code_name VARCHAR(40) NOT NULL UNIQUE);\n"
			"INSERT INTO sys.privilege_codes (privilege_code_id, privilege_code_name) VALUES\n"
			"  (1, 'SELECT'),\n"
			"  (2, 'UPDATE'),\n"
			"  (4, 'INSERT'),\n"
			"  (8, 'DELETE'),\n"
			"  (16, 'EXECUTE'),\n"
			"  (32, 'GRANT'),\n"
			"  (64, 'TRUNCATE'),\n"
			"  (3, 'SELECT,UPDATE'),\n"
			"  (5, 'SELECT,INSERT'),\n"
			"  (6, 'INSERT,UPDATE'),\n"
			"  (7, 'SELECT,INSERT,UPDATE'),\n"
			"  (9, 'SELECT,DELETE'),\n"
			"  (10, 'UPDATE,DELETE'),\n"
			"  (11, 'SELECT,UPDATE,DELETE'),\n"
			"  (12, 'INSERT,DELETE'),\n"
			"  (13, 'SELECT,INSERT,DELETE'),\n"
			"  (14, 'INSERT,UPDATE,DELETE'),\n"
			"  (15, 'SELECT,INSERT,UPDATE,DELETE'),\n"
			"  (65, 'SELECT,TRUNCATE'),\n"
			"  (66, 'UPDATE,TRUNCATE'),\n"
			"  (68, 'INSERT,TRUNCATE'),\n"
			"  (72, 'DELETE,TRUNCATE'),\n"
			"  (67, 'SELECT,UPDATE,TRUNCATE'),\n"
			"  (69, 'SELECT,INSERT,TRUNCATE'),\n"
			"  (73, 'SELECT,DELETE,TRUNCATE'),\n"
			"  (70, 'INSERT,UPDATE,TRUNCATE'),\n"
			"  (76, 'INSERT,DELETE,TRUNCATE'),\n"
			"  (74, 'UPDATE,DELETE,TRUNCATE'),\n"
			"  (71, 'SELECT,INSERT,UPDATE,TRUNCATE'),\n"
			"  (75, 'SELECT,UPDATE,DELETE,TRUNCATE'),\n"
			"  (77, 'SELECT,INSERT,DELETE,TRUNCATE'),\n"
			"  (78, 'INSERT,UPDATE,DELETE,TRUNCATE'),\n"
			"  (79, 'SELECT,INSERT,UPDATE,DELETE,TRUNCATE');\n"
			"ALTER TABLE sys.privilege_codes SET READ ONLY;\n"
			"GRANT SELECT ON sys.privilege_codes TO PUBLIC;\n"
			"UPDATE sys._tables "
			"SET system = TRUE "
			"WHERE name = 'privilege_codes' "
			"AND schema_id = (SELECT id FROM sys.schemas WHERE name = 'sys');\n"
		);

	/* 60_wlcr.sql */
	pos += snprintf(buf + pos, bufsize - pos,
			"create procedure master()\n"
			"external name wlc.master;\n"
			"create procedure master(path string)\n"
			"external name wlc.master;\n"
			"create procedure stopmaster()\n"
			"external name wlc.stopmaster;\n"
			"create procedure masterbeat( duration int)\n"
			"external name wlc.\"setmasterbeat\";\n"
			"create function masterClock() returns string\n"
			"external name wlc.\"getmasterclock\";\n"
			"create function masterTick() returns bigint\n"
			"external name wlc.\"getmastertick\";\n"
			"create procedure replicate()\n"
			"external name wlr.replicate;\n"
			"create procedure replicate(pointintime timestamp)\n"
			"external name wlr.replicate;\n"
			"create procedure replicate(dbname string)\n"
			"external name wlr.replicate;\n"
			"create procedure replicate(dbname string, pointintime timestamp)\n"
			"external name wlr.replicate;\n"
			"create procedure replicate(dbname string, id tinyint)\n"
			"external name wlr.replicate;\n"
			"create procedure replicate(dbname string, id smallint)\n"
			"external name wlr.replicate;\n"
			"create procedure replicate(dbname string, id integer)\n"
			"external name wlr.replicate;\n"
			"create procedure replicate(dbname string, id bigint)\n"
			"external name wlr.replicate;\n"
			"create procedure replicabeat(duration integer)\n"
			"external name wlr.\"setreplicabeat\";\n"
			"create function replicaClock() returns string\n"
			"external name wlr.\"getreplicaclock\";\n"
			"create function replicaTick() returns bigint\n"
			"external name wlr.\"getreplicatick\";\n"
			"insert into sys.systemfunctions (select id from sys.functions where name in ('master', 'stopmaster', 'masterbeat', 'masterclock', 'mastertick', 'replicate', 'replicabeat', 'replicaclock', 'replicatick') and schema_id = (select id from sys.schemas where name = 'sys') and id not in (select function_id from sys.systemfunctions));\n"
		);

	/* 97_comments */
	pos += snprintf(buf + pos, bufsize - pos,
			"CREATE TABLE sys.comments (\n"
			"        id INTEGER NOT NULL PRIMARY KEY,\n"
			"        remark VARCHAR(65000) NOT NULL\n"
			");\n"
			"GRANT SELECT ON sys.comments TO PUBLIC;\n"
			"CREATE PROCEDURE sys.no_op()\n"
			"BEGIN\n"
			"    DECLARE dummy INTEGER;\n"
			"END;\n"
			"CREATE FUNCTION sys.function_type_keyword(ftype INT)\n"
			"RETURNS VARCHAR(20)\n"
			"BEGIN\n"
			"	RETURN CASE ftype\n"
			"                WHEN 1 THEN 'FUNCTION'\n"
			"                WHEN 2 THEN 'PROCEDURE'\n"
			"                WHEN 3 THEN 'AGGREGATE'\n"
			"                WHEN 4 THEN 'FILTER FUNCTION'\n"
			"                WHEN 5 THEN 'FUNCTION' -- table returning function\n"
			"                WHEN 6 THEN 'FUNCTION' -- analytic function\n"
			"                WHEN 7 THEN 'LOADER'\n"
			"                ELSE 'ROUTINE'\n"
			"        END;\n"
			"END;\n"
			"GRANT EXECUTE ON FUNCTION sys.function_type_keyword(INT) TO PUBLIC;\n"
			"CREATE VIEW sys.describe_all_objects AS\n"
			"SELECT s.name AS sname,\n"
			"	  t.name,\n"
			"	  s.name || '.' || t.name AS fullname,\n"
			"	  CAST(CASE t.type\n"
			"	   WHEN 1 THEN 2 -- ntype for views\n"
			"	   ELSE 1	  -- ntype for tables\n"
			"	   END AS SMALLINT) AS ntype,\n"
			"	  (CASE WHEN t.system THEN 'SYSTEM ' ELSE '' END) || tt.table_type_name AS type,\n"
			"	  t.system,\n"
			"	  c.remark AS remark\n"
			"  FROM sys._tables t\n"
			"  LEFT OUTER JOIN sys.comments c ON t.id = c.id\n"
			"  LEFT OUTER JOIN sys.schemas s ON t.schema_id = s.id\n"
			"  LEFT OUTER JOIN sys.table_types tt ON t.type = tt.table_type_id\n"
			"UNION ALL\n"
			"SELECT s.name AS sname,\n"
			"	  sq.name,\n"
			"	  s.name || '.' || sq.name AS fullname,\n"
			"	  CAST(4 AS SMALLINT) AS ntype,\n"
			"	  'SEQUENCE' AS type,\n"
			"	  false AS system,\n"
			"	  c.remark AS remark\n"
			"  FROM sys.sequences sq\n"
			"  LEFT OUTER JOIN sys.comments c ON sq.id = c.id\n"
			"  LEFT OUTER JOIN sys.schemas s ON sq.schema_id = s.id\n"
			"UNION ALL\n"
			"SELECT DISTINCT s.name AS sname,  -- DISTINCT is needed to filter out duplicate overloaded function/procedure names\n"
			"	  f.name,\n"
			"	  s.name || '.' || f.name AS fullname,\n"
			"	  CAST(8 AS SMALLINT) AS ntype,\n"
			"	  (CASE WHEN sf.function_id IS NOT NULL THEN 'SYSTEM ' ELSE '' END) || sys.function_type_keyword(f.type) AS type,\n"
			"	  sf.function_id IS NOT NULL AS system,\n"
			"	  c.remark AS remark\n"
			"  FROM sys.functions f\n"
			"  LEFT OUTER JOIN sys.comments c ON f.id = c.id\n"
			"  LEFT OUTER JOIN sys.schemas s ON f.schema_id = s.id\n"
			"  LEFT OUTER JOIN sys.systemfunctions sf ON f.id = sf.function_id\n"
			"UNION ALL\n"
			"SELECT NULL AS sname,\n"
			"	  s.name,\n"
			"	  s.name AS fullname,\n"
			"	  CAST(16 AS SMALLINT) AS ntype,\n"
			"	  (CASE WHEN s.system THEN 'SYSTEM SCHEMA' ELSE 'SCHEMA' END) AS type,\n"
			"	  s.system,\n"
			"	  c.remark AS remark\n"
			"  FROM sys.schemas s\n"
			"  LEFT OUTER JOIN sys.comments c ON s.id = c.id\n"
			" ORDER BY system, name, sname, ntype;\n"
			"GRANT SELECT ON sys.describe_all_objects TO PUBLIC;\n"
			"CREATE VIEW sys.commented_function_signatures AS\n"
			"SELECT f.id AS fid,\n"
			"       s.name AS schema,\n"
			"       f.name AS fname,\n"
			"       sys.function_type_keyword(f.type) AS category,\n"
			"       sf.function_id IS NOT NULL AS system,\n"
			"       CASE RANK() OVER (PARTITION BY f.id ORDER BY p.number ASC) WHEN 1 THEN f.name ELSE NULL END AS name,\n"
			"       CASE RANK() OVER (PARTITION BY f.id ORDER BY p.number DESC) WHEN 1 THEN c.remark ELSE NULL END AS remark,\n"
			"       p.type, p.type_digits, p.type_scale,\n"
			"       ROW_NUMBER() OVER (ORDER BY f.id, p.number) AS line\n"
			"  FROM sys.functions f\n"
			"  JOIN sys.comments c ON f.id = c.id\n"
			"  JOIN sys.schemas s ON f.schema_id = s.id\n"
			"  LEFT OUTER JOIN sys.systemfunctions sf ON f.id = sf.function_id\n"
			"  LEFT OUTER JOIN sys.args p ON f.id = p.func_id AND p.inout = 1\n"
			" ORDER BY line;\n"
			"GRANT SELECT ON sys.commented_function_signatures TO PUBLIC;\n"
			"UPDATE sys._tables\n"
			"SET system = true\n"
			"WHERE name IN ('comments', 'describe_all_objects', 'commented_function_signatures')\n"
			"AND schema_id = (SELECT id FROM sys.schemas WHERE name = 'sys');\n"
			"DELETE FROM sys.systemfunctions WHERE function_id IS NULL;\n"
			"ALTER TABLE sys.systemfunctions ALTER COLUMN function_id SET NOT NULL;\n"
			"INSERT INTO sys.systemfunctions\n"
			"SELECT id FROM sys.functions\n"
			"WHERE schema_id = (SELECT id FROM sys.schemas WHERE name = 'sys')\n"
			"AND name IN ('function_type_keyword', 'no_op');\n"
			"ALTER TABLE sys.keywords SET READ WRITE;\n"
			"INSERT INTO sys.keywords VALUES ('COMMENT'), ('CONTINUE'), ('START'), ('TRUNCATE');\n"
			"-- ALTER TABLE sys.keywords SET READ ONLY;\n"
/* TODO fix. Last ALTER TABLE is disabled as it produces: !SQLException:sql.alter_table_set_access:40000!ALTER TABLE: set READ or INSERT ONLY not possible with outstanding updates (wait until updates are flushed) */
		);
	pos += snprintf(buf + pos, bufsize - pos,
			"delete from sys.systemfunctions where function_id not in (select id from sys.functions);\n");

	if (schema)
		pos += snprintf(buf + pos, bufsize - pos, "set schema \"%s\";\n", schema);

	assert(pos < bufsize);
	printf("Running database upgrade commands:\n%s\n", buf);
	err = SQLstatementIntern(c, &buf, "update", 1, 0, NULL);
	GDKfree(buf);
	return err;		/* usually MAL_SUCCEED */
}

#ifdef HAVE_NETCDF
static str
sql_update_mar2018_netcdf(Client c, mvc *sql)
{
	size_t bufsize = 1000, pos = 0;
	char *buf, *err;
	char *schema;

	schema = stack_get_string(sql, "current_schema");
	buf = GDKmalloc(bufsize);
	if (buf== NULL)
		throw(SQL, "sql_update_mar2018_netcdf", SQLSTATE(HY001) MAL_MALLOC_FAIL);

	pos += snprintf(buf + pos, bufsize - pos, "set schema sys;\n");

	/* 74_netcdf.sql */
	pos += snprintf(buf + pos, bufsize - pos,
			"grant select on sys.netcdf_files to public;\n"
			"grant select on sys.netcdf_dims to public;\n"
			"grant select on sys.netcdf_vars to public;\n"
			"grant select on sys.netcdf_vardim to public;\n"
			"grant select on sys.netcdf_attrs to public;\n"
			"grant execute on procedure sys.netcdf_attach(varchar(256)) to public;\n"
			"grant execute on procedure sys.netcdf_importvar(integer, varchar(256)) to public;\n");

	if (schema)
		pos += snprintf(buf + pos, bufsize - pos, "set schema \"%s\";\n", schema);

	assert(pos < bufsize);
	printf("Running database upgrade commands:\n%s\n", buf);
	err = SQLstatementIntern(c, &buf, "update", 1, 0, NULL);
	GDKfree(buf);
	return err;		/* usually MAL_SUCCEED */
}
#endif	/* HAVE_NETCDF */

<<<<<<< HEAD
static str
sql_update_timetrails(Client c, mvc *sql)
{
	int i;
	size_t bufsize = 10000, pos = 0;
	char *buf = GDKmalloc(bufsize), *err = NULL;
	char *schema = stack_get_string(sql, "current_schema");
	char *schemas_to_set[2] = {"sys", "tmp"};

	if( buf== NULL)
		throw(SQL, "sql_update_timetrails", SQLSTATE(HY001) MAL_MALLOC_FAIL);

	for(i = 0; i < 2; i++) {
		pos += snprintf(buf + pos, bufsize - pos, "set schema \"%s\";\n", schemas_to_set[i]);
		pos += snprintf(buf + pos, bufsize - pos,
						"create table _streams (id int, table_id int, window int, stride int);\n");
	}
=======
#ifdef HAVE_SAMTOOLS
static str
sql_update_mar2018_samtools(Client c, mvc *sql)
{
	size_t bufsize = 2000, pos = 0;
	char *buf, *err;
	char *schema;
	sql_schema *s = mvc_bind_schema(sql, "bam");

	if (s == NULL)
		return MAL_SUCCEED;

	schema = stack_get_string(sql, "current_schema");
	buf = GDKmalloc(bufsize);
	if (buf== NULL)
		throw(SQL, "sql_update_mar2018_samtools", SQLSTATE(HY001) MAL_MALLOC_FAIL);

	pos += snprintf(buf + pos, bufsize - pos, "set schema sys;\n");

	/* 85_bam.sql */
	list *l = sa_list(sql->sa);
	sql_subtype tpi, tps;
	sql_find_subtype(&tpi, "int", 0, 0);
	sql_find_subtype(&tps, "clob", 0, 0);
	list_append(l, &tpi);
	list_append(l, &tps);
	list_append(l, &tpi);
	list_append(l, &tps);
	if (sql_bind_func_(sql->sa, s, "seq_char", l, F_FUNC) == NULL) {
		pos += snprintf(buf + pos, bufsize - pos,
				"CREATE FUNCTION bam.seq_char(ref_pos INT, alg_seq STRING, alg_pos INT, alg_cigar STRING)\n"
				"RETURNS CHAR(1) EXTERNAL NAME bam.seq_char;\n"
			"insert into sys.systemfunctions (select id from sys.functions where name in ('seq_char') and schema_id = (select id from sys.schemas where name = 'bam') and id not in (select function_id from sys.systemfunctions));\n");
	}
	sql_find_subtype(&tpi, "smallint", 0, 0);
	if (sql_bind_func3(sql->sa, s, "bam_loader_repos", &tps, &tpi, &tpi, F_PROC) != NULL) {
		pos += snprintf(buf + pos, bufsize - pos,
				"drop procedure bam.bam_loader_repos(string, smallint, smallint);\n"
				"drop procedure bam.bam_loader_files(string, smallint, smallint);\n"
				"delete from systemfunctions where function_id not in (select id from functions);\n");
	}
	if (sql_bind_func(sql->sa, s, "bam_loader_repos", &tps, &tpi, F_PROC) == NULL) {
		pos += snprintf(buf + pos, bufsize - pos,
				"CREATE PROCEDURE bam.bam_loader_repos(bam_repos STRING, dbschema SMALLINT)\n"
				"EXTERNAL NAME bam.bam_loader_repos;\n"
				"CREATE PROCEDURE bam.bam_loader_files(bam_files STRING, dbschema SMALLINT)\n"
				"EXTERNAL NAME bam.bam_loader_files;\n"
			"insert into sys.systemfunctions (select id from sys.functions where name in ('bam_loader_repos', 'bam_loader_files') and schema_id = (select id from sys.schemas where name = 'bam') and id not in (select function_id from sys.systemfunctions));\n");
	}

	pos += snprintf(buf + pos, bufsize - pos,
			"GRANT SELECT ON bam.files TO PUBLIC;\n"
			"GRANT SELECT ON bam.sq TO PUBLIC;\n"
			"GRANT SELECT ON bam.rg TO PUBLIC;\n"
			"GRANT SELECT ON bam.pg TO PUBLIC;\n"
			"GRANT SELECT ON bam.export TO PUBLIC;\n"
			"GRANT EXECUTE ON FUNCTION bam.bam_flag(SMALLINT, STRING) TO PUBLIC;\n"
			"GRANT EXECUTE ON FUNCTION bam.reverse_seq(STRING) TO PUBLIC;\n"
			"GRANT EXECUTE ON FUNCTION bam.reverse_qual(STRING) TO PUBLIC;\n"
			"GRANT EXECUTE ON FUNCTION bam.seq_length(STRING) TO PUBLIC;\n"
			"GRANT EXECUTE ON FUNCTION bam.seq_char(INT, STRING, INT, STRING) TO PUBLIC;\n"
			"GRANT EXECUTE ON PROCEDURE bam.bam_loader_repos(STRING, SMALLINT) TO PUBLIC;\n"
			"GRANT EXECUTE ON PROCEDURE bam.bam_loader_files(STRING, SMALLINT) TO PUBLIC;\n"
			"GRANT EXECUTE ON PROCEDURE bam.bam_loader_file(STRING, SMALLINT) TO PUBLIC;\n"
			"GRANT EXECUTE ON PROCEDURE bam.bam_drop_file(BIGINT, SMALLINT) TO PUBLIC;\n"
			"GRANT EXECUTE ON PROCEDURE bam.sam_export(STRING) TO PUBLIC;\n"
			"GRANT EXECUTE ON PROCEDURE bam.bam_export(STRING) TO PUBLIC;\n");

>>>>>>> a86cf5a9
	if (schema)
		pos += snprintf(buf + pos, bufsize - pos, "set schema \"%s\";\n", schema);

	assert(pos < bufsize);
	printf("Running database upgrade commands:\n%s\n", buf);
	err = SQLstatementIntern(c, &buf, "update", 1, 0, NULL);
	GDKfree(buf);
	return err;		/* usually MAL_SUCCEED */
}
<<<<<<< HEAD
=======
#endif	/* HAVE_SAMTOOLS */
>>>>>>> a86cf5a9

void
SQLupgrades(Client c, mvc *m)
{
	sql_subtype tp;
	sql_subfunc *f;
	char *err;
	sql_schema *s = mvc_bind_schema(m, "sys");
	sql_table *t;
	sql_column *col;

#ifdef HAVE_HGE
	if (have_hge) {
		sql_find_subtype(&tp, "hugeint", 0, 0);
		if (!sql_bind_aggr(m->sa, s, "var_pop", &tp)) {
			if ((err = sql_update_hugeint(c, m)) != NULL) {
				fprintf(stderr, "!%s\n", err);
				freeException(err);
			}
		}
	}
#endif

	/* add missing epoch functions */
	if ((err = sql_update_epoch(c, m)) != NULL) {
		fprintf(stderr, "!%s\n", err);
		freeException(err);
	}

	f = sql_bind_func_(m->sa, s, "env", NULL, F_UNION);
	if (f && sql_privilege(m, ROLE_PUBLIC, f->func->base.id, PRIV_EXECUTE, 0) != PRIV_EXECUTE) {
		sql_table *privs = find_sql_table(s, "privileges");
		int pub = ROLE_PUBLIC, p = PRIV_EXECUTE, zero = 0;

		table_funcs.table_insert(m->session->tr, privs, &f->func->base.id, &pub, &p, &zero, &zero);
	}

	/* If the point type exists, but the geometry type does not
	 * exist any more at the "sys" schema (i.e., the first part of
	 * the upgrade has been completed succesfully), then move on
	 * to the second part */
	if (find_sql_type(s, "point") != NULL) {
		/* type sys.point exists: this is an old geom-enabled
		 * database */
		if ((err = sql_update_geom(c, m, 1)) != NULL) {
			fprintf(stderr, "!%s\n", err);
			freeException(err);
		}
	} else if (geomsqlfix_get() != NULL) {
		/* the geom module is loaded... */
		sql_find_subtype(&tp, "clob", 0, 0);
		if (!sql_bind_func(m->sa, s, "st_wkttosql",
				   &tp, NULL, F_FUNC)) {
			/* ... but the database is not geom-enabled */
			if ((err = sql_update_geom(c, m, 0)) != NULL) {
				fprintf(stderr, "!%s\n", err);
				freeException(err);
			}
		}
	}

	sql_find_subtype(&tp, "clob", 0, 0);
	if (!sql_bind_func3(m->sa, s, "createorderindex", &tp, &tp, &tp, F_PROC)) {
		if ((err = sql_update_dec2016(c, m)) != NULL) {
			fprintf(stderr, "!%s\n", err);
			freeException(err);
		}
	}

	if ((err = sql_update_dec2016_sp2(c, m)) != NULL) {
		fprintf(stderr, "!%s\n", err);
		freeException(err);
	}

	sql_find_subtype(&tp, "bigint", 0, 0);
	if ((f = sql_bind_func(m->sa, s, "settimeout", &tp, NULL, F_PROC)) != NULL &&
	     /* The settimeout function used to be in the sql module */
	     f->func->sql && f->func->query && strstr(f->func->query, "sql") != NULL) {
		if ((err = sql_update_dec2016_sp3(c, m)) != NULL) {
			fprintf(stderr, "!%s\n", err);
			freeException(err);
		}
	}

	if (mvc_bind_table(m, s, "function_languages") == NULL) {
		if ((err = sql_update_jul2017(c, m)) != NULL) {
			fprintf(stderr, "!%s\n", err);
			freeException(err);
		}
	}

	if ((err = sql_update_jul2017_sp2(c)) != NULL) {
		fprintf(stderr, "!%s\n", err);
		freeException(err);
	}

	if ((err = sql_update_jul2017_sp3(c, m)) != NULL) {
		fprintf(stderr, "!%s\n", err);
		freeException(err);
	}

	if ((t = mvc_bind_table(m, s, "geometry_columns")) != NULL &&
	    (col = mvc_bind_column(m, t, "coord_dimension")) != NULL &&
	    strcmp(col->type.type->sqlname, "int") != 0) {
		if ((err = sql_update_mar2018_geom(c, m, t)) != NULL) {
			fprintf(stderr, "!%s\n", err);
			freeException(err);
		}
	}

	if (!sql_bind_func(m->sa, s, "master", NULL, NULL, F_PROC)) {
		if ((err = sql_update_mar2018(c, m)) != NULL) {
			fprintf(stderr, "!%s\n", err);
			freeException(err);
		}
#ifdef HAVE_NETCDF
		if (mvc_bind_table(m, s, "netcdf_files") != NULL &&
		    (err = sql_update_mar2018_netcdf(c, m)) != NULL) {
			fprintf(stderr, "!%s\n", err);
			freeException(err);
		}
#endif
#ifdef HAVE_SAMTOOLS
		if ((err = sql_update_mar2018_samtools(c, m)) != NULL) {
			fprintf(stderr, "!%s\n", err);
			freeException(err);
		}
#endif
	}

	/* streams tables for timetrails */
	if (mvc_bind_table(m, s, "_streams") == NULL) {
		if ((err = sql_update_timetrails(c, m)) != NULL) {
			fprintf(stderr, "!%s\n", err);
			freeException(err);
		}
	}
}<|MERGE_RESOLUTION|>--- conflicted
+++ resolved
@@ -1524,43 +1524,6 @@
 	return err;		/* usually MAL_SUCCEED */
 }
 
-#ifdef HAVE_NETCDF
-static str
-sql_update_mar2018_netcdf(Client c, mvc *sql)
-{
-	size_t bufsize = 1000, pos = 0;
-	char *buf, *err;
-	char *schema;
-
-	schema = stack_get_string(sql, "current_schema");
-	buf = GDKmalloc(bufsize);
-	if (buf== NULL)
-		throw(SQL, "sql_update_mar2018_netcdf", SQLSTATE(HY001) MAL_MALLOC_FAIL);
-
-	pos += snprintf(buf + pos, bufsize - pos, "set schema sys;\n");
-
-	/* 74_netcdf.sql */
-	pos += snprintf(buf + pos, bufsize - pos,
-			"grant select on sys.netcdf_files to public;\n"
-			"grant select on sys.netcdf_dims to public;\n"
-			"grant select on sys.netcdf_vars to public;\n"
-			"grant select on sys.netcdf_vardim to public;\n"
-			"grant select on sys.netcdf_attrs to public;\n"
-			"grant execute on procedure sys.netcdf_attach(varchar(256)) to public;\n"
-			"grant execute on procedure sys.netcdf_importvar(integer, varchar(256)) to public;\n");
-
-	if (schema)
-		pos += snprintf(buf + pos, bufsize - pos, "set schema \"%s\";\n", schema);
-
-	assert(pos < bufsize);
-	printf("Running database upgrade commands:\n%s\n", buf);
-	err = SQLstatementIntern(c, &buf, "update", 1, 0, NULL);
-	GDKfree(buf);
-	return err;		/* usually MAL_SUCCEED */
-}
-#endif	/* HAVE_NETCDF */
-
-<<<<<<< HEAD
 static str
 sql_update_timetrails(Client c, mvc *sql)
 {
@@ -1578,7 +1541,52 @@
 		pos += snprintf(buf + pos, bufsize - pos,
 						"create table _streams (id int, table_id int, window int, stride int);\n");
 	}
-=======
+	if (schema)
+		pos += snprintf(buf + pos, bufsize - pos, "set schema \"%s\";\n", schema);
+
+	assert(pos < bufsize);
+	printf("Running database upgrade commands:\n%s\n", buf);
+	err = SQLstatementIntern(c, &buf, "update", 1, 0, NULL);
+	GDKfree(buf);
+	return err;		/* usually MAL_SUCCEED */
+}
+
+#ifdef HAVE_NETCDF
+static str
+sql_update_mar2018_netcdf(Client c, mvc *sql)
+{
+	size_t bufsize = 1000, pos = 0;
+	char *buf, *err;
+	char *schema;
+
+	schema = stack_get_string(sql, "current_schema");
+	buf = GDKmalloc(bufsize);
+	if (buf== NULL)
+		throw(SQL, "sql_update_mar2018_netcdf", SQLSTATE(HY001) MAL_MALLOC_FAIL);
+
+	pos += snprintf(buf + pos, bufsize - pos, "set schema sys;\n");
+
+	/* 74_netcdf.sql */
+	pos += snprintf(buf + pos, bufsize - pos,
+			"grant select on sys.netcdf_files to public;\n"
+			"grant select on sys.netcdf_dims to public;\n"
+			"grant select on sys.netcdf_vars to public;\n"
+			"grant select on sys.netcdf_vardim to public;\n"
+			"grant select on sys.netcdf_attrs to public;\n"
+			"grant execute on procedure sys.netcdf_attach(varchar(256)) to public;\n"
+			"grant execute on procedure sys.netcdf_importvar(integer, varchar(256)) to public;\n");
+
+	if (schema)
+		pos += snprintf(buf + pos, bufsize - pos, "set schema \"%s\";\n", schema);
+
+	assert(pos < bufsize);
+	printf("Running database upgrade commands:\n%s\n", buf);
+	err = SQLstatementIntern(c, &buf, "update", 1, 0, NULL);
+	GDKfree(buf);
+	return err;		/* usually MAL_SUCCEED */
+}
+#endif	/* HAVE_NETCDF */
+
 #ifdef HAVE_SAMTOOLS
 static str
 sql_update_mar2018_samtools(Client c, mvc *sql)
@@ -1647,7 +1655,6 @@
 			"GRANT EXECUTE ON PROCEDURE bam.sam_export(STRING) TO PUBLIC;\n"
 			"GRANT EXECUTE ON PROCEDURE bam.bam_export(STRING) TO PUBLIC;\n");
 
->>>>>>> a86cf5a9
 	if (schema)
 		pos += snprintf(buf + pos, bufsize - pos, "set schema \"%s\";\n", schema);
 
@@ -1657,10 +1664,7 @@
 	GDKfree(buf);
 	return err;		/* usually MAL_SUCCEED */
 }
-<<<<<<< HEAD
-=======
 #endif	/* HAVE_SAMTOOLS */
->>>>>>> a86cf5a9
 
 void
 SQLupgrades(Client c, mvc *m)
