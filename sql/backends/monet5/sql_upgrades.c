/*
 * This Source Code Form is subject to the terms of the Mozilla Public
 * License, v. 2.0.  If a copy of the MPL was not distributed with this
 * file, You can obtain one at http://mozilla.org/MPL/2.0/.
 *
 * Copyright 1997 - July 2008 CWI, August 2008 - 2018 MonetDB B.V.
 */

/*
 * SQL upgrade code
 * N. Nes, M.L. Kersten, S. Mullender
 */
#include "monetdb_config.h"
#include "mal_backend.h"
#include "sql_execute.h"
#include "sql_mvc.h"
#include "mtime.h"
#include <unistd.h>
#include "sql_upgrades.h"

#include "rel_remote.h"
#include "mal_authorize.h"

#ifdef HAVE_EMBEDDED
#define printf(fmt,...) ((void) 0)
#endif

/* this function can be used to recreate the system tables (types,
 * functions, args) when internal types and/or functions have changed
 * (i.e. the ones in sql_types.c) */
static str
sql_fix_system_tables(Client c, mvc *sql)
{
	size_t bufsize = 1000000, pos = 0;
	char *buf = GDKmalloc(bufsize), *err = NULL;
	char *schema = stack_get_string(sql, "current_schema");
	node *n;
	sql_schema *s;

	if (buf == NULL)
		throw(SQL, "sql_fix_system_tables", SQLSTATE(HY001) MAL_MALLOC_FAIL);
	s = mvc_bind_schema(sql, "sys");
	pos += snprintf(buf + pos, bufsize - pos, "set schema \"sys\";\n");

	pos += snprintf(buf + pos, bufsize - pos,
			"delete from sys.dependencies where id < 2000;\n");

	/* recreate internal types */
	pos += snprintf(buf + pos, bufsize - pos,
			"delete from sys.types where id < 2000;\n");
	for (n = types->h; n; n = n->next) {
		sql_type *t = n->data;

		if (t->base.id >= 2000)
			continue;

		pos += snprintf(buf + pos, bufsize - pos,
				"insert into sys.types values"
				" (%d, '%s', '%s', %u, %u, %d, %d, %d);\n",
				t->base.id, t->base.name, t->sqlname, t->digits,
				t->scale, t->radix, t->eclass,
				t->s ? t->s->base.id : s->base.id);
	}

	/* recreate internal functions */
	pos += snprintf(buf + pos, bufsize - pos,
			"delete from sys.functions where id < 2000;\n"
			"delete from sys.args where func_id not in"
			" (select id from sys.functions);\n");
	for (n = funcs->h; n; n = n->next) {
		sql_func *func = n->data;
		int number = 0;
		sql_arg *arg;
		node *m;

		if (func->base.id >= 2000)
			continue;

		pos += snprintf(buf + pos, bufsize - pos,
				"insert into sys.functions values"
				" (%d, '%s', '%s', '%s',"
				" %d, %d, %s, %s, %s, %d);\n",
				func->base.id, func->base.name,
				func->imp, func->mod, FUNC_LANG_INT,
				func->type,
				func->side_effect ? "true" : "false",
				func->varres ? "true" : "false",
				func->vararg ? "true" : "false",
				func->s ? func->s->base.id : s->base.id);
		if (func->res) {
			for (m = func->res->h; m; m = m->next, number++) {
				arg = m->data;
				pos += snprintf(buf + pos, bufsize - pos,
						"insert into sys.args"
						" values"
						" (%d, %d, 'res_%d',"
						" '%s', %u, %u, %d,"
						" %d);\n",
						store_next_oid(),
						func->base.id,
						number,
						arg->type.type->sqlname,
						arg->type.digits,
						arg->type.scale,
						arg->inout, number);
			}
		}
		for (m = func->ops->h; m; m = m->next, number++) {
			arg = m->data;
			if (arg->name)
				pos += snprintf(buf + pos, bufsize - pos,
						"insert into sys.args"
						" values"
						" (%d, %d, '%s', '%s',"
						" %u, %u, %d, %d);\n",
						store_next_oid(),
						func->base.id,
						arg->name,
						arg->type.type->sqlname,
						arg->type.digits,
						arg->type.scale,
						arg->inout, number);
			else
				pos += snprintf(buf + pos, bufsize - pos,
						"insert into sys.args"
						" values"
						" (%d, %d, 'arg_%d',"
						" '%s', %u, %u, %d,"
						" %d);\n",
						store_next_oid(),
						func->base.id,
						number,
						arg->type.type->sqlname,
						arg->type.digits,
						arg->type.scale,
						arg->inout, number);
		}
	}
	for (n = aggrs->h; n; n = n->next) {
		sql_func *aggr = n->data;
		sql_arg *arg;

		if (aggr->base.id >= 2000)
			continue;

		pos += snprintf(buf + pos, bufsize - pos,
				"insert into sys.functions values"
				" (%d, '%s', '%s', '%s', %d, %d, false,"
				" %s, %s, %d);\n",
				aggr->base.id, aggr->base.name, aggr->imp,
				aggr->mod, FUNC_LANG_INT, aggr->type,
				aggr->varres ? "true" : "false",
				aggr->vararg ? "true" : "false",
				aggr->s ? aggr->s->base.id : s->base.id);
		arg = aggr->res->h->data;
		pos += snprintf(buf + pos, bufsize - pos,
				"insert into sys.args values"
				" (%d, %d, 'res', '%s', %u, %u, %d, 0);\n",
				store_next_oid(), aggr->base.id,
				arg->type.type->sqlname, arg->type.digits,
				arg->type.scale, arg->inout);
		if (aggr->ops->h) {
			arg = aggr->ops->h->data;
			pos += snprintf(buf + pos, bufsize - pos,
					"insert into sys.args values"
					" (%d, %d, 'arg', '%s', %u,"
					" %u, %d, 1);\n",
					store_next_oid(), aggr->base.id,
					arg->type.type->sqlname,
					arg->type.digits, arg->type.scale,
					arg->inout);
		}
	}
	pos += snprintf(buf + pos, bufsize - pos,
			"delete from sys.systemfunctions where function_id < 2000;\n"
			"insert into sys.systemfunctions"
			" (select id from sys.functions where id < 2000);\n");

	if (schema)
		pos += snprintf(buf + pos, bufsize - pos, "set schema \"%s\";\n", schema);

	assert(pos < bufsize);
	printf("Running database upgrade commands:\n%s\n", buf);
	err = SQLstatementIntern(c, &buf, "update", 1, 0, NULL);
	GDKfree(buf);
	return err;		/* usually MAL_SUCCEED */
}

#ifdef HAVE_HGE
static str
sql_update_hugeint(Client c, mvc *sql)
{
	size_t bufsize = 8192, pos = 0;
	char *buf, *err;
	char *schema;
	sql_schema *s;

	if ((err = sql_fix_system_tables(c, sql)) != NULL)
		return err;

	if ((buf = GDKmalloc(bufsize)) == NULL)
		throw(SQL, "sql_update_hugeint", SQLSTATE(HY001) MAL_MALLOC_FAIL);

	schema = stack_get_string(sql, "current_schema");

	s = mvc_bind_schema(sql, "sys");

	pos += snprintf(buf + pos, bufsize - pos, "set schema \"sys\";\n");

	pos += snprintf(buf + pos, bufsize - pos,
			"create function fuse(one bigint, two bigint)\n"
			"returns hugeint\n"
			"external name udf.fuse;\n");

	pos += snprintf(buf + pos, bufsize - pos,
			"create function sys.generate_series(first hugeint, last hugeint)\n"
			"returns table (value hugeint)\n"
			"external name generator.series;\n");

	pos += snprintf(buf + pos, bufsize - pos,
			"create function sys.generate_series(first hugeint, last hugeint, stepsize hugeint)\n"
			"returns table (value hugeint)\n"
			"external name generator.series;\n");

	/* 39_analytics_hge.sql */
	pos += snprintf(buf + pos, bufsize - pos,
			"create aggregate stddev_samp(val HUGEINT) returns DOUBLE\n"
			"    external name \"aggr\".\"stdev\";\n"
			"create aggregate stddev_pop(val HUGEINT) returns DOUBLE\n"
			"    external name \"aggr\".\"stdevp\";\n"
			"create aggregate var_samp(val HUGEINT) returns DOUBLE\n"
			"    external name \"aggr\".\"variance\";\n"
			"create aggregate var_pop(val HUGEINT) returns DOUBLE\n"
			"    external name \"aggr\".\"variancep\";\n"
			"create aggregate median(val HUGEINT) returns HUGEINT\n"
			"    external name \"aggr\".\"median\";\n"
			"create aggregate quantile(val HUGEINT, q DOUBLE) returns HUGEINT\n"
			"    external name \"aggr\".\"quantile\";\n"
			"create aggregate corr(e1 HUGEINT, e2 HUGEINT) returns DOUBLE\n"
			"    external name \"aggr\".\"corr\";\n");

	/* 40_json_hge.sql */
	pos += snprintf(buf + pos, bufsize - pos,
			"create function json.filter(js json, name hugeint)\n"
			"returns json\n"
			"external name json.filter;\n");

	pos += snprintf(buf + pos, bufsize - pos,
			"drop view sys.tablestoragemodel;\n"
			"create view sys.tablestoragemodel\n"
			"as select \"schema\",\"table\",max(count) as \"count\",\n"
			"  sum(columnsize) as columnsize,\n"
			"  sum(heapsize) as heapsize,\n"
			"  sum(hashes) as hashes,\n"
			"  sum(\"imprints\") as \"imprints\",\n"
			"  sum(case when sorted = false then 8 * count else 0 end) as auxiliary\n"
			"from sys.storagemodel() group by \"schema\",\"table\";\n");

	pos += snprintf(buf + pos, bufsize - pos,
			"insert into sys.systemfunctions (select id from sys.functions where name in ('fuse', 'generate_series', 'stddev_samp', 'stddev_pop', 'var_samp', 'var_pop', 'median', 'quantile', 'corr') and schema_id = (select id from sys.schemas where name = 'sys') and id not in (select function_id from sys.systemfunctions));\n"
			"insert into sys.systemfunctions (select id from sys.functions where name = 'filter' and schema_id = (select id from sys.schemas where name = 'json') and id not in (select function_id from sys.systemfunctions));\n"
			"update sys._tables set system = true where name = 'tablestoragemodel' and schema_id = (select id from sys.schemas where name = 'sys');\n");

	if (s != NULL) {
		sql_table *t;

		if ((t = mvc_bind_table(sql, s, "tablestoragemodel")) != NULL)
			t->system = 0;
	}

	pos += snprintf(buf + pos, bufsize - pos,
			"grant execute on aggregate sys.stddev_samp(hugeint) to public;\n"
			"grant execute on aggregate sys.stddev_pop(hugeint) to public;\n"
			"grant execute on aggregate sys.var_samp(hugeint) to public;\n"
			"grant execute on aggregate sys.var_pop(hugeint) to public;\n"
			"grant execute on aggregate sys.median(hugeint) to public;\n"
			"grant execute on aggregate sys.quantile(hugeint, double) to public;\n"
			"grant execute on aggregate sys.corr(hugeint, hugeint) to public;\n"
			"grant execute on function json.filter(json, hugeint) to public;\n");

	if (schema)
		pos += snprintf(buf + pos, bufsize - pos, "set schema \"%s\";\n", schema);
	pos += snprintf(buf + pos, bufsize - pos, "commit;\n");
	assert(pos < bufsize);

	printf("Running database upgrade commands:\n%s\n", buf);
	err = SQLstatementIntern(c, &buf, "update", 1, 0, NULL);
	GDKfree(buf);
	return err;		/* usually MAL_SUCCEED */
}
#endif

static str
sql_update_geom(Client c, mvc *sql, int olddb)
{
	size_t bufsize, pos = 0;
	char *buf, *err = NULL;
	char *geomupgrade;
	char *schema = stack_get_string(sql, "current_schema");
	geomsqlfix_fptr fixfunc;
	node *n;
	sql_schema *s = mvc_bind_schema(sql, "sys");

	if ((fixfunc = geomsqlfix_get()) == NULL)
		return NULL;

	geomupgrade = (*fixfunc)(olddb);
	if (geomupgrade == NULL)
		throw(SQL, "sql_update_geom", SQLSTATE(HY001) MAL_MALLOC_FAIL);
	bufsize = strlen(geomupgrade) + 512;
	buf = GDKmalloc(bufsize);
	if (buf == NULL) {
		GDKfree(geomupgrade);
		throw(SQL, "sql_update_geom", SQLSTATE(HY001) MAL_MALLOC_FAIL);
	}
	pos += snprintf(buf + pos, bufsize - pos, "set schema \"sys\";\n");
	pos += snprintf(buf + pos, bufsize - pos, "%s", geomupgrade);
	GDKfree(geomupgrade);

	pos += snprintf(buf + pos, bufsize - pos, "delete from sys.types where systemname in ('mbr', 'wkb', 'wkba');\n");
	for (n = types->h; n; n = n->next) {
		sql_type *t = n->data;

		if (t->base.id < 2000 &&
		    (strcmp(t->base.name, "mbr") == 0 ||
		     strcmp(t->base.name, "wkb") == 0 ||
		     strcmp(t->base.name, "wkba") == 0))
			pos += snprintf(buf + pos, bufsize - pos, "insert into sys.types values (%d, '%s', '%s', %u, %u, %d, %d, %d);\n", t->base.id, t->base.name, t->sqlname, t->digits, t->scale, t->radix, t->eclass, t->s ? t->s->base.id : s->base.id);
	}

	if (schema)
		pos += snprintf(buf + pos, bufsize - pos, "set schema \"%s\";\n", schema);
	pos += snprintf(buf + pos, bufsize - pos, "commit;\n");

	assert(pos < bufsize);
	printf("Running database upgrade commands:\n%s\n", buf);
	err = SQLstatementIntern(c, &buf, "update", 1, 0, NULL);
	GDKfree(buf);
	return err;		/* usually MAL_SUCCEED */
}

static str
sql_update_dec2016(Client c, mvc *sql)
{
	size_t bufsize = 10240, pos = 0;
	char *buf = GDKmalloc(bufsize), *err = NULL;
	char *schema = stack_get_string(sql, "current_schema");
	sql_schema *s;

	if (buf == NULL)
		throw(SQL, "sql_update_dec2016", SQLSTATE(HY001) MAL_MALLOC_FAIL);
	s = mvc_bind_schema(sql, "sys");
	pos += snprintf(buf + pos, bufsize - pos, "set schema \"sys\";\n");

	{
		sql_table *t;

		if ((t = mvc_bind_table(sql, s, "storagemodel")) != NULL)
			t->system = 0;
		if ((t = mvc_bind_table(sql, s, "storagemodelinput")) != NULL)
			t->system = 0;
		if ((t = mvc_bind_table(sql, s, "storage")) != NULL)
			t->system = 0;
		if ((t = mvc_bind_table(sql, s, "tablestoragemodel")) != NULL)
			t->system = 0;
	}

	/* 18_index.sql */
	pos += snprintf(buf + pos, bufsize - pos,
			"create procedure sys.createorderindex(sys string, tab string, col string)\n"
			"external name sql.createorderindex;\n"
			"create procedure sys.droporderindex(sys string, tab string, col string)\n"
			"external name sql.droporderindex;\n");

	/* 24_zorder.sql */
	pos += snprintf(buf + pos, bufsize - pos,
			"drop function sys.zorder_decode_y;\n"
			"drop function sys.zorder_decode_x;\n"
			"drop function sys.zorder_encode;\n");

	/* 75_storagemodel.sql */
	pos += snprintf(buf + pos, bufsize - pos,
			"drop view sys.tablestoragemodel;\n"
			"drop view sys.storagemodel;\n"
			"drop function sys.storagemodel();\n"
			"drop procedure sys.storagemodelinit();\n"
			"drop function sys.\"storage\"(string, string, string);\n"
			"drop function sys.\"storage\"(string, string);\n"
			"drop function sys.\"storage\"(string);\n"
			"drop view sys.\"storage\";\n"
			"drop function sys.\"storage\"();\n"
			"alter table sys.storagemodelinput add column \"revsorted\" boolean;\n"
			"alter table sys.storagemodelinput add column \"unique\" boolean;\n"
			"alter table sys.storagemodelinput add column \"orderidx\" bigint;\n"
			"create function sys.\"storage\"()\n"
			"returns table (\n"
			" \"schema\" string,\n"
			" \"table\" string,\n"
			" \"column\" string,\n"
			" \"type\" string,\n"
			" \"mode\" string,\n"
			" location string,\n"
			" \"count\" bigint,\n"
			" typewidth int,\n"
			" columnsize bigint,\n"
			" heapsize bigint,\n"
			" hashes bigint,\n"
			" phash boolean,\n"
			" \"imprints\" bigint,\n"
			" sorted boolean,\n"
			" revsorted boolean,\n"
			" \"unique\" boolean,\n"
			" orderidx bigint\n"
			")\n"
			"external name sql.\"storage\";\n"
			"create view sys.\"storage\" as select * from sys.\"storage\"();\n"
			"create function sys.\"storage\"( sname string)\n"
			"returns table (\n"
			" \"schema\" string,\n"
			" \"table\" string,\n"
			" \"column\" string,\n"
			" \"type\" string,\n"
			" \"mode\" string,\n"
			" location string,\n"
			" \"count\" bigint,\n"
			" typewidth int,\n"
			" columnsize bigint,\n"
			" heapsize bigint,\n"
			" hashes bigint,\n"
			" phash boolean,\n"
			" \"imprints\" bigint,\n"
			" sorted boolean,\n"
			" revsorted boolean,\n"
			" \"unique\" boolean,\n"
			" orderidx bigint\n"
			")\n"
			"external name sql.\"storage\";\n"
			"create function sys.\"storage\"( sname string, tname string)\n"
			"returns table (\n"
			" \"schema\" string,\n"
			" \"table\" string,\n"
			" \"column\" string,\n"
			" \"type\" string,\n"
			" \"mode\" string,\n"
			" location string,\n"
			" \"count\" bigint,\n"
			" typewidth int,\n"
			" columnsize bigint,\n"
			" heapsize bigint,\n"
			" hashes bigint,\n"
			" phash boolean,\n"
			" \"imprints\" bigint,\n"
			" sorted boolean,\n"
			" revsorted boolean,\n"
			" \"unique\" boolean,\n"
			" orderidx bigint\n"
			")\n"
			"external name sql.\"storage\";\n"
			"create function sys.\"storage\"( sname string, tname string, cname string)\n"
			"returns table (\n"
			" \"schema\" string,\n"
			" \"table\" string,\n"
			" \"column\" string,\n"
			" \"type\" string,\n"
			" \"mode\" string,\n"
			" location string,\n"
			" \"count\" bigint,\n"
			" typewidth int,\n"
			" columnsize bigint,\n"
			" heapsize bigint,\n"
			" hashes bigint,\n"
			" phash boolean,\n"
			" \"imprints\" bigint,\n"
			" sorted boolean,\n"
			" revsorted boolean,\n"
			" \"unique\" boolean,\n"
			" orderidx bigint\n"
			")\n"
			"external name sql.\"storage\";\n"
			"create procedure sys.storagemodelinit()\n"
			"begin\n"
			" delete from sys.storagemodelinput;\n"
			" insert into sys.storagemodelinput\n"
			" select X.\"schema\", X.\"table\", X.\"column\", X.\"type\", X.typewidth, X.count, 0, X.typewidth, false, X.sorted, X.revsorted, X.\"unique\", X.orderidx from sys.\"storage\"() X;\n"
			" update sys.storagemodelinput\n"
			" set reference = true\n"
			" where concat(concat(\"schema\",\"table\"), \"column\") in (\n"
			"  SELECT concat( concat(\"fkschema\".\"name\", \"fktable\".\"name\"), \"fkkeycol\".\"name\" )\n"
			"  FROM \"sys\".\"keys\" AS    \"fkkey\",\n"
			"    \"sys\".\"objects\" AS \"fkkeycol\",\n"
			"    \"sys\".\"tables\" AS  \"fktable\",\n"
			"    \"sys\".\"schemas\" AS \"fkschema\"\n"
			"  WHERE   \"fktable\".\"id\" = \"fkkey\".\"table_id\"\n"
			"   AND \"fkkey\".\"id\" = \"fkkeycol\".\"id\"\n"
			"   AND \"fkschema\".\"id\" = \"fktable\".\"schema_id\"\n"
			"   AND \"fkkey\".\"rkey\" > -1);\n"
			" update sys.storagemodelinput\n"
			" set \"distinct\" = \"count\"\n"
			" where \"type\" = 'varchar' or \"type\"='clob';\n"
			"end;\n"
			"create function sys.storagemodel()\n"
			"returns table (\n"
			" \"schema\" string,\n"
			" \"table\" string,\n"
			" \"column\" string,\n"
			" \"type\" string,\n"
			" \"count\" bigint,\n"
			" columnsize bigint,\n"
			" heapsize bigint,\n"
			" hashes bigint,\n"
			" \"imprints\" bigint,\n"
			" sorted boolean,\n"
			" revsorted boolean,\n"
			" \"unique\" boolean,\n"
			" orderidx bigint)\n"
			"begin\n"
			" return select I.\"schema\", I.\"table\", I.\"column\", I.\"type\", I.\"count\",\n"
			" columnsize(I.\"type\", I.count, I.\"distinct\"),\n"
			" heapsize(I.\"type\", I.\"distinct\", I.\"atomwidth\"),\n"
			" hashsize(I.\"reference\", I.\"count\"),\n"
			" imprintsize(I.\"count\",I.\"type\"),\n"
			" I.sorted, I.revsorted, I.\"unique\", I.orderidx\n"
			" from sys.storagemodelinput I;\n"
			"end;\n"
			"create view sys.storagemodel as select * from sys.storagemodel();\n"
			"create view sys.tablestoragemodel\n"
			"as select \"schema\",\"table\",max(count) as \"count\",\n"
			" sum(columnsize) as columnsize,\n"
			" sum(heapsize) as heapsize,\n"
			" sum(hashes) as hashes,\n"
			" sum(\"imprints\") as \"imprints\",\n"
			" sum(case when sorted = false then 8 * count else 0 end) as auxiliary\n"
			"from sys.storagemodel() group by \"schema\",\"table\";\n"
			"update sys._tables set system = true where name in ('storage', 'storagemodel', 'tablestoragemodel') and schema_id = (select id from sys.schemas where name = 'sys');\n");

	/* 80_statistics.sql */
	pos += snprintf(buf + pos, bufsize - pos,
			"alter table sys.statistics add column \"revsorted\" boolean;\n");

	pos += snprintf(buf + pos, bufsize - pos,
			"insert into sys.systemfunctions (select f.id from sys.functions f, sys.schemas s where f.name in ('storage', 'storagemodel') and f.type = %d and f.schema_id = s.id and s.name = 'sys');\n",
			F_UNION);
	pos += snprintf(buf + pos, bufsize - pos,
			"insert into sys.systemfunctions (select f.id from sys.functions f, sys.schemas s where f.name in ('createorderindex', 'droporderindex', 'storagemodelinit') and f.type = %d and f.schema_id = s.id and s.name = 'sys');\n",
			F_PROC);
	pos += snprintf(buf + pos, bufsize - pos,
			"delete from systemfunctions where function_id not in (select id from functions);\n");

	if (schema)
		pos += snprintf(buf + pos, bufsize - pos, "set schema \"%s\";\n", schema);
	pos += snprintf(buf + pos, bufsize - pos, "commit;\n");

	assert(pos < bufsize);
	printf("Running database upgrade commands:\n%s\n", buf);
	err = SQLstatementIntern(c, &buf, "update", 1, 0, NULL);
	GDKfree(buf);
	return err;		/* usually MAL_SUCCEED */
}

static str
sql_update_dec2016_sp2(Client c, mvc *sql)
{
	size_t bufsize = 2048, pos = 0;
	char *buf = GDKmalloc(bufsize), *err = NULL;
	char *schema = stack_get_string(sql, "current_schema");
	res_table *output;
	BAT *b;

	if (buf == NULL)
		throw(SQL, "sql_update_dec2016_sp2", SQLSTATE(HY001) MAL_MALLOC_FAIL);
	pos += snprintf(buf + pos, bufsize - pos, "select id from sys.types where sqlname = 'decimal' and digits = %d;\n",
#ifdef HAVE_HGE
			have_hge ? 39 :
#endif
			19);
	err = SQLstatementIntern(c, &buf, "update", 1, 0, &output);
	if (err) {
		GDKfree(buf);
		return err;
	}
	b = BATdescriptor(output->cols[0].b);
	if (b) {
		if (BATcount(b) > 0) {
			pos = 0;
			pos += snprintf(buf + pos, bufsize - pos, "set schema \"sys\";\n");

#ifdef HAVE_HGE
			if (have_hge) {
				pos += snprintf(buf + pos, bufsize - pos,
						"update sys.types set digits = 38 where sqlname = 'decimal' and digits = 39;\n"
						"update sys.args set type_digits = 38 where type = 'decimal' and type_digits = 39;\n");
			} else
#endif
				pos += snprintf(buf + pos, bufsize - pos,
						"update sys.types set digits = 18 where sqlname = 'decimal' and digits = 19;\n"
						"update sys.args set type_digits = 18 where type = 'decimal' and type_digits = 19;\n");

			if (schema)
				pos += snprintf(buf + pos, bufsize - pos, "set schema \"%s\";\n", schema);
			pos += snprintf(buf + pos, bufsize - pos, "commit;\n");

			assert(pos < bufsize);
			printf("Running database upgrade commands:\n%s\n", buf);
			err = SQLstatementIntern(c, &buf, "update", 1, 0, NULL);
		}
		BBPunfix(b->batCacheid);
	}
	res_tables_destroy(output);
	GDKfree(buf);
	return err;		/* usually MAL_SUCCEED */
}

static str
sql_update_dec2016_sp3(Client c, mvc *sql)
{
	size_t bufsize = 2048, pos = 0;
	char *buf = GDKmalloc(bufsize), *err = NULL;
	char *schema = stack_get_string(sql, "current_schema");

	if (buf == NULL)
		throw(SQL, "sql_update_dec2016_sp3", SQLSTATE(HY001) MAL_MALLOC_FAIL);
	pos += snprintf(buf + pos, bufsize - pos,
			"set schema \"sys\";\n"
			"drop procedure sys.settimeout(bigint);\n"
			"drop procedure sys.settimeout(bigint,bigint);\n"
			"drop procedure sys.setsession(bigint);\n"
			"create procedure sys.settimeout(\"query\" bigint) external name clients.settimeout;\n"
			"create procedure sys.settimeout(\"query\" bigint, \"session\" bigint) external name clients.settimeout;\n"
			"create procedure sys.setsession(\"timeout\" bigint) external name clients.setsession;\n"
			"insert into sys.systemfunctions (select id from sys.functions where name in ('settimeout', 'setsession') and schema_id = (select id from sys.schemas where name = 'sys') and id not in (select function_id from sys.systemfunctions));\n"
			"delete from systemfunctions where function_id not in (select id from functions);\n");
	if (schema)
		pos += snprintf(buf + pos, bufsize - pos, "set schema \"%s\";\n", schema);
	pos += snprintf(buf + pos, bufsize - pos, "commit;\n");
	assert(pos < bufsize);

	printf("Running database upgrade commands:\n%s\n", buf);
	err = SQLstatementIntern(c, &buf, "update", 1, 0, NULL);
	GDKfree(buf);
	return err;		/* usually MAL_SUCCEED */
}

static str
sql_update_jul2017(Client c, mvc *sql)
{
	size_t bufsize = 10000, pos = 0;
	char *buf = GDKmalloc(bufsize), *err = NULL;
	char *schema = stack_get_string(sql, "current_schema");
	char *q1 = "select id from sys.functions where name = 'shpload' and schema_id = (select id from sys.schemas where name = 'sys');\n";
	res_table *output;
	BAT *b;

	if( buf == NULL)
		throw(SQL, "sql_update_jul2017", SQLSTATE(HY001) MAL_MALLOC_FAIL);
	pos += snprintf(buf + pos, bufsize - pos, "set schema \"sys\";\n");

	pos += snprintf(buf + pos, bufsize - pos,
			"delete from sys._columns where table_id = (select id from sys._tables where name = 'connections' and schema_id = (select id from sys.schemas where name = 'sys'));\n"
			"delete from sys._tables where name = 'connections' and schema_id = (select id from sys.schemas where name = 'sys');\n");

	/* 09_like.sql */
	pos += snprintf(buf + pos, bufsize - pos,
			"update sys.functions set side_effect = false where name in ('like', 'ilike') and schema_id = (select id from sys.schemas where name = 'sys');\n");

	/* 25_debug.sql */
	pos += snprintf(buf + pos, bufsize - pos,
			"drop function sys.malfunctions;\n"
			"create function sys.malfunctions() returns table(\"module\" string, \"function\" string, \"signature\" string, \"address\" string, \"comment\" string) external name \"manual\".\"functions\";\n"
			"drop function sys.optimizer_stats();\n"
			"create function sys.optimizer_stats() "
			"returns table (optname string, count int, timing bigint) "
			"external name inspect.optimizer_stats;\n"
			"insert into sys.systemfunctions (select id from sys.functions where name in ('malfunctions', 'optimizer_stats') and schema_id = (select id from sys.schemas where name = 'sys') and id not in (select function_id from sys.systemfunctions));\n");

	/* 46_profiler.sql */
	pos += snprintf(buf + pos, bufsize - pos,
			"create function profiler.getlimit() returns integer external name profiler.getlimit;\n"
			"create procedure profiler.setlimit(lim integer) external name profiler.setlimit;\n"
			"drop procedure profiler.setpoolsize;\n"
			"drop procedure profiler.setstream;\n"
			"insert into sys.systemfunctions (select id from sys.functions where name in ('getlimit', 'setlimit') and schema_id = (select id from sys.schemas where name = 'profiler') and id not in (select function_id from sys.systemfunctions));\n");

	/* 51_sys_schema_extensions.sql */
	pos += snprintf(buf + pos, bufsize - pos,
			"ALTER TABLE sys.keywords SET READ ONLY;\n"
			"ALTER TABLE sys.table_types SET READ ONLY;\n"
			"ALTER TABLE sys.dependency_types SET READ ONLY;\n"

			"CREATE TABLE sys.function_types (\n"
			"function_type_id   SMALLINT NOT NULL PRIMARY KEY,\n"
			"function_type_name VARCHAR(30) NOT NULL UNIQUE);\n"
			"INSERT INTO sys.function_types (function_type_id, function_type_name) VALUES\n"
			"(1, 'Scalar function'), (2, 'Procedure'), (3, 'Aggregate function'), (4, 'Filter function'), (5, 'Function returning a table'),\n"
			"(6, 'Analytic function'), (7, 'Loader function');\n"
			"ALTER TABLE sys.function_types SET READ ONLY;\n"

			"CREATE TABLE sys.function_languages (\n"
			"language_id   SMALLINT NOT NULL PRIMARY KEY,\n"
			"language_name VARCHAR(20) NOT NULL UNIQUE);\n"
			"INSERT INTO sys.function_languages (language_id, language_name) VALUES\n"
			"(0, 'Internal C'), (1, 'MAL'), (2, 'SQL'), (3, 'R'), (6, 'Python'), (7, 'Python Mapped'), (8, 'Python2'), (9, 'Python2 Mapped'), (10, 'Python3'), (11, 'Python3 Mapped');\n"
			"ALTER TABLE sys.function_languages SET READ ONLY;\n"

			"CREATE TABLE sys.key_types (\n"
			"key_type_id   SMALLINT NOT NULL PRIMARY KEY,\n"
			"key_type_name VARCHAR(15) NOT NULL UNIQUE);\n"
			"INSERT INTO sys.key_types (key_type_id, key_type_name) VALUES\n"
			"(0, 'Primary Key'), (1, 'Unique Key'), (2, 'Foreign Key');\n"
			"ALTER TABLE sys.key_types SET READ ONLY;\n"

			"CREATE TABLE sys.index_types (\n"
			"index_type_id   SMALLINT NOT NULL PRIMARY KEY,\n"
			"index_type_name VARCHAR(25) NOT NULL UNIQUE);\n"
			"INSERT INTO sys.index_types (index_type_id, index_type_name) VALUES\n"
			"(0, 'Hash'), (1, 'Join'), (2, 'Order preserving hash'), (3, 'No-index'), (4, 'Imprint'), (5, 'Ordered');\n"
			"ALTER TABLE sys.index_types SET READ ONLY;\n"

			"CREATE TABLE sys.privilege_codes (\n"
			"privilege_code_id   INT NOT NULL PRIMARY KEY,\n"
			"privilege_code_name VARCHAR(30) NOT NULL UNIQUE);\n"
			"INSERT INTO sys.privilege_codes (privilege_code_id, privilege_code_name) VALUES\n"
			"(1, 'SELECT'), (2, 'UPDATE'), (4, 'INSERT'), (8, 'DELETE'), (16, 'EXECUTE'), (32, 'GRANT'),\n"
			"(3, 'SELECT,UPDATE'), (5, 'SELECT,INSERT'), (6, 'INSERT,UPDATE'), (7, 'SELECT,INSERT,UPDATE'),\n"
			"(9, 'SELECT,DELETE'), (10, 'UPDATE,DELETE'), (11, 'SELECT,UPDATE,DELETE'), (12, 'INSERT,DELETE'),\n"
			"(13, 'SELECT,INSERT,DELETE'), (14, 'INSERT,UPDATE,DELETE'), (15, 'SELECT,INSERT,UPDATE,DELETE');\n"
			"ALTER TABLE sys.privilege_codes SET READ ONLY;\n"

			"update sys._tables set system = true where name in ('function_languages', 'function_types', 'index_types', 'key_types', 'privilege_codes') and schema_id = (select id from sys.schemas where name = 'sys');\n");

	/* 75_shp.sql, if shp extension available */
	err = SQLstatementIntern(c, &q1, "update", 1, 0, &output);
	if (err) {
		GDKfree(buf);
		return err;
	}
	b = BATdescriptor(output->cols[0].b);
	if (b) {
		if (BATcount(b) > 0) {
			pos += snprintf(buf + pos, bufsize - pos,
					"drop procedure SHPload(integer);\n"
					"create procedure SHPload(fid integer) external name shp.import;\n"
					"insert into sys.systemfunctions (select id from sys.functions where name = 'shpload' and schema_id = (select id from sys.schemas where name = 'sys') and id not in (select function_id from sys.systemfunctions));\n");
		}
		BBPunfix(b->batCacheid);
	}
	res_tables_destroy(output);

	pos += snprintf(buf + pos, bufsize - pos,
			"delete from sys.systemfunctions where function_id not in (select id from sys.functions);\n");

	if (schema)
		pos += snprintf(buf + pos, bufsize - pos, "set schema \"%s\";\n", schema);
	pos += snprintf(buf + pos, bufsize - pos, "commit;\n");

	assert(pos < bufsize);
	printf("Running database upgrade commands:\n%s\n", buf);
	err = SQLstatementIntern(c, &buf, "update", 1, 0, NULL);
	GDKfree(buf);
	return err;		/* usually MAL_SUCCEED */
}

static str
sql_update_jul2017_sp2(Client c)
{
	char *qry = "select obj_id from sys.privileges where auth_id = 1 and obj_id in (select id from sys._tables where name in ('keywords', 'table_types', 'dependency_types', 'function_types', 'function_languages', 'key_types', 'index_types', 'privilege_codes', 'environment')) and privileges = 1;\n";
	char *err = NULL;
	res_table *output;
	BAT *b;

	err = SQLstatementIntern(c, &qry, "update", 1, 0, &output);
	if (err) {
		return err;
	}

	b = BATdescriptor(output->cols[0].b);
	if (b) {
		if (BATcount(b) < 9) {
			/* we are missing grants on these system tables, add them */
			size_t bufsize = 2048, pos = 0;
			char *buf = GDKmalloc(bufsize);

			if (buf == NULL)
				throw(SQL, "sql_update_jul2017_sp2", SQLSTATE(HY001) MAL_MALLOC_FAIL);

			/* 51_sys_schema_extensions.sql and 25_debug.sql */
			pos += snprintf(buf + pos, bufsize - pos,
				"GRANT SELECT ON sys.keywords TO PUBLIC;\n"
				"GRANT SELECT ON sys.table_types TO PUBLIC;\n"
				"GRANT SELECT ON sys.dependency_types TO PUBLIC;\n"
				"GRANT SELECT ON sys.function_types TO PUBLIC;\n"
				"GRANT SELECT ON sys.function_languages TO PUBLIC;\n"
				"GRANT SELECT ON sys.key_types TO PUBLIC;\n"
				"GRANT SELECT ON sys.index_types TO PUBLIC;\n"
				"GRANT SELECT ON sys.privilege_codes TO PUBLIC;\n"
				"GRANT EXECUTE ON FUNCTION sys.environment() TO PUBLIC;\n"
				"GRANT SELECT ON sys.environment TO PUBLIC;\n"
				);
			pos += snprintf(buf + pos, bufsize - pos, "commit;\n");
			assert(pos < bufsize);
			printf("Running database upgrade commands:\n%s\n", buf);
			err = SQLstatementIntern(c, &buf, "update", 1, 0, NULL);
			GDKfree(buf);
		}
		BBPunfix(b->batCacheid);
	}
	res_tables_destroy(output);

	return err;		/* usually NULL */
}

static str
sql_update_jul2017_sp3(Client c, mvc *sql)
{
	char *err = NULL;
	sql_schema *sys;
	sql_table *tab;
	sql_column *col;
	oid rid;

	/* if there is no value "sys_update_schemas" in
	 * sys.functions.name, we need to update the sys.functions
	 * table */
	sys = find_sql_schema(sql->session->tr, "sys");
	tab = find_sql_table(sys, "functions");
	col = find_sql_column(tab, "name");
	rid = table_funcs.column_find_row(sql->session->tr, col, "sys_update_schemas", NULL);
	if (is_oid_nil(rid)) {
		err = sql_fix_system_tables(c, sql);
		if (err != NULL)
			return err;
	}
	/* if there is no value "system_update_schemas" in
	 * sys.triggers.name, we need to add the triggers */
	tab = find_sql_table(sys, "triggers");
	col = find_sql_column(tab, "name");
	rid = table_funcs.column_find_row(sql->session->tr, col, "system_update_schemas", NULL);
	if (is_oid_nil(rid)) {
		char *schema = stack_get_string(sql, "current_schema");
		size_t bufsize = 1024, pos = 0;
		char *buf = GDKmalloc(bufsize);
		if (buf == NULL)
			throw(SQL, "sql_update_jul2017_sp3", SQLSTATE(HY001) MAL_MALLOC_FAIL);
		pos += snprintf(
			buf + pos,
			bufsize - pos,
			"set schema \"sys\";\n"
			"create trigger system_update_schemas after update on sys.schemas for each statement call sys_update_schemas();\n"
			"create trigger system_update_tables after update on sys._tables for each statement call sys_update_tables();\n");
		if (schema)
			pos += snprintf(buf + pos, bufsize - pos, "set schema \"%s\";\n", schema);
		pos += snprintf(buf + pos, bufsize - pos, "commit;\n");
		assert(pos < bufsize);
		printf("Running database upgrade commands:\n%s\n", buf);
		err = SQLstatementIntern(c, &buf, "update", 1, 0, NULL);
		GDKfree(buf);
	}
	return err;
}

static str
sql_update_mar2018_geom(Client c, mvc *sql, sql_table *t)
{
	size_t bufsize = 10000, pos = 0;
	char *buf = GDKmalloc(bufsize), *err = NULL;
	char *schema = stack_get_string(sql, "current_schema");

	if (buf == NULL)
		throw(SQL, "sql_update_mar2018_geom", SQLSTATE(HY001) MAL_MALLOC_FAIL);
	pos += snprintf(buf + pos, bufsize - pos, "set schema \"sys\";\n");

	t->system = 0;
	pos += snprintf(buf + pos, bufsize - pos,
			"drop view sys.geometry_columns cascade;\n"
			"create view sys.geometry_columns as\n"
			"\tselect cast(null as varchar(1)) as f_table_catalog,\n"
			"\t\ts.name as f_table_schema,\n"
			"\t\tt.name as f_table_name,\n"
			"\t\tc.name as f_geometry_column,\n"
			"\t\tcast(has_z(c.type_digits) + has_m(c.type_digits) +2 as integer) as coord_dimension,\n"
			"\t\tc.type_scale as srid,\n"
			"\t\tget_type(c.type_digits, 0) as type\n"
			"\tfrom sys.columns c, sys.tables t, sys.schemas s\n"
			"\twhere c.table_id = t.id and t.schema_id = s.id\n"
			"\t  and c.type in (select sqlname from sys.types where systemname in ('wkb', 'wkba'));\n"
			"GRANT SELECT ON sys.geometry_columns TO PUBLIC;\n"
			"update sys._tables set system = true where name = 'geometry_columns' and schema_id in (select id from schemas where name = 'sys');\n");

	pos += snprintf(buf + pos, bufsize - pos,
			"delete from sys.systemfunctions where function_id not in (select id from sys.functions);\n");

	if (schema)
		pos += snprintf(buf + pos, bufsize - pos, "set schema \"%s\";\n", schema);
	pos += snprintf(buf + pos, bufsize - pos, "commit;\n");

	assert(pos < bufsize);
	printf("Running database upgrade commands:\n%s\n", buf);
	err = SQLstatementIntern(c, &buf, "update", 1, 0, NULL);
	GDKfree(buf);
	return err;		/* usually MAL_SUCCEED */
}

static str
sql_update_mar2018(Client c, mvc *sql)
{
	size_t bufsize = 30000, pos = 0;
	char *buf, *err;
	char *schema;
	sql_schema *s;
	sql_table *t;
	res_table *output;
	BAT *b;

	buf = "select id from sys.functions where name = 'quarter' and schema_id = (select id from sys.schemas where name = 'sys');\n";
	err = SQLstatementIntern(c, &buf, "update", 1, 0, &output);
	if (err)
		return err;
	b = BATdescriptor(output->cols[0].b);
	if (b) {
		if (BATcount(b) == 0) {
			/* if there is no value "quarter" in
			 * sys.functions.name, we need to update the
			 * sys.functions table */
			err = sql_fix_system_tables(c, sql);
			if (err != NULL)
				return err;
		}
		BBPunfix(b->batCacheid);
	}
	res_tables_destroy(output);

	schema = stack_get_string(sql, "current_schema");
	buf = GDKmalloc(bufsize);
	if (buf == NULL)
		throw(SQL, "sql_update_mar2018", SQLSTATE(HY001) MAL_MALLOC_FAIL);
	s = mvc_bind_schema(sql, "sys");

	t = mvc_create_table(sql, s, "comments", tt_table, 1, SQL_PERSIST, 0, -1);
	sql_column *col = mvc_create_column_(sql, t, "id", "int", 32);
	sql_key *k = sql_trans_create_ukey(sql->session->tr, t, "comments_id_pkey", pkey);
	k = sql_trans_create_kc(sql->session->tr, k, col);
	k = sql_trans_key_done(sql->session->tr, k);
	sql_trans_create_dependency(sql->session->tr, col->base.id, k->idx->base.id, INDEX_DEPENDENCY);
	col = mvc_create_column_(sql, t, "remark", "varchar", 65000);
	sql_trans_alter_null(sql->session->tr, col, 0);

	sql_table *privs = mvc_bind_table(sql, s, "privileges");
	int pub = ROLE_PUBLIC;
	int p = PRIV_SELECT;
	int zero = 0;
	table_funcs.table_insert(sql->session->tr, privs, &t->base.id, &pub, &p, &zero, &zero);

	pos += snprintf(buf + pos, bufsize - pos, "set schema \"sys\";\n");

	/* 21_dependency_views.sql */
	pos += snprintf(buf + pos, bufsize - pos,
"CREATE VIEW sys.ids (id, name, schema_id, table_id, table_name, obj_type, sys_table) AS\n"
"SELECT id, name, cast(null as int) as schema_id, cast(null as int) as table_id, cast(null as varchar(124)) as table_name, 'author' AS obj_type, 'sys.auths' AS sys_table FROM sys.auths UNION ALL\n"
"SELECT id, name, cast(null as int) as schema_id, cast(null as int) as table_id, cast(null as varchar(124)) as table_name, 'schema', 'sys.schemas' FROM sys.schemas UNION ALL\n"
"SELECT id, name, schema_id, id as table_id, name as table_name, case when type = 1 then 'view' else 'table' end, 'sys._tables' FROM sys._tables UNION ALL\n"
"SELECT id, name, schema_id, id as table_id, name as table_name, case when type = 1 then 'view' else 'table' end, 'tmp._tables' FROM tmp._tables UNION ALL\n"
"SELECT c.id, c.name, t.schema_id, c.table_id, t.name as table_name, 'column', 'sys._columns' FROM sys._columns c JOIN sys._tables t ON c.table_id = t.id UNION ALL\n"
"SELECT c.id, c.name, t.schema_id, c.table_id, t.name as table_name, 'column', 'tmp._columns' FROM tmp._columns c JOIN tmp._tables t ON c.table_id = t.id UNION ALL\n"
"SELECT k.id, k.name, t.schema_id, k.table_id, t.name as table_name, 'key', 'sys.keys' FROM sys.keys k JOIN sys._tables t ON k.table_id = t.id UNION ALL\n"
"SELECT k.id, k.name, t.schema_id, k.table_id, t.name as table_name, 'key', 'tmp.keys' FROM tmp.keys k JOIN sys._tables t ON k.table_id = t.id UNION ALL\n"
"SELECT i.id, i.name, t.schema_id, i.table_id, t.name as table_name, 'index', 'sys.idxs' FROM sys.idxs i JOIN sys._tables t ON i.table_id = t.id UNION ALL\n"
"SELECT i.id, i.name, t.schema_id, i.table_id, t.name as table_name, 'index', 'tmp.idxs' FROM tmp.idxs i JOIN sys._tables t ON i.table_id = t.id UNION ALL\n"
"SELECT g.id, g.name, t.schema_id, g.table_id, t.name as table_name, 'trigger', 'sys.triggers' FROM sys.triggers g JOIN sys._tables t ON g.table_id = t.id UNION ALL\n"
"SELECT g.id, g.name, t.schema_id, g.table_id, t.name as table_name, 'trigger', 'tmp.triggers' FROM tmp.triggers g JOIN sys._tables t ON g.table_id = t.id UNION ALL\n"
"SELECT id, name, schema_id, cast(null as int) as table_id, cast(null as varchar(124)) as table_name, case when type = 2 then 'procedure' else 'function' end, 'sys.functions' FROM sys.functions UNION ALL\n"
"SELECT a.id, a.name, f.schema_id, cast(null as int) as table_id, cast(null as varchar(124)) as table_name, case when f.type = 2 then 'procedure arg' else 'function arg' end, 'sys.args' FROM sys.args a JOIN sys.functions f ON a.func_id = f.id UNION ALL\n"
"SELECT id, name, schema_id, cast(null as int) as table_id, cast(null as varchar(124)) as table_name, 'sequence', 'sys.sequences' FROM sys.sequences UNION ALL\n"
"SELECT id, sqlname, schema_id, cast(null as int) as table_id, cast(null as varchar(124)) as table_name, 'type', 'sys.types' FROM sys.types WHERE id > 2000 /* exclude system types to prevent duplicates with auths.id */\n"
" ORDER BY id;\n"
"GRANT SELECT ON sys.ids TO PUBLIC;\n"
"CREATE VIEW sys.dependencies_vw AS\n"
"SELECT d.id, i1.obj_type, i1.name,\n"
"       d.depend_id as used_by_id, i2.obj_type as used_by_obj_type, i2.name as used_by_name,\n"
"       d.depend_type, dt.dependency_type_name\n"
"  FROM sys.dependencies d\n"
"  JOIN sys.ids i1 ON d.id = i1.id\n"
"  JOIN sys.ids i2 ON d.depend_id = i2.id\n"
"  JOIN sys.dependency_types dt ON d.depend_type = dt.dependency_type_id\n"
" ORDER BY id, depend_id;\n"
"GRANT SELECT ON sys.dependencies_vw TO PUBLIC;\n"
"CREATE VIEW sys.dependency_owners_on_schemas AS\n"
"SELECT a.name AS owner_name, s.id AS schema_id, s.name AS schema_name, CAST(1 AS smallint) AS depend_type\n"
"  FROM sys.schemas AS s, sys.auths AS a\n"
" WHERE s.owner = a.id\n"
" ORDER BY a.name, s.name;\n"
"GRANT SELECT ON sys.dependency_owners_on_schemas TO PUBLIC;\n"
"CREATE VIEW sys.dependency_columns_on_keys AS\n"
"SELECT t.schema_id AS table_schema_id, t.id AS table_id, t.name AS table_name, c.id AS column_id, c.name AS column_name, k.id AS key_id, k.name AS key_name, CAST(kc.nr +1 AS int) AS key_col_nr, CAST(k.type AS smallint) AS key_type, CAST(4 AS smallint) AS depend_type\n"
"  FROM sys.columns AS c, sys.objects AS kc, sys.keys AS k, sys.tables AS t\n"
" WHERE k.table_id = c.table_id AND c.table_id = t.id AND kc.id = k.id AND kc.name = c.name\n"
"   AND k.type IN (0, 1)\n"
" ORDER BY t.schema_id, t.name, c.name, k.type, k.name, kc.nr;\n"
"GRANT SELECT ON sys.dependency_columns_on_keys TO PUBLIC;\n"
"CREATE VIEW sys.dependency_tables_on_views AS\n"
"SELECT t.schema_id AS table_schema_id, t.id AS table_id, t.name AS table_name, v.schema_id AS view_schema_id, v.id AS view_id, v.name AS view_name, dep.depend_type AS depend_type\n"
"  FROM sys.tables AS t, sys.tables AS v, sys.dependencies AS dep\n"
" WHERE t.id = dep.id AND v.id = dep.depend_id\n"
"   AND dep.depend_type = 5 AND t.type NOT IN (1, 11) AND v.type IN (1, 11)\n"
" ORDER BY t.schema_id, t.name, v.schema_id, v.name;\n"
"GRANT SELECT ON sys.dependency_tables_on_views TO PUBLIC;\n"
"CREATE VIEW sys.dependency_views_on_views AS\n"
"SELECT v1.schema_id AS view1_schema_id, v1.id AS view1_id, v1.name AS view1_name, v2.schema_id AS view2_schema_id, v2.id AS view2_id, v2.name AS view2_name, dep.depend_type AS depend_type\n"
"  FROM sys.tables AS v1, sys.tables AS v2, sys.dependencies AS dep\n"
" WHERE v1.id = dep.id AND v2.id = dep.depend_id\n"
"   AND dep.depend_type = 5 AND v1.type IN (1, 11) AND v2.type IN (1, 11)\n"
" ORDER BY v1.schema_id, v1.name, v2.schema_id, v2.name;\n"
"GRANT SELECT ON sys.dependency_views_on_views TO PUBLIC;\n"
"CREATE VIEW sys.dependency_columns_on_views AS\n"
"SELECT t.schema_id AS table_schema_id, t.id AS table_id, t.name AS table_name, c.id AS column_id, c.name AS column_name, v.schema_id AS view_schema_id, v.id AS view_id, v.name AS view_name, dep.depend_type AS depend_type\n"
"  FROM sys.columns AS c, sys.tables AS v, sys.tables AS t, sys.dependencies AS dep\n"
" WHERE c.id = dep.id AND v.id = dep.depend_id AND c.table_id = t.id\n"
"   AND dep.depend_type = 5 AND v.type IN (1, 11)\n"
" ORDER BY t.schema_id, t.name, c.name, v.name;\n"
"GRANT SELECT ON sys.dependency_columns_on_views TO PUBLIC;\n"
"CREATE VIEW sys.dependency_functions_on_views AS\n"
"SELECT f.schema_id AS function_schema_id, f.id AS function_id, f.name AS function_name, v.schema_id AS view_schema_id, v.id AS view_id, v.name AS view_name, dep.depend_type AS depend_type\n"
"  FROM sys.functions AS f, sys.tables AS v, sys.dependencies AS dep\n"
" WHERE f.id = dep.id AND v.id = dep.depend_id\n"
"   AND dep.depend_type = 5 AND v.type IN (1, 11)\n"
" ORDER BY f.schema_id, f.name, v.schema_id, v.name;\n"
"GRANT SELECT ON sys.dependency_functions_on_views TO PUBLIC;\n"
"CREATE VIEW sys.dependency_schemas_on_users AS\n"
"SELECT s.id AS schema_id, s.name AS schema_name, u.name AS user_name, CAST(6 AS smallint) AS depend_type\n"
"  FROM sys.users AS u, sys.schemas AS s\n"
" WHERE u.default_schema = s.id\n"
" ORDER BY s.name, u.name;\n"
"GRANT SELECT ON sys.dependency_schemas_on_users TO PUBLIC;\n"
"CREATE VIEW sys.dependency_tables_on_functions AS\n"
"SELECT t.schema_id AS table_schema_id, t.id AS table_id, t.name AS table_name, f.name AS function_name, f.type AS function_type, dep.depend_type AS depend_type\n"
"  FROM sys.functions AS f, sys.tables AS t, sys.dependencies AS dep\n"
" WHERE t.id = dep.id AND f.id = dep.depend_id\n"
"   AND dep.depend_type = 7 AND f.type <> 2 AND t.type NOT IN (1, 11)\n"
" ORDER BY t.name, t.schema_id, f.name, f.id;\n"
"GRANT SELECT ON sys.dependency_tables_on_functions TO PUBLIC;\n"
"CREATE VIEW sys.dependency_views_on_functions AS\n"
"SELECT v.schema_id AS view_schema_id, v.id AS view_id, v.name AS view_name, f.name AS function_name, f.type AS function_type, dep.depend_type AS depend_type\n"
"  FROM sys.functions AS f, sys.tables AS v, sys.dependencies AS dep\n"
" WHERE v.id = dep.id AND f.id = dep.depend_id\n"
"   AND dep.depend_type = 7 AND f.type <> 2 AND v.type IN (1, 11)\n"
" ORDER BY v.name, v.schema_id, f.name, f.id;\n"
"GRANT SELECT ON sys.dependency_views_on_functions TO PUBLIC;\n"
"CREATE VIEW sys.dependency_columns_on_functions AS\n"
"SELECT c.table_id, c.id AS column_id, c.name, f.id AS function_id, f.name AS function_name, f.type AS function_type, dep.depend_type AS depend_type\n"
"  FROM sys.functions AS f, sys.columns AS c, sys.dependencies AS dep\n"
" WHERE c.id = dep.id AND f.id = dep.depend_id\n"
"   AND dep.depend_type = 7 AND f.type <> 2\n"
" ORDER BY c.name, c.table_id, f.name, f.id;\n"
"GRANT SELECT ON sys.dependency_columns_on_functions TO PUBLIC;\n"
"CREATE VIEW sys.dependency_functions_on_functions AS\n"
"SELECT f1.schema_id, f1.id AS function_id, f1.name AS function_name, f1.type AS function_type,\n"
"       f2.schema_id AS used_in_function_schema_id, f2.id AS used_in_function_id, f2.name AS used_in_function_name, f2.type AS used_in_function_type, dep.depend_type AS depend_type\n"
"  FROM sys.functions AS f1, sys.functions AS f2, sys.dependencies AS dep\n"
" WHERE f1.id = dep.id AND f2.id = dep.depend_id\n"
"   AND dep.depend_type = 7 AND f2.type <> 2\n"
" ORDER BY f1.name, f1.id, f2.name, f2.id;\n"
"GRANT SELECT ON sys.dependency_functions_on_functions TO PUBLIC;\n"
"CREATE VIEW sys.dependency_tables_on_triggers AS\n"
"(SELECT t.schema_id AS table_schema_id, t.id AS table_id, t.name AS table_name, tri.id AS trigger_id, tri.name AS trigger_name, CAST(8 AS smallint) AS depend_type\n"
"  FROM sys.tables AS t, sys.triggers AS tri\n"
" WHERE tri.table_id = t.id)\n"
"UNION\n"
"(SELECT t.schema_id AS table_schema_id, t.id AS table_id, t.name AS table_name, tri.id AS trigger_id, tri.name AS trigger_name, dep.depend_type AS depend_type\n"
"  FROM sys.tables AS t, sys.triggers AS tri, sys.dependencies AS dep\n"
" WHERE dep.id = t.id AND dep.depend_id = tri.id\n"
"   AND dep.depend_type = 8)\n"
" ORDER BY table_schema_id, table_name, trigger_name;\n"
"GRANT SELECT ON sys.dependency_tables_on_triggers TO PUBLIC;\n"
"CREATE VIEW sys.dependency_columns_on_triggers AS\n"
"SELECT t.schema_id AS table_schema_id, t.id AS table_id, t.name AS table_name, tri.id AS trigger_id, tri.name AS trigger_name, c.id AS column_id, c.name AS column_name, dep.depend_type AS depend_type\n"
"  FROM sys.tables AS t, sys.columns AS c, sys.triggers AS tri, sys.dependencies AS dep\n"
" WHERE dep.id = c.id AND dep.depend_id = tri.id AND c.table_id = t.id\n"
"   AND dep.depend_type = 8\n"
" ORDER BY t.schema_id, t.name, tri.name, c.name;\n"
"GRANT SELECT ON sys.dependency_columns_on_triggers TO PUBLIC;\n"
"CREATE VIEW sys.dependency_functions_on_triggers AS\n"
"SELECT f.schema_id AS function_schema_id, f.id AS function_id, f.name AS function_name, f.type AS function_type,\n"
"       tri.id AS trigger_id, tri.name AS trigger_name, tri.table_id AS trigger_table_id, dep.depend_type AS depend_type\n"
"  FROM sys.functions AS f, sys.triggers AS tri, sys.dependencies AS dep\n"
" WHERE dep.id = f.id AND dep.depend_id = tri.id\n"
"   AND dep.depend_type = 8\n"
" ORDER BY f.schema_id, f.name, tri.name;\n"
"GRANT SELECT ON sys.dependency_functions_on_triggers TO PUBLIC;\n"
"CREATE VIEW sys.dependency_tables_on_indexes AS\n"
"SELECT t.schema_id AS table_schema_id, t.id AS table_id, t.name AS table_name, i.id AS index_id, i.name AS index_name, i.type AS index_type, CAST(10 AS smallint) AS depend_type\n"
"  FROM sys.tables AS t, sys.idxs AS i\n"
" WHERE i.table_id = t.id\n"
"    -- exclude internal system generated and managed indexes for enforcing declarative PKey and Unique constraints\n"
"   AND (i.table_id, i.name) NOT IN (SELECT k.table_id, k.name FROM sys.keys k)\n"
" ORDER BY t.schema_id, t.name, i.name;\n"
"GRANT SELECT ON sys.dependency_tables_on_indexes TO PUBLIC;\n"
"CREATE VIEW sys.dependency_columns_on_indexes AS\n"
"SELECT c.id AS column_id, c.name AS column_name, t.id AS table_id, t.name AS table_name, t.schema_id, i.id AS index_id, i.name AS index_name, i.type AS index_type, CAST(ic.nr +1 AS INT) AS seq_nr, CAST(10 AS smallint) AS depend_type\n"
"  FROM sys.tables AS t, sys.columns AS c, sys.objects AS ic, sys.idxs AS i\n"
" WHERE ic.name = c.name AND ic.id = i.id AND c.table_id = i.table_id AND c.table_id = t.id\n"
"    -- exclude internal system generated and managed indexes for enforcing declarative PKey and Unique constraints\n"
"   AND (i.table_id, i.name) NOT IN (SELECT k.table_id, k.name FROM sys.keys k)\n"
" ORDER BY c.name, t.name, t.schema_id, i.name, ic.nr;\n"
"GRANT SELECT ON sys.dependency_columns_on_indexes TO PUBLIC;\n"
"CREATE VIEW sys.dependency_tables_on_foreignkeys AS\n"
"SELECT t.schema_id AS table_schema_id, t.id AS table_id, t.name AS table_name, fk.name AS fk_name, CAST(k.type AS smallint) AS key_type, CAST(11 AS smallint) AS depend_type\n"
"  FROM sys.tables AS t, sys.keys AS k, sys.keys AS fk\n"
" WHERE fk.rkey = k.id and k.table_id = t.id\n"
" ORDER BY t.schema_id, t.name, fk.name;\n"
"GRANT SELECT ON sys.dependency_tables_on_foreignkeys TO PUBLIC;\n"
"CREATE VIEW sys.dependency_keys_on_foreignkeys AS\n"
"SELECT k.table_id AS key_table_id, k.id AS key_id, k.name AS key_name, fk.table_id AS fk_table_id, fk.id AS fk_id, fk.name AS fk_name, CAST(k.type AS smallint) AS key_type, CAST(11 AS smallint) AS depend_type\n"
"  FROM sys.keys AS k, sys.keys AS fk\n"
" WHERE k.id = fk.rkey\n"
" ORDER BY k.name, fk.name;\n"
"GRANT SELECT ON sys.dependency_keys_on_foreignkeys TO PUBLIC;\n"
"CREATE VIEW sys.dependency_tables_on_procedures AS\n"
"SELECT t.schema_id AS table_schema_id, t.id AS table_id, t.name AS table_name, p.id AS procedure_id, p.name AS procedure_name, p.type AS procedure_type, dep.depend_type AS depend_type\n"
"  FROM sys.functions AS p, sys.tables AS t, sys.dependencies AS dep\n"
" WHERE t.id = dep.id AND p.id = dep.depend_id\n"
"   AND dep.depend_type = 13 AND p.type = 2 AND t.type NOT IN (1, 11)\n"
" ORDER BY t.name, t.schema_id, p.name, p.id;\n"
"GRANT SELECT ON sys.dependency_tables_on_procedures TO PUBLIC;\n"
"CREATE VIEW sys.dependency_views_on_procedures AS\n"
"SELECT v.schema_id AS view_schema_id, v.id AS view_id, v.name AS view_name, p.id AS procedure_id, p.name AS procedure_name, p.type AS procedure_type, dep.depend_type AS depend_type\n"
"  FROM sys.functions AS p, sys.tables AS v, sys.dependencies AS dep\n"
" WHERE v.id = dep.id AND p.id = dep.depend_id\n"
"   AND dep.depend_type = 13 AND p.type = 2 AND v.type IN (1, 11)\n"
" ORDER BY v.name, v.schema_id, p.name, p.id;\n"
"GRANT SELECT ON sys.dependency_views_on_procedures TO PUBLIC;\n"
"CREATE VIEW sys.dependency_columns_on_procedures AS\n"
"SELECT c.table_id, c.id AS column_id, c.name AS column_name, p.id AS procedure_id, p.name AS procedure_name, p.type AS procedure_type, dep.depend_type AS depend_type\n"
"  FROM sys.functions AS p, sys.columns AS c, sys.dependencies AS dep\n"
" WHERE c.id = dep.id AND p.id = dep.depend_id\n"
"   AND dep.depend_type = 13 AND p.type = 2\n"
" ORDER BY c.name, c.table_id, p.name, p.id;\n"
"GRANT SELECT ON sys.dependency_columns_on_procedures TO PUBLIC;\n"
"CREATE VIEW sys.dependency_functions_on_procedures AS\n"
"SELECT f.schema_id AS function_schema_id, f.id AS function_id, f.name AS function_name, f.type AS function_type,\n"
"       p.schema_id AS procedure_schema_id, p.id AS procedure_id, p.name AS procedure_name, p.type AS procedure_type, dep.depend_type AS depend_type\n"
"  FROM sys.functions AS p, sys.functions AS f, sys.dependencies AS dep\n"
" WHERE f.id = dep.id AND p.id = dep.depend_id\n"
"   AND dep.depend_type = 13 AND p.type = 2\n"
" ORDER BY p.name, p.id, f.name, f.id;\n"
"GRANT SELECT ON sys.dependency_functions_on_procedures TO PUBLIC;\n"
"CREATE VIEW sys.dependency_columns_on_types AS\n"
"SELECT t.schema_id AS table_schema_id, t.id AS table_id, t.name AS table_name, dt.id AS type_id, dt.sqlname AS type_name, c.id AS column_id, c.name AS column_name, dep.depend_type AS depend_type\n"
"  FROM sys.tables AS t, sys.columns AS c, sys.types AS dt, sys.dependencies AS dep\n"
" WHERE dep.id = dt.id AND dep.depend_id = c.id AND c.table_id = t.id\n"
"   AND dep.depend_type = 15\n"
" ORDER BY dt.sqlname, t.name, c.name, c.id;\n"
"GRANT SELECT ON sys.dependency_columns_on_types TO PUBLIC;\n"
"CREATE VIEW sys.dependency_functions_on_types AS\n"
"SELECT dt.id AS type_id, dt.sqlname AS type_name, f.id AS function_id, f.name AS function_name, f.type AS function_type, dep.depend_type AS depend_type\n"
"  FROM sys.functions AS f, sys.types AS dt, sys.dependencies AS dep\n"
" WHERE dep.id = dt.id AND dep.depend_id = f.id\n"
"   AND dep.depend_type = 15\n"
" ORDER BY dt.sqlname, f.name, f.id;\n"
"GRANT SELECT ON sys.dependency_functions_on_types TO PUBLIC;\n"
"CREATE VIEW sys.dependency_args_on_types AS\n"
"SELECT dt.id AS type_id, dt.sqlname AS type_name, f.id AS function_id, f.name AS function_name, a.id AS arg_id, a.name AS arg_name, a.number AS arg_nr, dep.depend_type AS depend_type\n"
"  FROM sys.args AS a, sys.functions AS f, sys.types AS dt, sys.dependencies AS dep\n"
" WHERE dep.id = dt.id AND dep.depend_id = a.id AND a.func_id = f.id\n"
"   AND dep.depend_type = 15\n"
" ORDER BY dt.sqlname, f.name, a.number, a.name;\n"
"GRANT SELECT ON sys.dependency_args_on_types TO PUBLIC;\n"
"UPDATE sys._tables SET system = true\n"
" WHERE name IN ('ids', 'dependencies_vw', 'dependency_owners_on_schemas', 'dependency_columns_on_keys',\n"
" 'dependency_tables_on_views', 'dependency_views_on_views', 'dependency_columns_on_views', 'dependency_functions_on_views',\n"
" 'dependency_schemas_on_users',\n"
" 'dependency_tables_on_functions', 'dependency_views_on_functions', 'dependency_columns_on_functions', 'dependency_functions_on_functions',\n"
" 'dependency_tables_on_triggers', 'dependency_columns_on_triggers', 'dependency_functions_on_triggers',\n"
" 'dependency_tables_on_indexes', 'dependency_columns_on_indexes',\n"
" 'dependency_tables_on_foreignkeys', 'dependency_keys_on_foreignkeys',\n"
" 'dependency_tables_on_procedures', 'dependency_views_on_procedures', 'dependency_columns_on_procedures', 'dependency_functions_on_procedures',\n"
" 'dependency_columns_on_types', 'dependency_functions_on_types', 'dependency_args_on_types')\n"
" AND schema_id IN (SELECT id FROM sys.schemas WHERE name = 'sys');\n"
	);

	/* 25_debug.sql */
	t = mvc_bind_table(sql, s, "environment");
	t->system = 0;
	pos += snprintf(buf + pos, bufsize - pos,
			"drop view sys.environment cascade;\n"
			"drop function sys.environment() cascade;\n"
			"create view sys.environment as select * from sys.env();\n"
			"GRANT SELECT ON sys.environment TO PUBLIC;\n"
			"update sys._tables set system = true where system = false and name = 'environment' and schema_id in (select id from sys.schemas where name = 'sys');\n");

	/* 39_analytics.sql, 39_analytics_hge.sql */
	pos += snprintf(buf + pos, bufsize - pos,
			"drop aggregate corr(tinyint, tinyint);\n"
			"drop aggregate corr(smallint, smallint);\n"
			"drop aggregate corr(integer, integer);\n"
			"drop aggregate corr(bigint, bigint);\n"
			"drop aggregate corr(real, real);\n");
#ifdef HAVE_HGE
	if (have_hge)
		pos += snprintf(buf + pos, bufsize - pos,
				"drop aggregate corr(hugeint, hugeint);\n");
#endif
	pos += snprintf(buf + pos, bufsize - pos,
			"create aggregate corr(e1 TINYINT, e2 TINYINT) returns DOUBLE\n\texternal name \"aggr\".\"corr\";\n"
			"grant execute on aggregate sys.corr(tinyint, tinyint) to public;\n"
			"create aggregate corr(e1 SMALLINT, e2 SMALLINT) returns DOUBLE\n\texternal name \"aggr\".\"corr\";\n"
			"grant execute on aggregate sys.corr(smallint, smallint) to public;\n"
			"create aggregate corr(e1 INTEGER, e2 INTEGER) returns DOUBLE\n\texternal name \"aggr\".\"corr\";\n"
			"grant execute on aggregate sys.corr(integer, integer) to public;\n"
			"create aggregate corr(e1 BIGINT, e2 BIGINT) returns DOUBLE\n\texternal name \"aggr\".\"corr\";\n"
			"grant execute on aggregate sys.corr(bigint, bigint) to public;\n"
			"create aggregate corr(e1 REAL, e2 REAL) returns DOUBLE\n\texternal name \"aggr\".\"corr\";\n"
			"grant execute on aggregate sys.corr(real, real) to public;\n");
#ifdef HAVE_HGE
	if (have_hge)
		pos += snprintf(buf + pos, bufsize - pos,
				"create aggregate corr(e1 HUGEINT, e2 HUGEINT) returns DOUBLE\n\texternal name \"aggr\".\"corr\";\n"
			"grant execute on aggregate sys.corr(hugeint, hugeint) to public;\n");
#endif
	pos += snprintf(buf + pos, bufsize - pos,
			"insert into sys.systemfunctions (select id from sys.functions where name = 'corr' and schema_id = (select id from sys.schemas where name = 'sys') and id not in (select function_id from sys.systemfunctions));\n");

	/* 51_sys_schema_extensions.sql */
	t = mvc_bind_table(sql, s, "privilege_codes");
	t->system = 0;
	pos += snprintf(buf + pos, bufsize - pos,
			"CREATE VIEW sys.roles AS SELECT id, name, grantor FROM sys.auths a WHERE a.name NOT IN (SELECT u.name FROM sys.db_users() u);\n"
			"GRANT SELECT ON sys.roles TO PUBLIC;\n"
			"CREATE VIEW sys.var_values (var_name, value) AS\n"
			"SELECT 'cache' AS var_name, convert(cache, varchar(10)) AS value UNION ALL\n"
			"SELECT 'current_role', current_role UNION ALL\n"
			"SELECT 'current_schema', current_schema UNION ALL\n"
			"SELECT 'current_timezone', current_timezone UNION ALL\n"
			"SELECT 'current_user', current_user UNION ALL\n"
			"SELECT 'debug', debug UNION ALL\n"
			"SELECT 'history', history UNION ALL\n"
			"SELECT 'last_id', last_id UNION ALL\n"
			"SELECT 'optimizer', optimizer UNION ALL\n"
			"SELECT 'pi', pi() UNION ALL\n"
			"SELECT 'rowcnt', rowcnt;\n"
			"GRANT SELECT ON sys.var_values TO PUBLIC;\n"
			"UPDATE sys._tables SET system = true\n"
			" WHERE name IN ('roles', 'var_values') AND schema_id IN (SELECT id FROM sys.schemas WHERE name = 'sys');\n"
			"ALTER TABLE sys.privilege_codes SET READ WRITE;\n"
			"DROP TABLE sys.privilege_codes;\n"
			"CREATE TABLE sys.privilege_codes (\n"
			"    privilege_code_id   INT NOT NULL PRIMARY KEY,\n"
			"    privilege_code_name VARCHAR(40) NOT NULL UNIQUE);\n"
			"INSERT INTO sys.privilege_codes (privilege_code_id, privilege_code_name) VALUES\n"
			"  (1, 'SELECT'),\n"
			"  (2, 'UPDATE'),\n"
			"  (4, 'INSERT'),\n"
			"  (8, 'DELETE'),\n"
			"  (16, 'EXECUTE'),\n"
			"  (32, 'GRANT'),\n"
			"  (64, 'TRUNCATE'),\n"
			"  (3, 'SELECT,UPDATE'),\n"
			"  (5, 'SELECT,INSERT'),\n"
			"  (6, 'INSERT,UPDATE'),\n"
			"  (7, 'SELECT,INSERT,UPDATE'),\n"
			"  (9, 'SELECT,DELETE'),\n"
			"  (10, 'UPDATE,DELETE'),\n"
			"  (11, 'SELECT,UPDATE,DELETE'),\n"
			"  (12, 'INSERT,DELETE'),\n"
			"  (13, 'SELECT,INSERT,DELETE'),\n"
			"  (14, 'INSERT,UPDATE,DELETE'),\n"
			"  (15, 'SELECT,INSERT,UPDATE,DELETE'),\n"
			"  (65, 'SELECT,TRUNCATE'),\n"
			"  (66, 'UPDATE,TRUNCATE'),\n"
			"  (68, 'INSERT,TRUNCATE'),\n"
			"  (72, 'DELETE,TRUNCATE'),\n"
			"  (67, 'SELECT,UPDATE,TRUNCATE'),\n"
			"  (69, 'SELECT,INSERT,TRUNCATE'),\n"
			"  (73, 'SELECT,DELETE,TRUNCATE'),\n"
			"  (70, 'INSERT,UPDATE,TRUNCATE'),\n"
			"  (76, 'INSERT,DELETE,TRUNCATE'),\n"
			"  (74, 'UPDATE,DELETE,TRUNCATE'),\n"
			"  (71, 'SELECT,INSERT,UPDATE,TRUNCATE'),\n"
			"  (75, 'SELECT,UPDATE,DELETE,TRUNCATE'),\n"
			"  (77, 'SELECT,INSERT,DELETE,TRUNCATE'),\n"
			"  (78, 'INSERT,UPDATE,DELETE,TRUNCATE'),\n"
			"  (79, 'SELECT,INSERT,UPDATE,DELETE,TRUNCATE');\n"
			"ALTER TABLE sys.privilege_codes SET READ ONLY;\n"
			"GRANT SELECT ON sys.privilege_codes TO PUBLIC;\n"
			"UPDATE sys._tables "
			"SET system = TRUE "
			"WHERE name = 'privilege_codes' "
			"AND schema_id = (SELECT id FROM sys.schemas WHERE name = 'sys');\n"
			"ALTER TABLE sys.keywords SET READ WRITE;\n"
			"INSERT INTO sys.keywords VALUES ('COMMENT'), ('CONTINUE'), ('START'), ('TRUNCATE');\n"
			"ALTER TABLE sys.function_types SET READ WRITE;\n"
			"ALTER TABLE function_types ADD COLUMN function_type_keyword VARCHAR(30);\n"
			"UPDATE sys.function_types SET function_type_keyword =\n"
			"    (SELECT kw FROM (VALUES\n"
			"        (1, 'FUNCTION'),\n"
			"        (2, 'PROCEDURE'),\n"
			"        (3, 'AGGREGATE'),\n"
			"        (4, 'FILTER FUNCTION'),\n"
			"        (5, 'FUNCTION'),\n"
			"        (6, 'FUNCTION'),\n"
			"        (7, 'LOADER'))\n"
			"    AS ft (id, kw) WHERE function_type_id = id);\n"
			"ALTER TABLE sys.function_types ALTER COLUMN function_type_keyword SET NOT NULL;\n"
			"ALTER TABLE sys.function_languages SET READ WRITE;\n"
			"ALTER TABLE sys.function_languages ADD COLUMN language_keyword VARCHAR(20);\n"
			"UPDATE sys.function_languages SET language_keyword =\n"
			"    (SELECT kw FROM (VALUES\n"
			"        (3, 'R'),\n"
			"        (6, 'PYTHON'),\n"
			"        (7, 'PYTHON_MAP'),\n"
			"        (8, 'PYTHON2'),\n"
			"        (9, 'PYTHON2_MAP'),\n"
			"        (10, 'PYTHON3'),\n"
			"        (11, 'PYTHON3_MAP'))\n"
			"    AS ft (id, kw) WHERE language_id = id);\n"
			"INSERT INTO sys.function_languages VALUES (4, 'C', 'C'), (12, 'C++', 'CPP');\n"
		);

	/* 60_wlcr.sql */
	pos += snprintf(buf + pos, bufsize - pos,
			"create procedure master()\n"
			"external name wlc.master;\n"
			"create procedure master(path string)\n"
			"external name wlc.master;\n"
			"create procedure stopmaster()\n"
			"external name wlc.stopmaster;\n"
			"create procedure masterbeat( duration int)\n"
			"external name wlc.\"setmasterbeat\";\n"
			"create function masterClock() returns string\n"
			"external name wlc.\"getmasterclock\";\n"
			"create function masterTick() returns bigint\n"
			"external name wlc.\"getmastertick\";\n"
			"create procedure replicate()\n"
			"external name wlr.replicate;\n"
			"create procedure replicate(pointintime timestamp)\n"
			"external name wlr.replicate;\n"
			"create procedure replicate(dbname string)\n"
			"external name wlr.replicate;\n"
			"create procedure replicate(dbname string, pointintime timestamp)\n"
			"external name wlr.replicate;\n"
			"create procedure replicate(dbname string, id tinyint)\n"
			"external name wlr.replicate;\n"
			"create procedure replicate(dbname string, id smallint)\n"
			"external name wlr.replicate;\n"
			"create procedure replicate(dbname string, id integer)\n"
			"external name wlr.replicate;\n"
			"create procedure replicate(dbname string, id bigint)\n"
			"external name wlr.replicate;\n"
			"create procedure replicabeat(duration integer)\n"
			"external name wlr.\"setreplicabeat\";\n"
			"create function replicaClock() returns string\n"
			"external name wlr.\"getreplicaclock\";\n"
			"create function replicaTick() returns bigint\n"
			"external name wlr.\"getreplicatick\";\n"
			"insert into sys.systemfunctions (select id from sys.functions where name in ('master', 'stopmaster', 'masterbeat', 'masterclock', 'mastertick', 'replicate', 'replicabeat', 'replicaclock', 'replicatick') and schema_id = (select id from sys.schemas where name = 'sys') and id not in (select function_id from sys.systemfunctions));\n"
		);

	/* comments */
	pos += snprintf(buf + pos, bufsize - pos,
			"UPDATE sys._tables\n"
			"SET system = true\n"
			"WHERE name = 'comments'\n"
			"AND schema_id = (SELECT id FROM sys.schemas WHERE name = 'sys');\n"
			"DELETE FROM sys.systemfunctions WHERE function_id IS NULL;\n"
			"ALTER TABLE sys.systemfunctions ALTER COLUMN function_id SET NOT NULL;\n"
		);
	pos += snprintf(buf + pos, bufsize - pos,
			"delete from sys.systemfunctions where function_id not in (select id from sys.functions);\n");

	if (schema)
		pos += snprintf(buf + pos, bufsize - pos, "set schema \"%s\";\n", schema);
	pos += snprintf(buf + pos, bufsize - pos, "commit;\n");

	assert(pos < bufsize);
	printf("Running database upgrade commands:\n%s\n", buf);
	err = SQLstatementIntern(c, &buf, "update", 1, 0, NULL);
	if (err == MAL_SUCCEED) {
		schema = stack_get_string(sql, "current_schema");
		pos = snprintf(buf, bufsize, "set schema \"sys\";\n"
			       "ALTER TABLE sys.keywords SET READ ONLY;\n"
			       "ALTER TABLE sys.function_types SET READ ONLY;\n"
			       "ALTER TABLE sys.function_languages SET READ ONLY;\n");
		if (schema)
			pos += snprintf(buf + pos, bufsize - pos, "set schema \"%s\";\n", schema);
		pos += snprintf(buf + pos, bufsize - pos, "commit;\n");
		printf("Running database upgrade commands:\n%s\n", buf);
		err = SQLstatementIntern(c, &buf, "update", 1, 0, NULL);
	}
	GDKfree(buf);
	return err;		/* usually MAL_SUCCEED */
}

#ifdef HAVE_NETCDF
static str
sql_update_mar2018_netcdf(Client c, mvc *sql)
{
	size_t bufsize = 1000, pos = 0;
	char *buf, *err;
	char *schema;

	schema = stack_get_string(sql, "current_schema");
	buf = GDKmalloc(bufsize);
	if (buf == NULL)
		throw(SQL, "sql_update_mar2018_netcdf", SQLSTATE(HY001) MAL_MALLOC_FAIL);

	pos += snprintf(buf + pos, bufsize - pos, "set schema sys;\n");

	/* 74_netcdf.sql */
	pos += snprintf(buf + pos, bufsize - pos,
			"grant select on sys.netcdf_files to public;\n"
			"grant select on sys.netcdf_dims to public;\n"
			"grant select on sys.netcdf_vars to public;\n"
			"grant select on sys.netcdf_vardim to public;\n"
			"grant select on sys.netcdf_attrs to public;\n"
			"grant execute on procedure sys.netcdf_attach(varchar(256)) to public;\n"
			"grant execute on procedure sys.netcdf_importvar(integer, varchar(256)) to public;\n");

	if (schema)
		pos += snprintf(buf + pos, bufsize - pos, "set schema \"%s\";\n", schema);
	pos += snprintf(buf + pos, bufsize - pos, "commit;\n");

	assert(pos < bufsize);
	printf("Running database upgrade commands:\n%s\n", buf);
	err = SQLstatementIntern(c, &buf, "update", 1, 0, NULL);
	GDKfree(buf);
	return err;		/* usually MAL_SUCCEED */
}
#endif	/* HAVE_NETCDF */

#ifdef HAVE_SAMTOOLS
static str
sql_update_mar2018_samtools(Client c, mvc *sql)
{
	size_t bufsize = 2000, pos = 0;
	char *buf, *err;
	char *schema;
	sql_schema *s = mvc_bind_schema(sql, "bam");

	if (s == NULL)
		return MAL_SUCCEED;

	schema = stack_get_string(sql, "current_schema");
	buf = GDKmalloc(bufsize);
	if (buf == NULL)
		throw(SQL, "sql_update_mar2018_samtools", SQLSTATE(HY001) MAL_MALLOC_FAIL);

	pos += snprintf(buf + pos, bufsize - pos, "set schema sys;\n");

	/* 85_bam.sql */
	list *l = sa_list(sql->sa);
	sql_subtype tpi, tps;
	sql_find_subtype(&tpi, "int", 0, 0);
	sql_find_subtype(&tps, "clob", 0, 0);
	list_append(l, &tpi);
	list_append(l, &tps);
	list_append(l, &tpi);
	list_append(l, &tps);
	if (sql_bind_func_(sql->sa, s, "seq_char", l, F_FUNC) == NULL) {
		pos += snprintf(buf + pos, bufsize - pos,
				"CREATE FUNCTION bam.seq_char(ref_pos INT, alg_seq STRING, alg_pos INT, alg_cigar STRING)\n"
				"RETURNS CHAR(1) EXTERNAL NAME bam.seq_char;\n"
			"insert into sys.systemfunctions (select id from sys.functions where name in ('seq_char') and schema_id = (select id from sys.schemas where name = 'bam') and id not in (select function_id from sys.systemfunctions));\n");
	}
	sql_find_subtype(&tpi, "smallint", 0, 0);
	if (sql_bind_func3(sql->sa, s, "bam_loader_repos", &tps, &tpi, &tpi, F_PROC) != NULL) {
		pos += snprintf(buf + pos, bufsize - pos,
				"drop procedure bam.bam_loader_repos(string, smallint, smallint);\n"
				"drop procedure bam.bam_loader_files(string, smallint, smallint);\n"
				"delete from systemfunctions where function_id not in (select id from functions);\n");
	}
	if (sql_bind_func(sql->sa, s, "bam_loader_repos", &tps, &tpi, F_PROC) == NULL) {
		pos += snprintf(buf + pos, bufsize - pos,
				"CREATE PROCEDURE bam.bam_loader_repos(bam_repos STRING, dbschema SMALLINT)\n"
				"EXTERNAL NAME bam.bam_loader_repos;\n"
				"CREATE PROCEDURE bam.bam_loader_files(bam_files STRING, dbschema SMALLINT)\n"
				"EXTERNAL NAME bam.bam_loader_files;\n"
			"insert into sys.systemfunctions (select id from sys.functions where name in ('bam_loader_repos', 'bam_loader_files') and schema_id = (select id from sys.schemas where name = 'bam') and id not in (select function_id from sys.systemfunctions));\n");
	}

	pos += snprintf(buf + pos, bufsize - pos,
			"GRANT SELECT ON bam.files TO PUBLIC;\n"
			"GRANT SELECT ON bam.sq TO PUBLIC;\n"
			"GRANT SELECT ON bam.rg TO PUBLIC;\n"
			"GRANT SELECT ON bam.pg TO PUBLIC;\n"
			"GRANT SELECT ON bam.export TO PUBLIC;\n"
			"GRANT EXECUTE ON FUNCTION bam.bam_flag(SMALLINT, STRING) TO PUBLIC;\n"
			"GRANT EXECUTE ON FUNCTION bam.reverse_seq(STRING) TO PUBLIC;\n"
			"GRANT EXECUTE ON FUNCTION bam.reverse_qual(STRING) TO PUBLIC;\n"
			"GRANT EXECUTE ON FUNCTION bam.seq_length(STRING) TO PUBLIC;\n"
			"GRANT EXECUTE ON FUNCTION bam.seq_char(INT, STRING, INT, STRING) TO PUBLIC;\n"
			"GRANT EXECUTE ON PROCEDURE bam.bam_loader_repos(STRING, SMALLINT) TO PUBLIC;\n"
			"GRANT EXECUTE ON PROCEDURE bam.bam_loader_files(STRING, SMALLINT) TO PUBLIC;\n"
			"GRANT EXECUTE ON PROCEDURE bam.bam_loader_file(STRING, SMALLINT) TO PUBLIC;\n"
			"GRANT EXECUTE ON PROCEDURE bam.bam_drop_file(BIGINT, SMALLINT) TO PUBLIC;\n"
			"GRANT EXECUTE ON PROCEDURE bam.sam_export(STRING) TO PUBLIC;\n"
			"GRANT EXECUTE ON PROCEDURE bam.bam_export(STRING) TO PUBLIC;\n");

	if (schema)
		pos += snprintf(buf + pos, bufsize - pos, "set schema \"%s\";\n", schema);
	pos += snprintf(buf + pos, bufsize - pos, "commit;\n");

	assert(pos < bufsize);
	printf("Running database upgrade commands:\n%s\n", buf);
	err = SQLstatementIntern(c, &buf, "update", 1, 0, NULL);
	GDKfree(buf);
	return err;		/* usually MAL_SUCCEED */
}
#endif	/* HAVE_SAMTOOLS */

static str
sql_update_mar2018_sp1(Client c, mvc *sql)
{
	size_t bufsize = 2048, pos = 0;
	char *buf = GDKmalloc(bufsize), *err = NULL;
	char *schema = stack_get_string(sql, "current_schema");

	if (buf == NULL)
		throw(SQL, "sql_update_mar2018_sp1", SQLSTATE(HY001) MAL_MALLOC_FAIL);
	pos += snprintf(buf + pos, bufsize - pos,
			"set schema \"sys\";\n"
			"drop function sys.dependencies_functions_os_triggers();\n"
			"CREATE FUNCTION dependencies_functions_on_triggers()\n"
			"RETURNS TABLE (sch varchar(100), usr varchar(100), dep_type varchar(32))\n"
			"RETURN TABLE (SELECT f.name, tri.name, 'DEP_TRIGGER' from functions as f, triggers as tri, dependencies as dep where dep.id = f.id AND dep.depend_id =tri.id AND dep.depend_type = 8);\n"
			"insert into sys.systemfunctions (select id from sys.functions where name in ('dependencies_functions_on_triggers') and schema_id = (select id from sys.schemas where name = 'sys') and id not in (select function_id from sys.systemfunctions));\n"
			"delete from systemfunctions where function_id not in (select id from functions);\n");
	if (schema)
		pos += snprintf(buf + pos, bufsize - pos, "set schema \"%s\";\n", schema);
	pos += snprintf(buf + pos, bufsize - pos, "commit;\n");
	assert(pos < bufsize);

	printf("Running database upgrade commands:\n%s\n", buf);
	err = SQLstatementIntern(c, &buf, "update", 1, 0, NULL);
	GDKfree(buf);
	return err;		/* usually MAL_SUCCEED */
}

static str
sql_update_remote_tables(Client c, mvc *sql)
{
	res_table *output;
	str err = MAL_SUCCEED;
	size_t bufsize = 1000, pos = 0;
	char *buf;
	char *schema;
	BAT *tbl = NULL;
	BAT *uri = NULL;

	schema = stack_get_string(sql, "current_schema");
	if ((buf = GDKmalloc(bufsize)) == NULL)
		throw(SQL, "sql_update_remote_tables", SQLSTATE(HY001) MAL_MALLOC_FAIL);

	/* Create the SQL function needed to dump the remote table credentials */
	pos += snprintf(buf + pos, bufsize - pos, "set schema sys;\n");
	pos += snprintf(buf + pos, bufsize - pos,
			"create function sys.remote_table_credentials (tablename string)"
			" returns table (\"uri\" string, \"username\" string, \"hash\" string)"
			" external name sql.rt_credentials;\n"
			"insert into sys.systemfunctions (select id from sys.functions where name='remote_table_credentials' and id not in (select function_id from sys.systemfunctions));\n");

	if (schema)
		pos += snprintf(buf + pos, bufsize - pos, "set schema \"%s\";\n", schema);
	pos += snprintf(buf + pos, bufsize - pos, "commit;\n");

	assert(pos < bufsize);
	printf("Running database upgrade commands:\n%s\n", buf);
	err = SQLstatementIntern(c, &buf, "create function", 1, 0, NULL);
	if (err)
		goto bailout;

	pos = 0;
	pos += snprintf(buf + pos, bufsize - pos,
			"SELECT concat(concat(scm.name, '.'), tbl.name), tbl.query"
			" FROM sys._tables AS tbl JOIN sys.schemas AS scm ON"
			" tbl.schema_id=scm.id WHERE tbl.type=5;\n");

	assert(pos < bufsize);

	err = SQLstatementIntern(c, &buf, "get remote table names", 1, 0, &output);
	if (err)
		goto bailout;

	/* We executed the query, now process the results */
	tbl = BATdescriptor(output->cols[0].b);
	uri = BATdescriptor(output->cols[1].b);

	if (tbl && uri) {
		size_t cnt;
		assert(BATcount(tbl) == BATcount(uri));
		if ((cnt = BATcount(tbl)) > 0) {
			BATiter tbl_it = bat_iterator(tbl);
			BATiter uri_it = bat_iterator(uri);
			const void *restrict nil = ATOMnilptr(tbl->ttype);
			int (*cmp)(const void *, const void *) = ATOMcompare(tbl->ttype);
			const char *v;
			const char *u;
			const char *remote_server_uri;

			/* This is probably not correct: offsets? */
			for (BUN i = 0; i < cnt; i++) {
				v = BUNtail(tbl_it, i);
				u = BUNtail(uri_it, i);
				if (v == NULL || (*cmp)(v, nil) == 0 ||
				    u == NULL || (*cmp)(u, nil) == 0) {
					BBPunfix(tbl->batCacheid);
					BBPunfix(uri->batCacheid);
					goto bailout;
				}

				/* Since the loop might fail, it might be a good idea
				 * to update the credentials as a second step
				 */
				remote_server_uri = mapiuri_uri((char *)u, sql->sa);
				AUTHaddRemoteTableCredentials((char *)v, "monetdb", remote_server_uri, "monetdb", "monetdb", false);
			}
		}
		BBPunfix(tbl->batCacheid);
		BBPunfix(uri->batCacheid);
	}
	res_table_destroy(output);

  bailout:
	GDKfree(buf);
	return err;
}

static str
sql_update_merge_partitions(Client c, mvc *sql)
{
	int i;
	size_t bufsize = 2048, pos = 0;
	char *buf = GDKmalloc(bufsize), *err = NULL;
	char *schema = stack_get_string(sql, "current_schema");
	char *schemas_to_set[2] = {"sys", "tmp"};

	if( buf== NULL)
		throw(SQL, "sql_update_merge_partitions", SQLSTATE(HY001) MAL_MALLOC_FAIL);

	for(i = 0; i < 2; i++) {
		pos += snprintf(buf + pos, bufsize - pos, "set schema \"%s\";\n", schemas_to_set[i]);
		pos += snprintf(buf + pos, bufsize - pos,
						"create table _table_partitions (id int, table_id int, column_id int, expression varchar(%d));\n",
						STORAGE_MAX_VALUE_LENGTH);
		pos += snprintf(buf + pos, bufsize - pos,
						"create table _range_partitions (id int, partition_id int, minimum varchar(%d),"
						"maximum varchar(%d), with_nulls boolean);\n", STORAGE_MAX_VALUE_LENGTH, STORAGE_MAX_VALUE_LENGTH);
		pos += snprintf(buf + pos, bufsize - pos,
						"create table _value_partitions (id int, partition_id int, value varchar(%d));\n",
						STORAGE_MAX_VALUE_LENGTH);
	}
	if (schema)
		pos += snprintf(buf + pos, bufsize - pos, "set schema \"%s\";\n", schema);

	assert(pos < bufsize);
	printf("Running database upgrade commands:\n%s\n", buf);
	err = SQLstatementIntern(c, &buf, "create partition system tables", 1, 0, NULL);
	GDKfree(buf);
	return err;		/* usually MAL_SUCCEED */
}

static str
sql_replace_Mar2018_ids_view(Client c, mvc *sql)
{
	size_t bufsize = 4400, pos = 0;
	char *buf = GDKmalloc(bufsize), *err = NULL;
	char *schema;
	sql_schema *s;
	sql_table *t;

	if (buf == NULL)
		throw(SQL, "sql_replace_Mar2018_ids_view", SQLSTATE(HY001) MAL_MALLOC_FAIL);

	schema = stack_get_string(sql, "current_schema");
	s = mvc_bind_schema(sql, "sys");
	t = mvc_bind_table(sql, s, "ids");
	t->system = 0;	/* make it non-system else the drop view will fail */
	t = mvc_bind_table(sql, s, "dependencies_vw");	/* dependencies_vw uses view sys.ids so must be removed first */
	t->system = 0;

	/* 21_dependency_views.sql */
	pos += snprintf(buf + pos, bufsize - pos,
			"set schema \"sys\";\n"
			"DROP VIEW sys.dependencies_vw;\n"
			"DROP VIEW sys.ids;\n"

			"CREATE VIEW sys.ids (id, name, schema_id, table_id, table_name, obj_type, sys_table) AS\n"
			"SELECT id, name, cast(null as int) as schema_id, cast(null as int) as table_id, cast(null as varchar(124)) as table_name, 'author' AS obj_type, 'sys.auths' AS sys_table FROM sys.auths UNION ALL\n"
			"SELECT id, name, cast(null as int) as schema_id, cast(null as int) as table_id, cast(null as varchar(124)) as table_name, 'schema', 'sys.schemas' FROM sys.schemas UNION ALL\n"
			"SELECT id, name, schema_id, id as table_id, name as table_name, case when type = 1 then 'view' else 'table' end, 'sys._tables' FROM sys._tables UNION ALL\n"
			"SELECT id, name, schema_id, id as table_id, name as table_name, case when type = 1 then 'view' else 'table' end, 'tmp._tables' FROM tmp._tables UNION ALL\n"
			"SELECT c.id, c.name, t.schema_id, c.table_id, t.name as table_name, 'column', 'sys._columns' FROM sys._columns c JOIN sys._tables t ON c.table_id = t.id UNION ALL\n"
			"SELECT c.id, c.name, t.schema_id, c.table_id, t.name as table_name, 'column', 'tmp._columns' FROM tmp._columns c JOIN tmp._tables t ON c.table_id = t.id UNION ALL\n"
			"SELECT k.id, k.name, t.schema_id, k.table_id, t.name as table_name, 'key', 'sys.keys' FROM sys.keys k JOIN sys._tables t ON k.table_id = t.id UNION ALL\n"
			"SELECT k.id, k.name, t.schema_id, k.table_id, t.name as table_name, 'key', 'tmp.keys' FROM tmp.keys k JOIN tmp._tables t ON k.table_id = t.id UNION ALL\n"
			"SELECT i.id, i.name, t.schema_id, i.table_id, t.name as table_name, 'index', 'sys.idxs' FROM sys.idxs i JOIN sys._tables t ON i.table_id = t.id UNION ALL\n"
			"SELECT i.id, i.name, t.schema_id, i.table_id, t.name as table_name, 'index', 'tmp.idxs' FROM tmp.idxs i JOIN tmp._tables t ON i.table_id = t.id UNION ALL\n"
			"SELECT g.id, g.name, t.schema_id, g.table_id, t.name as table_name, 'trigger', 'sys.triggers' FROM sys.triggers g JOIN sys._tables t ON g.table_id = t.id UNION ALL\n"
			"SELECT g.id, g.name, t.schema_id, g.table_id, t.name as table_name, 'trigger', 'tmp.triggers' FROM tmp.triggers g JOIN tmp._tables t ON g.table_id = t.id UNION ALL\n"
			"SELECT id, name, schema_id, cast(null as int) as table_id, cast(null as varchar(124)) as table_name, case when type = 2 then 'procedure' else 'function' end, 'sys.functions' FROM sys.functions UNION ALL\n"
			"SELECT a.id, a.name, f.schema_id, cast(null as int) as table_id, cast(null as varchar(124)) as table_name, case when f.type = 2 then 'procedure arg' else 'function arg' end, 'sys.args' FROM sys.args a JOIN sys.functions f ON a.func_id = f.id UNION ALL\n"
			"SELECT id, name, schema_id, cast(null as int) as table_id, cast(null as varchar(124)) as table_name, 'sequence', 'sys.sequences' FROM sys.sequences UNION ALL\n"
			"SELECT id, sqlname, schema_id, cast(null as int) as table_id, cast(null as varchar(124)) as table_name, 'type', 'sys.types' FROM sys.types WHERE id > 2000 /* exclude system types to prevent duplicates with auths.id */\n"
			" ORDER BY id;\n"
			"GRANT SELECT ON sys.ids TO PUBLIC;\n"

			"CREATE VIEW sys.dependencies_vw AS\n"
			"SELECT d.id, i1.obj_type, i1.name,\n"
			"       d.depend_id as used_by_id, i2.obj_type as used_by_obj_type, i2.name as used_by_name,\n"
			"       d.depend_type, dt.dependency_type_name\n"
			"  FROM sys.dependencies d\n"
			"  JOIN sys.ids i1 ON d.id = i1.id\n"
			"  JOIN sys.ids i2 ON d.depend_id = i2.id\n"
			"  JOIN sys.dependency_types dt ON d.depend_type = dt.dependency_type_id\n"
			" ORDER BY id, depend_id;\n"
			"GRANT SELECT ON sys.dependencies_vw TO PUBLIC;\n"

			"update sys._tables set system = true where name in ('ids', 'dependencies_vw') and schema_id in (select id from sys.schemas where name = 'sys');\n"
			);

	if (schema)
		pos += snprintf(buf + pos, bufsize - pos, "set schema \"%s\";\n", schema);
	pos += snprintf(buf + pos, bufsize - pos, "commit;\n");
	assert(pos < bufsize);

	printf("Running database upgrade commands:\n%s\n", buf);
	err = SQLstatementIntern(c, &buf, "update", 1, 0, NULL);
	GDKfree(buf);
	return err;		/* usually MAL_SUCCEED */
}

static str
sql_update_gsl(Client c, mvc *sql)
{
	size_t bufsize = 1024, pos = 0;
	char *buf = GDKmalloc(bufsize), *err = NULL;
	char *schema = stack_get_string(sql, "current_schema");

	if (buf == NULL)
		throw(SQL, "sql_update_gsl", SQLSTATE(HY001) MAL_MALLOC_FAIL);
	pos += snprintf(buf + pos, bufsize - pos,
			"set schema \"sys\";\n"
			"drop function sys.chi2prob(double, double);\n"
			"delete from systemfunctions where function_id not in (select id from functions);\n");
	if (schema)
		pos += snprintf(buf + pos, bufsize - pos, "set schema \"%s\";\n", schema);
	pos += snprintf(buf + pos, bufsize - pos, "commit;\n");
	assert(pos < bufsize);

	printf("Running database upgrade commands:\n%s\n", buf);
	err = SQLstatementIntern(c, &buf, "update", 1, 0, NULL);
	GDKfree(buf);
	return err;		/* usually MAL_SUCCEED */
}

static str
sql_update_default(Client c, mvc *sql)
{
	size_t bufsize = 1000, pos = 0;
	char *buf, *err;
	char *schema;

	schema = stack_get_string(sql, "current_schema");
	if ((buf = GDKmalloc(bufsize)) == NULL)
		throw(SQL, "sql_update_default", SQLSTATE(HY001) MAL_MALLOC_FAIL);

	pos += snprintf(buf + pos, bufsize - pos, "set schema sys;\n");
	pos += snprintf(buf + pos, bufsize - pos,
			"create aggregate sys.group_concat(str string) returns string external name \"aggr\".\"str_group_concat\";\n"
			"grant execute on aggregate sys.group_concat(string) to public;\n"
			"create aggregate sys.group_concat(str string, sep string) returns string external name \"aggr\".\"str_group_concat\";\n"
			"grant execute on aggregate sys.group_concat(string, string) to public;\n"
			"insert into sys.systemfunctions (select id from sys.functions where name in ('group_concat') and schema_id = (select id from sys.schemas where name = 'sys') and id not in (select function_id from sys.systemfunctions));\n");

	if (schema)
		pos += snprintf(buf + pos, bufsize - pos, "set schema \"%s\";\n", schema);
	pos += snprintf(buf + pos, bufsize - pos, "commit;\n");

	assert(pos < bufsize);
	printf("Running database upgrade commands:\n%s\n", buf);
	err = SQLstatementIntern(c, &buf, "update", 1, 0, NULL);
	if (err)
		goto bailout;
	err = sql_update_remote_tables(c, sql);

  bailout:
	GDKfree(buf);
	return err;		/* usually MAL_SUCCEED */
}

static str
sql_drop_functions_dependencies_Xs_on_Ys(Client c, mvc *sql)
{
	size_t bufsize = 1600, pos = 0;
	char *schema = NULL, *err = NULL;
	char *buf = GDKmalloc(bufsize);

	if (buf == NULL)
		throw(SQL, "sql_drop_functions_dependencies_Xs_on_Ys", SQLSTATE(HY001) MAL_MALLOC_FAIL);
	schema = stack_get_string(sql, "current_schema");
	/* remove functions which were created in sql/scripts/21_dependency_functions.sql */
	pos += snprintf(buf + pos, bufsize - pos,
			"set schema \"sys\";\n"
			"DROP FUNCTION dependencies_schemas_on_users();\n"
			"DROP FUNCTION dependencies_owners_on_schemas();\n"
			"DROP FUNCTION dependencies_tables_on_views();\n"
			"DROP FUNCTION dependencies_tables_on_indexes();\n"
			"DROP FUNCTION dependencies_tables_on_triggers();\n"
			"DROP FUNCTION dependencies_tables_on_foreignKeys();\n"
			"DROP FUNCTION dependencies_tables_on_functions();\n"
			"DROP FUNCTION dependencies_columns_on_views();\n"
			"DROP FUNCTION dependencies_columns_on_keys();\n"
			"DROP FUNCTION dependencies_columns_on_indexes();\n"
			"DROP FUNCTION dependencies_columns_on_functions();\n"
			"DROP FUNCTION dependencies_columns_on_triggers();\n"
			"DROP FUNCTION dependencies_views_on_functions();\n"
			"DROP FUNCTION dependencies_views_on_triggers();\n"
			"DROP FUNCTION dependencies_functions_on_functions();\n"
			"DROP FUNCTION dependencies_functions_on_triggers();\n"
			"DROP FUNCTION dependencies_keys_on_foreignKeys();\n"
			"delete from systemfunctions where function_id not in (select id from functions);\n");
	if (schema)
		pos += snprintf(buf + pos, bufsize - pos, "set schema \"%s\";\n", schema);
	pos += snprintf(buf + pos, bufsize - pos, "commit;\n");
	assert(pos < bufsize);

	printf("Running database upgrade commands:\n%s\n", buf);
	err = SQLstatementIntern(c, &buf, "update", 1, 0, NULL);
	GDKfree(buf);
	return err;		/* usually MAL_SUCCEED */
}

void
SQLupgrades(Client c, mvc *m)
{
	sql_subtype tp;
	sql_subfunc *f;
	char *err;
	sql_schema *s = mvc_bind_schema(m, "sys");
	sql_table *t;
	sql_column *col;

#ifdef HAVE_HGE
	if (have_hge) {
		sql_find_subtype(&tp, "hugeint", 0, 0);
		if (!sql_bind_aggr(m->sa, s, "var_pop", &tp)) {
			if ((err = sql_update_hugeint(c, m)) != NULL) {
				fprintf(stderr, "!%s\n", err);
				freeException(err);
			}
		}
	}
#endif

	f = sql_bind_func_(m->sa, s, "env", NULL, F_UNION);
	if (f && sql_privilege(m, ROLE_PUBLIC, f->func->base.id, PRIV_EXECUTE, 0) != PRIV_EXECUTE) {
		sql_table *privs = find_sql_table(s, "privileges");
		int pub = ROLE_PUBLIC, p = PRIV_EXECUTE, zero = 0;

		table_funcs.table_insert(m->session->tr, privs, &f->func->base.id, &pub, &p, &zero, &zero);
	}

	/* If the point type exists, but the geometry type does not
	 * exist any more at the "sys" schema (i.e., the first part of
	 * the upgrade has been completed succesfully), then move on
	 * to the second part */
	if (find_sql_type(s, "point") != NULL) {
		/* type sys.point exists: this is an old geom-enabled
		 * database */
		if ((err = sql_update_geom(c, m, 1)) != NULL) {
			fprintf(stderr, "!%s\n", err);
			freeException(err);
		}
	} else if (geomsqlfix_get() != NULL) {
		/* the geom module is loaded... */
		sql_find_subtype(&tp, "clob", 0, 0);
		if (!sql_bind_func(m->sa, s, "st_wkttosql",
				   &tp, NULL, F_FUNC)) {
			/* ... but the database is not geom-enabled */
			if ((err = sql_update_geom(c, m, 0)) != NULL) {
				fprintf(stderr, "!%s\n", err);
				freeException(err);
			}
		}
	}

	sql_find_subtype(&tp, "clob", 0, 0);
	if (!sql_bind_func3(m->sa, s, "createorderindex", &tp, &tp, &tp, F_PROC)) {
		if ((err = sql_update_dec2016(c, m)) != NULL) {
			fprintf(stderr, "!%s\n", err);
			freeException(err);
		}
	}

	if ((err = sql_update_dec2016_sp2(c, m)) != NULL) {
		fprintf(stderr, "!%s\n", err);
		freeException(err);
	}

	sql_find_subtype(&tp, "bigint", 0, 0);
	if ((f = sql_bind_func(m->sa, s, "settimeout", &tp, NULL, F_PROC)) != NULL &&
	     /* The settimeout function used to be in the sql module */
	     f->func->sql && f->func->query && strstr(f->func->query, "sql") != NULL) {
		if ((err = sql_update_dec2016_sp3(c, m)) != NULL) {
			fprintf(stderr, "!%s\n", err);
			freeException(err);
		}
	}

	if (mvc_bind_table(m, s, "function_languages") == NULL) {
		if ((err = sql_update_jul2017(c, m)) != NULL) {
			fprintf(stderr, "!%s\n", err);
			freeException(err);
		}
	}

	if ((err = sql_update_jul2017_sp2(c)) != NULL) {
		fprintf(stderr, "!%s\n", err);
		freeException(err);
	}

	if ((err = sql_update_jul2017_sp3(c, m)) != NULL) {
		fprintf(stderr, "!%s\n", err);
		freeException(err);
	}

	if ((t = mvc_bind_table(m, s, "geometry_columns")) != NULL &&
	    (col = mvc_bind_column(m, t, "coord_dimension")) != NULL &&
	    strcmp(col->type.type->sqlname, "int") != 0) {
		if ((err = sql_update_mar2018_geom(c, m, t)) != NULL) {
			fprintf(stderr, "!%s\n", err);
			freeException(err);
		}
	}

	if (!sql_bind_func(m->sa, s, "master", NULL, NULL, F_PROC)) {
		if ((err = sql_update_mar2018(c, m)) != NULL) {
			fprintf(stderr, "!%s\n", err);
			freeException(err);
		}
#ifdef HAVE_NETCDF
		if (mvc_bind_table(m, s, "netcdf_files") != NULL &&
		    (err = sql_update_mar2018_netcdf(c, m)) != NULL) {
			fprintf(stderr, "!%s\n", err);
			freeException(err);
		}
#endif
#ifdef HAVE_SAMTOOLS
		if ((err = sql_update_mar2018_samtools(c, m)) != NULL) {
			fprintf(stderr, "!%s\n", err);
			freeException(err);
		}
#endif
	}

	if (sql_bind_func(m->sa, s, "dependencies_functions_os_triggers", NULL, NULL, F_UNION)) {
		if ((err = sql_update_mar2018_sp1(c, m)) != NULL) {
			fprintf(stderr, "!%s\n", err);
			freeException(err);
		}
	}

	if (mvc_bind_table(m, s, "ids") != NULL) {
		/* determine if sys.ids needs to be updated (only the version of Mar2018) */
		char * qry = "select id from sys._tables where name = 'ids' and query like '% tmp.keys k join sys._tables% tmp.idxs i join sys._tables% tmp.triggers g join sys._tables% ';";
		res_table *output = NULL;
		err = SQLstatementIntern(c, &qry, "update", 1, 0, &output);
		if (err) {
			fprintf(stderr, "!%s\n", err);
			freeException(err);
		} else {
			BAT *b = BATdescriptor(output->cols[0].b);
			if (b) {
				if (BATcount(b) > 0) {
					/* yes old view definition exists, it needs to be replaced */
					if ((err = sql_replace_Mar2018_ids_view(c, m)) != NULL) {
						fprintf(stderr, "!%s\n", err);
						freeException(err);
					}
				}
				BBPunfix(b->batCacheid);
			}
		}
		if (output != NULL)
			res_tables_destroy(output);
	}

	/* temporarily use variable `err' to check existence of MAL
	 * module gsl */
	if ((err = getName("gsl")) == NULL || getModule(err) == NULL) {
		/* no MAL module gsl, check for SQL function sys.chi2prob */
		sql_find_subtype(&tp, "double", 0, 0);
		if (sql_bind_func(m->sa, s, "chi2prob", &tp, &tp, F_FUNC)) {
			/* sys.chi2prob exists, but there is no
			 * implementation */
			if ((err = sql_update_gsl(c, m)) != NULL) {
				fprintf(stderr, "!%s\n", err);
				freeException(err);
			}
		}
	}

	sql_find_subtype(&tp, "clob", 0, 0);
	if (sql_bind_aggr(m->sa, s, "group_concat", &tp) == NULL) {
		if ((err = sql_update_default(c, m)) != NULL) {
			fprintf(stderr, "!%s\n", err);
			freeException(err);
		}
	}

<<<<<<< HEAD
	if (mvc_bind_table(m, s, "_table_partitions") == NULL) {
		if ((err = sql_update_merge_partitions(c, m)) != NULL) {
=======
	if (sql_bind_func(m->sa, s, "dependencies_schemas_on_users", NULL, NULL, F_UNION)
	 && sql_bind_func(m->sa, s, "dependencies_owners_on_schemas", NULL, NULL, F_UNION)
	 && sql_bind_func(m->sa, s, "dependencies_tables_on_views", NULL, NULL, F_UNION)
	 && sql_bind_func(m->sa, s, "dependencies_tables_on_indexes", NULL, NULL, F_UNION)
	 && sql_bind_func(m->sa, s, "dependencies_tables_on_triggers", NULL, NULL, F_UNION)
	 && sql_bind_func(m->sa, s, "dependencies_tables_on_foreignkeys", NULL, NULL, F_UNION)
	 && sql_bind_func(m->sa, s, "dependencies_tables_on_functions", NULL, NULL, F_UNION)
	 && sql_bind_func(m->sa, s, "dependencies_columns_on_views", NULL, NULL, F_UNION)
	 && sql_bind_func(m->sa, s, "dependencies_columns_on_keys", NULL, NULL, F_UNION)
	 && sql_bind_func(m->sa, s, "dependencies_columns_on_indexes", NULL, NULL, F_UNION)
	 && sql_bind_func(m->sa, s, "dependencies_columns_on_functions", NULL, NULL, F_UNION)
	 && sql_bind_func(m->sa, s, "dependencies_columns_on_triggers", NULL, NULL, F_UNION)
	 && sql_bind_func(m->sa, s, "dependencies_views_on_functions", NULL, NULL, F_UNION)
	 && sql_bind_func(m->sa, s, "dependencies_views_on_triggers", NULL, NULL, F_UNION)
	 && sql_bind_func(m->sa, s, "dependencies_functions_on_functions", NULL, NULL, F_UNION)
	 && sql_bind_func(m->sa, s, "dependencies_functions_on_triggers", NULL, NULL, F_UNION)
	 && sql_bind_func(m->sa, s, "dependencies_keys_on_foreignkeys", NULL, NULL, F_UNION)	) {
		if ((err = sql_drop_functions_dependencies_Xs_on_Ys(c, m)) != NULL) {
>>>>>>> 418d88a1
			fprintf(stderr, "!%s\n", err);
			freeException(err);
		}
	}
}<|MERGE_RESOLUTION|>--- conflicted
+++ resolved
@@ -2004,10 +2004,6 @@
 		}
 	}
 
-<<<<<<< HEAD
-	if (mvc_bind_table(m, s, "_table_partitions") == NULL) {
-		if ((err = sql_update_merge_partitions(c, m)) != NULL) {
-=======
 	if (sql_bind_func(m->sa, s, "dependencies_schemas_on_users", NULL, NULL, F_UNION)
 	 && sql_bind_func(m->sa, s, "dependencies_owners_on_schemas", NULL, NULL, F_UNION)
 	 && sql_bind_func(m->sa, s, "dependencies_tables_on_views", NULL, NULL, F_UNION)
@@ -2026,9 +2022,15 @@
 	 && sql_bind_func(m->sa, s, "dependencies_functions_on_triggers", NULL, NULL, F_UNION)
 	 && sql_bind_func(m->sa, s, "dependencies_keys_on_foreignkeys", NULL, NULL, F_UNION)	) {
 		if ((err = sql_drop_functions_dependencies_Xs_on_Ys(c, m)) != NULL) {
->>>>>>> 418d88a1
 			fprintf(stderr, "!%s\n", err);
 			freeException(err);
 		}
 	}
+
+	if (mvc_bind_table(m, s, "_table_partitions") == NULL) {
+		if ((err = sql_update_merge_partitions(c, m)) != NULL) {
+			fprintf(stderr, "!%s\n", err);
+			freeException(err);
+		}
+	}
 }