/*
 * This Source Code Form is subject to the terms of the Mozilla Public
 * License, v. 2.0.  If a copy of the MPL was not distributed with this
 * file, You can obtain one at http://mozilla.org/MPL/2.0/.
 *
 * Copyright 1997 - July 2008 CWI, August 2008 - 2019 MonetDB B.V.
 */

/*
 * SQL upgrade code
 * N. Nes, M.L. Kersten, S. Mullender
 */
#include "monetdb_config.h"
#include "mal_backend.h"
#include "sql_execute.h"
#include "sql_mvc.h"
#include "mtime.h"
#include <unistd.h>
#include "sql_upgrades.h"
#include "rel_rel.h"
#include "rel_semantic.h"
#include "rel_unnest.h"
#include "rel_optimizer.h"

#include "rel_remote.h"
#include "mal_authorize.h"

/* this function can be used to recreate the system tables (types,
 * functions, args) when internal types and/or functions have changed
 * (i.e. the ones in sql_types.c) */
static str
sql_fix_system_tables(Client c, mvc *sql, const char *prev_schema)
{
	size_t bufsize = 1000000, pos = 0;
	char *buf = GDKmalloc(bufsize), *err = NULL;
	node *n;
	sql_schema *s;

	if (buf == NULL)
		throw(SQL, "sql_fix_system_tables", SQLSTATE(HY001) MAL_MALLOC_FAIL);
	s = mvc_bind_schema(sql, "sys");
	pos += snprintf(buf + pos, bufsize - pos, "set schema \"sys\";\n");

	pos += snprintf(buf + pos, bufsize - pos,
			"delete from sys.dependencies where id < 2000;\n");

	/* recreate internal types */
	pos += snprintf(buf + pos, bufsize - pos,
			"delete from sys.types where id < 2000;\n");
	for (n = types->h; n; n = n->next) {
		sql_type *t = n->data;

		if (t->base.id >= FUNC_OIDS)
			continue;

		pos += snprintf(buf + pos, bufsize - pos,
				"insert into sys.types values"
				" (%d, '%s', '%s', %u, %u, %d, %d, %d);\n",
				t->base.id, t->base.name, t->sqlname, t->digits,
				t->scale, t->radix, (int) t->eclass,
				t->s ? t->s->base.id : s->base.id);
	}

	/* recreate internal functions */
	pos += snprintf(buf + pos, bufsize - pos,
			"delete from sys.functions where id < 2000;\n"
			"delete from sys.args where func_id not in"
			" (select id from sys.functions);\n");
	for (n = funcs->h; n; n = n->next) {
		sql_func *func = n->data;
		int number = 0;
		sql_arg *arg;
		node *m;

		if (func->base.id >= FUNC_OIDS)
			continue;

		pos += snprintf(buf + pos, bufsize - pos,
				"insert into sys.functions values"
				" (%d, '%s', '%s', '%s',"
				" %d, %d, %s, %s, %s, %d, %s);\n",
				func->base.id, func->base.name,
				func->imp, func->mod, (int) FUNC_LANG_INT,
				(int) func->type,
				func->side_effect ? "true" : "false",
				func->varres ? "true" : "false",
				func->vararg ? "true" : "false",
				func->s ? func->s->base.id : s->base.id,
				func->system ? "true" : "false");
		if (func->res) {
			for (m = func->res->h; m; m = m->next, number++) {
				arg = m->data;
				pos += snprintf(buf + pos, bufsize - pos,
						"insert into sys.args"
						" values"
						" (%d, %d, 'res_%d',"
						" '%s', %u, %u, %d,"
						" %d);\n",
						store_next_oid(),
						func->base.id,
						number,
						arg->type.type->sqlname,
						arg->type.digits,
						arg->type.scale,
						arg->inout, number);
			}
		}
		for (m = func->ops->h; m; m = m->next, number++) {
			arg = m->data;
			if (arg->name)
				pos += snprintf(buf + pos, bufsize - pos,
						"insert into sys.args"
						" values"
						" (%d, %d, '%s', '%s',"
						" %u, %u, %d, %d);\n",
						store_next_oid(),
						func->base.id,
						arg->name,
						arg->type.type->sqlname,
						arg->type.digits,
						arg->type.scale,
						arg->inout, number);
			else
				pos += snprintf(buf + pos, bufsize - pos,
						"insert into sys.args"
						" values"
						" (%d, %d, 'arg_%d',"
						" '%s', %u, %u, %d,"
						" %d);\n",
						store_next_oid(),
						func->base.id,
						number,
						arg->type.type->sqlname,
						arg->type.digits,
						arg->type.scale,
						arg->inout, number);
		}
	}
	for (n = aggrs->h; n; n = n->next) {
		sql_func *aggr = n->data;
		sql_arg *arg;

		if (aggr->base.id >= FUNC_OIDS)
			continue;

		pos += snprintf(buf + pos, bufsize - pos,
				"insert into sys.functions values"
				" (%d, '%s', '%s', '%s', %d, %d, false,"
				" %s, %s, %d, %s);\n",
				aggr->base.id, aggr->base.name, aggr->imp,
				aggr->mod, (int) FUNC_LANG_INT, (int) aggr->type,
				aggr->varres ? "true" : "false",
				aggr->vararg ? "true" : "false",
				aggr->s ? aggr->s->base.id : s->base.id,
				aggr->system ? "true" : "false");
		arg = aggr->res->h->data;
		pos += snprintf(buf + pos, bufsize - pos,
				"insert into sys.args values"
				" (%d, %d, 'res', '%s', %u, %u, %d, 0);\n",
				store_next_oid(), aggr->base.id,
				arg->type.type->sqlname, arg->type.digits,
				arg->type.scale, arg->inout);
		if (aggr->ops->h) {
			arg = aggr->ops->h->data;
			pos += snprintf(buf + pos, bufsize - pos,
					"insert into sys.args values"
					" (%d, %d, 'arg', '%s', %u,"
					" %u, %d, 1);\n",
					store_next_oid(), aggr->base.id,
					arg->type.type->sqlname,
					arg->type.digits, arg->type.scale,
					arg->inout);
		}
	}

	pos += snprintf(buf + pos, bufsize - pos, "set schema \"%s\";\n", prev_schema);

	assert(pos < bufsize);
	printf("Running database upgrade commands:\n%s\n", buf);
	err = SQLstatementIntern(c, &buf, "update", true, false, NULL);
	GDKfree(buf);
	return err;		/* usually MAL_SUCCEED */
}

#ifdef HAVE_HGE
static str
sql_update_hugeint(Client c, mvc *sql, const char *prev_schema, bool *systabfixed)
{
	size_t bufsize = 8192, pos = 0;
	char *buf, *err;

	if (!*systabfixed &&
	    (err = sql_fix_system_tables(c, sql, prev_schema)) != NULL)
		return err;
	*systabfixed = true;

	if ((buf = GDKmalloc(bufsize)) == NULL)
		throw(SQL, "sql_update_hugeint", SQLSTATE(HY001) MAL_MALLOC_FAIL);

	pos += snprintf(buf + pos, bufsize - pos, "set schema \"sys\";\n");

	/* 80_udf_hge.sql */
	pos += snprintf(buf + pos, bufsize - pos,
			"create function fuse(one bigint, two bigint)\n"
			"returns hugeint external name udf.fuse;\n");

	/* 90_generator_hge.sql */
	pos += snprintf(buf + pos, bufsize - pos,
			"create function sys.generate_series(first hugeint, \"limit\" hugeint)\n"
			"returns table (value hugeint)\n"
			"external name generator.series;\n"
			"create function sys.generate_series(first hugeint, \"limit\" hugeint, stepsize hugeint)\n"
			"returns table (value hugeint)\n"
			"external name generator.series;\n");

	/* 39_analytics_hge.sql */
	pos += snprintf(buf + pos, bufsize - pos,
			"create aggregate stddev_samp(val HUGEINT) returns DOUBLE\n"
			"\texternal name \"aggr\".\"stdev\";\n"
			"GRANT EXECUTE ON AGGREGATE stddev_samp(HUGEINT) TO PUBLIC;\n"
			"create aggregate stddev_pop(val HUGEINT) returns DOUBLE\n"
			"\texternal name \"aggr\".\"stdevp\";\n"
			"GRANT EXECUTE ON AGGREGATE stddev_pop(HUGEINT) TO PUBLIC;\n"
			"create aggregate var_samp(val HUGEINT) returns DOUBLE\n"
			"\texternal name \"aggr\".\"variance\";\n"
			"GRANT EXECUTE ON AGGREGATE var_samp(HUGEINT) TO PUBLIC;\n"
			"create aggregate var_pop(val HUGEINT) returns DOUBLE\n"
			"\texternal name \"aggr\".\"variancep\";\n"
			"GRANT EXECUTE ON AGGREGATE var_pop(HUGEINT) TO PUBLIC;\n"
			"create aggregate median(val HUGEINT) returns HUGEINT\n"
			"\texternal name \"aggr\".\"median\";\n"
			"GRANT EXECUTE ON AGGREGATE median(HUGEINT) TO PUBLIC;\n"
			"create aggregate quantile(val HUGEINT, q DOUBLE) returns HUGEINT\n"
			"\texternal name \"aggr\".\"quantile\";\n"
			"GRANT EXECUTE ON AGGREGATE quantile(HUGEINT, DOUBLE) TO PUBLIC;\n"
			"create aggregate corr(e1 HUGEINT, e2 HUGEINT) returns DOUBLE\n"
			"\texternal name \"aggr\".\"corr\";\n"
			"GRANT EXECUTE ON AGGREGATE corr(HUGEINT, HUGEINT) TO PUBLIC;\n");

	/* 40_json_hge.sql */
	pos += snprintf(buf + pos, bufsize - pos,
			"create function json.filter(js json, name hugeint)\n"
			"returns json external name json.filter;\n"
			"GRANT EXECUTE ON FUNCTION json.filter(json, hugeint) TO PUBLIC;\n");

	pos += snprintf(buf + pos, bufsize - pos,
			"update sys.functions set system = true where name in ('fuse', 'generate_series', 'stddev_samp', 'stddev_pop', 'var_samp', 'var_pop', 'median', 'quantile', 'corr') and schema_id = (select id from sys.schemas where name = 'sys');\n"
			"update sys.functions set system = true where name = 'filter' and schema_id = (select id from sys.schemas where name = 'json');\n");

	pos += snprintf(buf + pos, bufsize - pos, "set schema \"%s\";\n", prev_schema);
	pos += snprintf(buf + pos, bufsize - pos, "commit;\n");
	assert(pos < bufsize);

	printf("Running database upgrade commands:\n%s\n", buf);
	err = SQLstatementIntern(c, &buf, "update", true, false, NULL);
	GDKfree(buf);
	return err;		/* usually MAL_SUCCEED */
}
#endif

static str
sql_update_geom(Client c, mvc *sql, int olddb, const char *prev_schema)
{
	size_t bufsize, pos = 0;
	char *buf, *err = NULL, *geomupgrade;
	geomsqlfix_fptr fixfunc;
	node *n;
	sql_schema *s = mvc_bind_schema(sql, "sys");

	if ((fixfunc = geomsqlfix_get()) == NULL)
		return NULL;

	geomupgrade = (*fixfunc)(olddb);
	if (geomupgrade == NULL)
		throw(SQL, "sql_update_geom", SQLSTATE(HY001) MAL_MALLOC_FAIL);
	bufsize = strlen(geomupgrade) + 512;
	buf = GDKmalloc(bufsize);
	if (buf == NULL) {
		GDKfree(geomupgrade);
		throw(SQL, "sql_update_geom", SQLSTATE(HY001) MAL_MALLOC_FAIL);
	}
	pos += snprintf(buf + pos, bufsize - pos, "set schema \"sys\";\n");
	pos += snprintf(buf + pos, bufsize - pos, "%s", geomupgrade);
	GDKfree(geomupgrade);

	pos += snprintf(buf + pos, bufsize - pos, "delete from sys.types where systemname in ('mbr', 'wkb', 'wkba');\n");
	for (n = types->h; n; n = n->next) {
		sql_type *t = n->data;

		if (t->base.id < FUNC_OIDS &&
		    (strcmp(t->base.name, "mbr") == 0 ||
		     strcmp(t->base.name, "wkb") == 0 ||
		     strcmp(t->base.name, "wkba") == 0))
			pos += snprintf(buf + pos, bufsize - pos, "insert into sys.types values (%d, '%s', '%s', %u, %u, %d, %d, %d);\n",
							t->base.id, t->base.name, t->sqlname, t->digits, t->scale, t->radix, (int) t->eclass,
							t->s ? t->s->base.id : s->base.id);
	}

	pos += snprintf(buf + pos, bufsize - pos, "set schema \"%s\";\n", prev_schema);
	pos += snprintf(buf + pos, bufsize - pos, "commit;\n");

	assert(pos < bufsize);
	printf("Running database upgrade commands:\n%s\n", buf);
	err = SQLstatementIntern(c, &buf, "update", true, false, NULL);
	GDKfree(buf);
	return err;		/* usually MAL_SUCCEED */
}

static str
sql_update_jul2017(Client c, const char *prev_schema)
{
	size_t bufsize = 10000, pos = 0;
	char *buf = GDKmalloc(bufsize), *err = NULL;
	char *q1 = "select id from sys.functions where name = 'shpload' and schema_id = (select id from sys.schemas where name = 'sys');\n";
	res_table *output;
	BAT *b;

	if( buf == NULL)
		throw(SQL, "sql_update_jul2017", SQLSTATE(HY001) MAL_MALLOC_FAIL);
	pos += snprintf(buf + pos, bufsize - pos, "set schema \"sys\";\n");

	pos += snprintf(buf + pos, bufsize - pos,
			"delete from sys._columns where table_id = (select id from sys._tables where name = 'connections' and schema_id = (select id from sys.schemas where name = 'sys'));\n"
			"delete from sys._tables where name = 'connections' and schema_id = (select id from sys.schemas where name = 'sys');\n");

	/* 09_like.sql */
	pos += snprintf(buf + pos, bufsize - pos,
			"update sys.functions set side_effect = false where name in ('like', 'ilike') and schema_id = (select id from sys.schemas where name = 'sys');\n");

	/* 25_debug.sql */
	pos += snprintf(buf + pos, bufsize - pos,
			"drop function sys.malfunctions;\n"
			"create function sys.malfunctions() returns table(\"module\" string, \"function\" string, \"signature\" string, \"address\" string, \"comment\" string) external name \"manual\".\"functions\";\n"
			"drop function sys.optimizer_stats();\n"
			"create function sys.optimizer_stats() "
			"returns table (optname string, count int, timing bigint) "
			"external name inspect.optimizer_stats;\n"
			"update sys.functions set system = true where name in ('malfunctions', 'optimizer_stats') and schema_id = (select id from sys.schemas where name = 'sys');\n");

	/* 46_profiler.sql */
	pos += snprintf(buf + pos, bufsize - pos,
			"create function profiler.getlimit() returns integer external name profiler.getlimit;\n"
			"create procedure profiler.setlimit(lim integer) external name profiler.setlimit;\n"
			"drop procedure profiler.setpoolsize;\n"
			"drop procedure profiler.setstream;\n"
			"update sys.functions set system = true where name in ('getlimit', 'setlimit') and schema_id = (select id from sys.schemas where name = 'profiler');\n");

	/* 51_sys_schema_extensions.sql */
	pos += snprintf(buf + pos, bufsize - pos,
			"ALTER TABLE sys.keywords SET READ ONLY;\n"
			"ALTER TABLE sys.table_types SET READ ONLY;\n"
			"ALTER TABLE sys.dependency_types SET READ ONLY;\n"

			"CREATE TABLE sys.function_types (\n"
			"function_type_id   SMALLINT NOT NULL PRIMARY KEY,\n"
			"function_type_name VARCHAR(30) NOT NULL UNIQUE);\n"
			"INSERT INTO sys.function_types (function_type_id, function_type_name) VALUES\n"
			"(1, 'Scalar function'), (2, 'Procedure'), (3, 'Aggregate function'), (4, 'Filter function'), (5, 'Function returning a table'),\n"
			"(6, 'Analytic function'), (7, 'Loader function');\n"
			"ALTER TABLE sys.function_types SET READ ONLY;\n"

			"CREATE TABLE sys.function_languages (\n"
			"language_id   SMALLINT NOT NULL PRIMARY KEY,\n"
			"language_name VARCHAR(20) NOT NULL UNIQUE);\n"
			"INSERT INTO sys.function_languages (language_id, language_name) VALUES\n"
			"(0, 'Internal C'), (1, 'MAL'), (2, 'SQL'), (3, 'R'), (6, 'Python'), (7, 'Python Mapped'), (8, 'Python2'), (9, 'Python2 Mapped'), (10, 'Python3'), (11, 'Python3 Mapped');\n"
			"ALTER TABLE sys.function_languages SET READ ONLY;\n"

			"CREATE TABLE sys.key_types (\n"
			"key_type_id   SMALLINT NOT NULL PRIMARY KEY,\n"
			"key_type_name VARCHAR(15) NOT NULL UNIQUE);\n"
			"INSERT INTO sys.key_types (key_type_id, key_type_name) VALUES\n"
			"(0, 'Primary Key'), (1, 'Unique Key'), (2, 'Foreign Key');\n"
			"ALTER TABLE sys.key_types SET READ ONLY;\n"

			"CREATE TABLE sys.index_types (\n"
			"index_type_id   SMALLINT NOT NULL PRIMARY KEY,\n"
			"index_type_name VARCHAR(25) NOT NULL UNIQUE);\n"
			"INSERT INTO sys.index_types (index_type_id, index_type_name) VALUES\n"
			"(0, 'Hash'), (1, 'Join'), (2, 'Order preserving hash'), (3, 'No-index'), (4, 'Imprint'), (5, 'Ordered');\n"
			"ALTER TABLE sys.index_types SET READ ONLY;\n"

			"CREATE TABLE sys.privilege_codes (\n"
			"privilege_code_id   INT NOT NULL PRIMARY KEY,\n"
			"privilege_code_name VARCHAR(30) NOT NULL UNIQUE);\n"
			"INSERT INTO sys.privilege_codes (privilege_code_id, privilege_code_name) VALUES\n"
			"(1, 'SELECT'), (2, 'UPDATE'), (4, 'INSERT'), (8, 'DELETE'), (16, 'EXECUTE'), (32, 'GRANT'),\n"
			"(3, 'SELECT,UPDATE'), (5, 'SELECT,INSERT'), (6, 'INSERT,UPDATE'), (7, 'SELECT,INSERT,UPDATE'),\n"
			"(9, 'SELECT,DELETE'), (10, 'UPDATE,DELETE'), (11, 'SELECT,UPDATE,DELETE'), (12, 'INSERT,DELETE'),\n"
			"(13, 'SELECT,INSERT,DELETE'), (14, 'INSERT,UPDATE,DELETE'), (15, 'SELECT,INSERT,UPDATE,DELETE');\n"
			"ALTER TABLE sys.privilege_codes SET READ ONLY;\n"

			"update sys._tables set system = true where name in ('function_languages', 'function_types', 'index_types', 'key_types', 'privilege_codes') and schema_id = (select id from sys.schemas where name = 'sys');\n");

	/* 75_shp.sql, if shp extension available */
	err = SQLstatementIntern(c, &q1, "update", true, false, &output);
	if (err) {
		GDKfree(buf);
		return err;
	}
	b = BATdescriptor(output->cols[0].b);
	if (b) {
		if (BATcount(b) > 0) {
			pos += snprintf(buf + pos, bufsize - pos,
					"drop procedure SHPload(integer);\n"
					"create procedure SHPload(fid integer) external name shp.import;\n"
					"update sys.functions set system = true where name = 'shpload' and schema_id = (select id from sys.schemas where name = 'sys');\n");
		}
		BBPunfix(b->batCacheid);
	}
	res_tables_destroy(output);

	pos += snprintf(buf + pos, bufsize - pos, "set schema \"%s\";\n", prev_schema);
	pos += snprintf(buf + pos, bufsize - pos, "commit;\n");

	assert(pos < bufsize);
	printf("Running database upgrade commands:\n%s\n", buf);
	err = SQLstatementIntern(c, &buf, "update", true, false, NULL);
	GDKfree(buf);
	return err;		/* usually MAL_SUCCEED */
}

static str
sql_update_jul2017_sp2(Client c)
{
	char *qry = "select obj_id from sys.privileges where auth_id = 1 and obj_id in (select id from sys._tables where name in ('keywords', 'table_types', 'dependency_types', 'function_types', 'function_languages', 'key_types', 'index_types', 'privilege_codes', 'environment')) and privileges = 1;\n";
	char *err = NULL;
	res_table *output;
	BAT *b;

	err = SQLstatementIntern(c, &qry, "update", true, false, &output);
	if (err) {
		return err;
	}

	b = BATdescriptor(output->cols[0].b);
	if (b) {
		if (BATcount(b) < 9) {
			/* we are missing grants on these system tables, add them */
			size_t bufsize = 2048, pos = 0;
			char *buf = GDKmalloc(bufsize);

			if (buf == NULL)
				throw(SQL, "sql_update_jul2017_sp2", SQLSTATE(HY001) MAL_MALLOC_FAIL);

			/* 51_sys_schema_extensions.sql and 25_debug.sql */
			pos += snprintf(buf + pos, bufsize - pos,
				"GRANT SELECT ON sys.keywords TO PUBLIC;\n"
				"GRANT SELECT ON sys.table_types TO PUBLIC;\n"
				"GRANT SELECT ON sys.dependency_types TO PUBLIC;\n"
				"GRANT SELECT ON sys.function_types TO PUBLIC;\n"
				"GRANT SELECT ON sys.function_languages TO PUBLIC;\n"
				"GRANT SELECT ON sys.key_types TO PUBLIC;\n"
				"GRANT SELECT ON sys.index_types TO PUBLIC;\n"
				"GRANT SELECT ON sys.privilege_codes TO PUBLIC;\n"
				"GRANT EXECUTE ON FUNCTION sys.environment() TO PUBLIC;\n"
				"GRANT SELECT ON sys.environment TO PUBLIC;\n"
				);
			pos += snprintf(buf + pos, bufsize - pos, "commit;\n");
			assert(pos < bufsize);
			printf("Running database upgrade commands:\n%s\n", buf);
			err = SQLstatementIntern(c, &buf, "update", true, false, NULL);
			GDKfree(buf);
		}
		BBPunfix(b->batCacheid);
	}
	res_tables_destroy(output);

	return err;		/* usually NULL */
}

static str
sql_update_jul2017_sp3(Client c, mvc *sql, const char *prev_schema, bool *systabfixed)
{
	char *err = NULL;
	sql_schema *sys;
	sql_table *tab;
	sql_column *col;
	oid rid;

	/* if there is no value "sys_update_schemas" in
	 * sys.functions.name, we need to update the sys.functions
	 * table */
	sys = find_sql_schema(sql->session->tr, "sys");
	tab = find_sql_table(sys, "functions");
	col = find_sql_column(tab, "name");
	rid = table_funcs.column_find_row(sql->session->tr, col, "sys_update_schemas", NULL);
	if (is_oid_nil(rid) && !*systabfixed) {
		err = sql_fix_system_tables(c, sql, prev_schema);
		if (err != NULL)
			return err;
		*systabfixed = true;
	}
	/* if there is no value "system_update_schemas" in
	 * sys.triggers.name, we need to add the triggers */
	tab = find_sql_table(sys, "triggers");
	col = find_sql_column(tab, "name");
	rid = table_funcs.column_find_row(sql->session->tr, col, "system_update_schemas", NULL);
	if (is_oid_nil(rid)) {
		size_t bufsize = 1024, pos = 0;
		char *buf = GDKmalloc(bufsize);
		if (buf == NULL)
			throw(SQL, "sql_update_jul2017_sp3", SQLSTATE(HY001) MAL_MALLOC_FAIL);
		pos += snprintf(
			buf + pos,
			bufsize - pos,
			"set schema \"sys\";\n"
			"create trigger system_update_schemas after update on sys.schemas for each statement call sys_update_schemas();\n"
			"create trigger system_update_tables after update on sys._tables for each statement call sys_update_tables();\n");
		pos += snprintf(buf + pos, bufsize - pos, "set schema \"%s\";\n", prev_schema);
		pos += snprintf(buf + pos, bufsize - pos, "commit;\n");
		assert(pos < bufsize);
		printf("Running database upgrade commands:\n%s\n", buf);
		err = SQLstatementIntern(c, &buf, "update", true, false, NULL);
		GDKfree(buf);
	}
	return err;
}

static str
sql_update_mar2018_geom(Client c, sql_table *t, const char *prev_schema)
{
	size_t bufsize = 10000, pos = 0;
	char *buf = GDKmalloc(bufsize), *err = NULL;

	if (buf == NULL)
		throw(SQL, "sql_update_mar2018_geom", SQLSTATE(HY001) MAL_MALLOC_FAIL);
	pos += snprintf(buf + pos, bufsize - pos, "set schema \"sys\";\n");

	t->system = 0;
	pos += snprintf(buf + pos, bufsize - pos,
			"drop view sys.geometry_columns cascade;\n"
			"create view sys.geometry_columns as\n"
			"\tselect cast(null as varchar(1)) as f_table_catalog,\n"
			"\t\ts.name as f_table_schema,\n"
			"\t\tt.name as f_table_name,\n"
			"\t\tc.name as f_geometry_column,\n"
			"\t\tcast(has_z(c.type_digits) + has_m(c.type_digits) +2 as integer) as coord_dimension,\n"
			"\t\tc.type_scale as srid,\n"
			"\t\tget_type(c.type_digits, 0) as type\n"
			"\tfrom sys.columns c, sys.tables t, sys.schemas s\n"
			"\twhere c.table_id = t.id and t.schema_id = s.id\n"
			"\t  and c.type in (select sqlname from sys.types where systemname in ('wkb', 'wkba'));\n"
			"GRANT SELECT ON sys.geometry_columns TO PUBLIC;\n"
			"update sys._tables set system = true where name = 'geometry_columns' and schema_id in (select id from schemas where name = 'sys');\n");

	pos += snprintf(buf + pos, bufsize - pos, "set schema \"%s\";\n", prev_schema);
	pos += snprintf(buf + pos, bufsize - pos, "commit;\n");

	assert(pos < bufsize);
	printf("Running database upgrade commands:\n%s\n", buf);
	err = SQLstatementIntern(c, &buf, "update", true, false, NULL);
	GDKfree(buf);
	return err;		/* usually MAL_SUCCEED */
}

static str
sql_update_mar2018(Client c, mvc *sql, const char *prev_schema, bool *systabfixed)
{
	size_t bufsize = 30000, pos = 0;
	char *buf, *err;
	sql_schema *s;
	sql_table *t;
	res_table *output;
	BAT *b;

	buf = "select id from sys.functions where name = 'quarter' and schema_id = (select id from sys.schemas where name = 'sys');\n";
	err = SQLstatementIntern(c, &buf, "update", true, false, &output);
	if (err)
		return err;
	b = BATdescriptor(output->cols[0].b);
	if (b) {
		if (BATcount(b) == 0 && !*systabfixed) {
			/* if there is no value "quarter" in
			 * sys.functions.name, we need to update the
			 * sys.functions table */
			err = sql_fix_system_tables(c, sql, prev_schema);
			if (err != NULL)
				return err;
			*systabfixed = true;
		}
		BBPunfix(b->batCacheid);
	}
	res_tables_destroy(output);

	buf = GDKmalloc(bufsize);
	if (buf == NULL)
		throw(SQL, "sql_update_mar2018", SQLSTATE(HY001) MAL_MALLOC_FAIL);
	s = mvc_bind_schema(sql, "sys");

	t = mvc_create_table(sql, s, "comments", tt_table, 1, SQL_PERSIST, 0, -1, 0);
	sql_column *col = mvc_create_column_(sql, t, "id", "int", 32);
	sql_key *k = sql_trans_create_ukey(sql->session->tr, t, "comments_id_pkey", pkey);
	k = sql_trans_create_kc(sql->session->tr, k, col);
	k = sql_trans_key_done(sql->session->tr, k);
	sql_trans_create_dependency(sql->session->tr, col->base.id, k->idx->base.id, INDEX_DEPENDENCY);
	col = mvc_create_column_(sql, t, "remark", "varchar", 65000);
	sql_trans_alter_null(sql->session->tr, col, 0);

	sql_table *privs = mvc_bind_table(sql, s, "privileges");
	int pub = ROLE_PUBLIC;
	int p = PRIV_SELECT;
	int zero = 0;
	table_funcs.table_insert(sql->session->tr, privs, &t->base.id, &pub, &p, &zero, &zero);

	pos += snprintf(buf + pos, bufsize - pos, "set schema \"sys\";\n");

	/* 21_dependency_views.sql */
	pos += snprintf(buf + pos, bufsize - pos,
"CREATE VIEW sys.ids (id, name, schema_id, table_id, table_name, obj_type, sys_table) AS\n"
"SELECT id, name, cast(null as int) as schema_id, cast(null as int) as table_id, cast(null as varchar(124)) as table_name, 'author' AS obj_type, 'sys.auths' AS sys_table FROM sys.auths UNION ALL\n"
"SELECT id, name, cast(null as int) as schema_id, cast(null as int) as table_id, cast(null as varchar(124)) as table_name, 'schema', 'sys.schemas' FROM sys.schemas UNION ALL\n"
"SELECT id, name, schema_id, id as table_id, name as table_name, case when type = 1 then 'view' else 'table' end, 'sys._tables' FROM sys._tables UNION ALL\n"
"SELECT id, name, schema_id, id as table_id, name as table_name, case when type = 1 then 'view' else 'table' end, 'tmp._tables' FROM tmp._tables UNION ALL\n"
"SELECT c.id, c.name, t.schema_id, c.table_id, t.name as table_name, 'column', 'sys._columns' FROM sys._columns c JOIN sys._tables t ON c.table_id = t.id UNION ALL\n"
"SELECT c.id, c.name, t.schema_id, c.table_id, t.name as table_name, 'column', 'tmp._columns' FROM tmp._columns c JOIN tmp._tables t ON c.table_id = t.id UNION ALL\n"
"SELECT k.id, k.name, t.schema_id, k.table_id, t.name as table_name, 'key', 'sys.keys' FROM sys.keys k JOIN sys._tables t ON k.table_id = t.id UNION ALL\n"
"SELECT k.id, k.name, t.schema_id, k.table_id, t.name as table_name, 'key', 'tmp.keys' FROM tmp.keys k JOIN sys._tables t ON k.table_id = t.id UNION ALL\n"
"SELECT i.id, i.name, t.schema_id, i.table_id, t.name as table_name, 'index', 'sys.idxs' FROM sys.idxs i JOIN sys._tables t ON i.table_id = t.id UNION ALL\n"
"SELECT i.id, i.name, t.schema_id, i.table_id, t.name as table_name, 'index', 'tmp.idxs' FROM tmp.idxs i JOIN sys._tables t ON i.table_id = t.id UNION ALL\n"
"SELECT g.id, g.name, t.schema_id, g.table_id, t.name as table_name, 'trigger', 'sys.triggers' FROM sys.triggers g JOIN sys._tables t ON g.table_id = t.id UNION ALL\n"
"SELECT g.id, g.name, t.schema_id, g.table_id, t.name as table_name, 'trigger', 'tmp.triggers' FROM tmp.triggers g JOIN sys._tables t ON g.table_id = t.id UNION ALL\n"
"SELECT id, name, schema_id, cast(null as int) as table_id, cast(null as varchar(124)) as table_name, case when type = 2 then 'procedure' else 'function' end, 'sys.functions' FROM sys.functions UNION ALL\n"
"SELECT a.id, a.name, f.schema_id, cast(null as int) as table_id, cast(null as varchar(124)) as table_name, case when f.type = 2 then 'procedure arg' else 'function arg' end, 'sys.args' FROM sys.args a JOIN sys.functions f ON a.func_id = f.id UNION ALL\n"
"SELECT id, name, schema_id, cast(null as int) as table_id, cast(null as varchar(124)) as table_name, 'sequence', 'sys.sequences' FROM sys.sequences UNION ALL\n"
"SELECT id, sqlname, schema_id, cast(null as int) as table_id, cast(null as varchar(124)) as table_name, 'type', 'sys.types' FROM sys.types WHERE id > 2000 /* exclude system types to prevent duplicates with auths.id */\n"
" ORDER BY id;\n"
"GRANT SELECT ON sys.ids TO PUBLIC;\n"
"CREATE VIEW sys.dependencies_vw AS\n"
"SELECT d.id, i1.obj_type, i1.name,\n"
"       d.depend_id as used_by_id, i2.obj_type as used_by_obj_type, i2.name as used_by_name,\n"
"       d.depend_type, dt.dependency_type_name\n"
"  FROM sys.dependencies d\n"
"  JOIN sys.ids i1 ON d.id = i1.id\n"
"  JOIN sys.ids i2 ON d.depend_id = i2.id\n"
"  JOIN sys.dependency_types dt ON d.depend_type = dt.dependency_type_id\n"
" ORDER BY id, depend_id;\n"
"GRANT SELECT ON sys.dependencies_vw TO PUBLIC;\n"
"CREATE VIEW sys.dependency_owners_on_schemas AS\n"
"SELECT a.name AS owner_name, s.id AS schema_id, s.name AS schema_name, CAST(1 AS smallint) AS depend_type\n"
"  FROM sys.schemas AS s, sys.auths AS a\n"
" WHERE s.owner = a.id\n"
" ORDER BY a.name, s.name;\n"
"GRANT SELECT ON sys.dependency_owners_on_schemas TO PUBLIC;\n"
"CREATE VIEW sys.dependency_columns_on_keys AS\n"
"SELECT t.schema_id AS table_schema_id, t.id AS table_id, t.name AS table_name, c.id AS column_id, c.name AS column_name, k.id AS key_id, k.name AS key_name, CAST(kc.nr +1 AS int) AS key_col_nr, CAST(k.type AS smallint) AS key_type, CAST(4 AS smallint) AS depend_type\n"
"  FROM sys.columns AS c, sys.objects AS kc, sys.keys AS k, sys.tables AS t\n"
" WHERE k.table_id = c.table_id AND c.table_id = t.id AND kc.id = k.id AND kc.name = c.name\n"
"   AND k.type IN (0, 1)\n"
" ORDER BY t.schema_id, t.name, c.name, k.type, k.name, kc.nr;\n"
"GRANT SELECT ON sys.dependency_columns_on_keys TO PUBLIC;\n"
"CREATE VIEW sys.dependency_tables_on_views AS\n"
"SELECT t.schema_id AS table_schema_id, t.id AS table_id, t.name AS table_name, v.schema_id AS view_schema_id, v.id AS view_id, v.name AS view_name, dep.depend_type AS depend_type\n"
"  FROM sys.tables AS t, sys.tables AS v, sys.dependencies AS dep\n"
" WHERE t.id = dep.id AND v.id = dep.depend_id\n"
"   AND dep.depend_type = 5 AND t.type NOT IN (1, 11) AND v.type IN (1, 11)\n"
" ORDER BY t.schema_id, t.name, v.schema_id, v.name;\n"
"GRANT SELECT ON sys.dependency_tables_on_views TO PUBLIC;\n"
"CREATE VIEW sys.dependency_views_on_views AS\n"
"SELECT v1.schema_id AS view1_schema_id, v1.id AS view1_id, v1.name AS view1_name, v2.schema_id AS view2_schema_id, v2.id AS view2_id, v2.name AS view2_name, dep.depend_type AS depend_type\n"
"  FROM sys.tables AS v1, sys.tables AS v2, sys.dependencies AS dep\n"
" WHERE v1.id = dep.id AND v2.id = dep.depend_id\n"
"   AND dep.depend_type = 5 AND v1.type IN (1, 11) AND v2.type IN (1, 11)\n"
" ORDER BY v1.schema_id, v1.name, v2.schema_id, v2.name;\n"
"GRANT SELECT ON sys.dependency_views_on_views TO PUBLIC;\n"
"CREATE VIEW sys.dependency_columns_on_views AS\n"
"SELECT t.schema_id AS table_schema_id, t.id AS table_id, t.name AS table_name, c.id AS column_id, c.name AS column_name, v.schema_id AS view_schema_id, v.id AS view_id, v.name AS view_name, dep.depend_type AS depend_type\n"
"  FROM sys.columns AS c, sys.tables AS v, sys.tables AS t, sys.dependencies AS dep\n"
" WHERE c.id = dep.id AND v.id = dep.depend_id AND c.table_id = t.id\n"
"   AND dep.depend_type = 5 AND v.type IN (1, 11)\n"
" ORDER BY t.schema_id, t.name, c.name, v.name;\n"
"GRANT SELECT ON sys.dependency_columns_on_views TO PUBLIC;\n"
"CREATE VIEW sys.dependency_functions_on_views AS\n"
"SELECT f.schema_id AS function_schema_id, f.id AS function_id, f.name AS function_name, v.schema_id AS view_schema_id, v.id AS view_id, v.name AS view_name, dep.depend_type AS depend_type\n"
"  FROM sys.functions AS f, sys.tables AS v, sys.dependencies AS dep\n"
" WHERE f.id = dep.id AND v.id = dep.depend_id\n"
"   AND dep.depend_type = 5 AND v.type IN (1, 11)\n"
" ORDER BY f.schema_id, f.name, v.schema_id, v.name;\n"
"GRANT SELECT ON sys.dependency_functions_on_views TO PUBLIC;\n"
"CREATE VIEW sys.dependency_schemas_on_users AS\n"
"SELECT s.id AS schema_id, s.name AS schema_name, u.name AS user_name, CAST(6 AS smallint) AS depend_type\n"
"  FROM sys.users AS u, sys.schemas AS s\n"
" WHERE u.default_schema = s.id\n"
" ORDER BY s.name, u.name;\n"
"GRANT SELECT ON sys.dependency_schemas_on_users TO PUBLIC;\n"
"CREATE VIEW sys.dependency_tables_on_functions AS\n"
"SELECT t.schema_id AS table_schema_id, t.id AS table_id, t.name AS table_name, f.name AS function_name, f.type AS function_type, dep.depend_type AS depend_type\n"
"  FROM sys.functions AS f, sys.tables AS t, sys.dependencies AS dep\n"
" WHERE t.id = dep.id AND f.id = dep.depend_id\n"
"   AND dep.depend_type = 7 AND f.type <> 2 AND t.type NOT IN (1, 11)\n"
" ORDER BY t.name, t.schema_id, f.name, f.id;\n"
"GRANT SELECT ON sys.dependency_tables_on_functions TO PUBLIC;\n"
"CREATE VIEW sys.dependency_views_on_functions AS\n"
"SELECT v.schema_id AS view_schema_id, v.id AS view_id, v.name AS view_name, f.name AS function_name, f.type AS function_type, dep.depend_type AS depend_type\n"
"  FROM sys.functions AS f, sys.tables AS v, sys.dependencies AS dep\n"
" WHERE v.id = dep.id AND f.id = dep.depend_id\n"
"   AND dep.depend_type = 7 AND f.type <> 2 AND v.type IN (1, 11)\n"
" ORDER BY v.name, v.schema_id, f.name, f.id;\n"
"GRANT SELECT ON sys.dependency_views_on_functions TO PUBLIC;\n"
"CREATE VIEW sys.dependency_columns_on_functions AS\n"
"SELECT c.table_id, c.id AS column_id, c.name, f.id AS function_id, f.name AS function_name, f.type AS function_type, dep.depend_type AS depend_type\n"
"  FROM sys.functions AS f, sys.columns AS c, sys.dependencies AS dep\n"
" WHERE c.id = dep.id AND f.id = dep.depend_id\n"
"   AND dep.depend_type = 7 AND f.type <> 2\n"
" ORDER BY c.name, c.table_id, f.name, f.id;\n"
"GRANT SELECT ON sys.dependency_columns_on_functions TO PUBLIC;\n"
"CREATE VIEW sys.dependency_functions_on_functions AS\n"
"SELECT f1.schema_id, f1.id AS function_id, f1.name AS function_name, f1.type AS function_type,\n"
"       f2.schema_id AS used_in_function_schema_id, f2.id AS used_in_function_id, f2.name AS used_in_function_name, f2.type AS used_in_function_type, dep.depend_type AS depend_type\n"
"  FROM sys.functions AS f1, sys.functions AS f2, sys.dependencies AS dep\n"
" WHERE f1.id = dep.id AND f2.id = dep.depend_id\n"
"   AND dep.depend_type = 7 AND f2.type <> 2\n"
" ORDER BY f1.name, f1.id, f2.name, f2.id;\n"
"GRANT SELECT ON sys.dependency_functions_on_functions TO PUBLIC;\n"
"CREATE VIEW sys.dependency_tables_on_triggers AS\n"
"(SELECT t.schema_id AS table_schema_id, t.id AS table_id, t.name AS table_name, tri.id AS trigger_id, tri.name AS trigger_name, CAST(8 AS smallint) AS depend_type\n"
"  FROM sys.tables AS t, sys.triggers AS tri\n"
" WHERE tri.table_id = t.id)\n"
"UNION\n"
"(SELECT t.schema_id AS table_schema_id, t.id AS table_id, t.name AS table_name, tri.id AS trigger_id, tri.name AS trigger_name, dep.depend_type AS depend_type\n"
"  FROM sys.tables AS t, sys.triggers AS tri, sys.dependencies AS dep\n"
" WHERE dep.id = t.id AND dep.depend_id = tri.id\n"
"   AND dep.depend_type = 8)\n"
" ORDER BY table_schema_id, table_name, trigger_name;\n"
"GRANT SELECT ON sys.dependency_tables_on_triggers TO PUBLIC;\n"
"CREATE VIEW sys.dependency_columns_on_triggers AS\n"
"SELECT t.schema_id AS table_schema_id, t.id AS table_id, t.name AS table_name, tri.id AS trigger_id, tri.name AS trigger_name, c.id AS column_id, c.name AS column_name, dep.depend_type AS depend_type\n"
"  FROM sys.tables AS t, sys.columns AS c, sys.triggers AS tri, sys.dependencies AS dep\n"
" WHERE dep.id = c.id AND dep.depend_id = tri.id AND c.table_id = t.id\n"
"   AND dep.depend_type = 8\n"
" ORDER BY t.schema_id, t.name, tri.name, c.name;\n"
"GRANT SELECT ON sys.dependency_columns_on_triggers TO PUBLIC;\n"
"CREATE VIEW sys.dependency_functions_on_triggers AS\n"
"SELECT f.schema_id AS function_schema_id, f.id AS function_id, f.name AS function_name, f.type AS function_type,\n"
"       tri.id AS trigger_id, tri.name AS trigger_name, tri.table_id AS trigger_table_id, dep.depend_type AS depend_type\n"
"  FROM sys.functions AS f, sys.triggers AS tri, sys.dependencies AS dep\n"
" WHERE dep.id = f.id AND dep.depend_id = tri.id\n"
"   AND dep.depend_type = 8\n"
" ORDER BY f.schema_id, f.name, tri.name;\n"
"GRANT SELECT ON sys.dependency_functions_on_triggers TO PUBLIC;\n"
"CREATE VIEW sys.dependency_tables_on_indexes AS\n"
"SELECT t.schema_id AS table_schema_id, t.id AS table_id, t.name AS table_name, i.id AS index_id, i.name AS index_name, i.type AS index_type, CAST(10 AS smallint) AS depend_type\n"
"  FROM sys.tables AS t, sys.idxs AS i\n"
" WHERE i.table_id = t.id\n"
"    -- exclude internal system generated and managed indexes for enforcing declarative PKey and Unique constraints\n"
"   AND (i.table_id, i.name) NOT IN (SELECT k.table_id, k.name FROM sys.keys k)\n"
" ORDER BY t.schema_id, t.name, i.name;\n"
"GRANT SELECT ON sys.dependency_tables_on_indexes TO PUBLIC;\n"
"CREATE VIEW sys.dependency_columns_on_indexes AS\n"
"SELECT c.id AS column_id, c.name AS column_name, t.id AS table_id, t.name AS table_name, t.schema_id, i.id AS index_id, i.name AS index_name, i.type AS index_type, CAST(ic.nr +1 AS INT) AS seq_nr, CAST(10 AS smallint) AS depend_type\n"
"  FROM sys.tables AS t, sys.columns AS c, sys.objects AS ic, sys.idxs AS i\n"
" WHERE ic.name = c.name AND ic.id = i.id AND c.table_id = i.table_id AND c.table_id = t.id\n"
"    -- exclude internal system generated and managed indexes for enforcing declarative PKey and Unique constraints\n"
"   AND (i.table_id, i.name) NOT IN (SELECT k.table_id, k.name FROM sys.keys k)\n"
" ORDER BY c.name, t.name, t.schema_id, i.name, ic.nr;\n"
"GRANT SELECT ON sys.dependency_columns_on_indexes TO PUBLIC;\n"
"CREATE VIEW sys.dependency_tables_on_foreignkeys AS\n"
"SELECT t.schema_id AS table_schema_id, t.id AS table_id, t.name AS table_name, fk.name AS fk_name, CAST(k.type AS smallint) AS key_type, CAST(11 AS smallint) AS depend_type\n"
"  FROM sys.tables AS t, sys.keys AS k, sys.keys AS fk\n"
" WHERE fk.rkey = k.id and k.table_id = t.id\n"
" ORDER BY t.schema_id, t.name, fk.name;\n"
"GRANT SELECT ON sys.dependency_tables_on_foreignkeys TO PUBLIC;\n"
"CREATE VIEW sys.dependency_keys_on_foreignkeys AS\n"
"SELECT k.table_id AS key_table_id, k.id AS key_id, k.name AS key_name, fk.table_id AS fk_table_id, fk.id AS fk_id, fk.name AS fk_name, CAST(k.type AS smallint) AS key_type, CAST(11 AS smallint) AS depend_type\n"
"  FROM sys.keys AS k, sys.keys AS fk\n"
" WHERE k.id = fk.rkey\n"
" ORDER BY k.name, fk.name;\n"
"GRANT SELECT ON sys.dependency_keys_on_foreignkeys TO PUBLIC;\n"
"CREATE VIEW sys.dependency_tables_on_procedures AS\n"
"SELECT t.schema_id AS table_schema_id, t.id AS table_id, t.name AS table_name, p.id AS procedure_id, p.name AS procedure_name, p.type AS procedure_type, dep.depend_type AS depend_type\n"
"  FROM sys.functions AS p, sys.tables AS t, sys.dependencies AS dep\n"
" WHERE t.id = dep.id AND p.id = dep.depend_id\n"
"   AND dep.depend_type = 13 AND p.type = 2 AND t.type NOT IN (1, 11)\n"
" ORDER BY t.name, t.schema_id, p.name, p.id;\n"
"GRANT SELECT ON sys.dependency_tables_on_procedures TO PUBLIC;\n"
"CREATE VIEW sys.dependency_views_on_procedures AS\n"
"SELECT v.schema_id AS view_schema_id, v.id AS view_id, v.name AS view_name, p.id AS procedure_id, p.name AS procedure_name, p.type AS procedure_type, dep.depend_type AS depend_type\n"
"  FROM sys.functions AS p, sys.tables AS v, sys.dependencies AS dep\n"
" WHERE v.id = dep.id AND p.id = dep.depend_id\n"
"   AND dep.depend_type = 13 AND p.type = 2 AND v.type IN (1, 11)\n"
" ORDER BY v.name, v.schema_id, p.name, p.id;\n"
"GRANT SELECT ON sys.dependency_views_on_procedures TO PUBLIC;\n"
"CREATE VIEW sys.dependency_columns_on_procedures AS\n"
"SELECT c.table_id, c.id AS column_id, c.name AS column_name, p.id AS procedure_id, p.name AS procedure_name, p.type AS procedure_type, dep.depend_type AS depend_type\n"
"  FROM sys.functions AS p, sys.columns AS c, sys.dependencies AS dep\n"
" WHERE c.id = dep.id AND p.id = dep.depend_id\n"
"   AND dep.depend_type = 13 AND p.type = 2\n"
" ORDER BY c.name, c.table_id, p.name, p.id;\n"
"GRANT SELECT ON sys.dependency_columns_on_procedures TO PUBLIC;\n"
"CREATE VIEW sys.dependency_functions_on_procedures AS\n"
"SELECT f.schema_id AS function_schema_id, f.id AS function_id, f.name AS function_name, f.type AS function_type,\n"
"       p.schema_id AS procedure_schema_id, p.id AS procedure_id, p.name AS procedure_name, p.type AS procedure_type, dep.depend_type AS depend_type\n"
"  FROM sys.functions AS p, sys.functions AS f, sys.dependencies AS dep\n"
" WHERE f.id = dep.id AND p.id = dep.depend_id\n"
"   AND dep.depend_type = 13 AND p.type = 2\n"
" ORDER BY p.name, p.id, f.name, f.id;\n"
"GRANT SELECT ON sys.dependency_functions_on_procedures TO PUBLIC;\n"
"CREATE VIEW sys.dependency_columns_on_types AS\n"
"SELECT t.schema_id AS table_schema_id, t.id AS table_id, t.name AS table_name, dt.id AS type_id, dt.sqlname AS type_name, c.id AS column_id, c.name AS column_name, dep.depend_type AS depend_type\n"
"  FROM sys.tables AS t, sys.columns AS c, sys.types AS dt, sys.dependencies AS dep\n"
" WHERE dep.id = dt.id AND dep.depend_id = c.id AND c.table_id = t.id\n"
"   AND dep.depend_type = 15\n"
" ORDER BY dt.sqlname, t.name, c.name, c.id;\n"
"GRANT SELECT ON sys.dependency_columns_on_types TO PUBLIC;\n"
"CREATE VIEW sys.dependency_functions_on_types AS\n"
"SELECT dt.id AS type_id, dt.sqlname AS type_name, f.id AS function_id, f.name AS function_name, f.type AS function_type, dep.depend_type AS depend_type\n"
"  FROM sys.functions AS f, sys.types AS dt, sys.dependencies AS dep\n"
" WHERE dep.id = dt.id AND dep.depend_id = f.id\n"
"   AND dep.depend_type = 15\n"
" ORDER BY dt.sqlname, f.name, f.id;\n"
"GRANT SELECT ON sys.dependency_functions_on_types TO PUBLIC;\n"
"CREATE VIEW sys.dependency_args_on_types AS\n"
"SELECT dt.id AS type_id, dt.sqlname AS type_name, f.id AS function_id, f.name AS function_name, a.id AS arg_id, a.name AS arg_name, a.number AS arg_nr, dep.depend_type AS depend_type\n"
"  FROM sys.args AS a, sys.functions AS f, sys.types AS dt, sys.dependencies AS dep\n"
" WHERE dep.id = dt.id AND dep.depend_id = a.id AND a.func_id = f.id\n"
"   AND dep.depend_type = 15\n"
" ORDER BY dt.sqlname, f.name, a.number, a.name;\n"
"GRANT SELECT ON sys.dependency_args_on_types TO PUBLIC;\n"
"UPDATE sys._tables SET system = true\n"
" WHERE name IN ('ids', 'dependencies_vw', 'dependency_owners_on_schemas', 'dependency_columns_on_keys',\n"
" 'dependency_tables_on_views', 'dependency_views_on_views', 'dependency_columns_on_views', 'dependency_functions_on_views',\n"
" 'dependency_schemas_on_users',\n"
" 'dependency_tables_on_functions', 'dependency_views_on_functions', 'dependency_columns_on_functions', 'dependency_functions_on_functions',\n"
" 'dependency_tables_on_triggers', 'dependency_columns_on_triggers', 'dependency_functions_on_triggers',\n"
" 'dependency_tables_on_indexes', 'dependency_columns_on_indexes',\n"
" 'dependency_tables_on_foreignkeys', 'dependency_keys_on_foreignkeys',\n"
" 'dependency_tables_on_procedures', 'dependency_views_on_procedures', 'dependency_columns_on_procedures', 'dependency_functions_on_procedures',\n"
" 'dependency_columns_on_types', 'dependency_functions_on_types', 'dependency_args_on_types')\n"
" AND schema_id IN (SELECT id FROM sys.schemas WHERE name = 'sys');\n"
	);

	/* 25_debug.sql */
	t = mvc_bind_table(sql, s, "environment");
	t->system = 0;
	pos += snprintf(buf + pos, bufsize - pos,
			"drop view sys.environment cascade;\n"
			"drop function sys.environment() cascade;\n"
			"create view sys.environment as select * from sys.env();\n"
			"GRANT SELECT ON sys.environment TO PUBLIC;\n"
			"update sys._tables set system = true where system = false and name = 'environment' and schema_id in (select id from sys.schemas where name = 'sys');\n");

	/* 39_analytics.sql, 39_analytics_hge.sql */
	pos += snprintf(buf + pos, bufsize - pos,
			"drop aggregate corr(tinyint, tinyint);\n"
			"drop aggregate corr(smallint, smallint);\n"
			"drop aggregate corr(integer, integer);\n"
			"drop aggregate corr(bigint, bigint);\n"
			"drop aggregate corr(real, real);\n");
#ifdef HAVE_HGE
	if (have_hge)
		pos += snprintf(buf + pos, bufsize - pos,
				"drop aggregate corr(hugeint, hugeint);\n");
#endif
	pos += snprintf(buf + pos, bufsize - pos,
			"create aggregate corr(e1 TINYINT, e2 TINYINT) returns DOUBLE\n\texternal name \"aggr\".\"corr\";\n"
			"grant execute on aggregate sys.corr(tinyint, tinyint) to public;\n"
			"create aggregate corr(e1 SMALLINT, e2 SMALLINT) returns DOUBLE\n\texternal name \"aggr\".\"corr\";\n"
			"grant execute on aggregate sys.corr(smallint, smallint) to public;\n"
			"create aggregate corr(e1 INTEGER, e2 INTEGER) returns DOUBLE\n\texternal name \"aggr\".\"corr\";\n"
			"grant execute on aggregate sys.corr(integer, integer) to public;\n"
			"create aggregate corr(e1 BIGINT, e2 BIGINT) returns DOUBLE\n\texternal name \"aggr\".\"corr\";\n"
			"grant execute on aggregate sys.corr(bigint, bigint) to public;\n"
			"create aggregate corr(e1 REAL, e2 REAL) returns DOUBLE\n\texternal name \"aggr\".\"corr\";\n"
			"grant execute on aggregate sys.corr(real, real) to public;\n");
#ifdef HAVE_HGE
	if (have_hge)
		pos += snprintf(buf + pos, bufsize - pos,
				"create aggregate corr(e1 HUGEINT, e2 HUGEINT) returns DOUBLE\n\texternal name \"aggr\".\"corr\";\n"
			"grant execute on aggregate sys.corr(hugeint, hugeint) to public;\n");
#endif
	pos += snprintf(buf + pos, bufsize - pos,
			"update sys.functions set system = true where name = 'corr' and schema_id = (select id from sys.schemas where name = 'sys');\n");

	/* 51_sys_schema_extensions.sql */
	t = mvc_bind_table(sql, s, "privilege_codes");
	t->system = 0;
	pos += snprintf(buf + pos, bufsize - pos,
			"CREATE VIEW sys.roles AS SELECT id, name, grantor FROM sys.auths a WHERE a.name NOT IN (SELECT u.name FROM sys.db_users() u);\n"
			"GRANT SELECT ON sys.roles TO PUBLIC;\n"
			"CREATE VIEW sys.var_values (var_name, value) AS\n"
			"SELECT 'cache' AS var_name, convert(cache, varchar(10)) AS value UNION ALL\n"
			"SELECT 'current_role', current_role UNION ALL\n"
			"SELECT 'current_schema', current_schema UNION ALL\n"
			"SELECT 'current_timezone', current_timezone UNION ALL\n"
			"SELECT 'current_user', current_user UNION ALL\n"
			"SELECT 'debug', debug UNION ALL\n"
			"SELECT 'last_id', last_id UNION ALL\n"
			"SELECT 'optimizer', optimizer UNION ALL\n"
			"SELECT 'pi', pi() UNION ALL\n"
			"SELECT 'rowcnt', rowcnt;\n"
			"GRANT SELECT ON sys.var_values TO PUBLIC;\n"
			"UPDATE sys._tables SET system = true\n"
			" WHERE name IN ('roles', 'var_values') AND schema_id IN (SELECT id FROM sys.schemas WHERE name = 'sys');\n"
			"ALTER TABLE sys.privilege_codes SET READ WRITE;\n"
			"DROP TABLE sys.privilege_codes;\n"
			"CREATE TABLE sys.privilege_codes (\n"
			"    privilege_code_id   INT NOT NULL PRIMARY KEY,\n"
			"    privilege_code_name VARCHAR(40) NOT NULL UNIQUE);\n"
			"INSERT INTO sys.privilege_codes (privilege_code_id, privilege_code_name) VALUES\n"
			"  (1, 'SELECT'),\n"
			"  (2, 'UPDATE'),\n"
			"  (4, 'INSERT'),\n"
			"  (8, 'DELETE'),\n"
			"  (16, 'EXECUTE'),\n"
			"  (32, 'GRANT'),\n"
			"  (64, 'TRUNCATE'),\n"
			"  (3, 'SELECT,UPDATE'),\n"
			"  (5, 'SELECT,INSERT'),\n"
			"  (6, 'INSERT,UPDATE'),\n"
			"  (7, 'SELECT,INSERT,UPDATE'),\n"
			"  (9, 'SELECT,DELETE'),\n"
			"  (10, 'UPDATE,DELETE'),\n"
			"  (11, 'SELECT,UPDATE,DELETE'),\n"
			"  (12, 'INSERT,DELETE'),\n"
			"  (13, 'SELECT,INSERT,DELETE'),\n"
			"  (14, 'INSERT,UPDATE,DELETE'),\n"
			"  (15, 'SELECT,INSERT,UPDATE,DELETE'),\n"
			"  (65, 'SELECT,TRUNCATE'),\n"
			"  (66, 'UPDATE,TRUNCATE'),\n"
			"  (68, 'INSERT,TRUNCATE'),\n"
			"  (72, 'DELETE,TRUNCATE'),\n"
			"  (67, 'SELECT,UPDATE,TRUNCATE'),\n"
			"  (69, 'SELECT,INSERT,TRUNCATE'),\n"
			"  (73, 'SELECT,DELETE,TRUNCATE'),\n"
			"  (70, 'INSERT,UPDATE,TRUNCATE'),\n"
			"  (76, 'INSERT,DELETE,TRUNCATE'),\n"
			"  (74, 'UPDATE,DELETE,TRUNCATE'),\n"
			"  (71, 'SELECT,INSERT,UPDATE,TRUNCATE'),\n"
			"  (75, 'SELECT,UPDATE,DELETE,TRUNCATE'),\n"
			"  (77, 'SELECT,INSERT,DELETE,TRUNCATE'),\n"
			"  (78, 'INSERT,UPDATE,DELETE,TRUNCATE'),\n"
			"  (79, 'SELECT,INSERT,UPDATE,DELETE,TRUNCATE');\n"
			"ALTER TABLE sys.privilege_codes SET READ ONLY;\n"
			"GRANT SELECT ON sys.privilege_codes TO PUBLIC;\n"
			"UPDATE sys._tables "
			"SET system = TRUE "
			"WHERE name = 'privilege_codes' "
			"AND schema_id = (SELECT id FROM sys.schemas WHERE name = 'sys');\n"
			"ALTER TABLE sys.keywords SET READ WRITE;\n"
			"INSERT INTO sys.keywords VALUES ('COMMENT'), ('CONTINUE'), ('START'), ('TRUNCATE');\n"
			"ALTER TABLE sys.function_types SET READ WRITE;\n"
			"ALTER TABLE function_types ADD COLUMN function_type_keyword VARCHAR(30);\n"
			"UPDATE sys.function_types SET function_type_keyword =\n"
			"    (SELECT kw FROM (VALUES\n"
			"        (1, 'FUNCTION'),\n"
			"        (2, 'PROCEDURE'),\n"
			"        (3, 'AGGREGATE'),\n"
			"        (4, 'FILTER FUNCTION'),\n"
			"        (5, 'FUNCTION'),\n"
			"        (6, 'FUNCTION'),\n"
			"        (7, 'LOADER'))\n"
			"    AS ft (id, kw) WHERE function_type_id = id);\n"
			"ALTER TABLE sys.function_types ALTER COLUMN function_type_keyword SET NOT NULL;\n"
			"ALTER TABLE sys.function_languages SET READ WRITE;\n"
			"ALTER TABLE sys.function_languages ADD COLUMN language_keyword VARCHAR(20);\n"
			"UPDATE sys.function_languages SET language_keyword =\n"
			"    (SELECT kw FROM (VALUES\n"
			"        (3, 'R'),\n"
			"        (6, 'PYTHON'),\n"
			"        (7, 'PYTHON_MAP'),\n"
			"        (8, 'PYTHON2'),\n"
			"        (9, 'PYTHON2_MAP'),\n"
			"        (10, 'PYTHON3'),\n"
			"        (11, 'PYTHON3_MAP'))\n"
			"    AS ft (id, kw) WHERE language_id = id);\n"
			"INSERT INTO sys.function_languages VALUES (4, 'C', 'C'), (12, 'C++', 'CPP');\n"
		);

	/* 60_wlcr.sql */
	pos += snprintf(buf + pos, bufsize - pos,
			"create procedure master()\n"
			"external name wlc.master;\n"
			"create procedure master(path string)\n"
			"external name wlc.master;\n"
			"create procedure stopmaster()\n"
			"external name wlc.stopmaster;\n"
			"create procedure masterbeat( duration int)\n"
			"external name wlc.\"setmasterbeat\";\n"
			"create function masterClock() returns string\n"
			"external name wlc.\"getmasterclock\";\n"
			"create function masterTick() returns bigint\n"
			"external name wlc.\"getmastertick\";\n"
			"create procedure replicate()\n"
			"external name wlr.replicate;\n"
			"create procedure replicate(pointintime timestamp)\n"
			"external name wlr.replicate;\n"
			"create procedure replicate(dbname string)\n"
			"external name wlr.replicate;\n"
			"create procedure replicate(dbname string, pointintime timestamp)\n"
			"external name wlr.replicate;\n"
			"create procedure replicate(dbname string, id tinyint)\n"
			"external name wlr.replicate;\n"
			"create procedure replicate(dbname string, id smallint)\n"
			"external name wlr.replicate;\n"
			"create procedure replicate(dbname string, id integer)\n"
			"external name wlr.replicate;\n"
			"create procedure replicate(dbname string, id bigint)\n"
			"external name wlr.replicate;\n"
			"create procedure replicabeat(duration integer)\n"
			"external name wlr.\"setreplicabeat\";\n"
			"create function replicaClock() returns string\n"
			"external name wlr.\"getreplicaclock\";\n"
			"create function replicaTick() returns bigint\n"
			"external name wlr.\"getreplicatick\";\n"
			"update sys.functions set system = true where name in ('master', 'stopmaster', 'masterbeat', 'masterclock', 'mastertick', 'replicate', 'replicabeat', 'replicaclock', 'replicatick') and schema_id = (select id from sys.schemas where name = 'sys');\n"
		);

	/* comments */
	pos += snprintf(buf + pos, bufsize - pos,
			"UPDATE sys._tables\n"
			"SET system = true\n"
			"WHERE name = 'comments'\n"
			"AND schema_id = (SELECT id FROM sys.schemas WHERE name = 'sys');\n"
		);

	pos += snprintf(buf + pos, bufsize - pos, "set schema \"%s\";\n", prev_schema);
	pos += snprintf(buf + pos, bufsize - pos, "commit;\n");

	assert(pos < bufsize);
	printf("Running database upgrade commands:\n%s\n", buf);
	err = SQLstatementIntern(c, &buf, "update", true, false, NULL);
	if (err == MAL_SUCCEED) {
		pos = snprintf(buf, bufsize, "set schema \"sys\";\n"
			       "ALTER TABLE sys.keywords SET READ ONLY;\n"
			       "ALTER TABLE sys.function_types SET READ ONLY;\n"
			       "ALTER TABLE sys.function_languages SET READ ONLY;\n");
		pos += snprintf(buf + pos, bufsize - pos, "set schema \"%s\";\n", prev_schema);
		pos += snprintf(buf + pos, bufsize - pos, "commit;\n");
		assert(pos < bufsize);
		printf("Running database upgrade commands:\n%s\n", buf);
		err = SQLstatementIntern(c, &buf, "update", true, false, NULL);
	}
	GDKfree(buf);
	return err;		/* usually MAL_SUCCEED */
}

#ifdef HAVE_NETCDF
static str
sql_update_mar2018_netcdf(Client c, const char *prev_schema)
{
	size_t bufsize = 1000, pos = 0;
	char *buf = GDKmalloc(bufsize), *err;

	if (buf == NULL)
		throw(SQL, "sql_update_mar2018_netcdf", SQLSTATE(HY001) MAL_MALLOC_FAIL);

	pos += snprintf(buf + pos, bufsize - pos, "set schema sys;\n");

	/* 74_netcdf.sql */
	pos += snprintf(buf + pos, bufsize - pos,
			"grant select on sys.netcdf_files to public;\n"
			"grant select on sys.netcdf_dims to public;\n"
			"grant select on sys.netcdf_vars to public;\n"
			"grant select on sys.netcdf_vardim to public;\n"
			"grant select on sys.netcdf_attrs to public;\n"
			"grant execute on procedure sys.netcdf_attach(varchar(256)) to public;\n"
			"grant execute on procedure sys.netcdf_importvar(integer, varchar(256)) to public;\n");

	pos += snprintf(buf + pos, bufsize - pos, "set schema \"%s\";\n", prev_schema);
	pos += snprintf(buf + pos, bufsize - pos, "commit;\n");

	assert(pos < bufsize);
	printf("Running database upgrade commands:\n%s\n", buf);
	err = SQLstatementIntern(c, &buf, "update", true, false, NULL);
	GDKfree(buf);
	return err;		/* usually MAL_SUCCEED */
}
#endif	/* HAVE_NETCDF */

#ifdef HAVE_SAMTOOLS
static str
sql_update_mar2018_samtools(Client c, mvc *sql, const char *prev_schema)
{
	size_t bufsize = 2000, pos = 0;
	char *buf, *err;
	sql_schema *s = mvc_bind_schema(sql, "bam");

	if (s == NULL)
		return MAL_SUCCEED;

	buf = GDKmalloc(bufsize);
	if (buf == NULL)
		throw(SQL, "sql_update_mar2018_samtools", SQLSTATE(HY001) MAL_MALLOC_FAIL);

	pos += snprintf(buf + pos, bufsize - pos, "set schema sys;\n");

	/* 85_bam.sql */
	list *l = sa_list(sql->sa);
	sql_subtype tpi, tps;
	sql_find_subtype(&tpi, "int", 0, 0);
	sql_find_subtype(&tps, "clob", 0, 0);
	list_append(l, &tpi);
	list_append(l, &tps);
	list_append(l, &tpi);
	list_append(l, &tps);
	if (sql_bind_func_(sql->sa, s, "seq_char", l, F_FUNC) == NULL) {
		pos += snprintf(buf + pos, bufsize - pos,
				"CREATE FUNCTION bam.seq_char(ref_pos INT, alg_seq STRING, alg_pos INT, alg_cigar STRING)\n"
				"RETURNS CHAR(1) EXTERNAL NAME bam.seq_char;\n"
				"update sys.functions set system = true where name in ('seq_char') and schema_id = (select id from sys.schemas where name = 'bam');\n");
	}
	sql_find_subtype(&tpi, "smallint", 0, 0);
	if (sql_bind_func3(sql->sa, s, "bam_loader_repos", &tps, &tpi, &tpi, F_PROC) != NULL) {
		pos += snprintf(buf + pos, bufsize - pos,
				"drop procedure bam.bam_loader_repos(string, smallint, smallint);\n"
				"drop procedure bam.bam_loader_files(string, smallint, smallint);\n");
	}
	if (sql_bind_func(sql->sa, s, "bam_loader_repos", &tps, &tpi, F_PROC) == NULL) {
		pos += snprintf(buf + pos, bufsize - pos,
				"CREATE PROCEDURE bam.bam_loader_repos(bam_repos STRING, dbschema SMALLINT)\n"
				"EXTERNAL NAME bam.bam_loader_repos;\n"
				"CREATE PROCEDURE bam.bam_loader_files(bam_files STRING, dbschema SMALLINT)\n"
				"EXTERNAL NAME bam.bam_loader_files;\n"
				"update sys.functions set system = true where name in ('bam_loader_repos', 'bam_loader_files') and schema_id = (select id from sys.schemas where name = 'bam');\n");
	}

	pos += snprintf(buf + pos, bufsize - pos,
			"GRANT SELECT ON bam.files TO PUBLIC;\n"
			"GRANT SELECT ON bam.sq TO PUBLIC;\n"
			"GRANT SELECT ON bam.rg TO PUBLIC;\n"
			"GRANT SELECT ON bam.pg TO PUBLIC;\n"
			"GRANT SELECT ON bam.export TO PUBLIC;\n"
			"GRANT EXECUTE ON FUNCTION bam.bam_flag(SMALLINT, STRING) TO PUBLIC;\n"
			"GRANT EXECUTE ON FUNCTION bam.reverse_seq(STRING) TO PUBLIC;\n"
			"GRANT EXECUTE ON FUNCTION bam.reverse_qual(STRING) TO PUBLIC;\n"
			"GRANT EXECUTE ON FUNCTION bam.seq_length(STRING) TO PUBLIC;\n"
			"GRANT EXECUTE ON FUNCTION bam.seq_char(INT, STRING, INT, STRING) TO PUBLIC;\n"
			"GRANT EXECUTE ON PROCEDURE bam.bam_loader_repos(STRING, SMALLINT) TO PUBLIC;\n"
			"GRANT EXECUTE ON PROCEDURE bam.bam_loader_files(STRING, SMALLINT) TO PUBLIC;\n"
			"GRANT EXECUTE ON PROCEDURE bam.bam_loader_file(STRING, SMALLINT) TO PUBLIC;\n"
			"GRANT EXECUTE ON PROCEDURE bam.bam_drop_file(BIGINT, SMALLINT) TO PUBLIC;\n"
			"GRANT EXECUTE ON PROCEDURE bam.sam_export(STRING) TO PUBLIC;\n"
			"GRANT EXECUTE ON PROCEDURE bam.bam_export(STRING) TO PUBLIC;\n");

	pos += snprintf(buf + pos, bufsize - pos, "set schema \"%s\";\n", prev_schema);
	pos += snprintf(buf + pos, bufsize - pos, "commit;\n");

	assert(pos < bufsize);
	printf("Running database upgrade commands:\n%s\n", buf);
	err = SQLstatementIntern(c, &buf, "update", true, false, NULL);
	GDKfree(buf);
	return err;		/* usually MAL_SUCCEED */
}
#endif	/* HAVE_SAMTOOLS */

static str
sql_update_mar2018_sp1(Client c, const char *prev_schema)
{
	size_t bufsize = 2048, pos = 0;
	char *buf = GDKmalloc(bufsize), *err = NULL;

	if (buf == NULL)
		throw(SQL, "sql_update_mar2018_sp1", SQLSTATE(HY001) MAL_MALLOC_FAIL);
	pos += snprintf(buf + pos, bufsize - pos,
			"set schema \"sys\";\n"
			"drop function sys.dependencies_functions_os_triggers();\n"
			"CREATE FUNCTION dependencies_functions_on_triggers()\n"
			"RETURNS TABLE (sch varchar(100), usr varchar(100), dep_type varchar(32))\n"
			"RETURN TABLE (SELECT f.name, tri.name, 'DEP_TRIGGER' from functions as f, triggers as tri, dependencies as dep where dep.id = f.id AND dep.depend_id =tri.id AND dep.depend_type = 8);\n"
			"update sys.functions set system = true where name in ('dependencies_functions_on_triggers') and schema_id = (select id from sys.schemas where name = 'sys');\n");

	pos += snprintf(buf + pos, bufsize - pos, "set schema \"%s\";\n", prev_schema);
	pos += snprintf(buf + pos, bufsize - pos, "commit;\n");
	assert(pos < bufsize);

	printf("Running database upgrade commands:\n%s\n", buf);
	err = SQLstatementIntern(c, &buf, "update", true, false, NULL);
	GDKfree(buf);
	return err;		/* usually MAL_SUCCEED */
}

static str
sql_update_remote_tables(Client c, mvc *sql, const char *prev_schema)
{
	res_table *output = NULL;
	char* err = MAL_SUCCEED, *buf;
	size_t bufsize = 1000, pos = 0;
	BAT *tbl = NULL, *uri = NULL;

	if ((buf = GDKmalloc(bufsize)) == NULL)
		throw(SQL, "sql_update_remote_tables", SQLSTATE(HY001) MAL_MALLOC_FAIL);

	/* Create the SQL function needed to dump the remote table credentials */
	pos += snprintf(buf + pos, bufsize - pos, "set schema sys;\n");
	pos += snprintf(buf + pos, bufsize - pos,
			"create function sys.remote_table_credentials (tablename string)"
			" returns table (\"uri\" string, \"username\" string, \"hash\" string)"
			" external name sql.rt_credentials;\n"
			"update sys.functions set system = true where name = 'remote_table_credentials' and schema_id = (select id from sys.schemas where name = 'sys');\n");

	pos += snprintf(buf + pos, bufsize - pos, "set schema \"%s\";\n", prev_schema);
	pos += snprintf(buf + pos, bufsize - pos, "commit;\n");

	assert(pos < bufsize);
	printf("Running database upgrade commands:\n%s\n", buf);
	err = SQLstatementIntern(c, &buf, "create function", true, false, NULL);
	if (err)
		goto bailout;

	pos = 0;
	pos += snprintf(buf + pos, bufsize - pos,
			"SELECT concat(concat(scm.name, '.'), tbl.name), tbl.query"
			" FROM sys._tables AS tbl JOIN sys.schemas AS scm ON"
			" tbl.schema_id=scm.id WHERE tbl.type=5;\n");

	assert(pos < bufsize);

	err = SQLstatementIntern(c, &buf, "get remote table names", true, false, &output);
	if (err)
		goto bailout;

	/* We executed the query, now process the results */
	tbl = BATdescriptor(output->cols[0].b);
	uri = BATdescriptor(output->cols[1].b);

	if (tbl && uri) {
		size_t cnt;
		assert(BATcount(tbl) == BATcount(uri));
		if ((cnt = BATcount(tbl)) > 0) {
			BATiter tbl_it = bat_iterator(tbl);
			BATiter uri_it = bat_iterator(uri);
			const void *restrict nil = ATOMnilptr(tbl->ttype);
			int (*cmp)(const void *, const void *) = ATOMcompare(tbl->ttype);
			const char *v;
			const char *u;
			const char *remote_server_uri;

			/* This is probably not correct: offsets? */
			for (BUN i = 0; i < cnt; i++) {
				v = BUNtvar(tbl_it, i);
				u = BUNtvar(uri_it, i);
				if (v == NULL || (*cmp)(v, nil) == 0 ||
				    u == NULL || (*cmp)(u, nil) == 0)
					goto bailout;

				/* Since the loop might fail, it might be a good idea
				 * to update the credentials as a second step
				 */
				remote_server_uri = mapiuri_uri((char *)u, sql->sa);
				if ((err = AUTHaddRemoteTableCredentials((char *)v, "monetdb", remote_server_uri, "monetdb", "monetdb", false)) != MAL_SUCCEED)
					goto bailout;
			}
		}
	} else {
		err = createException(SQL, "sql_update_remote_tables", SQLSTATE(HY002) RUNTIME_OBJECT_MISSING);
	}

bailout:
	if (tbl)
		BBPunfix(tbl->batCacheid);
	if (uri)
		BBPunfix(uri->batCacheid);
	if (output)
		res_table_destroy(output);
	GDKfree(buf);
	return err;		/* usually MAL_SUCCEED */
}

static str
sql_replace_Mar2018_ids_view(Client c, mvc *sql, const char *prev_schema)
{
	size_t bufsize = 4400, pos = 0;
	char *buf = GDKmalloc(bufsize), *err = NULL;
	sql_schema *s = mvc_bind_schema(sql, "sys");
	sql_table *t = mvc_bind_table(sql, s, "ids");

	if (buf == NULL)
		throw(SQL, "sql_replace_Mar2018_ids_view", SQLSTATE(HY001) MAL_MALLOC_FAIL);

	t->system = 0;	/* make it non-system else the drop view will fail */
	t = mvc_bind_table(sql, s, "dependencies_vw");	/* dependencies_vw uses view sys.ids so must be removed first */
	t->system = 0;

	/* 21_dependency_views.sql */
	pos += snprintf(buf + pos, bufsize - pos,
			"set schema \"sys\";\n"
			"DROP VIEW sys.dependencies_vw;\n"
			"DROP VIEW sys.ids;\n"

			"CREATE VIEW sys.ids (id, name, schema_id, table_id, table_name, obj_type, sys_table) AS\n"
			"SELECT id, name, cast(null as int) as schema_id, cast(null as int) as table_id, cast(null as varchar(124)) as table_name, 'author' AS obj_type, 'sys.auths' AS sys_table FROM sys.auths UNION ALL\n"
			"SELECT id, name, cast(null as int) as schema_id, cast(null as int) as table_id, cast(null as varchar(124)) as table_name, 'schema', 'sys.schemas' FROM sys.schemas UNION ALL\n"
			"SELECT id, name, schema_id, id as table_id, name as table_name, case when type = 1 then 'view' else 'table' end, 'sys._tables' FROM sys._tables UNION ALL\n"
			"SELECT id, name, schema_id, id as table_id, name as table_name, case when type = 1 then 'view' else 'table' end, 'tmp._tables' FROM tmp._tables UNION ALL\n"
			"SELECT c.id, c.name, t.schema_id, c.table_id, t.name as table_name, 'column', 'sys._columns' FROM sys._columns c JOIN sys._tables t ON c.table_id = t.id UNION ALL\n"
			"SELECT c.id, c.name, t.schema_id, c.table_id, t.name as table_name, 'column', 'tmp._columns' FROM tmp._columns c JOIN tmp._tables t ON c.table_id = t.id UNION ALL\n"
			"SELECT k.id, k.name, t.schema_id, k.table_id, t.name as table_name, 'key', 'sys.keys' FROM sys.keys k JOIN sys._tables t ON k.table_id = t.id UNION ALL\n"
			"SELECT k.id, k.name, t.schema_id, k.table_id, t.name as table_name, 'key', 'tmp.keys' FROM tmp.keys k JOIN tmp._tables t ON k.table_id = t.id UNION ALL\n"
			"SELECT i.id, i.name, t.schema_id, i.table_id, t.name as table_name, 'index', 'sys.idxs' FROM sys.idxs i JOIN sys._tables t ON i.table_id = t.id UNION ALL\n"
			"SELECT i.id, i.name, t.schema_id, i.table_id, t.name as table_name, 'index', 'tmp.idxs' FROM tmp.idxs i JOIN tmp._tables t ON i.table_id = t.id UNION ALL\n"
			"SELECT g.id, g.name, t.schema_id, g.table_id, t.name as table_name, 'trigger', 'sys.triggers' FROM sys.triggers g JOIN sys._tables t ON g.table_id = t.id UNION ALL\n"
			"SELECT g.id, g.name, t.schema_id, g.table_id, t.name as table_name, 'trigger', 'tmp.triggers' FROM tmp.triggers g JOIN tmp._tables t ON g.table_id = t.id UNION ALL\n"
			"SELECT id, name, schema_id, cast(null as int) as table_id, cast(null as varchar(124)) as table_name, case when type = 2 then 'procedure' else 'function' end, 'sys.functions' FROM sys.functions UNION ALL\n"
			"SELECT a.id, a.name, f.schema_id, cast(null as int) as table_id, cast(null as varchar(124)) as table_name, case when f.type = 2 then 'procedure arg' else 'function arg' end, 'sys.args' FROM sys.args a JOIN sys.functions f ON a.func_id = f.id UNION ALL\n"
			"SELECT id, name, schema_id, cast(null as int) as table_id, cast(null as varchar(124)) as table_name, 'sequence', 'sys.sequences' FROM sys.sequences UNION ALL\n"
			"SELECT id, sqlname, schema_id, cast(null as int) as table_id, cast(null as varchar(124)) as table_name, 'type', 'sys.types' FROM sys.types WHERE id > 2000 /* exclude system types to prevent duplicates with auths.id */\n"
			" ORDER BY id;\n"
			"GRANT SELECT ON sys.ids TO PUBLIC;\n"

			"CREATE VIEW sys.dependencies_vw AS\n"
			"SELECT d.id, i1.obj_type, i1.name,\n"
			"       d.depend_id as used_by_id, i2.obj_type as used_by_obj_type, i2.name as used_by_name,\n"
			"       d.depend_type, dt.dependency_type_name\n"
			"  FROM sys.dependencies d\n"
			"  JOIN sys.ids i1 ON d.id = i1.id\n"
			"  JOIN sys.ids i2 ON d.depend_id = i2.id\n"
			"  JOIN sys.dependency_types dt ON d.depend_type = dt.dependency_type_id\n"
			" ORDER BY id, depend_id;\n"
			"GRANT SELECT ON sys.dependencies_vw TO PUBLIC;\n"

			"update sys._tables set system = true where name in ('ids', 'dependencies_vw') and schema_id in (select id from sys.schemas where name = 'sys');\n"
			);

	pos += snprintf(buf + pos, bufsize - pos, "set schema \"%s\";\n", prev_schema);
	pos += snprintf(buf + pos, bufsize - pos, "commit;\n");
	assert(pos < bufsize);

	printf("Running database upgrade commands:\n%s\n", buf);
	err = SQLstatementIntern(c, &buf, "update", true, false, NULL);
	GDKfree(buf);
	return err;		/* usually MAL_SUCCEED */
}

static str
sql_update_gsl(Client c, const char *prev_schema)
{
	size_t bufsize = 1024, pos = 0;
	char *buf = GDKmalloc(bufsize), *err = NULL;

	if (buf == NULL)
		throw(SQL, "sql_update_gsl", SQLSTATE(HY001) MAL_MALLOC_FAIL);
	pos += snprintf(buf + pos, bufsize - pos,
			"set schema \"sys\";\n"
			"drop function sys.chi2prob(double, double);\n");

	pos += snprintf(buf + pos, bufsize - pos, "set schema \"%s\";\n", prev_schema);
	pos += snprintf(buf + pos, bufsize - pos, "commit;\n");
	assert(pos < bufsize);

	printf("Running database upgrade commands:\n%s\n", buf);
	err = SQLstatementIntern(c, &buf, "update", true, false, NULL);
	GDKfree(buf);
	return err;		/* usually MAL_SUCCEED */
}

static str
sql_update_aug2018(Client c, mvc *sql, const char *prev_schema)
{
	size_t bufsize = 1000, pos = 0;
	char *buf, *err;

	if ((buf = GDKmalloc(bufsize)) == NULL)
		throw(SQL, "sql_update_aug2018", SQLSTATE(HY001) MAL_MALLOC_FAIL);

	pos += snprintf(buf + pos, bufsize - pos, "set schema sys;\n");
	pos += snprintf(buf + pos, bufsize - pos,
			"create aggregate sys.group_concat(str string) returns string external name \"aggr\".\"str_group_concat\";\n"
			"grant execute on aggregate sys.group_concat(string) to public;\n"
			"create aggregate sys.group_concat(str string, sep string) returns string external name \"aggr\".\"str_group_concat\";\n"
			"grant execute on aggregate sys.group_concat(string, string) to public;\n"
			"update sys.functions set system = true where name in ('group_concat') and schema_id = (select id from sys.schemas where name = 'sys');\n");

	pos += snprintf(buf + pos, bufsize - pos, "set schema \"%s\";\n", prev_schema);
	pos += snprintf(buf + pos, bufsize - pos, "commit;\n");

	assert(pos < bufsize);
	printf("Running database upgrade commands:\n%s\n", buf);
	err = SQLstatementIntern(c, &buf, "update", true, false, NULL);
	if (err)
		goto bailout;
	err = sql_update_remote_tables(c, sql, prev_schema);

  bailout:
	GDKfree(buf);
	return err;		/* usually MAL_SUCCEED */
}

static str
sql_update_aug2018_sp2(Client c, const char *prev_schema)
{
	size_t bufsize = 1000, pos = 0;
	char *buf, *err;
	res_table *output;
	BAT *b;

	if ((buf = GDKmalloc(bufsize)) == NULL)
		throw(SQL, "sql_update_aug2018_sp2", SQLSTATE(HY001) MAL_MALLOC_FAIL);

	/* required update for changeset 23e1231ada99 */
	pos += snprintf(buf + pos, bufsize - pos,
			"select id from sys.functions where language <> 0 and not side_effect and type <> 4 and (type = 2 or (language <> 2 and id not in (select func_id from sys.args where inout = 1)));\n");
	err = SQLstatementIntern(c, &buf, "update", true, false, &output);
	if (err) {
		GDKfree(buf);
		return err;
	}
	b = BATdescriptor(output->cols[0].b);
	if (b) {
		if (BATcount(b) > 0) {
			pos = 0;
			pos += snprintf(buf + pos, bufsize - pos, "set schema sys;\n");
			pos += snprintf(buf + pos, bufsize - pos,
					"update sys.functions set side_effect = true where language <> 0 and not side_effect and type <> 4 and (type = 2 or (language <> 2 and id not in (select func_id from sys.args where inout = 1)));\n");

			pos += snprintf(buf + pos, bufsize - pos, "set schema \"%s\";\n", prev_schema);
			pos += snprintf(buf + pos, bufsize - pos, "commit;\n");

			assert(pos < bufsize);
			printf("Running database upgrade commands:\n%s\n", buf);
			err = SQLstatementIntern(c, &buf, "update", true, false, NULL);
		}
		BBPunfix(b->batCacheid);
	}
	res_table_destroy(output);
	GDKfree(buf);
	return err;		/* usually MAL_SUCCEED */
}

static str
sql_drop_functions_dependencies_Xs_on_Ys(Client c, const char *prev_schema)
{
	size_t bufsize = 1600, pos = 0;
	char *err = NULL, *buf = GDKmalloc(bufsize);

	if (buf == NULL)
		throw(SQL, "sql_drop_functions_dependencies_Xs_on_Ys", SQLSTATE(HY001) MAL_MALLOC_FAIL);

	/* remove functions which were created in sql/scripts/21_dependency_functions.sql */
	pos += snprintf(buf + pos, bufsize - pos,
			"set schema \"sys\";\n"
			"DROP FUNCTION dependencies_schemas_on_users();\n"
			"DROP FUNCTION dependencies_owners_on_schemas();\n"
			"DROP FUNCTION dependencies_tables_on_views();\n"
			"DROP FUNCTION dependencies_tables_on_indexes();\n"
			"DROP FUNCTION dependencies_tables_on_triggers();\n"
			"DROP FUNCTION dependencies_tables_on_foreignKeys();\n"
			"DROP FUNCTION dependencies_tables_on_functions();\n"
			"DROP FUNCTION dependencies_columns_on_views();\n"
			"DROP FUNCTION dependencies_columns_on_keys();\n"
			"DROP FUNCTION dependencies_columns_on_indexes();\n"
			"DROP FUNCTION dependencies_columns_on_functions();\n"
			"DROP FUNCTION dependencies_columns_on_triggers();\n"
			"DROP FUNCTION dependencies_views_on_functions();\n"
			"DROP FUNCTION dependencies_views_on_triggers();\n"
			"DROP FUNCTION dependencies_functions_on_functions();\n"
			"DROP FUNCTION dependencies_functions_on_triggers();\n"
			"DROP FUNCTION dependencies_keys_on_foreignKeys();\n");

	pos += snprintf(buf + pos, bufsize - pos, "set schema \"%s\";\n", prev_schema);
	pos += snprintf(buf + pos, bufsize - pos, "commit;\n");
	assert(pos < bufsize);

	printf("Running database upgrade commands:\n%s\n", buf);
	err = SQLstatementIntern(c, &buf, "update", true, false, NULL);
	GDKfree(buf);
	return err;		/* usually MAL_SUCCEED */
}

static str
sql_update_apr2019(Client c, mvc *sql, const char *prev_schema)
{
	size_t bufsize = 3000, pos = 0;
	char *buf, *err;
	sql_schema *s = mvc_bind_schema(sql, "sys");
	sql_table *t;

	if ((buf = GDKmalloc(bufsize)) == NULL)
		throw(SQL, "sql_update_apr2019", SQLSTATE(HY001) MAL_MALLOC_FAIL);

	pos += snprintf(buf + pos, bufsize - pos, "set schema sys;\n");

	/* 15_querylog.sql */
	pos += snprintf(buf + pos, bufsize - pos,
			"drop procedure sys.querylog_enable(smallint);\n"
			"create procedure sys.querylog_enable(threshold integer) external name sql.querylog_enable;\n"
			"update sys.functions set system = true where name = 'querylog_enable' and schema_id = (select id from sys.schemas where name = 'sys');\n");

	/* 17_temporal.sql */
	pos += snprintf(buf + pos, bufsize - pos,
			"create function sys.date_trunc(txt string, t timestamp)\n"
			"returns timestamp\n"
			"external name sql.date_trunc;\n"
			"grant execute on function sys.date_trunc(string, timestamp) to public;\n"
			"update sys.functions set system = true where schema_id = (select id from sys.schemas where name = 'sys') and name = 'date_trunc' and type = %d;\n", (int) F_FUNC);

	/* 22_clients.sql */
	pos += snprintf(buf + pos, bufsize - pos,
			"create procedure sys.setprinttimeout(\"timeout\" integer)\n"
			"external name clients.setprinttimeout;\n"
			"update sys.functions set system = true where schema_id = (select id from sys.schemas where name = 'sys') and name = 'setprinttimeout' and type = %d;\n", (int) F_PROC);

	/* 26_sysmon.sql */
	pos += snprintf(buf + pos, bufsize - pos,
			"grant execute on function sys.queue to public;\n"
			"grant select on sys.queue to public;\n");

	/* 51_sys_schema_extensions.sql */
	pos += snprintf(buf + pos, bufsize - pos,
			"ALTER TABLE sys.keywords SET READ WRITE;\n"
			"INSERT INTO sys.keywords VALUES ('WINDOW');\n"
		);
	t = mvc_bind_table(sql, s, "var_values");
	t->system = 0;	/* make it non-system else the drop view will fail */
	pos += snprintf(buf + pos, bufsize - pos,
			"DROP VIEW sys.var_values;\n"
			"CREATE VIEW sys.var_values (var_name, value) AS\n"
			"SELECT 'cache' AS var_name, convert(cache, varchar(10)) AS value UNION ALL\n"
			"SELECT 'current_role', current_role UNION ALL\n"
			"SELECT 'current_schema', current_schema UNION ALL\n"
			"SELECT 'current_timezone', current_timezone UNION ALL\n"
			"SELECT 'current_user', current_user UNION ALL\n"
			"SELECT 'debug', debug UNION ALL\n"
			"SELECT 'last_id', last_id UNION ALL\n"
			"SELECT 'optimizer', optimizer UNION ALL\n"
			"SELECT 'pi', pi() UNION ALL\n"
			"SELECT 'rowcnt', rowcnt;\n"
			"UPDATE sys._tables SET system = true WHERE name = 'var_values' AND schema_id = (SELECT id FROM sys.schemas WHERE name = 'sys');\n"
			"GRANT SELECT ON sys.var_values TO PUBLIC;\n");

	/* 99_system.sql */
	t = mvc_bind_table(sql, s, "systemfunctions");
	t->system = 0;
	pos += snprintf(buf + pos, bufsize - pos,
			"drop table sys.systemfunctions;\n"
			"create view sys.systemfunctions as select id as function_id from sys.functions where system;\n"
			"grant select on sys.systemfunctions to public;\n"
			"update sys._tables set system = true where name = 'systemfunctions' and schema_id = (select id from sys.schemas where name = 'sys');\n");
	/* update type of "query" attribute of tables sys._tables and
	 * tmp_tables from varchar(2048) to varchar(1048576) */
	pos += snprintf(buf + pos, bufsize - pos,
			"update sys._columns set type_digits = 1048576 where name = 'query' and table_id in (select id from sys._tables t where t.name = '_tables' and t.schema_id in (select id from sys.schemas s where s.name in ('sys', 'tmp')));\n");
	pos += snprintf(buf + pos, bufsize - pos,
			"update sys._columns set type_digits = 1048576 where name = 'query' and table_id in (select id from sys._tables t where t.name = 'tables' and t.schema_id in (select id from sys.schemas s where s.name = 'sys'));\n");

	pos += snprintf(buf + pos, bufsize - pos, "set schema \"%s\";\n", prev_schema);
	pos += snprintf(buf + pos, bufsize - pos, "commit;\n");

	assert(pos < bufsize);
	printf("Running database upgrade commands:\n%s\n", buf);
	err = SQLstatementIntern(c, &buf, "update", true, false, NULL);
	if (err == MAL_SUCCEED) {
		pos = snprintf(buf, bufsize, "set schema \"sys\";\n"
			       "ALTER TABLE sys.keywords SET READ ONLY;\n");

		pos += snprintf(buf + pos, bufsize - pos, "set schema \"%s\";\n", prev_schema);
		pos += snprintf(buf + pos, bufsize - pos, "commit;\n");
		assert(pos < bufsize);
		printf("Running database upgrade commands:\n%s\n", buf);
		err = SQLstatementIntern(c, &buf, "update", true, false, NULL);
	}

	GDKfree(buf);
	return err;		/* usually MAL_SUCCEED */
}

static str
sql_update_storagemodel(Client c, mvc *sql, const char *prev_schema)
{
	size_t bufsize = 20000, pos = 0;
	char *buf, *err;
	sql_schema *s = mvc_bind_schema(sql, "sys");
	sql_table *t;

	if ((buf = GDKmalloc(bufsize)) == NULL)
		throw(SQL, "sql_update_storagemodel", SQLSTATE(HY001) MAL_MALLOC_FAIL);
	
	/* set views and tables internally to non-system to allow drop commands to succeed without error */
	if ((t = mvc_bind_table(sql, s, "storage")) != NULL)
		t->system = 0;
	if ((t = mvc_bind_table(sql, s, "storagemodel")) != NULL)
		t->system = 0;
	if ((t = mvc_bind_table(sql, s, "storagemodelinput")) != NULL)
		t->system = 0;
	if ((t = mvc_bind_table(sql, s, "tablestoragemodel")) != NULL)
		t->system = 0;

	/* new 75_storagemodel.sql */
	pos += snprintf(buf + pos, bufsize - pos,
		"set schema sys;\n"
		/* drop objects in reverse order of original creation of old 75_storagemodel.sql */
		"drop view if exists sys.tablestoragemodel;\n"
		"drop view if exists sys.storagemodel cascade;\n"
		"drop function if exists sys.storagemodel() cascade;\n"
		"drop function if exists sys.imprintsize(bigint, clob) cascade;\n"
		"drop function if exists sys.hashsize(boolean, bigint) cascade;\n"
		"drop function if exists sys.heapsize(clob, bigint, int) cascade;\n"
		"drop function if exists sys.columnsize(clob, bigint, bigint) cascade;\n"
		"drop procedure if exists sys.storagemodelinit();\n"
		"drop table if exists sys.storagemodelinput cascade;\n"
		"drop view if exists sys.\"storage\" cascade;\n"
		"drop function if exists sys.\"storage\"(clob, clob, clob) cascade;\n"
		"drop function if exists sys.\"storage\"(clob, clob) cascade;\n"
		"drop function if exists sys.\"storage\"(clob) cascade;\n"
		"drop function if exists sys.\"storage\"() cascade;\n"
		"create function sys.\"storage\"()\n"
		"returns table (\n"
		"	\"schema\" varchar(1024),\n"
		"	\"table\" varchar(1024),\n"
		"	\"column\" varchar(1024),\n"
		"	\"type\" varchar(1024),\n"
		"	\"mode\" varchar(15),\n"
		"	location varchar(1024),\n"
		"	\"count\" bigint,\n"
		"	typewidth int,\n"
		"	columnsize bigint,\n"
		"	heapsize bigint,\n"
		"	hashes bigint,\n"
		"	phash boolean,\n"
		"	\"imprints\" bigint,\n"
		"	sorted boolean,\n"
		"	revsorted boolean,\n"
		"	\"unique\" boolean,\n"
		"	orderidx bigint\n"
		")\n"
		"external name sql.\"storage\";\n"
		"create view sys.\"storage\" as\n"
		"select * from sys.\"storage\"()\n"
		" where (\"schema\", \"table\") in (\n"
		"	SELECT sch.\"name\", tbl.\"name\"\n"
		"	  FROM sys.\"tables\" AS tbl JOIN sys.\"schemas\" AS sch ON tbl.schema_id = sch.id\n"
		"	 WHERE tbl.\"system\" = FALSE)\n"
		"order by \"schema\", \"table\", \"column\";\n"
		"create view sys.\"tablestorage\" as\n"
		"select \"schema\", \"table\",\n"
		"	max(\"count\") as \"rowcount\",\n"
		"	count(*) as \"storages\",\n"
		"	sum(columnsize) as columnsize,\n"
		"	sum(heapsize) as heapsize,\n"
		"	sum(hashes) as hashsize,\n"
		"	sum(\"imprints\") as imprintsize,\n"
		"	sum(orderidx) as orderidxsize\n"
		" from sys.\"storage\"\n"
		"group by \"schema\", \"table\"\n"
		"order by \"schema\", \"table\";\n"
		"create view sys.\"schemastorage\" as\n"
		"select \"schema\",\n"
		"	count(*) as \"storages\",\n"
		"	sum(columnsize) as columnsize,\n"
		"	sum(heapsize) as heapsize,\n"
		"	sum(hashes) as hashsize,\n"
		"	sum(\"imprints\") as imprintsize,\n"
		"	sum(orderidx) as orderidxsize\n"
		" from sys.\"storage\"\n"
		"group by \"schema\"\n"
		"order by \"schema\";\n"
		"create function sys.\"storage\"(sname varchar(1024))\n"
		"returns table (\n"
		"	\"schema\" varchar(1024),\n"
		"	\"table\" varchar(1024),\n"
		"	\"column\" varchar(1024),\n"
		"	\"type\" varchar(1024),\n"
		"	\"mode\" varchar(15),\n"
		"	location varchar(1024),\n"
		"	\"count\" bigint,\n"
		"	typewidth int,\n"
		"	columnsize bigint,\n"
		"	heapsize bigint,\n"
		"	hashes bigint,\n"
		"	phash boolean,\n"
		"	\"imprints\" bigint,\n"
		"	sorted boolean,\n"
		"	revsorted boolean,\n"
		"	\"unique\" boolean,\n"
		"	orderidx bigint\n"
		")\n"
		"external name sql.\"storage\";\n"
		"create function sys.\"storage\"(sname varchar(1024), tname varchar(1024))\n"
		"returns table (\n"
		"	\"schema\" varchar(1024),\n"
		"	\"table\" varchar(1024),\n"
		"	\"column\" varchar(1024),\n"
		"	\"type\" varchar(1024),\n"
		"	\"mode\" varchar(15),\n"
		"	location varchar(1024),\n"
		"	\"count\" bigint,\n"
		"	typewidth int,\n"
		"	columnsize bigint,\n"
		"	heapsize bigint,\n"
		"	hashes bigint,\n"
		"	phash boolean,\n"
		"	\"imprints\" bigint,\n"
		"	sorted boolean,\n"
		"	revsorted boolean,\n"
		"	\"unique\" boolean,\n"
		"	orderidx bigint\n"
		")\n"
		"external name sql.\"storage\";\n"
		"create function sys.\"storage\"(sname varchar(1024), tname varchar(1024), cname varchar(1024))\n"
		"returns table (\n"
		"	\"schema\" varchar(1024),\n"
		"	\"table\" varchar(1024),\n"
		"	\"column\" varchar(1024),\n"
		"	\"type\" varchar(1024),\n"
		"	\"mode\" varchar(15),\n"
		"	location varchar(1024),\n"
		"	\"count\" bigint,\n"
		"	typewidth int,\n"
		"	columnsize bigint,\n"
		"	heapsize bigint,\n"
		"	hashes bigint,\n"
		"	phash boolean,\n"
		"	\"imprints\" bigint,\n"
		"	sorted boolean,\n"
		"	revsorted boolean,\n"
		"	\"unique\" boolean,\n"
		"	orderidx bigint\n"
		")\n"
		"external name sql.\"storage\";\n"
		"create table sys.storagemodelinput(\n"
		"	\"schema\" varchar(1024) NOT NULL,\n"
		"	\"table\" varchar(1024) NOT NULL,\n"
		"	\"column\" varchar(1024) NOT NULL,\n"
		"	\"type\" varchar(1024) NOT NULL,\n"
		"	typewidth int NOT NULL,\n"
		"	\"count\" bigint NOT NULL,\n"
		"	\"distinct\" bigint NOT NULL,\n"
		"	atomwidth int NOT NULL,\n"
		"	reference boolean NOT NULL DEFAULT FALSE,\n"
		"	sorted boolean,\n"
		"	\"unique\" boolean,\n"
		"	isacolumn boolean NOT NULL DEFAULT TRUE\n"
		");\n"
		"create procedure sys.storagemodelinit()\n"
		"begin\n"
		"	delete from sys.storagemodelinput;\n"
		"	insert into sys.storagemodelinput\n"
		"	select \"schema\", \"table\", \"column\", \"type\", typewidth, \"count\",\n"
		"		case when (\"unique\" or \"type\" IN ('varchar', 'char', 'clob', 'json', 'url', 'blob', 'geometry', 'geometrya'))\n"
		"			then \"count\" else 0 end,\n"
		"		case when \"count\" > 0 and heapsize >= 8192 and \"type\" in ('varchar', 'char', 'clob', 'json', 'url')\n"
		"			then cast((heapsize - 8192) / \"count\" as bigint)\n"
		"		when \"count\" > 0 and heapsize >= 32 and \"type\" in ('blob', 'geometry', 'geometrya')\n"
		"			then cast((heapsize - 32) / \"count\" as bigint)\n"
		"		else typewidth end,\n"
		"		FALSE, case sorted when true then true else false end, \"unique\", TRUE\n"
		"	  from sys.\"storage\";\n"
		"	update sys.storagemodelinput\n"
		"	   set reference = TRUE\n"
		"	 where (\"schema\", \"table\", \"column\") in (\n"
		"		SELECT fkschema.\"name\", fktable.\"name\", fkkeycol.\"name\"\n"
		"		  FROM	sys.\"keys\" AS fkkey,\n"
		"			sys.\"objects\" AS fkkeycol,\n"
		"			sys.\"tables\" AS fktable,\n"
		"			sys.\"schemas\" AS fkschema\n"
		"		WHERE fktable.\"id\" = fkkey.\"table_id\"\n"
		"		  AND fkkey.\"id\" = fkkeycol.\"id\"\n"
		"		  AND fkschema.\"id\" = fktable.\"schema_id\"\n"
		"		  AND fkkey.\"rkey\" > -1 );\n"
		"	update sys.storagemodelinput\n"
		"	   set isacolumn = FALSE\n"
		"	 where (\"schema\", \"table\", \"column\") NOT in (\n"
		"		SELECT sch.\"name\", tbl.\"name\", col.\"name\"\n"
		"		  FROM sys.\"schemas\" AS sch,\n"
		"			sys.\"tables\" AS tbl,\n"
		"			sys.\"columns\" AS col\n"
		"		WHERE sch.\"id\" = tbl.\"schema_id\"\n"
		"		  AND tbl.\"id\" = col.\"table_id\");\n"
		"end;\n"
		"create function sys.columnsize(tpe varchar(1024), count bigint)\n"
		"returns bigint\n"
		"begin\n"
		"	if tpe in ('tinyint', 'boolean')\n"
		"		then return count;\n"
		"	end if;\n"
		"	if tpe = 'smallint'\n"
		"		then return 2 * count;\n"
		"	end if;\n"
		"	if tpe in ('int', 'real', 'date', 'time', 'timetz', 'sec_interval', 'month_interval')\n"
		"		then return 4 * count;\n"
		"	end if;\n"
		"	if tpe in ('bigint', 'double', 'timestamp', 'timestamptz', 'inet', 'oid')\n"
		"		then return 8 * count;\n"
		"	end if;\n"
		"	if tpe in ('hugeint', 'decimal', 'uuid', 'mbr')\n"
		"		then return 16 * count;\n"
		"	end if;\n"
		"	if tpe in ('varchar', 'char', 'clob', 'json', 'url')\n"
		"		then return 4 * count;\n"
		"	end if;\n"
		"	if tpe in ('blob', 'geometry', 'geometrya')\n"
		"		then return 8 * count;\n"
		"	end if;\n"
		"	return 8 * count;\n"
		"end;\n"
		"create function sys.heapsize(tpe varchar(1024), count bigint, distincts bigint, avgwidth int)\n"
		"returns bigint\n"
		"begin\n"
		"	if tpe in ('varchar', 'char', 'clob', 'json', 'url')\n"
		"		then return 8192 + ((avgwidth + 8) * distincts);\n"
		"	end if;\n"
		"	if tpe in ('blob', 'geometry', 'geometrya')\n"
		"		then return 32 + (avgwidth * count);\n"
		"	end if;\n"
		"	return 0;\n"
		"end;\n"
		"create function sys.hashsize(b boolean, count bigint)\n"
		"returns bigint\n"
		"begin\n"
		"	if b = true\n"
		"		then return 8 * count;\n"
		"	end if;\n"
		"	return 0;\n"
		"end;\n"
		"create function sys.imprintsize(tpe varchar(1024), count bigint)\n"
		"returns bigint\n"
		"begin\n"
		"	if tpe in ('tinyint', 'boolean')\n"
		"		then return cast(0.2 * count as bigint);\n"
		"	end if;\n"
		"	if tpe = 'smallint'\n"
		"		then return cast(0.4 * count as bigint);\n"
		"	end if;\n"
		"	if tpe in ('int', 'real', 'date', 'time', 'timetz', 'sec_interval', 'month_interval')\n"
		"		then return cast(0.8 * count as bigint);\n"
		"	end if;\n"
		"	if tpe in ('bigint', 'double', 'timestamp', 'timestamptz', 'inet', 'oid')\n"
		"		then return cast(1.6 * count as bigint);\n"
		"	end if;\n"
		"	if tpe in ('hugeint', 'decimal', 'uuid', 'mbr')\n"
		"		then return cast(3.2 * count as bigint);\n"
		"	end if;\n"
		"	return 0;\n"
		"end;\n"
		"create view sys.storagemodel as\n"
		"select \"schema\", \"table\", \"column\", \"type\", \"count\",\n"
		"	sys.columnsize(\"type\", \"count\") as columnsize,\n"
		"	sys.heapsize(\"type\", \"count\", \"distinct\", \"atomwidth\") as heapsize,\n"
		"	sys.hashsize(\"reference\", \"count\") as hashsize,\n"
		"	case when isacolumn then sys.imprintsize(\"type\", \"count\") else 0 end as imprintsize,\n"
		"	case when (isacolumn and not sorted) then cast(8 * \"count\" as bigint) else 0 end as orderidxsize,\n"
		"	sorted, \"unique\", isacolumn\n"
		" from sys.storagemodelinput\n"
		"order by \"schema\", \"table\", \"column\";\n"
		"create view sys.tablestoragemodel as\n"
		"select \"schema\", \"table\",\n"
		"	max(\"count\") as \"rowcount\",\n"
		"	count(*) as \"storages\",\n"
		"	sum(sys.columnsize(\"type\", \"count\")) as columnsize,\n"
		"	sum(sys.heapsize(\"type\", \"count\", \"distinct\", \"atomwidth\")) as heapsize,\n"
		"	sum(sys.hashsize(\"reference\", \"count\")) as hashsize,\n"
		"	sum(case when isacolumn then sys.imprintsize(\"type\", \"count\") else 0 end) as imprintsize,\n"
		"	sum(case when (isacolumn and not sorted) then cast(8 * \"count\" as bigint) else 0 end) as orderidxsize\n"
		" from sys.storagemodelinput\n"
		"group by \"schema\", \"table\"\n"
		"order by \"schema\", \"table\";\n"
	);
	assert(pos < bufsize);

	pos += snprintf(buf + pos, bufsize - pos,
		"update sys._tables set system = true where schema_id = (select id from sys.schemas where name = 'sys')"
		" and name in ('storage', 'tablestorage', 'schemastorage', 'storagemodelinput', 'storagemodel', 'tablestoragemodel');\n");
	pos += snprintf(buf + pos, bufsize - pos,
		"update sys.functions set system = true where schema_id = (select id from sys.schemas where name = 'sys')"
		" and name in ('storage') and type = %d;\n", (int) F_UNION);
	pos += snprintf(buf + pos, bufsize - pos,
		"update sys.functions set system = true where schema_id = (select id from sys.schemas where name = 'sys')"
		" and name in ('storagemodelinit') and type = %d;\n", (int) F_PROC);
	pos += snprintf(buf + pos, bufsize - pos,
		"update sys.functions set system = true where schema_id = (select id from sys.schemas where name = 'sys')"
		" and name in ('columnsize', 'heapsize', 'hashsize', 'imprintsize') and type = %d;\n", (int) F_FUNC);

	pos += snprintf(buf + pos, bufsize - pos, "set schema \"%s\";\n", prev_schema);
	pos += snprintf(buf + pos, bufsize - pos, "commit;\n");
	assert(pos < bufsize);

	printf("Running database upgrade commands:\n%s\n", buf);
	err = SQLstatementIntern(c, &buf, "update", true, false, NULL);
	GDKfree(buf);
	return err;		/* usually MAL_SUCCEED */
}

static str
sql_update_apr2019_sp1(Client c)
{
	char *err, *qry = "select c.id from sys.dependency_types dt, sys._columns c, sys.keys k, sys.objects o "
		"where k.id = o.id and o.name = c.name and c.table_id = k.table_id and dt.dependency_type_name = 'KEY' and k.type = 1 "
		"and not exists (select d.id from sys.dependencies d where d.id = c.id and d.depend_id = k.id and d.depend_type = dt.dependency_type_id);";
	res_table *output = NULL;

	/* Determine if missing dependency table entry for unique keys
	 * is required */
	err = SQLstatementIntern(c, &qry, "update", true, false, &output);
	if (err == NULL) {
		BAT *b = BATdescriptor(output->cols[0].b);
		if (b) {
			if (BATcount(b) > 0) {
				/* required update for changeset 23e1231ada99 */
				qry = "insert into sys.dependencies (select c.id as id, k.id as depend_id, dt.dependency_type_id as depend_type from sys.dependency_types dt, sys._columns c, sys.keys k, sys.objects o where k.id = o.id and o.name = c.name and c.table_id = k.table_id and dt.dependency_type_name = 'KEY' and k.type = 1 and not exists (select d.id from sys.dependencies d where d.id = c.id and d.depend_id = k.id and d.depend_type = dt.dependency_type_id));\n";
				printf("Running database upgrade commands:\n%s\n", qry);
				err = SQLstatementIntern(c, &qry, "update", true, false, NULL);
			}
			BBPunfix(b->batCacheid);
		}
	}
	if (output != NULL)
		res_tables_destroy(output);

	return err;		/* usually MAL_SUCCEED */
}

<<<<<<< HEAD
#define FLUSH_INSERTS_IF_BUFFERFILLED /* Each new value should add about 20 bytes to the buffer, "flush" when is 200 bytes from being full */ \
	if (pos > 7900) { \
		pos += snprintf(buf + pos, bufsize - pos, ") as t1(c1,c2,c3) where t1.c1 not in (select \"id\" from dependencies where depend_id = t1.c2);\n"); \
		assert(pos < bufsize); \
		err = SQLstatementIntern(c, &buf, "update", true, false, NULL); \
		if (err) \
			goto bailout; \
		pos = 0; \
		pos += snprintf(buf + pos, bufsize - pos, "insert into sys.dependencies select c1, c2, c3 from (values"); \
		ppos = pos; \
		first = true; \
	}

static str
sql_update_nov2019_missing_dependencies(Client c, mvc *sql)
{
	size_t bufsize = 8192, pos = 0, ppos;
	char *err = NULL, *buf = GDKmalloc(bufsize);
	sql_allocator *old_sa = sql->sa;
	bool first = true;

	if (buf == NULL)
		throw(SQL, "sql_update_nov2019_missing_dependencies", SQLSTATE(HY001) MAL_MALLOC_FAIL);

	if (!(sql->sa = sa_create())) {
		err = createException(SQL, "sql.catalog", SQLSTATE(HY001) MAL_MALLOC_FAIL);
		goto bailout;
	}

	pos += snprintf(buf + pos, bufsize - pos, "insert into sys.dependencies select c1, c2, c3 from (values");
	ppos = pos; /* later check if found updatable database objects */

	for (node *n = sql->session->tr->schemas.set->h; n; n = n->next) {
		sql_schema *s = (sql_schema*) n->data;

		if (s->funcs.set)
			for (node *m = s->funcs.set->h; m; m = m->next) {
				sql_func *f = (sql_func*) m->data;

				if (f->query && !LANG_EXT(f->lang)) {
					char *relt;
					sql_rel *r = NULL;

					if (!(relt = sa_strdup(sql->sa, f->query))) {
						err = createException(SQL, "sql.catalog", SQLSTATE(HY001) MAL_MALLOC_FAIL);
						goto bailout;
					}

					r = rel_parse(sql, s, relt, m_deps);
					if (r)
						r = rel_unnest(sql, r);
					if (r)
						r = rel_optimizer(sql, r, 0);
					if (r) {
						list *id_l = rel_dependencies(sql, r);

						for (node *o = id_l->h ; o ; o = o->next) {
							sqlid next = *(sqlid*) o->data;
							if (next != f->base.id) {
								pos += snprintf(buf + pos, bufsize - pos, "%s(%d,%d,%d)", first ? "" : ",", next, f->base.id, (int)(!IS_PROC(f) ? FUNC_DEPENDENCY : PROC_DEPENDENCY));
								first = false;
								FLUSH_INSERTS_IF_BUFFERFILLED
							}
						}
					}
				}
			}
		if (s->tables.set)
			for (node *m = s->tables.set->h; m; m = m->next) {
				sql_table *t = (sql_table*) m->data;

				if (t->query && isView(t)) {
					char *relt;
					sql_rel *r = NULL;

					if (!(relt = sa_strdup(sql->sa, t->query))) {
						err = createException(SQL, "sql.catalog", SQLSTATE(HY001) MAL_MALLOC_FAIL);
						goto bailout;
					}

					r = rel_parse(sql, s, relt, m_deps);
					if (r)
						r = rel_unnest(sql, r);
					if (r)
						r = rel_optimizer(sql, r, 0);
					if (r) {
						list *id_l = rel_dependencies(sql, r);

						for (node *o = id_l->h ; o ; o = o->next) {
							sqlid next = *(sqlid*) o->data;
							if (next != t->base.id) {
								pos += snprintf(buf + pos, bufsize - pos, "%s(%d,%d,%d)", first ? "" : ",", next, t->base.id, (int) VIEW_DEPENDENCY);
								first = false;
								FLUSH_INSERTS_IF_BUFFERFILLED
							}
						}
					}
				}
				if (t->triggers.set)
					for (node *mm = t->triggers.set->h; mm; mm = mm->next) {
						sql_trigger *tr = (sql_trigger*) mm->data;
						char *relt;
						sql_rel *r = NULL;

						if (!(relt = sa_strdup(sql->sa, tr->statement))) {
							err = createException(SQL, "sql.catalog", SQLSTATE(HY001) MAL_MALLOC_FAIL);
							goto bailout;
						}

						r = rel_parse(sql, s, relt, m_deps);
						if (r)
							r = rel_unnest(sql, r);
						if (r)
							r = rel_optimizer(sql, r, 0);
						if (r) {
							list *id_l = rel_dependencies(sql, r);

							for (node *o = id_l->h ; o ; o = o->next) {
								sqlid next = *(sqlid*) o->data;
								if (next != tr->base.id) {
									pos += snprintf(buf + pos, bufsize - pos, "%s(%d,%d,%d)", first ? "" : ",", next, tr->base.id, (int) TRIGGER_DEPENDENCY);
									first = false;
									FLUSH_INSERTS_IF_BUFFERFILLED
								}
							}
						}
					}
			}
	}

	if (ppos != pos) { /* found updatable functions */
		pos += snprintf(buf + pos, bufsize - pos, ") as t1(c1,c2,c3) where t1.c1 not in (select \"id\" from dependencies where depend_id = t1.c2);\n");

		assert(pos < bufsize);
		err = SQLstatementIntern(c, &buf, "update", true, false, NULL);
	}

bailout:
	if (sql->sa)
		sa_destroy(sql->sa);
	sql->sa = old_sa;
	GDKfree(buf);
	return err;
}

static str
sql_update_nov2019(Client c, mvc *sql, const char *prev_schema, bool *systabfixed)
{
	size_t bufsize = 8192, pos = 0;
	char *err = NULL, *buf = GDKmalloc(bufsize);
	res_table *output;
	BAT *b;

	if (buf == NULL)
		throw(SQL, "sql_update_nov2019", SQLSTATE(HY001) MAL_MALLOC_FAIL);

	pos += snprintf(buf + pos, bufsize - pos,
			"select id from sys.args where func_id in (select id from sys.functions where schema_id = (select id from sys.schemas where name = 'sys') and name = 'second' and func = 'sql_seconds') and number = 0 and type_scale = 3;\n");
	err = SQLstatementIntern(c, &buf, "update", 1, 0, &output);
	if (err) {
		GDKfree(buf);
		return err;
	}
	b = BATdescriptor(output->cols[0].b);
	if (b) {
		if (BATcount(b) > 0 && !*systabfixed) {
			err = sql_fix_system_tables(c, sql, prev_schema);
			*systabfixed = true;
		}
		BBPunfix(b->batCacheid);
	}
	res_table_destroy(output);
	if (err) {
		GDKfree(buf);
		return err;
	}

	pos = 0;
	pos += snprintf(buf + pos, bufsize - pos,
			"set schema \"sys\";\n"
			"drop procedure sys.times();\n"
			"create function sys.deltas (\"schema\" string)"
			" returns table (\"id\" int, \"cleared\" boolean, \"immutable\" bigint, \"inserted\" bigint, \"updates\" bigint, \"deletes\" bigint, \"level\" int)"
			" external name \"sql\".\"deltas\";\n"
			"create function sys.deltas (\"schema\" string, \"table\" string)"
			" returns table (\"id\" int, \"cleared\" boolean, \"immutable\" bigint, \"inserted\" bigint, \"updates\" bigint, \"deletes\" bigint, \"level\" int)"
			" external name \"sql\".\"deltas\";\n"
			"create function sys.deltas (\"schema\" string, \"table\" string, \"column\" string)"
			" returns table (\"id\" int, \"cleared\" boolean, \"immutable\" bigint, \"inserted\" bigint, \"updates\" bigint, \"deletes\" bigint, \"level\" int)"
			" external name \"sql\".\"deltas\";\n"
			"create aggregate median_avg(val TINYINT) returns DOUBLE\n"
			" external name \"aggr\".\"median_avg\";\n"
			"GRANT EXECUTE ON AGGREGATE median_avg(TINYINT) TO PUBLIC;\n"
			"create aggregate median_avg(val SMALLINT) returns DOUBLE\n"
			" external name \"aggr\".\"median_avg\";\n"
			"GRANT EXECUTE ON AGGREGATE median_avg(SMALLINT) TO PUBLIC;\n"
			"create aggregate median_avg(val INTEGER) returns DOUBLE\n"
			" external name \"aggr\".\"median_avg\";\n"
			"GRANT EXECUTE ON AGGREGATE median_avg(INTEGER) TO PUBLIC;\n"
			"create aggregate median_avg(val BIGINT) returns DOUBLE\n"
			" external name \"aggr\".\"median_avg\";\n"
			"GRANT EXECUTE ON AGGREGATE median_avg(BIGINT) TO PUBLIC;\n"
			"create aggregate median_avg(val DECIMAL) returns DOUBLE\n"
			" external name \"aggr\".\"median_avg\";\n"
			"GRANT EXECUTE ON AGGREGATE median_avg(DECIMAL) TO PUBLIC;\n"
			"create aggregate median_avg(val REAL) returns DOUBLE\n"
			" external name \"aggr\".\"median_avg\";\n"
			"GRANT EXECUTE ON AGGREGATE median_avg(REAL) TO PUBLIC;\n"
			"create aggregate median_avg(val DOUBLE) returns DOUBLE\n"
			" external name \"aggr\".\"median_avg\";\n"
			"GRANT EXECUTE ON AGGREGATE median_avg(DOUBLE) TO PUBLIC;\n"
			"\n"
			"create aggregate quantile_avg(val TINYINT, q DOUBLE) returns DOUBLE\n"
			" external name \"aggr\".\"quantile_avg\";\n"
			"GRANT EXECUTE ON AGGREGATE quantile_avg(TINYINT, DOUBLE) TO PUBLIC;\n"
			"create aggregate quantile_avg(val SMALLINT, q DOUBLE) returns DOUBLE\n"
			" external name \"aggr\".\"quantile_avg\";\n"
			"GRANT EXECUTE ON AGGREGATE quantile_avg(SMALLINT, DOUBLE) TO PUBLIC;\n"
			"create aggregate quantile_avg(val INTEGER, q DOUBLE) returns DOUBLE\n"
			" external name \"aggr\".\"quantile_avg\";\n"
			"GRANT EXECUTE ON AGGREGATE quantile_avg(INTEGER, DOUBLE) TO PUBLIC;\n"
			"create aggregate quantile_avg(val BIGINT, q DOUBLE) returns DOUBLE\n"
			" external name \"aggr\".\"quantile_avg\";\n"
			"GRANT EXECUTE ON AGGREGATE quantile_avg(BIGINT, DOUBLE) TO PUBLIC;\n"
			"create aggregate quantile_avg(val DECIMAL, q DOUBLE) returns DOUBLE\n"
			" external name \"aggr\".\"quantile_avg\";\n"
			"GRANT EXECUTE ON AGGREGATE quantile_avg(DECIMAL, DOUBLE) TO PUBLIC;\n"
			"create aggregate quantile_avg(val REAL, q DOUBLE) returns DOUBLE\n"
			" external name \"aggr\".\"quantile_avg\";\n"
			"GRANT EXECUTE ON AGGREGATE quantile_avg(REAL, DOUBLE) TO PUBLIC;\n"
			"create aggregate quantile_avg(val DOUBLE, q DOUBLE) returns DOUBLE\n"
			" external name \"aggr\".\"quantile_avg\";\n"
			"GRANT EXECUTE ON AGGREGATE quantile_avg(DOUBLE, DOUBLE) TO PUBLIC;\n");
#ifdef HAVE_HGE
	if (have_hge) {
		pos += snprintf(buf + pos, bufsize - pos,
				"create aggregate median_avg(val HUGEINT) returns DOUBLE\n"
				" external name \"aggr\".\"median_avg\";\n"
				"GRANT EXECUTE ON AGGREGATE median_avg(HUGEINT) TO PUBLIC;\n"
				"create aggregate quantile_avg(val HUGEINT, q DOUBLE) returns DOUBLE\n"
				" external name \"aggr\".\"quantile_avg\";\n"
				"GRANT EXECUTE ON AGGREGATE quantile_avg(HUGEINT, DOUBLE) TO PUBLIC;\n");
	}
#endif
	/* 60/61_wlcr signatures migrations */
	pos += snprintf(buf + pos, bufsize - pos,
			"drop procedure master();\n"
			"drop procedure master(string);\n"
			"drop procedure stopmaster();\n"
			"drop procedure masterbeat(int);\n"
			"drop function masterClock();\n"
			"drop function masterTick();\n"
			"drop procedure replicate();\n"
			"drop procedure replicate(timestamp);\n"
			"drop procedure replicate(string);\n"
			"drop procedure replicate(string, timestamp);\n"
			"drop procedure replicate(string, tinyint);\n"
			"drop procedure replicate(string, smallint);\n"
			"drop procedure replicate(string, integer);\n"
			"drop procedure replicate(string, bigint);\n"
			"drop procedure replicabeat(integer);\n"
			"drop function replicaClock();\n"
			"drop function replicaTick();\n"

			"create schema wlc;\n"
			"create procedure wlc.master()\n"
			"external name wlc.master;\n"
			"create procedure wlc.master(path string)\n"
			"external name wlc.master;\n"
			"create procedure wlc.stop()\n"
			"external name wlc.stop;\n"
			"create procedure wlc.flush()\n"
			"external name wlc.flush;\n"
			"create procedure wlc.beat( duration int)\n"
			"external name wlc.\"setbeat\";\n"
			"create function wlc.clock() returns string\n"
			"external name wlc.\"getclock\";\n"
			"create function wlc.tick() returns bigint\n"
			"external name wlc.\"gettick\";\n"

			"create schema wlr;\n"
			"create procedure wlr.master(dbname string)\n"
			"external name wlr.master;\n"
			"create procedure wlr.stop()\n"
			"external name wlr.stop;\n"
			"create procedure wlr.accept()\n"
			"external name wlr.accept;\n"
			"create procedure wlr.replicate()\n"
			"external name wlr.replicate;\n"
			"create procedure wlr.replicate(pointintime timestamp)\n"
			"external name wlr.replicate;\n"
			"create procedure wlr.replicate(id tinyint)\n"
			"external name wlr.replicate;\n"
			"create procedure wlr.replicate(id smallint)\n"
			"external name wlr.replicate;\n"
			"create procedure wlr.replicate(id integer)\n"
			"external name wlr.replicate;\n"
			"create procedure wlr.replicate(id bigint)\n"
			"external name wlr.replicate;\n"
			"create procedure wlr.beat(duration integer)\n"
			"external name wlr.\"setbeat\";\n"
			"create function wlr.clock() returns string\n"
			"external name wlr.\"getclock\";\n"
			"create function wlr.tick() returns bigint\n"
			"external name wlr.\"gettick\";\n"
		);

	pos += snprintf(buf + pos, bufsize - pos,
			"update sys.functions set system = true where schema_id = (select id from sys.schemas where name = 'sys')"
			" and name in ('deltas') and type = %d;\n", (int) F_UNION);
	pos += snprintf(buf + pos, bufsize - pos,
			"update sys.functions set system = true where schema_id = (select id from sys.schemas where name = 'sys')"
			" and name in ('median_avg', 'quantile_avg') and type = %d;\n", (int) F_AGGR);
	pos += snprintf(buf + pos, bufsize - pos,
			"update sys.schemas set system = true where name in ('wlc', 'wlr');\n");
	pos += snprintf(buf + pos, bufsize - pos,
			"update sys.functions set system = true where schema_id = (select id from sys.schemas where name = 'wlc')"
			" and name in ('clock', 'tick') and type = %d;\n", (int) F_FUNC);
	pos += snprintf(buf + pos, bufsize - pos,
			"update sys.functions set system = true where schema_id = (select id from sys.schemas where name = 'wlc')"
			" and name in ('master', 'stop', 'flush', 'beat') and type = %d;\n", (int) F_PROC);
	pos += snprintf(buf + pos, bufsize - pos,
			"update sys.functions set system = true where schema_id = (select id from sys.schemas where name = 'wlr')"
			" and name in ('clock', 'tick') and type = %d;\n", (int) F_FUNC);
	pos += snprintf(buf + pos, bufsize - pos,
			"update sys.functions set system = true where schema_id = (select id from sys.schemas where name = 'wlr')"
			" and name in ('master', 'stop', 'accept', 'replicate', 'beat') and type = %d;\n", (int) F_PROC);

	pos += snprintf(buf + pos, bufsize - pos, "set schema \"%s\";\n", prev_schema);
	pos += snprintf(buf + pos, bufsize - pos, "commit;\n");
	assert(pos < bufsize);

	printf("Running database upgrade commands:\n%s\n", buf);
	err = SQLstatementIntern(c, &buf, "update", 1, 0, NULL);
	GDKfree(buf);
=======
static str
sql_update_apr2019_sp2(Client c)
{
	/* Determine if system function sys.prod(decimal) exists in sys.functions, if so remove them.
	 * see also https://dev.monetdb.org/hg/MonetDB?cmd=changeset;node=f93d5290abe4
	 */
	char *err = NULL;
	char *qry = "select f.id from sys.functions f where f.name = 'prod' and func = 'prod'"
		" and mod in ('sql', 'aggr') and language = 0 and f.type in (3,6) and f.system"
		" and schema_id in (select s.id from sys.schemas s where s.name = 'sys')"
		" and f.id in (select a.func_id from sys.args a where a.type = 'decimal'"
		" and type_digits in (2,4,9,18,38) and a.name in ('arg','arg_1') and inout = 1 and number = 1);";
	res_table *output = NULL;

	err = SQLstatementIntern(c, &qry, "update", true, false, &output);
	if (err == NULL) {
		BAT *b = BATdescriptor(output->cols[0].b);
		if (b) {
			if (BATcount(b) > 0) {
				/* found entries, we need to remove them sys.functions and sys.args */
				char *upd = "delete from sys.functions f where f.name = 'prod' and func = 'prod'"
					" and mod in ('sql', 'aggr') and language = 0 and f.type in (3,6) and f.system"
					" and schema_id in (select s.id from sys.schemas s where s.name = 'sys')"
					" and f.id in (select a.func_id from sys.args a where a.type = 'decimal'"
					" and type_digits in (2,4,9,18,38) and a.name in ('arg','arg_1') and inout = 1 and number = 1);\n"
					"delete from sys.args where func_id not in (select id from sys.functions);\n";

				printf("Running database upgrade commands:\n%s\n", upd);
				err = SQLstatementIntern(c, &upd, "update", true, false, NULL);
			}
			BBPunfix(b->batCacheid);
		}
	}
	if (output != NULL)
		res_tables_destroy(output);

>>>>>>> 67ad5fea
	return err;		/* usually MAL_SUCCEED */
}

void
SQLupgrades(Client c, mvc *m)
{
	sql_subtype tp;
	sql_subfunc *f;
	char *err, *prev_schema = GDKstrdup(stack_get_string(m, "current_schema"));
	sql_schema *s = mvc_bind_schema(m, "sys");
	sql_table *t;
	sql_column *col;
	bool systabfixed = false;

	if (!prev_schema) {
		fprintf(stderr, "!Allocation failure while running SQL upgrades\n");
		return;
	}

#ifdef HAVE_HGE
	if (have_hge) {
		sql_find_subtype(&tp, "hugeint", 0, 0);
		if (!sql_bind_aggr(m->sa, s, "var_pop", &tp)) {
			if ((err = sql_update_hugeint(c, m, prev_schema, &systabfixed)) != NULL) {
				fprintf(stderr, "!%s\n", err);
				freeException(err);
			}
		}
	}
#endif

	f = sql_bind_func_(m->sa, s, "env", NULL, F_UNION);
	if (f && sql_privilege(m, ROLE_PUBLIC, f->func->base.id, PRIV_EXECUTE, 0) != PRIV_EXECUTE) {
		sql_table *privs = find_sql_table(s, "privileges");
		int pub = ROLE_PUBLIC, p = PRIV_EXECUTE, zero = 0;

		table_funcs.table_insert(m->session->tr, privs, &f->func->base.id, &pub, &p, &zero, &zero);
	}

	/* If the point type exists, but the geometry type does not
	 * exist any more at the "sys" schema (i.e., the first part of
	 * the upgrade has been completed succesfully), then move on
	 * to the second part */
	if (find_sql_type(s, "point") != NULL) {
		/* type sys.point exists: this is an old geom-enabled
		 * database */
		if ((err = sql_update_geom(c, m, 1, prev_schema)) != NULL) {
			fprintf(stderr, "!%s\n", err);
			freeException(err);
		}
	} else if (geomsqlfix_get() != NULL) {
		/* the geom module is loaded... */
		sql_find_subtype(&tp, "clob", 0, 0);
		if (!sql_bind_func(m->sa, s, "st_wkttosql",
				   &tp, NULL, F_FUNC)) {
			/* ... but the database is not geom-enabled */
			if ((err = sql_update_geom(c, m, 0, prev_schema)) != NULL) {
				fprintf(stderr, "!%s\n", err);
				freeException(err);
			}
		}
	}

	if (mvc_bind_table(m, s, "function_languages") == NULL) {
		if ((err = sql_update_jul2017(c, prev_schema)) != NULL) {
			fprintf(stderr, "!%s\n", err);
			freeException(err);
		}
	}

	if ((err = sql_update_jul2017_sp2(c)) != NULL) {
		fprintf(stderr, "!%s\n", err);
		freeException(err);
	}

	if ((err = sql_update_jul2017_sp3(c, m, prev_schema, &systabfixed)) != NULL) {
		fprintf(stderr, "!%s\n", err);
		freeException(err);
	}

	if ((t = mvc_bind_table(m, s, "geometry_columns")) != NULL &&
	    (col = mvc_bind_column(m, t, "coord_dimension")) != NULL &&
	    strcmp(col->type.type->sqlname, "int") != 0) {
		if ((err = sql_update_mar2018_geom(c, t, prev_schema)) != NULL) {
			fprintf(stderr, "!%s\n", err);
			freeException(err);
		}
	}

	if (mvc_bind_schema(m, "wlc") == NULL &&
	    !sql_bind_func(m->sa, s, "master", NULL, NULL, F_PROC)) {
		if ((err = sql_update_mar2018(c, m, prev_schema, &systabfixed)) != NULL) {
			fprintf(stderr, "!%s\n", err);
			freeException(err);
		}
#ifdef HAVE_NETCDF
		if (mvc_bind_table(m, s, "netcdf_files") != NULL &&
		    (err = sql_update_mar2018_netcdf(c, prev_schema)) != NULL) {
			fprintf(stderr, "!%s\n", err);
			freeException(err);
		}
#endif
#ifdef HAVE_SAMTOOLS
		if ((err = sql_update_mar2018_samtools(c, m, prev_schema)) != NULL) {
			fprintf(stderr, "!%s\n", err);
			freeException(err);
		}
#endif
	}

	if (sql_bind_func(m->sa, s, "dependencies_functions_os_triggers", NULL, NULL, F_UNION)) {
		if ((err = sql_update_mar2018_sp1(c, prev_schema)) != NULL) {
			fprintf(stderr, "!%s\n", err);
			freeException(err);
		}
	}

	if (mvc_bind_table(m, s, "ids") != NULL) {
		/* determine if sys.ids needs to be updated (only the version of Mar2018) */
		char * qry = "select id from sys._tables where name = 'ids' and query like '% tmp.keys k join sys._tables% tmp.idxs i join sys._tables% tmp.triggers g join sys._tables% ';";
		res_table *output = NULL;
		err = SQLstatementIntern(c, &qry, "update", true, false, &output);
		if (err) {
			fprintf(stderr, "!%s\n", err);
			freeException(err);
		} else {
			BAT *b = BATdescriptor(output->cols[0].b);
			if (b) {
				if (BATcount(b) > 0) {
					/* yes old view definition exists, it needs to be replaced */
					if ((err = sql_replace_Mar2018_ids_view(c, m, prev_schema)) != NULL) {
						fprintf(stderr, "!%s\n", err);
						freeException(err);
					}
				}
				BBPunfix(b->batCacheid);
			}
		}
		if (output != NULL)
			res_tables_destroy(output);
	}

	/* temporarily use variable `err' to check existence of MAL
	 * module gsl */
	if ((err = getName("gsl")) == NULL || getModule(err) == NULL) {
		/* no MAL module gsl, check for SQL function sys.chi2prob */
		sql_find_subtype(&tp, "double", 0, 0);
		if (sql_bind_func(m->sa, s, "chi2prob", &tp, &tp, F_FUNC)) {
			/* sys.chi2prob exists, but there is no
			 * implementation */
			if ((err = sql_update_gsl(c, prev_schema)) != NULL) {
				fprintf(stderr, "!%s\n", err);
				freeException(err);
			}
		}
	}

	sql_find_subtype(&tp, "clob", 0, 0);
	if (sql_bind_aggr(m->sa, s, "group_concat", &tp) == NULL) {
		if ((err = sql_update_aug2018(c, m, prev_schema)) != NULL) {
			fprintf(stderr, "!%s\n", err);
			freeException(err);
		}
	}

	if (sql_bind_func(m->sa, s, "dependencies_schemas_on_users", NULL, NULL, F_UNION)
	 && sql_bind_func(m->sa, s, "dependencies_owners_on_schemas", NULL, NULL, F_UNION)
	 && sql_bind_func(m->sa, s, "dependencies_tables_on_views", NULL, NULL, F_UNION)
	 && sql_bind_func(m->sa, s, "dependencies_tables_on_indexes", NULL, NULL, F_UNION)
	 && sql_bind_func(m->sa, s, "dependencies_tables_on_triggers", NULL, NULL, F_UNION)
	 && sql_bind_func(m->sa, s, "dependencies_tables_on_foreignkeys", NULL, NULL, F_UNION)
	 && sql_bind_func(m->sa, s, "dependencies_tables_on_functions", NULL, NULL, F_UNION)
	 && sql_bind_func(m->sa, s, "dependencies_columns_on_views", NULL, NULL, F_UNION)
	 && sql_bind_func(m->sa, s, "dependencies_columns_on_keys", NULL, NULL, F_UNION)
	 && sql_bind_func(m->sa, s, "dependencies_columns_on_indexes", NULL, NULL, F_UNION)
	 && sql_bind_func(m->sa, s, "dependencies_columns_on_functions", NULL, NULL, F_UNION)
	 && sql_bind_func(m->sa, s, "dependencies_columns_on_triggers", NULL, NULL, F_UNION)
	 && sql_bind_func(m->sa, s, "dependencies_views_on_functions", NULL, NULL, F_UNION)
	 && sql_bind_func(m->sa, s, "dependencies_views_on_triggers", NULL, NULL, F_UNION)
	 && sql_bind_func(m->sa, s, "dependencies_functions_on_functions", NULL, NULL, F_UNION)
	 && sql_bind_func(m->sa, s, "dependencies_functions_on_triggers", NULL, NULL, F_UNION)
	 && sql_bind_func(m->sa, s, "dependencies_keys_on_foreignkeys", NULL, NULL, F_UNION)	) {
		if ((err = sql_drop_functions_dependencies_Xs_on_Ys(c, prev_schema)) != NULL) {
			fprintf(stderr, "!%s\n", err);
			freeException(err);
		}
	}

	if ((err = sql_update_aug2018_sp2(c, prev_schema)) != NULL) {
		fprintf(stderr, "!%s\n", err);
		freeException(err);
	}

	if ((t = mvc_bind_table(m, s, "systemfunctions")) != NULL &&
	    t->type == tt_table) {
		if (!systabfixed &&
		    (err = sql_fix_system_tables(c, m, prev_schema)) != NULL) {
			fprintf(stderr, "!%s\n", err);
			freeException(err);
		}
		systabfixed = true;
		if ((err = sql_update_apr2019(c, m, prev_schema)) != NULL) {
			fprintf(stderr, "!%s\n", err);
			freeException(err);
		}
	}

	/* when function storagemodel() exists and views tablestorage
	 * and schemastorage don't, then upgrade storagemodel to match
	 * 75_storagemodel.sql */
	if (sql_bind_func(m->sa, s, "storagemodel", NULL, NULL, F_UNION)
	 && (t = mvc_bind_table(m, s, "tablestorage")) == NULL
	 && (t = mvc_bind_table(m, s, "schemastorage")) == NULL ) {
		if ((err = sql_update_storagemodel(c, m, prev_schema)) != NULL) {
			fprintf(stderr, "!%s\n", err);
			freeException(err);
		}
	}

	if ((err = sql_update_apr2019_sp1(c)) != NULL) {
		fprintf(stderr, "!%s\n", err);
		freeException(err);
	}

<<<<<<< HEAD
	sql_find_subtype(&tp, "string", 0, 0);
	if (!sql_bind_func3(m->sa, s, "deltas", &tp, &tp, &tp, F_UNION)) {
		if ((err = sql_update_nov2019_missing_dependencies(c, m)) != NULL) {
			fprintf(stderr, "!%s\n", err);
			freeException(err);
		}
		if (!systabfixed &&
		    (err = sql_fix_system_tables(c, m, prev_schema)) != NULL) {
			fprintf(stderr, "!%s\n", err);
			freeException(err);
		}
		systabfixed = true;
		if ((err = sql_update_nov2019(c, m, prev_schema, &systabfixed)) != NULL) {
			fprintf(stderr, "!%s\n", err);
			freeException(err);
		}
	}

	GDKfree(prev_schema);
=======
	if ((err = sql_update_apr2019_sp2(c)) != NULL) {
		fprintf(stderr, "!%s\n", err);
		freeException(err);
	}
>>>>>>> 67ad5fea
}<|MERGE_RESOLUTION|>--- conflicted
+++ resolved
@@ -1898,7 +1898,45 @@
 	return err;		/* usually MAL_SUCCEED */
 }
 
-<<<<<<< HEAD
+static str
+sql_update_apr2019_sp2(Client c)
+{
+	/* Determine if system function sys.prod(decimal) exists in sys.functions, if so remove them.
+	 * see also https://dev.monetdb.org/hg/MonetDB?cmd=changeset;node=f93d5290abe4
+	 */
+	char *err = NULL;
+	char *qry = "select f.id from sys.functions f where f.name = 'prod' and func = 'prod'"
+		" and mod in ('sql', 'aggr') and language = 0 and f.type in (3,6) and f.system"
+		" and schema_id in (select s.id from sys.schemas s where s.name = 'sys')"
+		" and f.id in (select a.func_id from sys.args a where a.type = 'decimal'"
+		" and type_digits in (2,4,9,18,38) and a.name in ('arg','arg_1') and inout = 1 and number = 1);";
+	res_table *output = NULL;
+
+	err = SQLstatementIntern(c, &qry, "update", true, false, &output);
+	if (err == NULL) {
+		BAT *b = BATdescriptor(output->cols[0].b);
+		if (b) {
+			if (BATcount(b) > 0) {
+				/* found entries, we need to remove them sys.functions and sys.args */
+				char *upd = "delete from sys.functions f where f.name = 'prod' and func = 'prod'"
+					" and mod in ('sql', 'aggr') and language = 0 and f.type in (3,6) and f.system"
+					" and schema_id in (select s.id from sys.schemas s where s.name = 'sys')"
+					" and f.id in (select a.func_id from sys.args a where a.type = 'decimal'"
+					" and type_digits in (2,4,9,18,38) and a.name in ('arg','arg_1') and inout = 1 and number = 1);\n"
+					"delete from sys.args where func_id not in (select id from sys.functions);\n";
+
+				printf("Running database upgrade commands:\n%s\n", upd);
+				err = SQLstatementIntern(c, &upd, "update", true, false, NULL);
+			}
+			BBPunfix(b->batCacheid);
+		}
+	}
+	if (output != NULL)
+		res_tables_destroy(output);
+
+	return err;		/* usually MAL_SUCCEED */
+}
+
 #define FLUSH_INSERTS_IF_BUFFERFILLED /* Each new value should add about 20 bytes to the buffer, "flush" when is 200 bytes from being full */ \
 	if (pos > 7900) { \
 		pos += snprintf(buf + pos, bufsize - pos, ") as t1(c1,c2,c3) where t1.c1 not in (select \"id\" from dependencies where depend_id = t1.c2);\n"); \
@@ -2234,44 +2272,6 @@
 	printf("Running database upgrade commands:\n%s\n", buf);
 	err = SQLstatementIntern(c, &buf, "update", 1, 0, NULL);
 	GDKfree(buf);
-=======
-static str
-sql_update_apr2019_sp2(Client c)
-{
-	/* Determine if system function sys.prod(decimal) exists in sys.functions, if so remove them.
-	 * see also https://dev.monetdb.org/hg/MonetDB?cmd=changeset;node=f93d5290abe4
-	 */
-	char *err = NULL;
-	char *qry = "select f.id from sys.functions f where f.name = 'prod' and func = 'prod'"
-		" and mod in ('sql', 'aggr') and language = 0 and f.type in (3,6) and f.system"
-		" and schema_id in (select s.id from sys.schemas s where s.name = 'sys')"
-		" and f.id in (select a.func_id from sys.args a where a.type = 'decimal'"
-		" and type_digits in (2,4,9,18,38) and a.name in ('arg','arg_1') and inout = 1 and number = 1);";
-	res_table *output = NULL;
-
-	err = SQLstatementIntern(c, &qry, "update", true, false, &output);
-	if (err == NULL) {
-		BAT *b = BATdescriptor(output->cols[0].b);
-		if (b) {
-			if (BATcount(b) > 0) {
-				/* found entries, we need to remove them sys.functions and sys.args */
-				char *upd = "delete from sys.functions f where f.name = 'prod' and func = 'prod'"
-					" and mod in ('sql', 'aggr') and language = 0 and f.type in (3,6) and f.system"
-					" and schema_id in (select s.id from sys.schemas s where s.name = 'sys')"
-					" and f.id in (select a.func_id from sys.args a where a.type = 'decimal'"
-					" and type_digits in (2,4,9,18,38) and a.name in ('arg','arg_1') and inout = 1 and number = 1);\n"
-					"delete from sys.args where func_id not in (select id from sys.functions);\n";
-
-				printf("Running database upgrade commands:\n%s\n", upd);
-				err = SQLstatementIntern(c, &upd, "update", true, false, NULL);
-			}
-			BBPunfix(b->batCacheid);
-		}
-	}
-	if (output != NULL)
-		res_tables_destroy(output);
-
->>>>>>> 67ad5fea
 	return err;		/* usually MAL_SUCCEED */
 }
 
@@ -2495,8 +2495,11 @@
 		fprintf(stderr, "!%s\n", err);
 		freeException(err);
 	}
-
-<<<<<<< HEAD
+	if ((err = sql_update_apr2019_sp2(c)) != NULL) {
+		fprintf(stderr, "!%s\n", err);
+		freeException(err);
+	}
+
 	sql_find_subtype(&tp, "string", 0, 0);
 	if (!sql_bind_func3(m->sa, s, "deltas", &tp, &tp, &tp, F_UNION)) {
 		if ((err = sql_update_nov2019_missing_dependencies(c, m)) != NULL) {
@@ -2516,10 +2519,4 @@
 	}
 
 	GDKfree(prev_schema);
-=======
-	if ((err = sql_update_apr2019_sp2(c)) != NULL) {
-		fprintf(stderr, "!%s\n", err);
-		freeException(err);
-	}
->>>>>>> 67ad5fea
 }