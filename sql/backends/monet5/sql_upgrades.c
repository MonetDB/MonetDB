/*
 * This Source Code Form is subject to the terms of the Mozilla Public
 * License, v. 2.0.  If a copy of the MPL was not distributed with this
 * file, You can obtain one at http://mozilla.org/MPL/2.0/.
 *
 * Copyright 1997 - July 2008 CWI, August 2008 - 2018 MonetDB B.V.
 */

/*
 * SQL upgrade code
 * N. Nes, M.L. Kersten, S. Mullender
 */
#include "monetdb_config.h"
#include "mal_backend.h"
#include "sql_execute.h"
#include "sql_mvc.h"
#include "mtime.h"
#include <unistd.h>
#include "sql_upgrades.h"

#ifdef HAVE_EMBEDDED
#define printf(fmt,...) ((void) 0)
#endif

/* this function can be used to recreate the system tables (types,
 * functions, args) when internal types and/or functions have changed
 * (i.e. the ones in sql_types.c) */
static str
sql_fix_system_tables(Client c, mvc *sql)
{
	size_t bufsize = 1000000, pos = 0;
	char *buf = GDKmalloc(bufsize), *err = NULL;
	char *schema = stack_get_string(sql, "current_schema");
	node *n;
	sql_schema *s;

	if (buf == NULL)
		throw(SQL, "sql_fix_system_tables", SQLSTATE(HY001) MAL_MALLOC_FAIL);
	s = mvc_bind_schema(sql, "sys");
	pos += snprintf(buf + pos, bufsize - pos, "set schema \"sys\";\n");

	pos += snprintf(buf + pos, bufsize - pos,
			"delete from sys.dependencies where id < 2000;\n");

	/* recreate internal types */
	pos += snprintf(buf + pos, bufsize - pos,
			"delete from sys.types where id < 2000;\n");
	for (n = types->h; n; n = n->next) {
		sql_type *t = n->data;

		if (t->base.id >= 2000)
			continue;

		pos += snprintf(buf + pos, bufsize - pos,
				"insert into sys.types values"
				" (%d, '%s', '%s', %u, %u, %d, %d, %d);\n",
				t->base.id, t->base.name, t->sqlname, t->digits,
				t->scale, t->radix, t->eclass,
				t->s ? t->s->base.id : s->base.id);
	}

	/* recreate internal functions */
	pos += snprintf(buf + pos, bufsize - pos,
			"delete from sys.functions where id < 2000;\n"
			"delete from sys.args where func_id not in"
			" (select id from sys.functions);\n");
	for (n = funcs->h; n; n = n->next) {
		sql_func *func = n->data;
		int number = 0;
		sql_arg *arg;
		node *m;

		if (func->base.id >= 2000)
			continue;

		pos += snprintf(buf + pos, bufsize - pos,
				"insert into sys.functions values"
				" (%d, '%s', '%s', '%s',"
				" %d, %d, %s, %s, %s, %d);\n",
				func->base.id, func->base.name,
				func->imp, func->mod, FUNC_LANG_INT,
				func->type,
				func->side_effect ? "true" : "false",
				func->varres ? "true" : "false",
				func->vararg ? "true" : "false",
				func->s ? func->s->base.id : s->base.id);
		if (func->res) {
			for (m = func->res->h; m; m = m->next, number++) {
				arg = m->data;
				pos += snprintf(buf + pos, bufsize - pos,
						"insert into sys.args"
						" values"
						" (%d, %d, 'res_%d',"
						" '%s', %u, %u, %d,"
						" %d);\n",
						store_next_oid(),
						func->base.id,
						number,
						arg->type.type->sqlname,
						arg->type.digits,
						arg->type.scale,
						arg->inout, number);
			}
		}
		for (m = func->ops->h; m; m = m->next, number++) {
			arg = m->data;
			if (arg->name)
				pos += snprintf(buf + pos, bufsize - pos,
						"insert into sys.args"
						" values"
						" (%d, %d, '%s', '%s',"
						" %u, %u, %d, %d);\n",
						store_next_oid(),
						func->base.id,
						arg->name,
						arg->type.type->sqlname,
						arg->type.digits,
						arg->type.scale,
						arg->inout, number);
			else
				pos += snprintf(buf + pos, bufsize - pos,
						"insert into sys.args"
						" values"
						" (%d, %d, 'arg_%d',"
						" '%s', %u, %u, %d,"
						" %d);\n",
						store_next_oid(),
						func->base.id,
						number,
						arg->type.type->sqlname,
						arg->type.digits,
						arg->type.scale,
						arg->inout, number);
		}
	}
	for (n = aggrs->h; n; n = n->next) {
		sql_func *aggr = n->data;
		sql_arg *arg;

		if (aggr->base.id >= 2000)
			continue;

		pos += snprintf(buf + pos, bufsize - pos,
				"insert into sys.functions values"
				" (%d, '%s', '%s', '%s', %d, %d, false,"
				" %s, %s, %d);\n",
				aggr->base.id, aggr->base.name, aggr->imp,
				aggr->mod, FUNC_LANG_INT, aggr->type,
				aggr->varres ? "true" : "false",
				aggr->vararg ? "true" : "false",
				aggr->s ? aggr->s->base.id : s->base.id);
		arg = aggr->res->h->data;
		pos += snprintf(buf + pos, bufsize - pos,
				"insert into sys.args values"
				" (%d, %d, 'res', '%s', %u, %u, %d, 0);\n",
				store_next_oid(), aggr->base.id,
				arg->type.type->sqlname, arg->type.digits,
				arg->type.scale, arg->inout);
		if (aggr->ops->h) {
			arg = aggr->ops->h->data;
			pos += snprintf(buf + pos, bufsize - pos,
					"insert into sys.args values"
					" (%d, %d, 'arg', '%s', %u,"
					" %u, %d, 1);\n",
					store_next_oid(), aggr->base.id,
					arg->type.type->sqlname,
					arg->type.digits, arg->type.scale,
					arg->inout);
		}
	}
	pos += snprintf(buf + pos, bufsize - pos,
			"delete from sys.systemfunctions where function_id < 2000;\n"
			"insert into sys.systemfunctions"
			" (select id from sys.functions where id < 2000);\n");

	if (schema)
		pos += snprintf(buf + pos, bufsize - pos, "set schema \"%s\";\n", schema);

	assert(pos < bufsize);
	printf("Running database upgrade commands:\n%s\n", buf);
	err = SQLstatementIntern(c, &buf, "update", 1, 0, NULL);
	GDKfree(buf);
	return err;		/* usually MAL_SUCCEED */
}

#ifdef HAVE_HGE
static str
sql_update_hugeint(Client c, mvc *sql)
{
	size_t bufsize = 8192, pos = 0;
	char *buf, *err;
	char *schema;
	sql_schema *s;

	if ((err = sql_fix_system_tables(c, sql)) != NULL)
		return err;

	if ((buf = GDKmalloc(bufsize)) == NULL)
		throw(SQL, "sql_update_hugeint", SQLSTATE(HY001) MAL_MALLOC_FAIL);

	schema = stack_get_string(sql, "current_schema");

	s = mvc_bind_schema(sql, "sys");

	pos += snprintf(buf + pos, bufsize - pos, "set schema \"sys\";\n");

	pos += snprintf(buf + pos, bufsize - pos,
			"create function fuse(one bigint, two bigint)\n"
			"returns hugeint\n"
			"external name udf.fuse;\n");

	pos += snprintf(buf + pos, bufsize - pos,
			"create function sys.generate_series(first hugeint, last hugeint)\n"
			"returns table (value hugeint)\n"
			"external name generator.series;\n");

	pos += snprintf(buf + pos, bufsize - pos,
			"create function sys.generate_series(first hugeint, last hugeint, stepsize hugeint)\n"
			"returns table (value hugeint)\n"
			"external name generator.series;\n");

	/* 39_analytics_hge.sql */
	pos += snprintf(buf + pos, bufsize - pos,
			"create aggregate stddev_samp(val HUGEINT) returns DOUBLE\n"
			"    external name \"aggr\".\"stdev\";\n"
			"create aggregate stddev_pop(val HUGEINT) returns DOUBLE\n"
			"    external name \"aggr\".\"stdevp\";\n"
			"create aggregate var_samp(val HUGEINT) returns DOUBLE\n"
			"    external name \"aggr\".\"variance\";\n"
			"create aggregate var_pop(val HUGEINT) returns DOUBLE\n"
			"    external name \"aggr\".\"variancep\";\n"
			"create aggregate median(val HUGEINT) returns HUGEINT\n"
			"    external name \"aggr\".\"median\";\n"
			"create aggregate quantile(val HUGEINT, q DOUBLE) returns HUGEINT\n"
			"    external name \"aggr\".\"quantile\";\n"
			"create aggregate corr(e1 HUGEINT, e2 HUGEINT) returns DOUBLE\n"
			"    external name \"aggr\".\"corr\";\n");

	/* 40_json_hge.sql */
	pos += snprintf(buf + pos, bufsize - pos,
			"create function json.filter(js json, name hugeint)\n"
			"returns json\n"
			"external name json.filter;\n");

	pos += snprintf(buf + pos, bufsize - pos,
			"drop view sys.tablestoragemodel;\n"
			"create view sys.tablestoragemodel\n"
			"as select \"schema\",\"table\",max(count) as \"count\",\n"
			"  sum(columnsize) as columnsize,\n"
			"  sum(heapsize) as heapsize,\n"
			"  sum(hashes) as hashes,\n"
			"  sum(\"imprints\") as \"imprints\",\n"
			"  sum(case when sorted = false then 8 * count else 0 end) as auxiliary\n"
			"from sys.storagemodel() group by \"schema\",\"table\";\n");

	pos += snprintf(buf + pos, bufsize - pos,
			"insert into sys.systemfunctions (select id from sys.functions where name in ('fuse', 'generate_series', 'stddev_samp', 'stddev_pop', 'var_samp', 'var_pop', 'median', 'quantile', 'corr') and schema_id = (select id from sys.schemas where name = 'sys') and id not in (select function_id from sys.systemfunctions));\n"
			"insert into sys.systemfunctions (select id from sys.functions where name = 'filter' and schema_id = (select id from sys.schemas where name = 'json') and id not in (select function_id from sys.systemfunctions));\n"
			"update sys._tables set system = true where name = 'tablestoragemodel' and schema_id = (select id from sys.schemas where name = 'sys');\n");

	if (s != NULL) {
		sql_table *t;

		if ((t = mvc_bind_table(sql, s, "tablestoragemodel")) != NULL)
			t->system = 0;
	}

	pos += snprintf(buf + pos, bufsize - pos,
			"grant execute on aggregate sys.stddev_samp(hugeint) to public;\n"
			"grant execute on aggregate sys.stddev_pop(hugeint) to public;\n"
			"grant execute on aggregate sys.var_samp(hugeint) to public;\n"
			"grant execute on aggregate sys.var_pop(hugeint) to public;\n"
			"grant execute on aggregate sys.median(hugeint) to public;\n"
			"grant execute on aggregate sys.quantile(hugeint, double) to public;\n"
			"grant execute on aggregate sys.corr(hugeint, hugeint) to public;\n"
			"grant execute on function json.filter(json, hugeint) to public;\n");

	if (schema)
		pos += snprintf(buf + pos, bufsize - pos, "set schema \"%s\";\n", schema);
	assert(pos < bufsize);

	printf("Running database upgrade commands:\n%s\n", buf);
	err = SQLstatementIntern(c, &buf, "update", 1, 0, NULL);
	GDKfree(buf);
	return err;		/* usually MAL_SUCCEED */
}
#endif

static str
sql_update_epoch(Client c, mvc *m)
{
	size_t bufsize = 1000, pos = 0;
	char *buf = GDKmalloc(bufsize), *err = NULL;
	char *schema = stack_get_string(m, "current_schema");
	sql_subtype tp;
	int n = 0;
	sql_schema *s = mvc_bind_schema(m, "sys");

	if (buf == NULL)
		throw(SQL, "sql_update_epoch", SQLSTATE(HY001) MAL_MALLOC_FAIL);
	pos += snprintf(buf + pos, bufsize - pos, "set schema \"sys\";\n");

	sql_find_subtype(&tp, "bigint", 0, 0);
	if (!sql_bind_func(m->sa, s, "epoch", &tp, NULL, F_FUNC)) {
		n++;
		pos += snprintf(buf + pos, bufsize - pos, "\
create function sys.\"epoch\"(sec BIGINT) returns TIMESTAMP external name timestamp.\"epoch\";\n");
	}
	sql_find_subtype(&tp, "int", 0, 0);
	if (!sql_bind_func(m->sa, s, "epoch", &tp, NULL, F_FUNC)) {
		n++;
		pos += snprintf(buf + pos, bufsize - pos, "\
create function sys.\"epoch\"(sec INT) returns TIMESTAMP external name timestamp.\"epoch\";\n");
	}
	sql_find_subtype(&tp, "timestamp", 0, 0);
	if (!sql_bind_func(m->sa, s, "epoch", &tp, NULL, F_FUNC)) {
		n++;
		pos += snprintf(buf + pos, bufsize - pos, "\
create function sys.\"epoch\"(ts TIMESTAMP) returns INT external name timestamp.\"epoch\";\n");
	}
	sql_find_subtype(&tp, "timestamptz", 0, 0);
	if (!sql_bind_func(m->sa, s, "epoch", &tp, NULL, F_FUNC)) {
		n++;
		pos += snprintf(buf + pos, bufsize - pos, "\
create function sys.\"epoch\"(ts TIMESTAMP WITH TIME ZONE) returns INT external name timestamp.\"epoch\";\n");
	}
	pos += snprintf(buf + pos, bufsize - pos,
			"insert into sys.systemfunctions (select id from sys.functions where name = 'epoch' and schema_id = (select id from sys.schemas where name = 'sys') and id not in (select function_id from sys.systemfunctions));\n");

	if (schema)
		pos += snprintf(buf + pos, bufsize - pos, "set schema \"%s\";\n", schema);

	assert(pos < bufsize);
	if (n) {
		printf("Running database upgrade commands:\n%s\n", buf);
		err = SQLstatementIntern(c, &buf, "update", 1, 0, NULL);
	}
	GDKfree(buf);
	return err;		/* usually MAL_SUCCEED */
}

static str
sql_update_geom(Client c, mvc *sql, int olddb)
{
	size_t bufsize, pos = 0;
	char *buf, *err = NULL;
	char *geomupgrade;
	char *schema = stack_get_string(sql, "current_schema");
	geomsqlfix_fptr fixfunc;
	node *n;
	sql_schema *s = mvc_bind_schema(sql, "sys");

	if ((fixfunc = geomsqlfix_get()) == NULL)
		return NULL;

	geomupgrade = (*fixfunc)(olddb);
	if (geomupgrade == NULL)
		throw(SQL, "sql_update_geom", SQLSTATE(HY001) MAL_MALLOC_FAIL);
	bufsize = strlen(geomupgrade) + 512;
	buf = GDKmalloc(bufsize);
	if (buf == NULL) {
		GDKfree(geomupgrade);
		throw(SQL, "sql_update_geom", SQLSTATE(HY001) MAL_MALLOC_FAIL);
	}
	pos += snprintf(buf + pos, bufsize - pos, "set schema \"sys\";\n");
	pos += snprintf(buf + pos, bufsize - pos, "%s", geomupgrade);
	GDKfree(geomupgrade);

	pos += snprintf(buf + pos, bufsize - pos, "delete from sys.types where systemname in ('mbr', 'wkb', 'wkba');\n");
	for (n = types->h; n; n = n->next) {
		sql_type *t = n->data;

		if (t->base.id < 2000 &&
		    (strcmp(t->base.name, "mbr") == 0 ||
		     strcmp(t->base.name, "wkb") == 0 ||
		     strcmp(t->base.name, "wkba") == 0))
			pos += snprintf(buf + pos, bufsize - pos, "insert into sys.types values (%d, '%s', '%s', %u, %u, %d, %d, %d);\n", t->base.id, t->base.name, t->sqlname, t->digits, t->scale, t->radix, t->eclass, t->s ? t->s->base.id : s->base.id);
	}

	if (schema)
		pos += snprintf(buf + pos, bufsize - pos, "set schema \"%s\";\n", schema);

	assert(pos < bufsize);
	printf("Running database upgrade commands:\n%s\n", buf);
	err = SQLstatementIntern(c, &buf, "update", 1, 0, NULL);
	GDKfree(buf);
	return err;		/* usually MAL_SUCCEED */
}

static str
sql_update_dec2016(Client c, mvc *sql)
{
	size_t bufsize = 10240, pos = 0;
	char *buf = GDKmalloc(bufsize), *err = NULL;
	char *schema = stack_get_string(sql, "current_schema");
	sql_schema *s;

	if (buf == NULL)
		throw(SQL, "sql_update_dec2016", SQLSTATE(HY001) MAL_MALLOC_FAIL);
	s = mvc_bind_schema(sql, "sys");
	pos += snprintf(buf + pos, bufsize - pos, "set schema \"sys\";\n");

	{
		sql_table *t;

		if ((t = mvc_bind_table(sql, s, "storagemodel")) != NULL)
			t->system = 0;
		if ((t = mvc_bind_table(sql, s, "storagemodelinput")) != NULL)
			t->system = 0;
		if ((t = mvc_bind_table(sql, s, "storage")) != NULL)
			t->system = 0;
		if ((t = mvc_bind_table(sql, s, "tablestoragemodel")) != NULL)
			t->system = 0;
	}

	/* 18_index.sql */
	pos += snprintf(buf + pos, bufsize - pos,
			"create procedure sys.createorderindex(sys string, tab string, col string)\n"
			"external name sql.createorderindex;\n"
			"create procedure sys.droporderindex(sys string, tab string, col string)\n"
			"external name sql.droporderindex;\n");

	/* 24_zorder.sql */
	pos += snprintf(buf + pos, bufsize - pos,
			"drop function sys.zorder_decode_y;\n"
			"drop function sys.zorder_decode_x;\n"
			"drop function sys.zorder_encode;\n");

	/* 75_storagemodel.sql */
	pos += snprintf(buf + pos, bufsize - pos,
			"drop view sys.tablestoragemodel;\n"
			"drop view sys.storagemodel;\n"
			"drop function sys.storagemodel();\n"
			"drop procedure sys.storagemodelinit();\n"
			"drop function sys.\"storage\"(string, string, string);\n"
			"drop function sys.\"storage\"(string, string);\n"
			"drop function sys.\"storage\"(string);\n"
			"drop view sys.\"storage\";\n"
			"drop function sys.\"storage\"();\n"
			"alter table sys.storagemodelinput add column \"revsorted\" boolean;\n"
			"alter table sys.storagemodelinput add column \"unique\" boolean;\n"
			"alter table sys.storagemodelinput add column \"orderidx\" bigint;\n"
			"create function sys.\"storage\"()\n"
			"returns table (\n"
			" \"schema\" string,\n"
			" \"table\" string,\n"
			" \"column\" string,\n"
			" \"type\" string,\n"
			" \"mode\" string,\n"
			" location string,\n"
			" \"count\" bigint,\n"
			" typewidth int,\n"
			" columnsize bigint,\n"
			" heapsize bigint,\n"
			" hashes bigint,\n"
			" phash boolean,\n"
			" \"imprints\" bigint,\n"
			" sorted boolean,\n"
			" revsorted boolean,\n"
			" \"unique\" boolean,\n"
			" orderidx bigint\n"
			")\n"
			"external name sql.\"storage\";\n"
			"create view sys.\"storage\" as select * from sys.\"storage\"();\n"
			"create function sys.\"storage\"( sname string)\n"
			"returns table (\n"
			" \"schema\" string,\n"
			" \"table\" string,\n"
			" \"column\" string,\n"
			" \"type\" string,\n"
			" \"mode\" string,\n"
			" location string,\n"
			" \"count\" bigint,\n"
			" typewidth int,\n"
			" columnsize bigint,\n"
			" heapsize bigint,\n"
			" hashes bigint,\n"
			" phash boolean,\n"
			" \"imprints\" bigint,\n"
			" sorted boolean,\n"
			" revsorted boolean,\n"
			" \"unique\" boolean,\n"
			" orderidx bigint\n"
			")\n"
			"external name sql.\"storage\";\n"
			"create function sys.\"storage\"( sname string, tname string)\n"
			"returns table (\n"
			" \"schema\" string,\n"
			" \"table\" string,\n"
			" \"column\" string,\n"
			" \"type\" string,\n"
			" \"mode\" string,\n"
			" location string,\n"
			" \"count\" bigint,\n"
			" typewidth int,\n"
			" columnsize bigint,\n"
			" heapsize bigint,\n"
			" hashes bigint,\n"
			" phash boolean,\n"
			" \"imprints\" bigint,\n"
			" sorted boolean,\n"
			" revsorted boolean,\n"
			" \"unique\" boolean,\n"
			" orderidx bigint\n"
			")\n"
			"external name sql.\"storage\";\n"
			"create function sys.\"storage\"( sname string, tname string, cname string)\n"
			"returns table (\n"
			" \"schema\" string,\n"
			" \"table\" string,\n"
			" \"column\" string,\n"
			" \"type\" string,\n"
			" \"mode\" string,\n"
			" location string,\n"
			" \"count\" bigint,\n"
			" typewidth int,\n"
			" columnsize bigint,\n"
			" heapsize bigint,\n"
			" hashes bigint,\n"
			" phash boolean,\n"
			" \"imprints\" bigint,\n"
			" sorted boolean,\n"
			" revsorted boolean,\n"
			" \"unique\" boolean,\n"
			" orderidx bigint\n"
			")\n"
			"external name sql.\"storage\";\n"
			"create procedure sys.storagemodelinit()\n"
			"begin\n"
			" delete from sys.storagemodelinput;\n"
			" insert into sys.storagemodelinput\n"
			" select X.\"schema\", X.\"table\", X.\"column\", X.\"type\", X.typewidth, X.count, 0, X.typewidth, false, X.sorted, X.revsorted, X.\"unique\", X.orderidx from sys.\"storage\"() X;\n"
			" update sys.storagemodelinput\n"
			" set reference = true\n"
			" where concat(concat(\"schema\",\"table\"), \"column\") in (\n"
			"  SELECT concat( concat(\"fkschema\".\"name\", \"fktable\".\"name\"), \"fkkeycol\".\"name\" )\n"
			"  FROM \"sys\".\"keys\" AS    \"fkkey\",\n"
			"    \"sys\".\"objects\" AS \"fkkeycol\",\n"
			"    \"sys\".\"tables\" AS  \"fktable\",\n"
			"    \"sys\".\"schemas\" AS \"fkschema\"\n"
			"  WHERE   \"fktable\".\"id\" = \"fkkey\".\"table_id\"\n"
			"   AND \"fkkey\".\"id\" = \"fkkeycol\".\"id\"\n"
			"   AND \"fkschema\".\"id\" = \"fktable\".\"schema_id\"\n"
			"   AND \"fkkey\".\"rkey\" > -1);\n"
			" update sys.storagemodelinput\n"
			" set \"distinct\" = \"count\"\n"
			" where \"type\" = 'varchar' or \"type\"='clob';\n"
			"end;\n"
			"create function sys.storagemodel()\n"
			"returns table (\n"
			" \"schema\" string,\n"
			" \"table\" string,\n"
			" \"column\" string,\n"
			" \"type\" string,\n"
			" \"count\" bigint,\n"
			" columnsize bigint,\n"
			" heapsize bigint,\n"
			" hashes bigint,\n"
			" \"imprints\" bigint,\n"
			" sorted boolean,\n"
			" revsorted boolean,\n"
			" \"unique\" boolean,\n"
			" orderidx bigint)\n"
			"begin\n"
			" return select I.\"schema\", I.\"table\", I.\"column\", I.\"type\", I.\"count\",\n"
			" columnsize(I.\"type\", I.count, I.\"distinct\"),\n"
			" heapsize(I.\"type\", I.\"distinct\", I.\"atomwidth\"),\n"
			" hashsize(I.\"reference\", I.\"count\"),\n"
			" imprintsize(I.\"count\",I.\"type\"),\n"
			" I.sorted, I.revsorted, I.\"unique\", I.orderidx\n"
			" from sys.storagemodelinput I;\n"
			"end;\n"
			"create view sys.storagemodel as select * from sys.storagemodel();\n"
			"create view sys.tablestoragemodel\n"
			"as select \"schema\",\"table\",max(count) as \"count\",\n"
			" sum(columnsize) as columnsize,\n"
			" sum(heapsize) as heapsize,\n"
			" sum(hashes) as hashes,\n"
			" sum(\"imprints\") as \"imprints\",\n"
			" sum(case when sorted = false then 8 * count else 0 end) as auxiliary\n"
			"from sys.storagemodel() group by \"schema\",\"table\";\n"
			"update sys._tables set system = true where name in ('storage', 'storagemodel', 'tablestoragemodel') and schema_id = (select id from sys.schemas where name = 'sys');\n");

	/* 80_statistics.sql */
	pos += snprintf(buf + pos, bufsize - pos,
			"alter table sys.statistics add column \"revsorted\" boolean;\n");

	pos += snprintf(buf + pos, bufsize - pos,
			"insert into sys.systemfunctions (select f.id from sys.functions f, sys.schemas s where f.name in ('storage', 'storagemodel') and f.type = %d and f.schema_id = s.id and s.name = 'sys');\n",
			F_UNION);
	pos += snprintf(buf + pos, bufsize - pos,
			"insert into sys.systemfunctions (select f.id from sys.functions f, sys.schemas s where f.name in ('createorderindex', 'droporderindex', 'storagemodelinit') and f.type = %d and f.schema_id = s.id and s.name = 'sys');\n",
			F_PROC);
	pos += snprintf(buf + pos, bufsize - pos,
			"delete from systemfunctions where function_id not in (select id from functions);\n");

	if (schema)
		pos += snprintf(buf + pos, bufsize - pos, "set schema \"%s\";\n", schema);

	assert(pos < bufsize);
	printf("Running database upgrade commands:\n%s\n", buf);
	err = SQLstatementIntern(c, &buf, "update", 1, 0, NULL);
	GDKfree(buf);
	return err;		/* usually MAL_SUCCEED */
}

static str
sql_update_dec2016_sp2(Client c, mvc *sql)
{
	size_t bufsize = 2048, pos = 0;
	char *buf = GDKmalloc(bufsize), *err = NULL;
	char *schema = stack_get_string(sql, "current_schema");
	res_table *output;
	BAT *b;

	if (buf == NULL)
		throw(SQL, "sql_update_dec2016_sp2", SQLSTATE(HY001) MAL_MALLOC_FAIL);
	pos += snprintf(buf + pos, bufsize - pos, "select id from sys.types where sqlname = 'decimal' and digits = %d;\n",
#ifdef HAVE_HGE
			have_hge ? 39 :
#endif
			19);
	err = SQLstatementIntern(c, &buf, "update", 1, 0, &output);
	if (err) {
		GDKfree(buf);
		return err;
	}
	b = BATdescriptor(output->cols[0].b);
	if (b) {
		if (BATcount(b) > 0) {
			pos = 0;
			pos += snprintf(buf + pos, bufsize - pos, "set schema \"sys\";\n");

#ifdef HAVE_HGE
			if (have_hge) {
				pos += snprintf(buf + pos, bufsize - pos,
						"update sys.types set digits = 38 where sqlname = 'decimal' and digits = 39;\n"
						"update sys.args set type_digits = 38 where type = 'decimal' and type_digits = 39;\n");
			} else
#endif
				pos += snprintf(buf + pos, bufsize - pos,
						"update sys.types set digits = 18 where sqlname = 'decimal' and digits = 19;\n"
						"update sys.args set type_digits = 18 where type = 'decimal' and type_digits = 19;\n");

			if (schema)
				pos += snprintf(buf + pos, bufsize - pos, "set schema \"%s\";\n", schema);

			assert(pos < bufsize);
			printf("Running database upgrade commands:\n%s\n", buf);
			err = SQLstatementIntern(c, &buf, "update", 1, 0, NULL);
		}
		BBPunfix(b->batCacheid);
	}
	res_tables_destroy(output);
	GDKfree(buf);
	return err;		/* usually MAL_SUCCEED */
}

static str
sql_update_dec2016_sp3(Client c, mvc *sql)
{
	size_t bufsize = 2048, pos = 0;
	char *buf = GDKmalloc(bufsize), *err = NULL;
	char *schema = stack_get_string(sql, "current_schema");

	if (buf == NULL)
		throw(SQL, "sql_update_dec2016_sp3", SQLSTATE(HY001) MAL_MALLOC_FAIL);
	pos += snprintf(buf + pos, bufsize - pos,
			"set schema \"sys\";\n"
			"drop procedure sys.settimeout(bigint);\n"
			"drop procedure sys.settimeout(bigint,bigint);\n"
			"drop procedure sys.setsession(bigint);\n"
			"create procedure sys.settimeout(\"query\" bigint) external name clients.settimeout;\n"
			"create procedure sys.settimeout(\"query\" bigint, \"session\" bigint) external name clients.settimeout;\n"
			"create procedure sys.setsession(\"timeout\" bigint) external name clients.setsession;\n"
			"insert into sys.systemfunctions (select id from sys.functions where name in ('settimeout', 'setsession') and schema_id = (select id from sys.schemas where name = 'sys') and id not in (select function_id from sys.systemfunctions));\n"
			"delete from systemfunctions where function_id not in (select id from functions);\n");
	if (schema)
		pos += snprintf(buf + pos, bufsize - pos, "set schema \"%s\";\n", schema);
	assert(pos < bufsize);

	printf("Running database upgrade commands:\n%s\n", buf);
	err = SQLstatementIntern(c, &buf, "update", 1, 0, NULL);
	GDKfree(buf);
	return err;		/* usually MAL_SUCCEED */
}

static str
sql_update_jul2017(Client c, mvc *sql)
{
	size_t bufsize = 10000, pos = 0;
	char *buf = GDKmalloc(bufsize), *err = NULL;
	char *schema = stack_get_string(sql, "current_schema");
	char *q1 = "select id from sys.functions where name = 'shpload' and schema_id = (select id from sys.schemas where name = 'sys');\n";
	res_table *output;
	BAT *b;

	if( buf== NULL)
		throw(SQL, "sql_update_jul2017", SQLSTATE(HY001) MAL_MALLOC_FAIL);
	pos += snprintf(buf + pos, bufsize - pos, "set schema \"sys\";\n");

	pos += snprintf(buf + pos, bufsize - pos,
			"delete from sys._columns where table_id = (select id from sys._tables where name = 'connections' and schema_id = (select id from sys.schemas where name = 'sys'));\n"
			"delete from sys._tables where name = 'connections' and schema_id = (select id from sys.schemas where name = 'sys');\n");

	/* 09_like.sql */
	pos += snprintf(buf + pos, bufsize - pos,
			"update sys.functions set side_effect = false where name in ('like', 'ilike') and schema_id = (select id from sys.schemas where name = 'sys');\n");

	/* 25_debug.sql */
	pos += snprintf(buf + pos, bufsize - pos,
			"drop function sys.malfunctions;\n"
			"create function sys.malfunctions() returns table(\"module\" string, \"function\" string, \"signature\" string, \"address\" string, \"comment\" string) external name \"manual\".\"functions\";\n"
			"drop function sys.optimizer_stats();\n"
			"create function sys.optimizer_stats() "
			"returns table (optname string, count int, timing bigint) "
			"external name inspect.optimizer_stats;\n"
			"insert into sys.systemfunctions (select id from sys.functions where name in ('malfunctions', 'optimizer_stats') and schema_id = (select id from sys.schemas where name = 'sys') and id not in (select function_id from sys.systemfunctions));\n");

	/* 46_profiler.sql */
	pos += snprintf(buf + pos, bufsize - pos,
			"create function profiler.getlimit() returns integer external name profiler.getlimit;\n"
			"create procedure profiler.setlimit(lim integer) external name profiler.setlimit;\n"
			"drop procedure profiler.setpoolsize;\n"
			"drop procedure profiler.setstream;\n"
			"insert into sys.systemfunctions (select id from sys.functions where name in ('getlimit', 'setlimit') and schema_id = (select id from sys.schemas where name = 'profiler') and id not in (select function_id from sys.systemfunctions));\n");

	/* 51_sys_schema_extensions.sql */
	pos += snprintf(buf + pos, bufsize - pos,
			"ALTER TABLE sys.keywords SET READ ONLY;\n"
			"ALTER TABLE sys.table_types SET READ ONLY;\n"
			"ALTER TABLE sys.dependency_types SET READ ONLY;\n"

			"CREATE TABLE sys.function_types (\n"
			"function_type_id   SMALLINT NOT NULL PRIMARY KEY,\n"
			"function_type_name VARCHAR(30) NOT NULL UNIQUE);\n"
			"INSERT INTO sys.function_types (function_type_id, function_type_name) VALUES\n"
			"(1, 'Scalar function'), (2, 'Procedure'), (3, 'Aggregate function'), (4, 'Filter function'), (5, 'Function returning a table'),\n"
			"(6, 'Analytic function'), (7, 'Loader function');\n"
			"ALTER TABLE sys.function_types SET READ ONLY;\n"

			"CREATE TABLE sys.function_languages (\n"
			"language_id   SMALLINT NOT NULL PRIMARY KEY,\n"
			"language_name VARCHAR(20) NOT NULL UNIQUE);\n"
			"INSERT INTO sys.function_languages (language_id, language_name) VALUES\n"
			"(0, 'Internal C'), (1, 'MAL'), (2, 'SQL'), (3, 'R'), (6, 'Python'), (7, 'Python Mapped'), (8, 'Python2'), (9, 'Python2 Mapped'), (10, 'Python3'), (11, 'Python3 Mapped');\n"
			"ALTER TABLE sys.function_languages SET READ ONLY;\n"

			"CREATE TABLE sys.key_types (\n"
			"key_type_id   SMALLINT NOT NULL PRIMARY KEY,\n"
			"key_type_name VARCHAR(15) NOT NULL UNIQUE);\n"
			"INSERT INTO sys.key_types (key_type_id, key_type_name) VALUES\n"
			"(0, 'Primary Key'), (1, 'Unique Key'), (2, 'Foreign Key');\n"
			"ALTER TABLE sys.key_types SET READ ONLY;\n"

			"CREATE TABLE sys.index_types (\n"
			"index_type_id   SMALLINT NOT NULL PRIMARY KEY,\n"
			"index_type_name VARCHAR(25) NOT NULL UNIQUE);\n"
			"INSERT INTO sys.index_types (index_type_id, index_type_name) VALUES\n"
			"(0, 'Hash'), (1, 'Join'), (2, 'Order preserving hash'), (3, 'No-index'), (4, 'Imprint'), (5, 'Ordered');\n"
			"ALTER TABLE sys.index_types SET READ ONLY;\n"

			"CREATE TABLE sys.privilege_codes (\n"
			"privilege_code_id   INT NOT NULL PRIMARY KEY,\n"
			"privilege_code_name VARCHAR(30) NOT NULL UNIQUE);\n"
			"INSERT INTO sys.privilege_codes (privilege_code_id, privilege_code_name) VALUES\n"
			"(1, 'SELECT'), (2, 'UPDATE'), (4, 'INSERT'), (8, 'DELETE'), (16, 'EXECUTE'), (32, 'GRANT'),\n"
			"(3, 'SELECT,UPDATE'), (5, 'SELECT,INSERT'), (6, 'INSERT,UPDATE'), (7, 'SELECT,INSERT,UPDATE'),\n"
			"(9, 'SELECT,DELETE'), (10, 'UPDATE,DELETE'), (11, 'SELECT,UPDATE,DELETE'), (12, 'INSERT,DELETE'),\n"
			"(13, 'SELECT,INSERT,DELETE'), (14, 'INSERT,UPDATE,DELETE'), (15, 'SELECT,INSERT,UPDATE,DELETE');\n"
			"ALTER TABLE sys.privilege_codes SET READ ONLY;\n"

			"update sys._tables set system = true where name in ('function_languages', 'function_types', 'index_types', 'key_types', 'privilege_codes') and schema_id = (select id from sys.schemas where name = 'sys');\n");

	/* 75_shp.sql, if shp extension available */
	err = SQLstatementIntern(c, &q1, "update", 1, 0, &output);
	if (err) {
		GDKfree(buf);
		return err;
	}
	b = BATdescriptor(output->cols[0].b);
	if (b) {
		if (BATcount(b) > 0) {
			pos += snprintf(buf + pos, bufsize - pos,
					"drop procedure SHPload(integer);\n"
					"create procedure SHPload(fid integer) external name shp.import;\n"
					"insert into sys.systemfunctions (select id from sys.functions where name = 'shpload' and schema_id = (select id from sys.schemas where name = 'sys') and id not in (select function_id from sys.systemfunctions));\n");
		}
		BBPunfix(b->batCacheid);
	}
	res_tables_destroy(output);

	pos += snprintf(buf + pos, bufsize - pos,
			"delete from sys.systemfunctions where function_id not in (select id from sys.functions);\n");

	if (schema)
		pos += snprintf(buf + pos, bufsize - pos, "set schema \"%s\";\n", schema);

	assert(pos < bufsize);
	printf("Running database upgrade commands:\n%s\n", buf);
	err = SQLstatementIntern(c, &buf, "update", 1, 0, NULL);
	GDKfree(buf);
	return err;		/* usually MAL_SUCCEED */
}

static str
sql_update_jul2017_sp2(Client c)
{
	char *qry = "select obj_id from sys.privileges where auth_id = 1 and obj_id in (select id from sys._tables where name in ('keywords', 'table_types', 'dependency_types', 'function_types', 'function_languages', 'key_types', 'index_types', 'privilege_codes', 'environment')) and privileges = 1;\n";
	char *err = NULL;
	res_table *output;
	BAT *b;

	err = SQLstatementIntern(c, &qry, "update", 1, 0, &output);
	if (err) {
		return err;
	}

	b = BATdescriptor(output->cols[0].b);
	if (b) {
		if (BATcount(b) < 9) {
			/* we are missing grants on these system tables, add them */
			size_t bufsize = 2048, pos = 0;
			char *buf = GDKmalloc(bufsize);

			if (buf== NULL)
				throw(SQL, "sql_update_jul2017_sp2", SQLSTATE(HY001) MAL_MALLOC_FAIL);

			/* 51_sys_schema_extensions.sql and 25_debug.sql */
			pos += snprintf(buf + pos, bufsize - pos,
				"GRANT SELECT ON sys.keywords TO PUBLIC;\n"
				"GRANT SELECT ON sys.table_types TO PUBLIC;\n"
				"GRANT SELECT ON sys.dependency_types TO PUBLIC;\n"
				"GRANT SELECT ON sys.function_types TO PUBLIC;\n"
				"GRANT SELECT ON sys.function_languages TO PUBLIC;\n"
				"GRANT SELECT ON sys.key_types TO PUBLIC;\n"
				"GRANT SELECT ON sys.index_types TO PUBLIC;\n"
				"GRANT SELECT ON sys.privilege_codes TO PUBLIC;\n"
				"GRANT EXECUTE ON FUNCTION sys.environment() TO PUBLIC;\n"
				"GRANT SELECT ON sys.environment TO PUBLIC;\n"
				);
			assert(pos < bufsize);
			printf("Running database upgrade commands:\n%s\n", buf);
			err = SQLstatementIntern(c, &buf, "update", 1, 0, NULL);
			GDKfree(buf);
		}
		BBPunfix(b->batCacheid);
	}
	res_tables_destroy(output);

	return err;		/* usually NULL */
}

static str
sql_update_jul2017_sp3(Client c, mvc *sql)
{
	char *err = NULL;
	sql_schema *sys;
	sql_table *tab;
	sql_column *col;
	oid rid;

	/* if there is no value "sys_update_schemas" in
	 * sys.functions.name, we need to update the sys.functions
	 * table */
	sys = find_sql_schema(sql->session->tr, "sys");
	tab = find_sql_table(sys, "functions");
	col = find_sql_column(tab, "name");
	rid = table_funcs.column_find_row(sql->session->tr, col, "sys_update_schemas", NULL);
	if (rid == oid_nil) {
		err = sql_fix_system_tables(c, sql);
		if (err != NULL)
			return err;
	}
	/* if there is no value "system_update_schemas" in
	 * sys.triggers.name, we need to add the triggers */
	tab = find_sql_table(sys, "triggers");
	col = find_sql_column(tab, "name");
	rid = table_funcs.column_find_row(sql->session->tr, col, "system_update_schemas", NULL);
	if (rid == oid_nil) {
		char *schema = stack_get_string(sql, "current_schema");
		size_t bufsize = 1024, pos = 0;
		char *buf = GDKmalloc(bufsize);
		if (buf == NULL)
			throw(SQL, "sql_update_jul2017_sp3", MAL_MALLOC_FAIL);
		pos += snprintf(
			buf + pos,
			bufsize - pos,
			"set schema \"sys\";\n"
			"create trigger system_update_schemas after update on sys.schemas for each statement call sys_update_schemas();\n"
			"create trigger system_update_tables after update on sys._tables for each statement call sys_update_tables();\n");
		if (schema)
			pos += snprintf(buf + pos, bufsize - pos, "set schema \"%s\";\n", schema);
		assert(pos < bufsize);
		printf("Running database upgrade commands:\n%s\n", buf);
		err = SQLstatementIntern(c, &buf, "update", 1, 0, NULL);
		GDKfree(buf);
	}
	return err;
}

static str
sql_update_default(Client c, mvc *sql)
{
	size_t bufsize = 10000, pos = 0;
	char *buf = GDKmalloc(bufsize), *err = NULL;
	char *schema = stack_get_string(sql, "current_schema");

	if (buf== NULL)
		throw(SQL, "sql_update_default", SQLSTATE(HY001) MAL_MALLOC_FAIL);
	pos += snprintf(buf + pos, bufsize - pos, "set schema \"sys\";\n");

	/* 39_analytics.sql, 39_analytics_hge.sql */
	pos += snprintf(buf + pos, bufsize - pos,
			"drop aggregate corr(tinyint, tinyint);\n"
			"drop aggregate corr(smallint, smallint);\n"
			"drop aggregate corr(integer, integer);\n"
			"drop aggregate corr(bigint, bigint);\n"
			"drop aggregate corr(real, real);\n");
#ifdef HAVE_HGE
	if (have_hge)
		pos += snprintf(buf + pos, bufsize - pos,
				"drop aggregate corr(hugeint, hugeint);\n");
#endif
	pos += snprintf(buf + pos, bufsize - pos,
			"create aggregate corr(e1 TINYINT, e2 TINYINT) returns DOUBLE\n\texternal name \"aggr\".\"corr\";\n"
			"grant execute on aggregate sys.corr(tinyint, tinyint) to public;\n"
			"create aggregate corr(e1 SMALLINT, e2 SMALLINT) returns DOUBLE\n\texternal name \"aggr\".\"corr\";\n"
			"grant execute on aggregate sys.corr(smallint, smallint) to public;\n"
			"create aggregate corr(e1 INTEGER, e2 INTEGER) returns DOUBLE\n\texternal name \"aggr\".\"corr\";\n"
			"grant execute on aggregate sys.corr(integer, integer) to public;\n"
			"create aggregate corr(e1 BIGINT, e2 BIGINT) returns DOUBLE\n\texternal name \"aggr\".\"corr\";\n"
			"grant execute on aggregate sys.corr(bigint, bigint) to public;\n"
			"create aggregate corr(e1 REAL, e2 REAL) returns DOUBLE\n\texternal name \"aggr\".\"corr\";\n"
			"grant execute on aggregate sys.corr(real, real) to public;\n");
#ifdef HAVE_HGE
	if (have_hge)
		pos += snprintf(buf + pos, bufsize - pos,
				"create aggregate corr(e1 HUGEINT, e2 HUGEINT) returns DOUBLE\n\texternal name \"aggr\".\"corr\";\n"
			"grant execute on aggregate sys.corr(hugeint, hugeint) to public;\n");
#endif
	pos += snprintf(buf + pos, bufsize - pos,
			"insert into sys.systemfunctions (select id from sys.functions where name = 'corr' and schema_id = (select id from sys.schemas where name = 'sys') and id not in (select function_id from sys.systemfunctions));\n");

	/* 60_wlcr.sql */
	pos += snprintf(buf + pos, bufsize - pos,
			"create procedure master()\n"
			"external name wlc.master;\n"
			"create procedure master(path string)\n"
			"external name wlc.master;\n"
			"create procedure stopmaster()\n"
			"external name wlc.stopmaster;\n"
			"create procedure masterbeat( duration int)\n"
			"external name wlc.\"setmasterbeat\";\n"
			"create function masterClock() returns string\n"
			"external name wlc.\"getmasterclock\";\n"
			"create function masterTick() returns bigint\n"
			"external name wlc.\"getmastertick\";\n"
			"create procedure replicate()\n"
			"external name wlr.replicate;\n"
			"create procedure replicate(pointintime timestamp)\n"
			"external name wlr.replicate;\n"
			"create procedure replicate(dbname string)\n"
			"external name wlr.replicate;\n"
			"create procedure replicate(dbname string, pointintime timestamp)\n"
			"external name wlr.replicate;\n"
			"create procedure replicate(dbname string, id tinyint)\n"
			"external name wlr.replicate;\n"
			"create procedure replicate(dbname string, id smallint)\n"
			"external name wlr.replicate;\n"
			"create procedure replicate(dbname string, id integer)\n"
			"external name wlr.replicate;\n"
			"create procedure replicate(dbname string, id bigint)\n"
			"external name wlr.replicate;\n"
			"create procedure replicabeat(duration integer)\n"
			"external name wlr.\"setreplicabeat\";\n"
			"create function replicaClock() returns string\n"
			"external name wlr.\"getreplicaclock\";\n"
			"create function replicaTick() returns bigint\n"
			"external name wlr.\"getreplicatick\";\n"
			"insert into sys.systemfunctions (select id from sys.functions where name in ('master', 'stopmaster', 'masterbeat', 'masterclock', 'mastertick', 'replicate', 'replicabeat', 'replicaclock', 'replicatick') and schema_id = (select id from sys.schemas where name = 'sys') and id not in (select function_id from sys.systemfunctions));\n"
		);

	pos += snprintf(buf + pos, bufsize - pos,
			"delete from sys.systemfunctions where function_id not in (select id from sys.functions);\n");

	if (schema)
		pos += snprintf(buf + pos, bufsize - pos, "set schema \"%s\";\n", schema);

	assert(pos < bufsize);
	printf("Running database upgrade commands:\n%s\n", buf);
	err = SQLstatementIntern(c, &buf, "update", 1, 0, NULL);
	GDKfree(buf);
	return err;		/* usually MAL_SUCCEED */
}

static str
sql_update_default_geom(Client c, mvc *sql, sql_table *t)
{
	size_t bufsize = 10000, pos = 0;
	char *buf = GDKmalloc(bufsize), *err = NULL;
	char *schema = stack_get_string(sql, "current_schema");

	if (buf== NULL)
		throw(SQL, "sql_update_default_geom", SQLSTATE(HY001) MAL_MALLOC_FAIL);
	pos += snprintf(buf + pos, bufsize - pos, "set schema \"sys\";\n");

	t->system = 0;
	pos += snprintf(buf + pos, bufsize - pos,
			"drop view sys.geometry_columns cascade;\n"
			"create view sys.geometry_columns as\n"
			"\tselect cast(null as varchar(1)) as f_table_catalog,\n"
			"\t\ts.name as f_table_schema,\n"
			"\t\tt.name as f_table_name,\n"
			"\t\tc.name as f_geometry_column,\n"
			"\t\tcast(has_z(c.type_digits) + has_m(c.type_digits) +2 as integer) as coord_dimension,\n"
			"\t\tc.type_scale as srid,\n"
			"\t\tget_type(c.type_digits, 0) as type\n"
			"\tfrom sys.columns c, sys.tables t, sys.schemas s\n"
			"\twhere c.table_id = t.id and t.schema_id = s.id\n"
			"\t  and c.type in (select sqlname from sys.types where systemname in ('wkb', 'wkba'));\n"
			"GRANT SELECT ON sys.geometry_columns TO PUBLIC;\n"
			"update sys._tables set system = true where name = 'geometry_columns' and schema_id in (select id from schemas where name = 'sys');\n");

	pos += snprintf(buf + pos, bufsize - pos,
			"delete from sys.systemfunctions where function_id not in (select id from sys.functions);\n");

	if (schema)
		pos += snprintf(buf + pos, bufsize - pos, "set schema \"%s\";\n", schema);

	assert(pos < bufsize);
	printf("Running database upgrade commands:\n%s\n", buf);
	err = SQLstatementIntern(c, &buf, "update", 1, 0, NULL);
	GDKfree(buf);
	return err;		/* usually MAL_SUCCEED */
}

static str
<<<<<<< HEAD
sql_update_timetrails(Client c, mvc *sql)
{
	int i;
	size_t bufsize = 10000, pos = 0;
	char *buf = GDKmalloc(bufsize), *err = NULL;
	char *schema = stack_get_string(sql, "current_schema");
	char *schemas_to_set[2] = {"sys", "tmp"};

	if( buf== NULL)
		throw(SQL, "sql_update_timetrails", SQLSTATE(HY001) MAL_MALLOC_FAIL);

	for(i = 0; i < 2; i++) {
		pos += snprintf(buf + pos, bufsize - pos, "set schema \"%s\";\n", schemas_to_set[i]);
		pos += snprintf(buf + pos, bufsize - pos,
						"create table _streams (id int, table_id int, window int, stride int);\n");
	}
	if (schema)
		pos += snprintf(buf + pos, bufsize - pos, "set schema \"%s\";\n", schema);

	assert(pos < bufsize);
	printf("Running database upgrade commands:\n%s\n", buf);
=======
sql_remove_environment_func(Client c, mvc *sql)
{
	sql_schema *s = NULL;
	sql_table *t = NULL;
	size_t bufsize = 1000, pos = 0;
	char *buf = GDKmalloc(bufsize), *err = NULL;
	if (buf== NULL)
		throw(SQL, "sql_remove_environment_func", SQLSTATE(HY001) MAL_MALLOC_FAIL);

	/* because issueing sql: "drop view sys.environment cascade;" fails with with error: !SQLException:sql.drop_view:42000!DROP VIEW: cannot drop system view 'environment'
	   we need to drop the system view using internal function: mvc_drop_table() */
	s = mvc_bind_schema(sql, "sys");
	t = mvc_bind_table(sql, s, "environment");
	mvc_drop_table(sql, s, t, 1);	// drop the system view: sys.environment cascade

	pos += snprintf(buf + pos, bufsize - pos,
			"drop function sys.environment() cascade;\n"
			"create view sys.environment as select * from sys.env();\n"
			"GRANT SELECT ON sys.environment TO PUBLIC;\n"
			"update sys._tables set system = true where system = false and name = 'environment' and schema_id in (select id from schemas where name = 'sys');\n");

	pos += snprintf(buf + pos, bufsize - pos,
			"delete from sys.systemfunctions where function_id not in (select id from sys.functions);\n");

	assert(pos < bufsize);
	printf("Running database upgrade commands:\ndrop view sys.environment cascade;\n%s\n", buf);
>>>>>>> fd9f034f
	err = SQLstatementIntern(c, &buf, "update", 1, 0, NULL);
	GDKfree(buf);
	return err;		/* usually MAL_SUCCEED */
}

<<<<<<< HEAD
=======
static str
sql_create_comments_table(Client c)
{
	char *err, *q;

	q = ""
		"ALTER TABLE sys.keywords SET READ WRITE;\n"
		"INSERT INTO sys.keywords VALUES ('COMMENT');\n"
		"-- ALTER TABLE sys.keywords SET READ ONLY;\n"
		"\n"
		"CREATE TABLE sys.comments (\n"
		"        id INTEGER NOT NULL PRIMARY KEY,\n"
		"        remark VARCHAR(65000) NOT NULL\n"
		");\n"
		"GRANT SELECT ON sys.comments TO PUBLIC;\n"
		"\n"
		"CREATE PROCEDURE sys.comment_on(obj_id INTEGER, obj_remark VARCHAR(65000))\n"
		"BEGIN\n"
		"        IF obj_remark IS NULL OR obj_remark = '' THEN\n"
		"                DELETE FROM sys.comments WHERE id = obj_id;\n"
		"        ELSEIF EXISTS (SELECT id FROM sys.comments WHERE id = obj_id) THEN\n"
		"                UPDATE sys.comments SET remark = obj_remark WHERE id = obj_id;\n"
		"        ELSE\n"
		"                INSERT INTO sys.comments VALUES (obj_id, obj_remark);\n"
		"        END IF;\n"
		"END;\n"
		"-- do not grant to public\n"
		"\n"
		"CREATE FUNCTION sys.function_type_keyword(ftype INT)\n"
		"RETURNS VARCHAR(20)\n"
		"BEGIN\n"
		"	RETURN CASE ftype\n"
		"                WHEN 1 THEN 'FUNCTION'\n"
		"                WHEN 2 THEN 'PROCEDURE'\n"
		"                WHEN 3 THEN 'AGGREGATE'\n"
		"                WHEN 4 THEN 'FILTER FUNCTION'\n"
		"                WHEN 7 THEN 'LOADER'\n"
		"                ELSE 'ROUTINE'\n"
		"        END;\n"
		"END;\n"
		"GRANT EXECUTE ON FUNCTION sys.function_type_keyword(INT) TO PUBLIC;\n"
		"\n"
		"CREATE FUNCTION sys.describe_all_objects()\n"
		"RETURNS TABLE (\n"
		"	sname VARCHAR(1024),\n"
		"	name VARCHAR(1024),\n"
		"	fullname VARCHAR(1024),\n"
		"	ntype INTEGER,   -- must match the MD_TABLE/VIEW/SEQ/FUNC/SCHEMA constants in mclient.c\n"
		"	type VARCHAR(30),\n"
		"	system BOOLEAN,\n"
		"	remark VARCHAR(65000)\n"
		")\n"
		"BEGIN\n"
		"	RETURN TABLE (\n"
		"	    WITH\n"
		"	    table_data AS (\n"
		"		    SELECT  schema_id AS sid,\n"
		"			    id,\n"
		"			    name,\n"
		"			    system,\n"
		"			    (CASE type\n"
		"				WHEN 1 THEN 2 -- ntype for views\n"
		"				ELSE 1	  -- ntype for tables\n"
		"			    END) AS ntype,\n"
		"			    table_type_name AS type\n"
		"		    FROM sys._tables LEFT OUTER JOIN sys.table_types ON type = table_type_id\n"
		"		    WHERE type IN (0, 1, 3, 4, 5, 6)\n"
		"	    ),\n"
		"	    sequence_data AS (\n"
		"		    SELECT  schema_id AS sid,\n"
		"			    id,\n"
		"			    name,\n"
		"			    false AS system,\n"
		"			    4 AS ntype,\n"
		"			    'SEQUENCE' AS type\n"
		"		    FROM sys.sequences\n"
		"	    ),\n"
		"	    function_data AS (\n"
		"		    SELECT  schema_id AS sid,\n"
		"			    id,\n"
		"			    name,\n"
		"			    EXISTS (SELECT function_id FROM sys.systemfunctions WHERE function_id = id) AS system,\n"
		"			    8 AS ntype,\n"
		"			    sys.function_type_keyword(type) AS type\n"
		"		    FROM sys.functions\n"
		"	    ),\n"
		"	    schema_data AS (\n"
		"		    SELECT  0 AS sid,\n"
		"			    id,\n"
		"			    name,\n"
		"			    system,\n"
		"			    16 AS ntype,\n"
		"			    'SCHEMA' AS type\n"
		"		    FROM sys.schemas\n"
		"	    ),\n"
		"	    all_data AS (\n"
		"		    SELECT * FROM table_data\n"
		"		    UNION\n"
		"		    SELECT * FROM sequence_data\n"
		"		    UNION\n"
		"		    SELECT * FROM function_data\n"
		"		    UNION\n"
		"		    SELECT * FROM schema_data\n"
		"	    )\n"
		"	    --\n"
		"	    SELECT DISTINCT\n"
		"	            s.name AS sname,\n"
		"	            a.name AS name,\n"
		"	            COALESCE(s.name || '.', '') || a.name AS fullname,\n"
		"	            a.ntype AS ntype,\n"
		"	            (CASE WHEN a.system THEN 'SYSTEM ' ELSE '' END) || a.type AS type,\n"
		"	            a.system AS system,\n"
		"		    c.remark AS remark\n"
		"	    FROM    all_data a\n"
		"	    LEFT OUTER JOIN sys.schemas s ON a.sid = s.id\n"
		"	    LEFT OUTER JOIN sys.comments c ON a.id = c.id\n"
		"	    ORDER BY system, name, fullname, ntype\n"
		"	);\n"
		"END;\n"
		"GRANT EXECUTE ON FUNCTION sys.describe_all_objects() TO PUBLIC;\n"
		"\n"
		"CREATE VIEW commented_function_signatures AS\n"
		"WITH\n"
		"params AS (\n"
		"        SELECT * FROM sys.args WHERE inout = 1\n"
		"),\n"
		"commented_function_params AS (\n"
		"        SELECT  f.id AS fid,\n"
		"                f.name AS fname,\n"
		"                s.name AS schema,\n"
		"                f.type AS ftype,\n"
		"                c.remark AS remark,\n"
		"                p.number AS n,\n"
		"                p.name AS aname,\n"
		"                p.type AS type,\n"
		"                p.type_digits AS type_digits,\n"
		"                p.type_scale AS type_scale,\n"
		"                RANK() OVER (PARTITION BY f.id ORDER BY number ASC) AS asc_rank,\n"
		"                RANK() OVER (PARTITION BY f.id ORDER BY number DESC) AS desc_rank\n"
		"        FROM    sys.functions f\n"
		"                JOIN sys.schemas s ON f.schema_id = s.id\n"
		"                JOIN sys.comments c ON f.id = c.id\n"
		"                LEFT OUTER JOIN params p ON f.id = p.func_id\n"
		")\n"
		"SELECT  fid,\n"
		"        schema,\n"
		"        fname,\n"
		"        sys.function_type_keyword(ftype) AS category,\n"
		"        EXISTS (SELECT function_id FROM sys.systemfunctions WHERE fid = function_id) AS system,\n"
		"        CASE WHEN asc_rank = 1 THEN fname ELSE NULL END AS name,\n"
		"        CASE WHEN desc_rank = 1 THEN remark ELSE NULL END AS remark,\n"
		"        type, type_digits, type_scale,\n"
		"        ROW_NUMBER() OVER (ORDER BY fid, n) AS line\n"
		"FROM commented_function_params\n"
		"ORDER BY line;\n"
		"GRANT SELECT ON sys.commented_function_signatures TO PUBLIC;\n";
	err = SQLstatementIntern(c, &q, "update", 1, 0, NULL);
	if (err)
		return err;

	q = ""
		"UPDATE sys._tables\n"
		"SET system = true\n"
		"WHERE name = 'comments'\n"
		"AND schema_id = (SELECT id FROM sys.schemas WHERE name = 'sys');\n";
	return SQLstatementIntern(c, &q, "update", 1, 0, NULL);
}

>>>>>>> fd9f034f
void
SQLupgrades(Client c, mvc *m)
{
	sql_subtype tp;
	sql_subfunc *f;
	char *err;
	sql_schema *s = mvc_bind_schema(m, "sys");
	sql_table *t;
	sql_column *col;

#ifdef HAVE_HGE
	if (have_hge) {
		sql_find_subtype(&tp, "hugeint", 0, 0);
		if (!sql_bind_aggr(m->sa, s, "var_pop", &tp)) {
			if ((err = sql_update_hugeint(c, m)) != NULL) {
				fprintf(stderr, "!%s\n", err);
				freeException(err);
			}
		}
	}
#endif

	/* add missing epoch functions */
	if ((err = sql_update_epoch(c, m)) != NULL) {
		fprintf(stderr, "!%s\n", err);
		freeException(err);
	}

	f = sql_bind_func_(m->sa, s, "env", NULL, F_UNION);
	if (f && sql_privilege(m, ROLE_PUBLIC, f->func->base.id, PRIV_EXECUTE, 0) != PRIV_EXECUTE) {
		sql_table *privs = find_sql_table(s, "privileges");
		int pub = ROLE_PUBLIC, p = PRIV_EXECUTE, zero = 0;

		table_funcs.table_insert(m->session->tr, privs, &f->func->base.id, &pub, &p, &zero, &zero);
	}

	/* If the point type exists, but the geometry type does not
	 * exist any more at the "sys" schema (i.e., the first part of
	 * the upgrade has been completed succesfully), then move on
	 * to the second part */
	if (find_sql_type(s, "point") != NULL) {
		/* type sys.point exists: this is an old geom-enabled
		 * database */
		if ((err = sql_update_geom(c, m, 1)) != NULL) {
			fprintf(stderr, "!%s\n", err);
			freeException(err);
		}
	} else if (geomsqlfix_get() != NULL) {
		/* the geom module is loaded... */
		sql_find_subtype(&tp, "clob", 0, 0);
		if (!sql_bind_func(m->sa, s, "st_wkttosql",
				   &tp, NULL, F_FUNC)) {
			/* ... but the database is not geom-enabled */
			if ((err = sql_update_geom(c, m, 0)) != NULL) {
				fprintf(stderr, "!%s\n", err);
				freeException(err);
			}
		}
	}

	sql_find_subtype(&tp, "clob", 0, 0);
	if (!sql_bind_func3(m->sa, s, "createorderindex", &tp, &tp, &tp, F_PROC)) {
		if ((err = sql_update_dec2016(c, m)) != NULL) {
			fprintf(stderr, "!%s\n", err);
			freeException(err);
		}
	}

	if ((err = sql_update_dec2016_sp2(c, m)) != NULL) {
		fprintf(stderr, "!%s\n", err);
		freeException(err);
	}

	sql_find_subtype(&tp, "bigint", 0, 0);
	if ((f = sql_bind_func(m->sa, s, "settimeout", &tp, NULL, F_PROC)) != NULL &&
	     /* The settimeout function used to be in the sql module */
	     f->func->sql && f->func->query && strstr(f->func->query, "sql") != NULL) {
		if ((err = sql_update_dec2016_sp3(c, m)) != NULL) {
			fprintf(stderr, "!%s\n", err);
			freeException(err);
		}
	}

	if (mvc_bind_table(m, s, "function_languages") == NULL) {
		if ((err = sql_update_jul2017(c, m)) != NULL) {
			fprintf(stderr, "!%s\n", err);
			freeException(err);
		}
	}

	if ((err = sql_update_jul2017_sp2(c)) != NULL) {
		fprintf(stderr, "!%s\n", err);
		freeException(err);
	}

	if ((err = sql_update_jul2017_sp3(c, m)) != NULL) {
		fprintf(stderr, "!%s\n", err);
		freeException(err);
	}

	if (!sql_bind_func(m->sa, s, "master", NULL, NULL, F_PROC)) {
		if ((err = sql_update_default(c, m)) != NULL) {
			fprintf(stderr, "!%s\n", err);
			freeException(err);
		}
	}

	if ((t = mvc_bind_table(m, s, "geometry_columns")) != NULL &&
	    (col = mvc_bind_column(m, t, "coord_dimension")) != NULL &&
	    strcmp(col->type.type->sqlname, "int") != 0) {
		if ((err = sql_update_default_geom(c, m, t)) != NULL) {
			fprintf(stderr, "!%s\n", err);
			freeException(err);
		}
	}

<<<<<<< HEAD
	if (mvc_bind_table(m, s, "_streams") == NULL) {
		if ((err = sql_update_timetrails(c, m)) != NULL) {
=======
	if (sql_bind_func_(m->sa, s, "environment", NULL, F_UNION)) {
		if ((err = sql_remove_environment_func(c, m)) != NULL) {
			fprintf(stderr, "!%s\n", err);
			freeException(err);
		}
	}

	/* wrap into sql_update_default */
	if (mvc_bind_table(m, s, "comments") == NULL) {
		if ((err = sql_create_comments_table(c)) != NULL) {
>>>>>>> fd9f034f
			fprintf(stderr, "!%s\n", err);
			freeException(err);
		}
	}
}<|MERGE_RESOLUTION|>--- conflicted
+++ resolved
@@ -1036,7 +1036,6 @@
 }
 
 static str
-<<<<<<< HEAD
 sql_update_timetrails(Client c, mvc *sql)
 {
 	int i;
@@ -1058,7 +1057,12 @@
 
 	assert(pos < bufsize);
 	printf("Running database upgrade commands:\n%s\n", buf);
-=======
+	err = SQLstatementIntern(c, &buf, "update", 1, 0, NULL);
+	GDKfree(buf);
+	return err;		/* usually MAL_SUCCEED */
+}
+
+static str
 sql_remove_environment_func(Client c, mvc *sql)
 {
 	sql_schema *s = NULL;
@@ -1085,14 +1089,11 @@
 
 	assert(pos < bufsize);
 	printf("Running database upgrade commands:\ndrop view sys.environment cascade;\n%s\n", buf);
->>>>>>> fd9f034f
 	err = SQLstatementIntern(c, &buf, "update", 1, 0, NULL);
 	GDKfree(buf);
 	return err;		/* usually MAL_SUCCEED */
 }
 
-<<<<<<< HEAD
-=======
 static str
 sql_create_comments_table(Client c)
 {
@@ -1261,7 +1262,6 @@
 	return SQLstatementIntern(c, &q, "update", 1, 0, NULL);
 }
 
->>>>>>> fd9f034f
 void
 SQLupgrades(Client c, mvc *m)
 {
@@ -1378,10 +1378,13 @@
 		}
 	}
 
-<<<<<<< HEAD
 	if (mvc_bind_table(m, s, "_streams") == NULL) {
 		if ((err = sql_update_timetrails(c, m)) != NULL) {
-=======
+			fprintf(stderr, "!%s\n", err);
+			freeException(err);
+		}
+	}
+
 	if (sql_bind_func_(m->sa, s, "environment", NULL, F_UNION)) {
 		if ((err = sql_remove_environment_func(c, m)) != NULL) {
 			fprintf(stderr, "!%s\n", err);
@@ -1392,7 +1395,6 @@
 	/* wrap into sql_update_default */
 	if (mvc_bind_table(m, s, "comments") == NULL) {
 		if ((err = sql_create_comments_table(c)) != NULL) {
->>>>>>> fd9f034f
 			fprintf(stderr, "!%s\n", err);
 			freeException(err);
 		}
