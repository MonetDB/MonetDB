--- conflicted
+++ resolved
@@ -2649,49 +2649,6 @@
 		table_funcs.table_insert(m->session->tr, privs, &f->func->base.id, &pub, &p, &zero, &zero);
 	}
 
-<<<<<<< HEAD
-=======
-	/* If the point type exists, but the geometry type does not
-	 * exist any more at the "sys" schema (i.e., the first part of
-	 * the upgrade has been completed succesfully), then move on
-	 * to the second part */
-	if (find_sql_type(s, "point") != NULL) {
-		/* type sys.point exists: this is an old geom-enabled
-		 * database */
-		if ((err = sql_update_geom(c, m, 1, prev_schema)) != NULL) {
-			TRC_CRITICAL(SQL_PARSER, "%s\n", err);
-			freeException(err);
-			GDKfree(prev_schema);
-			return -1;
-		}
-	} else if (geomsqlfix_get() != NULL) {
-		/* the geom module is loaded... */
-		sql_find_subtype(&tp, "clob", 0, 0);
-		if (!sql_bind_func(m, s->base.name, "st_wkttosql", &tp, NULL, F_FUNC)) {
-			m->session->status = 0; /* if the function was not found clean the error */
-			m->errstr[0] = '\0';
-			/* ... but the database is not geom-enabled */
-			if ((err = sql_update_geom(c, m, 0, prev_schema)) != NULL) {
-				TRC_CRITICAL(SQL_PARSER, "%s\n", err);
-				freeException(err);
-				GDKfree(prev_schema);
-				return -1;
-			}
-		}
-	}
-
-	sql_find_subtype(&tp, "clob", 0, 0);
-	if (!sql_bind_func(m, s->base.name, "group_concat", &tp, NULL, F_AGGR)) {
-		m->session->status = 0; /* if the function was not found clean the error */
-		m->errstr[0] = '\0';
-		if ((err = sql_update_aug2018(c, m, prev_schema)) != NULL) {
-			TRC_CRITICAL(SQL_PARSER, "%s\n", err);
-			freeException(err);
-			GDKfree(prev_schema);
-			return -1;
-		}
-	}
->>>>>>> 57c37e0f
 
 	if (sql_bind_func(m, s->base.name, "dependencies_schemas_on_users", NULL, NULL, F_UNION)
 	 && sql_bind_func(m, s->base.name, "dependencies_owners_on_schemas", NULL, NULL, F_UNION)
@@ -2721,6 +2678,7 @@
 		m->errstr[0] = '\0';
 	}
 
+
 	if ((t = mvc_bind_table(m, s, "systemfunctions")) != NULL &&
 	    t->type == tt_table) {
 		if (!systabfixed &&
