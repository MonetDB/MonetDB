/*
 * This Source Code Form is subject to the terms of the Mozilla Public
 * License, v. 2.0.  If a copy of the MPL was not distributed with this
 * file, You can obtain one at http://mozilla.org/MPL/2.0/.
 *
 * Copyright 1997 - July 2008 CWI, August 2008 - 2018 MonetDB B.V.
 */

/*
 * SQL upgrade code
 * N. Nes, M.L. Kersten, S. Mullender
 */
#include "monetdb_config.h"
#include "mal_backend.h"
#include "sql_execute.h"
#include "sql_mvc.h"
#include "mtime.h"
#include <unistd.h>
#include "sql_upgrades.h"

#ifdef HAVE_EMBEDDED
#define printf(fmt,...) ((void) 0)
#endif

/* this function can be used to recreate the system tables (types,
 * functions, args) when internal types and/or functions have changed
 * (i.e. the ones in sql_types.c) */
static str
sql_fix_system_tables(Client c, mvc *sql)
{
	size_t bufsize = 1000000, pos = 0;
	char *buf = GDKmalloc(bufsize), *err = NULL;
	char *schema = stack_get_string(sql, "current_schema");
	node *n;
	sql_schema *s;

	if (buf == NULL)
		throw(SQL, "sql_fix_system_tables", SQLSTATE(HY001) MAL_MALLOC_FAIL);
	s = mvc_bind_schema(sql, "sys");
	pos += snprintf(buf + pos, bufsize - pos, "set schema \"sys\";\n");

	pos += snprintf(buf + pos, bufsize - pos,
			"delete from sys.dependencies where id < 2000;\n");

	/* recreate internal types */
	pos += snprintf(buf + pos, bufsize - pos,
			"delete from sys.types where id < 2000;\n");
	for (n = types->h; n; n = n->next) {
		sql_type *t = n->data;

		if (t->base.id >= 2000)
			continue;

		pos += snprintf(buf + pos, bufsize - pos,
				"insert into sys.types values"
				" (%d, '%s', '%s', %u, %u, %d, %d, %d);\n",
				t->base.id, t->base.name, t->sqlname, t->digits,
				t->scale, t->radix, t->eclass,
				t->s ? t->s->base.id : s->base.id);
	}

	/* recreate internal functions */
	pos += snprintf(buf + pos, bufsize - pos,
			"delete from sys.functions where id < 2000;\n"
			"delete from sys.args where func_id not in"
			" (select id from sys.functions);\n");
	for (n = funcs->h; n; n = n->next) {
		sql_func *func = n->data;
		int number = 0;
		sql_arg *arg;
		node *m;

		if (func->base.id >= 2000)
			continue;

		pos += snprintf(buf + pos, bufsize - pos,
				"insert into sys.functions values"
				" (%d, '%s', '%s', '%s',"
				" %d, %d, %s, %s, %s, %d);\n",
				func->base.id, func->base.name,
				func->imp, func->mod, FUNC_LANG_INT,
				func->type,
				func->side_effect ? "true" : "false",
				func->varres ? "true" : "false",
				func->vararg ? "true" : "false",
				func->s ? func->s->base.id : s->base.id);
		if (func->res) {
			for (m = func->res->h; m; m = m->next, number++) {
				arg = m->data;
				pos += snprintf(buf + pos, bufsize - pos,
						"insert into sys.args"
						" values"
						" (%d, %d, 'res_%d',"
						" '%s', %u, %u, %d,"
						" %d);\n",
						store_next_oid(),
						func->base.id,
						number,
						arg->type.type->sqlname,
						arg->type.digits,
						arg->type.scale,
						arg->inout, number);
			}
		}
		for (m = func->ops->h; m; m = m->next, number++) {
			arg = m->data;
			if (arg->name)
				pos += snprintf(buf + pos, bufsize - pos,
						"insert into sys.args"
						" values"
						" (%d, %d, '%s', '%s',"
						" %u, %u, %d, %d);\n",
						store_next_oid(),
						func->base.id,
						arg->name,
						arg->type.type->sqlname,
						arg->type.digits,
						arg->type.scale,
						arg->inout, number);
			else
				pos += snprintf(buf + pos, bufsize - pos,
						"insert into sys.args"
						" values"
						" (%d, %d, 'arg_%d',"
						" '%s', %u, %u, %d,"
						" %d);\n",
						store_next_oid(),
						func->base.id,
						number,
						arg->type.type->sqlname,
						arg->type.digits,
						arg->type.scale,
						arg->inout, number);
		}
	}
	for (n = aggrs->h; n; n = n->next) {
		sql_func *aggr = n->data;
		sql_arg *arg;

		if (aggr->base.id >= 2000)
			continue;

		pos += snprintf(buf + pos, bufsize - pos,
				"insert into sys.functions values"
				" (%d, '%s', '%s', '%s', %d, %d, false,"
				" %s, %s, %d);\n",
				aggr->base.id, aggr->base.name, aggr->imp,
				aggr->mod, FUNC_LANG_INT, aggr->type,
				aggr->varres ? "true" : "false",
				aggr->vararg ? "true" : "false",
				aggr->s ? aggr->s->base.id : s->base.id);
		arg = aggr->res->h->data;
		pos += snprintf(buf + pos, bufsize - pos,
				"insert into sys.args values"
				" (%d, %d, 'res', '%s', %u, %u, %d, 0);\n",
				store_next_oid(), aggr->base.id,
				arg->type.type->sqlname, arg->type.digits,
				arg->type.scale, arg->inout);
		if (aggr->ops->h) {
			arg = aggr->ops->h->data;
			pos += snprintf(buf + pos, bufsize - pos,
					"insert into sys.args values"
					" (%d, %d, 'arg', '%s', %u,"
					" %u, %d, 1);\n",
					store_next_oid(), aggr->base.id,
					arg->type.type->sqlname,
					arg->type.digits, arg->type.scale,
					arg->inout);
		}
	}
	pos += snprintf(buf + pos, bufsize - pos,
			"delete from sys.systemfunctions where function_id < 2000;\n"
			"insert into sys.systemfunctions"
			" (select id from sys.functions where id < 2000);\n");

	if (schema)
		pos += snprintf(buf + pos, bufsize - pos, "set schema \"%s\";\n", schema);

	assert(pos < bufsize);
	printf("Running database upgrade commands:\n%s\n", buf);
	err = SQLstatementIntern(c, &buf, "update", 1, 0, NULL);
	GDKfree(buf);
	return err;		/* usually MAL_SUCCEED */
}

#ifdef HAVE_HGE
static str
sql_update_hugeint(Client c, mvc *sql)
{
	size_t bufsize = 8192, pos = 0;
	char *buf, *err;
	char *schema;
	sql_schema *s;

	if ((err = sql_fix_system_tables(c, sql)) != NULL)
		return err;

	if ((buf = GDKmalloc(bufsize)) == NULL)
		throw(SQL, "sql_update_hugeint", SQLSTATE(HY001) MAL_MALLOC_FAIL);

	schema = stack_get_string(sql, "current_schema");

	s = mvc_bind_schema(sql, "sys");

	pos += snprintf(buf + pos, bufsize - pos, "set schema \"sys\";\n");

	pos += snprintf(buf + pos, bufsize - pos,
			"create function fuse(one bigint, two bigint)\n"
			"returns hugeint\n"
			"external name udf.fuse;\n");

	pos += snprintf(buf + pos, bufsize - pos,
			"create function sys.generate_series(first hugeint, last hugeint)\n"
			"returns table (value hugeint)\n"
			"external name generator.series;\n");

	pos += snprintf(buf + pos, bufsize - pos,
			"create function sys.generate_series(first hugeint, last hugeint, stepsize hugeint)\n"
			"returns table (value hugeint)\n"
			"external name generator.series;\n");

	/* 39_analytics_hge.sql */
	pos += snprintf(buf + pos, bufsize - pos,
			"create aggregate stddev_samp(val HUGEINT) returns DOUBLE\n"
			"    external name \"aggr\".\"stdev\";\n"
			"create aggregate stddev_pop(val HUGEINT) returns DOUBLE\n"
			"    external name \"aggr\".\"stdevp\";\n"
			"create aggregate var_samp(val HUGEINT) returns DOUBLE\n"
			"    external name \"aggr\".\"variance\";\n"
			"create aggregate var_pop(val HUGEINT) returns DOUBLE\n"
			"    external name \"aggr\".\"variancep\";\n"
			"create aggregate median(val HUGEINT) returns HUGEINT\n"
			"    external name \"aggr\".\"median\";\n"
			"create aggregate quantile(val HUGEINT, q DOUBLE) returns HUGEINT\n"
			"    external name \"aggr\".\"quantile\";\n"
			"create aggregate corr(e1 HUGEINT, e2 HUGEINT) returns DOUBLE\n"
			"    external name \"aggr\".\"corr\";\n");

	/* 40_json_hge.sql */
	pos += snprintf(buf + pos, bufsize - pos,
			"create function json.filter(js json, name hugeint)\n"
			"returns json\n"
			"external name json.filter;\n");

	pos += snprintf(buf + pos, bufsize - pos,
			"drop view sys.tablestoragemodel;\n"
			"create view sys.tablestoragemodel\n"
			"as select \"schema\",\"table\",max(count) as \"count\",\n"
			"  sum(columnsize) as columnsize,\n"
			"  sum(heapsize) as heapsize,\n"
			"  sum(hashes) as hashes,\n"
			"  sum(\"imprints\") as \"imprints\",\n"
			"  sum(case when sorted = false then 8 * count else 0 end) as auxiliary\n"
			"from sys.storagemodel() group by \"schema\",\"table\";\n");

	pos += snprintf(buf + pos, bufsize - pos,
			"insert into sys.systemfunctions (select id from sys.functions where name in ('fuse', 'generate_series', 'stddev_samp', 'stddev_pop', 'var_samp', 'var_pop', 'median', 'quantile', 'corr') and schema_id = (select id from sys.schemas where name = 'sys') and id not in (select function_id from sys.systemfunctions));\n"
			"insert into sys.systemfunctions (select id from sys.functions where name = 'filter' and schema_id = (select id from sys.schemas where name = 'json') and id not in (select function_id from sys.systemfunctions));\n"
			"update sys._tables set system = true where name = 'tablestoragemodel' and schema_id = (select id from sys.schemas where name = 'sys');\n");

	if (s != NULL) {
		sql_table *t;

		if ((t = mvc_bind_table(sql, s, "tablestoragemodel")) != NULL)
			t->system = 0;
	}

	pos += snprintf(buf + pos, bufsize - pos,
			"grant execute on aggregate sys.stddev_samp(hugeint) to public;\n"
			"grant execute on aggregate sys.stddev_pop(hugeint) to public;\n"
			"grant execute on aggregate sys.var_samp(hugeint) to public;\n"
			"grant execute on aggregate sys.var_pop(hugeint) to public;\n"
			"grant execute on aggregate sys.median(hugeint) to public;\n"
			"grant execute on aggregate sys.quantile(hugeint, double) to public;\n"
			"grant execute on aggregate sys.corr(hugeint, hugeint) to public;\n"
			"grant execute on function json.filter(json, hugeint) to public;\n");

	if (schema)
		pos += snprintf(buf + pos, bufsize - pos, "set schema \"%s\";\n", schema);
	pos += snprintf(buf + pos, bufsize - pos, "commit;\n");
	assert(pos < bufsize);

	printf("Running database upgrade commands:\n%s\n", buf);
	err = SQLstatementIntern(c, &buf, "update", 1, 0, NULL);
	GDKfree(buf);
	return err;		/* usually MAL_SUCCEED */
}
#endif

static str
sql_update_geom(Client c, mvc *sql, int olddb)
{
	size_t bufsize, pos = 0;
	char *buf, *err = NULL;
	char *geomupgrade;
	char *schema = stack_get_string(sql, "current_schema");
	geomsqlfix_fptr fixfunc;
	node *n;
	sql_schema *s = mvc_bind_schema(sql, "sys");

	if ((fixfunc = geomsqlfix_get()) == NULL)
		return NULL;

	geomupgrade = (*fixfunc)(olddb);
	if (geomupgrade == NULL)
		throw(SQL, "sql_update_geom", SQLSTATE(HY001) MAL_MALLOC_FAIL);
	bufsize = strlen(geomupgrade) + 512;
	buf = GDKmalloc(bufsize);
	if (buf == NULL) {
		GDKfree(geomupgrade);
		throw(SQL, "sql_update_geom", SQLSTATE(HY001) MAL_MALLOC_FAIL);
	}
	pos += snprintf(buf + pos, bufsize - pos, "set schema \"sys\";\n");
	pos += snprintf(buf + pos, bufsize - pos, "%s", geomupgrade);
	GDKfree(geomupgrade);

	pos += snprintf(buf + pos, bufsize - pos, "delete from sys.types where systemname in ('mbr', 'wkb', 'wkba');\n");
	for (n = types->h; n; n = n->next) {
		sql_type *t = n->data;

		if (t->base.id < 2000 &&
		    (strcmp(t->base.name, "mbr") == 0 ||
		     strcmp(t->base.name, "wkb") == 0 ||
		     strcmp(t->base.name, "wkba") == 0))
			pos += snprintf(buf + pos, bufsize - pos, "insert into sys.types values (%d, '%s', '%s', %u, %u, %d, %d, %d);\n", t->base.id, t->base.name, t->sqlname, t->digits, t->scale, t->radix, t->eclass, t->s ? t->s->base.id : s->base.id);
	}

	if (schema)
		pos += snprintf(buf + pos, bufsize - pos, "set schema \"%s\";\n", schema);
	pos += snprintf(buf + pos, bufsize - pos, "commit;\n");

	assert(pos < bufsize);
	printf("Running database upgrade commands:\n%s\n", buf);
	err = SQLstatementIntern(c, &buf, "update", 1, 0, NULL);
	GDKfree(buf);
	return err;		/* usually MAL_SUCCEED */
}

static str
sql_update_dec2016(Client c, mvc *sql)
{
	size_t bufsize = 10240, pos = 0;
	char *buf = GDKmalloc(bufsize), *err = NULL;
	char *schema = stack_get_string(sql, "current_schema");
	sql_schema *s;

	if (buf == NULL)
		throw(SQL, "sql_update_dec2016", SQLSTATE(HY001) MAL_MALLOC_FAIL);
	s = mvc_bind_schema(sql, "sys");
	pos += snprintf(buf + pos, bufsize - pos, "set schema \"sys\";\n");

	{
		sql_table *t;

		if ((t = mvc_bind_table(sql, s, "storagemodel")) != NULL)
			t->system = 0;
		if ((t = mvc_bind_table(sql, s, "storagemodelinput")) != NULL)
			t->system = 0;
		if ((t = mvc_bind_table(sql, s, "storage")) != NULL)
			t->system = 0;
		if ((t = mvc_bind_table(sql, s, "tablestoragemodel")) != NULL)
			t->system = 0;
	}

	/* 18_index.sql */
	pos += snprintf(buf + pos, bufsize - pos,
			"create procedure sys.createorderindex(sys string, tab string, col string)\n"
			"external name sql.createorderindex;\n"
			"create procedure sys.droporderindex(sys string, tab string, col string)\n"
			"external name sql.droporderindex;\n");

	/* 24_zorder.sql */
	pos += snprintf(buf + pos, bufsize - pos,
			"drop function sys.zorder_decode_y;\n"
			"drop function sys.zorder_decode_x;\n"
			"drop function sys.zorder_encode;\n");

	/* 75_storagemodel.sql */
	pos += snprintf(buf + pos, bufsize - pos,
			"drop view sys.tablestoragemodel;\n"
			"drop view sys.storagemodel;\n"
			"drop function sys.storagemodel();\n"
			"drop procedure sys.storagemodelinit();\n"
			"drop function sys.\"storage\"(string, string, string);\n"
			"drop function sys.\"storage\"(string, string);\n"
			"drop function sys.\"storage\"(string);\n"
			"drop view sys.\"storage\";\n"
			"drop function sys.\"storage\"();\n"
			"alter table sys.storagemodelinput add column \"revsorted\" boolean;\n"
			"alter table sys.storagemodelinput add column \"unique\" boolean;\n"
			"alter table sys.storagemodelinput add column \"orderidx\" bigint;\n"
			"create function sys.\"storage\"()\n"
			"returns table (\n"
			" \"schema\" string,\n"
			" \"table\" string,\n"
			" \"column\" string,\n"
			" \"type\" string,\n"
			" \"mode\" string,\n"
			" location string,\n"
			" \"count\" bigint,\n"
			" typewidth int,\n"
			" columnsize bigint,\n"
			" heapsize bigint,\n"
			" hashes bigint,\n"
			" phash boolean,\n"
			" \"imprints\" bigint,\n"
			" sorted boolean,\n"
			" revsorted boolean,\n"
			" \"unique\" boolean,\n"
			" orderidx bigint\n"
			")\n"
			"external name sql.\"storage\";\n"
			"create view sys.\"storage\" as select * from sys.\"storage\"();\n"
			"create function sys.\"storage\"( sname string)\n"
			"returns table (\n"
			" \"schema\" string,\n"
			" \"table\" string,\n"
			" \"column\" string,\n"
			" \"type\" string,\n"
			" \"mode\" string,\n"
			" location string,\n"
			" \"count\" bigint,\n"
			" typewidth int,\n"
			" columnsize bigint,\n"
			" heapsize bigint,\n"
			" hashes bigint,\n"
			" phash boolean,\n"
			" \"imprints\" bigint,\n"
			" sorted boolean,\n"
			" revsorted boolean,\n"
			" \"unique\" boolean,\n"
			" orderidx bigint\n"
			")\n"
			"external name sql.\"storage\";\n"
			"create function sys.\"storage\"( sname string, tname string)\n"
			"returns table (\n"
			" \"schema\" string,\n"
			" \"table\" string,\n"
			" \"column\" string,\n"
			" \"type\" string,\n"
			" \"mode\" string,\n"
			" location string,\n"
			" \"count\" bigint,\n"
			" typewidth int,\n"
			" columnsize bigint,\n"
			" heapsize bigint,\n"
			" hashes bigint,\n"
			" phash boolean,\n"
			" \"imprints\" bigint,\n"
			" sorted boolean,\n"
			" revsorted boolean,\n"
			" \"unique\" boolean,\n"
			" orderidx bigint\n"
			")\n"
			"external name sql.\"storage\";\n"
			"create function sys.\"storage\"( sname string, tname string, cname string)\n"
			"returns table (\n"
			" \"schema\" string,\n"
			" \"table\" string,\n"
			" \"column\" string,\n"
			" \"type\" string,\n"
			" \"mode\" string,\n"
			" location string,\n"
			" \"count\" bigint,\n"
			" typewidth int,\n"
			" columnsize bigint,\n"
			" heapsize bigint,\n"
			" hashes bigint,\n"
			" phash boolean,\n"
			" \"imprints\" bigint,\n"
			" sorted boolean,\n"
			" revsorted boolean,\n"
			" \"unique\" boolean,\n"
			" orderidx bigint\n"
			")\n"
			"external name sql.\"storage\";\n"
			"create procedure sys.storagemodelinit()\n"
			"begin\n"
			" delete from sys.storagemodelinput;\n"
			" insert into sys.storagemodelinput\n"
			" select X.\"schema\", X.\"table\", X.\"column\", X.\"type\", X.typewidth, X.count, 0, X.typewidth, false, X.sorted, X.revsorted, X.\"unique\", X.orderidx from sys.\"storage\"() X;\n"
			" update sys.storagemodelinput\n"
			" set reference = true\n"
			" where concat(concat(\"schema\",\"table\"), \"column\") in (\n"
			"  SELECT concat( concat(\"fkschema\".\"name\", \"fktable\".\"name\"), \"fkkeycol\".\"name\" )\n"
			"  FROM \"sys\".\"keys\" AS    \"fkkey\",\n"
			"    \"sys\".\"objects\" AS \"fkkeycol\",\n"
			"    \"sys\".\"tables\" AS  \"fktable\",\n"
			"    \"sys\".\"schemas\" AS \"fkschema\"\n"
			"  WHERE   \"fktable\".\"id\" = \"fkkey\".\"table_id\"\n"
			"   AND \"fkkey\".\"id\" = \"fkkeycol\".\"id\"\n"
			"   AND \"fkschema\".\"id\" = \"fktable\".\"schema_id\"\n"
			"   AND \"fkkey\".\"rkey\" > -1);\n"
			" update sys.storagemodelinput\n"
			" set \"distinct\" = \"count\"\n"
			" where \"type\" = 'varchar' or \"type\"='clob';\n"
			"end;\n"
			"create function sys.storagemodel()\n"
			"returns table (\n"
			" \"schema\" string,\n"
			" \"table\" string,\n"
			" \"column\" string,\n"
			" \"type\" string,\n"
			" \"count\" bigint,\n"
			" columnsize bigint,\n"
			" heapsize bigint,\n"
			" hashes bigint,\n"
			" \"imprints\" bigint,\n"
			" sorted boolean,\n"
			" revsorted boolean,\n"
			" \"unique\" boolean,\n"
			" orderidx bigint)\n"
			"begin\n"
			" return select I.\"schema\", I.\"table\", I.\"column\", I.\"type\", I.\"count\",\n"
			" columnsize(I.\"type\", I.count, I.\"distinct\"),\n"
			" heapsize(I.\"type\", I.\"distinct\", I.\"atomwidth\"),\n"
			" hashsize(I.\"reference\", I.\"count\"),\n"
			" imprintsize(I.\"count\",I.\"type\"),\n"
			" I.sorted, I.revsorted, I.\"unique\", I.orderidx\n"
			" from sys.storagemodelinput I;\n"
			"end;\n"
			"create view sys.storagemodel as select * from sys.storagemodel();\n"
			"create view sys.tablestoragemodel\n"
			"as select \"schema\",\"table\",max(count) as \"count\",\n"
			" sum(columnsize) as columnsize,\n"
			" sum(heapsize) as heapsize,\n"
			" sum(hashes) as hashes,\n"
			" sum(\"imprints\") as \"imprints\",\n"
			" sum(case when sorted = false then 8 * count else 0 end) as auxiliary\n"
			"from sys.storagemodel() group by \"schema\",\"table\";\n"
			"update sys._tables set system = true where name in ('storage', 'storagemodel', 'tablestoragemodel') and schema_id = (select id from sys.schemas where name = 'sys');\n");

	/* 80_statistics.sql */
	pos += snprintf(buf + pos, bufsize - pos,
			"alter table sys.statistics add column \"revsorted\" boolean;\n");

	pos += snprintf(buf + pos, bufsize - pos,
			"insert into sys.systemfunctions (select f.id from sys.functions f, sys.schemas s where f.name in ('storage', 'storagemodel') and f.type = %d and f.schema_id = s.id and s.name = 'sys');\n",
			F_UNION);
	pos += snprintf(buf + pos, bufsize - pos,
			"insert into sys.systemfunctions (select f.id from sys.functions f, sys.schemas s where f.name in ('createorderindex', 'droporderindex', 'storagemodelinit') and f.type = %d and f.schema_id = s.id and s.name = 'sys');\n",
			F_PROC);
	pos += snprintf(buf + pos, bufsize - pos,
			"delete from systemfunctions where function_id not in (select id from functions);\n");

	if (schema)
		pos += snprintf(buf + pos, bufsize - pos, "set schema \"%s\";\n", schema);
	pos += snprintf(buf + pos, bufsize - pos, "commit;\n");

	assert(pos < bufsize);
	printf("Running database upgrade commands:\n%s\n", buf);
	err = SQLstatementIntern(c, &buf, "update", 1, 0, NULL);
	GDKfree(buf);
	return err;		/* usually MAL_SUCCEED */
}

static str
sql_update_dec2016_sp2(Client c, mvc *sql)
{
	size_t bufsize = 2048, pos = 0;
	char *buf = GDKmalloc(bufsize), *err = NULL;
	char *schema = stack_get_string(sql, "current_schema");
	res_table *output;
	BAT *b;

	if (buf == NULL)
		throw(SQL, "sql_update_dec2016_sp2", SQLSTATE(HY001) MAL_MALLOC_FAIL);
	pos += snprintf(buf + pos, bufsize - pos, "select id from sys.types where sqlname = 'decimal' and digits = %d;\n",
#ifdef HAVE_HGE
			have_hge ? 39 :
#endif
			19);
	err = SQLstatementIntern(c, &buf, "update", 1, 0, &output);
	if (err) {
		GDKfree(buf);
		return err;
	}
	b = BATdescriptor(output->cols[0].b);
	if (b) {
		if (BATcount(b) > 0) {
			pos = 0;
			pos += snprintf(buf + pos, bufsize - pos, "set schema \"sys\";\n");

#ifdef HAVE_HGE
			if (have_hge) {
				pos += snprintf(buf + pos, bufsize - pos,
						"update sys.types set digits = 38 where sqlname = 'decimal' and digits = 39;\n"
						"update sys.args set type_digits = 38 where type = 'decimal' and type_digits = 39;\n");
			} else
#endif
				pos += snprintf(buf + pos, bufsize - pos,
						"update sys.types set digits = 18 where sqlname = 'decimal' and digits = 19;\n"
						"update sys.args set type_digits = 18 where type = 'decimal' and type_digits = 19;\n");

			if (schema)
				pos += snprintf(buf + pos, bufsize - pos, "set schema \"%s\";\n", schema);
			pos += snprintf(buf + pos, bufsize - pos, "commit;\n");

			assert(pos < bufsize);
			printf("Running database upgrade commands:\n%s\n", buf);
			err = SQLstatementIntern(c, &buf, "update", 1, 0, NULL);
		}
		BBPunfix(b->batCacheid);
	}
	res_tables_destroy(output);
	GDKfree(buf);
	return err;		/* usually MAL_SUCCEED */
}

static str
sql_update_dec2016_sp3(Client c, mvc *sql)
{
	size_t bufsize = 2048, pos = 0;
	char *buf = GDKmalloc(bufsize), *err = NULL;
	char *schema = stack_get_string(sql, "current_schema");

	if (buf == NULL)
		throw(SQL, "sql_update_dec2016_sp3", SQLSTATE(HY001) MAL_MALLOC_FAIL);
	pos += snprintf(buf + pos, bufsize - pos,
			"set schema \"sys\";\n"
			"drop procedure sys.settimeout(bigint);\n"
			"drop procedure sys.settimeout(bigint,bigint);\n"
			"drop procedure sys.setsession(bigint);\n"
			"create procedure sys.settimeout(\"query\" bigint) external name clients.settimeout;\n"
			"create procedure sys.settimeout(\"query\" bigint, \"session\" bigint) external name clients.settimeout;\n"
			"create procedure sys.setsession(\"timeout\" bigint) external name clients.setsession;\n"
			"insert into sys.systemfunctions (select id from sys.functions where name in ('settimeout', 'setsession') and schema_id = (select id from sys.schemas where name = 'sys') and id not in (select function_id from sys.systemfunctions));\n"
			"delete from systemfunctions where function_id not in (select id from functions);\n");
	if (schema)
		pos += snprintf(buf + pos, bufsize - pos, "set schema \"%s\";\n", schema);
	pos += snprintf(buf + pos, bufsize - pos, "commit;\n");
	assert(pos < bufsize);

	printf("Running database upgrade commands:\n%s\n", buf);
	err = SQLstatementIntern(c, &buf, "update", 1, 0, NULL);
	GDKfree(buf);
	return err;		/* usually MAL_SUCCEED */
}

static str
sql_update_jul2017(Client c, mvc *sql)
{
	size_t bufsize = 10000, pos = 0;
	char *buf = GDKmalloc(bufsize), *err = NULL;
	char *schema = stack_get_string(sql, "current_schema");
	char *q1 = "select id from sys.functions where name = 'shpload' and schema_id = (select id from sys.schemas where name = 'sys');\n";
	res_table *output;
	BAT *b;

	if( buf == NULL)
		throw(SQL, "sql_update_jul2017", SQLSTATE(HY001) MAL_MALLOC_FAIL);
	pos += snprintf(buf + pos, bufsize - pos, "set schema \"sys\";\n");

	pos += snprintf(buf + pos, bufsize - pos,
			"delete from sys._columns where table_id = (select id from sys._tables where name = 'connections' and schema_id = (select id from sys.schemas where name = 'sys'));\n"
			"delete from sys._tables where name = 'connections' and schema_id = (select id from sys.schemas where name = 'sys');\n");

	/* 09_like.sql */
	pos += snprintf(buf + pos, bufsize - pos,
			"update sys.functions set side_effect = false where name in ('like', 'ilike') and schema_id = (select id from sys.schemas where name = 'sys');\n");

	/* 25_debug.sql */
	pos += snprintf(buf + pos, bufsize - pos,
			"drop function sys.malfunctions;\n"
			"create function sys.malfunctions() returns table(\"module\" string, \"function\" string, \"signature\" string, \"address\" string, \"comment\" string) external name \"manual\".\"functions\";\n"
			"drop function sys.optimizer_stats();\n"
			"create function sys.optimizer_stats() "
			"returns table (optname string, count int, timing bigint) "
			"external name inspect.optimizer_stats;\n"
			"insert into sys.systemfunctions (select id from sys.functions where name in ('malfunctions', 'optimizer_stats') and schema_id = (select id from sys.schemas where name = 'sys') and id not in (select function_id from sys.systemfunctions));\n");

	/* 46_profiler.sql */
	pos += snprintf(buf + pos, bufsize - pos,
			"create function profiler.getlimit() returns integer external name profiler.getlimit;\n"
			"create procedure profiler.setlimit(lim integer) external name profiler.setlimit;\n"
			"drop procedure profiler.setpoolsize;\n"
			"drop procedure profiler.setstream;\n"
			"insert into sys.systemfunctions (select id from sys.functions where name in ('getlimit', 'setlimit') and schema_id = (select id from sys.schemas where name = 'profiler') and id not in (select function_id from sys.systemfunctions));\n");

	/* 51_sys_schema_extensions.sql */
	pos += snprintf(buf + pos, bufsize - pos,
			"ALTER TABLE sys.keywords SET READ ONLY;\n"
			"ALTER TABLE sys.table_types SET READ ONLY;\n"
			"ALTER TABLE sys.dependency_types SET READ ONLY;\n"

			"CREATE TABLE sys.function_types (\n"
			"function_type_id   SMALLINT NOT NULL PRIMARY KEY,\n"
			"function_type_name VARCHAR(30) NOT NULL UNIQUE);\n"
			"INSERT INTO sys.function_types (function_type_id, function_type_name) VALUES\n"
			"(1, 'Scalar function'), (2, 'Procedure'), (3, 'Aggregate function'), (4, 'Filter function'), (5, 'Function returning a table'),\n"
			"(6, 'Analytic function'), (7, 'Loader function');\n"
			"ALTER TABLE sys.function_types SET READ ONLY;\n"

			"CREATE TABLE sys.function_languages (\n"
			"language_id   SMALLINT NOT NULL PRIMARY KEY,\n"
			"language_name VARCHAR(20) NOT NULL UNIQUE);\n"
			"INSERT INTO sys.function_languages (language_id, language_name) VALUES\n"
			"(0, 'Internal C'), (1, 'MAL'), (2, 'SQL'), (3, 'R'), (6, 'Python'), (7, 'Python Mapped'), (8, 'Python2'), (9, 'Python2 Mapped'), (10, 'Python3'), (11, 'Python3 Mapped');\n"
			"ALTER TABLE sys.function_languages SET READ ONLY;\n"

			"CREATE TABLE sys.key_types (\n"
			"key_type_id   SMALLINT NOT NULL PRIMARY KEY,\n"
			"key_type_name VARCHAR(15) NOT NULL UNIQUE);\n"
			"INSERT INTO sys.key_types (key_type_id, key_type_name) VALUES\n"
			"(0, 'Primary Key'), (1, 'Unique Key'), (2, 'Foreign Key');\n"
			"ALTER TABLE sys.key_types SET READ ONLY;\n"

			"CREATE TABLE sys.index_types (\n"
			"index_type_id   SMALLINT NOT NULL PRIMARY KEY,\n"
			"index_type_name VARCHAR(25) NOT NULL UNIQUE);\n"
			"INSERT INTO sys.index_types (index_type_id, index_type_name) VALUES\n"
			"(0, 'Hash'), (1, 'Join'), (2, 'Order preserving hash'), (3, 'No-index'), (4, 'Imprint'), (5, 'Ordered');\n"
			"ALTER TABLE sys.index_types SET READ ONLY;\n"

			"CREATE TABLE sys.privilege_codes (\n"
			"privilege_code_id   INT NOT NULL PRIMARY KEY,\n"
			"privilege_code_name VARCHAR(30) NOT NULL UNIQUE);\n"
			"INSERT INTO sys.privilege_codes (privilege_code_id, privilege_code_name) VALUES\n"
			"(1, 'SELECT'), (2, 'UPDATE'), (4, 'INSERT'), (8, 'DELETE'), (16, 'EXECUTE'), (32, 'GRANT'),\n"
			"(3, 'SELECT,UPDATE'), (5, 'SELECT,INSERT'), (6, 'INSERT,UPDATE'), (7, 'SELECT,INSERT,UPDATE'),\n"
			"(9, 'SELECT,DELETE'), (10, 'UPDATE,DELETE'), (11, 'SELECT,UPDATE,DELETE'), (12, 'INSERT,DELETE'),\n"
			"(13, 'SELECT,INSERT,DELETE'), (14, 'INSERT,UPDATE,DELETE'), (15, 'SELECT,INSERT,UPDATE,DELETE');\n"
			"ALTER TABLE sys.privilege_codes SET READ ONLY;\n"

			"update sys._tables set system = true where name in ('function_languages', 'function_types', 'index_types', 'key_types', 'privilege_codes') and schema_id = (select id from sys.schemas where name = 'sys');\n");

	/* 75_shp.sql, if shp extension available */
	err = SQLstatementIntern(c, &q1, "update", 1, 0, &output);
	if (err) {
		GDKfree(buf);
		return err;
	}
	b = BATdescriptor(output->cols[0].b);
	if (b) {
		if (BATcount(b) > 0) {
			pos += snprintf(buf + pos, bufsize - pos,
					"drop procedure SHPload(integer);\n"
					"create procedure SHPload(fid integer) external name shp.import;\n"
					"insert into sys.systemfunctions (select id from sys.functions where name = 'shpload' and schema_id = (select id from sys.schemas where name = 'sys') and id not in (select function_id from sys.systemfunctions));\n");
		}
		BBPunfix(b->batCacheid);
	}
	res_tables_destroy(output);

	pos += snprintf(buf + pos, bufsize - pos,
			"delete from sys.systemfunctions where function_id not in (select id from sys.functions);\n");

	if (schema)
		pos += snprintf(buf + pos, bufsize - pos, "set schema \"%s\";\n", schema);
	pos += snprintf(buf + pos, bufsize - pos, "commit;\n");

	assert(pos < bufsize);
	printf("Running database upgrade commands:\n%s\n", buf);
	err = SQLstatementIntern(c, &buf, "update", 1, 0, NULL);
	GDKfree(buf);
	return err;		/* usually MAL_SUCCEED */
}

static str
sql_update_jul2017_sp2(Client c)
{
	char *qry = "select obj_id from sys.privileges where auth_id = 1 and obj_id in (select id from sys._tables where name in ('keywords', 'table_types', 'dependency_types', 'function_types', 'function_languages', 'key_types', 'index_types', 'privilege_codes', 'environment')) and privileges = 1;\n";
	char *err = NULL;
	res_table *output;
	BAT *b;

	err = SQLstatementIntern(c, &qry, "update", 1, 0, &output);
	if (err) {
		return err;
	}

	b = BATdescriptor(output->cols[0].b);
	if (b) {
		if (BATcount(b) < 9) {
			/* we are missing grants on these system tables, add them */
			size_t bufsize = 2048, pos = 0;
			char *buf = GDKmalloc(bufsize);

			if (buf == NULL)
				throw(SQL, "sql_update_jul2017_sp2", SQLSTATE(HY001) MAL_MALLOC_FAIL);

			/* 51_sys_schema_extensions.sql and 25_debug.sql */
			pos += snprintf(buf + pos, bufsize - pos,
				"GRANT SELECT ON sys.keywords TO PUBLIC;\n"
				"GRANT SELECT ON sys.table_types TO PUBLIC;\n"
				"GRANT SELECT ON sys.dependency_types TO PUBLIC;\n"
				"GRANT SELECT ON sys.function_types TO PUBLIC;\n"
				"GRANT SELECT ON sys.function_languages TO PUBLIC;\n"
				"GRANT SELECT ON sys.key_types TO PUBLIC;\n"
				"GRANT SELECT ON sys.index_types TO PUBLIC;\n"
				"GRANT SELECT ON sys.privilege_codes TO PUBLIC;\n"
				"GRANT EXECUTE ON FUNCTION sys.environment() TO PUBLIC;\n"
				"GRANT SELECT ON sys.environment TO PUBLIC;\n"
				);
			pos += snprintf(buf + pos, bufsize - pos, "commit;\n");
			assert(pos < bufsize);
			printf("Running database upgrade commands:\n%s\n", buf);
			err = SQLstatementIntern(c, &buf, "update", 1, 0, NULL);
			GDKfree(buf);
		}
		BBPunfix(b->batCacheid);
	}
	res_tables_destroy(output);

	return err;		/* usually NULL */
}

static str
sql_update_jul2017_sp3(Client c, mvc *sql)
{
	char *err = NULL;
	sql_schema *sys;
	sql_table *tab;
	sql_column *col;
	oid rid;

	/* if there is no value "sys_update_schemas" in
	 * sys.functions.name, we need to update the sys.functions
	 * table */
	sys = find_sql_schema(sql->session->tr, "sys");
	tab = find_sql_table(sys, "functions");
	col = find_sql_column(tab, "name");
	rid = table_funcs.column_find_row(sql->session->tr, col, "sys_update_schemas", NULL);
	if (is_oid_nil(rid)) {
		err = sql_fix_system_tables(c, sql);
		if (err != NULL)
			return err;
	}
	/* if there is no value "system_update_schemas" in
	 * sys.triggers.name, we need to add the triggers */
	tab = find_sql_table(sys, "triggers");
	col = find_sql_column(tab, "name");
	rid = table_funcs.column_find_row(sql->session->tr, col, "system_update_schemas", NULL);
	if (is_oid_nil(rid)) {
		char *schema = stack_get_string(sql, "current_schema");
		size_t bufsize = 1024, pos = 0;
		char *buf = GDKmalloc(bufsize);
		if (buf == NULL)
			throw(SQL, "sql_update_jul2017_sp3", SQLSTATE(HY001) MAL_MALLOC_FAIL);
		pos += snprintf(
			buf + pos,
			bufsize - pos,
			"set schema \"sys\";\n"
			"create trigger system_update_schemas after update on sys.schemas for each statement call sys_update_schemas();\n"
			"create trigger system_update_tables after update on sys._tables for each statement call sys_update_tables();\n");
		if (schema)
			pos += snprintf(buf + pos, bufsize - pos, "set schema \"%s\";\n", schema);
		pos += snprintf(buf + pos, bufsize - pos, "commit;\n");
		assert(pos < bufsize);
		printf("Running database upgrade commands:\n%s\n", buf);
		err = SQLstatementIntern(c, &buf, "update", 1, 0, NULL);
		GDKfree(buf);
	}
	return err;
}

static str
sql_update_mar2018_geom(Client c, mvc *sql, sql_table *t)
{
	size_t bufsize = 10000, pos = 0;
	char *buf = GDKmalloc(bufsize), *err = NULL;
	char *schema = stack_get_string(sql, "current_schema");

	if (buf == NULL)
		throw(SQL, "sql_update_mar2018_geom", SQLSTATE(HY001) MAL_MALLOC_FAIL);
	pos += snprintf(buf + pos, bufsize - pos, "set schema \"sys\";\n");

	t->system = 0;
	pos += snprintf(buf + pos, bufsize - pos,
			"drop view sys.geometry_columns cascade;\n"
			"create view sys.geometry_columns as\n"
			"\tselect cast(null as varchar(1)) as f_table_catalog,\n"
			"\t\ts.name as f_table_schema,\n"
			"\t\tt.name as f_table_name,\n"
			"\t\tc.name as f_geometry_column,\n"
			"\t\tcast(has_z(c.type_digits) + has_m(c.type_digits) +2 as integer) as coord_dimension,\n"
			"\t\tc.type_scale as srid,\n"
			"\t\tget_type(c.type_digits, 0) as type\n"
			"\tfrom sys.columns c, sys.tables t, sys.schemas s\n"
			"\twhere c.table_id = t.id and t.schema_id = s.id\n"
			"\t  and c.type in (select sqlname from sys.types where systemname in ('wkb', 'wkba'));\n"
			"GRANT SELECT ON sys.geometry_columns TO PUBLIC;\n"
			"update sys._tables set system = true where name = 'geometry_columns' and schema_id in (select id from schemas where name = 'sys');\n");

	pos += snprintf(buf + pos, bufsize - pos,
			"delete from sys.systemfunctions where function_id not in (select id from sys.functions);\n");

	if (schema)
		pos += snprintf(buf + pos, bufsize - pos, "set schema \"%s\";\n", schema);
	pos += snprintf(buf + pos, bufsize - pos, "commit;\n");

	assert(pos < bufsize);
	printf("Running database upgrade commands:\n%s\n", buf);
	err = SQLstatementIntern(c, &buf, "update", 1, 0, NULL);
	GDKfree(buf);
	return err;		/* usually MAL_SUCCEED */
}

static str
sql_update_mar2018(Client c, mvc *sql)
{
	size_t bufsize = 30000, pos = 0;
	char *buf, *err;
	char *schema;
	sql_schema *s;
	sql_table *t;
	res_table *output;
	BAT *b;

	buf = "select id from sys.functions where name = 'quarter' and schema_id = (select id from sys.schemas where name = 'sys');\n";
	err = SQLstatementIntern(c, &buf, "update", 1, 0, &output);
	if (err)
		return err;
	b = BATdescriptor(output->cols[0].b);
	if (b) {
		if (BATcount(b) == 0) {
			/* if there is no value "quarter" in
			 * sys.functions.name, we need to update the
			 * sys.functions table */
			err = sql_fix_system_tables(c, sql);
			if (err != NULL)
				return err;
		}
		BBPunfix(b->batCacheid);
	}
	res_tables_destroy(output);

	schema = stack_get_string(sql, "current_schema");
	buf = GDKmalloc(bufsize);
	if (buf == NULL)
		throw(SQL, "sql_update_mar2018", SQLSTATE(HY001) MAL_MALLOC_FAIL);
	s = mvc_bind_schema(sql, "sys");

	t = mvc_create_table(sql, s, "comments", tt_table, 1, SQL_PERSIST, 0, -1);
	sql_column *col = mvc_create_column_(sql, t, "id", "int", 32);
	sql_key *k = sql_trans_create_ukey(sql->session->tr, t, "comments_id_pkey", pkey);
	k = sql_trans_create_kc(sql->session->tr, k, col);
	k = sql_trans_key_done(sql->session->tr, k);
	sql_trans_create_dependency(sql->session->tr, col->base.id, k->idx->base.id, INDEX_DEPENDENCY);
	col = mvc_create_column_(sql, t, "remark", "varchar", 65000);
	sql_trans_alter_null(sql->session->tr, col, 0);

	sql_table *privs = mvc_bind_table(sql, s, "privileges");
	int pub = ROLE_PUBLIC;
	int p = PRIV_SELECT;
	int zero = 0;
	table_funcs.table_insert(sql->session->tr, privs, &t->base.id, &pub, &p, &zero, &zero);

	pos += snprintf(buf + pos, bufsize - pos, "set schema \"sys\";\n");

	/* 21_dependency_views.sql */
	pos += snprintf(buf + pos, bufsize - pos,
"CREATE VIEW sys.ids (id, name, schema_id, table_id, table_name, obj_type, sys_table) AS\n"
"SELECT id, name, cast(null as int) as schema_id, cast(null as int) as table_id, cast(null as varchar(124)) as table_name, 'author' AS obj_type, 'sys.auths' AS sys_table FROM sys.auths UNION ALL\n"
"SELECT id, name, cast(null as int) as schema_id, cast(null as int) as table_id, cast(null as varchar(124)) as table_name, 'schema', 'sys.schemas' FROM sys.schemas UNION ALL\n"
"SELECT id, name, schema_id, id as table_id, name as table_name, case when type = 1 then 'view' else 'table' end, 'sys._tables' FROM sys._tables UNION ALL\n"
"SELECT id, name, schema_id, id as table_id, name as table_name, case when type = 1 then 'view' else 'table' end, 'tmp._tables' FROM tmp._tables UNION ALL\n"
"SELECT c.id, c.name, t.schema_id, c.table_id, t.name as table_name, 'column', 'sys._columns' FROM sys._columns c JOIN sys._tables t ON c.table_id = t.id UNION ALL\n"
"SELECT c.id, c.name, t.schema_id, c.table_id, t.name as table_name, 'column', 'tmp._columns' FROM tmp._columns c JOIN tmp._tables t ON c.table_id = t.id UNION ALL\n"
"SELECT k.id, k.name, t.schema_id, k.table_id, t.name as table_name, 'key', 'sys.keys' FROM sys.keys k JOIN sys._tables t ON k.table_id = t.id UNION ALL\n"
"SELECT k.id, k.name, t.schema_id, k.table_id, t.name as table_name, 'key', 'tmp.keys' FROM tmp.keys k JOIN sys._tables t ON k.table_id = t.id UNION ALL\n"
"SELECT i.id, i.name, t.schema_id, i.table_id, t.name as table_name, 'index', 'sys.idxs' FROM sys.idxs i JOIN sys._tables t ON i.table_id = t.id UNION ALL\n"
"SELECT i.id, i.name, t.schema_id, i.table_id, t.name as table_name, 'index', 'tmp.idxs' FROM tmp.idxs i JOIN sys._tables t ON i.table_id = t.id UNION ALL\n"
"SELECT g.id, g.name, t.schema_id, g.table_id, t.name as table_name, 'trigger', 'sys.triggers' FROM sys.triggers g JOIN sys._tables t ON g.table_id = t.id UNION ALL\n"
"SELECT g.id, g.name, t.schema_id, g.table_id, t.name as table_name, 'trigger', 'tmp.triggers' FROM tmp.triggers g JOIN sys._tables t ON g.table_id = t.id UNION ALL\n"
"SELECT id, name, schema_id, cast(null as int) as table_id, cast(null as varchar(124)) as table_name, case when type = 2 then 'procedure' else 'function' end, 'sys.functions' FROM sys.functions UNION ALL\n"
"SELECT a.id, a.name, f.schema_id, cast(null as int) as table_id, cast(null as varchar(124)) as table_name, case when f.type = 2 then 'procedure arg' else 'function arg' end, 'sys.args' FROM sys.args a JOIN sys.functions f ON a.func_id = f.id UNION ALL\n"
"SELECT id, name, schema_id, cast(null as int) as table_id, cast(null as varchar(124)) as table_name, 'sequence', 'sys.sequences' FROM sys.sequences UNION ALL\n"
"SELECT id, sqlname, schema_id, cast(null as int) as table_id, cast(null as varchar(124)) as table_name, 'type', 'sys.types' FROM sys.types WHERE id > 2000 /* exclude system types to prevent duplicates with auths.id */\n"
" ORDER BY id;\n"
"GRANT SELECT ON sys.ids TO PUBLIC;\n"
"CREATE VIEW sys.dependencies_vw AS\n"
"SELECT d.id, i1.obj_type, i1.name,\n"
"       d.depend_id as used_by_id, i2.obj_type as used_by_obj_type, i2.name as used_by_name,\n"
"       d.depend_type, dt.dependency_type_name\n"
"  FROM sys.dependencies d\n"
"  JOIN sys.ids i1 ON d.id = i1.id\n"
"  JOIN sys.ids i2 ON d.depend_id = i2.id\n"
"  JOIN sys.dependency_types dt ON d.depend_type = dt.dependency_type_id\n"
" ORDER BY id, depend_id;\n"
"GRANT SELECT ON sys.dependencies_vw TO PUBLIC;\n"
"CREATE VIEW sys.dependency_owners_on_schemas AS\n"
"SELECT a.name AS owner_name, s.id AS schema_id, s.name AS schema_name, CAST(1 AS smallint) AS depend_type\n"
"  FROM sys.schemas AS s, sys.auths AS a\n"
" WHERE s.owner = a.id\n"
" ORDER BY a.name, s.name;\n"
"GRANT SELECT ON sys.dependency_owners_on_schemas TO PUBLIC;\n"
"CREATE VIEW sys.dependency_columns_on_keys AS\n"
"SELECT t.schema_id AS table_schema_id, t.id AS table_id, t.name AS table_name, c.id AS column_id, c.name AS column_name, k.id AS key_id, k.name AS key_name, CAST(kc.nr +1 AS int) AS key_col_nr, CAST(k.type AS smallint) AS key_type, CAST(4 AS smallint) AS depend_type\n"
"  FROM sys.columns AS c, sys.objects AS kc, sys.keys AS k, sys.tables AS t\n"
" WHERE k.table_id = c.table_id AND c.table_id = t.id AND kc.id = k.id AND kc.name = c.name\n"
"   AND k.type IN (0, 1)\n"
" ORDER BY t.schema_id, t.name, c.name, k.type, k.name, kc.nr;\n"
"GRANT SELECT ON sys.dependency_columns_on_keys TO PUBLIC;\n"
"CREATE VIEW sys.dependency_tables_on_views AS\n"
"SELECT t.schema_id AS table_schema_id, t.id AS table_id, t.name AS table_name, v.schema_id AS view_schema_id, v.id AS view_id, v.name AS view_name, dep.depend_type AS depend_type\n"
"  FROM sys.tables AS t, sys.tables AS v, sys.dependencies AS dep\n"
" WHERE t.id = dep.id AND v.id = dep.depend_id\n"
"   AND dep.depend_type = 5 AND t.type NOT IN (1, 11) AND v.type IN (1, 11)\n"
" ORDER BY t.schema_id, t.name, v.schema_id, v.name;\n"
"GRANT SELECT ON sys.dependency_tables_on_views TO PUBLIC;\n"
"CREATE VIEW sys.dependency_views_on_views AS\n"
"SELECT v1.schema_id AS view1_schema_id, v1.id AS view1_id, v1.name AS view1_name, v2.schema_id AS view2_schema_id, v2.id AS view2_id, v2.name AS view2_name, dep.depend_type AS depend_type\n"
"  FROM sys.tables AS v1, sys.tables AS v2, sys.dependencies AS dep\n"
" WHERE v1.id = dep.id AND v2.id = dep.depend_id\n"
"   AND dep.depend_type = 5 AND v1.type IN (1, 11) AND v2.type IN (1, 11)\n"
" ORDER BY v1.schema_id, v1.name, v2.schema_id, v2.name;\n"
"GRANT SELECT ON sys.dependency_views_on_views TO PUBLIC;\n"
"CREATE VIEW sys.dependency_columns_on_views AS\n"
"SELECT t.schema_id AS table_schema_id, t.id AS table_id, t.name AS table_name, c.id AS column_id, c.name AS column_name, v.schema_id AS view_schema_id, v.id AS view_id, v.name AS view_name, dep.depend_type AS depend_type\n"
"  FROM sys.columns AS c, sys.tables AS v, sys.tables AS t, sys.dependencies AS dep\n"
" WHERE c.id = dep.id AND v.id = dep.depend_id AND c.table_id = t.id\n"
"   AND dep.depend_type = 5 AND v.type IN (1, 11)\n"
" ORDER BY t.schema_id, t.name, c.name, v.name;\n"
"GRANT SELECT ON sys.dependency_columns_on_views TO PUBLIC;\n"
"CREATE VIEW sys.dependency_functions_on_views AS\n"
"SELECT f.schema_id AS function_schema_id, f.id AS function_id, f.name AS function_name, v.schema_id AS view_schema_id, v.id AS view_id, v.name AS view_name, dep.depend_type AS depend_type\n"
"  FROM sys.functions AS f, sys.tables AS v, sys.dependencies AS dep\n"
" WHERE f.id = dep.id AND v.id = dep.depend_id\n"
"   AND dep.depend_type = 5 AND v.type IN (1, 11)\n"
" ORDER BY f.schema_id, f.name, v.schema_id, v.name;\n"
"GRANT SELECT ON sys.dependency_functions_on_views TO PUBLIC;\n"
"CREATE VIEW sys.dependency_schemas_on_users AS\n"
"SELECT s.id AS schema_id, s.name AS schema_name, u.name AS user_name, CAST(6 AS smallint) AS depend_type\n"
"  FROM sys.users AS u, sys.schemas AS s\n"
" WHERE u.default_schema = s.id\n"
" ORDER BY s.name, u.name;\n"
"GRANT SELECT ON sys.dependency_schemas_on_users TO PUBLIC;\n"
"CREATE VIEW sys.dependency_tables_on_functions AS\n"
"SELECT t.schema_id AS table_schema_id, t.id AS table_id, t.name AS table_name, f.name AS function_name, f.type AS function_type, dep.depend_type AS depend_type\n"
"  FROM sys.functions AS f, sys.tables AS t, sys.dependencies AS dep\n"
" WHERE t.id = dep.id AND f.id = dep.depend_id\n"
"   AND dep.depend_type = 7 AND f.type <> 2 AND t.type NOT IN (1, 11)\n"
" ORDER BY t.name, t.schema_id, f.name, f.id;\n"
"GRANT SELECT ON sys.dependency_tables_on_functions TO PUBLIC;\n"
"CREATE VIEW sys.dependency_views_on_functions AS\n"
"SELECT v.schema_id AS view_schema_id, v.id AS view_id, v.name AS view_name, f.name AS function_name, f.type AS function_type, dep.depend_type AS depend_type\n"
"  FROM sys.functions AS f, sys.tables AS v, sys.dependencies AS dep\n"
" WHERE v.id = dep.id AND f.id = dep.depend_id\n"
"   AND dep.depend_type = 7 AND f.type <> 2 AND v.type IN (1, 11)\n"
" ORDER BY v.name, v.schema_id, f.name, f.id;\n"
"GRANT SELECT ON sys.dependency_views_on_functions TO PUBLIC;\n"
"CREATE VIEW sys.dependency_columns_on_functions AS\n"
"SELECT c.table_id, c.id AS column_id, c.name, f.id AS function_id, f.name AS function_name, f.type AS function_type, dep.depend_type AS depend_type\n"
"  FROM sys.functions AS f, sys.columns AS c, sys.dependencies AS dep\n"
" WHERE c.id = dep.id AND f.id = dep.depend_id\n"
"   AND dep.depend_type = 7 AND f.type <> 2\n"
" ORDER BY c.name, c.table_id, f.name, f.id;\n"
"GRANT SELECT ON sys.dependency_columns_on_functions TO PUBLIC;\n"
"CREATE VIEW sys.dependency_functions_on_functions AS\n"
"SELECT f1.schema_id, f1.id AS function_id, f1.name AS function_name, f1.type AS function_type,\n"
"       f2.schema_id AS used_in_function_schema_id, f2.id AS used_in_function_id, f2.name AS used_in_function_name, f2.type AS used_in_function_type, dep.depend_type AS depend_type\n"
"  FROM sys.functions AS f1, sys.functions AS f2, sys.dependencies AS dep\n"
" WHERE f1.id = dep.id AND f2.id = dep.depend_id\n"
"   AND dep.depend_type = 7 AND f2.type <> 2\n"
" ORDER BY f1.name, f1.id, f2.name, f2.id;\n"
"GRANT SELECT ON sys.dependency_functions_on_functions TO PUBLIC;\n"
"CREATE VIEW sys.dependency_tables_on_triggers AS\n"
"(SELECT t.schema_id AS table_schema_id, t.id AS table_id, t.name AS table_name, tri.id AS trigger_id, tri.name AS trigger_name, CAST(8 AS smallint) AS depend_type\n"
"  FROM sys.tables AS t, sys.triggers AS tri\n"
" WHERE tri.table_id = t.id)\n"
"UNION\n"
"(SELECT t.schema_id AS table_schema_id, t.id AS table_id, t.name AS table_name, tri.id AS trigger_id, tri.name AS trigger_name, dep.depend_type AS depend_type\n"
"  FROM sys.tables AS t, sys.triggers AS tri, sys.dependencies AS dep\n"
" WHERE dep.id = t.id AND dep.depend_id = tri.id\n"
"   AND dep.depend_type = 8)\n"
" ORDER BY table_schema_id, table_name, trigger_name;\n"
"GRANT SELECT ON sys.dependency_tables_on_triggers TO PUBLIC;\n"
"CREATE VIEW sys.dependency_columns_on_triggers AS\n"
"SELECT t.schema_id AS table_schema_id, t.id AS table_id, t.name AS table_name, tri.id AS trigger_id, tri.name AS trigger_name, c.id AS column_id, c.name AS column_name, dep.depend_type AS depend_type\n"
"  FROM sys.tables AS t, sys.columns AS c, sys.triggers AS tri, sys.dependencies AS dep\n"
" WHERE dep.id = c.id AND dep.depend_id = tri.id AND c.table_id = t.id\n"
"   AND dep.depend_type = 8\n"
" ORDER BY t.schema_id, t.name, tri.name, c.name;\n"
"GRANT SELECT ON sys.dependency_columns_on_triggers TO PUBLIC;\n"
"CREATE VIEW sys.dependency_functions_on_triggers AS\n"
"SELECT f.schema_id AS function_schema_id, f.id AS function_id, f.name AS function_name, f.type AS function_type,\n"
"       tri.id AS trigger_id, tri.name AS trigger_name, tri.table_id AS trigger_table_id, dep.depend_type AS depend_type\n"
"  FROM sys.functions AS f, sys.triggers AS tri, sys.dependencies AS dep\n"
" WHERE dep.id = f.id AND dep.depend_id = tri.id\n"
"   AND dep.depend_type = 8\n"
" ORDER BY f.schema_id, f.name, tri.name;\n"
"GRANT SELECT ON sys.dependency_functions_on_triggers TO PUBLIC;\n"
"CREATE VIEW sys.dependency_tables_on_indexes AS\n"
"SELECT t.schema_id AS table_schema_id, t.id AS table_id, t.name AS table_name, i.id AS index_id, i.name AS index_name, i.type AS index_type, CAST(10 AS smallint) AS depend_type\n"
"  FROM sys.tables AS t, sys.idxs AS i\n"
" WHERE i.table_id = t.id\n"
"    -- exclude internal system generated and managed indexes for enforcing declarative PKey and Unique constraints\n"
"   AND (i.table_id, i.name) NOT IN (SELECT k.table_id, k.name FROM sys.keys k)\n"
" ORDER BY t.schema_id, t.name, i.name;\n"
"GRANT SELECT ON sys.dependency_tables_on_indexes TO PUBLIC;\n"
"CREATE VIEW sys.dependency_columns_on_indexes AS\n"
"SELECT c.id AS column_id, c.name AS column_name, t.id AS table_id, t.name AS table_name, t.schema_id, i.id AS index_id, i.name AS index_name, i.type AS index_type, CAST(ic.nr +1 AS INT) AS seq_nr, CAST(10 AS smallint) AS depend_type\n"
"  FROM sys.tables AS t, sys.columns AS c, sys.objects AS ic, sys.idxs AS i\n"
" WHERE ic.name = c.name AND ic.id = i.id AND c.table_id = i.table_id AND c.table_id = t.id\n"
"    -- exclude internal system generated and managed indexes for enforcing declarative PKey and Unique constraints\n"
"   AND (i.table_id, i.name) NOT IN (SELECT k.table_id, k.name FROM sys.keys k)\n"
" ORDER BY c.name, t.name, t.schema_id, i.name, ic.nr;\n"
"GRANT SELECT ON sys.dependency_columns_on_indexes TO PUBLIC;\n"
"CREATE VIEW sys.dependency_tables_on_foreignkeys AS\n"
"SELECT t.schema_id AS table_schema_id, t.id AS table_id, t.name AS table_name, fk.name AS fk_name, CAST(k.type AS smallint) AS key_type, CAST(11 AS smallint) AS depend_type\n"
"  FROM sys.tables AS t, sys.keys AS k, sys.keys AS fk\n"
" WHERE fk.rkey = k.id and k.table_id = t.id\n"
" ORDER BY t.schema_id, t.name, fk.name;\n"
"GRANT SELECT ON sys.dependency_tables_on_foreignkeys TO PUBLIC;\n"
"CREATE VIEW sys.dependency_keys_on_foreignkeys AS\n"
"SELECT k.table_id AS key_table_id, k.id AS key_id, k.name AS key_name, fk.table_id AS fk_table_id, fk.id AS fk_id, fk.name AS fk_name, CAST(k.type AS smallint) AS key_type, CAST(11 AS smallint) AS depend_type\n"
"  FROM sys.keys AS k, sys.keys AS fk\n"
" WHERE k.id = fk.rkey\n"
" ORDER BY k.name, fk.name;\n"
"GRANT SELECT ON sys.dependency_keys_on_foreignkeys TO PUBLIC;\n"
"CREATE VIEW sys.dependency_tables_on_procedures AS\n"
"SELECT t.schema_id AS table_schema_id, t.id AS table_id, t.name AS table_name, p.id AS procedure_id, p.name AS procedure_name, p.type AS procedure_type, dep.depend_type AS depend_type\n"
"  FROM sys.functions AS p, sys.tables AS t, sys.dependencies AS dep\n"
" WHERE t.id = dep.id AND p.id = dep.depend_id\n"
"   AND dep.depend_type = 13 AND p.type = 2 AND t.type NOT IN (1, 11)\n"
" ORDER BY t.name, t.schema_id, p.name, p.id;\n"
"GRANT SELECT ON sys.dependency_tables_on_procedures TO PUBLIC;\n"
"CREATE VIEW sys.dependency_views_on_procedures AS\n"
"SELECT v.schema_id AS view_schema_id, v.id AS view_id, v.name AS view_name, p.id AS procedure_id, p.name AS procedure_name, p.type AS procedure_type, dep.depend_type AS depend_type\n"
"  FROM sys.functions AS p, sys.tables AS v, sys.dependencies AS dep\n"
" WHERE v.id = dep.id AND p.id = dep.depend_id\n"
"   AND dep.depend_type = 13 AND p.type = 2 AND v.type IN (1, 11)\n"
" ORDER BY v.name, v.schema_id, p.name, p.id;\n"
"GRANT SELECT ON sys.dependency_views_on_procedures TO PUBLIC;\n"
"CREATE VIEW sys.dependency_columns_on_procedures AS\n"
"SELECT c.table_id, c.id AS column_id, c.name AS column_name, p.id AS procedure_id, p.name AS procedure_name, p.type AS procedure_type, dep.depend_type AS depend_type\n"
"  FROM sys.functions AS p, sys.columns AS c, sys.dependencies AS dep\n"
" WHERE c.id = dep.id AND p.id = dep.depend_id\n"
"   AND dep.depend_type = 13 AND p.type = 2\n"
" ORDER BY c.name, c.table_id, p.name, p.id;\n"
"GRANT SELECT ON sys.dependency_columns_on_procedures TO PUBLIC;\n"
"CREATE VIEW sys.dependency_functions_on_procedures AS\n"
"SELECT f.schema_id AS function_schema_id, f.id AS function_id, f.name AS function_name, f.type AS function_type,\n"
"       p.schema_id AS procedure_schema_id, p.id AS procedure_id, p.name AS procedure_name, p.type AS procedure_type, dep.depend_type AS depend_type\n"
"  FROM sys.functions AS p, sys.functions AS f, sys.dependencies AS dep\n"
" WHERE f.id = dep.id AND p.id = dep.depend_id\n"
"   AND dep.depend_type = 13 AND p.type = 2\n"
" ORDER BY p.name, p.id, f.name, f.id;\n"
"GRANT SELECT ON sys.dependency_functions_on_procedures TO PUBLIC;\n"
"CREATE VIEW sys.dependency_columns_on_types AS\n"
"SELECT t.schema_id AS table_schema_id, t.id AS table_id, t.name AS table_name, dt.id AS type_id, dt.sqlname AS type_name, c.id AS column_id, c.name AS column_name, dep.depend_type AS depend_type\n"
"  FROM sys.tables AS t, sys.columns AS c, sys.types AS dt, sys.dependencies AS dep\n"
" WHERE dep.id = dt.id AND dep.depend_id = c.id AND c.table_id = t.id\n"
"   AND dep.depend_type = 15\n"
" ORDER BY dt.sqlname, t.name, c.name, c.id;\n"
"GRANT SELECT ON sys.dependency_columns_on_types TO PUBLIC;\n"
"CREATE VIEW sys.dependency_functions_on_types AS\n"
"SELECT dt.id AS type_id, dt.sqlname AS type_name, f.id AS function_id, f.name AS function_name, f.type AS function_type, dep.depend_type AS depend_type\n"
"  FROM sys.functions AS f, sys.types AS dt, sys.dependencies AS dep\n"
" WHERE dep.id = dt.id AND dep.depend_id = f.id\n"
"   AND dep.depend_type = 15\n"
" ORDER BY dt.sqlname, f.name, f.id;\n"
"GRANT SELECT ON sys.dependency_functions_on_types TO PUBLIC;\n"
"CREATE VIEW sys.dependency_args_on_types AS\n"
"SELECT dt.id AS type_id, dt.sqlname AS type_name, f.id AS function_id, f.name AS function_name, a.id AS arg_id, a.name AS arg_name, a.number AS arg_nr, dep.depend_type AS depend_type\n"
"  FROM sys.args AS a, sys.functions AS f, sys.types AS dt, sys.dependencies AS dep\n"
" WHERE dep.id = dt.id AND dep.depend_id = a.id AND a.func_id = f.id\n"
"   AND dep.depend_type = 15\n"
" ORDER BY dt.sqlname, f.name, a.number, a.name;\n"
"GRANT SELECT ON sys.dependency_args_on_types TO PUBLIC;\n"
"UPDATE sys._tables SET system = true\n"
" WHERE name IN ('ids', 'dependencies_vw', 'dependency_owners_on_schemas', 'dependency_columns_on_keys',\n"
" 'dependency_tables_on_views', 'dependency_views_on_views', 'dependency_columns_on_views', 'dependency_functions_on_views',\n"
" 'dependency_schemas_on_users',\n"
" 'dependency_tables_on_functions', 'dependency_views_on_functions', 'dependency_columns_on_functions', 'dependency_functions_on_functions',\n"
" 'dependency_tables_on_triggers', 'dependency_columns_on_triggers', 'dependency_functions_on_triggers',\n"
" 'dependency_tables_on_indexes', 'dependency_columns_on_indexes',\n"
" 'dependency_tables_on_foreignkeys', 'dependency_keys_on_foreignkeys',\n"
" 'dependency_tables_on_procedures', 'dependency_views_on_procedures', 'dependency_columns_on_procedures', 'dependency_functions_on_procedures',\n"
" 'dependency_columns_on_types', 'dependency_functions_on_types', 'dependency_args_on_types')\n"
" AND schema_id IN (SELECT id FROM sys.schemas WHERE name = 'sys');\n"
	);

	/* 25_debug.sql */
	t = mvc_bind_table(sql, s, "environment");
	t->system = 0;
	pos += snprintf(buf + pos, bufsize - pos,
			"drop view sys.environment cascade;\n"
			"drop function sys.environment() cascade;\n"
			"create view sys.environment as select * from sys.env();\n"
			"GRANT SELECT ON sys.environment TO PUBLIC;\n"
			"update sys._tables set system = true where system = false and name = 'environment' and schema_id in (select id from sys.schemas where name = 'sys');\n");

	/* 39_analytics.sql, 39_analytics_hge.sql */
	pos += snprintf(buf + pos, bufsize - pos,
			"drop aggregate corr(tinyint, tinyint);\n"
			"drop aggregate corr(smallint, smallint);\n"
			"drop aggregate corr(integer, integer);\n"
			"drop aggregate corr(bigint, bigint);\n"
			"drop aggregate corr(real, real);\n");
#ifdef HAVE_HGE
	if (have_hge)
		pos += snprintf(buf + pos, bufsize - pos,
				"drop aggregate corr(hugeint, hugeint);\n");
#endif
	pos += snprintf(buf + pos, bufsize - pos,
			"create aggregate corr(e1 TINYINT, e2 TINYINT) returns DOUBLE\n\texternal name \"aggr\".\"corr\";\n"
			"grant execute on aggregate sys.corr(tinyint, tinyint) to public;\n"
			"create aggregate corr(e1 SMALLINT, e2 SMALLINT) returns DOUBLE\n\texternal name \"aggr\".\"corr\";\n"
			"grant execute on aggregate sys.corr(smallint, smallint) to public;\n"
			"create aggregate corr(e1 INTEGER, e2 INTEGER) returns DOUBLE\n\texternal name \"aggr\".\"corr\";\n"
			"grant execute on aggregate sys.corr(integer, integer) to public;\n"
			"create aggregate corr(e1 BIGINT, e2 BIGINT) returns DOUBLE\n\texternal name \"aggr\".\"corr\";\n"
			"grant execute on aggregate sys.corr(bigint, bigint) to public;\n"
			"create aggregate corr(e1 REAL, e2 REAL) returns DOUBLE\n\texternal name \"aggr\".\"corr\";\n"
			"grant execute on aggregate sys.corr(real, real) to public;\n");
#ifdef HAVE_HGE
	if (have_hge)
		pos += snprintf(buf + pos, bufsize - pos,
				"create aggregate corr(e1 HUGEINT, e2 HUGEINT) returns DOUBLE\n\texternal name \"aggr\".\"corr\";\n"
			"grant execute on aggregate sys.corr(hugeint, hugeint) to public;\n");
#endif
	pos += snprintf(buf + pos, bufsize - pos,
			"insert into sys.systemfunctions (select id from sys.functions where name = 'corr' and schema_id = (select id from sys.schemas where name = 'sys') and id not in (select function_id from sys.systemfunctions));\n");

	/* 51_sys_schema_extensions.sql */
	t = mvc_bind_table(sql, s, "privilege_codes");
	t->system = 0;
	pos += snprintf(buf + pos, bufsize - pos,
			"CREATE VIEW sys.roles AS SELECT id, name, grantor FROM sys.auths a WHERE a.name NOT IN (SELECT u.name FROM sys.db_users() u);\n"
			"GRANT SELECT ON sys.roles TO PUBLIC;\n"
			"CREATE VIEW sys.var_values (var_name, value) AS\n"
			"SELECT 'cache' AS var_name, convert(cache, varchar(10)) AS value UNION ALL\n"
			"SELECT 'current_role', current_role UNION ALL\n"
			"SELECT 'current_schema', current_schema UNION ALL\n"
			"SELECT 'current_timezone', current_timezone UNION ALL\n"
			"SELECT 'current_user', current_user UNION ALL\n"
			"SELECT 'debug', debug UNION ALL\n"
			"SELECT 'history', history UNION ALL\n"
			"SELECT 'last_id', last_id UNION ALL\n"
			"SELECT 'optimizer', optimizer UNION ALL\n"
			"SELECT 'pi', pi() UNION ALL\n"
			"SELECT 'rowcnt', rowcnt;\n"
			"GRANT SELECT ON sys.var_values TO PUBLIC;\n"
			"UPDATE sys._tables SET system = true\n"
			" WHERE name IN ('roles', 'var_values') AND schema_id IN (SELECT id FROM sys.schemas WHERE name = 'sys');\n"
			"ALTER TABLE sys.privilege_codes SET READ WRITE;\n"
			"DROP TABLE sys.privilege_codes;\n"
			"CREATE TABLE sys.privilege_codes (\n"
			"    privilege_code_id   INT NOT NULL PRIMARY KEY,\n"
			"    privilege_code_name VARCHAR(40) NOT NULL UNIQUE);\n"
			"INSERT INTO sys.privilege_codes (privilege_code_id, privilege_code_name) VALUES\n"
			"  (1, 'SELECT'),\n"
			"  (2, 'UPDATE'),\n"
			"  (4, 'INSERT'),\n"
			"  (8, 'DELETE'),\n"
			"  (16, 'EXECUTE'),\n"
			"  (32, 'GRANT'),\n"
			"  (64, 'TRUNCATE'),\n"
			"  (3, 'SELECT,UPDATE'),\n"
			"  (5, 'SELECT,INSERT'),\n"
			"  (6, 'INSERT,UPDATE'),\n"
			"  (7, 'SELECT,INSERT,UPDATE'),\n"
			"  (9, 'SELECT,DELETE'),\n"
			"  (10, 'UPDATE,DELETE'),\n"
			"  (11, 'SELECT,UPDATE,DELETE'),\n"
			"  (12, 'INSERT,DELETE'),\n"
			"  (13, 'SELECT,INSERT,DELETE'),\n"
			"  (14, 'INSERT,UPDATE,DELETE'),\n"
			"  (15, 'SELECT,INSERT,UPDATE,DELETE'),\n"
			"  (65, 'SELECT,TRUNCATE'),\n"
			"  (66, 'UPDATE,TRUNCATE'),\n"
			"  (68, 'INSERT,TRUNCATE'),\n"
			"  (72, 'DELETE,TRUNCATE'),\n"
			"  (67, 'SELECT,UPDATE,TRUNCATE'),\n"
			"  (69, 'SELECT,INSERT,TRUNCATE'),\n"
			"  (73, 'SELECT,DELETE,TRUNCATE'),\n"
			"  (70, 'INSERT,UPDATE,TRUNCATE'),\n"
			"  (76, 'INSERT,DELETE,TRUNCATE'),\n"
			"  (74, 'UPDATE,DELETE,TRUNCATE'),\n"
			"  (71, 'SELECT,INSERT,UPDATE,TRUNCATE'),\n"
			"  (75, 'SELECT,UPDATE,DELETE,TRUNCATE'),\n"
			"  (77, 'SELECT,INSERT,DELETE,TRUNCATE'),\n"
			"  (78, 'INSERT,UPDATE,DELETE,TRUNCATE'),\n"
			"  (79, 'SELECT,INSERT,UPDATE,DELETE,TRUNCATE');\n"
			"ALTER TABLE sys.privilege_codes SET READ ONLY;\n"
			"GRANT SELECT ON sys.privilege_codes TO PUBLIC;\n"
			"UPDATE sys._tables "
			"SET system = TRUE "
			"WHERE name = 'privilege_codes' "
			"AND schema_id = (SELECT id FROM sys.schemas WHERE name = 'sys');\n"
			"ALTER TABLE sys.keywords SET READ WRITE;\n"
			"INSERT INTO sys.keywords VALUES ('COMMENT'), ('CONTINUE'), ('START'), ('TRUNCATE');\n"
			"ALTER TABLE sys.function_types SET READ WRITE;\n"
			"ALTER TABLE function_types ADD COLUMN function_type_keyword VARCHAR(30);\n"
			"UPDATE sys.function_types SET function_type_keyword =\n"
			"    (SELECT kw FROM (VALUES\n"
			"        (1, 'FUNCTION'),\n"
			"        (2, 'PROCEDURE'),\n"
			"        (3, 'AGGREGATE'),\n"
			"        (4, 'FILTER FUNCTION'),\n"
			"        (5, 'FUNCTION'),\n"
			"        (6, 'FUNCTION'),\n"
			"        (7, 'LOADER'))\n"
			"    AS ft (id, kw) WHERE function_type_id = id);\n"
			"ALTER TABLE sys.function_types ALTER COLUMN function_type_keyword SET NOT NULL;\n"
			"ALTER TABLE sys.function_languages SET READ WRITE;\n"
			"ALTER TABLE sys.function_languages ADD COLUMN language_keyword VARCHAR(20);\n"
			"UPDATE sys.function_languages SET language_keyword =\n"
			"    (SELECT kw FROM (VALUES\n"
			"        (3, 'R'),\n"
			"        (6, 'PYTHON'),\n"
			"        (7, 'PYTHON_MAP'),\n"
			"        (8, 'PYTHON2'),\n"
			"        (9, 'PYTHON2_MAP'),\n"
			"        (10, 'PYTHON3'),\n"
			"        (11, 'PYTHON3_MAP'))\n"
			"    AS ft (id, kw) WHERE language_id = id);\n"
			"INSERT INTO sys.function_languages VALUES (4, 'C', 'C'), (12, 'C++', 'CPP');\n"
		);

	/* 60_wlcr.sql */
	pos += snprintf(buf + pos, bufsize - pos,
			"create procedure master()\n"
			"external name wlc.master;\n"
			"create procedure master(path string)\n"
			"external name wlc.master;\n"
			"create procedure stopmaster()\n"
			"external name wlc.stopmaster;\n"
			"create procedure masterbeat( duration int)\n"
			"external name wlc.\"setmasterbeat\";\n"
			"create function masterClock() returns string\n"
			"external name wlc.\"getmasterclock\";\n"
			"create function masterTick() returns bigint\n"
			"external name wlc.\"getmastertick\";\n"
			"create procedure replicate()\n"
			"external name wlr.replicate;\n"
			"create procedure replicate(pointintime timestamp)\n"
			"external name wlr.replicate;\n"
			"create procedure replicate(dbname string)\n"
			"external name wlr.replicate;\n"
			"create procedure replicate(dbname string, pointintime timestamp)\n"
			"external name wlr.replicate;\n"
			"create procedure replicate(dbname string, id tinyint)\n"
			"external name wlr.replicate;\n"
			"create procedure replicate(dbname string, id smallint)\n"
			"external name wlr.replicate;\n"
			"create procedure replicate(dbname string, id integer)\n"
			"external name wlr.replicate;\n"
			"create procedure replicate(dbname string, id bigint)\n"
			"external name wlr.replicate;\n"
			"create procedure replicabeat(duration integer)\n"
			"external name wlr.\"setreplicabeat\";\n"
			"create function replicaClock() returns string\n"
			"external name wlr.\"getreplicaclock\";\n"
			"create function replicaTick() returns bigint\n"
			"external name wlr.\"getreplicatick\";\n"
			"insert into sys.systemfunctions (select id from sys.functions where name in ('master', 'stopmaster', 'masterbeat', 'masterclock', 'mastertick', 'replicate', 'replicabeat', 'replicaclock', 'replicatick') and schema_id = (select id from sys.schemas where name = 'sys') and id not in (select function_id from sys.systemfunctions));\n"
		);

	/* comments */
	pos += snprintf(buf + pos, bufsize - pos,
			"UPDATE sys._tables\n"
			"SET system = true\n"
			"WHERE name = 'comments'\n"
			"AND schema_id = (SELECT id FROM sys.schemas WHERE name = 'sys');\n"
			"DELETE FROM sys.systemfunctions WHERE function_id IS NULL;\n"
			"ALTER TABLE sys.systemfunctions ALTER COLUMN function_id SET NOT NULL;\n"
		);
	pos += snprintf(buf + pos, bufsize - pos,
			"delete from sys.systemfunctions where function_id not in (select id from sys.functions);\n");

	if (schema)
		pos += snprintf(buf + pos, bufsize - pos, "set schema \"%s\";\n", schema);
	pos += snprintf(buf + pos, bufsize - pos, "commit;\n");

	assert(pos < bufsize);
	printf("Running database upgrade commands:\n%s\n", buf);
	err = SQLstatementIntern(c, &buf, "update", 1, 0, NULL);
	if (err == MAL_SUCCEED) {
		schema = stack_get_string(sql, "current_schema");
		pos = snprintf(buf, bufsize, "set schema \"sys\";\n"
			       "ALTER TABLE sys.keywords SET READ ONLY;\n"
			       "ALTER TABLE sys.function_types SET READ ONLY;\n"
			       "ALTER TABLE sys.function_languages SET READ ONLY;\n");
		if (schema)
			pos += snprintf(buf + pos, bufsize - pos, "set schema \"%s\";\n", schema);
		pos += snprintf(buf + pos, bufsize - pos, "commit;\n");
		printf("Running database upgrade commands:\n%s\n", buf);
		err = SQLstatementIntern(c, &buf, "update", 1, 0, NULL);
	}
	GDKfree(buf);
	return err;		/* usually MAL_SUCCEED */
}

static str
sql_update_timetrails(Client c, mvc *sql)
{
	int i;
	size_t bufsize = 10000, pos = 0;
	char *buf = GDKmalloc(bufsize), *err = NULL;
	char *schema = stack_get_string(sql, "current_schema");
	char *schemas_to_set[2] = {"sys", "tmp"};

	if( buf== NULL)
		throw(SQL, "sql_update_timetrails", SQLSTATE(HY001) MAL_MALLOC_FAIL);

	for(i = 0; i < 2; i++) {
		pos += snprintf(buf + pos, bufsize - pos, "set schema \"%s\";\n", schemas_to_set[i]);
		pos += snprintf(buf + pos, bufsize - pos,
						"create table _streams (id int, table_id int, window int, stride int);\n");
	}
	if (schema)
		pos += snprintf(buf + pos, bufsize - pos, "set schema \"%s\";\n", schema);

	assert(pos < bufsize);
	printf("Running database upgrade commands:\n%s\n", buf);
	err = SQLstatementIntern(c, &buf, "update", 1, 0, NULL);
	GDKfree(buf);
	return err;		/* usually MAL_SUCCEED */
}

#ifdef HAVE_NETCDF
static str
sql_update_mar2018_netcdf(Client c, mvc *sql)
{
	size_t bufsize = 1000, pos = 0;
	char *buf, *err;
	char *schema;

	schema = stack_get_string(sql, "current_schema");
	buf = GDKmalloc(bufsize);
	if (buf == NULL)
		throw(SQL, "sql_update_mar2018_netcdf", SQLSTATE(HY001) MAL_MALLOC_FAIL);

	pos += snprintf(buf + pos, bufsize - pos, "set schema sys;\n");

	/* 74_netcdf.sql */
	pos += snprintf(buf + pos, bufsize - pos,
			"grant select on sys.netcdf_files to public;\n"
			"grant select on sys.netcdf_dims to public;\n"
			"grant select on sys.netcdf_vars to public;\n"
			"grant select on sys.netcdf_vardim to public;\n"
			"grant select on sys.netcdf_attrs to public;\n"
			"grant execute on procedure sys.netcdf_attach(varchar(256)) to public;\n"
			"grant execute on procedure sys.netcdf_importvar(integer, varchar(256)) to public;\n");

	if (schema)
		pos += snprintf(buf + pos, bufsize - pos, "set schema \"%s\";\n", schema);
	pos += snprintf(buf + pos, bufsize - pos, "commit;\n");

	assert(pos < bufsize);
	printf("Running database upgrade commands:\n%s\n", buf);
	err = SQLstatementIntern(c, &buf, "update", 1, 0, NULL);
	GDKfree(buf);
	return err;		/* usually MAL_SUCCEED */
}
#endif	/* HAVE_NETCDF */

#ifdef HAVE_SAMTOOLS
static str
sql_update_mar2018_samtools(Client c, mvc *sql)
{
	size_t bufsize = 2000, pos = 0;
	char *buf, *err;
	char *schema;
	sql_schema *s = mvc_bind_schema(sql, "bam");

	if (s == NULL)
		return MAL_SUCCEED;

	schema = stack_get_string(sql, "current_schema");
	buf = GDKmalloc(bufsize);
	if (buf == NULL)
		throw(SQL, "sql_update_mar2018_samtools", SQLSTATE(HY001) MAL_MALLOC_FAIL);

	pos += snprintf(buf + pos, bufsize - pos, "set schema sys;\n");

	/* 85_bam.sql */
	list *l = sa_list(sql->sa);
	sql_subtype tpi, tps;
	sql_find_subtype(&tpi, "int", 0, 0);
	sql_find_subtype(&tps, "clob", 0, 0);
	list_append(l, &tpi);
	list_append(l, &tps);
	list_append(l, &tpi);
	list_append(l, &tps);
	if (sql_bind_func_(sql->sa, s, "seq_char", l, F_FUNC) == NULL) {
		pos += snprintf(buf + pos, bufsize - pos,
				"CREATE FUNCTION bam.seq_char(ref_pos INT, alg_seq STRING, alg_pos INT, alg_cigar STRING)\n"
				"RETURNS CHAR(1) EXTERNAL NAME bam.seq_char;\n"
			"insert into sys.systemfunctions (select id from sys.functions where name in ('seq_char') and schema_id = (select id from sys.schemas where name = 'bam') and id not in (select function_id from sys.systemfunctions));\n");
	}
	sql_find_subtype(&tpi, "smallint", 0, 0);
	if (sql_bind_func3(sql->sa, s, "bam_loader_repos", &tps, &tpi, &tpi, F_PROC) != NULL) {
		pos += snprintf(buf + pos, bufsize - pos,
				"drop procedure bam.bam_loader_repos(string, smallint, smallint);\n"
				"drop procedure bam.bam_loader_files(string, smallint, smallint);\n"
				"delete from systemfunctions where function_id not in (select id from functions);\n");
	}
	if (sql_bind_func(sql->sa, s, "bam_loader_repos", &tps, &tpi, F_PROC) == NULL) {
		pos += snprintf(buf + pos, bufsize - pos,
				"CREATE PROCEDURE bam.bam_loader_repos(bam_repos STRING, dbschema SMALLINT)\n"
				"EXTERNAL NAME bam.bam_loader_repos;\n"
				"CREATE PROCEDURE bam.bam_loader_files(bam_files STRING, dbschema SMALLINT)\n"
				"EXTERNAL NAME bam.bam_loader_files;\n"
			"insert into sys.systemfunctions (select id from sys.functions where name in ('bam_loader_repos', 'bam_loader_files') and schema_id = (select id from sys.schemas where name = 'bam') and id not in (select function_id from sys.systemfunctions));\n");
	}

	pos += snprintf(buf + pos, bufsize - pos,
			"GRANT SELECT ON bam.files TO PUBLIC;\n"
			"GRANT SELECT ON bam.sq TO PUBLIC;\n"
			"GRANT SELECT ON bam.rg TO PUBLIC;\n"
			"GRANT SELECT ON bam.pg TO PUBLIC;\n"
			"GRANT SELECT ON bam.export TO PUBLIC;\n"
			"GRANT EXECUTE ON FUNCTION bam.bam_flag(SMALLINT, STRING) TO PUBLIC;\n"
			"GRANT EXECUTE ON FUNCTION bam.reverse_seq(STRING) TO PUBLIC;\n"
			"GRANT EXECUTE ON FUNCTION bam.reverse_qual(STRING) TO PUBLIC;\n"
			"GRANT EXECUTE ON FUNCTION bam.seq_length(STRING) TO PUBLIC;\n"
			"GRANT EXECUTE ON FUNCTION bam.seq_char(INT, STRING, INT, STRING) TO PUBLIC;\n"
			"GRANT EXECUTE ON PROCEDURE bam.bam_loader_repos(STRING, SMALLINT) TO PUBLIC;\n"
			"GRANT EXECUTE ON PROCEDURE bam.bam_loader_files(STRING, SMALLINT) TO PUBLIC;\n"
			"GRANT EXECUTE ON PROCEDURE bam.bam_loader_file(STRING, SMALLINT) TO PUBLIC;\n"
			"GRANT EXECUTE ON PROCEDURE bam.bam_drop_file(BIGINT, SMALLINT) TO PUBLIC;\n"
			"GRANT EXECUTE ON PROCEDURE bam.sam_export(STRING) TO PUBLIC;\n"
			"GRANT EXECUTE ON PROCEDURE bam.bam_export(STRING) TO PUBLIC;\n");

	if (schema)
		pos += snprintf(buf + pos, bufsize - pos, "set schema \"%s\";\n", schema);
	pos += snprintf(buf + pos, bufsize - pos, "commit;\n");

	assert(pos < bufsize);
	printf("Running database upgrade commands:\n%s\n", buf);
	err = SQLstatementIntern(c, &buf, "update", 1, 0, NULL);
	GDKfree(buf);
	return err;		/* usually MAL_SUCCEED */
}
#endif	/* HAVE_SAMTOOLS */

static str
sql_update_mar2018_sp1(Client c, mvc *sql)
{
	size_t bufsize = 2048, pos = 0;
	char *buf = GDKmalloc(bufsize), *err = NULL;
	char *schema = stack_get_string(sql, "current_schema");

	if (buf == NULL)
		throw(SQL, "sql_update_mar2018_sp1", SQLSTATE(HY001) MAL_MALLOC_FAIL);
	pos += snprintf(buf + pos, bufsize - pos,
			"set schema \"sys\";\n"
			"drop function sys.dependencies_functions_os_triggers();\n"
			"CREATE FUNCTION dependencies_functions_on_triggers()\n"
			"RETURNS TABLE (sch varchar(100), usr varchar(100), dep_type varchar(32))\n"
			"RETURN TABLE (SELECT f.name, tri.name, 'DEP_TRIGGER' from functions as f, triggers as tri, dependencies as dep where dep.id = f.id AND dep.depend_id =tri.id AND dep.depend_type = 8);\n"
			"insert into sys.systemfunctions (select id from sys.functions where name in ('dependencies_functions_on_triggers') and schema_id = (select id from sys.schemas where name = 'sys') and id not in (select function_id from sys.systemfunctions));\n"
			"delete from systemfunctions where function_id not in (select id from functions);\n");
	if (schema)
		pos += snprintf(buf + pos, bufsize - pos, "set schema \"%s\";\n", schema);
	pos += snprintf(buf + pos, bufsize - pos, "commit;\n");
	assert(pos < bufsize);

	printf("Running database upgrade commands:\n%s\n", buf);
	err = SQLstatementIntern(c, &buf, "update", 1, 0, NULL);
	GDKfree(buf);
	return err;		/* usually MAL_SUCCEED */
}

static str
sql_replace_Mar2018_ids_view(Client c, mvc *sql)
{
	size_t bufsize = 4400, pos = 0;
	char *buf = GDKmalloc(bufsize), *err = NULL;
	char *schema;
	sql_schema *s;
	sql_table *t;

	if (buf == NULL)
		throw(SQL, "sql_replace_Mar2018_ids_view", SQLSTATE(HY001) MAL_MALLOC_FAIL);

	schema = stack_get_string(sql, "current_schema");
	s = mvc_bind_schema(sql, "sys");
	t = mvc_bind_table(sql, s, "ids");
	t->system = 0;	/* make it non-system else the drop view will fail */
	t = mvc_bind_table(sql, s, "dependencies_vw");	/* dependencies_vw uses view sys.ids so must be removed first */
	t->system = 0;

	/* 21_dependency_views.sql */
	pos += snprintf(buf + pos, bufsize - pos,
			"set schema \"sys\";\n"
			"DROP VIEW sys.dependencies_vw;\n"
			"DROP VIEW sys.ids;\n"

			"CREATE VIEW sys.ids (id, name, schema_id, table_id, table_name, obj_type, sys_table) AS\n"
			"SELECT id, name, cast(null as int) as schema_id, cast(null as int) as table_id, cast(null as varchar(124)) as table_name, 'author' AS obj_type, 'sys.auths' AS sys_table FROM sys.auths UNION ALL\n"
			"SELECT id, name, cast(null as int) as schema_id, cast(null as int) as table_id, cast(null as varchar(124)) as table_name, 'schema', 'sys.schemas' FROM sys.schemas UNION ALL\n"
			"SELECT id, name, schema_id, id as table_id, name as table_name, case when type = 1 then 'view' else 'table' end, 'sys._tables' FROM sys._tables UNION ALL\n"
			"SELECT id, name, schema_id, id as table_id, name as table_name, case when type = 1 then 'view' else 'table' end, 'tmp._tables' FROM tmp._tables UNION ALL\n"
			"SELECT c.id, c.name, t.schema_id, c.table_id, t.name as table_name, 'column', 'sys._columns' FROM sys._columns c JOIN sys._tables t ON c.table_id = t.id UNION ALL\n"
			"SELECT c.id, c.name, t.schema_id, c.table_id, t.name as table_name, 'column', 'tmp._columns' FROM tmp._columns c JOIN tmp._tables t ON c.table_id = t.id UNION ALL\n"
			"SELECT k.id, k.name, t.schema_id, k.table_id, t.name as table_name, 'key', 'sys.keys' FROM sys.keys k JOIN sys._tables t ON k.table_id = t.id UNION ALL\n"
			"SELECT k.id, k.name, t.schema_id, k.table_id, t.name as table_name, 'key', 'tmp.keys' FROM tmp.keys k JOIN tmp._tables t ON k.table_id = t.id UNION ALL\n"
			"SELECT i.id, i.name, t.schema_id, i.table_id, t.name as table_name, 'index', 'sys.idxs' FROM sys.idxs i JOIN sys._tables t ON i.table_id = t.id UNION ALL\n"
			"SELECT i.id, i.name, t.schema_id, i.table_id, t.name as table_name, 'index', 'tmp.idxs' FROM tmp.idxs i JOIN tmp._tables t ON i.table_id = t.id UNION ALL\n"
			"SELECT g.id, g.name, t.schema_id, g.table_id, t.name as table_name, 'trigger', 'sys.triggers' FROM sys.triggers g JOIN sys._tables t ON g.table_id = t.id UNION ALL\n"
			"SELECT g.id, g.name, t.schema_id, g.table_id, t.name as table_name, 'trigger', 'tmp.triggers' FROM tmp.triggers g JOIN tmp._tables t ON g.table_id = t.id UNION ALL\n"
			"SELECT id, name, schema_id, cast(null as int) as table_id, cast(null as varchar(124)) as table_name, case when type = 2 then 'procedure' else 'function' end, 'sys.functions' FROM sys.functions UNION ALL\n"
			"SELECT a.id, a.name, f.schema_id, cast(null as int) as table_id, cast(null as varchar(124)) as table_name, case when f.type = 2 then 'procedure arg' else 'function arg' end, 'sys.args' FROM sys.args a JOIN sys.functions f ON a.func_id = f.id UNION ALL\n"
			"SELECT id, name, schema_id, cast(null as int) as table_id, cast(null as varchar(124)) as table_name, 'sequence', 'sys.sequences' FROM sys.sequences UNION ALL\n"
			"SELECT id, sqlname, schema_id, cast(null as int) as table_id, cast(null as varchar(124)) as table_name, 'type', 'sys.types' FROM sys.types WHERE id > 2000 /* exclude system types to prevent duplicates with auths.id */\n"
			" ORDER BY id;\n"
			"GRANT SELECT ON sys.ids TO PUBLIC;\n"

			"CREATE VIEW sys.dependencies_vw AS\n"
			"SELECT d.id, i1.obj_type, i1.name,\n"
			"       d.depend_id as used_by_id, i2.obj_type as used_by_obj_type, i2.name as used_by_name,\n"
			"       d.depend_type, dt.dependency_type_name\n"
			"  FROM sys.dependencies d\n"
			"  JOIN sys.ids i1 ON d.id = i1.id\n"
			"  JOIN sys.ids i2 ON d.depend_id = i2.id\n"
			"  JOIN sys.dependency_types dt ON d.depend_type = dt.dependency_type_id\n"
			" ORDER BY id, depend_id;\n"
			"GRANT SELECT ON sys.dependencies_vw TO PUBLIC;\n"

			"update sys._tables set system = true where name in ('ids', 'dependencies_vw') and schema_id in (select id from sys.schemas where name = 'sys');\n"
			);

	if (schema)
		pos += snprintf(buf + pos, bufsize - pos, "set schema \"%s\";\n", schema);
	pos += snprintf(buf + pos, bufsize - pos, "commit;\n");
	assert(pos < bufsize);

	printf("Running database upgrade commands:\n%s\n", buf);
	err = SQLstatementIntern(c, &buf, "update", 1, 0, NULL);
	GDKfree(buf);
	return err;		/* usually MAL_SUCCEED */
}

static str
sql_update_default(Client c, mvc *sql)
{
	size_t bufsize = 1000, pos = 0;
	char *buf, *err;
	char *schema;

	schema = stack_get_string(sql, "current_schema");
	if ((buf = GDKmalloc(bufsize)) == NULL)
		throw(SQL, "sql_update_default", SQLSTATE(HY001) MAL_MALLOC_FAIL);

	pos += snprintf(buf + pos, bufsize - pos, "set schema sys;\n");
	pos += snprintf(buf + pos, bufsize - pos,
			"create aggregate sys.group_concat(str string) returns string external name \"aggr\".\"str_group_concat\";\n"
			"grant execute on aggregate sys.group_concat(string) to public;\n"
			"create aggregate sys.group_concat(str string, sep string) returns string external name \"aggr\".\"str_group_concat\";\n"
			"grant execute on aggregate sys.group_concat(string, string) to public;\n"
			"insert into sys.systemfunctions (select id from sys.functions where name in ('group_concat') and schema_id = (select id from sys.schemas where name = 'sys') and id not in (select function_id from sys.systemfunctions));\n");

	if (schema)
		pos += snprintf(buf + pos, bufsize - pos, "set schema \"%s\";\n", schema);
	pos += snprintf(buf + pos, bufsize - pos, "commit;\n");

	assert(pos < bufsize);
	printf("Running database upgrade commands:\n%s\n", buf);
	err = SQLstatementIntern(c, &buf, "update", 1, 0, NULL);
	GDKfree(buf);
	return err;		/* usually MAL_SUCCEED */
}

void
SQLupgrades(Client c, mvc *m)
{
	sql_subtype tp;
	sql_subfunc *f;
	char *err;
	sql_schema *s = mvc_bind_schema(m, "sys");
	sql_table *t;
	sql_column *col;

#ifdef HAVE_HGE
	if (have_hge) {
		sql_find_subtype(&tp, "hugeint", 0, 0);
		if (!sql_bind_aggr(m->sa, s, "var_pop", &tp)) {
			if ((err = sql_update_hugeint(c, m)) != NULL) {
				fprintf(stderr, "!%s\n", err);
				freeException(err);
			}
		}
	}
#endif

	f = sql_bind_func_(m->sa, s, "env", NULL, F_UNION);
	if (f && sql_privilege(m, ROLE_PUBLIC, f->func->base.id, PRIV_EXECUTE, 0) != PRIV_EXECUTE) {
		sql_table *privs = find_sql_table(s, "privileges");
		int pub = ROLE_PUBLIC, p = PRIV_EXECUTE, zero = 0;

		table_funcs.table_insert(m->session->tr, privs, &f->func->base.id, &pub, &p, &zero, &zero);
	}

	/* If the point type exists, but the geometry type does not
	 * exist any more at the "sys" schema (i.e., the first part of
	 * the upgrade has been completed succesfully), then move on
	 * to the second part */
	if (find_sql_type(s, "point") != NULL) {
		/* type sys.point exists: this is an old geom-enabled
		 * database */
		if ((err = sql_update_geom(c, m, 1)) != NULL) {
			fprintf(stderr, "!%s\n", err);
			freeException(err);
		}
	} else if (geomsqlfix_get() != NULL) {
		/* the geom module is loaded... */
		sql_find_subtype(&tp, "clob", 0, 0);
		if (!sql_bind_func(m->sa, s, "st_wkttosql",
				   &tp, NULL, F_FUNC)) {
			/* ... but the database is not geom-enabled */
			if ((err = sql_update_geom(c, m, 0)) != NULL) {
				fprintf(stderr, "!%s\n", err);
				freeException(err);
			}
		}
	}

	sql_find_subtype(&tp, "clob", 0, 0);
	if (!sql_bind_func3(m->sa, s, "createorderindex", &tp, &tp, &tp, F_PROC)) {
		if ((err = sql_update_dec2016(c, m)) != NULL) {
			fprintf(stderr, "!%s\n", err);
			freeException(err);
		}
	}

	if ((err = sql_update_dec2016_sp2(c, m)) != NULL) {
		fprintf(stderr, "!%s\n", err);
		freeException(err);
	}

	sql_find_subtype(&tp, "bigint", 0, 0);
	if ((f = sql_bind_func(m->sa, s, "settimeout", &tp, NULL, F_PROC)) != NULL &&
	     /* The settimeout function used to be in the sql module */
	     f->func->sql && f->func->query && strstr(f->func->query, "sql") != NULL) {
		if ((err = sql_update_dec2016_sp3(c, m)) != NULL) {
			fprintf(stderr, "!%s\n", err);
			freeException(err);
		}
	}

	if (mvc_bind_table(m, s, "function_languages") == NULL) {
		if ((err = sql_update_jul2017(c, m)) != NULL) {
			fprintf(stderr, "!%s\n", err);
			freeException(err);
		}
	}

	if ((err = sql_update_jul2017_sp2(c)) != NULL) {
		fprintf(stderr, "!%s\n", err);
		freeException(err);
	}

	if ((err = sql_update_jul2017_sp3(c, m)) != NULL) {
		fprintf(stderr, "!%s\n", err);
		freeException(err);
	}

	if ((t = mvc_bind_table(m, s, "geometry_columns")) != NULL &&
	    (col = mvc_bind_column(m, t, "coord_dimension")) != NULL &&
	    strcmp(col->type.type->sqlname, "int") != 0) {
		if ((err = sql_update_mar2018_geom(c, m, t)) != NULL) {
			fprintf(stderr, "!%s\n", err);
			freeException(err);
		}
	}

	if (!sql_bind_func(m->sa, s, "master", NULL, NULL, F_PROC)) {
		if ((err = sql_update_mar2018(c, m)) != NULL) {
			fprintf(stderr, "!%s\n", err);
			freeException(err);
		}
#ifdef HAVE_NETCDF
		if (mvc_bind_table(m, s, "netcdf_files") != NULL &&
		    (err = sql_update_mar2018_netcdf(c, m)) != NULL) {
			fprintf(stderr, "!%s\n", err);
			freeException(err);
		}
#endif
#ifdef HAVE_SAMTOOLS
		if ((err = sql_update_mar2018_samtools(c, m)) != NULL) {
			fprintf(stderr, "!%s\n", err);
			freeException(err);
		}
#endif
	}

<<<<<<< HEAD
	/* streams tables for timetrails */
	if (mvc_bind_table(m, s, "_streams") == NULL) {
		if ((err = sql_update_timetrails(c, m)) != NULL) {
=======
	if (sql_bind_func(m->sa, s, "dependencies_functions_os_triggers", NULL, NULL, F_UNION)) {
		if ((err = sql_update_mar2018_sp1(c, m)) != NULL) {
			fprintf(stderr, "!%s\n", err);
			freeException(err);
		}
	}

	if (mvc_bind_table(m, s, "ids") != NULL) {
		/* determine if sys.ids needs to be updated (only the version of Mar2018) */
		char * qry = "select id from sys._tables where name = 'ids' and query like '% tmp.keys k join sys._tables% tmp.idxs i join sys._tables% tmp.triggers g join sys._tables% ';";
		res_table *output = NULL;
		err = SQLstatementIntern(c, &qry, "update", 1, 0, &output);
		if (err) {
			fprintf(stderr, "!%s\n", err);
			freeException(err);
		} else {
			BAT *b = BATdescriptor(output->cols[0].b);
			if (b) {
				if (BATcount(b) > 0) {
					/* yes old view definiton exists, it needs to be replaced */
					if ((err = sql_replace_Mar2018_ids_view(c, m)) != NULL) {
						fprintf(stderr, "!%s\n", err);
						freeException(err);
					}
				}
				BBPunfix(b->batCacheid);
			}
		}
		if (output != NULL)
			res_tables_destroy(output);
	}

	sql_find_subtype(&tp, "clob", 0, 0);
	if (sql_bind_aggr(m->sa, s, "group_concat", &tp) == NULL) {
		if ((err = sql_update_default(c, m)) != NULL) {
>>>>>>> 72f6e5fb
			fprintf(stderr, "!%s\n", err);
			freeException(err);
		}
	}
}<|MERGE_RESOLUTION|>--- conflicted
+++ resolved
@@ -1779,11 +1779,14 @@
 #endif
 	}
 
-<<<<<<< HEAD
 	/* streams tables for timetrails */
 	if (mvc_bind_table(m, s, "_streams") == NULL) {
 		if ((err = sql_update_timetrails(c, m)) != NULL) {
-=======
+			fprintf(stderr, "!%s\n", err);
+			freeException(err);
+		}
+	}
+
 	if (sql_bind_func(m->sa, s, "dependencies_functions_os_triggers", NULL, NULL, F_UNION)) {
 		if ((err = sql_update_mar2018_sp1(c, m)) != NULL) {
 			fprintf(stderr, "!%s\n", err);
@@ -1819,7 +1822,6 @@
 	sql_find_subtype(&tp, "clob", 0, 0);
 	if (sql_bind_aggr(m->sa, s, "group_concat", &tp) == NULL) {
 		if ((err = sql_update_default(c, m)) != NULL) {
->>>>>>> 72f6e5fb
 			fprintf(stderr, "!%s\n", err);
 			freeException(err);
 		}
