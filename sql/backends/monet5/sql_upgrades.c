--- conflicted
+++ resolved
@@ -4615,13 +4615,10 @@
 	}
 #endif
 
-<<<<<<< HEAD
-	f = sql_bind_func_(m, s->base.name, "env", NULL, F_UNION, true);
-=======
 #ifdef HAVE_SHP
 	if (backend_has_module(&(int){0}, "shp")) {
 		sql_find_subtype(&tp, "varchar", 0, 0);
-		if (!sql_bind_func(m, s->base.name, "shpattach", &tp, NULL, F_PROC)) {
+		if (!sql_bind_func(m, s->base.name, "shpattach", &tp, NULL, F_PROC, true)) {
 			m->session->status = 0; /* if the function was not found clean the error */
 			m->errstr[0] = '\0';
 			if ((err = sql_update_shp(c)) != NULL) {
@@ -4639,8 +4636,7 @@
 		return -1;
 	}
 
-	f = sql_bind_func_(m, s->base.name, "env", NULL, F_UNION);
->>>>>>> 4113153a
+	f = sql_bind_func_(m, s->base.name, "env", NULL, F_UNION, true);
 	m->session->status = 0; /* if the function was not found clean the error */
 	m->errstr[0] = '\0';
 	sqlstore *store = m->session->tr->store;
