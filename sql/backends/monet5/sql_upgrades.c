--- conflicted
+++ resolved
@@ -2140,7 +2140,31 @@
 #endif
 
 static str
-<<<<<<< HEAD
+sql_update_jun2020_sp2(Client c, mvc *sql, const char *prev_schema, bool *systabfixed)
+{
+	/* we need to update the system tables, but only if we haven't done
+	 * so already, and if we are actually upgrading the database */
+	if (*systabfixed)
+		return MAL_SUCCEED;		/* already done */
+
+	char *buf = "select id from sys.functions where name = 'nullif' and schema_id = (select id from sys.schemas where name = 'sys');\n";
+	res_table *output;
+	char *err = SQLstatementIntern(c, &buf, "update", 1, 0, &output);
+	if (err == NULL) {
+		BAT *b = BATdescriptor(output->cols[0].b);
+		if (b) {
+			if (BATcount(b) == 0) {
+				err = sql_fix_system_tables(c, sql, prev_schema);
+				*systabfixed = true;
+			}
+			BBPunfix(b->batCacheid);
+		}
+		res_table_destroy(output);
+	}
+	return err;
+}
+
+static str
 sql_update_oscar_lidar(Client c)
 {
 	char *query =
@@ -2430,32 +2454,7 @@
 	GDKfree(buf);
 	return err;		/* usually MAL_SUCCEED */
 }
-=======
-sql_update_jun2020_sp2(Client c, mvc *sql, const char *prev_schema, bool *systabfixed)
-{
-	/* we need to update the system tables, but only if we haven't done
-	 * so already, and if we are actually upgrading the database */
-	if (*systabfixed)
-		return MAL_SUCCEED;		/* already done */
-
-	char *buf = "select id from sys.functions where name = 'nullif' and schema_id = (select id from sys.schemas where name = 'sys');\n";
-	res_table *output;
-	char *err = SQLstatementIntern(c, &buf, "update", 1, 0, &output);
-	if (err == NULL) {
-		BAT *b = BATdescriptor(output->cols[0].b);
-		if (b) {
-			if (BATcount(b) == 0) {
-				err = sql_fix_system_tables(c, sql, prev_schema);
-				*systabfixed = true;
-			}
-			BBPunfix(b->batCacheid);
-		}
-		res_table_destroy(output);
-	}
-	return err;
-}
-
->>>>>>> 267e4544
+
 int
 SQLupgrades(Client c, mvc *m)
 {
@@ -2672,7 +2671,13 @@
 	}
 #endif
 
-<<<<<<< HEAD
+	if ((err = sql_update_jun2020_sp2(c, m, prev_schema, &systabfixed)) != NULL) {
+		TRC_CRITICAL(SQL_PARSER, "%s\n", err);
+		freeException(err);
+		GDKfree(prev_schema);
+		return -1;
+	}
+
 	sql_find_subtype(&tp, "varchar", 0, 0);
 	if (sql_bind_func(m->sa, s, "lidarattach", &tp, NULL, F_PROC) &&
 	    (err = sql_update_oscar_lidar(c)) != NULL) {
@@ -2683,9 +2688,6 @@
 	}
 
 	if ((err = sql_update_oscar(c, m, prev_schema, &systabfixed)) != NULL) {
-=======
-	if ((err = sql_update_jun2020_sp2(c, m, prev_schema, &systabfixed)) != NULL) {
->>>>>>> 267e4544
 		TRC_CRITICAL(SQL_PARSER, "%s\n", err);
 		freeException(err);
 		GDKfree(prev_schema);
