--- conflicted
+++ resolved
@@ -2262,20 +2262,12 @@
 					(int) F_PROC);
 			/* .snapshot user */
 			pos += snprintf(buf + pos, bufsize - pos,
-<<<<<<< HEAD
-				"create user \".snapshot\""
-				" with encrypted password '00000000000000000000000000000000000000000000000000000000000000000000000000000000000000000000000000000000000000000000000000000000'"
-				" name 'Snapshot User'"
-				" schema sys;\n"
-				"grant execute on procedure sys.hot_snapshot to \".snapshot\";\n"
-=======
 				"create user \".snapshot\"\n"
 				" with encrypted password '00000000000000000000000000000000000000000000000000000000000000000000000000000000000000000000000000000000000000000000000000000000'\n"
 				" name 'Snapshot User'\n"
 				" schema sys;\n"
 				"grant execute on procedure sys.hot_snapshot(string) to \".snapshot\";\n"
 				"grant execute on procedure sys.hot_snapshot(string, bool) to \".snapshot\";\n"
->>>>>>> 552ca0b4
 			);
 
 			/* additional snapshot function */
@@ -2431,12 +2423,8 @@
 					"('octet_length', 'nbytes'),\n"
 					"('soundex', 'soundex'),\n"
 					"('qgramnormalize', 'qgramnormalize')\n"
-<<<<<<< HEAD
-					");\n");
-=======
 					") and type <> %d;\n",
 					F_ANALYTIC);
->>>>>>> 552ca0b4
 
 			pos += snprintf(buf + pos, bufsize - pos, "set schema \"%s\";\n", prev_schema);
 			assert(pos < bufsize);
