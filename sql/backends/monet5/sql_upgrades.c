/*
 * This Source Code Form is subject to the terms of the Mozilla Public
 * License, v. 2.0.  If a copy of the MPL was not distributed with this
 * file, You can obtain one at http://mozilla.org/MPL/2.0/.
 *
 * Copyright 1997 - July 2008 CWI, August 2008 - 2022 MonetDB B.V.
 */

/*
 * SQL upgrade code
 * N. Nes, M.L. Kersten, S. Mullender
 */
#include "monetdb_config.h"
#include "mal_backend.h"
#include "sql_execute.h"
#include "sql_mvc.h"
#include "gdk_time.h"
#include <unistd.h>
#include "sql_upgrades.h"
#include "rel_rel.h"
#include "rel_semantic.h"

#include "mal_authorize.h"

/* this function can be used to recreate the system tables (types,
 * functions, args) when internal types and/or functions have changed
 * (i.e. the ones in sql_types.c) */
static str
sql_fix_system_tables(Client c, mvc *sql)
{
	size_t bufsize = 1000000, pos = 0;
	char *buf = GDKmalloc(bufsize), *err = NULL;
	node *n;
	sql_schema *s;
	static const char *boolnames[2] = {"false", "true"};

	if (buf == NULL)
		throw(SQL, __func__, SQLSTATE(HY013) MAL_MALLOC_FAIL);
	s = mvc_bind_schema(sql, "sys");

	pos += snprintf(buf + pos, bufsize - pos,
			"delete from sys.dependencies where id < 2000;\n");

	/* recreate internal types */
	pos += snprintf(buf + pos, bufsize - pos,
			"delete from sys.types where id < 2000;\n");
	for (n = types->h; n; n = n->next) {
		sql_type *t = n->data;

		if (t->base.id >= FUNC_OIDS)
			continue;

		pos += snprintf(buf + pos, bufsize - pos,
				"insert into sys.types values"
				" (%d, '%s', '%s', %u, %u, %d, %d, %d);\n",
				t->base.id, t->impl, t->base.name, t->digits,
				t->scale, t->radix, (int) t->eclass,
				t->s ? t->s->base.id : s->base.id);
	}

	/* recreate internal functions */
	pos += snprintf(buf + pos, bufsize - pos,
			"delete from sys.functions where id < 2000;\n"
			"delete from sys.args where func_id not in"
			" (select id from sys.functions);\n");
	sqlstore *store = sql->session->tr->store;
	for (n = funcs->h; n; n = n->next) {
		sql_func *func = n->data;
		int number = 0;
		sql_arg *arg;
		node *m;

		if (func->private || func->base.id >= FUNC_OIDS)
			continue;

		pos += snprintf(buf + pos, bufsize - pos,
				"insert into sys.functions values"
				" (%d, '%s', '%s', '%s',"
				" %d, %d, %s, %s, %s, %d, %s, %s);\n",
				func->base.id, func->base.name,
				sql_func_imp(func), sql_func_mod(func), (int) FUNC_LANG_INT,
				(int) func->type,
				boolnames[func->side_effect],
				boolnames[func->varres],
				boolnames[func->vararg],
				func->s ? func->s->base.id : s->base.id,
				boolnames[func->system],
				boolnames[func->semantics]);
		if (func->res) {
			for (m = func->res->h; m; m = m->next, number++) {
				arg = m->data;
				pos += snprintf(buf + pos, bufsize - pos,
						"insert into sys.args"
						" values"
						" (%d, %d, 'res_%d',"
						" '%s', %u, %u, %d,"
						" %d);\n",
						store_next_oid(store),
						func->base.id,
						number,
						arg->type.type->base.name,
						arg->type.digits,
						arg->type.scale,
						arg->inout, number);
			}
		}
		for (m = func->ops->h; m; m = m->next, number++) {
			arg = m->data;
			if (arg->name)
				pos += snprintf(buf + pos, bufsize - pos,
						"insert into sys.args"
						" values"
						" (%d, %d, '%s', '%s',"
						" %u, %u, %d, %d);\n",
						store_next_oid(store),
						func->base.id,
						arg->name,
						arg->type.type->base.name,
						arg->type.digits,
						arg->type.scale,
						arg->inout, number);
			else
				pos += snprintf(buf + pos, bufsize - pos,
						"insert into sys.args"
						" values"
						" (%d, %d, 'arg_%d',"
						" '%s', %u, %u, %d,"
						" %d);\n",
						store_next_oid(store),
						func->base.id,
						number,
						arg->type.type->base.name,
						arg->type.digits,
						arg->type.scale,
						arg->inout, number);
		}
	}

	assert(pos < bufsize);
	printf("Running database upgrade commands:\n%s\n", buf);
	err = SQLstatementIntern(c, buf, "update", true, false, NULL);
	GDKfree(buf);
	return err;		/* usually MAL_SUCCEED */
}

static str
check_sys_tables(Client c, mvc *m, sql_schema *s)
{
	struct {
		const char *name;
		const char *func;
		const char *type;
		sql_ftype ftype;
	} tests[] = {
		/* tests a few internal functions: the last one created, the
		 * first one created, and one of the first ones created after
		 * the geom module */
		{ "sys_update_tables", "update_tables", NULL,   F_PROC, },
		{ "length",            "nitems",        "blob", F_FUNC, },
		{ "not_unique",        "not_unique",    "oid",  F_AGGR, },
		{0},
	};

	/* if any of the tested function's internal ID does not match the ID
	 * in the sys.functions table, we recreate the internal part of the
	 * system tables */
	for (int i = 0; tests[i].name; i++) {
		bool needsystabfix = true;
		sql_subtype tp, *tpp;
		if (tests[i].type) {
			sql_find_subtype(&tp, tests[i].type, 0, 0);
			tpp = &tp;
		} else {
			tpp = NULL;
		}
		sql_subfunc *f = sql_bind_func(m, s->base.name, tests[i].name, tpp, NULL, tests[i].ftype);
		if (f == NULL)
			throw(SQL, __func__, "cannot find procedure sys.%s(%s)", tests[i].name, tests[i].type ? tests[i].type : "");
		sqlid id = f->func->base.id;
		char buf[128];
		snprintf(buf, sizeof(buf), "select id from sys.functions where name = '%s' and func = '%s' and schema_id = 2000;\n", tests[i].name, tests[i].func);
		res_table *output = NULL;
		char *err = SQLstatementIntern(c, buf, "update", true, false, &output);
		if (err)
			return err;
		BAT *b;
		if ((b = BATdescriptor(output->cols[0].b)) != NULL) {
			if (BATcount(b) > 0) {
				BATiter bi = bat_iterator(b);
				needsystabfix = * (int *) BUNtloc(bi, 0) != id;
				bat_iterator_end(&bi);
			}
			BBPunfix(b->batCacheid);
		}
		res_table_destroy(output);
		if (needsystabfix)
			return sql_fix_system_tables(c, m);
	}
	return NULL;
}

#ifdef HAVE_HGE
static str
sql_update_hugeint(Client c, mvc *sql)
{
	size_t bufsize = 8192, pos = 0;
	char *buf, *err;

	(void) sql;
	if ((buf = GDKmalloc(bufsize)) == NULL)
		throw(SQL, __func__, SQLSTATE(HY013) MAL_MALLOC_FAIL);

	/* 90_generator_hge.sql */
	pos += snprintf(buf + pos, bufsize - pos,
			"create function sys.generate_series(first hugeint, \"limit\" hugeint)\n"
			"returns table (value hugeint)\n"
			"external name generator.series;\n"
			"create function sys.generate_series(first hugeint, \"limit\" hugeint, stepsize hugeint)\n"
			"returns table (value hugeint)\n"
			"external name generator.series;\n");

	/* 39_analytics_hge.sql */
	pos += snprintf(buf + pos, bufsize - pos,
			"create aggregate stddev_samp(val HUGEINT) returns DOUBLE\n"
			" external name \"aggr\".\"stdev\";\n"
			"GRANT EXECUTE ON AGGREGATE stddev_samp(HUGEINT) TO PUBLIC;\n"
			"create window stddev_samp(val HUGEINT) returns DOUBLE\n"
			" external name \"sql\".\"stdev\";\n"
			"GRANT EXECUTE ON WINDOW stddev_samp(HUGEINT) TO PUBLIC;\n"
			"create aggregate stddev_pop(val HUGEINT) returns DOUBLE\n"
			" external name \"aggr\".\"stdevp\";\n"
			"GRANT EXECUTE ON AGGREGATE stddev_pop(HUGEINT) TO PUBLIC;\n"
			"create window stddev_pop(val HUGEINT) returns DOUBLE\n"
			" external name \"sql\".\"stdevp\";\n"
			"GRANT EXECUTE ON WINDOW stddev_pop(HUGEINT) TO PUBLIC;\n"
			"create aggregate var_samp(val HUGEINT) returns DOUBLE\n"
			" external name \"aggr\".\"variance\";\n"
			"GRANT EXECUTE ON AGGREGATE var_samp(HUGEINT) TO PUBLIC;\n"
			"create window var_samp(val HUGEINT) returns DOUBLE\n"
			" external name \"sql\".\"variance\";\n"
			"GRANT EXECUTE ON WINDOW var_samp(HUGEINT) TO PUBLIC;\n"
			"create aggregate covar_samp(e1 HUGEINT, e2 HUGEINT) returns DOUBLE\n"
			" external name \"aggr\".\"covariance\";\n"
			"GRANT EXECUTE ON AGGREGATE covar_samp(HUGEINT, HUGEINT) TO PUBLIC;\n"
			"create window covar_samp(e1 HUGEINT, e2 HUGEINT) returns DOUBLE\n"
			" external name \"sql\".\"covariance\";\n"
			"GRANT EXECUTE ON WINDOW covar_samp(HUGEINT, HUGEINT) TO PUBLIC;\n"
			"create aggregate var_pop(val HUGEINT) returns DOUBLE\n"
			" external name \"aggr\".\"variancep\";\n"
			"GRANT EXECUTE ON AGGREGATE var_pop(HUGEINT) TO PUBLIC;\n"
			"create window var_pop(val HUGEINT) returns DOUBLE\n"
			" external name \"sql\".\"variancep\";\n"
			"GRANT EXECUTE ON WINDOW var_pop(HUGEINT) TO PUBLIC;\n"
			"create aggregate covar_pop(e1 HUGEINT, e2 HUGEINT) returns DOUBLE\n"
			" external name \"aggr\".\"covariancep\";\n"
			"GRANT EXECUTE ON AGGREGATE covar_pop(HUGEINT, HUGEINT) TO PUBLIC;\n"
			"create window covar_pop(e1 HUGEINT, e2 HUGEINT) returns DOUBLE\n"
			" external name \"sql\".\"covariancep\";\n"
			"GRANT EXECUTE ON WINDOW covar_pop(HUGEINT, HUGEINT) TO PUBLIC;\n"
			"create aggregate median(val HUGEINT) returns HUGEINT\n"
			" external name \"aggr\".\"median\";\n"
			"GRANT EXECUTE ON AGGREGATE median(HUGEINT) TO PUBLIC;\n"
			"create aggregate quantile(val HUGEINT, q DOUBLE) returns HUGEINT\n"
			" external name \"aggr\".\"quantile\";\n"
			"GRANT EXECUTE ON AGGREGATE quantile(HUGEINT, DOUBLE) TO PUBLIC;\n"
			"create aggregate median_avg(val HUGEINT) returns DOUBLE\n"
			" external name \"aggr\".\"median_avg\";\n"
			"GRANT EXECUTE ON AGGREGATE median_avg(HUGEINT) TO PUBLIC;\n"
			"create aggregate quantile_avg(val HUGEINT, q DOUBLE) returns DOUBLE\n"
			" external name \"aggr\".\"quantile_avg\";\n"
			"GRANT EXECUTE ON AGGREGATE quantile_avg(HUGEINT, DOUBLE) TO PUBLIC;\n"
			"create aggregate corr(e1 HUGEINT, e2 HUGEINT) returns DOUBLE\n"
			" external name \"aggr\".\"corr\";\n"
			"GRANT EXECUTE ON AGGREGATE corr(HUGEINT, HUGEINT) TO PUBLIC;\n"
			"create window corr(e1 HUGEINT, e2 HUGEINT) returns DOUBLE\n"
			" external name \"sql\".\"corr\";\n"
			"GRANT EXECUTE ON WINDOW corr(HUGEINT, HUGEINT) TO PUBLIC;\n");

	/* 40_json_hge.sql */
	pos += snprintf(buf + pos, bufsize - pos,
			"create function json.filter(js json, name hugeint)\n"
			"returns json external name json.filter;\n"
			"GRANT EXECUTE ON FUNCTION json.filter(json, hugeint) TO PUBLIC;\n");

	pos += snprintf(buf + pos, bufsize - pos,
			"update sys.functions set system = true where system <> true and name in ('generate_series') and schema_id = (select id from sys.schemas where name = 'sys') and type = %d;\n"
			"update sys.functions set system = true where system <> true and name in ('stddev_samp', 'stddev_pop', 'var_samp', 'covar_samp', 'var_pop', 'covar_pop', 'median', 'median_avg', 'quantile', 'quantile_avg', 'corr') and schema_id = (select id from sys.schemas where name = 'sys') and type = %d;\n"
			"update sys.functions set system = true where system <> true and name in ('stddev_samp', 'stddev_pop', 'var_samp', 'covar_samp', 'var_pop', 'covar_pop', 'corr') and schema_id = (select id from sys.schemas where name = 'sys') and type = %d;\n"
			"update sys.functions set system = true where system <> true and name = 'filter' and schema_id = (select id from sys.schemas where name = 'json') and type = %d;\n",
			(int) F_UNION, (int) F_AGGR, (int) F_ANALYTIC, (int) F_FUNC);

	assert(pos < bufsize);

	printf("Running database upgrade commands:\n%s\n", buf);
	err = SQLstatementIntern(c, buf, "update", true, false, NULL);
	GDKfree(buf);
	return err;		/* usually MAL_SUCCEED */
}
#endif

static str
sql_drop_functions_dependencies_Xs_on_Ys(Client c)
{
	size_t bufsize = 1600, pos = 0;
	char *err = NULL, *buf = GDKmalloc(bufsize);

	if (buf == NULL)
		throw(SQL, __func__, SQLSTATE(HY013) MAL_MALLOC_FAIL);

	/* remove functions which were created in sql/scripts/21_dependency_functions.sql */
	pos += snprintf(buf + pos, bufsize - pos,
			"DROP FUNCTION dependencies_schemas_on_users();\n"
			"DROP FUNCTION dependencies_owners_on_schemas();\n"
			"DROP FUNCTION dependencies_tables_on_views();\n"
			"DROP FUNCTION dependencies_tables_on_indexes();\n"
			"DROP FUNCTION dependencies_tables_on_triggers();\n"
			"DROP FUNCTION dependencies_tables_on_foreignKeys();\n"
			"DROP FUNCTION dependencies_tables_on_functions();\n"
			"DROP FUNCTION dependencies_columns_on_views();\n"
			"DROP FUNCTION dependencies_columns_on_keys();\n"
			"DROP FUNCTION dependencies_columns_on_indexes();\n"
			"DROP FUNCTION dependencies_columns_on_functions();\n"
			"DROP FUNCTION dependencies_columns_on_triggers();\n"
			"DROP FUNCTION dependencies_views_on_functions();\n"
			"DROP FUNCTION dependencies_views_on_triggers();\n"
			"DROP FUNCTION dependencies_functions_on_functions();\n"
			"DROP FUNCTION dependencies_functions_on_triggers();\n"
			"DROP FUNCTION dependencies_keys_on_foreignKeys();\n");

	assert(pos < bufsize);

	printf("Running database upgrade commands:\n%s\n", buf);
	err = SQLstatementIntern(c, buf, "update", true, false, NULL);
	GDKfree(buf);
	return err;		/* usually MAL_SUCCEED */
}

static str
sql_update_storagemodel(Client c, mvc *sql, bool oct2020_upgrade)
{
	size_t bufsize = 20000, pos = 0;
	char *buf, *err;
	sql_schema *s = mvc_bind_schema(sql, "sys");
	sql_table *t;
	char *day_interval_str = oct2020_upgrade ? " 'day_interval'," : "";

	if ((buf = GDKmalloc(bufsize)) == NULL)
		throw(SQL, __func__, SQLSTATE(HY013) MAL_MALLOC_FAIL);

	/* set views and tables internally to non-system to allow drop commands to succeed without error */
	if ((t = mvc_bind_table(sql, s, "storage")) != NULL)
		t->system = 0;
	if ((t = mvc_bind_table(sql, s, "storagemodel")) != NULL)
		t->system = 0;
	if ((t = mvc_bind_table(sql, s, "storagemodelinput")) != NULL)
		t->system = 0;
	if ((t = mvc_bind_table(sql, s, "tablestoragemodel")) != NULL)
		t->system = 0;

	/* new 75_storagemodel.sql */
	pos += snprintf(buf + pos, bufsize - pos,
		/* drop objects in reverse order of original creation of old 75_storagemodel.sql */
		"drop view if exists sys.tablestoragemodel;\n"
		"drop view if exists sys.storagemodel cascade;\n"
		"drop function if exists sys.storagemodel() cascade;\n");

	if (oct2020_upgrade) {
		pos += snprintf(buf + pos, bufsize - pos,
			"drop function if exists sys.imprintsize(varchar(1024), bigint) cascade;\n");
	} else {
		pos += snprintf(buf + pos, bufsize - pos,
			"drop function if exists sys.imprintsize(bigint, clob) cascade;\n");
	}

	pos += snprintf(buf + pos, bufsize - pos,
		"drop function if exists sys.hashsize(boolean, bigint) cascade;\n");

	if (oct2020_upgrade) {
		pos += snprintf(buf + pos, bufsize - pos,
			"drop function if exists sys.columnsize(varchar(1024), bigint) cascade;\n"
			"drop function if exists sys.heapsize(varchar(1024), bigint, bigint, int) cascade;\n");
	} else {
		pos += snprintf(buf + pos, bufsize - pos,
			"drop function if exists sys.columnsize(clob, bigint, bigint) cascade;\n"
			"drop function if exists sys.heapsize(clob, bigint, int) cascade;\n");
	}

	pos += snprintf(buf + pos, bufsize - pos,
		"drop procedure if exists sys.storagemodelinit();\n"
		"drop table if exists sys.storagemodelinput cascade;\n"
		"drop view if exists sys.\"storage\" cascade;\n");

	if (oct2020_upgrade) {
		pos += snprintf(buf + pos, bufsize - pos,
			"drop function if exists sys.\"storage\"(varchar(1024), varchar(1024), varchar(1024)) cascade;\n"
			"drop function if exists sys.\"storage\"(varchar(1024), varchar(1024)) cascade;\n"
			"drop function if exists sys.\"storage\"(varchar(1024)) cascade;\n");
	} else {
		pos += snprintf(buf + pos, bufsize - pos,
			"drop function if exists sys.\"storage\"(clob, clob, clob) cascade;\n"
			"drop function if exists sys.\"storage\"(clob, clob) cascade;\n"
			"drop function if exists sys.\"storage\"(clob) cascade;\n");
	}

	/* new 75_storagemodel.sql */
	pos += snprintf(buf + pos, bufsize - pos,
		"drop function if exists sys.\"storage\"() cascade;\n"
		"create function sys.\"storage\"()\n"
		"returns table (\n"
		"	\"schema\" varchar(1024),\n"
		"	\"table\" varchar(1024),\n"
		"	\"column\" varchar(1024),\n"
		"	\"type\" varchar(1024),\n"
		"	\"mode\" varchar(15),\n"
		"	location varchar(1024),\n"
		"	\"count\" bigint,\n"
		"	typewidth int,\n"
		"	columnsize bigint,\n"
		"	heapsize bigint,\n"
		"	hashes bigint,\n"
		"	phash boolean,\n"
		"	\"imprints\" bigint,\n"
		"	sorted boolean,\n"
		"	revsorted boolean,\n"
		"	\"unique\" boolean,\n"
		"	orderidx bigint\n"
		")\n"
		"external name sql.\"storage\";\n"
		"create view sys.\"storage\" as\n"
		"select * from sys.\"storage\"()\n"
		" where (\"schema\", \"table\") in (\n"
		"	SELECT sch.\"name\", tbl.\"name\"\n"
		"	  FROM sys.\"tables\" AS tbl JOIN sys.\"schemas\" AS sch ON tbl.schema_id = sch.id\n"
		"	 WHERE tbl.\"system\" = FALSE)\n"
		"order by \"schema\", \"table\", \"column\";\n"
		"create view sys.\"tablestorage\" as\n"
		"select \"schema\", \"table\",\n"
		"	max(\"count\") as \"rowcount\",\n"
		"	count(*) as \"storages\",\n"
		"	sum(columnsize) as columnsize,\n"
		"	sum(heapsize) as heapsize,\n"
		"	sum(hashes) as hashsize,\n"
		"	sum(\"imprints\") as imprintsize,\n"
		"	sum(orderidx) as orderidxsize\n"
		" from sys.\"storage\"\n"
		"group by \"schema\", \"table\"\n"
		"order by \"schema\", \"table\";\n"
		"create view sys.\"schemastorage\" as\n"
		"select \"schema\",\n"
		"	count(*) as \"storages\",\n"
		"	sum(columnsize) as columnsize,\n"
		"	sum(heapsize) as heapsize,\n"
		"	sum(hashes) as hashsize,\n"
		"	sum(\"imprints\") as imprintsize,\n"
		"	sum(orderidx) as orderidxsize\n"
		" from sys.\"storage\"\n"
		"group by \"schema\"\n"
		"order by \"schema\";\n"
		"create function sys.\"storage\"(sname varchar(1024))\n"
		"returns table (\n"
		"	\"schema\" varchar(1024),\n"
		"	\"table\" varchar(1024),\n"
		"	\"column\" varchar(1024),\n"
		"	\"type\" varchar(1024),\n"
		"	\"mode\" varchar(15),\n"
		"	location varchar(1024),\n"
		"	\"count\" bigint,\n"
		"	typewidth int,\n"
		"	columnsize bigint,\n"
		"	heapsize bigint,\n"
		"	hashes bigint,\n"
		"	phash boolean,\n"
		"	\"imprints\" bigint,\n"
		"	sorted boolean,\n"
		"	revsorted boolean,\n"
		"	\"unique\" boolean,\n"
		"	orderidx bigint\n"
		")\n"
		"external name sql.\"storage\";\n"
		"create function sys.\"storage\"(sname varchar(1024), tname varchar(1024))\n"
		"returns table (\n"
		"	\"schema\" varchar(1024),\n"
		"	\"table\" varchar(1024),\n"
		"	\"column\" varchar(1024),\n"
		"	\"type\" varchar(1024),\n"
		"	\"mode\" varchar(15),\n"
		"	location varchar(1024),\n"
		"	\"count\" bigint,\n"
		"	typewidth int,\n"
		"	columnsize bigint,\n"
		"	heapsize bigint,\n"
		"	hashes bigint,\n"
		"	phash boolean,\n"
		"	\"imprints\" bigint,\n"
		"	sorted boolean,\n"
		"	revsorted boolean,\n"
		"	\"unique\" boolean,\n"
		"	orderidx bigint\n"
		")\n"
		"external name sql.\"storage\";\n"
		"create function sys.\"storage\"(sname varchar(1024), tname varchar(1024), cname varchar(1024))\n"
		"returns table (\n"
		"	\"schema\" varchar(1024),\n"
		"	\"table\" varchar(1024),\n"
		"	\"column\" varchar(1024),\n"
		"	\"type\" varchar(1024),\n"
		"	\"mode\" varchar(15),\n"
		"	location varchar(1024),\n"
		"	\"count\" bigint,\n"
		"	typewidth int,\n"
		"	columnsize bigint,\n"
		"	heapsize bigint,\n"
		"	hashes bigint,\n"
		"	phash boolean,\n"
		"	\"imprints\" bigint,\n"
		"	sorted boolean,\n"
		"	revsorted boolean,\n"
		"	\"unique\" boolean,\n"
		"	orderidx bigint\n"
		")\n"
		"external name sql.\"storage\";\n"
		"create table sys.storagemodelinput(\n"
		"	\"schema\" varchar(1024) NOT NULL,\n"
		"	\"table\" varchar(1024) NOT NULL,\n"
		"	\"column\" varchar(1024) NOT NULL,\n"
		"	\"type\" varchar(1024) NOT NULL,\n"
		"	typewidth int NOT NULL,\n"
		"	\"count\" bigint NOT NULL,\n"
		"	\"distinct\" bigint NOT NULL,\n"
		"	atomwidth int NOT NULL,\n"
		"	reference boolean NOT NULL DEFAULT FALSE,\n"
		"	sorted boolean,\n"
		"	\"unique\" boolean,\n"
		"	isacolumn boolean NOT NULL DEFAULT TRUE\n"
		");\n"
		"create procedure sys.storagemodelinit()\n"
		"begin\n"
		"	delete from sys.storagemodelinput;\n"
		"	insert into sys.storagemodelinput\n"
		"	select \"schema\", \"table\", \"column\", \"type\", typewidth, \"count\",\n"
		"		case when (\"unique\" or \"type\" IN ('varchar', 'char', 'clob', 'json', 'url', 'blob', 'geometry', 'geometrya'))\n"
		"			then \"count\" else 0 end,\n"
		"		case when \"count\" > 0 and heapsize >= 8192 and \"type\" in ('varchar', 'char', 'clob', 'json', 'url')\n"
		"			then cast((heapsize - 8192) / \"count\" as bigint)\n"
		"		when \"count\" > 0 and heapsize >= 32 and \"type\" in ('blob', 'geometry', 'geometrya')\n"
		"			then cast((heapsize - 32) / \"count\" as bigint)\n"
		"		else typewidth end,\n"
		"		FALSE, case sorted when true then true else false end, \"unique\", TRUE\n"
		"	  from sys.\"storage\";\n"
		"	update sys.storagemodelinput\n"
		"	   set reference = TRUE\n"
		"	 where (\"schema\", \"table\", \"column\") in (\n"
		"		SELECT fkschema.\"name\", fktable.\"name\", fkkeycol.\"name\"\n"
		"		  FROM	sys.\"keys\" AS fkkey,\n"
		"			sys.\"objects\" AS fkkeycol,\n"
		"			sys.\"tables\" AS fktable,\n"
		"			sys.\"schemas\" AS fkschema\n"
		"		WHERE fktable.\"id\" = fkkey.\"table_id\"\n"
		"		  AND fkkey.\"id\" = fkkeycol.\"id\"\n"
		"		  AND fkschema.\"id\" = fktable.\"schema_id\"\n"
		"		  AND fkkey.\"rkey\" > -1 );\n"
		"	update sys.storagemodelinput\n"
		"	   set isacolumn = FALSE\n"
		"	 where (\"schema\", \"table\", \"column\") NOT in (\n"
		"		SELECT sch.\"name\", tbl.\"name\", col.\"name\"\n"
		"		  FROM sys.\"schemas\" AS sch,\n"
		"			sys.\"tables\" AS tbl,\n"
		"			sys.\"columns\" AS col\n"
		"		WHERE sch.\"id\" = tbl.\"schema_id\"\n"
		"		  AND tbl.\"id\" = col.\"table_id\");\n"
		"end;\n"
		"create function sys.columnsize(tpe varchar(1024), count bigint)\n"
		"returns bigint\n"
		"begin\n"
		"	if tpe in ('tinyint', 'boolean')\n"
		"		then return count;\n"
		"	end if;\n"
		"	if tpe = 'smallint'\n"
		"		then return 2 * count;\n"
		"	end if;\n"
		"	if tpe in ('int', 'real', 'date', 'time', 'timetz', 'sec_interval',%s 'month_interval')\n"
		"		then return 4 * count;\n"
		"	end if;\n"
		"	if tpe in ('bigint', 'double', 'timestamp', 'timestamptz', 'inet', 'oid')\n"
		"		then return 8 * count;\n"
		"	end if;\n"
		"	if tpe in ('hugeint', 'decimal', 'uuid', 'mbr')\n"
		"		then return 16 * count;\n"
		"	end if;\n"
		"	if tpe in ('varchar', 'char', 'clob', 'json', 'url')\n"
		"		then return 4 * count;\n"
		"	end if;\n"
		"	if tpe in ('blob', 'geometry', 'geometrya')\n"
		"		then return 8 * count;\n"
		"	end if;\n"
		"	return 8 * count;\n"
		"end;\n"
		"create function sys.heapsize(tpe varchar(1024), count bigint, distincts bigint, avgwidth int)\n"
		"returns bigint\n"
		"begin\n"
		"	if tpe in ('varchar', 'char', 'clob', 'json', 'url')\n"
		"		then return 8192 + ((avgwidth + 8) * distincts);\n"
		"	end if;\n"
		"	if tpe in ('blob', 'geometry', 'geometrya')\n"
		"		then return 32 + (avgwidth * count);\n"
		"	end if;\n"
		"	return 0;\n"
		"end;\n"
		"create function sys.hashsize(b boolean, count bigint)\n"
		"returns bigint\n"
		"begin\n"
		"	if b = true\n"
		"		then return 8 * count;\n"
		"	end if;\n"
		"	return 0;\n"
		"end;\n"
		"create function sys.imprintsize(tpe varchar(1024), count bigint)\n"
		"returns bigint\n"
		"begin\n"
		"	if tpe in ('tinyint', 'boolean')\n"
		"		then return cast(0.2 * count as bigint);\n"
		"	end if;\n"
		"	if tpe = 'smallint'\n"
		"		then return cast(0.4 * count as bigint);\n"
		"	end if;\n"
		"	if tpe in ('int', 'real', 'date', 'time', 'timetz', 'sec_interval',%s 'month_interval')\n"
		"		then return cast(0.8 * count as bigint);\n"
		"	end if;\n"
		"	if tpe in ('bigint', 'double', 'timestamp', 'timestamptz', 'inet', 'oid')\n"
		"		then return cast(1.6 * count as bigint);\n"
		"	end if;\n"
		"	if tpe in ('hugeint', 'decimal', 'uuid', 'mbr')\n"
		"		then return cast(3.2 * count as bigint);\n"
		"	end if;\n"
		"	return 0;\n"
		"end;\n"
		"create view sys.storagemodel as\n"
		"select \"schema\", \"table\", \"column\", \"type\", \"count\",\n"
		"	sys.columnsize(\"type\", \"count\") as columnsize,\n"
		"	sys.heapsize(\"type\", \"count\", \"distinct\", \"atomwidth\") as heapsize,\n"
		"	sys.hashsize(\"reference\", \"count\") as hashsize,\n"
		"	case when isacolumn then sys.imprintsize(\"type\", \"count\") else 0 end as imprintsize,\n"
		"	case when (isacolumn and not sorted) then cast(8 * \"count\" as bigint) else 0 end as orderidxsize,\n"
		"	sorted, \"unique\", isacolumn\n"
		" from sys.storagemodelinput\n"
		"order by \"schema\", \"table\", \"column\";\n"
		"create view sys.tablestoragemodel as\n"
		"select \"schema\", \"table\",\n"
		"	max(\"count\") as \"rowcount\",\n"
		"	count(*) as \"storages\",\n"
		"	sum(sys.columnsize(\"type\", \"count\")) as columnsize,\n"
		"	sum(sys.heapsize(\"type\", \"count\", \"distinct\", \"atomwidth\")) as heapsize,\n"
		"	sum(sys.hashsize(\"reference\", \"count\")) as hashsize,\n"
		"	sum(case when isacolumn then sys.imprintsize(\"type\", \"count\") else 0 end) as imprintsize,\n"
		"	sum(case when (isacolumn and not sorted) then cast(8 * \"count\" as bigint) else 0 end) as orderidxsize\n"
		" from sys.storagemodelinput\n"
		"group by \"schema\", \"table\"\n"
		"order by \"schema\", \"table\";\n", day_interval_str, day_interval_str);
	assert(pos < bufsize);

	pos += snprintf(buf + pos, bufsize - pos,
		"update sys._tables set system = true where schema_id = (select id from sys.schemas where name = 'sys')"
		" and name in ('storage', 'tablestorage', 'schemastorage', 'storagemodelinput', 'storagemodel', 'tablestoragemodel');\n");
	pos += snprintf(buf + pos, bufsize - pos,
		"update sys.functions set system = true where system <> true and schema_id = (select id from sys.schemas where name = 'sys')"
		" and name in ('storage') and type = %d;\n", (int) F_UNION);
	pos += snprintf(buf + pos, bufsize - pos,
		"update sys.functions set system = true where system <> true and schema_id = (select id from sys.schemas where name = 'sys')"
		" and name in ('storagemodelinit') and type = %d;\n", (int) F_PROC);
	pos += snprintf(buf + pos, bufsize - pos,
		"update sys.functions set system = true where system <> true and schema_id = (select id from sys.schemas where name = 'sys')"
		" and name in ('columnsize', 'heapsize', 'hashsize', 'imprintsize') and type = %d;\n", (int) F_FUNC);

	assert(pos < bufsize);

	printf("Running database upgrade commands:\n%s\n", buf);
	err = SQLstatementIntern(c, buf, "update", true, false, NULL);
	GDKfree(buf);
	return err;		/* usually MAL_SUCCEED */
}

#define FLUSH_INSERTS_IF_BUFFERFILLED /* Each new value should add about 20 bytes to the buffer, "flush" when is 200 bytes from being full */ \
	if (pos > 7900) { \
		pos += snprintf(buf + pos, bufsize - pos, \
						") as t1(c1,c2,c3) where t1.c1 not in (select \"id\" from sys.dependencies where depend_id = t1.c2);\n"); \
		assert(pos < bufsize); \
		printf("Running database upgrade commands:\n%s\n", buf); \
		err = SQLstatementIntern(c, buf, "update", true, false, NULL); \
		if (err) \
			goto bailout; \
		pos = 0; \
		pos += snprintf(buf + pos, bufsize - pos, "insert into sys.dependencies select c1, c2, c3 from (values"); \
		ppos = pos; \
		first = true; \
	}

static str
sql_update_nov2019_missing_dependencies(Client c, mvc *sql)
{
	size_t bufsize = 8192, pos = 0, ppos;
	char *err = NULL, *buf = GDKmalloc(bufsize);
	sql_allocator *old_sa = sql->sa;
	bool first = true;
	sql_trans *tr = sql->session->tr;
	struct os_iter si;

	if (buf == NULL)
		throw(SQL, __func__, SQLSTATE(HY013) MAL_MALLOC_FAIL);

	if (!(sql->sa = sa_create(sql->pa))) {
		err = createException(SQL, "sql.catalog", SQLSTATE(HY013) MAL_MALLOC_FAIL);
		goto bailout;
	}

	pos += snprintf(buf + pos, bufsize - pos, "insert into sys.dependencies select c1, c2, c3 from (values");
	ppos = pos; /* later check if found updatable database objects */

	os_iterator(&si, sql->session->tr->cat->schemas, sql->session->tr, NULL);
	for (sql_base *b = oi_next(&si); b; b = oi_next(&si)) {
		sql_schema *s = (sql_schema*)b;

		struct os_iter oi;
		os_iterator(&oi, s->funcs, sql->session->tr, NULL);
		for (sql_base *b = oi_next(&oi); b; b = oi_next(&oi)) {
			sql_func *f = (sql_func*)b;

			if (f->query && f->lang == FUNC_LANG_SQL) {
				char *relt;
				sql_rel *r = NULL;

				if (!(relt = sa_strdup(sql->sa, f->query))) {
					err = createException(SQL, "sql.catalog", SQLSTATE(HY013) MAL_MALLOC_FAIL);
					goto bailout;
				}

				r = rel_parse(sql, s, relt, m_deps);
				if (r)
					r = sql_processrelation(sql, r, 0, 0, 0);
				if (r) {
					list *id_l = rel_dependencies(sql, r);

					for (node *o = id_l->h ; o ; o = o->next) {
						sqlid next = ((sql_base*) o->data)->id;
						if (next != f->base.id) {
							pos += snprintf(buf + pos, bufsize - pos, "%s(%d,%d,%d)", first ? "" : ",", next,
											f->base.id, (int)(!IS_PROC(f) ? FUNC_DEPENDENCY : PROC_DEPENDENCY));
							first = false;
							FLUSH_INSERTS_IF_BUFFERFILLED
						}
					}
				} else if (sql->session->status == -1) {
					sql->session->status = 0;
					sql->errstr[0] = 0;
				}
			}
		}
		if (s->tables) {
			struct os_iter oi;
			os_iterator(&oi, s->tables, tr, NULL);
			for (sql_base *b = oi_next(&oi); b; b = oi_next(&oi)) {
				sql_table *t = (sql_table*) b;

				if (t->query && isView(t)) {
					char *relt;
					sql_rel *r = NULL;

					if (!(relt = sa_strdup(sql->sa, t->query))) {
						err = createException(SQL, "sql.catalog", SQLSTATE(HY013) MAL_MALLOC_FAIL);
						goto bailout;
					}

					r = rel_parse(sql, s, relt, m_deps);
					if (r)
						r = sql_processrelation(sql, r, 0, 0, 0);
					if (r) {
						list *id_l = rel_dependencies(sql, r);

						for (node *o = id_l->h ; o ; o = o->next) {
							sqlid next = ((sql_base*) o->data)->id;
							if (next != t->base.id) {
								pos += snprintf(buf + pos, bufsize - pos, "%s(%d,%d,%d)", first ? "" : ",",
												next, t->base.id, (int) VIEW_DEPENDENCY);
								first = false;
								FLUSH_INSERTS_IF_BUFFERFILLED
							}
						}
					}
				}
				if (t->triggers)
					for (node *mm = ol_first_node(t->triggers); mm; mm = mm->next) {
						sql_trigger *tr = (sql_trigger*) mm->data;
						char *relt;
						sql_rel *r = NULL;

						if (!(relt = sa_strdup(sql->sa, tr->statement))) {
							err = createException(SQL, "sql.catalog", SQLSTATE(HY013) MAL_MALLOC_FAIL);
							goto bailout;
						}

						r = rel_parse(sql, s, relt, m_deps);
						if (r)
							r = sql_processrelation(sql, r, 0, 0, 0);
						if (r) {
							list *id_l = rel_dependencies(sql, r);

							for (node *o = id_l->h ; o ; o = o->next) {
								sqlid next = ((sql_base*) o->data)->id;
								if (next != tr->base.id) {
									pos += snprintf(buf + pos, bufsize - pos, "%s(%d,%d,%d)", first ? "" : ",",
													next, tr->base.id, (int) TRIGGER_DEPENDENCY);
									first = false;
									FLUSH_INSERTS_IF_BUFFERFILLED
								}
							}
						}
					}
			}
		}
	}

	if (ppos != pos) { /* found updatable functions */
		pos += snprintf(buf + pos, bufsize - pos,
						") as t1(c1,c2,c3) where t1.c1 not in (select \"id\" from sys.dependencies where depend_id = t1.c2);\n");

		assert(pos < bufsize);
		printf("Running database upgrade commands:\n%s\n", buf);
		err = SQLstatementIntern(c, buf, "update", true, false, NULL);
	}

bailout:
	if (sql->sa)
		sa_destroy(sql->sa);
	sql->sa = old_sa;
	GDKfree(buf);
	return err;
}

static str
sql_update_nov2019(Client c, mvc *sql)
{
	size_t bufsize = 16384, pos = 0;
	char *err = NULL, *buf = GDKmalloc(bufsize);

	(void) sql;
	if (buf == NULL)
		throw(SQL, __func__, SQLSTATE(HY013) MAL_MALLOC_FAIL);

	pos += snprintf(buf + pos, bufsize - pos,
			"create function sys.deltas (\"schema\" string)"
			" returns table (\"id\" int, \"cleared\" boolean, \"immutable\" bigint, \"inserted\" bigint, \"updates\" bigint, \"deletes\" bigint, \"level\" int)"
			" external name \"sql\".\"deltas\";\n"
			"create function sys.deltas (\"schema\" string, \"table\" string)"
			" returns table (\"id\" int, \"cleared\" boolean, \"immutable\" bigint, \"inserted\" bigint, \"updates\" bigint, \"deletes\" bigint, \"level\" int)"
			" external name \"sql\".\"deltas\";\n"
			"create function sys.deltas (\"schema\" string, \"table\" string, \"column\" string)"
			" returns table (\"id\" int, \"cleared\" boolean, \"immutable\" bigint, \"inserted\" bigint, \"updates\" bigint, \"deletes\" bigint, \"level\" int)"
			" external name \"sql\".\"deltas\";\n"
			"create aggregate median_avg(val TINYINT) returns DOUBLE\n"
			" external name \"aggr\".\"median_avg\";\n"
			"GRANT EXECUTE ON AGGREGATE median_avg(TINYINT) TO PUBLIC;\n"
			"create aggregate median_avg(val SMALLINT) returns DOUBLE\n"
			" external name \"aggr\".\"median_avg\";\n"
			"GRANT EXECUTE ON AGGREGATE median_avg(SMALLINT) TO PUBLIC;\n"
			"create aggregate median_avg(val INTEGER) returns DOUBLE\n"
			" external name \"aggr\".\"median_avg\";\n"
			"GRANT EXECUTE ON AGGREGATE median_avg(INTEGER) TO PUBLIC;\n"
			"create aggregate median_avg(val BIGINT) returns DOUBLE\n"
			" external name \"aggr\".\"median_avg\";\n"
			"GRANT EXECUTE ON AGGREGATE median_avg(BIGINT) TO PUBLIC;\n"
			"create aggregate median_avg(val DECIMAL) returns DOUBLE\n"
			" external name \"aggr\".\"median_avg\";\n"
			"GRANT EXECUTE ON AGGREGATE median_avg(DECIMAL) TO PUBLIC;\n"
			"create aggregate median_avg(val REAL) returns DOUBLE\n"
			" external name \"aggr\".\"median_avg\";\n"
			"GRANT EXECUTE ON AGGREGATE median_avg(REAL) TO PUBLIC;\n"
			"create aggregate median_avg(val DOUBLE) returns DOUBLE\n"
			" external name \"aggr\".\"median_avg\";\n"
			"GRANT EXECUTE ON AGGREGATE median_avg(DOUBLE) TO PUBLIC;\n"
			"create aggregate quantile_avg(val TINYINT, q DOUBLE) returns DOUBLE\n"
			" external name \"aggr\".\"quantile_avg\";\n"
			"GRANT EXECUTE ON AGGREGATE quantile_avg(TINYINT, DOUBLE) TO PUBLIC;\n"
			"create aggregate quantile_avg(val SMALLINT, q DOUBLE) returns DOUBLE\n"
			" external name \"aggr\".\"quantile_avg\";\n"
			"GRANT EXECUTE ON AGGREGATE quantile_avg(SMALLINT, DOUBLE) TO PUBLIC;\n"
			"create aggregate quantile_avg(val INTEGER, q DOUBLE) returns DOUBLE\n"
			" external name \"aggr\".\"quantile_avg\";\n"
			"GRANT EXECUTE ON AGGREGATE quantile_avg(INTEGER, DOUBLE) TO PUBLIC;\n"
			"create aggregate quantile_avg(val BIGINT, q DOUBLE) returns DOUBLE\n"
			" external name \"aggr\".\"quantile_avg\";\n"
			"GRANT EXECUTE ON AGGREGATE quantile_avg(BIGINT, DOUBLE) TO PUBLIC;\n"
			"create aggregate quantile_avg(val DECIMAL, q DOUBLE) returns DOUBLE\n"
			" external name \"aggr\".\"quantile_avg\";\n"
			"GRANT EXECUTE ON AGGREGATE quantile_avg(DECIMAL, DOUBLE) TO PUBLIC;\n"
			"create aggregate quantile_avg(val REAL, q DOUBLE) returns DOUBLE\n"
			" external name \"aggr\".\"quantile_avg\";\n"
			"GRANT EXECUTE ON AGGREGATE quantile_avg(REAL, DOUBLE) TO PUBLIC;\n"
			"create aggregate quantile_avg(val DOUBLE, q DOUBLE) returns DOUBLE\n"
			" external name \"aggr\".\"quantile_avg\";\n"
			"GRANT EXECUTE ON AGGREGATE quantile_avg(DOUBLE, DOUBLE) TO PUBLIC;\n");
#ifdef HAVE_HGE
	pos += snprintf(buf + pos, bufsize - pos,
				"create aggregate median_avg(val HUGEINT) returns DOUBLE\n"
				" external name \"aggr\".\"median_avg\";\n"
				"GRANT EXECUTE ON AGGREGATE median_avg(HUGEINT) TO PUBLIC;\n"
				"create aggregate quantile_avg(val HUGEINT, q DOUBLE) returns DOUBLE\n"
				" external name \"aggr\".\"quantile_avg\";\n"
				"GRANT EXECUTE ON AGGREGATE quantile_avg(HUGEINT, DOUBLE) TO PUBLIC;\n");
#endif
	/* 60/61_wlcr signatures migrations */
	pos += snprintf(buf + pos, bufsize - pos,
			"drop procedure master();\n"
			"drop procedure master(string);\n"
			"drop procedure stopmaster();\n"
			"drop procedure masterbeat(int);\n"
			"drop function masterClock();\n"
			"drop function masterTick();\n"
			"drop procedure replicate();\n"
			"drop procedure replicate(timestamp);\n"
			"drop procedure replicate(string);\n"
			"drop procedure replicate(string, timestamp);\n"
			"drop procedure replicate(string, tinyint);\n"
			"drop procedure replicate(string, smallint);\n"
			"drop procedure replicate(string, integer);\n"
			"drop procedure replicate(string, bigint);\n"
			"drop procedure replicabeat(integer);\n"
			"drop function replicaClock();\n"
			"drop function replicaTick();\n"

			"create schema wlc;\n"
			"create procedure wlc.master()\n"
			"external name wlc.master;\n"
			"create procedure wlc.master(path string)\n"
			"external name wlc.master;\n"
			"create procedure wlc.stop()\n"
			"external name wlc.stop;\n"
			"create procedure wlc.flush()\n"
			"external name wlc.flush;\n"
			"create procedure wlc.beat( duration int)\n"
			"external name wlc.\"setbeat\";\n"
			"create function wlc.clock() returns string\n"
			"external name wlc.\"getclock\";\n"
			"create function wlc.tick() returns bigint\n"
			"external name wlc.\"gettick\";\n"

			"create schema wlr;\n"
			"create procedure wlr.master(dbname string)\n"
			"external name wlr.master;\n"
			"create procedure wlr.stop()\n"
			"external name wlr.stop;\n"
			"create procedure wlr.accept()\n"
			"external name wlr.accept;\n"
			"create procedure wlr.replicate()\n"
			"external name wlr.replicate;\n"
			"create procedure wlr.replicate(pointintime timestamp)\n"
			"external name wlr.replicate;\n"
			"create procedure wlr.replicate(id tinyint)\n"
			"external name wlr.replicate;\n"
			"create procedure wlr.replicate(id smallint)\n"
			"external name wlr.replicate;\n"
			"create procedure wlr.replicate(id integer)\n"
			"external name wlr.replicate;\n"
			"create procedure wlr.replicate(id bigint)\n"
			"external name wlr.replicate;\n"
			"create procedure wlr.beat(duration integer)\n"
			"external name wlr.\"setbeat\";\n"
			"create function wlr.clock() returns string\n"
			"external name wlr.\"getclock\";\n"
			"create function wlr.tick() returns bigint\n"
			"external name wlr.\"gettick\";\n"
		);

	pos += snprintf(buf + pos, bufsize - pos,
			"update sys.functions set system = true where system <> true and schema_id = (select id from sys.schemas where name = 'sys')"
			" and name in ('deltas') and type = %d;\n", (int) F_UNION);
	pos += snprintf(buf + pos, bufsize - pos,
			"update sys.functions set system = true where system <> true and schema_id = (select id from sys.schemas where name = 'sys')"
			" and name in ('median_avg', 'quantile_avg') and type = %d;\n", (int) F_AGGR);
	pos += snprintf(buf + pos, bufsize - pos,
			"update sys.schemas set system = true where name in ('wlc', 'wlr');\n");
	pos += snprintf(buf + pos, bufsize - pos,
			"update sys.functions set system = true where system <> true and schema_id = (select id from sys.schemas where name = 'wlc')"
			" and name in ('clock', 'tick') and type = %d;\n", (int) F_FUNC);
	pos += snprintf(buf + pos, bufsize - pos,
			"update sys.functions set system = true where system <> true and schema_id = (select id from sys.schemas where name = 'wlc')"
			" and name in ('master', 'stop', 'flush', 'beat') and type = %d;\n", (int) F_PROC);
	pos += snprintf(buf + pos, bufsize - pos,
			"update sys.functions set system = true where system <> true and schema_id = (select id from sys.schemas where name = 'wlr')"
			" and name in ('clock', 'tick') and type = %d;\n", (int) F_FUNC);
	pos += snprintf(buf + pos, bufsize - pos,
			"update sys.functions set system = true where system <> true and schema_id = (select id from sys.schemas where name = 'wlr')"
			" and name in ('master', 'stop', 'accept', 'replicate', 'beat') and type = %d;\n", (int) F_PROC);

	/* 39_analytics.sql */
	pos += snprintf(buf + pos, bufsize - pos,
			"create aggregate stddev_samp(val INTERVAL SECOND) returns DOUBLE\n"
			"external name \"aggr\".\"stdev\";\n"
			"GRANT EXECUTE ON AGGREGATE stddev_samp(INTERVAL SECOND) TO PUBLIC;\n"
			"create aggregate stddev_samp(val INTERVAL MONTH) returns DOUBLE\n"
			"external name \"aggr\".\"stdev\";\n"
			"GRANT EXECUTE ON AGGREGATE stddev_samp(INTERVAL MONTH) TO PUBLIC;\n"

			"create aggregate stddev_pop(val INTERVAL SECOND) returns DOUBLE\n"
			"external name \"aggr\".\"stdevp\";\n"
			"GRANT EXECUTE ON AGGREGATE stddev_pop(INTERVAL SECOND) TO PUBLIC;\n"
			"create aggregate stddev_pop(val INTERVAL MONTH) returns DOUBLE\n"
			"external name \"aggr\".\"stdevp\";\n"
			"GRANT EXECUTE ON AGGREGATE stddev_pop(INTERVAL MONTH) TO PUBLIC;\n"

			"create aggregate var_samp(val INTERVAL SECOND) returns DOUBLE\n"
			"external name \"aggr\".\"variance\";\n"
			"GRANT EXECUTE ON AGGREGATE var_samp(INTERVAL SECOND) TO PUBLIC;\n"
			"create aggregate var_samp(val INTERVAL MONTH) returns DOUBLE\n"
			"external name \"aggr\".\"variance\";\n"
			"GRANT EXECUTE ON AGGREGATE var_samp(INTERVAL MONTH) TO PUBLIC;\n"

			"create aggregate var_pop(val INTERVAL SECOND) returns DOUBLE\n"
			"external name \"aggr\".\"variancep\";\n"
			"GRANT EXECUTE ON AGGREGATE var_pop(INTERVAL SECOND) TO PUBLIC;\n"
			"create aggregate var_pop(val INTERVAL MONTH) returns DOUBLE\n"
			"external name \"aggr\".\"variancep\";\n"
			"GRANT EXECUTE ON AGGREGATE var_pop(INTERVAL MONTH) TO PUBLIC;\n"

			"create aggregate median(val INTERVAL SECOND) returns INTERVAL SECOND\n"
			"external name \"aggr\".\"median\";\n"
			"GRANT EXECUTE ON AGGREGATE median(INTERVAL SECOND) TO PUBLIC;\n"
			"create aggregate median(val INTERVAL MONTH) returns INTERVAL MONTH\n"
			"external name \"aggr\".\"median\";\n"
			"GRANT EXECUTE ON AGGREGATE median(INTERVAL MONTH) TO PUBLIC;\n"

			"create aggregate quantile(val INTERVAL SECOND, q DOUBLE) returns INTERVAL SECOND\n"
			"external name \"aggr\".\"quantile\";\n"
			"GRANT EXECUTE ON AGGREGATE quantile(INTERVAL SECOND, DOUBLE) TO PUBLIC;\n"
			"create aggregate quantile(val INTERVAL MONTH, q DOUBLE) returns INTERVAL MONTH\n"
			"external name \"aggr\".\"quantile\";\n"
			"GRANT EXECUTE ON AGGREGATE quantile(INTERVAL MONTH, DOUBLE) TO PUBLIC;\n"
		);

	pos += snprintf(buf + pos, bufsize - pos,
			"update sys.functions set system = true where system <> true and schema_id = (select id from sys.schemas where name = 'sys')"
			" and name in ('stddev_samp', 'stddev_pop', 'var_samp', 'var_pop', 'median', 'quantile') and type = %d;\n", (int) F_AGGR);

	/* The MAL implementation of functions json.text(string) and json.text(int) do not exist */
	pos += snprintf(buf + pos, bufsize - pos,
			"drop function json.text(string);\n"
			"drop function json.text(int);\n");

	/* The first argument to copyfrom is a PTR type */
	pos += snprintf(buf + pos, bufsize - pos,
			"update sys.args set type = 'ptr' where"
			" func_id = (select id from sys.functions where name = 'copyfrom' and func = 'copy_from' and mod = 'sql' and type = %d) and name = 'arg_1';\n", (int) F_UNION);

	assert(pos < bufsize);

	printf("Running database upgrade commands:\n%s\n", buf);
	err = SQLstatementIntern(c, buf, "update", 1, 0, NULL);
	GDKfree(buf);
	return err;		/* usually MAL_SUCCEED */
}

#ifdef HAVE_HGE
static str
sql_update_nov2019_sp1_hugeint(Client c, mvc *sql)
{
	size_t bufsize = 1024, pos = 0;
	char *buf, *err;

	(void) sql;
	if ((buf = GDKmalloc(bufsize)) == NULL)
		throw(SQL, __func__, SQLSTATE(HY013) MAL_MALLOC_FAIL);

	/* 39_analytics_hge.sql */
	pos += snprintf(buf + pos, bufsize - pos,
			"create aggregate median_avg(val HUGEINT) returns DOUBLE\n"
			" external name \"aggr\".\"median_avg\";\n"
			"GRANT EXECUTE ON AGGREGATE median_avg(HUGEINT) TO PUBLIC;\n"
			"create aggregate quantile_avg(val HUGEINT, q DOUBLE) returns DOUBLE\n"
			" external name \"aggr\".\"quantile_avg\";\n"
			"GRANT EXECUTE ON AGGREGATE quantile_avg(HUGEINT, DOUBLE) TO PUBLIC;\n");

	pos += snprintf(buf + pos, bufsize - pos,
			"update sys.functions set system = true where system <> true and name in ('median_avg', 'quantile_avg') and schema_id = (select id from sys.schemas where name = 'sys') and type = %d;\n", (int) F_AGGR);

	assert(pos < bufsize);

	printf("Running database upgrade commands:\n%s\n", buf);
	err = SQLstatementIntern(c, buf, "update", true, false, NULL);
	GDKfree(buf);
	return err;		/* usually MAL_SUCCEED */
}
#endif

static str
sql_update_jun2020(Client c, mvc *sql)
{
	sql_table *t;
	size_t bufsize = 32768, pos = 0;
	char *err = NULL, *buf = NULL;
	sql_schema *sys = mvc_bind_schema(sql, "sys");

	if ((buf = GDKmalloc(bufsize)) == NULL)
		throw(SQL, __func__, SQLSTATE(HY013) MAL_MALLOC_FAIL);

	/* convert old PYTHON2 and PYTHON2_MAP to PYTHON and PYTHON_MAP
	 * see also function load_func() in store.c */
	pos += snprintf(buf + pos, bufsize - pos,
			"update sys.functions set language = language - 2 where language in (8, 9);\n");

	pos += snprintf(buf + pos, bufsize - pos,
			"update sys.args set name = name || '_' || cast(number as string) where name in ('arg', 'res') and func_id in (select id from sys.functions f where f.system);\n");
	pos += snprintf(buf + pos, bufsize - pos,
			"insert into sys.dependencies values ((select id from sys.functions where name = 'ms_trunc' and schema_id = (select id from sys.schemas where name = 'sys')), (select id from sys.functions where name = 'ms_round' and schema_id = (select id from sys.schemas where name = 'sys')), (select dependency_type_id from sys.dependency_types where dependency_type_name = 'FUNCTION'));\n");

	/* 12_url */
	pos += snprintf(buf + pos, bufsize - pos,
			"drop function isaURL(url);\n"
			"CREATE function isaURL(theUrl string) RETURNS BOOL\n"
			" EXTERNAL NAME url.\"isaURL\";\n"
			"GRANT EXECUTE ON FUNCTION isaURL(string) TO PUBLIC;\n"
			"update sys.functions set system = true where system <> true and schema_id = (select id from sys.schemas where name = 'sys')"
			" and name = 'isaurl' and type = %d;\n", (int) F_FUNC);

	/* 13_date.sql */
	pos += snprintf(buf + pos, bufsize - pos,
			"drop function str_to_time(string, string);\n"
			"drop function time_to_str(time, string);\n"
			"drop function str_to_timestamp(string, string);\n"
			"drop function timestamp_to_str(timestamp, string);\n"
			"create function str_to_time(s string, format string) returns time with time zone\n"
			" external name mtime.\"str_to_time\";\n"
			"create function time_to_str(d time with time zone, format string) returns string\n"
			" external name mtime.\"time_to_str\";\n"
			"create function str_to_timestamp(s string, format string) returns timestamp with time zone\n"
			" external name mtime.\"str_to_timestamp\";\n"
			"create function timestamp_to_str(d timestamp with time zone, format string) returns string\n"
			" external name mtime.\"timestamp_to_str\";\n"
			"grant execute on function str_to_time to public;\n"
			"grant execute on function time_to_str to public;\n"
			"grant execute on function str_to_timestamp to public;\n"
			"grant execute on function timestamp_to_str to public;\n"
			"update sys.functions set system = true where system <> true and name in"
			" ('str_to_time', 'str_to_timestamp', 'time_to_str', 'timestamp_to_str')"
			" and schema_id = (select id from sys.schemas where name = 'sys') and type = %d;\n", (int) F_FUNC);

	/* 16_tracelog */
	t = mvc_bind_table(sql, sys, "tracelog");
	t->system = 0; /* make it non-system else the drop view will fail */
	pos += snprintf(buf + pos, bufsize - pos,
			"drop view sys.tracelog;\n"
			"drop function sys.tracelog();\n"
			"create function sys.tracelog()\n"
			" returns table (\n"
			"  ticks bigint, -- time in microseconds\n"
			"  stmt string  -- actual statement executed\n"
			" )\n"
			" external name sql.dump_trace;\n"
			"create view sys.tracelog as select * from sys.tracelog();\n"
			"update sys.functions set system = true where system <> true and schema_id = (select id from sys.schemas where name = 'sys')"
			" and name = 'tracelog' and type = %d;\n", (int) F_UNION);
	pos += snprintf(buf + pos, bufsize - pos,
			"update sys._tables set system = true where schema_id = (select id from sys.schemas where name = 'sys')"
			" and name = 'tracelog';\n");

	/* 17_temporal.sql */
	pos += snprintf(buf + pos, bufsize - pos,
			"drop function sys.epoch(bigint);\n"
			"drop function sys.epoch(int);\n"
			"drop function sys.epoch(timestamp);\n"
			"drop function sys.epoch(timestamp with time zone);\n"
			"create function sys.epoch(sec BIGINT) returns TIMESTAMP WITH TIME ZONE\n"
			" external name mtime.epoch;\n"
			"create function sys.epoch(sec INT) returns TIMESTAMP WITH TIME ZONE\n"
			" external name mtime.epoch;\n"
			"create function sys.epoch(ts TIMESTAMP WITH TIME ZONE) returns INT\n"
			" external name mtime.epoch;\n"
			"create function sys.date_trunc(txt string, t timestamp with time zone)\n"
			"returns timestamp with time zone\n"
			"external name sql.date_trunc;\n"
			"grant execute on function sys.date_trunc(string, timestamp with time zone) to public;\n"
			"grant execute on function sys.epoch (BIGINT) to public;\n"
			"grant execute on function sys.epoch (INT) to public;\n"
			"grant execute on function sys.epoch (TIMESTAMP WITH TIME ZONE) to public;\n"
			"update sys.functions set system = true where system <> true and name in"
			" ('epoch', 'date_trunc')"
			" and schema_id = (select id from sys.schemas where name = 'sys') and type = %d;\n", (int) F_FUNC);

	/* 22_clients */
	t = mvc_bind_table(sql, sys, "sessions");
	t->system = 0; /* make it non-system else the drop view will fail */

	pos += snprintf(buf + pos, bufsize - pos,
			"drop view sys.sessions;\n"
			"drop function sys.sessions;\n"
 			"create function sys.sessions()\n"
			"returns table(\n"
				"\"sessionid\" int,\n"
				"\"username\" string,\n"
				"\"login\" timestamp,\n"
				"\"idle\" timestamp,\n"
				"\"optimizer\" string,\n"
				"\"sessiontimeout\" int,\n"
				"\"querytimeout\" int,\n"
				"\"workerlimit\" int,\n"
				"\"memorylimit\" int)\n"
 			" external name sql.sessions;\n"
			"create view sys.sessions as select * from sys.sessions();\n");

	pos += snprintf(buf + pos, bufsize - pos,
			"grant execute on procedure sys.settimeout(bigint) to public;\n"
			"grant execute on procedure sys.settimeout(bigint,bigint) to public;\n"
			"grant execute on procedure sys.setsession(bigint) to public;\n");

	pos += snprintf(buf + pos, bufsize - pos,
			"create procedure sys.setoptimizer(\"optimizer\" string)\n"
			" external name clients.setoptimizer;\n"
			"grant execute on procedure sys.setoptimizer(string) to public;\n"
			"create procedure sys.setquerytimeout(\"query\" int)\n"
			" external name clients.setquerytimeout;\n"
			"grant execute on procedure sys.setquerytimeout(int) to public;\n"
			"create procedure sys.setsessiontimeout(\"timeout\" int)\n"
			" external name clients.setsessiontimeout;\n"
			"grant execute on procedure sys.setsessiontimeout(int) to public;\n"
			"create procedure sys.setworkerlimit(\"limit\" int)\n"
			" external name clients.setworkerlimit;\n"
			"grant execute on procedure sys.setworkerlimit(int) to public;\n"
			"create procedure sys.setmemorylimit(\"limit\" int)\n"
			" external name clients.setmemorylimit;\n"
			"grant execute on procedure sys.setmemorylimit(int) to public;\n"
			"create procedure sys.setoptimizer(\"sessionid\" int, \"optimizer\" string)\n"
			" external name clients.setoptimizer;\n"
			"create procedure sys.setquerytimeout(\"sessionid\" int, \"query\" int)\n"
			" external name clients.setquerytimeout;\n"
			"create procedure sys.setsessiontimeout(\"sessionid\" int, \"query\" int)\n"
			" external name clients.setsessiontimeout;\n"
			"create procedure sys.setworkerlimit(\"sessionid\" int, \"limit\" int)\n"
			" external name clients.setworkerlimit;\n"
			"create procedure sys.setmemorylimit(\"sessionid\" int, \"limit\" int)\n"
			" external name clients.setmemorylimit;\n"
			"create procedure sys.stopsession(\"sessionid\" int)\n"
			" external name clients.stopsession;\n");

	pos += snprintf(buf + pos, bufsize - pos,
			"create function sys.prepared_statements()\n"
			"returns table(\n"
			"\"sessionid\" int,\n"
			"\"username\" string,\n"
			"\"statementid\" int,\n"
			"\"statement\" string,\n"
			"\"created\" timestamp)\n"
			" external name sql.prepared_statements;\n"
			"grant execute on function sys.prepared_statements to public;\n"
			"create view sys.prepared_statements as select * from sys.prepared_statements();\n"
			"grant select on sys.prepared_statements to public;\n"
			"create function sys.prepared_statements_args()\n"
			"returns table(\n"
			"\"statementid\" int,\n"
			"\"type\" string,\n"
			"\"type_digits\" int,\n"
			"\"type_scale\" int,\n"
			"\"inout\" tinyint,\n"
			"\"number\" int,\n"
			"\"schema\" string,\n"
			"\"table\" string,\n"
			"\"column\" string)\n"
			" external name sql.prepared_statements_args;\n"
			"grant execute on function sys.prepared_statements_args to public;\n"
			"create view sys.prepared_statements_args as select * from sys.prepared_statements_args();\n"
			"grant select on sys.prepared_statements_args to public;\n");

	pos += snprintf(buf + pos, bufsize - pos,
			"update sys.functions set system = true where system <> true and schema_id = (select id from sys.schemas where name = 'sys')"
			" and name in ('sessions', 'prepared_statements', 'prepared_statements_args') and type = %d;\n", (int) F_UNION);
	pos += snprintf(buf + pos, bufsize - pos,
			"update sys._tables set system = true where schema_id = (select id from sys.schemas where name = 'sys')"
			" and name in ('sessions', 'prepared_statements', 'prepared_statements_args');\n");
	pos += snprintf(buf + pos, bufsize - pos,
			"update sys.functions set system = true where system <> true and schema_id = (select id from sys.schemas where name = 'sys')"
			" and name in ('setoptimizer', 'setquerytimeout', 'setsessiontimeout', 'setworkerlimit', 'setmemorylimit', 'setoptimizer', 'stopsession') and type = %d;\n", (int) F_PROC);

	/* 25_debug */
	pos += snprintf(buf + pos, bufsize - pos,
			"create procedure sys.suspend_log_flushing()\n"
			" external name sql.suspend_log_flushing;\n"
			"create procedure sys.resume_log_flushing()\n"
			" external name sql.resume_log_flushing;\n"
			"update sys.functions set system = true where system <> true and schema_id = (select id from sys.schemas where name = 'sys')"
			" and name in ('suspend_log_flushing', 'resume_log_flushing') and type = %d;\n", (int) F_PROC);

	pos += snprintf(buf + pos, bufsize - pos,
			"create function sys.debug(flag string) returns integer\n"
			" external name mdb.\"setDebug\";\n"
			"create function sys.debugflags()\n"
			" returns table(flag string, val bool)\n"
			" external name mdb.\"getDebugFlags\";\n");
	pos += snprintf(buf + pos, bufsize - pos,
			"update sys.functions set system = true where system <> true and schema_id = (select id from sys.schemas where name = 'sys')"
			" and name in ('debug') and type = %d;\n"
			"update sys.functions set system = true where system <> true and schema_id = (select id from sys.schemas where name = 'sys')"
			" and name in ('debugflags') and type = %d;\n",
			(int) F_FUNC, (int) F_UNION);

	/* 26_sysmon */
	t = mvc_bind_table(sql, sys, "queue");
	t->system = 0; /* make it non-system else the drop view will fail */

	pos += snprintf(buf + pos, bufsize - pos,
			"drop view sys.queue;\n"
			"drop function sys.queue;\n"
			"create function sys.queue()\n"
			"returns table(\n"
			"\"tag\" bigint,\n"
			"\"sessionid\" int,\n"
			"\"username\" string,\n"
			"\"started\" timestamp,\n"
			"\"status\" string,\n"
			"\"query\" string,\n"
			"\"progress\" int,\n"
			"\"maxworkers\" int,\n"
			"\"footprint\" int)\n"
			" external name sysmon.queue;\n"
			"grant execute on function sys.queue to public;\n"
			"create view sys.queue as select * from sys.queue();\n"
			"grant select on sys.queue to public;\n"

			"drop procedure sys.pause(int);\n"
			"drop procedure sys.resume(int);\n"
			"drop procedure sys.stop(int);\n"

			"grant execute on procedure sys.pause(bigint) to public;\n"
			"grant execute on procedure sys.resume(bigint) to public;\n"
			"grant execute on procedure sys.stop(bigint) to public;\n");

	pos += snprintf(buf + pos, bufsize - pos,
			"update sys.functions set system = true where system <> true and schema_id = (select id from sys.schemas where name = 'sys')"
			" and name = 'queue' and type = %d;\n", (int) F_UNION);
	pos += snprintf(buf + pos, bufsize - pos,
			"update sys._tables set system = true where schema_id = (select id from sys.schemas where name = 'sys')"
			" and name = 'queue';\n");

	/* 39_analytics.sql */
	pos += snprintf(buf + pos, bufsize - pos,
			"create window stddev_samp(val TINYINT) returns DOUBLE\n"
			" external name \"sql\".\"stdev\";\n"
			"GRANT EXECUTE ON WINDOW stddev_samp(TINYINT) TO PUBLIC;\n"
			"create window stddev_samp(val SMALLINT) returns DOUBLE"
			" external name \"sql\".\"stdev\";\n"
			"GRANT EXECUTE ON WINDOW stddev_samp(SMALLINT) TO PUBLIC;\n"
			"create window stddev_samp(val INTEGER) returns DOUBLE\n"
			" external name \"sql\".\"stdev\";\n"
			"GRANT EXECUTE ON WINDOW stddev_samp(INTEGER) TO PUBLIC;\n"
			"create window stddev_samp(val BIGINT) returns DOUBLE\n"
			" external name \"sql\".\"stdev\";\n"
			"GRANT EXECUTE ON WINDOW stddev_samp(BIGINT) TO PUBLIC;\n"
			"create window stddev_samp(val REAL) returns DOUBLE\n"
			" external name \"sql\".\"stdev\";\n"
			"GRANT EXECUTE ON WINDOW stddev_samp(REAL) TO PUBLIC;\n"
			"create window stddev_samp(val DOUBLE) returns DOUBLE\n"
			" external name \"sql\".\"stdev\";\n"
			"GRANT EXECUTE ON WINDOW stddev_samp(DOUBLE) TO PUBLIC;\n"
			"create window stddev_samp(val INTERVAL SECOND) returns DOUBLE\n"
			" external name \"sql\".\"stdev\";\n"
			"GRANT EXECUTE ON WINDOW stddev_samp(INTERVAL SECOND) TO PUBLIC;\n"
			"create window stddev_samp(val INTERVAL MONTH) returns DOUBLE\n"
			" external name \"sql\".\"stdev\";\n"
			"GRANT EXECUTE ON WINDOW stddev_samp(INTERVAL MONTH) TO PUBLIC;\n"
			"create window stddev_pop(val TINYINT) returns DOUBLE\n"
			" external name \"sql\".\"stdevp\";\n"
			"GRANT EXECUTE ON WINDOW stddev_pop(TINYINT) TO PUBLIC;\n"
			"create window stddev_pop(val SMALLINT) returns DOUBLE\n"
			" external name \"sql\".\"stdevp\";\n"
			"GRANT EXECUTE ON WINDOW stddev_pop(SMALLINT) TO PUBLIC;\n"
			"create window stddev_pop(val INTEGER) returns DOUBLE\n"
			" external name \"sql\".\"stdevp\";\n"
			"GRANT EXECUTE ON WINDOW stddev_pop(INTEGER) TO PUBLIC;\n"
			"create window stddev_pop(val BIGINT) returns DOUBLE\n"
			" external name \"sql\".\"stdevp\";\n"
			"GRANT EXECUTE ON WINDOW stddev_pop(BIGINT) TO PUBLIC;\n"
			"create window stddev_pop(val REAL) returns DOUBLE\n"
			" external name \"sql\".\"stdevp\";\n"
			"GRANT EXECUTE ON WINDOW stddev_pop(REAL) TO PUBLIC;\n"
			"create window stddev_pop(val DOUBLE) returns DOUBLE\n"
			" external name \"sql\".\"stdevp\";\n"
			"GRANT EXECUTE ON WINDOW stddev_pop(DOUBLE) TO PUBLIC;\n"
			"create window stddev_pop(val INTERVAL SECOND) returns DOUBLE\n"
			" external name \"sql\".\"stdevp\";\n"
			"GRANT EXECUTE ON WINDOW stddev_pop(INTERVAL SECOND) TO PUBLIC;\n"
			"create window stddev_pop(val INTERVAL MONTH) returns DOUBLE\n"
			" external name \"sql\".\"stdevp\";\n"
			"GRANT EXECUTE ON WINDOW stddev_pop(INTERVAL MONTH) TO PUBLIC;\n"
			"create window var_samp(val TINYINT) returns DOUBLE\n"
			" external name \"sql\".\"variance\";\n"
			"GRANT EXECUTE ON WINDOW var_samp(TINYINT) TO PUBLIC;\n"
			"create window var_samp(val SMALLINT) returns DOUBLE\n"
			" external name \"sql\".\"variance\";\n"
			"GRANT EXECUTE ON WINDOW var_samp(SMALLINT) TO PUBLIC;\n"
			"create window var_samp(val INTEGER) returns DOUBLE\n"
			" external name \"sql\".\"variance\";\n"
			"GRANT EXECUTE ON WINDOW var_samp(INTEGER) TO PUBLIC;\n"
			"create window var_samp(val BIGINT) returns DOUBLE\n"
			" external name \"sql\".\"variance\";\n"
			"GRANT EXECUTE ON WINDOW var_samp(BIGINT) TO PUBLIC;\n"
			"create window var_samp(val REAL) returns DOUBLE\n"
			" external name \"sql\".\"variance\";\n"
			"GRANT EXECUTE ON WINDOW var_samp(REAL) TO PUBLIC;\n"
			"create window var_samp(val DOUBLE) returns DOUBLE\n"
			" external name \"sql\".\"variance\";\n"
			"GRANT EXECUTE ON WINDOW var_samp(DOUBLE) TO PUBLIC;\n"
			"create window var_samp(val INTERVAL SECOND) returns DOUBLE\n"
			" external name \"sql\".\"variance\";\n"
			"GRANT EXECUTE ON WINDOW var_samp(INTERVAL SECOND) TO PUBLIC;\n"
			"create window var_samp(val INTERVAL MONTH) returns DOUBLE\n"
			" external name \"sql\".\"variance\";\n"
			"GRANT EXECUTE ON WINDOW var_samp(INTERVAL MONTH) TO PUBLIC;\n"
			"create window var_pop(val TINYINT) returns DOUBLE\n"
			" external name \"sql\".\"variancep\";\n"
			"GRANT EXECUTE ON WINDOW var_pop(TINYINT) TO PUBLIC;\n"
			"create window var_pop(val SMALLINT) returns DOUBLE\n"
			" external name \"sql\".\"variancep\";\n"
			"GRANT EXECUTE ON WINDOW var_pop(SMALLINT) TO PUBLIC;\n"
			"create window var_pop(val INTEGER) returns DOUBLE\n"
			" external name \"sql\".\"variancep\";\n"
			"GRANT EXECUTE ON WINDOW var_pop(INTEGER) TO PUBLIC;\n"
			"create window var_pop(val BIGINT) returns DOUBLE\n"
			" external name \"sql\".\"variancep\";\n"
			"GRANT EXECUTE ON WINDOW var_pop(BIGINT) TO PUBLIC;\n"
			"create window var_pop(val REAL) returns DOUBLE\n"
			" external name \"sql\".\"variancep\";\n"
			"GRANT EXECUTE ON WINDOW var_pop(REAL) TO PUBLIC;\n"
			"create window var_pop(val DOUBLE) returns DOUBLE\n"
			" external name \"sql\".\"variancep\";\n"
			"GRANT EXECUTE ON WINDOW var_pop(DOUBLE) TO PUBLIC;\n"
			"create window var_pop(val INTERVAL SECOND) returns DOUBLE\n"
			" external name \"sql\".\"variancep\";\n"
			"GRANT EXECUTE ON WINDOW var_pop(INTERVAL SECOND) TO PUBLIC;\n"
			"create window var_pop(val INTERVAL MONTH) returns DOUBLE\n"
			" external name \"sql\".\"variancep\";\n"
			"GRANT EXECUTE ON WINDOW var_pop(INTERVAL MONTH) TO PUBLIC;\n"
			"create aggregate covar_samp(e1 TINYINT, e2 TINYINT) returns DOUBLE\n"
			" external name \"aggr\".\"covariance\";\n"
			"GRANT EXECUTE ON AGGREGATE covar_samp(TINYINT, TINYINT) TO PUBLIC;\n"
			"create aggregate covar_samp(e1 SMALLINT, e2 SMALLINT) returns DOUBLE\n"
			" external name \"aggr\".\"covariance\";\n"
			"GRANT EXECUTE ON AGGREGATE covar_samp(SMALLINT, SMALLINT) TO PUBLIC;\n"
			"create aggregate covar_samp(e1 INTEGER, e2 INTEGER) returns DOUBLE\n"
			" external name \"aggr\".\"covariance\";\n"
			"GRANT EXECUTE ON AGGREGATE covar_samp(INTEGER, INTEGER) TO PUBLIC;\n"
			"create aggregate covar_samp(e1 BIGINT, e2 BIGINT) returns DOUBLE\n"
			" external name \"aggr\".\"covariance\";\n"
			"GRANT EXECUTE ON AGGREGATE covar_samp(BIGINT, BIGINT) TO PUBLIC;\n"
			"create aggregate covar_samp(e1 REAL, e2 REAL) returns DOUBLE\n"
			" external name \"aggr\".\"covariance\";\n"
			"GRANT EXECUTE ON AGGREGATE covar_samp(REAL, REAL) TO PUBLIC;\n"
			"create aggregate covar_samp(e1 DOUBLE, e2 DOUBLE) returns DOUBLE\n"
			" external name \"aggr\".\"covariance\";\n"
			"GRANT EXECUTE ON AGGREGATE covar_samp(DOUBLE, DOUBLE) TO PUBLIC;\n"
			"create aggregate covar_samp(e1 INTERVAL SECOND, e2 INTERVAL SECOND) returns DOUBLE\n"
			" external name \"aggr\".\"covariance\";\n"
			"GRANT EXECUTE ON AGGREGATE covar_samp(INTERVAL SECOND, INTERVAL SECOND) TO PUBLIC;\n"
			"create aggregate covar_samp(e1 INTERVAL MONTH, e2 INTERVAL MONTH) returns DOUBLE\n"
			" external name \"aggr\".\"covariance\";\n"
			"GRANT EXECUTE ON AGGREGATE covar_samp(INTERVAL MONTH, INTERVAL MONTH) TO PUBLIC;\n"
			"create window covar_samp(e1 TINYINT, e2 TINYINT) returns DOUBLE\n"
			" external name \"sql\".\"covariance\";\n"
			"GRANT EXECUTE ON WINDOW covar_samp(TINYINT, TINYINT) TO PUBLIC;\n"
			"create window covar_samp(e1 SMALLINT, e2 SMALLINT) returns DOUBLE\n"
			" external name \"sql\".\"covariance\";\n"
			"GRANT EXECUTE ON WINDOW covar_samp(SMALLINT, SMALLINT) TO PUBLIC;\n"
			"create window covar_samp(e1 INTEGER, e2 INTEGER) returns DOUBLE\n"
			" external name \"sql\".\"covariance\";\n"
			"GRANT EXECUTE ON WINDOW covar_samp(INTEGER, INTEGER) TO PUBLIC;\n"
			"create window covar_samp(e1 BIGINT, e2 BIGINT) returns DOUBLE\n"
			" external name \"sql\".\"covariance\";\n"
			"GRANT EXECUTE ON WINDOW covar_samp(BIGINT, BIGINT) TO PUBLIC;\n"
			"create window covar_samp(e1 REAL, e2 REAL) returns DOUBLE\n"
			" external name \"sql\".\"covariance\";\n"
			"GRANT EXECUTE ON WINDOW covar_samp(REAL, REAL) TO PUBLIC;\n"
			"create window covar_samp(e1 DOUBLE, e2 DOUBLE) returns DOUBLE\n"
			" external name \"sql\".\"covariance\";\n"
			"GRANT EXECUTE ON WINDOW covar_samp(DOUBLE, DOUBLE) TO PUBLIC;\n"
			"create window covar_samp(e1 INTERVAL SECOND, e2 INTERVAL SECOND) returns DOUBLE\n"
			" external name \"sql\".\"covariance\";\n"
			"GRANT EXECUTE ON WINDOW covar_samp(INTERVAL SECOND, INTERVAL SECOND) TO PUBLIC;\n"
			"create window covar_samp(e1 INTERVAL MONTH, e2 INTERVAL MONTH) returns DOUBLE\n"
			" external name \"sql\".\"covariance\";\n"
			"GRANT EXECUTE ON WINDOW covar_samp(INTERVAL MONTH, INTERVAL MONTH) TO PUBLIC;\n"
			"create aggregate covar_pop(e1 TINYINT, e2 TINYINT) returns DOUBLE\n"
			" external name \"aggr\".\"covariancep\";\n"
			"GRANT EXECUTE ON AGGREGATE covar_pop(TINYINT, TINYINT) TO PUBLIC;\n"
			"create aggregate covar_pop(e1 SMALLINT, e2 SMALLINT) returns DOUBLE\n"
			" external name \"aggr\".\"covariancep\";\n"
			"GRANT EXECUTE ON AGGREGATE covar_pop(SMALLINT, SMALLINT) TO PUBLIC;\n"
			"create aggregate covar_pop(e1 INTEGER, e2 INTEGER) returns DOUBLE\n"
			" external name \"aggr\".\"covariancep\";\n"
			"GRANT EXECUTE ON AGGREGATE covar_pop(INTEGER, INTEGER) TO PUBLIC;\n"
			"create aggregate covar_pop(e1 BIGINT, e2 BIGINT) returns DOUBLE\n"
			" external name \"aggr\".\"covariancep\";\n"
			"GRANT EXECUTE ON AGGREGATE covar_pop(BIGINT, BIGINT) TO PUBLIC;\n"
			"create aggregate covar_pop(e1 REAL, e2 REAL) returns DOUBLE\n"
			" external name \"aggr\".\"covariancep\";\n"
			"GRANT EXECUTE ON AGGREGATE covar_pop(REAL, REAL) TO PUBLIC;\n"
			"create aggregate covar_pop(e1 DOUBLE, e2 DOUBLE) returns DOUBLE\n"
			" external name \"aggr\".\"covariancep\";\n"
			"GRANT EXECUTE ON AGGREGATE covar_pop(DOUBLE, DOUBLE) TO PUBLIC;\n"
			"create aggregate covar_pop(e1 INTERVAL SECOND, e2 INTERVAL SECOND) returns DOUBLE\n"
			" external name \"aggr\".\"covariancep\";\n"
			"GRANT EXECUTE ON AGGREGATE covar_pop(INTERVAL SECOND, INTERVAL SECOND) TO PUBLIC;\n"
			"create aggregate covar_pop(e1 INTERVAL MONTH, e2 INTERVAL MONTH) returns DOUBLE\n"
			" external name \"aggr\".\"covariancep\";\n"
			"GRANT EXECUTE ON AGGREGATE covar_pop(INTERVAL MONTH, INTERVAL MONTH) TO PUBLIC;\n"
			"create window covar_pop(e1 TINYINT, e2 TINYINT) returns DOUBLE\n"
			" external name \"sql\".\"covariancep\";\n"
			"GRANT EXECUTE ON WINDOW covar_pop(TINYINT, TINYINT) TO PUBLIC;\n"
			"create window covar_pop(e1 SMALLINT, e2 SMALLINT) returns DOUBLE\n"
			" external name \"sql\".\"covariancep\";\n"
			"GRANT EXECUTE ON WINDOW covar_pop(SMALLINT, SMALLINT) TO PUBLIC;\n"
			"create window covar_pop(e1 INTEGER, e2 INTEGER) returns DOUBLE\n"
			" external name \"sql\".\"covariancep\";\n"
			"GRANT EXECUTE ON WINDOW covar_pop(INTEGER, INTEGER) TO PUBLIC;\n"
			"create window covar_pop(e1 BIGINT, e2 BIGINT) returns DOUBLE\n"
			" external name \"sql\".\"covariancep\";\n"
			"GRANT EXECUTE ON WINDOW covar_pop(BIGINT, BIGINT) TO PUBLIC;\n"
			"create window covar_pop(e1 REAL, e2 REAL) returns DOUBLE\n"
			" external name \"sql\".\"covariancep\";\n"
			"GRANT EXECUTE ON WINDOW covar_pop(REAL, REAL) TO PUBLIC;\n"
			"create window covar_pop(e1 DOUBLE, e2 DOUBLE) returns DOUBLE\n"
			" external name \"sql\".\"covariancep\";\n"
			"GRANT EXECUTE ON WINDOW covar_pop(DOUBLE, DOUBLE) TO PUBLIC;\n"
			"create window covar_pop(e1 INTERVAL SECOND, e2 INTERVAL SECOND) returns DOUBLE\n"
			" external name \"sql\".\"covariancep\";\n"
			"GRANT EXECUTE ON WINDOW covar_pop(INTERVAL SECOND, INTERVAL SECOND) TO PUBLIC;\n"
			"create window covar_pop(e1 INTERVAL MONTH, e2 INTERVAL MONTH) returns DOUBLE\n"
			" external name \"sql\".\"covariancep\";\n"
			"GRANT EXECUTE ON WINDOW covar_pop(INTERVAL MONTH, INTERVAL MONTH) TO PUBLIC;\n"
			"create aggregate corr(e1 INTERVAL SECOND, e2 INTERVAL SECOND) returns DOUBLE\n"
			" external name \"aggr\".\"corr\";\n"
			"GRANT EXECUTE ON AGGREGATE corr(INTERVAL SECOND, INTERVAL SECOND) TO PUBLIC;\n"
			"create aggregate corr(e1 INTERVAL MONTH, e2 INTERVAL MONTH) returns DOUBLE\n"
			" external name \"aggr\".\"corr\";\n"
			"GRANT EXECUTE ON AGGREGATE corr(INTERVAL MONTH, INTERVAL MONTH) TO PUBLIC;\n"
			"create window corr(e1 TINYINT, e2 TINYINT) returns DOUBLE\n"
			" external name \"sql\".\"corr\";\n"
			"GRANT EXECUTE ON WINDOW corr(TINYINT, TINYINT) TO PUBLIC;\n"
			"create window corr(e1 SMALLINT, e2 SMALLINT) returns DOUBLE\n"
			" external name \"sql\".\"corr\";\n"
			"GRANT EXECUTE ON WINDOW corr(SMALLINT, SMALLINT) TO PUBLIC;\n"
			"create window corr(e1 INTEGER, e2 INTEGER) returns DOUBLE\n"
			" external name \"sql\".\"corr\";\n"
			"GRANT EXECUTE ON WINDOW corr(INTEGER, INTEGER) TO PUBLIC;\n"
			"create window corr(e1 BIGINT, e2 BIGINT) returns DOUBLE\n"
			" external name \"sql\".\"corr\";\n"
			"GRANT EXECUTE ON WINDOW corr(BIGINT, BIGINT) TO PUBLIC;\n"
			"create window corr(e1 REAL, e2 REAL) returns DOUBLE\n"
			" external name \"sql\".\"corr\";\n"
			"GRANT EXECUTE ON WINDOW corr(REAL, REAL) TO PUBLIC;\n"
			"create window corr(e1 DOUBLE, e2 DOUBLE) returns DOUBLE\n"
			" external name \"sql\".\"corr\";\n"
			"GRANT EXECUTE ON WINDOW corr(DOUBLE, DOUBLE) TO PUBLIC;\n"
			"create window corr(e1 INTERVAL SECOND, e2 INTERVAL SECOND) returns DOUBLE\n"
			" external name \"sql\".\"corr\";\n"
			"GRANT EXECUTE ON WINDOW corr(INTERVAL SECOND, INTERVAL SECOND) TO PUBLIC;\n"
			"create window corr(e1 INTERVAL MONTH, e2 INTERVAL MONTH) returns DOUBLE\n"
			" external name \"sql\".\"corr\";\n"
			"GRANT EXECUTE ON WINDOW corr(INTERVAL MONTH, INTERVAL MONTH) TO PUBLIC;\n");

	pos += snprintf(buf + pos, bufsize - pos,
		"create window sys.group_concat(str STRING) returns STRING\n"
		" external name \"sql\".\"str_group_concat\";\n"
		"GRANT EXECUTE ON WINDOW sys.group_concat(STRING) TO PUBLIC;\n"
		"create window sys.group_concat(str STRING, sep STRING) returns STRING\n"
		" external name \"sql\".\"str_group_concat\";\n"
		"GRANT EXECUTE ON WINDOW sys.group_concat(STRING, STRING) TO PUBLIC;\n");

	pos += snprintf(buf + pos, bufsize - pos,
			"update sys.functions set system = true where system <> true and name in"
			" ('stddev_samp', 'stddev_pop', 'var_samp', 'var_pop', 'covar_samp', 'covar_pop', 'corr', 'group_concat')"
			" and schema_id = (select id from sys.schemas where name = 'sys') and type in (%d, %d);\n", (int) F_ANALYTIC, (int) F_AGGR);

	pos += snprintf(buf + pos, bufsize - pos,
			"DROP AGGREGATE stddev_samp(date);\n"
			"DROP AGGREGATE stddev_samp(time);\n"
			"DROP AGGREGATE stddev_samp(timestamp);\n"
			"DROP AGGREGATE stddev_pop(date);\n"
			"DROP AGGREGATE stddev_pop(time);\n"
			"DROP AGGREGATE stddev_pop(timestamp);\n"
			"DROP AGGREGATE var_samp(date);\n"
			"DROP AGGREGATE var_samp(time);\n"
			"DROP AGGREGATE var_samp(timestamp);\n"
			"DROP AGGREGATE var_pop(date);\n"
			"DROP AGGREGATE var_pop(time);\n"
			"DROP AGGREGATE var_pop(timestamp);\n");

	/* 51_sys_schema_extensions */
	pos += snprintf(buf + pos, bufsize - pos,
			"ALTER TABLE sys.keywords SET READ WRITE;\n"
			"DELETE FROM sys.keywords where keyword IN ('NOCYCLE','NOMAXVALUE','NOMINVALUE');\n"
			"insert into sys.keywords values ('ANALYZE'),('AT'),('AUTHORIZATION'),('CACHE'),('CENTURY'),('COLUMN'),('CLIENT'),"
			"('CUBE'),('CYCLE'),('DATA'),('DATE'),('DEBUG'),('DECADE'),('DEALLOCATE'),('DIAGNOSTICS'),('DISTINCT'),"
			"('DOW'),('DOY'),('EXEC'),('EXECUTE'),('EXPLAIN'),('FIRST'),('FWF'),('GROUPING'),('GROUPS'),('INCREMENT'),"
			"('INTERVAL'),('KEY'),('LANGUAGE'),('LARGE'),('LAST'),('LATERAL'),('LEVEL'),('LOADER'),('MATCH'),('MATCHED'),('MAXVALUE'),"
			"('MINVALUE'),('NAME'),('NO'),('NULLS'),('OBJECT'),('OPTIONS'),('PASSWORD'),('PLAN'),('PRECISION'),('PREP'),('PREPARE'),"
			"('QUARTER'),('RELEASE'),('REPLACE'),('ROLLUP'),('SCHEMA'),('SEED'),('SERVER'),('SESSION'),('SETS'),('SIZE'),"
			"('STATEMENT'),('TABLE'),('TEMP'),('TEMPORARY'),('TEXT'),('TIME'),('TIMESTAMP'),('TRACE'),('TYPE'),"
			"('WEEK'),('YEAR'),('ZONE');\n");
	pos += snprintf(buf + pos, bufsize - pos,
			"ALTER TABLE sys.function_languages SET READ WRITE;\n"
			"DELETE FROM sys.function_languages where language_keyword IN ('PYTHON2','PYTHON2_MAP');\n");

	/* 58_hot_snapshot */
	pos += snprintf(buf + pos, bufsize - pos,
			"create procedure sys.hot_snapshot(tarfile string)\n"
			" external name sql.hot_snapshot;\n"
			"update sys.functions set system = true where system <> true and schema_id = (select id from sys.schemas where name = 'sys')"
			" and name in ('hot_snapshot') and type = %d;\n", (int) F_PROC);

	/* 81_tracer.sql */
	pos += snprintf(buf + pos, bufsize - pos,
			"CREATE SCHEMA logging;\n"
			"CREATE PROCEDURE logging.flush()\n"
			" EXTERNAL NAME logging.flush;\n"
			"CREATE PROCEDURE logging.setcomplevel(comp_id STRING, lvl_id STRING)\n"
			" EXTERNAL NAME logging.setcomplevel;\n"
			"CREATE PROCEDURE logging.resetcomplevel(comp_id STRING)\n"
			" EXTERNAL NAME logging.resetcomplevel;\n"
			"CREATE PROCEDURE logging.setlayerlevel(layer_id STRING, lvl_id STRING)\n"
			" EXTERNAL NAME logging.setlayerlevel;\n"
			"CREATE PROCEDURE logging.resetlayerlevel(layer_id STRING)\n"
			" EXTERNAL NAME logging.resetlayerlevel;\n"
			"CREATE PROCEDURE logging.setflushlevel(lvl_id STRING)\n"
			" EXTERNAL NAME logging.setflushlevel;\n"
			"CREATE PROCEDURE logging.resetflushlevel()\n"
			" EXTERNAL NAME logging.resetflushlevel;\n"
			"CREATE PROCEDURE logging.setadapter(adapter_id STRING)\n"
			" EXTERNAL NAME logging.setadapter;\n"
			"CREATE PROCEDURE logging.resetadapter()\n"
			" EXTERNAL NAME logging.resetadapter;\n"
			"CREATE FUNCTION logging.compinfo()\n"
			"RETURNS TABLE(\n"
			" \"id\" int,\n"
			" \"component\" string,\n"
			" \"log_level\" string\n"
			")\n"
			"EXTERNAL NAME logging.compinfo;\n"
			"GRANT EXECUTE ON FUNCTION logging.compinfo TO public;\n"
			"CREATE view logging.compinfo AS SELECT * FROM logging.compinfo();\n"
			"GRANT SELECT ON logging.compinfo TO public;\n");
	pos += snprintf(buf + pos, bufsize - pos,
			"update sys.schemas set system = true where name = 'logging';\n"
			"update sys.functions set system = true where system <> true and name in"
			" ('flush', 'setcomplevel', 'resetcomplevel', 'setlayerlevel', 'resetlayerlevel', 'setflushlevel', 'resetflushlevel', 'setadapter', 'resetadapter')"
			" and schema_id = (select id from sys.schemas where name = 'logging') and type = %d;\n"
			"update sys.functions set system = true where system <> true and name in"
			" ('compinfo')"
			" and schema_id = (select id from sys.schemas where name = 'logging') and type = %d;\n"
			"update sys._tables set system = true where schema_id = (select id from sys.schemas where name = 'logging')"
			" and name = 'compinfo';\n",
			(int) F_PROC, (int) F_UNION);

	pos += snprintf(buf + pos, bufsize - pos, "commit;\n");
	assert(pos < bufsize);

	printf("Running database upgrade commands:\n%s\n", buf);
	err = SQLstatementIntern(c, buf, "update", true, false, NULL);
	if (err == MAL_SUCCEED) {
		pos = snprintf(buf, bufsize,
			       "ALTER TABLE sys.keywords SET READ ONLY;\n"
			       "ALTER TABLE sys.function_languages SET READ ONLY;\n");
		assert(pos < bufsize);
		printf("Running database upgrade commands:\n%s\n", buf);
		err = SQLstatementIntern(c, buf, "update", true, false, NULL);
	}
	GDKfree(buf);
	return err;		/* usually MAL_SUCCEED */
}

static str
sql_update_jun2020_bam(Client c, mvc *m)
{
	size_t bufsize = 10240, pos = 0;
	char *err = NULL, *buf;
	res_table *output;
	BAT *b;
	sql_schema *s = mvc_bind_schema(m, "bam");
	sql_table *t;

	if (s == NULL || !s->system)
		return NULL;	/* no system schema "bam": nothing to do */

	buf = GDKmalloc(bufsize);
	if (buf == NULL)
		throw(SQL, __func__, SQLSTATE(HY013) MAL_MALLOC_FAIL);

	s->system = 0;
	if ((t = mvc_bind_table(m, s, "files")) != NULL)
		t->system = 0;
	if ((t = mvc_bind_table(m, s, "sq")) != NULL)
		t->system = 0;
	if ((t = mvc_bind_table(m, s, "rg")) != NULL)
		t->system = 0;
	if ((t = mvc_bind_table(m, s, "pg")) != NULL)
		t->system = 0;
	if ((t = mvc_bind_table(m, s, "export")) != NULL)
		t->system = 0;

	/* check if any of the tables in the bam schema have any content */
	pos += snprintf(buf + pos, bufsize - pos,
			"select sum(count) from sys.storage('bam');\n");
	err = SQLstatementIntern(c, buf, "update", 1, 0, &output);
	if (err) {
		GDKfree(buf);
		return err;
	}
	b = BATdescriptor(output->cols[0].b);
	pos = 0;
	pos += snprintf(buf + pos, bufsize - pos,
			"update sys.schemas set system = false where name = 'bam';\n"
			"update sys._tables set system = false where schema_id in (select id from sys.schemas where name = 'bam');\n"
			"drop procedure bam.bam_loader_repos;\n"
			"drop procedure bam.bam_loader_files;\n"
			"drop procedure bam.bam_loader_file;\n"
			"drop procedure bam.bam_drop_file;\n"
			"drop function bam.bam_flag;\n"
			"drop function bam.reverse_seq;\n"
			"drop function bam.reverse_qual;\n"
			"drop function bam.seq_length;\n"
			"drop function bam.seq_char;\n"
			"drop procedure bam.sam_export;\n"
			"drop procedure bam.bam_export;\n");
	if (b) {
		if (BATcount(b) > 0 && *(lng *) Tloc(b, 0) == 0) {
			/* tables in bam schema are empty: drop them */
			pos += snprintf(buf + pos, bufsize - pos,
					"drop table bam.sq;\n"
					"drop table bam.rg;\n"
					"drop table bam.pg;\n"
					"drop table bam.export;\n"
					"drop table bam.files;\n"
					"drop schema bam;\n");
		}
		BBPunfix(b->batCacheid);
	}
	res_table_destroy(output);

	assert(pos < bufsize);

	printf("Running database upgrade commands:\n%s\n", buf);
	err = SQLstatementIntern(c, buf, "update", true, false, NULL);

	GDKfree(buf);
	return err;
}

#ifdef HAVE_HGE
static str
sql_update_jun2020_sp1_hugeint(Client c)
{
	size_t bufsize = 8192, pos = 0;
	char *buf, *err;

	if ((buf = GDKmalloc(bufsize)) == NULL)
		throw(SQL, __func__, SQLSTATE(HY013) MAL_MALLOC_FAIL);

	/* 39_analytics_hge.sql */
	pos += snprintf(buf + pos, bufsize - pos,
			"create window stddev_samp(val HUGEINT) returns DOUBLE\n"
			" external name \"sql\".\"stdev\";\n"
			"GRANT EXECUTE ON WINDOW stddev_samp(HUGEINT) TO PUBLIC;\n"
			"create window stddev_pop(val HUGEINT) returns DOUBLE\n"
			" external name \"sql\".\"stdevp\";\n"
			"GRANT EXECUTE ON WINDOW stddev_pop(HUGEINT) TO PUBLIC;\n"
			"create window var_samp(val HUGEINT) returns DOUBLE\n"
			" external name \"sql\".\"variance\";\n"
			"GRANT EXECUTE ON WINDOW var_samp(HUGEINT) TO PUBLIC;\n"
			"create aggregate covar_samp(e1 HUGEINT, e2 HUGEINT) returns DOUBLE\n"
			" external name \"aggr\".\"covariance\";\n"
			"GRANT EXECUTE ON AGGREGATE covar_samp(HUGEINT, HUGEINT) TO PUBLIC;\n"
			"create window covar_samp(e1 HUGEINT, e2 HUGEINT) returns DOUBLE\n"
			" external name \"sql\".\"covariance\";\n"
			"GRANT EXECUTE ON WINDOW covar_samp(HUGEINT, HUGEINT) TO PUBLIC;\n"
			"create window var_pop(val HUGEINT) returns DOUBLE\n"
			" external name \"sql\".\"variancep\";\n"
			"GRANT EXECUTE ON WINDOW var_pop(HUGEINT) TO PUBLIC;\n"
			"create aggregate covar_pop(e1 HUGEINT, e2 HUGEINT) returns DOUBLE\n"
			" external name \"aggr\".\"covariancep\";\n"
			"GRANT EXECUTE ON AGGREGATE covar_pop(HUGEINT, HUGEINT) TO PUBLIC;\n"
			"create window covar_pop(e1 HUGEINT, e2 HUGEINT) returns DOUBLE\n"
			" external name \"sql\".\"covariancep\";\n"
			"GRANT EXECUTE ON WINDOW covar_pop(HUGEINT, HUGEINT) TO PUBLIC;\n"
			"create window corr(e1 HUGEINT, e2 HUGEINT) returns DOUBLE\n"
			" external name \"sql\".\"corr\";\n"
			"GRANT EXECUTE ON WINDOW corr(HUGEINT, HUGEINT) TO PUBLIC;\n");

	pos += snprintf(buf + pos, bufsize - pos,
			"update sys.functions set system = true where system <> true and name in ('covar_samp', 'covar_pop') and schema_id = (select id from sys.schemas where name = 'sys') and type = %d;\n"
			"update sys.functions set system = true where system <> true and name in ('stddev_samp', 'stddev_pop', 'var_samp', 'covar_samp', 'var_pop', 'covar_pop', 'corr') and schema_id = (select id from sys.schemas where name = 'sys') and type = %d;\n",
			(int) F_AGGR, (int) F_ANALYTIC);

	assert(pos < bufsize);

	printf("Running database upgrade commands:\n%s\n", buf);
	err = SQLstatementIntern(c, buf, "update", true, false, NULL);
	GDKfree(buf);
	return err;		/* usually MAL_SUCCEED */
}
#endif

static str
sql_update_oscar_lidar(Client c)
{
	char *query =
		"drop procedure sys.lidarattach(string);\n"
		"drop procedure sys.lidarload(string);\n"
		"drop procedure sys.lidarexport(string, string, string);\n";
	printf("Running database upgrade commands:\n%s\n", query);
	return SQLstatementIntern(c, query, "update", true, false, NULL);
}

static str
sql_update_oscar(Client c, mvc *sql)
{
	size_t bufsize = 8192, pos = 0;
	char *err = NULL, *buf = GDKmalloc(bufsize);
	sql_schema *sys = mvc_bind_schema(sql, "sys");
	res_table *output;
	BAT *b;

	if (buf == NULL)
		throw(SQL, __func__, SQLSTATE(HY013) MAL_MALLOC_FAIL);

	/* if column 6 of sys.queue is named "progress" we need to update */
	pos += snprintf(buf + pos, bufsize - pos,
			"select name from sys._columns where table_id = (select id from sys._tables where name = 'queue' and schema_id = (select id from sys.schemas where name = 'sys')) and number = 6;\n");
	err = SQLstatementIntern(c, buf, "update", true, false, &output);
	if (err) {
		GDKfree(buf);
		return err;
	}
	b = BATdescriptor(output->cols[0].b);
	if (b) {
		BATiter bi = bat_iterator_nolock(b);
		if (BATcount(b) > 0 && strcmp(BUNtail(bi, 0), "progress") == 0) {
			pos = 0;

			/* the real update of sys.env() has happened
			 * in load_func, here we merely update the
			 * sys.functions table */
			pos += snprintf(buf + pos, bufsize - pos,
					"update sys.functions set"
					" mod = 'inspect',"
					" func = 'CREATE FUNCTION env() RETURNS TABLE( name varchar(1024), value varchar(2048)) EXTERNAL NAME inspect.\"getEnvironment\";'"
					" where schema_id = (select id from sys.schemas where name = 'sys')"
					" and name = 'env' and type = %d;\n",
					(int) F_UNION);

			/* 26_sysmon */
			sql_table *t;
			t = mvc_bind_table(sql, sys, "queue");
			t->system = 0; /* make it non-system else the drop view will fail */

			pos += snprintf(buf + pos, bufsize - pos,
					"drop view sys.queue;\n"
					"drop function sys.queue;\n"
					"create function sys.queue()\n"
					"returns table(\n"
					"\"tag\" bigint,\n"
					"\"sessionid\" int,\n"
					"\"username\" string,\n"
					"\"started\" timestamp,\n"
					"\"status\" string,\n"
					"\"query\" string,\n"
					"\"finished\" timestamp,\n"
					"\"workers\" int,\n"
					"\"memory\" int)\n"
					" external name sysmon.queue;\n"
					"grant execute on function sys.queue to public;\n"
					"create view sys.queue as select * from sys.queue();\n"
					"grant select on sys.queue to public;\n"
					"drop procedure sys.pause(bigint);\n"
					"drop procedure sys.resume(bigint);\n"
					"drop procedure sys.stop(bigint);\n"
					"create procedure sys.pause(tag bigint)\n"
					"external name sysmon.pause;\n"
					"grant execute on procedure sys.pause(bigint) to public;\n"
					"create procedure sys.resume(tag bigint)\n"
					"external name sysmon.resume;\n"
					"grant execute on procedure sys.resume(bigint) to public;\n"
					"create procedure sys.stop(tag bigint)\n"
					"external name sysmon.stop;\n"
					"grant execute on procedure sys.stop(bigint) to public;\n");

			pos += snprintf(buf + pos, bufsize - pos,
					"update sys.functions set system = true where schema_id = (select id from sys.schemas where name = 'sys')"
					" and name = 'queue' and type = %d;\n"
					"update sys.functions set system = true where schema_id = (select id from sys.schemas where name = 'sys')"
					" and name in ('pause', 'resume', 'stop') and type = %d;\n",
					(int) F_UNION, (int) F_PROC);
			pos += snprintf(buf + pos, bufsize - pos,
					"update sys._tables set system = true where schema_id = (select id from sys.schemas where name = 'sys')"
					" and name = 'queue';\n");

			/* scoping branch changes */
			pos += snprintf(buf + pos, bufsize - pos,
					"drop function \"sys\".\"var\"();\n"
					"create function \"sys\".\"var\"() "
					"returns table("
					"\"schema\" string, "
					"\"name\" string, "
					"\"type\" string, "
					"\"value\" string) "
					"external name \"sql\".\"sql_variables\";\n"
					"grant execute on function \"sys\".\"var\" to public;\n");

			pos += snprintf(buf + pos, bufsize - pos,
					"update sys.functions set system = true"
					" where name = 'var' and schema_id = (select id from sys.schemas where name = 'sys');\n"
					"update sys.privileges set grantor = 0 where obj_id = (select id from sys.functions where name = 'var' and schema_id = (select id from sys.schemas where name = 'sys') and type = %d);\n",
					(int) F_UNION);

			pos += snprintf(buf + pos, bufsize - pos,
					"create procedure sys.hot_snapshot(tarfile string, onserver bool)\n"
					"external name sql.hot_snapshot;\n"
					"update sys.functions set system = true where system <> true and schema_id = (select id from sys.schemas where name = 'sys')"
					" and name in ('hot_snapshot') and type = %d;\n",
					(int) F_PROC);
			/* .snapshot user */
			pos += snprintf(buf + pos, bufsize - pos,
				"create user \".snapshot\"\n"
				" with encrypted password '00000000000000000000000000000000000000000000000000000000000000000000000000000000000000000000000000000000000000000000000000000000'\n"
				" name 'Snapshot User'\n"
				" schema sys;\n"
				"grant execute on procedure sys.hot_snapshot(string) to \".snapshot\";\n"
				"grant execute on procedure sys.hot_snapshot(string, bool) to \".snapshot\";\n"
			);

			/* SQL functions without backend implementations */
			pos += snprintf(buf + pos, bufsize - pos,
					"DROP FUNCTION \"sys\".\"getcontent\"(url);\n"
					"DROP AGGREGATE \"json\".\"output\"(json);\n");

			/* Move sys.degrees,sys.radians,sys.like and sys.ilike to sql_types.c definitions (I did this at the bat_logger) Remove the obsolete entries at privileges table */
			pos += snprintf(buf + pos, bufsize - pos,
					"delete from privileges where obj_id in (select obj_id from privileges left join functions on privileges.obj_id = functions.id where functions.id is null and privileges.obj_id not in ((SELECT tables.id from tables), 0));\n");

			assert(pos < bufsize);

			printf("Running database upgrade commands:\n%s\n", buf);
			err = SQLstatementIntern(c, buf, "update", true, false, NULL);
		}
		BBPunfix(b->batCacheid);
	}
	res_table_destroy(output);
	GDKfree(buf);
	return err;		/* usually MAL_SUCCEED */
}

static str
sql_update_oct2020(Client c, mvc *sql)
{
	size_t bufsize = 4096, pos = 0;
	char *buf = NULL, *err = NULL;
	sql_schema *s = mvc_bind_schema(sql, "sys");
	sql_table *t;
	res_table *output = NULL;
	BAT *b = NULL;

	if ((buf = GDKmalloc(bufsize)) == NULL)
		throw(SQL, __func__, SQLSTATE(HY013) MAL_MALLOC_FAIL);

	/* if view sys.var_values mentions the query cache ('cache') we need
	   to update */
	pos += snprintf(buf + pos, bufsize - pos,
					"select id from sys._tables where name = 'var_values' and query like '%%''cache''%%' and schema_id = (select id from sys.schemas where name = 'sys');\n");
	err = SQLstatementIntern(c, buf, "update", true, false, &output);
	if (err) {
		GDKfree(buf);
		return err;
	}
	b = BATdescriptor(output->cols[0].b);
	if (b) {
		if (BATcount(b) > 0) {
			pos = 0;

			/* 51_sys_schema_extensions.sql */
			t = mvc_bind_table(sql, s, "var_values");
			t->system = 0;	/* make it non-system else the drop view will fail */
			pos += snprintf(buf + pos, bufsize - pos,
							"DROP VIEW sys.var_values;\n"
							"CREATE VIEW sys.var_values (var_name, value) AS\n"
							"SELECT 'current_role', current_role UNION ALL\n"
							"SELECT 'current_schema', current_schema UNION ALL\n"
							"SELECT 'current_timezone', current_timezone UNION ALL\n"
							"SELECT 'current_user', current_user UNION ALL\n"
							"SELECT 'debug', debug UNION ALL\n"
							"SELECT 'last_id', last_id UNION ALL\n"
							"SELECT 'optimizer', optimizer UNION ALL\n"
							"SELECT 'pi', pi() UNION ALL\n"
							"SELECT 'rowcnt', rowcnt;\n"
							"UPDATE sys._tables SET system = true WHERE name = 'var_values' AND schema_id = (SELECT id FROM sys.schemas WHERE name = 'sys');\n"
							"GRANT SELECT ON sys.var_values TO PUBLIC;\n");
			/* 26_sysmon.sql */
			pos += snprintf(buf + pos, bufsize - pos,
					"create function sys.user_statistics()\n"
					"returns table(\n"
						" username string,\n"
						" querycount bigint,\n"
						" totalticks bigint,\n"
						" started timestamp,\n"
						" finished timestamp,\n"
						" maxticks bigint,\n"
						" maxquery string\n"
					")\n"
					"external name sysmon.user_statistics;\n"
					"update sys.functions set system = true where system <> true and name = 'user_statistics' and schema_id = (select id from sys.schemas where name = 'sys') and type = %d;\n", (int) F_UNION);

			/* Remove entries on sys.args table without correspondents on sys.functions table */
			pos += snprintf(buf + pos, bufsize - pos,
					"delete from sys.args where id in (select args.id from sys.args left join sys.functions on args.func_id = functions.id where functions.id is null);\n");

			/* 39_analytics.sql */
			pos += snprintf(buf + pos, bufsize - pos,
					"DROP AGGREGATE stddev_samp(INTERVAL SECOND);\n"
					"DROP AGGREGATE stddev_samp(INTERVAL MONTH);\n"
					"DROP WINDOW stddev_samp(INTERVAL SECOND);\n"
					"DROP WINDOW stddev_samp(INTERVAL MONTH);\n"
					"DROP AGGREGATE stddev_pop(INTERVAL SECOND);\n"
					"DROP AGGREGATE stddev_pop(INTERVAL MONTH);\n"
					"DROP WINDOW stddev_pop(INTERVAL SECOND);\n"
					"DROP WINDOW stddev_pop(INTERVAL MONTH);\n"
					"DROP AGGREGATE var_samp(INTERVAL SECOND);\n"
					"DROP AGGREGATE var_samp(INTERVAL MONTH);\n"
					"DROP WINDOW var_samp(INTERVAL SECOND);\n"
					"DROP WINDOW var_samp(INTERVAL MONTH);\n"
					"DROP AGGREGATE var_pop(INTERVAL SECOND);\n"
					"DROP AGGREGATE var_pop(INTERVAL MONTH);\n"
					"DROP WINDOW var_pop(INTERVAL SECOND);\n"
					"DROP WINDOW var_pop(INTERVAL MONTH);\n"
					"DROP AGGREGATE covar_samp(INTERVAL SECOND,INTERVAL SECOND);\n"
					"DROP AGGREGATE covar_samp(INTERVAL MONTH,INTERVAL MONTH);\n"
					"DROP WINDOW covar_samp(INTERVAL SECOND,INTERVAL SECOND);\n"
					"DROP WINDOW covar_samp(INTERVAL MONTH,INTERVAL MONTH);\n"
					"DROP AGGREGATE covar_pop(INTERVAL SECOND,INTERVAL SECOND);\n"
					"DROP AGGREGATE covar_pop(INTERVAL MONTH,INTERVAL MONTH);\n"
					"DROP WINDOW covar_pop(INTERVAL SECOND,INTERVAL SECOND);\n"
					"DROP WINDOW covar_pop(INTERVAL MONTH,INTERVAL MONTH);\n"
					"DROP AGGREGATE corr(INTERVAL SECOND,INTERVAL SECOND);\n"
					"DROP AGGREGATE corr(INTERVAL MONTH,INTERVAL MONTH);\n"
					"DROP WINDOW corr(INTERVAL SECOND,INTERVAL SECOND);\n"
					"DROP WINDOW corr(INTERVAL MONTH,INTERVAL MONTH);\n"
					"create aggregate median(val INTERVAL DAY) returns INTERVAL DAY\n"
					" external name \"aggr\".\"median\";\n"
					"GRANT EXECUTE ON AGGREGATE median(INTERVAL DAY) TO PUBLIC;\n"
					"create aggregate quantile(val INTERVAL DAY, q DOUBLE) returns INTERVAL DAY\n"
					" external name \"aggr\".\"quantile\";\n"
					"GRANT EXECUTE ON AGGREGATE quantile(INTERVAL DAY, DOUBLE) TO PUBLIC;\n"
					"update sys.functions set system = true where system <> true and name in ('median', 'quantile') and schema_id = (select id from sys.schemas where name = 'sys') and type = %d;\n", (int) F_AGGR);

			/* 90_generator.sql */
			pos += snprintf(buf + pos, bufsize - pos,
					"create function sys.generate_series(first timestamp, \"limit\" timestamp, stepsize interval day) returns table (value timestamp)\n"
					" external name generator.series;\n"
					"update sys.functions set system = true where system <> true and name in ('generate_series') and schema_id = (select id from sys.schemas where name = 'sys') and type = %d;\n", (int) F_UNION);

			/* 51_sys_schema_extensions.sql */
			pos += snprintf(buf + pos, bufsize - pos,
					"ALTER TABLE sys.keywords SET READ WRITE;\n"
					"insert into sys.keywords values ('EPOCH');\n");

			pos += snprintf(buf + pos, bufsize - pos, "commit;\n");

			assert(pos < bufsize);
			printf("Running database upgrade commands:\n%s\n", buf);
			err = SQLstatementIntern(c, buf, "update", true, false, NULL);
			if (err != MAL_SUCCEED)
				goto bailout;

			pos = snprintf(buf, bufsize,
					"ALTER TABLE sys.keywords SET READ ONLY;\n");
			assert(pos < bufsize);
			printf("Running database upgrade commands:\n%s\n", buf);
			err = SQLstatementIntern(c, buf, "update", true, false, NULL);
			if (err != MAL_SUCCEED)
				goto bailout;
			err = sql_update_storagemodel(c, sql, true); /* because of day interval addition, we have to recreate the storagmodel views */
		}
	}

bailout:
	if (b)
		BBPunfix(b->batCacheid);
	if (output)
		res_table_destroy(output);
	GDKfree(buf);
	return err;		/* usually MAL_SUCCEED */
}

static str
sql_update_oct2020_sp1(Client c, mvc *sql)
{
	size_t bufsize = 1024, pos = 0;
	char *buf = NULL, *err = NULL;

	if (!sql_bind_func(sql, "sys", "uuid", sql_bind_localtype("int"), NULL, F_FUNC, true)) {
		sql->session->status = 0; /* if the function was not found clean the error */
		sql->errstr[0] = '\0';

		if ((buf = GDKmalloc(bufsize)) == NULL)
			throw(SQL, __func__, SQLSTATE(HY013) MAL_MALLOC_FAIL);

		/* 45_uuid.sql */
		pos += snprintf(buf + pos, bufsize - pos,
			"create function sys.uuid(d int) returns uuid\n"
			" external name uuid.\"new\";\n"
			"GRANT EXECUTE ON FUNCTION sys.uuid(int) TO PUBLIC;\n"
			"update sys.functions set system = true where system <> true and name = 'uuid' and schema_id = (select id from sys.schemas where name = 'sys') and type = %d;\n", (int) F_FUNC);

		assert(pos < bufsize);
		printf("Running database upgrade commands:\n%s\n", buf);
		err = SQLstatementIntern(c, buf, "update", true, false, NULL);
	}
	GDKfree(buf);
	return err;		/* usually MAL_SUCCEED */
}

static str
sql_update_jul2021(Client c, mvc *sql)
{
	size_t bufsize = 65536, pos = 0;
	char *buf = NULL, *err = NULL;
	res_table *output = NULL;
	BAT *b = NULL;
	sql_schema *s = mvc_bind_schema(sql, "sys");
	sql_table *t;

	if ((buf = GDKmalloc(bufsize)) == NULL)
		throw(SQL, __func__, SQLSTATE(HY013) MAL_MALLOC_FAIL);

	/* if the keyword STREAM is in the list of keywords, upgrade */
	pos += snprintf(buf + pos, bufsize - pos,
					"select keyword from sys.keywords where keyword = 'STREAM';\n");
	assert(pos < bufsize);
	if ((err = SQLstatementIntern(c, buf, "update", true, false, &output)))
		goto bailout;
	if ((b = BATdescriptor(output->cols[0].b))) {
		if (BATcount(b) == 1) {
			/* 20_vacuum.sql */
			pos += snprintf(buf + pos, bufsize - pos,
							"drop procedure sys.shrink(string, string);\n"
							"drop procedure sys.reuse(string, string);\n"
							"drop procedure sys.vacuum(string, string);\n");

			/* 22_clients.sql */
			pos += snprintf(buf + pos, bufsize - pos,
							"create function sys.current_sessionid() returns int\n"
							"external name clients.current_sessionid;\n"
							"grant execute on function sys.current_sessionid to public;\n"
							"update sys.functions set system = true where system <> true and schema_id = 2000 and name = 'current_sessionid' and type = %d;\n", (int) F_FUNC);

			/* 25_debug.sql */
			pos += snprintf(buf + pos, bufsize - pos,
							"drop procedure sys.flush_log();\n");

			pos += snprintf(buf + pos, bufsize - pos,
							"drop function sys.deltas(string);\n"
							"drop function sys.deltas(string, string);\n"
							"drop function sys.deltas(string, string, string);\n");
			pos += snprintf(buf + pos, bufsize - pos,
							"create function sys.deltas (\"schema\" string)\n"
							"returns table (\"id\" int, \"segments\" bigint, \"all\" bigint, \"inserted\" bigint, \"updates\" bigint, \"deletes\" bigint, \"level\" int)\n"
							"external name \"sql\".\"deltas\";\n"
							"create function sys.deltas (\"schema\" string, \"table\" string)\n"
							"returns table (\"id\" int, \"segments\" bigint, \"all\" bigint, \"inserted\" bigint, \"updates\" bigint, \"deletes\" bigint, \"level\" int)\n"
							"external name \"sql\".\"deltas\";\n"
							"create function sys.deltas (\"schema\" string, \"table\" string, \"column\" string)\n"
							"returns table (\"id\" int, \"segments\" bigint, \"all\" bigint, \"inserted\" bigint, \"updates\" bigint, \"deletes\" bigint, \"level\" int)\n"
							"external name \"sql\".\"deltas\";\n"
							"update sys.functions set system = true"
							" where schema_id = 2000 and name = 'deltas';\n");

			/* 26_sysmon */
			t = mvc_bind_table(sql, s, "queue");
			t->system = 0; /* make it non-system else the drop view will fail */

			pos += snprintf(buf + pos, bufsize - pos,
							"drop view sys.queue;\n"
							"drop function sys.queue;\n"
							"create function sys.queue()\n"
							"returns table(\n"
							"\"tag\" bigint,\n"
							"\"sessionid\" int,\n"
							"\"username\" string,\n"
							"\"started\" timestamp,\n"
							"\"status\" string,\n"
							"\"query\" string,\n"
							"\"finished\" timestamp,\n"
							"\"maxworkers\" int,\n"
							"\"footprint\" int\n"
							")\n"
							"external name sysmon.queue;\n"
							"grant execute on function sys.queue to public;\n"
							"create view sys.queue as select * from sys.queue();\n"
							"grant select on sys.queue to public;\n");
			pos += snprintf(buf + pos, bufsize - pos,
							"update sys.functions set system = true where system <> true and schema_id = 2000"
							" and name = 'queue' and type = %d;\n", (int) F_UNION);
			pos += snprintf(buf + pos, bufsize - pos,
							"update sys._tables set system = true where schema_id = 2000"
							" and name = 'queue';\n");

			/* fix up dependencies for function getproj4 (if it exists) */
			pos += snprintf(buf + pos, bufsize - pos,
							"delete from sys.dependencies d where d.depend_id = (select id from sys.functions where name = 'getproj4' and schema_id = 2000) and id in (select id from sys._columns where name not in ('proj4text', 'srid'));\n");

			/* 41_json.sql */
			pos += snprintf(buf + pos, bufsize - pos,
							"drop function json.isobject(string);\n"
							"drop function json.isarray(string);\n"
							"drop function json.isvalid(json);\n"
							"create function json.isvalid(js json)\n"
							"returns bool begin return true; end;\n"
							"grant execute on function json.isvalid(json) to public;\n"
							"update sys.functions set system = true"
							" where schema_id = (select id from sys.schemas where name = 'json')"
							" and name = 'isvalid';\n");

			/* 51_sys_schema_extensions, remove stream table entries and update window function description */
			pos += snprintf(buf + pos, bufsize - pos,
					"ALTER TABLE sys.keywords SET READ WRITE;\n"
					"DELETE FROM sys.keywords where keyword = 'STREAM';\n"
					"INSERT INTO sys.keywords VALUES ('BIG'), ('LITTLE'), ('NATIVE'), ('ENDIAN'), ('CURRENT_SCHEMA'), ('CURRENT_TIMEZONE'), ('IMPRINTS'), ('ORDERED'), ('PATH'), ('ROLE'), ('ROW'), ('VALUE');\n"
					"ALTER TABLE sys.table_types SET READ WRITE;\n"
					"DELETE FROM sys.table_types where table_type_id = 4;\n"
					"ALTER TABLE sys.function_types SET READ WRITE;\n"
					"UPDATE sys.function_types SET function_type_keyword = 'WINDOW' WHERE function_type_id = 6;\n");

			/* 52_describe.sql */
			pos += snprintf(buf + pos, bufsize - pos,
					"CREATE FUNCTION sys.describe_type(ctype string, digits integer, tscale integer)\n"
					"  RETURNS string\n"
					"BEGIN\n"
					"  RETURN\n"
					"    CASE ctype\n"
					"      WHEN 'bigint' THEN 'BIGINT'\n"
					"      WHEN 'blob' THEN\n"
					"        CASE digits\n"
					"          WHEN 0 THEN 'BINARY LARGE OBJECT'\n"
					"          ELSE 'BINARY LARGE OBJECT(' || digits || ')'\n"
					"        END\n"
					"      WHEN 'boolean' THEN 'BOOLEAN'\n"
					"      WHEN 'char' THEN\n"
					"        CASE digits\n"
					"          WHEN 1 THEN 'CHARACTER'\n"
					"          ELSE 'CHARACTER(' || digits || ')'\n"
					"        END\n"
					"      WHEN 'clob' THEN\n"
					"    CASE digits\n"
					"      WHEN 0 THEN 'CHARACTER LARGE OBJECT'\n"
					"      ELSE 'CHARACTER LARGE OBJECT(' || digits || ')'\n"
					"    END\n"
					"      WHEN 'date' THEN 'DATE'\n"
					"      WHEN 'day_interval' THEN 'INTERVAL DAY'\n"
					"      WHEN ctype = 'decimal' THEN\n"
					"      CASE\n"
					"      WHEN (digits = 1 AND tscale = 0) OR digits = 0 THEN 'DECIMAL'\n"
					"      WHEN tscale = 0 THEN 'DECIMAL(' || digits || ')'\n"
					"      WHEN digits = 39 THEN 'DECIMAL(' || 38 || ',' || tscale || ')'\n"
					"      WHEN digits = 19 AND (SELECT COUNT(*) = 0 FROM sys.types WHERE sqlname = 'hugeint' ) THEN 'DECIMAL(' || 18 || ',' || tscale || ')'\n"
					"      ELSE 'DECIMAL(' || digits || ',' || tscale || ')'\n"
					"    END\n"
					"      WHEN 'double' THEN\n"
					"    CASE\n"
					"      WHEN digits = 53 and tscale = 0 THEN 'DOUBLE'\n"
					"      WHEN tscale = 0 THEN 'FLOAT(' || digits || ')'\n"
					"      ELSE 'FLOAT(' || digits || ',' || tscale || ')'\n"
					"    END\n"
					"      WHEN 'geometry' THEN\n"
					"    CASE digits\n"
					"      WHEN 4 THEN 'GEOMETRY(POINT' ||\n"
					"            CASE tscale\n"
					"              WHEN 0 THEN ''\n"
					"              ELSE ',' || tscale\n"
					"            END || ')'\n"
					"      WHEN 8 THEN 'GEOMETRY(LINESTRING' ||\n"
					"            CASE tscale\n"
					"              WHEN 0 THEN ''\n"
					"              ELSE ',' || tscale\n"
					"            END || ')'\n"
					"      WHEN 16 THEN 'GEOMETRY(POLYGON' ||\n"
					"            CASE tscale\n"
					"              WHEN 0 THEN ''\n"
					"              ELSE ',' || tscale\n"
					"            END || ')'\n"
					"      WHEN 20 THEN 'GEOMETRY(MULTIPOINT' ||\n"
					"            CASE tscale\n"
					"              WHEN 0 THEN ''\n"
					"              ELSE ',' || tscale\n"
					"            END || ')'\n"
					"      WHEN 24 THEN 'GEOMETRY(MULTILINESTRING' ||\n"
					"            CASE tscale\n"
					"              WHEN 0 THEN ''\n"
					"              ELSE ',' || tscale\n"
					"            END || ')'\n"
					"      WHEN 28 THEN 'GEOMETRY(MULTIPOLYGON' ||\n"
					"            CASE tscale\n"
					"              WHEN 0 THEN ''\n"
					"              ELSE ',' || tscale\n"
					"            END || ')'\n"
					"      WHEN 32 THEN 'GEOMETRY(GEOMETRYCOLLECTION' ||\n"
					"            CASE tscale\n"
					"              WHEN 0 THEN ''\n"
					"              ELSE ',' || tscale\n"
					"            END || ')'\n"
					"      ELSE 'GEOMETRY'\n"
					"        END\n"
					"      WHEN 'hugeint' THEN 'HUGEINT'\n"
					"      WHEN 'int' THEN 'INTEGER'\n"
					"      WHEN 'month_interval' THEN\n"
					"    CASE digits\n"
					"      WHEN 1 THEN 'INTERVAL YEAR'\n"
					"      WHEN 2 THEN 'INTERVAL YEAR TO MONTH'\n"
					"      WHEN 3 THEN 'INTERVAL MONTH'\n"
					"    END\n"
					"      WHEN 'real' THEN\n"
					"    CASE\n"
					"      WHEN digits = 24 and tscale = 0 THEN 'REAL'\n"
					"      WHEN tscale = 0 THEN 'FLOAT(' || digits || ')'\n"
					"      ELSE 'FLOAT(' || digits || ',' || tscale || ')'\n"
					"    END\n"
					"      WHEN 'sec_interval' THEN\n"
					"    CASE digits\n"
					"      WHEN 4 THEN 'INTERVAL DAY'\n"
					"      WHEN 5 THEN 'INTERVAL DAY TO HOUR'\n"
					"      WHEN 6 THEN 'INTERVAL DAY TO MINUTE'\n"
					"      WHEN 7 THEN 'INTERVAL DAY TO SECOND'\n"
					"      WHEN 8 THEN 'INTERVAL HOUR'\n"
					"      WHEN 9 THEN 'INTERVAL HOUR TO MINUTE'\n"
					"      WHEN 10 THEN 'INTERVAL HOUR TO SECOND'\n"
					"      WHEN 11 THEN 'INTERVAL MINUTE'\n"
					"      WHEN 12 THEN 'INTERVAL MINUTE TO SECOND'\n"
					"      WHEN 13 THEN 'INTERVAL SECOND'\n"
					"    END\n"
					"      WHEN 'smallint' THEN 'SMALLINT'\n"
					"      WHEN 'time' THEN\n"
					"    CASE digits\n"
					"      WHEN 1 THEN 'TIME'\n"
					"      ELSE 'TIME(' || (digits - 1) || ')'\n"
					"    END\n"
					"      WHEN 'timestamp' THEN\n"
					"    CASE digits\n"
					"      WHEN 7 THEN 'TIMESTAMP'\n"
					"      ELSE 'TIMESTAMP(' || (digits - 1) || ')'\n"
					"    END\n"
					"      WHEN 'timestamptz' THEN\n"
					"    CASE digits\n"
					"      WHEN 7 THEN 'TIMESTAMP'\n"
					"      ELSE 'TIMESTAMP(' || (digits - 1) || ')'\n"
					"    END || ' WITH TIME ZONE'\n"
					"      WHEN 'timetz' THEN\n"
					"    CASE digits\n"
					"      WHEN 1 THEN 'TIME'\n"
					"      ELSE 'TIME(' || (digits - 1) || ')'\n"
					"    END || ' WITH TIME ZONE'\n"
					"      WHEN 'tinyint' THEN 'TINYINT'\n"
					"      WHEN 'varchar' THEN 'CHARACTER VARYING(' || digits || ')'\n"
					"      ELSE\n"
					"        CASE\n"
					"          WHEN lower(ctype) = ctype THEN upper(ctype)\n"
					"          ELSE '\"' || ctype || '\"'\n"
					"        END || CASE digits\n"
					"      WHEN 0 THEN ''\n"
					"          ELSE '(' || digits || CASE tscale\n"
					"        WHEN 0 THEN ''\n"
					"            ELSE ',' || tscale\n"
					"          END || ')'\n"
					"    END\n"
					"    END;\n"
					"END;\n"
					"CREATE FUNCTION sys.SQ (s STRING) RETURNS STRING BEGIN RETURN ' ''' || sys.replace(s,'''','''''') || ''' '; END;\n"
					"CREATE FUNCTION sys.DQ (s STRING) RETURNS STRING BEGIN RETURN '\"' || sys.replace(s,'\"','\"\"') || '\"'; END; --TODO: Figure out why this breaks with the space\n"
					"CREATE FUNCTION sys.FQN(s STRING, t STRING) RETURNS STRING BEGIN RETURN sys.DQ(s) || '.' || sys.DQ(t); END;\n"
					"CREATE FUNCTION sys.ALTER_TABLE(s STRING, t STRING) RETURNS STRING BEGIN RETURN 'ALTER TABLE ' || sys.FQN(s, t) || ' '; END;\n"
					"--We need pcre to implement a header guard which means adding the schema of an object explicitely to its identifier.\n"
					"CREATE FUNCTION sys.replace_first(ori STRING, pat STRING, rep STRING, flg STRING) RETURNS STRING EXTERNAL NAME \"pcre\".\"replace_first\";\n"
					"CREATE FUNCTION sys.schema_guard(sch STRING, nme STRING, stmt STRING) RETURNS STRING BEGIN\n"
					"RETURN\n"
					"    SELECT sys.replace_first(stmt, '(\\\\s*\"?' || sch ||  '\"?\\\\s*\\\\.|)\\\\s*\"?' || nme || '\"?\\\\s*', ' ' || sys.FQN(sch, nme) || ' ', 'imsx');\n"
					"END;\n"
					"CREATE VIEW sys.describe_constraints AS\n"
					"    SELECT\n"
					"        s.name sch,\n"
					"        t.name tbl,\n"
					"        kc.name col,\n"
					"        k.name con,\n"
					"        CASE WHEN k.type = 0 THEN 'PRIMARY KEY' WHEN k.type = 1 THEN 'UNIQUE' END tpe\n"
					"    FROM sys.schemas s, sys._tables t, sys.objects kc, sys.keys k\n"
					"    WHERE kc.id = k.id\n"
					"        AND k.table_id = t.id\n"
					"        AND s.id = t.schema_id\n"
					"        AND t.system = FALSE\n"
					"        AND k.type in (0, 1)\n"
					"        AND t.type IN (0, 6);\n"
					"CREATE VIEW sys.describe_indices AS\n"
					"    WITH it (id, idx) AS (VALUES (0, 'INDEX'), (4, 'IMPRINTS INDEX'), (5, 'ORDERED INDEX')) --UNIQUE INDEX wraps to INDEX.\n"
					"    SELECT\n"
					"        i.name ind,\n"
					"        s.name sch,\n"
					"        t.name tbl,\n"
					"        c.name col,\n"
					"        it.idx tpe\n"
					"    FROM\n"
					"        sys.idxs AS i LEFT JOIN sys.keys AS k ON i.name = k.name,\n"
					"        sys.objects AS kc,\n"
					"        sys._columns AS c,\n"
					"        sys.schemas s,\n"
					"        sys._tables AS t,\n"
					"        it\n"
					"    WHERE\n"
					"        i.table_id = t.id\n"
					"        AND i.id = kc.id\n"
					"        AND kc.name = c.name\n"
					"        AND t.id = c.table_id\n"
					"        AND t.schema_id = s.id\n"
					"        AND k.type IS NULL\n"
					"        AND i.type = it.id\n"
					"    ORDER BY i.name, kc.nr;\n"
					"CREATE VIEW sys.describe_column_defaults AS\n"
					"    SELECT\n"
					"        s.name sch,\n"
					"        t.name tbl,\n"
					"        c.name col,\n"
					"        c.\"default\" def\n"
					"    FROM sys.schemas s, sys.tables t, sys.columns c\n"
					"    WHERE\n"
					"        s.id = t.schema_id AND\n"
					"        t.id = c.table_id AND\n"
					"        s.name <> 'tmp' AND\n"
					"        NOT t.system AND\n"
					"        c.\"default\" IS NOT NULL;\n"
					"CREATE VIEW sys.describe_foreign_keys AS\n"
					"        WITH action_type (id, act) AS (VALUES\n"
					"            (0, 'NO ACTION'),\n"
					"            (1, 'CASCADE'),\n"
					"            (2, 'RESTRICT'),\n"
					"            (3, 'SET NULL'),\n"
					"            (4, 'SET DEFAULT'))\n"
					"        SELECT\n"
					"            fs.name fk_s,\n"
					"            fkt.name fk_t,\n"
					"            fkkc.name fk_c,\n"
					"            fkkc.nr o,\n"
					"            fkk.name fk,\n"
					"            ps.name pk_s,\n"
					"            pkt.name pk_t,\n"
					"            pkkc.name pk_c,\n"
					"            ou.act on_update,\n"
					"            od.act on_delete\n"
					"        FROM sys._tables fkt,\n"
					"            sys.objects fkkc,\n"
					"            sys.keys fkk,\n"
					"            sys._tables pkt,\n"
					"            sys.objects pkkc,\n"
					"            sys.keys pkk,\n"
					"            sys.schemas ps,\n"
					"            sys.schemas fs,\n"
					"            action_type ou,\n"
					"            action_type od\n"
					"        WHERE fkt.id = fkk.table_id\n"
					"        AND pkt.id = pkk.table_id\n"
					"        AND fkk.id = fkkc.id\n"
					"        AND pkk.id = pkkc.id\n"
					"        AND fkk.rkey = pkk.id\n"
					"        AND fkkc.nr = pkkc.nr\n"
					"        AND pkt.schema_id = ps.id\n"
					"        AND fkt.schema_id = fs.id\n"
					"        AND (fkk.\"action\" & 255)         = od.id\n"
					"        AND ((fkk.\"action\" >> 8) & 255)  = ou.id\n"
					"        ORDER BY fkk.name, fkkc.nr;\n"
					"--TODO: CRASHES when this function gets inlined into describe_tables\n"
					"CREATE FUNCTION sys.get_merge_table_partition_expressions(tid INT) RETURNS STRING\n"
					"BEGIN\n"
					"    RETURN\n"
					"        SELECT\n"
					"            CASE WHEN tp.table_id IS NOT NULL THEN    --updatable merge table\n"
					"                ' PARTITION BY ' ||\n"
					"                CASE\n"
					"                    WHEN bit_and(tp.type, 2) = 2\n"
					"                    THEN 'VALUES '\n"
					"                    ELSE 'RANGE '\n"
					"                END ||\n"
					"                CASE\n"
					"                    WHEN bit_and(tp.type, 4) = 4 --column expression\n"
					"                    THEN 'ON ' || '(' || (SELECT sys.DQ(c.name) || ')' FROM sys.columns c WHERE c.id = tp.column_id)\n"
					"                    ELSE 'USING ' || '(' || tp.expression || ')' --generic expression\n"
					"                END\n"
					"            ELSE                                    --read only partition merge table.\n"
					"                ''\n"
					"            END\n"
					"        FROM (VALUES (tid)) t(id) LEFT JOIN sys.table_partitions tp ON t.id = tp.table_id;\n"
					"END;\n"
					"--TODO: gives mergejoin errors when inlined\n"
					"CREATE FUNCTION sys.get_remote_table_expressions(s STRING, t STRING) RETURNS STRING BEGIN\n"
					"    RETURN SELECT ' ON ' || sys.SQ(uri) || ' WITH USER ' || sys.SQ(username) || ' ENCRYPTED PASSWORD ' || sys.SQ(\"hash\") FROM sys.remote_table_credentials(s ||'.' || t);\n"
					"END;\n"
					"CREATE VIEW sys.describe_tables AS\n"
					"    SELECT\n"
					"        t.id o,\n"
					"        s.name sch,\n"
					"        t.name tab,\n"
					"        ts.table_type_name typ,\n"
					"        (SELECT\n"
					"            ' (' ||\n"
					"            GROUP_CONCAT(\n"
					"                sys.DQ(c.name) || ' ' ||\n"
					"                sys.describe_type(c.type, c.type_digits, c.type_scale) ||\n"
					"                ifthenelse(c.\"null\" = 'false', ' NOT NULL', '')\n"
					"            , ', ') || ')'\n"
					"        FROM sys._columns c\n"
					"        WHERE c.table_id = t.id) col,\n"
					"        CASE\n"
					"            WHEN ts.table_type_name = 'REMOTE TABLE' THEN\n"
					"                sys.get_remote_table_expressions(s.name, t.name)\n"
					"            WHEN ts.table_type_name = 'MERGE TABLE' THEN\n"
					"                sys.get_merge_table_partition_expressions(t.id)\n"
					"            WHEN ts.table_type_name = 'VIEW' THEN\n"
					"                sys.schema_guard(s.name, t.name, t.query)\n"
					"            ELSE\n"
					"                ''\n"
					"        END opt\n"
					"    FROM sys.schemas s, sys.table_types ts, sys.tables t\n"
					"    WHERE ts.table_type_name IN ('TABLE', 'VIEW', 'MERGE TABLE', 'REMOTE TABLE', 'REPLICA TABLE')\n"
					"        AND t.system = FALSE\n"
					"        AND s.id = t.schema_id\n"
					"        AND ts.table_type_id = t.type\n"
					"        AND s.name <> 'tmp';\n"
					"CREATE VIEW sys.describe_triggers AS\n"
					"        SELECT\n"
					"            s.name sch,\n"
					"            t.name tab,\n"
					"            tr.name tri,\n"
					"            tr.statement def\n"
					"        FROM sys.schemas s, sys.tables t, sys.triggers tr\n"
					"        WHERE s.id = t.schema_id AND t.id = tr.table_id AND NOT t.system;\n"
					"CREATE VIEW sys.describe_comments AS\n"
					"        SELECT\n"
					"            o.id id,\n"
					"            o.tpe tpe,\n"
					"            o.nme fqn,\n"
					"            c.remark rem\n"
					"        FROM (\n"
					"            SELECT id, 'SCHEMA', sys.DQ(name) FROM sys.schemas\n"
					"            UNION ALL\n"
					"            SELECT t.id, CASE WHEN ts.table_type_name = 'VIEW' THEN 'VIEW' ELSE 'TABLE' END, sys.FQN(s.name, t.name)\n"
					"            FROM sys.schemas s JOIN sys.tables t ON s.id = t.schema_id JOIN sys.table_types ts ON t.type = ts.table_type_id\n"
					"            WHERE NOT s.name <> 'tmp'\n"
					"            UNION ALL\n"
					"            SELECT c.id, 'COLUMN', sys.FQN(s.name, t.name) || '.' || sys.DQ(c.name) FROM sys.columns c, sys.tables t, sys.schemas s WHERE c.table_id = t.id AND t.schema_id = s.id\n"
					"            UNION ALL\n"
					"            SELECT idx.id, 'INDEX', sys.FQN(s.name, idx.name) FROM sys.idxs idx, sys._tables t, sys.schemas s WHERE idx.table_id = t.id AND t.schema_id = s.id\n"
					"            UNION ALL\n"
					"            SELECT seq.id, 'SEQUENCE', sys.FQN(s.name, seq.name) FROM sys.sequences seq, sys.schemas s WHERE seq.schema_id = s.id\n"
					"            UNION ALL\n"
					"            SELECT f.id, ft.function_type_keyword, sys.FQN(s.name, f.name) FROM sys.functions f, sys.function_types ft, sys.schemas s WHERE f.type = ft.function_type_id AND f.schema_id = s.id\n"
					"            ) AS o(id, tpe, nme)\n"
					"            JOIN sys.comments c ON c.id = o.id;\n"
					"CREATE VIEW sys.fully_qualified_functions AS\n"
					"    WITH fqn(id, tpe, sig, num) AS\n"
					"    (\n"
					"        SELECT\n"
					"            f.id,\n"
					"            ft.function_type_keyword,\n"
					"            CASE WHEN a.type IS NULL THEN\n"
					"                s.name || '.' || f.name || '()'\n"
					"            ELSE\n"
					"                s.name || '.' || f.name || '(' || group_concat(sys.describe_type(a.type, a.type_digits, a.type_scale), ',') OVER (PARTITION BY f.id ORDER BY a.number)  || ')'\n"
					"            END,\n"
					"            a.number\n"
					"        FROM sys.schemas s, sys.function_types ft, sys.functions f LEFT JOIN sys.args a ON f.id = a.func_id\n"
					"        WHERE s.id= f.schema_id AND f.type = ft.function_type_id\n"
					"    )\n"
					"    SELECT\n"
					"        fqn1.id id,\n"
					"        fqn1.tpe tpe,\n"
					"        fqn1.sig nme\n"
					"    FROM\n"
					"        fqn fqn1 JOIN (SELECT id, max(num) FROM fqn GROUP BY id)  fqn2(id, num)\n"
					"        ON fqn1.id = fqn2.id AND (fqn1.num = fqn2.num OR fqn1.num IS NULL AND fqn2.num is NULL);\n"
					"CREATE VIEW sys.describe_privileges AS\n"
					"    SELECT\n"
					"        CASE\n"
					"            WHEN o.tpe IS NULL AND pc.privilege_code_name = 'SELECT' THEN --GLOBAL privileges: SELECT maps to COPY FROM\n"
					"                'COPY FROM'\n"
					"            WHEN o.tpe IS NULL AND pc.privilege_code_name = 'UPDATE' THEN --GLOBAL privileges: UPDATE maps to COPY INTO\n"
					"                'COPY INTO'\n"
					"            ELSE\n"
					"                o.nme\n"
					"        END o_nme,\n"
					"        CASE\n"
					"            WHEN o.tpe IS NOT NULL THEN\n"
					"                o.tpe\n"
					"            ELSE\n"
					"                'GLOBAL'\n"
					"        END o_tpe,\n"
					"        pc.privilege_code_name p_nme,\n"
					"        a.name a_nme,\n"
					"        g.name g_nme,\n"
					"        p.grantable grantable\n"
					"    FROM\n"
					"        sys.privileges p LEFT JOIN\n"
					"        (\n"
					"        SELECT t.id, s.name || '.' || t.name , 'TABLE'\n"
					"            from sys.schemas s, sys.tables t where s.id = t.schema_id\n"
					"        UNION ALL\n"
					"            SELECT c.id, s.name || '.' || t.name || '.' || c.name, 'COLUMN'\n"
					"            FROM sys.schemas s, sys.tables t, sys.columns c where s.id = t.schema_id AND t.id = c.table_id\n"
					"        UNION ALL\n"
					"            SELECT f.id, f.nme, f.tpe\n"
					"            FROM sys.fully_qualified_functions f\n"
					"        ) o(id, nme, tpe) ON o.id = p.obj_id,\n"
					"        sys.privilege_codes pc,\n"
					"        auths a, auths g\n"
					"    WHERE\n"
					"        p.privileges = pc.privilege_code_id AND\n"
					"        p.auth_id = a.id AND\n"
					"        p.grantor = g.id;\n"
					"CREATE FUNCTION sys.describe_table(schemaName string, tableName string)\n"
					"  RETURNS TABLE(name string, query string, type string, id integer, remark string)\n"
					"BEGIN\n"
					"    RETURN SELECT t.name, t.query, tt.table_type_name, t.id, c.remark\n"
					"        FROM sys.schemas s, sys.table_types tt, sys._tables t\n"
					"        LEFT OUTER JOIN sys.comments c ON t.id = c.id\n"
					"            WHERE s.name = schemaName\n"
					"            AND t.schema_id = s.id\n"
					"            AND t.name = tableName\n"
					"            AND t.type = tt.table_type_id;\n"
					"END;\n"
					"CREATE VIEW sys.describe_user_defined_types AS\n"
					"    SELECT\n"
					"        s.name sch,\n"
					"        t.sqlname sql_tpe,\n"
					"        t.systemname ext_tpe\n"
					"    FROM sys.types t JOIN sys.schemas s ON t.schema_id = s.id\n"
					"    WHERE\n"
					"        t.eclass = 18 AND\n"
					"        (\n"
					"            (s.name = 'sys' AND t.sqlname not in ('geometrya', 'mbr', 'url', 'inet', 'json', 'uuid', 'xml')) OR\n"
					"            (s.name <> 'sys')\n"
					"        );\n"
					"CREATE VIEW sys.describe_partition_tables AS\n"
					"    SELECT \n"
					"        m_sch,\n"
					"        m_tbl,\n"
					"        p_sch,\n"
					"        p_tbl,\n"
					"        CASE\n"
					"            WHEN p_raw_type IS NULL THEN 'READ ONLY'\n"
					"            WHEN (p_raw_type = 'VALUES' AND pvalues IS NULL) OR (p_raw_type = 'RANGE' AND minimum IS NULL AND maximum IS NULL AND with_nulls) THEN 'FOR NULLS'\n"
					"            ELSE p_raw_type\n"
					"        END AS tpe,\n"
					"        pvalues,\n"
					"        minimum,\n"
					"        maximum,\n"
					"        with_nulls\n"
					"    FROM \n"
					"    (WITH\n"
					"        tp(\"type\", table_id) AS\n"
					"        (SELECT CASE WHEN (table_partitions.\"type\" & 2) = 2 THEN 'VALUES' ELSE 'RANGE' END, table_partitions.table_id FROM sys.table_partitions),\n"
					"        subq(m_tid, p_mid, \"type\", m_sch, m_tbl, p_sch, p_tbl) AS\n"
					"        (SELECT m_t.id, p_m.id, m_t.\"type\", m_s.name, m_t.name, p_s.name, p_m.name\n"
					"        FROM sys.schemas m_s, sys._tables m_t, sys.dependencies d, sys.schemas p_s, sys._tables p_m\n"
					"        WHERE m_t.\"type\" IN (3, 6)\n"
					"            AND m_t.schema_id = m_s.id\n"
					"            AND m_s.name <> 'tmp'\n"
					"            AND m_t.system = FALSE\n"
					"            AND m_t.id = d.depend_id\n"
					"            AND d.id = p_m.id\n"
					"            AND p_m.schema_id = p_s.id\n"
					"        ORDER BY m_t.id, p_m.id)\n"
					"    SELECT\n"
					"        subq.m_sch,\n"
					"        subq.m_tbl,\n"
					"        subq.p_sch,\n"
					"        subq.p_tbl,\n"
					"        tp.\"type\" AS p_raw_type,\n"
					"        CASE WHEN tp.\"type\" = 'VALUES'\n"
					"            THEN (SELECT GROUP_CONCAT(vp.value, ',')FROM sys.value_partitions vp WHERE vp.table_id = subq.p_mid)\n"
					"            ELSE NULL\n"
					"        END AS pvalues,\n"
					"        CASE WHEN tp.\"type\" = 'RANGE'\n"
					"            THEN (SELECT minimum FROM sys.range_partitions rp WHERE rp.table_id = subq.p_mid)\n"
					"            ELSE NULL\n"
					"        END AS minimum,\n"
					"        CASE WHEN tp.\"type\" = 'RANGE'\n"
					"            THEN (SELECT maximum FROM sys.range_partitions rp WHERE rp.table_id = subq.p_mid)\n"
					"            ELSE NULL\n"
					"        END AS maximum,\n"
					"        CASE WHEN tp.\"type\" = 'VALUES'\n"
					"            THEN EXISTS(SELECT vp.value FROM sys.value_partitions vp WHERE vp.table_id = subq.p_mid AND vp.value IS NULL)\n"
					"            ELSE (SELECT rp.with_nulls FROM sys.range_partitions rp WHERE rp.table_id = subq.p_mid)\n"
					"        END AS with_nulls\n"
					"    FROM \n"
					"        subq LEFT OUTER JOIN tp\n"
					"        ON subq.m_tid = tp.table_id) AS tmp_pi;\n"
					"CREATE VIEW sys.describe_sequences AS\n"
					"    SELECT\n"
					"        s.name as sch,\n"
					"        seq.name as seq,\n"
					"        seq.\"start\" s,\n"
					"        get_value_for(s.name, seq.name) AS rs,\n"
					"        seq.\"minvalue\" mi,\n"
					"        seq.\"maxvalue\" ma,\n"
					"        seq.\"increment\" inc,\n"
					"        seq.\"cacheinc\" cache,\n"
					"        seq.\"cycle\" cycle\n"
					"    FROM sys.sequences seq, sys.schemas s\n"
					"    WHERE s.id = seq.schema_id\n"
					"    AND s.name <> 'tmp'\n"
					"    ORDER BY s.name, seq.name;\n"
					"CREATE VIEW sys.describe_functions AS\n"
					"    SELECT\n"
					"        f.id o,\n"
					"        s.name sch,\n"
					"        f.name fun,\n"
					"        f.func def\n"
					"    FROM sys.functions f JOIN sys.schemas s ON f.schema_id = s.id WHERE s.name <> 'tmp' AND NOT f.system;\n"
					"CREATE FUNCTION sys.describe_columns(schemaName string, tableName string)\n"
					"    RETURNS TABLE(name string, type string, digits integer, scale integer, Nulls boolean, cDefault string, number integer, sqltype string, remark string)\n"
					"BEGIN\n"
					"    RETURN SELECT c.name, c.\"type\", c.type_digits, c.type_scale, c.\"null\", c.\"default\", c.number, sys.describe_type(c.\"type\", c.type_digits, c.type_scale), com.remark\n"
					"        FROM sys._tables t, sys.schemas s, sys._columns c\n"
					"        LEFT OUTER JOIN sys.comments com ON c.id = com.id\n"
					"            WHERE c.table_id = t.id\n"
					"            AND t.name = tableName\n"
					"            AND t.schema_id = s.id\n"
					"            AND s.name = schemaName\n"
					"        ORDER BY c.number;\n"
					"END;\n"
					"CREATE FUNCTION sys.describe_function(schemaName string, functionName string)\n"
					"    RETURNS TABLE(id integer, name string, type string, language string, remark string)\n"
					"BEGIN\n"
					"    RETURN SELECT f.id, f.name, ft.function_type_keyword, fl.language_keyword, c.remark\n"
					"        FROM sys.functions f\n"
					"        JOIN sys.schemas s ON f.schema_id = s.id\n"
					"        JOIN sys.function_types ft ON f.type = ft.function_type_id\n"
					"        LEFT OUTER JOIN sys.function_languages fl ON f.language = fl.language_id\n"
					"        LEFT OUTER JOIN sys.comments c ON f.id = c.id\n"
					"        WHERE f.name=functionName AND s.name = schemaName;\n"
					"END;\n");

			/* 75_storagemodel.sql not changed but dependencies changed
			 * since sys.objects has a new column */
			pos += snprintf(buf + pos, bufsize - pos,
					"drop procedure sys.storagemodelinit();\n"
					"create procedure sys.storagemodelinit()\n"
					"begin\n"
					"    delete from sys.storagemodelinput;\n"
					"    insert into sys.storagemodelinput\n"
					"    select \"schema\", \"table\", \"column\", \"type\", typewidth, \"count\",\n"
					"        -- assume all variable size types contain distinct values\n"
					"        case when (\"unique\" or \"type\" IN ('varchar', 'char', 'clob', 'json', 'url', 'blob', 'geometry', 'geometrya'))\n"
					"            then \"count\" else 0 end,\n"
					"        case when \"count\" > 0 and heapsize >= 8192 and \"type\" in ('varchar', 'char', 'clob', 'json', 'url')\n"
					"            -- string heaps have a header of 8192\n"
					"            then cast((heapsize - 8192) / \"count\" as bigint)\n"
					"        when \"count\" > 0 and heapsize >= 32 and \"type\" in ('blob', 'geometry', 'geometrya')\n"
					"            -- binary data heaps have a header of 32\n"
					"            then cast((heapsize - 32) / \"count\" as bigint)\n"
					"        else typewidth end,\n"
					"        FALSE, case sorted when true then true else false end, \"unique\", TRUE\n"
					"      from sys.\"storage\";  -- view sys.\"storage\" excludes system tables (as those are not useful to be modeled for storagesize by application users)\n"
					"    update sys.storagemodelinput\n"
					"       set reference = TRUE\n"
					"     where (\"schema\", \"table\", \"column\") in (\n"
					"        SELECT fkschema.\"name\", fktable.\"name\", fkkeycol.\"name\"\n"
					"          FROM    sys.\"keys\" AS fkkey,\n"
					"            sys.\"objects\" AS fkkeycol,\n"
					"            sys.\"tables\" AS fktable,\n"
					"            sys.\"schemas\" AS fkschema\n"
					"        WHERE fktable.\"id\" = fkkey.\"table_id\"\n"
					"          AND fkkey.\"id\" = fkkeycol.\"id\"\n"
					"          AND fkschema.\"id\" = fktable.\"schema_id\"\n"
					"          AND fkkey.\"rkey\" > -1 );\n"
					"    update sys.storagemodelinput\n"
					"       set isacolumn = FALSE\n"
					"     where (\"schema\", \"table\", \"column\") NOT in (\n"
					"        SELECT sch.\"name\", tbl.\"name\", col.\"name\"\n"
					"          FROM sys.\"schemas\" AS sch,\n"
					"            sys.\"tables\" AS tbl,\n"
					"            sys.\"columns\" AS col\n"
					"        WHERE sch.\"id\" = tbl.\"schema_id\"\n"
					"          AND tbl.\"id\" = col.\"table_id\");\n"
					"end;\n"
					"update sys.functions set system = true where name = 'storagemodelinit' and schema_id = 2000;\n");

			/* 76_dump.sql */
			pos += snprintf(buf + pos, bufsize - pos,
					"CREATE VIEW sys.dump_create_roles AS\n"
					"    SELECT\n"
					"        'CREATE ROLE ' || sys.dq(name) || ';' stmt FROM sys.auths\n"
					"    WHERE name NOT IN (SELECT name FROM sys.db_user_info)\n"
					"    AND grantor <> 0;\n"
					"CREATE VIEW sys.dump_create_users AS\n"
					"    SELECT\n"
					"        'CREATE USER ' ||  sys.dq(ui.name) ||  ' WITH ENCRYPTED PASSWORD ' ||\n"
					"        sys.sq(sys.password_hash(ui.name)) ||\n"
					"    ' NAME ' || sys.sq(ui.fullname) ||  ' SCHEMA sys;' stmt\n"
					"    FROM sys.db_user_info ui, sys.schemas s\n"
					"    WHERE ui.default_schema = s.id\n"
					"        AND ui.name <> 'monetdb'\n"
					"        AND ui.name <> '.snapshot';\n"
					"CREATE VIEW sys.dump_create_schemas AS\n"
					"    SELECT\n"
					"        'CREATE SCHEMA ' ||  sys.dq(s.name) || ifthenelse(a.name <> 'sysadmin', ' AUTHORIZATION ' || a.name, ' ') || ';' stmt\n"
					"    FROM sys.schemas s, sys.auths a\n"
					"    WHERE s.authorization = a.id AND s.system = FALSE;\n"
					"CREATE VIEW sys.dump_add_schemas_to_users AS\n"
					"    SELECT\n"
					"        'ALTER USER ' || sys.dq(ui.name) || ' SET SCHEMA ' || sys.dq(s.name) || ';' stmt\n"
					"    FROM sys.db_user_info ui, sys.schemas s\n"
					"    WHERE ui.default_schema = s.id\n"
					"        AND ui.name <> 'monetdb'\n"
					"        AND ui.name <> '.snapshot'\n"
					"        AND s.name <> 'sys';\n"
					"CREATE VIEW sys.dump_grant_user_privileges AS\n"
					"    SELECT\n"
					"        'GRANT ' || sys.dq(a2.name) || ' ' || ifthenelse(a1.name = 'public', 'PUBLIC', sys.dq(a1.name)) || ';' stmt\n"
					"    FROM sys.auths a1, sys.auths a2, sys.user_role ur\n"
					"    WHERE a1.id = ur.login_id AND a2.id = ur.role_id;\n"
					"CREATE VIEW sys.dump_table_constraint_type AS\n"
					"    SELECT\n"
					"        'ALTER TABLE ' || sys.DQ(sch) || '.' || sys.DQ(tbl) ||\n"
					"        ' ADD CONSTRAINT ' || sys.DQ(con) || ' '||\n"
					"        tpe || ' (' || GROUP_CONCAT(sys.DQ(col), ', ') || ');' stmt\n"
					"    FROM sys.describe_constraints GROUP BY sch, tbl, con, tpe;\n"
					"CREATE VIEW sys.dump_indices AS\n"
					"    SELECT\n"
					"        'CREATE ' || tpe || ' ' ||\n"
					"        sys.DQ(ind) || ' ON ' || sys.DQ(sch) || '.' || sys.DQ(tbl) ||\n"
					"        '(' || GROUP_CONCAT(col) || ');' stmt\n"
					"    FROM sys.describe_indices GROUP BY ind, tpe, sch, tbl;\n"
					"CREATE VIEW sys.dump_column_defaults AS\n"
					"    SELECT 'ALTER TABLE ' || sys.FQN(sch, tbl) || ' ALTER COLUMN ' || sys.DQ(col) || ' SET DEFAULT ' || def || ';' stmt\n"
					"    FROM sys.describe_column_defaults;\n"
					"CREATE VIEW sys.dump_foreign_keys AS\n"
					"    SELECT\n"
					"        'ALTER TABLE ' || sys.DQ(fk_s) || '.'|| sys.DQ(fk_t) || ' ADD CONSTRAINT ' || sys.DQ(fk) || ' ' ||\n"
					"        'FOREIGN KEY(' || GROUP_CONCAT(sys.DQ(fk_c), ',') ||') ' ||\n"
					"        'REFERENCES ' || sys.DQ(pk_s) || '.' || sys.DQ(pk_t) || '(' || GROUP_CONCAT(sys.DQ(pk_c), ',') || ') ' ||\n"
					"        'ON DELETE ' || on_delete || ' ON UPDATE ' || on_update ||\n"
					"        ';' stmt\n"
					"    FROM sys.describe_foreign_keys GROUP BY fk_s, fk_t, pk_s, pk_t, fk, on_delete, on_update;\n"
					"CREATE VIEW sys.dump_partition_tables AS\n"
					"    SELECT\n"
					"        sys.ALTER_TABLE(m_sch, m_tbl) || ' ADD TABLE ' || sys.FQN(p_sch, p_tbl) ||\n"
					"        CASE \n"
					"            WHEN tpe = 'VALUES' THEN ' AS PARTITION IN (' || pvalues || ')'\n"
					"            WHEN tpe = 'RANGE' THEN ' AS PARTITION FROM ' || ifthenelse(minimum IS NOT NULL, sys.SQ(minimum), 'RANGE MINVALUE') || ' TO ' || ifthenelse(maximum IS NOT NULL, sys.SQ(maximum), 'RANGE MAXVALUE')\n"
					"            WHEN tpe = 'FOR NULLS' THEN ' AS PARTITION FOR NULL VALUES'\n"
					"            ELSE '' --'READ ONLY'\n"
					"        END ||\n"
					"        CASE WHEN tpe in ('VALUES', 'RANGE') AND with_nulls THEN ' WITH NULL VALUES' ELSE '' END ||\n"
					"        ';' stmt\n"
					"    FROM sys.describe_partition_tables;\n"
					"CREATE VIEW sys.dump_sequences AS\n"
					"    SELECT\n"
					"        'CREATE SEQUENCE ' || sys.FQN(sch, seq) || ' AS BIGINT ' ||\n"
					"        CASE WHEN \"s\" <> 0 THEN 'START WITH ' || \"rs\" ELSE '' END ||\n"
					"        CASE WHEN \"inc\" <> 1 THEN ' INCREMENT BY ' || \"inc\" ELSE '' END ||\n"
					"        CASE WHEN \"mi\" <> 0 THEN ' MINVALUE ' || \"mi\" ELSE '' END ||\n"
					"        CASE WHEN \"ma\" <> 0 THEN ' MAXVALUE ' || \"ma\" ELSE '' END ||\n"
					"        CASE WHEN \"cache\" <> 1 THEN ' CACHE ' || \"cache\" ELSE '' END ||\n"
					"        CASE WHEN \"cycle\" THEN ' CYCLE' ELSE '' END || ';' stmt\n"
					"    FROM sys.describe_sequences;\n"
					"CREATE VIEW sys.dump_start_sequences AS\n"
					"    SELECT\n"
					"        'UPDATE sys.sequences seq SET start = ' || s  ||\n"
					"        ' WHERE name = ' || sys.SQ(seq) ||\n"
					"        ' AND schema_id = (SELECT s.id FROM sys.schemas s WHERE s.name = ' || sys.SQ(sch) || ');' stmt\n"
					"    FROM sys.describe_sequences;\n"
					"CREATE VIEW sys.dump_functions AS\n"
					"    SELECT f.o o, sys.schema_guard(f.sch, f.fun, f.def) stmt FROM sys.describe_functions f;\n"
					"CREATE VIEW sys.dump_tables AS\n"
					"    SELECT\n"
					"        t.o o,\n"
					"        CASE\n"
					"            WHEN t.typ <> 'VIEW' THEN\n"
					"                'CREATE ' || t.typ || ' ' || sys.FQN(t.sch, t.tab) || t.col || t.opt || ';'\n"
					"            ELSE\n"
					"                t.opt\n"
					"        END stmt\n"
					"    FROM sys.describe_tables t;\n"
					"CREATE VIEW sys.dump_triggers AS\n"
					"    SELECT sys.schema_guard(sch, tab, def) stmt FROM sys.describe_triggers;\n"
					"CREATE VIEW sys.dump_comments AS\n"
					"    SELECT 'COMMENT ON ' || c.tpe || ' ' || c.fqn || ' IS ' || sys.SQ(c.rem) || ';' stmt FROM sys.describe_comments c;\n"
					"CREATE VIEW sys.dump_user_defined_types AS\n"
					"        SELECT 'CREATE TYPE ' || sys.FQN(sch, sql_tpe) || ' EXTERNAL NAME ' || sys.DQ(ext_tpe) || ';' stmt FROM sys.describe_user_defined_types;\n"
					"CREATE VIEW sys.dump_privileges AS\n"
					"    SELECT\n"
					"        'INSERT INTO sys.privileges VALUES (' ||\n"
					"            CASE\n"
					"                WHEN dp.o_tpe = 'GLOBAL' THEN\n"
					"                    '0,'\n"
					"                WHEN dp.o_tpe = 'TABLE' THEN\n"
					"                    '(SELECT t.id FROM sys.schemas s, sys.tables t WHERE s.id = t.schema_id' ||\n"
					"                        ' AND s.name || ''.'' || t.name =' || sys.SQ(dp.o_nme) || '),'\n"
					"                WHEN dp.o_tpe = 'COLUMN' THEN\n"
					"                    '(SELECT c.id FROM sys.schemas s, sys.tables t, sys.columns c WHERE s.id = t.schema_id AND t.id = c.table_id' ||\n"
					"                        ' AND s.name || ''.'' || t.name || ''.'' || c.name =' || sys.SQ(dp.o_nme) || '),'\n"
					"                ELSE -- FUNCTION-LIKE\n"
					"                    '(SELECT fqn.id FROM sys.fully_qualified_functions fqn WHERE' ||\n"
					"                        ' fqn.nme = ' || sys.SQ(dp.o_nme) || ' AND fqn.tpe = ' || sys.SQ(dp.o_tpe) || '),'\n"
					"            END ||\n"
					"            '(SELECT id FROM sys.auths a WHERE a.name = ' || sys.SQ(dp.a_nme) || '),' ||\n"
					"            '(SELECT pc.privilege_code_id FROM sys.privilege_codes pc WHERE pc.privilege_code_name = ' || sys.SQ(p_nme) || '),'\n"
					"            '(SELECT id FROM sys.auths g WHERE g.name = ' || sys.SQ(dp.g_nme) || '),' ||\n"
					"            dp.grantable ||\n"
					"        ');' stmt\n"
					"    FROM sys.describe_privileges dp;\n"
					"CREATE PROCEDURE sys.EVAL(stmt STRING) EXTERNAL NAME sql.eval;\n"
					"CREATE FUNCTION sys.esc(s STRING) RETURNS STRING BEGIN RETURN '\"' || sys.replace(sys.replace(sys.replace(s,E'\\\\', E'\\\\\\\\'), E'\\n', E'\\\\n'), '\"', E'\\\\\"') || '\"'; END;\n"
					"CREATE FUNCTION sys.prepare_esc(s STRING, t STRING) RETURNS STRING\n"
					"BEGIN\n"
					"    RETURN\n"
					"        CASE\n"
					"            WHEN (t = 'varchar' OR t ='char' OR t = 'clob' OR t = 'json' OR t = 'geometry' OR t = 'url') THEN\n"
					"                'CASE WHEN ' || sys.DQ(s) || ' IS NULL THEN ''null'' ELSE ' || 'sys.esc(' || sys.DQ(s) || ')' || ' END'\n"
					"            ELSE\n"
					"                'CASE WHEN ' || sys.DQ(s) || ' IS NULL THEN ''null'' ELSE CAST(' || sys.DQ(s) || ' AS STRING) END'\n"
					"        END;\n"
					"END;\n"
					"CREATE TABLE sys.dump_statements(o INT, s STRING);\n"
					"CREATE PROCEDURE sys._dump_table_data(sch STRING, tbl STRING) BEGIN\n"
					"    DECLARE k INT;\n"
					"    SET k = (SELECT MIN(c.id) FROM sys.columns c, sys.tables t WHERE c.table_id = t.id AND t.name = tbl);\n"
					"    IF k IS NOT NULL THEN\n"
					"        DECLARE cname STRING;\n"
					"        DECLARE ctype STRING;\n"
					"        SET cname = (SELECT c.name FROM sys.columns c WHERE c.id = k);\n"
					"        SET ctype = (SELECT c.type FROM sys.columns c WHERE c.id = k);\n"
					"        DECLARE COPY_INTO_STMT STRING;\n"
					"        DECLARE _cnt INT;\n"
					"        SET _cnt = (SELECT MIN(s.count) FROM sys.storage() s WHERE s.schema = sch AND s.table = tbl);\n"
					"        IF _cnt > 0 THEN\n"
					"            SET COPY_INTO_STMT = 'COPY ' || _cnt ||  ' RECORDS INTO ' || sys.FQN(sch, tbl) || '(' || sys.DQ(cname);\n"
					"            DECLARE SELECT_DATA_STMT STRING;\n"
					"            SET SELECT_DATA_STMT = 'SELECT  (SELECT COUNT(*) FROM sys.dump_statements) + RANK() OVER(), ' || sys.prepare_esc(cname, ctype);\n"
					"            DECLARE M INT;\n"
					"            SET M = (SELECT MAX(c.id) FROM sys.columns c, sys.tables t WHERE c.table_id = t.id AND t.name = tbl);\n"
					"            WHILE (k < M) DO\n"
					"                SET k = (SELECT MIN(c.id) FROM sys.columns c, sys.tables t WHERE c.table_id = t.id AND t.name = tbl AND c.id > k);\n"
					"                SET cname = (SELECT c.name FROM sys.columns c WHERE c.id = k);\n"
					"                SET ctype = (SELECT c.type FROM sys.columns c WHERE c.id = k);\n"
					"                SET COPY_INTO_STMT = (COPY_INTO_STMT || ', ' || sys.DQ(cname));\n"
					"                SET SELECT_DATA_STMT = SELECT_DATA_STMT || '|| ''|'' || ' || sys.prepare_esc(cname, ctype);\n"
					"            END WHILE;\n"
					"            SET COPY_INTO_STMT = (COPY_INTO_STMT || ') FROM STDIN USING DELIMITERS ''|'',E''\\\\n'',''\"'';');\n"
					"            SET SELECT_DATA_STMT =  SELECT_DATA_STMT || ' FROM ' || sys.FQN(sch, tbl);\n"
					"            insert into sys.dump_statements VALUES ( (SELECT COUNT(*) FROM sys.dump_statements) + 1, COPY_INTO_STMT);\n"
					"            CALL sys.EVAL('INSERT INTO sys.dump_statements ' || SELECT_DATA_STMT || ';');\n"
					"        END IF;\n"
					"    END IF;\n"
					"END;\n"
					"CREATE PROCEDURE sys.dump_table_data() BEGIN\n"
					"    DECLARE i INT;\n"
					"    SET i = (SELECT MIN(t.id) FROM sys.tables t, sys.table_types ts WHERE t.type = ts.table_type_id AND ts.table_type_name = 'TABLE' AND NOT t.system);\n"
					"    IF i IS NOT NULL THEN\n"
					"        DECLARE M INT;\n"
					"        SET M = (SELECT MAX(t.id) FROM sys.tables t, sys.table_types ts WHERE t.type = ts.table_type_id AND ts.table_type_name = 'TABLE' AND NOT t.system);\n"
					"        DECLARE sch STRING;\n"
					"        DECLARE tbl STRING;\n"
					"        WHILE i < M DO\n"
					"            set sch = (SELECT s.name FROM sys.tables t, sys.schemas s WHERE s.id = t.schema_id AND t.id = i);\n"
					"            set tbl = (SELECT t.name FROM sys.tables t, sys.schemas s WHERE s.id = t.schema_id AND t.id = i);\n"
					"            CALL sys._dump_table_data(sch, tbl);\n"
					"            SET i = (SELECT MIN(t.id) FROM sys.tables t, sys.table_types ts WHERE t.type = ts.table_type_id AND ts.table_type_name = 'TABLE' AND NOT t.system AND t.id > i);\n"
					"        END WHILE;\n"
					"        set sch = (SELECT s.name FROM sys.tables t, sys.schemas s WHERE s.id = t.schema_id AND t.id = i);\n"
					"        set tbl = (SELECT t.name FROM sys.tables t, sys.schemas s WHERE s.id = t.schema_id AND t.id = i);\n"
					"        CALL sys._dump_table_data(sch, tbl);\n"
					"    END IF;\n"
					"END;\n"
					"CREATE FUNCTION sys.dump_database(describe BOOLEAN) RETURNS TABLE(o int, stmt STRING)\n"
					"BEGIN\n"
					"    SET SCHEMA sys;\n"
					"    TRUNCATE sys.dump_statements;\n"
					"    INSERT INTO sys.dump_statements VALUES (1, 'START TRANSACTION;');\n"
					"    INSERT INTO sys.dump_statements VALUES ( (SELECT COUNT(*) FROM sys.dump_statements) + 1, 'SET SCHEMA \"sys\";');\n"
					"    INSERT INTO sys.dump_statements SELECT  (SELECT COUNT(*) FROM sys.dump_statements) + RANK() OVER(), stmt FROM sys.dump_create_roles;\n"
					"    INSERT INTO sys.dump_statements SELECT  (SELECT COUNT(*) FROM sys.dump_statements) + RANK() OVER(), stmt FROM sys.dump_create_users;\n"
					"    INSERT INTO sys.dump_statements SELECT  (SELECT COUNT(*) FROM sys.dump_statements) + RANK() OVER(), stmt FROM sys.dump_create_schemas;\n"
					"    INSERT INTO sys.dump_statements SELECT  (SELECT COUNT(*) FROM sys.dump_statements) + RANK() OVER(), stmt FROM sys.dump_user_defined_types;\n"
					"    INSERT INTO sys.dump_statements SELECT  (SELECT COUNT(*) FROM sys.dump_statements) + RANK() OVER(), stmt FROM sys.dump_add_schemas_to_users;\n"
					"    INSERT INTO sys.dump_statements SELECT  (SELECT COUNT(*) FROM sys.dump_statements) + RANK() OVER(), stmt FROM sys.dump_grant_user_privileges;\n"
					"    INSERT INTO sys.dump_statements SELECT  (SELECT COUNT(*) FROM sys.dump_statements) + RANK() OVER(), stmt FROM sys.dump_sequences;\n"
					"    INSERT INTO sys.dump_statements SELECT  (SELECT COUNT(*) FROM sys.dump_statements) + RANK() OVER(), stmt FROM sys.dump_start_sequences;\n"
					"    --functions and table-likes can be interdependent. They should be inserted in the order of their catalogue id.\n"
					"    INSERT INTO sys.dump_statements SELECT  (SELECT COUNT(*) FROM sys.dump_statements) + RANK() OVER(ORDER BY stmts.o), stmts.s\n"
					"    FROM (\n"
					"            SELECT * FROM sys.dump_functions f\n"
					"            UNION\n"
					"            SELECT * FROM sys.dump_tables t\n"
					"        ) AS stmts(o, s);\n"
					"    INSERT INTO sys.dump_statements SELECT  (SELECT COUNT(*) FROM sys.dump_statements) + RANK() OVER(), stmt FROM sys.dump_column_defaults;\n"
					"    INSERT INTO sys.dump_statements SELECT  (SELECT COUNT(*) FROM sys.dump_statements) + RANK() OVER(), stmt FROM sys.dump_table_constraint_type;\n"
					"    INSERT INTO sys.dump_statements SELECT  (SELECT COUNT(*) FROM sys.dump_statements) + RANK() OVER(), stmt FROM sys.dump_indices;\n"
					"    INSERT INTO sys.dump_statements SELECT  (SELECT COUNT(*) FROM sys.dump_statements) + RANK() OVER(), stmt FROM sys.dump_foreign_keys;\n"
					"    INSERT INTO sys.dump_statements SELECT  (SELECT COUNT(*) FROM sys.dump_statements) + RANK() OVER(), stmt FROM sys.dump_partition_tables;\n"
					"    INSERT INTO sys.dump_statements SELECT  (SELECT COUNT(*) FROM sys.dump_statements) + RANK() OVER(), stmt FROM sys.dump_triggers;\n"
					"    INSERT INTO sys.dump_statements SELECT  (SELECT COUNT(*) FROM sys.dump_statements) + RANK() OVER(), stmt FROM sys.dump_comments;\n"
					"    --We are dumping ALL privileges so we need to erase existing privileges on the receiving side;\n"
					"    INSERT INTO sys.dump_statements VALUES ( (SELECT COUNT(*) FROM sys.dump_statements) + 1, 'TRUNCATE sys.privileges;');\n"
					"    INSERT INTO sys.dump_statements SELECT  (SELECT COUNT(*) FROM sys.dump_statements) + RANK() OVER(), stmt FROM sys.dump_privileges;\n"
					"    IF NOT DESCRIBE THEN\n"
					"        CALL sys.dump_table_data();\n"
					"    END IF;\n"
					"    INSERT INTO sys.dump_statements VALUES ( (SELECT COUNT(*) FROM sys.dump_statements) + 1, 'COMMIT;');\n"
					"    RETURN sys.dump_statements;\n"
					"END;\n");

			// Set the system flag for the new dump and describe SQL objects.
			pos += snprintf(buf + pos, bufsize - pos,
					"UPDATE sys.functions SET system = true WHERE\n"
					"    system <> true AND\n"
					"    schema_id = 2000 AND\n"
					"    type = %d AND\n"
					"    name in (\n"
					"        'describe_columns',\n"
					"        'describe_function',\n"
					"        'describe_table',\n"
					"        'dump_database'\n"
					"    );\n",
					F_UNION);
			pos += snprintf(buf + pos, bufsize - pos,
					"UPDATE sys.functions SET system = true WHERE\n"
					"    system <> true AND\n"
					"    schema_id = 2000 AND\n"
					"    type = %d AND\n"
					"    name in (\n"
					"        'alter_table',\n"
					"        'describe_type',\n"
					"        'dq',\n"
					"        'esc',\n"
					"        'fqn',\n"
					"        'get_merge_table_partition_expressions',\n"
					"        'get_remote_table_expressions',\n"
					"        'prepare_esc',\n"
					"        'replace_first',\n"
					"        'schema_guard',\n"
					"        'sq'\n"
					"    );\n",
					F_FUNC);
			pos += snprintf(buf + pos, bufsize - pos,
					"UPDATE sys.functions SET system = true WHERE\n"
					"    system <> true AND\n"
					"    schema_id = 2000 AND\n"
					"    type = %d AND\n"
					"    name in (\n"
					"        '_dump_table_data',\n"
					"        'dump_table_data',\n"
					"        'eval'\n"
					"    );\n",
					F_PROC);
			pos += snprintf(buf + pos, bufsize - pos,
					"UPDATE sys._tables SET system = true WHERE\n"
					"    system <> true AND\n"
					"    schema_id = 2000 AND\n"
					"    type = %d AND\n"
					"    name = 'dump_statements';\n",
					(int) tt_table);
			pos += snprintf(buf + pos, bufsize - pos,
					"UPDATE sys._tables SET system = true WHERE\n"
					"    system <> true AND\n"
					"    schema_id = 2000 AND\n"
					"    type = %d AND\n"
					"    name in (\n"
					"        'describe_column_defaults',\n"
					"        'describe_comments',\n"
					"        'describe_constraints',\n"
					"        'describe_foreign_keys',\n"
					"        'describe_functions',\n"
					"        'describe_indices',\n"
					"        'describe_partition_tables',\n"
					"        'describe_privileges',\n"
					"        'describe_sequences',\n"
					"        'describe_tables',\n"
					"        'describe_triggers',\n"
					"        'describe_user_defined_types',\n"
					"        'dump_add_schemas_to_users',\n"
					"        'dump_column_defaults',\n"
					"        'dump_comments',\n"
					"        'dump_create_roles',\n"
					"        'dump_create_schemas',\n"
					"        'dump_create_users',\n"
					"        'dump_foreign_keys',\n"
					"        'dump_functions',\n"
					"        'dump_grant_user_privileges',\n"
					"        'dump_indices',\n"
					"        'dump_partition_tables',\n"
					"        'dump_privileges',\n"
					"        'dump_sequences',\n"
					"        'dump_start_sequences',\n"
					"        'dump_statements',\n"
					"        'dump_table_constraint_type',\n"
					"        'dump_tables',\n"
					"        'dump_triggers',\n"
					"        'dump_user_defined_types',\n"
					"        'fully_qualified_functions'\n"
					"    );\n",
					(int) tt_view);

			/* scoping2 branch changes, the 'users' view has to be re-created because of the 'schema_path' addition on 'db_user_info' table
			   However 'dependency_schemas_on_users' has a dependency on 'users', so it has to be re-created as well */
			t = mvc_bind_table(sql, s, "users");
			t->system = 0;	/* make it non-system else the drop view will fail */
			t = mvc_bind_table(sql, s, "dependency_schemas_on_users");
			t->system = 0;	/* make it non-system else the drop view will fail */
			pos += snprintf(buf + pos, bufsize - pos,
					"DROP VIEW sys.dependency_schemas_on_users;\n"
					"DROP VIEW sys.users;\n"

					"ALTER TABLE sys.db_user_info ADD COLUMN schema_path CLOB;\n"
					"UPDATE sys.db_user_info SET schema_path = '\"sys\"';\n"

					"CREATE VIEW sys.users AS\n"
					"SELECT u.\"name\" AS \"name\", ui.\"fullname\", ui.\"default_schema\", ui.\"schema_path\"\n"
					" FROM sys.db_users() AS u\n"
					" LEFT JOIN \"sys\".\"db_user_info\" AS ui ON u.\"name\" = ui.\"name\";\n"
					"CREATE VIEW sys.dependency_schemas_on_users AS\n"
					" SELECT s.id AS schema_id, s.name AS schema_name, u.name AS user_name, CAST(6 AS smallint) AS depend_type\n"
					" FROM sys.users AS u, sys.schemas AS s\n"
					" WHERE u.default_schema = s.id\n"
					" ORDER BY s.name, u.name;\n"
					"GRANT SELECT ON sys.dependency_schemas_on_users TO PUBLIC;\n"
					"update sys._tables set system = true where system <> true and name in ('users','dependency_schemas_on_users')"
					" and schema_id = 2000 and type = %d;\n", (int) tt_view);

			pos += snprintf(buf + pos, bufsize - pos, "commit;\n");

			assert(pos < bufsize);
			printf("Running database upgrade commands:\n%s\n", buf);
			if ((err = SQLstatementIntern(c, buf, "update", true, false, NULL)) != MAL_SUCCEED)
				goto bailout;

			pos = snprintf(buf, bufsize,
					"ALTER TABLE sys.keywords SET READ ONLY;\n"
					"ALTER TABLE sys.table_types SET READ ONLY;\n"
					"ALTER TABLE sys.function_types SET READ ONLY;\n");
			assert(pos < bufsize);
			printf("Running database upgrade commands:\n%s\n", buf);
			err = SQLstatementIntern(c, buf, "update", true, false, NULL);
		}
	}

bailout:
	if (b)
		BBPunfix(b->batCacheid);
	if (output)
		res_table_destroy(output);
	GDKfree(buf);
	return err;		/* usually MAL_SUCCEED */
}

/* upgrades after Jul2021_3 build */
static str
sql_update_jul2021_5(Client c, mvc *sql)
{
	size_t bufsize = 65536, pos = 0;
	char *buf = NULL, *err = NULL;
	res_table *output = NULL;
	sql_schema *s = mvc_bind_schema(sql, "sys");
	sql_table *t;

	if ((buf = GDKmalloc(bufsize)) == NULL)
		throw(SQL, __func__, SQLSTATE(HY013) MAL_MALLOC_FAIL);

	/* if the string 'partition of merge table' is not in the sys.ids
	 * query, upgrade */
	pos += snprintf(buf + pos, bufsize - pos,
					"select query from sys._tables where name = 'ids' and schema_id = 2000 and query like '%%partition of merge table%%';\n");
	assert(pos < bufsize);
	if ((err = SQLstatementIntern(c, buf, "update", true, false, &output)) == NULL) {
		BAT *b;
		if ((b = BATdescriptor(output->cols[0].b))) {
			if (BATcount(b) == 0) {
				/* 21_dependency_views.sql */
				t = mvc_bind_table(sql, s, "ids");
				t->system = 0;	/* make it non-system else the drop view will fail */
				t = mvc_bind_table(sql, s, "dependencies_vw");
				t->system = 0;	/* make it non-system else the drop view will fail */
				pos += snprintf(buf + pos, bufsize - pos,
								"drop view sys.dependencies_vw;\n"
								"drop view sys.ids;\n");
				pos += snprintf(buf + pos, bufsize - pos,
								"CREATE VIEW sys.ids (id, name, schema_id, table_id, table_name, obj_type, sys_table) AS\n"
								"SELECT id, name, cast(null as int) as schema_id, cast(null as int) as table_id, cast(null as varchar(124)) as table_name, 'author' AS obj_type, 'sys.auths' AS sys_table FROM sys.auths UNION ALL\n"
								"SELECT id, name, cast(null as int) as schema_id, cast(null as int) as table_id, cast(null as varchar(124)) as table_name, 'schema', 'sys.schemas' FROM sys.schemas UNION ALL\n"
								"SELECT id, name, schema_id, id as table_id, name as table_name, case when type = 1 then 'view' else 'table' end, 'sys._tables' FROM sys._tables UNION ALL\n"
								"SELECT id, name, schema_id, id as table_id, name as table_name, case when type = 1 then 'view' else 'table' end, 'tmp._tables' FROM tmp._tables UNION ALL\n"
								"SELECT c.id, c.name, t.schema_id, c.table_id, t.name as table_name, 'column', 'sys._columns' FROM sys._columns c JOIN sys._tables t ON c.table_id = t.id UNION ALL\n"
								"SELECT c.id, c.name, t.schema_id, c.table_id, t.name as table_name, 'column', 'tmp._columns' FROM tmp._columns c JOIN tmp._tables t ON c.table_id = t.id UNION ALL\n"
								"SELECT k.id, k.name, t.schema_id, k.table_id, t.name as table_name, 'key', 'sys.keys' FROM sys.keys k JOIN sys._tables t ON k.table_id = t.id UNION ALL\n"
								"SELECT k.id, k.name, t.schema_id, k.table_id, t.name as table_name, 'key', 'tmp.keys' FROM tmp.keys k JOIN tmp._tables t ON k.table_id = t.id UNION ALL\n"
								"SELECT i.id, i.name, t.schema_id, i.table_id, t.name as table_name, 'index', 'sys.idxs' FROM sys.idxs i JOIN sys._tables t ON i.table_id = t.id UNION ALL\n"
								"SELECT i.id, i.name, t.schema_id, i.table_id, t.name as table_name, 'index', 'tmp.idxs' FROM tmp.idxs i JOIN tmp._tables t ON i.table_id = t.id UNION ALL\n"
								"SELECT g.id, g.name, t.schema_id, g.table_id, t.name as table_name, 'trigger', 'sys.triggers' FROM sys.triggers g JOIN sys._tables t ON g.table_id = t.id UNION ALL\n"
								"SELECT g.id, g.name, t.schema_id, g.table_id, t.name as table_name, 'trigger', 'tmp.triggers' FROM tmp.triggers g JOIN tmp._tables t ON g.table_id = t.id UNION ALL\n"
								"SELECT id, name, schema_id, cast(null as int) as table_id, cast(null as varchar(124)) as table_name, case when type = 2 then 'procedure' else 'function' end, 'sys.functions' FROM sys.functions UNION ALL\n"
								"SELECT a.id, a.name, f.schema_id, cast(null as int) as table_id, cast(null as varchar(124)) as table_name, case when f.type = 2 then 'procedure arg' else 'function arg' end, 'sys.args' FROM sys.args a JOIN sys.functions f ON a.func_id = f.id UNION ALL\n"
								"SELECT id, name, schema_id, cast(null as int) as table_id, cast(null as varchar(124)) as table_name, 'sequence', 'sys.sequences' FROM sys.sequences UNION ALL\n"
								"SELECT o.id, o.name, pt.schema_id, pt.id, pt.name, 'partition of merge table', 'sys.objects' FROM sys.objects o JOIN sys._tables pt ON o.sub = pt.id JOIN sys._tables mt ON o.nr = mt.id WHERE mt.type = 3 UNION ALL\n"
								"SELECT id, sqlname, schema_id, cast(null as int) as table_id, cast(null as varchar(124)) as table_name, 'type', 'sys.types' FROM sys.types WHERE id > 2000\n"
								" ORDER BY id;\n"
								"GRANT SELECT ON sys.ids TO PUBLIC;\n");
				pos += snprintf(buf + pos, bufsize - pos,
								"CREATE VIEW sys.dependencies_vw AS\n"
								"SELECT d.id, i1.obj_type, i1.name,\n"
								"       d.depend_id as used_by_id, i2.obj_type as used_by_obj_type, i2.name as used_by_name,\n"
								"       d.depend_type, dt.dependency_type_name\n"
								"  FROM sys.dependencies d\n"
								"  JOIN sys.ids i1 ON d.id = i1.id\n"
								"  JOIN sys.ids i2 ON d.depend_id = i2.id\n"
								"  JOIN sys.dependency_types dt ON d.depend_type = dt.dependency_type_id\n"
								" ORDER BY id, depend_id;\n"
								"GRANT SELECT ON sys.dependencies_vw TO PUBLIC;\n");
				pos += snprintf(buf + pos, bufsize - pos,
								"UPDATE sys._tables SET system = true WHERE name in ('ids', 'dependencies_vw') AND schema_id = 2000;\n");

				assert(pos < bufsize);
				printf("Running database upgrade commands:\n%s\n", buf);
				err = SQLstatementIntern(c, buf, "update", true, false, NULL);
			}
			BBPunfix(b->batCacheid);
		}
		res_table_destroy(output);
	}

	GDKfree(buf);
	return err;		/* usually MAL_SUCCEED */
}

static str
sql_update_jan2022(Client c, mvc *sql)
{
	sql_subtype tp;
	size_t bufsize = 65536, pos = 0;
	char *buf = NULL, *err = NULL;
	sql_schema *s = mvc_bind_schema(sql, "sys");
	sql_table *t;

	/* this bit of code is to upgrade from a Jan2022 RC to the Jan2022 release */
	sql_allocator *old_sa = sql->sa;
	if ((sql->sa = sa_create(sql->pa)) != NULL) {
		list *l;
		if ((l = sa_list(sql->sa)) != NULL) {
			sql_find_subtype(&tp, "varchar", 0, 0);
			list_append(l, &tp);
			list_append(l, &tp);
			list_append(l, &tp);
			if (sql_bind_func_(sql, s->base.name, "strimp_create", l, F_PROC, true)) {
				/* do the upgrade by removing the two functions */
				const char *query =
					"drop filter function sys.strimp_filter(string, string);\n"
					"drop procedure sys.strimp_create(string, string, string);\n";
				printf("Running database upgrade commands:\n%s\n", query);
				err = SQLstatementIntern(c, query, "update", true, false, NULL);
			}
			sql->session->status = 0; /* if the function was not found clean the error */
			sql->errstr[0] = '\0';
		}
		sa_destroy(sql->sa);
		if (err)
			return err;
	}
	sql->sa = old_sa;

	sql_find_subtype(&tp, "bigint", 0, 0);
	if (!sql_bind_func(sql, s->base.name, "epoch", &tp, NULL, F_FUNC, true)) {
		sql->session->status = 0; /* if the function was not found clean the error */
		sql->errstr[0] = '\0';
		/* nothing to do */
		return NULL;
	}

	if ((buf = GDKmalloc(bufsize)) == NULL)
		throw(SQL, __func__, SQLSTATE(HY013) MAL_MALLOC_FAIL);

	/* sys.epoch_ms now returns a decimal(18,3) */
	pos += snprintf(buf + pos, bufsize - pos,
					"update sys.args set type = 'decimal', type_digits = 18, type_scale = 3 where func_id in (select id from sys.functions where name = 'epoch_ms' and schema_id = 2000) and number = 0 and type = 'bigint';\n");

	/* 16_tracelog */
	t = mvc_bind_table(sql, s, "tracelog");
	t->system = 0; /* make it non-system else the drop view will fail */
	pos += snprintf(buf + pos, bufsize - pos,
			"drop view sys.tracelog;\n"
			"drop function sys.tracelog();\n"
			"create function sys.tracelog()\n"
			" returns table (\n"
			"  ticks bigint, -- time in microseconds\n"
			"  stmt string,  -- actual statement executed\n"
			"  event string  -- profiler event executed\n"
			" )\n"
			" external name sql.dump_trace;\n"
			"create view sys.tracelog as select * from sys.tracelog();\n"
			"update sys._tables set system = true where system <> true and schema_id = 2000"
			" and name = 'tracelog';\n"
			"update sys.functions set system = true where system <> true and schema_id = 2000"
			" and name = 'tracelog' and type = %d;\n", (int) F_UNION);

	/* 17_temporal.sql */
	pos += snprintf(buf + pos, bufsize - pos,
					"drop function sys.epoch(bigint);\n");
	pos += snprintf(buf + pos, bufsize - pos,
					"create function sys.epoch(sec DECIMAL(18,3)) "
					"returns TIMESTAMP WITH TIME ZONE\n"
					"external name mtime.epoch;\n"
					"grant execute on function sys.epoch (DECIMAL(18,3)) to public;\n"
					"update sys.functions set system = true where system <> true and name in ('epoch') and schema_id = 2000 and type = %d;\n", F_FUNC);

	/* 25_debug.sql */
	pos += snprintf(buf + pos, bufsize - pos,
					"drop function sys.malfunctions();\n"
					"create function sys.malfunctions()\n"
					" returns table(\"module\" string, \"function\" string, \"signature\" string, \"address\" string, \"comment\" string)\n"
					" external name \"manual\".\"functions\";\n"
					"create view sys.malfunctions as select * from sys.malfunctions();\n"
					"update sys._tables set system = true where system <> true and schema_id = 2000"
					" and name = 'malfunctions';\n"
					"update sys.functions set system = true where system <> true and schema_id = 2000"
					" and name = 'malfunctions';\n");

	/* 21_dependency_views.sql */
	t = mvc_bind_table(sql, s, "ids");
	t->system = 0; /* make it non-system else the drop view will fail */
	t = mvc_bind_table(sql, s, "dependencies_vw");
	t->system = 0;	/* make it non-system else the drop view will fail */
	pos += snprintf(buf + pos, bufsize - pos,
					"drop view sys.dependencies_vw;\n" /* depends on sys.ids */
					"drop view sys.ids;\n"
					"CREATE VIEW sys.ids (id, name, schema_id, table_id, table_name, obj_type, sys_table, system) AS\n"
					"SELECT id, name, cast(null as int) as schema_id, cast(null as int) as table_id, cast(null as varchar(124)) as table_name, 'author' AS obj_type, 'sys.auths' AS sys_table, (name in ('public','sysadmin','monetdb','.snapshot')) AS system FROM sys.auths UNION ALL\n"
					"SELECT id, name, cast(null as int) as schema_id, cast(null as int) as table_id, cast(null as varchar(124)) as table_name, ifthenelse(system, 'system schema', 'schema'), 'sys.schemas', system FROM sys.schemas UNION ALL\n"
					"SELECT t.id, name, t.schema_id, t.id as table_id, t.name as table_name, cast(lower(tt.table_type_name) as varchar(40)), 'sys.tables', t.system FROM sys.tables t left outer join sys.table_types tt on t.type = tt.table_type_id UNION ALL\n"
					"SELECT c.id, c.name, t.schema_id, c.table_id, t.name as table_name, ifthenelse(t.system, 'system column', 'column'), 'sys._columns', t.system FROM sys._columns c JOIN sys._tables t ON c.table_id = t.id UNION ALL\n"
					"SELECT c.id, c.name, t.schema_id, c.table_id, t.name as table_name, 'column', 'tmp._columns', t.system FROM tmp._columns c JOIN tmp._tables t ON c.table_id = t.id UNION ALL\n"
					"SELECT k.id, k.name, t.schema_id, k.table_id, t.name as table_name, ifthenelse(t.system, 'system key', 'key'), 'sys.keys', t.system FROM sys.keys k JOIN sys._tables t ON k.table_id = t.id UNION ALL\n"
					"SELECT k.id, k.name, t.schema_id, k.table_id, t.name as table_name, 'key', 'tmp.keys', t.system FROM tmp.keys k JOIN tmp._tables t ON k.table_id = t.id UNION ALL\n"
					"SELECT i.id, i.name, t.schema_id, i.table_id, t.name as table_name, ifthenelse(t.system, 'system index', 'index'), 'sys.idxs', t.system FROM sys.idxs i JOIN sys._tables t ON i.table_id = t.id UNION ALL\n"
					"SELECT i.id, i.name, t.schema_id, i.table_id, t.name as table_name, 'index' , 'tmp.idxs', t.system FROM tmp.idxs i JOIN tmp._tables t ON i.table_id = t.id UNION ALL\n"
					"SELECT g.id, g.name, t.schema_id, g.table_id, t.name as table_name, ifthenelse(t.system, 'system trigger', 'trigger'), 'sys.triggers', t.system FROM sys.triggers g JOIN sys._tables t ON g.table_id = t.id UNION ALL\n"
					"SELECT g.id, g.name, t.schema_id, g.table_id, t.name as table_name, 'trigger', 'tmp.triggers', t.system FROM tmp.triggers g JOIN tmp._tables t ON g.table_id = t.id UNION ALL\n"
					"SELECT f.id, f.name, f.schema_id, cast(null as int) as table_id, cast(null as varchar(124)) as table_name, cast(ifthenelse(f.system, 'system ', '') || lower(ft.function_type_keyword) as varchar(40)), 'sys.functions', f.system FROM sys.functions f left outer join sys.function_types ft on f.type = ft.function_type_id UNION ALL\n"
					"SELECT a.id, a.name, f.schema_id, a.func_id as table_id, f.name as table_name, cast(ifthenelse(f.system, 'system ', '') || lower(ft.function_type_keyword) || ' arg' as varchar(44)), 'sys.args', f.system FROM sys.args a JOIN sys.functions f ON a.func_id = f.id left outer join sys.function_types ft on f.type = ft.function_type_id UNION ALL\n"
					"SELECT id, name, schema_id, cast(null as int) as table_id, cast(null as varchar(124)) as table_name, 'sequence', 'sys.sequences', false FROM sys.sequences UNION ALL\n"
					"SELECT o.id, o.name, pt.schema_id, pt.id, pt.name, 'partition of merge table', 'sys.objects', false FROM sys.objects o JOIN sys._tables pt ON o.sub = pt.id JOIN sys._tables mt ON o.nr = mt.id WHERE mt.type = 3 UNION ALL\n"
					"SELECT id, sqlname, schema_id, cast(null as int) as table_id, cast(null as varchar(124)) as table_name, 'type', 'sys.types', (sqlname in ('inet','json','url','uuid')) FROM sys.types WHERE id > 2000\n"
					" ORDER BY id;\n"
					"GRANT SELECT ON sys.ids TO PUBLIC;\n");
	pos += snprintf(buf + pos, bufsize - pos,
					"CREATE VIEW sys.dependencies_vw AS\n"
					"SELECT d.id, i1.obj_type, i1.name,\n"
					"       d.depend_id as used_by_id, i2.obj_type as used_by_obj_type, i2.name as used_by_name,\n"
					"       d.depend_type, dt.dependency_type_name\n"
					"  FROM sys.dependencies d\n"
					"  JOIN sys.ids i1 ON d.id = i1.id\n"
					"  JOIN sys.ids i2 ON d.depend_id = i2.id\n"
					"  JOIN sys.dependency_types dt ON d.depend_type = dt.dependency_type_id\n"
					" ORDER BY id, depend_id;\n"
					"GRANT SELECT ON sys.dependencies_vw TO PUBLIC;\n");
	pos += snprintf(buf + pos, bufsize - pos,
					"UPDATE sys._tables SET system = true WHERE name in ('ids', 'dependencies_vw') AND schema_id = 2000;\n");

	/* 52_describe.sql; but we need to drop most everything from
	 * 76_dump.sql first */
	t = mvc_bind_table(sql, s, "describe_comments");
	t->system = 0;
	t = mvc_bind_table(sql, s, "describe_constraints");
	t->system = 0;
	t = mvc_bind_table(sql, s, "describe_functions");
	t->system = 0;
	t = mvc_bind_table(sql, s, "describe_partition_tables");
	t->system = 0;
	t = mvc_bind_table(sql, s, "describe_privileges");
	t->system = 0;
	t = mvc_bind_table(sql, s, "describe_sequences");
	t->system = 0;
	t = mvc_bind_table(sql, s, "describe_tables");
	t->system = 0;
	t = mvc_bind_table(sql, s, "dump_add_schemas_to_users");
	t->system = 0;
	t = mvc_bind_table(sql, s, "dump_column_defaults");
	t->system = 0;
	t = mvc_bind_table(sql, s, "dump_comments");
	t->system = 0;
	t = mvc_bind_table(sql, s, "dump_create_roles");
	t->system = 0;
	t = mvc_bind_table(sql, s, "dump_create_schemas");
	t->system = 0;
	t = mvc_bind_table(sql, s, "dump_create_users");
	t->system = 0;
	t = mvc_bind_table(sql, s, "dump_foreign_keys");
	t->system = 0;
	t = mvc_bind_table(sql, s, "dump_functions");
	t->system = 0;
	t = mvc_bind_table(sql, s, "dump_grant_user_privileges");
	t->system = 0;
	t = mvc_bind_table(sql, s, "dump_indices");
	t->system = 0;
	t = mvc_bind_table(sql, s, "dump_partition_tables");
	t->system = 0;
	t = mvc_bind_table(sql, s, "dump_privileges");
	t->system = 0;
	t = mvc_bind_table(sql, s, "dump_sequences");
	t->system = 0;
	t = mvc_bind_table(sql, s, "dump_start_sequences");
	t->system = 0;
	t = mvc_bind_table(sql, s, "dump_table_constraint_type");
	t->system = 0;
	t = mvc_bind_table(sql, s, "dump_tables");
	t->system = 0;
	t = mvc_bind_table(sql, s, "dump_triggers");
	t->system = 0;
	t = mvc_bind_table(sql, s, "dump_user_defined_types");
	t->system = 0;
	t = mvc_bind_table(sql, s, "fully_qualified_functions");
	t->system = 0;
	pos += snprintf(buf + pos, bufsize - pos,
					/* drop dependant stuff from 76_dump.sql */
					"drop function sys.dump_database(boolean);\n"
					"drop procedure sys.dump_table_data();\n"
					"drop procedure sys._dump_table_data(string, string);\n"
					"drop function sys.prepare_esc(string, string);\n"
					"drop function sys.esc(string);\n"
					"drop view sys.dump_privileges;\n"
					"drop view sys.dump_user_defined_types;\n"
					"drop view sys.dump_comments;\n"
					"drop view sys.dump_triggers;\n"
					"drop view sys.dump_tables;\n"
					"drop view sys.dump_functions;\n"
					"drop view sys.dump_start_sequences;\n"
					"drop view sys.dump_sequences;\n"
					"drop view sys.dump_partition_tables;\n"
					"drop view sys.dump_foreign_keys;\n"
					"drop view sys.dump_column_defaults;\n"
					"drop view sys.dump_indices;\n"
					"drop view sys.dump_table_constraint_type;\n"
					"drop view sys.dump_grant_user_privileges;\n"
					"drop view sys.dump_add_schemas_to_users;\n"
					"drop view sys.dump_create_schemas;\n"
					"drop view sys.dump_create_users;\n"
					"drop view sys.dump_create_roles;\n"

					"drop view sys.describe_functions;\n"
					"drop view sys.describe_partition_tables;\n"
					"drop view sys.describe_privileges;\n"
					"drop view sys.fully_qualified_functions;\n"
					"drop view sys.describe_comments;\n"
					"drop view sys.describe_tables;\n"
					"drop view sys.describe_sequences;\n"
					"drop function sys.schema_guard(string, string, string);\n"
					"drop function sys.get_remote_table_expressions(string, string);\n"
					"drop function sys.get_merge_table_partition_expressions(int);\n"
					"drop view sys.describe_constraints;\n"
					"drop function sys.alter_table(string, string);\n"
					"drop function sys.FQN(string, string);\n"
					"drop function sys.sq(string);\n");
	pos += snprintf(buf + pos, bufsize - pos,
					"CREATE FUNCTION sys.SQ (s STRING) RETURNS STRING BEGIN RETURN '''' || sys.replace(s,'''','''''') || ''''; END;\n"
					"CREATE FUNCTION sys.FQN(s STRING, t STRING) RETURNS STRING BEGIN RETURN '\"' || sys.replace(s,'\"','\"\"') || '\".\"' || sys.replace(t,'\"','\"\"') || '\"'; END;\n"
					"CREATE FUNCTION sys.schema_guard(sch STRING, nme STRING, stmt STRING) RETURNS STRING BEGIN\n"
					"RETURN\n"
					"    SELECT sys.replace_first(stmt, '(\\\\s*\"?' || sch ||  '\"?\\\\s*\\\\.|)\\\\s*\"?' || nme || '\"?\\\\s*', ' ' || sys.FQN(sch, nme) || ' ', 'imsx');\n"
					"END;\n"
					"CREATE VIEW sys.describe_constraints AS\n"
					"	SELECT\n"
					"		s.name sch,\n"
					"		t.name tbl,\n"
					"		kc.name col,\n"
					"		k.name con,\n"
					"		CASE k.type WHEN 0 THEN 'PRIMARY KEY' WHEN 1 THEN 'UNIQUE' END tpe\n"
					"	FROM sys.schemas s, sys._tables t, sys.objects kc, sys.keys k\n"
					"	WHERE kc.id = k.id\n"
					"		AND k.table_id = t.id\n"
					"		AND s.id = t.schema_id\n"
					"		AND t.system = FALSE\n"
					"		AND k.type in (0, 1);\n"
					"CREATE FUNCTION sys.get_merge_table_partition_expressions(tid INT) RETURNS STRING\n"
					"BEGIN\n"
					"	RETURN\n"
					"		SELECT\n"
					"			CASE WHEN tp.table_id IS NOT NULL THEN\n"
					"				' PARTITION BY ' ||\n"
					"				ifthenelse(bit_and(tp.type, 2) = 2, 'VALUES ', 'RANGE ') ||\n"
					"				CASE\n"
					"					WHEN bit_and(tp.type, 4) = 4\n"
					"					THEN 'ON ' || '(' || (SELECT sys.DQ(c.name) || ')' FROM sys.columns c WHERE c.id = tp.column_id)\n"
					"					ELSE 'USING ' || '(' || tp.expression || ')'\n"
					"				END\n"
					"			ELSE\n"
					"				''\n"
					"			END\n"
					"		FROM (VALUES (tid)) t(id) LEFT JOIN sys.table_partitions tp ON t.id = tp.table_id;\n"
					"END;\n"
					"CREATE FUNCTION sys.get_remote_table_expressions(s STRING, t STRING) RETURNS STRING BEGIN\n"
					"	RETURN SELECT ' ON ' || sys.SQ(uri) || ' WITH USER ' || sys.SQ(username) || ' ENCRYPTED PASSWORD ' || sys.SQ(\"hash\") FROM sys.remote_table_credentials(s ||'.' || t);\n"
					"END;\n"
					"CREATE VIEW sys.describe_tables AS\n"
					"	SELECT\n"
					"		t.id o,\n"
					"		s.name sch,\n"
					"		t.name tab,\n"
					"		ts.table_type_name typ,\n"
					"		(SELECT\n"
					"			' (' ||\n"
					"			GROUP_CONCAT(\n"
					"				sys.DQ(c.name) || ' ' ||\n"
					"				sys.describe_type(c.type, c.type_digits, c.type_scale) ||\n"
					"				ifthenelse(c.\"null\" = 'false', ' NOT NULL', '')\n"
					"			, ', ') || ')'\n"
					"		FROM sys._columns c\n"
					"		WHERE c.table_id = t.id) col,\n"
					"		CASE ts.table_type_name\n"
					"			WHEN 'REMOTE TABLE' THEN\n"
					"				sys.get_remote_table_expressions(s.name, t.name)\n"
					"			WHEN 'MERGE TABLE' THEN\n"
					"				sys.get_merge_table_partition_expressions(t.id)\n"
					"			WHEN 'VIEW' THEN\n"
					"				sys.schema_guard(s.name, t.name, t.query)\n"
					"			ELSE\n"
					"				''\n"
					"		END opt\n"
					"	FROM sys.schemas s, sys.table_types ts, sys.tables t\n"
					"	WHERE ts.table_type_name IN ('TABLE', 'VIEW', 'MERGE TABLE', 'REMOTE TABLE', 'REPLICA TABLE')\n"
					"		AND t.system = FALSE\n"
					"		AND s.id = t.schema_id\n"
					"		AND ts.table_type_id = t.type\n"
					"		AND s.name <> 'tmp';\n"
					"CREATE VIEW sys.fully_qualified_functions AS\n"
					"	WITH fqn(id, tpe, sig, num) AS\n"
					"	(\n"
					"		SELECT\n"
					"			f.id,\n"
					"			ft.function_type_keyword,\n"
					"			CASE WHEN a.type IS NULL THEN\n"
					"				sys.fqn(s.name, f.name) || '()'\n"
					"			ELSE\n"
					"				sys.fqn(s.name, f.name) || '(' || group_concat(sys.describe_type(a.type, a.type_digits, a.type_scale), ',') OVER (PARTITION BY f.id ORDER BY a.number)  || ')'\n"
					"			END,\n"
					"			a.number\n"
					"		FROM sys.schemas s, sys.function_types ft, sys.functions f LEFT JOIN sys.args a ON f.id = a.func_id\n"
					"		WHERE s.id= f.schema_id AND f.type = ft.function_type_id\n"
					"	)\n"
					"	SELECT\n"
					"		fqn1.id id,\n"
					"		fqn1.tpe tpe,\n"
					"		fqn1.sig nme\n"
					"	FROM\n"
					"		fqn fqn1 JOIN (SELECT id, max(num) FROM fqn GROUP BY id)  fqn2(id, num)\n"
					"		ON fqn1.id = fqn2.id AND (fqn1.num = fqn2.num OR fqn1.num IS NULL AND fqn2.num is NULL);\n"
					"CREATE VIEW sys.describe_comments AS\n"
					"		SELECT\n"
					"			o.id id,\n"
					"			o.tpe tpe,\n"
					"			o.nme fqn,\n"
					"			c.remark rem\n"
					"		FROM (\n"
					"			SELECT id, 'SCHEMA', sys.DQ(name) FROM sys.schemas\n"
					"			UNION ALL\n"
					"			SELECT t.id, ifthenelse(ts.table_type_name = 'VIEW', 'VIEW', 'TABLE'), sys.FQN(s.name, t.name)\n"
					"			FROM sys.schemas s JOIN sys.tables t ON s.id = t.schema_id JOIN sys.table_types ts ON t.type = ts.table_type_id\n"
					"			WHERE s.name <> 'tmp'\n"
					"			UNION ALL\n"
					"			SELECT c.id, 'COLUMN', sys.FQN(s.name, t.name) || '.' || sys.DQ(c.name) FROM sys.columns c, sys.tables t, sys.schemas s WHERE c.table_id = t.id AND t.schema_id = s.id\n"
					"			UNION ALL\n"
					"			SELECT idx.id, 'INDEX', sys.FQN(s.name, idx.name) FROM sys.idxs idx, sys._tables t, sys.schemas s WHERE idx.table_id = t.id AND t.schema_id = s.id\n"
					"			UNION ALL\n"
					"			SELECT seq.id, 'SEQUENCE', sys.FQN(s.name, seq.name) FROM sys.sequences seq, sys.schemas s WHERE seq.schema_id = s.id\n"
					"			UNION ALL\n"
					"			SELECT f.id, ft.function_type_keyword, qf.nme FROM sys.functions f, sys.function_types ft, sys.schemas s, sys.fully_qualified_functions qf WHERE f.type = ft.function_type_id AND f.schema_id = s.id AND qf.id = f.id\n"
					"			) AS o(id, tpe, nme)\n"
					"			JOIN sys.comments c ON c.id = o.id;\n"
					"CREATE VIEW sys.describe_privileges AS\n"
					"	SELECT\n"
					"		CASE\n"
					"			WHEN o.tpe IS NULL AND pc.privilege_code_name = 'SELECT' THEN --GLOBAL privileges: SELECT maps to COPY FROM\n"
					"				'COPY FROM'\n"
					"			WHEN o.tpe IS NULL AND pc.privilege_code_name = 'UPDATE' THEN --GLOBAL privileges: UPDATE maps to COPY INTO\n"
					"				'COPY INTO'\n"
					"			ELSE\n"
					"				o.nme\n"
					"		END o_nme,\n"
					"		coalesce(o.tpe, 'GLOBAL') o_tpe,\n"
					"		pc.privilege_code_name p_nme,\n"
					"		a.name a_nme,\n"
					"		g.name g_nme,\n"
					"		p.grantable grantable\n"
					"	FROM\n"
					"		sys.privileges p LEFT JOIN\n"
					"		(\n"
					"		SELECT t.id, s.name || '.' || t.name , 'TABLE'\n"
					"			from sys.schemas s, sys.tables t where s.id = t.schema_id\n"
					"		UNION ALL\n"
					"			SELECT c.id, s.name || '.' || t.name || '.' || c.name, 'COLUMN'\n"
					"			FROM sys.schemas s, sys.tables t, sys.columns c where s.id = t.schema_id AND t.id = c.table_id\n"
					"		UNION ALL\n"
					"			SELECT f.id, f.nme, f.tpe\n"
					"			FROM sys.fully_qualified_functions f\n"
					"		) o(id, nme, tpe) ON o.id = p.obj_id,\n"
					"		sys.privilege_codes pc,\n"
					"		auths a, auths g\n"
					"	WHERE\n"
					"		p.privileges = pc.privilege_code_id AND\n"
					"		p.auth_id = a.id AND\n"
					"		p.grantor = g.id;\n"
					"CREATE VIEW sys.describe_partition_tables AS\n"
					"	SELECT \n"
					"		m_sch,\n"
					"		m_tbl,\n"
					"		p_sch,\n"
					"		p_tbl,\n"
					"		CASE\n"
					"			WHEN p_raw_type IS NULL THEN 'READ ONLY'\n"
					"			WHEN (p_raw_type = 'VALUES' AND pvalues IS NULL) OR (p_raw_type = 'RANGE' AND minimum IS NULL AND maximum IS NULL AND with_nulls) THEN 'FOR NULLS'\n"
					"			ELSE p_raw_type\n"
					"		END AS tpe,\n"
					"		pvalues,\n"
					"		minimum,\n"
					"		maximum,\n"
					"		with_nulls\n"
					"	FROM \n"
					"    (WITH\n"
					"		tp(\"type\", table_id) AS\n"
					"		(SELECT ifthenelse((table_partitions.\"type\" & 2) = 2, 'VALUES', 'RANGE'), table_partitions.table_id FROM sys.table_partitions),\n"
					"		subq(m_tid, p_mid, \"type\", m_sch, m_tbl, p_sch, p_tbl) AS\n"
					"		(SELECT m_t.id, p_m.id, m_t.\"type\", m_s.name, m_t.name, p_s.name, p_m.name\n"
					"		FROM sys.schemas m_s, sys._tables m_t, sys.dependencies d, sys.schemas p_s, sys._tables p_m\n"
					"		WHERE m_t.\"type\" IN (3, 6)\n"
					"			AND m_t.schema_id = m_s.id\n"
					"			AND m_s.name <> 'tmp'\n"
					"			AND m_t.system = FALSE\n"
					"			AND m_t.id = d.depend_id\n"
					"			AND d.id = p_m.id\n"
					"			AND p_m.schema_id = p_s.id\n"
					"		ORDER BY m_t.id, p_m.id)\n"
					"	SELECT\n"
					"		subq.m_sch,\n"
					"		subq.m_tbl,\n"
					"		subq.p_sch,\n"
					"		subq.p_tbl,\n"
					"		tp.\"type\" AS p_raw_type,\n"
					"		CASE WHEN tp.\"type\" = 'VALUES'\n"
					"			THEN (SELECT GROUP_CONCAT(vp.value, ',') FROM sys.value_partitions vp WHERE vp.table_id = subq.p_mid)\n"
					"			ELSE NULL\n"
					"		END AS pvalues,\n"
					"		CASE WHEN tp.\"type\" = 'RANGE'\n"
					"			THEN (SELECT minimum FROM sys.range_partitions rp WHERE rp.table_id = subq.p_mid)\n"
					"			ELSE NULL\n"
					"		END AS minimum,\n"
					"		CASE WHEN tp.\"type\" = 'RANGE'\n"
					"			THEN (SELECT maximum FROM sys.range_partitions rp WHERE rp.table_id = subq.p_mid)\n"
					"			ELSE NULL\n"
					"		END AS maximum,\n"
					"		CASE WHEN tp.\"type\" = 'VALUES'\n"
					"			THEN EXISTS(SELECT vp.value FROM sys.value_partitions vp WHERE vp.table_id = subq.p_mid AND vp.value IS NULL)\n"
					"			ELSE (SELECT rp.with_nulls FROM sys.range_partitions rp WHERE rp.table_id = subq.p_mid)\n"
					"		END AS with_nulls\n"
					"	FROM \n"
					"		subq LEFT OUTER JOIN tp\n"
					"		ON subq.m_tid = tp.table_id) AS tmp_pi;\n"
					"CREATE VIEW sys.describe_functions AS\n"
					"	WITH func_args_all(func_id, number, max_number, func_arg) AS\n"
					"	(\n"
					"		SELECT\n"
					"			func_id,\n"
					"			number,\n"
					"			max(number) OVER (PARTITION BY func_id ORDER BY number DESC),\n"
					"			group_concat(sys.dq(name) || ' ' || sys.describe_type(type, type_digits, type_scale),', ') OVER (PARTITION BY func_id ORDER BY number)\n"
					"		FROM sys.args\n"
					"		WHERE inout = 1\n"
					"	),\n"
					"	func_args(func_id, func_arg) AS\n"
					"	(\n"
					"		SELECT func_id, func_arg\n"
					"		FROM func_args_all\n"
					"		WHERE number = max_number\n"
					"	),\n"
					"	func_rets_all(func_id, number, max_number, func_ret, func_ret_type) AS\n"
					"	(\n"
					"		SELECT\n"
					"			func_id,\n"
					"			number,\n"
					"			max(number) OVER (PARTITION BY func_id ORDER BY number DESC),\n"
					"			group_concat(sys.dq(name) || ' ' || sys.describe_type(type, type_digits, type_scale),', ') OVER (PARTITION BY func_id ORDER BY number),\n"
					"			group_concat(sys.describe_type(type, type_digits, type_scale),', ') OVER (PARTITION BY func_id ORDER BY number)\n"
					"		FROM sys.args\n"
					"		WHERE inout = 0\n"
					"	),\n"
					"	func_rets(func_id, func_ret, func_ret_type) AS\n"
					"	(\n"
					"		SELECT\n"
					"			func_id,\n"
					"			func_ret,\n"
					"			func_ret_type\n"
					"		FROM func_rets_all\n"
					"		WHERE number = max_number\n"
					"	)\n"
					"	SELECT\n"
					"		f.id o,\n"
					"		s.name sch,\n"
					"		f.name fun,\n"
					"		CASE WHEN f.language IN (1, 2) THEN f.func ELSE 'CREATE ' || ft.function_type_keyword || ' ' || sys.FQN(s.name, f.name) || '(' || coalesce(fa.func_arg, '') || ')' || CASE WHEN f.type = 5 THEN ' RETURNS TABLE (' || coalesce(fr.func_ret, '') || ')' WHEN f.type IN (1,3) THEN ' RETURNS ' || fr.func_ret_type ELSE '' END || CASE WHEN fl.language_keyword IS NULL THEN '' ELSE ' LANGUAGE ' || fl.language_keyword END || ' ' || f.func END def\n"
					"	FROM sys.functions f\n"
					"		LEFT OUTER JOIN func_args fa ON fa.func_id = f.id\n"
					"		LEFT OUTER JOIN func_rets fr ON fr.func_id = f.id\n"
					"		JOIN sys.schemas s ON f.schema_id = s.id\n"
					"		JOIN sys.function_types ft ON f.type = ft.function_type_id\n"
					"		LEFT OUTER JOIN sys.function_languages fl ON f.language = fl.language_id\n"
					"	WHERE s.name <> 'tmp' AND NOT f.system;\n"
					"CREATE VIEW sys.describe_sequences AS\n"
					"	SELECT\n"
					"		s.name sch,\n"
					"		seq.name seq,\n"
					"		seq.\"start\" s,\n"
					"		get_value_for(s.name, seq.name) rs,\n"
					"		seq.\"minvalue\" mi,\n"
					"		seq.\"maxvalue\" ma,\n"
					"		seq.\"increment\" inc,\n"
					"		seq.\"cacheinc\" cache,\n"
					"		seq.\"cycle\" cycle,\n"
					"		CASE WHEN seq.\"minvalue\" = -9223372036854775807 AND seq.\"increment\" > 0 AND seq.\"start\" =  1 THEN TRUE ELSE FALSE END nomin,\n"
					"		CASE WHEN seq.\"maxvalue\" =  9223372036854775807 AND seq.\"increment\" < 0 AND seq.\"start\" = -1 THEN TRUE ELSE FALSE END nomax,\n"
					"		CASE\n"
					"			WHEN seq.\"minvalue\" = 0 AND seq.\"increment\" > 0 THEN NULL\n"
					"			WHEN seq.\"minvalue\" <> -9223372036854775807 THEN seq.\"minvalue\"\n"
					"			ELSE\n"
					"				CASE\n"
					"					WHEN seq.\"increment\" < 0  THEN NULL\n"
					"					ELSE CASE WHEN seq.\"start\" = 1 THEN NULL ELSE seq.\"maxvalue\" END\n"
					"				END\n"
					"		END rmi,\n"
					"		CASE\n"
					"			WHEN seq.\"maxvalue\" = 0 AND seq.\"increment\" < 0 THEN NULL\n"
					"			WHEN seq.\"maxvalue\" <> 9223372036854775807 THEN seq.\"maxvalue\"\n"
					"			ELSE\n"
					"				CASE\n"
					"					WHEN seq.\"increment\" > 0  THEN NULL\n"
					"					ELSE CASE WHEN seq.\"start\" = -1 THEN NULL ELSE seq.\"maxvalue\" END\n"
					"				END\n"
					"		END rma\n"
					"	FROM sys.sequences seq, sys.schemas s\n"
					"	WHERE s.id = seq.schema_id\n"
					"	AND s.name <> 'tmp'\n"
					"	ORDER BY s.name, seq.name;\n"
					"GRANT SELECT ON sys.describe_constraints TO PUBLIC;\n"
					"GRANT SELECT ON sys.describe_indices TO PUBLIC;\n"
					"GRANT SELECT ON sys.describe_column_defaults TO PUBLIC;\n"
					"GRANT SELECT ON sys.describe_foreign_keys TO PUBLIC;\n"
					"GRANT SELECT ON sys.describe_tables TO PUBLIC;\n"
					"GRANT SELECT ON sys.describe_triggers TO PUBLIC;\n"
					"GRANT SELECT ON sys.describe_comments TO PUBLIC;\n"
					"GRANT SELECT ON sys.fully_qualified_functions TO PUBLIC;\n"
					"GRANT SELECT ON sys.describe_privileges TO PUBLIC;\n"
					"GRANT SELECT ON sys.describe_user_defined_types TO PUBLIC;\n"
					"GRANT SELECT ON sys.describe_partition_tables TO PUBLIC;\n"
					"GRANT SELECT ON sys.describe_sequences TO PUBLIC;\n"
					"GRANT SELECT ON sys.describe_functions TO PUBLIC;\n");
	pos += snprintf(buf + pos, bufsize - pos,
					"update sys.functions set system = true where system <> true and name in ('sq', 'fqn', 'get_merge_table_partition_expressions', 'get_remote_table_expressions', 'schema_guard') and schema_id = 2000 and type = %d;\n", F_FUNC);
	pos += snprintf(buf + pos, bufsize - pos,
				"update sys._tables set system = true where name in ('describe_constraints', 'describe_tables', 'fully_qualified_functions', 'describe_comments', 'describe_privileges', 'describe_partition_tables', 'describe_sequences', 'describe_functions') AND schema_id = 2000;\n");

	/* 76_dump.sql (most everything already dropped) */
	pos += snprintf(buf + pos, bufsize - pos,
					"CREATE VIEW sys.dump_create_roles AS\n"
					"  SELECT\n"
					"    'CREATE ROLE ' || sys.dq(name) || ';' stmt,\n"
					"    name user_name\n"
					"    FROM sys.auths\n"
					"   WHERE name NOT IN (SELECT name FROM sys.db_user_info)\n"
					"     AND grantor <> 0;\n"
					"CREATE VIEW sys.dump_create_users AS\n"
					"  SELECT\n"
					"    'CREATE USER ' || sys.dq(ui.name) || ' WITH ENCRYPTED PASSWORD ' ||\n"
					"      sys.sq(sys.password_hash(ui.name)) ||\n"
					"      ' NAME ' || sys.sq(ui.fullname) || ' SCHEMA sys' || ifthenelse(ui.schema_path = '\"sys\"', '', ' SCHEMA PATH ' || sys.sq(ui.schema_path)) || ';' stmt,\n"
					"    ui.name user_name\n"
					"    FROM sys.db_user_info ui, sys.schemas s\n"
					"   WHERE ui.default_schema = s.id\n"
					"     AND ui.name <> 'monetdb'\n"
					"     AND ui.name <> '.snapshot';\n"
					"CREATE VIEW sys.dump_create_schemas AS\n"
					"  SELECT\n"
					"    'CREATE SCHEMA ' || sys.dq(s.name) || ifthenelse(a.name <> 'sysadmin', ' AUTHORIZATION ' || sys.dq(a.name), ' ') || ';' stmt,\n"
					"    s.name schema_name\n"
					"    FROM sys.schemas s, sys.auths a\n"
					"   WHERE s.authorization = a.id AND s.system = FALSE;\n"
					"CREATE VIEW sys.dump_add_schemas_to_users AS\n"
					"  SELECT\n"
					"    'ALTER USER ' || sys.dq(ui.name) || ' SET SCHEMA ' || sys.dq(s.name) || ';' stmt,\n"
					"    s.name schema_name,\n"
					"    ui.name user_name\n"
					"    FROM sys.db_user_info ui, sys.schemas s\n"
					"   WHERE ui.default_schema = s.id\n"
					"     AND ui.name <> 'monetdb'\n"
					"     AND ui.name <> '.snapshot'\n"
					"     AND s.name <> 'sys';\n"
					"CREATE VIEW sys.dump_grant_user_privileges AS\n"
					"  SELECT\n"
					"    'GRANT ' || sys.dq(a2.name) || ' ' || ifthenelse(a1.name = 'public', 'PUBLIC', sys.dq(a1.name)) || ';' stmt,\n"
					"    a2.name grantee,\n"
					"    a1.name grantor\n"
					"    FROM sys.auths a1, sys.auths a2, sys.user_role ur\n"
					"   WHERE a1.id = ur.login_id AND a2.id = ur.role_id;\n"
					"CREATE VIEW sys.dump_table_constraint_type AS\n"
					"  SELECT\n"
					"    'ALTER TABLE ' || sys.FQN(sch, tbl) || ' ADD CONSTRAINT ' || sys.DQ(con) || ' '||\n"
					"      tpe || ' (' || GROUP_CONCAT(sys.DQ(col), ', ') || ');' stmt,\n"
					"    sch schema_name,\n"
					"    tbl table_name,\n"
					"    con constraint_name\n"
					"    FROM sys.describe_constraints GROUP BY sch, tbl, con, tpe;\n"
					"CREATE VIEW sys.dump_table_grants AS\n"
					"  WITH table_grants (sname, tname, grantee, grants, grantor, grantable)\n"
					"  AS (SELECT s.name, t.name, a.name, sum(p.privileges), g.name, p.grantable\n"
					"	FROM sys.schemas s, sys.tables t, sys.auths a, sys.privileges p, sys.auths g\n"
					"       WHERE p.obj_id = t.id AND p.auth_id = a.id AND t.schema_id = s.id AND t.system = FALSE AND p.grantor = g.id\n"
					"       GROUP BY s.name, t.name, a.name, g.name, p.grantable\n"
					"       ORDER BY s.name, t.name, a.name, g.name, p.grantable)\n"
					"  SELECT\n"
					"    'GRANT ' || pc.privilege_code_name || ' ON TABLE ' || sys.FQN(sname, tname)\n"
					"      || ' TO ' || ifthenelse(grantee = 'public', 'PUBLIC', sys.dq(grantee))\n"
					"      || CASE WHEN grantable = 1 THEN ' WITH GRANT OPTION' ELSE '' END || ';' stmt,\n"
					"    sname schema_name,\n"
					"    tname table_name,\n"
					"    grantee\n"
					"    FROM table_grants LEFT OUTER JOIN sys.privilege_codes pc ON grants = pc.privilege_code_id;\n"
					"CREATE VIEW sys.dump_column_grants AS\n"
					"  SELECT\n"
					"    'GRANT ' || pc.privilege_code_name || '(' || sys.dq(c.name) || ') ON ' || sys.FQN(s.name, t.name)\n"
					"      || ' TO ' || ifthenelse(a.name = 'public', 'PUBLIC', sys.dq(a.name))\n"
					"      || CASE WHEN p.grantable = 1 THEN ' WITH GRANT OPTION' ELSE '' END || ';' stmt,\n"
					"    s.name schema_name,\n"
					"    t.name table_name,\n"
					"    c.name column_name,\n"
					"    a.name grantee\n"
					"    FROM sys.schemas s,\n"
					"	 sys.tables t,\n"
					"	 sys.columns c,\n"
					"	 sys.auths a,\n"
					"	 sys.privileges p,\n"
					"	 sys.auths g,\n"
					"	 sys.privilege_codes pc\n"
					"   WHERE p.obj_id = c.id\n"
					"     AND c.table_id = t.id\n"
					"     AND p.auth_id = a.id\n"
					"     AND t.schema_id = s.id\n"
					"     AND NOT t.system\n"
					"     AND p.grantor = g.id\n"
					"     AND p.privileges = pc.privilege_code_id\n"
					"   ORDER BY s.name, t.name, c.name, a.name, g.name, p.grantable;\n"
					"CREATE VIEW sys.dump_function_grants AS\n"
					"  WITH func_args_all(func_id, number, max_number, func_arg) AS\n"
					"  (SELECT a.func_id,\n"
					"	  a.number,\n"
					"	  max(a.number) OVER (PARTITION BY a.func_id ORDER BY a.number DESC),\n"
					"	  group_concat(sys.describe_type(a.type, a.type_digits, a.type_scale), ', ') OVER (PARTITION BY a.func_id ORDER BY a.number)\n"
					"     FROM sys.args a\n"
					"    WHERE a.inout = 1),\n"
					"  func_args(func_id, func_arg) AS\n"
					"  (SELECT func_id, func_arg FROM func_args_all WHERE number = max_number)\n"
					"  SELECT\n"
					"    'GRANT ' || pc.privilege_code_name || ' ON ' || ft.function_type_keyword || ' '\n"
					"      || sys.FQN(s.name, f.name) || '(' || coalesce(fa.func_arg, '') || ') TO '\n"
					"      || ifthenelse(a.name = 'public', 'PUBLIC', sys.dq(a.name))\n"
					"      || CASE WHEN p.grantable = 1 THEN ' WITH GRANT OPTION' ELSE '' END || ';' stmt,\n"
					"    s.name schema_name,\n"
					"    f.name function_name,\n"
					"    a.name grantee\n"
					"    FROM sys.schemas s,\n"
					"	 sys.functions f LEFT OUTER JOIN func_args fa ON f.id = fa.func_id,\n"
					"	 sys.auths a,\n"
					"	 sys.privileges p,\n"
					"	 sys.auths g,\n"
					"	 sys.function_types ft,\n"
					"	 sys.privilege_codes pc\n"
					"   WHERE s.id = f.schema_id\n"
					"     AND f.id = p.obj_id\n"
					"     AND p.auth_id = a.id\n"
					"     AND p.grantor = g.id\n"
					"     AND p.privileges = pc.privilege_code_id\n"
					"     AND f.type = ft.function_type_id\n"
					"     AND NOT f.system\n"
					"   ORDER BY s.name, f.name, a.name, g.name, p.grantable;\n"
					"CREATE VIEW sys.dump_indices AS\n"
					"  SELECT\n"
					"    'CREATE ' || tpe || ' ' || sys.DQ(ind) || ' ON ' || sys.FQN(sch, tbl) || '(' || GROUP_CONCAT(col) || ');' stmt,\n"
					"    sch schema_name,\n"
					"    tbl table_name,\n"
					"    ind index_name\n"
					"    FROM sys.describe_indices GROUP BY ind, tpe, sch, tbl;\n"
					"CREATE VIEW sys.dump_column_defaults AS\n"
					"  SELECT 'ALTER TABLE ' || sys.FQN(sch, tbl) || ' ALTER COLUMN ' || sys.DQ(col) || ' SET DEFAULT ' || def || ';' stmt,\n"
					"	 sch schema_name,\n"
					"	 tbl table_name,\n"
					"	 col column_name\n"
					"    FROM sys.describe_column_defaults;\n"
					"CREATE VIEW sys.dump_foreign_keys AS\n"
					"  SELECT\n"
					"    'ALTER TABLE ' || sys.FQN(fk_s, fk_t) || ' ADD CONSTRAINT ' || sys.DQ(fk) || ' ' ||\n"
					"      'FOREIGN KEY(' || GROUP_CONCAT(sys.DQ(fk_c), ',') ||') ' ||\n"
					"      'REFERENCES ' || sys.FQN(pk_s, pk_t) || '(' || GROUP_CONCAT(sys.DQ(pk_c), ',') || ') ' ||\n"
					"      'ON DELETE ' || on_delete || ' ON UPDATE ' || on_update ||\n"
					"      ';' stmt,\n"
					"    fk_s foreign_schema_name,\n"
					"    fk_t foreign_table_name,\n"
					"    pk_s primary_schema_name,\n"
					"    pk_t primary_table_name,\n"
					"    fk key_name\n"
					"    FROM sys.describe_foreign_keys GROUP BY fk_s, fk_t, pk_s, pk_t, fk, on_delete, on_update;\n"
					"CREATE VIEW sys.dump_partition_tables AS\n"
					"  SELECT\n"
					"    'ALTER TABLE ' || sys.FQN(m_sch, m_tbl) || ' ADD TABLE ' || sys.FQN(p_sch, p_tbl) ||\n"
					"      CASE \n"
					"      WHEN tpe = 'VALUES' THEN ' AS PARTITION IN (' || pvalues || ')'\n"
					"      WHEN tpe = 'RANGE' THEN ' AS PARTITION FROM ' || ifthenelse(minimum IS NOT NULL, sys.SQ(minimum), 'RANGE MINVALUE') || ' TO ' || ifthenelse(maximum IS NOT NULL, sys.SQ(maximum), 'RANGE MAXVALUE')\n"
					"      WHEN tpe = 'FOR NULLS' THEN ' AS PARTITION FOR NULL VALUES'\n"
					"      ELSE ''\n"
					"      END ||\n"
					"      CASE WHEN tpe in ('VALUES', 'RANGE') AND with_nulls THEN ' WITH NULL VALUES' ELSE '' END ||\n"
					"      ';' stmt,\n"
					"    m_sch merge_schema_name,\n"
					"    m_tbl merge_table_name,\n"
					"    p_sch partition_schema_name,\n"
					"    p_tbl partition_table_name\n"
					"    FROM sys.describe_partition_tables;\n"
					"CREATE VIEW sys.dump_sequences AS\n"
					"  SELECT\n"
					"    'CREATE SEQUENCE ' || sys.FQN(sch, seq) || ' AS BIGINT ' ||\n"
					"    CASE WHEN \"s\" <> 0 THEN 'START WITH ' ||  \"rs\" ELSE '' END ||\n"
					"    CASE WHEN \"inc\" <> 1 THEN ' INCREMENT BY ' ||  \"inc\" ELSE '' END ||\n"
					"    CASE\n"
					"      WHEN nomin THEN ' NO MINVALUE'\n"
					"      WHEN rmi IS NOT NULL THEN ' MINVALUE ' || rmi\n"
					"      ELSE ''\n"
					"    END ||\n"
					"    CASE\n"
					"      WHEN nomax THEN ' NO MAXVALUE'\n"
					"      WHEN rma IS NOT NULL THEN ' MAXVALUE ' || rma\n"
					"      ELSE ''\n"
					"    END ||\n"
					"    CASE WHEN \"cache\" <> 1 THEN ' CACHE ' ||  \"cache\" ELSE '' END ||\n"
					"    CASE WHEN \"cycle\" THEN ' CYCLE' ELSE '' END ||\n"
					"    ';' stmt,\n"
					"    sch schema_name,\n"
					"    seq seqname\n"
					"    FROM sys.describe_sequences;\n"
					"CREATE VIEW sys.dump_start_sequences AS\n"
					"  SELECT\n"
					"    'UPDATE sys.sequences seq SET start = ' || s ||\n"
					"      ' WHERE name = ' || sys.SQ(seq) ||\n"
					"      ' AND schema_id = (SELECT s.id FROM sys.schemas s WHERE s.name = ' || sys.SQ(sch) || ');' stmt,\n"
					"    sch schema_name,\n"
					"    seq sequence_name\n"
					"    FROM sys.describe_sequences;\n"
					"CREATE VIEW sys.dump_functions AS\n"
					"  SELECT f.o o, sys.schema_guard(f.sch, f.fun, f.def) stmt,\n"
					"	 f.sch schema_name,\n"
					"	 f.fun function_name\n"
					"    FROM sys.describe_functions f;\n"
					"CREATE VIEW sys.dump_tables AS\n"
					"  SELECT\n"
					"    t.o o,\n"
					"    CASE\n"
					"      WHEN t.typ <> 'VIEW' THEN\n"
					"      'CREATE ' || t.typ || ' ' || sys.FQN(t.sch, t.tab) || t.col || t.opt || ';'\n"
					"      ELSE\n"
					"      t.opt\n"
					"      END stmt,\n"
					"    t.sch schema_name,\n"
					"    t.tab table_name\n"
					"    FROM sys.describe_tables t;\n"
					"CREATE VIEW sys.dump_triggers AS\n"
					"  SELECT sys.schema_guard(sch, tab, def) stmt,\n"
					"	 sch schema_name,\n"
					"	 tab table_name,\n"
					"	 tri trigger_name\n"
					"    FROM sys.describe_triggers;\n"
					"CREATE VIEW sys.dump_comments AS\n"
					"  SELECT 'COMMENT ON ' || c.tpe || ' ' || c.fqn || ' IS ' || sys.SQ(c.rem) || ';' stmt FROM sys.describe_comments c;\n"
					"CREATE VIEW sys.dump_user_defined_types AS\n"
					"  SELECT 'CREATE TYPE ' || sys.FQN(sch, sql_tpe) || ' EXTERNAL NAME ' || sys.DQ(ext_tpe) || ';' stmt,\n"
					"	 sch schema_name,\n"
					"	 sql_tpe type_name\n"
					"    FROM sys.describe_user_defined_types;\n"
					"CREATE FUNCTION sys.esc(s STRING) RETURNS STRING BEGIN RETURN '\"' || sys.replace(sys.replace(sys.replace(s,E'\\\\', E'\\\\\\\\'), E'\\n', E'\\\\n'), '\"', E'\\\\\"') || '\"'; END;\n"
					"CREATE FUNCTION sys.prepare_esc(s STRING, t STRING) RETURNS STRING\n"
					"BEGIN\n"
					"  RETURN\n"
					"    CASE\n"
					"    WHEN (t = 'varchar' OR t ='char' OR t = 'clob' OR t = 'json' OR t = 'geometry' OR t = 'url') THEN\n"
					"    'CASE WHEN ' || sys.DQ(s) || ' IS NULL THEN ''null'' ELSE ' || 'sys.esc(' || sys.DQ(s) || ')' || ' END'\n"
					"    ELSE\n"
					"    'CASE WHEN ' || sys.DQ(s) || ' IS NULL THEN ''null'' ELSE CAST(' || sys.DQ(s) || ' AS STRING) END'\n"
					"    END;\n"
					"END;\n"
					"CREATE PROCEDURE sys.dump_table_data(sch STRING, tbl STRING)\n"
					"BEGIN\n"
					"  DECLARE k INT;\n"
					"  SET k = (SELECT MIN(c.id) FROM sys.columns c, sys.tables t, sys.schemas s WHERE c.table_id = t.id AND t.name = tbl AND t.schema_id = s.id AND s.name = sch);\n"
					"  IF k IS NOT NULL THEN\n"
					"    DECLARE cname STRING;\n"
					"    DECLARE ctype STRING;\n"
					"    SET cname = (SELECT c.name FROM sys.columns c WHERE c.id = k);\n"
					"    SET ctype = (SELECT c.type FROM sys.columns c WHERE c.id = k);\n"
					"    DECLARE COPY_INTO_STMT STRING;\n"
					"    DECLARE _cnt INT;\n"
					"    SET _cnt = (SELECT count FROM sys.storage(sch, tbl, cname));\n"
					"    IF _cnt > 0 THEN\n"
					"      SET COPY_INTO_STMT = 'COPY ' || _cnt || ' RECORDS INTO ' || sys.FQN(sch, tbl) || '(' || sys.DQ(cname);\n"
					"      DECLARE SELECT_DATA_STMT STRING;\n"
					"      SET SELECT_DATA_STMT = 'SELECT (SELECT COUNT(*) FROM sys.dump_statements) + RANK() OVER(), ' || sys.prepare_esc(cname, ctype);\n"
					"      DECLARE M INT;\n"
					"      SET M = (SELECT MAX(c.id) FROM sys.columns c, sys.tables t WHERE c.table_id = t.id AND t.name = tbl);\n"
					"      WHILE (k < M) DO\n"
					"	SET k = (SELECT MIN(c.id) FROM sys.columns c, sys.tables t WHERE c.table_id = t.id AND t.name = tbl AND c.id > k);\n"
					"        SET cname = (SELECT c.name FROM sys.columns c WHERE c.id = k);\n"
					"	SET ctype = (SELECT c.type FROM sys.columns c WHERE c.id = k);\n"
					"	SET COPY_INTO_STMT = (COPY_INTO_STMT || ', ' || sys.DQ(cname));\n"
					"	SET SELECT_DATA_STMT = SELECT_DATA_STMT || '|| ''|'' || ' || sys.prepare_esc(cname, ctype);\n"
					"      END WHILE;\n"
					"      SET COPY_INTO_STMT = (COPY_INTO_STMT || ') FROM STDIN USING DELIMITERS ''|'',E''\\\\n'',''\"'';');\n"
					"      SET SELECT_DATA_STMT = SELECT_DATA_STMT || ' FROM ' || sys.FQN(sch, tbl);\n"
					"      insert into sys.dump_statements VALUES ((SELECT COUNT(*) FROM sys.dump_statements) + 1, COPY_INTO_STMT);\n"
					"      CALL sys.EVAL('INSERT INTO sys.dump_statements ' || SELECT_DATA_STMT || ';');\n"
					"    END IF;\n"
					"  END IF;\n"
					"END;\n"
					"CREATE PROCEDURE sys.dump_table_data()\n"
					"BEGIN\n"
					"  DECLARE i INT;\n"
					"  SET i = (SELECT MIN(t.id) FROM sys.tables t, sys.table_types ts WHERE t.type = ts.table_type_id AND ts.table_type_name = 'TABLE' AND NOT t.system);\n"
					"  IF i IS NOT NULL THEN\n"
					"    DECLARE M INT;\n"
					"    SET M = (SELECT MAX(t.id) FROM sys.tables t, sys.table_types ts WHERE t.type = ts.table_type_id AND ts.table_type_name = 'TABLE' AND NOT t.system);\n"
					"    DECLARE sch STRING;\n"
					"    DECLARE tbl STRING;\n"
					"    WHILE i < M DO\n"
					"      set sch = (SELECT s.name FROM sys.tables t, sys.schemas s WHERE s.id = t.schema_id AND t.id = i);\n"
					"      set tbl = (SELECT t.name FROM sys.tables t, sys.schemas s WHERE s.id = t.schema_id AND t.id = i);\n"
					"      CALL sys.dump_table_data(sch, tbl);\n"
					"      SET i = (SELECT MIN(t.id) FROM sys.tables t, sys.table_types ts WHERE t.type = ts.table_type_id AND ts.table_type_name = 'TABLE' AND NOT t.system AND t.id > i);\n"
					"    END WHILE;\n"
					"    set sch = (SELECT s.name FROM sys.tables t, sys.schemas s WHERE s.id = t.schema_id AND t.id = i);\n"
					"    set tbl = (SELECT t.name FROM sys.tables t, sys.schemas s WHERE s.id = t.schema_id AND t.id = i);\n"
					"    CALL sys.dump_table_data(sch, tbl);\n"
					"  END IF;\n"
					"END;\n"
					"CREATE FUNCTION sys.dump_database(describe BOOLEAN) RETURNS TABLE(o int, stmt STRING)\n"
					"BEGIN\n"
					"  SET SCHEMA sys;\n"
					"  TRUNCATE sys.dump_statements;\n"
					"  INSERT INTO sys.dump_statements VALUES (1, 'START TRANSACTION;');\n"
					"  INSERT INTO sys.dump_statements VALUES ((SELECT COUNT(*) FROM sys.dump_statements) + 1, 'SET SCHEMA \"sys\";');\n"
					"  INSERT INTO sys.dump_statements SELECT (SELECT COUNT(*) FROM sys.dump_statements) + RANK() OVER(), stmt FROM sys.dump_create_roles;\n"
					"  INSERT INTO sys.dump_statements SELECT (SELECT COUNT(*) FROM sys.dump_statements) + RANK() OVER(), stmt FROM sys.dump_create_users;\n"
					"  INSERT INTO sys.dump_statements SELECT (SELECT COUNT(*) FROM sys.dump_statements) + RANK() OVER(), stmt FROM sys.dump_create_schemas;\n"
					"  INSERT INTO sys.dump_statements SELECT (SELECT COUNT(*) FROM sys.dump_statements) + RANK() OVER(), stmt FROM sys.dump_user_defined_types;\n"
					"  INSERT INTO sys.dump_statements SELECT (SELECT COUNT(*) FROM sys.dump_statements) + RANK() OVER(), stmt FROM sys.dump_add_schemas_to_users;\n"
					"  INSERT INTO sys.dump_statements SELECT (SELECT COUNT(*) FROM sys.dump_statements) + RANK() OVER(), stmt FROM sys.dump_grant_user_privileges;\n"
					"  INSERT INTO sys.dump_statements SELECT (SELECT COUNT(*) FROM sys.dump_statements) + RANK() OVER(), stmt FROM sys.dump_sequences;\n"
					"  INSERT INTO sys.dump_statements SELECT (SELECT COUNT(*) FROM sys.dump_statements) + RANK() OVER(ORDER BY stmts.o), stmts.s\n"
					"				    FROM (\n"
					"				      SELECT f.o, f.stmt FROM sys.dump_functions f\n"
					"				       UNION\n"
					"				      SELECT t.o, t.stmt FROM sys.dump_tables t\n"
					"				    ) AS stmts(o, s);\n"
					"  IF NOT DESCRIBE THEN\n"
					"    CALL sys.dump_table_data();\n"
					"  END IF;\n"
					"  INSERT INTO sys.dump_statements SELECT (SELECT COUNT(*) FROM sys.dump_statements) + RANK() OVER(), stmt FROM sys.dump_start_sequences;\n"
					"  INSERT INTO sys.dump_statements SELECT (SELECT COUNT(*) FROM sys.dump_statements) + RANK() OVER(), stmt FROM sys.dump_column_defaults;\n"
					"  INSERT INTO sys.dump_statements SELECT (SELECT COUNT(*) FROM sys.dump_statements) + RANK() OVER(), stmt FROM sys.dump_table_constraint_type;\n"
					"  INSERT INTO sys.dump_statements SELECT (SELECT COUNT(*) FROM sys.dump_statements) + RANK() OVER(), stmt FROM sys.dump_indices;\n"
					"  INSERT INTO sys.dump_statements SELECT (SELECT COUNT(*) FROM sys.dump_statements) + RANK() OVER(), stmt FROM sys.dump_foreign_keys;\n"
					"  INSERT INTO sys.dump_statements SELECT (SELECT COUNT(*) FROM sys.dump_statements) + RANK() OVER(), stmt FROM sys.dump_partition_tables;\n"
					"  INSERT INTO sys.dump_statements SELECT (SELECT COUNT(*) FROM sys.dump_statements) + RANK() OVER(), stmt FROM sys.dump_triggers;\n"
					"  INSERT INTO sys.dump_statements SELECT (SELECT COUNT(*) FROM sys.dump_statements) + RANK() OVER(), stmt FROM sys.dump_comments;\n"
					"  INSERT INTO sys.dump_statements SELECT (SELECT COUNT(*) FROM sys.dump_statements) + RANK() OVER(), stmt FROM sys.dump_table_grants;\n"
					"  INSERT INTO sys.dump_statements SELECT (SELECT COUNT(*) FROM sys.dump_statements) + RANK() OVER(), stmt FROM sys.dump_column_grants;\n"
					"  INSERT INTO sys.dump_statements SELECT (SELECT COUNT(*) FROM sys.dump_statements) + RANK() OVER(), stmt FROM sys.dump_function_grants;\n"
					"  INSERT INTO sys.dump_statements VALUES ((SELECT COUNT(*) FROM sys.dump_statements) + 1, 'COMMIT;');\n"
					"  RETURN sys.dump_statements;\n"
					"END;\n");
	pos += snprintf(buf + pos, bufsize - pos,
					"update sys.functions set system = true where system <> true and name in ('esc', 'prepare_esc') and schema_id = 2000 and type = %d;\n", F_FUNC);
	pos += snprintf(buf + pos, bufsize - pos,
					"update sys.functions set system = true where system <> true and name in ('dump_database') and schema_id = 2000 and type = %d;\n", F_UNION);
	pos += snprintf(buf + pos, bufsize - pos,
					"update sys.functions set system = true where system <> true and name in ('dump_table_data') and schema_id = 2000 and type = %d;\n", F_PROC);
	pos += snprintf(buf + pos, bufsize - pos,
					"update sys._tables set system = true where name in ('dump_create_roles', 'dump_create_users', 'dump_create_schemas', 'dump_add_schemas_to_users', 'dump_grant_user_privileges', 'dump_table_constraint_type', 'dump_table_grants', 'dump_column_grants', 'dump_function_grants', 'dump_indices', 'dump_column_defaults', 'dump_foreign_keys', 'dump_partition_tables', 'dump_sequences', 'dump_start_sequences', 'dump_functions', 'dump_tables', 'dump_triggers', 'dump_comments', 'dump_user_defined_types') AND schema_id = 2000;\n");

	/* 80_udf.sql (removed) */
	pos += snprintf(buf + pos, bufsize - pos,
					"drop function sys.reverse(string);\n"
					"drop all function sys.fuse;\n");

	/* 26_sysmon.sql */
	pos += snprintf(buf + pos, bufsize - pos,
					"create procedure sys.vacuum(sname string, tname string, cname string)\n"
					"	external name sql.vacuum;\n"
					"create procedure sys.vacuum(sname string, tname string, cname string, interval int)\n"
					"	external name sql.vacuum;\n"
					"create procedure sys.stop_vacuum(sname string, tname string, cname string)\n"
					"	external name sql.stop_vacuum;\n");
	pos += snprintf(buf + pos, bufsize - pos,
					"update sys.functions set system = true where system <> true and name in ('vacuum', 'stop_vacuum') and schema_id = 2000 and type = %d;\n", F_PROC);

	/* 10_sys_schema_extension.sql */
	pos += snprintf(buf + pos, bufsize - pos,
					"CREATE TABLE sys.fkey_actions (\n"
					"    action_id   SMALLINT NOT NULL PRIMARY KEY,\n"
					"    action_name VARCHAR(15) NOT NULL);\n"
					"INSERT INTO sys.fkey_actions (action_id, action_name) VALUES\n"
					"  (0, 'NO ACTION'),\n"
					"  (1, 'CASCADE'),\n"
					"  (2, 'RESTRICT'),\n"
					"  (3, 'SET NULL'),\n"
					"  (4, 'SET DEFAULT');\n"
					"ALTER TABLE sys.fkey_actions SET READ ONLY;\n"
					"GRANT SELECT ON sys.fkey_actions TO PUBLIC;\n"
					"CREATE VIEW sys.fkeys AS\n"
					"SELECT id, table_id, type, name, rkey, update_action_id, upd.action_name as update_action, delete_action_id, del.action_name as delete_action FROM (\n"
					" SELECT id, table_id, type, name, rkey, cast(((\"action\" >> 8) & 255) as smallint) as update_action_id, cast((\"action\" & 255) as smallint) AS delete_action_id FROM sys.keys WHERE type = 2\n"
					" UNION ALL\n"
					" SELECT id, table_id, type, name, rkey, cast(((\"action\" >> 8) & 255) as smallint) as update_action_id, cast((\"action\" & 255) as smallint) AS delete_action_id FROM tmp.keys WHERE type = 2\n"
					") AS fks\n"
					"JOIN sys.fkey_actions upd ON fks.update_action_id = upd.action_id\n"
					"JOIN sys.fkey_actions del ON fks.delete_action_id = del.action_id;\n"
					"GRANT SELECT ON sys.fkeys TO PUBLIC;\n"
					);
	pos += snprintf(buf + pos, bufsize - pos,
					"update sys._tables set system = true where name in ('fkey_actions', 'fkeys') AND schema_id = 2000;\n");

	/* recreate SQL functions that just need to be recompiled since the
	 * MAL functions's "unsafe" property was changed */
	sql_schema *lg = mvc_bind_schema(sql, "logging");
	t = mvc_bind_table(sql, lg, "compinfo");
	t->system = 0;
	t = mvc_bind_table(sql, s, "schemastorage");
	t->system = 0;
	t = mvc_bind_table(sql, s, "tablestorage");
	t->system = 0;
	t = mvc_bind_table(sql, s, "storage");
	t->system = 0;
	t = mvc_bind_table(sql, s, "rejects");
	t->system = 0;
	t = mvc_bind_table(sql, s, "queue");
	t->system = 0;
	t = mvc_bind_table(sql, s, "optimizers");
	t->system = 0;
	t = mvc_bind_table(sql, s, "prepared_statements_args");
	t->system = 0;
	t = mvc_bind_table(sql, s, "prepared_statements");
	t->system = 0;
	t = mvc_bind_table(sql, s, "sessions");
	t->system = 0;
	t = mvc_bind_table(sql, s, "querylog_calls");
	t->system = 0;
	t = mvc_bind_table(sql, s, "querylog_history");
	t->system = 0;
	t = mvc_bind_table(sql, s, "querylog_catalog");
	t->system = 0;
	pos += snprintf(buf + pos, bufsize - pos,
					"drop view logging.compinfo;\n"
					"drop function logging.compinfo;\n"
					"drop procedure sys.storagemodelinit();\n"
					"drop view sys.schemastorage;\n"
					"drop view sys.tablestorage;\n"
					"drop view sys.storage;\n"
					"drop function sys.storage();\n"
					"drop function wlr.tick;\n"
					"drop function wlr.clock;\n"
					"drop function wlc.tick;\n"
					"drop function wlc.clock;\n"
					"drop function profiler.getlimit;\n"
					"drop view sys.rejects;\n"
					"drop function sys.rejects;\n"
					"drop function sys.user_statistics;\n"
					"drop view sys.queue;\n"
					"drop function sys.queue;\n"
					"drop function sys.debugflags;\n"
					"drop function sys.bbp;\n"
					"drop view sys.optimizers;\n"
					"drop function sys.optimizers;\n"
					"drop function sys.querycache;\n"
					"drop function sys.optimizer_stats;\n"
					"drop function sys.current_sessionid;\n"
					"drop view sys.prepared_statements_args;\n"
					"drop function sys.prepared_statements_args;\n"
					"drop view sys.prepared_statements;\n"
					"drop function sys.prepared_statements;\n"
					"drop view sys.sessions;\n"
					"drop function sys.sessions;\n"
					"drop view sys.querylog_history;\n"
					"drop view sys.querylog_calls;\n"
					"drop function sys.querylog_calls;\n"
					"drop view sys.querylog_catalog;\n"
					"drop function sys.querylog_catalog;\n"
					"create function sys.querylog_catalog()\n"
					"returns table(\n"
					" id oid,\n"
					" owner string,\n"
					" defined timestamp,\n"
					" query string,\n"
					" pipe string,\n"
					" \"plan\" string,\n"
					" mal int,\n"
					" optimize bigint\n"
					")\n"
					"external name sql.querylog_catalog;\n"
					"create view sys.querylog_catalog as select * from sys.querylog_catalog();\n"
					"create function sys.querylog_calls()\n"
					"returns table(\n"
					" id oid,\n"
					" \"start\" timestamp,\n"
					" \"stop\" timestamp,\n"
					" arguments string,\n"
					" tuples bigint,\n"
					" run bigint,\n"
					" ship bigint,\n"
					" cpu int,\n"
					" io int\n"
					")\n"
					"external name sql.querylog_calls;\n"
					"create view sys.querylog_calls as select * from sys.querylog_calls();\n"
					"create view sys.querylog_history as\n"
					"select qd.*, ql.\"start\",ql.\"stop\", ql.arguments, ql.tuples, ql.run, ql.ship, ql.cpu, ql.io\n"
					"from sys.querylog_catalog() qd, sys.querylog_calls() ql\n"
					"where qd.id = ql.id and qd.owner = user;\n"
					"create function sys.sessions()\n"
					"returns table(\n"
					" \"sessionid\" int,\n"
					" \"username\" string,\n"
					" \"login\" timestamp,\n"
					" \"idle\" timestamp,\n"
					" \"optimizer\" string,\n"
					" \"sessiontimeout\" int,\n"
					" \"querytimeout\" int,\n"
					" \"workerlimit\" int,\n"
					" \"memorylimit\" int\n"
					")\n"
					"external name sql.sessions;\n"
					"create view sys.sessions as select * from sys.sessions();\n"
					"create function sys.prepared_statements()\n"
					"returns table(\n"
					" \"sessionid\" int,\n"
					" \"username\" string,\n"
					" \"statementid\" int,\n"
					" \"statement\" string,\n"
					" \"created\" timestamp\n"
					")\n"
					"external name sql.prepared_statements;\n"
					"grant execute on function sys.prepared_statements to public;\n"
					"create view sys.prepared_statements as select * from sys.prepared_statements();\n"
					"grant select on sys.prepared_statements to public;\n"
					"create function sys.prepared_statements_args()\n"
					"returns table(\n"
					" \"statementid\" int,\n"
					" \"type\" string,\n"
					" \"type_digits\" int,\n"
					" \"type_scale\" int,\n"
					" \"inout\" tinyint,\n"
					" \"number\" int,\n"
					" \"schema\" string,\n"
					" \"table\" string,\n"
					" \"column\" string\n"
					")\n"
					"external name sql.prepared_statements_args;\n"
					"grant execute on function sys.prepared_statements_args to public;\n"
					"create view sys.prepared_statements_args as select * from sys.prepared_statements_args();\n"
					"grant select on sys.prepared_statements_args to public;\n"
					"create function sys.current_sessionid() returns int\n"
					"external name clients.current_sessionid;\n"
					"grant execute on function sys.current_sessionid to public;\n"
					"create function sys.optimizer_stats()\n"
					" returns table (optname string, count int, timing bigint)\n"
					" external name inspect.optimizer_stats;\n"
					"create function sys.querycache()\n"
					" returns table (query string, count int)\n"
					" external name sql.dump_cache;\n"
					"create function sys.optimizers ()\n"
					" returns table (name string, def string, status string)\n"
					" external name sql.optimizers;\n"
					"create view sys.optimizers as select * from sys.optimizers();\n"
					"create function sys.bbp ()\n"
					" returns table (id int, name string,\n"
					" ttype string, count bigint, refcnt int, lrefcnt int,\n"
					" location string, heat int, dirty string,\n"
					" status string, kind string)\n"
					" external name bbp.get;\n"
					"create function sys.debugflags()\n"
					" returns table(flag string, val bool)\n"
					" external name mdb.\"getDebugFlags\";\n"
					"create function sys.queue()\n"
					"returns table(\n"
					" \"tag\" bigint,\n"
					" \"sessionid\" int,\n"
					" \"username\" string,\n"
					" \"started\" timestamp,\n"
					" \"status\" string,\n"
					" \"query\" string,\n"
					" \"finished\" timestamp,\n"
					" \"maxworkers\" int,\n"
					" \"footprint\" int\n"
					")\n"
					"external name sysmon.queue;\n"
					"grant execute on function sys.queue to public;\n"
					"create view sys.queue as select * from sys.queue();\n"
					"grant select on sys.queue to public;\n"
					"create function sys.user_statistics()\n"
					"returns table(\n"
					" username string,\n"
					" querycount bigint,\n"
					" totalticks bigint,\n"
					" started timestamp,\n"
					" finished timestamp,\n"
					" maxticks bigint,\n"
					" maxquery string\n"
					")\n"
					"external name sysmon.user_statistics;\n"
					"create function sys.rejects()\n"
					"returns table(\n"
					" rowid bigint,\n"
					" fldid int,\n"
					" \"message\" string,\n"
					" \"input\" string\n"
					")\n"
					"external name sql.copy_rejects;\n"
					"grant execute on function rejects to public;\n"
					"create view sys.rejects as select * from sys.rejects();\n"
					"create function profiler.getlimit() returns integer external name profiler.getlimit;\n"
					"create function wlc.clock() returns string\n"
					"external name wlc.\"getclock\";\n"
					"create function wlc.tick() returns bigint\n"
					"external name wlc.\"gettick\";\n"
					"create function wlr.clock() returns string\n"
					"external name wlr.\"getclock\";\n"
					"create function wlr.tick() returns bigint\n"
					"external name wlr.\"gettick\";\n"
					"create function sys.\"storage\"()\n"
					"returns table (\n"
					" \"schema\" varchar(1024),\n"
					" \"table\" varchar(1024),\n"
					" \"column\" varchar(1024),\n"
					" \"type\" varchar(1024),\n"
					" \"mode\" varchar(15),\n"
					" location varchar(1024),\n"
					" \"count\" bigint,\n"
					" typewidth int,\n"
					" columnsize bigint,\n"
					" heapsize bigint,\n"
					" hashes bigint,\n"
					" phash boolean,\n"
					" \"imprints\" bigint,\n"
					" sorted boolean,\n"
					" revsorted boolean,\n"
					" \"unique\" boolean,\n"
					" orderidx bigint\n"
					")\n"
					"external name sql.\"storage\";\n"
					"create view sys.\"storage\" as\n"
					"select * from sys.\"storage\"()\n"
					" where (\"schema\", \"table\") in (\n"
					" select sch.\"name\", tbl.\"name\"\n"
					" from sys.\"tables\" as tbl join sys.\"schemas\" as sch on tbl.schema_id = sch.id\n"
					" where tbl.\"system\" = false)\n"
					"order by \"schema\", \"table\", \"column\";\n"
					"create view sys.\"tablestorage\" as\n"
					"select \"schema\", \"table\",\n"
					" max(\"count\") as \"rowcount\",\n"
					" count(*) as \"storages\",\n"
					" sum(columnsize) as columnsize,\n"
					" sum(heapsize) as heapsize,\n"
					" sum(hashes) as hashsize,\n"
					" sum(\"imprints\") as imprintsize,\n"
					" sum(orderidx) as orderidxsize\n"
					" from sys.\"storage\"\n"
					"group by \"schema\", \"table\"\n"
					"order by \"schema\", \"table\";\n"
					"create view sys.\"schemastorage\" as\n"
					"select \"schema\",\n"
					" count(*) as \"storages\",\n"
					" sum(columnsize) as columnsize,\n"
					" sum(heapsize) as heapsize,\n"
					" sum(hashes) as hashsize,\n"
					" sum(\"imprints\") as imprintsize,\n"
					" sum(orderidx) as orderidxsize\n"
					" from sys.\"storage\"\n"
					"group by \"schema\"\n"
					"order by \"schema\";\n"
					"create procedure sys.storagemodelinit()\n"
					"begin\n"
					" delete from sys.storagemodelinput;\n"
					" insert into sys.storagemodelinput\n"
					" select \"schema\", \"table\", \"column\", \"type\", typewidth, \"count\",\n"
					" case when (\"unique\" or \"type\" in ('varchar', 'char', 'clob', 'json', 'url', 'blob', 'geometry', 'geometrya'))\n"
					" then \"count\" else 0 end,\n"
					" case when \"count\" > 0 and heapsize >= 8192 and \"type\" in ('varchar', 'char', 'clob', 'json', 'url')\n"
					" then cast((heapsize - 8192) / \"count\" as bigint)\n"
					" when \"count\" > 0 and heapsize >= 32 and \"type\" in ('blob', 'geometry', 'geometrya')\n"
					" then cast((heapsize - 32) / \"count\" as bigint)\n"
					" else typewidth end,\n"
					" false, case sorted when true then true else false end, \"unique\", true\n"
					" from sys.\"storage\";\n"
					" update sys.storagemodelinput\n"
					" set reference = true\n"
					" where (\"schema\", \"table\", \"column\") in (\n"
					" select fkschema.\"name\", fktable.\"name\", fkkeycol.\"name\"\n"
					" from sys.\"keys\" as fkkey,\n"
					" sys.\"objects\" as fkkeycol,\n"
					" sys.\"tables\" as fktable,\n"
					" sys.\"schemas\" as fkschema\n"
					" where fktable.\"id\" = fkkey.\"table_id\"\n"
					" and fkkey.\"id\" = fkkeycol.\"id\"\n"
					" and fkschema.\"id\" = fktable.\"schema_id\"\n"
					" and fkkey.\"rkey\" > -1 );\n"
					" update sys.storagemodelinput\n"
					" set isacolumn = false\n"
					" where (\"schema\", \"table\", \"column\") not in (\n"
					" select sch.\"name\", tbl.\"name\", col.\"name\"\n"
					" from sys.\"schemas\" as sch,\n"
					" sys.\"tables\" as tbl,\n"
					" sys.\"columns\" as col\n"
					" where sch.\"id\" = tbl.\"schema_id\"\n"
					" and tbl.\"id\" = col.\"table_id\");\n"
					"end;\n"
					"create function logging.compinfo()\n"
					"returns table(\n"
					" \"id\" int,\n"
					" \"component\" string,\n"
					" \"log_level\" string\n"
					")\n"
					"external name logging.compinfo;\n"
					"grant execute on function logging.compinfo to public;\n"
					"create view logging.compinfo as select * from logging.compinfo();\n"
					"grant select on logging.compinfo to public;\n"
					"update sys._tables set system = true where system <> true and schema_id = 2000 and name in ('schemastorage', 'tablestorage', 'storage', 'rejects', 'queue', 'optimizers', 'prepared_statements_args', 'prepared_statements', 'sessions', 'querylog_history', 'querylog_calls', 'querylog_catalog');\n"
					"update sys._tables set system = true where system <> true and schema_id = (select id from sys.schemas where name = 'logging') and name = 'compinfo';\n"
					"update sys.functions set system = true where system <> true and schema_id = 2000 and name in ('storagemodelinit', 'storage', 'rejects', 'user_statistics', 'queue', 'debugflags', 'bbp', 'optimizers', 'querycache', 'optimizer_stats', 'current_sessionid', 'prepared_statements_args', 'prepared_statements', 'sessions', 'querylog_calls', 'querylog_catalog');\n"
					"update sys.functions set system = true where system <> true and schema_id = (select id from sys.schemas where name = 'logging') and name = 'compinfo';\n"
					"update sys.functions set system = true where system <> true and schema_id = (select id from sys.schemas where name = 'profiler') and name = 'getlimit';\n"
					"update sys.functions set system = true where system <> true and schema_id = (select id from sys.schemas where name = 'wlc') and name in ('clock', 'tick');\n"
					"update sys.functions set system = true where system <> true and schema_id = (select id from sys.schemas where name = 'wlr') and name in ('clock', 'tick');\n"
		);

	/* 99_system.sql */
	t = mvc_bind_table(sql, s, "systemfunctions");
	t->system = 0;
	pos += snprintf(buf + pos, bufsize - pos,
			"drop view sys.systemfunctions;\n");

	/* 80_statistics.sql */
	t = mvc_bind_table(sql, s, "statistics");
	t->system = 0;
	pos += snprintf(buf + pos, bufsize - pos,
				"drop table sys.statistics;\n"
				"drop procedure sys.analyze(int,bigint);\n"
				"drop procedure sys.analyze(int,bigint,string);\n"
				"drop procedure sys.analyze(int,bigint,string,string);\n"
				"drop procedure sys.analyze(int,bigint,string,string,string);\n"
				"create procedure sys.\"analyze\"()\n"
				"external name sql.\"analyze\";\n"
				"grant execute on procedure sys.\"analyze\"() to public;\n"
				"create procedure sys.\"analyze\"(\"sname\" varchar(1024))\n"
				"external name sql.\"analyze\";\n"
				"grant execute on procedure sys.\"analyze\"(varchar(1024)) to public;\n"
				"create procedure sys.\"analyze\"(\"sname\" varchar(1024), \"tname\" varchar(1024))\n"
				"external name sql.\"analyze\";\n"
				"grant execute on procedure sys.\"analyze\"(varchar(1024),varchar(1024)) to public;\n"
				"create procedure sys.\"analyze\"(\"sname\" varchar(1024), \"tname\" varchar(1024), \"cname\" varchar(1024))\n"
				"external name sql.\"analyze\";\n"
				"grant execute on procedure sys.\"analyze\"(varchar(1024),varchar(1024),varchar(1024)) to public;\n"
				"create function sys.\"statistics\"()\n"
				"returns table (\n"
				"	\"column_id\" integer,\n"
				"	\"schema\" varchar(1024),\n"
				"	\"table\" varchar(1024),\n"
				"	\"column\" varchar(1024),\n"
				"	\"type\" varchar(1024),\n"
				"	\"width\" integer,\n"
				"	\"count\" bigint,\n"
				"	\"unique\" boolean,\n"
				"	\"nils\" boolean,\n"
				"	\"minval\" string,\n"
				"	\"maxval\" string,\n"
				"	\"sorted\" boolean,\n"
				"	\"revsorted\" boolean\n"
				")\n"
				"external name sql.\"statistics\";\n"
				"grant execute on function sys.\"statistics\"() to public;\n"
				"create view sys.\"statistics\" as\n"
				"select * from sys.\"statistics\"()\n"
				"-- exclude system tables\n"
				"where (\"schema\", \"table\") in (\n"
				"	SELECT sch.\"name\", tbl.\"name\"\n"
				"	FROM sys.\"tables\" AS tbl JOIN sys.\"schemas\" AS sch ON tbl.schema_id = sch.id\n"
				"	WHERE tbl.\"system\" = FALSE)\n"
				"order by \"schema\", \"table\", \"column\";\n"
				"grant select on sys.\"statistics\" to public;\n"
				"create function sys.\"statistics\"(\"sname\" varchar(1024))\n"
				"returns table (\n"
				"	\"column_id\" integer,\n"
				"	\"schema\" varchar(1024),\n"
				"	\"table\" varchar(1024),\n"
				"	\"column\" varchar(1024),\n"
				"	\"type\" varchar(1024),\n"
				"	\"width\" integer,\n"
				"	\"count\" bigint,\n"
				"	\"unique\" boolean,\n"
				"	\"nils\" boolean,\n"
				"	\"minval\" string,\n"
				"	\"maxval\" string,\n"
				"	\"sorted\" boolean,\n"
				"	\"revsorted\" boolean\n"
				")\n"
				"external name sql.\"statistics\";\n"
				"grant execute on function sys.\"statistics\"(varchar(1024)) to public;\n"
				"create function sys.\"statistics\"(\"sname\" varchar(1024), \"tname\" varchar(1024))\n"
				"returns table (\n"
				"	\"column_id\" integer,\n"
				"	\"schema\" varchar(1024),\n"
				"	\"table\" varchar(1024),\n"
				"	\"column\" varchar(1024),\n"
				"	\"type\" varchar(1024),\n"
				"	\"width\" integer,\n"
				"	\"count\" bigint,\n"
				"	\"unique\" boolean,\n"
				"	\"nils\" boolean,\n"
				"	\"minval\" string,\n"
				"	\"maxval\" string,\n"
				"	\"sorted\" boolean,\n"
				"	\"revsorted\" boolean\n"
				")\n"
				"external name sql.\"statistics\";\n"
				"grant execute on function sys.\"statistics\"(varchar(1024),varchar(1024)) to public;\n"
				"create function sys.\"statistics\"(\"sname\" varchar(1024), \"tname\" varchar(1024), \"cname\" varchar(1024))\n"
				"returns table (\n"
				"	\"column_id\" integer,\n"
				"	\"schema\" varchar(1024),\n"
				"	\"table\" varchar(1024),\n"
				"	\"column\" varchar(1024),\n"
				"	\"type\" varchar(1024),\n"
				"	\"width\" integer,\n"
				"	\"count\" bigint,\n"
				"	\"unique\" boolean,\n"
				"	\"nils\" boolean,\n"
				"	\"minval\" string,\n"
				"	\"maxval\" string,\n"
				"	\"sorted\" boolean,\n"
				"	\"revsorted\" boolean\n"
				")\n"
				"external name sql.\"statistics\";\n"
				"grant execute on function sys.\"statistics\"(varchar(1024),varchar(1024),varchar(1024)) to public;\n"
				"update sys._tables set system = true where system <> true and schema_id = 2000 and name = 'statistics';\n"
				"update sys.functions set system = true where system <> true and schema_id = 2000 and name in ('analyze','statistics');\n");

	assert(pos < bufsize);
	printf("Running database upgrade commands:\n%s\n", buf);
	err = SQLstatementIntern(c, buf, "update", true, false, NULL);

	GDKfree(buf);
	return err;		/* usually MAL_SUCCEED */
}

int
SQLupgrades(Client c, mvc *m)
{
	sql_subtype tp;
	sql_subfunc *f;
	char *err;
	sql_schema *s = mvc_bind_schema(m, "sys");

	if ((err = check_sys_tables(c, m, s)) != NULL) {
		TRC_CRITICAL(SQL_PARSER, "%s\n", err);
		freeException(err);
		return -1;
	}

#ifdef HAVE_HGE
	sql_find_subtype(&tp, "hugeint", 0, 0);
	if (!sql_bind_func(m, s->base.name, "var_pop", &tp, NULL, F_AGGR, true)) {
		m->session->status = 0; /* if the function was not found clean the error */
		m->errstr[0] = '\0';
		if ((err = sql_update_hugeint(c, m)) != NULL) {
			TRC_CRITICAL(SQL_PARSER, "%s\n", err);
			freeException(err);
			return -1;
		}
	}
#endif

	f = sql_bind_func_(m, s->base.name, "env", NULL, F_UNION, true);
	m->session->status = 0; /* if the function was not found clean the error */
	m->errstr[0] = '\0';
	sqlstore *store = m->session->tr->store;
	if (f && sql_privilege(m, ROLE_PUBLIC, f->func->base.id, PRIV_EXECUTE) != PRIV_EXECUTE) {
		sql_table *privs = find_sql_table(m->session->tr, s, "privileges");
		int pub = ROLE_PUBLIC, p = PRIV_EXECUTE, zero = 0, res;

		if ((res = store->table_api.table_insert(m->session->tr, privs, &f->func->base.id, &pub, &p, &zero, &zero)) != LOG_OK) {
			TRC_CRITICAL(SQL_PARSER, "Privilege creation during upgrade failed\n");
			return -1;
		}
	}

<<<<<<< HEAD
	if (sql_bind_func(m, s->base.name, "dependencies_schemas_on_users", NULL, NULL, F_UNION, true)
	 && sql_bind_func(m, s->base.name, "dependencies_owners_on_schemas", NULL, NULL, F_UNION, true)
	 && sql_bind_func(m, s->base.name, "dependencies_tables_on_views", NULL, NULL, F_UNION, true)
	 && sql_bind_func(m, s->base.name, "dependencies_tables_on_indexes", NULL, NULL, F_UNION, true)
	 && sql_bind_func(m, s->base.name, "dependencies_tables_on_triggers", NULL, NULL, F_UNION, true)
	 && sql_bind_func(m, s->base.name, "dependencies_tables_on_foreignkeys", NULL, NULL, F_UNION, true)
	 && sql_bind_func(m, s->base.name, "dependencies_tables_on_functions", NULL, NULL, F_UNION, true)
	 && sql_bind_func(m, s->base.name, "dependencies_columns_on_views", NULL, NULL, F_UNION, true)
	 && sql_bind_func(m, s->base.name, "dependencies_columns_on_keys", NULL, NULL, F_UNION, true)
	 && sql_bind_func(m, s->base.name, "dependencies_columns_on_indexes", NULL, NULL, F_UNION, true)
	 && sql_bind_func(m, s->base.name, "dependencies_columns_on_functions", NULL, NULL, F_UNION, true)
	 && sql_bind_func(m, s->base.name, "dependencies_columns_on_triggers", NULL, NULL, F_UNION, true)
	 && sql_bind_func(m, s->base.name, "dependencies_views_on_functions", NULL, NULL, F_UNION, true)
	 && sql_bind_func(m, s->base.name, "dependencies_views_on_triggers", NULL, NULL, F_UNION, true)
	 && sql_bind_func(m, s->base.name, "dependencies_functions_on_functions", NULL, NULL, F_UNION, true)
	 && sql_bind_func(m, s->base.name, "dependencies_functions_on_triggers", NULL, NULL, F_UNION, true)
	 && sql_bind_func(m, s->base.name, "dependencies_keys_on_foreignkeys", NULL, NULL, F_UNION, true)) {
		if ((err = sql_drop_functions_dependencies_Xs_on_Ys(c, prev_schema)) != NULL) {
=======
	if (sql_bind_func(m, s->base.name, "dependencies_schemas_on_users", NULL, NULL, F_UNION)
	 && sql_bind_func(m, s->base.name, "dependencies_owners_on_schemas", NULL, NULL, F_UNION)
	 && sql_bind_func(m, s->base.name, "dependencies_tables_on_views", NULL, NULL, F_UNION)
	 && sql_bind_func(m, s->base.name, "dependencies_tables_on_indexes", NULL, NULL, F_UNION)
	 && sql_bind_func(m, s->base.name, "dependencies_tables_on_triggers", NULL, NULL, F_UNION)
	 && sql_bind_func(m, s->base.name, "dependencies_tables_on_foreignkeys", NULL, NULL, F_UNION)
	 && sql_bind_func(m, s->base.name, "dependencies_tables_on_functions", NULL, NULL, F_UNION)
	 && sql_bind_func(m, s->base.name, "dependencies_columns_on_views", NULL, NULL, F_UNION)
	 && sql_bind_func(m, s->base.name, "dependencies_columns_on_keys", NULL, NULL, F_UNION)
	 && sql_bind_func(m, s->base.name, "dependencies_columns_on_indexes", NULL, NULL, F_UNION)
	 && sql_bind_func(m, s->base.name, "dependencies_columns_on_functions", NULL, NULL, F_UNION)
	 && sql_bind_func(m, s->base.name, "dependencies_columns_on_triggers", NULL, NULL, F_UNION)
	 && sql_bind_func(m, s->base.name, "dependencies_views_on_functions", NULL, NULL, F_UNION)
	 && sql_bind_func(m, s->base.name, "dependencies_views_on_triggers", NULL, NULL, F_UNION)
	 && sql_bind_func(m, s->base.name, "dependencies_functions_on_functions", NULL, NULL, F_UNION)
	 && sql_bind_func(m, s->base.name, "dependencies_functions_on_triggers", NULL, NULL, F_UNION)
	 && sql_bind_func(m, s->base.name, "dependencies_keys_on_foreignkeys", NULL, NULL, F_UNION)	) {
		if ((err = sql_drop_functions_dependencies_Xs_on_Ys(c)) != NULL) {
>>>>>>> 3867559f
			TRC_CRITICAL(SQL_PARSER, "%s\n", err);
			freeException(err);
			return -1;
		}
	} else {
		m->session->status = 0; /* if the function was not found clean the error */
		m->errstr[0] = '\0';
	}

	sql_find_subtype(&tp, "varchar", 0, 0);
	if (!sql_bind_func3(m, s->base.name, "deltas", &tp, &tp, &tp, F_UNION, true)) {
		m->session->status = 0; /* if the function was not found clean the error */
		m->errstr[0] = '\0';
		if ((err = sql_update_nov2019_missing_dependencies(c, m)) != NULL) {
			TRC_CRITICAL(SQL_PARSER, "%s\n", err);
			freeException(err);
			return -1;
		}
		if ((err = sql_update_nov2019(c, m)) != NULL) {
			TRC_CRITICAL(SQL_PARSER, "%s\n", err);
			freeException(err);
			return -1;
		}
	}

#ifdef HAVE_HGE
	sql_find_subtype(&tp, "hugeint", 0, 0);
	if (!sql_bind_func(m, s->base.name, "median_avg", &tp, NULL, F_AGGR, true)) {
		m->session->status = 0; /* if the function was not found clean the error */
		m->errstr[0] = '\0';
		if ((err = sql_update_nov2019_sp1_hugeint(c, m)) != NULL) {
			TRC_CRITICAL(SQL_PARSER, "%s\n", err);
			freeException(err);
			return -1;
		}
	}
#endif

	if (!sql_bind_func(m, s->base.name, "suspend_log_flushing", NULL, NULL, F_PROC, true)) {
		m->session->status = 0; /* if the function was not found clean the error */
		m->errstr[0] = '\0';
		if ((err = sql_update_jun2020(c, m)) != NULL) {
			TRC_CRITICAL(SQL_PARSER, "%s\n", err);
			freeException(err);
			return -1;
		}
	}

	if ((err = sql_update_jun2020_bam(c, m)) != NULL) {
		TRC_CRITICAL(SQL_PARSER, "%s\n", err);
		freeException(err);
		return -1;
	}

#ifdef HAVE_HGE
	sql_find_subtype(&tp, "hugeint", 0, 0);
	if (!sql_bind_func(m, s->base.name, "covar_pop", &tp, &tp, F_AGGR, true)) {
		m->session->status = 0; /* if the function was not found clean the error */
		m->errstr[0] = '\0';
		if ((err = sql_update_jun2020_sp1_hugeint(c)) != NULL) {
			TRC_CRITICAL(SQL_PARSER, "%s\n", err);
			freeException(err);
			return -1;
		}
	}
#endif

	sql_find_subtype(&tp, "varchar", 0, 0);
	if (sql_bind_func(m, s->base.name, "lidarattach", &tp, NULL, F_PROC, true)) {
		if ((err = sql_update_oscar_lidar(c)) != NULL) {
			TRC_CRITICAL(SQL_PARSER, "%s\n", err);
			freeException(err);
			return -1;
		}
	} else {
		m->session->status = 0; /* if the function was not found clean the error */
		m->errstr[0] = '\0';
	}

	if ((err = sql_update_oscar(c, m)) != NULL) {
		TRC_CRITICAL(SQL_PARSER, "%s\n", err);
		freeException(err);
		return -1;
	}

	if ((err = sql_update_oct2020(c, m)) != NULL) {
		TRC_CRITICAL(SQL_PARSER, "%s\n", err);
		freeException(err);
		return -1;
	}

	if ((err = sql_update_oct2020_sp1(c, m)) != NULL) {
		TRC_CRITICAL(SQL_PARSER, "%s\n", err);
		freeException(err);
		return -1;
	}

	if ((err = sql_update_jul2021(c, m)) != NULL) {
		TRC_CRITICAL(SQL_PARSER, "%s\n", err);
		freeException(err);
		return -1;
	}

	if ((err = sql_update_jul2021_5(c, m)) != NULL) {
		TRC_CRITICAL(SQL_PARSER, "%s\n", err);
		freeException(err);
		return -1;
	}

	if ((err = sql_update_jan2022(c, m)) != NULL) {
		TRC_CRITICAL(SQL_PARSER, "%s\n", err);
		freeException(err);
		return -1;
	}

	return 0;
}<|MERGE_RESOLUTION|>--- conflicted
+++ resolved
@@ -157,7 +157,7 @@
 		 * the geom module */
 		{ "sys_update_tables", "update_tables", NULL,   F_PROC, },
 		{ "length",            "nitems",        "blob", F_FUNC, },
-		{ "not_unique",        "not_unique",    "oid",  F_AGGR, },
+		{ "isnull",            "isnil",         "void", F_FUNC, },
 		{0},
 	};
 
@@ -173,7 +173,7 @@
 		} else {
 			tpp = NULL;
 		}
-		sql_subfunc *f = sql_bind_func(m, s->base.name, tests[i].name, tpp, NULL, tests[i].ftype);
+		sql_subfunc *f = sql_bind_func(m, s->base.name, tests[i].name, tpp, NULL, tests[i].ftype, true);
 		if (f == NULL)
 			throw(SQL, __func__, "cannot find procedure sys.%s(%s)", tests[i].name, tests[i].type ? tests[i].type : "");
 		sqlid id = f->func->base.id;
@@ -4611,7 +4611,6 @@
 		}
 	}
 
-<<<<<<< HEAD
 	if (sql_bind_func(m, s->base.name, "dependencies_schemas_on_users", NULL, NULL, F_UNION, true)
 	 && sql_bind_func(m, s->base.name, "dependencies_owners_on_schemas", NULL, NULL, F_UNION, true)
 	 && sql_bind_func(m, s->base.name, "dependencies_tables_on_views", NULL, NULL, F_UNION, true)
@@ -4629,27 +4628,7 @@
 	 && sql_bind_func(m, s->base.name, "dependencies_functions_on_functions", NULL, NULL, F_UNION, true)
 	 && sql_bind_func(m, s->base.name, "dependencies_functions_on_triggers", NULL, NULL, F_UNION, true)
 	 && sql_bind_func(m, s->base.name, "dependencies_keys_on_foreignkeys", NULL, NULL, F_UNION, true)) {
-		if ((err = sql_drop_functions_dependencies_Xs_on_Ys(c, prev_schema)) != NULL) {
-=======
-	if (sql_bind_func(m, s->base.name, "dependencies_schemas_on_users", NULL, NULL, F_UNION)
-	 && sql_bind_func(m, s->base.name, "dependencies_owners_on_schemas", NULL, NULL, F_UNION)
-	 && sql_bind_func(m, s->base.name, "dependencies_tables_on_views", NULL, NULL, F_UNION)
-	 && sql_bind_func(m, s->base.name, "dependencies_tables_on_indexes", NULL, NULL, F_UNION)
-	 && sql_bind_func(m, s->base.name, "dependencies_tables_on_triggers", NULL, NULL, F_UNION)
-	 && sql_bind_func(m, s->base.name, "dependencies_tables_on_foreignkeys", NULL, NULL, F_UNION)
-	 && sql_bind_func(m, s->base.name, "dependencies_tables_on_functions", NULL, NULL, F_UNION)
-	 && sql_bind_func(m, s->base.name, "dependencies_columns_on_views", NULL, NULL, F_UNION)
-	 && sql_bind_func(m, s->base.name, "dependencies_columns_on_keys", NULL, NULL, F_UNION)
-	 && sql_bind_func(m, s->base.name, "dependencies_columns_on_indexes", NULL, NULL, F_UNION)
-	 && sql_bind_func(m, s->base.name, "dependencies_columns_on_functions", NULL, NULL, F_UNION)
-	 && sql_bind_func(m, s->base.name, "dependencies_columns_on_triggers", NULL, NULL, F_UNION)
-	 && sql_bind_func(m, s->base.name, "dependencies_views_on_functions", NULL, NULL, F_UNION)
-	 && sql_bind_func(m, s->base.name, "dependencies_views_on_triggers", NULL, NULL, F_UNION)
-	 && sql_bind_func(m, s->base.name, "dependencies_functions_on_functions", NULL, NULL, F_UNION)
-	 && sql_bind_func(m, s->base.name, "dependencies_functions_on_triggers", NULL, NULL, F_UNION)
-	 && sql_bind_func(m, s->base.name, "dependencies_keys_on_foreignkeys", NULL, NULL, F_UNION)	) {
 		if ((err = sql_drop_functions_dependencies_Xs_on_Ys(c)) != NULL) {
->>>>>>> 3867559f
 			TRC_CRITICAL(SQL_PARSER, "%s\n", err);
 			freeException(err);
 			return -1;
