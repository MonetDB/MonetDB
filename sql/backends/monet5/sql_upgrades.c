/*
 * This Source Code Form is subject to the terms of the Mozilla Public
 * License, v. 2.0.  If a copy of the MPL was not distributed with this
 * file, You can obtain one at http://mozilla.org/MPL/2.0/.
 *
 * Copyright 1997 - July 2008 CWI, August 2008 - 2018 MonetDB B.V.
 */

/*
 * SQL upgrade code
 * N. Nes, M.L. Kersten, S. Mullender
 */
#include "monetdb_config.h"
#include "mal_backend.h"
#include "sql_execute.h"
#include "sql_mvc.h"
#include "mtime.h"
#include <unistd.h>
#include "sql_upgrades.h"

#include "rel_remote.h"
#include "mal_authorize.h"

#ifdef HAVE_EMBEDDED
#define printf(fmt,...) ((void) 0)
#endif

/* this function can be used to recreate the system tables (types,
 * functions, args) when internal types and/or functions have changed
 * (i.e. the ones in sql_types.c) */
static str
sql_fix_system_tables(Client c, mvc *sql)
{
	size_t bufsize = 1000000, pos = 0;
	char *buf = GDKmalloc(bufsize), *err = NULL;
	char *schema = stack_get_string(sql, "current_schema");
	node *n;
	sql_schema *s;

	if (buf == NULL)
		throw(SQL, "sql_fix_system_tables", SQLSTATE(HY001) MAL_MALLOC_FAIL);
	s = mvc_bind_schema(sql, "sys");
	pos += snprintf(buf + pos, bufsize - pos, "set schema \"sys\";\n");

	pos += snprintf(buf + pos, bufsize - pos,
			"delete from sys.dependencies where id < 2000;\n");

	/* recreate internal types */
	pos += snprintf(buf + pos, bufsize - pos,
			"delete from sys.types where id < 2000;\n");
	for (n = types->h; n; n = n->next) {
		sql_type *t = n->data;

		if (t->base.id >= 2000)
			continue;

		pos += snprintf(buf + pos, bufsize - pos,
				"insert into sys.types values"
				" (%d, '%s', '%s', %u, %u, %d, %d, %d);\n",
				t->base.id, t->base.name, t->sqlname, t->digits,
				t->scale, t->radix, t->eclass,
				t->s ? t->s->base.id : s->base.id);
	}

	/* recreate internal functions */
	pos += snprintf(buf + pos, bufsize - pos,
			"delete from sys.functions where id < 2000;\n"
			"delete from sys.args where func_id not in"
			" (select id from sys.functions);\n");
	for (n = funcs->h; n; n = n->next) {
		sql_func *func = n->data;
		int number = 0;
		sql_arg *arg;
		node *m;

		if (func->base.id >= 2000)
			continue;

		pos += snprintf(buf + pos, bufsize - pos,
				"insert into sys.functions values"
				" (%d, '%s', '%s', '%s',"
				" %d, %d, %s, %s, %s, %d, %s);\n",
				func->base.id, func->base.name,
				func->imp, func->mod, FUNC_LANG_INT,
				func->type,
				func->side_effect ? "true" : "false",
				func->varres ? "true" : "false",
				func->vararg ? "true" : "false",
				func->s ? func->s->base.id : s->base.id,
				func->system ? "true" : "false");
		if (func->res) {
			for (m = func->res->h; m; m = m->next, number++) {
				arg = m->data;
				pos += snprintf(buf + pos, bufsize - pos,
						"insert into sys.args"
						" values"
						" (%d, %d, 'res_%d',"
						" '%s', %u, %u, %d,"
						" %d);\n",
						store_next_oid(),
						func->base.id,
						number,
						arg->type.type->sqlname,
						arg->type.digits,
						arg->type.scale,
						arg->inout, number);
			}
		}
		for (m = func->ops->h; m; m = m->next, number++) {
			arg = m->data;
			if (arg->name)
				pos += snprintf(buf + pos, bufsize - pos,
						"insert into sys.args"
						" values"
						" (%d, %d, '%s', '%s',"
						" %u, %u, %d, %d);\n",
						store_next_oid(),
						func->base.id,
						arg->name,
						arg->type.type->sqlname,
						arg->type.digits,
						arg->type.scale,
						arg->inout, number);
			else
				pos += snprintf(buf + pos, bufsize - pos,
						"insert into sys.args"
						" values"
						" (%d, %d, 'arg_%d',"
						" '%s', %u, %u, %d,"
						" %d);\n",
						store_next_oid(),
						func->base.id,
						number,
						arg->type.type->sqlname,
						arg->type.digits,
						arg->type.scale,
						arg->inout, number);
		}
	}
	for (n = aggrs->h; n; n = n->next) {
		sql_func *aggr = n->data;
		sql_arg *arg;

		if (aggr->base.id >= 2000)
			continue;

		pos += snprintf(buf + pos, bufsize - pos,
				"insert into sys.functions values"
				" (%d, '%s', '%s', '%s', %d, %d, false,"
				" %s, %s, %d, %s);\n",
				aggr->base.id, aggr->base.name, aggr->imp,
				aggr->mod, FUNC_LANG_INT, aggr->type,
				aggr->varres ? "true" : "false",
				aggr->vararg ? "true" : "false",
				aggr->s ? aggr->s->base.id : s->base.id,
				aggr->system ? "true" : "false");
		arg = aggr->res->h->data;
		pos += snprintf(buf + pos, bufsize - pos,
				"insert into sys.args values"
				" (%d, %d, 'res', '%s', %u, %u, %d, 0);\n",
				store_next_oid(), aggr->base.id,
				arg->type.type->sqlname, arg->type.digits,
				arg->type.scale, arg->inout);
		if (aggr->ops->h) {
			arg = aggr->ops->h->data;
			pos += snprintf(buf + pos, bufsize - pos,
					"insert into sys.args values"
					" (%d, %d, 'arg', '%s', %u,"
					" %u, %d, 1);\n",
					store_next_oid(), aggr->base.id,
					arg->type.type->sqlname,
					arg->type.digits, arg->type.scale,
					arg->inout);
		}
	}

	if (schema)
		pos += snprintf(buf + pos, bufsize - pos, "set schema \"%s\";\n", schema);

	assert(pos < bufsize);
	printf("Running database upgrade commands:\n%s\n", buf);
	err = SQLstatementIntern(c, &buf, "update", 1, 0, NULL);
	GDKfree(buf);
	return err;		/* usually MAL_SUCCEED */
}

#ifdef HAVE_HGE
static str
sql_update_hugeint(Client c, mvc *sql)
{
	size_t bufsize = 8192, pos = 0;
	char *buf, *err;
	char *schema;
	sql_schema *s;

	if ((err = sql_fix_system_tables(c, sql)) != NULL)
		return err;

	if ((buf = GDKmalloc(bufsize)) == NULL)
		throw(SQL, "sql_update_hugeint", SQLSTATE(HY001) MAL_MALLOC_FAIL);

	schema = stack_get_string(sql, "current_schema");

	s = mvc_bind_schema(sql, "sys");

	pos += snprintf(buf + pos, bufsize - pos, "set schema \"sys\";\n");

	pos += snprintf(buf + pos, bufsize - pos,
			"create function fuse(one bigint, two bigint)\n"
			"returns hugeint\n"
			"external name udf.fuse;\n");

	pos += snprintf(buf + pos, bufsize - pos,
			"create function sys.generate_series(first hugeint, \"limit\" hugeint)\n"
			"returns table (value hugeint)\n"
			"external name generator.series;\n");

	pos += snprintf(buf + pos, bufsize - pos,
			"create function sys.generate_series(first hugeint, \"limit\" hugeint, stepsize hugeint)\n"
			"returns table (value hugeint)\n"
			"external name generator.series;\n");

	/* 39_analytics_hge.sql */
	pos += snprintf(buf + pos, bufsize - pos,
			"create aggregate stddev_samp(val HUGEINT) returns DOUBLE\n"
			"    external name \"aggr\".\"stdev\";\n"
			"create aggregate stddev_pop(val HUGEINT) returns DOUBLE\n"
			"    external name \"aggr\".\"stdevp\";\n"
			"create aggregate var_samp(val HUGEINT) returns DOUBLE\n"
			"    external name \"aggr\".\"variance\";\n"
			"create aggregate var_pop(val HUGEINT) returns DOUBLE\n"
			"    external name \"aggr\".\"variancep\";\n"
			"create aggregate median(val HUGEINT) returns HUGEINT\n"
			"    external name \"aggr\".\"median\";\n"
			"create aggregate quantile(val HUGEINT, q DOUBLE) returns HUGEINT\n"
			"    external name \"aggr\".\"quantile\";\n"
			"create aggregate corr(e1 HUGEINT, e2 HUGEINT) returns DOUBLE\n"
			"    external name \"aggr\".\"corr\";\n");

	/* 40_json_hge.sql */
	pos += snprintf(buf + pos, bufsize - pos,
			"create function json.filter(js json, name hugeint)\n"
			"returns json\n"
			"external name json.filter;\n");

	pos += snprintf(buf + pos, bufsize - pos,
			"drop view sys.tablestoragemodel;\n"
			"create view sys.tablestoragemodel\n"
			"as select \"schema\",\"table\",max(count) as \"count\",\n"
			"  sum(columnsize) as columnsize,\n"
			"  sum(heapsize) as heapsize,\n"
			"  sum(hashes) as hashes,\n"
			"  sum(\"imprints\") as \"imprints\",\n"
			"  sum(case when sorted = false then 8 * count else 0 end) as auxiliary\n"
			"from sys.storagemodel() group by \"schema\",\"table\";\n");

	pos += snprintf(buf + pos, bufsize - pos,
			"update sys.functions set system = true where name in ('fuse', 'generate_series', 'stddev_samp', 'stddev_pop', 'var_samp', 'var_pop', 'median', 'quantile', 'corr') and schema_id = (select id from sys.schemas where name = 'sys');\n"
			"update sys.functions set system = true where name = 'filter' and schema_id = (select id from sys.schemas where name = 'json');\n"
			"update sys._tables set system = true where name = 'tablestoragemodel' and schema_id = (select id from sys.schemas where name = 'sys');\n");

	if (s != NULL) {
		sql_table *t;

		if ((t = mvc_bind_table(sql, s, "tablestoragemodel")) != NULL)
			t->system = 0;
	}

	pos += snprintf(buf + pos, bufsize - pos,
			"grant execute on aggregate sys.stddev_samp(hugeint) to public;\n"
			"grant execute on aggregate sys.stddev_pop(hugeint) to public;\n"
			"grant execute on aggregate sys.var_samp(hugeint) to public;\n"
			"grant execute on aggregate sys.var_pop(hugeint) to public;\n"
			"grant execute on aggregate sys.median(hugeint) to public;\n"
			"grant execute on aggregate sys.quantile(hugeint, double) to public;\n"
			"grant execute on aggregate sys.corr(hugeint, hugeint) to public;\n"
			"grant execute on function json.filter(json, hugeint) to public;\n");

	if (schema)
		pos += snprintf(buf + pos, bufsize - pos, "set schema \"%s\";\n", schema);
	pos += snprintf(buf + pos, bufsize - pos, "commit;\n");
	assert(pos < bufsize);

	printf("Running database upgrade commands:\n%s\n", buf);
	err = SQLstatementIntern(c, &buf, "update", 1, 0, NULL);
	GDKfree(buf);
	return err;		/* usually MAL_SUCCEED */
}
#endif

static str
sql_update_geom(Client c, mvc *sql, int olddb)
{
	size_t bufsize, pos = 0;
	char *buf, *err = NULL;
	char *geomupgrade;
	char *schema = stack_get_string(sql, "current_schema");
	geomsqlfix_fptr fixfunc;
	node *n;
	sql_schema *s = mvc_bind_schema(sql, "sys");

	if ((fixfunc = geomsqlfix_get()) == NULL)
		return NULL;

	geomupgrade = (*fixfunc)(olddb);
	if (geomupgrade == NULL)
		throw(SQL, "sql_update_geom", SQLSTATE(HY001) MAL_MALLOC_FAIL);
	bufsize = strlen(geomupgrade) + 512;
	buf = GDKmalloc(bufsize);
	if (buf == NULL) {
		GDKfree(geomupgrade);
		throw(SQL, "sql_update_geom", SQLSTATE(HY001) MAL_MALLOC_FAIL);
	}
	pos += snprintf(buf + pos, bufsize - pos, "set schema \"sys\";\n");
	pos += snprintf(buf + pos, bufsize - pos, "%s", geomupgrade);
	GDKfree(geomupgrade);

	pos += snprintf(buf + pos, bufsize - pos, "delete from sys.types where systemname in ('mbr', 'wkb', 'wkba');\n");
	for (n = types->h; n; n = n->next) {
		sql_type *t = n->data;

		if (t->base.id < 2000 &&
		    (strcmp(t->base.name, "mbr") == 0 ||
		     strcmp(t->base.name, "wkb") == 0 ||
		     strcmp(t->base.name, "wkba") == 0))
			pos += snprintf(buf + pos, bufsize - pos, "insert into sys.types values (%d, '%s', '%s', %u, %u, %d, %d, %d);\n", t->base.id, t->base.name, t->sqlname, t->digits, t->scale, t->radix, t->eclass, t->s ? t->s->base.id : s->base.id);
	}

	if (schema)
		pos += snprintf(buf + pos, bufsize - pos, "set schema \"%s\";\n", schema);
	pos += snprintf(buf + pos, bufsize - pos, "commit;\n");

	assert(pos < bufsize);
	printf("Running database upgrade commands:\n%s\n", buf);
	err = SQLstatementIntern(c, &buf, "update", 1, 0, NULL);
	GDKfree(buf);
	return err;		/* usually MAL_SUCCEED */
}

static str
sql_update_dec2016(Client c, mvc *sql)
{
	size_t bufsize = 10240, pos = 0;
	char *buf = GDKmalloc(bufsize), *err = NULL;
	char *schema = stack_get_string(sql, "current_schema");
	sql_schema *s;

	if (buf == NULL)
		throw(SQL, "sql_update_dec2016", SQLSTATE(HY001) MAL_MALLOC_FAIL);
	s = mvc_bind_schema(sql, "sys");
	pos += snprintf(buf + pos, bufsize - pos, "set schema \"sys\";\n");

	{
		sql_table *t;

		if ((t = mvc_bind_table(sql, s, "storagemodel")) != NULL)
			t->system = 0;
		if ((t = mvc_bind_table(sql, s, "storagemodelinput")) != NULL)
			t->system = 0;
		if ((t = mvc_bind_table(sql, s, "storage")) != NULL)
			t->system = 0;
		if ((t = mvc_bind_table(sql, s, "tablestoragemodel")) != NULL)
			t->system = 0;
	}

	/* 18_index.sql */
	pos += snprintf(buf + pos, bufsize - pos,
			"create procedure sys.createorderindex(sys string, tab string, col string)\n"
			"external name sql.createorderindex;\n"
			"create procedure sys.droporderindex(sys string, tab string, col string)\n"
			"external name sql.droporderindex;\n");

	/* 24_zorder.sql */
	pos += snprintf(buf + pos, bufsize - pos,
			"drop function sys.zorder_decode_y;\n"
			"drop function sys.zorder_decode_x;\n"
			"drop function sys.zorder_encode;\n");

	/* 75_storagemodel.sql */
	pos += snprintf(buf + pos, bufsize - pos,
			"drop view sys.tablestoragemodel;\n"
			"drop view sys.storagemodel;\n"
			"drop function sys.storagemodel();\n"
			"drop procedure sys.storagemodelinit();\n"
			"drop function sys.\"storage\"(string, string, string);\n"
			"drop function sys.\"storage\"(string, string);\n"
			"drop function sys.\"storage\"(string);\n"
			"drop view sys.\"storage\";\n"
			"drop function sys.\"storage\"();\n"
			"alter table sys.storagemodelinput add column \"revsorted\" boolean;\n"
			"alter table sys.storagemodelinput add column \"unique\" boolean;\n"
			"alter table sys.storagemodelinput add column \"orderidx\" bigint;\n"
			"create function sys.\"storage\"()\n"
			"returns table (\n"
			" \"schema\" string,\n"
			" \"table\" string,\n"
			" \"column\" string,\n"
			" \"type\" string,\n"
			" \"mode\" string,\n"
			" location string,\n"
			" \"count\" bigint,\n"
			" typewidth int,\n"
			" columnsize bigint,\n"
			" heapsize bigint,\n"
			" hashes bigint,\n"
			" phash boolean,\n"
			" \"imprints\" bigint,\n"
			" sorted boolean,\n"
			" revsorted boolean,\n"
			" \"unique\" boolean,\n"
			" orderidx bigint\n"
			")\n"
			"external name sql.\"storage\";\n"
			"create view sys.\"storage\" as select * from sys.\"storage\"();\n"
			"create function sys.\"storage\"( sname string)\n"
			"returns table (\n"
			" \"schema\" string,\n"
			" \"table\" string,\n"
			" \"column\" string,\n"
			" \"type\" string,\n"
			" \"mode\" string,\n"
			" location string,\n"
			" \"count\" bigint,\n"
			" typewidth int,\n"
			" columnsize bigint,\n"
			" heapsize bigint,\n"
			" hashes bigint,\n"
			" phash boolean,\n"
			" \"imprints\" bigint,\n"
			" sorted boolean,\n"
			" revsorted boolean,\n"
			" \"unique\" boolean,\n"
			" orderidx bigint\n"
			")\n"
			"external name sql.\"storage\";\n"
			"create function sys.\"storage\"( sname string, tname string)\n"
			"returns table (\n"
			" \"schema\" string,\n"
			" \"table\" string,\n"
			" \"column\" string,\n"
			" \"type\" string,\n"
			" \"mode\" string,\n"
			" location string,\n"
			" \"count\" bigint,\n"
			" typewidth int,\n"
			" columnsize bigint,\n"
			" heapsize bigint,\n"
			" hashes bigint,\n"
			" phash boolean,\n"
			" \"imprints\" bigint,\n"
			" sorted boolean,\n"
			" revsorted boolean,\n"
			" \"unique\" boolean,\n"
			" orderidx bigint\n"
			")\n"
			"external name sql.\"storage\";\n"
			"create function sys.\"storage\"( sname string, tname string, cname string)\n"
			"returns table (\n"
			" \"schema\" string,\n"
			" \"table\" string,\n"
			" \"column\" string,\n"
			" \"type\" string,\n"
			" \"mode\" string,\n"
			" location string,\n"
			" \"count\" bigint,\n"
			" typewidth int,\n"
			" columnsize bigint,\n"
			" heapsize bigint,\n"
			" hashes bigint,\n"
			" phash boolean,\n"
			" \"imprints\" bigint,\n"
			" sorted boolean,\n"
			" revsorted boolean,\n"
			" \"unique\" boolean,\n"
			" orderidx bigint\n"
			")\n"
			"external name sql.\"storage\";\n"
			"create procedure sys.storagemodelinit()\n"
			"begin\n"
			" delete from sys.storagemodelinput;\n"
			" insert into sys.storagemodelinput\n"
			" select X.\"schema\", X.\"table\", X.\"column\", X.\"type\", X.typewidth, X.count, 0, X.typewidth, false, X.sorted, X.revsorted, X.\"unique\", X.orderidx from sys.\"storage\"() X;\n"
			" update sys.storagemodelinput\n"
			" set reference = true\n"
			" where concat(concat(\"schema\",\"table\"), \"column\") in (\n"
			"  SELECT concat( concat(\"fkschema\".\"name\", \"fktable\".\"name\"), \"fkkeycol\".\"name\" )\n"
			"  FROM \"sys\".\"keys\" AS    \"fkkey\",\n"
			"    \"sys\".\"objects\" AS \"fkkeycol\",\n"
			"    \"sys\".\"tables\" AS  \"fktable\",\n"
			"    \"sys\".\"schemas\" AS \"fkschema\"\n"
			"  WHERE   \"fktable\".\"id\" = \"fkkey\".\"table_id\"\n"
			"   AND \"fkkey\".\"id\" = \"fkkeycol\".\"id\"\n"
			"   AND \"fkschema\".\"id\" = \"fktable\".\"schema_id\"\n"
			"   AND \"fkkey\".\"rkey\" > -1);\n"
			" update sys.storagemodelinput\n"
			" set \"distinct\" = \"count\"\n"
			" where \"type\" = 'varchar' or \"type\"='clob';\n"
			"end;\n"
			"create function sys.storagemodel()\n"
			"returns table (\n"
			" \"schema\" string,\n"
			" \"table\" string,\n"
			" \"column\" string,\n"
			" \"type\" string,\n"
			" \"count\" bigint,\n"
			" columnsize bigint,\n"
			" heapsize bigint,\n"
			" hashes bigint,\n"
			" \"imprints\" bigint,\n"
			" sorted boolean,\n"
			" revsorted boolean,\n"
			" \"unique\" boolean,\n"
			" orderidx bigint)\n"
			"begin\n"
			" return select I.\"schema\", I.\"table\", I.\"column\", I.\"type\", I.\"count\",\n"
			" columnsize(I.\"type\", I.count, I.\"distinct\"),\n"
			" heapsize(I.\"type\", I.\"distinct\", I.\"atomwidth\"),\n"
			" hashsize(I.\"reference\", I.\"count\"),\n"
			" imprintsize(I.\"count\",I.\"type\"),\n"
			" I.sorted, I.revsorted, I.\"unique\", I.orderidx\n"
			" from sys.storagemodelinput I;\n"
			"end;\n"
			"create view sys.storagemodel as select * from sys.storagemodel();\n"
			"create view sys.tablestoragemodel\n"
			"as select \"schema\",\"table\",max(count) as \"count\",\n"
			" sum(columnsize) as columnsize,\n"
			" sum(heapsize) as heapsize,\n"
			" sum(hashes) as hashes,\n"
			" sum(\"imprints\") as \"imprints\",\n"
			" sum(case when sorted = false then 8 * count else 0 end) as auxiliary\n"
			"from sys.storagemodel() group by \"schema\",\"table\";\n"
			"update sys._tables set system = true where name in ('storage', 'storagemodel', 'tablestoragemodel') and schema_id = (select id from sys.schemas where name = 'sys');\n");

	/* 80_statistics.sql */
	pos += snprintf(buf + pos, bufsize - pos,
			"alter table sys.statistics add column \"revsorted\" boolean;\n");

	pos += snprintf(buf + pos, bufsize - pos,
			"update sys.functions set system = true where name in ('storage', 'storagemodel') and type = %d and schema_id = (select id from sys.schemas where name = 'sys');\n",
			F_UNION);
	pos += snprintf(buf + pos, bufsize - pos,
			"update sys.functions set system = true where name in ('createorderindex', 'droporderindex', 'storagemodelinit') and type = %d and schema_id = (select id from sys.schemas where name = 'sys');\n",
			F_PROC);

	if (schema)
		pos += snprintf(buf + pos, bufsize - pos, "set schema \"%s\";\n", schema);
	pos += snprintf(buf + pos, bufsize - pos, "commit;\n");

	assert(pos < bufsize);
	printf("Running database upgrade commands:\n%s\n", buf);
	err = SQLstatementIntern(c, &buf, "update", 1, 0, NULL);
	GDKfree(buf);
	return err;		/* usually MAL_SUCCEED */
}

static str
sql_update_dec2016_sp2(Client c, mvc *sql)
{
	size_t bufsize = 2048, pos = 0;
	char *buf = GDKmalloc(bufsize), *err = NULL;
	char *schema = stack_get_string(sql, "current_schema");
	res_table *output;
	BAT *b;

	if (buf == NULL)
		throw(SQL, "sql_update_dec2016_sp2", SQLSTATE(HY001) MAL_MALLOC_FAIL);
	pos += snprintf(buf + pos, bufsize - pos, "select id from sys.types where sqlname = 'decimal' and digits = %d;\n",
#ifdef HAVE_HGE
			have_hge ? 39 :
#endif
			19);
	err = SQLstatementIntern(c, &buf, "update", 1, 0, &output);
	if (err) {
		GDKfree(buf);
		return err;
	}
	b = BATdescriptor(output->cols[0].b);
	if (b) {
		if (BATcount(b) > 0) {
			pos = 0;
			pos += snprintf(buf + pos, bufsize - pos, "set schema \"sys\";\n");

#ifdef HAVE_HGE
			if (have_hge) {
				pos += snprintf(buf + pos, bufsize - pos,
						"update sys.types set digits = 38 where sqlname = 'decimal' and digits = 39;\n"
						"update sys.args set type_digits = 38 where type = 'decimal' and type_digits = 39;\n");
			} else
#endif
				pos += snprintf(buf + pos, bufsize - pos,
						"update sys.types set digits = 18 where sqlname = 'decimal' and digits = 19;\n"
						"update sys.args set type_digits = 18 where type = 'decimal' and type_digits = 19;\n");

			if (schema)
				pos += snprintf(buf + pos, bufsize - pos, "set schema \"%s\";\n", schema);
			pos += snprintf(buf + pos, bufsize - pos, "commit;\n");

			assert(pos < bufsize);
			printf("Running database upgrade commands:\n%s\n", buf);
			err = SQLstatementIntern(c, &buf, "update", 1, 0, NULL);
		}
		BBPunfix(b->batCacheid);
	}
	res_tables_destroy(output);
	GDKfree(buf);
	return err;		/* usually MAL_SUCCEED */
}

static str
sql_update_dec2016_sp3(Client c, mvc *sql)
{
	size_t bufsize = 2048, pos = 0;
	char *buf = GDKmalloc(bufsize), *err = NULL;
	char *schema = stack_get_string(sql, "current_schema");

	if (buf == NULL)
		throw(SQL, "sql_update_dec2016_sp3", SQLSTATE(HY001) MAL_MALLOC_FAIL);
	pos += snprintf(buf + pos, bufsize - pos,
			"set schema \"sys\";\n"
			"drop procedure sys.settimeout(bigint);\n"
			"drop procedure sys.settimeout(bigint,bigint);\n"
			"drop procedure sys.setsession(bigint);\n"
			"create procedure sys.settimeout(\"query\" bigint) external name clients.settimeout;\n"
			"create procedure sys.settimeout(\"query\" bigint, \"session\" bigint) external name clients.settimeout;\n"
			"create procedure sys.setsession(\"timeout\" bigint) external name clients.setsession;\n"
			"update sys.functions set system = true where name in ('settimeout', 'setsession') and schema_id = (select id from sys.schemas where name = 'sys');\n");
	if (schema)
		pos += snprintf(buf + pos, bufsize - pos, "set schema \"%s\";\n", schema);
	pos += snprintf(buf + pos, bufsize - pos, "commit;\n");
	assert(pos < bufsize);

	printf("Running database upgrade commands:\n%s\n", buf);
	err = SQLstatementIntern(c, &buf, "update", 1, 0, NULL);
	GDKfree(buf);
	return err;		/* usually MAL_SUCCEED */
}

static str
sql_update_jul2017(Client c, mvc *sql)
{
	size_t bufsize = 10000, pos = 0;
	char *buf = GDKmalloc(bufsize), *err = NULL;
	char *schema = stack_get_string(sql, "current_schema");
	char *q1 = "select id from sys.functions where name = 'shpload' and schema_id = (select id from sys.schemas where name = 'sys');\n";
	res_table *output;
	BAT *b;

	if( buf == NULL)
		throw(SQL, "sql_update_jul2017", SQLSTATE(HY001) MAL_MALLOC_FAIL);
	pos += snprintf(buf + pos, bufsize - pos, "set schema \"sys\";\n");

	pos += snprintf(buf + pos, bufsize - pos,
			"delete from sys._columns where table_id = (select id from sys._tables where name = 'connections' and schema_id = (select id from sys.schemas where name = 'sys'));\n"
			"delete from sys._tables where name = 'connections' and schema_id = (select id from sys.schemas where name = 'sys');\n");

	/* 09_like.sql */
	pos += snprintf(buf + pos, bufsize - pos,
			"update sys.functions set side_effect = false where name in ('like', 'ilike') and schema_id = (select id from sys.schemas where name = 'sys');\n");

	/* 25_debug.sql */
	pos += snprintf(buf + pos, bufsize - pos,
			"drop function sys.malfunctions;\n"
			"create function sys.malfunctions() returns table(\"module\" string, \"function\" string, \"signature\" string, \"address\" string, \"comment\" string) external name \"manual\".\"functions\";\n"
			"drop function sys.optimizer_stats();\n"
			"create function sys.optimizer_stats() "
			"returns table (optname string, count int, timing bigint) "
			"external name inspect.optimizer_stats;\n"
			"update sys.functions set system = true where name in ('malfunctions', 'optimizer_stats') and schema_id = (select id from sys.schemas where name = 'sys');\n");

	/* 46_profiler.sql */
	pos += snprintf(buf + pos, bufsize - pos,
			"create function profiler.getlimit() returns integer external name profiler.getlimit;\n"
			"create procedure profiler.setlimit(lim integer) external name profiler.setlimit;\n"
			"drop procedure profiler.setpoolsize;\n"
			"drop procedure profiler.setstream;\n"
			"update sys.functions set system = true where name in ('getlimit', 'setlimit') and schema_id = (select id from sys.schemas where name = 'profiler');\n");

	/* 51_sys_schema_extensions.sql */
	pos += snprintf(buf + pos, bufsize - pos,
			"ALTER TABLE sys.keywords SET READ ONLY;\n"
			"ALTER TABLE sys.table_types SET READ ONLY;\n"
			"ALTER TABLE sys.dependency_types SET READ ONLY;\n"

			"CREATE TABLE sys.function_types (\n"
			"function_type_id   SMALLINT NOT NULL PRIMARY KEY,\n"
			"function_type_name VARCHAR(30) NOT NULL UNIQUE);\n"
			"INSERT INTO sys.function_types (function_type_id, function_type_name) VALUES\n"
			"(1, 'Scalar function'), (2, 'Procedure'), (3, 'Aggregate function'), (4, 'Filter function'), (5, 'Function returning a table'),\n"
			"(6, 'Analytic function'), (7, 'Loader function');\n"
			"ALTER TABLE sys.function_types SET READ ONLY;\n"

			"CREATE TABLE sys.function_languages (\n"
			"language_id   SMALLINT NOT NULL PRIMARY KEY,\n"
			"language_name VARCHAR(20) NOT NULL UNIQUE);\n"
			"INSERT INTO sys.function_languages (language_id, language_name) VALUES\n"
			"(0, 'Internal C'), (1, 'MAL'), (2, 'SQL'), (3, 'R'), (6, 'Python'), (7, 'Python Mapped'), (8, 'Python2'), (9, 'Python2 Mapped'), (10, 'Python3'), (11, 'Python3 Mapped');\n"
			"ALTER TABLE sys.function_languages SET READ ONLY;\n"

			"CREATE TABLE sys.key_types (\n"
			"key_type_id   SMALLINT NOT NULL PRIMARY KEY,\n"
			"key_type_name VARCHAR(15) NOT NULL UNIQUE);\n"
			"INSERT INTO sys.key_types (key_type_id, key_type_name) VALUES\n"
			"(0, 'Primary Key'), (1, 'Unique Key'), (2, 'Foreign Key');\n"
			"ALTER TABLE sys.key_types SET READ ONLY;\n"

			"CREATE TABLE sys.index_types (\n"
			"index_type_id   SMALLINT NOT NULL PRIMARY KEY,\n"
			"index_type_name VARCHAR(25) NOT NULL UNIQUE);\n"
			"INSERT INTO sys.index_types (index_type_id, index_type_name) VALUES\n"
			"(0, 'Hash'), (1, 'Join'), (2, 'Order preserving hash'), (3, 'No-index'), (4, 'Imprint'), (5, 'Ordered');\n"
			"ALTER TABLE sys.index_types SET READ ONLY;\n"

			"CREATE TABLE sys.privilege_codes (\n"
			"privilege_code_id   INT NOT NULL PRIMARY KEY,\n"
			"privilege_code_name VARCHAR(30) NOT NULL UNIQUE);\n"
			"INSERT INTO sys.privilege_codes (privilege_code_id, privilege_code_name) VALUES\n"
			"(1, 'SELECT'), (2, 'UPDATE'), (4, 'INSERT'), (8, 'DELETE'), (16, 'EXECUTE'), (32, 'GRANT'),\n"
			"(3, 'SELECT,UPDATE'), (5, 'SELECT,INSERT'), (6, 'INSERT,UPDATE'), (7, 'SELECT,INSERT,UPDATE'),\n"
			"(9, 'SELECT,DELETE'), (10, 'UPDATE,DELETE'), (11, 'SELECT,UPDATE,DELETE'), (12, 'INSERT,DELETE'),\n"
			"(13, 'SELECT,INSERT,DELETE'), (14, 'INSERT,UPDATE,DELETE'), (15, 'SELECT,INSERT,UPDATE,DELETE');\n"
			"ALTER TABLE sys.privilege_codes SET READ ONLY;\n"

			"update sys._tables set system = true where name in ('function_languages', 'function_types', 'index_types', 'key_types', 'privilege_codes') and schema_id = (select id from sys.schemas where name = 'sys');\n");

	/* 75_shp.sql, if shp extension available */
	err = SQLstatementIntern(c, &q1, "update", 1, 0, &output);
	if (err) {
		GDKfree(buf);
		return err;
	}
	b = BATdescriptor(output->cols[0].b);
	if (b) {
		if (BATcount(b) > 0) {
			pos += snprintf(buf + pos, bufsize - pos,
					"drop procedure SHPload(integer);\n"
					"create procedure SHPload(fid integer) external name shp.import;\n"
					"update sys.functions set system = true where name = 'shpload' and schema_id = (select id from sys.schemas where name = 'sys');\n");
		}
		BBPunfix(b->batCacheid);
	}
	res_tables_destroy(output);

	if (schema)
		pos += snprintf(buf + pos, bufsize - pos, "set schema \"%s\";\n", schema);
	pos += snprintf(buf + pos, bufsize - pos, "commit;\n");

	assert(pos < bufsize);
	printf("Running database upgrade commands:\n%s\n", buf);
	err = SQLstatementIntern(c, &buf, "update", 1, 0, NULL);
	GDKfree(buf);
	return err;		/* usually MAL_SUCCEED */
}

static str
sql_update_jul2017_sp2(Client c)
{
	char *qry = "select obj_id from sys.privileges where auth_id = 1 and obj_id in (select id from sys._tables where name in ('keywords', 'table_types', 'dependency_types', 'function_types', 'function_languages', 'key_types', 'index_types', 'privilege_codes', 'environment')) and privileges = 1;\n";
	char *err = NULL;
	res_table *output;
	BAT *b;

	err = SQLstatementIntern(c, &qry, "update", 1, 0, &output);
	if (err) {
		return err;
	}

	b = BATdescriptor(output->cols[0].b);
	if (b) {
		if (BATcount(b) < 9) {
			/* we are missing grants on these system tables, add them */
			size_t bufsize = 2048, pos = 0;
			char *buf = GDKmalloc(bufsize);

			if (buf == NULL)
				throw(SQL, "sql_update_jul2017_sp2", SQLSTATE(HY001) MAL_MALLOC_FAIL);

			/* 51_sys_schema_extensions.sql and 25_debug.sql */
			pos += snprintf(buf + pos, bufsize - pos,
				"GRANT SELECT ON sys.keywords TO PUBLIC;\n"
				"GRANT SELECT ON sys.table_types TO PUBLIC;\n"
				"GRANT SELECT ON sys.dependency_types TO PUBLIC;\n"
				"GRANT SELECT ON sys.function_types TO PUBLIC;\n"
				"GRANT SELECT ON sys.function_languages TO PUBLIC;\n"
				"GRANT SELECT ON sys.key_types TO PUBLIC;\n"
				"GRANT SELECT ON sys.index_types TO PUBLIC;\n"
				"GRANT SELECT ON sys.privilege_codes TO PUBLIC;\n"
				"GRANT EXECUTE ON FUNCTION sys.environment() TO PUBLIC;\n"
				"GRANT SELECT ON sys.environment TO PUBLIC;\n"
				);
			pos += snprintf(buf + pos, bufsize - pos, "commit;\n");
			assert(pos < bufsize);
			printf("Running database upgrade commands:\n%s\n", buf);
			err = SQLstatementIntern(c, &buf, "update", 1, 0, NULL);
			GDKfree(buf);
		}
		BBPunfix(b->batCacheid);
	}
	res_tables_destroy(output);

	return err;		/* usually NULL */
}

static str
sql_update_jul2017_sp3(Client c, mvc *sql)
{
	char *err = NULL;
	sql_schema *sys;
	sql_table *tab;
	sql_column *col;
	oid rid;

	/* if there is no value "sys_update_schemas" in
	 * sys.functions.name, we need to update the sys.functions
	 * table */
	sys = find_sql_schema(sql->session->tr, "sys");
	tab = find_sql_table(sys, "functions");
	col = find_sql_column(tab, "name");
	rid = table_funcs.column_find_row(sql->session->tr, col, "sys_update_schemas", NULL);
	if (is_oid_nil(rid)) {
		err = sql_fix_system_tables(c, sql);
		if (err != NULL)
			return err;
	}
	/* if there is no value "system_update_schemas" in
	 * sys.triggers.name, we need to add the triggers */
	tab = find_sql_table(sys, "triggers");
	col = find_sql_column(tab, "name");
	rid = table_funcs.column_find_row(sql->session->tr, col, "system_update_schemas", NULL);
	if (is_oid_nil(rid)) {
		char *schema = stack_get_string(sql, "current_schema");
		size_t bufsize = 1024, pos = 0;
		char *buf = GDKmalloc(bufsize);
		if (buf == NULL)
			throw(SQL, "sql_update_jul2017_sp3", SQLSTATE(HY001) MAL_MALLOC_FAIL);
		pos += snprintf(
			buf + pos,
			bufsize - pos,
			"set schema \"sys\";\n"
			"create trigger system_update_schemas after update on sys.schemas for each statement call sys_update_schemas();\n"
			"create trigger system_update_tables after update on sys._tables for each statement call sys_update_tables();\n");
		if (schema)
			pos += snprintf(buf + pos, bufsize - pos, "set schema \"%s\";\n", schema);
		pos += snprintf(buf + pos, bufsize - pos, "commit;\n");
		assert(pos < bufsize);
		printf("Running database upgrade commands:\n%s\n", buf);
		err = SQLstatementIntern(c, &buf, "update", 1, 0, NULL);
		GDKfree(buf);
	}
	return err;
}

static str
sql_update_mar2018_geom(Client c, mvc *sql, sql_table *t)
{
	size_t bufsize = 10000, pos = 0;
	char *buf = GDKmalloc(bufsize), *err = NULL;
	char *schema = stack_get_string(sql, "current_schema");

	if (buf == NULL)
		throw(SQL, "sql_update_mar2018_geom", SQLSTATE(HY001) MAL_MALLOC_FAIL);
	pos += snprintf(buf + pos, bufsize - pos, "set schema \"sys\";\n");

	t->system = 0;
	pos += snprintf(buf + pos, bufsize - pos,
			"drop view sys.geometry_columns cascade;\n"
			"create view sys.geometry_columns as\n"
			"\tselect cast(null as varchar(1)) as f_table_catalog,\n"
			"\t\ts.name as f_table_schema,\n"
			"\t\tt.name as f_table_name,\n"
			"\t\tc.name as f_geometry_column,\n"
			"\t\tcast(has_z(c.type_digits) + has_m(c.type_digits) +2 as integer) as coord_dimension,\n"
			"\t\tc.type_scale as srid,\n"
			"\t\tget_type(c.type_digits, 0) as type\n"
			"\tfrom sys.columns c, sys.tables t, sys.schemas s\n"
			"\twhere c.table_id = t.id and t.schema_id = s.id\n"
			"\t  and c.type in (select sqlname from sys.types where systemname in ('wkb', 'wkba'));\n"
			"GRANT SELECT ON sys.geometry_columns TO PUBLIC;\n"
			"update sys._tables set system = true where name = 'geometry_columns' and schema_id in (select id from schemas where name = 'sys');\n");

	if (schema)
		pos += snprintf(buf + pos, bufsize - pos, "set schema \"%s\";\n", schema);
	pos += snprintf(buf + pos, bufsize - pos, "commit;\n");

	assert(pos < bufsize);
	printf("Running database upgrade commands:\n%s\n", buf);
	err = SQLstatementIntern(c, &buf, "update", 1, 0, NULL);
	GDKfree(buf);
	return err;		/* usually MAL_SUCCEED */
}

static str
sql_update_mar2018(Client c, mvc *sql)
{
	size_t bufsize = 30000, pos = 0;
	char *buf, *err;
	char *schema;
	sql_schema *s;
	sql_table *t;
	res_table *output;
	BAT *b;

	buf = "select id from sys.functions where name = 'quarter' and schema_id = (select id from sys.schemas where name = 'sys');\n";
	err = SQLstatementIntern(c, &buf, "update", 1, 0, &output);
	if (err)
		return err;
	b = BATdescriptor(output->cols[0].b);
	if (b) {
		if (BATcount(b) == 0) {
			/* if there is no value "quarter" in
			 * sys.functions.name, we need to update the
			 * sys.functions table */
			err = sql_fix_system_tables(c, sql);
			if (err != NULL)
				return err;
		}
		BBPunfix(b->batCacheid);
	}
	res_tables_destroy(output);

	schema = stack_get_string(sql, "current_schema");
	buf = GDKmalloc(bufsize);
	if (buf == NULL)
		throw(SQL, "sql_update_mar2018", SQLSTATE(HY001) MAL_MALLOC_FAIL);
	s = mvc_bind_schema(sql, "sys");

	t = mvc_create_table(sql, s, "comments", tt_table, 1, SQL_PERSIST, 0, -1, 0);
	sql_column *col = mvc_create_column_(sql, t, "id", "int", 32);
	sql_key *k = sql_trans_create_ukey(sql->session->tr, t, "comments_id_pkey", pkey);
	k = sql_trans_create_kc(sql->session->tr, k, col);
	k = sql_trans_key_done(sql->session->tr, k);
	sql_trans_create_dependency(sql->session->tr, col->base.id, k->idx->base.id, INDEX_DEPENDENCY);
	col = mvc_create_column_(sql, t, "remark", "varchar", 65000);
	sql_trans_alter_null(sql->session->tr, col, 0);

	sql_table *privs = mvc_bind_table(sql, s, "privileges");
	int pub = ROLE_PUBLIC;
	int p = PRIV_SELECT;
	int zero = 0;
	table_funcs.table_insert(sql->session->tr, privs, &t->base.id, &pub, &p, &zero, &zero);

	pos += snprintf(buf + pos, bufsize - pos, "set schema \"sys\";\n");

	/* 21_dependency_views.sql */
	pos += snprintf(buf + pos, bufsize - pos,
"CREATE VIEW sys.ids (id, name, schema_id, table_id, table_name, obj_type, sys_table) AS\n"
"SELECT id, name, cast(null as int) as schema_id, cast(null as int) as table_id, cast(null as varchar(124)) as table_name, 'author' AS obj_type, 'sys.auths' AS sys_table FROM sys.auths UNION ALL\n"
"SELECT id, name, cast(null as int) as schema_id, cast(null as int) as table_id, cast(null as varchar(124)) as table_name, 'schema', 'sys.schemas' FROM sys.schemas UNION ALL\n"
"SELECT id, name, schema_id, id as table_id, name as table_name, case when type = 1 then 'view' else 'table' end, 'sys._tables' FROM sys._tables UNION ALL\n"
"SELECT id, name, schema_id, id as table_id, name as table_name, case when type = 1 then 'view' else 'table' end, 'tmp._tables' FROM tmp._tables UNION ALL\n"
"SELECT c.id, c.name, t.schema_id, c.table_id, t.name as table_name, 'column', 'sys._columns' FROM sys._columns c JOIN sys._tables t ON c.table_id = t.id UNION ALL\n"
"SELECT c.id, c.name, t.schema_id, c.table_id, t.name as table_name, 'column', 'tmp._columns' FROM tmp._columns c JOIN tmp._tables t ON c.table_id = t.id UNION ALL\n"
"SELECT k.id, k.name, t.schema_id, k.table_id, t.name as table_name, 'key', 'sys.keys' FROM sys.keys k JOIN sys._tables t ON k.table_id = t.id UNION ALL\n"
"SELECT k.id, k.name, t.schema_id, k.table_id, t.name as table_name, 'key', 'tmp.keys' FROM tmp.keys k JOIN sys._tables t ON k.table_id = t.id UNION ALL\n"
"SELECT i.id, i.name, t.schema_id, i.table_id, t.name as table_name, 'index', 'sys.idxs' FROM sys.idxs i JOIN sys._tables t ON i.table_id = t.id UNION ALL\n"
"SELECT i.id, i.name, t.schema_id, i.table_id, t.name as table_name, 'index', 'tmp.idxs' FROM tmp.idxs i JOIN sys._tables t ON i.table_id = t.id UNION ALL\n"
"SELECT g.id, g.name, t.schema_id, g.table_id, t.name as table_name, 'trigger', 'sys.triggers' FROM sys.triggers g JOIN sys._tables t ON g.table_id = t.id UNION ALL\n"
"SELECT g.id, g.name, t.schema_id, g.table_id, t.name as table_name, 'trigger', 'tmp.triggers' FROM tmp.triggers g JOIN sys._tables t ON g.table_id = t.id UNION ALL\n"
"SELECT id, name, schema_id, cast(null as int) as table_id, cast(null as varchar(124)) as table_name, case when type = 2 then 'procedure' else 'function' end, 'sys.functions' FROM sys.functions UNION ALL\n"
"SELECT a.id, a.name, f.schema_id, cast(null as int) as table_id, cast(null as varchar(124)) as table_name, case when f.type = 2 then 'procedure arg' else 'function arg' end, 'sys.args' FROM sys.args a JOIN sys.functions f ON a.func_id = f.id UNION ALL\n"
"SELECT id, name, schema_id, cast(null as int) as table_id, cast(null as varchar(124)) as table_name, 'sequence', 'sys.sequences' FROM sys.sequences UNION ALL\n"
"SELECT id, sqlname, schema_id, cast(null as int) as table_id, cast(null as varchar(124)) as table_name, 'type', 'sys.types' FROM sys.types WHERE id > 2000 /* exclude system types to prevent duplicates with auths.id */\n"
" ORDER BY id;\n"
"GRANT SELECT ON sys.ids TO PUBLIC;\n"
"CREATE VIEW sys.dependencies_vw AS\n"
"SELECT d.id, i1.obj_type, i1.name,\n"
"       d.depend_id as used_by_id, i2.obj_type as used_by_obj_type, i2.name as used_by_name,\n"
"       d.depend_type, dt.dependency_type_name\n"
"  FROM sys.dependencies d\n"
"  JOIN sys.ids i1 ON d.id = i1.id\n"
"  JOIN sys.ids i2 ON d.depend_id = i2.id\n"
"  JOIN sys.dependency_types dt ON d.depend_type = dt.dependency_type_id\n"
" ORDER BY id, depend_id;\n"
"GRANT SELECT ON sys.dependencies_vw TO PUBLIC;\n"
"CREATE VIEW sys.dependency_owners_on_schemas AS\n"
"SELECT a.name AS owner_name, s.id AS schema_id, s.name AS schema_name, CAST(1 AS smallint) AS depend_type\n"
"  FROM sys.schemas AS s, sys.auths AS a\n"
" WHERE s.owner = a.id\n"
" ORDER BY a.name, s.name;\n"
"GRANT SELECT ON sys.dependency_owners_on_schemas TO PUBLIC;\n"
"CREATE VIEW sys.dependency_columns_on_keys AS\n"
"SELECT t.schema_id AS table_schema_id, t.id AS table_id, t.name AS table_name, c.id AS column_id, c.name AS column_name, k.id AS key_id, k.name AS key_name, CAST(kc.nr +1 AS int) AS key_col_nr, CAST(k.type AS smallint) AS key_type, CAST(4 AS smallint) AS depend_type\n"
"  FROM sys.columns AS c, sys.objects AS kc, sys.keys AS k, sys.tables AS t\n"
" WHERE k.table_id = c.table_id AND c.table_id = t.id AND kc.id = k.id AND kc.name = c.name\n"
"   AND k.type IN (0, 1)\n"
" ORDER BY t.schema_id, t.name, c.name, k.type, k.name, kc.nr;\n"
"GRANT SELECT ON sys.dependency_columns_on_keys TO PUBLIC;\n"
"CREATE VIEW sys.dependency_tables_on_views AS\n"
"SELECT t.schema_id AS table_schema_id, t.id AS table_id, t.name AS table_name, v.schema_id AS view_schema_id, v.id AS view_id, v.name AS view_name, dep.depend_type AS depend_type\n"
"  FROM sys.tables AS t, sys.tables AS v, sys.dependencies AS dep\n"
" WHERE t.id = dep.id AND v.id = dep.depend_id\n"
"   AND dep.depend_type = 5 AND t.type NOT IN (1, 11) AND v.type IN (1, 11)\n"
" ORDER BY t.schema_id, t.name, v.schema_id, v.name;\n"
"GRANT SELECT ON sys.dependency_tables_on_views TO PUBLIC;\n"
"CREATE VIEW sys.dependency_views_on_views AS\n"
"SELECT v1.schema_id AS view1_schema_id, v1.id AS view1_id, v1.name AS view1_name, v2.schema_id AS view2_schema_id, v2.id AS view2_id, v2.name AS view2_name, dep.depend_type AS depend_type\n"
"  FROM sys.tables AS v1, sys.tables AS v2, sys.dependencies AS dep\n"
" WHERE v1.id = dep.id AND v2.id = dep.depend_id\n"
"   AND dep.depend_type = 5 AND v1.type IN (1, 11) AND v2.type IN (1, 11)\n"
" ORDER BY v1.schema_id, v1.name, v2.schema_id, v2.name;\n"
"GRANT SELECT ON sys.dependency_views_on_views TO PUBLIC;\n"
"CREATE VIEW sys.dependency_columns_on_views AS\n"
"SELECT t.schema_id AS table_schema_id, t.id AS table_id, t.name AS table_name, c.id AS column_id, c.name AS column_name, v.schema_id AS view_schema_id, v.id AS view_id, v.name AS view_name, dep.depend_type AS depend_type\n"
"  FROM sys.columns AS c, sys.tables AS v, sys.tables AS t, sys.dependencies AS dep\n"
" WHERE c.id = dep.id AND v.id = dep.depend_id AND c.table_id = t.id\n"
"   AND dep.depend_type = 5 AND v.type IN (1, 11)\n"
" ORDER BY t.schema_id, t.name, c.name, v.name;\n"
"GRANT SELECT ON sys.dependency_columns_on_views TO PUBLIC;\n"
"CREATE VIEW sys.dependency_functions_on_views AS\n"
"SELECT f.schema_id AS function_schema_id, f.id AS function_id, f.name AS function_name, v.schema_id AS view_schema_id, v.id AS view_id, v.name AS view_name, dep.depend_type AS depend_type\n"
"  FROM sys.functions AS f, sys.tables AS v, sys.dependencies AS dep\n"
" WHERE f.id = dep.id AND v.id = dep.depend_id\n"
"   AND dep.depend_type = 5 AND v.type IN (1, 11)\n"
" ORDER BY f.schema_id, f.name, v.schema_id, v.name;\n"
"GRANT SELECT ON sys.dependency_functions_on_views TO PUBLIC;\n"
"CREATE VIEW sys.dependency_schemas_on_users AS\n"
"SELECT s.id AS schema_id, s.name AS schema_name, u.name AS user_name, CAST(6 AS smallint) AS depend_type\n"
"  FROM sys.users AS u, sys.schemas AS s\n"
" WHERE u.default_schema = s.id\n"
" ORDER BY s.name, u.name;\n"
"GRANT SELECT ON sys.dependency_schemas_on_users TO PUBLIC;\n"
"CREATE VIEW sys.dependency_tables_on_functions AS\n"
"SELECT t.schema_id AS table_schema_id, t.id AS table_id, t.name AS table_name, f.name AS function_name, f.type AS function_type, dep.depend_type AS depend_type\n"
"  FROM sys.functions AS f, sys.tables AS t, sys.dependencies AS dep\n"
" WHERE t.id = dep.id AND f.id = dep.depend_id\n"
"   AND dep.depend_type = 7 AND f.type <> 2 AND t.type NOT IN (1, 11)\n"
" ORDER BY t.name, t.schema_id, f.name, f.id;\n"
"GRANT SELECT ON sys.dependency_tables_on_functions TO PUBLIC;\n"
"CREATE VIEW sys.dependency_views_on_functions AS\n"
"SELECT v.schema_id AS view_schema_id, v.id AS view_id, v.name AS view_name, f.name AS function_name, f.type AS function_type, dep.depend_type AS depend_type\n"
"  FROM sys.functions AS f, sys.tables AS v, sys.dependencies AS dep\n"
" WHERE v.id = dep.id AND f.id = dep.depend_id\n"
"   AND dep.depend_type = 7 AND f.type <> 2 AND v.type IN (1, 11)\n"
" ORDER BY v.name, v.schema_id, f.name, f.id;\n"
"GRANT SELECT ON sys.dependency_views_on_functions TO PUBLIC;\n"
"CREATE VIEW sys.dependency_columns_on_functions AS\n"
"SELECT c.table_id, c.id AS column_id, c.name, f.id AS function_id, f.name AS function_name, f.type AS function_type, dep.depend_type AS depend_type\n"
"  FROM sys.functions AS f, sys.columns AS c, sys.dependencies AS dep\n"
" WHERE c.id = dep.id AND f.id = dep.depend_id\n"
"   AND dep.depend_type = 7 AND f.type <> 2\n"
" ORDER BY c.name, c.table_id, f.name, f.id;\n"
"GRANT SELECT ON sys.dependency_columns_on_functions TO PUBLIC;\n"
"CREATE VIEW sys.dependency_functions_on_functions AS\n"
"SELECT f1.schema_id, f1.id AS function_id, f1.name AS function_name, f1.type AS function_type,\n"
"       f2.schema_id AS used_in_function_schema_id, f2.id AS used_in_function_id, f2.name AS used_in_function_name, f2.type AS used_in_function_type, dep.depend_type AS depend_type\n"
"  FROM sys.functions AS f1, sys.functions AS f2, sys.dependencies AS dep\n"
" WHERE f1.id = dep.id AND f2.id = dep.depend_id\n"
"   AND dep.depend_type = 7 AND f2.type <> 2\n"
" ORDER BY f1.name, f1.id, f2.name, f2.id;\n"
"GRANT SELECT ON sys.dependency_functions_on_functions TO PUBLIC;\n"
"CREATE VIEW sys.dependency_tables_on_triggers AS\n"
"(SELECT t.schema_id AS table_schema_id, t.id AS table_id, t.name AS table_name, tri.id AS trigger_id, tri.name AS trigger_name, CAST(8 AS smallint) AS depend_type\n"
"  FROM sys.tables AS t, sys.triggers AS tri\n"
" WHERE tri.table_id = t.id)\n"
"UNION\n"
"(SELECT t.schema_id AS table_schema_id, t.id AS table_id, t.name AS table_name, tri.id AS trigger_id, tri.name AS trigger_name, dep.depend_type AS depend_type\n"
"  FROM sys.tables AS t, sys.triggers AS tri, sys.dependencies AS dep\n"
" WHERE dep.id = t.id AND dep.depend_id = tri.id\n"
"   AND dep.depend_type = 8)\n"
" ORDER BY table_schema_id, table_name, trigger_name;\n"
"GRANT SELECT ON sys.dependency_tables_on_triggers TO PUBLIC;\n"
"CREATE VIEW sys.dependency_columns_on_triggers AS\n"
"SELECT t.schema_id AS table_schema_id, t.id AS table_id, t.name AS table_name, tri.id AS trigger_id, tri.name AS trigger_name, c.id AS column_id, c.name AS column_name, dep.depend_type AS depend_type\n"
"  FROM sys.tables AS t, sys.columns AS c, sys.triggers AS tri, sys.dependencies AS dep\n"
" WHERE dep.id = c.id AND dep.depend_id = tri.id AND c.table_id = t.id\n"
"   AND dep.depend_type = 8\n"
" ORDER BY t.schema_id, t.name, tri.name, c.name;\n"
"GRANT SELECT ON sys.dependency_columns_on_triggers TO PUBLIC;\n"
"CREATE VIEW sys.dependency_functions_on_triggers AS\n"
"SELECT f.schema_id AS function_schema_id, f.id AS function_id, f.name AS function_name, f.type AS function_type,\n"
"       tri.id AS trigger_id, tri.name AS trigger_name, tri.table_id AS trigger_table_id, dep.depend_type AS depend_type\n"
"  FROM sys.functions AS f, sys.triggers AS tri, sys.dependencies AS dep\n"
" WHERE dep.id = f.id AND dep.depend_id = tri.id\n"
"   AND dep.depend_type = 8\n"
" ORDER BY f.schema_id, f.name, tri.name;\n"
"GRANT SELECT ON sys.dependency_functions_on_triggers TO PUBLIC;\n"
"CREATE VIEW sys.dependency_tables_on_indexes AS\n"
"SELECT t.schema_id AS table_schema_id, t.id AS table_id, t.name AS table_name, i.id AS index_id, i.name AS index_name, i.type AS index_type, CAST(10 AS smallint) AS depend_type\n"
"  FROM sys.tables AS t, sys.idxs AS i\n"
" WHERE i.table_id = t.id\n"
"    -- exclude internal system generated and managed indexes for enforcing declarative PKey and Unique constraints\n"
"   AND (i.table_id, i.name) NOT IN (SELECT k.table_id, k.name FROM sys.keys k)\n"
" ORDER BY t.schema_id, t.name, i.name;\n"
"GRANT SELECT ON sys.dependency_tables_on_indexes TO PUBLIC;\n"
"CREATE VIEW sys.dependency_columns_on_indexes AS\n"
"SELECT c.id AS column_id, c.name AS column_name, t.id AS table_id, t.name AS table_name, t.schema_id, i.id AS index_id, i.name AS index_name, i.type AS index_type, CAST(ic.nr +1 AS INT) AS seq_nr, CAST(10 AS smallint) AS depend_type\n"
"  FROM sys.tables AS t, sys.columns AS c, sys.objects AS ic, sys.idxs AS i\n"
" WHERE ic.name = c.name AND ic.id = i.id AND c.table_id = i.table_id AND c.table_id = t.id\n"
"    -- exclude internal system generated and managed indexes for enforcing declarative PKey and Unique constraints\n"
"   AND (i.table_id, i.name) NOT IN (SELECT k.table_id, k.name FROM sys.keys k)\n"
" ORDER BY c.name, t.name, t.schema_id, i.name, ic.nr;\n"
"GRANT SELECT ON sys.dependency_columns_on_indexes TO PUBLIC;\n"
"CREATE VIEW sys.dependency_tables_on_foreignkeys AS\n"
"SELECT t.schema_id AS table_schema_id, t.id AS table_id, t.name AS table_name, fk.name AS fk_name, CAST(k.type AS smallint) AS key_type, CAST(11 AS smallint) AS depend_type\n"
"  FROM sys.tables AS t, sys.keys AS k, sys.keys AS fk\n"
" WHERE fk.rkey = k.id and k.table_id = t.id\n"
" ORDER BY t.schema_id, t.name, fk.name;\n"
"GRANT SELECT ON sys.dependency_tables_on_foreignkeys TO PUBLIC;\n"
"CREATE VIEW sys.dependency_keys_on_foreignkeys AS\n"
"SELECT k.table_id AS key_table_id, k.id AS key_id, k.name AS key_name, fk.table_id AS fk_table_id, fk.id AS fk_id, fk.name AS fk_name, CAST(k.type AS smallint) AS key_type, CAST(11 AS smallint) AS depend_type\n"
"  FROM sys.keys AS k, sys.keys AS fk\n"
" WHERE k.id = fk.rkey\n"
" ORDER BY k.name, fk.name;\n"
"GRANT SELECT ON sys.dependency_keys_on_foreignkeys TO PUBLIC;\n"
"CREATE VIEW sys.dependency_tables_on_procedures AS\n"
"SELECT t.schema_id AS table_schema_id, t.id AS table_id, t.name AS table_name, p.id AS procedure_id, p.name AS procedure_name, p.type AS procedure_type, dep.depend_type AS depend_type\n"
"  FROM sys.functions AS p, sys.tables AS t, sys.dependencies AS dep\n"
" WHERE t.id = dep.id AND p.id = dep.depend_id\n"
"   AND dep.depend_type = 13 AND p.type = 2 AND t.type NOT IN (1, 11)\n"
" ORDER BY t.name, t.schema_id, p.name, p.id;\n"
"GRANT SELECT ON sys.dependency_tables_on_procedures TO PUBLIC;\n"
"CREATE VIEW sys.dependency_views_on_procedures AS\n"
"SELECT v.schema_id AS view_schema_id, v.id AS view_id, v.name AS view_name, p.id AS procedure_id, p.name AS procedure_name, p.type AS procedure_type, dep.depend_type AS depend_type\n"
"  FROM sys.functions AS p, sys.tables AS v, sys.dependencies AS dep\n"
" WHERE v.id = dep.id AND p.id = dep.depend_id\n"
"   AND dep.depend_type = 13 AND p.type = 2 AND v.type IN (1, 11)\n"
" ORDER BY v.name, v.schema_id, p.name, p.id;\n"
"GRANT SELECT ON sys.dependency_views_on_procedures TO PUBLIC;\n"
"CREATE VIEW sys.dependency_columns_on_procedures AS\n"
"SELECT c.table_id, c.id AS column_id, c.name AS column_name, p.id AS procedure_id, p.name AS procedure_name, p.type AS procedure_type, dep.depend_type AS depend_type\n"
"  FROM sys.functions AS p, sys.columns AS c, sys.dependencies AS dep\n"
" WHERE c.id = dep.id AND p.id = dep.depend_id\n"
"   AND dep.depend_type = 13 AND p.type = 2\n"
" ORDER BY c.name, c.table_id, p.name, p.id;\n"
"GRANT SELECT ON sys.dependency_columns_on_procedures TO PUBLIC;\n"
"CREATE VIEW sys.dependency_functions_on_procedures AS\n"
"SELECT f.schema_id AS function_schema_id, f.id AS function_id, f.name AS function_name, f.type AS function_type,\n"
"       p.schema_id AS procedure_schema_id, p.id AS procedure_id, p.name AS procedure_name, p.type AS procedure_type, dep.depend_type AS depend_type\n"
"  FROM sys.functions AS p, sys.functions AS f, sys.dependencies AS dep\n"
" WHERE f.id = dep.id AND p.id = dep.depend_id\n"
"   AND dep.depend_type = 13 AND p.type = 2\n"
" ORDER BY p.name, p.id, f.name, f.id;\n"
"GRANT SELECT ON sys.dependency_functions_on_procedures TO PUBLIC;\n"
"CREATE VIEW sys.dependency_columns_on_types AS\n"
"SELECT t.schema_id AS table_schema_id, t.id AS table_id, t.name AS table_name, dt.id AS type_id, dt.sqlname AS type_name, c.id AS column_id, c.name AS column_name, dep.depend_type AS depend_type\n"
"  FROM sys.tables AS t, sys.columns AS c, sys.types AS dt, sys.dependencies AS dep\n"
" WHERE dep.id = dt.id AND dep.depend_id = c.id AND c.table_id = t.id\n"
"   AND dep.depend_type = 15\n"
" ORDER BY dt.sqlname, t.name, c.name, c.id;\n"
"GRANT SELECT ON sys.dependency_columns_on_types TO PUBLIC;\n"
"CREATE VIEW sys.dependency_functions_on_types AS\n"
"SELECT dt.id AS type_id, dt.sqlname AS type_name, f.id AS function_id, f.name AS function_name, f.type AS function_type, dep.depend_type AS depend_type\n"
"  FROM sys.functions AS f, sys.types AS dt, sys.dependencies AS dep\n"
" WHERE dep.id = dt.id AND dep.depend_id = f.id\n"
"   AND dep.depend_type = 15\n"
" ORDER BY dt.sqlname, f.name, f.id;\n"
"GRANT SELECT ON sys.dependency_functions_on_types TO PUBLIC;\n"
"CREATE VIEW sys.dependency_args_on_types AS\n"
"SELECT dt.id AS type_id, dt.sqlname AS type_name, f.id AS function_id, f.name AS function_name, a.id AS arg_id, a.name AS arg_name, a.number AS arg_nr, dep.depend_type AS depend_type\n"
"  FROM sys.args AS a, sys.functions AS f, sys.types AS dt, sys.dependencies AS dep\n"
" WHERE dep.id = dt.id AND dep.depend_id = a.id AND a.func_id = f.id\n"
"   AND dep.depend_type = 15\n"
" ORDER BY dt.sqlname, f.name, a.number, a.name;\n"
"GRANT SELECT ON sys.dependency_args_on_types TO PUBLIC;\n"
"UPDATE sys._tables SET system = true\n"
" WHERE name IN ('ids', 'dependencies_vw', 'dependency_owners_on_schemas', 'dependency_columns_on_keys',\n"
" 'dependency_tables_on_views', 'dependency_views_on_views', 'dependency_columns_on_views', 'dependency_functions_on_views',\n"
" 'dependency_schemas_on_users',\n"
" 'dependency_tables_on_functions', 'dependency_views_on_functions', 'dependency_columns_on_functions', 'dependency_functions_on_functions',\n"
" 'dependency_tables_on_triggers', 'dependency_columns_on_triggers', 'dependency_functions_on_triggers',\n"
" 'dependency_tables_on_indexes', 'dependency_columns_on_indexes',\n"
" 'dependency_tables_on_foreignkeys', 'dependency_keys_on_foreignkeys',\n"
" 'dependency_tables_on_procedures', 'dependency_views_on_procedures', 'dependency_columns_on_procedures', 'dependency_functions_on_procedures',\n"
" 'dependency_columns_on_types', 'dependency_functions_on_types', 'dependency_args_on_types')\n"
" AND schema_id IN (SELECT id FROM sys.schemas WHERE name = 'sys');\n"
	);

	/* 25_debug.sql */
	t = mvc_bind_table(sql, s, "environment");
	t->system = 0;
	pos += snprintf(buf + pos, bufsize - pos,
			"drop view sys.environment cascade;\n"
			"drop function sys.environment() cascade;\n"
			"create view sys.environment as select * from sys.env();\n"
			"GRANT SELECT ON sys.environment TO PUBLIC;\n"
			"update sys._tables set system = true where system = false and name = 'environment' and schema_id in (select id from sys.schemas where name = 'sys');\n");

	/* 39_analytics.sql, 39_analytics_hge.sql */
	pos += snprintf(buf + pos, bufsize - pos,
			"drop aggregate corr(tinyint, tinyint);\n"
			"drop aggregate corr(smallint, smallint);\n"
			"drop aggregate corr(integer, integer);\n"
			"drop aggregate corr(bigint, bigint);\n"
			"drop aggregate corr(real, real);\n");
#ifdef HAVE_HGE
	if (have_hge)
		pos += snprintf(buf + pos, bufsize - pos,
				"drop aggregate corr(hugeint, hugeint);\n");
#endif
	pos += snprintf(buf + pos, bufsize - pos,
			"create aggregate corr(e1 TINYINT, e2 TINYINT) returns DOUBLE\n\texternal name \"aggr\".\"corr\";\n"
			"grant execute on aggregate sys.corr(tinyint, tinyint) to public;\n"
			"create aggregate corr(e1 SMALLINT, e2 SMALLINT) returns DOUBLE\n\texternal name \"aggr\".\"corr\";\n"
			"grant execute on aggregate sys.corr(smallint, smallint) to public;\n"
			"create aggregate corr(e1 INTEGER, e2 INTEGER) returns DOUBLE\n\texternal name \"aggr\".\"corr\";\n"
			"grant execute on aggregate sys.corr(integer, integer) to public;\n"
			"create aggregate corr(e1 BIGINT, e2 BIGINT) returns DOUBLE\n\texternal name \"aggr\".\"corr\";\n"
			"grant execute on aggregate sys.corr(bigint, bigint) to public;\n"
			"create aggregate corr(e1 REAL, e2 REAL) returns DOUBLE\n\texternal name \"aggr\".\"corr\";\n"
			"grant execute on aggregate sys.corr(real, real) to public;\n");
#ifdef HAVE_HGE
	if (have_hge)
		pos += snprintf(buf + pos, bufsize - pos,
				"create aggregate corr(e1 HUGEINT, e2 HUGEINT) returns DOUBLE\n\texternal name \"aggr\".\"corr\";\n"
			"grant execute on aggregate sys.corr(hugeint, hugeint) to public;\n");
#endif
	pos += snprintf(buf + pos, bufsize - pos,
			"update sys.functions set system = true where name = 'corr' and schema_id = (select id from sys.schemas where name = 'sys');\n");

	/* 51_sys_schema_extensions.sql */
	t = mvc_bind_table(sql, s, "privilege_codes");
	t->system = 0;
	pos += snprintf(buf + pos, bufsize - pos,
			"CREATE VIEW sys.roles AS SELECT id, name, grantor FROM sys.auths a WHERE a.name NOT IN (SELECT u.name FROM sys.db_users() u);\n"
			"GRANT SELECT ON sys.roles TO PUBLIC;\n"
			"CREATE VIEW sys.var_values (var_name, value) AS\n"
			"SELECT 'cache' AS var_name, convert(cache, varchar(10)) AS value UNION ALL\n"
			"SELECT 'current_role', current_role UNION ALL\n"
			"SELECT 'current_schema', current_schema UNION ALL\n"
			"SELECT 'current_timezone', current_timezone UNION ALL\n"
			"SELECT 'current_user', current_user UNION ALL\n"
			"SELECT 'debug', debug UNION ALL\n"
			"SELECT 'history', history UNION ALL\n"
			"SELECT 'last_id', last_id UNION ALL\n"
			"SELECT 'optimizer', optimizer UNION ALL\n"
			"SELECT 'pi', pi() UNION ALL\n"
			"SELECT 'rowcnt', rowcnt;\n"
			"GRANT SELECT ON sys.var_values TO PUBLIC;\n"
			"UPDATE sys._tables SET system = true\n"
			" WHERE name IN ('roles', 'var_values') AND schema_id IN (SELECT id FROM sys.schemas WHERE name = 'sys');\n"
			"ALTER TABLE sys.privilege_codes SET READ WRITE;\n"
			"DROP TABLE sys.privilege_codes;\n"
			"CREATE TABLE sys.privilege_codes (\n"
			"    privilege_code_id   INT NOT NULL PRIMARY KEY,\n"
			"    privilege_code_name VARCHAR(40) NOT NULL UNIQUE);\n"
			"INSERT INTO sys.privilege_codes (privilege_code_id, privilege_code_name) VALUES\n"
			"  (1, 'SELECT'),\n"
			"  (2, 'UPDATE'),\n"
			"  (4, 'INSERT'),\n"
			"  (8, 'DELETE'),\n"
			"  (16, 'EXECUTE'),\n"
			"  (32, 'GRANT'),\n"
			"  (64, 'TRUNCATE'),\n"
			"  (3, 'SELECT,UPDATE'),\n"
			"  (5, 'SELECT,INSERT'),\n"
			"  (6, 'INSERT,UPDATE'),\n"
			"  (7, 'SELECT,INSERT,UPDATE'),\n"
			"  (9, 'SELECT,DELETE'),\n"
			"  (10, 'UPDATE,DELETE'),\n"
			"  (11, 'SELECT,UPDATE,DELETE'),\n"
			"  (12, 'INSERT,DELETE'),\n"
			"  (13, 'SELECT,INSERT,DELETE'),\n"
			"  (14, 'INSERT,UPDATE,DELETE'),\n"
			"  (15, 'SELECT,INSERT,UPDATE,DELETE'),\n"
			"  (65, 'SELECT,TRUNCATE'),\n"
			"  (66, 'UPDATE,TRUNCATE'),\n"
			"  (68, 'INSERT,TRUNCATE'),\n"
			"  (72, 'DELETE,TRUNCATE'),\n"
			"  (67, 'SELECT,UPDATE,TRUNCATE'),\n"
			"  (69, 'SELECT,INSERT,TRUNCATE'),\n"
			"  (73, 'SELECT,DELETE,TRUNCATE'),\n"
			"  (70, 'INSERT,UPDATE,TRUNCATE'),\n"
			"  (76, 'INSERT,DELETE,TRUNCATE'),\n"
			"  (74, 'UPDATE,DELETE,TRUNCATE'),\n"
			"  (71, 'SELECT,INSERT,UPDATE,TRUNCATE'),\n"
			"  (75, 'SELECT,UPDATE,DELETE,TRUNCATE'),\n"
			"  (77, 'SELECT,INSERT,DELETE,TRUNCATE'),\n"
			"  (78, 'INSERT,UPDATE,DELETE,TRUNCATE'),\n"
			"  (79, 'SELECT,INSERT,UPDATE,DELETE,TRUNCATE');\n"
			"ALTER TABLE sys.privilege_codes SET READ ONLY;\n"
			"GRANT SELECT ON sys.privilege_codes TO PUBLIC;\n"
			"UPDATE sys._tables "
			"SET system = TRUE "
			"WHERE name = 'privilege_codes' "
			"AND schema_id = (SELECT id FROM sys.schemas WHERE name = 'sys');\n"
			"ALTER TABLE sys.keywords SET READ WRITE;\n"
			"INSERT INTO sys.keywords VALUES ('COMMENT'), ('CONTINUE'), ('START'), ('TRUNCATE');\n"
			"ALTER TABLE sys.function_types SET READ WRITE;\n"
			"ALTER TABLE function_types ADD COLUMN function_type_keyword VARCHAR(30);\n"
			"UPDATE sys.function_types SET function_type_keyword =\n"
			"    (SELECT kw FROM (VALUES\n"
			"        (1, 'FUNCTION'),\n"
			"        (2, 'PROCEDURE'),\n"
			"        (3, 'AGGREGATE'),\n"
			"        (4, 'FILTER FUNCTION'),\n"
			"        (5, 'FUNCTION'),\n"
			"        (6, 'FUNCTION'),\n"
			"        (7, 'LOADER'))\n"
			"    AS ft (id, kw) WHERE function_type_id = id);\n"
			"ALTER TABLE sys.function_types ALTER COLUMN function_type_keyword SET NOT NULL;\n"
			"ALTER TABLE sys.function_languages SET READ WRITE;\n"
			"ALTER TABLE sys.function_languages ADD COLUMN language_keyword VARCHAR(20);\n"
			"UPDATE sys.function_languages SET language_keyword =\n"
			"    (SELECT kw FROM (VALUES\n"
			"        (3, 'R'),\n"
			"        (6, 'PYTHON'),\n"
			"        (7, 'PYTHON_MAP'),\n"
			"        (8, 'PYTHON2'),\n"
			"        (9, 'PYTHON2_MAP'),\n"
			"        (10, 'PYTHON3'),\n"
			"        (11, 'PYTHON3_MAP'))\n"
			"    AS ft (id, kw) WHERE language_id = id);\n"
			"INSERT INTO sys.function_languages VALUES (4, 'C', 'C'), (12, 'C++', 'CPP');\n"
		);

	/* 60_wlcr.sql */
	pos += snprintf(buf + pos, bufsize - pos,
			"create procedure master()\n"
			"external name wlc.master;\n"
			"create procedure master(path string)\n"
			"external name wlc.master;\n"
			"create procedure stopmaster()\n"
			"external name wlc.stopmaster;\n"
			"create procedure masterbeat( duration int)\n"
			"external name wlc.\"setmasterbeat\";\n"
			"create function masterClock() returns string\n"
			"external name wlc.\"getmasterclock\";\n"
			"create function masterTick() returns bigint\n"
			"external name wlc.\"getmastertick\";\n"
			"create procedure replicate()\n"
			"external name wlr.replicate;\n"
			"create procedure replicate(pointintime timestamp)\n"
			"external name wlr.replicate;\n"
			"create procedure replicate(dbname string)\n"
			"external name wlr.replicate;\n"
			"create procedure replicate(dbname string, pointintime timestamp)\n"
			"external name wlr.replicate;\n"
			"create procedure replicate(dbname string, id tinyint)\n"
			"external name wlr.replicate;\n"
			"create procedure replicate(dbname string, id smallint)\n"
			"external name wlr.replicate;\n"
			"create procedure replicate(dbname string, id integer)\n"
			"external name wlr.replicate;\n"
			"create procedure replicate(dbname string, id bigint)\n"
			"external name wlr.replicate;\n"
			"create procedure replicabeat(duration integer)\n"
			"external name wlr.\"setreplicabeat\";\n"
			"create function replicaClock() returns string\n"
			"external name wlr.\"getreplicaclock\";\n"
			"create function replicaTick() returns bigint\n"
			"external name wlr.\"getreplicatick\";\n"
			"update sys.functions set system = true where name in ('master', 'stopmaster', 'masterbeat', 'masterclock', 'mastertick', 'replicate', 'replicabeat', 'replicaclock', 'replicatick') and schema_id = (select id from sys.schemas where name = 'sys');\n"
		);

	/* comments */
	pos += snprintf(buf + pos, bufsize - pos,
			"UPDATE sys._tables\n"
			"SET system = true\n"
			"WHERE name = 'comments'\n"
			"AND schema_id = (SELECT id FROM sys.schemas WHERE name = 'sys');\n"
		);

	if (schema)
		pos += snprintf(buf + pos, bufsize - pos, "set schema \"%s\";\n", schema);
	pos += snprintf(buf + pos, bufsize - pos, "commit;\n");

	assert(pos < bufsize);
	printf("Running database upgrade commands:\n%s\n", buf);
	err = SQLstatementIntern(c, &buf, "update", 1, 0, NULL);
	if (err == MAL_SUCCEED) {
		schema = stack_get_string(sql, "current_schema");
		pos = snprintf(buf, bufsize, "set schema \"sys\";\n"
			       "ALTER TABLE sys.keywords SET READ ONLY;\n"
			       "ALTER TABLE sys.function_types SET READ ONLY;\n"
			       "ALTER TABLE sys.function_languages SET READ ONLY;\n");
		if (schema)
			pos += snprintf(buf + pos, bufsize - pos, "set schema \"%s\";\n", schema);
		pos += snprintf(buf + pos, bufsize - pos, "commit;\n");
		printf("Running database upgrade commands:\n%s\n", buf);
		err = SQLstatementIntern(c, &buf, "update", 1, 0, NULL);
	}
	GDKfree(buf);
	return err;		/* usually MAL_SUCCEED */
}

#ifdef HAVE_NETCDF
static str
sql_update_mar2018_netcdf(Client c, mvc *sql)
{
	size_t bufsize = 1000, pos = 0;
	char *buf, *err;
	char *schema;

	schema = stack_get_string(sql, "current_schema");
	buf = GDKmalloc(bufsize);
	if (buf == NULL)
		throw(SQL, "sql_update_mar2018_netcdf", SQLSTATE(HY001) MAL_MALLOC_FAIL);

	pos += snprintf(buf + pos, bufsize - pos, "set schema sys;\n");

	/* 74_netcdf.sql */
	pos += snprintf(buf + pos, bufsize - pos,
			"grant select on sys.netcdf_files to public;\n"
			"grant select on sys.netcdf_dims to public;\n"
			"grant select on sys.netcdf_vars to public;\n"
			"grant select on sys.netcdf_vardim to public;\n"
			"grant select on sys.netcdf_attrs to public;\n"
			"grant execute on procedure sys.netcdf_attach(varchar(256)) to public;\n"
			"grant execute on procedure sys.netcdf_importvar(integer, varchar(256)) to public;\n");

	if (schema)
		pos += snprintf(buf + pos, bufsize - pos, "set schema \"%s\";\n", schema);
	pos += snprintf(buf + pos, bufsize - pos, "commit;\n");

	assert(pos < bufsize);
	printf("Running database upgrade commands:\n%s\n", buf);
	err = SQLstatementIntern(c, &buf, "update", 1, 0, NULL);
	GDKfree(buf);
	return err;		/* usually MAL_SUCCEED */
}
#endif	/* HAVE_NETCDF */

#ifdef HAVE_SAMTOOLS
static str
sql_update_mar2018_samtools(Client c, mvc *sql)
{
	size_t bufsize = 2000, pos = 0;
	char *buf, *err;
	char *schema;
	sql_schema *s = mvc_bind_schema(sql, "bam");

	if (s == NULL)
		return MAL_SUCCEED;

	schema = stack_get_string(sql, "current_schema");
	buf = GDKmalloc(bufsize);
	if (buf == NULL)
		throw(SQL, "sql_update_mar2018_samtools", SQLSTATE(HY001) MAL_MALLOC_FAIL);

	pos += snprintf(buf + pos, bufsize - pos, "set schema sys;\n");

	/* 85_bam.sql */
	list *l = sa_list(sql->sa);
	sql_subtype tpi, tps;
	sql_find_subtype(&tpi, "int", 0, 0);
	sql_find_subtype(&tps, "clob", 0, 0);
	list_append(l, &tpi);
	list_append(l, &tps);
	list_append(l, &tpi);
	list_append(l, &tps);
	if (sql_bind_func_(sql->sa, s, "seq_char", l, F_FUNC) == NULL) {
		pos += snprintf(buf + pos, bufsize - pos,
				"CREATE FUNCTION bam.seq_char(ref_pos INT, alg_seq STRING, alg_pos INT, alg_cigar STRING)\n"
				"RETURNS CHAR(1) EXTERNAL NAME bam.seq_char;\n"
				"update sys.functions set system = true where name in ('seq_char') and schema_id = (select id from sys.schemas where name = 'bam');\n");
	}
	sql_find_subtype(&tpi, "smallint", 0, 0);
	if (sql_bind_func3(sql->sa, s, "bam_loader_repos", &tps, &tpi, &tpi, F_PROC) != NULL) {
		pos += snprintf(buf + pos, bufsize - pos,
				"drop procedure bam.bam_loader_repos(string, smallint, smallint);\n"
				"drop procedure bam.bam_loader_files(string, smallint, smallint);\n");
	}
	if (sql_bind_func(sql->sa, s, "bam_loader_repos", &tps, &tpi, F_PROC) == NULL) {
		pos += snprintf(buf + pos, bufsize - pos,
				"CREATE PROCEDURE bam.bam_loader_repos(bam_repos STRING, dbschema SMALLINT)\n"
				"EXTERNAL NAME bam.bam_loader_repos;\n"
				"CREATE PROCEDURE bam.bam_loader_files(bam_files STRING, dbschema SMALLINT)\n"
				"EXTERNAL NAME bam.bam_loader_files;\n"
				"update sys.functions set system = true where name in ('bam_loader_repos', 'bam_loader_files') and schema_id = (select id from sys.schemas where name = 'bam');\n");
	}

	pos += snprintf(buf + pos, bufsize - pos,
			"GRANT SELECT ON bam.files TO PUBLIC;\n"
			"GRANT SELECT ON bam.sq TO PUBLIC;\n"
			"GRANT SELECT ON bam.rg TO PUBLIC;\n"
			"GRANT SELECT ON bam.pg TO PUBLIC;\n"
			"GRANT SELECT ON bam.export TO PUBLIC;\n"
			"GRANT EXECUTE ON FUNCTION bam.bam_flag(SMALLINT, STRING) TO PUBLIC;\n"
			"GRANT EXECUTE ON FUNCTION bam.reverse_seq(STRING) TO PUBLIC;\n"
			"GRANT EXECUTE ON FUNCTION bam.reverse_qual(STRING) TO PUBLIC;\n"
			"GRANT EXECUTE ON FUNCTION bam.seq_length(STRING) TO PUBLIC;\n"
			"GRANT EXECUTE ON FUNCTION bam.seq_char(INT, STRING, INT, STRING) TO PUBLIC;\n"
			"GRANT EXECUTE ON PROCEDURE bam.bam_loader_repos(STRING, SMALLINT) TO PUBLIC;\n"
			"GRANT EXECUTE ON PROCEDURE bam.bam_loader_files(STRING, SMALLINT) TO PUBLIC;\n"
			"GRANT EXECUTE ON PROCEDURE bam.bam_loader_file(STRING, SMALLINT) TO PUBLIC;\n"
			"GRANT EXECUTE ON PROCEDURE bam.bam_drop_file(BIGINT, SMALLINT) TO PUBLIC;\n"
			"GRANT EXECUTE ON PROCEDURE bam.sam_export(STRING) TO PUBLIC;\n"
			"GRANT EXECUTE ON PROCEDURE bam.bam_export(STRING) TO PUBLIC;\n");

	if (schema)
		pos += snprintf(buf + pos, bufsize - pos, "set schema \"%s\";\n", schema);
	pos += snprintf(buf + pos, bufsize - pos, "commit;\n");

	assert(pos < bufsize);
	printf("Running database upgrade commands:\n%s\n", buf);
	err = SQLstatementIntern(c, &buf, "update", 1, 0, NULL);
	GDKfree(buf);
	return err;		/* usually MAL_SUCCEED */
}
#endif	/* HAVE_SAMTOOLS */

static str
sql_update_mar2018_sp1(Client c, mvc *sql)
{
	size_t bufsize = 2048, pos = 0;
	char *buf = GDKmalloc(bufsize), *err = NULL;
	char *schema = stack_get_string(sql, "current_schema");

	if (buf == NULL)
		throw(SQL, "sql_update_mar2018_sp1", SQLSTATE(HY001) MAL_MALLOC_FAIL);
	pos += snprintf(buf + pos, bufsize - pos,
			"set schema \"sys\";\n"
			"drop function sys.dependencies_functions_os_triggers();\n"
			"CREATE FUNCTION dependencies_functions_on_triggers()\n"
			"RETURNS TABLE (sch varchar(100), usr varchar(100), dep_type varchar(32))\n"
			"RETURN TABLE (SELECT f.name, tri.name, 'DEP_TRIGGER' from functions as f, triggers as tri, dependencies as dep where dep.id = f.id AND dep.depend_id =tri.id AND dep.depend_type = 8);\n"
			"update sys.functions set system = true where name in ('dependencies_functions_on_triggers') and schema_id = (select id from sys.schemas where name = 'sys');\n");
	if (schema)
		pos += snprintf(buf + pos, bufsize - pos, "set schema \"%s\";\n", schema);
	pos += snprintf(buf + pos, bufsize - pos, "commit;\n");
	assert(pos < bufsize);

	printf("Running database upgrade commands:\n%s\n", buf);
	err = SQLstatementIntern(c, &buf, "update", 1, 0, NULL);
	GDKfree(buf);
	return err;		/* usually MAL_SUCCEED */
}

static str
sql_update_remote_tables(Client c, mvc *sql)
{
	res_table *output;
	str err = MAL_SUCCEED;
	size_t bufsize = 1000, pos = 0;
	char *buf;
	char *schema;
	BAT *tbl = NULL;
	BAT *uri = NULL;

	schema = stack_get_string(sql, "current_schema");
	if ((buf = GDKmalloc(bufsize)) == NULL)
		throw(SQL, "sql_update_remote_tables", SQLSTATE(HY001) MAL_MALLOC_FAIL);

	/* Create the SQL function needed to dump the remote table credentials */
	pos += snprintf(buf + pos, bufsize - pos, "set schema sys;\n");
	pos += snprintf(buf + pos, bufsize - pos,
			"create function sys.remote_table_credentials (tablename string)"
			" returns table (\"uri\" string, \"username\" string, \"hash\" string)"
			" external name sql.rt_credentials;\n"
			"update sys.functions set system = true where name = 'remote_table_credentials' and schema_id = (select id from sys.schemas where name = 'sys');\n");

	if (schema)
		pos += snprintf(buf + pos, bufsize - pos, "set schema \"%s\";\n", schema);
	pos += snprintf(buf + pos, bufsize - pos, "commit;\n");

	assert(pos < bufsize);
	printf("Running database upgrade commands:\n%s\n", buf);
	err = SQLstatementIntern(c, &buf, "create function", 1, 0, NULL);
	if (err)
		goto bailout;

	pos = 0;
	pos += snprintf(buf + pos, bufsize - pos,
			"SELECT concat(concat(scm.name, '.'), tbl.name), tbl.query"
			" FROM sys._tables AS tbl JOIN sys.schemas AS scm ON"
			" tbl.schema_id=scm.id WHERE tbl.type=5;\n");

	assert(pos < bufsize);

	err = SQLstatementIntern(c, &buf, "get remote table names", 1, 0, &output);
	if (err)
		goto bailout;

	/* We executed the query, now process the results */
	tbl = BATdescriptor(output->cols[0].b);
	uri = BATdescriptor(output->cols[1].b);

	if (tbl && uri) {
		size_t cnt;
		assert(BATcount(tbl) == BATcount(uri));
		if ((cnt = BATcount(tbl)) > 0) {
			BATiter tbl_it = bat_iterator(tbl);
			BATiter uri_it = bat_iterator(uri);
			const void *restrict nil = ATOMnilptr(tbl->ttype);
			int (*cmp)(const void *, const void *) = ATOMcompare(tbl->ttype);
			const char *v;
			const char *u;
			const char *remote_server_uri;

			/* This is probably not correct: offsets? */
			for (BUN i = 0; i < cnt; i++) {
				v = BUNtvar(tbl_it, i);
				u = BUNtvar(uri_it, i);
				if (v == NULL || (*cmp)(v, nil) == 0 ||
				    u == NULL || (*cmp)(u, nil) == 0) {
					BBPunfix(tbl->batCacheid);
					BBPunfix(uri->batCacheid);
					goto bailout;
				}

				/* Since the loop might fail, it might be a good idea
				 * to update the credentials as a second step
				 */
				remote_server_uri = mapiuri_uri((char *)u, sql->sa);
				AUTHaddRemoteTableCredentials((char *)v, "monetdb", remote_server_uri, "monetdb", "monetdb", false);
			}
		}
		BBPunfix(tbl->batCacheid);
		BBPunfix(uri->batCacheid);
	}
	res_table_destroy(output);

  bailout:
	GDKfree(buf);
	return err;
}

static str
sql_replace_Mar2018_ids_view(Client c, mvc *sql)
{
	size_t bufsize = 4400, pos = 0;
	char *buf = GDKmalloc(bufsize), *err = NULL;
	char *schema;
	sql_schema *s;
	sql_table *t;

	if (buf == NULL)
		throw(SQL, "sql_replace_Mar2018_ids_view", SQLSTATE(HY001) MAL_MALLOC_FAIL);

	schema = stack_get_string(sql, "current_schema");
	s = mvc_bind_schema(sql, "sys");
	t = mvc_bind_table(sql, s, "ids");
	t->system = 0;	/* make it non-system else the drop view will fail */
	t = mvc_bind_table(sql, s, "dependencies_vw");	/* dependencies_vw uses view sys.ids so must be removed first */
	t->system = 0;

	/* 21_dependency_views.sql */
	pos += snprintf(buf + pos, bufsize - pos,
			"set schema \"sys\";\n"
			"DROP VIEW sys.dependencies_vw;\n"
			"DROP VIEW sys.ids;\n"

			"CREATE VIEW sys.ids (id, name, schema_id, table_id, table_name, obj_type, sys_table) AS\n"
			"SELECT id, name, cast(null as int) as schema_id, cast(null as int) as table_id, cast(null as varchar(124)) as table_name, 'author' AS obj_type, 'sys.auths' AS sys_table FROM sys.auths UNION ALL\n"
			"SELECT id, name, cast(null as int) as schema_id, cast(null as int) as table_id, cast(null as varchar(124)) as table_name, 'schema', 'sys.schemas' FROM sys.schemas UNION ALL\n"
			"SELECT id, name, schema_id, id as table_id, name as table_name, case when type = 1 then 'view' else 'table' end, 'sys._tables' FROM sys._tables UNION ALL\n"
			"SELECT id, name, schema_id, id as table_id, name as table_name, case when type = 1 then 'view' else 'table' end, 'tmp._tables' FROM tmp._tables UNION ALL\n"
			"SELECT c.id, c.name, t.schema_id, c.table_id, t.name as table_name, 'column', 'sys._columns' FROM sys._columns c JOIN sys._tables t ON c.table_id = t.id UNION ALL\n"
			"SELECT c.id, c.name, t.schema_id, c.table_id, t.name as table_name, 'column', 'tmp._columns' FROM tmp._columns c JOIN tmp._tables t ON c.table_id = t.id UNION ALL\n"
			"SELECT k.id, k.name, t.schema_id, k.table_id, t.name as table_name, 'key', 'sys.keys' FROM sys.keys k JOIN sys._tables t ON k.table_id = t.id UNION ALL\n"
			"SELECT k.id, k.name, t.schema_id, k.table_id, t.name as table_name, 'key', 'tmp.keys' FROM tmp.keys k JOIN tmp._tables t ON k.table_id = t.id UNION ALL\n"
			"SELECT i.id, i.name, t.schema_id, i.table_id, t.name as table_name, 'index', 'sys.idxs' FROM sys.idxs i JOIN sys._tables t ON i.table_id = t.id UNION ALL\n"
			"SELECT i.id, i.name, t.schema_id, i.table_id, t.name as table_name, 'index', 'tmp.idxs' FROM tmp.idxs i JOIN tmp._tables t ON i.table_id = t.id UNION ALL\n"
			"SELECT g.id, g.name, t.schema_id, g.table_id, t.name as table_name, 'trigger', 'sys.triggers' FROM sys.triggers g JOIN sys._tables t ON g.table_id = t.id UNION ALL\n"
			"SELECT g.id, g.name, t.schema_id, g.table_id, t.name as table_name, 'trigger', 'tmp.triggers' FROM tmp.triggers g JOIN tmp._tables t ON g.table_id = t.id UNION ALL\n"
			"SELECT id, name, schema_id, cast(null as int) as table_id, cast(null as varchar(124)) as table_name, case when type = 2 then 'procedure' else 'function' end, 'sys.functions' FROM sys.functions UNION ALL\n"
			"SELECT a.id, a.name, f.schema_id, cast(null as int) as table_id, cast(null as varchar(124)) as table_name, case when f.type = 2 then 'procedure arg' else 'function arg' end, 'sys.args' FROM sys.args a JOIN sys.functions f ON a.func_id = f.id UNION ALL\n"
			"SELECT id, name, schema_id, cast(null as int) as table_id, cast(null as varchar(124)) as table_name, 'sequence', 'sys.sequences' FROM sys.sequences UNION ALL\n"
			"SELECT id, sqlname, schema_id, cast(null as int) as table_id, cast(null as varchar(124)) as table_name, 'type', 'sys.types' FROM sys.types WHERE id > 2000 /* exclude system types to prevent duplicates with auths.id */\n"
			" ORDER BY id;\n"
			"GRANT SELECT ON sys.ids TO PUBLIC;\n"

			"CREATE VIEW sys.dependencies_vw AS\n"
			"SELECT d.id, i1.obj_type, i1.name,\n"
			"       d.depend_id as used_by_id, i2.obj_type as used_by_obj_type, i2.name as used_by_name,\n"
			"       d.depend_type, dt.dependency_type_name\n"
			"  FROM sys.dependencies d\n"
			"  JOIN sys.ids i1 ON d.id = i1.id\n"
			"  JOIN sys.ids i2 ON d.depend_id = i2.id\n"
			"  JOIN sys.dependency_types dt ON d.depend_type = dt.dependency_type_id\n"
			" ORDER BY id, depend_id;\n"
			"GRANT SELECT ON sys.dependencies_vw TO PUBLIC;\n"

			"update sys._tables set system = true where name in ('ids', 'dependencies_vw') and schema_id in (select id from sys.schemas where name = 'sys');\n"
			);

	if (schema)
		pos += snprintf(buf + pos, bufsize - pos, "set schema \"%s\";\n", schema);
	pos += snprintf(buf + pos, bufsize - pos, "commit;\n");
	assert(pos < bufsize);

	printf("Running database upgrade commands:\n%s\n", buf);
	err = SQLstatementIntern(c, &buf, "update", 1, 0, NULL);
	GDKfree(buf);
	return err;		/* usually MAL_SUCCEED */
}

static str
sql_update_gsl(Client c, mvc *sql)
{
	size_t bufsize = 1024, pos = 0;
	char *buf = GDKmalloc(bufsize), *err = NULL;
	char *schema = stack_get_string(sql, "current_schema");

	if (buf == NULL)
		throw(SQL, "sql_update_gsl", SQLSTATE(HY001) MAL_MALLOC_FAIL);
	pos += snprintf(buf + pos, bufsize - pos,
			"set schema \"sys\";\n"
			"drop function sys.chi2prob(double, double);\n");
	if (schema)
		pos += snprintf(buf + pos, bufsize - pos, "set schema \"%s\";\n", schema);
	pos += snprintf(buf + pos, bufsize - pos, "commit;\n");
	assert(pos < bufsize);

	printf("Running database upgrade commands:\n%s\n", buf);
	err = SQLstatementIntern(c, &buf, "update", 1, 0, NULL);
	GDKfree(buf);
	return err;		/* usually MAL_SUCCEED */
}

static str
sql_update_aug2018(Client c, mvc *sql)
{
	size_t bufsize = 1000, pos = 0;
	char *buf, *err;
	char *schema;

	schema = stack_get_string(sql, "current_schema");
	if ((buf = GDKmalloc(bufsize)) == NULL)
		throw(SQL, "sql_update_aug2018", SQLSTATE(HY001) MAL_MALLOC_FAIL);

	pos += snprintf(buf + pos, bufsize - pos, "set schema sys;\n");
	pos += snprintf(buf + pos, bufsize - pos,
			"create aggregate sys.group_concat(str string) returns string external name \"aggr\".\"str_group_concat\";\n"
			"grant execute on aggregate sys.group_concat(string) to public;\n"
			"create aggregate sys.group_concat(str string, sep string) returns string external name \"aggr\".\"str_group_concat\";\n"
			"grant execute on aggregate sys.group_concat(string, string) to public;\n"
			"update sys.functions set system = true where name in ('group_concat') and schema_id = (select id from sys.schemas where name = 'sys');\n");

	if (schema)
		pos += snprintf(buf + pos, bufsize - pos, "set schema \"%s\";\n", schema);
	pos += snprintf(buf + pos, bufsize - pos, "commit;\n");

	assert(pos < bufsize);
	printf("Running database upgrade commands:\n%s\n", buf);
	err = SQLstatementIntern(c, &buf, "update", 1, 0, NULL);
	if (err)
		goto bailout;
	err = sql_update_remote_tables(c, sql);

  bailout:
	GDKfree(buf);
	return err;		/* usually MAL_SUCCEED */
}

static str
sql_update_default(Client c, mvc *sql)
{
	size_t bufsize = 2000, pos = 0;
	char *buf, *err;
	char *schema;
	sql_schema *s;
	sql_table *t;

	schema = stack_get_string(sql, "current_schema");
	if ((buf = GDKmalloc(bufsize)) == NULL)
		throw(SQL, "sql_update_default", SQLSTATE(HY001) MAL_MALLOC_FAIL);

	s = mvc_bind_schema(sql, "sys");

	pos += snprintf(buf + pos, bufsize - pos, "set schema sys;\n");

	/* 51_sys_schema_extensions.sql */
	pos += snprintf(buf + pos, bufsize - pos,
			"ALTER TABLE sys.keywords SET READ WRITE;\n"
			"INSERT INTO sys.keywords VALUES ('WINDOW');\n"
		);
	/* 99_system.sql */
	t = mvc_bind_table(sql, s, "systemfunctions");
	t->system = 0;
	pos += snprintf(buf + pos, bufsize - pos,
			"drop table sys.systemfunctions;\n"
			"create view sys.systemfunctions as select id as function_id from sys.functions where system;\n"
			"grant select on sys.systemfunctions to public;\n"
			"update sys._tables set system = true where name = 'systemfunctions' and schema_id = (select id from sys.schemas where name = 'sys');\n");
	if (schema)
		pos += snprintf(buf + pos, bufsize - pos, "set schema \"%s\";\n", schema);
	pos += snprintf(buf + pos, bufsize - pos, "commit;\n");

	assert(pos < bufsize);
	printf("Running database upgrade commands:\n%s\n", buf);
	err = SQLstatementIntern(c, &buf, "update", 1, 0, NULL);
	if (err == MAL_SUCCEED) {
		schema = stack_get_string(sql, "current_schema");
		pos = snprintf(buf, bufsize, "set schema \"sys\";\n"
			       "ALTER TABLE sys.keywords SET READ ONLY;\n");
		if (schema)
			pos += snprintf(buf + pos, bufsize - pos, "set schema \"%s\";\n", schema);
		pos += snprintf(buf + pos, bufsize - pos, "commit;\n");
		printf("Running database upgrade commands:\n%s\n", buf);
		err = SQLstatementIntern(c, &buf, "update", 1, 0, NULL);
	}

	GDKfree(buf);
	return err;		/* usually MAL_SUCCEED */
}

static str
sql_drop_functions_dependencies_Xs_on_Ys(Client c, mvc *sql)
{
	size_t bufsize = 1600, pos = 0;
	char *schema = NULL, *err = NULL;
	char *buf = GDKmalloc(bufsize);

	if (buf == NULL)
		throw(SQL, "sql_drop_functions_dependencies_Xs_on_Ys", SQLSTATE(HY001) MAL_MALLOC_FAIL);
	schema = stack_get_string(sql, "current_schema");
	/* remove functions which were created in sql/scripts/21_dependency_functions.sql */
	pos += snprintf(buf + pos, bufsize - pos,
			"set schema \"sys\";\n"
			"DROP FUNCTION dependencies_schemas_on_users();\n"
			"DROP FUNCTION dependencies_owners_on_schemas();\n"
			"DROP FUNCTION dependencies_tables_on_views();\n"
			"DROP FUNCTION dependencies_tables_on_indexes();\n"
			"DROP FUNCTION dependencies_tables_on_triggers();\n"
			"DROP FUNCTION dependencies_tables_on_foreignKeys();\n"
			"DROP FUNCTION dependencies_tables_on_functions();\n"
			"DROP FUNCTION dependencies_columns_on_views();\n"
			"DROP FUNCTION dependencies_columns_on_keys();\n"
			"DROP FUNCTION dependencies_columns_on_indexes();\n"
			"DROP FUNCTION dependencies_columns_on_functions();\n"
			"DROP FUNCTION dependencies_columns_on_triggers();\n"
			"DROP FUNCTION dependencies_views_on_functions();\n"
			"DROP FUNCTION dependencies_views_on_triggers();\n"
			"DROP FUNCTION dependencies_functions_on_functions();\n"
			"DROP FUNCTION dependencies_functions_on_triggers();\n"
			"DROP FUNCTION dependencies_keys_on_foreignKeys();\n");
	if (schema)
		pos += snprintf(buf + pos, bufsize - pos, "set schema \"%s\";\n", schema);
	pos += snprintf(buf + pos, bufsize - pos, "commit;\n");
	assert(pos < bufsize);

	printf("Running database upgrade commands:\n%s\n", buf);
	err = SQLstatementIntern(c, &buf, "update", 1, 0, NULL);
	GDKfree(buf);
	return err;		/* usually MAL_SUCCEED */
}

static str
sql_upgrade_2019_storagemodel(Client c, mvc *sql)
{
	size_t bufsize = 20000, pos = 0;
	char *buf, *err;
	char *schema;
	sql_schema *s;
	sql_table *t;

	if ((buf = GDKmalloc(bufsize)) == NULL)
		throw(SQL, "sql_upgrade_2019_storagemodel", SQLSTATE(HY001) MAL_MALLOC_FAIL);

	schema = stack_get_string(sql, "current_schema");

	s = mvc_bind_schema(sql, "sys");
	/* set views and tables internally to non-system to allow drop commands to succeed without error */
	if ((t = mvc_bind_table(sql, s, "storage")) != NULL)
		t->system = 0;
	if ((t = mvc_bind_table(sql, s, "storagemodel")) != NULL)
		t->system = 0;
	if ((t = mvc_bind_table(sql, s, "storagemodelinput")) != NULL)
		t->system = 0;
	if ((t = mvc_bind_table(sql, s, "tablestoragemodel")) != NULL)
		t->system = 0;

	/* new 75_storagemodel.sql */
	pos += snprintf(buf + pos, bufsize - pos,
		"set schema sys;\n"
		/* drop objects in reverse order of original creation of old 75_storagemodel.sql */
		"drop view if exists sys.tablestoragemodel;\n"
		"drop view if exists sys.storagemodel cascade;\n"
		"drop function if exists sys.storagemodel() cascade;\n"
		"drop function if exists sys.imprintsize(bigint, clob) cascade;\n"
		"drop function if exists sys.hashsize(boolean, bigint) cascade;\n"
		"drop function if exists sys.heapsize(clob, bigint, int) cascade;\n"
		"drop function if exists sys.columnsize(clob, bigint, bigint) cascade;\n"
		"drop procedure if exists sys.storagemodelinit();\n"
		"drop table if exists sys.storagemodelinput cascade;\n"
		"drop view if exists sys.\"storage\" cascade;\n"
		"drop function if exists sys.\"storage\"(clob, clob, clob) cascade;\n"
		"drop function if exists sys.\"storage\"(clob, clob) cascade;\n"
		"drop function if exists sys.\"storage\"(clob) cascade;\n"
		"drop function if exists sys.\"storage\"() cascade;\n"
		"create function sys.\"storage\"()\n"
		"returns table (\n"
		"	\"schema\" varchar(1024),\n"
		"	\"table\" varchar(1024),\n"
		"	\"column\" varchar(1024),\n"
		"	\"type\" varchar(1024),\n"
		"	\"mode\" varchar(15),\n"
		"	location varchar(1024),\n"
		"	\"count\" bigint,\n"
		"	typewidth int,\n"
		"	columnsize bigint,\n"
		"	heapsize bigint,\n"
		"	hashes bigint,\n"
		"	phash boolean,\n"
		"	\"imprints\" bigint,\n"
		"	sorted boolean,\n"
		"	revsorted boolean,\n"
		"	\"unique\" boolean,\n"
		"	orderidx bigint\n"
		")\n"
		"external name sql.\"storage\";\n"
		"create view sys.\"storage\" as\n"
		"select * from sys.\"storage\"()\n"
		" where (\"schema\", \"table\") in (\n"
		"	SELECT sch.\"name\", tbl.\"name\"\n"
		"	  FROM sys.\"tables\" AS tbl JOIN sys.\"schemas\" AS sch ON tbl.schema_id = sch.id\n"
		"	 WHERE tbl.\"system\" = FALSE)\n"
		"order by \"schema\", \"table\", \"column\";\n"
		"create view sys.\"tablestorage\" as\n"
		"select \"schema\", \"table\",\n"
		"	max(\"count\") as \"rowcount\",\n"
		"	count(*) as \"storages\",\n"
		"	sum(columnsize) as columnsize,\n"
		"	sum(heapsize) as heapsize,\n"
		"	sum(hashes) as hashsize,\n"
		"	sum(\"imprints\") as imprintsize,\n"
		"	sum(orderidx) as orderidxsize\n"
		" from sys.\"storage\"\n"
		"group by \"schema\", \"table\"\n"
		"order by \"schema\", \"table\";\n"
		"create view sys.\"schemastorage\" as\n"
		"select \"schema\",\n"
		"	count(*) as \"storages\",\n"
		"	sum(columnsize) as columnsize,\n"
		"	sum(heapsize) as heapsize,\n"
		"	sum(hashes) as hashsize,\n"
		"	sum(\"imprints\") as imprintsize,\n"
		"	sum(orderidx) as orderidxsize\n"
		" from sys.\"storage\"\n"
		"group by \"schema\"\n"
		"order by \"schema\";\n"
		"create function sys.\"storage\"(sname varchar(1024))\n"
		"returns table (\n"
		"	\"schema\" varchar(1024),\n"
		"	\"table\" varchar(1024),\n"
		"	\"column\" varchar(1024),\n"
		"	\"type\" varchar(1024),\n"
		"	\"mode\" varchar(15),\n"
		"	location varchar(1024),\n"
		"	\"count\" bigint,\n"
		"	typewidth int,\n"
		"	columnsize bigint,\n"
		"	heapsize bigint,\n"
		"	hashes bigint,\n"
		"	phash boolean,\n"
		"	\"imprints\" bigint,\n"
		"	sorted boolean,\n"
		"	revsorted boolean,\n"
		"	\"unique\" boolean,\n"
		"	orderidx bigint\n"
		")\n"
		"external name sql.\"storage\";\n"
		"create function sys.\"storage\"(sname varchar(1024), tname varchar(1024))\n"
		"returns table (\n"
		"	\"schema\" varchar(1024),\n"
		"	\"table\" varchar(1024),\n"
		"	\"column\" varchar(1024),\n"
		"	\"type\" varchar(1024),\n"
		"	\"mode\" varchar(15),\n"
		"	location varchar(1024),\n"
		"	\"count\" bigint,\n"
		"	typewidth int,\n"
		"	columnsize bigint,\n"
		"	heapsize bigint,\n"
		"	hashes bigint,\n"
		"	phash boolean,\n"
		"	\"imprints\" bigint,\n"
		"	sorted boolean,\n"
		"	revsorted boolean,\n"
		"	\"unique\" boolean,\n"
		"	orderidx bigint\n"
		")\n"
		"external name sql.\"storage\";\n"
		"create function sys.\"storage\"(sname varchar(1024), tname varchar(1024), cname varchar(1024))\n"
		"returns table (\n"
		"	\"schema\" varchar(1024),\n"
		"	\"table\" varchar(1024),\n"
		"	\"column\" varchar(1024),\n"
		"	\"type\" varchar(1024),\n"
		"	\"mode\" varchar(15),\n"
		"	location varchar(1024),\n"
		"	\"count\" bigint,\n"
		"	typewidth int,\n"
		"	columnsize bigint,\n"
		"	heapsize bigint,\n"
		"	hashes bigint,\n"
		"	phash boolean,\n"
		"	\"imprints\" bigint,\n"
		"	sorted boolean,\n"
		"	revsorted boolean,\n"
		"	\"unique\" boolean,\n"
		"	orderidx bigint\n"
		")\n"
		"external name sql.\"storage\";\n"
		"create table sys.storagemodelinput(\n"
		"	\"schema\" varchar(1024) NOT NULL,\n"
		"	\"table\" varchar(1024) NOT NULL,\n"
		"	\"column\" varchar(1024) NOT NULL,\n"
		"	\"type\" varchar(1024) NOT NULL,\n"
		"	typewidth int NOT NULL,\n"
		"	\"count\" bigint NOT NULL,\n"
		"	\"distinct\" bigint NOT NULL,\n"
		"	atomwidth int NOT NULL,\n"
		"	reference boolean NOT NULL DEFAULT FALSE,\n"
		"	sorted boolean,\n"
		"	\"unique\" boolean,\n"
		"	isacolumn boolean NOT NULL DEFAULT TRUE\n"
		");\n"
		"create procedure sys.storagemodelinit()\n"
		"begin\n"
		"	delete from sys.storagemodelinput;\n"
		"	insert into sys.storagemodelinput\n"
		"	select \"schema\", \"table\", \"column\", \"type\", typewidth, \"count\",\n"
		"		case when (\"unique\" or \"type\" IN ('varchar', 'char', 'clob', 'json', 'url', 'blob', 'geometry', 'geometrya'))\n"
		"			then \"count\" else 0 end,\n"
		"		case when \"count\" > 0 and heapsize >= 8192 and \"type\" in ('varchar', 'char', 'clob', 'json', 'url')\n"
		"			then cast((heapsize - 8192) / \"count\" as bigint)\n"
		"		when \"count\" > 0 and heapsize >= 32 and \"type\" in ('blob', 'geometry', 'geometrya')\n"
		"			then cast((heapsize - 32) / \"count\" as bigint)\n"
		"		else typewidth end,\n"
		"		FALSE, case sorted when true then true else false end, \"unique\", TRUE\n"
		"	  from sys.\"storage\";\n"
		"	update sys.storagemodelinput\n"
		"	   set reference = TRUE\n"
		"	 where (\"schema\", \"table\", \"column\") in (\n"
		"		SELECT fkschema.\"name\", fktable.\"name\", fkkeycol.\"name\"\n"
		"		  FROM	sys.\"keys\" AS fkkey,\n"
		"			sys.\"objects\" AS fkkeycol,\n"
		"			sys.\"tables\" AS fktable,\n"
		"			sys.\"schemas\" AS fkschema\n"
		"		WHERE fktable.\"id\" = fkkey.\"table_id\"\n"
		"		  AND fkkey.\"id\" = fkkeycol.\"id\"\n"
		"		  AND fkschema.\"id\" = fktable.\"schema_id\"\n"
		"		  AND fkkey.\"rkey\" > -1 );\n"
		"	update sys.storagemodelinput\n"
		"	   set isacolumn = FALSE\n"
		"	 where (\"schema\", \"table\", \"column\") NOT in (\n"
		"		SELECT sch.\"name\", tbl.\"name\", col.\"name\"\n"
		"		  FROM sys.\"schemas\" AS sch,\n"
		"			sys.\"tables\" AS tbl,\n"
		"			sys.\"columns\" AS col\n"
		"		WHERE sch.\"id\" = tbl.\"schema_id\"\n"
		"		  AND tbl.\"id\" = col.\"table_id\");\n"
		"end;\n"
		"create function sys.columnsize(tpe varchar(1024), count bigint)\n"
		"returns bigint\n"
		"begin\n"
		"	if tpe in ('tinyint', 'boolean')\n"
		"		then return count;\n"
		"	end if;\n"
		"	if tpe = 'smallint'\n"
		"		then return 2 * count;\n"
		"	end if;\n"
		"	if tpe in ('int', 'real', 'date', 'time', 'timetz', 'sec_interval', 'month_interval')\n"
		"		then return 4 * count;\n"
		"	end if;\n"
		"	if tpe in ('bigint', 'double', 'timestamp', 'timestamptz', 'inet', 'oid')\n"
		"		then return 8 * count;\n"
		"	end if;\n"
		"	if tpe in ('hugeint', 'decimal', 'uuid', 'mbr')\n"
		"		then return 16 * count;\n"
		"	end if;\n"
		"	if tpe in ('varchar', 'char', 'clob', 'json', 'url')\n"
		"		then return 4 * count;\n"
		"	end if;\n"
		"	if tpe in ('blob', 'geometry', 'geometrya')\n"
		"		then return 8 * count;\n"
		"	end if;\n"
		"	return 8 * count;\n"
		"end;\n"
		"create function sys.heapsize(tpe varchar(1024), count bigint, distincts bigint, avgwidth int)\n"
		"returns bigint\n"
		"begin\n"
		"	if tpe in ('varchar', 'char', 'clob', 'json', 'url')\n"
		"		then return 8192 + ((avgwidth + 8) * distincts);\n"
		"	end if;\n"
		"	if tpe in ('blob', 'geometry', 'geometrya')\n"
		"		then return 32 + (avgwidth * count);\n"
		"	end if;\n"
		"	return 0;\n"
		"end;\n"
		"create function sys.hashsize(b boolean, count bigint)\n"
		"returns bigint\n"
		"begin\n"
		"	if b = true\n"
		"		then return 8 * count;\n"
		"	end if;\n"
		"	return 0;\n"
		"end;\n"
		"create function sys.imprintsize(tpe varchar(1024), count bigint)\n"
		"returns bigint\n"
		"begin\n"
		"	if tpe in ('tinyint', 'boolean')\n"
		"		then return cast(0.2 * count as bigint);\n"
		"	end if;\n"
		"	if tpe = 'smallint'\n"
		"		then return cast(0.4 * count as bigint);\n"
		"	end if;\n"
		"	if tpe in ('int', 'real', 'date', 'time', 'timetz', 'sec_interval', 'month_interval')\n"
		"		then return cast(0.8 * count as bigint);\n"
		"	end if;\n"
		"	if tpe in ('bigint', 'double', 'timestamp', 'timestamptz', 'inet', 'oid')\n"
		"		then return cast(1.6 * count as bigint);\n"
		"	end if;\n"
		"	if tpe in ('hugeint', 'decimal', 'uuid', 'mbr')\n"
		"		then return cast(3.2 * count as bigint);\n"
		"	end if;\n"
		"	return 0;\n"
		"end;\n"
		"create view sys.storagemodel as\n"
		"select \"schema\", \"table\", \"column\", \"type\", \"count\",\n"
		"	columnsize(\"type\", \"count\") as columnsize,\n"
		"	heapsize(\"type\", \"count\", \"distinct\", \"atomwidth\") as heapsize,\n"
		"	hashsize(\"reference\", \"count\") as hashsize,\n"
		"	case when isacolumn then imprintsize(\"type\", \"count\") else 0 end as imprintsize,\n"
		"	case when (isacolumn and not sorted) then cast(8 * \"count\" as bigint) else 0 end as orderidxsize,\n"
		"	sorted, \"unique\", isacolumn\n"
		" from sys.storagemodelinput\n"
		"order by \"schema\", \"table\", \"column\";\n"
		"create view sys.tablestoragemodel as\n"
		"select \"schema\", \"table\",\n"
		"	max(\"count\") as \"rowcount\",\n"
		"	count(*) as \"storages\",\n"
		"	sum(columnsize(\"type\", \"count\")) as columnsize,\n"
		"	sum(heapsize(\"type\", \"count\", \"distinct\", \"atomwidth\")) as heapsize,\n"
		"	sum(hashsize(\"reference\", \"count\")) as hashsize,\n"
		"	sum(case when isacolumn then imprintsize(\"type\", \"count\") else 0 end) as imprintsize,\n"
		"	sum(case when (isacolumn and not sorted) then cast(8 * \"count\" as bigint) else 0 end) as orderidxsize\n"
		" from sys.storagemodelinput\n"
		"group by \"schema\", \"table\"\n"
		"order by \"schema\", \"table\";\n"
	);
	assert(pos < bufsize);

	pos += snprintf(buf + pos, bufsize - pos,
		"update sys._tables set system = true where schema_id = (select id from sys.schemas where name = 'sys')"
		" and name in ('storage', 'tablestorage', 'schemastorage', 'storagemodelinput', 'storagemodel', 'tablestoragemodel');\n");
	pos += snprintf(buf + pos, bufsize - pos,
		"update sys.functions set system = true where schema_id = (select id from sys.schemas where name = 'sys')"
		" and name in ('storage') and type = %d;\n", F_UNION);
	pos += snprintf(buf + pos, bufsize - pos,
		"update sys.functions set system = true where schema_id = (select id from sys.schemas where name = 'sys')"
		" and name in ('storagemodelinit') and type = %d;\n", F_PROC);
	pos += snprintf(buf + pos, bufsize - pos,
		"update sys.functions set system = true where schema_id = (select id from sys.schemas where name = 'sys')"
		" and name in ('columnsize', 'heapsize', 'hashsize', 'imprintsize') and type = %d;\n", F_FUNC);

	if (schema)
		pos += snprintf(buf + pos, bufsize - pos, "set schema \"%s\";\n", schema);
	pos += snprintf(buf + pos, bufsize - pos, "commit;\n");
	assert(pos < bufsize);

	printf("Running database upgrade commands:\n%s\n", buf);
	err = SQLstatementIntern(c, &buf, "update", 1, 0, NULL);
	GDKfree(buf);
	return err;		/* usually MAL_SUCCEED */
}

static str
sql_update_aug2018_sp2(Client c, mvc *sql)
{
	size_t bufsize = 1000, pos = 0;
	char *buf, *err;
	char *schema;
	res_table *output;
	BAT *b;

	schema = stack_get_string(sql, "current_schema");
	if ((buf = GDKmalloc(bufsize)) == NULL)
		throw(SQL, "sql_update_aug2018_sp2", SQLSTATE(HY001) MAL_MALLOC_FAIL);

	/* required update for changeset 23e1231ada99 */
	pos += snprintf(buf + pos, bufsize - pos,
			"select id from sys.functions where language <> 0 and not side_effect and type <> 4 and (type = 2 or (language <> 2 and id not in (select func_id from sys.args where inout = 1)));\n");
	err = SQLstatementIntern(c, &buf, "update", 1, 0, &output);
	if (err) {
		GDKfree(buf);
		return err;
	}
	b = BATdescriptor(output->cols[0].b);
	if (b) {
		if (BATcount(b) > 0) {
			pos = 0;
			pos += snprintf(buf + pos, bufsize - pos, "set schema sys;\n");
			pos += snprintf(buf + pos, bufsize - pos,
					"update sys.functions set side_effect = true where language <> 0 and not side_effect and type <> 4 and (type = 2 or (language <> 2 and id not in (select func_id from sys.args where inout = 1)));\n");

			if (schema)
				pos += snprintf(buf + pos, bufsize - pos, "set schema \"%s\";\n", schema);
			pos += snprintf(buf + pos, bufsize - pos, "commit;\n");

			assert(pos < bufsize);
			printf("Running database upgrade commands:\n%s\n", buf);
			err = SQLstatementIntern(c, &buf, "update", 1, 0, &output);
		}
		BBPunfix(b->batCacheid);
	}
	res_table_destroy(output);
	GDKfree(buf);
	return err;		/* usually MAL_SUCCEED */
}

void
SQLupgrades(Client c, mvc *m)
{
	sql_subtype tp;
	sql_subfunc *f;
	char *err;
	sql_schema *s = mvc_bind_schema(m, "sys");
	sql_table *t;
	sql_column *col;

#ifdef HAVE_HGE
	if (have_hge) {
		sql_find_subtype(&tp, "hugeint", 0, 0);
		if (!sql_bind_aggr(m->sa, s, "var_pop", &tp)) {
			if ((err = sql_update_hugeint(c, m)) != NULL) {
				fprintf(stderr, "!%s\n", err);
				freeException(err);
			}
		}
	}
#endif

	f = sql_bind_func_(m->sa, s, "env", NULL, F_UNION);
	if (f && sql_privilege(m, ROLE_PUBLIC, f->func->base.id, PRIV_EXECUTE, 0) != PRIV_EXECUTE) {
		sql_table *privs = find_sql_table(s, "privileges");
		int pub = ROLE_PUBLIC, p = PRIV_EXECUTE, zero = 0;

		table_funcs.table_insert(m->session->tr, privs, &f->func->base.id, &pub, &p, &zero, &zero);
	}

	/* If the point type exists, but the geometry type does not
	 * exist any more at the "sys" schema (i.e., the first part of
	 * the upgrade has been completed succesfully), then move on
	 * to the second part */
	if (find_sql_type(s, "point") != NULL) {
		/* type sys.point exists: this is an old geom-enabled
		 * database */
		if ((err = sql_update_geom(c, m, 1)) != NULL) {
			fprintf(stderr, "!%s\n", err);
			freeException(err);
		}
	} else if (geomsqlfix_get() != NULL) {
		/* the geom module is loaded... */
		sql_find_subtype(&tp, "clob", 0, 0);
		if (!sql_bind_func(m->sa, s, "st_wkttosql",
				   &tp, NULL, F_FUNC)) {
			/* ... but the database is not geom-enabled */
			if ((err = sql_update_geom(c, m, 0)) != NULL) {
				fprintf(stderr, "!%s\n", err);
				freeException(err);
			}
		}
	}

	sql_find_subtype(&tp, "clob", 0, 0);
	if (!sql_bind_func3(m->sa, s, "createorderindex", &tp, &tp, &tp, F_PROC)) {
		if ((err = sql_update_dec2016(c, m)) != NULL) {
			fprintf(stderr, "!%s\n", err);
			freeException(err);
		}
	}

	if ((err = sql_update_dec2016_sp2(c, m)) != NULL) {
		fprintf(stderr, "!%s\n", err);
		freeException(err);
	}

	sql_find_subtype(&tp, "bigint", 0, 0);
	if ((f = sql_bind_func(m->sa, s, "settimeout", &tp, NULL, F_PROC)) != NULL &&
	     /* The settimeout function used to be in the sql module */
	     f->func->sql && f->func->query && strstr(f->func->query, "sql") != NULL) {
		if ((err = sql_update_dec2016_sp3(c, m)) != NULL) {
			fprintf(stderr, "!%s\n", err);
			freeException(err);
		}
	}

	if (mvc_bind_table(m, s, "function_languages") == NULL) {
		if ((err = sql_update_jul2017(c, m)) != NULL) {
			fprintf(stderr, "!%s\n", err);
			freeException(err);
		}
	}

	if ((err = sql_update_jul2017_sp2(c)) != NULL) {
		fprintf(stderr, "!%s\n", err);
		freeException(err);
	}

	if ((err = sql_update_jul2017_sp3(c, m)) != NULL) {
		fprintf(stderr, "!%s\n", err);
		freeException(err);
	}

	if ((t = mvc_bind_table(m, s, "geometry_columns")) != NULL &&
	    (col = mvc_bind_column(m, t, "coord_dimension")) != NULL &&
	    strcmp(col->type.type->sqlname, "int") != 0) {
		if ((err = sql_update_mar2018_geom(c, m, t)) != NULL) {
			fprintf(stderr, "!%s\n", err);
			freeException(err);
		}
	}

	if (!sql_bind_func(m->sa, s, "master", NULL, NULL, F_PROC)) {
		if ((err = sql_update_mar2018(c, m)) != NULL) {
			fprintf(stderr, "!%s\n", err);
			freeException(err);
		}
#ifdef HAVE_NETCDF
		if (mvc_bind_table(m, s, "netcdf_files") != NULL &&
		    (err = sql_update_mar2018_netcdf(c, m)) != NULL) {
			fprintf(stderr, "!%s\n", err);
			freeException(err);
		}
#endif
#ifdef HAVE_SAMTOOLS
		if ((err = sql_update_mar2018_samtools(c, m)) != NULL) {
			fprintf(stderr, "!%s\n", err);
			freeException(err);
		}
#endif
	}

	if (sql_bind_func(m->sa, s, "dependencies_functions_os_triggers", NULL, NULL, F_UNION)) {
		if ((err = sql_update_mar2018_sp1(c, m)) != NULL) {
			fprintf(stderr, "!%s\n", err);
			freeException(err);
		}
	}

	if (mvc_bind_table(m, s, "ids") != NULL) {
		/* determine if sys.ids needs to be updated (only the version of Mar2018) */
		char * qry = "select id from sys._tables where name = 'ids' and query like '% tmp.keys k join sys._tables% tmp.idxs i join sys._tables% tmp.triggers g join sys._tables% ';";
		res_table *output = NULL;
		err = SQLstatementIntern(c, &qry, "update", 1, 0, &output);
		if (err) {
			fprintf(stderr, "!%s\n", err);
			freeException(err);
		} else {
			BAT *b = BATdescriptor(output->cols[0].b);
			if (b) {
				if (BATcount(b) > 0) {
					/* yes old view definition exists, it needs to be replaced */
					if ((err = sql_replace_Mar2018_ids_view(c, m)) != NULL) {
						fprintf(stderr, "!%s\n", err);
						freeException(err);
					}
				}
				BBPunfix(b->batCacheid);
			}
		}
		if (output != NULL)
			res_tables_destroy(output);
	}

	/* temporarily use variable `err' to check existence of MAL
	 * module gsl */
	if ((err = getName("gsl")) == NULL || getModule(err) == NULL) {
		/* no MAL module gsl, check for SQL function sys.chi2prob */
		sql_find_subtype(&tp, "double", 0, 0);
		if (sql_bind_func(m->sa, s, "chi2prob", &tp, &tp, F_FUNC)) {
			/* sys.chi2prob exists, but there is no
			 * implementation */
			if ((err = sql_update_gsl(c, m)) != NULL) {
				fprintf(stderr, "!%s\n", err);
				freeException(err);
			}
		}
	}

	sql_find_subtype(&tp, "clob", 0, 0);
	if (sql_bind_aggr(m->sa, s, "group_concat", &tp) == NULL) {
		if ((err = sql_update_aug2018(c, m)) != NULL) {
			fprintf(stderr, "!%s\n", err);
			freeException(err);
		}
	}

	if ((t = mvc_bind_table(m, s, "systemfunctions")) != NULL &&
	    t->type == tt_table) {
		if ((err = sql_update_default(c, m)) != NULL) {
			fprintf(stderr, "!%s\n", err);
			freeException(err);
		}
	}

	if (sql_bind_func(m->sa, s, "dependencies_schemas_on_users", NULL, NULL, F_UNION)
	 && sql_bind_func(m->sa, s, "dependencies_owners_on_schemas", NULL, NULL, F_UNION)
	 && sql_bind_func(m->sa, s, "dependencies_tables_on_views", NULL, NULL, F_UNION)
	 && sql_bind_func(m->sa, s, "dependencies_tables_on_indexes", NULL, NULL, F_UNION)
	 && sql_bind_func(m->sa, s, "dependencies_tables_on_triggers", NULL, NULL, F_UNION)
	 && sql_bind_func(m->sa, s, "dependencies_tables_on_foreignkeys", NULL, NULL, F_UNION)
	 && sql_bind_func(m->sa, s, "dependencies_tables_on_functions", NULL, NULL, F_UNION)
	 && sql_bind_func(m->sa, s, "dependencies_columns_on_views", NULL, NULL, F_UNION)
	 && sql_bind_func(m->sa, s, "dependencies_columns_on_keys", NULL, NULL, F_UNION)
	 && sql_bind_func(m->sa, s, "dependencies_columns_on_indexes", NULL, NULL, F_UNION)
	 && sql_bind_func(m->sa, s, "dependencies_columns_on_functions", NULL, NULL, F_UNION)
	 && sql_bind_func(m->sa, s, "dependencies_columns_on_triggers", NULL, NULL, F_UNION)
	 && sql_bind_func(m->sa, s, "dependencies_views_on_functions", NULL, NULL, F_UNION)
	 && sql_bind_func(m->sa, s, "dependencies_views_on_triggers", NULL, NULL, F_UNION)
	 && sql_bind_func(m->sa, s, "dependencies_functions_on_functions", NULL, NULL, F_UNION)
	 && sql_bind_func(m->sa, s, "dependencies_functions_on_triggers", NULL, NULL, F_UNION)
	 && sql_bind_func(m->sa, s, "dependencies_keys_on_foreignkeys", NULL, NULL, F_UNION)	) {
		if ((err = sql_drop_functions_dependencies_Xs_on_Ys(c, m)) != NULL) {
			fprintf(stderr, "!%s\n", err);
			freeException(err);
		}
	}

<<<<<<< HEAD
	/* when function storagemodel() exists and views tablestorage and schemastorage not yet exist then upgrade storagemodel to match 75_storagemodel.sql */
	if (sql_bind_func(m->sa, s, "storagemodel", NULL, NULL, F_UNION)
	 && (t = mvc_bind_table(m, s, "tablestorage")) == NULL
	 && (t = mvc_bind_table(m, s, "schemastorage")) == NULL ) {
		if ((err = sql_upgrade_2019_storagemodel(c, m)) != NULL) {
			fprintf(stderr, "!%s\n", err);
			freeException(err);
		}
=======
	if ((err = sql_update_aug2018_sp2(c, m)) != NULL) {
		fprintf(stderr, "!%s\n", err);
		freeException(err);
>>>>>>> 87bd80d1
	}
}<|MERGE_RESOLUTION|>--- conflicted
+++ resolved
@@ -1821,6 +1821,50 @@
 
 	printf("Running database upgrade commands:\n%s\n", buf);
 	err = SQLstatementIntern(c, &buf, "update", 1, 0, NULL);
+	GDKfree(buf);
+	return err;		/* usually MAL_SUCCEED */
+}
+
+static str
+sql_update_aug2018_sp2(Client c, mvc *sql)
+{
+	size_t bufsize = 1000, pos = 0;
+	char *buf, *err;
+	char *schema;
+	res_table *output;
+	BAT *b;
+
+	schema = stack_get_string(sql, "current_schema");
+	if ((buf = GDKmalloc(bufsize)) == NULL)
+		throw(SQL, "sql_update_aug2018_sp2", SQLSTATE(HY001) MAL_MALLOC_FAIL);
+
+	/* required update for changeset 23e1231ada99 */
+	pos += snprintf(buf + pos, bufsize - pos,
+			"select id from sys.functions where language <> 0 and not side_effect and type <> 4 and (type = 2 or (language <> 2 and id not in (select func_id from sys.args where inout = 1)));\n");
+	err = SQLstatementIntern(c, &buf, "update", 1, 0, &output);
+	if (err) {
+		GDKfree(buf);
+		return err;
+	}
+	b = BATdescriptor(output->cols[0].b);
+	if (b) {
+		if (BATcount(b) > 0) {
+			pos = 0;
+			pos += snprintf(buf + pos, bufsize - pos, "set schema sys;\n");
+			pos += snprintf(buf + pos, bufsize - pos,
+					"update sys.functions set side_effect = true where language <> 0 and not side_effect and type <> 4 and (type = 2 or (language <> 2 and id not in (select func_id from sys.args where inout = 1)));\n");
+
+			if (schema)
+				pos += snprintf(buf + pos, bufsize - pos, "set schema \"%s\";\n", schema);
+			pos += snprintf(buf + pos, bufsize - pos, "commit;\n");
+
+			assert(pos < bufsize);
+			printf("Running database upgrade commands:\n%s\n", buf);
+			err = SQLstatementIntern(c, &buf, "update", 1, 0, &output);
+		}
+		BBPunfix(b->batCacheid);
+	}
+	res_table_destroy(output);
 	GDKfree(buf);
 	return err;		/* usually MAL_SUCCEED */
 }
@@ -2146,50 +2190,6 @@
 	return err;		/* usually MAL_SUCCEED */
 }
 
-static str
-sql_update_aug2018_sp2(Client c, mvc *sql)
-{
-	size_t bufsize = 1000, pos = 0;
-	char *buf, *err;
-	char *schema;
-	res_table *output;
-	BAT *b;
-
-	schema = stack_get_string(sql, "current_schema");
-	if ((buf = GDKmalloc(bufsize)) == NULL)
-		throw(SQL, "sql_update_aug2018_sp2", SQLSTATE(HY001) MAL_MALLOC_FAIL);
-
-	/* required update for changeset 23e1231ada99 */
-	pos += snprintf(buf + pos, bufsize - pos,
-			"select id from sys.functions where language <> 0 and not side_effect and type <> 4 and (type = 2 or (language <> 2 and id not in (select func_id from sys.args where inout = 1)));\n");
-	err = SQLstatementIntern(c, &buf, "update", 1, 0, &output);
-	if (err) {
-		GDKfree(buf);
-		return err;
-	}
-	b = BATdescriptor(output->cols[0].b);
-	if (b) {
-		if (BATcount(b) > 0) {
-			pos = 0;
-			pos += snprintf(buf + pos, bufsize - pos, "set schema sys;\n");
-			pos += snprintf(buf + pos, bufsize - pos,
-					"update sys.functions set side_effect = true where language <> 0 and not side_effect and type <> 4 and (type = 2 or (language <> 2 and id not in (select func_id from sys.args where inout = 1)));\n");
-
-			if (schema)
-				pos += snprintf(buf + pos, bufsize - pos, "set schema \"%s\";\n", schema);
-			pos += snprintf(buf + pos, bufsize - pos, "commit;\n");
-
-			assert(pos < bufsize);
-			printf("Running database upgrade commands:\n%s\n", buf);
-			err = SQLstatementIntern(c, &buf, "update", 1, 0, &output);
-		}
-		BBPunfix(b->batCacheid);
-	}
-	res_table_destroy(output);
-	GDKfree(buf);
-	return err;		/* usually MAL_SUCCEED */
-}
-
 void
 SQLupgrades(Client c, mvc *m)
 {
@@ -2399,7 +2399,11 @@
 		}
 	}
 
-<<<<<<< HEAD
+	if ((err = sql_update_aug2018_sp2(c, m)) != NULL) {
+		fprintf(stderr, "!%s\n", err);
+		freeException(err);
+	}
+
 	/* when function storagemodel() exists and views tablestorage and schemastorage not yet exist then upgrade storagemodel to match 75_storagemodel.sql */
 	if (sql_bind_func(m->sa, s, "storagemodel", NULL, NULL, F_UNION)
 	 && (t = mvc_bind_table(m, s, "tablestorage")) == NULL
@@ -2408,10 +2412,5 @@
 			fprintf(stderr, "!%s\n", err);
 			freeException(err);
 		}
-=======
-	if ((err = sql_update_aug2018_sp2(c, m)) != NULL) {
-		fprintf(stderr, "!%s\n", err);
-		freeException(err);
->>>>>>> 87bd80d1
 	}
 }