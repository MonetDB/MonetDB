--- conflicted
+++ resolved
@@ -291,11 +291,7 @@
 		     strcmp(t->base.name, "wkb") == 0 ||
 		     strcmp(t->base.name, "wkba") == 0))
 			pos += snprintf(buf + pos, bufsize - pos, "insert into sys.types values (%d, '%s', '%s', %u, %u, %d, %d, %d);\n",
-<<<<<<< HEAD
 							t->base.id, t->base.name, t->sqlname, t->digits, t->scale, t->radix, (int) t->eclass,
-=======
-							t->base.id, t->base.name, t->sqlname, t->digits, t->scale, t->radix, t->eclass,
->>>>>>> 081c1441
 							t->s ? t->s->base.id : s->base.id);
 	}
 
@@ -1548,11 +1544,7 @@
 
 	if ((buf = GDKmalloc(bufsize)) == NULL)
 		throw(SQL, "sql_update_storagemodel", SQLSTATE(HY001) MAL_MALLOC_FAIL);
-<<<<<<< HEAD
-	
-=======
-
->>>>>>> 081c1441
+
 	/* set views and tables internally to non-system to allow drop commands to succeed without error */
 	if ((t = mvc_bind_table(sql, s, "storage")) != NULL)
 		t->system = 0;
@@ -2517,7 +2509,6 @@
 		res = -1;
 	}
 
-<<<<<<< HEAD
 	sql_find_subtype(&tp, "string", 0, 0);
 	if (!res && !sql_bind_func3(m->sa, s, "deltas", &tp, &tp, &tp, F_UNION)) {
 		if ((err = sql_update_nov2019_missing_dependencies(c, m)) != NULL) {
@@ -2541,7 +2532,4 @@
 
 	GDKfree(prev_schema);
 	return res;
-=======
-	GDKfree(prev_schema);
->>>>>>> 081c1441
 }