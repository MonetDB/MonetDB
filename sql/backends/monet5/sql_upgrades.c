/*
 * The contents of this file are subject to the MonetDB Public License
 * Version 1.1 (the "License"); you may not use this file except in
 * compliance with the License. You may obtain a copy of the License at
 * http://www.monetdb.org/Legal/MonetDBLicense
 *
 * Software distributed under the License is distributed on an "AS IS"
 * basis, WITHOUT WARRANTY OF ANY KIND, either express or implied. See the
 * License for the specific language governing rights and limitations
 * under the License.
 *
 * The Original Code is the MonetDB Database System.
 *
 * The Initial Developer of the Original Code is CWI.
 * Portions created by CWI are Copyright (C) 1997-July 2008 CWI.
 * Copyright August 2008-2015 MonetDB B.V.
 * All Rights Reserved.
 */

/*
 * SQL upgrade code
 * N. Nes, M.L. Kersten, S. Mullender
 */
#include "monetdb_config.h"
#include "mal_backend.h"
#include "sql_scenario.h"
#include "sql_mvc.h"
#include <mtime.h>
#include <unistd.h>
#include "sql_upgrades.h"

static str
sql_update_feb2013(Client c)
{
	char *buf = GDKmalloc(4096), *err = NULL;
	size_t bufsize = 4096, pos = 0;

	/* sys.stddev_samp functions */
	pos += snprintf(buf + pos, bufsize - pos, "create aggregate sys.stddev_samp(val TINYINT) returns DOUBLE external name \"aggr\".\"stdev\";\n");
	pos += snprintf(buf + pos, bufsize - pos, "create aggregate sys.stddev_samp(val SMALLINT) returns DOUBLE external name \"aggr\".\"stdev\";\n");
	pos += snprintf(buf + pos, bufsize - pos, "create aggregate sys.stddev_samp(val INTEGER) returns DOUBLE external name \"aggr\".\"stdev\";\n");
	pos += snprintf(buf + pos, bufsize - pos, "create aggregate sys.stddev_samp(val BIGINT) returns DOUBLE external name \"aggr\".\"stdev\";\n");
	pos += snprintf(buf + pos, bufsize - pos, "create aggregate sys.stddev_samp(val REAL) returns DOUBLE external name \"aggr\".\"stdev\";\n");
	pos += snprintf(buf + pos, bufsize - pos, "create aggregate sys.stddev_samp(val DOUBLE) returns DOUBLE external name \"aggr\".\"stdev\";\n");

	pos += snprintf(buf + pos, bufsize - pos, "create aggregate sys.stddev_samp(val DATE) returns DOUBLE external name \"aggr\".\"stdev\";\n");
	pos += snprintf(buf + pos, bufsize - pos, "create aggregate sys.stddev_samp(val TIME) returns DOUBLE external name \"aggr\".\"stdev\";\n");
	pos += snprintf(buf + pos, bufsize - pos, "create aggregate sys.stddev_samp(val TIMESTAMP) returns DOUBLE external name \"aggr\".\"stdev\";\n");

	pos += snprintf(buf + pos, bufsize - pos, "create aggregate sys.stddev_pop(val TINYINT) returns DOUBLE external name \"aggr\".\"stdevp\";\n");
	pos += snprintf(buf + pos, bufsize - pos, "create aggregate sys.stddev_pop(val SMALLINT) returns DOUBLE external name \"aggr\".\"stdevp\";\n");
	pos += snprintf(buf + pos, bufsize - pos, "create aggregate sys.stddev_pop(val INTEGER) returns DOUBLE external name \"aggr\".\"stdevp\";\n");
	pos += snprintf(buf + pos, bufsize - pos, "create aggregate sys.stddev_pop(val BIGINT) returns DOUBLE external name \"aggr\".\"stdevp\";\n");
	pos += snprintf(buf + pos, bufsize - pos, "create aggregate sys.stddev_pop(val REAL) returns DOUBLE external name \"aggr\".\"stdevp\";\n");
	pos += snprintf(buf + pos, bufsize - pos, "create aggregate sys.stddev_pop(val DOUBLE) returns DOUBLE external name \"aggr\".\"stdevp\";\n");

	pos += snprintf(buf + pos, bufsize - pos, "create aggregate sys.stddev_pop(val DATE) returns DOUBLE external name \"aggr\".\"stdevp\";\n");
	pos += snprintf(buf + pos, bufsize - pos, "create aggregate sys.stddev_pop(val TIME) returns DOUBLE external name \"aggr\".\"stdevp\";\n");
	pos += snprintf(buf + pos, bufsize - pos, "create aggregate sys.stddev_pop(val TIMESTAMP) returns DOUBLE external name \"aggr\".\"stdevp\";\n");

	pos += snprintf(buf + pos, bufsize - pos, "create aggregate sys.var_samp(val TINYINT) returns DOUBLE external name \"aggr\".\"variance\";\n");
	pos += snprintf(buf + pos, bufsize - pos, "create aggregate sys.var_samp(val SMALLINT) returns DOUBLE external name \"aggr\".\"variance\";\n");
	pos += snprintf(buf + pos, bufsize - pos, "create aggregate sys.var_samp(val INTEGER) returns DOUBLE external name \"aggr\".\"variance\";\n");
	pos += snprintf(buf + pos, bufsize - pos, "create aggregate sys.var_samp(val BIGINT) returns DOUBLE external name \"aggr\".\"variance\";\n");
	pos += snprintf(buf + pos, bufsize - pos, "create aggregate sys.var_samp(val REAL) returns DOUBLE external name \"aggr\".\"variance\";\n");
	pos += snprintf(buf + pos, bufsize - pos, "create aggregate sys.var_samp(val DOUBLE) returns DOUBLE external name \"aggr\".\"variance\";\n");

	pos += snprintf(buf + pos, bufsize - pos, "create aggregate sys.var_samp(val DATE) returns DOUBLE external name \"aggr\".\"variance\";\n");
	pos += snprintf(buf + pos, bufsize - pos, "create aggregate sys.var_samp(val TIME) returns DOUBLE external name \"aggr\".\"variance\";\n");
	pos += snprintf(buf + pos, bufsize - pos, "create aggregate sys.var_samp(val TIMESTAMP) returns DOUBLE external name \"aggr\".\"variance\";\n");

	pos += snprintf(buf + pos, bufsize - pos, "create aggregate sys.var_pop(val TINYINT) returns DOUBLE external name \"aggr\".\"variancep\";\n");
	pos += snprintf(buf + pos, bufsize - pos, "create aggregate sys.var_pop(val SMALLINT) returns DOUBLE external name \"aggr\".\"variancep\";\n");
	pos += snprintf(buf + pos, bufsize - pos, "create aggregate sys.var_pop(val INTEGER) returns DOUBLE external name \"aggr\".\"variancep\";\n");
	pos += snprintf(buf + pos, bufsize - pos, "create aggregate sys.var_pop(val BIGINT) returns DOUBLE external name \"aggr\".\"variancep\";\n");
	pos += snprintf(buf + pos, bufsize - pos, "create aggregate sys.var_pop(val REAL) returns DOUBLE external name \"aggr\".\"variancep\";\n");
	pos += snprintf(buf + pos, bufsize - pos, "create aggregate sys.var_pop(val DOUBLE) returns DOUBLE external name \"aggr\".\"variancep\";\n");

	pos += snprintf(buf + pos, bufsize - pos, "create aggregate sys.var_pop(val DATE) returns DOUBLE external name \"aggr\".\"variancep\";\n");
	pos += snprintf(buf + pos, bufsize - pos, "create aggregate sys.var_pop(val TIME) returns DOUBLE external name \"aggr\".\"variancep\";\n");
	pos += snprintf(buf + pos, bufsize - pos, "create aggregate sys.var_pop(val TIMESTAMP) returns DOUBLE external name \"aggr\".\"variancep\";\n");

	pos += snprintf(buf + pos, bufsize - pos,
			"insert into sys.systemfunctions (select f.id from sys.functions f, sys.schemas s where f.name in ('stddev_samp', 'stddev_pop', 'var_samp', 'var_pop') and f.type = %d and f.schema_id = s.id and s.name = 'sys');\n", F_AGGR);

	assert(pos < 4096);

	printf("Running database upgrade commands:\n%s\n", buf);
	err = SQLstatementIntern(c, &buf, "update", 1, 0, NULL);
	GDKfree(buf);
	return err;		/* usually MAL_SUCCEED */
}


static str
sql_update_feb2013_sp1(Client c)
{
	size_t bufsize = 10240, pos = 0;
	char *buf = GDKmalloc(bufsize), *err = NULL;

	/* sys.stddev functions */
	pos += snprintf(buf + pos, bufsize - pos, "drop filter function sys.\"like\"(string, string, string);\n");
	pos += snprintf(buf + pos, bufsize - pos, "drop filter function sys.\"ilike\"(string, string, string);\n");
	pos += snprintf(buf + pos, bufsize - pos, "create filter function sys.\"like\"(val string, pat string, esc string) external name algebra.likesubselect;\n");
	pos += snprintf(buf + pos, bufsize - pos, "create filter function sys.\"ilike\"(val string, pat string, esc string) external name algebra.ilikesubselect;\n");

	pos += snprintf(buf + pos, bufsize - pos, "drop function sys.storage;\n");

	/* 75_storagemodel.sql */
	pos += snprintf(buf + pos, bufsize - pos, "\
create function sys.storage()\n\
returns table (\"schema\" string, \"table\" string, \"column\" string, \"type\" string, location string, \"count\" bigint, typewidth int, columnsize bigint, heapsize bigint, indices bigint, sorted boolean)\n\
external name sql.storage;\n\
\n\
create table sys.storagemodelinput(\n\
	\"schema\" string,\n\
	\"table\" string,\n\
	\"column\" string,\n\
	\"type\" string,\n\
	\"typewidth\" int,\n\
	\"count\"	bigint,\n\
	\"distinct\" bigint,\n\
	\"atomwidth\" int,\n\
	\"reference\" boolean,\n\
	\"sorted\" boolean\n\
);\n\
update sys._tables\n\
	set system = true\n\
	where name = 'storagemodelinput'\n\
		and schema_id = (select id from sys.schemas where name = 'sys');\n\
\n\
create procedure sys.storagemodelinit()\n\
begin\n\
	delete from sys.storagemodelinput;\n\
	insert into sys.storagemodelinput\n\
	select X.\"schema\", X.\"table\", X.\"column\", X.\"type\", X.typewidth, X.count, 0, X.typewidth, false, X.sorted from sys.storage() X;\n\
	update sys.storagemodelinput\n\
	set reference = true\n\
	where concat(concat(\"schema\",\"table\"), \"column\") in (\n\
		SELECT concat( concat(\"fkschema\".\"name\", \"fktable\".\"name\"), \"fkkeycol\".\"name\" )\n\
		FROM	\"sys\".\"keys\" AS    \"fkkey\",\n\
				\"sys\".\"objects\" AS \"fkkeycol\",\n\
				\"sys\".\"tables\" AS  \"fktable\",\n\
				\"sys\".\"schemas\" AS \"fkschema\"\n\
		WHERE   \"fktable\".\"id\" = \"fkkey\".\"table_id\"\n\
			AND \"fkkey\".\"id\" = \"fkkeycol\".\"id\"\n\
			AND \"fkschema\".\"id\" = \"fktable\".\"schema_id\"\n\
			AND \"fkkey\".\"rkey\" > -1);\n\
	update sys.storagemodelinput\n\
	set \"distinct\" = \"count\"\n\
	where \"type\" = 'varchar' or \"type\"='clob';\n\
end;\n\
\n\
create function sys.columnsize(nme string, i bigint, d bigint)\n\
returns bigint\n\
begin\n\
	case\n\
	when nme = 'boolean' then return i;\n\
	when nme = 'char' then return 2*i;\n\
	when nme = 'smallint' then return 2 * i;\n\
	when nme = 'int'	 then return 4 * i;\n\
	when nme = 'bigint'	 then return 8 * i;\n\
	when nme = 'timestamp' then return 8 * i;\n\
	when  nme = 'varchar' then\n\
		case\n\
		when cast(d as bigint) << 8 then return i;\n\
		when cast(d as bigint) << 16 then return 2 * i;\n\
		when cast(d as bigint) << 32 then return 4 * i;\n\
		else return 8 * i;\n\
		end case;\n\
	else return 8 * i;\n\
	end case;\n\
end;\n\
\n\
create function sys.heapsize(tpe string, i bigint, w int)\n\
returns bigint\n\
begin\n\
	if  tpe <> 'varchar' and tpe <> 'clob'\n\
	then\n\
		return 0;\n\
	end if;\n\
	return 10240 + i * w;\n\
end;\n\
\n\
create function sys.indexsize(b boolean, i bigint)\n\
returns bigint\n\
begin\n\
\n\
	if  b = true\n\
	then\n\
		return 8 * i;\n\
	end if;\n\
	return 0;\n\
end;\n\
\n\
create function sys.storagemodel()\n\
returns table (\n\
	\"schema\" string,\n\
	\"table\" string,\n\
	\"column\" string,\n\
	\"type\" string,\n\
	\"count\"	bigint,\n\
	columnsize bigint,\n\
	heapsize bigint,\n\
	indices bigint,\n\
	sorted boolean)\n\
begin\n\
	return select I.\"schema\", I.\"table\", I.\"column\", I.\"type\", I.\"count\",\n\
	columnsize(I.\"type\", I.count, I.\"distinct\"),\n\
	heapsize(I.\"type\", I.\"distinct\", I.\"atomwidth\"),\n\
	indexsize(I.\"reference\", I.\"count\"),\n\
	I.sorted\n\
	from sys.storagemodelinput I;\n\
end;\n\
\n\
create view sys.tablestoragemodel\n\
as select \"schema\",\"table\",max(count) as \"count\",\n\
	sum(columnsize) as columnsize,\n\
	sum(heapsize) as heapsize,\n\
	sum(indices) as indices,\n\
	sum(case when sorted = false then 8 * count else 0 end) as auxillary\n\
from sys.storagemodel() group by \"schema\",\"table\";\n\
update sys._tables\n\
	set system = true\n\
	where name = 'tablestoragemodel'\n\
		and schema_id = (select id from sys.schemas where name = 'sys');\n");

	pos += snprintf(buf + pos, bufsize - pos, "insert into sys.systemfunctions (select f.id from sys.functions f, sys.schemas s where f.name in ('like', 'ilike') and f.type = %d and f.schema_id = s.id and s.name = 'sys');\n", F_FILT);
	pos += snprintf(buf + pos, bufsize - pos,
			"insert into sys.systemfunctions (select f.id from sys.functions f, sys.schemas s where f.name in ('storage', 'columnsize', 'heapsize', 'indexsize', 'storagemodel') and f.type = %d and f.schema_id = s.id and s.name = 'sys');\n",
			F_FUNC);
	pos += snprintf(buf + pos, bufsize - pos, "insert into sys.systemfunctions (select f.id from sys.functions f, sys.schemas s where f.name = 'storagemodelinit' and f.type = %d and f.schema_id = s.id and s.name = 'sys');\n", F_PROC);

	assert(pos < bufsize);

	printf("Running database upgrade commands:\n%s\n", buf);
	err = SQLstatementIntern(c, &buf, "update", 1, 0, NULL);
	GDKfree(buf);
	return err;		/* usually MAL_SUCCEED */
}

static str
sql_update_feb2013_sp3(Client c)
{
	size_t bufsize = 4096, pos = 0;
	char *buf = GDKmalloc(bufsize), *err = NULL;

	/* aggregates on type WRD */
	pos += snprintf(buf + pos, bufsize - pos, "create aggregate sys.stddev_samp(val WRD) returns DOUBLE external name \"aggr\".\"stdev\";\n");
	pos += snprintf(buf + pos, bufsize - pos, "create aggregate sys.stddev_pop(val WRD) returns DOUBLE external name \"aggr\".\"stdevp\";\n");
	pos += snprintf(buf + pos, bufsize - pos, "create aggregate sys.var_samp(val WRD) returns DOUBLE external name \"aggr\".\"variance\";\n");
	pos += snprintf(buf + pos, bufsize - pos, "create aggregate sys.var_pop(val WRD) returns DOUBLE external name \"aggr\".\"variancep\";\n");
	pos += snprintf(buf + pos, bufsize - pos, "create aggregate sys.median(val WRD) returns WRD external name \"aggr\".\"median\";\n");
	pos += snprintf(buf + pos, bufsize - pos, "create aggregate sys.corr(e1 WRD, e2 WRD) returns WRD external name \"aggr\".\"corr\";\n");

	pos += snprintf(buf + pos, bufsize - pos,
			"insert into sys.systemfunctions (select f.id from sys.functions f, sys.schemas s where f.name in ('stddev_samp', 'stddev_pop', 'var_samp', 'var_pop', 'median', 'corr') and f.type = %d and f.schema_id = s.id and s.name = 'sys');\n",
			F_AGGR);

	assert(pos < 4096);

	printf("Running database upgrade commands:\n%s\n", buf);
	err = SQLstatementIntern(c, &buf, "update", 1, 0, NULL);
	GDKfree(buf);
	return err;		/* usually MAL_SUCCEED */
}

static str
sql_update_jan2014(Client c)
{
	size_t bufsize = 25000, pos = 0;
	char *buf = GDKmalloc(bufsize), *err = NULL;
	ValRecord *schvar = stack_get_var(((backend *) c->sqlcontext)->mvc, "current_schema");
	char *schema = NULL;

	if (schvar)
		schema = strdup(schvar->val.sval);

	pos += snprintf(buf + pos, bufsize - pos, "set schema \"sys\";\n");

	/* replaced 15_history.sql by 15_querylog.sql */
	pos += snprintf(buf + pos, bufsize - pos, "drop procedure sys.resetHistory;\n");
	pos += snprintf(buf + pos, bufsize - pos, "drop procedure sys.keepCall;\n");
	pos += snprintf(buf + pos, bufsize - pos, "drop procedure sys.keepQuery;\n");
	{
		char *msg;
		mvc *sql = NULL;

		if ((msg = getSQLContext(c, c->curprg->def, &sql, NULL)) != MAL_SUCCEED) {
			GDKfree(msg);
		} else {
			sql_schema *s;

			if ((s = mvc_bind_schema(sql, "sys")) != NULL) {
				sql_table *t;

				if ((t = mvc_bind_table(sql, s, "querylog")) != NULL)
					t->system = 0;
				if ((t = mvc_bind_table(sql, s, "callhistory")) != NULL)
					t->system = 0;
				if ((t = mvc_bind_table(sql, s, "queryhistory")) != NULL)
					t->system = 0;
			}
		}
	}
	pos += snprintf(buf + pos, bufsize - pos, "update sys._tables set system = false where name in ('callhistory','queryhistory','querylog') and schema_id = (select id from sys.schemas where name = 'sys');\n");
	pos += snprintf(buf + pos, bufsize - pos, "drop view sys.queryLog;\n");
	pos += snprintf(buf + pos, bufsize - pos, "drop table sys.callHistory;\n");
	pos += snprintf(buf + pos, bufsize - pos, "drop table sys.queryHistory;\n");
	pos += snprintf(buf + pos, bufsize - pos, "\
create function sys.querylog_catalog()\n\
returns table(\n\
	id oid,\n\
	owner string,\n\
	defined timestamp,\n\
	query string,\n\
	pipe string,\n\
	mal int,			-- size of MAL plan\n\
	optimize bigint 	-- time in usec\n\
)\n\
external name sql.querylog_catalog;\n\
\n\
create function sys.querylog_calls()\n\
returns table(\n\
	id oid,				 -- references query plan\n\
	\"start\" timestamp,	-- time the statement was started\n\
	\"stop\" timestamp,	-- time the statement was completely finished\n\
	arguments string,	-- actual call structure\n\
	tuples wrd,			-- number of tuples in the result set\n\
	run bigint,		-- time spent (in usec)  until the result export\n\
	ship bigint,		-- time spent (in usec)  to ship the result set\n\
	cpu int,  		-- average cpu load percentage during execution\n\
	io int,			-- percentage time waiting for IO to finish \n\
	space bigint		-- total storage size of intermediates created (in MB)\n\
)\n\
external name sql.querylog_calls;\n\
\n\
create view sys.querylog_catalog as select * from sys.querylog_catalog();\n\
create view sys.querylog_calls as select * from sys.querylog_calls();\n\
create view sys.querylog_history as\n\
select qd.*, ql.\"start\",ql.\"stop\", ql.arguments, ql.tuples, ql.run, ql.ship, ql.cpu, ql.space, ql.io \n\
from sys.querylog_catalog() qd, sys.querylog_calls() ql\n\
where qd.id = ql.id and qd.owner = user;\n\
\n\
update sys._tables\n\
    set system = true\n\
    where name in ('querylog_history', 'querylog_calls', 'querylog_catalog')\n\
        and schema_id = (select id from sys.schemas where name = 'sys');\n\
\n\
create procedure sys.querylog_empty()\n\
external name sql.querylog_empty;\n\
\n\
create procedure sys.querylog_enable()\n\
external name sql.querylog_enable;\n\
create procedure sys.querylog_enable(threshold smallint)\n\
external name sql.querylog_enable_threshold;\n\
create procedure sys.querylog_disable()\n\
external name sql.querylog_disable;\n");

	/* new entry in 16_tracelog.sql */
	pos += snprintf(buf + pos, bufsize - pos, "create view sys.tracelog as select * from sys.tracelog();\n");

	/* deleted entry from and new entries in 22_clients.sql */
	pos += snprintf(buf + pos, bufsize - pos, "drop function sys.clients;\n");
	pos += snprintf(buf + pos, bufsize - pos, "create function sys.sessions() returns table(\"user\" string, \"login\" timestamp, \"sessiontimeout\" bigint, \"lastcommand\" timestamp, \"querytimeout\" bigint, \"active\" bool) external name sql.sessions;\n");
	pos += snprintf(buf + pos, bufsize - pos, "create view sys.sessions as select * from sys.sessions();\n");
	pos += snprintf(buf + pos, bufsize - pos, "create procedure sys.shutdown(delay tinyint) external name sql.shutdown;\n");
	pos += snprintf(buf + pos, bufsize - pos, "create procedure sys.shutdown(delay tinyint, force bool) external name sql.shutdown;\n");
	pos += snprintf(buf + pos, bufsize - pos, "create procedure sys.settimeout(\"query\" bigint) external name sql.settimeout;\n");
	pos += snprintf(buf + pos, bufsize - pos, "create procedure sys.settimeout(\"query\" bigint, \"session\" bigint) external name sql.settimeout;\n");
	pos += snprintf(buf + pos, bufsize - pos, "create procedure sys.setsession(\"timeout\" bigint) external name sql.setsession;\n");

	/* added entry in 25_debug.sql */
	pos += snprintf(buf + pos, bufsize - pos, "create view sys.optimizers as select * from sys.optimizers();\n");
	pos += snprintf(buf + pos, bufsize - pos, "create view sys.environment as select * from sys.environment();\n");

	/* new file 26_sysmon.sql */
	pos += snprintf(buf + pos, bufsize - pos, "\
create function sys.queue()\n\
returns table(\n\
	qtag bigint,\n\
	\"user\" string,\n\
	started timestamp,\n\
	estimate timestamp,\n\
	progress int,\n\
	status string,\n\
	tag oid,\n\
	query string\n\
)\n\
external name sql.sysmon_queue;\n\
\n\
create view sys.queue as select * from sys.queue();\n\
update sys._tables\n\
    set system = true\n\
    where name = 'queue'\n\
        and schema_id = (select id from sys.schemas where name = 'sys');\n\
\n\
create procedure sys.pause(tag int)\n\
external name sql.sysmon_pause;\n\
create procedure sys.resume(tag int)\n\
external name sql.sysmon_resume;\n\
create procedure sys.stop(tag int)\n\
external name sql.sysmon_stop;\n\
\n\
create procedure sys.pause(tag bigint)\n\
external name sql.sysmon_pause;\n\
create procedure sys.resume(tag bigint)\n\
external name sql.sysmon_resume;\n\
create procedure sys.stop(tag bigint)\n\
external name sql.sysmon_stop;\n");

	/* new entries in 39_analytics.sql for quantiles and one
	 * previously missing median */
	pos += snprintf(buf + pos, bufsize - pos, "create aggregate quantile(val TINYINT, q DOUBLE) returns TINYINT external name \"aggr\".\"quantile\";\n");
	pos += snprintf(buf + pos, bufsize - pos, "create aggregate quantile(val SMALLINT, q DOUBLE) returns SMALLINT external name \"aggr\".\"quantile\";\n");
	pos += snprintf(buf + pos, bufsize - pos, "create aggregate quantile(val INTEGER, q DOUBLE) returns INTEGER external name \"aggr\".\"quantile\";\n");
	pos += snprintf(buf + pos, bufsize - pos, "create aggregate quantile(val WRD, q DOUBLE) returns WRD external name \"aggr\".\"quantile\";\n");
	pos += snprintf(buf + pos, bufsize - pos, "create aggregate quantile(val BIGINT, q DOUBLE) returns BIGINT external name \"aggr\".\"quantile\";\n");
	pos += snprintf(buf + pos, bufsize - pos, "create aggregate quantile(val DECIMAL, q DOUBLE) returns DECIMAL external name \"aggr\".\"quantile\";\n");
	pos += snprintf(buf + pos, bufsize - pos, "create aggregate quantile(val REAL, q DOUBLE) returns REAL external name \"aggr\".\"quantile\";\n");
	pos += snprintf(buf + pos, bufsize - pos, "create aggregate quantile(val DOUBLE, q DOUBLE) returns DOUBLE external name \"aggr\".\"quantile\";\n");
	pos += snprintf(buf + pos, bufsize - pos, "create aggregate quantile(val DATE, q DOUBLE) returns DATE external name \"aggr\".\"quantile\";\n");
	pos += snprintf(buf + pos, bufsize - pos, "create aggregate quantile(val TIME, q DOUBLE) returns TIME external name \"aggr\".\"quantile\";\n");
	pos += snprintf(buf + pos, bufsize - pos, "create aggregate quantile(val TIMESTAMP, q DOUBLE) returns TIMESTAMP external name \"aggr\".\"quantile\";\n");
	pos += snprintf(buf + pos, bufsize - pos, "create aggregate median(val DECIMAL) returns DECIMAL external name \"aggr\".\"median\";\n");

	/* added entry in 75_storagemodel.sql */
	pos += snprintf(buf + pos, bufsize - pos, "create view sys.storage as select * from sys.storage();\n");
	pos += snprintf(buf + pos, bufsize - pos, "create view sys.storagemodel as select * from sys.storagemodel();\n");

	/* new file 80_statistics.sql */
	pos += snprintf(buf + pos, bufsize - pos, "\
CREATE TABLE sys.statistics(\n\
	\"schema\" string,\n\
	\"table\" string,\n\
	\"column\" string,\n\
	\"type\" string,\n\
	width integer,\n\
	stamp timestamp,\n\
	\"sample\" bigint,\n\
	\"count\" bigint,\n\
	\"unique\" bigint,\n\
	\"nils\" bigint,\n\
	minval string,\n\
	maxval string,\n\
	sorted boolean);\n\
\n\
update sys._tables\n\
	set system = true\n\
	where name = 'statistics'\n\
		and schema_id = (select id from sys.schemas where name = 'sys');\n\
\n\
create procedure analyze()\n\
external name sql.analyze;\n\
\n\
create procedure analyze(tbl string)\n\
external name sql.analyze;\n\
\n\
create procedure analyze(sch string, tbl string)\n\
external name sql.analyze;\n\
\n\
create procedure analyze(sch string, tbl string, col string)\n\
external name sql.analyze;\n\
\n\
create procedure analyze(\"sample\" bigint)\n\
external name sql.analyze;\n\
\n\
create procedure analyze(tbl string, \"sample\" bigint)\n\
external name sql.analyze;\n\
\n\
create procedure analyze(sch string, tbl string, \"sample\" bigint)\n\
external name sql.analyze;\n\
\n\
create procedure analyze(sch string, tbl string, col string, \"sample\" bigint)\n\
external name sql.analyze;\n");

	pos += snprintf(buf + pos, bufsize - pos,
			"insert into sys.systemfunctions (select f.id from sys.functions f, sys.schemas s where f.name in ('json_filter', 'json_filter_all', 'json_isvalid', 'json_isvalidarray', 'json_isvalidobject', 'json_length', 'json_path', 'json_text', 'querylog_calls', 'querylog_catalog', 'queue', 'sessions') and f.type = %d and f.schema_id = s.id and s.name = 'sys');\n",
			F_FUNC);
	pos += snprintf(buf + pos, bufsize - pos,
			"insert into sys.systemfunctions (select f.id from sys.functions f, sys.schemas s where f.name in ('analyze', 'pause', 'querylog_disable', 'querylog_empty', 'querylog_enable', 'resume', 'setsession', 'settimeout', 'shutdown', 'stop', 'sysmon_resume') and f.type = %d and f.schema_id = s.id and s.name = 'sys');\n",
			F_PROC);
	pos += snprintf(buf + pos, bufsize - pos, "insert into sys.systemfunctions (select f.id from sys.functions f, sys.schemas s where f.name in ('quantile', 'median') and f.type = %d and f.schema_id = s.id and s.name = 'sys');\n", F_AGGR);

	pos += snprintf(buf + pos, bufsize - pos, "update sys._tables set system = true where name in ('environment', 'optimizers', 'queue', 'sessions', 'statistics', 'storage', 'storagemodel', 'tracelog') and schema_id = (select id from sys.schemas where name = 'sys');\n");

	/* 17_compress script has been removed */
	pos += snprintf(buf + pos, bufsize - pos, "drop procedure gzcompress;\n");
	pos += snprintf(buf + pos, bufsize - pos, "drop procedure gzdecompress;\n");
	pos += snprintf(buf + pos, bufsize - pos, "drop procedure gztruncate;\n");
	pos += snprintf(buf + pos, bufsize - pos, "drop procedure gzexpand;\n");

	if (schema) {
		pos += snprintf(buf + pos, bufsize - pos, "set schema \"%s\";\n", schema);
		free(schema);
	}

	assert(pos < bufsize);

	printf("Running database upgrade commands:\n%s\n", buf);
	err = SQLstatementIntern(c, &buf, "update", 1, 0, NULL);
	GDKfree(buf);
	return err;		/* usually MAL_SUCCEED */
}

/* Because of a difference of computing hash values for single vs bulk operators we need to drop and recreate all constraints/indices */
static str
sql_update_oct2014_2(Client c)
{
	mvc *sql = ((backend*) c->sqlcontext)->mvc;
	size_t bufsize = 8192*2, pos = 0, recreate = 0;
	char *buf = GDKmalloc(bufsize), *err = NULL;
	res_table *fresult = NULL, *presult = NULL, *iresult = NULL;

	/* get list of all foreign keys */
	pos += snprintf(buf + pos, bufsize - pos, "SELECT fs.name, ft.name, fk.name, fk.\"action\", ps.name, pt.name FROM sys.keys fk, sys.tables ft, sys.schemas fs, sys.keys pk, sys.tables pt, sys.schemas ps WHERE fk.type = 2 AND (SELECT count(*) FROM sys.objects o WHERE o.id = fk.id) > 1 AND ft.id = fk.table_id AND ft.schema_id = fs.id AND fk.rkey = pk.id AND pk.table_id = pt.id AND pt.schema_id = ps.id;\n");
	err = SQLstatementIntern(c, &buf, "update", 1, 0, &fresult);

	/* get all primary/unique keys */
	pos = 0;
	pos += snprintf(buf + pos, bufsize - pos, "SELECT s.name, t.name, k.name, k.type FROM sys.keys k, sys.tables t, sys.schemas s WHERE k.type < 2 AND (SELECT count(*) FROM sys.objects o WHERE o.id = k.id) > 1 AND t.id = k.table_id AND t.schema_id = s.id;\n");
	err = SQLstatementIntern(c, &buf, "update", 1, 0, &presult);

	/* get indices */
	pos = 0;
	pos += snprintf(buf + pos, bufsize - pos, "SELECT s.name, t.name, i.name FROM sys.idxs i, sys.schemas s, sys.tables t WHERE i.table_id = t.id AND t.schema_id = s.id AND t.system = FALSE AND (SELECT count(*) FROM sys.objects o WHERE o.id = i.id) > 1;\n");
	err = SQLstatementIntern(c, &buf, "update", 1, 0, &iresult);

	if (fresult) {
		BATiter fs_name = bat_iterator(BATdescriptor(fresult->cols[0].b));
		BATiter ft_name = bat_iterator(BATdescriptor(fresult->cols[1].b));
		BATiter fk_name = bat_iterator(BATdescriptor(fresult->cols[2].b));
		BATiter fk_action = bat_iterator(BATdescriptor(fresult->cols[3].b));
		BATiter ps_name = bat_iterator(BATdescriptor(fresult->cols[4].b));
		BATiter pt_name = bat_iterator(BATdescriptor(fresult->cols[5].b));
		oid id = 0, cnt = BATcount(fs_name.b);

		pos = 0;
		/* get list of all foreign key objects */
		for(id = 0; id<cnt; id++) {
			char *fsname = (str)BUNtail(fs_name, id);
			char *ftname = (str)BUNtail(ft_name, id);
			char *fkname = (str)BUNtail(fk_name, id);
			int *fkaction = (int*)BUNtail(fk_action, id);
			int on_delete = ((*fkaction) & 0xFF);
			int on_update = (((*fkaction)>>8) & 0xFF);
			char *psname = (str)BUNtail(ps_name, id);
			char *ptname = (str)BUNtail(pt_name, id);
			sql_schema *s = mvc_bind_schema(sql, fsname);
			sql_key *k = mvc_bind_key(sql, s, fkname);
			sql_ukey *r = ((sql_fkey*)k)->rkey;
			char *sep = "";
			node *n;

			/* create recreate calls */
			pos += snprintf(buf + pos, bufsize - pos, "ALTER table \"%s\".\"%s\" ADD CONSTRAINT \"%s\" FOREIGN KEY (", fsname, ftname, fkname);
			for (n = k->columns->h; n; n = n->next) {
				sql_kc *kc = n->data;

				pos += snprintf(buf + pos, bufsize - pos, "%s\"%s\"", sep, kc->c->base.name);
				sep = ", ";
			}
			pos += snprintf(buf + pos, bufsize - pos, ") REFERENCES \"%s\".\"%s\" (", psname, ptname );
			sep = "";
			for (n = r->k.columns->h; n; n = n->next) {
				sql_kc *kc = n->data;

				pos += snprintf(buf + pos, bufsize - pos, "%s\"%s\"", sep, kc->c->base.name);
				sep = ", ";
			}
			pos += snprintf(buf + pos, bufsize - pos, ") "); 
			if (on_delete != 2)
				pos += snprintf(buf + pos, bufsize - pos, "%s", (on_delete==0?"NO ACTION":on_delete==1?"CASCADE":on_delete==3?"SET NULL":"SET DEFAULT")); 
				
			if (on_update != 2)
				pos += snprintf(buf + pos, bufsize - pos, "%s", (on_update==0?"NO ACTION":on_update==1?"CASCADE":on_update==3?"SET NULL":"SET DEFAULT")); 
			pos += snprintf(buf + pos, bufsize - pos, ";\n"); 
			assert(pos < bufsize);

			/* drop foreign key */
			mvc_drop_key(sql, s, k, 0 /* drop_action?? */); 
		}
		if (pos) {
			SQLautocommit(c, sql);
			SQLtrans(sql);
			recreate = pos;
		}
	}

	if (presult) {
		BATiter s_name = bat_iterator(BATdescriptor(presult->cols[0].b));
		BATiter t_name = bat_iterator(BATdescriptor(presult->cols[1].b));
		BATiter k_name = bat_iterator(BATdescriptor(presult->cols[2].b));
		BATiter k_type = bat_iterator(BATdescriptor(presult->cols[3].b));
		oid id = 0, cnt = BATcount(s_name.b);
		char *buf = GDKmalloc(bufsize);

		pos = 0;
		for(id = 0; id<cnt; id++) {
			char *sname = (str)BUNtail(s_name, id);
			char *tname = (str)BUNtail(t_name, id);
			char *kname = (str)BUNtail(k_name, id);
			int *ktype = (int*)BUNtail(k_type, id);
			sql_schema *s = mvc_bind_schema(sql, sname);
			sql_key *k = mvc_bind_key(sql, s, kname);
			node *n;
			char *sep = "";

			/* create recreate calls */
			pos += snprintf(buf + pos, bufsize - pos, "ALTER table \"%s\".\"%s\" ADD CONSTRAINT \"%s\" %s (", sname, tname, kname, *ktype == 0?"PRIMARY KEY":"UNIQUE");
			for (n = k->columns->h; n; n = n->next) {
				sql_kc *kc = n->data;

				pos += snprintf(buf + pos, bufsize - pos, "%s\"%s\"", sep, kc->c->base.name);
				sep = ", ";
			}
			pos += snprintf(buf + pos, bufsize - pos, ");\n" );
			assert(pos < bufsize);

			/* drop primary/unique key */
			mvc_drop_key(sql, s, k, 0 /* drop_action?? */); 
		}
		if (pos) {
			SQLautocommit(c, sql);
			SQLtrans(sql);

			/* recreate primary and unique keys */
			printf("Running database upgrade commands:\n%s\n", buf);
			err = SQLstatementIntern(c, &buf, "update", 1, 0, NULL);
			if (!err)
				SQLautocommit(c, sql);
			SQLtrans(sql);
		}
		GDKfree(buf);
	}

	if (iresult) {
		BATiter s_name = bat_iterator(BATdescriptor(iresult->cols[0].b));
		BATiter t_name = bat_iterator(BATdescriptor(iresult->cols[1].b));
		BATiter i_name = bat_iterator(BATdescriptor(iresult->cols[2].b));
		oid id = 0, cnt = BATcount(s_name.b);
		char *buf = GDKmalloc(bufsize);

		pos = 0;
		for(id = 0; id<cnt; id++) {
			char *sname = (str)BUNtail(s_name, id);
			char *tname = (str)BUNtail(t_name, id);
			char *iname = (str)BUNtail(i_name, id);
			sql_schema *s = mvc_bind_schema(sql, sname);
			sql_idx *k = mvc_bind_idx(sql, s, iname);
			node *n;
			char *sep = "";

			if (!k || k->key)
				continue;
			/* create recreate calls */
			pos += snprintf(buf + pos, bufsize - pos, "CREATE INDEX \"%s\" ON \"%s\".\"%s\" (", iname, sname, tname);
			for (n = k->columns->h; n; n = n->next) {
				sql_kc *kc = n->data;

				pos += snprintf(buf + pos, bufsize - pos, "%s\"%s\"", sep, kc->c->base.name);
				sep = ", ";
			}
			pos += snprintf(buf + pos, bufsize - pos, ");\n" );
			assert(pos < bufsize);

			/* drop index */
			mvc_drop_idx(sql, s, k); 
		}
		if (pos) {
			SQLautocommit(c, sql);
			SQLtrans(sql);

			/* recreate indices */
			printf("Running database upgrade commands:\n%s\n", buf);
			err = SQLstatementIntern(c, &buf, "update", 1, 0, NULL);
			if (!err)
				SQLautocommit(c, sql);
			SQLtrans(sql);
		}
		GDKfree(buf);
	}


	/* recreate foreign keys */
	if (recreate) {
		printf("Running database upgrade commands:\n%s\n", buf);
		err = SQLstatementIntern(c, &buf, "update", 1, 0, NULL);
		if (!err)
			SQLautocommit(c, sql);
		SQLtrans(sql);
	}
	return err;
}

static str
sql_update_oct2014(Client c)
{
	size_t bufsize = 8192*2, pos = 0;
	char *buf = GDKmalloc(bufsize), *err = NULL;
	mvc *sql = ((backend*) c->sqlcontext)->mvc;
	ValRecord *schvar = stack_get_var(sql, "current_schema");
	char *schema = NULL;
	sql_table *t;
	sql_schema *s;

	if (schvar)
		schema = strdup(schvar->val.sval);

	pos += snprintf(buf + pos, bufsize - pos, "set schema \"sys\";\n");

	/* cleanup columns of dropped views */
	pos += snprintf(buf + pos, bufsize - pos, "delete from _columns where table_id not in (select id from _tables);\n");

	/* add new columns */
	store_next_oid(); /* reserve id for max(id)+1 */
	pos += snprintf(buf + pos, bufsize - pos, "insert into _columns values( (select max(id)+1 from _columns), 'system', 'boolean', 1, 0, (select _tables.id from _tables join schemas on _tables.schema_id=schemas.id where schemas.name='sys' and _tables.name='schemas'), NULL, true, 4, NULL);\n");
	store_next_oid();
	pos += snprintf(buf + pos, bufsize - pos, "insert into _columns values( (select max(id)+1 from _columns), 'varres', 'boolean', 1, 0, (select _tables.id from _tables join schemas on _tables.schema_id=schemas.id where schemas.name='sys' and _tables.name='functions'), NULL, true, 7, NULL);\n");
	store_next_oid();
	pos += snprintf(buf + pos, bufsize - pos, "insert into _columns values( (select max(id)+1 from _columns), 'vararg', 'boolean', 1, 0, (select _tables.id from _tables join schemas on _tables.schema_id=schemas.id where schemas.name='sys' and _tables.name='functions'), NULL, true, 8, NULL);\n");
	store_next_oid();
	pos += snprintf(buf + pos, bufsize - pos, "insert into _columns values( (select max(id)+1 from _columns), 'inout', 'tinyint', 8, 0, (select _tables.id from _tables join schemas on _tables.schema_id=schemas.id where schemas.name='sys' and _tables.name='args'), NULL, true, 6, NULL);\n");
	store_next_oid();
	pos += snprintf(buf + pos, bufsize - pos, "insert into _columns values( (select max(id)+1 from _columns), 'language', 'int', 32, 0, (select _tables.id from _tables join schemas on _tables.schema_id=schemas.id where schemas.name='sys' and _tables.name='functions'), NULL, true, 9, NULL);\n");
	pos += snprintf(buf + pos, bufsize - pos, "delete from _columns where table_id in (select _tables.id from _tables join schemas on _tables.schema_id=schemas.id where schemas.name='sys' and _tables.name='functions') and name='sql';\n");

	/* correct column numbers */
	pos += snprintf(buf + pos, bufsize - pos, "update _columns set number='9' where name = 'schema_id' and table_id in (select _tables.id from _tables join schemas on _tables.schema_id=schemas.id where schemas.name='sys' and _tables.name='functions');\n");
	pos += snprintf(buf + pos, bufsize - pos, "update _columns set number='7' where name = 'number' and table_id in (select _tables.id from _tables join schemas on _tables.schema_id=schemas.id where schemas.name='sys' and _tables.name='args');\n");
	pos += snprintf(buf + pos, bufsize - pos, "update _columns set number='4' where name = 'language' and table_id in (select _tables.id from _tables join schemas on _tables.schema_id=schemas.id where schemas.name='sys' and _tables.name='functions');\n");

 	/* remove table return types (#..), ie tt_generated from
	 * _tables/_columns */
	pos += snprintf(buf + pos, bufsize - pos, "delete from _columns where table_id in (select id from _tables where name like '#%%');\n");
	pos += snprintf(buf + pos, bufsize - pos, "delete from _tables where name like '#%%';\n");

	/* all UNION functions need to be drop and recreated */
	/* keep views depending on UNION funcs */

	pos += snprintf(buf + pos, bufsize - pos, "create table upgradeOct2014_views as (select s.name, t.query from tables t, schemas s where s.id = t.schema_id and t.id in (select d.depend_id from dependencies d where d.id in (select f.id from functions f where f.type = 5 and f.language <> 0) and d.depend_type = 5)) with data;\n");
	pos += snprintf(buf + pos, bufsize - pos, "create table upgradeOct2014 as (select s.name, f.func, f.id from functions f, schemas s where s.id = f.schema_id and f.type = 5 and f.language <> 0) with data;\n");
	pos += snprintf(buf + pos, bufsize - pos, "create table upgradeOct2014_changes (c bigint);\n");

	pos += snprintf(buf + pos, bufsize - pos, "create function drop_func_upgrade_oct2014( id integer ) returns int external name sql.drop_func_upgrade_oct2014;\n"); 
	pos += snprintf(buf + pos, bufsize - pos, "insert into upgradeOct2014_changes select drop_func_upgrade_oct2014(id) from upgradeOct2014;\n");
	pos += snprintf(buf + pos, bufsize - pos, "drop function drop_func_upgrade_oct2014;\n");

	pos += snprintf(buf + pos, bufsize - pos, "create function create_func_upgrade_oct2014( sname string, f string ) returns int external name sql.create_func_upgrade_oct2014;\n");
	pos += snprintf(buf + pos, bufsize - pos, "insert into upgradeOct2014_changes select create_func_upgrade_oct2014(name, func) from upgradeOct2014;\n");
	pos += snprintf(buf + pos, bufsize - pos, "drop function create_func_upgrade_oct2014;\n");

	/* recreate views depending on union funcs */
	pos += snprintf(buf + pos, bufsize - pos, "create function create_view_upgrade_oct2014( sname string, f string ) returns int external name sql.create_view_upgrade_oct2014;\n");
	pos += snprintf(buf + pos, bufsize - pos, "insert into upgradeOct2014_changes select create_view_upgrade_oct2014(name, query) from upgradeOct2014_views;\n");
	pos += snprintf(buf + pos, bufsize - pos, "\
	update _tables set system = true where name in ('tables', 'columns', 'users', 'querylog_catalog', 'querylog_calls', 'querylog_history', 'tracelog', 'sessions', 'optimizers', 'environment', 'queue', 'storage', 'storagemodel', 'tablestoragemodel') and schema_id = (select id from schemas where name = 'sys');\n\
	insert into systemfunctions (select id from functions where name in ('bbp', 'db_users', 'dependencies_columns_on_functions', 'dependencies_columns_on_indexes', 'dependencies_columns_on_keys', 'dependencies_columns_on_triggers', 'dependencies_columns_on_views', 'dependencies_functions_on_functions', 'dependencies_functions_os_triggers', 'dependencies_keys_on_foreignkeys', 'dependencies_owners_on_schemas', 'dependencies_schemas_on_users', 'dependencies_tables_on_foreignkeys', 'dependencies_tables_on_functions', 'dependencies_tables_on_indexes', 'dependencies_tables_on_triggers', 'dependencies_tables_on_views', 'dependencies_views_on_functions', 'dependencies_views_on_triggers', 'env', 'environment', 'generate_series', 'optimizers', 'optimizer_stats', 'querycache', 'querylog_calls', 'querylog_catalog', 'queue', 'sessions', 'storage', 'storagemodel', 'tojsonarray', 'tracelog', 'var') and schema_id = (select id from schemas where name = 'sys') and id not in (select function_id from systemfunctions));\n\
	delete from systemfunctions where function_id not in (select id from functions);\n");
	pos += snprintf(buf + pos, bufsize - pos, "drop function create_view_upgrade_oct2014;\n");

	pos += snprintf(buf + pos, bufsize - pos, "drop table upgradeOct2014_views;\n");
	pos += snprintf(buf + pos, bufsize - pos, "drop table upgradeOct2014_changes;\n");
	pos += snprintf(buf + pos, bufsize - pos, "drop table upgradeOct2014;\n");

	/* change in 25_debug.sql */
	pos += snprintf(buf + pos, bufsize - pos, "drop function sys.bbp;\n");
	pos += snprintf(buf + pos, bufsize - pos, "create function sys.bbp() returns table (id int, name string, htype string, ttype string, count BIGINT, refcnt int, lrefcnt int, location string, heat int, dirty string, status string, kind string) external name bbp.get;\n");

	/* new file 40_json.sql */
	pos += snprintf(buf + pos, bufsize - pos, "\
create schema json;\n\
\n\
create type json external name json;\n\
\n\
create function json.filter(js json, pathexpr string)\n\
returns json external name json.filter;\n\
\n\
create function json.filter(js json, name tinyint)\n\
returns json external name json.filter;\n\
\n\
create function json.filter(js json, name integer)\n\
returns json external name json.filter;\n\
\n\
create function json.filter(js json, name bigint)\n\
returns json external name json.filter;\n\
\n\
create function json.text(js json, e string)\n\
returns string external name json.text;\n\
\n\
create function json.number(js json)\n\
returns float external name json.number;\n\
\n\
create function json.\"integer\"(js json)\n\
returns bigint external name json.\"integer\";\n\
\n\
create function json.isvalid(js string)\n\
returns bool external name json.isvalid;\n\
\n\
create function json.isobject(js string)\n\
returns bool external name json.isobject;\n\
\n\
create function json.isarray(js string)\n\
returns bool external name json.isarray;\n\
\n\
create function json.isvalid(js json)\n\
returns bool external name json.isvalid;\n\
\n\
create function json.isobject(js json)\n\
returns bool external name json.isobject;\n\
\n\
create function json.isarray(js json)\n\
returns bool external name json.isarray;\n\
\n\
create function json.length(js json)\n\
returns integer external name json.length;\n\
\n\
create function json.keyarray(js json)\n\
returns json external name json.keyarray;\n\
\n\
create function json.valuearray(js json)\n\
returns  json external name json.valuearray;\n\
\n\
create function json.text(js json)\n\
returns string external name json.text;\n\
create function json.text(js string)\n\
returns string external name json.text;\n\
create function json.text(js int)\n\
returns string external name json.text;\n\
\n\
\n\
create aggregate json.output(js json)\n\
returns string external name json.output;\n\
\n\
create aggregate json.tojsonarray( x string ) returns string external name aggr.jsonaggr;\n\
create aggregate json.tojsonarray( x double ) returns string external name aggr.jsonaggr;\n");

	pos += snprintf(buf + pos, bufsize - pos,
			"update sys.schemas set system = true where name = 'json';\n");
	pos += snprintf(buf + pos, bufsize - pos,
			"insert into sys.systemfunctions (select f.id from sys.functions f, sys.schemas s where f.name in ('filter', 'text', 'number', 'integer', 'isvalid', 'isobject', 'isarray', 'length', 'keyarray', 'valuearray') and f.type = %d and f.schema_id = s.id and s.name = 'json');\n",
			F_FUNC);
	pos += snprintf(buf + pos, bufsize - pos,
			"insert into sys.systemfunctions (select f.id from sys.functions f, sys.schemas s where f.name in ('output', 'tojsonarray') and f.type = %d and f.schema_id = s.id and s.name = 'json');\n",
			F_AGGR);

	/* new file 41_jsonstore.sql */
	pos += snprintf(buf + pos, bufsize - pos, "create function sys.md5(v string) returns string external name clients.md5sum;\n");

	/* new file 45_uuid.sql */
	pos += snprintf(buf + pos, bufsize - pos, "create type uuid external name uuid;\n");
	pos += snprintf(buf + pos, bufsize - pos, "create function sys.uuid() returns uuid external name uuid.\"new\";\n");
	pos += snprintf(buf + pos, bufsize - pos, "create function sys.isaUUID(u uuid) returns uuid external name uuid.\"isaUUID\";\n");

	/* change to 75_storage functions */
	s = mvc_bind_schema(sql, "sys");
	if (s && (t = mvc_bind_table(sql, s, "storage")) != NULL)
		t->system = 0;
	if (s && (t = mvc_bind_table(sql, s, "storagemodel")) != NULL)
		t->system = 0;
	if (s && (t = mvc_bind_table(sql, s, "tablestoragemodel")) != NULL)
		t->system = 0;
	pos += snprintf(buf + pos, bufsize - pos, "update sys._tables set system = false where name in ('storage','storagemodel','tablestoragemodel') and schema_id = (select id from sys.schemas where name = 'sys');\n");
	pos += snprintf(buf + pos, bufsize - pos, "drop view sys.storage;\n");
	pos += snprintf(buf + pos, bufsize - pos, "drop function sys.storage();\n");
	pos += snprintf(buf + pos, bufsize - pos, "drop view sys.storagemodel;\n");
	pos += snprintf(buf + pos, bufsize - pos, "drop view sys.tablestoragemodel;\n");
	pos += snprintf(buf + pos, bufsize - pos, "drop function sys.storagemodel();\n");

	pos += snprintf(buf + pos, bufsize - pos, "create function sys.storage() returns table (\"schema\" string, \"table\" string, \"column\" string, \"type\" string, location string, \"count\" bigint, typewidth int, columnsize bigint, heapsize bigint, hashes bigint, imprints bigint, sorted boolean) external name sql.storage;\n");
	pos += snprintf(buf + pos, bufsize - pos, "create view sys.storage as select * from sys.storage();\n");


	pos += snprintf(buf + pos, bufsize - pos, "create function sys.hashsize(b boolean, i bigint) returns bigint begin if  b = true then return 8 * i; end if; return 0; end;");

	pos += snprintf(buf + pos, bufsize - pos, "create function sys.imprintsize(i bigint, nme string) returns bigint begin if nme = 'boolean' or nme = 'tinyint' or nme = 'smallint' or nme = 'int'	or nme = 'bigint'	or nme = 'decimal'	or nme = 'date' or nme = 'timestamp' or nme = 'real' or nme = 'double' then return cast( i * 0.12 as bigint); end if ; return 0; end;");

	pos += snprintf(buf + pos, bufsize - pos, "create function sys.storagemodel() returns table ("
"    \"schema\" string, \"table\" string, \"column\" string, \"type\" string, \"count\" bigint,"
"    columnsize bigint, heapsize bigint, hashes bigint, imprints bigint, sorted boolean)"
"	begin return select I.\"schema\", I.\"table\", I.\"column\", I.\"type\", I.\"count\","
"		columnsize(I.\"type\", I.count, I.\"distinct\"),"
"		heapsize(I.\"type\", I.\"distinct\", I.\"atomwidth\"),"
"		hashsize(I.\"reference\", I.\"count\"),"
"		imprintsize(I.\"count\",I.\"type\"),"
"		I.sorted"
"		from sys.storagemodelinput I;"
"	end;\n");
	pos += snprintf(buf + pos, bufsize - pos,
"create view sys.tablestoragemodel"
" as select \"schema\",\"table\",max(count) as \"count\","
"    sum(columnsize) as columnsize,"
"    sum(heapsize) as heapsize,"
"    sum(hashes) as hashes,"
"    sum(imprints) as imprints,"
"    sum(case when sorted = false then 8 * count else 0 end) as auxillary"
" from sys.storagemodel() group by \"schema\",\"table\";\n");
	pos += snprintf(buf + pos, bufsize - pos, "create view sys.storagemodel as select * from sys.storagemodel();\n");
	pos += snprintf(buf + pos, bufsize - pos, "update sys._tables set system = true where name in ('storage','storagemodel','tablestoragemodel') and schema_id = (select id from sys.schemas where name = 'sys');\n");

	/* new file 90_generator.sql */
	pos += snprintf(buf+pos, bufsize - pos, "create function sys.generate_series(first tinyint, last tinyint)\n"
		"returns table (value tinyint)\n"
		"external name generator.series;\n"
		"\n"
		"create function sys.generate_series(first tinyint, last tinyint, stepsize tinyint)\n"
		"returns table (value tinyint)\n"
		"external name generator.series;\n"
		"\n"
		"create function sys.generate_series(first int, last int)\n"
		"returns table (value int)\n"
		"external name generator.series;\n"
		"\n"
		"create function sys.generate_series(first int, last int, stepsize int)\n"
		"returns table (value int)\n"
		"external name generator.series;\n"
		"\n"
		"create function sys.generate_series(first bigint, last bigint)\n"
		"returns table (value bigint)\n"
		"external name generator.series;\n"
		"\n"
		"create function sys.generate_series(first bigint, last bigint, stepsize bigint)\n"
		"returns table (value bigint)\n"
		"external name generator.series;\n"
		"\n"
		"create function sys.generate_series(first real, last real, stepsize real)\n"
		"returns table (value real)\n"
		"external name generator.series;\n"
		"\n"
		"create function sys.generate_series(first double, last double, stepsize double)\n"
		"returns table (value double)\n"
		"external name generator.series;\n"
		"\n"
		"create function sys.generate_series(first decimal(10,2), last decimal(10,2), stepsize decimal(10,2))\n"
		"returns table (value decimal(10,2))\n"
		"external name generator.series;\n"
		"\n"
		"create function sys.generate_series(first timestamp, last timestamp, stepsize interval second)\n"
		"returns table (value timestamp)\n"
    		"external name generator.series;\n");

	pos += snprintf(buf + pos, bufsize - pos,
			"insert into sys.systemfunctions (select f.id from sys.functions f, sys.schemas s where f.name in ('hashsize', 'imprintsize', 'isauuid', 'md5', 'uuid') and f.type = %d and f.schema_id = s.id and s.name = 'sys');\n",
			F_FUNC);

	pos += snprintf(buf + pos, bufsize - pos,
			"insert into sys.systemfunctions (select f.id from sys.functions f, sys.schemas s where f.name in ('bbp', 'db_users', 'env', 'generate_series', 'storage', 'storagemodel', 'var') and f.type = %d and f.schema_id = s.id and s.name = 'sys');\n",
			F_UNION);

	if (schema) {
		pos += snprintf(buf + pos, bufsize - pos, "set schema \"%s\";\n", schema);
		free(schema);
	}

	assert(pos < bufsize);

	printf("Running database upgrade commands:\n%s\n", buf);
	err = SQLstatementIntern(c, &buf, "update", 1, 0, NULL);
	GDKfree(buf);
	if (err == MAL_SUCCEED)
		return sql_update_oct2014_2(c);
	return err;		/* usually MAL_SUCCEED */
}

static str
sql_update_oct2014_sp1(Client c)
{
	size_t bufsize = 8192*2, pos = 0;
	char *buf = GDKmalloc(bufsize), *err = NULL;
	mvc *sql = ((backend*) c->sqlcontext)->mvc;
	ValRecord *schvar = stack_get_var(sql, "current_schema");
	char *schema = NULL;

	if (schvar)
		schema = strdup(schvar->val.sval);

	pos += snprintf(buf + pos, bufsize - pos, "set schema \"sys\";\n\
	create table upgradeOct2014_views as (select s.name, t.query from tables t, schemas s where s.id = t.schema_id and t.id in (select d.depend_id from dependencies d where d.id in (select f.id from functions f where f.func ilike '%%returns table%%' and f.name not in ('env', 'var', 'db_users') and f.language <> 0) and d.depend_type = 5)) with data;\n\
	create table upgradeOct2014 as select s.name, f.func, f.id from functions f, schemas s where s.id = f.schema_id and f.func ilike '%%returns table%%' and f.name not in ('env', 'var', 'db_users') and f.language <> 0 order by f.id with data;\n\
	create table upgradeOct2014_changes (c bigint);\n\
	\n\
	create function drop_func_upgrade_oct2014( id integer ) returns int external name sql.drop_func_upgrade_oct2014;\n\
	insert into upgradeOct2014_changes select drop_func_upgrade_oct2014(id) from upgradeOct2014;\n\
	drop function drop_func_upgrade_oct2014;\n\
	\n\
	create function create_func_upgrade_oct2014( sname string, f string ) returns int external name sql.create_func_upgrade_oct2014;\n\
	insert into upgradeOct2014_changes select create_func_upgrade_oct2014(name, func) from upgradeOct2014;\n\
	drop function create_func_upgrade_oct2014;\n\
	\n\
	create function create_view_upgrade_oct2014( sname string, f string ) returns int external name sql.create_view_upgrade_oct2014;\n\
	insert into upgradeOct2014_changes select create_view_upgrade_oct2014(name, query) from upgradeOct2014_views;\n\
	update _tables set system = true where name in ('tables', 'columns', 'users', 'querylog_catalog', 'querylog_calls', 'querylog_history', 'tracelog', 'sessions', 'optimizers', 'environment', 'queue', 'storage', 'storagemodel', 'tablestoragemodel') and schema_id = (select id from schemas where name = 'sys');\n\
	insert into systemfunctions (select id from functions where name in ('bbp', 'db_users', 'dependencies_columns_on_functions', 'dependencies_columns_on_indexes', 'dependencies_columns_on_keys', 'dependencies_columns_on_triggers', 'dependencies_columns_on_views', 'dependencies_functions_on_functions', 'dependencies_functions_os_triggers', 'dependencies_keys_on_foreignkeys', 'dependencies_owners_on_schemas', 'dependencies_schemas_on_users', 'dependencies_tables_on_foreignkeys', 'dependencies_tables_on_functions', 'dependencies_tables_on_indexes', 'dependencies_tables_on_triggers', 'dependencies_tables_on_views', 'dependencies_views_on_functions', 'dependencies_views_on_triggers', 'env', 'environment', 'generate_series', 'optimizers', 'optimizer_stats', 'querycache', 'querylog_calls', 'querylog_catalog', 'queue', 'sessions', 'storage', 'storagemodel', 'tojsonarray', 'tracelog', 'var') and schema_id = (select id from schemas where name = 'sys') and id not in (select function_id from systemfunctions));\n\
	delete from systemfunctions where function_id not in (select id from functions);\n\
	drop function create_view_upgrade_oct2014;\n\
						\n\
	drop table upgradeOct2014_views;\n\
	drop table upgradeOct2014_changes;\n\
	drop table upgradeOct2014;\n");

	if (schema) {
		pos += snprintf(buf + pos, bufsize - pos, "set schema \"%s\";\n", schema);
		free(schema);
	}
	assert(pos < bufsize);

	printf("Running database upgrade commands:\n%s\n", buf);
	err = SQLstatementIntern(c, &buf, "update", 1, 0, NULL);
	GDKfree(buf);
	return err;		/* usually MAL_SUCCEED */
}

#ifdef HAVE_HGE
static str
sql_update_hugeint(Client c)
{
	size_t bufsize = 8192, pos = 0;
	char *buf = GDKmalloc(bufsize), *err = NULL;
	mvc *sql = ((backend*) c->sqlcontext)->mvc;
	ValRecord *schvar = stack_get_var(sql, "current_schema");
	char *schema = NULL;

	if (schvar)
		schema = strdup(schvar->val.sval);

	pos += snprintf(buf + pos, bufsize - pos, "set schema \"sys\";\n");

	pos += snprintf(buf + pos, bufsize - pos, "create function sys.fuse(one bigint, two bigint)\n");
	pos += snprintf(buf + pos, bufsize - pos, "returns hugeint\n");
	pos += snprintf(buf + pos, bufsize - pos, "external name udf.fuse;\n");

	pos += snprintf(buf + pos, bufsize - pos, "create function sys.generate_series(first hugeint, last hugeint)\n");
	pos += snprintf(buf + pos, bufsize - pos, "returns table (value hugeint)\n");
	pos += snprintf(buf + pos, bufsize - pos, "external name generator.series;\n");

	pos += snprintf(buf + pos, bufsize - pos, "create function sys.generate_series(first hugeint, last hugeint, stepsize hugeint)\n");
	pos += snprintf(buf + pos, bufsize - pos, "returns table (value hugeint)\n");
	pos += snprintf(buf + pos, bufsize - pos, "external name generator.series;\n");

	pos += snprintf(buf + pos, bufsize - pos, "create aggregate sys.stddev_samp(val hugeint)\n");
	pos += snprintf(buf + pos, bufsize - pos, "returns double\n");
	pos += snprintf(buf + pos, bufsize - pos, "external name aggr.stdev;\n");

	pos += snprintf(buf + pos, bufsize - pos, "create aggregate sys.stddev_pop(val hugeint)\n");
	pos += snprintf(buf + pos, bufsize - pos, "returns double\n");
	pos += snprintf(buf + pos, bufsize - pos, "external name aggr.stdevp;\n");

	pos += snprintf(buf + pos, bufsize - pos, "create aggregate sys.var_samp(val hugeint)\n");
	pos += snprintf(buf + pos, bufsize - pos, "returns double\n");
	pos += snprintf(buf + pos, bufsize - pos, "external name aggr.variance;\n");

	pos += snprintf(buf + pos, bufsize - pos, "create aggregate sys.var_pop(val hugeint)\n");
	pos += snprintf(buf + pos, bufsize - pos, "returns double\n");
	pos += snprintf(buf + pos, bufsize - pos, "external name aggr.variancep;\n");

	pos += snprintf(buf + pos, bufsize - pos, "create aggregate sys.median(val hugeint)\n");
	pos += snprintf(buf + pos, bufsize - pos, "returns hugeint\n");
	pos += snprintf(buf + pos, bufsize - pos, "external name aggr.median;\n");

	pos += snprintf(buf + pos, bufsize - pos, "create aggregate sys.quantile(val hugeint, q double)\n");
	pos += snprintf(buf + pos, bufsize - pos, "returns hugeint\n");
	pos += snprintf(buf + pos, bufsize - pos, "external name aggr.quantile;\n");

	pos += snprintf(buf + pos, bufsize - pos, "create aggregate sys.corr(e1 hugeint, e2 hugeint)\n");
	pos += snprintf(buf + pos, bufsize - pos, "returns hugeint\n");
	pos += snprintf(buf + pos, bufsize - pos, "external name aggr.corr;\n");

	pos += snprintf(buf + pos, bufsize - pos, "create function json.filter(js json, name hugeint)\n");
	pos += snprintf(buf + pos, bufsize - pos, "returns json\n");
	pos += snprintf(buf + pos, bufsize - pos, "external name json.filter;\n");
	pos += snprintf(buf + pos, bufsize - pos, "drop view sys.tablestoragemodel;\n");
	pos += snprintf(buf + pos, bufsize - pos, "create view sys.tablestoragemodel\n");
	pos += snprintf(buf + pos, bufsize - pos, "as select \"schema\",\"table\",max(count) as \"count\",\n");
	pos += snprintf(buf + pos, bufsize - pos, "\tsum(columnsize) as columnsize,\n");
	pos += snprintf(buf + pos, bufsize - pos, "\tsum(heapsize) as heapsize,\n");
	pos += snprintf(buf + pos, bufsize - pos, "\tsum(hashes) as hashes,\n");
	pos += snprintf(buf + pos, bufsize - pos, "\tsum(imprints) as imprints,\n");
	pos += snprintf(buf + pos, bufsize - pos, "\tsum(case when sorted = false then 8 * count else 0 end) as auxillary\n");
	pos += snprintf(buf + pos, bufsize - pos, "from sys.storagemodel() group by \"schema\",\"table\";\n");

	pos += snprintf(buf + pos, bufsize - pos, "insert into sys.systemfunctions (select id from sys.functions where name in ('fuse', 'generate_series', 'stddev_samp', 'stddev_pop', 'var_samp', 'var_pop', 'median', 'quantile', 'corr', 'tablestoragemodel') and schema_id = (select id from sys.schemas where name = 'sys') and id not in (select function_id from sys.systemfunctions));\n");
	pos += snprintf(buf + pos, bufsize - pos, "insert into sys.systemfunctions (select id from sys.functions where name = 'filter' and schema_id = (select id from sys.schemas where name = 'json') and id not in (select function_id from sys.systemfunctions));\n");
	pos += snprintf(buf + pos, bufsize - pos, "update sys._tables set system = true where name = 'tablestoragemodel' and schema_id = (select id from sys.schemas where name = 'sys');\n");

	pos += snprintf(buf + pos, bufsize - pos, "insert into sys.types values(%d, 'hge', 'hugeint', 128, 1, 2, 6, 0);\n", store_next_oid());
	pos += snprintf(buf + pos, bufsize - pos, "insert into sys.types values(%d, 'hge', 'decimal', 39, 1, 10, 8, 0);\n", store_next_oid());
	pos += snprintf(buf + pos, bufsize - pos, "update sys.types set digits = 18 where systemname = 'lng' and sqlname = 'decimal';\n");

	{
		char *msg;
		mvc *sql = NULL;

		if ((msg = getSQLContext(c, c->curprg->def, &sql, NULL)) != MAL_SUCCEED) {
			GDKfree(msg);
		} else {
			sql_schema *s;

			if ((s = mvc_bind_schema(sql, "sys")) != NULL) {
				sql_table *t;

				if ((t = mvc_bind_table(sql, s, "tablestoragemodel")) != NULL)
					t->system = 0;
			}
		}
	}

	if (schema) {
		pos += snprintf(buf + pos, bufsize - pos, "set schema \"%s\";\n", schema);
		free(schema);
	}
	assert(pos < bufsize);

	printf("Running database upgrade commands:\n%s\n", buf);
	err = SQLstatementIntern(c, &buf, "update", 1, 0, NULL);
	GDKfree(buf);
	return err;		/* usually MAL_SUCCEED */
}
#endif

static str
sql_update_feb2015(Client c)
{
	size_t bufsize = 8192*2, pos = 0;
	char *buf = GDKmalloc(bufsize), *err = NULL;
	mvc *sql = ((backend*) c->sqlcontext)->mvc;
	ValRecord *schvar = stack_get_var(sql, "current_schema");
	char *schema = NULL;

	if (schvar)
		schema = strdup(schvar->val.sval);
<<<<<<< HEAD
=======
	pos += snprintf(buf + pos, bufsize - pos, "set schema \"sys\";\n");

	/* change to 09_like */
	pos += snprintf(buf+pos, bufsize - pos, "drop filter function sys.\"like\";\n");
	pos += snprintf(buf+pos, bufsize - pos, "create filter function sys.\"like\"(val string, pat string, esc string) external name algebra.\"like\";\n");
	pos += snprintf(buf+pos, bufsize - pos, "create filter function sys.\"like\"(val string, pat string) external name algebra.\"like\";\n");
	pos += snprintf(buf+pos, bufsize - pos, "drop filter function sys.\"ilike\";\n");
	pos += snprintf(buf+pos, bufsize - pos, "create filter function sys.\"ilike\"(val string, pat string, esc string) external name algebra.\"ilike\";\n");
	pos += snprintf(buf+pos, bufsize - pos, "create filter function sys.\"ilike\"(val string, pat string) external name algebra.\"ilike\";\n");

	/* change to 75_storagemodel */
	pos += snprintf(buf+pos, bufsize - pos, "drop view sys.storagemodel;\n");
	pos += snprintf(buf+pos, bufsize - pos, "drop view sys.tablestoragemodel;\n");
	pos += snprintf(buf+pos, bufsize - pos, "drop function sys.storagemodel;\n");
	pos += snprintf(buf+pos, bufsize - pos, "drop function sys.imprintsize;\n");
	pos += snprintf(buf+pos, bufsize - pos, "drop function sys.columnsize;\n");
	pos += snprintf(buf+pos, bufsize - pos, "\
create function sys.columnsize(nme string, i bigint, d bigint)\n\
returns bigint\n\
begin\n\
\tcase\n\
\twhen nme = 'boolean' then return i;\n\
\twhen nme = 'char' then return 2*i;\n\
\twhen nme = 'smallint' then return 2 * i;\n\
\twhen nme = 'int' then return 4 * i;\n\
\twhen nme = 'bigint' then return 8 * i;\n\
\twhen nme = 'hugeint' then return 16 * i;\n\
\twhen nme = 'timestamp' then return 8 * i;\n\
\twhen  nme = 'varchar' then\n\
\t\tcase\n\
\t\twhen cast(d as bigint) << 8 then return i;\n\
\t\twhen cast(d as bigint) << 16 then return 2 * i;\n\
\t\twhen cast(d as bigint) << 32 then return 4 * i;\n\
\t\telse return 8 * i;\n\
\t\tend case;\n\
\telse return 8 * i;\n\
\tend case;\n\
end;\n");
	pos += snprintf(buf+pos, bufsize - pos, "\
create function sys.imprintsize(i bigint, nme string)\n\
returns bigint\n\
begin\n\
\tif nme = 'boolean'\n\
\t\tor nme = 'tinyint'\n\
\t\tor nme = 'smallint'\n\
\t\tor nme = 'int'\n\
\t\tor nme = 'bigint'\n\
\t\tor nme = 'hugeint'\n\
\t\tor nme = 'decimal'\n\
\t\tor nme = 'date'\n\
\t\tor nme = 'timestamp'\n\
\t\tor nme = 'real'\n\
\t\tor nme = 'double'\n\
\tthen\n\
\t\treturn cast( i * 0.12 as bigint);\n\
\tend if;\n\
\treturn 0;\n\
end;\n");
	pos += snprintf(buf+pos, bufsize - pos, "\
create function sys.storagemodel()\n\
returns table (\n\
\t\"schema\" string,\n\
\t\"table\" string,\n\
\t\"column\" string,\n\
\t\"type\" string,\n\
\t\"count\" bigint,\n\
\tcolumnsize bigint,\n\
\theapsize bigint,\n\
\thashes bigint,\n\
\timprints bigint,\n\
\tsorted boolean)\n\
begin\n\
\treturn select I.\"schema\", I.\"table\", I.\"column\", I.\"type\", I.\"count\",\n\
\tcolumnsize(I.\"type\", I.count, I.\"distinct\"),\n\
\theapsize(I.\"type\", I.\"distinct\", I.\"atomwidth\"),\n\
\thashsize(I.\"reference\", I.\"count\"),\n\
\timprintsize(I.\"count\",I.\"type\"),\n\
\tI.sorted\n\
\tfrom sys.storagemodelinput I;\n\
end;\n");
	pos += snprintf(buf+pos, bufsize - pos, "create view sys.storagemodel as select * from sys.storagemodel();\n");
	pos += snprintf(buf+pos, bufsize - pos, "\
create view sys.tablestoragemodel\n\
as select \"schema\",\"table\",max(count) as \"count\",\n\
\tsum(columnsize) as columnsize,\n\
\tsum(heapsize) as heapsize,\n\
\tsum(hashes) as hashes,\n\
\tsum(imprints) as imprints,\n\
\tsum(case when sorted = false then 8 * count else 0 end) as auxiliary\n\
from sys.storagemodel() group by \"schema\",\"table\";\n");

	/* change to 80_statistics */
	pos += snprintf(buf+pos, bufsize - pos, "drop table sys.statistics;\n");
	pos += snprintf(buf+pos, bufsize - pos, "create table sys.statistics(\n\
\t\"column_id\" integer,\n\
\t\"type\" string,\n\
\twidth integer,\n\
\tstamp timestamp,\n\
\t\"sample\" bigint,\n\
\t\"count\" bigint,\n\
\t\"unique\" bigint,\n\
\t\"nils\" bigint,\n\
\tminval string,\n\
\tmaxval string,\n\
\tsorted boolean);\n");

	/* 15_querylog update the querylog table definition */
	pos += snprintf(buf+pos, bufsize - pos, "drop function sys.querylog_calls;\n");
	pos += snprintf(buf+pos, bufsize - pos, "create function sys.querylog_calls()\
\treturns table(\
\t    id oid,\n\
\t    \"start\" timestamp,\n\
\t    \"stop\" timestamp,\n\
\t    arguments string,\n\
\t    tuples wrd,\n\
\t    run bigint,\n\
\t    ship bigint,\n\
\t    cpu int,\n\
\t    io int \n\
\t) external name sql.querylog_calls;\n");


	/* 16_tracelog update the tracelog table definition */
	pos += snprintf(buf+pos, bufsize - pos, "drop function sys.tracelog;\n");
	pos += snprintf(buf+pos, bufsize - pos, "create function sys.tracelog()\n\
\treturns table (\n\
\tevent integer,      \n\
\tclk varchar(20),    \n\
\tpc varchar(50),     \n\
\tthread int,         \n\
\tticks bigint,       \n\
\trrsMB bigint,       \n\
\tvmMB bigint,        \n\
\treads bigint,       \n\
\twrites bigint,  \n\
\tminflt bigint,  \n\
\tmajflt bigint,  \n\
\tnvcsw bigint,  \n\
\tstmt string         \n\
\t) external name sql.dump_trace;\n");


	pos += snprintf(buf + pos, bufsize - pos, "insert into sys.systemfunctions (select id from sys.functions where name in ('like', 'ilike', 'columnsize', 'imprintsize', 'storagemodel') and schema_id = (select id from sys.schemas where name = 'sys') and id not in (select function_id from sys.systemfunctions));\n");
	pos += snprintf(buf + pos, bufsize - pos, "update sys._tables set system = true where name in ('statistics', 'storagemodel', 'tablestoragemodel', 'querylog_calls','tracelog') and schema_id = (select id from sys.schemas where name = 'sys');\n");

	{
		char *msg;
		mvc *sql = NULL;
>>>>>>> 565f52af

	pos += snprintf(buf + pos, bufsize - pos, "set schema \"sys\";\n");
	pos += snprintf(buf+pos, bufsize - pos, "create function epoch(t int) returns timestamp external name timestamp.epoch;\n");
	pos += snprintf(buf+pos, bufsize - pos, "create function epoch(t timestamp) returns int external name timestamp.epoch;\n");
	pos += snprintf(buf+pos, bufsize - pos, "create function epoch(t bigint) returns timestamp external name calc.timestamp;\n");

	/* 75_storagemodel.sql change in function sys.storage() */
	pos += snprintf(buf + pos, bufsize - pos,
			"drop function sys.storage;\n"
			"create function sys.\"storage\"()\n"
			"returns table (\"schema\" string, \"table\" string, \"column\" string, \"type\" string, \"mode\" string,"
			"location string, \"count\" bigint, typewidth int, columnsize bigint, heapsize bigint, hashes bigint, imprints bigint, sorted boolean, compress boolean)\n"
			"external name sql.\"storage\";returns table (value tinyint)\n");

#ifdef HAVE_HGE
       pos += snprintf(buf + pos, bufsize - pos, "create aggregate sys.stddev_samp(val HUGEINT) returns DOUBLE external name \"aggr\".\"stdev\";\n");
       pos += snprintf(buf + pos, bufsize - pos, "create aggregate sys.stddev_pop(val HUGEINT) returns DOUBLE external name \"aggr\".\"stdevp\";\n");
       pos += snprintf(buf + pos, bufsize - pos, "create aggregate sys.var_samp(val HUGEINT) returns DOUBLE external name \"aggr\".\"variance\";\n");
       pos += snprintf(buf + pos, bufsize - pos, "create aggregate sys.var_pop(val HUGEINT) returns DOUBLE external name \"aggr\".\"variancep\";\n");
#endif

	if (schema) {
		pos += snprintf(buf + pos, bufsize - pos, "set schema \"%s\";\n", schema);
		free(schema);
	}
	assert(pos < bufsize);

	printf("Running database upgrade commands:\n%s\n", buf);
	err = SQLstatementIntern(c, &buf, "update", 1, 0, NULL);
	GDKfree(buf);
	return err;		/* usually MAL_SUCCEED */
}

void 
SQLupgrades(Client c, mvc *m)
{
	sql_subtype tp;
	char *err;

	/* if aggregate function sys.stddev_samp(int) does not
	 * exist, we need to update */
	sql_find_subtype(&tp, "int", 0, 0);
	if (!sql_bind_func(m->sa, mvc_bind_schema(m, "sys"), "stddev_samp", &tp, NULL, F_AGGR)) {
		if ((err = sql_update_feb2013(c)) !=NULL) {
			fprintf(stderr, "!%s\n", err);
			GDKfree(err);
		}
	}
	/* if function sys.storagemodel() does not exist, we
	 * need to update */
	if (!sql_bind_func(m->sa, mvc_bind_schema(m, "sys"), "storagemodel", NULL, NULL, F_FUNC) && 
		!sql_bind_func(m->sa, mvc_bind_schema(m, "sys"), "storagemodel", NULL, NULL, F_UNION)) {
		if ((err = sql_update_feb2013_sp1(c)) !=NULL) {
			fprintf(stderr, "!%s\n", err);
			GDKfree(err);
		}
	}
	/* if aggregate function sys.stddev_samp(wrd) does not
	 * exist, we need to update */
	sql_find_subtype(&tp, "wrd", 0, 0);
	if (!sql_bind_func(m->sa, mvc_bind_schema(m, "sys"), "stddev_samp", &tp, NULL, F_AGGR)) {
		if ((err = sql_update_feb2013_sp3(c)) !=NULL) {
			fprintf(stderr, "!%s\n", err);
			GDKfree(err);
		}
	}
	/* if function sys.querylog_catalog() does not exist, we
	 * need to update */
	if (!sql_bind_func(m->sa, mvc_bind_schema(m, "sys"), "querylog_catalog", NULL, NULL, F_FUNC) &&
		!sql_bind_func(m->sa, mvc_bind_schema(m, "sys"), "querylog_catalog", NULL, NULL, F_UNION)) {
		if ((err = sql_update_jan2014(c)) !=NULL) {
			fprintf(stderr, "!%s\n", err);
			GDKfree(err);
		}
	}
	/* if function sys.md5(str) does not exist, we need to
	 * update */
	sql_find_subtype(&tp, "clob", 0, 0);
	if (!sql_bind_func(m->sa, mvc_bind_schema(m, "sys"), "md5", &tp, NULL, F_FUNC)) {
		if ((err = sql_update_oct2014(c)) !=NULL) {
			fprintf(stderr, "!%s\n", err);
			GDKfree(err);
		}
	}
	/* if table returning function sys.environment() does not exist, we need to
	 * update from oct2014->sp1 */
	if (!sql_bind_func(m->sa, mvc_bind_schema(m, "sys"), "environment", NULL, NULL, F_UNION)) {
		if ((err = sql_update_oct2014_sp1(c)) !=NULL) {
			fprintf(stderr, "!%s\n", err);
			GDKfree(err);
		}
	}

#ifdef HAVE_HGE
	sql_find_subtype(&tp, "hugeint", 0, 0);
	if (!sql_bind_aggr(m->sa, mvc_bind_schema(m, "sys"), "var_pop", &tp)) {
		if ((err = sql_update_hugeint(c)) != NULL) {
			fprintf(stderr, "!%s\n", err);
			GDKfree(err);
		}
	}
#endif

	/* add missing features needed beyond Oct 2014 */
	sql_find_subtype(&tp, "timestamp", 0, 0);
	if ( 0 &&  !sql_bind_func(m->sa, mvc_bind_schema(m, "sys"), "epoch", &tp, NULL, F_FUNC) ){
		if ((err = sql_update_feb2015(c)) !=NULL) {
			fprintf(stderr, "!%s\n", err);
			GDKfree(err);
		}
	}
}
<|MERGE_RESOLUTION|>--- conflicted
+++ resolved
@@ -218,7 +218,7 @@
 	sum(columnsize) as columnsize,\n\
 	sum(heapsize) as heapsize,\n\
 	sum(indices) as indices,\n\
-	sum(case when sorted = false then 8 * count else 0 end) as auxillary\n\
+	sum(case when sorted = false then 8 * count else 0 end) as auxiliary\n\
 from sys.storagemodel() group by \"schema\",\"table\";\n\
 update sys._tables\n\
 	set system = true\n\
@@ -568,17 +568,17 @@
 				pos += snprintf(buf + pos, bufsize - pos, "%s\"%s\"", sep, kc->c->base.name);
 				sep = ", ";
 			}
-			pos += snprintf(buf + pos, bufsize - pos, ") "); 
+			pos += snprintf(buf + pos, bufsize - pos, ") ");
 			if (on_delete != 2)
-				pos += snprintf(buf + pos, bufsize - pos, "%s", (on_delete==0?"NO ACTION":on_delete==1?"CASCADE":on_delete==3?"SET NULL":"SET DEFAULT")); 
-				
+				pos += snprintf(buf + pos, bufsize - pos, "%s", (on_delete==0?"NO ACTION":on_delete==1?"CASCADE":on_delete==3?"SET NULL":"SET DEFAULT"));
+
 			if (on_update != 2)
-				pos += snprintf(buf + pos, bufsize - pos, "%s", (on_update==0?"NO ACTION":on_update==1?"CASCADE":on_update==3?"SET NULL":"SET DEFAULT")); 
-			pos += snprintf(buf + pos, bufsize - pos, ";\n"); 
+				pos += snprintf(buf + pos, bufsize - pos, "%s", (on_update==0?"NO ACTION":on_update==1?"CASCADE":on_update==3?"SET NULL":"SET DEFAULT"));
+			pos += snprintf(buf + pos, bufsize - pos, ";\n");
 			assert(pos < bufsize);
 
 			/* drop foreign key */
-			mvc_drop_key(sql, s, k, 0 /* drop_action?? */); 
+			mvc_drop_key(sql, s, k, 0 /* drop_action?? */);
 		}
 		if (pos) {
 			SQLautocommit(c, sql);
@@ -618,7 +618,7 @@
 			assert(pos < bufsize);
 
 			/* drop primary/unique key */
-			mvc_drop_key(sql, s, k, 0 /* drop_action?? */); 
+			mvc_drop_key(sql, s, k, 0 /* drop_action?? */);
 		}
 		if (pos) {
 			SQLautocommit(c, sql);
@@ -665,7 +665,7 @@
 			assert(pos < bufsize);
 
 			/* drop index */
-			mvc_drop_idx(sql, s, k); 
+			mvc_drop_idx(sql, s, k);
 		}
 		if (pos) {
 			SQLautocommit(c, sql);
@@ -742,7 +742,7 @@
 	pos += snprintf(buf + pos, bufsize - pos, "create table upgradeOct2014 as (select s.name, f.func, f.id from functions f, schemas s where s.id = f.schema_id and f.type = 5 and f.language <> 0) with data;\n");
 	pos += snprintf(buf + pos, bufsize - pos, "create table upgradeOct2014_changes (c bigint);\n");
 
-	pos += snprintf(buf + pos, bufsize - pos, "create function drop_func_upgrade_oct2014( id integer ) returns int external name sql.drop_func_upgrade_oct2014;\n"); 
+	pos += snprintf(buf + pos, bufsize - pos, "create function drop_func_upgrade_oct2014( id integer ) returns int external name sql.drop_func_upgrade_oct2014;\n");
 	pos += snprintf(buf + pos, bufsize - pos, "insert into upgradeOct2014_changes select drop_func_upgrade_oct2014(id) from upgradeOct2014;\n");
 	pos += snprintf(buf + pos, bufsize - pos, "drop function drop_func_upgrade_oct2014;\n");
 
@@ -893,7 +893,7 @@
 "    sum(heapsize) as heapsize,"
 "    sum(hashes) as hashes,"
 "    sum(imprints) as imprints,"
-"    sum(case when sorted = false then 8 * count else 0 end) as auxillary"
+"    sum(case when sorted = false then 8 * count else 0 end) as auxiliary"
 " from sys.storagemodel() group by \"schema\",\"table\";\n");
 	pos += snprintf(buf + pos, bufsize - pos, "create view sys.storagemodel as select * from sys.storagemodel();\n");
 	pos += snprintf(buf + pos, bufsize - pos, "update sys._tables set system = true where name in ('storage','storagemodel','tablestoragemodel') and schema_id = (select id from sys.schemas where name = 'sys');\n");
@@ -1010,6 +1010,60 @@
 	return err;		/* usually MAL_SUCCEED */
 }
 
+static str
+sql_update_oct2014_sp2(Client c)
+{
+	size_t bufsize = 8192, pos = 0;
+	char *buf = GDKmalloc(bufsize), *err = NULL;
+	mvc *sql = ((backend*) c->sqlcontext)->mvc;
+	ValRecord *schvar = stack_get_var(sql, "current_schema");
+	char *schema = NULL;
+
+	if (schvar)
+		schema = strdup(schvar->val.sval);
+
+	pos += snprintf(buf + pos, bufsize - pos, "set schema \"sys\";\n\
+drop view sys.tablestoragemodel;\n\
+create view sys.tablestoragemodel\n\
+as select \"schema\",\"table\",max(count) as \"count\",\n\
+	sum(columnsize) as columnsize,\n\
+	sum(heapsize) as heapsize,\n\
+	sum(hashes) as hashes,\n\
+	sum(imprints) as imprints,\n\
+	sum(case when sorted = false then 8 * count else 0 end) as auxiliary\n\
+from sys.storagemodel() group by \"schema\",\"table\";\n\
+update _tables set system = true where name = 'tablestoragemodel' and schema_id = (select id from schemas where name = 'sys');\n");
+
+	if (schema) {
+		pos += snprintf(buf + pos, bufsize - pos, "set schema \"%s\";\n", schema);
+		free(schema);
+	}
+	assert(pos < bufsize);
+
+	{
+		char *msg;
+		mvc *sql = NULL;
+
+		if ((msg = getSQLContext(c, c->curprg->def, &sql, NULL)) != MAL_SUCCEED) {
+			GDKfree(msg);
+		} else {
+			sql_schema *s;
+
+			if ((s = mvc_bind_schema(sql, "sys")) != NULL) {
+				sql_table *t;
+
+				if ((t = mvc_bind_table(sql, s, "tablestoragemodel")) != NULL)
+					t->system = 0;
+			}
+		}
+	}
+
+	printf("Running database upgrade commands:\n%s\n", buf);
+	err = SQLstatementIntern(c, &buf, "update", 1, 0, NULL);
+	GDKfree(buf);
+	return err;		/* usually MAL_SUCCEED */
+}
+
 #ifdef HAVE_HGE
 static str
 sql_update_hugeint(Client c)
@@ -1075,7 +1129,7 @@
 	pos += snprintf(buf + pos, bufsize - pos, "\tsum(heapsize) as heapsize,\n");
 	pos += snprintf(buf + pos, bufsize - pos, "\tsum(hashes) as hashes,\n");
 	pos += snprintf(buf + pos, bufsize - pos, "\tsum(imprints) as imprints,\n");
-	pos += snprintf(buf + pos, bufsize - pos, "\tsum(case when sorted = false then 8 * count else 0 end) as auxillary\n");
+	pos += snprintf(buf + pos, bufsize - pos, "\tsum(case when sorted = false then 8 * count else 0 end) as auxiliary\n");
 	pos += snprintf(buf + pos, bufsize - pos, "from sys.storagemodel() group by \"schema\",\"table\";\n");
 
 	pos += snprintf(buf + pos, bufsize - pos, "insert into sys.systemfunctions (select id from sys.functions where name in ('fuse', 'generate_series', 'stddev_samp', 'stddev_pop', 'var_samp', 'var_pop', 'median', 'quantile', 'corr', 'tablestoragemodel') and schema_id = (select id from sys.schemas where name = 'sys') and id not in (select function_id from sys.systemfunctions));\n");
@@ -1128,8 +1182,6 @@
 
 	if (schvar)
 		schema = strdup(schvar->val.sval);
-<<<<<<< HEAD
-=======
 	pos += snprintf(buf + pos, bufsize - pos, "set schema \"sys\";\n");
 
 	/* change to 09_like */
@@ -1278,27 +1330,24 @@
 	{
 		char *msg;
 		mvc *sql = NULL;
->>>>>>> 565f52af
-
-	pos += snprintf(buf + pos, bufsize - pos, "set schema \"sys\";\n");
-	pos += snprintf(buf+pos, bufsize - pos, "create function epoch(t int) returns timestamp external name timestamp.epoch;\n");
-	pos += snprintf(buf+pos, bufsize - pos, "create function epoch(t timestamp) returns int external name timestamp.epoch;\n");
-	pos += snprintf(buf+pos, bufsize - pos, "create function epoch(t bigint) returns timestamp external name calc.timestamp;\n");
-
-	/* 75_storagemodel.sql change in function sys.storage() */
-	pos += snprintf(buf + pos, bufsize - pos,
-			"drop function sys.storage;\n"
-			"create function sys.\"storage\"()\n"
-			"returns table (\"schema\" string, \"table\" string, \"column\" string, \"type\" string, \"mode\" string,"
-			"location string, \"count\" bigint, typewidth int, columnsize bigint, heapsize bigint, hashes bigint, imprints bigint, sorted boolean, compress boolean)\n"
-			"external name sql.\"storage\";returns table (value tinyint)\n");
-
-#ifdef HAVE_HGE
-       pos += snprintf(buf + pos, bufsize - pos, "create aggregate sys.stddev_samp(val HUGEINT) returns DOUBLE external name \"aggr\".\"stdev\";\n");
-       pos += snprintf(buf + pos, bufsize - pos, "create aggregate sys.stddev_pop(val HUGEINT) returns DOUBLE external name \"aggr\".\"stdevp\";\n");
-       pos += snprintf(buf + pos, bufsize - pos, "create aggregate sys.var_samp(val HUGEINT) returns DOUBLE external name \"aggr\".\"variance\";\n");
-       pos += snprintf(buf + pos, bufsize - pos, "create aggregate sys.var_pop(val HUGEINT) returns DOUBLE external name \"aggr\".\"variancep\";\n");
-#endif
+
+		if ((msg = getSQLContext(c, c->curprg->def, &sql, NULL)) != MAL_SUCCEED) {
+			GDKfree(msg);
+		} else {
+			sql_schema *s;
+
+			if ((s = mvc_bind_schema(sql, "sys")) != NULL) {
+				sql_table *t;
+
+				if ((t = mvc_bind_table(sql, s, "storagemodel")) != NULL)
+					t->system = 0;
+				if ((t = mvc_bind_table(sql, s, "tablestoragemodel")) != NULL)
+					t->system = 0;
+				if ((t = mvc_bind_table(sql, s, "statistics")) != NULL)
+					t->system = 0;
+			}
+		}
+	}
 
 	if (schema) {
 		pos += snprintf(buf + pos, bufsize - pos, "set schema \"%s\";\n", schema);
@@ -1312,7 +1361,7 @@
 	return err;		/* usually MAL_SUCCEED */
 }
 
-void 
+void
 SQLupgrades(Client c, mvc *m)
 {
 	sql_subtype tp;
@@ -1329,7 +1378,7 @@
 	}
 	/* if function sys.storagemodel() does not exist, we
 	 * need to update */
-	if (!sql_bind_func(m->sa, mvc_bind_schema(m, "sys"), "storagemodel", NULL, NULL, F_FUNC) && 
+	if (!sql_bind_func(m->sa, mvc_bind_schema(m, "sys"), "storagemodel", NULL, NULL, F_FUNC) &&
 		!sql_bind_func(m->sa, mvc_bind_schema(m, "sys"), "storagemodel", NULL, NULL, F_UNION)) {
 		if ((err = sql_update_feb2013_sp1(c)) !=NULL) {
 			fprintf(stderr, "!%s\n", err);
@@ -1371,6 +1420,14 @@
 			GDKfree(err);
 		}
 	}
+	/* if sys.tablestoragemodel.auxillary exists, we need
+	 * to update (note, the proper spelling is auxiliary) */
+	if (mvc_bind_column(m, mvc_bind_table(m, mvc_bind_schema(m, "sys"), "tablestoragemodel"), "auxillary")) {
+		if ((err = sql_update_oct2014_sp2(c)) !=NULL) {
+			fprintf(stderr, "!%s\n", err);
+			GDKfree(err);
+		}
+	}
 
 #ifdef HAVE_HGE
 	sql_find_subtype(&tp, "hugeint", 0, 0);
@@ -1383,8 +1440,8 @@
 #endif
 
 	/* add missing features needed beyond Oct 2014 */
-	sql_find_subtype(&tp, "timestamp", 0, 0);
-	if ( 0 &&  !sql_bind_func(m->sa, mvc_bind_schema(m, "sys"), "epoch", &tp, NULL, F_FUNC) ){
+	sql_find_subtype(&tp, "clob", 0, 0);
+	if (!sql_bind_func(m->sa, mvc_bind_schema(m, "sys"), "like", &tp, &tp, F_FILT)) {
 		if ((err = sql_update_feb2015(c)) !=NULL) {
 			fprintf(stderr, "!%s\n", err);
 			GDKfree(err);
