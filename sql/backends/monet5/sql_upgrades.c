/*
 * SPDX-License-Identifier: MPL-2.0
 *
 * This Source Code Form is subject to the terms of the Mozilla Public
 * License, v. 2.0.  If a copy of the MPL was not distributed with this
 * file, You can obtain one at http://mozilla.org/MPL/2.0/.
 *
 * Copyright 2024, 2025 MonetDB Foundation;
 * Copyright August 2008 - 2023 MonetDB B.V.;
 * Copyright 1997 - July 2008 CWI.
 */

/*
 * SQL upgrade code
 * N. Nes, M.L. Kersten, S. Mullender
 */
#include "monetdb_config.h"
#include "mal_backend.h"
#include "sql_execute.h"
#include "sql_mvc.h"
#include "gdk_time.h"
#include <unistd.h>
#include "sql_upgrades.h"
#include "rel_rel.h"
#include "rel_semantic.h"

#include "mal_authorize.h"

/* this function can be used to recreate the system tables (types,
 * functions, args) when internal types and/or functions have changed
 * (i.e. the ones in sql_types.c) */
static str
sql_fix_system_tables(Client c, mvc *sql)
{
	size_t bufsize = 1000000, pos = 0;
	char *buf = GDKmalloc(bufsize), *err = NULL;
	node *n;
	sql_schema *s;
	static const char *boolnames[2] = {"false", "true"};

	if (buf == NULL)
		throw(SQL, __func__, SQLSTATE(HY013) MAL_MALLOC_FAIL);
	s = mvc_bind_schema(sql, "sys");

	pos += snprintf(buf + pos, bufsize - pos,
			"delete from sys.dependencies where id < 2000;\n");

	/* recreate internal types */
	pos += snprintf(buf + pos, bufsize - pos,
			"delete from sys.types where id < 2000;\n");
	for (n = types->h; n; n = n->next) {
		sql_type *t = n->data;

		if (t->base.id >= FUNC_OIDS)
			continue;

		pos += snprintf(buf + pos, bufsize - pos,
				"insert into sys.types values"
				" (%d, '%s', '%s', %u, %u, %d, %d, %d);\n",
				t->base.id, t->impl, t->base.name, t->digits,
				t->scale, t->radix, (int) t->eclass,
				t->s ? t->s->base.id : s->base.id);
	}

	/* recreate internal functions */
	pos += snprintf(buf + pos, bufsize - pos,
			"delete from sys.functions where id < 2000;\n"
			"delete from sys.args where func_id not in"
			" (select id from sys.functions);\n");
	sqlstore *store = sql->session->tr->store;
	for (n = funcs->h; n; n = n->next) {
		sql_func *func = n->data;
		int number = 0;
		sql_arg *arg;
		node *m;

		if (func->private || func->base.id >= FUNC_OIDS)
			continue;

		pos += snprintf(buf + pos, bufsize - pos,
						"insert into sys.functions values"
						" (%d, '%s', '%s', '%s',"
						" %d, %d, %s, %s, %s, %d, %s, %s, %d);\n",
						func->base.id, func->base.name,
						sql_func_imp(func), sql_func_mod(func), (int) FUNC_LANG_INT,
						(int) func->type,
						boolnames[func->side_effect],
						boolnames[func->varres],
						boolnames[func->vararg],
						func->s ? func->s->base.id : s->base.id,
						boolnames[func->system],
						boolnames[func->semantics],
						func->order_required ? 2 : func->opt_order ? 1 : 0);
		if (func->res) {
			for (m = func->res->h; m; m = m->next, number++) {
				arg = m->data;
				pos += snprintf(buf + pos, bufsize - pos,
						"insert into sys.args"
						" values"
						" (%d, %d, 'res_%d',"
						" '%s', %u, %u, %d,"
						" %d);\n",
						store_next_oid(store),
						func->base.id,
						number,
						arg->type.type->base.name,
						arg->type.digits,
						arg->type.scale,
						arg->inout, number);
			}
		}
		for (m = func->ops->h; m; m = m->next, number++) {
			arg = m->data;
			if (arg->name)
				pos += snprintf(buf + pos, bufsize - pos,
						"insert into sys.args"
						" values"
						" (%d, %d, '%s', '%s',"
						" %u, %u, %d, %d);\n",
						store_next_oid(store),
						func->base.id,
						arg->name,
						arg->type.type->base.name,
						arg->type.digits,
						arg->type.scale,
						arg->inout, number);
			else
				pos += snprintf(buf + pos, bufsize - pos,
						"insert into sys.args"
						" values"
						" (%d, %d, 'arg_%d',"
						" '%s', %u, %u, %d,"
						" %d);\n",
						store_next_oid(store),
						func->base.id,
						number,
						arg->type.type->base.name,
						arg->type.digits,
						arg->type.scale,
						arg->inout, number);
		}
	}

	assert(pos < bufsize);
	printf("Running database upgrade commands to update system tables.\n\n");
	fflush(stdout);
	err = SQLstatementIntern(c, buf, "update", true, false, NULL);
	GDKfree(buf);
	return err;		/* usually MAL_SUCCEED */
}

static str
check_sys_tables(Client c, mvc *m, sql_schema *s)
{
	struct {
		const char *name;
		const char *func;
		const char *type;
		sql_ftype ftype;
	} tests[] = {
		/* tests a few internal functions: the last one created, the
		 * first one created, and one of the first ones created after
		 * the geom module */
		{ "quarter",           "quarter",       "date", F_FUNC, },
		{ "sys_update_tables", "update_tables", NULL,   F_PROC, },
		{ "length",            "nitems",        "blob", F_FUNC, },
		{ "isnull",            "isnil",         "void", F_FUNC, },
		{0},
	};
	char *err;

	/* if any of the tested function's internal ID does not match the ID
	 * in the sys.functions table, we recreate the internal part of the
	 * system tables */
	for (int i = 0; tests[i].name; i++) {
		bool needsystabfix = true;
		sql_subtype tp, *tpp;
		if (tests[i].type) {
			sql_find_subtype(&tp, tests[i].type, 0, 0);
			tpp = &tp;
		} else {
			tpp = NULL;
		}
		sql_subfunc *f = sql_bind_func(m, s->base.name, tests[i].name, tpp, NULL, tests[i].ftype, true, true);
		if (f == NULL)
			throw(SQL, __func__, "cannot find procedure sys.%s(%s)", tests[i].name, tests[i].type ? tests[i].type : "");
		sqlid id = f->func->base.id;
		char buf[256];
		snprintf(buf, sizeof(buf),
				 "select id from sys.functions where name = '%s' and func = '%s' and schema_id = 2000;\n",
				 tests[i].name, tests[i].func);
		res_table *output = NULL;
		err = SQLstatementIntern(c, buf, "update", true, false, &output);
		if (err)
			return err;
		BAT *b;
		b = BATdescriptor(output->cols[0].b);
		res_table_destroy(output);
		if (b == NULL)
			throw(SQL, "sql.catalog", SQLSTATE(HY013) MAL_MALLOC_FAIL);
		if (BATcount(b) > 0) {
			BATiter bi = bat_iterator(b);
			needsystabfix = * (int *) BUNtloc(bi, 0) != id;
			bat_iterator_end(&bi);
		}
		BBPunfix(b->batCacheid);
		if (i == 0 && !needsystabfix) {
			snprintf(buf, sizeof(buf),
					 "select a.type from sys.functions f join sys.args a on f.id = a.func_id where f.name = 'quarter' and f.schema_id = 2000 and a.inout = 0 and a.type = 'int';\n");
			err = SQLstatementIntern(c, buf, "update", true, false, &output);
			if (err)
				return err;
			b = BATdescriptor(output->cols[0].b);
			res_table_destroy(output);
			if (b == NULL)
				throw(SQL, "sql.catalog", SQLSTATE(HY013) MAL_MALLOC_FAIL);
			needsystabfix = BATcount(b) > 0;
			BBPunfix(b->batCacheid);
		}
		if (needsystabfix)
			return sql_fix_system_tables(c, m);
	}
	return NULL;
}

#ifdef HAVE_HGE
static str
sql_update_hugeint(Client c, mvc *sql)
{
	size_t bufsize = 8192, pos = 0;
	char *buf, *err;

	(void) sql;
	if ((buf = GDKmalloc(bufsize)) == NULL)
		throw(SQL, __func__, SQLSTATE(HY013) MAL_MALLOC_FAIL);

	/* 90_generator_hge.sql */
	pos += snprintf(buf + pos, bufsize - pos,
			"create function sys.generate_series(first hugeint, \"limit\" hugeint)\n"
			"returns table (value hugeint)\n"
			"external name generator.series;\n"
			"create function sys.generate_series(first hugeint, \"limit\" hugeint, stepsize hugeint)\n"
			"returns table (value hugeint)\n"
			"external name generator.series;\n"
			"grant execute on function sys.generate_series(hugeint, hugeint) to public;\n"
			"grant execute on function sys.generate_series(hugeint, hugeint, hugeint) to public;\n");

	/* 39_analytics_hge.sql */
	pos += snprintf(buf + pos, bufsize - pos,
			"create aggregate stddev_samp(val HUGEINT) returns DOUBLE\n"
			" external name \"aggr\".\"stdev\";\n"
			"GRANT EXECUTE ON AGGREGATE stddev_samp(HUGEINT) TO PUBLIC;\n"
			"create window stddev_samp(val HUGEINT) returns DOUBLE\n"
			" external name \"sql\".\"stdev\";\n"
			"GRANT EXECUTE ON WINDOW stddev_samp(HUGEINT) TO PUBLIC;\n"
			"create aggregate stddev_pop(val HUGEINT) returns DOUBLE\n"
			" external name \"aggr\".\"stdevp\";\n"
			"GRANT EXECUTE ON AGGREGATE stddev_pop(HUGEINT) TO PUBLIC;\n"
			"create window stddev_pop(val HUGEINT) returns DOUBLE\n"
			" external name \"sql\".\"stdevp\";\n"
			"GRANT EXECUTE ON WINDOW stddev_pop(HUGEINT) TO PUBLIC;\n"
			"create aggregate var_samp(val HUGEINT) returns DOUBLE\n"
			" external name \"aggr\".\"variance\";\n"
			"GRANT EXECUTE ON AGGREGATE var_samp(HUGEINT) TO PUBLIC;\n"
			"create window var_samp(val HUGEINT) returns DOUBLE\n"
			" external name \"sql\".\"variance\";\n"
			"GRANT EXECUTE ON WINDOW var_samp(HUGEINT) TO PUBLIC;\n"
			"create aggregate covar_samp(e1 HUGEINT, e2 HUGEINT) returns DOUBLE\n"
			" external name \"aggr\".\"covariance\";\n"
			"GRANT EXECUTE ON AGGREGATE covar_samp(HUGEINT, HUGEINT) TO PUBLIC;\n"
			"create window covar_samp(e1 HUGEINT, e2 HUGEINT) returns DOUBLE\n"
			" external name \"sql\".\"covariance\";\n"
			"GRANT EXECUTE ON WINDOW covar_samp(HUGEINT, HUGEINT) TO PUBLIC;\n"
			"create aggregate var_pop(val HUGEINT) returns DOUBLE\n"
			" external name \"aggr\".\"variancep\";\n"
			"GRANT EXECUTE ON AGGREGATE var_pop(HUGEINT) TO PUBLIC;\n"
			"create window var_pop(val HUGEINT) returns DOUBLE\n"
			" external name \"sql\".\"variancep\";\n"
			"GRANT EXECUTE ON WINDOW var_pop(HUGEINT) TO PUBLIC;\n"
			"create aggregate covar_pop(e1 HUGEINT, e2 HUGEINT) returns DOUBLE\n"
			" external name \"aggr\".\"covariancep\";\n"
			"GRANT EXECUTE ON AGGREGATE covar_pop(HUGEINT, HUGEINT) TO PUBLIC;\n"
			"create window covar_pop(e1 HUGEINT, e2 HUGEINT) returns DOUBLE\n"
			" external name \"sql\".\"covariancep\";\n"
			"GRANT EXECUTE ON WINDOW covar_pop(HUGEINT, HUGEINT) TO PUBLIC;\n"
			"create aggregate median(val HUGEINT) returns HUGEINT ORDERED\n"
			" external name \"aggr\".\"median\";\n"
			"GRANT EXECUTE ON AGGREGATE median(HUGEINT) TO PUBLIC;\n"
			"create aggregate quantile(val HUGEINT, q DOUBLE) returns HUGEINT ORDERED\n"
			" external name \"aggr\".\"quantile\";\n"
			"GRANT EXECUTE ON AGGREGATE quantile(HUGEINT, DOUBLE) TO PUBLIC;\n"
			"create aggregate median_avg(val HUGEINT) returns DOUBLE ORDERED\n"
			" external name \"aggr\".\"median_avg\";\n"
			"GRANT EXECUTE ON AGGREGATE median_avg(HUGEINT) TO PUBLIC;\n"
			"create aggregate quantile_avg(val HUGEINT, q DOUBLE) returns DOUBLE ORDERED\n"
			" external name \"aggr\".\"quantile_avg\";\n"
			"GRANT EXECUTE ON AGGREGATE quantile_avg(HUGEINT, DOUBLE) TO PUBLIC;\n"
			"create aggregate corr(e1 HUGEINT, e2 HUGEINT) returns DOUBLE\n"
			" external name \"aggr\".\"corr\";\n"
			"GRANT EXECUTE ON AGGREGATE corr(HUGEINT, HUGEINT) TO PUBLIC;\n"
			"create window corr(e1 HUGEINT, e2 HUGEINT) returns DOUBLE\n"
			" external name \"sql\".\"corr\";\n"
			"GRANT EXECUTE ON WINDOW corr(HUGEINT, HUGEINT) TO PUBLIC;\n"
			"create aggregate median(val DECIMAL(38)) returns DECIMAL(38) ORDERED\n"
			" external name \"aggr\".\"median\";\n"
			"GRANT EXECUTE ON AGGREGATE median(DECIMAL(38)) TO PUBLIC;\n"
			"create aggregate median_avg(val DECIMAL(38)) returns DOUBLE ORDERED\n"
			" external name \"aggr\".\"median_avg\";\n"
			"GRANT EXECUTE ON AGGREGATE median_avg(DECIMAL(38)) TO PUBLIC;\n"
			"create aggregate quantile(val DECIMAL(38), q DOUBLE) returns DECIMAL(38) ORDERED\n"
			" external name \"aggr\".\"quantile\";\n"
			"GRANT EXECUTE ON AGGREGATE quantile(DECIMAL(38), DOUBLE) TO PUBLIC;\n"
			"create aggregate quantile_avg(val DECIMAL(38), q DOUBLE) returns DOUBLE ORDERED\n"
			" external name \"aggr\".\"quantile_avg\";\n"
			"GRANT EXECUTE ON AGGREGATE quantile_avg(DECIMAL(38), DOUBLE) TO PUBLIC;\n");

	/* 40_json_hge.sql */
	pos += snprintf(buf + pos, bufsize - pos,
			"create function json.filter(js json, name hugeint)\n"
			"returns json external name json.filter;\n"
			"GRANT EXECUTE ON FUNCTION json.filter(json, hugeint) TO PUBLIC;\n");

	pos += snprintf(buf + pos, bufsize - pos,
			"update sys.functions set system = true where system <> true and name in ('generate_series') and schema_id = 2000 and type = %d;\n"
			"update sys.functions set system = true where system <> true and name in ('stddev_samp', 'stddev_pop', 'var_samp', 'covar_samp', 'var_pop', 'covar_pop', 'median', 'median_avg', 'quantile', 'quantile_avg', 'corr') and schema_id = 2000 and type = %d;\n"
			"update sys.functions set system = true where system <> true and name in ('stddev_samp', 'stddev_pop', 'var_samp', 'covar_samp', 'var_pop', 'covar_pop', 'corr') and schema_id = 2000 and type = %d;\n"
			"update sys.functions set system = true where system <> true and name = 'filter' and schema_id = (select id from sys.schemas where name = 'json') and type = %d;\n",
			(int) F_UNION, (int) F_AGGR, (int) F_ANALYTIC, (int) F_FUNC);

	assert(pos < bufsize);

	printf("Running database upgrade commands:\n%s\n", buf);
	fflush(stdout);
	err = SQLstatementIntern(c, buf, "update", true, false, NULL);
	GDKfree(buf);
	return err;		/* usually MAL_SUCCEED */
}
#endif

#ifdef HAVE_SHP
static str
sql_create_shp(Client c)
{
	//Create the new SHPload procedures
	const char query[] = "create procedure SHPLoad(fname string, schemaname string, tablename string) external name shp.load;\n"
		"create procedure SHPLoad(fname string, tablename string) external name shp.load;\n"
		"update sys.functions set system = true where schema_id = 2000 and name in ('shpload');\n";
	printf("Running database upgrade commands:\n%s\n", query);
	fflush(stdout);
	return SQLstatementIntern(c, query, "update", true, false, NULL);
}
#endif

static str
sql_drop_shp(Client c)
{
	//Drop the old SHP procedures (upgrade from version before shpload upgrade)
	const char query[] = "drop procedure if exists SHPattach(string) cascade;\n"
		"drop procedure if exists SHPload(integer) cascade;\n"
		"drop procedure if exists SHPload(integer, geometry) cascade;\n";
	printf("Running database upgrade commands:\n%s\n", query);
	fflush(stdout);
	return SQLstatementIntern(c, query, "update", true, false, NULL);
}

static str
sql_update_jan2022(Client c, mvc *sql)
{
	sql_subtype tp;
	size_t bufsize = 65536, pos = 0;
	char *buf = NULL, *err = NULL;
	sql_schema *s = mvc_bind_schema(sql, "sys");
	sql_table *t;

	sql_find_subtype(&tp, "bigint", 0, 0);
	if (!sql_bind_func(sql, s->base.name, "epoch", &tp, NULL, F_FUNC, true, true)) {
		sql->session->status = 0; /* if the function was not found clean the error */
		sql->errstr[0] = '\0';
		/* nothing to do */
		return NULL;
	}

	if ((buf = GDKmalloc(bufsize)) == NULL)
		throw(SQL, __func__, SQLSTATE(HY013) MAL_MALLOC_FAIL);

	/* sys.epoch_ms now returns a decimal(18,3) */
	pos += snprintf(buf + pos, bufsize - pos,
					"update sys.args set type = 'decimal', type_digits = 18, type_scale = 3 where func_id in (select id from sys.functions where name = 'epoch_ms' and schema_id = 2000) and number = 0 and type = 'bigint';\n");

	/* 16_tracelog */
	t = mvc_bind_table(sql, s, "tracelog");
	t->system = 0; /* make it non-system else the drop view will fail */
	pos += snprintf(buf + pos, bufsize - pos,
			"drop view sys.tracelog cascade;\n"
			"drop function sys.tracelog() cascade;\n"
			"create function sys.tracelog()\n"
			" returns table (\n"
			"  ticks bigint, -- time in microseconds\n"
			"  stmt string,  -- actual statement executed\n"
			"  event string  -- profiler event executed\n"
			" )\n"
			" external name sql.dump_trace;\n"
			"create view sys.tracelog as select * from sys.tracelog();\n"
			"update sys._tables set system = true where system <> true and schema_id = 2000"
			" and name = 'tracelog';\n"
			"update sys.functions set system = true where system <> true and schema_id = 2000"
			" and name = 'tracelog' and type = %d;\n", (int) F_UNION);

	/* 17_temporal.sql */
	pos += snprintf(buf + pos, bufsize - pos,
					"drop function sys.epoch(bigint) cascade;\n");
	pos += snprintf(buf + pos, bufsize - pos,
					"create function sys.epoch(sec DECIMAL(18,3)) "
					"returns TIMESTAMP WITH TIME ZONE\n"
					"external name mtime.epoch;\n"
					"grant execute on function sys.epoch (DECIMAL(18,3)) to public;\n"
					"update sys.functions set system = true where system <> true and name in ('epoch') and schema_id = 2000 and type = %d;\n", F_FUNC);

	/* 25_debug.sql */
	pos += snprintf(buf + pos, bufsize - pos,
					"drop function sys.malfunctions() cascade;\n"
					"create function sys.malfunctions()\n"
					" returns table(\"module\" string, \"function\" string, \"signature\" string, \"address\" string, \"comment\" string)\n"
					" external name \"manual\".\"functions\";\n"
					"create view sys.malfunctions as select * from sys.malfunctions();\n"
					"update sys._tables set system = true where system <> true and schema_id = 2000"
					" and name = 'malfunctions';\n"
					"update sys.functions set system = true where system <> true and schema_id = 2000"
					" and name = 'malfunctions';\n");

	/* 21_dependency_views.sql */
	t = mvc_bind_table(sql, s, "ids");
	t->system = 0; /* make it non-system else the drop view will fail */
	t = mvc_bind_table(sql, s, "dependencies_vw");
	t->system = 0;	/* make it non-system else the drop view will fail */
	pos += snprintf(buf + pos, bufsize - pos,
					"drop view sys.dependencies_vw cascade;\n" /* depends on sys.ids */
					"drop view sys.ids cascade;\n"
					"CREATE VIEW sys.ids (id, name, schema_id, table_id, table_name, obj_type, sys_table, system) AS\n"
					"SELECT id, name, cast(null as int) as schema_id, cast(null as int) as table_id, cast(null as varchar(124)) as table_name, 'author' AS obj_type, 'sys.auths' AS sys_table, (name in ('public','sysadmin','monetdb','.snapshot')) AS system FROM sys.auths UNION ALL\n"
					"SELECT id, name, cast(null as int) as schema_id, cast(null as int) as table_id, cast(null as varchar(124)) as table_name, ifthenelse(system, 'system schema', 'schema'), 'sys.schemas', system FROM sys.schemas UNION ALL\n"
					"SELECT t.id, name, t.schema_id, t.id as table_id, t.name as table_name, cast(lower(tt.table_type_name) as varchar(40)), 'sys.tables', t.system FROM sys.tables t left outer join sys.table_types tt on t.type = tt.table_type_id UNION ALL\n"
					"SELECT c.id, c.name, t.schema_id, c.table_id, t.name as table_name, ifthenelse(t.system, 'system column', 'column'), 'sys._columns', t.system FROM sys._columns c JOIN sys._tables t ON c.table_id = t.id UNION ALL\n"
					"SELECT c.id, c.name, t.schema_id, c.table_id, t.name as table_name, 'column', 'tmp._columns', t.system FROM tmp._columns c JOIN tmp._tables t ON c.table_id = t.id UNION ALL\n"
					"SELECT k.id, k.name, t.schema_id, k.table_id, t.name as table_name, ifthenelse(t.system, 'system key', 'key'), 'sys.keys', t.system FROM sys.keys k JOIN sys._tables t ON k.table_id = t.id UNION ALL\n"
					"SELECT k.id, k.name, t.schema_id, k.table_id, t.name as table_name, 'key', 'tmp.keys', t.system FROM tmp.keys k JOIN tmp._tables t ON k.table_id = t.id UNION ALL\n"
					"SELECT i.id, i.name, t.schema_id, i.table_id, t.name as table_name, ifthenelse(t.system, 'system index', 'index'), 'sys.idxs', t.system FROM sys.idxs i JOIN sys._tables t ON i.table_id = t.id UNION ALL\n"
					"SELECT i.id, i.name, t.schema_id, i.table_id, t.name as table_name, 'index' , 'tmp.idxs', t.system FROM tmp.idxs i JOIN tmp._tables t ON i.table_id = t.id UNION ALL\n"
					"SELECT g.id, g.name, t.schema_id, g.table_id, t.name as table_name, ifthenelse(t.system, 'system trigger', 'trigger'), 'sys.triggers', t.system FROM sys.triggers g JOIN sys._tables t ON g.table_id = t.id UNION ALL\n"
					"SELECT g.id, g.name, t.schema_id, g.table_id, t.name as table_name, 'trigger', 'tmp.triggers', t.system FROM tmp.triggers g JOIN tmp._tables t ON g.table_id = t.id UNION ALL\n"
					"SELECT f.id, f.name, f.schema_id, cast(null as int) as table_id, cast(null as varchar(124)) as table_name, cast(ifthenelse(f.system, 'system ', '') || lower(ft.function_type_keyword) as varchar(40)), 'sys.functions', f.system FROM sys.functions f left outer join sys.function_types ft on f.type = ft.function_type_id UNION ALL\n"
					"SELECT a.id, a.name, f.schema_id, a.func_id as table_id, f.name as table_name, cast(ifthenelse(f.system, 'system ', '') || lower(ft.function_type_keyword) || ' arg' as varchar(44)), 'sys.args', f.system FROM sys.args a JOIN sys.functions f ON a.func_id = f.id left outer join sys.function_types ft on f.type = ft.function_type_id UNION ALL\n"
					"SELECT id, name, schema_id, cast(null as int) as table_id, cast(null as varchar(124)) as table_name, 'sequence', 'sys.sequences', false FROM sys.sequences UNION ALL\n"
					"SELECT o.id, o.name, pt.schema_id, pt.id, pt.name, 'partition of merge table', 'sys.objects', false FROM sys.objects o JOIN sys._tables pt ON o.sub = pt.id JOIN sys._tables mt ON o.nr = mt.id WHERE mt.type = 3 UNION ALL\n"
					"SELECT id, sqlname, schema_id, cast(null as int) as table_id, cast(null as varchar(124)) as table_name, 'type', 'sys.types', (sqlname in ('inet','json','url','uuid')) FROM sys.types WHERE id > 2000\n"
					" ORDER BY id;\n"
					"GRANT SELECT ON sys.ids TO PUBLIC;\n");
	pos += snprintf(buf + pos, bufsize - pos,
					"CREATE VIEW sys.dependencies_vw AS\n"
					"SELECT d.id, i1.obj_type, i1.name,\n"
					"       d.depend_id as used_by_id, i2.obj_type as used_by_obj_type, i2.name as used_by_name,\n"
					"       d.depend_type, dt.dependency_type_name\n"
					"  FROM sys.dependencies d\n"
					"  JOIN sys.ids i1 ON d.id = i1.id\n"
					"  JOIN sys.ids i2 ON d.depend_id = i2.id\n"
					"  JOIN sys.dependency_types dt ON d.depend_type = dt.dependency_type_id\n"
					" ORDER BY id, depend_id;\n"
					"GRANT SELECT ON sys.dependencies_vw TO PUBLIC;\n");
	pos += snprintf(buf + pos, bufsize - pos,
					"UPDATE sys._tables SET system = true WHERE name in ('ids', 'dependencies_vw') AND schema_id = 2000;\n");

	/* 52_describe.sql; but we need to drop most everything from
	 * 76_dump.sql first */
	t = mvc_bind_table(sql, s, "describe_comments");
	t->system = 0;
	t = mvc_bind_table(sql, s, "describe_constraints");
	t->system = 0;
	t = mvc_bind_table(sql, s, "describe_functions");
	t->system = 0;
	t = mvc_bind_table(sql, s, "describe_partition_tables");
	t->system = 0;
	t = mvc_bind_table(sql, s, "describe_privileges");
	t->system = 0;
	t = mvc_bind_table(sql, s, "describe_sequences");
	t->system = 0;
	t = mvc_bind_table(sql, s, "describe_tables");
	t->system = 0;
	t = mvc_bind_table(sql, s, "dump_add_schemas_to_users");
	t->system = 0;
	t = mvc_bind_table(sql, s, "dump_column_defaults");
	t->system = 0;
	t = mvc_bind_table(sql, s, "dump_comments");
	t->system = 0;
	t = mvc_bind_table(sql, s, "dump_create_roles");
	t->system = 0;
	t = mvc_bind_table(sql, s, "dump_create_schemas");
	t->system = 0;
	t = mvc_bind_table(sql, s, "dump_create_users");
	t->system = 0;
	t = mvc_bind_table(sql, s, "dump_foreign_keys");
	t->system = 0;
	t = mvc_bind_table(sql, s, "dump_functions");
	t->system = 0;
	t = mvc_bind_table(sql, s, "dump_grant_user_privileges");
	t->system = 0;
	t = mvc_bind_table(sql, s, "dump_indices");
	t->system = 0;
	t = mvc_bind_table(sql, s, "dump_partition_tables");
	t->system = 0;
	t = mvc_bind_table(sql, s, "dump_privileges");
	t->system = 0;
	t = mvc_bind_table(sql, s, "dump_sequences");
	t->system = 0;
	t = mvc_bind_table(sql, s, "dump_start_sequences");
	t->system = 0;
	t = mvc_bind_table(sql, s, "dump_table_constraint_type");
	t->system = 0;
	t = mvc_bind_table(sql, s, "dump_tables");
	t->system = 0;
	t = mvc_bind_table(sql, s, "dump_triggers");
	t->system = 0;
	t = mvc_bind_table(sql, s, "dump_user_defined_types");
	t->system = 0;
	t = mvc_bind_table(sql, s, "fully_qualified_functions");
	t->system = 0;
	pos += snprintf(buf + pos, bufsize - pos,
					/* drop dependent stuff from 76_dump.sql */
					"drop function sys.dump_database(boolean) cascade;\n"
					"drop procedure sys.dump_table_data() cascade;\n"
					"drop procedure sys._dump_table_data(string, string) cascade;\n"
					"drop function sys.prepare_esc(string, string) cascade;\n"
					"drop function sys.esc(string) cascade;\n"
					"drop view sys.dump_privileges cascade;\n"
					"drop view sys.dump_user_defined_types cascade;\n"
					"drop view sys.dump_comments cascade;\n"
					"drop view sys.dump_triggers cascade;\n"
					"drop view sys.dump_tables cascade;\n"
					"drop view sys.dump_functions cascade;\n"
					"drop view sys.dump_start_sequences cascade;\n"
					"drop view sys.dump_sequences cascade;\n"
					"drop view sys.dump_partition_tables cascade;\n"
					"drop view sys.dump_foreign_keys cascade;\n"
					"drop view sys.dump_column_defaults cascade;\n"
					"drop view sys.dump_indices cascade;\n"
					"drop view sys.dump_table_constraint_type cascade;\n"
					"drop view sys.dump_grant_user_privileges cascade;\n"
					"drop view sys.dump_add_schemas_to_users cascade;\n"
					"drop view sys.dump_create_schemas cascade;\n"
					"drop view sys.dump_create_users cascade;\n"
					"drop view sys.dump_create_roles cascade;\n"

					"drop view sys.describe_functions cascade;\n"
					"drop view sys.describe_partition_tables cascade;\n"
					"drop view sys.describe_privileges cascade;\n"
					"drop view sys.fully_qualified_functions cascade;\n"
					"drop view sys.describe_comments cascade;\n"
					"drop view sys.describe_tables cascade;\n"
					"drop view sys.describe_sequences cascade;\n"
					"drop function sys.schema_guard(string, string, string) cascade;\n"
					"drop function sys.get_remote_table_expressions(string, string) cascade;\n"
					"drop function sys.get_merge_table_partition_expressions(int) cascade;\n"
					"drop view sys.describe_constraints cascade;\n"
					"drop function sys.alter_table(string, string) cascade;\n"
					"drop function sys.FQN(string, string) cascade;\n"
					"drop function sys.sq(string) cascade;\n");
	pos += snprintf(buf + pos, bufsize - pos,
					"CREATE FUNCTION sys.SQ (s STRING) RETURNS STRING BEGIN RETURN '''' || sys.replace(s,'''','''''') || ''''; END;\n"
					"CREATE FUNCTION sys.FQN(s STRING, t STRING) RETURNS STRING BEGIN RETURN '\"' || sys.replace(s,'\"','\"\"') || '\".\"' || sys.replace(t,'\"','\"\"') || '\"'; END;\n"
					"CREATE FUNCTION sys.schema_guard(sch STRING, nme STRING, stmt STRING) RETURNS STRING BEGIN\n"
					"RETURN\n"
					"    SELECT sys.replace_first(stmt, '(\\\\s*\"?' || sch ||  '\"?\\\\s*\\\\.|)\\\\s*\"?' || nme || '\"?\\\\s*', ' ' || sys.FQN(sch, nme) || ' ', 'imsx');\n"
					"END;\n"
					"CREATE VIEW sys.describe_constraints AS\n"
					"	SELECT\n"
					"		s.name sch,\n"
					"		t.name tbl,\n"
					"		kc.name col,\n"
					"		k.name con,\n"
					"		CASE k.type WHEN 0 THEN 'PRIMARY KEY' WHEN 1 THEN 'UNIQUE' END tpe\n"
					"	FROM sys.schemas s, sys._tables t, sys.objects kc, sys.keys k\n"
					"	WHERE kc.id = k.id\n"
					"		AND k.table_id = t.id\n"
					"		AND s.id = t.schema_id\n"
					"		AND t.system = FALSE\n"
					"		AND k.type in (0, 1);\n"
					"CREATE FUNCTION sys.get_merge_table_partition_expressions(tid INT) RETURNS STRING\n"
					"BEGIN\n"
					"	RETURN\n"
					"		SELECT\n"
					"			CASE WHEN tp.table_id IS NOT NULL THEN\n"
					"				' PARTITION BY ' ||\n"
					"				ifthenelse(bit_and(tp.type, 2) = 2, 'VALUES ', 'RANGE ') ||\n"
					"				CASE\n"
					"					WHEN bit_and(tp.type, 4) = 4\n"
					"					THEN 'ON ' || '(' || (SELECT sys.DQ(c.name) || ')' FROM sys.columns c WHERE c.id = tp.column_id)\n"
					"					ELSE 'USING ' || '(' || tp.expression || ')'\n"
					"				END\n"
					"			ELSE\n"
					"				''\n"
					"			END\n"
					"		FROM (VALUES (tid)) t(id) LEFT JOIN sys.table_partitions tp ON t.id = tp.table_id;\n"
					"END;\n"
					"CREATE FUNCTION sys.get_remote_table_expressions(s STRING, t STRING) RETURNS STRING BEGIN\n"
					"	RETURN SELECT ' ON ' || sys.SQ(uri) || ' WITH USER ' || sys.SQ(username) || ' ENCRYPTED PASSWORD ' || sys.SQ(\"hash\") FROM sys.remote_table_credentials(s ||'.' || t);\n"
					"END;\n"
					"CREATE VIEW sys.describe_tables AS\n"
					"	SELECT\n"
					"		t.id o,\n"
					"		s.name sch,\n"
					"		t.name tab,\n"
					"		ts.table_type_name typ,\n"
					"		(SELECT\n"
					"			' (' ||\n"
					"			GROUP_CONCAT(\n"
					"				sys.DQ(c.name) || ' ' ||\n"
					"				sys.describe_type(c.type, c.type_digits, c.type_scale) ||\n"
					"				ifthenelse(c.\"null\" = 'false', ' NOT NULL', '')\n"
					"			, ', ') || ')'\n"
					"		FROM sys._columns c\n"
					"		WHERE c.table_id = t.id) col,\n"
					"		CASE ts.table_type_name\n"
					"			WHEN 'REMOTE TABLE' THEN\n"
					"				sys.get_remote_table_expressions(s.name, t.name)\n"
					"			WHEN 'MERGE TABLE' THEN\n"
					"				sys.get_merge_table_partition_expressions(t.id)\n"
					"			WHEN 'VIEW' THEN\n"
					"				sys.schema_guard(s.name, t.name, t.query)\n"
					"			ELSE\n"
					"				''\n"
					"		END opt\n"
					"	FROM sys.schemas s, sys.table_types ts, sys.tables t\n"
					"	WHERE ts.table_type_name IN ('TABLE', 'VIEW', 'MERGE TABLE', 'REMOTE TABLE', 'REPLICA TABLE')\n"
					"		AND t.system = FALSE\n"
					"		AND s.id = t.schema_id\n"
					"		AND ts.table_type_id = t.type\n"
					"		AND s.name <> 'tmp';\n"
					"CREATE VIEW sys.fully_qualified_functions AS\n"
					"	WITH fqn(id, tpe, sig, num) AS\n"
					"	(\n"
					"		SELECT\n"
					"			f.id,\n"
					"			ft.function_type_keyword,\n"
					"			CASE WHEN a.type IS NULL THEN\n"
					"				sys.fqn(s.name, f.name) || '()'\n"
					"			ELSE\n"
					"				sys.fqn(s.name, f.name) || '(' || group_concat(sys.describe_type(a.type, a.type_digits, a.type_scale), ',') OVER (PARTITION BY f.id ORDER BY a.number)  || ')'\n"
					"			END,\n"
					"			a.number\n"
					"		FROM sys.schemas s, sys.function_types ft, sys.functions f LEFT JOIN sys.args a ON f.id = a.func_id\n"
					"		WHERE s.id= f.schema_id AND f.type = ft.function_type_id\n"
					"	)\n"
					"	SELECT\n"
					"		fqn1.id id,\n"
					"		fqn1.tpe tpe,\n"
					"		fqn1.sig nme\n"
					"	FROM\n"
					"		fqn fqn1 JOIN (SELECT id, max(num) FROM fqn GROUP BY id)  fqn2(id, num)\n"
					"		ON fqn1.id = fqn2.id AND (fqn1.num = fqn2.num OR fqn1.num IS NULL AND fqn2.num is NULL);\n"
					"CREATE VIEW sys.describe_comments AS\n"
					"		SELECT\n"
					"			o.id id,\n"
					"			o.tpe tpe,\n"
					"			o.nme fqn,\n"
					"			c.remark rem\n"
					"		FROM (\n"
					"			SELECT id, 'SCHEMA', sys.DQ(name) FROM sys.schemas\n"
					"			UNION ALL\n"
					"			SELECT t.id, ifthenelse(ts.table_type_name = 'VIEW', 'VIEW', 'TABLE'), sys.FQN(s.name, t.name)\n"
					"			FROM sys.schemas s JOIN sys.tables t ON s.id = t.schema_id JOIN sys.table_types ts ON t.type = ts.table_type_id\n"
					"			WHERE s.name <> 'tmp'\n"
					"			UNION ALL\n"
					"			SELECT c.id, 'COLUMN', sys.FQN(s.name, t.name) || '.' || sys.DQ(c.name) FROM sys.columns c, sys.tables t, sys.schemas s WHERE c.table_id = t.id AND t.schema_id = s.id\n"
					"			UNION ALL\n"
					"			SELECT idx.id, 'INDEX', sys.FQN(s.name, idx.name) FROM sys.idxs idx, sys._tables t, sys.schemas s WHERE idx.table_id = t.id AND t.schema_id = s.id\n"
					"			UNION ALL\n"
					"			SELECT seq.id, 'SEQUENCE', sys.FQN(s.name, seq.name) FROM sys.sequences seq, sys.schemas s WHERE seq.schema_id = s.id\n"
					"			UNION ALL\n"
					"			SELECT f.id, ft.function_type_keyword, qf.nme FROM sys.functions f, sys.function_types ft, sys.schemas s, sys.fully_qualified_functions qf WHERE f.type = ft.function_type_id AND f.schema_id = s.id AND qf.id = f.id\n"
					"			) AS o(id, tpe, nme)\n"
					"			JOIN sys.comments c ON c.id = o.id;\n"
					"CREATE VIEW sys.describe_privileges AS\n"
					"	SELECT\n"
					"		CASE\n"
					"			WHEN o.tpe IS NULL AND pc.privilege_code_name = 'SELECT' THEN --GLOBAL privileges: SELECT maps to COPY FROM\n"
					"				'COPY FROM'\n"
					"			WHEN o.tpe IS NULL AND pc.privilege_code_name = 'UPDATE' THEN --GLOBAL privileges: UPDATE maps to COPY INTO\n"
					"				'COPY INTO'\n"
					"			ELSE\n"
					"				o.nme\n"
					"		END o_nme,\n"
					"		coalesce(o.tpe, 'GLOBAL') o_tpe,\n"
					"		pc.privilege_code_name p_nme,\n"
					"		a.name a_nme,\n"
					"		g.name g_nme,\n"
					"		p.grantable grantable\n"
					"	FROM\n"
					"		sys.privileges p LEFT JOIN\n"
					"		(\n"
					"		SELECT t.id, s.name || '.' || t.name , 'TABLE'\n"
					"			from sys.schemas s, sys.tables t where s.id = t.schema_id\n"
					"		UNION ALL\n"
					"			SELECT c.id, s.name || '.' || t.name || '.' || c.name, 'COLUMN'\n"
					"			FROM sys.schemas s, sys.tables t, sys.columns c where s.id = t.schema_id AND t.id = c.table_id\n"
					"		UNION ALL\n"
					"			SELECT f.id, f.nme, f.tpe\n"
					"			FROM sys.fully_qualified_functions f\n"
					"		) o(id, nme, tpe) ON o.id = p.obj_id,\n"
					"		sys.privilege_codes pc,\n"
					"		auths a, auths g\n"
					"	WHERE\n"
					"		p.privileges = pc.privilege_code_id AND\n"
					"		p.auth_id = a.id AND\n"
					"		p.grantor = g.id;\n"
					"CREATE VIEW sys.describe_partition_tables AS\n"
					"	SELECT \n"
					"		m_sch,\n"
					"		m_tbl,\n"
					"		p_sch,\n"
					"		p_tbl,\n"
					"		CASE\n"
					"			WHEN p_raw_type IS NULL THEN 'READ ONLY'\n"
					"			WHEN (p_raw_type = 'VALUES' AND pvalues IS NULL) OR (p_raw_type = 'RANGE' AND minimum IS NULL AND maximum IS NULL AND with_nulls) THEN 'FOR NULLS'\n"
					"			ELSE p_raw_type\n"
					"		END AS tpe,\n"
					"		pvalues,\n"
					"		minimum,\n"
					"		maximum,\n"
					"		with_nulls\n"
					"	FROM \n"
					"    (WITH\n"
					"		tp(\"type\", table_id) AS\n"
					"		(SELECT ifthenelse((table_partitions.\"type\" & 2) = 2, 'VALUES', 'RANGE'), table_partitions.table_id FROM sys.table_partitions),\n"
					"		subq(m_tid, p_mid, \"type\", m_sch, m_tbl, p_sch, p_tbl) AS\n"
					"		(SELECT m_t.id, p_m.id, m_t.\"type\", m_s.name, m_t.name, p_s.name, p_m.name\n"
					"		FROM sys.schemas m_s, sys._tables m_t, sys.dependencies d, sys.schemas p_s, sys._tables p_m\n"
					"		WHERE m_t.\"type\" IN (3, 6)\n"
					"			AND m_t.schema_id = m_s.id\n"
					"			AND m_s.name <> 'tmp'\n"
					"			AND m_t.system = FALSE\n"
					"			AND m_t.id = d.depend_id\n"
					"			AND d.id = p_m.id\n"
					"			AND p_m.schema_id = p_s.id\n"
					"		ORDER BY m_t.id, p_m.id)\n"
					"	SELECT\n"
					"		subq.m_sch,\n"
					"		subq.m_tbl,\n"
					"		subq.p_sch,\n"
					"		subq.p_tbl,\n"
					"		tp.\"type\" AS p_raw_type,\n"
					"		CASE WHEN tp.\"type\" = 'VALUES'\n"
					"			THEN (SELECT GROUP_CONCAT(vp.value, ',') FROM sys.value_partitions vp WHERE vp.table_id = subq.p_mid)\n"
					"			ELSE NULL\n"
					"		END AS pvalues,\n"
					"		CASE WHEN tp.\"type\" = 'RANGE'\n"
					"			THEN (SELECT minimum FROM sys.range_partitions rp WHERE rp.table_id = subq.p_mid)\n"
					"			ELSE NULL\n"
					"		END AS minimum,\n"
					"		CASE WHEN tp.\"type\" = 'RANGE'\n"
					"			THEN (SELECT maximum FROM sys.range_partitions rp WHERE rp.table_id = subq.p_mid)\n"
					"			ELSE NULL\n"
					"		END AS maximum,\n"
					"		CASE WHEN tp.\"type\" = 'VALUES'\n"
					"			THEN EXISTS(SELECT vp.value FROM sys.value_partitions vp WHERE vp.table_id = subq.p_mid AND vp.value IS NULL)\n"
					"			ELSE (SELECT rp.with_nulls FROM sys.range_partitions rp WHERE rp.table_id = subq.p_mid)\n"
					"		END AS with_nulls\n"
					"	FROM \n"
					"		subq LEFT OUTER JOIN tp\n"
					"		ON subq.m_tid = tp.table_id) AS tmp_pi;\n"
					"CREATE VIEW sys.describe_functions AS\n"
					"	WITH func_args_all(func_id, number, max_number, func_arg) AS\n"
					"	(\n"
					"		SELECT\n"
					"			func_id,\n"
					"			number,\n"
					"			max(number) OVER (PARTITION BY func_id ORDER BY number DESC),\n"
					"			group_concat(sys.dq(name) || ' ' || sys.describe_type(type, type_digits, type_scale),', ') OVER (PARTITION BY func_id ORDER BY number)\n"
					"		FROM sys.args\n"
					"		WHERE inout = 1\n"
					"	),\n"
					"	func_args(func_id, func_arg) AS\n"
					"	(\n"
					"		SELECT func_id, func_arg\n"
					"		FROM func_args_all\n"
					"		WHERE number = max_number\n"
					"	),\n"
					"	func_rets_all(func_id, number, max_number, func_ret, func_ret_type) AS\n"
					"	(\n"
					"		SELECT\n"
					"			func_id,\n"
					"			number,\n"
					"			max(number) OVER (PARTITION BY func_id ORDER BY number DESC),\n"
					"			group_concat(sys.dq(name) || ' ' || sys.describe_type(type, type_digits, type_scale),', ') OVER (PARTITION BY func_id ORDER BY number),\n"
					"			group_concat(sys.describe_type(type, type_digits, type_scale),', ') OVER (PARTITION BY func_id ORDER BY number)\n"
					"		FROM sys.args\n"
					"		WHERE inout = 0\n"
					"	),\n"
					"	func_rets(func_id, func_ret, func_ret_type) AS\n"
					"	(\n"
					"		SELECT\n"
					"			func_id,\n"
					"			func_ret,\n"
					"			func_ret_type\n"
					"		FROM func_rets_all\n"
					"		WHERE number = max_number\n"
					"	)\n"
					"	SELECT\n"
					"		f.id o,\n"
					"		s.name sch,\n"
					"		f.name fun,\n"
					"		CASE WHEN f.language IN (1, 2) THEN f.func ELSE 'CREATE ' || ft.function_type_keyword || ' ' || sys.FQN(s.name, f.name) || '(' || coalesce(fa.func_arg, '') || ')' || CASE WHEN f.type = 5 THEN ' RETURNS TABLE (' || coalesce(fr.func_ret, '') || ')' WHEN f.type IN (1,3) THEN ' RETURNS ' || fr.func_ret_type ELSE '' END || CASE WHEN fl.language_keyword IS NULL THEN '' ELSE ' LANGUAGE ' || fl.language_keyword END || ' ' || f.func END def\n"
					"	FROM sys.functions f\n"
					"		LEFT OUTER JOIN func_args fa ON fa.func_id = f.id\n"
					"		LEFT OUTER JOIN func_rets fr ON fr.func_id = f.id\n"
					"		JOIN sys.schemas s ON f.schema_id = s.id\n"
					"		JOIN sys.function_types ft ON f.type = ft.function_type_id\n"
					"		LEFT OUTER JOIN sys.function_languages fl ON f.language = fl.language_id\n"
					"	WHERE s.name <> 'tmp' AND NOT f.system;\n"
					"CREATE VIEW sys.describe_sequences AS\n"
					"	SELECT\n"
					"		s.name sch,\n"
					"		seq.name seq,\n"
					"		seq.\"start\" s,\n"
					"		get_value_for(s.name, seq.name) rs,\n"
					"		seq.\"minvalue\" mi,\n"
					"		seq.\"maxvalue\" ma,\n"
					"		seq.\"increment\" inc,\n"
					"		seq.\"cacheinc\" cache,\n"
					"		seq.\"cycle\" cycle,\n"
					"		CASE WHEN seq.\"minvalue\" = -9223372036854775807 AND seq.\"increment\" > 0 AND seq.\"start\" =  1 THEN TRUE ELSE FALSE END nomin,\n"
					"		CASE WHEN seq.\"maxvalue\" =  9223372036854775807 AND seq.\"increment\" < 0 AND seq.\"start\" = -1 THEN TRUE ELSE FALSE END nomax,\n"
					"		CASE\n"
					"			WHEN seq.\"minvalue\" = 0 AND seq.\"increment\" > 0 THEN NULL\n"
					"			WHEN seq.\"minvalue\" <> -9223372036854775807 THEN seq.\"minvalue\"\n"
					"			ELSE\n"
					"				CASE\n"
					"					WHEN seq.\"increment\" < 0  THEN NULL\n"
					"					ELSE CASE WHEN seq.\"start\" = 1 THEN NULL ELSE seq.\"maxvalue\" END\n"
					"				END\n"
					"		END rmi,\n"
					"		CASE\n"
					"			WHEN seq.\"maxvalue\" = 0 AND seq.\"increment\" < 0 THEN NULL\n"
					"			WHEN seq.\"maxvalue\" <> 9223372036854775807 THEN seq.\"maxvalue\"\n"
					"			ELSE\n"
					"				CASE\n"
					"					WHEN seq.\"increment\" > 0  THEN NULL\n"
					"					ELSE CASE WHEN seq.\"start\" = -1 THEN NULL ELSE seq.\"maxvalue\" END\n"
					"				END\n"
					"		END rma\n"
					"	FROM sys.sequences seq, sys.schemas s\n"
					"	WHERE s.id = seq.schema_id\n"
					"	AND s.name <> 'tmp'\n"
					"	ORDER BY s.name, seq.name;\n"
					"GRANT SELECT ON sys.describe_constraints TO PUBLIC;\n"
					"GRANT SELECT ON sys.describe_indices TO PUBLIC;\n"
					"GRANT SELECT ON sys.describe_column_defaults TO PUBLIC;\n"
					"GRANT SELECT ON sys.describe_foreign_keys TO PUBLIC;\n"
					"GRANT SELECT ON sys.describe_tables TO PUBLIC;\n"
					"GRANT SELECT ON sys.describe_triggers TO PUBLIC;\n"
					"GRANT SELECT ON sys.describe_comments TO PUBLIC;\n"
					"GRANT SELECT ON sys.fully_qualified_functions TO PUBLIC;\n"
					"GRANT SELECT ON sys.describe_privileges TO PUBLIC;\n"
					"GRANT SELECT ON sys.describe_user_defined_types TO PUBLIC;\n"
					"GRANT SELECT ON sys.describe_partition_tables TO PUBLIC;\n"
					"GRANT SELECT ON sys.describe_sequences TO PUBLIC;\n"
					"GRANT SELECT ON sys.describe_functions TO PUBLIC;\n");
	pos += snprintf(buf + pos, bufsize - pos,
					"update sys.functions set system = true where system <> true and name in ('sq', 'fqn', 'get_merge_table_partition_expressions', 'get_remote_table_expressions', 'schema_guard') and schema_id = 2000 and type = %d;\n", F_FUNC);
	pos += snprintf(buf + pos, bufsize - pos,
					"update sys._tables set system = true where name in ('describe_constraints', 'describe_tables', 'fully_qualified_functions', 'describe_comments', 'describe_privileges', 'describe_partition_tables', 'describe_sequences', 'describe_functions') AND schema_id = 2000;\n");

	/* 76_dump.sql (most everything already dropped) */
	pos += snprintf(buf + pos, bufsize - pos,
					"CREATE VIEW sys.dump_create_roles AS\n"
					"  SELECT\n"
					"    'CREATE ROLE ' || sys.dq(name) || ';' stmt,\n"
					"    name user_name\n"
					"    FROM sys.auths\n"
					"   WHERE name NOT IN (SELECT name FROM sys.db_user_info)\n"
					"     AND grantor <> 0;\n"
					"CREATE VIEW sys.dump_create_users AS\n"
					"  SELECT\n"
					"    'CREATE USER ' || sys.dq(ui.name) || ' WITH ENCRYPTED PASSWORD ' ||\n"
					"      sys.sq(sys.password_hash(ui.name)) ||\n"
					"      ' NAME ' || sys.sq(ui.fullname) || ' SCHEMA sys' || ifthenelse(ui.schema_path = '\"sys\"', '', ' SCHEMA PATH ' || sys.sq(ui.schema_path)) || ';' stmt,\n"
					"    ui.name user_name\n"
					"    FROM sys.db_user_info ui, sys.schemas s\n"
					"   WHERE ui.default_schema = s.id\n"
					"     AND ui.name <> 'monetdb'\n"
					"     AND ui.name <> '.snapshot';\n"
					"CREATE VIEW sys.dump_create_schemas AS\n"
					"  SELECT\n"
					"    'CREATE SCHEMA ' || sys.dq(s.name) || ifthenelse(a.name <> 'sysadmin', ' AUTHORIZATION ' || sys.dq(a.name), ' ') || ';' stmt,\n"
					"    s.name schema_name\n"
					"    FROM sys.schemas s, sys.auths a\n"
					"   WHERE s.authorization = a.id AND s.system = FALSE;\n"
					"CREATE VIEW sys.dump_add_schemas_to_users AS\n"
					"  SELECT\n"
					"    'ALTER USER ' || sys.dq(ui.name) || ' SET SCHEMA ' || sys.dq(s.name) || ';' stmt,\n"
					"    s.name schema_name,\n"
					"    ui.name user_name\n"
					"    FROM sys.db_user_info ui, sys.schemas s\n"
					"   WHERE ui.default_schema = s.id\n"
					"     AND ui.name <> 'monetdb'\n"
					"     AND ui.name <> '.snapshot'\n"
					"     AND s.name <> 'sys';\n"
					"CREATE VIEW sys.dump_grant_user_privileges AS\n"
					"  SELECT\n"
					"    'GRANT ' || sys.dq(a2.name) || ' ' || ifthenelse(a1.name = 'public', 'PUBLIC', sys.dq(a1.name)) || ';' stmt,\n"
					"    a2.name grantee,\n"
					"    a1.name grantor\n"
					"    FROM sys.auths a1, sys.auths a2, sys.user_role ur\n"
					"   WHERE a1.id = ur.login_id AND a2.id = ur.role_id;\n"
					"CREATE VIEW sys.dump_table_constraint_type AS\n"
					"  SELECT\n"
					"    'ALTER TABLE ' || sys.FQN(sch, tbl) || ' ADD CONSTRAINT ' || sys.DQ(con) || ' '||\n"
					"      tpe || ' (' || GROUP_CONCAT(sys.DQ(col), ', ') || ');' stmt,\n"
					"    sch schema_name,\n"
					"    tbl table_name,\n"
					"    con constraint_name\n"
					"    FROM sys.describe_constraints GROUP BY sch, tbl, con, tpe;\n"
					"CREATE VIEW sys.dump_table_grants AS\n"
					"  WITH table_grants (sname, tname, grantee, grants, grantor, grantable)\n"
					"  AS (SELECT s.name, t.name, a.name, sum(p.privileges), g.name, p.grantable\n"
					"	FROM sys.schemas s, sys.tables t, sys.auths a, sys.privileges p, sys.auths g\n"
					"       WHERE p.obj_id = t.id AND p.auth_id = a.id AND t.schema_id = s.id AND t.system = FALSE AND p.grantor = g.id\n"
					"       GROUP BY s.name, t.name, a.name, g.name, p.grantable\n"
					"       ORDER BY s.name, t.name, a.name, g.name, p.grantable)\n"
					"  SELECT\n"
					"    'GRANT ' || pc.privilege_code_name || ' ON TABLE ' || sys.FQN(sname, tname)\n"
					"      || ' TO ' || ifthenelse(grantee = 'public', 'PUBLIC', sys.dq(grantee))\n"
					"      || CASE WHEN grantable = 1 THEN ' WITH GRANT OPTION' ELSE '' END || ';' stmt,\n"
					"    sname schema_name,\n"
					"    tname table_name,\n"
					"    grantee\n"
					"    FROM table_grants LEFT OUTER JOIN sys.privilege_codes pc ON grants = pc.privilege_code_id;\n"
					"CREATE VIEW sys.dump_column_grants AS\n"
					"  SELECT\n"
					"    'GRANT ' || pc.privilege_code_name || '(' || sys.dq(c.name) || ') ON ' || sys.FQN(s.name, t.name)\n"
					"      || ' TO ' || ifthenelse(a.name = 'public', 'PUBLIC', sys.dq(a.name))\n"
					"      || CASE WHEN p.grantable = 1 THEN ' WITH GRANT OPTION' ELSE '' END || ';' stmt,\n"
					"    s.name schema_name,\n"
					"    t.name table_name,\n"
					"    c.name column_name,\n"
					"    a.name grantee\n"
					"    FROM sys.schemas s,\n"
					"	 sys.tables t,\n"
					"	 sys.columns c,\n"
					"	 sys.auths a,\n"
					"	 sys.privileges p,\n"
					"	 sys.auths g,\n"
					"	 sys.privilege_codes pc\n"
					"   WHERE p.obj_id = c.id\n"
					"     AND c.table_id = t.id\n"
					"     AND p.auth_id = a.id\n"
					"     AND t.schema_id = s.id\n"
					"     AND NOT t.system\n"
					"     AND p.grantor = g.id\n"
					"     AND p.privileges = pc.privilege_code_id\n"
					"   ORDER BY s.name, t.name, c.name, a.name, g.name, p.grantable;\n"
					"CREATE VIEW sys.dump_function_grants AS\n"
					"  WITH func_args_all(func_id, number, max_number, func_arg) AS\n"
					"  (SELECT a.func_id,\n"
					"	  a.number,\n"
					"	  max(a.number) OVER (PARTITION BY a.func_id ORDER BY a.number DESC),\n"
					"	  group_concat(sys.describe_type(a.type, a.type_digits, a.type_scale), ', ') OVER (PARTITION BY a.func_id ORDER BY a.number)\n"
					"     FROM sys.args a\n"
					"    WHERE a.inout = 1),\n"
					"  func_args(func_id, func_arg) AS\n"
					"  (SELECT func_id, func_arg FROM func_args_all WHERE number = max_number)\n"
					"  SELECT\n"
					"    'GRANT ' || pc.privilege_code_name || ' ON ' || ft.function_type_keyword || ' '\n"
					"      || sys.FQN(s.name, f.name) || '(' || coalesce(fa.func_arg, '') || ') TO '\n"
					"      || ifthenelse(a.name = 'public', 'PUBLIC', sys.dq(a.name))\n"
					"      || CASE WHEN p.grantable = 1 THEN ' WITH GRANT OPTION' ELSE '' END || ';' stmt,\n"
					"    s.name schema_name,\n"
					"    f.name function_name,\n"
					"    a.name grantee\n"
					"    FROM sys.schemas s,\n"
					"	 sys.functions f LEFT OUTER JOIN func_args fa ON f.id = fa.func_id,\n"
					"	 sys.auths a,\n"
					"	 sys.privileges p,\n"
					"	 sys.auths g,\n"
					"	 sys.function_types ft,\n"
					"	 sys.privilege_codes pc\n"
					"   WHERE s.id = f.schema_id\n"
					"     AND f.id = p.obj_id\n"
					"     AND p.auth_id = a.id\n"
					"     AND p.grantor = g.id\n"
					"     AND p.privileges = pc.privilege_code_id\n"
					"     AND f.type = ft.function_type_id\n"
					"     AND NOT f.system\n"
					"   ORDER BY s.name, f.name, a.name, g.name, p.grantable;\n"
					"CREATE VIEW sys.dump_indices AS\n"
					"  SELECT\n"
					"    'CREATE ' || tpe || ' ' || sys.DQ(ind) || ' ON ' || sys.FQN(sch, tbl) || '(' || GROUP_CONCAT(col) || ');' stmt,\n"
					"    sch schema_name,\n"
					"    tbl table_name,\n"
					"    ind index_name\n"
					"    FROM sys.describe_indices GROUP BY ind, tpe, sch, tbl;\n"
					"CREATE VIEW sys.dump_column_defaults AS\n"
					"  SELECT 'ALTER TABLE ' || sys.FQN(sch, tbl) || ' ALTER COLUMN ' || sys.DQ(col) || ' SET DEFAULT ' || def || ';' stmt,\n"
					"	 sch schema_name,\n"
					"	 tbl table_name,\n"
					"	 col column_name\n"
					"    FROM sys.describe_column_defaults;\n"
					"CREATE VIEW sys.dump_foreign_keys AS\n"
					"  SELECT\n"
					"    'ALTER TABLE ' || sys.FQN(fk_s, fk_t) || ' ADD CONSTRAINT ' || sys.DQ(fk) || ' ' ||\n"
					"      'FOREIGN KEY(' || GROUP_CONCAT(sys.DQ(fk_c), ',') ||') ' ||\n"
					"      'REFERENCES ' || sys.FQN(pk_s, pk_t) || '(' || GROUP_CONCAT(sys.DQ(pk_c), ',') || ') ' ||\n"
					"      'ON DELETE ' || on_delete || ' ON UPDATE ' || on_update ||\n"
					"      ';' stmt,\n"
					"    fk_s foreign_schema_name,\n"
					"    fk_t foreign_table_name,\n"
					"    pk_s primary_schema_name,\n"
					"    pk_t primary_table_name,\n"
					"    fk key_name\n"
					"    FROM sys.describe_foreign_keys GROUP BY fk_s, fk_t, pk_s, pk_t, fk, on_delete, on_update;\n"
					"CREATE VIEW sys.dump_partition_tables AS\n"
					"  SELECT\n"
					"    'ALTER TABLE ' || sys.FQN(m_sch, m_tbl) || ' ADD TABLE ' || sys.FQN(p_sch, p_tbl) ||\n"
					"      CASE \n"
					"      WHEN tpe = 'VALUES' THEN ' AS PARTITION IN (' || pvalues || ')'\n"
					"      WHEN tpe = 'RANGE' THEN ' AS PARTITION FROM ' || ifthenelse(minimum IS NOT NULL, sys.SQ(minimum), 'RANGE MINVALUE') || ' TO ' || ifthenelse(maximum IS NOT NULL, sys.SQ(maximum), 'RANGE MAXVALUE')\n"
					"      WHEN tpe = 'FOR NULLS' THEN ' AS PARTITION FOR NULL VALUES'\n"
					"      ELSE ''\n"
					"      END ||\n"
					"      CASE WHEN tpe in ('VALUES', 'RANGE') AND with_nulls THEN ' WITH NULL VALUES' ELSE '' END ||\n"
					"      ';' stmt,\n"
					"    m_sch merge_schema_name,\n"
					"    m_tbl merge_table_name,\n"
					"    p_sch partition_schema_name,\n"
					"    p_tbl partition_table_name\n"
					"    FROM sys.describe_partition_tables;\n"
					"CREATE VIEW sys.dump_sequences AS\n"
					"  SELECT\n"
					"    'CREATE SEQUENCE ' || sys.FQN(sch, seq) || ' AS BIGINT ' ||\n"
					"    CASE WHEN \"s\" <> 0 THEN 'START WITH ' ||  \"rs\" ELSE '' END ||\n"
					"    CASE WHEN \"inc\" <> 1 THEN ' INCREMENT BY ' ||  \"inc\" ELSE '' END ||\n"
					"    CASE\n"
					"      WHEN nomin THEN ' NO MINVALUE'\n"
					"      WHEN rmi IS NOT NULL THEN ' MINVALUE ' || rmi\n"
					"      ELSE ''\n"
					"    END ||\n"
					"    CASE\n"
					"      WHEN nomax THEN ' NO MAXVALUE'\n"
					"      WHEN rma IS NOT NULL THEN ' MAXVALUE ' || rma\n"
					"      ELSE ''\n"
					"    END ||\n"
					"    CASE WHEN \"cache\" <> 1 THEN ' CACHE ' ||  \"cache\" ELSE '' END ||\n"
					"    CASE WHEN \"cycle\" THEN ' CYCLE' ELSE '' END ||\n"
					"    ';' stmt,\n"
					"    sch schema_name,\n"
					"    seq seqname\n"
					"    FROM sys.describe_sequences;\n"
					"CREATE VIEW sys.dump_start_sequences AS\n"
					"  SELECT\n"
					"    'UPDATE sys.sequences seq SET start = ' || s ||\n"
					"      ' WHERE name = ' || sys.SQ(seq) ||\n"
					"      ' AND schema_id = (SELECT s.id FROM sys.schemas s WHERE s.name = ' || sys.SQ(sch) || ');' stmt,\n"
					"    sch schema_name,\n"
					"    seq sequence_name\n"
					"    FROM sys.describe_sequences;\n"
					"CREATE VIEW sys.dump_functions AS\n"
					"  SELECT f.o o, sys.schema_guard(f.sch, f.fun, f.def) stmt,\n"
					"	 f.sch schema_name,\n"
					"	 f.fun function_name\n"
					"    FROM sys.describe_functions f;\n"
					"CREATE VIEW sys.dump_tables AS\n"
					"  SELECT\n"
					"    t.o o,\n"
					"    CASE\n"
					"      WHEN t.typ <> 'VIEW' THEN\n"
					"      'CREATE ' || t.typ || ' ' || sys.FQN(t.sch, t.tab) || t.col || t.opt || ';'\n"
					"      ELSE\n"
					"      t.opt\n"
					"      END stmt,\n"
					"    t.sch schema_name,\n"
					"    t.tab table_name\n"
					"    FROM sys.describe_tables t;\n"
					"CREATE VIEW sys.dump_triggers AS\n"
					"  SELECT sys.schema_guard(sch, tab, def) stmt,\n"
					"	 sch schema_name,\n"
					"	 tab table_name,\n"
					"	 tri trigger_name\n"
					"    FROM sys.describe_triggers;\n"
					"CREATE VIEW sys.dump_comments AS\n"
					"  SELECT 'COMMENT ON ' || c.tpe || ' ' || c.fqn || ' IS ' || sys.SQ(c.rem) || ';' stmt FROM sys.describe_comments c;\n"
					"CREATE VIEW sys.dump_user_defined_types AS\n"
					"  SELECT 'CREATE TYPE ' || sys.FQN(sch, sql_tpe) || ' EXTERNAL NAME ' || sys.DQ(ext_tpe) || ';' stmt,\n"
					"	 sch schema_name,\n"
					"	 sql_tpe type_name\n"
					"    FROM sys.describe_user_defined_types;\n"
					"CREATE FUNCTION sys.esc(s STRING) RETURNS STRING BEGIN RETURN '\"' || sys.replace(sys.replace(sys.replace(s,E'\\\\', E'\\\\\\\\'), E'\\n', E'\\\\n'), '\"', E'\\\\\"') || '\"'; END;\n"
					"CREATE FUNCTION sys.prepare_esc(s STRING, t STRING) RETURNS STRING\n"
					"BEGIN\n"
					"  RETURN\n"
					"    CASE\n"
					"    WHEN (t = 'varchar' OR t ='char' OR t = 'clob' OR t = 'json' OR t = 'geometry' OR t = 'url') THEN\n"
					"    'CASE WHEN ' || sys.DQ(s) || ' IS NULL THEN ''null'' ELSE ' || 'sys.esc(' || sys.DQ(s) || ')' || ' END'\n"
					"    ELSE\n"
					"    'CASE WHEN ' || sys.DQ(s) || ' IS NULL THEN ''null'' ELSE CAST(' || sys.DQ(s) || ' AS STRING) END'\n"
					"    END;\n"
					"END;\n"
					"CREATE PROCEDURE sys.dump_table_data(sch STRING, tbl STRING)\n"
					"BEGIN\n"
					"  DECLARE k INT;\n"
					"  SET k = (SELECT MIN(c.id) FROM sys.columns c, sys.tables t, sys.schemas s WHERE c.table_id = t.id AND t.name = tbl AND t.schema_id = s.id AND s.name = sch);\n"
					"  IF k IS NOT NULL THEN\n"
					"    DECLARE cname STRING;\n"
					"    DECLARE ctype STRING;\n"
					"    SET cname = (SELECT c.name FROM sys.columns c WHERE c.id = k);\n"
					"    SET ctype = (SELECT c.type FROM sys.columns c WHERE c.id = k);\n"
					"    DECLARE COPY_INTO_STMT STRING;\n"
					"    DECLARE _cnt INT;\n"
					"    SET _cnt = (SELECT count FROM sys.storage(sch, tbl, cname));\n"
					"    IF _cnt > 0 THEN\n"
					"      SET COPY_INTO_STMT = 'COPY ' || _cnt || ' RECORDS INTO ' || sys.FQN(sch, tbl) || '(' || sys.DQ(cname);\n"
					"      DECLARE SELECT_DATA_STMT STRING;\n"
					"      SET SELECT_DATA_STMT = 'SELECT (SELECT COUNT(*) FROM sys.dump_statements) + RANK() OVER(), ' || sys.prepare_esc(cname, ctype);\n"
					"      DECLARE M INT;\n"
					"      SET M = (SELECT MAX(c.id) FROM sys.columns c, sys.tables t WHERE c.table_id = t.id AND t.name = tbl);\n"
					"      WHILE (k < M) DO\n"
					"	SET k = (SELECT MIN(c.id) FROM sys.columns c, sys.tables t WHERE c.table_id = t.id AND t.name = tbl AND c.id > k);\n"
					"        SET cname = (SELECT c.name FROM sys.columns c WHERE c.id = k);\n"
					"	SET ctype = (SELECT c.type FROM sys.columns c WHERE c.id = k);\n"
					"	SET COPY_INTO_STMT = (COPY_INTO_STMT || ', ' || sys.DQ(cname));\n"
					"	SET SELECT_DATA_STMT = SELECT_DATA_STMT || '|| ''|'' || ' || sys.prepare_esc(cname, ctype);\n"
					"      END WHILE;\n"
					"      SET COPY_INTO_STMT = (COPY_INTO_STMT || ') FROM STDIN USING DELIMITERS ''|'',E''\\\\n'',''\"'';');\n"
					"      SET SELECT_DATA_STMT = SELECT_DATA_STMT || ' FROM ' || sys.FQN(sch, tbl);\n"
					"      insert into sys.dump_statements VALUES ((SELECT COUNT(*) FROM sys.dump_statements) + 1, COPY_INTO_STMT);\n"
					"      CALL sys.EVAL('INSERT INTO sys.dump_statements ' || SELECT_DATA_STMT || ';');\n"
					"    END IF;\n"
					"  END IF;\n"
					"END;\n"
					"CREATE PROCEDURE sys.dump_table_data()\n"
					"BEGIN\n"
					"  DECLARE i INT;\n"
					"  SET i = (SELECT MIN(t.id) FROM sys.tables t, sys.table_types ts WHERE t.type = ts.table_type_id AND ts.table_type_name = 'TABLE' AND NOT t.system);\n"
					"  IF i IS NOT NULL THEN\n"
					"    DECLARE M INT;\n"
					"    SET M = (SELECT MAX(t.id) FROM sys.tables t, sys.table_types ts WHERE t.type = ts.table_type_id AND ts.table_type_name = 'TABLE' AND NOT t.system);\n"
					"    DECLARE sch STRING;\n"
					"    DECLARE tbl STRING;\n"
					"    WHILE i < M DO\n"
					"      set sch = (SELECT s.name FROM sys.tables t, sys.schemas s WHERE s.id = t.schema_id AND t.id = i);\n"
					"      set tbl = (SELECT t.name FROM sys.tables t, sys.schemas s WHERE s.id = t.schema_id AND t.id = i);\n"
					"      CALL sys.dump_table_data(sch, tbl);\n"
					"      SET i = (SELECT MIN(t.id) FROM sys.tables t, sys.table_types ts WHERE t.type = ts.table_type_id AND ts.table_type_name = 'TABLE' AND NOT t.system AND t.id > i);\n"
					"    END WHILE;\n"
					"    set sch = (SELECT s.name FROM sys.tables t, sys.schemas s WHERE s.id = t.schema_id AND t.id = i);\n"
					"    set tbl = (SELECT t.name FROM sys.tables t, sys.schemas s WHERE s.id = t.schema_id AND t.id = i);\n"
					"    CALL sys.dump_table_data(sch, tbl);\n"
					"  END IF;\n"
					"END;\n"
					"CREATE FUNCTION sys.dump_database(describe BOOLEAN) RETURNS TABLE(o int, stmt STRING)\n"
					"BEGIN\n"
					"  SET SCHEMA sys;\n"
					"  TRUNCATE sys.dump_statements;\n"
					"  INSERT INTO sys.dump_statements VALUES (1, 'START TRANSACTION;');\n"
					"  INSERT INTO sys.dump_statements VALUES ((SELECT COUNT(*) FROM sys.dump_statements) + 1, 'SET SCHEMA \"sys\";');\n"
					"  INSERT INTO sys.dump_statements SELECT (SELECT COUNT(*) FROM sys.dump_statements) + RANK() OVER(), stmt FROM sys.dump_create_roles;\n"
					"  INSERT INTO sys.dump_statements SELECT (SELECT COUNT(*) FROM sys.dump_statements) + RANK() OVER(), stmt FROM sys.dump_create_users;\n"
					"  INSERT INTO sys.dump_statements SELECT (SELECT COUNT(*) FROM sys.dump_statements) + RANK() OVER(), stmt FROM sys.dump_create_schemas;\n"
					"  INSERT INTO sys.dump_statements SELECT (SELECT COUNT(*) FROM sys.dump_statements) + RANK() OVER(), stmt FROM sys.dump_user_defined_types;\n"
					"  INSERT INTO sys.dump_statements SELECT (SELECT COUNT(*) FROM sys.dump_statements) + RANK() OVER(), stmt FROM sys.dump_add_schemas_to_users;\n"
					"  INSERT INTO sys.dump_statements SELECT (SELECT COUNT(*) FROM sys.dump_statements) + RANK() OVER(), stmt FROM sys.dump_grant_user_privileges;\n"
					"  INSERT INTO sys.dump_statements SELECT (SELECT COUNT(*) FROM sys.dump_statements) + RANK() OVER(), stmt FROM sys.dump_sequences;\n"
					"  INSERT INTO sys.dump_statements SELECT (SELECT COUNT(*) FROM sys.dump_statements) + RANK() OVER(ORDER BY stmts.o), stmts.s\n"
					"				    FROM (\n"
					"				      SELECT f.o, f.stmt FROM sys.dump_functions f\n"
					"				       UNION\n"
					"				      SELECT t.o, t.stmt FROM sys.dump_tables t\n"
					"				    ) AS stmts(o, s);\n"
					"  IF NOT DESCRIBE THEN\n"
					"    CALL sys.dump_table_data();\n"
					"  END IF;\n"
					"  INSERT INTO sys.dump_statements SELECT (SELECT COUNT(*) FROM sys.dump_statements) + RANK() OVER(), stmt FROM sys.dump_start_sequences;\n"
					"  INSERT INTO sys.dump_statements SELECT (SELECT COUNT(*) FROM sys.dump_statements) + RANK() OVER(), stmt FROM sys.dump_column_defaults;\n"
					"  INSERT INTO sys.dump_statements SELECT (SELECT COUNT(*) FROM sys.dump_statements) + RANK() OVER(), stmt FROM sys.dump_table_constraint_type;\n"
					"  INSERT INTO sys.dump_statements SELECT (SELECT COUNT(*) FROM sys.dump_statements) + RANK() OVER(), stmt FROM sys.dump_indices;\n"
					"  INSERT INTO sys.dump_statements SELECT (SELECT COUNT(*) FROM sys.dump_statements) + RANK() OVER(), stmt FROM sys.dump_foreign_keys;\n"
					"  INSERT INTO sys.dump_statements SELECT (SELECT COUNT(*) FROM sys.dump_statements) + RANK() OVER(), stmt FROM sys.dump_partition_tables;\n"
					"  INSERT INTO sys.dump_statements SELECT (SELECT COUNT(*) FROM sys.dump_statements) + RANK() OVER(), stmt FROM sys.dump_triggers;\n"
					"  INSERT INTO sys.dump_statements SELECT (SELECT COUNT(*) FROM sys.dump_statements) + RANK() OVER(), stmt FROM sys.dump_comments;\n"
					"  INSERT INTO sys.dump_statements SELECT (SELECT COUNT(*) FROM sys.dump_statements) + RANK() OVER(), stmt FROM sys.dump_table_grants;\n"
					"  INSERT INTO sys.dump_statements SELECT (SELECT COUNT(*) FROM sys.dump_statements) + RANK() OVER(), stmt FROM sys.dump_column_grants;\n"
					"  INSERT INTO sys.dump_statements SELECT (SELECT COUNT(*) FROM sys.dump_statements) + RANK() OVER(), stmt FROM sys.dump_function_grants;\n"
					"  INSERT INTO sys.dump_statements VALUES ((SELECT COUNT(*) FROM sys.dump_statements) + 1, 'COMMIT;');\n"
					"  RETURN sys.dump_statements;\n"
					"END;\n");
	pos += snprintf(buf + pos, bufsize - pos,
					"update sys.functions set system = true where system <> true and name in ('esc', 'prepare_esc') and schema_id = 2000 and type = %d;\n", F_FUNC);
	pos += snprintf(buf + pos, bufsize - pos,
					"update sys.functions set system = true where system <> true and name in ('dump_database') and schema_id = 2000 and type = %d;\n", F_UNION);
	pos += snprintf(buf + pos, bufsize - pos,
					"update sys.functions set system = true where system <> true and name in ('dump_table_data') and schema_id = 2000 and type = %d;\n", F_PROC);
	pos += snprintf(buf + pos, bufsize - pos,
					"update sys._tables set system = true where name in ('dump_create_roles', 'dump_create_users', 'dump_create_schemas', 'dump_add_schemas_to_users', 'dump_grant_user_privileges', 'dump_table_constraint_type', 'dump_table_grants', 'dump_column_grants', 'dump_function_grants', 'dump_indices', 'dump_column_defaults', 'dump_foreign_keys', 'dump_partition_tables', 'dump_sequences', 'dump_start_sequences', 'dump_functions', 'dump_tables', 'dump_triggers', 'dump_comments', 'dump_user_defined_types') AND schema_id = 2000;\n");

	/* 80_udf.sql (removed) */
	pos += snprintf(buf + pos, bufsize - pos,
					"drop function sys.reverse(string) cascade;\n"
					"drop all function sys.fuse cascade;\n");

	/* 26_sysmon.sql */
	pos += snprintf(buf + pos, bufsize - pos,
					"create procedure sys.vacuum(sname string, tname string, cname string)\n"
					"	external name sql.vacuum;\n"
					"create procedure sys.vacuum(sname string, tname string, cname string, interval int)\n"
					"	external name sql.vacuum;\n"
					"create procedure sys.stop_vacuum(sname string, tname string, cname string)\n"
					"	external name sql.stop_vacuum;\n");
	pos += snprintf(buf + pos, bufsize - pos,
					"update sys.functions set system = true where system <> true and name in ('vacuum', 'stop_vacuum') and schema_id = 2000 and type = %d;\n", F_PROC);

	/* 10_sys_schema_extension.sql */
	pos += snprintf(buf + pos, bufsize - pos,
					"CREATE TABLE sys.fkey_actions (\n"
					"    action_id   SMALLINT NOT NULL PRIMARY KEY,\n"
					"    action_name VARCHAR(15) NOT NULL);\n"
					"INSERT INTO sys.fkey_actions (action_id, action_name) VALUES\n"
					"  (0, 'NO ACTION'),\n"
					"  (1, 'CASCADE'),\n"
					"  (2, 'RESTRICT'),\n"
					"  (3, 'SET NULL'),\n"
					"  (4, 'SET DEFAULT');\n"
					"ALTER TABLE sys.fkey_actions SET READ ONLY;\n"
					"GRANT SELECT ON sys.fkey_actions TO PUBLIC;\n"
					"CREATE VIEW sys.fkeys AS\n"
					"SELECT id, table_id, type, name, rkey, update_action_id, upd.action_name as update_action, delete_action_id, del.action_name as delete_action FROM (\n"
					" SELECT id, table_id, type, name, rkey, cast(((\"action\" >> 8) & 255) as smallint) as update_action_id, cast((\"action\" & 255) as smallint) AS delete_action_id FROM sys.keys WHERE type = 2\n"
					" UNION ALL\n"
					" SELECT id, table_id, type, name, rkey, cast(((\"action\" >> 8) & 255) as smallint) as update_action_id, cast((\"action\" & 255) as smallint) AS delete_action_id FROM tmp.keys WHERE type = 2\n"
					") AS fks\n"
					"JOIN sys.fkey_actions upd ON fks.update_action_id = upd.action_id\n"
					"JOIN sys.fkey_actions del ON fks.delete_action_id = del.action_id;\n"
					"GRANT SELECT ON sys.fkeys TO PUBLIC;\n"
					);
	pos += snprintf(buf + pos, bufsize - pos,
					"update sys._tables set system = true where name in ('fkey_actions', 'fkeys') AND schema_id = 2000;\n");

	/* recreate SQL functions that just need to be recompiled since the
	 * MAL functions's "unsafe" property was changed */
	sql_schema *lg = mvc_bind_schema(sql, "logging");
	t = mvc_bind_table(sql, lg, "compinfo");
	t->system = 0;
	t = mvc_bind_table(sql, s, "schemastorage");
	t->system = 0;
	t = mvc_bind_table(sql, s, "tablestorage");
	t->system = 0;
	t = mvc_bind_table(sql, s, "storage");
	t->system = 0;
	t = mvc_bind_table(sql, s, "rejects");
	t->system = 0;
	t = mvc_bind_table(sql, s, "queue");
	t->system = 0;
	t = mvc_bind_table(sql, s, "optimizers");
	t->system = 0;
	t = mvc_bind_table(sql, s, "prepared_statements_args");
	t->system = 0;
	t = mvc_bind_table(sql, s, "prepared_statements");
	t->system = 0;
	t = mvc_bind_table(sql, s, "sessions");
	t->system = 0;
	t = mvc_bind_table(sql, s, "querylog_calls");
	t->system = 0;
	t = mvc_bind_table(sql, s, "querylog_history");
	t->system = 0;
	t = mvc_bind_table(sql, s, "querylog_catalog");
	t->system = 0;
	pos += snprintf(buf + pos, bufsize - pos,
					"drop view logging.compinfo cascade;\n"
					"drop function logging.compinfo cascade;\n"
					"drop procedure sys.storagemodelinit() cascade;\n"
					"drop view sys.schemastorage cascade;\n"
					"drop view sys.tablestorage cascade;\n"
					"drop view sys.storage cascade;\n"
					"drop function sys.storage() cascade;\n"
					"drop function if exists wlr.tick cascade;\n"
					"drop function if exists wlr.clock cascade;\n"
					"drop function if exists wlc.tick cascade;\n"
					"drop function if exists wlc.clock cascade;\n"
					"drop function profiler.getlimit cascade;\n"
					"drop view sys.rejects cascade;\n"
					"drop function sys.rejects cascade;\n"
					"drop function sys.user_statistics cascade;\n"
					"drop view sys.queue cascade;\n"
					"drop function sys.queue cascade;\n"
					"drop function sys.debugflags cascade;\n"
					"drop function sys.bbp cascade;\n"
					"drop view sys.optimizers cascade;\n"
					"drop function sys.optimizers cascade;\n"
					"drop function sys.querycache cascade;\n"
					"drop function sys.optimizer_stats cascade;\n"
					"drop function sys.current_sessionid cascade;\n"
					"drop view sys.prepared_statements_args cascade;\n"
					"drop function sys.prepared_statements_args cascade;\n"
					"drop view sys.prepared_statements cascade;\n"
					"drop function sys.prepared_statements cascade;\n"
					"drop view sys.sessions cascade;\n"
					"drop function sys.sessions cascade;\n"
					"drop view sys.querylog_history cascade;\n"
					"drop view sys.querylog_calls cascade;\n"
					"drop function sys.querylog_calls cascade;\n"
					"drop view sys.querylog_catalog cascade;\n"
					"drop function sys.querylog_catalog cascade;\n"
					"create function sys.querylog_catalog()\n"
					"returns table(\n"
					" id oid,\n"
					" owner string,\n"
					" defined timestamp,\n"
					" query string,\n"
					" pipe string,\n"
					" \"plan\" string,\n"
					" mal int,\n"
					" optimize bigint\n"
					")\n"
					"external name sql.querylog_catalog;\n"
					"create view sys.querylog_catalog as select * from sys.querylog_catalog();\n"
					"create function sys.querylog_calls()\n"
					"returns table(\n"
					" id oid,\n"
					" \"start\" timestamp,\n"
					" \"stop\" timestamp,\n"
					" arguments string,\n"
					" tuples bigint,\n"
					" run bigint,\n"
					" ship bigint,\n"
					" cpu int,\n"
					" io int\n"
					")\n"
					"external name sql.querylog_calls;\n"
					"create view sys.querylog_calls as select * from sys.querylog_calls();\n"
					"create view sys.querylog_history as\n"
					"select qd.*, ql.\"start\",ql.\"stop\", ql.arguments, ql.tuples, ql.run, ql.ship, ql.cpu, ql.io\n"
					"from sys.querylog_catalog() qd, sys.querylog_calls() ql\n"
					"where qd.id = ql.id and qd.owner = user;\n"
					"create function sys.sessions()\n"
					" returns table(\n"
					"  \"sessionid\" int,\n"
					"  \"username\" string,\n"
					"  \"login\" timestamp,\n"
					"  \"idle\" timestamp,\n"
					"  \"optimizer\" string,\n"
					"  \"sessiontimeout\" int,\n"
					"  \"querytimeout\" int,\n"
					"  \"workerlimit\" int,\n"
					"  \"memorylimit\" int,\n"
					"  \"language\" string,\n"
					"  \"peer\" string,\n"
					"  \"hostname\" string,\n"
					"  \"application\" string,\n"
					"  \"client\" string,\n"
					"  \"clientpid\" bigint,\n"
					"  \"remark\" string\n"
					" )\n"
					" external name sql.sessions;\n"
					"create view sys.sessions as select * from sys.sessions();\n"
					"create function sys.prepared_statements()\n"
					"returns table(\n"
					" \"sessionid\" int,\n"
					" \"username\" string,\n"
					" \"statementid\" int,\n"
					" \"statement\" string,\n"
					" \"created\" timestamp\n"
					")\n"
					"external name sql.prepared_statements;\n"
					"grant execute on function sys.prepared_statements to public;\n"
					"create view sys.prepared_statements as select * from sys.prepared_statements();\n"
					"grant select on sys.prepared_statements to public;\n"
					"create function sys.prepared_statements_args()\n"
					"returns table(\n"
					" \"statementid\" int,\n"
					" \"type\" string,\n"
					" \"type_digits\" int,\n"
					" \"type_scale\" int,\n"
					" \"inout\" tinyint,\n"
					" \"number\" int,\n"
					" \"schema\" string,\n"
					" \"table\" string,\n"
					" \"column\" string\n"
					")\n"
					"external name sql.prepared_statements_args;\n"
					"grant execute on function sys.prepared_statements_args to public;\n"
					"create view sys.prepared_statements_args as select * from sys.prepared_statements_args();\n"
					"grant select on sys.prepared_statements_args to public;\n"
					"create function sys.current_sessionid() returns int\n"
					"external name clients.current_sessionid;\n"
					"grant execute on function sys.current_sessionid to public;\n"
					"create function sys.optimizer_stats()\n"
					" returns table (optname string, count int, timing bigint)\n"
					" external name inspect.optimizer_stats;\n"
					"create function sys.querycache()\n"
					" returns table (query string, count int)\n"
					" external name sql.dump_cache;\n"
					"create function sys.optimizers ()\n"
					" returns table (name string, def string, status string)\n"
					" external name sql.optimizers;\n"
					"create view sys.optimizers as select * from sys.optimizers();\n"
					"create function sys.bbp ()\n"
					" returns table (id int, name string,\n"
					" ttype string, count bigint, refcnt int, lrefcnt int,\n"
					" location string, heat int, dirty string,\n"
					" status string, kind string)\n"
					" external name bbp.get;\n"
					"create function sys.debugflags()\n"
					" returns table(flag string, val bool)\n"
					" external name mdb.\"getDebugFlags\";\n"
					"create function sys.queue()\n"
					"returns table(\n"
					" \"tag\" bigint,\n"
					" \"sessionid\" int,\n"
					" \"username\" string,\n"
					" \"started\" timestamp,\n"
					" \"status\" string,\n"
					" \"query\" string,\n"
					" \"finished\" timestamp,\n"
					" \"maxworkers\" int,\n"
					" \"footprint\" int\n"
					")\n"
					"external name sysmon.queue;\n"
					"grant execute on function sys.queue to public;\n"
					"create view sys.queue as select * from sys.queue();\n"
					"grant select on sys.queue to public;\n"
					"create function sys.user_statistics()\n"
					"returns table(\n"
					" username string,\n"
					" querycount bigint,\n"
					" totalticks bigint,\n"
					" started timestamp,\n"
					" finished timestamp,\n"
					" maxticks bigint,\n"
					" maxquery string\n"
					")\n"
					"external name sysmon.user_statistics;\n"
					"create function sys.rejects()\n"
					"returns table(\n"
					" rowid bigint,\n"
					" fldid int,\n"
					" \"message\" string,\n"
					" \"input\" string\n"
					")\n"
					"external name sql.copy_rejects;\n"
					"grant execute on function rejects to public;\n"
					"create view sys.rejects as select * from sys.rejects();\n"
					"create function profiler.getlimit() returns integer external name profiler.getlimit;\n"
					"create function sys.\"storage\"()\n"
					"returns table (\n"
					" \"schema\" varchar(1024),\n"
					" \"table\" varchar(1024),\n"
					" \"column\" varchar(1024),\n"
					" \"type\" varchar(1024),\n"
					" \"mode\" varchar(15),\n"
					" location varchar(1024),\n"
					" \"count\" bigint,\n"
					" typewidth int,\n"
					" columnsize bigint,\n"
					" heapsize bigint,\n"
					" hashes bigint,\n"
					" phash boolean,\n"
					" \"imprints\" bigint,\n"
					" sorted boolean,\n"
					" revsorted boolean,\n"
					" \"unique\" boolean,\n"
					" orderidx bigint\n"
					")\n"
					"external name sql.\"storage\";\n"
					"create view sys.\"storage\" as\n"
					"select * from sys.\"storage\"()\n"
					" where (\"schema\", \"table\") in (\n"
					" select sch.\"name\", tbl.\"name\"\n"
					" from sys.\"tables\" as tbl join sys.\"schemas\" as sch on tbl.schema_id = sch.id\n"
					" where tbl.\"system\" = false)\n"
					"order by \"schema\", \"table\", \"column\";\n"
					"create view sys.\"tablestorage\" as\n"
					"select \"schema\", \"table\",\n"
					" max(\"count\") as \"rowcount\",\n"
					" count(*) as \"storages\",\n"
					" sum(columnsize) as columnsize,\n"
					" sum(heapsize) as heapsize,\n"
					" sum(hashes) as hashsize,\n"
					" sum(\"imprints\") as imprintsize,\n"
					" sum(orderidx) as orderidxsize\n"
					" from sys.\"storage\"\n"
					"group by \"schema\", \"table\"\n"
					"order by \"schema\", \"table\";\n"
					"create view sys.\"schemastorage\" as\n"
					"select \"schema\",\n"
					" count(*) as \"storages\",\n"
					" sum(columnsize) as columnsize,\n"
					" sum(heapsize) as heapsize,\n"
					" sum(hashes) as hashsize,\n"
					" sum(\"imprints\") as imprintsize,\n"
					" sum(orderidx) as orderidxsize\n"
					" from sys.\"storage\"\n"
					"group by \"schema\"\n"
					"order by \"schema\";\n"
					"create procedure sys.storagemodelinit()\n"
					"begin\n"
					" delete from sys.storagemodelinput;\n"
					" insert into sys.storagemodelinput\n"
					" select \"schema\", \"table\", \"column\", \"type\", typewidth, \"count\",\n"
					" case when (\"unique\" or \"type\" in ('varchar', 'char', 'clob', 'json', 'url', 'blob', 'geometry', 'geometrya'))\n"
					" then \"count\" else 0 end,\n"
					" case when \"count\" > 0 and heapsize >= 8192 and \"type\" in ('varchar', 'char', 'clob', 'json', 'url')\n"
					" then cast((heapsize - 8192) / \"count\" as bigint)\n"
					" when \"count\" > 0 and heapsize >= 32 and \"type\" in ('blob', 'geometry', 'geometrya')\n"
					" then cast((heapsize - 32) / \"count\" as bigint)\n"
					" else typewidth end,\n"
					" false, case sorted when true then true else false end, \"unique\", true\n"
					" from sys.\"storage\";\n"
					" update sys.storagemodelinput\n"
					" set reference = true\n"
					" where (\"schema\", \"table\", \"column\") in (\n"
					" select fkschema.\"name\", fktable.\"name\", fkkeycol.\"name\"\n"
					" from sys.\"keys\" as fkkey,\n"
					" sys.\"objects\" as fkkeycol,\n"
					" sys.\"tables\" as fktable,\n"
					" sys.\"schemas\" as fkschema\n"
					" where fktable.\"id\" = fkkey.\"table_id\"\n"
					" and fkkey.\"id\" = fkkeycol.\"id\"\n"
					" and fkschema.\"id\" = fktable.\"schema_id\"\n"
					" and fkkey.\"rkey\" > -1 );\n"
					" update sys.storagemodelinput\n"
					" set isacolumn = false\n"
					" where (\"schema\", \"table\", \"column\") not in (\n"
					" select sch.\"name\", tbl.\"name\", col.\"name\"\n"
					" from sys.\"schemas\" as sch,\n"
					" sys.\"tables\" as tbl,\n"
					" sys.\"columns\" as col\n"
					" where sch.\"id\" = tbl.\"schema_id\"\n"
					" and tbl.\"id\" = col.\"table_id\");\n"
					"end;\n"
					"create function logging.compinfo()\n"
					"returns table(\n"
					" \"id\" int,\n"
					" \"component\" string,\n"
					" \"log_level\" string\n"
					")\n"
					"external name logging.compinfo;\n"
					"grant execute on function logging.compinfo to public;\n"
					"create view logging.compinfo as select * from logging.compinfo();\n"
					"grant select on logging.compinfo to public;\n"
					"update sys._tables set system = true where system <> true and schema_id = 2000 and name in ('schemastorage', 'tablestorage', 'storage', 'rejects', 'queue', 'optimizers', 'prepared_statements_args', 'prepared_statements', 'sessions', 'querylog_history', 'querylog_calls', 'querylog_catalog');\n"
					"update sys._tables set system = true where system <> true and schema_id = (select id from sys.schemas where name = 'logging') and name = 'compinfo';\n"
					"update sys.functions set system = true where system <> true and schema_id = 2000 and name in ('storagemodelinit', 'storage', 'rejects', 'user_statistics', 'queue', 'debugflags', 'bbp', 'optimizers', 'querycache', 'optimizer_stats', 'current_sessionid', 'prepared_statements_args', 'prepared_statements', 'sessions', 'querylog_calls', 'querylog_catalog');\n"
					"update sys.functions set system = true where system <> true and schema_id = (select id from sys.schemas where name = 'logging') and name = 'compinfo';\n"
					"update sys.functions set system = true where system <> true and schema_id = (select id from sys.schemas where name = 'profiler') and name = 'getlimit';\n"
		);

	/* 99_system.sql */
	t = mvc_bind_table(sql, s, "systemfunctions");
	t->system = 0;
	pos += snprintf(buf + pos, bufsize - pos,
			"drop view sys.systemfunctions cascade;\n");

	/* 80_statistics.sql */
	t = mvc_bind_table(sql, s, "statistics");
	t->system = 0;
	pos += snprintf(buf + pos, bufsize - pos,
				"drop table sys.statistics cascade;\n"
				"drop procedure sys.analyze(int,bigint) cascade;\n"
				"drop procedure sys.analyze(int,bigint,string) cascade;\n"
				"drop procedure sys.analyze(int,bigint,string,string) cascade;\n"
				"drop procedure sys.analyze(int,bigint,string,string,string) cascade;\n"
				"create procedure sys.\"analyze\"()\n"
				"external name sql.\"analyze\";\n"
				"grant execute on procedure sys.\"analyze\"() to public;\n"
				"create procedure sys.\"analyze\"(\"sname\" varchar(1024))\n"
				"external name sql.\"analyze\";\n"
				"grant execute on procedure sys.\"analyze\"(varchar(1024)) to public;\n"
				"create procedure sys.\"analyze\"(\"sname\" varchar(1024), \"tname\" varchar(1024))\n"
				"external name sql.\"analyze\";\n"
				"grant execute on procedure sys.\"analyze\"(varchar(1024),varchar(1024)) to public;\n"
				"create procedure sys.\"analyze\"(\"sname\" varchar(1024), \"tname\" varchar(1024), \"cname\" varchar(1024))\n"
				"external name sql.\"analyze\";\n"
				"grant execute on procedure sys.\"analyze\"(varchar(1024),varchar(1024),varchar(1024)) to public;\n"
				"create function sys.\"statistics\"()\n"
				"returns table (\n"
				"	\"column_id\" integer,\n"
				"	\"schema\" varchar(1024),\n"
				"	\"table\" varchar(1024),\n"
				"	\"column\" varchar(1024),\n"
				"	\"type\" varchar(1024),\n"
				"	\"width\" integer,\n"
				"	\"count\" bigint,\n"
				"	\"unique\" boolean,\n"
				"	\"nils\" boolean,\n"
				"	\"minval\" string,\n"
				"	\"maxval\" string,\n"
				"	\"sorted\" boolean,\n"
				"	\"revsorted\" boolean\n"
				")\n"
				"external name sql.\"statistics\";\n"
				"grant execute on function sys.\"statistics\"() to public;\n"
				"create view sys.\"statistics\" as\n"
				"select * from sys.\"statistics\"()\n"
				"-- exclude system tables\n"
				"where (\"schema\", \"table\") in (\n"
				"	SELECT sch.\"name\", tbl.\"name\"\n"
				"	FROM sys.\"tables\" AS tbl JOIN sys.\"schemas\" AS sch ON tbl.schema_id = sch.id\n"
				"	WHERE tbl.\"system\" = FALSE)\n"
				"order by \"schema\", \"table\", \"column\";\n"
				"grant select on sys.\"statistics\" to public;\n"
				"create function sys.\"statistics\"(\"sname\" varchar(1024))\n"
				"returns table (\n"
				"	\"column_id\" integer,\n"
				"	\"schema\" varchar(1024),\n"
				"	\"table\" varchar(1024),\n"
				"	\"column\" varchar(1024),\n"
				"	\"type\" varchar(1024),\n"
				"	\"width\" integer,\n"
				"	\"count\" bigint,\n"
				"	\"unique\" boolean,\n"
				"	\"nils\" boolean,\n"
				"	\"minval\" string,\n"
				"	\"maxval\" string,\n"
				"	\"sorted\" boolean,\n"
				"	\"revsorted\" boolean\n"
				")\n"
				"external name sql.\"statistics\";\n"
				"grant execute on function sys.\"statistics\"(varchar(1024)) to public;\n"
				"create function sys.\"statistics\"(\"sname\" varchar(1024), \"tname\" varchar(1024))\n"
				"returns table (\n"
				"	\"column_id\" integer,\n"
				"	\"schema\" varchar(1024),\n"
				"	\"table\" varchar(1024),\n"
				"	\"column\" varchar(1024),\n"
				"	\"type\" varchar(1024),\n"
				"	\"width\" integer,\n"
				"	\"count\" bigint,\n"
				"	\"unique\" boolean,\n"
				"	\"nils\" boolean,\n"
				"	\"minval\" string,\n"
				"	\"maxval\" string,\n"
				"	\"sorted\" boolean,\n"
				"	\"revsorted\" boolean\n"
				")\n"
				"external name sql.\"statistics\";\n"
				"grant execute on function sys.\"statistics\"(varchar(1024),varchar(1024)) to public;\n"
				"create function sys.\"statistics\"(\"sname\" varchar(1024), \"tname\" varchar(1024), \"cname\" varchar(1024))\n"
				"returns table (\n"
				"	\"column_id\" integer,\n"
				"	\"schema\" varchar(1024),\n"
				"	\"table\" varchar(1024),\n"
				"	\"column\" varchar(1024),\n"
				"	\"type\" varchar(1024),\n"
				"	\"width\" integer,\n"
				"	\"count\" bigint,\n"
				"	\"unique\" boolean,\n"
				"	\"nils\" boolean,\n"
				"	\"minval\" string,\n"
				"	\"maxval\" string,\n"
				"	\"sorted\" boolean,\n"
				"	\"revsorted\" boolean\n"
				")\n"
				"external name sql.\"statistics\";\n"
				"grant execute on function sys.\"statistics\"(varchar(1024),varchar(1024),varchar(1024)) to public;\n"
				"update sys._tables set system = true where system <> true and schema_id = 2000 and name = 'statistics';\n"
				"update sys.functions set system = true where system <> true and schema_id = 2000 and name in ('analyze','statistics');\n");

	assert(pos < bufsize);
	printf("Running database upgrade commands:\n%s\n", buf);
	fflush(stdout);
	err = SQLstatementIntern(c, buf, "update", true, false, NULL);

	GDKfree(buf);
	return err;		/* usually MAL_SUCCEED */
}

static str
sql_update_sep2022(Client c, mvc *sql, sql_schema *s)
{
	size_t bufsize = 65536, pos = 0;
	char *err = NULL, *buf = GDKmalloc(bufsize);
	res_table *output;
	BAT *b;

	if (buf == NULL)
		throw(SQL, __func__, SQLSTATE(HY013) MAL_MALLOC_FAIL);

	/* if sys.db_user_info does not have a column password, we need to
	 * add a bunch of columns */
	sql_table *db_user_info = find_sql_table(sql->session->tr, s, "db_user_info");
	if (find_sql_column(db_user_info, "password") == NULL) {
		pos += snprintf(buf + pos, bufsize - pos,
						"alter table sys.db_user_info add column max_memory bigint;\n"
						"alter table sys.db_user_info add column max_workers int;\n"
						"alter table sys.db_user_info add column optimizer varchar(1024);\n"
						"alter table sys.db_user_info add column default_role int;\n"
						"alter table sys.db_user_info add column password varchar(256);\n");
		pos += snprintf(buf + pos, bufsize - pos,
						"update sys.db_user_info u set max_memory = 0, max_workers = 0, optimizer = 'default_pipe', default_role = (select id from sys.auths a where a.name = u.name);\n");
		int endprint = (int) pos;
		bat bid;
		BAT *u = NULL, *p = NULL, *d = NULL;
		if ((bid = BBPindex("M5system_auth_user")) == 0 ||
			(u = BATdescriptor(bid)) == NULL ||
			(bid = BBPindex("M5system_auth_passwd_v2")) == 0 ||
			(p = BATdescriptor(bid)) == NULL ||
			(bid = BBPindex("M5system_auth_deleted")) == 0 ||
			(d = BATdescriptor(bid)) == NULL) {
			BBPreclaim(u);
			BBPreclaim(p);
			BBPreclaim(d);
			throw(SQL, __func__, INTERNAL_BAT_ACCESS);
		}
		BATiter ui = bat_iterator(u);
		BATiter pi = bat_iterator(p);
		for (oid i = 0; i < ui.count; i++) {
			if (BUNfnd(d, &i) == BUN_NONE) {
				const char *user = BUNtvar(ui, i);
				const char *pass = BUNtvar(pi, i);
				if (pos + 4 * (strlen(user) + strlen(pass)) + 64 >= bufsize) {
					char *nbuf = GDKrealloc(buf, bufsize + 65536);
					if (nbuf == NULL) {
						err = createException(SQL, __func__, MAL_MALLOC_FAIL);
						break;
					}
					buf = nbuf;
					bufsize += 65536;
				}
				pos += snprintf(buf + pos, bufsize - pos,
								"update sys.db_user_info set password = e'");
				for (const char *p = pass; *p; p++) {
					if (*p < '\040' || *p >= '\177') {
						/* control character or high bit set */
						pos += snprintf(buf + pos, bufsize - pos,
										"\\%03o", (unsigned char) *p);
					} else {
						if (*p == '\\' || *p == '\'')
							buf[pos++] = *p;
						buf[pos++] = *p;
					}
				}
				pos += snprintf(buf + pos, bufsize - pos,
								"' where name = e'");
				for (const char *p = user; *p; p++) {
					if (*p < '\040' || *p >= '\177') {
						/* control character or high bit set */
						pos += snprintf(buf + pos, bufsize - pos,
										"\\%03o", (unsigned char) *p);
					} else {
						if (*p == '\\' || *p == '\'')
							buf[pos++] = *p;
						buf[pos++] = *p;
					}
				}
				pos += snprintf(buf + pos, bufsize - pos,
								"';\n");
			}
		}
		if (err == MAL_SUCCEED) {
			assert(pos < bufsize);
			printf("Running database upgrade commands:\n%.*s-- and copying passwords\n\n", endprint, buf);
			fflush(stdout);
			err = SQLstatementIntern(c, buf, "update", true, false, NULL);
		}
		bat_iterator_end(&ui);
		bat_iterator_end(&pi);
		bat authbats[4];
		authbats[0] = 0;
		authbats[1] = u->batCacheid;
		authbats[2] = p->batCacheid;
		authbats[3] = d->batCacheid;
		if (err == MAL_SUCCEED &&
			(BATmode(u, true) != GDK_SUCCEED ||
			 BATmode(p, true) != GDK_SUCCEED ||
			 BATmode(d, true) != GDK_SUCCEED ||
			 BBPrename(u, NULL) != 0 ||
			 BBPrename(p, NULL) != 0 ||
			 BBPrename(d, NULL) != 0 ||
			 TMsubcommit_list(authbats, NULL, 4, -1) != GDK_SUCCEED)) {
				fprintf(stderr, "Committing removal of old user/password BATs failed\n");
		}
		BBPunfix(u->batCacheid);
		BBPunfix(p->batCacheid);
		BBPunfix(d->batCacheid);

		if (err == MAL_SUCCEED) {
			sql_schema *s = mvc_bind_schema(sql, "sys");
			sql_table *t = mvc_bind_table(sql, s, "roles");
			t->system = 0;
			t = mvc_bind_table(sql, s, "users");
			t->system = 0;
			t = mvc_bind_table(sql, s, "dependency_schemas_on_users");
			t->system = 0;
			pos = 0;
			pos += snprintf(buf + pos, bufsize - pos,
							"drop view sys.dependency_schemas_on_users cascade;\n"
							"drop view sys.roles cascade;\n"
							"drop view sys.users cascade;\n"
							"drop function sys.db_users() cascade;\n"
							"CREATE VIEW sys.roles AS SELECT id, name, grantor FROM sys.auths a WHERE a.name NOT IN (SELECT u.name FROM sys.db_user_info u);\n"
							"GRANT SELECT ON sys.roles TO PUBLIC;\n"
							"CREATE VIEW sys.users AS SELECT name, fullname, default_schema, schema_path, max_memory, max_workers, optimizer, default_role FROM sys.db_user_info;\n"
							"GRANT SELECT ON sys.users TO PUBLIC;\n"
							"CREATE FUNCTION sys.db_users() RETURNS TABLE(name varchar(2048)) RETURN SELECT name FROM sys.db_user_info;\n"
							"CREATE VIEW sys.dependency_schemas_on_users AS\n"
							"SELECT s.id AS schema_id, s.name AS schema_name, u.name AS user_name, CAST(6 AS smallint) AS depend_type\n"
							" FROM sys.db_user_info AS u, sys.schemas AS s\n"
							" WHERE u.default_schema = s.id\n"
							" ORDER BY s.name, u.name;\n"
							"GRANT SELECT ON sys.dependency_schemas_on_users TO PUBLIC;\n"
							"update sys._tables set system = true where name in ('users', 'roles', 'dependency_schemas_on_users') AND schema_id = 2000;\n"
							"update sys.functions set system = true where system <> true and name in ('db_users') and schema_id = 2000 and type = %d;\n", F_UNION);
			assert(pos < bufsize);
			printf("Running database upgrade commands:\n%s\n", buf);
			fflush(stdout);
			err = SQLstatementIntern(c, buf, "update", true, false, NULL);
		}
	}
	if (err != MAL_SUCCEED) {
		GDKfree(buf);
		return err;
	}

	/* if 'describe_partition_tables' system view doesn't use 'vals'
	 * CTE, re-create it; while we're at it, also update the sequence
	 * dumping code */
	pos = snprintf(buf, bufsize,
			"select 1 from sys.tables where schema_id = (select \"id\" from sys.schemas where \"name\" = 'sys') and \"name\" = 'describe_partition_tables' and \"query\" not like '%%vals%%';\n");
	if ((err = SQLstatementIntern(c, buf, "update", true, false, &output))) {
		GDKfree(buf);
		return err;
	}

	if ((b = BBPquickdesc(output->cols[0].b)) && BATcount(b) > 0) {
		/* 52_describe.sql; but we need to drop dependencies from 76_dump.sql first */
		sql_schema *s = mvc_bind_schema(sql, "sys");
		sql_table *t = mvc_bind_table(sql, s, "describe_partition_tables");
		t->system = 0;
		t = mvc_bind_table(sql, s, "dump_partition_tables");
		t->system = 0;
		t = mvc_bind_table(sql, s, "dump_sequences");
		t->system = 0;
		t = mvc_bind_table(sql, s, "dump_start_sequences");
		t->system = 0;
		t = mvc_bind_table(sql, s, "describe_tables");
		t->system = 0;
		t = mvc_bind_table(sql, s, "dump_tables");
		t->system = 0;
		t = mvc_bind_table(sql, s, "dump_create_users");
		t->system = 0;
		t = mvc_bind_table(sql, s, "dump_functions");
		t->system = 0;
		t = mvc_bind_table(sql, s, "dump_triggers");
		t->system = 0;

		pos = 0;
		pos += snprintf(buf + pos, bufsize - pos,
			/* drop dependent stuff from 76_dump.sql */
			"drop function sys.dump_database(boolean) cascade;\n"
			"drop procedure sys.dump_table_data() cascade;\n"
			"drop procedure sys.dump_table_data(string, string) cascade;\n"
			"drop view sys.dump_partition_tables cascade;\n"
			"drop view sys.describe_partition_tables cascade;\n"
			"drop view sys.dump_sequences cascade;\n"
			"drop view sys.dump_start_sequences cascade;\n"
			"drop view sys.dump_tables cascade;\n"
			"drop view sys.describe_tables cascade;\n"
			"drop view sys.dump_create_users cascade;\n"
			"drop view sys.dump_functions cascade;\n"
			"drop view sys.dump_triggers cascade;\n"
			"drop function sys.schema_guard cascade;\n"
			"drop function sys.replace_first(string, string, string, string) cascade;\n");

		pos += snprintf(buf + pos, bufsize - pos,
			"CREATE FUNCTION sys.schema_guard(sch STRING, nme STRING, stmt STRING) RETURNS STRING BEGIN\n"
			"RETURN\n"
			" SELECT 'SET SCHEMA ' || sys.dq(sch) || '; ' || stmt;\n"
			"END;\n"
			"CREATE VIEW sys.dump_functions AS\n"
			" SELECT f.o o, sys.schema_guard(f.sch, f.fun, f.def) stmt,\n"
			" f.sch schema_name,\n"
			" f.fun function_name\n"
			" FROM sys.describe_functions f;\n"
			"CREATE VIEW sys.dump_triggers AS\n"
			" SELECT sys.schema_guard(sch, tab, def) stmt,\n"
			" sch schema_name,\n"
			" tab table_name,\n"
			" tri trigger_name\n"
			" FROM sys.describe_triggers;\n"
			"CREATE VIEW sys.describe_partition_tables AS\n"
			" SELECT\n"
			" m_sch,\n"
			" m_tbl,\n"
			" p_sch,\n"
			" p_tbl,\n"
			" CASE\n"
			" WHEN p_raw_type IS NULL THEN 'READ ONLY'\n"
			" WHEN (p_raw_type = 'VALUES' AND pvalues IS NULL) OR (p_raw_type = 'RANGE' AND minimum IS NULL AND maximum IS NULL AND with_nulls) THEN 'FOR NULLS'\n"
			" ELSE p_raw_type\n"
			" END AS tpe,\n"
			" pvalues,\n"
			" minimum,\n"
			" maximum,\n"
			" with_nulls\n"
			" FROM\n"
			" (WITH\n"
			" tp(\"type\", table_id) AS\n"
			" (SELECT ifthenelse((table_partitions.\"type\" & 2) = 2, 'VALUES', 'RANGE'), table_partitions.table_id FROM sys.table_partitions),\n"
			" subq(m_tid, p_mid, \"type\", m_sch, m_tbl, p_sch, p_tbl) AS\n"
			" (SELECT m_t.id, p_m.id, m_t.\"type\", m_s.name, m_t.name, p_s.name, p_m.name\n"
			" FROM sys.schemas m_s, sys._tables m_t, sys.dependencies d, sys.schemas p_s, sys._tables p_m\n"
			" WHERE m_t.\"type\" IN (3, 6)\n"
			" AND m_t.schema_id = m_s.id\n"
			" AND m_s.name <> 'tmp'\n"
			" AND m_t.system = FALSE\n"
			" AND m_t.id = d.depend_id\n"
			" AND d.id = p_m.id\n"
			" AND p_m.schema_id = p_s.id\n"
			" ORDER BY m_t.id, p_m.id),\n"
			" vals(id,vals) as\n"
			" (SELECT vp.table_id, GROUP_CONCAT(vp.value, ',') FROM sys.value_partitions vp GROUP BY vp.table_id)\n"
			" SELECT\n"
			" subq.m_sch,\n"
			" subq.m_tbl,\n"
			" subq.p_sch,\n"
			" subq.p_tbl,\n"
			" tp.\"type\" AS p_raw_type,\n"
			" CASE WHEN tp.\"type\" = 'VALUES'\n"
			" THEN (SELECT vals.vals FROM vals WHERE vals.id = subq.p_mid)\n"
			" ELSE NULL\n"
			" END AS pvalues,\n"
			" CASE WHEN tp.\"type\" = 'RANGE'\n"
			" THEN (SELECT minimum FROM sys.range_partitions rp WHERE rp.table_id = subq.p_mid)\n"
			" ELSE NULL\n"
			" END AS minimum,\n"
			" CASE WHEN tp.\"type\" = 'RANGE'\n"
			" THEN (SELECT maximum FROM sys.range_partitions rp WHERE rp.table_id = subq.p_mid)\n"
			" ELSE NULL\n"
			" END AS maximum,\n"
			" CASE WHEN tp.\"type\" = 'VALUES'\n"
			" THEN EXISTS(SELECT vp.value FROM sys.value_partitions vp WHERE vp.table_id = subq.p_mid AND vp.value IS NULL)\n"
			" ELSE (SELECT rp.with_nulls FROM sys.range_partitions rp WHERE rp.table_id = subq.p_mid)\n"
			" END AS with_nulls\n"
			" FROM\n"
			" subq LEFT OUTER JOIN tp\n"
			" ON subq.m_tid = tp.table_id) AS tmp_pi;\n"
			"GRANT SELECT ON sys.describe_partition_tables TO PUBLIC;\n"
			"CREATE VIEW sys.dump_partition_tables AS\n"
			"SELECT\n"
			" 'ALTER TABLE ' || sys.FQN(m_sch, m_tbl) || ' ADD TABLE ' || sys.FQN(p_sch, p_tbl) ||\n"
			" CASE\n"
			" WHEN tpe = 'VALUES' THEN ' AS PARTITION IN (' || pvalues || ')'\n"
			" WHEN tpe = 'RANGE' THEN ' AS PARTITION FROM ' || ifthenelse(minimum IS NOT NULL, sys.SQ(minimum), 'RANGE MINVALUE') || ' TO ' || ifthenelse(maximum IS NOT NULL, sys.SQ(maximum), 'RANGE MAXVALUE')\n"
			" WHEN tpe = 'FOR NULLS' THEN ' AS PARTITION FOR NULL VALUES'\n"
			" ELSE '' --'READ ONLY'\n"
			" END ||\n"
			" CASE WHEN tpe in ('VALUES', 'RANGE') AND with_nulls THEN ' WITH NULL VALUES' ELSE '' END ||\n"
			" ';' stmt,\n"
			" m_sch merge_schema_name,\n"
			" m_tbl merge_table_name,\n"
			" p_sch partition_schema_name,\n"
			" p_tbl partition_table_name\n"
			" FROM sys.describe_partition_tables;\n"
			"CREATE VIEW sys.dump_sequences AS\n"
			" SELECT\n"
			" 'CREATE SEQUENCE ' || sys.FQN(sch, seq) || ' AS BIGINT;' stmt,\n"
			" sch schema_name,\n"
			" seq seqname\n"
			" FROM sys.describe_sequences;\n"
			"CREATE VIEW sys.dump_start_sequences AS\n"
			" SELECT 'ALTER SEQUENCE ' || sys.FQN(sch, seq) ||\n"
			" CASE WHEN s = 0 THEN '' ELSE ' RESTART WITH ' || rs END ||\n"
			" CASE WHEN inc = 1 THEN '' ELSE ' INCREMENT BY ' || inc END ||\n"
			" CASE WHEN nomin THEN ' NO MINVALUE' WHEN rmi IS NULL THEN '' ELSE ' MINVALUE ' || rmi END ||\n"
			" CASE WHEN nomax THEN ' NO MAXVALUE' WHEN rma IS NULL THEN '' ELSE ' MAXVALUE ' || rma END ||\n"
			" CASE WHEN \"cache\" = 1 THEN '' ELSE ' CACHE ' || \"cache\" END ||\n"
			" CASE WHEN \"cycle\" THEN '' ELSE ' NO' END || ' CYCLE;' stmt,\n"
			" sch schema_name,\n"
			" seq sequence_name\n"
			" FROM sys.describe_sequences;\n"
			"CREATE PROCEDURE sys.dump_table_data(sch STRING, tbl STRING)\n"
			"BEGIN\n"
			" DECLARE tid INT;\n"
			" SET tid = (SELECT MIN(t.id) FROM sys.tables t, sys.schemas s WHERE t.name = tbl AND t.schema_id = s.id AND s.name = sch);\n"
			" IF tid IS NOT NULL THEN\n"
			" DECLARE k INT;\n"
			" DECLARE m INT;\n"
			" SET k = (SELECT MIN(c.id) FROM sys.columns c WHERE c.table_id = tid);\n"
			" SET m = (SELECT MAX(c.id) FROM sys.columns c WHERE c.table_id = tid);\n"
			" IF k IS NOT NULL AND m IS NOT NULL THEN\n"
			" DECLARE cname STRING;\n"
			" DECLARE ctype STRING;\n"
			" DECLARE _cnt INT;\n"
			" SET cname = (SELECT c.name FROM sys.columns c WHERE c.id = k);\n"
			" SET ctype = (SELECT c.type FROM sys.columns c WHERE c.id = k);\n"
			" SET _cnt = (SELECT count FROM sys.storage(sch, tbl, cname));\n"
			" IF _cnt > 0 THEN\n"
			" DECLARE COPY_INTO_STMT STRING;\n"
			" DECLARE SELECT_DATA_STMT STRING;\n"
			" SET COPY_INTO_STMT = 'COPY ' || _cnt || ' RECORDS INTO ' || sys.FQN(sch, tbl) || '(' || sys.DQ(cname);\n"
			" SET SELECT_DATA_STMT = 'SELECT (SELECT COUNT(*) FROM sys.dump_statements) + RANK() OVER(), ' || sys.prepare_esc(cname, ctype);\n"
			" WHILE (k < m) DO\n"
			" SET k = (SELECT MIN(c.id) FROM sys.columns c WHERE c.table_id = tid AND c.id > k);\n"
			" SET cname = (SELECT c.name FROM sys.columns c WHERE c.id = k);\n"
			" SET ctype = (SELECT c.type FROM sys.columns c WHERE c.id = k);\n"
			" SET COPY_INTO_STMT = (COPY_INTO_STMT || ', ' || sys.DQ(cname));\n"
			" SET SELECT_DATA_STMT = (SELECT_DATA_STMT || '|| ''|'' || ' || sys.prepare_esc(cname, ctype));\n"
			" END WHILE;\n"
			" SET COPY_INTO_STMT = (COPY_INTO_STMT || ') FROM STDIN USING DELIMITERS ''|'',E''\\\\n'',''\"'';');\n"
			" SET SELECT_DATA_STMT = (SELECT_DATA_STMT || ' FROM ' || sys.FQN(sch, tbl));\n"
			" INSERT INTO sys.dump_statements VALUES ((SELECT COUNT(*) FROM sys.dump_statements) + 1, COPY_INTO_STMT);\n"
			" CALL sys.EVAL('INSERT INTO sys.dump_statements ' || SELECT_DATA_STMT || ';');\n"
			" END IF;\n"
			" END IF;\n"
			" END IF;\n"
			"END;\n"
			"CREATE PROCEDURE sys.dump_table_data()\n"
			"BEGIN\n"
			" DECLARE i INT;\n"
			" SET i = (SELECT MIN(t.id) FROM sys.tables t, sys.table_types ts WHERE t.type = ts.table_type_id AND ts.table_type_name = 'TABLE' AND NOT t.system);\n"
			" IF i IS NOT NULL THEN\n"
			" DECLARE M INT;\n"
			" SET M = (SELECT MAX(t.id) FROM sys.tables t, sys.table_types ts WHERE t.type = ts.table_type_id AND ts.table_type_name = 'TABLE' AND NOT t.system);\n"
			" DECLARE sch STRING;\n"
			" DECLARE tbl STRING;\n"
			" WHILE i IS NOT NULL AND i <= M DO\n"
			" SET sch = (SELECT s.name FROM sys.tables t, sys.schemas s WHERE s.id = t.schema_id AND t.id = i);\n"
			" SET tbl = (SELECT t.name FROM sys.tables t, sys.schemas s WHERE s.id = t.schema_id AND t.id = i);\n"
			" CALL sys.dump_table_data(sch, tbl);\n"
			" SET i = (SELECT MIN(t.id) FROM sys.tables t, sys.table_types ts WHERE t.type = ts.table_type_id AND ts.table_type_name = 'TABLE' AND NOT t.system AND t.id > i);\n"
			" END WHILE;\n"
			" END IF;\n"
			"END;\n"
			"CREATE VIEW sys.dump_create_users AS\n"
			" SELECT\n"
			" 'CREATE USER ' || sys.dq(ui.name) || ' WITH ENCRYPTED PASSWORD ' ||\n"
			" sys.sq(sys.password_hash(ui.name)) ||\n"
			" ' NAME ' || sys.sq(ui.fullname) || ' SCHEMA sys' || ifthenelse(ui.schema_path = '\"sys\"', '', ' SCHEMA PATH ' || sys.sq(ui.schema_path)) || ';' stmt,\n"
			" ui.name user_name\n"
			" FROM sys.db_user_info ui, sys.schemas s\n"
			" WHERE ui.default_schema = s.id\n"
			" AND ui.name <> 'monetdb'\n"
			" AND ui.name <> '.snapshot';\n");

		pos += snprintf(buf + pos, bufsize - pos,
			"CREATE VIEW sys.describe_tables AS\n"
			" SELECT\n"
			" t.id o,\n"
			" s.name sch,\n"
			" t.name tab,\n"
			" ts.table_type_name typ,\n"
			" (SELECT\n"
			" ' (' ||\n"
			" GROUP_CONCAT(\n"
			" sys.DQ(c.name) || ' ' ||\n"
			" sys.describe_type(c.type, c.type_digits, c.type_scale) ||\n"
			" ifthenelse(c.\"null\" = 'false', ' NOT NULL', '')\n"
			" , ', ') || ')'\n"
			" FROM sys._columns c\n"
			" WHERE c.table_id = t.id) col,\n"
			" CASE ts.table_type_name\n"
			" WHEN 'REMOTE TABLE' THEN\n"
			" sys.get_remote_table_expressions(s.name, t.name)\n"
			" WHEN 'MERGE TABLE' THEN\n"
			" sys.get_merge_table_partition_expressions(t.id)\n"
			" WHEN 'VIEW' THEN\n"
			" sys.schema_guard(s.name, t.name, t.query)\n"
			" ELSE\n"
			" ''\n"
			" END opt\n"
			" FROM sys.schemas s, sys.table_types ts, sys.tables t\n"
			" WHERE ts.table_type_name IN ('TABLE', 'VIEW', 'MERGE TABLE', 'REMOTE TABLE', 'REPLICA TABLE', 'UNLOGGED TABLE')\n"
			" AND t.system = FALSE\n"
			" AND s.id = t.schema_id\n"
			" AND ts.table_type_id = t.type\n"
			" AND s.name <> 'tmp';\n"
			"GRANT SELECT ON sys.describe_tables TO PUBLIC;\n"
			"CREATE VIEW sys.dump_tables AS\n"
			" SELECT\n"
			" t.o o,\n"
			" CASE\n"
			" WHEN t.typ <> 'VIEW' THEN\n"
			" 'CREATE ' || t.typ || ' ' || sys.FQN(t.sch, t.tab) || t.col || t.opt || ';'\n"
			" ELSE\n"
			" t.opt\n"
			" END stmt,\n"
			" t.sch schema_name,\n"
			" t.tab table_name\n"
			" FROM sys.describe_tables t;\n"
			"CREATE FUNCTION sys.dump_database(describe BOOLEAN) RETURNS TABLE(o int, stmt STRING)\n"
			"BEGIN\n"
			" SET SCHEMA sys;\n"
			" TRUNCATE sys.dump_statements;\n"
			" INSERT INTO sys.dump_statements VALUES (1, 'START TRANSACTION;');\n"
			" INSERT INTO sys.dump_statements VALUES (2, 'SET SCHEMA \"sys\";');\n"
			" INSERT INTO sys.dump_statements SELECT (SELECT COUNT(*) FROM sys.dump_statements) + RANK() OVER(), stmt FROM sys.dump_create_roles;\n"
			" INSERT INTO sys.dump_statements SELECT (SELECT COUNT(*) FROM sys.dump_statements) + RANK() OVER(), stmt FROM sys.dump_create_users;\n"
			" INSERT INTO sys.dump_statements SELECT (SELECT COUNT(*) FROM sys.dump_statements) + RANK() OVER(), stmt FROM sys.dump_create_schemas;\n"
			" INSERT INTO sys.dump_statements SELECT (SELECT COUNT(*) FROM sys.dump_statements) + RANK() OVER(), stmt FROM sys.dump_user_defined_types;\n"
			" INSERT INTO sys.dump_statements SELECT (SELECT COUNT(*) FROM sys.dump_statements) + RANK() OVER(), stmt FROM sys.dump_add_schemas_to_users;\n"
			" INSERT INTO sys.dump_statements SELECT (SELECT COUNT(*) FROM sys.dump_statements) + RANK() OVER(), stmt FROM sys.dump_grant_user_privileges;\n"
			" INSERT INTO sys.dump_statements SELECT (SELECT COUNT(*) FROM sys.dump_statements) + RANK() OVER(), stmt FROM sys.dump_sequences;\n"
			" --functions and table-likes can be interdependent. They should be inserted in the order of their catalogue id.\n"
			" INSERT INTO sys.dump_statements SELECT (SELECT COUNT(*) FROM sys.dump_statements) + RANK() OVER(ORDER BY stmts.o), stmts.s\n"
			" FROM (\n"
			" SELECT f.o, f.stmt FROM sys.dump_functions f\n"
			" UNION ALL\n"
			" SELECT t.o, t.stmt FROM sys.dump_tables t\n"
			" ) AS stmts(o, s);\n"
			" -- dump table data before adding constraints and fixing sequences\n"
			" IF NOT DESCRIBE THEN\n"
			" CALL sys.dump_table_data();\n"
			" END IF;\n"
			" INSERT INTO sys.dump_statements SELECT (SELECT COUNT(*) FROM sys.dump_statements) + RANK() OVER(), stmt FROM sys.dump_start_sequences;\n"
			" INSERT INTO sys.dump_statements SELECT (SELECT COUNT(*) FROM sys.dump_statements) + RANK() OVER(), stmt FROM sys.dump_column_defaults;\n"
			" INSERT INTO sys.dump_statements SELECT (SELECT COUNT(*) FROM sys.dump_statements) + RANK() OVER(), stmt FROM sys.dump_table_constraint_type;\n"
			" INSERT INTO sys.dump_statements SELECT (SELECT COUNT(*) FROM sys.dump_statements) + RANK() OVER(), stmt FROM sys.dump_indices;\n"
			" INSERT INTO sys.dump_statements SELECT (SELECT COUNT(*) FROM sys.dump_statements) + RANK() OVER(), stmt FROM sys.dump_foreign_keys;\n"
			" INSERT INTO sys.dump_statements SELECT (SELECT COUNT(*) FROM sys.dump_statements) + RANK() OVER(), stmt FROM sys.dump_partition_tables;\n"
			" INSERT INTO sys.dump_statements SELECT (SELECT COUNT(*) FROM sys.dump_statements) + RANK() OVER(), stmt FROM sys.dump_triggers;\n"
			" INSERT INTO sys.dump_statements SELECT (SELECT COUNT(*) FROM sys.dump_statements) + RANK() OVER(), stmt FROM sys.dump_comments;\n"
			" INSERT INTO sys.dump_statements SELECT (SELECT COUNT(*) FROM sys.dump_statements) + RANK() OVER(), stmt FROM sys.dump_table_grants;\n"
			" INSERT INTO sys.dump_statements SELECT (SELECT COUNT(*) FROM sys.dump_statements) + RANK() OVER(), stmt FROM sys.dump_column_grants;\n"
			" INSERT INTO sys.dump_statements SELECT (SELECT COUNT(*) FROM sys.dump_statements) + RANK() OVER(), stmt FROM sys.dump_function_grants;\n"
			" --TODO Improve performance of dump_table_data.\n"
			" --TODO loaders ,procedures, window and filter sys.functions.\n"
			" --TODO look into order dependent group_concat\n"
			" INSERT INTO sys.dump_statements VALUES ((SELECT COUNT(*) FROM sys.dump_statements) + 1, 'COMMIT;');\n"
			" RETURN sys.dump_statements;\n"
			"END;\n");
		pos += snprintf(buf + pos, bufsize - pos,
			"update sys._tables set system = true where name in ('describe_partition_tables', 'dump_partition_tables', 'dump_sequences', 'dump_start_sequences', 'describe_tables', 'dump_tables', 'dump_create_users', 'dump_functions', 'dump_triggers') AND schema_id = 2000;\n");
		pos += snprintf(buf + pos, bufsize - pos,
			"update sys.functions set system = true where system <> true and name in ('dump_table_data') and schema_id = 2000 and type = %d;\n", F_PROC);
		pos += snprintf(buf + pos, bufsize - pos,
			"update sys.functions set system = true where system <> true and name in ('dump_database') and schema_id = 2000 and type = %d;\n", F_UNION);
		pos += snprintf(buf + pos, bufsize - pos,
			"update sys.functions set system = true where system <> true and name in ('schema_guard') and schema_id = 2000 and type = %d;\n", F_FUNC);

		/* 12_url.sql */
		pos += snprintf(buf + pos, bufsize - pos,
						"CREATE function sys.url_extract_host(url string, no_www bool) RETURNS STRING\n"
						"EXTERNAL NAME url.\"extractURLHost\";\n"
						"GRANT EXECUTE ON FUNCTION url_extract_host(string, bool) TO PUBLIC;\n"
						"update sys.functions set system = true where system <> true and name = 'url_extract_host' and schema_id = 2000 and type = %d;\n", F_FUNC);

		assert(pos < bufsize);
		printf("Running database upgrade commands:\n%s\n", buf);
		fflush(stdout);
		err = SQLstatementIntern(c, buf, "update", true, false, NULL);
	}
	res_table_destroy(output);
	output = NULL;
	if (err != MAL_SUCCEED) {
		GDKfree(buf);
		return err;
	}

	/* 10_sys_schema_extensions */
	/* if the keyword LOCKED is in the list of keywords, upgrade */
	pos = snprintf(buf, bufsize, "select keyword from sys.keywords where keyword = 'LOCKED';\n");
	assert(pos < bufsize);
	if ((err = SQLstatementIntern(c, buf, "update", true, false, &output)))
		goto bailout;
	if ((b = BBPquickdesc(output->cols[0].b)) && BATcount(b) > 0) {
		pos = snprintf(buf, bufsize,
			"ALTER TABLE sys.keywords SET READ WRITE;\n"
			"DELETE FROM sys.keywords WHERE keyword IN ('LOCKED');\n");
		assert(pos < bufsize);
		printf("Running database upgrade commands:\n%s\n", buf);
		fflush(stdout);
		err = SQLstatementIntern(c, buf, "update", true, false, NULL);
		if (err == MAL_SUCCEED) {
			pos = snprintf(buf, bufsize, "ALTER TABLE sys.keywords SET READ ONLY;\n");
			assert(pos < bufsize);
			printf("Running database upgrade commands:\n%s\n", buf);
			fflush(stdout);
			err = SQLstatementIntern(c, buf, "update", true, false, NULL);
		}
	}
	res_table_destroy(output);
	output = NULL;
	if (err != MAL_SUCCEED) {
		GDKfree(buf);
		return err;
	}

	/* if the table type UNLOGGED TABLE is not in the list of table
	 * types, upgrade */
	pos = snprintf(buf, bufsize, "select table_type_name from sys.table_types where table_type_name = 'UNLOGGED TABLE';\n");
	assert(pos < bufsize);
	if ((err = SQLstatementIntern(c, buf, "update", true, false, &output)))
		goto bailout;
	if ((b = BBPquickdesc(output->cols[0].b)) && BATcount(b) == 0) {
		pos = snprintf(buf, bufsize,
				"ALTER TABLE sys.table_types SET READ WRITE;\n"
				"INSERT INTO sys.table_types VALUES (7, 'UNLOGGED TABLE');\n");
		assert(pos < bufsize);
		printf("Running database upgrade commands:\n%s\n", buf);
		fflush(stdout);
		err = SQLstatementIntern(c, buf, "update", true, false, NULL);
		if (err == MAL_SUCCEED) {
			pos = snprintf(buf, bufsize, "ALTER TABLE sys.table_types SET READ ONLY;\n");
			assert(pos < bufsize);
			printf("Running database upgrade commands:\n%s\n", buf);
			fflush(stdout);
			err = SQLstatementIntern(c, buf, "update", true, false, NULL);
		}
	}
	res_table_destroy(output);
	output = NULL;

	/* 16_tracelog */
	pos = snprintf(buf, bufsize,
				   "select f.id "
				   "from sys.schemas s, "
						"sys.functions f, "
						"sys.auths a, "
						"sys.privileges p, "
						"sys.auths g, "
						"sys.function_types ft, "
						"sys.privilege_codes pc "
				   "where s.id = f.schema_id "
					 "and f.id = p.obj_id "
					 "and p.auth_id = a.id "
					 "and p.grantor = g.id "
					 "and p.privileges = pc.privilege_code_id "
					 "and f.type = ft.function_type_id "
					 "and s.name = 'sys' "
					 "and f.name = 'tracelog' "
					 "and ft.function_type_keyword = 'FUNCTION';\n");
	assert(pos < bufsize);
	if ((err = SQLstatementIntern(c, buf, "update", true, false, &output)))
		goto bailout;
	if ((b = BBPquickdesc(output->cols[0].b)) && BATcount(b) == 0) {
		pos = snprintf(buf, bufsize,
					   "grant execute on function sys.tracelog to public;\n"
					   "grant select on sys.tracelog to public;\n");
		assert(pos < bufsize);
		printf("Running database upgrade commands:\n%s\n", buf);
		fflush(stdout);
		err = SQLstatementIntern(c, buf, "update", true, false, NULL);
	}
	res_table_destroy(output);
	output = NULL;
	if (err != MAL_SUCCEED) {
		GDKfree(buf);
		return err;
	}

bailout:
	if (output)
		res_table_destroy(output);
	GDKfree(buf);
	return err;		/* usually MAL_SUCCEED */
}

static str
sql_update_jun2023(Client c, mvc *sql, sql_schema *s)
{
	size_t bufsize = 65536, pos = 0;
	char *err = NULL, *buf = GDKmalloc(bufsize);
	res_table *output;
	BAT *b;
	sql_subtype t1, t2;

	(void) sql;
	if (buf == NULL)
		throw(SQL, __func__, SQLSTATE(HY013) MAL_MALLOC_FAIL);

	/* wlc/wlr support was removed */
	{
		sql_schema *wl = mvc_bind_schema(sql, "wlc");
		sql_schema *wr = mvc_bind_schema(sql, "wlr");
		if (wl != NULL || wr != NULL) {
			if (wl)
				wl->system = 0;
			if (wr)
				wr->system = 0;

			const char query[] =
				"drop procedure if exists wlc.master() cascade;\n"
				"drop procedure if exists wlc.master(string) cascade;\n"
				"drop procedure if exists wlc.stop() cascade;\n"
				"drop procedure if exists wlc.flush() cascade;\n"
				"drop procedure if exists wlc.beat(int) cascade;\n"
				"drop function if exists wlc.clock() cascade;\n"
				"drop function if exists wlc.tick() cascade;\n"
				"drop procedure if exists wlr.master(string) cascade;\n"
				"drop procedure if exists wlr.stop() cascade;\n"
				"drop procedure if exists wlr.accept() cascade;\n"
				"drop procedure if exists wlr.replicate() cascade;\n"
				"drop procedure if exists wlr.replicate(timestamp) cascade;\n"
				"drop procedure if exists wlr.replicate(tinyint) cascade;\n"
				"drop procedure if exists wlr.replicate(smallint) cascade;\n"
				"drop procedure if exists wlr.replicate(integer) cascade;\n"
				"drop procedure if exists wlr.replicate(bigint) cascade;\n"
				"drop procedure if exists wlr.beat(integer) cascade;\n"
				"drop function if exists wlr.clock() cascade;\n"
				"drop function if exists wlr.tick() cascade;\n"
				"drop schema if exists wlc cascade;\n"
				"drop schema if exists wlr cascade;\n";
			printf("Running database upgrade commands:\n%s\n", query);
			fflush(stdout);
			err = SQLstatementIntern(c, query, "update", true, false, NULL);
		}
	}

	/* new function sys.regexp_replace */
	allocator *old_sa = sql->sa;
	if ((sql->sa = sa_create(sql->pa)) != NULL) {
		list *l;
		if ((l = sa_list(sql->sa)) != NULL) {
			sql_subtype tp;
			sql_find_subtype(&tp, "varchar", 0, 0);
			list_append(l, &tp);
			list_append(l, &tp);
			list_append(l, &tp);
			list_append(l, &tp);
			if (!sql_bind_func_(sql, s->base.name, "regexp_replace", l, F_FUNC, true, true)) {
				pos = snprintf(buf, bufsize,
							   "create function sys.regexp_replace(ori string, pat string, rep string, flg string)\n"
							   "returns string external name pcre.replace;\n"
							   "grant execute on function regexp_replace(string, string, string, string) to public;\n"
							   "create function sys.regexp_replace(ori string, pat string, rep string)\n"
							   "returns string\n"
							   "begin\n"
							   " return sys.regexp_replace(ori, pat, rep, '');\n"
							   "end;\n"
							   "grant execute on function regexp_replace(string, string, string) to public;\n"
							   "update sys.functions set system = true where system <> true and name = 'regexp_replace' and schema_id = 2000 and type = %d;\n",
							   F_FUNC);
				assert(pos < bufsize);
				sql->session->status = 0;
				sql->errstr[0] = '\0';
				printf("Running database upgrade commands:\n%s\n", buf);
				fflush(stdout);
				err = SQLstatementIntern(c, buf, "update", true, false, NULL);
			}
			sa_destroy(sql->sa);
		}
	}
	sql->sa = old_sa;

	/* fixes for handling single quotes in strings so that we can run
	 * with raw_strings after having created a database without (and
	 * v.v.) */
	if ((err = SQLstatementIntern(c, "select id from sys.functions where name = 'dump_table_data' and schema_id = 2000 and func like '% R'')%';\n", "update", true, false, &output)) == NULL) {
		if (((b = BBPquickdesc(output->cols[0].b)) && BATcount(b) == 0) || find_sql_table(sql->session->tr, s, "remote_user_info") == NULL) {
			sql_table *t;
			if ((t = mvc_bind_table(sql, s, "describe_tables")) != NULL)
				t->system = 0;
			if ((t = mvc_bind_table(sql, s, "dump_create_users")) != NULL)
				t->system = 0;
			if ((t = mvc_bind_table(sql, s, "dump_partition_tables")) != NULL)
				t->system = 0;
			if ((t = mvc_bind_table(sql, s, "dump_comments")) != NULL)
				t->system = 0;
			if ((t = mvc_bind_table(sql, s, "dump_tables")) != NULL)
				t->system = 0;
			pos = 0;
			pos += snprintf(buf + pos, bufsize - pos,
							"drop function if exists sys.dump_database(boolean) cascade;\n"
							"drop procedure if exists sys.dump_table_data() cascade;\n"
							"drop procedure if exists sys.dump_table_data(string, string) cascade;\n"
							"drop view if exists sys.dump_tables cascade;\n"
							"drop view if exists sys.dump_comments cascade;\n"
							"drop function if exists sys.prepare_esc(string, string) cascade;\n"
							"drop view if exists sys.dump_partition_tables cascade;\n"
							"drop view if exists sys.dump_create_users cascade;\n"
							"drop view if exists sys.describe_tables cascade;\n"
							"drop function if exists sys.get_remote_table_expressions(string, string) cascade;\n"
							"drop function if exists sys.remote_table_credentials(string) cascade;\n"
							"drop function if exists sys.sq(string) cascade;\n");
			if (find_sql_table(sql->session->tr, s, "remote_user_info") == NULL) {
				pos += snprintf(buf + pos, bufsize - pos,
								"create table sys.remote_user_info (table_id int, username varchar(1024), password varchar(256));\n"
								"create function sys.decypher (cypher string) returns string external name sql.decypher;\n"
								"update sys.functions set system = true where system <> true and name = 'decypher' and schema_id = 2000 and type = %d;\n"
								"update sys._tables set system = true where system <> true and name = 'remote_user_info' and schema_id = 2000;\n",
								F_FUNC);
			}
			pos += snprintf(buf + pos, bufsize - pos,
							"CREATE FUNCTION sys.SQ (s STRING) RETURNS STRING BEGIN RETURN '''' || sys.replace(s,'''','''''') || ''''; END;\n"
							"CREATE FUNCTION sys.get_remote_table_expressions(s STRING, t STRING) RETURNS STRING BEGIN\n"
							" RETURN SELECT ' ON ' || sys.SQ(tt.query) || ' WITH USER ' || sys.SQ(username) || ' ENCRYPTED PASSWORD ' || sys.SQ(sys.decypher(\"password\")) FROM sys.remote_user_info r, sys._tables tt, sys.schemas ss where tt.name = t and ss.name = s and tt.schema_id = ss.id and r.table_id = tt.id;\n"
							"END;\n"
							"CREATE VIEW sys.describe_tables AS\n"
							" SELECT\n"
							" t.id o,\n"
							" s.name sch,\n"
							" t.name tab,\n"
							" ts.table_type_name typ,\n"
							" (SELECT\n"
							" ' (' ||\n"
							" GROUP_CONCAT(\n"
							" sys.DQ(c.name) || ' ' ||\n"
							" sys.describe_type(c.type, c.type_digits, c.type_scale) ||\n"
							" ifthenelse(c.\"null\" = 'false', ' NOT NULL', '')\n"
							" , ', ') || ')'\n"
							" FROM sys._columns c\n"
							" WHERE c.table_id = t.id) col,\n"
							" CASE ts.table_type_name\n"
							" WHEN 'REMOTE TABLE' THEN\n"
							" sys.get_remote_table_expressions(s.name, t.name)\n"
							" WHEN 'MERGE TABLE' THEN\n"
							" sys.get_merge_table_partition_expressions(t.id)\n"
							" WHEN 'VIEW' THEN\n"
							" sys.schema_guard(s.name, t.name, t.query)\n"
							" ELSE\n"
							" ''\n"
							" END opt\n"
							" FROM sys.schemas s, sys.table_types ts, sys.tables t\n"
							" WHERE ts.table_type_name IN ('TABLE', 'VIEW', 'MERGE TABLE', 'REMOTE TABLE', 'REPLICA TABLE', 'UNLOGGED TABLE')\n"
							" AND t.system = FALSE\n"
							" AND s.id = t.schema_id\n"
							" AND ts.table_type_id = t.type\n"
							" AND s.name <> 'tmp';\n"
							"CREATE VIEW sys.dump_create_users AS\n"
							" SELECT\n"
							" 'CREATE USER ' || sys.dq(ui.name) || ' WITH ENCRYPTED PASSWORD ' ||\n"
							" sys.sq(sys.password_hash(ui.name)) ||\n"
							" ' NAME ' || sys.sq(ui.fullname) || ' SCHEMA sys' || ifthenelse(ui.schema_path = '\"sys\"', '', ' SCHEMA PATH ' || sys.sq(ui.schema_path)) || ';' stmt,\n"
							" ui.name user_name\n"
							" FROM sys.db_user_info ui, sys.schemas s\n"
							" WHERE ui.default_schema = s.id\n"
							" AND ui.name <> 'monetdb'\n"
							" AND ui.name <> '.snapshot';\n"
							"CREATE VIEW sys.dump_partition_tables AS\n"
							" SELECT\n"
							" 'ALTER TABLE ' || sys.FQN(m_sch, m_tbl) || ' ADD TABLE ' || sys.FQN(p_sch, p_tbl) ||\n"
							" CASE\n"
							" WHEN tpe = 'VALUES' THEN ' AS PARTITION IN (' || pvalues || ')'\n"
							" WHEN tpe = 'RANGE' THEN ' AS PARTITION FROM ' || ifthenelse(minimum IS NOT NULL, sys.SQ(minimum), 'RANGE MINVALUE') || ' TO ' || ifthenelse(maximum IS NOT NULL, sys.SQ(maximum), 'RANGE MAXVALUE')\n"
							" WHEN tpe = 'FOR NULLS' THEN ' AS PARTITION FOR NULL VALUES'\n"
							" ELSE '' --'READ ONLY'\n"
							" END ||\n"
							" CASE WHEN tpe in ('VALUES', 'RANGE') AND with_nulls THEN ' WITH NULL VALUES' ELSE '' END ||\n"
							" ';' stmt,\n"
							" m_sch merge_schema_name,\n"
							" m_tbl merge_table_name,\n"
							" p_sch partition_schema_name,\n"
							" p_tbl partition_table_name\n"
							" FROM sys.describe_partition_tables;\n"
							"CREATE VIEW sys.dump_tables AS\n"
							" SELECT\n"
							" t.o o,\n"
							" CASE\n"
							" WHEN t.typ <> 'VIEW' THEN\n"
							" 'CREATE ' || t.typ || ' ' || sys.FQN(t.sch, t.tab) || t.col || t.opt || ';'\n"
							" ELSE\n"
							" t.opt\n"
							" END stmt,\n"
							" t.sch schema_name,\n"
							" t.tab table_name\n"
							" FROM sys.describe_tables t;\n"
							"CREATE VIEW sys.dump_comments AS\n"
							" SELECT 'COMMENT ON ' || c.tpe || ' ' || c.fqn || ' IS ' || sys.SQ(c.rem) || ';' stmt FROM sys.describe_comments c;\n"
							"CREATE FUNCTION sys.prepare_esc(s STRING, t STRING) RETURNS STRING\n"
							"BEGIN\n"
							" RETURN\n"
							" CASE\n"
							" WHEN (t = 'varchar' OR t ='char' OR t = 'clob' OR t = 'json' OR t = 'geometry' OR t = 'url') THEN\n"
							" 'CASE WHEN ' || sys.DQ(s) || ' IS NULL THEN ''null'' ELSE ' || 'sys.esc(' || sys.DQ(s) || ')' || ' END'\n"
							" ELSE\n"
							" 'CASE WHEN ' || sys.DQ(s) || ' IS NULL THEN ''null'' ELSE CAST(' || sys.DQ(s) || ' AS STRING) END'\n"
							" END;\n"
							"END;\n"
							"CREATE PROCEDURE sys.dump_table_data(sch STRING, tbl STRING)\n"
							"BEGIN\n"
							" DECLARE tid INT;\n"
							" SET tid = (SELECT MIN(t.id) FROM sys.tables t, sys.schemas s WHERE t.name = tbl AND t.schema_id = s.id AND s.name = sch);\n"
							" IF tid IS NOT NULL THEN\n"
							" DECLARE k INT;\n"
							" DECLARE m INT;\n"
							" SET k = (SELECT MIN(c.id) FROM sys.columns c WHERE c.table_id = tid);\n"
							" SET m = (SELECT MAX(c.id) FROM sys.columns c WHERE c.table_id = tid);\n"
							" IF k IS NOT NULL AND m IS NOT NULL THEN\n"
							" DECLARE cname STRING;\n"
							" DECLARE ctype STRING;\n"
							" DECLARE _cnt INT;\n"
							" SET cname = (SELECT c.name FROM sys.columns c WHERE c.id = k);\n"
							" SET ctype = (SELECT c.type FROM sys.columns c WHERE c.id = k);\n"
							" SET _cnt = (SELECT count FROM sys.storage(sch, tbl, cname));\n"
							" IF _cnt > 0 THEN\n"
							" DECLARE COPY_INTO_STMT STRING;\n"
							" DECLARE SELECT_DATA_STMT STRING;\n"
							" SET COPY_INTO_STMT = 'COPY ' || _cnt || ' RECORDS INTO ' || sys.FQN(sch, tbl) || '(' || sys.DQ(cname);\n"
							" SET SELECT_DATA_STMT = 'SELECT (SELECT COUNT(*) FROM sys.dump_statements) + RANK() OVER(), ' || sys.prepare_esc(cname, ctype);\n"
							" WHILE (k < m) DO\n"
							" SET k = (SELECT MIN(c.id) FROM sys.columns c WHERE c.table_id = tid AND c.id > k);\n"
							" SET cname = (SELECT c.name FROM sys.columns c WHERE c.id = k);\n"
							" SET ctype = (SELECT c.type FROM sys.columns c WHERE c.id = k);\n"
							" SET COPY_INTO_STMT = (COPY_INTO_STMT || ', ' || sys.DQ(cname));\n"
							" SET SELECT_DATA_STMT = (SELECT_DATA_STMT || '|| ''|'' || ' || sys.prepare_esc(cname, ctype));\n"
							" END WHILE;\n"
							" SET COPY_INTO_STMT = (COPY_INTO_STMT || R') FROM STDIN USING DELIMITERS ''|'',E''\\n'',''\"'';');\n"
							" SET SELECT_DATA_STMT = (SELECT_DATA_STMT || ' FROM ' || sys.FQN(sch, tbl));\n"
							" INSERT INTO sys.dump_statements VALUES ((SELECT COUNT(*) FROM sys.dump_statements) + 1, COPY_INTO_STMT);\n"
							" CALL sys.EVAL('INSERT INTO sys.dump_statements ' || SELECT_DATA_STMT || ';');\n"
							" END IF;\n"
							" END IF;\n"
							" END IF;\n"
							" END;\n"
							"CREATE PROCEDURE sys.dump_table_data()\n"
							"BEGIN\n"
							" DECLARE i INT;\n"
							" SET i = (SELECT MIN(t.id) FROM sys.tables t, sys.table_types ts WHERE t.type = ts.table_type_id AND ts.table_type_name = 'TABLE' AND NOT t.system);\n"
							" IF i IS NOT NULL THEN\n"
							" DECLARE M INT;\n"
							" SET M = (SELECT MAX(t.id) FROM sys.tables t, sys.table_types ts WHERE t.type = ts.table_type_id AND ts.table_type_name = 'TABLE' AND NOT t.system);\n"
							" DECLARE sch STRING;\n"
							" DECLARE tbl STRING;\n"
							" WHILE i IS NOT NULL AND i <= M DO\n"
							" SET sch = (SELECT s.name FROM sys.tables t, sys.schemas s WHERE s.id = t.schema_id AND t.id = i);\n"
							" SET tbl = (SELECT t.name FROM sys.tables t, sys.schemas s WHERE s.id = t.schema_id AND t.id = i);\n"
							" CALL sys.dump_table_data(sch, tbl);\n"
							" SET i = (SELECT MIN(t.id) FROM sys.tables t, sys.table_types ts WHERE t.type = ts.table_type_id AND ts.table_type_name = 'TABLE' AND NOT t.system AND t.id > i);\n"
							" END WHILE;\n"
							" END IF;\n"
							"END;\n"
							"CREATE FUNCTION sys.dump_database(describe BOOLEAN) RETURNS TABLE(o int, stmt STRING)\n"
							"BEGIN\n"
							" SET SCHEMA sys;\n"
							" TRUNCATE sys.dump_statements;\n"
							" INSERT INTO sys.dump_statements VALUES (1, 'START TRANSACTION;');\n"
							" INSERT INTO sys.dump_statements VALUES (2, 'SET SCHEMA \"sys\";');\n"
							" INSERT INTO sys.dump_statements SELECT (SELECT COUNT(*) FROM sys.dump_statements) + RANK() OVER(), stmt FROM sys.dump_create_roles;\n"
							" INSERT INTO sys.dump_statements SELECT (SELECT COUNT(*) FROM sys.dump_statements) + RANK() OVER(), stmt FROM sys.dump_create_users;\n"
							" INSERT INTO sys.dump_statements SELECT (SELECT COUNT(*) FROM sys.dump_statements) + RANK() OVER(), stmt FROM sys.dump_create_schemas;\n"
							" INSERT INTO sys.dump_statements SELECT (SELECT COUNT(*) FROM sys.dump_statements) + RANK() OVER(), stmt FROM sys.dump_user_defined_types;\n"
							" INSERT INTO sys.dump_statements SELECT (SELECT COUNT(*) FROM sys.dump_statements) + RANK() OVER(), stmt FROM sys.dump_add_schemas_to_users;\n"
							" INSERT INTO sys.dump_statements SELECT (SELECT COUNT(*) FROM sys.dump_statements) + RANK() OVER(), stmt FROM sys.dump_grant_user_privileges;\n"
							" INSERT INTO sys.dump_statements SELECT (SELECT COUNT(*) FROM sys.dump_statements) + RANK() OVER(), stmt FROM sys.dump_sequences;\n"
							" --functions and table-likes can be interdependent. They should be inserted in the order of their catalogue id.\n"
							" INSERT INTO sys.dump_statements SELECT (SELECT COUNT(*) FROM sys.dump_statements) + RANK() OVER(ORDER BY stmts.o), stmts.s\n"
							" FROM (\n"
							" SELECT f.o, f.stmt FROM sys.dump_functions f\n"
							" UNION ALL\n"
							" SELECT t.o, t.stmt FROM sys.dump_tables t\n"
							" ) AS stmts(o, s);\n"
							" -- dump table data before adding constraints and fixing sequences\n"
							" IF NOT DESCRIBE THEN\n"
							" CALL sys.dump_table_data();\n"
							" END IF;\n"
							" INSERT INTO sys.dump_statements SELECT (SELECT COUNT(*) FROM sys.dump_statements) + RANK() OVER(), stmt FROM sys.dump_start_sequences;\n"
							" INSERT INTO sys.dump_statements SELECT (SELECT COUNT(*) FROM sys.dump_statements) + RANK() OVER(), stmt FROM sys.dump_column_defaults;\n"
							" INSERT INTO sys.dump_statements SELECT (SELECT COUNT(*) FROM sys.dump_statements) + RANK() OVER(), stmt FROM sys.dump_table_constraint_type;\n"
							" INSERT INTO sys.dump_statements SELECT (SELECT COUNT(*) FROM sys.dump_statements) + RANK() OVER(), stmt FROM sys.dump_indices;\n"
							" INSERT INTO sys.dump_statements SELECT (SELECT COUNT(*) FROM sys.dump_statements) + RANK() OVER(), stmt FROM sys.dump_foreign_keys;\n"
							" INSERT INTO sys.dump_statements SELECT (SELECT COUNT(*) FROM sys.dump_statements) + RANK() OVER(), stmt FROM sys.dump_partition_tables;\n"
							" INSERT INTO sys.dump_statements SELECT (SELECT COUNT(*) FROM sys.dump_statements) + RANK() OVER(), stmt FROM sys.dump_triggers;\n"
							" INSERT INTO sys.dump_statements SELECT (SELECT COUNT(*) FROM sys.dump_statements) + RANK() OVER(), stmt FROM sys.dump_comments;\n"
							" INSERT INTO sys.dump_statements SELECT (SELECT COUNT(*) FROM sys.dump_statements) + RANK() OVER(), stmt FROM sys.dump_table_grants;\n"
							" INSERT INTO sys.dump_statements SELECT (SELECT COUNT(*) FROM sys.dump_statements) + RANK() OVER(), stmt FROM sys.dump_column_grants;\n"
							" INSERT INTO sys.dump_statements SELECT (SELECT COUNT(*) FROM sys.dump_statements) + RANK() OVER(), stmt FROM sys.dump_function_grants;\n"
							" --TODO Improve performance of dump_table_data.\n"
							" --TODO loaders ,procedures, window and filter sys.functions.\n"
							" --TODO look into order dependent group_concat\n"
							" INSERT INTO sys.dump_statements VALUES ((SELECT COUNT(*) FROM sys.dump_statements) + 1, 'COMMIT;');\n"
							" RETURN sys.dump_statements;\n"
							"END;\n"
							"update sys.functions set system = true where system <> true and name in ('sq', 'get_remote_table_expressions', 'prepare_esc') and schema_id = 2000 and type = %d;\n"
							"update sys._tables set system = true where system <> true and name in ('describe_tables', 'dump_create_users', 'dump_partition_tables', 'dump_comments', 'dump_tables') and schema_id = 2000;\n"
							"update sys.functions set system = true where system <> true and name = 'dump_table_data' and schema_id = 2000 and type = %d;\n"
							"update sys.functions set system = true where system <> true and name = 'dump_database' and schema_id = 2000 and type = %d;\n"
							"GRANT SELECT ON sys.describe_tables TO PUBLIC;\n",
							F_FUNC, F_PROC, F_UNION);
			assert(pos < bufsize);
			printf("Running database upgrade commands:\n%s\n", buf);
			fflush(stdout);
			err = SQLstatementIntern(c, buf, "update", true, false, NULL);
		}
		res_table_destroy(output);
		output = NULL;
	}

	/* Add new column 'function_id' to views
	 * sys.dependency_tables_on_functions and dependency_views_on_functions */
	{
		sql_table *t = find_sql_table(sql->session->tr, s, "dependency_tables_on_functions");
		if (t != NULL && find_sql_column(t, "function_id") == NULL) {
			t->system = 0;		/* sys.dependency_tables_on_functions */
			if ((t = mvc_bind_table(sql, s, "dependency_views_on_functions")) != NULL)
				t->system = 0;
			pos = 0;
			pos += snprintf(buf + pos, bufsize - pos,
							"drop view if exists sys.dependency_tables_on_functions cascade;\n"
							"drop view if exists sys.dependency_views_on_functions cascade;\n"
							"CREATE VIEW sys.dependency_tables_on_functions AS\n"
							"SELECT t.schema_id AS table_schema_id, t.id AS table_id, t.name AS table_name,"
							" f.id AS function_id, f.name AS function_name, f.type AS function_type, dep.depend_type AS depend_type\n"
							"  FROM sys.functions AS f, sys.tables AS t, sys.dependencies AS dep\n"
							" WHERE t.id = dep.id AND f.id = dep.depend_id\n"
							"   AND dep.depend_type = 7 AND f.type <> 2 AND t.type NOT IN (1, 11)\n"
							" ORDER BY t.name, t.schema_id, f.name, f.id;\n"
							"GRANT SELECT ON sys.dependency_tables_on_functions TO PUBLIC;\n"
							"CREATE VIEW sys.dependency_views_on_functions AS\n"
							"SELECT v.schema_id AS view_schema_id, v.id AS view_id, v.name AS view_name,"
							" f.id AS function_id, f.name AS function_name, f.type AS function_type, dep.depend_type AS depend_type\n"
							"  FROM sys.functions AS f, sys.tables AS v, sys.dependencies AS dep\n"
							" WHERE v.id = dep.id AND f.id = dep.depend_id\n"
							"   AND dep.depend_type = 7 AND f.type <> 2 AND v.type IN (1, 11)\n"
							" ORDER BY v.name, v.schema_id, f.name, f.id;\n"
							"GRANT SELECT ON sys.dependency_views_on_functions TO PUBLIC;\n"
							"update sys._tables set system = true where system <> true and name in "
							"('dependency_tables_on_functions','dependency_views_on_functions') and schema_id = 2000;\n");
			assert(pos < bufsize);
			printf("Running database upgrade commands:\n%s\n", buf);
			fflush(stdout);
			err = SQLstatementIntern(c, buf, "update", true, false, NULL);
		}
	}

	if (!sql_bind_func(sql, "sys", "database", NULL, NULL, F_FUNC, true, true)) {
		sql->session->status = 0; /* if the function was not found clean the error */
		sql->errstr[0] = '\0';
		pos = snprintf(buf, bufsize,
					   "create function sys.database ()\n"
					   "returns string\n"
					   "external name inspect.\"getDatabaseName\";\n"
					   "grant execute on function sys.database() to public;\n"
					   "update sys.functions set system = true where system <> true and name = 'database' and schema_id = 2000 and type = %d;\n",
					   (int) F_FUNC);
		printf("Running database upgrade commands:\n%s\n", buf);
		fflush(stdout);
		err = SQLstatementIntern(c, buf, "update", true, false, NULL);
	}

	/* Add new sysadmin procedure calls: stop, pause and resume with two
	   arguments, first arg is query OID and second the user username that
	   the query in bound to. */
	sql_find_subtype(&t1, "bigint", 64, 0);
	sql_find_subtype(&t2, "varchar", 0, 0);
	if (!sql_bind_func(sql, "sys", "pause", &t1, &t2, F_PROC, true, true)) {
		sql->session->status = 0; /* if the function was not found clean the error */
		sql->errstr[0] = '\0';
		const char query[] =
			"create function sys.queue(username string) returns table(\"tag\" bigint, \"sessionid\" int, \"username\" string, \"started\" timestamp, \"status\" string, \"query\" string, \"finished\" timestamp, \"maxworkers\" int, \"footprint\" int) external name sysmon.queue;\n"
			"create procedure sys.pause(tag bigint, username string) external name sysmon.pause;\n"
			"create procedure sys.resume(tag bigint, username string) external name sysmon.resume;\n"
			"create procedure sys.stop(tag bigint, username string) external name sysmon.stop;\n"
			"update sys.functions set system = true where system <> true and mod = 'sysmon' and name in ('stop', 'pause', 'resume', 'queue');\n";
		printf("Running database upgrade commands:\n%s\n", query);
		fflush(stdout);
		err = SQLstatementIntern(c, query, "update", true, false, NULL);
	}

	/* sys.settimeout and sys.setsession where removed */
	if (sql_bind_func(sql, "sys", "settimeout", &t1, NULL, F_PROC, true, true)) {
		const char query[] =
			"drop procedure sys.settimeout(bigint) cascade;\n"
			"drop procedure sys.settimeout(bigint, bigint) cascade;\n"
			"drop procedure sys.setsession(bigint) cascade;\n";
		printf("Running database upgrade commands:\n%s\n", query);
		fflush(stdout);
		err = SQLstatementIntern(c, query, "update", true, false, NULL);
	} else {
		sql->session->status = 0; /* if the function was not found clean the error */
		sql->errstr[0] = '\0';
	}

	if (!sql_bind_func(sql, "sys", "jarowinkler", &t2, &t2, F_FUNC, true, true)) {
		sql->session->status = 0; /* if the function was not found clean the error */
		sql->errstr[0] = '\0';
		pos = snprintf(buf, bufsize,
					   "create function sys.levenshtein(x string, y string)\n"
					   "returns int external name txtsim.levenshtein;\n"
					   "grant execute on function levenshtein(string, string) to public;\n"
					   "create function sys.levenshtein(x string, y string, insdel int, rep int)\n"
					   "returns int external name txtsim.levenshtein;\n"
					   "grant execute on function levenshtein(string, string, int, int) to public;\n"
					   "create function sys.levenshtein(x string, y string, insdel int, rep int, trans int)\n"
					   "returns int external name txtsim.levenshtein;\n"
					   "grant execute on function levenshtein(string, string, int, int, int) to public;\n"
					   "create filter function sys.maxlevenshtein(x string, y string, k int)\n"
					   "external name txtsim.maxlevenshtein;\n"
					   "grant execute on filter function maxlevenshtein(string, string, int) to public;\n"
					   "create filter function sys.maxlevenshtein(x string, y string, k int, insdel int, rep int)\n"
					   "external name txtsim.maxlevenshtein;\n"
					   "grant execute on filter function maxlevenshtein(string, string, int, int, int) to public;\n"
					   "create function sys.jarowinkler(x string, y string)\n"
					   "returns double external name txtsim.jarowinkler;\n"
					   "grant execute on function jarowinkler(string, string) to public;\n"
					   "create filter function minjarowinkler(x string, y string, threshold double)\n"
					   "external name txtsim.minjarowinkler;\n"
					   "grant execute on filter function minjarowinkler(string, string, double) to public;\n"
					   "create function sys.dameraulevenshtein(x string, y string)\n"
					   "returns int external name txtsim.dameraulevenshtein;\n"
					   "grant execute on function dameraulevenshtein(string, string) to public;\n"
					   "create function sys.dameraulevenshtein(x string, y string, insdel int, rep int, trans int)\n"
					   "returns int external name txtsim.dameraulevenshtein;\n"
					   "grant execute on function dameraulevenshtein(string, string, int, int, int) to public;\n"

					   "create function sys.editdistance(x string, y string)\n"
					   "returns int external name txtsim.editdistance;\n"
					   "grant execute on function editdistance(string, string) to public;\n"
					   "create function sys.editdistance2(x string, y string)\n"
					   "returns int external name txtsim.editdistance2;\n"
					   "grant execute on function editdistance2(string, string) to public;\n"
					   "create function sys.soundex(x string)\n"
					   "returns string external name txtsim.soundex;\n"
					   "grant execute on function soundex(string) to public;\n"
					   "create function sys.difference(x string, y string)\n"
					   "returns int external name txtsim.stringdiff;\n"
					   "grant execute on function difference(string, string) to public;\n"
					   "create function sys.qgramnormalize(x string)\n"
					   "returns string external name txtsim.qgramnormalize;\n"
					   "grant execute on function qgramnormalize(string) to public;\n"

					   "create function asciify(x string)\n"
					   "returns string external name str.asciify;\n"
					   "grant execute on function asciify(string) to public;\n"
					   "create function sys.startswith(x string, y string)\n"
					   "returns boolean external name str.startswith;\n"
					   "grant execute on function startswith(string, string) to public;\n"
					   "create function sys.startswith(x string, y string, icase boolean)\n"
					   "returns boolean external name str.startswith;\n"
					   "grant execute on function startswith(string, string, boolean) to public;\n"
					   "create filter function sys.startswith(x string, y string)\n"
					   "external name str.startswith;\n"
					   "grant execute on filter function startswith(string, string) to public;\n"
					   "create filter function sys.startswith(x string, y string, icase boolean)\n"
					   "external name str.startswith;\n"
					   "grant execute on filter function startswith(string, string, boolean) to public;\n"
					   "create function sys.endswith(x string, y string)\n"
					   "returns boolean external name str.endswith;\n"
					   "grant execute on function endswith(string, string) to public;\n"
					   "create function sys.endswith(x string, y string, icase boolean)\n"
					   "returns boolean external name str.endswith;\n"
					   "grant execute on function endswith(string, string, boolean) to public;\n"
					   "create filter function sys.endswith(x string, y string)\n"
					   "external name str.endswith;\n"
					   "grant execute on filter function endswith(string, string) to public;\n"
					   "create filter function sys.endswith(x string, y string, icase boolean)\n"
					   "external name str.endswith;\n"
					   "grant execute on filter function endswith(string, string, boolean) to public;\n"
					   "create function sys.contains(x string, y string)\n"
					   "returns boolean external name str.contains;\n"
					   "grant execute on function contains(string, string) to public;\n"
					   "create function sys.contains(x string, y string, icase boolean)\n"
					   "returns boolean external name str.contains;\n"
					   "grant execute on function contains(string, string, boolean) to public;\n"
					   "create filter function sys.contains(x string, y string)\n"
					   "external name str.contains;\n"
					   "grant execute on filter function contains(string, string) to public;\n"
					   "create filter function sys.contains(x string, y string, icase boolean)\n"
					   "external name str.contains;\n"
					   "grant execute on filter function contains(string, string, boolean) to public;\n"

					   "update sys.functions set system = true where system <> true and name in ('levenshtein', 'dameraulevenshtein', 'jarowinkler', 'editdistance', 'editdistance2', 'soundex', 'difference', 'qgramnormalize') and schema_id = 2000 and type = %d;\n"
					   "update sys.functions set system = true where system <> true and name in ('maxlevenshtein', 'minjarowinkler') and schema_id = 2000 and type = %d;\n"
					   "update sys.functions set system = true where system <> true and name in ('asciify', 'startswith', 'endswith', 'contains') and schema_id = 2000 and type = %d;\n"
					   "update sys.functions set system = true where system <> true and name in ('startswith', 'endswith', 'contains') and schema_id = 2000 and type = %d;\n"

					   "delete from sys.triggers where name = 'system_update_tables' and table_id = 2067;\n",
					   F_FUNC, F_FILT, F_FUNC, F_FILT);
		assert(pos < bufsize);
		printf("Running database upgrade commands:\n%s\n", buf);
		fflush(stdout);
		err = SQLstatementIntern(c, buf, "update", true, false, NULL);
	}

	/* remote credentials where moved */
	sql_trans *tr = sql->session->tr;
	sqlstore *store = tr->store;
	sql_table *remote_user_info = find_sql_table(tr, s, "remote_user_info");
	sql_column *remote_user_info_id = find_sql_column(remote_user_info, "table_id");
	BAT *rt_key = NULL, *rt_username = NULL, *rt_pwhash = NULL, *rt_uri = NULL, *rt_deleted = NULL;
	if (!err && store->storage_api.count_col(tr, remote_user_info_id, 0) == 0 && BBPindex("M5system_auth_rt_key")) {

		rt_key = BATdescriptor(BBPindex("M5system_auth_rt_key"));
		rt_uri = BATdescriptor(BBPindex("M5system_auth_rt_uri"));
		rt_username = BATdescriptor(BBPindex("M5system_auth_rt_remoteuser"));
		rt_pwhash = BATdescriptor(BBPindex("M5system_auth_rt_hashedpwd"));
		rt_deleted = BATdescriptor(BBPindex("M5system_auth_rt_deleted"));
		if (rt_key == NULL || rt_username == NULL || rt_pwhash == NULL || rt_uri == NULL || rt_deleted == NULL) {
			/* cleanup remainders and continue or full stop ? */
			BBPreclaim(rt_key);
			BBPreclaim(rt_uri);
			BBPreclaim(rt_username);
			BBPreclaim(rt_pwhash);
			BBPreclaim(rt_deleted);
			throw(SQL, __func__, "cannot find M5system_auth bats");
		}

		BATiter ik = bat_iterator(rt_key);
		BATiter iu = bat_iterator(rt_username);
		BATiter ip = bat_iterator(rt_pwhash);
		for (oid p = 0; p < ik.count; p++) {
			if (BUNfnd(rt_deleted, &p) == BUN_NONE) {
				char *key = GDKstrdup(BUNtvar(ik, p));
				char *username = BUNtvar(iu, p);
				char *pwhash = BUNtvar(ip, p);

				if (!key) {
					bat_iterator_end(&ik);
					bat_iterator_end(&iu);
					bat_iterator_end(&ip);
					BBPunfix(rt_key->batCacheid);
					BBPunfix(rt_username->batCacheid);
					BBPunfix(rt_pwhash->batCacheid);
					BBPunfix(rt_deleted->batCacheid);
					throw(SQL, __func__, SQLSTATE(HY013) MAL_MALLOC_FAIL);
				}
				char *d = strchr(key, '.');
				/* . not found simply skip */
				if (d) {
					*d++ = '\0';
					sql_schema *s = find_sql_schema(tr, key);
					if (s) {
						sql_table *t = find_sql_table(tr, s, d);
						if (t && store->table_api.table_insert(tr, remote_user_info, &t->base.id, &username, &pwhash) != LOG_OK) {
							bat_iterator_end(&ik);
							bat_iterator_end(&iu);
							bat_iterator_end(&ip);
							BBPunfix(rt_key->batCacheid);
							BBPunfix(rt_username->batCacheid);
							BBPunfix(rt_pwhash->batCacheid);
							BBPunfix(rt_deleted->batCacheid);
							GDKfree(key);
							throw(SQL, __func__, "Failed to insert remote credentials during upgrade");
						}
					}
				}
				GDKfree(key);
			}
		}
		bat_iterator_end(&ik);
		bat_iterator_end(&iu);
		bat_iterator_end(&ip);
	}
	if (!err && rt_key) {
		bat rtauthbats[6];

		rtauthbats[0] = 0;
		rtauthbats[1] = rt_key->batCacheid;
		rtauthbats[2] = rt_uri->batCacheid;
		rtauthbats[3] = rt_username->batCacheid;
		rtauthbats[4] = rt_pwhash->batCacheid;
		rtauthbats[5] = rt_deleted->batCacheid;

		if (BATmode(rt_key, true) != GDK_SUCCEED ||
			BBPrename(rt_key, NULL) != 0 ||
			BATmode(rt_username, true) != GDK_SUCCEED ||
			BBPrename(rt_username, NULL) != 0 ||
			BATmode(rt_pwhash, true) != GDK_SUCCEED ||
			BBPrename(rt_pwhash, NULL) != 0 ||
			BATmode(rt_uri, true) != GDK_SUCCEED ||
			BBPrename(rt_uri, NULL) != 0 ||
			BATmode(rt_deleted, true) != GDK_SUCCEED ||
			BBPrename(rt_deleted, NULL) != 0 ||
			TMsubcommit_list(rtauthbats, NULL, 6, -1) != GDK_SUCCEED) {
			fprintf(stderr, "Committing removal of old remote user/password BATs failed\n");
		}
		BBPunfix(rt_key->batCacheid);
		BBPunfix(rt_username->batCacheid);
		BBPunfix(rt_pwhash->batCacheid);
		BBPunfix(rt_uri->batCacheid);
		BBPunfix(rt_deleted->batCacheid);
	}

	GDKfree(buf);
	return err;		/* usually MAL_SUCCEED */
}

static str
sql_update_jun2023_sp3(Client c, mvc *sql, sql_schema *s)
{
	(void)s;
	char *err = NULL;
	sql_subtype t1, t2;

	sql_find_subtype(&t1, "timestamp", 0, 0);
	sql_find_subtype(&t2, "varchar", 0, 0);

	if (!sql_bind_func(sql, "sys", "timestamp_to_str", &t1, &t2, F_FUNC, true, true)) {
		sql->session->status = 0;
		sql->errstr[0] = '\0';

		char *query = GDKmalloc(512);
		if (query == NULL)
			throw(SQL, __func__, SQLSTATE(HY013) MAL_MALLOC_FAIL);

		snprintf(query, 512, "CREATE FUNCTION timestamp_to_str(d TIMESTAMP, format STRING) RETURNS STRING "
				 "EXTERNAL NAME mtime.\"timestamp_to_str\";\n"
				 "GRANT EXECUTE ON FUNCTION timestamp_to_str(TIMESTAMP, STRING) TO PUBLIC;\n"
				 "UPDATE sys.functions SET system = true WHERE system <> true AND name = 'timestamp_to_str' "
				 "AND schema_id = 2000 and type = %d;\n", F_FUNC);

		printf("Running database upgrade commands:\n%s\n", query);
		err = SQLstatementIntern(c, query, "update", true, false, NULL);
		GDKfree(query);
	}

	return err;		/* usually MAL_SUCCEED */
}

static str
sql_update_dec2023_geom(Client c, mvc *sql, sql_schema *s)
{
	sql_subtype tp;
	char *err = NULL;

	/* the shp module was changed: drop the old stuff if it exists, only
	 * add the new stuff if the appropriate module is available */
	sql_find_subtype(&tp, "varchar", 0, 0);
	/* Drop old SHP procedures */
	if (sql_bind_func(sql, s->base.name, "shpattach", &tp, NULL, F_PROC, true, true)) {
		if ((err = sql_drop_shp(c)) != NULL)
			return err;
	} else {
		sql->session->status = 0; /* if the shpattach function was not found clean the error */
		sql->errstr[0] = '\0';
	}
#ifdef HAVE_GEOM
	if (backend_has_module(&(int){0}, "geom")) {
#ifdef HAVE_SHP
		if (backend_has_module(&(int){0}, "shp")) {
			/* if shpload with two varchar args does not exist, add the
			 * procedures */
			if (!sql_bind_func(sql, s->base.name, "shpload", &tp, &tp, F_PROC, true, true)) {
				sql->session->status = 0;
				sql->errstr[0] = '\0';
				if ((err = sql_create_shp(c)) != NULL)
					return err;
			}
		}
#endif
		sql_find_subtype(&tp, "geometry", 0, 0);
		if (!sql_bind_func(sql, s->base.name, "st_intersects_noindex", &tp, &tp, F_FILT, true, true)) {
			sql->session->status = 0;
			sql->errstr[0] = '\0';
			sql_table *t;
			if ((t = mvc_bind_table(sql, s, "geometry_columns")) != NULL)
				t->system = 0;
			const char query[] =
				"drop function if exists sys.st_intersects(geometry, geometry) cascade;\n"
				"drop function if exists sys.st_dwithin(geometry, geometry, double) cascade;\n"
				"drop view if exists sys.geometry_columns cascade;\n"
				"drop function if exists sys.st_collect(geometry, geometry) cascade;\n"
				"drop aggregate if exists sys.st_collect(geometry) cascade;\n"
				"drop aggregate if exists sys.st_makeline(geometry) cascade;\n"
				"create view sys.geometry_columns as\n"
				" select cast(null as varchar(1)) as f_table_catalog,\n"
				"  s.name as f_table_schema,\n"
				"  t.name as f_table_name,\n"
				"  c.name as f_geometry_column,\n"
				"  cast(has_z(c.type_digits) + has_m(c.type_digits) +2 as integer) as coord_dimension,\n"
				"  c.type_scale as srid,\n"
				"  get_type(c.type_digits, 0) as geometry_type\n"
				" from sys.columns c, sys.tables t, sys.schemas s\n"
				" where c.table_id = t.id and t.schema_id = s.id\n"
				"  and c.type in (select sqlname from sys.types where systemname in ('wkb', 'wkba'));\n"
				"GRANT SELECT ON sys.geometry_columns TO PUBLIC;\n"
				"CREATE FUNCTION ST_Collect(geom1 Geometry, geom2 Geometry) RETURNS Geometry EXTERNAL NAME geom.\"Collect\";\n"
				"GRANT EXECUTE ON FUNCTION ST_Collect(Geometry, Geometry) TO PUBLIC;\n"
				"CREATE AGGREGATE ST_Collect(geom Geometry) RETURNS Geometry external name aggr.\"Collect\";\n"
				"GRANT EXECUTE ON AGGREGATE ST_Collect(Geometry) TO PUBLIC;\n"
				"CREATE FUNCTION ST_DistanceGeographic(geom1 Geometry, geom2 Geometry) RETURNS double EXTERNAL NAME geom.\"DistanceGeographic\";\n"
				"GRANT EXECUTE ON FUNCTION ST_DistanceGeographic(Geometry, Geometry) TO PUBLIC;\n"
				"CREATE FILTER FUNCTION ST_DWithinGeographic(geom1 Geometry, geom2 Geometry, distance double) EXTERNAL NAME geom.\"DWithinGeographic\";\n"
				"GRANT EXECUTE ON FILTER ST_DWithinGeographic(Geometry, Geometry, double) TO PUBLIC;\n"
				"CREATE FILTER FUNCTION ST_DWithin(geom1 Geometry, geom2 Geometry, distance double) EXTERNAL NAME rtree.\"DWithin\";\n"
				"GRANT EXECUTE ON FILTER ST_DWithin(Geometry, Geometry, double) TO PUBLIC;\n"
				"CREATE FILTER FUNCTION ST_DWithin_NoIndex(geom1 Geometry, geom2 Geometry, distance double) EXTERNAL NAME geom.\"DWithin_noindex\";\n"
				"GRANT EXECUTE ON FILTER ST_DWithin_NoIndex(Geometry, Geometry, double) TO PUBLIC;\n"
				"CREATE FUNCTION ST_DWithin2(geom1 Geometry, geom2 Geometry, bbox1 mbr, bbox2 mbr, dst double) RETURNS boolean EXTERNAL NAME geom.\"DWithin2\";\n"
				"GRANT EXECUTE ON FUNCTION ST_DWithin2(Geometry, Geometry, mbr, mbr, double) TO PUBLIC;\n"
				"CREATE FILTER FUNCTION ST_IntersectsGeographic(geom1 Geometry, geom2 Geometry) EXTERNAL NAME geom.\"IntersectsGeographic\";\n"
				"GRANT EXECUTE ON FILTER ST_IntersectsGeographic(Geometry, Geometry) TO PUBLIC;\n"
				"CREATE FILTER FUNCTION ST_Intersects(geom1 Geometry, geom2 Geometry) EXTERNAL NAME rtree.\"Intersects\";\n"
				"GRANT EXECUTE ON FILTER ST_Intersects(Geometry, Geometry) TO PUBLIC;\n"
				"CREATE FILTER FUNCTION ST_Intersects_NoIndex(geom1 Geometry, geom2 Geometry) EXTERNAL NAME geom.\"Intersects_noindex\";\n"
				"GRANT EXECUTE ON FILTER ST_Intersects_NoIndex(Geometry, Geometry) TO PUBLIC;\n"
				"CREATE AGGREGATE ST_MakeLine(geom Geometry) RETURNS Geometry external name aggr.\"MakeLine\";\n"
				"GRANT EXECUTE ON AGGREGATE ST_MakeLine(Geometry) TO PUBLIC;\n"
				"update sys.functions set system = true where system <> true and schema_id = 2000 and name in ('st_collect', 'st_distancegeographic', 'st_dwithingeographic', 'st_dwithin', 'st_dwithin_noindex', 'st_dwithin2', 'st_intersectsgeographic', 'st_intersects', 'st_intersects_noindex', 'st_makeline');\n"
				"update sys._tables set system = true where system <> true and schema_id = 2000 and name = 'geometry_columns';\n";
			printf("Running database upgrade commands:\n%s\n", query);
			fflush(stdout);
			err = SQLstatementIntern(c, query, "update", true, false, NULL);
		}
	}
#endif
	return err;
}

static str
sql_update_dec2023(Client c, mvc *sql, sql_schema *s)
{
	sql_subtype tp;
	sql_schema *info;
	char *err = NULL;
	res_table *output = NULL;

	sql_find_subtype(&tp, "varchar", 0, 0);
	if (sql_bind_func(sql, s->base.name, "similarity", &tp, &tp, F_FUNC, true, true)) {
		const char query[] = "drop function sys.similarity(string, string) cascade;\n";
		printf("Running database upgrade commands:\n%s\n", query);
		fflush(stdout);
		err = SQLstatementIntern(c, query, "update", true, false, NULL);
	} else {
		sql->session->status = 0; /* if the function was not found clean the error */
		sql->errstr[0] = '\0';
	}

	if (mvc_bind_table(sql, s, "describe_accessible_tables") == NULL) {
		sql->session->status = 0; /* if the view was not found clean the error */
		sql->errstr[0] = '\0';
		const char query[] =
		"CREATE VIEW sys.describe_accessible_tables AS\n"
		" SELECT\n"
		" schemas.name AS schema,\n"
		" tables.name  AS table,\n"
		" tt.table_type_name AS table_type,\n"
		" pc.privilege_code_name AS privs,\n"
		" p.privileges AS privs_code\n"
		" FROM privileges p\n"
		" JOIN sys.roles ON p.auth_id = roles.id\n"
		" JOIN sys.tables ON p.obj_id = tables.id\n"
		" JOIN sys.table_types tt ON tables.type = tt.table_type_id\n"
		" JOIN sys.schemas ON tables.schema_id = schemas.id\n"
		" JOIN sys.privilege_codes pc ON p.privileges = pc.privilege_code_id\n"
		" WHERE roles.name = current_role;\n"
		"GRANT SELECT ON sys.describe_accessible_tables TO PUBLIC;\n"
		"update sys._tables set system = true where system <> true and schema_id = 2000 and name = 'describe_accessible_tables';\n"

			/* PYTHON_MAP and PYTHON3_MAP have been removed */
			"alter table sys.function_languages set read write;\n"
			"delete from sys.function_languages where language_keyword like 'PYTHON%_MAP';\n"
			/* for these two, also see load_func() */
			"update sys.functions set language = language - 1 where language in (7, 11);\n"
			"update sys.functions set mod = 'pyapi3' where mod in ('pyapi', 'pyapi3map');\n"
			"commit;\n";
		printf("Running database upgrade commands:\n%s\n", query);
		fflush(stdout);
		err = SQLstatementIntern(c, query, "update", true, false, NULL);
		if (err == MAL_SUCCEED) {
			const char query2[] = "alter table sys.function_languages set read only;\n";
			printf("Running database upgrade commands:\n%s\n", query2);
			fflush(stdout);
			err = SQLstatementIntern(c, query2, "update", true, false, NULL);
		}
	}

	/* 52_describe.sql changes to update sys.describe_comments view */
	if ((err = SQLstatementIntern(c, "select id from sys.tables where name = 'describe_comments' and schema_id = 2000 and query like '% not t.system%';", "update", true, false, &output)) == NULL) {
		BAT *b;
		if ((b = BBPquickdesc(output->cols[0].b)) && BATcount(b) == 0) {
			sql_table *t;
			/* set views internally to non-system to allow drop commands to succeed without error */
			if ((t = mvc_bind_table(sql, s, "describe_comments")) != NULL)
				t->system = 0;
			if ((t = mvc_bind_table(sql, s, "dump_comments")) != NULL)
				t->system = 0;

			const char cmds[] =
			"DROP FUNCTION IF EXISTS sys.dump_database(BOOLEAN) CASCADE;\n"
			"DROP VIEW IF EXISTS sys.dump_comments CASCADE;\n"
			"DROP VIEW IF EXISTS sys.describe_comments CASCADE;\n"
			"CREATE VIEW sys.describe_comments AS\n"
			"	SELECT o.id AS id, o.tpe AS tpe, o.nme AS fqn, cm.remark AS rem\n"
			"	FROM (\n"
			"		SELECT id, 'SCHEMA', sys.DQ(name) FROM sys.schemas WHERE NOT system\n"
			"		UNION ALL\n"
			"		SELECT t.id, ifthenelse(ts.table_type_name = 'VIEW', 'VIEW', 'TABLE'), sys.FQN(s.name, t.name)\n"
			"		  FROM sys.schemas s JOIN sys._tables t ON s.id = t.schema_id JOIN sys.table_types ts ON t.type = ts.table_type_id\n"
			"		 WHERE NOT t.system\n"
			"		UNION ALL\n"
			"		SELECT c.id, 'COLUMN', sys.FQN(s.name, t.name) || '.' || sys.DQ(c.name) FROM sys.columns c, sys._tables t, sys.schemas s WHERE NOT t.system AND c.table_id = t.id AND t.schema_id = s.id\n"
			"		UNION ALL\n"
			"		SELECT idx.id, 'INDEX', sys.FQN(s.name, idx.name) FROM sys.idxs idx, sys._tables t, sys.schemas s WHERE NOT t.system AND idx.table_id = t.id AND t.schema_id = s.id\n"
			"		UNION ALL\n"
			"		SELECT seq.id, 'SEQUENCE', sys.FQN(s.name, seq.name) FROM sys.sequences seq, sys.schemas s WHERE seq.schema_id = s.id\n"
			"		UNION ALL\n"
			"		SELECT f.id, ft.function_type_keyword, qf.nme FROM sys.functions f, sys.function_types ft, sys.schemas s, sys.fully_qualified_functions qf\n"
			"		 WHERE NOT f.system AND f.type = ft.function_type_id AND f.schema_id = s.id AND qf.id = f.id\n"
			"		) AS o(id, tpe, nme)\n"
			"	JOIN sys.comments cm ON cm.id = o.id;\n"
			"GRANT SELECT ON sys.describe_comments TO PUBLIC;\n"
			"CREATE VIEW sys.dump_comments AS\n"
			"  SELECT 'COMMENT ON ' || c.tpe || ' ' || c.fqn || ' IS ' || sys.SQ(c.rem) || ';' stmt FROM sys.describe_comments c;\n"
			"CREATE FUNCTION sys.dump_database(describe BOOLEAN) RETURNS TABLE(o int, stmt STRING)\n"
			"BEGIN\n"
			"  SET SCHEMA sys;\n"
			"  TRUNCATE sys.dump_statements;\n"
			"  INSERT INTO sys.dump_statements VALUES (1, 'START TRANSACTION;');\n"
			"  INSERT INTO sys.dump_statements VALUES (2, 'SET SCHEMA \"sys\";');\n"
			"  INSERT INTO sys.dump_statements SELECT (SELECT COUNT(*) FROM sys.dump_statements) + RANK() OVER(), stmt FROM sys.dump_create_roles;\n"
			"  INSERT INTO sys.dump_statements SELECT (SELECT COUNT(*) FROM sys.dump_statements) + RANK() OVER(), stmt FROM sys.dump_create_users;\n"
			"  INSERT INTO sys.dump_statements SELECT (SELECT COUNT(*) FROM sys.dump_statements) + RANK() OVER(), stmt FROM sys.dump_create_schemas;\n"
			"  INSERT INTO sys.dump_statements SELECT (SELECT COUNT(*) FROM sys.dump_statements) + RANK() OVER(), stmt FROM sys.dump_user_defined_types;\n"
			"  INSERT INTO sys.dump_statements SELECT (SELECT COUNT(*) FROM sys.dump_statements) + RANK() OVER(), stmt FROM sys.dump_add_schemas_to_users;\n"
			"  INSERT INTO sys.dump_statements SELECT (SELECT COUNT(*) FROM sys.dump_statements) + RANK() OVER(), stmt FROM sys.dump_grant_user_privileges;\n"
			"  INSERT INTO sys.dump_statements SELECT (SELECT COUNT(*) FROM sys.dump_statements) + RANK() OVER(), stmt FROM sys.dump_sequences;\n"
			"  --functions and table-likes can be interdependent. They should be inserted in the order of their catalogue id.\n"
			"  INSERT INTO sys.dump_statements SELECT (SELECT COUNT(*) FROM sys.dump_statements) + RANK() OVER(ORDER BY stmts.o), stmts.s\n"
			"				    FROM (\n"
			"				      SELECT f.o, f.stmt FROM sys.dump_functions f\n"
			"				       UNION ALL\n"
			"				      SELECT t.o, t.stmt FROM sys.dump_tables t\n"
			"				    ) AS stmts(o, s);\n"
			"  IF NOT DESCRIBE THEN\n"
			"    CALL sys.dump_table_data();\n"
			"  END IF;\n"
			"  INSERT INTO sys.dump_statements SELECT (SELECT COUNT(*) FROM sys.dump_statements) + RANK() OVER(), stmt FROM sys.dump_start_sequences;\n"
			"  INSERT INTO sys.dump_statements SELECT (SELECT COUNT(*) FROM sys.dump_statements) + RANK() OVER(), stmt FROM sys.dump_column_defaults;\n"
			"  INSERT INTO sys.dump_statements SELECT (SELECT COUNT(*) FROM sys.dump_statements) + RANK() OVER(), stmt FROM sys.dump_table_constraint_type;\n"
			"  INSERT INTO sys.dump_statements SELECT (SELECT COUNT(*) FROM sys.dump_statements) + RANK() OVER(), stmt FROM sys.dump_indices;\n"
			"  INSERT INTO sys.dump_statements SELECT (SELECT COUNT(*) FROM sys.dump_statements) + RANK() OVER(), stmt FROM sys.dump_foreign_keys;\n"
			"  INSERT INTO sys.dump_statements SELECT (SELECT COUNT(*) FROM sys.dump_statements) + RANK() OVER(), stmt FROM sys.dump_partition_tables;\n"
			"  INSERT INTO sys.dump_statements SELECT (SELECT COUNT(*) FROM sys.dump_statements) + RANK() OVER(), stmt FROM sys.dump_triggers;\n"
			"  INSERT INTO sys.dump_statements SELECT (SELECT COUNT(*) FROM sys.dump_statements) + RANK() OVER(), stmt FROM sys.dump_comments;\n"
			"  INSERT INTO sys.dump_statements SELECT (SELECT COUNT(*) FROM sys.dump_statements) + RANK() OVER(), stmt FROM sys.dump_table_grants;\n"
			"  INSERT INTO sys.dump_statements SELECT (SELECT COUNT(*) FROM sys.dump_statements) + RANK() OVER(), stmt FROM sys.dump_column_grants;\n"
			"  INSERT INTO sys.dump_statements SELECT (SELECT COUNT(*) FROM sys.dump_statements) + RANK() OVER(), stmt FROM sys.dump_function_grants;\n"
			"  INSERT INTO sys.dump_statements VALUES ((SELECT COUNT(*) FROM sys.dump_statements) + 1, 'COMMIT;');\n"
			"  RETURN sys.dump_statements;\n"
			"END;\n"
			"update sys._tables set system = true where schema_id = 2000 and name in ('describe_comments','dump_comments');\n"
			"update sys.functions set system = true where system <> true and schema_id = 2000 and name = 'dump_database' and type = 5;\n";

			printf("Running database upgrade commands:\n%s\n", cmds);
			fflush(stdout);
			err = SQLstatementIntern(c, cmds, "update", true, false, NULL);
		}
		res_table_destroy(output);
		output = NULL;
	}

	/* 52_describe.sql New function sys.sql_datatype(mtype varchar(999), digits integer, tscale integer, nameonly boolean, shortname boolean) */
	allocator *old_sa = sql->sa;
	if ((sql->sa = sa_create(sql->pa)) != NULL) {
		list *l;
		if ((l = sa_list(sql->sa)) != NULL) {
			sql_subtype t1, t2;
			sql_find_subtype(&t1, "int", 0, 0);
			sql_find_subtype(&t2, "boolean", 0, 0);
			list_append(l, &tp);
			list_append(l, &t1);
			list_append(l, &t1);
			list_append(l, &t2);
			list_append(l, &t2);
			if (!sql_bind_func_(sql, s->base.name, "sql_datatype", l, F_FUNC, true, true)) {
				const char cmds[] =
				"CREATE FUNCTION sys.sql_datatype(mtype varchar(999), digits integer, tscale integer, nameonly boolean, shortname boolean)\n"
				"  RETURNS varchar(1024)\n"
				"BEGIN\n"
				"  RETURN\n"
				"    CASE mtype\n"
				"    WHEN 'char' THEN sys.ifthenelse(nameonly OR digits <= 1, sys.ifthenelse(shortname, 'CHAR', 'CHARACTER'), sys.ifthenelse(shortname, 'CHAR(', 'CHARACTER(') || digits || ')')\n"
				"    WHEN 'varchar' THEN sys.ifthenelse(nameonly OR digits = 0, sys.ifthenelse(shortname, 'VARCHAR', 'CHARACTER VARYING'), sys.ifthenelse(shortname, 'VARCHAR(', 'CHARACTER VARYING(') || digits || ')')\n"
				"    WHEN 'clob' THEN sys.ifthenelse(nameonly OR digits = 0, sys.ifthenelse(shortname, 'CLOB', 'CHARACTER LARGE OBJECT'), sys.ifthenelse(shortname, 'CLOB(', 'CHARACTER LARGE OBJECT(') || digits || ')')\n"
				"    WHEN 'blob' THEN sys.ifthenelse(nameonly OR digits = 0, sys.ifthenelse(shortname, 'BLOB', 'BINARY LARGE OBJECT'), sys.ifthenelse(shortname, 'BLOB(', 'BINARY LARGE OBJECT(') || digits || ')')\n"
				"    WHEN 'int' THEN 'INTEGER'\n"
				"    WHEN 'bigint' THEN 'BIGINT'\n"
				"    WHEN 'smallint' THEN 'SMALLINT'\n"
				"    WHEN 'tinyint' THEN 'TINYINT'\n"
				"    WHEN 'hugeint' THEN 'HUGEINT'\n"
				"    WHEN 'boolean' THEN 'BOOLEAN'\n"
				"    WHEN 'date' THEN 'DATE'\n"
				"    WHEN 'time' THEN sys.ifthenelse(nameonly OR digits = 1, 'TIME', 'TIME(' || (digits -1) || ')')\n"
				"    WHEN 'timestamp' THEN sys.ifthenelse(nameonly OR digits = 7, 'TIMESTAMP', 'TIMESTAMP(' || (digits -1) || ')')\n"
				"    WHEN 'timestamptz' THEN sys.ifthenelse(nameonly OR digits = 7, 'TIMESTAMP WITH TIME ZONE', 'TIMESTAMP(' || (digits -1) || ') WITH TIME ZONE')\n"
				"    WHEN 'timetz' THEN sys.ifthenelse(nameonly OR digits = 1, 'TIME WITH TIME ZONE', 'TIME(' || (digits -1) || ') WITH TIME ZONE')\n"
				"    WHEN 'decimal' THEN sys.ifthenelse(nameonly OR digits = 0, 'DECIMAL', 'DECIMAL(' || digits || sys.ifthenelse(tscale = 0, '', ',' || tscale) || ')')\n"
				"    WHEN 'double' THEN sys.ifthenelse(nameonly OR (digits = 53 AND tscale = 0), sys.ifthenelse(shortname, 'DOUBLE', 'DOUBLE PRECISION'), 'FLOAT(' || digits || ')')\n"
				"    WHEN 'real' THEN sys.ifthenelse(nameonly OR (digits = 24 AND tscale = 0), 'REAL', 'FLOAT(' || digits || ')')\n"
				"    WHEN 'day_interval' THEN 'INTERVAL DAY'\n"
				"    WHEN 'month_interval' THEN CASE digits WHEN 1 THEN 'INTERVAL YEAR' WHEN 2 THEN 'INTERVAL YEAR TO MONTH' WHEN 3 THEN 'INTERVAL MONTH' END\n"
				"    WHEN 'sec_interval' THEN\n"
				"	CASE digits\n"
				"	WHEN 4 THEN 'INTERVAL DAY'\n"
				"	WHEN 5 THEN 'INTERVAL DAY TO HOUR'\n"
				"	WHEN 6 THEN 'INTERVAL DAY TO MINUTE'\n"
				"	WHEN 7 THEN 'INTERVAL DAY TO SECOND'\n"
				"	WHEN 8 THEN 'INTERVAL HOUR'\n"
				"	WHEN 9 THEN 'INTERVAL HOUR TO MINUTE'\n"
				"	WHEN 10 THEN 'INTERVAL HOUR TO SECOND'\n"
				"	WHEN 11 THEN 'INTERVAL MINUTE'\n"
				"	WHEN 12 THEN 'INTERVAL MINUTE TO SECOND'\n"
				"	WHEN 13 THEN 'INTERVAL SECOND'\n"
				"	END\n"
				"    WHEN 'oid' THEN 'OID'\n"
				"    WHEN 'json' THEN sys.ifthenelse(nameonly OR digits = 0, 'JSON', 'JSON(' || digits || ')')\n"
				"    WHEN 'url' THEN sys.ifthenelse(nameonly OR digits = 0, 'URL', 'URL(' || digits || ')')\n"
				"    WHEN 'xml' THEN sys.ifthenelse(nameonly OR digits = 0, 'XML', 'XML(' || digits || ')')\n"
				"    WHEN 'geometry' THEN\n"
				"	sys.ifthenelse(nameonly, 'GEOMETRY',\n"
				"	CASE digits\n"
				"	WHEN 4 THEN 'GEOMETRY(POINT' || sys.ifthenelse(tscale = 0, ')', ',' || tscale || ')')\n"
				"	WHEN 8 THEN 'GEOMETRY(LINESTRING' || sys.ifthenelse(tscale = 0, ')', ',' || tscale || ')')\n"
				"	WHEN 16 THEN 'GEOMETRY(POLYGON' || sys.ifthenelse(tscale = 0, ')', ',' || tscale || ')')\n"
				"	WHEN 20 THEN 'GEOMETRY(MULTIPOINT' || sys.ifthenelse(tscale = 0, ')', ',' || tscale || ')')\n"
				"	WHEN 24 THEN 'GEOMETRY(MULTILINESTRING' || sys.ifthenelse(tscale = 0, ')', ',' || tscale || ')')\n"
				"	WHEN 28 THEN 'GEOMETRY(MULTIPOLYGON' || sys.ifthenelse(tscale = 0, ')', ',' || tscale || ')')\n"
				"	WHEN 32 THEN 'GEOMETRY(GEOMETRYCOLLECTION' || sys.ifthenelse(tscale = 0, ')', ',' || tscale || ')')\n"
				"	ELSE 'GEOMETRY'\n"
				"        END)\n"
				"    ELSE sys.ifthenelse(mtype = lower(mtype), upper(mtype), '\"' || mtype || '\"') || sys.ifthenelse(nameonly OR digits = 0, '', '(' || digits || sys.ifthenelse(tscale = 0, '', ',' || tscale) || ')')\n"
				"    END;\n"
				"END;\n"
				"GRANT EXECUTE ON FUNCTION sys.sql_datatype(varchar(999), integer, integer, boolean, boolean) TO PUBLIC;\n"
				"update sys.functions set system = true where system <> true and schema_id = 2000 and name = 'sql_datatype' and type = 1 and language = 2;\n";

				sql->session->status = 0;
				sql->errstr[0] = '\0';
				printf("Running database upgrade commands:\n%s\n", cmds);
				fflush(stdout);
				err = SQLstatementIntern(c, cmds, "update", true, false, NULL);
			}
		}
		sa_destroy(sql->sa);
	}
	sql->sa = old_sa;


	/* 91_information_schema.sql */
	info = mvc_bind_schema(sql, "information_schema");
	if (info == NULL) {
		sql->session->status = 0; /* if the schema was not found clean the error */
		sql->errstr[0] = '\0';
		const char cmds[] =
		"CREATE SCHEMA INFORMATION_SCHEMA;\n"
		"COMMENT ON SCHEMA INFORMATION_SCHEMA IS 'ISO/IEC 9075-11 SQL/Schemata';\n"
		"update sys.schemas set system = true where name = 'information_schema';\n"

		"CREATE VIEW INFORMATION_SCHEMA.CHARACTER_SETS AS SELECT\n"
		"  cast(NULL AS varchar(1)) AS CHARACTER_SET_CATALOG,\n"
		"  cast(NULL AS varchar(1)) AS CHARACTER_SET_SCHEMA,\n"
		"  cast('UTF-8' AS varchar(16)) AS CHARACTER_SET_NAME,\n"
		"  cast('ISO/IEC 10646:2021' AS varchar(20)) AS CHARACTER_REPERTOIRE,\n"
		"  cast('UTF-8' AS varchar(16)) AS FORM_OF_USE,\n"
		"  cast(NULL AS varchar(1)) AS DEFAULT_COLLATE_CATALOG,\n"
		"  cast(NULL AS varchar(1)) AS DEFAULT_COLLATE_SCHEMA,\n"
		"  cast(NULL AS varchar(1)) AS DEFAULT_COLLATE_NAME;\n"
		"GRANT SELECT ON TABLE INFORMATION_SCHEMA.CHARACTER_SETS TO PUBLIC WITH GRANT OPTION;\n"

		"CREATE VIEW INFORMATION_SCHEMA.SCHEMATA AS SELECT\n"
		"  cast(NULL AS varchar(1)) AS CATALOG_NAME,\n"
		"  s.\"name\" AS SCHEMA_NAME,\n"
		"  a.\"name\" AS SCHEMA_OWNER,\n"
		"  cast(NULL AS varchar(1)) AS DEFAULT_CHARACTER_SET_CATALOG,\n"
		"  cast(NULL AS varchar(1)) AS DEFAULT_CHARACTER_SET_SCHEMA,\n"
		"  cast('UTF-8' AS varchar(16)) AS DEFAULT_CHARACTER_SET_NAME,\n"
		"  cast(NULL AS varchar(1)) AS SQL_PATH,\n"
		"  s.\"id\" AS schema_id,\n"
		"  s.\"system\" AS is_system,\n"
		"  cm.\"remark\" AS comments\n"
		" FROM sys.\"schemas\" s\n"
		" INNER JOIN sys.\"auths\" a ON s.\"owner\" = a.\"id\"\n"
		" LEFT OUTER JOIN sys.\"comments\" cm ON s.\"id\" = cm.\"id\"\n"
		" ORDER BY s.\"name\";\n"
		"GRANT SELECT ON TABLE INFORMATION_SCHEMA.SCHEMATA TO PUBLIC WITH GRANT OPTION;\n"

		"CREATE VIEW INFORMATION_SCHEMA.TABLES AS SELECT\n"
		"  cast(NULL AS varchar(1)) AS TABLE_CATALOG,\n"
		"  s.\"name\" AS TABLE_SCHEMA,\n"
		"  t.\"name\" AS TABLE_NAME,\n"
		"  tt.\"table_type_name\" AS TABLE_TYPE,\n"
		"  cast(NULL AS varchar(1)) AS SELF_REFERENCING_COLUMN_NAME,\n"
		"  cast(NULL AS varchar(1)) AS REFERENCE_GENERATION,\n"
		"  cast(NULL AS varchar(1)) AS USER_DEFINED_TYPE_CATALOG,\n"
		"  cast(NULL AS varchar(1)) AS USER_DEFINED_TYPE_SCHEMA,\n"
		"  cast(NULL AS varchar(1)) AS USER_DEFINED_TYPE_NAME,\n"
		"  cast(sys.ifthenelse((t.\"type\" IN (0, 3, 7, 20, 30) AND t.\"access\" IN (0, 2)), 'YES', 'NO') AS varchar(3)) AS IS_INSERTABLE_INTO,\n"
		"  cast('NO' AS varchar(3)) AS IS_TYPED,\n"
		"  cast((CASE t.\"commit_action\" WHEN 1 THEN 'DELETE' WHEN 2 THEN 'PRESERVE' WHEN 3 THEN 'DROP' ELSE NULL END) AS varchar(10)) AS COMMIT_ACTION,\n"
		"  t.\"schema_id\" AS schema_id,\n"
		"  t.\"id\" AS table_id,\n"
		"  t.\"type\" AS table_type_id,\n"
		"  st.\"count\" AS row_count,\n"
		"  t.\"system\" AS is_system,\n"
		"  sys.ifthenelse(t.\"type\" IN (1, 11), TRUE, FALSE) AS is_view,\n"
		"  t.\"query\" AS query_def,\n"
		"  cm.\"remark\" AS comments\n"
		" FROM sys.\"tables\" t\n"
		" INNER JOIN sys.\"schemas\" s ON t.\"schema_id\" = s.\"id\"\n"
		" INNER JOIN sys.\"table_types\" tt ON t.\"type\" = tt.\"table_type_id\"\n"
		" LEFT OUTER JOIN sys.\"comments\" cm ON t.\"id\" = cm.\"id\"\n"
		" LEFT OUTER JOIN (SELECT DISTINCT \"schema\", \"table\", \"count\" FROM sys.\"statistics\"()) st ON (s.\"name\" = st.\"schema\" AND t.\"name\" = st.\"table\")\n"
		" ORDER BY s.\"name\", t.\"name\";\n"
		"GRANT SELECT ON TABLE INFORMATION_SCHEMA.TABLES TO PUBLIC WITH GRANT OPTION;\n"

		"CREATE VIEW INFORMATION_SCHEMA.VIEWS AS SELECT\n"
		"  cast(NULL AS varchar(1)) AS TABLE_CATALOG,\n"
		"  s.\"name\" AS TABLE_SCHEMA,\n"
		"  t.\"name\" AS TABLE_NAME,\n"
		"  t.\"query\" AS VIEW_DEFINITION,\n"
		"  cast('NONE' AS varchar(10)) AS CHECK_OPTION,\n"
		"  cast('NO' AS varchar(3)) AS IS_UPDATABLE,\n"
		"  cast('NO' AS varchar(3)) AS INSERTABLE_INTO,\n"
		"  cast('NO' AS varchar(3)) AS IS_TRIGGER_UPDATABLE,\n"
		"  cast('NO' AS varchar(3)) AS IS_TRIGGER_DELETABLE,\n"
		"  cast('NO' AS varchar(3)) AS IS_TRIGGER_INSERTABLE_INTO,\n"
		"  t.\"schema_id\" AS schema_id,\n"
		"  t.\"id\" AS table_id,\n"
		"  cast(sys.ifthenelse(t.\"system\", t.\"type\" + 10 , t.\"type\") AS smallint) AS table_type_id,\n"
		"  t.\"system\" AS is_system,\n"
		"  cm.\"remark\" AS comments\n"
		" FROM sys.\"_tables\" t\n"
		" INNER JOIN sys.\"schemas\" s ON t.\"schema_id\" = s.\"id\"\n"
		" LEFT OUTER JOIN sys.\"comments\" cm ON t.\"id\" = cm.\"id\"\n"
		" WHERE t.\"type\" = 1\n"
		" ORDER BY s.\"name\", t.\"name\";\n"
		"GRANT SELECT ON TABLE INFORMATION_SCHEMA.VIEWS TO PUBLIC WITH GRANT OPTION;\n"

		"CREATE VIEW INFORMATION_SCHEMA.COLUMNS AS SELECT\n"
		"  cast(NULL AS varchar(1)) AS TABLE_CATALOG,\n"
		"  s.\"name\" AS TABLE_SCHEMA,\n"
		"  t.\"name\" AS TABLE_NAME,\n"
		"  c.\"name\" AS COLUMN_NAME,\n"
		"  cast(1 + c.\"number\" AS int) AS ORDINAL_POSITION,\n"
		"  c.\"default\" AS COLUMN_DEFAULT,\n"
		"  cast(sys.ifthenelse(c.\"null\", 'YES', 'NO') AS varchar(3)) AS IS_NULLABLE,\n"
		"  cast(sys.\"sql_datatype\"(c.\"type\", c.\"type_digits\", c.\"type_scale\", true, true) AS varchar(1024)) AS DATA_TYPE,\n"
		"  cast(sys.ifthenelse(c.\"type\" IN ('varchar','clob','char','json','url','xml') AND c.\"type_digits\" > 0, c.\"type_digits\", NULL) AS int) AS CHARACTER_MAXIMUM_LENGTH,\n"
		"  cast(sys.ifthenelse(c.\"type\" IN ('varchar','clob','char','json','url','xml') AND c.\"type_digits\" > 0, 4 * cast(c.\"type_digits\" as bigint), NULL) AS bigint) AS CHARACTER_OCTET_LENGTH,\n"
		"  cast(sys.ifthenelse(c.\"type\" IN ('int','smallint','tinyint','bigint','hugeint','float','real','double','decimal','numeric','oid'), c.\"type_digits\", NULL) AS int) AS NUMERIC_PRECISION,\n"
		"  cast(sys.ifthenelse(c.\"type\" IN ('int','smallint','tinyint','bigint','hugeint','float','real','double','oid'), 2, sys.ifthenelse(c.\"type\" IN ('decimal','numeric'), 10, NULL)) AS int) AS NUMERIC_PRECISION_RADIX,\n"
		"  cast(sys.ifthenelse(c.\"type\" IN ('int','smallint','tinyint','bigint','hugeint','float','real','double','decimal','numeric','oid'), c.\"type_scale\", NULL) AS int) AS NUMERIC_SCALE,\n"
		"  cast(sys.ifthenelse(c.\"type\" IN ('date','timestamp','timestamptz','time','timetz'), sys.ifthenelse(c.\"type_scale\" > 0, c.\"type_scale\" -1, 0), NULL) AS int) AS DATETIME_PRECISION,\n"
		"  cast(sys.ifthenelse(c.\"type\" IN ('day_interval','month_interval','sec_interval'), sys.\"sql_datatype\"(c.\"type\", c.\"type_digits\", c.\"type_scale\", true, true), NULL) AS varchar(40)) AS INTERVAL_TYPE,\n"
		"  cast(CASE c.\"type\" WHEN 'day_interval' THEN 0 WHEN 'month_interval' THEN 0 WHEN 'sec_interval' THEN (sys.ifthenelse(c.\"type_digits\" IN (7, 10, 12, 13), sys.ifthenelse(c.\"type_scale\" > 0, c.\"type_scale\", 3), 0)) ELSE NULL END AS int) AS INTERVAL_PRECISION,\n"
		"  cast(NULL AS varchar(1)) AS CHARACTER_SET_CATALOG,\n"
		"  cast(NULL AS varchar(1)) AS CHARACTER_SET_SCHEMA,\n"
		"  cast(sys.ifthenelse(c.\"type\" IN ('varchar','clob','char','json','url','xml'), 'UTF-8', NULL) AS varchar(16)) AS CHARACTER_SET_NAME,\n"
		"  cast(NULL AS varchar(1)) AS COLLATION_CATALOG,\n"
		"  cast(NULL AS varchar(1)) AS COLLATION_SCHEMA,\n"
		"  cast(NULL AS varchar(1)) AS COLLATION_NAME,\n"
		"  cast(NULL AS varchar(1)) AS DOMAIN_CATALOG,\n"
		"  cast(NULL AS varchar(1)) AS DOMAIN_SCHEMA,\n"
		"  cast(NULL AS varchar(1)) AS DOMAIN_NAME,\n"
		"  cast(NULL AS varchar(1)) AS UDT_CATALOG,\n"
		"  cast(NULL AS varchar(1)) AS UDT_SCHEMA,\n"
		"  cast(NULL AS varchar(1)) AS UDT_NAME,\n"
		"  cast(NULL AS varchar(1)) AS SCOPE_CATALOG,\n"
		"  cast(NULL AS varchar(1)) AS SCOPE_SCHEMA,\n"
		"  cast(NULL AS varchar(1)) AS SCOPE_NAME,\n"
		"  cast(NULL AS int) AS MAXIMUM_CARDINALITY,\n"
		"  cast(NULL AS varchar(1)) AS DTD_IDENTIFIER,\n"
		"  cast('NO' AS varchar(3)) AS IS_SELF_REFERENCING,\n"
		"  cast(sys.ifthenelse(seq.\"name\" IS NULL OR c.\"null\", 'NO', 'YES') AS varchar(3)) AS IS_IDENTITY,\n"
		"  seq.\"name\" AS IDENTITY_GENERATION,\n"
		"  seq.\"start\" AS IDENTITY_START,\n"
		"  seq.\"increment\" AS IDENTITY_INCREMENT,\n"
		"  seq.\"maxvalue\" AS IDENTITY_MAXIMUM,\n"
		"  seq.\"minvalue\" AS IDENTITY_MINIMUM,\n"
		"  cast(sys.ifthenelse(seq.\"name\" IS NULL, NULL, sys.ifthenelse(seq.\"cycle\", 'YES', 'NO')) AS varchar(3)) AS IDENTITY_CYCLE,\n"
		"  cast(sys.ifthenelse(seq.\"name\" IS NULL, 'NO', 'YES') AS varchar(3)) AS IS_GENERATED,\n"
		"  cast(sys.ifthenelse(seq.\"name\" IS NULL, NULL, c.\"default\") AS varchar(1024)) AS GENERATION_EXPRESSION,\n"
		"  cast('NO' AS varchar(3)) AS IS_SYSTEM_TIME_PERIOD_START,\n"
		"  cast('NO' AS varchar(3)) AS IS_SYSTEM_TIME_PERIOD_END,\n"
		"  cast('NO' AS varchar(3)) AS SYSTEM_TIME_PERIOD_TIMESTAMP_GENERATION,\n"
		"  cast(sys.ifthenelse(t.\"type\" IN (0,3,7,20,30), 'YES', 'NO') AS varchar(3)) AS IS_UPDATABLE,\n"
		"  cast(NULL AS varchar(1)) AS DECLARED_DATA_TYPE,\n"
		"  cast(NULL AS int) AS DECLARED_NUMERIC_PRECISION,\n"
		"  cast(NULL AS int) AS DECLARED_NUMERIC_SCALE,\n"
		"  t.\"schema_id\" AS schema_id,\n"
		"  c.\"table_id\" AS table_id,\n"
		"  c.\"id\" AS column_id,\n"
		"  seq.\"id\" AS sequence_id,\n"
		"  t.\"system\" AS is_system,\n"
		"  cm.\"remark\" AS comments\n"
		" FROM sys.\"columns\" c\n"
		" INNER JOIN sys.\"tables\" t ON c.\"table_id\" = t.\"id\"\n"
		" INNER JOIN sys.\"schemas\" s ON t.\"schema_id\" = s.\"id\"\n"
		" LEFT OUTER JOIN sys.\"comments\" cm ON c.\"id\" = cm.\"id\"\n"
		" LEFT OUTER JOIN sys.\"sequences\" seq ON ((seq.\"name\"||'\"') = substring(c.\"default\", 3 + sys.\"locate\"('\".\"seq_',c.\"default\",14)))\n"
		" ORDER BY s.\"name\", t.\"name\", c.\"number\";\n"
		"GRANT SELECT ON TABLE INFORMATION_SCHEMA.COLUMNS TO PUBLIC WITH GRANT OPTION;\n"

		"CREATE VIEW INFORMATION_SCHEMA.CHECK_CONSTRAINTS AS SELECT\n"
		"  cast(NULL AS varchar(1)) AS CONSTRAINT_CATALOG,\n"
		"  cast(NULL AS varchar(1024)) AS CONSTRAINT_SCHEMA,\n"
		"  cast(NULL AS varchar(1024)) AS CONSTRAINT_NAME,\n"
		"  cast(NULL AS varchar(1024)) AS CHECK_CLAUSE\n"
		" WHERE 1=0;\n"
		"GRANT SELECT ON TABLE INFORMATION_SCHEMA.CHECK_CONSTRAINTS TO PUBLIC WITH GRANT OPTION;\n"

		"CREATE VIEW INFORMATION_SCHEMA.TABLE_CONSTRAINTS AS SELECT\n"
		"  cast(NULL AS varchar(1)) AS CONSTRAINT_CATALOG,\n"
		"  s.\"name\" AS CONSTRAINT_SCHEMA,\n"
		"  k.\"name\" AS CONSTRAINT_NAME,\n"
		"  cast(NULL AS varchar(1)) AS TABLE_CATALOG,\n"
		"  s.\"name\" AS TABLE_SCHEMA,\n"
		"  t.\"name\" AS TABLE_NAME,\n"
		"  cast(CASE k.\"type\" WHEN 0 THEN 'PRIMARY KEY' WHEN 1 THEN 'UNIQUE' WHEN 2 THEN 'FOREIGN KEY' ELSE NULL END AS varchar(16)) AS CONSTRAINT_TYPE,\n"
		"  cast('NO' AS varchar(3)) AS IS_DEFERRABLE,\n"
		"  cast('NO' AS varchar(3)) AS INITIALLY_DEFERRED,\n"
		"  cast('YES' AS varchar(3)) AS ENFORCED,\n"
		"  t.\"schema_id\" AS schema_id,\n"
		"  t.\"id\" AS table_id,\n"
		"  k.\"id\" AS key_id,\n"
		"  k.\"type\" AS key_type,\n"
		"  t.\"system\" AS is_system\n"
		" FROM (SELECT sk.\"id\", sk.\"table_id\", sk.\"name\", sk.\"type\" FROM sys.\"keys\" sk UNION ALL SELECT tk.\"id\", tk.\"table_id\", tk.\"name\", tk.\"type\" FROM tmp.\"keys\" tk) k\n"
		" INNER JOIN (SELECT st.\"id\", st.\"schema_id\", st.\"name\", st.\"system\" FROM sys.\"_tables\" st UNION ALL"
			" SELECT tt.\"id\", tt.\"schema_id\", tt.\"name\", tt.\"system\" FROM tmp.\"_tables\" tt) t ON k.\"table_id\" = t.\"id\"\n"
		" INNER JOIN sys.\"schemas\" s ON t.\"schema_id\" = s.\"id\"\n"
		" ORDER BY s.\"name\", t.\"name\", k.\"name\";\n"
		"GRANT SELECT ON TABLE INFORMATION_SCHEMA.TABLE_CONSTRAINTS TO PUBLIC WITH GRANT OPTION;\n"

		"CREATE VIEW INFORMATION_SCHEMA.REFERENTIAL_CONSTRAINTS AS SELECT\n"
		"  cast(NULL AS varchar(1)) AS CONSTRAINT_CATALOG,\n"
		"  s.\"name\" AS CONSTRAINT_SCHEMA,\n"
		"  fk.\"name\" AS CONSTRAINT_NAME,\n"
		"  cast(NULL AS varchar(1)) AS UNIQUE_CONSTRAINT_CATALOG,\n"
		"  uks.\"name\" AS UNIQUE_CONSTRAINT_SCHEMA,\n"
		"  uk.\"name\" AS UNIQUE_CONSTRAINT_NAME,\n"
		"  cast('FULL' AS varchar(7)) AS MATCH_OPTION,\n"
		"  fk.\"update_action\" AS UPDATE_RULE,\n"
		"  fk.\"delete_action\" AS DELETE_RULE,\n"
		"  t.\"schema_id\" AS fk_schema_id,\n"
		"  t.\"id\" AS fk_table_id,\n"
		"  t.\"name\" AS fk_table_name,\n"
		"  fk.\"id\" AS fk_key_id,\n"
		"  ukt.\"schema_id\" AS uc_schema_id,\n"
		"  uk.\"table_id\" AS uc_table_id,\n"
		"  ukt.\"name\" AS uc_table_name,\n"
		"  uk.\"id\" AS uc_key_id\n"
		" FROM sys.\"fkeys\" fk\n"
		" INNER JOIN sys.\"tables\" t ON t.\"id\" = fk.\"table_id\"\n"
		" INNER JOIN sys.\"schemas\" s ON s.\"id\" = t.\"schema_id\"\n"
		" LEFT OUTER JOIN sys.\"keys\" uk ON uk.\"id\" = fk.\"rkey\"\n"
		" LEFT OUTER JOIN sys.\"tables\" ukt ON ukt.\"id\" = uk.\"table_id\"\n"
		" LEFT OUTER JOIN sys.\"schemas\" uks ON uks.\"id\" = ukt.\"schema_id\"\n"
		" ORDER BY s.\"name\", t.\"name\", fk.\"name\";\n"
		"GRANT SELECT ON TABLE INFORMATION_SCHEMA.REFERENTIAL_CONSTRAINTS TO PUBLIC WITH GRANT OPTION;\n"

		"CREATE VIEW INFORMATION_SCHEMA.ROUTINES AS SELECT\n"
		"  cast(NULL AS varchar(1)) AS SPECIFIC_CATALOG,\n"
		"  s.\"name\" AS SPECIFIC_SCHEMA,\n"
		"  cast(f.\"name\"||'('||f.\"id\"||')' AS varchar(270)) AS SPECIFIC_NAME,\n"
		"  cast(NULL AS varchar(1)) AS ROUTINE_CATALOG,\n"
		"  s.\"name\" AS ROUTINE_SCHEMA,\n"
		"  f.\"name\" AS ROUTINE_NAME,\n"
		"  ft.\"function_type_keyword\" AS ROUTINE_TYPE,\n"
		"  cast(NULL AS varchar(1)) AS MODULE_CATALOG,\n"
		"  cast(NULL AS varchar(1)) AS MODULE_SCHEMA,\n"
		"  cast(f.\"mod\" AS varchar(128)) AS MODULE_NAME,\n"
		"  cast(NULL AS varchar(1)) AS UDT_CATALOG,\n"
		"  cast(NULL AS varchar(1)) AS UDT_SCHEMA,\n"
		"  cast(NULL AS varchar(1)) AS UDT_NAME,\n"
		"  cast(CASE f.\"type\" WHEN 1 THEN sys.\"sql_datatype\"(a.\"type\", a.\"type_digits\", a.\"type_scale\", true, true) WHEN 2 THEN NULL WHEN 5 THEN 'TABLE' WHEN 7 THEN 'TABLE' ELSE NULL END AS varchar(1024)) AS DATA_TYPE,\n"
		"  cast(sys.ifthenelse(a.\"type\" IN ('varchar','clob','char','json','url','xml') AND a.\"type_digits\" > 0, a.\"type_digits\", NULL) AS int) AS CHARACTER_MAXIMUM_LENGTH,\n"
		"  cast(sys.ifthenelse(a.\"type\" IN ('varchar','clob','char','json','url','xml') AND a.\"type_digits\" > 0, 4 * cast(a.\"type_digits\" as bigint), NULL) AS bigint) AS CHARACTER_OCTET_LENGTH,\n"
		"  cast(NULL AS varchar(1)) AS CHARACTER_SET_CATALOG,\n"
		"  cast(NULL AS varchar(1)) AS CHARACTER_SET_SCHEMA,\n"
		"  'UTF-8' AS CHARACTER_SET_NAME,\n"
		"  cast(NULL AS varchar(1)) AS COLLATION_CATALOG,\n"
		"  cast(NULL AS varchar(1)) AS COLLATION_SCHEMA,\n"
		"  cast(NULL AS varchar(1)) AS COLLATION_NAME,\n"
		"  cast(sys.ifthenelse(a.\"type\" IN ('int','smallint','tinyint','bigint','hugeint','float','real','double','decimal','numeric','oid'), a.\"type_digits\", NULL) AS int) AS NUMERIC_PRECISION,\n"
		"  cast(sys.ifthenelse(a.\"type\" IN ('int','smallint','tinyint','bigint','hugeint','float','real','double','oid'), 2, sys.ifthenelse(a.\"type\" IN ('decimal','numeric'), 10, NULL)) AS int) AS NUMERIC_PRECISION_RADIX,\n"
		"  cast(sys.ifthenelse(a.\"type\" IN ('int','smallint','tinyint','bigint','hugeint','float','real','double','decimal','numeric','oid'), a.\"type_scale\", NULL) AS int) AS NUMERIC_SCALE,\n"
		"  cast(sys.ifthenelse(a.\"type\" IN ('date','timestamp','timestamptz','time','timetz'), a.\"type_scale\" -1, NULL) AS int) AS DATETIME_PRECISION,\n"
		"  cast(sys.ifthenelse(a.\"type\" IN ('day_interval','month_interval','sec_interval'), sys.\"sql_datatype\"(a.\"type\", a.\"type_digits\", a.\"type_scale\", true, true), NULL) AS varchar(40)) AS INTERVAL_TYPE,\n"
		"  cast(CASE a.\"type\" WHEN 'day_interval' THEN 0 WHEN 'month_interval' THEN 0 WHEN 'sec_interval' THEN (sys.ifthenelse(a.\"type_digits\" IN (7, 10, 12, 13), sys.ifthenelse(a.\"type_scale\" > 0, a.\"type_scale\", 3), 0)) ELSE NULL END AS int) AS INTERVAL_PRECISION,\n"
		"  cast(NULL AS varchar(1)) AS TYPE_UDT_CATALOG,\n"
		"  cast(NULL AS varchar(1)) AS TYPE_UDT_SCHEMA,\n"
		"  cast(NULL AS varchar(1)) AS TYPE_UDT_NAME,\n"
		"  cast(NULL AS varchar(1)) AS SCOPE_CATALOG,\n"
		"  cast(NULL AS varchar(1)) AS SCOPE_SCHEMA,\n"
		"  cast(NULL AS varchar(1)) AS SCOPE_NAME,\n"
		"  cast(NULL AS int) AS MAXIMUM_CARDINALITY,\n"
		"  cast(NULL AS int) AS DTD_IDENTIFIER,\n"
		"  cast(sys.\"ifthenelse\"(sys.\"locate\"('begin',f.\"func\") > 0, sys.\"ifthenelse\"(sys.\"endswith\"(f.\"func\",';'), sys.\"substring\"(f.\"func\", sys.\"locate\"('begin',f.\"func\"), sys.\"length\"(sys.\"substring\"(f.\"func\", sys.\"locate\"('begin',f.\"func\")))-1), sys.\"substring\"(f.\"func\", sys.\"locate\"('begin',f.\"func\"))), NULL) AS varchar(8196)) AS ROUTINE_BODY,\n"
		"  f.\"func\" AS ROUTINE_DEFINITION,\n"
		"  cast(sys.\"ifthenelse\"(sys.\"locate\"('external name',f.\"func\") > 0, sys.\"ifthenelse\"(sys.\"endswith\"(f.\"func\",';'), sys.\"substring\"(f.\"func\", 14 + sys.\"locate\"('external name',f.\"func\"), sys.\"length\"(sys.\"substring\"(f.\"func\", 14 + sys.\"locate\"('external name',f.\"func\")))-1), sys.\"substring\"(f.\"func\", 14 + sys.\"locate\"('external name',f.\"func\"))), NULL) AS varchar(1024)) AS EXTERNAL_NAME,\n"
		"  fl.\"language_keyword\" AS EXTERNAL_LANGUAGE,\n"
		"  'GENERAL' AS PARAMETER_STYLE,\n"
		"  'YES' AS IS_DETERMINISTIC,\n"
		"  cast(sys.ifthenelse(f.\"side_effect\", 'MODIFIES', 'READ') AS varchar(10)) AS SQL_DATA_ACCESS,\n"
		"  cast(CASE f.\"type\" WHEN 2 THEN NULL ELSE 'NO' END AS varchar(3)) AS IS_NULL_CALL,\n"
		"  cast(NULL AS varchar(1)) AS SQL_PATH,\n"
		"  cast(NULL AS varchar(1)) AS SCHEMA_LEVEL_ROUTINE,\n"
		"  cast(NULL AS int) AS MAX_DYNAMIC_RESULT_SETS,\n"
		"  cast(NULL AS varchar(1)) AS IS_USER_DEFINED_CAST,\n"
		"  cast(NULL AS varchar(1)) AS IS_IMPLICITLY_INVOCABLE,\n"
		"  cast(NULL AS varchar(1)) AS SECURITY_TYPE,\n"
		"  cast(NULL AS varchar(1)) AS TO_SQL_SPECIFIC_CATALOG,\n"
		"  cast(NULL AS varchar(1)) AS TO_SQL_SPECIFIC_SCHEMA,\n"
		"  cast(NULL AS varchar(1)) AS TO_SQL_SPECIFIC_NAME,\n"
		"  cast(NULL AS varchar(1)) AS AS_LOCATOR,\n"
		"  cast(NULL AS timestamp) AS CREATED,\n"
		"  cast(NULL AS timestamp) AS LAST_ALTERED,\n"
		"  cast(NULL AS varchar(1)) AS NEW_SAVEPOINT_LEVEL,\n"
		"  cast(NULL AS varchar(1)) AS IS_UDT_DEPENDENT,\n"
		"  cast(NULL AS varchar(1)) AS RESULT_CAST_FROM_DATA_TYPE,\n"
		"  cast(NULL AS varchar(1)) AS RESULT_CAST_AS_LOCATOR,\n"
		"  cast(NULL AS int) AS RESULT_CAST_CHAR_MAX_LENGTH,\n"
		"  cast(NULL AS int) AS RESULT_CAST_CHAR_OCTET_LENGTH,\n"
		"  cast(NULL AS varchar(1)) AS RESULT_CAST_CHAR_SET_CATALOG,\n"
		"  cast(NULL AS varchar(1)) AS RESULT_CAST_CHAR_SET_SCHEMA,\n"
		"  cast(NULL AS varchar(1)) AS RESULT_CAST_CHARACTER_SET_NAME,\n"
		"  cast(NULL AS varchar(1)) AS RESULT_CAST_COLLATION_CATALOG,\n"
		"  cast(NULL AS varchar(1)) AS RESULT_CAST_COLLATION_SCHEMA,\n"
		"  cast(NULL AS varchar(1)) AS RESULT_CAST_COLLATION_NAME,\n"
		"  cast(NULL AS int) AS RESULT_CAST_NUMERIC_PRECISION,\n"
		"  cast(NULL AS int) AS RESULT_CAST_NUMERIC_RADIX,\n"
		"  cast(NULL AS int) AS RESULT_CAST_NUMERIC_SCALE,\n"
		"  cast(NULL AS int) AS RESULT_CAST_DATETIME_PRECISION,\n"
		"  cast(NULL AS varchar(1)) AS RESULT_CAST_INTERVAL_TYPE,\n"
		"  cast(NULL AS int) AS RESULT_CAST_INTERVAL_PRECISION,\n"
		"  cast(NULL AS varchar(1)) AS RESULT_CAST_TYPE_UDT_CATALOG,\n"
		"  cast(NULL AS varchar(1)) AS RESULT_CAST_TYPE_UDT_SCHEMA,\n"
		"  cast(NULL AS varchar(1)) AS RESULT_CAST_TYPE_UDT_NAME,\n"
		"  cast(NULL AS varchar(1)) AS RESULT_CAST_SCOPE_CATALOG,\n"
		"  cast(NULL AS varchar(1)) AS RESULT_CAST_SCOPE_SCHEMA,\n"
		"  cast(NULL AS varchar(1)) AS RESULT_CAST_SCOPE_NAME,\n"
		"  cast(NULL AS int) AS RESULT_CAST_MAX_CARDINALITY,\n"
		"  cast(NULL AS varchar(1)) AS RESULT_CAST_DTD_IDENTIFIER,\n"
		"  cast(NULL AS varchar(1)) AS DECLARED_DATA_TYPE,\n"
		"  cast(NULL AS int) AS DECLARED_NUMERIC_PRECISION,\n"
		"  cast(NULL AS int) AS DECLARED_NUMERIC_SCALE,\n"
		"  cast(NULL AS varchar(1)) AS RESULT_CAST_FROM_DECLARED_DATA_TYPE,\n"
		"  cast(NULL AS int) AS RESULT_CAST_DECLARED_NUMERIC_PRECISION,\n"
		"  cast(NULL AS int) AS RESULT_CAST_DECLARED_NUMERIC_SCALE,\n"
		"  f.\"schema_id\" AS schema_id,\n"
		"  f.\"id\" AS function_id,\n"
		"  f.\"type\" AS function_type,\n"
		"  f.\"language\" AS function_language,\n"
		"  f.\"system\" AS is_system,\n"
		"  cm.\"remark\" AS comments\n"
		" FROM sys.\"functions\" f\n"
		" INNER JOIN sys.\"schemas\" s ON s.\"id\" = f.\"schema_id\"\n"
		" INNER JOIN sys.\"function_types\" ft ON ft.\"function_type_id\" = f.\"type\"\n"
		" INNER JOIN sys.\"function_languages\" fl ON fl.\"language_id\" = f.\"language\"\n"
		" LEFT OUTER JOIN sys.\"args\" a ON a.\"func_id\" = f.\"id\" and a.\"inout\" = 0 and a.\"number\" = 0\n"
		" LEFT OUTER JOIN sys.\"comments\" cm ON cm.\"id\" = f.\"id\"\n"
		" WHERE f.\"type\" in (1, 2, 5, 7)\n"
		" ORDER BY s.\"name\", f.\"name\";\n"
		"GRANT SELECT ON TABLE INFORMATION_SCHEMA.ROUTINES TO PUBLIC WITH GRANT OPTION;\n"

		"CREATE VIEW INFORMATION_SCHEMA.PARAMETERS AS SELECT\n"
		"  cast(NULL AS varchar(1)) AS SPECIFIC_CATALOG,\n"
		"  s.\"name\" AS SPECIFIC_SCHEMA,\n"
		"  cast(f.\"name\"||'('||f.\"id\"||')' AS varchar(270)) AS SPECIFIC_NAME,\n"
		"  cast(sys.ifthenelse((a.\"inout\" = 0 OR f.\"type\" = 2), 1 + a.\"number\", sys.ifthenelse(f.\"type\" = 1, a.\"number\", (1 + a.\"number\" - f.count_out_cols))) AS int) AS ORDINAL_POSITION,\n"
		"  cast(sys.ifthenelse(a.\"inout\" = 0, 'OUT', sys.ifthenelse(a.\"inout\" = 1, 'IN', 'INOUT')) as varchar(5)) AS PARAMETER_MODE,\n"
		"  cast(sys.ifthenelse(a.\"inout\" = 0, 'YES', 'NO') as varchar(3)) AS IS_RESULT,\n"
		"  cast(NULL AS varchar(1)) AS AS_LOCATOR,\n"
		"  a.\"name\" AS PARAMETER_NAME,\n"
		"  cast(NULL AS varchar(1)) AS FROM_SQL_SPECIFIC_CATALOG,\n"
		"  cast(NULL AS varchar(1)) AS FROM_SQL_SPECIFIC_SCHEMA,\n"
		"  cast(NULL AS varchar(1)) AS FROM_SQL_SPECIFIC_NAME,\n"
		"  cast(NULL AS varchar(1)) AS TO_SQL_SPECIFIC_CATALOG,\n"
		"  cast(NULL AS varchar(1)) AS TO_SQL_SPECIFIC_SCHEMA,\n"
		"  cast(NULL AS varchar(1)) AS TO_SQL_SPECIFIC_NAME,\n"
		"  cast(sys.\"sql_datatype\"(a.\"type\", a.\"type_digits\", a.\"type_scale\", true, true) AS varchar(1024)) AS DATA_TYPE,\n"
		"  cast(sys.ifthenelse(a.\"type\" IN ('varchar','clob','char','json','url','xml') AND a.\"type_digits\" > 0, a.\"type_digits\", NULL) AS int) AS CHARACTER_MAXIMUM_LENGTH,\n"
		"  cast(sys.ifthenelse(a.\"type\" IN ('varchar','clob','char','json','url','xml') AND a.\"type_digits\" > 0, 4 * cast(a.\"type_digits\" as bigint), NULL) AS bigint) AS CHARACTER_OCTET_LENGTH,\n"
		"  cast(NULL AS varchar(1)) AS CHARACTER_SET_CATALOG,\n"
		"  cast(NULL AS varchar(1)) AS CHARACTER_SET_SCHEMA,\n"
		"  cast(sys.ifthenelse(a.\"type\" IN ('varchar','clob','char','json','url','xml'), 'UTF-8', NULL) AS varchar(16)) AS CHARACTER_SET_NAME,\n"
		"  cast(NULL AS varchar(1)) AS COLLATION_CATALOG,\n"
		"  cast(NULL AS varchar(1)) AS COLLATION_SCHEMA,\n"
		"  cast(NULL AS varchar(1)) AS COLLATION_NAME,\n"
		"  cast(sys.ifthenelse(a.\"type\" IN ('int','smallint','tinyint','bigint','hugeint','float','real','double','decimal','numeric','oid'), a.\"type_digits\", NULL) AS int) AS NUMERIC_PRECISION,\n"
		"  cast(sys.ifthenelse(a.\"type\" IN ('int','smallint','tinyint','bigint','hugeint','float','real','double','oid'), 2, sys.ifthenelse(a.\"type\" IN ('decimal','numeric'), 10, NULL)) AS int) AS NUMERIC_PRECISION_RADIX,\n"
		"  cast(sys.ifthenelse(a.\"type\" IN ('int','smallint','tinyint','bigint','hugeint','float','real','double','decimal','numeric','oid'), a.\"type_scale\", NULL) AS int) AS NUMERIC_SCALE,\n"
		"  cast(sys.ifthenelse(a.\"type\" IN ('date','timestamp','timestamptz','time','timetz'), sys.ifthenelse(a.\"type_scale\" > 0, a.\"type_scale\" -1, 0), NULL) AS int) AS DATETIME_PRECISION,\n"
		"  cast(sys.ifthenelse(a.\"type\" IN ('day_interval','month_interval','sec_interval'), sys.\"sql_datatype\"(a.\"type\", a.\"type_digits\", a.\"type_scale\", true, true), NULL) AS varchar(40)) AS INTERVAL_TYPE,\n"
		"  cast(CASE a.\"type\" WHEN 'day_interval' THEN 0 WHEN 'month_interval' THEN 0 WHEN 'sec_interval' THEN (sys.ifthenelse(a.\"type_digits\" IN (7, 10, 12, 13), sys.ifthenelse(a.\"type_scale\" > 0, a.\"type_scale\", 3), 0)) ELSE NULL END AS int) AS INTERVAL_PRECISION,\n"
		"  cast(NULL AS varchar(1)) AS UDT_CATALOG,\n"
		"  cast(NULL AS varchar(1)) AS UDT_SCHEMA,\n"
		"  cast(NULL AS varchar(1)) AS UDT_NAME,\n"
		"  cast(NULL AS varchar(1)) AS SCOPE_CATALOG,\n"
		"  cast(NULL AS varchar(1)) AS SCOPE_SCHEMA,\n"
		"  cast(NULL AS varchar(1)) AS SCOPE_NAME,\n"
		"  cast(NULL AS int) AS MAXIMUM_CARDINALITY,\n"
		"  cast(NULL AS varchar(1)) AS DTD_IDENTIFIER,\n"
		"  cast(NULL AS varchar(1)) AS DECLARED_DATA_TYPE,\n"
		"  cast(NULL AS int) AS DECLARED_NUMERIC_PRECISION,\n"
		"  cast(NULL AS int) AS DECLARED_NUMERIC_SCALE,\n"
		"  cast(NULL AS varchar(1)) AS PARAMETER_DEFAULT,\n"
		"  f.\"schema_id\" AS schema_id,\n"
		"  f.\"id\" AS function_id,\n"
		"  a.\"id\" AS arg_id,\n"
		"  f.\"name\" AS function_name,\n"
		"  f.\"type\" AS function_type,\n"
		"  f.\"system\" AS is_system\n"
		" FROM sys.\"args\" a\n"
		" INNER JOIN (SELECT fun.*, (select count(*) from sys.args a0 where a0.inout = 0 and a0.func_id = fun.id) as count_out_cols FROM sys.\"functions\" fun WHERE fun.\"type\" in (1, 2, 5, 7)) f ON f.\"id\" = a.\"func_id\"\n"
		" INNER JOIN sys.\"schemas\" s ON s.\"id\" = f.\"schema_id\"\n"
		" ORDER BY s.\"name\", f.\"name\", f.\"id\", a.\"inout\" DESC, a.\"number\";\n"
		"GRANT SELECT ON TABLE INFORMATION_SCHEMA.PARAMETERS TO PUBLIC WITH GRANT OPTION;\n"

		"CREATE VIEW INFORMATION_SCHEMA.SEQUENCES AS SELECT\n"
		"  cast(NULL AS varchar(1)) AS SEQUENCE_CATALOG,\n"
		"  s.\"name\" AS SEQUENCE_SCHEMA,\n"
		"  sq.\"name\" AS SEQUENCE_NAME,\n"
		"  cast('BIGINT' AS varchar(16)) AS DATA_TYPE,\n"
		"  cast(64 AS SMALLINT) AS NUMERIC_PRECISION,\n"
		"  cast(2 AS SMALLINT) AS NUMERIC_PRECISION_RADIX,\n"
		"  cast(0 AS SMALLINT) AS NUMERIC_SCALE,\n"
		"  sq.\"start\" AS START_VALUE,\n"
		"  sq.\"minvalue\" AS MINIMUM_VALUE,\n"
		"  sq.\"maxvalue\" AS MAXIMUM_VALUE,\n"
		"  sq.\"increment\" AS INCREMENT,\n"
		"  cast(sys.ifthenelse(sq.\"cycle\", 'YES', 'NO') AS varchar(3)) AS CYCLE_OPTION,\n"
		"  cast(NULL AS varchar(16)) AS DECLARED_DATA_TYPE,\n"
		"  cast(NULL AS SMALLINT) AS DECLARED_NUMERIC_PRECISION,\n"
		"  cast(NULL AS SMALLINT) AS DECLARED_NUMERIC_SCALE,\n"
		"  sq.\"schema_id\" AS schema_id,\n"
		"  sq.\"id\" AS sequence_id,\n"
		"  get_value_for(s.\"name\", sq.\"name\") AS current_value,\n"
		"  sq.\"cacheinc\" AS cacheinc,\n"
		"  cm.\"remark\" AS comments\n"
		" FROM sys.\"sequences\" sq\n"
		" INNER JOIN sys.\"schemas\" s ON sq.\"schema_id\" = s.\"id\"\n"
		" LEFT OUTER JOIN sys.\"comments\" cm ON sq.\"id\" = cm.\"id\"\n"
		" ORDER BY s.\"name\", sq.\"name\";\n"
		"GRANT SELECT ON TABLE INFORMATION_SCHEMA.SEQUENCES TO PUBLIC WITH GRANT OPTION;\n"
		"\n"
		"update sys._tables set system = true where system <> true\n"
		" and schema_id = (select s.id from sys.schemas s where s.name = 'information_schema')\n"
		" and name in ('character_sets','check_constraints','columns','parameters','routines','schemata','sequences','referential_constraints','table_constraints','tables','views');\n";
		printf("Running database upgrade commands:\n%s\n", cmds);
		fflush(stdout);
		err = SQLstatementIntern(c, cmds, "update", true, false, NULL);
	}

	/* 77_storage.sql */
	sql_find_subtype(&tp, "varchar", 0, 0);

	if (!sql_bind_func(sql, s->base.name, "persist_unlogged", &tp, &tp, F_UNION, true, true)) {
		sql->session->status = 0;
		sql->errstr[0] = '\0';
		const char query[] =
			"CREATE FUNCTION sys.persist_unlogged(sname STRING, tname STRING)\n"
			"RETURNS TABLE(\"table\" STRING, \"table_id\" INT, \"rowcount\" BIGINT)\n"
			"EXTERNAL NAME sql.persist_unlogged;\n"
			"GRANT EXECUTE ON FUNCTION sys.persist_unlogged(string, string) TO PUBLIC;\n"
			"UPDATE sys.functions SET system = true WHERE system <> true AND\n"
			"name = 'persist_unlogged' AND schema_id = 2000 AND type = 5 AND language = 1;\n";
		printf("Running database upgrade commands:\n%s\n", query);
		fflush(stdout);
		err = SQLstatementIntern(c, query, "update", true, false, NULL);
	}

	return err;
}

static str
sql_update_dec2023_sp1(Client c, mvc *sql, sql_schema *s)
{
	char *err;
	res_table *output;
	BAT *b;

	(void) sql;
	(void) s;

	/* json.isvalid(json) has been fixed to return NULL on NULL input */
	err = SQLstatementIntern(c, "SELECT f.id FROM sys.functions f WHERE f.name = 'isvalid' AND f.schema_id = (SELECT s.id FROM sys.schemas s WHERE s.name = 'json') AND EXISTS (SELECT * FROM sys.args a WHERE a.func_id = f.id AND a.number = 1 AND a.type = 'json') AND f.func LIKE '%begin return true%';\n", "update", true, false, &output);
	if (err)
		return err;
	b = BATdescriptor(output->cols[0].b);
	if (b) {
		if (BATcount(b) > 0) {
			const char query[] = "drop function json.isvalid(json);\n"
				"create function json.isvalid(js json)\n"
				"returns bool begin return case when js is NULL then NULL else true end; end;\n"
				"GRANT EXECUTE ON FUNCTION json.isvalid(json) TO PUBLIC;\n"
				"update sys.functions set system = true where system <> true and name = 'isvalid' and schema_id = (select id from sys.schemas where name = 'json');\n";
			assert(BATcount(b) == 1);
			printf("Running database upgrade commands:\n%s\n", query);
			fflush(stdout);
			err = SQLstatementIntern(c, query, "update", true, false, NULL);
		}
		BBPunfix(b->batCacheid);
	}
	res_table_destroy(output);
	return err;
}

static str
sql_update_dec2023_sp4(Client c, mvc *sql, sql_schema *s)
{
	char *err;
	res_table *output;
	BAT *b;

	(void) sql;
	(void) s;

	/* SQL optimizer fixes make that some "dependencies" are no longer
	 * dependencies (functions that depend on all columns of a table
	 * when it only actually uses a subset of the columns); while we're
	 * at it, also fix some ancient dependency changes where view did
	 * the same thing (i.e. the second delete will normally not delete
	 * anything) */
	err = SQLstatementIntern(c, "select * from sys.dependencies where (id, depend_id) in (select c.id, f.id from sys.functions f, sys._tables t, sys._columns c, sys.dependencies d where c.table_id = t.id and f.id = d.depend_id and c.id = d.id and f.schema_id = 2000 and t.schema_id = 2000 and (f.name, t.name, c.name) in (values ('describe_columns', '_columns', 'storage')));\n", "update", true, false, &output);
	if (err)
		return err;
	b = BATdescriptor(output->cols[0].b);
	if (b) {
		if (BATcount(b) > 0) {
			const char query[] =
				"delete from sys.dependencies where (id, depend_id) in (select c.id, f.id from sys.functions f, sys._tables t, sys._columns c, sys.dependencies d where c.table_id = t.id and f.id = d.depend_id and c.id = d.id and f.schema_id = 2000 and t.schema_id = 2000 and (f.name, t.name, c.name) in (values ('describe_columns', '_columns', 'storage'), ('describe_function', 'function_languages', 'language_name'), ('describe_function', 'function_types', 'function_type_name'), ('describe_function', 'functions', 'func'), ('describe_function', 'functions', 'mod'), ('describe_function', 'functions', 'semantics'), ('describe_function', 'functions', 'side_effect'), ('describe_function', 'functions', 'system'), ('describe_function', 'functions', 'vararg'), ('describe_function', 'functions', 'varres'), ('describe_function', 'schemas', 'authorization'), ('describe_function', 'schemas', 'owner'), ('describe_function', 'schemas', 'system'), ('describe_table', '_tables', 'access'), ('describe_table', '_tables', 'commit_action'), ('describe_table', '_tables', 'system')));\n"
				"delete from sys.dependencies where (id, depend_id) in (select c.id, v.id from sys._tables v, sys._tables t, sys._columns c, sys.dependencies d where c.table_id = t.id and v.id = d.depend_id and c.id = d.id and v.schema_id = 2000 and t.schema_id = 2000 and (v.name, t.name, c.name) in (values ('dependency_columns_on_indexes', '_columns', 'name'), ('dependency_columns_on_indexes', '_columns', 'number'), ('dependency_columns_on_indexes', '_columns', 'storage'), ('dependency_columns_on_indexes', '_columns', 'table_id'), ('dependency_columns_on_indexes', '_columns', 'type_digits'), ('dependency_columns_on_indexes', 'keys', 'id'), ('dependency_columns_on_indexes', 'triggers', 'name'), ('dependency_columns_on_indexes', 'triggers', 'orientation'), ('dependency_columns_on_indexes', 'triggers', 'table_id'), ('dependency_columns_on_indexes', 'triggers', 'time'), ('dependency_columns_on_keys', '_columns', 'name'), ('dependency_columns_on_keys', '_columns', 'table_id'), ('dependency_columns_on_keys', '_columns', 'type'), ('dependency_columns_on_keys', '_columns', 'type_digits'), ('dependency_columns_on_keys', '_columns', 'type_scale'), ('dependency_columns_on_keys', 'triggers', 'name'), ('dependency_columns_on_keys', 'triggers', 'orientation'), ('dependency_columns_on_keys', 'triggers', 'table_id'), ('dependency_columns_on_keys', 'triggers', 'time'), ('dependency_columns_on_triggers', 'keys', 'name'), ('dependency_columns_on_triggers', 'keys', 'rkey'), ('dependency_columns_on_triggers', 'keys', 'type'), ('dependency_functions_on_triggers', 'keys', 'action'), ('dependency_functions_on_triggers', 'keys', 'name'), ('dependency_functions_on_triggers', 'keys', 'rkey'), ('dependency_functions_on_triggers', 'keys', 'type'), ('dependency_keys_on_foreignkeys', '_columns', 'default'), ('dependency_keys_on_foreignkeys', '_columns', 'name'), ('dependency_keys_on_foreignkeys', '_columns', 'table_id'), ('dependency_keys_on_foreignkeys', '_columns', 'type'), ('dependency_keys_on_foreignkeys', '_columns', 'type_digits'), ('dependency_keys_on_foreignkeys', '_columns', 'type_scale'), ('dependency_tables_on_foreignkeys', '_columns', 'default'), ('dependency_tables_on_foreignkeys', '_columns', 'name'), ('dependency_tables_on_foreignkeys', '_columns', 'table_id'), ('dependency_tables_on_foreignkeys', '_columns', 'type'), ('dependency_tables_on_foreignkeys', '_columns', 'type_digits'), ('dependency_tables_on_foreignkeys', '_columns', 'type_scale'), ('dependency_tables_on_indexes', '_columns', 'name'), ('dependency_tables_on_indexes', '_columns', 'number'), ('dependency_tables_on_indexes', '_columns', 'storage'), ('dependency_tables_on_indexes', '_columns', 'table_id'), ('dependency_tables_on_indexes', '_columns', 'type_digits'), ('dependency_tables_on_indexes', 'keys', 'id'), ('dependency_tables_on_triggers', 'keys', 'action'), ('dependency_tables_on_triggers', 'keys', 'name'), ('dependency_tables_on_triggers', 'keys', 'rkey'), ('dependency_tables_on_triggers', 'keys', 'type')));\n"
				"delete from sys.triggers where table_id not in (select id from sys._tables);\n"
				"commit;\n";
			assert(BATcount(b) == 1);
			printf("Running database upgrade commands:\n%s\n", query);
			fflush(stdout);
			err = SQLstatementIntern(c, query, "update", true, false, NULL);
			if (err == MAL_SUCCEED) {
				const char query2[] =
					"create temporary table d as (select distinct * from sys.dependencies);\n"
					"delete from sys.dependencies;\n"
					"insert into sys.dependencies (select * from d);\n";
				printf("Running database upgrade commands:\n%s\n", query2);
				fflush(stdout);
				err = SQLstatementIntern(c, query2, "update", true, false, NULL);
			}
		}
		BBPunfix(b->batCacheid);
	}
	res_table_destroy(output);
	return err;
}

static str
sql_update_aug2024(Client c, mvc *sql, sql_schema *s)
{
	char *err;
	res_table *output;
	BAT *b;

	err = SQLstatementIntern(c, "SELECT id FROM sys.functions WHERE schema_id = 2000 AND name = 'describe_type' AND func LIKE '%sql_datatype%';\n", "update", true, false, &output);
	if (err)
		return err;
	b = BATdescriptor(output->cols[0].b);
	if (b) {
		if (BATcount(b) == 0) {
			/* do update */
			sql_table *t;
			const char query1[] =
				"update sys._columns set type_digits = 7 where type = 'tinyint' and type_digits <> 7;\n"
				"update sys._columns set type_digits = 15 where type = 'smallint' and type_digits <> 15;\n"
				"update sys._columns set type_digits = 31 where type = 'int' and type_digits <> 31;\n"
				"update sys._columns set type_digits = 63 where type = 'bigint' and type_digits <> 63;\n"
				"update sys._columns set type_digits = 127 where type = 'hugeint' and type_digits <> 127;\n"
				"update sys._columns set type = 'varchar' where type in ('clob', 'char') and table_id in (select id from sys._tables where system and name <> 'netcdf_files');\n"
				"update sys.args set type_digits = 7 where type = 'tinyint' and type_digits <> 7;\n"
				"update sys.args set type_digits = 15 where type = 'smallint' and type_digits <> 15;\n"
				"update sys.args set type_digits = 31 where type = 'int' and type_digits <> 31;\n"
				"update sys.args set type_digits = 63 where type = 'bigint' and type_digits <> 63;\n"
				"update sys.args set type_digits = 127 where type = 'hugeint' and type_digits <> 127;\n"
				"update sys.args set type = 'varchar' where type in ('clob', 'char');\n"
				"drop aggregate median(decimal(18,3));\n"
				"drop aggregate median_avg(decimal(18,3));\n"
				"drop aggregate quantile(decimal(18,3), double);\n"
				"drop aggregate quantile_avg(decimal(18,3), double);\n"
				"create aggregate median(val DECIMAL(2)) returns DECIMAL(2)\n"
				" external name \"aggr\".\"median\";\n"
				"GRANT EXECUTE ON AGGREGATE median(DECIMAL(2)) TO PUBLIC;\n"
				"create aggregate median(val DECIMAL(4)) returns DECIMAL(4)\n"
				" external name \"aggr\".\"median\";\n"
				"GRANT EXECUTE ON AGGREGATE median(DECIMAL(4)) TO PUBLIC;\n"
				"create aggregate median(val DECIMAL(9)) returns DECIMAL(9)\n"
				" external name \"aggr\".\"median\";\n"
				"GRANT EXECUTE ON AGGREGATE median(DECIMAL(9)) TO PUBLIC;\n"
				"create aggregate median(val DECIMAL(18)) returns DECIMAL(18)\n"
				" external name \"aggr\".\"median\";\n"
				"GRANT EXECUTE ON AGGREGATE median(DECIMAL(18)) TO PUBLIC;\n"
				"create aggregate median_avg(val DECIMAL(2)) returns DOUBLE\n"
				" external name \"aggr\".\"median_avg\";\n"
				"GRANT EXECUTE ON AGGREGATE median_avg(DECIMAL(2)) TO PUBLIC;\n"
				"create aggregate median_avg(val DECIMAL(4)) returns DOUBLE\n"
				" external name \"aggr\".\"median_avg\";\n"
				"GRANT EXECUTE ON AGGREGATE median_avg(DECIMAL(4)) TO PUBLIC;\n"
				"create aggregate median_avg(val DECIMAL(9)) returns DOUBLE\n"
				" external name \"aggr\".\"median_avg\";\n"
				"GRANT EXECUTE ON AGGREGATE median_avg(DECIMAL(9)) TO PUBLIC;\n"
				"create aggregate median_avg(val DECIMAL(18)) returns DOUBLE\n"
				" external name \"aggr\".\"median_avg\";\n"
				"GRANT EXECUTE ON AGGREGATE median_avg(DECIMAL(18)) TO PUBLIC;\n"
				"create aggregate quantile(val DECIMAL(2), q DOUBLE) returns DECIMAL(2)\n"
				" external name \"aggr\".\"quantile\";\n"
				"GRANT EXECUTE ON AGGREGATE quantile(DECIMAL(2), DOUBLE) TO PUBLIC;\n"
				"create aggregate quantile(val DECIMAL(4), q DOUBLE) returns DECIMAL(4)\n"
				" external name \"aggr\".\"quantile\";\n"
				"GRANT EXECUTE ON AGGREGATE quantile(DECIMAL(4), DOUBLE) TO PUBLIC;\n"
				"create aggregate quantile(val DECIMAL(9), q DOUBLE) returns DECIMAL(9)\n"
				" external name \"aggr\".\"quantile\";\n"
				"GRANT EXECUTE ON AGGREGATE quantile(DECIMAL(9), DOUBLE) TO PUBLIC;\n"
				"create aggregate quantile(val DECIMAL(18), q DOUBLE) returns DECIMAL(18)\n"
				" external name \"aggr\".\"quantile\";\n"
				"GRANT EXECUTE ON AGGREGATE quantile(DECIMAL(18), DOUBLE) TO PUBLIC;\n"
				"create aggregate quantile_avg(val DECIMAL(2), q DOUBLE) returns DOUBLE\n"
				" external name \"aggr\".\"quantile_avg\";\n"
				"GRANT EXECUTE ON AGGREGATE quantile_avg(DECIMAL(2), DOUBLE) TO PUBLIC;\n"
				"create aggregate quantile_avg(val DECIMAL(4), q DOUBLE) returns DOUBLE\n"
				" external name \"aggr\".\"quantile_avg\";\n"
				"GRANT EXECUTE ON AGGREGATE quantile_avg(DECIMAL(4), DOUBLE) TO PUBLIC;\n"
				"create aggregate quantile_avg(val DECIMAL(9), q DOUBLE) returns DOUBLE\n"
				" external name \"aggr\".\"quantile_avg\";\n"
				"GRANT EXECUTE ON AGGREGATE quantile_avg(DECIMAL(9), DOUBLE) TO PUBLIC;\n"
				"create aggregate quantile_avg(val DECIMAL(18), q DOUBLE) returns DOUBLE\n"
				" external name \"aggr\".\"quantile_avg\";\n"
				"GRANT EXECUTE ON AGGREGATE quantile_avg(DECIMAL(18), DOUBLE) TO PUBLIC;\n"
				"drop function if exists sys.time_to_str(time with time zone, string) cascade;\n"
				"drop function if exists sys.timestamp_to_str(timestamp with time zone, string) cascade;\n"
				"create function time_to_str(d time, format string) returns string\n"
				" external name mtime.\"time_to_str\";\n"
				"create function time_to_str(d time with time zone, format string) returns string\n"
				" external name mtime.\"timetz_to_str\";\n"
				"create function timestamp_to_str(d timestamp with time zone, format string) returns string\n"
				" external name mtime.\"timestamptz_to_str\";\n"
				"grant execute on function time_to_str(time, string) to public;\n"
				"grant execute on function time_to_str(time with time zone, string) to public;\n"
				"grant execute on function timestamp_to_str(timestamp with time zone, string) to public;\n"
				"update sys.functions set system = true where not system and schema_id = 2000 and name in ('time_to_str', 'timestamp_to_str', 'median', 'median_avg', 'quantile', 'quantile_avg');\n"
				"drop function if exists sys.dump_database(boolean) cascade;\n"
				"drop view sys.dump_comments;\n"
				"drop view sys.dump_tables;\n"
				"drop view sys.dump_functions;\n"
				"drop view sys.dump_function_grants;\n"
				"drop function if exists sys.describe_columns(string, string) cascade;\n"
				"drop view sys.describe_functions;\n"
				"drop view sys.describe_privileges;\n"
				"drop view sys.describe_comments;\n"
				"drop view sys.fully_qualified_functions;\n"
				"drop view sys.describe_tables;\n"
				"drop function if exists sys.describe_type(string, integer, integer) cascade;\n"
				"CREATE FUNCTION sys.describe_type(ctype string, digits integer, tscale integer)\n"
				" RETURNS string\n"
				"BEGIN\n"
				" RETURN sys.sql_datatype(ctype, digits, tscale, false, false);\n"
				"END;\n"
				"CREATE VIEW sys.describe_tables AS\n"
				" SELECT\n"
				" t.id o,\n"
				" s.name sch,\n"
				" t.name tab,\n"
				" ts.table_type_name typ,\n"
				" (SELECT\n"
				" ' (' ||\n"
				" GROUP_CONCAT(\n"
				" sys.DQ(c.name) || ' ' ||\n"
				" sys.describe_type(c.type, c.type_digits, c.type_scale) ||\n"
				" ifthenelse(c.\"null\" = 'false', ' NOT NULL', '')\n"
				" , ', ') || ')'\n"
				" FROM sys._columns c\n"
				" WHERE c.table_id = t.id) col,\n"
				" CASE ts.table_type_name\n"
				" WHEN 'REMOTE TABLE' THEN\n"
				" sys.get_remote_table_expressions(s.name, t.name)\n"
				" WHEN 'MERGE TABLE' THEN\n"
				" sys.get_merge_table_partition_expressions(t.id)\n"
				" WHEN 'VIEW' THEN\n"
				" sys.schema_guard(s.name, t.name, t.query)\n"
				" ELSE\n"
				" ''\n"
				" END opt\n"
				" FROM sys.schemas s, sys.table_types ts, sys.tables t\n"
				" WHERE ts.table_type_name IN ('TABLE', 'VIEW', 'MERGE TABLE', 'REMOTE TABLE', 'REPLICA TABLE', 'UNLOGGED TABLE')\n"
				" AND t.system = FALSE\n"
				" AND s.id = t.schema_id\n"
				" AND ts.table_type_id = t.type\n"
				" AND s.name <> 'tmp';\n"
				"CREATE VIEW sys.fully_qualified_functions AS\n"
				" WITH fqn(id, tpe, sig, num) AS\n"
				" (\n"
				" SELECT\n"
				" f.id,\n"
				" ft.function_type_keyword,\n"
				" CASE WHEN a.type IS NULL THEN\n"
				" sys.fqn(s.name, f.name) || '()'\n"
				" ELSE\n"
				" sys.fqn(s.name, f.name) || '(' || group_concat(sys.describe_type(a.type, a.type_digits, a.type_scale), ',') OVER (PARTITION BY f.id ORDER BY a.number)  || ')'\n"
				" END,\n"
				" a.number\n"
				" FROM sys.schemas s, sys.function_types ft, sys.functions f LEFT JOIN sys.args a ON f.id = a.func_id\n"
				" WHERE s.id= f.schema_id AND f.type = ft.function_type_id\n"
				" )\n"
				" SELECT\n"
				" fqn1.id id,\n"
				" fqn1.tpe tpe,\n"
				" fqn1.sig nme\n"
				" FROM\n"
				" fqn fqn1 JOIN (SELECT id, max(num) FROM fqn GROUP BY id)  fqn2(id, num)\n"
				" ON fqn1.id = fqn2.id AND (fqn1.num = fqn2.num OR fqn1.num IS NULL AND fqn2.num is NULL);\n"
				"CREATE VIEW sys.describe_comments AS\n"
				" SELECT o.id AS id, o.tpe AS tpe, o.nme AS fqn, cm.remark AS rem\n"
				" FROM (\n"
				" SELECT id, 'SCHEMA', sys.DQ(name) FROM sys.schemas WHERE NOT system\n"
				" UNION ALL\n"
				" SELECT t.id, ifthenelse(ts.table_type_name = 'VIEW', 'VIEW', 'TABLE'), sys.FQN(s.name, t.name)\n"
				" FROM sys.schemas s JOIN sys._tables t ON s.id = t.schema_id JOIN sys.table_types ts ON t.type = ts.table_type_id\n"
				" WHERE NOT t.system\n"
				" UNION ALL\n"
				" SELECT c.id, 'COLUMN', sys.FQN(s.name, t.name) || '.' || sys.DQ(c.name) FROM sys.columns c, sys._tables t, sys.schemas s WHERE NOT t.system AND c.table_id = t.id AND t.schema_id = s.id\n"
				" UNION ALL\n"
				" SELECT idx.id, 'INDEX', sys.FQN(s.name, idx.name) FROM sys.idxs idx, sys._tables t, sys.schemas s WHERE NOT t.system AND idx.table_id = t.id AND t.schema_id = s.id\n"
				" UNION ALL\n"
				" SELECT seq.id, 'SEQUENCE', sys.FQN(s.name, seq.name) FROM sys.sequences seq, sys.schemas s WHERE seq.schema_id = s.id\n"
				" UNION ALL\n"
				" SELECT f.id, ft.function_type_keyword, qf.nme FROM sys.functions f, sys.function_types ft, sys.schemas s, sys.fully_qualified_functions qf\n"
				" WHERE NOT f.system AND f.type = ft.function_type_id AND f.schema_id = s.id AND qf.id = f.id\n"
				" ) AS o(id, tpe, nme)\n"
				" JOIN sys.comments cm ON cm.id = o.id;\n"
				"CREATE VIEW sys.describe_privileges AS\n"
				" SELECT\n"
				" CASE\n"
				" WHEN o.tpe IS NULL AND pc.privilege_code_name = 'SELECT' THEN --GLOBAL privileges: SELECT maps to COPY FROM\n"
				" 'COPY FROM'\n"
				" WHEN o.tpe IS NULL AND pc.privilege_code_name = 'UPDATE' THEN --GLOBAL privileges: UPDATE maps to COPY INTO\n"
				" 'COPY INTO'\n"
				" ELSE\n"
				" o.nme\n"
				" END o_nme,\n"
				" coalesce(o.tpe, 'GLOBAL') o_tpe,\n"
				" pc.privilege_code_name p_nme,\n"
				" a.name a_nme,\n"
				" g.name g_nme,\n"
				" p.grantable grantable\n"
				" FROM\n"
				" sys.privileges p LEFT JOIN\n"
				" (\n"
				" SELECT t.id, s.name || '.' || t.name , 'TABLE'\n"
				" from sys.schemas s, sys.tables t where s.id = t.schema_id\n"
				" UNION ALL\n"
				" SELECT c.id, s.name || '.' || t.name || '.' || c.name, 'COLUMN'\n"
				" FROM sys.schemas s, sys.tables t, sys.columns c where s.id = t.schema_id AND t.id = c.table_id\n"
				" UNION ALL\n"
				" SELECT f.id, f.nme, f.tpe\n"
				" FROM sys.fully_qualified_functions f\n"
				" ) o(id, nme, tpe) ON o.id = p.obj_id,\n"
				" sys.privilege_codes pc,\n"
				" auths a, auths g\n"
				" WHERE\n"
				" p.privileges = pc.privilege_code_id AND\n"
				" p.auth_id = a.id AND\n"
				" p.grantor = g.id;\n"
				"CREATE VIEW sys.describe_functions AS\n"
				" WITH func_args_all(func_id, number, max_number, func_arg) AS\n"
				" (\n"
				" SELECT\n"
				" func_id,\n"
				" number,\n"
				" max(number) OVER (PARTITION BY func_id ORDER BY number DESC),\n"
				" group_concat(sys.dq(name) || ' ' || sys.describe_type(type, type_digits, type_scale),', ') OVER (PARTITION BY func_id ORDER BY number)\n"
				" FROM sys.args\n"
				" WHERE inout = 1\n"
				" ),\n"
				" func_args(func_id, func_arg) AS\n"
				" (\n"
				" SELECT func_id, func_arg\n"
				" FROM func_args_all\n"
				" WHERE number = max_number\n"
				" ),\n"
				" func_rets_all(func_id, number, max_number, func_ret, func_ret_type) AS\n"
				" (\n"
				" SELECT\n"
				" func_id,\n"
				" number,\n"
				" max(number) OVER (PARTITION BY func_id ORDER BY number DESC),\n"
				" group_concat(sys.dq(name) || ' ' || sys.describe_type(type, type_digits, type_scale),', ') OVER (PARTITION BY func_id ORDER BY number),\n"
				" group_concat(sys.describe_type(type, type_digits, type_scale),', ') OVER (PARTITION BY func_id ORDER BY number)\n"
				" FROM sys.args\n"
				" WHERE inout = 0\n"
				" ),\n"
				" func_rets(func_id, func_ret, func_ret_type) AS\n"
				" (\n"
				" SELECT\n"
				" func_id,\n"
				" func_ret,\n"
				" func_ret_type\n"
				" FROM func_rets_all\n"
				" WHERE number = max_number\n"
				" )\n"
				" SELECT\n"
				" f.id o,\n"
				" s.name sch,\n"
				" f.name fun,\n"
				" CASE WHEN f.language IN (1, 2) THEN f.func ELSE 'CREATE ' || ft.function_type_keyword || ' ' || sys.FQN(s.name, f.name) || '(' || coalesce(fa.func_arg, '') || ')' || CASE WHEN f.type = 5 THEN ' RETURNS TABLE (' || coalesce(fr.func_ret, '') || ')' WHEN f.type IN (1,3) THEN ' RETURNS ' || fr.func_ret_type ELSE '' END || CASE WHEN fl.language_keyword IS NULL THEN '' ELSE ' LANGUAGE ' || fl.language_keyword END || ' ' || f.func END def\n"
				" FROM sys.functions f\n"
				" LEFT OUTER JOIN func_args fa ON fa.func_id = f.id\n"
				" LEFT OUTER JOIN func_rets fr ON fr.func_id = f.id\n"
				" JOIN sys.schemas s ON f.schema_id = s.id\n"
				" JOIN sys.function_types ft ON f.type = ft.function_type_id\n"
				" LEFT OUTER JOIN sys.function_languages fl ON f.language = fl.language_id\n"
				" WHERE s.name <> 'tmp' AND NOT f.system;\n"
				"CREATE FUNCTION sys.describe_columns(schemaName string, tableName string)\n"
				" RETURNS TABLE(name string, type string, digits integer, scale integer, Nulls boolean, cDefault string, number integer, sqltype string, remark string)\n"
				"BEGIN\n"
				" RETURN SELECT c.name, c.\"type\", c.type_digits, c.type_scale, c.\"null\", c.\"default\", c.number, sys.describe_type(c.\"type\", c.type_digits, c.type_scale), com.remark\n"
				" FROM sys._tables t, sys.schemas s, sys._columns c\n"
				" LEFT OUTER JOIN sys.comments com ON c.id = com.id\n"
				" WHERE c.table_id = t.id\n"
				" AND t.name = tableName\n"
				" AND t.schema_id = s.id\n"
				" AND s.name = schemaName\n"
				" ORDER BY c.number;\n"
				"END;\n"
				"CREATE VIEW sys.dump_function_grants AS\n"
				" WITH func_args_all(func_id, number, max_number, func_arg) AS\n"
				" (SELECT a.func_id,\n"
				" a.number,\n"
				" max(a.number) OVER (PARTITION BY a.func_id ORDER BY a.number DESC),\n"
				" group_concat(sys.describe_type(a.type, a.type_digits, a.type_scale), ', ') OVER (PARTITION BY a.func_id ORDER BY a.number)\n"
				" FROM sys.args a\n"
				" WHERE a.inout = 1),\n"
				" func_args(func_id, func_arg) AS\n"
				" (SELECT func_id, func_arg FROM func_args_all WHERE number = max_number)\n"
				" SELECT\n"
				" 'GRANT ' || pc.privilege_code_name || ' ON ' || ft.function_type_keyword || ' '\n"
				" || sys.FQN(s.name, f.name) || '(' || coalesce(fa.func_arg, '') || ') TO '\n"
				" || ifthenelse(a.name = 'public', 'PUBLIC', sys.dq(a.name))\n"
				" || CASE WHEN p.grantable = 1 THEN ' WITH GRANT OPTION' ELSE '' END || ';' stmt,\n"
				" s.name schema_name,\n"
				" f.name function_name,\n"
				" a.name grantee\n"
				" FROM sys.schemas s,\n"
				" sys.functions f LEFT OUTER JOIN func_args fa ON f.id = fa.func_id,\n"
				" sys.auths a,\n"
				" sys.privileges p,\n"
				" sys.auths g,\n"
				" sys.function_types ft,\n"
				" sys.privilege_codes pc\n"
				" WHERE s.id = f.schema_id\n"
				" AND f.id = p.obj_id\n"
				" AND p.auth_id = a.id\n"
				" AND p.grantor = g.id\n"
				" AND p.privileges = pc.privilege_code_id\n"
				" AND f.type = ft.function_type_id\n"
				" AND NOT f.system\n"
				" ORDER BY s.name, f.name, a.name, g.name, p.grantable;\n"
				"CREATE VIEW sys.dump_functions AS\n"
				" SELECT f.o o, sys.schema_guard(f.sch, f.fun, f.def) stmt,\n"
				" f.sch schema_name,\n"
				" f.fun function_name\n"
				" FROM sys.describe_functions f;\n"
				"CREATE VIEW sys.dump_tables AS\n"
				" SELECT\n"
				" t.o o,\n"
				" CASE\n"
				" WHEN t.typ <> 'VIEW' THEN\n"
				" 'CREATE ' || t.typ || ' ' || sys.FQN(t.sch, t.tab) || t.col || t.opt || ';'\n"
				" ELSE\n"
				" t.opt\n"
				" END stmt,\n"
				" t.sch schema_name,\n"
				" t.tab table_name\n"
				" FROM sys.describe_tables t;\n"
				"CREATE VIEW sys.dump_comments AS\n"
				" SELECT 'COMMENT ON ' || c.tpe || ' ' || c.fqn || ' IS ' || sys.SQ(c.rem) || ';' stmt FROM sys.describe_comments c;\n"
				"CREATE FUNCTION sys.dump_database(describe BOOLEAN) RETURNS TABLE(o int, stmt STRING)\n"
				"BEGIN\n"
				" SET SCHEMA sys;\n"
				" TRUNCATE sys.dump_statements;\n"
				" INSERT INTO sys.dump_statements VALUES (1, 'START TRANSACTION;');\n"
				" INSERT INTO sys.dump_statements VALUES (2, 'SET SCHEMA \"sys\";');\n"
				" INSERT INTO sys.dump_statements SELECT (SELECT COUNT(*) FROM sys.dump_statements) + RANK() OVER(), stmt FROM sys.dump_create_roles;\n"
				" INSERT INTO sys.dump_statements SELECT (SELECT COUNT(*) FROM sys.dump_statements) + RANK() OVER(), stmt FROM sys.dump_create_users;\n"
				" INSERT INTO sys.dump_statements SELECT (SELECT COUNT(*) FROM sys.dump_statements) + RANK() OVER(), stmt FROM sys.dump_create_schemas;\n"
				" INSERT INTO sys.dump_statements SELECT (SELECT COUNT(*) FROM sys.dump_statements) + RANK() OVER(), stmt FROM sys.dump_user_defined_types;\n"
				" INSERT INTO sys.dump_statements SELECT (SELECT COUNT(*) FROM sys.dump_statements) + RANK() OVER(), stmt FROM sys.dump_add_schemas_to_users;\n"
				" INSERT INTO sys.dump_statements SELECT (SELECT COUNT(*) FROM sys.dump_statements) + RANK() OVER(), stmt FROM sys.dump_grant_user_privileges;\n"
				" INSERT INTO sys.dump_statements SELECT (SELECT COUNT(*) FROM sys.dump_statements) + RANK() OVER(), stmt FROM sys.dump_sequences;\n"
				" --functions and table-likes can be interdependent. They should be inserted in the order of their catalogue id.\n"
				" INSERT INTO sys.dump_statements SELECT (SELECT COUNT(*) FROM sys.dump_statements) + RANK() OVER(ORDER BY stmts.o), stmts.s\n"
				" FROM (\n"
				" SELECT f.o, f.stmt FROM sys.dump_functions f\n"
				" UNION ALL\n"
				" SELECT t.o, t.stmt FROM sys.dump_tables t\n"
				" ) AS stmts(o, s);\n"
				" -- dump table data before adding constraints and fixing sequences\n"
				" IF NOT DESCRIBE THEN\n"
				" CALL sys.dump_table_data();\n"
				" END IF;\n"
				" INSERT INTO sys.dump_statements SELECT (SELECT COUNT(*) FROM sys.dump_statements) + RANK() OVER(), stmt FROM sys.dump_start_sequences;\n"
				" INSERT INTO sys.dump_statements SELECT (SELECT COUNT(*) FROM sys.dump_statements) + RANK() OVER(), stmt FROM sys.dump_column_defaults;\n"
				" INSERT INTO sys.dump_statements SELECT (SELECT COUNT(*) FROM sys.dump_statements) + RANK() OVER(), stmt FROM sys.dump_table_constraint_type;\n"
				" INSERT INTO sys.dump_statements SELECT (SELECT COUNT(*) FROM sys.dump_statements) + RANK() OVER(), stmt FROM sys.dump_indices;\n"
				" INSERT INTO sys.dump_statements SELECT (SELECT COUNT(*) FROM sys.dump_statements) + RANK() OVER(), stmt FROM sys.dump_foreign_keys;\n"
				" INSERT INTO sys.dump_statements SELECT (SELECT COUNT(*) FROM sys.dump_statements) + RANK() OVER(), stmt FROM sys.dump_partition_tables;\n"
				" INSERT INTO sys.dump_statements SELECT (SELECT COUNT(*) FROM sys.dump_statements) + RANK() OVER(), stmt FROM sys.dump_triggers;\n"
				" INSERT INTO sys.dump_statements SELECT (SELECT COUNT(*) FROM sys.dump_statements) + RANK() OVER(), stmt FROM sys.dump_comments;\n"
				" INSERT INTO sys.dump_statements SELECT (SELECT COUNT(*) FROM sys.dump_statements) + RANK() OVER(), stmt FROM sys.dump_table_grants;\n"
				" INSERT INTO sys.dump_statements SELECT (SELECT COUNT(*) FROM sys.dump_statements) + RANK() OVER(), stmt FROM sys.dump_column_grants;\n"
				" INSERT INTO sys.dump_statements SELECT (SELECT COUNT(*) FROM sys.dump_statements) + RANK() OVER(), stmt FROM sys.dump_function_grants;\n"
				" --TODO Improve performance of dump_table_data.\n"
				" --TODO loaders, procedures, window and filter sys.functions.\n"
				" --TODO look into order dependent group_concat\n"
				" INSERT INTO sys.dump_statements VALUES ((SELECT COUNT(*) FROM sys.dump_statements) + 1, 'COMMIT;');\n"
				" RETURN sys.dump_statements;\n"
				"END;\n"
				"GRANT SELECT ON sys.describe_tables TO PUBLIC;\n"
				"GRANT SELECT ON sys.describe_comments TO PUBLIC;\n"
				"GRANT SELECT ON sys.fully_qualified_functions TO PUBLIC;\n"
				"GRANT SELECT ON sys.describe_privileges TO PUBLIC;\n"
				"GRANT SELECT ON sys.describe_functions TO PUBLIC;\n"
				"CREATE FUNCTION sys.check_constraint(sname STRING, cname STRING) RETURNS STRING EXTERNAL NAME sql.\"check\";\n"
				"grant execute on function sys.check_constraint to public;\n"
				"update sys.functions set system = true where not system and schema_id = 2000 and name in ('dump_database', 'describe_columns', 'describe_type', 'check_constraint');\n"
				"update sys._tables set system = true where not system and schema_id = 2000 and name in ('dump_comments', 'dump_tables', 'dump_functions', 'dump_function_grants', 'describe_functions', 'describe_privileges', 'describe_comments', 'fully_qualified_functions', 'describe_tables');\n";
			if ((t = mvc_bind_table(sql, s, "dump_comments")) != NULL)
				t->system = 0;
			if ((t = mvc_bind_table(sql, s, "dump_tables")) != NULL)
				t->system = 0;
			if ((t = mvc_bind_table(sql, s, "dump_functions")) != NULL)
				t->system = 0;
			if ((t = mvc_bind_table(sql, s, "dump_function_grants")) != NULL)
				t->system = 0;
			if ((t = mvc_bind_table(sql, s, "describe_functions")) != NULL)
				t->system = 0;
			if ((t = mvc_bind_table(sql, s, "describe_privileges")) != NULL)
				t->system = 0;
			if ((t = mvc_bind_table(sql, s, "describe_comments")) != NULL)
				t->system = 0;
			if ((t = mvc_bind_table(sql, s, "fully_qualified_functions")) != NULL)
				t->system = 0;
			if ((t = mvc_bind_table(sql, s, "describe_tables")) != NULL)
				t->system = 0;
			printf("Running database upgrade commands:\n%s\n", query1);
			fflush(stdout);
			err = SQLstatementIntern(c, query1, "update", true, false, NULL);
#ifdef HAVE_HGE
			if (err == MAL_SUCCEED) {
				sql_subtype tp;
				sql_find_subtype(&tp, "decimal", 38, 0);
				if (!sql_bind_func(sql, s->base.name, "median", &tp, NULL, F_AGGR, true, true)) {
					sql->session->status = 0;
					sql->errstr[0] = '\0';
					const char query0[] =
						"create aggregate median(val DECIMAL(38)) returns DECIMAL(38)\n"
						" external name \"aggr\".\"median\";\n"
						"GRANT EXECUTE ON AGGREGATE median(DECIMAL(38)) TO PUBLIC;\n"
						"create aggregate median_avg(val DECIMAL(38)) returns DOUBLE\n"
						" external name \"aggr\".\"median_avg\";\n"
						"GRANT EXECUTE ON AGGREGATE median_avg(DECIMAL(38)) TO PUBLIC;\n"
						"create aggregate quantile(val DECIMAL(38), q DOUBLE) returns DECIMAL(38)\n"
						" external name \"aggr\".\"quantile\";\n"
						"GRANT EXECUTE ON AGGREGATE quantile(DECIMAL(38), DOUBLE) TO PUBLIC;\n"
						"create aggregate quantile_avg(val DECIMAL(38), q DOUBLE) returns DOUBLE\n"
						" external name \"aggr\".\"quantile_avg\";\n"
						"GRANT EXECUTE ON AGGREGATE quantile_avg(DECIMAL(38), DOUBLE) TO PUBLIC;\n"
						"grant execute on function sys.generate_series(hugeint, hugeint) to public;\n"
						"grant execute on function sys.generate_series(hugeint, hugeint, hugeint) to public;\n"
						"update sys.functions set system = true where system <> true and schema_id = 2000 and name in ('median', 'median_avg', 'quantile', 'quantile_avg');\n";
					printf("Running database upgrade commands:\n%s\n", query0);
					fflush(stdout);
					err = SQLstatementIntern(c, query0, "update", true, false, NULL);
				}
			}
#endif
			if (err == MAL_SUCCEED) {
				sql_subtype tp;
				sql_find_subtype(&tp, "smallint", 0, 0);
				if (!sql_bind_func(sql, s->base.name, "generate_series", &tp, &tp, F_UNION, true, true)) {
					sql->session->status = 0;
					sql->errstr[0] = '\0';
					const char query[] =
						"create function sys.generate_series(first smallint, \"limit\" smallint)\n"
						"returns table (value smallint)\n"
						"external name generator.series;\n"
						"create function sys.generate_series(first smallint, \"limit\" smallint, stepsize smallint)\n"
						"returns table (value smallint)\n"
						"external name generator.series;\n"
						"update sys.functions set system = true where system <> true and name in ('generate_series') and schema_id = 2000;\n";
					printf("Running database upgrade commands:\n%s\n", query);
					fflush(stdout);
					err = SQLstatementIntern(c, query, "update", true, false, NULL);
				}
			}
			if (err == MAL_SUCCEED) {
				const char query[] =
					"create function sys.generate_series(first date, \"limit\" date, stepsize interval month)\n"
					"returns table (value date)\n"
					"external name generator.series;\n"
					"create function sys.generate_series(first date, \"limit\" date, stepsize interval day)\n"
					"returns table (value date)\n"
					"external name generator.series;\n"
					"grant execute on function sys.generate_series(tinyint, tinyint) to public;\n"
					"grant execute on function sys.generate_series(tinyint, tinyint, tinyint) to public;\n"
					"grant execute on function sys.generate_series(smallint, smallint) to public;\n"
					"grant execute on function sys.generate_series(smallint, smallint, smallint) to public;\n"
					"grant execute on function sys.generate_series(int, int) to public;\n"
					"grant execute on function sys.generate_series(int, int, int) to public;\n"
					"grant execute on function sys.generate_series(bigint, bigint) to public;\n"
					"grant execute on function sys.generate_series(bigint, bigint, bigint) to public;\n"
					"grant execute on function sys.generate_series(real, real, real) to public;\n"
					"grant execute on function sys.generate_series(double, double, double) to public;\n"
					"grant execute on function sys.generate_series(decimal(10,2), decimal(10,2), decimal(10,2)) to public;\n"
					"grant execute on function sys.generate_series(date, date, interval month) to public;\n"
					"grant execute on function sys.generate_series(date, date, interval day) to public;\n"
					"grant execute on function sys.generate_series(timestamp, timestamp, interval second) to public;\n"
					"grant execute on function sys.generate_series(timestamp, timestamp, interval day) to public;\n"
					"update sys.functions set system = true where system <> true and name = 'generate_series' and schema_id = 2000;\n";
				sql->session->status = 0;
				sql->errstr[0] = '\0';
				printf("Running database upgrade commands:\n%s\n", query);
				fflush(stdout);
				err = SQLstatementIntern(c, query, "update", true, false, NULL);
			}
			if (err == MAL_SUCCEED) {
				const char query[] =
					"drop view sys.sessions;\n"
					"drop function sys.sessions();\n"
					"create function sys.sessions()\n"
					" returns table(\n"
					"  \"sessionid\" int,\n"
					"  \"username\" string,\n"
					"  \"login\" timestamp,\n"
					"  \"idle\" timestamp,\n"
					"  \"optimizer\" string,\n"
					"  \"sessiontimeout\" int,\n"
					"  \"querytimeout\" int,\n"
					"  \"workerlimit\" int,\n"
					"  \"memorylimit\" int,\n"
					"  \"language\" string,\n"
					"  \"peer\" string,\n"
					"  \"hostname\" string,\n"
					"  \"application\" string,\n"
					"  \"client\" string,\n"
					"  \"clientpid\" bigint,\n"
					"  \"remark\" string\n"
					" )\n"
					" external name sql.sessions;\n"
					"create view sys.sessions as select * from sys.sessions();\n"
					"grant select on sys.sessions to public;\n"
					"create procedure sys.setclientinfo(property string, value string)\n"
					" external name clients.setinfo;\n"
					"grant execute on procedure sys.setclientinfo(string, string) to public;\n"
					"create table sys.clientinfo_properties(prop varchar(40) NOT NULL, session_attr varchar(40) NOT NULL);\n"
					"insert into sys.clientinfo_properties values\n"
					" ('ClientHostname', 'hostname'),\n"
					" ('ApplicationName', 'application'),\n"
					" ('ClientLibrary', 'client'),\n"
					" ('ClientPid', 'clientpid'),\n"
					" ('ClientRemark', 'remark');\n"
					"grant select on sys.clientinfo_properties to public;\n"
					"update sys.functions set system = true where schema_id = 2000 and name in ('setclientinfo', 'sessions');\n"
					"update sys._tables set system = true where schema_id = 2000 and name in ('clientinfo_properties', 'sessions');\n";

				t = mvc_bind_table(sql, s, "sessions");
				t->system = 0; /* make it non-system else the drop view will fail */
				printf("Running database upgrade commands:\n%s\n", query);
				fflush(stdout);
				err = SQLstatementIntern(c, query, "update", true, false, NULL);
			}
			if (err == MAL_SUCCEED) {
				const char query[] = "alter table sys.clientinfo_properties SET READ ONLY;\n";
				printf("Running database upgrade commands:\n%s\n", query);
				fflush(stdout);
				err = SQLstatementIntern(c, query, "update", true, false, NULL);
			}
			if (err == MAL_SUCCEED) {
				const char query[] =
					"DROP TABLE sys.key_types;\n"
					"CREATE TABLE sys.key_types (\n"
					"	key_type_id   SMALLINT NOT NULL PRIMARY KEY,\n"
					"	key_type_name VARCHAR(35) NOT NULL UNIQUE);\n"
					"INSERT INTO sys.key_types VALUES\n"
					"(0, 'Primary Key'),\n"
					"(1, 'Unique Key'),\n"
					"(2, 'Foreign Key'),\n"
					"(3, 'Unique Key With Nulls Not Distinct'),\n"
					"(4, 'Check Constraint');\n"
					"GRANT SELECT ON sys.key_types TO PUBLIC;\n"
					"UPDATE sys._tables SET system = true WHERE schema_id = 2000 AND name = 'key_types';\n";
				if ((t = mvc_bind_table(sql, s, "key_types")) != NULL)
					t->system = 0;
				printf("Running database upgrade commands:\n%s\n", query);
				fflush(stdout);
				err = SQLstatementIntern(c, query, "update", true, false, NULL);
			}
			if (err == MAL_SUCCEED) {
				const char query[] = "ALTER TABLE sys.key_types SET READ ONLY;\n";
				printf("Running database upgrade commands:\n%s\n", query);
				fflush(stdout);
				err = SQLstatementIntern(c, query, "update", true, false, NULL);
			}
			if (err == MAL_SUCCEED) {
				const char query[] =
					"DROP VIEW information_schema.check_constraints CASCADE;\n"
					"DROP VIEW information_schema.table_constraints CASCADE;\n"
					"CREATE VIEW INFORMATION_SCHEMA.CHECK_CONSTRAINTS AS SELECT\n"
					"  cast(NULL AS varchar(1)) AS CONSTRAINT_CATALOG,\n"
					"  s.\"name\" AS CONSTRAINT_SCHEMA,\n"
					"  k.\"name\" AS CONSTRAINT_NAME,\n"
					"  cast(sys.check_constraint(s.\"name\", k.\"name\") AS varchar(2048)) AS CHECK_CLAUSE,\n"
					"  t.\"schema_id\" AS schema_id,\n"
					"  t.\"id\" AS table_id,\n"
					"  t.\"name\" AS table_name,\n"
					"  k.\"id\" AS key_id\n"
					" FROM (SELECT sk.\"id\", sk.\"table_id\", sk.\"name\" FROM sys.\"keys\" sk WHERE sk.\"type\" = 4 UNION ALL SELECT tk.\"id\", tk.\"table_id\", tk.\"name\" FROM tmp.\"keys\" tk WHERE tk.\"type\" = 4) k\n"
					" INNER JOIN (SELECT st.\"id\", st.\"schema_id\", st.\"name\" FROM sys.\"_tables\" st UNION ALL SELECT tt.\"id\", tt.\"schema_id\", tt.\"name\" FROM tmp.\"_tables\" tt) t ON k.\"table_id\" = t.\"id\"\n"
					" INNER JOIN sys.\"schemas\" s ON t.\"schema_id\" = s.\"id\"\n"
					" ORDER BY s.\"name\", t.\"name\", k.\"name\";\n"
					"GRANT SELECT ON TABLE INFORMATION_SCHEMA.CHECK_CONSTRAINTS TO PUBLIC WITH GRANT OPTION;\n"

					"CREATE VIEW INFORMATION_SCHEMA.TABLE_CONSTRAINTS AS SELECT\n"
					"  cast(NULL AS varchar(1)) AS CONSTRAINT_CATALOG,\n"
					"  s.\"name\" AS CONSTRAINT_SCHEMA,\n"
					"  k.\"name\" AS CONSTRAINT_NAME,\n"
					"  cast(NULL AS varchar(1)) AS TABLE_CATALOG,\n"
					"  s.\"name\" AS TABLE_SCHEMA,\n"
					"  t.\"name\" AS TABLE_NAME,\n"
					"  cast(CASE k.\"type\" WHEN 0 THEN 'PRIMARY KEY' WHEN 1 THEN 'UNIQUE' WHEN 2 THEN 'FOREIGN KEY' WHEN 3 THEN 'UNIQUE NULLS NOT DISTINCT' WHEN 4 THEN 'CHECK' ELSE NULL END AS varchar(26)) AS CONSTRAINT_TYPE,\n"
					"  cast('NO' AS varchar(3)) AS IS_DEFERRABLE,\n"
					"  cast('NO' AS varchar(3)) AS INITIALLY_DEFERRED,\n"
					"  cast('YES' AS varchar(3)) AS ENFORCED,\n"
					"  t.\"schema_id\" AS schema_id,\n"
					"  t.\"id\" AS table_id,\n"
					"  k.\"id\" AS key_id,\n"
					"  k.\"type\" AS key_type,\n"
					"  t.\"system\" AS is_system\n"
					" FROM (SELECT sk.\"id\", sk.\"table_id\", sk.\"name\", sk.\"type\" FROM sys.\"keys\" sk UNION ALL SELECT tk.\"id\", tk.\"table_id\", tk.\"name\", tk.\"type\" FROM tmp.\"keys\" tk) k\n"
					" INNER JOIN (SELECT st.\"id\", st.\"schema_id\", st.\"name\", st.\"system\" FROM sys.\"_tables\" st UNION ALL SELECT tt.\"id\", tt.\"schema_id\", tt.\"name\", tt.\"system\" FROM tmp.\"_tables\" tt) t ON k.\"table_id\" = t.\"id\"\n"
					" INNER JOIN sys.\"schemas\" s ON t.\"schema_id\" = s.\"id\"\n"
					" ORDER BY s.\"name\", t.\"name\", k.\"name\";\n"
					"GRANT SELECT ON TABLE INFORMATION_SCHEMA.TABLE_CONSTRAINTS TO PUBLIC WITH GRANT OPTION;\n"
					"\n"
					"UPDATE sys._tables SET system = true where system <> true\n"
					" and schema_id = (select s.id from sys.schemas s where s.name = 'information_schema')\n"
					" and name in ('check_constraints','table_constraints');\n";
				sql_schema *infoschema = mvc_bind_schema(sql, "information_schema");
				if ((t = mvc_bind_table(sql, infoschema, "check_constraints")) != NULL)
					t->system = 0; /* make it non-system else the drop view will fail */
				if ((t = mvc_bind_table(sql, infoschema, "table_constraints")) != NULL)
					t->system = 0;
				printf("Running database upgrade commands:\n%s\n", query);
				fflush(stdout);
				err = SQLstatementIntern(c, query, "update", true, false, NULL);
			}
			if (err == MAL_SUCCEED) {
				sql_subtype tp;
				sql_find_subtype(&tp, "varchar", 0, 0);
				if (sql_bind_func(sql, s->base.name, "gzcompress", &tp, &tp, F_PROC, true, true)) {
					const char query[] =
						"drop procedure if exists sys.gzcompress(string, string);\n"
						"drop procedure if exists sys.gzdecompress(string, string);\n"
						"drop procedure if exists sys.gztruncate(string, string);\n"
						"drop procedure if exists sys.gzexpand(string, string);\n";
					printf("Running database upgrade commands:\n%s\n", query);
					fflush(stdout);
					err = SQLstatementIntern(c, query, "update", true, false, NULL);
				} else {
					sql->session->status = 0;
					sql->errstr[0] = '\0';
				}
			}
			if (err == MAL_SUCCEED) {
				sql_subtype tp;
				sql_find_subtype(&tp, "varchar", 0, 0);
				if (sql_bind_func(sql, s->base.name, "newdictionary", &tp, &tp, F_PROC, true, true)) {
					const char query[] =
						"drop procedure if exists sys.newdictionary(string, string);\n"
						"drop procedure if exists sys.dropdictionary(string, string);\n"
						"drop procedure if exists sys.initializedictionary();\n";
					printf("Running database upgrade commands:\n%s\n", query);
					fflush(stdout);
					err = SQLstatementIntern(c, query, "update", true, false, NULL);
				} else {
					sql->session->status = 0;
					sql->errstr[0] = '\0';
				}
			}
		}
		BBPunfix(b->batCacheid);
	}
	res_table_destroy(output);

	return err;
}

static str
sql_update_mar2025_geom(Client c, mvc *sql, sql_schema *s)
{
	str err;
	res_table *output = NULL;

	if ((err = SQLstatementIntern(c, "select * from sys._tables where name = 'geometry_columns' and schema_id = 2000 and query like '%''wkba''%';\n", "update", true, false, &output)) == MAL_SUCCEED) {
		BAT *b;
		if ((b = BBPquickdesc(output->cols[0].b)) && BATcount(b) > 0) {
			sql_table *t = mvc_bind_table(sql, s, "geometry_columns");
			t->system = 0;
			const char query[] = "drop view sys.geometry_columns;\n"
				"create view sys.geometry_columns as\n"
				" select cast(null as varchar(1)) as f_table_catalog,\n"
				" s.name as f_table_schema,\n"
				" t.name as f_table_name,\n"
				" c.name as f_geometry_column,\n"
				" cast(has_z(c.type_digits) + has_m(c.type_digits) +2 as integer) as coord_dimension,\n"
				" c.type_scale as srid,\n"
				" get_type(c.type_digits, 0) as geometry_type\n"
				" from sys.columns c, sys.tables t, sys.schemas s\n"
				" where c.table_id = t.id and t.schema_id = s.id\n"
				" and c.type in (select sqlname from sys.types where systemname = 'wkb');\n"
				"GRANT SELECT ON sys.geometry_columns TO PUBLIC;\n"
				"update sys._tables set system = true where system <> true and schema_id = 2000 and name = 'geometry_columns';\n"
				/* also clean up sys.privileges after drop of
				 * sys.st_interiorrings that was done in C in
				 * bat_logger.c */
				"delete from sys.privileges where (obj_id) not in (select id from (SELECT id FROM sys.schemas UNION ALL SELECT id FROM sys._tables UNION ALL SELECT id FROM sys._columns UNION ALL SELECT id FROM sys.functions) as t);\n";
			printf("Running database upgrade commands:\n%s\n", query);
			fflush(stdout);
			err = SQLstatementIntern(c, query, "update", true, false, NULL);
		}
		res_table_destroy(output);
	}
	return err;
}

static str
sql_update_mar2025(Client c, mvc *sql, sql_schema *s)
{
	char *err = MAL_SUCCEED;
	sql_subtype tp;
	res_table *output = NULL;

	sql_find_subtype(&tp, "varchar", 0, 0);
	if (!sql_bind_func(sql, s->base.name, "vacuum", &tp, &tp, F_PROC, true, true)) {
		sql->session->status = 0; /* if the function was not found clean the error */
		sql->errstr[0] = '\0';
		sql_table *t;
		t = mvc_bind_table(sql, s, "ids");
		t->system = 0;
		t = mvc_bind_table(sql, s, "dependencies_vw");
		t->system = 0;
		const char query[] =
			"create procedure sys.vacuum(sname string, tname string)\n"
			"external name sql.vacuum;\n"
			"create procedure sys.vacuum(sname string, tname string, interval int)\n"
			"external name sql.vacuum;\n"
			"create procedure sys.stop_vacuum(sname string, tname string)\n"
			"external name sql.stop_vacuum;\n"
			"create function sys.unclosed_result_sets()\n"
			"returns table(\n"
			"	\"query_id\" oid,\n"
			"	\"res_id\" int\n"
			")\n"
			"external name sql.unclosed_result_sets;\n"
			"grant execute on function sys.unclosed_result_sets() to public;\n"
			"update sys.functions set system = true where system <> true and schema_id = 2000 and name in ('vacuum', 'stop_vacuum', 'unclosed_result_sets');\n"
			"drop view sys.dependencies_vw cascade;\n"
			"drop view sys.ids cascade;\n"
			"CREATE VIEW sys.ids (id, name, schema_id, table_id, table_name, obj_type, sys_table, system) AS\n"
			"SELECT id, name, cast(null as int) as schema_id, cast(null as int) as table_id, cast(null as varchar(124)) as table_name, 'author' AS obj_type, 'sys.auths' AS sys_table, (name in ('public','sysadmin','monetdb','.snapshot')) AS system FROM sys.auths UNION ALL\n"
			"SELECT id, name, cast(null as int) as schema_id, cast(null as int) as table_id, cast(null as varchar(124)) as table_name, ifthenelse(system, 'system schema', 'schema'), 'sys.schemas', system FROM sys.schemas UNION ALL\n"
			"SELECT t.id, name, t.schema_id, t.id as table_id, t.name as table_name, cast(lower(tt.table_type_name) as varchar(40)), 'sys.tables', t.system FROM sys.tables t left outer join sys.table_types tt on t.type = tt.table_type_id UNION ALL\n"
			"SELECT c.id, c.name, t.schema_id, c.table_id, t.name as table_name, ifthenelse(t.system, 'system column', 'column'), 'sys._columns', t.system FROM sys._columns c JOIN sys._tables t ON c.table_id = t.id UNION ALL\n"
			"SELECT c.id, c.name, t.schema_id, c.table_id, t.name as table_name, 'column', 'tmp._columns', t.system FROM tmp._columns c JOIN tmp._tables t ON c.table_id = t.id UNION ALL\n"
			"SELECT k.id, k.name, t.schema_id, k.table_id, t.name as table_name, ifthenelse(t.system, 'system key', 'key'), 'sys.keys', t.system FROM sys.keys k JOIN sys._tables t ON k.table_id = t.id UNION ALL\n"
			"SELECT k.id, k.name, t.schema_id, k.table_id, t.name as table_name, 'key', 'tmp.keys', t.system FROM tmp.keys k JOIN tmp._tables t ON k.table_id = t.id UNION ALL\n"
			"SELECT i.id, i.name, t.schema_id, i.table_id, t.name as table_name, ifthenelse(t.system, 'system index', 'index'), 'sys.idxs', t.system FROM sys.idxs i JOIN sys._tables t ON i.table_id = t.id UNION ALL\n"
			"SELECT i.id, i.name, t.schema_id, i.table_id, t.name as table_name, 'index' , 'tmp.idxs', t.system FROM tmp.idxs i JOIN tmp._tables t ON i.table_id = t.id UNION ALL\n"
			"SELECT g.id, g.name, t.schema_id, g.table_id, t.name as table_name, ifthenelse(t.system, 'system trigger', 'trigger'), 'sys.triggers', t.system FROM sys.triggers g JOIN sys._tables t ON g.table_id = t.id UNION ALL\n"
			"SELECT g.id, g.name, t.schema_id, g.table_id, t.name as table_name, 'trigger', 'tmp.triggers', t.system FROM tmp.triggers g JOIN tmp._tables t ON g.table_id = t.id UNION ALL\n"
			"SELECT f.id, f.name, f.schema_id, cast(null as int) as table_id, cast(null as varchar(124)) as table_name, cast(ifthenelse(f.system, 'system ', '') || lower(ft.function_type_keyword) as varchar(40)), 'sys.functions', f.system FROM sys.functions f left outer join sys.function_types ft on f.type = ft.function_type_id UNION ALL\n"
			"SELECT a.id, a.name, f.schema_id, a.func_id as table_id, f.name as table_name, cast(ifthenelse(f.system, 'system ', '') || lower(ft.function_type_keyword) || ' arg' as varchar(44)), 'sys.args', f.system FROM sys.args a JOIN sys.functions f ON a.func_id = f.id left outer join sys.function_types ft on f.type = ft.function_type_id UNION ALL\n"
			"SELECT id, name, schema_id, cast(null as int) as table_id, cast(null as varchar(124)) as table_name, 'sequence', 'sys.sequences', false FROM sys.sequences UNION ALL\n"
			"SELECT o.id, o.name, pt.schema_id, pt.id, pt.name, 'partition of merge table', 'sys.objects', false FROM sys.objects o JOIN sys._tables pt ON o.sub = pt.id JOIN sys._tables mt ON o.nr = mt.id WHERE mt.type = 3 UNION ALL\n"
			"SELECT id, sqlname, schema_id, cast(null as int) as table_id, cast(null as varchar(124)) as table_name, 'type', 'sys.types', (sqlname in ('inet','json','url','uuid')) FROM sys.types\n"
			" ORDER BY id;\n"
			"GRANT SELECT ON sys.ids TO PUBLIC;\n"
			"CREATE VIEW sys.dependencies_vw AS\n"
			"SELECT d.id, i1.obj_type, i1.name,\n"
			"       d.depend_id as used_by_id, i2.obj_type as used_by_obj_type, i2.name as used_by_name,\n"
			"       d.depend_type, dt.dependency_type_name\n"
			"  FROM sys.dependencies d\n"
			"  JOIN sys.ids i1 ON d.id = i1.id\n"
			"  JOIN sys.ids i2 ON d.depend_id = i2.id\n"
			"  JOIN sys.dependency_types dt ON d.depend_type = dt.dependency_type_id\n"
			" ORDER BY id, depend_id;\n"
			"GRANT SELECT ON sys.dependencies_vw TO PUBLIC;\n"
			"update sys._tables set system = true where system <> true and schema_id = 2000 and name in ('ids', 'dependencies_vw');\n";
		printf("Running database upgrade commands:\n%s\n", query);
		fflush(stdout);
		err = SQLstatementIntern(c, query, "update", true, false, NULL);
		if (err)
			return err;
	}

	if ((err = SQLstatementIntern(c, "select id from sys.functions where name = 'quantile' and schema_id = 2000 and contains(func, 'ordered');\n", "update", true, false, &output)) == MAL_SUCCEED) {
		BAT *b;
		if ((b = BBPquickdesc(output->cols[0].b)) && BATcount(b) <= 2) {
			sql_table *t;
			t = mvc_bind_table(sql, s, "describe_comments");
			t->system = 0;
			t = mvc_bind_table(sql, s, "describe_functions");
			t->system = 0;
			t = mvc_bind_table(sql, s, "describe_privileges");
			t->system = 0;
			t = mvc_bind_table(sql, s, "dump_comments");
			t->system = 0;
			t = mvc_bind_table(sql, s, "dump_functions");
			t->system = 0;
			t = mvc_bind_table(sql, s, "fully_qualified_functions");
			t->system = 0;
			sql_schema *is = mvc_bind_schema(sql, "information_schema");
			t = mvc_bind_table(sql, is, "parameters");
			t->system = 0;
			char query[] = "update sys.functions set func = replace(func, E'\\n external', E' ordered\\n external') where name in ('quantile','quantile_avg','median','median_avg') and schema_id = 2000 and language = (select language_id from sys.function_languages where language_name = 'MAL') and type = (select function_type_id from sys.function_types where function_type_keyword = 'AGGREGATE') and not contains(func, 'ordered');\n"
				"update sys.functions set func = replace(func, E'\\n\\texternal', E' ordered\\n external') where name in ('quantile','quantile_avg','median','median_avg') and schema_id = 2000 and language = (select language_id from sys.function_languages where language_name = 'MAL') and type = (select function_type_id from sys.function_types where function_type_keyword = 'AGGREGATE') and not contains(func, 'ordered');\n"
				"update sys.functions set func = replace(func, E'\\nexternal', E' ordered\\n external') where name in ('quantile','quantile_avg','median','median_avg') and schema_id = 2000 and language = (select language_id from sys.function_languages where language_name = 'MAL') and type = (select function_type_id from sys.function_types where function_type_keyword = 'AGGREGATE') and not contains(func, 'ordered');\n"
				"update sys.functions set func = replace(func, E' external', E' with order\\n external') where name = 'group_concat' and schema_id = 2000 and language = (select language_id from sys.function_languages where language_name = 'MAL') and type = (select function_type_id from sys.function_types where function_type_keyword = 'AGGREGATE');\n"
				"drop function sys.dump_database(boolean) cascade;\n"
				"drop view sys.dump_functions cascade;\n"
				"drop view sys.dump_comments cascade;\n"
				"drop view sys.describe_comments cascade;\n"
				"drop view sys.describe_privileges cascade;\n"
				"drop view sys.fully_qualified_functions cascade;\n"
				"drop view sys.describe_functions cascade;\n"
				"CREATE VIEW sys.fully_qualified_functions AS\n"
				" SELECT\n"
				"  f.id id,\n"
				"  ft.function_type_keyword tpe,\n"
				"  sys.fqn(s.name, f.name) || '(' || group_concat(sys.describe_type(a.type, a.type_digits, a.type_scale), ',' order by a.number)  || ')' nme\n"
				" FROM sys.schemas s, sys.function_types ft, sys.functions f JOIN sys.args a ON f.id = a.func_id\n"
				" WHERE s.id= f.schema_id AND f.type = ft.function_type_id\n"
				" group by f.id, ft.function_type_keyword, f.name, s.name\n"
				" UNION\n"
				" SELECT f.id id,\n"
				"  ft.function_type_keyword tpe,\n"
				"  sys.fqn(s.name, f.name) || '()' nme\n"
				" FROM sys.schemas s, sys.function_types ft, sys.functions f\n"
				" WHERE s.id= f.schema_id AND f.type = ft.function_type_id and f.id not in ( select func_id from sys.args )\n"
				" group by f.id, ft.function_type_keyword, f.name, s.name;\n"
				"CREATE VIEW sys.describe_comments AS\n"
				" SELECT o.id AS id, o.tpe AS tpe, o.nme AS fqn, cm.remark AS rem\n"
				" FROM (\n"
				"  SELECT id, 'SCHEMA', sys.DQ(name) FROM sys.schemas WHERE NOT system\n"
				"  UNION ALL\n"
				"  SELECT t.id, ifthenelse(ts.table_type_name = 'VIEW', 'VIEW', 'TABLE'), sys.FQN(s.name, t.name)\n"
				"    FROM sys.schemas s JOIN sys._tables t ON s.id = t.schema_id JOIN sys.table_types ts ON t.type = ts.table_type_id\n"
				"   WHERE NOT t.system\n"
				"  UNION ALL\n"
				"  SELECT c.id, 'COLUMN', sys.FQN(s.name, t.name) || '.' || sys.DQ(c.name) FROM sys.columns c, sys._tables t, sys.schemas s WHERE NOT t.system AND c.table_id = t.id AND t.schema_id = s.id\n"
				"  UNION ALL\n"
				"  SELECT idx.id, 'INDEX', sys.FQN(s.name, idx.name) FROM sys.idxs idx, sys._tables t, sys.schemas s WHERE NOT t.system AND idx.table_id = t.id AND t.schema_id = s.id\n"
				"  UNION ALL\n"
				"  SELECT seq.id, 'SEQUENCE', sys.FQN(s.name, seq.name) FROM sys.sequences seq, sys.schemas s WHERE seq.schema_id = s.id\n"
				"  UNION ALL\n"
				"  SELECT f.id, ft.function_type_keyword, qf.nme FROM sys.functions f, sys.function_types ft, sys.schemas s, sys.fully_qualified_functions qf\n"
				"   WHERE NOT f.system AND f.type = ft.function_type_id AND f.schema_id = s.id AND qf.id = f.id\n"
				"  ) AS o(id, tpe, nme)\n"
				" JOIN sys.comments cm ON cm.id = o.id;\n"
				"CREATE VIEW sys.describe_privileges AS\n"
				" SELECT\n"
				"  CASE\n"
				"   WHEN o.tpe IS NULL AND pc.privilege_code_name = 'SELECT' THEN\n"
				"    'COPY FROM'\n"
				"   WHEN o.tpe IS NULL AND pc.privilege_code_name = 'UPDATE' THEN\n"
				"    'COPY INTO'\n"
				"   ELSE\n"
				"    o.nme\n"
				"  END o_nme,\n"
				"  coalesce(o.tpe, 'GLOBAL') o_tpe,\n"
				"  pc.privilege_code_name p_nme,\n"
				"  a.name a_nme,\n"
				"  g.name g_nme,\n"
				"  p.grantable grantable\n"
				" FROM\n"
				"  sys.privileges p LEFT JOIN\n"
				"  (\n"
				"  SELECT t.id, s.name || '.' || t.name , 'TABLE'\n"
				"   from sys.schemas s, sys.tables t where s.id = t.schema_id\n"
				"  UNION ALL\n"
				"   SELECT c.id, s.name || '.' || t.name || '.' || c.name, 'COLUMN'\n"
				"   FROM sys.schemas s, sys.tables t, sys.columns c where s.id = t.schema_id AND t.id = c.table_id\n"
				"  UNION ALL\n"
				"   SELECT f.id, f.nme, f.tpe\n"
				"   FROM sys.fully_qualified_functions f\n"
				"  ) o(id, nme, tpe) ON o.id = p.obj_id,\n"
				"  sys.privilege_codes pc,\n"
				"  auths a, auths g\n"
				" WHERE\n"
				"  p.privileges = pc.privilege_code_id AND\n"
				"  p.auth_id = a.id AND\n"
				"  p.grantor = g.id;\n"
				"CREATE VIEW sys.describe_functions AS\n"
				" WITH func_args(func_id, func_arg) AS\n"
				" (\n"
				"  SELECT\n"
				"   func_id,\n"
				"   group_concat(sys.dq(name) || ' ' || sys.describe_type(type, type_digits, type_scale),', ' order by number)\n"
				"  FROM sys.args\n"
				"  WHERE inout = 1\n"
				"  group by func_id\n"
				" ),\n"
				" func_rets(func_id, func_ret, func_ret_type) AS\n"
				" (\n"
				"  SELECT\n"
				"   func_id,\n"
				"   group_concat(sys.dq(name) || ' ' || sys.describe_type(type, type_digits, type_scale),', ' order by number),\n"
				"   group_concat(sys.describe_type(type, type_digits, type_scale),', ' order by number)\n"
				"  FROM sys.args\n"
				"  WHERE inout = 0\n"
				"  group by func_id\n"
				" )\n"
				" SELECT\n"
				"  f.id o,\n"
				"  s.name sch,\n"
				"  f.name fun,\n"
				"  CASE WHEN f.language IN (1, 2) THEN f.func ELSE 'CREATE ' || ft.function_type_keyword || ' ' || sys.FQN(s.name, f.name) || '(' || coalesce(fa.func_arg, '') || ')' || CASE WHEN f.type = 5 THEN ' RETURNS TABLE (' || coalesce(fr.func_ret, '') || ')' WHEN f.type IN (1,3) THEN ' RETURNS ' || fr.func_ret_type ELSE '' END || CASE WHEN fl.language_keyword IS NULL THEN '' ELSE ' LANGUAGE ' || fl.language_keyword END || ' ' || f.func END def\n"
				" FROM sys.functions f\n"
				"  LEFT OUTER JOIN func_args fa ON fa.func_id = f.id\n"
				"  LEFT OUTER JOIN func_rets fr ON fr.func_id = f.id\n"
				"  JOIN sys.schemas s ON f.schema_id = s.id\n"
				"  JOIN sys.function_types ft ON f.type = ft.function_type_id\n"
				"  LEFT OUTER JOIN sys.function_languages fl ON f.language = fl.language_id\n"
				" WHERE s.name <> 'tmp' AND NOT f.system;\n"
				"GRANT SELECT ON sys.describe_comments TO PUBLIC;\n"
				"GRANT SELECT ON sys.fully_qualified_functions TO PUBLIC;\n"
				"GRANT SELECT ON sys.describe_privileges TO PUBLIC;\n"
				"GRANT SELECT ON sys.describe_functions TO PUBLIC;\n"
				"CREATE VIEW sys.dump_functions AS\n"
				"  SELECT f.o o, sys.schema_guard(f.sch, f.fun, f.def) stmt,\n"
				"  f.sch schema_name,\n"
				"  f.fun function_name\n"
				"    FROM sys.describe_functions f;\n"
				"CREATE VIEW sys.dump_comments AS\n"
				"  SELECT 'COMMENT ON ' || c.tpe || ' ' || c.fqn || ' IS ' || sys.SQ(c.rem) || ';' stmt FROM sys.describe_comments c;\n"
				"CREATE FUNCTION sys.dump_database(describe BOOLEAN) RETURNS TABLE(o int, stmt STRING)\n"
				"BEGIN\n"
				"  SET SCHEMA sys;\n"
				"  TRUNCATE sys.dump_statements;\n"
				"  INSERT INTO sys.dump_statements VALUES (1, 'START TRANSACTION;');\n"
				"  INSERT INTO sys.dump_statements VALUES (2, 'SET SCHEMA \"sys\";');\n"
				"  INSERT INTO sys.dump_statements SELECT (SELECT COUNT(*) FROM sys.dump_statements) + RANK() OVER(), stmt FROM sys.dump_create_roles;\n"
				"  INSERT INTO sys.dump_statements SELECT (SELECT COUNT(*) FROM sys.dump_statements) + RANK() OVER(), stmt FROM sys.dump_create_users;\n"
				"  INSERT INTO sys.dump_statements SELECT (SELECT COUNT(*) FROM sys.dump_statements) + RANK() OVER(), stmt FROM sys.dump_create_schemas;\n"
				"  INSERT INTO sys.dump_statements SELECT (SELECT COUNT(*) FROM sys.dump_statements) + RANK() OVER(), stmt FROM sys.dump_user_defined_types;\n"
				"  INSERT INTO sys.dump_statements SELECT (SELECT COUNT(*) FROM sys.dump_statements) + RANK() OVER(), stmt FROM sys.dump_add_schemas_to_users;\n"
				"  INSERT INTO sys.dump_statements SELECT (SELECT COUNT(*) FROM sys.dump_statements) + RANK() OVER(), stmt FROM sys.dump_grant_user_privileges;\n"
				"  INSERT INTO sys.dump_statements SELECT (SELECT COUNT(*) FROM sys.dump_statements) + RANK() OVER(), stmt FROM sys.dump_sequences;\n"
				"  INSERT INTO sys.dump_statements SELECT (SELECT COUNT(*) FROM sys.dump_statements) + RANK() OVER(ORDER BY stmts.o), stmts.s\n"
				"        FROM (\n"
				"          SELECT f.o, f.stmt FROM sys.dump_functions f\n"
				"           UNION ALL\n"
				"          SELECT t.o, t.stmt FROM sys.dump_tables t\n"
				"        ) AS stmts(o, s);\n"
				"  IF NOT DESCRIBE THEN\n"
				"    CALL sys.dump_table_data();\n"
				"  END IF;\n"
				"  INSERT INTO sys.dump_statements SELECT (SELECT COUNT(*) FROM sys.dump_statements) + RANK() OVER(), stmt FROM sys.dump_start_sequences;\n"
				"  INSERT INTO sys.dump_statements SELECT (SELECT COUNT(*) FROM sys.dump_statements) + RANK() OVER(), stmt FROM sys.dump_column_defaults;\n"
				"  INSERT INTO sys.dump_statements SELECT (SELECT COUNT(*) FROM sys.dump_statements) + RANK() OVER(), stmt FROM sys.dump_table_constraint_type;\n"
				"  INSERT INTO sys.dump_statements SELECT (SELECT COUNT(*) FROM sys.dump_statements) + RANK() OVER(), stmt FROM sys.dump_indices;\n"
				"  INSERT INTO sys.dump_statements SELECT (SELECT COUNT(*) FROM sys.dump_statements) + RANK() OVER(), stmt FROM sys.dump_foreign_keys;\n"
				"  INSERT INTO sys.dump_statements SELECT (SELECT COUNT(*) FROM sys.dump_statements) + RANK() OVER(), stmt FROM sys.dump_partition_tables;\n"
				"  INSERT INTO sys.dump_statements SELECT (SELECT COUNT(*) FROM sys.dump_statements) + RANK() OVER(), stmt FROM sys.dump_triggers;\n"
				"  INSERT INTO sys.dump_statements SELECT (SELECT COUNT(*) FROM sys.dump_statements) + RANK() OVER(), stmt FROM sys.dump_comments;\n"
				"  INSERT INTO sys.dump_statements SELECT (SELECT COUNT(*) FROM sys.dump_statements) + RANK() OVER(), stmt FROM sys.dump_table_grants;\n"
				"  INSERT INTO sys.dump_statements SELECT (SELECT COUNT(*) FROM sys.dump_statements) + RANK() OVER(), stmt FROM sys.dump_column_grants;\n"
				"  INSERT INTO sys.dump_statements SELECT (SELECT COUNT(*) FROM sys.dump_statements) + RANK() OVER(), stmt FROM sys.dump_function_grants;\n"
				"  INSERT INTO sys.dump_statements VALUES ((SELECT COUNT(*) FROM sys.dump_statements) + 1, 'COMMIT;');\n"
				"  RETURN sys.dump_statements;\n"
				"END;\n"
				"update sys.functions set system = true where not system and schema_id = 2000 and name = 'dump_database';\n"
				"update sys._tables set system = true where not system and schema_id = 2000 and name in ('dump_comments', 'dump_functions', 'describe_functions', 'describe_privileges', 'describe_comments', 'fully_qualified_functions');\n"
				"drop view information_schema.parameters cascade;\n"
				"CREATE VIEW INFORMATION_SCHEMA.PARAMETERS AS SELECT\n"
				" cast(NULL AS varchar(1)) AS SPECIFIC_CATALOG,\n"
				" s.\"name\" AS SPECIFIC_SCHEMA,\n"
				" cast(f.\"name\"||'('||f.\"id\"||')' AS varchar(270)) AS SPECIFIC_NAME, -- TODO: replace with full routine signature string. Note sys.fully_qualified_functions.nme does not produce the correct signature.\n"
				" cast(sys.ifthenelse((a.\"inout\" = 0 OR f.\"type\" = 2), 1 + a.\"number\", sys.ifthenelse(f.\"type\" = 1, a.\"number\", (1 + a.\"number\" - f.count_out_cols))) AS int) AS ORDINAL_POSITION,\n"
				" cast(sys.ifthenelse(a.\"inout\" = 0, 'OUT', sys.ifthenelse(a.\"inout\" = 1, 'IN', 'INOUT')) as varchar(5)) AS PARAMETER_MODE,  -- we do not yet support INOUT\n"
				" cast(sys.ifthenelse(a.\"inout\" = 0, 'YES', 'NO') as varchar(3)) AS IS_RESULT,\n"
				" cast(NULL AS varchar(1)) AS AS_LOCATOR,\n"
				" a.\"name\" AS PARAMETER_NAME,\n"
				" cast(NULL AS varchar(1)) AS FROM_SQL_SPECIFIC_CATALOG,\n"
				" cast(NULL AS varchar(1)) AS FROM_SQL_SPECIFIC_SCHEMA,\n"
				" cast(NULL AS varchar(1)) AS FROM_SQL_SPECIFIC_NAME,\n"
				" cast(NULL AS varchar(1)) AS TO_SQL_SPECIFIC_CATALOG,\n"
				" cast(NULL AS varchar(1)) AS TO_SQL_SPECIFIC_SCHEMA,\n"
				" cast(NULL AS varchar(1)) AS TO_SQL_SPECIFIC_NAME,\n"
				" cast(sys.\"sql_datatype\"(a.\"type\", a.\"type_digits\", a.\"type_scale\", true, true) AS varchar(1024)) AS DATA_TYPE,\n"
				" cast(sys.ifthenelse(a.\"type\" IN ('varchar','clob','char','json','url','xml') AND a.\"type_digits\" > 0, a.\"type_digits\", NULL) AS int) AS CHARACTER_MAXIMUM_LENGTH,\n"
				" cast(sys.ifthenelse(a.\"type\" IN ('varchar','clob','char','json','url','xml') AND a.\"type_digits\" > 0, 4 * cast(a.\"type_digits\" as bigint), NULL) AS bigint) AS CHARACTER_OCTET_LENGTH,\n"
				" cast(NULL AS varchar(1)) AS CHARACTER_SET_CATALOG,\n"
				" cast(NULL AS varchar(1)) AS CHARACTER_SET_SCHEMA,\n"
				" cast(sys.ifthenelse(a.\"type\" IN ('varchar','clob','char','json','url','xml'), 'UTF-8', NULL) AS varchar(16)) AS CHARACTER_SET_NAME,\n"
				" cast(NULL AS varchar(1)) AS COLLATION_CATALOG,\n"
				" cast(NULL AS varchar(1)) AS COLLATION_SCHEMA,\n"
				" cast(NULL AS varchar(1)) AS COLLATION_NAME,\n"
				" cast(sys.ifthenelse(a.\"type\" IN ('int','smallint','tinyint','bigint','hugeint','float','real','double','decimal','numeric','oid'), a.\"type_digits\", NULL) AS int) AS NUMERIC_PRECISION,\n"
				" cast(sys.ifthenelse(a.\"type\" IN ('int','smallint','tinyint','bigint','hugeint','float','real','double','oid'), 2, sys.ifthenelse(a.\"type\" IN ('decimal','numeric'), 10, NULL)) AS int) AS NUMERIC_PRECISION_RADIX,\n"
				" cast(sys.ifthenelse(a.\"type\" IN ('int','smallint','tinyint','bigint','hugeint','float','real','double','decimal','numeric','oid'), a.\"type_scale\", NULL) AS int) AS NUMERIC_SCALE,\n"
				" cast(sys.ifthenelse(a.\"type\" IN ('date','timestamp','timestamptz','time','timetz'), sys.ifthenelse(a.\"type_scale\" > 0, a.\"type_scale\" -1, 0), NULL) AS int) AS DATETIME_PRECISION,\n"
				" cast(sys.ifthenelse(a.\"type\" IN ('day_interval','month_interval','sec_interval'), sys.\"sql_datatype\"(a.\"type\", a.\"type_digits\", a.\"type_scale\", true, true), NULL) AS varchar(40)) AS INTERVAL_TYPE,\n"
				" cast(CASE a.\"type\" WHEN 'day_interval' THEN 0 WHEN 'month_interval' THEN 0 WHEN 'sec_interval' THEN (sys.ifthenelse(a.\"type_digits\" IN (7, 10, 12, 13), sys.ifthenelse(a.\"type_scale\" > 0, a.\"type_scale\", 3), 0)) ELSE NULL END AS int) AS INTERVAL_PRECISION,\n"
				" cast(NULL AS varchar(1)) AS UDT_CATALOG,\n"
				" cast(NULL AS varchar(1)) AS UDT_SCHEMA,\n"
				" cast(NULL AS varchar(1)) AS UDT_NAME,\n"
				" cast(NULL AS varchar(1)) AS SCOPE_CATALOG,\n"
				" cast(NULL AS varchar(1)) AS SCOPE_SCHEMA,\n"
				" cast(NULL AS varchar(1)) AS SCOPE_NAME,\n"
				" cast(NULL AS int) AS MAXIMUM_CARDINALITY,\n"
				" cast(NULL AS varchar(1)) AS DTD_IDENTIFIER,\n"
				" cast(NULL AS varchar(1)) AS DECLARED_DATA_TYPE,\n"
				" cast(NULL AS int) AS DECLARED_NUMERIC_PRECISION,\n"
				" cast(NULL AS int) AS DECLARED_NUMERIC_SCALE,\n"
				" cast(NULL AS varchar(1)) AS PARAMETER_DEFAULT,\n"
				" -- MonetDB column extensions\n"
				" f.\"schema_id\" AS schema_id,\n"
				" f.\"id\" AS function_id,\n"
				" a.\"id\" AS arg_id,\n"
				" f.\"name\" AS function_name,\n"
				" f.\"type\" AS function_type,\n"
				" f.\"system\" AS is_system\n"
				" FROM sys.\"args\" a\n"
				" INNER JOIN (SELECT fun.id, fun.schema_id, fun.name, fun.type, fun.system, (select count(*) from sys.args a0 where a0.inout = 0 and a0.func_id = fun.id) as count_out_cols FROM sys.\"functions\" fun WHERE fun.\"type\" in (1, 2, 5, 7)) f ON f.\"id\" = a.\"func_id\"\n"
				" INNER JOIN sys.\"schemas\" s ON s.\"id\" = f.\"schema_id\"\n"
				" ORDER BY s.\"name\", f.\"name\", f.\"id\", a.\"inout\" DESC, a.\"number\";\n"
				"GRANT SELECT ON TABLE INFORMATION_SCHEMA.PARAMETERS TO PUBLIC WITH GRANT OPTION;\n"
				"update sys._tables set system = true where not system and schema_id = (select id from sys.schemas where name = 'information_schema') and name = 'parameters';\n";
			printf("Running database upgrade commands:\n%s\n", query);
			fflush(stdout);
			err = SQLstatementIntern(c, query, "update", true, false, NULL);
		}
		res_table_destroy(output);
		if (err)
			return err;
	}

	sql_find_subtype(&tp, "date", 0, 0);
	if (!sql_bind_func(sql, s->base.name, "dayname", &tp, NULL, F_FUNC, true, true)) {
		sql->session->status = 0; /* if the function was not found clean the error */
		sql->errstr[0] = '\0';
		const char query[] = "create function dayname(d date) returns varchar(10) return date_to_str(d, '%A');\n"
			"create function monthname(d date) returns varchar(10) return date_to_str(d, '%B');\n"
			"grant execute on function dayname(date) to public;\n"
			"grant execute on function monthname(date) to public;\n"
			"update sys.functions set system = true where system <> true and name in ('dayname', 'monthname') and schema_id = 2000 and type = (select function_type_id from sys.function_types where function_type_name = 'Scalar function');\n";
		printf("Running database upgrade commands:\n%s\n", query);
		fflush(stdout);
		err = SQLstatementIntern(c, query, "update", true, false, NULL);
		if (err)
			return err;
	}

	sql_find_subtype(&tp, "varchar", 0, 0);
	if (!sql_bind_func(sql, s->base.name, "normalize_monetdb_url", &tp, NULL, F_FUNC, true, true)) {
		sql->session->status = 0; /* if the function was not found clean the error */
		sql->errstr[0] = '\0';
		const char query[] =
			"create function sys.normalize_monetdb_url(u string)\n"
			"returns string external name sql.normalize_monetdb_url;\n"
			"grant execute on function sys.normalize_monetdb_url(string) to public;\n"
			"update sys.functions set system = true where system <> true and name = 'normalize_monetdb_url' and schema_id = 2000;\n"
			"update sys._tables set query = sys.normalize_monetdb_url(query) where type in (5,6);";
		printf("Running database upgrade commands:\n%s\n", query);
		fflush(stdout);
		err = SQLstatementIntern(c, query, "update", true, false, NULL);
		if (err)
			return err;
	}

	return err;
}

static str
sql_update_mar2025_sp1(Client c, mvc *sql)
{
	char *err = NULL;
	res_table *output = NULL;
	BAT *b;

	/* 10_sys_schema_extension.sql */
	/* if the table type LOCAL TEMPORARY VIEW is
	 * not in the list of table_types, upgrade */
<<<<<<< HEAD
	pos = snprintf(buf, bufsize, "select table_type_name from sys.table_types where table_type_name = 'LOCAL TEMPORARY VIEW';\n");
	(void)pos;
	assert(pos < bufsize);
	err = SQLstatementIntern(c, buf, "update", true, false, &output);
=======
	const char query1[] = "select table_type_name from sys.table_types where table_type_name = 'LOCAL TEMPORARY VIEW';";
	err = SQLstatementIntern(c, query1, "update", true, false, &output);
>>>>>>> 77eb612e
	if (err == MAL_SUCCEED && (b = BBPquickdesc(output->cols[0].b)) && BATcount(b) == 0) {
		const char stmt2[] =
			"ALTER TABLE sys.table_types SET READ WRITE;\n"
			"INSERT INTO sys.table_types VALUES (31, 'LOCAL TEMPORARY VIEW');\n";
		printf("Running database upgrade commands:\n%s\n", stmt2);
		fflush(stdout);
		err = SQLstatementIntern(c, stmt2, "update", true, false, NULL);
		if (err == MAL_SUCCEED) {
			const char stmt3[] = "ALTER TABLE sys.table_types SET READ ONLY;\n";
			printf("Running database upgrade commands:\n%s\n", stmt3);
			fflush(stdout);
			err = SQLstatementIntern(c, stmt3, "update", true, false, NULL);
		}

		/* 91_information_schema.sql */
		/* correct definitions of views: information_schema.tables and information_schema.views */
		if (err == MAL_SUCCEED) {
			const char query[] =
				"DROP VIEW information_schema.views CASCADE;\n"
				"DROP VIEW information_schema.tables CASCADE;\n"

				"CREATE VIEW INFORMATION_SCHEMA.TABLES AS SELECT\n"
				"  cast(NULL AS varchar(1)) AS TABLE_CATALOG,\n"
				"  s.\"name\" AS TABLE_SCHEMA,\n"
				"  t.\"name\" AS TABLE_NAME,\n"
				"  tt.\"table_type_name\" AS TABLE_TYPE,\n"
				"  cast(NULL AS varchar(1)) AS SELF_REFERENCING_COLUMN_NAME,\n"
				"  cast(NULL AS varchar(1)) AS REFERENCE_GENERATION,\n"
				"  cast(NULL AS varchar(1)) AS USER_DEFINED_TYPE_CATALOG,\n"
				"  cast(NULL AS varchar(1)) AS USER_DEFINED_TYPE_SCHEMA,\n"
				"  cast(NULL AS varchar(1)) AS USER_DEFINED_TYPE_NAME,\n"
				"  cast(sys.ifthenelse((t.\"type\" IN (0, 3, 7, 20, 30) AND t.\"access\" IN (0, 2)), 'YES', 'NO') AS varchar(3)) AS IS_INSERTABLE_INTO,\n"
				"  cast('NO' AS varchar(3)) AS IS_TYPED,\n"
				"  cast((CASE t.\"commit_action\" WHEN 1 THEN 'DELETE' WHEN 2 THEN 'PRESERVE' WHEN 3 THEN 'DROP' ELSE NULL END) AS varchar(10)) AS COMMIT_ACTION,\n"
				"  -- MonetDB column extensions\n"
				"  t.\"schema_id\" AS schema_id,\n"
				"  t.\"id\" AS table_id,\n"
				"  t.\"type\" AS table_type_id,\n"
				"  st.\"count\" AS row_count,\n"
				"  t.\"system\" AS is_system,\n"
				"  sys.ifthenelse(t.\"type\" IN (1, 11, 21, 31), TRUE, FALSE) AS is_view,\n"
				"  t.\"query\" AS query_def,\n"
				"  cm.\"remark\" AS comments\n"
				" FROM sys.\"tables\" t\n"
				" INNER JOIN sys.\"schemas\" s ON t.\"schema_id\" = s.\"id\"\n"
				" INNER JOIN sys.\"table_types\" tt ON t.\"type\" = tt.\"table_type_id\"\n"
				" LEFT OUTER JOIN sys.\"comments\" cm ON t.\"id\" = cm.\"id\"\n"
				" LEFT OUTER JOIN (SELECT DISTINCT \"schema\", \"table\", \"count\" FROM sys.\"statistics\"()) st ON (s.\"name\" = st.\"schema\" AND t.\"name\" = st.\"table\")\n"
				" ORDER BY s.\"name\", t.\"name\";\n"
				"GRANT SELECT ON TABLE INFORMATION_SCHEMA.TABLES TO PUBLIC WITH GRANT OPTION;\n"

				"CREATE VIEW INFORMATION_SCHEMA.VIEWS AS SELECT\n"
				"  cast(NULL AS varchar(1)) AS TABLE_CATALOG,\n"
				"  s.\"name\" AS TABLE_SCHEMA,\n"
				"  t.\"name\" AS TABLE_NAME,\n"
				"  t.\"query\" AS VIEW_DEFINITION,\n"
				"  cast('NONE' AS varchar(10)) AS CHECK_OPTION,\n"
				"  cast('NO' AS varchar(3)) AS IS_UPDATABLE,\n"
				"  cast('NO' AS varchar(3)) AS INSERTABLE_INTO,\n"
				"  cast('NO' AS varchar(3)) AS IS_TRIGGER_UPDATABLE,\n"
				"  cast('NO' AS varchar(3)) AS IS_TRIGGER_DELETABLE,\n"
				"  cast('NO' AS varchar(3)) AS IS_TRIGGER_INSERTABLE_INTO,\n"
				"  -- MonetDB column extensions\n"
				"  t.\"schema_id\" AS schema_id,\n"
				"  t.\"id\" AS table_id,\n"
				"  t.\"type\" AS table_type_id,\n"
				"  t.\"system\" AS is_system,\n"
				"  cm.\"remark\" AS comments\n"
				" FROM sys.\"tables\" t\n"
				" INNER JOIN sys.\"schemas\" s ON t.\"schema_id\" = s.\"id\"\n"
				" LEFT OUTER JOIN sys.\"comments\" cm ON t.\"id\" = cm.\"id\"\n"
				" WHERE t.\"type\" IN (1, 11, 21, 31)\n"
				" ORDER BY s.\"name\", t.\"name\";\n"
				"GRANT SELECT ON TABLE INFORMATION_SCHEMA.VIEWS TO PUBLIC WITH GRANT OPTION;\n"
				"\n"
				"UPDATE sys._tables SET system = true where system <> true\n"
				" and schema_id = (select s.id from sys.schemas s where s.name = 'information_schema')\n"
				" and name in ('tables','views');\n";

			sql_schema *infoschema = mvc_bind_schema(sql, "information_schema");
			sql_table *t;
			if ((t = mvc_bind_table(sql, infoschema, "tables")) != NULL)
				t->system = 0; /* make it non-system else the drop view will fail */
			if ((t = mvc_bind_table(sql, infoschema, "views")) != NULL)
				t->system = 0;
			printf("Running database upgrade commands:\n%s\n", query);
			fflush(stdout);
			err = SQLstatementIntern(c, query, "update", true, false, NULL);
		}
	}
	if (output != NULL) {
		res_table_destroy(output);
		output = NULL;
	}

	return err;
}

int
SQLupgrades(Client c, mvc *m)
{
	char *err;
	sql_schema *s = mvc_bind_schema(m, "sys");

	if ((err = check_sys_tables(c, m, s)) != NULL) {
		goto handle_error;
	}

#ifdef HAVE_HGE
	sql_subtype tp;
	sql_find_subtype(&tp, "hugeint", 0, 0);
	if (!sql_bind_func(m, s->base.name, "var_pop", &tp, NULL, F_AGGR, true, true)) {
		m->session->status = 0; /* if the function was not found clean the error */
		m->errstr[0] = '\0';
		if ((err = sql_update_hugeint(c, m)) != NULL) {
			goto handle_error;
		}
	}
#endif

	if ((err = sql_update_jan2022(c, m)) != NULL) {
		goto handle_error;
	}

	if ((err = sql_update_sep2022(c, m, s)) != NULL) {
		goto handle_error;
	}

	if ((err = sql_update_jun2023(c, m, s)) != NULL) {
		goto handle_error;
	}

	if ((err = sql_update_dec2023_geom(c, m, s)) != NULL) {
		goto handle_error;
	}

	if ((err = sql_update_jun2023_sp3(c, m, s)) != NULL) {
		goto handle_error;
	}

	if ((err = sql_update_dec2023(c, m, s)) != NULL) {
		goto handle_error;
	}

	if ((err = sql_update_dec2023_sp1(c, m, s)) != NULL) {
		goto handle_error;
	}

	if ((err = sql_update_dec2023_sp4(c, m, s)) != NULL) {
		goto handle_error;
	}

	if ((err = sql_update_aug2024(c, m, s)) != NULL) {
		goto handle_error;
	}

	if ((err = sql_update_mar2025(c, m, s)) != NULL) {
		TRC_CRITICAL(SQL_PARSER, "%s\n", err);
		goto handle_error;
	}

	if ((err = sql_update_mar2025_geom(c, m, s)) != NULL) {
		TRC_CRITICAL(SQL_PARSER, "%s\n", err);
		goto handle_error;
	}

	if ((err = sql_update_mar2025_sp1(c, m)) != NULL) {
		TRC_CRITICAL(SQL_PARSER, "%s\n", err);
		goto handle_error;
	}

	return 0;

handle_error:
	GDKfatal("%s\n", err);
	freeException(err);
	return -1;
}<|MERGE_RESOLUTION|>--- conflicted
+++ resolved
@@ -4765,15 +4765,8 @@
 	/* 10_sys_schema_extension.sql */
 	/* if the table type LOCAL TEMPORARY VIEW is
 	 * not in the list of table_types, upgrade */
-<<<<<<< HEAD
-	pos = snprintf(buf, bufsize, "select table_type_name from sys.table_types where table_type_name = 'LOCAL TEMPORARY VIEW';\n");
-	(void)pos;
-	assert(pos < bufsize);
-	err = SQLstatementIntern(c, buf, "update", true, false, &output);
-=======
 	const char query1[] = "select table_type_name from sys.table_types where table_type_name = 'LOCAL TEMPORARY VIEW';";
 	err = SQLstatementIntern(c, query1, "update", true, false, &output);
->>>>>>> 77eb612e
 	if (err == MAL_SUCCEED && (b = BBPquickdesc(output->cols[0].b)) && BATcount(b) == 0) {
 		const char stmt2[] =
 			"ALTER TABLE sys.table_types SET READ WRITE;\n"
