/*
 * This Source Code Form is subject to the terms of the Mozilla Public
 * License, v. 2.0.  If a copy of the MPL was not distributed with this
 * file, You can obtain one at http://mozilla.org/MPL/2.0/.
 *
 * Copyright 2008-2015 MonetDB B.V.
 */

/*
 * SQL upgrade code
 * N. Nes, M.L. Kersten, S. Mullender
 */
#include "monetdb_config.h"
#include "mal_backend.h"
#include "sql_scenario.h"
#include "sql_mvc.h"
#include <mtime.h>
#include <unistd.h>
#include "sql_upgrades.h"

static str
sql_update_feb2013(Client c)
{
	char *buf = GDKmalloc(4096), *err = NULL;
	size_t bufsize = 4096, pos = 0;

	/* sys.stddev_samp functions */
	pos += snprintf(buf + pos, bufsize - pos, "create aggregate sys.stddev_samp(val TINYINT) returns DOUBLE external name \"aggr\".\"stdev\";\n");
	pos += snprintf(buf + pos, bufsize - pos, "create aggregate sys.stddev_samp(val SMALLINT) returns DOUBLE external name \"aggr\".\"stdev\";\n");
	pos += snprintf(buf + pos, bufsize - pos, "create aggregate sys.stddev_samp(val INTEGER) returns DOUBLE external name \"aggr\".\"stdev\";\n");
	pos += snprintf(buf + pos, bufsize - pos, "create aggregate sys.stddev_samp(val BIGINT) returns DOUBLE external name \"aggr\".\"stdev\";\n");
	pos += snprintf(buf + pos, bufsize - pos, "create aggregate sys.stddev_samp(val REAL) returns DOUBLE external name \"aggr\".\"stdev\";\n");
	pos += snprintf(buf + pos, bufsize - pos, "create aggregate sys.stddev_samp(val DOUBLE) returns DOUBLE external name \"aggr\".\"stdev\";\n");

	pos += snprintf(buf + pos, bufsize - pos, "create aggregate sys.stddev_samp(val DATE) returns DOUBLE external name \"aggr\".\"stdev\";\n");
	pos += snprintf(buf + pos, bufsize - pos, "create aggregate sys.stddev_samp(val TIME) returns DOUBLE external name \"aggr\".\"stdev\";\n");
	pos += snprintf(buf + pos, bufsize - pos, "create aggregate sys.stddev_samp(val TIMESTAMP) returns DOUBLE external name \"aggr\".\"stdev\";\n");

	pos += snprintf(buf + pos, bufsize - pos, "create aggregate sys.stddev_pop(val TINYINT) returns DOUBLE external name \"aggr\".\"stdevp\";\n");
	pos += snprintf(buf + pos, bufsize - pos, "create aggregate sys.stddev_pop(val SMALLINT) returns DOUBLE external name \"aggr\".\"stdevp\";\n");
	pos += snprintf(buf + pos, bufsize - pos, "create aggregate sys.stddev_pop(val INTEGER) returns DOUBLE external name \"aggr\".\"stdevp\";\n");
	pos += snprintf(buf + pos, bufsize - pos, "create aggregate sys.stddev_pop(val BIGINT) returns DOUBLE external name \"aggr\".\"stdevp\";\n");
	pos += snprintf(buf + pos, bufsize - pos, "create aggregate sys.stddev_pop(val REAL) returns DOUBLE external name \"aggr\".\"stdevp\";\n");
	pos += snprintf(buf + pos, bufsize - pos, "create aggregate sys.stddev_pop(val DOUBLE) returns DOUBLE external name \"aggr\".\"stdevp\";\n");

	pos += snprintf(buf + pos, bufsize - pos, "create aggregate sys.stddev_pop(val DATE) returns DOUBLE external name \"aggr\".\"stdevp\";\n");
	pos += snprintf(buf + pos, bufsize - pos, "create aggregate sys.stddev_pop(val TIME) returns DOUBLE external name \"aggr\".\"stdevp\";\n");
	pos += snprintf(buf + pos, bufsize - pos, "create aggregate sys.stddev_pop(val TIMESTAMP) returns DOUBLE external name \"aggr\".\"stdevp\";\n");

	pos += snprintf(buf + pos, bufsize - pos, "create aggregate sys.var_samp(val TINYINT) returns DOUBLE external name \"aggr\".\"variance\";\n");
	pos += snprintf(buf + pos, bufsize - pos, "create aggregate sys.var_samp(val SMALLINT) returns DOUBLE external name \"aggr\".\"variance\";\n");
	pos += snprintf(buf + pos, bufsize - pos, "create aggregate sys.var_samp(val INTEGER) returns DOUBLE external name \"aggr\".\"variance\";\n");
	pos += snprintf(buf + pos, bufsize - pos, "create aggregate sys.var_samp(val BIGINT) returns DOUBLE external name \"aggr\".\"variance\";\n");
	pos += snprintf(buf + pos, bufsize - pos, "create aggregate sys.var_samp(val REAL) returns DOUBLE external name \"aggr\".\"variance\";\n");
	pos += snprintf(buf + pos, bufsize - pos, "create aggregate sys.var_samp(val DOUBLE) returns DOUBLE external name \"aggr\".\"variance\";\n");

	pos += snprintf(buf + pos, bufsize - pos, "create aggregate sys.var_samp(val DATE) returns DOUBLE external name \"aggr\".\"variance\";\n");
	pos += snprintf(buf + pos, bufsize - pos, "create aggregate sys.var_samp(val TIME) returns DOUBLE external name \"aggr\".\"variance\";\n");
	pos += snprintf(buf + pos, bufsize - pos, "create aggregate sys.var_samp(val TIMESTAMP) returns DOUBLE external name \"aggr\".\"variance\";\n");

	pos += snprintf(buf + pos, bufsize - pos, "create aggregate sys.var_pop(val TINYINT) returns DOUBLE external name \"aggr\".\"variancep\";\n");
	pos += snprintf(buf + pos, bufsize - pos, "create aggregate sys.var_pop(val SMALLINT) returns DOUBLE external name \"aggr\".\"variancep\";\n");
	pos += snprintf(buf + pos, bufsize - pos, "create aggregate sys.var_pop(val INTEGER) returns DOUBLE external name \"aggr\".\"variancep\";\n");
	pos += snprintf(buf + pos, bufsize - pos, "create aggregate sys.var_pop(val BIGINT) returns DOUBLE external name \"aggr\".\"variancep\";\n");
	pos += snprintf(buf + pos, bufsize - pos, "create aggregate sys.var_pop(val REAL) returns DOUBLE external name \"aggr\".\"variancep\";\n");
	pos += snprintf(buf + pos, bufsize - pos, "create aggregate sys.var_pop(val DOUBLE) returns DOUBLE external name \"aggr\".\"variancep\";\n");

	pos += snprintf(buf + pos, bufsize - pos, "create aggregate sys.var_pop(val DATE) returns DOUBLE external name \"aggr\".\"variancep\";\n");
	pos += snprintf(buf + pos, bufsize - pos, "create aggregate sys.var_pop(val TIME) returns DOUBLE external name \"aggr\".\"variancep\";\n");
	pos += snprintf(buf + pos, bufsize - pos, "create aggregate sys.var_pop(val TIMESTAMP) returns DOUBLE external name \"aggr\".\"variancep\";\n");

	pos += snprintf(buf + pos, bufsize - pos,
			"insert into sys.systemfunctions (select f.id from sys.functions f, sys.schemas s where f.name in ('stddev_samp', 'stddev_pop', 'var_samp', 'var_pop') and f.type = %d and f.schema_id = s.id and s.name = 'sys');\n", F_AGGR);

	assert(pos < 4096);

	printf("Running database upgrade commands:\n%s\n", buf);
	err = SQLstatementIntern(c, &buf, "update", 1, 0, NULL);
	GDKfree(buf);
	return err;		/* usually MAL_SUCCEED */
}


static str
sql_update_feb2013_sp1(Client c)
{
	size_t bufsize = 10240, pos = 0;
	char *buf = GDKmalloc(bufsize), *err = NULL;

	/* sys.stddev functions */
	pos += snprintf(buf + pos, bufsize - pos, "drop filter function sys.\"like\"(string, string, string);\n");
	pos += snprintf(buf + pos, bufsize - pos, "drop filter function sys.\"ilike\"(string, string, string);\n");
	pos += snprintf(buf + pos, bufsize - pos, "create filter function sys.\"like\"(val string, pat string, esc string) external name algebra.likesubselect;\n");
	pos += snprintf(buf + pos, bufsize - pos, "create filter function sys.\"ilike\"(val string, pat string, esc string) external name algebra.ilikesubselect;\n");

	pos += snprintf(buf + pos, bufsize - pos, "drop function sys.storage;\n");

	/* 75_storagemodel.sql */
	pos += snprintf(buf + pos, bufsize - pos, "\
create function sys.storage()\n\
returns table (\"schema\" string, \"table\" string, \"column\" string, \"type\" string, location string, \"count\" bigint, typewidth int, columnsize bigint, heapsize bigint, indices bigint, sorted boolean)\n\
external name sql.storage;\n\
\n\
create table sys.storagemodelinput(\n\
	\"schema\" string,\n\
	\"table\" string,\n\
	\"column\" string,\n\
	\"type\" string,\n\
	\"typewidth\" int,\n\
	\"count\"	bigint,\n\
	\"distinct\" bigint,\n\
	\"atomwidth\" int,\n\
	\"reference\" boolean,\n\
	\"sorted\" boolean\n\
);\n\
update sys._tables\n\
	set system = true\n\
	where name = 'storagemodelinput'\n\
		and schema_id = (select id from sys.schemas where name = 'sys');\n\
\n\
create procedure sys.storagemodelinit()\n\
begin\n\
	delete from sys.storagemodelinput;\n\
	insert into sys.storagemodelinput\n\
	select X.\"schema\", X.\"table\", X.\"column\", X.\"type\", X.typewidth, X.count, 0, X.typewidth, false, X.sorted from sys.storage() X;\n\
	update sys.storagemodelinput\n\
	set reference = true\n\
	where concat(concat(\"schema\",\"table\"), \"column\") in (\n\
		SELECT concat( concat(\"fkschema\".\"name\", \"fktable\".\"name\"), \"fkkeycol\".\"name\" )\n\
		FROM	\"sys\".\"keys\" AS    \"fkkey\",\n\
				\"sys\".\"objects\" AS \"fkkeycol\",\n\
				\"sys\".\"tables\" AS  \"fktable\",\n\
				\"sys\".\"schemas\" AS \"fkschema\"\n\
		WHERE   \"fktable\".\"id\" = \"fkkey\".\"table_id\"\n\
			AND \"fkkey\".\"id\" = \"fkkeycol\".\"id\"\n\
			AND \"fkschema\".\"id\" = \"fktable\".\"schema_id\"\n\
			AND \"fkkey\".\"rkey\" > -1);\n\
	update sys.storagemodelinput\n\
	set \"distinct\" = \"count\"\n\
	where \"type\" = 'varchar' or \"type\"='clob';\n\
end;\n\
\n\
create function sys.columnsize(nme string, i bigint, d bigint)\n\
returns bigint\n\
begin\n\
	case\n\
	when nme = 'boolean' then return i;\n\
	when nme = 'char' then return 2*i;\n\
	when nme = 'smallint' then return 2 * i;\n\
	when nme = 'int'	 then return 4 * i;\n\
	when nme = 'bigint'	 then return 8 * i;\n\
	when nme = 'timestamp' then return 8 * i;\n\
	when  nme = 'varchar' then\n\
		case\n\
		when cast(d as bigint) << 8 then return i;\n\
		when cast(d as bigint) << 16 then return 2 * i;\n\
		when cast(d as bigint) << 32 then return 4 * i;\n\
		else return 8 * i;\n\
		end case;\n\
	else return 8 * i;\n\
	end case;\n\
end;\n\
\n\
create function sys.heapsize(tpe string, i bigint, w int)\n\
returns bigint\n\
begin\n\
	if  tpe <> 'varchar' and tpe <> 'clob'\n\
	then\n\
		return 0;\n\
	end if;\n\
	return 10240 + i * w;\n\
end;\n\
\n\
create function sys.indexsize(b boolean, i bigint)\n\
returns bigint\n\
begin\n\
\n\
	if  b = true\n\
	then\n\
		return 8 * i;\n\
	end if;\n\
	return 0;\n\
end;\n\
\n\
create function sys.storagemodel()\n\
returns table (\n\
	\"schema\" string,\n\
	\"table\" string,\n\
	\"column\" string,\n\
	\"type\" string,\n\
	\"count\"	bigint,\n\
	columnsize bigint,\n\
	heapsize bigint,\n\
	indices bigint,\n\
	sorted boolean)\n\
begin\n\
	return select I.\"schema\", I.\"table\", I.\"column\", I.\"type\", I.\"count\",\n\
	columnsize(I.\"type\", I.count, I.\"distinct\"),\n\
	heapsize(I.\"type\", I.\"distinct\", I.\"atomwidth\"),\n\
	indexsize(I.\"reference\", I.\"count\"),\n\
	I.sorted\n\
	from sys.storagemodelinput I;\n\
end;\n\
\n\
create view sys.tablestoragemodel\n\
as select \"schema\",\"table\",max(count) as \"count\",\n\
	sum(columnsize) as columnsize,\n\
	sum(heapsize) as heapsize,\n\
	sum(indices) as indices,\n\
	sum(case when sorted = false then 8 * count else 0 end) as auxiliary\n\
from sys.storagemodel() group by \"schema\",\"table\";\n\
update sys._tables\n\
	set system = true\n\
	where name = 'tablestoragemodel'\n\
		and schema_id = (select id from sys.schemas where name = 'sys');\n");

	pos += snprintf(buf + pos, bufsize - pos, "insert into sys.systemfunctions (select f.id from sys.functions f, sys.schemas s where f.name in ('like', 'ilike') and f.type = %d and f.schema_id = s.id and s.name = 'sys');\n", F_FILT);
	pos += snprintf(buf + pos, bufsize - pos,
			"insert into sys.systemfunctions (select f.id from sys.functions f, sys.schemas s where f.name in ('storage', 'columnsize', 'heapsize', 'indexsize', 'storagemodel') and f.type = %d and f.schema_id = s.id and s.name = 'sys');\n",
			F_FUNC);
	pos += snprintf(buf + pos, bufsize - pos, "insert into sys.systemfunctions (select f.id from sys.functions f, sys.schemas s where f.name = 'storagemodelinit' and f.type = %d and f.schema_id = s.id and s.name = 'sys');\n", F_PROC);

	assert(pos < bufsize);

	printf("Running database upgrade commands:\n%s\n", buf);
	err = SQLstatementIntern(c, &buf, "update", 1, 0, NULL);
	GDKfree(buf);
	return err;		/* usually MAL_SUCCEED */
}

static str
sql_update_feb2013_sp3(Client c)
{
	size_t bufsize = 4096, pos = 0;
	char *buf = GDKmalloc(bufsize), *err = NULL;

	/* aggregates on type WRD */
	pos += snprintf(buf + pos, bufsize - pos, "create aggregate sys.stddev_samp(val WRD) returns DOUBLE external name \"aggr\".\"stdev\";\n");
	pos += snprintf(buf + pos, bufsize - pos, "create aggregate sys.stddev_pop(val WRD) returns DOUBLE external name \"aggr\".\"stdevp\";\n");
	pos += snprintf(buf + pos, bufsize - pos, "create aggregate sys.var_samp(val WRD) returns DOUBLE external name \"aggr\".\"variance\";\n");
	pos += snprintf(buf + pos, bufsize - pos, "create aggregate sys.var_pop(val WRD) returns DOUBLE external name \"aggr\".\"variancep\";\n");
	pos += snprintf(buf + pos, bufsize - pos, "create aggregate sys.median(val WRD) returns WRD external name \"aggr\".\"median\";\n");
	pos += snprintf(buf + pos, bufsize - pos, "create aggregate sys.corr(e1 WRD, e2 WRD) returns WRD external name \"aggr\".\"corr\";\n");

	pos += snprintf(buf + pos, bufsize - pos,
			"insert into sys.systemfunctions (select f.id from sys.functions f, sys.schemas s where f.name in ('stddev_samp', 'stddev_pop', 'var_samp', 'var_pop', 'median', 'corr') and f.type = %d and f.schema_id = s.id and s.name = 'sys');\n",
			F_AGGR);

	assert(pos < 4096);

	printf("Running database upgrade commands:\n%s\n", buf);
	err = SQLstatementIntern(c, &buf, "update", 1, 0, NULL);
	GDKfree(buf);
	return err;		/* usually MAL_SUCCEED */
}

static str
sql_update_jan2014(Client c)
{
	size_t bufsize = 25000, pos = 0;
	char *buf = GDKmalloc(bufsize), *err = NULL;
	ValRecord *schvar = stack_get_var(((backend *) c->sqlcontext)->mvc, "current_schema");
	char *schema = NULL;

	if (schvar)
		schema = strdup(schvar->val.sval);

	pos += snprintf(buf + pos, bufsize - pos, "set schema \"sys\";\n");

	/* replaced 15_history.sql by 15_querylog.sql */
	pos += snprintf(buf + pos, bufsize - pos, "drop procedure sys.resetHistory;\n");
	pos += snprintf(buf + pos, bufsize - pos, "drop procedure sys.keepCall;\n");
	pos += snprintf(buf + pos, bufsize - pos, "drop procedure sys.keepQuery;\n");
	{
		char *msg;
		mvc *sql = NULL;

		if ((msg = getSQLContext(c, c->curprg->def, &sql, NULL)) != MAL_SUCCEED) {
			GDKfree(msg);
		} else {
			sql_schema *s;

			if ((s = mvc_bind_schema(sql, "sys")) != NULL) {
				sql_table *t;

				if ((t = mvc_bind_table(sql, s, "querylog")) != NULL)
					t->system = 0;
				if ((t = mvc_bind_table(sql, s, "callhistory")) != NULL)
					t->system = 0;
				if ((t = mvc_bind_table(sql, s, "queryhistory")) != NULL)
					t->system = 0;
			}
		}
	}
	pos += snprintf(buf + pos, bufsize - pos, "update sys._tables set system = false where name in ('callhistory','queryhistory','querylog') and schema_id = (select id from sys.schemas where name = 'sys');\n");
	pos += snprintf(buf + pos, bufsize - pos, "drop view sys.queryLog;\n");
	pos += snprintf(buf + pos, bufsize - pos, "drop table sys.callHistory;\n");
	pos += snprintf(buf + pos, bufsize - pos, "drop table sys.queryHistory;\n");
	pos += snprintf(buf + pos, bufsize - pos, "\
create function sys.querylog_catalog()\n\
returns table(\n\
	id oid,\n\
	owner string,\n\
	defined timestamp,\n\
	query string,\n\
	pipe string,\n\
	mal int,			-- size of MAL plan\n\
	optimize bigint 	-- time in usec\n\
)\n\
external name sql.querylog_catalog;\n\
\n\
create function sys.querylog_calls()\n\
returns table(\n\
	id oid,				 -- references query plan\n\
	\"start\" timestamp,	-- time the statement was started\n\
	\"stop\" timestamp,	-- time the statement was completely finished\n\
	arguments string,	-- actual call structure\n\
	tuples wrd,			-- number of tuples in the result set\n\
	run bigint,		-- time spent (in usec)  until the result export\n\
	ship bigint,		-- time spent (in usec)  to ship the result set\n\
	cpu int,  		-- average cpu load percentage during execution\n\
	io int,			-- percentage time waiting for IO to finish \n\
	space bigint		-- total storage size of intermediates created (in MB)\n\
)\n\
external name sql.querylog_calls;\n\
\n\
create view sys.querylog_catalog as select * from sys.querylog_catalog();\n\
create view sys.querylog_calls as select * from sys.querylog_calls();\n\
create view sys.querylog_history as\n\
select qd.*, ql.\"start\",ql.\"stop\", ql.arguments, ql.tuples, ql.run, ql.ship, ql.cpu, ql.space, ql.io \n\
from sys.querylog_catalog() qd, sys.querylog_calls() ql\n\
where qd.id = ql.id and qd.owner = user;\n\
\n\
update sys._tables\n\
    set system = true\n\
    where name in ('querylog_history', 'querylog_calls', 'querylog_catalog')\n\
        and schema_id = (select id from sys.schemas where name = 'sys');\n\
\n\
create procedure sys.querylog_empty()\n\
external name sql.querylog_empty;\n\
\n\
create procedure sys.querylog_enable()\n\
external name sql.querylog_enable;\n\
create procedure sys.querylog_enable(threshold smallint)\n\
external name sql.querylog_enable_threshold;\n\
create procedure sys.querylog_disable()\n\
external name sql.querylog_disable;\n");

	/* new entry in 16_tracelog.sql */
	pos += snprintf(buf + pos, bufsize - pos, "create view sys.tracelog as select * from sys.tracelog();\n");

	/* deleted entry from and new entries in 22_clients.sql */
	pos += snprintf(buf + pos, bufsize - pos, "drop function sys.clients;\n");
	pos += snprintf(buf + pos, bufsize - pos, "create function sys.sessions() returns table(\"user\" string, \"login\" timestamp, \"sessiontimeout\" bigint, \"lastcommand\" timestamp, \"querytimeout\" bigint, \"active\" bool) external name sql.sessions;\n");
	pos += snprintf(buf + pos, bufsize - pos, "create view sys.sessions as select * from sys.sessions();\n");
	pos += snprintf(buf + pos, bufsize - pos, "create procedure sys.shutdown(delay tinyint) external name sql.shutdown;\n");
	pos += snprintf(buf + pos, bufsize - pos, "create procedure sys.shutdown(delay tinyint, force bool) external name sql.shutdown;\n");
	pos += snprintf(buf + pos, bufsize - pos, "create procedure sys.settimeout(\"query\" bigint) external name sql.settimeout;\n");
	pos += snprintf(buf + pos, bufsize - pos, "create procedure sys.settimeout(\"query\" bigint, \"session\" bigint) external name sql.settimeout;\n");
	pos += snprintf(buf + pos, bufsize - pos, "create procedure sys.setsession(\"timeout\" bigint) external name sql.setsession;\n");

	/* added entry in 25_debug.sql */
	pos += snprintf(buf + pos, bufsize - pos, "create view sys.optimizers as select * from sys.optimizers();\n");
	pos += snprintf(buf + pos, bufsize - pos, "create view sys.environment as select * from sys.environment();\n");

	/* new file 26_sysmon.sql */
	pos += snprintf(buf + pos, bufsize - pos, "\
create function sys.queue()\n\
returns table(\n\
	qtag bigint,\n\
	\"user\" string,\n\
	started timestamp,\n\
	estimate timestamp,\n\
	progress int,\n\
	status string,\n\
	tag oid,\n\
	query string\n\
)\n\
external name sql.sysmon_queue;\n\
\n\
create view sys.queue as select * from sys.queue();\n\
update sys._tables\n\
    set system = true\n\
    where name = 'queue'\n\
        and schema_id = (select id from sys.schemas where name = 'sys');\n\
\n\
create procedure sys.pause(tag int)\n\
external name sql.sysmon_pause;\n\
create procedure sys.resume(tag int)\n\
external name sql.sysmon_resume;\n\
create procedure sys.stop(tag int)\n\
external name sql.sysmon_stop;\n\
\n\
create procedure sys.pause(tag bigint)\n\
external name sql.sysmon_pause;\n\
create procedure sys.resume(tag bigint)\n\
external name sql.sysmon_resume;\n\
create procedure sys.stop(tag bigint)\n\
external name sql.sysmon_stop;\n");

	/* new entries in 39_analytics.sql for quantiles and one
	 * previously missing median */
	pos += snprintf(buf + pos, bufsize - pos, "create aggregate quantile(val TINYINT, q DOUBLE) returns TINYINT external name \"aggr\".\"quantile\";\n");
	pos += snprintf(buf + pos, bufsize - pos, "create aggregate quantile(val SMALLINT, q DOUBLE) returns SMALLINT external name \"aggr\".\"quantile\";\n");
	pos += snprintf(buf + pos, bufsize - pos, "create aggregate quantile(val INTEGER, q DOUBLE) returns INTEGER external name \"aggr\".\"quantile\";\n");
	pos += snprintf(buf + pos, bufsize - pos, "create aggregate quantile(val WRD, q DOUBLE) returns WRD external name \"aggr\".\"quantile\";\n");
	pos += snprintf(buf + pos, bufsize - pos, "create aggregate quantile(val BIGINT, q DOUBLE) returns BIGINT external name \"aggr\".\"quantile\";\n");
	pos += snprintf(buf + pos, bufsize - pos, "create aggregate quantile(val DECIMAL, q DOUBLE) returns DECIMAL external name \"aggr\".\"quantile\";\n");
	pos += snprintf(buf + pos, bufsize - pos, "create aggregate quantile(val REAL, q DOUBLE) returns REAL external name \"aggr\".\"quantile\";\n");
	pos += snprintf(buf + pos, bufsize - pos, "create aggregate quantile(val DOUBLE, q DOUBLE) returns DOUBLE external name \"aggr\".\"quantile\";\n");
	pos += snprintf(buf + pos, bufsize - pos, "create aggregate quantile(val DATE, q DOUBLE) returns DATE external name \"aggr\".\"quantile\";\n");
	pos += snprintf(buf + pos, bufsize - pos, "create aggregate quantile(val TIME, q DOUBLE) returns TIME external name \"aggr\".\"quantile\";\n");
	pos += snprintf(buf + pos, bufsize - pos, "create aggregate quantile(val TIMESTAMP, q DOUBLE) returns TIMESTAMP external name \"aggr\".\"quantile\";\n");
	pos += snprintf(buf + pos, bufsize - pos, "create aggregate median(val DECIMAL) returns DECIMAL external name \"aggr\".\"median\";\n");

	/* added entry in 75_storagemodel.sql */
	pos += snprintf(buf + pos, bufsize - pos, "create view sys.storage as select * from sys.storage();\n");
	pos += snprintf(buf + pos, bufsize - pos, "create view sys.storagemodel as select * from sys.storagemodel();\n");

	/* new file 80_statistics.sql */
	pos += snprintf(buf + pos, bufsize - pos, "\
CREATE TABLE sys.statistics(\n\
	\"schema\" string,\n\
	\"table\" string,\n\
	\"column\" string,\n\
	\"type\" string,\n\
	width integer,\n\
	stamp timestamp,\n\
	\"sample\" bigint,\n\
	\"count\" bigint,\n\
	\"unique\" bigint,\n\
	\"nils\" bigint,\n\
	minval string,\n\
	maxval string,\n\
	sorted boolean);\n\
\n\
update sys._tables\n\
	set system = true\n\
	where name = 'statistics'\n\
		and schema_id = (select id from sys.schemas where name = 'sys');\n\
\n\
create procedure analyze()\n\
external name sql.analyze;\n\
\n\
create procedure analyze(tbl string)\n\
external name sql.analyze;\n\
\n\
create procedure analyze(sch string, tbl string)\n\
external name sql.analyze;\n\
\n\
create procedure analyze(sch string, tbl string, col string)\n\
external name sql.analyze;\n\
\n\
create procedure analyze(\"sample\" bigint)\n\
external name sql.analyze;\n\
\n\
create procedure analyze(tbl string, \"sample\" bigint)\n\
external name sql.analyze;\n\
\n\
create procedure analyze(sch string, tbl string, \"sample\" bigint)\n\
external name sql.analyze;\n\
\n\
create procedure analyze(sch string, tbl string, col string, \"sample\" bigint)\n\
external name sql.analyze;\n");

	pos += snprintf(buf + pos, bufsize - pos,
			"insert into sys.systemfunctions (select f.id from sys.functions f, sys.schemas s where f.name in ('json_filter', 'json_filter_all', 'json_isvalid', 'json_isvalidarray', 'json_isvalidobject', 'json_length', 'json_path', 'json_text', 'querylog_calls', 'querylog_catalog', 'queue', 'sessions') and f.type = %d and f.schema_id = s.id and s.name = 'sys');\n",
			F_FUNC);
	pos += snprintf(buf + pos, bufsize - pos,
			"insert into sys.systemfunctions (select f.id from sys.functions f, sys.schemas s where f.name in ('analyze', 'pause', 'querylog_disable', 'querylog_empty', 'querylog_enable', 'resume', 'setsession', 'settimeout', 'shutdown', 'stop', 'sysmon_resume') and f.type = %d and f.schema_id = s.id and s.name = 'sys');\n",
			F_PROC);
	pos += snprintf(buf + pos, bufsize - pos, "insert into sys.systemfunctions (select f.id from sys.functions f, sys.schemas s where f.name in ('quantile', 'median') and f.type = %d and f.schema_id = s.id and s.name = 'sys');\n", F_AGGR);

	pos += snprintf(buf + pos, bufsize - pos, "update sys._tables set system = true where name in ('environment', 'optimizers', 'queue', 'sessions', 'statistics', 'storage', 'storagemodel', 'tracelog') and schema_id = (select id from sys.schemas where name = 'sys');\n");

	/* 17_compress script has been removed */
	pos += snprintf(buf + pos, bufsize - pos, "drop procedure gzcompress;\n");
	pos += snprintf(buf + pos, bufsize - pos, "drop procedure gzdecompress;\n");
	pos += snprintf(buf + pos, bufsize - pos, "drop procedure gztruncate;\n");
	pos += snprintf(buf + pos, bufsize - pos, "drop procedure gzexpand;\n");

	if (schema) {
		pos += snprintf(buf + pos, bufsize - pos, "set schema \"%s\";\n", schema);
		free(schema);
	}

	assert(pos < bufsize);

	printf("Running database upgrade commands:\n%s\n", buf);
	err = SQLstatementIntern(c, &buf, "update", 1, 0, NULL);
	GDKfree(buf);
	return err;		/* usually MAL_SUCCEED */
}

/* Because of a difference of computing hash values for single vs bulk operators we need to drop and recreate all constraints/indices */
static str
sql_update_oct2014_2(Client c)
{
	mvc *sql = ((backend*) c->sqlcontext)->mvc;
	size_t bufsize = 8192*2, pos = 0, recreate = 0;
	char *buf = GDKmalloc(bufsize), *err = NULL;
	res_table *fresult = NULL, *presult = NULL, *iresult = NULL;

	/* get list of all foreign keys */
	pos += snprintf(buf + pos, bufsize - pos, "SELECT fs.name, ft.name, fk.name, fk.\"action\", ps.name, pt.name FROM sys.keys fk, sys.tables ft, sys.schemas fs, sys.keys pk, sys.tables pt, sys.schemas ps WHERE fk.type = 2 AND (SELECT count(*) FROM sys.objects o WHERE o.id = fk.id) > 1 AND ft.id = fk.table_id AND ft.schema_id = fs.id AND fk.rkey = pk.id AND pk.table_id = pt.id AND pt.schema_id = ps.id;\n");
	err = SQLstatementIntern(c, &buf, "update", 1, 0, &fresult);

	/* get all primary/unique keys */
	pos = 0;
	pos += snprintf(buf + pos, bufsize - pos, "SELECT s.name, t.name, k.name, k.type FROM sys.keys k, sys.tables t, sys.schemas s WHERE k.type < 2 AND (SELECT count(*) FROM sys.objects o WHERE o.id = k.id) > 1 AND t.id = k.table_id AND t.schema_id = s.id;\n");
	err = SQLstatementIntern(c, &buf, "update", 1, 0, &presult);

	/* get indices */
	pos = 0;
	pos += snprintf(buf + pos, bufsize - pos, "SELECT s.name, t.name, i.name FROM sys.idxs i, sys.schemas s, sys.tables t WHERE i.table_id = t.id AND t.schema_id = s.id AND t.system = FALSE AND (SELECT count(*) FROM sys.objects o WHERE o.id = i.id) > 1;\n");
	err = SQLstatementIntern(c, &buf, "update", 1, 0, &iresult);

	if (fresult) {
		BATiter fs_name = bat_iterator(BATdescriptor(fresult->cols[0].b));
		BATiter ft_name = bat_iterator(BATdescriptor(fresult->cols[1].b));
		BATiter fk_name = bat_iterator(BATdescriptor(fresult->cols[2].b));
		BATiter fk_action = bat_iterator(BATdescriptor(fresult->cols[3].b));
		BATiter ps_name = bat_iterator(BATdescriptor(fresult->cols[4].b));
		BATiter pt_name = bat_iterator(BATdescriptor(fresult->cols[5].b));
		oid id = 0, cnt = BATcount(fs_name.b);

		pos = 0;
		/* get list of all foreign key objects */
		for(id = 0; id<cnt; id++) {
			char *fsname = (str)BUNtail(fs_name, id);
			char *ftname = (str)BUNtail(ft_name, id);
			char *fkname = (str)BUNtail(fk_name, id);
			int *fkaction = (int*)BUNtail(fk_action, id);
			int on_delete = ((*fkaction) & 0xFF);
			int on_update = (((*fkaction)>>8) & 0xFF);
			char *psname = (str)BUNtail(ps_name, id);
			char *ptname = (str)BUNtail(pt_name, id);
			sql_schema *s = mvc_bind_schema(sql, fsname);
			sql_key *k = mvc_bind_key(sql, s, fkname);
			sql_ukey *r = ((sql_fkey*)k)->rkey;
			char *sep = "";
			node *n;

			/* create recreate calls */
			pos += snprintf(buf + pos, bufsize - pos, "ALTER table \"%s\".\"%s\" ADD CONSTRAINT \"%s\" FOREIGN KEY (", fsname, ftname, fkname);
			for (n = k->columns->h; n; n = n->next) {
				sql_kc *kc = n->data;

				pos += snprintf(buf + pos, bufsize - pos, "%s\"%s\"", sep, kc->c->base.name);
				sep = ", ";
			}
			pos += snprintf(buf + pos, bufsize - pos, ") REFERENCES \"%s\".\"%s\" (", psname, ptname );
			sep = "";
			for (n = r->k.columns->h; n; n = n->next) {
				sql_kc *kc = n->data;

				pos += snprintf(buf + pos, bufsize - pos, "%s\"%s\"", sep, kc->c->base.name);
				sep = ", ";
			}
			pos += snprintf(buf + pos, bufsize - pos, ") ");
			if (on_delete != 2)
				pos += snprintf(buf + pos, bufsize - pos, "%s", (on_delete==0?"NO ACTION":on_delete==1?"CASCADE":on_delete==3?"SET NULL":"SET DEFAULT"));

			if (on_update != 2)
				pos += snprintf(buf + pos, bufsize - pos, "%s", (on_update==0?"NO ACTION":on_update==1?"CASCADE":on_update==3?"SET NULL":"SET DEFAULT"));
			pos += snprintf(buf + pos, bufsize - pos, ";\n");
			assert(pos < bufsize);

			/* drop foreign key */
			mvc_drop_key(sql, s, k, 0 /* drop_action?? */);
		}
		if (pos) {
			SQLautocommit(c, sql);
			SQLtrans(sql);
			recreate = pos;
		}
	}

	if (presult) {
		BATiter s_name = bat_iterator(BATdescriptor(presult->cols[0].b));
		BATiter t_name = bat_iterator(BATdescriptor(presult->cols[1].b));
		BATiter k_name = bat_iterator(BATdescriptor(presult->cols[2].b));
		BATiter k_type = bat_iterator(BATdescriptor(presult->cols[3].b));
		oid id = 0, cnt = BATcount(s_name.b);
		char *buf = GDKmalloc(bufsize);

		pos = 0;
		for(id = 0; id<cnt; id++) {
			char *sname = (str)BUNtail(s_name, id);
			char *tname = (str)BUNtail(t_name, id);
			char *kname = (str)BUNtail(k_name, id);
			int *ktype = (int*)BUNtail(k_type, id);
			sql_schema *s = mvc_bind_schema(sql, sname);
			sql_key *k = mvc_bind_key(sql, s, kname);
			node *n;
			char *sep = "";

			/* create recreate calls */
			pos += snprintf(buf + pos, bufsize - pos, "ALTER table \"%s\".\"%s\" ADD CONSTRAINT \"%s\" %s (", sname, tname, kname, *ktype == 0?"PRIMARY KEY":"UNIQUE");
			for (n = k->columns->h; n; n = n->next) {
				sql_kc *kc = n->data;

				pos += snprintf(buf + pos, bufsize - pos, "%s\"%s\"", sep, kc->c->base.name);
				sep = ", ";
			}
			pos += snprintf(buf + pos, bufsize - pos, ");\n" );
			assert(pos < bufsize);

			/* drop primary/unique key */
			mvc_drop_key(sql, s, k, 0 /* drop_action?? */);
		}
		if (pos) {
			SQLautocommit(c, sql);
			SQLtrans(sql);

			/* recreate primary and unique keys */
			printf("Running database upgrade commands:\n%s\n", buf);
			err = SQLstatementIntern(c, &buf, "update", 1, 0, NULL);
			if (!err)
				SQLautocommit(c, sql);
			SQLtrans(sql);
		}
		GDKfree(buf);
	}

	if (iresult) {
		BATiter s_name = bat_iterator(BATdescriptor(iresult->cols[0].b));
		BATiter t_name = bat_iterator(BATdescriptor(iresult->cols[1].b));
		BATiter i_name = bat_iterator(BATdescriptor(iresult->cols[2].b));
		oid id = 0, cnt = BATcount(s_name.b);
		char *buf = GDKmalloc(bufsize);

		pos = 0;
		for(id = 0; id<cnt; id++) {
			char *sname = (str)BUNtail(s_name, id);
			char *tname = (str)BUNtail(t_name, id);
			char *iname = (str)BUNtail(i_name, id);
			sql_schema *s = mvc_bind_schema(sql, sname);
			sql_idx *k = mvc_bind_idx(sql, s, iname);
			node *n;
			char *sep = "";

			if (!k || k->key)
				continue;
			/* create recreate calls */
			pos += snprintf(buf + pos, bufsize - pos, "CREATE INDEX \"%s\" ON \"%s\".\"%s\" (", iname, sname, tname);
			for (n = k->columns->h; n; n = n->next) {
				sql_kc *kc = n->data;

				pos += snprintf(buf + pos, bufsize - pos, "%s\"%s\"", sep, kc->c->base.name);
				sep = ", ";
			}
			pos += snprintf(buf + pos, bufsize - pos, ");\n" );
			assert(pos < bufsize);

			/* drop index */
			mvc_drop_idx(sql, s, k);
		}
		if (pos) {
			SQLautocommit(c, sql);
			SQLtrans(sql);

			/* recreate indices */
			printf("Running database upgrade commands:\n%s\n", buf);
			err = SQLstatementIntern(c, &buf, "update", 1, 0, NULL);
			if (!err)
				SQLautocommit(c, sql);
			SQLtrans(sql);
		}
		GDKfree(buf);
	}


	/* recreate foreign keys */
	if (recreate) {
		printf("Running database upgrade commands:\n%s\n", buf);
		err = SQLstatementIntern(c, &buf, "update", 1, 0, NULL);
		if (!err)
			SQLautocommit(c, sql);
		SQLtrans(sql);
	}
	return err;
}

static str
sql_update_oct2014(Client c)
{
	size_t bufsize = 8192*2, pos = 0;
	char *buf = GDKmalloc(bufsize), *err = NULL;
	mvc *sql = ((backend*) c->sqlcontext)->mvc;
	ValRecord *schvar = stack_get_var(sql, "current_schema");
	char *schema = NULL;
	sql_table *t;
	sql_schema *s;

	if (schvar)
		schema = strdup(schvar->val.sval);

	pos += snprintf(buf + pos, bufsize - pos, "set schema \"sys\";\n");

	/* cleanup columns of dropped views */
	pos += snprintf(buf + pos, bufsize - pos, "delete from _columns where table_id not in (select id from _tables);\n");

	/* add new columns */
	store_next_oid(); /* reserve id for max(id)+1 */
	pos += snprintf(buf + pos, bufsize - pos, "insert into _columns values( (select max(id)+1 from _columns), 'system', 'boolean', 1, 0, (select _tables.id from _tables join schemas on _tables.schema_id=schemas.id where schemas.name='sys' and _tables.name='schemas'), NULL, true, 4, NULL);\n");
	store_next_oid();
	pos += snprintf(buf + pos, bufsize - pos, "insert into _columns values( (select max(id)+1 from _columns), 'varres', 'boolean', 1, 0, (select _tables.id from _tables join schemas on _tables.schema_id=schemas.id where schemas.name='sys' and _tables.name='functions'), NULL, true, 7, NULL);\n");
	store_next_oid();
	pos += snprintf(buf + pos, bufsize - pos, "insert into _columns values( (select max(id)+1 from _columns), 'vararg', 'boolean', 1, 0, (select _tables.id from _tables join schemas on _tables.schema_id=schemas.id where schemas.name='sys' and _tables.name='functions'), NULL, true, 8, NULL);\n");
	store_next_oid();
	pos += snprintf(buf + pos, bufsize - pos, "insert into _columns values( (select max(id)+1 from _columns), 'inout', 'tinyint', 8, 0, (select _tables.id from _tables join schemas on _tables.schema_id=schemas.id where schemas.name='sys' and _tables.name='args'), NULL, true, 6, NULL);\n");
	store_next_oid();
	pos += snprintf(buf + pos, bufsize - pos, "insert into _columns values( (select max(id)+1 from _columns), 'language', 'int', 32, 0, (select _tables.id from _tables join schemas on _tables.schema_id=schemas.id where schemas.name='sys' and _tables.name='functions'), NULL, true, 9, NULL);\n");
	pos += snprintf(buf + pos, bufsize - pos, "delete from _columns where table_id in (select _tables.id from _tables join schemas on _tables.schema_id=schemas.id where schemas.name='sys' and _tables.name='functions') and name='sql';\n");

	/* correct column numbers */
	pos += snprintf(buf + pos, bufsize - pos, "update _columns set number='9' where name = 'schema_id' and table_id in (select _tables.id from _tables join schemas on _tables.schema_id=schemas.id where schemas.name='sys' and _tables.name='functions');\n");
	pos += snprintf(buf + pos, bufsize - pos, "update _columns set number='7' where name = 'number' and table_id in (select _tables.id from _tables join schemas on _tables.schema_id=schemas.id where schemas.name='sys' and _tables.name='args');\n");
	pos += snprintf(buf + pos, bufsize - pos, "update _columns set number='4' where name = 'language' and table_id in (select _tables.id from _tables join schemas on _tables.schema_id=schemas.id where schemas.name='sys' and _tables.name='functions');\n");

 	/* remove table return types (#..), ie tt_generated from
	 * _tables/_columns */
	pos += snprintf(buf + pos, bufsize - pos, "delete from _columns where table_id in (select id from _tables where name like '#%%');\n");
	pos += snprintf(buf + pos, bufsize - pos, "delete from _tables where name like '#%%';\n");

	/* all UNION functions need to be drop and recreated */
	/* keep views depending on UNION funcs */

	pos += snprintf(buf + pos, bufsize - pos, "create table upgradeOct2014_views as (select s.name, t.query from tables t, schemas s where s.id = t.schema_id and t.id in (select d.depend_id from dependencies d where d.id in (select f.id from functions f where f.type = 5 and f.language <> 0) and d.depend_type = 5)) with data;\n");
	pos += snprintf(buf + pos, bufsize - pos, "create table upgradeOct2014 as (select s.name, f.func, f.id from functions f, schemas s where s.id = f.schema_id and f.type = 5 and f.language <> 0) with data;\n");
	pos += snprintf(buf + pos, bufsize - pos, "create table upgradeOct2014_changes (c bigint);\n");

	pos += snprintf(buf + pos, bufsize - pos, "create function drop_func_upgrade_oct2014( id integer ) returns int external name sql.drop_func_upgrade_oct2014;\n");
	pos += snprintf(buf + pos, bufsize - pos, "insert into upgradeOct2014_changes select drop_func_upgrade_oct2014(id) from upgradeOct2014;\n");
	pos += snprintf(buf + pos, bufsize - pos, "drop function drop_func_upgrade_oct2014;\n");

	pos += snprintf(buf + pos, bufsize - pos, "create function create_func_upgrade_oct2014( sname string, f string ) returns int external name sql.create_func_upgrade_oct2014;\n");
	pos += snprintf(buf + pos, bufsize - pos, "insert into upgradeOct2014_changes select create_func_upgrade_oct2014(name, func) from upgradeOct2014;\n");
	pos += snprintf(buf + pos, bufsize - pos, "drop function create_func_upgrade_oct2014;\n");

	/* recreate views depending on union funcs */
	pos += snprintf(buf + pos, bufsize - pos, "create function create_view_upgrade_oct2014( sname string, f string ) returns int external name sql.create_view_upgrade_oct2014;\n");
	pos += snprintf(buf + pos, bufsize - pos, "insert into upgradeOct2014_changes select create_view_upgrade_oct2014(name, query) from upgradeOct2014_views;\n");
	pos += snprintf(buf + pos, bufsize - pos, "\
	update _tables set system = true where name in ('tables', 'columns', 'users', 'querylog_catalog', 'querylog_calls', 'querylog_history', 'tracelog', 'sessions', 'optimizers', 'environment', 'queue', 'storage', 'storagemodel', 'tablestoragemodel') and schema_id = (select id from schemas where name = 'sys');\n\
	insert into systemfunctions (select id from functions where name in ('bbp', 'db_users', 'dependencies_columns_on_functions', 'dependencies_columns_on_indexes', 'dependencies_columns_on_keys', 'dependencies_columns_on_triggers', 'dependencies_columns_on_views', 'dependencies_functions_on_functions', 'dependencies_functions_os_triggers', 'dependencies_keys_on_foreignkeys', 'dependencies_owners_on_schemas', 'dependencies_schemas_on_users', 'dependencies_tables_on_foreignkeys', 'dependencies_tables_on_functions', 'dependencies_tables_on_indexes', 'dependencies_tables_on_triggers', 'dependencies_tables_on_views', 'dependencies_views_on_functions', 'dependencies_views_on_triggers', 'env', 'environment', 'generate_series', 'optimizers', 'optimizer_stats', 'querycache', 'querylog_calls', 'querylog_catalog', 'queue', 'sessions', 'storage', 'storagemodel', 'tojsonarray', 'tracelog', 'var') and schema_id = (select id from schemas where name = 'sys') and id not in (select function_id from systemfunctions));\n\
	delete from systemfunctions where function_id not in (select id from functions);\n");
	pos += snprintf(buf + pos, bufsize - pos, "drop function create_view_upgrade_oct2014;\n");

	pos += snprintf(buf + pos, bufsize - pos, "drop table upgradeOct2014_views;\n");
	pos += snprintf(buf + pos, bufsize - pos, "drop table upgradeOct2014_changes;\n");
	pos += snprintf(buf + pos, bufsize - pos, "drop table upgradeOct2014;\n");

	/* change in 25_debug.sql */
	pos += snprintf(buf + pos, bufsize - pos, "drop function sys.bbp;\n");
	pos += snprintf(buf + pos, bufsize - pos, "create function sys.bbp() returns table (id int, name string, htype string, ttype string, count BIGINT, refcnt int, lrefcnt int, location string, heat int, dirty string, status string, kind string) external name bbp.get;\n");

	/* new file 40_json.sql */
	pos += snprintf(buf + pos, bufsize - pos, "\
create schema json;\n\
\n\
create type json external name json;\n\
\n\
create function json.filter(js json, pathexpr string)\n\
returns json external name json.filter;\n\
\n\
create function json.filter(js json, name tinyint)\n\
returns json external name json.filter;\n\
\n\
create function json.filter(js json, name integer)\n\
returns json external name json.filter;\n\
\n\
create function json.filter(js json, name bigint)\n\
returns json external name json.filter;\n\
\n\
create function json.text(js json, e string)\n\
returns string external name json.text;\n\
\n\
create function json.number(js json)\n\
returns float external name json.number;\n\
\n\
create function json.\"integer\"(js json)\n\
returns bigint external name json.\"integer\";\n\
\n\
create function json.isvalid(js string)\n\
returns bool external name json.isvalid;\n\
\n\
create function json.isobject(js string)\n\
returns bool external name json.isobject;\n\
\n\
create function json.isarray(js string)\n\
returns bool external name json.isarray;\n\
\n\
create function json.isvalid(js json)\n\
returns bool external name json.isvalid;\n\
\n\
create function json.isobject(js json)\n\
returns bool external name json.isobject;\n\
\n\
create function json.isarray(js json)\n\
returns bool external name json.isarray;\n\
\n\
create function json.length(js json)\n\
returns integer external name json.length;\n\
\n\
create function json.keyarray(js json)\n\
returns json external name json.keyarray;\n\
\n\
create function json.valuearray(js json)\n\
returns  json external name json.valuearray;\n\
\n\
create function json.text(js json)\n\
returns string external name json.text;\n\
create function json.text(js string)\n\
returns string external name json.text;\n\
create function json.text(js int)\n\
returns string external name json.text;\n\
\n\
\n\
create aggregate json.output(js json)\n\
returns string external name json.output;\n\
\n\
create aggregate json.tojsonarray( x string ) returns string external name aggr.jsonaggr;\n\
create aggregate json.tojsonarray( x double ) returns string external name aggr.jsonaggr;\n");

	pos += snprintf(buf + pos, bufsize - pos,
			"update sys.schemas set system = true where name = 'json';\n");
	pos += snprintf(buf + pos, bufsize - pos,
			"insert into sys.systemfunctions (select f.id from sys.functions f, sys.schemas s where f.name in ('filter', 'text', 'number', 'integer', 'isvalid', 'isobject', 'isarray', 'length', 'keyarray', 'valuearray') and f.type = %d and f.schema_id = s.id and s.name = 'json');\n",
			F_FUNC);
	pos += snprintf(buf + pos, bufsize - pos,
			"insert into sys.systemfunctions (select f.id from sys.functions f, sys.schemas s where f.name in ('output', 'tojsonarray') and f.type = %d and f.schema_id = s.id and s.name = 'json');\n",
			F_AGGR);

	/* new file 41_md5sum.sql */
	pos += snprintf(buf + pos, bufsize - pos, "create function sys.md5(v string) returns string external name clients.md5sum;\n");

	/* new file 45_uuid.sql */
	pos += snprintf(buf + pos, bufsize - pos, "create type uuid external name uuid;\n");
	pos += snprintf(buf + pos, bufsize - pos, "create function sys.uuid() returns uuid external name uuid.\"new\";\n");
	pos += snprintf(buf + pos, bufsize - pos, "create function sys.isaUUID(u uuid) returns uuid external name uuid.\"isaUUID\";\n");

	/* change to 75_storage functions */
	s = mvc_bind_schema(sql, "sys");
	if (s && (t = mvc_bind_table(sql, s, "storage")) != NULL)
		t->system = 0;
	if (s && (t = mvc_bind_table(sql, s, "storagemodel")) != NULL)
		t->system = 0;
	if (s && (t = mvc_bind_table(sql, s, "tablestoragemodel")) != NULL)
		t->system = 0;
	pos += snprintf(buf + pos, bufsize - pos, "update sys._tables set system = false where name in ('storage','storagemodel','tablestoragemodel') and schema_id = (select id from sys.schemas where name = 'sys');\n");
	pos += snprintf(buf + pos, bufsize - pos, "drop view sys.storage;\n");
	pos += snprintf(buf + pos, bufsize - pos, "drop function sys.storage();\n");
	pos += snprintf(buf + pos, bufsize - pos, "drop view sys.storagemodel;\n");
	pos += snprintf(buf + pos, bufsize - pos, "drop view sys.tablestoragemodel;\n");
	pos += snprintf(buf + pos, bufsize - pos, "drop function sys.storagemodel();\n");

	pos += snprintf(buf + pos, bufsize - pos, "create function sys.storage() returns table (\"schema\" string, \"table\" string, \"column\" string, \"type\" string, location string, \"count\" bigint, typewidth int, columnsize bigint, heapsize bigint, hashes bigint, imprints bigint, sorted boolean) external name sql.storage;\n");
	pos += snprintf(buf + pos, bufsize - pos, "create view sys.storage as select * from sys.storage();\n");


	pos += snprintf(buf + pos, bufsize - pos, "create function sys.hashsize(b boolean, i bigint) returns bigint begin if  b = true then return 8 * i; end if; return 0; end;");

	pos += snprintf(buf + pos, bufsize - pos, "create function sys.imprintsize(i bigint, nme string) returns bigint begin if nme = 'boolean' or nme = 'tinyint' or nme = 'smallint' or nme = 'int'	or nme = 'bigint'	or nme = 'decimal'	or nme = 'date' or nme = 'timestamp' or nme = 'real' or nme = 'double' then return cast( i * 0.12 as bigint); end if ; return 0; end;");

	pos += snprintf(buf + pos, bufsize - pos, "create function sys.storagemodel() returns table ("
"    \"schema\" string, \"table\" string, \"column\" string, \"type\" string, \"count\" bigint,"
"    columnsize bigint, heapsize bigint, hashes bigint, imprints bigint, sorted boolean)"
"	begin return select I.\"schema\", I.\"table\", I.\"column\", I.\"type\", I.\"count\","
"		columnsize(I.\"type\", I.count, I.\"distinct\"),"
"		heapsize(I.\"type\", I.\"distinct\", I.\"atomwidth\"),"
"		hashsize(I.\"reference\", I.\"count\"),"
"		imprintsize(I.\"count\",I.\"type\"),"
"		I.sorted"
"		from sys.storagemodelinput I;"
"	end;\n");
	pos += snprintf(buf + pos, bufsize - pos,
"create view sys.tablestoragemodel"
" as select \"schema\",\"table\",max(count) as \"count\","
"    sum(columnsize) as columnsize,"
"    sum(heapsize) as heapsize,"
"    sum(hashes) as hashes,"
"    sum(imprints) as imprints,"
"    sum(case when sorted = false then 8 * count else 0 end) as auxiliary"
" from sys.storagemodel() group by \"schema\",\"table\";\n");
	pos += snprintf(buf + pos, bufsize - pos, "create view sys.storagemodel as select * from sys.storagemodel();\n");
	pos += snprintf(buf + pos, bufsize - pos, "update sys._tables set system = true where name in ('storage','storagemodel','tablestoragemodel') and schema_id = (select id from sys.schemas where name = 'sys');\n");

	/* new file 90_generator.sql */
	pos += snprintf(buf+pos, bufsize - pos, "create function sys.generate_series(first tinyint, last tinyint)\n"
		"returns table (value tinyint)\n"
		"external name generator.series;\n"
		"\n"
		"create function sys.generate_series(first tinyint, last tinyint, stepsize tinyint)\n"
		"returns table (value tinyint)\n"
		"external name generator.series;\n"
		"\n"
		"create function sys.generate_series(first int, last int)\n"
		"returns table (value int)\n"
		"external name generator.series;\n"
		"\n"
		"create function sys.generate_series(first int, last int, stepsize int)\n"
		"returns table (value int)\n"
		"external name generator.series;\n"
		"\n"
		"create function sys.generate_series(first bigint, last bigint)\n"
		"returns table (value bigint)\n"
		"external name generator.series;\n"
		"\n"
		"create function sys.generate_series(first bigint, last bigint, stepsize bigint)\n"
		"returns table (value bigint)\n"
		"external name generator.series;\n"
		"\n"
		"create function sys.generate_series(first real, last real, stepsize real)\n"
		"returns table (value real)\n"
		"external name generator.series;\n"
		"\n"
		"create function sys.generate_series(first double, last double, stepsize double)\n"
		"returns table (value double)\n"
		"external name generator.series;\n"
		"\n"
		"create function sys.generate_series(first decimal(10,2), last decimal(10,2), stepsize decimal(10,2))\n"
		"returns table (value decimal(10,2))\n"
		"external name generator.series;\n"
		"\n"
		"create function sys.generate_series(first timestamp, last timestamp, stepsize interval second)\n"
		"returns table (value timestamp)\n"
    		"external name generator.series;\n");

	pos += snprintf(buf + pos, bufsize - pos,
			"insert into sys.systemfunctions (select f.id from sys.functions f, sys.schemas s where f.name in ('hashsize', 'imprintsize', 'isauuid', 'md5', 'uuid') and f.type = %d and f.schema_id = s.id and s.name = 'sys');\n",
			F_FUNC);

	pos += snprintf(buf + pos, bufsize - pos,
			"insert into sys.systemfunctions (select f.id from sys.functions f, sys.schemas s where f.name in ('bbp', 'db_users', 'env', 'generate_series', 'storage', 'storagemodel', 'var') and f.type = %d and f.schema_id = s.id and s.name = 'sys');\n",
			F_UNION);

	if (schema) {
		pos += snprintf(buf + pos, bufsize - pos, "set schema \"%s\";\n", schema);
		free(schema);
	}

	assert(pos < bufsize);

	printf("Running database upgrade commands:\n%s\n", buf);
	err = SQLstatementIntern(c, &buf, "update", 1, 0, NULL);
	GDKfree(buf);
	if (err == MAL_SUCCEED)
		return sql_update_oct2014_2(c);
	return err;		/* usually MAL_SUCCEED */
}

static str
sql_update_oct2014_sp1(Client c)
{
	size_t bufsize = 8192*2, pos = 0;
	char *buf = GDKmalloc(bufsize), *err = NULL;
	mvc *sql = ((backend*) c->sqlcontext)->mvc;
	ValRecord *schvar = stack_get_var(sql, "current_schema");
	char *schema = NULL;

	if (schvar)
		schema = strdup(schvar->val.sval);

	pos += snprintf(buf + pos, bufsize - pos, "set schema \"sys\";\n\
	create table upgradeOct2014_views as (select s.name, t.query from tables t, schemas s where s.id = t.schema_id and t.id in (select d.depend_id from dependencies d where d.id in (select f.id from functions f where f.func ilike '%%returns table%%' and f.name not in ('env', 'var', 'db_users') and f.language <> 0) and d.depend_type = 5)) with data;\n\
	create table upgradeOct2014 as select s.name, f.func, f.id from functions f, schemas s where s.id = f.schema_id and f.func ilike '%%returns table%%' and f.name not in ('env', 'var', 'db_users') and f.language <> 0 order by f.id with data;\n\
	create table upgradeOct2014_changes (c bigint);\n\
	\n\
	create function drop_func_upgrade_oct2014( id integer ) returns int external name sql.drop_func_upgrade_oct2014;\n\
	insert into upgradeOct2014_changes select drop_func_upgrade_oct2014(id) from upgradeOct2014;\n\
	drop function drop_func_upgrade_oct2014;\n\
	\n\
	create function create_func_upgrade_oct2014( sname string, f string ) returns int external name sql.create_func_upgrade_oct2014;\n\
	insert into upgradeOct2014_changes select create_func_upgrade_oct2014(name, func) from upgradeOct2014;\n\
	drop function create_func_upgrade_oct2014;\n\
	\n\
	create function create_view_upgrade_oct2014( sname string, f string ) returns int external name sql.create_view_upgrade_oct2014;\n\
	insert into upgradeOct2014_changes select create_view_upgrade_oct2014(name, query) from upgradeOct2014_views;\n\
	update _tables set system = true where name in ('tables', 'columns', 'users', 'querylog_catalog', 'querylog_calls', 'querylog_history', 'tracelog', 'sessions', 'optimizers', 'environment', 'queue', 'storage', 'storagemodel', 'tablestoragemodel') and schema_id = (select id from schemas where name = 'sys');\n\
	insert into systemfunctions (select id from functions where name in ('bbp', 'db_users', 'dependencies_columns_on_functions', 'dependencies_columns_on_indexes', 'dependencies_columns_on_keys', 'dependencies_columns_on_triggers', 'dependencies_columns_on_views', 'dependencies_functions_on_functions', 'dependencies_functions_os_triggers', 'dependencies_keys_on_foreignkeys', 'dependencies_owners_on_schemas', 'dependencies_schemas_on_users', 'dependencies_tables_on_foreignkeys', 'dependencies_tables_on_functions', 'dependencies_tables_on_indexes', 'dependencies_tables_on_triggers', 'dependencies_tables_on_views', 'dependencies_views_on_functions', 'dependencies_views_on_triggers', 'env', 'environment', 'generate_series', 'optimizers', 'optimizer_stats', 'querycache', 'querylog_calls', 'querylog_catalog', 'queue', 'sessions', 'storage', 'storagemodel', 'tojsonarray', 'tracelog', 'var') and schema_id = (select id from schemas where name = 'sys') and id not in (select function_id from systemfunctions));\n\
	delete from systemfunctions where function_id not in (select id from functions);\n\
	drop function create_view_upgrade_oct2014;\n\
						\n\
	drop table upgradeOct2014_views;\n\
	drop table upgradeOct2014_changes;\n\
	drop table upgradeOct2014;\n");

	if (schema) {
		pos += snprintf(buf + pos, bufsize - pos, "set schema \"%s\";\n", schema);
		free(schema);
	}
	assert(pos < bufsize);

	printf("Running database upgrade commands:\n%s\n", buf);
	err = SQLstatementIntern(c, &buf, "update", 1, 0, NULL);
	GDKfree(buf);
	return err;		/* usually MAL_SUCCEED */
}

static str
sql_update_oct2014_sp2(Client c)
{
	size_t bufsize = 8192, pos = 0;
	char *buf = GDKmalloc(bufsize), *err = NULL;
	mvc *sql = ((backend*) c->sqlcontext)->mvc;
	ValRecord *schvar = stack_get_var(sql, "current_schema");
	char *schema = NULL;

	if (schvar)
		schema = strdup(schvar->val.sval);

	pos += snprintf(buf + pos, bufsize - pos, "set schema \"sys\";\n\
drop view sys.tablestoragemodel;\n\
create view sys.tablestoragemodel\n\
as select \"schema\",\"table\",max(count) as \"count\",\n\
	sum(columnsize) as columnsize,\n\
	sum(heapsize) as heapsize,\n\
	sum(hashes) as hashes,\n\
	sum(imprints) as imprints,\n\
	sum(case when sorted = false then 8 * count else 0 end) as auxiliary\n\
from sys.storagemodel() group by \"schema\",\"table\";\n\
update _tables set system = true where name = 'tablestoragemodel' and schema_id = (select id from schemas where name = 'sys');\n");

	if (schema) {
		pos += snprintf(buf + pos, bufsize - pos, "set schema \"%s\";\n", schema);
		free(schema);
	}
	assert(pos < bufsize);

	{
		char *msg;
		mvc *sql = NULL;

		if ((msg = getSQLContext(c, c->curprg->def, &sql, NULL)) != MAL_SUCCEED) {
			GDKfree(msg);
		} else {
			sql_schema *s;

			if ((s = mvc_bind_schema(sql, "sys")) != NULL) {
				sql_table *t;

				if ((t = mvc_bind_table(sql, s, "tablestoragemodel")) != NULL)
					t->system = 0;
			}
		}
	}

	printf("Running database upgrade commands:\n%s\n", buf);
	err = SQLstatementIntern(c, &buf, "update", 1, 0, NULL);
	GDKfree(buf);
	return err;		/* usually MAL_SUCCEED */
}

static str
sql_update_oct2014_sp3(Client c)
{
	size_t bufsize = 8192, pos = 0;
	char *buf = GDKmalloc(bufsize), *err = NULL;
	mvc *sql = ((backend*) c->sqlcontext)->mvc;
	ValRecord *schvar = stack_get_var(sql, "current_schema");
	char *schema = NULL;

	if (schvar)
		schema = strdup(schvar->val.sval);

	pos += snprintf(buf + pos, bufsize - pos, "set schema \"sys\";\n\
CREATE FUNCTION \"left_shift\"(i1 inet, i2 inet) RETURNS boolean EXTERNAL NAME inet.\"<<\";\n\
CREATE FUNCTION \"right_shift\"(i1 inet, i2 inet) RETURNS boolean EXTERNAL NAME inet.\">>\";\n\
CREATE FUNCTION \"left_shift_assign\"(i1 inet, i2 inet) RETURNS boolean EXTERNAL NAME inet.\"<<=\";\n\
CREATE FUNCTION \"right_shift_assign\"(i1 inet, i2 inet) RETURNS boolean EXTERNAL NAME inet.\">>=\";\n");
	pos += snprintf(buf + pos, bufsize - pos, "insert into sys.systemfunctions (select id from sys.functions where name in ('left_shift', 'right_shift', 'left_shift_assign', 'right_shift_assign') and schema_id = (select id from sys.schemas where name = 'sys') and id not in (select function_id from sys.systemfunctions));\n");

	if (schema) {
		pos += snprintf(buf + pos, bufsize - pos, "set schema \"%s\";\n", schema);
		free(schema);
	}
	assert(pos < bufsize);

	printf("Running database upgrade commands:\n%s\n", buf);
	err = SQLstatementIntern(c, &buf, "update", 1, 0, NULL);
	GDKfree(buf);
	return err;		/* usually MAL_SUCCEED */
}

#ifdef HAVE_HGE
static str
sql_update_hugeint(Client c)
{
	size_t bufsize = 8192, pos = 0;
	char *buf = GDKmalloc(bufsize), *err = NULL;
	mvc *sql = ((backend*) c->sqlcontext)->mvc;
	ValRecord *schvar = stack_get_var(sql, "current_schema");
	char *schema = NULL;

	if (schvar)
		schema = strdup(schvar->val.sval);

	pos += snprintf(buf + pos, bufsize - pos, "set schema \"sys\";\n");

	pos += snprintf(buf + pos, bufsize - pos, "create function sys.fuse(one bigint, two bigint)\n");
	pos += snprintf(buf + pos, bufsize - pos, "returns hugeint\n");
	pos += snprintf(buf + pos, bufsize - pos, "external name udf.fuse;\n");

	pos += snprintf(buf + pos, bufsize - pos, "create function sys.generate_series(first hugeint, last hugeint)\n");
	pos += snprintf(buf + pos, bufsize - pos, "returns table (value hugeint)\n");
	pos += snprintf(buf + pos, bufsize - pos, "external name generator.series;\n");

	pos += snprintf(buf + pos, bufsize - pos, "create function sys.generate_series(first hugeint, last hugeint, stepsize hugeint)\n");
	pos += snprintf(buf + pos, bufsize - pos, "returns table (value hugeint)\n");
	pos += snprintf(buf + pos, bufsize - pos, "external name generator.series;\n");

	pos += snprintf(buf + pos, bufsize - pos, "create aggregate sys.stddev_samp(val hugeint)\n");
	pos += snprintf(buf + pos, bufsize - pos, "returns double\n");
	pos += snprintf(buf + pos, bufsize - pos, "external name aggr.stdev;\n");

	pos += snprintf(buf + pos, bufsize - pos, "create aggregate sys.stddev_pop(val hugeint)\n");
	pos += snprintf(buf + pos, bufsize - pos, "returns double\n");
	pos += snprintf(buf + pos, bufsize - pos, "external name aggr.stdevp;\n");

	pos += snprintf(buf + pos, bufsize - pos, "create aggregate sys.var_samp(val hugeint)\n");
	pos += snprintf(buf + pos, bufsize - pos, "returns double\n");
	pos += snprintf(buf + pos, bufsize - pos, "external name aggr.variance;\n");

	pos += snprintf(buf + pos, bufsize - pos, "create aggregate sys.var_pop(val hugeint)\n");
	pos += snprintf(buf + pos, bufsize - pos, "returns double\n");
	pos += snprintf(buf + pos, bufsize - pos, "external name aggr.variancep;\n");

	pos += snprintf(buf + pos, bufsize - pos, "create aggregate sys.median(val hugeint)\n");
	pos += snprintf(buf + pos, bufsize - pos, "returns hugeint\n");
	pos += snprintf(buf + pos, bufsize - pos, "external name aggr.median;\n");

	pos += snprintf(buf + pos, bufsize - pos, "create aggregate sys.quantile(val hugeint, q double)\n");
	pos += snprintf(buf + pos, bufsize - pos, "returns hugeint\n");
	pos += snprintf(buf + pos, bufsize - pos, "external name aggr.quantile;\n");

	pos += snprintf(buf + pos, bufsize - pos, "create aggregate sys.corr(e1 hugeint, e2 hugeint)\n");
	pos += snprintf(buf + pos, bufsize - pos, "returns hugeint\n");
	pos += snprintf(buf + pos, bufsize - pos, "external name aggr.corr;\n");

	pos += snprintf(buf + pos, bufsize - pos, "create function json.filter(js json, name hugeint)\n");
	pos += snprintf(buf + pos, bufsize - pos, "returns json\n");
	pos += snprintf(buf + pos, bufsize - pos, "external name json.filter;\n");
	pos += snprintf(buf + pos, bufsize - pos, "drop view sys.tablestoragemodel;\n");
	pos += snprintf(buf + pos, bufsize - pos, "create view sys.tablestoragemodel\n");
	pos += snprintf(buf + pos, bufsize - pos, "as select \"schema\",\"table\",max(count) as \"count\",\n");
	pos += snprintf(buf + pos, bufsize - pos, "\tsum(columnsize) as columnsize,\n");
	pos += snprintf(buf + pos, bufsize - pos, "\tsum(heapsize) as heapsize,\n");
	pos += snprintf(buf + pos, bufsize - pos, "\tsum(hashes) as hashes,\n");
	pos += snprintf(buf + pos, bufsize - pos, "\tsum(imprints) as imprints,\n");
	pos += snprintf(buf + pos, bufsize - pos, "\tsum(case when sorted = false then 8 * count else 0 end) as auxiliary\n");
	pos += snprintf(buf + pos, bufsize - pos, "from sys.storagemodel() group by \"schema\",\"table\";\n");

	pos += snprintf(buf + pos, bufsize - pos, "insert into sys.systemfunctions (select id from sys.functions where name in ('fuse', 'generate_series', 'stddev_samp', 'stddev_pop', 'var_samp', 'var_pop', 'median', 'quantile', 'corr', 'tablestoragemodel') and schema_id = (select id from sys.schemas where name = 'sys') and id not in (select function_id from sys.systemfunctions));\n");
	pos += snprintf(buf + pos, bufsize - pos, "insert into sys.systemfunctions (select id from sys.functions where name = 'filter' and schema_id = (select id from sys.schemas where name = 'json') and id not in (select function_id from sys.systemfunctions));\n");
	pos += snprintf(buf + pos, bufsize - pos, "update sys._tables set system = true where name = 'tablestoragemodel' and schema_id = (select id from sys.schemas where name = 'sys');\n");

	pos += snprintf(buf + pos, bufsize - pos, "insert into sys.types values(%d, 'hge', 'hugeint', 128, 1, 2, 6, 0);\n", store_next_oid());
	pos += snprintf(buf + pos, bufsize - pos, "insert into sys.types values(%d, 'hge', 'decimal', 39, 1, 10, 8, 0);\n", store_next_oid());
	pos += snprintf(buf + pos, bufsize - pos, "update sys.types set digits = 18 where systemname = 'lng' and sqlname = 'decimal';\n");

	{
		char *msg;
		mvc *sql = NULL;

		if ((msg = getSQLContext(c, c->curprg->def, &sql, NULL)) != MAL_SUCCEED) {
			GDKfree(msg);
		} else {
			sql_schema *s;

			if ((s = mvc_bind_schema(sql, "sys")) != NULL) {
				sql_table *t;

				if ((t = mvc_bind_table(sql, s, "tablestoragemodel")) != NULL)
					t->system = 0;
			}
		}
	}

	if (schema) {
		pos += snprintf(buf + pos, bufsize - pos, "set schema \"%s\";\n", schema);
		free(schema);
	}
	assert(pos < bufsize);

	printf("Running database upgrade commands:\n%s\n", buf);
	err = SQLstatementIntern(c, &buf, "update", 1, 0, NULL);
	GDKfree(buf);
	return err;		/* usually MAL_SUCCEED */
}
#endif

static str
sql_update_feb2015(Client c)
{
	size_t bufsize = 8192*2, pos = 0;
	char *buf = GDKmalloc(bufsize), *err = NULL;
	mvc *sql = ((backend*) c->sqlcontext)->mvc;
	ValRecord *schvar = stack_get_var(sql, "current_schema");
	char *schema = NULL;

	if (schvar)
		schema = strdup(schvar->val.sval);
	pos += snprintf(buf + pos, bufsize - pos, "set schema \"sys\";\n");

	/* change to 09_like */
	pos += snprintf(buf+pos, bufsize - pos, "drop filter function sys.\"like\";\n");
	pos += snprintf(buf+pos, bufsize - pos, "create filter function sys.\"like\"(val string, pat string, esc string) external name algebra.\"like\";\n");
	pos += snprintf(buf+pos, bufsize - pos, "create filter function sys.\"like\"(val string, pat string) external name algebra.\"like\";\n");
	pos += snprintf(buf+pos, bufsize - pos, "drop filter function sys.\"ilike\";\n");
	pos += snprintf(buf+pos, bufsize - pos, "create filter function sys.\"ilike\"(val string, pat string, esc string) external name algebra.\"ilike\";\n");
	pos += snprintf(buf+pos, bufsize - pos, "create filter function sys.\"ilike\"(val string, pat string) external name algebra.\"ilike\";\n");

	/* change to 75_storagemodel */
	pos += snprintf(buf+pos, bufsize - pos, "drop view sys.storagemodel;\n");
	pos += snprintf(buf+pos, bufsize - pos, "drop view sys.tablestoragemodel;\n");
	pos += snprintf(buf+pos, bufsize - pos, "drop view sys.storage;\n");
	pos += snprintf(buf+pos, bufsize - pos, "drop function sys.storagemodel;\n");
	pos += snprintf(buf+pos, bufsize - pos, "drop function sys.imprintsize;\n");
	pos += snprintf(buf+pos, bufsize - pos, "drop function sys.columnsize;\n");
	pos += snprintf(buf+pos, bufsize - pos, "drop function sys.storage;\n");
	pos += snprintf(buf+pos, bufsize - pos, "\
create function sys.storage()\n\
returns table (\"schema\" string, \"table\" string, \"column\" string, \"type\" string, location string, \"count\" bigint, typewidth int, columnsize bigint, heapsize bigint, hashes bigint, imprints bigint, sorted boolean)\n\
external name sql.storage;\n\
create view sys.storage as select * from sys.storage();\n\
create function sys.columnsize(nme string, i bigint, d bigint)\n\
returns bigint\n\
begin\n\
\tcase\n\
\twhen nme = 'boolean' then return i;\n\
\twhen nme = 'char' then return 2*i;\n\
\twhen nme = 'smallint' then return 2 * i;\n\
\twhen nme = 'int' then return 4 * i;\n\
\twhen nme = 'bigint' then return 8 * i;\n\
\twhen nme = 'hugeint' then return 16 * i;\n\
\twhen nme = 'timestamp' then return 8 * i;\n\
\twhen  nme = 'varchar' then\n\
\t\tcase\n\
\t\twhen cast(d as bigint) << 8 then return i;\n\
\t\twhen cast(d as bigint) << 16 then return 2 * i;\n\
\t\twhen cast(d as bigint) << 32 then return 4 * i;\n\
\t\telse return 8 * i;\n\
\t\tend case;\n\
\telse return 8 * i;\n\
\tend case;\n\
end;\n");
	pos += snprintf(buf+pos, bufsize - pos, "\
create function sys.imprintsize(i bigint, nme string)\n\
returns bigint\n\
begin\n\
\tif nme = 'boolean'\n\
\t\tor nme = 'tinyint'\n\
\t\tor nme = 'smallint'\n\
\t\tor nme = 'int'\n\
\t\tor nme = 'bigint'\n\
\t\tor nme = 'hugeint'\n\
\t\tor nme = 'decimal'\n\
\t\tor nme = 'date'\n\
\t\tor nme = 'timestamp'\n\
\t\tor nme = 'real'\n\
\t\tor nme = 'double'\n\
\tthen\n\
\t\treturn cast( i * 0.12 as bigint);\n\
\tend if;\n\
\treturn 0;\n\
end;\n");
	pos += snprintf(buf+pos, bufsize - pos, "\
create function sys.storagemodel()\n\
returns table (\n\
\t\"schema\" string,\n\
\t\"table\" string,\n\
\t\"column\" string,\n\
\t\"type\" string,\n\
\t\"count\" bigint,\n\
\tcolumnsize bigint,\n\
\theapsize bigint,\n\
\thashes bigint,\n\
\timprints bigint,\n\
\tsorted boolean)\n\
begin\n\
\treturn select I.\"schema\", I.\"table\", I.\"column\", I.\"type\", I.\"count\",\n\
\tcolumnsize(I.\"type\", I.count, I.\"distinct\"),\n\
\theapsize(I.\"type\", I.\"distinct\", I.\"atomwidth\"),\n\
\thashsize(I.\"reference\", I.\"count\"),\n\
\timprintsize(I.\"count\",I.\"type\"),\n\
\tI.sorted\n\
\tfrom sys.storagemodelinput I;\n\
end;\n");
	pos += snprintf(buf+pos, bufsize - pos, "create view sys.storagemodel as select * from sys.storagemodel();\n");
	pos += snprintf(buf+pos, bufsize - pos, "\
create view sys.tablestoragemodel\n\
as select \"schema\",\"table\",max(count) as \"count\",\n\
\tsum(columnsize) as columnsize,\n\
\tsum(heapsize) as heapsize,\n\
\tsum(hashes) as hashes,\n\
\tsum(imprints) as imprints,\n\
\tsum(case when sorted = false then 8 * count else 0 end) as auxiliary\n\
from sys.storagemodel() group by \"schema\",\"table\";\n");

	/* change to 80_statistics */
	pos += snprintf(buf+pos, bufsize - pos, "drop table sys.statistics;\n");
	pos += snprintf(buf+pos, bufsize - pos, "create table sys.statistics(\n\
\t\"column_id\" integer,\n\
\t\"type\" string,\n\
\twidth integer,\n\
\tstamp timestamp,\n\
\t\"sample\" bigint,\n\
\t\"count\" bigint,\n\
\t\"unique\" bigint,\n\
\t\"nils\" bigint,\n\
\tminval string,\n\
\tmaxval string,\n\
\tsorted boolean);\n");

	/* 15_querylog update the querylog table definition */
	pos += snprintf(buf+pos, bufsize - pos, "drop view sys.querylog_history;\n");
	pos += snprintf(buf+pos, bufsize - pos, "drop view sys.querylog_calls;\n");
	pos += snprintf(buf+pos, bufsize - pos, "drop function sys.querylog_calls;\n");
	pos += snprintf(buf+pos, bufsize - pos, "create function sys.querylog_calls()\
\treturns table(\
\t    id oid,\n\
\t    \"start\" timestamp,\n\
\t    \"stop\" timestamp,\n\
\t    arguments string,\n\
\t    tuples wrd,\n\
\t    run bigint,\n\
\t    ship bigint,\n\
\t    cpu int,\n\
\t    io int \n\
\t) external name sql.querylog_calls;\n");
	pos += snprintf(buf+pos, bufsize - pos, "create view sys.querylog_calls as select * from sys.querylog_calls();\n");
	pos += snprintf(buf+pos, bufsize - pos, "create view sys.querylog_history as\n\
select qd.*, ql.\"start\",ql.\"stop\", ql.arguments, ql.tuples, ql.run, ql.ship, ql.cpu, ql.io\n\
from sys.querylog_catalog() qd, sys.querylog_calls() ql\n\
where qd.id = ql.id and qd.owner = user;\n");


	/* 16_tracelog update the tracelog table definition */
	pos += snprintf(buf+pos, bufsize - pos, "drop view sys.tracelog;\n");
	pos += snprintf(buf+pos, bufsize - pos, "drop function sys.tracelog;\n");
	pos += snprintf(buf+pos, bufsize - pos, "create function sys.tracelog()\n\
\treturns table (\n\
\tevent integer,      \n\
\tclk varchar(20),    \n\
\tpc varchar(50),     \n\
\tthread int,         \n\
\tticks bigint,       \n\
\trrsMB bigint,       \n\
\tvmMB bigint,        \n\
\treads bigint,       \n\
\twrites bigint,  \n\
\tminflt bigint,  \n\
\tmajflt bigint,  \n\
\tnvcsw bigint,  \n\
\tstmt string         \n\
\t) external name sql.dump_trace;\n");
	pos += snprintf(buf+pos, bufsize - pos, "create view sys.tracelog as select * from sys.tracelog();\n");


	pos += snprintf(buf + pos, bufsize - pos, "insert into sys.systemfunctions (select id from sys.functions where name in ('like', 'ilike', 'columnsize', 'imprintsize', 'storage', 'storagemodel', 'querylog_calls', 'tracelog') and schema_id = (select id from sys.schemas where name = 'sys') and id not in (select function_id from sys.systemfunctions));\n");
	pos += snprintf(buf + pos, bufsize - pos, "delete from systemfunctions where function_id not in (select id from functions);\n");
	pos += snprintf(buf + pos, bufsize - pos, "update sys._tables set system = true where name in ('statistics', 'storage', 'storagemodel', 'tablestoragemodel', 'querylog_calls', 'querylog_history', 'tracelog') and schema_id = (select id from sys.schemas where name = 'sys');\n");

	{
		char *msg;
		mvc *sql = NULL;

		if ((msg = getSQLContext(c, c->curprg->def, &sql, NULL)) != MAL_SUCCEED) {
			GDKfree(msg);
		} else {
			sql_schema *s;

			if ((s = mvc_bind_schema(sql, "sys")) != NULL) {
				sql_table *t;

				if ((t = mvc_bind_table(sql, s, "storage")) != NULL)
					t->system = 0;
				if ((t = mvc_bind_table(sql, s, "storagemodel")) != NULL)
					t->system = 0;
				if ((t = mvc_bind_table(sql, s, "tablestoragemodel")) != NULL)
					t->system = 0;
				if ((t = mvc_bind_table(sql, s, "statistics")) != NULL)
					t->system = 0;
				if ((t = mvc_bind_table(sql, s, "querylog_calls")) != NULL)
					t->system = 0;
				if ((t = mvc_bind_table(sql, s, "querylog_history")) != NULL)
					t->system = 0;
				if ((t = mvc_bind_table(sql, s, "tracelog")) != NULL)
					t->system = 0;
			}
		}
	}

	/* remove code from 19_cluster.sql script */
	pos += snprintf(buf + pos, bufsize - pos, "drop procedure sys.cluster1;\n");
	pos += snprintf(buf + pos, bufsize - pos, "drop procedure sys.cluster2;\n");

	if (schema) {
		pos += snprintf(buf + pos, bufsize - pos, "set schema \"%s\";\n", schema);
		free(schema);
	}
	assert(pos < bufsize);

	printf("Running database upgrade commands:\n%s\n", buf);
	err = SQLstatementIntern(c, &buf, "update", 1, 0, NULL);
	GDKfree(buf);
	return err;		/* usually MAL_SUCCEED */
}

#if 0
static str
sql_update_dec2015(Client c)
{
	size_t bufsize = 10240, pos = 0;
	char *buf = GDKmalloc(bufsize), *err = NULL;
	mvc *sql = ((backend*) c->sqlcontext)->mvc;
	ValRecord *schvar = stack_get_var(sql, "current_schema");
	char *schema = NULL;

	if (schvar)
		schema = strdup(schvar->val.sval);
	pos += snprintf(buf + pos, bufsize - pos, "set schema \"sys\";\n");

/* insert upgrade code here */
	pos += snprintf(buf + pos, bufsize - pos,"drop function sys.bbp();");
	pos += snprintf(buf + pos, bufsize - pos,"create function sys.bbp () returns table (id int, name string, "
        "ttype string, count BIGINT, refcnt int, lrefcnt int,"
        "location string, heat int, dirty string,"
        "status string, kind string)"
		"external name bbp.get;");

	if (schema) {
		pos += snprintf(buf + pos, bufsize - pos, "set schema \"%s\";\n", schema);
		free(schema);
	}
	assert(pos < bufsize);

	printf("Running database upgrade commands:\n%s\n", buf);
	err = SQLstatementIntern(c, &buf, "update", 1, 0, NULL);
	GDKfree(buf);
	return err;		/* usually MAL_SUCCEED */
}
#endif

void
SQLupgrades(Client c, mvc *m)
{
	sql_subtype tp;
	char *err;

	/* if aggregate function sys.stddev_samp(int) does not
	 * exist, we need to update */
	sql_find_subtype(&tp, "int", 0, 0);
	if (!sql_bind_func(m->sa, mvc_bind_schema(m, "sys"), "stddev_samp", &tp, NULL, F_AGGR)) {
		if ((err = sql_update_feb2013(c)) !=NULL) {
			fprintf(stderr, "!%s\n", err);
			GDKfree(err);
		}
	}
	/* if function sys.storagemodel() does not exist, we
	 * need to update */
	if (!sql_bind_func(m->sa, mvc_bind_schema(m, "sys"), "storagemodel", NULL, NULL, F_FUNC) &&
		!sql_bind_func(m->sa, mvc_bind_schema(m, "sys"), "storagemodel", NULL, NULL, F_UNION)) {
		if ((err = sql_update_feb2013_sp1(c)) !=NULL) {
			fprintf(stderr, "!%s\n", err);
			GDKfree(err);
		}
	}
	/* if aggregate function sys.stddev_samp(wrd) does not
	 * exist, we need to update */
	sql_find_subtype(&tp, "wrd", 0, 0);
	if (!sql_bind_func(m->sa, mvc_bind_schema(m, "sys"), "stddev_samp", &tp, NULL, F_AGGR)) {
		if ((err = sql_update_feb2013_sp3(c)) !=NULL) {
			fprintf(stderr, "!%s\n", err);
			GDKfree(err);
		}
	}
	/* if function sys.querylog_catalog() does not exist, we
	 * need to update */
	if (!sql_bind_func(m->sa, mvc_bind_schema(m, "sys"), "querylog_catalog", NULL, NULL, F_FUNC) &&
		!sql_bind_func(m->sa, mvc_bind_schema(m, "sys"), "querylog_catalog", NULL, NULL, F_UNION)) {
		if ((err = sql_update_jan2014(c)) !=NULL) {
			fprintf(stderr, "!%s\n", err);
			GDKfree(err);
		}
	}
	/* if function sys.md5(str) does not exist, we need to
	 * update */
	sql_find_subtype(&tp, "clob", 0, 0);
	if (!sql_bind_func(m->sa, mvc_bind_schema(m, "sys"), "md5", &tp, NULL, F_FUNC)) {
		if ((err = sql_update_oct2014(c)) !=NULL) {
			fprintf(stderr, "!%s\n", err);
			GDKfree(err);
		}
	}
	/* if table returning function sys.environment() does not exist, we need to
	 * update from oct2014->sp1 */
	if (!sql_bind_func(m->sa, mvc_bind_schema(m, "sys"), "environment", NULL, NULL, F_UNION)) {
		if ((err = sql_update_oct2014_sp1(c)) !=NULL) {
			fprintf(stderr, "!%s\n", err);
			GDKfree(err);
		}
	}
	/* if sys.tablestoragemodel.auxillary exists, we need
	 * to update (note, the proper spelling is auxiliary) */
	if (mvc_bind_column(m, mvc_bind_table(m, mvc_bind_schema(m, "sys"), "tablestoragemodel"), "auxillary")) {
		if ((err = sql_update_oct2014_sp2(c)) !=NULL) {
			fprintf(stderr, "!%s\n", err);
			GDKfree(err);
		}
	}

	/* if function sys.<<(inet,inet) does not exist, we need to
	 * update */
	sql_init_subtype(&tp, find_sql_type(mvc_bind_schema(m, "sys"), "inet"), 0, 0);
	if (!sql_bind_func(m->sa, mvc_bind_schema(m, "sys"), "left_shift", &tp, &tp, F_FUNC)) {
		if ((err = sql_update_oct2014_sp3(c)) !=NULL) {
			fprintf(stderr, "!%s\n", err);
			GDKfree(err);
		}
	}

#ifdef HAVE_HGE
	if (have_hge) {
		sql_find_subtype(&tp, "hugeint", 0, 0);
		if (!sql_bind_aggr(m->sa, mvc_bind_schema(m, "sys"), "var_pop", &tp)) {
			if ((err = sql_update_hugeint(c)) != NULL) {
				fprintf(stderr, "!%s\n", err);
				GDKfree(err);
			}
		}
	}
#endif

	/* add missing features needed beyond Oct 2014 */
	sql_find_subtype(&tp, "clob", 0, 0);
	if (!sql_bind_func(m->sa, mvc_bind_schema(m, "sys"), "like", &tp, &tp, F_FILT)) {
		if ((err = sql_update_feb2015(c)) !=NULL) {
			fprintf(stderr, "!%s\n", err);
			GDKfree(err);
		}
	}
<<<<<<< HEAD
}
=======

#if 0
	/* test for upgrade condition */
	if (...) {
		if ((err = sql_update_dec2015(c)) !=NULL) {
			fprintf(stderr, "!%s\n", err);
			GDKfree(err);
		}
	}
#endif
}
>>>>>>> bf0c4e11
<|MERGE_RESOLUTION|>--- conflicted
+++ resolved
@@ -1542,9 +1542,6 @@
 			GDKfree(err);
 		}
 	}
-<<<<<<< HEAD
-}
-=======
 
 #if 0
 	/* test for upgrade condition */
@@ -1556,4 +1553,3 @@
 	}
 #endif
 }
->>>>>>> bf0c4e11
