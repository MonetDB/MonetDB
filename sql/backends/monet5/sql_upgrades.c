/*
 * This Source Code Form is subject to the terms of the Mozilla Public
 * License, v. 2.0.  If a copy of the MPL was not distributed with this
 * file, You can obtain one at http://mozilla.org/MPL/2.0/.
 *
 * Copyright 1997 - July 2008 CWI, August 2008 - 2022 MonetDB B.V.
 */

/*
 * SQL upgrade code
 * N. Nes, M.L. Kersten, S. Mullender
 */
#include "monetdb_config.h"
#include "mal_backend.h"
#include "sql_execute.h"
#include "sql_mvc.h"
#include "gdk_time.h"
#include <unistd.h>
#include "sql_upgrades.h"
#include "rel_rel.h"
#include "rel_semantic.h"

#include "mal_authorize.h"

/* this function can be used to recreate the system tables (types,
 * functions, args) when internal types and/or functions have changed
 * (i.e. the ones in sql_types.c) */
static str
sql_fix_system_tables(Client c, mvc *sql, const char *prev_schema)
{
	size_t bufsize = 1000000, pos = 0;
	char *buf = GDKmalloc(bufsize), *err = NULL;
	node *n;
	sql_schema *s;
	static const char *boolnames[2] = {"false", "true"};

	if (buf == NULL)
		throw(SQL, __func__, SQLSTATE(HY013) MAL_MALLOC_FAIL);
	s = mvc_bind_schema(sql, "sys");
	pos += snprintf(buf + pos, bufsize - pos, "set schema \"sys\";\n");

	pos += snprintf(buf + pos, bufsize - pos,
			"delete from sys.dependencies where id < 2000;\n");

	/* recreate internal types */
	pos += snprintf(buf + pos, bufsize - pos,
			"delete from sys.types where id < 2000;\n");
	for (n = types->h; n; n = n->next) {
		sql_type *t = n->data;

		if (t->base.id >= FUNC_OIDS)
			continue;

		pos += snprintf(buf + pos, bufsize - pos,
				"insert into sys.types values"
				" (%d, '%s', '%s', %u, %u, %d, %d, %d);\n",
				t->base.id, t->impl, t->base.name, t->digits,
				t->scale, t->radix, (int) t->eclass,
				t->s ? t->s->base.id : s->base.id);
	}

	/* recreate internal functions */
	pos += snprintf(buf + pos, bufsize - pos,
			"delete from sys.functions where id < 2000;\n"
			"delete from sys.args where func_id not in"
			" (select id from sys.functions);\n");
	sqlstore *store = sql->session->tr->store;
	for (n = funcs->h; n; n = n->next) {
		sql_func *func = n->data;
		int number = 0;
		sql_arg *arg;
		node *m;

		if (func->base.id >= FUNC_OIDS)
			continue;

		pos += snprintf(buf + pos, bufsize - pos,
				"insert into sys.functions values"
				" (%d, '%s', '%s', '%s',"
				" %d, %d, %s, %s, %s, %d, %s, %s, '%s');\n",
				func->base.id, func->base.name,
				sql_func_imp(func), sql_func_mod(func), (int) FUNC_LANG_INT,
				(int) func->type,
				boolnames[func->side_effect],
				boolnames[func->varres],
				boolnames[func->vararg],
				func->s ? func->s->base.id : s->base.id,
				boolnames[func->system],
				boolnames[func->semantics],
				func->sql_name);
		if (func->res) {
			for (m = func->res->h; m; m = m->next, number++) {
				arg = m->data;
				pos += snprintf(buf + pos, bufsize - pos,
						"insert into sys.args"
						" values"
						" (%d, %d, 'res_%d',"
						" '%s', %u, %u, %d,"
						" %d);\n",
						store_next_oid(store),
						func->base.id,
						number,
						arg->type.type->base.name,
						arg->type.digits,
						arg->type.scale,
						arg->inout, number);
			}
		}
		for (m = func->ops->h; m; m = m->next, number++) {
			arg = m->data;
			if (arg->name)
				pos += snprintf(buf + pos, bufsize - pos,
						"insert into sys.args"
						" values"
						" (%d, %d, '%s', '%s',"
						" %u, %u, %d, %d);\n",
						store_next_oid(store),
						func->base.id,
						arg->name,
						arg->type.type->base.name,
						arg->type.digits,
						arg->type.scale,
						arg->inout, number);
			else
				pos += snprintf(buf + pos, bufsize - pos,
						"insert into sys.args"
						" values"
						" (%d, %d, 'arg_%d',"
						" '%s', %u, %u, %d,"
						" %d);\n",
						store_next_oid(store),
						func->base.id,
						number,
						arg->type.type->base.name,
						arg->type.digits,
						arg->type.scale,
						arg->inout, number);
		}
	}

	pos += snprintf(buf + pos, bufsize - pos, "set schema \"%s\";\n", prev_schema);

	assert(pos < bufsize);
	printf("Running database upgrade commands:\n%s\n", buf);
	err = SQLstatementIntern(c, buf, "update", true, false, NULL);
	GDKfree(buf);
	return err;		/* usually MAL_SUCCEED */
}

#ifdef HAVE_HGE
static str
sql_update_hugeint(Client c, mvc *sql, const char *prev_schema, bool *systabfixed)
{
	size_t bufsize = 8192, pos = 0;
	char *buf, *err;

	if (!*systabfixed &&
	    (err = sql_fix_system_tables(c, sql, prev_schema)) != NULL)
		return err;
	*systabfixed = true;

	if ((buf = GDKmalloc(bufsize)) == NULL)
		throw(SQL, __func__, SQLSTATE(HY013) MAL_MALLOC_FAIL);

	pos += snprintf(buf + pos, bufsize - pos, "set schema \"sys\";\n");

	/* 90_generator_hge.sql */
	pos += snprintf(buf + pos, bufsize - pos,
			"create function sys.generate_series(first hugeint, \"limit\" hugeint)\n"
			"returns table (value hugeint)\n"
			"external name generator.series;\n"
			"create function sys.generate_series(first hugeint, \"limit\" hugeint, stepsize hugeint)\n"
			"returns table (value hugeint)\n"
			"external name generator.series;\n");

	/* 39_analytics_hge.sql */
	pos += snprintf(buf + pos, bufsize - pos,
			"create aggregate stddev_samp(val HUGEINT) returns DOUBLE\n"
			" external name \"aggr\".\"stdev\";\n"
			"GRANT EXECUTE ON AGGREGATE stddev_samp(HUGEINT) TO PUBLIC;\n"
			"create window stddev_samp(val HUGEINT) returns DOUBLE\n"
			" external name \"sql\".\"stdev\";\n"
			"GRANT EXECUTE ON WINDOW stddev_samp(HUGEINT) TO PUBLIC;\n"
			"create aggregate stddev_pop(val HUGEINT) returns DOUBLE\n"
			" external name \"aggr\".\"stdevp\";\n"
			"GRANT EXECUTE ON AGGREGATE stddev_pop(HUGEINT) TO PUBLIC;\n"
			"create window stddev_pop(val HUGEINT) returns DOUBLE\n"
			" external name \"sql\".\"stdevp\";\n"
			"GRANT EXECUTE ON WINDOW stddev_pop(HUGEINT) TO PUBLIC;\n"
			"create aggregate var_samp(val HUGEINT) returns DOUBLE\n"
			" external name \"aggr\".\"variance\";\n"
			"GRANT EXECUTE ON AGGREGATE var_samp(HUGEINT) TO PUBLIC;\n"
			"create window var_samp(val HUGEINT) returns DOUBLE\n"
			" external name \"sql\".\"variance\";\n"
			"GRANT EXECUTE ON WINDOW var_samp(HUGEINT) TO PUBLIC;\n"
			"create aggregate covar_samp(e1 HUGEINT, e2 HUGEINT) returns DOUBLE\n"
			" external name \"aggr\".\"covariance\";\n"
			"GRANT EXECUTE ON AGGREGATE covar_samp(HUGEINT, HUGEINT) TO PUBLIC;\n"
			"create window covar_samp(e1 HUGEINT, e2 HUGEINT) returns DOUBLE\n"
			" external name \"sql\".\"covariance\";\n"
			"GRANT EXECUTE ON WINDOW covar_samp(HUGEINT, HUGEINT) TO PUBLIC;\n"
			"create aggregate var_pop(val HUGEINT) returns DOUBLE\n"
			" external name \"aggr\".\"variancep\";\n"
			"GRANT EXECUTE ON AGGREGATE var_pop(HUGEINT) TO PUBLIC;\n"
			"create window var_pop(val HUGEINT) returns DOUBLE\n"
			" external name \"sql\".\"variancep\";\n"
			"GRANT EXECUTE ON WINDOW var_pop(HUGEINT) TO PUBLIC;\n"
			"create aggregate covar_pop(e1 HUGEINT, e2 HUGEINT) returns DOUBLE\n"
			" external name \"aggr\".\"covariancep\";\n"
			"GRANT EXECUTE ON AGGREGATE covar_pop(HUGEINT, HUGEINT) TO PUBLIC;\n"
			"create window covar_pop(e1 HUGEINT, e2 HUGEINT) returns DOUBLE\n"
			" external name \"sql\".\"covariancep\";\n"
			"GRANT EXECUTE ON WINDOW covar_pop(HUGEINT, HUGEINT) TO PUBLIC;\n"
			"create aggregate median(val HUGEINT) returns HUGEINT\n"
			" external name \"aggr\".\"median\";\n"
			"GRANT EXECUTE ON AGGREGATE median(HUGEINT) TO PUBLIC;\n"
			"create aggregate quantile(val HUGEINT, q DOUBLE) returns HUGEINT\n"
			" external name \"aggr\".\"quantile\";\n"
			"GRANT EXECUTE ON AGGREGATE quantile(HUGEINT, DOUBLE) TO PUBLIC;\n"
			"create aggregate median_avg(val HUGEINT) returns DOUBLE\n"
			" external name \"aggr\".\"median_avg\";\n"
			"GRANT EXECUTE ON AGGREGATE median_avg(HUGEINT) TO PUBLIC;\n"
			"create aggregate quantile_avg(val HUGEINT, q DOUBLE) returns DOUBLE\n"
			" external name \"aggr\".\"quantile_avg\";\n"
			"GRANT EXECUTE ON AGGREGATE quantile_avg(HUGEINT, DOUBLE) TO PUBLIC;\n"
			"create aggregate corr(e1 HUGEINT, e2 HUGEINT) returns DOUBLE\n"
			" external name \"aggr\".\"corr\";\n"
			"GRANT EXECUTE ON AGGREGATE corr(HUGEINT, HUGEINT) TO PUBLIC;\n"
			"create window corr(e1 HUGEINT, e2 HUGEINT) returns DOUBLE\n"
			" external name \"sql\".\"corr\";\n"
			"GRANT EXECUTE ON WINDOW corr(HUGEINT, HUGEINT) TO PUBLIC;\n");

	/* 40_json_hge.sql */
	pos += snprintf(buf + pos, bufsize - pos,
			"create function json.filter(js json, name hugeint)\n"
			"returns json external name json.filter;\n"
			"GRANT EXECUTE ON FUNCTION json.filter(json, hugeint) TO PUBLIC;\n");

	pos += snprintf(buf + pos, bufsize - pos,
			"update sys.functions set system = true where system <> true and sqlname in ('generate_series') and schema_id = (select id from sys.schemas where name = 'sys') and type = %d;\n"
			"update sys.functions set system = true where system <> true and sqlname in ('stddev_samp', 'stddev_pop', 'var_samp', 'covar_samp', 'var_pop', 'covar_pop', 'median', 'median_avg', 'quantile', 'quantile_avg', 'corr') and schema_id = (select id from sys.schemas where name = 'sys') and type = %d;\n"
			"update sys.functions set system = true where system <> true and sqlname in ('stddev_samp', 'stddev_pop', 'var_samp', 'covar_samp', 'var_pop', 'covar_pop', 'corr') and schema_id = (select id from sys.schemas where name = 'sys') and type = %d;\n"
			"update sys.functions set system = true where system <> true and sqlname = 'filter' and schema_id = (select id from sys.schemas where name = 'json') and type = %d;\n",
			(int) F_UNION, (int) F_AGGR, (int) F_ANALYTIC, (int) F_FUNC);

	pos += snprintf(buf + pos, bufsize - pos, "set schema \"%s\";\n", prev_schema);
	assert(pos < bufsize);

	printf("Running database upgrade commands:\n%s\n", buf);
	err = SQLstatementIntern(c, buf, "update", true, false, NULL);
	GDKfree(buf);
	return err;		/* usually MAL_SUCCEED */
}
#endif

static str
sql_drop_functions_dependencies_Xs_on_Ys(Client c, const char *prev_schema)
{
	size_t bufsize = 1600, pos = 0;
	char *err = NULL, *buf = GDKmalloc(bufsize);

	if (buf == NULL)
		throw(SQL, __func__, SQLSTATE(HY013) MAL_MALLOC_FAIL);

	/* remove functions which were created in sql/scripts/21_dependency_functions.sql */
	pos += snprintf(buf + pos, bufsize - pos,
			"set schema \"sys\";\n"
			"DROP FUNCTION dependencies_schemas_on_users();\n"
			"DROP FUNCTION dependencies_owners_on_schemas();\n"
			"DROP FUNCTION dependencies_tables_on_views();\n"
			"DROP FUNCTION dependencies_tables_on_indexes();\n"
			"DROP FUNCTION dependencies_tables_on_triggers();\n"
			"DROP FUNCTION dependencies_tables_on_foreignKeys();\n"
			"DROP FUNCTION dependencies_tables_on_functions();\n"
			"DROP FUNCTION dependencies_columns_on_views();\n"
			"DROP FUNCTION dependencies_columns_on_keys();\n"
			"DROP FUNCTION dependencies_columns_on_indexes();\n"
			"DROP FUNCTION dependencies_columns_on_functions();\n"
			"DROP FUNCTION dependencies_columns_on_triggers();\n"
			"DROP FUNCTION dependencies_views_on_functions();\n"
			"DROP FUNCTION dependencies_views_on_triggers();\n"
			"DROP FUNCTION dependencies_functions_on_functions();\n"
			"DROP FUNCTION dependencies_functions_on_triggers();\n"
			"DROP FUNCTION dependencies_keys_on_foreignKeys();\n");

	pos += snprintf(buf + pos, bufsize - pos, "set schema \"%s\";\n", prev_schema);
	assert(pos < bufsize);

	printf("Running database upgrade commands:\n%s\n", buf);
	err = SQLstatementIntern(c, buf, "update", true, false, NULL);
	GDKfree(buf);
	return err;		/* usually MAL_SUCCEED */
}

static str
sql_update_storagemodel(Client c, mvc *sql, const char *prev_schema, bool oct2020_upgrade)
{
	size_t bufsize = 20000, pos = 0;
	char *buf, *err;
	sql_schema *s = mvc_bind_schema(sql, "sys");
	sql_table *t;
	char *day_interval_str = oct2020_upgrade ? " 'day_interval'," : "";

	if ((buf = GDKmalloc(bufsize)) == NULL)
		throw(SQL, __func__, SQLSTATE(HY013) MAL_MALLOC_FAIL);

	/* set views and tables internally to non-system to allow drop commands to succeed without error */
	if ((t = mvc_bind_table(sql, s, "storage")) != NULL)
		t->system = 0;
	if ((t = mvc_bind_table(sql, s, "storagemodel")) != NULL)
		t->system = 0;
	if ((t = mvc_bind_table(sql, s, "storagemodelinput")) != NULL)
		t->system = 0;
	if ((t = mvc_bind_table(sql, s, "tablestoragemodel")) != NULL)
		t->system = 0;

	/* new 75_storagemodel.sql */
	pos += snprintf(buf + pos, bufsize - pos,
		"set schema sys;\n"
		/* drop objects in reverse order of original creation of old 75_storagemodel.sql */
		"drop view if exists sys.tablestoragemodel;\n"
		"drop view if exists sys.storagemodel cascade;\n"
		"drop function if exists sys.storagemodel() cascade;\n");

	if (oct2020_upgrade) {
		pos += snprintf(buf + pos, bufsize - pos,
			"drop function if exists sys.imprintsize(varchar(1024), bigint) cascade;\n");
	} else {
		pos += snprintf(buf + pos, bufsize - pos,
			"drop function if exists sys.imprintsize(bigint, clob) cascade;\n");
	}

	pos += snprintf(buf + pos, bufsize - pos,
		"drop function if exists sys.hashsize(boolean, bigint) cascade;\n");

	if (oct2020_upgrade) {
		pos += snprintf(buf + pos, bufsize - pos,
			"drop function if exists sys.columnsize(varchar(1024), bigint) cascade;\n"
			"drop function if exists sys.heapsize(varchar(1024), bigint, bigint, int) cascade;\n");
	} else {
		pos += snprintf(buf + pos, bufsize - pos,
			"drop function if exists sys.columnsize(clob, bigint, bigint) cascade;\n"
			"drop function if exists sys.heapsize(clob, bigint, int) cascade;\n");
	}

	pos += snprintf(buf + pos, bufsize - pos,
		"drop procedure if exists sys.storagemodelinit();\n"
		"drop table if exists sys.storagemodelinput cascade;\n"
		"drop view if exists sys.\"storage\" cascade;\n");

	if (oct2020_upgrade) {
		pos += snprintf(buf + pos, bufsize - pos,
			"drop function if exists sys.\"storage\"(varchar(1024), varchar(1024), varchar(1024)) cascade;\n"
			"drop function if exists sys.\"storage\"(varchar(1024), varchar(1024)) cascade;\n"
			"drop function if exists sys.\"storage\"(varchar(1024)) cascade;\n");
	} else {
		pos += snprintf(buf + pos, bufsize - pos,
			"drop function if exists sys.\"storage\"(clob, clob, clob) cascade;\n"
			"drop function if exists sys.\"storage\"(clob, clob) cascade;\n"
			"drop function if exists sys.\"storage\"(clob) cascade;\n");
	}

	/* new 75_storagemodel.sql */
	pos += snprintf(buf + pos, bufsize - pos,
		"drop function if exists sys.\"storage\"() cascade;\n"
		"create function sys.\"storage\"()\n"
		"returns table (\n"
		"	\"schema\" varchar(1024),\n"
		"	\"table\" varchar(1024),\n"
		"	\"column\" varchar(1024),\n"
		"	\"type\" varchar(1024),\n"
		"	\"mode\" varchar(15),\n"
		"	location varchar(1024),\n"
		"	\"count\" bigint,\n"
		"	typewidth int,\n"
		"	columnsize bigint,\n"
		"	heapsize bigint,\n"
		"	hashes bigint,\n"
		"	phash boolean,\n"
		"	\"imprints\" bigint,\n"
		"	sorted boolean,\n"
		"	revsorted boolean,\n"
		"	\"unique\" boolean,\n"
		"	orderidx bigint\n"
		")\n"
		"external name sql.\"storage\";\n"
		"create view sys.\"storage\" as\n"
		"select * from sys.\"storage\"()\n"
		" where (\"schema\", \"table\") in (\n"
		"	SELECT sch.\"name\", tbl.\"name\"\n"
		"	  FROM sys.\"tables\" AS tbl JOIN sys.\"schemas\" AS sch ON tbl.schema_id = sch.id\n"
		"	 WHERE tbl.\"system\" = FALSE)\n"
		"order by \"schema\", \"table\", \"column\";\n"
		"create view sys.\"tablestorage\" as\n"
		"select \"schema\", \"table\",\n"
		"	max(\"count\") as \"rowcount\",\n"
		"	count(*) as \"storages\",\n"
		"	sum(columnsize) as columnsize,\n"
		"	sum(heapsize) as heapsize,\n"
		"	sum(hashes) as hashsize,\n"
		"	sum(\"imprints\") as imprintsize,\n"
		"	sum(orderidx) as orderidxsize\n"
		" from sys.\"storage\"\n"
		"group by \"schema\", \"table\"\n"
		"order by \"schema\", \"table\";\n"
		"create view sys.\"schemastorage\" as\n"
		"select \"schema\",\n"
		"	count(*) as \"storages\",\n"
		"	sum(columnsize) as columnsize,\n"
		"	sum(heapsize) as heapsize,\n"
		"	sum(hashes) as hashsize,\n"
		"	sum(\"imprints\") as imprintsize,\n"
		"	sum(orderidx) as orderidxsize\n"
		" from sys.\"storage\"\n"
		"group by \"schema\"\n"
		"order by \"schema\";\n"
		"create function sys.\"storage\"(sname varchar(1024))\n"
		"returns table (\n"
		"	\"schema\" varchar(1024),\n"
		"	\"table\" varchar(1024),\n"
		"	\"column\" varchar(1024),\n"
		"	\"type\" varchar(1024),\n"
		"	\"mode\" varchar(15),\n"
		"	location varchar(1024),\n"
		"	\"count\" bigint,\n"
		"	typewidth int,\n"
		"	columnsize bigint,\n"
		"	heapsize bigint,\n"
		"	hashes bigint,\n"
		"	phash boolean,\n"
		"	\"imprints\" bigint,\n"
		"	sorted boolean,\n"
		"	revsorted boolean,\n"
		"	\"unique\" boolean,\n"
		"	orderidx bigint\n"
		")\n"
		"external name sql.\"storage\";\n"
		"create function sys.\"storage\"(sname varchar(1024), tname varchar(1024))\n"
		"returns table (\n"
		"	\"schema\" varchar(1024),\n"
		"	\"table\" varchar(1024),\n"
		"	\"column\" varchar(1024),\n"
		"	\"type\" varchar(1024),\n"
		"	\"mode\" varchar(15),\n"
		"	location varchar(1024),\n"
		"	\"count\" bigint,\n"
		"	typewidth int,\n"
		"	columnsize bigint,\n"
		"	heapsize bigint,\n"
		"	hashes bigint,\n"
		"	phash boolean,\n"
		"	\"imprints\" bigint,\n"
		"	sorted boolean,\n"
		"	revsorted boolean,\n"
		"	\"unique\" boolean,\n"
		"	orderidx bigint\n"
		")\n"
		"external name sql.\"storage\";\n"
		"create function sys.\"storage\"(sname varchar(1024), tname varchar(1024), cname varchar(1024))\n"
		"returns table (\n"
		"	\"schema\" varchar(1024),\n"
		"	\"table\" varchar(1024),\n"
		"	\"column\" varchar(1024),\n"
		"	\"type\" varchar(1024),\n"
		"	\"mode\" varchar(15),\n"
		"	location varchar(1024),\n"
		"	\"count\" bigint,\n"
		"	typewidth int,\n"
		"	columnsize bigint,\n"
		"	heapsize bigint,\n"
		"	hashes bigint,\n"
		"	phash boolean,\n"
		"	\"imprints\" bigint,\n"
		"	sorted boolean,\n"
		"	revsorted boolean,\n"
		"	\"unique\" boolean,\n"
		"	orderidx bigint\n"
		")\n"
		"external name sql.\"storage\";\n"
		"create table sys.storagemodelinput(\n"
		"	\"schema\" varchar(1024) NOT NULL,\n"
		"	\"table\" varchar(1024) NOT NULL,\n"
		"	\"column\" varchar(1024) NOT NULL,\n"
		"	\"type\" varchar(1024) NOT NULL,\n"
		"	typewidth int NOT NULL,\n"
		"	\"count\" bigint NOT NULL,\n"
		"	\"distinct\" bigint NOT NULL,\n"
		"	atomwidth int NOT NULL,\n"
		"	reference boolean NOT NULL DEFAULT FALSE,\n"
		"	sorted boolean,\n"
		"	\"unique\" boolean,\n"
		"	isacolumn boolean NOT NULL DEFAULT TRUE\n"
		");\n"
		"create procedure sys.storagemodelinit()\n"
		"begin\n"
		"	delete from sys.storagemodelinput;\n"
		"	insert into sys.storagemodelinput\n"
		"	select \"schema\", \"table\", \"column\", \"type\", typewidth, \"count\",\n"
		"		case when (\"unique\" or \"type\" IN ('varchar', 'char', 'clob', 'json', 'url', 'blob', 'geometry', 'geometrya'))\n"
		"			then \"count\" else 0 end,\n"
		"		case when \"count\" > 0 and heapsize >= 8192 and \"type\" in ('varchar', 'char', 'clob', 'json', 'url')\n"
		"			then cast((heapsize - 8192) / \"count\" as bigint)\n"
		"		when \"count\" > 0 and heapsize >= 32 and \"type\" in ('blob', 'geometry', 'geometrya')\n"
		"			then cast((heapsize - 32) / \"count\" as bigint)\n"
		"		else typewidth end,\n"
		"		FALSE, case sorted when true then true else false end, \"unique\", TRUE\n"
		"	  from sys.\"storage\";\n"
		"	update sys.storagemodelinput\n"
		"	   set reference = TRUE\n"
		"	 where (\"schema\", \"table\", \"column\") in (\n"
		"		SELECT fkschema.\"name\", fktable.\"name\", fkkeycol.\"name\"\n"
		"		  FROM	sys.\"keys\" AS fkkey,\n"
		"			sys.\"objects\" AS fkkeycol,\n"
		"			sys.\"tables\" AS fktable,\n"
		"			sys.\"schemas\" AS fkschema\n"
		"		WHERE fktable.\"id\" = fkkey.\"table_id\"\n"
		"		  AND fkkey.\"id\" = fkkeycol.\"id\"\n"
		"		  AND fkschema.\"id\" = fktable.\"schema_id\"\n"
		"		  AND fkkey.\"rkey\" > -1 );\n"
		"	update sys.storagemodelinput\n"
		"	   set isacolumn = FALSE\n"
		"	 where (\"schema\", \"table\", \"column\") NOT in (\n"
		"		SELECT sch.\"name\", tbl.\"name\", col.\"name\"\n"
		"		  FROM sys.\"schemas\" AS sch,\n"
		"			sys.\"tables\" AS tbl,\n"
		"			sys.\"columns\" AS col\n"
		"		WHERE sch.\"id\" = tbl.\"schema_id\"\n"
		"		  AND tbl.\"id\" = col.\"table_id\");\n"
		"end;\n"
		"create function sys.columnsize(tpe varchar(1024), count bigint)\n"
		"returns bigint\n"
		"begin\n"
		"	if tpe in ('tinyint', 'boolean')\n"
		"		then return count;\n"
		"	end if;\n"
		"	if tpe = 'smallint'\n"
		"		then return 2 * count;\n"
		"	end if;\n"
		"	if tpe in ('int', 'real', 'date', 'time', 'timetz', 'sec_interval',%s 'month_interval')\n"
		"		then return 4 * count;\n"
		"	end if;\n"
		"	if tpe in ('bigint', 'double', 'timestamp', 'timestamptz', 'inet', 'oid')\n"
		"		then return 8 * count;\n"
		"	end if;\n"
		"	if tpe in ('hugeint', 'decimal', 'uuid', 'mbr')\n"
		"		then return 16 * count;\n"
		"	end if;\n"
		"	if tpe in ('varchar', 'char', 'clob', 'json', 'url')\n"
		"		then return 4 * count;\n"
		"	end if;\n"
		"	if tpe in ('blob', 'geometry', 'geometrya')\n"
		"		then return 8 * count;\n"
		"	end if;\n"
		"	return 8 * count;\n"
		"end;\n"
		"create function sys.heapsize(tpe varchar(1024), count bigint, distincts bigint, avgwidth int)\n"
		"returns bigint\n"
		"begin\n"
		"	if tpe in ('varchar', 'char', 'clob', 'json', 'url')\n"
		"		then return 8192 + ((avgwidth + 8) * distincts);\n"
		"	end if;\n"
		"	if tpe in ('blob', 'geometry', 'geometrya')\n"
		"		then return 32 + (avgwidth * count);\n"
		"	end if;\n"
		"	return 0;\n"
		"end;\n"
		"create function sys.hashsize(b boolean, count bigint)\n"
		"returns bigint\n"
		"begin\n"
		"	if b = true\n"
		"		then return 8 * count;\n"
		"	end if;\n"
		"	return 0;\n"
		"end;\n"
		"create function sys.imprintsize(tpe varchar(1024), count bigint)\n"
		"returns bigint\n"
		"begin\n"
		"	if tpe in ('tinyint', 'boolean')\n"
		"		then return cast(0.2 * count as bigint);\n"
		"	end if;\n"
		"	if tpe = 'smallint'\n"
		"		then return cast(0.4 * count as bigint);\n"
		"	end if;\n"
		"	if tpe in ('int', 'real', 'date', 'time', 'timetz', 'sec_interval',%s 'month_interval')\n"
		"		then return cast(0.8 * count as bigint);\n"
		"	end if;\n"
		"	if tpe in ('bigint', 'double', 'timestamp', 'timestamptz', 'inet', 'oid')\n"
		"		then return cast(1.6 * count as bigint);\n"
		"	end if;\n"
		"	if tpe in ('hugeint', 'decimal', 'uuid', 'mbr')\n"
		"		then return cast(3.2 * count as bigint);\n"
		"	end if;\n"
		"	return 0;\n"
		"end;\n"
		"create view sys.storagemodel as\n"
		"select \"schema\", \"table\", \"column\", \"type\", \"count\",\n"
		"	sys.columnsize(\"type\", \"count\") as columnsize,\n"
		"	sys.heapsize(\"type\", \"count\", \"distinct\", \"atomwidth\") as heapsize,\n"
		"	sys.hashsize(\"reference\", \"count\") as hashsize,\n"
		"	case when isacolumn then sys.imprintsize(\"type\", \"count\") else 0 end as imprintsize,\n"
		"	case when (isacolumn and not sorted) then cast(8 * \"count\" as bigint) else 0 end as orderidxsize,\n"
		"	sorted, \"unique\", isacolumn\n"
		" from sys.storagemodelinput\n"
		"order by \"schema\", \"table\", \"column\";\n"
		"create view sys.tablestoragemodel as\n"
		"select \"schema\", \"table\",\n"
		"	max(\"count\") as \"rowcount\",\n"
		"	count(*) as \"storages\",\n"
		"	sum(sys.columnsize(\"type\", \"count\")) as columnsize,\n"
		"	sum(sys.heapsize(\"type\", \"count\", \"distinct\", \"atomwidth\")) as heapsize,\n"
		"	sum(sys.hashsize(\"reference\", \"count\")) as hashsize,\n"
		"	sum(case when isacolumn then sys.imprintsize(\"type\", \"count\") else 0 end) as imprintsize,\n"
		"	sum(case when (isacolumn and not sorted) then cast(8 * \"count\" as bigint) else 0 end) as orderidxsize\n"
		" from sys.storagemodelinput\n"
		"group by \"schema\", \"table\"\n"
		"order by \"schema\", \"table\";\n", day_interval_str, day_interval_str);
	assert(pos < bufsize);

	pos += snprintf(buf + pos, bufsize - pos,
		"update sys._tables set system = true where schema_id = (select id from sys.schemas where name = 'sys')"
		" and name in ('storage', 'tablestorage', 'schemastorage', 'storagemodelinput', 'storagemodel', 'tablestoragemodel');\n");
	pos += snprintf(buf + pos, bufsize - pos,
		"update sys.functions set system = true where system <> true and schema_id = (select id from sys.schemas where name = 'sys')"
		" and sqlname in ('storage') and type = %d;\n", (int) F_UNION);
	pos += snprintf(buf + pos, bufsize - pos,
		"update sys.functions set system = true where system <> true and schema_id = (select id from sys.schemas where name = 'sys')"
		" and sqlname in ('storagemodelinit') and type = %d;\n", (int) F_PROC);
	pos += snprintf(buf + pos, bufsize - pos,
		"update sys.functions set system = true where system <> true and schema_id = (select id from sys.schemas where name = 'sys')"
		" and sqlname in ('columnsize', 'heapsize', 'hashsize', 'imprintsize') and type = %d;\n", (int) F_FUNC);

	pos += snprintf(buf + pos, bufsize - pos, "set schema \"%s\";\n", prev_schema);
	assert(pos < bufsize);

	printf("Running database upgrade commands:\n%s\n", buf);
	err = SQLstatementIntern(c, buf, "update", true, false, NULL);
	GDKfree(buf);
	return err;		/* usually MAL_SUCCEED */
}

#define FLUSH_INSERTS_IF_BUFFERFILLED /* Each new value should add about 20 bytes to the buffer, "flush" when is 200 bytes from being full */ \
	if (pos > 7900) { \
		pos += snprintf(buf + pos, bufsize - pos, \
						") as t1(c1,c2,c3) where t1.c1 not in (select \"id\" from sys.dependencies where depend_id = t1.c2);\n"); \
		assert(pos < bufsize); \
		printf("Running database upgrade commands:\n%s\n", buf); \
		err = SQLstatementIntern(c, buf, "update", true, false, NULL); \
		if (err) \
			goto bailout; \
		pos = 0; \
		pos += snprintf(buf + pos, bufsize - pos, "insert into sys.dependencies select c1, c2, c3 from (values"); \
		ppos = pos; \
		first = true; \
	}

static str
sql_update_nov2019_missing_dependencies(Client c, mvc *sql)
{
	size_t bufsize = 8192, pos = 0, ppos;
	char *err = NULL, *buf = GDKmalloc(bufsize);
	sql_allocator *old_sa = sql->sa;
	bool first = true;
	sql_trans *tr = sql->session->tr;
	struct os_iter si;

	if (buf == NULL)
		throw(SQL, __func__, SQLSTATE(HY013) MAL_MALLOC_FAIL);

	if (!(sql->sa = sa_create(sql->pa))) {
		err = createException(SQL, "sql.catalog", SQLSTATE(HY013) MAL_MALLOC_FAIL);
		goto bailout;
	}

	pos += snprintf(buf + pos, bufsize - pos, "insert into sys.dependencies select c1, c2, c3 from (values");
	ppos = pos; /* later check if found updatable database objects */

	os_iterator(&si, sql->session->tr->cat->schemas, sql->session->tr, NULL);
	for (sql_base *b = oi_next(&si); b; oi_next(&si)) {
		sql_schema *s = (sql_schema*)b;

		struct os_iter oi;
		os_iterator(&oi, s->funcs, sql->session->tr, NULL);
		for (sql_base *b = oi_next(&oi); b; oi_next(&oi)) {
			sql_func *f = (sql_func*)b;

			if (f->query && f->lang == FUNC_LANG_SQL) {
				char *relt;
				sql_rel *r = NULL;

				if (!(relt = sa_strdup(sql->sa, f->query))) {
					err = createException(SQL, "sql.catalog", SQLSTATE(HY013) MAL_MALLOC_FAIL);
					goto bailout;
				}

				r = rel_parse(sql, s, relt, m_deps);
				if (r)
					r = sql_processrelation(sql, r, 0, 0, 0);
				if (r) {
					list *id_l = rel_dependencies(sql, r);

					for (node *o = id_l->h ; o ; o = o->next) {
						sqlid next = ((sql_base*) o->data)->id;
						if (next != f->base.id) {
							pos += snprintf(buf + pos, bufsize - pos, "%s(%d,%d,%d)", first ? "" : ",", next,
											f->base.id, (int)(!IS_PROC(f) ? FUNC_DEPENDENCY : PROC_DEPENDENCY));
							first = false;
							FLUSH_INSERTS_IF_BUFFERFILLED
						}
					}
				} else if (sql->session->status == -1) {
					sql->session->status = 0;
					sql->errstr[0] = 0;
				}
			}
		}
		if (s->tables) {
			struct os_iter oi;
			os_iterator(&oi, s->tables, tr, NULL);
			for (sql_base *b = oi_next(&oi); b; b = oi_next(&oi)) {
				sql_table *t = (sql_table*) b;

				if (t->query && isView(t)) {
					char *relt;
					sql_rel *r = NULL;

					if (!(relt = sa_strdup(sql->sa, t->query))) {
						err = createException(SQL, "sql.catalog", SQLSTATE(HY013) MAL_MALLOC_FAIL);
						goto bailout;
					}

					r = rel_parse(sql, s, relt, m_deps);
					if (r)
						r = sql_processrelation(sql, r, 0, 0, 0);
					if (r) {
						list *id_l = rel_dependencies(sql, r);

						for (node *o = id_l->h ; o ; o = o->next) {
							sqlid next = ((sql_base*) o->data)->id;
							if (next != t->base.id) {
								pos += snprintf(buf + pos, bufsize - pos, "%s(%d,%d,%d)", first ? "" : ",",
												next, t->base.id, (int) VIEW_DEPENDENCY);
								first = false;
								FLUSH_INSERTS_IF_BUFFERFILLED
							}
						}
					}
				}
				if (t->triggers)
					for (node *mm = ol_first_node(t->triggers); mm; mm = mm->next) {
						sql_trigger *tr = (sql_trigger*) mm->data;
						char *relt;
						sql_rel *r = NULL;

						if (!(relt = sa_strdup(sql->sa, tr->statement))) {
							err = createException(SQL, "sql.catalog", SQLSTATE(HY013) MAL_MALLOC_FAIL);
							goto bailout;
						}

						r = rel_parse(sql, s, relt, m_deps);
						if (r)
							r = sql_processrelation(sql, r, 0, 0, 0);
						if (r) {
							list *id_l = rel_dependencies(sql, r);

							for (node *o = id_l->h ; o ; o = o->next) {
								sqlid next = ((sql_base*) o->data)->id;
								if (next != tr->base.id) {
									pos += snprintf(buf + pos, bufsize - pos, "%s(%d,%d,%d)", first ? "" : ",",
													next, tr->base.id, (int) TRIGGER_DEPENDENCY);
									first = false;
									FLUSH_INSERTS_IF_BUFFERFILLED
								}
							}
						}
					}
			}
		}
	}

	if (ppos != pos) { /* found updatable functions */
		pos += snprintf(buf + pos, bufsize - pos,
						") as t1(c1,c2,c3) where t1.c1 not in (select \"id\" from sys.dependencies where depend_id = t1.c2);\n");

		assert(pos < bufsize);
		printf("Running database upgrade commands:\n%s\n", buf);
		err = SQLstatementIntern(c, buf, "update", true, false, NULL);
	}

bailout:
	if (sql->sa)
		sa_destroy(sql->sa);
	sql->sa = old_sa;
	GDKfree(buf);
	return err;
}

static str
sql_update_nov2019(Client c, mvc *sql, const char *prev_schema, bool *systabfixed)
{
	size_t bufsize = 16384, pos = 0;
	char *err = NULL, *buf = GDKmalloc(bufsize);
	res_table *output;
	BAT *b;

	if (buf == NULL)
		throw(SQL, __func__, SQLSTATE(HY013) MAL_MALLOC_FAIL);

	pos += snprintf(buf + pos, bufsize - pos,
			"select id from sys.args where func_id in (select id from sys.functions where schema_id = (select id from sys.schemas where name = 'sys') and sqlname = 'second' and func = 'sql_seconds') and number = 0 and type_scale = 3;\n");
	err = SQLstatementIntern(c, buf, "update", 1, 0, &output);
	if (err) {
		GDKfree(buf);
		return err;
	}
	b = BATdescriptor(output->cols[0].b);
	if (b) {
		if (BATcount(b) > 0 && !*systabfixed) {
			err = sql_fix_system_tables(c, sql, prev_schema);
			*systabfixed = true;
		}
		BBPunfix(b->batCacheid);
	}
	res_table_destroy(output);
	if (err) {
		GDKfree(buf);
		return err;
	}

	pos = 0;
	pos += snprintf(buf + pos, bufsize - pos,
			"set schema \"sys\";\n"
			"create function sys.deltas (\"schema\" string)"
			" returns table (\"id\" int, \"cleared\" boolean, \"immutable\" bigint, \"inserted\" bigint, \"updates\" bigint, \"deletes\" bigint, \"level\" int)"
			" external name \"sql\".\"deltas\";\n"
			"create function sys.deltas (\"schema\" string, \"table\" string)"
			" returns table (\"id\" int, \"cleared\" boolean, \"immutable\" bigint, \"inserted\" bigint, \"updates\" bigint, \"deletes\" bigint, \"level\" int)"
			" external name \"sql\".\"deltas\";\n"
			"create function sys.deltas (\"schema\" string, \"table\" string, \"column\" string)"
			" returns table (\"id\" int, \"cleared\" boolean, \"immutable\" bigint, \"inserted\" bigint, \"updates\" bigint, \"deletes\" bigint, \"level\" int)"
			" external name \"sql\".\"deltas\";\n"
			"create aggregate median_avg(val TINYINT) returns DOUBLE\n"
			" external name \"aggr\".\"median_avg\";\n"
			"GRANT EXECUTE ON AGGREGATE median_avg(TINYINT) TO PUBLIC;\n"
			"create aggregate median_avg(val SMALLINT) returns DOUBLE\n"
			" external name \"aggr\".\"median_avg\";\n"
			"GRANT EXECUTE ON AGGREGATE median_avg(SMALLINT) TO PUBLIC;\n"
			"create aggregate median_avg(val INTEGER) returns DOUBLE\n"
			" external name \"aggr\".\"median_avg\";\n"
			"GRANT EXECUTE ON AGGREGATE median_avg(INTEGER) TO PUBLIC;\n"
			"create aggregate median_avg(val BIGINT) returns DOUBLE\n"
			" external name \"aggr\".\"median_avg\";\n"
			"GRANT EXECUTE ON AGGREGATE median_avg(BIGINT) TO PUBLIC;\n"
			"create aggregate median_avg(val DECIMAL) returns DOUBLE\n"
			" external name \"aggr\".\"median_avg\";\n"
			"GRANT EXECUTE ON AGGREGATE median_avg(DECIMAL) TO PUBLIC;\n"
			"create aggregate median_avg(val REAL) returns DOUBLE\n"
			" external name \"aggr\".\"median_avg\";\n"
			"GRANT EXECUTE ON AGGREGATE median_avg(REAL) TO PUBLIC;\n"
			"create aggregate median_avg(val DOUBLE) returns DOUBLE\n"
			" external name \"aggr\".\"median_avg\";\n"
			"GRANT EXECUTE ON AGGREGATE median_avg(DOUBLE) TO PUBLIC;\n"
			"create aggregate quantile_avg(val TINYINT, q DOUBLE) returns DOUBLE\n"
			" external name \"aggr\".\"quantile_avg\";\n"
			"GRANT EXECUTE ON AGGREGATE quantile_avg(TINYINT, DOUBLE) TO PUBLIC;\n"
			"create aggregate quantile_avg(val SMALLINT, q DOUBLE) returns DOUBLE\n"
			" external name \"aggr\".\"quantile_avg\";\n"
			"GRANT EXECUTE ON AGGREGATE quantile_avg(SMALLINT, DOUBLE) TO PUBLIC;\n"
			"create aggregate quantile_avg(val INTEGER, q DOUBLE) returns DOUBLE\n"
			" external name \"aggr\".\"quantile_avg\";\n"
			"GRANT EXECUTE ON AGGREGATE quantile_avg(INTEGER, DOUBLE) TO PUBLIC;\n"
			"create aggregate quantile_avg(val BIGINT, q DOUBLE) returns DOUBLE\n"
			" external name \"aggr\".\"quantile_avg\";\n"
			"GRANT EXECUTE ON AGGREGATE quantile_avg(BIGINT, DOUBLE) TO PUBLIC;\n"
			"create aggregate quantile_avg(val DECIMAL, q DOUBLE) returns DOUBLE\n"
			" external name \"aggr\".\"quantile_avg\";\n"
			"GRANT EXECUTE ON AGGREGATE quantile_avg(DECIMAL, DOUBLE) TO PUBLIC;\n"
			"create aggregate quantile_avg(val REAL, q DOUBLE) returns DOUBLE\n"
			" external name \"aggr\".\"quantile_avg\";\n"
			"GRANT EXECUTE ON AGGREGATE quantile_avg(REAL, DOUBLE) TO PUBLIC;\n"
			"create aggregate quantile_avg(val DOUBLE, q DOUBLE) returns DOUBLE\n"
			" external name \"aggr\".\"quantile_avg\";\n"
			"GRANT EXECUTE ON AGGREGATE quantile_avg(DOUBLE, DOUBLE) TO PUBLIC;\n");
#ifdef HAVE_HGE
	pos += snprintf(buf + pos, bufsize - pos,
				"create aggregate median_avg(val HUGEINT) returns DOUBLE\n"
				" external name \"aggr\".\"median_avg\";\n"
				"GRANT EXECUTE ON AGGREGATE median_avg(HUGEINT) TO PUBLIC;\n"
				"create aggregate quantile_avg(val HUGEINT, q DOUBLE) returns DOUBLE\n"
				" external name \"aggr\".\"quantile_avg\";\n"
				"GRANT EXECUTE ON AGGREGATE quantile_avg(HUGEINT, DOUBLE) TO PUBLIC;\n");
#endif
	/* 60/61_wlcr signatures migrations */
	pos += snprintf(buf + pos, bufsize - pos,
			"drop procedure master();\n"
			"drop procedure master(string);\n"
			"drop procedure stopmaster();\n"
			"drop procedure masterbeat(int);\n"
			"drop function masterClock();\n"
			"drop function masterTick();\n"
			"drop procedure replicate();\n"
			"drop procedure replicate(timestamp);\n"
			"drop procedure replicate(string);\n"
			"drop procedure replicate(string, timestamp);\n"
			"drop procedure replicate(string, tinyint);\n"
			"drop procedure replicate(string, smallint);\n"
			"drop procedure replicate(string, integer);\n"
			"drop procedure replicate(string, bigint);\n"
			"drop procedure replicabeat(integer);\n"
			"drop function replicaClock();\n"
			"drop function replicaTick();\n"

			"create schema wlc;\n"
			"create procedure wlc.master()\n"
			"external name wlc.master;\n"
			"create procedure wlc.master(path string)\n"
			"external name wlc.master;\n"
			"create procedure wlc.stop()\n"
			"external name wlc.stop;\n"
			"create procedure wlc.flush()\n"
			"external name wlc.flush;\n"
			"create procedure wlc.beat( duration int)\n"
			"external name wlc.\"setbeat\";\n"
			"create function wlc.clock() returns string\n"
			"external name wlc.\"getclock\";\n"
			"create function wlc.tick() returns bigint\n"
			"external name wlc.\"gettick\";\n"

			"create schema wlr;\n"
			"create procedure wlr.master(dbname string)\n"
			"external name wlr.master;\n"
			"create procedure wlr.stop()\n"
			"external name wlr.stop;\n"
			"create procedure wlr.accept()\n"
			"external name wlr.accept;\n"
			"create procedure wlr.replicate()\n"
			"external name wlr.replicate;\n"
			"create procedure wlr.replicate(pointintime timestamp)\n"
			"external name wlr.replicate;\n"
			"create procedure wlr.replicate(id tinyint)\n"
			"external name wlr.replicate;\n"
			"create procedure wlr.replicate(id smallint)\n"
			"external name wlr.replicate;\n"
			"create procedure wlr.replicate(id integer)\n"
			"external name wlr.replicate;\n"
			"create procedure wlr.replicate(id bigint)\n"
			"external name wlr.replicate;\n"
			"create procedure wlr.beat(duration integer)\n"
			"external name wlr.\"setbeat\";\n"
			"create function wlr.clock() returns string\n"
			"external name wlr.\"getclock\";\n"
			"create function wlr.tick() returns bigint\n"
			"external name wlr.\"gettick\";\n"
		);

	pos += snprintf(buf + pos, bufsize - pos,
			"update sys.functions set system = true where system <> true and schema_id = (select id from sys.schemas where name = 'sys')"
			" and sqlname in ('deltas') and type = %d;\n", (int) F_UNION);
	pos += snprintf(buf + pos, bufsize - pos,
			"update sys.functions set system = true where system <> true and schema_id = (select id from sys.schemas where name = 'sys')"
			" and sqlname in ('median_avg', 'quantile_avg') and type = %d;\n", (int) F_AGGR);
	pos += snprintf(buf + pos, bufsize - pos,
			"update sys.schemas set system = true where name in ('wlc', 'wlr');\n");
	pos += snprintf(buf + pos, bufsize - pos,
			"update sys.functions set system = true where system <> true and schema_id = (select id from sys.schemas where name = 'wlc')"
			" and sqlname in ('clock', 'tick') and type = %d;\n", (int) F_FUNC);
	pos += snprintf(buf + pos, bufsize - pos,
			"update sys.functions set system = true where system <> true and schema_id = (select id from sys.schemas where name = 'wlc')"
			" and sqlname in ('master', 'stop', 'flush', 'beat') and type = %d;\n", (int) F_PROC);
	pos += snprintf(buf + pos, bufsize - pos,
			"update sys.functions set system = true where system <> true and schema_id = (select id from sys.schemas where name = 'wlr')"
			" and sqlname in ('clock', 'tick') and type = %d;\n", (int) F_FUNC);
	pos += snprintf(buf + pos, bufsize - pos,
			"update sys.functions set system = true where system <> true and schema_id = (select id from sys.schemas where name = 'wlr')"
			" and sqlname in ('master', 'stop', 'accept', 'replicate', 'beat') and type = %d;\n", (int) F_PROC);

	/* 39_analytics.sql */
	pos += snprintf(buf + pos, bufsize - pos,
			"create aggregate stddev_samp(val INTERVAL SECOND) returns DOUBLE\n"
			"external name \"aggr\".\"stdev\";\n"
			"GRANT EXECUTE ON AGGREGATE stddev_samp(INTERVAL SECOND) TO PUBLIC;\n"
			"create aggregate stddev_samp(val INTERVAL MONTH) returns DOUBLE\n"
			"external name \"aggr\".\"stdev\";\n"
			"GRANT EXECUTE ON AGGREGATE stddev_samp(INTERVAL MONTH) TO PUBLIC;\n"

			"create aggregate stddev_pop(val INTERVAL SECOND) returns DOUBLE\n"
			"external name \"aggr\".\"stdevp\";\n"
			"GRANT EXECUTE ON AGGREGATE stddev_pop(INTERVAL SECOND) TO PUBLIC;\n"
			"create aggregate stddev_pop(val INTERVAL MONTH) returns DOUBLE\n"
			"external name \"aggr\".\"stdevp\";\n"
			"GRANT EXECUTE ON AGGREGATE stddev_pop(INTERVAL MONTH) TO PUBLIC;\n"

			"create aggregate var_samp(val INTERVAL SECOND) returns DOUBLE\n"
			"external name \"aggr\".\"variance\";\n"
			"GRANT EXECUTE ON AGGREGATE var_samp(INTERVAL SECOND) TO PUBLIC;\n"
			"create aggregate var_samp(val INTERVAL MONTH) returns DOUBLE\n"
			"external name \"aggr\".\"variance\";\n"
			"GRANT EXECUTE ON AGGREGATE var_samp(INTERVAL MONTH) TO PUBLIC;\n"

			"create aggregate var_pop(val INTERVAL SECOND) returns DOUBLE\n"
			"external name \"aggr\".\"variancep\";\n"
			"GRANT EXECUTE ON AGGREGATE var_pop(INTERVAL SECOND) TO PUBLIC;\n"
			"create aggregate var_pop(val INTERVAL MONTH) returns DOUBLE\n"
			"external name \"aggr\".\"variancep\";\n"
			"GRANT EXECUTE ON AGGREGATE var_pop(INTERVAL MONTH) TO PUBLIC;\n"

			"create aggregate median(val INTERVAL SECOND) returns INTERVAL SECOND\n"
			"external name \"aggr\".\"median\";\n"
			"GRANT EXECUTE ON AGGREGATE median(INTERVAL SECOND) TO PUBLIC;\n"
			"create aggregate median(val INTERVAL MONTH) returns INTERVAL MONTH\n"
			"external name \"aggr\".\"median\";\n"
			"GRANT EXECUTE ON AGGREGATE median(INTERVAL MONTH) TO PUBLIC;\n"

			"create aggregate quantile(val INTERVAL SECOND, q DOUBLE) returns INTERVAL SECOND\n"
			"external name \"aggr\".\"quantile\";\n"
			"GRANT EXECUTE ON AGGREGATE quantile(INTERVAL SECOND, DOUBLE) TO PUBLIC;\n"
			"create aggregate quantile(val INTERVAL MONTH, q DOUBLE) returns INTERVAL MONTH\n"
			"external name \"aggr\".\"quantile\";\n"
			"GRANT EXECUTE ON AGGREGATE quantile(INTERVAL MONTH, DOUBLE) TO PUBLIC;\n"
		);

	pos += snprintf(buf + pos, bufsize - pos,
			"update sys.functions set system = true where system <> true and schema_id = (select id from sys.schemas where name = 'sys')"
			" and sqlname in ('stddev_samp', 'stddev_pop', 'var_samp', 'var_pop', 'median', 'quantile') and type = %d;\n", (int) F_AGGR);

	/* The MAL implementation of functions json.text(string) and json.text(int) do not exist */
	pos += snprintf(buf + pos, bufsize - pos,
			"drop function json.text(string);\n"
			"drop function json.text(int);\n");

	/* The first argument to copyfrom is a PTR type */
	pos += snprintf(buf + pos, bufsize - pos,
			"update sys.args set type = 'ptr' where"
			" func_id = (select id from sys.functions where sqlname = 'copyfrom' and func = 'copy_from' and mod = 'sql' and type = %d) and name = 'arg_1';\n", (int) F_UNION);

	pos += snprintf(buf + pos, bufsize - pos, "set schema \"%s\";\n", prev_schema);
	assert(pos < bufsize);

	printf("Running database upgrade commands:\n%s\n", buf);
	err = SQLstatementIntern(c, buf, "update", 1, 0, NULL);
	GDKfree(buf);
	return err;		/* usually MAL_SUCCEED */
}

#ifdef HAVE_HGE
static str
sql_update_nov2019_sp1_hugeint(Client c, mvc *sql, const char *prev_schema, bool *systabfixed)
{
	size_t bufsize = 1024, pos = 0;
	char *buf, *err;

	if (!*systabfixed &&
	    (err = sql_fix_system_tables(c, sql, prev_schema)) != NULL)
		return err;
	*systabfixed = true;

	if ((buf = GDKmalloc(bufsize)) == NULL)
		throw(SQL, __func__, SQLSTATE(HY013) MAL_MALLOC_FAIL);

	pos += snprintf(buf + pos, bufsize - pos, "set schema \"sys\";\n");

	/* 39_analytics_hge.sql */
	pos += snprintf(buf + pos, bufsize - pos,
			"create aggregate median_avg(val HUGEINT) returns DOUBLE\n"
			" external name \"aggr\".\"median_avg\";\n"
			"GRANT EXECUTE ON AGGREGATE median_avg(HUGEINT) TO PUBLIC;\n"
			"create aggregate quantile_avg(val HUGEINT, q DOUBLE) returns DOUBLE\n"
			" external name \"aggr\".\"quantile_avg\";\n"
			"GRANT EXECUTE ON AGGREGATE quantile_avg(HUGEINT, DOUBLE) TO PUBLIC;\n");

	pos += snprintf(buf + pos, bufsize - pos,
			"update sys.functions set system = true where system <> true and sqlname in ('median_avg', 'quantile_avg') and schema_id = (select id from sys.schemas where name = 'sys') and type = %d;\n", (int) F_AGGR);

	pos += snprintf(buf + pos, bufsize - pos, "set schema \"%s\";\n", prev_schema);
	assert(pos < bufsize);

	printf("Running database upgrade commands:\n%s\n", buf);
	err = SQLstatementIntern(c, buf, "update", true, false, NULL);
	GDKfree(buf);
	return err;		/* usually MAL_SUCCEED */
}
#endif

static str
sql_update_jun2020(Client c, mvc *sql, const char *prev_schema, bool *systabfixed)
{
	sql_table *t;
	size_t bufsize = 32768, pos = 0;
	char *err = NULL, *buf = NULL;
	sql_schema *sys = mvc_bind_schema(sql, "sys");

	if (!*systabfixed &&
		(err = sql_fix_system_tables(c, sql, prev_schema)) != NULL)
		return err;
	*systabfixed = true;

	if ((buf = GDKmalloc(bufsize)) == NULL)
		throw(SQL, __func__, SQLSTATE(HY013) MAL_MALLOC_FAIL);

	pos += snprintf(buf + pos, bufsize - pos,
			"set schema \"sys\";\n");

	/* convert old PYTHON2 and PYTHON2_MAP to PYTHON and PYTHON_MAP
	 * see also function load_func() in store.c */
	pos += snprintf(buf + pos, bufsize - pos,
			"update sys.functions set language = language - 2 where language in (8, 9);\n");

	pos += snprintf(buf + pos, bufsize - pos,
			"update sys.args set name = name || '_' || cast(number as string) where name in ('arg', 'res') and func_id in (select id from sys.functions f where f.system);\n");
	pos += snprintf(buf + pos, bufsize - pos,
			"insert into sys.dependencies values ((select id from sys.functions where sqlname = 'ms_trunc' and schema_id = (select id from sys.schemas where name = 'sys')), (select id from sys.functions where sqlname = 'ms_round' and schema_id = (select id from sys.schemas where name = 'sys')), (select dependency_type_id from sys.dependency_types where dependency_type_name = 'FUNCTION'));\n");

	/* 12_url */
	pos += snprintf(buf + pos, bufsize - pos,
			"drop function isaURL(url);\n"
			"CREATE function isaURL(theUrl string) RETURNS BOOL\n"
			" EXTERNAL NAME url.\"isaURL\";\n"
			"GRANT EXECUTE ON FUNCTION isaURL(string) TO PUBLIC;\n"
			"update sys.functions set system = true where system <> true and schema_id = (select id from sys.schemas where name = 'sys')"
			" and sqlname = 'isaurl' and type = %d;\n", (int) F_FUNC);

	/* 13_date.sql */
	pos += snprintf(buf + pos, bufsize - pos,
			"drop function str_to_time(string, string);\n"
			"drop function time_to_str(time, string);\n"
			"drop function str_to_timestamp(string, string);\n"
			"drop function timestamp_to_str(timestamp, string);\n"
			"create function str_to_time(s string, format string) returns time with time zone\n"
			" external name mtime.\"str_to_time\";\n"
			"create function time_to_str(d time with time zone, format string) returns string\n"
			" external name mtime.\"time_to_str\";\n"
			"create function str_to_timestamp(s string, format string) returns timestamp with time zone\n"
			" external name mtime.\"str_to_timestamp\";\n"
			"create function timestamp_to_str(d timestamp with time zone, format string) returns string\n"
			" external name mtime.\"timestamp_to_str\";\n"
			"grant execute on function str_to_time to public;\n"
			"grant execute on function time_to_str to public;\n"
			"grant execute on function str_to_timestamp to public;\n"
			"grant execute on function timestamp_to_str to public;\n"
			"update sys.functions set system = true where system <> true and sqlname in"
			" ('str_to_time', 'str_to_timestamp', 'time_to_str', 'timestamp_to_str')"
			" and schema_id = (select id from sys.schemas where name = 'sys') and type = %d;\n", (int) F_FUNC);

	/* 16_tracelog */
	t = mvc_bind_table(sql, sys, "tracelog");
	t->system = 0; /* make it non-system else the drop view will fail */
	pos += snprintf(buf + pos, bufsize - pos,
			"drop view sys.tracelog;\n"
			"drop function sys.tracelog();\n"
			"create function sys.tracelog()\n"
			" returns table (\n"
			"  ticks bigint, -- time in microseconds\n"
			"  stmt string  -- actual statement executed\n"
			" )\n"
			" external name sql.dump_trace;\n"
			"create view sys.tracelog as select * from sys.tracelog();\n"
			"update sys.functions set system = true where system <> true and schema_id = (select id from sys.schemas where name = 'sys')"
			" and sqlname = 'tracelog' and type = %d;\n", (int) F_UNION);
	pos += snprintf(buf + pos, bufsize - pos,
			"update sys._tables set system = true where schema_id = (select id from sys.schemas where name = 'sys')"
			" and name = 'tracelog';\n");

	/* 17_temporal.sql */
	pos += snprintf(buf + pos, bufsize - pos,
			"drop function sys.epoch(bigint);\n"
			"drop function sys.epoch(int);\n"
			"drop function sys.epoch(timestamp);\n"
			"drop function sys.epoch(timestamp with time zone);\n"
			"create function sys.epoch(sec BIGINT) returns TIMESTAMP WITH TIME ZONE\n"
			" external name mtime.epoch;\n"
			"create function sys.epoch(sec INT) returns TIMESTAMP WITH TIME ZONE\n"
			" external name mtime.epoch;\n"
			"create function sys.epoch(ts TIMESTAMP WITH TIME ZONE) returns INT\n"
			" external name mtime.epoch;\n"
			"create function sys.date_trunc(txt string, t timestamp with time zone)\n"
			"returns timestamp with time zone\n"
			"external name sql.date_trunc;\n"
			"grant execute on function sys.date_trunc(string, timestamp with time zone) to public;\n"
			"grant execute on function sys.epoch (BIGINT) to public;\n"
			"grant execute on function sys.epoch (INT) to public;\n"
			"grant execute on function sys.epoch (TIMESTAMP WITH TIME ZONE) to public;\n"
			"update sys.functions set system = true where system <> true and sqlname in"
			" ('epoch', 'date_trunc')"
			" and schema_id = (select id from sys.schemas where name = 'sys') and type = %d;\n", (int) F_FUNC);

	/* 22_clients */
	t = mvc_bind_table(sql, sys, "sessions");
	t->system = 0; /* make it non-system else the drop view will fail */

	pos += snprintf(buf + pos, bufsize - pos,
			"drop view sys.sessions;\n"
			"drop function sys.sessions;\n"
 			"create function sys.sessions()\n"
			"returns table(\n"
				"\"sessionid\" int,\n"
				"\"username\" string,\n"
				"\"login\" timestamp,\n"
				"\"idle\" timestamp,\n"
				"\"optimizer\" string,\n"
				"\"sessiontimeout\" int,\n"
				"\"querytimeout\" int,\n"
				"\"workerlimit\" int,\n"
				"\"memorylimit\" int)\n"
 			" external name sql.sessions;\n"
			"create view sys.sessions as select * from sys.sessions();\n");

	pos += snprintf(buf + pos, bufsize - pos,
			"grant execute on procedure sys.settimeout(bigint) to public;\n"
			"grant execute on procedure sys.settimeout(bigint,bigint) to public;\n"
			"grant execute on procedure sys.setsession(bigint) to public;\n");

	pos += snprintf(buf + pos, bufsize - pos,
			"create procedure sys.setoptimizer(\"optimizer\" string)\n"
			" external name clients.setoptimizer;\n"
			"grant execute on procedure sys.setoptimizer(string) to public;\n"
			"create procedure sys.setquerytimeout(\"query\" int)\n"
			" external name clients.setquerytimeout;\n"
			"grant execute on procedure sys.setquerytimeout(int) to public;\n"
			"create procedure sys.setsessiontimeout(\"timeout\" int)\n"
			" external name clients.setsessiontimeout;\n"
			"grant execute on procedure sys.setsessiontimeout(int) to public;\n"
			"create procedure sys.setworkerlimit(\"limit\" int)\n"
			" external name clients.setworkerlimit;\n"
			"grant execute on procedure sys.setworkerlimit(int) to public;\n"
			"create procedure sys.setmemorylimit(\"limit\" int)\n"
			" external name clients.setmemorylimit;\n"
			"grant execute on procedure sys.setmemorylimit(int) to public;\n"
			"create procedure sys.setoptimizer(\"sessionid\" int, \"optimizer\" string)\n"
			" external name clients.setoptimizer;\n"
			"create procedure sys.setquerytimeout(\"sessionid\" int, \"query\" int)\n"
			" external name clients.setquerytimeout;\n"
			"create procedure sys.setsessiontimeout(\"sessionid\" int, \"query\" int)\n"
			" external name clients.setsessiontimeout;\n"
			"create procedure sys.setworkerlimit(\"sessionid\" int, \"limit\" int)\n"
			" external name clients.setworkerlimit;\n"
			"create procedure sys.setmemorylimit(\"sessionid\" int, \"limit\" int)\n"
			" external name clients.setmemorylimit;\n"
			"create procedure sys.stopsession(\"sessionid\" int)\n"
			" external name clients.stopsession;\n");

	pos += snprintf(buf + pos, bufsize - pos,
			"create function sys.prepared_statements()\n"
			"returns table(\n"
			"\"sessionid\" int,\n"
			"\"username\" string,\n"
			"\"statementid\" int,\n"
			"\"statement\" string,\n"
			"\"created\" timestamp)\n"
			" external name sql.prepared_statements;\n"
			"grant execute on function sys.prepared_statements to public;\n"
			"create view sys.prepared_statements as select * from sys.prepared_statements();\n"
			"grant select on sys.prepared_statements to public;\n"
			"create function sys.prepared_statements_args()\n"
			"returns table(\n"
			"\"statementid\" int,\n"
			"\"type\" string,\n"
			"\"type_digits\" int,\n"
			"\"type_scale\" int,\n"
			"\"inout\" tinyint,\n"
			"\"number\" int,\n"
			"\"schema\" string,\n"
			"\"table\" string,\n"
			"\"column\" string)\n"
			" external name sql.prepared_statements_args;\n"
			"grant execute on function sys.prepared_statements_args to public;\n"
			"create view sys.prepared_statements_args as select * from sys.prepared_statements_args();\n"
			"grant select on sys.prepared_statements_args to public;\n");

	pos += snprintf(buf + pos, bufsize - pos,
			"update sys.functions set system = true where system <> true and schema_id = (select id from sys.schemas where name = 'sys')"
			" and sqlname in ('sessions', 'prepared_statements', 'prepared_statements_args') and type = %d;\n", (int) F_UNION);
	pos += snprintf(buf + pos, bufsize - pos,
			"update sys._tables set system = true where schema_id = (select id from sys.schemas where name = 'sys')"
			" and sqlname in ('sessions', 'prepared_statements', 'prepared_statements_args');\n");
	pos += snprintf(buf + pos, bufsize - pos,
			"update sys.functions set system = true where system <> true and schema_id = (select id from sys.schemas where name = 'sys')"
			" and sqlname in ('setoptimizer', 'setquerytimeout', 'setsessiontimeout', 'setworkerlimit', 'setmemorylimit', 'setoptimizer', 'stopsession') and type = %d;\n", (int) F_PROC);

	/* 25_debug */
	pos += snprintf(buf + pos, bufsize - pos,
			"create procedure sys.suspend_log_flushing()\n"
			" external name sql.suspend_log_flushing;\n"
			"create procedure sys.resume_log_flushing()\n"
			" external name sql.resume_log_flushing;\n"
			"update sys.functions set system = true where system <> true and schema_id = (select id from sys.schemas where name = 'sys')"
			" and sqlname in ('suspend_log_flushing', 'resume_log_flushing') and type = %d;\n", (int) F_PROC);

	pos += snprintf(buf + pos, bufsize - pos,
			"create function sys.debug(flag string) returns integer\n"
			" external name mdb.\"setDebug\";\n"
			"create function sys.debugflags()\n"
			" returns table(flag string, val bool)\n"
			" external name mdb.\"getDebugFlags\";\n");
	pos += snprintf(buf + pos, bufsize - pos,
			"update sys.functions set system = true where system <> true and schema_id = (select id from sys.schemas where name = 'sys')"
			" and sqlname in ('debug') and type = %d;\n"
			"update sys.functions set system = true where system <> true and schema_id = (select id from sys.schemas where name = 'sys')"
			" and sqlname in ('debugflags') and type = %d;\n",
			(int) F_FUNC, (int) F_UNION);

	/* 26_sysmon */
	t = mvc_bind_table(sql, sys, "queue");
	t->system = 0; /* make it non-system else the drop view will fail */

	pos += snprintf(buf + pos, bufsize - pos,
			"drop view sys.queue;\n"
			"drop function sys.queue;\n"
			"create function sys.queue()\n"
			"returns table(\n"
			"\"tag\" bigint,\n"
			"\"sessionid\" int,\n"
			"\"username\" string,\n"
			"\"started\" timestamp,\n"
			"\"status\" string,\n"
			"\"query\" string,\n"
			"\"progress\" int,\n"
			"\"maxworkers\" int,\n"
			"\"footprint\" int)\n"
			" external name sysmon.queue;\n"
			"grant execute on function sys.queue to public;\n"
			"create view sys.queue as select * from sys.queue();\n"
			"grant select on sys.queue to public;\n"

			"drop procedure sys.pause(int);\n"
			"drop procedure sys.resume(int);\n"
			"drop procedure sys.stop(int);\n"

			"grant execute on procedure sys.pause(bigint) to public;\n"
			"grant execute on procedure sys.resume(bigint) to public;\n"
			"grant execute on procedure sys.stop(bigint) to public;\n");

	pos += snprintf(buf + pos, bufsize - pos,
			"update sys.functions set system = true where system <> true and schema_id = (select id from sys.schemas where name = 'sys')"
			" and sqlname = 'queue' and type = %d;\n", (int) F_UNION);
	pos += snprintf(buf + pos, bufsize - pos,
			"update sys._tables set system = true where schema_id = (select id from sys.schemas where name = 'sys')"
			" and name = 'queue';\n");

	/* 39_analytics.sql */
	pos += snprintf(buf + pos, bufsize - pos,
			"create window stddev_samp(val TINYINT) returns DOUBLE\n"
			" external name \"sql\".\"stdev\";\n"
			"GRANT EXECUTE ON WINDOW stddev_samp(TINYINT) TO PUBLIC;\n"
			"create window stddev_samp(val SMALLINT) returns DOUBLE"
			" external name \"sql\".\"stdev\";\n"
			"GRANT EXECUTE ON WINDOW stddev_samp(SMALLINT) TO PUBLIC;\n"
			"create window stddev_samp(val INTEGER) returns DOUBLE\n"
			" external name \"sql\".\"stdev\";\n"
			"GRANT EXECUTE ON WINDOW stddev_samp(INTEGER) TO PUBLIC;\n"
			"create window stddev_samp(val BIGINT) returns DOUBLE\n"
			" external name \"sql\".\"stdev\";\n"
			"GRANT EXECUTE ON WINDOW stddev_samp(BIGINT) TO PUBLIC;\n"
			"create window stddev_samp(val REAL) returns DOUBLE\n"
			" external name \"sql\".\"stdev\";\n"
			"GRANT EXECUTE ON WINDOW stddev_samp(REAL) TO PUBLIC;\n"
			"create window stddev_samp(val DOUBLE) returns DOUBLE\n"
			" external name \"sql\".\"stdev\";\n"
			"GRANT EXECUTE ON WINDOW stddev_samp(DOUBLE) TO PUBLIC;\n"
			"create window stddev_samp(val INTERVAL SECOND) returns DOUBLE\n"
			" external name \"sql\".\"stdev\";\n"
			"GRANT EXECUTE ON WINDOW stddev_samp(INTERVAL SECOND) TO PUBLIC;\n"
			"create window stddev_samp(val INTERVAL MONTH) returns DOUBLE\n"
			" external name \"sql\".\"stdev\";\n"
			"GRANT EXECUTE ON WINDOW stddev_samp(INTERVAL MONTH) TO PUBLIC;\n"
			"create window stddev_pop(val TINYINT) returns DOUBLE\n"
			" external name \"sql\".\"stdevp\";\n"
			"GRANT EXECUTE ON WINDOW stddev_pop(TINYINT) TO PUBLIC;\n"
			"create window stddev_pop(val SMALLINT) returns DOUBLE\n"
			" external name \"sql\".\"stdevp\";\n"
			"GRANT EXECUTE ON WINDOW stddev_pop(SMALLINT) TO PUBLIC;\n"
			"create window stddev_pop(val INTEGER) returns DOUBLE\n"
			" external name \"sql\".\"stdevp\";\n"
			"GRANT EXECUTE ON WINDOW stddev_pop(INTEGER) TO PUBLIC;\n"
			"create window stddev_pop(val BIGINT) returns DOUBLE\n"
			" external name \"sql\".\"stdevp\";\n"
			"GRANT EXECUTE ON WINDOW stddev_pop(BIGINT) TO PUBLIC;\n"
			"create window stddev_pop(val REAL) returns DOUBLE\n"
			" external name \"sql\".\"stdevp\";\n"
			"GRANT EXECUTE ON WINDOW stddev_pop(REAL) TO PUBLIC;\n"
			"create window stddev_pop(val DOUBLE) returns DOUBLE\n"
			" external name \"sql\".\"stdevp\";\n"
			"GRANT EXECUTE ON WINDOW stddev_pop(DOUBLE) TO PUBLIC;\n"
			"create window stddev_pop(val INTERVAL SECOND) returns DOUBLE\n"
			" external name \"sql\".\"stdevp\";\n"
			"GRANT EXECUTE ON WINDOW stddev_pop(INTERVAL SECOND) TO PUBLIC;\n"
			"create window stddev_pop(val INTERVAL MONTH) returns DOUBLE\n"
			" external name \"sql\".\"stdevp\";\n"
			"GRANT EXECUTE ON WINDOW stddev_pop(INTERVAL MONTH) TO PUBLIC;\n"
			"create window var_samp(val TINYINT) returns DOUBLE\n"
			" external name \"sql\".\"variance\";\n"
			"GRANT EXECUTE ON WINDOW var_samp(TINYINT) TO PUBLIC;\n"
			"create window var_samp(val SMALLINT) returns DOUBLE\n"
			" external name \"sql\".\"variance\";\n"
			"GRANT EXECUTE ON WINDOW var_samp(SMALLINT) TO PUBLIC;\n"
			"create window var_samp(val INTEGER) returns DOUBLE\n"
			" external name \"sql\".\"variance\";\n"
			"GRANT EXECUTE ON WINDOW var_samp(INTEGER) TO PUBLIC;\n"
			"create window var_samp(val BIGINT) returns DOUBLE\n"
			" external name \"sql\".\"variance\";\n"
			"GRANT EXECUTE ON WINDOW var_samp(BIGINT) TO PUBLIC;\n"
			"create window var_samp(val REAL) returns DOUBLE\n"
			" external name \"sql\".\"variance\";\n"
			"GRANT EXECUTE ON WINDOW var_samp(REAL) TO PUBLIC;\n"
			"create window var_samp(val DOUBLE) returns DOUBLE\n"
			" external name \"sql\".\"variance\";\n"
			"GRANT EXECUTE ON WINDOW var_samp(DOUBLE) TO PUBLIC;\n"
			"create window var_samp(val INTERVAL SECOND) returns DOUBLE\n"
			" external name \"sql\".\"variance\";\n"
			"GRANT EXECUTE ON WINDOW var_samp(INTERVAL SECOND) TO PUBLIC;\n"
			"create window var_samp(val INTERVAL MONTH) returns DOUBLE\n"
			" external name \"sql\".\"variance\";\n"
			"GRANT EXECUTE ON WINDOW var_samp(INTERVAL MONTH) TO PUBLIC;\n"
			"create window var_pop(val TINYINT) returns DOUBLE\n"
			" external name \"sql\".\"variancep\";\n"
			"GRANT EXECUTE ON WINDOW var_pop(TINYINT) TO PUBLIC;\n"
			"create window var_pop(val SMALLINT) returns DOUBLE\n"
			" external name \"sql\".\"variancep\";\n"
			"GRANT EXECUTE ON WINDOW var_pop(SMALLINT) TO PUBLIC;\n"
			"create window var_pop(val INTEGER) returns DOUBLE\n"
			" external name \"sql\".\"variancep\";\n"
			"GRANT EXECUTE ON WINDOW var_pop(INTEGER) TO PUBLIC;\n"
			"create window var_pop(val BIGINT) returns DOUBLE\n"
			" external name \"sql\".\"variancep\";\n"
			"GRANT EXECUTE ON WINDOW var_pop(BIGINT) TO PUBLIC;\n"
			"create window var_pop(val REAL) returns DOUBLE\n"
			" external name \"sql\".\"variancep\";\n"
			"GRANT EXECUTE ON WINDOW var_pop(REAL) TO PUBLIC;\n"
			"create window var_pop(val DOUBLE) returns DOUBLE\n"
			" external name \"sql\".\"variancep\";\n"
			"GRANT EXECUTE ON WINDOW var_pop(DOUBLE) TO PUBLIC;\n"
			"create window var_pop(val INTERVAL SECOND) returns DOUBLE\n"
			" external name \"sql\".\"variancep\";\n"
			"GRANT EXECUTE ON WINDOW var_pop(INTERVAL SECOND) TO PUBLIC;\n"
			"create window var_pop(val INTERVAL MONTH) returns DOUBLE\n"
			" external name \"sql\".\"variancep\";\n"
			"GRANT EXECUTE ON WINDOW var_pop(INTERVAL MONTH) TO PUBLIC;\n"
			"create aggregate covar_samp(e1 TINYINT, e2 TINYINT) returns DOUBLE\n"
			" external name \"aggr\".\"covariance\";\n"
			"GRANT EXECUTE ON AGGREGATE covar_samp(TINYINT, TINYINT) TO PUBLIC;\n"
			"create aggregate covar_samp(e1 SMALLINT, e2 SMALLINT) returns DOUBLE\n"
			" external name \"aggr\".\"covariance\";\n"
			"GRANT EXECUTE ON AGGREGATE covar_samp(SMALLINT, SMALLINT) TO PUBLIC;\n"
			"create aggregate covar_samp(e1 INTEGER, e2 INTEGER) returns DOUBLE\n"
			" external name \"aggr\".\"covariance\";\n"
			"GRANT EXECUTE ON AGGREGATE covar_samp(INTEGER, INTEGER) TO PUBLIC;\n"
			"create aggregate covar_samp(e1 BIGINT, e2 BIGINT) returns DOUBLE\n"
			" external name \"aggr\".\"covariance\";\n"
			"GRANT EXECUTE ON AGGREGATE covar_samp(BIGINT, BIGINT) TO PUBLIC;\n"
			"create aggregate covar_samp(e1 REAL, e2 REAL) returns DOUBLE\n"
			" external name \"aggr\".\"covariance\";\n"
			"GRANT EXECUTE ON AGGREGATE covar_samp(REAL, REAL) TO PUBLIC;\n"
			"create aggregate covar_samp(e1 DOUBLE, e2 DOUBLE) returns DOUBLE\n"
			" external name \"aggr\".\"covariance\";\n"
			"GRANT EXECUTE ON AGGREGATE covar_samp(DOUBLE, DOUBLE) TO PUBLIC;\n"
			"create aggregate covar_samp(e1 INTERVAL SECOND, e2 INTERVAL SECOND) returns DOUBLE\n"
			" external name \"aggr\".\"covariance\";\n"
			"GRANT EXECUTE ON AGGREGATE covar_samp(INTERVAL SECOND, INTERVAL SECOND) TO PUBLIC;\n"
			"create aggregate covar_samp(e1 INTERVAL MONTH, e2 INTERVAL MONTH) returns DOUBLE\n"
			" external name \"aggr\".\"covariance\";\n"
			"GRANT EXECUTE ON AGGREGATE covar_samp(INTERVAL MONTH, INTERVAL MONTH) TO PUBLIC;\n"
			"create window covar_samp(e1 TINYINT, e2 TINYINT) returns DOUBLE\n"
			" external name \"sql\".\"covariance\";\n"
			"GRANT EXECUTE ON WINDOW covar_samp(TINYINT, TINYINT) TO PUBLIC;\n"
			"create window covar_samp(e1 SMALLINT, e2 SMALLINT) returns DOUBLE\n"
			" external name \"sql\".\"covariance\";\n"
			"GRANT EXECUTE ON WINDOW covar_samp(SMALLINT, SMALLINT) TO PUBLIC;\n"
			"create window covar_samp(e1 INTEGER, e2 INTEGER) returns DOUBLE\n"
			" external name \"sql\".\"covariance\";\n"
			"GRANT EXECUTE ON WINDOW covar_samp(INTEGER, INTEGER) TO PUBLIC;\n"
			"create window covar_samp(e1 BIGINT, e2 BIGINT) returns DOUBLE\n"
			" external name \"sql\".\"covariance\";\n"
			"GRANT EXECUTE ON WINDOW covar_samp(BIGINT, BIGINT) TO PUBLIC;\n"
			"create window covar_samp(e1 REAL, e2 REAL) returns DOUBLE\n"
			" external name \"sql\".\"covariance\";\n"
			"GRANT EXECUTE ON WINDOW covar_samp(REAL, REAL) TO PUBLIC;\n"
			"create window covar_samp(e1 DOUBLE, e2 DOUBLE) returns DOUBLE\n"
			" external name \"sql\".\"covariance\";\n"
			"GRANT EXECUTE ON WINDOW covar_samp(DOUBLE, DOUBLE) TO PUBLIC;\n"
			"create window covar_samp(e1 INTERVAL SECOND, e2 INTERVAL SECOND) returns DOUBLE\n"
			" external name \"sql\".\"covariance\";\n"
			"GRANT EXECUTE ON WINDOW covar_samp(INTERVAL SECOND, INTERVAL SECOND) TO PUBLIC;\n"
			"create window covar_samp(e1 INTERVAL MONTH, e2 INTERVAL MONTH) returns DOUBLE\n"
			" external name \"sql\".\"covariance\";\n"
			"GRANT EXECUTE ON WINDOW covar_samp(INTERVAL MONTH, INTERVAL MONTH) TO PUBLIC;\n"
			"create aggregate covar_pop(e1 TINYINT, e2 TINYINT) returns DOUBLE\n"
			" external name \"aggr\".\"covariancep\";\n"
			"GRANT EXECUTE ON AGGREGATE covar_pop(TINYINT, TINYINT) TO PUBLIC;\n"
			"create aggregate covar_pop(e1 SMALLINT, e2 SMALLINT) returns DOUBLE\n"
			" external name \"aggr\".\"covariancep\";\n"
			"GRANT EXECUTE ON AGGREGATE covar_pop(SMALLINT, SMALLINT) TO PUBLIC;\n"
			"create aggregate covar_pop(e1 INTEGER, e2 INTEGER) returns DOUBLE\n"
			" external name \"aggr\".\"covariancep\";\n"
			"GRANT EXECUTE ON AGGREGATE covar_pop(INTEGER, INTEGER) TO PUBLIC;\n"
			"create aggregate covar_pop(e1 BIGINT, e2 BIGINT) returns DOUBLE\n"
			" external name \"aggr\".\"covariancep\";\n"
			"GRANT EXECUTE ON AGGREGATE covar_pop(BIGINT, BIGINT) TO PUBLIC;\n"
			"create aggregate covar_pop(e1 REAL, e2 REAL) returns DOUBLE\n"
			" external name \"aggr\".\"covariancep\";\n"
			"GRANT EXECUTE ON AGGREGATE covar_pop(REAL, REAL) TO PUBLIC;\n"
			"create aggregate covar_pop(e1 DOUBLE, e2 DOUBLE) returns DOUBLE\n"
			" external name \"aggr\".\"covariancep\";\n"
			"GRANT EXECUTE ON AGGREGATE covar_pop(DOUBLE, DOUBLE) TO PUBLIC;\n"
			"create aggregate covar_pop(e1 INTERVAL SECOND, e2 INTERVAL SECOND) returns DOUBLE\n"
			" external name \"aggr\".\"covariancep\";\n"
			"GRANT EXECUTE ON AGGREGATE covar_pop(INTERVAL SECOND, INTERVAL SECOND) TO PUBLIC;\n"
			"create aggregate covar_pop(e1 INTERVAL MONTH, e2 INTERVAL MONTH) returns DOUBLE\n"
			" external name \"aggr\".\"covariancep\";\n"
			"GRANT EXECUTE ON AGGREGATE covar_pop(INTERVAL MONTH, INTERVAL MONTH) TO PUBLIC;\n"
			"create window covar_pop(e1 TINYINT, e2 TINYINT) returns DOUBLE\n"
			" external name \"sql\".\"covariancep\";\n"
			"GRANT EXECUTE ON WINDOW covar_pop(TINYINT, TINYINT) TO PUBLIC;\n"
			"create window covar_pop(e1 SMALLINT, e2 SMALLINT) returns DOUBLE\n"
			" external name \"sql\".\"covariancep\";\n"
			"GRANT EXECUTE ON WINDOW covar_pop(SMALLINT, SMALLINT) TO PUBLIC;\n"
			"create window covar_pop(e1 INTEGER, e2 INTEGER) returns DOUBLE\n"
			" external name \"sql\".\"covariancep\";\n"
			"GRANT EXECUTE ON WINDOW covar_pop(INTEGER, INTEGER) TO PUBLIC;\n"
			"create window covar_pop(e1 BIGINT, e2 BIGINT) returns DOUBLE\n"
			" external name \"sql\".\"covariancep\";\n"
			"GRANT EXECUTE ON WINDOW covar_pop(BIGINT, BIGINT) TO PUBLIC;\n"
			"create window covar_pop(e1 REAL, e2 REAL) returns DOUBLE\n"
			" external name \"sql\".\"covariancep\";\n"
			"GRANT EXECUTE ON WINDOW covar_pop(REAL, REAL) TO PUBLIC;\n"
			"create window covar_pop(e1 DOUBLE, e2 DOUBLE) returns DOUBLE\n"
			" external name \"sql\".\"covariancep\";\n"
			"GRANT EXECUTE ON WINDOW covar_pop(DOUBLE, DOUBLE) TO PUBLIC;\n"
			"create window covar_pop(e1 INTERVAL SECOND, e2 INTERVAL SECOND) returns DOUBLE\n"
			" external name \"sql\".\"covariancep\";\n"
			"GRANT EXECUTE ON WINDOW covar_pop(INTERVAL SECOND, INTERVAL SECOND) TO PUBLIC;\n"
			"create window covar_pop(e1 INTERVAL MONTH, e2 INTERVAL MONTH) returns DOUBLE\n"
			" external name \"sql\".\"covariancep\";\n"
			"GRANT EXECUTE ON WINDOW covar_pop(INTERVAL MONTH, INTERVAL MONTH) TO PUBLIC;\n"
			"create aggregate corr(e1 INTERVAL SECOND, e2 INTERVAL SECOND) returns DOUBLE\n"
			" external name \"aggr\".\"corr\";\n"
			"GRANT EXECUTE ON AGGREGATE corr(INTERVAL SECOND, INTERVAL SECOND) TO PUBLIC;\n"
			"create aggregate corr(e1 INTERVAL MONTH, e2 INTERVAL MONTH) returns DOUBLE\n"
			" external name \"aggr\".\"corr\";\n"
			"GRANT EXECUTE ON AGGREGATE corr(INTERVAL MONTH, INTERVAL MONTH) TO PUBLIC;\n"
			"create window corr(e1 TINYINT, e2 TINYINT) returns DOUBLE\n"
			" external name \"sql\".\"corr\";\n"
			"GRANT EXECUTE ON WINDOW corr(TINYINT, TINYINT) TO PUBLIC;\n"
			"create window corr(e1 SMALLINT, e2 SMALLINT) returns DOUBLE\n"
			" external name \"sql\".\"corr\";\n"
			"GRANT EXECUTE ON WINDOW corr(SMALLINT, SMALLINT) TO PUBLIC;\n"
			"create window corr(e1 INTEGER, e2 INTEGER) returns DOUBLE\n"
			" external name \"sql\".\"corr\";\n"
			"GRANT EXECUTE ON WINDOW corr(INTEGER, INTEGER) TO PUBLIC;\n"
			"create window corr(e1 BIGINT, e2 BIGINT) returns DOUBLE\n"
			" external name \"sql\".\"corr\";\n"
			"GRANT EXECUTE ON WINDOW corr(BIGINT, BIGINT) TO PUBLIC;\n"
			"create window corr(e1 REAL, e2 REAL) returns DOUBLE\n"
			" external name \"sql\".\"corr\";\n"
			"GRANT EXECUTE ON WINDOW corr(REAL, REAL) TO PUBLIC;\n"
			"create window corr(e1 DOUBLE, e2 DOUBLE) returns DOUBLE\n"
			" external name \"sql\".\"corr\";\n"
			"GRANT EXECUTE ON WINDOW corr(DOUBLE, DOUBLE) TO PUBLIC;\n"
			"create window corr(e1 INTERVAL SECOND, e2 INTERVAL SECOND) returns DOUBLE\n"
			" external name \"sql\".\"corr\";\n"
			"GRANT EXECUTE ON WINDOW corr(INTERVAL SECOND, INTERVAL SECOND) TO PUBLIC;\n"
			"create window corr(e1 INTERVAL MONTH, e2 INTERVAL MONTH) returns DOUBLE\n"
			" external name \"sql\".\"corr\";\n"
			"GRANT EXECUTE ON WINDOW corr(INTERVAL MONTH, INTERVAL MONTH) TO PUBLIC;\n");

	pos += snprintf(buf + pos, bufsize - pos,
		"create window sys.group_concat(str STRING) returns STRING\n"
		" external name \"sql\".\"str_group_concat\";\n"
		"GRANT EXECUTE ON WINDOW sys.group_concat(STRING) TO PUBLIC;\n"
		"create window sys.group_concat(str STRING, sep STRING) returns STRING\n"
		" external name \"sql\".\"str_group_concat\";\n"
		"GRANT EXECUTE ON WINDOW sys.group_concat(STRING, STRING) TO PUBLIC;\n");

	pos += snprintf(buf + pos, bufsize - pos,
			"update sys.functions set system = true where system <> true and sqlname in"
			" ('stddev_samp', 'stddev_pop', 'var_samp', 'var_pop', 'covar_samp', 'covar_pop', 'corr', 'group_concat')"
			" and schema_id = (select id from sys.schemas where name = 'sys') and type in (%d, %d);\n", (int) F_ANALYTIC, (int) F_AGGR);

	pos += snprintf(buf + pos, bufsize - pos,
			"DROP AGGREGATE stddev_samp(date);\n"
			"DROP AGGREGATE stddev_samp(time);\n"
			"DROP AGGREGATE stddev_samp(timestamp);\n"
			"DROP AGGREGATE stddev_pop(date);\n"
			"DROP AGGREGATE stddev_pop(time);\n"
			"DROP AGGREGATE stddev_pop(timestamp);\n"
			"DROP AGGREGATE var_samp(date);\n"
			"DROP AGGREGATE var_samp(time);\n"
			"DROP AGGREGATE var_samp(timestamp);\n"
			"DROP AGGREGATE var_pop(date);\n"
			"DROP AGGREGATE var_pop(time);\n"
			"DROP AGGREGATE var_pop(timestamp);\n");

	/* 51_sys_schema_extensions */
	pos += snprintf(buf + pos, bufsize - pos,
			"ALTER TABLE sys.keywords SET READ WRITE;\n"
			"DELETE FROM sys.keywords where keyword IN ('NOCYCLE','NOMAXVALUE','NOMINVALUE');\n"
			"insert into sys.keywords values ('ANALYZE'),('AT'),('AUTHORIZATION'),('CACHE'),('CENTURY'),('COLUMN'),('CLIENT'),"
			"('CUBE'),('CYCLE'),('DATA'),('DATE'),('DEBUG'),('DECADE'),('DEALLOCATE'),('DIAGNOSTICS'),('DISTINCT'),"
			"('DOW'),('DOY'),('EXEC'),('EXECUTE'),('EXPLAIN'),('FIRST'),('FWF'),('GROUPING'),('GROUPS'),('INCREMENT'),"
			"('INTERVAL'),('KEY'),('LANGUAGE'),('LARGE'),('LAST'),('LATERAL'),('LEVEL'),('LOADER'),('MATCH'),('MATCHED'),('MAXVALUE'),"
			"('MINVALUE'),('NAME'),('NO'),('NULLS'),('OBJECT'),('OPTIONS'),('PASSWORD'),('PLAN'),('PRECISION'),('PREP'),('PREPARE'),"
			"('QUARTER'),('RELEASE'),('REPLACE'),('ROLLUP'),('SCHEMA'),('SEED'),('SERVER'),('SESSION'),('SETS'),('SIZE'),"
			"('STATEMENT'),('TABLE'),('TEMP'),('TEMPORARY'),('TEXT'),('TIME'),('TIMESTAMP'),('TRACE'),('TYPE'),"
			"('WEEK'),('YEAR'),('ZONE');\n");
	pos += snprintf(buf + pos, bufsize - pos,
			"ALTER TABLE sys.function_languages SET READ WRITE;\n"
			"DELETE FROM sys.function_languages where language_keyword IN ('PYTHON2','PYTHON2_MAP');\n");

	/* 58_hot_snapshot */
	pos += snprintf(buf + pos, bufsize - pos,
			"create procedure sys.hot_snapshot(tarfile string)\n"
			" external name sql.hot_snapshot;\n"
			"update sys.functions set system = true where system <> true and schema_id = (select id from sys.schemas where name = 'sys')"
			" and sqlname in ('hot_snapshot') and type = %d;\n", (int) F_PROC);

	/* 81_tracer.sql */
	pos += snprintf(buf + pos, bufsize - pos,
			"CREATE SCHEMA logging;\n"
			"CREATE PROCEDURE logging.flush()\n"
			" EXTERNAL NAME logging.flush;\n"
			"CREATE PROCEDURE logging.setcomplevel(comp_id STRING, lvl_id STRING)\n"
			" EXTERNAL NAME logging.setcomplevel;\n"
			"CREATE PROCEDURE logging.resetcomplevel(comp_id STRING)\n"
			" EXTERNAL NAME logging.resetcomplevel;\n"
			"CREATE PROCEDURE logging.setlayerlevel(layer_id STRING, lvl_id STRING)\n"
			" EXTERNAL NAME logging.setlayerlevel;\n"
			"CREATE PROCEDURE logging.resetlayerlevel(layer_id STRING)\n"
			" EXTERNAL NAME logging.resetlayerlevel;\n"
			"CREATE PROCEDURE logging.setflushlevel(lvl_id STRING)\n"
			" EXTERNAL NAME logging.setflushlevel;\n"
			"CREATE PROCEDURE logging.resetflushlevel()\n"
			" EXTERNAL NAME logging.resetflushlevel;\n"
			"CREATE PROCEDURE logging.setadapter(adapter_id STRING)\n"
			" EXTERNAL NAME logging.setadapter;\n"
			"CREATE PROCEDURE logging.resetadapter()\n"
			" EXTERNAL NAME logging.resetadapter;\n"
			"CREATE FUNCTION logging.compinfo()\n"
			"RETURNS TABLE(\n"
			" \"id\" int,\n"
			" \"component\" string,\n"
			" \"log_level\" string\n"
			")\n"
			"EXTERNAL NAME logging.compinfo;\n"
			"GRANT EXECUTE ON FUNCTION logging.compinfo TO public;\n"
			"CREATE view logging.compinfo AS SELECT * FROM logging.compinfo();\n"
			"GRANT SELECT ON logging.compinfo TO public;\n");
	pos += snprintf(buf + pos, bufsize - pos,
			"update sys.schemas set system = true where name = 'logging';\n"
			"update sys.functions set system = true where system <> true and sqlname in"
			" ('flush', 'setcomplevel', 'resetcomplevel', 'setlayerlevel', 'resetlayerlevel', 'setflushlevel', 'resetflushlevel', 'setadapter', 'resetadapter')"
			" and schema_id = (select id from sys.schemas where sqlname = 'logging') and type = %d;\n"
			"update sys.functions set system = true where system <> true and sqlname in"
			" ('compinfo')"
			" and schema_id = (select id from sys.schemas where name = 'logging') and type = %d;\n"
			"update sys._tables set system = true where schema_id = (select id from sys.schemas where name = 'logging')"
			" and name = 'compinfo';\n",
			(int) F_PROC, (int) F_UNION);

	pos += snprintf(buf + pos, bufsize - pos, "commit;\n");
	pos += snprintf(buf + pos, bufsize - pos, "set schema \"%s\";\n", prev_schema);
	assert(pos < bufsize);

	printf("Running database upgrade commands:\n%s\n", buf);
	err = SQLstatementIntern(c, buf, "update", true, false, NULL);
	if (err == MAL_SUCCEED) {
		pos = snprintf(buf, bufsize, "set schema \"sys\";\n"
			       "ALTER TABLE sys.keywords SET READ ONLY;\n"
			       "ALTER TABLE sys.function_languages SET READ ONLY;\n");
		pos += snprintf(buf + pos, bufsize - pos, "set schema \"%s\";\n", prev_schema);
		assert(pos < bufsize);
		printf("Running database upgrade commands:\n%s\n", buf);
		err = SQLstatementIntern(c, buf, "update", true, false, NULL);
	}
	GDKfree(buf);
	return err;		/* usually MAL_SUCCEED */
}

static str
sql_update_jun2020_bam(Client c, mvc *m, const char *prev_schema)
{
	size_t bufsize = 10240, pos = 0;
	char *err = NULL, *buf;
	res_table *output;
	BAT *b;
	sql_schema *s = mvc_bind_schema(m, "bam");
	sql_table *t;

	if (s == NULL || !s->system)
		return NULL;	/* no system schema "bam": nothing to do */

	buf = GDKmalloc(bufsize);
	if (buf == NULL)
		throw(SQL, __func__, SQLSTATE(HY013) MAL_MALLOC_FAIL);

	s->system = 0;
	if ((t = mvc_bind_table(m, s, "files")) != NULL)
		t->system = 0;
	if ((t = mvc_bind_table(m, s, "sq")) != NULL)
		t->system = 0;
	if ((t = mvc_bind_table(m, s, "rg")) != NULL)
		t->system = 0;
	if ((t = mvc_bind_table(m, s, "pg")) != NULL)
		t->system = 0;
	if ((t = mvc_bind_table(m, s, "export")) != NULL)
		t->system = 0;

	/* check if any of the tables in the bam schema have any content */
	pos += snprintf(buf + pos, bufsize - pos,
			"select sum(count) from sys.storage('bam');\n");
	err = SQLstatementIntern(c, buf, "update", 1, 0, &output);
	if (err) {
		GDKfree(buf);
		return err;
	}
	b = BATdescriptor(output->cols[0].b);
	pos = 0;
	pos += snprintf(buf + pos, bufsize - pos,
			"set schema sys;\n"
			"update sys.schemas set system = false where name = 'bam';\n"
			"update sys._tables set system = false where schema_id in (select id from sys.schemas where name = 'bam');\n"
			"drop procedure bam.bam_loader_repos;\n"
			"drop procedure bam.bam_loader_files;\n"
			"drop procedure bam.bam_loader_file;\n"
			"drop procedure bam.bam_drop_file;\n"
			"drop function bam.bam_flag;\n"
			"drop function bam.reverse_seq;\n"
			"drop function bam.reverse_qual;\n"
			"drop function bam.seq_length;\n"
			"drop function bam.seq_char;\n"
			"drop procedure bam.sam_export;\n"
			"drop procedure bam.bam_export;\n");
	if (b) {
		if (BATcount(b) > 0 && *(lng *) Tloc(b, 0) == 0) {
			/* tables in bam schema are empty: drop them */
			pos += snprintf(buf + pos, bufsize - pos,
					"drop table bam.sq;\n"
					"drop table bam.rg;\n"
					"drop table bam.pg;\n"
					"drop table bam.export;\n"
					"drop table bam.files;\n"
					"drop schema bam;\n");
		}
		BBPunfix(b->batCacheid);
	}
	res_table_destroy(output);

	pos += snprintf(buf + pos, bufsize - pos, "set schema \"%s\";\n", prev_schema);
	assert(pos < bufsize);

	printf("Running database upgrade commands:\n%s\n", buf);
	err = SQLstatementIntern(c, buf, "update", true, false, NULL);

	GDKfree(buf);
	return err;
}

#ifdef HAVE_HGE
static str
sql_update_jun2020_sp1_hugeint(Client c, const char *prev_schema)
{
	size_t bufsize = 8192, pos = 0;
	char *buf, *err;

	if ((buf = GDKmalloc(bufsize)) == NULL)
		throw(SQL, __func__, SQLSTATE(HY013) MAL_MALLOC_FAIL);

	pos += snprintf(buf + pos, bufsize - pos, "set schema \"sys\";\n");

	/* 39_analytics_hge.sql */
	pos += snprintf(buf + pos, bufsize - pos,
			"create window stddev_samp(val HUGEINT) returns DOUBLE\n"
			" external name \"sql\".\"stdev\";\n"
			"GRANT EXECUTE ON WINDOW stddev_samp(HUGEINT) TO PUBLIC;\n"
			"create window stddev_pop(val HUGEINT) returns DOUBLE\n"
			" external name \"sql\".\"stdevp\";\n"
			"GRANT EXECUTE ON WINDOW stddev_pop(HUGEINT) TO PUBLIC;\n"
			"create window var_samp(val HUGEINT) returns DOUBLE\n"
			" external name \"sql\".\"variance\";\n"
			"GRANT EXECUTE ON WINDOW var_samp(HUGEINT) TO PUBLIC;\n"
			"create aggregate covar_samp(e1 HUGEINT, e2 HUGEINT) returns DOUBLE\n"
			" external name \"aggr\".\"covariance\";\n"
			"GRANT EXECUTE ON AGGREGATE covar_samp(HUGEINT, HUGEINT) TO PUBLIC;\n"
			"create window covar_samp(e1 HUGEINT, e2 HUGEINT) returns DOUBLE\n"
			" external name \"sql\".\"covariance\";\n"
			"GRANT EXECUTE ON WINDOW covar_samp(HUGEINT, HUGEINT) TO PUBLIC;\n"
			"create window var_pop(val HUGEINT) returns DOUBLE\n"
			" external name \"sql\".\"variancep\";\n"
			"GRANT EXECUTE ON WINDOW var_pop(HUGEINT) TO PUBLIC;\n"
			"create aggregate covar_pop(e1 HUGEINT, e2 HUGEINT) returns DOUBLE\n"
			" external name \"aggr\".\"covariancep\";\n"
			"GRANT EXECUTE ON AGGREGATE covar_pop(HUGEINT, HUGEINT) TO PUBLIC;\n"
			"create window covar_pop(e1 HUGEINT, e2 HUGEINT) returns DOUBLE\n"
			" external name \"sql\".\"covariancep\";\n"
			"GRANT EXECUTE ON WINDOW covar_pop(HUGEINT, HUGEINT) TO PUBLIC;\n"
			"create window corr(e1 HUGEINT, e2 HUGEINT) returns DOUBLE\n"
			" external name \"sql\".\"corr\";\n"
			"GRANT EXECUTE ON WINDOW corr(HUGEINT, HUGEINT) TO PUBLIC;\n");

	pos += snprintf(buf + pos, bufsize - pos,
			"update sys.functions set system = true where system <> true and sqlname in ('covar_samp', 'covar_pop') and schema_id = (select id from sys.schemas where name = 'sys') and type = %d;\n"
			"update sys.functions set system = true where system <> true and sqlname in ('stddev_samp', 'stddev_pop', 'var_samp', 'covar_samp', 'var_pop', 'covar_pop', 'corr') and schema_id = (select id from sys.schemas where name = 'sys') and type = %d;\n",
			(int) F_AGGR, (int) F_ANALYTIC);

	pos += snprintf(buf + pos, bufsize - pos, "set schema \"%s\";\n", prev_schema);
	assert(pos < bufsize);

	printf("Running database upgrade commands:\n%s\n", buf);
	err = SQLstatementIntern(c, buf, "update", true, false, NULL);
	GDKfree(buf);
	return err;		/* usually MAL_SUCCEED */
}
#endif

static str
sql_update_jun2020_sp2(Client c, mvc *sql, const char *prev_schema, bool *systabfixed)
{
	/* we need to update the system tables, but only if we haven't done
	 * so already, and if we are actually upgrading the database */
	if (*systabfixed)
		return MAL_SUCCEED;		/* already done */

	char *buf = "select id from sys.functions where sqlname = 'nullif' and schema_id = (select id from sys.schemas where name = 'sys');\n";
	res_table *output;
	char *err = SQLstatementIntern(c, buf, "update", 1, 0, &output);
	if (err == NULL) {
		BAT *b = BATdescriptor(output->cols[0].b);
		if (b) {
			if (BATcount(b) == 0) {
				err = sql_fix_system_tables(c, sql, prev_schema);
				*systabfixed = true;
			}
			BBPunfix(b->batCacheid);
		}
		res_table_destroy(output);
	}
	return err;
}

static str
sql_update_oscar_lidar(Client c)
{
	char *query =
		"drop procedure sys.lidarattach(string);\n"
		"drop procedure sys.lidarload(string);\n"
		"drop procedure sys.lidarexport(string, string, string);\n";
	printf("Running database upgrade commands:\n%s\n", query);
	return SQLstatementIntern(c, query, "update", true, false, NULL);
}

static str
sql_update_oscar(Client c, mvc *sql, const char *prev_schema, bool *systabfixed)
{
	size_t bufsize = 8192, pos = 0;
	char *err = NULL, *buf = GDKmalloc(bufsize);
	sql_schema *sys = mvc_bind_schema(sql, "sys");
	res_table *output;
	BAT *b;

	if (buf == NULL)
		throw(SQL, __func__, SQLSTATE(HY013) MAL_MALLOC_FAIL);

	/* if column 6 of sys.queue is named "progress" we need to update */
	pos += snprintf(buf + pos, bufsize - pos,
			"select name from sys._columns where table_id = (select id from sys._tables where name = 'queue' and schema_id = (select id from sys.schemas where name = 'sys')) and number = 6;\n");
	err = SQLstatementIntern(c, buf, "update", true, false, &output);
	if (err) {
		GDKfree(buf);
		return err;
	}
	b = BATdescriptor(output->cols[0].b);
	if (b) {
		BATiter bi = bat_iterator_nolock(b);
		if (BATcount(b) > 0 && strcmp(BUNtail(bi, 0), "progress") == 0) {
			if (!*systabfixed &&
				(err = sql_fix_system_tables(c, sql, prev_schema)) != NULL) {
				BBPunfix(b->batCacheid);
				res_table_destroy(output);
				GDKfree(buf);
				return err;
			}
			*systabfixed = true;

			pos = 0;
			pos += snprintf(buf + pos, bufsize - pos,
					"set schema \"sys\";\n");

			/* the real update of sys.env() has happened
			 * in load_func, here we merely update the
			 * sys.functions table */
			pos += snprintf(buf + pos, bufsize - pos,
					"update sys.functions set"
					" mod = 'inspect',"
					" func = 'CREATE FUNCTION env() RETURNS TABLE( name varchar(1024), value varchar(2048)) EXTERNAL NAME inspect.\"getEnvironment\";'"
					" where schema_id = (select id from sys.schemas where name = 'sys')"
					" and sqlname = 'env' and type = %d;\n",
					(int) F_UNION);

			/* 26_sysmon */
			sql_table *t;
			t = mvc_bind_table(sql, sys, "queue");
			t->system = 0; /* make it non-system else the drop view will fail */

			pos += snprintf(buf + pos, bufsize - pos,
					"drop view sys.queue;\n"
					"drop function sys.queue;\n"
					"create function sys.queue()\n"
					"returns table(\n"
					"\"tag\" bigint,\n"
					"\"sessionid\" int,\n"
					"\"username\" string,\n"
					"\"started\" timestamp,\n"
					"\"status\" string,\n"
					"\"query\" string,\n"
					"\"finished\" timestamp,\n"
					"\"workers\" int,\n"
					"\"memory\" int)\n"
					" external name sysmon.queue;\n"
					"grant execute on function sys.queue to public;\n"
					"create view sys.queue as select * from sys.queue();\n"
					"grant select on sys.queue to public;\n"
					"drop procedure sys.pause(bigint);\n"
					"drop procedure sys.resume(bigint);\n"
					"drop procedure sys.stop(bigint);\n"
					"create procedure sys.pause(tag bigint)\n"
					"external name sysmon.pause;\n"
					"grant execute on procedure sys.pause(bigint) to public;\n"
					"create procedure sys.resume(tag bigint)\n"
					"external name sysmon.resume;\n"
					"grant execute on procedure sys.resume(bigint) to public;\n"
					"create procedure sys.stop(tag bigint)\n"
					"external name sysmon.stop;\n"
					"grant execute on procedure sys.stop(bigint) to public;\n");

			pos += snprintf(buf + pos, bufsize - pos,
					"update sys.functions set system = true where schema_id = (select id from sys.schemas where name = 'sys')"
					" and sqlname = 'queue' and type = %d;\n"
					"update sys.functions set system = true where schema_id = (select id from sys.schemas where name = 'sys')"
					" and sqlname in ('pause', 'resume', 'stop') and type = %d;\n",
					(int) F_UNION, (int) F_PROC);
			pos += snprintf(buf + pos, bufsize - pos,
					"update sys._tables set system = true where schema_id = (select id from sys.schemas where name = 'sys')"
					" and name = 'queue';\n");

			/* scoping branch changes */
			pos += snprintf(buf + pos, bufsize - pos,
					"drop function \"sys\".\"var\"();\n"
					"create function \"sys\".\"var\"() "
					"returns table("
					"\"schema\" string, "
					"\"name\" string, "
					"\"type\" string, "
					"\"value\" string) "
					"external name \"sql\".\"sql_variables\";\n"
					"grant execute on function \"sys\".\"var\" to public;\n");

			pos += snprintf(buf + pos, bufsize - pos,
					"update sys.functions set system = true"
					" where name = 'var' and schema_id = (select id from sys.schemas where name = 'sys');\n"
					"update sys.privileges set grantor = 0 where obj_id = (select id from sys.functions where name = 'var' and schema_id = (select id from sys.schemas where name = 'sys') and type = %d);\n",
					(int) F_UNION);

			pos += snprintf(buf + pos, bufsize - pos,
					"create procedure sys.hot_snapshot(tarfile string, onserver bool)\n"
					"external name sql.hot_snapshot;\n"
					"update sys.functions set system = true where system <> true and schema_id = (select id from sys.schemas where name = 'sys')"
					" and sqlname in ('hot_snapshot') and type = %d;\n",
					(int) F_PROC);
			/* .snapshot user */
			pos += snprintf(buf + pos, bufsize - pos,
				"create user \".snapshot\"\n"
				" with encrypted password '00000000000000000000000000000000000000000000000000000000000000000000000000000000000000000000000000000000000000000000000000000000'\n"
				" name 'Snapshot User'\n"
				" schema sys;\n"
				"grant execute on procedure sys.hot_snapshot(string) to \".snapshot\";\n"
				"grant execute on procedure sys.hot_snapshot(string, bool) to \".snapshot\";\n"
			);

<<<<<<< HEAD
			/* update system tables so that the content
			 * looks more like what it would be if sys.var
			 * had been defined by the C code in
			 * sql_create_env() */
			pos += snprintf(buf + pos, bufsize - pos,
					"update sys.functions set system = true,"
					//" func = 'CREATE FUNCTION \"sys\".\"var\"() RETURNS TABLE(\"schema\" string, \"name\" string, \"type\" string, \"value\" string) EXTERNAL NAME \"sql\".\"sql_variables\";',"
					" language = 2, side_effect = false where sqlname = 'var' and schema_id = (select id from sys.schemas where name = 'sys') and type = %d;\n"
					"update sys.args set type = 'char' where func_id = (select id from sys.functions where sqlname = 'var' and schema_id = (select id from sys.schemas where name = 'sys') and type = %d) and type = 'clob';\n"
					"update sys.privileges set grantor = 0 where obj_id = (select id from sys.functions where sqlname = 'var' and schema_id = (select id from sys.schemas where name = 'sys') and type = %d);\n",
					(int) F_UNION,
					(int) F_UNION,
					(int) F_UNION);

=======
>>>>>>> bcef350d
			/* SQL functions without backend implementations */
			pos += snprintf(buf + pos, bufsize - pos,
					"DROP FUNCTION \"sys\".\"getcontent\"(url);\n"
					"DROP AGGREGATE \"json\".\"output\"(json);\n");

			/* Move sys.degrees,sys.radians,sys.like and sys.ilike to sql_types.c definitions (I did this at the bat_logger) Remove the obsolete entries at privileges table */
			pos += snprintf(buf + pos, bufsize - pos,
					"delete from privileges where obj_id in (select obj_id from privileges left join functions on privileges.obj_id = functions.id where functions.id is null and privileges.obj_id not in ((SELECT tables.id from tables), 0));\n");

			pos += snprintf(buf + pos, bufsize - pos, "set schema \"%s\";\n", prev_schema);
			assert(pos < bufsize);

			printf("Running database upgrade commands:\n%s\n", buf);
			err = SQLstatementIntern(c, buf, "update", true, false, NULL);
		}
		BBPunfix(b->batCacheid);
	}
	res_table_destroy(output);
	GDKfree(buf);
	return err;		/* usually MAL_SUCCEED */
}

static str
sql_update_oct2020(Client c, mvc *sql, const char *prev_schema, bool *systabfixed)
{
	size_t bufsize = 4096, pos = 0;
	char *buf = NULL, *err = NULL;
	sql_schema *s = mvc_bind_schema(sql, "sys");
	sql_table *t;
	res_table *output = NULL;
	BAT *b = NULL;

	if ((buf = GDKmalloc(bufsize)) == NULL)
		throw(SQL, __func__, SQLSTATE(HY013) MAL_MALLOC_FAIL);

	/* if view sys.var_values mentions the query cache ('cache') we need
	   to update */
	pos += snprintf(buf + pos, bufsize - pos,
					"select id from sys._tables where name = 'var_values' and query like '%%''cache''%%' and schema_id = (select id from sys.schemas where name = 'sys');\n");
	err = SQLstatementIntern(c, buf, "update", true, false, &output);
	if (err) {
		GDKfree(buf);
		return err;
	}
	b = BATdescriptor(output->cols[0].b);
	if (b) {
		if (BATcount(b) > 0) {
			if (!*systabfixed &&
				(err = sql_fix_system_tables(c, sql, prev_schema)) != NULL)
				goto bailout;
			*systabfixed = true;

			pos = 0;
			pos += snprintf(buf + pos, bufsize - pos, "set schema sys;\n");

			/* 51_sys_schema_extensions.sql */
			t = mvc_bind_table(sql, s, "var_values");
			t->system = 0;	/* make it non-system else the drop view will fail */
			pos += snprintf(buf + pos, bufsize - pos,
							"DROP VIEW sys.var_values;\n"
							"CREATE VIEW sys.var_values (var_name, value) AS\n"
							"SELECT 'current_role', current_role UNION ALL\n"
							"SELECT 'current_schema', current_schema UNION ALL\n"
							"SELECT 'current_timezone', current_timezone UNION ALL\n"
							"SELECT 'current_user', current_user UNION ALL\n"
							"SELECT 'debug', debug UNION ALL\n"
							"SELECT 'last_id', last_id UNION ALL\n"
							"SELECT 'optimizer', optimizer UNION ALL\n"
							"SELECT 'pi', pi() UNION ALL\n"
							"SELECT 'rowcnt', rowcnt;\n"
							"UPDATE sys._tables SET system = true WHERE name = 'var_values' AND schema_id = (SELECT id FROM sys.schemas WHERE name = 'sys');\n"
							"GRANT SELECT ON sys.var_values TO PUBLIC;\n");
			/* 26_sysmon.sql */
			pos += snprintf(buf + pos, bufsize - pos,
					"create function sys.user_statistics()\n"
					"returns table(\n"
						" username string,\n"
						" querycount bigint,\n"
						" totalticks bigint,\n"
						" started timestamp,\n"
						" finished timestamp,\n"
						" maxticks bigint,\n"
						" maxquery string\n"
					")\n"
					"external name sysmon.user_statistics;\n"
					"update sys.functions set system = true where system <> true and sqlname = 'user_statistics' and schema_id = (select id from sys.schemas where name = 'sys') and type = %d;\n", (int) F_UNION);

			/* Remove entries on sys.args table without correspondents on sys.functions table */
			pos += snprintf(buf + pos, bufsize - pos,
					"delete from sys.args where id in (select args.id from sys.args left join sys.functions on args.func_id = functions.id where functions.id is null);\n");

			/* 39_analytics.sql */
			pos += snprintf(buf + pos, bufsize - pos,
					"DROP AGGREGATE stddev_samp(INTERVAL SECOND);\n"
					"DROP AGGREGATE stddev_samp(INTERVAL MONTH);\n"
					"DROP WINDOW stddev_samp(INTERVAL SECOND);\n"
					"DROP WINDOW stddev_samp(INTERVAL MONTH);\n"
					"DROP AGGREGATE stddev_pop(INTERVAL SECOND);\n"
					"DROP AGGREGATE stddev_pop(INTERVAL MONTH);\n"
					"DROP WINDOW stddev_pop(INTERVAL SECOND);\n"
					"DROP WINDOW stddev_pop(INTERVAL MONTH);\n"
					"DROP AGGREGATE var_samp(INTERVAL SECOND);\n"
					"DROP AGGREGATE var_samp(INTERVAL MONTH);\n"
					"DROP WINDOW var_samp(INTERVAL SECOND);\n"
					"DROP WINDOW var_samp(INTERVAL MONTH);\n"
					"DROP AGGREGATE var_pop(INTERVAL SECOND);\n"
					"DROP AGGREGATE var_pop(INTERVAL MONTH);\n"
					"DROP WINDOW var_pop(INTERVAL SECOND);\n"
					"DROP WINDOW var_pop(INTERVAL MONTH);\n"
					"DROP AGGREGATE covar_samp(INTERVAL SECOND,INTERVAL SECOND);\n"
					"DROP AGGREGATE covar_samp(INTERVAL MONTH,INTERVAL MONTH);\n"
					"DROP WINDOW covar_samp(INTERVAL SECOND,INTERVAL SECOND);\n"
					"DROP WINDOW covar_samp(INTERVAL MONTH,INTERVAL MONTH);\n"
					"DROP AGGREGATE covar_pop(INTERVAL SECOND,INTERVAL SECOND);\n"
					"DROP AGGREGATE covar_pop(INTERVAL MONTH,INTERVAL MONTH);\n"
					"DROP WINDOW covar_pop(INTERVAL SECOND,INTERVAL SECOND);\n"
					"DROP WINDOW covar_pop(INTERVAL MONTH,INTERVAL MONTH);\n"
					"DROP AGGREGATE corr(INTERVAL SECOND,INTERVAL SECOND);\n"
					"DROP AGGREGATE corr(INTERVAL MONTH,INTERVAL MONTH);\n"
					"DROP WINDOW corr(INTERVAL SECOND,INTERVAL SECOND);\n"
					"DROP WINDOW corr(INTERVAL MONTH,INTERVAL MONTH);\n"
					"create aggregate median(val INTERVAL DAY) returns INTERVAL DAY\n"
					" external name \"aggr\".\"median\";\n"
					"GRANT EXECUTE ON AGGREGATE median(INTERVAL DAY) TO PUBLIC;\n"
					"create aggregate quantile(val INTERVAL DAY, q DOUBLE) returns INTERVAL DAY\n"
					" external name \"aggr\".\"quantile\";\n"
					"GRANT EXECUTE ON AGGREGATE quantile(INTERVAL DAY, DOUBLE) TO PUBLIC;\n"
					"update sys.functions set system = true where system <> true and sqlname in ('median', 'quantile') and schema_id = (select id from sys.schemas where name = 'sys') and type = %d;\n", (int) F_AGGR);

			/* 90_generator.sql */
			pos += snprintf(buf + pos, bufsize - pos,
					"create function sys.generate_series(first timestamp, \"limit\" timestamp, stepsize interval day) returns table (value timestamp)\n"
					" external name generator.series;\n"
					"update sys.functions set system = true where system <> true and sqlname in ('generate_series') and schema_id = (select id from sys.schemas where name = 'sys') and type = %d;\n", (int) F_UNION);

			/* 51_sys_schema_extensions.sql */
			pos += snprintf(buf + pos, bufsize - pos,
					"ALTER TABLE sys.keywords SET READ WRITE;\n"
					"insert into sys.keywords values ('EPOCH');\n");

			pos += snprintf(buf + pos, bufsize - pos, "commit;\n");
			pos += snprintf(buf + pos, bufsize - pos, "set schema \"%s\";\n", prev_schema);

			assert(pos < bufsize);
			printf("Running database upgrade commands:\n%s\n", buf);
			err = SQLstatementIntern(c, buf, "update", true, false, NULL);
			if (err != MAL_SUCCEED)
				goto bailout;

			pos = snprintf(buf, bufsize, "set schema \"sys\";\n"
					"ALTER TABLE sys.keywords SET READ ONLY;\n");
			pos += snprintf(buf + pos, bufsize - pos, "set schema \"%s\";\n", prev_schema);
			assert(pos < bufsize);
			printf("Running database upgrade commands:\n%s\n", buf);
			err = SQLstatementIntern(c, buf, "update", true, false, NULL);
			if (err != MAL_SUCCEED)
				goto bailout;
			err = sql_update_storagemodel(c, sql, prev_schema, true); /* because of day interval addition, we have to recreate the storagmodel views */
		}
	}

bailout:
	if (b)
		BBPunfix(b->batCacheid);
	if (output)
		res_table_destroy(output);
	GDKfree(buf);
	return err;		/* usually MAL_SUCCEED */
}

static str
sql_update_oct2020_sp1(Client c, mvc *sql, const char *prev_schema, bool *systabfixed)
{
	size_t bufsize = 1024, pos = 0;
	char *buf = NULL, *err = NULL;

	if (!sql_bind_func(sql, "sys", "uuid", sql_bind_localtype("int"), NULL, F_FUNC)) {
		sql->session->status = 0; /* if the function was not found clean the error */
		sql->errstr[0] = '\0';

		if ((buf = GDKmalloc(bufsize)) == NULL)
			throw(SQL, __func__, SQLSTATE(HY013) MAL_MALLOC_FAIL);

		if (!*systabfixed && (err = sql_fix_system_tables(c, sql, prev_schema)) != NULL) {
			GDKfree(buf);
			return err;
		}
		*systabfixed = true;

		pos += snprintf(buf + pos, bufsize - pos, "set schema sys;\n");
		/* 45_uuid.sql */
		pos += snprintf(buf + pos, bufsize - pos,
			"create function sys.uuid(d int) returns uuid\n"
			" external name uuid.\"new\";\n"
			"GRANT EXECUTE ON FUNCTION sys.uuid(int) TO PUBLIC;\n"
			"update sys.functions set system = true where system <> true and sqlname = 'uuid' and schema_id = (select id from sys.schemas where name = 'sys') and type = %d;\n", (int) F_FUNC);

		pos += snprintf(buf + pos, bufsize - pos, "set schema \"%s\";\n", prev_schema);
		assert(pos < bufsize);
		printf("Running database upgrade commands:\n%s\n", buf);
		err = SQLstatementIntern(c, buf, "update", true, false, NULL);
	}
	GDKfree(buf);
	return err;		/* usually MAL_SUCCEED */
}

static str
sql_update_jul2021(Client c, mvc *sql, const char *prev_schema, bool *systabfixed)
{
	size_t bufsize = 65536, pos = 0;
	char *buf = NULL, *err = NULL;
	res_table *output = NULL;
	BAT *b = NULL;
	sql_schema *s = mvc_bind_schema(sql, "sys");
	sql_table *t;

	if ((buf = GDKmalloc(bufsize)) == NULL)
		throw(SQL, __func__, SQLSTATE(HY013) MAL_MALLOC_FAIL);

	/* if the keyword STREAM is in the list of keywords, upgrade */
	pos += snprintf(buf + pos, bufsize - pos,
					"select keyword from sys.keywords where keyword = 'STREAM';\n");
	assert(pos < bufsize);
	if ((err = SQLstatementIntern(c, buf, "update", true, false, &output)))
		goto bailout;
	if ((b = BATdescriptor(output->cols[0].b))) {
		if (BATcount(b) == 1) {
			if (!*systabfixed && (err = sql_fix_system_tables(c, sql, prev_schema)) != NULL)
				goto bailout;
			*systabfixed = true;

			pos = snprintf(buf, bufsize, "set schema \"sys\";\n");

			/* 20_vacuum.sql */
			pos += snprintf(buf + pos, bufsize - pos,
							"drop procedure sys.shrink(string, string);\n"
							"drop procedure sys.reuse(string, string);\n"
							"drop procedure sys.vacuum(string, string);\n");

			/* 22_clients.sql */
			pos += snprintf(buf + pos, bufsize - pos,
							"create function sys.current_sessionid() returns int\n"
							"external name clients.current_sessionid;\n"
							"grant execute on function sys.current_sessionid to public;\n"
							"update sys.functions set system = true where system <> true and schema_id = 2000 and sqlname = 'current_sessionid' and type = %d;\n", (int) F_FUNC);

			/* 25_debug.sql */
			pos += snprintf(buf + pos, bufsize - pos,
							"drop procedure sys.flush_log();\n");

			pos += snprintf(buf + pos, bufsize - pos,
							"drop function sys.deltas(string);\n"
							"drop function sys.deltas(string, string);\n"
							"drop function sys.deltas(string, string, string);\n");
			pos += snprintf(buf + pos, bufsize - pos,
							"create function sys.deltas (\"schema\" string)\n"
							"returns table (\"id\" int, \"segments\" bigint, \"all\" bigint, \"inserted\" bigint, \"updates\" bigint, \"deletes\" bigint, \"level\" int)\n"
							"external name \"sql\".\"deltas\";\n"
							"create function sys.deltas (\"schema\" string, \"table\" string)\n"
							"returns table (\"id\" int, \"segments\" bigint, \"all\" bigint, \"inserted\" bigint, \"updates\" bigint, \"deletes\" bigint, \"level\" int)\n"
							"external name \"sql\".\"deltas\";\n"
							"create function sys.deltas (\"schema\" string, \"table\" string, \"column\" string)\n"
							"returns table (\"id\" int, \"segments\" bigint, \"all\" bigint, \"inserted\" bigint, \"updates\" bigint, \"deletes\" bigint, \"level\" int)\n"
							"external name \"sql\".\"deltas\";\n"
							"update sys.functions set system = true"
							" where schema_id = 2000 and sqlname = 'deltas';\n");

			/* 26_sysmon */
			t = mvc_bind_table(sql, s, "queue");
			t->system = 0; /* make it non-system else the drop view will fail */

			pos += snprintf(buf + pos, bufsize - pos,
							"drop view sys.queue;\n"
							"drop function sys.queue;\n"
							"create function sys.queue()\n"
							"returns table(\n"
							"\"tag\" bigint,\n"
							"\"sessionid\" int,\n"
							"\"username\" string,\n"
							"\"started\" timestamp,\n"
							"\"status\" string,\n"
							"\"query\" string,\n"
							"\"finished\" timestamp,\n"
							"\"maxworkers\" int,\n"
							"\"footprint\" int\n"
							")\n"
							"external name sysmon.queue;\n"
							"grant execute on function sys.queue to public;\n"
							"create view sys.queue as select * from sys.queue();\n"
							"grant select on sys.queue to public;\n");
			pos += snprintf(buf + pos, bufsize - pos,
							"update sys.functions set system = true where system <> true and schema_id = 2000"
							" and sqlname = 'queue' and type = %d;\n", (int) F_UNION);
			pos += snprintf(buf + pos, bufsize - pos,
							"update sys._tables set system = true where schema_id = 2000"
							" and sqlname = 'queue';\n");

			/* fix up dependencies for function getproj4 (if it exists) */
			pos += snprintf(buf + pos, bufsize - pos,
							"delete from sys.dependencies d where d.depend_id = (select id from sys.functions where sqlname = 'getproj4' and schema_id = 2000) and id in (select id from sys._columns where name not in ('proj4text', 'srid'));\n");

			/* 41_json.sql */
			pos += snprintf(buf + pos, bufsize - pos,
							"drop function json.isobject(string);\n"
							"drop function json.isarray(string);\n"
							"drop function json.isvalid(json);\n"
							"create function json.isvalid(js json)\n"
							"returns bool begin return true; end;\n"
							"grant execute on function json.isvalid(json) to public;\n"
							"update sys.functions set system = true"
							" where schema_id = (select id from sys.schemas where name = 'json')"
							" and sqlname = 'isvalid';\n");

			/* 51_sys_schema_extensions, remove stream table entries and update window function description */
			pos += snprintf(buf + pos, bufsize - pos,
					"ALTER TABLE sys.keywords SET READ WRITE;\n"
					"DELETE FROM sys.keywords where keyword = 'STREAM';\n"
					"INSERT INTO sys.keywords VALUES ('BIG'), ('LITTLE'), ('NATIVE'), ('ENDIAN'), ('CURRENT_SCHEMA'), ('CURRENT_TIMEZONE'), ('IMPRINTS'), ('ORDERED'), ('PATH'), ('ROLE'), ('ROW'), ('VALUE');\n"
					"ALTER TABLE sys.table_types SET READ WRITE;\n"
					"DELETE FROM sys.table_types where table_type_id = 4;\n"
					"ALTER TABLE sys.function_types SET READ WRITE;\n"
					"UPDATE sys.function_types SET function_type_keyword = 'WINDOW' WHERE function_type_id = 6;\n");

			/* 52_describe.sql */
			pos += snprintf(buf + pos, bufsize - pos,
					"CREATE FUNCTION sys.describe_type(ctype string, digits integer, tscale integer)\n"
					"  RETURNS string\n"
					"BEGIN\n"
					"  RETURN\n"
					"    CASE ctype\n"
					"      WHEN 'bigint' THEN 'BIGINT'\n"
					"      WHEN 'blob' THEN\n"
					"        CASE digits\n"
					"          WHEN 0 THEN 'BINARY LARGE OBJECT'\n"
					"          ELSE 'BINARY LARGE OBJECT(' || digits || ')'\n"
					"        END\n"
					"      WHEN 'boolean' THEN 'BOOLEAN'\n"
					"      WHEN 'char' THEN\n"
					"        CASE digits\n"
					"          WHEN 1 THEN 'CHARACTER'\n"
					"          ELSE 'CHARACTER(' || digits || ')'\n"
					"        END\n"
					"      WHEN 'clob' THEN\n"
					"    CASE digits\n"
					"      WHEN 0 THEN 'CHARACTER LARGE OBJECT'\n"
					"      ELSE 'CHARACTER LARGE OBJECT(' || digits || ')'\n"
					"    END\n"
					"      WHEN 'date' THEN 'DATE'\n"
					"      WHEN 'day_interval' THEN 'INTERVAL DAY'\n"
					"      WHEN ctype = 'decimal' THEN\n"
					"      CASE\n"
					"      WHEN (digits = 1 AND tscale = 0) OR digits = 0 THEN 'DECIMAL'\n"
					"      WHEN tscale = 0 THEN 'DECIMAL(' || digits || ')'\n"
					"      WHEN digits = 39 THEN 'DECIMAL(' || 38 || ',' || tscale || ')'\n"
					"      WHEN digits = 19 AND (SELECT COUNT(*) = 0 FROM sys.types WHERE sqlname = 'hugeint' ) THEN 'DECIMAL(' || 18 || ',' || tscale || ')'\n"
					"      ELSE 'DECIMAL(' || digits || ',' || tscale || ')'\n"
					"    END\n"
					"      WHEN 'double' THEN\n"
					"    CASE\n"
					"      WHEN digits = 53 and tscale = 0 THEN 'DOUBLE'\n"
					"      WHEN tscale = 0 THEN 'FLOAT(' || digits || ')'\n"
					"      ELSE 'FLOAT(' || digits || ',' || tscale || ')'\n"
					"    END\n"
					"      WHEN 'geometry' THEN\n"
					"    CASE digits\n"
					"      WHEN 4 THEN 'GEOMETRY(POINT' ||\n"
					"            CASE tscale\n"
					"              WHEN 0 THEN ''\n"
					"              ELSE ',' || tscale\n"
					"            END || ')'\n"
					"      WHEN 8 THEN 'GEOMETRY(LINESTRING' ||\n"
					"            CASE tscale\n"
					"              WHEN 0 THEN ''\n"
					"              ELSE ',' || tscale\n"
					"            END || ')'\n"
					"      WHEN 16 THEN 'GEOMETRY(POLYGON' ||\n"
					"            CASE tscale\n"
					"              WHEN 0 THEN ''\n"
					"              ELSE ',' || tscale\n"
					"            END || ')'\n"
					"      WHEN 20 THEN 'GEOMETRY(MULTIPOINT' ||\n"
					"            CASE tscale\n"
					"              WHEN 0 THEN ''\n"
					"              ELSE ',' || tscale\n"
					"            END || ')'\n"
					"      WHEN 24 THEN 'GEOMETRY(MULTILINESTRING' ||\n"
					"            CASE tscale\n"
					"              WHEN 0 THEN ''\n"
					"              ELSE ',' || tscale\n"
					"            END || ')'\n"
					"      WHEN 28 THEN 'GEOMETRY(MULTIPOLYGON' ||\n"
					"            CASE tscale\n"
					"              WHEN 0 THEN ''\n"
					"              ELSE ',' || tscale\n"
					"            END || ')'\n"
					"      WHEN 32 THEN 'GEOMETRY(GEOMETRYCOLLECTION' ||\n"
					"            CASE tscale\n"
					"              WHEN 0 THEN ''\n"
					"              ELSE ',' || tscale\n"
					"            END || ')'\n"
					"      ELSE 'GEOMETRY'\n"
					"        END\n"
					"      WHEN 'hugeint' THEN 'HUGEINT'\n"
					"      WHEN 'int' THEN 'INTEGER'\n"
					"      WHEN 'month_interval' THEN\n"
					"    CASE digits\n"
					"      WHEN 1 THEN 'INTERVAL YEAR'\n"
					"      WHEN 2 THEN 'INTERVAL YEAR TO MONTH'\n"
					"      WHEN 3 THEN 'INTERVAL MONTH'\n"
					"    END\n"
					"      WHEN 'real' THEN\n"
					"    CASE\n"
					"      WHEN digits = 24 and tscale = 0 THEN 'REAL'\n"
					"      WHEN tscale = 0 THEN 'FLOAT(' || digits || ')'\n"
					"      ELSE 'FLOAT(' || digits || ',' || tscale || ')'\n"
					"    END\n"
					"      WHEN 'sec_interval' THEN\n"
					"    CASE digits\n"
					"      WHEN 4 THEN 'INTERVAL DAY'\n"
					"      WHEN 5 THEN 'INTERVAL DAY TO HOUR'\n"
					"      WHEN 6 THEN 'INTERVAL DAY TO MINUTE'\n"
					"      WHEN 7 THEN 'INTERVAL DAY TO SECOND'\n"
					"      WHEN 8 THEN 'INTERVAL HOUR'\n"
					"      WHEN 9 THEN 'INTERVAL HOUR TO MINUTE'\n"
					"      WHEN 10 THEN 'INTERVAL HOUR TO SECOND'\n"
					"      WHEN 11 THEN 'INTERVAL MINUTE'\n"
					"      WHEN 12 THEN 'INTERVAL MINUTE TO SECOND'\n"
					"      WHEN 13 THEN 'INTERVAL SECOND'\n"
					"    END\n"
					"      WHEN 'smallint' THEN 'SMALLINT'\n"
					"      WHEN 'time' THEN\n"
					"    CASE digits\n"
					"      WHEN 1 THEN 'TIME'\n"
					"      ELSE 'TIME(' || (digits - 1) || ')'\n"
					"    END\n"
					"      WHEN 'timestamp' THEN\n"
					"    CASE digits\n"
					"      WHEN 7 THEN 'TIMESTAMP'\n"
					"      ELSE 'TIMESTAMP(' || (digits - 1) || ')'\n"
					"    END\n"
					"      WHEN 'timestamptz' THEN\n"
					"    CASE digits\n"
					"      WHEN 7 THEN 'TIMESTAMP'\n"
					"      ELSE 'TIMESTAMP(' || (digits - 1) || ')'\n"
					"    END || ' WITH TIME ZONE'\n"
					"      WHEN 'timetz' THEN\n"
					"    CASE digits\n"
					"      WHEN 1 THEN 'TIME'\n"
					"      ELSE 'TIME(' || (digits - 1) || ')'\n"
					"    END || ' WITH TIME ZONE'\n"
					"      WHEN 'tinyint' THEN 'TINYINT'\n"
					"      WHEN 'varchar' THEN 'CHARACTER VARYING(' || digits || ')'\n"
					"      ELSE\n"
					"        CASE\n"
					"          WHEN lower(ctype) = ctype THEN upper(ctype)\n"
					"          ELSE '\"' || ctype || '\"'\n"
					"        END || CASE digits\n"
					"      WHEN 0 THEN ''\n"
					"          ELSE '(' || digits || CASE tscale\n"
					"        WHEN 0 THEN ''\n"
					"            ELSE ',' || tscale\n"
					"          END || ')'\n"
					"    END\n"
					"    END;\n"
					"END;\n"
					"CREATE FUNCTION sys.SQ (s STRING) RETURNS STRING BEGIN RETURN ' ''' || sys.replace(s,'''','''''') || ''' '; END;\n"
					"CREATE FUNCTION sys.DQ (s STRING) RETURNS STRING BEGIN RETURN '\"' || sys.replace(s,'\"','\"\"') || '\"'; END; --TODO: Figure out why this breaks with the space\n"
					"CREATE FUNCTION sys.FQN(s STRING, t STRING) RETURNS STRING BEGIN RETURN sys.DQ(s) || '.' || sys.DQ(t); END;\n"
					"CREATE FUNCTION sys.ALTER_TABLE(s STRING, t STRING) RETURNS STRING BEGIN RETURN 'ALTER TABLE ' || sys.FQN(s, t) || ' '; END;\n"
					"--We need pcre to implement a header guard which means adding the schema of an object explicitely to its identifier.\n"
					"CREATE FUNCTION sys.replace_first(ori STRING, pat STRING, rep STRING, flg STRING) RETURNS STRING EXTERNAL NAME \"pcre\".\"replace_first\";\n"
					"CREATE FUNCTION sys.schema_guard(sch STRING, nme STRING, stmt STRING) RETURNS STRING BEGIN\n"
					"RETURN\n"
					"    SELECT sys.replace_first(stmt, '(\\\\s*\"?' || sch ||  '\"?\\\\s*\\\\.|)\\\\s*\"?' || nme || '\"?\\\\s*', ' ' || sys.FQN(sch, nme) || ' ', 'imsx');\n"
					"END;\n"
					"CREATE VIEW sys.describe_constraints AS\n"
					"    SELECT\n"
					"        s.name sch,\n"
					"        t.name tbl,\n"
					"        kc.name col,\n"
					"        k.name con,\n"
					"        CASE WHEN k.type = 0 THEN 'PRIMARY KEY' WHEN k.type = 1 THEN 'UNIQUE' END tpe\n"
					"    FROM sys.schemas s, sys._tables t, sys.objects kc, sys.keys k\n"
					"    WHERE kc.id = k.id\n"
					"        AND k.table_id = t.id\n"
					"        AND s.id = t.schema_id\n"
					"        AND t.system = FALSE\n"
					"        AND k.type in (0, 1)\n"
					"        AND t.type IN (0, 6);\n"
					"CREATE VIEW sys.describe_indices AS\n"
					"    WITH it (id, idx) AS (VALUES (0, 'INDEX'), (4, 'IMPRINTS INDEX'), (5, 'ORDERED INDEX')) --UNIQUE INDEX wraps to INDEX.\n"
					"    SELECT\n"
					"        i.name ind,\n"
					"        s.name sch,\n"
					"        t.name tbl,\n"
					"        c.name col,\n"
					"        it.idx tpe\n"
					"    FROM\n"
					"        sys.idxs AS i LEFT JOIN sys.keys AS k ON i.name = k.name,\n"
					"        sys.objects AS kc,\n"
					"        sys._columns AS c,\n"
					"        sys.schemas s,\n"
					"        sys._tables AS t,\n"
					"        it\n"
					"    WHERE\n"
					"        i.table_id = t.id\n"
					"        AND i.id = kc.id\n"
					"        AND kc.name = c.name\n"
					"        AND t.id = c.table_id\n"
					"        AND t.schema_id = s.id\n"
					"        AND k.type IS NULL\n"
					"        AND i.type = it.id\n"
					"    ORDER BY i.name, kc.nr;\n"
					"CREATE VIEW sys.describe_column_defaults AS\n"
					"    SELECT\n"
					"        s.name sch,\n"
					"        t.name tbl,\n"
					"        c.name col,\n"
					"        c.\"default\" def\n"
					"    FROM sys.schemas s, sys.tables t, sys.columns c\n"
					"    WHERE\n"
					"        s.id = t.schema_id AND\n"
					"        t.id = c.table_id AND\n"
					"        s.name <> 'tmp' AND\n"
					"        NOT t.system AND\n"
					"        c.\"default\" IS NOT NULL;\n"
					"CREATE VIEW sys.describe_foreign_keys AS\n"
					"        WITH action_type (id, act) AS (VALUES\n"
					"            (0, 'NO ACTION'),\n"
					"            (1, 'CASCADE'),\n"
					"            (2, 'RESTRICT'),\n"
					"            (3, 'SET NULL'),\n"
					"            (4, 'SET DEFAULT'))\n"
					"        SELECT\n"
					"            fs.name fk_s,\n"
					"            fkt.name fk_t,\n"
					"            fkkc.name fk_c,\n"
					"            fkkc.nr o,\n"
					"            fkk.name fk,\n"
					"            ps.name pk_s,\n"
					"            pkt.name pk_t,\n"
					"            pkkc.name pk_c,\n"
					"            ou.act on_update,\n"
					"            od.act on_delete\n"
					"        FROM sys._tables fkt,\n"
					"            sys.objects fkkc,\n"
					"            sys.keys fkk,\n"
					"            sys._tables pkt,\n"
					"            sys.objects pkkc,\n"
					"            sys.keys pkk,\n"
					"            sys.schemas ps,\n"
					"            sys.schemas fs,\n"
					"            action_type ou,\n"
					"            action_type od\n"
					"        WHERE fkt.id = fkk.table_id\n"
					"        AND pkt.id = pkk.table_id\n"
					"        AND fkk.id = fkkc.id\n"
					"        AND pkk.id = pkkc.id\n"
					"        AND fkk.rkey = pkk.id\n"
					"        AND fkkc.nr = pkkc.nr\n"
					"        AND pkt.schema_id = ps.id\n"
					"        AND fkt.schema_id = fs.id\n"
					"        AND (fkk.\"action\" & 255)         = od.id\n"
					"        AND ((fkk.\"action\" >> 8) & 255)  = ou.id\n"
					"        ORDER BY fkk.name, fkkc.nr;\n"
					"--TODO: CRASHES when this function gets inlined into describe_tables\n"
					"CREATE FUNCTION sys.get_merge_table_partition_expressions(tid INT) RETURNS STRING\n"
					"BEGIN\n"
					"    RETURN\n"
					"        SELECT\n"
					"            CASE WHEN tp.table_id IS NOT NULL THEN    --updatable merge table\n"
					"                ' PARTITION BY ' ||\n"
					"                CASE\n"
					"                    WHEN bit_and(tp.type, 2) = 2\n"
					"                    THEN 'VALUES '\n"
					"                    ELSE 'RANGE '\n"
					"                END ||\n"
					"                CASE\n"
					"                    WHEN bit_and(tp.type, 4) = 4 --column expression\n"
					"                    THEN 'ON ' || '(' || (SELECT sys.DQ(c.name) || ')' FROM sys.columns c WHERE c.id = tp.column_id)\n"
					"                    ELSE 'USING ' || '(' || tp.expression || ')' --generic expression\n"
					"                END\n"
					"            ELSE                                    --read only partition merge table.\n"
					"                ''\n"
					"            END\n"
					"        FROM (VALUES (tid)) t(id) LEFT JOIN sys.table_partitions tp ON t.id = tp.table_id;\n"
					"END;\n"
					"--TODO: gives mergejoin errors when inlined\n"
					"CREATE FUNCTION sys.get_remote_table_expressions(s STRING, t STRING) RETURNS STRING BEGIN\n"
					"    RETURN SELECT ' ON ' || sys.SQ(uri) || ' WITH USER ' || sys.SQ(username) || ' ENCRYPTED PASSWORD ' || sys.SQ(\"hash\") FROM sys.remote_table_credentials(s ||'.' || t);\n"
					"END;\n"
					"CREATE VIEW sys.describe_tables AS\n"
					"    SELECT\n"
					"        t.id o,\n"
					"        s.name sch,\n"
					"        t.name tab,\n"
					"        ts.table_type_name typ,\n"
					"        (SELECT\n"
					"            ' (' ||\n"
					"            GROUP_CONCAT(\n"
					"                sys.DQ(c.name) || ' ' ||\n"
					"                sys.describe_type(c.type, c.type_digits, c.type_scale) ||\n"
					"                ifthenelse(c.\"null\" = 'false', ' NOT NULL', '')\n"
					"            , ', ') || ')'\n"
					"        FROM sys._columns c\n"
					"        WHERE c.table_id = t.id) col,\n"
					"        CASE\n"
					"            WHEN ts.table_type_name = 'REMOTE TABLE' THEN\n"
					"                sys.get_remote_table_expressions(s.name, t.name)\n"
					"            WHEN ts.table_type_name = 'MERGE TABLE' THEN\n"
					"                sys.get_merge_table_partition_expressions(t.id)\n"
					"            WHEN ts.table_type_name = 'VIEW' THEN\n"
					"                sys.schema_guard(s.name, t.name, t.query)\n"
					"            ELSE\n"
					"                ''\n"
					"        END opt\n"
					"    FROM sys.schemas s, sys.table_types ts, sys.tables t\n"
					"    WHERE ts.table_type_name IN ('TABLE', 'VIEW', 'MERGE TABLE', 'REMOTE TABLE', 'REPLICA TABLE')\n"
					"        AND t.system = FALSE\n"
					"        AND s.id = t.schema_id\n"
					"        AND ts.table_type_id = t.type\n"
					"        AND s.name <> 'tmp';\n"
					"CREATE VIEW sys.describe_triggers AS\n"
					"        SELECT\n"
					"            s.name sch,\n"
					"            t.name tab,\n"
					"            tr.name tri,\n"
					"            tr.statement def\n"
					"        FROM sys.schemas s, sys.tables t, sys.triggers tr\n"
					"        WHERE s.id = t.schema_id AND t.id = tr.table_id AND NOT t.system;\n"
					"CREATE VIEW sys.describe_comments AS\n"
					"        SELECT\n"
					"            o.id id,\n"
					"            o.tpe tpe,\n"
					"            o.nme fqn,\n"
					"            c.remark rem\n"
					"        FROM (\n"
					"            SELECT id, 'SCHEMA', sys.DQ(name) FROM sys.schemas\n"
					"            UNION ALL\n"
					"            SELECT t.id, CASE WHEN ts.table_type_name = 'VIEW' THEN 'VIEW' ELSE 'TABLE' END, sys.FQN(s.name, t.name)\n"
					"            FROM sys.schemas s JOIN sys.tables t ON s.id = t.schema_id JOIN sys.table_types ts ON t.type = ts.table_type_id\n"
					"            WHERE NOT s.name <> 'tmp'\n"
					"            UNION ALL\n"
					"            SELECT c.id, 'COLUMN', sys.FQN(s.name, t.name) || '.' || sys.DQ(c.name) FROM sys.columns c, sys.tables t, sys.schemas s WHERE c.table_id = t.id AND t.schema_id = s.id\n"
					"            UNION ALL\n"
					"            SELECT idx.id, 'INDEX', sys.FQN(s.name, idx.name) FROM sys.idxs idx, sys._tables t, sys.schemas s WHERE idx.table_id = t.id AND t.schema_id = s.id\n"
					"            UNION ALL\n"
					"            SELECT seq.id, 'SEQUENCE', sys.FQN(s.name, seq.name) FROM sys.sequences seq, sys.schemas s WHERE seq.schema_id = s.id\n"
					"            UNION ALL\n"
					"            SELECT f.id, ft.function_type_keyword, sys.FQN(s.name, f.sqlname) FROM sys.functions f, sys.function_types ft, sys.schemas s WHERE f.type = ft.function_type_id AND f.schema_id = s.id\n"
					"            ) AS o(id, tpe, nme)\n"
					"            JOIN sys.comments c ON c.id = o.id;\n"
					"CREATE VIEW sys.fully_qualified_functions AS\n"
					"    WITH fqn(id, tpe, sig, num) AS\n"
					"    (\n"
					"        SELECT\n"
					"            f.id,\n"
					"            ft.function_type_keyword,\n"
					"            CASE WHEN a.type IS NULL THEN\n"
					"                s.name || '.' || f.sqlname || '()'\n"
					"            ELSE\n"
					"                s.name || '.' || f.sqlname || '(' || group_concat(sys.describe_type(a.type, a.type_digits, a.type_scale), ',') OVER (PARTITION BY f.id ORDER BY a.number)  || ')'\n"
					"            END,\n"
					"            a.number\n"
					"        FROM sys.schemas s, sys.function_types ft, sys.functions f LEFT JOIN sys.args a ON f.id = a.func_id\n"
					"        WHERE s.id= f.schema_id AND f.type = ft.function_type_id\n"
					"    )\n"
					"    SELECT\n"
					"        fqn1.id id,\n"
					"        fqn1.tpe tpe,\n"
					"        fqn1.sig nme\n"
					"    FROM\n"
					"        fqn fqn1 JOIN (SELECT id, max(num) FROM fqn GROUP BY id)  fqn2(id, num)\n"
					"        ON fqn1.id = fqn2.id AND (fqn1.num = fqn2.num OR fqn1.num IS NULL AND fqn2.num is NULL);\n"
					"CREATE VIEW sys.describe_privileges AS\n"
					"    SELECT\n"
					"        CASE\n"
					"            WHEN o.tpe IS NULL AND pc.privilege_code_name = 'SELECT' THEN --GLOBAL privileges: SELECT maps to COPY FROM\n"
					"                'COPY FROM'\n"
					"            WHEN o.tpe IS NULL AND pc.privilege_code_name = 'UPDATE' THEN --GLOBAL privileges: UPDATE maps to COPY INTO\n"
					"                'COPY INTO'\n"
					"            ELSE\n"
					"                o.nme\n"
					"        END o_nme,\n"
					"        CASE\n"
					"            WHEN o.tpe IS NOT NULL THEN\n"
					"                o.tpe\n"
					"            ELSE\n"
					"                'GLOBAL'\n"
					"        END o_tpe,\n"
					"        pc.privilege_code_name p_nme,\n"
					"        a.name a_nme,\n"
					"        g.name g_nme,\n"
					"        p.grantable grantable\n"
					"    FROM\n"
					"        sys.privileges p LEFT JOIN\n"
					"        (\n"
					"        SELECT t.id, s.name || '.' || t.name , 'TABLE'\n"
					"            from sys.schemas s, sys.tables t where s.id = t.schema_id\n"
					"        UNION ALL\n"
					"            SELECT c.id, s.name || '.' || t.name || '.' || c.name, 'COLUMN'\n"
					"            FROM sys.schemas s, sys.tables t, sys.columns c where s.id = t.schema_id AND t.id = c.table_id\n"
					"        UNION ALL\n"
					"            SELECT f.id, f.nme, f.tpe\n"
					"            FROM sys.fully_qualified_functions f\n"
					"        ) o(id, nme, tpe) ON o.id = p.obj_id,\n"
					"        sys.privilege_codes pc,\n"
					"        auths a, auths g\n"
					"    WHERE\n"
					"        p.privileges = pc.privilege_code_id AND\n"
					"        p.auth_id = a.id AND\n"
					"        p.grantor = g.id;\n"
					"CREATE FUNCTION sys.describe_table(schemaName string, tableName string)\n"
					"  RETURNS TABLE(name string, query string, type string, id integer, remark string)\n"
					"BEGIN\n"
					"    RETURN SELECT t.name, t.query, tt.table_type_name, t.id, c.remark\n"
					"        FROM sys.schemas s, sys.table_types tt, sys._tables t\n"
					"        LEFT OUTER JOIN sys.comments c ON t.id = c.id\n"
					"            WHERE s.name = schemaName\n"
					"            AND t.schema_id = s.id\n"
					"            AND t.name = tableName\n"
					"            AND t.type = tt.table_type_id;\n"
					"END;\n"
					"CREATE VIEW sys.describe_user_defined_types AS\n"
					"    SELECT\n"
					"        s.name sch,\n"
					"        t.sqlname sql_tpe,\n"
					"        t.systemname ext_tpe\n"
					"    FROM sys.types t JOIN sys.schemas s ON t.schema_id = s.id\n"
					"    WHERE\n"
					"        t.eclass = 18 AND\n"
					"        (\n"
					"            (s.name = 'sys' AND t.sqlname not in ('geometrya', 'mbr', 'url', 'inet', 'json', 'uuid', 'xml')) OR\n"
					"            (s.name <> 'sys')\n"
					"        );\n"
					"CREATE VIEW sys.describe_partition_tables AS\n"
					"    SELECT \n"
					"        m_sch,\n"
					"        m_tbl,\n"
					"        p_sch,\n"
					"        p_tbl,\n"
					"        CASE\n"
					"            WHEN p_raw_type IS NULL THEN 'READ ONLY'\n"
					"            WHEN (p_raw_type = 'VALUES' AND pvalues IS NULL) OR (p_raw_type = 'RANGE' AND minimum IS NULL AND maximum IS NULL AND with_nulls) THEN 'FOR NULLS'\n"
					"            ELSE p_raw_type\n"
					"        END AS tpe,\n"
					"        pvalues,\n"
					"        minimum,\n"
					"        maximum,\n"
					"        with_nulls\n"
					"    FROM \n"
					"    (WITH\n"
					"        tp(\"type\", table_id) AS\n"
					"        (SELECT CASE WHEN (table_partitions.\"type\" & 2) = 2 THEN 'VALUES' ELSE 'RANGE' END, table_partitions.table_id FROM sys.table_partitions),\n"
					"        subq(m_tid, p_mid, \"type\", m_sch, m_tbl, p_sch, p_tbl) AS\n"
					"        (SELECT m_t.id, p_m.id, m_t.\"type\", m_s.name, m_t.name, p_s.name, p_m.name\n"
					"        FROM sys.schemas m_s, sys._tables m_t, sys.dependencies d, sys.schemas p_s, sys._tables p_m\n"
					"        WHERE m_t.\"type\" IN (3, 6)\n"
					"            AND m_t.schema_id = m_s.id\n"
					"            AND m_s.name <> 'tmp'\n"
					"            AND m_t.system = FALSE\n"
					"            AND m_t.id = d.depend_id\n"
					"            AND d.id = p_m.id\n"
					"            AND p_m.schema_id = p_s.id\n"
					"        ORDER BY m_t.id, p_m.id)\n"
					"    SELECT\n"
					"        subq.m_sch,\n"
					"        subq.m_tbl,\n"
					"        subq.p_sch,\n"
					"        subq.p_tbl,\n"
					"        tp.\"type\" AS p_raw_type,\n"
					"        CASE WHEN tp.\"type\" = 'VALUES'\n"
					"            THEN (SELECT GROUP_CONCAT(vp.value, ',')FROM sys.value_partitions vp WHERE vp.table_id = subq.p_mid)\n"
					"            ELSE NULL\n"
					"        END AS pvalues,\n"
					"        CASE WHEN tp.\"type\" = 'RANGE'\n"
					"            THEN (SELECT minimum FROM sys.range_partitions rp WHERE rp.table_id = subq.p_mid)\n"
					"            ELSE NULL\n"
					"        END AS minimum,\n"
					"        CASE WHEN tp.\"type\" = 'RANGE'\n"
					"            THEN (SELECT maximum FROM sys.range_partitions rp WHERE rp.table_id = subq.p_mid)\n"
					"            ELSE NULL\n"
					"        END AS maximum,\n"
					"        CASE WHEN tp.\"type\" = 'VALUES'\n"
					"            THEN EXISTS(SELECT vp.value FROM sys.value_partitions vp WHERE vp.table_id = subq.p_mid AND vp.value IS NULL)\n"
					"            ELSE (SELECT rp.with_nulls FROM sys.range_partitions rp WHERE rp.table_id = subq.p_mid)\n"
					"        END AS with_nulls\n"
					"    FROM \n"
					"        subq LEFT OUTER JOIN tp\n"
					"        ON subq.m_tid = tp.table_id) AS tmp_pi;\n"
					"CREATE VIEW sys.describe_sequences AS\n"
					"    SELECT\n"
					"        s.name as sch,\n"
					"        seq.name as seq,\n"
					"        seq.\"start\" s,\n"
					"        get_value_for(s.name, seq.name) AS rs,\n"
					"        seq.\"minvalue\" mi,\n"
					"        seq.\"maxvalue\" ma,\n"
					"        seq.\"increment\" inc,\n"
					"        seq.\"cacheinc\" cache,\n"
					"        seq.\"cycle\" cycle\n"
					"    FROM sys.sequences seq, sys.schemas s\n"
					"    WHERE s.id = seq.schema_id\n"
					"    AND s.name <> 'tmp'\n"
					"    ORDER BY s.name, seq.name;\n"
					"CREATE VIEW sys.describe_functions AS\n"
					"    SELECT\n"
					"        f.id o,\n"
					"        s.name sch,\n"
					"        f.sqlname fun,\n"
					"        f.func def\n"
					"    FROM sys.functions f JOIN sys.schemas s ON f.schema_id = s.id WHERE s.name <> 'tmp' AND NOT f.system;\n"
					"CREATE FUNCTION sys.describe_columns(schemaName string, tableName string)\n"
					"    RETURNS TABLE(name string, type string, digits integer, scale integer, Nulls boolean, cDefault string, number integer, sqltype string, remark string)\n"
					"BEGIN\n"
					"    RETURN SELECT c.name, c.\"type\", c.type_digits, c.type_scale, c.\"null\", c.\"default\", c.number, sys.describe_type(c.\"type\", c.type_digits, c.type_scale), com.remark\n"
					"        FROM sys._tables t, sys.schemas s, sys._columns c\n"
					"        LEFT OUTER JOIN sys.comments com ON c.id = com.id\n"
					"            WHERE c.table_id = t.id\n"
					"            AND t.name = tableName\n"
					"            AND t.schema_id = s.id\n"
					"            AND s.name = schemaName\n"
					"        ORDER BY c.number;\n"
					"END;\n"
					"CREATE FUNCTION sys.describe_function(schemaName string, functionName string)\n"
					"    RETURNS TABLE(id integer, name string, type string, language string, remark string)\n"
					"BEGIN\n"
					"    RETURN SELECT f.id, f.sqlname, ft.function_type_keyword, fl.language_keyword, c.remark\n"
					"        FROM sys.functions f\n"
					"        JOIN sys.schemas s ON f.schema_id = s.id\n"
					"        JOIN sys.function_types ft ON f.type = ft.function_type_id\n"
					"        LEFT OUTER JOIN sys.function_languages fl ON f.language = fl.language_id\n"
					"        LEFT OUTER JOIN sys.comments c ON f.id = c.id\n"
					"        WHERE f.sqlname=functionName AND s.name = schemaName;\n"
					"END;\n");

			/* 75_storagemodel.sql not changed but dependencies changed
			 * since sys.objects has a new column */
			pos += snprintf(buf + pos, bufsize - pos,
					"drop procedure sys.storagemodelinit();\n"
					"create procedure sys.storagemodelinit()\n"
					"begin\n"
					"    delete from sys.storagemodelinput;\n"
					"    insert into sys.storagemodelinput\n"
					"    select \"schema\", \"table\", \"column\", \"type\", typewidth, \"count\",\n"
					"        -- assume all variable size types contain distinct values\n"
					"        case when (\"unique\" or \"type\" IN ('varchar', 'char', 'clob', 'json', 'url', 'blob', 'geometry', 'geometrya'))\n"
					"            then \"count\" else 0 end,\n"
					"        case when \"count\" > 0 and heapsize >= 8192 and \"type\" in ('varchar', 'char', 'clob', 'json', 'url')\n"
					"            -- string heaps have a header of 8192\n"
					"            then cast((heapsize - 8192) / \"count\" as bigint)\n"
					"        when \"count\" > 0 and heapsize >= 32 and \"type\" in ('blob', 'geometry', 'geometrya')\n"
					"            -- binary data heaps have a header of 32\n"
					"            then cast((heapsize - 32) / \"count\" as bigint)\n"
					"        else typewidth end,\n"
					"        FALSE, case sorted when true then true else false end, \"unique\", TRUE\n"
					"      from sys.\"storage\";  -- view sys.\"storage\" excludes system tables (as those are not useful to be modeled for storagesize by application users)\n"
					"    update sys.storagemodelinput\n"
					"       set reference = TRUE\n"
					"     where (\"schema\", \"table\", \"column\") in (\n"
					"        SELECT fkschema.\"name\", fktable.\"name\", fkkeycol.\"name\"\n"
					"          FROM    sys.\"keys\" AS fkkey,\n"
					"            sys.\"objects\" AS fkkeycol,\n"
					"            sys.\"tables\" AS fktable,\n"
					"            sys.\"schemas\" AS fkschema\n"
					"        WHERE fktable.\"id\" = fkkey.\"table_id\"\n"
					"          AND fkkey.\"id\" = fkkeycol.\"id\"\n"
					"          AND fkschema.\"id\" = fktable.\"schema_id\"\n"
					"          AND fkkey.\"rkey\" > -1 );\n"
					"    update sys.storagemodelinput\n"
					"       set isacolumn = FALSE\n"
					"     where (\"schema\", \"table\", \"column\") NOT in (\n"
					"        SELECT sch.\"name\", tbl.\"name\", col.\"name\"\n"
					"          FROM sys.\"schemas\" AS sch,\n"
					"            sys.\"tables\" AS tbl,\n"
					"            sys.\"columns\" AS col\n"
					"        WHERE sch.\"id\" = tbl.\"schema_id\"\n"
					"          AND tbl.\"id\" = col.\"table_id\");\n"
					"end;\n"
					"update sys.functions set system = true where sqlname = 'storagemodelinit' and schema_id = 2000;\n");

			/* 76_dump.sql */
			pos += snprintf(buf + pos, bufsize - pos,
					"CREATE VIEW sys.dump_create_roles AS\n"
					"    SELECT\n"
					"        'CREATE ROLE ' || sys.dq(name) || ';' stmt FROM sys.auths\n"
					"    WHERE name NOT IN (SELECT name FROM sys.db_user_info)\n"
					"    AND grantor <> 0;\n"
					"CREATE VIEW sys.dump_create_users AS\n"
					"    SELECT\n"
					"        'CREATE USER ' ||  sys.dq(ui.name) ||  ' WITH ENCRYPTED PASSWORD ' ||\n"
					"        sys.sq(sys.password_hash(ui.name)) ||\n"
					"    ' NAME ' || sys.sq(ui.fullname) ||  ' SCHEMA sys;' stmt\n"
					"    FROM sys.db_user_info ui, sys.schemas s\n"
					"    WHERE ui.default_schema = s.id\n"
					"        AND ui.name <> 'monetdb'\n"
					"        AND ui.name <> '.snapshot';\n"
					"CREATE VIEW sys.dump_create_schemas AS\n"
					"    SELECT\n"
					"        'CREATE SCHEMA ' ||  sys.dq(s.name) || ifthenelse(a.name <> 'sysadmin', ' AUTHORIZATION ' || a.name, ' ') || ';' stmt\n"
					"    FROM sys.schemas s, sys.auths a\n"
					"    WHERE s.authorization = a.id AND s.system = FALSE;\n"
					"CREATE VIEW sys.dump_add_schemas_to_users AS\n"
					"    SELECT\n"
					"        'ALTER USER ' || sys.dq(ui.name) || ' SET SCHEMA ' || sys.dq(s.name) || ';' stmt\n"
					"    FROM sys.db_user_info ui, sys.schemas s\n"
					"    WHERE ui.default_schema = s.id\n"
					"        AND ui.name <> 'monetdb'\n"
					"        AND ui.name <> '.snapshot'\n"
					"        AND s.name <> 'sys';\n"
					"CREATE VIEW sys.dump_grant_user_privileges AS\n"
					"    SELECT\n"
					"        'GRANT ' || sys.dq(a2.name) || ' ' || ifthenelse(a1.name = 'public', 'PUBLIC', sys.dq(a1.name)) || ';' stmt\n"
					"    FROM sys.auths a1, sys.auths a2, sys.user_role ur\n"
					"    WHERE a1.id = ur.login_id AND a2.id = ur.role_id;\n"
					"CREATE VIEW sys.dump_table_constraint_type AS\n"
					"    SELECT\n"
					"        'ALTER TABLE ' || sys.DQ(sch) || '.' || sys.DQ(tbl) ||\n"
					"        ' ADD CONSTRAINT ' || sys.DQ(con) || ' '||\n"
					"        tpe || ' (' || GROUP_CONCAT(sys.DQ(col), ', ') || ');' stmt\n"
					"    FROM sys.describe_constraints GROUP BY sch, tbl, con, tpe;\n"
					"CREATE VIEW sys.dump_indices AS\n"
					"    SELECT\n"
					"        'CREATE ' || tpe || ' ' ||\n"
					"        sys.DQ(ind) || ' ON ' || sys.DQ(sch) || '.' || sys.DQ(tbl) ||\n"
					"        '(' || GROUP_CONCAT(col) || ');' stmt\n"
					"    FROM sys.describe_indices GROUP BY ind, tpe, sch, tbl;\n"
					"CREATE VIEW sys.dump_column_defaults AS\n"
					"    SELECT 'ALTER TABLE ' || sys.FQN(sch, tbl) || ' ALTER COLUMN ' || sys.DQ(col) || ' SET DEFAULT ' || def || ';' stmt\n"
					"    FROM sys.describe_column_defaults;\n"
					"CREATE VIEW sys.dump_foreign_keys AS\n"
					"    SELECT\n"
					"        'ALTER TABLE ' || sys.DQ(fk_s) || '.'|| sys.DQ(fk_t) || ' ADD CONSTRAINT ' || sys.DQ(fk) || ' ' ||\n"
					"        'FOREIGN KEY(' || GROUP_CONCAT(sys.DQ(fk_c), ',') ||') ' ||\n"
					"        'REFERENCES ' || sys.DQ(pk_s) || '.' || sys.DQ(pk_t) || '(' || GROUP_CONCAT(sys.DQ(pk_c), ',') || ') ' ||\n"
					"        'ON DELETE ' || on_delete || ' ON UPDATE ' || on_update ||\n"
					"        ';' stmt\n"
					"    FROM sys.describe_foreign_keys GROUP BY fk_s, fk_t, pk_s, pk_t, fk, on_delete, on_update;\n"
					"CREATE VIEW sys.dump_partition_tables AS\n"
					"    SELECT\n"
					"        sys.ALTER_TABLE(m_sch, m_tbl) || ' ADD TABLE ' || sys.FQN(p_sch, p_tbl) ||\n"
					"        CASE \n"
					"            WHEN tpe = 'VALUES' THEN ' AS PARTITION IN (' || pvalues || ')'\n"
					"            WHEN tpe = 'RANGE' THEN ' AS PARTITION FROM ' || ifthenelse(minimum IS NOT NULL, sys.SQ(minimum), 'RANGE MINVALUE') || ' TO ' || ifthenelse(maximum IS NOT NULL, sys.SQ(maximum), 'RANGE MAXVALUE')\n"
					"            WHEN tpe = 'FOR NULLS' THEN ' AS PARTITION FOR NULL VALUES'\n"
					"            ELSE '' --'READ ONLY'\n"
					"        END ||\n"
					"        CASE WHEN tpe in ('VALUES', 'RANGE') AND with_nulls THEN ' WITH NULL VALUES' ELSE '' END ||\n"
					"        ';' stmt\n"
					"    FROM sys.describe_partition_tables;\n"
					"CREATE VIEW sys.dump_sequences AS\n"
					"    SELECT\n"
					"        'CREATE SEQUENCE ' || sys.FQN(sch, seq) || ' AS BIGINT ' ||\n"
					"        CASE WHEN \"s\" <> 0 THEN 'START WITH ' || \"rs\" ELSE '' END ||\n"
					"        CASE WHEN \"inc\" <> 1 THEN ' INCREMENT BY ' || \"inc\" ELSE '' END ||\n"
					"        CASE WHEN \"mi\" <> 0 THEN ' MINVALUE ' || \"mi\" ELSE '' END ||\n"
					"        CASE WHEN \"ma\" <> 0 THEN ' MAXVALUE ' || \"ma\" ELSE '' END ||\n"
					"        CASE WHEN \"cache\" <> 1 THEN ' CACHE ' || \"cache\" ELSE '' END ||\n"
					"        CASE WHEN \"cycle\" THEN ' CYCLE' ELSE '' END || ';' stmt\n"
					"    FROM sys.describe_sequences;\n"
					"CREATE VIEW sys.dump_start_sequences AS\n"
					"    SELECT\n"
					"        'UPDATE sys.sequences seq SET start = ' || s  ||\n"
					"        ' WHERE name = ' || sys.SQ(seq) ||\n"
					"        ' AND schema_id = (SELECT s.id FROM sys.schemas s WHERE s.name = ' || sys.SQ(sch) || ');' stmt\n"
					"    FROM sys.describe_sequences;\n"
					"CREATE VIEW sys.dump_functions AS\n"
					"    SELECT f.o o, sys.schema_guard(f.sch, f.fun, f.def) stmt FROM sys.describe_functions f;\n"
					"CREATE VIEW sys.dump_tables AS\n"
					"    SELECT\n"
					"        t.o o,\n"
					"        CASE\n"
					"            WHEN t.typ <> 'VIEW' THEN\n"
					"                'CREATE ' || t.typ || ' ' || sys.FQN(t.sch, t.tab) || t.col || t.opt || ';'\n"
					"            ELSE\n"
					"                t.opt\n"
					"        END stmt\n"
					"    FROM sys.describe_tables t;\n"
					"CREATE VIEW sys.dump_triggers AS\n"
					"    SELECT sys.schema_guard(sch, tab, def) stmt FROM sys.describe_triggers;\n"
					"CREATE VIEW sys.dump_comments AS\n"
					"    SELECT 'COMMENT ON ' || c.tpe || ' ' || c.fqn || ' IS ' || sys.SQ(c.rem) || ';' stmt FROM sys.describe_comments c;\n"
					"CREATE VIEW sys.dump_user_defined_types AS\n"
					"        SELECT 'CREATE TYPE ' || sys.FQN(sch, sql_tpe) || ' EXTERNAL NAME ' || sys.DQ(ext_tpe) || ';' stmt FROM sys.describe_user_defined_types;\n"
					"CREATE VIEW sys.dump_privileges AS\n"
					"    SELECT\n"
					"        'INSERT INTO sys.privileges VALUES (' ||\n"
					"            CASE\n"
					"                WHEN dp.o_tpe = 'GLOBAL' THEN\n"
					"                    '0,'\n"
					"                WHEN dp.o_tpe = 'TABLE' THEN\n"
					"                    '(SELECT t.id FROM sys.schemas s, sys.tables t WHERE s.id = t.schema_id' ||\n"
					"                        ' AND s.name || ''.'' || t.name =' || sys.SQ(dp.o_nme) || '),'\n"
					"                WHEN dp.o_tpe = 'COLUMN' THEN\n"
					"                    '(SELECT c.id FROM sys.schemas s, sys.tables t, sys.columns c WHERE s.id = t.schema_id AND t.id = c.table_id' ||\n"
					"                        ' AND s.name || ''.'' || t.name || ''.'' || c.name =' || sys.SQ(dp.o_nme) || '),'\n"
					"                ELSE -- FUNCTION-LIKE\n"
					"                    '(SELECT fqn.id FROM sys.fully_qualified_functions fqn WHERE' ||\n"
					"                        ' fqn.nme = ' || sys.SQ(dp.o_nme) || ' AND fqn.tpe = ' || sys.SQ(dp.o_tpe) || '),'\n"
					"            END ||\n"
					"            '(SELECT id FROM sys.auths a WHERE a.name = ' || sys.SQ(dp.a_nme) || '),' ||\n"
					"            '(SELECT pc.privilege_code_id FROM sys.privilege_codes pc WHERE pc.privilege_code_name = ' || sys.SQ(p_nme) || '),'\n"
					"            '(SELECT id FROM sys.auths g WHERE g.name = ' || sys.SQ(dp.g_nme) || '),' ||\n"
					"            dp.grantable ||\n"
					"        ');' stmt\n"
					"    FROM sys.describe_privileges dp;\n"
					"CREATE PROCEDURE sys.EVAL(stmt STRING) EXTERNAL NAME sql.eval;\n"
					"CREATE FUNCTION sys.esc(s STRING) RETURNS STRING BEGIN RETURN '\"' || sys.replace(sys.replace(sys.replace(s,E'\\\\', E'\\\\\\\\'), E'\\n', E'\\\\n'), '\"', E'\\\\\"') || '\"'; END;\n"
					"CREATE FUNCTION sys.prepare_esc(s STRING, t STRING) RETURNS STRING\n"
					"BEGIN\n"
					"    RETURN\n"
					"        CASE\n"
					"            WHEN (t = 'varchar' OR t ='char' OR t = 'clob' OR t = 'json' OR t = 'geometry' OR t = 'url') THEN\n"
					"                'CASE WHEN ' || sys.DQ(s) || ' IS NULL THEN ''null'' ELSE ' || 'sys.esc(' || sys.DQ(s) || ')' || ' END'\n"
					"            ELSE\n"
					"                'CASE WHEN ' || sys.DQ(s) || ' IS NULL THEN ''null'' ELSE CAST(' || sys.DQ(s) || ' AS STRING) END'\n"
					"        END;\n"
					"END;\n"
					"CREATE TABLE sys.dump_statements(o INT, s STRING);\n"
					"CREATE PROCEDURE sys._dump_table_data(sch STRING, tbl STRING) BEGIN\n"
					"    DECLARE k INT;\n"
					"    SET k = (SELECT MIN(c.id) FROM sys.columns c, sys.tables t WHERE c.table_id = t.id AND t.name = tbl);\n"
					"    IF k IS NOT NULL THEN\n"
					"        DECLARE cname STRING;\n"
					"        DECLARE ctype STRING;\n"
					"        SET cname = (SELECT c.name FROM sys.columns c WHERE c.id = k);\n"
					"        SET ctype = (SELECT c.type FROM sys.columns c WHERE c.id = k);\n"
					"        DECLARE COPY_INTO_STMT STRING;\n"
					"        DECLARE _cnt INT;\n"
					"        SET _cnt = (SELECT MIN(s.count) FROM sys.storage() s WHERE s.schema = sch AND s.table = tbl);\n"
					"        IF _cnt > 0 THEN\n"
					"            SET COPY_INTO_STMT = 'COPY ' || _cnt ||  ' RECORDS INTO ' || sys.FQN(sch, tbl) || '(' || sys.DQ(cname);\n"
					"            DECLARE SELECT_DATA_STMT STRING;\n"
					"            SET SELECT_DATA_STMT = 'SELECT  (SELECT COUNT(*) FROM sys.dump_statements) + RANK() OVER(), ' || sys.prepare_esc(cname, ctype);\n"
					"            DECLARE M INT;\n"
					"            SET M = (SELECT MAX(c.id) FROM sys.columns c, sys.tables t WHERE c.table_id = t.id AND t.name = tbl);\n"
					"            WHILE (k < M) DO\n"
					"                SET k = (SELECT MIN(c.id) FROM sys.columns c, sys.tables t WHERE c.table_id = t.id AND t.name = tbl AND c.id > k);\n"
					"                SET cname = (SELECT c.name FROM sys.columns c WHERE c.id = k);\n"
					"                SET ctype = (SELECT c.type FROM sys.columns c WHERE c.id = k);\n"
					"                SET COPY_INTO_STMT = (COPY_INTO_STMT || ', ' || sys.DQ(cname));\n"
					"                SET SELECT_DATA_STMT = SELECT_DATA_STMT || '|| ''|'' || ' || sys.prepare_esc(cname, ctype);\n"
					"            END WHILE;\n"
					"            SET COPY_INTO_STMT = (COPY_INTO_STMT || ') FROM STDIN USING DELIMITERS ''|'',E''\\\\n'',''\"'';');\n"
					"            SET SELECT_DATA_STMT =  SELECT_DATA_STMT || ' FROM ' || sys.FQN(sch, tbl);\n"
					"            insert into sys.dump_statements VALUES ( (SELECT COUNT(*) FROM sys.dump_statements) + 1, COPY_INTO_STMT);\n"
					"            CALL sys.EVAL('INSERT INTO sys.dump_statements ' || SELECT_DATA_STMT || ';');\n"
					"        END IF;\n"
					"    END IF;\n"
					"END;\n"
					"CREATE PROCEDURE sys.dump_table_data() BEGIN\n"
					"    DECLARE i INT;\n"
					"    SET i = (SELECT MIN(t.id) FROM sys.tables t, sys.table_types ts WHERE t.type = ts.table_type_id AND ts.table_type_name = 'TABLE' AND NOT t.system);\n"
					"    IF i IS NOT NULL THEN\n"
					"        DECLARE M INT;\n"
					"        SET M = (SELECT MAX(t.id) FROM sys.tables t, sys.table_types ts WHERE t.type = ts.table_type_id AND ts.table_type_name = 'TABLE' AND NOT t.system);\n"
					"        DECLARE sch STRING;\n"
					"        DECLARE tbl STRING;\n"
					"        WHILE i < M DO\n"
					"            set sch = (SELECT s.name FROM sys.tables t, sys.schemas s WHERE s.id = t.schema_id AND t.id = i);\n"
					"            set tbl = (SELECT t.name FROM sys.tables t, sys.schemas s WHERE s.id = t.schema_id AND t.id = i);\n"
					"            CALL sys._dump_table_data(sch, tbl);\n"
					"            SET i = (SELECT MIN(t.id) FROM sys.tables t, sys.table_types ts WHERE t.type = ts.table_type_id AND ts.table_type_name = 'TABLE' AND NOT t.system AND t.id > i);\n"
					"        END WHILE;\n"
					"        set sch = (SELECT s.name FROM sys.tables t, sys.schemas s WHERE s.id = t.schema_id AND t.id = i);\n"
					"        set tbl = (SELECT t.name FROM sys.tables t, sys.schemas s WHERE s.id = t.schema_id AND t.id = i);\n"
					"        CALL sys._dump_table_data(sch, tbl);\n"
					"    END IF;\n"
					"END;\n"
					"CREATE FUNCTION sys.dump_database(describe BOOLEAN) RETURNS TABLE(o int, stmt STRING)\n"
					"BEGIN\n"
					"    SET SCHEMA sys;\n"
					"    TRUNCATE sys.dump_statements;\n"
					"    INSERT INTO sys.dump_statements VALUES (1, 'START TRANSACTION;');\n"
					"    INSERT INTO sys.dump_statements VALUES ( (SELECT COUNT(*) FROM sys.dump_statements) + 1, 'SET SCHEMA \"sys\";');\n"
					"    INSERT INTO sys.dump_statements SELECT  (SELECT COUNT(*) FROM sys.dump_statements) + RANK() OVER(), stmt FROM sys.dump_create_roles;\n"
					"    INSERT INTO sys.dump_statements SELECT  (SELECT COUNT(*) FROM sys.dump_statements) + RANK() OVER(), stmt FROM sys.dump_create_users;\n"
					"    INSERT INTO sys.dump_statements SELECT  (SELECT COUNT(*) FROM sys.dump_statements) + RANK() OVER(), stmt FROM sys.dump_create_schemas;\n"
					"    INSERT INTO sys.dump_statements SELECT  (SELECT COUNT(*) FROM sys.dump_statements) + RANK() OVER(), stmt FROM sys.dump_user_defined_types;\n"
					"    INSERT INTO sys.dump_statements SELECT  (SELECT COUNT(*) FROM sys.dump_statements) + RANK() OVER(), stmt FROM sys.dump_add_schemas_to_users;\n"
					"    INSERT INTO sys.dump_statements SELECT  (SELECT COUNT(*) FROM sys.dump_statements) + RANK() OVER(), stmt FROM sys.dump_grant_user_privileges;\n"
					"    INSERT INTO sys.dump_statements SELECT  (SELECT COUNT(*) FROM sys.dump_statements) + RANK() OVER(), stmt FROM sys.dump_sequences;\n"
					"    INSERT INTO sys.dump_statements SELECT  (SELECT COUNT(*) FROM sys.dump_statements) + RANK() OVER(), stmt FROM sys.dump_start_sequences;\n"
					"    --functions and table-likes can be interdependent. They should be inserted in the order of their catalogue id.\n"
					"    INSERT INTO sys.dump_statements SELECT  (SELECT COUNT(*) FROM sys.dump_statements) + RANK() OVER(ORDER BY stmts.o), stmts.s\n"
					"    FROM (\n"
					"            SELECT * FROM sys.dump_functions f\n"
					"            UNION\n"
					"            SELECT * FROM sys.dump_tables t\n"
					"        ) AS stmts(o, s);\n"
					"    INSERT INTO sys.dump_statements SELECT  (SELECT COUNT(*) FROM sys.dump_statements) + RANK() OVER(), stmt FROM sys.dump_column_defaults;\n"
					"    INSERT INTO sys.dump_statements SELECT  (SELECT COUNT(*) FROM sys.dump_statements) + RANK() OVER(), stmt FROM sys.dump_table_constraint_type;\n"
					"    INSERT INTO sys.dump_statements SELECT  (SELECT COUNT(*) FROM sys.dump_statements) + RANK() OVER(), stmt FROM sys.dump_indices;\n"
					"    INSERT INTO sys.dump_statements SELECT  (SELECT COUNT(*) FROM sys.dump_statements) + RANK() OVER(), stmt FROM sys.dump_foreign_keys;\n"
					"    INSERT INTO sys.dump_statements SELECT  (SELECT COUNT(*) FROM sys.dump_statements) + RANK() OVER(), stmt FROM sys.dump_partition_tables;\n"
					"    INSERT INTO sys.dump_statements SELECT  (SELECT COUNT(*) FROM sys.dump_statements) + RANK() OVER(), stmt FROM sys.dump_triggers;\n"
					"    INSERT INTO sys.dump_statements SELECT  (SELECT COUNT(*) FROM sys.dump_statements) + RANK() OVER(), stmt FROM sys.dump_comments;\n"
					"    --We are dumping ALL privileges so we need to erase existing privileges on the receiving side;\n"
					"    INSERT INTO sys.dump_statements VALUES ( (SELECT COUNT(*) FROM sys.dump_statements) + 1, 'TRUNCATE sys.privileges;');\n"
					"    INSERT INTO sys.dump_statements SELECT  (SELECT COUNT(*) FROM sys.dump_statements) + RANK() OVER(), stmt FROM sys.dump_privileges;\n"
					"    IF NOT DESCRIBE THEN\n"
					"        CALL sys.dump_table_data();\n"
					"    END IF;\n"
					"    INSERT INTO sys.dump_statements VALUES ( (SELECT COUNT(*) FROM sys.dump_statements) + 1, 'COMMIT;');\n"
					"    RETURN sys.dump_statements;\n"
					"END;\n");

			// Set the system flag for the new dump and describe SQL objects.
			pos += snprintf(buf + pos, bufsize - pos,
					"UPDATE sys.functions SET system = true WHERE\n"
					"    system <> true AND\n"
					"    schema_id = 2000 AND\n"
					"    type = %d AND\n"
					"    sqlname in (\n"
					"        'describe_columns',\n"
					"        'describe_function',\n"
					"        'describe_table',\n"
					"        'dump_database'\n"
					"    );\n",
					F_UNION);
			pos += snprintf(buf + pos, bufsize - pos,
					"UPDATE sys.functions SET system = true WHERE\n"
					"    system <> true AND\n"
					"    schema_id = 2000 AND\n"
					"    type = %d AND\n"
					"    sqlname in (\n"
					"        'alter_table',\n"
					"        'describe_type',\n"
					"        'dq',\n"
					"        'esc',\n"
					"        'fqn',\n"
					"        'get_merge_table_partition_expressions',\n"
					"        'get_remote_table_expressions',\n"
					"        'prepare_esc',\n"
					"        'replace_first',\n"
					"        'schema_guard',\n"
					"        'sq'\n"
					"    );\n",
					F_FUNC);
			pos += snprintf(buf + pos, bufsize - pos,
					"UPDATE sys.functions SET system = true WHERE\n"
					"    system <> true AND\n"
					"    schema_id = 2000 AND\n"
					"    type = %d AND\n"
					"    sqlname in (\n"
					"        '_dump_table_data',\n"
					"        'dump_table_data',\n"
					"        'eval'\n"
					"    );\n",
					F_PROC);
			pos += snprintf(buf + pos, bufsize - pos,
					"UPDATE sys._tables SET system = true WHERE\n"
					"    system <> true AND\n"
					"    schema_id = 2000 AND\n"
					"    type = %d AND\n"
					"    name = 'dump_statements';\n",
					(int) tt_table);
			pos += snprintf(buf + pos, bufsize - pos,
					"UPDATE sys._tables SET system = true WHERE\n"
					"    system <> true AND\n"
					"    schema_id = 2000 AND\n"
					"    type = %d AND\n"
					"    name in (\n"
					"        'describe_column_defaults',\n"
					"        'describe_comments',\n"
					"        'describe_constraints',\n"
					"        'describe_foreign_keys',\n"
					"        'describe_functions',\n"
					"        'describe_indices',\n"
					"        'describe_partition_tables',\n"
					"        'describe_privileges',\n"
					"        'describe_sequences',\n"
					"        'describe_tables',\n"
					"        'describe_triggers',\n"
					"        'describe_user_defined_types',\n"
					"        'dump_add_schemas_to_users',\n"
					"        'dump_column_defaults',\n"
					"        'dump_comments',\n"
					"        'dump_create_roles',\n"
					"        'dump_create_schemas',\n"
					"        'dump_create_users',\n"
					"        'dump_foreign_keys',\n"
					"        'dump_functions',\n"
					"        'dump_grant_user_privileges',\n"
					"        'dump_indices',\n"
					"        'dump_partition_tables',\n"
					"        'dump_privileges',\n"
					"        'dump_sequences',\n"
					"        'dump_start_sequences',\n"
					"        'dump_statements',\n"
					"        'dump_table_constraint_type',\n"
					"        'dump_tables',\n"
					"        'dump_triggers',\n"
					"        'dump_user_defined_types',\n"
					"        'fully_qualified_functions'\n"
					"    );\n",
					(int) tt_view);

			/* scoping2 branch changes, the 'users' view has to be re-created because of the 'schema_path' addition on 'db_user_info' table
			   However 'dependency_schemas_on_users' has a dependency on 'users', so it has to be re-created as well */
			t = mvc_bind_table(sql, s, "users");
			t->system = 0;	/* make it non-system else the drop view will fail */
			t = mvc_bind_table(sql, s, "dependency_schemas_on_users");
			t->system = 0;	/* make it non-system else the drop view will fail */
			pos += snprintf(buf + pos, bufsize - pos,
					"DROP VIEW sys.dependency_schemas_on_users;\n"
					"DROP VIEW sys.users;\n"

					"ALTER TABLE sys.db_user_info ADD COLUMN schema_path CLOB;\n"
					"UPDATE sys.db_user_info SET schema_path = '\"sys\"';\n"

					"CREATE VIEW sys.users AS\n"
					"SELECT u.\"name\" AS \"name\", ui.\"fullname\", ui.\"default_schema\", ui.\"schema_path\"\n"
					" FROM sys.db_users() AS u\n"
					" LEFT JOIN \"sys\".\"db_user_info\" AS ui ON u.\"name\" = ui.\"name\";\n"
					"CREATE VIEW sys.dependency_schemas_on_users AS\n"
					" SELECT s.id AS schema_id, s.name AS schema_name, u.name AS user_name, CAST(6 AS smallint) AS depend_type\n"
					" FROM sys.users AS u, sys.schemas AS s\n"
					" WHERE u.default_schema = s.id\n"
					" ORDER BY s.name, u.name;\n"
					"GRANT SELECT ON sys.dependency_schemas_on_users TO PUBLIC;\n"
					"update sys._tables set system = true where system <> true and name in ('users','dependency_schemas_on_users')"
					" and schema_id = 2000 and type = %d;\n", (int) tt_view);

			pos += snprintf(buf + pos, bufsize - pos, "commit;\n");
			pos += snprintf(buf + pos, bufsize - pos, "set schema \"%s\";\n", prev_schema);

			assert(pos < bufsize);
			printf("Running database upgrade commands:\n%s\n", buf);
			if ((err = SQLstatementIntern(c, buf, "update", true, false, NULL)) != MAL_SUCCEED)
				goto bailout;

			pos = snprintf(buf, bufsize, "set schema \"sys\";\n"
					"ALTER TABLE sys.keywords SET READ ONLY;\n"
					"ALTER TABLE sys.table_types SET READ ONLY;\n"
					"ALTER TABLE sys.function_types SET READ ONLY;\n");
			pos += snprintf(buf + pos, bufsize - pos, "set schema \"%s\";\n", prev_schema);
			assert(pos < bufsize);
			printf("Running database upgrade commands:\n%s\n", buf);
			err = SQLstatementIntern(c, buf, "update", true, false, NULL);
		}
	}

bailout:
	if (b)
		BBPunfix(b->batCacheid);
	if (output)
		res_table_destroy(output);
	GDKfree(buf);
	return err;		/* usually MAL_SUCCEED */
}

/* upgrades after Jul2021_3 build */
static str
sql_update_jul2021_5(Client c, mvc *sql, const char *prev_schema, bool *systabfixed)
{
	size_t bufsize = 65536, pos = 0;
	char *buf = NULL, *err = NULL;
	res_table *output = NULL;
	sql_schema *s = mvc_bind_schema(sql, "sys");
	sql_table *t;

	(void) systabfixed;

	if ((buf = GDKmalloc(bufsize)) == NULL)
		throw(SQL, __func__, SQLSTATE(HY013) MAL_MALLOC_FAIL);

	/* if the string 'partition of merge table' is not in the sys.ids
	 * query, upgrade */
	pos += snprintf(buf + pos, bufsize - pos,
					"select query from sys._tables where name = 'ids' and schema_id = 2000 and query like '%%partition of merge table%%';\n");
	assert(pos < bufsize);
	if ((err = SQLstatementIntern(c, buf, "update", true, false, &output)) == NULL) {
		BAT *b;
		if ((b = BATdescriptor(output->cols[0].b))) {
			if (BATcount(b) == 0) {
				pos = snprintf(buf, bufsize, "set schema \"sys\";\n");

				/* 21_dependency_views.sql */
				t = mvc_bind_table(sql, s, "ids");
				t->system = 0;	/* make it non-system else the drop view will fail */
				t = mvc_bind_table(sql, s, "dependencies_vw");
				t->system = 0;	/* make it non-system else the drop view will fail */
				pos += snprintf(buf + pos, bufsize - pos,
								"drop view sys.dependencies_vw;\n"
								"drop view sys.ids;\n");
				pos += snprintf(buf + pos, bufsize - pos,
								"CREATE VIEW sys.ids (id, name, schema_id, table_id, table_name, obj_type, sys_table) AS\n"
								"SELECT id, name, cast(null as int) as schema_id, cast(null as int) as table_id, cast(null as varchar(124)) as table_name, 'author' AS obj_type, 'sys.auths' AS sys_table FROM sys.auths UNION ALL\n"
								"SELECT id, name, cast(null as int) as schema_id, cast(null as int) as table_id, cast(null as varchar(124)) as table_name, 'schema', 'sys.schemas' FROM sys.schemas UNION ALL\n"
								"SELECT id, name, schema_id, id as table_id, name as table_name, case when type = 1 then 'view' else 'table' end, 'sys._tables' FROM sys._tables UNION ALL\n"
								"SELECT id, name, schema_id, id as table_id, name as table_name, case when type = 1 then 'view' else 'table' end, 'tmp._tables' FROM tmp._tables UNION ALL\n"
								"SELECT c.id, c.name, t.schema_id, c.table_id, t.name as table_name, 'column', 'sys._columns' FROM sys._columns c JOIN sys._tables t ON c.table_id = t.id UNION ALL\n"
								"SELECT c.id, c.name, t.schema_id, c.table_id, t.name as table_name, 'column', 'tmp._columns' FROM tmp._columns c JOIN tmp._tables t ON c.table_id = t.id UNION ALL\n"
								"SELECT k.id, k.name, t.schema_id, k.table_id, t.name as table_name, 'key', 'sys.keys' FROM sys.keys k JOIN sys._tables t ON k.table_id = t.id UNION ALL\n"
								"SELECT k.id, k.name, t.schema_id, k.table_id, t.name as table_name, 'key', 'tmp.keys' FROM tmp.keys k JOIN tmp._tables t ON k.table_id = t.id UNION ALL\n"
								"SELECT i.id, i.name, t.schema_id, i.table_id, t.name as table_name, 'index', 'sys.idxs' FROM sys.idxs i JOIN sys._tables t ON i.table_id = t.id UNION ALL\n"
								"SELECT i.id, i.name, t.schema_id, i.table_id, t.name as table_name, 'index', 'tmp.idxs' FROM tmp.idxs i JOIN tmp._tables t ON i.table_id = t.id UNION ALL\n"
								"SELECT g.id, g.name, t.schema_id, g.table_id, t.name as table_name, 'trigger', 'sys.triggers' FROM sys.triggers g JOIN sys._tables t ON g.table_id = t.id UNION ALL\n"
								"SELECT g.id, g.name, t.schema_id, g.table_id, t.name as table_name, 'trigger', 'tmp.triggers' FROM tmp.triggers g JOIN tmp._tables t ON g.table_id = t.id UNION ALL\n"
								"SELECT id, sqlname, schema_id, cast(null as int) as table_id, cast(null as varchar(124)) as table_name, case when type = 2 then 'procedure' else 'function' end, 'sys.functions' FROM sys.functions UNION ALL\n"
								"SELECT a.id, a.name, f.schema_id, cast(null as int) as table_id, cast(null as varchar(124)) as table_name, case when f.type = 2 then 'procedure arg' else 'function arg' end, 'sys.args' FROM sys.args a JOIN sys.functions f ON a.func_id = f.id UNION ALL\n"
								"SELECT id, name, schema_id, cast(null as int) as table_id, cast(null as varchar(124)) as table_name, 'sequence', 'sys.sequences' FROM sys.sequences UNION ALL\n"
								"SELECT o.id, o.name, pt.schema_id, pt.id, pt.name, 'partition of merge table', 'sys.objects' FROM sys.objects o JOIN sys._tables pt ON o.sub = pt.id JOIN sys._tables mt ON o.nr = mt.id WHERE mt.type = 3 UNION ALL\n"
								"SELECT id, sqlname, schema_id, cast(null as int) as table_id, cast(null as varchar(124)) as table_name, 'type', 'sys.types' FROM sys.types WHERE id > 2000\n"
								" ORDER BY id;\n"
								"GRANT SELECT ON sys.ids TO PUBLIC;\n");
				pos += snprintf(buf + pos, bufsize - pos,
								"CREATE VIEW sys.dependencies_vw AS\n"
								"SELECT d.id, i1.obj_type, i1.name,\n"
								"       d.depend_id as used_by_id, i2.obj_type as used_by_obj_type, i2.name as used_by_name,\n"
								"       d.depend_type, dt.dependency_type_name\n"
								"  FROM sys.dependencies d\n"
								"  JOIN sys.ids i1 ON d.id = i1.id\n"
								"  JOIN sys.ids i2 ON d.depend_id = i2.id\n"
								"  JOIN sys.dependency_types dt ON d.depend_type = dt.dependency_type_id\n"
								" ORDER BY id, depend_id;\n"
								"GRANT SELECT ON sys.dependencies_vw TO PUBLIC;\n");
				pos += snprintf(buf + pos, bufsize - pos,
								"UPDATE sys._tables SET system = true WHERE name in ('ids', 'dependencies_vw') AND schema_id = 2000;\n");

				pos += snprintf(buf + pos, bufsize - pos, "set schema \"%s\";\n", prev_schema);
				assert(pos < bufsize);
				printf("Running database upgrade commands:\n%s\n", buf);
				err = SQLstatementIntern(c, buf, "update", true, false, NULL);
			}
			BBPunfix(b->batCacheid);
		}
		res_table_destroy(output);
	}

	GDKfree(buf);
	return err;		/* usually MAL_SUCCEED */
}

static str
sql_update_jan2022(Client c, mvc *sql, const char *prev_schema, bool *systabfixed)
{
	sql_subtype tp;
	size_t bufsize = 65536, pos = 0;
	char *buf = NULL, *err = NULL;
	sql_schema *s = mvc_bind_schema(sql, "sys");
	sql_table *t;

	/* this bit of code is to upgrade from a Jan2022 RC to the Jan2022 release */
	sql_allocator *old_sa = sql->sa;
	if ((sql->sa = sa_create(sql->pa)) != NULL) {
		list *l;
		if ((l = sa_list(sql->sa)) != NULL) {
			sql_find_subtype(&tp, "varchar", 0, 0);
			list_append(l, &tp);
			list_append(l, &tp);
			list_append(l, &tp);
			if (sql_bind_func_(sql, s->base.name, "strimp_create", l, F_PROC)) {
				/* do the upgrade by removing the two functions */
				const char *query =
					"drop filter function sys.strimp_filter(string, string);\n"
					"drop procedure sys.strimp_create(string, string, string);\n";
				printf("Running database upgrade commands:\n%s\n", query);
				err = SQLstatementIntern(c, query, "update", true, false, NULL);
			}
			sql->session->status = 0; /* if the function was not found clean the error */
			sql->errstr[0] = '\0';
		}
		sa_destroy(sql->sa);
		if (err)
			return err;
	}
	sql->sa = old_sa;

	sql_find_subtype(&tp, "bigint", 0, 0);
	if (!sql_bind_func(sql, s->base.name, "epoch", &tp, NULL, F_FUNC)) {
		sql->session->status = 0; /* if the function was not found clean the error */
		sql->errstr[0] = '\0';
		/* nothing to do */
		return NULL;
	}

	if (!*systabfixed && (err = sql_fix_system_tables(c, sql, prev_schema)) != NULL)
		return err;
	*systabfixed = true;

	if ((buf = GDKmalloc(bufsize)) == NULL)
		throw(SQL, __func__, SQLSTATE(HY013) MAL_MALLOC_FAIL);

	pos = snprintf(buf, bufsize, "set schema \"sys\";\n");

	/* sys.epoch_ms now returns a decimal(18,3) */
	pos += snprintf(buf + pos, bufsize - pos,
					"update sys.args set type = 'decimal', type_digits = 18, type_scale = 3 where func_id in (select id from sys.functions where sqlname = 'epoch_ms' and schema_id = 2000) and number = 0 and type = 'bigint';\n");

	/* 16_tracelog */
	t = mvc_bind_table(sql, s, "tracelog");
	t->system = 0; /* make it non-system else the drop view will fail */
	pos += snprintf(buf + pos, bufsize - pos,
			"drop view sys.tracelog;\n"
			"drop function sys.tracelog();\n"
			"create function sys.tracelog()\n"
			" returns table (\n"
			"  ticks bigint, -- time in microseconds\n"
			"  stmt string,  -- actual statement executed\n"
			"  event string  -- profiler event executed\n"
			" )\n"
			" external name sql.dump_trace;\n"
			"create view sys.tracelog as select * from sys.tracelog();\n"
			"update sys._tables set system = true where system <> true and schema_id = 2000"
			" and name = 'tracelog';\n"
			"update sys.functions set system = true where system <> true and schema_id = 2000"
			" and sqlname = 'tracelog' and type = %d;\n", (int) F_UNION);

	/* 17_temporal.sql */
	pos += snprintf(buf + pos, bufsize - pos,
					"drop function sys.epoch(bigint);\n");
	pos += snprintf(buf + pos, bufsize - pos,
					"create function sys.epoch(sec DECIMAL(18,3)) "
					"returns TIMESTAMP WITH TIME ZONE\n"
					"external name mtime.epoch;\n"
					"grant execute on function sys.epoch (DECIMAL(18,3)) to public;\n"
					"update sys.functions set system = true where system <> true and sqlname in ('epoch') and schema_id = 2000 and type = %d;\n", F_FUNC);

	pos += snprintf(buf + pos, bufsize - pos, "set schema \"%s\";\n", prev_schema);

	/* 25_debug.sql */
	pos += snprintf(buf + pos, bufsize - pos,
					"drop function sys.malfunctions();\n"
					"create function sys.malfunctions()\n"
					" returns table(\"module\" string, \"function\" string, \"signature\" string, \"address\" string, \"comment\" string)\n"
					" external name \"manual\".\"functions\";\n"
					"create view sys.malfunctions as select * from sys.malfunctions();\n"
					"update sys._tables set system = true where system <> true and schema_id = 2000"
					" and name = 'malfunctions';\n"
					"update sys.functions set system = true where system <> true and schema_id = 2000"
					" and sqlname = 'malfunctions';\n");

	/* 21_dependency_views.sql */
	t = mvc_bind_table(sql, s, "ids");
	t->system = 0; /* make it non-system else the drop view will fail */
	t = mvc_bind_table(sql, s, "dependencies_vw");
	t->system = 0;	/* make it non-system else the drop view will fail */
	pos += snprintf(buf + pos, bufsize - pos,
					"drop view sys.dependencies_vw;\n" /* depends on sys.ids */
					"drop view sys.ids;\n"
					"CREATE VIEW sys.ids (id, name, schema_id, table_id, table_name, obj_type, sys_table, system) AS\n"
					"SELECT id, name, cast(null as int) as schema_id, cast(null as int) as table_id, cast(null as varchar(124)) as table_name, 'author' AS obj_type, 'sys.auths' AS sys_table, (name in ('public','sysadmin','monetdb','.snapshot')) AS system FROM sys.auths UNION ALL\n"
					"SELECT id, name, cast(null as int) as schema_id, cast(null as int) as table_id, cast(null as varchar(124)) as table_name, ifthenelse(system, 'system schema', 'schema'), 'sys.schemas', system FROM sys.schemas UNION ALL\n"
					"SELECT t.id, name, t.schema_id, t.id as table_id, t.name as table_name, cast(lower(tt.table_type_name) as varchar(40)), 'sys.tables', t.system FROM sys.tables t left outer join sys.table_types tt on t.type = tt.table_type_id UNION ALL\n"
					"SELECT c.id, c.name, t.schema_id, c.table_id, t.name as table_name, ifthenelse(t.system, 'system column', 'column'), 'sys._columns', t.system FROM sys._columns c JOIN sys._tables t ON c.table_id = t.id UNION ALL\n"
					"SELECT c.id, c.name, t.schema_id, c.table_id, t.name as table_name, 'column', 'tmp._columns', t.system FROM tmp._columns c JOIN tmp._tables t ON c.table_id = t.id UNION ALL\n"
					"SELECT k.id, k.name, t.schema_id, k.table_id, t.name as table_name, ifthenelse(t.system, 'system key', 'key'), 'sys.keys', t.system FROM sys.keys k JOIN sys._tables t ON k.table_id = t.id UNION ALL\n"
					"SELECT k.id, k.name, t.schema_id, k.table_id, t.name as table_name, 'key', 'tmp.keys', t.system FROM tmp.keys k JOIN tmp._tables t ON k.table_id = t.id UNION ALL\n"
					"SELECT i.id, i.name, t.schema_id, i.table_id, t.name as table_name, ifthenelse(t.system, 'system index', 'index'), 'sys.idxs', t.system FROM sys.idxs i JOIN sys._tables t ON i.table_id = t.id UNION ALL\n"
					"SELECT i.id, i.name, t.schema_id, i.table_id, t.name as table_name, 'index' , 'tmp.idxs', t.system FROM tmp.idxs i JOIN tmp._tables t ON i.table_id = t.id UNION ALL\n"
					"SELECT g.id, g.name, t.schema_id, g.table_id, t.name as table_name, ifthenelse(t.system, 'system trigger', 'trigger'), 'sys.triggers', t.system FROM sys.triggers g JOIN sys._tables t ON g.table_id = t.id UNION ALL\n"
					"SELECT g.id, g.name, t.schema_id, g.table_id, t.name as table_name, 'trigger', 'tmp.triggers', t.system FROM tmp.triggers g JOIN tmp._tables t ON g.table_id = t.id UNION ALL\n"
					"SELECT f.id, f.sqlname, f.schema_id, cast(null as int) as table_id, cast(null as varchar(124)) as table_name, cast(ifthenelse(f.system, 'system ', '') || lower(ft.function_type_keyword) as varchar(40)), 'sys.functions', f.system FROM sys.functions f left outer join sys.function_types ft on f.type = ft.function_type_id UNION ALL\n"
					"SELECT a.id, a.name, f.schema_id, a.func_id as table_id, f.sqlname as table_name, cast(ifthenelse(f.system, 'system ', '') || lower(ft.function_type_keyword) || ' arg' as varchar(44)), 'sys.args', f.system FROM sys.args a JOIN sys.functions f ON a.func_id = f.id left outer join sys.function_types ft on f.type = ft.function_type_id UNION ALL\n"
					"SELECT id, name, schema_id, cast(null as int) as table_id, cast(null as varchar(124)) as table_name, 'sequence', 'sys.sequences', false FROM sys.sequences UNION ALL\n"
					"SELECT o.id, o.name, pt.schema_id, pt.id, pt.name, 'partition of merge table', 'sys.objects', false FROM sys.objects o JOIN sys._tables pt ON o.sub = pt.id JOIN sys._tables mt ON o.nr = mt.id WHERE mt.type = 3 UNION ALL\n"
					"SELECT id, sqlname, schema_id, cast(null as int) as table_id, cast(null as varchar(124)) as table_name, 'type', 'sys.types', (sqlname in ('inet','json','url','uuid')) FROM sys.types WHERE id > 2000\n"
					" ORDER BY id;\n"
					"GRANT SELECT ON sys.ids TO PUBLIC;\n");
	pos += snprintf(buf + pos, bufsize - pos,
					"CREATE VIEW sys.dependencies_vw AS\n"
					"SELECT d.id, i1.obj_type, i1.name,\n"
					"       d.depend_id as used_by_id, i2.obj_type as used_by_obj_type, i2.name as used_by_name,\n"
					"       d.depend_type, dt.dependency_type_name\n"
					"  FROM sys.dependencies d\n"
					"  JOIN sys.ids i1 ON d.id = i1.id\n"
					"  JOIN sys.ids i2 ON d.depend_id = i2.id\n"
					"  JOIN sys.dependency_types dt ON d.depend_type = dt.dependency_type_id\n"
					" ORDER BY id, depend_id;\n"
					"GRANT SELECT ON sys.dependencies_vw TO PUBLIC;\n");
	pos += snprintf(buf + pos, bufsize - pos,
					"UPDATE sys._tables SET system = true WHERE name in ('ids', 'dependencies_vw') AND schema_id = 2000;\n");

	/* 52_describe.sql; but we need to drop most everything from
	 * 76_dump.sql first */
	t = mvc_bind_table(sql, s, "describe_comments");
	t->system = 0;
	t = mvc_bind_table(sql, s, "describe_constraints");
	t->system = 0;
	t = mvc_bind_table(sql, s, "describe_functions");
	t->system = 0;
	t = mvc_bind_table(sql, s, "describe_partition_tables");
	t->system = 0;
	t = mvc_bind_table(sql, s, "describe_privileges");
	t->system = 0;
	t = mvc_bind_table(sql, s, "describe_sequences");
	t->system = 0;
	t = mvc_bind_table(sql, s, "describe_tables");
	t->system = 0;
	t = mvc_bind_table(sql, s, "dump_add_schemas_to_users");
	t->system = 0;
	t = mvc_bind_table(sql, s, "dump_column_defaults");
	t->system = 0;
	t = mvc_bind_table(sql, s, "dump_comments");
	t->system = 0;
	t = mvc_bind_table(sql, s, "dump_create_roles");
	t->system = 0;
	t = mvc_bind_table(sql, s, "dump_create_schemas");
	t->system = 0;
	t = mvc_bind_table(sql, s, "dump_create_users");
	t->system = 0;
	t = mvc_bind_table(sql, s, "dump_foreign_keys");
	t->system = 0;
	t = mvc_bind_table(sql, s, "dump_functions");
	t->system = 0;
	t = mvc_bind_table(sql, s, "dump_grant_user_privileges");
	t->system = 0;
	t = mvc_bind_table(sql, s, "dump_indices");
	t->system = 0;
	t = mvc_bind_table(sql, s, "dump_partition_tables");
	t->system = 0;
	t = mvc_bind_table(sql, s, "dump_privileges");
	t->system = 0;
	t = mvc_bind_table(sql, s, "dump_sequences");
	t->system = 0;
	t = mvc_bind_table(sql, s, "dump_start_sequences");
	t->system = 0;
	t = mvc_bind_table(sql, s, "dump_table_constraint_type");
	t->system = 0;
	t = mvc_bind_table(sql, s, "dump_tables");
	t->system = 0;
	t = mvc_bind_table(sql, s, "dump_triggers");
	t->system = 0;
	t = mvc_bind_table(sql, s, "dump_user_defined_types");
	t->system = 0;
	t = mvc_bind_table(sql, s, "fully_qualified_functions");
	t->system = 0;
	pos += snprintf(buf + pos, bufsize - pos,
					/* drop dependant stuff from 76_dump.sql */
					"drop function sys.dump_database(boolean);\n"
					"drop procedure sys.dump_table_data();\n"
					"drop procedure sys._dump_table_data(string, string);\n"
					"drop function sys.prepare_esc(string, string);\n"
					"drop function sys.esc(string);\n"
					"drop view sys.dump_privileges;\n"
					"drop view sys.dump_user_defined_types;\n"
					"drop view sys.dump_comments;\n"
					"drop view sys.dump_triggers;\n"
					"drop view sys.dump_tables;\n"
					"drop view sys.dump_functions;\n"
					"drop view sys.dump_start_sequences;\n"
					"drop view sys.dump_sequences;\n"
					"drop view sys.dump_partition_tables;\n"
					"drop view sys.dump_foreign_keys;\n"
					"drop view sys.dump_column_defaults;\n"
					"drop view sys.dump_indices;\n"
					"drop view sys.dump_table_constraint_type;\n"
					"drop view sys.dump_grant_user_privileges;\n"
					"drop view sys.dump_add_schemas_to_users;\n"
					"drop view sys.dump_create_schemas;\n"
					"drop view sys.dump_create_users;\n"
					"drop view sys.dump_create_roles;\n"

					"drop view sys.describe_functions;\n"
					"drop view sys.describe_partition_tables;\n"
					"drop view sys.describe_privileges;\n"
					"drop view sys.fully_qualified_functions;\n"
					"drop view sys.describe_comments;\n"
					"drop view sys.describe_tables;\n"
					"drop view sys.describe_sequences;\n"
					"drop function sys.schema_guard(string, string, string);\n"
					"drop function sys.get_remote_table_expressions(string, string);\n"
					"drop function sys.get_merge_table_partition_expressions(int);\n"
					"drop view sys.describe_constraints;\n"
					"drop function sys.alter_table(string, string);\n"
					"drop function sys.FQN(string, string);\n"
					"drop function sys.sq(string);\n");
	pos += snprintf(buf + pos, bufsize - pos,
					"CREATE FUNCTION sys.SQ (s STRING) RETURNS STRING BEGIN RETURN '''' || sys.replace(s,'''','''''') || ''''; END;\n"
					"CREATE FUNCTION sys.FQN(s STRING, t STRING) RETURNS STRING BEGIN RETURN '\"' || sys.replace(s,'\"','\"\"') || '\".\"' || sys.replace(t,'\"','\"\"') || '\"'; END;\n"
					"CREATE FUNCTION sys.schema_guard(sch STRING, nme STRING, stmt STRING) RETURNS STRING BEGIN\n"
					"RETURN\n"
					"    SELECT sys.replace_first(stmt, '(\\\\s*\"?' || sch ||  '\"?\\\\s*\\\\.|)\\\\s*\"?' || nme || '\"?\\\\s*', ' ' || sys.FQN(sch, nme) || ' ', 'imsx');\n"
					"END;\n"
					"CREATE VIEW sys.describe_constraints AS\n"
					"	SELECT\n"
					"		s.name sch,\n"
					"		t.name tbl,\n"
					"		kc.name col,\n"
					"		k.name con,\n"
					"		CASE k.type WHEN 0 THEN 'PRIMARY KEY' WHEN 1 THEN 'UNIQUE' END tpe\n"
					"	FROM sys.schemas s, sys._tables t, sys.objects kc, sys.keys k\n"
					"	WHERE kc.id = k.id\n"
					"		AND k.table_id = t.id\n"
					"		AND s.id = t.schema_id\n"
					"		AND t.system = FALSE\n"
					"		AND k.type in (0, 1);\n"
					"CREATE FUNCTION sys.get_merge_table_partition_expressions(tid INT) RETURNS STRING\n"
					"BEGIN\n"
					"	RETURN\n"
					"		SELECT\n"
					"			CASE WHEN tp.table_id IS NOT NULL THEN\n"
					"				' PARTITION BY ' ||\n"
					"				ifthenelse(bit_and(tp.type, 2) = 2, 'VALUES ', 'RANGE ') ||\n"
					"				CASE\n"
					"					WHEN bit_and(tp.type, 4) = 4\n"
					"					THEN 'ON ' || '(' || (SELECT sys.DQ(c.name) || ')' FROM sys.columns c WHERE c.id = tp.column_id)\n"
					"					ELSE 'USING ' || '(' || tp.expression || ')'\n"
					"				END\n"
					"			ELSE\n"
					"				''\n"
					"			END\n"
					"		FROM (VALUES (tid)) t(id) LEFT JOIN sys.table_partitions tp ON t.id = tp.table_id;\n"
					"END;\n"
					"CREATE FUNCTION sys.get_remote_table_expressions(s STRING, t STRING) RETURNS STRING BEGIN\n"
					"	RETURN SELECT ' ON ' || sys.SQ(uri) || ' WITH USER ' || sys.SQ(username) || ' ENCRYPTED PASSWORD ' || sys.SQ(\"hash\") FROM sys.remote_table_credentials(s ||'.' || t);\n"
					"END;\n"
					"CREATE VIEW sys.describe_tables AS\n"
					"	SELECT\n"
					"		t.id o,\n"
					"		s.name sch,\n"
					"		t.name tab,\n"
					"		ts.table_type_name typ,\n"
					"		(SELECT\n"
					"			' (' ||\n"
					"			GROUP_CONCAT(\n"
					"				sys.DQ(c.name) || ' ' ||\n"
					"				sys.describe_type(c.type, c.type_digits, c.type_scale) ||\n"
					"				ifthenelse(c.\"null\" = 'false', ' NOT NULL', '')\n"
					"			, ', ') || ')'\n"
					"		FROM sys._columns c\n"
					"		WHERE c.table_id = t.id) col,\n"
					"		CASE ts.table_type_name\n"
					"			WHEN 'REMOTE TABLE' THEN\n"
					"				sys.get_remote_table_expressions(s.name, t.name)\n"
					"			WHEN 'MERGE TABLE' THEN\n"
					"				sys.get_merge_table_partition_expressions(t.id)\n"
					"			WHEN 'VIEW' THEN\n"
					"				sys.schema_guard(s.name, t.name, t.query)\n"
					"			ELSE\n"
					"				''\n"
					"		END opt\n"
					"	FROM sys.schemas s, sys.table_types ts, sys.tables t\n"
					"	WHERE ts.table_type_name IN ('TABLE', 'VIEW', 'MERGE TABLE', 'REMOTE TABLE', 'REPLICA TABLE')\n"
					"		AND t.system = FALSE\n"
					"		AND s.id = t.schema_id\n"
					"		AND ts.table_type_id = t.type\n"
					"		AND s.name <> 'tmp';\n"
					"CREATE VIEW sys.fully_qualified_functions AS\n"
					"	WITH fqn(id, tpe, sig, num) AS\n"
					"	(\n"
					"		SELECT\n"
					"			f.id,\n"
					"			ft.function_type_keyword,\n"
					"			CASE WHEN a.type IS NULL THEN\n"
					"				sys.fqn(s.name, f.name) || '()'\n"
					"			ELSE\n"
					"				sys.fqn(s.name, f.name) || '(' || group_concat(sys.describe_type(a.type, a.type_digits, a.type_scale), ',') OVER (PARTITION BY f.id ORDER BY a.number)  || ')'\n"
					"			END,\n"
					"			a.number\n"
					"		FROM sys.schemas s, sys.function_types ft, sys.functions f LEFT JOIN sys.args a ON f.id = a.func_id\n"
					"		WHERE s.id= f.schema_id AND f.type = ft.function_type_id\n"
					"	)\n"
					"	SELECT\n"
					"		fqn1.id id,\n"
					"		fqn1.tpe tpe,\n"
					"		fqn1.sig nme\n"
					"	FROM\n"
					"		fqn fqn1 JOIN (SELECT id, max(num) FROM fqn GROUP BY id)  fqn2(id, num)\n"
					"		ON fqn1.id = fqn2.id AND (fqn1.num = fqn2.num OR fqn1.num IS NULL AND fqn2.num is NULL);\n"
					"CREATE VIEW sys.describe_comments AS\n"
					"		SELECT\n"
					"			o.id id,\n"
					"			o.tpe tpe,\n"
					"			o.nme fqn,\n"
					"			c.remark rem\n"
					"		FROM (\n"
					"			SELECT id, 'SCHEMA', sys.DQ(name) FROM sys.schemas\n"
					"			UNION ALL\n"
					"			SELECT t.id, ifthenelse(ts.table_type_name = 'VIEW', 'VIEW', 'TABLE'), sys.FQN(s.name, t.name)\n"
					"			FROM sys.schemas s JOIN sys.tables t ON s.id = t.schema_id JOIN sys.table_types ts ON t.type = ts.table_type_id\n"
					"			WHERE s.name <> 'tmp'\n"
					"			UNION ALL\n"
					"			SELECT c.id, 'COLUMN', sys.FQN(s.name, t.name) || '.' || sys.DQ(c.name) FROM sys.columns c, sys.tables t, sys.schemas s WHERE c.table_id = t.id AND t.schema_id = s.id\n"
					"			UNION ALL\n"
					"			SELECT idx.id, 'INDEX', sys.FQN(s.name, idx.name) FROM sys.idxs idx, sys._tables t, sys.schemas s WHERE idx.table_id = t.id AND t.schema_id = s.id\n"
					"			UNION ALL\n"
					"			SELECT seq.id, 'SEQUENCE', sys.FQN(s.name, seq.name) FROM sys.sequences seq, sys.schemas s WHERE seq.schema_id = s.id\n"
					"			UNION ALL\n"
<<<<<<< HEAD
					"			SELECT f.id, ft.function_type_keyword, sys.FQN(s.name, f.sqlname) FROM sys.functions f, sys.function_types ft, sys.schemas s WHERE f.type = ft.function_type_id AND f.schema_id = s.id\n"
=======
					"			SELECT f.id, ft.function_type_keyword, qf.nme FROM sys.functions f, sys.function_types ft, sys.schemas s, sys.fully_qualified_functions qf WHERE f.type = ft.function_type_id AND f.schema_id = s.id AND qf.id = f.id\n"
>>>>>>> bcef350d
					"			) AS o(id, tpe, nme)\n"
					"			JOIN sys.comments c ON c.id = o.id;\n"
					"CREATE VIEW sys.describe_privileges AS\n"
					"	SELECT\n"
					"		CASE\n"
					"			WHEN o.tpe IS NULL AND pc.privilege_code_name = 'SELECT' THEN --GLOBAL privileges: SELECT maps to COPY FROM\n"
					"				'COPY FROM'\n"
					"			WHEN o.tpe IS NULL AND pc.privilege_code_name = 'UPDATE' THEN --GLOBAL privileges: UPDATE maps to COPY INTO\n"
					"				'COPY INTO'\n"
					"			ELSE\n"
					"				o.nme\n"
					"		END o_nme,\n"
					"		coalesce(o.tpe, 'GLOBAL') o_tpe,\n"
					"		pc.privilege_code_name p_nme,\n"
					"		a.name a_nme,\n"
					"		g.name g_nme,\n"
					"		p.grantable grantable\n"
					"	FROM\n"
					"		sys.privileges p LEFT JOIN\n"
					"		(\n"
					"		SELECT t.id, s.name || '.' || t.name , 'TABLE'\n"
					"			from sys.schemas s, sys.tables t where s.id = t.schema_id\n"
					"		UNION ALL\n"
					"			SELECT c.id, s.name || '.' || t.name || '.' || c.name, 'COLUMN'\n"
					"			FROM sys.schemas s, sys.tables t, sys.columns c where s.id = t.schema_id AND t.id = c.table_id\n"
					"		UNION ALL\n"
					"			SELECT f.id, f.nme, f.tpe\n"
					"			FROM sys.fully_qualified_functions f\n"
					"		) o(id, nme, tpe) ON o.id = p.obj_id,\n"
					"		sys.privilege_codes pc,\n"
					"		auths a, auths g\n"
					"	WHERE\n"
					"		p.privileges = pc.privilege_code_id AND\n"
					"		p.auth_id = a.id AND\n"
					"		p.grantor = g.id;\n"
					"CREATE VIEW sys.describe_partition_tables AS\n"
					"	SELECT \n"
					"		m_sch,\n"
					"		m_tbl,\n"
					"		p_sch,\n"
					"		p_tbl,\n"
					"		CASE\n"
					"			WHEN p_raw_type IS NULL THEN 'READ ONLY'\n"
					"			WHEN (p_raw_type = 'VALUES' AND pvalues IS NULL) OR (p_raw_type = 'RANGE' AND minimum IS NULL AND maximum IS NULL AND with_nulls) THEN 'FOR NULLS'\n"
					"			ELSE p_raw_type\n"
					"		END AS tpe,\n"
					"		pvalues,\n"
					"		minimum,\n"
					"		maximum,\n"
					"		with_nulls\n"
					"	FROM \n"
					"    (WITH\n"
					"		tp(\"type\", table_id) AS\n"
					"		(SELECT ifthenelse((table_partitions.\"type\" & 2) = 2, 'VALUES', 'RANGE'), table_partitions.table_id FROM sys.table_partitions),\n"
					"		subq(m_tid, p_mid, \"type\", m_sch, m_tbl, p_sch, p_tbl) AS\n"
					"		(SELECT m_t.id, p_m.id, m_t.\"type\", m_s.name, m_t.name, p_s.name, p_m.name\n"
					"		FROM sys.schemas m_s, sys._tables m_t, sys.dependencies d, sys.schemas p_s, sys._tables p_m\n"
					"		WHERE m_t.\"type\" IN (3, 6)\n"
					"			AND m_t.schema_id = m_s.id\n"
					"			AND m_s.name <> 'tmp'\n"
					"			AND m_t.system = FALSE\n"
					"			AND m_t.id = d.depend_id\n"
					"			AND d.id = p_m.id\n"
					"			AND p_m.schema_id = p_s.id\n"
					"		ORDER BY m_t.id, p_m.id)\n"
					"	SELECT\n"
					"		subq.m_sch,\n"
					"		subq.m_tbl,\n"
					"		subq.p_sch,\n"
					"		subq.p_tbl,\n"
					"		tp.\"type\" AS p_raw_type,\n"
					"		CASE WHEN tp.\"type\" = 'VALUES'\n"
					"			THEN (SELECT GROUP_CONCAT(vp.value, ',') FROM sys.value_partitions vp WHERE vp.table_id = subq.p_mid)\n"
					"			ELSE NULL\n"
					"		END AS pvalues,\n"
					"		CASE WHEN tp.\"type\" = 'RANGE'\n"
					"			THEN (SELECT minimum FROM sys.range_partitions rp WHERE rp.table_id = subq.p_mid)\n"
					"			ELSE NULL\n"
					"		END AS minimum,\n"
					"		CASE WHEN tp.\"type\" = 'RANGE'\n"
					"			THEN (SELECT maximum FROM sys.range_partitions rp WHERE rp.table_id = subq.p_mid)\n"
					"			ELSE NULL\n"
					"		END AS maximum,\n"
					"		CASE WHEN tp.\"type\" = 'VALUES'\n"
					"			THEN EXISTS(SELECT vp.value FROM sys.value_partitions vp WHERE vp.table_id = subq.p_mid AND vp.value IS NULL)\n"
					"			ELSE (SELECT rp.with_nulls FROM sys.range_partitions rp WHERE rp.table_id = subq.p_mid)\n"
					"		END AS with_nulls\n"
					"	FROM \n"
					"		subq LEFT OUTER JOIN tp\n"
					"		ON subq.m_tid = tp.table_id) AS tmp_pi;\n"
					"CREATE VIEW sys.describe_functions AS\n"
					"	WITH func_args_all(func_id, number, max_number, func_arg) AS\n"
					"	(\n"
					"		SELECT\n"
					"			func_id,\n"
					"			number,\n"
					"			max(number) OVER (PARTITION BY func_id ORDER BY number DESC),\n"
					"			group_concat(sys.dq(name) || ' ' || sys.describe_type(type, type_digits, type_scale),', ') OVER (PARTITION BY func_id ORDER BY number)\n"
					"		FROM sys.args\n"
					"		WHERE inout = 1\n"
					"	),\n"
					"	func_args(func_id, func_arg) AS\n"
					"	(\n"
					"		SELECT func_id, func_arg\n"
					"		FROM func_args_all\n"
					"		WHERE number = max_number\n"
					"	),\n"
					"	func_rets_all(func_id, number, max_number, func_ret, func_ret_type) AS\n"
					"	(\n"
					"		SELECT\n"
					"			func_id,\n"
					"			number,\n"
					"			max(number) OVER (PARTITION BY func_id ORDER BY number DESC),\n"
					"			group_concat(sys.dq(name) || ' ' || sys.describe_type(type, type_digits, type_scale),', ') OVER (PARTITION BY func_id ORDER BY number),\n"
					"			group_concat(sys.describe_type(type, type_digits, type_scale),', ') OVER (PARTITION BY func_id ORDER BY number)\n"
					"		FROM sys.args\n"
					"		WHERE inout = 0\n"
					"	),\n"
					"	func_rets(func_id, func_ret, func_ret_type) AS\n"
					"	(\n"
					"		SELECT\n"
					"			func_id,\n"
					"			func_ret,\n"
					"			func_ret_type\n"
					"		FROM func_rets_all\n"
					"		WHERE number = max_number\n"
					"	)\n"
					"	SELECT\n"
					"		f.id o,\n"
					"		s.name sch,\n"
					"		f.sqlname fun,\n"
					"		CASE WHEN f.language IN (1, 2) THEN f.func ELSE 'CREATE ' || ft.function_type_keyword || ' ' || sys.FQN(s.name, f.sqlname) || '(' || coalesce(fa.func_arg, '') || ')' || CASE WHEN f.type = 5 THEN ' RETURNS TABLE (' || coalesce(fr.func_ret, '') || ')' WHEN f.type IN (1,3) THEN ' RETURNS ' || fr.func_ret_type ELSE '' END || CASE WHEN fl.language_keyword IS NULL THEN '' ELSE ' LANGUAGE ' || fl.language_keyword END || ' ' || f.func END def\n"
					"	FROM sys.functions f\n"
					"		LEFT OUTER JOIN func_args fa ON fa.func_id = f.id\n"
					"		LEFT OUTER JOIN func_rets fr ON fr.func_id = f.id\n"
					"		JOIN sys.schemas s ON f.schema_id = s.id\n"
					"		JOIN sys.function_types ft ON f.type = ft.function_type_id\n"
					"		LEFT OUTER JOIN sys.function_languages fl ON f.language = fl.language_id\n"
					"	WHERE s.name <> 'tmp' AND NOT f.system;\n"
					"CREATE VIEW sys.describe_sequences AS\n"
					"	SELECT\n"
					"		s.name sch,\n"
					"		seq.name seq,\n"
					"		seq.\"start\" s,\n"
					"		get_value_for(s.name, seq.name) rs,\n"
					"		seq.\"minvalue\" mi,\n"
					"		seq.\"maxvalue\" ma,\n"
					"		seq.\"increment\" inc,\n"
					"		seq.\"cacheinc\" cache,\n"
					"		seq.\"cycle\" cycle,\n"
					"		CASE WHEN seq.\"minvalue\" = -9223372036854775807 AND seq.\"increment\" > 0 AND seq.\"start\" =  1 THEN TRUE ELSE FALSE END nomin,\n"
					"		CASE WHEN seq.\"maxvalue\" =  9223372036854775807 AND seq.\"increment\" < 0 AND seq.\"start\" = -1 THEN TRUE ELSE FALSE END nomax,\n"
					"		CASE\n"
					"			WHEN seq.\"minvalue\" = 0 AND seq.\"increment\" > 0 THEN NULL\n"
					"			WHEN seq.\"minvalue\" <> -9223372036854775807 THEN seq.\"minvalue\"\n"
					"			ELSE\n"
					"				CASE\n"
					"					WHEN seq.\"increment\" < 0  THEN NULL\n"
					"					ELSE CASE WHEN seq.\"start\" = 1 THEN NULL ELSE seq.\"maxvalue\" END\n"
					"				END\n"
					"		END rmi,\n"
					"		CASE\n"
					"			WHEN seq.\"maxvalue\" = 0 AND seq.\"increment\" < 0 THEN NULL\n"
					"			WHEN seq.\"maxvalue\" <> 9223372036854775807 THEN seq.\"maxvalue\"\n"
					"			ELSE\n"
					"				CASE\n"
					"					WHEN seq.\"increment\" > 0  THEN NULL\n"
					"					ELSE CASE WHEN seq.\"start\" = -1 THEN NULL ELSE seq.\"maxvalue\" END\n"
					"				END\n"
					"		END rma\n"
					"	FROM sys.sequences seq, sys.schemas s\n"
					"	WHERE s.id = seq.schema_id\n"
					"	AND s.name <> 'tmp'\n"
					"	ORDER BY s.name, seq.name;\n"
					"GRANT SELECT ON sys.describe_constraints TO PUBLIC;\n"
					"GRANT SELECT ON sys.describe_indices TO PUBLIC;\n"
					"GRANT SELECT ON sys.describe_column_defaults TO PUBLIC;\n"
					"GRANT SELECT ON sys.describe_foreign_keys TO PUBLIC;\n"
					"GRANT SELECT ON sys.describe_tables TO PUBLIC;\n"
					"GRANT SELECT ON sys.describe_triggers TO PUBLIC;\n"
					"GRANT SELECT ON sys.describe_comments TO PUBLIC;\n"
					"GRANT SELECT ON sys.fully_qualified_functions TO PUBLIC;\n"
					"GRANT SELECT ON sys.describe_privileges TO PUBLIC;\n"
					"GRANT SELECT ON sys.describe_user_defined_types TO PUBLIC;\n"
					"GRANT SELECT ON sys.describe_partition_tables TO PUBLIC;\n"
					"GRANT SELECT ON sys.describe_sequences TO PUBLIC;\n"
					"GRANT SELECT ON sys.describe_functions TO PUBLIC;\n");
	pos += snprintf(buf + pos, bufsize - pos,
					"update sys.functions set system = true where system <> true and sqlname in ('sq', 'fqn', 'get_merge_table_partition_expressions', 'get_remote_table_expressions', 'schema_guard') and schema_id = 2000 and type = %d;\n", F_FUNC);
	pos += snprintf(buf + pos, bufsize - pos,
				"update sys._tables set system = true where name in ('describe_constraints', 'describe_tables', 'fully_qualified_functions', 'describe_comments', 'describe_privileges', 'describe_partition_tables', 'describe_sequences', 'describe_functions') AND schema_id = 2000;\n");

	/* 76_dump.sql (most everything already dropped) */
	pos += snprintf(buf + pos, bufsize - pos,
					"CREATE VIEW sys.dump_create_roles AS\n"
					"  SELECT\n"
					"    'CREATE ROLE ' || sys.dq(name) || ';' stmt,\n"
					"    name user_name\n"
					"    FROM sys.auths\n"
					"   WHERE name NOT IN (SELECT name FROM sys.db_user_info)\n"
					"     AND grantor <> 0;\n"
					"CREATE VIEW sys.dump_create_users AS\n"
					"  SELECT\n"
					"    'CREATE USER ' || sys.dq(ui.name) || ' WITH ENCRYPTED PASSWORD ' ||\n"
					"      sys.sq(sys.password_hash(ui.name)) ||\n"
					"      ' NAME ' || sys.sq(ui.fullname) || ' SCHEMA sys' || ifthenelse(ui.schema_path = '\"sys\"', '', ' SCHEMA PATH ' || sys.sq(ui.schema_path)) || ';' stmt,\n"
					"    ui.name user_name\n"
					"    FROM sys.db_user_info ui, sys.schemas s\n"
					"   WHERE ui.default_schema = s.id\n"
					"     AND ui.name <> 'monetdb'\n"
					"     AND ui.name <> '.snapshot';\n"
					"CREATE VIEW sys.dump_create_schemas AS\n"
					"  SELECT\n"
					"    'CREATE SCHEMA ' || sys.dq(s.name) || ifthenelse(a.name <> 'sysadmin', ' AUTHORIZATION ' || sys.dq(a.name), ' ') || ';' stmt,\n"
					"    s.name schema_name\n"
					"    FROM sys.schemas s, sys.auths a\n"
					"   WHERE s.authorization = a.id AND s.system = FALSE;\n"
					"CREATE VIEW sys.dump_add_schemas_to_users AS\n"
					"  SELECT\n"
					"    'ALTER USER ' || sys.dq(ui.name) || ' SET SCHEMA ' || sys.dq(s.name) || ';' stmt,\n"
					"    s.name schema_name,\n"
					"    ui.name user_name\n"
					"    FROM sys.db_user_info ui, sys.schemas s\n"
					"   WHERE ui.default_schema = s.id\n"
					"     AND ui.name <> 'monetdb'\n"
					"     AND ui.name <> '.snapshot'\n"
					"     AND s.name <> 'sys';\n"
					"CREATE VIEW sys.dump_grant_user_privileges AS\n"
					"  SELECT\n"
					"    'GRANT ' || sys.dq(a2.name) || ' ' || ifthenelse(a1.name = 'public', 'PUBLIC', sys.dq(a1.name)) || ';' stmt,\n"
					"    a2.name grantee,\n"
					"    a1.name grantor\n"
					"    FROM sys.auths a1, sys.auths a2, sys.user_role ur\n"
					"   WHERE a1.id = ur.login_id AND a2.id = ur.role_id;\n"
					"CREATE VIEW sys.dump_table_constraint_type AS\n"
					"  SELECT\n"
					"    'ALTER TABLE ' || sys.FQN(sch, tbl) || ' ADD CONSTRAINT ' || sys.DQ(con) || ' '||\n"
					"      tpe || ' (' || GROUP_CONCAT(sys.DQ(col), ', ') || ');' stmt,\n"
					"    sch schema_name,\n"
					"    tbl table_name,\n"
					"    con constraint_name\n"
					"    FROM sys.describe_constraints GROUP BY sch, tbl, con, tpe;\n"
					"CREATE VIEW sys.dump_table_grants AS\n"
					"  WITH table_grants (sname, tname, grantee, grants, grantor, grantable)\n"
					"  AS (SELECT s.name, t.name, a.name, sum(p.privileges), g.name, p.grantable\n"
					"	FROM sys.schemas s, sys.tables t, sys.auths a, sys.privileges p, sys.auths g\n"
					"       WHERE p.obj_id = t.id AND p.auth_id = a.id AND t.schema_id = s.id AND t.system = FALSE AND p.grantor = g.id\n"
					"       GROUP BY s.name, t.name, a.name, g.name, p.grantable\n"
					"       ORDER BY s.name, t.name, a.name, g.name, p.grantable)\n"
					"  SELECT\n"
					"    'GRANT ' || pc.privilege_code_name || ' ON TABLE ' || sys.FQN(sname, tname)\n"
					"      || ' TO ' || ifthenelse(grantee = 'public', 'PUBLIC', sys.dq(grantee))\n"
					"      || CASE WHEN grantable = 1 THEN ' WITH GRANT OPTION' ELSE '' END || ';' stmt,\n"
					"    sname schema_name,\n"
					"    tname table_name,\n"
					"    grantee\n"
					"    FROM table_grants LEFT OUTER JOIN sys.privilege_codes pc ON grants = pc.privilege_code_id;\n"
					"CREATE VIEW sys.dump_column_grants AS\n"
					"  SELECT\n"
					"    'GRANT ' || pc.privilege_code_name || '(' || sys.dq(c.name) || ') ON ' || sys.FQN(s.name, t.name)\n"
					"      || ' TO ' || ifthenelse(a.name = 'public', 'PUBLIC', sys.dq(a.name))\n"
					"      || CASE WHEN p.grantable = 1 THEN ' WITH GRANT OPTION' ELSE '' END || ';' stmt,\n"
					"    s.name schema_name,\n"
					"    t.name table_name,\n"
					"    c.name column_name,\n"
					"    a.name grantee\n"
					"    FROM sys.schemas s,\n"
					"	 sys.tables t,\n"
					"	 sys.columns c,\n"
					"	 sys.auths a,\n"
					"	 sys.privileges p,\n"
					"	 sys.auths g,\n"
					"	 sys.privilege_codes pc\n"
					"   WHERE p.obj_id = c.id\n"
					"     AND c.table_id = t.id\n"
					"     AND p.auth_id = a.id\n"
					"     AND t.schema_id = s.id\n"
					"     AND NOT t.system\n"
					"     AND p.grantor = g.id\n"
					"     AND p.privileges = pc.privilege_code_id\n"
					"   ORDER BY s.name, t.name, c.name, a.name, g.name, p.grantable;\n"
					"CREATE VIEW sys.dump_function_grants AS\n"
					"  WITH func_args_all(func_id, number, max_number, func_arg) AS\n"
					"  (SELECT a.func_id,\n"
					"	  a.number,\n"
					"	  max(a.number) OVER (PARTITION BY a.func_id ORDER BY a.number DESC),\n"
					"	  group_concat(sys.describe_type(a.type, a.type_digits, a.type_scale), ', ') OVER (PARTITION BY a.func_id ORDER BY a.number)\n"
					"     FROM sys.args a\n"
					"    WHERE a.inout = 1),\n"
					"  func_args(func_id, func_arg) AS\n"
					"  (SELECT func_id, func_arg FROM func_args_all WHERE number = max_number)\n"
					"  SELECT\n"
					"    'GRANT ' || pc.privilege_code_name || ' ON ' || ft.function_type_keyword || ' '\n"
					"      || sys.FQN(s.name, f.sqlname) || '(' || coalesce(fa.func_arg, '') || ') TO '\n"
					"      || ifthenelse(a.name = 'public', 'PUBLIC', sys.dq(a.name))\n"
					"      || CASE WHEN p.grantable = 1 THEN ' WITH GRANT OPTION' ELSE '' END || ';' stmt,\n"
					"    s.name schema_name,\n"
					"    f.name function_name,\n"
					"    a.name grantee\n"
					"    FROM sys.schemas s,\n"
					"	 sys.functions f LEFT OUTER JOIN func_args fa ON f.id = fa.func_id,\n"
					"	 sys.auths a,\n"
					"	 sys.privileges p,\n"
					"	 sys.auths g,\n"
					"	 sys.function_types ft,\n"
					"	 sys.privilege_codes pc\n"
					"   WHERE s.id = f.schema_id\n"
					"     AND f.id = p.obj_id\n"
					"     AND p.auth_id = a.id\n"
					"     AND p.grantor = g.id\n"
					"     AND p.privileges = pc.privilege_code_id\n"
					"     AND f.type = ft.function_type_id\n"
					"     AND NOT f.system\n"
					"   ORDER BY s.name, f.sqlname, a.name, g.name, p.grantable;\n"
					"CREATE VIEW sys.dump_indices AS\n"
					"  SELECT\n"
					"    'CREATE ' || tpe || ' ' || sys.DQ(ind) || ' ON ' || sys.FQN(sch, tbl) || '(' || GROUP_CONCAT(col) || ');' stmt,\n"
					"    sch schema_name,\n"
					"    tbl table_name,\n"
					"    ind index_name\n"
					"    FROM sys.describe_indices GROUP BY ind, tpe, sch, tbl;\n"
					"CREATE VIEW sys.dump_column_defaults AS\n"
					"  SELECT 'ALTER TABLE ' || sys.FQN(sch, tbl) || ' ALTER COLUMN ' || sys.DQ(col) || ' SET DEFAULT ' || def || ';' stmt,\n"
					"	 sch schema_name,\n"
					"	 tbl table_name,\n"
					"	 col column_name\n"
					"    FROM sys.describe_column_defaults;\n"
					"CREATE VIEW sys.dump_foreign_keys AS\n"
					"  SELECT\n"
					"    'ALTER TABLE ' || sys.FQN(fk_s, fk_t) || ' ADD CONSTRAINT ' || sys.DQ(fk) || ' ' ||\n"
					"      'FOREIGN KEY(' || GROUP_CONCAT(sys.DQ(fk_c), ',') ||') ' ||\n"
					"      'REFERENCES ' || sys.FQN(pk_s, pk_t) || '(' || GROUP_CONCAT(sys.DQ(pk_c), ',') || ') ' ||\n"
					"      'ON DELETE ' || on_delete || ' ON UPDATE ' || on_update ||\n"
					"      ';' stmt,\n"
					"    fk_s foreign_schema_name,\n"
					"    fk_t foreign_table_name,\n"
					"    pk_s primary_schema_name,\n"
					"    pk_t primary_table_name,\n"
					"    fk key_name\n"
					"    FROM sys.describe_foreign_keys GROUP BY fk_s, fk_t, pk_s, pk_t, fk, on_delete, on_update;\n"
					"CREATE VIEW sys.dump_partition_tables AS\n"
					"  SELECT\n"
					"    'ALTER TABLE ' || sys.FQN(m_sch, m_tbl) || ' ADD TABLE ' || sys.FQN(p_sch, p_tbl) ||\n"
					"      CASE \n"
					"      WHEN tpe = 'VALUES' THEN ' AS PARTITION IN (' || pvalues || ')'\n"
					"      WHEN tpe = 'RANGE' THEN ' AS PARTITION FROM ' || ifthenelse(minimum IS NOT NULL, sys.SQ(minimum), 'RANGE MINVALUE') || ' TO ' || ifthenelse(maximum IS NOT NULL, sys.SQ(maximum), 'RANGE MAXVALUE')\n"
					"      WHEN tpe = 'FOR NULLS' THEN ' AS PARTITION FOR NULL VALUES'\n"
					"      ELSE ''\n"
					"      END ||\n"
					"      CASE WHEN tpe in ('VALUES', 'RANGE') AND with_nulls THEN ' WITH NULL VALUES' ELSE '' END ||\n"
					"      ';' stmt,\n"
					"    m_sch merge_schema_name,\n"
					"    m_tbl merge_table_name,\n"
					"    p_sch partition_schema_name,\n"
					"    p_tbl partition_table_name\n"
					"    FROM sys.describe_partition_tables;\n"
					"CREATE VIEW sys.dump_sequences AS\n"
					"  SELECT\n"
					"    'CREATE SEQUENCE ' || sys.FQN(sch, seq) || ' AS BIGINT ' ||\n"
					"    CASE WHEN \"s\" <> 0 THEN 'START WITH ' ||  \"rs\" ELSE '' END ||\n"
					"    CASE WHEN \"inc\" <> 1 THEN ' INCREMENT BY ' ||  \"inc\" ELSE '' END ||\n"
					"    CASE\n"
					"      WHEN nomin THEN ' NO MINVALUE'\n"
					"      WHEN rmi IS NOT NULL THEN ' MINVALUE ' || rmi\n"
					"      ELSE ''\n"
					"    END ||\n"
					"    CASE\n"
					"      WHEN nomax THEN ' NO MAXVALUE'\n"
					"      WHEN rma IS NOT NULL THEN ' MAXVALUE ' || rma\n"
					"      ELSE ''\n"
					"    END ||\n"
					"    CASE WHEN \"cache\" <> 1 THEN ' CACHE ' ||  \"cache\" ELSE '' END ||\n"
					"    CASE WHEN \"cycle\" THEN ' CYCLE' ELSE '' END ||\n"
					"    ';' stmt,\n"
					"    sch schema_name,\n"
					"    seq seqname\n"
					"    FROM sys.describe_sequences;\n"
					"CREATE VIEW sys.dump_start_sequences AS\n"
					"  SELECT\n"
					"    'UPDATE sys.sequences seq SET start = ' || s ||\n"
					"      ' WHERE name = ' || sys.SQ(seq) ||\n"
					"      ' AND schema_id = (SELECT s.id FROM sys.schemas s WHERE s.name = ' || sys.SQ(sch) || ');' stmt,\n"
					"    sch schema_name,\n"
					"    seq sequence_name\n"
					"    FROM sys.describe_sequences;\n"
					"CREATE VIEW sys.dump_functions AS\n"
					"  SELECT f.o o, sys.schema_guard(f.sch, f.fun, f.def) stmt,\n"
					"	 f.sch schema_name,\n"
					"	 f.fun function_name\n"
					"    FROM sys.describe_functions f;\n"
					"CREATE VIEW sys.dump_tables AS\n"
					"  SELECT\n"
					"    t.o o,\n"
					"    CASE\n"
					"      WHEN t.typ <> 'VIEW' THEN\n"
					"      'CREATE ' || t.typ || ' ' || sys.FQN(t.sch, t.tab) || t.col || t.opt || ';'\n"
					"      ELSE\n"
					"      t.opt\n"
					"      END stmt,\n"
					"    t.sch schema_name,\n"
					"    t.tab table_name\n"
					"    FROM sys.describe_tables t;\n"
					"CREATE VIEW sys.dump_triggers AS\n"
					"  SELECT sys.schema_guard(sch, tab, def) stmt,\n"
					"	 sch schema_name,\n"
					"	 tab table_name,\n"
					"	 tri trigger_name\n"
					"    FROM sys.describe_triggers;\n"
					"CREATE VIEW sys.dump_comments AS\n"
					"  SELECT 'COMMENT ON ' || c.tpe || ' ' || c.fqn || ' IS ' || sys.SQ(c.rem) || ';' stmt FROM sys.describe_comments c;\n"
					"CREATE VIEW sys.dump_user_defined_types AS\n"
					"  SELECT 'CREATE TYPE ' || sys.FQN(sch, sql_tpe) || ' EXTERNAL NAME ' || sys.DQ(ext_tpe) || ';' stmt,\n"
					"	 sch schema_name,\n"
					"	 sql_tpe type_name\n"
					"    FROM sys.describe_user_defined_types;\n"
					"CREATE FUNCTION sys.esc(s STRING) RETURNS STRING BEGIN RETURN '\"' || sys.replace(sys.replace(sys.replace(s,E'\\\\', E'\\\\\\\\'), E'\\n', E'\\\\n'), '\"', E'\\\\\"') || '\"'; END;\n"
					"CREATE FUNCTION sys.prepare_esc(s STRING, t STRING) RETURNS STRING\n"
					"BEGIN\n"
					"  RETURN\n"
					"    CASE\n"
					"    WHEN (t = 'varchar' OR t ='char' OR t = 'clob' OR t = 'json' OR t = 'geometry' OR t = 'url') THEN\n"
					"    'CASE WHEN ' || sys.DQ(s) || ' IS NULL THEN ''null'' ELSE ' || 'sys.esc(' || sys.DQ(s) || ')' || ' END'\n"
					"    ELSE\n"
					"    'CASE WHEN ' || sys.DQ(s) || ' IS NULL THEN ''null'' ELSE CAST(' || sys.DQ(s) || ' AS STRING) END'\n"
					"    END;\n"
					"END;\n"
					"CREATE PROCEDURE sys.dump_table_data(sch STRING, tbl STRING)\n"
					"BEGIN\n"
					"  DECLARE k INT;\n"
					"  SET k = (SELECT MIN(c.id) FROM sys.columns c, sys.tables t, sys.schemas s WHERE c.table_id = t.id AND t.name = tbl AND t.schema_id = s.id AND s.name = sch);\n"
					"  IF k IS NOT NULL THEN\n"
					"    DECLARE cname STRING;\n"
					"    DECLARE ctype STRING;\n"
					"    SET cname = (SELECT c.name FROM sys.columns c WHERE c.id = k);\n"
					"    SET ctype = (SELECT c.type FROM sys.columns c WHERE c.id = k);\n"
					"    DECLARE COPY_INTO_STMT STRING;\n"
					"    DECLARE _cnt INT;\n"
					"    SET _cnt = (SELECT count FROM sys.storage(sch, tbl, cname));\n"
					"    IF _cnt > 0 THEN\n"
					"      SET COPY_INTO_STMT = 'COPY ' || _cnt || ' RECORDS INTO ' || sys.FQN(sch, tbl) || '(' || sys.DQ(cname);\n"
					"      DECLARE SELECT_DATA_STMT STRING;\n"
					"      SET SELECT_DATA_STMT = 'SELECT (SELECT COUNT(*) FROM sys.dump_statements) + RANK() OVER(), ' || sys.prepare_esc(cname, ctype);\n"
					"      DECLARE M INT;\n"
					"      SET M = (SELECT MAX(c.id) FROM sys.columns c, sys.tables t WHERE c.table_id = t.id AND t.name = tbl);\n"
					"      WHILE (k < M) DO\n"
					"	SET k = (SELECT MIN(c.id) FROM sys.columns c, sys.tables t WHERE c.table_id = t.id AND t.name = tbl AND c.id > k);\n"
					"        SET cname = (SELECT c.name FROM sys.columns c WHERE c.id = k);\n"
					"	SET ctype = (SELECT c.type FROM sys.columns c WHERE c.id = k);\n"
					"	SET COPY_INTO_STMT = (COPY_INTO_STMT || ', ' || sys.DQ(cname));\n"
					"	SET SELECT_DATA_STMT = SELECT_DATA_STMT || '|| ''|'' || ' || sys.prepare_esc(cname, ctype);\n"
					"      END WHILE;\n"
					"      SET COPY_INTO_STMT = (COPY_INTO_STMT || ') FROM STDIN USING DELIMITERS ''|'',E''\\\\n'',''\"'';');\n"
					"      SET SELECT_DATA_STMT = SELECT_DATA_STMT || ' FROM ' || sys.FQN(sch, tbl);\n"
					"      insert into sys.dump_statements VALUES ((SELECT COUNT(*) FROM sys.dump_statements) + 1, COPY_INTO_STMT);\n"
					"      CALL sys.EVAL('INSERT INTO sys.dump_statements ' || SELECT_DATA_STMT || ';');\n"
					"    END IF;\n"
					"  END IF;\n"
					"END;\n"
					"CREATE PROCEDURE sys.dump_table_data()\n"
					"BEGIN\n"
					"  DECLARE i INT;\n"
					"  SET i = (SELECT MIN(t.id) FROM sys.tables t, sys.table_types ts WHERE t.type = ts.table_type_id AND ts.table_type_name = 'TABLE' AND NOT t.system);\n"
					"  IF i IS NOT NULL THEN\n"
					"    DECLARE M INT;\n"
					"    SET M = (SELECT MAX(t.id) FROM sys.tables t, sys.table_types ts WHERE t.type = ts.table_type_id AND ts.table_type_name = 'TABLE' AND NOT t.system);\n"
					"    DECLARE sch STRING;\n"
					"    DECLARE tbl STRING;\n"
					"    WHILE i < M DO\n"
					"      set sch = (SELECT s.name FROM sys.tables t, sys.schemas s WHERE s.id = t.schema_id AND t.id = i);\n"
					"      set tbl = (SELECT t.name FROM sys.tables t, sys.schemas s WHERE s.id = t.schema_id AND t.id = i);\n"
					"      CALL sys.dump_table_data(sch, tbl);\n"
					"      SET i = (SELECT MIN(t.id) FROM sys.tables t, sys.table_types ts WHERE t.type = ts.table_type_id AND ts.table_type_name = 'TABLE' AND NOT t.system AND t.id > i);\n"
					"    END WHILE;\n"
					"    set sch = (SELECT s.name FROM sys.tables t, sys.schemas s WHERE s.id = t.schema_id AND t.id = i);\n"
					"    set tbl = (SELECT t.name FROM sys.tables t, sys.schemas s WHERE s.id = t.schema_id AND t.id = i);\n"
					"    CALL sys.dump_table_data(sch, tbl);\n"
					"  END IF;\n"
					"END;\n"
					"CREATE FUNCTION sys.dump_database(describe BOOLEAN) RETURNS TABLE(o int, stmt STRING)\n"
					"BEGIN\n"
					"  SET SCHEMA sys;\n"
					"  TRUNCATE sys.dump_statements;\n"
					"  INSERT INTO sys.dump_statements VALUES (1, 'START TRANSACTION;');\n"
					"  INSERT INTO sys.dump_statements VALUES ((SELECT COUNT(*) FROM sys.dump_statements) + 1, 'SET SCHEMA \"sys\";');\n"
					"  INSERT INTO sys.dump_statements SELECT (SELECT COUNT(*) FROM sys.dump_statements) + RANK() OVER(), stmt FROM sys.dump_create_roles;\n"
					"  INSERT INTO sys.dump_statements SELECT (SELECT COUNT(*) FROM sys.dump_statements) + RANK() OVER(), stmt FROM sys.dump_create_users;\n"
					"  INSERT INTO sys.dump_statements SELECT (SELECT COUNT(*) FROM sys.dump_statements) + RANK() OVER(), stmt FROM sys.dump_create_schemas;\n"
					"  INSERT INTO sys.dump_statements SELECT (SELECT COUNT(*) FROM sys.dump_statements) + RANK() OVER(), stmt FROM sys.dump_user_defined_types;\n"
					"  INSERT INTO sys.dump_statements SELECT (SELECT COUNT(*) FROM sys.dump_statements) + RANK() OVER(), stmt FROM sys.dump_add_schemas_to_users;\n"
					"  INSERT INTO sys.dump_statements SELECT (SELECT COUNT(*) FROM sys.dump_statements) + RANK() OVER(), stmt FROM sys.dump_grant_user_privileges;\n"
					"  INSERT INTO sys.dump_statements SELECT (SELECT COUNT(*) FROM sys.dump_statements) + RANK() OVER(), stmt FROM sys.dump_sequences;\n"
					"  INSERT INTO sys.dump_statements SELECT (SELECT COUNT(*) FROM sys.dump_statements) + RANK() OVER(ORDER BY stmts.o), stmts.s\n"
					"				    FROM (\n"
					"				      SELECT f.o, f.stmt FROM sys.dump_functions f\n"
					"				       UNION\n"
					"				      SELECT t.o, t.stmt FROM sys.dump_tables t\n"
					"				    ) AS stmts(o, s);\n"
					"  IF NOT DESCRIBE THEN\n"
					"    CALL sys.dump_table_data();\n"
					"  END IF;\n"
					"  INSERT INTO sys.dump_statements SELECT (SELECT COUNT(*) FROM sys.dump_statements) + RANK() OVER(), stmt FROM sys.dump_start_sequences;\n"
					"  INSERT INTO sys.dump_statements SELECT (SELECT COUNT(*) FROM sys.dump_statements) + RANK() OVER(), stmt FROM sys.dump_column_defaults;\n"
					"  INSERT INTO sys.dump_statements SELECT (SELECT COUNT(*) FROM sys.dump_statements) + RANK() OVER(), stmt FROM sys.dump_table_constraint_type;\n"
					"  INSERT INTO sys.dump_statements SELECT (SELECT COUNT(*) FROM sys.dump_statements) + RANK() OVER(), stmt FROM sys.dump_indices;\n"
					"  INSERT INTO sys.dump_statements SELECT (SELECT COUNT(*) FROM sys.dump_statements) + RANK() OVER(), stmt FROM sys.dump_foreign_keys;\n"
					"  INSERT INTO sys.dump_statements SELECT (SELECT COUNT(*) FROM sys.dump_statements) + RANK() OVER(), stmt FROM sys.dump_partition_tables;\n"
					"  INSERT INTO sys.dump_statements SELECT (SELECT COUNT(*) FROM sys.dump_statements) + RANK() OVER(), stmt FROM sys.dump_triggers;\n"
					"  INSERT INTO sys.dump_statements SELECT (SELECT COUNT(*) FROM sys.dump_statements) + RANK() OVER(), stmt FROM sys.dump_comments;\n"
					"  INSERT INTO sys.dump_statements SELECT (SELECT COUNT(*) FROM sys.dump_statements) + RANK() OVER(), stmt FROM sys.dump_table_grants;\n"
					"  INSERT INTO sys.dump_statements SELECT (SELECT COUNT(*) FROM sys.dump_statements) + RANK() OVER(), stmt FROM sys.dump_column_grants;\n"
					"  INSERT INTO sys.dump_statements SELECT (SELECT COUNT(*) FROM sys.dump_statements) + RANK() OVER(), stmt FROM sys.dump_function_grants;\n"
					"  INSERT INTO sys.dump_statements VALUES ((SELECT COUNT(*) FROM sys.dump_statements) + 1, 'COMMIT;');\n"
					"  RETURN sys.dump_statements;\n"
					"END;\n");
	pos += snprintf(buf + pos, bufsize - pos,
					"update sys.functions set system = true where system <> true and sqlname in ('esc', 'prepare_esc') and schema_id = 2000 and type = %d;\n", F_FUNC);
	pos += snprintf(buf + pos, bufsize - pos,
					"update sys.functions set system = true where system <> true and sqlname in ('dump_database') and schema_id = 2000 and type = %d;\n", F_UNION);
	pos += snprintf(buf + pos, bufsize - pos,
					"update sys.functions set system = true where system <> true and sqlname in ('dump_table_data') and schema_id = 2000 and type = %d;\n", F_PROC);
	pos += snprintf(buf + pos, bufsize - pos,
					"update sys._tables set system = true where name in ('dump_create_roles', 'dump_create_users', 'dump_create_schemas', 'dump_add_schemas_to_users', 'dump_grant_user_privileges', 'dump_table_constraint_type', 'dump_table_grants', 'dump_column_grants', 'dump_function_grants', 'dump_indices', 'dump_column_defaults', 'dump_foreign_keys', 'dump_partition_tables', 'dump_sequences', 'dump_start_sequences', 'dump_functions', 'dump_tables', 'dump_triggers', 'dump_comments', 'dump_user_defined_types') AND schema_id = 2000;\n");

	/* 80_udf.sql (removed) */
	pos += snprintf(buf + pos, bufsize - pos,
					"drop function sys.reverse(string);\n"
					"drop all function sys.fuse;\n");

	/* 26_sysmon.sql */
	pos += snprintf(buf + pos, bufsize - pos,
					"create procedure sys.vacuum(sname string, tname string, cname string)\n"
					"	external name sql.vacuum;\n"
					"create procedure sys.vacuum(sname string, tname string, cname string, interval int)\n"
					"	external name sql.vacuum;\n"
					"create procedure sys.stop_vacuum(sname string, tname string, cname string)\n"
					"	external name sql.stop_vacuum;\n");
	pos += snprintf(buf + pos, bufsize - pos,
					"update sys.functions set system = true where system <> true and sqlname in ('vacuum', 'stop_vacuum') and schema_id = 2000 and type = %d;\n", F_PROC);

	/* 10_sys_schema_extension.sql */
	pos += snprintf(buf + pos, bufsize - pos,
					"CREATE TABLE sys.fkey_actions (\n"
					"    action_id   SMALLINT NOT NULL PRIMARY KEY,\n"
					"    action_name VARCHAR(15) NOT NULL);\n"
					"INSERT INTO sys.fkey_actions (action_id, action_name) VALUES\n"
					"  (0, 'NO ACTION'),\n"
					"  (1, 'CASCADE'),\n"
					"  (2, 'RESTRICT'),\n"
					"  (3, 'SET NULL'),\n"
					"  (4, 'SET DEFAULT');\n"
					"ALTER TABLE sys.fkey_actions SET READ ONLY;\n"
					"GRANT SELECT ON sys.fkey_actions TO PUBLIC;\n"
					"CREATE VIEW sys.fkeys AS\n"
					"SELECT id, table_id, type, name, rkey, update_action_id, upd.action_name as update_action, delete_action_id, del.action_name as delete_action FROM (\n"
					" SELECT id, table_id, type, name, rkey, cast(((\"action\" >> 8) & 255) as smallint) as update_action_id, cast((\"action\" & 255) as smallint) AS delete_action_id FROM sys.keys WHERE type = 2\n"
					" UNION ALL\n"
					" SELECT id, table_id, type, name, rkey, cast(((\"action\" >> 8) & 255) as smallint) as update_action_id, cast((\"action\" & 255) as smallint) AS delete_action_id FROM tmp.keys WHERE type = 2\n"
					") AS fks\n"
					"JOIN sys.fkey_actions upd ON fks.update_action_id = upd.action_id\n"
					"JOIN sys.fkey_actions del ON fks.delete_action_id = del.action_id;\n"
					"GRANT SELECT ON sys.fkeys TO PUBLIC;\n"
					);
	pos += snprintf(buf + pos, bufsize - pos,
					"update sys._tables set system = true where name in ('fkey_actions', 'fkeys') AND schema_id = 2000;\n");

<<<<<<< HEAD
	/* 90_strimps.sql */
	pos += snprintf(buf + pos, bufsize - pos,
					"CREATE FILTER FUNCTION sys.strimp_filter(strs STRING, q STRING) EXTERNAL NAME strimps.strimpfilter;\n"
					"GRANT EXECUTE ON FILTER FUNCTION sys.strimp_filter TO PUBLIC;\n"
					"CREATE PROCEDURE sys.strimp_create(sch string, tab string, col string)\n"
					" EXTERNAL NAME sql.createstrimps;\n");
	pos += snprintf(buf + pos, bufsize - pos,
					"update sys.functions set system = true where system <> true and sqlname = 'strimp_filter' and schema_id = 2000 and type = %d;\n"
					"update sys.functions set system = true where system <> true and sqlname = 'strimp_create' and schema_id = 2000 and type = %d;\n",
					F_FILT, F_PROC);

=======
>>>>>>> bcef350d
	/* recreate SQL functions that just need to be recompiled since the
	 * MAL functions's "unsafe" property was changed */
	sql_schema *lg = mvc_bind_schema(sql, "logging");
	t = mvc_bind_table(sql, lg, "compinfo");
	t->system = 0;
	t = mvc_bind_table(sql, s, "schemastorage");
	t->system = 0;
	t = mvc_bind_table(sql, s, "tablestorage");
	t->system = 0;
	t = mvc_bind_table(sql, s, "storage");
	t->system = 0;
	t = mvc_bind_table(sql, s, "rejects");
	t->system = 0;
	t = mvc_bind_table(sql, s, "queue");
	t->system = 0;
	t = mvc_bind_table(sql, s, "optimizers");
	t->system = 0;
	t = mvc_bind_table(sql, s, "prepared_statements_args");
	t->system = 0;
	t = mvc_bind_table(sql, s, "prepared_statements");
	t->system = 0;
	t = mvc_bind_table(sql, s, "sessions");
	t->system = 0;
	t = mvc_bind_table(sql, s, "querylog_calls");
	t->system = 0;
	t = mvc_bind_table(sql, s, "querylog_history");
	t->system = 0;
	t = mvc_bind_table(sql, s, "querylog_catalog");
	t->system = 0;
	pos += snprintf(buf + pos, bufsize - pos,
					"drop view logging.compinfo;\n"
					"drop function logging.compinfo;\n"
					"drop procedure sys.storagemodelinit();\n"
					"drop view sys.schemastorage;\n"
					"drop view sys.tablestorage;\n"
					"drop view sys.storage;\n"
					"drop function sys.storage();\n"
					"drop function wlr.tick;\n"
					"drop function wlr.clock;\n"
					"drop function wlc.tick;\n"
					"drop function wlc.clock;\n"
					"drop function profiler.getlimit;\n"
					"drop view sys.rejects;\n"
					"drop function sys.rejects;\n"
					"drop function sys.user_statistics;\n"
					"drop view sys.queue;\n"
					"drop function sys.queue;\n"
					"drop function sys.debugflags;\n"
					"drop function sys.bbp;\n"
					"drop view sys.optimizers;\n"
					"drop function sys.optimizers;\n"
					"drop function sys.querycache;\n"
					"drop function sys.optimizer_stats;\n"
					"drop function sys.current_sessionid;\n"
					"drop view sys.prepared_statements_args;\n"
					"drop function sys.prepared_statements_args;\n"
					"drop view sys.prepared_statements;\n"
					"drop function sys.prepared_statements;\n"
					"drop view sys.sessions;\n"
					"drop function sys.sessions;\n"
					"drop view sys.querylog_history;\n"
					"drop view sys.querylog_calls;\n"
					"drop function sys.querylog_calls;\n"
					"drop view sys.querylog_catalog;\n"
					"drop function sys.querylog_catalog;\n"
					"create function sys.querylog_catalog()\n"
					"returns table(\n"
					" id oid,\n"
					" owner string,\n"
					" defined timestamp,\n"
					" query string,\n"
					" pipe string,\n"
					" \"plan\" string,\n"
					" mal int,\n"
					" optimize bigint\n"
					")\n"
					"external name sql.querylog_catalog;\n"
					"create view sys.querylog_catalog as select * from sys.querylog_catalog();\n"
					"create function sys.querylog_calls()\n"
					"returns table(\n"
					" id oid,\n"
					" \"start\" timestamp,\n"
					" \"stop\" timestamp,\n"
					" arguments string,\n"
					" tuples bigint,\n"
					" run bigint,\n"
					" ship bigint,\n"
					" cpu int,\n"
					" io int\n"
					")\n"
					"external name sql.querylog_calls;\n"
					"create view sys.querylog_calls as select * from sys.querylog_calls();\n"
					"create view sys.querylog_history as\n"
					"select qd.*, ql.\"start\",ql.\"stop\", ql.arguments, ql.tuples, ql.run, ql.ship, ql.cpu, ql.io\n"
					"from sys.querylog_catalog() qd, sys.querylog_calls() ql\n"
					"where qd.id = ql.id and qd.owner = user;\n"
					"create function sys.sessions()\n"
					"returns table(\n"
					" \"sessionid\" int,\n"
					" \"username\" string,\n"
					" \"login\" timestamp,\n"
					" \"idle\" timestamp,\n"
					" \"optimizer\" string,\n"
					" \"sessiontimeout\" int,\n"
					" \"querytimeout\" int,\n"
					" \"workerlimit\" int,\n"
					" \"memorylimit\" int\n"
					")\n"
					"external name sql.sessions;\n"
					"create view sys.sessions as select * from sys.sessions();\n"
					"create function sys.prepared_statements()\n"
					"returns table(\n"
					" \"sessionid\" int,\n"
					" \"username\" string,\n"
					" \"statementid\" int,\n"
					" \"statement\" string,\n"
					" \"created\" timestamp\n"
					")\n"
					"external name sql.prepared_statements;\n"
					"grant execute on function sys.prepared_statements to public;\n"
					"create view sys.prepared_statements as select * from sys.prepared_statements();\n"
					"grant select on sys.prepared_statements to public;\n"
					"create function sys.prepared_statements_args()\n"
					"returns table(\n"
					" \"statementid\" int,\n"
					" \"type\" string,\n"
					" \"type_digits\" int,\n"
					" \"type_scale\" int,\n"
					" \"inout\" tinyint,\n"
					" \"number\" int,\n"
					" \"schema\" string,\n"
					" \"table\" string,\n"
					" \"column\" string\n"
					")\n"
					"external name sql.prepared_statements_args;\n"
					"grant execute on function sys.prepared_statements_args to public;\n"
					"create view sys.prepared_statements_args as select * from sys.prepared_statements_args();\n"
					"grant select on sys.prepared_statements_args to public;\n"
					"create function sys.current_sessionid() returns int\n"
					"external name clients.current_sessionid;\n"
					"grant execute on function sys.current_sessionid to public;\n"
					"create function sys.optimizer_stats()\n"
					" returns table (optname string, count int, timing bigint)\n"
					" external name inspect.optimizer_stats;\n"
					"create function sys.querycache()\n"
					" returns table (query string, count int)\n"
					" external name sql.dump_cache;\n"
					"create function sys.optimizers ()\n"
					" returns table (name string, def string, status string)\n"
					" external name sql.optimizers;\n"
					"create view sys.optimizers as select * from sys.optimizers();\n"
					"create function sys.bbp ()\n"
					" returns table (id int, name string,\n"
					" ttype string, count bigint, refcnt int, lrefcnt int,\n"
					" location string, heat int, dirty string,\n"
					" status string, kind string)\n"
					" external name bbp.get;\n"
					"create function sys.debugflags()\n"
					" returns table(flag string, val bool)\n"
					" external name mdb.\"getDebugFlags\";\n"
					"create function sys.queue()\n"
					"returns table(\n"
					" \"tag\" bigint,\n"
					" \"sessionid\" int,\n"
					" \"username\" string,\n"
					" \"started\" timestamp,\n"
					" \"status\" string,\n"
					" \"query\" string,\n"
					" \"finished\" timestamp,\n"
					" \"maxworkers\" int,\n"
					" \"footprint\" int\n"
					")\n"
					"external name sysmon.queue;\n"
					"grant execute on function sys.queue to public;\n"
					"create view sys.queue as select * from sys.queue();\n"
					"grant select on sys.queue to public;\n"
					"create function sys.user_statistics()\n"
					"returns table(\n"
					" username string,\n"
					" querycount bigint,\n"
					" totalticks bigint,\n"
					" started timestamp,\n"
					" finished timestamp,\n"
					" maxticks bigint,\n"
					" maxquery string\n"
					")\n"
					"external name sysmon.user_statistics;\n"
					"create function sys.rejects()\n"
					"returns table(\n"
					" rowid bigint,\n"
					" fldid int,\n"
					" \"message\" string,\n"
					" \"input\" string\n"
					")\n"
					"external name sql.copy_rejects;\n"
					"grant execute on function rejects to public;\n"
					"create view sys.rejects as select * from sys.rejects();\n"
					"create function profiler.getlimit() returns integer external name profiler.getlimit;\n"
					"create function wlc.clock() returns string\n"
					"external name wlc.\"getclock\";\n"
					"create function wlc.tick() returns bigint\n"
					"external name wlc.\"gettick\";\n"
					"create function wlr.clock() returns string\n"
					"external name wlr.\"getclock\";\n"
					"create function wlr.tick() returns bigint\n"
					"external name wlr.\"gettick\";\n"
					"create function sys.\"storage\"()\n"
					"returns table (\n"
					" \"schema\" varchar(1024),\n"
					" \"table\" varchar(1024),\n"
					" \"column\" varchar(1024),\n"
					" \"type\" varchar(1024),\n"
					" \"mode\" varchar(15),\n"
					" location varchar(1024),\n"
					" \"count\" bigint,\n"
					" typewidth int,\n"
					" columnsize bigint,\n"
					" heapsize bigint,\n"
					" hashes bigint,\n"
					" phash boolean,\n"
					" \"imprints\" bigint,\n"
					" sorted boolean,\n"
					" revsorted boolean,\n"
					" \"unique\" boolean,\n"
					" orderidx bigint\n"
					")\n"
					"external name sql.\"storage\";\n"
					"create view sys.\"storage\" as\n"
					"select * from sys.\"storage\"()\n"
					" where (\"schema\", \"table\") in (\n"
					" select sch.\"name\", tbl.\"name\"\n"
					" from sys.\"tables\" as tbl join sys.\"schemas\" as sch on tbl.schema_id = sch.id\n"
					" where tbl.\"system\" = false)\n"
					"order by \"schema\", \"table\", \"column\";\n"
					"create view sys.\"tablestorage\" as\n"
					"select \"schema\", \"table\",\n"
					" max(\"count\") as \"rowcount\",\n"
					" count(*) as \"storages\",\n"
					" sum(columnsize) as columnsize,\n"
					" sum(heapsize) as heapsize,\n"
					" sum(hashes) as hashsize,\n"
					" sum(\"imprints\") as imprintsize,\n"
					" sum(orderidx) as orderidxsize\n"
					" from sys.\"storage\"\n"
					"group by \"schema\", \"table\"\n"
					"order by \"schema\", \"table\";\n"
					"create view sys.\"schemastorage\" as\n"
					"select \"schema\",\n"
					" count(*) as \"storages\",\n"
					" sum(columnsize) as columnsize,\n"
					" sum(heapsize) as heapsize,\n"
					" sum(hashes) as hashsize,\n"
					" sum(\"imprints\") as imprintsize,\n"
					" sum(orderidx) as orderidxsize\n"
					" from sys.\"storage\"\n"
					"group by \"schema\"\n"
					"order by \"schema\";\n"
					"create procedure sys.storagemodelinit()\n"
					"begin\n"
					" delete from sys.storagemodelinput;\n"
					" insert into sys.storagemodelinput\n"
					" select \"schema\", \"table\", \"column\", \"type\", typewidth, \"count\",\n"
					" case when (\"unique\" or \"type\" in ('varchar', 'char', 'clob', 'json', 'url', 'blob', 'geometry', 'geometrya'))\n"
					" then \"count\" else 0 end,\n"
					" case when \"count\" > 0 and heapsize >= 8192 and \"type\" in ('varchar', 'char', 'clob', 'json', 'url')\n"
					" then cast((heapsize - 8192) / \"count\" as bigint)\n"
					" when \"count\" > 0 and heapsize >= 32 and \"type\" in ('blob', 'geometry', 'geometrya')\n"
					" then cast((heapsize - 32) / \"count\" as bigint)\n"
					" else typewidth end,\n"
					" false, case sorted when true then true else false end, \"unique\", true\n"
					" from sys.\"storage\";\n"
					" update sys.storagemodelinput\n"
					" set reference = true\n"
					" where (\"schema\", \"table\", \"column\") in (\n"
					" select fkschema.\"name\", fktable.\"name\", fkkeycol.\"name\"\n"
					" from sys.\"keys\" as fkkey,\n"
					" sys.\"objects\" as fkkeycol,\n"
					" sys.\"tables\" as fktable,\n"
					" sys.\"schemas\" as fkschema\n"
					" where fktable.\"id\" = fkkey.\"table_id\"\n"
					" and fkkey.\"id\" = fkkeycol.\"id\"\n"
					" and fkschema.\"id\" = fktable.\"schema_id\"\n"
					" and fkkey.\"rkey\" > -1 );\n"
					" update sys.storagemodelinput\n"
					" set isacolumn = false\n"
					" where (\"schema\", \"table\", \"column\") not in (\n"
					" select sch.\"name\", tbl.\"name\", col.\"name\"\n"
					" from sys.\"schemas\" as sch,\n"
					" sys.\"tables\" as tbl,\n"
					" sys.\"columns\" as col\n"
					" where sch.\"id\" = tbl.\"schema_id\"\n"
					" and tbl.\"id\" = col.\"table_id\");\n"
					"end;\n"
					"create function logging.compinfo()\n"
					"returns table(\n"
					" \"id\" int,\n"
					" \"component\" string,\n"
					" \"log_level\" string\n"
					")\n"
					"external name logging.compinfo;\n"
					"grant execute on function logging.compinfo to public;\n"
					"create view logging.compinfo as select * from logging.compinfo();\n"
					"grant select on logging.compinfo to public;\n"
					"update sys._tables set system = true where system <> true and schema_id = 2000 and name in ('schemastorage', 'tablestorage', 'storage', 'rejects', 'queue', 'optimizers', 'prepared_statements_args', 'prepared_statements', 'sessions', 'querylog_history', 'querylog_calls', 'querylog_catalog');\n"
					"update sys._tables set system = true where system <> true and schema_id = (select id from sys.schemas where name = 'logging') and name = 'compinfo';\n"
					"update sys.functions set system = true where system <> true and schema_id = 2000 and sqlname in ('storagemodelinit', 'storage', 'rejects', 'user_statistics', 'queue', 'debugflags', 'bbp', 'optimizers', 'querycache', 'optimizer_stats', 'current_sessionid', 'prepared_statements_args', 'prepared_statements', 'sessions', 'querylog_calls', 'querylog_catalog');\n"
					"update sys.functions set system = true where system <> true and schema_id = (select id from sys.schemas where name = 'logging') and sqlname = 'compinfo';\n"
					"update sys.functions set system = true where system <> true and schema_id = (select id from sys.schemas where name = 'profiler') and sqlname = 'getlimit';\n"
					"update sys.functions set system = true where system <> true and schema_id = (select id from sys.schemas where name = 'wlc') and sqlname in ('clock', 'tick');\n"
					"update sys.functions set system = true where system <> true and schema_id = (select id from sys.schemas where name = 'wlr') and sqlname in ('clock', 'tick');\n"
		);

	/* 99_system.sql */
	t = mvc_bind_table(sql, s, "systemfunctions");
	t->system = 0;
	pos += snprintf(buf + pos, bufsize - pos,
			"drop view sys.systemfunctions;\n");

	/* 80_statistics.sql */
	t = mvc_bind_table(sql, s, "statistics");
	t->system = 0;
	pos += snprintf(buf + pos, bufsize - pos,
				"drop table sys.statistics;\n"
				"drop procedure sys.analyze(int,bigint);\n"
				"drop procedure sys.analyze(int,bigint,string);\n"
				"drop procedure sys.analyze(int,bigint,string,string);\n"
				"drop procedure sys.analyze(int,bigint,string,string,string);\n"
				"create procedure sys.\"analyze\"()\n"
				"external name sql.\"analyze\";\n"
				"grant execute on procedure sys.\"analyze\"() to public;\n"
				"create procedure sys.\"analyze\"(\"sname\" varchar(1024))\n"
				"external name sql.\"analyze\";\n"
				"grant execute on procedure sys.\"analyze\"(varchar(1024)) to public;\n"
				"create procedure sys.\"analyze\"(\"sname\" varchar(1024), \"tname\" varchar(1024))\n"
				"external name sql.\"analyze\";\n"
				"grant execute on procedure sys.\"analyze\"(varchar(1024),varchar(1024)) to public;\n"
				"create procedure sys.\"analyze\"(\"sname\" varchar(1024), \"tname\" varchar(1024), \"cname\" varchar(1024))\n"
				"external name sql.\"analyze\";\n"
				"grant execute on procedure sys.\"analyze\"(varchar(1024),varchar(1024),varchar(1024)) to public;\n"
				"create function sys.\"statistics\"()\n"
				"returns table (\n"
				"	\"column_id\" integer,\n"
				"	\"schema\" varchar(1024),\n"
				"	\"table\" varchar(1024),\n"
				"	\"column\" varchar(1024),\n"
				"	\"type\" varchar(1024),\n"
				"	\"width\" integer,\n"
				"	\"count\" bigint,\n"
				"	\"unique\" boolean,\n"
				"	\"nils\" boolean,\n"
				"	\"minval\" string,\n"
				"	\"maxval\" string,\n"
				"	\"sorted\" boolean,\n"
				"	\"revsorted\" boolean\n"
				")\n"
				"external name sql.\"statistics\";\n"
				"grant execute on function sys.\"statistics\"() to public;\n"
				"create view sys.\"statistics\" as\n"
				"select * from sys.\"statistics\"()\n"
				"-- exclude system tables\n"
				"where (\"schema\", \"table\") in (\n"
				"	SELECT sch.\"name\", tbl.\"name\"\n"
				"	FROM sys.\"tables\" AS tbl JOIN sys.\"schemas\" AS sch ON tbl.schema_id = sch.id\n"
				"	WHERE tbl.\"system\" = FALSE)\n"
				"order by \"schema\", \"table\", \"column\";\n"
				"grant select on sys.\"statistics\" to public;\n"
				"create function sys.\"statistics\"(\"sname\" varchar(1024))\n"
				"returns table (\n"
				"	\"column_id\" integer,\n"
				"	\"schema\" varchar(1024),\n"
				"	\"table\" varchar(1024),\n"
				"	\"column\" varchar(1024),\n"
				"	\"type\" varchar(1024),\n"
				"	\"width\" integer,\n"
				"	\"count\" bigint,\n"
				"	\"unique\" boolean,\n"
				"	\"nils\" boolean,\n"
				"	\"minval\" string,\n"
				"	\"maxval\" string,\n"
				"	\"sorted\" boolean,\n"
				"	\"revsorted\" boolean\n"
				")\n"
				"external name sql.\"statistics\";\n"
				"grant execute on function sys.\"statistics\"(varchar(1024)) to public;\n"
				"create function sys.\"statistics\"(\"sname\" varchar(1024), \"tname\" varchar(1024))\n"
				"returns table (\n"
				"	\"column_id\" integer,\n"
				"	\"schema\" varchar(1024),\n"
				"	\"table\" varchar(1024),\n"
				"	\"column\" varchar(1024),\n"
				"	\"type\" varchar(1024),\n"
				"	\"width\" integer,\n"
				"	\"count\" bigint,\n"
				"	\"unique\" boolean,\n"
				"	\"nils\" boolean,\n"
				"	\"minval\" string,\n"
				"	\"maxval\" string,\n"
				"	\"sorted\" boolean,\n"
				"	\"revsorted\" boolean\n"
				")\n"
				"external name sql.\"statistics\";\n"
				"grant execute on function sys.\"statistics\"(varchar(1024),varchar(1024)) to public;\n"
				"create function sys.\"statistics\"(\"sname\" varchar(1024), \"tname\" varchar(1024), \"cname\" varchar(1024))\n"
				"returns table (\n"
				"	\"column_id\" integer,\n"
				"	\"schema\" varchar(1024),\n"
				"	\"table\" varchar(1024),\n"
				"	\"column\" varchar(1024),\n"
				"	\"type\" varchar(1024),\n"
				"	\"width\" integer,\n"
				"	\"count\" bigint,\n"
				"	\"unique\" boolean,\n"
				"	\"nils\" boolean,\n"
				"	\"minval\" string,\n"
				"	\"maxval\" string,\n"
				"	\"sorted\" boolean,\n"
				"	\"revsorted\" boolean\n"
				")\n"
				"external name sql.\"statistics\";\n"
				"grant execute on function sys.\"statistics\"(varchar(1024),varchar(1024),varchar(1024)) to public;\n"
				"update sys._tables set system = true where system <> true and schema_id = 2000 and name = 'statistics';\n"
				"update sys.functions set system = true where system <> true and schema_id = 2000 and name in ('analyze','statistics');\n");

	assert(pos < bufsize);
	printf("Running database upgrade commands:\n%s\n", buf);
	err = SQLstatementIntern(c, buf, "update", true, false, NULL);

	GDKfree(buf);
	return err;		/* usually MAL_SUCCEED */
}



static str
sql_update_default(Client c, mvc *sql, const char *prev_schema, bool *systabfixed)
{
	size_t bufsize = 65536, pos = 0;
	char *buf = NULL, *err = NULL;

	(void) sql;
	(void) prev_schema;

	if ((buf = GDKmalloc(bufsize)) == NULL)
		throw(SQL, __func__, SQLSTATE(HY013) MAL_MALLOC_FAIL);

	pos += snprintf(buf + pos, bufsize - pos,
			"select id from tables where name = 'fully_qualified_functions' and query like '%%sqlname%%' and schema_id = (select s.id from sys.schemas s where name = 'sys');\n");
	res_table *output;
	err = SQLstatementIntern(c, buf, "update", 1, 0, &output);
	if (err) {
		GDKfree(buf);
		return err;
	}

	BAT* b;
	if ((b = BATdescriptor(output->cols[0].b)) == NULL) {
		res_table_destroy(output);
		throw(SQL, __func__, SQLSTATE(HY013) MAL_MALLOC_FAIL);
	}

	BUN rowcnt = BATcount(b);

	BBPunfix(b->batCacheid);
	res_table_destroy(output);

	if (rowcnt > 0) {
		GDKfree(buf);
		/* nothing to do */
		return NULL;
	}

	if (!*systabfixed && (err = sql_fix_system_tables(c, sql, prev_schema)) != NULL)
		return err;
	*systabfixed = true;

	pos = snprintf(buf, bufsize, "set schema \"sys\";\n");

	sql_schema *s = mvc_bind_schema(sql, "sys");
	sql_table* t = NULL;

	t = mvc_bind_table(sql, s, "dump_comments");
	t->system = 0;
	t = mvc_bind_table(sql, s, "describe_comments");
	t->system = 0;
	t = mvc_bind_table(sql, s, "describe_privileges");
	t->system = 0;
	t = mvc_bind_table(sql, s, "fully_qualified_functions");
	t->system = 0;
	t = mvc_bind_table(sql, s, "dump_functions");
	t->system = 0;
	t = mvc_bind_table(sql, s, "describe_functions");
	t->system = 0;
	t = mvc_bind_table(sql, s, "dump_function_grants");
	t->system = 0;

	pos += snprintf(buf + pos, bufsize - pos,
		"DROP FUNCTION sys.dump_database;\n"
		"DROP VIEW sys.dump_comments;\n"
		"CREATE OR REPLACE VIEW sys.describe_comments AS\n"
		"SELECT\n"
			"o.id id,\n"
			"o.tpe tpe,\n"
			"o.nme fqn,\n"
			"c.remark rem\n"
		"FROM (\n"
			"SELECT id, 'SCHEMA', sys.DQ(name) FROM sys.schemas\n"
			"UNION ALL\n"
			"SELECT t.id, ifthenelse(ts.table_type_name = 'VIEW', 'VIEW', 'TABLE'), sys.FQN(s.name, t.name)\n"
			"FROM sys.schemas s JOIN sys.tables t ON s.id = t.schema_id JOIN sys.table_types ts ON t.type = ts.table_type_id\n"
			"WHERE s.name <> 'tmp'\n"
			"UNION ALL\n"
			"SELECT c.id, 'COLUMN', sys.FQN(s.name, t.name) || '.' || sys.DQ(c.name) FROM sys.columns c, sys.tables t, sys.schemas s WHERE c.table_id = t.id AND t.schema_id = s.id\n"
			"UNION ALL\n"
			"SELECT idx.id, 'INDEX', sys.FQN(s.name, idx.name) FROM sys.idxs idx, sys._tables t, sys.schemas s WHERE idx.table_id = t.id AND t.schema_id = s.id\n"
			"UNION ALL\n"
			"SELECT seq.id, 'SEQUENCE', sys.FQN(s.name, seq.name) FROM sys.sequences seq, sys.schemas s WHERE seq.schema_id = s.id\n"
			"UNION ALL\n"
			"SELECT f.id, ft.function_type_keyword, sys.FQN(s.name, f.sqlname) FROM sys.functions f, sys.function_types ft, sys.schemas s WHERE f.type = ft.function_type_id AND f.schema_id = s.id\n"
			") AS o(id, tpe, nme)\n"
			"JOIN sys.comments c ON c.id = o.id;\n"
		"CREATE VIEW sys.dump_comments AS\n"
  			"SELECT 'COMMENT ON ' || c.tpe || ' ' || c.fqn || ' IS ' || sys.SQ(c.rem) || ';' stmt FROM sys.describe_comments c;\n"
		"DROP VIEW sys.describe_privileges;\n"
		"CREATE OR REPLACE VIEW sys.fully_qualified_functions AS\n"
			"WITH fqn(id, tpe, sig, num) AS\n"
			"(\n"
				"SELECT\n"
					"f.id,\n"
					"ft.function_type_keyword,\n"
					"CASE WHEN a.type IS NULL THEN\n"
						"s.name || '.' || f.sqlname || '()'\n"
					"ELSE\n"
						"s.name || '.' || f.sqlname || '(' || group_concat(sys.describe_type(a.type, a.type_digits, a.type_scale), ',') OVER (PARTITION BY f.id ORDER BY a.number)  || ')'\n"
					"END,\n"
					"a.number\n"
				"FROM sys.schemas s, sys.function_types ft, sys.functions f LEFT JOIN sys.args a ON f.id = a.func_id\n"
				"WHERE s.id= f.schema_id AND f.type = ft.function_type_id\n"
			")\n"
			"SELECT\n"
				"fqn1.id id,\n"
				"fqn1.tpe tpe,\n"
				"fqn1.sig nme\n"
			"FROM\n"
				"fqn fqn1 JOIN (SELECT id, max(num) FROM fqn GROUP BY id)  fqn2(id, num)\n"
				"ON fqn1.id = fqn2.id AND (fqn1.num = fqn2.num OR fqn1.num IS NULL AND fqn2.num is NULL);\n"
			 "CREATE VIEW sys.describe_privileges AS\n"
				 "SELECT\n"
					 "CASE\n"
						 "WHEN o.tpe IS NULL AND pc.privilege_code_name = 'SELECT' THEN --GLOBAL privileges: SELECT maps to COPY FROM\n"
							 "'COPY FROM'\n"
						 "WHEN o.tpe IS NULL AND pc.privilege_code_name = 'UPDATE' THEN --GLOBAL privileges: UPDATE maps to COPY INTO\n"
							 "'COPY INTO'\n"
						 "ELSE\n"
							 "o.nme\n"
					 "END o_nme,\n"
					 "coalesce(o.tpe, 'GLOBAL') o_tpe,\n"
					 "pc.privilege_code_name p_nme,\n"
					 "a.name a_nme,\n"
					 "g.name g_nme,\n"
					 "p.grantable grantable\n"
				 "FROM\n"
					 "sys.privileges p LEFT JOIN\n"
					 "(\n"
					 "SELECT t.id, s.name || '.' || t.name , 'TABLE'\n"
						 "from sys.schemas s, sys.tables t where s.id = t.schema_id\n"
					 "UNION ALL\n"
						 "SELECT c.id, s.name || '.' || t.name || '.' || c.name, 'COLUMN'\n"
						 "FROM sys.schemas s, sys.tables t, sys.columns c where s.id = t.schema_id AND t.id = c.table_id\n"
					 "UNION ALL\n"
						 "SELECT f.id, f.nme, f.tpe\n"
						 "FROM sys.fully_qualified_functions f\n"
					 ") o(id, nme, tpe) ON o.id = p.obj_id,\n"
					 "sys.privilege_codes pc,\n"
					 "auths a, auths g\n"
				 "WHERE\n"
					 "p.privileges = pc.privilege_code_id AND\n"
					 "p.auth_id = a.id AND\n"
					 "p.grantor = g.id;\n"
		"DROP VIEW dump_functions;\n"
		"CREATE OR REPLACE VIEW sys.describe_functions AS\n"
			"WITH func_args_all(func_id, number, max_number, func_arg) AS\n"
			"(\n"
				"SELECT\n"
					"func_id,\n"
					"number,\n"
					"max(number) OVER (PARTITION BY func_id ORDER BY number DESC),\n"
					"group_concat(sys.dq(name) || ' ' || sys.describe_type(type, type_digits, type_scale),', ') OVER (PARTITION BY func_id ORDER BY number)\n"
				"FROM sys.args\n"
				"WHERE inout = 1\n"
			"),\n"
			"func_args(func_id, func_arg) AS\n"
			"(\n"
				"SELECT func_id, func_arg\n"
				"FROM func_args_all\n"
				"WHERE number = max_number\n"
			"),\n"
			"func_rets_all(func_id, number, max_number, func_ret, func_ret_type) AS\n"
			"(\n"
				"SELECT\n"
					"func_id,\n"
					"number,\n"
					"max(number) OVER (PARTITION BY func_id ORDER BY number DESC),\n"
					"group_concat(sys.dq(name) || ' ' || sys.describe_type(type, type_digits, type_scale),', ') OVER (PARTITION BY func_id ORDER BY number),\n"
					"group_concat(sys.describe_type(type, type_digits, type_scale),', ') OVER (PARTITION BY func_id ORDER BY number)\n"
				"FROM sys.args\n"
				"WHERE inout = 0\n"
			"),\n"
			"func_rets(func_id, func_ret, func_ret_type) AS\n"
			"(\n"
				"SELECT\n"
					"func_id,\n"
					"func_ret,\n"
					"func_ret_type\n"
				"FROM func_rets_all\n"
				"WHERE number = max_number\n"
			")\n"
			"SELECT\n"
				"f.id o,\n"
				"s.name sch,\n"
				"f.sqlname fun,\n"
				"CASE WHEN f.language IN (1, 2) THEN f.func ELSE 'CREATE ' || ft.function_type_keyword || ' ' || sys.FQN(s.name, f.sqlname) || '(' || coalesce(fa.func_arg, '') || ')' || CASE WHEN f.type = 5 THEN ' RETURNS TABLE (' || coalesce(fr.func_ret, '') || ')' WHEN f.type IN (1,3) THEN ' RETURNS ' || fr.func_ret_type ELSE '' END || CASE WHEN fl.language_keyword IS NULL THEN '' ELSE ' LANGUAGE ' || fl.language_keyword END || ' ' || f.func END def\n"
			"FROM sys.functions f\n"
				"LEFT OUTER JOIN func_args fa ON fa.func_id = f.id\n"
				"LEFT OUTER JOIN func_rets fr ON fr.func_id = f.id\n"
				"JOIN sys.schemas s ON f.schema_id = s.id\n"
				"JOIN sys.function_types ft ON f.type = ft.function_type_id\n"
				"LEFT OUTER JOIN sys.function_languages fl ON f.language = fl.language_id\n"
			"WHERE s.name <> 'tmp' AND NOT f.system;\n"
		"CREATE VIEW sys.dump_functions AS\n"
  			"SELECT f.o o, sys.schema_guard(f.sch, f.fun, f.def) stmt,\n"
	 		"f.sch schema_name,\n"
	 		"f.fun function_name\n"
    	"FROM sys.describe_functions f;\n"
		"UPDATE sys.functions SET system = false WHERE system <> false AND sqlname in ('describe_function') and schema_id = (SELECT id FROM sys.schemas WHERE name = 'sys');\n"
		"DROP FUNCTION sys.describe_function;\n"
		"CREATE FUNCTION sys.describe_function(schemaName string, functionName string)\n"
			"RETURNS TABLE(id integer, name string, type string, language string, remark string)\n"
			"BEGIN\n"
				"RETURN SELECT f.id, f.sqlname, ft.function_type_keyword, fl.language_keyword, c.remark\n"
					"FROM sys.functions f\n"
					"JOIN sys.schemas s ON f.schema_id = s.id\n"
					"JOIN sys.function_types ft ON f.type = ft.function_type_id\n"
					"LEFT OUTER JOIN sys.function_languages fl ON f.language = fl.language_id\n"
					"LEFT OUTER JOIN sys.comments c ON f.id = c.id\n"
					"WHERE f.sqlname=functionName AND s.name = schemaName;\n"
			"END;\n"
		"UPDATE sys.functions SET system = true WHERE system = false AND sqlname in ('describe_function') and schema_id = (SELECT id FROM sys.schemas WHERE name = 'sys');\n"
		"CREATE OR REPLACE VIEW sys.dump_function_grants AS\n"
			"WITH func_args_all(func_id, number, max_number, func_arg) AS\n"
			"(SELECT a.func_id,\n"
				"a.number,\n"
				"max(a.number) OVER (PARTITION BY a.func_id ORDER BY a.number DESC),\n"
				"group_concat(sys.describe_type(a.type, a.type_digits, a.type_scale), ', ') OVER (PARTITION BY a.func_id ORDER BY a.number)\n"
				"FROM sys.args a\n"
			"WHERE a.inout = 1),\n"
			"func_args(func_id, func_arg) AS\n"
			"(SELECT func_id, func_arg FROM func_args_all WHERE number = max_number)\n"
			"SELECT\n"
			"'GRANT ' || pc.privilege_code_name || ' ON ' || ft.function_type_keyword || ' '\n"
				"|| sys.FQN(s.name, f.sqlname) || '(' || coalesce(fa.func_arg, '') || ') TO '\n"
				"|| ifthenelse(a.name = 'public', 'PUBLIC', sys.dq(a.name))\n"
				"|| CASE WHEN p.grantable = 1 THEN ' WITH GRANT OPTION' ELSE '' END || ';' stmt,\n"
			"s.name schema_name,\n"
			"f.sqlname function_name,\n"
			"a.name grantee\n"
			"FROM sys.schemas s,\n"
				"sys.functions f LEFT OUTER JOIN func_args fa ON f.id = fa.func_id,\n"
				"sys.auths a,\n"
				"sys.privileges p,\n"
				"sys.auths g,\n"
				"sys.function_types ft,\n"
				"sys.privilege_codes pc\n"
			"WHERE s.id = f.schema_id\n"
				"AND f.id = p.obj_id\n"
				"AND p.auth_id = a.id\n"
				"AND p.grantor = g.id\n"
				"AND p.privileges = pc.privilege_code_id\n"
				"AND f.type = ft.function_type_id\n"
				"AND NOT f.system\n"
			"ORDER BY s.name, f.sqlname, a.name, g.name, p.grantable;\n"
			 "CREATE FUNCTION sys.dump_database(describe BOOLEAN) RETURNS TABLE(o int, stmt STRING)\n"
			 "BEGIN\n"
			 "SET SCHEMA sys;\n"
			 "TRUNCATE sys.dump_statements;\n"
			 "INSERT INTO sys.dump_statements VALUES (1, 'START TRANSACTION;');\n"
			 "INSERT INTO sys.dump_statements VALUES ((SELECT COUNT(*) FROM sys.dump_statements) + 1, 'SET SCHEMA \"sys\";');\n"
			 "INSERT INTO sys.dump_statements SELECT (SELECT COUNT(*) FROM sys.dump_statements) + RANK() OVER(), stmt FROM sys.dump_create_roles;\n"
			 "INSERT INTO sys.dump_statements SELECT (SELECT COUNT(*) FROM sys.dump_statements) + RANK() OVER(), stmt FROM sys.dump_create_users;\n"
			 "INSERT INTO sys.dump_statements SELECT (SELECT COUNT(*) FROM sys.dump_statements) + RANK() OVER(), stmt FROM sys.dump_create_schemas;\n"
			 "INSERT INTO sys.dump_statements SELECT (SELECT COUNT(*) FROM sys.dump_statements) + RANK() OVER(), stmt FROM sys.dump_user_defined_types;\n"
			 "INSERT INTO sys.dump_statements SELECT (SELECT COUNT(*) FROM sys.dump_statements) + RANK() OVER(), stmt FROM sys.dump_add_schemas_to_users;\n"
			 "INSERT INTO sys.dump_statements SELECT (SELECT COUNT(*) FROM sys.dump_statements) + RANK() OVER(), stmt FROM sys.dump_grant_user_privileges;\n"
			 "INSERT INTO sys.dump_statements SELECT (SELECT COUNT(*) FROM sys.dump_statements) + RANK() OVER(), stmt FROM sys.dump_sequences;\n"
			 "--functions and table-likes can be interdependent. They should be inserted in the order of their catalogue id.\n"
			 "INSERT INTO sys.dump_statements SELECT (SELECT COUNT(*) FROM sys.dump_statements) + RANK() OVER(ORDER BY stmts.o), stmts.s\n"
								 "FROM (\n"
								 "SELECT f.o, f.stmt FROM sys.dump_functions f\n"
								 "UNION\n"
								 "SELECT t.o, t.stmt FROM sys.dump_tables t\n"
								 ") AS stmts(o, s);\n"
			 "IF NOT DESCRIBE THEN\n"
				 "CALL sys.dump_table_data();\n"
			 "END IF;\n"
			 "INSERT INTO sys.dump_statements SELECT (SELECT COUNT(*) FROM sys.dump_statements) + RANK() OVER(), stmt FROM sys.dump_start_sequences;\n"
			 "INSERT INTO sys.dump_statements SELECT (SELECT COUNT(*) FROM sys.dump_statements) + RANK() OVER(), stmt FROM sys.dump_column_defaults;\n"
			 "INSERT INTO sys.dump_statements SELECT (SELECT COUNT(*) FROM sys.dump_statements) + RANK() OVER(), stmt FROM sys.dump_table_constraint_type;\n"
			 "INSERT INTO sys.dump_statements SELECT (SELECT COUNT(*) FROM sys.dump_statements) + RANK() OVER(), stmt FROM sys.dump_indices;\n"
			 "INSERT INTO sys.dump_statements SELECT (SELECT COUNT(*) FROM sys.dump_statements) + RANK() OVER(), stmt FROM sys.dump_foreign_keys;\n"
			 "INSERT INTO sys.dump_statements SELECT (SELECT COUNT(*) FROM sys.dump_statements) + RANK() OVER(), stmt FROM sys.dump_partition_tables;\n"
			 "INSERT INTO sys.dump_statements SELECT (SELECT COUNT(*) FROM sys.dump_statements) + RANK() OVER(), stmt FROM sys.dump_triggers;\n"
			 "INSERT INTO sys.dump_statements SELECT (SELECT COUNT(*) FROM sys.dump_statements) + RANK() OVER(), stmt FROM sys.dump_comments;\n"
			 "INSERT INTO sys.dump_statements SELECT (SELECT COUNT(*) FROM sys.dump_statements) + RANK() OVER(), stmt FROM sys.dump_table_grants;\n"
			 "INSERT INTO sys.dump_statements SELECT (SELECT COUNT(*) FROM sys.dump_statements) + RANK() OVER(), stmt FROM sys.dump_column_grants;\n"
			 "INSERT INTO sys.dump_statements SELECT (SELECT COUNT(*) FROM sys.dump_statements) + RANK() OVER(), stmt FROM sys.dump_function_grants;\n"
			 "INSERT INTO sys.dump_statements VALUES ((SELECT COUNT(*) FROM sys.dump_statements) + 1, 'COMMIT;');\n"
			 "RETURN sys.dump_statements;\n"
			 "END;\n"
		"UPDATE sys._tables SET system = true WHERE\n"
			" system <> true AND\n"
			" schema_id = (SELECT id FROM sys.schemas WHERE name = 'sys') AND\n"
			" name IN ('\n"
				" dump_comments',\n"
				"'describe_comments',\n"
				"'describe_privileges',\n"
				"'storagemodelinput',\n"
				"'fully_qualified_functions',\n"
				"'dump_functions'\n"
				"'describe_functions'\n"
				"'dump_function_grants'\n"
				");\n"

	);

	assert(pos < bufsize);
	printf("Running database upgrade commands:\n%s\n", buf);
	err = SQLstatementIntern(c, buf, "update", true, false, NULL);

	GDKfree(buf);
	return err;		/* usually MAL_SUCCEED */
}

int
SQLupgrades(Client c, mvc *m)
{
	sql_subtype tp;
	sql_subfunc *f;
	char *err, *prev_schema = GDKstrdup(get_string_global_var(m, "current_schema"));
	sql_schema *s = mvc_bind_schema(m, "sys");
	bool systabfixed = false;

	if (prev_schema == NULL) {
		TRC_CRITICAL(SQL_PARSER, "Allocation failure while running SQL upgrades\n");
		return -1;
	}

#ifdef HAVE_HGE
	sql_find_subtype(&tp, "hugeint", 0, 0);
	if (!sql_bind_func(m, s->base.name, "var_pop", &tp, NULL, F_AGGR)) {
		m->session->status = 0; /* if the function was not found clean the error */
		m->errstr[0] = '\0';
		if ((err = sql_update_hugeint(c, m, prev_schema, &systabfixed)) != NULL) {
			TRC_CRITICAL(SQL_PARSER, "%s\n", err);
			freeException(err);
			GDKfree(prev_schema);
			return -1;
		}
	}
#endif

	f = sql_bind_func_(m, s->base.name, "env", NULL, F_UNION);
	m->session->status = 0; /* if the function was not found clean the error */
	m->errstr[0] = '\0';
	sqlstore *store = m->session->tr->store;
	if (f && sql_privilege(m, ROLE_PUBLIC, f->func->base.id, PRIV_EXECUTE) != PRIV_EXECUTE) {
		sql_table *privs = find_sql_table(m->session->tr, s, "privileges");
		int pub = ROLE_PUBLIC, p = PRIV_EXECUTE, zero = 0, res;

		if ((res = store->table_api.table_insert(m->session->tr, privs, &f->func->base.id, &pub, &p, &zero, &zero)) != LOG_OK) {
			TRC_CRITICAL(SQL_PARSER, "Privilege creation during upgrade failed\n");
			GDKfree(prev_schema);
			return -1;
		}
	}

	if (sql_bind_func(m, s->base.name, "dependencies_schemas_on_users", NULL, NULL, F_UNION)
	 && sql_bind_func(m, s->base.name, "dependencies_owners_on_schemas", NULL, NULL, F_UNION)
	 && sql_bind_func(m, s->base.name, "dependencies_tables_on_views", NULL, NULL, F_UNION)
	 && sql_bind_func(m, s->base.name, "dependencies_tables_on_indexes", NULL, NULL, F_UNION)
	 && sql_bind_func(m, s->base.name, "dependencies_tables_on_triggers", NULL, NULL, F_UNION)
	 && sql_bind_func(m, s->base.name, "dependencies_tables_on_foreignkeys", NULL, NULL, F_UNION)
	 && sql_bind_func(m, s->base.name, "dependencies_tables_on_functions", NULL, NULL, F_UNION)
	 && sql_bind_func(m, s->base.name, "dependencies_columns_on_views", NULL, NULL, F_UNION)
	 && sql_bind_func(m, s->base.name, "dependencies_columns_on_keys", NULL, NULL, F_UNION)
	 && sql_bind_func(m, s->base.name, "dependencies_columns_on_indexes", NULL, NULL, F_UNION)
	 && sql_bind_func(m, s->base.name, "dependencies_columns_on_functions", NULL, NULL, F_UNION)
	 && sql_bind_func(m, s->base.name, "dependencies_columns_on_triggers", NULL, NULL, F_UNION)
	 && sql_bind_func(m, s->base.name, "dependencies_views_on_functions", NULL, NULL, F_UNION)
	 && sql_bind_func(m, s->base.name, "dependencies_views_on_triggers", NULL, NULL, F_UNION)
	 && sql_bind_func(m, s->base.name, "dependencies_functions_on_functions", NULL, NULL, F_UNION)
	 && sql_bind_func(m, s->base.name, "dependencies_functions_on_triggers", NULL, NULL, F_UNION)
	 && sql_bind_func(m, s->base.name, "dependencies_keys_on_foreignkeys", NULL, NULL, F_UNION)	) {
		if ((err = sql_drop_functions_dependencies_Xs_on_Ys(c, prev_schema)) != NULL) {
			TRC_CRITICAL(SQL_PARSER, "%s\n", err);
			freeException(err);
			GDKfree(prev_schema);
			return -1;
		}
	} else {
		m->session->status = 0; /* if the function was not found clean the error */
		m->errstr[0] = '\0';
	}

	sql_find_subtype(&tp, "varchar", 0, 0);
	if (!sql_bind_func3(m, s->base.name, "deltas", &tp, &tp, &tp, F_UNION)) {
		m->session->status = 0; /* if the function was not found clean the error */
		m->errstr[0] = '\0';
		if ((err = sql_update_nov2019_missing_dependencies(c, m)) != NULL) {
			TRC_CRITICAL(SQL_PARSER, "%s\n", err);
			freeException(err);
			GDKfree(prev_schema);
			return -1;
		}
		if (!systabfixed &&
		    (err = sql_fix_system_tables(c, m, prev_schema)) != NULL) {
			TRC_CRITICAL(SQL_PARSER, "%s\n", err);
			freeException(err);
			GDKfree(prev_schema);
			return -1;
		}
		systabfixed = true;
		if ((err = sql_update_nov2019(c, m, prev_schema, &systabfixed)) != NULL) {
			TRC_CRITICAL(SQL_PARSER, "%s\n", err);
			freeException(err);
			GDKfree(prev_schema);
			return -1;
		}
	}

#ifdef HAVE_HGE
	sql_find_subtype(&tp, "hugeint", 0, 0);
	if (!sql_bind_func(m, s->base.name, "median_avg", &tp, NULL, F_AGGR)) {
		m->session->status = 0; /* if the function was not found clean the error */
		m->errstr[0] = '\0';
		if ((err = sql_update_nov2019_sp1_hugeint(c, m, prev_schema, &systabfixed)) != NULL) {
			TRC_CRITICAL(SQL_PARSER, "%s\n", err);
			freeException(err);
			GDKfree(prev_schema);
			return -1;
		}
	}
#endif

	if (!sql_bind_func(m, s->base.name, "suspend_log_flushing", NULL, NULL, F_PROC)) {
		m->session->status = 0; /* if the function was not found clean the error */
		m->errstr[0] = '\0';
		if ((err = sql_update_jun2020(c, m, prev_schema, &systabfixed)) != NULL) {
			TRC_CRITICAL(SQL_PARSER, "%s\n", err);
			freeException(err);
			GDKfree(prev_schema);
			return -1;
		}
	}

	if ((err = sql_update_jun2020_bam(c, m, prev_schema)) != NULL) {
		TRC_CRITICAL(SQL_PARSER, "%s\n", err);
		freeException(err);
		GDKfree(prev_schema);
		return -1;
	}

#ifdef HAVE_HGE
	sql_find_subtype(&tp, "hugeint", 0, 0);
	if (!sql_bind_func(m, s->base.name, "covar_pop", &tp, &tp, F_AGGR)) {
		m->session->status = 0; /* if the function was not found clean the error */
		m->errstr[0] = '\0';
		if ((err = sql_update_jun2020_sp1_hugeint(c, prev_schema)) != NULL) {
			TRC_CRITICAL(SQL_PARSER, "%s\n", err);
			freeException(err);
			GDKfree(prev_schema);
			return -1;
		}
	}
#endif

	if ((err = sql_update_jun2020_sp2(c, m, prev_schema, &systabfixed)) != NULL) {
		TRC_CRITICAL(SQL_PARSER, "%s\n", err);
		freeException(err);
		GDKfree(prev_schema);
		return -1;
	}

	sql_find_subtype(&tp, "varchar", 0, 0);
	if (sql_bind_func(m, s->base.name, "lidarattach", &tp, NULL, F_PROC)) {
		if ((err = sql_update_oscar_lidar(c)) != NULL) {
			TRC_CRITICAL(SQL_PARSER, "%s\n", err);
			freeException(err);
			GDKfree(prev_schema);
			return -1;
		}
	} else {
		m->session->status = 0; /* if the function was not found clean the error */
		m->errstr[0] = '\0';
	}

	if ((err = sql_update_oscar(c, m, prev_schema, &systabfixed)) != NULL) {
		TRC_CRITICAL(SQL_PARSER, "%s\n", err);
		freeException(err);
		GDKfree(prev_schema);
		return -1;
	}

	if ((err = sql_update_oct2020(c, m, prev_schema, &systabfixed)) != NULL) {
		TRC_CRITICAL(SQL_PARSER, "%s\n", err);
		freeException(err);
		GDKfree(prev_schema);
		return -1;
	}

	if ((err = sql_update_oct2020_sp1(c, m, prev_schema, &systabfixed)) != NULL) {
		TRC_CRITICAL(SQL_PARSER, "%s\n", err);
		freeException(err);
		GDKfree(prev_schema);
		return -1;
	}

	if ((err = sql_update_jul2021(c, m, prev_schema, &systabfixed)) != NULL) {
		TRC_CRITICAL(SQL_PARSER, "%s\n", err);
		freeException(err);
		GDKfree(prev_schema);
		return -1;
	}

	if ((err = sql_update_jul2021_5(c, m, prev_schema, &systabfixed)) != NULL) {
		TRC_CRITICAL(SQL_PARSER, "%s\n", err);
		freeException(err);
		GDKfree(prev_schema);
		return -1;
	}

	if ((err = sql_update_jan2022(c, m, prev_schema, &systabfixed)) != NULL) {
		TRC_CRITICAL(SQL_PARSER, "%s\n", err);
		freeException(err);
		GDKfree(prev_schema);
		return -1;
	}

	if ((err = sql_update_default(c, m, prev_schema, &systabfixed)) != NULL) {
		TRC_CRITICAL(SQL_PARSER, "%s\n", err);
		freeException(err);
		GDKfree(prev_schema);
		return -1;
	}

	GDKfree(prev_schema);
	return 0;
}<|MERGE_RESOLUTION|>--- conflicted
+++ resolved
@@ -1972,23 +1972,6 @@
 				"grant execute on procedure sys.hot_snapshot(string, bool) to \".snapshot\";\n"
 			);
 
-<<<<<<< HEAD
-			/* update system tables so that the content
-			 * looks more like what it would be if sys.var
-			 * had been defined by the C code in
-			 * sql_create_env() */
-			pos += snprintf(buf + pos, bufsize - pos,
-					"update sys.functions set system = true,"
-					//" func = 'CREATE FUNCTION \"sys\".\"var\"() RETURNS TABLE(\"schema\" string, \"name\" string, \"type\" string, \"value\" string) EXTERNAL NAME \"sql\".\"sql_variables\";',"
-					" language = 2, side_effect = false where sqlname = 'var' and schema_id = (select id from sys.schemas where name = 'sys') and type = %d;\n"
-					"update sys.args set type = 'char' where func_id = (select id from sys.functions where sqlname = 'var' and schema_id = (select id from sys.schemas where name = 'sys') and type = %d) and type = 'clob';\n"
-					"update sys.privileges set grantor = 0 where obj_id = (select id from sys.functions where sqlname = 'var' and schema_id = (select id from sys.schemas where name = 'sys') and type = %d);\n",
-					(int) F_UNION,
-					(int) F_UNION,
-					(int) F_UNION);
-
-=======
->>>>>>> bcef350d
 			/* SQL functions without backend implementations */
 			pos += snprintf(buf + pos, bufsize - pos,
 					"DROP FUNCTION \"sys\".\"getcontent\"(url);\n"
@@ -3670,11 +3653,7 @@
 					"			UNION ALL\n"
 					"			SELECT seq.id, 'SEQUENCE', sys.FQN(s.name, seq.name) FROM sys.sequences seq, sys.schemas s WHERE seq.schema_id = s.id\n"
 					"			UNION ALL\n"
-<<<<<<< HEAD
-					"			SELECT f.id, ft.function_type_keyword, sys.FQN(s.name, f.sqlname) FROM sys.functions f, sys.function_types ft, sys.schemas s WHERE f.type = ft.function_type_id AND f.schema_id = s.id\n"
-=======
 					"			SELECT f.id, ft.function_type_keyword, qf.nme FROM sys.functions f, sys.function_types ft, sys.schemas s, sys.fully_qualified_functions qf WHERE f.type = ft.function_type_id AND f.schema_id = s.id AND qf.id = f.id\n"
->>>>>>> bcef350d
 					"			) AS o(id, tpe, nme)\n"
 					"			JOIN sys.comments c ON c.id = o.id;\n"
 					"CREATE VIEW sys.describe_privileges AS\n"
@@ -3865,7 +3844,7 @@
 	pos += snprintf(buf + pos, bufsize - pos,
 					"update sys.functions set system = true where system <> true and sqlname in ('sq', 'fqn', 'get_merge_table_partition_expressions', 'get_remote_table_expressions', 'schema_guard') and schema_id = 2000 and type = %d;\n", F_FUNC);
 	pos += snprintf(buf + pos, bufsize - pos,
-				"update sys._tables set system = true where name in ('describe_constraints', 'describe_tables', 'fully_qualified_functions', 'describe_comments', 'describe_privileges', 'describe_partition_tables', 'describe_sequences', 'describe_functions') AND schema_id = 2000;\n");
+				"update sys._tables set system = true where name in ('describe_constraints', 'describe_tables', 'describe_comments', 'describe_privileges', 'describe_partition_tables', 'describe_sequences', 'describe_functions') AND schema_id = 2000;\n");
 
 	/* 76_dump.sql (most everything already dropped) */
 	pos += snprintf(buf + pos, bufsize - pos,
@@ -4240,20 +4219,6 @@
 	pos += snprintf(buf + pos, bufsize - pos,
 					"update sys._tables set system = true where name in ('fkey_actions', 'fkeys') AND schema_id = 2000;\n");
 
-<<<<<<< HEAD
-	/* 90_strimps.sql */
-	pos += snprintf(buf + pos, bufsize - pos,
-					"CREATE FILTER FUNCTION sys.strimp_filter(strs STRING, q STRING) EXTERNAL NAME strimps.strimpfilter;\n"
-					"GRANT EXECUTE ON FILTER FUNCTION sys.strimp_filter TO PUBLIC;\n"
-					"CREATE PROCEDURE sys.strimp_create(sch string, tab string, col string)\n"
-					" EXTERNAL NAME sql.createstrimps;\n");
-	pos += snprintf(buf + pos, bufsize - pos,
-					"update sys.functions set system = true where system <> true and sqlname = 'strimp_filter' and schema_id = 2000 and type = %d;\n"
-					"update sys.functions set system = true where system <> true and sqlname = 'strimp_create' and schema_id = 2000 and type = %d;\n",
-					F_FILT, F_PROC);
-
-=======
->>>>>>> bcef350d
 	/* recreate SQL functions that just need to be recompiled since the
 	 * MAL functions's "unsafe" property was changed */
 	sql_schema *lg = mvc_bind_schema(sql, "logging");
