--- conflicted
+++ resolved
@@ -3359,12 +3359,8 @@
 			return NULL;
 		mod = sql_func_mod(f->func);
 		fimp = sql_func_imp(f->func);
-<<<<<<< HEAD
-		if ((o && o->nrcols > 0) && f->func->type != F_LOADER && f->func->type != F_PROC) {
-=======
 		push_cands = can_push_cands(sel, mod, fimp);
 		if (o && o->nrcols > 0 && f->func->type != F_LOADER && f->func->type != F_PROC) {
->>>>>>> acaf0f83
 			sql_subtype *res = f->res->h->data;
 			fimp = convertMultiplexFcn(fimp);
 			q = NULL;
@@ -3374,7 +3370,7 @@
 				return NULL;
 			if (!q) {
 				if (f->func->type == F_UNION)
-						q = newStmtArgs(mb, batmalRef, multiplexRef, (f->res && list_length(f->res) ? list_length(f->res) : 1) + list_length(ops->op4.lval) + 6);
+					q = newStmtArgs(mb, batmalRef, multiplexRef, (f->res && list_length(f->res) ? list_length(f->res) : 1) + list_length(ops->op4.lval) + 6);
 				else {
 					if (rows) {
 						stmt *card = stmt_aggr(be, rows, NULL, NULL, sql_bind_func(be->mvc, "sys", "count", sql_bind_localtype("void"), NULL, F_AGGR), 1, 0, 1);
