--- conflicted
+++ resolved
@@ -1943,8 +1943,6 @@
 			return NULL;
 		break;
 	case cmp_notequal:
-<<<<<<< HEAD
-=======
 		q = newStmt(mb, algebraRef, thetajoinRef);
 		q = pushReturn(mb, q, newTmpVariable(mb, TYPE_any));
 		q = pushArgument(mb, q, op1->nr);
@@ -1963,7 +1961,6 @@
 		if (q == NULL)
 			return NULL;
 		break;
->>>>>>> b22213e2
 	case cmp_lt:
 	case cmp_lte:
 	case cmp_gt:
@@ -1988,9 +1985,7 @@
 			q = pushInt(mb, q, 1);
 		else if (cmptype == cmp_gte)
 			q = pushInt(mb, q, 2);
-		else if (cmptype == cmp_notequal)
-			q = pushInt(mb, q, -3);
-		q = pushBit(mb, q, cmp_notequal?FALSE:TRUE);
+		q = pushBit(mb, q, TRUE);
 		q = pushNil(mb, q, TYPE_lng);
 		if (q == NULL)
 			return NULL;
