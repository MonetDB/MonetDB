--- conflicted
+++ resolved
@@ -3153,14 +3153,10 @@
 	q = pushArgument(mb, q, v->nr);
 	if (sel && !pushed && !v->cand) {
 		q = pushArgument(mb, q, sel->nr);
-<<<<<<< HEAD
-	else if (v->nrcols > 0 && t->type->eclass != EC_EXTERNAL)
+		pushed = 1;
+	} else if (v->nrcols > 0 && t->type->eclass != EC_EXTERNAL) {
 		q = pushNil(mb, q, TYPE_bat);
-=======
-		pushed = 1;
-	}
->>>>>>> 9ec119d5
-
+	}
 	if (t->type->eclass == EC_DEC || EC_TEMP_FRAC(t->type->eclass) || EC_INTERVAL(t->type->eclass)) {
 		/* digits, scale of the result decimal */
 		q = pushInt(mb, q, t->digits);
