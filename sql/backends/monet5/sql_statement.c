/*
 * This Source Code Form is subject to the terms of the Mozilla Public
 * License, v. 2.0.  If a copy of the MPL was not distributed with this
 * file, You can obtain one at http://mozilla.org/MPL/2.0/.
 *
 * Copyright 1997 - July 2008 CWI, August 2008 - 2021 MonetDB B.V.
 */

#include "monetdb_config.h"
#include "sql_mem.h"
#include "sql_stack.h"
#include "sql_statement.h"
#include "sql_gencode.h"
#include "rel_rel.h"
#include "rel_exp.h"
#include "rel_prop.h"
#include "rel_unnest.h"
#include "rel_optimizer.h"

#include "mal_namespace.h"
#include "mal_builder.h"
#include "mal_debugger.h"
#include "opt_prelude.h"

/*
 * Some utility routines to generate code
 * The equality operator in MAL is '==' instead of '='.
 */
static const char *
convertMultiplexMod(const char *mod, const char *op)
{
	if (strcmp(op, "=") == 0)
		return "calc";
	return mod;
}

static const char *
convertMultiplexFcn(const char *op)
{
	if (strcmp(op, "=") == 0)
		return "==";
	return op;
}

static InstrPtr
dump_1(MalBlkPtr mb, const char *mod, const char *name, stmt *o1)
{
	InstrPtr q = NULL;

	if (o1->nr < 0)
		return NULL;
	q = newStmt(mb, mod, name);
	q = pushArgument(mb, q, o1->nr);
	return q;
}

static InstrPtr
dump_2(MalBlkPtr mb, const char *mod, const char *name, stmt *o1, stmt *o2)
{
	InstrPtr q = NULL;

	if (o1->nr < 0 || o2->nr < 0)
		return NULL;
	q = newStmt(mb, mod, name);
	q = pushArgument(mb, q, o1->nr);
	q = pushArgument(mb, q, o2->nr);
	return q;
}

static InstrPtr
pushPtr(MalBlkPtr mb, InstrPtr q, ptr val)
{
	int _t;
	ValRecord cst;

	if (q == NULL)
		return NULL;
	cst.vtype= TYPE_ptr;
	cst.val.pval = val;
	cst.len = 0;
	_t = defConstant(mb, TYPE_ptr, &cst);
	if( _t >= 0)
		return pushArgument(mb, q, _t);
	return q;
}

static InstrPtr
pushSchema(MalBlkPtr mb, InstrPtr q, sql_table *t)
{
	if (t->s)
		return pushArgument(mb, q, getStrConstant(mb,t->s->base.name));
	else
		return pushNil(mb, q, TYPE_str);
}

static int
is_tid_chain(stmt *sel)
{
	while (sel && sel->type != st_tid && sel->cand)
		sel = sel->cand;
	if (sel && sel->type == st_tid)
		return 1;
	return 0;
}

stmt *
stmt_project_column_on_cand(backend *be, stmt *sel, stmt *c)
{
	stmt *res = NULL;

	if (c->cand == sel)
		return c;
	if (!sel)
		return res;
	assert(c->type == st_alias || (c->type == st_join && c->flag == cmp_project) || c->type == st_bat || c->type == st_idxbat || c->type == st_single || c->type == st_const || c->type == st_Nop);
	if (c->type != st_alias) {
		res = stmt_project(be, sel, c);
	} else if (c->op1->type == st_mirror && is_tid_chain(sel)) { /* alias with mirror (ie full row ids) */
		res = stmt_alias(be, sel, c->tname, c->cname);
	} else { /* st_alias */
		stmt *s = c->op1;
		if (s->nrcols == 0)
			s = stmt_const(be, sel, NULL, s);
		else
			s = stmt_project(be, sel, s);
		res = stmt_alias(be, s, c->tname, c->cname);
	}
	res->cand = sel;
	return res;
}

/* #TODO make proper traversal operations */
stmt *
stmt_atom_string(backend *be, const char *S)
{
	char *s = NULL;
	sql_subtype t;

	if (S) {
		s = sa_strdup(be->mvc->sa, S);
		sql_find_subtype(&t, "varchar", _strlen(s), 0);
	} else {
		sql_find_subtype(&t, "clob", 0, 0);
	}

	return stmt_atom(be, atom_string(be->mvc->sa, &t, s));
}

stmt *
stmt_atom_int(backend *be, int i)
{
	sql_subtype t;

	sql_find_subtype(&t, "int", 32, 0);
	return stmt_atom(be, is_int_nil(i) ? atom_general(be->mvc->sa, &t, NULL) : atom_int(be->mvc->sa, &t, i));
}

stmt *
stmt_atom_lng(backend *be, lng i)
{
	sql_subtype t;

	sql_find_subtype(&t, "bigint", 64, 0);
	return stmt_atom(be, is_lng_nil(i) ? atom_general(be->mvc->sa, &t, NULL) : atom_int(be->mvc->sa, &t, i));
}

stmt *
stmt_bool(backend *be, bit b)
{
	sql_subtype t;

	sql_find_subtype(&t, "boolean", 0, 0);
	return stmt_atom(be, is_bit_nil(b) ? atom_general(be->mvc->sa, &t, NULL) : atom_bool(be->mvc->sa, &t, b ? TRUE : FALSE));
}

static stmt *
stmt_create(sql_allocator *sa, st_type type)
{
	stmt *s = SA_NEW(sa, stmt);

	if (!s)
		return NULL;
	*s = (stmt) {
		.type = type,
	};
	return s;
}

void
stmt_set_nrcols(rel_bin_stmt *s)
{
	unsigned nrcols = 0;
	int key = 1;

	for (node *n = s->cols->h; n; n = n->next) {
		stmt *f = n->data;

		assert(f);
		if (f->nrcols > nrcols)
			nrcols = f->nrcols;
		key &= f->key;
	}
	s->nrcols = nrcols;
	s->key = key;
}

rel_bin_stmt *
create_rel_bin_stmt(sql_allocator *sa, sql_rel *rel, list *cols, stmt *cand)
{
	rel_bin_stmt *rs = SA_NEW(sa, rel_bin_stmt);

	if (!rs)
		return NULL;
	*rs = (rel_bin_stmt) {
		.rel = rel,
		.cols = cols,
		.cand = cand,
		.nrcols = 0
	};
	stmt_set_nrcols(rs);
	return rs;
}

rel_bin_stmt *
create_rel_bin_group_stmt(sql_allocator *sa, sql_rel *rel, list *cols, stmt *cand, stmt *grp, stmt *ext, stmt *cnt)
{
	rel_bin_stmt *rs = create_rel_bin_stmt(sa, rel, cols, cand);

	if (!rs)
		return NULL;
	rs->grp = grp;
	rs->ext = ext;
	rs->cnt = cnt;
	return rs;
}

rel_bin_stmt *
create_rel_bin_join_stmt(sql_allocator *sa, sql_rel *rel, list *cols, stmt *cand, rel_bin_stmt *left, rel_bin_stmt *right, stmt *jl, stmt *jr, stmt *ld, stmt *rd)
{
	rel_bin_stmt *rs = create_rel_bin_stmt(sa, rel, cols, cand);

	if (!rs)
		return NULL;
	rs->left = left;
	rs->right = right;
	rs->jl = jl;
	rs->jr = jr;
	rs->ld = ld;
	rs->rd = rd;
	return rs;
}

stmt *
stmt_group(backend *be, stmt *s, stmt *sel, stmt *grp, stmt *ext, stmt *cnt, int done)
{
	MalBlkPtr mb = be->mb;
	InstrPtr q = NULL;

	if (s->nr < 0)
		return NULL;
	if (grp && (grp->nr < 0 || ext->nr < 0 || cnt->nr < 0))
		return NULL;

	q = newStmt(mb, groupRef, done ? grp ? subgroupdoneRef : groupdoneRef : grp ? subgroupRef : groupRef);
	if(!q)
		return NULL;

	/* output variables extent and hist */
	q = pushReturn(mb, q, newTmpVariable(mb, TYPE_any));
	q = pushReturn(mb, q, newTmpVariable(mb, TYPE_any));
	q = pushArgument(mb, q, s->nr);
	if (sel && s->cand != sel)
		q = pushArgument(mb, q, sel->nr);
	if (grp)
		q = pushArgument(mb, q, grp->nr);
	if (q) {
		stmt *ns = stmt_create(be->mvc->sa, st_group);
		if (ns == NULL) {
			freeInstruction(q);
			return NULL;
		}

		ns->op1 = s;

		if (grp) {
			ns->op2 = grp;
			ns->op3 = ext;
			ns->op4.stval = cnt;
		}
		ns->nrcols = s->nrcols;
		ns->key = 0;
		ns->q = q;
		ns->nr = getDestVar(q);
		ns->cand = sel;
		return ns;
	}
	return NULL;
}

stmt *
stmt_unique(backend *be, stmt *s)
{
	MalBlkPtr mb = be->mb;
	InstrPtr q = NULL;

	if (s->nr < 0)
		return NULL;

	q = newStmt(mb, algebraRef, uniqueRef);
	if(!q)
		return NULL;

	q = pushArgument(mb, q, s->nr);
	q = pushNil(mb, q, TYPE_bat); /* candidate list */
	if (q) {
		stmt *ns = stmt_create(be->mvc->sa, st_unique);
		if (ns == NULL) {
			freeInstruction(q);
			return NULL;
		}

		ns->op1 = s;
		ns->nrcols = s->nrcols;
		ns->key = 1;
		ns->q = q;
		ns->nr = getDestVar(q);
		return ns;
	}
	return NULL;
}

static int
create_bat(MalBlkPtr mb, int tt)
{
	InstrPtr q = newStmt(mb, batRef, newRef);

	if (q == NULL)
		return -1;
	setVarType(mb, getArg(q, 0), newBatType(tt));
	q = pushType(mb, q, tt);
	return getDestVar(q);
}

static int *
dump_table(sql_allocator *sa, MalBlkPtr mb, sql_table *t)
{
	int i = 0;
	node *n;
	int *l = SA_NEW_ARRAY(sa, int, ol_length(t->columns) + 1);

	if (!l)
		return NULL;

	/* tid column */
	if ((l[i++] = create_bat(mb, TYPE_oid)) < 0)
		return NULL;

	for (n = ol_first_node(t->columns); n; n = n->next) {
		sql_column *c = n->data;

		if ((l[i++] = create_bat(mb, c->type.type->localtype)) < 0)
			return NULL;
	}
	return l;
}

stmt *
stmt_var(backend *be, const char *sname, const char *varname, sql_subtype *t, int declare, int level)
{
	MalBlkPtr mb = be->mb;
	InstrPtr q = NULL;
	char *buf;

	if (level == 0) { /* global */
		int tt = t->type->localtype;

		assert(sname);
		q = newStmt(mb, sqlRef, getVariableRef);
		q = pushArgument(mb, q, be->mvc_var);
		q = pushStr(mb, q, sname); /* all global variables have a schema */
		q = pushStr(mb, q, varname);
		if (q == NULL)
			return NULL;
		setVarType(mb, getArg(q, 0), tt);
	} else if (!declare) {
		char levelstr[16];

		assert(!sname);
		snprintf(levelstr, sizeof(levelstr), "%d", level);
		buf = SA_NEW_ARRAY(be->mvc->sa, char, strlen(levelstr) + strlen(varname) + 3);
		if (!buf)
			return NULL;
		stpcpy(stpcpy(stpcpy(stpcpy(buf, "A"), levelstr), "%"), varname); /* mangle variable name */
		q = newAssignment(mb);
		q = pushArgumentId(mb, q, buf);
	} else {
		int tt = t->type->localtype;
		char levelstr[16];

		assert(!sname);
		snprintf(levelstr, sizeof(levelstr), "%d", level);
		buf = SA_NEW_ARRAY(be->mvc->sa, char, strlen(levelstr) + strlen(varname) + 3);
		if (!buf)
			return NULL;
		stpcpy(stpcpy(stpcpy(stpcpy(buf, "A"), levelstr), "%"), varname); /* mangle variable name */

		q = newInstruction(mb, NULL, NULL);
		if (q == NULL) {
			return NULL;
		}
		q->argc = q->retc = 0;
		q = pushArgumentId(mb, q, buf);
		q = pushNil(mb, q, tt);
		pushInstruction(mb, q);
		if (q == NULL)
			return NULL;
		q->retc++;
	}
	if (q) {
		stmt *s = stmt_create(be->mvc->sa, st_var);
		if (s == NULL) {
			freeInstruction(q);
			return NULL;
		}

		if (t)
			s->op4.typeval = *t;
		else
			s->op4.typeval.type = NULL;
		s->flag = declare + (level << 1);
		s->key = 1;
		s->q = q;
		s->nr = getDestVar(q);
		return s;
	}
	return NULL;
}

stmt *
stmt_vars(backend *be, const char *varname, sql_table *t, int declare, int level)
{
	MalBlkPtr mb = be->mb;
	InstrPtr q = NULL;
	int *l;

	(void)varname;
	/* declared table */
	if ((l = dump_table(be->mvc->sa, mb, t)) != NULL) {
		stmt *s = stmt_create(be->mvc->sa, st_var);

		if (s == NULL) {
			freeInstruction(q);
			return NULL;
		}

		ATOMIC_PTR_SET(&t->data, l);
		s->flag = declare + (level << 1);
		s->key = 1;
		s->nr = l[0];
		return s;
	}
	return NULL;
}

stmt *
stmt_varnr(backend *be, int nr, sql_subtype *t)
{
	MalBlkPtr mb = be->mb;
	InstrPtr q = newAssignment(mb);
	char buf[IDLENGTH];

	if (!q)
		return NULL;

	(void) snprintf(buf, sizeof(buf), "A%d", nr);
	q = pushArgumentId(mb, q, buf);
	if (q) {
		stmt *s = stmt_create(be->mvc->sa, st_var);
		if (s == NULL) {
			freeInstruction(q);
			return NULL;
		}

		s->op1 = NULL;
		if (t)
			s->op4.typeval = *t;
		else
			s->op4.typeval.type = NULL;
		s->flag = nr;
		s->key = 1;
		s->q = q;
		s->nr = getDestVar(q);
		return s;
	}
	return NULL;
}

stmt *
stmt_table(backend *be, rel_bin_stmt *relst, int temp)
{
	stmt *s = stmt_create(be->mvc->sa, st_table);

	if (s == NULL)
		return NULL;
	s->nr = !list_empty(relst->cols) ? ((stmt*)relst->cols->h->data)->nr : 0;
	s->op4.relstval = relst;
	s->flag = temp;
	s->nrcols = relst->nrcols;
	return s;
}

stmt *
stmt_temp(backend *be, sql_subtype *t)
{
	int tt = t->type->localtype;
	MalBlkPtr mb = be->mb;
	InstrPtr q = newStmt(mb, batRef, newRef);

	if (q == NULL)
		return NULL;
	setVarType(mb, getArg(q, 0), newBatType(tt));
	q = pushType(mb, q, tt);
	if (q) {
		stmt *s = stmt_create(be->mvc->sa, st_temp);

		if (s == NULL) {
			freeInstruction(q);
			return NULL;
		}
		s->op4.typeval = *t;
		s->nrcols = 1;
		s->q = q;
		s->nr = getDestVar(q);
		return s;
	}
	return NULL;
}

stmt *
stmt_tid(backend *be, sql_table *t, int partition)
{
	int tt = TYPE_oid;
	MalBlkPtr mb = be->mb;
	InstrPtr q;

	if (!t->s && ATOMIC_PTR_GET(&t->data)) { /* declared table */
		stmt *s = stmt_create(be->mvc->sa, st_tid);
		int *l = ATOMIC_PTR_GET(&t->data);

		if (s == NULL) {
			return NULL;
		}
		assert(partition == 0);
		s->partition = partition;
		s->op4.tval = t;
		s->nrcols = 1;
		s->nr = l[0];
		return s;
	}
	q = newStmt(mb, sqlRef, tidRef);
	if (q == NULL)
		return NULL;
	setVarType(mb, getArg(q, 0), newBatType(tt));
	q = pushArgument(mb, q, be->mvc_var);
	q = pushSchema(mb, q, t);
	q = pushStr(mb, q, t->base.name);
	if (q == NULL)
		return NULL;
	if (t && (!isRemote(t) && !isMergeTable(t)) && partition) {
		sql_trans *tr = be->mvc->session->tr;
		sqlstore *store = tr->store;
		BUN rows = (BUN) store->storage_api.count_col(tr, ol_first_node(t->columns)->data, QUICK);
		setRowCnt(mb,getArg(q,0),rows);
	}

	stmt *s = stmt_create(be->mvc->sa, st_tid);
	if (s == NULL) {
		freeInstruction(q);
		return NULL;
	}

	s->partition = partition;
	s->op4.tval = t;
	s->nrcols = 1;
	s->nr = getDestVar(q);
	s->q = q;
	return s;
}

stmt *
stmt_bat(backend *be, sql_column *c, int access, int partition)
{
	int tt = c->type.type->localtype;
	MalBlkPtr mb = be->mb;
	InstrPtr q;

	/* for read access tid.project(col) */
	if (!c->t->s && ATOMIC_PTR_GET(&c->t->data)) { /* declared table */
		stmt *s = stmt_create(be->mvc->sa, st_bat);
		int *l = ATOMIC_PTR_GET(&c->t->data);

		if (s == NULL) {
			return NULL;
		}
		assert(partition == 0);
		s->partition = partition;
		s->op4.cval = c;
		s->nrcols = 1;
		s->flag = access;
		s->nr = l[c->colnr+1];
		s->tname = c->t?c->t->base.name:NULL;
		s->cname = c->base.name;
		return s;
	}
	q = newStmtArgs(mb, sqlRef, bindRef, 9);
	if (q == NULL)
		return NULL;
	if (access == RD_UPD_ID) {
		q = pushReturn(mb, q, newTmpVariable(mb, newBatType(tt)));
	} else {
		setVarType(mb, getArg(q, 0), newBatType(tt));
	}
	q = pushArgument(mb, q, be->mvc_var);
	q = pushSchema(mb, q, c->t);
	q = pushArgument(mb, q, getStrConstant(mb,c->t->base.name));
	q = pushArgument(mb, q, getStrConstant(mb,c->base.name));
	q = pushArgument(mb, q, getIntConstant(mb,access));
	if (q == NULL)
		return NULL;

	if (access == RD_UPD_ID) {
		setVarType(mb, getArg(q, 1), newBatType(tt));
	}
	if (partition) {
		sql_trans *tr = be->mvc->session->tr;
		sqlstore *store = tr->store;

		if (c && (!isRemote(c->t) && !isMergeTable(c->t))) {
			BUN rows = (BUN) store->storage_api.count_col(tr, c, QUICK);
			setRowCnt(mb,getArg(q,0),rows);
		}
	}

	stmt *s = stmt_create(be->mvc->sa, st_bat);
	if (s == NULL) {
		freeInstruction(q);
		return NULL;
	}

	s->partition = partition;
	s->op4.cval = c;
	s->nrcols = 1;
	s->flag = access;
	s->nr = getDestVar(q);
	s->q = q;
	s->tname = c->t->base.name;
	s->cname = c->base.name;
	return s;
}

stmt *
stmt_idxbat(backend *be, sql_idx *i, int access, int partition)
{
	int tt = hash_index(i->type)?TYPE_lng:TYPE_oid;
	MalBlkPtr mb = be->mb;
	InstrPtr q = newStmtArgs(mb, sqlRef, bindidxRef, 9);

	if (q == NULL)
		return NULL;

	if (access == RD_UPD_ID) {
		q = pushReturn(mb, q, newTmpVariable(mb, newBatType(tt)));
	} else {
		setVarType(mb, getArg(q, 0), newBatType(tt));
	}

	q = pushArgument(mb, q, be->mvc_var);
	q = pushSchema(mb, q, i->t);
	q = pushArgument(mb, q, getStrConstant(mb, i->t->base.name));
	q = pushArgument(mb, q, getStrConstant(mb, i->base.name));
	q = pushArgument(mb, q, getIntConstant(mb, access));
	if (q == NULL)
		return NULL;

	if (access == RD_UPD_ID) {
		setVarType(mb, getArg(q, 1), newBatType(tt));
	}
	if (partition) {
		sql_trans *tr = be->mvc->session->tr;
		sqlstore *store = tr->store;

		if (i && (!isRemote(i->t) && !isMergeTable(i->t))) {
			BUN rows = (BUN) store->storage_api.count_idx(tr, i, QUICK);
			setRowCnt(mb,getArg(q,0),rows);
		}
	}

	stmt *s = stmt_create(be->mvc->sa, st_idxbat);
	if (s == NULL) {
		freeInstruction(q);
		return NULL;
	}

	s->partition = partition;
	s->op4.idxval = i;
	s->nrcols = 1;
	s->flag = access;
	s->nr = getDestVar(q);
	s->q = q;
	s->tname = i->t->base.name;
	s->cname = i->base.name;
	return s;
}

stmt *
stmt_append_col(backend *be, sql_column *c, stmt *offset, stmt *b, int *mvc_var_update, int fake)
{
	MalBlkPtr mb = be->mb;
	InstrPtr q = NULL;

	if (b->nr < 0)
		return NULL;

	if (!c->t->s && ATOMIC_PTR_GET(&c->t->data)) { /* declared table */
		int *l = ATOMIC_PTR_GET(&c->t->data);

		if (c->colnr == 0) { /* append to tid column */
			q = newStmt(mb, sqlRef, growRef);
			q = pushArgument(mb, q, l[0]);
			q = pushArgument(mb, q, b->nr);
		}
		q = newStmt(mb, batRef, appendRef);
		q = pushArgument(mb, q, l[c->colnr+1]);
		q = pushArgument(mb, q, b->nr);
		q = pushBit(mb, q, TRUE);
		if (q)
			getArg(q,0) = l[c->colnr+1];
	} else if (!fake) {	/* fake append */
		if (offset->nr < 0)
			return NULL;
		q = newStmt(mb, sqlRef, appendRef);
		q = pushArgument(mb, q, be->mvc_var);
		if (q == NULL)
			return NULL;
		int tmpvar = newTmpVariable(mb, TYPE_int);
		getArg(q, 0) = tmpvar;
		if (mvc_var_update != NULL)
			*mvc_var_update = tmpvar;
		q = pushSchema(mb, q, c->t);
		q = pushStr(mb, q, c->t->base.name);
		q = pushStr(mb, q, c->base.name);
		q = pushArgument(mb, q, offset->nr);
		q = pushArgument(mb, q, b->nr);
		if (q == NULL)
			return NULL;
		if (mvc_var_update != NULL)
			*mvc_var_update = getDestVar(q);
	} else {
		return b;
	}
	if (q) {
		stmt *s = stmt_create(be->mvc->sa, st_append_col);

		if (s == NULL) {
			freeInstruction(q);
			return NULL;
		}
		s->op1 = b;
		s->op2 = offset;
		s->op4.cval = c;
		s->q = q;
		s->nr = getDestVar(q);
		return s;
	}
	return NULL;
}

stmt *
stmt_append_idx(backend *be, sql_idx *i, stmt *offset, stmt *b)
{
	MalBlkPtr mb = be->mb;
	InstrPtr q = NULL;

	if (offset->nr < 0 || b->nr < 0)
		return NULL;

	q = newStmt(mb, sqlRef, appendRef);
	q = pushArgument(mb, q, be->mvc_var);
	if (q == NULL)
		return NULL;
	getArg(q, 0) = be->mvc_var = newTmpVariable(mb, TYPE_int);
	q = pushSchema(mb, q, i->t);
	q = pushStr(mb, q, i->t->base.name);
	q = pushStr(mb, q, sa_strconcat(be->mvc->sa, "%", i->base.name));
	q = pushArgument(mb, q, offset->nr);
	q = pushArgument(mb, q, b->nr);
	if (q == NULL)
		return NULL;
	be->mvc_var = getDestVar(q);

	stmt *s = stmt_create(be->mvc->sa, st_append_idx);
	if (s == NULL) {
		freeInstruction(q);
		return NULL;
	}

	s->op1 = b;
	s->op2 = offset;
	s->op4.idxval = i;
	s->q = q;
	s->nr = getDestVar(q);
	return s;
}

stmt *
stmt_update_col(backend *be, sql_column *c, stmt *tids, stmt *upd)
{
	MalBlkPtr mb = be->mb;
	InstrPtr q = NULL;

	if (tids->nr < 0 || upd->nr < 0)
		return NULL;

	if (!c->t->s && ATOMIC_PTR_GET(&c->t->data)) { /* declared table */
		int *l = ATOMIC_PTR_GET(&c->t->data);

		q = newStmt(mb, batRef, replaceRef);
		q = pushArgument(mb, q, l[c->colnr+1]);
		q = pushArgument(mb, q, tids->nr);
		q = pushArgument(mb, q, upd->nr);
	} else {
		q = newStmt(mb, sqlRef, updateRef);
		q = pushArgument(mb, q, be->mvc_var);
		if (q == NULL)
			return NULL;
		getArg(q, 0) = be->mvc_var = newTmpVariable(mb, TYPE_int);
		q = pushSchema(mb, q, c->t);
		q = pushStr(mb, q, c->t->base.name);
		q = pushStr(mb, q, c->base.name);
		q = pushArgument(mb, q, tids->nr);
		q = pushArgument(mb, q, upd->nr);
		if (q == NULL)
			return NULL;
		be->mvc_var = getDestVar(q);
	}
	if (q){
		stmt *s = stmt_create(be->mvc->sa, st_update_col);

		if (s == NULL) {
			freeInstruction(q);
			return NULL;
		}
		s->op1 = tids;
		s->op2 = upd;
		s->op4.cval = c;
		s->q = q;
		s->nr = getDestVar(q);
		return s;
	}
	return NULL;
}


stmt *
stmt_update_idx(backend *be, sql_idx *i, stmt *tids, stmt *upd)
{
	MalBlkPtr mb = be->mb;
	InstrPtr q = NULL;

	if (tids->nr < 0 || upd->nr < 0)
		return NULL;

	q = newStmt(mb, sqlRef, updateRef);
	q = pushArgument(mb, q, be->mvc_var);
	if (q == NULL)
		return NULL;
	getArg(q, 0) = be->mvc_var = newTmpVariable(mb, TYPE_int);
	q = pushSchema(mb, q, i->t);
	q = pushStr(mb, q, i->t->base.name);
	q = pushStr(mb, q, sa_strconcat(be->mvc->sa, "%", i->base.name));
	q = pushArgument(mb, q, tids->nr);
	q = pushArgument(mb, q, upd->nr);
	if (q == NULL)
		return NULL;
	be->mvc_var = getDestVar(q);
	stmt *s = stmt_create(be->mvc->sa, st_update_idx);
	if (s == NULL) {
		freeInstruction(q);
		return NULL;
	}

	s->op1 = tids;
	s->op2 = upd;
	s->op4.idxval = i;
	s->q = q;
	s->nr = getDestVar(q);
	return s;
}

stmt *
stmt_delete(backend *be, sql_table *t, stmt *tids)
{
	MalBlkPtr mb = be->mb;
	InstrPtr q = NULL;

	if (tids->nr < 0)
		return NULL;

	if (!t->s && ATOMIC_PTR_GET(&t->data)) { /* declared table */
		int *l = ATOMIC_PTR_GET(&t->data);

		q = newStmt(mb, batRef, deleteRef);
		q = pushArgument(mb, q, l[0]);
		q = pushArgument(mb, q, tids->nr);
	} else {
		q = newStmt(mb, sqlRef, deleteRef);
		q = pushArgument(mb, q, be->mvc_var);
		if (q == NULL)
			return NULL;
		getArg(q, 0) = be->mvc_var = newTmpVariable(mb, TYPE_int);
		q = pushSchema(mb, q, t);
		q = pushStr(mb, q, t->base.name);
		q = pushArgument(mb, q, tids->nr);
		if (q == NULL)
			return NULL;
		be->mvc_var = getDestVar(q);
	}
	if (q) {
		stmt *s = stmt_create(be->mvc->sa, st_delete);
		if (s == NULL) {
			freeInstruction(q);
			return NULL;
		}

		s->op1 = tids;
		s->op4.tval = t;
		s->q = q;
		s->nr = getDestVar(q);
		return s;
	}
	return NULL;
}

stmt *
stmt_const(backend *be, stmt *s, stmt *sel, stmt *val)
{
	InstrPtr q = NULL;
	MalBlkPtr mb = be->mb;
	stmt *pc = sel ? sel : s;

	q = dump_2(mb, algebraRef, projectRef, pc, val);
	if (q) {
		stmt *ns = stmt_create(be->mvc->sa, st_const);
		if (ns == NULL) {
			freeInstruction(q);
			return NULL;
		}

		ns->op1 = pc;
		ns->op2 = val;
		ns->nrcols = s->nrcols;
		ns->key = s->key;
		ns->aggr = s->aggr;
		ns->q = q;
		ns->nr = getDestVar(q);
		ns->tname = val->tname;
		ns->cname = val->cname;
		ns->cand = sel;
		return ns;
	}
	return NULL;
}

stmt *
stmt_gen_group(backend *be, stmt *gids, stmt *cnts)
{
	MalBlkPtr mb = be->mb;
	InstrPtr q = dump_2(mb, algebraRef, groupbyRef, gids, cnts);

	if (q) {
		stmt *ns = stmt_create(be->mvc->sa, st_gen_group);
		if (ns == NULL) {
			freeInstruction(q);
			return NULL;
		}

		ns->op1 = gids;
		ns->op2 = cnts;

		ns->nrcols = gids->nrcols;
		ns->key = 0;
		ns->aggr = 0;
		ns->q = q;
		ns->nr = getDestVar(q);
		return ns;
	}
	return NULL;
}

stmt *
stmt_mirror(backend *be, stmt *s)
{
	MalBlkPtr mb = be->mb;
	InstrPtr q = dump_1(mb, batRef, mirrorRef, s);

	if (q) {
		stmt *ns = stmt_create(be->mvc->sa, st_mirror);
		if (ns == NULL) {
			freeInstruction(q);
			return NULL;
		}

		ns->op1 = s;
		ns->nrcols = 2;
		ns->key = s->key;
		ns->aggr = s->aggr;
		ns->q = q;
		ns->nr = getDestVar(q);
		return ns;
	}
	return NULL;
}

stmt *
stmt_result(backend *be, stmt *s, int nr)
{
	stmt *ns;

	if (s->type == st_join && s->flag == cmp_joined) {
		if (nr)
			return s->op2;
		return s->op1;
	}

	if (s->op1->nr < 0)
		return NULL;

	ns = stmt_create(be->mvc->sa, st_result);
	if(!ns) {
		return NULL;
	}
	if (s->op1->type == st_join && s->op1->flag == cmp_joined) {
		assert(0);
	} else if (nr) {
		int v = getArg(s->q, nr);

		assert(s->q->retc >= nr);
		ns->nr = v;
	} else {
		ns->nr = s->nr;
	}
	ns->op1 = s;
	ns->flag = nr;
	ns->nrcols = s->nrcols;
	ns->key = s->key;
	ns->aggr = s->aggr;
	ns->cand = s->cand;
	return ns;
}

/* limit maybe atom nil */
stmt *
stmt_limit(backend *be, stmt *col /* or cands */, stmt *piv, stmt *gid, stmt *offset, stmt *limit, int distinct, int dir, int nullslast, int last, bool order, bool col_is_cand)
{
	MalBlkPtr mb = be->mb;
	InstrPtr q = NULL;
	int l, p, g, c;

	if (col->nr < 0 || offset->nr < 0 || limit->nr < 0)
		return NULL;
	if (gid && (piv->nr < 0 || gid->nr < 0))
		return NULL;

	c = (col) ? col->nr : 0;
	p = (piv) ? piv->nr : 0;
	g = (gid) ? gid->nr : 0;

	/* first insert single value into a bat */
	if (col->nrcols == 0) {
		int k, tt = tail_type(col)->type->localtype;

		q = newStmt(mb, batRef, newRef);
		if (q == NULL)
			return NULL;
		setVarType(mb, getArg(q, 0), newBatType(tt));
		q = pushType(mb, q, tt);
		if (q == NULL)
			return NULL;
		k = getDestVar(q);

		q = newStmt(mb, batRef, appendRef);
		q = pushArgument(mb, q, k);
		q = pushArgument(mb, q, c);
		if (q == NULL)
			return NULL;
		c = k;
	}
	if (order) {
		int topn = 0;

		q = newStmt(mb, calcRef, plusRef);
		q = pushArgument(mb, q, offset->nr);
		q = pushArgument(mb, q, limit->nr);
		if (q == NULL)
			return NULL;
		topn = getDestVar(q);

		q = newStmtArgs(mb, algebraRef, firstnRef, 9);
		if (!last) /* we need the groups for the next firstn */
			q = pushReturn(mb, q, newTmpVariable(mb, TYPE_any));
		q = pushArgument(mb, q, c);
		if (p)
			q = pushArgument(mb, q, p);
		else
			q = pushNil(mb, q, TYPE_bat);
		if (g)
			q = pushArgument(mb, q, g);
		else
			q = pushNil(mb, q, TYPE_bat);
		q = pushArgument(mb, q, topn);
		q = pushBit(mb, q, dir);
		q = pushBit(mb, q, nullslast);
		q = pushBit(mb, q, distinct != 0);

		if (q == NULL)
			return NULL;
		l = getArg(q, 0);
		l = getDestVar(q);
	} else {
		int len;

		q = newStmt(mb, calcRef, plusRef);
		q = pushArgument(mb, q, offset->nr);
		q = pushArgument(mb, q, limit->nr);
		if (q == NULL)
			return NULL;
		len = getDestVar(q);

		/* since both arguments of algebra.subslice are
		   inclusive correct the LIMIT value by
		   subtracting 1 */
		q = newStmt(mb, calcRef, minusRef);
		q = pushArgument(mb, q, len);
		q = pushInt(mb, q, 1);
		if (q == NULL)
			return NULL;
		len = getDestVar(q);

		q = newStmt(mb, algebraRef, col_is_cand?sliceRef:subsliceRef);
		q = pushArgument(mb, q, c);
		q = pushArgument(mb, q, offset->nr);
		q = pushArgument(mb, q, len);
		if (q == NULL)
			return NULL;
		l = getDestVar(q);
	}
	/* retrieve the single values again */
	if (col->nrcols == 0) {
		q = newStmt(mb, algebraRef, findRef);
		q = pushArgument(mb, q, l);
		q = pushOid(mb, q, 0);
		if (q == NULL)
			return NULL;
		l = getDestVar(q);
	}

	stmt *ns = stmt_create(be->mvc->sa, gid?st_limit2:st_limit);
	if (ns == NULL) {
		freeInstruction(q);
		return NULL;
	}

	ns->op1 = col;
	ns->op2 = offset;
	ns->op3 = limit;
	ns->nrcols = col->nrcols;
	ns->key = col->key;
	ns->aggr = col->aggr;
	ns->q = q;
	ns->nr = l;
	return ns;
}

stmt *
stmt_sample(backend *be, stmt *s, stmt *sample, stmt *seed)
{
	MalBlkPtr mb = be->mb;
	InstrPtr q = NULL;

	if (s->nr < 0 || sample->nr < 0)
		return NULL;
	q = newStmt(mb, sampleRef, subuniformRef);
	q = pushArgument(mb, q, s->nr);
	q = pushArgument(mb, q, sample->nr);

	if (seed) {
		if (seed->nr < 0)
			return NULL;

		q = pushArgument(mb, q, seed->nr);
	}

	if (q) {
		stmt *ns = stmt_create(be->mvc->sa, st_sample);
		if (ns == NULL) {
			freeInstruction(q);
			return NULL;
		}

		ns->op1 = s;
		ns->op2 = sample;

		if (seed) {
			ns->op3 = seed;
		}

		ns->nrcols = s->nrcols;
		ns->key = s->key;
		ns->aggr = s->aggr;
		ns->flag = 0;
		ns->q = q;
		ns->nr = getDestVar(q);
		return ns;
	}
	return NULL;
}

stmt *
stmt_order(backend *be, stmt *s, int direction, int nullslast)
{
	MalBlkPtr mb = be->mb;
	InstrPtr q = NULL;

	if (s->nr < 0)
		return NULL;
	q = newStmt(mb, algebraRef, sortRef);
	/* both ordered result and oid's order en subgroups */
	q = pushReturn(mb, q, newTmpVariable(mb, TYPE_any));
	q = pushReturn(mb, q, newTmpVariable(mb, TYPE_any));
	q = pushArgument(mb, q, s->nr);
	q = pushBit(mb, q, !direction);
	q = pushBit(mb, q, nullslast);
	q = pushBit(mb, q, FALSE);
	if (q == NULL)
		return NULL;


	stmt *ns = stmt_create(be->mvc->sa, st_order);
	if (ns == NULL) {
		freeInstruction(q);
		return NULL;
	}

	ns->op1 = s;
	ns->flag = direction;
	ns->nrcols = s->nrcols;
	ns->key = s->key;
	ns->aggr = s->aggr;
	ns->q = q;
	ns->nr = getDestVar(q);
	return ns;
}

stmt *
stmt_reorder(backend *be, stmt *s, int direction, int nullslast, stmt *orderby_ids, stmt *orderby_grp)
{
	MalBlkPtr mb = be->mb;
	InstrPtr q = NULL;

	if (s->nr < 0 || orderby_ids->nr < 0 || orderby_grp->nr < 0)
		return NULL;
	q = newStmtArgs(mb, algebraRef, sortRef, 9);
	/* both ordered result and oid's order en subgroups */
	q = pushReturn(mb, q, newTmpVariable(mb, TYPE_any));
	q = pushReturn(mb, q, newTmpVariable(mb, TYPE_any));
	q = pushArgument(mb, q, s->nr);
	q = pushArgument(mb, q, orderby_ids->nr);
	q = pushArgument(mb, q, orderby_grp->nr);
	q = pushBit(mb, q, !direction);
	q = pushBit(mb, q, nullslast);
	q = pushBit(mb, q, FALSE);
	if (q == NULL)
		return NULL;

	stmt *ns = stmt_create(be->mvc->sa, st_reorder);
	if (ns == NULL) {
		freeInstruction(q);
		return NULL;
	}

	ns->op1 = s;
	ns->op2 = orderby_ids;
	ns->op3 = orderby_grp;
	ns->flag = direction;
	ns->nrcols = s->nrcols;
	ns->key = s->key;
	ns->aggr = s->aggr;
	ns->nr = getDestVar(q);
	ns->q = q;
	return ns;
}

stmt *
stmt_atom(backend *be, atom *a)
{
	MalBlkPtr mb = be->mb;
	InstrPtr q = EC_TEMP_FRAC(atom_type(a)->type->eclass) ? newStmt(mb, calcRef, atom_type(a)->type->impl) : newAssignment(mb);

	if (!q)
		return NULL;
	if (atom_null(a)) {
		q = pushNil(mb, q, atom_type(a)->type->localtype);
	} else {
		int k;
		if ((k = constantAtom(be, mb, a)) == -1) {
			freeInstruction(q);
			return NULL;
		}
		q = pushArgument(mb, q, k);
	}
	/* digits of the result timestamp/daytime */
	if (EC_TEMP_FRAC(atom_type(a)->type->eclass))
		q = pushInt(mb, q, atom_type(a)->digits);
	if (q) {
		stmt *s = stmt_create(be->mvc->sa, st_atom);
		if (s == NULL) {
			freeInstruction(q);
			return NULL;
		}

		s->op4.aval = a;
		s->key = 1;		/* values are also unique */
		s->q = q;
		s->nr = getDestVar(q);
		return s;
	}
	return NULL;
}

stmt *
stmt_genselect(backend *be, stmt *lops, stmt *rops, sql_subfunc *f, stmt *sel, int anti)
{
	MalBlkPtr mb = be->mb;
	InstrPtr q = NULL;
	const char *mod = sql_func_mod(f->func), *fimp = sql_func_imp(f->func);
	int k, pushed = 0, push_cands = (f->func->type == F_FUNC || f->func->type == F_FILT) &&
		(f->func->lang == FUNC_LANG_INT || f->func->lang == FUNC_LANG_MAL) && strcmp(mod, "algebra") == 0;

	if (backend_create_subfunc(be, f, NULL) < 0)
		return NULL;

	if (!push_cands && sel) {
		for (node *n = lops->op4.lval->h; n; n = n->next) {
			stmt *op = n->data;

			if (op->nrcols > 0 && !op->cand) /* don't push cands twice */
				n->data = stmt_project_column_on_cand(be, sel, op);
		}
		for (node *n = rops->op4.lval->h; n; n = n->next) {
			stmt *op = n->data;

			if (op->nrcols > 0 && !op->cand) /* don't push cands twice */
				n->data = stmt_project_column_on_cand(be, sel, op);
		}
	}

	if (rops->nrcols >= 1) {
		bit need_not = FALSE;
		int narg = 3 + list_length(lops->op4.lval) + list_length(rops->op4.lval);

		if (push_cands) {
			char batmodule[16];
			stpcpy(stpcpy(batmodule, "bat"), mod);
			q = newStmtArgs(mb, batmodule, fimp, narg);
		} else {
			q = newStmtArgs(mb, malRef, multiplexRef, narg);
			q = pushStr(mb, q, convertMultiplexMod(mod, fimp));
			q = pushStr(mb, q, convertMultiplexFcn(fimp));
		}
		setVarType(mb, getArg(q, 0), newBatType(TYPE_bit));

		for (node *n = lops->op4.lval->h; n; n = n->next) {
			stmt *op = n->data;

			q = pushArgument(mb, q, op->nr);
		}
		for (node *n = rops->op4.lval->h; n; n = n->next) {
			stmt *op = n->data;

			q = pushArgument(mb, q, op->nr);
		}
		if (push_cands) {
			for (node *n = lops->op4.lval->h; n; n = n->next) {
				stmt *op = n->data;

				if (op->nrcols) {
					if (!sel || op->cand == sel)
						q = pushNil(mb, q, TYPE_bat);
					else
						q = pushArgument(mb, q, sel->nr);
				}
			}
			for (node *n = rops->op4.lval->h; n; n = n->next) {
				stmt *op = n->data;

				if (op->nrcols) {
					if (!sel || op->cand == sel)
						q = pushNil(mb, q, TYPE_bat);
					else
						q = pushArgument(mb, q, sel->nr);
				}
			}
		}
		k = getDestVar(q);

		q = newStmtArgs(mb, algebraRef, selectRef, 9);
		q = pushArgument(mb, q, k);
		q = pushBit(mb, q, !need_not);
		q = pushBit(mb, q, !need_not);
		q = pushBit(mb, q, TRUE);
		q = pushBit(mb, q, TRUE);
		q = pushBit(mb, q, anti);
		pushed = 1;
	} else {
		fimp = sa_strconcat(be->mvc->sa, fimp, selectRef);
		q = newStmtArgs(mb, mod, convertMultiplexFcn(fimp), 9);
		// push pointer to the SQL structure into the MAL call
		// allows getting argument names for example
		if (LANG_EXT(f->func->lang))
			q = pushPtr(mb, q, f); // nothing to see here, please move along
		// f->query contains the R code to be run
		if (f->func->lang == FUNC_LANG_R || f->func->lang >= FUNC_LANG_PY)
			q = pushStr(mb, q, f->func->query);

		for (node *n = lops->op4.lval->h; n; n = n->next) {
			stmt *op = n->data;

			q = pushArgument(mb, q, op->nr);
		}

		if (push_cands) {
			for (node *n = lops->op4.lval->h; n; n = n->next) {
				stmt *op = n->data;

				if (!op->cand && op->nrcols && sel) /* don't push cands again */
					q = pushArgument(mb, q, sel->nr);
				else {
					q = pushNil(mb, q, TYPE_bat);
					pushed = 1;
				}
			}
		}

		for (node *n = rops->op4.lval->h; n; n = n->next) {
			stmt *op = n->data;

			q = pushArgument(mb, q, op->nr);
		}

		q = pushBit(mb, q, anti);
	}
	if (q && sel && push_cands && pushed) {
		int nr = getDestVar(q);
		q = newStmt(mb, algebraRef, projectionRef);
		q = pushArgument(mb, q, nr);
		q = pushArgument(mb, q, sel->nr);
	}

	if (q) {
		stmt *s = stmt_create(be->mvc->sa, st_uselect);
		if (s == NULL) {
			freeInstruction(q);
			return NULL;
		}

		s->op1 = lops;
		s->op2 = rops;
		s->op3 = sel;
		s->key = lops->nrcols == 0 && rops->nrcols == 0;
		s->flag = cmp_filter;
		s->nrcols = MAX(lops->nrcols, rops->nrcols);
		s->nr = getDestVar(q);
		s->q = q;
		s->cand = sel;
		return s;
	}
	return NULL;
}

stmt *
stmt_uselect(backend *be, stmt *op1, stmt *op2, comp_type cmptype, stmt *sel, int anti, int is_semantics)
{
	MalBlkPtr mb = be->mb;
	InstrPtr q = NULL;
	int l, r;

	if (op1->nr < 0 || op2->nr < 0 || (sel && sel->nr < 0))
		return NULL;
	l = op1->nr;
	r = op2->nr;

	if (op2->nrcols >= 1 && op1->nrcols == 0) { /* swap */
		stmt *v = op1;
		op1 = op2;
		op2 = v;
		int n = l;
		l = r;
		r = n;
		cmptype = swap_compare(cmptype);
	}
	if (op2->nrcols >= 1) {
		bit need_not = FALSE;
		const char *op = "==";
		int k;

		switch (cmptype) {
		case mark_in:
		case mark_notin:
		case cmp_equal:
			op = "==";
			break;
		case cmp_notequal:
			op = "!=";
			break;
		case cmp_lt:
			op = "<";
			break;
		case cmp_lte:
			op = "<=";
			break;
		case cmp_gt:
			op = ">";
			break;
		case cmp_gte:
			op = ">=";
			break;
		default:
			TRC_ERROR(SQL_EXECUTION, "Unknown operator\n");
		}

		q = newStmtArgs(mb, batcalcRef, op, 9);
		q = pushArgument(mb, q, l);
		q = pushArgument(mb, q, r);

		/* cands, some already handled the previous selection */
		if (op1->nrcols) {
			if (!sel || op1->cand == sel)
				q = pushNil(mb, q, TYPE_bat);
			else
				q = pushArgument(mb, q, sel->nr);
		}
		if (op2->nrcols) {
			if (!sel || op2->cand == sel)
				q = pushNil(mb, q, TYPE_bat);
			else
				q = pushArgument(mb, q, sel->nr);
		}
		if (is_semantics)
			q = pushBit(mb, q, TRUE);
		k = getDestVar(q);

		q = newStmtArgs(mb, algebraRef, selectRef, 9);
		q = pushArgument(mb, q, k);
		q = pushBit(mb, q, !need_not);
		q = pushBit(mb, q, !need_not);
		q = pushBit(mb, q, TRUE);
		q = pushBit(mb, q, TRUE);
		q = pushBit(mb, q, anti);
		if (q == NULL)
			return NULL;
		if (sel) { /* get back too the correct ids */
			int nr = getDestVar(q);
			q = newStmt(mb, algebraRef, projectionRef);
			q = pushArgument(mb, q, nr);
			q = pushArgument(mb, q, sel->nr);
		}
		k = getDestVar(q);
	} else {
		assert (cmptype != cmp_filter);
		int pushed = 0;
		if (is_semantics) {
			assert(cmptype == cmp_equal || cmptype == cmp_notequal);
			if (cmptype == cmp_notequal)
				anti = !anti;
			q = newStmtArgs(mb, algebraRef, selectRef, 9);
			q = pushArgument(mb, q, l);
			if (!op1->cand && op1->nrcols && sel) /* don't push cands again */
				q = pushArgument(mb, q, sel->nr);
			else {
				q = pushNil(mb, q, TYPE_bat);
				pushed = 1;
			}
			q = pushArgument(mb, q, r);
			q = pushArgument(mb, q, r);
			q = pushBit(mb, q, TRUE);
			q = pushBit(mb, q, TRUE);
			q = pushBit(mb, q, anti);
		} else {
			q = newStmt(mb, algebraRef, thetaselectRef);
			q = pushArgument(mb, q, l);
			if (!op1->cand && op1->nrcols && sel) /* don't push cands again */
				q = pushArgument(mb, q, sel->nr);
			else {
				q = pushNil(mb, q, TYPE_bat);
				pushed = 1;
			}
			q = pushArgument(mb, q, r);
			switch (cmptype) {
			case mark_in:
			case mark_notin: /* we use a anti join, todo handle null (not) in empty semantics */
			case cmp_equal:
				q = pushStr(mb, q, anti?"!=":"==");
				break;
			case cmp_notequal:
				q = pushStr(mb, q, anti?"==":"!=");
				break;
			case cmp_lt:
				q = pushStr(mb, q, anti?">=":"<");
				break;
			case cmp_lte:
				q = pushStr(mb, q, anti?">":"<=");
				break;
			case cmp_gt:
				q = pushStr(mb, q, anti?"<=":">");
				break;
			case cmp_gte:
				q = pushStr(mb, q, anti?"<":">=");
				break;
			default:
				TRC_ERROR(SQL_EXECUTION, "Impossible select compare\n");
				if (q)
					freeInstruction(q);
				q = NULL;
			}
		}
		if (q && sel && pushed) {
			int nr = getDestVar(q);
			q = newStmt(mb, algebraRef, projectionRef);
			q = pushArgument(mb, q, nr);
			q = pushArgument(mb, q, sel->nr);
		}
		if (q == NULL)
			return NULL;
	}

	stmt *s = stmt_create(be->mvc->sa, st_uselect);
	if (s == NULL) {
		freeInstruction(q);
		return NULL;
	}

	s->op1 = op1;
	s->op2 = op2;
	s->op3 = sel;
	s->flag = cmptype;
	s->key = op1->nrcols == 0 && op2->nrcols == 0;
	s->nrcols = op1->nrcols;
	s->nr = getDestVar(q);
	s->q = q;
	s->cand = sel;
	return s;
}

static InstrPtr
select2_join2(backend *be, stmt *op1, stmt *op2, stmt *op3, int cmp, stmt *sel, int anti, int swapped, int type, int reduce)
{
	MalBlkPtr mb = be->mb;
	InstrPtr p, q;
	int l;
	const char *cmd = (type == st_uselect2) ? selectRef : rangejoinRef;

	if (op1->nr < 0 || (sel && sel->nr < 0))
		return NULL;
	l = op1->nr;
	if (((cmp & CMP_BETWEEN && cmp & CMP_SYMMETRIC) || op2->nrcols > 0 || op3->nrcols > 0 || !reduce) && (type == st_uselect2)) {
		int k, nrcols = (op1->nrcols || op2->nrcols || op3->nrcols);

		if (op2->nr < 0 || op3->nr < 0)
			return NULL;

		if (nrcols)
			p = newStmtArgs(mb, batcalcRef, betweenRef, 12);
		else
			p = newStmtArgs(mb, calcRef, betweenRef, 9);
		p = pushArgument(mb, p, l);
		p = pushArgument(mb, p, op2->nr);
		p = pushArgument(mb, p, op3->nr);

		/* cands, some already handled the previous selection */
		if (op1->nrcols) {
			if (!sel || op1->cand == sel)
				p = pushNil(mb, p, TYPE_bat);
			else
				p = pushArgument(mb, p, sel->nr);
		}
		if (op2->nrcols) {
			if (!sel || op2->cand == sel)
				p = pushNil(mb, p, TYPE_bat);
			else
				p = pushArgument(mb, p, sel->nr);
		}
		if (op3->nrcols) {
			if (!sel || op3->cand == sel)
				p = pushNil(mb, p, TYPE_bat);
			else
				p = pushArgument(mb, p, sel->nr);
		}

		p = pushBit(mb, p, (cmp & CMP_SYMMETRIC) != 0); /* symmetric */
		p = pushBit(mb, p, (cmp & 1) != 0);	    /* lo inclusive */
		p = pushBit(mb, p, (cmp & 2) != 0);	    /* hi inclusive */
		p = pushBit(mb, p, FALSE);		    /* nils_false */
		p = pushBit(mb, p, (anti)?TRUE:FALSE);	    /* anti */
		if (!reduce)
			return p;
		k = getDestVar(p);

		q = newStmtArgs(mb, algebraRef, selectRef, 9);
		q = pushArgument(mb, q, k);
		q = pushBit(mb, q, TRUE);
		q = pushBit(mb, q, TRUE);
		q = pushBit(mb, q, TRUE);
		q = pushBit(mb, q, TRUE);
		q = pushBit(mb, q, FALSE);
		/* project */
		if (sel) { /* get back too the correct ids */
			int nr = getDestVar(q);
			q = newStmt(mb, algebraRef, projectionRef);
			q = pushArgument(mb, q, nr);
			q = pushArgument(mb, q, sel->nr);
		}
		if (q == NULL)
			return NULL;
	} else {
		int r1 = op2->nr;
		int r2 = op3->nr;
		int rs = 0;
		q = newStmtArgs(mb, algebraRef, cmd, 12);
		if (type == st_join2)
			q = pushReturn(mb, q, newTmpVariable(mb, TYPE_any));
		q = pushArgument(mb, q, l);
		if (!op1->cand && op1->nrcols && sel) /* don't push cands again */
			q = pushArgument(mb, q, sel->nr);
		if (rs) {
			q = pushArgument(mb, q, rs);
		} else {
			q = pushArgument(mb, q, r1);
			q = pushArgument(mb, q, r2);
		}
		if (type == st_join2) {
			q = pushNil(mb, q, TYPE_bat);
			q = pushNil(mb, q, TYPE_bat);
		}

		switch (cmp & 3) {
		case 0:
			q = pushBit(mb, q, FALSE);
			q = pushBit(mb, q, FALSE);
			break;
		case 1:
			q = pushBit(mb, q, TRUE);
			q = pushBit(mb, q, FALSE);
			break;
		case 2:
			q = pushBit(mb, q, FALSE);
			q = pushBit(mb, q, TRUE);
			break;
		case 3:
			q = pushBit(mb, q, TRUE);
			q = pushBit(mb, q, TRUE);
			break;
		}
		q = pushBit(mb, q, anti);
		if (type == st_uselect2) {
			if (cmp & CMP_BETWEEN)
				q = pushBit(mb, q, TRUE); /* all nil's are != */
		} else {
			q = pushBit(mb, q, (cmp & CMP_SYMMETRIC)?TRUE:FALSE);
		}
		if (type == st_join2)
			q = pushNil(mb, q, TYPE_lng); /* estimate */
		if (q == NULL)
			return NULL;
		if (swapped) {
			InstrPtr r = newInstruction(mb,  NULL, NULL);
			if (r == NULL)
				return NULL;
			getArg(r, 0) = newTmpVariable(mb, TYPE_any);
			r = pushReturn(mb, r, newTmpVariable(mb, TYPE_any));
			r = pushArgument(mb, r, getArg(q,1));
			r = pushArgument(mb, r, getArg(q,0));
			pushInstruction(mb, r);
			q = r;
		}
	}
	return q;
}

stmt *
stmt_uselect2(backend *be, stmt *op1, stmt *op2, stmt *op3, int cmp, stmt *sub, int anti, int reduce)
{
	InstrPtr q = select2_join2(be, op1, op2, op3, cmp, sub, anti, 0, st_uselect2, reduce);

	if (q) {
		stmt *s = stmt_create(be->mvc->sa, st_uselect2);
		if (s == NULL) {
			freeInstruction(q);
			return NULL;
		}

		s->op1 = op1;
		s->op2 = op2;
		s->op3 = op3;
		s->flag = cmp;
		s->nrcols = op1->nrcols;
		s->key = op1->nrcols == 0 && op2->nrcols == 0 && op3->nrcols == 0;
		s->nr = getDestVar(q);
		s->q = q;
		s->cand = sub;
		s->reduce = reduce;
		return s;
	}
	return NULL;
}

stmt *
stmt_tunion(backend *be, stmt *op1, stmt *op2)
{
	InstrPtr q = NULL;
	MalBlkPtr mb = be->mb;

	q = dump_2(mb, batRef, mergecandRef, op1, op2);
	if (q) {
		stmt *s = stmt_create(be->mvc->sa, st_tunion);
		if (s == NULL) {
			freeInstruction(q);
			return NULL;
		}

		s->op1 = op1;
		s->op2 = op2;
		s->nrcols = op1->nrcols;
		s->key = op1->key;
		s->aggr = op1->aggr;
		s->nr = getDestVar(q);
		s->q = q;
		return s;
	}
	return NULL;
}

stmt *
stmt_tdiff(backend *be, stmt *op1, stmt *op2, stmt *lcand)
{
	InstrPtr q = NULL;
	MalBlkPtr mb = be->mb;

	if (op1->nr < 0 || op2->nr < 0)
		return NULL;
	q = newStmt(mb, algebraRef, differenceRef);
	q = pushArgument(mb, q, op1->nr); /* left */
	q = pushArgument(mb, q, op2->nr); /* right */
	if (lcand)
		q = pushArgument(mb, q, lcand->nr); /* left */
	else
		q = pushNil(mb, q, TYPE_bat); /* left candidate */
	q = pushNil(mb, q, TYPE_bat); /* right candidate */
	q = pushBit(mb, q, FALSE);    /* nil matches */
	q = pushBit(mb, q, FALSE);    /* do not clear nils */
	q = pushNil(mb, q, TYPE_lng); /* estimate */

	if (q) {
		stmt *s = stmt_create(be->mvc->sa, st_tdiff);
		if (s == NULL) {
			freeInstruction(q);
			return NULL;
		}

		s->op1 = op1;
		s->op2 = op2;
		s->nrcols = op1->nrcols;
		s->key = op1->key;
		s->aggr = op1->aggr;
		s->nr = getDestVar(q);
		s->q = q;
		return s;
	}
	return NULL;
}

stmt *
stmt_tdiff2(backend *be, stmt *op1, stmt *op2, stmt *lcand)
{
	InstrPtr q = NULL;
	MalBlkPtr mb = be->mb;

	if (op1->nr < 0 || op2->nr < 0)
		return NULL;
	q = newStmt(mb, algebraRef, differenceRef);
	q = pushArgument(mb, q, op1->nr); /* left */
	q = pushArgument(mb, q, op2->nr); /* right */
	if (lcand)
		q = pushArgument(mb, q, lcand->nr); /* left */
	else
		q = pushNil(mb, q, TYPE_bat); /* left candidate */
	q = pushNil(mb, q, TYPE_bat); /* right candidate */
	q = pushBit(mb, q, FALSE);     /* nil matches */
	q = pushBit(mb, q, TRUE);     /* not in */
	q = pushNil(mb, q, TYPE_lng); /* estimate */

	if (q) {
		stmt *s = stmt_create(be->mvc->sa, st_tdiff);
		if (s == NULL) {
			freeInstruction(q);
			return NULL;
		}

		s->op1 = op1;
		s->op2 = op2;
		s->nrcols = op1->nrcols;
		s->key = op1->key;
		s->aggr = op1->aggr;
		s->nr = getDestVar(q);
		s->q = q;
		return s;
	}
	return NULL;
}

stmt *
stmt_tinter(backend *be, stmt *op1, stmt *op2, bool single)
{
	InstrPtr q = NULL;
	MalBlkPtr mb = be->mb;

	if (op1->nr < 0 || op2->nr < 0)
		return NULL;
	q = newStmt(mb, algebraRef, intersectRef);
	q = pushArgument(mb, q, op1->nr); /* left */
	q = pushArgument(mb, q, op2->nr); /* right */
	q = pushNil(mb, q, TYPE_bat); /* left candidate */
	q = pushNil(mb, q, TYPE_bat); /* right candidate */
	q = pushBit(mb, q, FALSE);    /* nil matches */
	q = pushBit(mb, q, single?TRUE:FALSE);    /* max_one */
	q = pushNil(mb, q, TYPE_lng); /* estimate */

	if (q) {
		stmt *s = stmt_create(be->mvc->sa, st_tinter);
		if (s == NULL) {
			freeInstruction(q);
			return NULL;
		}

		s->op1 = op1;
		s->op2 = op2;
		s->nrcols = op1->nrcols;
		s->key = op1->key;
		s->aggr = op1->aggr;
		s->nr = getDestVar(q);
		s->q = q;
		return s;
	}
	return NULL;
}

stmt *
stmt_join_cand(backend *be, stmt *op1, stmt *op2, stmt *lcand, stmt *rcand, int anti, comp_type cmptype, int need_left, int is_semantics, bool single)
{
	MalBlkPtr mb = be->mb;
	InstrPtr q = NULL;
	const char *sjt = joinRef;

	(void)anti;

	if (need_left) {
		cmptype = cmp_equal;
		sjt = leftjoinRef;
	}
	if (op1->nr < 0 || op2->nr < 0)
		return NULL;

	assert (!single || cmptype == cmp_all);

	switch (cmptype) {
	case mark_in:
	case mark_notin: /* we use a anti join, todo handle null (not) in empty */
	case cmp_equal:
		q = newStmt(mb, algebraRef, sjt);
		q = pushReturn(mb, q, newTmpVariable(mb, TYPE_any));
		q = pushArgument(mb, q, op1->nr);
		q = pushArgument(mb, q, op2->nr);
		if (!lcand || op1->cand == lcand)
			q = pushNil(mb, q, TYPE_bat);
		else
			q = pushArgument(mb, q, lcand->nr);
		if (!rcand)
			q = pushNil(mb, q, TYPE_bat);
		else
			q = pushArgument(mb, q, rcand->nr);
		q = pushBit(mb, q, is_semantics?TRUE:FALSE);
		q = pushNil(mb, q, TYPE_lng);
		if (q == NULL)
			return NULL;
		break;
	case cmp_notequal:
		q = newStmtArgs(mb, algebraRef, thetajoinRef, 9);
		q = pushReturn(mb, q, newTmpVariable(mb, TYPE_any));
		q = pushArgument(mb, q, op1->nr);
		q = pushArgument(mb, q, op2->nr);
		if (!lcand || op1->cand == lcand)
			q = pushNil(mb, q, TYPE_bat);
		else
			q = pushArgument(mb, q, lcand->nr);
		if (!rcand)
			q = pushNil(mb, q, TYPE_bat);
		else
			q = pushArgument(mb, q, rcand->nr);
		q = pushInt(mb, q, JOIN_NE);
		q = pushBit(mb, q, is_semantics?TRUE:FALSE);
		q = pushNil(mb, q, TYPE_lng);
		if (q == NULL)
			return NULL;
		break;
	case cmp_lt:
	case cmp_lte:
	case cmp_gt:
	case cmp_gte:
		q = newStmtArgs(mb, algebraRef, thetajoinRef, 9);
		q = pushReturn(mb, q, newTmpVariable(mb, TYPE_any));
		q = pushArgument(mb, q, op1->nr);
		q = pushArgument(mb, q, op2->nr);
		if (!lcand || op1->cand == lcand)
			q = pushNil(mb, q, TYPE_bat);
		else
			q = pushArgument(mb, q, lcand->nr);
		if (!rcand)
			q = pushNil(mb, q, TYPE_bat);
		else
			q = pushArgument(mb, q, rcand->nr);
		if (cmptype == cmp_lt)
			q = pushInt(mb, q, JOIN_LT);
		else if (cmptype == cmp_lte)
			q = pushInt(mb, q, JOIN_LE);
		else if (cmptype == cmp_gt)
			q = pushInt(mb, q, JOIN_GT);
		else if (cmptype == cmp_gte)
			q = pushInt(mb, q, JOIN_GE);
		q = pushBit(mb, q, is_semantics?TRUE:FALSE);
		q = pushNil(mb, q, TYPE_lng);
		if (q == NULL)
			return NULL;
		break;
	case cmp_all:	/* aka cross table */
		q = newStmt(mb, algebraRef, crossRef);
		q = pushReturn(mb, q, newTmpVariable(mb, TYPE_any));
		q = pushArgument(mb, q, op1->nr);
		q = pushArgument(mb, q, op2->nr);
		q = pushBit(mb, q, single?TRUE:FALSE); /* max_one */
		assert(!lcand && !rcand);
		if (q == NULL)
			return NULL;
		break;
	case cmp_joined:
		q = op1->q;
		break;
	default:
		TRC_ERROR(SQL_EXECUTION, "Impossible action\n");
	}
	if (q) {
		stmt *s = stmt_create(be->mvc->sa, st_join);
		if (s == NULL) {
			freeInstruction(q);
			return NULL;
		}

		s->op1 = op1;
		s->op2 = op2;
		s->flag = cmptype;
		s->key = 0;
		s->nrcols = 2;
		s->nr = getDestVar(q);
		s->q = q;
		return s;
	}
	return NULL;
}

stmt *
stmt_join(backend *be, stmt *l, stmt *r, int anti, comp_type cmptype, int need_left, int is_semantics, bool single)
{
	return stmt_join_cand(be, l, r, NULL, NULL, anti, cmptype, need_left, is_semantics, single);
}

stmt *
stmt_semijoin(backend *be, stmt *op1, stmt *op2, stmt *lcand, stmt *rcand, int is_semantics, bool single)
{
	MalBlkPtr mb = be->mb;
	InstrPtr q = NULL;

	if (op1->nr < 0 || op2->nr < 0)
		return NULL;

	if (single) {
		q = newStmtArgs(mb, algebraRef, semijoinRef, 9);
		q = pushReturn(mb, q, newTmpVariable(mb, TYPE_any));
	} else
		q = newStmt(mb, algebraRef, intersectRef);
	q = pushArgument(mb, q, op1->nr);
	q = pushArgument(mb, q, op2->nr);
	if (lcand)
		q = pushArgument(mb, q, lcand->nr);
	else
		q = pushNil(mb, q, TYPE_bat);
	if (rcand)
		q = pushArgument(mb, q, rcand->nr);
	else
		q = pushNil(mb, q, TYPE_bat);
	q = pushBit(mb, q, is_semantics?TRUE:FALSE);
	q = pushBit(mb, q, single?TRUE:FALSE); /* max_one */
	q = pushNil(mb, q, TYPE_lng);
	if (q == NULL)
		return NULL;

	stmt *s = stmt_create(be->mvc->sa, st_semijoin);
	if (s == NULL) {
		freeInstruction(q);
		return NULL;
	}

	s->op1 = op1;
	s->op2 = op2;
	s->flag = cmp_equal;
	s->key = 0;
	s->nrcols = 1;
	if (single)
		s->nrcols = 2;
	s->nr = getDestVar(q);
	s->q = q;
	return s;
}

static InstrPtr
stmt_project_join(backend *be, stmt *op1, stmt *op2, bool delta)
{
	MalBlkPtr mb = be->mb;
	InstrPtr q = NULL;

	if (op1->nr < 0 || op2->nr < 0)
		return NULL;
	/* delta bat */
	if (delta) {
		int uval = getArg(op2->q, 1);

		q = newStmt(mb, sqlRef, deltaRef);
		q = pushArgument(mb, q, op1->nr);
		q = pushArgument(mb, q, op2->nr);
		q = pushArgument(mb, q, uval);
	} else {
		/* projections, ie left is void headed */
		q = newStmt(mb, algebraRef, projectionRef);
		q = pushArgument(mb, q, op1->nr);
		q = pushArgument(mb, q, op2->nr);
		if (q == NULL)
			return NULL;
	}
	return q;
}

stmt *
stmt_project(backend *be, stmt *op1, stmt *op2)
{
	if (!op2->nrcols)
		return stmt_const(be, op1, NULL, op2);
	InstrPtr q = stmt_project_join(be, op1, op2, false);
	if (q) {
		stmt *s = stmt_create(be->mvc->sa, st_join);
		if (s == NULL) {
			freeInstruction(q);
			return NULL;
		}

		s->op1 = op1;
		s->op2 = op2;
		s->flag = cmp_project;
		s->key = 0;
		s->nrcols = MAX(op1->nrcols,op2->nrcols);
		s->nr = getDestVar(q);
		s->q = q;
		s->tname = op2->tname;
		s->cname = op2->cname;
		return s;
	}
	return NULL;
}

stmt *
stmt_projectionpath(backend *be, stmt *op1, stmt *op2, stmt *op3)
{
	MalBlkPtr mb = be->mb;
	InstrPtr q = NULL;
	sql_subtype *t = tail_type(op3);
	int type = t->type->localtype;

	if (op1->nr < 0 || op2->nr < 0 || op3->nr < 0)
		return NULL;

	q = newStmt(mb, algebraRef, projectionpathRef);
	setVarType(mb, getArg(q, 0), newBatType(type));
	q = pushArgument(mb, q, op1->nr);
	q = pushArgument(mb, q, op2->nr);
	q = pushArgument(mb, q, op3->nr);
	if (q) {
		stmt *s = stmt_create(be->mvc->sa, st_join);
		if (s == NULL) {
			freeInstruction(q);
			return NULL;
		}

		s->op1 = op1;
		s->op2 = op2;
		s->op3 = op3;
		s->flag = cmp_project;
		s->key = 0;
		s->nrcols = op3->nrcols;
		s->nr = getDestVar(q);
		s->q = q;
		s->tname = op3->tname;
		s->cname = op3->cname;
		return s;
	}
	return NULL;
}

stmt *
stmt_project_delta(backend *be, stmt *col, stmt *upd)
{
	InstrPtr q = stmt_project_join(be, col, upd, true);
	if (q) {
		stmt *s = stmt_create(be->mvc->sa, st_join);
		if (s == NULL) {
			freeInstruction(q);
			return NULL;
		}

		s->op1 = col;
		s->op2 = upd;
		s->flag = cmp_project;
		s->key = 0;
		s->nrcols = 2;
		s->nr = getDestVar(q);
		s->q = q;
		s->tname = col->tname;
		s->cname = col->cname;
		return s;
	}
	return NULL;
}

stmt *
stmt_left_project(backend *be, stmt *op1, stmt *op2, stmt *op3)
{
	MalBlkPtr mb = be->mb;
	InstrPtr q = NULL;
	if (op1->nr < 0 || op2->nr < 0 || op3->nr < 0)
		return NULL;

	q = newStmt(mb, sqlRef, projectRef);
	q = pushArgument(mb, q, op1->nr);
	q = pushArgument(mb, q, op2->nr);
	q = pushArgument(mb, q, op3->nr);

	if (q){
		stmt *s = stmt_create(be->mvc->sa, st_join);
		if (s == NULL) {
			freeInstruction(q);
			return NULL;
		}

		s->op1 = op1;
		s->op2 = op2;
		s->op3 = op3;
		s->flag = cmp_left_project;
		s->key = 0;
		s->nrcols = 2;
		s->nr = getDestVar(q);
		s->q = q;
		return s;
	}
	return NULL;
}

stmt *
stmt_join2(backend *be, stmt *l, stmt *ra, stmt *rb, int cmp, int anti, int swapped)
{
	InstrPtr q = select2_join2(be, l, ra, rb, cmp, NULL, anti, swapped, st_join2, 1/*reduce semantics*/);
	if (q) {
		stmt *s = stmt_create(be->mvc->sa, st_join2);
		if (s == NULL) {
			freeInstruction(q);
			return NULL;
		}

		s->op1 = l;
		s->op2 = ra;
		s->op3 = rb;
		s->flag = cmp;
		s->nrcols = 2;
		s->nr = getDestVar(q);
		s->q = q;
		s->reduce = 1;
		return s;
	}
	return NULL;
}

stmt *
stmt_genjoin(backend *be, stmt *l, stmt *r, sql_subfunc *op, int anti, int swapped)
{
	MalBlkPtr mb = be->mb;
	InstrPtr q = NULL;
	const char *mod, *fimp;
	node *n;

	if (backend_create_subfunc(be, op, NULL) < 0)
		return NULL;
	mod = sql_func_mod(op->func);
	fimp = sql_func_imp(op->func);
	fimp = sa_strconcat(be->mvc->sa, fimp, "join");

	/* filter qualifying tuples, return oids of h and tail */
	q = newStmtArgs(mb, mod, fimp, list_length(l->op4.lval) + list_length(r->op4.lval) + 7);
	q = pushReturn(mb, q, newTmpVariable(mb, TYPE_any));
	for (n = l->op4.lval->h; n; n = n->next) {
		stmt *op = n->data;

		q = pushArgument(mb, q, op->nr);
	}

	for (n = r->op4.lval->h; n; n = n->next) {
		stmt *op = n->data;

		q = pushArgument(mb, q, op->nr);
	}
	q = pushNil(mb, q, TYPE_bat); /* candidate lists */
	q = pushNil(mb, q, TYPE_bat); /* candidate lists */
	q = pushBit(mb, q, TRUE);     /* nil_matches */
	q = pushNil(mb, q, TYPE_lng); /* estimate */
	q = pushBit(mb, q, anti?TRUE:FALSE); /* 'not' matching */

	if (swapped) {
		InstrPtr r = newInstruction(mb,  NULL, NULL);
		if (r == NULL)
			return NULL;
		getArg(r, 0) = newTmpVariable(mb, TYPE_any);
		r = pushReturn(mb, r, newTmpVariable(mb, TYPE_any));
		r = pushArgument(mb, r, getArg(q,1));
		r = pushArgument(mb, r, getArg(q,0));
		pushInstruction(mb, r);
		q = r;
	}

	if (q) {
		stmt *s = stmt_create(be->mvc->sa, st_joinN);
		if (s == NULL) {
			freeInstruction(q);
			return NULL;
		}

		s->op1 = l;
		s->op2 = r;
		s->op4.funcval = op;
		s->nrcols = 2;
		if (swapped)
			s->flag |= SWAPPED;
		s->nr = getDestVar(q);
		s->q = q;
		return s;
	}
	return NULL;
}

stmt *
stmt_rs_column(backend *be, stmt *rs, int i, sql_subtype *tpe)
{
	InstrPtr q = NULL;

	if (rs->nr < 0)
		return NULL;
	q = rs->q;
	if (q) {
		stmt *s = stmt_create(be->mvc->sa, st_rs_column);
		if (s == NULL) {
			freeInstruction(q);
			return NULL;
		}

		s->op1 = rs;
		s->op4.typeval = *tpe;
		s->flag = i;
		s->nrcols = 1;
		s->key = 0;
		s->q = q;
		s->nr = getArg(q, s->flag);
		return s;
	}
	return NULL;
}

/*
 * The dump_header produces a sequence of instructions for
 * the front-end to prepare presentation of a result table.
 *
 * A secondary scheme is added to assemblt all information
 * in columns first. Then it can be returned to the environment.
 */
#define NEWRESULTSET

#define meta(P, Id, Tpe, Args)						\
	do {											\
		P = newStmtArgs(mb, batRef, packRef, Args);	\
		Id = getArg(P,0);							\
		setVarType(mb, Id, newBatType(Tpe));		\
		setVarFixed(mb, Id);						\
		list = pushArgument(mb, list, Id);			\
	} while (0)

#define metaInfo(P,Tpe,Val)						\
	do {										\
		P = push##Tpe(mb, P, Val);				\
	} while (0)


static int
dump_export_header(mvc *sql, MalBlkPtr mb, list *l, int file, const char * format, const char * sep,const char * rsep,const char * ssep,const char * ns, int onclient)
{
	node *n;
	bool error = false;
	int ret = -1;
	int args;

	// gather the meta information
	int tblId, nmeId, tpeId, lenId, scaleId;
	InstrPtr list;
	InstrPtr tblPtr, nmePtr, tpePtr, lenPtr, scalePtr;

	args = list_length(l) + 1;

	list = newInstructionArgs(mb, sqlRef, export_tableRef, args + 13);
	getArg(list,0) = newTmpVariable(mb,TYPE_int);
	if( file >= 0){
		list = pushArgument(mb, list, file);
		list = pushStr(mb, list, format);
		list = pushStr(mb, list, sep);
		list = pushStr(mb, list, rsep);
		list = pushStr(mb, list, ssep);
		list = pushStr(mb, list, ns);
		list = pushInt(mb, list, onclient);
	}
	meta(tblPtr, tblId, TYPE_str, args);
	meta(nmePtr, nmeId, TYPE_str, args);
	meta(tpePtr, tpeId, TYPE_str, args);
	meta(lenPtr, lenId, TYPE_int, args);
	meta(scalePtr, scaleId, TYPE_int, args);
	if(tblPtr == NULL || nmePtr == NULL || tpePtr == NULL || lenPtr == NULL || scalePtr == NULL)
		return -1;

	for (n = l->h; n; n = n->next) {
		stmt *c = n->data;
		sql_subtype *t = tail_type(c);
		const char *tname = table_name(sql->sa, c);
		const char *sname = schema_name(sql->sa, c);
		const char *_empty = "";
		const char *tn = (tname) ? tname : _empty;
		const char *sn = (sname) ? sname : _empty;
		const char *cn = column_name(sql->sa, c);
		const char *ntn = sql_escape_ident(sql->ta, tn);
		const char *nsn = sql_escape_ident(sql->ta, sn);
		size_t fqtnl;
		char *fqtn = NULL;

		if (ntn && nsn && (fqtnl = strlen(ntn) + 1 + strlen(nsn) + 1) ){
			fqtn = SA_NEW_ARRAY(sql->ta, char, fqtnl);
			if(fqtn) {
				snprintf(fqtn, fqtnl, "%s.%s", nsn, ntn);
				metaInfo(tblPtr, Str, fqtn);
				metaInfo(nmePtr, Str, cn);
				metaInfo(tpePtr, Str, (t->type->localtype == TYPE_void ? "char" : t->type->base.name));
				metaInfo(lenPtr, Int, t->digits);
				metaInfo(scalePtr, Int, t->scale);
				list = pushArgument(mb, list, c->nr);
			} else
				error = true;
		} else
			error = true;
		if(error)
			return -1;
	}
	sa_reset(sql->ta);
	ret = getArg(list,0);
	pushInstruction(mb,list);
	return ret;
}

stmt *
stmt_export(backend *be, rel_bin_stmt *st, const char *sep, const char *rsep, const char *ssep, const char *null_string, int onclient, stmt *file)
{
	MalBlkPtr mb = be->mb;
	InstrPtr q = NULL;
	int fnr;
	list *l = st->cols;

	if (file) {
		if (file->nr < 0)
			return NULL;
		fnr = file->nr;
	} else {
		q = newAssignment(mb);
		q = pushStr(mb,q,"stdout");
		fnr = getArg(q,0);
	}
	if (dump_export_header(be->mvc, mb, l, fnr, "csv", sep, rsep, ssep, null_string, onclient) < 0)
		return NULL;
	if (q) {
		stmt *s = stmt_create(be->mvc->sa, st_export);
		if(!s) {
			freeInstruction(q);
			return NULL;
		}
		s->op2 = file;
		s->op4.relstval = st;
		s->q = q;
		s->nr = 1;
		return s;
	}
	return NULL;
}

stmt *
stmt_trans(backend *be, int type, stmt *chain, stmt *name)
{
	MalBlkPtr mb = be->mb;
	InstrPtr q = NULL;

	if (chain->nr < 0)
		return NULL;

	switch(type){
	case ddl_release:
		q = newStmt(mb, sqlRef, transaction_releaseRef);
		break;
	case ddl_commit:
		q = newStmt(mb, sqlRef, transaction_commitRef);
		break;
	case ddl_rollback:
		q = newStmt(mb, sqlRef, transaction_rollbackRef);
		break;
	case ddl_trans:
		q = newStmt(mb, sqlRef, transaction_beginRef);
		break;
	default:
		TRC_ERROR(SQL_EXECUTION, "Unknown transaction type\n");
	}
	q = pushArgument(mb, q, chain->nr);
	if (name)
		q = pushArgument(mb, q, name->nr);
	else
		q = pushNil(mb, q, TYPE_str);
	if (q) {
		stmt *s = stmt_create(be->mvc->sa, st_trans);
		if(!s) {
			freeInstruction(q);
			return NULL;
		}
		s->op1 = chain;
		s->op2 = name;
		s->flag = type;
		s->q = q;
		s->nr = getDestVar(q);
		return s;
	}
	return NULL;
}

stmt *
stmt_catalog(backend *be, int type, list *args)
{
	MalBlkPtr mb = be->mb;
	InstrPtr q = NULL;

	/* cast them into properly named operations */
	const char *ref;
	switch(type){
	case ddl_create_seq:			ref = create_seqRef;		break;
	case ddl_alter_seq:				ref = alter_seqRef;			break;
	case ddl_drop_seq:				ref = drop_seqRef;			break;
	case ddl_create_schema:			ref = create_schemaRef;		break;
	case ddl_drop_schema:			ref = drop_schemaRef;		break;
	case ddl_create_table:			ref = create_tableRef;		break;
	case ddl_create_view:			ref = create_viewRef;		break;
	case ddl_drop_table:			ref = drop_tableRef;		break;
	case ddl_drop_view:				ref = drop_viewRef;			break;
	case ddl_drop_constraint:		ref = drop_constraintRef;	break;
	case ddl_alter_table:			ref = alter_tableRef;		break;
	case ddl_create_type:			ref = create_typeRef;		break;
	case ddl_drop_type:				ref = drop_typeRef;			break;
	case ddl_grant_roles:			ref = grant_rolesRef;		break;
	case ddl_revoke_roles:			ref = revoke_rolesRef;		break;
	case ddl_grant:					ref = grantRef;				break;
	case ddl_revoke:				ref = revokeRef;			break;
	case ddl_grant_func:			ref = grant_functionRef;	break;
	case ddl_revoke_func:			ref = revoke_functionRef;	break;
	case ddl_create_user:			ref = create_userRef;		break;
	case ddl_drop_user:				ref = drop_userRef;			break;
	case ddl_alter_user:			ref = alter_userRef;		break;
	case ddl_rename_user:			ref = rename_userRef;		break;
	case ddl_create_role:			ref = create_roleRef;		break;
	case ddl_drop_role:				ref = drop_roleRef;			break;
	case ddl_drop_index:			ref = drop_indexRef;		break;
	case ddl_drop_function:			ref = drop_functionRef;		break;
	case ddl_create_function:		ref = create_functionRef;	break;
	case ddl_create_trigger:		ref = create_triggerRef;	break;
	case ddl_drop_trigger:			ref = drop_triggerRef;		break;
	case ddl_alter_table_add_table:	ref = alter_add_tableRef;	break;
	case ddl_alter_table_del_table:	ref = alter_del_tableRef;	break;
	case ddl_alter_table_set_access:ref = alter_set_tableRef;	break;
	case ddl_alter_table_add_range_partition: ref = alter_add_range_partitionRef; break;
	case ddl_alter_table_add_list_partition: ref = alter_add_value_partitionRef; break;
	case ddl_comment_on:			ref = comment_onRef;		break;
	case ddl_rename_schema:			ref = rename_schemaRef;		break;
	case ddl_rename_table:			ref = rename_tableRef;		break;
	case ddl_rename_column:			ref = rename_columnRef;		break;
	default:
		TRC_ERROR(SQL_EXECUTION, "Unknown catalog operation\n");
		return NULL;
	}
	q = newStmtArgs(mb, sqlcatalogRef, ref, list_length(args) + 1);
	// pass all arguments as before
	for (node *n = args->h; n; n = n->next) {
		stmt *c = n->data;

		q = pushArgument(mb, q, c->nr);
	}
	if (q) {
		stmt *s = stmt_create(be->mvc->sa, st_catalog);
		if(!s) {
			freeInstruction(q);
			return NULL;
		}
		s->op4.lval = args;
		s->flag = type;
		s->q = q;
		s->nr = getDestVar(q);
		return s;
	}
	return NULL;
}

stmt *
stmt_list(backend *be, list *l)
{
	unsigned nrcols = 0;
	int key = 1;
	stmt *s = stmt_create(be->mvc->sa, st_list);

	if (!s)
		return NULL;

	for (node *n = l->h; n; n = n->next) { /* set nr cols */
		stmt *f = n->data;

		if (!f)
			continue;
		if (f->nrcols > nrcols)
			nrcols = f->nrcols;
		key &= f->key;
		s->nr = f->nr;
	}
	s->nrcols = nrcols;
	s->key = key;
	s->op4.lval = l;
	return s;
}

static InstrPtr
dump_header(mvc *sql, MalBlkPtr mb, list *l)
{
	node *n;
	bool error = false;
	// gather the meta information
	int tblId, nmeId, tpeId, lenId, scaleId;
	int args;
	InstrPtr list;
	InstrPtr tblPtr, nmePtr, tpePtr, lenPtr, scalePtr;

	args = list_length(l) + 1;

	list = newInstructionArgs(mb,sqlRef, resultSetRef, args + 5);
	if(!list) {
		return NULL;
	}
	getArg(list,0) = newTmpVariable(mb,TYPE_int);
	meta(tblPtr, tblId, TYPE_str, args);
	meta(nmePtr, nmeId, TYPE_str, args);
	meta(tpePtr, tpeId, TYPE_str, args);
	meta(lenPtr, lenId, TYPE_int, args);
	meta(scalePtr, scaleId, TYPE_int, args);
	if(tblPtr == NULL || nmePtr == NULL || tpePtr == NULL || lenPtr == NULL || scalePtr == NULL)
		return NULL;

	for (n = l->h; n; n = n->next) {
		stmt *c = n->data;
		sql_subtype *t = tail_type(c);
		const char *tname = table_name(sql->sa, c);
		const char *sname = schema_name(sql->sa, c);
		const char *_empty = "";
		const char *tn = (tname) ? tname : _empty;
		const char *sn = (sname) ? sname : _empty;
		const char *cn = column_name(sql->sa, c);
		const char *ntn = sql_escape_ident(sql->ta, tn);
		const char *nsn = sql_escape_ident(sql->ta, sn);
		size_t fqtnl;
		char *fqtn = NULL;

		if (ntn && nsn && (fqtnl = strlen(ntn) + 1 + strlen(nsn) + 1) ){
			fqtn = SA_NEW_ARRAY(sql->ta, char, fqtnl);
			if(fqtn) {
				snprintf(fqtn, fqtnl, "%s.%s", nsn, ntn);
				metaInfo(tblPtr,Str,fqtn);
				metaInfo(nmePtr,Str,cn);
				metaInfo(tpePtr,Str,(t->type->localtype == TYPE_void ? "char" : t->type->base.name));
				metaInfo(lenPtr,Int,t->digits);
				metaInfo(scalePtr,Int,t->scale);
				list = pushArgument(mb,list,c->nr);
			} else
				error = true;
		} else
			error = true;
		if (error)
			return NULL;
	}
	sa_reset(sql->ta);
	pushInstruction(mb,list);
	return list;
}

int
stmt_output(backend *be, rel_bin_stmt *st)
{
	MalBlkPtr mb = be->mb;
	InstrPtr q = NULL;
	list *l = st->cols;
	int cnt = list_length(l), ok = 0;
	node *n = l->h;
	stmt *first = n->data;

	/* single value result, has a fast exit */
	if (cnt == 1 && first->nrcols <= 0 ){
		stmt *c = n->data;
		sql_subtype *t = tail_type(c);
		const char *tname = table_name(be->mvc->sa, c);
		const char *sname = schema_name(be->mvc->sa, c);
		const char *_empty = "";
		const char *tn = (tname) ? tname : _empty;
		const char *sn = (sname) ? sname : _empty;
		const char *cn = column_name(be->mvc->sa, c);
		const char *ntn = sql_escape_ident(be->mvc->ta, tn);
		const char *nsn = sql_escape_ident(be->mvc->ta, sn);
		size_t fqtnl;
		char *fqtn = NULL;

		if (ntn && nsn) {
			fqtnl = strlen(ntn) + 1 + strlen(nsn) + 1;
			fqtn = SA_NEW_ARRAY(be->mvc->ta, char, fqtnl);
			if (fqtn) {
				ok = 1;
				snprintf(fqtn, fqtnl, "%s.%s", nsn, ntn);

				q = newStmt(mb, sqlRef, resultSetRef);
				getArg(q,0) = newTmpVariable(mb,TYPE_int);
				if (q) {
					q = pushStr(mb, q, fqtn);
					q = pushStr(mb, q, cn);
					q = pushStr(mb, q, t->type->localtype == TYPE_void ? "char" : t->type->base.name);
					q = pushInt(mb, q, t->digits);
					q = pushInt(mb, q, t->scale);
					q = pushInt(mb, q, t->type->eclass);
					q = pushArgument(mb, q, c->nr);
				}
			}
		}
		sa_reset(be->mvc->ta);
		if (!ok)
			return -1;
	} else {
		if ((q = dump_header(be->mvc, mb, l)) == NULL)
			return -1;
	}
	return 0;
}

int
stmt_affected_rows(backend *be, int lastnr)
{
	MalBlkPtr mb = be->mb;
	InstrPtr q = NULL;

	q = newStmt(mb, sqlRef, affectedRowsRef);
	q = pushArgument(mb, q, be->mvc_var);
	if (q == NULL)
		return -1;
	getArg(q, 0) = be->mvc_var = newTmpVariable(mb, TYPE_int);
	q = pushArgument(mb, q, lastnr);
	if (q == NULL)
		return -1;
	be->mvc_var = getDestVar(q);
	return 0;
}

stmt *
stmt_append(backend *be, stmt *c, stmt *a)
{
	MalBlkPtr mb = be->mb;
	InstrPtr q = NULL;

	if (c->nr < 0 || a->nr < 0)
		return NULL;
	q = newStmt(mb, batRef, appendRef);
	q = pushArgument(mb, q, c->nr);
	q = pushArgument(mb, q, a->nr);
	q = pushBit(mb, q, TRUE);
	if (q) {
		stmt *s = stmt_create(be->mvc->sa, st_append);
		if(!s) {
			freeInstruction(q);
			return NULL;
		}
		s->op1 = c;
		s->op2 = a;
		s->nrcols = c->nrcols;
		s->key = c->key;
		s->nr = getDestVar(q);
		s->q = q;
		return s;
	}
	return NULL;
}

stmt *
stmt_append_bulk(backend *be, stmt *c, list *l)
{
	MalBlkPtr mb = be->mb;
	InstrPtr q = NULL;
	bool needs_columns = false;

	if (c->nr < 0)
		return NULL;

	/* currently appendBulk accepts its inputs all either scalar or vectors
	   if there is one vector and any scala, then the scalars mut be upgraded to vectors */
	for (node *n = l->h; n; n = n->next) {
		stmt *t = n->data;
		needs_columns |= t->nrcols > 0;
	}
	if (needs_columns) {
		for (node *n = l->h; n; n = n->next) {
			stmt *t = n->data;
			if (t->nrcols == 0)
				n->data = const_column(be, t);
		}
	}

	q = newStmtArgs(mb, batRef, appendBulkRef, list_length(l) + 3);
	q = pushArgument(mb, q, c->nr);
	q = pushBit(mb, q, TRUE);
	for (node *n = l->h ; n ; n = n->next) {
		stmt *a = n->data;
		q = pushArgument(mb, q, a->nr);
	}
	if (q) {
		stmt *s = stmt_create(be->mvc->sa, st_append_bulk);
		if(!s) {
			freeInstruction(q);
			return NULL;
		}
		s->op1 = c;
		s->op4.lval = l;
		s->nrcols = c->nrcols;
		s->key = c->key;
		s->nr = getDestVar(q);
		s->q = q;
		return s;
	}
	return NULL;
}

stmt *
stmt_claim(backend *be, sql_table *t, stmt *cnt)
{
	MalBlkPtr mb = be->mb;
	InstrPtr q = NULL;

	if (!t || cnt->nr < 0)
		return NULL;
	if (!t->s) /* declared table */
		assert(0);
	q = newStmtArgs(mb, sqlRef, claimRef, 5);
	q = pushArgument(mb, q, be->mvc_var);
	q = pushSchema(mb, q, t);
	q = pushStr(mb, q, t->base.name);
	q = pushArgument(mb, q, cnt->nr);
	if (q) {
		stmt *s = stmt_create(be->mvc->sa, st_claim);
		if(!s) {
			freeInstruction(q);
			return NULL;
		}
		s->op1 = cnt;
		s->op4.tval = t;
		s->nr = getDestVar(q);
		s->q = q;
		return s;
	}
	return NULL;
}

stmt *
stmt_replace(backend *be, stmt *r, stmt *id, stmt *val)
{
	MalBlkPtr mb = be->mb;
	InstrPtr q = NULL;

	if (r->nr < 0)
		return NULL;

	q = newStmt(mb, batRef, replaceRef);
	q = pushArgument(mb, q, r->nr);
	q = pushArgument(mb, q, id->nr);
	q = pushArgument(mb, q, val->nr);
	q = pushBit(mb, q, TRUE); /* forced */
	if (q) {
		stmt *s = stmt_create(be->mvc->sa, st_replace);
		if(!s) {
			freeInstruction(q);
			return NULL;
		}
		s->op1 = r;
		s->op2 = id;
		s->op3 = val;
		s->nrcols = r->nrcols;
		s->key = r->key;
		s->nr = getDestVar(q);
		s->q = q;
		s->cand = r->cand;
		return s;
	}
	return NULL;
}

stmt *
stmt_table_clear(backend *be, sql_table *t)
{
	MalBlkPtr mb = be->mb;
	InstrPtr q = NULL;

	if (!t->s && ATOMIC_PTR_GET(&t->data)) { /* declared table */
		int *l = ATOMIC_PTR_GET(&t->data), cnt = ol_length(t->columns)+1;

		for (int i = 0; i < cnt; i++) {
			q = newStmt(mb, batRef, deleteRef);
			q = pushArgument(mb, q, l[i]);
		}
	} else {
		q = newStmt(mb, sqlRef, clear_tableRef);
		q = pushSchema(mb, q, t);
		q = pushStr(mb, q, t->base.name);
	}
	if (q) {
		stmt *s = stmt_create(be->mvc->sa, st_table_clear);

		if(!s) {
			freeInstruction(q);
			return NULL;
		}
		s->op4.tval = t;
		s->nrcols = 0;
		s->nr = getDestVar(q);
		s->q = q;
		return s;
	}
	return NULL;
}

stmt *
stmt_exception(backend *be, stmt *cond, const char *errstr, int errcode)
{
	MalBlkPtr mb = be->mb;
	InstrPtr q = NULL;

	if (cond->nr < 0)
		return NULL;

	/* if(bit(l)) { error(r);}  ==raising an exception */
	q = newStmt(mb, sqlRef, assertRef);
	q = pushArgument(mb, q, cond->nr);
	q = pushStr(mb, q, errstr);
	if (q) {
		stmt *s = stmt_create(be->mvc->sa, st_exception);
		if(!s) {
			freeInstruction(q);
			return NULL;
		}
		assert(cond);
		s->op1 = cond;
		(void)errcode;
		s->nrcols = 0;
		s->q = q;
		s->nr = getDestVar(q);
		return s;
	}
	return NULL;
}

/* The type setting is not propagated to statements such as st_bat and st_append,
	because they are not considered projections */
static void
tail_set_type(stmt *st, sql_subtype *t)
{
	for (;;) {
		switch (st->type) {
		case st_const:
			st = st->op2;
			continue;
		case st_alias:
		case st_gen_group:
		case st_order:
			st = st->op1;
			continue;
		case st_list:
			st = st->op4.lval->h->data;
			continue;
		case st_table:
			if (!list_empty(st->op4.relstval->cols)) {
				st = st->op4.relstval->cols->h->data;
				continue;
			}
			return;
		case st_join:
		case st_join2:
		case st_joinN:
			if (st->flag == cmp_project) {
				if (st->op3)
					st = st->op3;
				else
					st = st->op2;
				continue;
			}
			return;
		case st_aggr:
		case st_Nop: {
			list *res = st->op4.funcval->res;

			if (res && list_length(res) == 1)
				res->h->data = t;
			return;
		}
		case st_atom:
			atom_set_type(st->op4.aval, t);
			return;
		case st_convert:
		case st_temp:
		case st_single:
			st->op4.typeval = *t;
			return;
		case st_var:
			if (st->op4.typeval.type)
				st->op4.typeval = *t;
			return;
		default:
			return;
		}
	}
}

#define trivial_string_conversion(x) ((x) == EC_BIT || (x) == EC_CHAR || (x) == EC_STRING || (x) == EC_NUM || (x) == EC_POS || (x) == EC_FLT \
									  || (x) == EC_DATE || (x) == EC_BLOB || (x) == EC_MONTH)

stmt *
stmt_convert(backend *be, stmt *v, stmt *sel, sql_subtype *f, sql_subtype *t)
{
	MalBlkPtr mb = be->mb;
	InstrPtr q = NULL;
<<<<<<< HEAD
	const char *convert = t->type->base.name;
	int push_cands = (t->type->eclass != EC_EXTERNAL || !strcmp(convert, "uuid")); /* uuids conversions support candidate lists */
=======
	const char *convert = t->type->impl;
	int pushed = (v->cand && v->cand == sel), no_candidates = 0;
>>>>>>> f1446542
	/* convert types and make sure they are rounded up correctly */

	if (v->nr < 0)
		return NULL;

	if (f->type->eclass != EC_EXTERNAL && t->type->eclass != EC_EXTERNAL &&
		/* general cases */
		((t->type->localtype == f->type->localtype && t->type->eclass == f->type->eclass &&
		!EC_INTERVAL(f->type->eclass) && f->type->eclass != EC_DEC && (t->digits == 0 || f->digits == t->digits) && type_has_tz(t) == type_has_tz(f)) ||
		/* trivial decimal cases */
		(f->type->eclass == EC_DEC && t->type->eclass == EC_DEC && f->scale == t->scale && f->type->localtype == t->type->localtype) ||
		/* trivial string cases */
		(EC_VARCHAR(f->type->eclass) && EC_VARCHAR(t->type->eclass) && (t->digits == 0 || (f->digits > 0 && t->digits >= f->digits))))) {
		/* set output type. Despite the MAL code already being generated, the output type may still be checked */
		tail_set_type(v, t);
		return v;
	}

	/* external types have sqlname convert functions,
	   these can generate errors (fromstr cannot) */
	if (t->type->eclass == EC_EXTERNAL)
		convert = t->type->base.name;
	else if (t->type->eclass == EC_MONTH)
		convert = "month_interval";
	else if (t->type->eclass == EC_SEC)
		convert = "second_interval";

	/* Lookup the sql convert function, there is no need
	 * for single value vs bat, this is handled by the
	 * mal function resolution */
	if (v->nrcols == 0 && (!sel || sel->nrcols == 0)) {	/* simple calc */
		q = newStmtArgs(mb, calcRef, convert, 13);
	} else if ((v->nrcols > 0 || (sel && sel->nrcols > 0)) && !push_cands) {
		int type = t->type->localtype;

		/* with our current implementation, all internal SQL types have candidate list support on their conversions */
		if (sel && !v->cand)
			v = stmt_project_column_on_cand(be, sel, v);
		q = newStmtArgs(mb, malRef, multiplexRef, 15);
		if (q == NULL)
			return NULL;
		setVarType(mb, getArg(q, 0), newBatType(type));
		q = pushStr(mb, q, convertMultiplexMod(calcRef, convert));
		q = pushStr(mb, q, convertMultiplexFcn(convert));
	} else {
		if (v->nrcols == 0 && sel && !v->cand)
			v = stmt_const(be, sel, sel, v);
		q = newStmtArgs(mb, batcalcRef, convert, 13);
	}

	/* convert to string is complex, we need full type info and mvc for the timezone */
	if (EC_VARCHAR(t->type->eclass) && !(trivial_string_conversion(f->type->eclass) && t->digits == 0)) {
		q = pushInt(mb, q, f->type->eclass);
		q = pushInt(mb, q, f->digits);
		q = pushInt(mb, q, f->scale);
		q = pushInt(mb, q, type_has_tz(f));
	} else if (f->type->eclass == EC_DEC) {
		/* scale of the current decimal */
		q = pushInt(mb, q, f->scale);
	} else if (f->type->eclass == EC_SEC && (EC_COMPUTE(t->type->eclass) || t->type->eclass == EC_DEC)) {
		/* scale of the current decimal */
		q = pushInt(mb, q, 3);
	}
	q = pushArgument(mb, q, v->nr);
	if (v->nrcols > 0 && push_cands) {
		if (v->cand || !sel) { /* Don't push cands twice */
			q = pushNil(mb, q, TYPE_bat);
		} else {
			q = pushArgument(mb, q, sel->nr);
		}
	}
	if (t->type->eclass == EC_DEC || EC_TEMP_FRAC(t->type->eclass) || EC_INTERVAL(t->type->eclass)) {
		/* digits, scale of the result decimal */
		q = pushInt(mb, q, t->digits);
		if (!EC_TEMP_FRAC(t->type->eclass))
			q = pushInt(mb, q, t->scale);
	}
	/* convert to string, give error on to large strings */
	if (EC_VARCHAR(t->type->eclass) && !(trivial_string_conversion(f->type->eclass) && t->digits == 0))
		q = pushInt(mb, q, t->digits);
	/* convert a string to a time(stamp) with time zone */
	if (EC_VARCHAR(f->type->eclass) && EC_TEMP_TZ(t->type->eclass))
		q = pushInt(mb, q, type_has_tz(t));
	if (t->type->eclass == EC_GEOM) {
		/* push the type and coordinates of the column */
		q = pushInt(mb, q, t->digits);
		/* push the SRID of the whole columns */
		q = pushInt(mb, q, t->scale);
		/* push the type and coordinates of the inserted value */
		//q = pushInt(mb, q, f->digits);
		/* push the SRID of the inserted value */
		//q = pushInt(mb, q, f->scale);
		/* we decided to create the EWKB type also used by PostGIS and has the SRID provided by the user inside alreay */
		/* push the SRID provided for this value */
		/* GEOS library is able to store in the returned wkb the type an
 		 * number if coordinates but not the SRID so SRID should be provided
 		 * from this level */
/*		if(be->argc > 1)
			f->scale = ((ValRecord)((atom*)(be->mvc)->args[1])->data).val.ival;

			q = pushInt(mb, q, f->digits);
			q = pushInt(mb, q, f->scale);
*/			//q = pushInt(mb, q, ((ValRecord)((atom*)(be->mvc)->args[1])->data).val.ival);
	}
	if (q) {
		stmt *s = stmt_create(be->mvc->sa, st_convert);
		if(!s) {
			freeInstruction(q);
			return NULL;
		}
		s->op1 = v;
		s->nrcols = 0;	/* function without arguments returns single value */
		s->key = v->key;
		s->nrcols = v->nrcols;
		s->aggr = v->aggr;
		s->op4.typeval = *t;
		s->nr = getDestVar(q);
		s->q = q;
		s->cand = sel;
		return s;
	}
	return NULL;
}

stmt *
stmt_nullif(backend *be, stmt *s1, stmt *s2, stmt *sel, sql_subfunc *op)
{
	MalBlkPtr mb = be->mb;
	InstrPtr q = NULL;
	sql_subtype *t = tail_type(s1);
	int pushed = 0;
	stmt *o = s1->nrcols > s2->nrcols ? s1 : s2;
	const char *mod = (!o->nrcols)?calcRef:batcalcRef;

	if (sel && s1->nrcols > 0 && !s1->cand) {
		s1 = stmt_project_column_on_cand(be, sel, s1);
		pushed = 1;
	}
	if (sel && s2->nrcols > 0 && !s2->cand) {
		s2 = stmt_project_column_on_cand(be, sel, s2);
		pushed = 1;
	}

	/* nullif(e1,e2) -> ifthenelse((e1==e2),NULL,e1) */
	q = newStmt(mb, mod, eqRef);
	q = pushArgument(mb, q, s1->nr);
	q = pushArgument(mb, q, s2->nr);
	if (s1->nrcols)
		q = pushNil(mb, q, TYPE_bat);
	if (s2->nrcols)
		q = pushNil(mb, q, TYPE_bat);
	int nr = getDestVar(q);

	q = newStmt(mb, mod, ifthenelseRef);
	q = pushArgument(mb, q, nr);
	q = pushNil(mb, q, t->type->localtype);
	q = pushArgument(mb, q, s1->nr);

	if (q) {
		stmt *s = stmt_create(be->mvc->sa, st_Nop);
		if(!s) {
			freeInstruction(q);
			return NULL;
		}
		s->op1 = stmt_list(be, list_append(list_append(sa_list(be->mvc->sa), s1), s2));
		if (o->nrcols) {
			s->nrcols = o->nrcols;
			s->aggr = o->aggr;
		} else {
			s->key = 1;
		}
		s->op4.funcval = op;
		s->nr = getDestVar(q);
		s->q = q;
		s->cand = (pushed || (sel && o->nrcols))?sel:NULL;
		return s;
	}
	return NULL;
}

stmt *
stmt_unop(backend *be, stmt *op1, stmt *sel, sql_subfunc *op)
{
	return stmt_Nop(be, stmt_list(be, list_append(sa_list(be->mvc->sa), op1)), sel, op);
}

stmt *
stmt_binop(backend *be, stmt *op1, stmt *op2, stmt *sel, sql_subfunc *op)
{
	list *ops = sa_list(be->mvc->sa);
	list_append(ops, op1);
	list_append(ops, op2);
	return stmt_Nop(be, stmt_list(be, ops), sel, op);
}

stmt *
stmt_Nop(backend *be, stmt *ops, stmt *sel, sql_subfunc *f)
{
	MalBlkPtr mb = be->mb;
	InstrPtr q = NULL;
	const char *mod = sql_func_mod(f->func), *fimp = sql_func_imp(f->func);
	sql_subtype *tpe = NULL;
	int push_cands = (f->func->type == F_FUNC || f->func->type == F_FILT) && (f->func->lang == FUNC_LANG_INT || f->func->lang == FUNC_LANG_MAL) &&
		(strcmp(mod, "calc") == 0 || strcmp(mod, "mmath") == 0 || strcmp(mod, "mtime") == 0 || strcmp(mod, "mkey") == 0 ||
		(strcmp(mod, "str") == 0 && batstr_func_has_candidates(fimp)) || strcmp(mod, "algebra") == 0 || strcmp(mod, "blob") == 0);
	int pushed = 0, nrcols = 0, default_nargs;
	node *n;
	stmt *o = NULL;

	if (list_length(ops->op4.lval)) {
		for (n = ops->op4.lval->h, o = n->data; n; n = n->next) {
			stmt *op = n->data;

			if (!push_cands && sel && op->nrcols > 0 && !op->cand){ /* don't push cands twice */
				n->data = op = stmt_project_column_on_cand(be, sel, op);
				pushed = 1;
			}
			if (o->nrcols < op->nrcols)
				o = op;
			if (op->nrcols)
				nrcols++;
		}
	}

	default_nargs = (f->res && list_length(f->res) ? list_length(f->res) : 1) + list_length(ops->op4.lval) + (o && o->nrcols > 0 ? 6 : 4);

	if (backend_create_subfunc(be, f, ops->op4.lval) < 0)
		return NULL;
	mod = sql_func_mod(f->func);
	fimp = convertMultiplexFcn(sql_func_imp(f->func));
	if (o && o->nrcols > 0 && f->func->type != F_LOADER && f->func->type != F_PROC) {
		sql_subtype *res = f->res->h->data;

		if (push_cands) {
			char batmodule[16];
			stpcpy(stpcpy(batmodule, "bat"), mod);
			q = newStmtArgs(mb, batmodule, fimp, default_nargs);
		} else {
			q = newStmtArgs(mb, f->func->type == F_UNION ? batmalRef : malRef, multiplexRef, default_nargs);
			q = pushStr(mb, q, mod);
			q = pushStr(mb, q, fimp);
		}
		setVarType(mb, getArg(q, 0), newBatType(res->type->localtype));
	} else {
		q = newStmtArgs(mb, mod, fimp, default_nargs);

		if (f->res && list_length(f->res)) {
			sql_subtype *res = f->res->h->data;

			setVarType(mb, getArg(q, 0), res->type->localtype);
		}
	}
	if (LANG_EXT(f->func->lang))
		q = pushPtr(mb, q, f);
	if (f->func->lang == FUNC_LANG_C) {
		q = pushBit(mb, q, 0);
	} else if (f->func->lang == FUNC_LANG_CPP) {
		q = pushBit(mb, q, 1);
	}
	if (f->func->lang == FUNC_LANG_R || f->func->lang >= FUNC_LANG_PY ||
		f->func->lang == FUNC_LANG_C || f->func->lang == FUNC_LANG_CPP) {
		q = pushStr(mb, q, f->func->query);
	}
	/* first dynamic output of copy* functions */
	if (f->func->type == F_UNION || (f->func->type == F_LOADER && f->res != NULL))
		q = table_func_create_result(mb, q, f->func, f->res);
	if (list_length(ops->op4.lval))
		tpe = tail_type(ops->op4.lval->h->data);

	for (n = ops->op4.lval->h; n; n = n->next) {
		stmt *op = n->data;
		q = pushArgument(mb, q, op->nr);
	}
	/* push candidate lists if that's the case */
	if (push_cands) {
		for (n = ops->op4.lval->h; n; n = n->next) {
			stmt *op = n->data;

			if (op->nrcols > 0) {
				if (!sel || op->cand) { /* Don't push cands twice */
					q = pushNil(mb, q, TYPE_bat);
				} else {
					q = pushArgument(mb, q, sel->nr);
				}
				pushed = 1;
			}
		}
	}
	/* special case for round function on decimals */
	if (strcmp(mod, "calc") == 0 && strcmp(fimp, "round") == 0 && tpe && tpe->type->eclass == EC_DEC && ops->op4.lval->h && ops->op4.lval->h->data) {
		q = pushInt(mb, q, tpe->digits);
		q = pushInt(mb, q, tpe->scale);
	}

	if (q) {
		stmt *s = stmt_create(be->mvc->sa, st_Nop);
		if(!s) {
			freeInstruction(q);
			return NULL;
		}
		s->op1 = ops;
		if (o) {
			s->nrcols = o->nrcols;
			s->key = o->key;
			s->aggr = o->aggr;
		} else {
			s->nrcols = 0;
			s->key = 1;
		}
		s->op4.funcval = f;
		s->nr = getDestVar(q);
		s->q = q;
		s->cand = (pushed || (!push_cands && sel && nrcols))?sel:NULL;
		return s;
	}
	return NULL;
}

stmt *
stmt_direct_func(backend *be, InstrPtr q)
{
	if (q) {
		stmt *s = stmt_create(be->mvc->sa, st_func);
		if(!s) {
			freeInstruction(q);
			return NULL;
		}
		s->flag = op_union;
		s->nrcols = 3;
		s->nr = getDestVar(q);
		s->q = q;
		return s;
	}
	return NULL;
}

stmt *
stmt_func(backend *be, stmt *ops, stmt *sel, const char *name, sql_rel *rel, int f_union)
{
	MalBlkPtr mb = be->mb;
	InstrPtr q = NULL;
	const char *mod = "user";
	prop *p = NULL;
	sql_allocator *sa = be->mvc->sa;
	stmt *o = NULL, *s = NULL;
	int pushed = 0, nrcols = 0;

	/* dump args */
	if (ops && ops->nr < 0)
		return NULL;

	p = find_prop(rel->p, PROP_REMOTE);
	if (p)
		rel->p = prop_remove(rel->p, p);
	rel = sql_processrelation(be->mvc, rel, 1, 1);
	if (p) {
		p->p = rel->p;
		rel->p = p;
	}

	if (monet5_create_relational_function(be->mvc, mod, name, rel, ops, NULL, 1) < 0)
		return NULL;

	if (ops && list_length(ops->op4.lval)) {
		o = ops->op4.lval->h->data;
		for (node *n = ops->op4.lval->h; n; n = n->next) {
			stmt *op = n->data;

			if (sel && op->nrcols > 0 && !op->cand) {/* don't push cands twice */
				n->data = op = stmt_project_column_on_cand(be, sel, op);
				pushed = 1;
			}
			if (o->nrcols < op->nrcols)
				o = op;
			if (op->nrcols)
				nrcols++;
		}
	}

	if (f_union)
		q = newStmt(mb, batmalRef, multiplexRef);
	else
		q = newStmt(mb, mod, name);
	q = relational_func_create_result(be->mvc, mb, q, rel);
	if (f_union) {
		q = pushStr(mb, q, mod);
		q = pushStr(mb, q, name);
	}
	if (ops && list_length(ops->op4.lval)) {
		for (node *n = ops->op4.lval->h; n; n = n->next) {
			stmt *op = n->data;

			q = pushArgument(mb, q, op->nr);
		}
	}

	if (q) {
		if (!(s = stmt_create(sa, st_func))) {
			freeInstruction(q);
			return NULL;
		}
		s->op1 = ops;
		s->op2 = stmt_atom_string(be, name);
		s->op4.rel = rel;
		s->flag = f_union;

		if (o) {
			s->nrcols = o->nrcols;
			s->key = o->key;
			s->aggr = o->aggr;
		} else {
			s->nrcols = 0;
			s->key = 1;
		}
		s->nr = getDestVar(q);
		s->q = q;
		s->cand = (pushed || (sel && nrcols))?sel:NULL;
		return s;
	}
	return NULL;
}

stmt *
stmt_aggr(backend *be, stmt *op1, stmt *cand, stmt *grp, stmt *ext, sql_subfunc *op, int reduce, int no_nil, int nil_if_empty)
{
	MalBlkPtr mb = be->mb;
	InstrPtr q = NULL;
	const char *mod, *aggrfunc;
	sql_subtype *res = op->res->h->data;
	int restype = res->type->localtype;
	bool complex_aggr = false;
	bool abort_on_error;
	int *stmt_nr = NULL;
	int avg = 0, pushed = 0;
	int can_push = 0;
	int i;
	node *n;

	if (op1->nr < 0)
		return NULL;
	if (backend_create_subfunc(be, op, NULL) < 0)
		return NULL;
	mod = op->func->mod;
	aggrfunc = op->func->imp;

	can_push = (grp && strcmp(mod,"aggr")==0) ||
		       strcmp(aggrfunc, "avg")==0 || strcmp(aggrfunc, "prod")==0 || strcmp(aggrfunc, "sum")==0 ||
	           strcmp(aggrfunc, "min")==0 || strcmp(aggrfunc, "max")==0;
	if (cand && !can_push) {
		for (i=0, n = op1->op4.lval->h; n; n = n->next, i++) {
			stmt *op = n->data;
			if (cand && op->cand != cand && op->nrcols)
				n->data = stmt_project_column_on_cand(be, cand, op);
		}
	}
	if (strcmp(aggrfunc, "avg") == 0)
		avg = 1;
	if (avg || strcmp(aggrfunc, "sum") == 0 || strcmp(aggrfunc, "prod") == 0
		|| strcmp(aggrfunc, "str_group_concat") == 0)
		complex_aggr = true;
	if (restype == TYPE_dbl)
		avg = 0;
	/* some "sub" aggregates have an extra argument "abort_on_error" */
	abort_on_error = complex_aggr || strncmp(aggrfunc, "stdev", 5) == 0 || strncmp(aggrfunc, "variance", 8) == 0 ||
					strncmp(aggrfunc, "covariance", 10) == 0 || strncmp(aggrfunc, "corr", 4) == 0;

	int argc = 1
		+ 2 * avg
		+ (LANG_EXT(op->func->lang) != 0)
		+ 2 * (op->func->lang == FUNC_LANG_C || op->func->lang == FUNC_LANG_CPP)
		+ (op->func->lang == FUNC_LANG_PY || op->func->lang == FUNC_LANG_R)
		+ (op1->type != st_list ? 1 : list_length(op1->op4.lval))
		+ (grp ? 4 : avg + 1);

	if (ext) {
		char *aggrF = SA_NEW_ARRAY(be->mvc->sa, char, strlen(aggrfunc) + 4);
		if (!aggrF)
			return NULL;
		stpcpy(stpcpy(aggrF, "sub"), aggrfunc);
		aggrfunc = aggrF;
		if (grp && (grp->nr < 0 || ext->nr < 0))
			return NULL;

		q = newStmtArgs(mb, mod, aggrfunc, argc);
		if (q == NULL)
			return NULL;
		setVarType(mb, getArg(q, 0), newBatType(restype));
		if (avg) { /* for avg also return rest and count */
			q = pushReturn(mb, q, newTmpVariable(mb, newBatType(TYPE_lng)));
			q = pushReturn(mb, q, newTmpVariable(mb, newBatType(TYPE_lng)));
		}
	} else {
		q = newStmtArgs(mb, mod, aggrfunc, argc);
		if (q == NULL)
			return NULL;
		if (complex_aggr) {
			setVarType(mb, getArg(q, 0), restype);
			if (avg) { /* for avg also return rest and count */
				q = pushReturn(mb, q, newTmpVariable(mb, TYPE_lng));
				q = pushReturn(mb, q, newTmpVariable(mb, TYPE_lng));
			}
		}
	}

	if (LANG_EXT(op->func->lang))
		q = pushPtr(mb, q, op->func);
	if (op->func->lang == FUNC_LANG_R ||
		op->func->lang >= FUNC_LANG_PY ||
		op->func->lang == FUNC_LANG_C ||
		op->func->lang == FUNC_LANG_CPP) {
		if (!grp) {
			setVarType(mb, getArg(q, 0), restype);
		}
		if (op->func->lang == FUNC_LANG_C) {
			q = pushBit(mb, q, 0);
		} else if (op->func->lang == FUNC_LANG_CPP) {
			q = pushBit(mb, q, 1);
		}
 		q = pushStr(mb, q, op->func->query);
	}

	if (op1->type != st_list) {
		q = pushArgument(mb, q, op1->nr);
	} else {
		for (i=0, n = op1->op4.lval->h; n; n = n->next, i++) {
			stmt *op = n->data;

			if (stmt_nr)
				q = pushArgument(mb, q, stmt_nr[i]);
			else
				q = pushArgument(mb, q, op->nr);
		}
	}
	if (grp) {
		q = pushArgument(mb, q, grp->nr);
		q = pushArgument(mb, q, ext->nr);
	}
	if (can_push && cand) { /* properly push candidates when needed */
		for (i=0, n = op1->op4.lval->h; n; n = n->next, i++) {
			stmt *op = n->data;

			if (op->nrcols) {
				if (op->cand != cand)
					q = pushArgument(mb, q, cand->nr);
				else
					q = pushNil(mb, q, TYPE_bat);
			}
		}
		pushed = 1;
	}
	if (grp) {
		/* avg api needs nil candidates when we don't push it */
		if (!pushed && avg)
			q = pushNil(mb, q, TYPE_bat);
		if (q == NULL)
			return NULL;
		q = pushBit(mb, q, no_nil);
		if (!avg && abort_on_error)
			q = pushBit(mb, q, TRUE);
	} else if (no_nil && strncmp(aggrfunc, "count", 5) == 0) {
		q = pushBit(mb, q, no_nil);
	} else if (!nil_if_empty && strncmp(aggrfunc, "sum", 3) == 0) {
		q = pushBit(mb, q, FALSE);
	} else if (avg) { /* push candidates */
		q = pushNil(mb, q, TYPE_bat);
		q = pushBit(mb, q, no_nil);
	}
	if (q) {
		stmt *s = stmt_create(be->mvc->sa, st_aggr);
		if(!s) {
			freeInstruction(q);
			return NULL;
		}
		s->op1 = op1;
		if (grp) {
			s->op2 = grp;
			s->op3 = ext;
			s->nrcols = 1;
		} else {
			if (!reduce)
				s->nrcols = 1;
		}
		s->key = reduce;
		s->aggr = reduce;
		s->flag = no_nil;
		s->op4.funcval = op;
		s->nr = getDestVar(q);
		s->q = q;
		return s;
	}
	return NULL;
}

static stmt *
stmt_alias_(backend *be, stmt *op1, const char *tname, const char *alias)
{
	stmt *s = stmt_create(be->mvc->sa, st_alias);
	if(!s) {
		return NULL;
	}
	s->op1 = op1;
	s->nrcols = op1->nrcols;
	s->key = op1->key;
	s->aggr = op1->aggr;
	s->cand = op1->cand;

	s->tname = tname;
	s->cname = alias;
	s->nr = op1->nr;
	s->q = op1->q;
	return s;
}

stmt *
stmt_alias(backend *be, stmt *op1, const char *tname, const char *alias)
{
	if (((!op1->tname && !tname) ||
	    (op1->tname && tname && strcmp(op1->tname, tname)==0)) &&
	    op1->cname && strcmp(op1->cname, alias)==0)
		return op1;
	return stmt_alias_(be, op1, tname, alias);
}

sql_subtype *
tail_type(stmt *st)
{
	for (;;) {
		switch (st->type) {
		case st_const:
			st = st->op2;
			continue;
		case st_uselect:
		case st_semijoin:
		case st_limit:
		case st_limit2:
		case st_sample:
		case st_tunion:
		case st_tdiff:
		case st_tinter:
			return sql_bind_localtype("oid");
		case st_uselect2:
			if (!st->reduce)
				return sql_bind_localtype("bit");
			return sql_bind_localtype("oid");
		case st_append:
		case st_append_bulk:
		case st_replace:
		case st_alias:
		case st_gen_group:
		case st_order:
			st = st->op1;
			continue;
		case st_table:
			if (!list_empty(st->op4.relstval->cols)) {
				st = st->op4.relstval->cols->h->data;
				continue;
			}
			return NULL;
		case st_list:
			st = st->op4.lval->h->data;
			continue;
		case st_bat:
			return &st->op4.cval->type;
		case st_idxbat:
			if (hash_index(st->op4.idxval->type)) {
				return sql_bind_localtype("lng");
			} else if (oid_index(st->op4.idxval->type)) {
				return sql_bind_localtype("oid");
			}
			/* fall through */
		case st_join:
		case st_join2:
		case st_joinN:
			if (st->flag == cmp_project) {
				if (st->op3)
					st = st->op3;
				else
					st = st->op2;
				continue;
			}
			/* fall through */
		case st_reorder:
		case st_group:
		case st_result:
		case st_tid:
		case st_mirror:
			if (st->type == st_result && st->flag == 2 && st->op1->type == st_group)
				return sql_bind_localtype("lng");
			return sql_bind_localtype("oid");
		case st_table_clear:
			return sql_bind_localtype("lng");
		case st_aggr:
		case st_Nop: {
			list *res = st->op4.funcval->res;

			if (res && list_length(res) == 1)
				return res->h->data;

			return NULL;
		}
		case st_atom:
			return atom_type(st->op4.aval);
		case st_convert:
		case st_temp:
		case st_single:
		case st_rs_column:
			return &st->op4.typeval;
		case st_var:
			if (st->op4.typeval.type)
				return &st->op4.typeval;
			/* fall through */
		case st_exception:
			return NULL;
		default:
			assert(0);
			return NULL;
		}
	}
}

int
stmt_has_null(stmt *s)
{
	switch (s->type) {
	case st_aggr:
	case st_Nop:
	case st_semijoin:
	case st_uselect:
	case st_uselect2:
	case st_atom:
		return 0;
	case st_join:
		return stmt_has_null(s->op2);
	case st_bat:
		return s->op4.cval->null;

	default:
		return 1;
	}
}

static const char *
func_name(sql_allocator *sa, const char *n1, const char *n2)
{
	size_t l1 = _strlen(n1), l2;

	if (!sa)
		return n1;
	if (!n2)
		return sa_strdup(sa, n1);
	l2 = _strlen(n2);

	if (l2 > 16) {		/* only support short names */
		char *ns = SA_NEW_ARRAY(sa, char, l2 + 1);
		if(!ns)
			return NULL;
		snprintf(ns, l2 + 1, "%s", n2);
		return ns;
	} else {
		char *ns = SA_NEW_ARRAY(sa, char, l1 + l2 + 2), *s = ns;
		if(!ns)
			return NULL;
		snprintf(ns, l1 + l2 + 2, "%s_%s", n1, n2);
		return s;
	}
}

const char *_column_name(sql_allocator *sa, stmt *st);

const char *
column_name(sql_allocator *sa, stmt *st)
{
	if (!st->cname)
		st->cname = _column_name(sa, st);
	return st->cname;
}

const char *
_column_name(sql_allocator *sa, stmt *st)
{
	switch (st->type) {
	case st_order:
	case st_reorder:
		return column_name(sa, st->op1);
	case st_const:
	case st_join:
	case st_join2:
	case st_joinN:
		return column_name(sa, st->op2);

	case st_mirror:
	case st_group:
	case st_result:
	case st_append:
	case st_append_bulk:
	case st_replace:
	case st_gen_group:
	case st_semijoin:
	case st_uselect:
	case st_uselect2:
	case st_limit:
	case st_limit2:
	case st_sample:
	case st_tunion:
	case st_tdiff:
	case st_tinter:
	case st_convert:
		return column_name(sa, st->op1);
	case st_Nop:
	case st_aggr:
	{
		const char *cn = column_name(sa, st->op1);
		return func_name(sa, st->op4.funcval->func->base.name, cn);
	}
	case st_alias:
		if (st->op3)
			return column_name(sa, st->op3);
		break;
	case st_bat:
		return st->op4.cval->base.name;
	case st_atom:
		if (st->op4.aval->data.vtype == TYPE_str)
			return atom2string(sa, st->op4.aval);
		/* fall through */
	case st_var:
	case st_temp:
	case st_single:
		if (sa)
			return sa_strdup(sa, "single_value");
		return "single_value";
	case st_table:
		if (!list_empty(st->op4.relstval->cols))
			return column_name(sa, st->op4.relstval->cols->h->data);
		return NULL;
	case st_list:
		if (list_length(st->op4.lval))
			return column_name(sa, st->op4.lval->h->data);
		/* fall through */
	case st_rs_column:
		return NULL;
	default:
		return NULL;
	}
	return NULL;
}

const char *
table_name(sql_allocator *sa, stmt *st)
{
	(void)sa;
	return st->tname;
}

const char *
schema_name(sql_allocator *sa, stmt *st)
{
	switch (st->type) {
	case st_const:
	case st_semijoin:
	case st_join:
	case st_join2:
	case st_joinN:
		return schema_name(sa, st->op2);
	case st_mirror:
	case st_group:
	case st_result:
	case st_append:
	case st_append_bulk:
	case st_replace:
	case st_gen_group:
	case st_uselect:
	case st_uselect2:
	case st_limit:
	case st_limit2:
	case st_sample:
	case st_tunion:
	case st_tdiff:
	case st_tinter:
	case st_convert:
	case st_Nop:
	case st_aggr:
		return schema_name(sa, st->op1);
	case st_alias:
		/* there are no schema aliases, ie look into the base column */
		return schema_name(sa, st->op1);
	case st_bat:
		return st->op4.cval->t->s->base.name;
	case st_atom:
		return NULL;
	case st_var:
	case st_temp:
	case st_single:
		return NULL;
	case st_list:
		if (list_length(st->op4.lval))
			return schema_name(sa, st->op4.lval->h->data);
		return NULL;
	default:
		return NULL;
	}
}

stmt *
stmt_cond(backend *be, stmt *cond, stmt *outer, int loop /* 0 if, 1 while */, int anti )
{
	MalBlkPtr mb = be->mb;
	InstrPtr q = NULL;

	if (cond->nr < 0)
		return NULL;
	if (anti) {
		sql_subtype *bt = sql_bind_localtype("bit");
		sql_subfunc *not = sql_bind_func(be->mvc, "sys", "not", bt, NULL, F_FUNC);
		sql_subfunc *or = sql_bind_func(be->mvc, "sys", "or", bt, bt, F_FUNC);
		sql_subfunc *isnull = sql_bind_func(be->mvc, "sys", "isnull", bt, NULL, F_FUNC);
		cond = stmt_binop(be,
			stmt_unop(be, cond, NULL, not),
			stmt_unop(be, cond, NULL, isnull), NULL, or);
	}
	if (!loop) {	/* if */
		q = newAssignment(mb);
		if (q == NULL)
			return NULL;
		q->barrier = BARRIERsymbol;
		q = pushArgument(mb, q, cond->nr);
	} else {	/* while */
		int c;

		if (outer->nr < 0)
			return NULL;
		/* leave barrier */
		q = newStmt(mb, calcRef, notRef);
		q = pushArgument(mb, q, cond->nr);
		if (q == NULL)
			return NULL;
		c = getArg(q, 0);

		q = newAssignment(mb);
		if (q == NULL)
			return NULL;
		getArg(q, 0) = outer->nr;
		q->barrier = LEAVEsymbol;
		q = pushArgument(mb, q, c);
	}
	if (q){
		stmt *s = stmt_create(be->mvc->sa, st_cond);
		if(!s) {
			freeInstruction(q);
			return NULL;
		}
		s->flag = loop;
		s->op1 = cond;
		s->nr = getArg(q, 0);
		return s;
	}
	return NULL;
}

stmt *
stmt_control_end(backend *be, stmt *cond)
{
	MalBlkPtr mb = be->mb;
	InstrPtr q = NULL;

	if (cond->nr < 0)
		return NULL;

	if (cond->flag) {	/* while */
		/* redo barrier */
		q = newAssignment(mb);
		if (q == NULL)
			return NULL;
		getArg(q, 0) = cond->nr;
		q->argc = q->retc = 1;
		q->barrier = REDOsymbol;
		q = pushBit(mb, q, TRUE);
		if (q == NULL)
			return NULL;
	} else {
		q = newAssignment(mb);
		if (q == NULL)
			return NULL;
		getArg(q, 0) = cond->nr;
		q->argc = q->retc = 1;
		q->barrier = EXITsymbol;
	}
	q = newStmt(mb, sqlRef, mvcRef);
	if (q == NULL)
		return NULL;
	be->mvc_var = getDestVar(q);
	stmt *s = stmt_create(be->mvc->sa, st_control_end);
	if(!s) {
		freeInstruction(q);
		return NULL;
	}
	s->op1 = cond;
	s->nr = getArg(q, 0);
	return s;
}


static InstrPtr
dump_cols(MalBlkPtr mb, list *l, InstrPtr q)
{
	int i;
	node *n;

	if (q == NULL)
		return NULL;
	q->retc = q->argc = 0;
	for (i = 0, n = l->h; n; n = n->next, i++) {
		stmt *c = n->data;

		q = pushArgument(mb, q, c->nr);
	}
	if (q == NULL)
		return NULL;
	q->retc = q->argc;
	/* Lets make it a propper assignment */
	for (i = 0, n = l->h; n; n = n->next, i++) {
		stmt *c = n->data;

		q = pushArgument(mb, q, c->nr);
	}
	return q;
}

stmt *
stmt_return(backend *be, stmt *val, int nr_declared_tables)
{
	MalBlkPtr mb = be->mb;
	InstrPtr q = NULL;

	if (val->nr < 0)
		return NULL;
	int args = 0;
	if (val->type == st_table)
		args = 2 * list_length(val->op4.relstval->cols);
	if (args < MAXARG)
		args = MAXARG;
	q = newInstructionArgs(mb, NULL, NULL, args);
	if (q == NULL)
		return NULL;
	q->barrier= RETURNsymbol;
	if (val->type == st_table) {
		q = dump_cols(mb, val->op4.relstval->cols, q);
	} else {
		getArg(q, 0) = getArg(getInstrPtr(mb, 0), 0);
		q = pushArgument(mb, q, val->nr);
	}
	if (q == NULL)
		return NULL;
	pushInstruction(mb, q);

	stmt *s = stmt_create(be->mvc->sa, st_return);
	if(!s) {
		freeInstruction(q);
		return NULL;
	}
	s->op1 = val;
	s->flag = nr_declared_tables;
	s->nr = getDestVar(q);
	s->q = q;
	return s;
}

stmt *
stmt_assign(backend *be, const char *sname, const char *varname, stmt *val, int level)
{
	MalBlkPtr mb = be->mb;
	InstrPtr q = NULL;

	if (val && val->nr < 0)
		return NULL;
	if (level != 0) {
		char *buf,  levelstr[16];

		if (!val) {
			/* drop declared table */
			assert(0);
		}

		assert(!sname);
		snprintf(levelstr, sizeof(levelstr), "%d", level);
		buf = SA_NEW_ARRAY(be->mvc->sa, char, strlen(levelstr) + strlen(varname) + 3);
		if (!buf)
			return NULL;
		stpcpy(stpcpy(stpcpy(stpcpy(buf, "A"), levelstr), "%"), varname); /* mangle variable name */
		q = newInstruction(mb, NULL, NULL);
		if (q == NULL) {
			return NULL;
		}
		q->argc = q->retc = 0;
		q = pushArgumentId(mb, q, buf);
		if (q == NULL)
			return NULL;
		pushInstruction(mb, q);
		if (mb->errors)
			return NULL;
		q->retc++;
	} else {
		assert(sname); /* all global variables have a schema */
		q = newStmt(mb, sqlRef, setVariableRef);
		q = pushArgument(mb, q, be->mvc_var);
		q = pushStr(mb, q, sname);
		q = pushStr(mb, q, varname);
		if (q == NULL)
			return NULL;
		getArg(q, 0) = be->mvc_var = newTmpVariable(mb, TYPE_int);
		be->mvc_var = getDestVar(q);
	}
	q = pushArgument(mb, q, val->nr);
	if (q){
		stmt *s = stmt_create(be->mvc->sa, st_assign);
		if(!s) {
			freeInstruction(q);
			return NULL;
		}
		s->op2 = val;
		s->flag = (level << 1);
		s->q = q;
		s->nr = 1;
		return s;
	}
	return NULL;
}

stmt *
const_column(backend *be, stmt *val)
{
	sql_subtype *ct = tail_type(val);
	MalBlkPtr mb = be->mb;
	InstrPtr q = NULL;
	int tt = ct->type->localtype;

	if (val->nr < 0)
		return NULL;
	q = newStmt(mb, batRef, singleRef);
	if (q == NULL)
		return NULL;
	setVarType(mb, getArg(q, 0), newBatType(tt));
	q = pushArgument(mb, q, val->nr);
	if (q) {
		stmt *s = stmt_create(be->mvc->sa, st_single);
		if(!s) {
			freeInstruction(q);
			return NULL;
		}
		s->op1 = val;
		s->op4.typeval = *ct;
		s->nrcols = 1;

		s->tname = val->tname;
		s->cname = val->cname;
		s->nr = getDestVar(q);
		s->q = q;
		return s;
	}
	return NULL;
}

stmt *
stmt_fetch(backend *be, stmt *val)
{
	sql_subtype *ct;
	MalBlkPtr mb = be->mb;
	InstrPtr q = NULL;
	int tt;

	if (val->nr < 0)
		return NULL;
	/* pick from first column on a table case */
	if (val->type == st_table) {
		if (list_length(val->op4.relstval->cols) > 1)
			return NULL;
		val = val->op4.relstval->cols->h->data;
	}
	ct = tail_type(val);
	tt = ct->type->localtype;

	q = newStmt(mb, algebraRef, fetchRef);
	if (q == NULL)
		return NULL;
	setVarType(mb, getArg(q, 0), tt);
	q = pushArgument(mb, q, val->nr);
	q = pushOid(mb, q, 0);
	if (q) {
		stmt *s = stmt_create(be->mvc->sa, st_single);
		if(!s) {
			freeInstruction(q);
			return NULL;
		}
		s->op1 = val;
		s->op4.typeval = *ct;
		s->nrcols = 0;

		s->tname = val->tname;
		s->cname = val->cname;
		s->nr = getDestVar(q);
		s->q = q;
		return s;
	}
	return NULL;
}<|MERGE_RESOLUTION|>--- conflicted
+++ resolved
@@ -3089,13 +3089,8 @@
 {
 	MalBlkPtr mb = be->mb;
 	InstrPtr q = NULL;
-<<<<<<< HEAD
-	const char *convert = t->type->base.name;
+	const char *convert = t->type->impl;
 	int push_cands = (t->type->eclass != EC_EXTERNAL || !strcmp(convert, "uuid")); /* uuids conversions support candidate lists */
-=======
-	const char *convert = t->type->impl;
-	int pushed = (v->cand && v->cand == sel), no_candidates = 0;
->>>>>>> f1446542
 	/* convert types and make sure they are rounded up correctly */
 
 	if (v->nr < 0)
@@ -3299,7 +3294,7 @@
 	const char *mod = sql_func_mod(f->func), *fimp = sql_func_imp(f->func);
 	sql_subtype *tpe = NULL;
 	int push_cands = (f->func->type == F_FUNC || f->func->type == F_FILT) && (f->func->lang == FUNC_LANG_INT || f->func->lang == FUNC_LANG_MAL) &&
-		(strcmp(mod, "calc") == 0 || strcmp(mod, "mmath") == 0 || strcmp(mod, "mtime") == 0 || strcmp(mod, "mkey") == 0 ||
+		((strcmp(mod, "calc") == 0 && strcmp(fimp, "ifthenelse") != 0) || strcmp(mod, "mmath") == 0 || strcmp(mod, "mtime") == 0 || strcmp(mod, "mkey") == 0 ||
 		(strcmp(mod, "str") == 0 && batstr_func_has_candidates(fimp)) || strcmp(mod, "algebra") == 0 || strcmp(mod, "blob") == 0);
 	int pushed = 0, nrcols = 0, default_nargs;
 	node *n;
