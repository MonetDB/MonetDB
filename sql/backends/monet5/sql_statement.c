/*
 * This Source Code Form is subject to the terms of the Mozilla Public
 * License, v. 2.0.  If a copy of the MPL was not distributed with this
 * file, You can obtain one at http://mozilla.org/MPL/2.0/.
 *
 * Copyright 1997 - July 2008 CWI, August 2008 - 2020 MonetDB B.V.
 */

#include "monetdb_config.h"
#include "sql_mem.h"
#include "sql_stack.h"
#include "sql_statement.h"
#include "sql_gencode.h"
#include "rel_rel.h"
#include "rel_exp.h"
#include "rel_prop.h"
#include "rel_unnest.h"
#include "rel_optimizer.h"

#include "mal_namespace.h"
#include "mal_builder.h"
#include "mal_debugger.h"
#include "opt_prelude.h"

/*
 * Some utility routines to generate code
 * The equality operator in MAL is '==' instead of '='.
 */
static const char *
convertMultiplexMod(const char *mod, const char *op)
{
	if (strcmp(op, "=") == 0)
		return "calc";
	return mod;
}

static const char *
convertMultiplexFcn(const char *op)
{
	if (strcmp(op, "=") == 0)
		return "==";
	return op;
}

static const char *
convertOperator(const char *op)
{
	if (strcmp(op, "=") == 0)
		return "==";
	return op;
}

static InstrPtr
multiplex2(MalBlkPtr mb, const char *mod, const char *name, int o1, int o2, int rtype)
{
	InstrPtr q = NULL;

	q = newStmt(mb, malRef, multiplexRef);
	if (q == NULL)
		return NULL;
	setVarType(mb, getArg(q, 0), newBatType(rtype));
	setVarUDFtype(mb, getArg(q, 0));
	q = pushStr(mb, q, convertMultiplexMod(mod, name));
	q = pushStr(mb, q, convertMultiplexFcn(name));
	q = pushArgument(mb, q, o1);
	q = pushArgument(mb, q, o2);
	return q;
}

static InstrPtr
dump_1(MalBlkPtr mb, const char *mod, const char *name, stmt *o1)
{
	InstrPtr q = NULL;

	if (o1->nr < 0)
		return NULL;
	q = newStmt(mb, mod, name);
	q = pushArgument(mb, q, o1->nr);
	return q;
}

static InstrPtr
dump_2(MalBlkPtr mb, const char *mod, const char *name, stmt *o1, stmt *o2)
{
	InstrPtr q = NULL;

	if (o1->nr < 0 || o2->nr < 0)
		return NULL;
	q = newStmt(mb, mod, name);
	q = pushArgument(mb, q, o1->nr);
	q = pushArgument(mb, q, o2->nr);
	return q;
}

static InstrPtr
pushPtr(MalBlkPtr mb, InstrPtr q, ptr val)
{
	int _t;
	ValRecord cst;

	if (q == NULL)
		return NULL;
	cst.vtype= TYPE_ptr;
	cst.val.pval = val;
	cst.len = 0;
	_t = defConstant(mb, TYPE_ptr, &cst);
	if( _t >= 0)
		return pushArgument(mb, q, _t);
	return q;
}

static InstrPtr
pushSchema(MalBlkPtr mb, InstrPtr q, sql_table *t)
{
	if (t->s)
		return pushArgument(mb, q, getStrConstant(mb,t->s->base.name));
	else
		return pushNil(mb, q, TYPE_str);
}

void
create_merge_partitions_accumulator(backend *be)
{
	sql_subtype tpe;

	sql_find_subtype(&tpe, "bigint", 0, 0);
	be->cur_append = constantAtom(be, be->mb, atom_int(be->mvc->sa, &tpe, 0));
}

int
add_to_merge_partitions_accumulator(backend *be, int nr)
{
	MalBlkPtr mb = be->mb;
	int help = be->cur_append;
	InstrPtr q = newStmt(mb, calcRef, plusRef);

	getArg(q, 0) = be->cur_append = newTmpVariable(mb, TYPE_lng);
	q = pushArgument(mb, q, help);
	q = pushArgument(mb, q, nr);

	be->first_statement_generated = true; /* set the first statement as generated */

	return getDestVar(q);
}

int
stmt_key(stmt *s)
{
	const char *nme = column_name(NULL, s);

	return hash_key(nme);
}

/* #TODO make proper traversal operations */
stmt *
stmt_atom_string(backend *be, const char *S)
{
	const char *s = sa_strdup(be->mvc->sa, S);
	sql_subtype t;

	sql_find_subtype(&t, "varchar", _strlen(s), 0);
	return stmt_atom(be, atom_string(be->mvc->sa, &t, s));
}

stmt *
stmt_atom_string_nil(backend *be)
{
	sql_subtype t;

	sql_find_subtype(&t, "clob", 0, 0);
	return stmt_atom(be, atom_string(be->mvc->sa, &t, NULL));
}

stmt *
stmt_atom_int(backend *be, int i)
{
	sql_subtype t;

	sql_find_subtype(&t, "int", 32, 0);
	return stmt_atom(be, atom_int(be->mvc->sa, &t, i));
}

stmt *
stmt_atom_lng(backend *be, lng i)
{
	sql_subtype t;

	sql_find_subtype(&t, "bigint", 64, 0);
	return stmt_atom(be, atom_int(be->mvc->sa, &t, i));
}

stmt *
stmt_atom_lng_nil(backend *be)
{
	sql_subtype t;

	sql_find_subtype(&t, "bigint", 64, 0);
	return stmt_atom(be, atom_general(be->mvc->sa, &t, NULL));
}

stmt *
stmt_bool(backend *be, int b)
{
	sql_subtype t;

	sql_find_subtype(&t, "boolean", 0, 0);
	if (b) {
		return stmt_atom(be, atom_bool(be->mvc->sa, &t, TRUE));
	} else {
		return stmt_atom(be, atom_bool(be->mvc->sa, &t, FALSE));
	}
}

static stmt *
stmt_create(sql_allocator *sa, st_type type)
{
	stmt *s = SA_NEW(sa, stmt);

	if (!s)
		return NULL;
	*s = (stmt) {
		.type = type,
	};
	return s;
}

stmt *
stmt_group(backend *be, stmt *s, stmt *grp, stmt *ext, stmt *cnt, int done)
{
	MalBlkPtr mb = be->mb;
	InstrPtr q = NULL;

	if (s->nr < 0)
		return NULL;
	if (grp && (grp->nr < 0 || ext->nr < 0 || cnt->nr < 0))
		return NULL;

	q = newStmt(mb, groupRef, done ? grp ? subgroupdoneRef : groupdoneRef : grp ? subgroupRef : groupRef);
	if(!q)
		return NULL;

	/* output variables extent and hist */
	q = pushReturn(mb, q, newTmpVariable(mb, TYPE_any));
	q = pushReturn(mb, q, newTmpVariable(mb, TYPE_any));
	q = pushArgument(mb, q, s->nr);
	if (grp)
		q = pushArgument(mb, q, grp->nr);
	if (q) {
		stmt *ns = stmt_create(be->mvc->sa, st_group);
		if (ns == NULL) {
			freeInstruction(q);
			return NULL;
		}

		ns->op1 = s;

		if (grp) {
			ns->op2 = grp;
			ns->op3 = ext;
			ns->op4.stval = cnt;
		}
		ns->nrcols = s->nrcols;
		ns->key = 0;
		ns->q = q;
		ns->nr = getDestVar(q);
		return ns;
	}
	return NULL;
}

stmt *
stmt_unique(backend *be, stmt *s)
{
	MalBlkPtr mb = be->mb;
	InstrPtr q = NULL;

	if (s->nr < 0)
		return NULL;

	q = newStmt(mb, algebraRef, uniqueRef);
	if(!q)
		return NULL;

	q = pushArgument(mb, q, s->nr);
	if (q) {
		stmt *ns = stmt_create(be->mvc->sa, st_unique);
		if (ns == NULL) {
			freeInstruction(q);
			return NULL;
		}

		ns->op1 = s;
		ns->nrcols = s->nrcols;
		ns->key = 1;
		ns->q = q;
		ns->nr = getDestVar(q);
		return ns;
	}
	return NULL;
}

stmt *
stmt_none(backend *be)
{
	return stmt_create(be->mvc->sa, st_none);
}

static int
create_bat(MalBlkPtr mb, int tt)
{
	InstrPtr q = newStmt(mb, batRef, newRef);

	if (q == NULL)
		return -1;
	setVarType(mb, getArg(q, 0), newBatType(tt));
	setVarUDFtype(mb, getArg(q, 0));
	q = pushType(mb, q, tt);
	return getDestVar(q);
}

static int *
dump_table(sql_allocator *sa, MalBlkPtr mb, sql_table *t)
{
	int i = 0;
	node *n;
	int *l = SA_NEW_ARRAY(sa, int, list_length(t->columns.set) + 1);

	if (!l)
		return NULL;

	/* tid column */
	if ((l[i++] = create_bat(mb, TYPE_oid)) < 0)
		return NULL;

	for (n = t->columns.set->h; n; n = n->next) {
		sql_column *c = n->data;

		if ((l[i++] = create_bat(mb, c->type.type->localtype)) < 0)
			return NULL;
	}
	return l;
}

stmt *
stmt_var(backend *be, const char *sname, const char *varname, sql_subtype *t, int declare, int level)
{
	MalBlkPtr mb = be->mb;
	InstrPtr q = NULL;
	char *buf;

	if (level == 0) { /* global */
		int tt = t->type->localtype;

		assert(sname);
		q = newStmt(mb, sqlRef, getVariableRef);
		q = pushArgument(mb, q, be->mvc_var);
		q = pushStr(mb, q, sname); /* all global variables have a schema */
		q = pushStr(mb, q, varname);
		if (q == NULL)
			return NULL;
		setVarType(mb, getArg(q, 0), tt);
		setVarUDFtype(mb, getArg(q, 0));
	} else if (!declare) {
		char levelstr[16];

		assert(!sname);
		snprintf(levelstr, sizeof(levelstr), "%d", level);
		buf = SA_NEW_ARRAY(be->mvc->sa, char, strlen(levelstr) + strlen(varname) + 3);
		if (!buf)
			return NULL;
		stpcpy(stpcpy(stpcpy(stpcpy(buf, "A"), levelstr), "%"), varname); /* mangle variable name */
		q = newAssignment(mb);
		q = pushArgumentId(mb, q, buf);
	} else {
		int tt = t->type->localtype;
		char levelstr[16];

		assert(!sname);
		snprintf(levelstr, sizeof(levelstr), "%d", level);
		buf = SA_NEW_ARRAY(be->mvc->sa, char, strlen(levelstr) + strlen(varname) + 3);
		if (!buf)
			return NULL;
		stpcpy(stpcpy(stpcpy(stpcpy(buf, "A"), levelstr), "%"), varname); /* mangle variable name */

		q = newInstruction(mb, NULL, NULL);
		if (q == NULL) {
			return NULL;
		}
		q->argc = q->retc = 0;
		q = pushArgumentId(mb, q, buf);
		q = pushNil(mb, q, tt);
		pushInstruction(mb, q);
		if (q == NULL)
			return NULL;
		q->retc++;
	}
	if (q) {
		stmt *s = stmt_create(be->mvc->sa, st_var);
		if (s == NULL) {
			freeInstruction(q);
			return NULL;
		}

		if (t)
			s->op4.typeval = *t;
		else
			s->op4.typeval.type = NULL;
		s->flag = declare + (level << 1);
		s->key = 1;
		s->q = q;
		s->nr = getDestVar(q);
		return s;
	}
	return NULL;
}

stmt *
stmt_vars(backend *be, const char *varname, sql_table *t, int declare, int level)
{
	MalBlkPtr mb = be->mb;
	InstrPtr q = NULL;
	int *l;

	(void)varname;
	/* declared table */
	if ((l = dump_table(be->mvc->sa, mb, t)) != NULL) {
		stmt *s = stmt_create(be->mvc->sa, st_var);

		if (s == NULL) {
			freeInstruction(q);
			return NULL;
		}

		t->data = l;
		/*
		s->op2 = (stmt*)l;
		s->op3 = (stmt*)t;
		*/
		s->flag = declare + (level << 1);
		s->key = 1;
		s->nr = l[0];
		return s;
	}
	return NULL;
}

stmt *
stmt_varnr(backend *be, int nr, sql_subtype *t)
{
	MalBlkPtr mb = be->mb;
	InstrPtr q = newAssignment(mb);
	char buf[IDLENGTH];

	if (!q)
		return NULL;

	(void) snprintf(buf, sizeof(buf), "A%d", nr);
	q = pushArgumentId(mb, q, buf);
	if (q) {
		stmt *s = stmt_create(be->mvc->sa, st_var);
		if (s == NULL) {
			freeInstruction(q);
			return NULL;
		}

		s->op1 = NULL;
		if (t)
			s->op4.typeval = *t;
		else
			s->op4.typeval.type = NULL;
		s->flag = nr;
		s->key = 1;
		s->q = q;
		s->nr = getDestVar(q);
		return s;
	}
	return NULL;
}

stmt *
stmt_table(backend *be, stmt *cols, int temp)
{
	MalBlkPtr mb = be->mb;
	InstrPtr q = newAssignment(mb);

	if (cols->nr < 0)
		return NULL;

	if (cols->type != st_list) {
		q = newStmt(mb, sqlRef, printRef);
		q = pushStr(mb, q, "not a valid output list\n");
		if (q == NULL)
			return NULL;
	}
	if (q) {
		stmt *s = stmt_create(be->mvc->sa, st_table);
		if (s == NULL) {
			freeInstruction(q);
			return NULL;
		}

		s->op1 = cols;
		s->flag = temp;
		s->nr = cols->nr;
		s->nrcols = cols->nrcols;
		return s;
	}
	return NULL;
}

stmt *
stmt_temp(backend *be, sql_subtype *t)
{
	int tt = t->type->localtype;
	MalBlkPtr mb = be->mb;
	InstrPtr q = newStmt(mb, batRef, newRef);

	if (q == NULL)
		return NULL;
	setVarType(mb, getArg(q, 0), newBatType(tt));
	setVarUDFtype(mb, getArg(q, 0));
	q = pushType(mb, q, tt);
	if (q) {
		stmt *s = stmt_create(be->mvc->sa, st_temp);

		if (s == NULL) {
			freeInstruction(q);
			return NULL;
		}
		s->op4.typeval = *t;
		s->nrcols = 1;
		s->q = q;
		s->nr = getDestVar(q);
		return s;
	}
	return NULL;
}

stmt *
stmt_tid(backend *be, sql_table *t, int partition)
{
	int tt = TYPE_oid;
	MalBlkPtr mb = be->mb;
	InstrPtr q;

	if (!t->s && t->data) { /* declared table */
		stmt *s = stmt_create(be->mvc->sa, st_tid);
		int *l = t->data;

		assert(partition == 0);
		s->partition = partition;
		s->op4.tval = t;
		s->nrcols = 1;
		s->nr = l[0];
		return s;
	}
	q = newStmt(mb, sqlRef, tidRef);
	if (q == NULL)
		return NULL;
	setVarType(mb, getArg(q, 0), newBatType(tt));
	setVarUDFtype(mb, getArg(q, 0));
	q = pushArgument(mb, q, be->mvc_var);
	q = pushSchema(mb, q, t);
	q = pushStr(mb, q, t->base.name);
	if (q == NULL)
		return NULL;
	if (t && (!isRemote(t) && !isMergeTable(t)) && partition) {
		sql_trans *tr = be->mvc->session->tr;
		BUN rows = (BUN) store_funcs.count_col(tr, t->columns.set->h->data, 0);
		setRowCnt(mb,getArg(q,0),rows);
	}
	if (q) {
		stmt *s = stmt_create(be->mvc->sa, st_tid);
		if (s == NULL) {
			freeInstruction(q);
			return NULL;
		}

		s->partition = partition;
		s->op4.tval = t;
		s->nrcols = 1;
		s->nr = getDestVar(q);
		s->q = q;
		return s;
	}
	return NULL;
}

stmt *
stmt_bat(backend *be, sql_column *c, int access, int partition)
{
	int tt = c->type.type->localtype;
	MalBlkPtr mb = be->mb;
	InstrPtr q;

	/* for read access tid.project(col) */
	if (!c->t->s && c->t->data) { /* declared table */
		stmt *s = stmt_create(be->mvc->sa, st_bat);
		int *l = c->t->data;

		assert(partition == 0);
		s->partition = partition;
		s->op4.cval = c;
		s->nrcols = 1;
		s->flag = access;
		s->nr = l[c->colnr+1];
		s->tname = c->t?c->t->base.name:NULL;
		s->cname = c->base.name;
		return s;
	}
	q = newStmt(mb, sqlRef, bindRef);
	if (q == NULL)
		return NULL;
	if (access == RD_UPD_ID) {
		q = pushReturn(mb, q, newTmpVariable(mb, newBatType(tt)));
		setVarUDFtype(mb, getArg(q, 0));
		setVarUDFtype(mb, getArg(q, 1));
	} else {
		setVarType(mb, getArg(q, 0), newBatType(tt));
		setVarUDFtype(mb, getArg(q, 0));
	}
	q = pushArgument(mb, q, be->mvc_var);
	q = pushSchema(mb, q, c->t);
	q = pushArgument(mb, q, getStrConstant(mb,c->t->base.name));
	q = pushArgument(mb, q, getStrConstant(mb,c->base.name));
	q = pushArgument(mb, q, getIntConstant(mb,access));
	if (q == NULL)
		return NULL;

	if (access == RD_UPD_ID) {
		setVarType(mb, getArg(q, 1), newBatType(tt));
		setVarUDFtype(mb, getArg(q, 1));
	}
	if (partition) {
		sql_trans *tr = be->mvc->session->tr;

		if (c && (!isRemote(c->t) && !isMergeTable(c->t))) {
			BUN rows = (BUN) store_funcs.count_col(tr, c, 0);
			setRowCnt(mb,getArg(q,0),rows);
		}
	}
	if (q) {
		stmt *s = stmt_create(be->mvc->sa, st_bat);
		if (s == NULL) {
			freeInstruction(q);
			return NULL;
		}

		s->partition = partition;
		s->op4.cval = c;
		s->nrcols = 1;
		s->flag = access;
		s->nr = getDestVar(q);
		s->q = q;
		s->tname = c->t->base.name;
		s->cname = c->base.name;
		return s;
	}
	return NULL;
}

stmt *
stmt_idxbat(backend *be, sql_idx *i, int access, int partition)
{
	int tt = hash_index(i->type)?TYPE_lng:TYPE_oid;
	MalBlkPtr mb = be->mb;
	InstrPtr q = newStmt(mb, sqlRef, bindidxRef);

	if (q == NULL)
		return NULL;

	if (access == RD_UPD_ID) {
		q = pushReturn(mb, q, newTmpVariable(mb, newBatType(tt)));
	} else {
		setVarType(mb, getArg(q, 0), newBatType(tt));
		setVarUDFtype(mb, getArg(q, 0));
	}

	q = pushArgument(mb, q, be->mvc_var);
	q = pushSchema(mb, q, i->t);
	q = pushArgument(mb, q, getStrConstant(mb, i->t->base.name));
	q = pushArgument(mb, q, getStrConstant(mb, i->base.name));
	q = pushArgument(mb, q, getIntConstant(mb, access));
	if (q == NULL)
		return NULL;

	if (access == RD_UPD_ID) {
		setVarType(mb, getArg(q, 1), newBatType(tt));
		setVarUDFtype(mb, getArg(q, 1));
	}
	if (partition) {
		sql_trans *tr = be->mvc->session->tr;

		if (i && (!isRemote(i->t) && !isMergeTable(i->t))) {
			BUN rows = (BUN) store_funcs.count_idx(tr, i, 0);
			setRowCnt(mb,getArg(q,0),rows);
		}
	}
	if (q) {
		stmt *s = stmt_create(be->mvc->sa, st_idxbat);
		if (s == NULL) {
			freeInstruction(q);
			return NULL;
		}

		s->partition = partition;
		s->op4.idxval = i;
		s->nrcols = 1;
		s->flag = access;
		s->nr = getDestVar(q);
		s->q = q;
		return s;
	}
	return NULL;
}

stmt *
stmt_append_col(backend *be, sql_column *c, stmt *offset, stmt *b, int fake)
{
	MalBlkPtr mb = be->mb;
	InstrPtr q = NULL;

	if (b->nr < 0)
		return NULL;

	if (!c->t->s && c->t->data) { /* declared table */
		int *l = c->t->data;

		if (c->colnr == 0) { /* append to tid column */
			q = newStmt(mb, sqlRef, growRef);
			q = pushArgument(mb, q, l[0]);
			q = pushArgument(mb, q, b->nr);
		}
		q = newStmt(mb, batRef, appendRef);
		q = pushArgument(mb, q, l[c->colnr+1]);
		q = pushArgument(mb, q, b->nr);
		q = pushBit(mb, q, TRUE);
		getArg(q,0) = l[c->colnr+1];
	} else if (!fake) {	/* fake append */
		if (offset->nr < 0)
			return NULL;
		q = newStmt(mb, sqlRef, appendRef);
		q = pushArgument(mb, q, be->mvc_var);
		if (q == NULL)
			return NULL;
		getArg(q, 0) = be->mvc_var = newTmpVariable(mb, TYPE_int);
		q = pushSchema(mb, q, c->t);
		q = pushStr(mb, q, c->t->base.name);
		q = pushStr(mb, q, c->base.name);
		q = pushArgument(mb, q, offset->nr);
		q = pushArgument(mb, q, b->nr);
		if (q == NULL)
			return NULL;
		be->mvc_var = getDestVar(q);
	} else {
		return b;
	}
	if (q) {
		stmt *s = stmt_create(be->mvc->sa, st_append_col);

		if (s == NULL) {
			freeInstruction(q);
			return NULL;
		}
		s->op1 = b;
		s->op2 = offset;
		s->op4.cval = c;
		s->q = q;
		s->nr = getDestVar(q);
		return s;
	}
	return NULL;
}

stmt *
stmt_append_idx(backend *be, sql_idx *i, stmt *offset, stmt *b)
{
	MalBlkPtr mb = be->mb;
	InstrPtr q = NULL;

	if (offset->nr < 0 || b->nr < 0)
		return NULL;

	q = newStmt(mb, sqlRef, appendRef);
	q = pushArgument(mb, q, be->mvc_var);
	if (q == NULL)
		return NULL;
	getArg(q, 0) = be->mvc_var = newTmpVariable(mb, TYPE_int);
	q = pushSchema(mb, q, i->t);
	q = pushStr(mb, q, i->t->base.name);
	q = pushStr(mb, q, sa_strconcat(be->mvc->sa, "%", i->base.name));
	q = pushArgument(mb, q, offset->nr);
	q = pushArgument(mb, q, b->nr);
	if (q == NULL)
		return NULL;
	be->mvc_var = getDestVar(q);
	if (q) {
		stmt *s = stmt_create(be->mvc->sa, st_append_idx);
		if (s == NULL) {
			freeInstruction(q);
			return NULL;
		}

		s->op1 = b;
		s->op2 = offset;
		s->op4.idxval = i;
		s->q = q;
		s->nr = getDestVar(q);
		return s;
	}
	return NULL;
}

stmt *
stmt_update_col(backend *be, sql_column *c, stmt *tids, stmt *upd)
{
	MalBlkPtr mb = be->mb;
	InstrPtr q = NULL;

	if (tids->nr < 0 || upd->nr < 0)
		return NULL;

	if (!c->t->s && c->t->data) { /* declared table */
		int *l = c->t->data;

		q = newStmt(mb, batRef, replaceRef);
		q = pushArgument(mb, q, l[c->colnr+1]);
		q = pushArgument(mb, q, tids->nr);
		q = pushArgument(mb, q, upd->nr);
	} else {
		q = newStmt(mb, sqlRef, updateRef);
		q = pushArgument(mb, q, be->mvc_var);
		if (q == NULL)
			return NULL;
		getArg(q, 0) = be->mvc_var = newTmpVariable(mb, TYPE_int);
		q = pushSchema(mb, q, c->t);
		q = pushStr(mb, q, c->t->base.name);
		q = pushStr(mb, q, c->base.name);
		q = pushArgument(mb, q, tids->nr);
		q = pushArgument(mb, q, upd->nr);
		if (q == NULL)
			return NULL;
		be->mvc_var = getDestVar(q);
	}
	if (q){
		stmt *s = stmt_create(be->mvc->sa, st_update_col);

		if (s == NULL) {
			freeInstruction(q);
			return NULL;
		}
		s->op1 = tids;
		s->op2 = upd;
		s->op4.cval = c;
		s->q = q;
		s->nr = getDestVar(q);
		return s;
	}
	return NULL;
}


stmt *
stmt_update_idx(backend *be, sql_idx *i, stmt *tids, stmt *upd)
{
	MalBlkPtr mb = be->mb;
	InstrPtr q = NULL;

	if (tids->nr < 0 || upd->nr < 0)
		return NULL;

	q = newStmt(mb, sqlRef, updateRef);
	q = pushArgument(mb, q, be->mvc_var);
	if (q == NULL)
		return NULL;
	getArg(q, 0) = be->mvc_var = newTmpVariable(mb, TYPE_int);
	q = pushSchema(mb, q, i->t);
	q = pushStr(mb, q, i->t->base.name);
	q = pushStr(mb, q, sa_strconcat(be->mvc->sa, "%", i->base.name));
	q = pushArgument(mb, q, tids->nr);
	q = pushArgument(mb, q, upd->nr);
	if (q == NULL)
		return NULL;
	be->mvc_var = getDestVar(q);
	if (q) {
		stmt *s = stmt_create(be->mvc->sa, st_update_idx);
		if (s == NULL) {
			freeInstruction(q);
			return NULL;
		}

		s->op1 = tids;
		s->op2 = upd;
		s->op4.idxval = i;
		s->q = q;
		s->nr = getDestVar(q);
		return s;
	}
	return NULL;
}

stmt *
stmt_delete(backend *be, sql_table *t, stmt *tids)
{
	MalBlkPtr mb = be->mb;
	InstrPtr q = NULL;

	if (tids->nr < 0)
		return NULL;

	if (!t->s && t->data) { /* declared table */
		int *l = t->data;

		q = newStmt(mb, batRef, deleteRef);
		q = pushArgument(mb, q, l[0]);
		q = pushArgument(mb, q, tids->nr);
	} else {
		q = newStmt(mb, sqlRef, deleteRef);
		q = pushArgument(mb, q, be->mvc_var);
		if (q == NULL)
			return NULL;
		getArg(q, 0) = be->mvc_var = newTmpVariable(mb, TYPE_int);
		q = pushSchema(mb, q, t);
		q = pushStr(mb, q, t->base.name);
		q = pushArgument(mb, q, tids->nr);
		if (q == NULL)
			return NULL;
		be->mvc_var = getDestVar(q);
	}
	if (q) {
		stmt *s = stmt_create(be->mvc->sa, st_delete);
		if (s == NULL) {
			freeInstruction(q);
			return NULL;
		}

		s->op1 = tids;
		s->op4.tval = t;
		s->q = q;
		s->nr = getDestVar(q);
		return s;
	}
	return NULL;
}

stmt *
stmt_const(backend *be, stmt *s, stmt *val)
{
	InstrPtr q = NULL;
	MalBlkPtr mb = be->mb;

	if (val)
		q = dump_2(mb, algebraRef, projectRef, s, val);
	else
		q = dump_1(mb, algebraRef, projectRef, s);
	if (q) {
		stmt *ns = stmt_create(be->mvc->sa, st_const);
		if (ns == NULL) {
			freeInstruction(q);
			return NULL;
		}

		ns->op1 = s;
		ns->op2 = val;
		ns->nrcols = s->nrcols;
		ns->key = s->key;
		ns->aggr = s->aggr;
		ns->q = q;
		ns->nr = getDestVar(q);
		ns->tname = val->tname;
		ns->cname = val->cname;
		return ns;
	}
	return NULL;
}

stmt *
stmt_gen_group(backend *be, stmt *gids, stmt *cnts)
{
	MalBlkPtr mb = be->mb;
	InstrPtr q = dump_2(mb, algebraRef, groupbyRef, gids, cnts);

	if (q) {
		stmt *ns = stmt_create(be->mvc->sa, st_gen_group);
		if (ns == NULL) {
			freeInstruction(q);
			return NULL;
		}

		ns->op1 = gids;
		ns->op2 = cnts;

		ns->nrcols = gids->nrcols;
		ns->key = 0;
		ns->aggr = 0;
		ns->q = q;
		ns->nr = getDestVar(q);
		return ns;
	}
	return NULL;
}

stmt *
stmt_mirror(backend *be, stmt *s)
{
	MalBlkPtr mb = be->mb;
	InstrPtr q = dump_1(mb, batRef, mirrorRef, s);

	if (q) {
		stmt *ns = stmt_create(be->mvc->sa, st_mirror);
		if (ns == NULL) {
			freeInstruction(q);
			return NULL;
		}

		ns->op1 = s;
		ns->nrcols = 2;
		ns->key = s->key;
		ns->aggr = s->aggr;
		ns->q = q;
		ns->nr = getDestVar(q);
		return ns;
	}
	return NULL;
}

stmt *
stmt_result(backend *be, stmt *s, int nr)
{
	stmt *ns;

	if (s->type == st_join && s->flag == cmp_joined) {
		if (nr)
			return s->op2;
		return s->op1;
	}

	if (s->op1->nr < 0)
		return NULL;

	ns = stmt_create(be->mvc->sa, st_result);
	if(!ns) {
		return NULL;
	}
	if (s->op1->type == st_join && s->op1->flag == cmp_joined) {
		assert(0);
	} else if (nr) {
		int v = getArg(s->q, nr);

		assert(s->q->retc >= nr);
		ns->nr = v;
	} else {
		ns->nr = s->nr;
	}
	ns->op1 = s;
	ns->flag = nr;
	ns->nrcols = s->nrcols;
	ns->key = s->key;
	ns->aggr = s->aggr;
	return ns;
}


/* limit maybe atom nil */
stmt *
stmt_limit(backend *be, stmt *col, stmt *piv, stmt *gid, stmt *offset, stmt *limit, int distinct, int dir, int nullslast, int last, int order)
{
	MalBlkPtr mb = be->mb;
	InstrPtr q = NULL;
	int l, p, g, c;

	if (col->nr < 0 || offset->nr < 0 || limit->nr < 0)
		return NULL;
	if (piv && (piv->nr < 0 || gid->nr < 0))
		return NULL;

	c = (col) ? col->nr : 0;
	p = (piv) ? piv->nr : 0;
	g = (gid) ? gid->nr : 0;

	/* first insert single value into a bat */
	if (col->nrcols == 0) {
		int k, tt = tail_type(col)->type->localtype;

		q = newStmt(mb, batRef, newRef);
		if (q == NULL)
			return NULL;
		setVarType(mb, getArg(q, 0), newBatType(tt));
		setVarUDFtype(mb, getArg(q, 0));
		q = pushType(mb, q, tt);
		if (q == NULL)
			return NULL;
		k = getDestVar(q);

		q = newStmt(mb, batRef, appendRef);
		q = pushArgument(mb, q, k);
		q = pushArgument(mb, q, c);
		if (q == NULL)
			return NULL;
		c = k;
	}
	if (order) {
		int topn = 0;

		q = newStmt(mb, calcRef, plusRef);
		q = pushArgument(mb, q, offset->nr);
		q = pushArgument(mb, q, limit->nr);
		if (q == NULL)
			return NULL;
		topn = getDestVar(q);

		q = newStmt(mb, algebraRef, firstnRef);
		if (!last) /* we need the groups for the next firstn */
			q = pushReturn(mb, q, newTmpVariable(mb, TYPE_any));
		q = pushArgument(mb, q, c);
		if (p)
			q = pushArgument(mb, q, p);
		if (g)
			q = pushArgument(mb, q, g);
		q = pushArgument(mb, q, topn);
		q = pushBit(mb, q, dir);
		q = pushBit(mb, q, nullslast);
		q = pushBit(mb, q, distinct != 0);

		if (q == NULL)
			return NULL;
		l = getArg(q, 0);
		l = getDestVar(q);
	} else {
		int len;

		q = newStmt(mb, calcRef, plusRef);
		q = pushArgument(mb, q, offset->nr);
		q = pushArgument(mb, q, limit->nr);
		if (q == NULL)
			return NULL;
		len = getDestVar(q);

		/* since both arguments of algebra.subslice are
		   inclusive correct the LIMIT value by
		   subtracting 1 */
		q = newStmt(mb, calcRef, minusRef);
		q = pushArgument(mb, q, len);
		q = pushInt(mb, q, 1);
		if (q == NULL)
			return NULL;
		len = getDestVar(q);

		q = newStmt(mb, algebraRef, subsliceRef);
		q = pushArgument(mb, q, c);
		q = pushArgument(mb, q, offset->nr);
		q = pushArgument(mb, q, len);
		if (q == NULL)
			return NULL;
		l = getDestVar(q);
	}
	/* retrieve the single values again */
	if (col->nrcols == 0) {
		q = newStmt(mb, algebraRef, findRef);
		q = pushArgument(mb, q, l);
		q = pushOid(mb, q, 0);
		if (q == NULL)
			return NULL;
		l = getDestVar(q);
	}
	if (q) {
		stmt *ns = stmt_create(be->mvc->sa, piv?st_limit2:st_limit);
		if (ns == NULL) {
			freeInstruction(q);
			return NULL;
		}

		ns->op1 = col;
		ns->op2 = offset;
		ns->op3 = limit;
		ns->nrcols = col->nrcols;
		ns->key = col->key;
		ns->aggr = col->aggr;
		ns->q = q;
		ns->nr = l;
		return ns;
	}
	return NULL;
}

stmt *
stmt_sample(backend *be, stmt *s, stmt *sample, stmt *seed)
{
	MalBlkPtr mb = be->mb;
	InstrPtr q = NULL;

	if (s->nr < 0 || sample->nr < 0)
		return NULL;
	q = newStmt(mb, sampleRef, subuniformRef);
	q = pushArgument(mb, q, s->nr);
	q = pushArgument(mb, q, sample->nr);

	if (seed) {
		if (seed->nr < 0)
			return NULL;

		q = pushArgument(mb, q, seed->nr);
	}

	if (q) {
		stmt *ns = stmt_create(be->mvc->sa, st_sample);
		if (ns == NULL) {
			freeInstruction(q);
			return NULL;
		}

		ns->op1 = s;
		ns->op2 = sample;

		if (seed) {
			ns->op3 = seed;
		}

		ns->nrcols = s->nrcols;
		ns->key = s->key;
		ns->aggr = s->aggr;
		ns->flag = 0;
		ns->q = q;
		ns->nr = getDestVar(q);
		return ns;
	}
	return NULL;
}


stmt *
stmt_order(backend *be, stmt *s, int direction, int nullslast)
{
	MalBlkPtr mb = be->mb;
	InstrPtr q = NULL;

	if (s->nr < 0)
		return NULL;
	q = newStmt(mb, algebraRef, sortRef);
	/* both ordered result and oid's order en subgroups */
	q = pushReturn(mb, q, newTmpVariable(mb, TYPE_any));
	q = pushReturn(mb, q, newTmpVariable(mb, TYPE_any));
	q = pushArgument(mb, q, s->nr);
	q = pushBit(mb, q, !direction);
	q = pushBit(mb, q, nullslast);
	q = pushBit(mb, q, FALSE);
	if (q == NULL)
		return NULL;

	if (q) {
		stmt *ns = stmt_create(be->mvc->sa, st_order);
		if (ns == NULL) {
			freeInstruction(q);
			return NULL;
		}

		ns->op1 = s;
		ns->flag = direction;
		ns->nrcols = s->nrcols;
		ns->key = s->key;
		ns->aggr = s->aggr;
		ns->q = q;
		ns->nr = getDestVar(q);
		return ns;
	}
	return NULL;
}

stmt *
stmt_reorder(backend *be, stmt *s, int direction, int nullslast, stmt *orderby_ids, stmt *orderby_grp)
{
	MalBlkPtr mb = be->mb;
	InstrPtr q = NULL;

	if (s->nr < 0 || orderby_ids->nr < 0 || orderby_grp->nr < 0)
		return NULL;
	q = newStmt(mb, algebraRef, sortRef);
	/* both ordered result and oid's order en subgroups */
	q = pushReturn(mb, q, newTmpVariable(mb, TYPE_any));
	q = pushReturn(mb, q, newTmpVariable(mb, TYPE_any));
	q = pushArgument(mb, q, s->nr);
	q = pushArgument(mb, q, orderby_ids->nr);
	q = pushArgument(mb, q, orderby_grp->nr);
	q = pushBit(mb, q, !direction);
	q = pushBit(mb, q, nullslast);
	q = pushBit(mb, q, FALSE);
	if (q == NULL)
		return NULL;
	if (q) {
		stmt *ns = stmt_create(be->mvc->sa, st_reorder);
		if (ns == NULL) {
			freeInstruction(q);
			return NULL;
		}

		ns->op1 = s;
		ns->op2 = orderby_ids;
		ns->op3 = orderby_grp;
		ns->flag = direction;
		ns->nrcols = s->nrcols;
		ns->key = s->key;
		ns->aggr = s->aggr;
		ns->nr = getDestVar(q);
		ns->q = q;
		return ns;
	}
	return NULL;
}

stmt *
stmt_atom(backend *be, atom *a)
{
	MalBlkPtr mb = be->mb;
	InstrPtr q = EC_TEMP_FRAC(atom_type(a)->type->eclass) ? newStmt(mb, calcRef, atom_type(a)->type->base.name) : newAssignment(mb);

	if (!q)
		return NULL;
	if (atom_null(a)) {
		q = pushNil(mb, q, atom_type(a)->type->localtype);
	} else {
		int k;
		if ((k = constantAtom(be, mb, a)) == -1) {
			freeInstruction(q);
			return NULL;
		}
		q = pushArgument(mb, q, k);
	}
	/* digits of the result timestamp/daytime */
	if (EC_TEMP_FRAC(atom_type(a)->type->eclass))
		q = pushInt(mb, q, atom_type(a)->digits);
	if (q) {
		stmt *s = stmt_create(be->mvc->sa, st_atom);
		if (s == NULL) {
			freeInstruction(q);
			return NULL;
		}

		s->op4.aval = a;
		s->key = 1;		/* values are also unique */
		s->q = q;
		s->nr = getDestVar(q);
		return s;
	}
	return NULL;
}

stmt *
stmt_genselect(backend *be, stmt *lops, stmt *rops, sql_subfunc *f, stmt *sub, int anti)
{
	MalBlkPtr mb = be->mb;
	InstrPtr q = NULL;
	const char *mod, *op;
	node *n;
	int k;

	if (backend_create_subfunc(be, f, NULL) < 0)
		return NULL;
	op = sql_func_imp(f->func);
	mod = sql_func_mod(f->func);

	if (rops->nrcols >= 1) {
		bit need_not = FALSE;

		q = newStmt(mb, malRef, multiplexRef);
		setVarType(mb, getArg(q, 0), newBatType(TYPE_bit));
		setVarUDFtype(mb, getArg(q, 0));
		q = pushStr(mb, q, convertMultiplexMod(mod, op));
		q = pushStr(mb, q, convertMultiplexFcn(op));
		for (n = lops->op4.lval->h; n; n = n->next) {
			stmt *op = n->data;

			q = pushArgument(mb, q, op->nr);
		}
		for (n = rops->op4.lval->h; n; n = n->next) {
			stmt *op = n->data;

			q = pushArgument(mb, q, op->nr);
		}
		k = getDestVar(q);

		q = newStmt(mb, algebraRef, selectRef);
		q = pushArgument(mb, q, k);
		if (sub)
			q = pushArgument(mb, q, sub->nr);
		q = pushBit(mb, q, !need_not);
		q = pushBit(mb, q, !need_not);
		q = pushBit(mb, q, TRUE);
		q = pushBit(mb, q, TRUE);
		q = pushBit(mb, q, anti);
	} else {
		node *n;

		op = sa_strconcat(be->mvc->sa, op, selectRef);
		q = newStmt(mb, mod, convertOperator(op));
		// push pointer to the SQL structure into the MAL call
		// allows getting argument names for example
		if (LANG_EXT(f->func->lang))
			q = pushPtr(mb, q, f); // nothing to see here, please move along
		// f->query contains the R code to be run
		if (f->func->lang == FUNC_LANG_R || f->func->lang >= FUNC_LANG_PY)
			q = pushStr(mb, q, f->func->query);

		for (n = lops->op4.lval->h; n; n = n->next) {
			stmt *op = n->data;

			q = pushArgument(mb, q, op->nr);
		}
		/* candidate lists */
		if (sub)
			q = pushArgument(mb, q, sub->nr);
		else
			q = pushNil(mb, q, TYPE_bat);

		for (n = rops->op4.lval->h; n; n = n->next) {
			stmt *op = n->data;

			q = pushArgument(mb, q, op->nr);
		}

		q = pushBit(mb, q, anti);
	}

	if (q) {
		stmt *s = stmt_create(be->mvc->sa, st_uselect);
		if (s == NULL) {
			freeInstruction(q);
			return NULL;
		}

		s->op1 = lops;
		s->op2 = rops;
		s->op3 = sub;
		s->flag = cmp_filter;
		s->nrcols = lops->nrcols;
		s->nr = getDestVar(q);
		s->q = q;
		s->cand = sub;
		return s;
	}
	return NULL;
}

stmt *
stmt_uselect(backend *be, stmt *op1, stmt *op2, comp_type cmptype, stmt *sub, int anti, int is_semantics)
{
	MalBlkPtr mb = be->mb;
	InstrPtr q = NULL;
	int l, r;
	stmt *sel = sub;

	if (op1->nr < 0 || op2->nr < 0 || (sub && sub->nr < 0))
		return NULL;
	l = op1->nr;
	r = op2->nr;

	if (op2->nrcols >= 1 && op1->nrcols == 0) { /* swap */
		stmt *v = op1;
		op1 = op2;
		op2 = v;
		int n = l;
		l = r;
		r = n;
		cmptype = swap_compare(cmptype);
	}
	if (op2->nrcols >= 1) {
		bit need_not = FALSE;
		const char *mod = calcRef;
		const char *op = "=";
		int k;

		switch (cmptype) {
		case mark_in:
		case mark_notin:
		case cmp_equal:
			op = "=";
			break;
		case cmp_notequal:
			op = "!=";
			break;
		case cmp_lt:
			op = "<";
			break;
		case cmp_lte:
			op = "<=";
			break;
		case cmp_gt:
			op = ">";
			break;
		case cmp_gte:
			op = ">=";
			break;
		default:
			TRC_ERROR(SQL_EXECUTION, "Unknown operator\n");
		}

		if ((q = multiplex2(mb, mod, convertOperator(op), l, r, TYPE_bit)) == NULL)
			return NULL;
		if (sub && (op1->cand || op2->cand)) {
			if (op1->cand && !op2->cand) {
				if (op1->nrcols > 0)
					q = pushNil(mb, q, TYPE_bat);
				q = pushArgument(mb, q, sub->nr);
			} else if (!op1->cand && op2->cand) {
				q = pushArgument(mb, q, sub->nr);
				if (op2->nrcols > 0)
					q = pushNil(mb, q, TYPE_bat);
			}
			sub = NULL;
		}
		if (is_semantics)
			q = pushBit(mb, q, TRUE);
		k = getDestVar(q);

		q = newStmt(mb, algebraRef, selectRef);
		q = pushArgument(mb, q, k);
		if (sub)
			q = pushArgument(mb, q, sub->nr);
		q = pushBit(mb, q, !need_not);
		q = pushBit(mb, q, !need_not);
		q = pushBit(mb, q, TRUE);
		q = pushBit(mb, q, TRUE);
		q = pushBit(mb, q, anti);
		if (q == NULL)
			return NULL;
		k = getDestVar(q);
	} else {
		assert (cmptype != cmp_filter);
		if (is_semantics) {
			assert(cmptype == cmp_equal || cmptype == cmp_notequal);
			if (cmptype == cmp_notequal)
				anti = !anti;
			q = newStmt(mb, algebraRef, selectRef);
			q = pushArgument(mb, q, l);
			if (sub && !op1->cand)
				q = pushArgument(mb, q, sub->nr);
			else
				sub = NULL;
			q = pushArgument(mb, q, r);
			q = pushArgument(mb, q, r);
			q = pushBit(mb, q, TRUE);
			q = pushBit(mb, q, TRUE);
			q = pushBit(mb, q, anti);
		} else {
			q = newStmt(mb, algebraRef, thetaselectRef);
			q = pushArgument(mb, q, l);
			if (sub && !op1->cand)
				q = pushArgument(mb, q, sub->nr);
			else
				sub = NULL;
			q = pushArgument(mb, q, r);
			switch (cmptype) {
			case mark_in:
			case mark_notin: /* we use a anti join, todo handle null (not) in empty semantics */
			case cmp_equal:
				q = pushStr(mb, q, anti?"!=":"==");
				break;
			case cmp_notequal:
				q = pushStr(mb, q, anti?"==":"!=");
				break;
			case cmp_lt:
				q = pushStr(mb, q, anti?">=":"<");
				break;
			case cmp_lte:
				q = pushStr(mb, q, anti?">":"<=");
				break;
			case cmp_gt:
				q = pushStr(mb, q, anti?"<=":">");
				break;
			case cmp_gte:
				q = pushStr(mb, q, anti?"<":">=");
				break;
			default:
				TRC_ERROR(SQL_EXECUTION, "Impossible select compare\n");
				if (q)
					freeInstruction(q);
				q = NULL;
			}
		}
		if (q == NULL)
			return NULL;
	}
	if (q) {
		stmt *s = stmt_create(be->mvc->sa, st_uselect);
		if (s == NULL) {
			freeInstruction(q);
			return NULL;
		}

		s->op1 = op1;
		s->op2 = op2;
		s->op3 = sub;
		s->flag = cmptype;
		s->nrcols = op1->nrcols;
		s->nr = getDestVar(q);
		s->q = q;
		s->cand = sub;
		if (!sub && sel) /* project back the old ids */
			return stmt_project(be, s, sel);
		return s;
	}
	return NULL;
}

/*
static int
range_join_convertable(stmt *s, stmt **base, stmt **L, stmt **H)
{
	int ls = 0, hs = 0;
	stmt *l = NULL, *h = NULL;
	stmt *bl = s->op2, *bh = s->op3;
	int tt = tail_type(s->op2)->type->localtype;

#ifdef HAVE_HGE
	if (tt > TYPE_hge)
#else
	if (tt > TYPE_lng)
#endif
		return 0;
	if (s->op2->type == st_Nop && list_length(s->op2->op1->op4.lval) == 2) {
		bl = s->op2->op1->op4.lval->h->data;
		l = s->op2->op1->op4.lval->t->data;
	}
	if (s->op3->type == st_Nop && list_length(s->op3->op1->op4.lval) == 2) {
		bh = s->op3->op1->op4.lval->h->data;
		h = s->op3->op1->op4.lval->t->data;
	}

	if (((ls = (l && strcmp(s->op2->op4.funcval->func->base.name, "sql_sub") == 0 && l->nrcols == 0)) || (hs = (h && strcmp(s->op3->op4.funcval->func->base.name, "sql_add") == 0 && h->nrcols == 0))) && (ls || hs) && bl == bh) {
		*base = bl;
		*L = l;
		*H = h;
		return 1;
	}
	return 0;
}

static int
argumentZero(MalBlkPtr mb, int tpe)
{
	ValRecord cst;
	str msg;

	cst.vtype = TYPE_int;
	cst.val.ival = 0;
	msg = convertConstant(tpe, &cst);
	if( msg)
		freeException(msg); // will not be called
	return defConstant(mb, tpe, &cst);
}
*/


static InstrPtr
select2_join2(backend *be, stmt *op1, stmt *op2, stmt *op3, int cmp, stmt **Sub, int anti, int swapped, int type, int
		reduce)
{
	MalBlkPtr mb = be->mb;
	InstrPtr p, q;
	int l;
	const char *cmd = (type == st_uselect2) ? selectRef : rangejoinRef;
	stmt *sub = (Sub)?*Sub:NULL;

	if (op1->nr < 0 || (sub && sub->nr < 0))
		return NULL;
	l = op1->nr;
	if (((cmp & CMP_BETWEEN && cmp & CMP_SYMMETRIC) || (cmp & CMP_BETWEEN && anti) || op2->nrcols > 0 || op3->nrcols > 0 || !reduce) && (type == st_uselect2)) {
		int k;
		int nrcols = (op1->nrcols || op2->nrcols || op3->nrcols);

		if (op2->nr < 0 || op3->nr < 0)
			return NULL;

		if (nrcols)
			p = newStmt(mb, batcalcRef, betweenRef);
		else
			p = newStmt(mb, calcRef, betweenRef);
		p = pushArgument(mb, p, l);
		p = pushArgument(mb, p, op2->nr);
		p = pushArgument(mb, p, op3->nr);

		/* cands */
		if ((sub && !reduce) || op1->cand || op2->cand || op3->cand) { /* some already handled the previous selection */
			if (op1->cand && op1->nrcols)
				p = pushNil(mb, p, TYPE_bat);
			else if (op1->nrcols)
				p = pushArgument(mb, p, sub->nr);
			if (op2->nrcols) {
				if (op2->cand)
					p = pushNil(mb, p, TYPE_bat);
				else if (op2->nrcols)
					p = pushArgument(mb, p, sub->nr);
			}
			if (op3->nrcols) {
				if (op3->cand)
					p = pushNil(mb, p, TYPE_bat);
				else if (op3->nrcols)
					p = pushArgument(mb, p, sub->nr);
			}
			sub = NULL;
		}

		p = pushBit(mb, p, (cmp & CMP_SYMMETRIC) != 0); /* symmetric */
		p = pushBit(mb, p, (cmp & 1) != 0);	    /* lo inclusive */
		p = pushBit(mb, p, (cmp & 2) != 0);	    /* hi inclusive */
		p = pushBit(mb, p, FALSE);		    /* nils_false */
		p = pushBit(mb, p, (anti)?TRUE:FALSE);	    /* anti */
		if (!reduce)
			return p;
		k = getDestVar(p);

		q = newStmt(mb, algebraRef, selectRef);
		q = pushArgument(mb, q, k);
		if (sub)
			q = pushArgument(mb, q, sub->nr);
		q = pushBit(mb, q, TRUE);
		q = pushBit(mb, q, TRUE);
		q = pushBit(mb, q, TRUE);
		q = pushBit(mb, q, TRUE);
		q = pushBit(mb, q, FALSE);
		if (q == NULL)
			return NULL;
	} else {
		/* if st_join2 try to convert to bandjoin */
		/* ie check if we subtract/add a constant, to the
	   	same column */
		/* move this optimization into the relational phase! */
	/*
		stmt *base, *low = NULL, *high = NULL;
		if (type == st_join2 && range_join_convertable(s, &base, &low, &high)) {
			int tt = tail_type(base)->type->localtype;

			if ((rs = _dumpstmt(sql, mb, base)) < 0)
				return -1;
			if (low) {
				if ((r1 = _dumpstmt(sql, mb, low)) < 0)
					return -1;
			} else
				r1 = argumentZero(mb, tt);
			if (high) {
				if ((r2 = _dumpstmt(sql, mb, high)) < 0)
					return -1;
			} else
				r2 = argumentZero(mb, tt);
			cmd = bandjoinRef;
		}
	*/

		int r1 = op2->nr;
		int r2 = op3->nr;
		int rs = 0;
		q = newStmt(mb, algebraRef, cmd);
		if (type == st_join2)
			q = pushReturn(mb, q, newTmpVariable(mb, TYPE_any));
		q = pushArgument(mb, q, l);
		if (sub) {
			int cand = op1->cand || op2->cand || op3->cand;
			if (cand) {
				if (op1->nrcols && !op1->cand) {
					assert(0);
				}
				if (op2->nrcols && !op2->cand) {
					assert(0);
				}
				if (op3->nrcols && !op3->cand) {
					assert(0);
				}
				sub = NULL;
			}
		}
		if (sub) /* only for uselect2 */
			q = pushArgument(mb, q, sub->nr);
		if (rs) {
			q = pushArgument(mb, q, rs);
		} else {
			q = pushArgument(mb, q, r1);
			q = pushArgument(mb, q, r2);
		}
		if (type == st_join2) {
			q = pushNil(mb, q, TYPE_bat);
			q = pushNil(mb, q, TYPE_bat);
		}

		switch (cmp & 3) {
		case 0:
			q = pushBit(mb, q, FALSE);
			q = pushBit(mb, q, FALSE);
			break;
		case 1:
			q = pushBit(mb, q, TRUE);
			q = pushBit(mb, q, FALSE);
			break;
		case 2:
			q = pushBit(mb, q, FALSE);
			q = pushBit(mb, q, TRUE);
			break;
		case 3:
			q = pushBit(mb, q, TRUE);
			q = pushBit(mb, q, TRUE);
			break;
		}
		q = pushBit(mb, q, anti);
		if (type == st_uselect2) {
			if (cmp & CMP_BETWEEN)
				q = pushBit(mb, q, TRUE); /* all nil's are != */
		} else
			q = pushBit(mb, q, FALSE);
		if (type == st_join2)
			q = pushNil(mb, q, TYPE_lng); /* estimate */
		if (q == NULL)
			return NULL;
		if (swapped) {
			InstrPtr r = newInstruction(mb,  NULL, NULL);
			if (r == NULL)
				return NULL;
			getArg(r, 0) = newTmpVariable(mb, TYPE_any);
			r = pushReturn(mb, r, newTmpVariable(mb, TYPE_any));
			r = pushArgument(mb, r, getArg(q,1));
			r = pushArgument(mb, r, getArg(q,0));
			pushInstruction(mb, r);
			q = r;
		}
	}
	if (Sub)
		*Sub = sub;
	return q;
}

stmt *
stmt_uselect2(backend *be, stmt *op1, stmt *op2, stmt *op3, int cmp, stmt *sub, int anti, int reduce)
{
	stmt *sel = sub;
	InstrPtr q = select2_join2(be, op1, op2, op3, cmp, &sub, anti, 0, st_uselect2, reduce);

	if (q) {
		stmt *s = stmt_create(be->mvc->sa, st_uselect2);
		if (s == NULL) {
			freeInstruction(q);
			return NULL;
		}

		s->op1 = op1;
		s->op2 = op2;
		s->op3 = op3;
		s->op4.stval = sub;
		s->flag = cmp;
		s->nrcols = op1->nrcols;
		s->nr = getDestVar(q);
		s->q = q;
		s->cand = sub;
		s->reduce = reduce;
		if (!sub && sel) /* project back the old ids */
			return stmt_project(be, s, sel);
		return s;
	}
	return NULL;
}

stmt *
stmt_tunion(backend *be, stmt *op1, stmt *op2)
{
	InstrPtr q = NULL;
	MalBlkPtr mb = be->mb;

	q = dump_2(mb, batRef, mergecandRef, op1, op2);
	if (q) {
		stmt *s = stmt_create(be->mvc->sa, st_tunion);
		if (s == NULL) {
			freeInstruction(q);
			return NULL;
		}

		s->op1 = op1;
		s->op2 = op2;
		s->nrcols = op1->nrcols;
		s->key = op1->key;
		s->aggr = op1->aggr;
		s->nr = getDestVar(q);
		s->q = q;
		return s;
	}
	return NULL;
}

stmt *
stmt_tdiff(backend *be, stmt *op1, stmt *op2, stmt *lcand)
{
	InstrPtr q = NULL;
	MalBlkPtr mb = be->mb;

	if (op1->nr < 0 || op2->nr < 0)
		return NULL;
	q = newStmt(mb, algebraRef, differenceRef);
	q = pushArgument(mb, q, op1->nr); /* left */
	q = pushArgument(mb, q, op2->nr); /* right */
	if (lcand)
		q = pushArgument(mb, q, lcand->nr); /* left */
	else
		q = pushNil(mb, q, TYPE_bat); /* left candidate */
	q = pushNil(mb, q, TYPE_bat); /* right candidate */
	q = pushBit(mb, q, FALSE);    /* nil matches */
	q = pushBit(mb, q, FALSE);    /* do not clear nils */
	q = pushNil(mb, q, TYPE_lng); /* estimate */

	if (q) {
		stmt *s = stmt_create(be->mvc->sa, st_tdiff);
		if (s == NULL) {
			freeInstruction(q);
			return NULL;
		}

		s->op1 = op1;
		s->op2 = op2;
		s->nrcols = op1->nrcols;
		s->key = op1->key;
		s->aggr = op1->aggr;
		s->nr = getDestVar(q);
		s->q = q;
		return s;
	}
	return NULL;
}

stmt *
stmt_tdiff2(backend *be, stmt *op1, stmt *op2, stmt *lcand)
{
	InstrPtr q = NULL;
	MalBlkPtr mb = be->mb;

	if (op1->nr < 0 || op2->nr < 0)
		return NULL;
	q = newStmt(mb, algebraRef, differenceRef);
	q = pushArgument(mb, q, op1->nr); /* left */
	q = pushArgument(mb, q, op2->nr); /* right */
	if (lcand)
		q = pushArgument(mb, q, lcand->nr); /* left */
	else
		q = pushNil(mb, q, TYPE_bat); /* left candidate */
	q = pushNil(mb, q, TYPE_bat); /* right candidate */
	q = pushBit(mb, q, FALSE);    /* nil matches */
	q = pushBit(mb, q, TRUE);     /* clear nils */
	q = pushNil(mb, q, TYPE_lng); /* estimate */

	if (q) {
		stmt *s = stmt_create(be->mvc->sa, st_tdiff);
		if (s == NULL) {
			freeInstruction(q);
			return NULL;
		}

		s->op1 = op1;
		s->op2 = op2;
		s->nrcols = op1->nrcols;
		s->key = op1->key;
		s->aggr = op1->aggr;
		s->nr = getDestVar(q);
		s->q = q;
		return s;
	}
	return NULL;
}

stmt *
stmt_tinter(backend *be, stmt *op1, stmt *op2, bool single)
{
	InstrPtr q = NULL;
	MalBlkPtr mb = be->mb;

	if (op1->nr < 0 || op2->nr < 0)
		return NULL;
	q = newStmt(mb, algebraRef, intersectRef);
	q = pushArgument(mb, q, op1->nr); /* left */
	q = pushArgument(mb, q, op2->nr); /* right */
	q = pushNil(mb, q, TYPE_bat); /* left candidate */
	q = pushNil(mb, q, TYPE_bat); /* right candidate */
	q = pushBit(mb, q, FALSE);    /* nil matches */
	q = pushBit(mb, q, single?TRUE:FALSE);    /* max_one */
	q = pushNil(mb, q, TYPE_lng); /* estimate */

	if (q) {
		stmt *s = stmt_create(be->mvc->sa, st_tinter);

		s->op1 = op1;
		s->op2 = op2;
		s->nrcols = op1->nrcols;
		s->key = op1->key;
		s->aggr = op1->aggr;
		s->nr = getDestVar(q);
		s->q = q;
		return s;
	}
	return NULL;
}

stmt *
stmt_join_cand(backend *be, stmt *op1, stmt *op2, stmt *lcand, stmt *rcand, int anti, comp_type cmptype, int need_left, int is_semantics, bool single)
{
	MalBlkPtr mb = be->mb;
	InstrPtr q = NULL;
	const char *sjt = joinRef;

	(void)anti;

	if (need_left) {
		cmptype = cmp_equal;
		sjt = leftjoinRef;
	}
	if (op1->nr < 0 || op2->nr < 0)
		return NULL;

	assert (!single || cmptype == cmp_all);

	switch (cmptype) {
	case mark_in:
	case mark_notin: /* we use a anti join, todo handle null (not) in empty */
	case cmp_equal:
		q = newStmt(mb, algebraRef, sjt);
		q = pushReturn(mb, q, newTmpVariable(mb, TYPE_any));
		q = pushArgument(mb, q, op1->nr);
		q = pushArgument(mb, q, op2->nr);
		if (!lcand)
			q = pushNil(mb, q, TYPE_bat);
		else
			q = pushArgument(mb, q, lcand->nr);
		if (!rcand)
			q = pushNil(mb, q, TYPE_bat);
		else
			q = pushArgument(mb, q, rcand->nr);
		q = pushBit(mb, q, is_semantics?TRUE:FALSE);
		q = pushNil(mb, q, TYPE_lng);
		if (q == NULL)
			return NULL;
		break;
	case cmp_notequal:
		q = newStmt(mb, algebraRef, thetajoinRef);
		q = pushReturn(mb, q, newTmpVariable(mb, TYPE_any));
		q = pushArgument(mb, q, op1->nr);
		q = pushArgument(mb, q, op2->nr);
		if (!lcand)
			q = pushNil(mb, q, TYPE_bat);
		else
			q = pushArgument(mb, q, lcand->nr);
		if (!rcand)
			q = pushNil(mb, q, TYPE_bat);
		else
			q = pushArgument(mb, q, rcand->nr);
		q = pushInt(mb, q, JOIN_NE);
		q = pushBit(mb, q, FALSE);
		q = pushNil(mb, q, TYPE_lng);
		if (q == NULL)
			return NULL;
		break;
	case cmp_lt:
	case cmp_lte:
	case cmp_gt:
	case cmp_gte:
		q = newStmt(mb, algebraRef, thetajoinRef);
		q = pushReturn(mb, q, newTmpVariable(mb, TYPE_any));
		q = pushArgument(mb, q, op1->nr);
		q = pushArgument(mb, q, op2->nr);
		if (!lcand)
			q = pushNil(mb, q, TYPE_bat);
		else
			q = pushArgument(mb, q, lcand->nr);
		if (!rcand)
			q = pushNil(mb, q, TYPE_bat);
		else
			q = pushArgument(mb, q, rcand->nr);
		if (cmptype == cmp_lt)
			q = pushInt(mb, q, -1);
		else if (cmptype == cmp_lte)
			q = pushInt(mb, q, -2);
		else if (cmptype == cmp_gt)
			q = pushInt(mb, q, 1);
		else if (cmptype == cmp_gte)
			q = pushInt(mb, q, 2);
		q = pushBit(mb, q, TRUE);
		q = pushNil(mb, q, TYPE_lng);
		if (q == NULL)
			return NULL;
		break;
	case cmp_all:	/* aka cross table */
		q = newStmt(mb, algebraRef, crossRef);
		q = pushReturn(mb, q, newTmpVariable(mb, TYPE_any));
		q = pushArgument(mb, q, op1->nr);
		q = pushArgument(mb, q, op2->nr);
		q = pushBit(mb, q, single?TRUE:FALSE); /* max_one */
		assert(!lcand && !rcand);
		if (q == NULL)
			return NULL;
		break;
	case cmp_joined:
		q = op1->q;
		break;
	default:
		TRC_ERROR(SQL_EXECUTION, "Impossible action\n");
	}
	if (q) {
		stmt *s = stmt_create(be->mvc->sa, st_join);

		s->op1 = op1;
		s->op2 = op2;
		s->flag = cmptype;
		s->key = 0;
		s->nrcols = 2;
		s->nr = getDestVar(q);
		s->q = q;
		return s;
	}
	return NULL;
}

stmt *
stmt_join(backend *be, stmt *l, stmt *r, int anti, comp_type cmptype, int need_left, int is_semantics, bool single)
{
	return stmt_join_cand(be, l, r, NULL, NULL, anti, cmptype, need_left, is_semantics, single);
}

stmt *
stmt_semijoin(backend *be, stmt *op1, stmt *op2, stmt *lcand, stmt *rcand, int is_semantics, bool single)
{
	MalBlkPtr mb = be->mb;
	InstrPtr q = NULL;

	if (op1->nr < 0 || op2->nr < 0)
		return NULL;

	if (single) {
		q = newStmt(mb, algebraRef, semijoinRef);
		q = pushReturn(mb, q, newTmpVariable(mb, TYPE_any));
	} else
		q = newStmt(mb, algebraRef, intersectRef);
	q = pushArgument(mb, q, op1->nr);
	q = pushArgument(mb, q, op2->nr);
	if (lcand)
		q = pushArgument(mb, q, lcand->nr);
	else
		q = pushNil(mb, q, TYPE_bat);
	if (rcand)
		q = pushArgument(mb, q, rcand->nr);
	else
		q = pushNil(mb, q, TYPE_bat);
	q = pushBit(mb, q, is_semantics?TRUE:FALSE);
	q = pushBit(mb, q, single?TRUE:FALSE); /* max_one */
	q = pushNil(mb, q, TYPE_lng);
	if (q == NULL)
		return NULL;
	if (q) {
		stmt *s = stmt_create(be->mvc->sa, st_semijoin);

		s->op1 = op1;
		s->op2 = op2;
		s->flag = cmp_equal;
		s->key = 0;
		s->nrcols = 1;
		if (single)
			s->nrcols = 2;
		s->nr = getDestVar(q);
		s->q = q;
		return s;
	}
	return NULL;
}

static InstrPtr
stmt_project_join(backend *be, stmt *op1, stmt *op2, bool delta)
{
	MalBlkPtr mb = be->mb;
	InstrPtr q = NULL;

	if (op1->nr < 0 || op2->nr < 0)
		return NULL;
	/* delta bat */
	if (delta) {
		int uval = getArg(op2->q, 1);

		q = newStmt(mb, sqlRef, deltaRef);
		q = pushArgument(mb, q, op1->nr);
		q = pushArgument(mb, q, op2->nr);
		q = pushArgument(mb, q, uval);
	} else {
		/* projections, ie left is void headed */
		q = newStmt(mb, algebraRef, projectionRef);
		q = pushArgument(mb, q, op1->nr);
		q = pushArgument(mb, q, op2->nr);
		if (q == NULL)
			return NULL;
	}
	return q;
}

stmt *
stmt_project(backend *be, stmt *op1, stmt *op2)
{
	if (!op2->nrcols)
		return stmt_const(be, op1, op2);
	InstrPtr q = stmt_project_join(be, op1, op2, false);
	if (q) {
		stmt *s = stmt_create(be->mvc->sa, st_join);

		s->op1 = op1;
		s->op2 = op2;
		s->flag = cmp_project;
		s->key = 0;
		s->nrcols = MAX(op1->nrcols,op2->nrcols);
		s->nr = getDestVar(q);
		s->q = q;
		s->tname = op2->tname;
		s->cname = op2->cname;
		return s;
	}
	return NULL;
}

stmt *
stmt_project_delta(backend *be, stmt *col, stmt *upd)
{
	InstrPtr q = stmt_project_join(be, col, upd, true);
	if (q) {
		stmt *s = stmt_create(be->mvc->sa, st_join);

		s->op1 = col;
		s->op2 = upd;
		s->flag = cmp_project;
		s->key = 0;
		s->nrcols = 2;
		s->nr = getDestVar(q);
		s->q = q;
		s->tname = col->tname;
		s->cname = col->cname;
		return s;
	}
	return NULL;
}

stmt *
stmt_left_project(backend *be, stmt *op1, stmt *op2, stmt *op3)
{
	MalBlkPtr mb = be->mb;
	InstrPtr q = NULL;
	if (op1->nr < 0 || op2->nr < 0 || op3->nr < 0)
		return NULL;

	q = newStmt(mb, sqlRef, projectRef);
	q = pushArgument(mb, q, op1->nr);
	q = pushArgument(mb, q, op2->nr);
	q = pushArgument(mb, q, op3->nr);

	if (q){
		stmt *s = stmt_create(be->mvc->sa, st_join);

		s->op1 = op1;
		s->op2 = op2;
		s->op3 = op3;
		s->flag = cmp_left_project;
		s->key = 0;
		s->nrcols = 2;
		s->nr = getDestVar(q);
		s->q = q;
		return s;
	}
	return NULL;
}

stmt *
stmt_join2(backend *be, stmt *l, stmt *ra, stmt *rb, int cmp, int anti, int swapped)
{
	InstrPtr q = select2_join2(be, l, ra, rb, cmp, NULL, anti, swapped, st_join2, 1/*reduce semantics*/);
	if (q) {
		stmt *s = stmt_create(be->mvc->sa, st_join2);

		s->op1 = l;
		s->op2 = ra;
		s->op3 = rb;
		s->flag = cmp;
		s->nrcols = 2;
		s->nr = getDestVar(q);
		s->q = q;
		s->reduce = 1;
		return s;
	}
	return NULL;
}

stmt *
stmt_genjoin(backend *be, stmt *l, stmt *r, sql_subfunc *op, int anti, int swapped)
{
	MalBlkPtr mb = be->mb;
	InstrPtr q = NULL;
	const char *mod, *fimp;
	node *n;

	if (backend_create_subfunc(be, op, NULL) < 0)
		return NULL;
	mod = sql_func_mod(op->func);
	fimp = sql_func_imp(op->func);
	fimp = sa_strconcat(be->mvc->sa, fimp, "join");

	/* filter qualifying tuples, return oids of h and tail */
	q = newStmt(mb, mod, fimp);
	q = pushReturn(mb, q, newTmpVariable(mb, TYPE_any));
	for (n = l->op4.lval->h; n; n = n->next) {
		stmt *op = n->data;

		q = pushArgument(mb, q, op->nr);
	}

	for (n = r->op4.lval->h; n; n = n->next) {
		stmt *op = n->data;

		q = pushArgument(mb, q, op->nr);
	}
	q = pushNil(mb, q, TYPE_bat); /* candidate lists */
	q = pushNil(mb, q, TYPE_bat); /* candidate lists */
	q = pushBit(mb, q, TRUE);     /* nil_matches */
	q = pushNil(mb, q, TYPE_lng); /* estimate */
	q = pushBit(mb, q, anti?TRUE:FALSE); /* 'not' matching */

	if (swapped) {
		InstrPtr r = newInstruction(mb,  NULL, NULL);
		if (r == NULL)
			return NULL;
		getArg(r, 0) = newTmpVariable(mb, TYPE_any);
		r = pushReturn(mb, r, newTmpVariable(mb, TYPE_any));
		r = pushArgument(mb, r, getArg(q,1));
		r = pushArgument(mb, r, getArg(q,0));
		pushInstruction(mb, r);
		q = r;
	}

	if (q) {
		stmt *s = stmt_create(be->mvc->sa, st_joinN);

		s->op1 = l;
		s->op2 = r;
		s->op4.funcval = op;
		s->nrcols = 2;
		if (swapped)
			s->flag |= SWAPPED;
		s->nr = getDestVar(q);
		s->q = q;
		return s;
	}
	return NULL;
}

stmt *
stmt_rs_column(backend *be, stmt *rs, int i, sql_subtype *tpe)
{
	InstrPtr q = NULL;

	if (rs->nr < 0)
		return NULL;
	q = rs->q;
	if (q) {
		stmt *s = stmt_create(be->mvc->sa, st_rs_column);

		s->op1 = rs;
		s->op4.typeval = *tpe;
		s->flag = i;
		s->nrcols = 1;
		s->key = 0;
		s->q = q;
		s->nr = getArg(q, s->flag);
		return s;
	}
	return NULL;
}

/*
 * The dump_header produces a sequence of instructions for
 * the front-end to prepare presentation of a result table.
 *
 * A secondary scheme is added to assemblt all information
 * in columns first. Then it can be returned to the environment.
 */
#define NEWRESULTSET

#define meta(P, Id, Tpe, Args) \
P = newStmtArgs(mb, batRef, packRef, Args);\
Id = getArg(P,0);\
setVarType(mb, Id, newBatType(Tpe));\
setVarFixed(mb, Id);\
list = pushArgument(mb, list, Id);

#define metaInfo(P,Tpe,Val)\
P = push##Tpe(mb, P, Val);


static int
dump_export_header(mvc *sql, MalBlkPtr mb, list *l, int file, const char * format, const char * sep,const char * rsep,const char * ssep,const char * ns, int onclient)
{
	node *n;
	bool error = false;
	int ret = -1;
	int args;

	// gather the meta information
	int tblId, nmeId, tpeId, lenId, scaleId;
	InstrPtr list;
	InstrPtr tblPtr, nmePtr, tpePtr, lenPtr, scalePtr;

	args = 4;
	for (n = l->h; n; n = n->next)  args ++;

	list = newInstruction(mb, sqlRef, export_tableRef);
	getArg(list,0) = newTmpVariable(mb,TYPE_int);
	if( file >= 0){
		list = pushArgument(mb, list, file);
		list = pushStr(mb, list, format);
		list = pushStr(mb, list, sep);
		list = pushStr(mb, list, rsep);
		list = pushStr(mb, list, ssep);
		list = pushStr(mb, list, ns);
		list = pushInt(mb, list, onclient);
	}
	meta(tblPtr, tblId, TYPE_str, args);
	meta(nmePtr, nmeId, TYPE_str, args);
	meta(tpePtr, tpeId, TYPE_str, args);
	meta(lenPtr, lenId, TYPE_int, args);
	meta(scalePtr, scaleId, TYPE_int, args);
	if(tblPtr == NULL || nmePtr == NULL || tpePtr == NULL || lenPtr == NULL || scalePtr == NULL)
		return -1;

	for (n = l->h; n; n = n->next) {
		stmt *c = n->data;
		sql_subtype *t = tail_type(c);
		const char *tname = table_name(sql->sa, c);
		const char *sname = schema_name(sql->sa, c);
		const char *_empty = "";
		const char *tn = (tname) ? tname : _empty;
		const char *sn = (sname) ? sname : _empty;
		const char *cn = column_name(sql->sa, c);
		const char *ntn = sql_escape_ident(sql->ta, tn);
		const char *nsn = sql_escape_ident(sql->ta, sn);
		size_t fqtnl;
		char *fqtn = NULL;

		if (ntn && nsn && (fqtnl = strlen(ntn) + 1 + strlen(nsn) + 1) ){
			fqtn = SA_NEW_ARRAY(sql->ta, char, fqtnl);
			if(fqtn) {
				snprintf(fqtn, fqtnl, "%s.%s", nsn, ntn);
				metaInfo(tblPtr, Str, fqtn);
				metaInfo(nmePtr, Str, cn);
				metaInfo(tpePtr, Str, (t->type->localtype == TYPE_void ? "char" : t->type->sqlname));
				metaInfo(lenPtr, Int, t->digits);
				metaInfo(scalePtr, Int, t->scale);
				list = pushArgument(mb, list, c->nr);
			} else
				error = true;
		} else
			error = true;
		if(error)
			return -1;
	}
	sa_reset(sql->ta);
	ret = getArg(list,0);
	pushInstruction(mb,list);
	return ret;
}


stmt *
stmt_export(backend *be, stmt *t, const char *sep, const char *rsep, const char *ssep, const char *null_string, int onclient, stmt *file)
{
	MalBlkPtr mb = be->mb;
	InstrPtr q = NULL;
	int fnr;
	list *l;

	if (t->nr < 0)
		return NULL;
	l = t->op4.lval;
	if (file) {
		if (file->nr < 0)
			return NULL;
		fnr = file->nr;
        } else {
		q = newAssignment(mb);
		q = pushStr(mb,q,"stdout");
		fnr = getArg(q,0);
	}
	if (t->type == st_list) {
		if (dump_export_header(be->mvc, mb, l, fnr, "csv", sep, rsep, ssep, null_string, onclient) < 0)
			return NULL;
	} else {
		q = newStmt(mb, sqlRef, raiseRef);
		q = pushStr(mb, q, "not a valid output list\n");
		if (q == NULL)
			return NULL;
	}
	if (q) {
		stmt *s = stmt_create(be->mvc->sa, st_export);
		if(!s) {
			freeInstruction(q);
			return NULL;
		}
		s->op1 = t;
		s->op2 = file;
		s->q = q;
		s->nr = 1;
		return s;
	}
	return NULL;
}

stmt *
stmt_trans(backend *be, int type, stmt *chain, stmt *name)
{
	MalBlkPtr mb = be->mb;
	InstrPtr q = NULL;

	if (chain->nr < 0)
		return NULL;

	switch(type){
	case ddl_release:
		q = newStmt(mb, sqlRef, transaction_releaseRef);
		break;
	case ddl_commit:
		q = newStmt(mb, sqlRef, transaction_commitRef);
		break;
	case ddl_rollback:
		q = newStmt(mb, sqlRef, transaction_rollbackRef);
		break;
	case ddl_trans:
		q = newStmt(mb, sqlRef, transaction_beginRef);
		break;
	default:
		TRC_ERROR(SQL_EXECUTION, "Unknown transaction type\n");
	}
	q = pushArgument(mb, q, chain->nr);
	if (name)
		q = pushArgument(mb, q, name->nr);
	else
		q = pushNil(mb, q, TYPE_str);
	if (q) {
		stmt *s = stmt_create(be->mvc->sa, st_trans);
		if(!s) {
			freeInstruction(q);
			return NULL;
		}
		s->op1 = chain;
		s->op2 = name;
		s->flag = type;
		s->q = q;
		s->nr = getDestVar(q);
		return s;
	}
	return NULL;
}

stmt *
stmt_catalog(backend *be, int type, stmt *args)
{
	MalBlkPtr mb = be->mb;
	InstrPtr q = NULL;
	node *n;

	if (args->nr < 0)
		return NULL;

	/* cast them into properly named operations */
	switch(type){
	case ddl_create_seq:	q = newStmt(mb, sqlcatalogRef, create_seqRef); break;
	case ddl_alter_seq:	q = newStmt(mb, sqlcatalogRef, alter_seqRef); break;
	case ddl_drop_seq:	q = newStmt(mb, sqlcatalogRef, drop_seqRef); break;
	case ddl_create_schema:	q = newStmt(mb, sqlcatalogRef, create_schemaRef); break;
	case ddl_drop_schema:	q = newStmt(mb, sqlcatalogRef, drop_schemaRef); break;
	case ddl_create_table:	q = newStmt(mb, sqlcatalogRef, create_tableRef); break;
	case ddl_create_view:	q = newStmt(mb, sqlcatalogRef, create_viewRef); break;
	case ddl_drop_table:	q = newStmt(mb, sqlcatalogRef, drop_tableRef); break;
	case ddl_drop_view:	q = newStmt(mb, sqlcatalogRef, drop_viewRef); break;
	case ddl_drop_constraint:	q = newStmt(mb, sqlcatalogRef, drop_constraintRef); break;
	case ddl_alter_table:	q = newStmt(mb, sqlcatalogRef, alter_tableRef); break;
	case ddl_create_type:	q = newStmt(mb, sqlcatalogRef, create_typeRef); break;
	case ddl_drop_type:	q = newStmt(mb, sqlcatalogRef, drop_typeRef); break;
	case ddl_grant_roles:	q = newStmt(mb, sqlcatalogRef, grant_rolesRef); break;
	case ddl_revoke_roles:	q = newStmt(mb, sqlcatalogRef, revoke_rolesRef); break;
	case ddl_grant:		q = newStmt(mb, sqlcatalogRef, grantRef); break;
	case ddl_revoke:	q = newStmt(mb, sqlcatalogRef, revokeRef); break;
	case ddl_grant_func:	q = newStmt(mb, sqlcatalogRef, grant_functionRef); break;
	case ddl_revoke_func:	q = newStmt(mb, sqlcatalogRef, revoke_functionRef); break;
	case ddl_create_user:	q = newStmt(mb, sqlcatalogRef, create_userRef); break;
	case ddl_drop_user:		q = newStmt(mb, sqlcatalogRef, drop_userRef); break;
	case ddl_alter_user:	q = newStmt(mb, sqlcatalogRef, alter_userRef); break;
	case ddl_rename_user:	q = newStmt(mb, sqlcatalogRef, rename_userRef); break;
	case ddl_create_role:	q = newStmt(mb, sqlcatalogRef, create_roleRef); break;
	case ddl_drop_role:		q = newStmt(mb, sqlcatalogRef, drop_roleRef); break;
	case ddl_drop_index:	q = newStmt(mb, sqlcatalogRef, drop_indexRef); break;
	case ddl_drop_function:	q = newStmt(mb, sqlcatalogRef, drop_functionRef); break;
	case ddl_create_function:	q = newStmt(mb, sqlcatalogRef, create_functionRef); break;
	case ddl_create_trigger:	q = newStmt(mb, sqlcatalogRef, create_triggerRef); break;
	case ddl_drop_trigger:	q = newStmt(mb, sqlcatalogRef, drop_triggerRef); break;
	case ddl_alter_table_add_table:	q = newStmt(mb, sqlcatalogRef, alter_add_tableRef); break;
	case ddl_alter_table_del_table:	q = newStmt(mb, sqlcatalogRef, alter_del_tableRef); break;
	case ddl_alter_table_set_access:q = newStmt(mb, sqlcatalogRef, alter_set_tableRef); break;
	case ddl_alter_table_add_range_partition:	q = newStmt(mb, sqlcatalogRef, alter_add_range_partitionRef); break;
	case ddl_alter_table_add_list_partition:	q = newStmt(mb, sqlcatalogRef, alter_add_value_partitionRef); break;
	case ddl_comment_on:	q = newStmt(mb, sqlcatalogRef, comment_onRef); break;
	case ddl_rename_schema: q = newStmt(mb, sqlcatalogRef, rename_schemaRef); break;
	case ddl_rename_table: q = newStmt(mb, sqlcatalogRef, rename_tableRef); break;
	case ddl_rename_column: q = newStmt(mb, sqlcatalogRef, rename_columnRef); break;
	default:
		TRC_ERROR(SQL_EXECUTION, "Unknown catalog operation\n");
	}
	// pass all arguments as before
	for (n = args->op4.lval->h; n; n = n->next) {
		stmt *c = n->data;

		q = pushArgument(mb, q, c->nr);
	}
	if (q) {
		stmt *s = stmt_create(be->mvc->sa, st_catalog);
		if(!s) {
			freeInstruction(q);
			return NULL;
		}
		s->op1 = args;
		s->flag = type;
		s->q = q;
		s->nr = getDestVar(q);
		return s;
	}
	return NULL;
}

void
stmt_set_nrcols(stmt *s)
{
	unsigned nrcols = 0;
	int key = 1;
	node *n;
	list *l = s->op4.lval;

	assert(s->type == st_list);
	for (n = l->h; n; n = n->next) {
		stmt *f = n->data;

		if (!f)
			continue;
		if (f->nrcols > nrcols)
			nrcols = f->nrcols;
		key &= f->key;
		s->nr = f->nr;
	}
	s->nrcols = nrcols;
	s->key = key;
}

stmt *
stmt_list(backend *be, list *l)
{
	stmt *s = stmt_create(be->mvc->sa, st_list);
	if(!s) {
		return NULL;
	}
	s->op4.lval = l;
	stmt_set_nrcols(s);
	return s;
}

static InstrPtr
dump_header(mvc *sql, MalBlkPtr mb, stmt *s, list *l)
{
	node *n;
	bool error = false;
	// gather the meta information
	int tblId, nmeId, tpeId, lenId, scaleId;
	int args;
	InstrPtr list;
	InstrPtr tblPtr, nmePtr, tpePtr, lenPtr, scalePtr;

	args = 4;
	for (n = l->h; n; n = n->next) args++;

	list = newInstruction(mb,sqlRef, resultSetRef);
	if(!list) {
		return NULL;
	}
	getArg(list,0) = newTmpVariable(mb,TYPE_int);
	meta(tblPtr, tblId, TYPE_str, args);
	meta(nmePtr, nmeId, TYPE_str, args);
	meta(tpePtr, tpeId, TYPE_str, args);
	meta(lenPtr, lenId, TYPE_int, args);
	meta(scalePtr, scaleId, TYPE_int, args);
	if(tblPtr == NULL || nmePtr == NULL || tpePtr == NULL || lenPtr == NULL || scalePtr == NULL)
		return NULL;

	(void) s;

	for (n = l->h; n; n = n->next) {
		stmt *c = n->data;
		sql_subtype *t = tail_type(c);
		const char *tname = table_name(sql->sa, c);
		const char *sname = schema_name(sql->sa, c);
		const char *_empty = "";
		const char *tn = (tname) ? tname : _empty;
		const char *sn = (sname) ? sname : _empty;
		const char *cn = column_name(sql->sa, c);
		const char *ntn = sql_escape_ident(sql->ta, tn);
		const char *nsn = sql_escape_ident(sql->ta, sn);
		size_t fqtnl;
		char *fqtn = NULL;

		if (ntn && nsn && (fqtnl = strlen(ntn) + 1 + strlen(nsn) + 1) ){
			fqtn = SA_NEW_ARRAY(sql->ta, char, fqtnl);
			if(fqtn) {
				snprintf(fqtn, fqtnl, "%s.%s", nsn, ntn);
				metaInfo(tblPtr,Str,fqtn);
				metaInfo(nmePtr,Str,cn);
				metaInfo(tpePtr,Str,(t->type->localtype == TYPE_void ? "char" : t->type->sqlname));
				metaInfo(lenPtr,Int,t->digits);
				metaInfo(scalePtr,Int,t->scale);
				list = pushArgument(mb,list,c->nr);
			} else
				error = true;
		} else
			error = true;
		if (error)
			return NULL;
	}
	sa_reset(sql->ta);
	pushInstruction(mb,list);
	return list;
}

stmt *
stmt_output(backend *be, stmt *lst)
{
	MalBlkPtr mb = be->mb;
	InstrPtr q = NULL;
	list *l = lst->op4.lval;

	int cnt = list_length(l), ok = 0;
	stmt *first;
	node *n;

	n = l->h;
	first = n->data;

	/* single value result, has a fast exit */
	if (cnt == 1 && first->nrcols <= 0 ){
		stmt *c = n->data;
		sql_subtype *t = tail_type(c);
		const char *tname = table_name(be->mvc->sa, c);
		const char *sname = schema_name(be->mvc->sa, c);
		const char *_empty = "";
		const char *tn = (tname) ? tname : _empty;
		const char *sn = (sname) ? sname : _empty;
		const char *cn = column_name(be->mvc->sa, c);
		const char *ntn = sql_escape_ident(be->mvc->ta, tn);
		const char *nsn = sql_escape_ident(be->mvc->ta, sn);
		size_t fqtnl;
		char *fqtn = NULL;

		if(ntn && nsn) {
			fqtnl = strlen(ntn) + 1 + strlen(nsn) + 1;
			fqtn = SA_NEW_ARRAY(be->mvc->ta, char, fqtnl);
			if(fqtn) {
				ok = 1;
				snprintf(fqtn, fqtnl, "%s.%s", nsn, ntn);

				q = newStmt(mb, sqlRef, resultSetRef);
				getArg(q,0) = newTmpVariable(mb,TYPE_int);
				if (q) {
					q = pushStr(mb, q, fqtn);
					q = pushStr(mb, q, cn);
					q = pushStr(mb, q, t->type->localtype == TYPE_void ? "char" : t->type->sqlname);
					q = pushInt(mb, q, t->digits);
					q = pushInt(mb, q, t->scale);
					q = pushInt(mb, q, t->type->eclass);
					q = pushArgument(mb, q, c->nr);
				}
			}
		}
		sa_reset(be->mvc->ta);
		if(!ok)
			return NULL;
	} else {
		if ((q = dump_header(be->mvc, mb, lst, l)) == NULL)
			return NULL;
	}
	if (q) {
		stmt *s = stmt_create(be->mvc->sa, st_output);

		s->op1 = lst;
		s->nr = getDestVar(q);
		s->q = q;
		return s;
	}
	return NULL;
}

stmt *
stmt_affected_rows(backend *be, stmt *l)
{
	MalBlkPtr mb = be->mb;
	InstrPtr q = NULL;

	if (l->nr < 0)
		return NULL;
	q = newStmt(mb, sqlRef, affectedRowsRef);
	q = pushArgument(mb, q, be->mvc_var);
	if (q == NULL)
		return NULL;
	getArg(q, 0) = be->mvc_var = newTmpVariable(mb, TYPE_int);
	q = pushArgument(mb, q, l->nr);
	if (q == NULL)
		return NULL;
	be->mvc_var = getDestVar(q);
	if (q) {
		stmt *s = stmt_create(be->mvc->sa, st_affected_rows);
		if(!s) {
			freeInstruction(q);
			return NULL;
		}
		s->op1 = l;
		s->nr = getDestVar(q);
		s->q = q;
		return s;
	}
	return NULL;
}

stmt *
stmt_append(backend *be, stmt *c, stmt *a)
{
	MalBlkPtr mb = be->mb;
	InstrPtr q = NULL;

	if (c->nr < 0 || a->nr < 0)
		return NULL;
	q = newStmt(mb, batRef, appendRef);
	q = pushArgument(mb, q, c->nr);
	q = pushArgument(mb, q, a->nr);
	q = pushBit(mb, q, TRUE);
	if (q) {
		stmt *s = stmt_create(be->mvc->sa, st_append);
		if(!s) {
			freeInstruction(q);
			return NULL;
		}
		s->op1 = c;
		s->op2 = a;
		s->nrcols = c->nrcols;
		s->key = c->key;
		s->nr = getDestVar(q);
		s->q = q;
		return s;
	}
	return NULL;
}

stmt *
stmt_append_bulk(backend *be, stmt *c, list *l)
{
	MalBlkPtr mb = be->mb;
	InstrPtr q = NULL;

	if (c->nr < 0)
		return NULL;

	q = newStmtArgs(mb, batRef, appendBulkRef, list_length(l) + 3);
	q = pushArgument(mb, q, c->nr);
	q = pushBit(mb, q, TRUE);
	for (node *n = l->h ; n ; n = n->next) {
		stmt *a = n->data;
		q = pushArgument(mb, q, a->nr);
	}
	if (q) {
		stmt *s = stmt_create(be->mvc->sa, st_append_bulk);
		if(!s) {
			freeInstruction(q);
			return NULL;
		}
		s->op1 = c;
		s->op4.lval = l;
		s->nrcols = c->nrcols;
		s->key = c->key;
		s->nr = getDestVar(q);
		s->q = q;
		return s;
	}
	return NULL;
}

stmt *
<<<<<<< HEAD
stmt_claim(backend *be, sql_table *t, stmt *cnt)
=======
stmt_replace(backend *be, stmt *r, stmt *id, stmt *val)
>>>>>>> 2b41ab63
{
	MalBlkPtr mb = be->mb;
	InstrPtr q = NULL;

<<<<<<< HEAD
	if (!t || cnt->nr < 0)
		return NULL;
	if (!t->s && t->data) /* declared table */
		assert(0);
	q = newStmt(mb, sqlRef, claimRef);
	q = pushArgument(mb, q, be->mvc_var);
	q = pushSchema(mb, q, t);
	q = pushStr(mb, q, t->base.name);
	q = pushArgument(mb, q, cnt->nr);
	if (q) {
		stmt *s = stmt_create(be->mvc->sa, st_claim);
=======
	if (r->nr < 0)
		return NULL;

	q = newStmt(mb, batRef, replaceRef);
	q = pushArgument(mb, q, r->nr);
	q = pushArgument(mb, q, id->nr);
	q = pushArgument(mb, q, val->nr);
	q = pushBit(mb, q, TRUE); /* forced */
	if (q) {
		stmt *s = stmt_create(be->mvc->sa, st_replace);
>>>>>>> 2b41ab63
		if(!s) {
			freeInstruction(q);
			return NULL;
		}
<<<<<<< HEAD
		s->op1 = cnt;
		s->op4.tval = t;
		s->nr = getDestVar(q);
		s->q = q;
=======
		s->op1 = r;
		s->op2 = id;
		s->op3 = val;
		s->nrcols = r->nrcols;
		s->key = r->key;
		s->nr = getDestVar(q);
		s->q = q;
		s->cand = r->cand;
>>>>>>> 2b41ab63
		return s;
	}
	return NULL;
}

stmt *
stmt_table_clear(backend *be, sql_table *t)
{
	MalBlkPtr mb = be->mb;
	InstrPtr q = NULL;

	if (!t->s && t->data) { /* declared table */
		int *l = t->data, cnt = list_length(t->columns.set)+1;

		for (int i = 0; i < cnt; i++) {
			q = newStmt(mb, batRef, deleteRef);
			q = pushArgument(mb, q, l[i]);
		}
	} else {
		q = newStmt(mb, sqlRef, clear_tableRef);
		q = pushSchema(mb, q, t);
		q = pushStr(mb, q, t->base.name);
	}
	if (q) {
		stmt *s = stmt_create(be->mvc->sa, st_table_clear);

		if(!s) {
			freeInstruction(q);
			return NULL;
		}
		s->op4.tval = t;
		s->nrcols = 0;
		s->nr = getDestVar(q);
		s->q = q;
		return s;
	}
	return NULL;
}

stmt *
stmt_exception(backend *be, stmt *cond, const char *errstr, int errcode)
{
	MalBlkPtr mb = be->mb;
	InstrPtr q = NULL;

	if (cond->nr < 0)
		return NULL;

	/* if(bit(l)) { error(r);}  ==raising an exception */
	q = newStmt(mb, sqlRef, assertRef);
	q = pushArgument(mb, q, cond->nr);
	q = pushStr(mb, q, errstr);
	if (q) {
		stmt *s = stmt_create(be->mvc->sa, st_exception);
		if(!s) {
			freeInstruction(q);
			return NULL;
		}
		assert(cond);
		s->op1 = cond;
		(void)errcode;
		s->nrcols = 0;
		s->q = q;
		s->nr = getDestVar(q);
		return s;
	}
	return NULL;
}

/* The type setting is not propagated to statements such as st_bat and st_append,
	because they are not considered projections */
static void
tail_set_type(stmt *st, sql_subtype *t)
{
	for (;;) {
		switch (st->type) {
		case st_const:
			st = st->op2;
			continue;
		case st_alias:
		case st_gen_group:
		case st_order:
			st = st->op1;
			continue;
		case st_list:
			st = st->op4.lval->h->data;
			continue;
		case st_join:
		case st_join2:
		case st_joinN:
			if (st->flag == cmp_project) {
				st = st->op2;
				continue;
			}
			return;
		case st_aggr:
		case st_Nop: {
			list *res = st->op4.funcval->res;

			if (res && list_length(res) == 1)
				res->h->data = t;
			return;
		}
		case st_atom:
			atom_set_type(st->op4.aval, t);
			return;
		case st_convert:
		case st_temp:
		case st_single:
			st->op4.typeval = *t;
			return;
		case st_var:
			if (st->op4.typeval.type)
				st->op4.typeval = *t;
			return;
		default:
			return;
		}
	}
}

stmt *
stmt_convert(backend *be, stmt *v, sql_subtype *f, sql_subtype *t)
{
	MalBlkPtr mb = be->mb;
	InstrPtr q = NULL;
	const char *convert = t->type->base.name;
	/* convert types and make sure they are rounded up correctly */

	if (v->nr < 0)
		return NULL;

	if (t->type->localtype == f->type->localtype &&
	    (t->type->eclass == f->type->eclass ||
	     (EC_VARCHAR(f->type->eclass) && EC_VARCHAR(t->type->eclass))) &&
	    !EC_INTERVAL(f->type->eclass) &&
	    f->type->eclass != EC_DEC &&
	    (t->digits == 0 || f->digits == t->digits) &&
	    type_has_tz(t) == type_has_tz(f)) {
		/* set output type. Despite the MAL code already being generated,
		   the output type may still be checked */
		tail_set_type(v, t);
		return v;
	}

	/* external types have sqlname convert functions,
	   these can generate errors (fromstr cannot) */
	if (t->type->eclass == EC_EXTERNAL)
		convert = t->type->sqlname;

	if (t->type->eclass == EC_MONTH)
		convert = "month_interval";
	else if (t->type->eclass == EC_SEC)
		convert = "second_interval";

	/* Lookup the sql convert function, there is no need
	 * for single value vs bat, this is handled by the
	 * mal function resolution */
	if (v->nrcols == 0) {	/* simple calc */
		q = newStmt(mb, calcRef, convert);
	} else if (v->nrcols > 0 &&
		(t->type->localtype > TYPE_str || f->type->eclass == EC_DEC || t->type->eclass == EC_DEC || EC_INTERVAL(t->type->eclass) || EC_TEMP(t->type->eclass) || (EC_VARCHAR(t->type->eclass) && !(f->type->eclass == EC_STRING && t->digits == 0)))) {
		int type = t->type->localtype;

		q = newStmt(mb, malRef, multiplexRef);
		if (q == NULL)
			return NULL;
		setVarType(mb, getArg(q, 0), newBatType(type));
		setVarUDFtype(mb, getArg(q, 0));
		q = pushStr(mb, q, convertMultiplexMod(calcRef, convert));
		q = pushStr(mb, q, convertMultiplexFcn(convert));
	} else
		q = newStmt(mb, batcalcRef, convert);

	/* convert to string is complex, we need full type info and mvc for the timezone */
	if (EC_VARCHAR(t->type->eclass) && !(f->type->eclass == EC_STRING && t->digits == 0)) {
		q = pushInt(mb, q, f->type->eclass);
		q = pushInt(mb, q, f->digits);
		q = pushInt(mb, q, f->scale);
		q = pushInt(mb, q, type_has_tz(f));
	} else if (f->type->eclass == EC_DEC) {
		/* scale of the current decimal */
		q = pushInt(mb, q, f->scale);
	} else if (f->type->eclass == EC_SEC &&
		   (EC_COMPUTE(t->type->eclass) || t->type->eclass == EC_DEC)) {
		/* scale of the current decimal */
		q = pushInt(mb, q, 3);
	}
	q = pushArgument(mb, q, v->nr);

	if (t->type->eclass == EC_DEC || EC_TEMP_FRAC(t->type->eclass) || EC_INTERVAL(t->type->eclass)) {
		/* digits, scale of the result decimal */
		q = pushInt(mb, q, t->digits);
		if (!EC_TEMP_FRAC(t->type->eclass))
			q = pushInt(mb, q, t->scale);
	}
	/* convert to string, give error on to large strings */
	if (EC_VARCHAR(t->type->eclass) && !(f->type->eclass == EC_STRING && t->digits == 0))
		q = pushInt(mb, q, t->digits);
	/* convert a string to a time(stamp) with time zone */
	if (EC_VARCHAR(f->type->eclass) && EC_TEMP_TZ(t->type->eclass))
		q = pushInt(mb, q, type_has_tz(t));
	if (t->type->eclass == EC_GEOM) {
		/* push the type and coordinates of the column */
		q = pushInt(mb, q, t->digits);
		/* push the SRID of the whole columns */
		q = pushInt(mb, q, t->scale);
		/* push the type and coordinates of the inserted value */
		//q = pushInt(mb, q, f->digits);
		/* push the SRID of the inserted value */
		//q = pushInt(mb, q, f->scale);
		/* we decided to create the EWKB type also used by PostGIS and has the SRID provided by the user inside alreay */
		/* push the SRID provided for this value */
		/* GEOS library is able to store in the returned wkb the type an
 		 * number if coordinates but not the SRID so SRID should be provided
 		 * from this level */
/*		if(be->argc > 1)
			f->scale = ((ValRecord)((atom*)(be->mvc)->args[1])->data).val.ival;

			q = pushInt(mb, q, f->digits);
			q = pushInt(mb, q, f->scale);
*/			//q = pushInt(mb, q, ((ValRecord)((atom*)(be->mvc)->args[1])->data).val.ival);
	}
	if (q) {
		stmt *s = stmt_create(be->mvc->sa, st_convert);
		if(!s) {
			freeInstruction(q);
			return NULL;
		}
		s->op1 = v;
		s->nrcols = 0;	/* function without arguments returns single value */
		s->key = v->key;
		s->nrcols = v->nrcols;
		s->aggr = v->aggr;
		s->op4.typeval = *t;
		s->nr = getDestVar(q);
		s->q = q;
		return s;
	}
	return NULL;
}

stmt *
stmt_unop(backend *be, stmt *op1, sql_subfunc *op)
{
	list *ops = sa_list(be->mvc->sa);
	list_append(ops, op1);
	return stmt_Nop(be, stmt_list(be, ops), op);
}

stmt *
stmt_binop(backend *be, stmt *op1, stmt *op2, sql_subfunc *op)
{
	list *ops = sa_list(be->mvc->sa);
	list_append(ops, op1);
	list_append(ops, op2);
	return stmt_Nop(be, stmt_list(be, ops), op);
}

stmt *
stmt_Nop(backend *be, stmt *ops, sql_subfunc *f)
{
	MalBlkPtr mb = be->mb;
	InstrPtr q = NULL;
	const char *mod, *fimp;
	sql_subtype *tpe = NULL;
	int special = 0;

	node *n;
	stmt *o = NULL;

	if (list_length(ops->op4.lval)) {
		for (n = ops->op4.lval->h, o = n->data; n; n = n->next) {
			stmt *c = n->data;

			if (c && o->nrcols < c->nrcols)
				o = c;
		}
	}

	/* handle coalesce and nullif */
	if (list_length(ops->op4.lval) == 2 &&
		f->func->mod && strcmp(f->func->mod, "") == 0 && f->func->imp && strcmp(f->func->imp, "") == 0) {
		stmt *e1 = ops->op4.lval->h->data;
		stmt *e2 = ops->op4.lval->h->next->data;
		int nrcols = 0;

		nrcols = e1->nrcols>e2->nrcols ? e1->nrcols:e2->nrcols;
		/* nrcols */
		//coalesce(e1,e2) -> ifthenelse(isnil(e1),e2,e1)
		if (strcmp(f->func->base.name, "coalesce") == 0) {
			str mod = (!nrcols)?calcRef:batcalcRef;
			q = newStmt(mb, e1->nrcols?mod:calcRef, "isnil");
			q = pushArgument(mb, q, e1->nr);
			int nr = getDestVar(q);

			q = newStmt(mb, mod, "ifthenelse");
			q = pushArgument(mb, q, nr);
			q = pushArgument(mb, q, e2->nr);
			q = pushArgument(mb, q, e1->nr);
		}
		//nullif(e1,e2) -> ifthenelse(e1==e2),NULL,e1)
		if (strcmp(f->func->base.name, "nullif") == 0) {
			str mod = (!nrcols)?calcRef:batcalcRef;
			sql_subtype *t = tail_type(e1);
			int tt = t->type->localtype;
			q = newStmt(mb, mod, "==");
			q = pushArgument(mb, q, e1->nr);
			q = pushArgument(mb, q, e2->nr);
			int nr = getDestVar(q);

			q = newStmt(mb, mod, "ifthenelse");
			q = pushArgument(mb, q, nr);
			q = pushNil(mb, q, tt);
			q = pushArgument(mb, q, e1->nr);
		}
	}
	if (!q) {
		if (backend_create_subfunc(be, f, ops->op4.lval) < 0)
			return NULL;
		mod = sql_func_mod(f->func);
		fimp = sql_func_imp(f->func);
		if (o && o->nrcols > 0 && f->func->type != F_LOADER && f->func->type != F_PROC) {
			sql_subtype *res = f->res->h->data;
			fimp = convertMultiplexFcn(fimp);
			q = NULL;
			if (strcmp(fimp, "rotate_xor_hash") == 0 &&
				strcmp(mod, calcRef) == 0 &&
				(q = newStmt(mb, mkeyRef, bulk_rotate_xor_hashRef)) == NULL)
				return NULL;
			if (!q) {
				if (f->func->type == F_UNION)
					q = newStmt(mb, batmalRef, multiplexRef);
				else
					q = newStmt(mb, malRef, multiplexRef);
				if (q == NULL)
					return NULL;
				setVarType(mb, getArg(q, 0), newBatType(res->type->localtype));
				setVarUDFtype(mb, getArg(q, 0));
				q = pushStr(mb, q, mod);
				q = pushStr(mb, q, fimp);
			} else {
				setVarType(mb, getArg(q, 0), newBatType(res->type->localtype));
				setVarUDFtype(mb, getArg(q, 0));
			}
		} else {
			fimp = convertOperator(fimp);
			q = newStmt(mb, mod, fimp);

			if (f->res && list_length(f->res)) {
				sql_subtype *res = f->res->h->data;

				setVarType(mb, getArg(q, 0), res->type->localtype);
				setVarUDFtype(mb, getArg(q, 0));
			}
		}
		if (LANG_EXT(f->func->lang))
			q = pushPtr(mb, q, f);
		if (f->func->lang == FUNC_LANG_C) {
			q = pushBit(mb, q, 0);
		} else if (f->func->lang == FUNC_LANG_CPP) {
			q = pushBit(mb, q, 1);
		}
		if (f->func->lang == FUNC_LANG_R || f->func->lang >= FUNC_LANG_PY ||
			f->func->lang == FUNC_LANG_C || f->func->lang == FUNC_LANG_CPP) {
			q = pushStr(mb, q, f->func->query);
		}
		/* first dynamic output of copy* functions */
		if (f->func->type == F_UNION || (f->func->type == F_LOADER && f->res != NULL))
			q = table_func_create_result(mb, q, f->func, f->res);
		if (list_length(ops->op4.lval))
			tpe = tail_type(ops->op4.lval->h->data);
		if (strcmp(fimp, "round") == 0 && tpe && tpe->type->eclass == EC_DEC)
			special = 1;

		for (n = ops->op4.lval->h; n; n = n->next) {
			stmt *op = n->data;

			if (!op)
				q = pushNil(mb, q, TYPE_bat);
			else
				q = pushArgument(mb, q, op->nr);
			if (op && special) {
				q = pushInt(mb, q, tpe->digits);
				setVarUDFtype(mb, getArg(q, q->argc-1));
				q = pushInt(mb, q, tpe->scale);
				setVarUDFtype(mb, getArg(q, q->argc-1));
			}
			special = 0;
		}
	}

	if (q) {
		stmt *s = stmt_create(be->mvc->sa, st_Nop);
		if(!s) {
			freeInstruction(q);
			return NULL;
		}
		s->op1 = ops;
		if (o) {
			s->nrcols = o->nrcols;
			s->key = o->key;
			s->aggr = o->aggr;
		} else {
			s->nrcols = 0;
			s->key = 1;
		}
		s->op4.funcval = f;
		s->nr = getDestVar(q);
		s->q = q;
		return s;
	}
	return NULL;
}

stmt *
stmt_direct_func(backend *be, InstrPtr q)
{
	if (q) {
		stmt *s = stmt_create(be->mvc->sa, st_func);
		if(!s) {
			freeInstruction(q);
			return NULL;
		}
		s->flag = op_union;
		s->nrcols = 3;
		s->nr = getDestVar(q);
		s->q = q;
		return s;
	}
	return NULL;
}

stmt *
stmt_func(backend *be, stmt *ops, const char *name, sql_rel *rel, int f_union)
{
	MalBlkPtr mb = be->mb;
	InstrPtr q = NULL;
	const char *mod = "user";
	node *n;
	prop *p = NULL;

	/* dump args */
	if (ops && ops->nr < 0)
		return NULL;

	p = find_prop(rel->p, PROP_REMOTE);
	if (p)
		rel->p = prop_remove(rel->p, p);
	rel = sql_processrelation(be->mvc, rel, 0);
	if (p) {
		p->p = rel->p;
		rel->p = p;
	}

	if (monet5_create_relational_function(be->mvc, mod, name, rel, ops, NULL, 1) < 0)
		 return NULL;

	if (f_union)
		q = newStmt(mb, batmalRef, multiplexRef);
	else
		q = newStmt(mb, mod, name);
	q = relational_func_create_result(be->mvc, mb, q, rel);
	if (f_union) {
		q = pushStr(mb, q, mod);
		q = pushStr(mb, q, name);
	}
	if (ops) {
		for (n = ops->op4.lval->h; n; n = n->next) {
			stmt *op = n->data;

			q = pushArgument(mb, q, op->nr);
		}
	}

	if (q) {
		node *n;
		sql_allocator *sa = be->mvc->sa;
		stmt *o = NULL, *s = stmt_create(sa, st_func);
		if(!s) {
			freeInstruction(q);
			return NULL;
		}
		s->op1 = ops;
		s->op2 = stmt_atom_string(be, name);
		s->op4.rel = rel;
		s->flag = f_union;
		if (ops && list_length(ops->op4.lval)) {
			for (n = ops->op4.lval->h, o = n->data; n; n = n->next) {
				stmt *c = n->data;

				if (o->nrcols < c->nrcols)
					o = c;
			}
		}

		if (o) {
			s->nrcols = o->nrcols;
			s->key = o->key;
			s->aggr = o->aggr;
		} else {
			s->nrcols = 0;
			s->key = 1;
		}
		s->nr = getDestVar(q);
		s->q = q;
		return s;
	}
	return NULL;
}

stmt *
stmt_aggr(backend *be, stmt *op1, stmt *grp, stmt *ext, sql_subfunc *op, int reduce, int no_nil, int nil_if_empty)
{
	MalBlkPtr mb = be->mb;
	InstrPtr q = NULL;
	const char *mod, *aggrfunc;
	sql_subtype *res = op->res->h->data;
	int restype = res->type->localtype;
	bool complex_aggr = false;
	bool abort_on_error;
	int *stmt_nr = NULL;
	int avg = 0;

	if (op1->nr < 0)
		return NULL;
	if (backend_create_subaggr(be, op) < 0)
		return NULL;
	mod = op->func->mod;
	aggrfunc = op->func->imp;

	if (strcmp(aggrfunc, "avg") == 0)
		avg = 1;
	if (avg || strcmp(aggrfunc, "sum") == 0 || strcmp(aggrfunc, "prod") == 0
		|| strcmp(aggrfunc, "str_group_concat") == 0)
		complex_aggr = true;
	if (restype == TYPE_dbl)
		avg = 0;
	/* some "sub" aggregates have an extra argument "abort_on_error" */
	abort_on_error = complex_aggr || strncmp(aggrfunc, "stdev", 5) == 0 || strncmp(aggrfunc, "variance", 8) == 0 ||
					strncmp(aggrfunc, "covariance", 10) == 0 || strncmp(aggrfunc, "corr", 4) == 0;

	if (ext) {
		char *aggrF = SA_NEW_ARRAY(be->mvc->sa, char, strlen(aggrfunc) + 4);
		if (!aggrF)
			return NULL;
		stpcpy(stpcpy(aggrF, "sub"), aggrfunc);
		aggrfunc = aggrF;
		if (grp && (grp->nr < 0 || ext->nr < 0))
			return NULL;

		q = newStmt(mb, mod, aggrfunc);
		if (q == NULL)
			return NULL;
		setVarType(mb, getArg(q, 0), newBatType(restype));
		setVarUDFtype(mb, getArg(q, 0));
		if (avg) { /* for avg also return rest and count */
			q = pushReturn(mb, q, newTmpVariable(mb, newBatType(TYPE_lng)));
			q = pushReturn(mb, q, newTmpVariable(mb, newBatType(TYPE_lng)));
		}
	} else {
		q = newStmt(mb, mod, aggrfunc);
		if (q == NULL)
			return NULL;
		if (complex_aggr) {
			setVarType(mb, getArg(q, 0), restype);
			setVarUDFtype(mb, getArg(q, 0));
			if (avg) { /* for avg also return rest and count */
				q = pushReturn(mb, q, newTmpVariable(mb, TYPE_lng));
				setVarUDFtype(mb, getArg(q, 1));
				q = pushReturn(mb, q, newTmpVariable(mb, TYPE_lng));
				setVarUDFtype(mb, getArg(q, 1));
			}
		}
	}

	if (LANG_EXT(op->func->lang))
		q = pushPtr(mb, q, op->func);
	if (op->func->lang == FUNC_LANG_R ||
		op->func->lang >= FUNC_LANG_PY ||
		op->func->lang == FUNC_LANG_C ||
		op->func->lang == FUNC_LANG_CPP) {
		if (!grp) {
			setVarType(mb, getArg(q, 0), restype);
			setVarUDFtype(mb, getArg(q, 0));
		}
		if (op->func->lang == FUNC_LANG_C) {
			q = pushBit(mb, q, 0);
		} else if (op->func->lang == FUNC_LANG_CPP) {
			q = pushBit(mb, q, 1);
		}
 		q = pushStr(mb, q, op->func->query);
	}

	if (op1->type != st_list) {
		q = pushArgument(mb, q, op1->nr);
	} else {
		int i;
		node *n;

		for (i=0, n = op1->op4.lval->h; n; n = n->next, i++) {
			stmt *op = n->data;

			if (stmt_nr)
				q = pushArgument(mb, q, stmt_nr[i]);
			else
				q = pushArgument(mb, q, op->nr);
		}
	}
	if (grp) {
		q = pushArgument(mb, q, grp->nr);
		q = pushArgument(mb, q, ext->nr);
		if (avg) /* push nil candidates */
			q = pushNil(mb, q, TYPE_bat);
		if (q == NULL)
			return NULL;
		q = pushBit(mb, q, no_nil);
		if (!avg && abort_on_error)
			q = pushBit(mb, q, TRUE);
	} else if (no_nil && strncmp(aggrfunc, "count", 5) == 0) {
		q = pushBit(mb, q, no_nil);
	} else if (!nil_if_empty && strncmp(aggrfunc, "sum", 3) == 0) {
		q = pushBit(mb, q, FALSE);
	} else if (avg) { /* push candidates */
		q = pushNil(mb, q, TYPE_bat);
		q = pushBit(mb, q, no_nil);
	}
	if (q) {
		stmt *s = stmt_create(be->mvc->sa, st_aggr);
		if(!s) {
			freeInstruction(q);
			return NULL;
		}
		s->op1 = op1;
		if (grp) {
			s->op2 = grp;
			s->op3 = ext;
			s->nrcols = 1;
		} else {
			if (!reduce)
				s->nrcols = 1;
		}
		s->key = reduce;
		s->aggr = reduce;
		s->flag = no_nil;
		s->op4.funcval = op;
		s->nr = getDestVar(q);
		s->q = q;
		return s;
	}
	return NULL;
}

static stmt *
stmt_alias_(backend *be, stmt *op1, const char *tname, const char *alias)
{
	stmt *s = stmt_create(be->mvc->sa, st_alias);
	if(!s) {
		return NULL;
	}
	s->op1 = op1;
	s->nrcols = op1->nrcols;
	s->key = op1->key;
	s->aggr = op1->aggr;

	s->tname = tname;
	s->cname = alias;
	s->nr = op1->nr;
	s->q = op1->q;
	return s;
}

stmt *
stmt_alias(backend *be, stmt *op1, const char *tname, const char *alias)
{
	if (((!op1->tname && !tname) ||
	    (op1->tname && tname && strcmp(op1->tname, tname)==0)) &&
	    op1->cname && strcmp(op1->cname, alias)==0)
		return op1;
	return stmt_alias_(be, op1, tname, alias);
}

sql_subtype *
tail_type(stmt *st)
{
	for (;;) {
		switch (st->type) {
		case st_const:
			st = st->op2;
			continue;
		case st_uselect:
		case st_semijoin:
		case st_limit:
		case st_limit2:
		case st_sample:
		case st_tunion:
		case st_tdiff:
		case st_tinter:
			return sql_bind_localtype("oid");
		case st_uselect2:
			if (!st->reduce)
				return sql_bind_localtype("bit");
			return sql_bind_localtype("oid");
		case st_append:
		case st_append_bulk:
		case st_replace:
		case st_alias:
		case st_gen_group:
		case st_order:
			st = st->op1;
			continue;
		case st_list:
			st = st->op4.lval->h->data;
			continue;
		case st_bat:
			return &st->op4.cval->type;
		case st_idxbat:
			if (hash_index(st->op4.idxval->type)) {
				return sql_bind_localtype("lng");
			} else if (oid_index(st->op4.idxval->type)) {
				return sql_bind_localtype("oid");
			}
			/* fall through */
		case st_join:
		case st_join2:
		case st_joinN:
			if (st->flag == cmp_project) {
				st = st->op2;
				continue;
			}
			/* fall through */
		case st_reorder:
		case st_group:
		case st_result:
		case st_tid:
		case st_mirror:
			return sql_bind_localtype("oid");
		case st_table_clear:
			return sql_bind_localtype("lng");
		case st_aggr:
		case st_Nop: {
			list *res = st->op4.funcval->res;

			if (res && list_length(res) == 1)
				return res->h->data;

			return NULL;
		}
		case st_atom:
			return atom_type(st->op4.aval);
		case st_convert:
		case st_temp:
		case st_single:
		case st_rs_column:
			return &st->op4.typeval;
		case st_var:
			if (st->op4.typeval.type)
				return &st->op4.typeval;
			/* fall through */
		case st_exception:
			return NULL;
		case st_table:
			return sql_bind_localtype("bat");
		default:
			assert(0);
			return NULL;
		}
	}
}

int
stmt_has_null(stmt *s)
{
	switch (s->type) {
	case st_aggr:
	case st_Nop:
	case st_semijoin:
	case st_uselect:
	case st_uselect2:
	case st_atom:
		return 0;
	case st_join:
		return stmt_has_null(s->op2);
	case st_bat:
		return s->op4.cval->null;

	default:
		return 1;
	}
}

static const char *
func_name(sql_allocator *sa, const char *n1, const char *n2)
{
	size_t l1 = _strlen(n1), l2;

	if (!sa)
		return n1;
	if (!n2)
		return sa_strdup(sa, n1);
	l2 = _strlen(n2);

	if (l2 > 16) {		/* only support short names */
		char *ns = SA_NEW_ARRAY(sa, char, l2 + 1);
		if(!ns)
			return NULL;
		snprintf(ns, l2 + 1, "%s", n2);
		return ns;
	} else {
		char *ns = SA_NEW_ARRAY(sa, char, l1 + l2 + 2), *s = ns;
		if(!ns)
			return NULL;
		snprintf(ns, l1 + l2 + 2, "%s_%s", n1, n2);
		return s;
	}
}

const char *_column_name(sql_allocator *sa, stmt *st);

const char *
column_name(sql_allocator *sa, stmt *st)
{
	if (!st->cname)
		st->cname = _column_name(sa, st);
	return st->cname;
}

const char *
_column_name(sql_allocator *sa, stmt *st)
{
	switch (st->type) {
	case st_order:
	case st_reorder:
		return column_name(sa, st->op1);
	case st_const:
	case st_join:
	case st_join2:
	case st_joinN:
		return column_name(sa, st->op2);

	case st_mirror:
	case st_group:
	case st_result:
	case st_append:
	case st_append_bulk:
	case st_replace:
	case st_gen_group:
	case st_semijoin:
	case st_uselect:
	case st_uselect2:
	case st_limit:
	case st_limit2:
	case st_sample:
	case st_tunion:
	case st_tdiff:
	case st_tinter:
	case st_convert:
		return column_name(sa, st->op1);
	case st_Nop:
	case st_aggr:
	{
		const char *cn = column_name(sa, st->op1);
		return func_name(sa, st->op4.funcval->func->base.name, cn);
	}
	case st_alias:
		if (st->op3)
			return column_name(sa, st->op3);
		break;
	case st_bat:
		return st->op4.cval->base.name;
	case st_atom:
		if (st->op4.aval->data.vtype == TYPE_str)
			return atom2string(sa, st->op4.aval);
		/* fall through */
	case st_var:
	case st_temp:
	case st_single:
		if (sa)
			return sa_strdup(sa, "single_value");
		return "single_value";

	case st_list:
		if (list_length(st->op4.lval))
			return column_name(sa, st->op4.lval->h->data);
		/* fall through */
	case st_rs_column:
		return NULL;
	default:
		return NULL;
	}
	return NULL;
}

const char *
table_name(sql_allocator *sa, stmt *st)
{
	(void)sa;
	return st->tname;
}

const char *
schema_name(sql_allocator *sa, stmt *st)
{
	switch (st->type) {
	case st_const:
	case st_semijoin:
	case st_join:
	case st_join2:
	case st_joinN:
		return schema_name(sa, st->op2);
	case st_mirror:
	case st_group:
	case st_result:
	case st_append:
	case st_append_bulk:
	case st_replace:
	case st_gen_group:
	case st_uselect:
	case st_uselect2:
	case st_limit:
	case st_limit2:
	case st_sample:
	case st_tunion:
	case st_tdiff:
	case st_tinter:
	case st_convert:
	case st_Nop:
	case st_aggr:
		return schema_name(sa, st->op1);
	case st_alias:
		/* there are no schema aliases, ie look into the base column */
		return schema_name(sa, st->op1);
	case st_bat:
		return st->op4.cval->t->s->base.name;
	case st_atom:
		return NULL;
	case st_var:
	case st_temp:
	case st_single:
		return NULL;
	case st_list:
		if (list_length(st->op4.lval))
			return schema_name(sa, st->op4.lval->h->data);
		return NULL;
	default:
		return NULL;
	}
}

stmt *
stmt_cond(backend *be, stmt *cond, stmt *outer, int loop /* 0 if, 1 while */, int anti )
{
	MalBlkPtr mb = be->mb;
	InstrPtr q = NULL;

	if (cond->nr < 0)
		return NULL;
	if (anti) {
		sql_subtype *bt = sql_bind_localtype("bit");
		sql_subfunc *not = sql_bind_func(be->mvc->sa, NULL, "not", bt, NULL, F_FUNC);
		sql_subfunc *or = sql_bind_func(be->mvc->sa, NULL, "or", bt, bt, F_FUNC);
		sql_subfunc *isnull = sql_bind_func(be->mvc->sa, NULL, "isnull", bt, NULL, F_FUNC);
		cond = stmt_binop(be,
			stmt_unop(be, cond, not),
			stmt_unop(be, cond, isnull), or);
	}
	if (!loop) {	/* if */
		q = newAssignment(mb);
		if (q == NULL)
			return NULL;
		q->barrier = BARRIERsymbol;
		q = pushArgument(mb, q, cond->nr);
		if (q == NULL)
			return NULL;
	} else {	/* while */
		int c;

		if (outer->nr < 0)
			return NULL;
		/* leave barrier */
		q = newStmt(mb, calcRef, notRef);
		q = pushArgument(mb, q, cond->nr);
		if (q == NULL)
			return NULL;
		c = getArg(q, 0);

		q = newAssignment(mb);
		if (q == NULL)
			return NULL;
		getArg(q, 0) = outer->nr;
		q->barrier = LEAVEsymbol;
		q = pushArgument(mb, q, c);
		if (q == NULL)
			return NULL;
	}
	if (q){
		stmt *s = stmt_create(be->mvc->sa, st_cond);
		if(!s) {
			freeInstruction(q);
			return NULL;
		}
		s->flag = loop;
		s->op1 = cond;
		s->nr = getArg(q, 0);
		return s;
	}
	return NULL;
}

stmt *
stmt_control_end(backend *be, stmt *cond)
{
	MalBlkPtr mb = be->mb;
	InstrPtr q = NULL;

	if (cond->nr < 0)
		return NULL;

	if (cond->flag) {	/* while */
		/* redo barrier */
		q = newAssignment(mb);
		if (q == NULL)
			return NULL;
		getArg(q, 0) = cond->nr;
		q->argc = q->retc = 1;
		q->barrier = REDOsymbol;
		q = pushBit(mb, q, TRUE);
		if (q == NULL)
			return NULL;
	} else {
		q = newAssignment(mb);
		if (q == NULL)
			return NULL;
		getArg(q, 0) = cond->nr;
		q->argc = q->retc = 1;
		q->barrier = EXITsymbol;
	}
	q = newStmt(mb, sqlRef, mvcRef);
	if (q == NULL)
		return NULL;
	be->mvc_var = getDestVar(q);
	if (q){
		stmt *s = stmt_create(be->mvc->sa, st_control_end);
		if(!s) {
			freeInstruction(q);
			return NULL;
		}
		s->op1 = cond;
		s->nr = getArg(q, 0);
		return s;
	}
	return NULL;
}


static InstrPtr
dump_cols(MalBlkPtr mb, list *l, InstrPtr q)
{
	int i;
	node *n;

	if (q == NULL)
		return NULL;
	q->retc = q->argc = 0;
	for (i = 0, n = l->h; n; n = n->next, i++) {
		stmt *c = n->data;

		q = pushArgument(mb, q, c->nr);
	}
	if (q == NULL)
		return NULL;
	q->retc = q->argc;
	/* Lets make it a propper assignment */
	for (i = 0, n = l->h; n; n = n->next, i++) {
		stmt *c = n->data;

		q = pushArgument(mb, q, c->nr);
	}
	return q;
}

stmt *
stmt_return(backend *be, stmt *val, int nr_declared_tables)
{
	MalBlkPtr mb = be->mb;
	InstrPtr q = NULL;

	if (val->nr < 0)
		return NULL;
	q = newInstruction(mb, NULL, NULL);
	if (q == NULL)
		return NULL;
	q->barrier= RETURNsymbol;
	if (val->type == st_table) {
		list *l = val->op1->op4.lval;

		q = dump_cols(mb, l, q);
	} else {
		getArg(q, 0) = getArg(getInstrPtr(mb, 0), 0);
		q = pushArgument(mb, q, val->nr);
	}
	if (q == NULL)
		return NULL;
	pushInstruction(mb, q);
	if (q) {
		stmt *s = stmt_create(be->mvc->sa, st_return);
		if(!s) {
			freeInstruction(q);
			return NULL;
		}
		s->op1 = val;
		s->flag = nr_declared_tables;
		s->nr = getDestVar(q);
		s->q = q;
		return s;
	}
	return NULL;
}

stmt *
stmt_assign(backend *be, const char *sname, const char *varname, stmt *val, int level)
{
	MalBlkPtr mb = be->mb;
	InstrPtr q = NULL;

	if (val && val->nr < 0)
		return NULL;
	if (level != 0) {
		char *buf,  levelstr[16];

		if (!val) {
			/* drop declared table */
			assert(0);
		}

		assert(!sname);
		snprintf(levelstr, sizeof(levelstr), "%d", level);
		buf = SA_NEW_ARRAY(be->mvc->sa, char, strlen(levelstr) + strlen(varname) + 3);
		if (!buf)
			return NULL;
		stpcpy(stpcpy(stpcpy(stpcpy(buf, "A"), levelstr), "%"), varname); /* mangle variable name */
		q = newInstruction(mb, NULL, NULL);
		if (q == NULL) {
			return NULL;
		}
		q->argc = q->retc = 0;
		q = pushArgumentId(mb, q, buf);
		if (q == NULL)
			return NULL;
		pushInstruction(mb, q);
		if (mb->errors)
			return NULL;
		q->retc++;
	} else {
		assert(sname); /* all global variables have a schema */
		q = newStmt(mb, sqlRef, setVariableRef);
		q = pushArgument(mb, q, be->mvc_var);
		q = pushStr(mb, q, sname);
		q = pushStr(mb, q, varname);
		if (q == NULL)
			return NULL;
		getArg(q, 0) = be->mvc_var = newTmpVariable(mb, TYPE_int);
		be->mvc_var = getDestVar(q);
	}
	q = pushArgument(mb, q, val->nr);
	if (q){
		stmt *s = stmt_create(be->mvc->sa, st_assign);
		if(!s) {
			freeInstruction(q);
			return NULL;
		}
		s->op2 = val;
		s->flag = (level << 1);
		s->q = q;
		s->nr = 1;
		return s;
	}
	return NULL;
}

stmt *
const_column(backend *be, stmt *val)
{
	sql_subtype *ct = tail_type(val);
	MalBlkPtr mb = be->mb;
	InstrPtr q = NULL;
	int tt = ct->type->localtype;

	if (val->nr < 0)
		return NULL;
	q = newStmt(mb, batRef, singleRef);
	if (q == NULL)
		return NULL;
	setVarType(mb, getArg(q, 0), newBatType(tt));
	q = pushArgument(mb, q, val->nr);
	if (q) {
		stmt *s = stmt_create(be->mvc->sa, st_single);
		if(!s) {
			freeInstruction(q);
			return NULL;
		}
		s->op1 = val;
		s->op4.typeval = *ct;
		s->nrcols = 1;

		s->tname = val->tname;
		s->cname = val->cname;
		s->nr = getDestVar(q);
		s->q = q;
		return s;
	}
	return NULL;
}

stmt *
stmt_fetch(backend *be, stmt *val)
{
	sql_subtype *ct;
	MalBlkPtr mb = be->mb;
	InstrPtr q = NULL;
	int tt;

	if (val->nr < 0)
		return NULL;
	/* pick from first column on a table case */
	if (val->type == st_table) {
		if (list_length(val->op1->op4.lval) > 1)
			return NULL;
		val = val->op1->op4.lval->h->data;
	}
	ct = tail_type(val);
	tt = ct->type->localtype;

	q = newStmt(mb, algebraRef, fetchRef);
	if (q == NULL)
		return NULL;
	setVarType(mb, getArg(q, 0), tt);
	q = pushArgument(mb, q, val->nr);
	q = pushOid(mb, q, 0);
	if (q) {
		stmt *s = stmt_create(be->mvc->sa, st_single);
		if(!s) {
			freeInstruction(q);
			return NULL;
		}
		s->op1 = val;
		s->op4.typeval = *ct;
		s->nrcols = 0;

		s->tname = val->tname;
		s->cname = val->cname;
		s->nr = getDestVar(q);
		s->q = q;
		return s;
	}
	return NULL;
}<|MERGE_RESOLUTION|>--- conflicted
+++ resolved
@@ -2885,16 +2885,11 @@
 }
 
 stmt *
-<<<<<<< HEAD
 stmt_claim(backend *be, sql_table *t, stmt *cnt)
-=======
-stmt_replace(backend *be, stmt *r, stmt *id, stmt *val)
->>>>>>> 2b41ab63
-{
-	MalBlkPtr mb = be->mb;
-	InstrPtr q = NULL;
-
-<<<<<<< HEAD
+{
+	MalBlkPtr mb = be->mb;
+	InstrPtr q = NULL;
+
 	if (!t || cnt->nr < 0)
 		return NULL;
 	if (!t->s && t->data) /* declared table */
@@ -2906,7 +2901,25 @@
 	q = pushArgument(mb, q, cnt->nr);
 	if (q) {
 		stmt *s = stmt_create(be->mvc->sa, st_claim);
-=======
+		if(!s) {
+			freeInstruction(q);
+			return NULL;
+		}
+		s->op1 = cnt;
+		s->op4.tval = t;
+		s->nr = getDestVar(q);
+		s->q = q;
+		return s;
+	}
+	return NULL;
+}
+
+stmt *
+stmt_replace(backend *be, stmt *r, stmt *id, stmt *val)
+{
+	MalBlkPtr mb = be->mb;
+	InstrPtr q = NULL;
+
 	if (r->nr < 0)
 		return NULL;
 
@@ -2917,17 +2930,10 @@
 	q = pushBit(mb, q, TRUE); /* forced */
 	if (q) {
 		stmt *s = stmt_create(be->mvc->sa, st_replace);
->>>>>>> 2b41ab63
 		if(!s) {
 			freeInstruction(q);
 			return NULL;
 		}
-<<<<<<< HEAD
-		s->op1 = cnt;
-		s->op4.tval = t;
-		s->nr = getDestVar(q);
-		s->q = q;
-=======
 		s->op1 = r;
 		s->op2 = id;
 		s->op3 = val;
@@ -2936,7 +2942,6 @@
 		s->nr = getDestVar(q);
 		s->q = q;
 		s->cand = r->cand;
->>>>>>> 2b41ab63
 		return s;
 	}
 	return NULL;
