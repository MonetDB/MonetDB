/*
 * This Source Code Form is subject to the terms of the Mozilla Public
 * License, v. 2.0.  If a copy of the MPL was not distributed with this
 * file, You can obtain one at http://mozilla.org/MPL/2.0/.
 *
 * Copyright 1997 - July 2008 CWI, August 2008 - 2021 MonetDB B.V.
 */

#include "monetdb_config.h"
#include "sql_mem.h"
#include "sql_stack.h"
#include "sql_statement.h"
#include "sql_gencode.h"
#include "rel_rel.h"
#include "rel_exp.h"
#include "rel_prop.h"
#include "rel_unnest.h"
#include "rel_optimizer.h"

#include "mal_namespace.h"
#include "mal_builder.h"
#include "mal_debugger.h"
#include "opt_prelude.h"

/*
 * Some utility routines to generate code
 * The equality operator in MAL is '==' instead of '='.
 */
static const char *
convertMultiplexMod(const char *mod, const char *op)
{
	if (strcmp(op, "=") == 0)
		return "calc";
	return mod;
}

static const char *
convertMultiplexFcn(const char *op)
{
	if (strcmp(op, "=") == 0)
		return "==";
	return op;
}

static const char *
convertOperator(const char *op)
{
	if (strcmp(op, "=") == 0)
		return "==";
	return op;
}

static InstrPtr
multiplex2(MalBlkPtr mb, const char *mod, const char *name, int o1, int o2, int rtype)
{
	InstrPtr q = NULL;

	q = newStmt(mb, malRef, multiplexRef);
	if (q == NULL)
		return NULL;
	setVarType(mb, getArg(q, 0), newBatType(rtype));
	q = pushStr(mb, q, convertMultiplexMod(mod, name));
	q = pushStr(mb, q, convertMultiplexFcn(name));
	q = pushArgument(mb, q, o1);
	q = pushArgument(mb, q, o2);
	return q;
}

static InstrPtr
dump_1(MalBlkPtr mb, const char *mod, const char *name, stmt *o1)
{
	InstrPtr q = NULL;

	if (o1->nr < 0)
		return NULL;
	q = newStmt(mb, mod, name);
	q = pushArgument(mb, q, o1->nr);
	return q;
}

static InstrPtr
dump_2(MalBlkPtr mb, const char *mod, const char *name, stmt *o1, stmt *o2)
{
	InstrPtr q = NULL;

	if (o1->nr < 0 || o2->nr < 0)
		return NULL;
	q = newStmt(mb, mod, name);
	q = pushArgument(mb, q, o1->nr);
	q = pushArgument(mb, q, o2->nr);
	return q;
}

static InstrPtr
pushPtr(MalBlkPtr mb, InstrPtr q, ptr val)
{
	int _t;
	ValRecord cst;

	if (q == NULL)
		return NULL;
	cst.vtype= TYPE_ptr;
	cst.val.pval = val;
	cst.len = 0;
	_t = defConstant(mb, TYPE_ptr, &cst);
	if( _t >= 0)
		return pushArgument(mb, q, _t);
	return q;
}

static InstrPtr
pushSchema(MalBlkPtr mb, InstrPtr q, sql_table *t)
{
	if (t->s)
		return pushArgument(mb, q, getStrConstant(mb,t->s->base.name));
	else
		return pushNil(mb, q, TYPE_str);
}

static int
is_tid_chain(stmt *sel)
{
	while (sel && sel->type != st_tid && sel->cand)
		sel = sel->cand;
	if (sel && sel->type == st_tid)
		return 1;
	return 0;
}

stmt *
stmt_project_column_on_cand(backend *be, stmt *sel, stmt *c)
{
	stmt *res = NULL;

	if (!sel)
		return res;
	assert(c->type == st_alias || (c->type == st_join && c->flag == cmp_project) || c->type == st_bat || c->type == st_idxbat || c->type == st_single);
	if (c->type != st_alias) {
		res = stmt_project(be, sel, c);
	} else if (c->op1->type == st_mirror && is_tid_chain(sel)) { /* alias with mirror (ie full row ids) */
		res = stmt_alias(be, sel, c->tname, c->cname);
	} else { /* st_alias */
		stmt *s = c->op1;
		if (s->nrcols == 0)
			s = stmt_const(be, sel, s);
		else
			s = stmt_project(be, sel, s);
		res = stmt_alias(be, s, c->tname, c->cname);
	}
	res->cand = sel;
	return res;
}

/* #TODO make proper traversal operations */
stmt *
stmt_atom_string(backend *be, const char *S, stmt *sel)
{
	char *s = NULL;
	sql_subtype t;

	if (S) {
		s = sa_strdup(be->mvc->sa, S);
		sql_find_subtype(&t, "varchar", _strlen(s), 0);
	} else {
		sql_find_subtype(&t, "clob", 0, 0);
	}

	return stmt_atom(be, atom_string(be->mvc->sa, &t, s), sel);
}

stmt *
stmt_atom_int(backend *be, int i, stmt *sel)
{
	sql_subtype t;

	sql_find_subtype(&t, "int", 32, 0);
	return stmt_atom(be, is_int_nil(i) ? atom_general(be->mvc->sa, &t, NULL) : atom_int(be->mvc->sa, &t, i), sel);
}

stmt *
stmt_atom_lng(backend *be, lng i, stmt *sel)
{
	sql_subtype t;

	sql_find_subtype(&t, "bigint", 64, 0);
	return stmt_atom(be, is_lng_nil(i) ? atom_general(be->mvc->sa, &t, NULL) : atom_int(be->mvc->sa, &t, i), sel);
}

stmt *
stmt_bool(backend *be, int b, stmt *sel)
{
	sql_subtype t;

	sql_find_subtype(&t, "boolean", 0, 0);
	return stmt_atom(be, atom_bool(be->mvc->sa, &t, b ? TRUE: FALSE), sel);
}

static stmt *
stmt_create(sql_allocator *sa, st_type type)
{
	stmt *s = SA_NEW(sa, stmt);

	if (!s)
		return NULL;
	*s = (stmt) {
		.type = type,
	};
	return s;
}

void
stmt_set_nrcols(rel_bin_stmt *s)
{
	unsigned nrcols = 0;
	int key = 1;

	for (node *n = s->cols->h; n; n = n->next) {
		stmt *f = n->data;

		assert(f);
		if (f->nrcols > nrcols)
			nrcols = f->nrcols;
		key &= f->key;
	}
	s->nrcols = nrcols;
	s->key = key;
}

rel_bin_stmt *
create_rel_bin_stmt(sql_allocator *sa, list *cols, stmt *cand, stmt *grp, stmt *ext, stmt *cnt)
{
	rel_bin_stmt *rs = SA_NEW(sa, rel_bin_stmt);

	if (!rs)
		return NULL;
	*rs = (rel_bin_stmt) {
		.cols = cols,
		.cand = cand,
		.grp = grp,
		.ext = ext,
		.cnt = cnt,
		.nrcols = 0
	};

	stmt_set_nrcols(rs);
	return rs;
}

stmt *
stmt_group(backend *be, stmt *s, stmt *grp, stmt *ext, stmt *cnt, int done)
{
	MalBlkPtr mb = be->mb;
	InstrPtr q = NULL;

	if (s->nr < 0)
		return NULL;
	if (grp && (grp->nr < 0 || ext->nr < 0 || cnt->nr < 0))
		return NULL;

	q = newStmt(mb, groupRef, done ? grp ? subgroupdoneRef : groupdoneRef : grp ? subgroupRef : groupRef);
	if(!q)
		return NULL;

	/* output variables extent and hist */
	q = pushReturn(mb, q, newTmpVariable(mb, TYPE_any));
	q = pushReturn(mb, q, newTmpVariable(mb, TYPE_any));
	q = pushArgument(mb, q, s->nr);
	if (grp)
		q = pushArgument(mb, q, grp->nr);
	if (q) {
		stmt *ns = stmt_create(be->mvc->sa, st_group);
		if (ns == NULL) {
			freeInstruction(q);
			return NULL;
		}

		ns->op1 = s;

		if (grp) {
			ns->op2 = grp;
			ns->op3 = ext;
			ns->op4.stval = cnt;
		}
		ns->nrcols = s->nrcols;
		ns->key = 0;
		ns->q = q;
		ns->nr = getDestVar(q);
		return ns;
	}
	return NULL;
}

stmt *
stmt_unique(backend *be, stmt *s)
{
	MalBlkPtr mb = be->mb;
	InstrPtr q = NULL;

	if (s->nr < 0)
		return NULL;

	q = newStmt(mb, algebraRef, uniqueRef);
	if(!q)
		return NULL;

	q = pushArgument(mb, q, s->nr);
	q = pushNil(mb, q, TYPE_bat); /* candidate list */
	if (q) {
		stmt *ns = stmt_create(be->mvc->sa, st_unique);
		if (ns == NULL) {
			freeInstruction(q);
			return NULL;
		}

		ns->op1 = s;
		ns->nrcols = s->nrcols;
		ns->key = 1;
		ns->q = q;
		ns->nr = getDestVar(q);
		return ns;
	}
	return NULL;
}

static int
create_bat(MalBlkPtr mb, int tt)
{
	InstrPtr q = newStmt(mb, batRef, newRef);

	if (q == NULL)
		return -1;
	setVarType(mb, getArg(q, 0), newBatType(tt));
	q = pushType(mb, q, tt);
	return getDestVar(q);
}

static int *
dump_table(sql_allocator *sa, MalBlkPtr mb, sql_table *t)
{
	int i = 0;
	node *n;
	int *l = SA_NEW_ARRAY(sa, int, ol_length(t->columns) + 1);

	if (!l)
		return NULL;

	/* tid column */
	if ((l[i++] = create_bat(mb, TYPE_oid)) < 0)
		return NULL;

	for (n = ol_first_node(t->columns); n; n = n->next) {
		sql_column *c = n->data;

		if ((l[i++] = create_bat(mb, c->type.type->localtype)) < 0)
			return NULL;
	}
	return l;
}

stmt *
stmt_var(backend *be, const char *sname, const char *varname, sql_subtype *t, int declare, int level, stmt *sel)
{
	MalBlkPtr mb = be->mb;
	InstrPtr q = NULL;
	char *buf;

	if (level == 0) { /* global */
		int tt = t->type->localtype;

		assert(sname);
		q = newStmt(mb, sqlRef, getVariableRef);
		q = pushArgument(mb, q, be->mvc_var);
		q = pushStr(mb, q, sname); /* all global variables have a schema */
		q = pushStr(mb, q, varname);
		if (q == NULL)
			return NULL;
		setVarType(mb, getArg(q, 0), tt);
	} else if (!declare) {
		char levelstr[16];

		assert(!sname);
		snprintf(levelstr, sizeof(levelstr), "%d", level);
		buf = SA_NEW_ARRAY(be->mvc->sa, char, strlen(levelstr) + strlen(varname) + 3);
		if (!buf)
			return NULL;
		stpcpy(stpcpy(stpcpy(stpcpy(buf, "A"), levelstr), "%"), varname); /* mangle variable name */
		q = newAssignment(mb);
		q = pushArgumentId(mb, q, buf);
	} else {
		int tt = t->type->localtype;
		char levelstr[16];

		assert(!sname);
		snprintf(levelstr, sizeof(levelstr), "%d", level);
		buf = SA_NEW_ARRAY(be->mvc->sa, char, strlen(levelstr) + strlen(varname) + 3);
		if (!buf)
			return NULL;
		stpcpy(stpcpy(stpcpy(stpcpy(buf, "A"), levelstr), "%"), varname); /* mangle variable name */

		q = newInstruction(mb, NULL, NULL);
		if (q == NULL) {
			return NULL;
		}
		q->argc = q->retc = 0;
		q = pushArgumentId(mb, q, buf);
		q = pushNil(mb, q, tt);
		pushInstruction(mb, q);
		if (q == NULL)
			return NULL;
		q->retc++;
	}
	if (q) {
		stmt *s = stmt_create(be->mvc->sa, st_var);
		if (s == NULL) {
			freeInstruction(q);
			return NULL;
		}

		if (t)
			s->op4.typeval = *t;
		else
			s->op4.typeval.type = NULL;
		s->flag = declare + (level << 1);
		s->key = 1;
		s->q = q;
		s->nr = getDestVar(q);
		s->cand = sel;
		return s;
	}
	return NULL;
}

stmt *
stmt_vars(backend *be, const char *varname, sql_table *t, int declare, int level, stmt *sel)
{
	MalBlkPtr mb = be->mb;
	InstrPtr q = NULL;
	int *l;

	(void)varname;
	/* declared table */
	if ((l = dump_table(be->mvc->sa, mb, t)) != NULL) {
		stmt *s = stmt_create(be->mvc->sa, st_var);

		if (s == NULL) {
			freeInstruction(q);
			return NULL;
		}

		ATOMIC_PTR_SET(&t->data, l);
		s->flag = declare + (level << 1);
		s->key = 1;
		s->nr = l[0];
		s->cand = sel;
		return s;
	}
	return NULL;
}

stmt *
stmt_varnr(backend *be, int nr, sql_subtype *t, stmt *sel)
{
	MalBlkPtr mb = be->mb;
	InstrPtr q = newAssignment(mb);
	char buf[IDLENGTH];

	if (!q)
		return NULL;

	(void) snprintf(buf, sizeof(buf), "A%d", nr);
	q = pushArgumentId(mb, q, buf);
	if (q) {
		stmt *s = stmt_create(be->mvc->sa, st_var);
		if (s == NULL) {
			freeInstruction(q);
			return NULL;
		}

		s->op1 = NULL;
		if (t)
			s->op4.typeval = *t;
		else
			s->op4.typeval.type = NULL;
		s->flag = nr;
		s->key = 1;
		s->q = q;
		s->nr = getDestVar(q);
		s->cand = sel;
		return s;
	}
	return NULL;
}

stmt *
stmt_table(backend *be, rel_bin_stmt *relst, int temp)
{
	stmt *s = stmt_create(be->mvc->sa, st_table);

	if (s == NULL)
		return NULL;
	s->nr = !list_empty(relst->cols) ? ((stmt*)relst->cols->h->data)->nr : 0;
	s->op4.relstval = relst;
	s->flag = temp;
	s->nrcols = relst->nrcols;
	return s;
}

stmt *
stmt_temp(backend *be, sql_subtype *t)
{
	int tt = t->type->localtype;
	MalBlkPtr mb = be->mb;
	InstrPtr q = newStmt(mb, batRef, newRef);

	if (q == NULL)
		return NULL;
	setVarType(mb, getArg(q, 0), newBatType(tt));
	q = pushType(mb, q, tt);
	if (q) {
		stmt *s = stmt_create(be->mvc->sa, st_temp);

		if (s == NULL) {
			freeInstruction(q);
			return NULL;
		}
		s->op4.typeval = *t;
		s->nrcols = 1;
		s->q = q;
		s->nr = getDestVar(q);
		return s;
	}
	return NULL;
}

stmt *
stmt_tid(backend *be, sql_table *t, int partition)
{
	int tt = TYPE_oid;
	MalBlkPtr mb = be->mb;
	InstrPtr q;

	if (!t->s && ATOMIC_PTR_GET(&t->data)) { /* declared table */
		stmt *s = stmt_create(be->mvc->sa, st_tid);
		int *l = ATOMIC_PTR_GET(&t->data);

		if (s == NULL) {
			return NULL;
		}
		assert(partition == 0);
		s->partition = partition;
		s->op4.tval = t;
		s->nrcols = 1;
		s->nr = l[0];
		return s;
	}
	q = newStmt(mb, sqlRef, tidRef);
	if (q == NULL)
		return NULL;
	setVarType(mb, getArg(q, 0), newBatType(tt));
	q = pushArgument(mb, q, be->mvc_var);
	q = pushSchema(mb, q, t);
	q = pushStr(mb, q, t->base.name);
	if (q == NULL)
		return NULL;
	if (t && (!isRemote(t) && !isMergeTable(t)) && partition) {
		sql_trans *tr = be->mvc->session->tr;
		sqlstore *store = tr->store;
		BUN rows = (BUN) store->storage_api.count_col(tr, ol_first_node(t->columns)->data, QUICK);
		setRowCnt(mb,getArg(q,0),rows);
	}

	stmt *s = stmt_create(be->mvc->sa, st_tid);
	if (s == NULL) {
		freeInstruction(q);
		return NULL;
	}

	s->partition = partition;
	s->op4.tval = t;
	s->nrcols = 1;
	s->nr = getDestVar(q);
	s->q = q;
	return s;
}

stmt *
stmt_bat(backend *be, sql_column *c, int access, int partition)
{
	int tt = c->type.type->localtype;
	MalBlkPtr mb = be->mb;
	InstrPtr q;

	/* for read access tid.project(col) */
	if (!c->t->s && ATOMIC_PTR_GET(&c->t->data)) { /* declared table */
		stmt *s = stmt_create(be->mvc->sa, st_bat);
		int *l = ATOMIC_PTR_GET(&c->t->data);

		if (s == NULL) {
			return NULL;
		}
		assert(partition == 0);
		s->partition = partition;
		s->op4.cval = c;
		s->nrcols = 1;
		s->flag = access;
		s->nr = l[c->colnr+1];
		s->tname = c->t?c->t->base.name:NULL;
		s->cname = c->base.name;
		return s;
	}
	q = newStmtArgs(mb, sqlRef, bindRef, 9);
	if (q == NULL)
		return NULL;
	if (access == RD_UPD_ID) {
		q = pushReturn(mb, q, newTmpVariable(mb, newBatType(tt)));
	} else {
		setVarType(mb, getArg(q, 0), newBatType(tt));
	}
	q = pushArgument(mb, q, be->mvc_var);
	q = pushSchema(mb, q, c->t);
	q = pushArgument(mb, q, getStrConstant(mb,c->t->base.name));
	q = pushArgument(mb, q, getStrConstant(mb,c->base.name));
	q = pushArgument(mb, q, getIntConstant(mb,access));
	if (q == NULL)
		return NULL;

	if (access == RD_UPD_ID) {
		setVarType(mb, getArg(q, 1), newBatType(tt));
	}
	if (partition) {
		sql_trans *tr = be->mvc->session->tr;
		sqlstore *store = tr->store;

		if (c && (!isRemote(c->t) && !isMergeTable(c->t))) {
			BUN rows = (BUN) store->storage_api.count_col(tr, c, QUICK);
			setRowCnt(mb,getArg(q,0),rows);
		}
	}

	stmt *s = stmt_create(be->mvc->sa, st_bat);
	if (s == NULL) {
		freeInstruction(q);
		return NULL;
	}

	s->partition = partition;
	s->op4.cval = c;
	s->nrcols = 1;
	s->flag = access;
	s->nr = getDestVar(q);
	s->q = q;
	s->tname = c->t->base.name;
	s->cname = c->base.name;
	return s;
}

stmt *
stmt_idxbat(backend *be, sql_idx *i, int access, int partition)
{
	int tt = hash_index(i->type)?TYPE_lng:TYPE_oid;
	MalBlkPtr mb = be->mb;
	InstrPtr q = newStmtArgs(mb, sqlRef, bindidxRef, 9);

	if (q == NULL)
		return NULL;

	if (access == RD_UPD_ID) {
		q = pushReturn(mb, q, newTmpVariable(mb, newBatType(tt)));
	} else {
		setVarType(mb, getArg(q, 0), newBatType(tt));
	}

	q = pushArgument(mb, q, be->mvc_var);
	q = pushSchema(mb, q, i->t);
	q = pushArgument(mb, q, getStrConstant(mb, i->t->base.name));
	q = pushArgument(mb, q, getStrConstant(mb, i->base.name));
	q = pushArgument(mb, q, getIntConstant(mb, access));
	if (q == NULL)
		return NULL;

	if (access == RD_UPD_ID) {
		setVarType(mb, getArg(q, 1), newBatType(tt));
	}
	if (partition) {
		sql_trans *tr = be->mvc->session->tr;
		sqlstore *store = tr->store;

		if (i && (!isRemote(i->t) && !isMergeTable(i->t))) {
			BUN rows = (BUN) store->storage_api.count_idx(tr, i, QUICK);
			setRowCnt(mb,getArg(q,0),rows);
		}
	}

	stmt *s = stmt_create(be->mvc->sa, st_idxbat);
	if (s == NULL) {
		freeInstruction(q);
		return NULL;
	}

	s->partition = partition;
	s->op4.idxval = i;
	s->nrcols = 1;
	s->flag = access;
	s->nr = getDestVar(q);
	s->q = q;
	s->tname = i->t->base.name;
	s->cname = i->base.name;
	return s;
}

stmt *
stmt_append_col(backend *be, sql_column *c, stmt *offset, stmt *b, int fake)
{
	MalBlkPtr mb = be->mb;
	InstrPtr q = NULL;

	if (b->nr < 0)
		return NULL;

	if (!c->t->s && ATOMIC_PTR_GET(&c->t->data)) { /* declared table */
		int *l = ATOMIC_PTR_GET(&c->t->data);

		if (c->colnr == 0) { /* append to tid column */
			q = newStmt(mb, sqlRef, growRef);
			q = pushArgument(mb, q, l[0]);
			q = pushArgument(mb, q, b->nr);
		}
		q = newStmt(mb, batRef, appendRef);
		q = pushArgument(mb, q, l[c->colnr+1]);
		q = pushArgument(mb, q, b->nr);
		q = pushBit(mb, q, TRUE);
		if (q)
			getArg(q,0) = l[c->colnr+1];
	} else if (!fake) {	/* fake append */
		if (offset->nr < 0)
			return NULL;
		q = newStmt(mb, sqlRef, appendRef);
		q = pushArgument(mb, q, be->mvc_var);
		if (q == NULL)
			return NULL;
		getArg(q, 0) = be->mvc_var = newTmpVariable(mb, TYPE_int);
		q = pushSchema(mb, q, c->t);
		q = pushStr(mb, q, c->t->base.name);
		q = pushStr(mb, q, c->base.name);
		q = pushArgument(mb, q, offset->nr);
		q = pushArgument(mb, q, b->nr);
		if (q == NULL)
			return NULL;
		be->mvc_var = getDestVar(q);
	} else {
		return b;
	}
	if (q) {
		stmt *s = stmt_create(be->mvc->sa, st_append_col);

		if (s == NULL) {
			freeInstruction(q);
			return NULL;
		}
		s->op1 = b;
		s->op2 = offset;
		s->op4.cval = c;
		s->q = q;
		s->nr = getDestVar(q);
		return s;
	}
	return NULL;
}

stmt *
stmt_append_idx(backend *be, sql_idx *i, stmt *offset, stmt *b)
{
	MalBlkPtr mb = be->mb;
	InstrPtr q = NULL;

	if (offset->nr < 0 || b->nr < 0)
		return NULL;

	q = newStmt(mb, sqlRef, appendRef);
	q = pushArgument(mb, q, be->mvc_var);
	if (q == NULL)
		return NULL;
	getArg(q, 0) = be->mvc_var = newTmpVariable(mb, TYPE_int);
	q = pushSchema(mb, q, i->t);
	q = pushStr(mb, q, i->t->base.name);
	q = pushStr(mb, q, sa_strconcat(be->mvc->sa, "%", i->base.name));
	q = pushArgument(mb, q, offset->nr);
	q = pushArgument(mb, q, b->nr);
	if (q == NULL)
		return NULL;
	be->mvc_var = getDestVar(q);

	stmt *s = stmt_create(be->mvc->sa, st_append_idx);
	if (s == NULL) {
		freeInstruction(q);
		return NULL;
	}

	s->op1 = b;
	s->op2 = offset;
	s->op4.idxval = i;
	s->q = q;
	s->nr = getDestVar(q);
	return s;
}

stmt *
stmt_update_col(backend *be, sql_column *c, stmt *tids, stmt *upd)
{
	MalBlkPtr mb = be->mb;
	InstrPtr q = NULL;

	if (tids->nr < 0 || upd->nr < 0)
		return NULL;

	if (!c->t->s && ATOMIC_PTR_GET(&c->t->data)) { /* declared table */
		int *l = ATOMIC_PTR_GET(&c->t->data);

		q = newStmt(mb, batRef, replaceRef);
		q = pushArgument(mb, q, l[c->colnr+1]);
		q = pushArgument(mb, q, tids->nr);
		q = pushArgument(mb, q, upd->nr);
	} else {
		q = newStmt(mb, sqlRef, updateRef);
		q = pushArgument(mb, q, be->mvc_var);
		if (q == NULL)
			return NULL;
		getArg(q, 0) = be->mvc_var = newTmpVariable(mb, TYPE_int);
		q = pushSchema(mb, q, c->t);
		q = pushStr(mb, q, c->t->base.name);
		q = pushStr(mb, q, c->base.name);
		q = pushArgument(mb, q, tids->nr);
		q = pushArgument(mb, q, upd->nr);
		if (q == NULL)
			return NULL;
		be->mvc_var = getDestVar(q);
	}
	if (q){
		stmt *s = stmt_create(be->mvc->sa, st_update_col);

		if (s == NULL) {
			freeInstruction(q);
			return NULL;
		}
		s->op1 = tids;
		s->op2 = upd;
		s->op4.cval = c;
		s->q = q;
		s->nr = getDestVar(q);
		return s;
	}
	return NULL;
}


stmt *
stmt_update_idx(backend *be, sql_idx *i, stmt *tids, stmt *upd)
{
	MalBlkPtr mb = be->mb;
	InstrPtr q = NULL;

	if (tids->nr < 0 || upd->nr < 0)
		return NULL;

	q = newStmt(mb, sqlRef, updateRef);
	q = pushArgument(mb, q, be->mvc_var);
	if (q == NULL)
		return NULL;
	getArg(q, 0) = be->mvc_var = newTmpVariable(mb, TYPE_int);
	q = pushSchema(mb, q, i->t);
	q = pushStr(mb, q, i->t->base.name);
	q = pushStr(mb, q, sa_strconcat(be->mvc->sa, "%", i->base.name));
	q = pushArgument(mb, q, tids->nr);
	q = pushArgument(mb, q, upd->nr);
	if (q == NULL)
		return NULL;
	be->mvc_var = getDestVar(q);
	stmt *s = stmt_create(be->mvc->sa, st_update_idx);
	if (s == NULL) {
		freeInstruction(q);
		return NULL;
	}

	s->op1 = tids;
	s->op2 = upd;
	s->op4.idxval = i;
	s->q = q;
	s->nr = getDestVar(q);
	return s;
}

stmt *
stmt_delete(backend *be, sql_table *t, stmt *tids)
{
	MalBlkPtr mb = be->mb;
	InstrPtr q = NULL;

	if (tids->nr < 0)
		return NULL;

	if (!t->s && ATOMIC_PTR_GET(&t->data)) { /* declared table */
		int *l = ATOMIC_PTR_GET(&t->data);

		q = newStmt(mb, batRef, deleteRef);
		q = pushArgument(mb, q, l[0]);
		q = pushArgument(mb, q, tids->nr);
	} else {
		q = newStmt(mb, sqlRef, deleteRef);
		q = pushArgument(mb, q, be->mvc_var);
		if (q == NULL)
			return NULL;
		getArg(q, 0) = be->mvc_var = newTmpVariable(mb, TYPE_int);
		q = pushSchema(mb, q, t);
		q = pushStr(mb, q, t->base.name);
		q = pushArgument(mb, q, tids->nr);
		if (q == NULL)
			return NULL;
		be->mvc_var = getDestVar(q);
	}
	if (q) {
		stmt *s = stmt_create(be->mvc->sa, st_delete);
		if (s == NULL) {
			freeInstruction(q);
			return NULL;
		}

		s->op1 = tids;
		s->op4.tval = t;
		s->q = q;
		s->nr = getDestVar(q);
		return s;
	}
	return NULL;
}

stmt *
stmt_const(backend *be, stmt *s, stmt *val)
{
	InstrPtr q = NULL;
	MalBlkPtr mb = be->mb;

	if (val)
		q = dump_2(mb, algebraRef, projectRef, s, val);
	else
		q = dump_1(mb, algebraRef, projectRef, s);
	if (q) {
		stmt *ns = stmt_create(be->mvc->sa, st_const);
		if (ns == NULL) {
			freeInstruction(q);
			return NULL;
		}

		ns->op1 = s;
		ns->op2 = val;
		ns->nrcols = s->nrcols;
		ns->key = s->key;
		ns->aggr = s->aggr;
		ns->q = q;
		ns->nr = getDestVar(q);
		ns->tname = val->tname;
		ns->cname = val->cname;
		ns->cand = s->cand;
		return ns;
	}
	return NULL;
}

stmt *
stmt_gen_group(backend *be, stmt *gids, stmt *cnts)
{
	MalBlkPtr mb = be->mb;
	InstrPtr q = dump_2(mb, algebraRef, groupbyRef, gids, cnts);

	if (q) {
		stmt *ns = stmt_create(be->mvc->sa, st_gen_group);
		if (ns == NULL) {
			freeInstruction(q);
			return NULL;
		}

		ns->op1 = gids;
		ns->op2 = cnts;

		ns->nrcols = gids->nrcols;
		ns->key = 0;
		ns->aggr = 0;
		ns->q = q;
		ns->nr = getDestVar(q);
		return ns;
	}
	return NULL;
}

stmt *
stmt_mirror(backend *be, stmt *s)
{
	MalBlkPtr mb = be->mb;
	InstrPtr q = dump_1(mb, batRef, mirrorRef, s);

	if (q) {
		stmt *ns = stmt_create(be->mvc->sa, st_mirror);
		if (ns == NULL) {
			freeInstruction(q);
			return NULL;
		}

		ns->op1 = s;
		ns->nrcols = 2;
		ns->key = s->key;
		ns->aggr = s->aggr;
		ns->q = q;
		ns->nr = getDestVar(q);
		return ns;
	}
	return NULL;
}

stmt *
stmt_result(backend *be, stmt *s, int nr)
{
	stmt *ns;

	if (s->type == st_join && s->flag == cmp_joined) {
		if (nr)
			return s->op2;
		return s->op1;
	}

	if (s->op1->nr < 0)
		return NULL;

	ns = stmt_create(be->mvc->sa, st_result);
	if(!ns) {
		return NULL;
	}
	if (s->op1->type == st_join && s->op1->flag == cmp_joined) {
		assert(0);
	} else if (nr) {
		int v = getArg(s->q, nr);

		assert(s->q->retc >= nr);
		ns->nr = v;
	} else {
		ns->nr = s->nr;
	}
	ns->op1 = s;
	ns->flag = nr;
	ns->nrcols = s->nrcols;
	ns->key = s->key;
	ns->aggr = s->aggr;
	return ns;
}

/* limit maybe atom nil */
stmt *
stmt_limit(backend *be, stmt *col, stmt *piv, stmt *gid, stmt *offset, stmt *limit, int distinct, int dir, int nullslast, int last, int order)
{
	MalBlkPtr mb = be->mb;
	InstrPtr q = NULL;
	int l, p, g, c;

	if (col->nr < 0 || offset->nr < 0 || limit->nr < 0)
		return NULL;
	if (piv && (piv->nr < 0 || gid->nr < 0))
		return NULL;

	c = (col) ? col->nr : 0;
	p = (piv) ? piv->nr : 0;
	g = (gid) ? gid->nr : 0;

	/* first insert single value into a bat */
	if (col->nrcols == 0) {
		int k, tt = tail_type(col)->type->localtype;

		q = newStmt(mb, batRef, newRef);
		if (q == NULL)
			return NULL;
		setVarType(mb, getArg(q, 0), newBatType(tt));
		q = pushType(mb, q, tt);
		if (q == NULL)
			return NULL;
		k = getDestVar(q);

		q = newStmt(mb, batRef, appendRef);
		q = pushArgument(mb, q, k);
		q = pushArgument(mb, q, c);
		if (q == NULL)
			return NULL;
		c = k;
	}
	if (order) {
		int topn = 0;

		q = newStmt(mb, calcRef, plusRef);
		q = pushArgument(mb, q, offset->nr);
		q = pushArgument(mb, q, limit->nr);
		if (q == NULL)
			return NULL;
		topn = getDestVar(q);

		q = newStmtArgs(mb, algebraRef, firstnRef, 9);
		if (!last) /* we need the groups for the next firstn */
			q = pushReturn(mb, q, newTmpVariable(mb, TYPE_any));
		q = pushArgument(mb, q, c);
		if (p)
			q = pushArgument(mb, q, p);
		else
			q = pushNil(mb, q, TYPE_bat);
		if (g)
			q = pushArgument(mb, q, g);
		else
			q = pushNil(mb, q, TYPE_bat);
		q = pushArgument(mb, q, topn);
		q = pushBit(mb, q, dir);
		q = pushBit(mb, q, nullslast);
		q = pushBit(mb, q, distinct != 0);

		if (q == NULL)
			return NULL;
		l = getArg(q, 0);
		l = getDestVar(q);
	} else {
		int len;

		q = newStmt(mb, calcRef, plusRef);
		q = pushArgument(mb, q, offset->nr);
		q = pushArgument(mb, q, limit->nr);
		if (q == NULL)
			return NULL;
		len = getDestVar(q);

		/* since both arguments of algebra.subslice are
		   inclusive correct the LIMIT value by
		   subtracting 1 */
		q = newStmt(mb, calcRef, minusRef);
		q = pushArgument(mb, q, len);
		q = pushInt(mb, q, 1);
		if (q == NULL)
			return NULL;
		len = getDestVar(q);

		q = newStmt(mb, algebraRef, subsliceRef);
		q = pushArgument(mb, q, c);
		q = pushArgument(mb, q, offset->nr);
		q = pushArgument(mb, q, len);
		if (q == NULL)
			return NULL;
		l = getDestVar(q);
	}
	/* retrieve the single values again */
	if (col->nrcols == 0) {
		q = newStmt(mb, algebraRef, findRef);
		q = pushArgument(mb, q, l);
		q = pushOid(mb, q, 0);
		if (q == NULL)
			return NULL;
		l = getDestVar(q);
	}

	stmt *ns = stmt_create(be->mvc->sa, piv?st_limit2:st_limit);
	if (ns == NULL) {
		freeInstruction(q);
		return NULL;
	}

	ns->op1 = col;
	ns->op2 = offset;
	ns->op3 = limit;
	ns->nrcols = col->nrcols;
	ns->key = col->key;
	ns->aggr = col->aggr;
	ns->q = q;
	ns->nr = l;
	return ns;
}

stmt *
stmt_sample(backend *be, stmt *s, stmt *sample, stmt *seed)
{
	MalBlkPtr mb = be->mb;
	InstrPtr q = NULL;

	if (s->nr < 0 || sample->nr < 0)
		return NULL;
	q = newStmt(mb, sampleRef, subuniformRef);
	q = pushArgument(mb, q, s->nr);
	q = pushArgument(mb, q, sample->nr);

	if (seed) {
		if (seed->nr < 0)
			return NULL;

		q = pushArgument(mb, q, seed->nr);
	}

	if (q) {
		stmt *ns = stmt_create(be->mvc->sa, st_sample);
		if (ns == NULL) {
			freeInstruction(q);
			return NULL;
		}

		ns->op1 = s;
		ns->op2 = sample;

		if (seed) {
			ns->op3 = seed;
		}

		ns->nrcols = s->nrcols;
		ns->key = s->key;
		ns->aggr = s->aggr;
		ns->flag = 0;
		ns->q = q;
		ns->nr = getDestVar(q);
		return ns;
	}
	return NULL;
}

stmt *
stmt_order(backend *be, stmt *s, int direction, int nullslast)
{
	MalBlkPtr mb = be->mb;
	InstrPtr q = NULL;

	if (s->nr < 0)
		return NULL;
	q = newStmt(mb, algebraRef, sortRef);
	/* both ordered result and oid's order en subgroups */
	q = pushReturn(mb, q, newTmpVariable(mb, TYPE_any));
	q = pushReturn(mb, q, newTmpVariable(mb, TYPE_any));
	q = pushArgument(mb, q, s->nr);
	q = pushBit(mb, q, !direction);
	q = pushBit(mb, q, nullslast);
	q = pushBit(mb, q, FALSE);
	if (q == NULL)
		return NULL;


	stmt *ns = stmt_create(be->mvc->sa, st_order);
	if (ns == NULL) {
		freeInstruction(q);
		return NULL;
	}

	ns->op1 = s;
	ns->flag = direction;
	ns->nrcols = s->nrcols;
	ns->key = s->key;
	ns->aggr = s->aggr;
	ns->q = q;
	ns->nr = getDestVar(q);
	return ns;
}

stmt *
stmt_reorder(backend *be, stmt *s, int direction, int nullslast, stmt *orderby_ids, stmt *orderby_grp)
{
	MalBlkPtr mb = be->mb;
	InstrPtr q = NULL;

	if (s->nr < 0 || orderby_ids->nr < 0 || orderby_grp->nr < 0)
		return NULL;
	q = newStmtArgs(mb, algebraRef, sortRef, 9);
	/* both ordered result and oid's order en subgroups */
	q = pushReturn(mb, q, newTmpVariable(mb, TYPE_any));
	q = pushReturn(mb, q, newTmpVariable(mb, TYPE_any));
	q = pushArgument(mb, q, s->nr);
	q = pushArgument(mb, q, orderby_ids->nr);
	q = pushArgument(mb, q, orderby_grp->nr);
	q = pushBit(mb, q, !direction);
	q = pushBit(mb, q, nullslast);
	q = pushBit(mb, q, FALSE);
	if (q == NULL)
		return NULL;

	stmt *ns = stmt_create(be->mvc->sa, st_reorder);
	if (ns == NULL) {
		freeInstruction(q);
		return NULL;
	}

	ns->op1 = s;
	ns->op2 = orderby_ids;
	ns->op3 = orderby_grp;
	ns->flag = direction;
	ns->nrcols = s->nrcols;
	ns->key = s->key;
	ns->aggr = s->aggr;
	ns->nr = getDestVar(q);
	ns->q = q;
	return ns;
}

stmt *
stmt_atom(backend *be, atom *a, stmt *sel)
{
	MalBlkPtr mb = be->mb;
	InstrPtr q = EC_TEMP_FRAC(atom_type(a)->type->eclass) ? newStmt(mb, calcRef, atom_type(a)->type->base.name) : newAssignment(mb);

	if (!q)
		return NULL;
	if (atom_null(a)) {
		q = pushNil(mb, q, atom_type(a)->type->localtype);
	} else {
		int k;
		if ((k = constantAtom(be, mb, a)) == -1) {
			freeInstruction(q);
			return NULL;
		}
		q = pushArgument(mb, q, k);
	}
	/* digits of the result timestamp/daytime */
	if (EC_TEMP_FRAC(atom_type(a)->type->eclass))
		q = pushInt(mb, q, atom_type(a)->digits);
	if (q) {
		stmt *s = stmt_create(be->mvc->sa, st_atom);
		if (s == NULL) {
			freeInstruction(q);
			return NULL;
		}

		s->op4.aval = a;
		s->key = 1;		/* values are also unique */
		s->q = q;
		s->nr = getDestVar(q);
		s->cand = sel;
		return s;
	}
	return NULL;
}

stmt *
stmt_genselect(backend *be, stmt *lops, stmt *rops, sql_subfunc *f, stmt *sel, int anti)
{
	MalBlkPtr mb = be->mb;
	InstrPtr q = NULL;
	const char *mod = sql_func_mod(f->func), *op = sql_func_imp(f->func);
	int k, push_cands = sel && (strcmp(mod, "pcre") == 0 || strcmp(mod, "algebra") == 0), all_cands_pushed = 1;

	if (backend_create_subfunc(be, f, NULL) < 0)
		return NULL;

	if (rops->nrcols >= 1) {
		bit need_not = FALSE;

		int narg = 3;
		for (node *n = lops->op4.lval->h; n; n = n->next)
			narg++;
		for (node *n = rops->op4.lval->h; n; n = n->next)
			narg++;
		q = newStmtArgs(mb, malRef, multiplexRef, narg);
		setVarType(mb, getArg(q, 0), newBatType(TYPE_bit));
		q = pushStr(mb, q, convertMultiplexMod(mod, op));
		q = pushStr(mb, q, convertMultiplexFcn(op));
		for (node *n = lops->op4.lval->h; n; n = n->next) {
			stmt *op = n->data;

			if (!push_cands && sel && op->nrcols > 0 && !op->cand) /* don't push cands twice */
				op = stmt_project_column_on_cand(be, sel, op);
			else if (push_cands)
				all_cands_pushed &= op->cand != NULL;
			q = pushArgument(mb, q, op->nr);
		}
		for (node *n = rops->op4.lval->h; n; n = n->next) {
			stmt *op = n->data;

			if (!push_cands && sel && op->nrcols > 0 && !op->cand) /* don't push cands twice */
				op = stmt_project_column_on_cand(be, sel, op);
			else if (push_cands)
				all_cands_pushed &= op->cand != NULL;
			q = pushArgument(mb, q, op->nr);
		}
		k = getDestVar(q);

		q = newStmtArgs(mb, algebraRef, selectRef, 9);
		q = pushArgument(mb, q, k);
		if (push_cands) {
			if (sel && !all_cands_pushed)
				q = pushArgument(mb, q, sel->nr);
			else
				q = pushNil(mb, q, TYPE_bat);
		}
		q = pushBit(mb, q, !need_not);
		q = pushBit(mb, q, !need_not);
		q = pushBit(mb, q, TRUE);
		q = pushBit(mb, q, TRUE);
		q = pushBit(mb, q, anti);
	} else {
		op = sa_strconcat(be->mvc->sa, op, selectRef);
		q = newStmtArgs(mb, mod, convertOperator(op), 9);
		// push pointer to the SQL structure into the MAL call
		// allows getting argument names for example
		if (LANG_EXT(f->func->lang))
			q = pushPtr(mb, q, f); // nothing to see here, please move along
		// f->query contains the R code to be run
		if (f->func->lang == FUNC_LANG_R || f->func->lang >= FUNC_LANG_PY)
			q = pushStr(mb, q, f->func->query);

		for (node *n = lops->op4.lval->h; n; n = n->next) {
			stmt *op = n->data;

			q = pushArgument(mb, q, op->nr);
		}
		/* candidate lists */
		q = pushNil(mb, q, TYPE_bat);

		for (node *n = rops->op4.lval->h; n; n = n->next) {
			stmt *op = n->data;

			q = pushArgument(mb, q, op->nr);
		}

		q = pushBit(mb, q, anti);
	}

	if (q) {
		stmt *s = stmt_create(be->mvc->sa, st_uselect);
		if (s == NULL) {
			freeInstruction(q);
			return NULL;
		}

		s->op1 = lops;
		s->op2 = rops;
		s->op3 = sel;
		s->key = lops->nrcols == 0 && rops->nrcols == 0;
		s->flag = cmp_filter;
		s->nrcols = lops->nrcols;
		s->nr = getDestVar(q);
		s->q = q;
		s->cand = sel;
		return s;
	}
	return NULL;
}

stmt *
stmt_uselect(backend *be, stmt *op1, stmt *op2, comp_type cmptype, stmt *sel, int anti, int is_semantics)
{
	MalBlkPtr mb = be->mb;
	InstrPtr q = NULL;
	int l, r;

	if (op1->nr < 0 || op2->nr < 0 || (sel && sel->nr < 0))
		return NULL;
	l = op1->nr;
	r = op2->nr;

	if (op2->nrcols >= 1 && op1->nrcols == 0) { /* swap */
		stmt *v = op1;
		op1 = op2;
		op2 = v;
		int n = l;
		l = r;
		r = n;
		cmptype = swap_compare(cmptype);
	}
	if (op2->nrcols >= 1) {
		bit need_not = FALSE;
		const char *mod = calcRef;
		const char *op = "=";
		int k;

		switch (cmptype) {
		case mark_in:
		case mark_notin:
		case cmp_equal:
			op = "=";
			break;
		case cmp_notequal:
			op = "!=";
			break;
		case cmp_lt:
			op = "<";
			break;
		case cmp_lte:
			op = "<=";
			break;
		case cmp_gt:
			op = ">";
			break;
		case cmp_gte:
			op = ">=";
			break;
		default:
			TRC_ERROR(SQL_EXECUTION, "Unknown operator\n");
		}

		if ((q = multiplex2(mb, mod, convertOperator(op), l, r, TYPE_bit)) == NULL)
			return NULL;
		if (sel && (op1->cand || op2->cand)) { /* some already handled the previous selection */
			if (op1->cand && op1->nrcols)
				q = pushNil(mb, q, TYPE_bat);
			else if (op1->nrcols)
				q = pushArgument(mb, q, sel->nr);
			if (op2->cand && op2->nrcols)
				q = pushNil(mb, q, TYPE_bat);
			else if (op2->nrcols)
				q = pushArgument(mb, q, sel->nr);
		}
		if (is_semantics)
			q = pushBit(mb, q, TRUE);
		k = getDestVar(q);

		q = newStmtArgs(mb, algebraRef, selectRef, 9);
		q = pushArgument(mb, q, k);
		q = pushBit(mb, q, !need_not);
		q = pushBit(mb, q, !need_not);
		q = pushBit(mb, q, TRUE);
		q = pushBit(mb, q, TRUE);
		q = pushBit(mb, q, anti);
		if (q == NULL)
			return NULL;
		k = getDestVar(q);
	} else {
		assert (cmptype != cmp_filter);
		if (is_semantics) {
			assert(cmptype == cmp_equal || cmptype == cmp_notequal);
			if (cmptype == cmp_notequal)
				anti = !anti;
			q = newStmtArgs(mb, algebraRef, selectRef, 9);
			q = pushArgument(mb, q, l);
			if (!op1->cand && sel) /* don't push cands again */
				q = pushArgument(mb, q, sel->nr);
			else
				q = pushNil(mb, q, TYPE_bat);
			q = pushArgument(mb, q, r);
			q = pushArgument(mb, q, r);
			q = pushBit(mb, q, TRUE);
			q = pushBit(mb, q, TRUE);
			q = pushBit(mb, q, anti);
		} else {
			q = newStmt(mb, algebraRef, thetaselectRef);
			q = pushArgument(mb, q, l);
			if (!op1->cand && sel) /* don't push cands again */
				q = pushArgument(mb, q, sel->nr);
			else
				q = pushNil(mb, q, TYPE_bat);
			q = pushArgument(mb, q, r);
			switch (cmptype) {
			case mark_in:
			case mark_notin: /* we use a anti join, todo handle null (not) in empty semantics */
			case cmp_equal:
				q = pushStr(mb, q, anti?"!=":"==");
				break;
			case cmp_notequal:
				q = pushStr(mb, q, anti?"==":"!=");
				break;
			case cmp_lt:
				q = pushStr(mb, q, anti?">=":"<");
				break;
			case cmp_lte:
				q = pushStr(mb, q, anti?">":"<=");
				break;
			case cmp_gt:
				q = pushStr(mb, q, anti?"<=":">");
				break;
			case cmp_gte:
				q = pushStr(mb, q, anti?"<":">=");
				break;
			default:
				TRC_ERROR(SQL_EXECUTION, "Impossible select compare\n");
				if (q)
					freeInstruction(q);
				q = NULL;
			}
		}
		if (q == NULL)
			return NULL;
	}

	stmt *s = stmt_create(be->mvc->sa, st_uselect);
	if (s == NULL) {
		freeInstruction(q);
		return NULL;
	}

	s->op1 = op1;
	s->op2 = op2;
	s->op3 = sel;
	s->flag = cmptype;
	s->key = op1->nrcols == 0 && op2->nrcols == 0;
	s->nrcols = op1->nrcols;
	s->nr = getDestVar(q);
	s->q = q;
	s->cand = sel;
	return s;
}

<<<<<<< HEAD
=======
/*
static int
range_join_convertable(stmt *s, stmt **base, stmt **L, stmt **H)
{
	int ls = 0, hs = 0;
	stmt *l = NULL, *h = NULL;
	stmt *bl = s->op2, *bh = s->op3;
	int tt = tail_type(s->op2)->type->localtype;

#ifdef HAVE_HGE
	if (tt > TYPE_hge)
#else
	if (tt > TYPE_lng)
#endif
		return 0;
	if (s->op2->type == st_Nop && list_length(s->op2->op1->op4.lval) == 2) {
		bl = s->op2->op1->op4.lval->h->data;
		l = s->op2->op1->op4.lval->t->data;
	}
	if (s->op3->type == st_Nop && list_length(s->op3->op1->op4.lval) == 2) {
		bh = s->op3->op1->op4.lval->h->data;
		h = s->op3->op1->op4.lval->t->data;
	}

	if (((ls = (l && strcmp(s->op2->op4.funcval->func->base.name, "sql_sub") == 0 && l->nrcols == 0)) || (hs = (h && strcmp(s->op3->op4.funcval->func->base.name, "sql_add") == 0 && h->nrcols == 0))) && (ls || hs) && bl == bh) {
		*base = bl;
		*L = l;
		*H = h;
		return 1;
	}
	return 0;
}

static int
argumentZero(MalBlkPtr mb, int tpe)
{
	ValRecord cst;
	str msg;

	cst.vtype = TYPE_int;
	cst.val.ival = 0;
	msg = convertConstant(tpe, &cst);
	if( msg)
		freeException(msg); // will not be called
	return defConstant(mb, tpe, &cst);
}
*/

>>>>>>> 03611f3f
static InstrPtr
select2_join2(backend *be, stmt *op1, stmt *op2, stmt *op3, int cmp, stmt *sel, int anti, int swapped, int type, int reduce)
{
	MalBlkPtr mb = be->mb;
	InstrPtr p, q;
	int l;
	const char *cmd = (type == st_uselect2) ? selectRef : rangejoinRef;

	if (op1->nr < 0 || (sel && sel->nr < 0))
		return NULL;
	l = op1->nr;
	if (((cmp & CMP_BETWEEN && cmp & CMP_SYMMETRIC) || op2->nrcols > 0 || op3->nrcols > 0 || !reduce) && (type == st_uselect2)) {
		int k;
		int nrcols = (op1->nrcols || op2->nrcols || op3->nrcols);

		if (op2->nr < 0 || op3->nr < 0)
			return NULL;

		if (nrcols)
			p = newStmtArgs(mb, batcalcRef, betweenRef, 12);
		else
			p = newStmtArgs(mb, calcRef, betweenRef, 9);
		p = pushArgument(mb, p, l);
		p = pushArgument(mb, p, op2->nr);
		p = pushArgument(mb, p, op3->nr);

		/* cands */
		if (sel && (op1->cand || op2->cand || op3->cand)) { /* some already handled the previous selection */
			if (op1->cand && op1->nrcols)
				p = pushNil(mb, p, TYPE_bat);
			else if (op1->nrcols)
				p = pushArgument(mb, p, sel->nr);
			if (op2->cand && op2->nrcols)
				p = pushNil(mb, p, TYPE_bat);
			else if (op2->nrcols)
				p = pushArgument(mb, p, sel->nr);
			if (op3->cand && op3->nrcols)
				p = pushNil(mb, p, TYPE_bat);
			else if (op3->nrcols)
				p = pushArgument(mb, p, sel->nr);
		}

		p = pushBit(mb, p, (cmp & CMP_SYMMETRIC) != 0); /* symmetric */
		p = pushBit(mb, p, (cmp & 1) != 0);	    /* lo inclusive */
		p = pushBit(mb, p, (cmp & 2) != 0);	    /* hi inclusive */
		p = pushBit(mb, p, FALSE);		    /* nils_false */
		p = pushBit(mb, p, (anti)?TRUE:FALSE);	    /* anti */
		if (!reduce)
			return p;
		k = getDestVar(p);

		q = newStmtArgs(mb, algebraRef, selectRef, 9);
		q = pushArgument(mb, q, k);
		q = pushBit(mb, q, TRUE);
		q = pushBit(mb, q, TRUE);
		q = pushBit(mb, q, TRUE);
		q = pushBit(mb, q, TRUE);
		q = pushBit(mb, q, FALSE);
		if (q == NULL)
			return NULL;
	} else {
		int r1 = op2->nr;
		int r2 = op3->nr;
		int rs = 0;
		q = newStmtArgs(mb, algebraRef, cmd, 12);
		if (type == st_join2)
			q = pushReturn(mb, q, newTmpVariable(mb, TYPE_any));
		q = pushArgument(mb, q, l);
		if (!op1->cand && sel) /* don't push cands again */
			q = pushArgument(mb, q, sel->nr);
		if (rs) {
			q = pushArgument(mb, q, rs);
		} else {
			q = pushArgument(mb, q, r1);
			q = pushArgument(mb, q, r2);
		}
		if (type == st_join2) {
			q = pushNil(mb, q, TYPE_bat);
			q = pushNil(mb, q, TYPE_bat);
		}

		switch (cmp & 3) {
		case 0:
			q = pushBit(mb, q, FALSE);
			q = pushBit(mb, q, FALSE);
			break;
		case 1:
			q = pushBit(mb, q, TRUE);
			q = pushBit(mb, q, FALSE);
			break;
		case 2:
			q = pushBit(mb, q, FALSE);
			q = pushBit(mb, q, TRUE);
			break;
		case 3:
			q = pushBit(mb, q, TRUE);
			q = pushBit(mb, q, TRUE);
			break;
		}
		q = pushBit(mb, q, anti);
		if (type == st_uselect2) {
			if (cmp & CMP_BETWEEN)
				q = pushBit(mb, q, TRUE); /* all nil's are != */
		} else {
			q = pushBit(mb, q, (cmp & CMP_SYMMETRIC)?TRUE:FALSE);
		}
		if (type == st_join2)
			q = pushNil(mb, q, TYPE_lng); /* estimate */
		if (q == NULL)
			return NULL;
		if (swapped) {
			InstrPtr r = newInstruction(mb,  NULL, NULL);
			if (r == NULL)
				return NULL;
			getArg(r, 0) = newTmpVariable(mb, TYPE_any);
			r = pushReturn(mb, r, newTmpVariable(mb, TYPE_any));
			r = pushArgument(mb, r, getArg(q,1));
			r = pushArgument(mb, r, getArg(q,0));
			pushInstruction(mb, r);
			q = r;
		}
	}
	return q;
}

stmt *
stmt_uselect2(backend *be, stmt *op1, stmt *op2, stmt *op3, int cmp, stmt *sub, int anti, int reduce)
{
	InstrPtr q = select2_join2(be, op1, op2, op3, cmp, sub, anti, 0, st_uselect2, reduce);

	if (q) {
		stmt *s = stmt_create(be->mvc->sa, st_uselect2);
		if (s == NULL) {
			freeInstruction(q);
			return NULL;
		}

		s->op1 = op1;
		s->op2 = op2;
		s->op3 = op3;
		s->flag = cmp;
		s->nrcols = op1->nrcols;
		s->key = op1->nrcols == 0 && op2->nrcols == 0 && op3->nrcols == 0;
		s->nr = getDestVar(q);
		s->q = q;
		s->cand = sub;
		s->reduce = reduce;
		return s;
	}
	return NULL;
}

stmt *
stmt_tunion(backend *be, stmt *op1, stmt *op2)
{
	InstrPtr q = NULL;
	MalBlkPtr mb = be->mb;

	q = dump_2(mb, batRef, mergecandRef, op1, op2);
	if (q) {
		stmt *s = stmt_create(be->mvc->sa, st_tunion);
		if (s == NULL) {
			freeInstruction(q);
			return NULL;
		}

		s->op1 = op1;
		s->op2 = op2;
		s->nrcols = op1->nrcols;
		s->key = op1->key;
		s->aggr = op1->aggr;
		s->nr = getDestVar(q);
		s->q = q;
		return s;
	}
	return NULL;
}

stmt *
stmt_tdiff(backend *be, stmt *op1, stmt *op2, stmt *lcand)
{
	InstrPtr q = NULL;
	MalBlkPtr mb = be->mb;

	if (op1->nr < 0 || op2->nr < 0)
		return NULL;
	q = newStmt(mb, algebraRef, differenceRef);
	q = pushArgument(mb, q, op1->nr); /* left */
	q = pushArgument(mb, q, op2->nr); /* right */
	if (lcand)
		q = pushArgument(mb, q, lcand->nr); /* left */
	else
		q = pushNil(mb, q, TYPE_bat); /* left candidate */
	q = pushNil(mb, q, TYPE_bat); /* right candidate */
	q = pushBit(mb, q, FALSE);    /* nil matches */
	q = pushBit(mb, q, FALSE);    /* do not clear nils */
	q = pushNil(mb, q, TYPE_lng); /* estimate */

	if (q) {
		stmt *s = stmt_create(be->mvc->sa, st_tdiff);
		if (s == NULL) {
			freeInstruction(q);
			return NULL;
		}

		s->op1 = op1;
		s->op2 = op2;
		s->nrcols = op1->nrcols;
		s->key = op1->key;
		s->aggr = op1->aggr;
		s->nr = getDestVar(q);
		s->q = q;
		return s;
	}
	return NULL;
}

stmt *
stmt_tdiff2(backend *be, stmt *op1, stmt *op2, stmt *lcand)
{
	InstrPtr q = NULL;
	MalBlkPtr mb = be->mb;

	if (op1->nr < 0 || op2->nr < 0)
		return NULL;
	q = newStmt(mb, algebraRef, differenceRef);
	q = pushArgument(mb, q, op1->nr); /* left */
	q = pushArgument(mb, q, op2->nr); /* right */
	if (lcand)
		q = pushArgument(mb, q, lcand->nr); /* left */
	else
		q = pushNil(mb, q, TYPE_bat); /* left candidate */
	q = pushNil(mb, q, TYPE_bat); /* right candidate */
	q = pushBit(mb, q, FALSE);     /* nil matches */
	q = pushBit(mb, q, TRUE);     /* not in */
	q = pushNil(mb, q, TYPE_lng); /* estimate */

	if (q) {
		stmt *s = stmt_create(be->mvc->sa, st_tdiff);
		if (s == NULL) {
			freeInstruction(q);
			return NULL;
		}

		s->op1 = op1;
		s->op2 = op2;
		s->nrcols = op1->nrcols;
		s->key = op1->key;
		s->aggr = op1->aggr;
		s->nr = getDestVar(q);
		s->q = q;
		return s;
	}
	return NULL;
}

stmt *
stmt_tinter(backend *be, stmt *op1, stmt *op2, bool single)
{
	InstrPtr q = NULL;
	MalBlkPtr mb = be->mb;

	if (op1->nr < 0 || op2->nr < 0)
		return NULL;
	q = newStmt(mb, algebraRef, intersectRef);
	q = pushArgument(mb, q, op1->nr); /* left */
	q = pushArgument(mb, q, op2->nr); /* right */
	q = pushNil(mb, q, TYPE_bat); /* left candidate */
	q = pushNil(mb, q, TYPE_bat); /* right candidate */
	q = pushBit(mb, q, FALSE);    /* nil matches */
	q = pushBit(mb, q, single?TRUE:FALSE);    /* max_one */
	q = pushNil(mb, q, TYPE_lng); /* estimate */

	if (q) {
		stmt *s = stmt_create(be->mvc->sa, st_tinter);
		if (s == NULL) {
			freeInstruction(q);
			return NULL;
		}

		s->op1 = op1;
		s->op2 = op2;
		s->nrcols = op1->nrcols;
		s->key = op1->key;
		s->aggr = op1->aggr;
		s->nr = getDestVar(q);
		s->q = q;
		return s;
	}
	return NULL;
}

stmt *
stmt_join_cand(backend *be, stmt *op1, stmt *op2, stmt *lcand, stmt *rcand, int anti, comp_type cmptype, int need_left, int is_semantics, bool single)
{
	MalBlkPtr mb = be->mb;
	InstrPtr q = NULL;
	const char *sjt = joinRef;

	(void)anti;

	if (need_left) {
		cmptype = cmp_equal;
		sjt = leftjoinRef;
	}
	if (op1->nr < 0 || op2->nr < 0)
		return NULL;

	assert (!single || cmptype == cmp_all);

	switch (cmptype) {
	case mark_in:
	case mark_notin: /* we use a anti join, todo handle null (not) in empty */
	case cmp_equal:
		q = newStmt(mb, algebraRef, sjt);
		q = pushReturn(mb, q, newTmpVariable(mb, TYPE_any));
		q = pushArgument(mb, q, op1->nr);
		q = pushArgument(mb, q, op2->nr);
		if (!lcand || op1->cand == lcand)
			q = pushNil(mb, q, TYPE_bat);
		else
			q = pushArgument(mb, q, lcand->nr);
		if (!rcand)
			q = pushNil(mb, q, TYPE_bat);
		else
			q = pushArgument(mb, q, rcand->nr);
		q = pushBit(mb, q, is_semantics?TRUE:FALSE);
		q = pushNil(mb, q, TYPE_lng);
		if (q == NULL)
			return NULL;
		break;
	case cmp_notequal:
		q = newStmtArgs(mb, algebraRef, thetajoinRef, 9);
		q = pushReturn(mb, q, newTmpVariable(mb, TYPE_any));
		q = pushArgument(mb, q, op1->nr);
		q = pushArgument(mb, q, op2->nr);
		if (!lcand || op1->cand == lcand)
			q = pushNil(mb, q, TYPE_bat);
		else
			q = pushArgument(mb, q, lcand->nr);
		if (!rcand)
			q = pushNil(mb, q, TYPE_bat);
		else
			q = pushArgument(mb, q, rcand->nr);
		q = pushInt(mb, q, JOIN_NE);
		q = pushBit(mb, q, is_semantics?TRUE:FALSE);
		q = pushNil(mb, q, TYPE_lng);
		if (q == NULL)
			return NULL;
		break;
	case cmp_lt:
	case cmp_lte:
	case cmp_gt:
	case cmp_gte:
		q = newStmtArgs(mb, algebraRef, thetajoinRef, 9);
		q = pushReturn(mb, q, newTmpVariable(mb, TYPE_any));
		q = pushArgument(mb, q, op1->nr);
		q = pushArgument(mb, q, op2->nr);
		if (!lcand || op1->cand == lcand)
			q = pushNil(mb, q, TYPE_bat);
		else
			q = pushArgument(mb, q, lcand->nr);
		if (!rcand)
			q = pushNil(mb, q, TYPE_bat);
		else
			q = pushArgument(mb, q, rcand->nr);
		if (cmptype == cmp_lt)
			q = pushInt(mb, q, JOIN_LT);
		else if (cmptype == cmp_lte)
			q = pushInt(mb, q, JOIN_LE);
		else if (cmptype == cmp_gt)
			q = pushInt(mb, q, JOIN_GT);
		else if (cmptype == cmp_gte)
			q = pushInt(mb, q, JOIN_GE);
		q = pushBit(mb, q, is_semantics?TRUE:FALSE);
		q = pushNil(mb, q, TYPE_lng);
		if (q == NULL)
			return NULL;
		break;
	case cmp_all:	/* aka cross table */
		q = newStmt(mb, algebraRef, crossRef);
		q = pushReturn(mb, q, newTmpVariable(mb, TYPE_any));
		q = pushArgument(mb, q, op1->nr);
		q = pushArgument(mb, q, op2->nr);
		q = pushBit(mb, q, single?TRUE:FALSE); /* max_one */
		assert(!lcand && !rcand);
		if (q == NULL)
			return NULL;
		break;
	case cmp_joined:
		q = op1->q;
		break;
	default:
		TRC_ERROR(SQL_EXECUTION, "Impossible action\n");
	}
	if (q) {
		stmt *s = stmt_create(be->mvc->sa, st_join);
		if (s == NULL) {
			freeInstruction(q);
			return NULL;
		}

		s->op1 = op1;
		s->op2 = op2;
		s->flag = cmptype;
		s->key = 0;
		s->nrcols = 2;
		s->nr = getDestVar(q);
		s->q = q;
		return s;
	}
	return NULL;
}

stmt *
stmt_join(backend *be, stmt *l, stmt *r, int anti, comp_type cmptype, int need_left, int is_semantics, bool single)
{
	return stmt_join_cand(be, l, r, NULL, NULL, anti, cmptype, need_left, is_semantics, single);
}

stmt *
stmt_semijoin(backend *be, stmt *op1, stmt *op2, stmt *lcand, stmt *rcand, int is_semantics, bool single)
{
	MalBlkPtr mb = be->mb;
	InstrPtr q = NULL;

	if (op1->nr < 0 || op2->nr < 0)
		return NULL;

	if (single) {
		q = newStmtArgs(mb, algebraRef, semijoinRef, 9);
		q = pushReturn(mb, q, newTmpVariable(mb, TYPE_any));
	} else
		q = newStmt(mb, algebraRef, intersectRef);
	q = pushArgument(mb, q, op1->nr);
	q = pushArgument(mb, q, op2->nr);
	if (lcand)
		q = pushArgument(mb, q, lcand->nr);
	else
		q = pushNil(mb, q, TYPE_bat);
	if (rcand)
		q = pushArgument(mb, q, rcand->nr);
	else
		q = pushNil(mb, q, TYPE_bat);
	q = pushBit(mb, q, is_semantics?TRUE:FALSE);
	q = pushBit(mb, q, single?TRUE:FALSE); /* max_one */
	q = pushNil(mb, q, TYPE_lng);
	if (q == NULL)
		return NULL;

	stmt *s = stmt_create(be->mvc->sa, st_semijoin);
	if (s == NULL) {
		freeInstruction(q);
		return NULL;
	}

	s->op1 = op1;
	s->op2 = op2;
	s->flag = cmp_equal;
	s->key = 0;
	s->nrcols = 1;
	if (single)
		s->nrcols = 2;
	s->nr = getDestVar(q);
	s->q = q;
	return s;
}

static InstrPtr
stmt_project_join(backend *be, stmt *op1, stmt *op2, bool delta)
{
	MalBlkPtr mb = be->mb;
	InstrPtr q = NULL;

	if (op1->nr < 0 || op2->nr < 0)
		return NULL;
	/* delta bat */
	if (delta) {
		int uval = getArg(op2->q, 1);

		q = newStmt(mb, sqlRef, deltaRef);
		q = pushArgument(mb, q, op1->nr);
		q = pushArgument(mb, q, op2->nr);
		q = pushArgument(mb, q, uval);
	} else {
		/* projections, ie left is void headed */
		q = newStmt(mb, algebraRef, projectionRef);
		q = pushArgument(mb, q, op1->nr);
		q = pushArgument(mb, q, op2->nr);
		if (q == NULL)
			return NULL;
	}
	return q;
}

stmt *
stmt_project(backend *be, stmt *op1, stmt *op2)
{
	if (!op2->nrcols)
		return stmt_const(be, op1, op2);
	InstrPtr q = stmt_project_join(be, op1, op2, false);
	if (q) {
		stmt *s = stmt_create(be->mvc->sa, st_join);
		if (s == NULL) {
			freeInstruction(q);
			return NULL;
		}

		s->op1 = op1;
		s->op2 = op2;
		s->flag = cmp_project;
		s->key = 0;
		s->nrcols = MAX(op1->nrcols,op2->nrcols);
		s->nr = getDestVar(q);
		s->q = q;
		s->tname = op2->tname;
		s->cname = op2->cname;
		return s;
	}
	return NULL;
}

stmt *
stmt_project_delta(backend *be, stmt *col, stmt *upd)
{
	InstrPtr q = stmt_project_join(be, col, upd, true);
	if (q) {
		stmt *s = stmt_create(be->mvc->sa, st_join);
		if (s == NULL) {
			freeInstruction(q);
			return NULL;
		}

		s->op1 = col;
		s->op2 = upd;
		s->flag = cmp_project;
		s->key = 0;
		s->nrcols = 2;
		s->nr = getDestVar(q);
		s->q = q;
		s->tname = col->tname;
		s->cname = col->cname;
		return s;
	}
	return NULL;
}

stmt *
stmt_left_project(backend *be, stmt *op1, stmt *op2, stmt *op3)
{
	MalBlkPtr mb = be->mb;
	InstrPtr q = NULL;
	if (op1->nr < 0 || op2->nr < 0 || op3->nr < 0)
		return NULL;

	q = newStmt(mb, sqlRef, projectRef);
	q = pushArgument(mb, q, op1->nr);
	q = pushArgument(mb, q, op2->nr);
	q = pushArgument(mb, q, op3->nr);

	if (q){
		stmt *s = stmt_create(be->mvc->sa, st_join);
		if (s == NULL) {
			freeInstruction(q);
			return NULL;
		}

		s->op1 = op1;
		s->op2 = op2;
		s->op3 = op3;
		s->flag = cmp_left_project;
		s->key = 0;
		s->nrcols = 2;
		s->nr = getDestVar(q);
		s->q = q;
		return s;
	}
	return NULL;
}

stmt *
stmt_join2(backend *be, stmt *l, stmt *ra, stmt *rb, int cmp, int anti, int swapped)
{
	InstrPtr q = select2_join2(be, l, ra, rb, cmp, NULL, anti, swapped, st_join2, 1/*reduce semantics*/);
	if (q) {
		stmt *s = stmt_create(be->mvc->sa, st_join2);
		if (s == NULL) {
			freeInstruction(q);
			return NULL;
		}

		s->op1 = l;
		s->op2 = ra;
		s->op3 = rb;
		s->flag = cmp;
		s->nrcols = 2;
		s->nr = getDestVar(q);
		s->q = q;
		s->reduce = 1;
		return s;
	}
	return NULL;
}

stmt *
stmt_genjoin(backend *be, stmt *l, stmt *r, sql_subfunc *op, int anti, int swapped)
{
	MalBlkPtr mb = be->mb;
	InstrPtr q = NULL;
	const char *mod, *fimp;
	node *n;

	if (backend_create_subfunc(be, op, NULL) < 0)
		return NULL;
	mod = sql_func_mod(op->func);
	fimp = sql_func_imp(op->func);
	fimp = sa_strconcat(be->mvc->sa, fimp, "join");

	/* filter qualifying tuples, return oids of h and tail */
	q = newStmtArgs(mb, mod, fimp, list_length(l->op4.lval) + list_length(r->op4.lval) + 7);
	q = pushReturn(mb, q, newTmpVariable(mb, TYPE_any));
	for (n = l->op4.lval->h; n; n = n->next) {
		stmt *op = n->data;

		q = pushArgument(mb, q, op->nr);
	}

	for (n = r->op4.lval->h; n; n = n->next) {
		stmt *op = n->data;

		q = pushArgument(mb, q, op->nr);
	}
	q = pushNil(mb, q, TYPE_bat); /* candidate lists */
	q = pushNil(mb, q, TYPE_bat); /* candidate lists */
	q = pushBit(mb, q, TRUE);     /* nil_matches */
	q = pushNil(mb, q, TYPE_lng); /* estimate */
	q = pushBit(mb, q, anti?TRUE:FALSE); /* 'not' matching */

	if (swapped) {
		InstrPtr r = newInstruction(mb,  NULL, NULL);
		if (r == NULL)
			return NULL;
		getArg(r, 0) = newTmpVariable(mb, TYPE_any);
		r = pushReturn(mb, r, newTmpVariable(mb, TYPE_any));
		r = pushArgument(mb, r, getArg(q,1));
		r = pushArgument(mb, r, getArg(q,0));
		pushInstruction(mb, r);
		q = r;
	}

	if (q) {
		stmt *s = stmt_create(be->mvc->sa, st_joinN);
		if (s == NULL) {
			freeInstruction(q);
			return NULL;
		}

		s->op1 = l;
		s->op2 = r;
		s->op4.funcval = op;
		s->nrcols = 2;
		if (swapped)
			s->flag |= SWAPPED;
		s->nr = getDestVar(q);
		s->q = q;
		return s;
	}
	return NULL;
}

stmt *
stmt_rs_column(backend *be, stmt *rs, int i, sql_subtype *tpe)
{
	InstrPtr q = NULL;

	if (rs->nr < 0)
		return NULL;
	q = rs->q;
	if (q) {
		stmt *s = stmt_create(be->mvc->sa, st_rs_column);
		if (s == NULL) {
			freeInstruction(q);
			return NULL;
		}

		s->op1 = rs;
		s->op4.typeval = *tpe;
		s->flag = i;
		s->nrcols = 1;
		s->key = 0;
		s->q = q;
		s->nr = getArg(q, s->flag);
		return s;
	}
	return NULL;
}

/*
 * The dump_header produces a sequence of instructions for
 * the front-end to prepare presentation of a result table.
 *
 * A secondary scheme is added to assemblt all information
 * in columns first. Then it can be returned to the environment.
 */
#define NEWRESULTSET

#define meta(P, Id, Tpe, Args)						\
	do {											\
		P = newStmtArgs(mb, batRef, packRef, Args);	\
		Id = getArg(P,0);							\
		setVarType(mb, Id, newBatType(Tpe));		\
		setVarFixed(mb, Id);						\
		list = pushArgument(mb, list, Id);			\
	} while (0)

#define metaInfo(P,Tpe,Val)						\
	do {										\
		P = push##Tpe(mb, P, Val);				\
	} while (0)


static int
dump_export_header(mvc *sql, MalBlkPtr mb, list *l, int file, const char * format, const char * sep,const char * rsep,const char * ssep,const char * ns, int onclient)
{
	node *n;
	bool error = false;
	int ret = -1;
	int args;

	// gather the meta information
	int tblId, nmeId, tpeId, lenId, scaleId;
	InstrPtr list;
	InstrPtr tblPtr, nmePtr, tpePtr, lenPtr, scalePtr;

	args = list_length(l) + 1;

	list = newInstructionArgs(mb, sqlRef, export_tableRef, args + 13);
	getArg(list,0) = newTmpVariable(mb,TYPE_int);
	if( file >= 0){
		list = pushArgument(mb, list, file);
		list = pushStr(mb, list, format);
		list = pushStr(mb, list, sep);
		list = pushStr(mb, list, rsep);
		list = pushStr(mb, list, ssep);
		list = pushStr(mb, list, ns);
		list = pushInt(mb, list, onclient);
	}
	meta(tblPtr, tblId, TYPE_str, args);
	meta(nmePtr, nmeId, TYPE_str, args);
	meta(tpePtr, tpeId, TYPE_str, args);
	meta(lenPtr, lenId, TYPE_int, args);
	meta(scalePtr, scaleId, TYPE_int, args);
	if(tblPtr == NULL || nmePtr == NULL || tpePtr == NULL || lenPtr == NULL || scalePtr == NULL)
		return -1;

	for (n = l->h; n; n = n->next) {
		stmt *c = n->data;
		sql_subtype *t = tail_type(c);
		const char *tname = table_name(sql->sa, c);
		const char *sname = schema_name(sql->sa, c);
		const char *_empty = "";
		const char *tn = (tname) ? tname : _empty;
		const char *sn = (sname) ? sname : _empty;
		const char *cn = column_name(sql->sa, c);
		const char *ntn = sql_escape_ident(sql->ta, tn);
		const char *nsn = sql_escape_ident(sql->ta, sn);
		size_t fqtnl;
		char *fqtn = NULL;

		if (ntn && nsn && (fqtnl = strlen(ntn) + 1 + strlen(nsn) + 1) ){
			fqtn = SA_NEW_ARRAY(sql->ta, char, fqtnl);
			if(fqtn) {
				snprintf(fqtn, fqtnl, "%s.%s", nsn, ntn);
				metaInfo(tblPtr, Str, fqtn);
				metaInfo(nmePtr, Str, cn);
				metaInfo(tpePtr, Str, (t->type->localtype == TYPE_void ? "char" : t->type->sqlname));
				metaInfo(lenPtr, Int, t->digits);
				metaInfo(scalePtr, Int, t->scale);
				list = pushArgument(mb, list, c->nr);
			} else
				error = true;
		} else
			error = true;
		if(error)
			return -1;
	}
	sa_reset(sql->ta);
	ret = getArg(list,0);
	pushInstruction(mb,list);
	return ret;
}

stmt *
stmt_export(backend *be, rel_bin_stmt *st, const char *sep, const char *rsep, const char *ssep, const char *null_string, int onclient, stmt *file)
{
	MalBlkPtr mb = be->mb;
	InstrPtr q = NULL;
	int fnr;
	list *l = st->cols;

	if (file) {
		if (file->nr < 0)
			return NULL;
		fnr = file->nr;
	} else {
		q = newAssignment(mb);
		q = pushStr(mb,q,"stdout");
		fnr = getArg(q,0);
	}
	if (dump_export_header(be->mvc, mb, l, fnr, "csv", sep, rsep, ssep, null_string, onclient) < 0)
		return NULL;
	if (q) {
		stmt *s = stmt_create(be->mvc->sa, st_export);
		if(!s) {
			freeInstruction(q);
			return NULL;
		}
		s->op2 = file;
		s->op4.relstval = st;
		s->q = q;
		s->nr = 1;
		return s;
	}
	return NULL;
}

stmt *
stmt_trans(backend *be, int type, stmt *chain, stmt *name)
{
	MalBlkPtr mb = be->mb;
	InstrPtr q = NULL;

	if (chain->nr < 0)
		return NULL;

	switch(type){
	case ddl_release:
		q = newStmt(mb, sqlRef, transaction_releaseRef);
		break;
	case ddl_commit:
		q = newStmt(mb, sqlRef, transaction_commitRef);
		break;
	case ddl_rollback:
		q = newStmt(mb, sqlRef, transaction_rollbackRef);
		break;
	case ddl_trans:
		q = newStmt(mb, sqlRef, transaction_beginRef);
		break;
	default:
		TRC_ERROR(SQL_EXECUTION, "Unknown transaction type\n");
	}
	q = pushArgument(mb, q, chain->nr);
	if (name)
		q = pushArgument(mb, q, name->nr);
	else
		q = pushNil(mb, q, TYPE_str);
	if (q) {
		stmt *s = stmt_create(be->mvc->sa, st_trans);
		if(!s) {
			freeInstruction(q);
			return NULL;
		}
		s->op1 = chain;
		s->op2 = name;
		s->flag = type;
		s->q = q;
		s->nr = getDestVar(q);
		return s;
	}
	return NULL;
}

stmt *
stmt_catalog(backend *be, int type, list *args)
{
	MalBlkPtr mb = be->mb;
	InstrPtr q = NULL;

	/* cast them into properly named operations */
	const char *ref;
	switch(type){
	case ddl_create_seq:			ref = create_seqRef;		break;
	case ddl_alter_seq:				ref = alter_seqRef;			break;
	case ddl_drop_seq:				ref = drop_seqRef;			break;
	case ddl_create_schema:			ref = create_schemaRef;		break;
	case ddl_drop_schema:			ref = drop_schemaRef;		break;
	case ddl_create_table:			ref = create_tableRef;		break;
	case ddl_create_view:			ref = create_viewRef;		break;
	case ddl_drop_table:			ref = drop_tableRef;		break;
	case ddl_drop_view:				ref = drop_viewRef;			break;
	case ddl_drop_constraint:		ref = drop_constraintRef;	break;
	case ddl_alter_table:			ref = alter_tableRef;		break;
	case ddl_create_type:			ref = create_typeRef;		break;
	case ddl_drop_type:				ref = drop_typeRef;			break;
	case ddl_grant_roles:			ref = grant_rolesRef;		break;
	case ddl_revoke_roles:			ref = revoke_rolesRef;		break;
	case ddl_grant:					ref = grantRef;				break;
	case ddl_revoke:				ref = revokeRef;			break;
	case ddl_grant_func:			ref = grant_functionRef;	break;
	case ddl_revoke_func:			ref = revoke_functionRef;	break;
	case ddl_create_user:			ref = create_userRef;		break;
	case ddl_drop_user:				ref = drop_userRef;			break;
	case ddl_alter_user:			ref = alter_userRef;		break;
	case ddl_rename_user:			ref = rename_userRef;		break;
	case ddl_create_role:			ref = create_roleRef;		break;
	case ddl_drop_role:				ref = drop_roleRef;			break;
	case ddl_drop_index:			ref = drop_indexRef;		break;
	case ddl_drop_function:			ref = drop_functionRef;		break;
	case ddl_create_function:		ref = create_functionRef;	break;
	case ddl_create_trigger:		ref = create_triggerRef;	break;
	case ddl_drop_trigger:			ref = drop_triggerRef;		break;
	case ddl_alter_table_add_table:	ref = alter_add_tableRef;	break;
	case ddl_alter_table_del_table:	ref = alter_del_tableRef;	break;
	case ddl_alter_table_set_access:ref = alter_set_tableRef;	break;
	case ddl_alter_table_add_range_partition: ref = alter_add_range_partitionRef; break;
	case ddl_alter_table_add_list_partition: ref = alter_add_value_partitionRef; break;
	case ddl_comment_on:			ref = comment_onRef;		break;
	case ddl_rename_schema:			ref = rename_schemaRef;		break;
	case ddl_rename_table:			ref = rename_tableRef;		break;
	case ddl_rename_column:			ref = rename_columnRef;		break;
	default:
		TRC_ERROR(SQL_EXECUTION, "Unknown catalog operation\n");
		return NULL;
	}
	q = newStmtArgs(mb, sqlcatalogRef, ref, list_length(args) + 1);
	// pass all arguments as before
	for (node *n = args->h; n; n = n->next) {
		stmt *c = n->data;

		q = pushArgument(mb, q, c->nr);
	}
	if (q) {
		stmt *s = stmt_create(be->mvc->sa, st_catalog);
		if(!s) {
			freeInstruction(q);
			return NULL;
		}
		s->op4.lval = args;
		s->flag = type;
		s->q = q;
		s->nr = getDestVar(q);
		return s;
	}
	return NULL;
}

stmt *
stmt_list(backend *be, list *l)
{
	unsigned nrcols = 0;
	int key = 1;
	stmt *s = stmt_create(be->mvc->sa, st_list);

	if (!s)
		return NULL;

	for (node *n = l->h; n; n = n->next) { /* set nr cols */
		stmt *f = n->data;

		if (!f)
			continue;
		if (f->nrcols > nrcols)
			nrcols = f->nrcols;
		key &= f->key;
		s->nr = f->nr;
	}
	s->nrcols = nrcols;
	s->key = key;
	s->op4.lval = l;
	return s;
}

static InstrPtr
dump_header(mvc *sql, MalBlkPtr mb, list *l)
{
	node *n;
	bool error = false;
	// gather the meta information
	int tblId, nmeId, tpeId, lenId, scaleId;
	int args;
	InstrPtr list;
	InstrPtr tblPtr, nmePtr, tpePtr, lenPtr, scalePtr;

	args = list_length(l) + 1;

	list = newInstructionArgs(mb,sqlRef, resultSetRef, args + 5);
	if(!list) {
		return NULL;
	}
	getArg(list,0) = newTmpVariable(mb,TYPE_int);
	meta(tblPtr, tblId, TYPE_str, args);
	meta(nmePtr, nmeId, TYPE_str, args);
	meta(tpePtr, tpeId, TYPE_str, args);
	meta(lenPtr, lenId, TYPE_int, args);
	meta(scalePtr, scaleId, TYPE_int, args);
	if(tblPtr == NULL || nmePtr == NULL || tpePtr == NULL || lenPtr == NULL || scalePtr == NULL)
		return NULL;

	for (n = l->h; n; n = n->next) {
		stmt *c = n->data;
		sql_subtype *t = tail_type(c);
		const char *tname = table_name(sql->sa, c);
		const char *sname = schema_name(sql->sa, c);
		const char *_empty = "";
		const char *tn = (tname) ? tname : _empty;
		const char *sn = (sname) ? sname : _empty;
		const char *cn = column_name(sql->sa, c);
		const char *ntn = sql_escape_ident(sql->ta, tn);
		const char *nsn = sql_escape_ident(sql->ta, sn);
		size_t fqtnl;
		char *fqtn = NULL;

		if (ntn && nsn && (fqtnl = strlen(ntn) + 1 + strlen(nsn) + 1) ){
			fqtn = SA_NEW_ARRAY(sql->ta, char, fqtnl);
			if(fqtn) {
				snprintf(fqtn, fqtnl, "%s.%s", nsn, ntn);
				metaInfo(tblPtr,Str,fqtn);
				metaInfo(nmePtr,Str,cn);
				metaInfo(tpePtr,Str,(t->type->localtype == TYPE_void ? "char" : t->type->sqlname));
				metaInfo(lenPtr,Int,t->digits);
				metaInfo(scalePtr,Int,t->scale);
				list = pushArgument(mb,list,c->nr);
			} else
				error = true;
		} else
			error = true;
		if (error)
			return NULL;
	}
	sa_reset(sql->ta);
	pushInstruction(mb,list);
	return list;
}

int
stmt_output(backend *be, rel_bin_stmt *st)
{
	MalBlkPtr mb = be->mb;
	InstrPtr q = NULL;
	list *l = st->cols;
	int cnt = list_length(l), ok = 0;
	node *n = l->h;
	stmt *first = n->data;

	/* single value result, has a fast exit */
	if (cnt == 1 && first->nrcols <= 0 ){
		stmt *c = n->data;
		sql_subtype *t = tail_type(c);
		const char *tname = table_name(be->mvc->sa, c);
		const char *sname = schema_name(be->mvc->sa, c);
		const char *_empty = "";
		const char *tn = (tname) ? tname : _empty;
		const char *sn = (sname) ? sname : _empty;
		const char *cn = column_name(be->mvc->sa, c);
		const char *ntn = sql_escape_ident(be->mvc->ta, tn);
		const char *nsn = sql_escape_ident(be->mvc->ta, sn);
		size_t fqtnl;
		char *fqtn = NULL;

		if (ntn && nsn) {
			fqtnl = strlen(ntn) + 1 + strlen(nsn) + 1;
			fqtn = SA_NEW_ARRAY(be->mvc->ta, char, fqtnl);
			if (fqtn) {
				ok = 1;
				snprintf(fqtn, fqtnl, "%s.%s", nsn, ntn);

				q = newStmt(mb, sqlRef, resultSetRef);
				getArg(q,0) = newTmpVariable(mb,TYPE_int);
				if (q) {
					q = pushStr(mb, q, fqtn);
					q = pushStr(mb, q, cn);
					q = pushStr(mb, q, t->type->localtype == TYPE_void ? "char" : t->type->sqlname);
					q = pushInt(mb, q, t->digits);
					q = pushInt(mb, q, t->scale);
					q = pushInt(mb, q, t->type->eclass);
					q = pushArgument(mb, q, c->nr);
				}
			}
		}
		sa_reset(be->mvc->ta);
		if (!ok)
			return -1;
	} else {
		if ((q = dump_header(be->mvc, mb, l)) == NULL)
			return -1;
	}
	return 0;
}

int
stmt_affected_rows(backend *be, int lastnr)
{
	MalBlkPtr mb = be->mb;
	InstrPtr q = NULL;

	q = newStmt(mb, sqlRef, affectedRowsRef);
	q = pushArgument(mb, q, be->mvc_var);
	if (q == NULL)
		return -1;
	getArg(q, 0) = be->mvc_var = newTmpVariable(mb, TYPE_int);
	q = pushArgument(mb, q, lastnr);
	if (q == NULL)
		return -1;
	be->mvc_var = getDestVar(q);
	return 0;
}

stmt *
stmt_append(backend *be, stmt *c, stmt *a)
{
	MalBlkPtr mb = be->mb;
	InstrPtr q = NULL;

	if (c->nr < 0 || a->nr < 0)
		return NULL;
	q = newStmt(mb, batRef, appendRef);
	q = pushArgument(mb, q, c->nr);
	q = pushArgument(mb, q, a->nr);
	q = pushBit(mb, q, TRUE);
	if (q) {
		stmt *s = stmt_create(be->mvc->sa, st_append);
		if(!s) {
			freeInstruction(q);
			return NULL;
		}
		s->op1 = c;
		s->op2 = a;
		s->nrcols = c->nrcols;
		s->key = c->key;
		s->nr = getDestVar(q);
		s->q = q;
		return s;
	}
	return NULL;
}

stmt *
stmt_append_bulk(backend *be, stmt *c, list *l)
{
	MalBlkPtr mb = be->mb;
	InstrPtr q = NULL;
	bool needs_columns = false;

	if (c->nr < 0)
		return NULL;

	/* currently appendBulk accepts its inputs all either scalar or vectors
	   if there is one vector and any scala, then the scalars mut be upgraded to vectors */
	for (node *n = l->h; n; n = n->next) {
		stmt *t = n->data;
		needs_columns |= t->nrcols > 0;
	}
	if (needs_columns) {
		for (node *n = l->h; n; n = n->next) {
			stmt *t = n->data;
			if (t->nrcols == 0)
				n->data = const_column(be, t);
		}
	}

	q = newStmtArgs(mb, batRef, appendBulkRef, list_length(l) + 3);
	q = pushArgument(mb, q, c->nr);
	q = pushBit(mb, q, TRUE);
	for (node *n = l->h ; n ; n = n->next) {
		stmt *a = n->data;
		q = pushArgument(mb, q, a->nr);
	}
	if (q) {
		stmt *s = stmt_create(be->mvc->sa, st_append_bulk);
		if(!s) {
			freeInstruction(q);
			return NULL;
		}
		s->op1 = c;
		s->op4.lval = l;
		s->nrcols = c->nrcols;
		s->key = c->key;
		s->nr = getDestVar(q);
		s->q = q;
		return s;
	}
	return NULL;
}

stmt *
stmt_claim(backend *be, sql_table *t, stmt *cnt)
{
	MalBlkPtr mb = be->mb;
	InstrPtr q = NULL;

	if (!t || cnt->nr < 0)
		return NULL;
	if (!t->s) /* declared table */
		assert(0);
	q = newStmtArgs(mb, sqlRef, claimRef, 5);
	q = pushArgument(mb, q, be->mvc_var);
	q = pushSchema(mb, q, t);
	q = pushStr(mb, q, t->base.name);
	q = pushArgument(mb, q, cnt->nr);
	if (q) {
		stmt *s = stmt_create(be->mvc->sa, st_claim);
		if(!s) {
			freeInstruction(q);
			return NULL;
		}
		s->op1 = cnt;
		s->op4.tval = t;
		s->nr = getDestVar(q);
		s->q = q;
		return s;
	}
	return NULL;
}

stmt *
stmt_replace(backend *be, stmt *r, stmt *id, stmt *val)
{
	MalBlkPtr mb = be->mb;
	InstrPtr q = NULL;

	if (r->nr < 0)
		return NULL;

	q = newStmt(mb, batRef, replaceRef);
	q = pushArgument(mb, q, r->nr);
	q = pushArgument(mb, q, id->nr);
	q = pushArgument(mb, q, val->nr);
	q = pushBit(mb, q, TRUE); /* forced */
	if (q) {
		stmt *s = stmt_create(be->mvc->sa, st_replace);
		if(!s) {
			freeInstruction(q);
			return NULL;
		}
		s->op1 = r;
		s->op2 = id;
		s->op3 = val;
		s->nrcols = r->nrcols;
		s->key = r->key;
		s->nr = getDestVar(q);
		s->q = q;
		s->cand = r->cand;
		return s;
	}
	return NULL;
}

stmt *
stmt_table_clear(backend *be, sql_table *t)
{
	MalBlkPtr mb = be->mb;
	InstrPtr q = NULL;

	if (!t->s && ATOMIC_PTR_GET(&t->data)) { /* declared table */
		int *l = ATOMIC_PTR_GET(&t->data), cnt = ol_length(t->columns)+1;

		for (int i = 0; i < cnt; i++) {
			q = newStmt(mb, batRef, deleteRef);
			q = pushArgument(mb, q, l[i]);
		}
	} else {
		q = newStmt(mb, sqlRef, clear_tableRef);
		q = pushSchema(mb, q, t);
		q = pushStr(mb, q, t->base.name);
	}
	if (q) {
		stmt *s = stmt_create(be->mvc->sa, st_table_clear);

		if(!s) {
			freeInstruction(q);
			return NULL;
		}
		s->op4.tval = t;
		s->nrcols = 0;
		s->nr = getDestVar(q);
		s->q = q;
		return s;
	}
	return NULL;
}

stmt *
stmt_exception(backend *be, stmt *cond, const char *errstr, int errcode)
{
	MalBlkPtr mb = be->mb;
	InstrPtr q = NULL;

	if (cond->nr < 0)
		return NULL;

	/* if(bit(l)) { error(r);}  ==raising an exception */
	q = newStmt(mb, sqlRef, assertRef);
	q = pushArgument(mb, q, cond->nr);
	q = pushStr(mb, q, errstr);
	if (q) {
		stmt *s = stmt_create(be->mvc->sa, st_exception);
		if(!s) {
			freeInstruction(q);
			return NULL;
		}
		assert(cond);
		s->op1 = cond;
		(void)errcode;
		s->nrcols = 0;
		s->q = q;
		s->nr = getDestVar(q);
		return s;
	}
	return NULL;
}

/* The type setting is not propagated to statements such as st_bat and st_append,
	because they are not considered projections */
static void
tail_set_type(stmt *st, sql_subtype *t)
{
	for (;;) {
		switch (st->type) {
		case st_const:
			st = st->op2;
			continue;
		case st_alias:
		case st_gen_group:
		case st_order:
			st = st->op1;
			continue;
		case st_list:
			st = st->op4.lval->h->data;
			continue;
		case st_table:
			if (!list_empty(st->op4.relstval->cols)) {
				st = st->op4.relstval->cols->h->data;
				continue;
			}
			return;
		case st_join:
		case st_join2:
		case st_joinN:
			if (st->flag == cmp_project) {
				st = st->op2;
				continue;
			}
			return;
		case st_aggr:
		case st_Nop: {
			list *res = st->op4.funcval->res;

			if (res && list_length(res) == 1)
				res->h->data = t;
			return;
		}
		case st_atom:
			atom_set_type(st->op4.aval, t);
			return;
		case st_convert:
		case st_temp:
		case st_single:
			st->op4.typeval = *t;
			return;
		case st_var:
			if (st->op4.typeval.type)
				st->op4.typeval = *t;
			return;
		default:
			return;
		}
	}
}

#define trivial_string_conversion(x) ((x) == EC_BIT || (x) == EC_CHAR || (x) == EC_STRING || (x) == EC_NUM || (x) == EC_POS || (x) == EC_FLT \
									  || (x) == EC_DATE || (x) == EC_BLOB || (x) == EC_MONTH)

stmt *
stmt_convert(backend *be, stmt *v, stmt *sel, sql_subtype *f, sql_subtype *t)
{
	MalBlkPtr mb = be->mb;
	InstrPtr q = NULL;
	const char *convert = t->type->base.name;
	int push_cands = (t->type->eclass != EC_EXTERNAL || !strcmp(convert, "uuid")); /* uuids conversions support candidate lists */
	/* convert types and make sure they are rounded up correctly */

	if (v->nr < 0)
		return NULL;

	if (f->type->eclass != EC_EXTERNAL && t->type->eclass != EC_EXTERNAL &&
		/* general cases */
		((t->type->localtype == f->type->localtype && t->type->eclass == f->type->eclass &&
		!EC_INTERVAL(f->type->eclass) && f->type->eclass != EC_DEC && (t->digits == 0 || f->digits == t->digits) && type_has_tz(t) == type_has_tz(f)) ||
		/* trivial decimal cases */
		(f->type->eclass == EC_DEC && t->type->eclass == EC_DEC && f->scale == t->scale && f->type->localtype == t->type->localtype) ||
		/* trivial string cases */
		(EC_VARCHAR(f->type->eclass) && EC_VARCHAR(t->type->eclass) && (t->digits == 0 || (f->digits > 0 && t->digits >= f->digits))))) {
		/* set output type. Despite the MAL code already being generated, the output type may still be checked */
		tail_set_type(v, t);
		return v;
	}

	/* external types have sqlname convert functions,
	   these can generate errors (fromstr cannot) */
	if (t->type->eclass == EC_EXTERNAL)
		convert = t->type->sqlname;
	else if (t->type->eclass == EC_MONTH)
		convert = "month_interval";
	else if (t->type->eclass == EC_SEC)
		convert = "second_interval";

	/* Lookup the sql convert function, there is no need
	 * for single value vs bat, this is handled by the
	 * mal function resolution */
	if (v->nrcols == 0 && (!sel || sel->nrcols == 0)) {	/* simple calc */
		q = newStmtArgs(mb, calcRef, convert, 13);
	} else if ((v->nrcols > 0 || (sel && sel->nrcols > 0)) && !push_cands) {
		int type = t->type->localtype;

		/* with our current implementation, all internal SQL types have candidate list support on their conversions */
		if (sel && !v->cand)
			v = stmt_project_column_on_cand(be, sel, v);
		q = newStmtArgs(mb, malRef, multiplexRef, 15);
		if (q == NULL)
			return NULL;
		setVarType(mb, getArg(q, 0), newBatType(type));
		q = pushStr(mb, q, convertMultiplexMod(calcRef, convert));
		q = pushStr(mb, q, convertMultiplexFcn(convert));
	} else {
		if (v->nrcols == 0 && sel && !v->cand)
			v = stmt_project_column_on_cand(be, sel, v);
		q = newStmtArgs(mb, batcalcRef, convert, 13);
	}

	/* convert to string is complex, we need full type info and mvc for the timezone */
	if (EC_VARCHAR(t->type->eclass) && !(trivial_string_conversion(f->type->eclass) && t->digits == 0)) {
		q = pushInt(mb, q, f->type->eclass);
		q = pushInt(mb, q, f->digits);
		q = pushInt(mb, q, f->scale);
		q = pushInt(mb, q, type_has_tz(f));
	} else if (f->type->eclass == EC_DEC) {
		/* scale of the current decimal */
		q = pushInt(mb, q, f->scale);
	} else if (f->type->eclass == EC_SEC && (EC_COMPUTE(t->type->eclass) || t->type->eclass == EC_DEC)) {
		/* scale of the current decimal */
		q = pushInt(mb, q, 3);
	}
	q = pushArgument(mb, q, v->nr);
	if (v->nrcols > 0 && push_cands) {
		if (v->cand || !sel) { /* Don't push cands twice */
			q = pushNil(mb, q, TYPE_bat);
		} else {
			q = pushArgument(mb, q, sel->nr);
		}
	}
	if (t->type->eclass == EC_DEC || EC_TEMP_FRAC(t->type->eclass) || EC_INTERVAL(t->type->eclass)) {
		/* digits, scale of the result decimal */
		q = pushInt(mb, q, t->digits);
		if (!EC_TEMP_FRAC(t->type->eclass))
			q = pushInt(mb, q, t->scale);
	}
	/* convert to string, give error on to large strings */
	if (EC_VARCHAR(t->type->eclass) && !(trivial_string_conversion(f->type->eclass) && t->digits == 0))
		q = pushInt(mb, q, t->digits);
	/* convert a string to a time(stamp) with time zone */
	if (EC_VARCHAR(f->type->eclass) && EC_TEMP_TZ(t->type->eclass))
		q = pushInt(mb, q, type_has_tz(t));
	if (t->type->eclass == EC_GEOM) {
		/* push the type and coordinates of the column */
		q = pushInt(mb, q, t->digits);
		/* push the SRID of the whole columns */
		q = pushInt(mb, q, t->scale);
		/* push the type and coordinates of the inserted value */
		//q = pushInt(mb, q, f->digits);
		/* push the SRID of the inserted value */
		//q = pushInt(mb, q, f->scale);
		/* we decided to create the EWKB type also used by PostGIS and has the SRID provided by the user inside alreay */
		/* push the SRID provided for this value */
		/* GEOS library is able to store in the returned wkb the type an
 		 * number if coordinates but not the SRID so SRID should be provided
 		 * from this level */
/*		if(be->argc > 1)
			f->scale = ((ValRecord)((atom*)(be->mvc)->args[1])->data).val.ival;

			q = pushInt(mb, q, f->digits);
			q = pushInt(mb, q, f->scale);
*/			//q = pushInt(mb, q, ((ValRecord)((atom*)(be->mvc)->args[1])->data).val.ival);
	}
	if (q) {
		stmt *s = stmt_create(be->mvc->sa, st_convert);
		if(!s) {
			freeInstruction(q);
			return NULL;
		}
		s->op1 = v;
		s->nrcols = 0;	/* function without arguments returns single value */
		s->key = v->key;
		s->nrcols = v->nrcols;
		s->aggr = v->aggr;
		s->op4.typeval = *t;
		s->nr = getDestVar(q);
		s->q = q;
		s->cand = sel;
		return s;
	}
	return NULL;
}

stmt *
stmt_unop(backend *be, stmt *op1, stmt *sel, sql_subfunc *op)
{
	return stmt_Nop(be, stmt_list(be, list_append(sa_list(be->mvc->sa), op1)), sel, op);
}

stmt *
stmt_binop(backend *be, stmt *op1, stmt *op2, stmt *sel, sql_subfunc *op)
{
	list *ops = sa_list(be->mvc->sa);
	list_append(ops, op1);
	list_append(ops, op2);
	return stmt_Nop(be, stmt_list(be, ops), sel, op);
}

stmt *
stmt_Nop(backend *be, stmt *ops, stmt *sel, sql_subfunc *f)
{
	MalBlkPtr mb = be->mb;
	InstrPtr q = NULL;
	const char *mod = sql_func_mod(f->func), *fimp = sql_func_imp(f->func);
	sql_subtype *tpe = NULL;
	int push_cands = sel && (strcmp(mod, "calc") == 0 || strcmp(mod, "mmath") == 0 || strcmp(mod, "mtime") == 0 ||
			 strcmp(mod, "blob") == 0 || (strcmp(mod, "str") == 0 && batstr_func_has_candidates(sql_func_imp(f->func))));
	node *n;
	stmt *o = NULL;

	if (list_length(ops->op4.lval)) {
		for (n = ops->op4.lval->h, o = n->data; n; n = n->next) {
			stmt *op = n->data;

			if (!push_cands && sel && op->nrcols > 0 && !op->cand) /* don't push cands twice */
				op = stmt_project_column_on_cand(be, sel, op);
			if (o->nrcols < op->nrcols)
				o = op;
		}
	}

	/* handle nullif */
	if (list_length(ops->op4.lval) == 2 &&
		f->func->mod && strcmp(f->func->mod, "") == 0 && f->func->imp && strcmp(f->func->imp, "") == 0) {
		stmt *e1 = ops->op4.lval->h->data;
		stmt *e2 = ops->op4.lval->h->next->data;
		int nrcols = 0;

		nrcols = e1->nrcols>e2->nrcols ? e1->nrcols:e2->nrcols;
		/* nullif(e1,e2) -> ifthenelse(e1==e2),NULL,e1) */
		if (strcmp(f->func->base.name, "nullif") == 0) {
			const char *mod = (!nrcols)?calcRef:batcalcRef;
			sql_subtype *t = tail_type(e1);
			int tt = t->type->localtype;
			q = newStmt(mb, mod, "==");
			q = pushArgument(mb, q, e1->nr);
			q = pushArgument(mb, q, e2->nr);
			int nr = getDestVar(q);

			q = newStmt(mb, mod, "ifthenelse");
			q = pushArgument(mb, q, nr);
			q = pushNil(mb, q, tt);
			q = pushArgument(mb, q, e1->nr);
		}
	}
	if (!q) {
		if (backend_create_subfunc(be, f, ops->op4.lval) < 0)
			return NULL;
		mod = sql_func_mod(f->func);
		fimp = sql_func_imp(f->func);
		if (o && o->nrcols > 0 && f->func->type != F_LOADER && f->func->type != F_PROC) {
			sql_subtype *res = f->res->h->data;
			fimp = convertMultiplexFcn(fimp);
			q = NULL;
			if (strcmp(fimp, "rotate_xor_hash") == 0 &&
				strcmp(mod, calcRef) == 0 &&
				(q = newStmt(mb, mkeyRef, bulk_rotate_xor_hashRef)) == NULL)
				return NULL;
			if (!q) {
				if (f->func->type == F_UNION)
					q = newStmtArgs(mb, batmalRef, multiplexRef, (f->res && list_length(f->res) ? list_length(f->res) : 1) + list_length(ops->op4.lval) + 6);
				else
					q = newStmtArgs(mb, malRef, multiplexRef, (f->res && list_length(f->res) ? list_length(f->res) : 1) + list_length(ops->op4.lval) + 6);
				if (q == NULL)
					return NULL;
				setVarType(mb, getArg(q, 0), newBatType(res->type->localtype));
				q = pushStr(mb, q, mod);
				q = pushStr(mb, q, fimp);
			} else {
				setVarType(mb, getArg(q, 0), newBatType(res->type->localtype));
			}
		} else {
			fimp = convertOperator(fimp);
			q = newStmtArgs(mb, mod, fimp, (f->res && list_length(f->res) ? list_length(f->res) : 1) + list_length(ops->op4.lval) + 4);

			if (f->res && list_length(f->res)) {
				sql_subtype *res = f->res->h->data;

				setVarType(mb, getArg(q, 0), res->type->localtype);
			}
		}
		if (LANG_EXT(f->func->lang))
			q = pushPtr(mb, q, f);
		if (f->func->lang == FUNC_LANG_C) {
			q = pushBit(mb, q, 0);
		} else if (f->func->lang == FUNC_LANG_CPP) {
			q = pushBit(mb, q, 1);
		}
		if (f->func->lang == FUNC_LANG_R || f->func->lang >= FUNC_LANG_PY ||
			f->func->lang == FUNC_LANG_C || f->func->lang == FUNC_LANG_CPP) {
			q = pushStr(mb, q, f->func->query);
		}
		/* first dynamic output of copy* functions */
		if (f->func->type == F_UNION || (f->func->type == F_LOADER && f->res != NULL))
			q = table_func_create_result(mb, q, f->func, f->res);
		if (list_length(ops->op4.lval))
			tpe = tail_type(ops->op4.lval->h->data);

		for (n = ops->op4.lval->h; n; n = n->next) {
			stmt *op = n->data;
			q = pushArgument(mb, q, op->nr);
		}
		/* push candidate lists if that's the case */
		if (f->func->type == F_FUNC && f->func->lang == FUNC_LANG_INT && push_cands) {
			for (n = ops->op4.lval->h; n; n = n->next) {
				stmt *op = n->data;

				if (op->nrcols > 0) {
					if (op->cand) { /* Don't push cands twice */
						q = pushNil(mb, q, TYPE_bat);
					} else {
						q = pushArgument(mb, q, sel->nr);
					}
				}
			}
		}
		/* special case for round function on decimals */
		if (strcmp(fimp, "round") == 0 && tpe && tpe->type->eclass == EC_DEC && ops->op4.lval->h && ops->op4.lval->h->data) {
			q = pushInt(mb, q, tpe->digits);
			q = pushInt(mb, q, tpe->scale);
		}
	}

	if (q) {
		stmt *s = stmt_create(be->mvc->sa, st_Nop);
		if(!s) {
			freeInstruction(q);
			return NULL;
		}
		s->op1 = ops;
		if (o) {
			s->nrcols = o->nrcols;
			s->key = o->key;
			s->aggr = o->aggr;
		} else {
			s->nrcols = 0;
			s->key = 1;
		}
		s->op4.funcval = f;
		s->nr = getDestVar(q);
		s->q = q;
		s->cand = sel;
		return s;
	}
	return NULL;
}

stmt *
stmt_direct_func(backend *be, InstrPtr q)
{
	if (q) {
		stmt *s = stmt_create(be->mvc->sa, st_func);
		if(!s) {
			freeInstruction(q);
			return NULL;
		}
		s->flag = op_union;
		s->nrcols = 3;
		s->nr = getDestVar(q);
		s->q = q;
		return s;
	}
	return NULL;
}

stmt *
stmt_func(backend *be, stmt *ops, stmt *sel, const char *name, sql_rel *rel, int f_union)
{
	MalBlkPtr mb = be->mb;
	InstrPtr q = NULL;
	const char *mod = "user";
	prop *p = NULL;
	sql_allocator *sa = be->mvc->sa;
	stmt *o = NULL, *s = NULL;

	/* dump args */
	if (ops && ops->nr < 0)
		return NULL;

	p = find_prop(rel->p, PROP_REMOTE);
	if (p)
		rel->p = prop_remove(rel->p, p);
	rel = sql_processrelation(be->mvc, rel, 1, 1);
	if (p) {
		p->p = rel->p;
		rel->p = p;
	}

	if (monet5_create_relational_function(be->mvc, mod, name, rel, ops, NULL, 1) < 0)
		return NULL;

	if (f_union)
		q = newStmt(mb, batmalRef, multiplexRef);
	else
		q = newStmt(mb, mod, name);
	q = relational_func_create_result(be->mvc, mb, q, rel);
	if (f_union) {
		q = pushStr(mb, q, mod);
		q = pushStr(mb, q, name);
	}
	if (ops && list_length(ops->op4.lval)) {
		o = ops->op4.lval->h->data;
		for (node *n = ops->op4.lval->h; n; n = n->next) {
			stmt *op = n->data;

			if (sel && op->nrcols > 0 && !op->cand) /* don't push cands twice */
				op = stmt_project_column_on_cand(be, sel, op);
			if (o->nrcols < op->nrcols)
				o = op;
			q = pushArgument(mb, q, op->nr);
		}
	}

	if (q) {
		if (!(s = stmt_create(sa, st_func))) {
			freeInstruction(q);
			return NULL;
		}
		s->op1 = ops;
		s->op2 = stmt_atom_string(be, name, sel);
		s->op4.rel = rel;
		s->flag = f_union;

		if (o) {
			s->nrcols = o->nrcols;
			s->key = o->key;
			s->aggr = o->aggr;
		} else {
			s->nrcols = 0;
			s->key = 1;
		}
		s->nr = getDestVar(q);
		s->q = q;
		s->cand = sel;
		return s;
	}
	return NULL;
}

stmt *
stmt_aggr(backend *be, stmt *op1, stmt *grp, stmt *ext, sql_subfunc *op, int reduce, int no_nil, int nil_if_empty)
{
	MalBlkPtr mb = be->mb;
	InstrPtr q = NULL;
	const char *mod, *aggrfunc;
	sql_subtype *res = op->res->h->data;
	int restype = res->type->localtype;
	bool complex_aggr = false;
	bool abort_on_error;
	int *stmt_nr = NULL;
	int avg = 0;

	if (op1->nr < 0)
		return NULL;
	if (backend_create_subfunc(be, op, NULL) < 0)
		return NULL;
	mod = op->func->mod;
	aggrfunc = op->func->imp;

	if (strcmp(aggrfunc, "avg") == 0)
		avg = 1;
	if (avg || strcmp(aggrfunc, "sum") == 0 || strcmp(aggrfunc, "prod") == 0
		|| strcmp(aggrfunc, "str_group_concat") == 0)
		complex_aggr = true;
	if (restype == TYPE_dbl)
		avg = 0;
	/* some "sub" aggregates have an extra argument "abort_on_error" */
	abort_on_error = complex_aggr || strncmp(aggrfunc, "stdev", 5) == 0 || strncmp(aggrfunc, "variance", 8) == 0 ||
					strncmp(aggrfunc, "covariance", 10) == 0 || strncmp(aggrfunc, "corr", 4) == 0;

	int argc = 1
		+ 2 * avg
		+ (LANG_EXT(op->func->lang) != 0)
		+ 2 * (op->func->lang == FUNC_LANG_C || op->func->lang == FUNC_LANG_CPP)
		+ (op->func->lang == FUNC_LANG_PY || op->func->lang == FUNC_LANG_R)
		+ (op1->type != st_list ? 1 : list_length(op1->op4.lval))
		+ (grp ? 4 : avg + 1);

	if (ext) {
		char *aggrF = SA_NEW_ARRAY(be->mvc->sa, char, strlen(aggrfunc) + 4);
		if (!aggrF)
			return NULL;
		stpcpy(stpcpy(aggrF, "sub"), aggrfunc);
		aggrfunc = aggrF;
		if (grp && (grp->nr < 0 || ext->nr < 0))
			return NULL;

		q = newStmtArgs(mb, mod, aggrfunc, argc);
		if (q == NULL)
			return NULL;
		setVarType(mb, getArg(q, 0), newBatType(restype));
		if (avg) { /* for avg also return rest and count */
			q = pushReturn(mb, q, newTmpVariable(mb, newBatType(TYPE_lng)));
			q = pushReturn(mb, q, newTmpVariable(mb, newBatType(TYPE_lng)));
		}
	} else {
		q = newStmtArgs(mb, mod, aggrfunc, argc);
		if (q == NULL)
			return NULL;
		if (complex_aggr) {
			setVarType(mb, getArg(q, 0), restype);
			if (avg) { /* for avg also return rest and count */
				q = pushReturn(mb, q, newTmpVariable(mb, TYPE_lng));
				q = pushReturn(mb, q, newTmpVariable(mb, TYPE_lng));
			}
		}
	}

	if (LANG_EXT(op->func->lang))
		q = pushPtr(mb, q, op->func);
	if (op->func->lang == FUNC_LANG_R ||
		op->func->lang >= FUNC_LANG_PY ||
		op->func->lang == FUNC_LANG_C ||
		op->func->lang == FUNC_LANG_CPP) {
		if (!grp) {
			setVarType(mb, getArg(q, 0), restype);
		}
		if (op->func->lang == FUNC_LANG_C) {
			q = pushBit(mb, q, 0);
		} else if (op->func->lang == FUNC_LANG_CPP) {
			q = pushBit(mb, q, 1);
		}
 		q = pushStr(mb, q, op->func->query);
	}

	if (op1->type != st_list) {
		q = pushArgument(mb, q, op1->nr);
	} else {
		int i;
		node *n;

		for (i=0, n = op1->op4.lval->h; n; n = n->next, i++) {
			stmt *op = n->data;

			if (stmt_nr)
				q = pushArgument(mb, q, stmt_nr[i]);
			else
				q = pushArgument(mb, q, op->nr);
		}
	}
	if (grp) {
		q = pushArgument(mb, q, grp->nr);
		q = pushArgument(mb, q, ext->nr);
		if (avg) /* push nil candidates */
			q = pushNil(mb, q, TYPE_bat);
		if (q == NULL)
			return NULL;
		q = pushBit(mb, q, no_nil);
		if (!avg && abort_on_error)
			q = pushBit(mb, q, TRUE);
	} else if (no_nil && strncmp(aggrfunc, "count", 5) == 0) {
		q = pushBit(mb, q, no_nil);
	} else if (!nil_if_empty && strncmp(aggrfunc, "sum", 3) == 0) {
		q = pushBit(mb, q, FALSE);
	} else if (avg) { /* push candidates */
		q = pushNil(mb, q, TYPE_bat);
		q = pushBit(mb, q, no_nil);
	}
	if (q) {
		stmt *s = stmt_create(be->mvc->sa, st_aggr);
		if(!s) {
			freeInstruction(q);
			return NULL;
		}
		s->op1 = op1;
		if (grp) {
			s->op2 = grp;
			s->op3 = ext;
			s->nrcols = 1;
		} else {
			if (!reduce)
				s->nrcols = 1;
		}
		s->key = reduce;
		s->aggr = reduce;
		s->flag = no_nil;
		s->op4.funcval = op;
		s->nr = getDestVar(q);
		s->q = q;
		return s;
	}
	return NULL;
}

static stmt *
stmt_alias_(backend *be, stmt *op1, const char *tname, const char *alias)
{
	stmt *s = stmt_create(be->mvc->sa, st_alias);
	if(!s) {
		return NULL;
	}
	s->op1 = op1;
	s->nrcols = op1->nrcols;
	s->key = op1->key;
	s->aggr = op1->aggr;

	s->tname = tname;
	s->cname = alias;
	s->nr = op1->nr;
	s->q = op1->q;
	return s;
}

stmt *
stmt_alias(backend *be, stmt *op1, const char *tname, const char *alias)
{
	if (((!op1->tname && !tname) ||
	    (op1->tname && tname && strcmp(op1->tname, tname)==0)) &&
	    op1->cname && strcmp(op1->cname, alias)==0)
		return op1;
	return stmt_alias_(be, op1, tname, alias);
}

sql_subtype *
tail_type(stmt *st)
{
	for (;;) {
		switch (st->type) {
		case st_const:
			st = st->op2;
			continue;
		case st_uselect:
		case st_semijoin:
		case st_limit:
		case st_limit2:
		case st_sample:
		case st_tunion:
		case st_tdiff:
		case st_tinter:
			return sql_bind_localtype("oid");
		case st_uselect2:
			if (!st->reduce)
				return sql_bind_localtype("bit");
			return sql_bind_localtype("oid");
		case st_append:
		case st_append_bulk:
		case st_replace:
		case st_alias:
		case st_gen_group:
		case st_order:
			st = st->op1;
			continue;
		case st_table:
			if (!list_empty(st->op4.relstval->cols)) {
				st = st->op4.relstval->cols->h->data;
				continue;
			}
			return NULL;
		case st_list:
			st = st->op4.lval->h->data;
			continue;
		case st_bat:
			return &st->op4.cval->type;
		case st_idxbat:
			if (hash_index(st->op4.idxval->type)) {
				return sql_bind_localtype("lng");
			} else if (oid_index(st->op4.idxval->type)) {
				return sql_bind_localtype("oid");
			}
			/* fall through */
		case st_join:
		case st_join2:
		case st_joinN:
			if (st->flag == cmp_project) {
				st = st->op2;
				continue;
			}
			/* fall through */
		case st_reorder:
		case st_group:
		case st_result:
		case st_tid:
		case st_mirror:
			return sql_bind_localtype("oid");
		case st_table_clear:
			return sql_bind_localtype("lng");
		case st_aggr:
		case st_Nop: {
			list *res = st->op4.funcval->res;

			if (res && list_length(res) == 1)
				return res->h->data;

			return NULL;
		}
		case st_atom:
			return atom_type(st->op4.aval);
		case st_convert:
		case st_temp:
		case st_single:
		case st_rs_column:
			return &st->op4.typeval;
		case st_var:
			if (st->op4.typeval.type)
				return &st->op4.typeval;
			/* fall through */
		case st_exception:
			return NULL;
		default:
			assert(0);
			return NULL;
		}
	}
}

int
stmt_has_null(stmt *s)
{
	switch (s->type) {
	case st_aggr:
	case st_Nop:
	case st_semijoin:
	case st_uselect:
	case st_uselect2:
	case st_atom:
		return 0;
	case st_join:
		return stmt_has_null(s->op2);
	case st_bat:
		return s->op4.cval->null;

	default:
		return 1;
	}
}

static const char *
func_name(sql_allocator *sa, const char *n1, const char *n2)
{
	size_t l1 = _strlen(n1), l2;

	if (!sa)
		return n1;
	if (!n2)
		return sa_strdup(sa, n1);
	l2 = _strlen(n2);

	if (l2 > 16) {		/* only support short names */
		char *ns = SA_NEW_ARRAY(sa, char, l2 + 1);
		if(!ns)
			return NULL;
		snprintf(ns, l2 + 1, "%s", n2);
		return ns;
	} else {
		char *ns = SA_NEW_ARRAY(sa, char, l1 + l2 + 2), *s = ns;
		if(!ns)
			return NULL;
		snprintf(ns, l1 + l2 + 2, "%s_%s", n1, n2);
		return s;
	}
}

const char *_column_name(sql_allocator *sa, stmt *st);

const char *
column_name(sql_allocator *sa, stmt *st)
{
	if (!st->cname)
		st->cname = _column_name(sa, st);
	return st->cname;
}

const char *
_column_name(sql_allocator *sa, stmt *st)
{
	switch (st->type) {
	case st_order:
	case st_reorder:
		return column_name(sa, st->op1);
	case st_const:
	case st_join:
	case st_join2:
	case st_joinN:
		return column_name(sa, st->op2);

	case st_mirror:
	case st_group:
	case st_result:
	case st_append:
	case st_append_bulk:
	case st_replace:
	case st_gen_group:
	case st_semijoin:
	case st_uselect:
	case st_uselect2:
	case st_limit:
	case st_limit2:
	case st_sample:
	case st_tunion:
	case st_tdiff:
	case st_tinter:
	case st_convert:
		return column_name(sa, st->op1);
	case st_Nop:
	case st_aggr:
	{
		const char *cn = column_name(sa, st->op1);
		return func_name(sa, st->op4.funcval->func->base.name, cn);
	}
	case st_alias:
		if (st->op3)
			return column_name(sa, st->op3);
		break;
	case st_bat:
		return st->op4.cval->base.name;
	case st_atom:
		if (st->op4.aval->data.vtype == TYPE_str)
			return atom2string(sa, st->op4.aval);
		/* fall through */
	case st_var:
	case st_temp:
	case st_single:
		if (sa)
			return sa_strdup(sa, "single_value");
		return "single_value";
	case st_table:
		if (!list_empty(st->op4.relstval->cols))
			return column_name(sa, st->op4.relstval->cols->h->data);
		return NULL;
	case st_list:
		if (list_length(st->op4.lval))
			return column_name(sa, st->op4.lval->h->data);
		/* fall through */
	case st_rs_column:
		return NULL;
	default:
		return NULL;
	}
	return NULL;
}

const char *
table_name(sql_allocator *sa, stmt *st)
{
	(void)sa;
	return st->tname;
}

const char *
schema_name(sql_allocator *sa, stmt *st)
{
	switch (st->type) {
	case st_const:
	case st_semijoin:
	case st_join:
	case st_join2:
	case st_joinN:
		return schema_name(sa, st->op2);
	case st_mirror:
	case st_group:
	case st_result:
	case st_append:
	case st_append_bulk:
	case st_replace:
	case st_gen_group:
	case st_uselect:
	case st_uselect2:
	case st_limit:
	case st_limit2:
	case st_sample:
	case st_tunion:
	case st_tdiff:
	case st_tinter:
	case st_convert:
	case st_Nop:
	case st_aggr:
		return schema_name(sa, st->op1);
	case st_alias:
		/* there are no schema aliases, ie look into the base column */
		return schema_name(sa, st->op1);
	case st_bat:
		return st->op4.cval->t->s->base.name;
	case st_atom:
		return NULL;
	case st_var:
	case st_temp:
	case st_single:
		return NULL;
	case st_list:
		if (list_length(st->op4.lval))
			return schema_name(sa, st->op4.lval->h->data);
		return NULL;
	default:
		return NULL;
	}
}

stmt *
stmt_cond(backend *be, stmt *cond, stmt *outer, int loop /* 0 if, 1 while */, int anti )
{
	MalBlkPtr mb = be->mb;
	InstrPtr q = NULL;

	if (cond->nr < 0)
		return NULL;
	if (anti) {
		sql_subtype *bt = sql_bind_localtype("bit");
		sql_subfunc *not = sql_bind_func(be->mvc, "sys", "not", bt, NULL, F_FUNC);
		sql_subfunc *or = sql_bind_func(be->mvc, "sys", "or", bt, bt, F_FUNC);
		sql_subfunc *isnull = sql_bind_func(be->mvc, "sys", "isnull", bt, NULL, F_FUNC);
		cond = stmt_binop(be,
			stmt_unop(be, cond, NULL, not),
			stmt_unop(be, cond, NULL, isnull), NULL, or);
	}
	if (!loop) {	/* if */
		q = newAssignment(mb);
		if (q == NULL)
			return NULL;
		q->barrier = BARRIERsymbol;
		q = pushArgument(mb, q, cond->nr);
	} else {	/* while */
		int c;

		if (outer->nr < 0)
			return NULL;
		/* leave barrier */
		q = newStmt(mb, calcRef, notRef);
		q = pushArgument(mb, q, cond->nr);
		if (q == NULL)
			return NULL;
		c = getArg(q, 0);

		q = newAssignment(mb);
		if (q == NULL)
			return NULL;
		getArg(q, 0) = outer->nr;
		q->barrier = LEAVEsymbol;
		q = pushArgument(mb, q, c);
	}
	if (q){
		stmt *s = stmt_create(be->mvc->sa, st_cond);
		if(!s) {
			freeInstruction(q);
			return NULL;
		}
		s->flag = loop;
		s->op1 = cond;
		s->nr = getArg(q, 0);
		return s;
	}
	return NULL;
}

stmt *
stmt_control_end(backend *be, stmt *cond)
{
	MalBlkPtr mb = be->mb;
	InstrPtr q = NULL;

	if (cond->nr < 0)
		return NULL;

	if (cond->flag) {	/* while */
		/* redo barrier */
		q = newAssignment(mb);
		if (q == NULL)
			return NULL;
		getArg(q, 0) = cond->nr;
		q->argc = q->retc = 1;
		q->barrier = REDOsymbol;
		q = pushBit(mb, q, TRUE);
		if (q == NULL)
			return NULL;
	} else {
		q = newAssignment(mb);
		if (q == NULL)
			return NULL;
		getArg(q, 0) = cond->nr;
		q->argc = q->retc = 1;
		q->barrier = EXITsymbol;
	}
	q = newStmt(mb, sqlRef, mvcRef);
	if (q == NULL)
		return NULL;
	be->mvc_var = getDestVar(q);
	stmt *s = stmt_create(be->mvc->sa, st_control_end);
	if(!s) {
		freeInstruction(q);
		return NULL;
	}
	s->op1 = cond;
	s->nr = getArg(q, 0);
	return s;
}


static InstrPtr
dump_cols(MalBlkPtr mb, list *l, InstrPtr q)
{
	int i;
	node *n;

	if (q == NULL)
		return NULL;
	q->retc = q->argc = 0;
	for (i = 0, n = l->h; n; n = n->next, i++) {
		stmt *c = n->data;

		q = pushArgument(mb, q, c->nr);
	}
	if (q == NULL)
		return NULL;
	q->retc = q->argc;
	/* Lets make it a propper assignment */
	for (i = 0, n = l->h; n; n = n->next, i++) {
		stmt *c = n->data;

		q = pushArgument(mb, q, c->nr);
	}
	return q;
}

stmt *
stmt_return(backend *be, stmt *val, int nr_declared_tables)
{
	MalBlkPtr mb = be->mb;
	InstrPtr q = NULL;

	if (val->nr < 0)
		return NULL;
	int args = 0;
	if (val->type == st_table)
		args = 2 * list_length(val->op4.relstval->cols);
	if (args < MAXARG)
		args = MAXARG;
	q = newInstructionArgs(mb, NULL, NULL, args);
	if (q == NULL)
		return NULL;
	q->barrier= RETURNsymbol;
	if (val->type == st_table) {
		q = dump_cols(mb, val->op4.relstval->cols, q);
	} else {
		getArg(q, 0) = getArg(getInstrPtr(mb, 0), 0);
		q = pushArgument(mb, q, val->nr);
	}
	if (q == NULL)
		return NULL;
	pushInstruction(mb, q);

	stmt *s = stmt_create(be->mvc->sa, st_return);
	if(!s) {
		freeInstruction(q);
		return NULL;
	}
	s->op1 = val;
	s->flag = nr_declared_tables;
	s->nr = getDestVar(q);
	s->q = q;
	return s;
}

stmt *
stmt_assign(backend *be, const char *sname, const char *varname, stmt *val, int level)
{
	MalBlkPtr mb = be->mb;
	InstrPtr q = NULL;

	if (val && val->nr < 0)
		return NULL;
	if (level != 0) {
		char *buf,  levelstr[16];

		if (!val) {
			/* drop declared table */
			assert(0);
		}

		assert(!sname);
		snprintf(levelstr, sizeof(levelstr), "%d", level);
		buf = SA_NEW_ARRAY(be->mvc->sa, char, strlen(levelstr) + strlen(varname) + 3);
		if (!buf)
			return NULL;
		stpcpy(stpcpy(stpcpy(stpcpy(buf, "A"), levelstr), "%"), varname); /* mangle variable name */
		q = newInstruction(mb, NULL, NULL);
		if (q == NULL) {
			return NULL;
		}
		q->argc = q->retc = 0;
		q = pushArgumentId(mb, q, buf);
		if (q == NULL)
			return NULL;
		pushInstruction(mb, q);
		if (mb->errors)
			return NULL;
		q->retc++;
	} else {
		assert(sname); /* all global variables have a schema */
		q = newStmt(mb, sqlRef, setVariableRef);
		q = pushArgument(mb, q, be->mvc_var);
		q = pushStr(mb, q, sname);
		q = pushStr(mb, q, varname);
		if (q == NULL)
			return NULL;
		getArg(q, 0) = be->mvc_var = newTmpVariable(mb, TYPE_int);
		be->mvc_var = getDestVar(q);
	}
	q = pushArgument(mb, q, val->nr);
	if (q){
		stmt *s = stmt_create(be->mvc->sa, st_assign);
		if(!s) {
			freeInstruction(q);
			return NULL;
		}
		s->op2 = val;
		s->flag = (level << 1);
		s->q = q;
		s->nr = 1;
		return s;
	}
	return NULL;
}

stmt *
const_column(backend *be, stmt *val)
{
	sql_subtype *ct = tail_type(val);
	MalBlkPtr mb = be->mb;
	InstrPtr q = NULL;
	int tt = ct->type->localtype;

	if (val->nr < 0)
		return NULL;
	q = newStmt(mb, batRef, singleRef);
	if (q == NULL)
		return NULL;
	setVarType(mb, getArg(q, 0), newBatType(tt));
	q = pushArgument(mb, q, val->nr);
	if (q) {
		stmt *s = stmt_create(be->mvc->sa, st_single);
		if(!s) {
			freeInstruction(q);
			return NULL;
		}
		s->op1 = val;
		s->op4.typeval = *ct;
		s->nrcols = 1;

		s->tname = val->tname;
		s->cname = val->cname;
		s->nr = getDestVar(q);
		s->q = q;
		return s;
	}
	return NULL;
}

stmt *
stmt_fetch(backend *be, stmt *val)
{
	sql_subtype *ct;
	MalBlkPtr mb = be->mb;
	InstrPtr q = NULL;
	int tt;

	if (val->nr < 0)
		return NULL;
	/* pick from first column on a table case */
	if (val->type == st_table) {
		if (list_length(val->op4.relstval->cols) > 1)
			return NULL;
		val = val->op4.relstval->cols->h->data;
	}
	ct = tail_type(val);
	tt = ct->type->localtype;

	q = newStmt(mb, algebraRef, fetchRef);
	if (q == NULL)
		return NULL;
	setVarType(mb, getArg(q, 0), tt);
	q = pushArgument(mb, q, val->nr);
	q = pushOid(mb, q, 0);
	if (q) {
		stmt *s = stmt_create(be->mvc->sa, st_single);
		if(!s) {
			freeInstruction(q);
			return NULL;
		}
		s->op1 = val;
		s->op4.typeval = *ct;
		s->nrcols = 0;

		s->tname = val->tname;
		s->cname = val->cname;
		s->nr = getDestVar(q);
		s->q = q;
		return s;
	}
	return NULL;
}<|MERGE_RESOLUTION|>--- conflicted
+++ resolved
@@ -1589,57 +1589,6 @@
 	return s;
 }
 
-<<<<<<< HEAD
-=======
-/*
-static int
-range_join_convertable(stmt *s, stmt **base, stmt **L, stmt **H)
-{
-	int ls = 0, hs = 0;
-	stmt *l = NULL, *h = NULL;
-	stmt *bl = s->op2, *bh = s->op3;
-	int tt = tail_type(s->op2)->type->localtype;
-
-#ifdef HAVE_HGE
-	if (tt > TYPE_hge)
-#else
-	if (tt > TYPE_lng)
-#endif
-		return 0;
-	if (s->op2->type == st_Nop && list_length(s->op2->op1->op4.lval) == 2) {
-		bl = s->op2->op1->op4.lval->h->data;
-		l = s->op2->op1->op4.lval->t->data;
-	}
-	if (s->op3->type == st_Nop && list_length(s->op3->op1->op4.lval) == 2) {
-		bh = s->op3->op1->op4.lval->h->data;
-		h = s->op3->op1->op4.lval->t->data;
-	}
-
-	if (((ls = (l && strcmp(s->op2->op4.funcval->func->base.name, "sql_sub") == 0 && l->nrcols == 0)) || (hs = (h && strcmp(s->op3->op4.funcval->func->base.name, "sql_add") == 0 && h->nrcols == 0))) && (ls || hs) && bl == bh) {
-		*base = bl;
-		*L = l;
-		*H = h;
-		return 1;
-	}
-	return 0;
-}
-
-static int
-argumentZero(MalBlkPtr mb, int tpe)
-{
-	ValRecord cst;
-	str msg;
-
-	cst.vtype = TYPE_int;
-	cst.val.ival = 0;
-	msg = convertConstant(tpe, &cst);
-	if( msg)
-		freeException(msg); // will not be called
-	return defConstant(mb, tpe, &cst);
-}
-*/
-
->>>>>>> 03611f3f
 static InstrPtr
 select2_join2(backend *be, stmt *op1, stmt *op2, stmt *op3, int cmp, stmt *sel, int anti, int swapped, int type, int reduce)
 {
