--- conflicted
+++ resolved
@@ -3020,11 +3020,7 @@
 
 	if (!t || cnt->nr < 0)
 		return NULL;
-<<<<<<< HEAD
-	q = newStmtArgs(mb, sqlRef, dependRef, 3);
-=======
-	q = newStmtArgs(mb, sqlRef, putName("depend"), 4);
->>>>>>> bef72065
+	q = newStmtArgs(mb, sqlRef, dependRef, 4);
 	q = pushSchema(mb, q, t);
 	q = pushStr(mb, q, t->base.name);
 	q = pushArgument(mb, q, cnt->nr);
@@ -3051,11 +3047,7 @@
 
 	if (!c)
 		return NULL;
-<<<<<<< HEAD
-	q = newStmtArgs(mb, sqlRef, predicateRef, 3);
-=======
-	q = newStmtArgs(mb, sqlRef, putName("predicate"), 4);
->>>>>>> bef72065
+	q = newStmtArgs(mb, sqlRef, predicateRef, 4);
 	q = pushSchema(mb, q, c->t);
 	q = pushStr(mb, q, c->t->base.name);
 	q = pushStr(mb, q, c->base.name);
