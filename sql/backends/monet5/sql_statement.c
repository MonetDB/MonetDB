--- conflicted
+++ resolved
@@ -2337,11 +2337,8 @@
 	case DDL_ALTER_TABLE_ADD_TABLE:	q = newStmt(mb, sqlcatalogRef, alter_add_tableRef); break;
 	case DDL_ALTER_TABLE_DEL_TABLE:	q = newStmt(mb, sqlcatalogRef, alter_del_tableRef); break;
 	case DDL_ALTER_TABLE_SET_ACCESS:q = newStmt(mb, sqlcatalogRef, alter_set_tableRef); break;
-<<<<<<< HEAD
 	case DDL_ALTER_STREAM_TABLE:q = newStmt(mb, sqlcatalogRef, alter_stream_tableRef); break;
-=======
 	case DDL_COMMENT_ON:	q = newStmt(mb, sqlcatalogRef, comment_onRef); break;
->>>>>>> 72f6e5fb
 	default:
 		showException(GDKout, SQL, "sql", "catalog operation unknown\n");
 	}
