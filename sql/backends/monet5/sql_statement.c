/*
 * This Source Code Form is subject to the terms of the Mozilla Public
 * License, v. 2.0.  If a copy of the MPL was not distributed with this
 * file, You can obtain one at http://mozilla.org/MPL/2.0/.
 *
 * Copyright 1997 - July 2008 CWI, August 2008 - 2020 MonetDB B.V.
 */

#include "monetdb_config.h"
#include "sql_mem.h"
#include "sql_stack.h"
#include "sql_statement.h"
#include "sql_gencode.h"
#include "rel_rel.h"
#include "rel_exp.h"
#include "rel_prop.h"
#include "rel_unnest.h"
#include "rel_optimizer.h"

#include "mal_namespace.h"
#include "mal_builder.h"
#include "mal_debugger.h"
#include "opt_prelude.h"

/*
 * Some utility routines to generate code
 * The equality operator in MAL is '==' instead of '='.
 */
static const char *
convertMultiplexMod(const char *mod, const char *op)
{
	if (strcmp(op, "=") == 0)
		return "calc";
	return mod;
}

static const char *
convertMultiplexFcn(const char *op)
{
	if (strcmp(op, "=") == 0)
		return "==";
	return op;
}

static const char *
convertOperator(const char *op)
{
	if (strcmp(op, "=") == 0)
		return "==";
	return op;
}

static InstrPtr
multiplex2(MalBlkPtr mb, const char *mod, const char *name, int o1, int o2, int rtype)
{
	InstrPtr q = NULL;

	q = newStmt(mb, malRef, multiplexRef);
	if (q == NULL)
		return NULL;
	setVarType(mb, getArg(q, 0), newBatType(rtype));
	setVarUDFtype(mb, getArg(q, 0));
	q = pushStr(mb, q, convertMultiplexMod(mod, name));
	q = pushStr(mb, q, convertMultiplexFcn(name));
	q = pushArgument(mb, q, o1);
	q = pushArgument(mb, q, o2);
	return q;
}

static InstrPtr
dump_1(MalBlkPtr mb, const char *mod, const char *name, stmt *o1)
{
	InstrPtr q = NULL;

	if (o1->nr < 0)
		return NULL;
	q = newStmt(mb, mod, name);
	q = pushArgument(mb, q, o1->nr);
	return q;
}

static InstrPtr
dump_2(MalBlkPtr mb, const char *mod, const char *name, stmt *o1, stmt *o2)
{
	InstrPtr q = NULL;

	if (o1->nr < 0 || o2->nr < 0)
		return NULL;
	q = newStmt(mb, mod, name);
	q = pushArgument(mb, q, o1->nr);
	q = pushArgument(mb, q, o2->nr);
	return q;
}

static InstrPtr
pushPtr(MalBlkPtr mb, InstrPtr q, ptr val)
{
	int _t;
	ValRecord cst;

	if (q == NULL)
		return NULL;
	cst.vtype= TYPE_ptr;
	cst.val.pval = val;
	cst.len = 0;
	_t = defConstant(mb, TYPE_ptr, &cst);
	if( _t >= 0)
		return pushArgument(mb, q, _t);
	return q;
}

static InstrPtr
pushSchema(MalBlkPtr mb, InstrPtr q, sql_table *t)
{
	if (t->s)
		return pushArgument(mb, q, getStrConstant(mb,t->s->base.name));
	else
		return pushNil(mb, q, TYPE_str);
}

void
create_merge_partitions_accumulator(backend *be)
{
	sql_subtype tpe;

	sql_find_subtype(&tpe, "bigint", 0, 0);
	be->cur_append = constantAtom(be, be->mb, atom_int(be->mvc->sa, &tpe, 0));
}

int
add_to_merge_partitions_accumulator(backend *be, int nr)
{
	MalBlkPtr mb = be->mb;
	int help = be->cur_append;
	InstrPtr q = newStmt(mb, calcRef, plusRef);

	getArg(q, 0) = be->cur_append = newTmpVariable(mb, TYPE_lng);
	q = pushArgument(mb, q, help);
	q = pushArgument(mb, q, nr);

	be->first_statement_generated = true; /* set the first statement as generated */

	return getDestVar(q);
}

int
stmt_key(stmt *s)
{
	const char *nme = column_name(NULL, s);

	return hash_key(nme);
}

/* #TODO make proper traversal operations */
stmt *
stmt_atom_string(backend *be, const char *S)
{
	const char *s = sa_strdup(be->mvc->sa, S);
	sql_subtype t;

	sql_find_subtype(&t, "varchar", _strlen(s), 0);
	return stmt_atom(be, atom_string(be->mvc->sa, &t, s));
}

stmt *
stmt_atom_string_nil(backend *be)
{
	sql_subtype t;

	sql_find_subtype(&t, "clob", 0, 0);
	return stmt_atom(be, atom_string(be->mvc->sa, &t, NULL));
}

stmt *
stmt_atom_int(backend *be, int i)
{
	sql_subtype t;

	sql_find_subtype(&t, "int", 32, 0);
	return stmt_atom(be, atom_int(be->mvc->sa, &t, i));
}

stmt *
stmt_atom_lng(backend *be, lng i)
{
	sql_subtype t;

	sql_find_subtype(&t, "bigint", 64, 0);
	return stmt_atom(be, atom_int(be->mvc->sa, &t, i));
}

stmt *
stmt_atom_lng_nil(backend *be)
{
	sql_subtype t;

	sql_find_subtype(&t, "bigint", 64, 0);
	return stmt_atom(be, atom_general(be->mvc->sa, &t, NULL));
}

stmt *
stmt_bool(backend *be, int b)
{
	sql_subtype t;

	sql_find_subtype(&t, "boolean", 0, 0);
	if (b) {
		return stmt_atom(be, atom_bool(be->mvc->sa, &t, TRUE));
	} else {
		return stmt_atom(be, atom_bool(be->mvc->sa, &t, FALSE));
	}
}

static stmt *
stmt_create(sql_allocator *sa, st_type type)
{
	stmt *s = SA_NEW(sa, stmt);

	if (!s)
		return NULL;
	*s = (stmt) {
		.type = type,
	};
	return s;
}

stmt *
stmt_group(backend *be, stmt *s, stmt *grp, stmt *ext, stmt *cnt, int done)
{
	MalBlkPtr mb = be->mb;
	InstrPtr q = NULL;

	if (s->nr < 0)
		return NULL;
	if (grp && (grp->nr < 0 || ext->nr < 0 || cnt->nr < 0))
		return NULL;

	q = newStmt(mb, groupRef, done ? grp ? subgroupdoneRef : groupdoneRef : grp ? subgroupRef : groupRef);
	if(!q)
		return NULL;

	/* output variables extent and hist */
	q = pushReturn(mb, q, newTmpVariable(mb, TYPE_any));
	q = pushReturn(mb, q, newTmpVariable(mb, TYPE_any));
	q = pushArgument(mb, q, s->nr);
	if (grp)
		q = pushArgument(mb, q, grp->nr);
	if (q) {
		stmt *ns = stmt_create(be->mvc->sa, st_group);
		if (ns == NULL) {
			freeInstruction(q);
			return NULL;
		}

		ns->op1 = s;

		if (grp) {
			ns->op2 = grp;
			ns->op3 = ext;
			ns->op4.stval = cnt;
		}
		ns->nrcols = s->nrcols;
		ns->key = 0;
		ns->q = q;
		ns->nr = getDestVar(q);
		return ns;
	}
	return NULL;
}

stmt *
stmt_unique(backend *be, stmt *s)
{
	MalBlkPtr mb = be->mb;
	InstrPtr q = NULL;

	if (s->nr < 0)
		return NULL;

	q = newStmt(mb, algebraRef, uniqueRef);
	if(!q)
		return NULL;

	q = pushArgument(mb, q, s->nr);
	if (q) {
		stmt *ns = stmt_create(be->mvc->sa, st_unique);
		if (ns == NULL) {
			freeInstruction(q);
			return NULL;
		}

		ns->op1 = s;
		ns->nrcols = s->nrcols;
		ns->key = 1;
		ns->q = q;
		ns->nr = getDestVar(q);
		return ns;
	}
	return NULL;
}

stmt *
stmt_none(backend *be)
{
	return stmt_create(be->mvc->sa, st_none);
}

static int
create_bat(MalBlkPtr mb, int tt)
{
	InstrPtr q = newStmt(mb, batRef, newRef);

	if (q == NULL)
		return -1;
	setVarType(mb, getArg(q, 0), newBatType(tt));
	setVarUDFtype(mb, getArg(q, 0));
	q = pushType(mb, q, tt);
	return getDestVar(q);
}

static int *
dump_table(sql_allocator *sa, MalBlkPtr mb, sql_table *t)
{
	int i = 0;
	node *n;
	int *l = SA_NEW_ARRAY(sa, int, list_length(t->columns.set) + 1);

	if (!l)
		return NULL;

	/* tid column */
	if ((l[i++] = create_bat(mb, TYPE_oid)) < 0)
		return NULL;

	for (n = t->columns.set->h; n; n = n->next) {
		sql_column *c = n->data;

		if ((l[i++] = create_bat(mb, c->type.type->localtype)) < 0)
			return NULL;
	}
	return l;
}

stmt *
stmt_var(backend *be, const char *sname, const char *varname, sql_subtype *t, int declare, int level)
{
	MalBlkPtr mb = be->mb;
	InstrPtr q = NULL;
	char *buf;

	if (level == 0) { /* global */
		int tt = t->type->localtype;

		assert(sname);
		q = newStmt(mb, sqlRef, getVariableRef);
		q = pushArgument(mb, q, be->mvc_var);
		q = pushStr(mb, q, sname); /* all global variables have a schema */
		q = pushStr(mb, q, varname);
		if (q == NULL)
			return NULL;
		setVarType(mb, getArg(q, 0), tt);
		setVarUDFtype(mb, getArg(q, 0));
	} else if (!declare) {
		char levelstr[16];

		assert(!sname);
		snprintf(levelstr, sizeof(levelstr), "%d", level);
		buf = SA_NEW_ARRAY(be->mvc->sa, char, strlen(levelstr) + strlen(varname) + 3);
		if (!buf)
			return NULL;
		stpcpy(stpcpy(stpcpy(stpcpy(buf, "A"), levelstr), "%"), varname); /* mangle variable name */
		q = newAssignment(mb);
		q = pushArgumentId(mb, q, buf);
	} else {
		int tt = t->type->localtype;
		char levelstr[16];

		assert(!sname);
		snprintf(levelstr, sizeof(levelstr), "%d", level);
		buf = SA_NEW_ARRAY(be->mvc->sa, char, strlen(levelstr) + strlen(varname) + 3);
		if (!buf)
			return NULL;
		stpcpy(stpcpy(stpcpy(stpcpy(buf, "A"), levelstr), "%"), varname); /* mangle variable name */

		q = newInstruction(mb, NULL, NULL);
		if (q == NULL) {
			return NULL;
		}
		q->argc = q->retc = 0;
		q = pushArgumentId(mb, q, buf);
		q = pushNil(mb, q, tt);
		pushInstruction(mb, q);
		if (q == NULL)
			return NULL;
		q->retc++;
	}
	if (q) {
		stmt *s = stmt_create(be->mvc->sa, st_var);
		if (s == NULL) {
			freeInstruction(q);
			return NULL;
		}

		if (t)
			s->op4.typeval = *t;
		else
			s->op4.typeval.type = NULL;
		s->flag = declare + (level << 1);
		s->key = 1;
		s->q = q;
		s->nr = getDestVar(q);
		return s;
	}
	return NULL;
}

stmt *
stmt_vars(backend *be, const char *varname, sql_table *t, int declare, int level)
{
	MalBlkPtr mb = be->mb;
	InstrPtr q = NULL;
	int *l;

	(void)varname;
	/* declared table */
	if ((l = dump_table(be->mvc->sa, mb, t)) != NULL) {
		stmt *s = stmt_create(be->mvc->sa, st_var);

		if (s == NULL) {
			freeInstruction(q);
			return NULL;
		}

		t->data = l;
		/*
		s->op2 = (stmt*)l;
		s->op3 = (stmt*)t;
		*/
		s->flag = declare + (level << 1);
		s->key = 1;
		s->nr = l[0];
		return s;
	}
	return NULL;
}

stmt *
stmt_varnr(backend *be, int nr, sql_subtype *t)
{
	MalBlkPtr mb = be->mb;
	InstrPtr q = newAssignment(mb);
	char buf[IDLENGTH];

	if (!q)
		return NULL;

	(void) snprintf(buf, sizeof(buf), "A%d", nr);
	q = pushArgumentId(mb, q, buf);
	if (q) {
		stmt *s = stmt_create(be->mvc->sa, st_var);
		if (s == NULL) {
			freeInstruction(q);
			return NULL;
		}

		s->op1 = NULL;
		if (t)
			s->op4.typeval = *t;
		else
			s->op4.typeval.type = NULL;
		s->flag = nr;
		s->key = 1;
		s->q = q;
		s->nr = getDestVar(q);
		return s;
	}
	return NULL;
}

stmt *
stmt_table(backend *be, stmt *cols, int temp)
{
	stmt *s = stmt_create(be->mvc->sa, st_table);
	MalBlkPtr mb = be->mb;

	if (s == NULL || cols->nr < 0)
		return NULL;

	if (cols->type != st_list) {
	    InstrPtr q = newAssignment(mb);
		q = newStmt(mb, sqlRef, printRef);
		q = pushStr(mb, q, "not a valid output list\n");
		if (q == NULL)
			return NULL;
	}
	s->op1 = cols;
	s->flag = temp;
	s->nr = cols->nr;
	s->nrcols = cols->nrcols;
	return s;
}

stmt *
stmt_temp(backend *be, sql_subtype *t)
{
	int tt = t->type->localtype;
	MalBlkPtr mb = be->mb;
	InstrPtr q = newStmt(mb, batRef, newRef);

	if (q == NULL)
		return NULL;
	setVarType(mb, getArg(q, 0), newBatType(tt));
	setVarUDFtype(mb, getArg(q, 0));
	q = pushType(mb, q, tt);
	if (q) {
		stmt *s = stmt_create(be->mvc->sa, st_temp);

		if (s == NULL) {
			freeInstruction(q);
			return NULL;
		}
		s->op4.typeval = *t;
		s->nrcols = 1;
		s->q = q;
		s->nr = getDestVar(q);
		return s;
	}
	return NULL;
}

stmt *
stmt_tid(backend *be, sql_table *t, int partition)
{
	int tt = TYPE_oid;
	MalBlkPtr mb = be->mb;
	InstrPtr q;

	if (!t->s && t->data) { /* declared table */
		stmt *s = stmt_create(be->mvc->sa, st_tid);
		int *l = t->data;

		assert(partition == 0);
		s->partition = partition;
		s->op4.tval = t;
		s->nrcols = 1;
		s->nr = l[0];
		return s;
	}
	q = newStmt(mb, sqlRef, tidRef);
	if (q == NULL)
		return NULL;
	setVarType(mb, getArg(q, 0), newBatType(tt));
	setVarUDFtype(mb, getArg(q, 0));
	q = pushArgument(mb, q, be->mvc_var);
	q = pushSchema(mb, q, t);
	q = pushStr(mb, q, t->base.name);
	if (q == NULL)
		return NULL;
	if (t && (!isRemote(t) && !isMergeTable(t)) && partition) {
		sql_trans *tr = be->mvc->session->tr;
		BUN rows = (BUN) store_funcs.count_col(tr, t->columns.set->h->data, 1);
		setRowCnt(mb,getArg(q,0),rows);
	}
	if (q) {
		stmt *s = stmt_create(be->mvc->sa, st_tid);
		if (s == NULL) {
			freeInstruction(q);
			return NULL;
		}

		s->partition = partition;
		s->op4.tval = t;
		s->nrcols = 1;
		s->nr = getDestVar(q);
		s->q = q;
		return s;
	}
	return NULL;
}

stmt *
stmt_bat(backend *be, sql_column *c, int access, int partition)
{
	int tt = c->type.type->localtype;
	MalBlkPtr mb = be->mb;
	InstrPtr q;

	/* for read access tid.project(col) */
	if (!c->t->s && c->t->data) { /* declared table */
		stmt *s = stmt_create(be->mvc->sa, st_bat);
		int *l = c->t->data;

		assert(partition == 0);
		s->partition = partition;
		s->op4.cval = c;
		s->nrcols = 1;
		s->flag = access;
		s->nr = l[c->colnr+1];
		s->tname = c->t?c->t->base.name:NULL;
		s->cname = c->base.name;
		return s;
	}
	q = newStmt(mb, sqlRef, bindRef);
	if (q == NULL)
		return NULL;
	if (access == RD_UPD_ID) {
		q = pushReturn(mb, q, newTmpVariable(mb, newBatType(tt)));
		setVarUDFtype(mb, getArg(q, 0));
		setVarUDFtype(mb, getArg(q, 1));
	} else {
		setVarType(mb, getArg(q, 0), newBatType(tt));
		setVarUDFtype(mb, getArg(q, 0));
	}
	q = pushArgument(mb, q, be->mvc_var);
	q = pushSchema(mb, q, c->t);
	q = pushArgument(mb, q, getStrConstant(mb,c->t->base.name));
	q = pushArgument(mb, q, getStrConstant(mb,c->base.name));
	q = pushArgument(mb, q, getIntConstant(mb,access));
	if (q == NULL)
		return NULL;

	if (access == RD_UPD_ID) {
		setVarType(mb, getArg(q, 1), newBatType(tt));
		setVarUDFtype(mb, getArg(q, 1));
	}
	if (access != RD_INS && partition) {
		sql_trans *tr = be->mvc->session->tr;

		if (c && (!isRemote(c->t) && !isMergeTable(c->t))) {
			BUN rows = (BUN) store_funcs.count_col(tr, c, 1);
			setRowCnt(mb,getArg(q,0),rows);
		}
	}
	if (q) {
		stmt *s = stmt_create(be->mvc->sa, st_bat);
		if (s == NULL) {
			freeInstruction(q);
			return NULL;
		}

		s->partition = partition;
		s->op4.cval = c;
		s->nrcols = 1;
		s->flag = access;
		s->nr = getDestVar(q);
		s->q = q;
		s->tname = c->t->base.name;
		s->cname = c->base.name;
		return s;
	}
	return NULL;
}

stmt *
stmt_idxbat(backend *be, sql_idx *i, int access, int partition)
{
	int tt = hash_index(i->type)?TYPE_lng:TYPE_oid;
	MalBlkPtr mb = be->mb;
	InstrPtr q = newStmt(mb, sqlRef, bindidxRef);

	if (q == NULL)
		return NULL;

	if (access == RD_UPD_ID) {
		q = pushReturn(mb, q, newTmpVariable(mb, newBatType(tt)));
	} else {
		setVarType(mb, getArg(q, 0), newBatType(tt));
		setVarUDFtype(mb, getArg(q, 0));
	}

	q = pushArgument(mb, q, be->mvc_var);
	q = pushSchema(mb, q, i->t);
	q = pushArgument(mb, q, getStrConstant(mb, i->t->base.name));
	q = pushArgument(mb, q, getStrConstant(mb, i->base.name));
	q = pushArgument(mb, q, getIntConstant(mb, access));
	if (q == NULL)
		return NULL;

	if (access == RD_UPD_ID) {
		setVarType(mb, getArg(q, 1), newBatType(tt));
		setVarUDFtype(mb, getArg(q, 1));
	}
	if (access != RD_INS && partition) {
		sql_trans *tr = be->mvc->session->tr;

		if (i && (!isRemote(i->t) && !isMergeTable(i->t))) {
			BUN rows = (BUN) store_funcs.count_idx(tr, i, 1);
			setRowCnt(mb,getArg(q,0),rows);
		}
	}
	if (q) {
		stmt *s = stmt_create(be->mvc->sa, st_idxbat);
		if (s == NULL) {
			freeInstruction(q);
			return NULL;
		}

		s->partition = partition;
		s->op4.idxval = i;
		s->nrcols = 1;
		s->flag = access;
		s->nr = getDestVar(q);
		s->q = q;
		return s;
	}
	return NULL;
}

stmt *
stmt_append_col(backend *be, sql_column *c, stmt *b, int fake)
{
	MalBlkPtr mb = be->mb;
	InstrPtr q = NULL;

	if (b->nr < 0)
		return NULL;

	if (!c->t->s && c->t->data) { /* declared table */
		int *l = c->t->data;

		if (c->colnr == 0) { /* append to tid column */
			q = newStmt(mb, sqlRef, growRef);
			q = pushArgument(mb, q, l[0]);
			q = pushArgument(mb, q, b->nr);
		}
		q = newStmt(mb, batRef, appendRef);
		q = pushArgument(mb, q, l[c->colnr+1]);
		q = pushArgument(mb, q, b->nr);
		q = pushBit(mb, q, TRUE);
		getArg(q,0) = l[c->colnr+1];
	} else if (!fake) {	/* fake append */
		q = newStmt(mb, sqlRef, appendRef);
		q = pushArgument(mb, q, be->mvc_var);
		if (q == NULL)
			return NULL;
		getArg(q, 0) = be->mvc_var = newTmpVariable(mb, TYPE_int);
		q = pushSchema(mb, q, c->t);
		q = pushStr(mb, q, c->t->base.name);
		q = pushStr(mb, q, c->base.name);
		q = pushArgument(mb, q, b->nr);
		if (q == NULL)
			return NULL;
		be->mvc_var = getDestVar(q);
	} else {
		return b;
	}
	if (q) {
		stmt *s = stmt_create(be->mvc->sa, st_append_col);

		if (s == NULL) {
			freeInstruction(q);
			return NULL;
		}
		s->op1 = b;
		s->op4.cval = c;
		s->q = q;
		s->nr = getDestVar(q);
		return s;
	}
	return NULL;
}

stmt *
stmt_append_idx(backend *be, sql_idx *i, stmt *b)
{
	MalBlkPtr mb = be->mb;
	InstrPtr q = NULL;

	if (b->nr < 0)
		return NULL;

	q = newStmt(mb, sqlRef, appendRef);
	q = pushArgument(mb, q, be->mvc_var);
	if (q == NULL)
		return NULL;
	getArg(q, 0) = be->mvc_var = newTmpVariable(mb, TYPE_int);
	q = pushSchema(mb, q, i->t);
	q = pushStr(mb, q, i->t->base.name);
	q = pushStr(mb, q, sa_strconcat(be->mvc->sa, "%", i->base.name));
	q = pushArgument(mb, q, b->nr);
	if (q == NULL)
		return NULL;
	be->mvc_var = getDestVar(q);
	if (q) {
		stmt *s = stmt_create(be->mvc->sa, st_append_idx);
		if (s == NULL) {
			freeInstruction(q);
			return NULL;
		}

		s->op1 = b;
		s->op4.idxval = i;
		s->q = q;
		s->nr = getDestVar(q);
		return s;
	}
	return NULL;
}

stmt *
stmt_update_col(backend *be, sql_column *c, stmt *tids, stmt *upd)
{
	MalBlkPtr mb = be->mb;
	InstrPtr q = NULL;

	if (tids->nr < 0 || upd->nr < 0)
		return NULL;

	if (!c->t->s && c->t->data) { /* declared table */
		int *l = c->t->data;

		q = newStmt(mb, batRef, replaceRef);
		q = pushArgument(mb, q, l[c->colnr+1]);
		q = pushArgument(mb, q, tids->nr);
		q = pushArgument(mb, q, upd->nr);
	} else {
		q = newStmt(mb, sqlRef, updateRef);
		q = pushArgument(mb, q, be->mvc_var);
		if (q == NULL)
			return NULL;
		getArg(q, 0) = be->mvc_var = newTmpVariable(mb, TYPE_int);
		q = pushSchema(mb, q, c->t);
		q = pushStr(mb, q, c->t->base.name);
		q = pushStr(mb, q, c->base.name);
		q = pushArgument(mb, q, tids->nr);
		q = pushArgument(mb, q, upd->nr);
		if (q == NULL)
			return NULL;
		be->mvc_var = getDestVar(q);
	}
	if (q){
		stmt *s = stmt_create(be->mvc->sa, st_update_col);

		if (s == NULL) {
			freeInstruction(q);
			return NULL;
		}
		s->op1 = tids;
		s->op2 = upd;
		s->op4.cval = c;
		s->q = q;
		s->nr = getDestVar(q);
		return s;
	}
	return NULL;
}


stmt *
stmt_update_idx(backend *be, sql_idx *i, stmt *tids, stmt *upd)
{
	MalBlkPtr mb = be->mb;
	InstrPtr q = NULL;

	if (tids->nr < 0 || upd->nr < 0)
		return NULL;

	q = newStmt(mb, sqlRef, updateRef);
	q = pushArgument(mb, q, be->mvc_var);
	if (q == NULL)
		return NULL;
	getArg(q, 0) = be->mvc_var = newTmpVariable(mb, TYPE_int);
	q = pushSchema(mb, q, i->t);
	q = pushStr(mb, q, i->t->base.name);
	q = pushStr(mb, q, sa_strconcat(be->mvc->sa, "%", i->base.name));
	q = pushArgument(mb, q, tids->nr);
	q = pushArgument(mb, q, upd->nr);
	if (q == NULL)
		return NULL;
	be->mvc_var = getDestVar(q);
	if (q) {
		stmt *s = stmt_create(be->mvc->sa, st_update_idx);
		if (s == NULL) {
			freeInstruction(q);
			return NULL;
		}

		s->op1 = tids;
		s->op2 = upd;
		s->op4.idxval = i;
		s->q = q;
		s->nr = getDestVar(q);
		return s;
	}
	return NULL;
}

stmt *
stmt_delete(backend *be, sql_table *t, stmt *tids)
{
	MalBlkPtr mb = be->mb;
	InstrPtr q = NULL;

	if (tids->nr < 0)
		return NULL;

	if (!t->s && t->data) { /* declared table */
		int *l = t->data;

		q = newStmt(mb, batRef, deleteRef);
		q = pushArgument(mb, q, l[0]);
		q = pushArgument(mb, q, tids->nr);
	} else {
		q = newStmt(mb, sqlRef, deleteRef);
		q = pushArgument(mb, q, be->mvc_var);
		if (q == NULL)
			return NULL;
		getArg(q, 0) = be->mvc_var = newTmpVariable(mb, TYPE_int);
		q = pushSchema(mb, q, t);
		q = pushStr(mb, q, t->base.name);
		q = pushArgument(mb, q, tids->nr);
		if (q == NULL)
			return NULL;
		be->mvc_var = getDestVar(q);
	}
	if (q) {
		stmt *s = stmt_create(be->mvc->sa, st_delete);
		if (s == NULL) {
			freeInstruction(q);
			return NULL;
		}

		s->op1 = tids;
		s->op4.tval = t;
		s->q = q;
		s->nr = getDestVar(q);
		return s;
	}
	return NULL;
}

stmt *
stmt_const(backend *be, stmt *s, stmt *val)
{
	InstrPtr q = NULL;
	MalBlkPtr mb = be->mb;

	if (val)
		q = dump_2(mb, algebraRef, projectRef, s, val);
	else
		q = dump_1(mb, algebraRef, projectRef, s);
	if (q) {
		stmt *ns = stmt_create(be->mvc->sa, st_const);
		if (ns == NULL) {
			freeInstruction(q);
			return NULL;
		}

		ns->op1 = s;
		ns->op2 = val;
		ns->nrcols = s->nrcols;
		ns->key = s->key;
		ns->aggr = s->aggr;
		ns->q = q;
		ns->nr = getDestVar(q);
		ns->tname = val->tname;
		ns->cname = val->cname;
		return ns;
	}
	return NULL;
}

stmt *
stmt_gen_group(backend *be, stmt *gids, stmt *cnts)
{
	MalBlkPtr mb = be->mb;
	InstrPtr q = dump_2(mb, algebraRef, groupbyRef, gids, cnts);

	if (q) {
		stmt *ns = stmt_create(be->mvc->sa, st_gen_group);
		if (ns == NULL) {
			freeInstruction(q);
			return NULL;
		}

		ns->op1 = gids;
		ns->op2 = cnts;

		ns->nrcols = gids->nrcols;
		ns->key = 0;
		ns->aggr = 0;
		ns->q = q;
		ns->nr = getDestVar(q);
		return ns;
	}
	return NULL;
}

stmt *
stmt_mirror(backend *be, stmt *s)
{
	MalBlkPtr mb = be->mb;
	InstrPtr q = dump_1(mb, batRef, mirrorRef, s);

	if (q) {
		stmt *ns = stmt_create(be->mvc->sa, st_mirror);
		if (ns == NULL) {
			freeInstruction(q);
			return NULL;
		}

		ns->op1 = s;
		ns->nrcols = 2;
		ns->key = s->key;
		ns->aggr = s->aggr;
		ns->q = q;
		ns->nr = getDestVar(q);
		return ns;
	}
	return NULL;
}

stmt *
stmt_result(backend *be, stmt *s, int nr)
{
	stmt *ns;

	if (s->type == st_join && s->flag == cmp_joined) {
		if (nr)
			return s->op2;
		return s->op1;
	}

	if (s->op1->nr < 0)
		return NULL;

	ns = stmt_create(be->mvc->sa, st_result);
	if(!ns) {
		return NULL;
	}
	if (s->op1->type == st_join && s->op1->flag == cmp_joined) {
		assert(0);
	} else if (nr) {
		int v = getArg(s->q, nr);

		assert(s->q->retc >= nr);
		ns->nr = v;
	} else {
		ns->nr = s->nr;
	}
	ns->op1 = s;
	ns->flag = nr;
	ns->nrcols = s->nrcols;
	ns->key = s->key;
	ns->aggr = s->aggr;
	return ns;
}


/* limit maybe atom nil */
stmt *
stmt_limit(backend *be, stmt *col, stmt *piv, stmt *gid, stmt *offset, stmt *limit, int distinct, int dir, int nullslast, int last, int order)
{
	MalBlkPtr mb = be->mb;
	InstrPtr q = NULL;
	int l, p, g, c;

	if (col->nr < 0 || offset->nr < 0 || limit->nr < 0)
		return NULL;
	if (piv && (piv->nr < 0 || gid->nr < 0))
		return NULL;

	c = (col) ? col->nr : 0;
	p = (piv) ? piv->nr : 0;
	g = (gid) ? gid->nr : 0;

	/* first insert single value into a bat */
	if (col->nrcols == 0) {
		int k, tt = tail_type(col)->type->localtype;

		q = newStmt(mb, batRef, newRef);
		if (q == NULL)
			return NULL;
		setVarType(mb, getArg(q, 0), newBatType(tt));
		setVarUDFtype(mb, getArg(q, 0));
		q = pushType(mb, q, tt);
		if (q == NULL)
			return NULL;
		k = getDestVar(q);

		q = newStmt(mb, batRef, appendRef);
		q = pushArgument(mb, q, k);
		q = pushArgument(mb, q, c);
		if (q == NULL)
			return NULL;
		c = k;
	}
	if (order) {
		int topn = 0;

		q = newStmt(mb, calcRef, plusRef);
		q = pushArgument(mb, q, offset->nr);
		q = pushArgument(mb, q, limit->nr);
		if (q == NULL)
			return NULL;
		topn = getDestVar(q);

		q = newStmt(mb, algebraRef, firstnRef);
		if (!last) /* we need the groups for the next firstn */
			q = pushReturn(mb, q, newTmpVariable(mb, TYPE_any));
		q = pushArgument(mb, q, c);
		if (p)
			q = pushArgument(mb, q, p);
		if (g)
			q = pushArgument(mb, q, g);
		q = pushArgument(mb, q, topn);
		q = pushBit(mb, q, dir);
		q = pushBit(mb, q, nullslast);
		q = pushBit(mb, q, distinct != 0);

		if (q == NULL)
			return NULL;
		l = getArg(q, 0);
		l = getDestVar(q);
	} else {
		int len;

		q = newStmt(mb, calcRef, plusRef);
		q = pushArgument(mb, q, offset->nr);
		q = pushArgument(mb, q, limit->nr);
		if (q == NULL)
			return NULL;
		len = getDestVar(q);

		/* since both arguments of algebra.subslice are
		   inclusive correct the LIMIT value by
		   subtracting 1 */
		q = newStmt(mb, calcRef, minusRef);
		q = pushArgument(mb, q, len);
		q = pushInt(mb, q, 1);
		if (q == NULL)
			return NULL;
		len = getDestVar(q);

		q = newStmt(mb, algebraRef, subsliceRef);
		q = pushArgument(mb, q, c);
		q = pushArgument(mb, q, offset->nr);
		q = pushArgument(mb, q, len);
		if (q == NULL)
			return NULL;
		l = getDestVar(q);
	}
	/* retrieve the single values again */
	if (col->nrcols == 0) {
		q = newStmt(mb, algebraRef, findRef);
		q = pushArgument(mb, q, l);
		q = pushOid(mb, q, 0);
		if (q == NULL)
			return NULL;
		l = getDestVar(q);
	}
	if (q) {
		stmt *ns = stmt_create(be->mvc->sa, piv?st_limit2:st_limit);
		if (ns == NULL) {
			freeInstruction(q);
			return NULL;
		}

		ns->op1 = col;
		ns->op2 = offset;
		ns->op3 = limit;
		ns->nrcols = col->nrcols;
		ns->key = col->key;
		ns->aggr = col->aggr;
		ns->q = q;
		ns->nr = l;
		return ns;
	}
	return NULL;
}

stmt *
stmt_sample(backend *be, stmt *s, stmt *sample, stmt *seed)
{
	MalBlkPtr mb = be->mb;
	InstrPtr q = NULL;

	if (s->nr < 0 || sample->nr < 0)
		return NULL;
	q = newStmt(mb, sampleRef, subuniformRef);
	q = pushArgument(mb, q, s->nr);
	q = pushArgument(mb, q, sample->nr);

	if (seed) {
		if (seed->nr < 0)
			return NULL;

		q = pushArgument(mb, q, seed->nr);
	}

	if (q) {
		stmt *ns = stmt_create(be->mvc->sa, st_sample);
		if (ns == NULL) {
			freeInstruction(q);
			return NULL;
		}

		ns->op1 = s;
		ns->op2 = sample;

		if (seed) {
			ns->op3 = seed;
		}

		ns->nrcols = s->nrcols;
		ns->key = s->key;
		ns->aggr = s->aggr;
		ns->flag = 0;
		ns->q = q;
		ns->nr = getDestVar(q);
		return ns;
	}
	return NULL;
}


stmt *
stmt_order(backend *be, stmt *s, int direction, int nullslast)
{
	MalBlkPtr mb = be->mb;
	InstrPtr q = NULL;

	if (s->nr < 0)
		return NULL;
	q = newStmt(mb, algebraRef, sortRef);
	/* both ordered result and oid's order en subgroups */
	q = pushReturn(mb, q, newTmpVariable(mb, TYPE_any));
	q = pushReturn(mb, q, newTmpVariable(mb, TYPE_any));
	q = pushArgument(mb, q, s->nr);
	q = pushBit(mb, q, !direction);
	q = pushBit(mb, q, nullslast);
	q = pushBit(mb, q, FALSE);
	if (q == NULL)
		return NULL;

	if (q) {
		stmt *ns = stmt_create(be->mvc->sa, st_order);
		if (ns == NULL) {
			freeInstruction(q);
			return NULL;
		}

		ns->op1 = s;
		ns->flag = direction;
		ns->nrcols = s->nrcols;
		ns->key = s->key;
		ns->aggr = s->aggr;
		ns->q = q;
		ns->nr = getDestVar(q);
		return ns;
	}
	return NULL;
}

stmt *
stmt_reorder(backend *be, stmt *s, int direction, int nullslast, stmt *orderby_ids, stmt *orderby_grp)
{
	MalBlkPtr mb = be->mb;
	InstrPtr q = NULL;

	if (s->nr < 0 || orderby_ids->nr < 0 || orderby_grp->nr < 0)
		return NULL;
	q = newStmt(mb, algebraRef, sortRef);
	/* both ordered result and oid's order en subgroups */
	q = pushReturn(mb, q, newTmpVariable(mb, TYPE_any));
	q = pushReturn(mb, q, newTmpVariable(mb, TYPE_any));
	q = pushArgument(mb, q, s->nr);
	q = pushArgument(mb, q, orderby_ids->nr);
	q = pushArgument(mb, q, orderby_grp->nr);
	q = pushBit(mb, q, !direction);
	q = pushBit(mb, q, nullslast);
	q = pushBit(mb, q, FALSE);
	if (q == NULL)
		return NULL;
	if (q) {
		stmt *ns = stmt_create(be->mvc->sa, st_reorder);
		if (ns == NULL) {
			freeInstruction(q);
			return NULL;
		}

		ns->op1 = s;
		ns->op2 = orderby_ids;
		ns->op3 = orderby_grp;
		ns->flag = direction;
		ns->nrcols = s->nrcols;
		ns->key = s->key;
		ns->aggr = s->aggr;
		ns->nr = getDestVar(q);
		ns->q = q;
		return ns;
	}
	return NULL;
}

stmt *
stmt_atom(backend *be, atom *a)
{
	MalBlkPtr mb = be->mb;
	InstrPtr q = EC_TEMP_FRAC(atom_type(a)->type->eclass) ? newStmt(mb, calcRef, atom_type(a)->type->base.name) : newAssignment(mb);

	if (!q)
		return NULL;
	if (atom_null(a)) {
		q = pushNil(mb, q, atom_type(a)->type->localtype);
	} else {
		int k;
		if ((k = constantAtom(be, mb, a)) == -1) {
			freeInstruction(q);
			return NULL;
		}
		q = pushArgument(mb, q, k);
	}
	/* digits of the result timestamp/daytime */
	if (EC_TEMP_FRAC(atom_type(a)->type->eclass))
		q = pushInt(mb, q, atom_type(a)->digits);
	if (q) {
		stmt *s = stmt_create(be->mvc->sa, st_atom);
		if (s == NULL) {
			freeInstruction(q);
			return NULL;
		}

		s->op4.aval = a;
		s->key = 1;		/* values are also unique */
		s->q = q;
		s->nr = getDestVar(q);
		return s;
	}
	return NULL;
}

stmt *
stmt_genselect(backend *be, stmt *lops, stmt *rops, sql_subfunc *f, stmt *sub, int anti)
{
	MalBlkPtr mb = be->mb;
	InstrPtr q = NULL;
	const char *mod, *op;
	node *n;
	int k;

	if (backend_create_subfunc(be, f, NULL) < 0)
		return NULL;
	op = sql_func_imp(f->func);
	mod = sql_func_mod(f->func);

	if (rops->nrcols >= 1) {
		bit need_not = FALSE;

		q = newStmt(mb, malRef, multiplexRef);
		setVarType(mb, getArg(q, 0), newBatType(TYPE_bit));
		setVarUDFtype(mb, getArg(q, 0));
		q = pushStr(mb, q, convertMultiplexMod(mod, op));
		q = pushStr(mb, q, convertMultiplexFcn(op));
		for (n = lops->op4.lval->h; n; n = n->next) {
			stmt *op = n->data;

			q = pushArgument(mb, q, op->nr);
		}
		for (n = rops->op4.lval->h; n; n = n->next) {
			stmt *op = n->data;

			q = pushArgument(mb, q, op->nr);
		}
		k = getDestVar(q);

		q = newStmt(mb, algebraRef, selectRef);
		q = pushArgument(mb, q, k);
		if (sub)
			q = pushArgument(mb, q, sub->nr);
		q = pushBit(mb, q, !need_not);
		q = pushBit(mb, q, !need_not);
		q = pushBit(mb, q, TRUE);
		q = pushBit(mb, q, TRUE);
		q = pushBit(mb, q, anti);
	} else {
		node *n;

		op = sa_strconcat(be->mvc->sa, op, selectRef);
		q = newStmt(mb, mod, convertOperator(op));
		// push pointer to the SQL structure into the MAL call
		// allows getting argument names for example
		if (LANG_EXT(f->func->lang))
			q = pushPtr(mb, q, f); // nothing to see here, please move along
		// f->query contains the R code to be run
		if (f->func->lang == FUNC_LANG_R || f->func->lang >= FUNC_LANG_PY)
			q = pushStr(mb, q, f->func->query);

		for (n = lops->op4.lval->h; n; n = n->next) {
			stmt *op = n->data;

			q = pushArgument(mb, q, op->nr);
		}
		/* candidate lists */
		if (sub)
			q = pushArgument(mb, q, sub->nr);
		else
			q = pushNil(mb, q, TYPE_bat);

		for (n = rops->op4.lval->h; n; n = n->next) {
			stmt *op = n->data;

			q = pushArgument(mb, q, op->nr);
		}

		q = pushBit(mb, q, anti);
	}

	if (q) {
		stmt *s = stmt_create(be->mvc->sa, st_uselect);
		if (s == NULL) {
			freeInstruction(q);
			return NULL;
		}

		s->op1 = lops;
		s->op2 = rops;
		s->op3 = sub;
		s->flag = cmp_filter;
		s->nrcols = lops->nrcols;
		s->nr = getDestVar(q);
		s->q = q;
		s->cand = sub;
		return s;
	}
	return NULL;
}

stmt *
stmt_uselect(backend *be, stmt *op1, stmt *op2, comp_type cmptype, stmt *sub, int anti, int is_semantics)
{
	MalBlkPtr mb = be->mb;
	InstrPtr q = NULL;
	int l, r;
	stmt *sel = sub;

	if (op1->nr < 0 || op2->nr < 0 || (sub && sub->nr < 0))
		return NULL;
	l = op1->nr;
	r = op2->nr;

	if (op2->nrcols >= 1 && op1->nrcols == 0) { /* swap */
		stmt *v = op1;
		op1 = op2;
		op2 = v;
		int n = l;
		l = r;
		r = n;
		cmptype = swap_compare(cmptype);
	}
	if (op2->nrcols >= 1) {
		bit need_not = FALSE;
		const char *mod = calcRef;
		const char *op = "=";
		int k;

		switch (cmptype) {
		case mark_in:
		case mark_notin:
		case cmp_equal:
			op = "=";
			break;
		case cmp_notequal:
			op = "!=";
			break;
		case cmp_lt:
			op = "<";
			break;
		case cmp_lte:
			op = "<=";
			break;
		case cmp_gt:
			op = ">";
			break;
		case cmp_gte:
			op = ">=";
			break;
		default:
			TRC_ERROR(SQL_EXECUTION, "Unknown operator\n");
		}

		if ((q = multiplex2(mb, mod, convertOperator(op), l, r, TYPE_bit)) == NULL)
			return NULL;
		if (sub && (op1->cand || op2->cand)) {
			if (op1->cand && !op2->cand) {
				if (op1->nrcols > 0)
					q = pushNil(mb, q, TYPE_bat);
				q = pushArgument(mb, q, sub->nr);
			} else if (!op1->cand && op2->cand) {
				q = pushArgument(mb, q, sub->nr);
				if (op2->nrcols > 0)
					q = pushNil(mb, q, TYPE_bat);
			}
			sub = NULL;
		}
		if (is_semantics)
			q = pushBit(mb, q, TRUE);
		k = getDestVar(q);

		q = newStmt(mb, algebraRef, selectRef);
		q = pushArgument(mb, q, k);
		if (sub)
			q = pushArgument(mb, q, sub->nr);
		q = pushBit(mb, q, !need_not);
		q = pushBit(mb, q, !need_not);
		q = pushBit(mb, q, TRUE);
		q = pushBit(mb, q, TRUE);
		q = pushBit(mb, q, anti);
		if (q == NULL)
			return NULL;
		k = getDestVar(q);
	} else {
		assert (cmptype != cmp_filter);
		if (is_semantics) {
			assert(cmptype == cmp_equal || cmptype == cmp_notequal);
			if (cmptype == cmp_notequal)
				anti = !anti;
			q = newStmt(mb, algebraRef, selectRef);
			q = pushArgument(mb, q, l);
			if (sub && !op1->cand) {
				q = pushArgument(mb, q, sub->nr);
			} else {
				assert(!sub || op1->cand == sub);
				sub = NULL;
			}
			q = pushArgument(mb, q, r);
			q = pushArgument(mb, q, r);
			q = pushBit(mb, q, TRUE);
			q = pushBit(mb, q, TRUE);
			q = pushBit(mb, q, anti);
		} else {
			q = newStmt(mb, algebraRef, thetaselectRef);
			q = pushArgument(mb, q, l);
			if (sub && !op1->cand) {
				q = pushArgument(mb, q, sub->nr);
			} else {
				assert(!sub || op1->cand == sub);
				sub = NULL;
			}
			q = pushArgument(mb, q, r);
			switch (cmptype) {
			case mark_in:
			case mark_notin: /* we use a anti join, todo handle null (not) in empty semantics */
			case cmp_equal:
				q = pushStr(mb, q, anti?"!=":"==");
				break;
			case cmp_notequal:
				q = pushStr(mb, q, anti?"==":"!=");
				break;
			case cmp_lt:
				q = pushStr(mb, q, anti?">=":"<");
				break;
			case cmp_lte:
				q = pushStr(mb, q, anti?">":"<=");
				break;
			case cmp_gt:
				q = pushStr(mb, q, anti?"<=":">");
				break;
			case cmp_gte:
				q = pushStr(mb, q, anti?"<":">=");
				break;
			default:
				TRC_ERROR(SQL_EXECUTION, "Impossible select compare\n");
				if (q)
					freeInstruction(q);
				q = NULL;
			}
		}
		if (q == NULL)
			return NULL;
	}
	if (q) {
		stmt *s = stmt_create(be->mvc->sa, st_uselect);
		if (s == NULL) {
			freeInstruction(q);
			return NULL;
		}

		s->op1 = op1;
		s->op2 = op2;
		s->op3 = sub;
		s->flag = cmptype;
		s->nrcols = op1->nrcols;
		s->nr = getDestVar(q);
		s->q = q;
		s->cand = sub;
		if (!sub && sel) /* project back the old ids */
			return stmt_project(be, s, sel);
		return s;
	}
	return NULL;
}

/*
static int
range_join_convertable(stmt *s, stmt **base, stmt **L, stmt **H)
{
	int ls = 0, hs = 0;
	stmt *l = NULL, *h = NULL;
	stmt *bl = s->op2, *bh = s->op3;
	int tt = tail_type(s->op2)->type->localtype;

#ifdef HAVE_HGE
	if (tt > TYPE_hge)
#else
	if (tt > TYPE_lng)
#endif
		return 0;
	if (s->op2->type == st_Nop && list_length(s->op2->op1->op4.lval) == 2) {
		bl = s->op2->op1->op4.lval->h->data;
		l = s->op2->op1->op4.lval->t->data;
	}
	if (s->op3->type == st_Nop && list_length(s->op3->op1->op4.lval) == 2) {
		bh = s->op3->op1->op4.lval->h->data;
		h = s->op3->op1->op4.lval->t->data;
	}

	if (((ls = (l && strcmp(s->op2->op4.funcval->func->base.name, "sql_sub") == 0 && l->nrcols == 0)) || (hs = (h && strcmp(s->op3->op4.funcval->func->base.name, "sql_add") == 0 && h->nrcols == 0))) && (ls || hs) && bl == bh) {
		*base = bl;
		*L = l;
		*H = h;
		return 1;
	}
	return 0;
}

static int
argumentZero(MalBlkPtr mb, int tpe)
{
	ValRecord cst;
	str msg;

	cst.vtype = TYPE_int;
	cst.val.ival = 0;
	msg = convertConstant(tpe, &cst);
	if( msg)
		freeException(msg); // will not be called
	return defConstant(mb, tpe, &cst);
}
*/


static InstrPtr
select2_join2(backend *be, stmt *op1, stmt *op2, stmt *op3, int cmp, stmt **Sub, int anti, int swapped, int type, int
		reduce)
{
	MalBlkPtr mb = be->mb;
	InstrPtr p, q;
	int l;
	const char *cmd = (type == st_uselect2) ? selectRef : rangejoinRef;
	stmt *sub = (Sub)?*Sub:NULL;

	if (op1->nr < 0 || (sub && sub->nr < 0))
		return NULL;
	l = op1->nr;
	if (((cmp & CMP_BETWEEN && cmp & CMP_SYMMETRIC) || (cmp & CMP_BETWEEN && anti) || op2->nrcols > 0 || op3->nrcols > 0 || !reduce) && (type == st_uselect2)) {
		int k;
		int nrcols = (op1->nrcols || op2->nrcols || op3->nrcols);

		if (op2->nr < 0 || op3->nr < 0)
			return NULL;

		if (nrcols)
			p = newStmt(mb, batcalcRef, betweenRef);
		else
			p = newStmt(mb, calcRef, betweenRef);
		p = pushArgument(mb, p, l);
		p = pushArgument(mb, p, op2->nr);
		p = pushArgument(mb, p, op3->nr);

		/* cands */
		if ((sub && !reduce) || op1->cand || op2->cand || op3->cand) { /* some already handled the previous selection */
			if (op1->cand && op1->nrcols)
				p = pushNil(mb, p, TYPE_bat);
			else if (op1->nrcols)
				p = pushArgument(mb, p, sub->nr);
			if (op2->nrcols) {
				if (op2->cand)
					p = pushNil(mb, p, TYPE_bat);
				else if (op2->nrcols)
					p = pushArgument(mb, p, sub->nr);
			}
			if (op3->nrcols) {
				if (op3->cand)
					p = pushNil(mb, p, TYPE_bat);
				else if (op3->nrcols)
					p = pushArgument(mb, p, sub->nr);
			}
			sub = NULL;
		}

		p = pushBit(mb, p, (cmp & CMP_SYMMETRIC) != 0); /* symmetric */
		p = pushBit(mb, p, (cmp & 1) != 0);	    /* lo inclusive */
		p = pushBit(mb, p, (cmp & 2) != 0);	    /* hi inclusive */
		p = pushBit(mb, p, FALSE);		    /* nils_false */
		p = pushBit(mb, p, (anti)?TRUE:FALSE);	    /* anti */
		if (!reduce)
			return p;
		k = getDestVar(p);

		q = newStmt(mb, algebraRef, selectRef);
		q = pushArgument(mb, q, k);
		if (sub)
			q = pushArgument(mb, q, sub->nr);
		q = pushBit(mb, q, TRUE);
		q = pushBit(mb, q, TRUE);
		q = pushBit(mb, q, TRUE);
		q = pushBit(mb, q, TRUE);
		q = pushBit(mb, q, FALSE);
		if (q == NULL)
			return NULL;
	} else {
		/* if st_join2 try to convert to bandjoin */
		/* ie check if we subtract/add a constant, to the
	   	same column */
		/* move this optimization into the relational phase! */
	/*
		stmt *base, *low = NULL, *high = NULL;
		if (type == st_join2 && range_join_convertable(s, &base, &low, &high)) {
			int tt = tail_type(base)->type->localtype;

			if ((rs = _dumpstmt(sql, mb, base)) < 0)
				return -1;
			if (low) {
				if ((r1 = _dumpstmt(sql, mb, low)) < 0)
					return -1;
			} else
				r1 = argumentZero(mb, tt);
			if (high) {
				if ((r2 = _dumpstmt(sql, mb, high)) < 0)
					return -1;
			} else
				r2 = argumentZero(mb, tt);
			cmd = bandjoinRef;
		}
	*/

		int r1 = op2->nr;
		int r2 = op3->nr;
		int rs = 0;
		q = newStmt(mb, algebraRef, cmd);
		if (type == st_join2)
			q = pushReturn(mb, q, newTmpVariable(mb, TYPE_any));
		q = pushArgument(mb, q, l);
		if (sub) {
			int cand = op1->cand || op2->cand || op3->cand;
			if (cand) {
				if (op1->nrcols && !op1->cand) {
					assert(0);
				}
				if (op2->nrcols && !op2->cand) {
					assert(0);
				}
				if (op3->nrcols && !op3->cand) {
					assert(0);
				}
				sub = NULL;
			}
		}
		if (sub) /* only for uselect2 */
			q = pushArgument(mb, q, sub->nr);
		if (rs) {
			q = pushArgument(mb, q, rs);
		} else {
			q = pushArgument(mb, q, r1);
			q = pushArgument(mb, q, r2);
		}
		if (type == st_join2) {
			q = pushNil(mb, q, TYPE_bat);
			q = pushNil(mb, q, TYPE_bat);
		}

		switch (cmp & 3) {
		case 0:
			q = pushBit(mb, q, FALSE);
			q = pushBit(mb, q, FALSE);
			break;
		case 1:
			q = pushBit(mb, q, TRUE);
			q = pushBit(mb, q, FALSE);
			break;
		case 2:
			q = pushBit(mb, q, FALSE);
			q = pushBit(mb, q, TRUE);
			break;
		case 3:
			q = pushBit(mb, q, TRUE);
			q = pushBit(mb, q, TRUE);
			break;
		}
		q = pushBit(mb, q, anti);
		if (type == st_uselect2) {
			if (cmp & CMP_BETWEEN)
				q = pushBit(mb, q, TRUE); /* all nil's are != */
		} else {
			q = pushBit(mb, q, (cmp & CMP_SYMMETRIC)?TRUE:FALSE);
		}
		if (type == st_join2)
			q = pushNil(mb, q, TYPE_lng); /* estimate */
		if (q == NULL)
			return NULL;
		if (swapped) {
			InstrPtr r = newInstruction(mb,  NULL, NULL);
			if (r == NULL)
				return NULL;
			getArg(r, 0) = newTmpVariable(mb, TYPE_any);
			r = pushReturn(mb, r, newTmpVariable(mb, TYPE_any));
			r = pushArgument(mb, r, getArg(q,1));
			r = pushArgument(mb, r, getArg(q,0));
			pushInstruction(mb, r);
			q = r;
		}
	}
	if (Sub)
		*Sub = sub;
	return q;
}

stmt *
stmt_uselect2(backend *be, stmt *op1, stmt *op2, stmt *op3, int cmp, stmt *sub, int anti, int reduce)
{
	stmt *sel = sub;
	InstrPtr q = select2_join2(be, op1, op2, op3, cmp, &sub, anti, 0, st_uselect2, reduce);

	if (q) {
		stmt *s = stmt_create(be->mvc->sa, st_uselect2);
		if (s == NULL) {
			freeInstruction(q);
			return NULL;
		}

		s->op1 = op1;
		s->op2 = op2;
		s->op3 = op3;
		s->op4.stval = sub;
		s->flag = cmp;
		s->nrcols = op1->nrcols;
		s->nr = getDestVar(q);
		s->q = q;
		s->cand = sub;
		s->reduce = reduce;
		if (!sub && sel) /* project back the old ids */
			return stmt_project(be, s, sel);
		return s;
	}
	return NULL;
}

stmt *
stmt_tunion(backend *be, stmt *op1, stmt *op2)
{
	InstrPtr q = NULL;
	MalBlkPtr mb = be->mb;

	q = dump_2(mb, batRef, mergecandRef, op1, op2);
	if (q) {
		stmt *s = stmt_create(be->mvc->sa, st_tunion);
		if (s == NULL) {
			freeInstruction(q);
			return NULL;
		}

		s->op1 = op1;
		s->op2 = op2;
		s->nrcols = op1->nrcols;
		s->key = op1->key;
		s->aggr = op1->aggr;
		s->nr = getDestVar(q);
		s->q = q;
		return s;
	}
	return NULL;
}

stmt *
stmt_tdiff(backend *be, stmt *op1, stmt *op2, stmt *lcand)
{
	InstrPtr q = NULL;
	MalBlkPtr mb = be->mb;

	if (op1->nr < 0 || op2->nr < 0)
		return NULL;
	q = newStmt(mb, algebraRef, differenceRef);
	q = pushArgument(mb, q, op1->nr); /* left */
	q = pushArgument(mb, q, op2->nr); /* right */
	if (lcand)
		q = pushArgument(mb, q, lcand->nr); /* left */
	else
		q = pushNil(mb, q, TYPE_bat); /* left candidate */
	q = pushNil(mb, q, TYPE_bat); /* right candidate */
	q = pushBit(mb, q, FALSE);    /* nil matches */
	q = pushBit(mb, q, FALSE);    /* do not clear nils */
	q = pushNil(mb, q, TYPE_lng); /* estimate */

	if (q) {
		stmt *s = stmt_create(be->mvc->sa, st_tdiff);
		if (s == NULL) {
			freeInstruction(q);
			return NULL;
		}

		s->op1 = op1;
		s->op2 = op2;
		s->nrcols = op1->nrcols;
		s->key = op1->key;
		s->aggr = op1->aggr;
		s->nr = getDestVar(q);
		s->q = q;
		return s;
	}
	return NULL;
}

stmt *
stmt_tdiff2(backend *be, stmt *op1, stmt *op2, stmt *lcand)
{
	InstrPtr q = NULL;
	MalBlkPtr mb = be->mb;

	if (op1->nr < 0 || op2->nr < 0)
		return NULL;
	q = newStmt(mb, algebraRef, differenceRef);
	q = pushArgument(mb, q, op1->nr); /* left */
	q = pushArgument(mb, q, op2->nr); /* right */
	if (lcand)
		q = pushArgument(mb, q, lcand->nr); /* left */
	else
		q = pushNil(mb, q, TYPE_bat); /* left candidate */
	q = pushNil(mb, q, TYPE_bat); /* right candidate */
	q = pushBit(mb, q, FALSE);    /* nil matches */
	q = pushBit(mb, q, TRUE);     /* clear nils */
	q = pushNil(mb, q, TYPE_lng); /* estimate */

	if (q) {
		stmt *s = stmt_create(be->mvc->sa, st_tdiff);
		if (s == NULL) {
			freeInstruction(q);
			return NULL;
		}

		s->op1 = op1;
		s->op2 = op2;
		s->nrcols = op1->nrcols;
		s->key = op1->key;
		s->aggr = op1->aggr;
		s->nr = getDestVar(q);
		s->q = q;
		return s;
	}
	return NULL;
}

stmt *
stmt_tinter(backend *be, stmt *op1, stmt *op2, bool single)
{
	InstrPtr q = NULL;
	MalBlkPtr mb = be->mb;

	if (op1->nr < 0 || op2->nr < 0)
		return NULL;
	q = newStmt(mb, algebraRef, intersectRef);
	q = pushArgument(mb, q, op1->nr); /* left */
	q = pushArgument(mb, q, op2->nr); /* right */
	q = pushNil(mb, q, TYPE_bat); /* left candidate */
	q = pushNil(mb, q, TYPE_bat); /* right candidate */
	q = pushBit(mb, q, FALSE);    /* nil matches */
	q = pushBit(mb, q, single?TRUE:FALSE);    /* max_one */
	q = pushNil(mb, q, TYPE_lng); /* estimate */

	if (q) {
		stmt *s = stmt_create(be->mvc->sa, st_tinter);

		s->op1 = op1;
		s->op2 = op2;
		s->nrcols = op1->nrcols;
		s->key = op1->key;
		s->aggr = op1->aggr;
		s->nr = getDestVar(q);
		s->q = q;
		return s;
	}
	return NULL;
}

stmt *
stmt_join_cand(backend *be, stmt *op1, stmt *op2, stmt *lcand, stmt *rcand, int anti, comp_type cmptype, int need_left, int is_semantics, bool single)
{
	MalBlkPtr mb = be->mb;
	InstrPtr q = NULL;
	const char *sjt = joinRef;

	(void)anti;

	if (need_left) {
		cmptype = cmp_equal;
		sjt = leftjoinRef;
	}
	if (op1->nr < 0 || op2->nr < 0)
		return NULL;

	assert (!single || cmptype == cmp_all);

	switch (cmptype) {
	case mark_in:
	case mark_notin: /* we use a anti join, todo handle null (not) in empty */
	case cmp_equal:
		q = newStmt(mb, algebraRef, sjt);
		q = pushReturn(mb, q, newTmpVariable(mb, TYPE_any));
		q = pushArgument(mb, q, op1->nr);
		q = pushArgument(mb, q, op2->nr);
		if (!lcand)
			q = pushNil(mb, q, TYPE_bat);
		else
			q = pushArgument(mb, q, lcand->nr);
		if (!rcand)
			q = pushNil(mb, q, TYPE_bat);
		else
			q = pushArgument(mb, q, rcand->nr);
		q = pushBit(mb, q, is_semantics?TRUE:FALSE);
		q = pushNil(mb, q, TYPE_lng);
		if (q == NULL)
			return NULL;
		break;
	case cmp_notequal:
		q = newStmt(mb, algebraRef, thetajoinRef);
		q = pushReturn(mb, q, newTmpVariable(mb, TYPE_any));
		q = pushArgument(mb, q, op1->nr);
		q = pushArgument(mb, q, op2->nr);
		if (!lcand)
			q = pushNil(mb, q, TYPE_bat);
		else
			q = pushArgument(mb, q, lcand->nr);
		if (!rcand)
			q = pushNil(mb, q, TYPE_bat);
		else
			q = pushArgument(mb, q, rcand->nr);
		q = pushInt(mb, q, JOIN_NE);
		q = pushBit(mb, q, is_semantics?TRUE:FALSE);
		q = pushNil(mb, q, TYPE_lng);
		if (q == NULL)
			return NULL;
		break;
	case cmp_lt:
	case cmp_lte:
	case cmp_gt:
	case cmp_gte:
		q = newStmt(mb, algebraRef, thetajoinRef);
		q = pushReturn(mb, q, newTmpVariable(mb, TYPE_any));
		q = pushArgument(mb, q, op1->nr);
		q = pushArgument(mb, q, op2->nr);
		if (!lcand)
			q = pushNil(mb, q, TYPE_bat);
		else
			q = pushArgument(mb, q, lcand->nr);
		if (!rcand)
			q = pushNil(mb, q, TYPE_bat);
		else
			q = pushArgument(mb, q, rcand->nr);
		if (cmptype == cmp_lt)
			q = pushInt(mb, q, JOIN_LT);
		else if (cmptype == cmp_lte)
			q = pushInt(mb, q, JOIN_LE);
		else if (cmptype == cmp_gt)
			q = pushInt(mb, q, JOIN_GT);
		else if (cmptype == cmp_gte)
			q = pushInt(mb, q, JOIN_GE);
		q = pushBit(mb, q, is_semantics?TRUE:FALSE);
		q = pushNil(mb, q, TYPE_lng);
		if (q == NULL)
			return NULL;
		break;
	case cmp_all:	/* aka cross table */
		q = newStmt(mb, algebraRef, crossRef);
		q = pushReturn(mb, q, newTmpVariable(mb, TYPE_any));
		q = pushArgument(mb, q, op1->nr);
		q = pushArgument(mb, q, op2->nr);
		q = pushBit(mb, q, single?TRUE:FALSE); /* max_one */
		assert(!lcand && !rcand);
		if (q == NULL)
			return NULL;
		break;
	case cmp_joined:
		q = op1->q;
		break;
	default:
		TRC_ERROR(SQL_EXECUTION, "Impossible action\n");
	}
	if (q) {
		stmt *s = stmt_create(be->mvc->sa, st_join);

		s->op1 = op1;
		s->op2 = op2;
		s->flag = cmptype;
		s->key = 0;
		s->nrcols = 2;
		s->nr = getDestVar(q);
		s->q = q;
		return s;
	}
	return NULL;
}

stmt *
stmt_join(backend *be, stmt *l, stmt *r, int anti, comp_type cmptype, int need_left, int is_semantics, bool single)
{
	return stmt_join_cand(be, l, r, NULL, NULL, anti, cmptype, need_left, is_semantics, single);
}

stmt *
stmt_semijoin(backend *be, stmt *op1, stmt *op2, stmt *lcand, stmt *rcand, int is_semantics, bool single)
{
	MalBlkPtr mb = be->mb;
	InstrPtr q = NULL;

	if (op1->nr < 0 || op2->nr < 0)
		return NULL;

	if (single) {
		q = newStmt(mb, algebraRef, semijoinRef);
		q = pushReturn(mb, q, newTmpVariable(mb, TYPE_any));
	} else
		q = newStmt(mb, algebraRef, intersectRef);
	q = pushArgument(mb, q, op1->nr);
	q = pushArgument(mb, q, op2->nr);
	if (lcand)
		q = pushArgument(mb, q, lcand->nr);
	else
		q = pushNil(mb, q, TYPE_bat);
	if (rcand)
		q = pushArgument(mb, q, rcand->nr);
	else
		q = pushNil(mb, q, TYPE_bat);
	q = pushBit(mb, q, is_semantics?TRUE:FALSE);
	q = pushBit(mb, q, single?TRUE:FALSE); /* max_one */
	q = pushNil(mb, q, TYPE_lng);
	if (q == NULL)
		return NULL;
	if (q) {
		stmt *s = stmt_create(be->mvc->sa, st_semijoin);

		s->op1 = op1;
		s->op2 = op2;
		s->flag = cmp_equal;
		s->key = 0;
		s->nrcols = 1;
		if (single)
			s->nrcols = 2;
		s->nr = getDestVar(q);
		s->q = q;
		return s;
	}
	return NULL;
}

static InstrPtr
stmt_project_join(backend *be, stmt *op1, stmt *op2, stmt *ins)
{
	MalBlkPtr mb = be->mb;
	InstrPtr q = NULL;

	if (op1->nr < 0 || op2->nr < 0)
		return NULL;
	/* delta bat */
	if (ins) {
		int uval = getArg(op2->q, 1);

		if (ins->nr < 0)
			return NULL;
		q = newStmt(mb, sqlRef, deltaRef);
		q = pushArgument(mb, q, op1->nr);
		q = pushArgument(mb, q, op2->nr);
		q = pushArgument(mb, q, uval);
		q = pushArgument(mb, q, ins->nr);
	} else {
		/* projections, ie left is void headed */
		q = newStmt(mb, algebraRef, projectionRef);
		q = pushArgument(mb, q, op1->nr);
		q = pushArgument(mb, q, op2->nr);
		if (q == NULL)
			return NULL;
	}
	return q;
}

stmt *
stmt_project(backend *be, stmt *op1, stmt *op2)
{
	if (!op2->nrcols)
		return stmt_const(be, op1, op2);
	InstrPtr q = stmt_project_join(be, op1, op2, NULL);
	if (q) {
		stmt *s = stmt_create(be->mvc->sa, st_join);

		s->op1 = op1;
		s->op2 = op2;
		s->flag = cmp_project;
		s->key = 0;
		s->nrcols = MAX(op1->nrcols,op2->nrcols);
		s->nr = getDestVar(q);
		s->q = q;
		s->tname = op2->tname;
		s->cname = op2->cname;
		return s;
	}
	return NULL;
}

stmt *
stmt_project_delta(backend *be, stmt *col, stmt *upd, stmt *ins)
{
	InstrPtr q = stmt_project_join(be, col, upd, ins);
	if (q) {
		stmt *s = stmt_create(be->mvc->sa, st_join);

		s->op1 = col;
		s->op2 = upd;
		s->op3 = ins;
		s->flag = cmp_project;
		s->key = 0;
		s->nrcols = 2;
		s->nr = getDestVar(q);
		s->q = q;
		s->tname = col->tname;
		s->cname = col->cname;
		return s;
	}
	return NULL;
}

stmt *
stmt_left_project(backend *be, stmt *op1, stmt *op2, stmt *op3)
{
	MalBlkPtr mb = be->mb;
	InstrPtr q = NULL;
	if (op1->nr < 0 || op2->nr < 0 || op3->nr < 0)
		return NULL;

	q = newStmt(mb, sqlRef, projectRef);
	q = pushArgument(mb, q, op1->nr);
	q = pushArgument(mb, q, op2->nr);
	q = pushArgument(mb, q, op3->nr);

	if (q){
		stmt *s = stmt_create(be->mvc->sa, st_join);

		s->op1 = op1;
		s->op2 = op2;
		s->op3 = op3;
		s->flag = cmp_left_project;
		s->key = 0;
		s->nrcols = 2;
		s->nr = getDestVar(q);
		s->q = q;
		return s;
	}
	return NULL;
}

stmt *
stmt_join2(backend *be, stmt *l, stmt *ra, stmt *rb, int cmp, int anti, int swapped)
{
	InstrPtr q = select2_join2(be, l, ra, rb, cmp, NULL, anti, swapped, st_join2, 1/*reduce semantics*/);
	if (q) {
		stmt *s = stmt_create(be->mvc->sa, st_join2);

		s->op1 = l;
		s->op2 = ra;
		s->op3 = rb;
		s->flag = cmp;
		s->nrcols = 2;
		s->nr = getDestVar(q);
		s->q = q;
		s->reduce = 1;
		return s;
	}
	return NULL;
}

stmt *
stmt_genjoin(backend *be, stmt *l, stmt *r, sql_subfunc *op, int anti, int swapped)
{
	MalBlkPtr mb = be->mb;
	InstrPtr q = NULL;
	const char *mod, *fimp;
	node *n;

	if (backend_create_subfunc(be, op, NULL) < 0)
		return NULL;
	mod = sql_func_mod(op->func);
	fimp = sql_func_imp(op->func);
	fimp = sa_strconcat(be->mvc->sa, fimp, "join");

	/* filter qualifying tuples, return oids of h and tail */
	q = newStmt(mb, mod, fimp);
	q = pushReturn(mb, q, newTmpVariable(mb, TYPE_any));
	for (n = l->op4.lval->h; n; n = n->next) {
		stmt *op = n->data;

		q = pushArgument(mb, q, op->nr);
	}

	for (n = r->op4.lval->h; n; n = n->next) {
		stmt *op = n->data;

		q = pushArgument(mb, q, op->nr);
	}
	q = pushNil(mb, q, TYPE_bat); /* candidate lists */
	q = pushNil(mb, q, TYPE_bat); /* candidate lists */
	q = pushBit(mb, q, TRUE);     /* nil_matches */
	q = pushNil(mb, q, TYPE_lng); /* estimate */
	q = pushBit(mb, q, anti?TRUE:FALSE); /* 'not' matching */

	if (swapped) {
		InstrPtr r = newInstruction(mb,  NULL, NULL);
		if (r == NULL)
			return NULL;
		getArg(r, 0) = newTmpVariable(mb, TYPE_any);
		r = pushReturn(mb, r, newTmpVariable(mb, TYPE_any));
		r = pushArgument(mb, r, getArg(q,1));
		r = pushArgument(mb, r, getArg(q,0));
		pushInstruction(mb, r);
		q = r;
	}

	if (q) {
		stmt *s = stmt_create(be->mvc->sa, st_joinN);

		s->op1 = l;
		s->op2 = r;
		s->op4.funcval = op;
		s->nrcols = 2;
		if (swapped)
			s->flag |= SWAPPED;
		s->nr = getDestVar(q);
		s->q = q;
		return s;
	}
	return NULL;
}

stmt *
stmt_rs_column(backend *be, stmt *rs, int i, sql_subtype *tpe)
{
	InstrPtr q = NULL;

	if (rs->nr < 0)
		return NULL;
	q = rs->q;
	if (q) {
		stmt *s = stmt_create(be->mvc->sa, st_rs_column);

		s->op1 = rs;
		s->op4.typeval = *tpe;
		s->flag = i;
		s->nrcols = 1;
		s->key = 0;
		s->q = q;
		s->nr = getArg(q, s->flag);
		return s;
	}
	return NULL;
}

/*
 * The dump_header produces a sequence of instructions for
 * the front-end to prepare presentation of a result table.
 *
 * A secondary scheme is added to assemblt all information
 * in columns first. Then it can be returned to the environment.
 */
#define NEWRESULTSET

#define meta(P, Id, Tpe, Args) \
P = newStmtArgs(mb, batRef, packRef, Args);\
Id = getArg(P,0);\
setVarType(mb, Id, newBatType(Tpe));\
setVarFixed(mb, Id);\
list = pushArgument(mb, list, Id);

#define metaInfo(P,Tpe,Val)\
P = push##Tpe(mb, P, Val);


static int
dump_export_header(mvc *sql, MalBlkPtr mb, list *l, int file, const char * format, const char * sep,const char * rsep,const char * ssep,const char * ns, int onclient)
{
	node *n;
	bool error = false;
	int ret = -1;
	int args;

	// gather the meta information
	int tblId, nmeId, tpeId, lenId, scaleId;
	InstrPtr list;
	InstrPtr tblPtr, nmePtr, tpePtr, lenPtr, scalePtr;

	args = 4;
	for (n = l->h; n; n = n->next)  args ++;

	list = newInstruction(mb, sqlRef, export_tableRef);
	getArg(list,0) = newTmpVariable(mb,TYPE_int);
	if( file >= 0){
		list = pushArgument(mb, list, file);
		list = pushStr(mb, list, format);
		list = pushStr(mb, list, sep);
		list = pushStr(mb, list, rsep);
		list = pushStr(mb, list, ssep);
		list = pushStr(mb, list, ns);
		list = pushInt(mb, list, onclient);
	}
	meta(tblPtr, tblId, TYPE_str, args);
	meta(nmePtr, nmeId, TYPE_str, args);
	meta(tpePtr, tpeId, TYPE_str, args);
	meta(lenPtr, lenId, TYPE_int, args);
	meta(scalePtr, scaleId, TYPE_int, args);
	if(tblPtr == NULL || nmePtr == NULL || tpePtr == NULL || lenPtr == NULL || scalePtr == NULL)
		return -1;

	for (n = l->h; n; n = n->next) {
		stmt *c = n->data;
		sql_subtype *t = tail_type(c);
		const char *tname = table_name(sql->sa, c);
		const char *sname = schema_name(sql->sa, c);
		const char *_empty = "";
		const char *tn = (tname) ? tname : _empty;
		const char *sn = (sname) ? sname : _empty;
		const char *cn = column_name(sql->sa, c);
		const char *ntn = sql_escape_ident(sql->ta, tn);
		const char *nsn = sql_escape_ident(sql->ta, sn);
		size_t fqtnl;
		char *fqtn = NULL;

		if (ntn && nsn && (fqtnl = strlen(ntn) + 1 + strlen(nsn) + 1) ){
			fqtn = SA_NEW_ARRAY(sql->ta, char, fqtnl);
			if(fqtn) {
				snprintf(fqtn, fqtnl, "%s.%s", nsn, ntn);
				metaInfo(tblPtr, Str, fqtn);
				metaInfo(nmePtr, Str, cn);
				metaInfo(tpePtr, Str, (t->type->localtype == TYPE_void ? "char" : t->type->sqlname));
				metaInfo(lenPtr, Int, t->digits);
				metaInfo(scalePtr, Int, t->scale);
				list = pushArgument(mb, list, c->nr);
			} else
				error = true;
		} else
			error = true;
		if(error)
			return -1;
	}
	sa_reset(sql->ta);
	ret = getArg(list,0);
	pushInstruction(mb,list);
	return ret;
}


stmt *
stmt_export(backend *be, stmt *t, const char *sep, const char *rsep, const char *ssep, const char *null_string, int onclient, stmt *file)
{
	MalBlkPtr mb = be->mb;
	InstrPtr q = NULL;
	int fnr;
	list *l;

	if (t->nr < 0)
		return NULL;
	l = t->op4.lval;
	if (file) {
		if (file->nr < 0)
			return NULL;
		fnr = file->nr;
        } else {
		q = newAssignment(mb);
		q = pushStr(mb,q,"stdout");
		fnr = getArg(q,0);
	}
	if (t->type == st_list) {
		if (dump_export_header(be->mvc, mb, l, fnr, "csv", sep, rsep, ssep, null_string, onclient) < 0)
			return NULL;
	} else {
		q = newStmt(mb, sqlRef, raiseRef);
		q = pushStr(mb, q, "not a valid output list\n");
		if (q == NULL)
			return NULL;
	}
	if (q) {
		stmt *s = stmt_create(be->mvc->sa, st_export);
		if(!s) {
			freeInstruction(q);
			return NULL;
		}
		s->op1 = t;
		s->op2 = file;
		s->q = q;
		s->nr = 1;
		return s;
	}
	return NULL;
}

stmt *
stmt_trans(backend *be, int type, stmt *chain, stmt *name)
{
	MalBlkPtr mb = be->mb;
	InstrPtr q = NULL;

	if (chain->nr < 0)
		return NULL;

	switch(type){
	case ddl_release:
		q = newStmt(mb, sqlRef, transaction_releaseRef);
		break;
	case ddl_commit:
		q = newStmt(mb, sqlRef, transaction_commitRef);
		break;
	case ddl_rollback:
		q = newStmt(mb, sqlRef, transaction_rollbackRef);
		break;
	case ddl_trans:
		q = newStmt(mb, sqlRef, transaction_beginRef);
		break;
	default:
		TRC_ERROR(SQL_EXECUTION, "Unknown transaction type\n");
	}
	q = pushArgument(mb, q, chain->nr);
	if (name)
		q = pushArgument(mb, q, name->nr);
	else
		q = pushNil(mb, q, TYPE_str);
	if (q) {
		stmt *s = stmt_create(be->mvc->sa, st_trans);
		if(!s) {
			freeInstruction(q);
			return NULL;
		}
		s->op1 = chain;
		s->op2 = name;
		s->flag = type;
		s->q = q;
		s->nr = getDestVar(q);
		return s;
	}
	return NULL;
}

stmt *
stmt_catalog(backend *be, int type, stmt *args)
{
	MalBlkPtr mb = be->mb;
	InstrPtr q = NULL;
	node *n;

	if (args->nr < 0)
		return NULL;

	/* cast them into properly named operations */
	switch(type){
	case ddl_create_seq:	q = newStmt(mb, sqlcatalogRef, create_seqRef); break;
	case ddl_alter_seq:	q = newStmt(mb, sqlcatalogRef, alter_seqRef); break;
	case ddl_drop_seq:	q = newStmt(mb, sqlcatalogRef, drop_seqRef); break;
	case ddl_create_schema:	q = newStmt(mb, sqlcatalogRef, create_schemaRef); break;
	case ddl_drop_schema:	q = newStmt(mb, sqlcatalogRef, drop_schemaRef); break;
	case ddl_create_table:	q = newStmt(mb, sqlcatalogRef, create_tableRef); break;
	case ddl_create_view:	q = newStmt(mb, sqlcatalogRef, create_viewRef); break;
	case ddl_drop_table:	q = newStmt(mb, sqlcatalogRef, drop_tableRef); break;
	case ddl_drop_view:	q = newStmt(mb, sqlcatalogRef, drop_viewRef); break;
	case ddl_drop_constraint:	q = newStmt(mb, sqlcatalogRef, drop_constraintRef); break;
	case ddl_alter_table:	q = newStmt(mb, sqlcatalogRef, alter_tableRef); break;
	case ddl_create_type:	q = newStmt(mb, sqlcatalogRef, create_typeRef); break;
	case ddl_drop_type:	q = newStmt(mb, sqlcatalogRef, drop_typeRef); break;
	case ddl_grant_roles:	q = newStmt(mb, sqlcatalogRef, grant_rolesRef); break;
	case ddl_revoke_roles:	q = newStmt(mb, sqlcatalogRef, revoke_rolesRef); break;
	case ddl_grant:		q = newStmt(mb, sqlcatalogRef, grantRef); break;
	case ddl_revoke:	q = newStmt(mb, sqlcatalogRef, revokeRef); break;
	case ddl_grant_func:	q = newStmt(mb, sqlcatalogRef, grant_functionRef); break;
	case ddl_revoke_func:	q = newStmt(mb, sqlcatalogRef, revoke_functionRef); break;
	case ddl_create_user:	q = newStmt(mb, sqlcatalogRef, create_userRef); break;
	case ddl_drop_user:		q = newStmt(mb, sqlcatalogRef, drop_userRef); break;
	case ddl_alter_user:	q = newStmt(mb, sqlcatalogRef, alter_userRef); break;
	case ddl_rename_user:	q = newStmt(mb, sqlcatalogRef, rename_userRef); break;
	case ddl_create_role:	q = newStmt(mb, sqlcatalogRef, create_roleRef); break;
	case ddl_drop_role:		q = newStmt(mb, sqlcatalogRef, drop_roleRef); break;
	case ddl_drop_index:	q = newStmt(mb, sqlcatalogRef, drop_indexRef); break;
	case ddl_drop_function:	q = newStmt(mb, sqlcatalogRef, drop_functionRef); break;
	case ddl_create_function:	q = newStmt(mb, sqlcatalogRef, create_functionRef); break;
	case ddl_create_trigger:	q = newStmt(mb, sqlcatalogRef, create_triggerRef); break;
	case ddl_drop_trigger:	q = newStmt(mb, sqlcatalogRef, drop_triggerRef); break;
	case ddl_alter_table_add_table:	q = newStmt(mb, sqlcatalogRef, alter_add_tableRef); break;
	case ddl_alter_table_del_table:	q = newStmt(mb, sqlcatalogRef, alter_del_tableRef); break;
	case ddl_alter_table_set_access:q = newStmt(mb, sqlcatalogRef, alter_set_tableRef); break;
	case ddl_alter_table_add_range_partition:	q = newStmt(mb, sqlcatalogRef, alter_add_range_partitionRef); break;
	case ddl_alter_table_add_list_partition:	q = newStmt(mb, sqlcatalogRef, alter_add_value_partitionRef); break;
	case ddl_comment_on:	q = newStmt(mb, sqlcatalogRef, comment_onRef); break;
	case ddl_rename_schema: q = newStmt(mb, sqlcatalogRef, rename_schemaRef); break;
	case ddl_rename_table: q = newStmt(mb, sqlcatalogRef, rename_tableRef); break;
	case ddl_rename_column: q = newStmt(mb, sqlcatalogRef, rename_columnRef); break;
	default:
		TRC_ERROR(SQL_EXECUTION, "Unknown catalog operation\n");
	}
	// pass all arguments as before
	for (n = args->op4.lval->h; n; n = n->next) {
		stmt *c = n->data;

		q = pushArgument(mb, q, c->nr);
	}
	if (q) {
		stmt *s = stmt_create(be->mvc->sa, st_catalog);
		if(!s) {
			freeInstruction(q);
			return NULL;
		}
		s->op1 = args;
		s->flag = type;
		s->q = q;
		s->nr = getDestVar(q);
		return s;
	}
	return NULL;
}

void
stmt_set_nrcols(stmt *s)
{
	unsigned nrcols = 0;
	int key = 1;
	node *n;
	list *l = s->op4.lval;

	assert(s->type == st_list);
	for (n = l->h; n; n = n->next) {
		stmt *f = n->data;

		if (!f)
			continue;
		if (f->nrcols > nrcols)
			nrcols = f->nrcols;
		key &= f->key;
		s->nr = f->nr;
	}
	s->nrcols = nrcols;
	s->key = key;
}

stmt *
stmt_list(backend *be, list *l)
{
	stmt *s = stmt_create(be->mvc->sa, st_list);
	if(!s) {
		return NULL;
	}
	s->op4.lval = l;
	stmt_set_nrcols(s);
	return s;
}

static InstrPtr
dump_header(mvc *sql, MalBlkPtr mb, stmt *s, list *l)
{
	node *n;
	bool error = false;
	// gather the meta information
	int tblId, nmeId, tpeId, lenId, scaleId;
	int args;
	InstrPtr list;
	InstrPtr tblPtr, nmePtr, tpePtr, lenPtr, scalePtr;

	args = 4;
	for (n = l->h; n; n = n->next) args++;

	list = newInstruction(mb,sqlRef, resultSetRef);
	if(!list) {
		return NULL;
	}
	getArg(list,0) = newTmpVariable(mb,TYPE_int);
	meta(tblPtr, tblId, TYPE_str, args);
	meta(nmePtr, nmeId, TYPE_str, args);
	meta(tpePtr, tpeId, TYPE_str, args);
	meta(lenPtr, lenId, TYPE_int, args);
	meta(scalePtr, scaleId, TYPE_int, args);
	if(tblPtr == NULL || nmePtr == NULL || tpePtr == NULL || lenPtr == NULL || scalePtr == NULL)
		return NULL;

	(void) s;

	for (n = l->h; n; n = n->next) {
		stmt *c = n->data;
		sql_subtype *t = tail_type(c);
		const char *tname = table_name(sql->sa, c);
		const char *sname = schema_name(sql->sa, c);
		const char *_empty = "";
		const char *tn = (tname) ? tname : _empty;
		const char *sn = (sname) ? sname : _empty;
		const char *cn = column_name(sql->sa, c);
		const char *ntn = sql_escape_ident(sql->ta, tn);
		const char *nsn = sql_escape_ident(sql->ta, sn);
		size_t fqtnl;
		char *fqtn = NULL;

		if (ntn && nsn && (fqtnl = strlen(ntn) + 1 + strlen(nsn) + 1) ){
			fqtn = SA_NEW_ARRAY(sql->ta, char, fqtnl);
			if(fqtn) {
				snprintf(fqtn, fqtnl, "%s.%s", nsn, ntn);
				metaInfo(tblPtr,Str,fqtn);
				metaInfo(nmePtr,Str,cn);
				metaInfo(tpePtr,Str,(t->type->localtype == TYPE_void ? "char" : t->type->sqlname));
				metaInfo(lenPtr,Int,t->digits);
				metaInfo(scalePtr,Int,t->scale);
				list = pushArgument(mb,list,c->nr);
			} else
				error = true;
		} else
			error = true;
		if (error)
			return NULL;
	}
	sa_reset(sql->ta);
	pushInstruction(mb,list);
	return list;
}

stmt *
stmt_output(backend *be, stmt *lst)
{
	MalBlkPtr mb = be->mb;
	InstrPtr q = NULL;
	list *l = lst->op4.lval;

	int cnt = list_length(l), ok = 0;
	stmt *first;
	node *n;

	n = l->h;
	first = n->data;

	/* single value result, has a fast exit */
	if (cnt == 1 && first->nrcols <= 0 ){
		stmt *c = n->data;
		sql_subtype *t = tail_type(c);
		const char *tname = table_name(be->mvc->sa, c);
		const char *sname = schema_name(be->mvc->sa, c);
		const char *_empty = "";
		const char *tn = (tname) ? tname : _empty;
		const char *sn = (sname) ? sname : _empty;
		const char *cn = column_name(be->mvc->sa, c);
		const char *ntn = sql_escape_ident(be->mvc->ta, tn);
		const char *nsn = sql_escape_ident(be->mvc->ta, sn);
		size_t fqtnl;
		char *fqtn = NULL;

		if(ntn && nsn) {
			fqtnl = strlen(ntn) + 1 + strlen(nsn) + 1;
			fqtn = SA_NEW_ARRAY(be->mvc->ta, char, fqtnl);
			if(fqtn) {
				ok = 1;
				snprintf(fqtn, fqtnl, "%s.%s", nsn, ntn);

				q = newStmt(mb, sqlRef, resultSetRef);
				getArg(q,0) = newTmpVariable(mb,TYPE_int);
				if (q) {
					q = pushStr(mb, q, fqtn);
					q = pushStr(mb, q, cn);
					q = pushStr(mb, q, t->type->localtype == TYPE_void ? "char" : t->type->sqlname);
					q = pushInt(mb, q, t->digits);
					q = pushInt(mb, q, t->scale);
					q = pushInt(mb, q, t->type->eclass);
					q = pushArgument(mb, q, c->nr);
				}
			}
		}
		sa_reset(be->mvc->ta);
		if(!ok)
			return NULL;
	} else {
		if ((q = dump_header(be->mvc, mb, lst, l)) == NULL)
			return NULL;
	}
	if (q) {
		stmt *s = stmt_create(be->mvc->sa, st_output);

		s->op1 = lst;
		s->nr = getDestVar(q);
		s->q = q;
		return s;
	}
	return NULL;
}

stmt *
stmt_affected_rows(backend *be, stmt *l)
{
	MalBlkPtr mb = be->mb;
	InstrPtr q = NULL;

	if (l->nr < 0)
		return NULL;
	q = newStmt(mb, sqlRef, affectedRowsRef);
	q = pushArgument(mb, q, be->mvc_var);
	if (q == NULL)
		return NULL;
	getArg(q, 0) = be->mvc_var = newTmpVariable(mb, TYPE_int);
	q = pushArgument(mb, q, l->nr);
	if (q == NULL)
		return NULL;
	be->mvc_var = getDestVar(q);
	if (q) {
		stmt *s = stmt_create(be->mvc->sa, st_affected_rows);
		if(!s) {
			freeInstruction(q);
			return NULL;
		}
		s->op1 = l;
		s->nr = getDestVar(q);
		s->q = q;
		return s;
	}
	return NULL;
}

stmt *
stmt_append(backend *be, stmt *c, stmt *a)
{
	MalBlkPtr mb = be->mb;
	InstrPtr q = NULL;

	if (c->nr < 0 || a->nr < 0)
		return NULL;
	q = newStmt(mb, batRef, appendRef);
	q = pushArgument(mb, q, c->nr);
	q = pushArgument(mb, q, a->nr);
	q = pushBit(mb, q, TRUE);
	if (q) {
		stmt *s = stmt_create(be->mvc->sa, st_append);
		if(!s) {
			freeInstruction(q);
			return NULL;
		}
		s->op1 = c;
		s->op2 = a;
		s->nrcols = c->nrcols;
		s->key = c->key;
		s->nr = getDestVar(q);
		s->q = q;
		return s;
	}
	return NULL;
}

stmt *
stmt_append_bulk(backend *be, stmt *c, list *l)
{
	MalBlkPtr mb = be->mb;
	InstrPtr q = NULL;
	bool needs_columns = false;

	if (c->nr < 0)
		return NULL;

	/* currently appendBulk accepts its inputs all either scalar or vectors
	   if there is one vector and any scala, then the scalars mut be upgraded to vectors */
	for (node *n = l->h; n; n = n->next) {
		stmt *t = n->data;
		needs_columns |= t->nrcols > 0;
	}
	if (needs_columns) {
		for (node *n = l->h; n; n = n->next) {
			stmt *t = n->data;
			if (t->nrcols == 0)
				n->data = const_column(be, t);
		}
	}

	q = newStmtArgs(mb, batRef, appendBulkRef, list_length(l) + 3);
	q = pushArgument(mb, q, c->nr);
	q = pushBit(mb, q, TRUE);
	for (node *n = l->h ; n ; n = n->next) {
		stmt *a = n->data;
		q = pushArgument(mb, q, a->nr);
	}
	if (q) {
		stmt *s = stmt_create(be->mvc->sa, st_append_bulk);
		if(!s) {
			freeInstruction(q);
			return NULL;
		}
		s->op1 = c;
		s->op4.lval = l;
		s->nrcols = c->nrcols;
		s->key = c->key;
		s->nr = getDestVar(q);
		s->q = q;
		return s;
	}
	return NULL;
}

stmt *
stmt_replace(backend *be, stmt *r, stmt *id, stmt *val)
{
	MalBlkPtr mb = be->mb;
	InstrPtr q = NULL;

	if (r->nr < 0)
		return NULL;

	q = newStmt(mb, batRef, replaceRef);
	q = pushArgument(mb, q, r->nr);
	q = pushArgument(mb, q, id->nr);
	q = pushArgument(mb, q, val->nr);
	q = pushBit(mb, q, TRUE); /* forced */
	if (q) {
		stmt *s = stmt_create(be->mvc->sa, st_replace);
		if(!s) {
			freeInstruction(q);
			return NULL;
		}
		s->op1 = r;
		s->op2 = id;
		s->op3 = val;
		s->nrcols = r->nrcols;
		s->key = r->key;
		s->nr = getDestVar(q);
		s->q = q;
		s->cand = r->cand;
		return s;
	}
	return NULL;
}

stmt *
stmt_table_clear(backend *be, sql_table *t)
{
	MalBlkPtr mb = be->mb;
	InstrPtr q = NULL;

	if (!t->s && t->data) { /* declared table */
		int *l = t->data, cnt = list_length(t->columns.set)+1;

		for (int i = 0; i < cnt; i++) {
			q = newStmt(mb, batRef, deleteRef);
			q = pushArgument(mb, q, l[i]);
		}
	} else {
		q = newStmt(mb, sqlRef, clear_tableRef);
		q = pushSchema(mb, q, t);
		q = pushStr(mb, q, t->base.name);
	}
	if (q) {
		stmt *s = stmt_create(be->mvc->sa, st_table_clear);

		if(!s) {
			freeInstruction(q);
			return NULL;
		}
		s->op4.tval = t;
		s->nrcols = 0;
		s->nr = getDestVar(q);
		s->q = q;
		return s;
	}
	return NULL;
}

stmt *
stmt_exception(backend *be, stmt *cond, const char *errstr, int errcode)
{
	MalBlkPtr mb = be->mb;
	InstrPtr q = NULL;

	if (cond->nr < 0)
		return NULL;

	/* if(bit(l)) { error(r);}  ==raising an exception */
	q = newStmt(mb, sqlRef, assertRef);
	q = pushArgument(mb, q, cond->nr);
	q = pushStr(mb, q, errstr);
	if (q) {
		stmt *s = stmt_create(be->mvc->sa, st_exception);
		if(!s) {
			freeInstruction(q);
			return NULL;
		}
		assert(cond);
		s->op1 = cond;
		(void)errcode;
		s->nrcols = 0;
		s->q = q;
		s->nr = getDestVar(q);
		return s;
	}
	return NULL;
}

/* The type setting is not propagated to statements such as st_bat and st_append,
	because they are not considered projections */
static void
tail_set_type(stmt *st, sql_subtype *t)
{
	for (;;) {
		switch (st->type) {
		case st_const:
			st = st->op2;
			continue;
		case st_alias:
		case st_gen_group:
		case st_order:
			st = st->op1;
			continue;
		case st_list:
			st = st->op4.lval->h->data;
			continue;
		case st_join:
		case st_join2:
		case st_joinN:
			if (st->flag == cmp_project) {
				st = st->op2;
				continue;
			}
			return;
		case st_aggr:
		case st_Nop: {
			list *res = st->op4.funcval->res;

			if (res && list_length(res) == 1)
				res->h->data = t;
			return;
		}
		case st_atom:
			atom_set_type(st->op4.aval, t);
			return;
		case st_convert:
		case st_temp:
		case st_single:
			st->op4.typeval = *t;
			return;
		case st_var:
			if (st->op4.typeval.type)
				st->op4.typeval = *t;
			return;
		default:
			return;
		}
	}
}

#define trivial_string_conversion(x) ((x) == EC_BIT || (x) == EC_CHAR || (x) == EC_STRING || (x) == EC_NUM || (x) == EC_POS || (x) == EC_FLT \
									  || (x) == EC_DATE || (x) == EC_BLOB || (x) == EC_MONTH)

stmt *
stmt_convert(backend *be, stmt *v, stmt *sel, sql_subtype *f, sql_subtype *t)
{
	MalBlkPtr mb = be->mb;
	InstrPtr q = NULL;
	const char *convert = t->type->base.name;
	int pushed = (v->cand && v->cand == sel);
	/* convert types and make sure they are rounded up correctly */

	if (v->nr < 0)
		return NULL;

	if ((t->type->localtype == f->type->localtype &&
	    (t->type->eclass == f->type->eclass ||
	     (EC_VARCHAR(f->type->eclass) && EC_VARCHAR(t->type->eclass))) &&
	    !EC_INTERVAL(f->type->eclass) &&
	    f->type->eclass != EC_DEC &&
	    (t->digits == 0 || f->digits == t->digits) &&
<<<<<<< HEAD
	    type_has_tz(t) == type_has_tz(f)) || 
=======
	    type_has_tz(t) == type_has_tz(f)) ||
>>>>>>> 69529a75
		(EC_VARCHAR(f->type->eclass) && EC_VARCHAR(t->type->eclass) && f->digits > 0 && t->digits >= f->digits)) {
		/* set output type. Despite the MAL code already being generated,
		   the output type may still be checked */
		tail_set_type(v, t);
		return v;
	}

	/* external types have sqlname convert functions,
	   these can generate errors (fromstr cannot) */
	if (t->type->eclass == EC_EXTERNAL)
		convert = t->type->sqlname;

	if (t->type->eclass == EC_MONTH)
		convert = "month_interval";
	else if (t->type->eclass == EC_SEC)
		convert = "second_interval";

	/* Lookup the sql convert function, there is no need
	 * for single value vs bat, this is handled by the
	 * mal function resolution */
	if (v->nrcols == 0 && (!sel || sel->nrcols == 0)) {	/* simple calc */
		q = newStmt(mb, calcRef, convert);
	} else if ((v->nrcols > 0 || (sel && sel->nrcols > 0)) && t->type->eclass == EC_EXTERNAL) {
		int type = t->type->localtype;

		/* with our current implementation, all internal SQL types have candidate list support on their conversions */
		if (sel && !pushed) {
			pushed = 1;
			v = stmt_project(be, sel, v);
			v->cand = sel;
		}
		q = newStmt(mb, malRef, multiplexRef);
		if (q == NULL)
			return NULL;
		setVarType(mb, getArg(q, 0), newBatType(type));
		setVarUDFtype(mb, getArg(q, 0));
		q = pushStr(mb, q, convertMultiplexMod(calcRef, convert));
		q = pushStr(mb, q, convertMultiplexFcn(convert));
	} else {
		if (v->nrcols == 0 && sel && !pushed) {
			pushed = 1;
			v = stmt_project(be, sel, v);
			v->cand = sel;
		}
		q = newStmt(mb, batcalcRef, convert);
	}

	/* convert to string is complex, we need full type info and mvc for the timezone */
	if (EC_VARCHAR(t->type->eclass) && !(trivial_string_conversion(f->type->eclass) && t->digits == 0)) {
		q = pushInt(mb, q, f->type->eclass);
		q = pushInt(mb, q, f->digits);
		q = pushInt(mb, q, f->scale);
		q = pushInt(mb, q, type_has_tz(f));
	} else if (f->type->eclass == EC_DEC) {
		/* scale of the current decimal */
		q = pushInt(mb, q, f->scale);
	} else if (f->type->eclass == EC_SEC && (EC_COMPUTE(t->type->eclass) || t->type->eclass == EC_DEC)) {
		/* scale of the current decimal */
		q = pushInt(mb, q, 3);
	}
	q = pushArgument(mb, q, v->nr);
	if (sel && !pushed && !v->cand)
		q = pushArgument(mb, q, sel->nr);

	if (t->type->eclass == EC_DEC || EC_TEMP_FRAC(t->type->eclass) || EC_INTERVAL(t->type->eclass)) {
		/* digits, scale of the result decimal */
		q = pushInt(mb, q, t->digits);
		if (!EC_TEMP_FRAC(t->type->eclass))
			q = pushInt(mb, q, t->scale);
	}
	/* convert to string, give error on to large strings */
	if (EC_VARCHAR(t->type->eclass) && !(trivial_string_conversion(f->type->eclass) && t->digits == 0))
		q = pushInt(mb, q, t->digits);
	/* convert a string to a time(stamp) with time zone */
	if (EC_VARCHAR(f->type->eclass) && EC_TEMP_TZ(t->type->eclass))
		q = pushInt(mb, q, type_has_tz(t));
	if (t->type->eclass == EC_GEOM) {
		/* push the type and coordinates of the column */
		q = pushInt(mb, q, t->digits);
		/* push the SRID of the whole columns */
		q = pushInt(mb, q, t->scale);
		/* push the type and coordinates of the inserted value */
		//q = pushInt(mb, q, f->digits);
		/* push the SRID of the inserted value */
		//q = pushInt(mb, q, f->scale);
		/* we decided to create the EWKB type also used by PostGIS and has the SRID provided by the user inside alreay */
		/* push the SRID provided for this value */
		/* GEOS library is able to store in the returned wkb the type an
 		 * number if coordinates but not the SRID so SRID should be provided
 		 * from this level */
/*		if(be->argc > 1)
			f->scale = ((ValRecord)((atom*)(be->mvc)->args[1])->data).val.ival;

			q = pushInt(mb, q, f->digits);
			q = pushInt(mb, q, f->scale);
*/			//q = pushInt(mb, q, ((ValRecord)((atom*)(be->mvc)->args[1])->data).val.ival);
	}
	if (q) {
		stmt *s = stmt_create(be->mvc->sa, st_convert);
		if(!s) {
			freeInstruction(q);
			return NULL;
		}
		s->op1 = v;
		s->nrcols = 0;	/* function without arguments returns single value */
		s->key = v->key;
		s->nrcols = v->nrcols;
		s->aggr = v->aggr;
		s->op4.typeval = *t;
		s->nr = getDestVar(q);
		s->q = q;
		s->cand = sel;
		return s;
	}
	return NULL;
}

stmt *
stmt_unop(backend *be, stmt *op1, sql_subfunc *op)
{
	list *ops = sa_list(be->mvc->sa);
	list_append(ops, op1);
	stmt *r = stmt_Nop(be, stmt_list(be, ops), op);
	r->cand = op1->cand;
	return r;
}

stmt *
stmt_binop(backend *be, stmt *op1, stmt *op2, sql_subfunc *op)
{
	list *ops = sa_list(be->mvc->sa);
	list_append(ops, op1);
	list_append(ops, op2);
	stmt *r = stmt_Nop(be, stmt_list(be, ops), op);
	r->cand = op1->cand?op1->cand:op2->cand;
	return r;
}

stmt *
stmt_Nop(backend *be, stmt *ops, sql_subfunc *f)
{
	MalBlkPtr mb = be->mb;
	InstrPtr q = NULL;
	const char *mod, *fimp;
	sql_subtype *tpe = NULL;
	int special = 0;

	node *n;
	stmt *o = NULL;

	if (list_length(ops->op4.lval)) {
		for (n = ops->op4.lval->h, o = n->data; n; n = n->next) {
			stmt *c = n->data;

			if (c && o->nrcols < c->nrcols)
				o = c;
		}
	}

	/* handle nullif */
	if (list_length(ops->op4.lval) == 2 &&
		f->func->mod && strcmp(f->func->mod, "") == 0 && f->func->imp && strcmp(f->func->imp, "") == 0) {
		stmt *e1 = ops->op4.lval->h->data;
		stmt *e2 = ops->op4.lval->h->next->data;
		int nrcols = 0;

		nrcols = e1->nrcols>e2->nrcols ? e1->nrcols:e2->nrcols;
		/* nullif(e1,e2) -> ifthenelse(e1==e2),NULL,e1) */
		if (strcmp(f->func->base.name, "nullif") == 0) {
			str mod = (!nrcols)?calcRef:batcalcRef;
			sql_subtype *t = tail_type(e1);
			int tt = t->type->localtype;
			q = newStmt(mb, mod, "==");
			q = pushArgument(mb, q, e1->nr);
			q = pushArgument(mb, q, e2->nr);
			int nr = getDestVar(q);

			q = newStmt(mb, mod, "ifthenelse");
			q = pushArgument(mb, q, nr);
			q = pushNil(mb, q, tt);
			q = pushArgument(mb, q, e1->nr);
		}
	}
	if (!q) {
		if (backend_create_subfunc(be, f, ops->op4.lval) < 0)
			return NULL;
		mod = sql_func_mod(f->func);
		fimp = sql_func_imp(f->func);
		if (o && o->nrcols > 0 && f->func->type != F_LOADER && f->func->type != F_PROC) {
			sql_subtype *res = f->res->h->data;
			fimp = convertMultiplexFcn(fimp);
			q = NULL;
			if (strcmp(fimp, "rotate_xor_hash") == 0 &&
				strcmp(mod, calcRef) == 0 &&
				(q = newStmt(mb, mkeyRef, bulk_rotate_xor_hashRef)) == NULL)
				return NULL;
			if (!q) {
				if (f->func->type == F_UNION)
					q = newStmt(mb, batmalRef, multiplexRef);
				else
					q = newStmt(mb, malRef, multiplexRef);
				if (q == NULL)
					return NULL;
				setVarType(mb, getArg(q, 0), newBatType(res->type->localtype));
				setVarUDFtype(mb, getArg(q, 0));
				q = pushStr(mb, q, mod);
				q = pushStr(mb, q, fimp);
			} else {
				setVarType(mb, getArg(q, 0), newBatType(res->type->localtype));
				setVarUDFtype(mb, getArg(q, 0));
			}
		} else {
			fimp = convertOperator(fimp);
			q = newStmt(mb, mod, fimp);

			if (f->res && list_length(f->res)) {
				sql_subtype *res = f->res->h->data;

				setVarType(mb, getArg(q, 0), res->type->localtype);
				setVarUDFtype(mb, getArg(q, 0));
			}
		}
		if (LANG_EXT(f->func->lang))
			q = pushPtr(mb, q, f);
		if (f->func->lang == FUNC_LANG_C) {
			q = pushBit(mb, q, 0);
		} else if (f->func->lang == FUNC_LANG_CPP) {
			q = pushBit(mb, q, 1);
		}
		if (f->func->lang == FUNC_LANG_R || f->func->lang >= FUNC_LANG_PY ||
			f->func->lang == FUNC_LANG_C || f->func->lang == FUNC_LANG_CPP) {
			q = pushStr(mb, q, f->func->query);
		}
		/* first dynamic output of copy* functions */
		if (f->func->type == F_UNION || (f->func->type == F_LOADER && f->res != NULL))
			q = table_func_create_result(mb, q, f->func, f->res);
		if (list_length(ops->op4.lval))
			tpe = tail_type(ops->op4.lval->h->data);
		if (strcmp(fimp, "round") == 0 && tpe && tpe->type->eclass == EC_DEC)
			special = 1;

		for (n = ops->op4.lval->h; n; n = n->next) {
			stmt *op = n->data;

			if (!op)
				q = pushNil(mb, q, TYPE_bat);
			else
				q = pushArgument(mb, q, op->nr);
			if (op && special) {
				q = pushInt(mb, q, tpe->digits);
				setVarUDFtype(mb, getArg(q, q->argc-1));
				q = pushInt(mb, q, tpe->scale);
				setVarUDFtype(mb, getArg(q, q->argc-1));
			}
			special = 0;
		}
	}

	if (q) {
		stmt *s = stmt_create(be->mvc->sa, st_Nop);
		if(!s) {
			freeInstruction(q);
			return NULL;
		}
		s->op1 = ops;
		if (o) {
			s->nrcols = o->nrcols;
			s->key = o->key;
			s->aggr = o->aggr;
		} else {
			s->nrcols = 0;
			s->key = 1;
		}
		s->op4.funcval = f;
		s->nr = getDestVar(q);
		s->q = q;
		return s;
	}
	return NULL;
}

stmt *
stmt_direct_func(backend *be, InstrPtr q)
{
	if (q) {
		stmt *s = stmt_create(be->mvc->sa, st_func);
		if(!s) {
			freeInstruction(q);
			return NULL;
		}
		s->flag = op_union;
		s->nrcols = 3;
		s->nr = getDestVar(q);
		s->q = q;
		return s;
	}
	return NULL;
}

stmt *
stmt_func(backend *be, stmt *ops, const char *name, sql_rel *rel, int f_union)
{
	MalBlkPtr mb = be->mb;
	InstrPtr q = NULL;
	const char *mod = "user";
	node *n;
	prop *p = NULL;

	/* dump args */
	if (ops && ops->nr < 0)
		return NULL;

	p = find_prop(rel->p, PROP_REMOTE);
	if (p)
		rel->p = prop_remove(rel->p, p);
	rel = sql_processrelation(be->mvc, rel, 0);
	if (p) {
		p->p = rel->p;
		rel->p = p;
	}

	if (monet5_create_relational_function(be->mvc, mod, name, rel, ops, NULL, 1) < 0)
		 return NULL;

	if (f_union)
		q = newStmt(mb, batmalRef, multiplexRef);
	else
		q = newStmt(mb, mod, name);
	q = relational_func_create_result(be->mvc, mb, q, rel);
	if (f_union) {
		q = pushStr(mb, q, mod);
		q = pushStr(mb, q, name);
	}
	if (ops) {
		for (n = ops->op4.lval->h; n; n = n->next) {
			stmt *op = n->data;

			q = pushArgument(mb, q, op->nr);
		}
	}

	if (q) {
		node *n;
		sql_allocator *sa = be->mvc->sa;
		stmt *o = NULL, *s = stmt_create(sa, st_func);
		if(!s) {
			freeInstruction(q);
			return NULL;
		}
		s->op1 = ops;
		s->op2 = stmt_atom_string(be, name);
		s->op4.rel = rel;
		s->flag = f_union;
		if (ops && list_length(ops->op4.lval)) {
			for (n = ops->op4.lval->h, o = n->data; n; n = n->next) {
				stmt *c = n->data;

				if (o->nrcols < c->nrcols)
					o = c;
			}
		}

		if (o) {
			s->nrcols = o->nrcols;
			s->key = o->key;
			s->aggr = o->aggr;
		} else {
			s->nrcols = 0;
			s->key = 1;
		}
		s->nr = getDestVar(q);
		s->q = q;
		return s;
	}
	return NULL;
}

stmt *
stmt_aggr(backend *be, stmt *op1, stmt *grp, stmt *ext, sql_subfunc *op, int reduce, int no_nil, int nil_if_empty)
{
	MalBlkPtr mb = be->mb;
	InstrPtr q = NULL;
	const char *mod, *aggrfunc;
	sql_subtype *res = op->res->h->data;
	int restype = res->type->localtype;
	bool complex_aggr = false;
	bool abort_on_error;
	int *stmt_nr = NULL;
	int avg = 0;

	if (op1->nr < 0)
		return NULL;
	if (backend_create_subaggr(be, op) < 0)
		return NULL;
	mod = op->func->mod;
	aggrfunc = op->func->imp;

	if (strcmp(aggrfunc, "avg") == 0)
		avg = 1;
	if (avg || strcmp(aggrfunc, "sum") == 0 || strcmp(aggrfunc, "prod") == 0
		|| strcmp(aggrfunc, "str_group_concat") == 0)
		complex_aggr = true;
	if (restype == TYPE_dbl)
		avg = 0;
	/* some "sub" aggregates have an extra argument "abort_on_error" */
	abort_on_error = complex_aggr || strncmp(aggrfunc, "stdev", 5) == 0 || strncmp(aggrfunc, "variance", 8) == 0 ||
					strncmp(aggrfunc, "covariance", 10) == 0 || strncmp(aggrfunc, "corr", 4) == 0;

	if (ext) {
		char *aggrF = SA_NEW_ARRAY(be->mvc->sa, char, strlen(aggrfunc) + 4);
		if (!aggrF)
			return NULL;
		stpcpy(stpcpy(aggrF, "sub"), aggrfunc);
		aggrfunc = aggrF;
		if (grp && (grp->nr < 0 || ext->nr < 0))
			return NULL;

		q = newStmt(mb, mod, aggrfunc);
		if (q == NULL)
			return NULL;
		setVarType(mb, getArg(q, 0), newBatType(restype));
		setVarUDFtype(mb, getArg(q, 0));
		if (avg) { /* for avg also return rest and count */
			q = pushReturn(mb, q, newTmpVariable(mb, newBatType(TYPE_lng)));
			q = pushReturn(mb, q, newTmpVariable(mb, newBatType(TYPE_lng)));
		}
	} else {
		q = newStmt(mb, mod, aggrfunc);
		if (q == NULL)
			return NULL;
		if (complex_aggr) {
			setVarType(mb, getArg(q, 0), restype);
			setVarUDFtype(mb, getArg(q, 0));
			if (avg) { /* for avg also return rest and count */
				q = pushReturn(mb, q, newTmpVariable(mb, TYPE_lng));
				setVarUDFtype(mb, getArg(q, 1));
				q = pushReturn(mb, q, newTmpVariable(mb, TYPE_lng));
				setVarUDFtype(mb, getArg(q, 1));
			}
		}
	}

	if (LANG_EXT(op->func->lang))
		q = pushPtr(mb, q, op->func);
	if (op->func->lang == FUNC_LANG_R ||
		op->func->lang >= FUNC_LANG_PY ||
		op->func->lang == FUNC_LANG_C ||
		op->func->lang == FUNC_LANG_CPP) {
		if (!grp) {
			setVarType(mb, getArg(q, 0), restype);
			setVarUDFtype(mb, getArg(q, 0));
		}
		if (op->func->lang == FUNC_LANG_C) {
			q = pushBit(mb, q, 0);
		} else if (op->func->lang == FUNC_LANG_CPP) {
			q = pushBit(mb, q, 1);
		}
 		q = pushStr(mb, q, op->func->query);
	}

	if (op1->type != st_list) {
		q = pushArgument(mb, q, op1->nr);
	} else {
		int i;
		node *n;

		for (i=0, n = op1->op4.lval->h; n; n = n->next, i++) {
			stmt *op = n->data;

			if (stmt_nr)
				q = pushArgument(mb, q, stmt_nr[i]);
			else
				q = pushArgument(mb, q, op->nr);
		}
	}
	if (grp) {
		q = pushArgument(mb, q, grp->nr);
		q = pushArgument(mb, q, ext->nr);
		if (avg) /* push nil candidates */
			q = pushNil(mb, q, TYPE_bat);
		if (q == NULL)
			return NULL;
		q = pushBit(mb, q, no_nil);
		if (!avg && abort_on_error)
			q = pushBit(mb, q, TRUE);
	} else if (no_nil && strncmp(aggrfunc, "count", 5) == 0) {
		q = pushBit(mb, q, no_nil);
	} else if (!nil_if_empty && strncmp(aggrfunc, "sum", 3) == 0) {
		q = pushBit(mb, q, FALSE);
	} else if (avg) { /* push candidates */
		q = pushNil(mb, q, TYPE_bat);
		q = pushBit(mb, q, no_nil);
	}
	if (q) {
		stmt *s = stmt_create(be->mvc->sa, st_aggr);
		if(!s) {
			freeInstruction(q);
			return NULL;
		}
		s->op1 = op1;
		if (grp) {
			s->op2 = grp;
			s->op3 = ext;
			s->nrcols = 1;
		} else {
			if (!reduce)
				s->nrcols = 1;
		}
		s->key = reduce;
		s->aggr = reduce;
		s->flag = no_nil;
		s->op4.funcval = op;
		s->nr = getDestVar(q);
		s->q = q;
		return s;
	}
	return NULL;
}

static stmt *
stmt_alias_(backend *be, stmt *op1, const char *tname, const char *alias)
{
	stmt *s = stmt_create(be->mvc->sa, st_alias);
	if(!s) {
		return NULL;
	}
	s->op1 = op1;
	s->nrcols = op1->nrcols;
	s->key = op1->key;
	s->aggr = op1->aggr;

	s->tname = tname;
	s->cname = alias;
	s->nr = op1->nr;
	s->q = op1->q;
	return s;
}

stmt *
stmt_alias(backend *be, stmt *op1, const char *tname, const char *alias)
{
	if (((!op1->tname && !tname) ||
	    (op1->tname && tname && strcmp(op1->tname, tname)==0)) &&
	    op1->cname && strcmp(op1->cname, alias)==0)
		return op1;
	return stmt_alias_(be, op1, tname, alias);
}

sql_subtype *
tail_type(stmt *st)
{
	for (;;) {
		switch (st->type) {
		case st_const:
			st = st->op2;
			continue;
		case st_uselect:
		case st_semijoin:
		case st_limit:
		case st_limit2:
		case st_sample:
		case st_tunion:
		case st_tdiff:
		case st_tinter:
			return sql_bind_localtype("oid");
		case st_uselect2:
			if (!st->reduce)
				return sql_bind_localtype("bit");
			return sql_bind_localtype("oid");
		case st_append:
		case st_append_bulk:
		case st_replace:
		case st_alias:
		case st_gen_group:
		case st_order:
			st = st->op1;
			continue;
		case st_list:
			st = st->op4.lval->h->data;
			continue;
		case st_bat:
			return &st->op4.cval->type;
		case st_idxbat:
			if (hash_index(st->op4.idxval->type)) {
				return sql_bind_localtype("lng");
			} else if (oid_index(st->op4.idxval->type)) {
				return sql_bind_localtype("oid");
			}
			/* fall through */
		case st_join:
		case st_join2:
		case st_joinN:
			if (st->flag == cmp_project) {
				st = st->op2;
				continue;
			}
			/* fall through */
		case st_reorder:
		case st_group:
		case st_result:
		case st_tid:
		case st_mirror:
			return sql_bind_localtype("oid");
		case st_table_clear:
			return sql_bind_localtype("lng");
		case st_aggr:
		case st_Nop: {
			list *res = st->op4.funcval->res;

			if (res && list_length(res) == 1)
				return res->h->data;

			return NULL;
		}
		case st_atom:
			return atom_type(st->op4.aval);
		case st_convert:
		case st_temp:
		case st_single:
		case st_rs_column:
			return &st->op4.typeval;
		case st_var:
			if (st->op4.typeval.type)
				return &st->op4.typeval;
			/* fall through */
		case st_exception:
			return NULL;
		case st_table:
			return sql_bind_localtype("bat");
		default:
			assert(0);
			return NULL;
		}
	}
}

int
stmt_has_null(stmt *s)
{
	switch (s->type) {
	case st_aggr:
	case st_Nop:
	case st_semijoin:
	case st_uselect:
	case st_uselect2:
	case st_atom:
		return 0;
	case st_join:
		return stmt_has_null(s->op2);
	case st_bat:
		return s->op4.cval->null;

	default:
		return 1;
	}
}

static const char *
func_name(sql_allocator *sa, const char *n1, const char *n2)
{
	size_t l1 = _strlen(n1), l2;

	if (!sa)
		return n1;
	if (!n2)
		return sa_strdup(sa, n1);
	l2 = _strlen(n2);

	if (l2 > 16) {		/* only support short names */
		char *ns = SA_NEW_ARRAY(sa, char, l2 + 1);
		if(!ns)
			return NULL;
		snprintf(ns, l2 + 1, "%s", n2);
		return ns;
	} else {
		char *ns = SA_NEW_ARRAY(sa, char, l1 + l2 + 2), *s = ns;
		if(!ns)
			return NULL;
		snprintf(ns, l1 + l2 + 2, "%s_%s", n1, n2);
		return s;
	}
}

const char *_column_name(sql_allocator *sa, stmt *st);

const char *
column_name(sql_allocator *sa, stmt *st)
{
	if (!st->cname)
		st->cname = _column_name(sa, st);
	return st->cname;
}

const char *
_column_name(sql_allocator *sa, stmt *st)
{
	switch (st->type) {
	case st_order:
	case st_reorder:
		return column_name(sa, st->op1);
	case st_const:
	case st_join:
	case st_join2:
	case st_joinN:
		return column_name(sa, st->op2);

	case st_mirror:
	case st_group:
	case st_result:
	case st_append:
	case st_append_bulk:
	case st_replace:
	case st_gen_group:
	case st_semijoin:
	case st_uselect:
	case st_uselect2:
	case st_limit:
	case st_limit2:
	case st_sample:
	case st_tunion:
	case st_tdiff:
	case st_tinter:
	case st_convert:
		return column_name(sa, st->op1);
	case st_Nop:
	case st_aggr:
	{
		const char *cn = column_name(sa, st->op1);
		return func_name(sa, st->op4.funcval->func->base.name, cn);
	}
	case st_alias:
		if (st->op3)
			return column_name(sa, st->op3);
		break;
	case st_bat:
		return st->op4.cval->base.name;
	case st_atom:
		if (st->op4.aval->data.vtype == TYPE_str)
			return atom2string(sa, st->op4.aval);
		/* fall through */
	case st_var:
	case st_temp:
	case st_single:
		if (sa)
			return sa_strdup(sa, "single_value");
		return "single_value";

	case st_list:
		if (list_length(st->op4.lval))
			return column_name(sa, st->op4.lval->h->data);
		/* fall through */
	case st_rs_column:
		return NULL;
	default:
		return NULL;
	}
	return NULL;
}

const char *
table_name(sql_allocator *sa, stmt *st)
{
	(void)sa;
	return st->tname;
}

const char *
schema_name(sql_allocator *sa, stmt *st)
{
	switch (st->type) {
	case st_const:
	case st_semijoin:
	case st_join:
	case st_join2:
	case st_joinN:
		return schema_name(sa, st->op2);
	case st_mirror:
	case st_group:
	case st_result:
	case st_append:
	case st_append_bulk:
	case st_replace:
	case st_gen_group:
	case st_uselect:
	case st_uselect2:
	case st_limit:
	case st_limit2:
	case st_sample:
	case st_tunion:
	case st_tdiff:
	case st_tinter:
	case st_convert:
	case st_Nop:
	case st_aggr:
		return schema_name(sa, st->op1);
	case st_alias:
		/* there are no schema aliases, ie look into the base column */
		return schema_name(sa, st->op1);
	case st_bat:
		return st->op4.cval->t->s->base.name;
	case st_atom:
		return NULL;
	case st_var:
	case st_temp:
	case st_single:
		return NULL;
	case st_list:
		if (list_length(st->op4.lval))
			return schema_name(sa, st->op4.lval->h->data);
		return NULL;
	default:
		return NULL;
	}
}

stmt *
stmt_cond(backend *be, stmt *cond, stmt *outer, int loop /* 0 if, 1 while */, int anti )
{
	MalBlkPtr mb = be->mb;
	InstrPtr q = NULL;

	if (cond->nr < 0)
		return NULL;
	if (anti) {
		sql_subtype *bt = sql_bind_localtype("bit");
		sql_subfunc *not = sql_bind_func(be->mvc->sa, NULL, "not", bt, NULL, F_FUNC);
		sql_subfunc *or = sql_bind_func(be->mvc->sa, NULL, "or", bt, bt, F_FUNC);
		sql_subfunc *isnull = sql_bind_func(be->mvc->sa, NULL, "isnull", bt, NULL, F_FUNC);
		cond = stmt_binop(be,
			stmt_unop(be, cond, not),
			stmt_unop(be, cond, isnull), or);
	}
	if (!loop) {	/* if */
		q = newAssignment(mb);
		if (q == NULL)
			return NULL;
		q->barrier = BARRIERsymbol;
		q = pushArgument(mb, q, cond->nr);
		if (q == NULL)
			return NULL;
	} else {	/* while */
		int c;

		if (outer->nr < 0)
			return NULL;
		/* leave barrier */
		q = newStmt(mb, calcRef, notRef);
		q = pushArgument(mb, q, cond->nr);
		if (q == NULL)
			return NULL;
		c = getArg(q, 0);

		q = newAssignment(mb);
		if (q == NULL)
			return NULL;
		getArg(q, 0) = outer->nr;
		q->barrier = LEAVEsymbol;
		q = pushArgument(mb, q, c);
		if (q == NULL)
			return NULL;
	}
	if (q){
		stmt *s = stmt_create(be->mvc->sa, st_cond);
		if(!s) {
			freeInstruction(q);
			return NULL;
		}
		s->flag = loop;
		s->op1 = cond;
		s->nr = getArg(q, 0);
		return s;
	}
	return NULL;
}

stmt *
stmt_control_end(backend *be, stmt *cond)
{
	MalBlkPtr mb = be->mb;
	InstrPtr q = NULL;

	if (cond->nr < 0)
		return NULL;

	if (cond->flag) {	/* while */
		/* redo barrier */
		q = newAssignment(mb);
		if (q == NULL)
			return NULL;
		getArg(q, 0) = cond->nr;
		q->argc = q->retc = 1;
		q->barrier = REDOsymbol;
		q = pushBit(mb, q, TRUE);
		if (q == NULL)
			return NULL;
	} else {
		q = newAssignment(mb);
		if (q == NULL)
			return NULL;
		getArg(q, 0) = cond->nr;
		q->argc = q->retc = 1;
		q->barrier = EXITsymbol;
	}
	q = newStmt(mb, sqlRef, mvcRef);
	if (q == NULL)
		return NULL;
	be->mvc_var = getDestVar(q);
	if (q){
		stmt *s = stmt_create(be->mvc->sa, st_control_end);
		if(!s) {
			freeInstruction(q);
			return NULL;
		}
		s->op1 = cond;
		s->nr = getArg(q, 0);
		return s;
	}
	return NULL;
}


static InstrPtr
dump_cols(MalBlkPtr mb, list *l, InstrPtr q)
{
	int i;
	node *n;

	if (q == NULL)
		return NULL;
	q->retc = q->argc = 0;
	for (i = 0, n = l->h; n; n = n->next, i++) {
		stmt *c = n->data;

		q = pushArgument(mb, q, c->nr);
	}
	if (q == NULL)
		return NULL;
	q->retc = q->argc;
	/* Lets make it a propper assignment */
	for (i = 0, n = l->h; n; n = n->next, i++) {
		stmt *c = n->data;

		q = pushArgument(mb, q, c->nr);
	}
	return q;
}

stmt *
stmt_return(backend *be, stmt *val, int nr_declared_tables)
{
	MalBlkPtr mb = be->mb;
	InstrPtr q = NULL;

	if (val->nr < 0)
		return NULL;
	q = newInstruction(mb, NULL, NULL);
	if (q == NULL)
		return NULL;
	q->barrier= RETURNsymbol;
	if (val->type == st_table) {
		list *l = val->op1->op4.lval;

		q = dump_cols(mb, l, q);
	} else {
		getArg(q, 0) = getArg(getInstrPtr(mb, 0), 0);
		q = pushArgument(mb, q, val->nr);
	}
	if (q == NULL)
		return NULL;
	pushInstruction(mb, q);
	if (q) {
		stmt *s = stmt_create(be->mvc->sa, st_return);
		if(!s) {
			freeInstruction(q);
			return NULL;
		}
		s->op1 = val;
		s->flag = nr_declared_tables;
		s->nr = getDestVar(q);
		s->q = q;
		return s;
	}
	return NULL;
}

stmt *
stmt_assign(backend *be, const char *sname, const char *varname, stmt *val, int level)
{
	MalBlkPtr mb = be->mb;
	InstrPtr q = NULL;

	if (val && val->nr < 0)
		return NULL;
	if (level != 0) {
		char *buf,  levelstr[16];

		if (!val) {
			/* drop declared table */
			assert(0);
		}

		assert(!sname);
		snprintf(levelstr, sizeof(levelstr), "%d", level);
		buf = SA_NEW_ARRAY(be->mvc->sa, char, strlen(levelstr) + strlen(varname) + 3);
		if (!buf)
			return NULL;
		stpcpy(stpcpy(stpcpy(stpcpy(buf, "A"), levelstr), "%"), varname); /* mangle variable name */
		q = newInstruction(mb, NULL, NULL);
		if (q == NULL) {
			return NULL;
		}
		q->argc = q->retc = 0;
		q = pushArgumentId(mb, q, buf);
		if (q == NULL)
			return NULL;
		pushInstruction(mb, q);
		if (mb->errors)
			return NULL;
		q->retc++;
	} else {
		assert(sname); /* all global variables have a schema */
		q = newStmt(mb, sqlRef, setVariableRef);
		q = pushArgument(mb, q, be->mvc_var);
		q = pushStr(mb, q, sname);
		q = pushStr(mb, q, varname);
		if (q == NULL)
			return NULL;
		getArg(q, 0) = be->mvc_var = newTmpVariable(mb, TYPE_int);
		be->mvc_var = getDestVar(q);
	}
	q = pushArgument(mb, q, val->nr);
	if (q){
		stmt *s = stmt_create(be->mvc->sa, st_assign);
		if(!s) {
			freeInstruction(q);
			return NULL;
		}
		s->op2 = val;
		s->flag = (level << 1);
		s->q = q;
		s->nr = 1;
		return s;
	}
	return NULL;
}

stmt *
const_column(backend *be, stmt *val)
{
	sql_subtype *ct = tail_type(val);
	MalBlkPtr mb = be->mb;
	InstrPtr q = NULL;
	int tt = ct->type->localtype;

	if (val->nr < 0)
		return NULL;
	q = newStmt(mb, batRef, singleRef);
	if (q == NULL)
		return NULL;
	setVarType(mb, getArg(q, 0), newBatType(tt));
	q = pushArgument(mb, q, val->nr);
	if (q) {
		stmt *s = stmt_create(be->mvc->sa, st_single);
		if(!s) {
			freeInstruction(q);
			return NULL;
		}
		s->op1 = val;
		s->op4.typeval = *ct;
		s->nrcols = 1;

		s->tname = val->tname;
		s->cname = val->cname;
		s->nr = getDestVar(q);
		s->q = q;
		return s;
	}
	return NULL;
}

stmt *
stmt_fetch(backend *be, stmt *val)
{
	sql_subtype *ct;
	MalBlkPtr mb = be->mb;
	InstrPtr q = NULL;
	int tt;

	if (val->nr < 0)
		return NULL;
	/* pick from first column on a table case */
	if (val->type == st_table) {
		if (list_length(val->op1->op4.lval) > 1)
			return NULL;
		val = val->op1->op4.lval->h->data;
	}
	ct = tail_type(val);
	tt = ct->type->localtype;

	q = newStmt(mb, algebraRef, fetchRef);
	if (q == NULL)
		return NULL;
	setVarType(mb, getArg(q, 0), tt);
	q = pushArgument(mb, q, val->nr);
	q = pushOid(mb, q, 0);
	if (q) {
		stmt *s = stmt_create(be->mvc->sa, st_single);
		if(!s) {
			freeInstruction(q);
			return NULL;
		}
		s->op1 = val;
		s->op4.typeval = *ct;
		s->nrcols = 0;

		s->tname = val->tname;
		s->cname = val->cname;
		s->nr = getDestVar(q);
		s->q = q;
		return s;
	}
	return NULL;
}<|MERGE_RESOLUTION|>--- conflicted
+++ resolved
@@ -3064,11 +3064,7 @@
 	    !EC_INTERVAL(f->type->eclass) &&
 	    f->type->eclass != EC_DEC &&
 	    (t->digits == 0 || f->digits == t->digits) &&
-<<<<<<< HEAD
-	    type_has_tz(t) == type_has_tz(f)) || 
-=======
 	    type_has_tz(t) == type_has_tz(f)) ||
->>>>>>> 69529a75
 		(EC_VARCHAR(f->type->eclass) && EC_VARCHAR(t->type->eclass) && f->digits > 0 && t->digits >= f->digits)) {
 		/* set output type. Despite the MAL code already being generated,
 		   the output type may still be checked */
