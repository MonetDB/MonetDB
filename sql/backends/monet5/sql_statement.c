--- conflicted
+++ resolved
@@ -4102,13 +4102,8 @@
 			goto bailout;
 		stpcpy(stpcpy(aggrF, "sub"), aggrfunc);
 		aggrfunc = aggrF;
-<<<<<<< HEAD
 		if ((grp && grp->nr < 0) || (ext && ext->nr < 0))
-			return NULL;
-=======
-		if (grp && (grp->nr < 0 || ext->nr < 0))
-			goto bailout;
->>>>>>> 8068dd1d
+			goto bailout;
 
 		q = newStmtArgs(mb, mod, aggrfunc, argc);
 		if (q == NULL)
