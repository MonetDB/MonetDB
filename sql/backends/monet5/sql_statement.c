--- conflicted
+++ resolved
@@ -1758,57 +1758,34 @@
 		k = getDestVar(q);
 	} else {
 		assert (cmptype != cmp_filter);
-<<<<<<< HEAD
-		if (is_semantics) {
-			assert(cmptype == cmp_equal || cmptype == cmp_notequal);
-			if (cmptype == cmp_notequal)
-				anti = !anti;
-			if (!op1->cand || !sub || op1->cand == sub) {
-				q = newStmtArgs(mb, algebraRef, selectRef, 9);
-				if (q == NULL)
-					goto bailout;
-				q = pushArgument(mb, q, l);
-				if (sub && !op1->cand) {
-					q = pushArgument(mb, q, sub->nr);
-				} else {
-					assert(!sub || op1->cand == sub);
-					sub = NULL;
-				}
-				q = pushArgument(mb, q, r);
-				q = pushArgument(mb, q, r);
-				q = pushBit(mb, q, TRUE);
-				q = pushBit(mb, q, TRUE);
-				q = pushBit(mb, q, anti);
-			} else { /* nonull use nil mask */
-				stmt *cands = op1->cand;
-				q = newStmtArgs(mb, algebraRef, selectRef, 9);
-				if (q == NULL)
-					goto bailout;
-				q = pushArgument(mb, q, cands->nr);
-				if (sub) {
-					q = pushArgument(mb, q, sub->nr);
-				} else {
-					sub = NULL;
-				}
-				q = pushMsk(mb, q, TRUE); /* mask true */
-				q = pushMsk(mb, q, TRUE); /* mask true */
-
-				q = pushBit(mb, q, TRUE);
-				q = pushBit(mb, q, TRUE);
-				q = pushBit(mb, q, anti);
-			}
-=======
 		q = newStmt(mb, algebraRef, thetaselectRef);
 		if (q == NULL)
 			goto bailout;
-		q = pushArgument(mb, q, l);
-		if (sub && !op1->cand) {
-			q = pushArgument(mb, q, sub->nr);
->>>>>>> de8ca58f
+		bool subdone = false;
+		if (is_semantics && op1->cand && sub != op1->cand) { /* handle using nilmask */
+			assert(cmptype == cmp_equal || cmptype == cmp_notequal);
+			//if (cmptype == cmp_notequal)
+				//anti = !anti;
+			stmt *cands = op1->cand;
+			q = pushArgument(mb, q, cands->nr);
+			r = op2->cand->nr;
+			if (sub) {
+				q = pushArgument(mb, q, sub->nr);
+				subdone = true;
+			} else {
+				sub = NULL;
+			}
 		} else {
-			assert(!sub || op1->cand == sub);
-			q = pushNilBat(mb, q);
-			sub = NULL;
+			q = pushArgument(mb, q, l);
+		}
+		if (!subdone) {
+			if (sub && !op1->cand) {
+				q = pushArgument(mb, q, sub->nr);
+			} else {
+				assert(!sub || op1->cand == sub);
+				q = pushNilBat(mb, q);
+				sub = NULL;
+			}
 		}
 		q = pushArgument(mb, q, r);
 		switch (cmptype) {
