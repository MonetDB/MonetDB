--- conflicted
+++ resolved
@@ -3460,7 +3460,6 @@
 
 	if (monet5_create_relational_function(be->mvc, mod, name, rel, ops, NULL, 1) < 0)
 		return NULL;
-<<<<<<< HEAD
 
 	if (ops && list_length(ops->op4.lval)) {
 		o = ops->op4.lval->h->data;
@@ -3477,8 +3476,6 @@
 				nrcols++;
 		}
 	}
-=======
->>>>>>> 71f15651
 
 	if (f_union)
 		q = newStmt(mb, batmalRef, multiplexRef);
