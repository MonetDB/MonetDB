/*
 * This Source Code Form is subject to the terms of the Mozilla Public
 * License, v. 2.0.  If a copy of the MPL was not distributed with this
 * file, You can obtain one at http://mozilla.org/MPL/2.0/.
 *
 * Copyright 1997 - July 2008 CWI, August 2008 - 2020 MonetDB B.V.
 */

#include "monetdb_config.h"
#include "sql_mem.h"
#include "sql_stack.h"
#include "sql_statement.h"
#include "sql_gencode.h"
#include "rel_rel.h"
#include "rel_exp.h"
#include "rel_prop.h"
#include "rel_unnest.h"
#include "rel_optimizer.h"

#include "mal_namespace.h"
#include "mal_builder.h"
#include "mal_debugger.h"
#include "opt_prelude.h"

/*
 * Some utility routines to generate code
 * The equality operator in MAL is '==' instead of '='.
 */
static const char *
convertMultiplexMod(const char *mod, const char *op)
{
	if (strcmp(op, "=") == 0)
		return "calc";
	return mod;
}

static const char *
convertMultiplexFcn(const char *op)
{
	if (strcmp(op, "=") == 0)
		return "==";
	return op;
}

static const char *
convertOperator(const char *op)
{
	if (strcmp(op, "=") == 0)
		return "==";
	return op;
}

static InstrPtr
multiplex2(MalBlkPtr mb, const char *mod, const char *name, int o1, int o2, int rtype)
{
	InstrPtr q = NULL;

	q = newStmt(mb, malRef, multiplexRef);
	if (q == NULL)
		return NULL;
	setVarType(mb, getArg(q, 0), newBatType(rtype));
	setVarUDFtype(mb, getArg(q, 0));
	q = pushStr(mb, q, convertMultiplexMod(mod, name));
	q = pushStr(mb, q, convertMultiplexFcn(name));
	q = pushArgument(mb, q, o1);
	q = pushArgument(mb, q, o2);
	return q;
}

static InstrPtr
dump_1(MalBlkPtr mb, const char *mod, const char *name, stmt *o1)
{
	InstrPtr q = NULL;

	if (o1->nr < 0)
		return NULL;
	q = newStmt(mb, mod, name);
	q = pushArgument(mb, q, o1->nr);
	return q;
}

static InstrPtr
dump_2(MalBlkPtr mb, const char *mod, const char *name, stmt *o1, stmt *o2)
{
	InstrPtr q = NULL;

	if (o1->nr < 0 || o2->nr < 0)
		return NULL;
	q = newStmt(mb, mod, name);
	q = pushArgument(mb, q, o1->nr);
	q = pushArgument(mb, q, o2->nr);
	return q;
}

static InstrPtr
pushPtr(MalBlkPtr mb, InstrPtr q, ptr val)
{
	int _t;
	ValRecord cst;

	if (q == NULL)
		return NULL;
	cst.vtype= TYPE_ptr;
	cst.val.pval = val;
	cst.len = 0;
	_t = defConstant(mb, TYPE_ptr, &cst);
	if( _t >= 0)
		return pushArgument(mb, q, _t);
	return q;
}

static InstrPtr
pushSchema(MalBlkPtr mb, InstrPtr q, sql_table *t)
{
	if (t->s)
		return pushArgument(mb, q, getStrConstant(mb,t->s->base.name));
	else
		return pushNil(mb, q, TYPE_str);
}

void
create_merge_partitions_accumulator(backend *be)
{
	sql_subtype tpe;

	sql_find_subtype(&tpe, "bigint", 0, 0);
	be->cur_append = constantAtom(be, be->mb, atom_int(be->mvc->sa, &tpe, 0));
}

int
add_to_merge_partitions_accumulator(backend *be, int nr)
{
	MalBlkPtr mb = be->mb;
	int help = be->cur_append;
	InstrPtr q = newStmt(mb, calcRef, plusRef);

	getArg(q, 0) = be->cur_append = newTmpVariable(mb, TYPE_lng);
	q = pushArgument(mb, q, help);
	q = pushArgument(mb, q, nr);

	be->first_statement_generated = true; /* set the first statement as generated */

	return getDestVar(q);
}

int
stmt_key(stmt *s)
{
	const char *nme = column_name(NULL, s);

	return hash_key(nme);
}

/* #TODO make proper traversal operations */
stmt *
stmt_atom_string(backend *be, const char *S)
{
	const char *s = sa_strdup(be->mvc->sa, S);
	sql_subtype t;

	sql_find_subtype(&t, "varchar", _strlen(s), 0);
	return stmt_atom(be, atom_string(be->mvc->sa, &t, s));
}

stmt *
stmt_atom_string_nil(backend *be)
{
	sql_subtype t;

	sql_find_subtype(&t, "clob", 0, 0);
	return stmt_atom(be, atom_string(be->mvc->sa, &t, NULL));
}

stmt *
stmt_atom_int(backend *be, int i)
{
	sql_subtype t;

	sql_find_subtype(&t, "int", 32, 0);
	return stmt_atom(be, atom_int(be->mvc->sa, &t, i));
}

stmt *
stmt_atom_lng(backend *be, lng i)
{
	sql_subtype t;

	sql_find_subtype(&t, "bigint", 64, 0);
	return stmt_atom(be, atom_int(be->mvc->sa, &t, i));
}

stmt *
stmt_atom_lng_nil(backend *be)
{
	sql_subtype t;

	sql_find_subtype(&t, "bigint", 64, 0);
	return stmt_atom(be, atom_general(be->mvc->sa, &t, NULL));
}

stmt *
stmt_bool(backend *be, int b)
{
	sql_subtype t;

	sql_find_subtype(&t, "boolean", 0, 0);
	if (b) {
		return stmt_atom(be, atom_bool(be->mvc->sa, &t, TRUE));
	} else {
		return stmt_atom(be, atom_bool(be->mvc->sa, &t, FALSE));
	}
}

static stmt *
stmt_create(sql_allocator *sa, st_type type)
{
	stmt *s = SA_NEW(sa, stmt);

	if (!s)
		return NULL;
	*s = (stmt) {
		.type = type,
	};
	return s;
}

stmt *
stmt_group(backend *be, stmt *s, stmt *grp, stmt *ext, stmt *cnt, int done)
{
	MalBlkPtr mb = be->mb;
	InstrPtr q = NULL;

	if (s->nr < 0)
		return NULL;
	if (grp && (grp->nr < 0 || ext->nr < 0 || cnt->nr < 0))
		return NULL;

	q = newStmt(mb, groupRef, done ? grp ? subgroupdoneRef : groupdoneRef : grp ? subgroupRef : groupRef);
	if(!q)
		return NULL;

	/* output variables extent and hist */
	q = pushReturn(mb, q, newTmpVariable(mb, TYPE_any));
	q = pushReturn(mb, q, newTmpVariable(mb, TYPE_any));
	q = pushArgument(mb, q, s->nr);
	if (grp)
		q = pushArgument(mb, q, grp->nr);
	if (q) {
		stmt *ns = stmt_create(be->mvc->sa, st_group);
		if (ns == NULL) {
			freeInstruction(q);
			return NULL;
		}

		ns->op1 = s;

		if (grp) {
			ns->op2 = grp;
			ns->op3 = ext;
			ns->op4.stval = cnt;
		}
		ns->nrcols = s->nrcols;
		ns->key = 0;
		ns->q = q;
		ns->nr = getDestVar(q);
		return ns;
	}
	return NULL;
}

stmt *
stmt_none(backend *be)
{
	return stmt_create(be->mvc->sa, st_none);
}

static int
create_bat(MalBlkPtr mb, int tt)
{
	InstrPtr q = newStmt(mb, batRef, newRef);

	if (q == NULL)
		return -1;
	setVarType(mb, getArg(q, 0), newBatType(tt));
	setVarUDFtype(mb, getArg(q, 0));
	q = pushType(mb, q, tt);
	return getDestVar(q);
}

static int *
dump_table(sql_allocator *sa, MalBlkPtr mb, sql_table *t)
{
	int i = 0;
	node *n;
	int *l = SA_NEW_ARRAY(sa, int, list_length(t->columns.set) + 1);

	if (!l)
		return NULL;

	/* tid column */
	if ((l[i++] = create_bat(mb, TYPE_oid)) < 0)
		return NULL;

	for (n = t->columns.set->h; n; n = n->next) {
		sql_column *c = n->data;

		if ((l[i++] = create_bat(mb, c->type.type->localtype)) < 0)
			return NULL;
	}
	return l;
}

stmt *
stmt_var(backend *be, const char *sname, const char *varname, sql_subtype *t, int declare, int level)
{
	MalBlkPtr mb = be->mb;
	InstrPtr q = NULL;
	char *buf;

	if (level == 0) { /* global */
		int tt = t->type->localtype;

		assert(sname);
		q = newStmt(mb, sqlRef, getVariableRef);
		q = pushArgument(mb, q, be->mvc_var);
		q = pushStr(mb, q, sname); /* all global variables have a schema */
		q = pushStr(mb, q, varname);
		if (q == NULL)
			return NULL;
		setVarType(mb, getArg(q, 0), tt);
		setVarUDFtype(mb, getArg(q, 0));
	} else if (!declare) {
		char levelstr[16];

		assert(!sname);
		snprintf(levelstr, sizeof(levelstr), "%d", level);
		buf = SA_NEW_ARRAY(be->mvc->sa, char, strlen(levelstr) + strlen(varname) + 3);
		if (!buf)
			return NULL;
		stpcpy(stpcpy(stpcpy(stpcpy(buf, "A"), levelstr), "%"), varname); /* mangle variable name */
		q = newAssignment(mb);
		q = pushArgumentId(mb, q, buf);
	} else {
		int tt = t->type->localtype;
		char levelstr[16];

		assert(!sname);
		snprintf(levelstr, sizeof(levelstr), "%d", level);
		buf = SA_NEW_ARRAY(be->mvc->sa, char, strlen(levelstr) + strlen(varname) + 3);
		if (!buf)
			return NULL;
		stpcpy(stpcpy(stpcpy(stpcpy(buf, "A"), levelstr), "%"), varname); /* mangle variable name */

		q = newInstruction(mb, NULL, NULL);
		if (q == NULL) {
			return NULL;
		}
		q->argc = q->retc = 0;
		q = pushArgumentId(mb, q, buf);
		q = pushNil(mb, q, tt);
		pushInstruction(mb, q);
		if (q == NULL)
			return NULL;
		q->retc++;
	}
	if (q) {
		stmt *s = stmt_create(be->mvc->sa, st_var);
		if (s == NULL) {
			freeInstruction(q);
			return NULL;
		}

		if (t)
			s->op4.typeval = *t;
		else
			s->op4.typeval.type = NULL;
		s->flag = declare + (level << 1);
		s->key = 1;
		s->q = q;
		s->nr = getDestVar(q);
		return s;
	}
	return NULL;
}

stmt *
stmt_vars(backend *be, const char *varname, sql_table *t, int declare, int level)
{
	MalBlkPtr mb = be->mb;
	InstrPtr q = NULL;
	int *l;

	(void)varname;
	/* declared table */
	if ((l = dump_table(be->mvc->sa, mb, t)) != NULL) {
		stmt *s = stmt_create(be->mvc->sa, st_var);

		if (s == NULL) {
			freeInstruction(q);
			return NULL;
		}

		t->data = l;
		/*
		s->op2 = (stmt*)l;
		s->op3 = (stmt*)t;
		*/
		s->flag = declare + (level << 1);
		s->key = 1;
		s->nr = l[0];
		return s;
	}
	return NULL;
}

stmt *
stmt_varnr(backend *be, int nr, sql_subtype *t)
{
	MalBlkPtr mb = be->mb;
	InstrPtr q = newAssignment(mb);

	if (!q)
		return NULL;
	if (be->mvc->argc && be->mvc->args[nr]->varid >= 0) {
		q = pushArgument(mb, q, be->mvc->args[nr]->varid);
	} else {
		char buf[IDLENGTH];

		(void) snprintf(buf, sizeof(buf), "A%d", nr);
		q = pushArgumentId(mb, q, buf);
	}
	if (q) {
		stmt *s = stmt_create(be->mvc->sa, st_var);
		if (s == NULL) {
			freeInstruction(q);
			return NULL;
		}

		s->op1 = NULL;
		if (t)
			s->op4.typeval = *t;
		else
			s->op4.typeval.type = NULL;
		s->flag = nr;
		s->key = 1;
		s->q = q;
		s->nr = getDestVar(q);
		return s;
	}
	return NULL;
}

stmt *
stmt_table(backend *be, stmt *cols, int temp)
{
	MalBlkPtr mb = be->mb;
	InstrPtr q = newAssignment(mb);

	if (cols->nr < 0)
		return NULL;

	if (cols->type != st_list) {
		q = newStmt(mb, sqlRef, printRef);
		q = pushStr(mb, q, "not a valid output list\n");
		if (q == NULL)
			return NULL;
	}
	if (q) {
		stmt *s = stmt_create(be->mvc->sa, st_table);
		if (s == NULL) {
			freeInstruction(q);
			return NULL;
		}

		s->op1 = cols;
		s->flag = temp;
		s->nr = cols->nr;
		s->nrcols = cols->nrcols;
		return s;
	}
	return NULL;
}

stmt *
stmt_temp(backend *be, sql_subtype *t)
{
	int tt = t->type->localtype;
	MalBlkPtr mb = be->mb;
	InstrPtr q = newStmt(mb, batRef, newRef);

	if (q == NULL)
		return NULL;
	setVarType(mb, getArg(q, 0), newBatType(tt));
	setVarUDFtype(mb, getArg(q, 0));
	q = pushType(mb, q, tt);
	if (q) {
		stmt *s = stmt_create(be->mvc->sa, st_temp);

		if (s == NULL) {
			freeInstruction(q);
			return NULL;
		}
		s->op4.typeval = *t;
		s->nrcols = 1;
		s->q = q;
		s->nr = getDestVar(q);
		return s;
	}
	return NULL;
}

stmt *
stmt_tid(backend *be, sql_table *t, int partition)
{
	int tt = TYPE_oid;
	MalBlkPtr mb = be->mb;
	InstrPtr q;

	if (!t->s && t->data) { /* declared table */
		stmt *s = stmt_create(be->mvc->sa, st_tid);
		int *l = t->data;

		assert(partition == 0);
		s->partition = partition;
		s->op4.tval = t;
		s->nrcols = 1;
		s->nr = l[0];
		return s;
	}
	q = newStmt(mb, sqlRef, tidRef);
	if (q == NULL)
		return NULL;
	setVarType(mb, getArg(q, 0), newBatType(tt));
	setVarUDFtype(mb, getArg(q, 0));
	q = pushArgument(mb, q, be->mvc_var);
	q = pushSchema(mb, q, t);
	q = pushStr(mb, q, t->base.name);
	if (q == NULL)
		return NULL;
	if (t && (!isRemote(t) && !isMergeTable(t)) && partition) {
		sql_trans *tr = be->mvc->session->tr;
		BUN rows = (BUN) store_funcs.count_col(tr, t->columns.set->h->data, 0);
		setRowCnt(mb,getArg(q,0),rows);
	}
	if (q) {
		stmt *s = stmt_create(be->mvc->sa, st_tid);
		if (s == NULL) {
			freeInstruction(q);
			return NULL;
		}

		s->partition = partition;
		s->op4.tval = t;
		s->nrcols = 1;
		s->nr = getDestVar(q);
		s->q = q;
		return s;
	}
	return NULL;
}

stmt *
stmt_bat(backend *be, sql_column *c, int access, int partition)
{
	int tt = c->type.type->localtype;
	MalBlkPtr mb = be->mb;
	InstrPtr q;

	/* for read access tid.project(col) */
	if (!c->t->s && c->t->data) { /* declared table */
		stmt *s = stmt_create(be->mvc->sa, st_bat);
		int *l = c->t->data;

		assert(partition == 0);
		s->partition = partition;
		s->op4.cval = c;
		s->nrcols = 1;
		s->flag = access;
		s->nr = l[c->colnr+1];
		s->tname = c->t?c->t->base.name:NULL;
		s->cname = c->base.name;
		return s;
	}
	q = newStmt(mb, sqlRef, bindRef);
	if (q == NULL)
		return NULL;
	if (access == RD_UPD_ID) {
		q = pushReturn(mb, q, newTmpVariable(mb, newBatType(tt)));
		setVarUDFtype(mb, getArg(q, 0));
		setVarUDFtype(mb, getArg(q, 1));
	} else {
		setVarType(mb, getArg(q, 0), newBatType(tt));
		setVarUDFtype(mb, getArg(q, 0));
	}
	q = pushArgument(mb, q, be->mvc_var);
	q = pushSchema(mb, q, c->t);
	q = pushArgument(mb, q, getStrConstant(mb,c->t->base.name));
	q = pushArgument(mb, q, getStrConstant(mb,c->base.name));
	q = pushArgument(mb, q, getIntConstant(mb,access));
	if (q == NULL)
		return NULL;

	if (access == RD_UPD_ID) {
		setVarType(mb, getArg(q, 1), newBatType(tt));
		setVarUDFtype(mb, getArg(q, 1));
	}
	if (partition) {
		sql_trans *tr = be->mvc->session->tr;

		if (c && (!isRemote(c->t) && !isMergeTable(c->t))) {
			BUN rows = (BUN) store_funcs.count_col(tr, c, 0);
			setRowCnt(mb,getArg(q,0),rows);
		}
	}
	if (q) {
		stmt *s = stmt_create(be->mvc->sa, st_bat);
		if (s == NULL) {
			freeInstruction(q);
			return NULL;
		}

		s->partition = partition;
		s->op4.cval = c;
		s->nrcols = 1;
		s->flag = access;
		s->nr = getDestVar(q);
		s->q = q;
		s->tname = c->t->base.name;
		s->cname = c->base.name;
		return s;
	}
	return NULL;
}

stmt *
stmt_idxbat(backend *be, sql_idx *i, int access, int partition)
{
	int tt = hash_index(i->type)?TYPE_lng:TYPE_oid;
	MalBlkPtr mb = be->mb;
	InstrPtr q = newStmt(mb, sqlRef, bindidxRef);

	if (q == NULL)
		return NULL;

	if (access == RD_UPD_ID) {
		q = pushReturn(mb, q, newTmpVariable(mb, newBatType(tt)));
	} else {
		setVarType(mb, getArg(q, 0), newBatType(tt));
		setVarUDFtype(mb, getArg(q, 0));
	}

	q = pushArgument(mb, q, be->mvc_var);
	q = pushSchema(mb, q, i->t);
	q = pushArgument(mb, q, getStrConstant(mb, i->t->base.name));
	q = pushArgument(mb, q, getStrConstant(mb, i->base.name));
	q = pushArgument(mb, q, getIntConstant(mb, access));
	if (q == NULL)
		return NULL;

	if (access == RD_UPD_ID) {
		setVarType(mb, getArg(q, 1), newBatType(tt));
		setVarUDFtype(mb, getArg(q, 1));
	}
	if (partition) {
		sql_trans *tr = be->mvc->session->tr;

		if (i && (!isRemote(i->t) && !isMergeTable(i->t))) {
			BUN rows = (BUN) store_funcs.count_idx(tr, i, 0);
			setRowCnt(mb,getArg(q,0),rows);
		}
	}
	if (q) {
		stmt *s = stmt_create(be->mvc->sa, st_idxbat);
		if (s == NULL) {
			freeInstruction(q);
			return NULL;
		}

		s->partition = partition;
		s->op4.idxval = i;
		s->nrcols = 1;
		s->flag = access;
		s->nr = getDestVar(q);
		s->q = q;
		return s;
	}
	return NULL;
}

stmt *
stmt_append_col(backend *be, sql_column *c, stmt *offset, stmt *b, int fake)
{
	MalBlkPtr mb = be->mb;
	InstrPtr q = NULL;

	if (b->nr < 0)
		return NULL;

	if (!c->t->s && c->t->data) { /* declared table */
		int *l = c->t->data;

		if (c->colnr == 0) { /* append to tid column */
			q = newStmt(mb, sqlRef, growRef);
			q = pushArgument(mb, q, l[0]);
			q = pushArgument(mb, q, b->nr);
		}
		q = newStmt(mb, batRef, appendRef);
		q = pushArgument(mb, q, l[c->colnr+1]);
		q = pushArgument(mb, q, b->nr);
		q = pushBit(mb, q, TRUE);
		getArg(q,0) = l[c->colnr+1];
	} else if (!fake) {	/* fake append */
		if (offset->nr < 0)
			return NULL;
		q = newStmt(mb, sqlRef, appendRef);
		q = pushArgument(mb, q, be->mvc_var);
		if (q == NULL)
			return NULL;
		getArg(q, 0) = be->mvc_var = newTmpVariable(mb, TYPE_int);
		q = pushSchema(mb, q, c->t);
		q = pushStr(mb, q, c->t->base.name);
		q = pushStr(mb, q, c->base.name);
		q = pushArgument(mb, q, offset->nr);
		q = pushArgument(mb, q, b->nr);
		if (q == NULL)
			return NULL;
		be->mvc_var = getDestVar(q);
	} else {
		return b;
	}
	if (q) {
		stmt *s = stmt_create(be->mvc->sa, st_append_col);

		if (s == NULL) {
			freeInstruction(q);
			return NULL;
		}
		s->op1 = b;
		s->op2 = offset;
		s->op4.cval = c;
		s->q = q;
		s->nr = getDestVar(q);
		return s;
	}
	return NULL;
}

stmt *
stmt_append_idx(backend *be, sql_idx *i, stmt *offset, stmt *b)
{
	MalBlkPtr mb = be->mb;
	InstrPtr q = NULL;

	if (offset->nr < 0 || b->nr < 0)
		return NULL;

	q = newStmt(mb, sqlRef, appendRef);
	q = pushArgument(mb, q, be->mvc_var);
	if (q == NULL)
		return NULL;
	getArg(q, 0) = be->mvc_var = newTmpVariable(mb, TYPE_int);
	q = pushSchema(mb, q, i->t);
	q = pushStr(mb, q, i->t->base.name);
	q = pushStr(mb, q, sa_strconcat(be->mvc->sa, "%", i->base.name));
	q = pushArgument(mb, q, offset->nr);
	q = pushArgument(mb, q, b->nr);
	if (q == NULL)
		return NULL;
	be->mvc_var = getDestVar(q);
	if (q) {
		stmt *s = stmt_create(be->mvc->sa, st_append_idx);
		if (s == NULL) {
			freeInstruction(q);
			return NULL;
		}

		s->op1 = b;
		s->op2 = offset;
		s->op4.idxval = i;
		s->q = q;
		s->nr = getDestVar(q);
		return s;
	}
	return NULL;
}

stmt *
stmt_update_col(backend *be, sql_column *c, stmt *tids, stmt *upd)
{
	MalBlkPtr mb = be->mb;
	InstrPtr q = NULL;

	if (tids->nr < 0 || upd->nr < 0)
		return NULL;

	if (!c->t->s && c->t->data) { /* declared table */
		int *l = c->t->data;

		q = newStmt(mb, batRef, replaceRef);
		q = pushArgument(mb, q, l[c->colnr+1]);
		q = pushArgument(mb, q, tids->nr);
		q = pushArgument(mb, q, upd->nr);
	} else {
		q = newStmt(mb, sqlRef, updateRef);
		q = pushArgument(mb, q, be->mvc_var);
		if (q == NULL)
			return NULL;
		getArg(q, 0) = be->mvc_var = newTmpVariable(mb, TYPE_int);
		q = pushSchema(mb, q, c->t);
		q = pushStr(mb, q, c->t->base.name);
		q = pushStr(mb, q, c->base.name);
		q = pushArgument(mb, q, tids->nr);
		q = pushArgument(mb, q, upd->nr);
		if (q == NULL)
			return NULL;
		be->mvc_var = getDestVar(q);
	}
	if (q){
		stmt *s = stmt_create(be->mvc->sa, st_update_col);

		if (s == NULL) {
			freeInstruction(q);
			return NULL;
		}
		s->op1 = tids;
		s->op2 = upd;
		s->op4.cval = c;
		s->q = q;
		s->nr = getDestVar(q);
		return s;
	}
	return NULL;
}


stmt *
stmt_update_idx(backend *be, sql_idx *i, stmt *tids, stmt *upd)
{
	MalBlkPtr mb = be->mb;
	InstrPtr q = NULL;

	if (tids->nr < 0 || upd->nr < 0)
		return NULL;

	q = newStmt(mb, sqlRef, updateRef);
	q = pushArgument(mb, q, be->mvc_var);
	if (q == NULL)
		return NULL;
	getArg(q, 0) = be->mvc_var = newTmpVariable(mb, TYPE_int);
	q = pushSchema(mb, q, i->t);
	q = pushStr(mb, q, i->t->base.name);
	q = pushStr(mb, q, sa_strconcat(be->mvc->sa, "%", i->base.name));
	q = pushArgument(mb, q, tids->nr);
	q = pushArgument(mb, q, upd->nr);
	if (q == NULL)
		return NULL;
	be->mvc_var = getDestVar(q);
	if (q) {
		stmt *s = stmt_create(be->mvc->sa, st_update_idx);
		if (s == NULL) {
			freeInstruction(q);
			return NULL;
		}

		s->op1 = tids;
		s->op2 = upd;
		s->op4.idxval = i;
		s->q = q;
		s->nr = getDestVar(q);
		return s;
	}
	return NULL;
}

stmt *
stmt_delete(backend *be, sql_table *t, stmt *tids)
{
	MalBlkPtr mb = be->mb;
	InstrPtr q = NULL;

	if (tids->nr < 0)
		return NULL;

	if (!t->s && t->data) { /* declared table */
		int *l = t->data;

		q = newStmt(mb, batRef, deleteRef);
		q = pushArgument(mb, q, l[0]);
		q = pushArgument(mb, q, tids->nr);
	} else {
		q = newStmt(mb, sqlRef, deleteRef);
		q = pushArgument(mb, q, be->mvc_var);
		if (q == NULL)
			return NULL;
		getArg(q, 0) = be->mvc_var = newTmpVariable(mb, TYPE_int);
		q = pushSchema(mb, q, t);
		q = pushStr(mb, q, t->base.name);
		q = pushArgument(mb, q, tids->nr);
		if (q == NULL)
			return NULL;
		be->mvc_var = getDestVar(q);
	}
	if (q) {
		stmt *s = stmt_create(be->mvc->sa, st_delete);
		if (s == NULL) {
			freeInstruction(q);
			return NULL;
		}

		s->op1 = tids;
		s->op4.tval = t;
		s->q = q;
		s->nr = getDestVar(q);
		return s;
	}
	return NULL;
}

stmt *
stmt_const(backend *be, stmt *s, stmt *val)
{
	InstrPtr q = NULL;
	MalBlkPtr mb = be->mb;

	if (val)
		q = dump_2(mb, algebraRef, projectRef, s, val);
	else
		q = dump_1(mb, algebraRef, projectRef, s);
	if (q) {
		stmt *ns = stmt_create(be->mvc->sa, st_const);
		if (ns == NULL) {
			freeInstruction(q);
			return NULL;
		}

		ns->op1 = s;
		ns->op2 = val;
		ns->nrcols = s->nrcols;
		ns->key = s->key;
		ns->aggr = s->aggr;
		ns->q = q;
		ns->nr = getDestVar(q);
		ns->tname = val->tname;
		ns->cname = val->cname;
		return ns;
	}
	return NULL;
}

stmt *
stmt_gen_group(backend *be, stmt *gids, stmt *cnts)
{
	MalBlkPtr mb = be->mb;
	InstrPtr q = dump_2(mb, algebraRef, groupbyRef, gids, cnts);

	if (q) {
		stmt *ns = stmt_create(be->mvc->sa, st_gen_group);
		if (ns == NULL) {
			freeInstruction(q);
			return NULL;
		}

		ns->op1 = gids;
		ns->op2 = cnts;

		ns->nrcols = gids->nrcols;
		ns->key = 0;
		ns->aggr = 0;
		ns->q = q;
		ns->nr = getDestVar(q);
		return ns;
	}
	return NULL;
}

stmt *
stmt_mirror(backend *be, stmt *s)
{
	MalBlkPtr mb = be->mb;
	InstrPtr q = dump_1(mb, batRef, mirrorRef, s);

	if (q) {
		stmt *ns = stmt_create(be->mvc->sa, st_mirror);
		if (ns == NULL) {
			freeInstruction(q);
			return NULL;
		}

		ns->op1 = s;
		ns->nrcols = 2;
		ns->key = s->key;
		ns->aggr = s->aggr;
		ns->q = q;
		ns->nr = getDestVar(q);
		return ns;
	}
	return NULL;
}

stmt *
stmt_result(backend *be, stmt *s, int nr)
{
	stmt *ns;

	if (s->type == st_join && s->flag == cmp_joined) {
		if (nr)
			return s->op2;
		return s->op1;
	}

	if (s->op1->nr < 0)
		return NULL;

	ns = stmt_create(be->mvc->sa, st_result);
	if(!ns) {
		return NULL;
	}
	if (s->op1->type == st_join && s->op1->flag == cmp_joined) {
		assert(0);
	} else if (nr) {
		int v = getArg(s->q, nr);

		assert(s->q->retc >= nr);
		ns->nr = v;
	} else {
		ns->nr = s->nr;
	}
	ns->op1 = s;
	ns->flag = nr;
	ns->nrcols = s->nrcols;
	ns->key = s->key;
	ns->aggr = s->aggr;
	return ns;
}


/* limit maybe atom nil */
stmt *
stmt_limit(backend *be, stmt *col, stmt *piv, stmt *gid, stmt *offset, stmt *limit, int distinct, int dir, int nullslast, int last, int order)
{
	MalBlkPtr mb = be->mb;
	InstrPtr q = NULL;
	int l, p, g, c;

	if (col->nr < 0 || offset->nr < 0 || limit->nr < 0)
		return NULL;
	if (piv && (piv->nr < 0 || gid->nr < 0))
		return NULL;

	c = (col) ? col->nr : 0;
	p = (piv) ? piv->nr : 0;
	g = (gid) ? gid->nr : 0;

	/* first insert single value into a bat */
	if (col->nrcols == 0) {
		int k, tt = tail_type(col)->type->localtype;

		q = newStmt(mb, batRef, newRef);
		if (q == NULL)
			return NULL;
		setVarType(mb, getArg(q, 0), newBatType(tt));
		setVarUDFtype(mb, getArg(q, 0));
		q = pushType(mb, q, tt);
		if (q == NULL)
			return NULL;
		k = getDestVar(q);

		q = newStmt(mb, batRef, appendRef);
		q = pushArgument(mb, q, k);
		q = pushArgument(mb, q, c);
		if (q == NULL)
			return NULL;
		c = k;
	}
	if (order) {
		int topn = 0;

		q = newStmt(mb, calcRef, plusRef);
		q = pushArgument(mb, q, offset->nr);
		q = pushArgument(mb, q, limit->nr);
		if (q == NULL)
			return NULL;
		topn = getDestVar(q);

		q = newStmt(mb, algebraRef, firstnRef);
		if (!last) /* we need the groups for the next firstn */
			q = pushReturn(mb, q, newTmpVariable(mb, TYPE_any));
		q = pushArgument(mb, q, c);
		if (p)
			q = pushArgument(mb, q, p);
		if (g)
			q = pushArgument(mb, q, g);
		q = pushArgument(mb, q, topn);
		q = pushBit(mb, q, dir);
		q = pushBit(mb, q, nullslast);
		q = pushBit(mb, q, distinct != 0);

		if (q == NULL)
			return NULL;
		l = getArg(q, 0);
		l = getDestVar(q);
	} else {
		int len;

		q = newStmt(mb, calcRef, plusRef);
		q = pushArgument(mb, q, offset->nr);
		q = pushArgument(mb, q, limit->nr);
		if (q == NULL)
			return NULL;
		len = getDestVar(q);

		/* since both arguments of algebra.subslice are
		   inclusive correct the LIMIT value by
		   subtracting 1 */
		q = newStmt(mb, calcRef, minusRef);
		q = pushArgument(mb, q, len);
		q = pushInt(mb, q, 1);
		if (q == NULL)
			return NULL;
		len = getDestVar(q);

		q = newStmt(mb, algebraRef, subsliceRef);
		q = pushArgument(mb, q, c);
		q = pushArgument(mb, q, offset->nr);
		q = pushArgument(mb, q, len);
		if (q == NULL)
			return NULL;
		l = getDestVar(q);
	}
	/* retrieve the single values again */
	if (col->nrcols == 0) {
		q = newStmt(mb, algebraRef, findRef);
		q = pushArgument(mb, q, l);
		q = pushOid(mb, q, 0);
		if (q == NULL)
			return NULL;
		l = getDestVar(q);
	}
	if (q) {
		stmt *ns = stmt_create(be->mvc->sa, piv?st_limit2:st_limit);
		if (ns == NULL) {
			freeInstruction(q);
			return NULL;
		}

		ns->op1 = col;
		ns->op2 = offset;
		ns->op3 = limit;
		ns->nrcols = col->nrcols;
		ns->key = col->key;
		ns->aggr = col->aggr;
		ns->q = q;
		ns->nr = l;
		return ns;
	}
	return NULL;
}

stmt *
stmt_sample(backend *be, stmt *s, stmt *sample, stmt *seed)
{
	MalBlkPtr mb = be->mb;
	InstrPtr q = NULL;

	if (s->nr < 0 || sample->nr < 0)
		return NULL;
	q = newStmt(mb, sampleRef, subuniformRef);
	q = pushArgument(mb, q, s->nr);
	q = pushArgument(mb, q, sample->nr);

	if (seed) {
		if (seed->nr < 0)
			return NULL;

		q = pushArgument(mb, q, seed->nr);
	}

	if (q) {
		stmt *ns = stmt_create(be->mvc->sa, st_sample);
		if (ns == NULL) {
			freeInstruction(q);
			return NULL;
		}

		ns->op1 = s;
		ns->op2 = sample;

		if (seed) {
			ns->op3 = seed;
		}

		ns->nrcols = s->nrcols;
		ns->key = s->key;
		ns->aggr = s->aggr;
		ns->flag = 0;
		ns->q = q;
		ns->nr = getDestVar(q);
		return ns;
	}
	return NULL;
}


stmt *
stmt_order(backend *be, stmt *s, int direction, int nullslast)
{
	MalBlkPtr mb = be->mb;
	InstrPtr q = NULL;

	if (s->nr < 0)
		return NULL;
	q = newStmt(mb, algebraRef, sortRef);
	/* both ordered result and oid's order en subgroups */
	q = pushReturn(mb, q, newTmpVariable(mb, TYPE_any));
	q = pushReturn(mb, q, newTmpVariable(mb, TYPE_any));
	q = pushArgument(mb, q, s->nr);
	q = pushBit(mb, q, !direction);
	q = pushBit(mb, q, nullslast);
	q = pushBit(mb, q, FALSE);
	if (q == NULL)
		return NULL;

	if (q) {
		stmt *ns = stmt_create(be->mvc->sa, st_order);
		if (ns == NULL) {
			freeInstruction(q);
			return NULL;
		}

		ns->op1 = s;
		ns->flag = direction;
		ns->nrcols = s->nrcols;
		ns->key = s->key;
		ns->aggr = s->aggr;
		ns->q = q;
		ns->nr = getDestVar(q);
		return ns;
	}
	return NULL;
}

stmt *
stmt_reorder(backend *be, stmt *s, int direction, int nullslast, stmt *orderby_ids, stmt *orderby_grp)
{
	MalBlkPtr mb = be->mb;
	InstrPtr q = NULL;

	if (s->nr < 0 || orderby_ids->nr < 0 || orderby_grp->nr < 0)
		return NULL;
	q = newStmt(mb, algebraRef, sortRef);
	/* both ordered result and oid's order en subgroups */
	q = pushReturn(mb, q, newTmpVariable(mb, TYPE_any));
	q = pushReturn(mb, q, newTmpVariable(mb, TYPE_any));
	q = pushArgument(mb, q, s->nr);
	q = pushArgument(mb, q, orderby_ids->nr);
	q = pushArgument(mb, q, orderby_grp->nr);
	q = pushBit(mb, q, !direction);
	q = pushBit(mb, q, nullslast);
	q = pushBit(mb, q, FALSE);
	if (q == NULL)
		return NULL;
	if (q) {
		stmt *ns = stmt_create(be->mvc->sa, st_reorder);
		if (ns == NULL) {
			freeInstruction(q);
			return NULL;
		}

		ns->op1 = s;
		ns->op2 = orderby_ids;
		ns->op3 = orderby_grp;
		ns->flag = direction;
		ns->nrcols = s->nrcols;
		ns->key = s->key;
		ns->aggr = s->aggr;
		ns->nr = getDestVar(q);
		ns->q = q;
		return ns;
	}
	return NULL;
}

stmt *
stmt_atom(backend *be, atom *a)
{
	MalBlkPtr mb = be->mb;
	InstrPtr q = newStmt(mb, calcRef, atom_type(a)->type->base.name);

	if (!q)
		return NULL;
	if (atom_null(a)) {
		q = pushNil(mb, q, atom_type(a)->type->localtype);
	} else {
		int k;
		if((k = constantAtom(be, mb, a)) == -1) {
			freeInstruction(q);
			return NULL;
		}

		q = pushArgument(mb, q, k);
	}
	/* digits of the result timestamp/daytime */
	if (EC_TEMP_FRAC(atom_type(a)->type->eclass))
		q = pushInt(mb, q, atom_type(a)->digits);
	if (q) {
		stmt *s = stmt_create(be->mvc->sa, st_atom);
		if (s == NULL) {
			freeInstruction(q);
			return NULL;
		}

		s->op4.aval = a;
		s->key = 1;		/* values are also unique */
		s->q = q;
		s->nr = getDestVar(q);
		return s;
	}
	return NULL;
}

stmt *
stmt_genselect(backend *be, stmt *lops, stmt *rops, sql_subfunc *f, stmt *sub, int anti)
{
	MalBlkPtr mb = be->mb;
	InstrPtr q = NULL;
	const char *mod, *op;
	node *n;
	int k;

	if (backend_create_subfunc(be, f, NULL) < 0)
		return NULL;
	op = sql_func_imp(f->func);
	mod = sql_func_mod(f->func);

	if (rops->nrcols >= 1) {
		bit need_not = FALSE;

		q = newStmt(mb, malRef, multiplexRef);
		setVarType(mb, getArg(q, 0), newBatType(TYPE_bit));
		setVarUDFtype(mb, getArg(q, 0));
		q = pushStr(mb, q, convertMultiplexMod(mod, op));
		q = pushStr(mb, q, convertMultiplexFcn(op));
		for (n = lops->op4.lval->h; n; n = n->next) {
			stmt *op = n->data;

			q = pushArgument(mb, q, op->nr);
		}
		for (n = rops->op4.lval->h; n; n = n->next) {
			stmt *op = n->data;

			q = pushArgument(mb, q, op->nr);
		}
		k = getDestVar(q);

		q = newStmt(mb, algebraRef, selectRef);
		q = pushArgument(mb, q, k);
		if (sub)
			q = pushArgument(mb, q, sub->nr);
		q = pushBit(mb, q, !need_not);
		q = pushBit(mb, q, !need_not);
		q = pushBit(mb, q, TRUE);
		q = pushBit(mb, q, TRUE);
		q = pushBit(mb, q, anti);
	} else {
		node *n;

		op = sa_strconcat(be->mvc->sa, op, selectRef);
		q = newStmt(mb, mod, convertOperator(op));
		// push pointer to the SQL structure into the MAL call
		// allows getting argument names for example
		if (LANG_EXT(f->func->lang))
			q = pushPtr(mb, q, f); // nothing to see here, please move along
		// f->query contains the R code to be run
		if (f->func->lang == FUNC_LANG_R || f->func->lang >= FUNC_LANG_PY)
			q = pushStr(mb, q, f->func->query);

		for (n = lops->op4.lval->h; n; n = n->next) {
			stmt *op = n->data;

			q = pushArgument(mb, q, op->nr);
		}
		/* candidate lists */
		if (sub)
			q = pushArgument(mb, q, sub->nr);
		else
			q = pushNil(mb, q, TYPE_bat);

		for (n = rops->op4.lval->h; n; n = n->next) {
			stmt *op = n->data;

			q = pushArgument(mb, q, op->nr);
		}

		q = pushBit(mb, q, anti);
	}

	if (q) {
		stmt *s = stmt_create(be->mvc->sa, st_uselect);
		if (s == NULL) {
			freeInstruction(q);
			return NULL;
		}

		s->op1 = lops;
		s->op2 = rops;
		s->op3 = sub;
		s->flag = cmp_filter;
		s->nrcols = (lops->nrcols == 2) ? 2 : 1;
		s->nr = getDestVar(q);
		s->q = q;
		s->cand = sub;
		return s;
	}
	return NULL;
}

stmt *
stmt_uselect(backend *be, stmt *op1, stmt *op2, comp_type cmptype, stmt *sub, int anti, int is_semantics)
{
	MalBlkPtr mb = be->mb;
	InstrPtr q = NULL;
	int l, r;
	stmt *sel = sub;

	if (op1->nr < 0 || op2->nr < 0 || (sub && sub->nr < 0))
		return NULL;
	l = op1->nr;
	r = op2->nr;

	if (op2->nrcols >= 1 && op1->nrcols == 0) { /* swap */
		stmt *v = op1;
		op1 = op2;
		op2 = v;
		int n = l;
		l = r;
		r = n;
		cmptype = swap_compare(cmptype);
	}
	if (op2->nrcols >= 1) {
		bit need_not = FALSE;
		const char *mod = calcRef;
		const char *op = "=";
		int k;

		switch (cmptype) {
		case mark_in:
		case mark_notin:
		case cmp_equal:
			op = "=";
			break;
		case cmp_notequal:
			op = "!=";
			break;
		case cmp_lt:
			op = "<";
			break;
		case cmp_lte:
			op = "<=";
			break;
		case cmp_gt:
			op = ">";
			break;
		case cmp_gte:
			op = ">=";
			break;
		default:
			TRC_ERROR(SQL_EXECUTION, "Unknown operator\n");
		}

		if ((q = multiplex2(mb, mod, convertOperator(op), l, r, TYPE_bit)) == NULL)
			return NULL;
		if (sub && (op1->cand || op2->cand)) {
			if (op1->cand && !op2->cand) {
				if (op1->nrcols > 0)
					q = pushNil(mb, q, TYPE_bat);
				q = pushArgument(mb, q, sub->nr);
			} else if (!op1->cand && op2->cand) {
				q = pushArgument(mb, q, sub->nr);
				if (op2->nrcols > 0)
					q = pushNil(mb, q, TYPE_bat);
			}
			sub = NULL;
		}
		if (is_semantics)
			q = pushBit(mb, q, TRUE);
		k = getDestVar(q);

		q = newStmt(mb, algebraRef, selectRef);
		q = pushArgument(mb, q, k);
		if (sub)
			q = pushArgument(mb, q, sub->nr);
		q = pushBit(mb, q, !need_not);
		q = pushBit(mb, q, !need_not);
		q = pushBit(mb, q, TRUE);
		q = pushBit(mb, q, TRUE);
		q = pushBit(mb, q, anti);
		if (q == NULL)
			return NULL;
		k = getDestVar(q);
	} else {
		assert (cmptype != cmp_filter);
		if (is_semantics) {
			assert(cmptype == cmp_equal || cmptype == cmp_notequal);
			if (cmptype == cmp_notequal)
				anti = !anti;
			q = newStmt(mb, algebraRef, selectRef);
			q = pushArgument(mb, q, l);
			if (sub && !op1->cand)
				q = pushArgument(mb, q, sub->nr);
			q = pushArgument(mb, q, r);
			q = pushArgument(mb, q, r);
			q = pushBit(mb, q, TRUE);
			q = pushBit(mb, q, TRUE);
			q = pushBit(mb, q, anti);
		} else {
			q = newStmt(mb, algebraRef, thetaselectRef);
			q = pushArgument(mb, q, l);
			if (sub && !op1->cand)
				q = pushArgument(mb, q, sub->nr);
			else
				sub = NULL;
			q = pushArgument(mb, q, r);
			switch (cmptype) {
			case mark_in:
			case mark_notin: /* we use a anti join, todo handle null (not) in empty semantics */
			case cmp_equal:
				q = pushStr(mb, q, anti?"!=":"==");
				break;
			case cmp_notequal:
				q = pushStr(mb, q, anti?"==":"!=");
				break;
			case cmp_lt:
				q = pushStr(mb, q, anti?">=":"<");
				break;
			case cmp_lte:
				q = pushStr(mb, q, anti?">":"<=");
				break;
			case cmp_gt:
				q = pushStr(mb, q, anti?"<=":">");
				break;
			case cmp_gte:
				q = pushStr(mb, q, anti?"<":">=");
				break;
			default:
				TRC_ERROR(SQL_EXECUTION, "Impossible select compare\n");
				if (q)
					freeInstruction(q);
				q = NULL;
			}
		}
		if (q == NULL)
			return NULL;
	}
	if (q) {
		stmt *s = stmt_create(be->mvc->sa, st_uselect);
		if (s == NULL) {
			freeInstruction(q);
			return NULL;
		}

		s->op1 = op1;
		s->op2 = op2;
		s->op3 = sub;
		s->flag = cmptype;
		s->nrcols = (op1->nrcols == 2) ? 2 : 1;
		s->nr = getDestVar(q);
		s->q = q;
		s->cand = sub;
		if (!sub && sel) /* project back the old ids */
			return stmt_project(be, s, sel);
		return s;
	}
	return NULL;
}

/*
static int
range_join_convertable(stmt *s, stmt **base, stmt **L, stmt **H)
{
	int ls = 0, hs = 0;
	stmt *l = NULL, *h = NULL;
	stmt *bl = s->op2, *bh = s->op3;
	int tt = tail_type(s->op2)->type->localtype;

#ifdef HAVE_HGE
	if (tt > TYPE_hge)
#else
	if (tt > TYPE_lng)
#endif
		return 0;
	if (s->op2->type == st_Nop && list_length(s->op2->op1->op4.lval) == 2) {
		bl = s->op2->op1->op4.lval->h->data;
		l = s->op2->op1->op4.lval->t->data;
	}
	if (s->op3->type == st_Nop && list_length(s->op3->op1->op4.lval) == 2) {
		bh = s->op3->op1->op4.lval->h->data;
		h = s->op3->op1->op4.lval->t->data;
	}

	if (((ls = (l && strcmp(s->op2->op4.funcval->func->base.name, "sql_sub") == 0 && l->nrcols == 0)) || (hs = (h && strcmp(s->op3->op4.funcval->func->base.name, "sql_add") == 0 && h->nrcols == 0))) && (ls || hs) && bl == bh) {
		*base = bl;
		*L = l;
		*H = h;
		return 1;
	}
	return 0;
}

static int
argumentZero(MalBlkPtr mb, int tpe)
{
	ValRecord cst;
	str msg;

	cst.vtype = TYPE_int;
	cst.val.ival = 0;
	msg = convertConstant(tpe, &cst);
	if( msg)
		freeException(msg); // will not be called
	return defConstant(mb, tpe, &cst);
}
*/


static InstrPtr
select2_join2(backend *be, stmt *op1, stmt *op2, stmt *op3, int cmp, stmt *sub, int anti, int swapped, int type)
{
	MalBlkPtr mb = be->mb;
	InstrPtr p, q;
	int l;
	const char *cmd = (type == st_uselect2) ? selectRef : rangejoinRef;

	if (op1->nr < 0 && (sub && sub->nr < 0))
		return NULL;
	l = op1->nr;
	if (((cmp & CMP_BETWEEN && cmp & CMP_SYMMETRIC) || (cmp & CMP_BETWEEN && anti) || op2->nrcols > 0 || op3->nrcols > 0) && (type == st_uselect2)) {
		int k;

		if (op2->nr < 0 || op3->nr < 0)
			return NULL;

		p = newStmt(mb, batcalcRef, betweenRef);
		p = pushArgument(mb, p, l);
		p = pushArgument(mb, p, op2->nr);
		p = pushArgument(mb, p, op3->nr);
		p = pushBit(mb, p, (cmp & CMP_SYMMETRIC) != 0); /* symmetric */
		p = pushBit(mb, p, (cmp & 1) != 0);	    /* lo inclusive */
		p = pushBit(mb, p, (cmp & 2) != 0);	    /* hi inclusive */
		p = pushBit(mb, p, FALSE);		    /* nils_false */
		p = pushBit(mb, p, (anti)?TRUE:FALSE);	    /* anti */
		k = getDestVar(p);

		q = newStmt(mb, algebraRef, selectRef);
		q = pushArgument(mb, q, k);
		if (sub)
			q = pushArgument(mb, q, sub->nr);
		q = pushBit(mb, q, TRUE);
		q = pushBit(mb, q, TRUE);
		q = pushBit(mb, q, TRUE);
		q = pushBit(mb, q, TRUE);
		q = pushBit(mb, q, FALSE);
		if (q == NULL)
			return NULL;
	} else {
		/* if st_join2 try to convert to bandjoin */
		/* ie check if we subtract/add a constant, to the
	   	same column */
		/* move this optimization into the relational phase! */
	/*
		stmt *base, *low = NULL, *high = NULL;
		if (type == st_join2 && range_join_convertable(s, &base, &low, &high)) {
			int tt = tail_type(base)->type->localtype;

			if ((rs = _dumpstmt(sql, mb, base)) < 0)
				return -1;
			if (low) {
				if ((r1 = _dumpstmt(sql, mb, low)) < 0)
					return -1;
			} else
				r1 = argumentZero(mb, tt);
			if (high) {
				if ((r2 = _dumpstmt(sql, mb, high)) < 0)
					return -1;
			} else
				r2 = argumentZero(mb, tt);
			cmd = bandjoinRef;
		}
	*/

		int r1 = op2->nr;
		int r2 = op3->nr;
		int rs = 0;
		/*
		if (!rs) {
			r1 = op2->nr;
			r2 = op3->nr;
		}
		*/
		q = newStmt(mb, algebraRef, cmd);
		if (type == st_join2)
			q = pushReturn(mb, q, newTmpVariable(mb, TYPE_any));
		q = pushArgument(mb, q, l);
		if (sub) /* only for uselect2 */
			q = pushArgument(mb, q, sub->nr);
		if (rs) {
			q = pushArgument(mb, q, rs);
		} else {
			q = pushArgument(mb, q, r1);
			q = pushArgument(mb, q, r2);
		}
		if (type == st_join2) {
			q = pushNil(mb, q, TYPE_bat);
			q = pushNil(mb, q, TYPE_bat);
		}

		switch (cmp & 3) {
		case 0:
			q = pushBit(mb, q, FALSE);
			q = pushBit(mb, q, FALSE);
			break;
		case 1:
			q = pushBit(mb, q, TRUE);
			q = pushBit(mb, q, FALSE);
			break;
		case 2:
			q = pushBit(mb, q, FALSE);
			q = pushBit(mb, q, TRUE);
			break;
		case 3:
			q = pushBit(mb, q, TRUE);
			q = pushBit(mb, q, TRUE);
			break;
		}
		q = pushBit(mb, q, anti);
		if (type == st_uselect2) {
			if (cmp & CMP_BETWEEN)
				q = pushBit(mb, q, TRUE); /* all nil's are != */
		} else
			q = pushBit(mb, q, FALSE);
		if (type == st_join2)
			q = pushNil(mb, q, TYPE_lng); /* estimate */
		if (q == NULL)
			return NULL;
		if (swapped) {
			InstrPtr r = newInstruction(mb,  NULL, NULL);
			if (r == NULL)
				return NULL;
			getArg(r, 0) = newTmpVariable(mb, TYPE_any);
			r = pushReturn(mb, r, newTmpVariable(mb, TYPE_any));
			r = pushArgument(mb, r, getArg(q,1));
			r = pushArgument(mb, r, getArg(q,0));
			pushInstruction(mb, r);
			q = r;
		}
	}
	return q;
}

stmt *
stmt_uselect2(backend *be, stmt *op1, stmt *op2, stmt *op3, int cmp, stmt *sub, int anti)
{
	InstrPtr q = select2_join2(be, op1, op2, op3, cmp, sub, anti, 0, st_uselect2);

	if (q) {
		stmt *s = stmt_create(be->mvc->sa, st_uselect2);
		if (s == NULL) {
			freeInstruction(q);
			return NULL;
		}

		s->op1 = op1;
		s->op2 = op2;
		s->op3 = op3;
		s->op4.stval = sub;
		s->flag = cmp;
		s->nrcols = (op1->nrcols == 2) ? 2 : 1;
		s->nr = getDestVar(q);
		s->q = q;
		s->cand = sub;
		return s;
	}
	return NULL;
}

stmt *
stmt_tunion(backend *be, stmt *op1, stmt *op2)
{
	InstrPtr q = NULL;
	MalBlkPtr mb = be->mb;

	q = dump_2(mb, batRef, mergecandRef, op1, op2);
	if (q) {
		stmt *s = stmt_create(be->mvc->sa, st_tunion);
		if (s == NULL) {
			freeInstruction(q);
			return NULL;
		}

		s->op1 = op1;
		s->op2 = op2;
		s->nrcols = op1->nrcols;
		s->key = op1->key;
		s->aggr = op1->aggr;
		s->nr = getDestVar(q);
		s->q = q;
		return s;
	}
	return NULL;
}

stmt *
stmt_tdiff(backend *be, stmt *op1, stmt *op2, stmt *lcand)
{
	InstrPtr q = NULL;
	MalBlkPtr mb = be->mb;

	if (op1->nr < 0 || op2->nr < 0)
		return NULL;
	q = newStmt(mb, algebraRef, differenceRef);
	q = pushArgument(mb, q, op1->nr); /* left */
	q = pushArgument(mb, q, op2->nr); /* right */
	if (lcand)
		q = pushArgument(mb, q, lcand->nr); /* left */
	else
		q = pushNil(mb, q, TYPE_bat); /* left candidate */
	q = pushNil(mb, q, TYPE_bat); /* right candidate */
	q = pushBit(mb, q, FALSE);    /* nil matches */
	q = pushBit(mb, q, FALSE);    /* do not clear nils */
	q = pushNil(mb, q, TYPE_lng); /* estimate */

	if (q) {
		stmt *s = stmt_create(be->mvc->sa, st_tdiff);
		if (s == NULL) {
			freeInstruction(q);
			return NULL;
		}

		s->op1 = op1;
		s->op2 = op2;
		s->nrcols = op1->nrcols;
		s->key = op1->key;
		s->aggr = op1->aggr;
		s->nr = getDestVar(q);
		s->q = q;
		return s;
	}
	return NULL;
}

stmt *
stmt_tdiff2(backend *be, stmt *op1, stmt *op2, stmt *lcand)
{
	InstrPtr q = NULL;
	MalBlkPtr mb = be->mb;

	if (op1->nr < 0 || op2->nr < 0)
		return NULL;
	q = newStmt(mb, algebraRef, differenceRef);
	q = pushArgument(mb, q, op1->nr); /* left */
	q = pushArgument(mb, q, op2->nr); /* right */
	if (lcand)
		q = pushArgument(mb, q, lcand->nr); /* left */
	else
		q = pushNil(mb, q, TYPE_bat); /* left candidate */
	q = pushNil(mb, q, TYPE_bat); /* right candidate */
	q = pushBit(mb, q, FALSE);    /* nil matches */
	q = pushBit(mb, q, TRUE);     /* clear nils */
	q = pushNil(mb, q, TYPE_lng); /* estimate */

	if (q) {
		stmt *s = stmt_create(be->mvc->sa, st_tdiff);
		if (s == NULL) {
			freeInstruction(q);
			return NULL;
		}

		s->op1 = op1;
		s->op2 = op2;
		s->nrcols = op1->nrcols;
		s->key = op1->key;
		s->aggr = op1->aggr;
		s->nr = getDestVar(q);
		s->q = q;
		return s;
	}
	return NULL;
}

stmt *
stmt_tinter(backend *be, stmt *op1, stmt *op2, bool single)
{
	InstrPtr q = NULL;
	MalBlkPtr mb = be->mb;

	if (op1->nr < 0 || op2->nr < 0)
		return NULL;
	q = newStmt(mb, algebraRef, intersectRef);
	q = pushArgument(mb, q, op1->nr); /* left */
	q = pushArgument(mb, q, op2->nr); /* right */
	q = pushNil(mb, q, TYPE_bat); /* left candidate */
	q = pushNil(mb, q, TYPE_bat); /* right candidate */
	q = pushBit(mb, q, FALSE);    /* nil matches */
	q = pushBit(mb, q, single?TRUE:FALSE);    /* max_one */
	q = pushNil(mb, q, TYPE_lng); /* estimate */

	if (q) {
		stmt *s = stmt_create(be->mvc->sa, st_tinter);

		s->op1 = op1;
		s->op2 = op2;
		s->nrcols = op1->nrcols;
		s->key = op1->key;
		s->aggr = op1->aggr;
		s->nr = getDestVar(q);
		s->q = q;
		return s;
	}
	return NULL;
}

stmt *
stmt_join_cand(backend *be, stmt *op1, stmt *op2, stmt *lcand, stmt *rcand, int anti, comp_type cmptype, int is_semantics, bool single)
{
	MalBlkPtr mb = be->mb;
	InstrPtr q = NULL;
	int left = (cmptype == cmp_left);
	const char *sjt = joinRef;

	(void)anti;

	if (left) {
		cmptype = cmp_equal;
		sjt = leftjoinRef;
	}
	if (op1->nr < 0 || op2->nr < 0)
		return NULL;

	assert (!single || cmptype == cmp_all);

	switch (cmptype) {
	case mark_in:
	case mark_notin: /* we use a anti join, todo handle null (not) in empty */
	case cmp_equal:
		q = newStmt(mb, algebraRef, sjt);
		q = pushReturn(mb, q, newTmpVariable(mb, TYPE_any));
		q = pushArgument(mb, q, op1->nr);
		q = pushArgument(mb, q, op2->nr);
		if (!lcand)
			q = pushNil(mb, q, TYPE_bat);
		else
			q = pushArgument(mb, q, lcand->nr);
		if (!rcand)
			q = pushNil(mb, q, TYPE_bat);
		else
			q = pushArgument(mb, q, rcand->nr);
		q = pushBit(mb, q, is_semantics?TRUE:FALSE);
		q = pushNil(mb, q, TYPE_lng);
		if (q == NULL)
			return NULL;
		break;
	case cmp_notequal:
		q = newStmt(mb, algebraRef, thetajoinRef);
		q = pushReturn(mb, q, newTmpVariable(mb, TYPE_any));
		q = pushArgument(mb, q, op1->nr);
		q = pushArgument(mb, q, op2->nr);
		if (!lcand)
			q = pushNil(mb, q, TYPE_bat);
		else
			q = pushArgument(mb, q, lcand->nr);
		if (!rcand)
			q = pushNil(mb, q, TYPE_bat);
		else
			q = pushArgument(mb, q, rcand->nr);
		q = pushInt(mb, q, JOIN_NE);
		q = pushBit(mb, q, FALSE);
		q = pushNil(mb, q, TYPE_lng);
		if (q == NULL)
			return NULL;
		break;
	case cmp_lt:
	case cmp_lte:
	case cmp_gt:
	case cmp_gte:
		q = newStmt(mb, algebraRef, thetajoinRef);
		q = pushReturn(mb, q, newTmpVariable(mb, TYPE_any));
		q = pushArgument(mb, q, op1->nr);
		q = pushArgument(mb, q, op2->nr);
		if (!lcand)
			q = pushNil(mb, q, TYPE_bat);
		else
			q = pushArgument(mb, q, lcand->nr);
		if (!rcand)
			q = pushNil(mb, q, TYPE_bat);
		else
			q = pushArgument(mb, q, rcand->nr);
		if (cmptype == cmp_lt)
			q = pushInt(mb, q, -1);
		else if (cmptype == cmp_lte)
			q = pushInt(mb, q, -2);
		else if (cmptype == cmp_gt)
			q = pushInt(mb, q, 1);
		else if (cmptype == cmp_gte)
			q = pushInt(mb, q, 2);
		q = pushBit(mb, q, TRUE);
		q = pushNil(mb, q, TYPE_lng);
		if (q == NULL)
			return NULL;
		break;
	case cmp_all:	/* aka cross table */
		q = newStmt(mb, algebraRef, crossRef);
		q = pushReturn(mb, q, newTmpVariable(mb, TYPE_any));
		q = pushArgument(mb, q, op1->nr);
		q = pushArgument(mb, q, op2->nr);
		q = pushBit(mb, q, single?TRUE:FALSE); /* max_one */
		assert(!lcand && !rcand);
		if (q == NULL)
			return NULL;
		break;
	case cmp_joined:
		q = op1->q;
		break;
	default:
		TRC_ERROR(SQL_EXECUTION, "Impossible action\n");
	}
	if (q) {
		stmt *s = stmt_create(be->mvc->sa, st_join);

		s->op1 = op1;
		s->op2 = op2;
		s->flag = cmptype;
		s->key = 0;
		s->nrcols = 2;
		s->nr = getDestVar(q);
		s->q = q;
		return s;
	}
	return NULL;
}

stmt *
stmt_join(backend *be, stmt *l, stmt *r, int anti, comp_type cmptype, int is_semantics, bool single)
{
	return stmt_join_cand(be, l, r, NULL, NULL, anti, cmptype, is_semantics, single);
}

stmt *
stmt_semijoin(backend *be, stmt *op1, stmt *op2, stmt *lcand, stmt *rcand, int is_semantics, bool single)
{
	MalBlkPtr mb = be->mb;
	InstrPtr q = NULL;

	if (op1->nr < 0 || op2->nr < 0)
		return NULL;

	if (single) {
		q = newStmt(mb, algebraRef, semijoinRef);
		q = pushReturn(mb, q, newTmpVariable(mb, TYPE_any));
	} else
		q = newStmt(mb, algebraRef, intersectRef);
	q = pushArgument(mb, q, op1->nr);
	q = pushArgument(mb, q, op2->nr);
	if (lcand)
		q = pushArgument(mb, q, lcand->nr);
	else
		q = pushNil(mb, q, TYPE_bat);
	if (rcand)
		q = pushArgument(mb, q, rcand->nr);
	else
		q = pushNil(mb, q, TYPE_bat);
	q = pushBit(mb, q, is_semantics?TRUE:FALSE);
	q = pushBit(mb, q, single?TRUE:FALSE); /* max_one */
	q = pushNil(mb, q, TYPE_lng);
	if (q == NULL)
		return NULL;
	if (q) {
		stmt *s = stmt_create(be->mvc->sa, st_semijoin);

		s->op1 = op1;
		s->op2 = op2;
		s->flag = cmp_equal;
		s->key = 0;
		s->nrcols = 1;
		if (single)
			s->nrcols = 2;
		s->nr = getDestVar(q);
		s->q = q;
		return s;
	}
	return NULL;
}

<<<<<<< HEAD
static InstrPtr 
stmt_project_join(backend *be, stmt *op1, stmt *op2, bool delta) 
=======
static InstrPtr
stmt_project_join(backend *be, stmt *op1, stmt *op2, stmt *ins)
>>>>>>> e89ca464
{
	MalBlkPtr mb = be->mb;
	InstrPtr q = NULL;

	if (op1->nr < 0 || op2->nr < 0)
		return NULL;
	/* delta bat */
	if (delta) {
		int uval = getArg(op2->q, 1);

		q = newStmt(mb, sqlRef, deltaRef);
		q = pushArgument(mb, q, op1->nr);
		q = pushArgument(mb, q, op2->nr);
		q = pushArgument(mb, q, uval);
	} else {
		/* projections, ie left is void headed */
		q = newStmt(mb, algebraRef, projectionRef);
		q = pushArgument(mb, q, op1->nr);
		q = pushArgument(mb, q, op2->nr);
		if (q == NULL)
			return NULL;
	}
	return q;
}

stmt *
stmt_project(backend *be, stmt *op1, stmt *op2)
{
	InstrPtr q = stmt_project_join(be, op1, op2, false);
	if (q) {
		stmt *s = stmt_create(be->mvc->sa, st_join);

		s->op1 = op1;
		s->op2 = op2;
		s->flag = cmp_project;
		s->key = 0;
		s->nrcols = MAX(op1->nrcols,op2->nrcols);
		s->nr = getDestVar(q);
		s->q = q;
		s->tname = op2->tname;
		s->cname = op2->cname;
		return s;
	}
	return NULL;
}

stmt *
stmt_project_delta(backend *be, stmt *col, stmt *upd)
{
	InstrPtr q = stmt_project_join(be, col, upd, true);
	if (q) {
		stmt *s = stmt_create(be->mvc->sa, st_join);

		s->op1 = col;
		s->op2 = upd;
		s->flag = cmp_project;
		s->key = 0;
		s->nrcols = 2;
		s->nr = getDestVar(q);
		s->q = q;
		s->tname = col->tname;
		s->cname = col->cname;
		return s;
	}
	return NULL;
}

stmt *
stmt_left_project(backend *be, stmt *op1, stmt *op2, stmt *op3)
{
	MalBlkPtr mb = be->mb;
	InstrPtr q = NULL;
	if (op1->nr < 0 || op2->nr < 0 || op3->nr < 0)
		return NULL;

	q = newStmt(mb, sqlRef, projectRef);
	q = pushArgument(mb, q, op1->nr);
	q = pushArgument(mb, q, op2->nr);
	q = pushArgument(mb, q, op3->nr);

	if (q){
		stmt *s = stmt_create(be->mvc->sa, st_join);

		s->op1 = op1;
		s->op2 = op2;
		s->op3 = op3;
		s->flag = cmp_left_project;
		s->key = 0;
		s->nrcols = 2;
		s->nr = getDestVar(q);
		s->q = q;
		return s;
	}
	return NULL;
}

stmt *
stmt_join2(backend *be, stmt *l, stmt *ra, stmt *rb, int cmp, int anti, int swapped)
{
	InstrPtr q = select2_join2(be, l, ra, rb, cmp, NULL, anti, swapped, st_join2);
	if (q) {
		stmt *s = stmt_create(be->mvc->sa, st_join2);

		s->op1 = l;
		s->op2 = ra;
		s->op3 = rb;
		s->flag = cmp;
		s->nrcols = 2;
		s->nr = getDestVar(q);
		s->q = q;
		return s;
	}
	return NULL;
}

stmt *
stmt_genjoin(backend *be, stmt *l, stmt *r, sql_subfunc *op, int anti, int swapped)
{
	MalBlkPtr mb = be->mb;
	InstrPtr q = NULL;
	const char *mod, *fimp;
	node *n;

	if (backend_create_subfunc(be, op, NULL) < 0)
		return NULL;
	mod = sql_func_mod(op->func);
	fimp = sql_func_imp(op->func);
	fimp = sa_strconcat(be->mvc->sa, fimp, "join");

	/* filter qualifying tuples, return oids of h and tail */
	q = newStmt(mb, mod, fimp);
	q = pushReturn(mb, q, newTmpVariable(mb, TYPE_any));
	for (n = l->op4.lval->h; n; n = n->next) {
		stmt *op = n->data;

		q = pushArgument(mb, q, op->nr);
	}

	for (n = r->op4.lval->h; n; n = n->next) {
		stmt *op = n->data;

		q = pushArgument(mb, q, op->nr);
	}
	q = pushNil(mb, q, TYPE_bat); /* candidate lists */
	q = pushNil(mb, q, TYPE_bat); /* candidate lists */
	q = pushBit(mb, q, TRUE);     /* nil_matches */
	q = pushNil(mb, q, TYPE_lng); /* estimate */
	q = pushBit(mb, q, anti?TRUE:FALSE); /* 'not' matching */

	if (swapped) {
		InstrPtr r = newInstruction(mb,  NULL, NULL);
		if (r == NULL)
			return NULL;
		getArg(r, 0) = newTmpVariable(mb, TYPE_any);
		r = pushReturn(mb, r, newTmpVariable(mb, TYPE_any));
		r = pushArgument(mb, r, getArg(q,1));
		r = pushArgument(mb, r, getArg(q,0));
		pushInstruction(mb, r);
		q = r;
	}

	if (q) {
		stmt *s = stmt_create(be->mvc->sa, st_joinN);

		s->op1 = l;
		s->op2 = r;
		s->op4.funcval = op;
		s->nrcols = 2;
		if (swapped)
			s->flag |= SWAPPED;
		s->nr = getDestVar(q);
		s->q = q;
		return s;
	}
	return NULL;
}

stmt *
stmt_rs_column(backend *be, stmt *rs, int i, sql_subtype *tpe)
{
	InstrPtr q = NULL;

	if (rs->nr < 0)
		return NULL;
	q = rs->q;
	if (q) {
		stmt *s = stmt_create(be->mvc->sa, st_rs_column);

		s->op1 = rs;
		s->op4.typeval = *tpe;
		s->flag = i;
		s->nrcols = 1;
		s->key = 0;
		s->q = q;
		s->nr = getArg(q, s->flag);
		return s;
	}
	return NULL;
}

/*
 * The dump_header produces a sequence of instructions for
 * the front-end to prepare presentation of a result table.
 *
 * A secondary scheme is added to assemblt all information
 * in columns first. Then it can be returned to the environment.
 */
#define NEWRESULTSET

#define meta(P, Id, Tpe, Args) \
P = newStmtArgs(mb, batRef, packRef, Args);\
Id = getArg(P,0);\
setVarType(mb, Id, newBatType(Tpe));\
setVarFixed(mb, Id);\
list = pushArgument(mb, list, Id);

#define metaInfo(P,Tpe,Val)\
P = push##Tpe(mb, P, Val);


static int
dump_export_header(mvc *sql, MalBlkPtr mb, list *l, int file, const char * format, const char * sep,const char * rsep,const char * ssep,const char * ns, int onclient)
{
	node *n;
	bool error = false;
	int ret = -1;
	int args;

	// gather the meta information
	int tblId, nmeId, tpeId, lenId, scaleId;
	InstrPtr list;
	InstrPtr tblPtr, nmePtr, tpePtr, lenPtr, scalePtr;

	args = 4;
	for (n = l->h; n; n = n->next)  args ++;

	list = newInstruction(mb, sqlRef, export_tableRef);
	getArg(list,0) = newTmpVariable(mb,TYPE_int);
	if( file >= 0){
		list = pushArgument(mb, list, file);
		list = pushStr(mb, list, format);
		list = pushStr(mb, list, sep);
		list = pushStr(mb, list, rsep);
		list = pushStr(mb, list, ssep);
		list = pushStr(mb, list, ns);
		list = pushInt(mb, list, onclient);
	}
	meta(tblPtr, tblId, TYPE_str, args);
	meta(nmePtr, nmeId, TYPE_str, args);
	meta(tpePtr, tpeId, TYPE_str, args);
	meta(lenPtr, lenId, TYPE_int, args);
	meta(scalePtr, scaleId, TYPE_int, args);
	if(tblPtr == NULL || nmePtr == NULL || tpePtr == NULL || lenPtr == NULL || scalePtr == NULL)
		return -1;

	for (n = l->h; n; n = n->next) {
		stmt *c = n->data;
		sql_subtype *t = tail_type(c);
		const char *tname = table_name(sql->sa, c);
		const char *sname = schema_name(sql->sa, c);
		const char *_empty = "";
		const char *tn = (tname) ? tname : _empty;
		const char *sn = (sname) ? sname : _empty;
		const char *cn = column_name(sql->sa, c);
		const char *ntn = sql_escape_ident(tn);
		const char *nsn = sql_escape_ident(sn);
		size_t fqtnl;
		char *fqtn = NULL;

		if (ntn && nsn && (fqtnl = strlen(ntn) + 1 + strlen(nsn) + 1) ){
			fqtn = NEW_ARRAY(char, fqtnl);
			if(fqtn) {
				snprintf(fqtn, fqtnl, "%s.%s", nsn, ntn);
				metaInfo(tblPtr, Str, fqtn);
				metaInfo(nmePtr, Str, cn);
				metaInfo(tpePtr, Str, (t->type->localtype == TYPE_void ? "char" : t->type->sqlname));
				metaInfo(lenPtr, Int, t->digits);
				metaInfo(scalePtr, Int, t->scale);
				list = pushArgument(mb, list, c->nr);
				_DELETE(fqtn);
			} else
				error = true;
		} else
			error = true;
		c_delete(ntn);
		c_delete(nsn);
		if(error)
			return -1;
	}
	ret = getArg(list,0);
	pushInstruction(mb,list);
	return ret;
}


stmt *
stmt_export(backend *be, stmt *t, const char *sep, const char *rsep, const char *ssep, const char *null_string, int onclient, stmt *file)
{
	MalBlkPtr mb = be->mb;
	InstrPtr q = NULL;
	int fnr;
	list *l;

	if (t->nr < 0)
		return NULL;
	l = t->op4.lval;
	if (file) {
		if (file->nr < 0)
			return NULL;
		fnr = file->nr;
        } else {
		q = newAssignment(mb);
		q = pushStr(mb,q,"stdout");
		fnr = getArg(q,0);
	}
	if (t->type == st_list) {
		if (dump_export_header(be->mvc, mb, l, fnr, "csv", sep, rsep, ssep, null_string, onclient) < 0)
			return NULL;
	} else {
		q = newStmt(mb, sqlRef, raiseRef);
		q = pushStr(mb, q, "not a valid output list\n");
		if (q == NULL)
			return NULL;
	}
	if (q) {
		stmt *s = stmt_create(be->mvc->sa, st_export);
		if(!s) {
			freeInstruction(q);
			return NULL;
		}
		s->op1 = t;
		s->op2 = file;
		s->q = q;
		s->nr = 1;
		return s;
	}
	return NULL;
}

stmt *
stmt_trans(backend *be, int type, stmt *chain, stmt *name)
{
	MalBlkPtr mb = be->mb;
	InstrPtr q = NULL;

	if (chain->nr < 0)
		return NULL;

	switch(type){
	case ddl_release:
		q = newStmt(mb, sqlRef, transaction_releaseRef);
		break;
	case ddl_commit:
		q = newStmt(mb, sqlRef, transaction_commitRef);
		break;
	case ddl_rollback:
		q = newStmt(mb, sqlRef, transaction_rollbackRef);
		break;
	case ddl_trans:
		q = newStmt(mb, sqlRef, transaction_beginRef);
		break;
	default:
		TRC_ERROR(SQL_EXECUTION, "Unknown transaction type\n");
	}
	q = pushArgument(mb, q, chain->nr);
	if (name)
		q = pushArgument(mb, q, name->nr);
	else
		q = pushNil(mb, q, TYPE_str);
	if (q) {
		stmt *s = stmt_create(be->mvc->sa, st_trans);
		if(!s) {
			freeInstruction(q);
			return NULL;
		}
		s->op1 = chain;
		s->op2 = name;
		s->flag = type;
		s->q = q;
		s->nr = getDestVar(q);
		return s;
	}
	return NULL;
}

stmt *
stmt_catalog(backend *be, int type, stmt *args)
{
	MalBlkPtr mb = be->mb;
	InstrPtr q = NULL;
	node *n;

	if (args->nr < 0)
		return NULL;

	/* cast them into properly named operations */
	switch(type){
	case ddl_create_seq:	q = newStmt(mb, sqlcatalogRef, create_seqRef); break;
	case ddl_alter_seq:	q = newStmt(mb, sqlcatalogRef, alter_seqRef); break;
	case ddl_drop_seq:	q = newStmt(mb, sqlcatalogRef, drop_seqRef); break;
	case ddl_create_schema:	q = newStmt(mb, sqlcatalogRef, create_schemaRef); break;
	case ddl_drop_schema:	q = newStmt(mb, sqlcatalogRef, drop_schemaRef); break;
	case ddl_create_table:	q = newStmt(mb, sqlcatalogRef, create_tableRef); break;
	case ddl_create_view:	q = newStmt(mb, sqlcatalogRef, create_viewRef); break;
	case ddl_drop_table:	q = newStmt(mb, sqlcatalogRef, drop_tableRef); break;
	case ddl_drop_view:	q = newStmt(mb, sqlcatalogRef, drop_viewRef); break;
	case ddl_drop_constraint:	q = newStmt(mb, sqlcatalogRef, drop_constraintRef); break;
	case ddl_alter_table:	q = newStmt(mb, sqlcatalogRef, alter_tableRef); break;
	case ddl_create_type:	q = newStmt(mb, sqlcatalogRef, create_typeRef); break;
	case ddl_drop_type:	q = newStmt(mb, sqlcatalogRef, drop_typeRef); break;
	case ddl_grant_roles:	q = newStmt(mb, sqlcatalogRef, grant_rolesRef); break;
	case ddl_revoke_roles:	q = newStmt(mb, sqlcatalogRef, revoke_rolesRef); break;
	case ddl_grant:		q = newStmt(mb, sqlcatalogRef, grantRef); break;
	case ddl_revoke:	q = newStmt(mb, sqlcatalogRef, revokeRef); break;
	case ddl_grant_func:	q = newStmt(mb, sqlcatalogRef, grant_functionRef); break;
	case ddl_revoke_func:	q = newStmt(mb, sqlcatalogRef, revoke_functionRef); break;
	case ddl_create_user:	q = newStmt(mb, sqlcatalogRef, create_userRef); break;
	case ddl_drop_user:		q = newStmt(mb, sqlcatalogRef, drop_userRef); break;
	case ddl_alter_user:	q = newStmt(mb, sqlcatalogRef, alter_userRef); break;
	case ddl_rename_user:	q = newStmt(mb, sqlcatalogRef, rename_userRef); break;
	case ddl_create_role:	q = newStmt(mb, sqlcatalogRef, create_roleRef); break;
	case ddl_drop_role:		q = newStmt(mb, sqlcatalogRef, drop_roleRef); break;
	case ddl_drop_index:	q = newStmt(mb, sqlcatalogRef, drop_indexRef); break;
	case ddl_drop_function:	q = newStmt(mb, sqlcatalogRef, drop_functionRef); break;
	case ddl_create_function:	q = newStmt(mb, sqlcatalogRef, create_functionRef); break;
	case ddl_create_trigger:	q = newStmt(mb, sqlcatalogRef, create_triggerRef); break;
	case ddl_drop_trigger:	q = newStmt(mb, sqlcatalogRef, drop_triggerRef); break;
	case ddl_alter_table_add_table:	q = newStmt(mb, sqlcatalogRef, alter_add_tableRef); break;
	case ddl_alter_table_del_table:	q = newStmt(mb, sqlcatalogRef, alter_del_tableRef); break;
	case ddl_alter_table_set_access:q = newStmt(mb, sqlcatalogRef, alter_set_tableRef); break;
	case ddl_alter_table_add_range_partition:	q = newStmt(mb, sqlcatalogRef, alter_add_range_partitionRef); break;
	case ddl_alter_table_add_list_partition:	q = newStmt(mb, sqlcatalogRef, alter_add_value_partitionRef); break;
	case ddl_comment_on:	q = newStmt(mb, sqlcatalogRef, comment_onRef); break;
	case ddl_rename_schema: q = newStmt(mb, sqlcatalogRef, rename_schemaRef); break;
	case ddl_rename_table: q = newStmt(mb, sqlcatalogRef, rename_tableRef); break;
	case ddl_rename_column: q = newStmt(mb, sqlcatalogRef, rename_columnRef); break;
	default:
		TRC_ERROR(SQL_EXECUTION, "Unknown catalog operation\n");
	}
	// pass all arguments as before
	for (n = args->op4.lval->h; n; n = n->next) {
		stmt *c = n->data;

		q = pushArgument(mb, q, c->nr);
	}
	if (q) {
		stmt *s = stmt_create(be->mvc->sa, st_catalog);
		if(!s) {
			freeInstruction(q);
			return NULL;
		}
		s->op1 = args;
		s->flag = type;
		s->q = q;
		s->nr = getDestVar(q);
		return s;
	}
	return NULL;
}

void
stmt_set_nrcols(stmt *s)
{
	int nrcols = 0;
	int key = 1;
	node *n;
	list *l = s->op4.lval;

	assert(s->type == st_list);
	for (n = l->h; n; n = n->next) {
		stmt *f = n->data;

		if (!f)
			continue;
		if (f->nrcols > nrcols)
			nrcols = f->nrcols;
		key &= f->key;
		s->nr = f->nr;
	}
	s->nrcols = nrcols;
	s->key = key;
}

stmt *
stmt_list(backend *be, list *l)
{
	stmt *s = stmt_create(be->mvc->sa, st_list);
	if(!s) {
		return NULL;
	}
	s->op4.lval = l;
	stmt_set_nrcols(s);
	return s;
}

static InstrPtr
dump_header(mvc *sql, MalBlkPtr mb, stmt *s, list *l)
{
	node *n;
	bool error = false;
	// gather the meta information
	int tblId, nmeId, tpeId, lenId, scaleId;
	int args;
	InstrPtr list;
	InstrPtr tblPtr, nmePtr, tpePtr, lenPtr, scalePtr;

	args = 4;
	for (n = l->h; n; n = n->next) args++;

	list = newInstruction(mb,sqlRef, resultSetRef);
	if(!list) {
		return NULL;
	}
	getArg(list,0) = newTmpVariable(mb,TYPE_int);
	meta(tblPtr, tblId, TYPE_str, args);
	meta(nmePtr, nmeId, TYPE_str, args);
	meta(tpePtr, tpeId, TYPE_str, args);
	meta(lenPtr, lenId, TYPE_int, args);
	meta(scalePtr, scaleId, TYPE_int, args);
	if(tblPtr == NULL || nmePtr == NULL || tpePtr == NULL || lenPtr == NULL || scalePtr == NULL)
		return NULL;

	(void) s;

	for (n = l->h; n; n = n->next) {
		stmt *c = n->data;
		sql_subtype *t = tail_type(c);
		const char *tname = table_name(sql->sa, c);
		const char *sname = schema_name(sql->sa, c);
		const char *_empty = "";
		const char *tn = (tname) ? tname : _empty;
		const char *sn = (sname) ? sname : _empty;
		const char *cn = column_name(sql->sa, c);
		const char *ntn = sql_escape_ident(tn);
		const char *nsn = sql_escape_ident(sn);
		size_t fqtnl;
		char *fqtn = NULL;

		if (ntn && nsn && (fqtnl = strlen(ntn) + 1 + strlen(nsn) + 1) ){
			fqtn = NEW_ARRAY(char, fqtnl);
			if(fqtn) {
				snprintf(fqtn, fqtnl, "%s.%s", nsn, ntn);
				metaInfo(tblPtr,Str,fqtn);
				metaInfo(nmePtr,Str,cn);
				metaInfo(tpePtr,Str,(t->type->localtype == TYPE_void ? "char" : t->type->sqlname));
				metaInfo(lenPtr,Int,t->digits);
				metaInfo(scalePtr,Int,t->scale);
				list = pushArgument(mb,list,c->nr);
				_DELETE(fqtn);
			} else
				error = true;
		} else
			error = true;
		c_delete(ntn);
		c_delete(nsn);
		if (error)
			return NULL;
	}
	pushInstruction(mb,list);
	return list;
}

stmt *
stmt_output(backend *be, stmt *lst)
{
	MalBlkPtr mb = be->mb;
	InstrPtr q = NULL;
	list *l = lst->op4.lval;

	int cnt = list_length(l), ok = 0;
	stmt *first;
	node *n;

	n = l->h;
	first = n->data;

	/* single value result, has a fast exit */
	if (cnt == 1 && first->nrcols <= 0 ){
		stmt *c = n->data;
		sql_subtype *t = tail_type(c);
		const char *tname = table_name(be->mvc->sa, c);
		const char *sname = schema_name(be->mvc->sa, c);
		const char *_empty = "";
		const char *tn = (tname) ? tname : _empty;
		const char *sn = (sname) ? sname : _empty;
		const char *cn = column_name(be->mvc->sa, c);
		const char *ntn = sql_escape_ident(tn);
		const char *nsn = sql_escape_ident(sn);
		size_t fqtnl;
		char *fqtn = NULL;

		if(ntn && nsn) {
			fqtnl = strlen(ntn) + 1 + strlen(nsn) + 1;
			fqtn = NEW_ARRAY(char, fqtnl);
			if(fqtn) {
				ok = 1;
				snprintf(fqtn, fqtnl, "%s.%s", nsn, ntn);

				q = newStmt(mb, sqlRef, resultSetRef);
				getArg(q,0) = newTmpVariable(mb,TYPE_int);
				if (q) {
					q = pushStr(mb, q, fqtn);
					q = pushStr(mb, q, cn);
					q = pushStr(mb, q, t->type->localtype == TYPE_void ? "char" : t->type->sqlname);
					q = pushInt(mb, q, t->digits);
					q = pushInt(mb, q, t->scale);
					q = pushInt(mb, q, t->type->eclass);
					q = pushArgument(mb, q, c->nr);
				}
			}
		}
		c_delete(ntn);
		c_delete(nsn);
		_DELETE(fqtn);
		if(!ok)
			return NULL;
	} else {
		if ((q = dump_header(be->mvc, mb, lst, l)) == NULL)
			return NULL;
	}
	if (q) {
		stmt *s = stmt_create(be->mvc->sa, st_output);

		s->op1 = lst;
		s->nr = getDestVar(q);
		s->q = q;
		return s;
	}
	return NULL;
}

stmt *
stmt_affected_rows(backend *be, stmt *l)
{
	MalBlkPtr mb = be->mb;
	InstrPtr q = NULL;

	if (l->nr < 0)
		return NULL;
	q = newStmt(mb, sqlRef, affectedRowsRef);
	q = pushArgument(mb, q, be->mvc_var);
	if (q == NULL)
		return NULL;
	getArg(q, 0) = be->mvc_var = newTmpVariable(mb, TYPE_int);
	q = pushArgument(mb, q, l->nr);
	if (q == NULL)
		return NULL;
	be->mvc_var = getDestVar(q);
	if (q) {
		stmt *s = stmt_create(be->mvc->sa, st_affected_rows);
		if(!s) {
			freeInstruction(q);
			return NULL;
		}
		s->op1 = l;
		s->nr = getDestVar(q);
		s->q = q;
		return s;
	}
	return NULL;
}

stmt *
stmt_append(backend *be, stmt *c, stmt *a)
{
	MalBlkPtr mb = be->mb;
	InstrPtr q = NULL;

	if (c->nr < 0 || a->nr < 0)
		return NULL;
	q = newStmt(mb, batRef, appendRef);
	q = pushArgument(mb, q, c->nr);
	q = pushArgument(mb, q, a->nr);
	q = pushBit(mb, q, TRUE);
	if (q) {
		stmt *s = stmt_create(be->mvc->sa, st_append);
		if(!s) {
			freeInstruction(q);
			return NULL;
		}
		s->op1 = c;
		s->op2 = a;
		s->nrcols = c->nrcols;
		s->key = c->key;
		s->nr = getDestVar(q);
		s->q = q;
		return s;
	}
	return NULL;
}

stmt *
stmt_claim(backend *be, sql_table *t, stmt *cnt)
{
	MalBlkPtr mb = be->mb;
	InstrPtr q = NULL;

	if (!t || cnt->nr < 0)
		return NULL;
	if (!t->s && t->data) /* declared table */
		assert(0);
	q = newStmt(mb, sqlRef, claimRef);
	q = pushArgument(mb, q, be->mvc_var);
	q = pushSchema(mb, q, t);
	q = pushStr(mb, q, t->base.name);
	q = pushArgument(mb, q, cnt->nr);
	if (q) {
		stmt *s = stmt_create(be->mvc->sa, st_claim);
		if(!s) {
			freeInstruction(q);
			return NULL;
		}
		s->op1 = cnt;
		s->op4.tval = t;
		s->nr = getDestVar(q);
		s->q = q;
		return s;
	}
	return NULL;
}

stmt *
stmt_table_clear(backend *be, sql_table *t)
{
	MalBlkPtr mb = be->mb;
	InstrPtr q = NULL;

	if (!t->s && t->data) { /* declared table */
		int *l = t->data, cnt = list_length(t->columns.set)+1;

		for (int i = 0; i < cnt; i++) {
			q = newStmt(mb, batRef, deleteRef);
			q = pushArgument(mb, q, l[i]);
		}
	} else {
		q = newStmt(mb, sqlRef, clear_tableRef);
		q = pushSchema(mb, q, t);
		q = pushStr(mb, q, t->base.name);
	}
	if (q) {
		stmt *s = stmt_create(be->mvc->sa, st_table_clear);

		if(!s) {
			freeInstruction(q);
			return NULL;
		}
		s->op4.tval = t;
		s->nrcols = 0;
		s->nr = getDestVar(q);
		s->q = q;
		return s;
	}
	return NULL;
}

stmt *
stmt_exception(backend *be, stmt *cond, const char *errstr, int errcode)
{
	MalBlkPtr mb = be->mb;
	InstrPtr q = NULL;

	if (cond->nr < 0)
		return NULL;

	/* if(bit(l)) { error(r);}  ==raising an exception */
	q = newStmt(mb, sqlRef, assertRef);
	q = pushArgument(mb, q, cond->nr);
	q = pushStr(mb, q, errstr);
	if (q) {
		stmt *s = stmt_create(be->mvc->sa, st_exception);
		if(!s) {
			freeInstruction(q);
			return NULL;
		}
		assert(cond);
		s->op1 = cond;
		(void)errcode;
		s->nrcols = 0;
		s->q = q;
		s->nr = getDestVar(q);
		return s;
	}
	return NULL;
}

/* The type setting is not propagated to statements such as st_bat and st_append,
	because they are not considered projections */
static void
tail_set_type(stmt *st, sql_subtype *t)
{
	for (;;) {
		switch (st->type) {
		case st_const:
			st = st->op2;
			continue;
		case st_alias:
		case st_gen_group:
		case st_order:
			st = st->op1;
			continue;
		case st_list:
			st = st->op4.lval->h->data;
			continue;
		case st_join:
		case st_join2:
		case st_joinN:
			if (st->flag == cmp_project) {
				st = st->op2;
				continue;
			}
			return;
		case st_aggr:
		case st_Nop: {
			list *res = st->op4.funcval->res;

			if (res && list_length(res) == 1)
				res->h->data = t;
			return;
		}
		case st_atom:
			atom_set_type(st->op4.aval, t);
			return;
		case st_convert:
		case st_temp:
		case st_single:
			st->op4.typeval = *t;
			return;
		case st_var:
			if (st->op4.typeval.type)
				st->op4.typeval = *t;
			return;
		default:
			return;
		}
	}
}

stmt *
stmt_convert(backend *be, stmt *v, sql_subtype *f, sql_subtype *t, stmt *cond)
{
	MalBlkPtr mb = be->mb;
	InstrPtr q = NULL;
	const char *convert = t->type->base.name;
	/* convert types and make sure they are rounded up correctly */

	if (v->nr < 0)
		return NULL;

	if (t->type->localtype == f->type->localtype &&
	    (t->type->eclass == f->type->eclass ||
	     (EC_VARCHAR(f->type->eclass) && EC_VARCHAR(t->type->eclass))) &&
	    !EC_INTERVAL(f->type->eclass) &&
	    f->type->eclass != EC_DEC &&
	    (t->digits == 0 || f->digits == t->digits) &&
	    type_has_tz(t) == type_has_tz(f)) {
		/* set output type. Despite the MAL code already being generated,
		   the output type may still be checked */
		tail_set_type(v, t);
		return v;
	}

	/* external types have sqlname convert functions,
	   these can generate errors (fromstr cannot) */
	if (t->type->eclass == EC_EXTERNAL)
		convert = t->type->sqlname;

	if (t->type->eclass == EC_MONTH)
		convert = "month_interval";
	else if (t->type->eclass == EC_SEC)
		convert = "second_interval";

	/* Lookup the sql convert function, there is no need
	 * for single value vs bat, this is handled by the
	 * mal function resolution */
	if (v->nrcols == 0) {	/* simple calc */
		q = newStmt(mb, calcRef, convert);
	} else if (v->nrcols > 0 &&
		(t->type->localtype > TYPE_str || f->type->eclass == EC_DEC || t->type->eclass == EC_DEC || EC_INTERVAL(t->type->eclass) || EC_TEMP(t->type->eclass) || (EC_VARCHAR(t->type->eclass) && !(f->type->eclass == EC_STRING && t->digits == 0)))) {
		int type = t->type->localtype;

		q = newStmt(mb, malRef, multiplexRef);
		if (q == NULL)
			return NULL;
		setVarType(mb, getArg(q, 0), newBatType(type));
		setVarUDFtype(mb, getArg(q, 0));
		q = pushStr(mb, q, convertMultiplexMod(calcRef, convert));
		q = pushStr(mb, q, convertMultiplexFcn(convert));
	} else
		q = newStmt(mb, batcalcRef, convert);

	/* convert to string is complex, we need full type info and mvc for the timezone */
	if (EC_VARCHAR(t->type->eclass) && !(f->type->eclass == EC_STRING && t->digits == 0)) {
		q = pushInt(mb, q, f->type->eclass);
		q = pushInt(mb, q, f->digits);
		q = pushInt(mb, q, f->scale);
		q = pushInt(mb, q, type_has_tz(f));
	} else if (f->type->eclass == EC_DEC) {
		/* scale of the current decimal */
		q = pushInt(mb, q, f->scale);
	} else if (f->type->eclass == EC_SEC &&
		   (EC_COMPUTE(t->type->eclass) || t->type->eclass == EC_DEC)) {
		/* scale of the current decimal */
		q = pushInt(mb, q, 3);
	}
	q = pushArgument(mb, q, v->nr);

	if (t->type->eclass == EC_DEC || EC_TEMP_FRAC(t->type->eclass) || EC_INTERVAL(t->type->eclass)) {
		/* digits, scale of the result decimal */
		q = pushInt(mb, q, t->digits);
		if (!EC_TEMP_FRAC(t->type->eclass))
			q = pushInt(mb, q, t->scale);
	}
	/* convert to string, give error on to large strings */
	if (EC_VARCHAR(t->type->eclass) && !(f->type->eclass == EC_STRING && t->digits == 0))
		q = pushInt(mb, q, t->digits);
	/* convert a string to a time(stamp) with time zone */
	if (EC_VARCHAR(f->type->eclass) && EC_TEMP_TZ(t->type->eclass))
		q = pushInt(mb, q, type_has_tz(t));
	if (t->type->eclass == EC_GEOM) {
		/* push the type and coordinates of the column */
		q = pushInt(mb, q, t->digits);
		/* push the SRID of the whole columns */
		q = pushInt(mb, q, t->scale);
		/* push the type and coordinates of the inserted value */
		//q = pushInt(mb, q, f->digits);
		/* push the SRID of the inserted value */
		//q = pushInt(mb, q, f->scale);
		/* we decided to create the EWKB type also used by PostGIS and has the SRID provided by the user inside alreay */
		/* push the SRID provided for this value */
		/* GEOS library is able to store in the returned wkb the type an
 		 * number if coordinates but not the SRID so SRID should be provided
 		 * from this level */
/*		if(be->argc > 1)
			f->scale = ((ValRecord)((atom*)(be->mvc)->args[1])->data).val.ival;

			q = pushInt(mb, q, f->digits);
			q = pushInt(mb, q, f->scale);
*/			//q = pushInt(mb, q, ((ValRecord)((atom*)(be->mvc)->args[1])->data).val.ival);
	}
	if (cond && v->nrcols && f->type->eclass != EC_DEC && !EC_TEMP_FRAC(t->type->eclass) && !EC_INTERVAL(t->type->eclass))
		q = pushArgument(mb, q, cond->nr);
	if (q) {
		stmt *s = stmt_create(be->mvc->sa, st_convert);
		if(!s) {
			freeInstruction(q);
			return NULL;
		}
		s->op1 = v;
		s->op2 = cond;
		s->nrcols = 0;	/* function without arguments returns single value */
		s->key = v->key;
		s->nrcols = v->nrcols;
		s->aggr = v->aggr;
		s->op4.typeval = *t;
		s->nr = getDestVar(q);
		s->q = q;
		return s;
	}
	return NULL;
}

stmt *
stmt_unop(backend *be, stmt *op1, sql_subfunc *op)
{
	list *ops = sa_list(be->mvc->sa);
	list_append(ops, op1);
	return stmt_Nop(be, stmt_list(be, ops), op);
}

stmt *
stmt_binop(backend *be, stmt *op1, stmt *op2, sql_subfunc *op)
{
	list *ops = sa_list(be->mvc->sa);
	list_append(ops, op1);
	list_append(ops, op2);
	return stmt_Nop(be, stmt_list(be, ops), op);
}

stmt *
stmt_Nop(backend *be, stmt *ops, sql_subfunc *f)
{
	MalBlkPtr mb = be->mb;
	InstrPtr q = NULL;
	const char *mod, *fimp;
	sql_subtype *tpe = NULL;
	int special = 0;

	node *n;
	stmt *o = NULL;

	if (list_length(ops->op4.lval)) {
		for (n = ops->op4.lval->h, o = n->data; n; n = n->next) {
			stmt *c = n->data;

			if (c && o->nrcols < c->nrcols)
				o = c;
		}
	}

	if (backend_create_subfunc(be, f, ops->op4.lval) < 0)
		return NULL;
	mod = sql_func_mod(f->func);
	fimp = sql_func_imp(f->func);
	if (o && o->nrcols > 0 && f->func->type != F_LOADER && f->func->type != F_PROC) {
		sql_subtype *res = f->res->h->data;
		fimp = convertMultiplexFcn(fimp);
		q = NULL;
		if (strcmp(fimp, "rotate_xor_hash") == 0 &&
		    strcmp(mod, calcRef) == 0 &&
		    (q = newStmt(mb, mkeyRef, bulk_rotate_xor_hashRef)) == NULL)
			return NULL;
		if (!q) {
			if (f->func->type == F_UNION)
				q = newStmt(mb, batmalRef, multiplexRef);
			else
				q = newStmt(mb, malRef, multiplexRef);
			if (q == NULL)
				return NULL;
			setVarType(mb, getArg(q, 0), newBatType(res->type->localtype));
			setVarUDFtype(mb, getArg(q, 0));
			q = pushStr(mb, q, mod);
			q = pushStr(mb, q, fimp);
		} else {
			setVarType(mb, getArg(q, 0), newBatType(res->type->localtype));
			setVarUDFtype(mb, getArg(q, 0));
		}
	} else {
		fimp = convertOperator(fimp);
		q = newStmt(mb, mod, fimp);

		if (f->res && list_length(f->res)) {
			sql_subtype *res = f->res->h->data;

			setVarType(mb, getArg(q, 0), res->type->localtype);
			setVarUDFtype(mb, getArg(q, 0));
		}
	}
	if (LANG_EXT(f->func->lang))
		q = pushPtr(mb, q, f);
	if (f->func->lang == FUNC_LANG_C) {
		q = pushBit(mb, q, 0);
	} else if (f->func->lang == FUNC_LANG_CPP) {
		q = pushBit(mb, q, 1);
	}
	if (f->func->lang == FUNC_LANG_R || f->func->lang >= FUNC_LANG_PY ||
		f->func->lang == FUNC_LANG_C || f->func->lang == FUNC_LANG_CPP) {
		q = pushStr(mb, q, f->func->query);
	}
	/* first dynamic output of copy* functions */
	if (f->func->type == F_UNION || (f->func->type == F_LOADER && f->res != NULL))
		q = table_func_create_result(mb, q, f->func, f->res);
	if (list_length(ops->op4.lval))
		tpe = tail_type(ops->op4.lval->h->data);
	if (strcmp(fimp, "round") == 0 && tpe && tpe->type->eclass == EC_DEC)
		special = 1;

	for (n = ops->op4.lval->h; n; n = n->next) {
		stmt *op = n->data;

		if (!op)
			q = pushNil(mb, q, TYPE_bat);
		else
			q = pushArgument(mb, q, op->nr);
		if (op && special) {
			q = pushInt(mb, q, tpe->digits);
			setVarUDFtype(mb, getArg(q, q->argc-1));
			q = pushInt(mb, q, tpe->scale);
			setVarUDFtype(mb, getArg(q, q->argc-1));
		}
		special = 0;
	}

	if (q) {
		stmt *s = stmt_create(be->mvc->sa, st_Nop);
		if(!s) {
			freeInstruction(q);
			return NULL;
		}
		s->op1 = ops;
		if (o) {
			s->nrcols = o->nrcols;
			s->key = o->key;
			s->aggr = o->aggr;
		} else {
			s->nrcols = 0;
			s->key = 1;
		}
		s->op4.funcval = f;
		s->nr = getDestVar(q);
		s->q = q;
		return s;
	}
	return NULL;
}

stmt *
stmt_direct_func(backend *be, InstrPtr q)
{
	if (q) {
		stmt *s = stmt_create(be->mvc->sa, st_func);
		if(!s) {
			freeInstruction(q);
			return NULL;
		}
		s->flag = op_union;
		s->nrcols = 3;
		s->nr = getDestVar(q);
		s->q = q;
		return s;
	}
	return NULL;
}

stmt *
stmt_func(backend *be, stmt *ops, const char *name, sql_rel *rel, int f_union)
{
	MalBlkPtr mb = be->mb;
	InstrPtr q = NULL;
	const char *mod = "user";
	node *n;
	prop *p = NULL;

	/* dump args */
	if (ops && ops->nr < 0)
		return NULL;

	p = find_prop(rel->p, PROP_REMOTE);
	if (p)
		rel->p = prop_remove(rel->p, p);
	rel = sql_processrelation(be->mvc, rel, 0);
	if (p) {
		p->p = rel->p;
		rel->p = p;
	}

	if (monet5_create_relational_function(be->mvc, mod, name, rel, ops, NULL, 1) < 0)
		 return NULL;

	if (f_union)
		q = newStmt(mb, batmalRef, multiplexRef);
	else
		q = newStmt(mb, mod, name);
	q = relational_func_create_result(be->mvc, mb, q, rel);
	if (f_union) {
		q = pushStr(mb, q, mod);
		q = pushStr(mb, q, name);
	}
	if (ops) {
		for (n = ops->op4.lval->h; n; n = n->next) {
			stmt *op = n->data;

			q = pushArgument(mb, q, op->nr);
		}
	}

	if (q) {
		node *n;
		sql_allocator *sa = be->mvc->sa;
		stmt *o = NULL, *s = stmt_create(sa, st_func);
		if(!s) {
			freeInstruction(q);
			return NULL;
		}
		s->op1 = ops;
		s->op2 = stmt_atom_string(be, name);
		s->op4.rel = rel;
		s->flag = f_union;
		if (ops && list_length(ops->op4.lval)) {
			for (n = ops->op4.lval->h, o = n->data; n; n = n->next) {
				stmt *c = n->data;

				if (o->nrcols < c->nrcols)
					o = c;
			}
		}

		if (o) {
			s->nrcols = o->nrcols;
			s->key = o->key;
			s->aggr = o->aggr;
		} else {
			s->nrcols = 0;
			s->key = 1;
		}
		s->nr = getDestVar(q);
		s->q = q;
		return s;
	}
	return NULL;
}

stmt *
stmt_aggr(backend *be, stmt *op1, stmt *grp, stmt *ext, sql_subfunc *op, int reduce, int no_nil, int nil_if_empty)
{
	MalBlkPtr mb = be->mb;
	InstrPtr q = NULL;
	const char *mod, *aggrfunc;
	sql_subtype *res = op->res->h->data;
	int restype = res->type->localtype;
	bool complex_aggr = false;
	bool abort_on_error;
	int *stmt_nr = NULL;

	if (op1->nr < 0)
		return NULL;
	if (backend_create_subaggr(be, op) < 0)
		return NULL;
	mod = op->func->mod;
	aggrfunc = op->func->imp;

	if (strcmp(aggrfunc, "avg") == 0 || strcmp(aggrfunc, "sum") == 0 || strcmp(aggrfunc, "prod") == 0
		|| strcmp(aggrfunc, "str_group_concat") == 0)
		complex_aggr = true;
	/* some "sub" aggregates have an extra argument "abort_on_error" */
	abort_on_error = complex_aggr || strncmp(aggrfunc, "stdev", 5) == 0 || strncmp(aggrfunc, "variance", 8) == 0 ||
					strncmp(aggrfunc, "covariance", 10) == 0 || strncmp(aggrfunc, "corr", 4) == 0;

	if (ext) {
		char *aggrF = SA_NEW_ARRAY(be->mvc->sa, char, strlen(aggrfunc) + 4);
		if (!aggrF)
			return NULL;
		stpcpy(stpcpy(aggrF, "sub"), aggrfunc);
		aggrfunc = aggrF;
		if (grp->nr < 0 || ext->nr < 0)
			return NULL;

		q = newStmt(mb, mod, aggrfunc);
		if (q == NULL)
			return NULL;
		setVarType(mb, getArg(q, 0), newBatType(restype));
		setVarUDFtype(mb, getArg(q, 0));
	} else {
		q = newStmt(mb, mod, aggrfunc);
		if (q == NULL)
			return NULL;
		if (complex_aggr) {
			setVarType(mb, getArg(q, 0), restype);
			setVarUDFtype(mb, getArg(q, 0));
		}
	}

	if (LANG_EXT(op->func->lang))
		q = pushPtr(mb, q, op->func);
	if (op->func->lang == FUNC_LANG_R ||
		op->func->lang >= FUNC_LANG_PY ||
		op->func->lang == FUNC_LANG_C ||
		op->func->lang == FUNC_LANG_CPP) {
		if (!grp) {
			setVarType(mb, getArg(q, 0), restype);
			setVarUDFtype(mb, getArg(q, 0));
		}
		if (op->func->lang == FUNC_LANG_C) {
			q = pushBit(mb, q, 0);
		} else if (op->func->lang == FUNC_LANG_CPP) {
			q = pushBit(mb, q, 1);
		}
 		q = pushStr(mb, q, op->func->query);
	}

	if (op1->type != st_list) {
		q = pushArgument(mb, q, op1->nr);
	} else {
		int i;
		node *n;

		for (i=0, n = op1->op4.lval->h; n; n = n->next, i++) {
			stmt *op = n->data;

			if (stmt_nr)
				q = pushArgument(mb, q, stmt_nr[i]);
			else
				q = pushArgument(mb, q, op->nr);
		}
	}
	if (grp) {
		q = pushArgument(mb, q, grp->nr);
		q = pushArgument(mb, q, ext->nr);
		if (q == NULL)
			return NULL;
		q = pushBit(mb, q, no_nil);
		if (abort_on_error)
			q = pushBit(mb, q, TRUE);
	} else if (no_nil && strncmp(aggrfunc, "count", 5) == 0) {
		q = pushBit(mb, q, no_nil);
	} else if (!nil_if_empty && strncmp(aggrfunc, "sum", 3) == 0) {
		q = pushBit(mb, q, FALSE);
	}
	if (q) {
		stmt *s = stmt_create(be->mvc->sa, st_aggr);
		if(!s) {
			freeInstruction(q);
			return NULL;
		}
		s->op1 = op1;
		if (grp) {
			s->op2 = grp;
			s->op3 = ext;
			s->nrcols = 1;
		} else {
			if (!reduce)
				s->nrcols = 1;
		}
		s->key = reduce;
		s->aggr = reduce;
		s->flag = no_nil;
		s->op4.funcval = op;
		s->nr = getDestVar(q);
		s->q = q;
		return s;
	}
	return NULL;
}

static stmt *
stmt_alias_(backend *be, stmt *op1, const char *tname, const char *alias)
{
	stmt *s = stmt_create(be->mvc->sa, st_alias);
	if(!s) {
		return NULL;
	}
	s->op1 = op1;
	s->nrcols = op1->nrcols;
	s->key = op1->key;
	s->aggr = op1->aggr;

	s->tname = tname;
	s->cname = alias;
	s->nr = op1->nr;
	s->q = op1->q;
	return s;
}

stmt *
stmt_alias(backend *be, stmt *op1, const char *tname, const char *alias)
{
	if (((!op1->tname && !tname) ||
	    (op1->tname && tname && strcmp(op1->tname, tname)==0)) &&
	    op1->cname && strcmp(op1->cname, alias)==0)
		return op1;
	return stmt_alias_(be, op1, tname, alias);
}

sql_subtype *
tail_type(stmt *st)
{
	for (;;) {
		switch (st->type) {
		case st_const:
			st = st->op2;
			continue;
		case st_semijoin:
		case st_uselect:
		case st_uselect2:
		case st_limit:
		case st_limit2:
		case st_sample:
		case st_tunion:
		case st_tdiff:
		case st_tinter:
			return sql_bind_localtype("oid");
		case st_append:
		case st_alias:
		case st_gen_group:
		case st_order:
			st = st->op1;
			continue;
		case st_list:
			st = st->op4.lval->h->data;
			continue;
		case st_bat:
			return &st->op4.cval->type;
		case st_idxbat:
			if (hash_index(st->op4.idxval->type)) {
				return sql_bind_localtype("lng");
			} else if (oid_index(st->op4.idxval->type)) {
				return sql_bind_localtype("oid");
			}
			/* fall through */
		case st_join:
		case st_join2:
		case st_joinN:
			if (st->flag == cmp_project) {
				st = st->op2;
				continue;
			}
			/* fall through */
		case st_reorder:
		case st_group:
		case st_result:
		case st_tid:
		case st_mirror:
			return sql_bind_localtype("oid");
		case st_table_clear:
			return sql_bind_localtype("lng");
		case st_aggr:
		case st_Nop: {
			list *res = st->op4.funcval->res;

			if (res && list_length(res) == 1)
				return res->h->data;

			return NULL;
		}
		case st_atom:
			return atom_type(st->op4.aval);
		case st_convert:
		case st_temp:
		case st_single:
		case st_rs_column:
			return &st->op4.typeval;
		case st_var:
			if (st->op4.typeval.type)
				return &st->op4.typeval;
			/* fall through */
		case st_exception:
			return NULL;
		case st_table:
			return sql_bind_localtype("bat");
		default:
			assert(0);
			return NULL;
		}
	}
}

int
stmt_has_null(stmt *s)
{
	switch (s->type) {
	case st_aggr:
	case st_Nop:
	case st_semijoin:
	case st_uselect:
	case st_uselect2:
	case st_atom:
		return 0;
	case st_join:
		return stmt_has_null(s->op2);
	case st_bat:
		return s->op4.cval->null;

	default:
		return 1;
	}
}

static const char *
func_name(sql_allocator *sa, const char *n1, const char *n2)
{
	size_t l1 = _strlen(n1), l2;

	if (!sa)
		return n1;
	if (!n2)
		return sa_strdup(sa, n1);
	l2 = _strlen(n2);

	if (l2 > 16) {		/* only support short names */
		char *ns = SA_NEW_ARRAY(sa, char, l2 + 1);
		if(!ns)
			return NULL;
		snprintf(ns, l2 + 1, "%s", n2);
		return ns;
	} else {
		char *ns = SA_NEW_ARRAY(sa, char, l1 + l2 + 2), *s = ns;
		if(!ns)
			return NULL;
		snprintf(ns, l1 + l2 + 2, "%s_%s", n1, n2);
		return s;
	}
}

const char *_column_name(sql_allocator *sa, stmt *st);

const char *
column_name(sql_allocator *sa, stmt *st)
{
	if (!st->cname)
		st->cname = _column_name(sa, st);
	return st->cname;
}

const char *
_column_name(sql_allocator *sa, stmt *st)
{
	switch (st->type) {
	case st_order:
	case st_reorder:
		return column_name(sa, st->op1);
	case st_const:
	case st_join:
	case st_join2:
	case st_joinN:
		return column_name(sa, st->op2);

	case st_mirror:
	case st_group:
	case st_result:
	case st_append:
	case st_gen_group:
	case st_semijoin:
	case st_uselect:
	case st_uselect2:
	case st_limit:
	case st_limit2:
	case st_sample:
	case st_tunion:
	case st_tdiff:
	case st_tinter:
	case st_convert:
		return column_name(sa, st->op1);
	case st_Nop:
	case st_aggr:
	{
		const char *cn = column_name(sa, st->op1);
		return func_name(sa, st->op4.funcval->func->base.name, cn);
	}
	case st_alias:
		if (st->op3)
			return column_name(sa, st->op3);
		break;
	case st_bat:
		return st->op4.cval->base.name;
	case st_atom:
		if (st->op4.aval->data.vtype == TYPE_str)
			return atom2string(sa, st->op4.aval);
		/* fall through */
	case st_var:
	case st_temp:
	case st_single:
		if (sa)
			return sa_strdup(sa, "single_value");
		return "single_value";

	case st_list:
		if (list_length(st->op4.lval))
			return column_name(sa, st->op4.lval->h->data);
		/* fall through */
	case st_rs_column:
		return NULL;
	default:
		return NULL;
	}
	return NULL;
}

const char *
table_name(sql_allocator *sa, stmt *st)
{
	(void)sa;
	return st->tname;
}

const char *
schema_name(sql_allocator *sa, stmt *st)
{
	switch (st->type) {
	case st_const:
	case st_semijoin:
	case st_join:
	case st_join2:
	case st_joinN:
		return schema_name(sa, st->op2);
	case st_mirror:
	case st_group:
	case st_result:
	case st_append:
	case st_gen_group:
	case st_uselect:
	case st_uselect2:
	case st_limit:
	case st_limit2:
	case st_sample:
	case st_tunion:
	case st_tdiff:
	case st_tinter:
	case st_convert:
	case st_Nop:
	case st_aggr:
		return schema_name(sa, st->op1);
	case st_alias:
		/* there are no schema aliases, ie look into the base column */
		return schema_name(sa, st->op1);
	case st_bat:
		return st->op4.cval->t->s->base.name;
	case st_atom:
		return NULL;
	case st_var:
	case st_temp:
	case st_single:
		return NULL;
	case st_list:
		if (list_length(st->op4.lval))
			return schema_name(sa, st->op4.lval->h->data);
		return NULL;
	default:
		return NULL;
	}
}

stmt *
stmt_cond(backend *be, stmt *cond, stmt *outer, int loop /* 0 if, 1 while */, int anti )
{
	MalBlkPtr mb = be->mb;
	InstrPtr q = NULL;

	if (cond->nr < 0)
		return NULL;
	if (anti) {
		sql_subtype *bt = sql_bind_localtype("bit");
		sql_subfunc *not = sql_bind_func(be->mvc->sa, NULL, "not", bt, NULL, F_FUNC);
		sql_subfunc *or = sql_bind_func(be->mvc->sa, NULL, "or", bt, bt, F_FUNC);
		sql_subfunc *isnull = sql_bind_func(be->mvc->sa, NULL, "isnull", bt, NULL, F_FUNC);
		cond = stmt_binop(be,
			stmt_unop(be, cond, not),
			stmt_unop(be, cond, isnull), or);
	}
	if (!loop) {	/* if */
		q = newAssignment(mb);
		if (q == NULL)
			return NULL;
		q->barrier = BARRIERsymbol;
		q = pushArgument(mb, q, cond->nr);
		if (q == NULL)
			return NULL;
	} else {	/* while */
		int c;

		if (outer->nr < 0)
			return NULL;
		/* leave barrier */
		q = newStmt(mb, calcRef, notRef);
		q = pushArgument(mb, q, cond->nr);
		if (q == NULL)
			return NULL;
		c = getArg(q, 0);

		q = newAssignment(mb);
		if (q == NULL)
			return NULL;
		getArg(q, 0) = outer->nr;
		q->barrier = LEAVEsymbol;
		q = pushArgument(mb, q, c);
		if (q == NULL)
			return NULL;
	}
	if (q){
		stmt *s = stmt_create(be->mvc->sa, st_cond);
		if(!s) {
			freeInstruction(q);
			return NULL;
		}
		s->flag = loop;
		s->op1 = cond;
		s->nr = getArg(q, 0);
		return s;
	}
	return NULL;
}

stmt *
stmt_control_end(backend *be, stmt *cond)
{
	MalBlkPtr mb = be->mb;
	InstrPtr q = NULL;

	if (cond->nr < 0)
		return NULL;

	if (cond->flag) {	/* while */
		/* redo barrier */
		q = newAssignment(mb);
		if (q == NULL)
			return NULL;
		getArg(q, 0) = cond->nr;
		q->argc = q->retc = 1;
		q->barrier = REDOsymbol;
		q = pushBit(mb, q, TRUE);
		if (q == NULL)
			return NULL;
	} else {
		q = newAssignment(mb);
		if (q == NULL)
			return NULL;
		getArg(q, 0) = cond->nr;
		q->argc = q->retc = 1;
		q->barrier = EXITsymbol;
	}
	q = newStmt(mb, sqlRef, mvcRef);
	if (q == NULL)
		return NULL;
	be->mvc_var = getDestVar(q);
	if (q){
		stmt *s = stmt_create(be->mvc->sa, st_control_end);
		if(!s) {
			freeInstruction(q);
			return NULL;
		}
		s->op1 = cond;
		s->nr = getArg(q, 0);
		return s;
	}
	return NULL;
}


static InstrPtr
dump_cols(MalBlkPtr mb, list *l, InstrPtr q)
{
	int i;
	node *n;

	if (q == NULL)
		return NULL;
	q->retc = q->argc = 0;
	for (i = 0, n = l->h; n; n = n->next, i++) {
		stmt *c = n->data;

		q = pushArgument(mb, q, c->nr);
	}
	if (q == NULL)
		return NULL;
	q->retc = q->argc;
	/* Lets make it a propper assignment */
	for (i = 0, n = l->h; n; n = n->next, i++) {
		stmt *c = n->data;

		q = pushArgument(mb, q, c->nr);
	}
	return q;
}

stmt *
stmt_return(backend *be, stmt *val, int nr_declared_tables)
{
	MalBlkPtr mb = be->mb;
	InstrPtr q = NULL;

	if (val->nr < 0)
		return NULL;
	q = newInstruction(mb, NULL, NULL);
	if (q == NULL)
		return NULL;
	q->barrier= RETURNsymbol;
	if (val->type == st_table) {
		list *l = val->op1->op4.lval;

		q = dump_cols(mb, l, q);
	} else {
		getArg(q, 0) = getArg(getInstrPtr(mb, 0), 0);
		q = pushArgument(mb, q, val->nr);
	}
	if (q == NULL)
		return NULL;
	pushInstruction(mb, q);
	if (q) {
		stmt *s = stmt_create(be->mvc->sa, st_return);
		if(!s) {
			freeInstruction(q);
			return NULL;
		}
		s->op1 = val;
		s->flag = nr_declared_tables;
		s->nr = getDestVar(q);
		s->q = q;
		return s;
	}
	return NULL;
}

stmt *
stmt_assign(backend *be, const char *sname, const char *varname, stmt *val, int level)
{
	MalBlkPtr mb = be->mb;
	InstrPtr q = NULL;

	if (val && val->nr < 0)
		return NULL;
	if (level != 0) {
		char *buf,  levelstr[16];

		if (!val) {
			/* drop declared table */
			assert(0);
		}

		assert(!sname);
		snprintf(levelstr, sizeof(levelstr), "%d", level);
		buf = SA_NEW_ARRAY(be->mvc->sa, char, strlen(levelstr) + strlen(varname) + 3);
		if (!buf)
			return NULL;
		stpcpy(stpcpy(stpcpy(stpcpy(buf, "A"), levelstr), "%"), varname); /* mangle variable name */
		q = newInstruction(mb, NULL, NULL);
		if (q == NULL) {
			return NULL;
		}
		q->argc = q->retc = 0;
		q = pushArgumentId(mb, q, buf);
		if (q == NULL)
			return NULL;
		pushInstruction(mb, q);
		if (mb->errors)
			return NULL;
		q->retc++;
	} else {
		assert(sname); /* all global variables have a schema */
		q = newStmt(mb, sqlRef, setVariableRef);
		q = pushArgument(mb, q, be->mvc_var);
		q = pushStr(mb, q, sname);
		q = pushStr(mb, q, varname);
		if (q == NULL)
			return NULL;
		getArg(q, 0) = be->mvc_var = newTmpVariable(mb, TYPE_int);
		be->mvc_var = getDestVar(q);
	}
	q = pushArgument(mb, q, val->nr);
	if (q){
		stmt *s = stmt_create(be->mvc->sa, st_assign);
		if(!s) {
			freeInstruction(q);
			return NULL;
		}
		s->op2 = val;
		s->flag = (level << 1);
		s->q = q;
		s->nr = 1;
		return s;
	}
	return NULL;
}

stmt *
const_column(backend *be, stmt *val)
{
	sql_subtype *ct = tail_type(val);
	MalBlkPtr mb = be->mb;
	InstrPtr q = NULL;
	int tt = ct->type->localtype;

	if (val->nr < 0)
		return NULL;
	q = newStmt(mb, batRef, singleRef);
	if (q == NULL)
		return NULL;
	setVarType(mb, getArg(q, 0), newBatType(tt));
	q = pushArgument(mb, q, val->nr);
	if (q) {
		stmt *s = stmt_create(be->mvc->sa, st_single);
		if(!s) {
			freeInstruction(q);
			return NULL;
		}
		s->op1 = val;
		s->op4.typeval = *ct;
		s->nrcols = 1;

		s->tname = val->tname;
		s->cname = val->cname;
		s->nr = getDestVar(q);
		s->q = q;
		return s;
	}
	return NULL;
}

stmt *
stmt_fetch(backend *be, stmt *val)
{
	sql_subtype *ct = tail_type(val);
	MalBlkPtr mb = be->mb;
	InstrPtr q = NULL;
	int tt = ct->type->localtype;

	if (val->nr < 0)
		return NULL;
	q = newStmt(mb, algebraRef, fetchRef);
	if (q == NULL)
		return NULL;
	setVarType(mb, getArg(q, 0), tt);
	q = pushArgument(mb, q, val->nr);
	q = pushOid(mb, q, 0);
	if (q) {
		stmt *s = stmt_create(be->mvc->sa, st_single);
		if(!s) {
			freeInstruction(q);
			return NULL;
		}
		s->op1 = val;
		s->op4.typeval = *ct;
		s->nrcols = 0;

		s->tname = val->tname;
		s->cname = val->cname;
		s->nr = getDestVar(q);
		s->q = q;
		return s;
	}
	return NULL;
}<|MERGE_RESOLUTION|>--- conflicted
+++ resolved
@@ -2089,13 +2089,8 @@
 	return NULL;
 }
 
-<<<<<<< HEAD
-static InstrPtr 
-stmt_project_join(backend *be, stmt *op1, stmt *op2, bool delta) 
-=======
 static InstrPtr
-stmt_project_join(backend *be, stmt *op1, stmt *op2, stmt *ins)
->>>>>>> e89ca464
+stmt_project_join(backend *be, stmt *op1, stmt *op2, bool delta)
 {
 	MalBlkPtr mb = be->mb;
 	InstrPtr q = NULL;
