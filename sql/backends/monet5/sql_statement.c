--- conflicted
+++ resolved
@@ -2353,13 +2353,9 @@
 		mark = 1;
 		/* fall through */
 	case cmp_equal:
-<<<<<<< HEAD
 		q = newStmtArgs(mb, algebraRef, sjt, 9);
-=======
-		q = newStmt(mb, algebraRef, sjt);
 		if (q == NULL)
 			goto bailout;
->>>>>>> 8df11633
 		q = pushReturn(mb, q, newTmpVariable(mb, TYPE_any));
 		q = pushArgument(mb, q, op1->nr);
 		q = pushArgument(mb, q, op2->nr);
@@ -2381,15 +2377,11 @@
 		pushInstruction(mb, q);
 		break;
 	case cmp_notequal:
-<<<<<<< HEAD
 		if (inner)
 			sjt = thetajoinRef;
 		q = newStmtArgs(mb, algebraRef, sjt, 9);
-=======
-		q = newStmtArgs(mb, algebraRef, thetajoinRef, 9);
 		if (q == NULL)
 			goto bailout;
->>>>>>> 8df11633
 		q = pushReturn(mb, q, newTmpVariable(mb, TYPE_any));
 		q = pushArgument(mb, q, op1->nr);
 		q = pushArgument(mb, q, op2->nr);
@@ -2440,13 +2432,9 @@
 		pushInstruction(mb, q);
 		break;
 	case cmp_all:	/* aka cross table */
-<<<<<<< HEAD
 		q = newStmt(mb, algebraRef, inner?crossRef:outercrossRef);
-=======
-		q = newStmt(mb, algebraRef, crossRef);
 		if (q == NULL)
 			goto bailout;
->>>>>>> 8df11633
 		q = pushReturn(mb, q, newTmpVariable(mb, TYPE_any));
 		q = pushArgument(mb, q, op1->nr);
 		q = pushArgument(mb, q, op2->nr);
@@ -2467,27 +2455,16 @@
 		TRC_ERROR(SQL_EXECUTION, "Impossible action\n");
 	}
 
-<<<<<<< HEAD
-		s->op1 = op1;
-		s->op2 = op2;
-		s->flag = cmptype;
-		if (mark)
-			s->flag = MARKJOIN;
-		s->key = 0;
-		s->nrcols = 2;
-		s->nr = getDestVar(q);
-		s->q = q;
-		return s;
-=======
 	stmt *s = stmt_create(be->mvc->sa, st_join);
 	if (s == NULL) {
 		goto bailout;
->>>>>>> 8df11633
 	}
 
 	s->op1 = op1;
 	s->op2 = op2;
 	s->flag = cmptype;
+	if (mark)
+		s->flag = MARKJOIN;
 	s->key = 0;
 	s->nrcols = 2;
 	s->nr = getDestVar(q);
