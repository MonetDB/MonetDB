--- conflicted
+++ resolved
@@ -330,12 +330,8 @@
 	if (level == 0) { /* global */
 		int tt = t->type->localtype;
 
-<<<<<<< HEAD
 		assert(sname);
-		q = newStmt(mb, sqlRef, putName("getVariable"));
-=======
 		q = newStmt(mb, sqlRef, getVariableRef);
->>>>>>> 5ab8807b
 		q = pushArgument(mb, q, be->mvc_var);
 		q = pushStr(mb, q, sname); /* all global variables have a schema */
 		q = pushStr(mb, q, varname);
@@ -2773,14 +2769,8 @@
 	MalBlkPtr mb = be->mb;
 	InstrPtr q = NULL;
 
-<<<<<<< HEAD
 	if (isDeclaredTableOnStack(t) && t->data) { /* declared table */
-		int *l = t->data; 
-		int cnt = list_length(t->columns.set)+1, i;
-=======
-	if (!t->s && t->data) { /* declared table */
 		int *l = t->data, cnt = list_length(t->columns.set)+1;
->>>>>>> 5ab8807b
 
 		for (int i = 0; i < cnt; i++) {
 			q = newStmt(mb, batRef, deleteRef);
