--- conflicted
+++ resolved
@@ -2293,15 +2293,10 @@
 	}
 	if (q) {
 		stmt *s = stmt_create(be->mvc->sa, st_catalog);
-<<<<<<< HEAD
-=======
 		if(!s) {
 			freeInstruction(q);
 			return NULL;
 		}
-		if( if_exists)
-			pushInt(mb,q,1);
->>>>>>> 6f8cc8af
 		s->op1 = args;
 		s->flag = type;
 		s->q = q;
