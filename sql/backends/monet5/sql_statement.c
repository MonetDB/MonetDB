/*
 * This Source Code Form is subject to the terms of the Mozilla Public
 * License, v. 2.0.  If a copy of the MPL was not distributed with this
 * file, You can obtain one at http://mozilla.org/MPL/2.0/.
 *
 * Copyright 1997 - July 2008 CWI, August 2008 - 2020 MonetDB B.V.
 */

#include "monetdb_config.h"
#include "sql_mem.h"
#include "sql_stack.h"
#include "sql_statement.h"
#include "sql_gencode.h"
#include "rel_rel.h"
#include "rel_exp.h"
#include "rel_prop.h"
#include "rel_unnest.h"
#include "rel_optimizer.h"

#include "mal_namespace.h"
#include "mal_builder.h"
#include "mal_debugger.h"
#include "opt_prelude.h"


#include <string.h>

/*
 * Some utility routines to generate code
 * The equality operator in MAL is '==' instead of '='.
 */
static const char *
convertMultiplexMod(const char *mod, const char *op)
{
	if (strcmp(op, "=") == 0)
		return "calc";
	return mod;
}

static const char *
convertMultiplexFcn(const char *op)
{
	if (strcmp(op, "=") == 0)
		return "==";
	return op;
}

static const char *
convertOperator(const char *op)
{
	if (strcmp(op, "=") == 0)
		return "==";
	return op;
}

static InstrPtr
multiplex2(MalBlkPtr mb, const char *mod, const char *name, int o1, int o2, int rtype)
{
	InstrPtr q = NULL;

	q = newStmt(mb, malRef, multiplexRef);
	if (q == NULL)
		return NULL;
	setVarType(mb, getArg(q, 0), newBatType(rtype));
	setVarUDFtype(mb, getArg(q, 0));
	q = pushStr(mb, q, convertMultiplexMod(mod, name));
	q = pushStr(mb, q, convertMultiplexFcn(name));
	q = pushArgument(mb, q, o1);
	q = pushArgument(mb, q, o2);
	return q;
}

static InstrPtr
dump_1(MalBlkPtr mb, const char *mod, const char *name, stmt *o1)
{
	InstrPtr q = NULL;

	if (o1->nr < 0)
		return NULL;
	q = newStmt(mb, mod, name);
	q = pushArgument(mb, q, o1->nr);
	return q;
}

static InstrPtr
dump_2(MalBlkPtr mb, const char *mod, const char *name, stmt *o1, stmt *o2)
{
	InstrPtr q = NULL;

	if (o1->nr < 0 || o2->nr < 0)
		return NULL;
	q = newStmt(mb, mod, name);
	q = pushArgument(mb, q, o1->nr);
	q = pushArgument(mb, q, o2->nr);
	return q;
}

static InstrPtr
pushPtr(MalBlkPtr mb, InstrPtr q, ptr val)
{
	int _t;
	ValRecord cst;

	if (q == NULL)
		return NULL;
	cst.vtype= TYPE_ptr;
	cst.val.pval = val;
	cst.len = 0;
	_t = defConstant(mb, TYPE_ptr, &cst);
	if( _t >= 0)
		return pushArgument(mb, q, _t);
	return q;
}

static InstrPtr
pushSchema(MalBlkPtr mb, InstrPtr q, sql_table *t)
{
	if (t->s)
		return pushArgument(mb, q, getStrConstant(mb,t->s->base.name));
	else
		return pushNil(mb, q, TYPE_str);
}

void
create_merge_partitions_accumulator(backend *be)
{
	sql_subtype tpe;

	sql_find_subtype(&tpe, "bigint", 0, 0);
	be->cur_append = constantAtom(be, be->mb, atom_int(be->mvc->sa, &tpe, 0));
}

int
add_to_merge_partitions_accumulator(backend *be, int nr)
{
	MalBlkPtr mb = be->mb;
	int help = be->cur_append;
	InstrPtr q = newStmt(mb, calcRef, "+");

	getArg(q, 0) = be->cur_append = newTmpVariable(mb, TYPE_lng);
	q = pushArgument(mb, q, help);
	q = pushArgument(mb, q, nr);

	be->first_statement_generated = true; /* set the first statement as generated */

	return getDestVar(q);
}

int
stmt_key(stmt *s)
{
	const char *nme = column_name(NULL, s);

	return hash_key(nme);
}

/* #TODO make proper traversal operations */
stmt *
stmt_atom_string(backend *be, const char *S)
{
	const char *s = sa_strdup(be->mvc->sa, S);
	sql_subtype t;

	sql_find_subtype(&t, "varchar", _strlen(s), 0);
	return stmt_atom(be, atom_string(be->mvc->sa, &t, s));
}

stmt *
stmt_atom_string_nil(backend *be)
{
	sql_subtype t;

	sql_find_subtype(&t, "clob", 0, 0);
	return stmt_atom(be, atom_string(be->mvc->sa, &t, NULL));
}

stmt *
stmt_atom_int(backend *be, int i)
{
	sql_subtype t;

	sql_find_subtype(&t, "int", 32, 0);
	return stmt_atom(be, atom_int(be->mvc->sa, &t, i));
}

stmt *
stmt_atom_lng(backend *be, lng i)
{
	sql_subtype t;

	sql_find_subtype(&t, "bigint", 64, 0);
	return stmt_atom(be, atom_int(be->mvc->sa, &t, i));
}

stmt *
stmt_atom_lng_nil(backend *be)
{
	sql_subtype t;

	sql_find_subtype(&t, "bigint", 64, 0);
	return stmt_atom(be, atom_general(be->mvc->sa, &t, NULL));
}

stmt *
stmt_bool(backend *be, int b)
{
	sql_subtype t;

	sql_find_subtype(&t, "boolean", 0, 0);
	if (b) {
		return stmt_atom(be, atom_bool(be->mvc->sa, &t, TRUE));
	} else {
		return stmt_atom(be, atom_bool(be->mvc->sa, &t, FALSE));
	}
}

static stmt *
stmt_create(sql_allocator *sa, st_type type)
{
	stmt *s = SA_NEW(sa, stmt);
	if(!s)
		return NULL;

	s->type = type;
	s->op1 = NULL;
	s->op2 = NULL;
	s->op3 = NULL;
	s->op4.lval = NULL;
	s->flag = 0;
	s->nrcols = 0;
	s->key = 0;
	s->aggr = 0;
	s->nr = 0;
	s->partition = 0;
	s->tname = s->cname = NULL;
	return s;
}

stmt *
stmt_group(backend *be, stmt *s, stmt *grp, stmt *ext, stmt *cnt, int done)
{
	MalBlkPtr mb = be->mb;
	InstrPtr q = NULL;

	if (s->nr < 0)
		return NULL;
	if (grp && (grp->nr < 0 || ext->nr < 0 || cnt->nr < 0)) 
		return NULL;

	q = newStmt(mb, groupRef, done ? grp ? subgroupdoneRef : groupdoneRef : grp ? subgroupRef : groupRef);
	if(!q)
		return NULL;

	/* output variables extent and hist */
	q = pushReturn(mb, q, newTmpVariable(mb, TYPE_any));
	q = pushReturn(mb, q, newTmpVariable(mb, TYPE_any));
	q = pushArgument(mb, q, s->nr);
	if (grp)
		q = pushArgument(mb, q, grp->nr);
	if (q) {
		stmt *ns = stmt_create(be->mvc->sa, st_group);
		if (ns == NULL) {
			freeInstruction(q);
			return NULL;
		}

		ns->op1 = s;

		if (grp) {
			ns->op2 = grp;
			ns->op3 = ext;
			ns->op4.stval = cnt;
		}
		ns->nrcols = s->nrcols;
		ns->key = 0;
		ns->q = q;
		ns->nr = getDestVar(q);
		return ns;
	}
	return NULL;
}

stmt *
stmt_none(backend *be)
{
	return stmt_create(be->mvc->sa, st_none);
}

static int
create_bat(MalBlkPtr mb, int tt)
{
	InstrPtr q = newStmt(mb, batRef, newRef);

	if (q == NULL)
		return -1;
	setVarType(mb, getArg(q, 0), newBatType(tt));
	setVarUDFtype(mb, getArg(q, 0));
	q = pushType(mb, q, tt);
	return getDestVar(q);
}

static int *
dump_table(sql_allocator *sa, MalBlkPtr mb, sql_table *t)
{
	int i = 0;
	node *n;
	int *l = SA_NEW_ARRAY(sa, int, list_length(t->columns.set) + 1);

	if (!l)
		return NULL;

	/* tid column */
	if ((l[i++] = create_bat(mb, TYPE_oid)) < 0) 
		return NULL;

	for (n = t->columns.set->h; n; n = n->next) {
		sql_column *c = n->data;

		if ((l[i++] = create_bat(mb, c->type.type->localtype)) < 0)
			return NULL;
	}
	return l;
}

stmt *
stmt_var(backend *be, const char *varname, sql_subtype *t, int declare, int level)
{
	MalBlkPtr mb = be->mb;
	InstrPtr q = NULL;
	char buf[IDLENGTH];

	if (level == 1 ) { /* global */
		int tt = t->type->localtype;

		q = newStmt(mb, sqlRef, putName("getVariable"));
		q = pushArgument(mb, q, be->mvc_var);
		q = pushStr(mb, q, varname);
		if (q == NULL)
			return NULL;
		setVarType(mb, getArg(q, 0), tt);
		setVarUDFtype(mb, getArg(q, 0));
	} else if (!declare) {
		(void) snprintf(buf, sizeof(buf), "A%s", varname);
		q = newAssignment(mb);
		q = pushArgumentId(mb, q, buf);
	} else {
		int tt;

		tt = t->type->localtype;
		(void) snprintf(buf, sizeof(buf), "A%s", varname);
		q = newInstruction(mb, NULL, NULL);
		if (q == NULL) {
			return NULL;
		}
		q->argc = q->retc = 0;
		q = pushArgumentId(mb, q, buf);
		q = pushNil(mb, q, tt);
		pushInstruction(mb, q);
		if (q == NULL)
			return NULL;
		q->retc++;
	}
	if (q) {
		stmt *s = stmt_create(be->mvc->sa, st_var);
		if (s == NULL) {
			freeInstruction(q);
			return NULL;
		}

		if (t)
			s->op4.typeval = *t;
		else
			s->op4.typeval.type = NULL;
		s->flag = declare + (level << 1);
		s->key = 1;
		s->q = q;
		s->nr = getDestVar(q);
		return s;
	}
	return NULL;
}

stmt *
stmt_vars(backend *be, const char *varname, sql_table *t, int declare, int level)
{
	MalBlkPtr mb = be->mb;
	InstrPtr q = NULL;
	int *l;

	(void)varname;
	/* declared table */
	if ((l = dump_table(be->mvc->sa, mb, t)) != NULL) {
		stmt *s = stmt_create(be->mvc->sa, st_var);

		if (s == NULL) {
			freeInstruction(q);
			return NULL;
		}

		t->data = l;
		/*
		s->op2 = (stmt*)l; 
		s->op3 = (stmt*)t;
		*/
		s->flag = declare + (level << 1);
		s->key = 1;
		s->nr = l[0];
		return s;
	}
	return NULL;
}

stmt *
stmt_varnr(backend *be, int nr, sql_subtype *t)
{
	MalBlkPtr mb = be->mb;
	InstrPtr q = newAssignment(mb);

	if (!q)
		return NULL;
	if (be->mvc->argc && be->mvc->args[nr]->varid >= 0) {
		q = pushArgument(mb, q, be->mvc->args[nr]->varid);
	} else {
		char buf[IDLENGTH];

		(void) snprintf(buf, sizeof(buf), "A%d", nr);
		q = pushArgumentId(mb, q, buf);
	}
	if (q) {
		stmt *s = stmt_create(be->mvc->sa, st_var);
		if (s == NULL) {
			freeInstruction(q);
			return NULL;
		}

		s->op1 = NULL;
		if (t)
			s->op4.typeval = *t;
		else
			s->op4.typeval.type = NULL;
		s->flag = nr;
		s->key = 1;
		s->q = q;
		s->nr = getDestVar(q);
		return s;
	}
	return NULL;
}

stmt *
stmt_table(backend *be, stmt *cols, int temp)
{
	MalBlkPtr mb = be->mb;
	InstrPtr q = newAssignment(mb);

	if (cols->nr < 0)
		return NULL;

	if (cols->type != st_list) {
		q = newStmt(mb, sqlRef, printRef);
		q = pushStr(mb, q, "not a valid output list\n");
		if (q == NULL)
			return NULL;
	}
	if (q) {
		stmt *s = stmt_create(be->mvc->sa, st_table);
		if (s == NULL) {
			freeInstruction(q);
			return NULL;
		}

		s->op1 = cols;
		s->flag = temp;
		s->nr = cols->nr;
		s->nrcols = cols->nrcols;
		return s;
	}
	return NULL;
}

stmt *
stmt_temp(backend *be, sql_subtype *t)
{
	int tt = t->type->localtype;
	MalBlkPtr mb = be->mb;
	InstrPtr q = newStmt(mb, batRef, newRef);

	if (q == NULL)
		return NULL;
	setVarType(mb, getArg(q, 0), newBatType(tt));
	setVarUDFtype(mb, getArg(q, 0));
	q = pushType(mb, q, tt);
	if (q) {
		stmt *s = stmt_create(be->mvc->sa, st_temp);

		if (s == NULL) {
			freeInstruction(q);
			return NULL;
		}
		s->op4.typeval = *t;
		s->nrcols = 1;
		s->q = q;
		s->nr = getDestVar(q);
		return s;
	}
	return NULL;
}

stmt *
stmt_tid(backend *be, sql_table *t, int partition)
{
	int tt = TYPE_oid;
	MalBlkPtr mb = be->mb;
	InstrPtr q;

	if (!t->s && t->data) { /* declared table */
		stmt *s = stmt_create(be->mvc->sa, st_tid);
		int *l = t->data;

		assert(partition == 0);
		s->partition = partition;
		s->op4.tval = t;
		s->nrcols = 1;
		s->nr = l[0];
		return s;
	}
       	q = newStmt(mb, sqlRef, tidRef);
	if (q == NULL)
		return NULL;
	setVarType(mb, getArg(q, 0), newBatType(tt));
	setVarUDFtype(mb, getArg(q, 0));
	q = pushArgument(mb, q, be->mvc_var);
	q = pushSchema(mb, q, t);
	q = pushStr(mb, q, t->base.name);
	if (q == NULL)
		return NULL;
	if (t && (!isRemote(t) && !isMergeTable(t)) && partition) {
		sql_trans *tr = be->mvc->session->tr;
		BUN rows = (BUN) store_funcs.count_col(tr, t->columns.set->h->data, 1);
		setRowCnt(mb,getArg(q,0),rows);
	}
	if (q) {
		stmt *s = stmt_create(be->mvc->sa, st_tid);
		if (s == NULL) {
			freeInstruction(q);
			return NULL;
		}

		s->partition = partition;
		s->op4.tval = t;
		s->nrcols = 1;
		s->nr = getDestVar(q);
		s->q = q;
		return s;
	}
	return NULL;
}

stmt *
stmt_bat(backend *be, sql_column *c, int access, int partition)
{
	int tt = c->type.type->localtype;
	MalBlkPtr mb = be->mb;
	InstrPtr q;

	/* for read access tid.project(col) */
	if (!c->t->s && c->t->data) { /* declared table */
		stmt *s = stmt_create(be->mvc->sa, st_bat);
		int *l = c->t->data;

		assert(partition == 0);
		s->partition = partition;
		s->op4.cval = c;
		s->nrcols = 1;
		s->flag = access;
		s->nr = l[c->colnr+1];
		s->tname = c->t?c->t->base.name:NULL;
		s->cname = c->base.name;
		return s;
	}
	q = newStmt(mb, sqlRef, bindRef);
	if (q == NULL)
		return NULL;
	if (access == RD_UPD_ID) {
		q = pushReturn(mb, q, newTmpVariable(mb, newBatType(tt)));
		setVarUDFtype(mb, getArg(q, 0));
		setVarUDFtype(mb, getArg(q, 1));
	} else {
		setVarType(mb, getArg(q, 0), newBatType(tt));
		setVarUDFtype(mb, getArg(q, 0));
	}
	q = pushArgument(mb, q, be->mvc_var);
	q = pushSchema(mb, q, c->t);
	q = pushArgument(mb, q, getStrConstant(mb,c->t->base.name));
	q = pushArgument(mb, q, getStrConstant(mb,c->base.name));
	q = pushArgument(mb, q, getIntConstant(mb,access));
	if (q == NULL)
		return NULL;

	if (access == RD_UPD_ID) {
		setVarType(mb, getArg(q, 1), newBatType(tt));
		setVarUDFtype(mb, getArg(q, 1));
	}
	if (access != RD_INS && partition) {
		sql_trans *tr = be->mvc->session->tr;

		if (c && (!isRemote(c->t) && !isMergeTable(c->t))) {
			BUN rows = (BUN) store_funcs.count_col(tr, c, 1);
			setRowCnt(mb,getArg(q,0),rows);
		}
	}
	if (q) {
		stmt *s = stmt_create(be->mvc->sa, st_bat);
		if (s == NULL) {
			freeInstruction(q);
			return NULL;
		}

		s->partition = partition;
		s->op4.cval = c;
		s->nrcols = 1;
		s->flag = access;
		s->nr = getDestVar(q);
		s->q = q;
		s->tname = c->t->base.name;
		s->cname = c->base.name;
		return s;
	}
	return NULL;
}

stmt *
stmt_idxbat(backend *be, sql_idx *i, int access, int partition)
{
	int tt = hash_index(i->type)?TYPE_lng:TYPE_oid;
	MalBlkPtr mb = be->mb;
	InstrPtr q = newStmt(mb, sqlRef, bindidxRef);

	if (q == NULL)
		return NULL;

	if (access == RD_UPD_ID) {
		q = pushReturn(mb, q, newTmpVariable(mb, newBatType(tt)));
	} else {
		setVarType(mb, getArg(q, 0), newBatType(tt));
		setVarUDFtype(mb, getArg(q, 0));
	}

	q = pushArgument(mb, q, be->mvc_var);
	q = pushSchema(mb, q, i->t);
	q = pushArgument(mb, q, getStrConstant(mb, i->t->base.name));
	q = pushArgument(mb, q, getStrConstant(mb, i->base.name));
	q = pushArgument(mb, q, getIntConstant(mb, access));
	if (q == NULL)
		return NULL;

	if (access == RD_UPD_ID) {
		setVarType(mb, getArg(q, 1), newBatType(tt));
		setVarUDFtype(mb, getArg(q, 1));
	}
	if (access != RD_INS && partition) {
		sql_trans *tr = be->mvc->session->tr;

		if (i && (!isRemote(i->t) && !isMergeTable(i->t))) {
			BUN rows = (BUN) store_funcs.count_idx(tr, i, 1);
			setRowCnt(mb,getArg(q,0),rows);
		}
	}
	if (q) {
		stmt *s = stmt_create(be->mvc->sa, st_idxbat);
		if (s == NULL) {
			freeInstruction(q);
			return NULL;
		}

		s->partition = partition;
		s->op4.idxval = i;
		s->nrcols = 1;
		s->flag = access;
		s->nr = getDestVar(q);
		s->q = q;
		return s;
	}
	return NULL;
}

stmt *
stmt_append_col(backend *be, sql_column *c, stmt *b, int fake)
{
	MalBlkPtr mb = be->mb;
	InstrPtr q = NULL;

	if (b->nr < 0)
		return NULL;

	if (!c->t->s && c->t->data) { /* declared table */
		int *l = c->t->data;

		if (c->colnr == 0) { /* append to tid column */
			q = newStmt(mb, sqlRef, "grow");
			q = pushArgument(mb, q, l[0]);
			q = pushArgument(mb, q, b->nr);
		} 
		q = newStmt(mb, batRef, appendRef);
		q = pushArgument(mb, q, l[c->colnr+1]);
		q = pushArgument(mb, q, b->nr);
		q = pushBit(mb, q, TRUE);
		getArg(q,0) = l[c->colnr+1]; 
	} else if (!fake) {	/* fake append */
		q = newStmt(mb, sqlRef, appendRef);
		q = pushArgument(mb, q, be->mvc_var);
		if (q == NULL)
			return NULL;
		getArg(q, 0) = be->mvc_var = newTmpVariable(mb, TYPE_int);
		q = pushSchema(mb, q, c->t);
		q = pushStr(mb, q, c->t->base.name);
		q = pushStr(mb, q, c->base.name);
		q = pushArgument(mb, q, b->nr);
		if (q == NULL)
			return NULL;
		be->mvc_var = getDestVar(q);
	} else {
		return b;
	}
	if (q) {
		stmt *s = stmt_create(be->mvc->sa, st_append_col);

		if (s == NULL) {
			freeInstruction(q);
			return NULL;
		}
		s->op1 = b;
		s->op4.cval = c;
		s->q = q;
		s->nr = getDestVar(q);
		return s;
	}
	return NULL;
}

stmt *
stmt_append_idx(backend *be, sql_idx *i, stmt *b)
{
	MalBlkPtr mb = be->mb;
	InstrPtr q = NULL;

	if (b->nr < 0)
		return NULL;

	q = newStmt(mb, sqlRef, appendRef);
	q = pushArgument(mb, q, be->mvc_var);
	if (q == NULL)
		return NULL;
	getArg(q, 0) = be->mvc_var = newTmpVariable(mb, TYPE_int);
	q = pushSchema(mb, q, i->t);
	q = pushStr(mb, q, i->t->base.name);
	q = pushStr(mb, q, sa_strconcat(be->mvc->sa, "%", i->base.name));
	q = pushArgument(mb, q, b->nr);
	if (q == NULL)
		return NULL;
	be->mvc_var = getDestVar(q);
	if (q) {
		stmt *s = stmt_create(be->mvc->sa, st_append_idx);
		if (s == NULL) {
			freeInstruction(q);
			return NULL;
		}

		s->op1 = b;
		s->op4.idxval = i;
		s->q = q;
		s->nr = getDestVar(q);
		return s;
	}
	return NULL;
}

stmt *
stmt_update_col(backend *be, sql_column *c, stmt *tids, stmt *upd)
{
	MalBlkPtr mb = be->mb;
	InstrPtr q = NULL;

	if (tids->nr < 0 || upd->nr < 0)
		return NULL;

	if (!c->t->s && c->t->data) { /* declared table */
		int *l = c->t->data;

		q = newStmt(mb, batRef, updateRef);
		q = pushArgument(mb, q, l[c->colnr+1]);
		q = pushArgument(mb, q, tids->nr);
		q = pushArgument(mb, q, upd->nr);
	} else {
		q = newStmt(mb, sqlRef, updateRef);
		q = pushArgument(mb, q, be->mvc_var);
		if (q == NULL)
			return NULL;
		getArg(q, 0) = be->mvc_var = newTmpVariable(mb, TYPE_int);
		q = pushSchema(mb, q, c->t);
		q = pushStr(mb, q, c->t->base.name);
		q = pushStr(mb, q, c->base.name);
		q = pushArgument(mb, q, tids->nr);
		q = pushArgument(mb, q, upd->nr);
		if (q == NULL)
			return NULL;
		be->mvc_var = getDestVar(q);
	}
	if (q){
		stmt *s = stmt_create(be->mvc->sa, st_update_col);

		if (s == NULL) {
			freeInstruction(q);
			return NULL;
		}
		s->op1 = tids;
		s->op2 = upd;
		s->op4.cval = c;
		s->q = q;
		s->nr = getDestVar(q);
		return s;
	}
	return NULL;
}


stmt *
stmt_update_idx(backend *be, sql_idx *i, stmt *tids, stmt *upd)
{
	MalBlkPtr mb = be->mb;
	InstrPtr q = NULL;

	if (tids->nr < 0 || upd->nr < 0)
		return NULL;

	q = newStmt(mb, sqlRef, updateRef);
	q = pushArgument(mb, q, be->mvc_var);
	if (q == NULL)
		return NULL;
	getArg(q, 0) = be->mvc_var = newTmpVariable(mb, TYPE_int);
	q = pushSchema(mb, q, i->t);
	q = pushStr(mb, q, i->t->base.name);
	q = pushStr(mb, q, sa_strconcat(be->mvc->sa, "%", i->base.name));
	q = pushArgument(mb, q, tids->nr);
	q = pushArgument(mb, q, upd->nr);
	if (q == NULL)
		return NULL;
	be->mvc_var = getDestVar(q);
	if (q) {
		stmt *s = stmt_create(be->mvc->sa, st_update_idx);
		if (s == NULL) {
			freeInstruction(q);
			return NULL;
		}

		s->op1 = tids;
		s->op2 = upd;
		s->op4.idxval = i;
		s->q = q;
		s->nr = getDestVar(q);
		return s;
	}
	return NULL;
}

stmt *
stmt_delete(backend *be, sql_table *t, stmt *tids)
{
	MalBlkPtr mb = be->mb;
	InstrPtr q = NULL;

	if (tids->nr < 0)
		return NULL;

	if (!t->s && t->data) { /* declared table */
		int *l = t->data;

		q = newStmt(mb, batRef, deleteRef);
		q = pushArgument(mb, q, l[0]);
		q = pushArgument(mb, q, tids->nr);
	} else {
		q = newStmt(mb, sqlRef, deleteRef);
		q = pushArgument(mb, q, be->mvc_var);
		if (q == NULL)
			return NULL;
		getArg(q, 0) = be->mvc_var = newTmpVariable(mb, TYPE_int);
		q = pushSchema(mb, q, t);
		q = pushStr(mb, q, t->base.name);
		q = pushArgument(mb, q, tids->nr);
		if (q == NULL)
			return NULL;
		be->mvc_var = getDestVar(q);
	}
	if (q) {
		stmt *s = stmt_create(be->mvc->sa, st_delete);
		if (s == NULL) {
			freeInstruction(q);
			return NULL;
		}

		s->op1 = tids;
		s->op4.tval = t;
		s->q = q;
		s->nr = getDestVar(q);
		return s;
	}
	return NULL;
}

stmt *
stmt_const(backend *be, stmt *s, stmt *val)
{
	InstrPtr q = NULL;
	MalBlkPtr mb = be->mb;

	if (val)
		q = dump_2(mb, algebraRef, projectRef, s, val);
	else 
		q = dump_1(mb, algebraRef, projectRef, s);
	if (q) {
		stmt *ns = stmt_create(be->mvc->sa, st_const);
		if (ns == NULL) {
			freeInstruction(q);
			return NULL;
		}

		ns->op1 = s;
		ns->op2 = val;
		ns->nrcols = s->nrcols;
		ns->key = s->key;
		ns->aggr = s->aggr;
		ns->q = q;
		ns->nr = getDestVar(q);
		ns->tname = val->tname;
		ns->cname = val->cname;
		return ns;
	}
	return NULL;
}

stmt *
stmt_gen_group(backend *be, stmt *gids, stmt *cnts)
{
	MalBlkPtr mb = be->mb;
	InstrPtr q = dump_2(mb, algebraRef, groupbyRef, gids, cnts);

	if (q) {
		stmt *ns = stmt_create(be->mvc->sa, st_gen_group);
		if (ns == NULL) {
			freeInstruction(q);
			return NULL;
		}

		ns->op1 = gids;
		ns->op2 = cnts;
	
		ns->nrcols = gids->nrcols;
		ns->key = 0;
		ns->aggr = 0;
		ns->q = q;
		ns->nr = getDestVar(q);
		return ns;
	}
	return NULL;
}

stmt *
stmt_mirror(backend *be, stmt *s)
{
	MalBlkPtr mb = be->mb;
	InstrPtr q = dump_1(mb, batRef, mirrorRef, s);

	if (q) {
		stmt *ns = stmt_create(be->mvc->sa, st_mirror);
		if (ns == NULL) {
			freeInstruction(q);
			return NULL;
		}

		ns->op1 = s;
		ns->nrcols = 2;
		ns->key = s->key;
		ns->aggr = s->aggr;
		ns->q = q;
		ns->nr = getDestVar(q);
		return ns;
	}
	return NULL;
}

stmt *
stmt_result(backend *be, stmt *s, int nr)
{
	stmt *ns;

	if (s->type == st_join && s->flag == cmp_joined) {
		if (nr)
			return s->op2;
		return s->op1;
	}

	if (s->op1->nr < 0)
		return NULL;

	ns = stmt_create(be->mvc->sa, st_result);
	if(!ns) {
		return NULL;
	}
	if (s->op1->type == st_join && s->op1->flag == cmp_joined) {
		assert(0);
	} else if (nr) {
		int v = getArg(s->q, nr);

		assert(s->q->retc >= nr);
		ns->nr = v;
	} else {
		ns->nr = s->nr;
	}
	ns->op1 = s;
	ns->flag = nr;
	ns->nrcols = s->nrcols;
	ns->key = s->key;
	ns->aggr = s->aggr;
	return ns;
}


/* limit maybe atom nil */
stmt *
stmt_limit(backend *be, stmt *col, stmt *piv, stmt *gid, stmt *offset, stmt *limit, int distinct, int dir, int nullslast, int last, int order)
{
	MalBlkPtr mb = be->mb;
	InstrPtr q = NULL;
	int l, p, g, c;

	if (col->nr < 0 || offset->nr < 0 || limit->nr < 0)
		return NULL;
	if (piv && (piv->nr < 0 || gid->nr < 0))
		return NULL;

	c = (col) ? col->nr : 0;
	p = (piv) ? piv->nr : 0;
	g = (gid) ? gid->nr : 0;

	/* first insert single value into a bat */
	if (col->nrcols == 0) {
		int k, tt = tail_type(col)->type->localtype;

		q = newStmt(mb, batRef, newRef);
		if (q == NULL)
			return NULL;
		setVarType(mb, getArg(q, 0), newBatType(tt));
		setVarUDFtype(mb, getArg(q, 0));
		q = pushType(mb, q, tt);
		if (q == NULL)
			return NULL;
		k = getDestVar(q);

		q = newStmt(mb, batRef, appendRef);
		q = pushArgument(mb, q, k);
		q = pushArgument(mb, q, c);
		if (q == NULL)
			return NULL;
		c = k;
	}
	if (order) {
		int topn = 0;

		q = newStmt(mb, calcRef, "+");
		q = pushArgument(mb, q, offset->nr);
		q = pushArgument(mb, q, limit->nr);
		if (q == NULL)
			return NULL;
		topn = getDestVar(q);

		q = newStmt(mb, algebraRef, firstnRef);
		if (!last) /* we need the groups for the next firstn */
			q = pushReturn(mb, q, newTmpVariable(mb, TYPE_any));
		q = pushArgument(mb, q, c);
		if (p)
			q = pushArgument(mb, q, p);
		if (g)
			q = pushArgument(mb, q, g);
		q = pushArgument(mb, q, topn);
		q = pushBit(mb, q, dir);
		q = pushBit(mb, q, nullslast);
		q = pushBit(mb, q, distinct != 0);

		if (q == NULL)
			return NULL;
		l = getArg(q, 0);
		l = getDestVar(q);
	} else {
		int len;

		q = newStmt(mb, calcRef, "+");
		q = pushArgument(mb, q, offset->nr);
		q = pushArgument(mb, q, limit->nr);
		if (q == NULL)
			return NULL;
		len = getDestVar(q);

		/* since both arguments of algebra.subslice are
		   inclusive correct the LIMIT value by
		   subtracting 1 */
		q = newStmt(mb, calcRef, "-");
		q = pushArgument(mb, q, len);
		q = pushInt(mb, q, 1);
		if (q == NULL)
			return NULL;
		len = getDestVar(q);

		q = newStmt(mb, algebraRef, subsliceRef);
		q = pushArgument(mb, q, c);
		q = pushArgument(mb, q, offset->nr);
		q = pushArgument(mb, q, len);
		if (q == NULL)
			return NULL;
		l = getDestVar(q);
	}
	/* retrieve the single values again */
	if (col->nrcols == 0) {
		q = newStmt(mb, algebraRef, findRef);
		q = pushArgument(mb, q, l);
		q = pushOid(mb, q, 0);
		if (q == NULL)
			return NULL;
		l = getDestVar(q);
	}
	if (q) {
		stmt *ns = stmt_create(be->mvc->sa, piv?st_limit2:st_limit);
		if (ns == NULL) {
			freeInstruction(q);
			return NULL;
		}

		ns->op1 = col;
		ns->op2 = offset;
		ns->op3 = limit;
		ns->nrcols = col->nrcols;
		ns->key = col->key;
		ns->aggr = col->aggr;
		ns->q = q;
		ns->nr = l;
		return ns;
	}
	return NULL;
}

stmt *
stmt_sample(backend *be, stmt *s, stmt *sample, stmt *seed)
{
	MalBlkPtr mb = be->mb;
	InstrPtr q = NULL;
	
	if (s->nr < 0 || sample->nr < 0)
		return NULL;
	q = newStmt(mb, sampleRef, subuniformRef);
	q = pushArgument(mb, q, s->nr);
	q = pushArgument(mb, q, sample->nr);

	if (seed) {
		if (seed->nr < 0)
			return NULL;

		q = pushArgument(mb, q, seed->nr);
	}

	if (q) {
		stmt *ns = stmt_create(be->mvc->sa, st_sample);
		if (ns == NULL) {
			freeInstruction(q);
			return NULL;
		}

		ns->op1 = s;
		ns->op2 = sample;

		if (seed) {
			ns->op3 = seed;
		}

		ns->nrcols = s->nrcols;
		ns->key = s->key;
		ns->aggr = s->aggr;
		ns->flag = 0;
		ns->q = q;
		ns->nr = getDestVar(q);
		return ns;
	}
	return NULL;
}


stmt *
stmt_order(backend *be, stmt *s, int direction, int nullslast)
{
	MalBlkPtr mb = be->mb;
	InstrPtr q = NULL;

	if (s->nr < 0)
		return NULL;
	q = newStmt(mb, algebraRef, sortRef);
	/* both ordered result and oid's order en subgroups */
	q = pushReturn(mb, q, newTmpVariable(mb, TYPE_any));
	q = pushReturn(mb, q, newTmpVariable(mb, TYPE_any));
	q = pushArgument(mb, q, s->nr);
	q = pushBit(mb, q, !direction);
	q = pushBit(mb, q, nullslast);
	q = pushBit(mb, q, FALSE);
	if (q == NULL)
		return NULL;

	if (q) {
		stmt *ns = stmt_create(be->mvc->sa, st_order);
		if (ns == NULL) {
			freeInstruction(q);
			return NULL;
		}

		ns->op1 = s;
		ns->flag = direction;
		ns->nrcols = s->nrcols;
		ns->key = s->key;
		ns->aggr = s->aggr;
		ns->q = q;
		ns->nr = getDestVar(q);
		return ns;
	}
	return NULL;
}

stmt *
stmt_reorder(backend *be, stmt *s, int direction, int nullslast, stmt *orderby_ids, stmt *orderby_grp)
{
	MalBlkPtr mb = be->mb;
	InstrPtr q = NULL;

	if (s->nr < 0 || orderby_ids->nr < 0 || orderby_grp->nr < 0)
		return NULL;
	q = newStmt(mb, algebraRef, sortRef);
	/* both ordered result and oid's order en subgroups */
	q = pushReturn(mb, q, newTmpVariable(mb, TYPE_any));
	q = pushReturn(mb, q, newTmpVariable(mb, TYPE_any));
	q = pushArgument(mb, q, s->nr);
	q = pushArgument(mb, q, orderby_ids->nr);
	q = pushArgument(mb, q, orderby_grp->nr);
	q = pushBit(mb, q, !direction);
	q = pushBit(mb, q, nullslast);
	q = pushBit(mb, q, FALSE);
	if (q == NULL)
		return NULL;
	if (q) {
		stmt *ns = stmt_create(be->mvc->sa, st_reorder);
		if (ns == NULL) {
			freeInstruction(q);
			return NULL;
		}

		ns->op1 = s;
		ns->op2 = orderby_ids;
		ns->op3 = orderby_grp;
		ns->flag = direction;
		ns->nrcols = s->nrcols;
		ns->key = s->key;
		ns->aggr = s->aggr;
		ns->nr = getDestVar(q);
		ns->q = q;
		return ns;
	}
	return NULL;
}

stmt *
stmt_atom(backend *be, atom *a)
{
	MalBlkPtr mb = be->mb;
	InstrPtr q = newStmt(mb, calcRef, atom_type(a)->type->base.name);

	if (!q)
		return NULL;
	if (atom_null(a)) {
		q = pushNil(mb, q, atom_type(a)->type->localtype);
	} else {
		int k;
		if((k = constantAtom(be, mb, a)) == -1) {
			freeInstruction(q);
			return NULL;
		}

		q = pushArgument(mb, q, k);
	}
	/* digits of the result timestamp/daytime */
	if (EC_TEMP_FRAC(atom_type(a)->type->eclass))
		q = pushInt(mb, q, atom_type(a)->digits);
	if (q) {
		stmt *s = stmt_create(be->mvc->sa, st_atom);
		if (s == NULL) {
			freeInstruction(q);
			return NULL;
		}

		s->op4.aval = a;
		s->key = 1;		/* values are also unique */
		s->q = q;
		s->nr = getDestVar(q);
		return s;
	}
	return NULL;
}

stmt *
stmt_genselect(backend *be, stmt *lops, stmt *rops, sql_subfunc *f, stmt *sub, int anti)
{
	MalBlkPtr mb = be->mb;
	InstrPtr q = NULL;
	const char *mod, *op;
	node *n;
	int k;

	if (backend_create_subfunc(be, f, NULL) < 0)
		return NULL;
	op = sql_func_imp(f->func);
	mod = sql_func_mod(f->func);

	if (rops->nrcols >= 1) {
		bit need_not = FALSE;

		q = newStmt(mb, malRef, multiplexRef);
		setVarType(mb, getArg(q, 0), newBatType(TYPE_bit));
		setVarUDFtype(mb, getArg(q, 0));
		q = pushStr(mb, q, convertMultiplexMod(mod, op));
		q = pushStr(mb, q, convertMultiplexFcn(op));
		for (n = lops->op4.lval->h; n; n = n->next) {
			stmt *op = n->data;
	
			q = pushArgument(mb, q, op->nr);
		}
		for (n = rops->op4.lval->h; n; n = n->next) {
			stmt *op = n->data;
	
			q = pushArgument(mb, q, op->nr);
		}
		k = getDestVar(q);

		q = newStmt(mb, algebraRef, selectRef);
		q = pushArgument(mb, q, k);
		if (sub)
			q = pushArgument(mb, q, sub->nr);
		q = pushBit(mb, q, !need_not);
		q = pushBit(mb, q, !need_not);
		q = pushBit(mb, q, TRUE);
		q = pushBit(mb, q, TRUE);
		q = pushBit(mb, q, anti);
	} else {
		node *n;

		op = sa_strconcat(be->mvc->sa, op, selectRef);
		q = newStmt(mb, mod, convertOperator(op));
		// push pointer to the SQL structure into the MAL call
		// allows getting argument names for example
		if (LANG_EXT(f->func->lang))
			q = pushPtr(mb, q, f); // nothing to see here, please move along
		// f->query contains the R code to be run
		if (f->func->lang == FUNC_LANG_R || f->func->lang >= FUNC_LANG_PY)
			q = pushStr(mb, q, f->func->query);

		for (n = lops->op4.lval->h; n; n = n->next) {
			stmt *op = n->data;

			q = pushArgument(mb, q, op->nr);
		}
		/* candidate lists */
		if (sub)
			q = pushArgument(mb, q, sub->nr);
		else
			q = pushNil(mb, q, TYPE_bat); 

		for (n = rops->op4.lval->h; n; n = n->next) {
			stmt *op = n->data;

			q = pushArgument(mb, q, op->nr);
		}

		q = pushBit(mb, q, anti);
	}

	if (q) {
		stmt *s = stmt_create(be->mvc->sa, st_uselect);
		if (s == NULL) {
			freeInstruction(q);
			return NULL;
		}

		s->op1 = lops;
		s->op2 = rops;
		s->op3 = sub;
		s->flag = cmp_filter;
		s->nrcols = (lops->nrcols == 2) ? 2 : 1;
		s->nr = getDestVar(q);
		s->q = q;
		return s;
	}
	return NULL;
}

stmt *
stmt_uselect(backend *be, stmt *op1, stmt *op2, comp_type cmptype, stmt *sub, int anti)
{
	MalBlkPtr mb = be->mb;
	InstrPtr q = NULL;
	int l, r;

	if (op1->nr < 0 || op2->nr < 0 || (sub && sub->nr < 0))
		return NULL;
	l = op1->nr;
	r = op2->nr;

	if (op2->nrcols >= 1) {
		bit need_not = FALSE;
		const char *mod = calcRef;
		const char *op = "=";
		int k;

		switch (cmptype) {
		case mark_in:
		case mark_notin:
		case cmp_equal:
		case cmp_equal_nil:
			op = "=";
			break;
		case cmp_notequal:
			op = "!=";
			break;
		case cmp_lt:
			op = "<";
			break;
		case cmp_lte:
			op = "<=";
			break;
		case cmp_gt:
			op = ">";
			break;
		case cmp_gte:
			op = ">=";
			break;
		default:
			TRC_ERROR(SQL_STATEMENT, "Unknown operator\n");
		}

		if ((q = multiplex2(mb, mod, convertOperator(op), l, r, TYPE_bit)) == NULL) 
			return NULL;
		if (cmptype == cmp_equal_nil)
			q = pushBit(mb, q, TRUE); 
		k = getDestVar(q);

		q = newStmt(mb, algebraRef, selectRef);
		q = pushArgument(mb, q, k);
		if (sub)
			q = pushArgument(mb, q, sub->nr);
		q = pushBit(mb, q, !need_not);
		q = pushBit(mb, q, !need_not);
		q = pushBit(mb, q, TRUE);
		q = pushBit(mb, q, TRUE);
		q = pushBit(mb, q, anti);
		if (q == NULL)
			return NULL;
		k = getDestVar(q);
	} else {
		assert (cmptype != cmp_filter);
		if (cmptype == cmp_equal_nil) {
			q = newStmt(mb, algebraRef, selectRef);
			q = pushArgument(mb, q, l);
			if (sub)
				q = pushArgument(mb, q, sub->nr);
			q = pushArgument(mb, q, r);
			q = pushArgument(mb, q, r);
			q = pushBit(mb, q, TRUE);
			q = pushBit(mb, q, TRUE);
			q = pushBit(mb, q, anti);
		} else {
			q = newStmt(mb, algebraRef, thetaselectRef);
			q = pushArgument(mb, q, l);
			if (sub)
				q = pushArgument(mb, q, sub->nr);
			q = pushArgument(mb, q, r);
			switch (cmptype) {
			case mark_in:
			case mark_notin: /* we use a anti join, todo handle null (not) in empty semantics */
			case cmp_equal:
				q = pushStr(mb, q, anti?"!=":"==");
				break;
			case cmp_notequal:
				q = pushStr(mb, q, anti?"==":"!=");
				break;
			case cmp_lt:
				q = pushStr(mb, q, anti?">=":"<");
				break;
			case cmp_lte:
				q = pushStr(mb, q, anti?">":"<=");
				break;
			case cmp_gt:
				q = pushStr(mb, q, anti?"<=":">");
				break;
			case cmp_gte:
				q = pushStr(mb, q, anti?"<":">=");
				break;
			default:
				TRC_ERROR(SQL_STATEMENT, "Impossible select compare\n");
				if (q)
					freeInstruction(q);
				q = NULL;
			}
		}
		if (q == NULL)
			return NULL;
	}
	if (q) {
		stmt *s = stmt_create(be->mvc->sa, st_uselect);
		if (s == NULL) {
			freeInstruction(q);
			return NULL;
		}

		s->op1 = op1;
		s->op2 = op2;
		s->op3 = sub;
		s->flag = cmptype;
		s->nrcols = (op1->nrcols == 2) ? 2 : 1;
		s->nr = getDestVar(q);
		s->q = q;
		return s;
	}
	return NULL;
}

/*
static int
range_join_convertable(stmt *s, stmt **base, stmt **L, stmt **H)
{
	int ls = 0, hs = 0;
	stmt *l = NULL, *h = NULL;
	stmt *bl = s->op2, *bh = s->op3;
	int tt = tail_type(s->op2)->type->localtype;

#ifdef HAVE_HGE
	if (tt > TYPE_hge)
#else
	if (tt > TYPE_lng)
#endif
		return 0;
	if (s->op2->type == st_Nop && list_length(s->op2->op1->op4.lval) == 2) {
		bl = s->op2->op1->op4.lval->h->data;
		l = s->op2->op1->op4.lval->t->data;
	}
	if (s->op3->type == st_Nop && list_length(s->op3->op1->op4.lval) == 2) {
		bh = s->op3->op1->op4.lval->h->data;
		h = s->op3->op1->op4.lval->t->data;
	}

	if (((ls = (l && strcmp(s->op2->op4.funcval->func->base.name, "sql_sub") == 0 && l->nrcols == 0)) || (hs = (h && strcmp(s->op3->op4.funcval->func->base.name, "sql_add") == 0 && h->nrcols == 0))) && (ls || hs) && bl == bh) {
		*base = bl;
		*L = l;
		*H = h;
		return 1;
	}
	return 0;
}

static int
argumentZero(MalBlkPtr mb, int tpe)
{
	ValRecord cst;
	str msg;

	cst.vtype = TYPE_int;
	cst.val.ival = 0;
	msg = convertConstant(tpe, &cst);
	if( msg)
		freeException(msg); // will not be called
	return defConstant(mb, tpe, &cst);
}
*/


static InstrPtr
select2_join2(backend *be, stmt *op1, stmt *op2, stmt *op3, int cmp, stmt *sub, int anti, int swapped, int type)
{
	MalBlkPtr mb = be->mb;
	InstrPtr p, q;
	int l;
	const char *cmd = (type == st_uselect2) ? selectRef : rangejoinRef;

	if (op1->nr < 0 && (sub && sub->nr < 0))
		return NULL;
	l = op1->nr;
	if (((cmp & CMP_BETWEEN && cmp & CMP_SYMMETRIC) || (cmp & CMP_BETWEEN && anti) || op2->nrcols > 0 || op3->nrcols > 0) && (type == st_uselect2)) {
		int k;

		if (op2->nr < 0 || op3->nr < 0)
			return NULL;

		p = newStmt(mb, batcalcRef, betweenRef);
		p = pushArgument(mb, p, l);
		p = pushArgument(mb, p, op2->nr);
		p = pushArgument(mb, p, op3->nr);
		p = pushBit(mb, p, (cmp & CMP_SYMMETRIC) != 0); /* symmetric */
		p = pushBit(mb, p, (cmp & 1) != 0);	    /* lo inclusive */
		p = pushBit(mb, p, (cmp & 2) != 0);	    /* hi inclusive */
		p = pushBit(mb, p, FALSE);		    /* nils_false */
		p = pushBit(mb, p, (anti)?TRUE:FALSE);	    /* anti */
		k = getDestVar(p);

		q = newStmt(mb, algebraRef, selectRef);
		q = pushArgument(mb, q, k);
		if (sub)
			q = pushArgument(mb, q, sub->nr);
		q = pushBit(mb, q, TRUE);
		q = pushBit(mb, q, TRUE);
		q = pushBit(mb, q, TRUE);
		q = pushBit(mb, q, TRUE);
		q = pushBit(mb, q, FALSE);
		if (q == NULL)
			return NULL;
	} else {
		/* if st_join2 try to convert to bandjoin */
		/* ie check if we subtract/add a constant, to the
	   	same column */
		/* move this optimization into the relational phase! */
	/*
		stmt *base, *low = NULL, *high = NULL;
		if (type == st_join2 && range_join_convertable(s, &base, &low, &high)) {
			int tt = tail_type(base)->type->localtype;
	
			if ((rs = _dumpstmt(sql, mb, base)) < 0)
				return -1;
			if (low) {
				if ((r1 = _dumpstmt(sql, mb, low)) < 0)
					return -1;
			} else
				r1 = argumentZero(mb, tt);
			if (high) {
				if ((r2 = _dumpstmt(sql, mb, high)) < 0)
					return -1;
			} else
				r2 = argumentZero(mb, tt);
			cmd = bandjoinRef;
		}
	*/

		int r1 = op2->nr;
		int r2 = op3->nr;
		int rs = 0;
		/*
		if (!rs) {
			r1 = op2->nr;
			r2 = op3->nr;
		}
		*/
		q = newStmt(mb, algebraRef, cmd);
		if (type == st_join2)
			q = pushReturn(mb, q, newTmpVariable(mb, TYPE_any));
		q = pushArgument(mb, q, l);
		if (sub) /* only for uselect2 */
			q = pushArgument(mb, q, sub->nr);
		if (rs) {
			q = pushArgument(mb, q, rs);
		} else {
			q = pushArgument(mb, q, r1);
			q = pushArgument(mb, q, r2);
		}
		if (type == st_join2) {
			q = pushNil(mb, q, TYPE_bat);
			q = pushNil(mb, q, TYPE_bat);
		}

		switch (cmp & 3) {
		case 0:
			q = pushBit(mb, q, FALSE);
			q = pushBit(mb, q, FALSE);
			break;
		case 1:
			q = pushBit(mb, q, TRUE);
			q = pushBit(mb, q, FALSE);
			break;
		case 2:
			q = pushBit(mb, q, FALSE);
			q = pushBit(mb, q, TRUE);
			break;
		case 3:
			q = pushBit(mb, q, TRUE);
			q = pushBit(mb, q, TRUE);
			break;
		}
		q = pushBit(mb, q, anti);
		if (type == st_uselect2) {
			if (cmp & CMP_BETWEEN)
				q = pushBit(mb, q, TRUE); /* all nil's are != */
		} else
			q = pushBit(mb, q, FALSE);
		if (type == st_join2)
			q = pushNil(mb, q, TYPE_lng); /* estimate */
		if (q == NULL)
			return NULL;
		if (swapped) {
			InstrPtr r = newInstruction(mb,  NULL, NULL);
			if (r == NULL)
				return NULL;
			getArg(r, 0) = newTmpVariable(mb, TYPE_any);
			r = pushReturn(mb, r, newTmpVariable(mb, TYPE_any));
			r = pushArgument(mb, r, getArg(q,1));
			r = pushArgument(mb, r, getArg(q,0)); 
			pushInstruction(mb, r);
			q = r;
		}
	}
	return q;
}

stmt *
stmt_uselect2(backend *be, stmt *op1, stmt *op2, stmt *op3, int cmp, stmt *sub, int anti)
{
	InstrPtr q = select2_join2(be, op1, op2, op3, cmp, sub, anti, 0, st_uselect2);

	if (q) {
		stmt *s = stmt_create(be->mvc->sa, st_uselect2);
		if (s == NULL) {
			freeInstruction(q);
			return NULL;
		}

		s->op1 = op1;
		s->op2 = op2;
		s->op3 = op3;
		s->op4.stval = sub;
		s->flag = cmp;
		s->nrcols = (op1->nrcols == 2) ? 2 : 1;
		s->nr = getDestVar(q);
		s->q = q;
		return s;
	}
	return NULL;
}

stmt *
stmt_tunion(backend *be, stmt *op1, stmt *op2)
{
	InstrPtr q = NULL;
	MalBlkPtr mb = be->mb;

	q = dump_2(mb, batRef, mergecandRef, op1, op2);
	if (q) {
		stmt *s = stmt_create(be->mvc->sa, st_tunion);
		if (s == NULL) {
			freeInstruction(q);
			return NULL;
		}
	
		s->op1 = op1;
		s->op2 = op2;
		s->nrcols = op1->nrcols;
		s->key = op1->key;
		s->aggr = op1->aggr;
		s->nr = getDestVar(q);
		s->q = q;
		return s;
	}
	return NULL;
}

stmt *
stmt_tdiff(backend *be, stmt *op1, stmt *op2)
{
	InstrPtr q = NULL;
	MalBlkPtr mb = be->mb;

	if (op1->nr < 0 || op2->nr < 0)
		return NULL;
	q = newStmt(mb, algebraRef, differenceRef);
	q = pushArgument(mb, q, op1->nr); /* left */
	q = pushArgument(mb, q, op2->nr); /* right */
	q = pushNil(mb, q, TYPE_bat); /* left candidate */
	q = pushNil(mb, q, TYPE_bat); /* right candidate */
	q = pushBit(mb, q, FALSE);    /* nil matches */
	q = pushBit(mb, q, FALSE);    /* do not clear nils */    
	q = pushNil(mb, q, TYPE_lng); /* estimate */

	if (q) {
		stmt *s = stmt_create(be->mvc->sa, st_tdiff);
		if (s == NULL) {
			freeInstruction(q);
			return NULL;
		}

		s->op1 = op1;
		s->op2 = op2;
		s->nrcols = op1->nrcols;
		s->key = op1->key;
		s->aggr = op1->aggr;
		s->nr = getDestVar(q);
		s->q = q;
		return s;
	}
	return NULL;
}

stmt *
stmt_tdiff2(backend *be, stmt *op1, stmt *op2)
{
	InstrPtr q = NULL;
	MalBlkPtr mb = be->mb;

	if (op1->nr < 0 || op2->nr < 0)
		return NULL;
	q = newStmt(mb, algebraRef, differenceRef);
	q = pushArgument(mb, q, op1->nr); /* left */
	q = pushArgument(mb, q, op2->nr); /* right */
	q = pushNil(mb, q, TYPE_bat); /* left candidate */
	q = pushNil(mb, q, TYPE_bat); /* right candidate */
	q = pushBit(mb, q, FALSE);    /* nil matches */
	q = pushBit(mb, q, TRUE);     /* clear nils */
	q = pushNil(mb, q, TYPE_lng); /* estimate */

	if (q) {
		stmt *s = stmt_create(be->mvc->sa, st_tdiff);
		if (s == NULL) {
			freeInstruction(q);
			return NULL;
		}

		s->op1 = op1;
		s->op2 = op2;
		s->nrcols = op1->nrcols;
		s->key = op1->key;
		s->aggr = op1->aggr;
		s->nr = getDestVar(q);
		s->q = q;
		return s;
	}
	return NULL;
}

stmt *
stmt_tinter(backend *be, stmt *op1, stmt *op2)
{
	InstrPtr q = NULL;
	MalBlkPtr mb = be->mb;

	if (op1->nr < 0 || op2->nr < 0)
		return NULL;
	q = newStmt(mb, algebraRef, intersectRef);
	q = pushArgument(mb, q, op1->nr); /* left */
	q = pushArgument(mb, q, op2->nr); /* right */
	q = pushNil(mb, q, TYPE_bat); /* left candidate */
	q = pushNil(mb, q, TYPE_bat); /* right candidate */
	q = pushBit(mb, q, FALSE);    /* nil matches */
	q = pushNil(mb, q, TYPE_lng); /* estimate */

	if (q) {
		stmt *s = stmt_create(be->mvc->sa, st_tinter);

		s->op1 = op1;
		s->op2 = op2;
		s->nrcols = op1->nrcols;
		s->key = op1->key;
		s->aggr = op1->aggr;
		s->nr = getDestVar(q);
		s->q = q;
		return s;
	}
	return NULL;
}

stmt *
stmt_join(backend *be, stmt *op1, stmt *op2, int anti, comp_type cmptype)
{
	MalBlkPtr mb = be->mb;
	InstrPtr q = NULL;
	int left = (cmptype == cmp_left);
	const char *sjt = "join";

	(void)anti;

	if (left) {
		cmptype = cmp_equal;
		sjt = "leftjoin";
	}
	if (op1->nr < 0 || op2->nr < 0)
		return NULL;

	switch (cmptype) {
	case mark_in:
	case mark_notin: /* we use a anti join, todo handle null (not) in empty */
	case cmp_equal:
		q = newStmt(mb, algebraRef, sjt);
		q = pushReturn(mb, q, newTmpVariable(mb, TYPE_any));
		q = pushArgument(mb, q, op1->nr);
		q = pushArgument(mb, q, op2->nr);
		q = pushNil(mb, q, TYPE_bat);
		q = pushNil(mb, q, TYPE_bat);
		q = pushBit(mb, q, FALSE);
		q = pushNil(mb, q, TYPE_lng);
		if (q == NULL)
			return NULL;
		break;
	case cmp_equal_nil: /* nil == nil */
		q = newStmt(mb, algebraRef, sjt);
		q = pushReturn(mb, q, newTmpVariable(mb, TYPE_any));
		q = pushArgument(mb, q, op1->nr);
		q = pushArgument(mb, q, op2->nr);
		q = pushNil(mb, q, TYPE_bat);
		q = pushNil(mb, q, TYPE_bat);
		q = pushBit(mb, q, TRUE);
		q = pushNil(mb, q, TYPE_lng);
		if (q == NULL)
			return NULL;
		break;
	case cmp_notequal:
		q = newStmt(mb, algebraRef, antijoinRef);
		q = pushReturn(mb, q, newTmpVariable(mb, TYPE_any));
		q = pushArgument(mb, q, op1->nr);
		q = pushArgument(mb, q, op2->nr);
		q = pushNil(mb, q, TYPE_bat);
		q = pushNil(mb, q, TYPE_bat);
		q = pushBit(mb, q, FALSE);
		q = pushNil(mb, q, TYPE_lng);
		if (q == NULL)
			return NULL;
		break;
	case cmp_lt:
	case cmp_lte:
	case cmp_gt:
	case cmp_gte:
		q = newStmt(mb, algebraRef, thetajoinRef);
		q = pushReturn(mb, q, newTmpVariable(mb, TYPE_any));
		q = pushArgument(mb, q, op1->nr);
		q = pushArgument(mb, q, op2->nr);
		q = pushNil(mb, q, TYPE_bat);
		q = pushNil(mb, q, TYPE_bat);
		if (cmptype == cmp_lt)
			q = pushInt(mb, q, -1);
		else if (cmptype == cmp_lte)
			q = pushInt(mb, q, -2);
		else if (cmptype == cmp_gt)
			q = pushInt(mb, q, 1);
		else if (cmptype == cmp_gte)
			q = pushInt(mb, q, 2);
		q = pushBit(mb, q, TRUE);
		q = pushNil(mb, q, TYPE_lng);
		if (q == NULL)
			return NULL;
		break;
	case cmp_all:	/* aka cross table */
		q = newStmt(mb, algebraRef, crossRef);
		q = pushReturn(mb, q, newTmpVariable(mb, TYPE_any));
		q = pushArgument(mb, q, op1->nr);
		q = pushArgument(mb, q, op2->nr);
		if (q == NULL)
			return NULL;
		break;
	case cmp_joined:
		q = op1->q;
		break;
	default:
		TRC_ERROR(SQL_STATEMENT, "Impossible action\n");
	}
	if (q) {
		stmt *s = stmt_create(be->mvc->sa, st_join);

		s->op1 = op1;
		s->op2 = op2;
		s->flag = cmptype;
		s->key = 0;
		s->nrcols = 2;
		s->nr = getDestVar(q);
		s->q = q;
		return s;
	}
	return NULL;
}

static InstrPtr 
stmt_project_join(backend *be, stmt *op1, stmt *op2, stmt *ins) 
{
	MalBlkPtr mb = be->mb;
	InstrPtr q = NULL;

	if (op1->nr < 0 || op2->nr < 0)
		return NULL;
	/* delta bat */
	if (ins) {
		int uval = getArg(op2->q, 1);

		if (ins->nr < 0)
			return NULL;
		q = newStmt(mb, sqlRef, deltaRef);
		q = pushArgument(mb, q, op1->nr);
		q = pushArgument(mb, q, op2->nr);
		q = pushArgument(mb, q, uval);
		q = pushArgument(mb, q, ins->nr);
	} else {
		/* projections, ie left is void headed */
		q = newStmt(mb, algebraRef, projectionRef);
		q = pushArgument(mb, q, op1->nr);
		q = pushArgument(mb, q, op2->nr);
		if (q == NULL)
			return NULL;
	}
	return q;
}

stmt *
stmt_project(backend *be, stmt *op1, stmt *op2)
{
	InstrPtr q = stmt_project_join(be, op1, op2, NULL);
	if (q) {
		stmt *s = stmt_create(be->mvc->sa, st_join);

		s->op1 = op1;
		s->op2 = op2;
		s->flag = cmp_project;
		s->key = 0;
		s->nrcols = MAX(op1->nrcols,op2->nrcols);
		s->nr = getDestVar(q);
		s->q = q;
		s->tname = op2->tname;
		s->cname = op2->cname;
		return s;
	}
	return NULL;
}

stmt *
stmt_project_delta(backend *be, stmt *col, stmt *upd, stmt *ins)
{
	InstrPtr q = stmt_project_join(be, col, upd, ins);
	if (q) {
		stmt *s = stmt_create(be->mvc->sa, st_join);

		s->op1 = col;
		s->op2 = upd;
		s->op3 = ins;
		s->flag = cmp_project;
		s->key = 0;
		s->nrcols = 2;
		s->nr = getDestVar(q);
		s->q = q;
		s->tname = col->tname;
		s->cname = col->cname;
		return s;
	}
	return NULL;
}

stmt *
stmt_left_project(backend *be, stmt *op1, stmt *op2, stmt *op3)
{
	MalBlkPtr mb = be->mb;
	InstrPtr q = NULL;
	if (op1->nr < 0 || op2->nr < 0 || op3->nr < 0)
		return NULL;

	q = newStmt(mb, sqlRef, projectRef);
	q = pushArgument(mb, q, op1->nr);
	q = pushArgument(mb, q, op2->nr);
	q = pushArgument(mb, q, op3->nr);

	if (q){
		stmt *s = stmt_create(be->mvc->sa, st_join);

		s->op1 = op1;
		s->op2 = op2;
		s->op3 = op3;
		s->flag = cmp_left_project;
		s->key = 0;
		s->nrcols = 2;
		s->nr = getDestVar(q);
		s->q = q;
		return s;
	}
	return NULL;
}

stmt *
stmt_join2(backend *be, stmt *l, stmt *ra, stmt *rb, int cmp, int anti, int swapped)
{
	InstrPtr q = select2_join2(be, l, ra, rb, cmp, NULL, anti, swapped, st_join2);
	if (q) {
		stmt *s = stmt_create(be->mvc->sa, st_join2);

		s->op1 = l;
		s->op2 = ra;
		s->op3 = rb;
		s->flag = cmp;
		s->nrcols = 2;
		s->nr = getDestVar(q);
		s->q = q;
		return s;
	} 
	return NULL;
}

stmt *
stmt_genjoin(backend *be, stmt *l, stmt *r, sql_subfunc *op, int anti, int swapped)
{
	MalBlkPtr mb = be->mb;
	InstrPtr q = NULL;
	const char *mod, *fimp;
	node *n;

	(void)anti;
	if (backend_create_subfunc(be, op, NULL) < 0)
		return NULL;
	mod = sql_func_mod(op->func);
	fimp = sql_func_imp(op->func);
	fimp = sa_strconcat(be->mvc->sa, fimp, "join");

	/* filter qualifying tuples, return oids of h and tail */
	q = newStmt(mb, mod, fimp);
	q = pushReturn(mb, q, newTmpVariable(mb, TYPE_any));
	for (n = l->op4.lval->h; n; n = n->next) {
		stmt *op = n->data;

		q = pushArgument(mb, q, op->nr);
	}

	for (n = r->op4.lval->h; n; n = n->next) {
		stmt *op = n->data;

		q = pushArgument(mb, q, op->nr);
	}
	q = pushNil(mb, q, TYPE_bat); /* candidate lists */
	q = pushNil(mb, q, TYPE_bat); /* candidate lists */
	q = pushBit(mb, q, TRUE);     /* nil_matches */
	q = pushNil(mb, q, TYPE_lng); /* estimate */

	if (swapped) {
		InstrPtr r = newInstruction(mb,  NULL, NULL);
		if (r == NULL)
			return NULL;
		getArg(r, 0) = newTmpVariable(mb, TYPE_any);
		r = pushReturn(mb, r, newTmpVariable(mb, TYPE_any));
		r = pushArgument(mb, r, getArg(q,1));
		r = pushArgument(mb, r, getArg(q,0)); 
		pushInstruction(mb, r);
		q = r;
	}

	if (q) {
		stmt *s = stmt_create(be->mvc->sa, st_joinN);

		s->op1 = l;
		s->op2 = r;
		s->op4.funcval = op;
		s->nrcols = 2;
		if (swapped)
			s->flag |= SWAPPED;
		s->nr = getDestVar(q);
		s->q = q;
		return s;
	}	
	return NULL;
}

stmt *
stmt_rs_column(backend *be, stmt *rs, int i, sql_subtype *tpe)
{
	InstrPtr q = NULL;

	if (rs->nr < 0)
		return NULL;
	q = rs->q;
	if (q) {
		stmt *s = stmt_create(be->mvc->sa, st_rs_column);

		s->op1 = rs;
		s->op4.typeval = *tpe;
		s->flag = i;
		s->nrcols = 1;
		s->key = 0;
		s->q = q;
		s->nr = getArg(q, s->flag);
		return s;
	}
	return NULL;
}

/*
 * The dump_header produces a sequence of instructions for
 * the front-end to prepare presentation of a result table.
 *
 * A secondary scheme is added to assemblt all information
 * in columns first. Then it can be returned to the environment.
 */
#define NEWRESULTSET

#define meta(P, Id, Tpe, Args) \
P = newStmtArgs(mb, batRef, packRef, Args);\
Id = getArg(P,0);\
setVarType(mb, Id, newBatType(Tpe));\
setVarFixed(mb, Id);\
list = pushArgument(mb, list, Id);

#define metaInfo(P,Tpe,Val)\
P = push##Tpe(mb, P, Val);


static int
dump_export_header(mvc *sql, MalBlkPtr mb, list *l, int file, const char * format, const char * sep,const char * rsep,const char * ssep,const char * ns, int onclient)
{
	node *n;
	bool error = false;
	int ret = -1;
	int args;

	// gather the meta information
	int tblId, nmeId, tpeId, lenId, scaleId;
	InstrPtr list;
	InstrPtr tblPtr, nmePtr, tpePtr, lenPtr, scalePtr;

	args = 4;
	for (n = l->h; n; n = n->next)  args ++;

	list = newInstruction(mb, sqlRef, export_tableRef);
	getArg(list,0) = newTmpVariable(mb,TYPE_int);
	if( file >= 0){
		list = pushArgument(mb, list, file);
		list = pushStr(mb, list, format);
		list = pushStr(mb, list, sep);
		list = pushStr(mb, list, rsep);
		list = pushStr(mb, list, ssep);
		list = pushStr(mb, list, ns);
		list = pushInt(mb, list, onclient);
	}
	meta(tblPtr, tblId, TYPE_str, args);
	meta(nmePtr, nmeId, TYPE_str, args);
	meta(tpePtr, tpeId, TYPE_str, args);
	meta(lenPtr, lenId, TYPE_int, args);
	meta(scalePtr, scaleId, TYPE_int, args);
	if(tblPtr == NULL || nmePtr == NULL || tpePtr == NULL || lenPtr == NULL || scalePtr == NULL)
		return -1;

	for (n = l->h; n; n = n->next) {
		stmt *c = n->data;
		sql_subtype *t = tail_type(c);
		const char *tname = table_name(sql->sa, c);
		const char *sname = schema_name(sql->sa, c);
		const char *_empty = "";
		const char *tn = (tname) ? tname : _empty;
		const char *sn = (sname) ? sname : _empty;
		const char *cn = column_name(sql->sa, c);
		const char *ntn = sql_escape_ident(tn);
		const char *nsn = sql_escape_ident(sn);
		size_t fqtnl;
		char *fqtn = NULL;

		if (ntn && nsn && (fqtnl = strlen(ntn) + 1 + strlen(nsn) + 1) ){
			fqtn = NEW_ARRAY(char, fqtnl);
			if(fqtn) {
				snprintf(fqtn, fqtnl, "%s.%s", nsn, ntn);
				metaInfo(tblPtr, Str, fqtn);
				metaInfo(nmePtr, Str, cn);
				metaInfo(tpePtr, Str, (t->type->localtype == TYPE_void ? "char" : t->type->sqlname));
				metaInfo(lenPtr, Int, t->digits);
				metaInfo(scalePtr, Int, t->scale);
				list = pushArgument(mb, list, c->nr);
				_DELETE(fqtn);
			} else
				error = true;
		} else
			error = true; 
		c_delete(ntn);
		c_delete(nsn);
		if(error)
			return -1;
	}
	ret = getArg(list,0);
	pushInstruction(mb,list);
	return ret;
}


stmt *
stmt_export(backend *be, stmt *t, const char *sep, const char *rsep, const char *ssep, const char *null_string, int onclient, stmt *file)
{
	MalBlkPtr mb = be->mb;
	InstrPtr q = NULL;
	int fnr;
	list *l;

	if (t->nr < 0)
		return NULL;
	l = t->op4.lval;
	if (file) {
		if (file->nr < 0)
			return NULL;
		fnr = file->nr;
        } else {
		q = newAssignment(mb);
		q = pushStr(mb,q,"stdout");
		fnr = getArg(q,0);
	}
	if (t->type == st_list) {
		if (dump_export_header(be->mvc, mb, l, fnr, "csv", sep, rsep, ssep, null_string, onclient) < 0)
			return NULL;
	} else {
		q = newStmt(mb, sqlRef, raiseRef);
		q = pushStr(mb, q, "not a valid output list\n");
		if (q == NULL)
			return NULL;
	}
	if (q) {
		stmt *s = stmt_create(be->mvc->sa, st_export);
		if(!s) {
			freeInstruction(q);
			return NULL;
		}
		s->op1 = t;
		s->op2 = file;
		s->q = q;
		s->nr = 1;
		return s;
	}
	return NULL;
}

stmt *
stmt_trans(backend *be, int type, stmt *chain, stmt *name)
{
	MalBlkPtr mb = be->mb;
	InstrPtr q = NULL;

	if (chain->nr < 0)
		return NULL;

	switch(type){
	case ddl_release:
		q = newStmt(mb, sqlRef, transaction_releaseRef);
		break;
	case ddl_commit:
		q = newStmt(mb, sqlRef, transaction_commitRef);
		break;
	case ddl_rollback:
		q = newStmt(mb, sqlRef, transaction_rollbackRef);
		break;
	case ddl_trans:
		q = newStmt(mb, sqlRef, transaction_beginRef);
		break;
	default:
		TRC_ERROR(SQL_STATEMENT, "Unknown transaction type\n");
	}
	q = pushArgument(mb, q, chain->nr);
	if (name)
		q = pushArgument(mb, q, name->nr);
	else
		q = pushNil(mb, q, TYPE_str);
	if (q) {
		stmt *s = stmt_create(be->mvc->sa, st_trans);
		if(!s) {
			freeInstruction(q);
			return NULL;
		}
		s->op1 = chain;
		s->op2 = name;
		s->flag = type;
		s->q = q;
		s->nr = getDestVar(q);
		return s;
	}
	return NULL;
}

stmt *
stmt_catalog(backend *be, int type, stmt *args)
{
	MalBlkPtr mb = be->mb;
	InstrPtr q = NULL;
	node *n;

	if (args->nr < 0)
		return NULL;

	/* cast them into properly named operations */
	switch(type){
<<<<<<< HEAD
	case DDL_CREATE_SEQ:	q = newStmt(mb, sqlcatalogRef, create_seqRef); break;
	case DDL_ALTER_SEQ:	q = newStmt(mb, sqlcatalogRef, alter_seqRef); break;
	case DDL_DROP_SEQ:	q = newStmt(mb, sqlcatalogRef, drop_seqRef); break;
	case DDL_CREATE_SCHEMA:	q = newStmt(mb, sqlcatalogRef, create_schemaRef); break;
	case DDL_DROP_SCHEMA:	q = newStmt(mb, sqlcatalogRef, drop_schemaRef); break;
	case DDL_CREATE_TABLE:	q = newStmt(mb, sqlcatalogRef, create_tableRef); break;
	case DDL_CREATE_VIEW:	q = newStmt(mb, sqlcatalogRef, create_viewRef); break;
	case DDL_DROP_TABLE:	q = newStmt(mb, sqlcatalogRef, drop_tableRef); break;
	case DDL_DROP_VIEW:	q = newStmt(mb, sqlcatalogRef, drop_viewRef); break;
	case DDL_DROP_CONSTRAINT:	q = newStmt(mb, sqlcatalogRef, drop_constraintRef); break;
	case DDL_ALTER_TABLE:	q = newStmt(mb, sqlcatalogRef, alter_tableRef); break;
	case DDL_CREATE_TYPE:	q = newStmt(mb, sqlcatalogRef, create_typeRef); break;
	case DDL_DROP_TYPE:	q = newStmt(mb, sqlcatalogRef, drop_typeRef); break;
	case DDL_GRANT_ROLES:	q = newStmt(mb, sqlcatalogRef, grant_rolesRef); break;
	case DDL_REVOKE_ROLES:	q = newStmt(mb, sqlcatalogRef, revoke_rolesRef); break;
	case DDL_GRANT:		q = newStmt(mb, sqlcatalogRef, grantRef); break;
	case DDL_REVOKE:	q = newStmt(mb, sqlcatalogRef, revokeRef); break;
	case DDL_GRANT_FUNC:	q = newStmt(mb, sqlcatalogRef, grant_functionRef); break;
	case DDL_REVOKE_FUNC:	q = newStmt(mb, sqlcatalogRef, revoke_functionRef); break;
	case DDL_CREATE_USER:	q = newStmt(mb, sqlcatalogRef, create_userRef); break;
	case DDL_DROP_USER:		q = newStmt(mb, sqlcatalogRef, drop_userRef); break;
	case DDL_ALTER_USER:	q = newStmt(mb, sqlcatalogRef, alter_userRef); break;
	case DDL_RENAME_USER:	q = newStmt(mb, sqlcatalogRef, rename_userRef); break;
	case DDL_CREATE_ROLE:	q = newStmt(mb, sqlcatalogRef, create_roleRef); break;
	case DDL_DROP_ROLE:		q = newStmt(mb, sqlcatalogRef, drop_roleRef); break;
	case DDL_DROP_INDEX:	q = newStmt(mb, sqlcatalogRef, drop_indexRef); break;
	case DDL_START_SINGLE_CP:	q = newStmt(mb, sqlcatalogRef, start_cpRef); break;
	case DDL_CHANGE_SINGLE_CP:	q = newStmt(mb, sqlcatalogRef, change_single_cpRef); break;
	case DDL_CHANGE_ALL_CP:	q = newStmt(mb, sqlcatalogRef, change_all_cpRef); break;
	case DDL_DROP_FUNCTION:	q = newStmt(mb, sqlcatalogRef, drop_functionRef); break;
	case DDL_CREATE_FUNCTION:	q = newStmt(mb, sqlcatalogRef, create_functionRef); break;
	case DDL_CREATE_TRIGGER:	q = newStmt(mb, sqlcatalogRef, create_triggerRef); break;
	case DDL_DROP_TRIGGER:	q = newStmt(mb, sqlcatalogRef, drop_triggerRef); break;
	case DDL_ALTER_TABLE_ADD_TABLE:	q = newStmt(mb, sqlcatalogRef, alter_add_tableRef); break;
	case DDL_ALTER_TABLE_DEL_TABLE:	q = newStmt(mb, sqlcatalogRef, alter_del_tableRef); break;
	case DDL_ALTER_TABLE_SET_ACCESS:q = newStmt(mb, sqlcatalogRef, alter_set_tableRef); break;
	case DDL_ALTER_TABLE_ADD_RANGE_PARTITION:	q = newStmt(mb, sqlcatalogRef, alter_add_range_partitionRef); break;
	case DDL_ALTER_TABLE_ADD_LIST_PARTITION:	q = newStmt(mb, sqlcatalogRef, alter_add_value_partitionRef); break;
	case DDL_COMMENT_ON:	q = newStmt(mb, sqlcatalogRef, comment_onRef); break;
	case DDL_RENAME_SCHEMA: q = newStmt(mb, sqlcatalogRef, rename_schemaRef); break;
	case DDL_RENAME_TABLE: q = newStmt(mb, sqlcatalogRef, rename_tableRef); break;
	case DDL_RENAME_COLUMN: q = newStmt(mb, sqlcatalogRef, rename_columnRef); break;
	case DDL_ALTER_STREAM_TABLE:q = newStmt(mb, sqlcatalogRef, alter_stream_tableRef); break;
=======
	case ddl_create_seq:	q = newStmt(mb, sqlcatalogRef, create_seqRef); break;
	case ddl_alter_seq:	q = newStmt(mb, sqlcatalogRef, alter_seqRef); break;
	case ddl_drop_seq:	q = newStmt(mb, sqlcatalogRef, drop_seqRef); break;
	case ddl_create_schema:	q = newStmt(mb, sqlcatalogRef, create_schemaRef); break;
	case ddl_drop_schema:	q = newStmt(mb, sqlcatalogRef, drop_schemaRef); break;
	case ddl_create_table:	q = newStmt(mb, sqlcatalogRef, create_tableRef); break;
	case ddl_create_view:	q = newStmt(mb, sqlcatalogRef, create_viewRef); break;
	case ddl_drop_table:	q = newStmt(mb, sqlcatalogRef, drop_tableRef); break;
	case ddl_drop_view:	q = newStmt(mb, sqlcatalogRef, drop_viewRef); break;
	case ddl_drop_constraint:	q = newStmt(mb, sqlcatalogRef, drop_constraintRef); break;
	case ddl_alter_table:	q = newStmt(mb, sqlcatalogRef, alter_tableRef); break;
	case ddl_create_type:	q = newStmt(mb, sqlcatalogRef, create_typeRef); break;
	case ddl_drop_type:	q = newStmt(mb, sqlcatalogRef, drop_typeRef); break;
	case ddl_grant_roles:	q = newStmt(mb, sqlcatalogRef, grant_rolesRef); break;
	case ddl_revoke_roles:	q = newStmt(mb, sqlcatalogRef, revoke_rolesRef); break;
	case ddl_grant:		q = newStmt(mb, sqlcatalogRef, grantRef); break;
	case ddl_revoke:	q = newStmt(mb, sqlcatalogRef, revokeRef); break;
	case ddl_grant_func:	q = newStmt(mb, sqlcatalogRef, grant_functionRef); break;
	case ddl_revoke_func:	q = newStmt(mb, sqlcatalogRef, revoke_functionRef); break;
	case ddl_create_user:	q = newStmt(mb, sqlcatalogRef, create_userRef); break;
	case ddl_drop_user:		q = newStmt(mb, sqlcatalogRef, drop_userRef); break;
	case ddl_alter_user:	q = newStmt(mb, sqlcatalogRef, alter_userRef); break;
	case ddl_rename_user:	q = newStmt(mb, sqlcatalogRef, rename_userRef); break;
	case ddl_create_role:	q = newStmt(mb, sqlcatalogRef, create_roleRef); break;
	case ddl_drop_role:		q = newStmt(mb, sqlcatalogRef, drop_roleRef); break;
	case ddl_drop_index:	q = newStmt(mb, sqlcatalogRef, drop_indexRef); break;
	case ddl_drop_function:	q = newStmt(mb, sqlcatalogRef, drop_functionRef); break;
	case ddl_create_function:	q = newStmt(mb, sqlcatalogRef, create_functionRef); break;
	case ddl_create_trigger:	q = newStmt(mb, sqlcatalogRef, create_triggerRef); break;
	case ddl_drop_trigger:	q = newStmt(mb, sqlcatalogRef, drop_triggerRef); break;
	case ddl_alter_table_add_table:	q = newStmt(mb, sqlcatalogRef, alter_add_tableRef); break;
	case ddl_alter_table_del_table:	q = newStmt(mb, sqlcatalogRef, alter_del_tableRef); break;
	case ddl_alter_table_set_access:q = newStmt(mb, sqlcatalogRef, alter_set_tableRef); break;
	case ddl_alter_table_add_range_partition:	q = newStmt(mb, sqlcatalogRef, alter_add_range_partitionRef); break;
	case ddl_alter_table_add_list_partition:	q = newStmt(mb, sqlcatalogRef, alter_add_value_partitionRef); break;
	case ddl_comment_on:	q = newStmt(mb, sqlcatalogRef, comment_onRef); break;
	case ddl_rename_schema: q = newStmt(mb, sqlcatalogRef, rename_schemaRef); break;
	case ddl_rename_table: q = newStmt(mb, sqlcatalogRef, rename_tableRef); break;
	case ddl_rename_column: q = newStmt(mb, sqlcatalogRef, rename_columnRef); break;
>>>>>>> cd043195
	default:
		TRC_ERROR(SQL_STATEMENT, "Unknown catalog operation\n");
	}
	// pass all arguments as before
	for (n = args->op4.lval->h; n; n = n->next) {
		stmt *c = n->data;

		q = pushArgument(mb, q, c->nr);
	}
	if (q) {
		stmt *s = stmt_create(be->mvc->sa, st_catalog);
		if(!s) {
			freeInstruction(q);
			return NULL;
		}
		s->op1 = args;
		s->flag = type;
		s->q = q;
		s->nr = getDestVar(q);
		return s;
	}
	return NULL;
}

void
stmt_set_nrcols(stmt *s)
{
	int nrcols = 0;
	int key = 1;
	node *n;
	list *l = s->op4.lval;

	assert(s->type == st_list);
	for (n = l->h; n; n = n->next) {
		stmt *f = n->data;

		if (!f)
			continue;
		if (f->nrcols > nrcols)
			nrcols = f->nrcols;
		key &= f->key;
		s->nr = f->nr;
	}
	s->nrcols = nrcols;
	s->key = key;
}

stmt *
stmt_list(backend *be, list *l)
{
	stmt *s = stmt_create(be->mvc->sa, st_list);
	if(!s) {
		return NULL;
	}
	s->op4.lval = l;
	stmt_set_nrcols(s);
	return s;
}

static InstrPtr
dump_header(mvc *sql, MalBlkPtr mb, stmt *s, list *l)
{
	node *n;
	bool error = false;
	// gather the meta information
	int tblId, nmeId, tpeId, lenId, scaleId;
	int args;
	InstrPtr list;
	InstrPtr tblPtr, nmePtr, tpePtr, lenPtr, scalePtr;

	args = 4;
	for (n = l->h; n; n = n->next) args++;

	list = newInstruction(mb,sqlRef, resultSetRef);
	if(!list) {
		return NULL;
	}
	getArg(list,0) = newTmpVariable(mb,TYPE_int);
	meta(tblPtr, tblId, TYPE_str, args);
	meta(nmePtr, nmeId, TYPE_str, args);
	meta(tpePtr, tpeId, TYPE_str, args);
	meta(lenPtr, lenId, TYPE_int, args);
	meta(scalePtr, scaleId, TYPE_int, args);
	if(tblPtr == NULL || nmePtr == NULL || tpePtr == NULL || lenPtr == NULL || scalePtr == NULL)
		return NULL;

	(void) s;

	for (n = l->h; n; n = n->next) {
		stmt *c = n->data;
		sql_subtype *t = tail_type(c);
		const char *tname = table_name(sql->sa, c);
		const char *sname = schema_name(sql->sa, c);
		const char *_empty = "";
		const char *tn = (tname) ? tname : _empty;
		const char *sn = (sname) ? sname : _empty;
		const char *cn = column_name(sql->sa, c);
		const char *ntn = sql_escape_ident(tn);
		const char *nsn = sql_escape_ident(sn);
		size_t fqtnl;
		char *fqtn = NULL;

		if (ntn && nsn && (fqtnl = strlen(ntn) + 1 + strlen(nsn) + 1) ){
			fqtn = NEW_ARRAY(char, fqtnl);
			if(fqtn) {
				snprintf(fqtn, fqtnl, "%s.%s", nsn, ntn);
				metaInfo(tblPtr,Str,fqtn);
				metaInfo(nmePtr,Str,cn);
				metaInfo(tpePtr,Str,(t->type->localtype == TYPE_void ? "char" : t->type->sqlname));
				metaInfo(lenPtr,Int,t->digits);
				metaInfo(scalePtr,Int,t->scale);
				list = pushArgument(mb,list,c->nr);
				_DELETE(fqtn);
			} else
				error = true;
		} else
			error = true;
		c_delete(ntn);
		c_delete(nsn);
		if (error)
			return NULL;
	}
	pushInstruction(mb,list);
	return list;
}

stmt *
stmt_output(backend *be, stmt *lst)
{
	MalBlkPtr mb = be->mb;
	InstrPtr q = NULL;
	list *l = lst->op4.lval;

	int cnt = list_length(l), ok = 0;
	stmt *first;
	node *n;

	n = l->h;
	first = n->data;

	/* single value result, has a fast exit */
	if (cnt == 1 && first->nrcols <= 0 ){
		stmt *c = n->data;
		sql_subtype *t = tail_type(c);
		const char *tname = table_name(be->mvc->sa, c);
		const char *sname = schema_name(be->mvc->sa, c);
		const char *_empty = "";
		const char *tn = (tname) ? tname : _empty;
		const char *sn = (sname) ? sname : _empty;
		const char *cn = column_name(be->mvc->sa, c);
		const char *ntn = sql_escape_ident(tn);
		const char *nsn = sql_escape_ident(sn);
		size_t fqtnl;
		char *fqtn = NULL;

		if(ntn && nsn) {
			fqtnl = strlen(ntn) + 1 + strlen(nsn) + 1;
			fqtn = NEW_ARRAY(char, fqtnl);
			if(fqtn) {
				ok = 1;
				snprintf(fqtn, fqtnl, "%s.%s", nsn, ntn);

				q = newStmt(mb, sqlRef, resultSetRef);
				getArg(q,0) = newTmpVariable(mb,TYPE_int);
				if (q) {
					q = pushStr(mb, q, fqtn);
					q = pushStr(mb, q, cn);
					q = pushStr(mb, q, t->type->localtype == TYPE_void ? "char" : t->type->sqlname);
					q = pushInt(mb, q, t->digits);
					q = pushInt(mb, q, t->scale);
					q = pushInt(mb, q, t->type->eclass);
					q = pushArgument(mb, q, c->nr);
				}
			}
		}
		c_delete(ntn);
		c_delete(nsn);
		_DELETE(fqtn);
		if(!ok)
			return NULL;
	} else {
		if ((q = dump_header(be->mvc, mb, lst, l)) == NULL) 
			return NULL;
	}
	if (q) {
		stmt *s = stmt_create(be->mvc->sa, st_output);

		s->op1 = lst;
		s->nr = getDestVar(q);
		s->q = q;
		return s;
	}
	return NULL;
}

stmt *
stmt_affected_rows(backend *be, stmt *l)
{
	MalBlkPtr mb = be->mb;
	InstrPtr q = NULL;

	if (l->nr < 0)
		return NULL;
	q = newStmt(mb, sqlRef, affectedRowsRef);
	q = pushArgument(mb, q, be->mvc_var);
	if (q == NULL)
		return NULL;
	getArg(q, 0) = be->mvc_var = newTmpVariable(mb, TYPE_int);
	q = pushArgument(mb, q, l->nr);
	if (q == NULL)
		return NULL;
	be->mvc_var = getDestVar(q);
	if (q) {
		stmt *s = stmt_create(be->mvc->sa, st_affected_rows);
		if(!s) {
			freeInstruction(q);
			return NULL;
		}
		s->op1 = l;
		s->nr = getDestVar(q);
		s->q = q;
		return s;
	}
	return NULL;
}

stmt *
stmt_append(backend *be, stmt *c, stmt *a)
{
	MalBlkPtr mb = be->mb;
	InstrPtr q = NULL;

	if (c->nr < 0 || a->nr < 0)
		return NULL;
	q = newStmt(mb, batRef, appendRef);
	q = pushArgument(mb, q, c->nr);
	q = pushArgument(mb, q, a->nr);
	q = pushBit(mb, q, TRUE);
	if (q) {
		stmt *s = stmt_create(be->mvc->sa, st_append);
		if(!s) {
			freeInstruction(q);
			return NULL;
		}
		s->op1 = c;
		s->op2 = a;
		s->nrcols = c->nrcols;
		s->key = c->key;
		s->nr = getDestVar(q);
		s->q = q;
		return s;
	}
	return NULL;
}

stmt *
stmt_table_clear(backend *be, sql_table *t)
{
	MalBlkPtr mb = be->mb;
	InstrPtr q = NULL;

	if (!t->s && t->data) { /* declared table */
		int *l = t->data; 
		int cnt = list_length(t->columns.set)+1, i;

		for (i = 0; i < cnt; i++) {
			q = newStmt(mb, batRef, "clear");
			q = pushArgument(mb, q, l[i]);
			l[i] = getDestVar(q);
		}
	} else {
		q = newStmt(mb, sqlRef, clear_tableRef);
		q = pushSchema(mb, q, t);
		q = pushStr(mb, q, t->base.name);
	}
	if (q) {
		stmt *s = stmt_create(be->mvc->sa, st_table_clear);

		if(!s) {
			freeInstruction(q);
			return NULL;
		}
		s->op4.tval = t;
		s->nrcols = 0;
		s->nr = getDestVar(q);
		s->q = q;
		return s;
	}
	return NULL;
}

stmt *
stmt_exception(backend *be, stmt *cond, const char *errstr, int errcode)
{
	MalBlkPtr mb = be->mb;
	InstrPtr q = NULL;

	if (cond->nr < 0) 
		return NULL;

	/* if(bit(l)) { error(r);}  ==raising an exception */
	q = newStmt(mb, sqlRef, assertRef);
	q = pushArgument(mb, q, cond->nr);
	q = pushStr(mb, q, errstr);
	if (q) {
		stmt *s = stmt_create(be->mvc->sa, st_exception);
		if(!s) {
			freeInstruction(q);
			return NULL;
		}
		assert(cond);
		s->op1 = cond;
		(void)errcode;
		s->nrcols = 0;
		s->q = q;
		s->nr = getDestVar(q);
		return s;
	}
	return NULL;
}

stmt *
stmt_convert(backend *be, stmt *v, sql_subtype *f, sql_subtype *t, stmt *sel)
{
	MalBlkPtr mb = be->mb;
	InstrPtr q = NULL;
	const char *convert = t->type->base.name;
	/* convert types and make sure they are rounded up correctly */

	if (v->nr < 0)
		return NULL;

	if (t->type->localtype == f->type->localtype &&
	    (t->type->eclass == f->type->eclass ||
	     (EC_VARCHAR(f->type->eclass) && EC_VARCHAR(t->type->eclass))) &&
	    !EC_INTERVAL(f->type->eclass) &&
	    f->type->eclass != EC_DEC &&
	    (t->digits == 0 || f->digits == t->digits) &&
	    type_has_tz(t) == type_has_tz(f)) {
		return v;
	}

	/* external types have sqlname convert functions,
	   these can generate errors (fromstr cannot) */
	if (t->type->eclass == EC_EXTERNAL)
		convert = t->type->sqlname;

	if (t->type->eclass == EC_MONTH) 
		convert = "month_interval";
	else if (t->type->eclass == EC_SEC)
		convert = "second_interval";

	/* Lookup the sql convert function, there is no need
	 * for single value vs bat, this is handled by the
	 * mal function resolution */
	if (v->nrcols == 0) {	/* simple calc */
		q = newStmt(mb, calcRef, convert);
	} else if (v->nrcols > 0 &&
		(t->type->localtype > TYPE_str || f->type->eclass == EC_DEC || t->type->eclass == EC_DEC || EC_INTERVAL(t->type->eclass) || EC_TEMP(t->type->eclass) || (EC_VARCHAR(t->type->eclass) && !(f->type->eclass == EC_STRING && t->digits == 0)))) {
		int type = t->type->localtype;

		q = newStmt(mb, malRef, multiplexRef);
		if (q == NULL)
			return NULL;
		setVarType(mb, getArg(q, 0), newBatType(type));
		setVarUDFtype(mb, getArg(q, 0));
		q = pushStr(mb, q, convertMultiplexMod(calcRef, convert));
		q = pushStr(mb, q, convertMultiplexFcn(convert));
	} else
		q = newStmt(mb, batcalcRef, convert);

	/* convert to string is complex, we need full type info and mvc for the timezone */
	if (EC_VARCHAR(t->type->eclass) && !(f->type->eclass == EC_STRING && t->digits == 0)) {
		q = pushInt(mb, q, f->type->eclass);
		q = pushInt(mb, q, f->digits);
		q = pushInt(mb, q, f->scale);
		q = pushInt(mb, q, type_has_tz(f));
	} else if (f->type->eclass == EC_DEC) {
		/* scale of the current decimal */
		q = pushInt(mb, q, f->scale);
	} else if (f->type->eclass == EC_SEC &&
		   (EC_COMPUTE(t->type->eclass) || t->type->eclass == EC_DEC)) {
		/* scale of the current decimal */
		q = pushInt(mb, q, 3);
	}
	q = pushArgument(mb, q, v->nr);
	if (sel && v->nrcols && f->type->eclass != EC_DEC && !EC_TEMP_FRAC(t->type->eclass) && !EC_INTERVAL(t->type->eclass))
		q = pushArgument(mb, q, sel->nr);

	if (t->type->eclass == EC_DEC || EC_TEMP_FRAC(t->type->eclass) || EC_INTERVAL(t->type->eclass)) {
		/* digits, scale of the result decimal */
		q = pushInt(mb, q, t->digits);
		if (!EC_TEMP_FRAC(t->type->eclass))
			q = pushInt(mb, q, t->scale);
	}
	/* convert to string, give error on to large strings */
	if (EC_VARCHAR(t->type->eclass) && !(f->type->eclass == EC_STRING && t->digits == 0))
		q = pushInt(mb, q, t->digits);
	/* convert a string to a time(stamp) with time zone */
	if (EC_VARCHAR(f->type->eclass) && EC_TEMP_FRAC(t->type->eclass) && type_has_tz(t))
		q = pushInt(mb, q, type_has_tz(t));
	if (t->type->eclass == EC_GEOM) {
		/* push the type and coordinates of the column */
		q = pushInt(mb, q, t->digits);
		/* push the SRID of the whole columns */
		q = pushInt(mb, q, t->scale);
		/* push the type and coordinates of the inserted value */
		//q = pushInt(mb, q, f->digits);
		/* push the SRID of the inserted value */
		//q = pushInt(mb, q, f->scale);
		/* we decided to create the EWKB type also used by PostGIS and has the SRID provided by the user inside alreay */
		/* push the SRID provided for this value */
		/* GEOS library is able to store in the returned wkb the type an
 		 * number if coordinates but not the SRID so SRID should be provided 
 		 * from this level */
/*		if(be->argc > 1)
			f->scale = ((ValRecord)((atom*)(be->mvc)->args[1])->data).val.ival;
			
			q = pushInt(mb, q, f->digits);
			q = pushInt(mb, q, f->scale);
*/			//q = pushInt(mb, q, ((ValRecord)((atom*)(be->mvc)->args[1])->data).val.ival);
	}
	if (q) {
		stmt *s = stmt_create(be->mvc->sa, st_convert);
		if(!s) {
			freeInstruction(q);
			return NULL;
		}
		s->op1 = v;
		s->op2 = sel;
		s->nrcols = 0;	/* function without arguments returns single value */
		s->key = v->key;
		s->nrcols = v->nrcols;
		s->aggr = v->aggr;
		s->op4.typeval = *t;
		s->nr = getDestVar(q);
		s->q = q;
		return s;
	}
	return NULL;
}

stmt *
stmt_unop(backend *be, stmt *op1, sql_subfunc *op)
{
	list *ops = sa_list(be->mvc->sa);
	list_append(ops, op1);
	return stmt_Nop(be, stmt_list(be, ops), op);
}

stmt *
stmt_binop(backend *be, stmt *op1, stmt *op2, sql_subfunc *op)
{
	list *ops = sa_list(be->mvc->sa);
	list_append(ops, op1);
	list_append(ops, op2);
	return stmt_Nop(be, stmt_list(be, ops), op);
}

stmt *
stmt_Nop(backend *be, stmt *ops, sql_subfunc *f)
{
	MalBlkPtr mb = be->mb;
	InstrPtr q = NULL;
	const char *mod, *fimp;
	sql_subtype *tpe = NULL;
	int special = 0;

	node *n;
	stmt *o = NULL;

	if (list_length(ops->op4.lval)) {
		for (n = ops->op4.lval->h, o = n->data; n; n = n->next) {
			stmt *c = n->data;

			if (o->nrcols < c->nrcols)
				o = c;
		}
	}

	if (backend_create_subfunc(be, f, ops->op4.lval) < 0)
		return NULL;
	mod = sql_func_mod(f->func);
	fimp = sql_func_imp(f->func);
	if (o && o->nrcols > 0 && f->func->type != F_LOADER) {
		sql_subtype *res = f->res->h->data;
		fimp = convertMultiplexFcn(fimp);
		q = NULL;
		if (strcmp(fimp, "rotate_xor_hash") == 0 &&
		    strcmp(mod, calcRef) == 0 &&
		    (q = newStmt(mb, mkeyRef, putName("bulk_rotate_xor_hash"))) == NULL)
			return NULL;
		if (!q) {
			if (f->func->type == F_UNION)
				q = newStmt(mb, batmalRef, multiplexRef);
			else
				q = newStmt(mb, malRef, multiplexRef);
			if (q == NULL)
				return NULL;
			setVarType(mb, getArg(q, 0), newBatType(res->type->localtype));
			setVarUDFtype(mb, getArg(q, 0));
			q = pushStr(mb, q, mod);
			q = pushStr(mb, q, fimp);
		} else {
			setVarType(mb, getArg(q, 0), newBatType(res->type->localtype));
			setVarUDFtype(mb, getArg(q, 0));
		}
	} else {
		fimp = convertOperator(fimp);
		q = newStmt(mb, mod, fimp);

		if (f->res && list_length(f->res)) {
			sql_subtype *res = f->res->h->data;

			setVarType(mb, getArg(q, 0), res->type->localtype);
			setVarUDFtype(mb, getArg(q, 0));
		}
	}
	if (LANG_EXT(f->func->lang))
		q = pushPtr(mb, q, f);
	if (f->func->lang == FUNC_LANG_C) {
		q = pushBit(mb, q, 0);
	} else if (f->func->lang == FUNC_LANG_CPP) {
		q = pushBit(mb, q, 1);
	}
	if (f->func->lang == FUNC_LANG_R || f->func->lang >= FUNC_LANG_PY ||
		f->func->lang == FUNC_LANG_C || f->func->lang == FUNC_LANG_CPP) {
		q = pushStr(mb, q, f->func->query);	
	}
	/* first dynamic output of copy* functions */
	if (f->func->type == F_UNION || (f->func->type == F_LOADER && f->res != NULL))
		q = table_func_create_result(mb, q, f->func, f->res);
	if (list_length(ops->op4.lval))
		tpe = tail_type(ops->op4.lval->h->data);
	if (strcmp(fimp, "round") == 0 && tpe && tpe->type->eclass == EC_DEC)
		special = 1;

	for (n = ops->op4.lval->h; n; n = n->next) {
		stmt *op = n->data;

		q = pushArgument(mb, q, op->nr);
		if (special) {
			q = pushInt(mb, q, tpe->digits);
			setVarUDFtype(mb, getArg(q, q->argc-1));
			q = pushInt(mb, q, tpe->scale);
			setVarUDFtype(mb, getArg(q, q->argc-1));
		}
		special = 0;
	}

	if (q) {
		stmt *s = stmt_create(be->mvc->sa, st_Nop);
		if(!s) {
			freeInstruction(q);
			return NULL;
		}
		s->op1 = ops;
		if (o) {
			s->nrcols = o->nrcols;
			s->key = o->key;
			s->aggr = o->aggr;
		} else {
			s->nrcols = 0;
			s->key = 1;
		}
		s->op4.funcval = f;
		s->nr = getDestVar(q);
		s->q = q;
		return s;
	}
	return NULL;
}

stmt *
stmt_func(backend *be, stmt *ops, const char *name, sql_rel *rel, int f_union)
{
	MalBlkPtr mb = be->mb;
	InstrPtr q = NULL;
	const char *mod = "user";
	node *n;
	prop *p = NULL;

	/* dump args */
	if (ops && ops->nr < 0)
		return NULL;

	p = find_prop(rel->p, PROP_REMOTE);
	if (p) 
		rel->p = prop_remove(rel->p, p);
	rel = sql_processrelation(be->mvc, rel, 0);
	if (p) {
		p->p = rel->p;
		rel->p = p;
	}

	if (monet5_create_relational_function(be->mvc, mod, name, rel, ops, NULL, 1) < 0)
		 return NULL;

	if (f_union) 
		q = newStmt(mb, batmalRef, multiplexRef);
	else
		q = newStmt(mb, mod, name);
	q = relational_func_create_result(be->mvc, mb, q, rel);
	if (f_union) {
		q = pushStr(mb, q, mod);
		q = pushStr(mb, q, name);
	}
	if (ops) {
		for (n = ops->op4.lval->h; n; n = n->next) {
			stmt *op = n->data;

			q = pushArgument(mb, q, op->nr);
		}
	}

	if (q) {
		node *n;
		sql_allocator *sa = be->mvc->sa;
		stmt *o = NULL, *s = stmt_create(sa, st_func);
		if(!s) {
			freeInstruction(q);
			return NULL;
		}
		s->op1 = ops;
		s->op2 = stmt_atom_string(be, name);
		s->op4.rel = rel;
		s->flag = f_union;
		if (ops && list_length(ops->op4.lval)) {
			for (n = ops->op4.lval->h, o = n->data; n; n = n->next) {
				stmt *c = n->data;
	
				if (o->nrcols < c->nrcols)
					o = c;
			}
		}

		if (o) {
			s->nrcols = o->nrcols;
			s->key = o->key;
			s->aggr = o->aggr;
		} else {
			s->nrcols = 0;
			s->key = 1;
		}
		s->nr = getDestVar(q);
		s->q = q;
		return s;
	}
	return NULL;
}

stmt *
stmt_aggr(backend *be, stmt *op1, stmt *grp, stmt *ext, sql_subaggr *op, int reduce, int no_nil, int nil_if_empty)
{
	MalBlkPtr mb = be->mb;
	InstrPtr q = NULL;
	const char *mod, *aggrfunc;
	char aggrF[64];
	sql_subtype *res = op->res->h->data;
	int restype = res->type->localtype;
	bool complex_aggr = false;
	bool abort_on_error;
	int *stmt_nr = NULL;

	if (op1->nr < 0)
		return NULL;
	if (backend_create_subaggr(be, op) < 0)
		return NULL;
	mod = op->aggr->mod;
	aggrfunc = op->aggr->imp;

	if (strcmp(aggrfunc, "avg") == 0 || strcmp(aggrfunc, "sum") == 0 || strcmp(aggrfunc, "prod") == 0
		|| strcmp(aggrfunc, "str_group_concat") == 0)
		complex_aggr = true;
	/* some "sub" aggregates have an extra argument "abort_on_error" */
	abort_on_error = complex_aggr || strncmp(aggrfunc, "stdev", 5) == 0 || strncmp(aggrfunc, "variance", 8) == 0;

	if (ext) {
		snprintf(aggrF, 64, "sub%s", aggrfunc);
		aggrfunc = aggrF;
		if (grp->nr < 0 || ext->nr < 0)
			return NULL;

		q = newStmt(mb, mod, aggrfunc);
		if (q == NULL)
			return NULL;
		setVarType(mb, getArg(q, 0), newBatType(restype));
		setVarUDFtype(mb, getArg(q, 0));
	} else {
		q = newStmt(mb, mod, aggrfunc);
		if (q == NULL)
			return NULL;
		if (complex_aggr) {
			setVarType(mb, getArg(q, 0), restype);
			setVarUDFtype(mb, getArg(q, 0));
		}
	}

	if (LANG_EXT(op->aggr->lang))
		q = pushPtr(mb, q, op->aggr);
	if (op->aggr->lang == FUNC_LANG_R ||
		op->aggr->lang >= FUNC_LANG_PY || 
		op->aggr->lang == FUNC_LANG_C ||
		op->aggr->lang == FUNC_LANG_CPP) {
		if (!grp) {
			setVarType(mb, getArg(q, 0), restype);
			setVarUDFtype(mb, getArg(q, 0));
		}
		if (op->aggr->lang == FUNC_LANG_C) {
			q = pushBit(mb, q, 0);
		} else if (op->aggr->lang == FUNC_LANG_CPP) {
			q = pushBit(mb, q, 1);
		}
 		q = pushStr(mb, q, op->aggr->query);
	}

	if (op1->type != st_list) {
		q = pushArgument(mb, q, op1->nr);
	} else {
		int i;
		node *n;

		for (i=0, n = op1->op4.lval->h; n; n = n->next, i++) {
			stmt *op = n->data;

			if (stmt_nr)
				q = pushArgument(mb, q, stmt_nr[i]);
			else
				q = pushArgument(mb, q, op->nr);
		}
	}
	if (grp) {
		q = pushArgument(mb, q, grp->nr);
		q = pushArgument(mb, q, ext->nr);
		if (q == NULL)
			return NULL;
		q = pushBit(mb, q, no_nil);
		if (abort_on_error)
			q = pushBit(mb, q, TRUE);
	} else if (no_nil && strncmp(aggrfunc, "count", 5) == 0) {
		q = pushBit(mb, q, no_nil);
	} else if (!nil_if_empty && strncmp(aggrfunc, "sum", 3) == 0) {
		q = pushBit(mb, q, FALSE);
	}
	if (q) {
		stmt *s = stmt_create(be->mvc->sa, st_aggr);
		if(!s) {
			freeInstruction(q);
			return NULL;
		}
		s->op1 = op1;
		if (grp) {
			s->op2 = grp;
			s->op3 = ext;
			s->nrcols = 1;
		} else {
			if (!reduce)
				s->nrcols = 1;
		}
		s->key = reduce;
		s->aggr = reduce;
		s->flag = no_nil;
		s->op4.aggrval = op;
		s->nr = getDestVar(q);
		s->q = q;
		return s;
	}
	return NULL;
}

static stmt *
stmt_alias_(backend *be, stmt *op1, const char *tname, const char *alias)
{
	stmt *s = stmt_create(be->mvc->sa, st_alias);
	if(!s) {
		return NULL;
	}
	s->op1 = op1;
	s->nrcols = op1->nrcols;
	s->key = op1->key;
	s->aggr = op1->aggr;

	s->tname = tname;
	s->cname = alias;
	s->nr = op1->nr;
	s->q = op1->q;
	return s;
}

stmt *
stmt_alias(backend *be, stmt *op1, const char *tname, const char *alias)
{
	if (((!op1->tname && !tname) ||
	    (op1->tname && tname && strcmp(op1->tname, tname)==0)) &&
	    op1->cname && strcmp(op1->cname, alias)==0)
		return op1;
	return stmt_alias_(be, op1, tname, alias);
}

sql_subtype *
tail_type(stmt *st)
{
	for (;;) {
		switch (st->type) {
		case st_const:
			st = st->op2;
			continue;

		case st_uselect:
		case st_uselect2:
		case st_limit:
		case st_limit2:
		case st_sample:
		case st_tunion:
		case st_tdiff:
		case st_tinter:
		case st_append:
		case st_alias:
		case st_gen_group:
		case st_order:
			st = st->op1;
			continue;

		case st_list:
			st = st->op4.lval->h->data;
			continue;

		case st_bat:
			return &st->op4.cval->type;
		case st_idxbat:
			if (hash_index(st->op4.idxval->type)) {
				return sql_bind_localtype("lng");
			} else if (st->op4.idxval->type == join_idx) {
				return sql_bind_localtype("oid");
			}
			/* fall through */
		case st_join:
		case st_join2:
		case st_joinN:
			if (st->flag == cmp_project) {
				st = st->op2;
				continue;
			}
			/* fall through */
		case st_reorder:
		case st_group:
		case st_result:
		case st_tid:
		case st_mirror:
			return sql_bind_localtype("oid");
		case st_table_clear:
			return sql_bind_localtype("lng");

		case st_aggr: {
			list *res = st->op4.aggrval->res;

			if (res && list_length(res) == 1)
				return res->h->data;

			return NULL;
		}
		case st_Nop: {
			list *res = st->op4.funcval->res;

			if (res && list_length(res) == 1)
				return res->h->data;
			return NULL;
		}
		case st_atom:
			return atom_type(st->op4.aval);
		case st_convert:
		case st_temp:
		case st_single:
		case st_rs_column:
			return &st->op4.typeval;
		case st_var:
			if (st->op4.typeval.type)
				return &st->op4.typeval;
			/* fall through */
		case st_exception:
			return NULL;
		case st_table:
			return sql_bind_localtype("bat");
		default:
			assert(0);
			return NULL;
		}
	}
}

int
stmt_has_null(stmt *s)
{
	switch (s->type) {
	case st_aggr:
	case st_Nop:
	case st_uselect:
	case st_uselect2:
	case st_atom:
		return 0;
	case st_join:
		return stmt_has_null(s->op2);
	case st_bat:
		return s->op4.cval->null;

	default:
		return 1;
	}
}

static const char *
func_name(sql_allocator *sa, const char *n1, const char *n2)
{
	size_t l1 = _strlen(n1), l2;

	if (!sa)
		return n1;
	if (!n2)
		return sa_strdup(sa, n1);
	l2 = _strlen(n2);

	if (l2 > 16) {		/* only support short names */
		char *ns = SA_NEW_ARRAY(sa, char, l2 + 1);
		if(!ns)
			return NULL;
		snprintf(ns, l2 + 1, "%s", n2);
		return ns;
	} else {
		char *ns = SA_NEW_ARRAY(sa, char, l1 + l2 + 2), *s = ns;
		if(!ns)
			return NULL;
		snprintf(ns, l1 + l2 + 2, "%s_%s", n1, n2);
		return s;
	}
}

const char *_column_name(sql_allocator *sa, stmt *st);

const char *
column_name(sql_allocator *sa, stmt *st)
{
	if (!st->cname)
		st->cname = _column_name(sa, st);
	return st->cname;
}

const char *
_column_name(sql_allocator *sa, stmt *st)
{
	switch (st->type) {
	case st_order:
	case st_reorder:
		return column_name(sa, st->op1);
	case st_const:
	case st_join:
	case st_join2:
	case st_joinN:
		return column_name(sa, st->op2);

	case st_mirror:
	case st_group:
	case st_result:
	case st_append:
	case st_gen_group:
	case st_uselect:
	case st_uselect2:
	case st_limit:
	case st_limit2:
	case st_sample:
	case st_tunion:
	case st_tdiff:
	case st_tinter:
	case st_convert:
		return column_name(sa, st->op1);
	case st_Nop:
	{
		const char *cn = column_name(sa, st->op1);
		return func_name(sa, st->op4.funcval->func->base.name, cn);
	}
	case st_aggr:
	{
		const char *cn = column_name(sa, st->op1);
		return func_name(sa, st->op4.aggrval->aggr->base.name, cn);
	}
	case st_alias:
		if (st->op3)
			return column_name(sa, st->op3);
		break;
	case st_bat:
		return st->op4.cval->base.name;
	case st_atom:
		if (st->op4.aval->data.vtype == TYPE_str)
			return atom2string(sa, st->op4.aval);
		/* fall through */
	case st_var:
	case st_temp:
	case st_single:
		if (sa)
			return sa_strdup(sa, "single_value");
		return "single_value";

	case st_list:
		if (list_length(st->op4.lval))
			return column_name(sa, st->op4.lval->h->data);
		/* fall through */
	case st_rs_column:
		return NULL;
	default:
		return NULL;
	}
	return NULL;
}

const char *
table_name(sql_allocator *sa, stmt *st)
{
	(void)sa;
	return st->tname;
}

const char *
schema_name(sql_allocator *sa, stmt *st)
{
	switch (st->type) {
	case st_const:
	case st_join:
	case st_join2:
	case st_joinN:
		return schema_name(sa, st->op2);
	case st_mirror:
	case st_group:
	case st_result:
	case st_append:
	case st_gen_group:
	case st_uselect:
	case st_uselect2:
	case st_limit:
	case st_limit2:
	case st_sample:
	case st_tunion:
	case st_tdiff:
	case st_tinter:
	case st_convert:
	case st_Nop:
	case st_aggr:
		return schema_name(sa, st->op1);
	case st_alias:
		/* there are no schema aliases, ie look into the base column */
		return schema_name(sa, st->op1);
	case st_bat:
		return st->op4.cval->t->s->base.name;
	case st_atom:
		return NULL;
	case st_var:
	case st_temp:
	case st_single:
		return NULL;
	case st_list:
		if (list_length(st->op4.lval))
			return schema_name(sa, st->op4.lval->h->data);
		return NULL;
	default:
		return NULL;
	}
}

stmt *
stmt_cond(backend *be, stmt *cond, stmt *outer, int loop /* 0 if, 1 while */, int anti )
{
	MalBlkPtr mb = be->mb;
	InstrPtr q = NULL;

	if (cond->nr < 0)
		return NULL;
	if (anti) {
		sql_subtype *bt = sql_bind_localtype("bit");
		sql_subfunc *not = sql_bind_func(be->mvc->sa, NULL, "not", bt, NULL, F_FUNC);
		sql_subfunc *or = sql_bind_func(be->mvc->sa, NULL, "or", bt, bt, F_FUNC);
		sql_subfunc *isnull = sql_bind_func(be->mvc->sa, NULL, "isnull", bt, NULL, F_FUNC);
		cond = stmt_binop(be, 
			stmt_unop(be, cond, not),
			stmt_unop(be, cond, isnull), or);
	}
	if (!loop) {	/* if */
		q = newAssignment(mb);
		if (q == NULL)
			return NULL;
		q->barrier = BARRIERsymbol;
		q = pushArgument(mb, q, cond->nr);
		if (q == NULL)
			return NULL;
	} else {	/* while */
		int c;

		if (outer->nr < 0)
			return NULL;
		/* leave barrier */
		q = newStmt(mb, calcRef, notRef);
		q = pushArgument(mb, q, cond->nr);
		if (q == NULL)
			return NULL;
		c = getArg(q, 0);

		q = newAssignment(mb);
		if (q == NULL)
			return NULL;
		getArg(q, 0) = outer->nr;
		q->barrier = LEAVEsymbol;
		q = pushArgument(mb, q, c);
		if (q == NULL)
			return NULL;
	}
	if (q){
		stmt *s = stmt_create(be->mvc->sa, st_cond);
		if(!s) {
			freeInstruction(q);
			return NULL;
		}
		s->flag = loop;
		s->op1 = cond;
		s->nr = getArg(q, 0);
		return s;
	}
	return NULL;
}

stmt *
stmt_control_end(backend *be, stmt *cond)
{
	MalBlkPtr mb = be->mb;
	InstrPtr q = NULL;

	if (cond->nr < 0)
		return NULL;

	if (cond->flag) {	/* while */
		/* redo barrier */
		q = newAssignment(mb);
		if (q == NULL)
			return NULL;
		getArg(q, 0) = cond->nr;
		q->argc = q->retc = 1;
		q->barrier = REDOsymbol;
		q = pushBit(mb, q, TRUE);
		if (q == NULL)
			return NULL;
	} else {
		q = newAssignment(mb);
		if (q == NULL)
			return NULL;
		getArg(q, 0) = cond->nr;
		q->argc = q->retc = 1;
		q->barrier = EXITsymbol;
	}
	q = newStmt(mb, sqlRef, mvcRef);
	if (q == NULL)
		return NULL;
	be->mvc_var = getDestVar(q);
	if (q){
		stmt *s = stmt_create(be->mvc->sa, st_control_end);
		if(!s) {
			freeInstruction(q);
			return NULL;
		}
		s->op1 = cond;
		s->nr = getArg(q, 0);
		return s;
	}
	return NULL;
}


static InstrPtr
dump_cols(MalBlkPtr mb, list *l, InstrPtr q)
{
	int i;
	node *n;

	if (q == NULL)
		return NULL;
	q->retc = q->argc = 0;
	for (i = 0, n = l->h; n; n = n->next, i++) {
		stmt *c = n->data;

		q = pushArgument(mb, q, c->nr);
	}
	if (q == NULL)
		return NULL;
	q->retc = q->argc;
	/* Lets make it a propper assignment */
	for (i = 0, n = l->h; n; n = n->next, i++) {
		stmt *c = n->data;

		q = pushArgument(mb, q, c->nr);
	}
	return q;
}

stmt *
stmt_return(backend *be, stmt *val, int nr_declared_tables, int flag) /* also used for yield statements */
{
	MalBlkPtr mb = be->mb;
	InstrPtr q = NULL;

	if (val->nr < 0)
		return NULL;
	q = newInstruction(mb, NULL, NULL);
	if (q == NULL)
		return NULL;
	q->barrier = ((flag & PSM_RETURN) == PSM_RETURN) ? RETURNsymbol : YIELDsymbol;
	if (val->type == st_table) {
		list *l = val->op1->op4.lval;

		q = dump_cols(mb, l, q);
	} else {
		getArg(q, 0) = getArg(getInstrPtr(mb, 0), 0);
		q = pushArgument(mb, q, val->nr);
	}
	if (q == NULL)
		return NULL;
	pushInstruction(mb, q);
	if (q) {
		stmt *s = stmt_create(be->mvc->sa, ((flag & PSM_RETURN) == PSM_RETURN) ? st_return : st_yield);
		if(!s) {
			freeInstruction(q);
			return NULL;
		}
		s->op1 = val;
		s->flag = nr_declared_tables;
		s->nr = getDestVar(q);
		s->q = q;
		return s;
	}
	return NULL;
}

stmt *
stmt_assign(backend *be, const char *varname, stmt *val, int level)
{
	MalBlkPtr mb = be->mb;
	InstrPtr q = NULL;

	if (val && val->nr < 0)
		return NULL;
	if (level != 1) {	
		char buf[IDLENGTH];

		if (!val) {
			/* drop declared table */
			assert(0);
		}
		(void) snprintf(buf, sizeof(buf), "A%s", varname);
		q = newInstruction(mb, NULL, NULL);
		if (q == NULL) {
			return NULL;
		}
		q->argc = q->retc = 0;
		q = pushArgumentId(mb, q, buf);
		if (q == NULL)
			return NULL;
		pushInstruction(mb, q);
		if (mb->errors)
			return NULL;
		q->retc++;
	} else {
		q = newStmt(mb, sqlRef, setVariableRef);
		q = pushArgument(mb, q, be->mvc_var);
		q = pushStr(mb, q, varname);
		if (q == NULL)
			return NULL;
		getArg(q, 0) = be->mvc_var = newTmpVariable(mb, TYPE_int);
		be->mvc_var = getDestVar(q);
	}
	q = pushArgument(mb, q, val->nr);
	if (q){
		stmt *s = stmt_create(be->mvc->sa, st_assign);
		if(!s) {
			freeInstruction(q);
			return NULL;
		}
		s->op2 = val;
		s->flag = (level << 1);
		s->q = q;
		s->nr = 1;
		return s;
	}
	return NULL;
}

stmt *
const_column(backend *be, stmt *val)
{
	sql_subtype *ct = tail_type(val);
	MalBlkPtr mb = be->mb;
	InstrPtr q = NULL;
	int tt = ct->type->localtype;

	if (val->nr < 0) 
		return NULL;
	q = newStmt(mb, sqlRef, singleRef);
	if (q == NULL)
		return NULL;
	setVarType(mb, getArg(q, 0), newBatType(tt));
	q = pushArgument(mb, q, val->nr);
	if (q) {
		stmt *s = stmt_create(be->mvc->sa, st_single);
		if(!s) {
			freeInstruction(q);
			return NULL;
		}
		s->op1 = val;
		s->op4.typeval = *ct;
		s->nrcols = 1;

		s->tname = val->tname;
		s->cname = val->cname;
		s->nr = getDestVar(q);
		s->q = q;
		return s;
	}
	return NULL;
}

stmt *
stmt_fetch(backend *be, stmt *val)
{
	sql_subtype *ct = tail_type(val);
	MalBlkPtr mb = be->mb;
	InstrPtr q = NULL;
	int tt = ct->type->localtype;

	if (val->nr < 0) 
		return NULL;
	q = newStmt(mb, algebraRef, fetchRef);
	if (q == NULL)
		return NULL;
	setVarType(mb, getArg(q, 0), tt);
	q = pushArgument(mb, q, val->nr);
	q = pushOid(mb, q, 0);
	if (q) {
		stmt *s = stmt_create(be->mvc->sa, st_single);
		if(!s) {
			freeInstruction(q);
			return NULL;
		}
		s->op1 = val;
		s->op4.typeval = *ct;
		s->nrcols = 0;

		s->tname = val->tname;
		s->cname = val->cname;
		s->nr = getDestVar(q);
		s->q = q;
		return s;
	}
	return NULL;
}<|MERGE_RESOLUTION|>--- conflicted
+++ resolved
@@ -2382,51 +2382,6 @@
 
 	/* cast them into properly named operations */
 	switch(type){
-<<<<<<< HEAD
-	case DDL_CREATE_SEQ:	q = newStmt(mb, sqlcatalogRef, create_seqRef); break;
-	case DDL_ALTER_SEQ:	q = newStmt(mb, sqlcatalogRef, alter_seqRef); break;
-	case DDL_DROP_SEQ:	q = newStmt(mb, sqlcatalogRef, drop_seqRef); break;
-	case DDL_CREATE_SCHEMA:	q = newStmt(mb, sqlcatalogRef, create_schemaRef); break;
-	case DDL_DROP_SCHEMA:	q = newStmt(mb, sqlcatalogRef, drop_schemaRef); break;
-	case DDL_CREATE_TABLE:	q = newStmt(mb, sqlcatalogRef, create_tableRef); break;
-	case DDL_CREATE_VIEW:	q = newStmt(mb, sqlcatalogRef, create_viewRef); break;
-	case DDL_DROP_TABLE:	q = newStmt(mb, sqlcatalogRef, drop_tableRef); break;
-	case DDL_DROP_VIEW:	q = newStmt(mb, sqlcatalogRef, drop_viewRef); break;
-	case DDL_DROP_CONSTRAINT:	q = newStmt(mb, sqlcatalogRef, drop_constraintRef); break;
-	case DDL_ALTER_TABLE:	q = newStmt(mb, sqlcatalogRef, alter_tableRef); break;
-	case DDL_CREATE_TYPE:	q = newStmt(mb, sqlcatalogRef, create_typeRef); break;
-	case DDL_DROP_TYPE:	q = newStmt(mb, sqlcatalogRef, drop_typeRef); break;
-	case DDL_GRANT_ROLES:	q = newStmt(mb, sqlcatalogRef, grant_rolesRef); break;
-	case DDL_REVOKE_ROLES:	q = newStmt(mb, sqlcatalogRef, revoke_rolesRef); break;
-	case DDL_GRANT:		q = newStmt(mb, sqlcatalogRef, grantRef); break;
-	case DDL_REVOKE:	q = newStmt(mb, sqlcatalogRef, revokeRef); break;
-	case DDL_GRANT_FUNC:	q = newStmt(mb, sqlcatalogRef, grant_functionRef); break;
-	case DDL_REVOKE_FUNC:	q = newStmt(mb, sqlcatalogRef, revoke_functionRef); break;
-	case DDL_CREATE_USER:	q = newStmt(mb, sqlcatalogRef, create_userRef); break;
-	case DDL_DROP_USER:		q = newStmt(mb, sqlcatalogRef, drop_userRef); break;
-	case DDL_ALTER_USER:	q = newStmt(mb, sqlcatalogRef, alter_userRef); break;
-	case DDL_RENAME_USER:	q = newStmt(mb, sqlcatalogRef, rename_userRef); break;
-	case DDL_CREATE_ROLE:	q = newStmt(mb, sqlcatalogRef, create_roleRef); break;
-	case DDL_DROP_ROLE:		q = newStmt(mb, sqlcatalogRef, drop_roleRef); break;
-	case DDL_DROP_INDEX:	q = newStmt(mb, sqlcatalogRef, drop_indexRef); break;
-	case DDL_START_SINGLE_CP:	q = newStmt(mb, sqlcatalogRef, start_cpRef); break;
-	case DDL_CHANGE_SINGLE_CP:	q = newStmt(mb, sqlcatalogRef, change_single_cpRef); break;
-	case DDL_CHANGE_ALL_CP:	q = newStmt(mb, sqlcatalogRef, change_all_cpRef); break;
-	case DDL_DROP_FUNCTION:	q = newStmt(mb, sqlcatalogRef, drop_functionRef); break;
-	case DDL_CREATE_FUNCTION:	q = newStmt(mb, sqlcatalogRef, create_functionRef); break;
-	case DDL_CREATE_TRIGGER:	q = newStmt(mb, sqlcatalogRef, create_triggerRef); break;
-	case DDL_DROP_TRIGGER:	q = newStmt(mb, sqlcatalogRef, drop_triggerRef); break;
-	case DDL_ALTER_TABLE_ADD_TABLE:	q = newStmt(mb, sqlcatalogRef, alter_add_tableRef); break;
-	case DDL_ALTER_TABLE_DEL_TABLE:	q = newStmt(mb, sqlcatalogRef, alter_del_tableRef); break;
-	case DDL_ALTER_TABLE_SET_ACCESS:q = newStmt(mb, sqlcatalogRef, alter_set_tableRef); break;
-	case DDL_ALTER_TABLE_ADD_RANGE_PARTITION:	q = newStmt(mb, sqlcatalogRef, alter_add_range_partitionRef); break;
-	case DDL_ALTER_TABLE_ADD_LIST_PARTITION:	q = newStmt(mb, sqlcatalogRef, alter_add_value_partitionRef); break;
-	case DDL_COMMENT_ON:	q = newStmt(mb, sqlcatalogRef, comment_onRef); break;
-	case DDL_RENAME_SCHEMA: q = newStmt(mb, sqlcatalogRef, rename_schemaRef); break;
-	case DDL_RENAME_TABLE: q = newStmt(mb, sqlcatalogRef, rename_tableRef); break;
-	case DDL_RENAME_COLUMN: q = newStmt(mb, sqlcatalogRef, rename_columnRef); break;
-	case DDL_ALTER_STREAM_TABLE:q = newStmt(mb, sqlcatalogRef, alter_stream_tableRef); break;
-=======
 	case ddl_create_seq:	q = newStmt(mb, sqlcatalogRef, create_seqRef); break;
 	case ddl_alter_seq:	q = newStmt(mb, sqlcatalogRef, alter_seqRef); break;
 	case ddl_drop_seq:	q = newStmt(mb, sqlcatalogRef, drop_seqRef); break;
@@ -2466,7 +2421,10 @@
 	case ddl_rename_schema: q = newStmt(mb, sqlcatalogRef, rename_schemaRef); break;
 	case ddl_rename_table: q = newStmt(mb, sqlcatalogRef, rename_tableRef); break;
 	case ddl_rename_column: q = newStmt(mb, sqlcatalogRef, rename_columnRef); break;
->>>>>>> cd043195
+	case ddl_start_single_cp: q = newStmt(mb, sqlcatalogRef, start_cpRef); break;
+	case ddl_change_single_cp: q = newStmt(mb, sqlcatalogRef, change_single_cpRef); break;
+	case ddl_change_all_cp: q = newStmt(mb, sqlcatalogRef, change_all_cpRef); break;
+	case ddl_alter_stream_table: q = newStmt(mb, sqlcatalogRef, alter_stream_tableRef); break;
 	default:
 		TRC_ERROR(SQL_STATEMENT, "Unknown catalog operation\n");
 	}
