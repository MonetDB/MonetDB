--- conflicted
+++ resolved
@@ -1219,15 +1219,9 @@
 	if (!nr && (s->type == st_order || s->type == st_reorder))
 		ns->subtype = *tail_type(s->op1);
 	else if (nr && ((s->type == st_join && s->flag == MARKJOIN) || (s->type == st_uselect2 && s->flag == MARKJOIN)))
-<<<<<<< HEAD
-		ns->subtype = *sql_bind_localtype("bit");
+		ns->subtype = *sql_fetch_localtype(TYPE_bit);
 	else
-		ns->subtype = *sql_bind_localtype("oid");
-=======
-		ns->op4.typeval = *sql_fetch_localtype(TYPE_bit);
-	else
-		ns->op4.typeval = *sql_fetch_localtype(TYPE_oid);
->>>>>>> 170ea9ec
+		ns->subtype = *sql_fetch_localtype(TYPE_oid);
 	ns->flag = nr;
 	ns->nrcols = s->nrcols;
 	ns->key = s->key;
@@ -1584,13 +1578,10 @@
 stmt *
 stmt_atom(backend *be, atom *a)
 {
-<<<<<<< HEAD
-	/* TODO handle tuples of values for composite types */
-=======
 	if (!EC_TEMP_FRAC(atom_type(a)->type->eclass) && atom_type(a)->type->localtype <= TYPE_str)
 		return stmt_atom_const(be, a);
 
->>>>>>> 170ea9ec
+	/* TODO handle tuples of values for composite types */
 	MalBlkPtr mb = be->mb;
 
 	if (a == NULL)
@@ -4323,18 +4314,18 @@
 		}
 		if (t->multiset) { /* msid */
 			q = pushReturn(be->mb, q, newTmpVariable(be->mb, newBatType(TYPE_int)));
-			tps[i].st = *sql_bind_localtype("int");
+			tps[i].st = *sql_fetch_localtype(TYPE_int);
 			tps[i++].multiset = true;
 		}
 		if (t->multiset == MS_ARRAY) { /* msnr */
 			q = pushReturn(be->mb, q, newTmpVariable(be->mb, newBatType(TYPE_int)));
-			tps[i].st = *sql_bind_localtype("int");
+			tps[i].st = *sql_fetch_localtype(TYPE_int);
 			tps[i++].multiset = false;
 		}
 		/* end with the rowid */
 		if (t->multiset) { /* id col : rowid */
 			q = pushReturn(be->mb, q, newTmpVariable(be->mb, newBatType(TYPE_int)));
-			tps[i].st = *sql_bind_localtype("int");
+			tps[i].st = *sql_fetch_localtype(TYPE_int);
 			tps[i++].multiset = true;
 		}
 	} else {
