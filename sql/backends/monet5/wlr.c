--- conflicted
+++ resolved
@@ -539,7 +539,7 @@
 
 str
 WLRreplicate(Client cntxt, MalBlkPtr mb, MalStkPtr stk, InstrPtr pci)
-{	str timelimit = wlr_timelimit, slimit= 0;
+{	str timelimit = wlr_timelimit;
 	size_t size = 0;
 	lng limit = INT64_MAX;
 	str msg;
@@ -560,18 +560,11 @@
 		wlr_limit = INT64_MAX;
 	else
 	if( getArgType(mb, pci, 1) == TYPE_timestamp){
-<<<<<<< HEAD
-		timestamp_tostr(&slimit, &size, (timestamp*) getArgReference(stk, pci, 1), TRUE);
-		strncpy(wlr_timelimit, slimit, sizeof(wlr_timelimit)-1);
-		wlr_timelimit[sizeof(wlr_timelimit)-1] = 0;
-		GDKfree(slimit);
-=======
 		if (timestamp_precision_tostr(&timelimit, &size, *getArgReference_TYPE(stk, pci, 1, timestamp), 3, true) < 0){
 			GDKfree(timelimit);
 			throw(SQL, "wlr.replicate", GDK_EXCEPTION);
 		}
 		fprintf(stderr,"#time limit %s\n",timelimit);
->>>>>>> 1ca5bfdb
 	} else
 	if( getArgType(mb, pci, 1) == TYPE_bte)
 		limit = getVarConstant(mb,getArg(pci,1)).val.btval;
