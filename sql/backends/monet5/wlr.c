/*
 * This Source Code Form is subject to the terms of the Mozilla Public
 * License, v. 2.0.  If a copy of the MPL was not distributed with this
 * file, You can obtain one at http://mozilla.org/MPL/2.0/.
 *
 * Copyright 1997 - July 2008 CWI, August 2008 - 2020 MonetDB B.V.
 */

/*
 * A master can be replicated by taking a binary copy of the 'bat' directory
 * when in quiescent mode or a more formal snapshot..
 * Alternatively you start with an empty database.
 * 
 * The wlc log records written are numbered 0.. wlc_tag - 1
 * The replicator copies all of them unto and including wlc_limit.
 * This leads to the wlr_tag from -1 .. wlc_limit, wlr_tag,..., INT64_MAX
 *
 * Replication start after setting the master id and giving an (optional) wlr_limit.
 * Any error encountered in replaying the log stops the process, because then
 * no guarantee can be given on the consistency with the master database.
 * A manual fix for an exceptional case is allowed, whereafter a call
 * to CALL wlrclear() accepts the failing transaction and prepares
 * to the next CALL replicate(),
 */
#include "monetdb_config.h"
#include "sql.h"
#include "wlc.h"
#include "wlr.h"
#include "sql_scenario.h"
#include "sql_execute.h"
#include "opt_prelude.h"
#include "mal_parser.h"
#include "mal_client.h"
#include "mal_authorize.h"
#include "querylog.h"

#define WLR_WAIT 0
#define WLR_RUN   101
#define WLR_STOP 201

#define WLC_COMMIT 40
#define WLC_ROLLBACK 50
#define WLC_ERROR 60

MT_Lock     wlr_lock = MT_LOCK_INITIALIZER("wlr_lock");

/* The current status of the replica processing.
 * It is based on the assumption that at most one replica thread is running
 * importing data from a single master.
 */
static char wlr_master[IDLENGTH];
static int	wlr_batches; 				// the next file to be processed
static lng 	wlr_tag = -1;				// the last transaction id being processed
static char wlr_read[26];				// last record read
static char wlr_timelimit[26];			// stop re-processing transactions when time limit is reached
static int 	wlr_beat;					// period between successive synchronisations with master
static char wlr_error[BUFSIZ];	// error that stopped the replication process

static MT_Id wlr_thread = 0;			// The single replicator thread is active
static int 	wlr_state = WLR_WAIT;		// which state WAIT/RUN
static lng 	wlr_limit = -1;				// stop re-processing after transaction id 'wlr_limit' is processed

#define MAXLINE 2048

/* Simple read the replica configuration status file */
static str
WLRgetConfig(void){
	char *path;
	char line[MAXLINE];
	FILE *fd;
	int len;
	str msg= MAL_SUCCEED;

	if((path = GDKfilepath(0, 0, "wlr.config", 0)) == NULL)
		throw(MAL,"wlr.getConfig", "Could not create wlr.config file path\n");
	fd = fopen(path,"r");
	GDKfree(path);
	if( fd == NULL)
		throw(MAL,"wlr.getConfig", "Could not access wlr.config file \n");
	while( fgets(line, MAXLINE, fd) ){
		line[strlen(line)-1]= 0;
		if( strncmp("master=", line,7) == 0) {
			len = snprintf(wlr_master, IDLENGTH, "%s", line + 7);
			if (len == -1 || len >= IDLENGTH) {
				msg= createException(SQL,"wlr.getConfig", "Master config value is too large\n");
				goto bailout;
			} else
			if (len  == 0) {
				msg = createException(SQL,"wlr.getConfig", "Master config path is missing\n");
				goto bailout;
			}
		} else
		if( strncmp("batches=", line, 8) == 0)
			wlr_batches = atoi(line+ 8);
		else
		if( strncmp("tag=", line, 4) == 0)
			wlr_tag = atoi(line+ 4);
		else
		if( strncmp("beat=", line, 5) == 0)
			wlr_beat = atoi(line+ 5);
		else
		if( strncmp("read=", line, 5) == 0)
			strcpy(wlr_read, line + 5);
		else
		if( strncmp("error=", line, 6) == 0) {
			char *s;
			len = snprintf(wlr_error, BUFSIZ, "%s", line + 6);
			if (len == -1 || len >= BUFSIZ) {
				msg = createException(SQL, "wlr.getConfig", "Config value is too large\n");
				goto bailout;
			}
			s = strchr(wlr_error, (int) '\n');
			if ( s) *s = 0;
		} 
	}
bailout:
	fclose(fd);
	return msg;
}

/* Keep the current status in the configuration status file */
static str
WLRputConfig(void){
	char *path;
	stream *fd;
	str msg = MAL_SUCCEED;

	if((path = GDKfilepath(0,0,"wlr.config",0)) == NULL)
		throw(SQL, "wlr.putConfig", "Could not access wlr.config file\n");
	fd = open_wastream(path);
	GDKfree(path);
	if( fd == NULL)
		throw(SQL,"wlr.putConfig", "Could not create wlr.config file\n");

	mnstr_printf(fd,"master=%s\n", wlr_master);
	mnstr_printf(fd,"batches=%d\n", wlr_batches);
	mnstr_printf(fd,"tag="LLFMT"\n", wlr_tag);
	mnstr_printf(fd,"beat=%d\n", wlr_beat);
	if( wlr_timelimit[0])
		mnstr_printf(fd,"read=%s\n", wlr_read);
	if( wlr_error[0])
		mnstr_printf(fd,"error=%s", wlr_error);
	close_stream(fd);
	return msg;
}

/*
 * When the master database exist, we should set the replica administration.
 * But only once.
 *
 * The log files are identified by a range. It starts with 0 when an empty database
 * was used to bootstrap. Otherwise it is the range received from the dbmaster.
 * At any time we should be able to restart the synchronization
 * process by grabbing a new set of log files.
 * This calls for keeping track in the replica what log files have been applied
 * and what the last completed transaction was.
 *
 * Given that the replication thread runs independently, all errors encountered
 * should be sent to the system logging system.
 */
static str
WLRgetMaster(void)
{
	char path[FILENAME_MAX];
	int len;
	str dir, msg;
	FILE *fd;

	if( wlr_master[0] == 0 )
		return MAL_SUCCEED;

	/* collect master properties */
	len = snprintf(path, FILENAME_MAX, "..%c%s", DIR_SEP, wlr_master);
	if (len == -1 || len >= FILENAME_MAX)
		throw(MAL, "wlr.getMaster", "wlc.config filename path is too large");
	if((dir = GDKfilepath(0, path, "wlc.config", 0)) == NULL)
		throw(MAL,"wlr.getMaster","Could not access wlc.config file %s/wlc.config\n", path);

	fd = fopen(dir,"r");
	GDKfree(dir);
	if( fd == NULL )
		throw(MAL,"wlr.getMaster","Could not get read access to '%s'config file\n", wlr_master);
	if((msg = WLCreadConfig(fd)))
		return msg;
	if( !wlr_master[0] )
		throw(MAL,"wlr.getMaster","Master not identified\n");
	wlc_state = WLC_CLONE; // not used as master
	return MAL_SUCCEED;
}

/* each WLR block is turned into a separate MAL block and executed
 * This block is re-used as we consider the complete file.
 */

#define cleanup(){\
	resetMalBlkAndFreeInstructions(mb, 1);\
	trimMalVariables(mb, NULL);\
	}

static str
WLRprocessBatch(Client cntxt)
{
	int i, len;
	char path[FILENAME_MAX];
	stream *fd = NULL;
	Client c;
	size_t sz;
	MalBlkPtr mb;
	InstrPtr q;
	str other;
	mvc *sql;
	Symbol prev = NULL;
	lng tag;
	char tag_read[26];			// stop re-processing transactions when time limit is reached
	str action= NULL;
	str msg= MAL_SUCCEED, msg2= MAL_SUCCEED;

	msg = WLRgetConfig();
	tag = wlr_tag;
	if( msg != MAL_SUCCEED){
		snprintf(wlr_error, BUFSIZ, "%s", msg);
		freeException(msg);
		return MAL_SUCCEED;
	}
	if( wlr_error[0]) {
		if (!(msg = GDKstrdup(wlr_error)))
			throw(MAL, "wlr.batch", SQLSTATE(HY013) MAL_MALLOC_FAIL);
		return msg;
	}

	c = MCforkClient(cntxt);
	if( c == 0)
		throw(MAL, "wlr.batch", "Could not create user for WLR process\n"); 
	c->promptlength = 0;
	c->listing = 0;
	c->fdout = open_wastream(".wlr");
	if(c->fdout == NULL) {
		MCcloseClient(c);
		throw(MAL,"wlr.batch", "Could not create user for WLR process\n");
	}

	/* Cook a log file into a concreate MAL function for multiple transactions */
	prev = newFunction(putName("user"), putName("wlr"), FUNCTIONsymbol);
	if(prev == NULL) {
		MCcloseClient(c);
		throw(MAL, "wlr.batch", "Could not create user for WLR process\n");
	}
	c->curprg = prev;
	mb = c->curprg->def;
	setVarType(mb, 0, TYPE_void);

	msg = SQLinitClient(c);
	if( msg != MAL_SUCCEED) {
		MCcloseClient(c);
		freeSymbol(prev);
		return msg;
	}
	if ((msg = getSQLContext(c, mb, &sql, NULL))) {
		SQLexitClient(c);
		MCcloseClient(c);
		freeSymbol(prev);
		return msg;
	}
	if ((msg = checkSQLContext(c)) != NULL) {
		SQLexitClient(c);
		MCcloseClient(c);
		freeSymbol(prev);
		return msg;
	}

	path[0]=0;
	for( i= wlr_batches; i < wlc_batches && !GDKexiting() && wlr_state != WLR_STOP && wlr_tag <= wlr_limit && msg == MAL_SUCCEED; i++){
		len = snprintf(path,FILENAME_MAX,"%s%c%s_%012d", wlc_dir, DIR_SEP, wlr_master, i);
		if (len == -1 || len >= FILENAME_MAX) {
			msg = createException(MAL, "wlr.batch", "Filename path is too large\n");
			break;
		}
		fd= open_rastream(path);
		if( fd == NULL) {
			msg = createException(MAL, "wlr.batch", "Cannot access path '%s'\n", path);
			break;
		}
		sz = getFileSize(fd);
		if (sz > (size_t) 1 << 29) {
			close_stream(fd);
			msg = createException(MAL, "wlr.batch", "File %s is too large to process\n", path);
			break;
		}
		if ((c->fdin = bstream_create(fd, sz == 0 ? (size_t) (2 * 128 * BLOCK) : sz)) == NULL) {
			close_stream(fd);
			msg = createException(MAL, "wlr.batch", "Failed to open stream for file %s\n", path);
			break;
		}
		if (bstream_next(c->fdin) < 0){
			msg = createException(MAL, "wlr.batch", "Could not read %s\n", path);
			break;
		}

		c->yycur = 0;

		// now parse the file line by line to reconstruct the WLR blocks
		do{
			parseMAL(c, c->curprg, 1, 1);

			mb = c->curprg->def; 
			if( mb->errors){
				msg = mb->errors;
				mb->errors = NULL;
				cleanup();
				break;
			}
			if( mb->stop == 1){
				cleanup();
				break;
			}
			q= getInstrPtr(mb, mb->stop - 1);
			if( getModuleId(q) != wlrRef){
				msg =createException(MAL,"wlr.process", "batch %d:improper wlr instruction: %s\n", i, instruction2str(mb,0, q, LIST_MAL_CALL));
				cleanup();
				break;
			}
			if ( getModuleId(q) == wlrRef && getFunctionId(q) == actionRef ){
				action = getVarConstant(mb, getArg(q,1)).val.sval;
			}
			if ( getModuleId(q) == wlrRef && getFunctionId(q) == catalogRef ){
				action = getVarConstant(mb, getArg(q,1)).val.sval;
			}
			if( getModuleId(q) == wlrRef && getFunctionId(q) == transactionRef){
				tag = getVarConstant(mb, getArg(q,1)).val.lval;
				snprintf(tag_read, sizeof(tag_read), "%s", getVarConstant(mb, getArg(q,2)).val.sval);

				// break loop if we don't see a the next expected transaction
				if ( tag <= wlr_tag){
					/* skip already executed transaction log */
					continue;
				} else
				if(  ( tag > wlr_limit) ||
					  ( wlr_timelimit[0] && strcmp(tag_read, wlr_timelimit) > 0)){
					/* stop execution of the transactions if your reached the limit */
					cleanup();
					break;
				} 
			}
			// only re-execute successful transactions.
			if ( getModuleId(q) == wlrRef && getFunctionId(q) ==commitRef  && (tag > wlr_tag || ( wlr_timelimit[0] && strcmp(tag_read, wlr_timelimit) > 0))){
				pushEndInstruction(mb);
				// execute this block if no errors are found
				msg = chkTypes(c->usermodule, mb, FALSE);
				if (!msg)
					msg = chkFlow(mb);
				if (!msg)
					msg = chkDeclarations(mb);
				wlr_tag =  tag; // remember which transaction we executed
				snprintf(wlr_read, sizeof(wlr_read), "%s", tag_read);
				if(!msg && mb->errors == 0){
					sql->session->auto_commit = 0;
					sql->session->ac_on_commit = 1;
					sql->session->level = 0;
					if(mvc_trans(sql) < 0) {
						TRC_ERROR(SQL_WLR, "Allocation failure while starting the transaction\n");
					} else {
						msg= runMAL(c,mb,0,0);
						if( msg == MAL_SUCCEED){
							/* at this point we have updated the replica, but the configuration has not been changed.
							 * If at this point an error occurs, we could redo the same transaction twice later on.
							 * The solution is to make sure that we recognize that a transaction has started and is completed successfully
							 */
							msg = WLRputConfig();
							if( msg)
								break;
						}
						// ignore warnings
						if (msg && strstr(msg,"WARNING"))
							msg = MAL_SUCCEED;
						if( msg != MAL_SUCCEED){
							// they should always succeed
							msg =createException(MAL,"wlr.process", "Replication error in batch %d:"LLFMT" :%s:%s\n", i, wlr_tag, msg, action);
							if((other = mvc_rollback(sql,0,NULL, false)) != MAL_SUCCEED) //an error was already established
								GDKfree(other);
							break;
						} else
						if((other = mvc_commit(sql, 0, 0, false)) != MAL_SUCCEED) {
							msg = createException(MAL,"wlr.process", "transaction %d:"LLFMT" commit failed: %s\n", i, tag, other);
							freeException(other);
							break;
						}
					}
				} else {
					if( msg == MAL_SUCCEED)
						msg = createException(SQL, "wlr.replicate", "typechecking failed '%s':'%s':\n",path, mb->errors);
					cleanup();
					break;
				}
				cleanup();
				if ( wlr_tag + 1 == wlc_tag || tag == wlr_limit)
						break;
			} else
			if ( getModuleId(q) == wlrRef && (getFunctionId(q) == rollbackRef || getFunctionId(q) == commitRef)){
				cleanup();
				if ( wlr_tag + 1 == wlc_tag || tag == wlr_limit || ( wlr_timelimit[0] && strcmp(tag_read, wlr_timelimit) > 0))
						break;
			}
		} while(wlr_state != WLR_STOP &&  mb->errors == 0 && msg == MAL_SUCCEED);

		// skip to next file when all is read correctly
		if (msg == MAL_SUCCEED && tag <= wlr_limit)
			wlr_batches++;
		if( msg != MAL_SUCCEED)
			snprintf(wlr_error, BUFSIZ, "%s", msg);
		msg2 = WLRputConfig();
		bstream_destroy(c->fdin);
		if(msg2)
			break;
		if ( wlr_tag == wlr_limit)
			break;
	}
	
	close_stream(c->fdout);
	SQLexitClient(c);
	MCcloseClient(c);
	if (prev)
		freeSymbol(prev);
	if (msg2) { /* throw msg2, if msg is not set */
		if (!msg)
			msg = msg2;
		else
			freeException(msg2);
	}
	return msg;
}

/*
 *  A single WLR thread is allowed to run in the background.
 *  If it happens to crash then replication roll forward is suspended.
 *  The background job can only leave error messages in the merovingian log.
 *
 * A timing issue.
 * The WLRprocess can only start after an SQL environment has been initialized.
 * It is therefore initialized when a SQLclient() is issued.
 */
static void
WLRprocessScheduler(void *arg)
{	Client cntxt = (Client) arg;
	int duration = 0;
	struct timeval clock;
	time_t clk;
	struct tm ctm;
	char clktxt[26];
	str msg = MAL_SUCCEED;

	msg = WLRgetConfig();
	if ( msg ){
		snprintf(wlr_error, BUFSIZ, "%s", msg);
		freeException(msg);
		return;
	}
	
	assert(wlr_master[0]);
	if (!(cntxt = MCinitClient(MAL_ADMIN, NULL,NULL))) {
		snprintf(wlr_error, BUFSIZ, "Failed to init WLR scheduler client");
		return;
	}

	MT_lock_set(&wlr_lock);
	if ( wlr_state != WLR_STOP)
		wlr_state = WLR_RUN;
	MT_lock_unset(&wlr_lock);

	while( wlr_state != WLR_STOP  && !wlr_error[0]){
		// wait at most for the cycle period, also at start
		duration = (wlc_beat > 0 ? wlc_beat:1) * 1000 ;
		if( wlr_timelimit[0]){
			gettimeofday(&clock, NULL);
			clk = clock.tv_sec;
			ctm = (struct tm) {0};
<<<<<<< HEAD
#ifdef HAVE_LOCALTIME_R
				(void) localtime_r(&clk, &ctm);
#else
				ctm = *localtime(&clk);
#endif
			strftime(clktxt, sizeof(clktxt), "%Y-%m-%d %H:%M:%S.000",&ctm);
=======
			(void) localtime_r(&clk, &ctm);
>>>>>>> d8b9fb3a

			// actually never wait longer then the timelimit requires
			// preference is given to the beat.
			MT_thread_setworking("sleeping");
			if(strncmp(clktxt, wlr_timelimit,sizeof(wlr_timelimit)) >= 0 && duration >100)
				MT_sleep_ms(duration);
		} 
		for( ; duration > 0  && wlr_state != WLR_STOP; duration -= 200){
			if ( wlr_tag + 1 == wlc_tag || wlr_tag >= wlr_limit || wlr_limit == -1){
				MT_thread_setworking("sleeping");
				MT_sleep_ms(200);
			}
		}
		MT_thread_setworking("processing wlr");
		if ((msg = WLRprocessBatch(cntxt)))
			freeException(msg);

		/* Can not use GDKexiting(), because a test may already reach that point before it did anything.
		 * Instead wait for the explicit WLR_STOP
		 */
		if( GDKexiting()){
			MT_lock_set(&wlr_lock);
			wlr_state = WLR_STOP;
			MT_lock_unset(&wlr_lock);
			break;
		}
	}
	wlr_thread = 0;
	MT_lock_set(&wlr_lock);
	if( wlr_state == WLR_RUN)
		wlr_state = WLR_WAIT;
	MT_lock_unset(&wlr_lock);
	MCcloseClient(cntxt);
}

// The replicate() command can be issued at the SQL console
// which can accept exceptions
str
WLRmaster(Client cntxt, MalBlkPtr mb, MalStkPtr stk, InstrPtr pci)
{	
	int len;
	str msg = MAL_SUCCEED;

	(void) cntxt;
	(void) mb;

	len = snprintf(wlr_master, IDLENGTH, "%s", *getArgReference_str(stk, pci, 1));
	if (len == -1 || len >= IDLENGTH)
		throw(MAL, "wlr.master", SQLSTATE(42000) "Input value is too large for wlr_master buffer");
	if ((msg = WLRgetMaster()))
		freeException(msg);
	if ((msg = WLRgetConfig())) {
		freeException(msg);
		if ((msg = WLRputConfig()))
			freeException(msg);
	}
	return MAL_SUCCEED;
}

str
WLRreplicate(Client cntxt, MalBlkPtr mb, MalStkPtr stk, InstrPtr pci)
{	str timelimit = wlr_timelimit, slimit= 0;
	size_t size = 0;
	lng limit = INT64_MAX;
	str msg;

	if( wlr_thread)
		throw(MAL, "sql.replicate", "WLR thread already running, stop it before continueing");
		
	msg = WLRgetConfig();
	if( msg != MAL_SUCCEED)
		return msg;
	if( wlr_error[0]) {
		if (!(msg = GDKstrdup(wlr_error)))
			throw(MAL, "sql.replicate", SQLSTATE(HY013) MAL_MALLOC_FAIL);
		return msg;
	}

	if( pci->argc == 0)
		wlr_limit = INT64_MAX;
	else
	if( getArgType(mb, pci, 1) == TYPE_timestamp){
		timestamp_tostr(&slimit, &size, (timestamp*) getArgReference(stk, pci, 1), TRUE);
		strncpy(wlr_timelimit, slimit, sizeof(wlr_timelimit)-1);
		wlr_timelimit[sizeof(wlr_timelimit)-1] = 0;
		GDKfree(slimit);
	} else
	if( getArgType(mb, pci, 1) == TYPE_bte)
		limit = getVarConstant(mb,getArg(pci,1)).val.btval;
	else
	if( getArgType(mb, pci, 1) == TYPE_sht)
		limit = getVarConstant(mb,getArg(pci,1)).val.shval;
	else
	if( getArgType(mb, pci, 1) == TYPE_int)
		limit = getVarConstant(mb,getArg(pci,1)).val.ival;
	else
	if( getArgType(mb, pci, 1) == TYPE_lng)
		limit = getVarConstant(mb,getArg(pci,1)).val.lval;
	
	if ( limit < 0 && timelimit[0] == 0)
		throw(MAL, "sql.replicate", "Stop tag limit should be positive or timestamp should be set");
	if( wlc_tag == 0) {
		if ((msg = WLRgetMaster()))
			freeException(msg);
		if( wlc_tag == 0)
			throw(MAL, "sql.replicate", "Perhaps a missing wlr.master() call. ");
	}
	if (limit < INT64_MAX && limit >= wlc_tag)
		throw(MAL, "sql.replicate", "Stop tag limit "LLFMT" be less than wlc_tag "LLFMT, limit, wlc_tag);
	if (limit >= 0)
		wlr_limit = limit;

	if (wlc_state != WLC_CLONE)
		throw(MAL, "sql.replicate", "No replication master set");
<<<<<<< HEAD
	if ((msg = WLRputConfig()))
		return msg;
	return WLRprocessBatch(cntxt);
=======
	WLRputConfig();

	// the client thread should wait for the replicator to its job
	gettimeofday(&clock, NULL);
	clk = clock.tv_sec;
	ctm = (struct tm) {0};
	(void) localtime_r(&clk, &ctm);
	strftime(clktxt, sizeof(clktxt), "%Y-%m-%dT%H:%M:%S.000",&ctm);
#ifdef _WLR_DEBUG_
	fprintf(stderr, "#replicate: wait until wlr_limit = "LLFMT" (tag "LLFMT") time %s (%s)\n", wlr_limit, wlr_tag, (wlr_timelimit[0]? wlr_timelimit:""), clktxt);
#endif

	while ( (wlr_tag < wlr_limit )  || (wlr_timelimit[0]  && strncmp(clktxt, wlr_timelimit, sizeof(wlr_timelimit)) > 0)  ) {
		if( wlr_state == WLR_STOP)
			break;
		if( wlr_limit == INT64_MAX && wlr_tag >= wlc_tag -1 )
			break;

		if ( wlr_error[0])
			throw(MAL, "sql.replicate", "tag "LLFMT": %s", wlr_tag, wlr_error);
		if ( wlr_tag == wlc_tag)
			break;

#ifdef _WLR_DEBUG_
	fprintf(stderr, "#replicate wait state %d wlr_limit "LLFMT" (wlr_tag "LLFMT") wlc_tag "LLFMT" wlr_batches %d\n",
		wlr_state, wlr_limit, wlr_tag, wlc_tag, wlr_batches);
	fflush(stderr);
#endif
		if ( !wlr_thread ){
			if( wlr_error[0])
				throw(SQL,"wlr.startreplicate",SQLSTATE(42000) "Replicator terminated prematurely %s", wlr_error);
			throw(SQL,"wlr.startreplicate",SQLSTATE(42000) "Replicator terminated prematurelys");
		}

		duration -= 200;
		if ( duration < 0){
			if( wlr_limit == INT64_MAX && wlr_timelimit[0] == 0)
				break;
			throw(SQL,"wlr.startreplicate",SQLSTATE(42000) "Timeout to wait for replicator to catch up."
			"Catched up until "LLFMT", " LLFMT " pending", wlr_tag, wlr_limit - wlr_tag);
		}
		// don't make the sleep too short.
		MT_sleep_ms( 200);
	}
#ifdef _WLR_DEBUG_
	fprintf(stderr, "#replicate finished "LLFMT" (tag "LLFMT")\n", wlr_limit, wlr_tag);
#endif
	return msg;
>>>>>>> d8b9fb3a
}

/* watch out, each log record can contain multiple transaction COMMIT/ROLLBACKs
 * This means the wlc_kind can not be set to the last one.
 */
str
WLRtransaction(Client cntxt, MalBlkPtr mb, MalStkPtr stk, InstrPtr pci)
{	InstrPtr p;
	int i;

	(void) cntxt;
	(void) pci;
	(void) stk;
	cntxt->wlc_kind = 0;
	if( wlr_error[0]){
		cntxt->wlc_kind = WLC_ERROR;
		return MAL_SUCCEED;
	}
	for( i = mb->stop-1; cntxt->wlc_kind == 0 && i > 1; i--){
		p = getInstrPtr(mb,i);
		if( getModuleId(p) == wlrRef && getFunctionId(p)== commitRef) 
			cntxt->wlc_kind = WLC_COMMIT;
		if( getModuleId(p) == wlrRef && getFunctionId(p)== rollbackRef)
			cntxt->wlc_kind = WLC_ROLLBACK;
	}
	return MAL_SUCCEED;
}


/* Start a separate thread to continue merging the log record */
str
WLRstart(Client cntxt, MalBlkPtr mb, MalStkPtr stk, InstrPtr pci)
{
	(void) cntxt;
	(void) mb;
	(void) stk;
	(void) pci;
	
	// time the consolidation process in the background
	if (MT_create_thread(&wlr_thread, WLRprocessScheduler, (void*) NULL,
						 MT_THR_DETACHED, "WLRprocessSched") < 0) {
		throw(SQL,"wlr.init",SQLSTATE(42000) "Starting wlr manager failed");
	}

	// Wait until the replicator is properly initialized
	while( wlr_state != WLR_RUN && wlr_error[0] == 0){
		MT_sleep_ms( 50);
	}
	return MAL_SUCCEED;
}

str
WLRstop(Client cntxt, MalBlkPtr mb, MalStkPtr stk, InstrPtr pci)
{
	(void) cntxt;
	(void) mb;
	(void) stk;
	(void) pci;
	// kill the replicator thread and reset for a new one
	MT_lock_set(&wlr_lock);
	if( wlr_state == WLR_RUN)
		wlr_state =  WLR_STOP;
	MT_lock_unset(&wlr_lock);

	return MAL_SUCCEED;
}

str
WLRgetmaster(Client cntxt, MalBlkPtr mb, MalStkPtr stk, InstrPtr pci)
{
	str *ret = getArgReference_str(stk,pci,0);
	str msg = MAL_SUCCEED;

	(void) cntxt;
	(void) mb;

	msg = WLRgetConfig();
	if( msg)
		return msg;
	if( wlr_master[0]) {
		if (!(*ret= GDKstrdup(wlr_master)))
			throw(MAL, "wlr.getmaster", SQLSTATE(HY013) MAL_MALLOC_FAIL);
	} else
		throw(MAL, "wlr.getmaster", "Master not found");
	return msg;
}

str
WLRgetclock(Client cntxt, MalBlkPtr mb, MalStkPtr stk, InstrPtr pci)
{
	str *ret = getArgReference_str(stk,pci,0);
	str msg = MAL_SUCCEED;

	(void) cntxt;
	(void) mb;

	msg = WLRgetConfig();
	if( msg)
		return msg;
	if( wlr_read[0])
		*ret = GDKstrdup(wlr_read);
	else
		*ret = GDKstrdup(str_nil);
	if (*ret == NULL)
		throw(MAL, "wlr.getclock", SQLSTATE(HY013) MAL_MALLOC_FAIL);
	return msg;
}

str
WLRgettick(Client cntxt, MalBlkPtr mb, MalStkPtr stk, InstrPtr pci)
{
	lng *ret = getArgReference_lng(stk,pci,0);
	str msg = MAL_SUCCEED;

	(void) cntxt;
	(void) mb;

	msg = WLRgetConfig();
	if( msg)
		return msg;
	*ret = wlr_tag;
	return msg;
}

/* the replica cycle can be set to fixed interval.
 * This allows for ensuring an up to date version every N seconds
 */
str
WLRsetbeat(Client cntxt, MalBlkPtr mb, MalStkPtr stk, InstrPtr pci)
{	int new;
	(void) cntxt;
	(void) mb;
	new = *getArgReference_int(stk,pci,1);
	if ( new < wlc_beat || new < 1)
		throw(SQL,"setbeat",SQLSTATE(42000) "Cycle time should be larger then master or >= 1 second");
	wlr_beat = new;
	return MAL_SUCCEED;
}

static str
WLRquery(Client cntxt, MalBlkPtr mb, MalStkPtr stk, InstrPtr pci)
{	str qry =  *getArgReference_str(stk,pci,1);
	str msg = MAL_SUCCEED;
	char *x, *y, *qtxt;

	(void) mb;
	if( cntxt->wlc_kind == WLC_ROLLBACK || cntxt->wlc_kind == WLC_ERROR)
		return msg;
	// execute the query in replay mode when required.
	// we need to get rid of the escaped quote.
	x = qtxt= (char*) GDKmalloc(strlen(qry) +1);
	if( qtxt == NULL)
		throw(SQL,"wlr.query",SQLSTATE(HY013) MAL_MALLOC_FAIL);
	for(y = qry; *y; y++){
		if( *y == '\\' ){
			if( *(y+1) ==  '\'')
			y += 1;
		}
		*x++ = *y;
	}
	*x = 0;
	msg =  SQLstatementIntern(cntxt, &qtxt, "SQLstatement", TRUE, TRUE, NULL);
	GDKfree(qtxt);
	return msg;
}

/* An error was reported and manually dealt with.
 */
str
WLRaccept(Client cntxt, MalBlkPtr mb, MalStkPtr stk, InstrPtr pci)
{	
	(void) cntxt;
	(void) pci;
	(void) stk;
	(void) mb;
	wlr_error[0]= 0;
	return WLRputConfig();
}

str
WLRcommit(Client cntxt, MalBlkPtr mb, MalStkPtr stk, InstrPtr pci)
{	
	(void) cntxt;
	(void) pci;
	(void) stk;
	(void) mb;
	return MAL_SUCCEED;
}

str
WLRrollback(Client cntxt, MalBlkPtr mb, MalStkPtr stk, InstrPtr pci)
{	
	(void) cntxt;
	(void) pci;
	(void) stk;
	(void) mb;
	return MAL_SUCCEED;
}

str
WLRaction(Client cntxt, MalBlkPtr mb, MalStkPtr stk, InstrPtr pci)
{	
	(void) cntxt;
	(void) pci;
	(void) stk;
	(void) mb;
	return MAL_SUCCEED;
}

str
WLRcatalog(Client cntxt, MalBlkPtr mb, MalStkPtr stk, InstrPtr pci)
{
	return WLRquery(cntxt,mb,stk,pci);
}

str
WLRgeneric(Client cntxt, MalBlkPtr mb, MalStkPtr stk, InstrPtr pci)
{
	// currently they are informative only
	(void) cntxt;
	(void) mb;
	(void) stk;
	(void) pci;
	return MAL_SUCCEED;
}

/* TODO: Martin take a look at this.
 *
 * PSA: DO NOT USE THIS OUT OF WLRappend or very bad things will happen!
 * (variable msg and tag cleanup will not be defined).
 */
#define WLRcolumn(TPE) \
	for( i = 4; i < pci->argc; i++){                                \
		TPE val = *getArgReference_##TPE(stk,pci,i);            \
		if (BUNappend(ins, (void*) &val, false) != GDK_SUCCEED) { \
			msg = createException(MAL, "WLRappend", "BUNappend failed"); \
			goto cleanup;                                   \
		}                                                       \
	}

str
WLRappend(Client cntxt, MalBlkPtr mb, MalStkPtr stk, InstrPtr pci)
{
	str sname, tname, cname;
	int tpe,i;
	mvc *m=NULL;
	sql_schema *s;
	sql_table *t;
	sql_column *c;
	BAT *ins = 0;
	str msg = MAL_SUCCEED;

	if( cntxt->wlc_kind == WLC_ROLLBACK || cntxt->wlc_kind == WLC_ERROR)
		return msg;
	sname = *getArgReference_str(stk,pci,1);
	tname = *getArgReference_str(stk,pci,2);
	cname = *getArgReference_str(stk,pci,3);

	if ((msg = getSQLContext(cntxt, mb, &m, NULL)) != NULL)
		return msg;
	if ((msg = checkSQLContext(cntxt)) != NULL)
		return msg;

	s = mvc_bind_schema(m, sname);
	if (s == NULL)
		throw(SQL, "sql.append", SQLSTATE(3F000) "Schema missing %s",sname);
	t = mvc_bind_table(m, s, tname);
	if (t == NULL)
		throw(SQL, "sql.append", SQLSTATE(42S02) "Table missing %s.%s",sname,tname);
	// get the data into local BAT

	tpe= getArgType(mb,pci,4);
	ins = COLnew(0, tpe, 0, TRANSIENT);
	if( ins == NULL){
		throw(SQL,"WLRappend",SQLSTATE(HY013) MAL_MALLOC_FAIL);
	}

	switch(ATOMstorage(tpe)){
	case TYPE_bit: WLRcolumn(bit); break;
	case TYPE_bte: WLRcolumn(bte); break;
	case TYPE_sht: WLRcolumn(sht); break;
	case TYPE_int: WLRcolumn(int); break;
	case TYPE_lng: WLRcolumn(lng); break;
	case TYPE_oid: WLRcolumn(oid); break;
	case TYPE_flt: WLRcolumn(flt); break;
	case TYPE_dbl: WLRcolumn(dbl); break;
#ifdef HAVE_HGE
	case TYPE_hge: WLRcolumn(hge); break;
#endif
	case TYPE_str:
		for( i = 4; i < pci->argc; i++){
			str val = *getArgReference_str(stk,pci,i);
			if (BUNappend(ins, (void*) val, false) != GDK_SUCCEED) {
				msg = createException(MAL, "WLRappend", "BUNappend failed");
				goto cleanup;
			}
		}
		break;
	}

	if (cname[0] != '%' && (c = mvc_bind_column(m, t, cname)) != NULL) {
		store_funcs.append_col(m->session->tr, c, ins, TYPE_bat);
	} else if (cname[0] == '%') {
		sql_idx *i = mvc_bind_idx(m, s, cname + 1);
		if (i)
			store_funcs.append_idx(m->session->tr, i, ins, tpe);
	}
cleanup:
	BBPunfix(((BAT *) ins)->batCacheid);
	return msg;
}

str
WLRdelete(Client cntxt, MalBlkPtr mb, MalStkPtr stk, InstrPtr pci)
{
	str sname, tname;
	int i;
	mvc *m=NULL;
	sql_schema *s;
	sql_table *t;
	BAT *ins = 0;
	oid o;
	str msg= MAL_SUCCEED;

	if( cntxt->wlc_kind == WLC_ROLLBACK || cntxt->wlc_kind == WLC_ERROR)
		return msg;
	sname = *getArgReference_str(stk,pci,1);
	tname = *getArgReference_str(stk,pci,2);

	if ((msg = getSQLContext(cntxt, mb, &m, NULL)) != NULL)
		return msg;
	if ((msg = checkSQLContext(cntxt)) != NULL)
		return msg;

	s = mvc_bind_schema(m, sname);
	if (s == NULL)
		throw(SQL, "sql.append", SQLSTATE(3F000) "Schema missing %s",sname);
	t = mvc_bind_table(m, s, tname);
	if (t == NULL)
		throw(SQL, "sql.append", SQLSTATE(42S02) "Table missing %s.%s",sname,tname);
	// get the data into local BAT

	ins = COLnew(0, TYPE_oid, 0, TRANSIENT);
	if( ins == NULL){
		throw(SQL,"WLRappend",SQLSTATE(HY013) MAL_MALLOC_FAIL);
	}

	for( i = 3; i < pci->argc; i++){
		o = *getArgReference_oid(stk,pci,i);
		if (BUNappend(ins, (void*) &o, false) != GDK_SUCCEED) {
			msg = createException(MAL, "WLRdelete", "BUNappend failed");
			goto cleanup;
		}
	}

	store_funcs.delete_tab(m->session->tr, t, ins, TYPE_bat);
cleanup:
	BBPunfix(((BAT *) ins)->batCacheid);
	return msg;
}

/* TODO: Martin take a look at this.
 *
 * PSA: DO NOT USE THIS OUT OF WLRupdate or very bad things will happen!
 * (variable msg and tag cleanup will not be defined).
 */
#define WLRvalue(TPE)                                                   \
	{	TPE val = *getArgReference_##TPE(stk,pci,5);                    \
			if (BUNappend(upd, (void*) &val, false) != GDK_SUCCEED) {   \
				goto cleanup;                                           \
		}                                                               \
	}

str
WLRupdate(Client cntxt, MalBlkPtr mb, MalStkPtr stk, InstrPtr pci)
{
	str sname, tname, cname;
	mvc *m=NULL;
	sql_schema *s;
	sql_table *t;
	sql_column *c;
	BAT *upd = 0, *tids=0;
	str msg= MAL_SUCCEED;
	oid o;
	int tpe = getArgType(mb,pci,5);

	if( cntxt->wlc_kind == WLC_ROLLBACK || cntxt->wlc_kind == WLC_ERROR)
		return msg;
	sname = *getArgReference_str(stk,pci,1);
	tname = *getArgReference_str(stk,pci,2);
	cname = *getArgReference_str(stk,pci,3);
	o = *getArgReference_oid(stk,pci,4);

	if ((msg = getSQLContext(cntxt, mb, &m, NULL)) != NULL)
		return msg;
	if ((msg = checkSQLContext(cntxt)) != NULL)
		return msg;

	s = mvc_bind_schema(m, sname);
	if (s == NULL)
		throw(SQL, "sql.update", SQLSTATE(3F000) "Schema missing %s",sname);
	t = mvc_bind_table(m, s, tname);
	if (t == NULL)
		throw(SQL, "sql.update", SQLSTATE(42S02) "Table missing %s.%s",sname,tname);
	// get the data into local BAT

	tids = COLnew(0, TYPE_oid, 0, TRANSIENT);
	if( tids == NULL){
		throw(SQL,"WLRupdate",SQLSTATE(HY013) MAL_MALLOC_FAIL);
	}
	upd = COLnew(0, tpe, 0, TRANSIENT);
	if( upd == NULL){
		BBPunfix(((BAT *) tids)->batCacheid);
		throw(SQL,"WLRupdate",SQLSTATE(HY013) MAL_MALLOC_FAIL);
	}
	if (BUNappend(tids, &o, false) != GDK_SUCCEED) {
		msg = createException(MAL, "WLRupdate", "BUNappend failed");
		goto cleanup;
	}

	switch(ATOMstorage(tpe)){
	case TYPE_bit: WLRvalue(bit); break;
	case TYPE_bte: WLRvalue(bte); break;
	case TYPE_sht: WLRvalue(sht); break;
	case TYPE_int: WLRvalue(int); break;
	case TYPE_lng: WLRvalue(lng); break;
	case TYPE_oid: WLRvalue(oid); break;
	case TYPE_flt: WLRvalue(flt); break;
	case TYPE_dbl: WLRvalue(dbl); break;
#ifdef HAVE_HGE
	case TYPE_hge: WLRvalue(hge); break;
#endif
	case TYPE_str:
		{
			str val = *getArgReference_str(stk,pci,5);
			if (BUNappend(upd, (void*) val, false) != GDK_SUCCEED) {
				msg = createException(MAL, "WLRupdate", "BUNappend failed");
				goto cleanup;
			}
		}
		break;
	default:
		TRC_ERROR(SQL_WLR, "Missing type in WLRupdate\n");
	}

	BATmsync(tids);
	BATmsync(upd);
	if (cname[0] != '%' && (c = mvc_bind_column(m, t, cname)) != NULL) {
		store_funcs.update_col(m->session->tr, c, tids, upd, TYPE_bat);
	} else if (cname[0] == '%') {
		sql_idx *i = mvc_bind_idx(m, s, cname + 1);
		if (i)
			store_funcs.update_idx(m->session->tr, i, tids, upd, TYPE_bat);
	}

cleanup:
	BBPunfix(((BAT *) tids)->batCacheid);
	BBPunfix(((BAT *) upd)->batCacheid);
	return msg;
}

str
WLRclear_table(Client cntxt, MalBlkPtr mb, MalStkPtr stk, InstrPtr pci)
{
	sql_schema *s;
	sql_table *t;
	mvc *m = NULL;
	str msg= MAL_SUCCEED;
	str *sname = getArgReference_str(stk, pci, 1);
	str *tname = getArgReference_str(stk, pci, 2);

	if( cntxt->wlc_kind == WLC_ROLLBACK || cntxt->wlc_kind == WLC_ERROR)
		return msg;
	if ((msg = getSQLContext(cntxt, mb, &m, NULL)) != NULL)
		return msg;
	if ((msg = checkSQLContext(cntxt)) != NULL)
		return msg;
	s = mvc_bind_schema(m, *sname);
	if (s == NULL)
		throw(SQL, "sql.clear_table", SQLSTATE(3F000) "Schema missing %s",*sname);
	t = mvc_bind_table(m, s, *tname);
	if (t == NULL)
		throw(SQL, "sql.clear_table", SQLSTATE(42S02) "Table missing %s.%s",*sname,*tname);
	(void) mvc_clear_table(m, t);
	return MAL_SUCCEED;
}<|MERGE_RESOLUTION|>--- conflicted
+++ resolved
@@ -473,16 +473,8 @@
 			gettimeofday(&clock, NULL);
 			clk = clock.tv_sec;
 			ctm = (struct tm) {0};
-<<<<<<< HEAD
-#ifdef HAVE_LOCALTIME_R
-				(void) localtime_r(&clk, &ctm);
-#else
-				ctm = *localtime(&clk);
-#endif
+			(void) localtime_r(&clk, &ctm);
 			strftime(clktxt, sizeof(clktxt), "%Y-%m-%d %H:%M:%S.000",&ctm);
-=======
-			(void) localtime_r(&clk, &ctm);
->>>>>>> d8b9fb3a
 
 			// actually never wait longer then the timelimit requires
 			// preference is given to the beat.
@@ -597,60 +589,9 @@
 
 	if (wlc_state != WLC_CLONE)
 		throw(MAL, "sql.replicate", "No replication master set");
-<<<<<<< HEAD
 	if ((msg = WLRputConfig()))
 		return msg;
 	return WLRprocessBatch(cntxt);
-=======
-	WLRputConfig();
-
-	// the client thread should wait for the replicator to its job
-	gettimeofday(&clock, NULL);
-	clk = clock.tv_sec;
-	ctm = (struct tm) {0};
-	(void) localtime_r(&clk, &ctm);
-	strftime(clktxt, sizeof(clktxt), "%Y-%m-%dT%H:%M:%S.000",&ctm);
-#ifdef _WLR_DEBUG_
-	fprintf(stderr, "#replicate: wait until wlr_limit = "LLFMT" (tag "LLFMT") time %s (%s)\n", wlr_limit, wlr_tag, (wlr_timelimit[0]? wlr_timelimit:""), clktxt);
-#endif
-
-	while ( (wlr_tag < wlr_limit )  || (wlr_timelimit[0]  && strncmp(clktxt, wlr_timelimit, sizeof(wlr_timelimit)) > 0)  ) {
-		if( wlr_state == WLR_STOP)
-			break;
-		if( wlr_limit == INT64_MAX && wlr_tag >= wlc_tag -1 )
-			break;
-
-		if ( wlr_error[0])
-			throw(MAL, "sql.replicate", "tag "LLFMT": %s", wlr_tag, wlr_error);
-		if ( wlr_tag == wlc_tag)
-			break;
-
-#ifdef _WLR_DEBUG_
-	fprintf(stderr, "#replicate wait state %d wlr_limit "LLFMT" (wlr_tag "LLFMT") wlc_tag "LLFMT" wlr_batches %d\n",
-		wlr_state, wlr_limit, wlr_tag, wlc_tag, wlr_batches);
-	fflush(stderr);
-#endif
-		if ( !wlr_thread ){
-			if( wlr_error[0])
-				throw(SQL,"wlr.startreplicate",SQLSTATE(42000) "Replicator terminated prematurely %s", wlr_error);
-			throw(SQL,"wlr.startreplicate",SQLSTATE(42000) "Replicator terminated prematurelys");
-		}
-
-		duration -= 200;
-		if ( duration < 0){
-			if( wlr_limit == INT64_MAX && wlr_timelimit[0] == 0)
-				break;
-			throw(SQL,"wlr.startreplicate",SQLSTATE(42000) "Timeout to wait for replicator to catch up."
-			"Catched up until "LLFMT", " LLFMT " pending", wlr_tag, wlr_limit - wlr_tag);
-		}
-		// don't make the sleep too short.
-		MT_sleep_ms( 200);
-	}
-#ifdef _WLR_DEBUG_
-	fprintf(stderr, "#replicate finished "LLFMT" (tag "LLFMT")\n", wlr_limit, wlr_tag);
-#endif
-	return msg;
->>>>>>> d8b9fb3a
 }
 
 /* watch out, each log record can contain multiple transaction COMMIT/ROLLBACKs
