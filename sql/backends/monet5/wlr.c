--- conflicted
+++ resolved
@@ -402,12 +402,8 @@
 			(void) localtime_r(&clk, &ctm);
 #else
 			ctm = *localtime(&clk);
-<<<<<<< HEAD
+#endif
 			strftime(clktxt, sizeof(clktxt), "%Y-%m-%dT%H:%M:%S.000",&ctm);
-=======
-#endif
-			strftime(clktxt, 26, "%Y-%m-%dT%H:%M:%S.000",&ctm);
->>>>>>> 484a7d49
 			mnstr_printf(cntxt->fdout,"#now %s tlimit %s\n",clktxt, wlr_timelimit);
 			// actually never wait longer then the timelimit requires
 			// preference is given to the beat.
