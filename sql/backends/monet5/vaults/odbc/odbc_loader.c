/*
 * SPDX-License-Identifier: MPL-2.0
 *
 * This Source Code Form is subject to the terms of the Mozilla Public
 * License, v. 2.0.  If a copy of the MPL was not distributed with this
 * file, You can obtain one at http://mozilla.org/MPL/2.0/.
 *
 * Copyright 2024, 2025 MonetDB Foundation;
 * Copyright August 2008 - 2023 MonetDB B.V.;
 * Copyright 1997 - July 2008 CWI.
 */

#include "monetdb_config.h"
#include "gdk.h"	// COLnew(), BUNappend()
#include "gdk_time.h"	// date_create(), daytime_create(), timestamp_create()
#include "mal_exception.h"
#include "mal_builder.h"
#include "mal_client.h"
#include "mutils.h"	/* utf8toutf16(), utf16toutf8() */
#include "rel_proto_loader.h"
#include "rel_exp.h"
// #include "sql_decimal.h"	/* decimal_from_str() */

#ifdef _MSC_VER
#include <WTypes.h>
#endif
#include <stdint.h>
#include <ctype.h>
#include <wchar.h>

/**** Define the ODBC Version our ODBC application complies with ****/
#define ODBCVER 0x0352		/* Important: this must be defined before include of sql.h and sqlext.h */
#include <sql.h>
#include <sqlext.h>


#define ODBC_RELATION 1
#define ODBC_LOADER   2

/* some generic limitations on ODBC query result and buffer sizes for getting variable length data values */
#define QUERY_MAX_COLUMNS 4096
#define MAX_COL_NAME_LEN  1023
#define MAX_TBL_NAME_LEN  1023
/* limit data size for one field value to 16 MB */
#define MAX_CHAR_STR_SIZE 16777215
#define MAX_BIN_DATA_SIZE 16777216

#ifdef HAVE_HGE
#define MAX_PREC  38
#else
#define MAX_PREC  18
#endif

/* MonetDB ODBC Driver defines in ODBCGlobal.h  SQL_HUGEINT 0x4000 */
#define SQL_HUGEINT	0x4000

typedef struct {
	SQLSMALLINT dataType;		/* ODBC datatype */
	SQLULEN columnSize;		/* ODBC colsize, contains precision for decimals */
	SQLSMALLINT decimalDigits;	/* ODBC dec. digits, contains scale for decimals */
	int battype;			/* MonetDB atom type, used to create the BAT */
	BAT * bat;			/* MonetDB BAT */
	SQLSMALLINT targetType;		/* needed for SQLGetData */
	SQLPOINTER * targetValuePtr;	/* needed for SQLGetData */
	SQLLEN bufferLength;		/* needed for SQLGetData */
} rescol_t;

/* map ODBC SQL datatype to MonetDB SQL datatype */
static sql_subtype *
map_rescol_type(SQLSMALLINT dataType, SQLULEN columnSize, SQLSMALLINT decimalDigits, mvc * sql)
{
	char * typenm;
	unsigned int interval_type = 0;

	switch (dataType) {
	case SQL_CHAR:
	case SQL_VARCHAR:
	case SQL_LONGVARCHAR:
	case SQL_WCHAR:
	case SQL_WVARCHAR:
	case SQL_WLONGVARCHAR:
	default:	/* all other ODBC types are also mapped to varchar for now */
	{
		/* all ODBC char datatypes are mapped to varchar. char and clob are internally not used anymore */
		if (columnSize > (SQLULEN) INT_MAX)
			columnSize = INT_MAX;
		return sql_bind_subtype(sql->sa, "varchar", (unsigned int) columnSize, 0);
	}

	case SQL_BINARY:
	case SQL_VARBINARY:
	case SQL_LONGVARBINARY:
	{
		if (columnSize > (SQLULEN) INT_MAX)
			columnSize = INT_MAX;
		return sql_bind_subtype(sql->sa, "blob", (unsigned int) columnSize, 0);
	}

	case SQL_DECIMAL:
	case SQL_NUMERIC:
	{
		/* columnSize contains the defined number of digits, so precision. */
		/* decimalDigits contains the scale (which can be negative). */
		if (columnSize > MAX_PREC || columnSize < 1 || decimalDigits < 0
		 || decimalDigits > MAX_PREC || (int) decimalDigits > (int) columnSize) {
			/* too large precision/scale or negative scale are NOT supported by MonetDB. Map this column to a string bat type */
			if (columnSize > (SQLULEN) INT_MAX -3)
				columnSize = INT_MAX -3;
			return sql_bind_subtype(sql->sa, "varchar", (unsigned int) columnSize +3, 0);
		}
		return sql_bind_subtype(sql->sa, "decimal", (unsigned int) columnSize, (unsigned int) decimalDigits);
	}

	case SQL_GUID:
	{
		/* represents a uuid of length 36, such as: dbe7343c-1f11-4fa9-a9c8-a31cd26f92fe */
		sql_subtype * tp = sql_bind_subtype(sql->sa, "uuid", 0, 0);	// this fails to return a valid pointer
		if (tp != NULL)
			return tp;
		// try a different way
		sql_schema *syss = mvc_bind_schema(sql, "sys");
		if (syss) {
			tp = SA_ZNEW(sql->sa, sql_subtype);
			if (tp != NULL) {
				tp->digits = tp->scale = 0;
				tp->type = schema_bind_type(sql, syss, "uuid");
				if (tp->type != NULL)
					return tp;
			}
		}
		/* fall back to map it to a char(36) result column type */
		return sql_bind_subtype(sql->sa, "char", (unsigned int) UUID_STRLEN, 0);
	}

	case SQL_BIT:
		typenm = "boolean";
		break;

	case SQL_TINYINT:
		typenm = "tinyint";
		break;
	case SQL_SMALLINT:
		typenm = "smallint";
		break;
	case SQL_INTEGER:
		typenm = "int";
		break;
	case SQL_BIGINT:
		typenm = "bigint";
		break;
#ifdef HAVE_HGE
	case SQL_HUGEINT:
		typenm = "hugeint";
		break;
#endif

	case SQL_REAL:
		typenm = "real";
		break;
	case SQL_DOUBLE:
		typenm = "double";
		break;
	case SQL_FLOAT:
		/* the precision of SQL_FLOAT can be either 24 or 53:
		   if it is 24, the SQL_FLOAT data type is the same as SQL_REAL;
		   if it is 53, the SQL_FLOAT data type is the same as SQL_DOUBLE. */
		typenm = (columnSize == 7) ? "real" : "double";
		break;

	case SQL_TYPE_DATE:
		typenm = "date";
		break;
	case SQL_TYPE_TIME:
		/* decimalDigits contains the precision of fractions of a second */
		typenm = "time";
		break;
	case SQL_DATETIME:
	case SQL_TYPE_TIMESTAMP:
		/* decimalDigits contains the precision of fractions of a second */
		typenm = "timestamp";
		break;

	case SQL_INTERVAL_YEAR:
		typenm = "month_interval";
		interval_type = 1;
		break;
	case SQL_INTERVAL_YEAR_TO_MONTH:
		typenm = "month_interval";
		interval_type = 2;
		break;
	case SQL_INTERVAL_MONTH:
		typenm = "month_interval";
		interval_type = 3;
		break;
	case SQL_INTERVAL_DAY:
		typenm = "day_interval";
		interval_type = 4;
		break;
	case SQL_INTERVAL_HOUR:
		typenm = "sec_interval";
		interval_type = 8;
		break;
	case SQL_INTERVAL_MINUTE:
		typenm = "sec_interval";
		interval_type = 11;
		break;
	case SQL_INTERVAL_SECOND:
		typenm = "sec_interval";
		interval_type = 13;
		break;
	case SQL_INTERVAL_DAY_TO_HOUR:
		typenm = "sec_interval";
		interval_type = 5;
		break;
	case SQL_INTERVAL_DAY_TO_MINUTE:
		typenm = "sec_interval";
		interval_type = 6;
		break;
	case SQL_INTERVAL_DAY_TO_SECOND:
		typenm = "sec_interval";
		interval_type = 7;
		break;
	case SQL_INTERVAL_HOUR_TO_MINUTE:
		typenm = "sec_interval";
		interval_type = 9;
		break;
	case SQL_INTERVAL_HOUR_TO_SECOND:
		typenm = "sec_interval";
		interval_type = 10;
		break;
	case SQL_INTERVAL_MINUTE_TO_SECOND:
		typenm = "sec_interval";
		interval_type = 12;
		break;
	}
	return sql_bind_subtype(sql->sa, typenm, interval_type, 0);
}

/* return name for ODBC SQL datatype */
static char *
nameofSQLtype(SQLSMALLINT dataType)
{
	/* https://docs.microsoft.com/en-us/sql/odbc/reference/appendixes/sql-data-types */
	switch (dataType) {
	case SQL_CHAR:		return "CHAR";
	case SQL_VARCHAR:	return "VARCHAR";
	case SQL_LONGVARCHAR:	return "LONG VARCHAR";
	case SQL_WCHAR:		return "WCHAR";
	case SQL_WVARCHAR:	return "WVARCHAR";
	case SQL_WLONGVARCHAR:	return "WLONGVARCHAR";
	case SQL_DECIMAL:	return "DECIMAL";
	case SQL_NUMERIC:	return "NUMERIC";
	case SQL_SMALLINT:	return "SMALLINT";
	case SQL_INTEGER:	return "INTEGER";
	case SQL_REAL:		return "REAL";
	case SQL_FLOAT:		return "FLOAT";
	case SQL_DOUBLE:	return "DOUBLE";
	case SQL_BIT:		return "BIT";
	case SQL_TINYINT:	return "TINYINT";
	case SQL_BIGINT:	return "BIGINT";
	case SQL_BINARY:	return "BINARY";
	case SQL_VARBINARY:	return "VARBINARY";
	case SQL_LONGVARBINARY:	return "LONG VARBINARY";
	case SQL_DATETIME:	return "DATETIME";
	case SQL_TYPE_DATE:	return "DATE";
	case SQL_TYPE_TIME:	return "TIME";
	case SQL_TYPE_TIMESTAMP:	return "TIMESTAMP";
	case SQL_INTERVAL_MONTH:	return "INTERVAL MONTH";
	case SQL_INTERVAL_YEAR:		return "INTERVAL YEAR";
	case SQL_INTERVAL_YEAR_TO_MONTH: return "INTERVAL YEAR TO MONTH";
	case SQL_INTERVAL_DAY:		return "INTERVAL DAY";
	case SQL_INTERVAL_HOUR:		return "INTERVAL HOUR";
	case SQL_INTERVAL_MINUTE:	return "INTERVAL MINUTE";
	case SQL_INTERVAL_SECOND:	return "INTERVAL SECOND";
	case SQL_INTERVAL_DAY_TO_HOUR:	return "INTERVAL DAY TO HOUR";
	case SQL_INTERVAL_DAY_TO_MINUTE:	return "INTERVAL DAY TO MINUTE";
	case SQL_INTERVAL_DAY_TO_SECOND:	return "INTERVAL DAY TO SECOND";
	case SQL_INTERVAL_HOUR_TO_MINUTE:	return "INTERVAL HOUR TO MINUTE";
	case SQL_INTERVAL_HOUR_TO_SECOND:	return "INTERVAL HOUR TO SECOND";
	case SQL_INTERVAL_MINUTE_TO_SECOND:	return "INTERVAL MINUTE TO SECOND";
	case SQL_GUID:		return "GUID";
	case SQL_HUGEINT:	return "HUGEINT";
	default:		return "Driver specific type";
	}
}

/* name of ODBC SQLRETURN codes */
static char *
nameOfRetCode(SQLRETURN code)
{
	switch (code) {
	case SQL_SUCCESS:		return "SQL_SUCCESS";
	case SQL_SUCCESS_WITH_INFO:	return "SQL_SUCCESS_WITH_INFO";
	case SQL_ERROR:			return "SQL_ERROR";
	case SQL_INVALID_HANDLE:	return "SQL_INVALID_HANDLE";
	case SQL_STILL_EXECUTING:	return "SQL_STILL_EXECUTING";
	case SQL_NEED_DATA:		return "SQL_NEED_DATA";
	case SQL_NO_DATA:		return "SQL_NO_DATA";
	default:		return "SQLRETURN ??";
	}
}

/* an ODBC function call returned an error, get the error msg from the ODBC driver */
static char *
getErrMsg(SQLSMALLINT handleType, SQLHANDLE handle) {
	SQLRETURN ret;
	SQLCHAR state[SQL_SQLSTATE_SIZE +1];
	SQLINTEGER errnr;
	SQLCHAR msg[SQL_MAX_MESSAGE_LENGTH] = { 0 };
	SQLSMALLINT msglen = SQL_MAX_MESSAGE_LENGTH -1;

	if (handle == SQL_NULL_HSTMT)
		return NULL;

	// TODO use ODBC W function
	ret = SQLGetDiagRec(handleType, handle, 1, state, &errnr, msg, SQL_MAX_MESSAGE_LENGTH -1, &msglen);
	if (ret == SQL_SUCCESS || ret == SQL_SUCCESS_WITH_INFO) {
		static const char format[] = "SQLSTATE %s, Error code %d, Message %s";
		/* ignore msg when using MS Excel ODBC driver, which does not support setting connection timeout */
		if ((strcmp("IM006", (char *)state) == 0)
		 && (strcmp("[Microsoft][ODBC Driver Manager] Driver's SQLSetConnectAttr failed", (char *)msg) == 0)) {
			return NULL;
		}

		if (msglen <= 0) {
			/* e.g SQL_NTS */
			msglen = (SQLSMALLINT) strlen((char *)msg);
		}
		size_t retlen = sizeof(format) + SQL_SQLSTATE_SIZE + 10 + msglen;
		char * retmsg = GDKmalloc(retlen);
		if (retmsg != NULL) {
			if (state[SQL_SQLSTATE_SIZE] != '\0')
				state[SQL_SQLSTATE_SIZE] = '\0';
			snprintf(retmsg, retlen, format, (char *)state, (int)errnr, (char *)msg);
			return retmsg;
		}
	}
	return NULL;
}

/* utility function to safely close all opened ODBC resources */
static void
odbc_cleanup(SQLHANDLE env, SQLHANDLE dbc, SQLHANDLE stmt) {
	SQLRETURN ret = SQL_SUCCESS;

	if (stmt != SQL_NULL_HSTMT) {
		ret = SQLFreeStmt(stmt, SQL_CLOSE);
		if (ret != SQL_INVALID_HANDLE)
			SQLFreeHandle(SQL_HANDLE_STMT, stmt);
	}
	if (dbc != SQL_NULL_HDBC) {
		ret = SQLDisconnect(dbc);
		if (ret != SQL_INVALID_HANDLE)
			SQLFreeHandle(SQL_HANDLE_DBC, dbc);
	}
	if (env != SQL_NULL_HENV) {
		SQLFreeHandle(SQL_HANDLE_ENV, env);
	}
}

/* copied from monetdb5/modules/mal/tablet.c */
static BAT *
bat_create(int adt, BUN nr)
{
	BAT *b = COLnew(0, adt, nr, TRANSIENT);

	/* check for correct structures */
	if (b == NULL)
		return NULL;
	if ((b = BATsetaccess(b, BAT_APPEND)) == NULL) {
		return NULL;
	}

	/* disable all properties here */
	b->tsorted = false;
	b->trevsorted = false;
	b->tnosorted = 0;
	b->tnorevsorted = 0;
	b->tseqbase = oid_nil;
	b->tkey = false;
	b->tnokey[0] = 0;
	b->tnokey[1] = 0;
	return b;
}

/* convert decimal values to lng as needed by MonetDB decimal storage type.
 * we require the precision and scale specification of the column.
 */
static lng
decstr_to_lng(const char *s, int prec, SQLSMALLINT scale) {
	char c;
	char sign = '+';
	int i = 0;
	int digits = 0;
	SQLSMALLINT decdigits = -1;
	int decsep = -1;
	lng ret = 0;

	if (!s)
		return 0;

	c = s[i];
	if (c == '-' || c == '+') {
		sign = c;
		c = s[++i];
	}
	while (c) {
		if (digits > prec || decdigits >= scale)
			break;	// we have read enough
		if (c >= '0' && c <= '9') {
			ret *= 10;
			ret += (int) c - '0';
			digits++;
			if (decsep >= 0)
				decdigits++;
		} else if (c == '.') {
			if (decsep < 0) {
				decsep = i;
				decdigits = 0;
			}
		}
		c = s[++i];
	}
	if (decdigits == -1)
		decdigits = 0;
	while (decdigits < scale) {
		// align to the scale number of digits
		ret *= 10;
		decdigits++;
	}
	if (sign == '-')
		ret = -ret;
	return ret;
}

#ifdef HAVE_HGE
static hge
decstr_to_hge(const char *s, int prec, SQLSMALLINT scale) {
	char c;
	char sign = '+';
	int i = 0;
	int digits = 0;
	SQLSMALLINT decdigits = -1;
	int decsep = -1;
	hge ret = 0;

	if (!s)
		return 0;

	c = s[i];
	if (c == '-' || c == '+') {
		sign = c;
		c = s[++i];
	}
	while (c) {
		if (digits > prec || decdigits >= scale)
			break;	// we have read enough
		if (c >= '0' && c <= '9') {
			ret *= 10;
			ret += (int) c - '0';
			digits++;
			if (decsep >= 0)
				decdigits++;
		} else if (c == '.') {
			if (decsep < 0) {
				decsep = i;
				decdigits = 0;
			}
		}
		c = s[++i];
	}
	if (decdigits == -1)
		decdigits = 0;
	while (decdigits < scale) {
		// align to the scale
		ret *= 10;
		decdigits++;
	}
	if (sign == '-')
		ret = -ret;
	return ret;
}

static hge
str_to_hge(const char *s) {
	char c;
	char sign = '+';
	int i = 0;
	hge ret = 0;

	if (!s)
		return 0;

	c = s[i];
	if (c == '-' || c == '+') {
		sign = c;
		c = s[++i];
	}
	while (c) {
		if (c >= '0' && c <= '9') {
			ret *= 10;
			ret += (int) c - '0';
		}
		c = s[++i];
	}
	if (sign == '-')
		ret = -ret;
	return ret;
}
#endif

/* convert interval.day_second.fraction values to millisec fractions as needed by MonetDB interval types.
 * we need the columns decimalDigits specification to adjust the fractions value to millisec.
 */
static SQLUINTEGER
fraction2msec(SQLUINTEGER fraction, SQLSMALLINT decimaldigits) {
	SQLUINTEGER msec = fraction;
	if (msec == 0)
		return 0;

	switch (decimaldigits) {
		case 6: msec = fraction / 1000; break;
		case 3: msec = fraction; break;
		case 0: msec = fraction * 1000; break;
		case 1: msec = fraction * 100; break;
		case 2: msec = fraction * 10; break;
		case 4: msec = fraction / 10; break;
		case 5: msec = fraction / 100; break;
		case 7: msec = fraction / 10000; break;
		case 8: msec = fraction / 100000; break;
		case 9: msec = fraction / 1000000; break;
	}

	// millisec value should be no larger than 999
	while (msec > 999) {
		msec = msec / 10;
	}
	return msec;
}

/*
 * odbc_query() contains the logic for both odbc_relation() and ODBCloader()
 * the caller argument is ODBC_RELATION when called from odbc_relation and ODBC_LOADER when called from ODBCloader
 */
static str
odbc_query(int caller, mvc *sql, sql_subfunc *f, char *url, list *res_exps, MalBlkPtr mb, MalStkPtr stk, InstrPtr pci)
{
	if (sql == NULL)
		return "Missing mvc value.";
	if (f == NULL)
		return "Missing sql_subfunc value.";

	/* check received url and extract the ODBC connection string and the SQL query */
	if (!url || (url && strncasecmp("odbc:", url, 5) != 0))
		return "Invalid URI. Must start with 'odbc:'.";

	// skip 'odbc:' prefix from url so we get a connection string including the query
	char * con_str = &url[5];
	/* the connection string must start with 'DSN=' or 'FILEDSN=' or 'DRIVER='
	   else the ODBC driver manager can't load the ODBC driver */
	if (con_str
	  && (strncmp("DSN=", con_str, 4) != 0)
	  && (strncmp("DRIVER=", con_str, 7) != 0)
	  && (strncmp("FILEDSN=", con_str, 8) != 0))
		return "Invalid ODBC connection string. Must start with 'DSN=' or 'FILEDSN=' or 'DRIVER='.";

	// locate the 'QUERY=' part to extract the SQL query string to execute
	char * qry_str = strstr(con_str, "QUERY=");
	if (qry_str == NULL)
		return "Incomplete ODBC URI string. Missing 'QUERY=' part to specify the SQL SELECT query to execute.";

	char * query = GDKstrdup(&qry_str[6]);	// we expect that QUERY= is at the end of the connection string
	if (query == NULL || *query == 0) {
		GDKfree(query);
		return "Incomplete ODBC URI string. Missing SQL SELECT query after 'QUERY='.";
	}

	// create a new ODBC connection string without the QUERY= part
	char * odbc_con_str = GDKstrndup(con_str, qry_str - con_str);
	if (odbc_con_str == NULL) {
		GDKfree(query);
		return "Missing ODBC connection string.";
	}

	TRC_INFO(LOADER, "\nExtracted ODBC connection string: %s\n  and SQL query: %s\n", odbc_con_str, query);

	/* now we can (try to) connect to the ODBC driver and execute the SQL query */
	SQLRETURN ret = SQL_INVALID_HANDLE;
	SQLHANDLE env = SQL_NULL_HENV;
	SQLHANDLE dbc = SQL_NULL_HDBC;
	SQLHANDLE stmt = SQL_NULL_HSTMT;
	char * errmsg = NULL;

	ret = SQLAllocHandle(SQL_HANDLE_ENV, SQL_NULL_HANDLE, &env);
	if (ret != SQL_SUCCESS && ret != SQL_SUCCESS_WITH_INFO) {
		errmsg = "Allocate ODBC ENV handle failed.";
		goto finish;
	}
	ret = SQLSetEnvAttr(env, SQL_ATTR_ODBC_VERSION, (SQLPOINTER) (uintptr_t) SQL_OV_ODBC3, 0);
	if (ret != SQL_SUCCESS && ret != SQL_SUCCESS_WITH_INFO) {
		errmsg = "SQLSetEnvAttr(SQL_ATTR_ODBC_VERSION ODBC3) failed.";
		goto finish;
	}

	ret = SQLAllocHandle(SQL_HANDLE_DBC, env, &dbc);
	if (ret != SQL_SUCCESS && ret != SQL_SUCCESS_WITH_INFO) {
		errmsg = "Allocate ODBC DBC handle failed.";
		goto finish;
	}
	/* to avoid an endless blocking SQLDriverConnect() set a login timeout of 8s */
	ret = SQLSetConnectAttr(dbc, SQL_ATTR_LOGIN_TIMEOUT, (SQLPOINTER) (uintptr_t) 8UL, 0);
	if (ret != SQL_SUCCESS && ret != SQL_SUCCESS_WITH_INFO) {
		errmsg = "SQLSetConnectAttr(SQL_ATTR_LOGIN_TIMEOUT 8 sec) failed.";
		goto finish;
	}

	SQLSMALLINT len = 0;
	uint16_t * odbc_con_Wstr = utf8toutf16(odbc_con_str);
#define MAX_CONNECT_OUT_STR 2048
	if (odbc_con_Wstr != NULL) {
		SQLWCHAR outstr[MAX_CONNECT_OUT_STR];
		ret = SQLDriverConnectW(dbc, NULL, (SQLWCHAR *) odbc_con_Wstr, SQL_NTS, outstr, MAX_CONNECT_OUT_STR, &len, SQL_DRIVER_NOPROMPT);
		/* we no longer need odbc_con_Wstr */
		free(odbc_con_Wstr);
	} else {
		SQLCHAR outstr[MAX_CONNECT_OUT_STR];
		ret = SQLDriverConnect(dbc, NULL, (SQLCHAR *) odbc_con_str, SQL_NTS, outstr, MAX_CONNECT_OUT_STR, &len, SQL_DRIVER_NOPROMPT);
	}
	if (ret == SQL_SUCCESS_WITH_INFO && caller == ODBC_RELATION) {
		/* show the info warning, but only once */
		char * ODBCmsg = getErrMsg(SQL_HANDLE_DBC, dbc);
		TRC_INFO(LOADER, "SQLDriverConnect(%s) returned %s ODBCmsg: %s\n", odbc_con_str, nameOfRetCode(ret), (ODBCmsg) ? ODBCmsg : "");
		if (ODBCmsg)
			GDKfree(ODBCmsg);
	} else {
		TRC_DEBUG(LOADER, "SQLDriverConnect(%s) returned %s\n", odbc_con_str, nameOfRetCode(ret));
	}
	if (ret != SQL_SUCCESS && ret != SQL_SUCCESS_WITH_INFO) {
		errmsg = "SQLDriverConnect failed.";
		goto finish;
	}
	/* we no longer need odbc_con_str */
	GDKfree(odbc_con_str);
	odbc_con_str = NULL;

	ret = SQLAllocHandle(SQL_HANDLE_STMT, dbc, &stmt);
	if (ret != SQL_SUCCESS && ret != SQL_SUCCESS_WITH_INFO) {
		errmsg = "Allocate ODBC STMT handle failed.";
		goto finish;
	}

#ifdef HAVE_HGE
	{
		char DBMSname[128];
		ret = SQLGetInfo(dbc, SQL_DBMS_NAME, (SQLPOINTER) &DBMSname, 127, NULL);
		if (ret == SQL_SUCCESS || ret == SQL_SUCCESS_WITH_INFO) {
			TRC_DEBUG(LOADER, "SQLGetInfo(dbc, SQL_DBMS_NAME) returned %s\n", DBMSname);
			if (strcmp("MonetDB", DBMSname) == 0) {
				/* instruct the MonetDB ODBC driver to return SQL_HUGEINT as column datatype */
				ret = SQLGetTypeInfo(stmt, SQL_HUGEINT);
				TRC_DEBUG(LOADER, "SQLGetTypeInfo(stmt, SQL_HUGEINT) returned %s\n", nameOfRetCode(ret));
				if (ret == SQL_SUCCESS || ret == SQL_SUCCESS_WITH_INFO) {
					ret = SQLCloseCursor(stmt);
				}
			}
		}
	}
#endif

	uint16_t * query_Wstr = utf8toutf16(query);
	if (query_Wstr != NULL) {
		ret = SQLExecDirectW(stmt, (SQLWCHAR *) query_Wstr, SQL_NTS);
		/* we no longer need query_Wstr */
		free(query_Wstr);
	} else {
		ret = SQLExecDirect(stmt, (SQLCHAR *) query, SQL_NTS);
	}
	if (ret == SQL_SUCCESS_WITH_INFO && caller == ODBC_RELATION) {
		/* show the info warning, but only once */
		char * ODBCmsg = getErrMsg(SQL_HANDLE_STMT, stmt);
		TRC_INFO(LOADER, "SQLExecDirect(%s) returned %s ODBCmsg: %s\n", query, nameOfRetCode(ret), (ODBCmsg) ? ODBCmsg : "");
		if (ODBCmsg)
			GDKfree(ODBCmsg);
	} else {
		TRC_DEBUG(LOADER, "SQLExecDirect(%s) returned %s\n", query, nameOfRetCode(ret));
	}
	if (ret != SQL_SUCCESS && ret != SQL_SUCCESS_WITH_INFO) {
		errmsg = "SQLExecDirect query failed.";
		goto finish;
	}
	/* we no longer need query string */
	GDKfree(query);
	query = NULL;

	SQLSMALLINT nr_cols = 0;
	ret = SQLNumResultCols(stmt, &nr_cols);
	if (ret != SQL_SUCCESS && ret != SQL_SUCCESS_WITH_INFO) {
		errmsg = "SQLNumResultCols failed.";
		goto finish;
	}
	if (nr_cols <= 0) {
		errmsg = "ODBC query did not return a resultset.";
		goto finish;
	}
	TRC_INFO(LOADER, "Query has %d result columns\n", nr_cols);
	if (nr_cols > QUERY_MAX_COLUMNS) {
		/* limit the number of data columns, as we do not want to block or blow up the mserver */
		nr_cols = QUERY_MAX_COLUMNS;
		TRC_INFO(LOADER, "ODBC_loader limited Query result to first %d columns.\n", nr_cols);
	}

	/* when called from odbc_relation() */
	if (caller == ODBC_RELATION) {
		char tname[MAX_TBL_NAME_LEN +1];
		char cname[MAX_COL_NAME_LEN +1];
		sql_alias * tblname = NULL;
		char * colname;
		SQLSMALLINT dataType = 0;
		SQLULEN columnSize = 0;
		SQLSMALLINT decimalDigits = 0;
		sql_subtype * sql_mtype;
		list * typelist = sa_list(sql->sa);
		list * nameslist = sa_list(sql->sa);
		for (SQLUSMALLINT col = 1; col <= (SQLUSMALLINT) nr_cols; col++) {
			/* for each result column get name, datatype, size and decdigits */
			// TODO use ODBC W function
			ret = SQLDescribeCol(stmt, col, (SQLCHAR *) cname, (SQLSMALLINT) MAX_COL_NAME_LEN,
					NULL, &dataType, &columnSize, &decimalDigits, NULL);
			if (ret != SQL_SUCCESS && ret != SQL_SUCCESS_WITH_INFO) {
				errmsg = "SQLDescribeCol failed.";
				goto finish;
			}
			TRC_DEBUG(LOADER, "ResCol %u, name: %s, type %d (%s), size %u, decdigits %d\n",
					col, cname, dataType, nameofSQLtype(dataType), (unsigned int)columnSize, decimalDigits);
			sql_mtype = map_rescol_type(dataType, columnSize, decimalDigits, sql);
			if (sql_mtype == NULL)
				continue;	/* skip this column */

			colname = ma_strdup(sql->sa, cname);
			list_append(nameslist, colname);
			list_append(typelist, sql_mtype);

			if (res_exps) {
				/* also get the table name for this result column */
				// TODO use ODBC W function
				ret = SQLColAttribute(stmt, col, SQL_DESC_TABLE_NAME, (SQLPOINTER) tname, (SQLSMALLINT) MAX_TBL_NAME_LEN, NULL, NULL);
				if (ret != SQL_SUCCESS && ret != SQL_SUCCESS_WITH_INFO) {
					// DuckDB does not support SQLColAttribute(stmt, col, SQL_DESC_TABLE_NAME, ...), it returns SQL_ERROR, SQLSTATE HYC00 Driver not capable
					strcpy(tname, "");
					ret = SQL_SUCCESS;	// needed to continue processing without reporting this error
				}
<<<<<<< HEAD
				tblname = a_create(sql->sa, tname);
=======
				tblname = ma_strdup(sql->sa, tname);
>>>>>>> be8b89d6
				sql_exp *ne = exp_column(sql->sa, tblname, colname, sql_mtype, CARD_MULTI, 1, 0, 0);
				set_basecol(ne);
				ne->alias.label = -(sql->nid++);
				list_append(res_exps, ne);
			}
		}

		f->tname = ma_strdup(sql->sa, tname);
		f->colnames = nameslist;
		f->coltypes = typelist;
		f->res = typelist;
		goto finish;
	}

	/* when called from ODBCloader() */
	if (caller == ODBC_LOADER) {
		rescol_t * colmetadata = (rescol_t *) GDKzalloc(nr_cols * sizeof(rescol_t));
		if (colmetadata == NULL) {
			errmsg = "GDKzalloc colmetadata[nr_cols] failed.";
			goto finish;
		}

		/* allocate buffers for each of the fixed size atom types. */
		bit bit_val = 0;
		bte bte_val = 0;
		sht sht_val = 0;
		int int_val = 0;
		lng lng_val = 0;
#ifdef HAVE_HGE
		hge hge_val = 0;	// for hugeint and decimals with precision between 19 and 38
#endif
		flt flt_val = 0;
		dbl dbl_val = 0;
		DATE_STRUCT date_val;
		TIME_STRUCT time_val;
		TIMESTAMP_STRUCT ts_val;
		SQL_INTERVAL_STRUCT itv_val;
		SQLGUID guid_val;
		union {
			uuid uuid_val;
			uint8_t u[UUID_SIZE];
		} u_val;

		bool hasStrCols = false;
		SQLULEN largestStringSize = 0;
		bool hasBlobCols = false;
		SQLULEN largestBlobSize = 0;

		/* make bats with right atom type */
		for (SQLUSMALLINT col = 0; col < (SQLUSMALLINT) nr_cols; col++) {
			char cname[MAX_COL_NAME_LEN +1];
			SQLSMALLINT dataType = 0;
			SQLULEN columnSize = 0;
			SQLSMALLINT decimalDigits = 0;
			int battype = TYPE_str;
			BAT * b = NULL;

			/* for each result column get SQL datatype, size and decdigits */
			// TODO use ODBC W function
			ret = SQLDescribeCol(stmt, col+1, (SQLCHAR *) cname, (SQLSMALLINT) MAX_COL_NAME_LEN,
					NULL, &dataType, &columnSize, &decimalDigits, NULL);
			if (ret != SQL_SUCCESS && ret != SQL_SUCCESS_WITH_INFO) {
				errmsg = "SQLDescribeCol failed.";
				/* cleanup already created bats */
				while (col > 0) {
					col--;
					BBPreclaim(colmetadata[col].bat);
				}
				GDKfree(colmetadata);
				goto finish;
			}
			TRC_DEBUG(LOADER, "DescCol %u, name: %s, type %d (%s), size %u, decdigits %d\n",
					  (unsigned int) col+1, cname, dataType, nameofSQLtype(dataType), (unsigned int)columnSize, decimalDigits);

			colmetadata[col].dataType = dataType;
			colmetadata[col].columnSize = columnSize;
			colmetadata[col].decimalDigits = decimalDigits;
			colmetadata[col].bufferLength = 0;

			battype = getBatType(getArgType(mb, pci, col));
			colmetadata[col].battype = battype;
			if (battype == TYPE_str) {
				hasStrCols = true;
				if (dataType == SQL_DECIMAL || dataType == SQL_NUMERIC) {
					/* read it as string */
					if (columnSize < 38) {
						columnSize = 38;
					}
					/* add 3 for: sign, possible leading 0 and decimal separator */
					columnSize += 3;
					colmetadata[col].columnSize = columnSize;
				}
				if (columnSize > largestStringSize) {
					largestStringSize = columnSize;
				}
			} else
#ifdef HAVE_HGE
			if (battype == TYPE_hge) {
				if (dataType == SQL_HUGEINT) {
					/* read it as string */
					hasStrCols = true;
					if (columnSize < 50) {
						columnSize = 50;
						colmetadata[col].columnSize = columnSize;
					}
					if (columnSize > largestStringSize) {
						largestStringSize = columnSize;
					}
					colmetadata[col].bufferLength = largestStringSize;
				}
			} else
#endif
			if (battype == TYPE_blob) {
				hasBlobCols = true;
				if (columnSize > largestBlobSize) {
					largestBlobSize = columnSize;
				}
			}

			/* mapping based on https://learn.microsoft.com/en-us/sql/odbc/reference/appendixes/c-data-types */
			switch(dataType) {
				case SQL_CHAR:
				case SQL_VARCHAR:
				case SQL_LONGVARCHAR:
				case SQL_WCHAR:
				case SQL_WVARCHAR:
				case SQL_WLONGVARCHAR:
				default:
					colmetadata[col].targetType = SQL_C_CHAR;	// TODO later: SQL_C_WCHAR
					// colmetadata[col].targetValuePtr = (SQLPOINTER *) str_val;  // will be done after str_val allocation
					break;
				case SQL_BIT:
					colmetadata[col].targetType = SQL_C_BIT;
					colmetadata[col].targetValuePtr = (SQLPOINTER *) &bit_val;
					break;
				case SQL_TINYINT:
					colmetadata[col].targetType = SQL_C_STINYINT;
					colmetadata[col].targetValuePtr = (SQLPOINTER *) &bte_val;
					break;
				case SQL_SMALLINT:
					colmetadata[col].targetType = SQL_C_SSHORT;
					colmetadata[col].targetValuePtr = (SQLPOINTER *) &sht_val;
					break;
				case SQL_INTEGER:
					colmetadata[col].targetType = SQL_C_SLONG;
					colmetadata[col].targetValuePtr = (SQLPOINTER *) &int_val;
					break;
				case SQL_BIGINT:
					colmetadata[col].targetType = SQL_C_SBIGINT;
					colmetadata[col].targetValuePtr = (SQLPOINTER *) &lng_val;
					break;
				case SQL_HUGEINT:
					/* read huge int data as string data as there is no SQL_C_SHUGEINT */
					colmetadata[col].targetType = SQL_C_CHAR;
					// colmetadata[col].targetValuePtr = (SQLPOINTER *) str_val;  // will be done after str_val allocation
					break;
				case SQL_DECIMAL:
				case SQL_NUMERIC:
					/* read decimal data always as string data and convert it to the right internal decimal format and bat type */
					colmetadata[col].targetType = SQL_C_CHAR;
					// colmetadata[col].targetValuePtr = (SQLPOINTER *) str_val;  // will be done after str_val allocation
					break;
				case SQL_REAL:
					colmetadata[col].targetType = SQL_C_FLOAT;
					colmetadata[col].targetValuePtr = (SQLPOINTER *) &flt_val;
					break;
				case SQL_FLOAT:
					/* use same logic as used in map_rescol_type() for SQL_FLOAT and SQL_DECIMAL */
					if (colmetadata[col].battype == TYPE_flt) {
						colmetadata[col].dataType = SQL_REAL;
						colmetadata[col].targetType = SQL_C_FLOAT;
						colmetadata[col].targetValuePtr = (SQLPOINTER *) &flt_val;
					} else {
						colmetadata[col].dataType = SQL_DOUBLE;
						colmetadata[col].targetType = SQL_C_DOUBLE;
						colmetadata[col].targetValuePtr = (SQLPOINTER *) &dbl_val;
					}
					break;
				case SQL_DOUBLE:
					colmetadata[col].targetType = SQL_C_DOUBLE;
					colmetadata[col].targetValuePtr = (SQLPOINTER *) &dbl_val;
					break;
				case SQL_TYPE_DATE:
					colmetadata[col].targetType = SQL_C_TYPE_DATE;
					colmetadata[col].targetValuePtr = (SQLPOINTER *) &date_val;
					break;
				case SQL_TYPE_TIME:
					colmetadata[col].targetType = SQL_C_TYPE_TIME;
					colmetadata[col].targetValuePtr = (SQLPOINTER *) &time_val;
					break;
				case SQL_DATETIME:
				case SQL_TYPE_TIMESTAMP:
					colmetadata[col].targetType = SQL_C_TYPE_TIMESTAMP;
					colmetadata[col].targetValuePtr = (SQLPOINTER *) &ts_val;
					break;
				case SQL_INTERVAL_YEAR:
					colmetadata[col].targetType = SQL_C_INTERVAL_YEAR;
					colmetadata[col].targetValuePtr = (SQLPOINTER *) &itv_val;
					break;
				case SQL_INTERVAL_YEAR_TO_MONTH:
					colmetadata[col].targetType = SQL_C_INTERVAL_YEAR_TO_MONTH;
					colmetadata[col].targetValuePtr = (SQLPOINTER *) &itv_val;
					break;
				case SQL_INTERVAL_MONTH:
					colmetadata[col].targetType = SQL_C_INTERVAL_MONTH;
					colmetadata[col].targetValuePtr = (SQLPOINTER *) &itv_val;
					break;
				case SQL_INTERVAL_DAY:
					colmetadata[col].targetType = SQL_C_INTERVAL_DAY;
					colmetadata[col].targetValuePtr = (SQLPOINTER *) &itv_val;
					break;
				case SQL_INTERVAL_HOUR:
					colmetadata[col].targetType = SQL_C_INTERVAL_HOUR;
					colmetadata[col].targetValuePtr = (SQLPOINTER *) &itv_val;
					break;
				case SQL_INTERVAL_MINUTE:
					colmetadata[col].targetType = SQL_C_INTERVAL_MINUTE;
					colmetadata[col].targetValuePtr = (SQLPOINTER *) &itv_val;
					break;
				case SQL_INTERVAL_SECOND:
					colmetadata[col].targetType = SQL_C_INTERVAL_SECOND;
					colmetadata[col].targetValuePtr = (SQLPOINTER *) &itv_val;
					break;
				case SQL_INTERVAL_DAY_TO_HOUR:
					colmetadata[col].targetType = SQL_C_INTERVAL_DAY_TO_HOUR;
					colmetadata[col].targetValuePtr = (SQLPOINTER *) &itv_val;
					break;
				case SQL_INTERVAL_DAY_TO_MINUTE:
					colmetadata[col].targetType = SQL_C_INTERVAL_DAY_TO_MINUTE;
					colmetadata[col].targetValuePtr = (SQLPOINTER *) &itv_val;
					break;
				case SQL_INTERVAL_DAY_TO_SECOND:
					colmetadata[col].targetType = SQL_C_INTERVAL_DAY_TO_SECOND;
					colmetadata[col].targetValuePtr = (SQLPOINTER *) &itv_val;
					break;
				case SQL_INTERVAL_HOUR_TO_MINUTE:
					colmetadata[col].targetType = SQL_C_INTERVAL_HOUR_TO_MINUTE;
					colmetadata[col].targetValuePtr = (SQLPOINTER *) &itv_val;
					break;
				case SQL_INTERVAL_HOUR_TO_SECOND:
					colmetadata[col].targetType = SQL_C_INTERVAL_HOUR_TO_SECOND;
					colmetadata[col].targetValuePtr = (SQLPOINTER *) &itv_val;
					break;
				case SQL_INTERVAL_MINUTE_TO_SECOND:
					colmetadata[col].targetType = SQL_C_INTERVAL_MINUTE_TO_SECOND;
					colmetadata[col].targetValuePtr = (SQLPOINTER *) &itv_val;
					break;
				case SQL_GUID:
					colmetadata[col].targetType = SQL_C_GUID;
					colmetadata[col].targetValuePtr = (SQLPOINTER *) &guid_val;
					colmetadata[col].bufferLength = (SQLLEN) sizeof(SQLGUID);
					break;
				case SQL_BINARY:
				case SQL_VARBINARY:
				case SQL_LONGVARBINARY:
					colmetadata[col].targetType = SQL_C_BINARY;
					// colmetadata[col].targetValuePtr = (SQLPOINTER *) bin_data;  // will be done after bin_data allocation
					break;
			}

			TRC_INFO(LOADER, "ResCol %u, name: %s, type %d (%s), size %u, decdigits %d, battype %d\n",
					 (unsigned) col+1, cname, dataType, nameofSQLtype(dataType), (unsigned int)columnSize, decimalDigits, battype);

			TRC_DEBUG(LOADER, "Before create BAT %d type %d\n", col+1, battype);
			b = bat_create(battype, 0);
			if (b) {
				colmetadata[col].bat = b;
				TRC_DEBUG(LOADER, "Created BAT %d\n", col+1);
			} else {
				errmsg = "Failed to create bat.";
				/* cleanup already created bats */
				while (col > 0) {
					col--;
					BBPreclaim(colmetadata[col].bat);
				}
				GDKfree(colmetadata);
				goto finish;
			}
		}

		/* allocate large enough read buffers for storing string (and binary blob) data */
		char * str_val = NULL;		// TODO: change to wchar
		uint8_t * bin_data = NULL;

		if (largestStringSize == 0 && hasStrCols)	// no valid string length, use 65535 (64kB) as default
			largestStringSize = 65535;
		else if (largestStringSize < 1023)	// for very large decimals read as strings
			largestStringSize = 1023;
		else if (largestStringSize > MAX_CHAR_STR_SIZE)	// string length very large, limit it.
			largestStringSize = MAX_CHAR_STR_SIZE;
		str_val = (char *)GDKmalloc((largestStringSize +1) * sizeof(char));	// +1 for the eos char
		if (!str_val) {
			errmsg = "Failed to alloc memory for largest rescol string buffer.";
			goto finish_fetch;
		}
		TRC_DEBUG(LOADER, "Allocated str_val buffer of size %lu\n", (unsigned long) (largestStringSize +1));

		if (hasBlobCols) {
			if (largestBlobSize == 0)	// no valid blob/binary data size, assume 1048576 (1MB) as default
				largestBlobSize = 1048576;
			if (largestBlobSize > MAX_BIN_DATA_SIZE) // blob length very large, limit it.
				largestBlobSize = MAX_BIN_DATA_SIZE;
			bin_data = (uint8_t *)GDKmalloc(largestBlobSize * sizeof(uint8_t));
			if (!bin_data) {
				errmsg = "Failed to alloc memory for largest rescol binary data buffer.";
				goto finish_fetch;
			}
			TRC_DEBUG(LOADER, "Allocated bin_data buffer of size %lu\n", (unsigned long) (largestBlobSize * sizeof(uint8_t)));
		}

		/* after allocation of var sized buffers, update targetValuePtr and bufferLength for those columns */
		for (SQLUSMALLINT col = 0; col < (SQLUSMALLINT) nr_cols; col++) {
			switch (colmetadata[col].targetType) {
			case SQL_C_CHAR:
				colmetadata[col].targetValuePtr = (SQLPOINTER *) str_val;
				colmetadata[col].bufferLength = largestStringSize;
				break;
			case SQL_C_BINARY:
				colmetadata[col].targetValuePtr = (SQLPOINTER *) bin_data;
				colmetadata[col].bufferLength = largestBlobSize;
				break;
//	TODO		case SQL_C_WCHAR:
//				colmetadata[col].targetValuePtr = (SQLPOINTER *) Wstr_val;
//				colmetadata[col].bufferLength = largestWStringSize;
			}
		}

		gdk_return gdkret = GDK_SUCCEED;
		unsigned long row = 0;
		ret = SQLFetch(stmt);	// TODO optimisation: use SQLExtendedFetch() to pull data array wise and use BUNappendmulti()
		while (ret == SQL_SUCCESS || ret == SQL_SUCCESS_WITH_INFO) {
			row++;
			TRC_DEBUG(LOADER, "Fetched row %lu\n", row);

			for (SQLUSMALLINT col = 0; col < (SQLUSMALLINT) nr_cols; col++) {
				SQLSMALLINT sqltype = colmetadata[col].dataType;
				BAT * b = colmetadata[col].bat;
				SQLSMALLINT targetType = colmetadata[col].targetType;
				SQLPOINTER * targetValuePtr = colmetadata[col].targetValuePtr;
				SQLLEN bufferLength = colmetadata[col].bufferLength;
				SQLLEN strLen = 0;

				TRC_DEBUG(LOADER, "Before SQLGetData(col %u C_type %d buflen %d\n", (unsigned) col+1, targetType, (int)bufferLength);
				ret = SQLGetData(stmt, col+1, targetType, targetValuePtr, bufferLength, &strLen);
				if (ret != SQL_SUCCESS && ret != SQL_SUCCESS_WITH_INFO) {
					char * ODBCmsg = getErrMsg(SQL_HANDLE_STMT, stmt);
					TRC_DEBUG(LOADER, "Failed to get C_type %d data for col %u of row %lu. ODBCmsg: %s\n",
							targetType, (unsigned) col+1, row, (ODBCmsg) ? ODBCmsg : "");
					if (ODBCmsg)
						GDKfree(ODBCmsg);

					/* as all bats need to be the same length, append NULL value */
					if (BUNappend(b, ATOMnilptr(b->ttype), false) != GDK_SUCCEED)
						TRC_ERROR(LOADER, "BUNappend(b, ATOMnilptr(b->ttype), false) failed after SQLGetData failed\n");
				} else {
					if (strLen == SQL_NULL_DATA) {
						TRC_DEBUG(LOADER, "Data row %lu col %u: NULL\n", row, (unsigned) col+1);
						if (BUNappend(b, ATOMnilptr(b->ttype), false) != GDK_SUCCEED)
							TRC_ERROR(LOADER, "BUNappend(b, ATOMnilptr(b->ttype), false) failed for setting SQL_NULL_DATA\n");
					} else {
						switch(sqltype) {
							case SQL_CHAR:
							case SQL_VARCHAR:
							case SQL_LONGVARCHAR:
							case SQL_WCHAR:
							case SQL_WVARCHAR:
							case SQL_WLONGVARCHAR:
							default:
								if (strLen != SQL_NTS && strLen >= 0) {
									/* make sure it is a Nul Terminated String */
									if ((SQLULEN) strLen < largestStringSize) {
										if (str_val[strLen] != '\0')
											str_val[strLen] = '\0';
									} else {
										if (str_val[largestStringSize] != '\0')
											str_val[largestStringSize] = '\0';
									}
								}
								TRC_DEBUG(LOADER, "Data row %lu col %u: %s\n", row, (unsigned) col+1, str_val);
								switch (colmetadata[col].battype) {
									case TYPE_str:
										gdkret = BUNappend(b, (void *) str_val, false);
										break;
#ifdef HAVE_HGE
									case TYPE_hge:
										/* HUGEINT values are passed as string, need to convert to hge */
										hge_val = str_to_hge(str_val);
										gdkret = BUNappend(b, (void *) &hge_val, false);
										break;
#endif
									default:
										gdkret = BUNappend(b, ATOMnilptr(b->ttype), false);
										break;
								}
								break;
							case SQL_BIT:
								if (colmetadata[col].battype == TYPE_bit) {
									TRC_DEBUG(LOADER, "Data row %lu col %u: %x\n", row, (unsigned) col+1, (unsigned) bit_val);
									gdkret = BUNappend(b, (void *) &bit_val, false);
								} else {
									gdkret = BUNappend(b, ATOMnilptr(b->ttype), false);
								}
								break;
							case SQL_TINYINT:
								if (colmetadata[col].battype == TYPE_bte) {
									TRC_DEBUG(LOADER, "Data row %lu col %u: %hd\n", row, (unsigned) col+1, (sht) bte_val);
									gdkret = BUNappend(b, (void *) &bte_val, false);
								} else {
									gdkret = BUNappend(b, ATOMnilptr(b->ttype), false);
								}
								break;
							case SQL_SMALLINT:
								if (colmetadata[col].battype == TYPE_sht) {
									TRC_DEBUG(LOADER, "Data row %lu col %u: %hd\n", row, (unsigned) col+1, sht_val);
									gdkret = BUNappend(b, (void *) &sht_val, false);
								} else {
									gdkret = BUNappend(b, ATOMnilptr(b->ttype), false);
								}
								break;
							case SQL_INTEGER:
								if (colmetadata[col].battype == TYPE_int) {
									TRC_DEBUG(LOADER, "Data row %lu col %u: %d\n", row, (unsigned) col+1, int_val);
									gdkret = BUNappend(b, (void *) &int_val, false);
								} else {
									gdkret = BUNappend(b, ATOMnilptr(b->ttype), false);
								}
								break;
							case SQL_BIGINT:
								if (colmetadata[col].battype == TYPE_lng) {
									TRC_DEBUG(LOADER, "Data row %lu col %u: %" PRId64 "\n", row, (unsigned) col+1, lng_val);
									gdkret = BUNappend(b, (void *) &lng_val, false);
								} else {
									gdkret = BUNappend(b, ATOMnilptr(b->ttype), false);
								}
								break;
							case SQL_DECIMAL:
							case SQL_NUMERIC:
								/* decimal values are always read as string */
								if (strLen != SQL_NTS && strLen >= 0) {
									/* make sure it is a Nul Terminated String */
									if ((SQLULEN) strLen < largestStringSize) {
										if (str_val[strLen] != '\0')
											str_val[strLen] = '\0';
									} else {
										if (str_val[largestStringSize] != '\0')
											str_val[largestStringSize] = '\0';
									}
								}
								TRC_DEBUG(LOADER, "Data row %lu col %u: %s\n", row, (unsigned) col+1, str_val);
								/* DECIMAL values are passed as string, need to convert to expected bat type (which can be TYPE_str) */
								switch (colmetadata[col].battype) {
#ifdef HAVE_HGE
									case TYPE_hge:
										hge_val = decstr_to_hge(str_val, (int)colmetadata[col].columnSize, colmetadata[col].decimalDigits);
										gdkret = BUNappend(b, (void *) &hge_val, false);
										break;
#endif
									case TYPE_lng:
										lng_val = decstr_to_lng(str_val, (int)colmetadata[col].columnSize, colmetadata[col].decimalDigits);
										gdkret = BUNappend(b, (void *) &lng_val, false);
										break;
									case TYPE_int:
										lng_val = decstr_to_lng(str_val, (int)colmetadata[col].columnSize, colmetadata[col].decimalDigits);
										int_val = (int)lng_val;
										gdkret = BUNappend(b, (void *) &int_val, false);
										break;
									case TYPE_sht:
										lng_val = decstr_to_lng(str_val, (int)colmetadata[col].columnSize, colmetadata[col].decimalDigits);
										sht_val = (sht)lng_val;
										gdkret = BUNappend(b, (void *) &sht_val, false);
										break;
									case TYPE_bte:
										lng_val = decstr_to_lng(str_val, (int)colmetadata[col].columnSize, colmetadata[col].decimalDigits);
										bte_val = (bte)lng_val;
										gdkret = BUNappend(b, (void *) &bte_val, false);
										break;
									case TYPE_str:
										gdkret = BUNappend(b, (void *) str_val, false);
										break;
									default:
										gdkret = BUNappend(b, ATOMnilptr(b->ttype), false);
										break;
								}
								break;
							case SQL_REAL:
								if (colmetadata[col].battype == TYPE_flt) {
									TRC_DEBUG(LOADER, "Data row %lu col %u: %f\n", row, (unsigned) col+1, flt_val);
									gdkret = BUNappend(b, (void *) &flt_val, false);
								} else {
									gdkret = BUNappend(b, ATOMnilptr(b->ttype), false);
								}
								break;
							case SQL_DOUBLE:
								if (colmetadata[col].battype == TYPE_dbl) {
									TRC_DEBUG(LOADER, "Data row %lu col %u: %f\n", row, (unsigned) col+1, dbl_val);
									gdkret = BUNappend(b, (void *) &dbl_val, false);
								} else {
									gdkret = BUNappend(b, ATOMnilptr(b->ttype), false);
								}
								break;
							case SQL_FLOAT:
								if (colmetadata[col].battype == TYPE_dbl) {
									TRC_DEBUG(LOADER, "Data row %lu col %u: %f\n", row, (unsigned) col+1, dbl_val);
									gdkret = BUNappend(b, (void *) &dbl_val, false);
								} else
								if (colmetadata[col].battype == TYPE_flt) {
									TRC_DEBUG(LOADER, "Data row %lu col %u: %f\n", row, (unsigned) col+1, flt_val);
									gdkret = BUNappend(b, (void *) &flt_val, false);
								} else {
									gdkret = BUNappend(b, ATOMnilptr(b->ttype), false);
								}
								break;
							case SQL_TYPE_DATE:
								if (colmetadata[col].battype == TYPE_date) {
									date mdate_val = date_create(date_val.year, date_val.month, date_val.day);
									TRC_DEBUG(LOADER, "Data row %lu col %u: date(%04d-%02u-%02u)\n",
										row, (unsigned) col+1, date_val.year, date_val.month, date_val.day);
									gdkret = BUNappend(b, (void *) &mdate_val, false);
								} else {
									gdkret = BUNappend(b, ATOMnilptr(b->ttype), false);
								}
								break;
							case SQL_TYPE_TIME:
								if (colmetadata[col].battype == TYPE_daytime) {
									daytime daytime_val = daytime_create(time_val.hour, time_val.minute, time_val.second, 0);
									TRC_DEBUG(LOADER, "Data row %lu col %u: daytime(%02u:%02u:%02u)\n",
										row, (unsigned) col+1, time_val.hour, time_val.minute, time_val.second);
									gdkret = BUNappend(b, (void *) &daytime_val, false);
								} else {
									gdkret = BUNappend(b, ATOMnilptr(b->ttype), false);
								}
								break;
							case SQL_DATETIME:
							case SQL_TYPE_TIMESTAMP:
								if (colmetadata[col].battype == TYPE_timestamp) {
									date mdate_val = date_create(ts_val.year, ts_val.month, ts_val.day);
									daytime daytime_val = daytime_create(ts_val.hour, ts_val.minute, ts_val.second, ts_val.fraction);
									timestamp timestamp_val = timestamp_create(mdate_val, daytime_val);
									TRC_DEBUG(LOADER, "Data row %lu col %u: timestamp(%04d-%02u-%02u %02u:%02u:%02u.%06lu)\n", row, (unsigned) col+1,
											  ts_val.year, ts_val.month, ts_val.day, ts_val.hour, ts_val.minute, ts_val.second, (unsigned long) ts_val.fraction);
									gdkret = BUNappend(b, (void *) &timestamp_val, false);
								} else {
									gdkret = BUNappend(b, ATOMnilptr(b->ttype), false);
								}
								break;
							case SQL_INTERVAL_YEAR:
							case SQL_INTERVAL_YEAR_TO_MONTH:
							case SQL_INTERVAL_MONTH:
								if (colmetadata[col].battype == TYPE_int) {
									switch (itv_val.interval_type) {
									case SQL_IS_YEAR:
										int_val = (int) itv_val.intval.year_month.year *12;
										break;
									case SQL_IS_YEAR_TO_MONTH:
										int_val = (int) (itv_val.intval.year_month.year *12)
											+ itv_val.intval.year_month.month;
										break;
									case SQL_IS_MONTH:
										int_val = (int) itv_val.intval.year_month.month;
										break;
									default:
										int_val = 0;
									}

									if (itv_val.interval_sign == SQL_TRUE)
										int_val = -int_val;
									TRC_DEBUG(LOADER, "Data row %lu col %u: %d\n", row, (unsigned) col+1, int_val);
									gdkret = BUNappend(b, (void *) &int_val, false);
								} else {
									gdkret = BUNappend(b, ATOMnilptr(b->ttype), false);
								}
								break;
							case SQL_INTERVAL_DAY:
							case SQL_INTERVAL_HOUR:
							case SQL_INTERVAL_MINUTE:
							case SQL_INTERVAL_SECOND:
							case SQL_INTERVAL_DAY_TO_HOUR:
							case SQL_INTERVAL_DAY_TO_MINUTE:
							case SQL_INTERVAL_DAY_TO_SECOND:
							case SQL_INTERVAL_HOUR_TO_MINUTE:
							case SQL_INTERVAL_HOUR_TO_SECOND:
							case SQL_INTERVAL_MINUTE_TO_SECOND:
								if (colmetadata[col].battype == TYPE_lng) {
									switch (itv_val.interval_type) {
									case SQL_IS_DAY:
										lng_val = (lng) itv_val.intval.day_second.day * (24*60*60*1000);
										break;
									case SQL_IS_HOUR:
										lng_val = (lng) itv_val.intval.day_second.hour * (60*60*1000);
										break;
									case SQL_IS_MINUTE:
										lng_val = (lng) itv_val.intval.day_second.minute * (60*1000);
										break;
									case SQL_IS_SECOND:
										lng_val = (lng) (itv_val.intval.day_second.second * 1000)
											+ fraction2msec(itv_val.intval.day_second.fraction, colmetadata[col].decimalDigits);
										break;
									case SQL_IS_DAY_TO_HOUR:
										lng_val = (lng) ((itv_val.intval.day_second.day *24)
											+ itv_val.intval.day_second.hour) * (60*60*1000);
										break;
									case SQL_IS_DAY_TO_MINUTE:
										lng_val = (lng) ((((itv_val.intval.day_second.day *24)
											+ itv_val.intval.day_second.hour) *60)
											+ itv_val.intval.day_second.minute) * (60*1000);
										break;
									case SQL_IS_DAY_TO_SECOND:
										lng_val = (lng) (((((((itv_val.intval.day_second.day *24)
											+ itv_val.intval.day_second.hour) *60)
											+ itv_val.intval.day_second.minute) *60)
											+ itv_val.intval.day_second.second) *1000)
											+ fraction2msec(itv_val.intval.day_second.fraction, colmetadata[col].decimalDigits);
										break;
									case SQL_IS_HOUR_TO_MINUTE:
										lng_val = (lng) ((itv_val.intval.day_second.hour *60)
											+ itv_val.intval.day_second.minute) * (60*1000);
										break;
									case SQL_IS_HOUR_TO_SECOND:
										lng_val = (lng) (((((itv_val.intval.day_second.hour *60)
											+ itv_val.intval.day_second.minute) *60)
											+ itv_val.intval.day_second.second) *1000)
											+ fraction2msec(itv_val.intval.day_second.fraction, colmetadata[col].decimalDigits);
										break;
									case SQL_IS_MINUTE_TO_SECOND:
										lng_val = (lng) (((itv_val.intval.day_second.minute *60)
											+ itv_val.intval.day_second.second) *1000)
											+ fraction2msec(itv_val.intval.day_second.fraction, colmetadata[col].decimalDigits);
										break;
									default:
										lng_val = 0;
										break;
									}

									if (itv_val.interval_sign == SQL_TRUE)
										lng_val = -lng_val;
									TRC_DEBUG(LOADER, "Data row %lu col %u: %" PRId64 "\n", row, (unsigned) col+1, lng_val);
									gdkret = BUNappend(b, (void *) &lng_val, false);
								} else {
									gdkret = BUNappend(b, ATOMnilptr(b->ttype), false);
								}
								break;
							case SQL_GUID:
								TRC_DEBUG(LOADER, "Data row %lu col %u: %08x-%04x-%04x-%02x%02x-%02x%02x%02x%02x%02x%02x\n", row, (unsigned) col+1,
										  (unsigned int) guid_val.Data1, guid_val.Data2, guid_val.Data3, guid_val.Data4[0], guid_val.Data4[1], guid_val.Data4[2],
										guid_val.Data4[3], guid_val.Data4[4], guid_val.Data4[5], guid_val.Data4[6], guid_val.Data4[7]);
								if (colmetadata[col].battype == TYPE_uuid) {
									u_val.u[0] = (guid_val.Data1 >> 24) & 0xFF;
									u_val.u[1] = (guid_val.Data1 >> 16) & 0xFF;
									u_val.u[2] = (guid_val.Data1 >> 8) & 0xFF;
									u_val.u[3] = guid_val.Data1 & 0xFF;
									u_val.u[4] = (guid_val.Data2 >> 8) & 0xFF;
									u_val.u[5] = guid_val.Data2 & 0xFF;
									u_val.u[6] = (guid_val.Data3 >> 8) & 0xFF;
									u_val.u[7] = guid_val.Data3 & 0xFF;
									memcpy(&u_val.u[8], &guid_val.Data4[0], 8);
									gdkret = BUNappend(b, (void *) &u_val.uuid_val, false);
								} else {
									gdkret = BUNappend(b, ATOMnilptr(b->ttype), false);
								}
								break;
							case SQL_BINARY:
							case SQL_VARBINARY:
							case SQL_LONGVARBINARY:
								TRC_DEBUG(LOADER, "Data row %lu col %u: binary data[%d]\n", row, (unsigned) col+1, (int) strLen);
								if (colmetadata[col].battype == TYPE_blob && strLen > 0) {
									// convert bin_data to blob struct.
									size_t bin_size = (size_t)strLen;
									if (bin_size > (size_t)largestBlobSize) {
										/* the data has been truncated */
										bin_size = (size_t)largestBlobSize;
									}
									blob * blb = (blob *) GDKmalloc(blobsize(bin_size));
									if (blb) {
										blb->nitems = bin_size;
										memcpy(blb->data, bin_data, bin_size);
										gdkret = BUNappend(b, (void *) blb, false);
										GDKfree(blb);
									} else {
										gdkret = BUNappend(b, ATOMnilptr(b->ttype), false);
									}
								} else {
									gdkret = BUNappend(b, ATOMnilptr(b->ttype), false);
								}
								break;
						}
						if (gdkret != GDK_SUCCEED)
							TRC_ERROR(LOADER, "BUNappend(b, val, false) failed!\n");
					}
				}
			}
			ret = SQLFetch(stmt);	// get data of next row
		}
		/* the last SQLFetch() will return SQL_NO_DATA at end, treat it as success */
		if (ret == SQL_NO_DATA)
			ret = SQL_SUCCESS;	// we retrieved all rows
		TRC_INFO(LOADER, "Fetched %lu rows\n", row);

  finish_fetch:
		if (str_val)
			GDKfree(str_val);
		if (bin_data)
			GDKfree(bin_data);

		/* pass bats to caller */
		if (colmetadata) {
			for (int col = 0; col < (int) nr_cols; col++) {
				bat * rescol = getArgReference_bat(stk, pci, col);
				BAT * b = colmetadata[col].bat;
				if (rescol && b) {
					*rescol = b->batCacheid;
					BBPkeepref(b);
				}
				TRC_DEBUG(LOADER, "col %d pass bat %d\n", col, b->ttype);
			}
			/* free locally allocated memory */
			GDKfree(colmetadata);
		}
	} /* end of: if (caller == ODBC_LOADER) */

  finish:
	if (query)
		GDKfree(query);
	if (odbc_con_str)
		GDKfree(odbc_con_str);

	TRC_DEBUG(LOADER, "caller %d at finish, ret %d (%s) errmsg %s\n", caller, ret, nameOfRetCode(ret), (errmsg) ? errmsg : "");

	if (ret != SQL_SUCCESS && ret != SQL_SUCCESS_WITH_INFO) {
		/* an ODBC function call returned an error or warning, get the error msg from the ODBC driver */
		SQLSMALLINT handleType;
		SQLHANDLE handle;
		str retmsg;
		char * ODBCmsg;

		/* get err message(s) from the right handle */
		if (stmt != SQL_NULL_HSTMT) {
			handleType = SQL_HANDLE_STMT;
			handle = stmt;
		} else
		if (dbc != SQL_NULL_HDBC) {
			handleType = SQL_HANDLE_DBC;
			handle = dbc;
		} else {
			handleType = SQL_HANDLE_ENV;
			handle = env;
		}
		ODBCmsg = getErrMsg(handleType, handle);
		if (errmsg != NULL) {
			retmsg = sa_message(sql->sa, "odbc_loader" " %s %s", errmsg, (ODBCmsg) ? ODBCmsg : "");
		} else {
			retmsg = sa_message(sql->sa, "odbc_loader" " %s", (ODBCmsg) ? ODBCmsg : "");
		}
		if (ODBCmsg)
			GDKfree(ODBCmsg);
		odbc_cleanup(env, dbc, stmt);
		return retmsg;
	}

	odbc_cleanup(env, dbc, stmt);
	TRC_DEBUG(LOADER, "after odbc_cleanup(%p, %p, %p) errmsg %s\n", env, dbc, stmt, (errmsg) ? errmsg : "");
	return (errmsg != NULL) ? (str)errmsg : MAL_SUCCEED;
}

/*
 * returns an error string (static or via tmp sa_allocator allocated), NULL on success
 *
 * Extend the subfunc f with result columns, ie.
	f->res = typelist;
	f->coltypes = typelist;
	f->colnames = nameslist; use tname if passed, for the relation name
 * Fill the list res_exps, with one result expressions per resulting column.
 */
static str
odbc_relation(mvc *sql, sql_subfunc *f, char *url, list *res_exps, char *aname)
{
	(void) aname;
	return odbc_query(ODBC_RELATION, sql, f, url, res_exps, NULL, NULL, NULL);
}

static void *
odbc_load(void *BE, sql_subfunc *f, char *url, sql_exp *topn)
{
	backend *be = (backend*)BE;
	if (!f)
		return NULL;

	(void)topn;

	InstrPtr q = newStmtArgs(be->mb, "odbc", "loader", list_length(f->coltypes) + 2);
	int col = 0;
	list *l = sa_list(be->mvc->sa);
	for (node *n = f->coltypes->h, *nn = f->colnames->h; n && nn; col++, n = n->next, nn = nn->next) {
		const char *name = nn->data;
		sql_subtype *tp = n->data;
		if (tp) {
			int type = newBatType(tp->type->localtype);
			if (col)
				q = pushReturn(be->mb, q, newTmpVariable(be->mb, type));
			else
				getArg(q, 0) = newTmpVariable(be->mb, type);
			stmt *s = stmt_blackbox_result(be, q, col, tp);
			sql_alias *ta = a_create(be->mvc->sa, f->tname);
			s = stmt_alias(be, s, col+1, ta, name);
			list_append(l, s);
		}
	}
	q = pushStr(be->mb, q, url);
	q = pushPtr(be->mb, q, f);
	pushInstruction(be->mb, q);
	return stmt_list(be, l);
}

static str
ODBCloader(Client cntxt, MalBlkPtr mb, MalStkPtr stk, InstrPtr pci)
{
	backend *be = NULL;
	str msg;
	if ((msg = getBackendContext(cntxt, &be)) != NULL)
		return msg;
	str uri = *getArgReference_str(stk, pci, pci->retc);
	sql_subfunc *f = *(sql_subfunc**)getArgReference_ptr(stk, pci, pci->retc+1);

	return odbc_query(ODBC_LOADER, be->mvc, f, uri, NULL, mb, stk, pci);
	//return MAL_SUCCEED;
}

static str
ODBCprelude(Client cntxt, MalBlkPtr mb, MalStkPtr stk, InstrPtr pci)
{
	(void)cntxt; (void)mb; (void)stk; (void)pci;
	pl_register("odbc", &odbc_relation, &odbc_load);
	return MAL_SUCCEED;
}

static str
ODBCepilogue(Client cntxt, void *ret)
{
	(void) cntxt;
	(void)ret;
	pl_unregister("odbc");
	return MAL_SUCCEED;
}

#include "sql_scenario.h"
#include "mel.h"

static mel_func odbc_init_funcs[] = {
	pattern("odbc", "prelude", ODBCprelude, false, "", noargs),
	command("odbc", "epilogue", ODBCepilogue, false, "", noargs),
	pattern("odbc", "loader", ODBCloader, true, "Import a query result via the odbc uri", args(1,3, batvarargany("",0),arg("uri",str),arg("func",ptr))),
{ .imp=NULL }
};

#include "mal_import.h"
#ifdef _MSC_VER
#undef read
#pragma section(".CRT$XCU",read)
#endif
LIB_STARTUP_FUNC(init_odbc_mal)
{ mal_module("odbc", NULL, odbc_init_funcs); }<|MERGE_RESOLUTION|>--- conflicted
+++ resolved
@@ -749,11 +749,7 @@
 					strcpy(tname, "");
 					ret = SQL_SUCCESS;	// needed to continue processing without reporting this error
 				}
-<<<<<<< HEAD
 				tblname = a_create(sql->sa, tname);
-=======
-				tblname = ma_strdup(sql->sa, tname);
->>>>>>> be8b89d6
 				sql_exp *ne = exp_column(sql->sa, tblname, colname, sql_mtype, CARD_MULTI, 1, 0, 0);
 				set_basecol(ne);
 				ne->alias.label = -(sql->nid++);
