--- conflicted
+++ resolved
@@ -455,13 +455,8 @@
 			}
 #if 0
 		} else if (strcmp(field_definitions[i].fieldType, "Date") == 0) {
-<<<<<<< HEAD
-        	if(!(colsBAT[i] = COLnew(0, TYPE_str, rowsNum, PERSISTENT))) {
-				msg = createException(MAL, "shp.import", SQLSTATE(HY001) MAL_MALLOC_FAIL);
-=======
 			if(!(colsBAT[i] = COLnew(0, TYPE_str, rowsNum, PERSISTENT))) {
-				msg = createException(MAL, "shp.import", MAL_MALLOC_FAIL);
->>>>>>> 267baaa8
+				msg = createException(MAL, "shp.import", SQLSTATE(HY001) MAL_MALLOC_FAIL);
 				goto unfree4;
 			}
 #endif
