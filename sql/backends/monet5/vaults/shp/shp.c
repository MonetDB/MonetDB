--- conflicted
+++ resolved
@@ -515,13 +515,8 @@
 				goto unfree4;
 			}
 		}
-<<<<<<< HEAD
 		if (BUNappend(colsBAT[colsNum - 2], &gidTemp, false) != GDK_SUCCEED) {
-			msg = createException(MAL, "shp.import", SQLSTATE(HY001) MAL_MALLOC_FAIL);
-=======
-		if (BUNappend(colsBAT[colsNum - 2], &gidTemp, true) != GDK_SUCCEED) {
 			msg = createException(MAL, "shp.import", SQLSTATE(HY013) MAL_MALLOC_FAIL);
->>>>>>> c28d38a7
 			goto unfree4;
 		}
 
@@ -750,13 +745,8 @@
 			}
 		}
 	
-<<<<<<< HEAD
-		if (BUNappend(colsBAT[colsNum - 2], &gidTemp, false) != GDK_SUCCEED) {
-			msg = createException(MAL, "shp.import", SQLSTATE(HY001) MAL_MALLOC_FAIL);
-=======
-		if (BUNappend(colsBAT[colsNum - 2], &gidTemp, true) != GDK_SUCCEED) {
+		if (BUNappend(colsBAT[colsNum - 2], &gidTemp, false) != HY013) {
 			msg = createException(MAL, "shp.import", SQLSTATE(HY013) MAL_MALLOC_FAIL);
->>>>>>> c28d38a7
 			goto bailout;
 		}
 
@@ -766,13 +756,8 @@
 		geomWKB->len = len;
 		geomWKB->srid = 0; //TODO: Add the real srid
 		OGR_G_ExportToWkb(geometry, wkbNDR, (unsigned char *)geomWKB->data);
-<<<<<<< HEAD
 		if (BUNappend(colsBAT[colsNum - 1], geomWKB, false) != GDK_SUCCEED) {
-			msg = createException(MAL, "shp.import", SQLSTATE(HY001) MAL_MALLOC_FAIL);
-=======
-		if (BUNappend(colsBAT[colsNum - 1], geomWKB, true) != GDK_SUCCEED) {
 			msg = createException(MAL, "shp.import", SQLSTATE(HY013) MAL_MALLOC_FAIL);
->>>>>>> c28d38a7
 			goto bailout;
 		}
 	}
