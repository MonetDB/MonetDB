/*
 * This Source Code Form is subject to the terms of the Mozilla Public
 * License, v. 2.0.  If a copy of the MPL was not distributed with this
 * file, You can obtain one at http://mozilla.org/MPL/2.0/.
 *
 * Copyright 1997 - July 2008 CWI, August 2008 - 2021 MonetDB B.V.
 */

/*
 * Authors: K. Kyzirakos, D. Savva
 * This module contains primitives for accessing geospatial data
 * stored in ESRI Shapefile documents.
 */

#include "monetdb_config.h"
#include <string.h>
#include "sql_mvc.h"
#include "sql.h"
#ifndef __clang_major__		/* stupid include file gdal/cpl_port.h */
#define __clang_major__ 0
#endif
#include "shp.h"
#include <cpl_conv.h>		/* for CPLFree */
#include "sql_execute.h"
#include "mal_exception.h"

#include "libgeom.h"

/* FIXME: the use of the 'rs' schema should be reconsidered so that the geotiff
 * catalog can be integrated into the SQL catalog.
 * When removing the 'rs' schame, the code of client/mapiclient/dump.c MUST be
 * adapted accordingly.
 */

/*#define BUFSIZ 524288*/

/*void getMBB(char * source) {
	SBNSearchHandle handle;
	char * name;
	int i;

	name = malloc((strlen(source) + 1) * sizeof(char));
	for (i=0 ; i<strlen(source) + 1 ; i++) {
		if (i == strlen(source)) {
			name[i] = '\0';
		}
		else if (i == strlen(source) - 1) {
			name[i] = 'n';
		}
		else if (i == strlen(source) - 2) {
			name[i] = 'b';
		}
		else if (i == strlen(source) - 3) {
			name[i] = 's';
		}
		else {
			name[i] = source[i];
		}
	}
	handle = SBNOpenDiskTree(source, NULL);
}*/

GDALWConnection * GDALWConnect(char * source) {
	GDALWConnection * conn = NULL;
	OGRFeatureDefnH featureDefn;
	int fieldCount, i;
	OGRRegisterAll();
	conn = malloc(sizeof(GDALWConnection));
	if (conn == NULL) {
		TRC_ERROR(SHP, "Could not allocate memory\n");
		return NULL;
	}
	conn->handler = OGROpen(source, 0 , &(conn->driver));
	if (conn->handler == NULL) {
		free(conn);
		return NULL;
	}


	conn->layer = OGR_DS_GetLayer(conn->handler, 0);
	if (conn->layer == NULL) {
		OGRReleaseDataSource(conn->handler);
		free(conn);
		return NULL;
	}

	conn->layername = (const char *) OGR_L_GetName(conn->layer);

	featureDefn = OGR_L_GetLayerDefn(conn->layer);
	fieldCount = OGR_FD_GetFieldCount(featureDefn);
	conn->numFieldDefinitions = fieldCount;
	conn->fieldDefinitions = malloc(fieldCount * sizeof(OGRFieldDefnH));
	if (conn->fieldDefinitions == NULL) {
		OGRReleaseDataSource(conn->handler);
		free(conn);
		TRC_ERROR(SHP, "Could not allocate memory\n");
		return NULL;
	}
	for (i=0 ; i<fieldCount ; i++) {
		conn->fieldDefinitions[i] = OGR_FD_GetFieldDefn(featureDefn, i);
	}

	return conn;
}

void GDALWClose(GDALWConnection * conn) {
	free(conn->fieldDefinitions);
	OGRReleaseDataSource(conn->handler);
}

GDALWSimpleFieldDef * GDALWGetSimpleFieldDefinitions(GDALWConnection conn) {
	int i;
	GDALWSimpleFieldDef * columns;
	OGRFieldDefnH fieldDefn;
	/*if (conn.layer == NULL || conn.handler == NULL || conn.driver == NULL) {
		printf("Could not extract columns, initialize a connection first.\n");
		exit(-1);
	}*/
	columns = malloc(conn.numFieldDefinitions * sizeof(GDALWSimpleFieldDef));
	if (columns == NULL) {
		TRC_ERROR(SHP, "Could not allocate memory\n");
		return NULL;
	}
	for (i=0 ; i<conn.numFieldDefinitions ; i++) {
		fieldDefn = conn.fieldDefinitions[i];
		columns[i].fieldName = OGR_Fld_GetNameRef(fieldDefn);
		columns[i].fieldType = OGR_GetFieldTypeName(OGR_Fld_GetType(fieldDefn));
	}

	return columns;
}

void GDALWPrintRecords(GDALWConnection conn) {
	char * wkt;
	int i;
	OGRFeatureH feature;
	OGRGeometryH geometry;
	OGRFeatureDefnH featureDefn;
	featureDefn = OGR_L_GetLayerDefn(conn.layer);
	OGR_L_ResetReading(conn.layer);
	while( (feature = OGR_L_GetNextFeature(conn.layer)) != NULL ) {
		for(i = 0; i < OGR_FD_GetFieldCount(featureDefn); i++ ) {
			OGRFieldDefnH hFieldDefn = OGR_FD_GetFieldDefn( featureDefn, i );
		    if( OGR_Fld_GetType(hFieldDefn) == OFTInteger )
		    	printf( "%d,", OGR_F_GetFieldAsInteger( feature, i ) );
		    else if( OGR_Fld_GetType(hFieldDefn) == OFTReal )
		        printf( "%.3f,", OGR_F_GetFieldAsDouble( feature, i) );
		    else
		    	printf( "%s,", OGR_F_GetFieldAsString( feature, i) );

		}
		geometry = OGR_F_GetGeometryRef(feature);
		OGR_G_ExportToWkt(geometry, &wkt);
		printf("%s", wkt);
		printf("\n");
		CPLFree(wkt);
		OGR_F_Destroy(feature);
	}
}

GDALWSpatialInfo GDALWGetSpatialInfo(GDALWConnection conn) {
	GDALWSpatialInfo spatialInfo;
	OGRSpatialReferenceH spatialRef = OGR_L_GetSpatialRef(conn.layer);
	char * proj4, * srsText, * srid;

	OSRExportToProj4(spatialRef, &proj4);
	OSRExportToWkt(spatialRef, &srsText);
	srid = (char *) OSRGetAttrValue(spatialRef, "AUTHORITY", 1);
	if (srid == NULL) {
		spatialInfo.epsg = 4326;
	}
	else {
		spatialInfo.epsg = atoi(OSRGetAttrValue(spatialRef, "AUTHORITY", 1));
	}
	spatialInfo.authName = OSRGetAttrValue(spatialRef, "AUTHORITY", 0);
	if (spatialInfo.authName == NULL) {
		spatialInfo.authName = "EPSG";
	}
	spatialInfo.proj4Text = proj4;
	spatialInfo.srsText = srsText;

	return spatialInfo;

}

/* attach a single shp file given its name, fill in shp catalog tables */
str
SHPattach(Client cntxt, MalBlkPtr mb, MalStkPtr stk, InstrPtr pci)
{
	mvc *m = NULL;
	sql_schema *sch = NULL;
	sql_table *fls = NULL, *shps = NULL, *shps_dbf = NULL;
	sql_column *col;
	str msg = MAL_SUCCEED;
	str fname = *(str*)getArgReference(stk, pci, 1);
	/* SHP-level descriptor */
	char buf[BUFSIZ], temp_buf[BUFSIZ], *s=buf;
	int  i=0, shpid = 0;
	oid fid, rid = oid_nil;
	GDALWConnection shp_conn;
	GDALWConnection * shp_conn_ptr = NULL;
	GDALWSimpleFieldDef * field_definitions;
	GDALWSpatialInfo spatial_info;

	char *nameToLowerCase = NULL;

	if((msg = getSQLContext(cntxt, mb, &m, NULL)) != MAL_SUCCEED)
		return msg;
	if((msg = checkSQLContext(cntxt)) != MAL_SUCCEED)
		return msg;

	if(!(sch = mvc_bind_schema(m, "sys")))
		return createException(MAL, "shp.attach", SQLSTATE(38000) "Schema sys missing\n");

	fls = mvc_bind_table(m, sch, "files");
	shps = mvc_bind_table(m, sch, "shapefiles");
	shps_dbf = mvc_bind_table(m, sch, "shapefiles_dbf");
	if (fls == NULL || shps == NULL || shps_dbf == NULL )
		return createException(MAL, "shp.attach", SQLSTATE(38000) "Catalog table missing\n");

	if ((shp_conn_ptr = GDALWConnect((char *) fname)) == NULL) {
		return createException(MAL, "shp.attach", SQLSTATE(38000) "Missing shape file %s\n", fname);
	}
	shp_conn = *shp_conn_ptr;

	/* check if the file is already attached */
	col = mvc_bind_column(m, fls, "path");
	sqlstore *store = m->session->tr->store;
	rid = store->table_api.column_find_row(m->session->tr, col, fname, NULL);
	if (!is_oid_nil(rid)) {
		GDALWClose(shp_conn_ptr);
		return createException(MAL, "shp.attach", SQLSTATE(38000) "File %s already attached\n", fname);
	}

	/* add row in the files(id, path) catalog table */
	col = mvc_bind_column(m, fls, "id");
	fid = store->storage_api.count_col(m->session->tr, col, 1) + 1;
	snprintf(buf, BUFSIZ, INSFILE, (int)fid, fname);
	if ( ( msg = SQLstatementIntern(cntxt, s,"shp.attach",TRUE,FALSE,NULL)) != MAL_SUCCEED)
		goto finish;


	/*if (shp_conn.layer == NULL || shp_conn.source == NULL || shp_conn.handler == NULL || shp_conn.driver == NULL) {
		msg = createException(MAL, "shp.attach", SQLSTATE(38000) "lol-1\n");
									return msg;
	}*/

	/* add row in the shapefiles catalog table (e.g. the name of the table that will store tha data of the shapefile) */
	spatial_info = GDALWGetSpatialInfo(shp_conn);
	col = mvc_bind_column(m, shps, "shapefileid");
	shpid = store->storage_api.count_col(m->session->tr, col, 1) + 1;
	nameToLowerCase = toLower(shp_conn.layername);
	snprintf(buf, BUFSIZ, INSSHP, shpid, (int)fid, spatial_info.epsg, nameToLowerCase);
	GDKfree(nameToLowerCase);
	if ( ( msg = SQLstatementIntern(cntxt, s,"shp.attach",TRUE,FALSE,NULL)) != MAL_SUCCEED)
			goto finish;

	/* add information about the fields of the shape file
 	* one row for each field with info (shapefile_id, field_name, field_type) */
	field_definitions = GDALWGetSimpleFieldDefinitions(shp_conn);
	if (field_definitions == NULL) {
		GDALWClose(&shp_conn);
		return createException(MAL, "shp.attach", SQLSTATE(HY013) MAL_MALLOC_FAIL);
	}
	for (i=0 ; i<shp_conn.numFieldDefinitions ; i++) {
		snprintf(buf, BUFSIZ, INSSHPDBF, shpid, field_definitions[i].fieldName, field_definitions[i].fieldType);
		if ( ( msg = SQLstatementIntern(cntxt, s,"shp.attach",TRUE,FALSE,NULL)) != MAL_SUCCEED)
			goto fin;
	}

	/* create the table that will store the data of the shape file */
	temp_buf[0]='\0';
	for (i=0 ; i<shp_conn.numFieldDefinitions ; i++) {
		nameToLowerCase = toLower(field_definitions[i].fieldName);
		if (strcmp(field_definitions[i].fieldType, "Integer") == 0) {
			sprintf(temp_buf + strlen(temp_buf), "\"%s\" INT, ", nameToLowerCase);
		} else if (strcmp(field_definitions[i].fieldType, "Real") == 0) {
			sprintf(temp_buf + strlen(temp_buf), "\"%s\" FLOAT, ", nameToLowerCase);
#if 0
		} else if (strcmp(field_definitions[i].fieldType, "Date") == 0) {
			sprintf(temp_buf + strlen(temp_buf), "\"%s\" STRING, ", nameToLowerCase);
#endif
        	} else
			sprintf(temp_buf + strlen(temp_buf), "\"%s\" STRING, ", nameToLowerCase);
		GDKfree(nameToLowerCase);
	}

	sprintf(temp_buf + strlen(temp_buf), "geom GEOMETRY ");
	snprintf(buf, BUFSIZ, CRTTBL, shp_conn.layername, temp_buf);

	if ( ( msg = SQLstatementIntern(cntxt, s,"shp.import",TRUE,FALSE,NULL)) != MAL_SUCCEED)
		goto fin;

fin:
	free(field_definitions);
finish:
	/* if (msg != MAL_SUCCEED){
	   snprintf(buf, BUFSIZ,"ROLLBACK;");
	   SQLstatementIntern(cntxt,s,"geotiff.attach",TRUE,FALSE));
	   }*/
	GDALWClose(&shp_conn);
	return msg;
}



static str
SHPimportFile(Client cntxt, MalBlkPtr mb, MalStkPtr stk, InstrPtr pci, bool partial) {
	size_t pos = 0;
	mvc *m = NULL;
	sql_schema *sch = NULL;
	char *sch_name = "sys";

	sql_table *shps_table = NULL, *fls_table = NULL, *data_table = NULL;
	char *shps_table_name = "shapefiles";
	char *fls_table_name = "files";
	char *data_table_name = NULL;

	sql_column *col;

	sql_column **cols;
	BAT **colsBAT;
	int colsNum = 2; //we will have at least the gid column and a geometry column
	int rowsNum = 0; //the number of rows in the shape file that will be imported
	//GIntBig rowsNum = 0;
	int gidNum = 0;
	char *nameToLowerCase = NULL;

	str msg = MAL_SUCCEED;
	str fname = NULL;
	int vid = *(int*)getArgReference(stk, pci, 1);
	ptr *p;
	wkb *g;
	OGRGeometryH geom;
	OGREnvelope *mbb;
	/* SHP-level descriptor */
	OGRFieldDefnH hFieldDefn;
	int  i=0;
	oid irid;
	GDALWConnection shp_conn;
	GDALWConnection * shp_conn_ptr = NULL;
	GDALWSimpleFieldDef * field_definitions;
	OGRFeatureH feature;
	OGRFeatureDefnH featureDefn;

	/* get table columns from shp and create the table */

	if((msg = getSQLContext(cntxt, mb, &m, NULL)) != MAL_SUCCEED)
		return msg;
	if((msg = checkSQLContext(cntxt)) != MAL_SUCCEED)
		return msg;

	if(!(sch = mvc_bind_schema(m, sch_name)))
		return createException(MAL, "shp.import", SQLSTATE(38000) "Schema '%s' missing", sch_name);

	/* find the name of the shape file corresponding to the given id */
	if(!(fls_table = mvc_bind_table(m, sch, fls_table_name)))
		return createException(MAL, "shp.import", SQLSTATE(38000) "Table '%s.%s' missing", sch_name, fls_table_name);
	if(!(col = mvc_bind_column(m, fls_table, "id")))
		return createException(MAL, "shp.import", SQLSTATE(38000) "Column '%s.%s(id)' missing", sch_name, fls_table_name);
	sqlstore *store = m->session->tr->store;
	irid = store->table_api.column_find_row(m->session->tr, col, (void *)&vid, NULL);
	if (is_oid_nil(irid))
		return createException(MAL, "shp.import", SQLSTATE(38000) "Shapefile with id %d not in the %s.%s table\n", vid, sch_name, fls_table_name);
	if(!(col = mvc_bind_column(m, fls_table, "path")))
		return createException(MAL, "shp.import", SQLSTATE(38000) "Column '%s.%s(path)' missing", sch_name, fls_table_name);
	fname = (str)store->table_api.column_find_value(m->session->tr, col, irid);

	/* find the name of the table that has been reserved for this shape file */
	if(!(shps_table = mvc_bind_table(m, sch, shps_table_name)))
		return createException(MAL, "shp.import", SQLSTATE(38000) "Table '%s.%s' missing", sch_name, shps_table_name);
	if(!(col = mvc_bind_column(m, shps_table, "fileid")))
		return createException(MAL, "shp.import", SQLSTATE(38000) "Column '%s.%s(fileid)' missing", sch_name, shps_table_name);
	irid = store->table_api.column_find_row(m->session->tr, col, (void *)&vid, NULL);
	if (is_oid_nil(irid))
		return createException(MAL, "shp.import", SQLSTATE(38000) "Shapefile with id %d not in the Shapefile catalog\n", vid);
	if(!(col = mvc_bind_column(m, shps_table, "datatable")))
		return createException(MAL, "shp.import", SQLSTATE(38000) "Column '%s.%s(datatable)' missing", sch_name, shps_table_name);
	data_table_name = (str)store->table_api.column_find_value(m->session->tr, col, irid);


	/* add the data on the file to the table */
	if(!(shp_conn_ptr = GDALWConnect((char *) fname)))
		return createException(MAL, "shp.import", SQLSTATE(38000) "Missing shape file %s\n", fname);
	shp_conn = *shp_conn_ptr;

	/*count the number of lines in the shape file */
	if ((rowsNum = OGR_L_GetFeatureCount(shp_conn.layer, false)) == -1) {
		if ((rowsNum = OGR_L_GetFeatureCount(shp_conn.layer, true)) == -1) {
			OGR_L_ResetReading(shp_conn.layer);
			rowsNum = 0;
			while ((feature = OGR_L_GetNextFeature(shp_conn.layer)) != NULL ) {
				rowsNum++;
				OGR_F_Destroy(feature);
			}
		}
	}

	/* calculate the mbb of the query geometry */
	if (partial) {
		p = (ptr*)getArgReference(stk, pci, 2);
		g = (wkb*)*p;
		geom = OGR_G_CreateGeometry(wkbPolygon);
		if (OGR_G_ImportFromWkb(geom, (unsigned char*)g->data, g->len) != OGRERR_NONE) {
			msg = createException(MAL, "shp.import", SQLSTATE(38000) "Could not intantiate the query polygon.");
			OGR_F_Destroy(geom);
			goto final;
		}
		if (!(mbb = (OGREnvelope*)GDKmalloc(sizeof(OGREnvelope)))) {
			msg = createException(MAL, "shp.import", SQLSTATE(HY013) MAL_MALLOC_FAIL);
			OGR_F_Destroy(geom);
			goto final;
		}
		OGR_G_GetEnvelope(geom, mbb);

		//FIXME: Take into account the coordinate reference system

		/* apply the spatial filter */
		OGR_L_SetSpatialFilterRect(shp_conn.layer, mbb->MinX, mbb->MinY, mbb->MaxX, mbb->MaxY);

		OGR_F_Destroy(mbb);
		OGR_F_Destroy(geom);
	}

	/* bind the columns of the data file that was just created
	* and create a BAT for each of the columns */
	if(!(data_table = mvc_bind_table(m, sch, data_table_name))) {
		msg = createException(MAL, "shp.import", SQLSTATE(42SO2) "Table '%s.%s' missing", sch_name, data_table_name);
		goto final;
	}
	colsNum += shp_conn.numFieldDefinitions;
	if(!(cols = (sql_column**)GDKmalloc(sizeof(sql_column*)*colsNum))) {
		msg = createException(MAL, "shp.import", SQLSTATE(HY013) MAL_MALLOC_FAIL);
		goto final;
	}
	if(!(colsBAT = (BAT**)GDKzalloc(sizeof(BAT*)*colsNum))) {
		msg = createException(MAL, "shp.import", SQLSTATE(HY013) MAL_MALLOC_FAIL);
		goto unfree2;
	}
	field_definitions = GDALWGetSimpleFieldDefinitions(shp_conn);
	for(i = 0; i < colsNum - 2; i++) {
		cols[i] = NULL;
		/* bind the column */
		nameToLowerCase = toLower(field_definitions[i].fieldName);
		cols[i] = mvc_bind_column(m, data_table, nameToLowerCase);
		GDKfree(nameToLowerCase);
		if(cols[i] == NULL) {
			msg = createException(MAL, "shp.import", SQLSTATE(42SO2) "Column '%s.%s(%s)' missing", sch_name, data_table_name, field_definitions[i].fieldName);
			goto unfree4;
		}
		/*create the BAT */
		if (strcmp(field_definitions[i].fieldType, "Integer") == 0) {
			if(!(colsBAT[i] = COLnew(0, TYPE_int, rowsNum, PERSISTENT))) {
				msg = createException(MAL, "shp.import", SQLSTATE(HY013) MAL_MALLOC_FAIL);
				goto unfree4;
			}
		} else if (strcmp(field_definitions[i].fieldType, "Real") == 0) {
			if(!(colsBAT[i] = COLnew(0, TYPE_dbl, rowsNum, PERSISTENT))) {
				msg = createException(MAL, "shp.import", SQLSTATE(HY013) MAL_MALLOC_FAIL);
				goto unfree4;
			}
#if 0
		} else if (strcmp(field_definitions[i].fieldType, "Date") == 0) {
			if(!(colsBAT[i] = COLnew(0, TYPE_str, rowsNum, PERSISTENT))) {
				msg = createException(MAL, "shp.import", SQLSTATE(HY013) MAL_MALLOC_FAIL);
				goto unfree4;
			}
#endif
		} else {
			if(!(colsBAT[i] = COLnew(0, TYPE_str, rowsNum, PERSISTENT))) {
				msg = createException(MAL, "shp.import", SQLSTATE(HY013) MAL_MALLOC_FAIL);
				goto unfree4;
			}
		}
	}
	if(!(cols[colsNum - 2] = mvc_bind_column(m, data_table, "gid"))) {
		msg = createException(MAL, "shp.import", SQLSTATE(42SO2) "Column '%s.%s(gid)' missing", sch_name, data_table_name);
		goto unfree4;
	}
	if(!(colsBAT[colsNum - 2] = COLnew(0, TYPE_int, rowsNum, PERSISTENT))) {
		msg = createException(MAL, "shp.import", SQLSTATE(HY013) MAL_MALLOC_FAIL);
		goto unfree4;
	}
	if(!(cols[colsNum - 1] = mvc_bind_column(m, data_table, "geom"))) {
		msg = createException(MAL, "shp.import", SQLSTATE(42SO2) "Column '%s.%s(geom)' missing", sch_name, data_table_name);
		goto unfree4;
	}
	if(!(colsBAT[colsNum - 1] = COLnew(0, ATOMindex("wkb"), rowsNum, PERSISTENT))) {
		msg = createException(MAL, "shp.import", SQLSTATE(HY013) MAL_MALLOC_FAIL);
		goto unfree4;
	}

	/* import the data */
	featureDefn = OGR_L_GetLayerDefn(shp_conn.layer);
	OGR_L_ResetReading(shp_conn.layer);
	while((feature = OGR_L_GetNextFeature(shp_conn.layer)) != NULL ) {
		wkb *geomWKB;
		int len;
		int gidTemp = ++gidNum;
		gdk_return rc;

		OGRGeometryH geometry = OGR_F_GetGeometryRef(feature);

		for(i = 0; i < colsNum - 2; i++) {
			hFieldDefn = OGR_FD_GetFieldDefn( featureDefn, i );
			if( OGR_Fld_GetType(hFieldDefn) == OFTInteger ) {
				int val = OGR_F_GetFieldAsInteger(feature, i);
				rc = BUNappend(colsBAT[i], &val, false);
			} else if( OGR_Fld_GetType(hFieldDefn) == OFTReal ) {
				double val = OGR_F_GetFieldAsDouble(feature, i);
				rc = BUNappend(colsBAT[i], &val, false);
			} else {
				rc = BUNappend(colsBAT[i], OGR_F_GetFieldAsString(feature, i), false);
			}
			if (rc != GDK_SUCCEED) {
				msg = createException(MAL, "shp.import", SQLSTATE(HY013) MAL_MALLOC_FAIL);
				goto unfree4;
			}
		}
		if (BUNappend(colsBAT[colsNum - 2], &gidTemp, false) != GDK_SUCCEED) {
			msg = createException(MAL, "shp.import", SQLSTATE(HY013) MAL_MALLOC_FAIL);
			goto unfree4;
		}

		len = OGR_G_WkbSize(geometry);
		if (!(geomWKB = GDKmalloc(sizeof(wkb) - 1 + len))) {
			msg = createException(MAL, "shp.import", SQLSTATE(HY013) MAL_MALLOC_FAIL);
			OGR_F_Destroy(feature);
			goto unfree4;
		}
		geomWKB->len = len;
		geomWKB->srid = 0; //FIXME: Add the real srid
		OGR_G_ExportToWkb(geometry, wkbNDR, (unsigned char *)geomWKB->data);
		rc = BUNappend(colsBAT[colsNum - 1], geomWKB, false);
		GDKfree(geomWKB);
		OGR_F_Destroy(feature);
		if (rc != GDK_SUCCEED)
			goto unfree4;
	}

	/* finalise the BATs */
	pos = store_funcs.claim_tab(m->session->tr, data_table, BATcount(colsBAT[0]));
	for(i = 0; i < colsNum; i++) {
<<<<<<< HEAD
		if (store_funcs.append_col(m->session->tr, cols[i], pos, colsBAT[i], TYPE_bat) != LOG_OK) {
=======
		if (store->storage_api.append_col(m->session->tr, cols[i], colsBAT[i], TYPE_bat) != LOG_OK) {
>>>>>>> e025c6e8
			msg = createException(MAL, "shp.import", SQLSTATE(38000) "Geos append column failed");
			goto unfree4;
		}
	}

	/* free the memory */
unfree4:
	for(i = 0; i < colsNum; i++) {
		if (colsBAT[i])
			BBPunfix(colsBAT[i]->batCacheid);
	}
	free(field_definitions);
	GDKfree(colsBAT);
unfree2:
	GDKfree(cols);
final:
	GDALWClose(shp_conn_ptr);

	return msg;
}

#if 0
str
SHPpartialimport(Client cntxt, MalBlkPtr mb, MalStkPtr stk, InstrPtr pci) {
	size_t pos = 0;
	mvc *m = NULL;
	sql_schema *sch = NULL;
	char *sch_name = "sys";

	sql_table *shps_table = NULL, *fls_table = NULL, *data_table = NULL;
	char *shps_table_name = "shapefiles";
	char *fls_table_name = "files";
	char *data_table_name = NULL;

	sql_column *col;

	sql_column **cols;
	BAT **colsBAT;
	int colsNum = 2; //we will have at least the gid column and a geometry column
	int rowsNum = 0; //the number of rows in the shape file that will be imported
	int gidNum = 0;
	char *nameToLowerCase = NULL;

	str msg = MAL_SUCCEED;
	str fname = NULL;
	int vid = *(int*)getArgReference(stk, pci, 1);
	ptr* p = (ptr*)getArgReference(stk, pci, 2);
	wkb *g = (wkb*)*p;
	OGRGeometryH geom;
	OGREnvelope *mbb;
	/* SHP-level descriptor */
	OGRFieldDefnH hFieldDefn;
	int  i=0;
	oid irid;
	GDALWConnection shp_conn;
	GDALWConnection * shp_conn_ptr = NULL;
	GDALWSimpleFieldDef * field_definitions;
	OGRFeatureH feature;
	OGRFeatureDefnH featureDefn;
	gdk_return rc;

	/* calculate the mbb of the query geometry */
	geom = OGR_G_CreateGeometry(wkbPolygon);
	if (OGR_G_ImportFromWkb(geom, (unsigned char*)g->data, g->len) != OGRERR_NONE)
		return createException(MAL, "shp.import", SQLSTATE(38000) "Could not intantiate the query polygon.");
	if (!(mbb = (OGREnvelope*)GDKmalloc(sizeof(OGREnvelope))))
		return createException(MAL, "shp.import", SQLSTATE(HY013) MAL_MALLOC_FAIL);
	OGR_G_GetEnvelope(geom, mbb);
	//FIXME: Take into account the coordinate reference system

	/* get table columns from shp and create the table */

	if((msg = getSQLContext(cntxt, mb, &m, NULL)) != MAL_SUCCEED)
		return msg;
	if((msg = checkSQLContext(cntxt)) != MAL_SUCCEED)
		return msg;

	if(!(sch = mvc_bind_schema(m, sch_name)))
		return createException(MAL, "shp.import", SQLSTATE(38000) "Schema '%s' missing", sch_name);

	sqlstore *store = m->session->tr->store;
	/* find the name of the shape file corresponding to the given id */
	if(!(fls_table = mvc_bind_table(m, sch, fls_table_name)))
		return createException(MAL, "shp.import", SQLSTATE(38000) "Table '%s.%s' missing", sch_name, fls_table_name);
	if(!(col = mvc_bind_column(m, fls_table, "id")))
		return createException(MAL, "shp.import", SQLSTATE(38000) "Column '%s.%s(id)' missing", sch_name, fls_table_name);
	irid = store->table_api.column_find_row(m->session->tr, col, (void *)&vid, NULL);
	if (is_oid_nil(irid))
		return createException(MAL, "shp.import", SQLSTATE(38000) "Shapefile with id %d not in the %s.%s table\n", vid, sch_name, fls_table_name);
	if(!(col = mvc_bind_column(m, fls_table, "path")))
		return createException(MAL, "shp.import", SQLSTATE(38000) "Column '%s.%s(path)' missing", sch_name, fls_table_name);
	fname = (str)store->table_api.column_find_value(m->session->tr, col, irid);

	/* find the name of the table that has been reserved for this shape file */
	if(!(shps_table = mvc_bind_table(m, sch, shps_table_name)))
		return createException(MAL, "shp.import", SQLSTATE(38000) "Table '%s.%s' missing", sch_name, shps_table_name);
	if(!(col = mvc_bind_column(m, shps_table, "fileid")))
		return createException(MAL, "shp.import", SQLSTATE(38000) "Column '%s.%s(fileid)' missing", sch_name, shps_table_name);
	irid = store->table_api.column_find_row(m->session->tr, col, (void *)&vid, NULL);
	if (is_oid_nil(irid))
		return createException(MAL, "shp.import", SQLSTATE(38000) "Shapefile with id %d not in the Shapefile catalog\n", vid);
	if(!(col = mvc_bind_column(m, shps_table, "datatable")))
		return createException(MAL, "shp.import", SQLSTATE(38000) "Column '%s.%s(datatable)' missing", sch_name, shps_table_name);
	data_table_name = (str)store->table_api.column_find_value(m->session->tr, col, irid);


	/* add the data on the file to the table */

	if(!(shp_conn_ptr = GDALWConnect((char *) fname)))
		return createException(MAL, "shp.import", SQLSTATE(38000) "Missing shape file %s\n", fname);
	shp_conn = *shp_conn_ptr;

	/*count the number of lines in the shape file */
	/* is there a better way to get this size? */
	OGR_L_ResetReading(shp_conn.layer);
	while( (feature = OGR_L_GetNextFeature(shp_conn.layer)) != NULL )
		rowsNum++;

	/* bind the columns of the data file that was just created
 	* and create a BAT for each of the columns */
	if(!(data_table = mvc_bind_table(m, sch, data_table_name)))
		return createException(MAL, "shp.import", SQLSTATE(38000) "Table '%s.%s' missing", sch_name, data_table_name);
	colsNum += shp_conn.numFieldDefinitions;
	if(!(cols = (sql_column**)GDKmalloc(sizeof(sql_column*)*colsNum)))
			return createException(MAL, "shp.import", SQLSTATE(HY013) MAL_MALLOC_FAIL);
	if(!(colsBAT = (BAT**)GDKzalloc(sizeof(BAT*)*colsNum)))
			return createException(MAL, "shp.import", SQLSTATE(HY013) MAL_MALLOC_FAIL);
	field_definitions = GDALWGetSimpleFieldDefinitions(shp_conn);
	for(i = 0; i < colsNum - 2; i++) {
		cols[i] = NULL;
		/* bind the column */
		nameToLowerCase = toLower(field_definitions[i].fieldName);
		if(!(cols[i] = mvc_bind_column(m, data_table, nameToLowerCase)))
			return createException(MAL, "shp.import", SQLSTATE(38000) "Column '%s.%s(%s)' missing", sch_name, data_table_name, field_definitions[i].fieldName);
		GDKfree(nameToLowerCase);
		/*create the BAT */
		if (strcmp(field_definitions[i].fieldType, "Integer") == 0) {
			if(!(colsBAT[i] = COLnew(0, TYPE_int, rowsNum, PERSISTENT))) {
				msg = createException(MAL, "shp.import", SQLSTATE(HY013) MAL_MALLOC_FAIL);
				goto bailout;
			}
		} else if (strcmp(field_definitions[i].fieldType, "Real") == 0) {
			if(!(colsBAT[i] = COLnew(0, TYPE_dbl, rowsNum, PERSISTENT))) {
				msg = createException(MAL, "shp.import", SQLSTATE(HY013) MAL_MALLOC_FAIL);
				goto bailout;
			}
#if 0
		} else if (strcmp(field_definitions[i].fieldType, "Date") == 0) {
			if(!(colsBAT[i] = COLnew(0, TYPE_str, rowsNum, PERSISTENT))) {
				msg = createException(MAL, "shp.import", SQLSTATE(HY013) MAL_MALLOC_FAIL);
				goto bailout;
			}
#endif
		} else {
			if(!(colsBAT[i] = COLnew(0, TYPE_str, rowsNum, PERSISTENT))) {
				msg = createException(MAL, "shp.import", SQLSTATE(HY013) MAL_MALLOC_FAIL);
				goto bailout;
			}
		}
	}
	if(!(cols[colsNum - 2] = mvc_bind_column(m, data_table, "gid"))) {
		msg = createException(MAL, "shp.import", SQLSTATE(38000) "Column '%s.%s(gid)' missing", sch_name, data_table_name);
		goto bailout;
	}
	if(!(colsBAT[colsNum - 2] = COLnew(0, TYPE_int, rowsNum, PERSISTENT))) {
		msg = createException(MAL, "shp.import", SQLSTATE(HY013) MAL_MALLOC_FAIL);
		goto bailout;
	}
	if(!(cols[colsNum - 1] = mvc_bind_column(m, data_table, "geom"))) {
		msg = createException(MAL, "shp.import", SQLSTATE(38000) "Column '%s.%s(geom)' missing", sch_name, data_table_name);
		goto bailout;
	}
	if(!(colsBAT[colsNum - 1] = COLnew(0, ATOMindex("wkb"), rowsNum, PERSISTENT))) {
		msg = createException(MAL, "shp.import", SQLSTATE(HY013) MAL_MALLOC_FAIL);
		goto bailout;
	}

	/* apply the spatial filter */
	OGR_L_SetSpatialFilterRect(shp_conn.layer, mbb->MinX, mbb->MinY, mbb->MaxX, mbb->MaxY);
	/* import the data */
	featureDefn = OGR_L_GetLayerDefn(shp_conn.layer);
	OGR_L_ResetReading(shp_conn.layer);
	while( (feature = OGR_L_GetNextFeature(shp_conn.layer)) != NULL ) {
		wkb *geomWKB;
		int len;
		int gidTemp = ++gidNum;

		OGRGeometryH geometry = OGR_F_GetGeometryRef(feature);

		for(i = 0; i < colsNum - 2; i++) {
			hFieldDefn = OGR_FD_GetFieldDefn( featureDefn, i );
			if( OGR_Fld_GetType(hFieldDefn) == OFTInteger ) {
				int val = OGR_F_GetFieldAsInteger(feature, i);
				rc = BUNappend(colsBAT[i], &val, false);
			} else if( OGR_Fld_GetType(hFieldDefn) == OFTReal ) {
				double val = OGR_F_GetFieldAsDouble(feature, i);
				rc = BUNappend(colsBAT[i], &val, false);
			} else if( OGR_Fld_GetType(hFieldDefn) == OFTString ) {
				rc = BUNappend(colsBAT[i], OGR_F_GetFieldAsString(feature, i), false);
			} else {
				rc = BUNappend(colsBAT[i], OGR_F_GetFieldAsString(feature, i), false);
			}
			if (rc != GDK_SUCCEED) {
				msg = createException(MAL, "shp.import", SQLSTATE(HY013) MAL_MALLOC_FAIL);
				goto bailout;
			}
		}

		if (BUNappend(colsBAT[colsNum - 2], &gidTemp, false) != HY013) {
			msg = createException(MAL, "shp.import", SQLSTATE(HY013) MAL_MALLOC_FAIL);
			goto bailout;
		}

		len = OGR_G_WkbSize(geometry);
		if (!(geomWKB = GDKmalloc(sizeof(wkb) - 1 + len)))
			return createException(MAL, "shp.import", SQLSTATE(HY013) MAL_MALLOC_FAIL);
		geomWKB->len = len;
		geomWKB->srid = 0; //TODO: Add the real srid
		OGR_G_ExportToWkb(geometry, wkbNDR, (unsigned char *)geomWKB->data);
		if (BUNappend(colsBAT[colsNum - 1], geomWKB, false) != GDK_SUCCEED) {
			msg = createException(MAL, "shp.import", SQLSTATE(HY013) MAL_MALLOC_FAIL);
			goto bailout;
		}
	}

	/* finalise the BATs */
	pos = store_funcs.claim_tab(m->session->tr, data_table, BATcount(colsBAT[0]));
	for(i = 0; i < colsNum; i++) {
<<<<<<< HEAD
		if (store_funcs.append_col(m->session->tr, cols[i], pos, colsBAT[i], TYPE_bat) != LOG_OK) {
=======
		if (store->storage_api.append_col(m->session->tr, cols[i], colsBAT[i], TYPE_bat) != LOG_OK) {
>>>>>>> e025c6e8
			msg = createException(MAL, "shp.import", SQLSTATE(38000) "append_col failed");
			goto bailout;
		}
	}

  bailout:
	for(i = 0; i < colsNum; i++) {
		if (colsBAT[i])
			BBPunfix(colsBAT[i]->batCacheid);
	}

	/* free the memory */
	GDKfree(cols);
	GDKfree(colsBAT);
	OGR_G_DestroyGeometry(geom);

	free(field_definitions);
	GDALWClose(shp_conn_ptr);

	return msg;

}
#endif

str
SHPimport(Client cntxt, MalBlkPtr mb, MalStkPtr stk, InstrPtr pci) {
	return SHPimportFile(cntxt, mb, stk, pci, false);
}

str
SHPpartialimport(Client cntxt, MalBlkPtr mb, MalStkPtr stk, InstrPtr pci) {
	return SHPimportFile(cntxt, mb, stk, pci, true);
}

#include "mel.h"
static mel_func shp_init_funcs[] = {
 pattern("shp", "attach", SHPattach, false, "Register an ESRI Shapefile in the vault catalog", args(1,2, arg("",void),arg("filename",str))),
 pattern("shp", "import", SHPimport, false, "Import an ESRI Shapefile with given id into the vault", args(1,2, arg("",void),arg("fileid",int))),
 pattern("shp", "import", SHPpartialimport, false, "Partially import an ESRI Shapefile with given id into the vault", args(1,3, arg("",void),arg("fileid",int),arg("po",wkb))),
 { .imp=NULL }
};
#include "mal_import.h"
#ifdef _MSC_VER
#undef read
#pragma section(".CRT$XCU",read)
#endif
LIB_STARTUP_FUNC(init_shp_mal)
{ mal_module("shp", NULL, shp_init_funcs); }<|MERGE_RESOLUTION|>--- conflicted
+++ resolved
@@ -539,13 +539,9 @@
 	}
 
 	/* finalise the BATs */
-	pos = store_funcs.claim_tab(m->session->tr, data_table, BATcount(colsBAT[0]));
+	pos = store->storage_api.claim_tab(m->session->tr, data_table, BATcount(colsBAT[0]));
 	for(i = 0; i < colsNum; i++) {
-<<<<<<< HEAD
-		if (store_funcs.append_col(m->session->tr, cols[i], pos, colsBAT[i], TYPE_bat) != LOG_OK) {
-=======
-		if (store->storage_api.append_col(m->session->tr, cols[i], colsBAT[i], TYPE_bat) != LOG_OK) {
->>>>>>> e025c6e8
+		if (store->storage_api.append_col(m->session->tr, cols[i], pos, colsBAT[i], TYPE_bat) != LOG_OK) {
 			msg = createException(MAL, "shp.import", SQLSTATE(38000) "Geos append column failed");
 			goto unfree4;
 		}
@@ -772,13 +768,9 @@
 	}
 
 	/* finalise the BATs */
-	pos = store_funcs.claim_tab(m->session->tr, data_table, BATcount(colsBAT[0]));
+	pos = store->storage_api.claim_tab(m->session->tr, data_table, BATcount(colsBAT[0]));
 	for(i = 0; i < colsNum; i++) {
-<<<<<<< HEAD
-		if (store_funcs.append_col(m->session->tr, cols[i], pos, colsBAT[i], TYPE_bat) != LOG_OK) {
-=======
-		if (store->storage_api.append_col(m->session->tr, cols[i], colsBAT[i], TYPE_bat) != LOG_OK) {
->>>>>>> e025c6e8
+		if (store->storage_api.append_col(m->session->tr, cols[i], pos, colsBAT[i], TYPE_bat) != LOG_OK) {
 			msg = createException(MAL, "shp.import", SQLSTATE(38000) "append_col failed");
 			goto bailout;
 		}
