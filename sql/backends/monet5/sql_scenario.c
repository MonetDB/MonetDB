/*
 * This Source Code Form is subject to the terms of the Mozilla Public
 * License, v. 2.0.  If a copy of the MPL was not distributed with this
 * file, You can obtain one at http://mozilla.org/MPL/2.0/.
 *
 * Copyright 1997 - July 2008 CWI, August 2008 - 2020 MonetDB B.V.
 */

/*
 * (authors) N. Nes, M.L. Kersten
 * The SQL scenario implementation is a derivative of the MAL session scenario.
 *
 */
/*
 * Before we are can process SQL statements the global catalog
 * should be initialized. Thereafter, each time a client enters
 * we update its context descriptor to denote an SQL scenario.
 */
#include "monetdb_config.h"
#include "mal_backend.h"
#include "sql_scenario.h"
#include "sql_result.h"
#include "sql_gencode.h"
#include "sql_optimizer.h"
#include "sql_assert.h"
#include "sql_execute.h"
#include "sql_env.h"
#include "sql_mvc.h"
#include "sql_user.h"
#include "sql_datetime.h"
#include "sql_import.h"
#include "mal_io.h"
#include "mal_parser.h"
#include "mal_builder.h"
#include "mal_namespace.h"
#include "mal_debugger.h"
#include "mal_linker.h"
#include "bat5.h"
#include "wlc.h"
#include "wlr.h"
#include "msabaoth.h"
#include "gdk_time.h"
#include "optimizer.h"
#include "opt_prelude.h"
#include "opt_pipes.h"
#include "opt_mitosis.h"
#include <unistd.h>
#include "sql_upgrades.h"

#define MAX_SQL_MODULES 128
static int sql_modules = 0;
<<<<<<< HEAD
static str sql_module_name[MAX_SQL_MODULES] = {0};
static unsigned char *sql_module_code[MAX_SQL_MODULES] = {0};

void
sql_register(str name, unsigned char *code)
=======
static const char *sql_module_name[MAX_SQL_MODULES] = {0};
static const unsigned char *sql_module_code[MAX_SQL_MODULES] = {0};

void
sql_register(const char *name, const unsigned char *code)
>>>>>>> 69529a75
{
	assert (sql_modules < MAX_SQL_MODULES);
	sql_module_name[sql_modules] = name;
	sql_module_code[sql_modules] = code;
	sql_modules++;
}

static int SQLinitialized = 0;
static int SQLnewcatalog = 0;
int SQLdebug = 0;
static const char *sqlinit = NULL;
static MT_Lock sql_contextLock = MT_LOCK_INITIALIZER("sql_contextLock");

static void
monet5_freecode(int clientid, char *name)
{
	str msg;

	msg = SQLCacheRemove(MCgetClient(clientid), name);
	if (msg)
		freeException(msg);	/* do something with error? */
}

static str SQLinit(Client c);

str
//SQLprelude(void *ret)
SQLprelude(Client cntxt, MalBlkPtr mb, MalStkPtr stk, InstrPtr pci)
{
	str tmp;
	Scenario ms, s = getFreeScenario();

	(void) mb;
	(void) stk;
	(void) pci;
	if (!s)
		throw(MAL, "sql.start", SQLSTATE(42000) "out of scenario slots");
	sqlinit = GDKgetenv("sqlinit");
	*s = (struct SCENARIO) {
		.name = "S_Q_L",
		.language = "sql",
		.exitSystem = "SQLexit",
		.exitSystemCmd = SQLexit,
		.initClient = "SQLinitClient",
		.initClientCmd = SQLinitClient,
		.exitClient = "SQLexitClient",
		.exitClientCmd = SQLexitClient,
		.reader = "SQLreader",
		.readerCmd = SQLreader,
		.parser = "SQLparser",
		.parserCmd = SQLparser,
		.engine = "SQLengine",
		.engineCmd = SQLengine,
		.callback = "SQLcallback",
		.callbackCmd = SQLcallback,
	};
	ms = getFreeScenario();
	if (!ms)
		throw(MAL, "sql.start", SQLSTATE(42000) "out of scenario slots");

	*ms = (struct SCENARIO) {
		.name = "M_S_Q_L",
		.language = "msql",
		.exitSystem = "SQLexit",
		.exitSystemCmd = SQLexit,
		.initClient = "SQLinitClientFromMAL",
		.initClientCmd = SQLinitClientFromMAL,
		.exitClient = "SQLexitClient",
		.exitClientCmd = SQLexitClient,
		.reader = "MALreader",
		.readerCmd = MALreader,
		.parser = "MALparser",
		.parserCmd = MALparser,
		.optimizer = "MALoptimizer",
		.optimizerCmd = MALoptimizer,
		.engine = "MALengine",
		.engineCmd = MALengine,
		.callback = "MALcallback",
		.callbackCmd = MALcallback,
	};

	tmp = SQLinit(cntxt);
	if (tmp != MAL_SUCCEED) {
		TRC_CRITICAL(SQL_PARSER, "Fatal error during initialization: %s\n", tmp);
		if (!GDKembedded()) {
			freeException(tmp);
			if ((tmp = GDKerrbuf) && *tmp)
				TRC_CRITICAL(SQL_PARSER, SQLSTATE(42000) "GDK reported: %s\n", tmp);
			fflush(stderr);
			exit(1);
		} else {
			return tmp;
		}
	}
	if (!GDKembedded()) {
		fprintf(stdout, "# MonetDB/SQL module loaded\n");
		fflush(stdout);		/* make merovingian see this *now* */
	}
	if (GDKinmemory(0) || GDKembedded()) {
		s->name = "sql";
		ms->name = "msql";
		return MAL_SUCCEED;
	}
	/* only register availability of scenarios AFTER we are inited! */
	s->name = "sql";
	tmp = msab_marchScenario(s->name);
	if (tmp != NULL) {
		char *err = createException(MAL, "sql.start", "%s", tmp);
		free(tmp);
		return err;
	}
	ms->name = "msql";
	tmp = msab_marchScenario(ms->name);
	if (tmp != NULL) {
		char *err = createException(MAL, "sql.start", "%s", tmp);
		free(tmp);
		return err;
	}
	return MAL_SUCCEED;
}

str
SQLexit(Client c)
{
	(void) c;		/* not used */
	MT_lock_set(&sql_contextLock);
	if (SQLinitialized) {
		mvc_exit();
		SQLinitialized = FALSE;
	}
	MT_lock_unset(&sql_contextLock);
	return MAL_SUCCEED;
}

str
SQLepilogue(void *ret)
{
	char *s = "sql", *m = "msql";
	str res;

	(void) ret;
	(void) SQLexit(NULL);
	/* this function is never called, but for the style of it, we clean
	 * up our own mess */
	if (!GDKinmemory(0) && !GDKembedded()) {
		res = msab_retreatScenario(m);
		if (!res)
			res = msab_retreatScenario(s);
		if (res != NULL) {
			char *err = createException(MAL, "sql.start", "%s", res);
			free(res);
			return err;
		}
	}
	/* return scenarios */
	Scenario sc = findScenario(s);
	if (sc)
		sc->name = NULL;
	sc = findScenario(m);
	if (sc)
		sc->name = NULL;
	return MAL_SUCCEED;
}

static char*
SQLprepareClient(Client c, int login)
{
	mvc *m = NULL;
	backend *be = NULL;
	str msg = MAL_SUCCEED;

	if (c->sqlcontext == 0) {
		sql_allocator *sa = sa_create(NULL);
		if (sa == NULL) {
			msg = createException(SQL,"sql.initClient", SQLSTATE(HY013) MAL_MALLOC_FAIL);
			goto bailout;
		}
		m = mvc_create(sa, c->idx, SQLdebug, c->fdin, c->fdout);
		if (m == NULL) {
			msg = createException(SQL,"sql.initClient", SQLSTATE(HY013) MAL_MALLOC_FAIL);
			goto bailout;
		}
		if (c->scenario && strcmp(c->scenario, "msql") == 0)
			m->reply_size = -1;
		be = (void *) backend_create(m, c);
		if ( be == NULL) {
			mvc_destroy(m);
			msg = createException(SQL,"sql.initClient", SQLSTATE(HY013) MAL_MALLOC_FAIL);
			goto bailout;
		}
	} else {
		be = c->sqlcontext;
		m = be->mvc;
		/* Only reset if there is no active transaction which
		 * can happen when we combine sql.init with msql.
		*/
		if (m->session->tr->active)
			return NULL;
		if (mvc_reset(m, c->fdin, c->fdout, SQLdebug) < 0) {
			msg = createException(SQL,"sql.initClient", SQLSTATE(HY013) MAL_MALLOC_FAIL);
			goto bailout;
		}
		backend_reset(be);
	}
	if (m->session->tr)
		reset_functions(m->session->tr);
	if (login) {
		str schema = monet5_user_set_def_schema(m, c->user);
		if (!schema) {
			msg = createException(PERMD,"sql.initClient", SQLSTATE(08004) "Schema authorization error");
			goto bailout;
		}
		_DELETE(schema);
	}

bailout:
	/* expect SQL text first */
	if (be)
		be->language = 'S';
	/* Set state, this indicates an initialized client scenario */
	c->state[MAL_SCENARIO_READER] = c;
	c->state[MAL_SCENARIO_PARSER] = c;
	c->state[MAL_SCENARIO_OPTIMIZE] = c;
	c->sqlcontext = be;
	if (msg)
		c->mode = FINISHCLIENT;
	return msg;
}

str
SQLresetClient(Client c)
{
	str msg = MAL_SUCCEED, other = MAL_SUCCEED;

	if (c->sqlcontext == NULL)
		throw(SQL, "SQLexitClient", SQLSTATE(42000) "MVC catalogue not available");
	if (c->sqlcontext) {
		sql_allocator *pa = NULL;
		backend *be = c->sqlcontext;
		mvc *m = be->mvc;

		assert(m->session);
		if (m->session->auto_commit && m->session->tr->active) {
			if (mvc_status(m) >= 0)
				msg = mvc_commit(m, 0, NULL, false);
		}
		if (m->session->tr->active)
			other = mvc_rollback(m, 0, NULL, false);

		res_tables_destroy(be->results);
		be->results = NULL;

		pa = m->pa;
		mvc_destroy(m);
		backend_destroy(be);
		c->state[MAL_SCENARIO_OPTIMIZE] = NULL;
		c->state[MAL_SCENARIO_PARSER] = NULL;
		c->sqlcontext = NULL;
		sa_destroy(pa);
	}
	c->state[MAL_SCENARIO_READER] = NULL;
	if (other && !msg)
		msg = other;
	else if (other && msg)
		freeException(other);
	return msg;
}

MT_Id sqllogthread, idlethread;

static str
SQLinit(Client c)
{
	const char *debug_str = GDKgetenv("sql_debug");
	char *msg = MAL_SUCCEED, *other = MAL_SUCCEED;
	bool readonly = GDKgetenv_isyes("gdk_readonly");
	bool single_user = GDKgetenv_isyes("gdk_single_user");
	static int maybeupgrade = 1;
	backend *be = NULL;
	mvc *m = NULL;
	sql_allocator *sa = NULL;

	MT_lock_set(&sql_contextLock);

	if (SQLinitialized) {
		MT_lock_unset(&sql_contextLock);
		return MAL_SUCCEED;
	}

	be_funcs = (backend_functions) {
		.fcode = &monet5_freecode,
		.fresolve_function = &monet5_resolve_function,
	};
	monet5_user_init(&be_funcs);

	if (debug_str)
		SQLdebug = strtol(debug_str, NULL, 10);
	if (single_user)
		SQLdebug |= 64;
	if (readonly)
		SQLdebug |= 32;

	if (!(sa = sa_create(NULL))) {
		MT_lock_unset(&sql_contextLock);
		throw(SQL,"sql.init",SQLSTATE(HY013) MAL_MALLOC_FAIL);
	}
	if ((SQLnewcatalog = mvc_init(sa, SQLdebug, GDKinmemory(0) ? store_mem : store_bat, readonly, single_user)) < 0) {
		MT_lock_unset(&sql_contextLock);
		throw(SQL, "SQLinit", SQLSTATE(42000) "Catalogue initialization failed");
	}
	SQLinitialized = TRUE;
	sqlinit = GDKgetenv("sqlinit");
	if (sqlinit) {		/* add sqlinit to the fdin stack */
		buffer *b = (buffer *) GDKmalloc(sizeof(buffer));
		size_t len = strlen(sqlinit);
		char* cbuf = _STRDUP(sqlinit);
		stream *buf;
		bstream *fdin;

		if ( b == NULL || cbuf == NULL) {
			MT_lock_unset(&sql_contextLock);
			GDKfree(b);
			GDKfree(cbuf);
			throw(SQL,"sql.init",SQLSTATE(HY013) MAL_MALLOC_FAIL);
		}

		buffer_init(b, cbuf, len);
		buf = buffer_rastream(b, "si");
		if ( buf == NULL) {
			MT_lock_unset(&sql_contextLock);
			buffer_destroy(b);
			throw(SQL,"sql.init",SQLSTATE(HY013) MAL_MALLOC_FAIL);
		}

		fdin = bstream_create(buf, b->len);
		if ( fdin == NULL) {
			MT_lock_unset(&sql_contextLock);
			buffer_destroy(b);
			throw(SQL,"sql.init",SQLSTATE(HY013) MAL_MALLOC_FAIL);
		}

		bstream_next(fdin);
		if ( MCpushClientInput(c, fdin, 0, "") < 0)
			TRC_ERROR(SQL_PARSER, "Could not switch client input stream\n");
	}
	if ((msg = SQLprepareClient(c, 0)) != NULL) {
		MT_lock_unset(&sql_contextLock);
		TRC_INFO(SQL_PARSER, "%s\n", msg);
		return msg;
	}
	be = c->sqlcontext;
	m = be->mvc;
	/* initialize the database with predefined SQL functions */
	if (SQLnewcatalog == 0) {
		/* check whether table sys.systemfunctions exists: if
		 * it doesn't, this is probably a restart of the
		 * server after an incomplete initialization */
		sql_schema *s = mvc_bind_schema(m, "sys");
		sql_table *t = s ? mvc_bind_table(m, s, "systemfunctions") : NULL;
		if (t == NULL)
			SQLnewcatalog = 1;
	}
	if (SQLnewcatalog > 0) {
		SQLnewcatalog = 0;
		maybeupgrade = 0;

		for (int i = 0; i < sql_modules && !msg; i++) {
<<<<<<< HEAD
			char *createdb_inline = (char*)sql_module_code[i];

			msg = SQLstatementIntern(c, &createdb_inline, "sql.init", TRUE, FALSE, NULL);
=======
			const char *createdb_inline = (const char*)sql_module_code[i];

			msg = SQLstatementIntern(c, createdb_inline, "sql.init", TRUE, FALSE, NULL);
>>>>>>> 69529a75
			if (m->sa)
				sa_destroy(m->sa);
			m->sa = NULL;

		}
		/* 99_system.sql */
		if (!msg) {
<<<<<<< HEAD
			char *createdb_inline = " \
=======
			const char *createdb_inline = " \
>>>>>>> 69529a75
				create trigger system_update_schemas after update on sys.schemas for each statement call sys_update_schemas(); \
				create trigger system_update_tables after update on sys._tables for each statement call sys_update_tables(); \
				update sys.functions set system = true; \
				create view sys.systemfunctions as select id as function_id from sys.functions where system; \
				grant select on sys.systemfunctions to public; \
				update sys._tables set system = true; \
				update sys.schemas set system = true; \
				UPDATE sys.types     SET schema_id = (SELECT id FROM sys.schemas WHERE name = 'sys') WHERE schema_id = 0 AND schema_id NOT IN (SELECT id from sys.schemas); \
				UPDATE sys.functions SET schema_id = (SELECT id FROM sys.schemas WHERE name = 'sys') WHERE schema_id = 0 AND schema_id NOT IN (SELECT id from sys.schemas); \
				";
<<<<<<< HEAD
			msg = SQLstatementIntern(c, &createdb_inline, "sql.init", TRUE, FALSE, NULL);
=======
			msg = SQLstatementIntern(c, createdb_inline, "sql.init", TRUE, FALSE, NULL);
>>>>>>> 69529a75
			if (m->sa)
				sa_destroy(m->sa);
			m->sa = NULL;
		}
		/* Commit after all the startup scripts have been processed */
		assert(m->session->tr->active);
		if (mvc_status(m) < 0 || msg)
			other = mvc_rollback(m, 0, NULL, false);
		else
			other = mvc_commit(m, 0, NULL, false);

		if (other && !msg) /* 'msg' variable might be set or not, as well as 'other'. Throw the earliest one */
			msg = other;
		else if (other)
			freeException(other);
		if (msg)
			TRC_INFO(SQL_PARSER, "%s\n", msg);
	} else {		/* handle upgrades */
		if (!m->sa)
			m->sa = sa_create(m->pa);
		if (!m->sa) {
			msg = createException(MAL, "createdb", SQLSTATE(HY013) MAL_MALLOC_FAIL);
		} else if (maybeupgrade) {
			if ((msg = SQLtrans(m)) == MAL_SUCCEED) {
				int res = SQLupgrades(c, m);
				/* Commit at the end of the upgrade */
				assert(m->session->tr->active);
				if (mvc_status(m) < 0 || res)
					msg = mvc_rollback(m, 0, NULL, false);
				else
					msg = mvc_commit(m, 0, NULL, false);
			}
		}
		maybeupgrade = 0;
	}
	fflush(stdout);
	fflush(stderr);

	/* send error from create scripts back to the first client */
	if (msg) {
		msg = handle_error(m, 0, msg);
		*m->errstr = 0;
		sqlcleanup(be, mvc_status(m));
	}

	other = SQLresetClient(c);
	MT_lock_unset(&sql_contextLock);
	if (other && !msg) /* 'msg' variable might be set or not, as well as 'other'. Throw the earliest one */
		msg = other;
	else if (other)
		freeException(other);
	if (msg != MAL_SUCCEED)
		return msg;

	if (GDKinmemory(0))
		return MAL_SUCCEED;

	if ((sqllogthread = THRcreate((void (*)(void *)) mvc_logmanager, NULL, MT_THR_DETACHED, "logmanager")) == 0) {
		throw(SQL, "SQLinit", SQLSTATE(42000) "Starting log manager failed");
	}
	if (!(SQLdebug&1024)) {
		if ((idlethread = THRcreate((void (*)(void *)) mvc_idlemanager, NULL, MT_THR_DETACHED, "idlemanager")) == 0) {
			throw(SQL, "SQLinit", SQLSTATE(42000) "Starting idle manager failed");
		}
	}
	if ( wlc_state == WLC_STARTUP)
		return WLCinit();
	return MAL_SUCCEED;
}

#define TRANS_ABORTED SQLSTATE(25005) "Current transaction is aborted (please ROLLBACK)\n"

str
handle_error(mvc *m, int pstatus, str msg)
{
	str new = 0, newmsg= MAL_SUCCEED;

	/* transaction already broken */
	if (m->type != Q_TRANS && pstatus < 0) {
		new = createException(SQL,"sql.execute",TRANS_ABORTED);
	} else if ( GDKerrbuf && GDKerrbuf[0]){
		new = GDKstrdup(GDKerrbuf);
		GDKerrbuf[0] = 0;
	} else if ( *m->errstr){
		new = GDKstrdup(m->errstr);
		m->errstr[0] = 0;
	}
	if ( new && msg){
		newmsg = GDKzalloc( strlen(msg) + strlen(new) + 64);
		if (newmsg == NULL) {
			newmsg = createException(SQL, "sql.execute", SQLSTATE(HY013) MAL_MALLOC_FAIL);
		} else {
			strcpy(newmsg, msg);
			/* strcat(newmsg,"!"); */
			strcat(newmsg,new);
		}
		freeException(new);
		freeException(msg);
	} else
	if ( msg)
		newmsg = msg;
	else
	if ( new)
		newmsg = new;
	return newmsg;
}

str
SQLautocommit(mvc *m)
{
	str msg = MAL_SUCCEED;

	if (m->session->auto_commit && m->session->tr->active) {
		if (mvc_status(m) < 0) {
			msg = mvc_rollback(m, 0, NULL, false);
		} else {
			msg = mvc_commit(m, 0, NULL, false);
		}
	}
	return msg;
}

str
SQLtrans(mvc *m)
{
	if (!m->session->tr->active) {
		sql_session *s;

		if (mvc_trans(m) < 0)
			throw(SQL, "sql.trans", SQLSTATE(HY013) MAL_MALLOC_FAIL);
		s = m->session;
		if (!s->schema) {
			if (s->schema_name)
				GDKfree(s->schema_name);
			s->schema_name = monet5_user_get_def_schema(m, m->user_id);
			if (!s->schema_name) {
				mvc_cancel_session(m);
				throw(SQL, "sql.trans", SQLSTATE(HY013) MAL_MALLOC_FAIL);
			}
			assert(s->schema_name);
			s->schema = find_sql_schema(s->tr, s->schema_name);
			assert(s->schema);
		}
	}
	return MAL_SUCCEED;
}

str
SQLinitClient(Client c)
{
	str msg = MAL_SUCCEED;

	MT_lock_set(&sql_contextLock);
	if (SQLinitialized == 0) {
		MT_lock_unset(&sql_contextLock);
		throw(SQL, "SQLinitClient", SQLSTATE(42000) "Catalogue not available");
	}
	msg = SQLprepareClient(c, !GDKembedded());
	MT_lock_unset(&sql_contextLock);
	return msg;
}

str
SQLinitClientFromMAL(Client c)
{
	str msg = MAL_SUCCEED;

	if ((msg = SQLinitClient(c)) != MAL_SUCCEED) {
		c->mode = FINISHCLIENT;
		return msg;
	}

	mvc* m = ((backend*) c->sqlcontext)->mvc;

	/* Crucial step:
	 * MAL scripts that interact with the sql module
	 * must have a properly initialized transaction.
	 */
	if ((msg = SQLtrans(m)) != MAL_SUCCEED) {
		c->mode = FINISHCLIENT;
		return msg;
	}
	return msg;
}

str
SQLexitClient(Client c)
{
	str err;

	MT_lock_set(&sql_contextLock);
	if (SQLinitialized == FALSE) {
		MT_lock_unset(&sql_contextLock);
		throw(SQL, "SQLexitClient", SQLSTATE(42000) "Catalogue not available");
	}
	err = SQLresetClient(c);
	MT_lock_unset(&sql_contextLock);
	if (err != MAL_SUCCEED)
		return err;
	MALexitClient(c);
	return MAL_SUCCEED;
}

str
SQLstatement(Client cntxt, MalBlkPtr mb, MalStkPtr stk, InstrPtr pci)
{
	str *expr = getArgReference_str(stk, pci, 1);
	bit output = TRUE;

	(void) mb;
	if (pci->argc == 3)
		output = *getArgReference_bit(stk, pci, 2);

	return SQLstatementIntern(cntxt, *expr, "SQLstatement", TRUE, output, NULL);
}

str
SQLcompile(Client cntxt, MalBlkPtr mb, MalStkPtr stk, InstrPtr pci)
{
	str *ret = getArgReference_str(stk, pci, 0);
	str *expr = getArgReference_str(stk, pci, 1);
	str msg;

	(void) mb;
	*ret = NULL;
	if ((msg = SQLstatementIntern(cntxt, *expr, "SQLcompile", FALSE, FALSE, NULL)) != MAL_SUCCEED)
		return msg;
	if ((*ret = _STRDUP("SQLcompile")) == NULL)
		throw(SQL,"sql.compile",SQLSTATE(HY013) MAL_MALLOC_FAIL);
	return MAL_SUCCEED;
}

/*
 * Locate a file with SQL commands and execute it. For the time being a 1MB
 * file limit is implicitly imposed. If the file can not be located in the
 * script library, we assume it is sufficiently self descriptive.
 * (Respecting the file system context where the call is executed )
 */
str
SQLinclude(Client cntxt, MalBlkPtr mb, MalStkPtr stk, InstrPtr pci)
{
	stream *fd;
	bstream *bfd;
	str *name = getArgReference_str(stk, pci, 1);
	str msg = MAL_SUCCEED, fullname;
	mvc *m;
	size_t sz;

	fullname = MSP_locate_sqlscript(*name, 0);
	if (fullname == NULL)
		fullname = *name;
	fd = open_rastream(fullname);
	if (mnstr_errnr(fd) == MNSTR_OPEN_ERROR) {
		close_stream(fd);
		throw(MAL, "sql.include", SQLSTATE(42000) "%s\n", mnstr_peek_error(NULL));
	}
	sz = getFileSize(fd);
	if (sz > (size_t) 1 << 29) {
		close_stream(fd);
		throw(MAL, "sql.include", SQLSTATE(42000) "file %s too large to process", fullname);
	}
	if ((bfd = bstream_create(fd, sz == 0 ? (size_t) (128 * BLOCK) : sz)) == NULL) {
		close_stream(fd);
		throw(MAL, "sql.include", SQLSTATE(HY013) MAL_MALLOC_FAIL);
	}
	if (bstream_next(bfd) < 0) {
		bstream_destroy(bfd);
		throw(MAL, "sql.include", SQLSTATE(42000) "could not read %s\n", *name);
	}

	msg = SQLstatementIntern(cntxt, bfd->buf, "sql.include", TRUE, FALSE, NULL);
	bstream_destroy(bfd);
	m = ((backend *) cntxt->sqlcontext)->mvc;
	if (m->sa)
		sa_destroy(m->sa);
	m->sa = NULL;
	(void) mb;
	return msg;
}

/*
 * The SQL reader collects a (sequence) of statements from the input
 * stream, but only when no unresolved 'nxt' character is visible.
 * In combination with SQLparser this ensures that all statements
 * are handled one by one.
 *
 * The SQLreader is called from two places: the SQL parser and
 * the MAL debugger.
 * The former only occurs during the parsing phase and the
 * second only during exection.
 * This means we can safely change the language setting for
 * the duration of these calls.
 */

str
SQLreader(Client c)
{
	bool go = true;
	str msg = MAL_SUCCEED;
	bool more = true;
	bool commit_done = false;
	backend *be = (backend *) c->sqlcontext;
	bstream *in = c->fdin;
	int language = -1;
	mvc *m = NULL;
	bool blocked = isa_block_stream(in->s);
	int isSQLinitialized;

	MT_lock_set(&sql_contextLock);
	isSQLinitialized = SQLinitialized;
	MT_lock_unset(&sql_contextLock);

	if (isSQLinitialized == FALSE) {
		c->mode = FINISHCLIENT;
		return MAL_SUCCEED;
	}
	if (!be || c->mode <= FINISHCLIENT) {
		c->mode = FINISHCLIENT;
		return MAL_SUCCEED;
	}
	language = be->language;	/* 'S' for SQL, 'D' from debugger */
	m = be->mvc;
	m->errstr[0] = 0;
	/*
	 * Continue processing any left-over input from the previous round.
	 */

	while (more) {
		more = false;

		/* Different kinds of supported statements sequences
		   A;   -- single line                  s
		   A \n B;      -- multi line                   S
		   A; B;   -- compound single block     s
		   A;   -- many multi line
		   B \n C; -- statements in one block   S
		 */
		/* auto_commit on end of statement */
		if (language != 'D' && m->scanner.mode == LINE_N && !commit_done) {
			msg = SQLautocommit(m);
			go = msg == MAL_SUCCEED;
			commit_done = true;
		}

		if (go && in->pos >= in->len) {
			ssize_t rd;

			if (c->bak) {
				in = c->fdin;
				blocked = isa_block_stream(in->s);
				m->scanner.rs = c->fdin;
				c->fdin->pos += c->yycur;
				c->yycur = 0;
			}
			if (in->eof || !blocked) {
				if (language != 'D')
					language = 0;

				/* The rules of auto_commit require us to finish
				   and start a transaction on the start of a new statement (s A;B; case) */
				if (language != 'D' && !(m->emod & mod_debug) && !commit_done) {
					msg = SQLautocommit(m);
					go = msg == MAL_SUCCEED;
					commit_done = true;
				}

				if (go && ((!blocked && mnstr_write(c->fdout, c->prompt, c->promptlength, 1) != 1) || mnstr_flush(c->fdout, MNSTR_FLUSH_DATA))) {
					go = false;
					break;
				}
				in->eof = false;
			}
			if (in->buf == NULL) {
				more = false;
				go = false;
			} else if (go && (rd = bstream_next(in)) <= 0) {
				if (be->language == 'D' && !in->eof) {
					in->pos++;// skip 's' or 'S'
					return msg;
				}

				if (rd == 0 && language !=0 && in->eof) {
					/* we hadn't seen the EOF before, so just try again
					   (this time with prompt) */
					more = true;
					continue;
				}
				go = false;
				break;
			} else if (go && language == 0) {
				if (in->buf[in->pos] == 's' && !in->eof) {
					while ((rd = bstream_next(in)) > 0)
						;
				}
				be->language = in->buf[in->pos++];
				if (be->language == 's') {
					be->language = 'S';
					m->scanner.mode = LINE_1;
				} else if (be->language == 'S') {
					m->scanner.mode = LINE_N;
				}
			} else if (go && language == 'D' && !in->eof) {
				in->pos++;// skip 's' or 'S'
			}
		}
	}
	if ( (c->sessiontimeout && (GDKusec() - c->session) > c->sessiontimeout) || !go || (strncmp(CURRENT(c), "\\q", 2) == 0)) {
		in->pos = in->len;	/* skip rest of the input */
		c->mode = FINISHCLIENT;
		return msg;
	}
	return msg;
}

/*
 * The SQL block is stored in the client input buffer, from which it
 * can be parsed by the SQL parser. The client structure contains
 * a small table of bounded tables. This should be reset before we
 * parse a new statement sequence.
 * Before we parse the sql statement, we look for any variable settings
 * for specific commands.
 * The most important one is to prepare code to be handled by the debugger.
 * The current analysis is simple and fulfills our short-term needs.
 * A future version may analyze the parameter settings in more detail.
 */

#define MAX_QUERY 	(64*1024*1024)

str
SQLparser(Client c)
{
	bstream *in = c->fdin;
	stream *out = c->fdout;
	str msg = NULL;
	backend *be;
	mvc *m;
	int oldvtop, oldstop;
	int pstatus = 0;
	int err = 0, opt, preparedid = -1;

	c->query = NULL;
	be = (backend *) c->sqlcontext;
	if (be == 0) {
		/* leave a message in the log */
		TRC_ERROR(SQL_PARSER, "SQL state description is missing, cannot handle client!\n");
		/* stop here, instead of printing the exception below to the
		 * client in an endless loop */
		c->mode = FINISHCLIENT;
		throw(SQL, "SQLparser", SQLSTATE(42000) "State descriptor missing, aborting");
	}
	oldvtop = c->curprg->def->vtop;
	oldstop = c->curprg->def->stop;
	be->vtop = oldvtop;
	m = be->mvc;
	m->type = Q_PARSE;
	if (be->language != 'X') {
		if ((msg = SQLtrans(m)) != MAL_SUCCEED) {
			c->mode = FINISHCLIENT;
			return msg;
		}
	}
	pstatus = m->session->status;

	/* sqlparse needs sql allocator to be available.  It can be NULL at
	 * this point if this is a recursive call. */
	if (!m->sa)
		m->sa = sa_create(m->pa);
	if (!m->sa) {
		c->mode = FINISHCLIENT;
		throw(SQL, "SQLparser", SQLSTATE(HY013) MAL_MALLOC_FAIL " for SQL allocator");
	}
	if (eb_savepoint(&m->sa->eb)) {
		sa_reset(m->sa);

		throw(SQL, "SQLparser", SQLSTATE(HY001) MAL_MALLOC_FAIL " for SQL allocator");
	}
	opt = 0;
	preparedid = -1;

	m->emode = m_normal;
	m->emod = mod_none;
	if (be->language == 'X') {
		int n = 0, v, off, len;

		if (strncmp(in->buf + in->pos, "export ", 7) == 0)
			n = sscanf(in->buf + in->pos + 7, "%d %d %d", &v, &off, &len);

		if (n == 2 || n == 3) {
			if (n == 2)
				len = m->reply_size;
			if (mvc_export_chunk(be, out, v, off, len < 0 ? BUN_NONE : (BUN) len)) {
				msg = createException(SQL, "SQLparser", SQLSTATE(45000) "Result set construction failed");
				goto finalize;
			}

			in->pos = in->len;	/* HACK: should use parsed length */
			return MAL_SUCCEED;
		}
		if (strncmp(in->buf + in->pos, "close ", 6) == 0) {
			res_table *t;

			v = (int) strtol(in->buf + in->pos + 6, NULL, 0);
			t = res_tables_find(be->results, v);
			if (t)
				be->results = res_tables_remove(be->results, t);
			in->pos = in->len;	/* HACK: should use parsed length */
			return MAL_SUCCEED;
		}
		if (strncmp(in->buf + in->pos, "release ", 8) == 0) {
			cq *q = NULL;

			v = (int) strtol(in->buf + in->pos + 8, NULL, 0);
			if ((q = qc_find(m->qc, v)) != NULL)
				 qc_delete(m->qc, q);
			in->pos = in->len;	/* HACK: should use parsed length */
			return MAL_SUCCEED;
		}
		if (strncmp(in->buf + in->pos, "auto_commit ", 12) == 0) {
			int commit;
			v = (int) strtol(in->buf + in->pos + 12, NULL, 10);
			commit = (!m->session->auto_commit && v);
			m->session->auto_commit = (v) != 0;
			m->session->ac_on_commit = m->session->auto_commit;
			if (m->session->tr->active) {
				if (commit) {
					msg = mvc_commit(m, 0, NULL, true);
				} else {
					msg = mvc_rollback(m, 0, NULL, true);
				}
			}
			in->pos = in->len;	/* HACK: should use parsed length */
			if (msg != NULL)
				goto finalize;
			return MAL_SUCCEED;
		}
		if (strncmp(in->buf + in->pos, "reply_size ", 11) == 0) {
			v = (int) strtol(in->buf + in->pos + 11, NULL, 10);
			if (v < -1) {
				msg = createException(SQL, "SQLparser", SQLSTATE(42000) "Reply_size cannot be negative");
				goto finalize;
			}
			m->reply_size = v;
			in->pos = in->len;	/* HACK: should use parsed length */
			return MAL_SUCCEED;
		}
		if (strncmp(in->buf + in->pos, "sizeheader", 10) == 0) {
			v = (int) strtol(in->buf + in->pos + 10, NULL, 10);
			be->sizeheader = v != 0;
			in->pos = in->len;	/* HACK: should use parsed length */
			return MAL_SUCCEED;
		}
		if (strncmp(in->buf + in->pos, "quit", 4) == 0) {
			c->mode = FINISHCLIENT;
			return MAL_SUCCEED;
		}
		msg = createException(SQL, "SQLparser", SQLSTATE(42000) "Unrecognized X command: %s\n", in->buf + in->pos);
		goto finalize;
	}
	if (be->language !='S') {
		msg = createException(SQL, "SQLparser", SQLSTATE(42000) "Unrecognized language prefix: %ci\n", be->language);
		in->pos = in->len;	/* skip rest of the input */
		c->mode = FINISHCLIENT; /* and disconnect, as client doesn't respect the mapi protocol */
		goto finalize;
	}

	if ((err = sqlparse(m)) ||
	    /* Only forget old errors on transaction boundaries */
	    (mvc_status(m) && m->type != Q_TRANS) || !m->sym) {
		if (!err &&m->scanner.started)	/* repeat old errors, with a parsed query */
			err = mvc_status(m);
		if (err && *m->errstr) {
			if (strlen(m->errstr) > 6 && m->errstr[5] == '!')
				msg = createException(PARSE, "SQLparser", "%s", m->errstr);
			else
				msg = createException(PARSE, "SQLparser", SQLSTATE(42000) "%s", m->errstr);
			*m->errstr = 0;
		}
		if (m->sym)
			msg = handle_error(m, pstatus, msg);
		sqlcleanup(be, err);
		goto finalize;
	}
	assert(m->session->schema);
	/*
	 * We have dealt with the first parsing step and advanced the input reader
	 * to the next statement (if any).
	 * Now is the time to also perform the semantic analysis, optimize and
	 * produce code.
	 */
	be->q = NULL;
	c->query = query_cleaned(m->sa, QUERY(m->scanner));

	if (c->query == NULL) {
		err = 1;
		msg = createException(PARSE, "SQLparser", SQLSTATE(HY013) MAL_MALLOC_FAIL);
	} else if (m->emode == m_deallocate) {
		AtomNode *an = (AtomNode *) m->sym;
		assert(m->sym->type == type_symbol && an->a->data.vtype == TYPE_int);
		preparedid = an->a->data.val.ival;

		if (preparedid > -1) /* The -1 case represents the deallocate the entire query cache */
			be->q = qc_find(m->qc, preparedid);

		if (preparedid > -1) {
			const char *mode = "DEALLOC";
			if (!be->q) {
				err = -1;
				msg = createException(SQL, mode, SQLSTATE(07003) "No prepared statement with id: %d\n", preparedid);
				*m->errstr = 0;
				msg = handle_error(m, pstatus, msg);
				sqlcleanup(be, err);
				goto finalize;
			}
		}

		m->type = Q_SCHEMA; /* TODO DEALLOCATE statements don't fit for Q_SCHEMA */
		scanner_query_processed(&(m->scanner));
	} else {
		sql_rel *r = sql_symbol2relation(be, m->sym);

		if (!r || (err = mvc_status(m) && m->type != Q_TRANS && *m->errstr)) {
			if (strlen(m->errstr) > 6 && m->errstr[5] == '!')
				msg = createException(PARSE, "SQLparser", "%s", m->errstr);
			else
				msg = createException(PARSE, "SQLparser", SQLSTATE(42000) "%s", m->errstr);
			*m->errstr = 0;
			msg = handle_error(m, pstatus, msg);
			sqlcleanup(be, err);
			goto finalize;
		}

		if (m->emode != m_prepare) {
			scanner_query_processed(&(m->scanner));

			err = 0;
			setVarType(c->curprg->def, 0, 0);
			if (backend_dumpstmt(be, c->curprg->def, r, 1, 0, c->query) < 0)
				err = 1;
			else
				opt = 1;
		} else {
			char *q_copy = sa_strdup(m->sa, c->query);

			be->q = NULL;
			if (!q_copy) {
				err = 1;
				msg = createException(PARSE, "SQLparser", SQLSTATE(HY013) MAL_MALLOC_FAIL);
			} else {
				be->q = qc_insert(m->qc, m->sa,	/* the allocator */
						  r,	/* keep relational query */
						  m->sym,	/* the sql symbol tree */
						  m->params,	/* the argument list */
						  m->type,	/* the type of the statement */
						  q_copy,
						  be->no_mitosis);
			}
			if (!be->q) {
				err = 1;
				msg = createException(PARSE, "SQLparser", SQLSTATE(HY013) MAL_MALLOC_FAIL);
			}
			scanner_query_processed(&(m->scanner));
			if (be->q) {
				if (backend_dumpproc(be, c, be->q, r) == NULL)
					err = 1;
			}

			/* passed over to query cache, used during dumpproc */
			m->sa = NULL;
			m->sym = NULL;
			m->params = NULL;
			/* register name in the namespace */
			if (be->q) {
				be->q->name = putName(be->q->name);
				if (!be->q->name) {
					err = 1;
					msg = createException(PARSE, "SQLparser", SQLSTATE(HY013) MAL_MALLOC_FAIL);
				}
			}
		}
	}
	if (err)
		m->session->status = -10;
	if (err == 0) {
		/* no parsing error encountered, finalize the code of the query wrapper */
		if (m->emode == m_deallocate) {
			assert(be->q || preparedid == -1);
			if (be->q) {
				qc_delete(m->qc, be->q);
			} else {
				qc_clean(m->qc);
			}
			/* For deallocate statements just export a simple output */
			if (!GDKembedded())
				err = mvc_export_operation(be, c->fdout, "", c->curprg->def->starttime, c->curprg->def->optimize);
		} else if (be->q) {
			assert(m->emode == m_prepare);
			/* For prepared queries, return a table with result set structure*/
			/* optimize the code block and rename it */
			err = mvc_export_prepare(m, c->fdout, be->q, "");
		}

		if (!err) {
			pushEndInstruction(c->curprg->def);
			/* check the query wrapper for errors */
			if( msg == MAL_SUCCEED)
				msg = chkTypes(c->usermodule, c->curprg->def, TRUE);

			/* in case we had produced a non-cachable plan, the optimizer should be called */
			if (msg == MAL_SUCCEED && opt ) {
				msg = SQLoptimizeQuery(c, c->curprg->def);

				if (msg != MAL_SUCCEED) {
					str other = c->curprg->def->errors;
					/* In debugging mode you may want to assess what went wrong in the optimizers*/
#ifndef NDEBUG
					if( m->emod & mod_debug)
						runMALDebugger(c, c->curprg->def);
#endif
					c->curprg->def->errors = 0;
					MSresetInstructions(c->curprg->def, oldstop);
					freeVariables(c, c->curprg->def, NULL, oldvtop);
					if (other != msg)
						freeException(other);
					goto finalize;
				}
			}
		}
		//printFunction(c->fdout, c->curprg->def, 0, LIST_MAL_ALL);
		/* we know more in this case than chkProgram(c->fdout, c->usermodule, c->curprg->def); */
		if (msg == MAL_SUCCEED && c->curprg->def->errors) {
			msg = c->curprg->def->errors;
			c->curprg->def->errors = 0;
			/* restore the state */
			MSresetInstructions(c->curprg->def, oldstop);
			freeVariables(c, c->curprg->def, NULL, oldvtop);
			if (msg == NULL && *m->errstr){
				if (strlen(m->errstr) > 6 && m->errstr[5] == '!')
					msg = createException(PARSE, "SQLparser", "%s", m->errstr);
				else
					msg = createException(PARSE, "SQLparser", SQLSTATE(M0M27) "Semantic errors %s", m->errstr);
				*m->errstr = 0;
			} else if (msg) {
				str newmsg;
				newmsg = createException(PARSE, "SQLparser", SQLSTATE(M0M27) "Semantic errors %s", msg);
				freeException(msg);
				msg = newmsg;
			}
		}
	}
finalize:
	if (msg) {
		sqlcleanup(be, 0);
		c->query = NULL;
	}
	return msg;
}

str
SQLengine(Client c)
{
	backend *be = (backend *) c->sqlcontext;
	return SQLengineIntern(c, be);
}

str
SQLCacheRemove(Client c, str nme)
{
	Symbol s;

	s = findSymbolInModule(c->usermodule, nme);
	if (s == NULL)
		throw(MAL, "cache.remove", SQLSTATE(42000) "internal error, symbol missing\n");
	deleteSymbol(c->usermodule, s);
	return MAL_SUCCEED;
}

str
SQLcallback(Client c, str msg)
{
	char *newerr = NULL;

	if (msg) {
		if (!(newerr = GDKmalloc(strlen(msg) + 1))) {
			msg = createException(SQL, "SQLcallback", SQLSTATE(HY013) MAL_MALLOC_FAIL);
		} else {
			/* remove exception decoration */
			char *m, *n, *p, *s;
			size_t l;

			m = msg;
			p = newerr;
			while (m && *m) {
				n = strchr(m, '\n');
				s = getExceptionMessageAndState(m);
				if (n) {
					n++; /* include newline */
					l = n - s;
				} else {
					l = strlen(s);
				}
				memcpy(p, s, l);
				p += l;
				m = n;
			}
			*p = 0;
			freeException(msg);
			if (!(msg = GDKrealloc(newerr, strlen(newerr) + 1))) {
				GDKfree(newerr);
				msg = createException(SQL, "SQLcallback", SQLSTATE(HY013) MAL_MALLOC_FAIL);
			}
		}
	}
	return MALcallback(c, msg);
}

str
SYSupdate_tables(Client cntxt, MalBlkPtr mb, MalStkPtr stk, InstrPtr pci)
{
	mvc *m = ((backend *) cntxt->sqlcontext)->mvc;

	(void) mb;
	(void) stk;
	(void) pci;

	sql_trans_update_tables(m->session->tr, mvc_bind_schema(m, "sys"));
	return MAL_SUCCEED;
}

str
SYSupdate_schemas(Client cntxt, MalBlkPtr mb, MalStkPtr stk, InstrPtr pci)
{
	mvc *m = ((backend *) cntxt->sqlcontext)->mvc;

	(void) mb;
	(void) stk;
	(void) pci;

	sql_trans_update_schemas(m->session->tr);
	return MAL_SUCCEED;
}<|MERGE_RESOLUTION|>--- conflicted
+++ resolved
@@ -49,19 +49,11 @@
 
 #define MAX_SQL_MODULES 128
 static int sql_modules = 0;
-<<<<<<< HEAD
-static str sql_module_name[MAX_SQL_MODULES] = {0};
-static unsigned char *sql_module_code[MAX_SQL_MODULES] = {0};
-
-void
-sql_register(str name, unsigned char *code)
-=======
 static const char *sql_module_name[MAX_SQL_MODULES] = {0};
 static const unsigned char *sql_module_code[MAX_SQL_MODULES] = {0};
 
 void
 sql_register(const char *name, const unsigned char *code)
->>>>>>> 69529a75
 {
 	assert (sql_modules < MAX_SQL_MODULES);
 	sql_module_name[sql_modules] = name;
@@ -429,15 +421,9 @@
 		maybeupgrade = 0;
 
 		for (int i = 0; i < sql_modules && !msg; i++) {
-<<<<<<< HEAD
-			char *createdb_inline = (char*)sql_module_code[i];
-
-			msg = SQLstatementIntern(c, &createdb_inline, "sql.init", TRUE, FALSE, NULL);
-=======
 			const char *createdb_inline = (const char*)sql_module_code[i];
 
 			msg = SQLstatementIntern(c, createdb_inline, "sql.init", TRUE, FALSE, NULL);
->>>>>>> 69529a75
 			if (m->sa)
 				sa_destroy(m->sa);
 			m->sa = NULL;
@@ -445,11 +431,7 @@
 		}
 		/* 99_system.sql */
 		if (!msg) {
-<<<<<<< HEAD
-			char *createdb_inline = " \
-=======
 			const char *createdb_inline = " \
->>>>>>> 69529a75
 				create trigger system_update_schemas after update on sys.schemas for each statement call sys_update_schemas(); \
 				create trigger system_update_tables after update on sys._tables for each statement call sys_update_tables(); \
 				update sys.functions set system = true; \
@@ -460,11 +442,7 @@
 				UPDATE sys.types     SET schema_id = (SELECT id FROM sys.schemas WHERE name = 'sys') WHERE schema_id = 0 AND schema_id NOT IN (SELECT id from sys.schemas); \
 				UPDATE sys.functions SET schema_id = (SELECT id FROM sys.schemas WHERE name = 'sys') WHERE schema_id = 0 AND schema_id NOT IN (SELECT id from sys.schemas); \
 				";
-<<<<<<< HEAD
-			msg = SQLstatementIntern(c, &createdb_inline, "sql.init", TRUE, FALSE, NULL);
-=======
 			msg = SQLstatementIntern(c, createdb_inline, "sql.init", TRUE, FALSE, NULL);
->>>>>>> 69529a75
 			if (m->sa)
 				sa_destroy(m->sa);
 			m->sa = NULL;
