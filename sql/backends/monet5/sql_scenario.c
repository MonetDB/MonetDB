/*
 * This Source Code Form is subject to the terms of the Mozilla Public
 * License, v. 2.0.  If a copy of the MPL was not distributed with this
 * file, You can obtain one at http://mozilla.org/MPL/2.0/.
 *
 * Copyright 1997 - July 2008 CWI, August 2008 - 2020 MonetDB B.V.
 */

/*
 * (authors) N. Nes, M.L. Kersten
 * The SQL scenario implementation is a derivative of the MAL session scenario.
 *
 */
/*
 * Before we are can process SQL statements the global catalog
 * should be initialized. Thereafter, each time a client enters
 * we update its context descriptor to denote an SQL scenario.
 */
#include "monetdb_config.h"
#include "mal_backend.h"
#include "sql_scenario.h"
#include "sql_result.h"
#include "sql_gencode.h"
#include "sql_optimizer.h"
#include "sql_assert.h"
#include "sql_execute.h"
#include "sql_env.h"
#include "sql_mvc.h"
#include "sql_user.h"
#include "sql_datetime.h"
#include "mal_io.h"
#include "mal_parser.h"
#include "mal_builder.h"
#include "mal_namespace.h"
#include "mal_debugger.h"
#include "mal_linker.h"
#include "bat5.h"
#include "wlc.h"
#include "wlr.h"
#include "msabaoth.h"
#include "mtime.h"
#include "optimizer.h"
#include "opt_prelude.h"
#include "opt_pipes.h"
#include "opt_mitosis.h"
#include <unistd.h>
#include "sql_upgrades.h"

static int SQLinitialized = 0;
static int SQLnewcatalog = 0;
int SQLdebug = 0;
static const char *sqlinit = NULL;
static MT_Lock sql_contextLock = MT_LOCK_INITIALIZER("sql_contextLock");

static void
monet5_freestack(int clientid, backend_stack stk)
{
	MalStkPtr p = (ptr) stk;

	(void) clientid;
	if (p != NULL)
		freeStack(p);
}

static void
monet5_freecode(int clientid, backend_code code, backend_stack stk, int nr, char *name)
{
	str msg;

	(void) code;
	(void) stk;
	(void) nr;
	(void) clientid;
	msg = SQLCacheRemove(MCgetClient(clientid), name);
	if (msg)
		freeException(msg);	/* do something with error? */
}

static str SQLinit(Client c);

str
//SQLprelude(void *ret)
SQLprelude(Client cntxt, MalBlkPtr mb, MalStkPtr stk, InstrPtr pci)
{
	str tmp;
	Scenario ms, s = getFreeScenario();

	(void) mb;
	(void) stk;
	(void) pci;
	if (!s)
		throw(MAL, "sql.start", SQLSTATE(42000) "out of scenario slots");
	sqlinit = GDKgetenv("sqlinit");
	*s = (struct SCENARIO) {
		.name = "S_Q_L",
		.language = "sql",
		.exitSystem = "SQLexit",
		.exitSystemCmd = SQLexit,
		.initClient = "SQLinitClient",
		.initClientCmd = SQLinitClient,
		.exitClient = "SQLexitClient",
		.exitClientCmd = SQLexitClient,
		.reader = "SQLreader",
		.readerCmd = SQLreader,
		.parser = "SQLparser",
		.parserCmd = SQLparser,
		.engine = "SQLengine",
		.engineCmd = SQLengine,
		.callback = "SQLcallback",
		.callbackCmd = SQLcallback,
	};
	ms = getFreeScenario();
	if (!ms)
		throw(MAL, "sql.start", SQLSTATE(42000) "out of scenario slots");

	*ms = (struct SCENARIO) {
		.name = "M_S_Q_L",
		.language = "msql",
		.exitSystem = "SQLexit",
		.exitSystemCmd = SQLexit,
		.initClient = "SQLinitClientFromMAL",
		.initClientCmd = SQLinitClientFromMAL,
		.exitClient = "SQLexitClient",
		.exitClientCmd = SQLexitClient,
		.reader = "MALreader",
		.readerCmd = MALreader,
		.parser = "MALparser",
		.parserCmd = MALparser,
		.optimizer = "MALoptimizer",
		.optimizerCmd = MALoptimizer,
		.engine = "MALengine",
		.engineCmd = MALengine,
		.callback = "MALcallback",
		.callbackCmd = MALcallback,
	};

	tmp = SQLinit(cntxt);
	if (tmp != MAL_SUCCEED) {
		TRC_CRITICAL(SQL_SCENARIO, "Fatal error during initialization: %s\n", tmp);
		freeException(tmp);
		if ((tmp = GDKerrbuf) && *tmp)
			TRC_CRITICAL(SQL_SCENARIO, SQLSTATE(42000) "GDK reported: %s\n", tmp);
		fflush(stderr);
		exit(1);
	}
#ifndef HAVE_EMBEDDED
	fprintf(stdout, "# MonetDB/SQL module loaded\n");
	fflush(stdout);		/* make merovingian see this *now* */
#endif
	if (GDKinmemory()) {
		s->name = "sql";
		ms->name = "msql";
		return MAL_SUCCEED;
	}
	/* only register availability of scenarios AFTER we are inited! */
	s->name = "sql";
	tmp = msab_marchScenario(s->name);
	if (tmp != NULL) {
		char *err = createException(MAL, "sql.start", "%s", tmp);
		free(tmp);
		return err;
	}
	ms->name = "msql";
	tmp = msab_marchScenario(ms->name);
	if (tmp != NULL) {
		char *err = createException(MAL, "sql.start", "%s", tmp);
		free(tmp);
		return err;
	}
	return MAL_SUCCEED;
}

str
SQLexit(Client c)
{
	(void) c;		/* not used */
	MT_lock_set(&sql_contextLock);
	if (SQLinitialized) {
		mvc_exit();
		SQLinitialized = FALSE;
	}
	MT_lock_unset(&sql_contextLock);
	return MAL_SUCCEED;
}

str
SQLepilogue(void *ret)
{
	char *s = "sql", *m = "msql";
	str res;

	(void) ret;
	(void) SQLexit(NULL);
	/* this function is never called, but for the style of it, we clean
	 * up our own mess */
	if (!GDKinmemory()) {
		res = msab_retreatScenario(m);
		if (!res)
			res = msab_retreatScenario(s);
		if (res != NULL) {
			char *err = createException(MAL, "sql.start", "%s", res);
			free(res);
			return err;
		}
	}
	return MAL_SUCCEED;
}

#define SQLglobal(name, val) \
	if (!stack_push_var(sql, name, &ctype) || !stack_set_var(sql, name, VALset(&src, ctype.type->localtype, (char*)(val)))) \
		failure--;

/* NR_GLOBAL_VAR should match exactly the number of variables created in global_variables */
/* initialize the global variable, ie make mvc point to these */
static int
global_variables(mvc *sql, const char *user, const char *schema)
{
	sql_subtype ctype;
	lng sec = 0;
	ValRecord src;
	const char *opt;
	int failure = 0;

	sql_find_subtype(&ctype, "int", 0, 0);
	SQLglobal("debug", &sql->debug);
	SQLglobal("cache", &sql->cache);

	sql_find_subtype(&ctype,  "varchar", 1024, 0);
	SQLglobal("current_schema", schema);
	SQLglobal("current_user", user);
	SQLglobal("current_role", user);

	/* inherit the optimizer from the server */
	opt = GDKgetenv("sql_optimizer");
	if (!opt)
		opt = "default_pipe";
	SQLglobal("optimizer", opt);

	sql_find_subtype(&ctype, "sec_interval", inttype2digits(ihour, isec), 0);
	SQLglobal("current_timezone", &sec);

	sql_find_subtype(&ctype, "bigint", 0, 0);
	SQLglobal("last_id", &sql->last_id);
	SQLglobal("rowcnt", &sql->rowcnt);
	return failure;
}

static const char *
SQLgetquery(Client c)
{
	if (c) {
		backend *be = c->sqlcontext;
		if (be) {
			mvc *m = be->mvc;
			if (m)
				return m->query;
		}
	}
	return NULL;
}

static char*
SQLprepareClient(Client c, int login)
{
	mvc *m;
	str schema;
	backend *be;

	c->getquery = SQLgetquery;
	if (c->sqlcontext == 0) {
		m = mvc_create(c->idx, 0, SQLdebug, c->fdin, c->fdout);
		if (m == NULL)
			throw(SQL,"sql.initClient",SQLSTATE(HY013) MAL_MALLOC_FAIL);
		if (global_variables(m, "monetdb", "sys") < 0) {
			mvc_destroy(m);
			throw(SQL,"sql.initClient",SQLSTATE(HY013) MAL_MALLOC_FAIL);
		}
		if (c->scenario && strcmp(c->scenario, "msql") == 0)
			m->reply_size = -1;
		be = (void *) backend_create(m, c);
		if ( be == NULL) {
			mvc_destroy(m);
			throw(SQL,"sql.initClient", SQLSTATE(HY013) MAL_MALLOC_FAIL);
		}
	} else {
		be = c->sqlcontext;
		m = be->mvc;
		/* Only reset if there is no active transaction which
		 * can happen when we combine sql.init with msql.
		*/
		if (m->session->tr->active)
			return NULL;
		if (mvc_reset(m, c->fdin, c->fdout, SQLdebug) < 0)
			throw(SQL,"sql.initClient", SQLSTATE(HY013) MAL_MALLOC_FAIL);
		backend_reset(be);
	}
	if (m->session->tr)
		reset_functions(m->session->tr);
	if (login) {
		schema = monet5_user_set_def_schema(m, c->user);
		if (!schema) {
			_DELETE(schema);
			throw(PERMD, "SQLinitClient", SQLSTATE(08004) "schema authorization error");
		}
		_DELETE(schema);
	} 

	/*expect SQL text first */
	be->language = 'S';
	/* Set state, this indicates an initialized client scenario */
	c->state[MAL_SCENARIO_READER] = c;
	c->state[MAL_SCENARIO_PARSER] = c;
	c->state[MAL_SCENARIO_OPTIMIZE] = c;
	c->sqlcontext = be;
	return NULL;
}

str
SQLresetClient(Client c)
{
	str msg = MAL_SUCCEED, other = MAL_SUCCEED;

	if (c->sqlcontext == NULL)
		throw(SQL, "SQLexitClient", SQLSTATE(42000) "MVC catalogue not available");
	if (c->sqlcontext) {
		backend *be = c->sqlcontext;
		mvc *m = be->mvc;

		assert(m->session);
		if (m->session->auto_commit && m->session->tr->active) {
			if (mvc_status(m) >= 0)
				msg = mvc_commit(m, 0, NULL, false);
		}
		if (m->session->tr->active)
			other = mvc_rollback(m, 0, NULL, false);

		res_tables_destroy(m->results);
		m->results = NULL;

		mvc_destroy(m);
		backend_destroy(be);
		c->state[MAL_SCENARIO_OPTIMIZE] = NULL;
		c->state[MAL_SCENARIO_PARSER] = NULL;
		c->sqlcontext = NULL;
	}
	c->state[MAL_SCENARIO_READER] = NULL;
	if (other && !msg)
		msg = other;
	else if (other && msg)
		freeException(other);
	return msg;
}

MT_Id sqllogthread, idlethread;

static str
SQLinit(Client c)
{
	const char *debug_str = GDKgetenv("sql_debug");
	char *msg = MAL_SUCCEED, *other = MAL_SUCCEED;
	bool readonly = GDKgetenv_isyes("gdk_readonly");
	bool single_user = GDKgetenv_isyes("gdk_single_user");
	static int maybeupgrade = 1;
	backend *be = NULL;
	mvc *m = NULL;

	MT_lock_set(&sql_contextLock);

	if (SQLinitialized) {
		MT_lock_unset(&sql_contextLock);
		return MAL_SUCCEED;
	}

	be_funcs = (backend_functions) {
		.fstack = &monet5_freestack,
		.fcode = &monet5_freecode,
		.fresolve_function = &monet5_resolve_function,
	};
	monet5_user_init(&be_funcs);

	if (debug_str)
		SQLdebug = strtol(debug_str, NULL, 10);
	if (single_user)
		SQLdebug |= 64;
	if (readonly)
		SQLdebug |= 32;
	if ((SQLnewcatalog = mvc_init(SQLdebug, GDKinmemory() ? store_mem : store_bat, readonly, single_user, 0)) < 0) {
		MT_lock_unset(&sql_contextLock);
		throw(SQL, "SQLinit", SQLSTATE(42000) "Catalogue initialization failed");
	}
	SQLinitialized = TRUE;
	sqlinit = GDKgetenv("sqlinit");
	if (sqlinit) {		/* add sqlinit to the fdin stack */
		buffer *b = (buffer *) GDKmalloc(sizeof(buffer));
		size_t len = strlen(sqlinit);
		char* cbuf = _STRDUP(sqlinit);
		stream *buf;
		bstream *fdin;

		if ( b == NULL || cbuf == NULL) {
			MT_lock_unset(&sql_contextLock);
			GDKfree(b);
			GDKfree(cbuf);
			throw(SQL,"sql.init",SQLSTATE(HY013) MAL_MALLOC_FAIL);
		}

		buffer_init(b, cbuf, len);
		buf = buffer_rastream(b, "si");
		if ( buf == NULL) {
			MT_lock_unset(&sql_contextLock);
			buffer_destroy(b);
			throw(SQL,"sql.init",SQLSTATE(HY013) MAL_MALLOC_FAIL);
		}

		fdin = bstream_create(buf, b->len);
		if ( fdin == NULL) {
			MT_lock_unset(&sql_contextLock);
			buffer_destroy(b);
			throw(SQL,"sql.init",SQLSTATE(HY013) MAL_MALLOC_FAIL);
		}

		bstream_next(fdin);
		if ( MCpushClientInput(c, fdin, 0, "") < 0)
			TRC_ERROR(SQL_SCENARIO, "Could not switch client input stream\n");
	}
	if ((msg = SQLprepareClient(c, 0)) != NULL) {
		MT_lock_unset(&sql_contextLock);
		TRC_INFO(SQL_SCENARIO, "%s\n", msg);
		return msg;
	}
	be = c->sqlcontext;
	m = be->mvc;
	/* initialize the database with predefined SQL functions */
	if (SQLnewcatalog == 0) {
		/* check whether table sys.systemfunctions exists: if
		 * it doesn't, this is probably a restart of the
		 * server after an incomplete initialization */
		sql_schema *s = mvc_bind_schema(m, "sys");
		sql_table *t = s ? mvc_bind_table(m, s, "systemfunctions") : NULL;
		if (t == NULL)
			SQLnewcatalog = 1;
	}
	if (SQLnewcatalog > 0) {
		SQLnewcatalog = 0;
		maybeupgrade = 0;

#ifdef HAVE_EMBEDDED
		size_t createdb_len = strlen(createdb_inline);
		buffer* createdb_buf;
		stream* createdb_stream;
		bstream* createdb_bstream;
		if ((createdb_buf = GDKmalloc(sizeof(buffer))) == NULL) {
			MT_lock_unset(&sql_contextLock);
			throw(MAL, "createdb", SQLSTATE(HY013) MAL_MALLOC_FAIL);
		}
		buffer_init(createdb_buf, createdb_inline, createdb_len);
		if ((createdb_stream = buffer_rastream(createdb_buf, "createdb.sql")) == NULL) {
			MT_lock_unset(&sql_contextLock);
			GDKfree(createdb_buf);
			throw(MAL, "createdb", SQLSTATE(HY013) MAL_MALLOC_FAIL);
		}
		if ((createdb_bstream = bstream_create(createdb_stream, createdb_len)) == NULL) {
			MT_lock_unset(&sql_contextLock);
			close_stream(createdb_stream);
			GDKfree(createdb_buf);
			throw(MAL, "createdb", SQLSTATE(HY013) MAL_MALLOC_FAIL);
		}
		if (bstream_next(createdb_bstream) >= 0)
			msg = SQLstatementIntern(c, &createdb_bstream->buf, "sql.init", TRUE, FALSE, NULL);
		else
			msg = createException(MAL, "createdb", SQLSTATE(42000) "Could not load inlined createdb script");

		bstream_destroy(createdb_bstream);
		GDKfree(createdb_buf);
		if (m->sa)
			sa_destroy(m->sa);
		m->sa = NULL;

#else
		char path[FILENAME_MAX];
		str fullname;

		snprintf(path, FILENAME_MAX, "createdb");
		slash_2_dir_sep(path);
		fullname = MSP_locate_sqlscript(path, 1);
		if (fullname) {
			str filename = fullname, p, n;

			fprintf(stdout, "# SQL catalog created, loading sql scripts once\n");
			do {
				stream *fd = NULL;

				p = strchr(filename, PATH_SEP);
				if (p)
					*p = '\0';
				if ((n = strrchr(filename, DIR_SEP)) == NULL) {
					n = filename;
				} else {
					n++;
				}
				fprintf(stdout, "# loading sql script: %s\n", n);
				fd = open_rastream(filename);
				if (p)
					filename = p + 1;

				if (fd) {
					size_t sz;
					sz = getFileSize(fd);
					if (sz > (size_t) 1 << 29) {
						close_stream(fd);
						msg = createException(MAL, "createdb", SQLSTATE(42000) "File %s too large to process", filename);
					} else {
						bstream *bfd = NULL;

						if ((bfd = bstream_create(fd, sz == 0 ? (size_t) (128 * BLOCK) : sz)) == NULL) {
							close_stream(fd);
							msg = createException(MAL, "createdb", SQLSTATE(HY013) MAL_MALLOC_FAIL);
						} else {
							if (bstream_next(bfd) >= 0)
								msg = SQLstatementIntern(c, &bfd->buf, "sql.init", TRUE, FALSE, NULL);
							bstream_destroy(bfd);
						}
					}
				} else
					msg = createException(MAL, "createdb", SQLSTATE(HY013) "Couldn't open file %s", filename);
			} while (p && msg == MAL_SUCCEED);
			GDKfree(fullname);
		} else
			msg = createException(MAL, "createdb", SQLSTATE(HY013) "Could not read createdb.sql");

		/* Commit after all the startup scripts have been processed */
		assert(m->session->tr->active);
		if (mvc_status(m) < 0 || msg)
			other = mvc_rollback(m, 0, NULL, false);
		else
			other = mvc_commit(m, 0, NULL, false);

		if (other && !msg) /* 'msg' variable might be set or not, as well as 'other'. Throw the earliest one */
			msg = other;
		else if (other)
			freeException(other);

		if (msg)
			TRC_INFO(SQL_SCENARIO, "%s\n", msg);
#endif
	} else {		/* handle upgrades */
		if (!m->sa)
			m->sa = sa_create();
		if (!m->sa) {
			msg = createException(MAL, "createdb", SQLSTATE(HY013) MAL_MALLOC_FAIL);
		} else if (maybeupgrade) {
			if ((msg = SQLtrans(m)) == MAL_SUCCEED) {
				int res = SQLupgrades(c, m);
				/* Commit at the end of the upgrade */
				assert(m->session->tr->active);
				if (mvc_status(m) < 0 || res)
					msg = mvc_rollback(m, 0, NULL, false);
				else
					msg = mvc_commit(m, 0, NULL, false);
			}
		}
		maybeupgrade = 0;
	}
	fflush(stdout);
	fflush(stderr);

	/* send error from create scripts back to the first client */
	if (msg) {
		msg = handle_error(m, 0, msg);
		*m->errstr = 0;
		sqlcleanup(m, mvc_status(m));
	}

	other = SQLresetClient(c);
	MT_lock_unset(&sql_contextLock);
	if (other && !msg) /* 'msg' variable might be set or not, as well as 'other'. Throw the earliest one */
		msg = other;
	else if (other)
		freeException(other);
	if (msg != MAL_SUCCEED)
		return msg;

	if (GDKinmemory())
		return MAL_SUCCEED;

	if ((sqllogthread = THRcreate((void (*)(void *)) mvc_logmanager, NULL, MT_THR_DETACHED, "logmanager")) == 0) {
		throw(SQL, "SQLinit", SQLSTATE(42000) "Starting log manager failed");
	}
	if (!(SQLdebug&1024)) {
		if ((idlethread = THRcreate((void (*)(void *)) mvc_idlemanager, NULL, MT_THR_DETACHED, "idlemanager")) == 0) {
			throw(SQL, "SQLinit", SQLSTATE(42000) "Starting idle manager failed");
		}
	}
	if ( wlc_state == WLC_STARTUP)
		return WLCinit();
	return MAL_SUCCEED;
}

#define TRANS_ABORTED SQLSTATE(25005) "Current transaction is aborted (please ROLLBACK)\n"

str
handle_error(mvc *m, int pstatus, str msg)
{
	str new = 0, newmsg= MAL_SUCCEED;

	/* transaction already broken */
	if (m->type != Q_TRANS && pstatus < 0) {
		new = createException(SQL,"sql.execute",TRANS_ABORTED);
	} else if ( GDKerrbuf && GDKerrbuf[0]){
		new = GDKstrdup(GDKerrbuf);
		GDKerrbuf[0] = 0;
	} else if ( *m->errstr){
		new = GDKstrdup(m->errstr);
		m->errstr[0] = 0;
	}
	if ( new && msg){
		newmsg = GDKzalloc( strlen(msg) + strlen(new) + 64);
		if (newmsg == NULL) {
			newmsg = createException(SQL, "sql.execute", SQLSTATE(HY013) MAL_MALLOC_FAIL);
		} else {
			strcpy(newmsg, msg);
			/* strcat(newmsg,"!"); */
			strcat(newmsg,new);
		}
		freeException(new);
		freeException(msg);
	} else
	if ( msg)
		newmsg = msg;
	else
	if ( new)
		newmsg = new;
	return newmsg;
}

str
SQLautocommit(mvc *m)
{
	str msg = MAL_SUCCEED;

	if (m->session->auto_commit && m->session->tr->active) {
		if (mvc_status(m) < 0) {
			msg = mvc_rollback(m, 0, NULL, false);
		} else {
			msg = mvc_commit(m, 0, NULL, false);
		}
	}
	return msg;
}

str
SQLtrans(mvc *m)
{
	m->caching = m->cache;
	if (!m->session->tr->active) {
		sql_session *s;

		if (mvc_trans(m) < 0)
			throw(SQL, "sql.trans", SQLSTATE(HY013) MAL_MALLOC_FAIL);
		s = m->session;
		if (!s->schema) {
			if (s->schema_name)
				GDKfree(s->schema_name);
			s->schema_name = monet5_user_get_def_schema(m, m->user_id);
			if (!s->schema_name) {
				mvc_cancel_session(m);
				throw(SQL, "sql.trans", SQLSTATE(HY013) MAL_MALLOC_FAIL);
			}
			assert(s->schema_name);
			s->schema = find_sql_schema(s->tr, s->schema_name);
			assert(s->schema);
		}
	}
	return MAL_SUCCEED;
}

#ifdef HAVE_EMBEDDED
extern char* createdb_inline;
#endif

str
SQLinitClient(Client c)
{
	str msg = MAL_SUCCEED;

	MT_lock_set(&sql_contextLock);
	if (SQLinitialized == 0) {// && (msg = SQLprelude(NULL)) != MAL_SUCCEED)
		MT_lock_unset(&sql_contextLock);
		return msg;
	}
#ifndef HAVE_EMBEDDED
	msg = SQLprepareClient(c, 1);
#else
	msg = SQLprepareClient(c, 0);
#endif
	MT_lock_unset(&sql_contextLock);
	return msg;
}

str
SQLinitClientFromMAL(Client c)
{
	str msg = MAL_SUCCEED;

	if ((msg = SQLinitClient(c)) != MAL_SUCCEED) {
		c->mode = FINISHCLIENT;
		return msg;
	}

	mvc* m = ((backend*) c->sqlcontext)->mvc;

	/* Crucial step:
	 * MAL scripts that interact with the sql module
	 * must have a properly initialized transaction.
	 */
	if ((msg = SQLtrans(m)) != MAL_SUCCEED) {
		c->mode = FINISHCLIENT;
		return msg;
	}
	return msg;
}

str
SQLexitClient(Client c)
{
	str err;

	MT_lock_set(&sql_contextLock);
	if (SQLinitialized == FALSE) {
		MT_lock_unset(&sql_contextLock);
		throw(SQL, "SQLexitClient", SQLSTATE(42000) "Catalogue not available");
	}
	err = SQLresetClient(c);
	MT_lock_unset(&sql_contextLock);
	if (err != MAL_SUCCEED)
		return err;
	MALexitClient(c);
	return MAL_SUCCEED;
}

str
SQLstatement(Client cntxt, MalBlkPtr mb, MalStkPtr stk, InstrPtr pci)
{
	str *expr = getArgReference_str(stk, pci, 1);
	bit output = TRUE;

	(void) mb;
	if (pci->argc == 3)
		output = *getArgReference_bit(stk, pci, 2);

	return SQLstatementIntern(cntxt, expr, "SQLstatement", TRUE, output, NULL);
}

str
SQLcompile(Client cntxt, MalBlkPtr mb, MalStkPtr stk, InstrPtr pci)
{
	str *ret = getArgReference_str(stk, pci, 0);
	str *expr = getArgReference_str(stk, pci, 1);
	str msg;

	(void) mb;
	*ret = NULL;
	if ((msg = SQLstatementIntern(cntxt, expr, "SQLcompile", FALSE, FALSE, NULL)) != MAL_SUCCEED)
		return msg;
	if ((*ret = _STRDUP("SQLcompile")) == NULL)
		throw(SQL,"sql.compile",SQLSTATE(HY013) MAL_MALLOC_FAIL);
	return MAL_SUCCEED;
}

/*
 * Locate a file with SQL commands and execute it. For the time being a 1MB
 * file limit is implicitly imposed. If the file can not be located in the
 * script library, we assume it is sufficiently self descriptive.
 * (Respecting the file system context where the call is executed )
 */
str
SQLinclude(Client cntxt, MalBlkPtr mb, MalStkPtr stk, InstrPtr pci)
{
	stream *fd;
	bstream *bfd;
	str *name = getArgReference_str(stk, pci, 1);
	str msg = MAL_SUCCEED, fullname;
	str *expr;
	mvc *m;
	size_t sz;

	fullname = MSP_locate_sqlscript(*name, 0);
	if (fullname == NULL)
		fullname = *name;
	fd = open_rastream(fullname);
	if (mnstr_errnr(fd) == MNSTR_OPEN_ERROR) {
		close_stream(fd);
		throw(MAL, "sql.include", SQLSTATE(42000) "could not open file: %s\n", *name);
	}
	sz = getFileSize(fd);
	if (sz > (size_t) 1 << 29) {
		close_stream(fd);
		throw(MAL, "sql.include", SQLSTATE(42000) "file %s too large to process", fullname);
	}
	if ((bfd = bstream_create(fd, sz == 0 ? (size_t) (128 * BLOCK) : sz)) == NULL) {
		close_stream(fd);
		throw(MAL, "sql.include", SQLSTATE(HY013) MAL_MALLOC_FAIL);
	}
	if (bstream_next(bfd) < 0) {
		bstream_destroy(bfd);
		throw(MAL, "sql.include", SQLSTATE(42000) "could not read %s\n", *name);
	}

	expr = &bfd->buf;
	msg = SQLstatementIntern(cntxt, expr, "sql.include", TRUE, FALSE, NULL);
	bstream_destroy(bfd);
	m = ((backend *) cntxt->sqlcontext)->mvc;
	if (m->sa)
		sa_destroy(m->sa);
	m->sa = NULL;
	(void) mb;
	return msg;
}

/*
 * The SQL reader collects a (sequence) of statements from the input
 * stream, but only when no unresolved 'nxt' character is visible.
 * In combination with SQLparser this ensures that all statements
 * are handled one by one.
 *
 * The SQLreader is called from two places: the SQL parser and
 * the MAL debugger.
 * The former only occurs during the parsing phase and the
 * second only during exection.
 * This means we can safely change the language setting for
 * the duration of these calls.
 */

str
SQLreader(Client c)
{
	bool go = true;
	str msg = MAL_SUCCEED;
	bool more = true;
	bool commit_done = false;
	backend *be = (backend *) c->sqlcontext;
	bstream *in = c->fdin;
	int language = -1;
	mvc *m = NULL;
	bool blocked = isa_block_stream(in->s);
	int isSQLinitialized;

	MT_lock_set(&sql_contextLock);
	isSQLinitialized = SQLinitialized;
	MT_lock_unset(&sql_contextLock);

	if (isSQLinitialized == FALSE) {
		c->mode = FINISHCLIENT;
		return MAL_SUCCEED;
	}
	if (!be || c->mode <= FINISHCLIENT) {
		c->mode = FINISHCLIENT;
		return MAL_SUCCEED;
	}
	language = be->language;	/* 'S' for SQL, 'D' from debugger */
	m = be->mvc;
	m->errstr[0] = 0;
	/*
	 * Continue processing any left-over input from the previous round.
	 */

	while (more) {
		more = false;

		/* Different kinds of supported statements sequences
		   A;   -- single line                  s
		   A \n B;      -- multi line                   S
		   A; B;   -- compound single block     s
		   A;   -- many multi line
		   B \n C; -- statements in one block   S
		 */
		/* auto_commit on end of statement */
		if (language != 'D' && m->scanner.mode == LINE_N && !commit_done) {
			msg = SQLautocommit(m);
			go = msg == MAL_SUCCEED;
			commit_done = true;
		}

		if (go && in->pos >= in->len) {
			ssize_t rd;

			if (c->bak) {
				in = c->fdin;
				blocked = isa_block_stream(in->s);
				m->scanner.rs = c->fdin;
				c->fdin->pos += c->yycur;
				c->yycur = 0;
			}
			if (in->eof || !blocked) {
				if (language != 'D')
					language = 0;

				/* The rules of auto_commit require us to finish
				   and start a transaction on the start of a new statement (s A;B; case) */
				if (language != 'D' && !(m->emod & mod_debug) && !commit_done) {
					msg = SQLautocommit(m);
					go = msg == MAL_SUCCEED;
					commit_done = true;
				}

				if (go && ((!blocked && mnstr_write(c->fdout, c->prompt, c->promptlength, 1) != 1) || mnstr_flush(c->fdout))) {
					go = false;
					break;
				}
				in->eof = false;
			}
			if (in->buf == NULL) {
				more = false;
				go = false;
			} else if (go && (rd = bstream_next(in)) <= 0) {
				if (be->language == 'D' && !in->eof) {
					in->pos++;// skip 's' or 'S'
					return msg;
				}

				if (rd == 0 && language !=0 && in->eof) {
					/* we hadn't seen the EOF before, so just try again
					   (this time with prompt) */
					more = true;
					continue;
				}
				go = false;
				break;
			} else if (go && language == 0) {
				if (in->buf[in->pos] == 's' && !in->eof) {
					while ((rd = bstream_next(in)) > 0)
						;
				}
				be->language = in->buf[in->pos++];
				if (be->language == 's') {
					be->language = 'S';
					m->scanner.mode = LINE_1;
				} else if (be->language == 'S') {
					m->scanner.mode = LINE_N;
				}
			} else if (go && language == 'D' && !in->eof) {
				in->pos++;// skip 's' or 'S'
			}
		}
	}
	if ( (c->sessiontimeout && (GDKusec() - c->session) > c->sessiontimeout) || !go || (strncmp(CURRENT(c), "\\q", 2) == 0)) {
		in->pos = in->len;	/* skip rest of the input */
		c->mode = FINISHCLIENT;
		return msg;
	}
	return msg;
}

/*
 * The SQL block is stored in the client input buffer, from which it
 * can be parsed by the SQL parser. The client structure contains
 * a small table of bounded tables. This should be reset before we
 * parse a new statement sequence.
 * Before we parse the sql statement, we look for any variable settings
 * for specific commands.
 * The most important one is to prepare code to be handled by the debugger.
 * The current analysis is simple and fulfills our short-term needs.
 * A future version may analyze the parameter settings in more detail.
 */

#define MAX_QUERY 	(64*1024*1024)

static int
caching(mvc *m)
{
	return m->caching;
}

static int
cachable(mvc *m, sql_rel *r)
{
	if (m->emode == m_prepare)	/* prepared plans are always cached */
		return 1;
	if (m->emode == m_plan)		/* we plan to display without execution */
		return 0;
	if (m->type == Q_TRANS )	/* m->type == Q_SCHEMA || cachable to make sure we have trace on alter statements  */
		return 0;
	/* we don't store queries with a large footprint */
	if (r && sa_size(m->sa) > MAX_QUERY) 
		return 0;
	return 1;
}

/*
 * The core part of the SQL interface, parse the query and
 * store away the template (non)optimized code in the query cache
 * and the MAL module
 */

str
SQLparser(Client c)
{
	bstream *in = c->fdin;
	stream *out = c->fdout;
	str msg = NULL;
	backend *be;
	mvc *m;
	int oldvtop, oldstop;
	int pstatus = 0;
	int err = 0, opt = 0, preparedid = -1;
	char *q = NULL;

	be = (backend *) c->sqlcontext;
	if (be == 0) {
		/* leave a message in the log */
		TRC_ERROR(SQL_SCENARIO, "SQL state description is missing, cannot handle client!\n");
		/* stop here, instead of printing the exception below to the
		 * client in an endless loop */
		c->mode = FINISHCLIENT;
		throw(SQL, "SQLparser", SQLSTATE(42000) "State descriptor missing, aborting");
	}
	oldvtop = c->curprg->def->vtop;
	oldstop = c->curprg->def->stop;
	be->vtop = oldvtop;
	m = be->mvc;
	m->type = Q_PARSE;
	/* clean up old stuff */
	q = m->query;
	m->query = NULL;
	GDKfree(q);		/* may be NULL */

	if (be->language != 'X') {
		if ((msg = SQLtrans(m)) != MAL_SUCCEED) {
			c->mode = FINISHCLIENT;
			return msg;
		}
	}
	pstatus = m->session->status;

	/* sqlparse needs sql allocator to be available.  It can be NULL at
	 * this point if this is a recursive call. */
	if (!m->sa) 
		m->sa = sa_create();
	if (!m->sa) {
		c->mode = FINISHCLIENT;
		throw(SQL, "SQLparser", SQLSTATE(HY013) MAL_MALLOC_FAIL " for SQL allocator");
	}

	m->emode = m_normal;
	m->emod = mod_none;
	if (be->language == 'X') {
		int n = 0, v, off, len;

		if (strncmp(in->buf + in->pos, "export ", 7) == 0)
			n = sscanf(in->buf + in->pos + 7, "%d %d %d", &v, &off, &len);

		if (n == 2 || n == 3) {
			if (n == 2)
				len = m->reply_size;
			if (mvc_export_chunk(be, out, v, off, len < 0 ? BUN_NONE : (BUN) len)) {
				msg = createException(SQL, "SQLparser", SQLSTATE(45000) "Result set construction failed");
				goto finalize;
			}

			in->pos = in->len;	/* HACK: should use parsed length */
			return MAL_SUCCEED;
		}
		if (strncmp(in->buf + in->pos, "close ", 6) == 0) {
			res_table *t;

			v = (int) strtol(in->buf + in->pos + 6, NULL, 0);
			t = res_tables_find(m->results, v);
			if (t)
				m->results = res_tables_remove(m->results, t);
			in->pos = in->len;	/* HACK: should use parsed length */
			return MAL_SUCCEED;
		}
		if (strncmp(in->buf + in->pos, "release ", 8) == 0) {
			cq *q = NULL;

			v = (int) strtol(in->buf + in->pos + 8, NULL, 0);
			if ((q = qc_find(m->qc, v)) != NULL)
				 qc_delete(m->qc, q);
			in->pos = in->len;	/* HACK: should use parsed length */
			return MAL_SUCCEED;
		}
		if (strncmp(in->buf + in->pos, "auto_commit ", 12) == 0) {
			int commit;
			v = (int) strtol(in->buf + in->pos + 12, NULL, 10);
			commit = (!m->session->auto_commit && v);
			m->session->auto_commit = (v) != 0;
			m->session->ac_on_commit = m->session->auto_commit;
			if (m->session->tr->active) {
				if (commit) {
					msg = mvc_commit(m, 0, NULL, true);
				} else {
					msg = mvc_rollback(m, 0, NULL, true);
				}
			}
			in->pos = in->len;	/* HACK: should use parsed length */
			if (msg != NULL)
				goto finalize;
			return MAL_SUCCEED;
		}
		if (strncmp(in->buf + in->pos, "reply_size ", 11) == 0) {
			v = (int) strtol(in->buf + in->pos + 11, NULL, 10);
			if (v < -1) {
				msg = createException(SQL, "SQLparser", SQLSTATE(42000) "Reply_size cannot be negative");
				goto finalize;
			}
			m->reply_size = v;
			in->pos = in->len;	/* HACK: should use parsed length */
			return MAL_SUCCEED;
		}
		if (strncmp(in->buf + in->pos, "sizeheader", 10) == 0) {
			v = (int) strtol(in->buf + in->pos + 10, NULL, 10);
			m->sizeheader = v != 0;
			in->pos = in->len;	/* HACK: should use parsed length */
			return MAL_SUCCEED;
		}
		if (strncmp(in->buf + in->pos, "quit", 4) == 0) {
			c->mode = FINISHCLIENT;
			return MAL_SUCCEED;
		}
		msg = createException(SQL, "SQLparser", SQLSTATE(42000) "Unrecognized X command: %s\n", in->buf + in->pos);
		goto finalize;
	}
	if (be->language !='S') {
		msg = createException(SQL, "SQLparser", SQLSTATE(42000) "Unrecognized language prefix: %ci\n", be->language);
		goto finalize;
	}

	if ((err = sqlparse(m)) ||
	    /* Only forget old errors on transaction boundaries */
	    (mvc_status(m) && m->type != Q_TRANS) || !m->sym) {
		if (!err &&m->scanner.started)	/* repeat old errors, with a parsed query */
			err = mvc_status(m);
		if (err && *m->errstr) {
			if (strlen(m->errstr) > 6 && m->errstr[5] == '!')
				msg = createException(PARSE, "SQLparser", "%s", m->errstr);
			else
				msg = createException(PARSE, "SQLparser", SQLSTATE(42000) "%s", m->errstr);
			*m->errstr = 0;
		}
		if (m->sym)
			msg = handle_error(m, pstatus, msg);
		sqlcleanup(m, err);
		goto finalize;
	}
	assert(m->session->schema != NULL);
	/*
	 * We have dealt with the first parsing step and advanced the input reader
	 * to the next statement (if any).
	 * Now is the time to also perform the semantic analysis, optimize and
	 * produce code.
	 */
	be->q = NULL;
	q = query_cleaned(QUERY(m->scanner));
	m->query = q;

	if (q == NULL) {
		err = 1;
		msg = createException(PARSE, "SQLparser", SQLSTATE(HY013) MAL_MALLOC_FAIL);
	} else if (m->emode == m_execute || m->emode == m_deallocate) {
		if (m->emode == m_execute) {
			assert(m->sym->data.lval->h->type == type_int);
			preparedid = m->sym->data.lval->h->data.i_val;

			assert(preparedid >= 0);
			be->q = qc_find(m->qc, preparedid);
		} else { /* m_deallocate case */
			AtomNode *an = (AtomNode *) m->sym;
			assert(m->sym->type == type_symbol && an->a->data.vtype == TYPE_int);
			preparedid = an->a->data.val.ival;

			if (preparedid > -1) /* The -1 case represents the deallocate the entire query cache */
				be->q = qc_find(m->qc, preparedid);
		}

		if (preparedid > -1) {
			const char *mode = (m->emode == m_execute) ? "EXEC" : "DEALLOC";
			if (!be->q) {
				err = -1;
				msg = createException(SQL, mode, SQLSTATE(07003) "No prepared statement with id: %d\n", preparedid);
				*m->errstr = 0;
				msg = handle_error(m, pstatus, msg);
				sqlcleanup(m, err);
				goto finalize;
			} else if (!be->q->prepared) {
				err = -1;
				msg = createException(SQL, mode, SQLSTATE(07005) "Given handle id is not for a prepared statement: %d\n", preparedid);
				*m->errstr = 0;
				msg = handle_error(m, pstatus, msg);
				sqlcleanup(m, err);
				goto finalize;
			}
		}

		m->type = (m->emode == m_execute) ? be->q->type : Q_SCHEMA; /* TODO DEALLOCATE statements don't fit for Q_SCHEMA */
		scanner_query_processed(&(m->scanner));
	} else if (caching(m) && cachable(m, NULL) && m->emode != m_prepare && (be->q = qc_match(m->qc, m, m->sym, m->args, m->argc, m->scanner.key ^ m->session->schema->base.id)) != NULL) {
		/* query template was found in the query cache */
		scanner_query_processed(&(m->scanner));
		m->no_mitosis = be->q->no_mitosis;
	} else {
		sql_rel *r = sql_symbol2relation(m, m->sym);

		if (!r || (err = mvc_status(m) && m->type != Q_TRANS && *m->errstr)) {
			if (strlen(m->errstr) > 6 && m->errstr[5] == '!')
				msg = createException(PARSE, "SQLparser", "%s", m->errstr);
			else
				msg = createException(PARSE, "SQLparser", SQLSTATE(42000) "%s", m->errstr);
			*m->errstr = 0;
			msg = handle_error(m, pstatus, msg);
			sqlcleanup(m, err);
			goto finalize;
		}

		if ((!caching(m) || !cachable(m, r)) && m->emode != m_prepare) {
			/* Query template should not be cached */
			scanner_query_processed(&(m->scanner));

			err = 0;
			if (backend_callinline(be, c) < 0 ||
			    backend_dumpstmt(be, c->curprg->def, r, 1, 0, q) < 0)
				err = 1;
			else opt = 1;
		} else {
			/* Add the query tree to the SQL query cache
			 * and bake a MAL program for it. */
			char *q_copy = GDKstrdup(q), qname[IDLENGTH];

			be->q = NULL;
			(void) snprintf(qname, IDLENGTH, "%c%d_%d", (m->emode == m_prepare?'p':'s'), m->qc->id++, m->qc->clientid);
<<<<<<< HEAD

			escaped_q = sql_escape_str(q);
			if(!escaped_q) {
=======
			if (!q_copy) {
>>>>>>> cd043195
				err = 1;
				msg = createException(PARSE, "SQLparser", SQLSTATE(HY013) MAL_MALLOC_FAIL);
			} else {
				be->q = qc_insert(m->qc, m->sa,	/* the allocator */
						  r,	/* keep relational query */
						  qname, /* its MAL name */
						  m->sym,	/* the sql symbol tree */
						  m->args,	/* the argument list */
						  m->argc, m->scanner.key ^ m->session->schema->base.id,	/* the statement hash key */
						  m->type,	/* the type of the statement */
						  q_copy,
						  m->no_mitosis,
						  m->emode == m_prepare);
			}
			if (!be->q) {
				err = 1;
				msg = createException(PARSE, "SQLparser", SQLSTATE(HY013) MAL_MALLOC_FAIL);
			}
			scanner_query_processed(&(m->scanner));
			be->q->code = (backend_code) backend_dumpproc(be, c, be->q, r);
			if (!be->q->code)
				err = 1;
			be->q->stk = 0;

			/* passed over to query cache, used during dumpproc */
			m->sa = NULL;
			m->sym = NULL;
			/* register name in the namespace */
<<<<<<< HEAD
			if(!be->q->name) {
=======
			be->q->name = putName(be->q->name);
			if (!be->q->name) {
>>>>>>> cd043195
				err = 1;
				msg = createException(PARSE, "SQLparser", SQLSTATE(HY013) MAL_MALLOC_FAIL);
			}
		}
	}
	if (err)
		m->session->status = -10;
	if (err == 0) {
		/* no parsing error encountered, finalize the code of the query wrapper */
		if (m->emode == m_deallocate) {
			assert(be->q || preparedid == -1);
			if (be->q) {
				qc_delete(m->qc, be->q);
			} else {
				qc_clean(m->qc, true);
			}
			/* For deallocate statements just export a simple output */
			err = mvc_export_operation(be, c->fdout, "", c->curprg->def->starttime, c->curprg->def->optimize);
		} else if (be->q) {
			if (m->emode == m_prepare) {
				/* For prepared queries, return a table with result set structure*/
				/* optimize the code block and rename it */
				err = mvc_export_prepare(m, c->fdout, be->q, "");
			} else if (m->emode == m_execute || m->emode == m_normal || m->emode == m_plan) {
				/* call procedure generation (only in cache mode) */
				if (backend_call(be, c, be->q) < 0)
					err = 3;
			}
		}

		if (!err) {
			pushEndInstruction(c->curprg->def);
			/* check the query wrapper for errors */
			if( msg == MAL_SUCCEED)
				msg = chkTypes(c->usermodule, c->curprg->def, TRUE);

			/* in case we had produced a non-cachable plan, the optimizer should be called */
			if (msg == MAL_SUCCEED && opt ) {
				msg = SQLoptimizeQuery(c, c->curprg->def);

				if (msg != MAL_SUCCEED) {
					sqlcleanup(m, err);
					goto finalize;
				}
			}
		}
		//printFunction(c->fdout, c->curprg->def, 0, LIST_MAL_ALL);
		/* we know more in this case than chkProgram(c->fdout, c->usermodule, c->curprg->def); */
		if (msg == MAL_SUCCEED && c->curprg->def->errors) {
			msg = c->curprg->def->errors;
			c->curprg->def->errors = 0;
			/* restore the state */
			MSresetInstructions(c->curprg->def, oldstop);
			freeVariables(c, c->curprg->def, NULL, oldvtop);
			if (msg == NULL && *m->errstr){
				if (strlen(m->errstr) > 6 && m->errstr[5] == '!')
					msg = createException(PARSE, "SQLparser", "%s", m->errstr);
				else
					msg = createException(PARSE, "SQLparser", SQLSTATE(M0M27) "Semantic errors %s", m->errstr);
				*m->errstr = 0;
			} else if (msg) {
				str newmsg;
				newmsg = createException(PARSE, "SQLparser", SQLSTATE(M0M27) "Semantic errors %s", msg);
				freeException(msg);
				msg = newmsg;
			}
		}
	}
finalize:
	if (msg) {
		sqlcleanup(m, 0);
		q = m->query;
		m->query = NULL;
		GDKfree(q);
	}
	return msg;
}

str
SQLengine(Client c)
{
	backend *be = (backend *) c->sqlcontext;
	return SQLengineIntern(c, be);
}

str
SQLCacheRemove(Client c, str nme)
{
	Symbol s;

	TRC_DEBUG(SQL_CACHE_TR, "SQLCache remove %s\n", nme);

	s = findSymbolInModule(c->usermodule, nme);
	if (s == NULL)
		throw(MAL, "cache.remove", SQLSTATE(42000) "internal error, symbol missing\n");
	deleteSymbol(c->usermodule, s);
	return MAL_SUCCEED;
}

str
SQLcallback(Client c, str msg)
{
	char *newerr = NULL;

	if (msg) {
		if (!(newerr = GDKmalloc(strlen(msg) + 1))) {
			msg = createException(SQL, "SQLcallback", SQLSTATE(HY013) MAL_MALLOC_FAIL);
		} else {
			/* remove exception decoration */
			char *m, *n, *p, *s;
			size_t l;

			m = msg;
			p = newerr;
			while (m && *m) {
				n = strchr(m, '\n');
				s = getExceptionMessageAndState(m);
				if (n) {
					n++; /* include newline */
					l = n - s;
				} else {
					l = strlen(s);
				}
				memcpy(p, s, l);
				p += l;
				m = n;
			}
			*p = 0;
			freeException(msg);
			if (!(msg = GDKrealloc(newerr, strlen(newerr) + 1))) {
				GDKfree(newerr);
				msg = createException(SQL, "SQLcallback", SQLSTATE(HY013) MAL_MALLOC_FAIL);
			}
		}
	}
	return MALcallback(c, msg);
}

str
SYSupdate_tables(Client cntxt, MalBlkPtr mb, MalStkPtr stk, InstrPtr pci)
{
	mvc *m = ((backend *) cntxt->sqlcontext)->mvc;

	(void) mb;
	(void) stk;
	(void) pci;

	sql_trans_update_tables(m->session->tr, mvc_bind_schema(m, "sys"));
	return MAL_SUCCEED;
}

str
SYSupdate_schemas(Client cntxt, MalBlkPtr mb, MalStkPtr stk, InstrPtr pci)
{
	mvc *m = ((backend *) cntxt->sqlcontext)->mvc;

	(void) mb;
	(void) stk;
	(void) pci;

	sql_trans_update_schemas(m->session->tr);
	return MAL_SUCCEED;
}<|MERGE_RESOLUTION|>--- conflicted
+++ resolved
@@ -1227,13 +1227,7 @@
 
 			be->q = NULL;
 			(void) snprintf(qname, IDLENGTH, "%c%d_%d", (m->emode == m_prepare?'p':'s'), m->qc->id++, m->qc->clientid);
-<<<<<<< HEAD
-
-			escaped_q = sql_escape_str(q);
-			if(!escaped_q) {
-=======
 			if (!q_copy) {
->>>>>>> cd043195
 				err = 1;
 				msg = createException(PARSE, "SQLparser", SQLSTATE(HY013) MAL_MALLOC_FAIL);
 			} else {
@@ -1262,12 +1256,8 @@
 			m->sa = NULL;
 			m->sym = NULL;
 			/* register name in the namespace */
-<<<<<<< HEAD
-			if(!be->q->name) {
-=======
 			be->q->name = putName(be->q->name);
 			if (!be->q->name) {
->>>>>>> cd043195
 				err = 1;
 				msg = createException(PARSE, "SQLparser", SQLSTATE(HY013) MAL_MALLOC_FAIL);
 			}
