--- conflicted
+++ resolved
@@ -1552,7 +1552,7 @@
 				pushEndInstruction(c->curprg->def);
 
 				/* check the query wrapper for errors */
-				if (msg == MAL_SUCCEED && !opt)
+				if (msg == MAL_SUCCEED)
 					msg = chkTypes(c->usermodule, c->curprg->def, TRUE);
 
 				if (msg == MAL_SUCCEED && opt) {
@@ -1635,10 +1635,8 @@
 				if (err) {
 					be->q->name = NULL; /* later remove cleanup from mal from qc code */
 					qc_delete(m->qc, be->q);
-					be->q = NULL;
 				}
-				if (be->q)
-					be->result_id = be->q->id;
+				be->result_id = be->q->id;
 				be->q = NULL;
 			}
 			if (err)
@@ -1679,17 +1677,10 @@
 		c->mode = FINISHCLIENT;
 		throw(SQL, "SQLparser", SQLSTATE(HY013) MAL_MALLOC_FAIL " for SQL allocator");
 	}
-<<<<<<< HEAD
-	if (eb_savepoint(&m->sa->eb)) {
-		msg = createException(SQL, "SQLparser", "%s", m->sa->eb.msg);
-		eb_init(&m->sa->eb);
-		// sa_reset(m->sa); sqlcleanup does the same
-=======
 	if (eb_savepoint(sa_get_eb(m->sa))) {
 		msg = createException(SQL, "SQLparser", "%s", sa_get_eb(m->sa)->msg);
 		eb_init(sa_get_eb(m->sa));
-		sa_reset(m->sa);
->>>>>>> 64da9ea6
+		// sa_reset(m->sa);
 		if (c && c->curprg && c->curprg->def && c->curprg->def->errors) {
 			freeException(c->curprg->def->errors);
 			c->curprg->def->errors = NULL;
