/*
 * This Source Code Form is subject to the terms of the Mozilla Public
 * License, v. 2.0.  If a copy of the MPL was not distributed with this
 * file, You can obtain one at http://mozilla.org/MPL/2.0/.
 *
 * Copyright 1997 - July 2008 CWI, August 2008 - 2019 MonetDB B.V.
 */

/*
 * (authors) N. Nes, M.L. Kersten
 * The SQL scenario implementation is a derivative of the MAL session scenario.
 *
 */
/*
 * Before we are can process SQL statements the global catalog
 * should be initialized. Thereafter, each time a client enters
 * we update its context descriptor to denote an SQL scenario.
 */
#include "monetdb_config.h"
#include "mal_backend.h"
#include "sql_scenario.h"
#include "sql_result.h"
#include "sql_gencode.h"
#include "sql_optimizer.h"
#include "sql_assert.h"
#include "sql_execute.h"
#include "sql_env.h"
#include "sql_mvc.h"
#include "sql_user.h"
#include "sql_datetime.h"
#include "mal_io.h"
#include "mal_parser.h"
#include "mal_builder.h"
#include "mal_namespace.h"
#include "mal_debugger.h"
#include "mal_linker.h"
#include "bat5.h"
#include "wlc.h"
#include "wlr.h"
#include "msabaoth.h"
#include "mtime.h"
#include "optimizer.h"
#include "opt_prelude.h"
#include "opt_pipes.h"
#include "opt_mitosis.h"
#include <unistd.h>
#include "sql_upgrades.h"

static int SQLinitialized = 0;
static int SQLnewcatalog = 0;
int SQLdebug = 0;
static const char *sqlinit = NULL;
MT_Lock sql_contextLock MT_LOCK_INITIALIZER("sql_contextLock");

static void
monet5_freestack(int clientid, backend_stack stk)
{
	MalStkPtr p = (ptr) stk;

	(void) clientid;
	if (p != NULL)
		freeStack(p);
#ifdef _SQL_SCENARIO_DEBUG
	fprintf(stderr, "#monet5_freestack\n");
#endif
}

static void
monet5_freecode(int clientid, backend_code code, backend_stack stk, int nr, char *name)
{
	str msg;

	(void) code;
	(void) stk;
	(void) nr;
	(void) clientid;
	msg = SQLCacheRemove(MCgetClient(clientid), name);
	if (msg)
		freeException(msg);	/* do something with error? */

#ifdef _SQL_SCENARIO_DEBUG
	fprintf(stderr, "#monet5_free:%d\n", nr);
#endif
}

str
SQLsession(Client cntxt, MalBlkPtr mb, MalStkPtr stk, InstrPtr pci)
{
	str msg = MAL_SUCCEED;
	const char *logmsg;
	int cnt=0;

	(void) mb;
	(void) stk;
	(void) pci;
	if (SQLinitialized == 0)// && (msg = SQLprelude(NULL)) != MAL_SUCCEED)
		return msg;
	msg = setScenario(cntxt, "sql");
	// Wait for any recovery process to be finished
	do {
		MT_sleep_ms(1000);
		logmsg = GDKgetenv("recovery");
		if( logmsg== NULL && ++cnt  == 5)
			throw(SQL,"SQLinit", "#WARNING server not ready, recovery in progress\n");
    }while (logmsg == NULL);
	return msg;
}

str
SQLsession2(Client cntxt, MalBlkPtr mb, MalStkPtr stk, InstrPtr pci)
{
	str msg = MAL_SUCCEED;
	const char *logmsg;
	int cnt=0;

	(void) mb;
	(void) stk;
	(void) pci;
	if (SQLinitialized == 0)// && (msg = SQLprelude(NULL)) != MAL_SUCCEED)
		return msg;
	msg = setScenario(cntxt, "msql");
	// Wait for any recovery process to be finished
	do {
		MT_sleep_ms(1000);
		logmsg = GDKgetenv("recovery");
		if( logmsg== NULL && ++cnt  == 5)
			throw(SQL,"SQLinit","#WARNING server not ready, recovery in progress\n");
    }while (logmsg == NULL);
	return msg;
}

static str SQLinit(Client c);

str
//SQLprelude(void *ret)
SQLprelude(Client cntxt, MalBlkPtr mb, MalStkPtr stk, InstrPtr pci)
{
	str tmp;
	Scenario ms, s = getFreeScenario();

//	(void) ret;
	(void) mb;
	(void) stk;
	(void) pci;
	if (!s)
		throw(MAL, "sql.start", SQLSTATE(42000) "out of scenario slots");
	sqlinit = GDKgetenv("sqlinit");
	s->name = "S_Q_L";
	s->language = "sql";
	s->initSystem = NULL;
	s->exitSystem = "SQLexit";
	s->initClient = "SQLinitClient";
	s->exitClient = "SQLexitClient";
	s->reader = "SQLreader";
	s->parser = "SQLparser";
	s->engine = "SQLengine";
	s->callback = "SQLcallback";

	ms = getFreeScenario();
	if (!ms)
		throw(MAL, "sql.start", SQLSTATE(42000) "out of scenario slots");

	ms->name = "M_S_Q_L";
	ms->language = "msql";
	ms->initSystem = NULL;
	ms->exitSystem = "SQLexit";
	ms->initClient = "SQLinitClient";
	ms->exitClient = "SQLexitClient";
	ms->reader = "MALreader";
	ms->parser = "MALparser";
	ms->optimizer = "MALoptimizer";
	/* ms->tactics = .. */
	ms->engine = "MALengine";
	ms->callback = "MALcallback";
	tmp = SQLinit(cntxt);
	if (tmp != MAL_SUCCEED) {
		fprintf(stderr, "Fatal error during initialization:\n%s\n", tmp);
		freeException(tmp);
		if ((tmp = GDKerrbuf) && *tmp)
			fprintf(stderr, SQLSTATE(42000) "GDK reported: %s\n", tmp);
		fflush(stderr);
		exit(1);
	}
#ifndef HAVE_EMBEDDED
	fprintf(stdout, "# MonetDB/SQL module loaded\n");
	fflush(stdout);		/* make merovingian see this *now* */
#endif
	/* only register availability of scenarios AFTER we are inited! */
	s->name = "sql";
	tmp = msab_marchScenario(s->name);
	if (tmp != MAL_SUCCEED)
		return (tmp);
	ms->name = "msql";
	tmp = msab_marchScenario(ms->name);
	return tmp;
}

str
SQLexit(Client c)
{
#ifdef _SQL_SCENARIO_DEBUG
	fprintf(stderr, "#SQLexit\n");
#endif
	(void) c;		/* not used */
	MT_lock_set(&sql_contextLock);
	if (SQLinitialized) {
		mvc_exit();
		SQLinitialized = FALSE;
	}
	MT_lock_unset(&sql_contextLock);
	return MAL_SUCCEED;
}

str
SQLepilogue(void *ret)
{
	char *s = "sql", *m = "msql";
	str res;

	(void) ret;
	SQLexit(NULL);
	/* this function is never called, but for the style of it, we clean
	 * up our own mess */
	res = msab_retreatScenario(m);
	if (!res)
		return msab_retreatScenario(s);
	return res;
}

#define SQLglobal(name, val, failure)                                                                             \
	if(!stack_push_var(sql, name, &ctype) || !stack_set_var(sql, name, VALset(&src, ctype.type->localtype, (char*)(val)))) \
		failure--;

#define NR_GLOBAL_VARS 9
/* NR_GLOBAL_VAR should match exactly the number of variables created
   in global_variables */
/* initialize the global variable, ie make mvc point to these */
static int
global_variables(mvc *sql, const char *user, const char *schema)
{
	sql_subtype ctype;
	const char *typename;
	lng sec = 0;
	ValRecord src;
	const char *opt;
	int failure = 0;

	typename = "int";
	sql_find_subtype(&ctype, typename, 0, 0);
	SQLglobal("debug", &sql->debug, failure);
	SQLglobal("cache", &sql->cache, failure);

	typename = "varchar";
	sql_find_subtype(&ctype, typename, 1024, 0);
	SQLglobal("current_schema", schema, failure);
	SQLglobal("current_user", user, failure);
	SQLglobal("current_role", user, failure);

	/* inherit the optimizer from the server */
	opt = GDKgetenv("sql_optimizer");
	if (!opt)
		opt = "default_pipe";
	SQLglobal("optimizer", opt, failure);

	typename = "sec_interval";
	sql_find_subtype(&ctype, typename, inttype2digits(ihour, isec), 0);
	SQLglobal("current_timezone", &sec, failure);

	typename = "bigint";
	sql_find_subtype(&ctype, typename, 0, 0);
	SQLglobal("last_id", &sql->last_id, failure);
	SQLglobal("rowcnt", &sql->rowcnt, failure);
	return failure;
}

static char*
SQLprepareClient(Client c, int login)
{
	mvc *m;
	str schema;
	backend *be;

	if (c->sqlcontext == 0) {
		m = mvc_create(c->idx, 0, SQLdebug, c->fdin, c->fdout);
		if( m == NULL) {
			throw(SQL,"sql.initClient",SQLSTATE(HY001) MAL_MALLOC_FAIL);
		}
		if(global_variables(m, "monetdb", "sys") < 0) {
			mvc_destroy(m);
			throw(SQL,"sql.initClient",SQLSTATE(HY001) MAL_MALLOC_FAIL);
		}
		if (isAdministrator(c) || strcmp(c->scenario, "msql") == 0)	/* console should return everything */
			m->reply_size = -1;
		be = (void *) backend_create(m, c);
		if( be == NULL) {
			mvc_destroy(m);
			throw(SQL,"sql.initClient", SQLSTATE(HY001) MAL_MALLOC_FAIL);
		}
	} else {
		be = c->sqlcontext;
		m = be->mvc;
		if(mvc_reset(m, c->fdin, c->fdout, SQLdebug, NR_GLOBAL_VARS) < 0) {
			throw(SQL,"sql.initClient", SQLSTATE(HY001) MAL_MALLOC_FAIL);
		}
		backend_reset(be);
	}
	if (m->session->tr)
		reset_functions(m->session->tr);
	if (login) {
		/* pass through credentials of the user if not console */
		schema = monet5_user_set_def_schema(m, c->user);
		if (!schema) {
			_DELETE(schema);
			throw(PERMD, "SQLinitClient", SQLSTATE(08004) "schema authorization error");
		}
		_DELETE(schema);
	} 

	/*expect SQL text first */
	be->language = 'S';
	/* Set state, this indicates an initialized client scenario */
	c->state[MAL_SCENARIO_READER] = c;
	c->state[MAL_SCENARIO_PARSER] = c;
	c->state[MAL_SCENARIO_OPTIMIZE] = c;
	c->sqlcontext = be;

	return NULL;
}

str
SQLresetClient(Client c)
{
	str msg = MAL_SUCCEED, other = MAL_SUCCEED;

	if (c->sqlcontext == NULL)
		throw(SQL, "SQLexitClient", SQLSTATE(42000) "MVC catalogue not available");
	if (c->sqlcontext) {
		backend *be = c->sqlcontext;
		mvc *m = be->mvc;

		assert(m->session);
		if (m->session->auto_commit && m->session->active) {
			if (mvc_status(m) >= 0)
				msg = mvc_commit(m, 0, NULL, false);
		}
		if (m->session->active)
			other = mvc_rollback(m, 0, NULL, false);

		res_tables_destroy(m->results);
		m->results = NULL;

		mvc_destroy(m);
		backend_destroy(be);
		c->state[MAL_SCENARIO_OPTIMIZE] = NULL;
		c->state[MAL_SCENARIO_PARSER] = NULL;
		c->sqlcontext = NULL;
	}
	c->state[MAL_SCENARIO_READER] = NULL;
	if(other && !msg)
		msg = other;
	else if(other && msg)
		freeException(other);
	return msg;
}

MT_Id sqllogthread, idlethread;

static str
SQLinit(Client c)
{
	const char *debug_str = GDKgetenv("sql_debug");
	char *msg = MAL_SUCCEED;
	bool readonly = GDKgetenv_isyes("gdk_readonly");
	bool single_user = GDKgetenv_isyes("gdk_single_user");
	const char *gmt = "GMT";
	tzone tz;
	static int maybeupgrade = 1;
	backend *be = NULL;
	mvc *m = NULL;


#ifdef _SQL_SCENARIO_DEBUG
	fprintf(stderr, "#SQLinit Monet 5\n");
#endif
	if (SQLinitialized)
		return MAL_SUCCEED;

#ifdef NEED_MT_LOCK_INIT
	MT_lock_init(&sql_contextLock, "sql_contextLock");
#endif

	MT_lock_set(&sql_contextLock);
	be_funcs = (backend_functions) {
		.fstack = &monet5_freestack,
		.fcode = &monet5_freecode,
		.fresolve_function = &monet5_resolve_function,
	};
	monet5_user_init(&be_funcs);

	msg = MTIMEtimezone(&tz, &gmt);
	if (msg) {
		MT_lock_unset(&sql_contextLock);
		return msg;
	}
	(void) tz;
	if (debug_str)
		SQLdebug = strtol(debug_str, NULL, 10);
	if (single_user)
		SQLdebug |= 64;
	if (readonly)
		SQLdebug |= 32;
	if ((SQLnewcatalog = mvc_init(SQLdebug, GDKinmemory() ? store_mem : store_bat, readonly, single_user, 0)) < 0) {
		MT_lock_unset(&sql_contextLock);
		throw(SQL, "SQLinit", SQLSTATE(42000) "Catalogue initialization failed");
	}
	SQLinitialized = TRUE;
	sqlinit = GDKgetenv("sqlinit");
	if (sqlinit) {		/* add sqlinit to the fdin stack */
		buffer *b = (buffer *) GDKmalloc(sizeof(buffer));
		size_t len = strlen(sqlinit);
		char* cbuf = _STRDUP(sqlinit);
		stream *buf;
		bstream *fdin;

		if( b == NULL || cbuf == NULL) {
			MT_lock_unset(&sql_contextLock);
			GDKfree(b);
			GDKfree(cbuf);
			throw(SQL,"sql.init",SQLSTATE(HY001) MAL_MALLOC_FAIL);
		}

		buffer_init(b, cbuf, len);
		buf = buffer_rastream(b, "si");
		if( buf == NULL) {
			MT_lock_unset(&sql_contextLock);
			buffer_destroy(b);
			throw(SQL,"sql.init",SQLSTATE(HY001) MAL_MALLOC_FAIL);
		}

		fdin = bstream_create(buf, b->len);
		if( fdin == NULL) {
			MT_lock_unset(&sql_contextLock);
			buffer_destroy(b);
			throw(SQL,"sql.init",SQLSTATE(HY001) MAL_MALLOC_FAIL);
		}

		bstream_next(fdin);
		if( MCpushClientInput(c, fdin, 0, "") < 0)
			fprintf(stderr, "SQLinit:Could not switch client input stream");
	}
	if ((msg = SQLprepareClient(c, 0)) != NULL) {
		MT_lock_unset(&sql_contextLock);
		fprintf(stderr, "%s\n", msg);
		return msg;
	}
	be = c->sqlcontext;
	m = be->mvc;
	/* initialize the database with predefined SQL functions */
	if (SQLnewcatalog == 0) {
		/* check whether table sys.systemfunctions exists: if
		 * it doesn't, this is probably a restart of the
		 * server after an incomplete initialization */
		sql_schema *s = mvc_bind_schema(m, "sys");
		sql_table *t = s ? mvc_bind_table(m, s, "systemfunctions") : NULL;
		if (t == NULL)
			SQLnewcatalog = 1;
	}
	if (SQLnewcatalog > 0) {
		SQLnewcatalog = 0;
		maybeupgrade = 0;

#ifdef HAVE_EMBEDDED
		size_t createdb_len = strlen(createdb_inline);
		buffer* createdb_buf;
		stream* createdb_stream;
		bstream* createdb_bstream;
		if ((createdb_buf = GDKmalloc(sizeof(buffer))) == NULL) {
			MT_lock_unset(&sql_contextLock);
			throw(MAL, "createdb", SQLSTATE(HY001) MAL_MALLOC_FAIL);
		}
		buffer_init(createdb_buf, createdb_inline, createdb_len);
		if ((createdb_stream = buffer_rastream(createdb_buf, "createdb.sql")) == NULL) {
			MT_lock_unset(&sql_contextLock);
			GDKfree(createdb_buf);
			throw(MAL, "createdb", SQLSTATE(HY001) MAL_MALLOC_FAIL);
		}
		if ((createdb_bstream = bstream_create(createdb_stream, createdb_len)) == NULL) {
			MT_lock_unset(&sql_contextLock);
			close_stream(createdb_stream);
			GDKfree(createdb_buf);
			throw(MAL, "createdb", SQLSTATE(HY001) MAL_MALLOC_FAIL);
		}
		if (bstream_next(createdb_bstream) >= 0)
			msg = SQLstatementIntern(c, &createdb_bstream->buf, "sql.init", TRUE, FALSE, NULL);
		else
			msg = createException(MAL, "createdb", SQLSTATE(42000) "Could not load inlined createdb script");

		bstream_destroy(createdb_bstream);
		GDKfree(createdb_buf);
		if (m->sa)
			sa_destroy(m->sa);
		m->sa = NULL;
		m->sqs = NULL;

#else
		char path[FILENAME_MAX];
		str fullname;

		snprintf(path, FILENAME_MAX, "createdb");
		slash_2_dir_sep(path);
		fullname = MSP_locate_sqlscript(path, 1);
		if (fullname) {
			str filename = fullname;
			str p, n, newmsg= MAL_SUCCEED;
			fprintf(stdout, "# SQL catalog created, loading sql scripts once\n");
			do {
				stream *fd = NULL;

				p = strchr(filename, PATH_SEP);
				if (p)
					*p = '\0';
				if ((n = strrchr(filename, DIR_SEP)) == NULL) {
					n = filename;
				} else {
					n++;
				}
				fprintf(stdout, "# loading sql script: %s\n", n);
				fd = open_rastream(filename);
				if (p)
					filename = p + 1;

				if (fd) {
					size_t sz;
					sz = getFileSize(fd);
					if (sz > (size_t) 1 << 29) {
						close_stream(fd);
						newmsg = createException(MAL, "createdb", SQLSTATE(42000) "File %s too large to process", filename);
					} else {
						bstream *bfd = NULL;

						if((bfd = bstream_create(fd, sz == 0 ? (size_t) (128 * BLOCK) : sz)) == NULL) {
							close_stream(fd);
							newmsg = createException(MAL, "createdb", SQLSTATE(HY001) MAL_MALLOC_FAIL);
						} else {
							if (bstream_next(bfd) >= 0)
								newmsg = SQLstatementIntern(c, &bfd->buf, "sql.init", TRUE, FALSE, NULL);
							bstream_destroy(bfd);
						}
					}
					if (m->sa)
						sa_destroy(m->sa);
					m->sa = NULL;
					m->sqs = NULL;
					if (newmsg){
						fprintf(stderr,"%s",newmsg);
						freeException(newmsg);
					}
				}
			} while (p);
			GDKfree(fullname);
		} else
			fprintf(stderr, "!could not read createdb.sql\n");
#endif
	} else {		/* handle upgrades */
		m->sqs = NULL;
		if (!m->sa)
			m->sa = sa_create();
		if (!m->sa) {
			msg = createException(MAL, "createdb", SQLSTATE(HY001) MAL_MALLOC_FAIL);
		} else if (maybeupgrade) {
			SQLupgrades(c,m);
		}
		maybeupgrade = 0;
	}
	fflush(stdout);
	fflush(stderr);

	/* send error from create scripts back to the first client */
	if (msg) {
		msg = handle_error(m, 0, msg);
		*m->errstr = 0;
		sqlcleanup(m, mvc_status(m));
	}

	msg = SQLresetClient(c);
	MT_lock_unset(&sql_contextLock);
	if (msg != MAL_SUCCEED)
		return msg;

<<<<<<< HEAD
	if (GDKinmemory())
		return MAL_SUCCEED;

	if (MT_create_thread(&sqllogthread, (void (*)(void *)) mvc_logmanager, NULL, MT_THR_JOINABLE) != 0) {
=======
	if ((sqllogthread = THRcreate((void (*)(void *)) mvc_logmanager, NULL, MT_THR_JOINABLE, "logmanager")) == 0) {
>>>>>>> 6156b54a
		throw(SQL, "SQLinit", SQLSTATE(42000) "Starting log manager failed");
	}
	GDKregister(sqllogthread);
	if (!(SQLdebug&1024)) {
		if ((idlethread = THRcreate((void (*)(void *)) mvc_idlemanager, NULL, MT_THR_JOINABLE, "idlemanager")) == 0) {
			throw(SQL, "SQLinit", SQLSTATE(42000) "Starting idle manager failed");
		}
		GDKregister(idlethread);
	}
	return WLCinit();
}

#define TRANS_ABORTED SQLSTATE(25005) "Current transaction is aborted (please ROLLBACK)\n"

str
handle_error(mvc *m, int pstatus, str msg)
{
	str new = 0, newmsg= MAL_SUCCEED;

	/* transaction already broken */
	if (m->type != Q_TRANS && pstatus < 0) {
		new = createException(SQL,"sql.execute",TRANS_ABORTED);
	} else if( GDKerrbuf && GDKerrbuf[0]){
		new = GDKstrdup(GDKerrbuf);
		GDKerrbuf[0] = 0;
	} else if( *m->errstr){
		new = GDKstrdup(m->errstr);
		m->errstr[0] = 0;
	}
	if( new && msg){
		newmsg = GDKzalloc( strlen(msg) + strlen(new) + 64);
		if (newmsg == NULL) {
			newmsg = createException(SQL, "sql.execute", SQLSTATE(HY001) MAL_MALLOC_FAIL);
		} else {
			strcpy(newmsg, msg);
			/* strcat(newmsg,"!"); */
			strcat(newmsg,new);
		}
		freeException(new);
		freeException(msg);
	} else
	if( msg)
		newmsg = msg;
	else
	if( new)
		newmsg = new;
	return newmsg;
}

str
SQLautocommit(mvc *m)
{
	str msg = MAL_SUCCEED;

	if (m->session->auto_commit && m->session->active) {
		if (mvc_status(m) < 0) {
			msg = mvc_rollback(m, 0, NULL, false);
		} else {
			msg = mvc_commit(m, 0, NULL, false);
		}
	}
	return msg;
}

void
SQLtrans(mvc *m)
{
	m->caching = m->cache;
	if (!m->session->active) {
		sql_session *s;

		if(mvc_trans(m) < 0) {
			(void) sql_error(m, 02, SQLSTATE(HY001) "Allocation failure while starting the transaction");
			return;
		}
		s = m->session;
		if (!s->schema) {
			if (s->schema_name)
				GDKfree(s->schema_name);
			s->schema_name = monet5_user_get_def_schema(m, m->user_id);
			if(!s->schema_name) {
				mvc_cancel_session(m);
				(void) sql_error(m, 02, SQLSTATE(HY001) "Allocation failure while starting the transaction");
				return;
			}
			assert(s->schema_name);
			s->schema = find_sql_schema(s->tr, s->schema_name);
			assert(s->schema);
		}
	}
}

#ifdef HAVE_EMBEDDED
extern char* createdb_inline;
#endif

str
SQLinitClient(Client c)
{
	str msg = MAL_SUCCEED;

#ifdef _SQL_SCENARIO_DEBUG
	fprintf(stderr, "#SQLinitClient\n");
#endif
	if (SQLinitialized == 0)// && (msg = SQLprelude(NULL)) != MAL_SUCCEED)
		return msg;
	MT_lock_set(&sql_contextLock);
	if ((msg = WLRinit()) != MAL_SUCCEED) {
		MT_lock_unset(&sql_contextLock);
		return msg;
	}
#ifndef HAVE_EMBEDDED
	msg = SQLprepareClient(c, 1);
#else
	msg = SQLprepareClient(c, 0);
#endif
	MT_lock_unset(&sql_contextLock);
	return msg;
}

str
SQLexitClient(Client c)
{
	str err;
#ifdef _SQL_SCENARIO_DEBUG
	fprintf(stderr, "#SQLexitClient\n");
#endif
	if (SQLinitialized == FALSE)
		throw(SQL, "SQLexitClient", SQLSTATE(42000) "Catalogue not available");
	if ((err = SQLresetClient(c)) != MAL_SUCCEED)
		return err;
	MALexitClient(c);
	return MAL_SUCCEED;
}

/*
 * A statement received internally is simply appended for
 * execution
 */
str
SQLinitEnvironment(Client cntxt, MalBlkPtr mb, MalStkPtr stk, InstrPtr pci)
{
	str err;

	(void) mb;
	(void) stk;
	(void) pci;
	if ((err = SQLinitClient(cntxt)) == MAL_SUCCEED)
		cntxt->phase[MAL_SCENARIO_EXITCLIENT] = SQLexitClient;
	return err;
}


str
SQLstatement(Client cntxt, MalBlkPtr mb, MalStkPtr stk, InstrPtr pci)
{
	str *expr = getArgReference_str(stk, pci, 1);
	bit output = TRUE;

	(void) mb;
	if (pci->argc == 3)
		output = *getArgReference_bit(stk, pci, 2);

	return SQLstatementIntern(cntxt, expr, "SQLstatement", TRUE, output, NULL);
}

str
SQLcompile(Client cntxt, MalBlkPtr mb, MalStkPtr stk, InstrPtr pci)
{
	str *ret = getArgReference_str(stk, pci, 0);
	str *expr = getArgReference_str(stk, pci, 1);
	str msg;

	(void) mb;
	*ret = NULL;
	msg = SQLstatementIntern(cntxt, expr, "SQLcompile", FALSE, FALSE, NULL);
	if (msg == MAL_SUCCEED)
		*ret = _STRDUP("SQLcompile");
	if(*ret == NULL)
		throw(SQL,"sql.compile",SQLSTATE(HY001) MAL_MALLOC_FAIL);
	return msg;
}

/*
 * Locate a file with SQL commands and execute it. For the time being a 1MB
 * file limit is implicitly imposed. If the file can not be located in the
 * script library, we assume it is sufficiently self descriptive.
 * (Respecting the file system context where the call is executed )
 */
str
SQLinclude(Client cntxt, MalBlkPtr mb, MalStkPtr stk, InstrPtr pci)
{
	stream *fd;
	bstream *bfd;
	str *name = getArgReference_str(stk, pci, 1);
	str msg = MAL_SUCCEED, fullname;
	str *expr;
	mvc *m;
	size_t sz;

	fullname = MSP_locate_sqlscript(*name, 0);
	if (fullname == NULL)
		fullname = *name;
	fd = open_rastream(fullname);
	if (mnstr_errnr(fd) == MNSTR_OPEN_ERROR) {
		close_stream(fd);
		throw(MAL, "sql.include", SQLSTATE(42000) "could not open file: %s\n", *name);
	}
	sz = getFileSize(fd);
	if (sz > (size_t) 1 << 29) {
		close_stream(fd);
		throw(MAL, "sql.include", SQLSTATE(42000) "file %s too large to process", fullname);
	}
	if((bfd = bstream_create(fd, sz == 0 ? (size_t) (128 * BLOCK) : sz)) == NULL) {
		close_stream(fd);
		throw(MAL, "sql.include", SQLSTATE(HY001) MAL_MALLOC_FAIL);
	}
	if (bstream_next(bfd) < 0) {
		bstream_destroy(bfd);
		throw(MAL, "sql.include", SQLSTATE(42000) "could not read %s\n", *name);
	}

	expr = &bfd->buf;
	msg = SQLstatementIntern(cntxt, expr, "sql.include", TRUE, FALSE, NULL);
	bstream_destroy(bfd);
	m = ((backend *) cntxt->sqlcontext)->mvc;
	if (m->sa)
		sa_destroy(m->sa);
	m->sa = NULL;
	m->sqs = NULL;
	(void) mb;
	return msg;
}

/*
 * The SQL reader collects a (sequence) of statements from the input
 * stream, but only when no unresolved 'nxt' character is visible.
 * In combination with SQLparser this ensures that all statements
 * are handled one by one.
 *
 * The SQLreader is called from two places: the SQL parser and
 * the MAL debugger.
 * The former only occurs during the parsing phase and the
 * second only during exection.
 * This means we can safely change the language setting for
 * the duration of these calls.
 */

/* #define _SQL_READER_DEBUG */
str
SQLreader(Client c)
{
	bool go = true;
	str msg = MAL_SUCCEED;
	bool more = true;
	bool commit_done = false;
	backend *be = (backend *) c->sqlcontext;
	bstream *in = c->fdin;
	int language = -1;
	mvc *m = NULL;
	bool blocked = isa_block_stream(in->s);

	if (SQLinitialized == FALSE) {
		c->mode = FINISHCLIENT;
		return MAL_SUCCEED;
	}
	if (!be || c->mode <= FINISHCLIENT) {
#ifdef _SQL_READER_DEBUG
		fprintf(stderr, "#SQL client finished\n");
#endif
		c->mode = FINISHCLIENT;
		return MAL_SUCCEED;
	}
#ifdef _SQL_READER_DEBUG
	fprintf(stderr, "#SQLparser: start reading SQL %s %s\n", (be->console ? " from console" : ""), (blocked ? "Blocked read" : ""));
#endif
	language = be->language;	/* 'S' for SQL, 'D' from debugger */
	m = be->mvc;
	m->errstr[0] = 0;
	/*
	 * Continue processing any left-over input from the previous round.
	 */

#ifdef _SQL_READER_DEBUG
	fprintf(stderr, "#pos %d len %d eof %d \n", in->pos, in->len, in->eof);
#endif
	/*
	 * Distinguish between console reading and mclient connections.
	 */
	while (more) {
		more = false;

		/* Different kinds of supported statements sequences
		   A;   -- single line                  s
		   A \n B;      -- multi line                   S
		   A; B;   -- compound single block     s
		   A;   -- many multi line
		   B \n C; -- statements in one block   S
		 */
		/* auto_commit on end of statement */
		if (m->scanner.mode == LINE_N && !commit_done) {
			msg = SQLautocommit(m);
			go = msg == MAL_SUCCEED;
			commit_done = true;
		}

		if (go && in->pos >= in->len) {
			ssize_t rd;

			if (c->bak) {
#ifdef _SQL_READER_DEBUG
				fprintf(stderr, "#Switch to backup stream\n");
#endif
				in = c->fdin;
				blocked = isa_block_stream(in->s);
				m->scanner.rs = c->fdin;
				c->fdin->pos += c->yycur;
				c->yycur = 0;
			}
			if (in->eof || !blocked) {
				language = (be->console) ? 'S' : 0;

				/* The rules of auto_commit require us to finish
				   and start a transaction on the start of a new statement (s A;B; case) */
				if (!(m->emod & mod_debug) && !commit_done) {
					msg = SQLautocommit(m);
					go = msg == MAL_SUCCEED;
					commit_done = true;
				}

				if (go && ((!blocked && mnstr_write(c->fdout, c->prompt, c->promptlength, 1) != 1) || mnstr_flush(c->fdout))) {
					go = false;
					break;
				}
				in->eof = false;
			}
			if (in->buf == NULL) {
				more = false;
				go = false;
			} else if (go && (rd = bstream_next(in)) <= 0) {
#ifdef _SQL_READER_DEBUG
				fprintf(stderr, "#rd %d  language %d eof %d\n", rd, language, in->eof);
#endif
				if (be->language == 'D' && !in->eof)
					return msg;

				if (rd == 0 && language !=0 && in->eof && !be->console) {
					/* we hadn't seen the EOF before, so just try again
					   (this time with prompt) */
					more = true;
					continue;
				}
				go = false;
				break;
			} else if (go && !be->console && language == 0) {
				if (in->buf[in->pos] == 's' && !in->eof) {
					while ((rd = bstream_next(in)) > 0)
						;
				}
				be->language = in->buf[in->pos++];
				if (be->language == 's') {
					be->language = 'S';
					m->scanner.mode = LINE_1;
				} else if (be->language == 'S') {
					m->scanner.mode = LINE_N;
				}
			}
#ifdef _SQL_READER_DEBUG
			fprintf(stderr, "#SQL blk:%s\n", in->buf + in->pos);
#endif
		}
	}
	if ( (c->stimeout && (GDKusec() - c->session) > c->stimeout) || !go || (strncmp(CURRENT(c), "\\q", 2) == 0)) {
		in->pos = in->len;	/* skip rest of the input */
		c->mode = FINISHCLIENT;
		return msg;
	}
	return msg;
}

/*
 * The SQL block is stored in the client input buffer, from which it
 * can be parsed by the SQL parser. The client structure contains
 * a small table of bounded tables. This should be reset before we
 * parse a new statement sequence.
 * Before we parse the sql statement, we look for any variable settings
 * for specific commands.
 * The most important one is to prepare code to be handled by the debugger.
 * The current analysis is simple and fulfills our short-term needs.
 * A future version may analyze the parameter settings in more detail.
 */

#define MAX_QUERY 	(64*1024*1024)

static int
caching(mvc *m)
{
	return m->caching;
}

static int
cachable(mvc *m, sql_rel *r)
{
	if (m->emode == m_prepare)	/* prepared plans are always cached */
		return 1;
	if (m->emode == m_plan)		/* we plan to display without execution */
		return 0;
	if (m->type == Q_TRANS )	/* m->type == Q_SCHEMA || cachable to make sure we have trace on alter statements  */
		return 0;
	/* we don't store queries with a large footprint */
	if(r && sa_size(m->sa) > MAX_QUERY) 
		return 0;
	return 1;
}

/*
 * The core part of the SQL interface, parse the query and
 * store away the template (non)optimized code in the query cache
 * and the MAL module
 */

str
SQLparser(Client c)
{
	bstream *in = c->fdin;
	stream *out = c->fdout;
	str msg = NULL;
	backend *be;
	mvc *m;
	int oldvtop, oldstop;
	int pstatus = 0;
	int err = 0, opt = 0;

	be = (backend *) c->sqlcontext;
	if (be == 0) {
		/* leave a message in the log */
		fprintf(stderr, "SQL state descriptor missing, cannot handle client!\n");
		/* stop here, instead of printing the exception below to the
		 * client in an endless loop */
		c->mode = FINISHCLIENT;
		throw(SQL, "SQLparser", SQLSTATE(42000) "State descriptor missing, aborting");
	}
	oldvtop = c->curprg->def->vtop;
	oldstop = c->curprg->def->stop;
	be->vtop = oldvtop;
#ifdef _SQL_PARSER_DEBUG
	fprintf(stderr, "#SQL compilation \n");
	fprintf(stderr,"debugger? %d(%d)\n", (int) be->mvc->emode, (int) be->mvc->emod);
#endif
	m = be->mvc;
	m->type = Q_PARSE;
	if (be->language != 'X')
		SQLtrans(m);
	if(*m->errstr) {
		if (strlen(m->errstr) > 6 && m->errstr[5] == '!')
			msg = createException(PARSE, "SQLparser", "%s", m->errstr);
		else
			msg = createException(PARSE, "SQLparser", SQLSTATE(42000) "%s", m->errstr);
		*m->errstr=0;
		c->mode = FINISHCLIENT;
		return msg;
	}
	pstatus = m->session->status;

	/* sqlparse needs sql allocator to be available.  It can be NULL at
	 * this point if this is a recursive call. */
	m->sqs = NULL;
	if (!m->sa) 
		m->sa = sa_create();
	if (!m->sa) {
		c->mode = FINISHCLIENT;
		throw(SQL, "SQLparser", SQLSTATE(HY001) MAL_MALLOC_FAIL " for SQL allocator");
	}

	m->emode = m_normal;
	m->emod = mod_none;
	if (be->language == 'X') {
		int n = 0, v, off, len;

		if (strncmp(in->buf + in->pos, "export ", 7) == 0)
			n = sscanf(in->buf + in->pos + 7, "%d %d %d", &v, &off, &len);

		if (n == 2 || n == 3) {
			mvc_export_chunk(be, out, v, off, n == 3 ? len : m->reply_size);

			in->pos = in->len;	/* HACK: should use parsed length */
			return MAL_SUCCEED;
		}
		if (strncmp(in->buf + in->pos, "close ", 6) == 0) {
			res_table *t;

			v = (int) strtol(in->buf + in->pos + 6, NULL, 0);
			t = res_tables_find(m->results, v);
			if (t)
				m->results = res_tables_remove(m->results, t);
			in->pos = in->len;	/* HACK: should use parsed length */
			return MAL_SUCCEED;
		}
		if (strncmp(in->buf + in->pos, "release ", 8) == 0) {
			cq *q = NULL;

			v = (int) strtol(in->buf + in->pos + 8, NULL, 0);
			if ((q = qc_find(m->qc, v)) != NULL)
				 qc_delete(m->qc, q);
			in->pos = in->len;	/* HACK: should use parsed length */
			return MAL_SUCCEED;
		}
		if (strncmp(in->buf + in->pos, "auto_commit ", 12) == 0) {
			int commit;
			v = (int) strtol(in->buf + in->pos + 12, NULL, 10);
			commit = (!m->session->auto_commit && v);
			m->session->auto_commit = (v) != 0;
			m->session->ac_on_commit = m->session->auto_commit;
			if (m->session->active) {
				if (commit) {
					msg = mvc_commit(m, 0, NULL, true);
				} else {
					msg = mvc_rollback(m, 0, NULL, true);
				}
			}
			in->pos = in->len;	/* HACK: should use parsed length */
			if (msg != NULL)
				goto finalize;
			return MAL_SUCCEED;
		}
		if (strncmp(in->buf + in->pos, "reply_size ", 11) == 0) {
			v = (int) strtol(in->buf + in->pos + 11, NULL, 10);
			if (v < -1) {
				msg = createException(SQL, "SQLparser", SQLSTATE(42000) "Reply_size cannot be negative");
				goto finalize;
			}
			m->reply_size = v;
			in->pos = in->len;	/* HACK: should use parsed length */
			return MAL_SUCCEED;
		}
		if (strncmp(in->buf + in->pos, "sizeheader", 10) == 0) {
			v = (int) strtol(in->buf + in->pos + 10, NULL, 10);
			m->sizeheader = v != 0;
			in->pos = in->len;	/* HACK: should use parsed length */
			return MAL_SUCCEED;
		}
		if (strncmp(in->buf + in->pos, "quit", 4) == 0) {
			c->mode = FINISHCLIENT;
			return MAL_SUCCEED;
		}
		msg = createException(SQL, "SQLparser", SQLSTATE(42000) "Unrecognized X command: %s\n", in->buf + in->pos);
		goto finalize;
	}
	if (be->language !='S') {
		msg = createException(SQL, "SQLparser", SQLSTATE(42000) "Unrecognized language prefix: %ci\n", be->language);
		goto finalize;
	}

	if ((err = sqlparse(m)) ||
	    /* Only forget old errors on transaction boundaries */
	    (mvc_status(m) && m->type != Q_TRANS) || !m->sym) {
		if (!err &&m->scanner.started)	/* repeat old errors, with a parsed query */
			err = mvc_status(m);
		if (err && *m->errstr) {
			if (strlen(m->errstr) > 6 && m->errstr[5] == '!')
				msg = createException(PARSE, "SQLparser", "%s", m->errstr);
			else
				msg = createException(PARSE, "SQLparser", SQLSTATE(42000) "%s", m->errstr);
			*m->errstr = 0;
		}
		if (m->sym)
			msg = handle_error(m, pstatus, msg);
		sqlcleanup(m, err);
		goto finalize;
	}
	assert(m->session->schema != NULL);
	/*
	 * We have dealt with the first parsing step and advanced the input reader
	 * to the next statement (if any).
	 * Now is the time to also perform the semantic analysis, optimize and
	 * produce code.
	 */
	be->q = NULL;
	if (m->emode == m_execute) {
		assert(m->sym->data.lval->h->type == type_int);
		be->q = qc_find(m->qc, m->sym->data.lval->h->data.i_val);
		if (!be->q) {
			err = -1;
			msg = createException(SQL, "EXEC", SQLSTATE(07003) "No prepared statement with id: %d\n", m->sym->data.lval->h->data.i_val);
			*m->errstr = 0;
			msg = handle_error(m, pstatus, msg);
			sqlcleanup(m, err);
			goto finalize;
		} else if (be->q->type != Q_PREPARE) {
			err = -1;
			msg = createException(SQL, "EXEC", SQLSTATE(07005) "Given handle id is not for a " "prepared statement: %d\n", m->sym->data.lval->h->data.i_val);
			*m->errstr = 0;
			msg = handle_error(m, pstatus, msg);
			sqlcleanup(m, err);
			goto finalize;
		}
		scanner_query_processed(&(m->scanner));
	} else if (caching(m) && cachable(m, NULL) && m->emode != m_prepare && (be->q = qc_match(m->qc, m, m->sym, m->args, m->argc, m->scanner.key ^ m->session->schema->base.id)) != NULL) {
		/* query template was found in the query cache */
		scanner_query_processed(&(m->scanner));
		m->no_mitosis = be->q->no_mitosis;
	} else {
		sql_rel *r;

		r = sql_symbol2relation(m, m->sym);

		if (!r || (err = mvc_status(m) && m->type != Q_TRANS && *m->errstr)) {
			if (strlen(m->errstr) > 6 && m->errstr[5] == '!')
				msg = createException(PARSE, "SQLparser", "%s", m->errstr);
			else
				msg = createException(PARSE, "SQLparser", SQLSTATE(42000) "%s", m->errstr);
			*m->errstr = 0;
			msg = handle_error(m, pstatus, msg);
			sqlcleanup(m, err);
			goto finalize;
		}

		if ((!caching(m) || !cachable(m, r)) && m->emode != m_prepare) {
			char *q = query_cleaned(QUERY(m->scanner));
			if(!q) {
				err = 1;
				msg = createException(PARSE, "SQLparser", SQLSTATE(HY001) MAL_MALLOC_FAIL);
			} else {
				/* Query template should not be cached */
				scanner_query_processed(&(m->scanner));

				err = 0;
				if (backend_callinline(be, c) < 0 ||
					backend_dumpstmt(be, c->curprg->def, r, 1, 0, q) < 0)
					err = 1;
				else opt = 1;
				GDKfree(q);
			}
		} else {
			/* Add the query tree to the SQL query cache
			 * and bake a MAL program for it.
			 */
			char *q = query_cleaned(QUERY(m->scanner)), *escaped_q;
			char qname[IDLENGTH];
			be->q = NULL;
			if(!q) {
				err = 1;
				msg = createException(PARSE, "SQLparser", SQLSTATE(HY001) MAL_MALLOC_FAIL);
			}
			(void) snprintf(qname, IDLENGTH, "%c%d_%d", (m->emode == m_prepare?'p':'s'), m->qc->id++, m->qc->clientid);
			escaped_q = sql_escape_str(q);
			if(!escaped_q) {
				err = 1;
				msg = createException(PARSE, "SQLparser", SQLSTATE(HY001) MAL_MALLOC_FAIL);
			} else {
				be->q = qc_insert(m->qc, m->sa,	/* the allocator */
						  r,	/* keep relational query */
						  qname, /* its MAL name) */
						  m->sym,	/* the sql symbol tree */
						  m->args,	/* the argument list */
						  m->argc, m->scanner.key ^ m->session->schema->base.id,	/* the statement hash key */
						  m->emode == m_prepare ? Q_PREPARE : m->type,	/* the type of the statement */
						  escaped_q,
						  m->no_mitosis);
			}
			if(!be->q) {
				err = 1;
				msg = createException(PARSE, "SQLparser", SQLSTATE(HY001) MAL_MALLOC_FAIL);
			}
			GDKfree(q);
			scanner_query_processed(&(m->scanner));
			be->q->code = (backend_code) backend_dumpproc(be, c, be->q, r);
			if (!be->q->code)
				err = 1;
			be->q->stk = 0;

			/* passed over to query cache, used during dumpproc */
			m->sa = NULL;
			m->sym = NULL;
			/* register name in the namespace */
			be->q->name = putName(be->q->name);
			if(!be->q->name) {
				err = 1;
				msg = createException(PARSE, "SQLparser", SQLSTATE(HY001) MAL_MALLOC_FAIL);
			}
		}
	}
	if (err)
		m->session->status = -10;
	if (err == 0) {
		/* no parsing error encountered, finalize the code of the query wrapper */
		if (be->q) {
			if (m->emode == m_prepare){
				/* For prepared queries, return a table with result set structure*/
				/* optimize the code block and rename it */
				err = mvc_export_prepare(m, c->fdout, be->q, "");
			} else if( m->emode == m_execute || m->emode == m_normal || m->emode == m_plan){
				/* call procedure generation (only in cache mode) */
				backend_call(be, c, be->q);
			}
		}

		pushEndInstruction(c->curprg->def);
		/* check the query wrapper for errors */
		chkTypes(c->usermodule, c->curprg->def, TRUE);

		/* in case we had produced a non-cachable plan, the optimizer should be called */
		if (opt ) {
			msg = SQLoptimizeQuery(c, c->curprg->def);

			if (msg != MAL_SUCCEED) {
				sqlcleanup(m, err);
				goto finalize;
			}
		}
		//printFunction(c->fdout, c->curprg->def, 0, LIST_MAL_ALL);
		/* we know more in this case than chkProgram(c->fdout, c->usermodule, c->curprg->def); */
		if (c->curprg->def->errors) {
			msg = c->curprg->def->errors;
			c->curprg->def->errors = 0;
			/* restore the state */
			MSresetInstructions(c->curprg->def, oldstop);
			freeVariables(c, c->curprg->def, NULL, oldvtop);
			if (msg == NULL && *m->errstr){
				if (strlen(m->errstr) > 6 && m->errstr[5] == '!')
					msg = createException(PARSE, "SQLparser", "%s", m->errstr);
				else
					msg = createException(PARSE, "SQLparser", SQLSTATE(M0M27) "Semantic errors %s", m->errstr);
				*m->errstr = 0;
			} else if(msg) {
				str newmsg;
				newmsg = createException(PARSE, "SQLparser", SQLSTATE(M0M27) "Semantic errors %s", msg);
				freeException(msg);
				msg = newmsg;
			}
		}
	}
finalize:
	if (msg)
		sqlcleanup(m, 0);
	return msg;
}

str
SQLengine(Client c)
{
	backend *be = (backend *) c->sqlcontext;
	return SQLengineIntern(c, be);
}

str
SQLCacheRemove(Client c, str nme)
{
	Symbol s;

#ifdef _SQL_CACHE_DEBUG
	fprintf(stderr, "#SQLCacheRemove %s\n", nme);
#endif

	s = findSymbolInModule(c->usermodule, nme);
	if (s == NULL)
		throw(MAL, "cache.remove", SQLSTATE(42000) "internal error, symbol missing\n");
	deleteSymbol(c->usermodule, s);
	return MAL_SUCCEED;
}

str
SQLcallback(Client c, str msg){
	if(msg &&  (strstr(msg, "MALexception") || strstr(msg,"GDKexception"))) {
		// massage the error to comply with SQL
		char *s;
		s= strchr(msg,(int)':');
		if (s ) 
			s= strchr(msg,(int)':');
		if( s){
			char newerr[1024];
			s++;
			strncpy(newerr, msg, s - msg);
			newerr[s-msg] = 0;
			snprintf(newerr + (s-msg), 1024 -(s-msg), SQLSTATE(HY020) "%s",s);
			freeException(msg);
			msg = GDKstrdup(newerr);
		}
	}
	if (msg) {
		/* remove exception decoration */
		char *m, *n, *p, *s;
		size_t l;

		m = p = msg;
		while (m && *m) {
			n = strchr(m, '\n');
			if (n)
				*n = 0;
			s = getExceptionMessageAndState(m);
			if (n) {
				*n++ = '\n';
				l = n - s;
			} else {
				l = strlen(s);
			}
			memmove(p, s, l);
			p += l;
			m = n;
		}
		*p = 0;
	}
	return MALcallback(c,msg);
}

str
SYSupdate_tables(Client cntxt, MalBlkPtr mb, MalStkPtr stk, InstrPtr pci)
{
	mvc *m = ((backend *) cntxt->sqlcontext)->mvc;

	(void) mb;
	(void) stk;
	(void) pci;

	sql_trans_update_tables(m->session->tr, mvc_bind_schema(m, "sys"));
	return MAL_SUCCEED;
}

str
SYSupdate_schemas(Client cntxt, MalBlkPtr mb, MalStkPtr stk, InstrPtr pci)
{
	mvc *m = ((backend *) cntxt->sqlcontext)->mvc;

	(void) mb;
	(void) stk;
	(void) pci;

	sql_trans_update_schemas(m->session->tr);
	return MAL_SUCCEED;
}<|MERGE_RESOLUTION|>--- conflicted
+++ resolved
@@ -587,14 +587,10 @@
 	if (msg != MAL_SUCCEED)
 		return msg;
 
-<<<<<<< HEAD
 	if (GDKinmemory())
 		return MAL_SUCCEED;
 
-	if (MT_create_thread(&sqllogthread, (void (*)(void *)) mvc_logmanager, NULL, MT_THR_JOINABLE) != 0) {
-=======
 	if ((sqllogthread = THRcreate((void (*)(void *)) mvc_logmanager, NULL, MT_THR_JOINABLE, "logmanager")) == 0) {
->>>>>>> 6156b54a
 		throw(SQL, "SQLinit", SQLSTATE(42000) "Starting log manager failed");
 	}
 	GDKregister(sqllogthread);
