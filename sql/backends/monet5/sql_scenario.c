/*
 * SPDX-License-Identifier: MPL-2.0
 *
 * This Source Code Form is subject to the terms of the Mozilla Public
 * License, v. 2.0.  If a copy of the MPL was not distributed with this
 * file, You can obtain one at http://mozilla.org/MPL/2.0/.
 *
 * Copyright 1997 - July 2008 CWI, August 2008 - 2023 MonetDB B.V.
 */

/*
 * (authors) N. Nes, M.L. Kersten
 * The SQL scenario implementation is a derivative of the MAL session scenario.
 *
 */
/*
 * Before we are can process SQL statements the global catalog
 * should be initialized. Thereafter, each time a client enters
 * we update its context descriptor to denote an SQL scenario.
 */
#include "monetdb_config.h"
#include "mal_backend.h"
#include "sql_scenario.h"
#include "sql_result.h"
#include "sql_gencode.h"
#include "sql_optimizer.h"
#include "sql_assert.h"
#include "sql_execute.h"
#include "sql_env.h"
#include "sql_mvc.h"
#include "sql_user.h"
#include "sql_datetime.h"
#include "sql_import.h"
#include "mal.h"
#include "mal_instruction.h"
#include "mal_interpreter.h"
#include "mal_parser.h"
#include "mal_builder.h"
#include "mal_namespace.h"
#include "mal_linker.h"
#include "mal_scenario.h"
#include "mal_authorize.h"
#include "mcrypt.h"
#include "bat5.h"
#include "msabaoth.h"
#include "gdk_time.h"
#include "optimizer.h"
#include "opt_prelude.h"
#include "opt_pipes.h"
#include "opt_mitosis.h"
#include <unistd.h>
#include "sql_upgrades.h"
#include "rel_semantic.h"
#include "rel_rel.h"

#define MAX_SQL_MODULES 128
static int sql_modules = 0;
static struct sql_module {
	const char *name;
	const unsigned char *code;
} sql_module[MAX_SQL_MODULES];

static int
sql_module_compare(const void *a, const void *b)
{
	const struct sql_module *l = a, *r = b;
	return strcmp(l->name, r->name);
}

void
sql_register(const char *name, const unsigned char *code)
{
	assert (sql_modules < MAX_SQL_MODULES);
	sql_module[sql_modules].name = name;
	sql_module[sql_modules].code = code;
	sql_modules++;
}

static sql_store SQLstore = NULL;
int SQLdebug = 0;
static const char *sqlinit = NULL;
static MT_Lock sql_contextLock = MT_LOCK_INITIALIZER(sql_contextLock);

static str SQLinit(Client c, const char *initpasswd);
static str master_password = NULL;

str
//SQLprelude(void *ret)
SQLprelude(Client cntxt, MalBlkPtr mb, MalStkPtr stk, InstrPtr pci)
{
	str tmp;
	Scenario ms, s = getFreeScenario();
	/* HACK ALERT: temporarily use sqlcontext to pass the initial
	 * password to the prelude function */
	const char *initpasswd = cntxt->sqlcontext;
	cntxt->sqlcontext = NULL;

	(void) mb;
	(void) stk;
	(void) pci;
	if (!s)
		throw(MAL, "sql.start", SQLSTATE(42000) "out of scenario slots");
	sqlinit = GDKgetenv("sqlinit");
	*s = (struct SCENARIO) {
		.name = "S_Q_L",
		.language = "sql",
		.exitSystem = "SQLexit",
		.exitSystemCmd = SQLexit,
		.initClient = "SQLinitClient",
		.initClientCmd = SQLinitClient,
		.exitClient = "SQLexitClient",
		.exitClientCmd = SQLexitClient,
		//.reader = "SQLreader",
		//.readerCmd = SQLreader,
		//.parser = "SQLparser",
		//.parserCmd = SQLparser,
		.engine = "SQLengine",
		.engineCmd = SQLengine,
		.callback = "SQLcallback",
		.callbackCmd = SQLcallback,
	};
	ms = getFreeScenario();
	if (!ms)
		throw(MAL, "sql.start", SQLSTATE(42000) "out of scenario slots");

	*ms = (struct SCENARIO) {
		.name = "M_S_Q_L",
		.language = "msql",
		.exitSystem = "SQLexit",
		.exitSystemCmd = SQLexit,
		.initClient = "SQLinitClientFromMAL",
		.initClientCmd = SQLinitClientFromMAL,
		.exitClient = "SQLexitClient",
		.exitClientCmd = SQLexitClient,
		.reader = "MALreader",
		.readerCmd = MALreader,
		.parser = "MALparser",
		.parserCmd = MALparser,
		.optimizer = "MALoptimizer",
		.optimizerCmd = MALoptimizer,
		.engine = "MALengine",
		.engineCmd = MALengine,
		.callback = "MALcallback",
		.callbackCmd = MALcallback,
	};

	tmp = SQLinit(cntxt, initpasswd);
	if (tmp != MAL_SUCCEED) {
		TRC_CRITICAL(SQL_PARSER, "Fatal error during initialization: %s\n", tmp);
		if (!GDKembedded()) {
			freeException(tmp);
			if ((tmp = GDKerrbuf) && *tmp)
				TRC_CRITICAL(SQL_PARSER, SQLSTATE(42000) "GDK reported: %s\n", tmp);
			fflush(stderr);
			exit(1);
		} else {
			return tmp;
		}
	}
	if (!GDKembedded()) {
		fprintf(stdout, "# MonetDB/SQL module loaded\n");
		fflush(stdout);		/* make merovingian see this *now* */
	}
	if (GDKinmemory(0) || GDKembedded()) {
		s->name = "sql";
		ms->name = "msql";
		return MAL_SUCCEED;
	}
	/* only register availability of scenarios AFTER we are inited! */
	s->name = "sql";
	tmp = msab_marchScenario(s->name);
	if (tmp != NULL) {
		char *err = createException(MAL, "sql.start", "%s", tmp);
		free(tmp);
		return err;
	}
	ms->name = "msql";
	tmp = msab_marchScenario(ms->name);
	if (tmp != NULL) {
		char *err = createException(MAL, "sql.start", "%s", tmp);
		free(tmp);
		return err;
	}
	return MAL_SUCCEED;
}

str
SQLexit(Client c)
{
	(void) c;		/* not used */
	MT_lock_set(&sql_contextLock);
	if (SQLstore) {
		mvc_exit(SQLstore);
		SQLstore = NULL;
	}
	MT_lock_unset(&sql_contextLock);
	return MAL_SUCCEED;
}

str
SQLepilogue(void *ret)
{
	char *s = "sql", *m = "msql", *msg;

	(void) ret;
	msg = SQLexit(NULL);
	freeException(msg);
	/* this function is never called, but for the style of it, we clean
	 * up our own mess */
	if (!GDKinmemory(0) && !GDKembedded()) {
		str res = msab_retreatScenario(m);
		if (!res)
			res = msab_retreatScenario(s);
		if (res != NULL) {
			char *err = createException(MAL, "sql.epilogue", "%s", res);
			free(res);
			return err;
		}
	}
	/* return scenarios */
	Scenario sc = findScenario(s);
	if (sc)
		sc->name = NULL;
	sc = findScenario(m);
	if (sc)
		sc->name = NULL;
	return MAL_SUCCEED;
}


static str
SQLexecPostLoginTriggers(Client c)
{
	str msg = MAL_SUCCEED;
	backend *be = (backend *) c->sqlcontext;
	if (be) {
		mvc *m = be->mvc;
		sql_trans *tr = m->session->tr;
		int active = tr->active;
		if (active || mvc_trans(m) == 0) {
			sql_schema *sys = find_sql_schema(tr, "sys");
			struct os_iter oi;
			// triggers not related to table should have been loaded in sys
			os_iterator(&oi, sys->triggers, tr, NULL);
			for (sql_base *b = oi_next(&oi); b && msg == MAL_SUCCEED; b = oi_next(&oi)) {
				sql_trigger *t = (sql_trigger*) b;
				if (t->event == LOGIN_EVENT) {
					const char *stmt = t->statement;
					sql_rel *r = NULL;
					// cache state
					int oldvtop = c->curprg->def->vtop;
					int oldstop = c->curprg->def->stop;
					int oldvid = c->curprg->def->vid;
					Symbol curprg = c->curprg;
					sql_allocator *sa = m->sa;

					if (!(m->sa = sa_create(m->pa))) {
						m->sa = sa;
						throw(SQL, "sql.SQLexecPostLoginTriggers", SQLSTATE(HY013) MAL_MALLOC_FAIL);
					}
					r = rel_parse(m, sys, stmt, m_deps);
					if (r)
						r = sql_processrelation(m, r, 0, 0, 0, 0);
					if (!r) {
						sa_destroy(m->sa);
						m->sa = sa;
						if (strlen(m->errstr) > 6 && m->errstr[5] == '!')
							throw(SQL, "sql.SQLexecPostLoginTriggers", "%s", m->errstr);
						else
							throw(SQL, "sql.SQLexecPostLoginTriggers", SQLSTATE(42000) "%s", m->errstr);
					}

					setVarType(c->curprg->def, 0, 0);
					if (backend_dumpstmt(be, c->curprg->def, r, 1, 1, NULL) < 0) {
						freeVariables(c, c->curprg->def, NULL, oldvtop, oldvid);
						c->curprg = curprg;
						sa_destroy(m->sa);
						m->sa = sa;
						throw(SQL, "sql.SQLexecPostLoginTriggers", SQLSTATE(4200) "%s", "generating MAL failed");
					}

					msg = SQLoptimizeQuery(c, c->curprg->def);

					stream *out = be->out;
					be->out = NULL;	/* no output stream */
					if (!msg)
						msg = SQLrun(c,m);

					// restore previous state
					be->out = out;
					MSresetInstructions(c->curprg->def, oldstop);
					freeVariables(c, c->curprg->def, NULL, oldvtop, oldvid);
					sqlcleanup(be, 0);
					c->curprg = curprg;
					sa_destroy(m->sa);
					m->sa = sa;
				}
			}

			if (!active)
				sql_trans_end(m->session, SQL_OK);
		}
	}
	return msg;
}

static str
userCheckCredentials( mvc *m, Client c, const char *pwhash, const char *challenge, const char *algo)
{
	oid uid = getUserOIDByName(m, c->username);

	if (strNil(pwhash))
		throw(INVCRED, "checkCredentials", INVCRED_INVALID_USER " '%s'", c->username);
	str passValue = getUserPassword(m, uid);
	if (strNil(passValue))
		throw(INVCRED, "checkCredentials", INVCRED_INVALID_USER " '%s'", c->username);
	    /* find the corresponding password to the user */

	str pwd = NULL;
	str msg = AUTHdecypherValue(&pwd, passValue);
	GDKfree(passValue);
	if (msg)
		return msg;

	/* generate the hash as the client should have done */
	str hash = mcrypt_hashPassword(algo, pwd, challenge);
	GDKfree(pwd);
	if(!hash)
		throw(MAL, "checkCredentials", "hash '%s' backend not found", algo);

	/* and now we have it, compare it to what was given to us */
	if (strcmp(pwhash, hash) == 0) {
		free(hash);
		c->user = uid;
		return MAL_SUCCEED;
	}
	free(hash);

	/* special case: users whose name starts with '.' can authenticate using
	 * the temporary master password.
	 */
	if (c->username[0] == '.' && master_password != NULL && master_password[0] != '\0') {
		// first encrypt the master password as if we've just found it
		// in the password store
		str encrypted = mcrypt_BackendSum(master_password, strlen(master_password));
		if (encrypted == NULL)
			throw(MAL, "checkCredentials", SQLSTATE(HY013) MAL_MALLOC_FAIL);
		hash = mcrypt_hashPassword(algo, encrypted, challenge);
		free(encrypted);
		if (hash && strcmp(pwhash, hash) == 0) {
			free(hash);
			c->user = uid;
			return(MAL_SUCCEED);
		}
		free(hash);
	}

	/* of course we DO NOT print the password here */
	throw(INVCRED, "checkCredentials", INVCRED_INVALID_USER " '%s'", c->username);
}

static char*
SQLprepareClient(Client c, const char *pwhash, const char *challenge, const char *algo)
{
	mvc *m = NULL;
	backend *be = NULL;
	str msg = MAL_SUCCEED;

	if (c->sqlcontext == 0) {
		sql_allocator *sa = sa_create(NULL);
		if (sa == NULL) {
			msg = createException(SQL,"sql.initClient", SQLSTATE(HY013) MAL_MALLOC_FAIL);
			goto bailout2;
		}
		m = mvc_create(SQLstore, sa, c->idx, SQLdebug, c->fdin, c->fdout);
		if (m == NULL) {
			msg = createException(SQL,"sql.initClient", SQLSTATE(HY013) MAL_MALLOC_FAIL);
			goto bailout2;
		}
		if (c->scenario && strcmp(c->scenario, "msql") == 0)
			m->reply_size = -1;
		be = (void *) backend_create(m, c);
		if ( be == NULL) {
			mvc_destroy(m);
			msg = createException(SQL,"sql.initClient", SQLSTATE(HY013) MAL_MALLOC_FAIL);
			goto bailout2;
		}
	} else {
		assert(0);
	}
	MT_lock_unset(&sql_contextLock);
	if (c->username && pwhash) {

		if (mvc_trans(m) < 0) {
			// we have -1 here
			throw(INVCRED, "checkCredentials", INVCRED_INVALID_USER " '%s'", c->username);
		}

		msg = userCheckCredentials( m, c, pwhash, challenge, algo);
		if (msg)
			goto bailout1;

		switch (monet5_user_set_def_schema(m, c->user, c->username)) {
			case -1:
				msg = createException(SQL,"sql.initClient", SQLSTATE(HY013) MAL_MALLOC_FAIL);
				goto bailout1;
			case -2:
				msg = createException(SQL,"sql.initClient", SQLSTATE(42000) "The user was not found in the database, this session is going to terminate");
				goto bailout1;
			case -3:
				msg = createException(SQL,"sql.initClient", SQLSTATE(42000) "The user's default schema was not found, this session is going to terminate");
				goto bailout1;
			case -4:
				msg = createException(SQL,"sql.initClient", SQLSTATE(42000) "The user's default role was not found, this session is going to terminate");
				goto bailout1;
			default:
				break;
		}
		if (monet5_user_get_limits(m, m->user_id, &c->maxmem, &c->maxworkers) == 0) {
			c->qryctx.maxmem = (ATOMIC_BASE_TYPE) (c->maxmem > 0 ? c->maxmem : 0);
		} else {
			c->maxmem = 0;
			c->qryctx.maxmem = 0;
			c->maxworkers = 0;
		}
		if (c->memorylimit > 0 && c->qryctx.maxmem > ((ATOMIC_BASE_TYPE) c->memorylimit << 20))
			c->qryctx.maxmem = (ATOMIC_BASE_TYPE) c->memorylimit << 20;
		mvc_rollback(m, 0, NULL, false);
	}

	if (c->handshake_options) {
		char *strtok_state = NULL;
		char *tok = strtok_r(c->handshake_options, ",", &strtok_state);
		while (tok != NULL) {
			int value;
			if (sscanf(tok, "auto_commit=%d", &value) == 1) {
				bool auto_commit= value != 0;
				m->session->auto_commit = auto_commit;
				m->session->ac_on_commit = auto_commit;
			} else if (sscanf(tok, "reply_size=%d", &value) == 1) {
				if (value < -1) {
					msg = createException(SQL, "SQLprepareClient", SQLSTATE(42000) "Reply_size cannot be negative");
					goto bailout1;
				}
				m->reply_size = value;
			} else if (sscanf(tok, "size_header=%d", &value) == 1) {
				be->sizeheader = value != 0;
			} else if (sscanf(tok, "columnar_protocol=%d", &value) == 1) {
				c->protocol = (value != 0) ? PROTOCOL_COLUMNAR : PROTOCOL_9;
			} else if (sscanf(tok, "time_zone=%d", &value) == 1) {
				sql_schema *s = mvc_bind_schema(m, "sys");
				sql_var *var = find_global_var(m, s, "current_timezone");
				ValRecord val;
				VALinit(&val, TYPE_lng, &(lng){1000 * value});
				if ((msg = sql_update_var(m, s, "current_timezone", &val)))
					goto bailout1;
				sqlvar_set(var, &val);
			} else {
				msg = createException(SQL, "SQLprepareClient", SQLSTATE(42000) "unexpected handshake option: %s", tok);
				goto bailout1;
			}

			tok = strtok_r(NULL, ",", &strtok_state);
		}
	}


bailout1:
	if (m->session->tr->active)
		mvc_rollback(m, 0, NULL, false);
	MT_lock_set(&sql_contextLock);
bailout2:
	/* expect SQL text first */
	if (be)
		be->language = 'S';
	/* Set state, this indicates an initialized client scenario */
	c->sqlcontext = be;
	if (msg)
		c->mode = FINISHCLIENT;
	return msg;
}

str
SQLresetClient(Client c)
{
	str msg = MAL_SUCCEED, other = MAL_SUCCEED;

	if (c->sqlcontext == NULL)
		throw(SQL, "SQLexitClient", SQLSTATE(42000) "MVC catalogue not available");
	if (c->sqlcontext) {
		sql_allocator *pa = NULL;
		backend *be = c->sqlcontext;
		mvc *m = be->mvc;

		assert(m->session);
		if (m->session->auto_commit && m->session->tr->active) {
			if (mvc_status(m) >= 0)
				msg = mvc_commit(m, 0, NULL, false);
		}
		if (m->session->tr->active)
			other = mvc_rollback(m, 0, NULL, false);

		res_tables_destroy(be->results);
		be->results = NULL;

		pa = m->pa;
		mvc_destroy(m);
		backend_destroy(be);
		c->sqlcontext = NULL;
		c->query = NULL;
		sa_destroy(pa);
	}
	if (other && !msg)
		msg = other;
	else if (other && msg)
		freeException(other);
	return msg;
}

MT_Id sqllogthread;

static str
SQLinit(Client c, const char *initpasswd)
{
	const char *debug_str = GDKgetenv("sql_debug");
	char *msg = MAL_SUCCEED, *other = MAL_SUCCEED;
	bool readonly = GDKgetenv_isyes("gdk_readonly");
	bool single_user = GDKgetenv_isyes("gdk_single_user");
	static int maybeupgrade = 1;
	backend *be = NULL;
	mvc *m = NULL;
	const char *opt_pipe;

	master_password = NULL;
	if (!GDKembedded() && !GDKinmemory(0)) {
		msg = msab_pickSecret(&master_password);
		if (msg)
			return msg;
	}

	if ((opt_pipe = GDKgetenv("sql_optimizer")) && !isOptimizerPipe(opt_pipe))
		throw(SQL, "sql.init", SQLSTATE(42000) "invalid sql optimizer pipeline %s", opt_pipe);

	MT_lock_set(&sql_contextLock);

	if (SQLstore) {
		MT_lock_unset(&sql_contextLock);
		return MAL_SUCCEED;
	}

	be_funcs.fcode = &monet5_freecode,
	be_funcs.fresolve_function = &monet5_resolve_function,
	be_funcs.fhas_module_function = &monet5_has_module,
	monet5_user_init(&be_funcs);

	if (debug_str)
		SQLdebug = strtol(debug_str, NULL, 10);
	if (single_user)
		SQLdebug |= 64;
	if (readonly)
		SQLdebug |= 32;

	if ((SQLstore = mvc_init(SQLdebug, GDKinmemory(0) ? store_mem : store_bat, readonly, single_user, initpasswd)) == NULL) {
		MT_lock_unset(&sql_contextLock);
		throw(SQL, "SQLinit", SQLSTATE(42000) "Catalogue initialization failed");
	}
	sqlinit = GDKgetenv("sqlinit");
	if (sqlinit) {		/* add sqlinit to the fdin stack */
		buffer *b = (buffer *) GDKmalloc(sizeof(buffer));
		size_t len = strlen(sqlinit);
		char* cbuf = _STRDUP(sqlinit);
		stream *buf;
		bstream *fdin;

		if ( b == NULL || cbuf == NULL) {
			mvc_exit(SQLstore);
			SQLstore = NULL;
			MT_lock_unset(&sql_contextLock);
			GDKfree(b);
			GDKfree(cbuf);
			throw(SQL,"sql.init",SQLSTATE(HY013) MAL_MALLOC_FAIL);
		}

		buffer_init(b, cbuf, len);
		buf = buffer_rastream(b, "si");
		if ( buf == NULL) {
			mvc_exit(SQLstore);
			SQLstore = NULL;
			MT_lock_unset(&sql_contextLock);
			buffer_destroy(b);
			throw(SQL,"sql.init",SQLSTATE(HY013) MAL_MALLOC_FAIL);
		}

		fdin = bstream_create(buf, b->len);
		if ( fdin == NULL) {
			mvc_exit(SQLstore);
			SQLstore = NULL;
			MT_lock_unset(&sql_contextLock);
			buffer_destroy(b);
			throw(SQL,"sql.init",SQLSTATE(HY013) MAL_MALLOC_FAIL);
		}

		bstream_next(fdin);
		if ( MCpushClientInput(c, fdin, 0, "") < 0)
			TRC_ERROR(SQL_PARSER, "Could not switch client input stream\n");
	}
	if ((msg = SQLprepareClient(c, NULL, NULL, NULL)) != NULL) {
		mvc_exit(SQLstore);
		SQLstore = NULL;
		MT_lock_unset(&sql_contextLock);
		TRC_INFO(SQL_PARSER, "%s\n", msg);
		return msg;
	}
	be = c->sqlcontext;
	m = be->mvc;
	/* initialize the database with predefined SQL functions */
	sqlstore *store = SQLstore;
	if (store->first == 0) {
		/* check whether last created object trigger sys.system_update_tables (from 99_system.sql) exists.
		 * if it doesn't, this is probably a restart of the
		 * server after an incomplete initialization */
		if ((msg = SQLtrans(m)) == MAL_SUCCEED) {
			/* TODO there's a going issue with loading triggers due to system tables,
			   so at the moment check for existence of 'json' schema from 40_json.sql */
			if (!mvc_bind_schema(m, "json"))
				store->first = 1;
			msg = mvc_rollback(m, 0, NULL, false);
		}
		if (msg) {
			freeException(msg);
			msg = MAL_SUCCEED;
		}
	}
	if (store->first > 0) {
		store->first = 0;
		maybeupgrade = 0;

		qsort(sql_module, sql_modules, sizeof(sql_module[0]), sql_module_compare);
		for (int i = 0; i < sql_modules && !msg; i++) {
			const char *createdb_inline = (const char*)sql_module[i].code;

			msg = SQLstatementIntern(c, createdb_inline, "sql.init", TRUE, FALSE, NULL);
			if (m->sa)
				sa_destroy(m->sa);
			m->sa = NULL;
		}
		/* 99_system.sql */
		if (!msg) {
			const char *createdb_inline =
				"create trigger system_update_schemas after update on sys.schemas for each statement call sys_update_schemas();\n"
				//"create trigger system_update_tables after update on sys._tables for each statement call sys_update_tables();\n"
				/* only system functions until now */
				"update sys.functions set system = true;\n"
				/* only system tables until now */
				"update sys._tables set system = true;\n"
				/* only system schemas until now */
				"update sys.schemas set system = true;\n"
				/* correct invalid FK schema ids, set them to schema id 2000
				 * (the "sys" schema) */
				"update sys.types set schema_id = 2000 where schema_id = 0 and schema_id not in (select id from sys.schemas);\n"
				"update sys.functions set schema_id = 2000 where schema_id = 0 and schema_id not in (select id from sys.schemas);\n";
			msg = SQLstatementIntern(c, createdb_inline, "sql.init", TRUE, FALSE, NULL);
			if (m->sa)
				sa_destroy(m->sa);
			m->sa = NULL;
		}
		/* Commit after all the startup scripts have been processed */
		assert(m->session->tr->active);
		if (mvc_status(m) < 0 || msg)
			other = mvc_rollback(m, 0, NULL, false);
		else
			other = mvc_commit(m, 0, NULL, false);

		if (other && !msg) /* 'msg' variable might be set or not, as well as 'other'. Throw the earliest one */
			msg = other;
		else if (other)
			freeException(other);
		if (msg)
			TRC_INFO(SQL_PARSER, "%s\n", msg);
	} else {		/* handle upgrades */
		if (!m->sa)
			m->sa = sa_create(m->pa);
		if (!m->sa) {
			msg = createException(MAL, "createdb", SQLSTATE(HY013) MAL_MALLOC_FAIL);
		} else if (maybeupgrade) {
			if ((msg = SQLtrans(m)) == MAL_SUCCEED) {
				int res = SQLupgrades(c, m);
				/* Commit at the end of the upgrade */
				assert(m->session->tr->active);
				if (mvc_status(m) < 0 || res)
					msg = mvc_rollback(m, 0, NULL, false);
				else
					msg = mvc_commit(m, 0, NULL, false);
			}
		}
		maybeupgrade = 0;
	}
	fflush(stdout);
	fflush(stderr);

	/* send error from create scripts back to the first client */
	if (msg) {
		msg = handle_error(m, 0, msg);
		*m->errstr = 0;
		sqlcleanup(be, mvc_status(m));
	}

	other = SQLresetClient(c);
	if (other && !msg) /* 'msg' variable might be set or not, as well as 'other'. Throw the earliest one */
		msg = other;
	else if (other)
		freeException(other);
	if (msg != MAL_SUCCEED) {
		mvc_exit(SQLstore);
		SQLstore = NULL;
		MT_lock_unset(&sql_contextLock);
		return msg;
	}

	if (GDKinmemory(0)) {
		MT_lock_unset(&sql_contextLock);
		return msg;
	}

	if ((sqllogthread = THRcreate((void (*)(void *)) mvc_logmanager, SQLstore, MT_THR_DETACHED, "logmanager")) == 0) {
		mvc_exit(SQLstore);
		SQLstore = NULL;
		MT_lock_unset(&sql_contextLock);
		throw(SQL, "SQLinit", SQLSTATE(42000) "Starting log manager failed");
	}

	MT_lock_unset(&sql_contextLock);
	return MAL_SUCCEED;
}

#define TRANS_ABORTED SQLSTATE(25005) "Current transaction is aborted (please ROLLBACK)\n"

str
handle_error(mvc *m, int pstatus, str msg)
{
	str new = NULL, newmsg = MAL_SUCCEED;

	/* transaction already broken */
	if (m->type != Q_TRANS && pstatus < 0) {
		freeException(msg);
		return createException(SQL,"sql.execute",TRANS_ABORTED);
	} else if ( GDKerrbuf && GDKerrbuf[0]){
		new = GDKstrdup(GDKerrbuf);
		GDKerrbuf[0] = 0;
	} else if ( *m->errstr){
		new = GDKstrdup(m->errstr);
		m->errstr[0] = 0;
	}
	if ( new && msg){
		newmsg = concatErrors(msg, new);
		GDKfree(new);
	} else if (msg)
		newmsg = msg;
	else if (new) {
		newmsg = createException(SQL, "sql.execute", "%s", new);
		GDKfree(new);
	}
	return newmsg;
}

str
SQLautocommit(mvc *m)
{
	str msg = MAL_SUCCEED;

	if (m->session->auto_commit && m->session->tr->active) {
		if (mvc_status(m) < 0) {
			msg = mvc_rollback(m, 0, NULL, false);
		} else {
			msg = mvc_commit(m, 0, NULL, false);
		}
	}
	return msg;
}

str
SQLtrans(mvc *m)
{
	if (!m->session->tr->active) {
		sql_session *s;

		switch (mvc_trans(m)) {
			case -1:
				throw(SQL, "sql.trans", SQLSTATE(HY013) MAL_MALLOC_FAIL);
			case -3:
				throw(SQL, "sql.trans", SQLSTATE(42000) "The session's schema was not found, this transaction won't start");
			default:
				break;
		}
		s = m->session;
		if (!s->schema) {
			switch (monet5_user_get_def_schema(m, m->user_id, &s->schema_name)) {
				case -1:
					mvc_cancel_session(m);
					throw(SQL, "sql.trans", SQLSTATE(HY013) MAL_MALLOC_FAIL);
				case -2:
					mvc_cancel_session(m);
					throw(SQL, "sql.trans", SQLSTATE(42000) "The user was not found in the database, this session is going to terminate");
				case -3:
					mvc_cancel_session(m);
					throw(SQL, "sql.trans", SQLSTATE(42000) "The user's default schema was not found, this session is going to terminate");
				default:
					break;
			}
			if (!(s->schema = find_sql_schema(s->tr, s->schema_name))) {
				mvc_cancel_session(m);
				throw(SQL, "sql.trans", SQLSTATE(42000) "The session's schema was not found, this session is going to terminate");
			}
		}
	}
	return MAL_SUCCEED;
}

str
SQLinitClient(Client c, const char *passwd, const char *challenge, const char *algo)
{
	str msg = MAL_SUCCEED;

	MT_lock_set(&sql_contextLock);
	if (!SQLstore) {
		MT_lock_unset(&sql_contextLock);
		throw(SQL, "SQLinitClient", SQLSTATE(42000) "Catalogue not available");
	}
	if ((msg = SQLprepareClient(c, passwd, challenge, algo)) == MAL_SUCCEED) {
		if (c->usermodule && (c->user != MAL_ADMIN) && (SQLexecPostLoginTriggers(c) != MAL_SUCCEED)) {
			MT_lock_unset(&sql_contextLock);
			throw(SQL, "SQLinitClient", SQLSTATE(42000) "Failed to execute post login triggers");
		}
	}
	MT_lock_unset(&sql_contextLock);
	return msg;
}

str
SQLinitClientFromMAL(Client c, const char *passwd, const char *challenge, const char *algo)
{
	str msg = MAL_SUCCEED;

	if ((msg = SQLinitClient(c, passwd, challenge, algo)) != MAL_SUCCEED) {
		c->mode = FINISHCLIENT;
		return msg;
	}

	mvc* m = ((backend*) c->sqlcontext)->mvc;
	if (c->glb)
		c->glb->keepTmps = true;

	/* Crucial step:
	 * MAL scripts that interact with the sql module
	 * must have a properly initialized transaction.
	 */
	if ((msg = SQLtrans(m)) != MAL_SUCCEED) {
		c->mode = FINISHCLIENT;
		return msg;
	}
	return msg;
}

str
SQLexitClient(Client c)
{
	str err;

	MT_lock_set(&sql_contextLock);
	if (!SQLstore) {
		MT_lock_unset(&sql_contextLock);
		throw(SQL, "SQLexitClient", SQLSTATE(42000) "Catalogue not available");
	}
	err = SQLresetClient(c);
	MT_lock_unset(&sql_contextLock);
	if (err != MAL_SUCCEED)
		return err;
	err = MALexitClient(c);
	if (err != MAL_SUCCEED)
		return err;
	return MAL_SUCCEED;
}

str
SQLstatement(Client cntxt, MalBlkPtr mb, MalStkPtr stk, InstrPtr pci)
{
	const char *expr = *getArgReference_str(stk, pci, 1);

	(void) mb;

	protocol_version backup = cntxt->protocol;

	if (pci->argc == 3 && *getArgReference_bit(stk, pci, 2))
		cntxt->protocol = PROTOCOL_COLUMNAR;

	str msg = SQLstatementIntern(cntxt, expr, "SQLstatement", TRUE, TRUE, NULL);

	cntxt->protocol = backup;

	return msg;
}

/*
 * Locate a file with SQL commands and execute it. For the time being a 1MB
 * file limit is implicitly imposed. If the file can not be located in the
 * script library, we assume it is sufficiently self descriptive.
 * (Respecting the file system context where the call is executed )
 */
str
SQLinclude(Client cntxt, MalBlkPtr mb, MalStkPtr stk, InstrPtr pci)
{
	stream *fd;
	bstream *bfd;
	str *name = getArgReference_str(stk, pci, 1);
	str msg = MAL_SUCCEED, fullname;
	mvc *m;
	size_t sz;

	fullname = MSP_locate_sqlscript(*name, 0);
	if (fullname == NULL)
		fullname = *name;
	fd = open_rastream(fullname);
	if (mnstr_errnr(fd) == MNSTR_OPEN_ERROR) {
		close_stream(fd);
		throw(MAL, "sql.include", SQLSTATE(42000) "%s\n", mnstr_peek_error(NULL));
	}
	sz = getFileSize(fd);
	if (sz > (size_t) 1 << 29) {
		close_stream(fd);
		throw(MAL, "sql.include", SQLSTATE(42000) "file %s too large to process", fullname);
	}
	if ((bfd = bstream_create(fd, sz == 0 ? (size_t) (128 * BLOCK) : sz)) == NULL) {
		close_stream(fd);
		throw(MAL, "sql.include", SQLSTATE(HY013) MAL_MALLOC_FAIL);
	}
	if (bstream_next(bfd) < 0) {
		bstream_destroy(bfd);
		throw(MAL, "sql.include", SQLSTATE(42000) "could not read %s\n", *name);
	}

	msg = SQLstatementIntern(cntxt, bfd->buf, "sql.include", TRUE, FALSE, NULL);
	bstream_destroy(bfd);
	m = ((backend *) cntxt->sqlcontext)->mvc;
	if (m->sa)
		sa_destroy(m->sa);
	m->sa = NULL;
	(void) mb;
	return msg;
}

/*
 * The SQL reader collects a (sequence) of statements from the input
 * stream, but only when no unresolved 'nxt' character is visible.
 * In combination with SQLparser this ensures that all statements
 * are handled one by one.
 *
 * The SQLreader is called from two places: the SQL parser and
 * the MAL debugger.
 * The former only occurs during the parsing phase and the
 * second only during exection.
 * This means we can safely change the language setting for
 * the duration of these calls.
 */

static str
SQLreader(Client c, backend *be)
{
	bool go = true;
	str msg = MAL_SUCCEED;
	bool more = true;
	bool commit_done = false;
	bstream *in = c->fdin;
	int language = -1;
	mvc *m = NULL;
	bool blocked = isa_block_stream(in->s);

	if (!SQLstore || c->mode <= FINISHCLIENT) {
		c->mode = FINISHCLIENT;
		return MAL_SUCCEED;
	}
	language = be->language;	/* 'S', 's' or 'X' */
	m = be->mvc;
	m->errstr[0] = 0;
	/*
	 * Continue processing any left-over input from the previous round.
	 */

	while (more) {
		more = false;

		/* Different kinds of supported statements sequences
		   A;   -- single line                  s
		   A \n B;      -- multi line                   S
		   A; B;   -- compound single block     s
		   A;   -- many multi line
		   B \n C; -- statements in one block   S
		 */
		/* auto_commit on end of statement */
		if (m->scanner.mode == LINE_N && !commit_done) {
			msg = SQLautocommit(m);
			if (msg)
				break;
			commit_done = true;
		}
		if (m->session->tr && m->session->tr->active) {
			MT_lock_set(&mal_contextLock);
			c->idle = 0;
			MT_lock_unset(&mal_contextLock);
		}

		if (go && in->pos >= in->len) {
			ssize_t rd;

			if (c->bak) {
				in = c->fdin;
				blocked = isa_block_stream(in->s);
				m->scanner.rs = c->fdin;
				c->fdin->pos += c->yycur;
				c->yycur = 0;
			}
			if (in->eof || !blocked) {
				language = 0;

				/* The rules of auto_commit require us to finish
				   and start a transaction on the start of a new statement (s A;B; case) */
				if (!commit_done) {
					msg = SQLautocommit(m);
					if (msg)
						break;
					commit_done = true;
					MT_lock_set(&mal_contextLock);
					if (c->idle == 0 && (m->session->tr == NULL || !m->session->tr->active)) {
						/* now the session is idle */
						c->idle = time(0);
					}
					MT_lock_unset(&mal_contextLock);
				}

				if (go && ((!blocked && mnstr_write(c->fdout, c->prompt, c->promptlength, 1) != 1) || mnstr_flush(c->fdout, MNSTR_FLUSH_DATA))) {
					go = false;
					break;
				}
				in->eof = false;
			}
			if (in->buf == NULL) {
				more = false;
				go = false;
			} else if (go && (rd = bstream_next(in)) <= 0) {
				if (rd == 0 && in->eof) {
					/* we hadn't seen the EOF before, so just try again
					   (this time with prompt) */
					more = true;
					continue;
				}
				go = false;
				break;
			} else if (go && language == 0) {
				if (in->buf[in->pos] == 's' && !in->eof) {
					while ((rd = bstream_next(in)) > 0)
						;
				}
				be->language = in->buf[in->pos++];
				if (be->language == 's') {
					be->language = 'S';
					m->scanner.mode = LINE_1;
				} else if (be->language == 'S') {
					m->scanner.mode = LINE_N;
				}
			}
		}
	}
	if ( (c->sessiontimeout && (GDKusec() - c->session) > c->sessiontimeout) || !go || (strncmp(CURRENT(c), "\\q", 2) == 0)) {
		in->pos = in->len;	/* skip rest of the input */
		c->mode = FINISHCLIENT;
		return msg;
	}
	return msg;
}

static str
SQLchannelcmd(Client c, backend *be)
{
	assert(be->language == 'X');

	bstream *in = c->fdin;
	stream *out = c->fdout;
	mvc *m = be->mvc;
	str msg = MAL_SUCCEED;
	int n = 0, v, off, len, ok;

	if (strncmp(in->buf + in->pos, "export ", 7) == 0)
		n = sscanf(in->buf + in->pos + 7, "%d %d %d", &v, &off, &len);

	if (n == 2 || n == 3) {
		if (n == 2)
			len = m->reply_size;
		in->pos = in->len;	/* HACK: should use parsed length */
		if ((ok = mvc_export_chunk(be, out, v, off, len < 0 ? BUN_NONE : (BUN) len)) < 0) {
			sqlcleanup(be, 0);
			return createException(SQL, "SQLparser", SQLSTATE(45000) "Result set construction failed: %s", mvc_export_error(be, out, ok));
		}
		return MAL_SUCCEED;
	}
	if (strncmp(in->buf + in->pos, "close ", 6) == 0) {
		res_table *t;

		v = (int) strtol(in->buf + in->pos + 6, NULL, 0);
		t = res_tables_find(be->results, v);
		if (t)
			be->results = res_tables_remove(be->results, t);
		in->pos = in->len;	/* HACK: should use parsed length */
		return MAL_SUCCEED;
	}
	if (strncmp(in->buf + in->pos, "release ", 8) == 0) {
		cq *q = NULL;

		v = (int) strtol(in->buf + in->pos + 8, NULL, 0);
		if ((q = qc_find(m->qc, v)) != NULL)
			 qc_delete(m->qc, q);
		in->pos = in->len;	/* HACK: should use parsed length */
		return MAL_SUCCEED;
	}
	if (strncmp(in->buf + in->pos, "auto_commit ", 12) == 0) {
		int commit;
		v = (int) strtol(in->buf + in->pos + 12, NULL, 10);
		commit = (!m->session->auto_commit && v);
		m->session->auto_commit = (v) != 0;
		m->session->ac_on_commit = m->session->auto_commit;
		if (m->session->tr->active) {
			if (commit) {
				msg = mvc_commit(m, 0, NULL, true);
			} else {
				msg = mvc_rollback(m, 0, NULL, true);
			}
		}
		in->pos = in->len;	/* HACK: should use parsed length */
		if (msg != NULL)
			sqlcleanup(be, 0);
		return msg;
	}
	static const char* columnar_protocol = "columnar_protocol ";
	if (strncmp(in->buf + in->pos, columnar_protocol, strlen(columnar_protocol)) == 0) {
		v = (int) strtol(in->buf + in->pos + strlen(columnar_protocol), NULL, 10);

		c->protocol = v?PROTOCOL_COLUMNAR:PROTOCOL_9;

		in->pos = in->len;	/* HACK: should use parsed length */
		return MAL_SUCCEED;
	}
	if (strncmp(in->buf + in->pos, "reply_size ", 11) == 0) {
		v = (int) strtol(in->buf + in->pos + 11, NULL, 10);
		if (v < -1) {
			sqlcleanup(be, 0);
			return createException(SQL, "SQLparser", SQLSTATE(42000) "Reply_size cannot be negative");
		}
		m->reply_size = v;
		in->pos = in->len;	/* HACK: should use parsed length */
		return MAL_SUCCEED;
	}
	if (strncmp(in->buf + in->pos, "sizeheader", 10) == 0) { // no underscore
		v = (int) strtol(in->buf + in->pos + 10, NULL, 10);
		be->sizeheader = v != 0;
		in->pos = in->len;	/* HACK: should use parsed length */
		return MAL_SUCCEED;
	}
	if (strncmp(in->buf + in->pos, "quit", 4) == 0) {
		c->mode = FINISHCLIENT;
		in->pos = in->len;	/* HACK: should use parsed length */
		return MAL_SUCCEED;
	}
	in->pos = in->len;	/* HACK: should use parsed length */
	msg = createException(SQL, "SQLparser", SQLSTATE(42000) "Unrecognized X command: %s\n", in->buf + in->pos);
	sqlcleanup(be, 0);
	return msg;
}

/*
 * The SQL block is stored in the client input buffer, from which it
 * can be parsed by the SQL parser. The client structure contains
 * a small table of bounded tables. This should be reset before we
 * parse a new statement sequence.
 * Before we parse the sql statement, we look for any variable settings
 * for specific commands.
 * The most important one is to prepare code to be handled by the debugger.
 * The current analysis is simple and fulfills our short-term needs.
 * A future version may analyze the parameter settings in more detail.
 */

#define MAX_QUERY 	(64*1024*1024)

static str
SQLparser(Client c, backend *be)
{
	assert (be->language != 'X');
	str msg = MAL_SUCCEED;
	mvc *m = be->mvc;
	lng Tbegin = 0, Tend = 0;

	if ((msg = SQLtrans(m)) != MAL_SUCCEED) {
		c->mode = FINISHCLIENT;
<<<<<<< HEAD
		return msg;
=======
		throw(SQL, "SQLparser", SQLSTATE(42000) "State descriptor missing, aborting");
	}
	assert(c->curprg && c->curprg->def);
	oldvid = c->curprg->def->vid;
	oldvtop = c->curprg->def->vtop;
	oldstop = c->curprg->def->stop;
	be->vtop = oldvtop;
	be->vid = oldvid;

	m = be->mvc;
	m->type = Q_PARSE;
	if (be->language != 'X') {
		// generate and set the tag in the mal block of the clients current program.
		tag = runtimeProfileSetTag(c);
		assert(tag == c->curprg->def->tag);
		(void) tag;
		if ((msg = SQLtrans(m)) != MAL_SUCCEED) {
			c->mode = FINISHCLIENT;
			return msg;
		}
>>>>>>> def70367
	}
	int pstatus = m->session->status;

	/* sqlparse needs sql allocator to be available.  It can be NULL at
	 * this point if this is a recursive call. */
	if (!m->sa)
		m->sa = sa_create(m->pa);
	if (!m->sa) {
		c->mode = FINISHCLIENT;
		throw(SQL, "SQLparser", SQLSTATE(HY013) MAL_MALLOC_FAIL " for SQL allocator");
	}
	if (eb_savepoint(&m->sa->eb)) {
		sa_reset(m->sa);

		throw(SQL, "SQLparser", SQLSTATE(HY001) MAL_MALLOC_FAIL " for SQL allocator");
	}

	m->type = Q_PARSE;
	m->emode = m_normal;
	m->emod = mod_none;
<<<<<<< HEAD
	c->query = NULL;
=======
	if (be->language == 'X') {
		int n = 0, v, off, len;

		if (strncmp(in->buf + in->pos, "export ", 7) == 0) {
			n = sscanf(in->buf + in->pos + 7, "%d %d %d", &v, &off, &len);

			if (n == 2 || n == 3) {
				if (n == 2)
					len = m->reply_size;
				in->pos = in->len;	/* HACK: should use parsed length */
				if ((ok = mvc_export_chunk(be, out, v, off, len < 0 ? BUN_NONE : (BUN) len)) < 0) {
					msg = createException(SQL, "SQLparser", SQLSTATE(45000) "Result set construction failed: %s", mvc_export_error(be, out, ok));
					goto finalize;
				}

				return MAL_SUCCEED;
			}
		}

		if (strncmp(in->buf + in->pos, "exportbin ", 10) == 0) {
			n = sscanf(in->buf + in->pos + 10, "%d %d %d", &v, &off, &len);
			if (n == 3) {
				if ((ok = mvc_export_bin_chunk(be, out, v, off, len < 0 ? BUN_NONE: (BUN) len)) < 0) {
					msg = createException(SQL, "SQLparser", SQLSTATE(45000) "Result set construction failed: %s", mvc_export_error(be, out, ok));
					in->pos = in->len;	/* HACK: should use parsed length */
					goto finalize;
				}

				in->pos = in->len;	/* HACK: should use parsed length */
				return MAL_SUCCEED;
			}
		}
		if (strncmp(in->buf + in->pos, "close ", 6) == 0) {
			res_table *t;

			v = (int) strtol(in->buf + in->pos + 6, NULL, 0);
			t = res_tables_find(be->results, v);
			if (t)
				be->results = res_tables_remove(be->results, t);
			in->pos = in->len;	/* HACK: should use parsed length */
			return MAL_SUCCEED;
		}
		if (strncmp(in->buf + in->pos, "release ", 8) == 0) {
			cq *q = NULL;

			v = (int) strtol(in->buf + in->pos + 8, NULL, 0);
			if ((q = qc_find(m->qc, v)) != NULL)
				 qc_delete(m->qc, q);
			in->pos = in->len;	/* HACK: should use parsed length */
			return MAL_SUCCEED;
		}
		if (strncmp(in->buf + in->pos, "auto_commit ", 12) == 0) {
			int commit;
			v = (int) strtol(in->buf + in->pos + 12, NULL, 10);
			commit = (!m->session->auto_commit && v);
			m->session->auto_commit = (v) != 0;
			m->session->ac_on_commit = m->session->auto_commit;
			if (m->session->tr->active) {
				if (commit) {
					msg = mvc_commit(m, 0, NULL, true);
				} else {
					msg = mvc_rollback(m, 0, NULL, true);
				}
			}
			in->pos = in->len;	/* HACK: should use parsed length */
			if (msg != NULL)
				goto finalize;
			return MAL_SUCCEED;
		}
		static const char* columnar_protocol = "columnar_protocol ";
		if (strncmp(in->buf + in->pos, columnar_protocol, strlen(columnar_protocol)) == 0) {
			v = (int) strtol(in->buf + in->pos + strlen(columnar_protocol), NULL, 10);

			c->protocol = v?PROTOCOL_COLUMNAR:PROTOCOL_9;

			in->pos = in->len;	/* HACK: should use parsed length */
			return MAL_SUCCEED;
		}
		if (strncmp(in->buf + in->pos, "reply_size ", 11) == 0) {
			v = (int) strtol(in->buf + in->pos + 11, NULL, 10);
			if (v < -1) {
				msg = createException(SQL, "SQLparser", SQLSTATE(42000) "Reply_size cannot be negative");
				goto finalize;
			}
			m->reply_size = v;
			in->pos = in->len;	/* HACK: should use parsed length */
			return MAL_SUCCEED;
		}
		if (strncmp(in->buf + in->pos, "sizeheader", 10) == 0) { // no underscore
			v = (int) strtol(in->buf + in->pos + 10, NULL, 10);
			be->sizeheader = v != 0;
			in->pos = in->len;	/* HACK: should use parsed length */
			return MAL_SUCCEED;
		}
		if (strncmp(in->buf + in->pos, "quit", 4) == 0) {
			c->mode = FINISHCLIENT;
			in->pos = in->len;	/* HACK: should use parsed length */
			return MAL_SUCCEED;
		}
		in->pos = in->len;	/* HACK: should use parsed length */
		msg = createException(SQL, "SQLparser", SQLSTATE(42000) "Unrecognized X command: %s\n", in->buf + in->pos);
		in->pos = in->len; // consume the command
		goto finalize;
	}
	if (be->language !='S') {
		msg = createException(SQL, "SQLparser", SQLSTATE(42000) "Unrecognized language prefix: %ci\n", be->language);
		in->pos = in->len;	/* skip rest of the input */
		c->mode = FINISHCLIENT; /* and disconnect, as client doesn't respect the mapi protocol */
		goto finalize;
	}

>>>>>>> def70367
	Tbegin = GDKusec();

	int err = 0;
	if ((err = sqlparse(m)) ||
	    /* Only forget old errors on transaction boundaries */
	    (mvc_status(m) && m->type != Q_TRANS) || !m->sym) {
		if (!err &&m->scanner.started)	/* repeat old errors, with a parsed query */
			err = mvc_status(m);
		if (err && *m->errstr) {
			if (strlen(m->errstr) > 6 && m->errstr[5] == '!')
				msg = createException(PARSE, "SQLparser", "%s", m->errstr);
			else
				msg = createException(PARSE, "SQLparser", SQLSTATE(42000) "%s", m->errstr);
			*m->errstr = 0;
		}
		if (m->sym)
			msg = handle_error(m, pstatus, msg);
		if (!m->sym) /* skip empty input */
			m->emode = m_deallocate;
		sqlcleanup(be, err);
		goto finalize;
	}
	/*
	 * We have dealt with the first parsing step and advanced the input reader
	 * to the next statement (if any).
	 * Now is the time to also perform the semantic analysis, optimize and
	 * produce code.
	 */
	c->query = query_cleaned(m->sa, QUERY(m->scanner));

	c->qryctx.starttime = Tend = GDKusec();
	if (profilerStatus > 0) {
		profilerEvent(NULL,
					  &(struct NonMalEvent)
					  {TEXT_TO_SQL, c, Tend, &m->session->tr->ts, NULL, c->query?0:1, Tend-Tbegin});
	}

	if (c->query == NULL) {
		err = 1;
		msg = createException(PARSE, "SQLparser", SQLSTATE(HY013) MAL_MALLOC_FAIL);
	} else if (m->emode == m_deallocate) {
		AtomNode *an = (AtomNode *) m->sym;
		assert(m->sym->type == type_symbol && an->a->data.vtype == TYPE_int);
		int preparedid = an->a->data.val.ival;

		if (preparedid > -1) { /* The -1 case represents the deallocate the entire query cache */
			be->q = qc_find(m->qc, preparedid);
			if (!be->q) {
				msg = createException(SQL, "DEALLOC", SQLSTATE(07003) "No prepared statement with id: %d\n", preparedid);
				*m->errstr = 0;
				msg = handle_error(m, pstatus, msg);
				sqlcleanup(be, -1);
				return msg;
			} else {
				qc_delete(m->qc, be->q);
				be->q = NULL;
			}
		} else {
			qc_clean(m->qc);
		}

		m->type = Q_SCHEMA; /* TODO DEALLOCATE statements don't fit for Q_SCHEMA */
		scanner_query_processed(&(m->scanner));

		/* For deallocate statements just export a simple output */
		if (!GDKembedded() && (err = mvc_export_operation(be, c->fdout, "", c->qryctx.starttime, c->curprg->def->optimize)) < 0)
			msg = createException(PARSE, "SQLparser", SQLSTATE(45000) "Export operation failed: %s", mvc_export_error(be, c->fdout, err));
		sqlcleanup(be, 0);
		return msg;
	} else {
		sql_rel *r = sql_symbol2relation(be, m->sym);

		if (!r || (err = mvc_status(m) && m->type != Q_TRANS && *m->errstr)) {
			if (strlen(m->errstr) > 6 && m->errstr[5] == '!')
				msg = createException(PARSE, "SQLparser", "%s", m->errstr);
			else
				msg = createException(PARSE, "SQLparser", SQLSTATE(42000) "%s", m->errstr);
			*m->errstr = 0;
			msg = handle_error(m, pstatus, msg);
			sqlcleanup(be, err);
			goto finalize;
		}

		int oldvid = c->curprg->def->vid;
		int oldvtop = c->curprg->def->vtop;
		int oldstop = c->curprg->def->stop;
		be->vtop = oldvtop;
		be->vid = oldvid;
		(void)runtimeProfileSetTag(c); /* generate and set the tag in the mal block of the clients current program. */
		if (m->emode != m_prepare) {
			scanner_query_processed(&(m->scanner));

			err = 0;
			setVarType(c->curprg->def, 0, 0);
			if (be->subbackend && be->subbackend->check(be->subbackend, r)) {
				res_table *rt = NULL;
				if (be->subbackend->exec(be->subbackend, r, be->result_id++, &rt) == NULL) { /* on error fall back */
					if (rt) {
						rt->next = be->results;
						be->results = rt;
					}
					return NULL;
				}
			}

			Tbegin = GDKusec();

			int opt = 0;
			if (backend_dumpstmt(be, c->curprg->def, r, !(m->emod & mod_exec), 0, c->query) < 0) {
				msg = handle_error(m, 0, msg);
				err = 1;
				MSresetInstructions(c->curprg->def, oldstop);
				freeVariables(c, c->curprg->def, NULL, oldvtop, oldvid);
			} else
				opt = ((m->emod & mod_exec) == 0); /* no need to optimze prepare - execute */

			Tend = GDKusec();
			if(profilerStatus > 0)
				profilerEvent(NULL,
							  &(struct NonMalEvent)
							  {REL_TO_MAL, c, Tend, NULL, NULL, c->query?0:1, Tend-Tbegin});
			if (err)
				m->session->status = -10;
			if (err == 0) {
				/* no parsing error encountered, finalize the code of the query wrapper */
				pushEndInstruction(c->curprg->def);

				/* check the query wrapper for errors */
				if (msg == MAL_SUCCEED)
					msg = chkTypes(c->usermodule, c->curprg->def, TRUE);

				if (msg == MAL_SUCCEED && opt) {
					Tbegin = GDKusec();
					msg = SQLoptimizeQuery(c, c->curprg->def);
					Tend = GDKusec();
					if (profilerStatus > 0)
						profilerEvent(NULL,
							  &(struct NonMalEvent)
							  {MAL_OPT, c, Tend, NULL, NULL, msg==MAL_SUCCEED?0:1, Tend-Tbegin});
					if (msg != MAL_SUCCEED) {
						str other = c->curprg->def->errors;
						c->curprg->def->errors = 0;
						MSresetInstructions(c->curprg->def, oldstop);
						freeVariables(c, c->curprg->def, NULL, oldvtop, oldvid);
						if (other != msg)
							freeException(other);
						goto finalize;
					}
				}

				/* we know more in this case than chkProgram(c->fdout, c->usermodule, c->curprg->def); */
				if (msg == MAL_SUCCEED && c->curprg->def->errors) {
					msg = c->curprg->def->errors;
					c->curprg->def->errors = 0;
					/* restore the state */
					MSresetInstructions(c->curprg->def, oldstop);
					freeVariables(c, c->curprg->def, NULL, oldvtop, oldvid);
					if (msg == NULL && *m->errstr){
						if (strlen(m->errstr) > 6 && m->errstr[5] == '!')
							msg = createException(PARSE, "SQLparser", "%s", m->errstr);
						else
							msg = createException(PARSE, "SQLparser", SQLSTATE(M0M27) "Semantic errors %s", m->errstr);
						*m->errstr = 0;
					} else if (msg) {
						str newmsg = createException(PARSE, "SQLparser", SQLSTATE(M0M27) "Semantic errors %s", msg);
						freeException(msg);
						msg = newmsg;
					}
				}
			}
		} else {
			char *q_copy = sa_strdup(m->sa, c->query);

			be->q = NULL;
			if (!q_copy) {
				msg = createException(PARSE, "SQLparser", SQLSTATE(HY013) MAL_MALLOC_FAIL);
				err = 1;
			} else {
				be->q = qc_insert(m->qc, m->sa,	/* the allocator */
						  r,	/* keep relational query */
						  m->sym,	/* the sql symbol tree */
						  m->params,	/* the argument list */
						  m->type,	/* the type of the statement */
						  q_copy,
						  be->no_mitosis);
				if (!be->q) {
					msg = createException(PARSE, "SQLparser", SQLSTATE(HY013) MAL_MALLOC_FAIL);
					err = 1;
				}
			}
			scanner_query_processed(&(m->scanner));
			if (be->q && backend_dumpproc(be, c, be->q, r) < 0) {
				msg = handle_error(m, 0, msg);
				err = 1;
			}

			/* passed over to query cache, used during dumpproc */
			m->sa = NULL;
			m->sym = NULL;
			m->runs = NULL;
			m->params = NULL;

			if (be->q) {
				int res = 0;
				if (!err && (res = mvc_export_prepare(be, c->fdout)) < 0) {
					msg = createException(PARSE, "SQLparser", SQLSTATE(45000) "Export operation failed: %s", mvc_export_error(be, c->fdout, res));
					err = 1;
				}
				if (err) {
					be->q->name = NULL; /* later remove cleanup from mal from qc code */
					qc_delete(m->qc, be->q);
				}
				be->q = NULL;
			}
			if (err)
				m->session->status = -10;
			sqlcleanup(be, 0);
			c->query = NULL;
			return msg;
		}
	}
finalize:
	if (msg) {
		sqlcleanup(be, 0);
		c->query = NULL;
	}
	return msg;
}

str
SQLengine(Client c)
{
	backend *be = (backend *) c->sqlcontext;

	if (be == 0) {
		/* leave a message in the log */
		TRC_ERROR(SQL_PARSER, "SQL state description is missing, cannot handle client!\n");
		/* stop here, instead of printing the exception below to the
		 * client in an endless loop */
		c->mode = FINISHCLIENT;
		throw(SQL, "SQLparser", SQLSTATE(42000) "State descriptor missing, aborting");
	}

	str msg = SQLreader(c, be);
	if (msg || c->mode <= FINISHCLIENT)
		return msg;

	if (be->language == 'X') {
		return SQLchannelcmd(c, be);
	} else if (be->language !='S') {
		msg = createException(SQL, "SQLparser", SQLSTATE(42000) "Unrecognized language prefix: %ci\n", be->language);
		c->mode = FINISHCLIENT; /* and disconnect, as client doesn't respect the mapi protocol */
		sqlcleanup(be, 0);
		c->query = NULL;
	} else {
		msg = SQLparser(c, be);
		if (msg == MAL_SUCCEED && (be->mvc->emode == m_deallocate || be->mvc->emode == m_prepare))
			return msg;
	}
	if (msg || c->mode <= FINISHCLIENT)
		return msg;

	if (be && be->subbackend)
		be->subbackend->reset(be->subbackend);
	return SQLengineIntern(c, be);
}

str
SQLcallback(Client c, str msg)
{
	if (msg) {
		/* remove exception decoration */
		for (char *m = msg; m && *m; ) {
			char *n = strchr(m, '\n');
			char *s = getExceptionMessageAndState(m);
			mnstr_printf(c->fdout, "!%.*s\n", (int) (n - s), s);
			m = n;
			if (n) {
				m++; /* include newline */
			}
		}
		freeException(msg);
		return MAL_SUCCEED;
	}
	return MAL_SUCCEED;
}

str
SYSupdate_tables(Client cntxt, MalBlkPtr mb, MalStkPtr stk, InstrPtr pci)
{
	mvc *m = ((backend *) cntxt->sqlcontext)->mvc;

	(void) mb;
	(void) stk;
	(void) pci;

	sql_trans_update_tables(m->session->tr, mvc_bind_schema(m, "sys"));
	return MAL_SUCCEED;
}

str
SYSupdate_schemas(Client cntxt, MalBlkPtr mb, MalStkPtr stk, InstrPtr pci)
{
	mvc *m = ((backend *) cntxt->sqlcontext)->mvc;

	(void) mb;
	(void) stk;
	(void) pci;

	if (sql_trans_update_schemas(m->session->tr) < 0)
		throw(MAL, "sql.update_schemas", MAL_MALLOC_FAIL);
	return MAL_SUCCEED;
}<|MERGE_RESOLUTION|>--- conflicted
+++ resolved
@@ -1101,6 +1101,19 @@
 		}
 		return MAL_SUCCEED;
 	}
+	if (strncmp(in->buf + in->pos, "exportbin ", 10) == 0) {
+		n = sscanf(in->buf + in->pos + 10, "%d %d %d", &v, &off, &len);
+		if (n == 3) {
+			if ((ok = mvc_export_bin_chunk(be, out, v, off, len < 0 ? BUN_NONE: (BUN) len)) < 0) {
+				msg = createException(SQL, "SQLparser", SQLSTATE(45000) "Result set construction failed: %s", mvc_export_error(be, out, ok));
+				in->pos = in->len;	/* HACK: should use parsed length */
+				sqlcleanup(be, 0);
+				return msg;
+			}
+			in->pos = in->len;	/* HACK: should use parsed length */
+			return MAL_SUCCEED;
+		}
+	}
 	if (strncmp(in->buf + in->pos, "close ", 6) == 0) {
 		res_table *t;
 
@@ -1198,30 +1211,7 @@
 
 	if ((msg = SQLtrans(m)) != MAL_SUCCEED) {
 		c->mode = FINISHCLIENT;
-<<<<<<< HEAD
 		return msg;
-=======
-		throw(SQL, "SQLparser", SQLSTATE(42000) "State descriptor missing, aborting");
-	}
-	assert(c->curprg && c->curprg->def);
-	oldvid = c->curprg->def->vid;
-	oldvtop = c->curprg->def->vtop;
-	oldstop = c->curprg->def->stop;
-	be->vtop = oldvtop;
-	be->vid = oldvid;
-
-	m = be->mvc;
-	m->type = Q_PARSE;
-	if (be->language != 'X') {
-		// generate and set the tag in the mal block of the clients current program.
-		tag = runtimeProfileSetTag(c);
-		assert(tag == c->curprg->def->tag);
-		(void) tag;
-		if ((msg = SQLtrans(m)) != MAL_SUCCEED) {
-			c->mode = FINISHCLIENT;
-			return msg;
-		}
->>>>>>> def70367
 	}
 	int pstatus = m->session->status;
 
@@ -1242,121 +1232,7 @@
 	m->type = Q_PARSE;
 	m->emode = m_normal;
 	m->emod = mod_none;
-<<<<<<< HEAD
 	c->query = NULL;
-=======
-	if (be->language == 'X') {
-		int n = 0, v, off, len;
-
-		if (strncmp(in->buf + in->pos, "export ", 7) == 0) {
-			n = sscanf(in->buf + in->pos + 7, "%d %d %d", &v, &off, &len);
-
-			if (n == 2 || n == 3) {
-				if (n == 2)
-					len = m->reply_size;
-				in->pos = in->len;	/* HACK: should use parsed length */
-				if ((ok = mvc_export_chunk(be, out, v, off, len < 0 ? BUN_NONE : (BUN) len)) < 0) {
-					msg = createException(SQL, "SQLparser", SQLSTATE(45000) "Result set construction failed: %s", mvc_export_error(be, out, ok));
-					goto finalize;
-				}
-
-				return MAL_SUCCEED;
-			}
-		}
-
-		if (strncmp(in->buf + in->pos, "exportbin ", 10) == 0) {
-			n = sscanf(in->buf + in->pos + 10, "%d %d %d", &v, &off, &len);
-			if (n == 3) {
-				if ((ok = mvc_export_bin_chunk(be, out, v, off, len < 0 ? BUN_NONE: (BUN) len)) < 0) {
-					msg = createException(SQL, "SQLparser", SQLSTATE(45000) "Result set construction failed: %s", mvc_export_error(be, out, ok));
-					in->pos = in->len;	/* HACK: should use parsed length */
-					goto finalize;
-				}
-
-				in->pos = in->len;	/* HACK: should use parsed length */
-				return MAL_SUCCEED;
-			}
-		}
-		if (strncmp(in->buf + in->pos, "close ", 6) == 0) {
-			res_table *t;
-
-			v = (int) strtol(in->buf + in->pos + 6, NULL, 0);
-			t = res_tables_find(be->results, v);
-			if (t)
-				be->results = res_tables_remove(be->results, t);
-			in->pos = in->len;	/* HACK: should use parsed length */
-			return MAL_SUCCEED;
-		}
-		if (strncmp(in->buf + in->pos, "release ", 8) == 0) {
-			cq *q = NULL;
-
-			v = (int) strtol(in->buf + in->pos + 8, NULL, 0);
-			if ((q = qc_find(m->qc, v)) != NULL)
-				 qc_delete(m->qc, q);
-			in->pos = in->len;	/* HACK: should use parsed length */
-			return MAL_SUCCEED;
-		}
-		if (strncmp(in->buf + in->pos, "auto_commit ", 12) == 0) {
-			int commit;
-			v = (int) strtol(in->buf + in->pos + 12, NULL, 10);
-			commit = (!m->session->auto_commit && v);
-			m->session->auto_commit = (v) != 0;
-			m->session->ac_on_commit = m->session->auto_commit;
-			if (m->session->tr->active) {
-				if (commit) {
-					msg = mvc_commit(m, 0, NULL, true);
-				} else {
-					msg = mvc_rollback(m, 0, NULL, true);
-				}
-			}
-			in->pos = in->len;	/* HACK: should use parsed length */
-			if (msg != NULL)
-				goto finalize;
-			return MAL_SUCCEED;
-		}
-		static const char* columnar_protocol = "columnar_protocol ";
-		if (strncmp(in->buf + in->pos, columnar_protocol, strlen(columnar_protocol)) == 0) {
-			v = (int) strtol(in->buf + in->pos + strlen(columnar_protocol), NULL, 10);
-
-			c->protocol = v?PROTOCOL_COLUMNAR:PROTOCOL_9;
-
-			in->pos = in->len;	/* HACK: should use parsed length */
-			return MAL_SUCCEED;
-		}
-		if (strncmp(in->buf + in->pos, "reply_size ", 11) == 0) {
-			v = (int) strtol(in->buf + in->pos + 11, NULL, 10);
-			if (v < -1) {
-				msg = createException(SQL, "SQLparser", SQLSTATE(42000) "Reply_size cannot be negative");
-				goto finalize;
-			}
-			m->reply_size = v;
-			in->pos = in->len;	/* HACK: should use parsed length */
-			return MAL_SUCCEED;
-		}
-		if (strncmp(in->buf + in->pos, "sizeheader", 10) == 0) { // no underscore
-			v = (int) strtol(in->buf + in->pos + 10, NULL, 10);
-			be->sizeheader = v != 0;
-			in->pos = in->len;	/* HACK: should use parsed length */
-			return MAL_SUCCEED;
-		}
-		if (strncmp(in->buf + in->pos, "quit", 4) == 0) {
-			c->mode = FINISHCLIENT;
-			in->pos = in->len;	/* HACK: should use parsed length */
-			return MAL_SUCCEED;
-		}
-		in->pos = in->len;	/* HACK: should use parsed length */
-		msg = createException(SQL, "SQLparser", SQLSTATE(42000) "Unrecognized X command: %s\n", in->buf + in->pos);
-		in->pos = in->len; // consume the command
-		goto finalize;
-	}
-	if (be->language !='S') {
-		msg = createException(SQL, "SQLparser", SQLSTATE(42000) "Unrecognized language prefix: %ci\n", be->language);
-		in->pos = in->len;	/* skip rest of the input */
-		c->mode = FINISHCLIENT; /* and disconnect, as client doesn't respect the mapi protocol */
-		goto finalize;
-	}
-
->>>>>>> def70367
 	Tbegin = GDKusec();
 
 	int err = 0;
