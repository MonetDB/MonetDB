--- conflicted
+++ resolved
@@ -49,13 +49,8 @@
 static int SQLinitialized = 0;
 static int SQLnewcatalog = 0;
 int SQLdebug = 0;
-<<<<<<< HEAD
 static const char *sqlinit = NULL;
-MT_Lock sql_contextLock MT_LOCK_INITIALIZER("sql_contextLock");
-=======
-static char *sqlinit = NULL;
 MT_Lock sql_contextLock = MT_LOCK_INITIALIZER("sql_contextLock");
->>>>>>> 751aaa55
 
 static void
 monet5_freestack(int clientid, backend_stack stk)
