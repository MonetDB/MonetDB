--- conflicted
+++ resolved
@@ -1293,11 +1293,7 @@
 			n = strchr(m, '\n');
 			if (n)
 				*n = 0;
-<<<<<<< HEAD
-			s = getExceptionMessage(m);
-=======
 			s = getExceptionMessageAndState(m);
->>>>>>> 655cdb92
 			if (n) {
 				*n++ = '\n';
 				l = n - s;
