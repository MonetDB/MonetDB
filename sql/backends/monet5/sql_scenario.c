/*
 * This Source Code Form is subject to the terms of the Mozilla Public
 * License, v. 2.0.  If a copy of the MPL was not distributed with this
 * file, You can obtain one at http://mozilla.org/MPL/2.0/.
 *
 * Copyright 1997 - July 2008 CWI, August 2008 - 2018 MonetDB B.V.
 */

/*
 * (authors) N. Nes, M.L. Kersten
 * The SQL scenario implementation is a derivative of the MAL session scenario.
 *
 */
/*
 * Before we are can process SQL statements the global catalog
 * should be initialized. Thereafter, each time a client enters
 * we update its context descriptor to denote an SQL scenario.
 */
#include "monetdb_config.h"
#include "mal_backend.h"
#include "sql_scenario.h"
#include "sql_result.h"
#include "sql_gencode.h"
#include "sql_optimizer.h"
#include "sql_assert.h"
#include "sql_execute.h"
#include "sql_env.h"
#include "sql_mvc.h"
#include "sql_user.h"
#include "sql_datetime.h"
#include "mal_io.h"
#include "mal_parser.h"
#include "mal_builder.h"
#include "mal_namespace.h"
#include "mal_debugger.h"
#include "mal_linker.h"
#include "bat5.h"
#include "wlc.h"
#include "wlr.h"
#include "msabaoth.h"
#include "mtime.h"
#include "optimizer.h"
#include "opt_prelude.h"
#include "opt_pipes.h"
#include "opt_mitosis.h"
#include <unistd.h>
#include "sql_upgrades.h"

static int SQLinitialized = 0;
static int SQLnewcatalog = 0;
int SQLdebug = 0;
static char *sqlinit = NULL;
MT_Lock sql_contextLock MT_LOCK_INITIALIZER("sql_contextLock");

static void
monet5_freestack(int clientid, backend_stack stk)
{
	MalStkPtr p = (ptr) stk;

	(void) clientid;
	if (p != NULL)
		freeStack(p);
#ifdef _SQL_SCENARIO_DEBUG
	fprintf(stderr, "#monet5_freestack\n");
#endif
}

static void
monet5_freecode(int clientid, backend_code code, backend_stack stk, int nr, char *name)
{
	str msg;

	(void) code;
	(void) stk;
	(void) nr;
	(void) clientid;
	msg = SQLCacheRemove(MCgetClient(clientid), name);
	if (msg)
		freeException(msg);	/* do something with error? */

#ifdef _SQL_SCENARIO_DEBUG
	fprintf(stderr, "#monet5_free:%d\n", nr);
#endif
}

str
SQLsession(Client cntxt, MalBlkPtr mb, MalStkPtr stk, InstrPtr pci)
{
	str msg = MAL_SUCCEED;
	str logmsg;
	int cnt=0;

	(void) mb;
	(void) stk;
	(void) pci;
	if (SQLinitialized == 0 && (msg = SQLprelude(NULL)) != MAL_SUCCEED)
		return msg;
	msg = setScenario(cntxt, "sql");
	// Wait for any recovery process to be finished
	do {
		MT_sleep_ms(1000);
		logmsg = GDKgetenv("recovery");
		if( logmsg== NULL && ++cnt  == 5)
			throw(SQL,"SQLinit", "#WARNING server not ready, recovery in progress\n");
    }while (logmsg == NULL);
	return msg;
}

str
SQLsession2(Client cntxt, MalBlkPtr mb, MalStkPtr stk, InstrPtr pci)
{
	str msg = MAL_SUCCEED;
	str logmsg;
	int cnt=0;

	(void) mb;
	(void) stk;
	(void) pci;
	if (SQLinitialized == 0 && (msg = SQLprelude(NULL)) != MAL_SUCCEED)
		return msg;
	msg = setScenario(cntxt, "msql");
	// Wait for any recovery process to be finished
	do {
		MT_sleep_ms(1000);
		logmsg = GDKgetenv("recovery");
		if( logmsg== NULL && ++cnt  == 5)
			throw(SQL,"SQLinit","#WARNING server not ready, recovery in progress\n");
    }while (logmsg == NULL);
	return msg;
}

static str SQLinit(void);

str
SQLprelude(void *ret)
{
	str tmp;
	Scenario ms, s = getFreeScenario();

	(void) ret;
	if (!s)
		throw(MAL, "sql.start", SQLSTATE(42000) "out of scenario slots");
	sqlinit = GDKgetenv("sqlinit");
	s->name = "S_Q_L";
	s->language = "sql";
	s->initSystem = NULL;
	s->exitSystem = "SQLexit";
	s->initClient = "SQLinitClient";
	s->exitClient = "SQLexitClient";
	s->reader = "SQLreader";
	s->parser = "SQLparser";
	s->engine = "SQLengine";
	s->callback = "SQLcallback";

	ms = getFreeScenario();
	if (!ms)
		throw(MAL, "sql.start", SQLSTATE(42000) "out of scenario slots");

	ms->name = "M_S_Q_L";
	ms->language = "msql";
	ms->initSystem = NULL;
	ms->exitSystem = "SQLexit";
	ms->initClient = "SQLinitClient";
	ms->exitClient = "SQLexitClient";
	ms->reader = "MALreader";
	ms->parser = "MALparser";
	ms->optimizer = "MALoptimizer";
	/* ms->tactics = .. */
	ms->engine = "MALengine";
	ms->callback = "MALcallback";
	tmp = SQLinit();
	if (tmp != MAL_SUCCEED) {
		fprintf(stderr, "Fatal error during initialization:\n%s\n", tmp);
		freeException(tmp);
		if ((tmp = GDKerrbuf) && *tmp)
			fprintf(stderr, SQLSTATE(42000) "GDK reported: %s\n", tmp);
		fflush(stderr);
		exit(1);
	}
#ifndef HAVE_EMBEDDED
	fprintf(stdout, "# MonetDB/SQL module loaded\n");
	fflush(stdout);		/* make merovingian see this *now* */
#endif
	/* only register availability of scenarios AFTER we are inited! */
	s->name = "sql";
	tmp = msab_marchScenario(s->name);
	if (tmp != MAL_SUCCEED)
		return (tmp);
	ms->name = "msql";
	tmp = msab_marchScenario(ms->name);
	return tmp;
}

str
SQLexit(Client c)
{
#ifdef _SQL_SCENARIO_DEBUG
	fprintf(stderr, "#SQLexit\n");
#endif
	(void) c;		/* not used */
	MT_lock_set(&sql_contextLock);
	if (SQLinitialized) {
		mvc_exit();
		SQLinitialized = FALSE;
	}
	MT_lock_unset(&sql_contextLock);
	return MAL_SUCCEED;
}

str
SQLepilogue(void *ret)
{
	char *s = "sql", *m = "msql";
	str res;

	(void) ret;
	SQLexit(NULL);
	/* this function is never called, but for the style of it, we clean
	 * up our own mess */
	res = msab_retreatScenario(m);
	if (!res)
		return msab_retreatScenario(s);
	return res;
}

MT_Id sqllogthread, idlethread;

static str
SQLinit(void)
{
	char *debug_str = GDKgetenv("sql_debug"), *msg = MAL_SUCCEED;
	int readonly = GDKgetenv_isyes("gdk_readonly");
	int single_user = GDKgetenv_isyes("gdk_single_user");
	const char *gmt = "GMT";
	tzone tz;

#ifdef _SQL_SCENARIO_DEBUG
	fprintf(stderr, "#SQLinit Monet 5\n");
#endif
	if (SQLinitialized)
		return MAL_SUCCEED;

#ifdef NEED_MT_LOCK_INIT
	MT_lock_init(&sql_contextLock, "sql_contextLock");
#endif

	MT_lock_set(&sql_contextLock);
	memset((char *) &be_funcs, 0, sizeof(backend_functions));
	be_funcs.fstack = &monet5_freestack;
	be_funcs.fcode = &monet5_freecode;
	be_funcs.fresolve_function = &monet5_resolve_function;
	monet5_user_init(&be_funcs);

	msg = MTIMEtimezone(&tz, &gmt);
	if (msg)
		return msg;
	(void) tz;
	if (debug_str)
		SQLdebug = strtol(debug_str, NULL, 10);
	if (single_user)
		SQLdebug |= 64;
	if (readonly)
		SQLdebug |= 32;
	if ((SQLnewcatalog = mvc_init(SQLdebug, store_bat, readonly, single_user, 0)) < 0) {
		MT_lock_unset(&sql_contextLock);
		throw(SQL, "SQLinit", SQLSTATE(42000) "Catalogue initialization failed");
	}
	SQLinitialized = TRUE;
	MT_lock_unset(&sql_contextLock);
	if (MT_create_thread(&sqllogthread, (void (*)(void *)) mvc_logmanager, NULL, MT_THR_JOINABLE) != 0) {
		throw(SQL, "SQLinit", SQLSTATE(42000) "Starting log manager failed");
	}
	GDKregister(sqllogthread);
	if (!(SQLdebug&1024)) {
		if (MT_create_thread(&idlethread, (void (*)(void *)) mvc_idlemanager, NULL, MT_THR_JOINABLE) != 0) {
			throw(SQL, "SQLinit", SQLSTATE(42000) "Starting idle manager failed");
		}
		GDKregister(idlethread);
	}
	return WLCinit();
}

#define SQLglobal(name, val, failure)                                                                             \
	if(!stack_push_var(sql, name, &ctype) || !stack_set_var(sql, name, VALset(&src, ctype.type->localtype, val))) \
		failure--;

#define NR_GLOBAL_VARS 10
/* NR_GLOBAL_VAR should match exactly the number of variables created
   in global_variables */
/* initialize the global variable, ie make mvc point to these */
static int
global_variables(mvc *sql, char *user, char *schema)
{
	sql_subtype ctype;
	char *typename;
	lng sec = 0;
	bit F = FALSE;
	ValRecord src;
	str opt;
	int failure = 0;

	typename = "int";
	sql_find_subtype(&ctype, typename, 0, 0);
	SQLglobal("debug", &sql->debug, failure);
	SQLglobal("cache", &sql->cache, failure);

	typename = "varchar";
	sql_find_subtype(&ctype, typename, 1024, 0);
	SQLglobal("current_schema", schema, failure);
	SQLglobal("current_user", user, failure);
	SQLglobal("current_role", user, failure);

	/* inherit the optimizer from the server */
	opt = GDKgetenv("sql_optimizer");
	if (!opt)
		opt = "default_pipe";
	SQLglobal("optimizer", opt, failure);

	typename = "sec_interval";
	sql_find_subtype(&ctype, typename, inttype2digits(ihour, isec), 0);
	SQLglobal("current_timezone", &sec, failure);

	typename = "boolean";
	sql_find_subtype(&ctype, typename, 0, 0);
	SQLglobal("history", &F, failure);

	typename = "bigint";
	sql_find_subtype(&ctype, typename, 0, 0);
	SQLglobal("last_id", &sql->last_id, failure);
	SQLglobal("rowcnt", &sql->rowcnt, failure);
	return failure;
}

#define TRANS_ABORTED SQLSTATE(25005) "Current transaction is aborted (please ROLLBACK)\n"

str
handle_error(mvc *m, int pstatus, str msg)
{
	str new = 0, newmsg= MAL_SUCCEED;

	/* transaction already broken */
	if (m->type != Q_TRANS && pstatus < 0) {
		new = createException(SQL,"sql.execute",TRANS_ABORTED);
	} else if( GDKerrbuf && GDKerrbuf[0]){
		new = GDKstrdup(GDKerrbuf);
		GDKerrbuf[0] = 0;
	} else if( *m->errstr){
		new = GDKstrdup(m->errstr);
		m->errstr[0] = 0;
	}
	if( new && msg){
		newmsg = GDKzalloc( strlen(msg) + strlen(new) + 64);
		strcpy(newmsg, msg);
		/* strcat(newmsg,"!"); */
		strcat(newmsg,new);
		GDKfree(new);
		GDKfree(msg);
	} else
	if( msg)
		newmsg = msg;
	else
	if( new)
		newmsg = new;
	return newmsg;
}

str
SQLautocommit(mvc *m)
{
	str msg = MAL_SUCCEED;

	if (m->session->auto_commit && m->session->active) {
		if (mvc_status(m) < 0) {
			mvc_rollback(m, 0, NULL);
		} else if (mvc_commit(m, 0, NULL) < 0) {
			msg = handle_error(m, 0, 0);
			m->errstr[0] = 0;
		}
	}
	return msg;
}

void
SQLtrans(mvc *m)
{
	m->caching = m->cache;
	if (!m->session->active) {
		sql_session *s;

		if(mvc_trans(m) < 0) {
			(void) sql_error(m, 02, SQLSTATE(HY001) "Allocation failure while starting the transaction");
			return;
		}
		s = m->session;
		if (!s->schema) {
			if (s->schema_name)
				GDKfree(s->schema_name);
			s->schema_name = monet5_user_get_def_schema(m, m->user_id);
			if(!s->schema_name) {
				mvc_cancel_session(m);
				(void) sql_error(m, 02, SQLSTATE(HY001) "Allocation failure while starting the transaction");
				return;
			}
			assert(s->schema_name);
			s->schema = find_sql_schema(s->tr, s->schema_name);
			assert(s->schema);
		}
	}
}

#ifdef HAVE_EMBEDDED
extern char* createdb_inline;
#endif

str
SQLinitClient(Client c)
{
	mvc *m;
	str schema;
	str msg = MAL_SUCCEED;
	backend *be;
	bstream *bfd = NULL;
	stream *fd = NULL;
	static int maybeupgrade = 1;

#ifdef _SQL_SCENARIO_DEBUG
	fprintf(stderr, "#SQLinitClient\n");
#endif
	if (SQLinitialized == 0 && (msg = SQLprelude(NULL)) != MAL_SUCCEED)
		return msg;
	MT_lock_set(&sql_contextLock);
	if ((msg = WLRinit()) != MAL_SUCCEED) {
		MT_lock_unset(&sql_contextLock);
		return msg;
	}
	/*
	 * Based on the initialization return value we can prepare a SQLinit
	 * string with all information needed to initialize the catalog
	 * based on the mandatory scripts to be executed.
	 */
	if (sqlinit) {		/* add sqlinit to the fdin stack */
		buffer *b = (buffer *) GDKmalloc(sizeof(buffer));
		size_t len = strlen(sqlinit);
		char* cbuf = _STRDUP(sqlinit);
		stream *buf;
		bstream *fdin;

		if( b == NULL || cbuf == NULL) {
			MT_lock_unset(&sql_contextLock);
			GDKfree(b);
			GDKfree(cbuf);
			throw(SQL,"sql.initClient",SQLSTATE(HY001) MAL_MALLOC_FAIL);
		}

		buffer_init(b, cbuf, len);
		buf = buffer_rastream(b, "si");
		if( buf == NULL) {
			MT_lock_unset(&sql_contextLock);
			buffer_destroy(b);
			throw(SQL,"sql.initClient",SQLSTATE(HY001) MAL_MALLOC_FAIL);
		}

		fdin = bstream_create(buf, b->len);
		if( fdin == NULL) {
			MT_lock_unset(&sql_contextLock);
			buffer_destroy(b);
			throw(SQL,"sql.initClient",SQLSTATE(HY001) MAL_MALLOC_FAIL);
		}

		bstream_next(fdin);
		if( MCpushClientInput(c, fdin, 0, "") < 0)
			fprintf(stderr, "SQLinitClient:Could not switch client input stream");
	}
	if (c->sqlcontext == 0) {
		m = mvc_create(c->idx, 0, SQLdebug, c->fdin, c->fdout);
		if( m == NULL) {
			MT_lock_unset(&sql_contextLock);
			throw(SQL,"sql.initClient",SQLSTATE(HY001) MAL_MALLOC_FAIL);
		}
		if(global_variables(m, "monetdb", "sys") < 0) {
			MT_lock_unset(&sql_contextLock);
			mvc_destroy(m);
			throw(SQL,"sql.initClient",SQLSTATE(HY001) MAL_MALLOC_FAIL);
		}
		if (isAdministrator(c) || strcmp(c->scenario, "msql") == 0)	/* console should return everything */
			m->reply_size = -1;
		be = (void *) backend_create(m, c);
		if( be == NULL) {
			MT_lock_unset(&sql_contextLock);
			mvc_destroy(m);
			throw(SQL,"sql.initClient", SQLSTATE(HY001) MAL_MALLOC_FAIL);
		}
	} else {
		be = c->sqlcontext;
		m = be->mvc;
		if(mvc_reset(m, c->fdin, c->fdout, SQLdebug, NR_GLOBAL_VARS) < 0) {
			MT_lock_unset(&sql_contextLock);
			throw(SQL,"sql.initClient", SQLSTATE(HY001) MAL_MALLOC_FAIL);
		}
		backend_reset(be);
	}
	if (m->session->tr)
		reset_functions(m->session->tr);
#ifndef HAVE_EMBEDDED
	/* pass through credentials of the user if not console */
	schema = monet5_user_set_def_schema(m, c->user);
	if (!schema) {
		_DELETE(schema);
		MT_lock_unset(&sql_contextLock);
		throw(PERMD, "SQLinitClient", SQLSTATE(08004) "schema authorization error");
	}
	_DELETE(schema);
#else
	(void) schema;
#endif

	/*expect SQL text first */
	be->language = 'S';
	/* Set state, this indicates an initialized client scenario */
	c->state[MAL_SCENARIO_READER] = c;
	c->state[MAL_SCENARIO_PARSER] = c;
	c->state[MAL_SCENARIO_OPTIMIZE] = c;
	c->sqlcontext = be;

	initSQLreferences();
	/* initialize the database with predefined SQL functions */
	if (SQLnewcatalog == 0) {
		/* check whether table sys.systemfunctions exists: if
		 * it doesn't, this is probably a restart of the
		 * server after an incomplete initialization */
		sql_schema *s = mvc_bind_schema(m, "sys");
		sql_table *t = s ? mvc_bind_table(m, s, "systemfunctions") : NULL;
		if (t == NULL)
			SQLnewcatalog = 1;
	}
	if (SQLnewcatalog > 0) {
#ifdef HAVE_EMBEDDED
		(void) bfd;
		(void) fd;
		SQLnewcatalog = 0;
		maybeupgrade = 0;
		{
			size_t createdb_len = strlen(createdb_inline);
			buffer* createdb_buf;
			stream* createdb_stream;
			bstream* createdb_bstream;
			if ((createdb_buf = GDKmalloc(sizeof(buffer))) == NULL)
				throw(MAL, "createdb", SQLSTATE(HY001) MAL_MALLOC_FAIL);
			buffer_init(createdb_buf, createdb_inline, createdb_len);
			if ((createdb_stream = buffer_rastream(createdb_buf, "createdb.sql")) == NULL) {
				GDKfree(createdb_buf);
				throw(MAL, "createdb", SQLSTATE(HY001) MAL_MALLOC_FAIL);
			}
			if ((createdb_bstream = bstream_create(createdb_stream, createdb_len)) == NULL) {
				mnstr_destroy(createdb_stream);
				GDKfree(createdb_buf);
				throw(MAL, "createdb", SQLSTATE(HY001) MAL_MALLOC_FAIL);
			}
			if (bstream_next(createdb_bstream) >= 0)
				msg = SQLstatementIntern(c, &createdb_bstream->buf, "sql.init", TRUE, FALSE, NULL);
			else
				msg = createException(MAL, "createdb", SQLSTATE(42000) "Could not load inlined createdb script");

			bstream_destroy(createdb_bstream);
			GDKfree(createdb_buf);
			if (m->sa)
				sa_destroy(m->sa);
			m->sa = NULL;
			m->sqs = NULL;
		}

#else
		char path[FILENAME_MAX];
		str fullname;

		SQLnewcatalog = 0;
		maybeupgrade = 0;
		snprintf(path, FILENAME_MAX, "createdb");
		slash_2_dir_sep(path);
		fullname = MSP_locate_sqlscript(path, 1);
		if (fullname) {
			str filename = fullname;
			str p, n, newmsg= MAL_SUCCEED;
			fprintf(stdout, "# SQL catalog created, loading sql scripts once\n");
			do {
				p = strchr(filename, PATH_SEP);
				if (p)
					*p = '\0';
				if ((n = strrchr(filename, DIR_SEP)) == NULL) {
					n = filename;
				} else {
					n++;
				}
				fprintf(stdout, "# loading sql script: %s\n", n);
				fd = open_rastream(filename);
				if (p)
					filename = p + 1;

				if (fd) {
					size_t sz;
					sz = getFileSize(fd);
					if (sz > (size_t) 1 << 29) {
						mnstr_destroy(fd);
						newmsg = createException(MAL, "createdb", SQLSTATE(42000) "File %s too large to process", filename);
					} else {
						bfd = bstream_create(fd, sz == 0 ? (size_t) (128 * BLOCK) : sz);
						if (bfd && bstream_next(bfd) >= 0)
							newmsg = SQLstatementIntern(c, &bfd->buf, "sql.init", TRUE, FALSE, NULL);
						bstream_destroy(bfd);
					}
					if (m->sa)
						sa_destroy(m->sa);
					m->sa = NULL;
					m->sqs = NULL;
					if (newmsg){
						fprintf(stderr,"%s",newmsg);
						GDKfree(newmsg);
					}
				}
			} while (p);
			GDKfree(fullname);
		} else
			fprintf(stderr, "!could not read createdb.sql\n");
#endif
	} else {		/* handle upgrades */
		m->sqs = NULL;
		if (!m->sa)
			m->sa = sa_create();
		if (!m->sa) {
			msg = createException(MAL, "createdb", SQLSTATE(HY001) MAL_MALLOC_FAIL);
		} else if (maybeupgrade) {
			SQLupgrades(c,m);
		}
		maybeupgrade = 0;
	}
	MT_lock_unset(&sql_contextLock);
	fflush(stdout);
	fflush(stderr);

	/* send error from create scripts back to the first client */
	if (msg) {
		msg = handle_error(m, 0, msg);
		*m->errstr = 0;
		sqlcleanup(m, mvc_status(m));
	}
	return msg;
}

str
SQLresetClient(Client c)
{
	str msg = MAL_SUCCEED;

	if (c->sqlcontext == NULL)
		throw(SQL, "SQLexitClient", SQLSTATE(42000) "MVC catalogue not available");
	if (c->sqlcontext) {
		backend *be = c->sqlcontext;
		mvc *m = be->mvc;

		assert(m->session);
		if (m->session->auto_commit && m->session->active) {
			if (mvc_status(m) >= 0 && mvc_commit(m, 0, NULL) < 0)
				msg = handle_error(m, 0, 0);
		}
		if (m->session->active) {
			mvc_rollback(m, 0, NULL);
		}

		res_tables_destroy(m->results);
		m->results = NULL;

		mvc_destroy(m);
		backend_destroy(be);
		c->state[MAL_SCENARIO_OPTIMIZE] = NULL;
		c->state[MAL_SCENARIO_PARSER] = NULL;
		c->sqlcontext = NULL;
	}
	c->state[MAL_SCENARIO_READER] = NULL;
	return msg;
}

str
SQLexitClient(Client c)
{
	str err;
#ifdef _SQL_SCENARIO_DEBUG
	fprintf(stderr, "#SQLexitClient\n");
#endif
	if (SQLinitialized == FALSE)
		throw(SQL, "SQLexitClient", SQLSTATE(42000) "Catalogue not available");
	if ((err = SQLresetClient(c)) != MAL_SUCCEED)
		return err;
	MALexitClient(c);
	return MAL_SUCCEED;
}

/*
 * A statement received internally is simply appended for
 * execution
 */
str
SQLinitEnvironment(Client cntxt, MalBlkPtr mb, MalStkPtr stk, InstrPtr pci)
{
	str err;

	(void) mb;
	(void) stk;
	(void) pci;
	if ((err = SQLinitClient(cntxt)) == MAL_SUCCEED)
		cntxt->phase[MAL_SCENARIO_EXITCLIENT] = SQLexitClient;
	return err;
}


str
SQLstatement(Client cntxt, MalBlkPtr mb, MalStkPtr stk, InstrPtr pci)
{
	str *expr = getArgReference_str(stk, pci, 1);
	bit output = TRUE;

	(void) mb;
	if (pci->argc == 3)
		output = *getArgReference_bit(stk, pci, 2);

	return SQLstatementIntern(cntxt, expr, "SQLstatement", TRUE, output, NULL);
}

str
SQLcompile(Client cntxt, MalBlkPtr mb, MalStkPtr stk, InstrPtr pci)
{
	str *ret = getArgReference_str(stk, pci, 0);
	str *expr = getArgReference_str(stk, pci, 1);
	str msg;

	(void) mb;
	*ret = NULL;
	msg = SQLstatementIntern(cntxt, expr, "SQLcompile", FALSE, FALSE, NULL);
	if (msg == MAL_SUCCEED)
		*ret = _STRDUP("SQLcompile");
	if(*ret == NULL)
		throw(SQL,"sql.compile",SQLSTATE(HY001) MAL_MALLOC_FAIL);
	return msg;
}

/*
 * Locate a file with SQL commands and execute it. For the time being a 1MB
 * file limit is implicitly imposed. If the file can not be located in the
 * script library, we assume it is sufficiently self descriptive.
 * (Respecting the file system context where the call is executed )
 */
str
SQLinclude(Client cntxt, MalBlkPtr mb, MalStkPtr stk, InstrPtr pci)
{
	stream *fd;
	bstream *bfd;
	str *name = getArgReference_str(stk, pci, 1);
	str msg = MAL_SUCCEED, fullname;
	str *expr;
	mvc *m;
	size_t sz;

	fullname = MSP_locate_sqlscript(*name, 0);
	if (fullname == NULL)
		fullname = *name;
	fd = open_rastream(fullname);
	if (mnstr_errnr(fd) == MNSTR_OPEN_ERROR) {
		mnstr_destroy(fd);
		throw(MAL, "sql.include", SQLSTATE(42000) "could not open file: %s\n", *name);
	}
	sz = getFileSize(fd);
	if (sz > (size_t) 1 << 29) {
		mnstr_destroy(fd);
		throw(MAL, "sql.include", SQLSTATE(42000) "file %s too large to process", fullname);
	}
	bfd = bstream_create(fd, sz == 0 ? (size_t) (128 * BLOCK) : sz);
	if (bstream_next(bfd) < 0) {
		bstream_destroy(bfd);
		throw(MAL, "sql.include", SQLSTATE(42000) "could not read %s\n", *name);
	}

	expr = &bfd->buf;
	msg = SQLstatementIntern(cntxt, expr, "sql.include", TRUE, FALSE, NULL);
	bstream_destroy(bfd);
	m = ((backend *) cntxt->sqlcontext)->mvc;
	if (m->sa)
		sa_destroy(m->sa);
	m->sa = NULL;
	m->sqs = NULL;
	(void) mb;
	return msg;
}

/*
 * The SQL reader collects a (sequence) of statements from the input
 * stream, but only when no unresolved 'nxt' character is visible.
 * In combination with SQLparser this ensures that all statements
 * are handled one by one.
 *
 * The SQLreader is called from two places: the SQL parser and
 * the MAL debugger.
 * The former only occurs during the parsing phase and the
 * second only during exection.
 * This means we can safely change the language setting for
 * the duration of these calls.
 */

/* #define _SQL_READER_DEBUG */
str
SQLreader(Client c)
{
	int go = TRUE;
	str msg = MAL_SUCCEED;
	int more = TRUE;
	int commit_done = FALSE;
	backend *be = (backend *) c->sqlcontext;
	bstream *in = c->fdin;
	int language = -1;
	mvc *m = NULL;
	int blocked = isa_block_stream(in->s);

	if (SQLinitialized == FALSE) {
		c->mode = FINISHCLIENT;
		return MAL_SUCCEED;
	}
	if (!be || c->mode <= FINISHCLIENT) {
#ifdef _SQL_READER_DEBUG
		fprintf(stderr, "#SQL client finished\n");
#endif
		c->mode = FINISHCLIENT;
		return MAL_SUCCEED;
	}
#ifdef _SQL_READER_DEBUG
	fprintf(stderr, "#SQLparser: start reading SQL %s %s\n", (be->console ? " from console" : ""), (blocked ? "Blocked read" : ""));
#endif
	language = be->language;	/* 'S' for SQL, 'D' from debugger */
	m = be->mvc;
	m->errstr[0] = 0;
	/*
	 * Continue processing any left-over input from the previous round.
	 */

#ifdef _SQL_READER_DEBUG
	fprintf(stderr, "#pos %d len %d eof %d \n", in->pos, in->len, in->eof);
#endif
	/*
	 * Distinguish between console reading and mclient connections.
	 */
	while (more) {
		more = FALSE;

		/* Different kinds of supported statements sequences
		   A;   -- single line                  s
		   A \n B;      -- multi line                   S
		   A; B;   -- compound single block     s
		   A;   -- many multi line
		   B \n C; -- statements in one block   S
		 */
		/* auto_commit on end of statement */
		if (m->scanner.mode == LINE_N && !commit_done) {
			msg = SQLautocommit(m);
			go = msg == MAL_SUCCEED;
			commit_done = TRUE;
		}

		if (go && in->pos >= in->len) {
			ssize_t rd;

			if (c->bak) {
#ifdef _SQL_READER_DEBUG
				fprintf(stderr, "#Switch to backup stream\n");
#endif
				in = c->fdin;
				blocked = isa_block_stream(in->s);
				m->scanner.rs = c->fdin;
				c->fdin->pos += c->yycur;
				c->yycur = 0;
			}
			if (in->eof || !blocked) {
				language = (be->console) ? 'S' : 0;

				/* The rules of auto_commit require us to finish
				   and start a transaction on the start of a new statement (s A;B; case) */
				if (!(m->emod & mod_debug) && !commit_done) {
					msg = SQLautocommit(m);
					go = msg == MAL_SUCCEED;
					commit_done = TRUE;
				}

				if (go && ((!blocked && mnstr_write(c->fdout, c->prompt, c->promptlength, 1) != 1) || mnstr_flush(c->fdout))) {
					go = FALSE;
					break;
				}
				in->eof = 0;
			}
			if (in->buf == NULL) {
				more = FALSE;
				go = FALSE;
			} else if (go && (rd = bstream_next(in)) <= 0) {
#ifdef _SQL_READER_DEBUG
				fprintf(stderr, "#rd %d  language %d eof %d\n", rd, language, in->eof);
#endif
				if (be->language == 'D' && in->eof == 0)
					return msg;

				if (rd == 0 && language !=0 && in->eof && !be->console) {
					/* we hadn't seen the EOF before, so just try again
					   (this time with prompt) */
					more = TRUE;
					continue;
				}
				go = FALSE;
				break;
			} else if (go && !be->console && language == 0) {
				if (in->buf[in->pos] == 's' && !in->eof) {
					while ((rd = bstream_next(in)) > 0)
						;
				}
				be->language = in->buf[in->pos++];
				if (be->language == 's') {
					be->language = 'S';
					m->scanner.mode = LINE_1;
				} else if (be->language == 'S') {
					m->scanner.mode = LINE_N;
				}
			}
#ifdef _SQL_READER_DEBUG
			fprintf(stderr, "#SQL blk:%s\n", in->buf + in->pos);
#endif
		}
	}
	if ( (c->stimeout && (GDKusec() - c->session) > c->stimeout) || !go || (strncmp(CURRENT(c), "\\q", 2) == 0)) {
		in->pos = in->len;	/* skip rest of the input */
		c->mode = FINISHCLIENT;
		return msg;
	}
	return msg;
}

/*
 * The SQL block is stored in the client input buffer, from which it
 * can be parsed by the SQL parser. The client structure contains
 * a small table of bounded tables. This should be reset before we
 * parse a new statement sequence.
 * Before we parse the sql statement, we look for any variable settings
 * for specific commands.
 * The most important one is to prepare code to be handled by the debugger.
 * The current analysis is simple and fulfills our short-term needs.
 * A future version may analyze the parameter settings in more detail.
 */

#define MAX_QUERY 	(64*1024*1024)

static int
caching(mvc *m)
{
	return m->caching;
}

static int
cachable(mvc *m, sql_rel *r)
{
	if (m->emode == m_prepare)	/* prepared plans are always cached */
		return 1;
	if (m->emode == m_plan)		/* we plan to display without execution */
		return 0;
	if (m->type == Q_TRANS )	/* m->type == Q_SCHEMA || cachable to make sure we have trace on alter statements  */
		return 0;
	/* we don't store queries with a large footprint */
	if(r && sa_size(m->sa) > MAX_QUERY) 
		return 0;
	return 1;
}

/*
 * The core part of the SQL interface, parse the query and
 * store away the template (non)optimized code in the query cache
 * and the MAL module
 */

str
SQLparser(Client c)
{
	bstream *in = c->fdin;
	stream *out = c->fdout;
	str msg = NULL;
	backend *be;
	mvc *m;
	int oldvtop, oldstop;
	int pstatus = 0;
	int err = 0, opt = 0;

	be = (backend *) c->sqlcontext;
	if (be == 0) {
		/* leave a message in the log */
		fprintf(stderr, "SQL state descriptor missing, cannot handle client!\n");
		/* stop here, instead of printing the exception below to the
		 * client in an endless loop */
		c->mode = FINISHCLIENT;
		throw(SQL, "SQLparser", SQLSTATE(42000) "State descriptor missing, aborting");
	}
	oldvtop = c->curprg->def->vtop;
	oldstop = c->curprg->def->stop;
	be->vtop = oldvtop;
#ifdef _SQL_PARSER_DEBUG
	fprintf(stderr, "#SQL compilation \n");
	fprintf(stderr,"debugger? %d(%d)\n", (int) be->mvc->emode, (int) be->mvc->emod);
#endif
	m = be->mvc;
	m->type = Q_PARSE;
	if (be->language != 'X')
		SQLtrans(m);
	if(*m->errstr) {
		if (strlen(m->errstr) > 6 && m->errstr[5] == '!')
			msg = createException(PARSE, "SQLparser", "%s", m->errstr);
		else
			msg = createException(PARSE, "SQLparser", SQLSTATE(42000) "%s", m->errstr);
		*m->errstr=0;
		c->mode = FINISHCLIENT;
		return msg;
	}
	pstatus = m->session->status;

	/* sqlparse needs sql allocator to be available.  It can be NULL at
	 * this point if this is a recursive call. */
	m->sqs = NULL;
	if (!m->sa) 
		m->sa = sa_create();
	if (!m->sa) {
		c->mode = FINISHCLIENT;
		throw(SQL, "SQLparser", SQLSTATE(HY001) MAL_MALLOC_FAIL " for SQL allocator");
	}

	m->emode = m_normal;
	m->emod = mod_none;
	if (be->language == 'X') {
		int n = 0, v, off, len;

		if (strncmp(in->buf + in->pos, "export ", 7) == 0)
			n = sscanf(in->buf + in->pos + 7, "%d %d %d", &v, &off, &len);

		if (n == 2 || n == 3) {
			mvc_export_chunk(be, out, v, off, n == 3 ? len : m->reply_size);

			in->pos = in->len;	/* HACK: should use parsed length */
			return MAL_SUCCEED;
		}
		if (strncmp(in->buf + in->pos, "close ", 6) == 0) {
			res_table *t;

			v = (int) strtol(in->buf + in->pos + 6, NULL, 0);
			t = res_tables_find(m->results, v);
			if (t)
				m->results = res_tables_remove(m->results, t);
			in->pos = in->len;	/* HACK: should use parsed length */
			return MAL_SUCCEED;
		}
		if (strncmp(in->buf + in->pos, "release ", 8) == 0) {
			cq *q = NULL;

			v = (int) strtol(in->buf + in->pos + 8, NULL, 0);
			if ((q = qc_find(m->qc, v)) != NULL)
				 qc_delete(m->qc, q);
			in->pos = in->len;	/* HACK: should use parsed length */
			return MAL_SUCCEED;
		}
		if (strncmp(in->buf + in->pos, "auto_commit ", 12) == 0) {
			int commit;
			v = (int) strtol(in->buf + in->pos + 12, NULL, 10);
			commit = (!m->session->auto_commit && v);
			m->session->auto_commit = (v) != 0;
			m->session->ac_on_commit = m->session->auto_commit;
			if (m->session->active) {
				if (commit && mvc_commit(m, 0, NULL) < 0) {
					msg = createException(SQL, "COMMIT", SQLSTATE(42000) "Commit failed while enabling auto_commit");
				} else if (!commit && mvc_rollback(m, 0, NULL) < 0) {
					mnstr_printf(out, "!COMMIT: rollback failed while " "disabling auto_commit\n");
					msg = createException(SQL, "COMMIT", SQLSTATE(42000) "rollback failed while " "disabling auto_commit");
				}
			}
			in->pos = in->len;	/* HACK: should use parsed length */
			if (msg != NULL)
				goto finalize;
			return MAL_SUCCEED;
		}
		if (strncmp(in->buf + in->pos, "reply_size ", 11) == 0) {
			v = (int) strtol(in->buf + in->pos + 11, NULL, 10);
			if (v < -1) {
				msg = createException(SQL, "SQLparser", SQLSTATE(42000) "Reply_size cannot be negative");
				goto finalize;
			}
			m->reply_size = v;
			in->pos = in->len;	/* HACK: should use parsed length */
			return MAL_SUCCEED;
		}
		if (strncmp(in->buf + in->pos, "sizeheader", 10) == 0) {
			v = (int) strtol(in->buf + in->pos + 10, NULL, 10);
			m->sizeheader = v != 0;
			in->pos = in->len;	/* HACK: should use parsed length */
			return MAL_SUCCEED;
		}
		if (strncmp(in->buf + in->pos, "quit", 4) == 0) {
			c->mode = FINISHCLIENT;
			return MAL_SUCCEED;
		}
		msg = createException(SQL, "SQLparser", SQLSTATE(42000) "Unrecognized X command: %s\n", in->buf + in->pos);
		goto finalize;
	}
	if (be->language !='S') {
		msg = createException(SQL, "SQLparser", SQLSTATE(42000) "Unrecognized language prefix: %ci\n", be->language);
		goto finalize;
	}

	if ((err = sqlparse(m)) ||
	    /* Only forget old errors on transaction boundaries */
	    (mvc_status(m) && m->type != Q_TRANS) || !m->sym) {
		if (!err &&m->scanner.started)	/* repeat old errors, with a parsed query */
			err = mvc_status(m);
		if (err && *m->errstr) {
			if (strlen(m->errstr) > 6 && m->errstr[5] == '!')
				msg = createException(PARSE, "SQLparser", "%s", m->errstr);
			else
				msg = createException(PARSE, "SQLparser", SQLSTATE(42000) "%s", m->errstr);
			*m->errstr = 0;
		}
		if (m->sym)
			msg = handle_error(m, pstatus, msg);
		sqlcleanup(m, err);
		goto finalize;
	}
	assert(m->session->schema != NULL);
	/*
	 * We have dealt with the first parsing step and advanced the input reader
	 * to the next statement (if any).
	 * Now is the time to also perform the semantic analysis, optimize and
	 * produce code.
	 */
	be->q = NULL;
	if (m->emode == m_execute) {
		assert(m->sym->data.lval->h->type == type_int);
		be->q = qc_find(m->qc, m->sym->data.lval->h->data.i_val);
		if (!be->q) {
			err = -1;
			msg = createException(SQL, "EXEC", SQLSTATE(07003) "No prepared statement with id: %d\n", m->sym->data.lval->h->data.i_val);
			*m->errstr = 0;
			msg = handle_error(m, pstatus, msg);
			sqlcleanup(m, err);
			goto finalize;
		} else if (be->q->type != Q_PREPARE) {
			err = -1;
			msg = createException(SQL, "EXEC", SQLSTATE(07005) "Given handle id is not for a " "prepared statement: %d\n", m->sym->data.lval->h->data.i_val);
			*m->errstr = 0;
			msg = handle_error(m, pstatus, msg);
			sqlcleanup(m, err);
			goto finalize;
		}
		scanner_query_processed(&(m->scanner));
	} else if (caching(m) && cachable(m, NULL) && m->emode != m_prepare && (be->q = qc_match(m->qc, m->sym, m->args, m->argc, m->scanner.key ^ m->session->schema->base.id)) != NULL) {
		/* query template was found in the query cache */
		scanner_query_processed(&(m->scanner));
		m->no_mitosis = be->q->no_mitosis;
	} else {
		sql_rel *r;

		r = sql_symbol2relation(m, m->sym);

		if (!r || (err = mvc_status(m) && m->type != Q_TRANS && *m->errstr)) {
			if (strlen(m->errstr) > 6 && m->errstr[5] == '!')
				msg = createException(PARSE, "SQLparser", "%s", m->errstr);
			else
				msg = createException(PARSE, "SQLparser", SQLSTATE(42000) "%s", m->errstr);
			*m->errstr = 0;
			msg = handle_error(m, pstatus, msg);
			sqlcleanup(m, err);
			goto finalize;
		}

		if ((!caching(m) || !cachable(m, r)) && m->emode != m_prepare) {
			char *q = query_cleaned(QUERY(m->scanner));
			if(!q) {
				err = 1;
				msg = createException(PARSE, "SQLparser", SQLSTATE(HY001) MAL_MALLOC_FAIL);
			} else {
				/* Query template should not be cached */
				scanner_query_processed(&(m->scanner));

				err = 0;
				if (backend_callinline(be, c) < 0 ||
					backend_dumpstmt(be, c->curprg->def, r, 1, 0, q) < 0)
					err = 1;
				else opt = 1;
				GDKfree(q);
			}
		} else {
			/* Add the query tree to the SQL query cache
			 * and bake a MAL program for it.
			 */
			char *q = query_cleaned(QUERY(m->scanner)), *escaped_q;
			char qname[IDLENGTH];
			be->q = NULL;
			if(!q) {
				err = 1;
				msg = createException(PARSE, "SQLparser", SQLSTATE(HY001) MAL_MALLOC_FAIL);
			}
			(void) snprintf(qname, IDLENGTH, "%c%d_%d", (m->emode == m_prepare?'p':'s'), m->qc->id++, m->qc->clientid);

			escaped_q = sql_escape_str(q);
			if(!escaped_q) {
				err = 1;
				msg = createException(PARSE, "SQLparser", SQLSTATE(HY001) MAL_MALLOC_FAIL);
			} else {
				be->q = qc_insert(m->qc, m->sa,	/* the allocator */
<<<<<<< HEAD
								  r,	/* keep relational query */
								  qname, /* its MAL name) */
								  m->sym,	/* the sql symbol tree */
								  m->args,	/* the argument list */
								  m->argc, m->scanner.key ^ m->session->schema->base.id,	/* the statement hash key */
								  m->emode == m_prepare ? Q_PREPARE : m->type,	/* the type of the statement */
								  escaped_q);
=======
						  r,	/* keep relational query */
						  qname, /* its MAL name) */
						  m->sym,	/* the sql symbol tree */
						  m->args,	/* the argument list */
						  m->argc, m->scanner.key ^ m->session->schema->base.id,	/* the statement hash key */
						  m->emode == m_prepare ? Q_PREPARE : m->type,	/* the type of the statement */
						  escaped_q,
						  m->no_mitosis);
>>>>>>> fd9f034f
			}
			if(!be->q) {
				err = 1;
				msg = createException(PARSE, "SQLparser", SQLSTATE(HY001) MAL_MALLOC_FAIL);
			}
			GDKfree(q);
			scanner_query_processed(&(m->scanner));
			be->q->code = (backend_code) backend_dumpproc(be, c, be->q, r);
			if (!be->q->code)
				err = 1;
			be->q->stk = 0;

			/* passed over to query cache, used during dumpproc */
			m->sa = NULL;
			m->sym = NULL;
			/* register name in the namespace */
			if(!be->q->name) {
				err = 1;
				msg = createException(PARSE, "SQLparser", SQLSTATE(HY001) MAL_MALLOC_FAIL);
			}
		}
	}
	if (err)
		m->session->status = -10;
	if (err == 0) {
		/* no parsing error encountered, finalize the code of the query wrapper */
		if (be->q) {
			if (m->emode == m_prepare){
				/* For prepared queries, return a table with result set structure*/
				/* optimize the code block and rename it */
				err = mvc_export_prepare(m, c->fdout, be->q, "");
			} else if( m->emode == m_execute || m->emode == m_normal || m->emode == m_plan){
				/* call procedure generation (only in cache mode) */
				backend_call(be, c, be->q);
			}
		}

		pushEndInstruction(c->curprg->def);
		/* check the query wrapper for errors */
		chkTypes(c->usermodule, c->curprg->def, TRUE);

		/* in case we had produced a non-cachable plan, the optimizer should be called */
		if (opt ) {
			msg = SQLoptimizeQuery(c, c->curprg->def);

			if (msg != MAL_SUCCEED) {
				sqlcleanup(m, err);
				goto finalize;
			}
		}
		//printFunction(c->fdout, c->curprg->def, 0, LIST_MAL_ALL);
		/* we know more in this case than chkProgram(c->fdout, c->usermodule, c->curprg->def); */
		if (c->curprg->def->errors) {
			msg = c->curprg->def->errors;
			c->curprg->def->errors = 0;
			/* restore the state */
			MSresetInstructions(c->curprg->def, oldstop);
			freeVariables(c, c->curprg->def, NULL, oldvtop);
			if (msg == NULL && *m->errstr){
				if (strlen(m->errstr) > 6 && m->errstr[5] == '!')
					msg = createException(PARSE, "SQLparser", "%s", m->errstr);
				else
					msg = createException(PARSE, "SQLparser", SQLSTATE(M0M27) "Semantic errors %s", m->errstr);
				*m->errstr = 0;
			} else if(msg) {
				str newmsg;
				newmsg = createException(PARSE, "SQLparser", SQLSTATE(M0M27) "Semantic errors %s", msg);
				GDKfree(msg);
				msg = newmsg;
			}
		}
	}
finalize:
	if (msg)
		sqlcleanup(m, 0);
	return msg;
}

str
SQLengine(Client c)
{
	backend *be = (backend *) c->sqlcontext;
	return SQLengineIntern(c, be);
}

str
SQLCacheRemove(Client c, str nme)
{
	Symbol s;

#ifdef _SQL_CACHE_DEBUG
	fprintf(stderr, "#SQLCacheRemove %s\n", nme);
#endif

	s = findSymbolInModule(c->usermodule, nme);
	if (s == NULL)
		throw(MAL, "cache.remove", SQLSTATE(42000) "internal error, symbol missing\n");
	deleteSymbol(c->usermodule, s);
	return MAL_SUCCEED;
}

str
SQLcallback(Client c, str msg){
	if(msg &&  (strstr(msg, "MALexception") || strstr(msg,"GDKexception"))) {
		// massage the error to comply with SQL
		char *s;
		s= strchr(msg,(int)':');
		if (s ) 
			s= strchr(msg,(int)':');
		if( s){
			char newerr[1024];
			s++;
			strncpy(newerr, msg, s - msg);
			newerr[s-msg] = 0;
			snprintf(newerr + (s-msg), 1024 -(s-msg), SQLSTATE(HY020) "%s",s);
			GDKfree(msg);
			msg = GDKstrdup(newerr);
		}
	}
	if (msg) {
		/* remove exception decoration */
		char *m, *n, *p, *s;
		size_t l;

		m = p = msg;
		while (m && *m) {
			n = strchr(m, '\n');
			if (n)
				*n = 0;
			s = getExceptionMessageAndState(m);
			if (n) {
				*n++ = '\n';
				l = n - s;
			} else {
				l = strlen(s);
			}
			memmove(p, s, l);
			p += l;
			m = n;
		}
		*p = 0;
	}
	return MALcallback(c,msg);
}

str
SYSupdate_tables(Client cntxt, MalBlkPtr mb, MalStkPtr stk, InstrPtr pci)
{
	mvc *m = ((backend *) cntxt->sqlcontext)->mvc;

	(void) mb;
	(void) stk;
	(void) pci;

	sql_trans_update_tables(m->session->tr, mvc_bind_schema(m, "sys"));
	return MAL_SUCCEED;
}

str
SYSupdate_schemas(Client cntxt, MalBlkPtr mb, MalStkPtr stk, InstrPtr pci)
{
	mvc *m = ((backend *) cntxt->sqlcontext)->mvc;

	(void) mb;
	(void) stk;
	(void) pci;

	sql_trans_update_schemas(m->session->tr);
	return MAL_SUCCEED;
}<|MERGE_RESOLUTION|>--- conflicted
+++ resolved
@@ -1209,15 +1209,6 @@
 				msg = createException(PARSE, "SQLparser", SQLSTATE(HY001) MAL_MALLOC_FAIL);
 			} else {
 				be->q = qc_insert(m->qc, m->sa,	/* the allocator */
-<<<<<<< HEAD
-								  r,	/* keep relational query */
-								  qname, /* its MAL name) */
-								  m->sym,	/* the sql symbol tree */
-								  m->args,	/* the argument list */
-								  m->argc, m->scanner.key ^ m->session->schema->base.id,	/* the statement hash key */
-								  m->emode == m_prepare ? Q_PREPARE : m->type,	/* the type of the statement */
-								  escaped_q);
-=======
 						  r,	/* keep relational query */
 						  qname, /* its MAL name) */
 						  m->sym,	/* the sql symbol tree */
@@ -1226,7 +1217,6 @@
 						  m->emode == m_prepare ? Q_PREPARE : m->type,	/* the type of the statement */
 						  escaped_q,
 						  m->no_mitosis);
->>>>>>> fd9f034f
 			}
 			if(!be->q) {
 				err = 1;
