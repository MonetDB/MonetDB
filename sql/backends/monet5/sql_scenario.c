--- conflicted
+++ resolved
@@ -230,23 +230,15 @@
 	c->getquery = SQLgetquery;
 	if (c->sqlcontext == 0) {
 		m = mvc_create(c->idx, 0, SQLdebug, c->fdin, c->fdout);
-<<<<<<< HEAD
-		if (m == NULL)
-			throw(SQL,"sql.initClient",SQLSTATE(HY013) MAL_MALLOC_FAIL);
-=======
 		if (m == NULL) {
 			msg = createException(SQL,"sql.initClient", SQLSTATE(HY013) MAL_MALLOC_FAIL);
 			goto bailout;
 		}
-		if (global_variables(m, "monetdb", "sys") < 0) {
-			msg = createException(SQL,"sql.initClient", SQLSTATE(HY013) MAL_MALLOC_FAIL);
-			goto bailout;
-		}
->>>>>>> 8635ba35
 		if (c->scenario && strcmp(c->scenario, "msql") == 0)
 			m->reply_size = -1;
 		be = (void *) backend_create(m, c);
 		if ( be == NULL) {
+			mvc_destroy(m);
 			msg = createException(SQL,"sql.initClient", SQLSTATE(HY013) MAL_MALLOC_FAIL);
 			goto bailout;
 		}
