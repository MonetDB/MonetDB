/*
 * This Source Code Form is subject to the terms of the Mozilla Public
 * License, v. 2.0.  If a copy of the MPL was not distributed with this
 * file, You can obtain one at http://mozilla.org/MPL/2.0/.
 *
 * Copyright 1997 - July 2008 CWI, August 2008 - 2020 MonetDB B.V.
 */

/*
 * (authors) N. Nes, M.L. Kersten
 * The SQL scenario implementation is a derivative of the MAL session scenario.
 *
 */
/*
 * Before we are can process SQL statements the global catalog
 * should be initialized. Thereafter, each time a client enters
 * we update its context descriptor to denote an SQL scenario.
 */
#include "monetdb_config.h"
#include "mal_backend.h"
#include "sql_scenario.h"
#include "sql_result.h"
#include "sql_gencode.h"
#include "sql_optimizer.h"
#include "sql_assert.h"
#include "sql_execute.h"
#include "sql_env.h"
#include "sql_mvc.h"
#include "sql_user.h"
#include "sql_datetime.h"
#include "sql_import.h"
#include "mal_io.h"
#include "mal_parser.h"
#include "mal_builder.h"
#include "mal_namespace.h"
#include "mal_debugger.h"
#include "mal_linker.h"
#include "bat5.h"
#include "wlc.h"
#include "wlr.h"
#include "msabaoth.h"
#include "gdk_time.h"
#include "optimizer.h"
#include "opt_prelude.h"
#include "opt_pipes.h"
#include "opt_mitosis.h"
#include <unistd.h>
#include "sql_upgrades.h"

#define MAX_SQL_MODULES 128
static int sql_modules = 0;
static const char *sql_module_name[MAX_SQL_MODULES] = {0};
static const unsigned char *sql_module_code[MAX_SQL_MODULES] = {0};

void
sql_register(const char *name, const unsigned char *code)
{
	assert (sql_modules < MAX_SQL_MODULES);
	sql_module_name[sql_modules] = name;
	sql_module_code[sql_modules] = code;
	sql_modules++;
}

static int SQLinitialized = 0;
static int SQLnewcatalog = 0;
int SQLdebug = 0;
static const char *sqlinit = NULL;
static MT_Lock sql_contextLock = MT_LOCK_INITIALIZER("sql_contextLock");

static void
monet5_freecode(int clientid, char *name)
{
	str msg;

	msg = SQLCacheRemove(MCgetClient(clientid), name);
	if (msg)
		freeException(msg);	/* do something with error? */
}

static str SQLinit(Client c);

str
//SQLprelude(void *ret)
SQLprelude(Client cntxt, MalBlkPtr mb, MalStkPtr stk, InstrPtr pci)
{
	str tmp;
	Scenario ms, s = getFreeScenario();

	(void) mb;
	(void) stk;
	(void) pci;
	if (!s)
		throw(MAL, "sql.start", SQLSTATE(42000) "out of scenario slots");
	sqlinit = GDKgetenv("sqlinit");
	*s = (struct SCENARIO) {
		.name = "S_Q_L",
		.language = "sql",
		.exitSystem = "SQLexit",
		.exitSystemCmd = SQLexit,
		.initClient = "SQLinitClient",
		.initClientCmd = SQLinitClient,
		.exitClient = "SQLexitClient",
		.exitClientCmd = SQLexitClient,
		.reader = "SQLreader",
		.readerCmd = SQLreader,
		.parser = "SQLparser",
		.parserCmd = SQLparser,
		.engine = "SQLengine",
		.engineCmd = SQLengine,
		.callback = "SQLcallback",
		.callbackCmd = SQLcallback,
	};
	ms = getFreeScenario();
	if (!ms)
		throw(MAL, "sql.start", SQLSTATE(42000) "out of scenario slots");

	*ms = (struct SCENARIO) {
		.name = "M_S_Q_L",
		.language = "msql",
		.exitSystem = "SQLexit",
		.exitSystemCmd = SQLexit,
		.initClient = "SQLinitClientFromMAL",
		.initClientCmd = SQLinitClientFromMAL,
		.exitClient = "SQLexitClient",
		.exitClientCmd = SQLexitClient,
		.reader = "MALreader",
		.readerCmd = MALreader,
		.parser = "MALparser",
		.parserCmd = MALparser,
		.optimizer = "MALoptimizer",
		.optimizerCmd = MALoptimizer,
		.engine = "MALengine",
		.engineCmd = MALengine,
		.callback = "MALcallback",
		.callbackCmd = MALcallback,
	};

	tmp = SQLinit(cntxt);
	if (tmp != MAL_SUCCEED) {
		TRC_CRITICAL(SQL_PARSER, "Fatal error during initialization: %s\n", tmp);
		if (!GDKembedded()) {
			freeException(tmp);
			if ((tmp = GDKerrbuf) && *tmp)
				TRC_CRITICAL(SQL_PARSER, SQLSTATE(42000) "GDK reported: %s\n", tmp);
			fflush(stderr);
			exit(1);
		} else {
			return tmp;
		}
	}
	if (!GDKembedded()) {
		fprintf(stdout, "# MonetDB/SQL module loaded\n");
		fflush(stdout);		/* make merovingian see this *now* */
	}
	if (GDKinmemory(0) || GDKembedded()) {
		s->name = "sql";
		ms->name = "msql";
		return MAL_SUCCEED;
	}
	/* only register availability of scenarios AFTER we are inited! */
	s->name = "sql";
	tmp = msab_marchScenario(s->name);
	if (tmp != NULL) {
		char *err = createException(MAL, "sql.start", "%s", tmp);
		free(tmp);
		return err;
	}
	ms->name = "msql";
	tmp = msab_marchScenario(ms->name);
	if (tmp != NULL) {
		char *err = createException(MAL, "sql.start", "%s", tmp);
		free(tmp);
		return err;
	}
	return MAL_SUCCEED;
}

str
SQLexit(Client c)
{
	(void) c;		/* not used */
	MT_lock_set(&sql_contextLock);
	if (SQLinitialized) {
		mvc_exit();
		SQLinitialized = FALSE;
	}
	MT_lock_unset(&sql_contextLock);
	return MAL_SUCCEED;
}

str
SQLepilogue(void *ret)
{
	char *s = "sql", *m = "msql";
	str res;

	(void) ret;
	(void) SQLexit(NULL);
	/* this function is never called, but for the style of it, we clean
	 * up our own mess */
	if (!GDKinmemory(0) && !GDKembedded()) {
		res = msab_retreatScenario(m);
		if (!res)
			res = msab_retreatScenario(s);
		if (res != NULL) {
			char *err = createException(MAL, "sql.start", "%s", res);
			free(res);
			return err;
		}
	}
	/* return scenarios */
	Scenario sc = findScenario(s);
	if (sc)
		sc->name = NULL;
	sc = findScenario(m);
	if (sc)
		sc->name = NULL;
	return MAL_SUCCEED;
}

static char*
SQLprepareClient(Client c, int login)
{
	mvc *m = NULL;
	backend *be = NULL;
	str msg = MAL_SUCCEED;

	if (c->sqlcontext == 0) {
		sql_allocator *sa = sa_create(NULL);
		if (sa == NULL) {
			msg = createException(SQL,"sql.initClient", SQLSTATE(HY013) MAL_MALLOC_FAIL);
			goto bailout;
		}
		m = mvc_create(sa, c->idx, SQLdebug, c->fdin, c->fdout);
		if (m == NULL) {
			msg = createException(SQL,"sql.initClient", SQLSTATE(HY013) MAL_MALLOC_FAIL);
			goto bailout;
		}
		if (c->scenario && strcmp(c->scenario, "msql") == 0)
			m->reply_size = -1;
		be = (void *) backend_create(m, c);
		if ( be == NULL) {
			mvc_destroy(m);
			msg = createException(SQL,"sql.initClient", SQLSTATE(HY013) MAL_MALLOC_FAIL);
			goto bailout;
		}
	} else {
		be = c->sqlcontext;
		m = be->mvc;
		/* Only reset if there is no active transaction which
		 * can happen when we combine sql.init with msql.
		*/
		if (m->session->tr->active)
			return NULL;
		if (mvc_reset(m, c->fdin, c->fdout, SQLdebug) < 0) {
			msg = createException(SQL,"sql.initClient", SQLSTATE(HY013) MAL_MALLOC_FAIL);
			goto bailout;
		}
		backend_reset(be);
	}
	if (m->session->tr)
		reset_functions(m->session->tr);
	if (login) {
		str schema = monet5_user_set_def_schema(m, c->user);
		if (!schema) {
			msg = createException(PERMD,"sql.initClient", SQLSTATE(08004) "Schema authorization error");
			goto bailout;
		}
		_DELETE(schema);
	}

bailout:
	/* expect SQL text first */
	if (be)
		be->language = 'S';
	/* Set state, this indicates an initialized client scenario */
	c->state[MAL_SCENARIO_READER] = c;
	c->state[MAL_SCENARIO_PARSER] = c;
	c->state[MAL_SCENARIO_OPTIMIZE] = c;
	c->sqlcontext = be;
	if (msg)
		c->mode = FINISHCLIENT;
	return msg;
}

str
SQLresetClient(Client c)
{
	str msg = MAL_SUCCEED, other = MAL_SUCCEED;

	if (c->sqlcontext == NULL)
		throw(SQL, "SQLexitClient", SQLSTATE(42000) "MVC catalogue not available");
	if (c->sqlcontext) {
		sql_allocator *pa = NULL;
		backend *be = c->sqlcontext;
		mvc *m = be->mvc;

		assert(m->session);
		if (m->session->auto_commit && m->session->tr->active) {
			if (mvc_status(m) >= 0)
				msg = mvc_commit(m, 0, NULL, false);
		}
		if (m->session->tr->active)
			other = mvc_rollback(m, 0, NULL, false);

		res_tables_destroy(be->results);
		be->results = NULL;

		pa = m->pa;
		mvc_destroy(m);
		backend_destroy(be);
		c->state[MAL_SCENARIO_OPTIMIZE] = NULL;
		c->state[MAL_SCENARIO_PARSER] = NULL;
		c->sqlcontext = NULL;
		sa_destroy(pa);
	}
	c->state[MAL_SCENARIO_READER] = NULL;
	if (other && !msg)
		msg = other;
	else if (other && msg)
		freeException(other);
	return msg;
}

MT_Id sqllogthread, idlethread;

static str
SQLinit(Client c)
{
	const char *debug_str = GDKgetenv("sql_debug");
	char *msg = MAL_SUCCEED, *other = MAL_SUCCEED;
	bool readonly = GDKgetenv_isyes("gdk_readonly");
	bool single_user = GDKgetenv_isyes("gdk_single_user");
	static int maybeupgrade = 1;
	backend *be = NULL;
	mvc *m = NULL;
	sql_allocator *sa = NULL;

	MT_lock_set(&sql_contextLock);

	if (SQLinitialized) {
		MT_lock_unset(&sql_contextLock);
		return MAL_SUCCEED;
	}

	be_funcs = (backend_functions) {
		.fcode = &monet5_freecode,
		.fresolve_function = &monet5_resolve_function,
	};
	monet5_user_init(&be_funcs);

	if (debug_str)
		SQLdebug = strtol(debug_str, NULL, 10);
	if (single_user)
		SQLdebug |= 64;
	if (readonly)
		SQLdebug |= 32;

	if (!(sa = sa_create(NULL))) {
		MT_lock_unset(&sql_contextLock);
		throw(SQL,"sql.init",SQLSTATE(HY013) MAL_MALLOC_FAIL);
	}
	if ((SQLnewcatalog = mvc_init(sa, SQLdebug, GDKinmemory(0) ? store_mem : store_bat, readonly, single_user)) < 0) {
		MT_lock_unset(&sql_contextLock);
		throw(SQL, "SQLinit", SQLSTATE(42000) "Catalogue initialization failed");
	}
	SQLinitialized = TRUE;
	sqlinit = GDKgetenv("sqlinit");
	if (sqlinit) {		/* add sqlinit to the fdin stack */
		buffer *b = (buffer *) GDKmalloc(sizeof(buffer));
		size_t len = strlen(sqlinit);
		char* cbuf = _STRDUP(sqlinit);
		stream *buf;
		bstream *fdin;

		if ( b == NULL || cbuf == NULL) {
			MT_lock_unset(&sql_contextLock);
			GDKfree(b);
			GDKfree(cbuf);
			throw(SQL,"sql.init",SQLSTATE(HY013) MAL_MALLOC_FAIL);
		}

		buffer_init(b, cbuf, len);
		buf = buffer_rastream(b, "si");
		if ( buf == NULL) {
			MT_lock_unset(&sql_contextLock);
			buffer_destroy(b);
			throw(SQL,"sql.init",SQLSTATE(HY013) MAL_MALLOC_FAIL);
		}

		fdin = bstream_create(buf, b->len);
		if ( fdin == NULL) {
			MT_lock_unset(&sql_contextLock);
			buffer_destroy(b);
			throw(SQL,"sql.init",SQLSTATE(HY013) MAL_MALLOC_FAIL);
		}

		bstream_next(fdin);
		if ( MCpushClientInput(c, fdin, 0, "") < 0)
			TRC_ERROR(SQL_PARSER, "Could not switch client input stream\n");
	}
	if ((msg = SQLprepareClient(c, 0)) != NULL) {
		MT_lock_unset(&sql_contextLock);
		TRC_INFO(SQL_PARSER, "%s\n", msg);
		return msg;
	}
	be = c->sqlcontext;
	m = be->mvc;
	/* initialize the database with predefined SQL functions */
	if (SQLnewcatalog == 0) {
		/* check whether table sys.systemfunctions exists: if
		 * it doesn't, this is probably a restart of the
		 * server after an incomplete initialization */
		sql_schema *s = mvc_bind_schema(m, "sys");
		sql_table *t = s ? mvc_bind_table(m, s, "systemfunctions") : NULL;
		if (t == NULL)
			SQLnewcatalog = 1;
	}
	if (SQLnewcatalog > 0) {
		SQLnewcatalog = 0;
		maybeupgrade = 0;

		for (int i = 0; i < sql_modules && !msg; i++) {
			const char *createdb_inline = (const char*)sql_module_code[i];

			msg = SQLstatementIntern(c, createdb_inline, "sql.init", TRUE, FALSE, NULL);
			if (m->sa)
				sa_destroy(m->sa);
			m->sa = NULL;

		}
		/* 99_system.sql */
		if (!msg) {
			const char *createdb_inline = " \
				create trigger system_update_schemas after update on sys.schemas for each statement call sys_update_schemas(); \
				create trigger system_update_tables after update on sys._tables for each statement call sys_update_tables(); \
				update sys.functions set system = true; \
				create view sys.systemfunctions as select id as function_id from sys.functions where system; \
				grant select on sys.systemfunctions to public; \
				update sys._tables set system = true; \
				update sys.schemas set system = true; \
				UPDATE sys.types     SET schema_id = (SELECT id FROM sys.schemas WHERE name = 'sys') WHERE schema_id = 0 AND schema_id NOT IN (SELECT id from sys.schemas); \
				UPDATE sys.functions SET schema_id = (SELECT id FROM sys.schemas WHERE name = 'sys') WHERE schema_id = 0 AND schema_id NOT IN (SELECT id from sys.schemas); \
				";
			msg = SQLstatementIntern(c, createdb_inline, "sql.init", TRUE, FALSE, NULL);
			if (m->sa)
				sa_destroy(m->sa);
			m->sa = NULL;
		}
		/* Commit after all the startup scripts have been processed */
		assert(m->session->tr->active);
		if (mvc_status(m) < 0 || msg)
			other = mvc_rollback(m, 0, NULL, false);
		else
			other = mvc_commit(m, 0, NULL, false);

		if (other && !msg) /* 'msg' variable might be set or not, as well as 'other'. Throw the earliest one */
			msg = other;
		else if (other)
			freeException(other);
		if (msg)
			TRC_INFO(SQL_PARSER, "%s\n", msg);
	} else {		/* handle upgrades */
		if (!m->sa)
			m->sa = sa_create(m->pa);
		if (!m->sa) {
			msg = createException(MAL, "createdb", SQLSTATE(HY013) MAL_MALLOC_FAIL);
		} else if (maybeupgrade) {
			if ((msg = SQLtrans(m)) == MAL_SUCCEED) {
				int res = SQLupgrades(c, m);
				/* Commit at the end of the upgrade */
				assert(m->session->tr->active);
				if (mvc_status(m) < 0 || res)
					msg = mvc_rollback(m, 0, NULL, false);
				else
					msg = mvc_commit(m, 0, NULL, false);
			}
		}
		maybeupgrade = 0;
	}
	fflush(stdout);
	fflush(stderr);

	/* send error from create scripts back to the first client */
	if (msg) {
		msg = handle_error(m, 0, msg);
		*m->errstr = 0;
		sqlcleanup(be, mvc_status(m));
	}

	other = SQLresetClient(c);
	MT_lock_unset(&sql_contextLock);
	if (other && !msg) /* 'msg' variable might be set or not, as well as 'other'. Throw the earliest one */
		msg = other;
	else if (other)
		freeException(other);
	if (msg != MAL_SUCCEED)
		return msg;

	if (GDKinmemory(0))
		return MAL_SUCCEED;

	if ((sqllogthread = THRcreate((void (*)(void *)) mvc_logmanager, NULL, MT_THR_DETACHED, "logmanager")) == 0) {
		throw(SQL, "SQLinit", SQLSTATE(42000) "Starting log manager failed");
	}
	if (!(SQLdebug&1024)) {
		if ((idlethread = THRcreate((void (*)(void *)) mvc_idlemanager, NULL, MT_THR_DETACHED, "idlemanager")) == 0) {
			throw(SQL, "SQLinit", SQLSTATE(42000) "Starting idle manager failed");
		}
	}
	if ( wlc_state == WLC_STARTUP)
		return WLCinit();
	return MAL_SUCCEED;
}

#define TRANS_ABORTED SQLSTATE(25005) "Current transaction is aborted (please ROLLBACK)\n"

str
handle_error(mvc *m, int pstatus, str msg)
{
	str new = 0, newmsg= MAL_SUCCEED;

	/* transaction already broken */
	if (m->type != Q_TRANS && pstatus < 0) {
		new = createException(SQL,"sql.execute",TRANS_ABORTED);
	} else if ( GDKerrbuf && GDKerrbuf[0]){
		new = GDKstrdup(GDKerrbuf);
		GDKerrbuf[0] = 0;
	} else if ( *m->errstr){
		new = GDKstrdup(m->errstr);
		m->errstr[0] = 0;
	}
	if ( new && msg){
		newmsg = GDKzalloc( strlen(msg) + strlen(new) + 64);
		if (newmsg == NULL) {
			newmsg = createException(SQL, "sql.execute", SQLSTATE(HY013) MAL_MALLOC_FAIL);
		} else {
			strcpy(newmsg, msg);
			/* strcat(newmsg,"!"); */
			strcat(newmsg,new);
		}
		freeException(new);
		freeException(msg);
	} else
	if ( msg)
		newmsg = msg;
	else
	if ( new)
		newmsg = new;
	return newmsg;
}

str
SQLautocommit(mvc *m)
{
	str msg = MAL_SUCCEED;

	if (m->session->auto_commit && m->session->tr->active) {
		if (mvc_status(m) < 0) {
			msg = mvc_rollback(m, 0, NULL, false);
		} else {
			msg = mvc_commit(m, 0, NULL, false);
		}
	}
	return msg;
}

str
SQLtrans(mvc *m)
{
	if (!m->session->tr->active) {
		sql_session *s;

		if (mvc_trans(m) < 0)
			throw(SQL, "sql.trans", SQLSTATE(HY013) MAL_MALLOC_FAIL);
		s = m->session;
		if (!s->schema) {
			if (s->schema_name)
				GDKfree(s->schema_name);
			s->schema_name = monet5_user_get_def_schema(m, m->user_id);
			if (!s->schema_name) {
				mvc_cancel_session(m);
				throw(SQL, "sql.trans", SQLSTATE(HY013) MAL_MALLOC_FAIL);
			}
			assert(s->schema_name);
			s->schema = find_sql_schema(s->tr, s->schema_name);
			assert(s->schema);
		}
	}
	return MAL_SUCCEED;
}

str
SQLinitClient(Client c)
{
	str msg = MAL_SUCCEED;

	MT_lock_set(&sql_contextLock);
	if (SQLinitialized == 0) {
		MT_lock_unset(&sql_contextLock);
		throw(SQL, "SQLinitClient", SQLSTATE(42000) "Catalogue not available");
	}
	msg = SQLprepareClient(c, !GDKembedded());
	MT_lock_unset(&sql_contextLock);
	return msg;
}

str
SQLinitClientFromMAL(Client c)
{
	str msg = MAL_SUCCEED;

	if ((msg = SQLinitClient(c)) != MAL_SUCCEED) {
		c->mode = FINISHCLIENT;
		return msg;
	}

	mvc* m = ((backend*) c->sqlcontext)->mvc;

	/* Crucial step:
	 * MAL scripts that interact with the sql module
	 * must have a properly initialized transaction.
	 */
	if ((msg = SQLtrans(m)) != MAL_SUCCEED) {
		c->mode = FINISHCLIENT;
		return msg;
	}
	return msg;
}

str
SQLexitClient(Client c)
{
	str err;

	MT_lock_set(&sql_contextLock);
	if (SQLinitialized == FALSE) {
		MT_lock_unset(&sql_contextLock);
		throw(SQL, "SQLexitClient", SQLSTATE(42000) "Catalogue not available");
	}
	err = SQLresetClient(c);
	MT_lock_unset(&sql_contextLock);
	if (err != MAL_SUCCEED)
		return err;
	MALexitClient(c);
	return MAL_SUCCEED;
}

str
SQLstatement(Client cntxt, MalBlkPtr mb, MalStkPtr stk, InstrPtr pci)
{
	str *expr = getArgReference_str(stk, pci, 1);

	(void) mb;

<<<<<<< HEAD
	protocol_version backup = cntxt->protocol;

	if (pci->argc == 3 && *getArgReference_bit(stk, pci, 2))
		cntxt->protocol = PROTOCOL_COLUMNAR;

	str msg = SQLstatementIntern(cntxt, expr, "SQLstatement", TRUE, TRUE, NULL);

	cntxt->protocol = backup;

	return msg;
=======
	return SQLstatementIntern(cntxt, *expr, "SQLstatement", TRUE, output, NULL);
>>>>>>> 9323419a
}

str
SQLcompile(Client cntxt, MalBlkPtr mb, MalStkPtr stk, InstrPtr pci)
{
	str *ret = getArgReference_str(stk, pci, 0);
	str *expr = getArgReference_str(stk, pci, 1);
	str msg;

	(void) mb;
	*ret = NULL;
	if ((msg = SQLstatementIntern(cntxt, *expr, "SQLcompile", FALSE, FALSE, NULL)) != MAL_SUCCEED)
		return msg;
	if ((*ret = _STRDUP("SQLcompile")) == NULL)
		throw(SQL,"sql.compile",SQLSTATE(HY013) MAL_MALLOC_FAIL);
	return MAL_SUCCEED;
}

/*
 * Locate a file with SQL commands and execute it. For the time being a 1MB
 * file limit is implicitly imposed. If the file can not be located in the
 * script library, we assume it is sufficiently self descriptive.
 * (Respecting the file system context where the call is executed )
 */
str
SQLinclude(Client cntxt, MalBlkPtr mb, MalStkPtr stk, InstrPtr pci)
{
	stream *fd;
	bstream *bfd;
	str *name = getArgReference_str(stk, pci, 1);
	str msg = MAL_SUCCEED, fullname;
	mvc *m;
	size_t sz;

	fullname = MSP_locate_sqlscript(*name, 0);
	if (fullname == NULL)
		fullname = *name;
	fd = open_rastream(fullname);
	if (mnstr_errnr(fd) == MNSTR_OPEN_ERROR) {
		close_stream(fd);
		throw(MAL, "sql.include", SQLSTATE(42000) "%s\n", mnstr_peek_error(NULL));
	}
	sz = getFileSize(fd);
	if (sz > (size_t) 1 << 29) {
		close_stream(fd);
		throw(MAL, "sql.include", SQLSTATE(42000) "file %s too large to process", fullname);
	}
	if ((bfd = bstream_create(fd, sz == 0 ? (size_t) (128 * BLOCK) : sz)) == NULL) {
		close_stream(fd);
		throw(MAL, "sql.include", SQLSTATE(HY013) MAL_MALLOC_FAIL);
	}
	if (bstream_next(bfd) < 0) {
		bstream_destroy(bfd);
		throw(MAL, "sql.include", SQLSTATE(42000) "could not read %s\n", *name);
	}

	msg = SQLstatementIntern(cntxt, bfd->buf, "sql.include", TRUE, FALSE, NULL);
	bstream_destroy(bfd);
	m = ((backend *) cntxt->sqlcontext)->mvc;
	if (m->sa)
		sa_destroy(m->sa);
	m->sa = NULL;
	(void) mb;
	return msg;
}

/*
 * The SQL reader collects a (sequence) of statements from the input
 * stream, but only when no unresolved 'nxt' character is visible.
 * In combination with SQLparser this ensures that all statements
 * are handled one by one.
 *
 * The SQLreader is called from two places: the SQL parser and
 * the MAL debugger.
 * The former only occurs during the parsing phase and the
 * second only during exection.
 * This means we can safely change the language setting for
 * the duration of these calls.
 */

str
SQLreader(Client c)
{
	bool go = true;
	str msg = MAL_SUCCEED;
	bool more = true;
	bool commit_done = false;
	backend *be = (backend *) c->sqlcontext;
	bstream *in = c->fdin;
	int language = -1;
	mvc *m = NULL;
	bool blocked = isa_block_stream(in->s);
	int isSQLinitialized;

	MT_lock_set(&sql_contextLock);
	isSQLinitialized = SQLinitialized;
	MT_lock_unset(&sql_contextLock);

	if (isSQLinitialized == FALSE) {
		c->mode = FINISHCLIENT;
		return MAL_SUCCEED;
	}
	if (!be || c->mode <= FINISHCLIENT) {
		c->mode = FINISHCLIENT;
		return MAL_SUCCEED;
	}
	language = be->language;	/* 'S' for SQL, 'D' from debugger */
	m = be->mvc;
	m->errstr[0] = 0;
	/*
	 * Continue processing any left-over input from the previous round.
	 */

	while (more) {
		more = false;

		/* Different kinds of supported statements sequences
		   A;   -- single line                  s
		   A \n B;      -- multi line                   S
		   A; B;   -- compound single block     s
		   A;   -- many multi line
		   B \n C; -- statements in one block   S
		 */
		/* auto_commit on end of statement */
		if (language != 'D' && m->scanner.mode == LINE_N && !commit_done) {
			msg = SQLautocommit(m);
			go = msg == MAL_SUCCEED;
			commit_done = true;
		}

		if (go && in->pos >= in->len) {
			ssize_t rd;

			if (c->bak) {
				in = c->fdin;
				blocked = isa_block_stream(in->s);
				m->scanner.rs = c->fdin;
				c->fdin->pos += c->yycur;
				c->yycur = 0;
			}
			if (in->eof || !blocked) {
				if (language != 'D')
					language = 0;

				/* The rules of auto_commit require us to finish
				   and start a transaction on the start of a new statement (s A;B; case) */
				if (language != 'D' && !(m->emod & mod_debug) && !commit_done) {
					msg = SQLautocommit(m);
					go = msg == MAL_SUCCEED;
					commit_done = true;
				}

				if (go && ((!blocked && mnstr_write(c->fdout, c->prompt, c->promptlength, 1) != 1) || mnstr_flush(c->fdout, MNSTR_FLUSH_DATA))) {
					go = false;
					break;
				}
				in->eof = false;
			}
			if (in->buf == NULL) {
				more = false;
				go = false;
			} else if (go && (rd = bstream_next(in)) <= 0) {
				if (be->language == 'D' && !in->eof) {
					in->pos++;// skip 's' or 'S'
					return msg;
				}

				if (rd == 0 && language !=0 && in->eof) {
					/* we hadn't seen the EOF before, so just try again
					   (this time with prompt) */
					more = true;
					continue;
				}
				go = false;
				break;
			} else if (go && language == 0) {
				if (in->buf[in->pos] == 's' && !in->eof) {
					while ((rd = bstream_next(in)) > 0)
						;
				}
				be->language = in->buf[in->pos++];
				if (be->language == 's') {
					be->language = 'S';
					m->scanner.mode = LINE_1;
				} else if (be->language == 'S') {
					m->scanner.mode = LINE_N;
				}
			} else if (go && language == 'D' && !in->eof) {
				in->pos++;// skip 's' or 'S'
			}
		}
	}
	if ( (c->sessiontimeout && (GDKusec() - c->session) > c->sessiontimeout) || !go || (strncmp(CURRENT(c), "\\q", 2) == 0)) {
		in->pos = in->len;	/* skip rest of the input */
		c->mode = FINISHCLIENT;
		return msg;
	}
	return msg;
}

/*
 * The SQL block is stored in the client input buffer, from which it
 * can be parsed by the SQL parser. The client structure contains
 * a small table of bounded tables. This should be reset before we
 * parse a new statement sequence.
 * Before we parse the sql statement, we look for any variable settings
 * for specific commands.
 * The most important one is to prepare code to be handled by the debugger.
 * The current analysis is simple and fulfills our short-term needs.
 * A future version may analyze the parameter settings in more detail.
 */

#define MAX_QUERY 	(64*1024*1024)

str
SQLparser(Client c)
{
	bstream *in = c->fdin;
	stream *out = c->fdout;
	str msg = NULL;
	backend *be;
	mvc *m;
	int oldvtop, oldstop;
	int pstatus = 0;
	int err = 0, opt, preparedid = -1;

	c->query = NULL;
	be = (backend *) c->sqlcontext;
	if (be == 0) {
		/* leave a message in the log */
		TRC_ERROR(SQL_PARSER, "SQL state description is missing, cannot handle client!\n");
		/* stop here, instead of printing the exception below to the
		 * client in an endless loop */
		c->mode = FINISHCLIENT;
		throw(SQL, "SQLparser", SQLSTATE(42000) "State descriptor missing, aborting");
	}
	oldvtop = c->curprg->def->vtop;
	oldstop = c->curprg->def->stop;
	be->vtop = oldvtop;
	m = be->mvc;
	m->type = Q_PARSE;
	if (be->language != 'X') {
		if ((msg = SQLtrans(m)) != MAL_SUCCEED) {
			c->mode = FINISHCLIENT;
			return msg;
		}
	}
	pstatus = m->session->status;

	/* sqlparse needs sql allocator to be available.  It can be NULL at
	 * this point if this is a recursive call. */
	if (!m->sa)
		m->sa = sa_create(m->pa);
	if (!m->sa) {
		c->mode = FINISHCLIENT;
		throw(SQL, "SQLparser", SQLSTATE(HY013) MAL_MALLOC_FAIL " for SQL allocator");
	}
	if (eb_savepoint(&m->sa->eb)) {
		sa_reset(m->sa);

		throw(SQL, "SQLparser", SQLSTATE(HY001) MAL_MALLOC_FAIL " for SQL allocator");
	}
	opt = 0;
	preparedid = -1;

	m->emode = m_normal;
	m->emod = mod_none;
	if (be->language == 'X') {
		int n = 0, v, off, len;

		if (strncmp(in->buf + in->pos, "export ", 7) == 0)
			n = sscanf(in->buf + in->pos + 7, "%d %d %d", &v, &off, &len);

		if (n == 2 || n == 3) {
			if (n == 2)
				len = m->reply_size;
			if (mvc_export_chunk(be, out, v, off, len < 0 ? BUN_NONE : (BUN) len)) {
				msg = createException(SQL, "SQLparser", SQLSTATE(45000) "Result set construction failed");
				goto finalize;
			}

			in->pos = in->len;	/* HACK: should use parsed length */
			return MAL_SUCCEED;
		}
		if (strncmp(in->buf + in->pos, "close ", 6) == 0) {
			res_table *t;

			v = (int) strtol(in->buf + in->pos + 6, NULL, 0);
			t = res_tables_find(be->results, v);
			if (t)
				be->results = res_tables_remove(be->results, t);
			in->pos = in->len;	/* HACK: should use parsed length */
			return MAL_SUCCEED;
		}
		if (strncmp(in->buf + in->pos, "release ", 8) == 0) {
			cq *q = NULL;

			v = (int) strtol(in->buf + in->pos + 8, NULL, 0);
			if ((q = qc_find(m->qc, v)) != NULL)
				 qc_delete(m->qc, q);
			in->pos = in->len;	/* HACK: should use parsed length */
			return MAL_SUCCEED;
		}
		if (strncmp(in->buf + in->pos, "auto_commit ", 12) == 0) {
			int commit;
			v = (int) strtol(in->buf + in->pos + 12, NULL, 10);
			commit = (!m->session->auto_commit && v);
			m->session->auto_commit = (v) != 0;
			m->session->ac_on_commit = m->session->auto_commit;
			if (m->session->tr->active) {
				if (commit) {
					msg = mvc_commit(m, 0, NULL, true);
				} else {
					msg = mvc_rollback(m, 0, NULL, true);
				}
			}
			in->pos = in->len;	/* HACK: should use parsed length */
			if (msg != NULL)
				goto finalize;
			return MAL_SUCCEED;
		}
		static const char* columnar_protocol = "columnar_protocol ";
		if (strncmp(in->buf + in->pos, columnar_protocol, strlen(columnar_protocol)) == 0) {
			v = (int) strtol(in->buf + in->pos + strlen(columnar_protocol), NULL, 10);

			c->protocol = v?PROTOCOL_COLUMNAR:PROTOCOL_9;

			in->pos = in->len;	/* HACK: should use parsed length */
			return MAL_SUCCEED;
		}
		if (strncmp(in->buf + in->pos, "reply_size ", 11) == 0) {
			v = (int) strtol(in->buf + in->pos + 11, NULL, 10);
			if (v < -1) {
				msg = createException(SQL, "SQLparser", SQLSTATE(42000) "Reply_size cannot be negative");
				goto finalize;
			}
			m->reply_size = v;
			in->pos = in->len;	/* HACK: should use parsed length */
			return MAL_SUCCEED;
		}
		if (strncmp(in->buf + in->pos, "sizeheader", 10) == 0) {
			v = (int) strtol(in->buf + in->pos + 10, NULL, 10);
			be->sizeheader = v != 0;
			in->pos = in->len;	/* HACK: should use parsed length */
			return MAL_SUCCEED;
		}
		if (strncmp(in->buf + in->pos, "quit", 4) == 0) {
			c->mode = FINISHCLIENT;
			return MAL_SUCCEED;
		}
		msg = createException(SQL, "SQLparser", SQLSTATE(42000) "Unrecognized X command: %s\n", in->buf + in->pos);
		goto finalize;
	}
	if (be->language !='S') {
		msg = createException(SQL, "SQLparser", SQLSTATE(42000) "Unrecognized language prefix: %ci\n", be->language);
		in->pos = in->len;	/* skip rest of the input */
		c->mode = FINISHCLIENT; /* and disconnect, as client doesn't respect the mapi protocol */
		goto finalize;
	}

	if ((err = sqlparse(m)) ||
	    /* Only forget old errors on transaction boundaries */
	    (mvc_status(m) && m->type != Q_TRANS) || !m->sym) {
		if (!err &&m->scanner.started)	/* repeat old errors, with a parsed query */
			err = mvc_status(m);
		if (err && *m->errstr) {
			if (strlen(m->errstr) > 6 && m->errstr[5] == '!')
				msg = createException(PARSE, "SQLparser", "%s", m->errstr);
			else
				msg = createException(PARSE, "SQLparser", SQLSTATE(42000) "%s", m->errstr);
			*m->errstr = 0;
		}
		if (m->sym)
			msg = handle_error(m, pstatus, msg);
		sqlcleanup(be, err);
		goto finalize;
	}
	assert(m->session->schema);
	/*
	 * We have dealt with the first parsing step and advanced the input reader
	 * to the next statement (if any).
	 * Now is the time to also perform the semantic analysis, optimize and
	 * produce code.
	 */
	be->q = NULL;
	c->query = query_cleaned(m->sa, QUERY(m->scanner));

	if (c->query == NULL) {
		err = 1;
		msg = createException(PARSE, "SQLparser", SQLSTATE(HY013) MAL_MALLOC_FAIL);
	} else if (m->emode == m_deallocate) {
		AtomNode *an = (AtomNode *) m->sym;
		assert(m->sym->type == type_symbol && an->a->data.vtype == TYPE_int);
		preparedid = an->a->data.val.ival;

		if (preparedid > -1) /* The -1 case represents the deallocate the entire query cache */
			be->q = qc_find(m->qc, preparedid);

		if (preparedid > -1) {
			const char *mode = "DEALLOC";
			if (!be->q) {
				err = -1;
				msg = createException(SQL, mode, SQLSTATE(07003) "No prepared statement with id: %d\n", preparedid);
				*m->errstr = 0;
				msg = handle_error(m, pstatus, msg);
				sqlcleanup(be, err);
				goto finalize;
			}
		}

		m->type = Q_SCHEMA; /* TODO DEALLOCATE statements don't fit for Q_SCHEMA */
		scanner_query_processed(&(m->scanner));
	} else {
		sql_rel *r = sql_symbol2relation(be, m->sym);

		if (!r || (err = mvc_status(m) && m->type != Q_TRANS && *m->errstr)) {
			if (strlen(m->errstr) > 6 && m->errstr[5] == '!')
				msg = createException(PARSE, "SQLparser", "%s", m->errstr);
			else
				msg = createException(PARSE, "SQLparser", SQLSTATE(42000) "%s", m->errstr);
			*m->errstr = 0;
			msg = handle_error(m, pstatus, msg);
			sqlcleanup(be, err);
			goto finalize;
		}

		if (m->emode != m_prepare) {
			scanner_query_processed(&(m->scanner));

			err = 0;
			setVarType(c->curprg->def, 0, 0);
			if (backend_dumpstmt(be, c->curprg->def, r, 1, 0, c->query) < 0)
				err = 1;
			else
				opt = 1;
		} else {
			char *q_copy = sa_strdup(m->sa, c->query);

			be->q = NULL;
			if (!q_copy) {
				err = 1;
				msg = createException(PARSE, "SQLparser", SQLSTATE(HY013) MAL_MALLOC_FAIL);
			} else {
				be->q = qc_insert(m->qc, m->sa,	/* the allocator */
						  r,	/* keep relational query */
						  m->sym,	/* the sql symbol tree */
						  m->params,	/* the argument list */
						  m->type,	/* the type of the statement */
						  q_copy,
						  be->no_mitosis);
			}
			if (!be->q) {
				err = 1;
				msg = createException(PARSE, "SQLparser", SQLSTATE(HY013) MAL_MALLOC_FAIL);
			}
			scanner_query_processed(&(m->scanner));
			if (be->q) {
				if (backend_dumpproc(be, c, be->q, r) == NULL)
					err = 1;
			}

			/* passed over to query cache, used during dumpproc */
			m->sa = NULL;
			m->sym = NULL;
			m->params = NULL;
			/* register name in the namespace */
			if (be->q) {
				be->q->name = putName(be->q->name);
				if (!be->q->name) {
					err = 1;
					msg = createException(PARSE, "SQLparser", SQLSTATE(HY013) MAL_MALLOC_FAIL);
				}
			}
		}
	}
	if (err)
		m->session->status = -10;
	if (err == 0) {
		/* no parsing error encountered, finalize the code of the query wrapper */
		if (m->emode == m_deallocate) {
			assert(be->q || preparedid == -1);
			if (be->q) {
				qc_delete(m->qc, be->q);
			} else {
				qc_clean(m->qc);
			}
			/* For deallocate statements just export a simple output */
			if (!GDKembedded())
				err = mvc_export_operation(be, c->fdout, "", c->curprg->def->starttime, c->curprg->def->optimize);
		} else if (be->q) {
			assert(m->emode == m_prepare);
			/* For prepared queries, return a table with result set structure*/
			/* optimize the code block and rename it */
			err = mvc_export_prepare(be, c->fdout, "");
		}

		if (!err) {
			pushEndInstruction(c->curprg->def);
			/* check the query wrapper for errors */
			if( msg == MAL_SUCCEED)
				msg = chkTypes(c->usermodule, c->curprg->def, TRUE);

			/* in case we had produced a non-cachable plan, the optimizer should be called */
			if (msg == MAL_SUCCEED && opt ) {
				msg = SQLoptimizeQuery(c, c->curprg->def);

				if (msg != MAL_SUCCEED) {
					str other = c->curprg->def->errors;
					/* In debugging mode you may want to assess what went wrong in the optimizers*/
#ifndef NDEBUG
					if( m->emod & mod_debug)
						runMALDebugger(c, c->curprg->def);
#endif
					c->curprg->def->errors = 0;
					MSresetInstructions(c->curprg->def, oldstop);
					freeVariables(c, c->curprg->def, NULL, oldvtop);
					if (other != msg)
						freeException(other);
					goto finalize;
				}
			}
		}
		//printFunction(c->fdout, c->curprg->def, 0, LIST_MAL_ALL);
		/* we know more in this case than chkProgram(c->fdout, c->usermodule, c->curprg->def); */
		if (msg == MAL_SUCCEED && c->curprg->def->errors) {
			msg = c->curprg->def->errors;
			c->curprg->def->errors = 0;
			/* restore the state */
			MSresetInstructions(c->curprg->def, oldstop);
			freeVariables(c, c->curprg->def, NULL, oldvtop);
			if (msg == NULL && *m->errstr){
				if (strlen(m->errstr) > 6 && m->errstr[5] == '!')
					msg = createException(PARSE, "SQLparser", "%s", m->errstr);
				else
					msg = createException(PARSE, "SQLparser", SQLSTATE(M0M27) "Semantic errors %s", m->errstr);
				*m->errstr = 0;
			} else if (msg) {
				str newmsg;
				newmsg = createException(PARSE, "SQLparser", SQLSTATE(M0M27) "Semantic errors %s", msg);
				freeException(msg);
				msg = newmsg;
			}
		}
	}
finalize:
	if (msg) {
		sqlcleanup(be, 0);
		c->query = NULL;
	}
	return msg;
}

str
SQLengine(Client c)
{
	backend *be = (backend *) c->sqlcontext;
	return SQLengineIntern(c, be);
}

str
SQLCacheRemove(Client c, str nme)
{
	Symbol s;

	s = findSymbolInModule(c->usermodule, nme);
	if (s == NULL)
		throw(MAL, "cache.remove", SQLSTATE(42000) "internal error, symbol missing\n");
	deleteSymbol(c->usermodule, s);
	return MAL_SUCCEED;
}

str
SQLcallback(Client c, str msg)
{
	char *newerr = NULL;

	if (msg) {
		if (!(newerr = GDKmalloc(strlen(msg) + 1))) {
			msg = createException(SQL, "SQLcallback", SQLSTATE(HY013) MAL_MALLOC_FAIL);
		} else {
			/* remove exception decoration */
			char *m, *n, *p, *s;
			size_t l;

			m = msg;
			p = newerr;
			while (m && *m) {
				n = strchr(m, '\n');
				s = getExceptionMessageAndState(m);
				if (n) {
					n++; /* include newline */
					l = n - s;
				} else {
					l = strlen(s);
				}
				memcpy(p, s, l);
				p += l;
				m = n;
			}
			*p = 0;
			freeException(msg);
			if (!(msg = GDKrealloc(newerr, strlen(newerr) + 1))) {
				GDKfree(newerr);
				msg = createException(SQL, "SQLcallback", SQLSTATE(HY013) MAL_MALLOC_FAIL);
			}
		}
	}
	return MALcallback(c, msg);
}

str
SYSupdate_tables(Client cntxt, MalBlkPtr mb, MalStkPtr stk, InstrPtr pci)
{
	mvc *m = ((backend *) cntxt->sqlcontext)->mvc;

	(void) mb;
	(void) stk;
	(void) pci;

	sql_trans_update_tables(m->session->tr, mvc_bind_schema(m, "sys"));
	return MAL_SUCCEED;
}

str
SYSupdate_schemas(Client cntxt, MalBlkPtr mb, MalStkPtr stk, InstrPtr pci)
{
	mvc *m = ((backend *) cntxt->sqlcontext)->mvc;

	(void) mb;
	(void) stk;
	(void) pci;

	sql_trans_update_schemas(m->session->tr);
	return MAL_SUCCEED;
}<|MERGE_RESOLUTION|>--- conflicted
+++ resolved
@@ -649,11 +649,10 @@
 str
 SQLstatement(Client cntxt, MalBlkPtr mb, MalStkPtr stk, InstrPtr pci)
 {
-	str *expr = getArgReference_str(stk, pci, 1);
+	const char *expr = *getArgReference_str(stk, pci, 1);
 
 	(void) mb;
 
-<<<<<<< HEAD
 	protocol_version backup = cntxt->protocol;
 
 	if (pci->argc == 3 && *getArgReference_bit(stk, pci, 2))
@@ -664,9 +663,6 @@
 	cntxt->protocol = backup;
 
 	return msg;
-=======
-	return SQLstatementIntern(cntxt, *expr, "SQLstatement", TRUE, output, NULL);
->>>>>>> 9323419a
 }
 
 str
