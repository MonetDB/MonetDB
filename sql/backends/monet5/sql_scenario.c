/*
 * SPDX-License-Identifier: MPL-2.0
 *
 * This Source Code Form is subject to the terms of the Mozilla Public
 * License, v. 2.0.  If a copy of the MPL was not distributed with this
 * file, You can obtain one at http://mozilla.org/MPL/2.0/.
 *
 * Copyright 1997 - July 2008 CWI, August 2008 - 2023 MonetDB B.V.
 */

/*
 * (authors) N. Nes, M.L. Kersten
 * The SQL scenario implementation is a derivative of the MAL session scenario.
 *
 */
/*
 * Before we are can process SQL statements the global catalog
 * should be initialized. Thereafter, each time a client enters
 * we update its context descriptor to denote an SQL scenario.
 */
#include "monetdb_config.h"
#include "mal_backend.h"
#include "sql_scenario.h"
#include "sql_result.h"
#include "sql_gencode.h"
#include "sql_optimizer.h"
#include "sql_assert.h"
#include "sql_execute.h"
#include "sql_env.h"
#include "sql_mvc.h"
#include "sql_user.h"
#include "sql_datetime.h"
#include "sql_import.h"
#include "mal.h"
#include "mal_instruction.h"
#include "mal_interpreter.h"
#include "mal_parser.h"
#include "mal_builder.h"
#include "mal_namespace.h"
#include "mal_debugger.h"
#include "mal_linker.h"
#include "mal_scenario.h"
#include "mal_authorize.h"
#include "mcrypt.h"
#include "bat5.h"
#include "msabaoth.h"
#include "gdk_time.h"
#include "optimizer.h"
#include "opt_prelude.h"
#include "opt_pipes.h"
#include "opt_mitosis.h"
#include <unistd.h>
#include "sql_upgrades.h"

#define MAX_SQL_MODULES 128
static int sql_modules = 0;
static struct sql_module {
	const char *name;
	const unsigned char *code;
} sql_module[MAX_SQL_MODULES];

static int
sql_module_compare(const void *a, const void *b)
{
	const struct sql_module *l = a, *r = b;
	return strcmp(l->name, r->name);
}

void
sql_register(const char *name, const unsigned char *code)
{
	assert (sql_modules < MAX_SQL_MODULES);
	sql_module[sql_modules].name = name;
	sql_module[sql_modules].code = code;
	sql_modules++;
}

static sql_store SQLstore = NULL;
int SQLdebug = 0;
static const char *sqlinit = NULL;
static MT_Lock sql_contextLock = MT_LOCK_INITIALIZER(sql_contextLock);

static str SQLinit(Client c, const char *initpasswd);
static str master_password = NULL;

str
//SQLprelude(void *ret)
SQLprelude(Client cntxt, MalBlkPtr mb, MalStkPtr stk, InstrPtr pci)
{
	str tmp;
	Scenario ms, s = getFreeScenario();
	/* HACK ALERT: temporarily use sqlcontext to pass the initial
	 * password to the prelude function */
	const char *initpasswd = cntxt->sqlcontext;
	cntxt->sqlcontext = NULL;

	(void) mb;
	(void) stk;
	(void) pci;
	if (!s)
		throw(MAL, "sql.start", SQLSTATE(42000) "out of scenario slots");
	sqlinit = GDKgetenv("sqlinit");
	*s = (struct SCENARIO) {
		.name = "S_Q_L",
		.language = "sql",
		.exitSystem = "SQLexit",
		.exitSystemCmd = SQLexit,
		.initClient = "SQLinitClient",
		.initClientCmd = SQLinitClient,
		.exitClient = "SQLexitClient",
		.exitClientCmd = SQLexitClient,
		.reader = "SQLreader",
		.readerCmd = SQLreader,
		.parser = "SQLparser",
		.parserCmd = SQLparser,
		.engine = "SQLengine",
		.engineCmd = SQLengine,
		.callback = "SQLcallback",
		.callbackCmd = SQLcallback,
	};
	ms = getFreeScenario();
	if (!ms)
		throw(MAL, "sql.start", SQLSTATE(42000) "out of scenario slots");

	*ms = (struct SCENARIO) {
		.name = "M_S_Q_L",
		.language = "msql",
		.exitSystem = "SQLexit",
		.exitSystemCmd = SQLexit,
		.initClient = "SQLinitClientFromMAL",
		.initClientCmd = SQLinitClientFromMAL,
		.exitClient = "SQLexitClient",
		.exitClientCmd = SQLexitClient,
		.reader = "MALreader",
		.readerCmd = MALreader,
		.parser = "MALparser",
		.parserCmd = MALparser,
		.optimizer = "MALoptimizer",
		.optimizerCmd = MALoptimizer,
		.engine = "MALengine",
		.engineCmd = MALengine,
		.callback = "MALcallback",
		.callbackCmd = MALcallback,
	};

	tmp = SQLinit(cntxt, initpasswd);
	if (tmp != MAL_SUCCEED) {
		TRC_CRITICAL(SQL_PARSER, "Fatal error during initialization: %s\n", tmp);
		if (!GDKembedded()) {
			freeException(tmp);
			if ((tmp = GDKerrbuf) && *tmp)
				TRC_CRITICAL(SQL_PARSER, SQLSTATE(42000) "GDK reported: %s\n", tmp);
			fflush(stderr);
			exit(1);
		} else {
			return tmp;
		}
	}
	if (!GDKembedded()) {
		fprintf(stdout, "# MonetDB/SQL module loaded\n");
		fflush(stdout);		/* make merovingian see this *now* */
	}
	if (GDKinmemory(0) || GDKembedded()) {
		s->name = "sql";
		ms->name = "msql";
		return MAL_SUCCEED;
	}
	/* only register availability of scenarios AFTER we are inited! */
	s->name = "sql";
	tmp = msab_marchScenario(s->name);
	if (tmp != NULL) {
		char *err = createException(MAL, "sql.start", "%s", tmp);
		free(tmp);
		return err;
	}
	ms->name = "msql";
	tmp = msab_marchScenario(ms->name);
	if (tmp != NULL) {
		char *err = createException(MAL, "sql.start", "%s", tmp);
		free(tmp);
		return err;
	}
	return MAL_SUCCEED;
}

str
SQLexit(Client c)
{
	(void) c;		/* not used */
	MT_lock_set(&sql_contextLock);
	if (SQLstore) {
		mvc_exit(SQLstore);
		SQLstore = NULL;
	}
	MT_lock_unset(&sql_contextLock);
	return MAL_SUCCEED;
}

str
SQLepilogue(void *ret)
{
	char *s = "sql", *m = "msql", *msg;

	(void) ret;
	msg = SQLexit(NULL);
	freeException(msg);
	/* this function is never called, but for the style of it, we clean
	 * up our own mess */
	if (!GDKinmemory(0) && !GDKembedded()) {
		str res = msab_retreatScenario(m);
		if (!res)
			res = msab_retreatScenario(s);
		if (res != NULL) {
			char *err = createException(MAL, "sql.epilogue", "%s", res);
			free(res);
			return err;
		}
	}
	/* return scenarios */
	Scenario sc = findScenario(s);
	if (sc)
		sc->name = NULL;
	sc = findScenario(m);
	if (sc)
		sc->name = NULL;
	return MAL_SUCCEED;
}


static int
SQLexecPostLoginTriggers(Client c) {
	int res = LOG_OK;
	char *err = NULL;
	backend *be = (backend *) c->sqlcontext;
	if (be) {
		mvc *m = be->mvc;
		sql_trans *tr = m->session->tr;
		int active = tr->active;
		if (active || mvc_trans(m) == 0) {
			sqlstore *store = tr->store;
			sql_table *triggers = find_sys_table(tr, TRIGGERS_TABLE_NAME);
			sql_column *eventCol = find_sql_column(triggers, "event");
			sql_column *timeCol = find_sql_column(triggers, "time");
			sql_column *stmtCol = find_sql_column(triggers, "statement");
			rids *rs = store->table_api.rids_select(tr, eventCol, NULL, NULL);
			for (oid rid = store->table_api.rids_next(rs); !is_oid_nil(rid); rid = store->table_api.rids_next(rs)) {
				const int event = (int) store->table_api.column_find_sht(tr, eventCol, rid);
				const int time = (int) store->table_api.column_find_sht(tr, timeCol, rid);
				bool after = time == 1;
				if ((event == LOGIN_EVENT) && after) {
					const char *stmt = store->table_api.column_find_value(tr, stmtCol, rid);
					if ((err = SQLstatementIntern(c, stmt, "sql.init", TRUE, FALSE, NULL))) {
						(void) sql_error(m, 02, SQLSTATE(42000) "%s", err);
						freeException(err);
						res = LOG_ERR;
					};
				}
			}
			if (!active)
				sql_trans_end(m->session, SQL_OK);
		}
	}
	return res;
}

static str
userCheckCredentials( mvc *m, Client c, str passwd, str challenge, str algo)
{
	oid uid = getUserOIDByName(m, c->username);

	if (strNil(passwd))
		throw(INVCRED, "checkCredentials", INVCRED_INVALID_USER " '%s'", c->username);
	str passValue = getUserPassword(m, uid);
	if (strNil(passValue))
		throw(INVCRED, "checkCredentials", INVCRED_INVALID_USER " '%s'", c->username);
	    /* find the corresponding password to the user */

	/* decypher the password (we lose the original tmp here) */
	str pwd = NULL;
	str tmp = AUTHdecypherValue(&pwd, passValue);
	GDKfree(passValue);
	if (tmp)
		return tmp;

	/* generate the hash as the client should have done */
	str hash = mcrypt_hashPassword(algo, pwd, challenge);
	GDKfree(pwd);
	if(!hash)
		throw(MAL, "checkCredentials", "hash '%s' backend not found", algo);

	/* and now we have it, compare it to what was given to us */
	if (strcmp(passwd, hash) == 0) {
		free(hash);
		c->user = uid;
		return MAL_SUCCEED;
	}
	free(hash);

	/* special case: users whose name starts with '.' can authenticate using
	 * the temporary master password.
	 */
	if (c->username[0] == '.' && master_password != NULL && master_password[0] != '\0') {
		// first encrypt the master password as if we've just found it
		// in the password store
		str encrypted = mcrypt_BackendSum(master_password, strlen(master_password));
		if (encrypted == NULL)
			throw(MAL, "checkCredentials", SQLSTATE(HY013) MAL_MALLOC_FAIL);
		hash = mcrypt_hashPassword(algo, encrypted, challenge);
		free(encrypted);
		if (hash && strcmp(passwd, hash) == 0) {
			c->user = uid;
			free(hash);
			return(MAL_SUCCEED);
		}
		free(hash);
	}

	/* of course we DO NOT print the password here */
	throw(INVCRED, "checkCredentials", INVCRED_INVALID_USER " '%s'", c->username);
}

static char*
SQLprepareClient(Client c, str passwd, str challenge, str algo)
{
	mvc *m = NULL;
	backend *be = NULL;
	str msg = MAL_SUCCEED;

	if (c->sqlcontext == 0) {
		sql_allocator *sa = sa_create(NULL);
		if (sa == NULL) {
			msg = createException(SQL,"sql.initClient", SQLSTATE(HY013) MAL_MALLOC_FAIL);
			goto bailout2;
		}
		m = mvc_create(SQLstore, sa, c->idx, SQLdebug, c->fdin, c->fdout);
		if (m == NULL) {
			msg = createException(SQL,"sql.initClient", SQLSTATE(HY013) MAL_MALLOC_FAIL);
			goto bailout2;
		}
		if (c->scenario && strcmp(c->scenario, "msql") == 0)
			m->reply_size = -1;
		be = (void *) backend_create(m, c);
		if ( be == NULL) {
			mvc_destroy(m);
			msg = createException(SQL,"sql.initClient", SQLSTATE(HY013) MAL_MALLOC_FAIL);
			goto bailout2;
		}
	} else {
		assert(0);
	}
	MT_lock_unset(&sql_contextLock);
	if (c->username && passwd) {

		if (mvc_trans(m) < 0) {
			// we have -1 here
			throw(INVCRED, "checkCredentials", INVCRED_INVALID_USER " '%s'", c->username);
		}

		msg = userCheckCredentials( m, c, passwd, challenge, algo);
		if (msg)
			goto bailout1;

		switch (monet5_user_set_def_schema(m, c->user, c->username)) {
			case -1:
				msg = createException(SQL,"sql.initClient", SQLSTATE(HY013) MAL_MALLOC_FAIL);
				goto bailout1;
			case -2:
				msg = createException(SQL,"sql.initClient", SQLSTATE(42000) "The user was not found in the database, this session is going to terminate");
				goto bailout1;
			case -3:
				msg = createException(SQL,"sql.initClient", SQLSTATE(42000) "The user's default schema was not found, this session is going to terminate");
				goto bailout1;
			case -4:
				msg = createException(SQL,"sql.initClient", SQLSTATE(42000) "The user's default role was not found, this session is going to terminate");
				goto bailout1;
			default:
				break;
		}
		if (monet5_user_get_limits(m, m->user_id, &c->maxmem, &c->maxworkers) == 0) {
			c->qryctx.maxmem = (ATOMIC_BASE_TYPE) (c->maxmem > 0 ? c->maxmem : 0);
		} else {
			c->maxmem = 0;
			c->qryctx.maxmem = 0;
<<<<<<< HEAD
		mvc_rollback(m, 0, NULL, false);
=======
			c->maxworkers = 0;
		}
		if (c->memorylimit > 0 && c->qryctx.maxmem > ((ATOMIC_BASE_TYPE) c->memorylimit << 20))
			c->qryctx.maxmem = (ATOMIC_BASE_TYPE) c->memorylimit << 20;
>>>>>>> cd137c5b
	}

	if (c->handshake_options) {
		char *strtok_state = NULL;
		char *tok = strtok_r(c->handshake_options, ",", &strtok_state);
		while (tok != NULL) {
			int value;
			if (sscanf(tok, "auto_commit=%d", &value) == 1) {
				bool auto_commit= value != 0;
				m->session->auto_commit = auto_commit;
				m->session->ac_on_commit = auto_commit;
			} else if (sscanf(tok, "reply_size=%d", &value) == 1) {
				if (value < -1) {
					msg = createException(SQL, "SQLprepareClient", SQLSTATE(42000) "Reply_size cannot be negative");
					goto bailout1;
				}
				m->reply_size = value;
			} else if (sscanf(tok, "size_header=%d", &value) == 1) {
				be->sizeheader = value != 0;
			} else if (sscanf(tok, "columnar_protocol=%d", &value) == 1) {
				c->protocol = (value != 0) ? PROTOCOL_COLUMNAR : PROTOCOL_9;
			} else if (sscanf(tok, "time_zone=%d", &value) == 1) {
				sql_schema *s = mvc_bind_schema(m, "sys");
				sql_var *var = find_global_var(m, s, "current_timezone");
				ValRecord val;
				VALinit(&val, TYPE_lng, &(lng){1000 * value});
				if ((msg = sql_update_var(m, s, "current_timezone", &val)))
					goto bailout1;
				sqlvar_set(var, &val);
			} else {
				msg = createException(SQL, "SQLprepareClient", SQLSTATE(42000) "unexpected handshake option: %s", tok);
				goto bailout1;
			}

			tok = strtok_r(NULL, ",", &strtok_state);
		}
	}

bailout1:
	if (m->session->tr->active)
		mvc_rollback(m, 0, NULL, false);
	MT_lock_set(&sql_contextLock);
bailout2:
	/* expect SQL text first */
	if (be)
		be->language = 'S';
	/* Set state, this indicates an initialized client scenario */
	c->state[MAL_SCENARIO_READER] = c;
	c->state[MAL_SCENARIO_PARSER] = c;
	c->state[MAL_SCENARIO_OPTIMIZE] = c;
	if (!msg)
		c->sqlcontext = be;
	if (msg)
		c->mode = FINISHCLIENT;
	return msg;
}

str
SQLresetClient(Client c)
{
	str msg = MAL_SUCCEED, other = MAL_SUCCEED;

	if (c->sqlcontext == NULL)
		throw(SQL, "SQLexitClient", SQLSTATE(42000) "MVC catalogue not available");
	if (c->sqlcontext) {
		sql_allocator *pa = NULL;
		backend *be = c->sqlcontext;
		mvc *m = be->mvc;

		assert(m->session);
		if (m->session->auto_commit && m->session->tr->active) {
			if (mvc_status(m) >= 0)
				msg = mvc_commit(m, 0, NULL, false);
		}
		if (m->session->tr->active)
			other = mvc_rollback(m, 0, NULL, false);

		res_tables_destroy(be->results);
		be->results = NULL;

		pa = m->pa;
		mvc_destroy(m);
		backend_destroy(be);
		c->state[MAL_SCENARIO_OPTIMIZE] = NULL;
		c->state[MAL_SCENARIO_PARSER] = NULL;
		c->sqlcontext = NULL;
		c->query = NULL;
		sa_destroy(pa);
	}
	c->state[MAL_SCENARIO_READER] = NULL;
	if (other && !msg)
		msg = other;
	else if (other && msg)
		freeException(other);
	return msg;
}

MT_Id sqllogthread;

static str
SQLinit(Client c, const char *initpasswd)
{
	const char *debug_str = GDKgetenv("sql_debug");
	char *msg = MAL_SUCCEED, *other = MAL_SUCCEED;
	bool readonly = GDKgetenv_isyes("gdk_readonly");
	bool single_user = GDKgetenv_isyes("gdk_single_user");
	static int maybeupgrade = 1;
	backend *be = NULL;
	mvc *m = NULL;
	const char *opt_pipe;

	master_password = NULL;
	if (!GDKembedded()) {
		msg = msab_pickSecret(&master_password);
		if (msg)
			return msg;
	}

	if ((opt_pipe = GDKgetenv("sql_optimizer")) && !isOptimizerPipe(opt_pipe))
		throw(SQL, "sql.init", SQLSTATE(42000) "invalid sql optimizer pipeline %s", opt_pipe);

	MT_lock_set(&sql_contextLock);

	if (SQLstore) {
		MT_lock_unset(&sql_contextLock);
		return MAL_SUCCEED;
	}

	be_funcs.fcode = &monet5_freecode,
	be_funcs.fresolve_function = &monet5_resolve_function,
	be_funcs.fhas_module_function = &monet5_has_module,
	monet5_user_init(&be_funcs);

	if (debug_str)
		SQLdebug = strtol(debug_str, NULL, 10);
	if (single_user)
		SQLdebug |= 64;
	if (readonly)
		SQLdebug |= 32;

	if ((SQLstore = mvc_init(SQLdebug, GDKinmemory(0) ? store_mem : store_bat, readonly, single_user, initpasswd)) == NULL) {
		MT_lock_unset(&sql_contextLock);
		throw(SQL, "SQLinit", SQLSTATE(42000) "Catalogue initialization failed");
	}
	sqlinit = GDKgetenv("sqlinit");
	if (sqlinit) {		/* add sqlinit to the fdin stack */
		buffer *b = (buffer *) GDKmalloc(sizeof(buffer));
		size_t len = strlen(sqlinit);
		char* cbuf = _STRDUP(sqlinit);
		stream *buf;
		bstream *fdin;

		if ( b == NULL || cbuf == NULL) {
			mvc_exit(SQLstore);
			SQLstore = NULL;
			MT_lock_unset(&sql_contextLock);
			GDKfree(b);
			GDKfree(cbuf);
			throw(SQL,"sql.init",SQLSTATE(HY013) MAL_MALLOC_FAIL);
		}

		buffer_init(b, cbuf, len);
		buf = buffer_rastream(b, "si");
		if ( buf == NULL) {
			mvc_exit(SQLstore);
			SQLstore = NULL;
			MT_lock_unset(&sql_contextLock);
			buffer_destroy(b);
			throw(SQL,"sql.init",SQLSTATE(HY013) MAL_MALLOC_FAIL);
		}

		fdin = bstream_create(buf, b->len);
		if ( fdin == NULL) {
			mvc_exit(SQLstore);
			SQLstore = NULL;
			MT_lock_unset(&sql_contextLock);
			buffer_destroy(b);
			throw(SQL,"sql.init",SQLSTATE(HY013) MAL_MALLOC_FAIL);
		}

		bstream_next(fdin);
		if ( MCpushClientInput(c, fdin, 0, "") < 0)
			TRC_ERROR(SQL_PARSER, "Could not switch client input stream\n");
	}
	if ((msg = SQLprepareClient(c, NULL, NULL, NULL)) != NULL) {
		mvc_exit(SQLstore);
		SQLstore = NULL;
		MT_lock_unset(&sql_contextLock);
		TRC_INFO(SQL_PARSER, "%s\n", msg);
		return msg;
	}
	be = c->sqlcontext;
	m = be->mvc;
	/* initialize the database with predefined SQL functions */
	sqlstore *store = SQLstore;
	if (store->first == 0) {
		/* check whether last created object trigger sys.system_update_tables (from 99_system.sql) exists.
		 * if it doesn't, this is probably a restart of the
		 * server after an incomplete initialization */
		if ((msg = SQLtrans(m)) == MAL_SUCCEED) {
			/* TODO there's a going issue with loading triggers due to system tables,
			   so at the moment check for existence of 'json' schema from 40_json.sql */
			if (!mvc_bind_schema(m, "json"))
				store->first = 1;
			msg = mvc_rollback(m, 0, NULL, false);
		}
		if (msg) {
			freeException(msg);
			msg = MAL_SUCCEED;
		}
	}
	if (store->first > 0) {
		store->first = 0;
		maybeupgrade = 0;

		qsort(sql_module, sql_modules, sizeof(sql_module[0]), sql_module_compare);
		for (int i = 0; i < sql_modules && !msg; i++) {
			const char *createdb_inline = (const char*)sql_module[i].code;

			msg = SQLstatementIntern(c, createdb_inline, "sql.init", TRUE, FALSE, NULL);
			if (m->sa)
				sa_destroy(m->sa);
			m->sa = NULL;
		}
		/* 99_system.sql */
		if (!msg) {
			const char *createdb_inline =
				"create trigger system_update_schemas after update on sys.schemas for each statement call sys_update_schemas();\n"
				"create trigger system_update_tables after update on sys._tables for each statement call sys_update_tables();\n"
				/* only system functions until now */
				"update sys.functions set system = true;\n"
				/* only system tables until now */
				"update sys._tables set system = true;\n"
				/* only system schemas until now */
				"update sys.schemas set system = true;\n"
				/* correct invalid FK schema ids, set them to schema id 2000
				 * (the "sys" schema) */
				"update sys.types set schema_id = 2000 where schema_id = 0 and schema_id not in (select id from sys.schemas);\n"
				"update sys.functions set schema_id = 2000 where schema_id = 0 and schema_id not in (select id from sys.schemas);\n";
			msg = SQLstatementIntern(c, createdb_inline, "sql.init", TRUE, FALSE, NULL);
			if (m->sa)
				sa_destroy(m->sa);
			m->sa = NULL;
		}
		/* Commit after all the startup scripts have been processed */
		assert(m->session->tr->active);
		if (mvc_status(m) < 0 || msg)
			other = mvc_rollback(m, 0, NULL, false);
		else
			other = mvc_commit(m, 0, NULL, false);

		if (other && !msg) /* 'msg' variable might be set or not, as well as 'other'. Throw the earliest one */
			msg = other;
		else if (other)
			freeException(other);
		if (msg)
			TRC_INFO(SQL_PARSER, "%s\n", msg);
	} else {		/* handle upgrades */
		if (!m->sa)
			m->sa = sa_create(m->pa);
		if (!m->sa) {
			msg = createException(MAL, "createdb", SQLSTATE(HY013) MAL_MALLOC_FAIL);
		} else if (maybeupgrade) {
			if ((msg = SQLtrans(m)) == MAL_SUCCEED) {
				int res = SQLupgrades(c, m);
				/* Commit at the end of the upgrade */
				assert(m->session->tr->active);
				if (mvc_status(m) < 0 || res)
					msg = mvc_rollback(m, 0, NULL, false);
				else
					msg = mvc_commit(m, 0, NULL, false);
			}
		}
		maybeupgrade = 0;
	}
	fflush(stdout);
	fflush(stderr);

	/* send error from create scripts back to the first client */
	if (msg) {
		msg = handle_error(m, 0, msg);
		*m->errstr = 0;
		sqlcleanup(be, mvc_status(m));
	}

	other = SQLresetClient(c);
	if (other && !msg) /* 'msg' variable might be set or not, as well as 'other'. Throw the earliest one */
		msg = other;
	else if (other)
		freeException(other);
	if (msg != MAL_SUCCEED) {
		mvc_exit(SQLstore);
		SQLstore = NULL;
		MT_lock_unset(&sql_contextLock);
		return msg;
	}

	if (GDKinmemory(0)) {
		MT_lock_unset(&sql_contextLock);
		return msg;
	}

	if ((sqllogthread = THRcreate((void (*)(void *)) mvc_logmanager, SQLstore, MT_THR_DETACHED, "logmanager")) == 0) {
		mvc_exit(SQLstore);
		SQLstore = NULL;
		MT_lock_unset(&sql_contextLock);
		throw(SQL, "SQLinit", SQLSTATE(42000) "Starting log manager failed");
	}

	MT_lock_unset(&sql_contextLock);
	return MAL_SUCCEED;
}

#define TRANS_ABORTED SQLSTATE(25005) "Current transaction is aborted (please ROLLBACK)\n"

str
handle_error(mvc *m, int pstatus, str msg)
{
	str new = NULL, newmsg = MAL_SUCCEED;

	/* transaction already broken */
	if (m->type != Q_TRANS && pstatus < 0) {
		freeException(msg);
		return createException(SQL,"sql.execute",TRANS_ABORTED);
	} else if ( GDKerrbuf && GDKerrbuf[0]){
		new = GDKstrdup(GDKerrbuf);
		GDKerrbuf[0] = 0;
	} else if ( *m->errstr){
		new = GDKstrdup(m->errstr);
		m->errstr[0] = 0;
	}
	if ( new && msg){
		newmsg = concatErrors(msg, new);
		GDKfree(new);
	} else if (msg)
		newmsg = msg;
	else if (new) {
		newmsg = createException(SQL, "sql.execute", "%s", new);
		GDKfree(new);
	}
	return newmsg;
}

str
SQLautocommit(mvc *m)
{
	str msg = MAL_SUCCEED;

	if (m->session->auto_commit && m->session->tr->active) {
		if (mvc_status(m) < 0) {
			msg = mvc_rollback(m, 0, NULL, false);
		} else {
			msg = mvc_commit(m, 0, NULL, false);
		}
	}
	return msg;
}

str
SQLtrans(mvc *m)
{
	if (!m->session->tr->active) {
		sql_session *s;

		switch (mvc_trans(m)) {
			case -1:
				throw(SQL, "sql.trans", SQLSTATE(HY013) MAL_MALLOC_FAIL);
			case -3:
				throw(SQL, "sql.trans", SQLSTATE(42000) "The session's schema was not found, this transaction won't start");
			default:
				break;
		}
		s = m->session;
		if (!s->schema) {
			switch (monet5_user_get_def_schema(m, m->user_id, &s->schema_name)) {
				case -1:
					mvc_cancel_session(m);
					throw(SQL, "sql.trans", SQLSTATE(HY013) MAL_MALLOC_FAIL);
				case -2:
					mvc_cancel_session(m);
					throw(SQL, "sql.trans", SQLSTATE(42000) "The user was not found in the database, this session is going to terminate");
				case -3:
					mvc_cancel_session(m);
					throw(SQL, "sql.trans", SQLSTATE(42000) "The user's default schema was not found, this session is going to terminate");
				default:
					break;
			}
			if (!(s->schema = find_sql_schema(s->tr, s->schema_name))) {
				mvc_cancel_session(m);
				throw(SQL, "sql.trans", SQLSTATE(42000) "The session's schema was not found, this session is going to terminate");
			}
		}
	}
	return MAL_SUCCEED;
}

str
SQLinitClient(Client c, str passwd, str challenge, str algo)
{
	str msg = MAL_SUCCEED;

	MT_lock_set(&sql_contextLock);
	if (!SQLstore) {
		MT_lock_unset(&sql_contextLock);
		throw(SQL, "SQLinitClient", SQLSTATE(42000) "Catalogue not available");
	}
	if ((msg = SQLprepareClient(c, passwd, challenge, algo)) == MAL_SUCCEED) {
		if (c->usermodule && SQLexecPostLoginTriggers(c) < 0) {
			throw(SQL, "SQLinitClient", SQLSTATE(42000) "Failed to execute post login triggers");
		}
	}
	MT_lock_unset(&sql_contextLock);
	return msg;
}

str
SQLinitClientFromMAL(Client c, str passwd, str challenge, str algo)
{
	str msg = MAL_SUCCEED;

	if ((msg = SQLinitClient(c, passwd, challenge, algo)) != MAL_SUCCEED) {
		c->mode = FINISHCLIENT;
		return msg;
	}

	mvc* m = ((backend*) c->sqlcontext)->mvc;
	if (c->glb)
		c->glb->keepTmps = true;

	/* Crucial step:
	 * MAL scripts that interact with the sql module
	 * must have a properly initialized transaction.
	 */
	if ((msg = SQLtrans(m)) != MAL_SUCCEED) {
		c->mode = FINISHCLIENT;
		return msg;
	}
	return msg;
}

str
SQLexitClient(Client c)
{
	str err;

	MT_lock_set(&sql_contextLock);
	if (!SQLstore) {
		MT_lock_unset(&sql_contextLock);
		throw(SQL, "SQLexitClient", SQLSTATE(42000) "Catalogue not available");
	}
	err = SQLresetClient(c);
	MT_lock_unset(&sql_contextLock);
	if (err != MAL_SUCCEED)
		return err;
	err = MALexitClient(c);
	if (err != MAL_SUCCEED)
		return err;
	return MAL_SUCCEED;
}

str
SQLstatement(Client cntxt, MalBlkPtr mb, MalStkPtr stk, InstrPtr pci)
{
	const char *expr = *getArgReference_str(stk, pci, 1);

	(void) mb;

	protocol_version backup = cntxt->protocol;

	if (pci->argc == 3 && *getArgReference_bit(stk, pci, 2))
		cntxt->protocol = PROTOCOL_COLUMNAR;

	str msg = SQLstatementIntern(cntxt, expr, "SQLstatement", TRUE, TRUE, NULL);

	cntxt->protocol = backup;

	return msg;
}

str
SQLcompile(Client cntxt, MalBlkPtr mb, MalStkPtr stk, InstrPtr pci)
{
	str *ret = getArgReference_str(stk, pci, 0);
	str *expr = getArgReference_str(stk, pci, 1);
	str msg;

	(void) mb;
	*ret = NULL;
	if ((msg = SQLstatementIntern(cntxt, *expr, "SQLcompile", FALSE, FALSE, NULL)) != MAL_SUCCEED)
		return msg;
	if ((*ret = _STRDUP("SQLcompile")) == NULL)
		throw(SQL,"sql.compile",SQLSTATE(HY013) MAL_MALLOC_FAIL);
	return MAL_SUCCEED;
}

/*
 * Locate a file with SQL commands and execute it. For the time being a 1MB
 * file limit is implicitly imposed. If the file can not be located in the
 * script library, we assume it is sufficiently self descriptive.
 * (Respecting the file system context where the call is executed )
 */
str
SQLinclude(Client cntxt, MalBlkPtr mb, MalStkPtr stk, InstrPtr pci)
{
	stream *fd;
	bstream *bfd;
	str *name = getArgReference_str(stk, pci, 1);
	str msg = MAL_SUCCEED, fullname;
	mvc *m;
	size_t sz;

	fullname = MSP_locate_sqlscript(*name, 0);
	if (fullname == NULL)
		fullname = *name;
	fd = open_rastream(fullname);
	if (mnstr_errnr(fd) == MNSTR_OPEN_ERROR) {
		close_stream(fd);
		throw(MAL, "sql.include", SQLSTATE(42000) "%s\n", mnstr_peek_error(NULL));
	}
	sz = getFileSize(fd);
	if (sz > (size_t) 1 << 29) {
		close_stream(fd);
		throw(MAL, "sql.include", SQLSTATE(42000) "file %s too large to process", fullname);
	}
	if ((bfd = bstream_create(fd, sz == 0 ? (size_t) (128 * BLOCK) : sz)) == NULL) {
		close_stream(fd);
		throw(MAL, "sql.include", SQLSTATE(HY013) MAL_MALLOC_FAIL);
	}
	if (bstream_next(bfd) < 0) {
		bstream_destroy(bfd);
		throw(MAL, "sql.include", SQLSTATE(42000) "could not read %s\n", *name);
	}

	msg = SQLstatementIntern(cntxt, bfd->buf, "sql.include", TRUE, FALSE, NULL);
	bstream_destroy(bfd);
	m = ((backend *) cntxt->sqlcontext)->mvc;
	if (m->sa)
		sa_destroy(m->sa);
	m->sa = NULL;
	(void) mb;
	return msg;
}

/*
 * The SQL reader collects a (sequence) of statements from the input
 * stream, but only when no unresolved 'nxt' character is visible.
 * In combination with SQLparser this ensures that all statements
 * are handled one by one.
 *
 * The SQLreader is called from two places: the SQL parser and
 * the MAL debugger.
 * The former only occurs during the parsing phase and the
 * second only during exection.
 * This means we can safely change the language setting for
 * the duration of these calls.
 */

str
SQLreader(Client c)
{
	bool go = true;
	str msg = MAL_SUCCEED;
	bool more = true;
	bool commit_done = false;
	backend *be = (backend *) c->sqlcontext;
	bstream *in = c->fdin;
	int language = -1;
	mvc *m = NULL;
	bool blocked = isa_block_stream(in->s);

	if (!SQLstore || !be || c->mode <= FINISHCLIENT) {
		c->mode = FINISHCLIENT;
		return MAL_SUCCEED;
	}
	language = be->language;	/* 'S' for SQL, 'D' from debugger */
	m = be->mvc;
	m->errstr[0] = 0;
	/*
	 * Continue processing any left-over input from the previous round.
	 */

	while (more) {
		more = false;

		/* Different kinds of supported statements sequences
		   A;   -- single line                  s
		   A \n B;      -- multi line                   S
		   A; B;   -- compound single block     s
		   A;   -- many multi line
		   B \n C; -- statements in one block   S
		 */
		/* auto_commit on end of statement */
		if (language != 'D' && m->scanner.mode == LINE_N && !commit_done) {
			msg = SQLautocommit(m);
			if (msg)
				break;
			commit_done = true;
		}
		if (m->session->tr && m->session->tr->active) {
			MT_lock_set(&mal_contextLock);
			c->idle = 0;
			MT_lock_unset(&mal_contextLock);
		}

		if (go && in->pos >= in->len) {
			ssize_t rd;

			if (c->bak) {
				in = c->fdin;
				blocked = isa_block_stream(in->s);
				m->scanner.rs = c->fdin;
				c->fdin->pos += c->yycur;
				c->yycur = 0;
			}
			if (in->eof || !blocked) {
				if (language != 'D')
					language = 0;

				/* The rules of auto_commit require us to finish
				   and start a transaction on the start of a new statement (s A;B; case) */
				if (language != 'D' && !(m->emod & mod_debug) && !commit_done) {
					msg = SQLautocommit(m);
					if (msg)
						break;
					commit_done = true;
					MT_lock_set(&mal_contextLock);
					if (c->idle == 0 && (m->session->tr == NULL || !m->session->tr->active)) {
						/* now the session is idle */
						c->idle = time(0);
					}
					MT_lock_unset(&mal_contextLock);
				}

				if (go && ((!blocked && mnstr_write(c->fdout, c->prompt, c->promptlength, 1) != 1) || mnstr_flush(c->fdout, MNSTR_FLUSH_DATA))) {
					go = false;
					break;
				}
				in->eof = false;
			}
			if (in->buf == NULL) {
				more = false;
				go = false;
			} else if (go && (rd = bstream_next(in)) <= 0) {
				if (be->language == 'D' && !in->eof) {
					in->pos++;// skip 's' or 'S'
					return msg;
				}

				if (rd == 0 && language !=0 && in->eof) {
					/* we hadn't seen the EOF before, so just try again
					   (this time with prompt) */
					more = true;
					continue;
				}
				go = false;
				break;
			} else if (go && language == 0) {
				if (in->buf[in->pos] == 's' && !in->eof) {
					while ((rd = bstream_next(in)) > 0)
						;
				}
				be->language = in->buf[in->pos++];
				if (be->language == 's') {
					be->language = 'S';
					m->scanner.mode = LINE_1;
				} else if (be->language == 'S') {
					m->scanner.mode = LINE_N;
				}
			} else if (go && language == 'D' && !in->eof) {
				in->pos++;// skip 's' or 'S'
			}
		}
	}
	if ( (c->sessiontimeout && (GDKusec() - c->session) > c->sessiontimeout) || !go || (strncmp(CURRENT(c), "\\q", 2) == 0)) {
		in->pos = in->len;	/* skip rest of the input */
		c->mode = FINISHCLIENT;
		return msg;
	}
	return msg;
}

/*
 * The SQL block is stored in the client input buffer, from which it
 * can be parsed by the SQL parser. The client structure contains
 * a small table of bounded tables. This should be reset before we
 * parse a new statement sequence.
 * Before we parse the sql statement, we look for any variable settings
 * for specific commands.
 * The most important one is to prepare code to be handled by the debugger.
 * The current analysis is simple and fulfills our short-term needs.
 * A future version may analyze the parameter settings in more detail.
 */

#define MAX_QUERY 	(64*1024*1024)

str
SQLparser(Client c)
{
	bstream *in = c->fdin;
	stream *out = c->fdout;
	str msg = NULL;
	backend *be;
	mvc *m;
	int oldvtop, oldstop, oldvid, ok;
	int pstatus = 0;
	int err = 0, opt, preparedid = -1;
	oid tag = 0;
	lng Tbegin = 0;
	lng Tend = 0;

	c->query = NULL;
	be = (backend *) c->sqlcontext;
	if (be == 0) {
		/* leave a message in the log */
		TRC_ERROR(SQL_PARSER, "SQL state description is missing, cannot handle client!\n");
		/* stop here, instead of printing the exception below to the
		 * client in an endless loop */
		c->mode = FINISHCLIENT;
		throw(SQL, "SQLparser", SQLSTATE(42000) "State descriptor missing, aborting");
	}
	oldvid = c->curprg->def->vid;
	oldvtop = c->curprg->def->vtop;
	oldstop = c->curprg->def->stop;
	be->vtop = oldvtop;
	be->vid = oldvid;

	m = be->mvc;
	m->type = Q_PARSE;
	if (be->language != 'X') {
		// generate and set the tag in the mal block of the clients current program.
		tag = runtimeProfileSetTag(c);
		assert(tag == c->curprg->def->tag);
		(void) tag;
		if ((msg = SQLtrans(m)) != MAL_SUCCEED) {
			c->mode = FINISHCLIENT;
			return msg;
		}
	}
	pstatus = m->session->status;

	/* sqlparse needs sql allocator to be available.  It can be NULL at
	 * this point if this is a recursive call. */
	if (!m->sa)
		m->sa = sa_create(m->pa);
	if (!m->sa) {
		c->mode = FINISHCLIENT;
		throw(SQL, "SQLparser", SQLSTATE(HY013) MAL_MALLOC_FAIL " for SQL allocator");
	}
	if (eb_savepoint(&m->sa->eb)) {
		sa_reset(m->sa);

		throw(SQL, "SQLparser", SQLSTATE(HY001) MAL_MALLOC_FAIL " for SQL allocator");
	}
	opt = 0;
	preparedid = -1;

	m->emode = m_normal;
	m->emod = mod_none;
	if (be->language == 'X') {
		int n = 0, v, off, len;

		if (strncmp(in->buf + in->pos, "export ", 7) == 0)
			n = sscanf(in->buf + in->pos + 7, "%d %d %d", &v, &off, &len);

		if (n == 2 || n == 3) {
			if (n == 2)
				len = m->reply_size;
			in->pos = in->len;	/* HACK: should use parsed length */
			if ((ok = mvc_export_chunk(be, out, v, off, len < 0 ? BUN_NONE : (BUN) len)) < 0) {
				msg = createException(SQL, "SQLparser", SQLSTATE(45000) "Result set construction failed: %s", mvc_export_error(be, out, ok));
				goto finalize;
			}

			return MAL_SUCCEED;
		}
		if (strncmp(in->buf + in->pos, "close ", 6) == 0) {
			res_table *t;

			v = (int) strtol(in->buf + in->pos + 6, NULL, 0);
			t = res_tables_find(be->results, v);
			if (t)
				be->results = res_tables_remove(be->results, t);
			in->pos = in->len;	/* HACK: should use parsed length */
			return MAL_SUCCEED;
		}
		if (strncmp(in->buf + in->pos, "release ", 8) == 0) {
			cq *q = NULL;

			v = (int) strtol(in->buf + in->pos + 8, NULL, 0);
			if ((q = qc_find(m->qc, v)) != NULL)
				 qc_delete(m->qc, q);
			in->pos = in->len;	/* HACK: should use parsed length */
			return MAL_SUCCEED;
		}
		if (strncmp(in->buf + in->pos, "auto_commit ", 12) == 0) {
			int commit;
			v = (int) strtol(in->buf + in->pos + 12, NULL, 10);
			commit = (!m->session->auto_commit && v);
			m->session->auto_commit = (v) != 0;
			m->session->ac_on_commit = m->session->auto_commit;
			if (m->session->tr->active) {
				if (commit) {
					msg = mvc_commit(m, 0, NULL, true);
				} else {
					msg = mvc_rollback(m, 0, NULL, true);
				}
			}
			in->pos = in->len;	/* HACK: should use parsed length */
			if (msg != NULL)
				goto finalize;
			return MAL_SUCCEED;
		}
		static const char* columnar_protocol = "columnar_protocol ";
		if (strncmp(in->buf + in->pos, columnar_protocol, strlen(columnar_protocol)) == 0) {
			v = (int) strtol(in->buf + in->pos + strlen(columnar_protocol), NULL, 10);

			c->protocol = v?PROTOCOL_COLUMNAR:PROTOCOL_9;

			in->pos = in->len;	/* HACK: should use parsed length */
			return MAL_SUCCEED;
		}
		if (strncmp(in->buf + in->pos, "reply_size ", 11) == 0) {
			v = (int) strtol(in->buf + in->pos + 11, NULL, 10);
			if (v < -1) {
				msg = createException(SQL, "SQLparser", SQLSTATE(42000) "Reply_size cannot be negative");
				goto finalize;
			}
			m->reply_size = v;
			in->pos = in->len;	/* HACK: should use parsed length */
			return MAL_SUCCEED;
		}
		if (strncmp(in->buf + in->pos, "sizeheader", 10) == 0) { // no underscore
			v = (int) strtol(in->buf + in->pos + 10, NULL, 10);
			be->sizeheader = v != 0;
			in->pos = in->len;	/* HACK: should use parsed length */
			return MAL_SUCCEED;
		}
		if (strncmp(in->buf + in->pos, "quit", 4) == 0) {
			c->mode = FINISHCLIENT;
			in->pos = in->len;	/* HACK: should use parsed length */
			return MAL_SUCCEED;
		}
		in->pos = in->len;	/* HACK: should use parsed length */
		msg = createException(SQL, "SQLparser", SQLSTATE(42000) "Unrecognized X command: %s\n", in->buf + in->pos);
		goto finalize;
	}
	if (be->language !='S') {
		msg = createException(SQL, "SQLparser", SQLSTATE(42000) "Unrecognized language prefix: %ci\n", be->language);
		in->pos = in->len;	/* skip rest of the input */
		c->mode = FINISHCLIENT; /* and disconnect, as client doesn't respect the mapi protocol */
		goto finalize;
	}

	Tbegin = GDKusec();

	if ((err = sqlparse(m)) ||
	    /* Only forget old errors on transaction boundaries */
	    (mvc_status(m) && m->type != Q_TRANS) || !m->sym) {
		if (!err &&m->scanner.started)	/* repeat old errors, with a parsed query */
			err = mvc_status(m);
		if (err && *m->errstr) {
			if (strlen(m->errstr) > 6 && m->errstr[5] == '!')
				msg = createException(PARSE, "SQLparser", "%s", m->errstr);
			else
				msg = createException(PARSE, "SQLparser", SQLSTATE(42000) "%s", m->errstr);
			*m->errstr = 0;
		}
		if (m->sym)
			msg = handle_error(m, pstatus, msg);
		sqlcleanup(be, err);
		goto finalize;
	}
	/*
	 * We have dealt with the first parsing step and advanced the input reader
	 * to the next statement (if any).
	 * Now is the time to also perform the semantic analysis, optimize and
	 * produce code.
	 */
	be->q = NULL;
	c->query = query_cleaned(m->sa, QUERY(m->scanner));

	c->qryctx.starttime = Tend = GDKusec();
	if(profilerStatus > 0) {
		profilerEvent(NULL,
					  &(struct NonMalEvent)
					  {TEXT_TO_SQL, c, Tend, &m->session->tr->ts, NULL, c->query?0:1, Tend-Tbegin});
	}

	if (c->query == NULL) {
		err = 1;
		msg = createException(PARSE, "SQLparser", SQLSTATE(HY013) MAL_MALLOC_FAIL);
	} else if (m->emode == m_deallocate) {
		AtomNode *an = (AtomNode *) m->sym;
		assert(m->sym->type == type_symbol && an->a->data.vtype == TYPE_int);
		preparedid = an->a->data.val.ival;

		if (preparedid > -1) /* The -1 case represents the deallocate the entire query cache */
			be->q = qc_find(m->qc, preparedid);

		if (preparedid > -1) {
			const char *mode = "DEALLOC";
			if (!be->q) {
				err = -1;
				msg = createException(SQL, mode, SQLSTATE(07003) "No prepared statement with id: %d\n", preparedid);
				*m->errstr = 0;
				msg = handle_error(m, pstatus, msg);
				sqlcleanup(be, err);
				goto finalize;
			}
		}

		m->type = Q_SCHEMA; /* TODO DEALLOCATE statements don't fit for Q_SCHEMA */
		scanner_query_processed(&(m->scanner));
	} else {
		sql_rel *r = sql_symbol2relation(be, m->sym);

		if (!r || (err = mvc_status(m) && m->type != Q_TRANS && *m->errstr)) {
			if (strlen(m->errstr) > 6 && m->errstr[5] == '!')
				msg = createException(PARSE, "SQLparser", "%s", m->errstr);
			else
				msg = createException(PARSE, "SQLparser", SQLSTATE(42000) "%s", m->errstr);
			*m->errstr = 0;
			msg = handle_error(m, pstatus, msg);
			sqlcleanup(be, err);
			goto finalize;
		}

		if (m->emode != m_prepare) {
			scanner_query_processed(&(m->scanner));

			err = 0;
			setVarType(c->curprg->def, 0, 0);
			if (be->subbackend && be->subbackend->check(be->subbackend, r)) {
				res_table *rt = NULL;
				if (be->subbackend->exec(be->subbackend, r, be->result_id++, &rt) == NULL) { /* on error fall back */
					if (rt) {
						rt->next = be->results;
						be->results = rt;
					}
					return NULL;
				}
			}

			Tbegin = GDKusec();

			if (backend_dumpstmt(be, c->curprg->def, r, !(m->emod & mod_exec), 0, c->query) < 0)
				err = 1;
			else
				opt = (m->emod & mod_exec) == 0;//1;

			Tend = GDKusec();
			if(profilerStatus > 0)
				profilerEvent(NULL,
							  &(struct NonMalEvent)
							  {REL_TO_MAL, c, Tend, NULL, NULL, c->query?0:1, Tend-Tbegin});
		} else {
			char *q_copy = sa_strdup(m->sa, c->query);

			be->q = NULL;
			if (!q_copy) {
				err = 1;
				msg = createException(PARSE, "SQLparser", SQLSTATE(HY013) MAL_MALLOC_FAIL);
			} else {
				be->q = qc_insert(m->qc, m->sa,	/* the allocator */
						  r,	/* keep relational query */
						  m->sym,	/* the sql symbol tree */
						  m->params,	/* the argument list */
						  m->type,	/* the type of the statement */
						  q_copy,
						  be->no_mitosis);
			}
			if (!be->q) {
				err = 1;
				msg = createException(PARSE, "SQLparser", SQLSTATE(HY013) MAL_MALLOC_FAIL);
			}
			scanner_query_processed(&(m->scanner));
			if (be->q && backend_dumpproc(be, c, be->q, r) < 0)
				err = 1;

			/* passed over to query cache, used during dumpproc */
			m->sa = NULL;
			m->sym = NULL;
			m->runs = NULL;
			m->params = NULL;
			/* register name in the namespace */
			if (be->q) {
				assert(strlen(be->q->name) < IDLENGTH);
				be->q->name = putName(be->q->name);
				if (!be->q->name) {
					err = 1;
					msg = createException(PARSE, "SQLparser", SQLSTATE(HY013) MAL_MALLOC_FAIL);
				}
			}
		}
	}
	if (err)
		m->session->status = -10;
	if (err == 0) {
		/* no parsing error encountered, finalize the code of the query wrapper */
		if (m->emode == m_deallocate) {
			assert(be->q || preparedid == -1);
			if (be->q) {
				qc_delete(m->qc, be->q);
			} else {
				qc_clean(m->qc);
			}
			/* For deallocate statements just export a simple output */
			if (!GDKembedded() && (err = mvc_export_operation(be, c->fdout, "", c->qryctx.starttime, c->curprg->def->optimize)) < 0) {
				msg = createException(PARSE, "SQLparser", SQLSTATE(45000) "Export operation failed: %s", mvc_export_error(be, c->fdout, err));
				MSresetInstructions(c->curprg->def, oldstop);
				freeVariables(c, c->curprg->def, NULL, oldvtop, oldvid);
				goto finalize;
			}
		} else if (be->q) {
			assert(m->emode == m_prepare);
			/* For prepared queries, return a table with result set structure*/
			/* optimize the code block and rename it */
			if ((err = mvc_export_prepare(be, c->fdout)) < 0) {
				msg = createException(PARSE, "SQLparser", SQLSTATE(45000) "Export operation failed: %s", mvc_export_error(be, c->fdout, err));
				MSresetInstructions(c->curprg->def, oldstop);
				freeVariables(c, c->curprg->def, NULL, oldvtop, oldvid);
				goto finalize;
			}
		}

		pushEndInstruction(c->curprg->def);
		/* check the query wrapper for errors */
		if( msg == MAL_SUCCEED)
			msg = chkTypes(c->usermodule, c->curprg->def, TRUE);

		/* in case we had produced a non-cachable plan, the optimizer should be called */
		if (msg == MAL_SUCCEED && opt ) {
			Tbegin = GDKusec();
			msg = SQLoptimizeQuery(c, c->curprg->def);
			Tend = GDKusec();
			if(profilerStatus > 0)
				profilerEvent(NULL,
							  &(struct NonMalEvent)
							  {MAL_OPT, c, Tend, NULL, NULL, msg==MAL_SUCCEED?0:1, Tend-Tbegin});
			if (msg != MAL_SUCCEED) {
				str other = c->curprg->def->errors;
				/* In debugging mode you may want to assess what went wrong in the optimizers*/
#ifndef NDEBUG
				if( m->emod & mod_debug)
					runMALDebugger(c, c->curprg->def);
#endif
				c->curprg->def->errors = 0;
				MSresetInstructions(c->curprg->def, oldstop);
				freeVariables(c, c->curprg->def, NULL, oldvtop, oldvid);
				if (other != msg)
					freeException(other);
				goto finalize;
			}
		}
		//printFunction(c->fdout, c->curprg->def, 0, LIST_MAL_ALL);
		/* we know more in this case than chkProgram(c->fdout, c->usermodule, c->curprg->def); */
		if (msg == MAL_SUCCEED && c->curprg->def->errors) {
			msg = c->curprg->def->errors;
			c->curprg->def->errors = 0;
			/* restore the state */
			MSresetInstructions(c->curprg->def, oldstop);
			freeVariables(c, c->curprg->def, NULL, oldvtop, oldvid);
			if (msg == NULL && *m->errstr){
				if (strlen(m->errstr) > 6 && m->errstr[5] == '!')
					msg = createException(PARSE, "SQLparser", "%s", m->errstr);
				else
					msg = createException(PARSE, "SQLparser", SQLSTATE(M0M27) "Semantic errors %s", m->errstr);
				*m->errstr = 0;
			} else if (msg) {
				str newmsg = createException(PARSE, "SQLparser", SQLSTATE(M0M27) "Semantic errors %s", msg);
				freeException(msg);
				msg = newmsg;
			}
		}
	}
finalize:
	if (msg) {
		sqlcleanup(be, 0);
		c->query = NULL;
	}
	return msg;
}

str
SQLengine(Client c)
{
	backend *be = (backend *) c->sqlcontext;
	if (be && be->subbackend)
		be->subbackend->reset(be->subbackend);
	return SQLengineIntern(c, be);
}

str
SQLcallback(Client c, str msg)
{
	if (msg) {
		/* remove exception decoration */
		for (char *m = msg; m && *m; ) {
			char *n = strchr(m, '\n');
			char *s = getExceptionMessageAndState(m);
			mnstr_printf(c->fdout, "!%.*s\n", (int) (n - s), s);
			m = n;
			if (n) {
				m++; /* include newline */
			}
		}
		freeException(msg);
		return MAL_SUCCEED;
	}
	return MALcallback(c, msg);
}

str
SYSupdate_tables(Client cntxt, MalBlkPtr mb, MalStkPtr stk, InstrPtr pci)
{
	mvc *m = ((backend *) cntxt->sqlcontext)->mvc;

	(void) mb;
	(void) stk;
	(void) pci;

	sql_trans_update_tables(m->session->tr, mvc_bind_schema(m, "sys"));
	return MAL_SUCCEED;
}

str
SYSupdate_schemas(Client cntxt, MalBlkPtr mb, MalStkPtr stk, InstrPtr pci)
{
	mvc *m = ((backend *) cntxt->sqlcontext)->mvc;

	(void) mb;
	(void) stk;
	(void) pci;

	sql_trans_update_schemas(m->session->tr);
	return MAL_SUCCEED;
}<|MERGE_RESOLUTION|>--- conflicted
+++ resolved
@@ -376,19 +376,17 @@
 			default:
 				break;
 		}
-		if (monet5_user_get_limits(m, m->user_id, &c->maxmem, &c->maxworkers) == 0) {
-			c->qryctx.maxmem = (ATOMIC_BASE_TYPE) (c->maxmem > 0 ? c->maxmem : 0);
+		lng maxmem;
+		if (monet5_user_get_max_memory(m, m->user_id, &maxmem) == 0) {
+			c->qryctx.maxmem = (ATOMIC_BASE_TYPE) (maxmem > 0 ? maxmem : 0);
 		} else {
 			c->maxmem = 0;
 			c->qryctx.maxmem = 0;
-<<<<<<< HEAD
-		mvc_rollback(m, 0, NULL, false);
-=======
 			c->maxworkers = 0;
 		}
 		if (c->memorylimit > 0 && c->qryctx.maxmem > ((ATOMIC_BASE_TYPE) c->memorylimit << 20))
 			c->qryctx.maxmem = (ATOMIC_BASE_TYPE) c->memorylimit << 20;
->>>>>>> cd137c5b
+		mvc_rollback(m, 0, NULL, false);
 	}
 
 	if (c->handshake_options) {
@@ -427,6 +425,7 @@
 		}
 	}
 
+
 bailout1:
 	if (m->session->tr->active)
 		mvc_rollback(m, 0, NULL, false);
