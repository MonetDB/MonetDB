--- conflicted
+++ resolved
@@ -271,15 +271,10 @@
 	}
 
 bailout:
-<<<<<<< HEAD
+	MT_lock_set(&sql_contextLock);
 	/* expect SQL text first */
 	if (be)
 		be->language = 'S';
-=======
-	MT_lock_set(&sql_contextLock);
-	/*expect SQL text first */
-	be->language = 'S';
->>>>>>> 1a2c2d9a
 	/* Set state, this indicates an initialized client scenario */
 	c->state[MAL_SCENARIO_READER] = c;
 	c->state[MAL_SCENARIO_PARSER] = c;
