--- conflicted
+++ resolved
@@ -4668,19 +4668,9 @@
 		if (dl)
 			for (dargs = dl->h ; dargs ; dargs = dargs->next) {
 				exp_kind ek = {type_value, card_column, FALSE};
-<<<<<<< HEAD
 				sql_subtype *empty = sql_bind_localtype("void"), *bte = sql_bind_localtype("bte");
 
 				in = rel_value_exp2(query, &p, dargs->data.sym, f | sql_window, ek);
-				if (!in)
-					return NULL;
-
-				/* corner case, if the argument is null convert it into something countable such as bte */
-				if (subtype_cmp(exp_subtype(in), empty) == 0)
-					in = exp_convert(sql->sa, in, empty, bte);
-				if ((is_lag || is_lead) && nfargs == 2) { /* lag and lead 3rd arg must have same type as 1st arg */
-=======
-				in = rel_value_exp2(query, &p, nn->data.sym, f | sql_window, ek, &is_last);
 				if (!in)
 					return NULL;
 				if (!exp_subtype(in)) { /* we also do not expect parameters here */
@@ -4691,20 +4681,11 @@
 						GDKfree(uaname);
 					return NULL;
 				}
-				if(is_ntile && nfargs == 1) { /* ntile first argument null handling case */
-					sql_subtype *empty = sql_bind_localtype("void");
-					if(subtype_cmp(exp_subtype(in), empty) == 0) {
-						sql_subtype *to = sql_bind_localtype("bte");
-						in = exp_convert(sql->sa, in, empty, to);
-					}
-				} else if(is_nth_value && nfargs == 1) { /* nth_value second argument null handling case */
-					sql_subtype *empty = sql_bind_localtype("void");
-					if(subtype_cmp(exp_subtype(in), empty) == 0) {
-						sql_exp *ep = rel_first_column(sql, p);
-						in = exp_convert(sql->sa, in, empty, exp_subtype(ep));
-					}
-				} else if((is_lag || is_lead) && nfargs == 2) { /* lag and lead 3rd arg must have same type as 1st arg */
->>>>>>> 92935f35
+
+				/* corner case, if the argument is null convert it into something countable such as bte */
+				if (subtype_cmp(exp_subtype(in), empty) == 0)
+					in = exp_convert(sql->sa, in, empty, bte);
+				if ((is_lag || is_lead) && nfargs == 2) { /* lag and lead 3rd arg must have same type as 1st arg */
 					sql_exp *first = (sql_exp*) fargs->h->data;
 					if (!(in = rel_check_type(sql, exp_subtype(first), p, in, type_equal)))
 						return NULL;
@@ -4725,31 +4706,20 @@
 			in = rel_value_exp2(query, &p, dargs->data.sym, f | sql_window, ek);
 			if (!in)
 				return NULL;
-
-<<<<<<< HEAD
+			if (!exp_subtype(in)) { /* we also do not expect parameters here */
+				char *uaname = GDKmalloc(strlen(aname) + 1);
+				(void) sql_error(sql, 02, SQLSTATE(42000) "%s: parameters not allowed as arguments to window functions",
+								uaname ? toUpperCopy(uaname, aname) : aname);
+				if (uaname)
+					GDKfree(uaname);
+				return NULL;
+			}
+
 			/* corner case, if the argument is null convert it into something countable such as bte */
 			if (subtype_cmp(exp_subtype(in), empty) == 0)
 				in = exp_convert(sql->sa, in, empty, bte);
 			if (!in)
 				return NULL;
-=======
-				distinct = n->data.i_val;
-				/*
-				 * all aggregations implemented in a window have 1 and only 1 argument only, so for now no further
-				 * symbol compilation is required
-				 */
-				in = rel_value_exp2(query, &p, n->next->data.sym, f | sql_window, ek, &is_last);
-				if (!in)
-					return NULL;
-				if (!exp_subtype(in)) { /* we also do not expect parameters here */
-					char *uaname = GDKmalloc(strlen(aname) + 1);
-					(void) sql_error(sql, 02, SQLSTATE(42000) "%s: parameters not allowed as arguments to window functions",
-									uaname ? toUpperCopy(uaname, aname) : aname);
-					if (uaname)
-						GDKfree(uaname);
-					return NULL;
-				}
->>>>>>> 92935f35
 
 			append(fargs, in);
 			in = exp_ref_save(sql, in);
