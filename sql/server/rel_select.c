--- conflicted
+++ resolved
@@ -1014,13 +1014,9 @@
 			if (e->type == e_column && e->f)
 				rel->card = CARD_MULTI;
 			e->card = rel->card;
-<<<<<<< HEAD
-			ne = exp_column(sa, exp_relname(e), exp_name(e), exp_subtype(e), exp_card(e), has_nil(e), 0, e->type == e_column?e->f:NULL);
-=======
 			if (!exp_name(e))
 				exp_label(sql->sa, e, ++sql->label);
-			ne = exp_column(sql->sa, exp_relname(e), exp_name(e), exp_subtype(e), exp_card(e), has_nil(e), 0);
->>>>>>> 9286dcbc
+			ne = exp_column(sql->sa, exp_relname(e), exp_name(e), exp_subtype(e), exp_card(e), has_nil(e), 0, e->type == e_column?e->f:NULL);
 			append(aggrs, ne);
 		}
 	}
@@ -5526,13 +5522,8 @@
 	if (sn->having) {
 		/* having implies group by, ie if not supplied do a group by */
 		if (rel->op != op_groupby)
-<<<<<<< HEAD
-			rel = rel_groupby(sql->sa,  rel, NULL);
+			rel = rel_groupby(sql,  rel, NULL);
 		aggr = aggr > 1? aggr : 1;
-=======
-			rel = rel_groupby(sql,  rel, NULL);
-		aggr = 1;
->>>>>>> 9286dcbc
 	}
 
 	n = sn->selection->h;
