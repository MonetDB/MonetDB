--- conflicted
+++ resolved
@@ -4588,16 +4588,9 @@
 					}
 				} else if(is_nth_value && nfargs == 1) { /* nth_value second argument null handling case */
 					sql_subtype *empty = sql_bind_localtype("void");
-<<<<<<< HEAD
 					if(subtype_cmp(&(in->tpe), empty) == 0) {
 						sql_exp *ep = rel_first_column(sql, p);
-						in = exp_convert(sql->sa, in, empty, &(ep->tpe));
-=======
-					if(subtype_cmp(exp_subtype(in), empty) == 0) {
-						sql_rel *lr = p->l;
-						sql_exp *ep = lr->exps->h->data;
 						in = exp_convert(sql->sa, in, empty, exp_subtype(ep));
->>>>>>> 7c63b8f1
 					}
 				} else if((is_lag || is_lead) && nfargs == 2) { /* lag and lead 3rd arg must have same type as 1st arg */
 					sql_exp *first = (sql_exp*) fargs->h->data;
@@ -4639,13 +4632,8 @@
 				if(strcmp(s->base.name, "sys") == 0 && strcmp(aname, "count") == 0) {
 					sql_subtype *empty = sql_bind_localtype("void"), *bte = sql_bind_localtype("bte");
 					sql_exp* eo = fargs->h->data;
-<<<<<<< HEAD
 					/* corner case, if the argument is null convert it into something countable such as bte */
-					if(subtype_cmp(&(eo->tpe), empty) == 0)
-=======
-					//corner case, if the argument is null convert it into something countable such as bte
 					if(subtype_cmp(exp_subtype(eo), empty) == 0)
->>>>>>> 7c63b8f1
 						fargs->h->data = exp_convert(sql->sa, eo, empty, bte);
 					append(fargs, exp_atom_bool(sql->sa, 1)); /* ignore nills */
 				}
