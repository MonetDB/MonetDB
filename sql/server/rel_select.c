--- conflicted
+++ resolved
@@ -5546,12 +5546,7 @@
 		 */
 		pexps = list_merge(pexps, te, (fdup)NULL);
 	}
-<<<<<<< HEAD
-	if (rel && is_groupby(rel->op) && !sn->groupby) {
-		set_processed(rel);
-=======
 	if (rel && is_groupby(rel->op) && !sn->groupby && !is_processed(rel)) {
->>>>>>> deae1d67
 		for (node *n=pexps->h; n; n = n->next) {
 			sql_exp *ce = n->data;
 			if (rel->card < ce->card) {
