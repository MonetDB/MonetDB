/*
 * SPDX-License-Identifier: MPL-2.0
 *
 * This Source Code Form is subject to the terms of the Mozilla Public
 * License, v. 2.0.  If a copy of the MPL was not distributed with this
 * file, You can obtain one at http://mozilla.org/MPL/2.0/.
 *
 * Copyright 2024, 2025 MonetDB Foundation;
 * Copyright August 2008 - 2023 MonetDB B.V.;
 * Copyright 1997 - July 2008 CWI.
 */

#include "monetdb_config.h"
#include "rel_select.h"
#include "sql_tokens.h"
#include "sql_privileges.h"
#include "sql_env.h"
#include "sql_decimal.h"
#include "sql_qc.h"
#include "rel_rel.h"
#include "rel_basetable.h"
#include "rel_exp.h"
#include "rel_xml.h"
#include "rel_dump.h"
#include "rel_prop.h"
#include "rel_psm.h"
#include "rel_schema.h"
#include "rel_unnest.h"
#include "rel_sequence.h"
#include "rel_file_loader.h"
#include "rel_proto_loader.h"
#include "rel_optimizer_private.h"

#define VALUE_FUNC(f) (f->func->type == F_FUNC || f->func->type == F_FILT)
#define check_card(card,f) ((card == card_none && !f->res) || (CARD_VALUE(card) && f->res && VALUE_FUNC(f)) || card == card_loader || (card == card_relation && f->func->type == F_UNION))

/* return all expressions, with table name == tname */
static list *
rel_table_projections( mvc *sql, sql_rel *rel, char *tname, int level )
{
	list *exps;

	if (mvc_highwater(sql))
		return sql_error(sql, 10, SQLSTATE(42000) "Query too complex: running out of stack space");

	if (!rel)
		return NULL;

	if (!tname)
		return _rel_projections(sql, rel, NULL, 1, 0, 1);

	switch(rel->op) {
	case op_join:
	case op_left:
	case op_right:
	case op_full:
		exps = rel_table_projections( sql, rel->l, tname, level+1);
		if (exps)
			return exps;
		return rel_table_projections( sql, rel->r, tname, level+1);
	case op_semi:
	case op_anti:
	case op_select:
		return rel_table_projections( sql, rel->l, tname, level+1);

	case op_topn:
	case op_sample:
	case op_groupby:
	case op_except:
	case op_inter:
	case op_project:
		if (!is_processed(rel) && level == 0)
			return rel_table_projections( sql, rel->l, tname, level+1);
		/* fall through */
	case op_munion:
		if (!is_processed(rel) && level == 0) {
			node *n = ((list*)rel->l)->h;
			if (n)
				return rel_table_projections(sql, n->data, tname, level+1);
		}
	/* fall through */
	case op_table:
	case op_basetable:
		if (is_basetable(rel->op) && !rel->exps)
			return rel_base_project_all(sql, rel, tname);
		if (rel->exps) {
			int rename = 0;
			node *en;

			/* first check alias */
			if (!is_base(rel->op) && !level) {
				list *exps = sa_list(sql->sa);

				for (en = rel->exps->h; en && !rename; en = en->next) {
					sql_exp *e = en->data;;

					if ((is_basecol(e) && exp_relname(e) && a_cmp_obj_name(exp_relname(e), tname)) ||
					    (is_basecol(e) && !exp_relname(e) && e->l && a_cmp_obj_name(e->l, tname))) {
						if (exp_name(e) && exps_bind_column2(exps, exp_relname(e)?exp_relname(e):e->l, exp_name(e), NULL))
							rename = 1;
						else
							append(exps, e);
					}
				}
			}

			exps = new_exp_list(sql->sa);
			for (en = rel->exps->h; en; en = en->next) {
				sql_exp *e = en->data;
				if (is_basecol(e) && exp_relname(e) && a_cmp_obj_name(exp_relname(e), tname)) {
					if (rename)
						append(exps, exp_alias_ref(sql, e));
					else {
						sql_exp *ne = exp_ref(sql, e);
						//exp_setname(sql, ne, exp_relname(e), exp_name(e));
						append(exps, ne);
					}
				}
				if (is_basecol(e) && !exp_relname(e) && e->l && strcmp(e->l, tname) == 0) {
					if (rename)
						append(exps, exp_alias_ref(sql, e));
					else {
						sql_exp *ne = exp_ref(sql, e);
						//exp_setname(sql, ne, exp_relname(e), exp_name(e));
						append(exps, ne);
					}
				}

			}
			if (exps && list_length(exps))
				return exps;
		}
		/* fall through */
	default:
		return NULL;
	}
}

static sql_exp *
rel_lastexp(mvc *sql, sql_rel *rel )
{
	sql_exp *e;

	if (!is_processed(rel) || is_topn(rel->op) || is_sample(rel->op))
		rel = rel_parent(rel);
	assert(list_length(rel->exps));
	if (rel->op == op_project) {
		list_hash_clear(rel->exps);
		return exp_ref(sql, rel->exps->t->data);
	}
	assert(is_project(rel->op));
	e = rel->exps->t->data;
	return exp_ref(sql, e);
}

static sql_rel *
rel_orderby(mvc *sql, sql_rel *l)
{
	sql_rel *rel = rel_create(sql->sa);
	if (!rel)
		return NULL;

	assert(l->op == op_project && !l->r);
	rel->l = l;
	rel->r = NULL;
	rel->op = op_project;
	rel->exps = rel_projections(sql, l, NULL, 1, 0);
	rel->card = l->card;
	rel->nrcols = l->nrcols;
	return rel;
}

/* forward refs */
static sql_rel * rel_setquery(sql_query *query, symbol *sq);
static sql_rel * rel_joinquery(sql_query *query, symbol *sq, list *refs);

static sql_rel *
rel_table_optname(mvc *sql, sql_rel *sq, symbol *optname, list *refs)
{
	sql_rel *osq = sq;
	node *ne;

	if (optname && optname->token == SQL_NAME) {
		dlist *columnrefs = NULL;
		char *tname = optname->data.lval->h->data.sval;
		sql_alias *ta = a_create(sql->sa, tname);
		list *l = sa_list(sql->sa);

		columnrefs = optname->data.lval->h->next->data.lval;
		if (is_topn(sq->op) || is_sample(sq->op) || ((is_simple_project(sq->op) || is_groupby(sq->op)) && sq->r) || is_base(sq->op)) {
			sq = rel_project(sql->sa, sq, rel_projections(sql, sq, NULL, 1, 0));
			osq = sq;
		}
		if (columnrefs && dlist_length(columnrefs) != list_length(sq->exps))
			return sql_error(sql, 02, SQLSTATE(42000) "SELECT: The number of aliases don't match the number of columns (%d != %d)", dlist_length(columnrefs), sq->nrcols);
		if (columnrefs && sq->exps) {
			dnode *d = columnrefs->h;

			ne = sq->exps->h;
			list_hash_clear(sq->exps);
			for (; d && ne; d = d->next, ne = ne->next) {
				sql_exp *e = ne->data;

				if (exps_bind_column2(l, ta, d->data.sval, NULL))
					return sql_error(sql, ERR_AMBIGUOUS, SQLSTATE(42000) "SELECT: Duplicate column name '%s.%s'", tname, d->data.sval);
				exp_setname(sql, e, ta, d->data.sval );
				if (!is_intern(e))
					set_basecol(e);
				append(l, e);
			}
		}
		if (!columnrefs && sq->exps) {
			ne = sq->exps->h;
			list_hash_clear(sq->exps);
			for (; ne; ne = ne->next) {
				sql_exp *e = ne->data;

				if (!is_intern(e)) {
					noninternexp_settname(sql, e, ta);
					set_basecol(e);
				}
			}
		}
		if (refs) { /* if this relation is under a FROM clause, check for duplicate names */
			if (list_find(refs, ta, (fcmp) &a_cmp))
				return sql_error(sql, 02, SQLSTATE(42000) "SELECT: relation name \"%s\" specified more than once", tname);
			assert(tname);
			list_append(refs, ta);
		}
	} else {
		if (!is_project(sq->op) || is_topn(sq->op) || is_sample(sq->op) || ((is_simple_project(sq->op) || is_groupby(sq->op)) && sq->r)) {
			sq = rel_project(sql->sa, sq, rel_projections(sql, sq, NULL, 1, 1));
			osq = sq;
		}
		for (ne = osq->exps->h; ne; ne = ne->next) {
			sql_exp *e = ne->data;

			if (!is_intern(e))
				set_basecol(e);
		}
	}
	return osq;
}

static sql_rel *
rel_subquery_optname(sql_query *query, symbol *ast, list *refs)
{
	mvc *sql = query->sql;
	SelectNode *sn = (SelectNode *) ast;
	exp_kind ek = {type_value, card_relation, TRUE};
	sql_rel *sq = rel_subquery(query, ast, ek);

	assert(ast->token == SQL_SELECT);
	if (!sq)
		return NULL;

	return rel_table_optname(sql, sq, sn->name, refs);
}

static void
rel_rename(mvc *sql, sql_rel *nrel, sql_alias *rname, sql_rel *brel)
{
	assert(is_project(nrel->op));
	if (brel) {
		if (is_project(nrel->op) && nrel->exps) {
			for (node *ne = nrel->exps->h, *be = brel->exps->h; ne && be; ne = ne->next, be = be->next) {
				sql_exp *e = ne->data;
				sql_exp *b = be->data;
				char *name = NULL;

				if (!is_intern(e)) {
					if (!exp_name(e))
						name = make_label(sql->sa, ++sql->label);
					noninternexp_setname(sql, e, rname, name);
					set_basecol(e);
					e->alias.label = b->alias.label;
				}
			}
		}
		list_hash_clear(nrel->exps);
	} else if (is_project(nrel->op) && nrel->exps) {
		node *ne = nrel->exps->h;

		for (; ne; ne = ne->next) {
			sql_exp *e = ne->data;
			char *name = NULL;

			if (!is_intern(e)) {
				if (!exp_name(e))
					name = make_label(sql->sa, ++sql->label);
				noninternexp_setname(sql, e, rname, name);
				set_basecol(e);
			}
		}
		list_hash_clear(nrel->exps);
	}
}

sql_rel *
rel_with_query(sql_query *query, symbol *q )
{
	mvc *sql = query->sql;
	dnode *d = q->data.lval->h;
	symbol *next = d->next->data.sym;
	bool recursive = d->next->next->data.i_val;
	sql_rel *rel;

	if (!stack_push_frame(sql, NULL))
		return sql_error(sql, 02, SQLSTATE(HY013) MAL_MALLOC_FAIL);
	/* first handle all with's (ie inlined views) */
	for (d = d->data.lval->h; d; d = d->next) {
		symbol *sym = d->data.sym;
		dnode *dn = sym->data.lval->h->next;
		sql_alias *rname = qname2alias(sql->sa, dn->data.lval);
		sql_rel *nrel, *base_rel = NULL;
		symbol *recursive_part = NULL;
		sql_rel_view *recursive_union = NULL;
		int recursive_distinct = 0;

		if (frame_find_rel_view(sql, rname->name)) {
			stack_pop_frame(sql);
			return sql_error(sql, 01, SQLSTATE(42000) "View '%s' already declared", rname->name);
		}
		if (recursive) {
			symbol *union_stmt = dn->next->next->data.sym;
			if (union_stmt->token == SQL_UNION) { /* split in base and recursive part */
				dnode *n = union_stmt->data.lval->h;
				symbol *base = n->data.sym;
				recursive_distinct = n->next->data.i_val;
				dlist *corresponding = n->next->next->data.lval;
				recursive_part = n->next->next->next->data.sym;
				if (corresponding)
					return sql_error(sql, 01, SQLSTATE(42000) "Recursive with corresponding is not supported");
				dn->next->next->data.sym = base;
			}
		}
		nrel = rel_semantic(query, sym);
		if (!nrel) {
			stack_pop_frame(sql);
			return NULL;
		}
		if (!(recursive_union = stack_push_rel_view(sql, rname->name, nrel))) {
			stack_pop_frame(sql);
			return sql_error(sql, 02, SQLSTATE(HY013) MAL_MALLOC_FAIL);
		}
		if (recursive && recursive_part) {
			base_rel = nrel;
			rel_rename(sql, base_rel, rname, base_rel);
			dn->next->next->data.sym = recursive_part;
			set_processed(nrel);
			nrel = rel_semantic(query, sym);
			if (!nrel) {
				stack_pop_frame(sql);
				return NULL;
			}
			list *ls = rel_projections(sql, base_rel, NULL, 0, 1);
			list *rs = rel_projections(sql, nrel, NULL, 0, 1);

			if (!rel_is_ref(base_rel)) { /* not recursive */
				nrel = rel_setop_n_ary_check_types(sql, base_rel, nrel, ls, rs, op_munion);
			} else {
				base_rel->used |= statistics_gathered;
				prop *p = base_rel->p = prop_create(sql->sa, PROP_COUNT, base_rel->p);
				p->value.lval = 1000000; /* random ? */

				/* down cast the recursive side (on errors users should add casts on the base side) */
				list *nrs = new_exp_list(sql->sa);
				if(!nrs)
					return NULL;

				for (node *n = ls->h, *m = rs->h; n && m; n = n->next, m = m->next) {
					sql_subtype *t = exp_subtype(n->data);
					append(nrs, exp_check_type(sql, t, nrel, m->data, type_equal));
				}
				nrel = rel_project(sql->sa, nrel, nrs);
				nrel = rel_setop_n_ary(sql->sa, append(append(sa_list(sql->sa), base_rel), nrel), op_munion);
				set_recursive(nrel);
			}
			if (recursive_distinct)
				set_distinct(nrel);
			rel_setop_n_ary_set_exps(sql, nrel, rel_projections(sql, nrel, NULL, 0, 1), false);
			set_processed(nrel);
			recursive_union->rel_view = nrel;
		}
		if (!is_project(nrel->op)) {
			if (is_topn(nrel->op) || is_sample(nrel->op)) {
				nrel = rel_project(sql->sa, nrel, rel_projections(sql, nrel, NULL, 1, 1));
			} else {
				stack_pop_frame(sql);
				return NULL;
			}
		}
		rel_rename(sql, nrel, rname, base_rel);
	}
	rel = rel_semantic(query, next);
	stack_pop_frame(sql);
	return rel;
}

static sql_rel *
query_exp_optname(sql_query *query, symbol *q, list *refs)
{
	mvc *sql = query->sql;
	switch (q->token) {
	case SQL_WITH:
	{
		sql_rel *tq = rel_with_query(query, q);

		if (!tq)
			return NULL;
		if (q->data.lval->t->type == type_symbol)
			return rel_table_optname(sql, tq, q->data.lval->t->data.sym, refs);
		return tq;
	}
	case SQL_JOIN:
	{
		sql_rel *tq = rel_joinquery(query, q, refs);

		if (!tq)
			return NULL;
		return rel_table_optname(sql, tq, q->data.lval->t->data.sym, NULL);
	}
	default:
		(void) sql_error(sql, 02, SQLSTATE(42000) "case %d %s", (int) q->token, token2string(q->token));
	}
	return NULL;
}

static sql_subfunc *
bind_func_(mvc *sql, char *sname, char *fname, list *ops, sql_ftype type, bool private, bool *found, bool exact)
{
	sql_subfunc *sf = NULL;

	if (sql->forward && strcmp(fname, sql->forward->base.name) == 0 &&
	    list_cmp(sql->forward->ops, ops, (fcmp)&arg_subtype_cmp) == 0 &&
	    execute_priv(sql, sql->forward) && type == sql->forward->type)
		return sql_dup_subfunc(sql->sa, sql->forward, NULL, NULL);
	sf = sql_bind_func_(sql, sname, fname, ops, type, private, exact, true);
	if (found)
		*found |= sf != NULL;
	if (sf && execute_priv(sql, sf->func))
		return sf;
	return NULL;
}

static sql_subfunc *
bind_func(mvc *sql, char *sname, char *fname, sql_subtype *t1, sql_subtype *t2, int nr, sql_ftype type, bool private, bool *found, bool exact)
{
	list *tl = sa_list(sql->sa);
	assert(nr >= 1 && nr <= 2);
	append(tl, t1);
	if (nr == 2)
		append(tl, t2);
	sql_subfunc *sf = NULL;

	if (sql->forward) {
		if (execute_priv(sql, sql->forward) &&
		    strcmp(fname, sql->forward->base.name) == 0 &&
		   ((!t1 && list_length(sql->forward->ops) == 0) ||
		    (!t2 && list_length(sql->forward->ops) == 1 && arg_subtype_cmp(sql->forward->ops->h->data, t1) == 0) ||
		    (list_length(sql->forward->ops) == 2 &&
			arg_subtype_cmp(sql->forward->ops->h->data, t1) == 0 &&
			arg_subtype_cmp(sql->forward->ops->h->next->data, t2) == 0)) && type == sql->forward->type) {
			return sql_dup_subfunc(sql->sa, sql->forward, NULL, NULL);
		}
	}
	sf = sql_bind_func_(sql, sname, fname, tl, type, private, exact, true);
	if (found)
		*found |= sf != NULL;
	if (sf && execute_priv(sql, sf->func))
		return sf;
	return NULL;
}

static sql_subfunc *
find_func(mvc *sql, char *sname, char *fname, int len, sql_ftype type, bool private, sql_subfunc *prev, bool *found)
{
	sql_subfunc *sf = NULL;

	if (sql->forward && strcmp(fname, sql->forward->base.name) == 0 && list_length(sql->forward->ops) == len && execute_priv(sql, sql->forward) && type == sql->forward->type)
		return sql_dup_subfunc(sql->sa, sql->forward, NULL, NULL);
	sf = sql_find_func(sql, sname, fname, len, type, private, prev);
	if (found)
		*found |= sf != NULL;
	if (sf && execute_priv(sql, sf->func))
		return sf;
	return NULL;
}

static sql_exp *
exp_fix_scale(mvc *sql, sql_subtype *ct, sql_exp *e)
{
	sql_subtype *et = exp_subtype(e);

	if (ct->type->scale == SCALE_FIX && et->type->scale == SCALE_FIX) {
		int scale_diff = ((int) ct->scale - (int) et->scale);

		if (scale_diff) {
			if (scale_diff < 0)
				return e;
			sql_subtype st;
			int scale = ct->scale;
			int digits = ((et->type->eclass == EC_NUM)?bits2digits(et->digits):et->digits)-et->scale+scale;
			(void)sql_find_subtype(&st, ct->type->base.name, digits, scale);
			return exp_convert(sql, e, et, &st);
		}
	}
	return e;
}

static lng
rel_get_count(sql_rel *rel)
{
	if (!rel)
		return 0;
	prop *p = NULL;
	if (rel->p && (p = find_prop(rel->p, PROP_COUNT)) != NULL)
		return p->value.lval;
	else if(is_munion(rel->op)) {
		lng cnt = 0;
		list *l = rel->l;
		for (node *n = l->h; n; n = n->next) {
			lng lcnt = rel_get_count(n->data);
			if (lcnt == BUN_MAX)
				return BUN_MAX;
			cnt += lcnt;
		}
		return cnt;
	} else if(rel->l) {
		if (is_select(rel->op) || is_project(rel->op))
			return rel_get_count(rel->l);
	}
	return 0;
}

#define is_sum_aggr(f) (f->type == F_AGGR && strcmp(f->base.name, "sum") == 0)

list *
check_arguments_and_find_largest_any_type(mvc *sql, sql_rel *rel, list *exps, sql_subfunc *sf, int maybe_zero_or_one, bool internal)
{
	list *nexps = new_exp_list(sql->sa);
	sql_subtype *atp = NULL, super, *res = !list_empty(sf->res) ? sf->res->h->data: NULL;
	unsigned int digits = 0, scale = 0;

	/* find largest any type argument */
	for (node *n = exps->h, *m = sf->func->ops->h; n && m; n = n->next, m = m->next) {
		sql_arg *a = m->data;
		sql_exp *e = n->data;
		sql_subtype *t = exp_subtype(e);

		if (a->type.type->eclass == EC_ANY) {
			if (t && atp) {
				supertype(&super, t, atp);
				atp = &super;
			} else if (t) {
				atp = t;
			}
		}
		if (t && sf->func->fix_scale == SCALE_FIX && t->type->eclass == EC_DEC) {
			if (digits < t->digits)
				digits = t->digits;
			if (scale < t->scale)
				scale = t->scale;
		}
	}
	if (!atp && !list_empty(exps))
		atp = exp_subtype(exps->h->data);

	if ((atp && atp->type->localtype == TYPE_void) || !atp) /* NULL */
		atp = sql_bind_localtype("str");

	node *n, *m;
	sql_arg *last = NULL;
	for (n = exps->h, m = sf->func->ops->h; n && ((sf->func->vararg && last) || m); n = n->next, m = m?m->next:NULL) {
		sql_arg *a = m?m->data:last;
		sql_exp *e = n->data;
		sql_subtype *ntp = &a->type, *t = exp_subtype(e);

		last = a;
		if (!t) {
			if (a->type.type->eclass == EC_ANY && atp)
				ntp = sql_create_subtype(sql->sa, atp->type, atp->digits, atp->scale);
			rel_set_type_param(sql, ntp, rel, e, sf->func->fix_scale != INOUT && !UDF_LANG(sf->func->lang));
		} else if (a->type.type->eclass == EC_ANY && atp) {
			ntp = sql_create_subtype(sql->sa, atp->type, atp->digits, atp->scale);
		} else if (t && ntp->digits == 0 && EC_VARCHAR(a->type.type->eclass)) {
			ntp = sql_create_subtype(sql->sa, a->type.type, type_digits_to_char_digits(t), 0);
		} else if (t && ntp->digits > 0 && a->type.type->eclass == EC_NUM && t->type->eclass == EC_NUM) {
			ntp = sql_create_subtype(sql->sa, a->type.type, t->digits, 0);
		} else if (t && ntp->scale == 0 && ntp->type->eclass == EC_DEC && EC_VARCHAR(t->type->eclass)) {
			sql_subtype *res = SA_NEW(sql->sa, sql_subtype);
			int digits = t->digits?t->digits+3:ntp->digits;
			(void)sql_find_subtype(res, a->type.type->base.name, digits, 3);
			ntp = res;
		} else if (t && ntp->scale == 0 && ntp->type->eclass == EC_DEC) {
			ntp = sql_create_subtype(sql->sa, a->type.type, t->type->eclass == EC_NUM?bits2digits(t->digits):t->digits, t->scale);
		} else if (t->type == ntp->type) {
			ntp = t;
		}
		if (!(e = exp_check_type(sql, ntp, rel, e, type_equal)))
			return NULL;
		if (sf->func->fix_scale == SCALE_FIX) {
			ntp = sql_create_subtype(sql->sa, a->type.type->localtype?a->type.type:t?t->type:atp->type, digits, scale);
			e = exp_fix_scale(sql, ntp, e);
		} else if (sf->func->fix_scale == SCALE_EQ) {
			e = exp_fix_scale(sql, &a->type, e);
		}
		if (maybe_zero_or_one && e->card > CARD_ATOM) {
			sql_subfunc *zero_or_one = sql_bind_func(sql, "sys", "zero_or_one", exp_subtype(e), NULL, F_AGGR, true, false);
			e = exp_aggr1(sql->sa, e, zero_or_one, 0, 0, CARD_ATOM, has_nil(e));
		}
		append(nexps, e);
	}
	/* handle any extra arguments for rel_dump/analytic funcs */
	for ( ; n; n = n->next)
		append(nexps, n->data);
	if (sf->func->fix_scale == SCALE_FIX || IS_ANALYTIC(sf->func)) {
		exps_scale_fix(sf, nexps, atp);
	} else if (sf->func->fix_scale == MAX_BITS) {
		exps_max_bits(sf, nexps);
	} else if (sf->func->fix_scale == SCALE_MUL) {
		exps_sum_scales(sf, nexps);
	} else if (!internal && sf->func->fix_scale == SCALE_DIV) {
		if (!exps_scale_algebra(sql, sf, rel, nexps))
			return NULL;
	} else if (sf->func->fix_scale == DIGITS_ADD) {
		exps_digits_add(sf, nexps);
	} else if (sf->func->fix_scale == INOUT) {
		exps_inout(sf, nexps);
	} else if (is_sum_aggr(sf->func))
		exps_largest_int(sf, nexps, rel_get_count(rel));

	/* dirty hack */
	if (sf->func->type != F_PROC && sf->func->type != F_UNION && sf->func->type != F_LOADER && res) {
		if (res->type->eclass == EC_ANY && atp)
			sf->res->h->data = sql_create_subtype(sql->sa, atp->type, atp->digits, atp->scale);
	}
	return nexps;
}

static char *
nary_function_arg_types_2str(mvc *sql, list* types, int N)
{
	char *arg_list = NULL;
	int i = 0;

	for (node *n = types->h; n && i < N; n = n->next) {
		sql_subtype *t = (sql_subtype *) n->data;
		char *tpe = t ? sql_subtype_string(sql->ta, t) : "?";

		if (arg_list) {
			arg_list = sa_message(sql->ta, "%s, %s", arg_list, tpe);
		} else {
			arg_list = tpe;
		}
		i++;
	}
	return arg_list;
}

static char *
file_loader_add_table_column_types(mvc *sql, sql_subfunc *f, list *exps, list *res_exps, char *tname)
{
	sql_exp *file = exps->h->data;
	if (!exp_is_atom(file))
		return "Filename missing";

	atom *a = file->l;
	if (a->data.vtype != TYPE_str || !a->data.val.sval)
		return "Filename missing";

	char *filename = a->data.val.sval;
	if (strcmp(filename, "") == 0)
		return "Filename missing";

	char *ext = strrchr(filename, '.'), *ep = ext;

	if (ext) {
		ext = ext + 1;
		ext = mkLower(sa_strdup(sql->sa, ext));
	}
	if (!ext)
		return "Filename extension missing";

	file_loader_t *fl = fl_find(ext);
	if (!fl) {
		/* maybe compressed */
		char *p = ep - 1;
		while (p > filename && *p != '.')
			p--;
		if (p != filename) {
			ext = p + 1;
			ext = sa_strdup(sql->sa, ext);
			char *d = strchr(ext, '.');
			assert(d);
			*d = 0;
			fl = fl_find(ext);
		}
		if (!fl) /* fallback */
			fl = fl_find("csv");
		if (!fl) /* not expected */
			return sa_message(sql->ta, "Filename extension '%s' missing", ext?ext:"");
	}
	str err = fl->add_types(sql, f, filename, res_exps, tname);
	if (err)
		return err;
	sql_subtype *st = sql_bind_localtype("str");
	sql_exp *ext_exp = exp_atom(sql->sa, atom_string(sql->sa, st, ext));
	if (!ext_exp)
		return MAL_MALLOC_FAIL;
	append(exps, ext_exp);
	return NULL;
}

static sql_alias *
find_parent(sql_alias *a, sql_alias *p)
{
	while (a && a->parent != p)
		a = a->parent;
	return a;
}

static sql_column*
unnest_find_column(sql_table *t, sql_alias *ta, sql_exp *e)
{
	sql_alias *a = find_parent(e->alias.parent, ta);;
	node *n = t->columns->l->h;
	if (a) {
		for (; n; n = n->next) {
			sql_column *c = n->data;

			if (strcmp(a->name, c->base.name) == 0) {
				if (e->alias.parent == a)
					break;
				a = find_parent(e->alias.parent, a);
			}
		}
	}
	const char *nme = exp_name(e);
	if (n && nme) {
		for (; n; n = n->next) {
			sql_column *c = n->data;

			if (strcmp(nme, c->base.name) == 0)
				return c;
		}
	}
	return NULL;
}

static sql_rel *
rel_unnest_func(sql_query *query, list *exps, char *tname)
{
	if (list_empty(exps))
		return sql_error(query->sql, ERR_NOTFOUND, SQLSTATE(42000) "SELECT: unnest multiset missing");
	for( node *n = exps->h; n; n = n->next) {
		sql_exp *e = n->data;
		if (!e->freevar || e->type != e_column) {
			if ((e = exp_check_multiset(query->sql, e)) == NULL)
				return sql_error(query->sql, ERR_NOTFOUND, SQLSTATE(42000) "SELECT: unnest multiset not found");
			sql_rel *rp = rel_project(query->sql->sa, NULL, append(sa_list(query->sql->sa), e));
			rp->card = CARD_MULTI;
			sql_exp *el = exps_bind_column(e->f, MSEL_NAME, NULL, NULL, 1);
			return rel_project(query->sql->sa, rp, append(sa_list(query->sql->sa), exp_ref(query->sql, el)));
		}
		prop *p = find_prop(e->p, PROP_NESTED);
		if (p) {
			sql_column *c = p->value.pval;
			sql_table *st = mvc_bind_table(query->sql, c->t->s, c->storage_type);
			if (!st)
				return sql_error(query->sql, ERR_NOTFOUND, SQLSTATE(42000) "SELECT: unnest multiset table '%s' missing", (char*)c->storage_type);
			sql_rel *bt = rel_basetable(query->sql, st, a_create(query->sql->sa, tname?tname:NULL));
			if (!bt)
				return bt;
			prop *p = prop_create(query->sql->sa, PROP_UNNEST, bt->p);
			p->value.pval = e;
			bt->p = p;
			return bt;
		}
		sql_rel *r = query_fetch_outer(query, e->freevar-1);
		if (r && !is_basetable(r->op)) {
			sql_rel *rr = NULL;
			if (rel_find_exp_and_corresponding_rel(r, e, false, &rr, NULL))
				r = rr;
		}
		if (r && is_basetable(r->op)) {
			sql_table *t = r->l;
			sql_column *c = t?unnest_find_column(t, rel_base_name(r), e):NULL;
			//sql_column *c = t?mvc_bind_column(query->sql, t, exp_name(e)):NULL;
			if (!c || !c->storage_type)
				return sql_error(query->sql, ERR_NOTFOUND, SQLSTATE(42000) "SELECT: unnest multiset column '%s' missing", exp_name(e));

			sql_table *st = mvc_bind_table(query->sql, t->s, c->storage_type);
			if (!st)
				return sql_error(query->sql, ERR_NOTFOUND, SQLSTATE(42000) "SELECT: unnest multiset table '%s' missing", c->storage_type);
			sql_rel *bt = rel_basetable(query->sql, st, a_create(query->sql->sa, tname?tname:NULL));
			if (!bt)
				return bt;
			prop *p = prop_create(query->sql->sa, PROP_UNNEST, bt->p);
			p->value.pval = e;
			bt->p = p;
			return bt;
		} else if (r) {
			sql_subtype *t = exp_subtype(e);
			reset_freevar(e);
			if (t->multiset) {
				assert(e->f);
				list *exps = e->f, *nexps = sa_list(query->sql->sa);
				sql_alias *ta = a_create(query->sql->sa, tname?tname:exp_name(e));
				bool first = true;
				for(node *n = exps->h; n; n = n->next) {
					sql_exp *e = n->data;
					sql_exp *ne = exp_ref(query->sql, e);
					sql_subtype *tt = exp_subtype(ne);

					if (first)
						tt->multiset = MS_VALUE;
					exp_setname(query->sql, ne, ta, exp_name(e));
					append(nexps, ne);
					first = false;
				}
				sql_rel *rp = rel_project(query->sql->sa, rel_dup(r), nexps);
				if (!rp)
					return rp;
				prop *p = prop_create(query->sql->sa, PROP_UNNEST, rp->p);
				p->value.pval = e;
				rp->p = p;
				return rp;
			} else {
				return sql_error(query->sql, ERR_NOTFOUND, SQLSTATE(42000) "SELECT: unnest multiset table missing");
			}
		} else {
			return sql_error(query->sql, ERR_NOTFOUND, SQLSTATE(42000) "SELECT: unnest multiset table missing");
		}
	}
	return NULL;
}

static sql_rel *
rel_file_loader(mvc *sql, list *exps, list *tl, char *tname)
{
	sql_subfunc *f = NULL;
	bool found = false;

	if ((f = bind_func_(sql, NULL, "file_loader", tl, F_UNION, true, &found, false))) {
		list *nexps = exps;
		if (list_empty(tl) || (nexps = check_arguments_and_find_largest_any_type(sql, NULL, exps, f, 1, false))) {
			list *res_exps = sa_list(sql->sa);
			if (list_length(exps) == 1 && f && f->func->varres && strlen(f->func->mod) == 0 && strlen(f->func->imp) == 0) {
				char *err = file_loader_add_table_column_types(sql, f, nexps, res_exps, tname);
				if (err)
					return sql_error(sql, ERR_NOTFOUND, SQLSTATE(42000) "SELECT: file_loader function failed '%s'", err);
			}
			sql_exp *e = exp_op(sql->sa, nexps, f);
			sql_rel *rel = rel_table_func(sql->sa, NULL, e, res_exps, TABLE_PROD_FUNC);
			if (rel)
				rel = rel_project(sql->sa, rel, exps_alias(sql, res_exps));
			return rel;
		}
	}
	return NULL;
}

static char *
proto_loader_add_table_column_types(mvc *sql, sql_subfunc *f, list *exps, list *res_exps, char *tname)
{
	sql_exp *uri = exps->h->data;
	if (!exp_is_atom(uri))
		return "URI missing";

	atom *a = uri->l;
	if (a->data.vtype != TYPE_str || !a->data.val.sval)
		return "URI missing";

	char *uristr = a->data.val.sval;
	if (strcmp(uristr, "") == 0)
		return "URI missing";

	char *proto = uristr;
	char *ep = strchr(uristr, ':');
	if (ep) {
		*ep = 0;
		proto = mkLower(sa_strdup(sql->sa, proto));
		*ep = ':';
	} else {
		return "Missing ':' separator to determine the URI scheme";
	}

	if (!proto)
		return "URI scheme missing";

	// find uri scheme in registered protocols (e.g. is: 'file' or 'monetdb' or 'odbc')
	proto_loader_t *pl = pl_find(proto);
	if (!pl)
		return sa_message(sql->ta, "URI protocol '%s' not supported", proto?proto:"");

	str err = pl->add_types(sql, f, uristr, res_exps, tname);
	if (err)
		return err;

	sql_subtype *st = sql_bind_localtype("str");
	sql_exp *proto_exp = exp_atom(sql->sa, atom_string(sql->sa, st, proto));
	if (!proto_exp)
		return MAL_MALLOC_FAIL;

	append(exps, proto_exp);
	return NULL;
}

static sql_rel *
rel_proto_loader(mvc *sql, list *exps, list *tl, char *tname)
{
	sql_subfunc *f = NULL;
	bool found = false;

	if ((f = bind_func_(sql, NULL, "proto_loader", tl, F_UNION, true, &found, false))) {
		list *nexps = exps;
		if (list_empty(tl) || f->func->vararg || (nexps = check_arguments_and_find_largest_any_type(sql, NULL, exps, f, 1, false))) {
			list *res_exps = sa_list(sql->sa);
			if (list_length(exps) == 1 && f && f->func->varres && strlen(f->func->mod) == 0 && strlen(f->func->imp) == 0) {
				char *err = proto_loader_add_table_column_types(sql, f, nexps, res_exps, tname);
				if (err)
					return sql_error(sql, ERR_NOTFOUND, SQLSTATE(42000) "SELECT: proto_loader function failed '%s'", err);
			}
			sql_exp *e = exp_op(sql->sa, nexps, f);
			sql_rel *rel = rel_table_func(sql->sa, NULL, e, res_exps, TABLE_PROD_FUNC);
			if (rel)
				rel = rel_project(sql->sa, rel, exps_alias(sql, res_exps));
			return rel;
		}
	}
	return NULL;
}

sql_exp *
find_table_function(mvc *sql, char *sname, char *fname, list *exps, list *tl, sql_ftype type)
{
	bool found = false;
	sql_subfunc *f = NULL;

	assert(type == F_UNION || type == F_LOADER);
	if ((f = bind_func_(sql, sname, fname, tl, type, false, &found, false))) {
		list *nexps = exps;
		if (list_empty(tl) || (nexps = check_arguments_and_find_largest_any_type(sql, NULL, exps, f, 1, false)))
			return exp_op(sql->sa, nexps, f);
		found = false;
	}
	char *arg_list = list_length(tl) ? nary_function_arg_types_2str(sql, tl, list_length(tl)) : NULL;
	return sql_error(sql, ERR_NOTFOUND, SQLSTATE(42000) "SELECT: %s %s function %s%s%s'%s'(%s)",
					 found ? "insufficient privileges for" : "no such", type == F_UNION ? "table returning" : "loader", sname ? "'":"", sname ? sname : "",
					 sname ? "'.":"", fname, arg_list ? arg_list : "");
}

static sql_rel *
rel_named_table_function(sql_query *query, sql_rel *rel, symbol *ast, int lateral, list *refs)
{
	mvc *sql = query->sql;
	list *exps = NULL, *tl;
	node *m;
	exp_kind ek = {type_value, card_relation, TRUE};
	sql_rel *sq = NULL, *outer = NULL;
	sql_exp *e = NULL;
	sql_subfunc *sf = NULL;
	symbol *sym = ast->data.lval->h->data.sym, *subquery = NULL;
	dnode *l = sym->data.lval->h, *n;
	char *fname = qname_schema_object(l->data.lval);
	char *sname = qname_schema(l->data.lval);
	bool unnest = (!sname && strcmp(fname, "unnest") == 0);

	if (unnest)
		lateral = 1;
	tl = sa_list(sql->sa);
	exps = sa_list(sql->sa);
	if (l->next)
		l = l->next; /* skip distinct */
	if (l->next) { /* table call with subquery */
		int is_value = 1;
		if (l->next->type == type_symbol || l->next->type == type_list) {
			int count = 0;

			if (l->next->type == type_symbol)
				n = l->next;
			else
				n = l->next->data.lval?l->next->data.lval->h:NULL;

			for (dnode *m = n; m; m = m->next) {
				if (m->type == type_symbol && m->data.sym->token == SQL_SELECT)
					subquery = m->data.sym;
				count++;
			}
			if (subquery && count > 1)
				return sql_error(sql, 02, SQLSTATE(42000) "SELECT: The input for the table returning function %s%s%s'%s' must be either a single sub query, or a list of values",
								 sname ? "'":"", sname ? sname : "", sname ? "'.":"", fname);

			if (subquery) {
				if (!(sq = rel_subquery(query, subquery, ek)))
					return NULL;
				is_value = 0;
			} else {
				exp_kind iek = {type_value, unnest?card_row:card_set, TRUE};
				for ( ; n; n = n->next) {
					sql_exp *e = rel_value_exp(query, &outer, n->data.sym, sql_sel | sql_from, iek);

					if (!e)
						return NULL;
					append(exps, e);
					is_value &= exp_is_atom(e);
				}
				if (unnest) {
					is_value = 1;
				} else {
					if (!is_value || (lateral && outer))
						sq = rel_project(sql->sa, NULL, exps);
					if (lateral && outer) {
						sq = rel_crossproduct(sql->sa, sq, outer, op_join);
						set_dependent(sq);
						set_processed(sq);
					}
				}
			}
		}
		if (!is_value && (!sq || (!lateral && outer)))
			return sql_error(sql, ERR_NOTFOUND, SQLSTATE(42000) "SELECT: no such table returning function %s%s%s'%s'", sname ? "'":"", sname ? sname : "", sname ? "'.":"", fname);
		if (!is_value) {
			if (list_length(exps))
				exps = sa_list(sql->sa);
			for (node *en = sq->exps->h; en; en = en->next) {
				sql_exp *e = en->data;

				if (!e->alias.label)
					exp_label(sql->sa, e, ++sql->label);
				sql_exp *ne = exp_ref(sql, e);
				/* allow for table functions with table input */
				ne->card = CARD_ATOM;
				exp_setname(sql, ne, NULL, exp_name(e));
				append(exps, ne);
				append(tl, exp_subtype(e));
			}
		} else {
			tl = exp_types(sql->sa, exps);
		}
	}

	rel = NULL;
	char *tname = NULL;
	if (ast->data.lval->t->type == type_symbol && ast->data.lval->t->data.sym)
		tname = ast->data.lval->t->data.sym->data.lval->h->data.sval;
	else
		tname = make_label(sql->sa, ++sql->label);
	sql_alias *ta = a_create(sql->sa, tname);

	if (!sname && strcmp(fname, "proto_loader") == 0) {
		rel = rel_proto_loader(sql, exps, tl, tname);
		if (!rel)
			return NULL;
	} else if (!sname && strcmp(fname, "file_loader") == 0) {
		rel = rel_file_loader(sql, exps, tl, tname);
		if (!rel)
			return NULL;
	} else if (unnest) {
		tname = NULL;
		if (ast->data.lval->t->type == type_symbol && ast->data.lval->t->data.sym)
			tname = ast->data.lval->t->data.sym->data.lval->h->data.sval;
		rel = rel_unnest_func(query, exps, tname);
		if (!rel)
			return NULL;
	} else if (!(e = find_table_function(sql, sname, fname, list_empty(exps) ? NULL : exps, tl, F_UNION)))
		return NULL;

	if (!rel) {
		rel = sq;

		/* column or table function */
		sf = e->f;
		if (e->type != e_func || sf->func->type != F_UNION)
			return sql_error(sql, 02, SQLSTATE(42000) "SELECT: '%s' does not return a table", exp_func_name(e));

		if (sq) {
			for (node *n = sq->exps->h, *m = sf->func->ops->h ; n && m ; n = n->next, m = m->next) {
				sql_exp *e = (sql_exp*) n->data;
				sql_arg *a = (sql_arg*) m->data;
				if (!exp_subtype(e) && rel_set_type_param(sql, &(a->type), sq, e, 0) < 0)
					return NULL;
			}
		}

		/* for each column add table.column name */
		exps = new_exp_list(sql->sa);
		for (m = sf->func->res->h; m; m = m->next) {
			sql_arg *a = m->data;
			sql_exp *e = exp_column(sql->sa, ta, a->name, &a->type, CARD_MULTI, 1, 0, 0);
			e->alias.label = -(sql->nid++);

			set_basecol(e);
			append(exps, e);
		}
		rel = rel_table_func(sql->sa, rel, e, exps, (sq)?TABLE_FROM_RELATION:TABLE_PROD_FUNC);
	}
	if (ast->data.lval->t->type == type_symbol && ast->data.lval->t->data.sym && ast->data.lval->t->data.sym->data.lval->h->next->data.lval) {
		rel = rel_table_optname(sql, rel, ast->data.lval->t->data.sym, refs);
	} else if (refs) { /* if this relation is under a FROM clause, check for duplicate names */
		if (list_find(refs, ta, (fcmp) &a_cmp))
			return sql_error(sql, 02, SQLSTATE(42000) "SELECT: relation name \"%s\" specified more than once", tname);
		list_append(refs, ta);
	}
	return rel;
}

static sql_exp*
exp_tuples_set_supertype(mvc *sql, list *tuple_values, sql_exp *tuples)
{
	assert(is_values(tuples));
	list *vals = exp_get_values(tuples);
	if (!vals || !vals->h)
		return NULL;

	int tuple_width = list_length(tuple_values), i;
	sql_subtype *types = SA_NEW_ARRAY(sql->sa, sql_subtype, tuple_width);
	bool *has_type = SA_NEW_ARRAY(sql->sa, bool, tuple_width);
	node *n;

	memset(has_type, 0, sizeof(bool)*tuple_width);
	for(n = tuple_values->h, i = 0; n; n = n->next, i++) {
		sql_exp *e = n->data;
		if (exp_subtype(e)) {
			types[i] = *exp_subtype(e);
			has_type[i] = 1;
		}
	}

	for (node *m = vals->h; m; m = m->next) {
		sql_exp *tuple = m->data;
		if (is_values(tuple)) {
			list *exps = tuple->f;
			for(n = exps->h, i = 0; n; n = n->next, i++) {
				sql_subtype *tpe;
				sql_exp *e = n->data;

				if (has_type[i] && e->type == e_atom && !e->l && !e->r && !e->f && !e->tpe.type) {
					if (set_type_param(sql, types+i, e->flag) == 0)
						e->tpe = types[i];
					else
						return NULL;
				}
				tpe = exp_subtype(e);
				if (!tpe)
					return NULL;
				if (has_type[i] && tpe) {
					supertype(types+i, types+i, tpe);
				} else {
					has_type[i] = 1;
					types[i] = *tpe;
				}
			}
		} else {
			sql_rel *tuple_relation = exp_rel_get_rel(sql->sa, tuple);

			for(n = tuple_relation->exps->h, i = 0; n; n = n->next, i++) {
				sql_subtype *tpe;
				sql_exp *e = n->data;

				if (has_type[i] && e->type == e_atom && !e->l && !e->r && !e->f && !e->tpe.type) {
					if (set_type_param(sql, types+i, e->flag) == 0)
						e->tpe = types[i];
					else
						return NULL;
				}
				tpe = exp_subtype(e);
				if (!tpe)
					return NULL;
				if (has_type[i] && tpe) {
					cmp_supertype(types+i, types+i, tpe);
				} else {
					has_type[i] = 1;
					types[i] = *tpe;
				}
			}
		}
	}

	for (node *m = vals->h; m; m = m->next) {
		sql_exp *tuple = m->data;
		if (is_values(tuple)) {
			list *exps = tuple->f;
			list *nexps = sa_list(sql->sa);
			for(n = exps->h, i = 0; n; n = n->next, i++) {
				sql_exp *e = n->data;

				e = exp_check_type(sql, types+i, NULL, e, type_equal);
				if (!e)
					return NULL;
				exp_label(sql->sa, e, ++sql->label);
				append(nexps, e);
			}
			tuple->f = nexps;
		} else {
			sql_rel *tuple_relation = exp_rel_get_rel(sql->sa, tuple);

			list *nexps = sa_list(sql->sa);
			for(n = tuple_relation->exps->h, i = 0; n; n = n->next, i++) {
				sql_exp *e = n->data;

				e = exp_check_type(sql, types+i, NULL, e, type_equal);
				if (!e)
					return NULL;
				append(nexps, e);
			}
			tuple_relation->exps = nexps;
		}
	}
	return tuples;
}

static int
rel_binop_check_types(mvc *sql, sql_rel *rel, sql_exp *ls, sql_exp *rs, int upcast)
{
	sql_subtype *t1 = exp_subtype(ls), *t2 = exp_subtype(rs);

	if (!t1 || !t2) {
		if (t2 && !t1 && rel_set_type_param(sql, t2, rel, ls, upcast) < 0)
			return -1;
		if (t1 && !t2 && rel_set_type_param(sql, t1, rel, rs, upcast) < 0)
			return -1;
	}
	if (!exp_subtype(ls) && !exp_subtype(rs)) {
		(void) sql_error(sql, 01, SQLSTATE(42000) "Cannot have a parameter (?) on both sides of an expression");
		return -1;
	}
	return 0;
}

static list *
tuples_check_types(mvc *sql, list *tuple_values, sql_exp *tuples)
{
	list *tuples_list = exp_get_values(tuples);
	sql_exp *first_tuple = tuples_list->h->data;
	list *nvalues = sa_list(sql->sa);
	if (is_values(first_tuple)) {
		list *vals = first_tuple->f;

		for (node *n = tuple_values->h, *m = vals->h; n && m; n = n->next, m = m->next) {
			sql_exp *le = n->data, *re = m->data;

			if (rel_binop_check_types(sql, NULL, le, re, 0) < 0)
				return NULL;
			if ((le = exp_check_type(sql, exp_subtype(re), NULL, le, type_equal)) == NULL)
				return NULL;
			append(nvalues, le);
		}
		return nvalues;
	} else {
		sql_rel *tuple_relation = exp_rel_get_rel(sql->sa, first_tuple);

		assert(list_length(tuple_values) == list_length(tuple_relation->exps));
		for (node *n = tuple_values->h, *m = tuple_relation->exps->h; n && m; n = n->next, m = m->next) {
			sql_exp *le = n->data, *re = m->data;

			if (rel_binop_check_types(sql, NULL, le, re, 0) < 0)
				return NULL;
			if ((le = exp_check_type(sql, exp_subtype(re), NULL, le, type_equal)) == NULL)
				return NULL;
			append(nvalues, le);
		}
		return nvalues;
	}
	return tuple_values;
}

static list *
row(sql_query *query, symbol *tuple)
{
	exp_kind ek = {type_value, card_value, TRUE};

	list *attrs = sa_list(query->sql->sa);
	for (dnode *n = tuple->data.lval->h; n; n = n->next) {
		sql_rel *r = NULL;
		sql_exp *e = rel_value_exp(query, &r, n->data.sym, sql_sel | sql_values, ek);
		if (!e)
			return NULL;
		if (r)
			printf("found relation\n");
		list_append(attrs, e);
	}
	return attrs;
}

static list *
set_values_list(sql_query *query, symbol *values)
{
	dlist *rows = values->data.lval;
	list *exps = sa_list(query->sql->sa);
	exp_kind ek = {type_value, card_value, TRUE};

	if (!rows)
		return exps;
	for (dnode *o = rows->h; o; o = o->next) {
		assert(o->type == type_symbol);
		sql_rel *r = NULL;
		sql_exp *e = rel_value_exp(query, &r, o->data.sym, sql_sel | sql_values, ek);
		if (!e)
			return NULL;
		if (r)
			printf("found relation\n");
		list_append(exps, e);
	}
	return exps;
}

#if 0
static list *
simple_values_list(sql_query *query, symbol *values)
{
	dlist *rowlist = values->data.lval;
	list *exps = sa_list(query->sql->sa);
	exp_kind ek = {type_value, card_value, TRUE};
	int len = 0;

	for (dnode *o = rowlist->h; o; o = o->next) {
		dlist *rowvals = o->data.lval;
		list *rowexps = sa_list(query->sql->sa);
		if (!len)
			len = dlist_length(rowvals);

		if (len != dlist_length(rowvals))
			return sql_error(query->sql, 02, SQLSTATE(42000) "VALUES: number of columns doesn't match between rows");

		for (dnode *n = rowvals->h; n; n = n->next) {
			sql_rel *r = NULL;
			sql_exp *e = rel_value_exp(query, &r, n->data.sym, sql_sel | sql_values, ek);
			if (!e)
				return NULL;
			if (r) {
				printf("found relation\n");
				return NULL;
			}
			list_append(rowexps, e);
		}
	}
	return exps;
}
#endif

static list *
values_list(sql_query *query, symbol *tableref)
{
	symbol *values = tableref;
	if (tableref->token == SQL_TABLE)
		values = tableref->data.lval->h->data.sym;
	if (values->token == SQL_ROW)
		return row(query, values);
	if (values->token == SQL_SET)
		return set_values_list(query, values);
	//return simple_values_list(query, values);
	mvc *sql = query->sql;
	dlist *rowlist = values->data.lval;
	node *m;
	list *exps = sa_list(sql->sa);
	exp_kind ek = {type_value, card_value, TRUE};

	for (dnode *o = rowlist->h; o; o = o->next) {
		dlist *values = o->data.lval;

		if (!list_empty(exps) && list_length(exps) != dlist_length(values)) {
			return sql_error(sql, 02, SQLSTATE(42000) "VALUES: number of columns doesn't match between rows");
		} else {
			dnode *n;

			if (list_empty(exps)) {
				for (n = values->h; n; n = n->next) {
					sql_exp *vals = exp_values(sql->sa, sa_list(sql->sa));

					exp_label(sql->sa, vals, ++sql->label);
					list_append(exps, vals);
				}
			}
			for (n = values->h, m = exps->h; n && m; n = n->next, m = m->next) {
				sql_exp *vals = m->data;
				list *vals_list = vals->f;
				sql_rel *r = NULL;
				sql_exp *e = rel_value_exp(query, &r, n->data.sym, sql_sel | sql_values, ek);
				if (!e)
					return NULL;
				if (r) {
					printf("found relation\n");
				}
				list_append(vals_list, e);
			}
		}
	}

	/* loop to check types and cardinality */
	unsigned int card = exps->h && list_length(((sql_exp*)exps->h->data)->f) > 1 ? CARD_MULTI : CARD_ATOM;
	for (m = exps->h; m; m = m->next) {
		sql_exp *e = m->data;

		if (!(e = exp_values_set_supertype(sql, e, NULL)))
			return NULL;
		e->card = card;
		m->data = e;
	}
	return exps;
}

static sql_exp *
sql_exp_values(sql_query *query, symbol *values)
{
	list *exps = values_list(query, values);
	if (!exps)
		return NULL;
	sql_exp *e = exp_values(query->sql->sa, exps);
	if (e && values->token == SQL_ROW)
		e->row = 1;
	return e;
}

static sql_rel *
rel_values(sql_query *query, symbol *tableref, list *refs)
{
	list *exps = values_list(query, tableref);
	if (!exps)
		return NULL;
	if (tableref->token == SQL_SET) {
		list *nexps = sa_list(query->sql->sa);
		sql_exp *e = exp_values(query->sql->sa, exps);
		if ((e = exp_check_multiset(query->sql, e)) == NULL)
			return NULL;
		exps = append(nexps, e);
	}
	sql_rel *r = rel_project(query->sql->sa, NULL, exps);
	r->nrcols = list_length(exps);
	r->card = exps_card(exps);

	symbol *optname = NULL;
	if (tableref->token == SQL_TABLE)
		optname = tableref->data.lval->t->type == type_symbol ? tableref->data.lval->t->data.sym : NULL;
	return rel_table_optname(query->sql, r, optname, refs);
}

static int
check_is_lateral(symbol *tableref, bool *unnest)
{
	if (tableref->token == SQL_NAME || tableref->token == SQL_TABLE ||
		tableref->token == SQL_VALUES) {
		if (dlist_length(tableref->data.lval) == 3) {
			if (tableref->data.lval->h->next->data.i_val)
				return 1;
		}
		if (tableref->data.lval->h->type == type_symbol && tableref->data.lval->h->data.sym->token == SQL_NOP) {
			symbol *sym = tableref->data.lval->h->data.sym;
			dlist *qname = sym->data.lval->h->data.lval;
			/* first is the qname */
			if (dlist_length(qname) == 1 && strcmp(qname->h->data.sval, "unnest")==0) {
				*unnest = true;
				return 1;
			}
		}
		return 0;
	} else if (tableref->token == SQL_WITH) {
		if (dlist_length(tableref->data.lval) == 5)
			return tableref->data.lval->h->next->next->next->data.i_val;
		return 0;
	} else if (tableref->token == SQL_SELECT) {
		SelectNode *sn = (SelectNode *) tableref;
		return sn->lateral;
	} else if (tableref->token == SQL_EXCEPT || tableref->token == SQL_INTERSECT ||
			   tableref->token == SQL_UNION) {
		if (dlist_length(tableref->data.lval) == 6)
			return tableref->data.lval->h->next->next->next->next->data.i_val;
		return 0;
	} else {
		return 0;
	}
}

sql_rel *
rel_reduce_on_column_privileges(mvc *sql, sql_rel *rel, sql_table *t)
{
	list *exps = sa_list(sql->sa);

	for (node *n = rel->exps->h, *m = ol_first_node(t->columns); n && m; n = n->next, m = m->next) {
		sql_exp *e = n->data;
		sql_column *c = m->data;

		if (column_privs(sql, c, PRIV_SELECT))
			append(exps, e);
	}
	if (!list_empty(exps)) {
		rel->exps = exps;
		return rel;
	}
	return NULL;
}

sql_rel *
table_ref(sql_query *query, symbol *tableref, int lateral, list *refs)
{
	mvc *sql = query->sql;
	sql_alias *tname = NULL;
	sql_table *t = NULL;
	sql_rel *res = NULL;

	if (tableref->token == SQL_NAME) {
		dlist *name = tableref->data.lval->h->data.lval;
		sql_rel *temp_table = NULL;
		char *sname = qname_schema(name);
		int allowed = 1;

		tname = qname2alias(sql->sa, name);

		if (dlist_length(name) > 2)
			return sql_error(sql, 02, SQLSTATE(3F000) "SELECT: only a schema and table name expected");

		if (!sname)
			temp_table = stack_find_rel_view(sql, tname->name);
		if (!temp_table)
			t = find_table_or_view_on_scope(sql, NULL, sname, tname->name, "SELECT", false);
		if (!t && !temp_table)
			return NULL;
		if (!temp_table && !table_privs(sql, t, PRIV_SELECT))
			allowed = 0;

		if (tableref->data.lval->t->type == type_symbol && tableref->data.lval->t->data.sym) /* AS */
			tname = a_create(sql->sa, tableref->data.lval->t->data.sym->data.lval->h->data.sval);
		if (temp_table && !t) {
			node *n;
			int needed = !is_simple_project(temp_table->op);

			if (is_basetable(temp_table->op) && !temp_table->exps) {
				if (!a_match(rel_base_name(temp_table), tname))
					rel_base_rename(temp_table, tname);
			} else {
				for (n = temp_table->exps->h; n && !needed; n = n->next) {
					sql_exp *e = n->data;

					if (!exp_relname(e) || !a_match(exp_relname(e), tname))
						needed = 1;
				}

				if (needed) {
					list *exps = rel_projections(sql, temp_table, NULL, 1, 1);

					temp_table = rel_project(sql->sa, temp_table, exps);
					for (n = exps->h; n; n = n->next) {
						sql_exp *e = n->data;

						noninternexp_setname(sql, e, tname, NULL);
						set_basecol(e);
					}
					list_hash_clear(exps);
				}
			}
			if (temp_table && tableref->data.lval->t->type == type_symbol && tableref->data.lval->t->data.sym && tableref->data.lval->t->data.sym->data.lval->h->next->data.lval) /* AS with column aliases */
				temp_table = rel_table_optname(sql, temp_table, tableref->data.lval->t->data.sym, refs);
			if (allowed)
				return temp_table;
			return sql_error(sql, 02, SQLSTATE(42000) "SELECT: access denied for %s to table '%s'", get_string_global_var(sql, "current_user"), tname->name);
		} else if (isView(t)) {
			/* instantiate base view */
			node *n,*m;
			sql_rel *rel;

			if (sql->emode == m_deps) {
				rel = rel_basetable(sql, t, tname);
				if (!allowed)
					rel_base_disallow(rel);
			} else {
				/* when recreating a view, the view itself can't be found */
				if (sql->objid && sql->objid == t->base.id)
					return sql_error(sql, 02, SQLSTATE(42000) "SELECT: attempting to recursively bind view '%s'.'%s'", t->s->base.name, tname->name);
				rel = rel_parse(sql, t->s, t->query, m_instantiate);
				if (rel && sql->emode == m_deps)
					rel = rel_unnest(sql, rel);
			}

			if (!rel)
				return NULL;
			/* Rename columns of the rel_parse relation */
			if (sql->emode != m_deps) {
				assert(is_project(rel->op));
				set_processed(rel);
				if (is_mset(rel->op) || is_simple_project(rel->op) || (is_groupby(rel->op) && !list_empty(rel->r))) {
					/* it's unsafe to set the projection names because of possible dependent sorting/grouping columns */
					rel = rel_project(sql->sa, rel, rel_projections(sql, rel, NULL, 0, 0));
					set_processed(rel);
				}
				for (n = ol_first_node(t->columns), m = rel->exps->h; n && m; n = n->next, m = m->next) {
					sql_column *c = n->data;
					sql_exp *e = m->data;

					exp_setname(sql, e, tname, c->base.name);
					set_basecol(e);
				}
				list_hash_clear(rel->exps);
			}
			if (rel && !allowed && t->query && (rel = rel_reduce_on_column_privileges(sql, rel, t)) == NULL)
				return sql_error(sql, 02, SQLSTATE(42000) "SELECT: access denied for %s to view '%s.%s'", get_string_global_var(sql, "current_user"), t->s->base.name, tname->name);
			return rel;
		}
		if ((isMergeTable(t) || isReplicaTable(t)) && list_length(t->members)==0)
			return sql_error(sql, 02, SQLSTATE(42000) "%s '%s'.'%s' should have at least one table associated",
							TABLE_TYPE_DESCRIPTION(t->type, t->properties), t->s->base.name, tname->name);
		res = rel_basetable(sql, t, tname);
		if (!allowed) {
			rel_base_disallow(res);
			if (rel_base_has_column_privileges(sql, res) == 0)
				return sql_error(sql, 02, SQLSTATE(42000) "SELECT: access denied for %s to %s '%s.%s'", get_string_global_var(sql, "current_user"), isView(t) ? "view" : "table", t->s->base.name, tname->name);
		}
		if (tableref->data.lval->t->type == type_symbol && tableref->data.lval->t->data.sym && tableref->data.lval->t->data.sym->data.lval->h->next->data.lval) { /* AS with column aliases */
			res = rel_table_optname(sql, res, tableref->data.lval->t->data.sym, refs);
		} else if (refs) { /* if this relation is under a FROM clause, check for duplicate names */
			if (list_find(refs, tname, (fcmp) &a_cmp))
				return sql_error(sql, 02, SQLSTATE(42000) "SELECT: relation name \"%s\" specified more than once", tname->name);
			assert(tname);
			list_append(refs, tname);
		}
		return res;
	} else if (tableref->token == SQL_VALUES || (tableref->token == SQL_TABLE && tableref->data.lval->h->data.sym->token == SQL_VALUES)) {
		return rel_values(query, tableref, refs);
	} else if (tableref->token == SQL_TABLE) {
		return rel_named_table_function(query, NULL, tableref, lateral, refs);
	} else if (tableref->token == SQL_SELECT) {
		return rel_subquery_optname(query, tableref, refs);
	} else if (tableref->token == SQL_UNION || tableref->token == SQL_EXCEPT || tableref->token == SQL_INTERSECT) {
		/* subqueries will be called, ie no need to test for duplicate references */
		sql_rel *tq = rel_setquery(query, tableref);

		if (!tq)
			return NULL;
		/* look for lateral joins */
		symbol *optname = tableref->data.lval->t->type == type_symbol ? tableref->data.lval->t->data.sym : NULL;
		return rel_table_optname(sql, tq, optname, refs);
	} else {
		return query_exp_optname(query, tableref, refs);
	}
}

static sql_exp *
rel_exp_variable_on_scope(mvc *sql, const char *sname, const char *vname)
{
	sql_subtype *tpe = NULL;
	sql_var *var = NULL;
	sql_arg *a = NULL;
	int level = 1;

	if (find_variable_on_scope(sql, sname, vname, &var, &a, &tpe, &level, "SELECT")) {
		if (var) /* if variable is known from the stack or a global var */
			return exp_param_or_declared(sql->sa, var->sname ? sa_strdup(sql->sa, var->sname) : NULL, sa_strdup(sql->sa, var->name), &(var->var.tpe), level);
		if (a) /* if variable is a parameter */
			return exp_param_or_declared(sql->sa, NULL, sa_strdup(sql->sa, vname), &(a->type), level);
	}
	return NULL;
}

static sql_exp *
exps_get_exp(list *exps, int nth)
{
	node *n = NULL;
	int i = 0;

	if (exps)
		for (n=exps->h, i=1; n && i<nth; n=n->next, i++)
			;
	if (n && i == nth)
		return n->data;
	return NULL;
}

static sql_rel *
rel_find_groupby(sql_rel *groupby)
{
	if (groupby && !is_processed(groupby) && !is_base(groupby->op)) {
		while(!is_processed(groupby) && !is_base(groupby->op)) {
			if (is_groupby(groupby->op) || !groupby->l)
				break;
			if (groupby->l)
				groupby = groupby->l;
		}
		if (groupby && is_groupby(groupby->op))
			return groupby;
	}
	return NULL;
}

static int
is_groupby_col(sql_rel *gb, sql_exp *e)
{
	gb = rel_find_groupby(gb);

	if (gb) {
		if (exp_relname(e)) {
			if (exp_name(e) && exps_bind_column2(gb->r, exp_relname(e), exp_name(e), NULL))
				return 1;
		} else {
			if (exp_name(e) && exps_bind_column(gb->r, exp_name(e), NULL, NULL, 1))
				return 1;
		}
	}
	return 0;
}

static void
set_dependent_( sql_rel *r)
{
	if (is_select(r->op))
		r = r->l;
	if (r && is_join(r->op))
		set_dependent(r);
}

static sql_rel*
find_union(visitor *v, sql_rel *rel) {
	if (rel->op == op_munion)
		v->data = rel;
	return rel;
}

static inline bool
group_by_pk_project_uk_cond(mvc* sql, sql_rel* inner, sql_exp* exp, sql_alias *sa, const char* tname)
{
	sql_table* t = find_table_or_view_on_scope(sql, NULL, sa?sa->name:NULL, tname, "SELECT", false);
	bool allow = false;
	if (t) {
		sql_idx* pki = NULL;
		list *ukil = sa_list(sql->sa);

		for (node * n = ol_first_node(t->idxs); n; n = n->next) {
			sql_idx *i = n->data;
			if (!i->key)
				continue;
			switch (i->key->type) {
			case pkey:
				pki = i;
				continue;
			case ukey:
			case unndkey:
				list_append(ukil, i);
				continue;
			default:
				continue;
			}
		}
		if (pki && pki->columns->cnt == 1 && inner->r && ((list*) inner->r)->cnt == 1) {
			/* for now only check simple case where primary key and group by expression is a single column*/
			sql_exp* gbe = ((list*) inner->r)->h->data;
			sql_column* pkc = ((sql_kc *)pki->columns->h->data)->c;
			if (gbe->type == e_column && a_cmp_obj_name(&gbe->alias, pkc->base.name)) {
				node *n;
				for (n = ukil->h; n; n = n->next){
					sql_idx* uki = n->data;
					if (uki->columns->cnt == 1) {
						/* for now only check simple case where unique key is a single column*/
						sql_column* ukc = ((sql_kc *)uki->columns->h->data)->c;
						if (a_cmp_obj_name(&exp->alias, ukc->base.name)) {
							allow = true;
							break;
						}
					}
				}
			}
		}

		if (allow) {
			/* sufficiency condition: abort if relation contains union subrelation
			* because it may break functional dependency between pk and uk */
			visitor v = {.sql=sql};
			rel_visitor_topdown(&v, inner, &find_union);
			if (v.data)
				allow = false;
		}
	}

	return allow;

}

static sql_exp *
rel_column_ref(sql_query *query, sql_rel **rel, symbol *column_r, int f)
{
	mvc *sql = query->sql;
	sql_exp *exp = NULL;
	dlist *l = NULL;
	sql_rel *inner = rel?*rel:NULL, *outer = NULL;
	int used_lower_after_processed = 0;

	assert((column_r->token == SQL_COLUMN || column_r->token == SQL_IDENT) && column_r->type == type_list);
	l = column_r->data.lval;

	if (dlist_length(l) == 1) {
		const char *name = l->h->data.sval;
		if (!name)
			return NULL;

		if (!exp && inner)
			if (!(exp = rel_bind_column(sql, inner, name, f, 0)) && sql->session->status == -ERR_AMBIGUOUS)
				return NULL;
		if (!exp && inner && ((is_sql_aggr(f) && (is_groupby(inner->op) || is_select(inner->op))) ||
						     (is_groupby(inner->op) && inner->flag))) {
			/* if inner is selection, ie having clause, get the left relation to reach group by */
			sql_rel *gp = inner;
			while (gp && is_select(gp->op))
				gp = gp->l;
			if (gp && !is_basetable(gp->op) && gp->l && !(exp = rel_bind_column(sql, gp->l, name, f, 0)) && sql->session->status == -ERR_AMBIGUOUS)
				return NULL;
		}
		if (!exp && query && query_has_outer(query)) {
			int i;

			for (i=query_has_outer(query)-1; i>= 0 && !exp && (outer = query_fetch_outer(query,i)); i--) {
				if (!(exp = rel_bind_column(sql, outer, name, f, 0)) && sql->session->status == -ERR_AMBIGUOUS)
					return NULL;
				if (!exp && is_groupby(outer->op)) {
					if (!(exp = rel_bind_column(sql, outer->l, name, f, 0)) && sql->session->status == -ERR_AMBIGUOUS)
						return NULL;
					else
						used_lower_after_processed = is_processed(outer);
				}
				if (exp && is_simple_project(outer->op) && !rel_find_exp(outer, exp))
					exp = rel_project_add_exp(sql, outer, exp);
				if (exp)
					break;
			}
			if (exp && exp->card != CARD_AGGR && is_groupby(outer->op) && !is_sql_aggr(f) && rel_find_exp(outer->l, exp))
				return sql_error(sql, ERR_GROUPBY, SQLSTATE(42000) "SELECT: cannot use non GROUP BY column '%s' in query results without an aggregate function", name);
			if (exp && outer && outer->card <= CARD_AGGR && exp->card > CARD_AGGR && !is_sql_aggr(f))
				return sql_error(sql, ERR_GROUPBY, SQLSTATE(42000) "SELECT: cannot use non GROUP BY column '%s' in query results without an aggregate function", name);
			if (exp && outer && !is_sql_aggr(f) && !is_sql_aggr(query_fetch_outer_state(query, i))) {
				if (used_lower_after_processed || query_outer_used_exp( query, i, exp, f)) {
					sql_exp *lu = used_lower_after_processed?exp:query_outer_last_used(query, i);
					if (exp_name(lu) && exp_relname(lu) && !has_label(lu))
						return sql_error(sql, ERR_GROUPBY, SQLSTATE(42000) "SELECT: subquery uses ungrouped column \"%s.%s\" from outer query", exp_relname(lu)->name, exp_name(lu));
					return sql_error(sql, ERR_GROUPBY, SQLSTATE(42000) "SELECT: subquery uses ungrouped column from outer query");
				}
			}
			if (exp) {
				int of = query_fetch_outer_state(query, i);
				if (is_groupby(outer->op) && !is_sql_aggr(f)) {
					exp = rel_groupby_add_aggr(sql, outer, exp);
					exp->card = CARD_ATOM;
				} else if (is_groupby(outer->op) && is_sql_aggr(f) && exps_any_match(outer->exps, exp))
					exp = exp_ref(sql, exp);
				else
					exp->card = CARD_ATOM;
				set_freevar(exp, i);
				if (!is_sql_where(of) && !is_sql_aggr(of) && !is_sql_aggr(f) && !outer->grouped)
					set_outer(outer);
			}
			if (exp && outer && (is_select(outer->op) || is_join(outer->op)))
				set_dependent_(outer);
		}

		/* some views are just in the stack, like before and after updates views */
		if (rel && sql->use_views) {
			sql_rel *v = NULL;
			int dup = stack_find_rel_view_projection_columns(sql, name, &v); /* trigger views are basetables relations, so those may conflict */

			if (dup < 0 || (v && exp && *rel && is_base(v->op) && v != *rel)) /* comparing pointers, ugh */
				return sql_error(sql, ERR_AMBIGUOUS, SQLSTATE(42000) "SELECT: identifier '%s' ambiguous", name);
			if (v && !exp) {
				if (*rel)
					*rel = rel_crossproduct(sql->sa, *rel, rel_dup(v), op_join);
				else
					*rel = rel_dup(v);
				exp = rel_bind_column(sql, *rel, name, f, 0);
			}
		}
		if (!exp) /* If no column was found, try a variable or parameter */
			exp = rel_exp_variable_on_scope(sql, NULL, name);

		if (!exp) {
			if (inner && !is_sql_aggr(f) && is_groupby(inner->op) && inner->l && (exp = rel_bind_column(sql, inner->l, name, f, 0)))
				return sql_error(sql, ERR_NOTFOUND, SQLSTATE(42000) "SELECT: cannot use non GROUP BY column '%s' in query results without an aggregate function", name);
		}

		if (!exp)
			return sql_error(sql, ERR_NOTFOUND, SQLSTATE(42000) "SELECT: identifier '%s' unknown", name);
		if (exp && inner && inner->card <= CARD_AGGR && exp->card > CARD_AGGR && (is_sql_sel(f) || is_sql_having(f)) && (!is_sql_aggr(f) && !(inner->flag)))
			return sql_error(sql, ERR_GROUPBY, SQLSTATE(42000) "SELECT: cannot use non GROUP BY column '%s' in query results without an aggregate function", name);
		if (exp && inner && is_groupby(inner->op) && !is_sql_aggr(f) && !is_freevar(exp) && !inner->flag)
			exp = rel_groupby_add_aggr(sql, inner, exp);
	} else if (dlist_length(l) >= 2) {
		dnode *dn = l->h;
		sql_alias *ta = NULL;
		for(; dn->next; dn = dn->next) {
			sql_alias *nta = a_create(sql->sa, dn->data.sval);
			nta->parent = ta;
			ta = nta;
		}
		const char *cname = dn->data.sval;
		if (!cname || !ta)
			return NULL;

		if (!exp && rel && inner)
			if (!(exp = rel_bind_column2(sql, inner, ta, cname, f)) && sql->session->status == -ERR_AMBIGUOUS)
				return NULL;
		if (!exp && inner && is_sql_aggr(f) && (is_groupby(inner->op) || is_select(inner->op))) {
			/* if inner is selection, ie having clause, get the left relation to reach group by */
			sql_rel *gp = inner;
			while (gp && is_select(gp->op))
				gp = gp->l;
			if (gp && !is_basetable(gp->op) && gp->l && !(exp = rel_bind_column2(sql, gp->l, ta, cname, f)) && sql->session->status == -ERR_AMBIGUOUS)
				return NULL;
		}
		if (!exp && query && query_has_outer(query)) {
			int i;

			for (i=query_has_outer(query)-1; i>= 0 && !exp && (outer = query_fetch_outer(query,i)); i--) {
				if (!(exp = rel_bind_column2(sql, outer, ta, cname, f | sql_outer)) && sql->session->status == -ERR_AMBIGUOUS)
					return NULL;
				if (!exp && is_groupby(outer->op)) {
					if (!(exp = rel_bind_column2(sql, outer->l, ta, cname, f)) && sql->session->status == -ERR_AMBIGUOUS)
						return NULL;
					else
						used_lower_after_processed = is_processed(outer);
				}
				if (exp && is_simple_project(outer->op) && !rel_find_exp(outer, exp))
					exp = rel_project_add_exp(sql, outer, exp);
				if (exp)
					break;
			}
			if (exp && exp->card != CARD_AGGR && is_groupby(outer->op) && !is_sql_aggr(f) && rel_find_exp(outer->l, exp))
				return sql_error(sql, ERR_GROUPBY, SQLSTATE(42000) "SELECT: cannot use non GROUP BY column '%s.%s' in query results without an aggregate function", ta?ta->name:"", cname);
			if (exp && outer && outer->card <= CARD_AGGR && exp->card > CARD_AGGR && !is_sql_aggr(f))
				return sql_error(sql, ERR_GROUPBY, SQLSTATE(42000) "SELECT: cannot use non GROUP BY column '%s.%s' in query results without an aggregate function", ta?ta->name:"", cname);
			if (exp && outer && !is_sql_aggr(f)) {
				if (used_lower_after_processed || query_outer_used_exp( query, i, exp, f)) {
					sql_exp *lu = used_lower_after_processed?exp:query_outer_last_used(query, i);
					if (exp_name(lu) && exp_relname(lu) && !has_label(lu))
						return sql_error(sql, ERR_GROUPBY, SQLSTATE(42000) "SELECT: subquery uses ungrouped column \"%s.%s\" from outer query", exp_relname(lu)->name, exp_name(lu));
					return sql_error(sql, ERR_GROUPBY, SQLSTATE(42000) "SELECT: subquery uses ungrouped column from outer query");
				}
			}
			if (exp) {
				int of = query_fetch_outer_state(query, i);
				if (is_groupby(outer->op) && !is_sql_aggr(f)) {
					exp = rel_groupby_add_aggr(sql, outer, exp);
					exp->card = CARD_ATOM;
				} else if (is_groupby(outer->op) && is_sql_aggr(f) && exps_any_match(outer->exps, exp))
					exp = exp_ref(sql, exp);
				else
					exp->card = CARD_ATOM;
				set_freevar(exp, i);
				if (!is_sql_where(of) && !is_sql_aggr(of) && !is_sql_aggr(f) && !outer->grouped)
					set_outer(outer);
			}
			if (exp && outer && (is_select(outer->op) || is_join(outer->op)))
				set_dependent_(outer);
		}

		/* some views are just in the stack, like before and after updates views */
		if (rel && sql->use_views && ta) {
			sql_rel *v = stack_find_rel_view(sql, ta->name);

			if (v && exp && *rel && is_base(v->op) && v != *rel) /* trigger views are basetables relations, so those may conflict */
				return sql_error(sql, ERR_AMBIGUOUS, SQLSTATE(42000) "SELECT: identifier '%s.%s' ambiguous", ta->name, cname);
			if (v && !exp) {
				if (*rel)
					*rel = rel_crossproduct(sql->sa, *rel, rel_dup(v), op_join);
				else
					*rel = rel_dup(v);
				if (!(exp = rel_bind_column2(sql, *rel, ta, cname, f)) && sql->session->status == -ERR_AMBIGUOUS)
					return NULL;
			}
		}
		if (!exp && ta) { /* If no column was found, try a global variable */
			sql_var *var = NULL;
			sql_subtype *tpe = NULL;
			int level = 0;
			sql_arg *a = NULL;

			if (find_variable_on_scope(sql, ta->name, cname, &var, &a, &tpe, &level, "SELECT")) { /* search schema with table name, ugh */
				assert(level == 0);
				exp = exp_param_or_declared(sql->sa, sa_strdup(sql->sa, var->sname), sa_strdup(sql->sa, var->name), &(var->var.tpe), 0);
			}
		}
		if (!exp) {
			if (inner && !is_sql_aggr(f) && is_groupby(inner->op) && inner->l && (exp = rel_bind_column2(sql, inner->l, ta, cname, f)) && ta) {
				if (group_by_pk_project_uk_cond(sql, inner, exp, ta?ta->parent:NULL, ta->name)) {
					/* SQL23 feature: very special case where primary key is used in GROUP BY expression and
					 * unique key is in the project list or ORDER BY clause */
					sql->session->status = 0;
					sql->errstr[0] = 0;
					exp->card = CARD_AGGR;
					list_append(inner->exps, exp);
				} else {
					return sql_error(sql, ERR_NOTFOUND, SQLSTATE(42000) "SELECT: cannot use non GROUP BY column '%s.%s' in query results without an aggregate function", ta->name, cname);
				}
			}
		}

		if (!exp)
			return sql_error(sql, ERR_NOTFOUND, SQLSTATE(42S22) "SELECT: no such column '%s.%s'", ta?ta->name:"", cname);
		if (exp && inner && inner->card <= CARD_AGGR && exp->card > CARD_AGGR && (is_sql_sel(f) || is_sql_having(f)) && !is_sql_aggr(f))
			return sql_error(sql, ERR_GROUPBY, SQLSTATE(42000) "SELECT: cannot use non GROUP BY column '%s.%s' in query results without an aggregate function", ta?ta->name:"", cname);
		if (exp && inner && is_groupby(inner->op) && !is_sql_aggr(f) && !is_freevar(exp))
			exp = rel_groupby_add_aggr(sql, inner, exp);
	} else if (dlist_length(l) > 3) {
		return sql_error(sql, 02, SQLSTATE(42000) "cross-database references are not implemented");
	}
	if (exp && !exp_is_atom(exp) && rel && !outer) {
		if (query->last_exp && query->last_rel == *rel && !is_sql_aggr(query->last_state) && is_sql_aggr(f)) {
			if (!is_groupby(query->last_rel->op) || list_empty(query->last_rel->r) || !exps_find_exp(query->last_rel->r, query->last_exp)) {
				if (exp_relname(query->last_exp) && exp_name(query->last_exp) && !has_label(query->last_exp))
					return sql_error(sql, ERR_GROUPBY, SQLSTATE(42000) "SELECT: cannot use non GROUP BY column '%s.%s' in query results without an aggregate function", exp_relname(query->last_exp)->name, exp_name(query->last_exp));
				return sql_error(sql, ERR_GROUPBY, SQLSTATE(42000) "SELECT: cannot use non GROUP BY column in query results without an aggregate function");
			}
		}
		query->prev = query->last_exp;
		query->last_exp = exp;
		query->last_state = f;
		query->last_rel = *rel;
	}
	return exp;
}

int
rel_convert_types(mvc *sql, sql_rel *ll, sql_rel *rr, sql_exp **L, sql_exp **R, int scale_fixing, check_type tpe)
{
	sql_exp *ls = *L;
	sql_exp *rs = *R;
	sql_subtype *lt = exp_subtype(ls);
	sql_subtype *rt = exp_subtype(rs);

	if (!rt && !lt) {
		sql_error(sql, 01, SQLSTATE(42000) "Cannot have a parameter (?) on both sides of an expression");
		return -1;
	}
	if (rt && (!lt || !lt->type))
		 return rel_set_type_param(sql, rt, ll, ls, 0);
	if (lt && (!rt || !rt->type))
		 return rel_set_type_param(sql, lt, rr, rs, 0);

	if (rt && lt) {
		sql_subtype *i = lt;
		sql_subtype *r = rt;

		if (subtype_cmp(lt, rt) != 0 || (tpe == type_equal_no_any && (lt->type->localtype==0 || rt->type->localtype==0))) {
			sql_subtype super;

			cmp_supertype(&super, r, i);
			if (scale_fixing) {
				/* convert ls to super type */
				ls = exp_check_type(sql, &super, ll, ls, tpe);
				/* convert rs to super type */
				rs = exp_check_type(sql, &super, rr, rs, tpe);
			} else {
				/* convert ls to super type */
				super.scale = lt->scale;
				ls = exp_check_type(sql, &super, ll, ls, tpe);
				/* convert rs to super type */
				super.scale = rt->scale;
				rs = exp_check_type(sql, &super, rr, rs, tpe);
			}
		}
		*L = ls;
		*R = rs;
		if (!ls || !rs)
			return -1;
		return 0;
	}
	return -1;
}

static sql_rel *
push_select_exp(mvc *sql, sql_rel *rel, sql_exp *e, sql_exp *ls, int f)
{
	if (is_outerjoin(rel->op)) {
		if ((is_left(rel->op) || is_full(rel->op)) && rel_find_exp(rel->l, ls)) {
			rel_join_add_exp(sql->sa, rel, e);
			return rel;
		} else if ((is_right(rel->op) || is_full(rel->op)) && rel_find_exp(rel->r, ls)) {
			rel_join_add_exp(sql->sa, rel, e);
			return rel;
		}
		if (is_left(rel->op) && rel_find_exp(rel->r, ls)) {
			rel->r = rel_push_select(sql, rel->r, ls, e, f);
			return rel;
		} else if (is_right(rel->op) && rel_find_exp(rel->l, ls)) {
			rel->l = rel_push_select(sql, rel->l, ls, e, f);
			return rel;
		}
	}
	/* push select into the given relation */
	return rel_push_select(sql, rel, ls, e, f);
}

static sql_rel *
push_join_exp(mvc *sql, sql_rel *rel, sql_exp *e, sql_exp *L, sql_exp *R, sql_exp *R2, int f)
{
	sql_rel *r;
	if (/*is_semi(rel->op) ||*/ (is_outerjoin(rel->op) && !is_processed((rel)))) {
		rel_join_add_exp(sql->sa, rel, e);
		return rel;
	}
	/* push join into the given relation */
	if ((r = rel_push_join(sql, rel, L, R, R2, e, f)) != NULL)
		return r;
	rel_join_add_exp(sql->sa, rel, e);
	return rel;
}

static sql_rel *
rel_select_push_filter_exp_down(mvc *sql, sql_rel *rel, sql_exp *e, list *l, list *r, int ff)
{
	sql_exp *ll;
	if (exps_card(r) <= CARD_ATOM && (exps_are_atoms(r) || exps_have_freevar(sql, r) || exps_have_freevar(sql, l))) {
		if (exps_card(l) == exps_card(r) || rel->processed)  /* bin compare op */
			return rel_select(sql->sa, rel, e);
		if ((ll = exps_find_one_multi_exp(l)))
			return push_select_exp(sql, rel, e, ll, ff);
	}
	if (is_outerjoin(rel->op))
		return rel_select(sql->sa, rel, e);
	return rel_select_add_exp(sql->sa, rel, e);
}

static sql_rel *
rel_filter(mvc *sql, sql_rel *rel, list *l, list *r, char *sname, char *filter_op, int anti, int ff)
{
	node *n;
	sql_exp *e = NULL;
	sql_subfunc *f = NULL;
	list *tl = sa_list(sql->sa);
	bool found = false;

	for (n = l->h; n; n = n->next){
		sql_exp *e = n->data;

		list_append(tl, exp_subtype(e));
	}
	for (n = r->h; n; n = n->next){
		sql_exp *e = n->data;

		list_append(tl, exp_subtype(e));
	}
	/* find filter function */
	f = bind_func_(sql, sname, filter_op, tl, F_FILT, false, &found, false);
	if (f) {
		node *n,*m = f->func->ops->h;
		list *nexps = sa_list(sql->sa);

		for(n=l->h; m && n; m = m->next, n = n->next) {
			sql_arg *a = m->data;
			sql_exp *e = n->data;

			e = exp_check_type(sql, &a->type, rel, e, type_equal);
			if (!e)
				return NULL;
			list_append(nexps, e);
		}
		l = nexps;
		nexps = sa_list(sql->sa);
		for(n=r->h; m && n; m = m->next, n = n->next) {
			sql_arg *a = m->data;
			sql_exp *e = n->data;

			e = exp_check_type(sql, &a->type, rel, e, type_equal);
			if (!e)
				return NULL;
			list_append(nexps, e);
		}
		r = nexps;
	}
	if (!f)
		return sql_error(sql, ERR_NOTFOUND, SQLSTATE(42000) "SELECT: %s FILTER function %s%s%s'%s'",
						 found ? "insufficient privileges for" : "no such", sname ? "'":"", sname ? sname : "", sname ? "'.":"", filter_op);
	e = exp_filter(sql->sa, l, r, f, anti);

	if (exps_one_is_rel(l) || exps_one_is_rel(r)) /* uncorrelated subquery case */
		return rel_select(sql->sa, rel, e);
	/* atom or row => select */
	for (node *n=l->h; n; n = n->next) {
		sql_exp *ls = n->data;

		if (ls->card > rel->card) {
			if (exp_name(ls) && !has_label(ls))
				return sql_error(sql, ERR_GROUPBY, SQLSTATE(42000) "SELECT: cannot use non GROUP BY column '%s' in query results without an aggregate function", exp_name(ls));
			return sql_error(sql, ERR_GROUPBY, SQLSTATE(42000) "SELECT: cannot use non GROUP BY column in query results without an aggregate function");
		}
	}
	for (node *n=r->h; n; n = n->next) {
		sql_exp *rs = n->data;

		if (rs->card > rel->card) {
			if (exp_name(rs) && !has_label(rs))
				return sql_error(sql, ERR_GROUPBY, SQLSTATE(42000) "SELECT: cannot use non GROUP BY column '%s' in query results without an aggregate function", exp_name(rs));
			return sql_error(sql, ERR_GROUPBY, SQLSTATE(42000) "SELECT: cannot use non GROUP BY column in query results without an aggregate function");
		}
	}
	return rel_select_push_filter_exp_down(sql, rel, e, l, r, ff);
}

static sql_rel *
rel_filter_exp_(mvc *sql, sql_rel *rel, sql_exp *ls, sql_exp *r1, sql_exp *r2, sql_exp *r3, char *filter_op, int anti, int f)
{
	list *l = sa_list(sql->sa);
	list *r = sa_list(sql->sa);

	list_append(l, ls);
	list_append(r, r1);
	if (r2)
		list_append(r, r2);
	if (r3)
		list_append(r, r3);
	return rel_filter(sql, rel, l, r, "sys", filter_op, anti, f);
}

static sql_rel *
rel_select_push_compare_exp_down(mvc *sql, sql_rel *rel, sql_exp *e, sql_exp *ls, sql_exp *rs, sql_exp *rs2, int f)
{
	if (!is_join(rel->op) && !is_select(rel->op))
		return rel_select(sql->sa, rel, e);
	if ((rs->card <= CARD_ATOM || (rs2 && ls->card <= CARD_ATOM)) &&
		(exp_is_atom(rs) || (rs2 && exp_is_atom(ls)) || exp_has_freevar(sql, rs) || exp_has_freevar(sql, ls)) &&
		(!rs2 || (rs2->card <= CARD_ATOM && (exp_is_atom(rs2) || exp_has_freevar(sql, rs2))))) {
		if (ls->card == rs->card || (rs2 && (ls->card == rs2->card || rs->card == rs2->card)) || rel->processed) /* bin compare op */
			return rel_select(sql->sa, rel, e);

		return push_select_exp(sql, rel, e, ls, f);
	} else { /* join */
		return push_join_exp(sql, rel, e, ls, rs, rs2, f);
	}
	return rel;
}

static sql_rel *
rel_compare_exp_(sql_query *query, sql_rel *rel, sql_exp *ls, sql_exp *rs, sql_exp *rs2, int type, int anti, int quantifier, int f, int symmetric, int is_semantics)
{
	mvc *sql = query->sql;
	sql_exp *e = NULL;

	if (quantifier || exp_is_rel(ls) || exp_is_rel(rs) || (rs2 && exp_is_rel(rs2))) {
		if (rs2) {
			e = exp_compare2(sql->sa, ls, rs, rs2, type, symmetric);
			if (anti)
				set_anti(e);
		} else {
			assert(!symmetric);
			if (rel_convert_types(sql, rel, rel, &ls, &rs, 1, type_equal_no_any) < 0)
				return NULL;
			e = exp_compare_func(sql, ls, rs, compare_func((comp_type)type, anti), quantifier);
		}
		return rel_select(sql->sa, rel, e);
	} else if (!rs2) {
		assert(!symmetric);
		if (ls->card < rs->card) {
			sql_exp *swap = ls;
			ls = rs;
			rs = swap;
			type = (int)swap_compare((comp_type)type);
		}
		if (rel_convert_types(sql, rel, rel, &ls, &rs, 1, type_equal_no_any) < 0)
			return NULL;
		e = exp_compare(sql->sa, ls, rs, type);
		if (is_semantics) set_semantics(e);
	} else {
		assert(rs2);
		if (rel_convert_types(sql, rel, rel, &ls, &rs, 1, type_equal_no_any) < 0)
			return NULL;
		if (!(rs2 = exp_check_type(sql, exp_subtype(ls), rel, rs2, type_equal)))
			return NULL;
		e = exp_compare2(sql->sa, ls, rs, rs2, type, symmetric);
	}
	if (anti)
		set_anti(e);

	if (!rel)
		return rel_select(sql->sa, rel_project_exp(sql, exp_atom_bool(sql->sa, 1)), e);

	/* atom or row => select */
	if (ls->card > rel->card || rs->card > rel->card || (rs2 && rs2->card > rel->card)) {
		sql_exp *e = ls->card > rel->card ? ls : rs->card > rel->card ? rs : rs2;
		if (exp_name(e) && !has_label(e))
			return sql_error(sql, ERR_GROUPBY, SQLSTATE(42000) "SELECT: cannot use non GROUP BY column '%s' in query results without an aggregate function", exp_name(e));
		return sql_error(sql, ERR_GROUPBY, SQLSTATE(42000) "SELECT: cannot use non GROUP BY column in query results without an aggregate function");
	}
	return rel_select_push_compare_exp_down(sql, rel, e, ls, rs, rs2, f);
}

static sql_rel *
rel_compare_exp(sql_query *query, sql_rel *rel, sql_exp *ls, sql_exp *rs, char *compare_op, int reduce, int quantifier, int need_not, int f, int is_semantics)
{
	mvc *sql = query->sql;
	comp_type type = cmp_equal;

	if (!ls || !rs)
		return NULL;

	if (!quantifier && ((!rel && !query_has_outer(query)) || !reduce)) {
		/* TODO to handle filters here */
		sql_exp *e;

		if (rel_convert_types(sql, rel, rel, &ls, &rs, 1, type_equal_no_any) < 0)
			return NULL;
		e = rel_binop_(sql, rel, ls, rs, "sys", compare_op, card_value, true);

		if (!e)
			return NULL;
		if (!reduce) {
			if (rel->op == op_project) {
				append(rel->exps, e);
			} else {
				list *exps = new_exp_list(sql->sa);

				append(exps, e);
				return rel_project(sql->sa, rel, exps);
			}
		} else {
			return rel_select(sql->sa, rel, e);
		}
	}
	type = compare_str2type(compare_op);
	assert(type != cmp_filter);
	return rel_compare_exp_(query, rel, ls, rs, NULL, type, need_not, quantifier, f, 0, is_semantics);
}

static sql_rel *
rel_compare(sql_query *query, sql_rel *rel, symbol *sc, symbol *lo, symbol *ro, char *compare_op, int f, exp_kind k, int quantifier, int is_semantics)
{
	mvc *sql = query->sql;
	sql_exp *rs = NULL, *ls;
	comp_type cmp_type = compare_str2type(compare_op);
	exp_kind ek = {type_value, card_column, FALSE};
	int need_not = 0;

	if ((quantifier == 1 && cmp_type == cmp_equal) ||
	    (quantifier == 2 && cmp_type == cmp_notequal)) {
		dnode *n = sc->data.lval->h;
		dlist *dl = dlist_create(sql->sa);
		/* map into IN/NOT IN */
		sc->token = cmp_type==cmp_equal?SQL_IN:SQL_NOT_IN;
		n->next->type = type_list;
		n->next->data.lval = dl;
		n->next->next->next = NULL; /* remove quantifier */
		dl->h = n->next->next;
		n->next->next = NULL; /* (remove comparison) moved righthand side */
		return rel_logical_exp(query, rel, sc, f);
	}
	/* <> ANY -> NOT (= ALL) */
	if (quantifier == 1 && cmp_type == cmp_notequal) {
		need_not = 1;
		quantifier = 2;
		cmp_type = cmp_equal;
		compare_op = "=";
	}

	if ((lo->token == SQL_SELECT || lo->token == SQL_UNION || lo->token == SQL_EXCEPT || lo->token == SQL_INTERSECT || lo->token == SQL_VALUES) &&
		(ro->token != SQL_SELECT && ro->token != SQL_UNION && ro->token != SQL_EXCEPT && ro->token != SQL_INTERSECT && ro->token != SQL_VALUES)) {
		symbol *tmp = lo; /* swap subquery to the right hand side */

		lo = ro;
		ro = tmp;

		if (compare_op[0] == '>')
			compare_op[0] = '<';
		else if (compare_op[0] == '<' && compare_op[1] != '>')
			compare_op[0] = '>';
		cmp_type = swap_compare(cmp_type);
	}

	ls = rel_value_exp(query, &rel, lo, f|sql_farg, ek);
	if (!ls)
		return NULL;
	if (ls && rel && exp_has_freevar(sql, ls) && is_sql_sel(f))
		ls = rel_project_add_exp(sql, rel, ls);
	if (quantifier)
		ek.card = card_set;

	rs = rel_value_exp(query, &rel, ro, f|sql_farg, ek);
	if (!rs)
		return NULL;
	if (ls->card > rs->card && rs->card == CARD_AGGR && is_sql_having(f)) {
		if (exp_name(ls) && exp_relname(ls) && !has_label(ls))
			return sql_error(sql, ERR_GROUPBY, SQLSTATE(42000) "SELECT: cannot use non GROUP BY column '%s.%s' in query results without an aggregate function", exp_relname(ls)->name, exp_name(ls));
		return sql_error(sql, ERR_GROUPBY, SQLSTATE(42000) "SELECT: cannot use non GROUP BY column in query results without an aggregate function");
	}
	if (rs->card > ls->card && ls->card == CARD_AGGR && is_sql_having(f)) {
		if (exp_name(rs) && exp_relname(rs) && !has_label(rs))
			return sql_error(sql, ERR_GROUPBY, SQLSTATE(42000) "SELECT: cannot use non GROUP BY column '%s.%s' in query results without an aggregate function", exp_relname(rs)->name, exp_name(rs));
		return sql_error(sql, ERR_GROUPBY, SQLSTATE(42000) "SELECT: cannot use non GROUP BY column in query results without an aggregate function");
	}
	return rel_compare_exp(query, rel, ls, rs, compare_op, k.reduce, quantifier, need_not, f, is_semantics);
}

static sql_exp*
_rel_nop(mvc *sql, char *sname, char *fname, list *tl, sql_rel *rel, list *exps, exp_kind ek)
{
	bool found = false;
	int table_func = (ek.card == card_relation);
	sql_ftype type = (ek.card == card_loader)?F_LOADER:((ek.card == card_none)?F_PROC:
		   ((ek.card == card_relation)?F_UNION:F_FUNC));

	sql_subfunc *f = bind_func_(sql, sname, fname, tl, type, false, &found, false);
	if (f && !(exps = check_arguments_and_find_largest_any_type(sql, rel, exps, f, table_func, false)))
		f = NULL;

	if (f)
		return exp_op(sql->sa, exps, f);
	char *arg_list = nary_function_arg_types_2str(sql, tl, list_length(tl));
	return sql_error(sql, ERR_NOTFOUND, SQLSTATE(42000) "SELECT: %s operator %s%s%s'%s'(%s)",
					 found ? "insufficient privileges for" : "no such", sname ? "'":"", sname ? sname : "", sname ? "'.":"", fname, arg_list ? arg_list : "");
}

static sql_exp *
exp_exist(sql_query *query, sql_rel *rel, sql_exp *le, int exists)
{
	mvc *sql = query->sql;
	sql_subfunc *exists_func = NULL;
	sql_subtype *t;
	sql_exp *res;

	if (!exp_name(le))
		exp_label(sql->sa, le, ++sql->label);
	if (exp_is_rel(le)) { /* for the subquery case, propagate to the inner query */
		sql_rel *r = exp_rel_get_rel(sql->sa, le);
		if (is_project(r->op) && !list_empty(r->exps)) {
			for (node *n = r->exps->h; n; n = n->next)
				if (!exp_subtype(n->data) && rel_set_type_param(sql, sql_bind_localtype("bit"), r, n->data, 0) < 0) /* workaround */
					return NULL;
			le->tpe = *exp_subtype(r->exps->h->data); /* just take the first expression type */
		}
	} else if (!exp_subtype(le) && rel_set_type_param(sql, sql_bind_localtype("bit"), rel, le, 0) < 0) /* workaround */
		return NULL;
	t = exp_subtype(le);

	if (!(exists_func = sql_bind_func(sql, "sys", exists ? "sql_exists" : "sql_not_exists", t, NULL, F_FUNC, true, true)))
		return sql_error(sql, ERR_NOTFOUND, SQLSTATE(42000) "exist operator on type %s missing", t ? t->type->base.name : "unknown");
	res = exp_unop(sql->sa, le, exists_func);
	set_has_no_nil(res);
	return res;
}

static sql_exp *
rel_exists_value_exp(sql_query *query, sql_rel **rel, symbol *sc, int f)
{
	exp_kind ek = {type_value, card_exists, FALSE};
	sql_exp *le, *e;

	le = rel_value_exp(query, rel, sc->data.sym, f|sql_farg, ek);
	if (!le)
		return NULL;
	if (!(e = exp_exist(query, rel ? *rel : NULL, le, sc->token == SQL_EXISTS)))
		return NULL;
	/* only freevar should have CARD_AGGR */
	e->card = CARD_ATOM;
	return e;
}

static sql_rel *
rel_exists_exp(sql_query *query, sql_rel *rel, symbol *sc, int f)
{
	exp_kind ek = {type_value, card_exists, TRUE};
	mvc *sql = query->sql;
	sql_rel *sq = NULL;

	if (is_psm_call(f) || is_sql_merge(f))
		return sql_error(sql, 02, SQLSTATE(42000) "%s: subqueries not supported inside %s", is_psm_call(f) ? "CALL" : "MERGE", is_psm_call(f) ? "CALL statements" : "MERGE conditions");
	if (rel) {
		query_processed(query);
		query_push_outer(query, rel, f);
	}
	sq = rel_subquery(query, sc->data.sym, ek);
	if (rel)
		rel = query_pop_outer(query);
	assert(!is_sql_sel(f));
	if (sq) {
		sql_exp *e = exp_rel(sql, sq);
		if (!(e = exp_exist(query, rel, e, sc->token == SQL_EXISTS)))
			return NULL;
		/* only freevar should have CARD_AGGR */
		e->card = CARD_ATOM;
		rel = rel_select_add_exp(sql->sa, rel, e);
		return rel;
	}
	return NULL;
}

static int
is_project_true(sql_rel *r)
{
	if (r && !r->l && list_length(r->exps) == 1) {
		sql_exp *e = r->exps->h->data;
		if (exp_is_atom(e) && exp_is_true(e))
			return 1;
	}
	return 0;
}

static sql_exp *
rel_in_value_exp(sql_query *query, sql_rel **rel, symbol *sc, int f)
{
	mvc *sql = query->sql;
	exp_kind ek = {type_value, card_column, TRUE};
	dlist *dl = sc->data.lval;
	symbol *lo = NULL;
	dnode *n = dl->h->next, *dn = NULL;
	sql_exp *le = NULL, *re, *e = NULL;
	list *ll = sa_list(sql->sa);
	int is_tuple = 0, add_select = 0;

	/* complex case */
	if (dl->h->type == type_symbol && dl->h->data.sym->token == SQL_ROW) { /* (a,b..) in (.. ) */
		lo = dl->h->data.sym;
		dn = lo->data.lval->h;
		lo = dn->data.sym;
		dn = dn->next;
	} else {
		lo = dl->h->data.sym;
	}
	for( ; lo; lo = dn?dn->data.sym:NULL, dn = dn?dn->next:NULL ) {
		le = rel_value_exp(query, rel, lo, f|sql_farg, ek);
		if (!le)
			return NULL;
		append(ll, le);
	}
	if (list_length(ll) == 1) {
		le = ll->h->data;
		ek.card = card_set;
	} else {
		le = exp_values(sql->sa, ll);
		exp_label(sql->sa, le, ++sql->label);
		ek.type = list_length(ll);
		is_tuple = list_length(ll);
	}
	/* list of values or subqueries */
	/* 3 right hand side cases,
	 *	1 - value/tuple list of atoms
	 *	2 - list of scalar sub queries (needs check on 1 row/column per query)
	 *	3 - single tabular ie. multi column, multi row query
	 */
	if (n->type == type_list) {
		sql_exp *values;
		list *vals = sa_list(sql->sa);

		n = dl->h->next;
		n = n->data.lval->h;

		for (; n; n = n->next) {
			if (n->type == type_list) {
				dnode *m = n->data.lval->h;
				list *rl = sa_list(sql->sa);
				for (; m; m = m->next) {
					assert(m->type == type_symbol);
					sql_exp *re = rel_value_exp(query, rel, m->data.sym, f|sql_farg, ek);
					if (!re)
						return NULL;
					append(rl, re);
				}
				re = exp_values(sql->sa, rl);
			} else {
				assert(n->type == type_symbol);
				re = rel_value_exp(query, rel, n->data.sym, f|sql_farg, ek);
			}
			if (!re)
				return NULL;
			if (is_tuple && (!exp_is_rel(re) && !is_values(re)))
				return sql_error(sql, 02, SQLSTATE(42000) "Cannot match a tuple to a single value");
			if (is_tuple && exp_is_rel(re)) {
				sql_rel *r = exp_rel_get_rel(sql->sa, re);

				if (!r)
					return sql_error(sql, 02, SQLSTATE(42000) "Subquery missing");
				if (r->nrcols != ek.type)
					return sql_error(sql, 02, SQLSTATE(42000) "Subquery has too %s columns", (r->nrcols < ek.type) ? "few" : "many");
				re = exp_rel_label(sql, re);
				if (r && r->l && n->next) /* not a value list */
					return sql_error(sql, 02, SQLSTATE(42000) "subquery must return only one column");
			} else if (exp_is_rel(re)) {
				sql_rel *r = exp_rel_get_rel(sql->sa, re);
				add_select = 1;
				if (rel && *rel && is_join((*rel)->op))
					set_dependent((*rel));
				if (is_project(r->op) && is_project_true(r->l) && list_length(r->exps) == 1)
					re = r->exps->h->data;
			} else if (is_values(re) && is_tuple != list_length(exp_get_values(re))) {
				return sql_error(sql, 02, SQLSTATE(42000) "Tuple sizes do not match");
			}
			append(vals, re);
		}

		if (list_empty(vals))
			return sql_error(sql, 02, SQLSTATE(42000) "The list of values for IN operator cannot be empty");

		values = exp_values(sql->sa, vals);
		exp_label(sql->sa, values, ++sql->label);
		if (is_tuple) {
			if (!(values = exp_tuples_set_supertype(sql, exp_get_values(le), values)))
				return NULL;
			if (!(le->f = tuples_check_types(sql, exp_get_values(le), values)))
				return NULL;
		} else { /* if it's not a tuple, enforce coercion on the type for every element on the list */
			sql_subtype super, *le_tpe = exp_subtype(le), *values_tpe = NULL;

			for (node *m = vals->h; m; m = m->next) { /* first get values supertype */
				sql_exp *e = m->data;
				sql_subtype *tpe = exp_subtype(e);

				if (values_tpe && tpe) {
					cmp_supertype(&super, values_tpe, tpe);
					*values_tpe = super;
				} else if (!values_tpe && tpe) {
					super = *tpe;
					values_tpe = &super;
				}
			}
			if (!le_tpe)
				le_tpe = values_tpe;
			if (!values_tpe)
				values_tpe = le_tpe;
			if (!le_tpe || !values_tpe)
				return sql_error(sql, 01, SQLSTATE(42000) "For the IN operator, both sides must have a type defined");
			cmp_supertype(&super, values_tpe, le_tpe); /* compute supertype */

			/* on selection/join cases we can generate cmp expressions instead of anyequal for trivial cases */
			if ((is_sql_where(f) || is_sql_having(f)) && !is_sql_farg(f) && !exp_has_rel(le) && exps_are_atoms(vals)) {
				if (list_length(vals) == 1) { /* use cmp_equal instead of cmp_in for 1 expression */
					sql_exp *first = vals->h->data;
					if (rel_convert_types(sql, rel ? *rel : NULL, rel ? *rel : NULL, &le, &first, 1, type_equal_no_any) < 0)
						return NULL;
					e = exp_compare(sql->sa, le, first, (sc->token == SQL_IN) ? cmp_equal : cmp_notequal);
				} else { /* use cmp_in instead of anyequal for n simple expressions */
					for (node *n = vals->h ; n ; n = n->next)
						if ((n->data = exp_check_type(sql, &super, rel ? *rel : NULL, n->data, type_equal)) == NULL)
							return NULL;
					if ((le = exp_check_type(sql, &super, rel ? *rel : NULL, le, type_equal)) == NULL)
						return NULL;
					e = exp_in(sql->sa, le, vals, (sc->token == SQL_IN) ? cmp_in : cmp_notin);
				}
			}
			if (!e) { /* after computing supertype, check types for each IN value */
				for (node *n = vals->h ; n ; n = n->next)
					if ((n->data = exp_check_type(sql, &super, rel ? *rel : NULL, n->data, type_equal)) == NULL)
						return NULL;
				values->tpe = *exp_subtype(vals->h->data);
				if (!(le = exp_check_type(sql, &super, rel ? *rel : NULL, le, type_equal)))
					return NULL;
			}
		}
		if (!e) {
			if (add_select && rel && *rel && !is_project((*rel)->op) && !is_select((*rel)->op) && !is_base((*rel)->op))
				*rel = rel_select(sql->sa, *rel, NULL);
			if (!exp_has_rel(le) && !exp_has_rel(values))
				e = exp_in(sql->sa, le, values->f, (sc->token == SQL_IN) ? cmp_in : cmp_notin);
			else if ((rel && *rel) || exp_has_rel(le) || exp_has_rel(values))
				e = exp_in_func(sql, le, values, (sc->token == SQL_IN), is_tuple);
			else
				e = exp_in_aggr(sql, le, values, (sc->token == SQL_IN), is_tuple);
		}
	}
	return e;
}

static sql_rel *
rel_in_exp(sql_query *query, sql_rel *rel, symbol *sc, int f)
{
	mvc *sql = query->sql;
	sql_exp *e = rel_in_value_exp(query, &rel, sc, f);

	assert(!is_sql_sel(f));
	if (!e || !rel)
		return NULL;

	if (e->type == e_cmp) { /* it's a exp_in or cmp_equal of simple expressions, push down early on if possible */
		sql_exp *ls = e->l;
		bool rlist = (e->flag == cmp_in || e->flag == cmp_notin);
		unsigned int rcard = rlist ? exps_card(e->r) : exp_card(e->r);
		int r_is_atoms = rlist ? exps_are_atoms(e->r) : exp_is_atom(e->r);
		int r_has_freevar = rlist ? exps_have_freevar(sql, e->r) : exp_has_freevar(sql, e->r);

		if (rcard <= CARD_ATOM && (r_is_atoms || r_has_freevar || exp_has_freevar(sql, ls))) {
			if ((exp_card(ls) == rcard) || rel->processed) /* bin compare op */
				return rel_select(sql->sa, rel, e);

			return push_select_exp(sql, rel, e, ls, f);
		} else { /* join */
			sql_exp *rs = rlist ? exps_find_one_multi_exp(e->r) : e->r;
			if (rs)
				return push_join_exp(sql, rel, e, ls, rs, NULL, f);
		}
	}
	if (is_outerjoin(rel->op))
		return rel_select(sql->sa, rel, e);
	return rel_select_add_exp(sql->sa, rel, e);
}

static int
exp_between_check_types(sql_subtype *res, sql_subtype *t1, sql_subtype *t2, sql_subtype *t3)
{
	bool type_found = false;
	sql_subtype super;

	if (t1 && t2) {
		cmp_supertype(&super, t2, t1);
		type_found = true;
	} else if (t1) {
		super = *t1;
		type_found = true;
	} else if (t2) {
		super = *t2;
		type_found = true;
	}
	if (t3) {
		if (type_found)
			cmp_supertype(&super, t3, &super);
		else
			super = *t3;
		type_found = true;
	}
	if (!type_found)
		return -1;
	*res = super;
	return 0;
}

static bool
exp_is_null_no_value_opt(sql_exp *e)
{
	if (!e)
		return false;
	while (is_convert(e->type))
		e = e->l;
	return e->type == e_atom && e->l && atom_null(e->l);
}

sql_exp *
rel_logical_value_exp(sql_query *query, sql_rel **rel, symbol *sc, int f, exp_kind ek)
{
	mvc *sql = query->sql;

	if (!sc)
		return NULL;

	if (mvc_highwater(sql))
		return sql_error(sql, 10, SQLSTATE(42000) "Query too complex: running out of stack space");

	switch (sc->token) {
	case SQL_OR:
	case SQL_AND:
	{
		dnode *n = sc->data.lval->h;
		symbol *lo = n->data.sym;
		sql_exp *ls = NULL, *rs;
		list *l = NULL;

		if (!(ls = rel_value_exp(query, rel, lo, f|sql_farg, ek)))
			return NULL;

		for(n = n->next; n; n = n->next) {
			symbol *ro = n->data.sym;
			if (!(rs = rel_value_exp(query, rel, ro, f|sql_farg, ek)))
				return NULL;
			if (!l) {
				l = sa_list(sql->sa);
				l = append(l, ls);
				if (!l)
					return NULL;
			}
			append(l, rs);
		}
		if (l) {
			sql_subtype *bt = sql_bind_localtype("bit");
			l = exps_check_type(sql, bt, l);
			if (!l)
				return NULL;
			if (sc->token == SQL_OR)
				return exp_disjunctive(sql->sa, l);
			else
				return exp_conjunctive(sql->sa, l);
		}
		return ls;
	}
	case SQL_FILTER:
		/* [ x,..] filter [ y,..] */
		/* todo add anti, [ x,..] not filter [ y,...] */
		/* no correlation */
	{
		dnode *ln = sc->data.lval->h->data.lval->h;
		dnode *rn = sc->data.lval->h->next->next->data.lval->h;
		dlist *filter_op = sc->data.lval->h->next->data.lval;
		char *fname = qname_schema_object(filter_op);
		char *sname = qname_schema(filter_op);
		list *exps, *tl;
		sql_subtype *obj_type = NULL;

		exps = sa_list(sql->sa);
		tl = sa_list(sql->sa);
		for (; ln; ln = ln->next) {
			symbol *sym = ln->data.sym;

			sql_exp *e = rel_value_exp(query, rel, sym, f|sql_farg, ek);
			if (!e)
				return NULL;
			if (!obj_type)
				obj_type = exp_subtype(e);
			list_append(exps, e);
			append(tl, exp_subtype(e));
		}
		for (; rn; rn = rn->next) {
			symbol *sym = rn->data.sym;

			sql_exp *e = rel_value_exp(query, rel, sym, f|sql_farg, ek);
			if (!e)
				return NULL;
			list_append(exps, e);
			append(tl, exp_subtype(e));
		}
		/* find the predicate filter function */
		return _rel_nop(sql, sname, fname, tl, rel ? *rel : NULL, exps, ek);
	}
	case SQL_COMPARE:
	{
		dnode *n = sc->data.lval->h;
		symbol *lo = n->data.sym;
		symbol *ro = n->next->next->data.sym;
		char *compare_op = n->next->data.sval;
		int quantifier = 0, need_not = 0;
		sql_exp *rs = NULL, *ls;
		comp_type cmp_type = compare_str2type(compare_op);
		bool is_not_distinct_from = false;
		bool is_distinct_from = false;

		/*
		 * = ANY -> IN, <> ALL -> NOT( = ANY) -> NOT IN
		 * = ALL -> all(groupby(all, nil)), <> ANY -> NOT ( = ALL )
		 */
		if (n->next->next->next)
			quantifier = n->next->next->next->data.i_val + 1;
		assert(quantifier == 0 || quantifier == 1 || quantifier == 2 || quantifier == 3 || quantifier == 4);

		/* [NOT] DISTINCT FROM */
		if (quantifier == 3) {
				is_not_distinct_from = true;
				quantifier = 0;
		}
		else if (quantifier == 4) {
				is_distinct_from = true;
				quantifier = 0;
		}

		if ((quantifier == 1 && cmp_type == cmp_equal) ||
		    (quantifier == 2 && cmp_type == cmp_notequal)) {
			dlist *dl = dlist_create(sql->sa);
			/* map into IN/NOT IN */
			sc->token = cmp_type==cmp_equal?SQL_IN:SQL_NOT_IN;
			n->next->type = type_list;
			n->next->data.lval = dl;
			n->next->next->next = NULL; /* remove quantifier */
			dl->h = n->next->next;
			n->next->next = NULL; /* (remove comparison) moved righthand side */
			return rel_logical_value_exp(query, rel, sc, f, ek);
		}
		/* <> ANY -> NOT (= ALL) */
		if (quantifier == 1 && cmp_type == cmp_notequal) {
			need_not = 1;
			quantifier = 2;
			cmp_type = cmp_equal;
			compare_op = "=";
		}

		ls = rel_value_exp(query, rel, lo, f|sql_farg, ek);
		if (!ls)
			return NULL;
		if (quantifier)
			ek.card = card_set;

		rs = rel_value_exp(query, rel, ro, f|sql_farg, ek);
		if (!rs)
			return NULL;

		if (is_distinct_from || is_not_distinct_from) {
			if (rel_convert_types(sql, rel ? *rel : NULL, rel ? *rel : NULL, &ls, &rs, 1, type_equal_no_any) < 0)
				return NULL;
			sql_exp* e = exp_compare(sql->sa, ls, rs, is_not_distinct_from?cmp_equal:cmp_notequal);
			set_semantics(e);
			return e;
		}

		if (rs->type == e_atom)
			quantifier = 0;

		if (!exp_is_rel(ls) && !exp_is_rel(rs) && ls->card < rs->card) {
			sql_exp *swap = ls; /* has to swap parameters like in the rel_logical_exp case */
			ls = rs;
			rs = swap;
			cmp_type = swap_compare(cmp_type);
		}

		if (rel_convert_types(sql, rel ? *rel : NULL, rel ? *rel : NULL, &ls, &rs, 1, type_equal_no_any) < 0)
			return NULL;
		if (exp_is_null_no_value_opt(ls) && exp_is_null_no_value_opt(rs))
			return exp_atom(sql->sa, atom_general(sql->sa, sql_bind_localtype("bit"), NULL, 0));

		if (!quantifier)
			return exp_compare(sql->sa, ls, rs, cmp_type);

		return exp_compare_func(sql, ls, rs, compare_func(cmp_type, need_not), quantifier);
	}
	/* Set Member ship */
	case SQL_IN:
	case SQL_NOT_IN:
		return rel_in_value_exp(query, rel, sc, f);
	case SQL_EXISTS:
	case SQL_NOT_EXISTS:
		return rel_exists_value_exp(query, rel, sc, f);
	case SQL_LIKE:
	case SQL_NOT_LIKE:
	{
		symbol *lo = sc->data.lval->h->data.sym;
		symbol *ro = sc->data.lval->h->next->data.sym;
		int insensitive = sc->data.lval->h->next->next->data.i_val;
		int anti = (sc->token == SQL_NOT_LIKE) != (sc->data.lval->h->next->next->next->data.i_val != 0);
		sql_subtype *st = sql_bind_localtype("str");
		sql_exp *le = rel_value_exp(query, rel, lo, f|sql_farg, ek), *re, *ee = NULL, *ie = exp_atom_bool(sql->sa, insensitive);

		if (!le)
			return NULL;

		if (!exp_subtype(le))
			return sql_error(sql, 02, SQLSTATE(42000) "SELECT: parameter not allowed on "
					"left hand side of LIKE operator");

		lo = ro->data.lval->h->data.sym;
		/* like uses a single string pattern */
		ek.card = card_value;
		re = rel_value_exp(query, rel, lo, f|sql_farg, ek);
		if (!re)
			return NULL;
		if ((re = exp_check_type(sql, st, rel ? *rel : NULL, re, type_equal)) == NULL)
			return sql_error(sql, 02, SQLSTATE(42000) "LIKE: wrong type, should be string");
		if ((le = exp_check_type(sql, st, rel ? *rel : NULL, le, type_equal)) == NULL)
			return sql_error(sql, 02, SQLSTATE(42000) "LIKE: wrong type, should be string");
		/* Do we need to escape ? */
		if (dlist_length(ro->data.lval) == 2) {
			char *escape = ro->data.lval->h->next->data.sval;
			ee = exp_atom(sql->sa, atom_string(sql->sa, st, sa_strdup(sql->sa, escape)));
		} else {
			ee = exp_atom(sql->sa, atom_string(sql->sa, st, sa_strdup(sql->sa, "")));
		}
		return rel_nop_(sql, rel ? *rel : NULL, le, re, ee, ie, "sys", anti ? "not_like" : "like", card_value);
	}
	case SQL_BETWEEN:
	case SQL_NOT_BETWEEN:
	{
		symbol *lo = sc->data.lval->h->data.sym;
		int symmetric = sc->data.lval->h->next->data.i_val;
		symbol *ro1 = sc->data.lval->h->next->next->data.sym;
		symbol *ro2 = sc->data.lval->h->next->next->next->data.sym;
		sql_exp *le, *re1, *re2;
		sql_subtype super;

		assert(sc->data.lval->h->next->type == type_int);

		if (!(le = rel_value_exp(query, rel, lo, f|sql_farg, ek)))
			return NULL;
		if (!(re1 = rel_value_exp(query, rel, ro1, f|sql_farg, ek)))
			return NULL;
		if (!(re2 = rel_value_exp(query, rel, ro2, f|sql_farg, ek)))
			return NULL;

		if (exp_between_check_types(&super, exp_subtype(le), exp_subtype(re1), exp_subtype(re2)) < 0)
			return sql_error(sql, 01, SQLSTATE(42000) "Cannot have a parameter (?) on both sides of an expression");

		if ((le = exp_check_type(sql, &super, rel ? *rel:NULL, le, type_equal)) == NULL ||
		    (re1 = exp_check_type(sql, &super, rel ? *rel:NULL, re1, type_equal)) == NULL ||
		    (re2 = exp_check_type(sql, &super, rel ? *rel:NULL, re2, type_equal)) == NULL)
			return NULL;

		le = exp_compare2(sql->sa, le, re1, re2, 3, symmetric);
		if (sc->token == SQL_NOT_BETWEEN)
			set_anti(le);
		return le;
	}
	case SQL_IS_NULL:
	case SQL_IS_NOT_NULL:
	/* is (NOT) NULL */
	{
		/*
		sql_exp *le = rel_value_exp(query, rel, sc->data.sym, f|sql_farg, ek);

		if (!le)
			return NULL;
		le = rel_unop_(sql, rel ? *rel : NULL, le, "sys", sc->token == SQL_IS_NULL ? "isnull" : "isnotnull", card_value);
		if (!le)
			return NULL;
		set_has_no_nil(le);
		return le;
		*/
		sql_exp *le = rel_value_exp(query, rel, sc->data.sym, f|sql_farg, ek);
		sql_subtype *t;

		if (!le)
			return NULL;
		if (!(t = exp_subtype(le)))
			return sql_error(sql, 01, SQLSTATE(42000) "Cannot have a parameter (?) for IS%s NULL operator", sc->token == SQL_IS_NOT_NULL ? " NOT" : "");
		le = exp_compare(sql->sa, le, exp_atom(sql->sa, atom_general(sql->sa, t, NULL, 0)), cmp_equal);
		if (sc->token == SQL_IS_NOT_NULL)
			set_anti(le);
		set_has_no_nil(le);
		set_semantics(le);
		return le;
	}
	case SQL_NOT: {
		sql_exp *le = rel_value_exp(query, rel, sc->data.sym, f|sql_farg, ek);

		if (!le)
			return NULL;
		return rel_unop_(sql, rel ? *rel : NULL, le, "sys", "not", card_value);
	}
	case SQL_ATOM: {
		AtomNode *an = (AtomNode *) sc;
		assert(an && an->a);
		return exp_atom(sql->sa, an->a);
	}
	case SQL_IDENT:
	case SQL_COLUMN:
		return rel_column_ref(query, rel, sc, f);
	case SQL_UNION:
	case SQL_EXCEPT:
	case SQL_INTERSECT: {
		sql_rel *sq;

		if (is_psm_call(f) || is_sql_merge(f))
			return sql_error(sql, 02, SQLSTATE(42000) "%s: subqueries not supported inside %s", is_psm_call(f) ? "CALL" : "MERGE", is_psm_call(f) ? "CALL statements" : "MERGE conditions");
		if (rel && *rel)
			query_push_outer(query, *rel, f);
		sq = rel_setquery(query, sc);
		if (rel && *rel) {
			*rel = query_pop_outer(query);
			if (is_sql_join(f) && is_groupby((*rel)->op)) {
				return sql_error(sql, 05, SQLSTATE(42000) "SELECT: aggregate functions not allowed in JOIN conditions");
			} else if (is_sql_where(f) && is_groupby((*rel)->op)) {
				return sql_error(sql, 02, SQLSTATE(42000) "SELECT: aggregate functions not allowed in WHERE clause");
			} else if ((is_sql_update_set(f) || is_sql_psm(f)) && is_groupby((*rel)->op)) {
				return sql_error(sql, 02, SQLSTATE(42000) "SELECT: aggregate functions not allowed in SET, WHILE, IF, ELSE, CASE, WHEN, RETURN, ANALYZE clauses");
			}
		}
		if (!sq)
			return NULL;
		if (ek.type == type_value && ek.card <= card_set && is_project(sq->op) && list_length(sq->exps) > 1)
			return sql_error(sql, 02, SQLSTATE(42000) "SELECT: subquery must return only one column");
		if (ek.type == type_relation && is_project(sq->op) && list_length(sq->exps) != ek.type)
			return sql_error(sql, 02, SQLSTATE(42000) "SELECT: subquery has too %s columns", list_length(sq->exps) < ek.type ? "few" : "many");
		if (ek.type == type_value && ek.card < card_set && sq->card >= CARD_AGGR && (is_sql_sel(f) | is_sql_having(f) | is_sql_farg(f) |
			( is_sql_where(f) && rel && (!*rel || is_basetable((*rel)->op) || is_simple_project((*rel)->op) || is_joinop((*rel)->op)))))
			sq = rel_zero_or_one(sql, sq, ek);
		return exp_rel(sql, sq);
	}
	case SQL_DEFAULT:
		return sql_error(sql, 02, SQLSTATE(42000) "DEFAULT keyword not allowed outside insert and update statements");
	default: {
		sql_exp *le = rel_value_exp(query, rel, sc, f|sql_farg, ek);
		sql_subtype bt;

		if (!le)
			return NULL;
		sql_find_subtype(&bt, "boolean", 0, 0);
		if ((le = exp_check_type(sql, &bt, rel ? *rel : NULL, le, type_equal)) == NULL)
			return NULL;
		return rel_binop_(sql, rel ? *rel : NULL, le, exp_atom_bool(sql->sa, 1), "sys", "=", 0, true);
	}
	}
	/* never reached, as all switch cases have a `return` */
}

sql_rel *
rel_logical_exp(sql_query *query, sql_rel *rel, symbol *sc, int f)
{
	mvc *sql = query->sql;
	exp_kind ek = {type_value, card_column, TRUE};

	if (!sc)
		return NULL;

	if (mvc_highwater(sql))
		return sql_error(sql, 10, SQLSTATE(42000) "Query too complex: running out of stack space");

	switch (sc->token) {
	case SQL_OR:
	{
		assert(rel);
		dnode *n = sc->data.lval->h;
		symbol *lo = n->data.sym;
		sql_exp *ls = NULL, *rs;
		list *l = NULL;

		if (!(ls = rel_logical_value_exp(query, &rel, lo, f, ek)))
			return NULL;

		for(n = n->next; n; n = n->next) {
			symbol *ro = n->data.sym;
			if (!(rs = rel_logical_value_exp(query, &rel, ro, f, ek)))
				return NULL;
			if (!l) {
				l = sa_list(sql->sa);
				l = append(l, ls);
				if (!l)
					return NULL;
			}
			append(l, rs);
		}
		if (l) {
			sql_subtype *bt = sql_bind_localtype("bit");
			l = exps_check_type(sql, bt, l);
			if (!l)
				return NULL;
			ls = exp_disjunctive(sql->sa, l);
		}
		if (!is_select(rel->op) && !is_join(rel->op)) {
			rel = rel_select(sql->sa, rel, ls);
		} else {
			if (!rel->exps)
				rel->exps = sa_list(sql->sa);
			append(rel->exps, ls);
		}
		return rel;
	}
	case SQL_AND:
	{
		for(dnode *n = sc->data.lval->h; n; n = n->next) {
			symbol *lo = n->data.sym;
			rel = rel_logical_exp(query, rel, lo, f);
			if (!rel)
				return NULL;
		}
		return rel;
	}
	case SQL_FILTER:
		/* [ x,..] filter [ y,..] */
		/* todo add anti, [ x,..] NOT filter [ y,...] */
		/* no correlation */
	{
		dnode *ln = sc->data.lval->h->data.lval->h;
		dnode *rn = sc->data.lval->h->next->next->data.lval->h;
		dlist *filter_op = sc->data.lval->h->next->data.lval;
		char *fname = qname_schema_object(filter_op);
		char *sname = qname_schema(filter_op);
		list *l, *r;

		l = sa_list(sql->sa);
		r = sa_list(sql->sa);
		for (; ln; ln = ln->next) {
			symbol *sym = ln->data.sym;

			sql_exp *e = rel_value_exp(query, &rel, sym, f|sql_farg, ek);
			if (!e)
				return NULL;
			list_append(l, e);
		}
		for (; rn; rn = rn->next) {
			symbol *sym = rn->data.sym;

			sql_exp *e = rel_value_exp(query, &rel, sym, f|sql_farg, ek);
			if (!e)
				return NULL;
			list_append(r, e);
		}
		return rel_filter(sql, rel, l, r, sname, fname, 0, f);
	}
	case SQL_COMPARE:
	{
		dnode *n = sc->data.lval->h;
		symbol *lo = n->data.sym;
		symbol *ro = n->next->next->data.sym;
		char *compare_op = n->next->data.sval;
		int quantifier = 0;
		int is_semantics = 0;

		if (n->next->next->next)
			quantifier = n->next->next->next->data.i_val + 1;
		assert(quantifier == 0 || quantifier == 1 || quantifier == 2 || quantifier == 3 || quantifier == 4);

		if (quantifier >= 3) {
			if (quantifier == 4)
				compare_op = "<>";
			quantifier = 0;
			is_semantics = 1;
		}
		return rel_compare(query, rel, sc, lo, ro, compare_op, f, ek, quantifier, is_semantics);
	}
	/* Set Member ship */
	case SQL_IN:
	case SQL_NOT_IN:
		return rel_in_exp(query, rel, sc, f);
	case SQL_EXISTS:
	case SQL_NOT_EXISTS:
		return rel_exists_exp(query, rel , sc, f);
	case SQL_LIKE:
	case SQL_NOT_LIKE:
	{
		symbol *lo = sc->data.lval->h->data.sym;
		symbol *ro = sc->data.lval->h->next->data.sym;
		int insensitive = sc->data.lval->h->next->next->data.i_val;
		int anti = (sc->token == SQL_NOT_LIKE) != (sc->data.lval->h->next->next->next->data.i_val != 0);
		sql_subtype *st = sql_bind_localtype("str");
		sql_exp *le = rel_value_exp(query, &rel, lo, f|sql_farg, ek), *re, *ee = NULL, *ie = exp_atom_bool(sql->sa, insensitive);

		if (!le)
			return NULL;

		if (!exp_subtype(le))
			return sql_error(sql, 02, SQLSTATE(42000) "SELECT: parameter not allowed on "
					"left hand side of LIKE operator");

		/* Do we need to escape ? */
		if (dlist_length(ro->data.lval) == 2) {
			char *escape = ro->data.lval->h->next->data.sval;
			ee = exp_atom(sql->sa, atom_string(sql->sa, st, sa_strdup(sql->sa, escape)));
		} else {
			ee = exp_atom(sql->sa, atom_string(sql->sa, st, sa_strdup(sql->sa, "")));
		}
		ro = ro->data.lval->h->data.sym;
		re = rel_value_exp(query, &rel, ro, f|sql_farg, ek);
		if (!re)
			return NULL;
		if ((re = exp_check_type(sql, st, rel, re, type_equal)) == NULL)
			return sql_error(sql, 02, SQLSTATE(42000) "LIKE: wrong type, should be string");
		if ((le = exp_check_type(sql, st, rel, le, type_equal)) == NULL)
			return sql_error(sql, 02, SQLSTATE(42000) "LIKE: wrong type, should be string");
		return rel_filter_exp_(sql, rel, le, re, ee, ie, "like", anti, f);
	}
	case SQL_BETWEEN:
	case SQL_NOT_BETWEEN:
	{
		symbol *lo = sc->data.lval->h->data.sym;
		int symmetric = sc->data.lval->h->next->data.i_val;
		symbol *ro1 = sc->data.lval->h->next->next->data.sym;
		symbol *ro2 = sc->data.lval->h->next->next->next->data.sym;
		sql_exp *le, *re1, *re2;
		sql_subtype super;

		assert(sc->data.lval->h->next->type == type_int);

		if (!(le = rel_value_exp(query, &rel, lo, f|sql_farg, ek)))
			return NULL;
		if (!(re1 = rel_value_exp(query, &rel, ro1, f|sql_farg, ek)))
			return NULL;
		if (!(re2 = rel_value_exp(query, &rel, ro2, f|sql_farg, ek)))
			return NULL;

		if (exp_between_check_types(&super, exp_subtype(le), exp_subtype(re1), exp_subtype(re2)) < 0)
			return sql_error(sql, 01, SQLSTATE(42000) "Cannot have a parameter (?) on both sides of an expression");

		if ((le = exp_check_type(sql, &super, rel, le, type_equal)) == NULL ||
		    (re1 = exp_check_type(sql, &super, rel, re1, type_equal)) == NULL ||
		    (re2 = exp_check_type(sql, &super, rel, re2, type_equal)) == NULL)
			return NULL;

		return rel_compare_exp_(query, rel, le, re1, re2, 3, sc->token == SQL_NOT_BETWEEN ? 1 : 0, 0, f, symmetric, 0);
	}
	case SQL_IS_NULL:
	case SQL_IS_NOT_NULL:
	/* is (NOT) NULL */
	{
		sql_exp *le = rel_value_exp(query, &rel, sc->data.sym, f|sql_farg, ek);
		sql_subtype *t;

		if (!le)
			return NULL;
		if (!(t = exp_subtype(le)))
			return sql_error(sql, 01, SQLSTATE(42000) "Cannot have a parameter (?) for IS%s NULL operator", sc->token == SQL_IS_NOT_NULL ? " NOT" : "");
		le = exp_compare(sql->sa, le, exp_atom(sql->sa, atom_general(sql->sa, t, NULL, 0)), cmp_equal);
		if (sc->token == SQL_IS_NOT_NULL)
			set_anti(le);
		set_has_no_nil(le);
		set_semantics(le);
		return rel_select_push_compare_exp_down(sql, rel, le, le->l, le->r, NULL, f);
	}
	case SQL_NOT: {
		sql_exp *le = rel_value_exp(query, &rel, sc->data.sym, f|sql_farg, ek);
		sql_subtype bt;

		sql_find_subtype(&bt, "boolean", 0, 0);
		if (!le || !(le = exp_check_type(sql, &bt, rel, le, type_equal)))
			return NULL;
		le = exp_compare(sql->sa, le, exp_atom_bool(sql->sa, 0), cmp_equal);
		return rel_select_push_compare_exp_down(sql, rel, le, le->l, le->r, NULL, f);
	}
	case SQL_ATOM: {
		/* TRUE or FALSE */
		sql_rel *or = rel;
		AtomNode *an = (AtomNode *) sc;
		sql_exp *e = exp_atom(sql->sa, an->a);

		if (e) {
			sql_subtype bt;

			sql_find_subtype(&bt, "boolean", 0, 0);
			e = exp_check_type(sql, &bt, rel, e, type_equal);
		}
		if (!e || or != rel)
			return NULL;
		e = exp_compare(sql->sa, e, exp_atom_bool(sql->sa, 1), cmp_equal);
		return rel_select_push_compare_exp_down(sql, rel, e, e->l, e->r, NULL, f);
	}
	case SQL_IDENT:
	case SQL_COLUMN: {
		sql_rel *or = rel;
		sql_exp *e = rel_column_ref(query, &rel, sc, f);

		if (e) {
			sql_subtype bt;

			sql_find_subtype(&bt, "boolean", 0, 0);
			e = exp_check_type(sql, &bt, rel, e, type_equal);
		}
		if (!e || or != rel)
			return NULL;
		e = exp_compare(sql->sa, e, exp_atom_bool(sql->sa, 1), cmp_equal);
		return rel_select_push_compare_exp_down(sql, rel, e, e->l, e->r, NULL, f);
	}
	case SQL_UNION:
	case SQL_EXCEPT:
	case SQL_INTERSECT: {
		sql_rel *sq;

		if (is_psm_call(f) || is_sql_merge(f))
			return sql_error(sql, 02, SQLSTATE(42000) "%s: set operations not supported inside %s", is_psm_call(f) ? "CALL" : "MERGE", is_psm_call(f) ? "CALL statements" : "MERGE conditions");
		if (rel)
			query_push_outer(query, rel, f);
		sq = rel_setquery(query, sc);
		if (rel) {
			rel = query_pop_outer(query);
			if (is_sql_join(f) && is_groupby(rel->op)) {
				return sql_error(sql, 05, SQLSTATE(42000) "SELECT: aggregate functions not allowed in JOIN conditions");
			} else if (is_sql_where(f) && is_groupby(rel->op)) {
				return sql_error(sql, 02, SQLSTATE(42000) "SELECT: aggregate functions not allowed in WHERE clause");
			} else if ((is_sql_update_set(f) || is_sql_psm(f)) && is_groupby(rel->op)) {
				return sql_error(sql, 02, SQLSTATE(42000) "SELECT: aggregate functions not allowed in SET, WHILE, IF, ELSE, CASE, WHEN, RETURN, ANALYZE clauses");
			}
		}
		if (!sq)
			return NULL;
		assert(ek.type == type_value); /* I don't expect IN tuple matching calls to land here */
		if (is_sql_where(f) && is_groupby(rel->op))
			assert(0);
		if (ek.card <= card_set && is_project(sq->op) && list_length(sq->exps) > 1)
			return sql_error(sql, 02, SQLSTATE(42000) "SELECT: subquery must return only one column");
		if (!rel)
			return sq;
		sq = rel_zero_or_one(sql, sq, ek);
		if (is_sql_where(f) || is_sql_having(f)) {
			sql_exp *le = exp_rel(sql, sq);
			sql_subtype bt;

			sql_find_subtype(&bt, "boolean", 0, 0);
			le = exp_check_type(sql, &bt, rel, le, type_equal);
			if (!le)
				return NULL;
			le = exp_compare(sql->sa, le, exp_atom_bool(sql->sa, 1), cmp_equal);
			return rel_select_push_compare_exp_down(sql, rel, le, le->l, le->r, NULL, f);
		} else {
			sq = rel_crossproduct(sql->sa, rel, sq, (f==sql_sel || is_single(sq))?op_left:op_join);
			set_processed(sq);
		}
		return sq;
	}
	case SQL_DEFAULT:
		return sql_error(sql, 02, SQLSTATE(42000) "DEFAULT keyword not allowed outside insert and update statements");
	default: {
		sql_exp *le = rel_value_exp(query, &rel, sc, f|sql_farg, ek);
		sql_subtype bt;

		if (!le)
			return NULL;
		if (le && (!is_compare(le->type) || le->flag > cmp_filter)) {
			sql_find_subtype(&bt, "boolean", 0, 0);
			if (!(le = exp_check_type(sql, &bt, rel, le, type_equal)))
				return NULL;
			le = exp_compare(sql->sa, le, exp_atom_bool(sql->sa, 1), cmp_equal);
		}
		if (le->flag == cmp_filter)
			return rel_select_push_filter_exp_down(sql, rel, le, le->l, le->r, f);
		else
			return rel_select_push_compare_exp_down(sql, rel, le, le->l, le->r, le->f, f);
	}
	}
	/* never reached, as all switch cases have a `return` */
}

static sql_exp * _rel_aggr(sql_query *query, sql_rel **rel, int distinct, char *sname, char *aname, dnode *arguments, symbol *orderby, int f);
static sql_exp *rel_aggr(sql_query *query, sql_rel **rel, symbol *se, int f);

sql_exp *
rel_unop_(mvc *sql, sql_rel *rel, sql_exp *e, char *sname, char *fname, int card)
{
	bool found = false;
	sql_subtype *t = exp_subtype(e);
	sql_ftype type = (card == card_loader)?F_LOADER:((card == card_none)?F_PROC:
		   ((card == card_relation)?F_UNION:F_FUNC));

	sql_subfunc *f = bind_func(sql, sname, fname, t, NULL, 1, type, false, &found, false);
	if (f) {
		sql_arg *a = f->func->ops->h->data;
		t = &a->type;
	}
	if (f && t && type_has_tz(t) && f->func->fix_scale == SCALE_FIX) {
		/* set timezone (using msec (.3)) */
		sql_subtype *intsec = sql_bind_subtype(sql->sa, "sec_interval", 10 /*hour to second */, 3);
		atom *a = atom_int(sql->sa, intsec, sql->timezone);
		sql_exp *tz = exp_atom(sql->sa, a);

		e = rel_binop_(sql, rel, e, tz, "sys", "sql_add", card, true);
		if (!e)
			return NULL;
	}
	if (f) {
		if (check_card(card, f)) {
			list *args = list_append(sa_list(sql->sa), e);
			args = check_arguments_and_find_largest_any_type(sql, rel, args, f, card == card_relation && e->card > CARD_ATOM, false);
			if (args)
				return exp_op(sql->sa, args, f);
		}
		found = false; /* reset found */
		f = NULL;
	}
	/* reset error */
	sql->session->status = 0;
	sql->errstr[0] = '\0';
	return sql_error(sql, ERR_NOTFOUND, SQLSTATE(42000) "SELECT: %s unary operator %s%s%s'%s'(%s)",
					 found ? "insufficient privileges for" : "no such", sname ? "'":"", sname ? sname : "", sname ? "'.":"", fname, t ? t->type->base.name : "?");
}

sql_exp *
rel_binop_(mvc *sql, sql_rel *rel, sql_exp *l, sql_exp *r, char *sname, char *fname, int card, bool exact)
{
	sql_subtype *t1 = exp_subtype(l), *t2 = exp_subtype(r);
	sql_ftype type = (card == card_loader)?F_LOADER:((card == card_none)?F_PROC:((card == card_relation)?F_UNION:F_FUNC));
	bool found = false;

	if (card == card_loader)
		card = card_none;

	if (is_commutative(sname, fname) && l->card < r->card) { /* move constants to the right if possible */
		sql_subtype *tmp = t1;
		t1 = t2;
		t2 = tmp;
		sql_exp *res = l;
		l = r;
		r = res;
	}
	/* swap complex types (intervals) to left side of +, * */
	if (t1 && t2 && is_commutative(sname, fname)) {
		if ((EC_INTERVAL(t1->type->eclass) && EC_TEMP(t2->type->eclass)) ||
           ((!EC_TEMP(t1->type->eclass) && !EC_INTERVAL(t1->type->eclass)) && EC_INTERVAL(t2->type->eclass))) {
			sql_subtype *tmp = t1;
			t1 = t2;
			t2 = tmp;
			sql_exp *res = l;
			l = r;
			r = res;
		}
	}

	sql_subfunc *f = bind_func(sql, sname, fname, t1, t2, 2, type, false, &found, exact);
	if (f && check_card(card,f)) {
		t1 = exp_subtype(l);
		t2 = exp_subtype(r);
		list *args = list_append(list_append(sa_list(sql->sa), l), r);

		args = check_arguments_and_find_largest_any_type(sql, rel, args, f, 0, false);
		if (args)
				return exp_op(sql->sa, args, f);
		return NULL;
	}

	if (!exp_subtype(l) || !exp_subtype(r))
		return sql_error(sql, 01, SQLSTATE(42000) "Cannot have a parameter (?) on both sides of an expression");
	return sql_error(sql, ERR_NOTFOUND, SQLSTATE(42000) "SELECT: %s binary operator %s%s%s'%s'(%s,%s)",
					 found ? "insufficient privileges for" : "no such", sname ? "'":"", sname ? sname : "", sname ? "'.":"", fname,
					 exp_subtype(l)->type->base.name, exp_subtype(r)->type->base.name);
}

sql_exp *
rel_nop_(mvc *sql, sql_rel *rel, sql_exp *a1, sql_exp *a2, sql_exp *a3, sql_exp *a4, char *sname, char *fname, int card)
{
	list *tl = sa_list(sql->sa);
	sql_subfunc *f = NULL;
	sql_ftype type = (card == card_none)?F_PROC:((card == card_relation)?F_UNION:F_FUNC);

	/* rel_nop_ should only be called for functions available to everyone, ie defined at sql_types! */
	(void) rel;
	append(tl, exp_subtype(a1));
	append(tl, exp_subtype(a2));
	append(tl, exp_subtype(a3));
	if (a4)
		append(tl, exp_subtype(a4));

	if (!(f = bind_func_(sql, sname, fname, tl, type, false, NULL, true)))
		return NULL;
	if (!a4)
		return exp_op3(sql->sa, a1,a2,a3,f);
	return exp_op4(sql->sa, a1,a2,a3,a4,f);
}

static sql_func *
inplace_func(mvc *sql)
{
	sql_func *f = SA_NEW(sql->sa, sql_func);

    *f = (sql_func) {
        .mod = "",
        .imp = "",
        .type = F_PROC,
        .lang = FUNC_LANG_INT,
        .query = NULL,
        .ops = sql->params,
        .res = NULL,
    };
    base_init(sql->sa, &f->base, 0, true, NULL);
    f->base.new = 1;
    f->base.id = -1;
    f->base.name = "-1";
    f->instantiated = TRUE;
	return f;
}

static list *
reorder_args(mvc *sql, list *exps, list *names, list *params)
{
	list *nexps = sa_list(sql->sa);
	for(node *n = params->h; n; n = n->next) {
		sql_arg *a = n->data;
		int found =0;
		for(node *m = names->h, *o = exps->h; m && o; m = m->next, o = o->next) {
			if (strcmp(m->data, a->name) == 0) {
				append(nexps, o->data);
				found = 1;
				break;
			}
		}
		if (!found)
			return NULL;
	}
	return nexps;
}

static sql_exp *
rel_nop(sql_query *query, sql_rel **rel, symbol *se, int fs, exp_kind ek)
{
	mvc *sql = query->sql;
	dnode *l = se->data.lval->h;
	dnode *ops = l->next->next->data.lval?l->next->next->data.lval->h:NULL;
	list *names = NULL;
	char *fname = NULL, *sname = NULL;;

	if (l->type != type_int) {
		int nargs = 0;
		fname = qname_schema_object(l->data.lval);
		sname = qname_schema(l->data.lval);

		for (dnode *n = ops; n; n = n->next)
			nargs++;

		/* first try aggregate */
		if (find_func(sql, sname, fname, nargs, F_AGGR, false, NULL, NULL)) {
			dnode *dn = l->next->next;
			symbol *orderby = dn->next?dn->next->data.sym:NULL;
			return _rel_aggr(query, rel, l->next->data.i_val, sname, fname, dn->data.lval->h, orderby, fs);
		}
	}

	int nr_args = 0;
	int split = (l->type == type_int && l->data.i_val == -1);
	list *exps = sa_list(sql->sa), *tl = sa_list(sql->sa);
	exp_kind iek = {type_value, card_column, FALSE};

	if (split)
		names = sa_list(sql->sa);
	for (; ops; ops = ops->next, nr_args++) {
		sql_exp *e = rel_value_exp(query, rel, ops->data.sym, fs|sql_farg, iek);
		if (!e)
			return NULL;
		if (split) {
			ops = ops->next;
			append(names, ops->data.sval);
		}
		append(exps, e);
		append(tl, exp_subtype(e));
	}
	if (l->type == type_int) {
		/* exec nr (ops)*/
		int nr = l->data.i_val;
		cq *q = NULL;

		if (nr == -1 || (q = qc_find(sql->qc, nr))) {
			list *nexps = new_exp_list(sql->sa);
			sql_func *f = q?q->f:inplace_func(sql);
			list *ops = q?f->ops:sql->params;

			tl = sa_list(sql->sa);
			if (list_length(ops) != list_length(exps))
				return sql_error(sql, 02, SQLSTATE(42000) "EXEC called with wrong number of arguments: expected %d, got %d", list_length(ops), list_length(exps));
			if (split) {
				exps = reorder_args(sql, exps, names, ops);
				if (!exps)
					return sql_error(sql, 02, SQLSTATE(42000) "EXEC called with wrong arguments");
			}
			if (exps->h && ops) {
				for (node *n = exps->h, *m = ops->h; n && m; n = n->next, m = m->next) {
					sql_arg *a = m->data;
					sql_exp *e = n->data;
					sql_subtype *ntp = &a->type;

					if (ntp && ntp->type)
						e = exp_check_type(sql, ntp, NULL, e, type_equal);
					else
						a->type = *exp_subtype(e);
					if (!e)
						return NULL;
					append(nexps, e);
					append(tl, exp_subtype(e));
				}
			}

			if (q)
				sql->type = q->type;
			return exp_op(sql->sa, list_empty(nexps) ? NULL : nexps, sql_dup_subfunc(sql->sa, f, tl, NULL));
		} else {
			return sql_error(sql, 02, SQLSTATE(42000) "EXEC: PREPARED Statement missing '%d'", nr);
		}
	}

	if (nr_args == 2 && is_commutative(sname, fname)) {
		sql_subtype *t1 = tl->h->data;
		sql_subtype *t2 = tl->t->data;

		if (t1 && t2 && ((EC_INTERVAL(t1->type->eclass) && EC_TEMP(t2->type->eclass)) ||
           ((!EC_TEMP(t1->type->eclass) && !EC_INTERVAL(t1->type->eclass)) && EC_INTERVAL(t2->type->eclass)))) {
			list_revert(exps);
			list_revert(tl);
		}

	}

	if (!sname && strcmp(fname, "field") == 0) { /* map into join */
		if (list_length(exps) < 2)
			return sql_error(sql, 02, SQLSTATE(42000) "Field function called with not enough arguments");
		sql_exp *le = exps->h->data;
		set_freevar(le, 1);
		list_remove_data(exps, NULL, le);
		sql_exp *re = exp_values(sql->sa, exps);
		exp_label(sql->sa, re, ++sql->label);
		sql_rel *r = rel_project(sql->sa, NULL, append(sa_list(sql->sa), re));
		sql_exp *id = NULL;
		rel_add_identity(sql, r, &id);
		re = exp_ref(sql, re);
		id = exp_ref(sql, id);
		if (r) {
			r->nrcols = list_length(exps);
			sql_exp *e = exp_compare(sql->sa, le, re, cmp_equal);
			r = rel_select(sql->sa, r, e);
			r = rel_project(sql->sa, r, append(sa_list(sql->sa), exp_convert(sql, id, exp_subtype(id), sql_bind_localtype("int"))));
			re = exp_rel(sql, r);
			return re;
		}
	}
	return _rel_nop(sql, sname, fname, tl, rel ? *rel : NULL, exps, ek);
}

typedef struct aggr_input {
	sql_query *query;
	int groupby;
	char *err;
} aggr_input;

static sql_exp *
exp_valid(visitor *v, sql_rel *rel, sql_exp *e, int depth)
{
	aggr_input *ai = v->data;
	(void)rel; (void)depth;

	int vf = is_freevar(e);
	if (!v->changes && vf && vf < ai->groupby) { /* check need with outer query */
		sql_rel *sq = query_fetch_outer(ai->query, vf-1);

		/* problem freevar have cardinality CARD_ATOM */
		if (sq->card <= CARD_AGGR && exp_card(e) != CARD_AGGR && is_alias(e->type)) {
			if (!exps_bind_column2(sq->exps, e->l, e->r, NULL)) {
				v->changes = 1;
				ai->err = SQLSTATE(42000) "SELECT: subquery uses ungrouped column from outer query";
			}
		}
	} else if (!v->changes && vf && vf == ai->groupby) { /* check if input is already aggregated */
		sql_rel *sq = query_fetch_outer(ai->query, vf-1);
		sql_exp *a = NULL;

		if (sq->card <= CARD_AGGR && is_alias(e->type)) {
			if ((a = exps_bind_column2(sq->exps, e->l, e->r, NULL)) && is_aggr(a->type)) { /* aggregate */
				v->changes = 1;
				ai->err = SQLSTATE(42000) "SELECT: aggregate function calls cannot be nested";
			}
		}
	}
	return e;
}

static char *
exps_valid(sql_query *query, list *exps, int groupby)
{
	aggr_input ai = { .query = query, .groupby = groupby };
	visitor v = { .sql = query->sql, .data = &ai };

	exps_exp_visitor_topdown(&v, NULL, exps, 0, &exp_valid, true);
	if (v.changes)
		return ai.err;
	return NULL;
}

static list * rel_order_by(sql_query *query, sql_rel **R, symbol *orderby, int needs_distinct, int f);

static sql_exp *
_rel_aggr(sql_query *query, sql_rel **rel, int distinct, char *sname, char *aname, dnode *args, symbol *orderby, int f)
{
	mvc *sql = query->sql;
	exp_kind ek = {type_value, card_column, FALSE};
	sql_subfunc *a = NULL;
	int no_nil = 0, group = 0, all_aggr = query_has_outer(query), i;
	unsigned int all_freevar = 0;
	sql_rel *groupby = rel ? *rel : NULL, *sel = NULL, *gr, *og = NULL, *res = groupby;
	sql_rel *subquery = NULL;
	list *exps = NULL, *ungrouped_cols = NULL;
	bool is_grouping = !strcmp(aname, "grouping"), has_args = false, found = false, used_rel = false;

	if (!all_aggr) {
		if (!groupby) {
			char *uaname = SA_NEW_ARRAY(sql->ta, char, strlen(aname) + 1);
			return sql_error(sql, 02, SQLSTATE(42000) "%s: missing group by", toUpperCopy(uaname, aname));
		} else if (is_sql_groupby(f)) {
			char *uaname = SA_NEW_ARRAY(sql->ta, char, strlen(aname) + 1);
			return sql_error(sql, 02, SQLSTATE(42000) "%s: aggregate function '%s' not allowed in GROUP BY clause", toUpperCopy(uaname, aname), aname);
		} else if (is_sql_values(f)) {
			char *uaname = SA_NEW_ARRAY(sql->ta, char, strlen(aname) + 1);
			return sql_error(sql, 02, SQLSTATE(42000) "%s: aggregate functions not allowed on an unique value", toUpperCopy(uaname, aname));
		} else if (is_sql_join(f)) { /* the is_sql_join test must come before is_sql_where, because the join conditions are handled with sql_where */
			char *uaname = SA_NEW_ARRAY(sql->ta, char, strlen(aname) + 1);
			return sql_error(sql, 02, SQLSTATE(42000) "%s: aggregate functions not allowed in JOIN conditions", toUpperCopy(uaname, aname));
		} else if (is_sql_where(f)) {
			char *uaname = SA_NEW_ARRAY(sql->ta, char, strlen(aname) + 1);
			return sql_error(sql, 02, SQLSTATE(42000) "%s: aggregate functions not allowed in WHERE clause", toUpperCopy(uaname, aname));
		} else if (is_sql_update_set(f) || is_sql_psm(f)) {
			char *uaname = SA_NEW_ARRAY(sql->ta, char, strlen(aname) + 1);
			return sql_error(sql, 02, SQLSTATE(42000) "%s: aggregate functions not allowed in SET, WHILE, IF, ELSE, CASE, WHEN, RETURN, ANALYZE clauses (use subquery)", toUpperCopy(uaname, aname));
		} else if (is_sql_aggr(f)) {
			char *uaname = SA_NEW_ARRAY(sql->ta, char, strlen(aname) + 1);
			return sql_error(sql, 02, SQLSTATE(42000) "%s: aggregate functions cannot be nested", toUpperCopy(uaname, aname));
		} else if (is_psm_call(f)) {
			char *uaname = SA_NEW_ARRAY(sql->ta, char, strlen(aname) + 1);
			return sql_error(sql, 02, SQLSTATE(42000) "%s: aggregate functions not allowed inside CALL", toUpperCopy(uaname, aname));
		} else if (is_sql_from(f)) {
			char *uaname = SA_NEW_ARRAY(sql->ta, char, strlen(aname) + 1);
			return sql_error(sql, 02, SQLSTATE(42000) "%s: aggregate functions not allowed in functions in FROM", toUpperCopy(uaname, aname));
		}
	}

	exps = sa_list(sql->sa);
	if (args && args->data.sym) {
		bool arguments_correlated = true, all_const = true;

		all_freevar = all_aggr?1:0;
		for (i = 0; args && args->data.sym; args = args->next, i++) {
			int base = (!groupby || !is_project(groupby->op) || is_base(groupby->op) || is_processed(groupby));
			sql_rel *gl = base?groupby:groupby->l, *ogl = gl; /* handle case of subqueries without correlation */
			sql_exp *e = rel_value_exp(query, &gl, args->data.sym, (f | sql_aggr)& ~sql_farg, ek);
			bool found_one_freevar = false;

			if (!e)
				return NULL;
			used_rel |= (rel_has_exp(gl, e, true) == 0);
			has_args = true;
			if (gl && gl != ogl) {
				if (gl->grouped) {
					char *uaname = SA_NEW_ARRAY(sql->ta, char, strlen(aname) + 1);
					return sql_error(sql, 02, SQLSTATE(42000) "%s: aggregate functions cannot be nested", toUpperCopy(uaname, aname));
				}
				if (!base)
					groupby->l = subquery = gl;
				else
					groupby = subquery = gl;
			}
			sql_subtype *t = exp_subtype(e);
			if (!t) { /* we also do not expect parameters here */
				char *uaname = SA_NEW_ARRAY(sql->ta, char, strlen(aname) + 1);
				return sql_error(sql, 02, SQLSTATE(42000) "%s: parameters not allowed as arguments to aggregate functions", toUpperCopy(uaname, aname));
			}
			if (!t->type->localtype) {
				if (e->type == e_atom && !e->f) {
					t = sql_bind_localtype("bte");
					e->tpe = *t;
					if (e->l)
						e->l = atom_set_type(sql->sa, e->l, t);
				}
			}

			all_aggr &= (exp_card(e) <= CARD_AGGR && !exp_is_atom(e) && is_aggr(e->type) && !is_func(e->type) && (!groupby || !is_groupby(groupby->op) || !groupby->r || !exps_find_exp(groupby->r, e)));
			exp_only_freevar(query, e, &arguments_correlated, &found_one_freevar, &ungrouped_cols);
			all_freevar &= (arguments_correlated && found_one_freevar) || (is_atom(e->type)?all_freevar:0); /* no uncorrelated variables must be found, plus at least one correlated variable to push this aggregate to an outer query */
			all_const &= is_atom(e->type);
			list_append(exps, e);
		}
		if (all_const)
			all_freevar = 0;
	}
	if (!all_freevar) {
		if (is_sql_groupby(f)) {
			char *uaname = SA_NEW_ARRAY(sql->ta, char, strlen(aname) + 1);
			return sql_error(sql, 02, SQLSTATE(42000) "%s: aggregate function '%s' not allowed in GROUP BY clause", toUpperCopy(uaname, aname), aname);
		} else if (is_sql_from(f)) {
			char *uaname = SA_NEW_ARRAY(sql->ta, char, strlen(aname) + 1);
			return sql_error(sql, 02, SQLSTATE(42000) "%s: aggregate functions not allowed in functions in FROM", toUpperCopy(uaname, aname));
		} else if (is_sql_aggr(f) && groupby->grouped) {
			char *uaname = SA_NEW_ARRAY(sql->ta, char, strlen(aname) + 1);
			return sql_error(sql, 02, SQLSTATE(42000) "%s: aggregate functions cannot be nested", toUpperCopy(uaname, aname));
		} else if (is_sql_values(f)) {
			char *uaname = SA_NEW_ARRAY(sql->ta, char, strlen(aname) + 1);
			return sql_error(sql, 02, SQLSTATE(42000) "%s: aggregate functions not allowed on an unique value", toUpperCopy(uaname, aname));
		} else if (is_sql_join(f)) { /* the is_sql_join test must come before is_sql_where, because the join conditions are handled with sql_where */
			char *uaname = SA_NEW_ARRAY(sql->ta, char, strlen(aname) + 1);
			return sql_error(sql, 02, SQLSTATE(42000) "%s: aggregate functions not allowed in JOIN conditions", toUpperCopy(uaname, aname));
		} else if (is_sql_where(f)) {
			char *uaname = SA_NEW_ARRAY(sql->ta, char, strlen(aname) + 1);
			return sql_error(sql, 02, SQLSTATE(42000) "%s: aggregate functions not allowed in WHERE clause", toUpperCopy(uaname, aname));
		} else if (!all_aggr && !list_empty(ungrouped_cols)) {
			for (node *n = ungrouped_cols->h ; n ; n = n->next) {
				sql_rel *outer;
				sql_exp *e = (sql_exp*) n->data;

				if ((outer = query_fetch_outer(query, is_freevar(e)-1))) {
					int of = query_fetch_outer_state(query, is_freevar(e)-1);
					if (outer->grouped) {
						bool err = false, was_processed = false;

						if (is_processed(outer)) {
							was_processed = true;
							reset_processed(outer);
						}
						if (!is_groupby_col(outer, e))
							err = true;
						if (was_processed)
							set_processed(outer);
						if (err) {
							if (exp_name(e) && exp_relname(e) && !has_label(e))
								return sql_error(sql, ERR_GROUPBY, SQLSTATE(42000) "SELECT: subquery uses ungrouped column \"%s.%s\" from outer query", exp_relname(e)->name, exp_name(e));
							return sql_error(sql, ERR_GROUPBY, SQLSTATE(42000) "SELECT: subquery uses ungrouped column from outer query");
						}
					} else if (!used_rel && is_sql_where(of)) {
						char *uaname = SA_NEW_ARRAY(sql->ta, char, strlen(aname) + 1);
						return sql_error(sql, 02, SQLSTATE(42000) "%s: aggregate functions not allowed in WHERE clause", toUpperCopy(uaname, aname));
					} else if (!is_sql_aggr(of)) {
						set_outer(outer);
					}
				}
			}
		}
	}

	if (all_freevar) { /* case 2, ie use outer */
		int card;
		sql_exp *exp = NULL;
		/* find proper groupby relation */
		for (node *n = exps->h; n; n = n->next) {
			sql_exp *e = n->data;

			int vf = exp_freevar_offset(sql, e);
			if (vf > (int)all_freevar)
				all_freevar = vf;
			exp = e;
		}
		if (query_has_outer(query) >= all_freevar) {
			int sql_state = query_fetch_outer_state(query,all_freevar-1);
			res = groupby = query_fetch_outer(query, all_freevar-1);
			card = query_outer_used_card(query, all_freevar-1);
			/* given groupby validate all input expressions */
			char *err;
			if (groupby && !is_groupby(groupby->op)) {
				sql_exp *p = query_outer_last_used(query, all_freevar-1);
				if (p && !is_aggr(p->type) && !is_groupby_col(groupby, p)) {
					if (p->type == e_column)
						return sql_error(sql, ERR_GROUPBY, SQLSTATE(42000) "SELECT: cannot use non GROUP BY column '%s.%s' in query results without an aggregate function", ((sql_alias*)p->l)->name, (char*)p->r);
					if (exp_name(p) && exp_relname(p) && !has_label(p))
						return sql_error(sql, ERR_GROUPBY, SQLSTATE(42000) "SELECT: cannot use non GROUP BY column '%s.%s' in query results without an aggregate function", exp_relname(p)->name, exp_name(p));
					return sql_error(sql, ERR_GROUPBY, SQLSTATE(42000) "SELECT: cannot use non GROUP BY column in query results without an aggregate function");
				}
			}
			if ((err = exps_valid(query, exps, all_freevar)) != NULL) {
				strcpy(sql->errstr, err);
				sql->session->status = -ERR_GROUPBY;
				return NULL;
			}
			if (exp && !is_groupby_col(res, exp)) {
				if (is_sql_groupby(sql_state))
					return sql_error(sql, 05, SQLSTATE(42000) "SELECT: aggregate function '%s' not allowed in GROUP BY clause", aname);
				if (is_sql_aggr(sql_state) && groupby->grouped) {
					char *uaname = SA_NEW_ARRAY(sql->ta, char, strlen(aname) + 1);
					return sql_error(sql, 02, SQLSTATE(42000) "%s: aggregate functions cannot be nested", toUpperCopy(uaname, aname));
				}
				if (is_sql_values(sql_state))
					return sql_error(sql, 05, SQLSTATE(42000) "SELECT: aggregate functions not allowed on an unique value");
				if (is_sql_update_set(sql_state) || is_sql_psm(f))
					return sql_error(sql, 05, SQLSTATE(42000) "SELECT: aggregate functions not allowed in SET, WHILE, IF, ELSE, CASE, WHEN, RETURN, ANALYZE clauses");
				if (is_sql_join(sql_state))
					return sql_error(sql, 05, SQLSTATE(42000) "SELECT: aggregate functions not allowed in JOIN conditions");
				if (is_sql_where(sql_state))
					return sql_error(sql, 05, SQLSTATE(42000) "SELECT: aggregate functions not allowed in WHERE clause");
				if (is_psm_call(sql_state))
					return sql_error(sql, 05, SQLSTATE(42000) "CALL: aggregate functions not allowed inside CALL");
				if (is_sql_from(sql_state))
					return sql_error(sql, 05, SQLSTATE(42000) "SELECT: aggregate functions not allowed in functions in FROM");
				if (card > CARD_AGGR) { /* used an expression before on the non grouped relation */
					sql_exp *lu = query_outer_last_used(query, all_freevar-1);
					if (lu->type == e_column)
						return sql_error(sql, ERR_GROUPBY, SQLSTATE(42000) "SELECT: subquery uses ungrouped column \"%s.%s\" from outer query", ((sql_alias*)lu->l)->name, (char*)lu->r);
					if (exp_name(lu) && exp_relname(lu) && !has_label(lu))
						return sql_error(sql, ERR_GROUPBY, SQLSTATE(42000) "SELECT: subquery uses ungrouped column \"%s.%s\" from outer query", exp_relname(lu)->name, exp_name(lu));
					return sql_error(sql, ERR_GROUPBY, SQLSTATE(42000) "SELECT: subquery uses ungrouped column from outer query");
				}
				if (is_outer(groupby))
					return sql_error(sql, ERR_GROUPBY, SQLSTATE(42000) "SELECT: subquery uses ungrouped column from outer query");
			}
		} else {
			all_freevar = 0;
		}
	} else if (!subquery && groupby && is_outer(groupby) && !is_groupby(groupby->op))
		return sql_error(sql, ERR_GROUPBY, SQLSTATE(42000) "SELECT: subquery uses ungrouped column from outer query");

	/* find having select */
	if (!subquery && groupby && !is_processed(groupby) && is_sql_having(f)) {
		og = groupby;
		while(!is_processed(groupby) && !is_base(groupby->op)) {
			if (is_select(groupby->op) || !groupby->l)
				break;
			if (groupby->l)
				groupby = groupby->l;
		}
		if (groupby && is_select(groupby->op) && !is_processed(groupby)) {
			group = 1;
			sel = groupby;
			/* At the end we switch back to the old projection relation og.
			 * During the partitioning and ordering we add the expressions to the intermediate relations. */
		}
		if (!sel)
			groupby = og;
		if (sel && sel->l)
			groupby = sel->l;
	}

	/* find groupby */
	if (!subquery && groupby && !is_processed(groupby) && !is_base(groupby->op)) {
		og = groupby;
		groupby = rel_find_groupby(groupby);
		if (groupby)
			group = 1;
		else
			groupby = og;
	}

	if (!groupby && exps_card(exps) > CARD_ATOM) {
		char *uaname = SA_NEW_ARRAY(sql->ta, char, strlen(aname) + 1);
		return sql_error(sql, 02, SQLSTATE(42000) "%s: missing group by", toUpperCopy(uaname, aname));
	}

	if (!subquery && groupby && groupby->op != op_groupby) {		/* implicit groupby */
		if (!all_freevar && query->last_exp && !is_sql_aggr(query->last_state)) {
			if (exp_relname(query->last_exp) && exp_name(query->last_exp) && !has_label(query->last_exp))
				return sql_error(sql, ERR_GROUPBY, SQLSTATE(42000) "SELECT: cannot use non GROUP BY column '%s.%s' in query results without an aggregate function", exp_relname(query->last_exp)->name, exp_name(query->last_exp));
			return sql_error(sql, ERR_GROUPBY, SQLSTATE(42000) "SELECT: cannot use non GROUP BY column in query results without an aggregate function");
		}
		res = groupby = rel_groupby(sql, groupby, NULL);
	}
	if (subquery) {
		assert(!all_freevar);
		res = groupby;
		if (is_sql_sel(f) && is_left(subquery->op) && !is_groupby(groupby->op)) {
			res = groupby = rel_groupby(sql, groupby, NULL);
			exps_set_freevar(sql, exps, groupby); /* mark free variables */
		} else if (!is_groupby(groupby->op)) {
			res = groupby = rel_groupby(sql, groupby, NULL);
		}
		assert(!is_base(groupby->op));
	}
	if ((!exps || exps_card(exps) > CARD_ATOM) && (!res || !groupby))
		return NULL;

	list *obe = NULL;
	bool handled_order = true;
	if (args)
			return NULL;
	if (orderby) { /* handle order by */
		int base = (!groupby || !is_project(groupby->op) || is_base(groupby->op) || is_processed(groupby));
		sql_rel *gl = base?groupby:groupby->l;//, *ogl = gl; /* handle case of subqueries without correlation */
		obe = rel_order_by(query, &gl, orderby, 0, f);
		if (!obe)
			return NULL;
		handled_order = false;
	}

	if (all_freevar) {
		query_update_outer(query, res, all_freevar-1);
	} else if (rel) {
		*rel = res;
		if (query->last_rel != res) {
			query->last_rel = res;
			query->last_state |= sql_aggr;
		}
	}

	if (!has_args) {	/* count(*) case */
		obe = NULL; /* no errors, although the order by is useless */
		sql_exp *e;

		if (strcmp(aname, "count") != 0) {
			char *uaname = SA_NEW_ARRAY(sql->ta, char, strlen(aname) + 1);
			return sql_error(sql, 02, SQLSTATE(42000) "%s: unable to perform '%s(*)'", toUpperCopy(uaname, aname), aname);
		}
		a = sql_bind_func(sql, "sys", aname, sql_bind_localtype("void"), NULL, F_AGGR, true, true);
		e = exp_aggr(sql->sa, NULL, a, distinct, 0, groupby?groupby->card:CARD_ATOM, 0);

		if (!groupby)
			return e;
		if (all_freevar)
			query_outer_used_exp(query, all_freevar-1, e, sql_aggr);
		e = rel_groupby_add_aggr(sql, groupby, e);
		if (!group && !all_freevar)
			return e;
		if (all_freevar) {
			assert(!is_simple_project(res->op));
			e->card = CARD_ATOM;
			set_freevar(e, all_freevar-1);
			return e;
		}
		return e;
	}

	/* use cnt as nils shouldn't be counted */
	no_nil = 1;

	gr = groupby;
	if (gr && gr->op == op_project && gr->l)
		gr = gr->l;

	if (is_grouping) {
		sql_subtype *tpe;
		list *l = (list*) groupby->r;

		if (list_length(l) <= 7)
			tpe = sql_bind_localtype("bte");
		else if (list_length(l) <= 15)
			tpe = sql_bind_localtype("sht");
		else if (list_length(l) <= 31)
			tpe = sql_bind_localtype("int");
		else if (list_length(l) <= 63)
			tpe = sql_bind_localtype("lng");
#ifdef HAVE_HGE
		else if (list_length(l) <= 127)
			tpe = sql_bind_localtype("hge");
#endif
		else
			return sql_error(sql, 02, SQLSTATE(42000) "SELECT: GROUPING the number of grouping columns is larger"
								" than the maximum number of representable bits from this server (%d > %d)", list_length(l),
#ifdef HAVE_HGE
							127
#else
							 63
#endif
							);
		a = sql_bind_func_result(sql, sname, aname, F_AGGR, true, tpe, 1, exp_subtype(exps->h->data));
	} else {
		a = sql_bind_func_(sql, sname, aname, exp_types(sql->sa, exps), F_AGGR, false, false, true);
		if (!a && obe && list_length(obe) == 1) { /* try to find aggregation function with requires order by column */
			list *nexps = append(sa_list(sql->sa), obe->h->data);
			nexps = list_merge(nexps, exps, (fdup) NULL);
			a = sql_bind_func_(sql, sname, aname, exp_types(sql->sa, nexps), F_AGGR, false, false, true);
			if (a && a->func->order_required) {
				/* reset error */
				handled_order = true;
				sql->session->status = 0;
				sql->errstr[0] = '\0';
				exps = nexps;
				obe = NULL;
			}
		}
	}

	if (a) {
		found = true;
		if (!execute_priv(sql, a->func))
			a = NULL;
		if (!is_grouping && a && !(exps = check_arguments_and_find_largest_any_type(sql, rel ? *rel : NULL, exps, a, 0, false)))
			a = NULL;
	}

	if (a) {
		bool hasnil = have_nil(exps) || (strcmp(aname, "count") != 0 && (!groupby || list_empty(groupby->r))); /* for global case, the aggregate may return NULL */
		sql_exp *e = exp_aggr(sql->sa, exps, a, distinct, no_nil, groupby?groupby->card:CARD_ATOM, hasnil);

		if (!obe && a->func->order_required && !handled_order) {
			/* TODO proper error on missing order by */
			return NULL;
		}
		if (obe && !a->func->order_required && !a->func->opt_order)
			obe = NULL;
		if (obe) /* add order by expressions */
			e->r = append(sa_list(sql->sa), obe);
		if (!groupby)
			return e;
		if (all_freevar)
			query_outer_aggregated(query, all_freevar-1, e);
		e = rel_groupby_add_aggr(sql, groupby, e);
		if (!group && !all_freevar)
			return e;
		if (all_freevar) {
			rel_bind_vars(sql, groupby->l, exps);
			assert(!is_simple_project(res->op));
			e->card = CARD_ATOM;
			set_freevar(e, all_freevar-1);
			return e;
		}
		return e;
	}
	const char *type = "unknown";
	char *uaname = SA_NEW_ARRAY(sql->ta, char, strlen(aname) + 1);

	if (!list_empty(exps)) {
		sql_exp *e = exps->h->data;
		type = exp_subtype(e)->type->base.name;
	}
	return sql_error(sql, ERR_NOTFOUND, SQLSTATE(42000) "%s: %s aggregate %s%s%s'%s'(%s)", toUpperCopy(uaname, aname), found ? "insufficient privileges for" : "no such",
					 sname ? "'":"", sname ? sname : "", sname ? "'.":"", aname, type);
}

static sql_exp *
rel_aggr(sql_query *query, sql_rel **rel, symbol *se, int f)
{
	dlist *l = se->data.lval;
	dnode *d = l->h->next->next;
	symbol *orderby = d->next?d->next->data.sym:NULL;
	int distinct = l->h->next->data.i_val;
	char *aname = qname_schema_object(l->h->data.lval);
	char *sname = qname_schema(l->h->data.lval);

	return _rel_aggr(query, rel, distinct, sname, aname, d->data.lval?d->data.lval->h:NULL, orderby, f);
}

static sql_exp *
rel_case(sql_query *query, sql_rel **rel, symbol *opt_cond, dlist *when_search_list, symbol *opt_else, int f)
{
	mvc *sql = query->sql;
	sql_subtype *tpe = NULL;
	list *conds = new_exp_list(sql->sa), *results = new_exp_list(sql->sa);
	sql_subtype *restype = NULL, *condtype = NULL, ctype, rtype, bt;
	sql_exp *res = NULL, *opt_cond_exp = NULL;
	exp_kind ek = {type_value, card_column, FALSE};

	if (opt_cond) {
		if (!(opt_cond_exp = rel_value_exp(query, rel, opt_cond, f, ek)))
			return NULL;
		condtype = exp_subtype(opt_cond_exp);
	}

	for (dnode *dn = when_search_list->h; dn; dn = dn->next) {
		sql_exp *cond = NULL, *result = NULL;
		dlist *when = dn->data.sym->data.lval;

		if (opt_cond)
			cond = rel_value_exp(query, rel, when->h->data.sym, f, ek);
		else
			cond = rel_logical_value_exp(query, rel, when->h->data.sym, f, ek);
		if (!cond)
			return NULL;
		append(conds, cond);
		tpe = exp_subtype(cond);
		if (tpe && condtype) {
			result_datatype(&ctype, condtype, tpe);
			condtype = &ctype;
		} else if (tpe) {
			condtype = tpe;
		}

		if (!(result = rel_value_exp(query, rel, when->h->next->data.sym, f, ek)))
			return NULL;
		append(results, result);
		tpe = exp_subtype(result);
		if (tpe && restype) {
			result_datatype(&rtype, restype, tpe);
			restype = &rtype;
		} else if (tpe) {
			restype = tpe;
		}
	}
	if (opt_else) {
		if (!(res = rel_value_exp(query, rel, opt_else, f, ek)))
			return NULL;

		tpe = exp_subtype(res);
		if (tpe && restype) {
			result_datatype(&rtype, restype, tpe);
			restype = &rtype;
		} else if (tpe) {
			restype = tpe;
		}

		if (!restype)
			return sql_error(sql, 02, SQLSTATE(42000) "Result type missing");
		if (restype->type->localtype == TYPE_void) /* NULL */
			restype = sql_bind_localtype("str");

		if (!(res = exp_check_type(sql, restype, rel ? *rel : NULL, res, type_equal)))
			return NULL;
	} else {
		if (!restype)
			return sql_error(sql, 02, SQLSTATE(42000) "Result type missing");
		if (restype->type->localtype == TYPE_void) /* NULL */
			restype = sql_bind_localtype("str");
		res = exp_null(sql->sa, restype);
	}

	if (!condtype)
		return sql_error(sql, 02, SQLSTATE(42000) "Condition type missing");
	if (condtype->type->localtype == TYPE_void) /* NULL */
		condtype = sql_bind_localtype("str");
	if (opt_cond_exp && !(opt_cond_exp = exp_check_type(sql, condtype, rel ? *rel : NULL, opt_cond_exp, type_equal)))
		return NULL;
	sql_find_subtype(&bt, "boolean", 0, 0);
	list *args = sa_list(sql->sa);
	if (opt_cond_exp)
		append(args, opt_cond_exp);
	for (node *n = conds->h, *m = results->h; n && m; n = n->next, m = m->next) {
		sql_exp *cond = n->data;
		sql_exp *result = m->data;

		if (!(result = exp_check_type(sql, restype, rel ? *rel : NULL, result, type_equal)))
			return NULL;

		if (!(cond = exp_check_type(sql, condtype, rel ? *rel : NULL, cond, type_equal)))
			return NULL;
		if (!opt_cond_exp && !(cond = exp_check_type(sql, &bt, rel ? *rel : NULL, cond, type_equal)))
			return NULL;
		append(args, cond);
		append(args, result);
	}
	assert(res);
	list_append(args, res);
	list *types = sa_list(sql->sa);
	types = append(append(types, restype), restype);
	sql_subfunc *case_func = find_func(sql, NULL, opt_cond_exp?"casewhen":"case", list_length(types), F_FUNC, true, NULL, NULL);
	res = exp_op(sql->sa, args, case_func);
	((sql_subfunc*)res->f)->res->h->data = sql_create_subtype(sql->sa, restype->type, restype->digits, restype->scale);
	return res;
}

static sql_exp *
rel_complex_case(sql_query *query, sql_rel **rel, dlist *case_args, int f, str func)
{
	exp_kind ek = {type_value, card_column, FALSE};
	list *args = sa_list(query->sql->sa);
	sql_subtype *restype = NULL, rtype;
	sql_exp *res;

	/* generate nested func calls */
	for(dnode *dn = case_args->h; dn; dn = dn->next) {
		sql_exp *a = rel_value_exp(query, rel, dn->data.sym, f, ek);
		if (!a)
			return NULL;
		append(args, a);
		/* all arguments should have the same type */
		sql_subtype *tpe = exp_subtype(a);
		if (tpe && restype) {
			result_datatype(&rtype, restype, tpe);
			restype = &rtype;
		} else if (tpe) {
			restype = tpe;
		}
	}
	if (!restype)
		return sql_error(query->sql, 02, SQLSTATE(42000) "Result type missing");
	if (restype->type->localtype == TYPE_void) /* NULL */
		restype = sql_bind_localtype("str");
	list *nargs = sa_list(query->sql->sa);
	for (node *m = args->h; m; m = m->next) {
		sql_exp *result = m->data;

		if (!(result = exp_check_type(query->sql, restype, rel ? *rel : NULL, result, type_equal)))
			return NULL;
		append(nargs, result);
	}
	list *types = append(append(sa_list(query->sql->sa), restype), restype);
	sql_subfunc *fnc = find_func(query->sql, NULL, func, list_length(types), F_FUNC, true, NULL, NULL);
	res = exp_op(query->sql->sa, nargs, fnc);
	((sql_subfunc*)res->f)->res->h->data = sql_create_subtype(query->sql->sa, restype->type, restype->digits, restype->scale);
	return res;
}

static sql_exp *
rel_case_exp(sql_query *query, sql_rel **rel, symbol *se, int f)
{
	dlist *l = se->data.lval;

	if (se->token == SQL_COALESCE) {
		return rel_complex_case(query, rel, l, f | sql_farg, "coalesce");
	} else if (se->token == SQL_NULLIF) {
		return rel_complex_case(query, rel, l, f | sql_farg, "nullif");
	} else if (l->h->type == type_list) {
		dlist *when_search_list = l->h->data.lval;
		symbol *opt_else = l->h->next->data.sym;

		return rel_case(query, rel, NULL, when_search_list, opt_else, f | sql_farg);
	} else {
		symbol *scalar_exp = l->h->data.sym;
		dlist *when_value_list = l->h->next->data.lval;
		symbol *opt_else = l->h->next->next->data.sym;

		return rel_case(query, rel, scalar_exp, when_value_list, opt_else, f | sql_farg);
	}
}

#define E_ATOM_STRING(e) ((atom*)(e)->l)->data.val.sval

static sql_exp *
rel_cast(sql_query *query, sql_rel **rel, symbol *se, int f)
{
	mvc *sql = query->sql;
	dlist *dl = se->data.lval;
	symbol *s = dl->h->data.sym;
	sql_subtype *tpe = &dl->h->next->data.typeval;
	exp_kind ek = {type_value, card_column, FALSE};
	sql_exp *e = rel_value_exp(query, rel, s, f|sql_farg, ek);

	if (!e)
		return NULL;

	/* strings may need to be truncated */
	if (EC_VARCHAR(tpe->type->eclass) && tpe->digits > 0) {
		sql_subtype *et = exp_subtype(e);
		/* truncate only if the number of digits are smaller or from clob */
		if (et && EC_VARCHAR(et->type->eclass) && (tpe->digits < et->digits || et->digits == 0)) {
			sql_subfunc *c = sql_bind_func(sql, "sys", "truncate", et, sql_bind_localtype("int"), F_FUNC, true, true);
			if (c)
				e = exp_binop(sql->sa, e, exp_atom_int(sql->sa, tpe->digits), c);
		}
	}

	if (tpe->type->eclass == EC_DEC) {
		sql_subtype *et = exp_subtype(e);
		if (e->type == e_atom && !tpe->digits) {
			if (et->type->eclass == EC_NUM || et->type->eclass == EC_DEC) {
				tpe->digits = atom_num_digits(e->l);
				tpe = sql_bind_subtype(sql->sa, "decimal", tpe->digits, et->scale);
			} else if (EC_VARCHAR(et->type->eclass)) {
				char *s = E_ATOM_STRING(e);
				unsigned int min_precision = 0, min_scale = 0;
				bool dot_seen = false;
				for (size_t i = 0; i < strlen(s); i++) {
					if (isdigit(s[i])) {
						min_precision++;
						if (dot_seen)
							min_scale++;
					} else if (s[i] == '.') {
						dot_seen = true;
					}
				}
				tpe = sql_bind_subtype(sql->sa, "decimal", min_precision, min_scale);
			} else { /* fallback */
				tpe = sql_bind_subtype(sql->sa, "decimal", 18, 3);
			}
		} else if (!tpe->digits && !tpe->scale) {
			if (et->type->eclass == EC_NUM)
				tpe = sql_bind_subtype(sql->sa, "decimal", et->digits, 0);
			else /* fallback */
				tpe = sql_bind_subtype(sql->sa, "decimal", 18, 3);
		}
	}

	if (e)
		e = exp_check_type(sql, tpe, rel ? *rel : NULL, e, type_cast);

	if (e && e->type == e_convert)
		exp_label(sql->sa, e, ++sql->label);

	return e;
}

static sql_exp *
rel_next_value_for( mvc *sql, symbol *se )
{
	char *sname = qname_schema(se->data.lval);
	char *seqname = qname_schema_object(se->data.lval);
	sql_sequence *seq = NULL;
	sql_subtype t;
	sql_subfunc *f;

	if (!sname)
		sname = "sys";
	if (!stack_find_rel_view(sql, seqname)) {
		if (!(seq = find_sequence_on_scope(sql, sname, seqname, "NEXT VALUE FOR")))
			return NULL;
		if (!mvc_schema_privs(sql, seq->s))
			return sql_error(sql, 02, SQLSTATE(42000) "NEXT VALUE FOR: access denied for %s to schema '%s'", get_string_global_var(sql, "current_user"), seq->s->base.name);
	}
	sql_find_subtype(&t, "varchar", 0, 0);
	f = sql_bind_func(sql, "sys", "next_value_for", &t, &t, F_FUNC, true, true);
	assert(f);
	/* sequence found in the stack, ie just created. use given schema? */
	return exp_binop(sql->sa, exp_atom_str(sql->sa, seq && seq->s ? seq->s->base.name : sname, &t), exp_atom_str(sql->sa, seqname, &t), f);
}

/* some users like to use aliases already in the groupby */
static sql_exp *
rel_selection_ref(sql_query *query, sql_rel **rel, char *name, dlist *selection)
{
	allocator *sa = query->sql->sa;
	dlist *nl;
	exp_kind ek = {type_value, card_column, FALSE};
	sql_exp *res = NULL;
	symbol *nsym;

	if (!selection)
		return NULL;

	for (dnode *n = selection->h; n; n = n->next) {
		/* we only look for columns */
		tokens to = n->data.sym->token;
		if (to == SQL_COLUMN || to == SQL_IDENT) {
			dlist *l = n->data.sym->data.lval;
			/* AS name */
			if (l->h->next->data.sval && strcmp(l->h->next->data.sval, name) == 0) {
				sql_exp *ve = rel_value_exp(query, rel, l->h->data.sym, sql_sel|sql_groupby, ek);
				if (ve) {
					if (res)
						return sql_error(query->sql, ERR_AMBIGUOUS, SQLSTATE(42000) "SELECT: identifier '%s' ambiguous", name);
					res = ve;

					nl = dlist_create(sa);
					exp_setname(query->sql, ve, NULL, name);
					reset_intern(ve);
					/* now we should rewrite the selection such that it uses the new group by column */
					dlist_append_string(sa, nl, sa_strdup(sa, name));
					nsym = symbol_create_list(sa, to, nl);
					nl = dlist_create(sa);
					dlist_append_symbol(sa, nl, nsym);
					/* no alias */
					dlist_append_symbol(sa, nl, NULL);
					n->data.sym = symbol_create_list(sa, to, nl);
				}
			}
		}
	}
	return res;
}

static char*
symbol_get_identifier(symbol *sym)
{
	dlist *syml;

	if (sym->token != SQL_COLUMN && sym->token != SQL_IDENT)
		return NULL;
	syml = sym->data.lval;
	if (dlist_length(syml) > 1)
		return NULL;

	return syml->h->data.sval;
}

static sql_exp*
rel_group_column(sql_query *query, sql_rel **rel, symbol *grp, dlist *selection, list *exps, int f)
{
	sql_query *lquery = query_create(query->sql);
	mvc *sql = query->sql;
	exp_kind ek = {type_value, card_value, TRUE};
	sql_exp *e = rel_value_exp2(lquery, rel, grp, f, ek);

	if (e && exp_is_atom(e)) {
		sql_subtype *tpe = exp_subtype(e);
		if (!is_atom(e->type) ||!tpe || tpe->type->eclass != EC_NUM) {
			if (!tpe)
				return sql_error(sql, 02, SQLSTATE(42000) "Cannot have a parameter (?) for group by column");
			return sql_error(sql, 02, SQLSTATE(42000) "SELECT: non-integer constant in GROUP BY");
		}
	}

	if (!e) {
		char buf[ERRSIZE], *name;
		int status = sql->session->status;
		strcpy(buf, sql->errstr);
		/* reset error */
		sql->session->status = 0;
		sql->errstr[0] = '\0';

		if ((name = symbol_get_identifier(grp))) {
			e = rel_selection_ref(query, rel, name, selection);
			if (!e) { /* attempt to find in the existing list of group by expressions */
				for (node *n = exps->h ; n && !e ; n = n->next) {
					sql_exp *ge = (sql_exp *) n->data;
					const char *gen = exp_name(ge);

					if (gen && strcmp(name, gen) == 0)
						e = exp_ref(sql, ge);
				}
			}
		}
		if (!e && query_has_outer(query)) {
			/* reset error */
			sql->session->status = 0;
			sql->errstr[0] = '\0';
			e = rel_value_exp2(query, rel, grp, f, ek);
		}
		if (!e) {
			if (sql->errstr[0] == 0) {
				sql->session->status = status;
				strcpy(sql->errstr, buf);
			}
			return NULL;
		}
	}
	if (!exp_subtype(e))
		return sql_error(sql, 01, SQLSTATE(42000) "Cannot have a parameter (?) for group by column");
	return e;
}

static list*
list_power_set(allocator *sa, list* input) /* cube */
{
	list *res = sa_list(sa);
	/* N stores total number of subsets */
	int N = (int) pow(2, input->cnt);

	/* generate each subset one by one */
	for (int i = 0; i < N; i++) {
		list *ll = sa_list(sa);
		int j = 0; /* check every bit of i */
		for (node *n = input->h ; n ; n = n->next) {
			/* if j'th bit of i is set, then append */
			if (i & (1 << j))
				list_prepend(ll, n->data);
			j++;
		}
		list_prepend(res, ll);
	}
	return res;
}

static list*
list_rollup(allocator *sa, list* input)
{
	list *res = sa_list(sa);

	for (int counter = input->cnt; counter > 0; counter--) {
		list *ll = sa_list(sa);
		int j = 0;
		for (node *n = input->h; n && j < counter; j++, n = n->next)
			list_append(ll, n->data);
		list_append(res, ll);
	}
	list_append(res, sa_list(sa)); /* global aggregate case */
	return res;
}

static int
list_equal(list* list1, list* list2)
{
	for (node *n = list1->h; n ; n = n->next) {
		sql_exp *e = (sql_exp*) n->data;
		if (!exps_find_exp(list2, e))
			return 1;
	}
	for (node *n = list2->h; n ; n = n->next) {
		sql_exp *e = (sql_exp*) n->data;
		if (!exps_find_exp(list1, e))
			return 1;
	}
	return 0;
}

static list*
lists_cartesian_product_and_distinct(allocator *sa, list *l1, list *l2)
{
	list *res = sa_list(sa);

	/* for each list of l2, merge into each list of l1 while removing duplicates */
	for (node *n = l1->h ; n ; n = n->next) {
		list *sub_list = (list*) n->data;

		for (node *m = l2->h ; m ; m = m->next) {
			list *other = (list*) m->data;
			list_append(res, list_distinct(list_merge(list_dup(sub_list, (fdup) NULL), other, (fdup) NULL), (fcmp) list_equal, (fdup) NULL));
		}
	}
	return res;
}

static list*
rel_groupings(sql_query *query, sql_rel **rel, symbol *groupby, dlist *selection, int f, bool grouping_sets, list **sets)
{
	mvc *sql = query->sql;
	list *exps = new_exp_list(sql->sa);

	if (mvc_highwater(sql))
		return sql_error(sql, 10, SQLSTATE(42000) "Query too complex: running out of stack space");

	for (dnode *o = groupby->data.lval->h; o; o = o->next) {
		symbol *grouping = o->data.sym;
		list *next_set = NULL;

		if (grouping->token == SQL_GROUPING_SETS) { /* call recursively, and merge the generated sets */
			list *other = rel_groupings(query, rel, grouping, selection, f, true, &next_set);
			if (!other)
				return NULL;
			exps = list_distinct(list_merge(exps, other, (fdup) NULL), (fcmp) exp_equal, (fdup) NULL);
		} else {
			dlist *dl = grouping->data.lval;
			if (dl) {
				list *set_cols = new_exp_list(sql->sa); /* columns and combination of columns to be used for the next set */

				for (dnode *oo = dl->h; oo; oo = oo->next) {
					symbol *grp = oo->data.sym;
					list *next_tuple = new_exp_list(sql->sa); /* next tuple of columns */

					if (grp->token == SQL_COLUMN_GROUP) { /* set of columns */
						assert(is_sql_group_totals(f));
						for (dnode *ooo = grp->data.lval->h; ooo; ooo = ooo->next) {
							symbol *elm = ooo->data.sym;
							sql_exp *e = rel_group_column(query, rel, elm, selection, exps, f);
							if (!e)
								return NULL;
							assert(e->type == e_column);
							list_append(next_tuple, e);
							list_append(exps, e);
						}
					} else { /* single column or expression */
						sql_exp *e = rel_group_column(query, rel, grp, selection, exps, f);
						if (!e)
							return NULL;
						if (e->type != e_column && !exp_is_atom(e)) { /* store group by expressions in the stack */
							if (is_sql_group_totals(f))
								return sql_error(sql, 02, SQLSTATE(42000) "GROUP BY: grouping expressions not possible with ROLLUP, CUBE and GROUPING SETS");
							if (!exp_has_rel(e) && !frame_push_groupby_expression(sql, grp, e))
								return NULL;
						}
						list_append(next_tuple, e);
						list_append(exps, e);
					}
					list_append(set_cols, next_tuple);
				}
				if (is_sql_group_totals(f)) {
					if (grouping->token == SQL_ROLLUP)
						next_set = list_rollup(sql->sa, set_cols);
					else if (grouping->token == SQL_CUBE)
						next_set = list_power_set(sql->sa, set_cols);
					else /* the list of sets is not used in the "GROUP BY a, b, ..." case */
						next_set = list_append(new_exp_list(sql->sa), set_cols);
				}
			} else if (is_sql_group_totals(f) && grouping_sets) /* The GROUP BY () case is the global aggregate which is always added by ROLLUP and CUBE */
				next_set = list_append(new_exp_list(sql->sa), new_exp_list(sql->sa));
		}
		if (is_sql_group_totals(f)) { /* if there are no sets, set the found one, otherwise calculate cartesian product and merge the distinct ones */
			if (!next_set)
				return sql_error(sql, 02, SQLSTATE(42000) "GROUP BY: GROUPING SETS is empty");
			if (!*sets)
				*sets = next_set;
			else
				*sets = grouping_sets ? list_merge(*sets, next_set, (fdup) NULL) : lists_cartesian_product_and_distinct(sql->sa, *sets, next_set);
		}
	}
	return exps;
}

static list*
rel_partition_groupings(sql_query *query, sql_rel **rel, symbol *partitionby, dlist *selection, int f)
{
	mvc *sql = query->sql;
	dnode *o = partitionby->data.lval->h;
	list *exps = new_exp_list(sql->sa);

	for (; o; o = o->next) {
		symbol *grp = o->data.sym;
		exp_kind ek = {type_value, card_value, TRUE};
		sql_exp *e = rel_value_exp2(query, rel, grp, f, ek);

		if (!e) {
			int status = sql->session->status;
			char buf[ERRSIZE], *name;

			/* reset error */
			sql->session->status = 0;
			strcpy(buf, sql->errstr);
			sql->errstr[0] = '\0';

			if ((name = symbol_get_identifier(grp))) {
				e = rel_selection_ref(query, rel, name, selection);
				if (!e) { /* attempt to find in the existing list of partition by expressions */
					for (node *n = exps->h ; n ; n = n->next) {
						sql_exp *ge = (sql_exp *) n->data;
						const char *gen = exp_name(ge);

						if (gen && strcmp(name, gen) == 0) {
							e = exp_ref(sql, ge);
							break;
						}
					}
				}
			}
			if (!e) {
				if (sql->errstr[0] == 0) {
					sql->session->status = status;
					strcpy(sql->errstr, buf);
				}
				return NULL;
			}
		}

		if (exp_has_rel(e))
			return sql_error(sql, 02, SQLSTATE(42000) "PARTITION BY: subqueries not allowed in PARTITION BY clause");

		if (e->type != e_column) { /* store group by expressions in the stack */
			if (!frame_push_groupby_expression(sql, grp, e))
				return NULL;
		}

		if (e->card > CARD_AGGR)
			e->card = CARD_AGGR;
		append(exps, e);
	}
	return exps;
}

/* find selection expressions matching the order by column expression */
/* complex columns only */
static sql_exp *
rel_order_by_column_exp(sql_query *query, sql_rel **R, symbol *column_r, int needs_distinct, int f)
{
	mvc *sql = query->sql;
	sql_rel *r = *R, *p = NULL;
	sql_exp *e = NULL, *found = NULL;
	exp_kind ek = {type_value, card_column, FALSE};

	if (!r)
		return e;

	if (is_simple_project(r->op) && r->l && is_processed(r)) {
		p = r;
		r = r->l;
	}

	e = rel_value_exp(query, &r, column_r, f, ek);

	if (r && !p)
		*R = r;
	else if (r)
		p->l = r;
	if (e && p) {
		if (is_project(p->op) && (found = exps_any_match(p->exps, e))) { /* if one of the projections matches, return a reference to it */
			e = exp_ref(sql, found);
		} else {
			if (needs_distinct)
				return sql_error(sql, 02, SQLSTATE(42000) "SELECT: with DISTINCT ORDER BY expressions must appear in select list");
			e = rel_project_add_exp(sql, p, e);
			if (r) {
				for (node *n = p->exps->h ; n ; n = n->next) {
					sql_exp *ee = n->data;

					if (ee->card > r->card) {
						if (exp_name(ee) && !has_label(ee))
							return sql_error(sql, ERR_GROUPBY, SQLSTATE(42000) "SELECT: cannot use non GROUP BY column '%s' in query results without an aggregate function", exp_name(ee));
						return sql_error(sql, ERR_GROUPBY, SQLSTATE(42000) "SELECT: cannot use non GROUP BY column in query results without an aggregate function");
					}
				}
			}
		}
		return e;
	}
	if (e && r && is_project(r->op)) {
		sql_exp *found = exps_find_exp(r->exps, e);

		if (!found) {
			if (needs_distinct)
				return sql_error(sql, 02, SQLSTATE(42000) "SELECT: with DISTINCT ORDER BY expressions must appear in select list");
		} else {
			e = found;
			e = exp_ref(sql, e);
		}
	}
	return e;
}

static dlist *
simple_selection(symbol *sq)
{
	if (sq->token == SQL_SELECT) {
		SelectNode *sn;
		sn = (SelectNode *) sq;

		if (!sn->from && !sn->where && !sn->distinct && !sn->window && dlist_length(sn->selection) == 1)
			return sn->selection;
	}
	return NULL;
}

static list *
rel_order_by(sql_query *query, sql_rel **R, symbol *orderby, int needs_distinct, int f)
{
	mvc *sql = query->sql;
	sql_rel *rel = *R, *or = rel; /* the order by relation */
	list *exps = new_exp_list(sql->sa);

	if (!orderby->data.lval) { /* by all */
		if (is_sql_orderby(f)) {
			assert(is_project(rel->op));
			for(node *n = rel->exps->h; n; n = n->next) {
				sql_exp *e = n->data;
				append(exps, exp_ref(sql, e));
			}
			return exps;
		}
		return NULL;
	}

	dnode *o = orderby->data.lval->h;
	dlist *selection = NULL;

	if (is_sql_orderby(f)) {
		assert(is_project(rel->op));
		rel = rel->l;
	}

	for (; o; o = o->next) {
		symbol *order = o->data.sym;

		if (order->token == SQL_COLUMN || order->token == SQL_IDENT) {
			symbol *col = order->data.lval->h->data.sym;
			int direction = order->data.lval->h->next->data.i_val;
			sql_exp *e = NULL;

			assert(order->data.lval->h->next->type == type_int);
			if ((selection = simple_selection(col)) != NULL) {
				dnode *o = selection->h;
				order = o->data.sym;
				if (order->data.lval->h->type == type_symbol)
					col = order->data.lval->h->data.sym;
				/* remove optional name from selection */
				order->data.lval->h->next = NULL;
			}

			if (col->token == SQL_COLUMN || col->token == SQL_IDENT || col->token == SQL_ATOM) {
				exp_kind ek = {type_value, card_column, FALSE};

				e = rel_value_exp2(query, &rel, col, f, ek);

				if (e && e->card <= CARD_ATOM) {
					sql_subtype *tpe = exp_subtype(e);
					/* integer atom on the stack */
					if (!is_sql_window(f) && e->type == e_atom &&
					    tpe->type->eclass == EC_NUM) {
						atom *a = e->l;
						int nr = (int)atom_get_int(a);

						e = exps_get_exp(rel->exps, nr);
						if (!e)
							return sql_error(sql, 02, SQLSTATE(42000) "SELECT: the order by column number (%d) is not in the number of projections range (%d)", nr, list_length(rel->exps));
						e = exp_ref(sql, e);
					}
				} else if (e && exp_card(e) > rel->card) {
					if (exp_name(e) && !has_label(e))
						return sql_error(sql, ERR_GROUPBY, SQLSTATE(42000) "SELECT: cannot use non GROUP BY column '%s' in query results without an aggregate function", exp_name(e));
					return sql_error(sql, ERR_GROUPBY, SQLSTATE(42000) "SELECT: cannot use non GROUP BY column in query results without an aggregate function");
				}
				if (e && !exp_name(e))
					exp_label(sql->sa, e, ++sql->label);
				if (e && rel && is_project(rel->op)) {
					sql_exp *found = exps_find_exp(rel->exps, e);

					if (!found) {
						if (needs_distinct)
							return sql_error(sql, 02, SQLSTATE(42000) "SELECT: with DISTINCT ORDER BY expressions must appear in select list");
						if (!is_freevar(e) && !(is_sql_window(f) && exp_is_atom(e)))
							append(rel->exps, e);
					} else {
						e = found;
					}
					if (!is_freevar(e) && !(is_sql_window(f) && exp_is_atom(e)))
						e = exp_ref(sql, e);
				}
			}

			if (rel && !e && sql->session->status != -ERR_AMBIGUOUS) {
				/* reset error */
				sql->session->status = 0;
				sql->errstr[0] = '\0';

				e = rel_order_by_column_exp(query, &rel, col, needs_distinct, sql_sel | sql_orderby | (f & sql_group_totals) | (f & sql_window));
			}
			if (!e)
				return NULL;
			if (!exp_subtype(e))
				return sql_error(sql, 01, SQLSTATE(42000) "Cannot have a parameter (?) for order by column");
			set_direction(e, direction);
			list_append(exps, e);
		} else {
			return sql_error(sql, 02, SQLSTATE(42000) "SELECT: order not of type SQL_COLUMN");
		}
	}
	if (is_sql_orderby(f) && or != rel)
		or->l = rel;
	if (is_sql_window(f))
		*R = rel;
	return exps;
}

static int
generate_window_bound(tokens sql_token, bool first_half)
{
	switch (sql_token) {
		case SQL_PRECEDING:
			return first_half ? BOUND_FIRST_HALF_PRECEDING : BOUND_SECOND_HALF_PRECEDING;
		case SQL_FOLLOWING:
			return first_half ? BOUND_FIRST_HALF_FOLLOWING : BOUND_SECOND_HALF_FOLLOWING;
		case SQL_CURRENT_ROW:
			return first_half ? CURRENT_ROW_PRECEDING : CURRENT_ROW_FOLLOWING;
		default:
			assert(0);
	}
	return 0;
}

/* window functions */
static sql_exp*
generate_window_bound_call(mvc *sql, sql_exp **estart, sql_exp **eend, sql_exp *pe, sql_exp *e,
						   sql_exp *start, sql_exp *fend, int frame_type, int excl, tokens t1, tokens t2)
{
	list *rargs1 = sa_list(sql->sa), *rargs2 = sa_list(sql->sa), *targs1 = sa_list(sql->sa), *targs2 = sa_list(sql->sa);
	sql_subfunc *dc1, *dc2;
	sql_subtype *it = sql_bind_localtype("int");

	if (pe) {
		append(targs1, exp_subtype(pe));
		append(targs2, exp_subtype(pe));
		append(rargs1, exp_copy(sql, pe));
		append(rargs2, exp_copy(sql, pe));
	}
	append(rargs1, exp_copy(sql, e));
	append(rargs2, exp_copy(sql, e));
	append(targs1, exp_subtype(e));
	append(targs2, exp_subtype(e));
	append(targs1, it);
	append(targs2, it);
	append(targs1, it);
	append(targs2, it);
	append(targs1, it);
	append(targs2, it);
	append(targs1, exp_subtype(start));
	append(targs2, exp_subtype(fend));

	dc1 = sql_bind_func_(sql, "sys", "window_bound", targs1, F_ANALYTIC, true, false, true);
	dc2 = sql_bind_func_(sql, "sys", "window_bound", targs2, F_ANALYTIC, true, false, true);
	if (!dc1 || !dc2)
		return sql_error(sql, 02, SQLSTATE(42000) "SELECT: function 'window_bound' not found");
	append(rargs1, exp_atom_int(sql->sa, frame_type));
	append(rargs2, exp_atom_int(sql->sa, frame_type));
	append(rargs1, exp_atom_int(sql->sa, generate_window_bound(t1, true)));
	append(rargs2, exp_atom_int(sql->sa, generate_window_bound(t2, false)));
	append(rargs1, exp_atom_int(sql->sa, excl));
	append(rargs2, exp_atom_int(sql->sa, excl));
	append(rargs1, start);
	append(rargs2, fend);

	*estart = exp_op(sql->sa, rargs1, dc1);
	*eend = exp_op(sql->sa, rargs2, dc2);
	return e; /* return something to say there were no errors */
}

#define EC_NUMERIC(e) (e==EC_NUM||EC_INTERVAL(e)||e==EC_DEC||e==EC_FLT)

static sql_exp*
calculate_window_bound(sql_query *query, sql_rel *p, tokens token, symbol *bound, sql_exp *ie, int frame_type, int f)
{
	mvc *sql = query->sql;
	sql_subtype *bt, *bound_tp = sql_bind_localtype("lng"), *iet = exp_subtype(ie);
	sql_exp *res = NULL;

	if ((bound->token == SQL_PRECEDING || bound->token == SQL_FOLLOWING || bound->token == SQL_CURRENT_ROW) && bound->type == type_int) {
		atom *a = NULL;
		bt = (frame_type == FRAME_ROWS || frame_type == FRAME_GROUPS) ? bound_tp : iet;

		if ((bound->data.i_val == UNBOUNDED_PRECEDING_BOUND || bound->data.i_val == UNBOUNDED_FOLLOWING_BOUND)) {
			a = atom_max_value(sql->sa, EC_NUMERIC(bt->type->eclass) ? bt : bound_tp);
		} else if (bound->data.i_val == CURRENT_ROW_BOUND) {
			a = atom_zero_value(sql->sa, EC_NUMERIC(bt->type->eclass) ? bt : bound_tp);
		} else {
			assert(0);
		}
		res = exp_atom(sql->sa, a);
	} else { /* arbitrary expression case */
		exp_kind ek = {type_value, card_column, FALSE};
		const char *bound_desc = (token == SQL_PRECEDING) ? "PRECEDING" : "FOLLOWING";

		assert(token == SQL_PRECEDING || token == SQL_FOLLOWING);
		if (!(res = rel_value_exp2(query, &p, bound, f, ek)))
			return NULL;
		if (!(bt = exp_subtype(res))) { /* frame bound is a parameter */
			sql_subtype *t = (frame_type == FRAME_ROWS || frame_type == FRAME_GROUPS) ? bound_tp : iet;
			if (rel_set_type_param(sql, t, p, res, 0) < 0) /* workaround */
				return NULL;
			bt = exp_subtype(res);
		}
		if (exp_is_null_no_value_opt(res))
			return sql_error(sql, 02, SQLSTATE(42000) "%s offset must not be NULL", bound_desc);
		if ((frame_type == FRAME_ROWS || frame_type == FRAME_GROUPS) && bt->type->eclass != EC_NUM && !(res = exp_check_type(sql, bound_tp, p, res, type_equal)))
			return NULL;
		if (frame_type == FRAME_RANGE) {
			sql_class iet_class = iet->type->eclass;

			if (!EC_NUMERIC(iet_class) && !EC_TEMP(iet_class))
				return sql_error(sql, 02, SQLSTATE(42000) "Ranges with arbitrary expressions are available to numeric, interval and temporal types only");
			if (EC_NUMERIC(iet_class) && !(res = exp_check_type(sql, iet, p, res, type_equal)))
				return NULL;
			if ((iet_class == EC_TIME || iet_class == EC_TIME_TZ) && bt->type->eclass != EC_SEC) {
				(void) sql_error(sql, 02, SQLSTATE(42000) "For %s input the %s boundary must be an interval type up to the day", subtype2string2(sql->ta, iet), bound_desc);
				sa_reset(sql->ta);
				return NULL;
			}
			if (EC_TEMP(iet->type->eclass) && !EC_INTERVAL(bt->type->eclass)) {
				(void) sql_error(sql, 02, SQLSTATE(42000) "For %s input the %s boundary must be an interval type", subtype2string2(sql->ta, iet), bound_desc);
				sa_reset(sql->ta);
				return NULL;
			}
		}
	}
	return res;
}

static dlist*
get_window_clauses(mvc *sql, char* ident, symbol **partition_by_clause, symbol **order_by_clause, symbol **frame_clause)
{
	dlist *window_specification = NULL;
	char *window_ident;
	int pos;

	if (mvc_highwater(sql))
		return sql_error(sql, 10, SQLSTATE(42000) "Query too complex: running out of stack space");

	if ((window_specification = frame_get_window_def(sql, ident, &pos)) == NULL)
		return sql_error(sql, 02, SQLSTATE(42000) "SELECT: window '%s' not found", ident);

	/* avoid infinite lookups */
	if (frame_check_var_visited(sql, pos))
		return sql_error(sql, 02, SQLSTATE(42000) "SELECT: cyclic references to window '%s' found", ident);
	frame_set_var_visited(sql, pos);

	if (window_specification->h->next->data.sym) {
		if (*partition_by_clause)
			return sql_error(sql, 02, SQLSTATE(42000) "SELECT: redefinition of PARTITION BY clause from window '%s'", ident);
		*partition_by_clause = window_specification->h->next->data.sym;
	}
	if (window_specification->h->next->next->data.sym) {
		if (*order_by_clause)
			return sql_error(sql, 02, SQLSTATE(42000) "SELECT: redefinition of ORDER BY clause from window '%s'", ident);
		*order_by_clause = window_specification->h->next->next->data.sym;
	}
	if (window_specification->h->next->next->next->data.sym) {
		if (*frame_clause)
			return sql_error(sql, 02, SQLSTATE(42000) "SELECT: redefinition of frame clause from window '%s'", ident);
		*frame_clause = window_specification->h->next->next->next->data.sym;
	}

	window_ident = window_specification->h->data.sval;
	if (window_ident && !get_window_clauses(sql, window_ident, partition_by_clause, order_by_clause, frame_clause))
		return NULL; /* the error was already set */

	return window_specification; /* return something to say there were no errors */
}

/*
 * select x, y, rank_op() over (partition by x order by y) as, ...
                aggr_op(z) over (partition by y order by x) as, ...
 * from table [x,y,z,w,v]
 *
 * project and order by over x,y / y,x
 * a = project( table ) [ x, y, z, w, v ], [ x, y]
 * b = project( table ) [ x, y, z, w, v ], [ y, x]
 *
 * project with order dependent operators, ie combined prev/current value
 * aa = project (a) [ x, y, r = rank_op(diff(x) (marks a new partition), rediff(diff(x), y) (marks diff value with in partition)), z, w, v ]
 * project(aa) [ aa.x, aa.y, aa.r ] -- only keep current output list
 * bb = project (b) [ x, y, a = aggr_op(z, diff(y), rediff(diff(y), x)), z, w, v ]
 * project(bb) [ bb.x, bb.y, bb.a ]  -- only keep current output list
 */
static sql_exp *
rel_rankop(sql_query *query, sql_rel **rel, symbol *se, int f)
{
	mvc *sql = query->sql;
	node *n;
	dlist *l = se->data.lval, *window_specification = NULL;
	symbol *window_function = l->h->data.sym, *partition_by_clause = NULL, *order_by_clause = NULL, *frame_clause = NULL;
	char *aname = NULL, *sname = NULL, *window_ident = NULL;
	sql_subfunc *wf = NULL;
	sql_exp *in = NULL, *pe = NULL, *oe = NULL, *call = NULL, *start = NULL, *eend = NULL, *fstart = NULL, *fend = NULL, *ie = NULL;
	sql_rel *p;
	list *gbe = NULL, *obe = NULL, *args = NULL, *types = NULL, *fargs = NULL;
	dnode *dn = window_function->data.lval->h, *dargs = NULL;
	int distinct = 0, frame_type, pos, nf = f, nfargs = 0;
	bool is_nth_value, supports_frames = false, found = false;

	frame_clear_visited_flag(sql); /* clear visited flags before iterating */

	if (l->h->next->type == type_list) {
		window_specification = l->h->next->data.lval;
	} else if (l->h->next->type == type_string) {
		const char* window_alias = l->h->next->data.sval;
		if ((window_specification = frame_get_window_def(sql, window_alias, &pos)) == NULL)
			return sql_error(sql, ERR_NOTFOUND, SQLSTATE(42000) "SELECT: window '%s' not found", window_alias);
		frame_set_var_visited(sql, pos);
	} else {
		assert(0);
	}

	window_ident = window_specification->h->data.sval;
	partition_by_clause = window_specification->h->next->data.sym;
	order_by_clause = window_specification->h->next->next->data.sym;
	frame_clause = window_specification->h->next->next->next->data.sym;

	if (window_ident && !get_window_clauses(sql, window_ident, &partition_by_clause, &order_by_clause, &frame_clause))
		return NULL;

	frame_type = frame_clause ? frame_clause->data.lval->h->next->next->data.i_val : FRAME_RANGE;
	aname = qname_schema_object(dn->data.lval);
	sname = qname_schema(dn->data.lval);

	is_nth_value = !strcmp(aname, "nth_value");
	bool is_value = is_nth_value || !strcmp(aname, "first_value") || !strcmp(aname, "last_value");
	bool rank = false;
	if (strcmp(aname, "row_number") == 0 || strcmp(aname, "rank") == 0 || strcmp(aname, "dense_rank") == 0 ||
	    strcmp(aname, "percent_rank") == 0 || strcmp(aname, "cume_dist") == 0 || strcmp(aname, "ntile") == 0 ||
	    strcmp(aname, "lag") == 0 || strcmp(aname, "lead") == 0 || strcmp(aname, "fetch") == 0)
		rank = true;
	supports_frames = (!rank || is_value);

	if (is_sql_update_set(f) || is_sql_psm(f) || is_sql_values(f) || is_sql_join(f) || is_sql_where(f) || is_sql_groupby(f) || is_sql_having(f) || is_psm_call(f) || is_sql_from(f)) {
		char *uaname = SA_NEW_ARRAY(sql->ta, char, strlen(aname) + 1);
		const char *clause = is_sql_update_set(f)||is_sql_psm(f)?"in SET, WHILE, IF, ELSE, CASE, WHEN, RETURN, ANALYZE clauses (use subquery)":is_sql_values(f)?"on an unique value":
							 is_sql_join(f)?"in JOIN conditions":is_sql_where(f)?"in WHERE clause":is_sql_groupby(f)?"in GROUP BY clause":
							 is_psm_call(f)?"in CALL":is_sql_from(f)?"in functions in FROM":"in HAVING clause";
		return sql_error(sql, 02, SQLSTATE(42000) "%s: window function '%s' not allowed %s", toUpperCopy(uaname, aname), aname, clause);
	} else if (is_sql_aggr(f)) {
		char *uaname = SA_NEW_ARRAY(sql->ta, char, strlen(aname) + 1);
		return sql_error(sql, 02, SQLSTATE(42000) "%s: window functions not allowed inside aggregation functions", toUpperCopy(uaname, aname));
	} else if (is_sql_window(f)) {
		char *uaname = SA_NEW_ARRAY(sql->ta, char, strlen(aname) + 1);
		return sql_error(sql, 02, SQLSTATE(42000) "%s: window functions cannot be nested", toUpperCopy(uaname, aname));
	}
	if (window_function->token == SQL_AGGR) {
		dn->next->next->type = type_list;
		dn->next->next->data.lval = dlist_append_symbol(sql->sa, dlist_create( sql->sa ), dn->next->next->data.sym); /* make a list */
	}
	if (window_function->token == SQL_NOP)
		window_function->token = SQL_AGGR;
	if (window_function->token != SQL_RANK && window_function->token != SQL_AGGR) {
		char *uaname = SA_NEW_ARRAY(sql->ta, char, strlen(aname) + 1);
		return sql_error(sql, 02, SQLSTATE(42000) "SELECT: window function '%s' unknown", toUpperCopy(uaname, aname));
	}

	/* window operations are only allowed in the projection */
	if (!is_sql_sel(f) && !is_sql_qualify(f))
		return sql_error(sql, 02, SQLSTATE(42000) "OVER: only possible within the selection");

	p = *rel;
	/* Partition By */
	if (partition_by_clause) {
		gbe = rel_partition_groupings(query, &p, partition_by_clause, NULL /* cannot use (selection) column references, as this result is a selection column */, nf | sql_window);
		if (!gbe)
			return NULL;
		for (n = gbe->h ; n ; n = n->next) {
			sql_exp *en = n->data;

			set_ascending(en);
			set_nulls_first(en);
		}
	}

	/* Order By */
	if (order_by_clause) {
		obe = rel_order_by(query, &p, order_by_clause, 0, sql_window);
		if (!obe)
			return NULL;
	}

	fargs = sa_list(sql->sa);
	if (rank) { /* rank function call */
		dlist *dl = dn->next->next->data.lval;
		bool is_lag = !strcmp(aname, "lag"), is_lead = !strcmp(aname, "lead"),
			 extra_input = !strcmp(aname, "ntile") || !strcmp(aname, "rank") || !strcmp(aname, "dense_rank") || !strcmp(aname, "row_number") || !strcmp(aname, "percent_rank") || !strcmp(aname, "cume_dist");

		distinct = dn->next->data.i_val;
		if (extra_input) { /* pass an input column for analytic functions that don't require it */
			sql_subfunc *star = sql_bind_func(sql, "sys", "star", NULL, NULL, F_FUNC, true, true);
			in = exp_op(sql->sa, NULL, star);
			append(fargs, in);
		}
		if (dl)
			for (dargs = dl->h ; dargs ; dargs = dargs->next) {
				exp_kind ek = {type_value, card_column, FALSE};
				sql_subtype *empty = sql_bind_localtype("void"), *bte = sql_bind_localtype("bte");

				in = rel_value_exp2(query, &p, dargs->data.sym, f | sql_window | sql_farg, ek);
				if (!in)
					return NULL;
				if (!exp_subtype(in)) { /* we also do not expect parameters here */
					char *uaname = SA_NEW_ARRAY(sql->ta, char, strlen(aname) + 1);
					return sql_error(sql, 02, SQLSTATE(42000) "%s: parameters not allowed as arguments to window functions", toUpperCopy(uaname, aname));
				}
				if (!exp_name(in))
					exp_label(sql->sa, in, ++sql->label);

				/* corner case, if the argument is null convert it into something countable such as bte */
				if (subtype_cmp(exp_subtype(in), empty) == 0)
					in = exp_convert(sql, in, empty, bte);
				if ((is_lag || is_lead) && nfargs == 2) { /* lag and lead 3rd arg must have same type as 1st arg */
					sql_exp *first = (sql_exp*) fargs->h->data;
					if (!(in = exp_check_type(sql, exp_subtype(first), p, in, type_equal)))
						return NULL;
				}
				if (!in)
					return NULL;

				append(fargs, in);
				in = exp_ref_save(sql, in);
				nfargs++;
			}
	} else { /* aggregation function call */
		distinct = dn->next->data.i_val;
		assert(dn->next->next->type == type_list);
		dlist *dl = dn->next->next->data.lval;
		for (dargs = dl?dl->h:NULL; dargs && dargs->data.sym ; dargs = dargs->next) {
			exp_kind ek = {type_value, card_column, FALSE};
			sql_subtype *empty = sql_bind_localtype("void"), *bte = sql_bind_localtype("bte");

			in = rel_value_exp2(query, &p, dargs->data.sym, f | sql_window | sql_farg, ek);
			if (!in)
				return NULL;
			if (!exp_subtype(in)) { /* we also do not expect parameters here */
				char *uaname = SA_NEW_ARRAY(sql->ta, char, strlen(aname) + 1);
				return sql_error(sql, 02, SQLSTATE(42000) "%s: parameters not allowed as arguments to window functions", toUpperCopy(uaname, aname));
			}
			if (!exp_name(in))
				exp_label(sql->sa, in, ++sql->label);

			/* corner case, if the argument is null convert it into something countable such as bte */
			if (subtype_cmp(exp_subtype(in), empty) == 0)
				in = exp_convert(sql, in, empty, bte);
			if (!in)
				return NULL;

			append(fargs, in);
			in = exp_ref_save(sql, in);
			nfargs++;

			if (!strcmp(aname, "count"))
				append(fargs, exp_atom_bool(sql->sa, 1)); /* ignore nills */
		}

		if (!nfargs) { /* count(*) */
			if (window_function->token == SQL_AGGR && strcmp(aname, "count") != 0) {
				char *uaname = SA_NEW_ARRAY(sql->ta, char, strlen(aname) + 1);
				return sql_error(sql, 02, SQLSTATE(42000) "%s: unable to perform '%s(*)'", toUpperCopy(uaname, aname), aname);
			}
			sql_subfunc *star = sql_bind_func(sql, "sys", "star", NULL, NULL, F_FUNC, true, true);
			in = exp_op(sql->sa, NULL, star);
			append(fargs, in);
			append(fargs, exp_atom_bool(sql->sa, 0)); /* don't ignore nills */
		}
	}

	if (distinct)
		return sql_error(sql, 02, SQLSTATE(42000) "SELECT: DISTINCT clause is not implemented for window functions");

	/* diff for partitions */
	if (gbe) {
		sql_subtype *bt = sql_bind_localtype("bit");

		for( n = gbe->h; n; n = n->next) {
			sql_subfunc *df;
			sql_exp *e = n->data;

			if (!exp_subtype(e))
				return sql_error(sql, 02, SQLSTATE(42000) "SELECT: parameters not allowed at PARTITION BY clause from window functions");

			e = exp_copy(sql, e);
			args = sa_list(sql->sa);
			if (pe) {
				df = sql_bind_func(sql, "sys", "diff", bt, exp_subtype(e), F_ANALYTIC, true, true);
				append(args, pe);
			} else {
				df = sql_bind_func(sql, "sys", "diff", exp_subtype(e), NULL, F_ANALYTIC, true, true);
			}
			if (!df)
				return sql_error(sql, 02, SQLSTATE(42000) "SELECT: function 'diff' not found");
			append(args, e);
			pe = exp_op(sql->sa, args, df);
		}
	} else {
		pe = exp_atom_bool(sql->sa, 0);
	}

	/* diff for orderby */
	if (obe) {
		sql_subtype *bt = sql_bind_localtype("bit");

		for( n = obe->h; n; n = n->next) {
			sql_subfunc *df;
			sql_exp *e = n->data;

			if (!exp_subtype(e))
				return sql_error(sql, 02, SQLSTATE(42000) "SELECT: parameters not allowed at ORDER BY clause from window functions");

			e = exp_copy(sql, e);
			args = sa_list(sql->sa);
			if (oe) {
				df = sql_bind_func(sql, "sys", "diff", bt, exp_subtype(e), F_ANALYTIC, true, true);
				append(args, oe);
			} else {
				df = sql_bind_func(sql, "sys", "diff", exp_subtype(e), NULL, F_ANALYTIC, true, true);
			}
			if (!df)
				return sql_error(sql, ERR_NOTFOUND, SQLSTATE(42000) "SELECT: function 'diff' not found");
			append(args, e);
			oe = exp_op(sql->sa, args, df);
		}
	} else {
		oe = exp_atom_bool(sql->sa, 0);
	}

	if (frame_clause || supports_frames) {
		if (frame_type == FRAME_RANGE)
			ie = obe ? (sql_exp*) obe->t->data : in;
		else
			ie = obe ? oe : in;
	}
	assert(oe && pe);

	types = exp_types(sql->sa, fargs);
	wf = bind_func_(sql, sname, aname, types, F_ANALYTIC, false, &found, false);
	if (wf && !list_empty(fargs) && !(fargs = check_arguments_and_find_largest_any_type(sql, NULL, fargs, wf, 0, false)))
		wf = NULL;
	if (!wf) {
		char *arg_list = nfargs ? nary_function_arg_types_2str(sql, types, nfargs) : NULL;
		return sql_error(sql, ERR_NOTFOUND, SQLSTATE(42000) "SELECT: %s window function %s%s%s'%s'(%s)",
						 found ? "insufficient privileges for" : "no such", sname ? "'":"", sname ? sname : "", sname ? "'.":"", aname, arg_list ? arg_list : "");
	}

	/* Frame */
	if (frame_clause) {
		dnode *d = frame_clause->data.lval->h;
		symbol *wstart = d->data.sym, *wend = d->next->data.sym, *rstart = wstart->data.lval->h->data.sym,
			   *rend = wend->data.lval->h->data.sym;
		int excl = d->next->next->next->data.i_val;
		bool shortcut = false;

		if (!supports_frames)
			return sql_error(sql, 02, SQLSTATE(42000) "OVER: frame extend only possible with aggregation and first_value, last_value and nth_value functions");
		if (excl != EXCLUDE_NONE)
			return sql_error(sql, 02, SQLSTATE(42000) "Only EXCLUDE NO OTHERS exclusion is currently implemented");
		if (list_empty(obe) && frame_type == FRAME_GROUPS)
			return sql_error(sql, 02, SQLSTATE(42000) "GROUPS frame requires an order by expression");
		if (wstart->token == SQL_FOLLOWING && wend->token == SQL_PRECEDING)
			return sql_error(sql, 02, SQLSTATE(42000) "FOLLOWING offset must come after PRECEDING offset");
		if (wstart->token == SQL_CURRENT_ROW && wend->token == SQL_PRECEDING)
			return sql_error(sql, 02, SQLSTATE(42000) "CURRENT ROW offset must come after PRECEDING offset");
		if (wstart->token == SQL_FOLLOWING && wend->token == SQL_CURRENT_ROW)
			return sql_error(sql, 02, SQLSTATE(42000) "FOLLOWING offset must come after CURRENT ROW offset");
		if (wstart->token != SQL_CURRENT_ROW && wend->token != SQL_CURRENT_ROW && wstart->token == wend->token && frame_type != FRAME_ROWS)
			return sql_error(sql, 02, SQLSTATE(42000) "Non-centered windows are only supported in row frames");
		if (frame_type == FRAME_RANGE) {
			if (((wstart->token == SQL_PRECEDING || wstart->token == SQL_FOLLOWING) && rstart->token != SQL_PRECEDING && rstart->token != SQL_CURRENT_ROW && rstart->token != SQL_FOLLOWING) ||
				((wend->token == SQL_PRECEDING || wend->token == SQL_FOLLOWING) && rend->token != SQL_PRECEDING && rend->token != SQL_CURRENT_ROW && rend->token != SQL_FOLLOWING)) {
				if (list_empty(obe))
					return sql_error(sql, 02, SQLSTATE(42000) "RANGE frame with PRECEDING/FOLLOWING offset requires an order by expression");
				if (list_length(obe) > 1)
					return sql_error(sql, 02, SQLSTATE(42000) "RANGE with offset PRECEDING/FOLLOWING requires exactly one ORDER BY column");
			}
		}

		if (list_empty(obe) && frame_type == FRAME_RANGE) { /* window functions are weird */
			frame_type = FRAME_ALL;
			shortcut = true;
		} else if (!is_value && (rstart->token == SQL_PRECEDING || rstart->token == SQL_CURRENT_ROW || rstart->token == SQL_FOLLOWING) && rstart->type == type_int &&
			(rend->token == SQL_PRECEDING || rend->token == SQL_CURRENT_ROW || rend->token == SQL_FOLLOWING) && rend->type == type_int) {
			 /* special cases, don't calculate bounds */
			if (frame_type != FRAME_ROWS && rstart->data.i_val == UNBOUNDED_PRECEDING_BOUND && rend->data.i_val == CURRENT_ROW_BOUND) {
				frame_type = FRAME_UNBOUNDED_TILL_CURRENT_ROW;
				shortcut = true;
			} else if (frame_type != FRAME_ROWS && rstart->data.i_val == CURRENT_ROW_BOUND && rend->data.i_val == UNBOUNDED_FOLLOWING_BOUND) {
				frame_type = FRAME_CURRENT_ROW_TILL_UNBOUNDED;
				shortcut = true;
			} else if (rstart->data.i_val == UNBOUNDED_PRECEDING_BOUND && rend->data.i_val == UNBOUNDED_FOLLOWING_BOUND) {
				frame_type = FRAME_ALL;
				shortcut = true;
			} else if (rstart->data.i_val == CURRENT_ROW_BOUND && rend->data.i_val == CURRENT_ROW_BOUND) {
				frame_type = FRAME_CURRENT_ROW;
				shortcut = true;
			}
		}
		if (!shortcut) {
			if (!(fstart = calculate_window_bound(query, p, wstart->token, rstart, ie, frame_type, f | sql_window)))
				return NULL;
			if (!(fend = calculate_window_bound(query, p, wend->token, rend, ie, frame_type, f | sql_window)))
				return NULL;
			if (!generate_window_bound_call(sql, &start, &eend, gbe ? pe : NULL, ie, fstart, fend, frame_type, excl,
											wstart->token, wend->token))
				return NULL;
		}
	} else if (supports_frames) { /* for analytic functions with no frame clause, we use the standard default values */
		if (is_value) {
			sql_subtype *bound_tp = sql_bind_localtype("lng"), *bt = (frame_type == FRAME_ROWS || frame_type == FRAME_GROUPS) ? bound_tp : exp_subtype(ie);
			unsigned char sclass = bt->type->eclass;

			fstart = exp_atom(sql->sa, atom_max_value(sql->sa, EC_NUMERIC(sclass) ? bt : bound_tp));
			fend = order_by_clause ? exp_atom(sql->sa, atom_zero_value(sql->sa, EC_NUMERIC(sclass) ? bt : bound_tp)) :
									 exp_atom(sql->sa, atom_max_value(sql->sa, EC_NUMERIC(sclass) ? bt : bound_tp));

			if (generate_window_bound_call(sql, &start, &eend, gbe ? pe : NULL, ie, fstart, fend, frame_type, EXCLUDE_NONE, SQL_PRECEDING, SQL_FOLLOWING) == NULL)
				return NULL;
		} else {
			frame_type = list_empty(obe) ? FRAME_ALL : FRAME_UNBOUNDED_TILL_CURRENT_ROW;
		}
	}

	args = sa_list(sql->sa);
	for (node *n = fargs->h ; n ; n = n->next)
		list_append(args, n->data);
	list_append(args, pe);
	list_append(args, oe);
	if (supports_frames) {
		list_append(args, exp_atom_int(sql->sa, frame_type));
		list_append(args, start ? start : exp_atom_oid(sql->sa, 1));
		list_append(args, eend ? eend : exp_atom_oid(sql->sa, 1));
	}
	call = exp_rank_op(sql->sa, list_empty(args) ? NULL : args, gbe, obe, wf);
	*rel = p;
	return call;
}

sql_exp *
rel_value_exp2(sql_query *query, sql_rel **rel, symbol *se, int f, exp_kind ek)
{
	mvc *sql = query->sql;
	if (!se)
		return NULL;

	if (mvc_highwater(sql))
		return sql_error(sql, 10, SQLSTATE(42000) "Query too complex: running out of stack space");

	if (rel && *rel && (*rel)->card == CARD_AGGR) { /* group by expression case, handle it before */
		sql_exp *exp = NULL;
		if (!is_sql_aggr(f) && !is_sql_window(f))
			exp = frame_get_groupby_expression(sql, se);
		if (sql->errstr[0] != '\0')
			return NULL;
		if (exp) {
			sql_exp *res = exp_ref(sql, exp);
			res->card = (*rel)->card;
			if (se->token == SQL_AGGR) {
				dlist *l = se->data.lval;
				int distinct = l->h->next->data.i_val;
				if (distinct)
					set_distinct(res);
			}
			if (!query_has_outer(query) && is_groupby((*rel)->op))
				res = rel_groupby_add_aggr(sql, *rel, res);
			return res;
		}
	}

	switch (se->token) {
	case SQL_NOP:
		return rel_nop(query, rel, se, f, ek);
	case SQL_AGGR:
		return rel_aggr(query, rel, se, f);
	case SQL_WINDOW:
		return rel_rankop(query, rel, se, f);
	case SQL_IDENT:
	case SQL_COLUMN:
		return rel_column_ref(query, rel, se, f );
	case SQL_NAME: {
		dlist *l = se->data.lval;
		const char *sname = qname_schema(l);
		const char *vname = qname_schema_object(l);
		return rel_exp_variable_on_scope(sql, sname, vname);
	}
	case SQL_VALUES:
	case SQL_ROW:
	case SQL_SET:
	case SQL_WITH:
	case SQL_SELECT: {
		sql_rel *r = NULL;

		if (is_psm_call(f) || is_sql_merge(f))
			return sql_error(sql, 02, SQLSTATE(42000) "%s: subqueries not supported inside %s", is_psm_call(f) ? "CALL" : "MERGE", is_psm_call(f) ? "CALL statements" : "MERGE conditions");
		if (rel && *rel)
			query_push_outer(query, *rel, f);
		if (se->token == SQL_WITH) {
			r = rel_with_query(query, se);
		} else if (se->token == SQL_VALUES || se->token == SQL_ROW || se->token == SQL_SET) {
			if (ek.card <= card_row && !(rel && *rel)) {
				sql_exp *e = sql_exp_values(query, se);
				if (!e)
					return NULL;
				if (exp_is_atom(e)) /* single tuple */
					return e;
				r = rel_project(query->sql->sa, NULL, e->f);
			} else
				r = rel_values(query, se, NULL);
		} else {
			assert(se->token == SQL_SELECT);
			exp_kind nek = ek;
			nek.aggr = is_sql_aggr(f);
			if (is_sql_no_subquery(f))
				return sql_error(sql, 02, SQLSTATE(42000) "SELECT: subquery not allowed");

			r = rel_subquery(query, se, nek);
			if (r)
				exps_label(sql, r->exps);
		}
		if (rel && *rel) {
			*rel = query_pop_outer(query);
			if (is_sql_join(f) && is_groupby((*rel)->op)) {
				return sql_error(sql, 05, SQLSTATE(42000) "SELECT: aggregate functions not allowed in JOIN conditions");
			} else if (is_sql_where(f) && is_groupby((*rel)->op)) {
				return sql_error(sql, 02, SQLSTATE(42000) "SELECT: aggregate functions not allowed in WHERE clause");
			} else if ((is_sql_update_set(f) || is_sql_psm(f)) && is_groupby((*rel)->op)) {
				return sql_error(sql, 02, SQLSTATE(42000) "SELECT: aggregate functions not allowed in SET, WHILE, IF, ELSE, CASE, WHEN, RETURN, ANALYZE clauses");
			}
		}
		if (!r)
			return NULL;
		if (ek.type == type_value && ek.card <= card_set && is_project(r->op) && list_length(r->exps) > 1)
			return sql_error(sql, 02, SQLSTATE(42000) "SELECT: subquery must return only one column");
		if (ek.type == type_relation && is_project(r->op) && list_length(r->exps) != ek.type)
			return sql_error(sql, 02, SQLSTATE(42000) "SELECT: subquery has too %s columns", list_length(r->exps) < ek.type ? "few" : "many");
		if (ek.type == type_value && list_length(r->exps) == 1 && !is_sql_psm(f)) /* for now don't rename multi attribute results */
			r = rel_zero_or_one(sql, r, ek);
		return exp_rel(sql, r);
	}
	case SQL_TABLE: {
		/* turn a subquery into a tabular result */
		*rel = rel_selects(query, se->data.sym);
		if (*rel)
			return lastexp(*rel);
		return NULL;
	}
	case SQL_PARAMETER: {
		assert(se->type == type_int);
		sql_arg *a = sql_bind_paramnr(sql, se->data.i_val);
		if (sql->emode != m_prepare) {
			if (a && a->name && a->name[0])
				return sql_error(sql, 02, SQLSTATE(42000) "SELECT: named placeholder ('%s') but named values list is missing", a->name);
			else
				return sql_error(sql, 02, SQLSTATE(42000) "SELECT: parameters ('?') not allowed in normal queries, use PREPARE");
		}
		return exp_atom_ref(sql->sa, se->data.i_val, a?&a->type:NULL);
	}
	case SQL_NULL:
		return exp_null(sql->sa, sql_bind_localtype("void"));
	case SQL_NEXT:
		return rel_next_value_for(sql, se);
	case SQL_CAST:
		return rel_cast(query, rel, se, f);
	case SQL_CASE:
	case SQL_COALESCE:
	case SQL_NULLIF:
		return rel_case_exp(query, rel, se, f);
	case SQL_RANK:
		return sql_error(sql, 02, SQLSTATE(42000) "SELECT: window function %s requires an OVER clause", qname_schema_object(se->data.lval->h->data.lval));
	case SQL_XMLELEMENT:
	case SQL_XMLFOREST:
	case SQL_XMLCOMMENT:
	case SQL_XMLATTRIBUTE:
	case SQL_XMLCONCAT:
	case SQL_XMLDOCUMENT:
	case SQL_XMLPI:
	case SQL_XMLTEXT:
		return rel_xml(query, rel, se, f, ek);
	default:
		return rel_logical_value_exp(query, rel, se, f, ek);
	}
}

static int exps_has_rank(list *exps);

static int
exp_has_rank(sql_exp *e)
{
	switch(e->type) {
	case e_convert:
		return exp_has_rank(e->l);
	case e_func:
		if (e->r)
			return 1;
		/* fall through */
	case e_aggr:
		return exps_has_rank(e->l);
	case e_cmp:
		if (e->flag == cmp_filter)
			return exps_has_rank(e->l) || exps_has_rank(e->r);
		if (e->flag == cmp_in || e->flag == cmp_notin)
			return exp_has_rank(e->l) || exps_has_rank(e->r);
		return exp_has_rank(e->l) || exp_has_rank(e->r) || (e->f && exp_has_rank(e->f));
	default:
		return 0;
	}
}

/* TODO create exps_has (list, fptr ) */
static int
exps_has_rank(list *exps)
{
	if (!exps || list_empty(exps))
		return 0;
	for(node *n = exps->h; n; n=n->next){
		sql_exp *e = n->data;

		if (exp_has_rank(e))
			return 1;
	}
	return 0;
}

sql_exp *
rel_value_exp(sql_query *query, sql_rel **rel, symbol *se, int f, exp_kind ek)
{
	if (!se)
		return NULL;

	if (mvc_highwater(query->sql))
		return sql_error(query->sql, 10, SQLSTATE(42000) "Query too complex: running out of stack space");

	sql_exp *e = rel_value_exp2(query, rel, se, f, ek);
	if (e && (se->token == SQL_SELECT || se->token == SQL_TABLE) && !exp_is_rel(e)) {
		assert(*rel);
		return rel_lastexp(query->sql, *rel);
	}
	return e;
}

static sql_exp *
column_exp(sql_query *query, sql_rel **rel, symbol *column_e, int f)
{
	dlist *l = column_e->data.lval;
	exp_kind ek = {type_value, card_column, FALSE};
	sql_exp *ve;

	if (f == sql_sel && rel && *rel && (*rel)->card < CARD_AGGR)
		ek.card = card_value;
	ve = rel_value_exp(query, rel, l->h->data.sym, f, ek);
	if (!ve)
		return NULL;
	/* AS name */
	if (ve && l->h->next->data.sval)
		exp_setname(query->sql, ve, NULL, l->h->next->data.sval);
	return ve;
}

static int
exp_is_not_intern(sql_exp *e)
{
	return is_intern(e)?-1:0;
}

static void
rel_remove_internal_exp(sql_rel *rel)
{
	if (rel->exps) {
		list *n_exps = list_select(rel->exps, rel, (fcmp)&exp_is_not_intern, (fdup)NULL);

		rel->exps = n_exps;
	}
}

static inline int
exp_key(sql_exp *e)
{
	if (e->alias.name)
		return hash_key(e->alias.name);
	return 0;
}

static list *
group_merge_exps(mvc *sql, list *gexps, list *exps)
{
	int nexps = list_length(gexps) + list_length(exps);

	sql_hash *ht = hash_new(sql->ta, nexps, (fkeyvalue)&exp_key);

	for (node *n = gexps->h; n ; n = n->next) { /* first add grouping expressions */
		sql_exp *e = n->data;
		int key = ht->key(e);

		hash_add(ht, key, e);
	}

	for (node *n = exps->h; n ; n = n->next) { /* then test if the new grouping expressions are already there */
		sql_exp *e = n->data;
		int key = ht->key(e);
		sql_hash_e *he = ht->buckets[key&(ht->size-1)];
		bool duplicates = false;

		for (; he && !duplicates; he = he->chain) {
			sql_exp *f = he->value;

			if (!exp_equal(e, f))
				duplicates = true;
		}
		hash_add(ht, key, e);
		if (!duplicates) {
			list_append(gexps, e);
			n->data = exp_ref(sql, e);
		}
	}
	return gexps;
}

static list *
rel_table_exp(sql_query *query, sql_rel **rel, symbol *column_e, bool single_exp )
{
	mvc *sql = query->sql;
	if (column_e->token == SQL_TABLE && column_e->data.lval->h->type == type_symbol) {
		sql_rel *r;

		if (!is_project((*rel)->op))
			return NULL;
		r = rel_named_table_function(query, (*rel)->l, column_e, 0, NULL);
		if (!r)
			return NULL;
		*rel = r;
		return sa_list(sql->sa);
	}
	char *tname = NULL;
	if (column_e->token == SQL_TABLE) {
		tname = column_e->data.lval->h->data.sval;
	} else if (column_e->token == SQL_COLUMN && column_e->data.lval->h->type == type_symbol) {
		symbol *sym = column_e->data.lval->h->data.sym;
		if (sym->token == SQL_COLUMN)
			tname = sym->data.lval->h->data.sval;
		else
			return NULL;
	} else {
		return NULL;
	}

	list *exps = NULL;
	sql_rel *project = *rel, *groupby = NULL;

	/* if there's a group by relation in the tree, skip it for the '*' case and use the underlying projection */
	if (project) {
		while (is_groupby(project->op) || is_select(project->op)) {
			if (is_groupby(project->op))
				groupby = project;
			if (project->l)
				project = project->l;
		}
		assert(project);
	}

	if (project->op == op_project && project->l && project == *rel && !tname && !rel_is_ref(project) && !need_distinct(project) && single_exp) {
		sql_rel *l = project->l;
		if (!l || !is_project(l->op) || list_length(project->exps) == list_length(l->exps)) {
			rel_remove_internal_exp(*rel);
			exps = project->exps;
			*rel = project->l;
		}
	}
	if ((exps || (exps = rel_table_projections(sql, project, tname, 0)) != NULL) && !list_empty(exps)) {
		if (!(exps = check_distinct_exp_names(sql, exps)))
			return sql_error(sql, 02, SQLSTATE(42000) "Duplicate column names in table%s%s%s projection list", tname ? " '" : "", tname ? tname : "", tname ? "'" : "");
		if (groupby) {
			groupby->exps = group_merge_exps(sql, groupby->exps, exps);
			for (node *n = groupby->exps->h ; n ; n = n->next) {
				sql_exp *e = n->data;

				if (e->card > groupby->card) {
					if (exp_name(e) && !has_label(e))
						return sql_error(sql, ERR_GROUPBY, SQLSTATE(42000) "SELECT: cannot use non GROUP BY column '%s' in query results without an aggregate function", exp_name(e));
					return sql_error(sql, ERR_GROUPBY, SQLSTATE(42000) "SELECT: cannot use non GROUP BY column in query results without an aggregate function");
				}
			}
		}
		return exps;
	}
	if (!tname)
		return sql_error(sql, 02, SQLSTATE(42000) "Table expression without table name");
	return sql_error(sql, 02, SQLSTATE(42000) "Column expression Table '%s' unknown", tname);
}

sql_exp *
rel_column_exp(sql_query *query, sql_rel **rel, symbol *column_e, int f)
{
	if (column_e->token == SQL_COLUMN || column_e->token == SQL_IDENT)
		return column_exp(query, rel, column_e, f);
	return NULL;
}

static sql_rel*
rel_where_groupby_nodes(sql_query *query, sql_rel *rel, SelectNode *sn, int *group_totals)
{
	mvc *sql = query->sql;

	if (sn->where) {
		rel = rel_logical_exp(query, rel, sn->where, sql_where);
		if (!rel) {
			if (sql->errstr[0] == 0)
				return sql_error(sql, 02, SQLSTATE(42000) "Subquery result missing");
			return NULL;
		}
	}
	query_processed(query);

	if (rel && sn->groupby) {
		list *gbe = NULL, *sets = NULL;
		int all = 0;
		if (sn->groupby->data.lval == NULL) { /* ALL */
			all = 1;
		} else {
			for (dnode *o = sn->groupby->data.lval->h; o ; o = o->next) {
				symbol *grouping = o->data.sym;
				if (grouping->token == SQL_ROLLUP || grouping->token == SQL_CUBE || grouping->token == SQL_GROUPING_SETS) {
					*group_totals |= sql_group_totals;
					break;
				}
			}
			gbe = rel_groupings(query, &rel, sn->groupby, sn->selection, sql_sel | sql_groupby | *group_totals, false, &sets);
			if (!gbe)
				return NULL;
		}
		rel = rel_groupby(sql, rel, gbe);
		if (rel && all)
			rel->flag = 2;
		if (sets && list_length(sets) > 1) { /* if there is only one combination, there is no reason to generate unions */
			prop *p = prop_create(sql->sa, PROP_GROUPINGS, rel->p);
			p->value.pval = sets;
			rel->p = p;
		}
	}

	if (rel && sn->having) {
		/* having implies group by, ie if not supplied do a group by */
		if (rel->op != op_groupby)
			rel = rel_groupby(sql, rel, NULL);
	}
	query_processed(query);
	return rel;
}

static sql_rel*
rel_having_limits_nodes(sql_query *query, sql_rel *rel, SelectNode *sn, exp_kind ek, int group_totals)
{
	mvc *sql = query->sql;
	sql_rel *inner = NULL;
	int single_value = 1;

	if (is_project(rel->op) && rel->l) {
		inner = rel->l;
		single_value = 0;
	}

	if (sn->having) {
		if (inner && is_groupby(inner->op))
			set_processed(inner);
		if (!(inner = rel_logical_exp(query, inner, sn->having, sql_having | group_totals)))
			return NULL;
		if (inner->exps && exps_card(inner->exps) > CARD_AGGR)
			return sql_error(sql, 02, SQLSTATE(42000) "SELECT: cannot compare sets with values, probably an aggregate function missing");
		if (!single_value)
			rel->l = inner;
	}

	if (sn->qualify) {
		if (!(rel = rel_logical_exp(query, rel, sn->qualify, sql_qualify)))
			return NULL;
	}

	if (rel && sn->distinct)
		rel = rel_distinct(rel);

	if (rel && sn->orderby) {
		list *obe = NULL;
		sql_rel *sel = NULL, *l = rel->l;

		/* project( select ) */
		if (sn->having && is_select(l->op)) {
			sel = l;
			rel->l = l->l;
		}
		rel = rel_orderby(sql, rel);
		set_processed(rel);
		obe = rel_order_by(query, &rel, sn->orderby, sn->distinct, sql_orderby | group_totals);
		if (!obe)
			return NULL;
		rel->r = obe;
		if (sel) {
			sql_rel *o = rel, *p = o->l;
			p->l = sel;
		}
	}
	if (!rel)
		return NULL;

	if (sn->limit || sn->offset) {
		sql_subtype *lng = sql_bind_localtype("lng");
		list *exps = new_exp_list(sql->sa);

		if (sn->limit) {
			sql_exp *l = rel_value_exp(query, NULL, sn->limit, 0, ek);

			if (!l || !(l=exp_check_type(sql, lng, NULL, l, type_equal)))
				return NULL;
			if ((ek.card != card_relation && sn->limit) &&
				(ek.card == card_value && sn->limit)) {
				sql_subfunc *zero_or_one = sql_bind_func(sql, "sys", "zero_or_one", exp_subtype(l), NULL, F_AGGR, true, true);
				l = exp_aggr1(sql->sa, l, zero_or_one, 0, 0, CARD_ATOM, has_nil(l));
			}
			list_append(exps, l);
		} else
			list_append(exps, exp_atom(sql->sa, atom_general(sql->sa, lng, NULL, 0)));
		if (sn->offset) {
			sql_exp *o = rel_value_exp( query, NULL, sn->offset, 0, ek);
			if (!o || !(o=exp_check_type(sql, lng, NULL, o, type_equal)))
				return NULL;
			list_append(exps, o);
		}
		rel = rel_topn(sql->sa, rel, exps);
	}

	if (sn->sample || sn->seed) {
		list *exps = new_exp_list(sql->sa);

		if (sn->sample) {
			sql_exp *s = rel_value_exp(query, NULL, sn->sample, 0, ek);
			if (!s)
				return NULL;
			if (!exp_subtype(s) && rel_set_type_param(sql, sql_bind_localtype("lng"), NULL, s, 0) < 0)
				return NULL;
			list_append(exps, s);
		} else {
			assert(sn->seed);
			return sql_error(sql, 02, SQLSTATE(42000) "SEED: cannot have SEED without SAMPLE");
		}
		if (sn->seed) {
			sql_exp *e = rel_value_exp(query, NULL, sn->seed, 0, ek);
			if (!e || !(e=exp_check_type(sql, sql_bind_localtype("int"), NULL, e, type_equal)))
				return NULL;
			list_append(exps, e);
		}
		rel = rel_sample(sql->sa, rel, exps);
	}

	/* after parsing the current query, set the group by relation as processed */
	if (!sn->having && inner && is_groupby(inner->op))
		set_processed(inner);
	if (rel)
		set_processed(rel);
	return rel;
}

static sql_rel *
join_on_column_name(sql_query *query, sql_rel *rel, sql_rel *t1, sql_rel *t2, int op, int l_nil, int r_nil)
{
	mvc *sql = query->sql;
	int found = 0, full = (op == op_full), right = (op == op_right);
	list *exps = rel_projections(sql, t1, NULL, 1, 0);
	list *r_exps = rel_projections(sql, t2, NULL, 1, 0);
	list *outexps = new_exp_list(sql->sa);

	if (!exps || !r_exps)
		return NULL;
	for (node *n = exps->h; n; n = n->next) {
		sql_exp *le = n->data;
		int multi = 0;
		sql_alias *rname = exp_relname(le);
	    const char *name = exp_name(le);
		sql_exp *re = exps_bind_column(r_exps, name, NULL, &multi, 0);

		if (re) {
			if (multi)
				return sql_error(sql, ERR_AMBIGUOUS, SQLSTATE(42000) "NATURAL JOIN: common column name '%s' appears more than once in right table", rname->name);
			multi = 0;
			le = exps_bind_column(exps, name, NULL, &multi, 0);
			if (multi)
				return sql_error(sql, ERR_AMBIGUOUS, SQLSTATE(42000) "NATURAL JOIN: common column name '%s' appears more than once in left table", rname->name);

			found = 1;
			if (!(rel = rel_compare_exp(query, rel, le, re, "=", TRUE, 0, 0, 0, 0)))
				return NULL;
			list_remove_data(r_exps, NULL, re);
			if (full) {
				sql_exp *cond = rel_unop_(sql, rel, le, "sys", "isnull", card_value);
				if (!cond)
					return NULL;
				set_has_no_nil(cond);
				if (rel_convert_types(sql, NULL, NULL, &le, &re, 1, type_equal_no_any) < 0)
					return NULL;
				if (!(le = rel_nop_(sql, rel, cond, re, le, NULL, "sys", "ifthenelse", card_value)))
					return NULL;
			} else if (right) {
				le = re;
			}
			exp_setname(sql, le, rname, name);
			set_not_unique(le);
			append(outexps, le);
		} else {
			if (l_nil)
				set_has_nil(le);
			set_not_unique(le);
			append(outexps, le);
		}
	}
	if (!found)
		return sql_error(sql, 02, SQLSTATE(42000) "JOIN: no columns of tables '%s' and '%s' match", rel_name(t1)?rel_name(t1)->name:"", rel_name(t2)?rel_name(t2)->name:"");
	for (node *n = r_exps->h; n; n = n->next) {
		sql_exp *re = n->data;
		if (r_nil)
			set_has_nil(re);
		set_not_unique(re);
		append(outexps, re);
	}
	rel = rel_project(sql->sa, rel, outexps);
	return rel;
}

static sql_rel *
rel_select_exp(sql_query *query, sql_rel *rel, SelectNode *sn, exp_kind ek)
{
	mvc *sql = query->sql;
	sql_rel *inner = NULL;
	int group_totals = 0;
	list *pexps = NULL;

	assert(sn->s.token == SQL_SELECT);
	if (!sn->selection)
		return sql_error(sql, 02, SQLSTATE(42000) "SELECT: the selection or from part is missing");

	if (!rel)
		rel = rel_project_exp(sql, exp_atom_bool(sql->sa, 1));
	rel = rel_where_groupby_nodes(query, rel, sn, &group_totals);
	if (sql->session->status) /* rel might be NULL as input, so we have to check for the session status for errors */
		return NULL;

	inner = rel;
	pexps = sa_list(sql->sa);
	for (dnode *n = sn->selection->h; n; n = n->next) {
		/* Here we could get real column expressions
		 * (including single atoms) but also table results.
		 * Therefore we try both rel_column_exp
		 * and rel_table_exp.
		 */
		list *te = NULL;
		sql_exp *ce = rel_column_exp(query, &inner, n->data.sym, sql_sel | group_totals | (ek.aggr?sql_aggr:0));

		if (ce) {
			if (inner && inner->flag && is_groupby(inner->op)) {
				int found = 0;
				list *gbe = inner->r;
				/* flag == 2 just add to group by/ aggrs and ref-to pexps*/
				/* flag == 1 find group by exp referencing this column nr */
				if (inner->flag == 2) {
					if (ce->card > CARD_AGGR) {
						if (!gbe)
							inner->r = gbe = sa_list(sql->sa);
						append(gbe, ce);
						ce = exp_ref(sql, ce);
						ce->card = CARD_AGGR;
						list_append(inner->exps, ce);
						ce = exp_ref(sql, ce);
						found = 1;
					}
				} else {
					for(node *n = gbe->h; n && !found; n = n->next) {
						sql_exp *e = n->data;
						if (is_atom(e->type) && a_no_name(&e->alias)) {
							atom *a = e->l;
							int nr = (int)atom_get_int(a);
							if (nr == (list_length(pexps) + 1)) {
								n->data = ce;
								ce = exp_ref(sql, ce);
								ce->card = CARD_AGGR;
								list_append(inner->exps, ce);
								ce = exp_ref(sql, ce);
								found = 1;
							}
						}
					}
				}
			}
			pexps = append(pexps, ce);
			rel = inner;
			continue;
		} else {
			te = rel_table_exp(query, &rel, n->data.sym, !list_length(pexps) && !n->next);
		}
		if (!ce && !te) {
			if (sql->errstr[0])
				return NULL;
			return sql_error(sql, 02, SQLSTATE(42000) "SELECT: subquery result missing");
		}
		/* here we should merge the column expressions we
		 * obtained so far with the table expression, ie
		 * t1.* or a subquery.
		 */
		pexps = list_merge(pexps, te, (fdup)NULL);
	}
	if (rel && is_groupby(rel->op) && rel->flag) {
		list *gbe = rel->r;
		if (!list_empty(gbe)) {
			for (node *n=gbe->h; n; n = n->next) {
				sql_exp *e = n->data;
				if (rel->flag == 1 && is_atom(e->type) && a_no_name(&e->alias)) {
					atom *a = e->l;
					int nr = (int)atom_get_int(a);
					return sql_error(sql, 02, SQLSTATE(42000) "SELECT: GROUP BY position %d is not in select list", nr);
				}
				if (exp_has_aggr(rel, e))
					return sql_error(sql, 02, SQLSTATE(42000) "SELECT: aggregate functions are not allowed in GROUP BY");
			}
		}
	}
	if (rel && is_groupby(rel->op) && (!sn->groupby || rel->flag) && !is_processed(rel)) {
		for (node *n=pexps->h; n; n = n->next) {
			sql_exp *ce = n->data;
			if (rel->card < ce->card && !exp_is_aggr(rel, ce)) {
				if (exp_name(ce) && !has_label(ce))
					return sql_error(sql, ERR_GROUPBY, SQLSTATE(42000) "SELECT: cannot use non GROUP BY column '%s' in query results without an aggregate function", exp_name(ce));
				return sql_error(sql, ERR_GROUPBY, SQLSTATE(42000) "SELECT: cannot use non GROUP BY column in query results without an aggregate function");
			}
		}
		set_processed(rel);
	}
	rel = rel_project(sql->sa, rel, pexps);

	rel = rel_having_limits_nodes(query, rel, sn, ek, group_totals);
	return rel;
}

static sql_rel*
rel_unique_names(mvc *sql, sql_rel *rel)
{
	list *l;

	if (!is_project(rel->op))
		return rel;
	l = sa_list(sql->sa);
	for (node *n = rel->exps->h; n; n = n->next) {
		sql_exp *e = n->data;
		const char *name = exp_name(e);

		/* If there are two identical expression names, there will be ambiguity */
		if (!name || exps_bind_column(l, name, NULL, NULL, 0))
			exp_label(sql->sa, e, ++sql->label);
		append(l,e);
	}
	rel->exps = l;
	return rel;
}

static sql_rel *
rel_query(sql_query *query, symbol *sq, exp_kind ek)
{
	mvc *sql = query->sql;
	sql_rel *res = NULL;
	SelectNode *sn = NULL;

	if (sq->token != SQL_SELECT)
		return table_ref(query, sq, 0, NULL);

	/* select ... into is currently not handled here ! */
	sn = (SelectNode *) sq;
	if (sn->into)
		return NULL;

	if (ek.card != card_relation && sn->orderby)
		return sql_error(sql, 01, SQLSTATE(42000) "SELECT: ORDER BY only allowed on outermost SELECT");

	if (sn->window) {
		dlist *wl = sn->window->data.lval;
		for (dnode *n = wl->h; n ; n = n->next) {
			dlist *wd = n->data.sym->data.lval;
			const char *name = wd->h->data.sval;
			dlist *wdef = wd->h->next->data.lval;
			if (frame_get_window_def(sql, name, NULL)) {
				return sql_error(sql, 01, SQLSTATE(42000) "SELECT: Redefinition of window '%s'", name);
			} else if (!frame_push_window_def(sql, name, wdef)) {
				return sql_error(sql, 02, SQLSTATE(HY013) MAL_MALLOC_FAIL);
			}
		}
	}

	if (sn->from) {
		dlist *fl = sn->from->data.lval;
		sql_rel *fnd = NULL;
		list *refs = new_exp_list(sql->sa); /* Keep list of relation names in order to test for duplicates */

		for (dnode *n = fl->h; n ; n = n->next) {
			bool unnest = false;
			int lateral = check_is_lateral(n->data.sym, &unnest);

			/* just used current expression */
			if (lateral && res)
				query_push_outer(query, res, sql_from);
			fnd = table_ref(query, n->data.sym, lateral, refs);
			if (lateral && res)
				res = query_pop_outer(query);
			if (!fnd)
				break;
			if (res) {
				res = rel_crossproduct(sql->sa, res, fnd, op_join);
				if (lateral)
					set_dependent(res);
			} else {
				res = fnd;
			}
		}
		if (!fnd) {
			if (res)
				rel_destroy(res);
			return NULL;
		}
	} else if (!query_has_outer(query) || !res) {/* only on top level query */
		return rel_select_exp(query, NULL, sn, ek);
	}

	sql_rel *rel = NULL;
	if (res)
		rel = rel_select_exp(query, res, sn, ek);
	if (!rel && res)
		rel_destroy(res);
	return rel;
}

/* NOTE: does NOT "set" query but instead generate set ops (union, except, intersect) */
static sql_rel *
rel_setquery_corresponding(sql_query *query, sql_rel *l, sql_rel *r, dlist *cols, int op, int outer, bool n_ary_op)
{
	mvc *sql = query->sql;
	const char *opname = op==SQL_EXCEPT?"EXCEPT":op==SQL_INTERSECT?"INTERSECT":outer?"OUTER UNION":"UNION";
	list *lexps = sa_list(query->sql->sa), *rexps = sa_list(query->sql->sa);
	if (!lexps || !rexps)
		return NULL;
	assert(cols);
	if (dlist_length(cols)) {
		for (dnode *dn = cols->h; dn; dn = dn ->next) {
			char *nm = dn->data.sym->data.lval->h->data.sval;
			sql_exp *ls, *rs;

			if (!(ls = rel_bind_column(sql, l, nm, sql_where | sql_join, 0)) && sql->session->status == -ERR_AMBIGUOUS)
				return NULL;
			if (!(rs = rel_bind_column(sql, r, nm, sql_where | sql_join, 0)) && sql->session->status == -ERR_AMBIGUOUS)
				return NULL;
			if ((!outer && (!ls || !rs)) || (outer && !ls && !rs))
				return sql_error(sql, 02, SQLSTATE(42000) "%s: tables '%s' and '%s' do not have a matching column '%s'", opname, rel_name(l)?rel_name(l)->name:"", rel_name(r)?rel_name(r)->name:"", nm);
			if (outer && !ls)
				ls = exp_null(sql->sa, exp_subtype(rs));
			if (outer && !rs)
				rs = exp_null(sql->sa, exp_subtype(ls));
			append(lexps, ls);
			append(rexps, rs);
		}
	} else {
		int found = 0;
		list *exps = rel_projections(sql, l, NULL, 1, 0), *r_exps = rel_projections(sql, r, NULL, 1, 0);
		if (!exps || !r_exps)
			return NULL;
		/* find cols which exist on both sides */
		for (node *n = exps->h; n; n = n->next) {
			sql_exp *le = n->data;
			int multi = 0;
			sql_alias *rname = exp_relname(le);
			const char *name = exp_name(le);
			sql_exp *re = exps_bind_column(r_exps, name, NULL, &multi, 0);
			if (re) {
				if (multi)
					return sql_error(sql, ERR_AMBIGUOUS, SQLSTATE(42000) "%s: common column name '%s' appears more than once in right table", opname, rname->name);
				multi = 0;
				le = exps_bind_column(exps, name, NULL, &multi, 0);
				if (multi)
					return sql_error(sql, ERR_AMBIGUOUS, SQLSTATE(42000) "%s: common column name '%s' appears more than once in left table", opname, rname->name);

				found = 1;
				append(lexps, le);
				append(rexps, re);
				list_remove_data(r_exps, NULL, re);
			} else if (outer) {
				append(lexps, le);
				re = exp_null(sql->sa, exp_subtype(le));
				append(rexps, re); /* nils */
			}
		}
		if (!found)
			return sql_error(sql, 02, SQLSTATE(42000) "%s: no columns of tables '%s' and '%s' match", opname, rel_name(l)?rel_name(l)->name:"", rel_name(r)?rel_name(r)->name:"");
		if (outer) {
			for (node *n = r_exps->h; n; n = n->next) {
				sql_exp *re = n->data, *le;
				append(rexps, re);
				le = exp_null(sql->sa, exp_subtype(re));
				append(lexps, le); /* nils */
			}
		}
	}
	return n_ary_op ?
		rel_setop_n_ary_check_types(sql, l, r, lexps, rexps, (operator_type)op) :
		rel_setop_check_types(sql, l, r, lexps, rexps, (operator_type)op);
}

static sql_rel *
rel_setquery_(sql_query *query, sql_rel *l, sql_rel *r, dlist *cols, int op, int outer)
{
	mvc *sql = query->sql;
	sql_rel *rel;

	if (outer && !cols)
			return sql_error(sql, 02, SQLSTATE(42000) "UNION: OUTER needs to be combined with CORRESPONDING [ BY ( column list ) ]");
	if (!cols) {
		list *ls, *rs;

		l = rel_unique_names(sql, l);
		r = rel_unique_names(sql, r);
		ls = rel_projections(sql, l, NULL, 0, 1);
		rs = rel_projections(sql, r, NULL, 0, 1);
		rel = rel_setop_check_types(sql, l, r, ls, rs, (operator_type)op);
	} else {
		rel = rel_setquery_corresponding(query, l, r, cols, op, outer, false);
	}
	if (rel) {
		rel_setop_set_exps(sql, rel, rel_projections(sql, rel, NULL, 0, 1));
		set_processed(rel);
	}
	return rel;
}

/* Generate n-ary set operator */
static sql_rel *
rel_setquery_n_ary_(sql_query *query, sql_rel *l, sql_rel *r, dlist *cols, int op, int outer)
{
	/* even though this is for a general n-ary operators in this phase of the query
	 * processing we gonna have only two operands (so technically it's binary). In
	 * general this op supports arbitrary number of operands.
	 */
	// TODO: for now we support only multi-union
	assert(op == op_munion);

	mvc *sql = query->sql;
	sql_rel *rel;

	if (outer && !cols)
			return sql_error(sql, 02, SQLSTATE(42000) "UNION: OUTER needs to be combined with CORRESPONDING [ BY ( column list ) ]");
	if (!cols) {
		// TODO: make rel_setop_n_ary_check_types to accept a list of rels
		// and a list of lists of exps
		list *ls, *rs;

		l = rel_unique_names(sql, l);
		r = rel_unique_names(sql, r);
		ls = rel_projections(sql, l, NULL, 0, 1);
		rs = rel_projections(sql, r, NULL, 0, 1);
		rel = rel_setop_n_ary_check_types(sql, l, r, ls, rs, (operator_type)op);
	} else {
		rel = rel_setquery_corresponding(query, l, r, cols, op, outer, true);
	}

	if (rel) {
		rel_setop_n_ary_set_exps(sql, rel, rel_projections(sql, rel, NULL, 0, 1), false);
		set_processed(rel);
	}

	return rel;

}

static sql_rel *
rel_setquery(sql_query *query, symbol *q)
{
	mvc *sql = query->sql;
	sql_rel *res = NULL;
	dnode *n = q->data.lval->h;
	symbol *tab_ref1 = n->data.sym;
	int distinct = n->next->data.i_val;
	dlist *corresponding = n->next->next->data.lval;
	symbol *tab_ref2 = n->next->next->next->data.sym;
	sql_rel *t1, *t2;

	assert(n->next->type == type_int);
	t1 = table_ref(query, tab_ref1, 0, NULL);
	if (!t1)
		return NULL;
	t2 = table_ref(query, tab_ref2, 0, NULL);
	if (!t2)
		return NULL;

	rel_remove_internal_exp(t1);
	rel_remove_internal_exp(t2);
	if (!corresponding && list_length(t1->exps) != list_length(t2->exps)) {
		int t1nrcols = list_length(t1->exps);
		int t2nrcols = list_length(t2->exps);
		const char *op = "UNION";
		if (q->token == SQL_EXCEPT)
			op = "EXCEPT";
		else if (q->token == SQL_INTERSECT)
			op = "INTERSECT";
		rel_destroy(t1);
		rel_destroy(t2);
		return sql_error(sql, 02, SQLSTATE(42000) "%s: column counts (%d and %d) do not match", op, t1nrcols, t2nrcols);
	}
	if ( q->token == SQL_UNION) {
		int outer = n->next->next->next->next->data.i_val;
		/* For EXCEPT/INTERSECT the group by is always done within the implementation */
		/* TODO add those later in an optimizer ! */
		if (t1 && distinct)
			t1 = rel_distinct(t1);
		if (t2 && distinct)
			t2 = rel_distinct(t2);
		res = rel_setquery_n_ary_(query, t1, t2, corresponding, op_munion, outer);
	} else if ( q->token == SQL_EXCEPT)
		res = rel_setquery_(query, t1, t2, corresponding, op_except, 0);
	else if ( q->token == SQL_INTERSECT)
		res = rel_setquery_(query, t1, t2, corresponding, op_inter, 0);
	if (res) {
		set_processed(res);
		if (distinct)
			res = rel_distinct(res);
	}
	return res;
}

static sql_rel *
rel_joinquery_(sql_query *query, symbol *tab1, int natural, jt jointype, symbol *tab2, symbol *js, list *refs)
{
	mvc *sql = query->sql;
	operator_type op = op_join;
	sql_rel *t1 = NULL, *t2 = NULL, *inner, *rel = NULL;
	int l_nil = 0, r_nil = 0, lateral = 0;

	switch(jointype) {
	case jt_inner:
	case jt_cross: op = op_join;
		break;
	case jt_left: op = op_left;
		r_nil = 1;
		break;
	case jt_right: op = op_right;
		l_nil = 1;
		break;
	case jt_full: op = op_full;
		l_nil = 1;
		r_nil = 1;
		break;
	}

	/* a dependent join cannot depend on the right side, so disable lateral check for right and full joins */
	bool unnest = false;
	lateral = (op == op_join || op == op_left) && check_is_lateral(tab2, &unnest);
	t1 = table_ref(query, tab1, 0, refs);
	if (t1) {
		if (!lateral) {
			t2 = table_ref(query, tab2, 0, refs);
		} else {
			query_processed(query);
			query_push_outer(query, t1, sql_from);
			t2 = table_ref(query, tab2, 0, refs);
			t1 = query_pop_outer(query);
		}
	}
	if (!t1 || !t2)
		return NULL;

	query_processed(query);
<<<<<<< HEAD
	if (a_match(rel_name(t1), rel_name(t2))) {
		if (rel_name(t1) || rel_name(t2))
			return sql_error(sql, 02, SQLSTATE(42000) "SELECT: ERROR:  table name '%s' specified more than once", rel_name(t1)->name);
	}
=======

	const char *t1_name = rel_name(t1), *t2_name = rel_name(t2);
	if (t1_name && t2_name && strcmp(t1_name, t2_name) == 0)
		return sql_error(sql, 02, "SELECT: ERROR: table name '%s' specified more than once", rel_name(t1));

>>>>>>> 8fca7867
	inner = rel = rel_crossproduct(sql->sa, t1, t2, op);
	if (!rel)
		return NULL;
	if (lateral)
		set_dependent(rel);

	assert(jointype != jt_cross || (!natural && !js)); /* there are no natural cross joins, or cross joins with conditions */
	if (js && natural)
		return sql_error(sql, 02, SQLSTATE(42000) "SELECT: cannot have a NATURAL JOIN with a join specification (ON or USING)");
	if (jointype != jt_cross && !js && !natural)
		return sql_error(sql, 02, SQLSTATE(42000) "SELECT: must have NATURAL JOIN or a JOIN with a join specification (ON or USING)");

	if (js && js->token != SQL_USING) {	/* On sql_logical_exp */
		rel = rel_logical_exp(query, rel, js, sql_where | sql_join);
	} else if (js) {	/* using */
		char rname[16], *rnme;
		dnode *n = js->data.lval->h;
		list *outexps = new_exp_list(sql->sa), *exps;
		node *m;

		rnme = sa_strdup(sql->sa, number2name(rname, sizeof(rname), ++sql->label));
		sql_alias *ra = a_create(sql->sa, rnme);
		for (; n; n = n->next) {
			char *nm = n->data.sval;
			sql_exp *cond, *ls, *rs;

			if (!(ls = rel_bind_column(sql, t1, nm, sql_where | sql_join, 0)) && sql->session->status == -ERR_AMBIGUOUS)
				return NULL;
			if (!(rs = rel_bind_column(sql, t2, nm, sql_where | sql_join, 0)) && sql->session->status == -ERR_AMBIGUOUS)
				return NULL;
			if (!ls || !rs)
				return sql_error(sql, 02, SQLSTATE(42000) "JOIN: tables '%s' and '%s' do not have a matching column '%s'", rel_name(t1)?rel_name(t1)->name:"", rel_name(t2)?rel_name(t2)->name:"", nm);
			if (!(rel = rel_compare_exp(query, rel, ls, rs, "=", TRUE, 0, 0, 0, 0)))
				return NULL;
			if (op != op_join) {
				if (!(cond = rel_unop_(sql, rel, ls, "sys", "isnull", card_value)))
					return NULL;
				set_has_no_nil(cond);
				if (rel_convert_types(sql, t1, t2, &ls, &rs, 1, type_equal) < 0)
					return NULL;
				if (!(ls = rel_nop_(sql, rel, cond, rs, ls, NULL, "sys", "ifthenelse", card_value)))
					return NULL;
			}
			exp_setname(sql, ls, ra, nm);
			append(outexps, ls);
			if (!rel)
				return NULL;
		}
		exps = rel_projections(sql, t1, NULL, 1, 1);
		for (m = exps->h; m; m = m->next) {
			const char *nm = exp_name(m->data);
			int fnd = 0;

			for (n = js->data.lval->h; n; n = n->next) {
				if (strcmp(nm, n->data.sval) == 0) {
					fnd = 1;
					break;
				}
			}
			if (!fnd) {
				sql_exp *ls = m->data;
				if (l_nil)
					set_has_nil(ls);
				set_not_unique(ls);
				append(outexps, ls);
			}
		}
		exps = rel_projections(sql, t2, NULL, 1, 1);
		for (m = exps->h; m; m = m->next) {
			const char *nm = exp_name(m->data);
			int fnd = 0;

			for (n = js->data.lval->h; n; n = n->next) {
				if (strcmp(nm, n->data.sval) == 0) {
					fnd = 1;
					break;
				}
			}
			if (!fnd) {
				sql_exp *rs = m->data;
				if (r_nil)
					set_has_nil(rs);
				set_not_unique(rs);
				append(outexps, rs);
			}
		}
		rel = rel_project(sql->sa, rel, outexps);
	} else if (jointype != jt_cross) {		/* ! js -> natural join */
		rel = join_on_column_name(query, rel, t1, t2, op, l_nil, r_nil);
	}
	if (!rel)
		return NULL;
	if (inner && is_outerjoin(inner->op))
		set_processed(inner);
	set_processed(rel);
	query_processed(query);
	return rel;
}

static sql_rel *
rel_joinquery(sql_query *query, symbol *q, list *refs)
{
	dnode *n = q->data.lval->h;
	symbol *tab_ref1 = n->data.sym;
	int natural = n->next->data.i_val;
	jt jointype = (jt) n->next->next->data.i_val;
	symbol *tab_ref2 = n->next->next->next->data.sym;
	symbol *joinspec = n->next->next->next->next->data.sym;

	assert(n->next->type == type_int);
	assert(n->next->next->type == type_int);
	return rel_joinquery_(query, tab_ref1, natural, jointype, tab_ref2, joinspec, refs);
}

sql_rel *
rel_subquery(sql_query *query, symbol *sq, exp_kind ek)
{
	mvc *sql = query->sql;

	query_processed(query);
	if (!stack_push_frame(sql, NULL))
		return sql_error(sql, 02, SQLSTATE(HY013) MAL_MALLOC_FAIL);
	sql_rel *rel = rel_query(query, sq, ek);
	stack_pop_frame(sql);
	if (!query_has_outer(query))
		query_processed(query);
	if (rel && ek.type == type_relation && ek.card < card_set && rel->card >= CARD_AGGR)
		return rel_zero_or_one(sql, rel, ek);
	return rel;
}

sql_rel *
rel_selects(sql_query *query, symbol *s)
{
	mvc *sql = query->sql;
	sql_rel *ret = NULL;

	switch (s->token) {
	case SQL_WITH:
		ret = rel_with_query(query, s);
		sql->type = Q_TABLE;
		break;
	case SQL_VALUES:
		ret = rel_values(query, s, NULL);
		sql->type = Q_TABLE;
		break;
	case SQL_SELECT: {
		exp_kind ek = {type_value, card_relation, TRUE};
		SelectNode *sn = (SelectNode *) s;

		if (sn->into) {
			sql->type = Q_SCHEMA;
			ret = rel_select_with_into(query, s);
		} else {
			ret = rel_subquery(query, s, ek);
			sql->type = Q_TABLE;
		}
	}	break;
	case SQL_JOIN:
		ret = rel_joinquery(query, s, NULL);
		sql->type = Q_TABLE;
		break;
	case SQL_UNION:
	case SQL_EXCEPT:
	case SQL_INTERSECT:
		ret = rel_setquery(query, s);
		sql->type = Q_TABLE;
		break;
	default:
		return NULL;
	}
	if (!ret && sql->errstr[0] == 0)
		(void) sql_error(sql, 02, SQLSTATE(42000) "relational query without result");
	return ret;
}

sql_rel *
schema_selects(sql_query *query, sql_schema *schema, symbol *s)
{
	mvc *sql = query->sql;
	sql_rel *res;
	sql_schema *os = cur_schema(sql);

	sql->session->schema = schema;
	res = rel_selects(query, s);
	sql->session->schema = os;
	return res;
}

sql_rel *
rel_loader_function(sql_query *query, symbol* fcall, list *fexps, sql_subfunc **loader_function)
{
	mvc *sql = query->sql;
	sql_rel *sq = NULL;
	dnode *l = fcall->data.lval->h;
	char *sname = qname_schema(l->data.lval);
	char *fname = qname_schema_object(l->data.lval);

	list *tl = sa_list(sql->sa);
	list *exps = sa_list(sql->sa);
	if (l->next)
		l = l->next; /* skip distinct */
	if (l->next) { /* table call with subquery */
		if (l->next->type == type_symbol || l->next->type == type_list) {
			int count = 0;
			symbol *subquery = NULL;
			dnode *n = NULL;

			if (l->next->type == type_symbol)
				n = l->next;
			else
				n = l->next->data.lval?l->next->data.lval->h:NULL;

			for (dnode *m = n; m; m = m->next) {
				if (m->type == type_symbol && m->data.sym->token == SQL_SELECT)
					subquery = m->data.sym;
				count++;
			}
			if (subquery && count > 1)
				return sql_error(sql, 02, SQLSTATE(42000) "SELECT: The input for the loader function '%s' must be either a single sub query, or a list of values", fname);

			if (subquery) {
				exp_kind ek = { type_value, card_relation, TRUE };
				if (!(sq = rel_subquery(query, subquery, ek)))
					return NULL;
			} else {
				exp_kind ek = { type_value, card_column, TRUE };
				list *exps = sa_list(sql->sa);
				for ( ; n; n = n->next) {
					sql_exp *e = rel_value_exp(query, NULL, n->data.sym, sql_sel | sql_from, ek);

					if (!e)
						return NULL;
					append(exps, e);
				}
				sq = rel_project(sql->sa, NULL, exps);
			}
		}
		if (!sq)
			return sql_error(sql, ERR_NOTFOUND, SQLSTATE(42000) "SELECT: no such loader function %s%s%s'%s'", sname ? "'":"", sname ? sname : "", sname ? "'.":"", fname);
		for (node *en = sq->exps->h; en; en = en->next) {
			sql_exp *e = en->data;

			append(exps, e = exp_ref(sql, e));
			append(tl, exp_subtype(e));
		}
	}

	sql_exp *e = NULL;
	if (!(e = find_table_function(sql, sname, fname, exps, tl, F_LOADER)))
		return NULL;
	sql_subfunc *sf = e->f;
	if (sq) {
		for (node *n = sq->exps->h, *m = sf->func->ops->h ; n && m ; n = n->next, m = m->next) {
			sql_exp *e = (sql_exp*) n->data;
			sql_arg *a = (sql_arg*) m->data;
			if (!exp_subtype(e) && rel_set_type_param(sql, &(a->type), sq, e, 0) < 0)
				return NULL;
		}
	}

	if (loader_function)
		*loader_function = sf;

	return rel_table_func(sql->sa, sq, e, fexps, (sq)?TABLE_FROM_RELATION:TABLE_PROD_FUNC);
}<|MERGE_RESOLUTION|>--- conflicted
+++ resolved
@@ -95,7 +95,7 @@
 					sql_exp *e = en->data;;
 
 					if ((is_basecol(e) && exp_relname(e) && a_cmp_obj_name(exp_relname(e), tname)) ||
-					    (is_basecol(e) && !exp_relname(e) && e->l && a_cmp_obj_name(e->l, tname))) {
+                    (is_basecol(e) && !exp_relname(e) && e->l && a_cmp_obj_name(e->l, tname))) {
 						if (exp_name(e) && exps_bind_column2(exps, exp_relname(e)?exp_relname(e):e->l, exp_name(e), NULL))
 							rename = 1;
 						else
@@ -6465,18 +6465,10 @@
 		return NULL;
 
 	query_processed(query);
-<<<<<<< HEAD
 	if (a_match(rel_name(t1), rel_name(t2))) {
 		if (rel_name(t1) || rel_name(t2))
 			return sql_error(sql, 02, SQLSTATE(42000) "SELECT: ERROR:  table name '%s' specified more than once", rel_name(t1)->name);
 	}
-=======
-
-	const char *t1_name = rel_name(t1), *t2_name = rel_name(t2);
-	if (t1_name && t2_name && strcmp(t1_name, t2_name) == 0)
-		return sql_error(sql, 02, "SELECT: ERROR: table name '%s' specified more than once", rel_name(t1));
-
->>>>>>> 8fca7867
 	inner = rel = rel_crossproduct(sql->sa, t1, t2, op);
 	if (!rel)
 		return NULL;
