/*
 * This Source Code Form is subject to the terms of the Mozilla Public
 * License, v. 2.0.  If a copy of the MPL was not distributed with this
 * file, You can obtain one at http://mozilla.org/MPL/2.0/.
 *
 * Copyright 1997 - July 2008 CWI, August 2008 - 2020 MonetDB B.V.
 */

#include "monetdb_config.h"
#include "rel_select.h"
#include "sql_tokens.h"
#include "sql_privileges.h"
#include "sql_env.h"
#include "sql_decimal.h"
#include "sql_qc.h"
#include "rel_rel.h"
#include "rel_exp.h"
#include "rel_xml.h"
#include "rel_dump.h"
#include "rel_prop.h"
#include "rel_psm.h"
#include "rel_schema.h"
#include "rel_unnest.h"
#include "rel_remote.h"
#include "rel_sequence.h"

#define VALUE_FUNC(f) (f->func->type == F_FUNC || f->func->type == F_FILT)
#define check_card(card,f) ((card == card_none && !f->res) || (CARD_VALUE(card) && f->res && VALUE_FUNC(f)) || card == card_loader || (card == card_relation && f->func->type == F_UNION))

/* return all expressions, with table name == tname */
static list *
rel_table_projections( mvc *sql, sql_rel *rel, char *tname, int level )
{
	list *exps;

	if (THRhighwater())
		return sql_error(sql, 10, SQLSTATE(42000) "Query too complex: running out of stack space");

	if (!rel)
		return NULL;

	if (!tname)
		return _rel_projections(sql, rel, NULL, 1, 0, 1);

	switch(rel->op) {
	case op_join:
	case op_left:
	case op_right:
	case op_full:
		exps = rel_table_projections( sql, rel->l, tname, level+1);
		if (exps)
			return exps;
		return rel_table_projections( sql, rel->r, tname, level+1);
	case op_semi:
	case op_anti:
	case op_select:
		return rel_table_projections( sql, rel->l, tname, level+1);

	case op_topn:
	case op_sample:
	case op_groupby:
	case op_union:
	case op_except:
	case op_inter:
	case op_project:
		if (!is_processed(rel) && level == 0)
			return rel_table_projections( sql, rel->l, tname, level+1);
		/* fall through */
	case op_table:
	case op_basetable:
		if (rel->exps) {
			int rename = 0;
			node *en;

			/* first check alias */
			if (!is_base(rel->op) && !level) {
				list *exps = sa_list(sql->sa);

				for (en = rel->exps->h; en && !rename; en = en->next) {
					sql_exp *e = en->data;;

					if ((is_basecol(e) && exp_relname(e) && strcmp(exp_relname(e), tname) == 0) ||
					    (is_basecol(e) && !exp_relname(e) && e->l && strcmp(e->l, tname) == 0)) {
						if (exp_name(e) && exps_bind_column2(exps, tname, exp_name(e), NULL))
							rename = 1;
						else
							append(exps, e);
					}
				}
			}

			exps = new_exp_list(sql->sa);
			for (en = rel->exps->h; en; en = en->next) {
				sql_exp *e = en->data;
				if (is_basecol(e) && exp_relname(e) && strcmp(exp_relname(e), tname) == 0) {
					if (rename)
						append(exps, exp_alias_ref(sql, e));
					else
						append(exps, exp_alias_or_copy(sql, tname, exp_name(e), rel, e));
				}
				if (is_basecol(e) && !exp_relname(e) && e->l && strcmp(e->l, tname) == 0) {
					if (rename)
						append(exps, exp_alias_ref(sql, e));
					else
						append(exps, exp_alias_or_copy(sql, tname, exp_name(e), rel, e));
				}

			}
			if (exps && list_length(exps))
				return exps;
		}
		/* fall through */
	default:
		return NULL;
	}
}

static sql_exp *
rel_lastexp(mvc *sql, sql_rel *rel )
{
	sql_exp *e;

	if (!is_processed(rel) || is_topn(rel->op) || is_sample(rel->op))
		rel = rel_parent(rel);
	assert(list_length(rel->exps));
	if (rel->op == op_project) {
		MT_lock_set(&rel->exps->ht_lock);
		rel->exps->ht = NULL;
		MT_lock_unset(&rel->exps->ht_lock);
		return exp_alias_or_copy(sql, NULL, NULL, rel, rel->exps->t->data);
	}
	assert(is_project(rel->op));
	e = rel->exps->t->data;
	return exp_ref(sql, e);
}

static sql_rel *
rel_orderby(mvc *sql, sql_rel *l)
{
	sql_rel *rel = rel_create(sql->sa);
	if (!rel)
		return NULL;

	assert(l->op == op_project && !l->r);
	rel->l = l;
	rel->r = NULL;
	rel->op = op_project;
	rel->exps = rel_projections(sql, l, NULL, 1, 0);
	rel->card = l->card;
	rel->nrcols = l->nrcols;
	return rel;
}

/* forward refs */
static sql_rel * rel_setquery(sql_query *query, symbol *sq);
static sql_rel * rel_joinquery(sql_query *query, sql_rel *rel, symbol *sq, list *refs);
static sql_rel * rel_crossquery(sql_query *query, sql_rel *rel, symbol *q, list *refs);

static sql_rel *
rel_table_optname(mvc *sql, sql_rel *sq, symbol *optname, list *refs)
{
	sql_rel *osq = sq;
	node *ne;

	if (optname && optname->token == SQL_NAME) {
		dlist *columnrefs = NULL;
		char *tname = optname->data.lval->h->data.sval;
		list *l = sa_list(sql->sa);

		columnrefs = optname->data.lval->h->next->data.lval;
		if (is_topn(sq->op) || is_sample(sq->op) || ((is_simple_project(sq->op) || is_groupby(sq->op)) && sq->r) || is_base(sq->op)) {
			sq = rel_project(sql->sa, sq, rel_projections(sql, sq, NULL, 1, 0));
			osq = sq;
		}
		if (columnrefs && dlist_length(columnrefs) != list_length(sq->exps))
			return sql_error(sql, 02, SQLSTATE(42000) "SELECT: The number of aliases don't match the number of columns (%d != %d)", dlist_length(columnrefs), sq->nrcols);
		if (columnrefs && sq->exps) {
			dnode *d = columnrefs->h;

			ne = sq->exps->h;
			MT_lock_set(&sq->exps->ht_lock);
			sq->exps->ht = NULL;
			MT_lock_unset(&sq->exps->ht_lock);
			for (; d && ne; d = d->next, ne = ne->next) {
				sql_exp *e = ne->data;

				if (exps_bind_column2(l, tname, d->data.sval, NULL))
					return sql_error(sql, ERR_AMBIGUOUS, SQLSTATE(42000) "SELECT: Duplicate column name '%s.%s'", tname, d->data.sval);
				exp_setname(sql->sa, e, tname, d->data.sval );
				if (!is_intern(e))
					set_basecol(e);
				append(l, e);
			}
		}
		if (!columnrefs && sq->exps) {
			ne = sq->exps->h;
			for (; ne; ne = ne->next) {
				sql_exp *e = ne->data;
				char *name = NULL;

				if (!is_intern(e)) {
					if (!exp_name(e))
						name = make_label(sql->sa, ++sql->label);
					noninternexp_setname(sql->sa, e, tname, name);
					set_basecol(e);
				}
			}
		}
		if (refs) { /* if this relation is under a FROM clause, check for duplicate names */
			if (list_find(refs, tname, (fcmp) &strcmp))
				return sql_error(sql, 02, SQLSTATE(42000) "SELECT: relation name \"%s\" specified more than once", tname);
			list_append(refs, tname);
		}
	} else {
		if (!is_project(sq->op) || is_topn(sq->op) || is_sample(sq->op) || ((is_simple_project(sq->op) || is_groupby(sq->op)) && sq->r)) {
			sq = rel_project(sql->sa, sq, rel_projections(sql, sq, NULL, 1, 1));
			osq = sq;
		}
		for (ne = osq->exps->h; ne; ne = ne->next) {
			sql_exp *e = ne->data;

			if (!is_intern(e))
				set_basecol(e);
		}
	}
	return osq;
}

static sql_rel *
rel_subquery_optname(sql_query *query, sql_rel *rel, symbol *ast, list *refs)
{
	mvc *sql = query->sql;
	SelectNode *sn = (SelectNode *) ast;
	exp_kind ek = {type_value, card_relation, TRUE};
	sql_rel *sq = rel_subquery(query, rel, ast, ek);

	assert(ast->token == SQL_SELECT);
	if (!sq)
		return NULL;

	return rel_table_optname(sql, sq, sn->name, refs);
}

sql_rel *
rel_with_query(sql_query *query, symbol *q )
{
	mvc *sql = query->sql;
	dnode *d = q->data.lval->h;
	symbol *next = d->next->data.sym;
	sql_rel *rel;

	if (!stack_push_frame(sql, NULL))
		return sql_error(sql, 02, SQLSTATE(HY013) MAL_MALLOC_FAIL);
	/* first handle all with's (ie inlined views) */
	for (d = d->data.lval->h; d; d = d->next) {
		symbol *sym = d->data.sym;
		dnode *dn = sym->data.lval->h;
		char *rname = qname_schema_object(dn->data.lval);
		sql_rel *nrel;

		if (frame_find_rel_view(sql, rname)) {
			stack_pop_frame(sql);
			return sql_error(sql, 01, SQLSTATE(42000) "View '%s' already declared", rname);
		}
		nrel = rel_semantic(query, sym);
		if (!nrel) {
			stack_pop_frame(sql);
			return NULL;
		}
		if (!stack_push_rel_view(sql, rname, nrel)) {
			stack_pop_frame(sql);
			return sql_error(sql, 02, SQLSTATE(HY013) MAL_MALLOC_FAIL);
		}
		if (!is_project(nrel->op)) {
			if (is_topn(nrel->op) || is_sample(nrel->op)) {
				nrel = rel_project(sql->sa, nrel, rel_projections(sql, nrel, NULL, 1, 1));
			} else {
				stack_pop_frame(sql);
				return NULL;
			}
		}
		assert(is_project(nrel->op));
		if (is_project(nrel->op) && nrel->exps) {
			node *ne = nrel->exps->h;

			for (; ne; ne = ne->next) {
				sql_exp *e = ne->data;
				char *name = NULL;

				if (!is_intern(e)) {
					if (!exp_name(e))
						name = make_label(sql->sa, ++sql->label);
					noninternexp_setname(sql->sa, e, rname, name);
					set_basecol(e);
				}
			}
		}
	}
	rel = rel_semantic(query, next);
	stack_pop_frame(sql);
	return rel;
}

static sql_rel *
query_exp_optname(sql_query *query, sql_rel *r, symbol *q, list *refs)
{
	mvc *sql = query->sql;
	switch (q->token) {
	case SQL_WITH:
	{
		sql_rel *tq = rel_with_query(query, q);

		if (!tq)
			return NULL;
		if (q->data.lval->t->type == type_symbol)
			return rel_table_optname(sql, tq, q->data.lval->t->data.sym, refs);
		return tq;
	}
	case SQL_UNION:
	case SQL_EXCEPT:
	case SQL_INTERSECT:
	{
		/* subqueries will be called, ie no need to test for duplicate references */
		sql_rel *tq = rel_setquery(query, q);

		if (!tq)
			return NULL;
		return rel_table_optname(sql, tq, q->data.lval->t->data.sym, NULL);
	}
	case SQL_JOIN:
	{
		sql_rel *tq = rel_joinquery(query, r, q, refs);

		if (!tq)
			return NULL;
		return rel_table_optname(sql, tq, q->data.lval->t->data.sym, NULL);
	}
	case SQL_CROSS:
	{
		sql_rel *tq = rel_crossquery(query, r, q, refs);

		if (!tq)
			return NULL;
		return rel_table_optname(sql, tq, q->data.lval->t->data.sym, NULL);
	}
	default:
		(void) sql_error(sql, 02, SQLSTATE(42000) "case %d %s", (int) q->token, token2string(q->token));
	}
	return NULL;
}

static sql_subfunc *
bind_func_(mvc *sql, char *sname, char *fname, list *ops, sql_ftype type)
{
	sql_subfunc *sf = NULL;

	if (sql->forward && strcmp(fname, sql->forward->base.name) == 0 &&
	    list_cmp(sql->forward->ops, ops, (fcmp)&arg_subtype_cmp) == 0 &&
	    execute_priv(sql, sql->forward) && type == sql->forward->type)
		return sql_dup_subfunc(sql->sa, sql->forward, NULL, NULL);
	sf = sql_bind_func_(sql, sname, fname, ops, type);
	if (sf && execute_priv(sql, sf->func))
		return sf;
	return NULL;
}

static sql_subfunc *
bind_func(mvc *sql, char *sname, char *fname, sql_subtype *t1, sql_subtype *t2, sql_ftype type)
{
	sql_subfunc *sf = NULL;

	if (t1 == NULL)
		return NULL;
	if (sql->forward) {
		if (execute_priv(sql, sql->forward) &&
		    strcmp(fname, sql->forward->base.name) == 0 &&
		   ((!t1 && list_length(sql->forward->ops) == 0) ||
		    (!t2 && list_length(sql->forward->ops) == 1 && subtype_cmp(sql->forward->ops->h->data, t1) == 0) ||
		    (list_length(sql->forward->ops) == 2 &&
		     	subtype_cmp(sql->forward->ops->h->data, t1) == 0 &&
		     	subtype_cmp(sql->forward->ops->h->next->data, t2) == 0)) && type == sql->forward->type) {
			return sql_dup_subfunc(sql->sa, sql->forward, NULL, NULL);
		}
	}
	sf = sql_bind_func(sql, sname, fname, t1, t2, type);
	if (sf && execute_priv(sql, sf->func))
		return sf;
	return NULL;
}

static sql_subfunc *
bind_member_func(mvc *sql, char *sname, char *fname, sql_subtype *t, int nrargs, sql_ftype type, sql_subfunc *prev)
{
	sql_subfunc *sf = NULL;

	if (sql->forward && strcmp(fname, sql->forward->base.name) == 0 && list_length(sql->forward->ops) == nrargs &&
		is_subtype(t, &((sql_arg *) sql->forward->ops->h->data)->type) && execute_priv(sql, sql->forward) && type == sql->forward->type)
		return sql_dup_subfunc(sql->sa, sql->forward, NULL, t);
	sf = sql_bind_member(sql, sname, fname, t, type, nrargs, prev);
	if (sf && execute_priv(sql, sf->func))
		return sf;
	return NULL;
}

static sql_subfunc *
find_func(mvc *sql, char *sname, char *fname, int len, sql_ftype type, sql_subfunc *prev )
{
	sql_subfunc *sf = NULL;

	if (sql->forward && strcmp(fname, sql->forward->base.name) == 0 && list_length(sql->forward->ops) == len && execute_priv(sql, sql->forward) && type == sql->forward->type)
		return sql_dup_subfunc(sql->sa, sql->forward, NULL, NULL);
	sf = sql_find_func(sql, sname, fname, len, type, prev);
	if (sf && execute_priv(sql, sf->func))
		return sf;
	return NULL;
}

static int
score_func( sql_subfunc *sf, list *tl)
{
	int score = 0;
	node *n, *m;

	/* todo varargs */
	for (n = sf->func->ops->h, m = tl->h; n && m; n = n->next, m = m->next){
		sql_arg *a = n->data;
		sql_subtype *t = m->data;

		if (!t)
			continue;

		if (a->type.type->eclass == EC_ANY)
			score += 100;
		else if (is_subtype(t, &a->type))
			score += t->type->localtype * 20;
		/* same class over converting to other class */
		else if (t->type->eclass == a->type.type->eclass &&
			t->type->localtype <= a->type.type->localtype)
			score += a->type.type->localtype * 4;
		/* make sure we rewrite decimals to float/doubles */
		else if (t->type->eclass == EC_DEC &&
		         a->type.type->eclass == EC_FLT)
			score += a->type.type->localtype * 2;
	}
	return score;
}

static list *
check_arguments_and_find_largest_any_type(mvc *sql, sql_rel *rel, list *exps, sql_subfunc *sf, int maybe_zero_or_one)
{
	list *nexps = new_exp_list(sql->sa);
	sql_subtype *atp = NULL, super;

	/* find largest any type argument */
	for (node *n = exps->h, *m = sf->func->ops->h; n && m; n = n->next, m = m->next) {
		sql_arg *a = m->data;
		sql_exp *e = n->data;
		sql_subtype *t = exp_subtype(e);

<<<<<<< HEAD
		if (!aa && a->type.type->eclass == EC_ANY) {
			atp = t;
			aa = a;
		}
		if (aa && a->type.type->eclass == EC_ANY && t && atp && (t->type->localtype > atp->type->localtype || (t->type->localtype == atp->type->localtype && t->digits > atp->digits && t->scale == atp->scale))) {
			atp = t;
			aa = a;
=======
		if (a->type.type->eclass == EC_ANY) {
			if (t && atp) {
				result_datatype(&super, t, atp);
				atp = &super;
			} else if (t) {
				atp = t;
			}
>>>>>>> ee5d0816
		}
	}
	if (atp && atp->type->localtype == TYPE_void) /* NULL */
		atp = sql_bind_localtype("str");
	for (node *n = exps->h, *m = sf->func->ops->h; n && m; n = n->next, m = m->next) {
		sql_arg *a = m->data;
		sql_exp *e = n->data;
		sql_subtype *ntp = &a->type;

		if (a->type.type->eclass == EC_ANY && atp)
			ntp = sql_create_subtype(sql->sa, atp->type, atp->digits, atp->scale);
		if (!(e = exp_check_type(sql, ntp, rel, e, type_equal)))
			return NULL;
		if (maybe_zero_or_one && e->card > CARD_ATOM) {
			sql_subfunc *zero_or_one = sql_bind_func(sql, "sys", "zero_or_one", exp_subtype(e), NULL, F_AGGR);
			e = exp_aggr1(sql->sa, e, zero_or_one, 0, 0, CARD_ATOM, has_nil(e));
		}
		append(nexps, e);
	}
	/* dirty hack */
	if (sf->func->type != F_PROC && sf->func->type != F_UNION && sf->func->type != F_LOADER && sf->res && atp)
		sf->res->h->data = sql_create_subtype(sql->sa, atp->type, atp->digits, atp->scale);
	return nexps;
}

static char *
nary_function_arg_types_2str(mvc *sql, list* types, int N)
{
	char *arg_list = NULL;
	int i = 0;

	for (node *n = types->h; n && i < N; n = n->next) {
		char *tpe = sql_subtype_string(sql->ta, (sql_subtype *) n->data);

		if (arg_list) {
			arg_list = sa_message(sql->ta, "%s, %s", arg_list, tpe);
		} else {
			arg_list = tpe;
		}
		i++;
	}
	return arg_list;
}

sql_exp *
find_table_function(mvc *sql, char *sname, char *fname, list *exps, list *tl, sql_ftype type)
{
	sql_subfunc *f = NULL;

	assert(type == F_UNION || type == F_LOADER);
	if (!(f = bind_func_(sql, sname, fname, tl, type)) && list_length(tl)) {
		int len, match = 0;
		list *ff;

		sql->session->status = 0; /* if the function was not found clean the error */
		sql->errstr[0] = '\0';
		if (!(ff = sql_find_funcs(sql, sname, fname, list_length(tl), type))) {
			char *arg_list = list_length(tl) ? nary_function_arg_types_2str(sql, tl, list_length(tl)) : NULL;
			return sql_error(sql, ERR_NOTFOUND, SQLSTATE(42000) "SELECT: no such %s function %s%s%s'%s'(%s)",
							 type == F_UNION ? "table returning" : "loader", sname ? "'":"", sname ? sname : "", sname ? "'.":"", fname, arg_list ? arg_list : "");
		}
		for (node *n = ff->h; n ; ) { /* Reduce on privileges */
			sql_subfunc *sf = n->data;
			node *nn = n->next;

			if (!execute_priv(sql, sf->func))
				list_remove_node(funcs, n);
			n = nn;
		}
		len = list_length(ff);
		if (len > 1) {
			int i, score = 0;
			node *n;

			for (i = 0, n = ff->h; i<len; i++, n = n->next) {
				int cscore = score_func(n->data, tl);
				if (cscore > score) {
					score = cscore;
					match = i;
				}
			}
		}
		if (!list_empty(ff))
			f = list_fetch(ff, match);
	}
	if (f) {
		if (f->func->vararg)
			return exp_op(sql->sa, exps, f);
		if (!list_empty(exps) && !(exps = check_arguments_and_find_largest_any_type(sql, NULL, exps, f, 1)))
			return NULL;
		return exp_op(sql->sa, exps, f);
	}
	char *arg_list = list_length(tl) ? nary_function_arg_types_2str(sql, tl, list_length(tl)) : NULL;
	return sql_error(sql, ERR_NOTFOUND, SQLSTATE(42000) "SELECT: no such %s function %s%s%s'%s'(%s)",
					 type == F_UNION ? "table returning" : "loader", sname ? "'":"", sname ? sname : "", sname ? "'.":"", fname, arg_list ? arg_list : "");
}

static sql_rel *
rel_named_table_function(sql_query *query, sql_rel *rel, symbol *ast, int lateral, list *refs)
{
	mvc *sql = query->sql;
	list *exps = NULL, *tl;
	node *m;
	exp_kind ek = {type_value, card_relation, TRUE};
	sql_rel *sq = NULL, *outer = NULL;
	sql_exp *e = NULL;
	sql_subfunc *sf = NULL;
	symbol *sym = ast->data.lval->h->data.sym, *subquery = NULL;
	dnode *l = sym->data.lval->h, *n;
	char *tname = NULL;
	char *fname = qname_schema_object(l->data.lval);
	char *sname = qname_schema(l->data.lval);

	tl = sa_list(sql->sa);
	exps = sa_list(sql->sa);
	if (l->next)
		l = l->next; /* skip distinct */
	if (l->next) { /* table call with subquery */
		if (l->next->type == type_symbol || l->next->type == type_list) {
			exp_kind iek = {type_value, card_set, TRUE};
			list *exps = sa_list(sql->sa);
			int count = 0;

			if (l->next->type == type_symbol)
				n = l->next;
			else
				n = l->next->data.lval->h;

			for (dnode *m = n; m; m = m->next) {
				if (m->type == type_symbol && m->data.sym->token == SQL_SELECT)
					subquery = m->data.sym;
				count++;
			}
			if (subquery && count > 1)
				return sql_error(sql, 02, SQLSTATE(42000) "SELECT: The input for the table returning function %s%s%s'%s' must be either a single sub query, or a list of values",
								 sname ? "'":"", sname ? sname : "", sname ? "'.":"", fname);

			if (subquery) {
				if (!(sq = rel_subquery(query, NULL, subquery, ek)))
					return NULL;
			} else {
				for ( ; n; n = n->next) {
					sql_exp *e = rel_value_exp(query, &outer, n->data.sym, sql_sel | sql_from, iek);

					if (!e)
						return NULL;
					append(exps, e);
				}
				sq = rel_project(sql->sa, NULL, exps);
				if (lateral && outer) {
					sq = rel_crossproduct(sql->sa, sq, outer, op_join);
					set_dependent(sq);
				}
			}
		}
		if (!sq || (!lateral && outer))
			return sql_error(sql, ERR_NOTFOUND, SQLSTATE(42000) "SELECT: no such table returning function %s%s%s'%s'", sname ? "'":"", sname ? sname : "", sname ? "'.":"", fname);
		for (node *en = sq->exps->h; en; en = en->next) {
			sql_exp *e = en->data;

			append(exps, e=exp_alias_or_copy(sql, tname, exp_name(e), NULL, e));
			append(tl, exp_subtype(e));
		}
	}

	if (!(e = find_table_function(sql, sname, fname, list_empty(exps) ? NULL : exps, tl, F_UNION)))
		return NULL;
	rel = sq;

	if (ast->data.lval->h->next->data.sym)
		tname = ast->data.lval->h->next->data.sym->data.lval->h->data.sval;
	else
		tname = make_label(sql->sa, ++sql->label);

	/* column or table function */
	sf = e->f;
	if (e->type != e_func || sf->func->type != F_UNION)
		return sql_error(sql, 02, SQLSTATE(42000) "SELECT: '%s' does not return a table", exp_func_name(e));

	if (sq) {
		for (node *n = sq->exps->h, *m = sf->func->ops->h ; n && m ; n = n->next, m = m->next) {
			sql_exp *e = (sql_exp*) n->data;
			sql_arg *a = (sql_arg*) m->data;
			if (!exp_subtype(e) && rel_set_type_param(sql, &(a->type), sq, e, 0) < 0)
				return NULL;
		}
	}

	/* for each column add table.column name */
	exps = new_exp_list(sql->sa);
	for (m = sf->func->res->h; m; m = m->next) {
		sql_arg *a = m->data;
		sql_exp *e = exp_column(sql->sa, tname, a->name, &a->type, CARD_MULTI, 1, 0);

		set_basecol(e);
		append(exps, e);
	}
	rel = rel_table_func(sql->sa, rel, e, exps, (sq)?TABLE_FROM_RELATION:TABLE_PROD_FUNC);
	if (ast->data.lval->h->next->data.sym && ast->data.lval->h->next->data.sym->data.lval->h->next->data.lval) {
		rel = rel_table_optname(sql, rel, ast->data.lval->h->next->data.sym, refs);
	} else if (refs) { /* if this relation is under a FROM clause, check for duplicate names */
		if (list_find(refs, tname, (fcmp) &strcmp))
			return sql_error(sql, 02, SQLSTATE(42000) "SELECT: relation name \"%s\" specified more than once", tname);
		list_append(refs, tname);
	}
	return rel;
}

static sql_exp *
rel_op_(mvc *sql, char *sname, char *fname, exp_kind ek)
{
	sql_subfunc *f = NULL;
	sql_ftype type = (ek.card == card_loader)?F_LOADER:((ek.card == card_none)?F_PROC:
		   ((ek.card == card_relation)?F_UNION:F_FUNC));

	if ((f = bind_func_(sql, sname, fname, NULL, type)) && check_card(ek.card, f))
		return exp_op(sql->sa, NULL, f);
	return sql_error(sql, ERR_NOTFOUND, SQLSTATE(42000) "SELECT: no such operator %s%s%s'%s'()", sname ? "'":"", sname ? sname : "", sname ? "'.":"", fname);
}

static sql_exp*
exp_tuples_set_supertype(mvc *sql, list *tuple_values, sql_exp *tuples)
{
	assert(is_values(tuples));
	list *vals = exp_get_values(tuples);
	if (!vals || !vals->h)
		return NULL;

	int tuple_width = list_length(tuple_values), i;
	sql_subtype *types = SA_NEW_ARRAY(sql->sa, sql_subtype, tuple_width);
	bool *has_type = SA_NEW_ARRAY(sql->sa, bool, tuple_width);
	node *n;

	memset(has_type, 0, sizeof(bool)*tuple_width);
	for(n = tuple_values->h, i = 0; n; n = n->next, i++) {
		sql_exp *e = n->data;
		if (exp_subtype(e)) {
			types[i] = *exp_subtype(e);
			has_type[i] = 1;
		}
	}

	for (node *m = vals->h; m; m = m->next) {
		sql_exp *tuple = m->data;
		sql_rel *tuple_relation = exp_rel_get_rel(sql->sa, tuple);

		for(n = tuple_relation->exps->h, i = 0; n; n = n->next, i++) {
			sql_subtype *tpe;
			sql_exp *e = n->data;

			if (has_type[i] && e->type == e_atom && !e->l && !e->r && !e->f && !e->tpe.type) {
				if (set_type_param(sql, types+i, e->flag) == 0)
					e->tpe = types[i];
				else
					return NULL;
			}
			tpe = exp_subtype(e);
			if (!tpe)
				return NULL;
			if (has_type[i] && tpe) {
				supertype(types+i, types+i, tpe);
			} else {
				has_type[i] = 1;
				types[i] = *tpe;
			}
		}
	}

	for (node *m = vals->h; m; m = m->next) {
		sql_exp *tuple = m->data;
		sql_rel *tuple_relation = exp_rel_get_rel(sql->sa, tuple);

		list *nexps = sa_list(sql->sa);
		for(n = tuple_relation->exps->h, i = 0; n; n = n->next, i++) {
			sql_exp *e = n->data;

			e = exp_check_type(sql, types+i, NULL, e, type_equal);
			if (!e)
				return NULL;
			exp_label(sql->sa, e, ++sql->label);
			append(nexps, e);
		}
		tuple_relation->exps = nexps;
	}
	return tuples;
}

static int
rel_binop_check_types(mvc *sql, sql_rel *rel, sql_exp *ls, sql_exp *rs, int upcast)
{
	sql_subtype *t1 = exp_subtype(ls), *t2 = exp_subtype(rs);

	if (!t1 || !t2) {
		if (t2 && !t1 && rel_set_type_param(sql, t2, rel, ls, upcast) < 0)
			return -1;
		if (t1 && !t2 && rel_set_type_param(sql, t1, rel, rs, upcast) < 0)
			return -1;
	}
	if (!exp_subtype(ls) && !exp_subtype(rs)) {
		(void) sql_error(sql, 01, SQLSTATE(42000) "Cannot have a parameter (?) on both sides of an expression");
		return -1;
	}
	return 0;
}

static list *
tuples_check_types(mvc *sql, list *tuple_values, sql_exp *tuples)
{
	list *tuples_list = exp_get_values(tuples);
	sql_exp *first_tuple = tuples_list->h->data;
	sql_rel *tuple_relation = exp_rel_get_rel(sql->sa, first_tuple);

	assert(list_length(tuple_values) == list_length(tuple_relation->exps));
	list *nvalues = sa_list(sql->sa);
	for (node *n = tuple_values->h, *m = tuple_relation->exps->h; n && m; n = n->next, m = m->next) {
		sql_exp *le = n->data, *re = m->data;

		if (rel_binop_check_types(sql, NULL, le, re, 0) < 0)
			return NULL;
		if ((le = exp_check_type(sql, exp_subtype(re), NULL, le, type_equal)) == NULL)
			return NULL;
		append(nvalues, le);
	}
	return nvalues;
}

static sql_rel *
rel_values(sql_query *query, symbol *tableref, list *refs)
{
	mvc *sql = query->sql;
	sql_rel *r = NULL;
	dlist *rowlist = tableref->data.lval;
	symbol *optname = rowlist->t->data.sym;
	node *m;
	list *exps = sa_list(sql->sa);
	exp_kind ek = {type_value, card_value, TRUE};

	for (dnode *o = rowlist->h; o; o = o->next) {
		dlist *values = o->data.lval;

		/* When performing sub-queries, the relation name appears under a SQL_NAME symbol at the end of the list */
		if (o->type == type_symbol && o->data.sym->token == SQL_NAME)
			break;

		if (!list_empty(exps) && list_length(exps) != dlist_length(values)) {
			return sql_error(sql, 02, SQLSTATE(42000) "VALUES: number of columns doesn't match between rows");
		} else {
			dnode *n;

			if (list_empty(exps)) {
				for (n = values->h; n; n = n->next) {
					sql_exp *vals = exp_values(sql->sa, sa_list(sql->sa));

					exp_label(sql->sa, vals, ++sql->label);
					list_append(exps, vals);
				}
			}
			for (n = values->h, m = exps->h; n && m; n = n->next, m = m->next) {
				sql_exp *vals = m->data;
				list *vals_list = vals->f;
				sql_exp *e = rel_value_exp(query, NULL, n->data.sym, sql_sel | sql_values, ek);
				if (!e)
					return NULL;
				list_append(vals_list, e);
			}
		}
	}

	/* loop to check types and cardinality */
	unsigned int card = exps->h && list_length(((sql_exp*)exps->h->data)->f) > 1 ? CARD_MULTI : CARD_ATOM;
	for (m = exps->h; m; m = m->next) {
		sql_exp *e = m->data;

		if (!(e = exp_values_set_supertype(sql, e, NULL)))
			return NULL;
		e->card = card;
		m->data = e;
	}

	r = rel_project(sql->sa, NULL, exps);
	r->nrcols = list_length(exps);
	r->card = card;
	return rel_table_optname(sql, r, optname, refs);
}

static int
check_is_lateral(symbol *tableref)
{
	if (tableref->token == SQL_NAME || tableref->token == SQL_TABLE) {
		if (dlist_length(tableref->data.lval) == 3)
			return tableref->data.lval->h->next->next->data.i_val;
		return 0;
	} else if (tableref->token == SQL_VALUES) {
		return 0;
	} else if (tableref->token == SQL_SELECT) {
		SelectNode *sn = (SelectNode *) tableref;
		return sn->lateral;
	} else {
		return 0;
	}
}

sql_rel *
rel_reduce_on_column_privileges(mvc *sql, sql_rel *rel, sql_table *t)
{
	list *exps = sa_list(sql->sa);

	for (node *n = rel->exps->h, *m = t->columns.set->h; n && m; n = n->next, m = m->next) {
		sql_exp *e = n->data;
		sql_column *c = m->data;

		if (column_privs(sql, c, PRIV_SELECT))
			append(exps, e);
	}
	if (!list_empty(exps)) {
		rel->exps = exps;
		return rel;
	}
	return NULL;
}

sql_rel *
table_ref(sql_query *query, sql_rel *rel, symbol *tableref, int lateral, list *refs)
{
	mvc *sql = query->sql;
	char *tname = NULL;
	sql_table *t = NULL;
	sql_rel *res = NULL;

	if (tableref->token == SQL_NAME) {
		dlist *name = tableref->data.lval->h->data.lval;
		sql_rel *temp_table = NULL;
		char *sname = qname_schema(name);
		int allowed = 1;

		tname = qname_schema_object(name);

		if (dlist_length(name) > 2)
			return sql_error(sql, 02, SQLSTATE(3F000) "SELECT: only a schema and table name expected");

		if (!sname)
			temp_table = stack_find_rel_view(sql, tname);
		if (!temp_table)
			t = find_table_or_view_on_scope(sql, NULL, sname, tname, "SELECT", false);
		if (!t && !temp_table)
			return NULL;
		if (!temp_table && !table_privs(sql, t, PRIV_SELECT))
			allowed = 0;

		if (tableref->data.lval->h->next->data.sym)	/* AS */
			tname = tableref->data.lval->h->next->data.sym->data.lval->h->data.sval;
		if (temp_table && !t) {
			node *n;
			int needed = !is_simple_project(temp_table->op);

			for (n = temp_table->exps->h; n && !needed; n = n->next) {
				sql_exp *e = n->data;

				if (!exp_relname(e) || strcmp(exp_relname(e), tname) != 0)
					needed = 1;
			}

			if (needed) {
				list *exps = rel_projections(sql, temp_table, NULL, 1, 1);

				temp_table = rel_project(sql->sa, temp_table, exps);
				for (n = exps->h; n; n = n->next) {
					sql_exp *e = n->data;

					noninternexp_setname(sql->sa, e, tname, NULL);
					set_basecol(e);
				}
			}
			if (allowed)
				return temp_table;
			return sql_error(sql, 02, SQLSTATE(42000) "SELECT: access denied for %s to table '%s'", get_string_global_var(sql, "current_user"), tname);
		} else if (isView(t)) {
			/* instantiate base view */
			node *n,*m;
			sql_rel *rel;

			if (sql->emode == m_deps)
				rel = rel_basetable(sql, t, tname);
			else
				rel = rel_parse(sql, t->s, t->query, m_instantiate);

			if (!rel)
				return NULL;
			/* Rename columns of the rel_parse relation */
			if (sql->emode != m_deps) {
				assert(is_project(rel->op));
				set_processed(rel);
				if ((is_simple_project(rel->op) || is_groupby(rel->op)) && !list_empty(rel->r)) {
					/* it's unsafe to set the projection names because of possible dependent sorting/grouping columns */
					rel = rel_project(sql->sa, rel, rel_projections(sql, rel, NULL, 1, 0));
					set_processed(rel);
				}
				for (n = t->columns.set->h, m = rel->exps->h; n && m; n = n->next, m = m->next) {
					sql_column *c = n->data;
					sql_exp *e = m->data;

					exp_setname(sql->sa, e, tname, c->base.name);
					set_basecol(e);
				}
			}
			if (!allowed)
				rel = rel_reduce_on_column_privileges(sql, rel, t);
			if (!rel)
				return sql_error(sql, 02, SQLSTATE(42000) "SELECT: access denied for %s to view '%s.%s'", get_string_global_var(sql, "current_user"), t->s->base.name, tname);
			return rel;
		}
		if ((isMergeTable(t) || isReplicaTable(t)) && list_empty(t->members))
			return sql_error(sql, 02, SQLSTATE(42000) "MERGE or REPLICA TABLE should have at least one table associated");
		res = rel_basetable(sql, t, tname);
		if (!allowed) {
			res = rel_reduce_on_column_privileges(sql, res, t);
			if (!res)
				return sql_error(sql, 02, SQLSTATE(42000) "SELECT: access denied for %s to %s '%s.%s'", get_string_global_var(sql, "current_user"), isView(t) ? "view" : "table", t->s->base.name, tname);
		}
		if (tableref->data.lval->h->next->data.sym && tableref->data.lval->h->next->data.sym->data.lval->h->next->data.lval) { /* AS with column aliases */
			res = rel_table_optname(sql, res, tableref->data.lval->h->next->data.sym, refs);
		} else if (refs) { /* if this relation is under a FROM clause, check for duplicate names */
			if (list_find(refs, tname, (fcmp) &strcmp))
				return sql_error(sql, 02, SQLSTATE(42000) "SELECT: relation name \"%s\" specified more than once", tname);
			list_append(refs, tname);
		}
		return res;
	} else if (tableref->token == SQL_VALUES) {
		return rel_values(query, tableref, refs);
	} else if (tableref->token == SQL_TABLE) {
		return rel_named_table_function(query, rel, tableref, lateral, refs);
	} else if (tableref->token == SQL_SELECT) {
		return rel_subquery_optname(query, rel, tableref, refs);
	} else {
		return query_exp_optname(query, rel, tableref, refs);
	}
}

static sql_exp *
rel_exp_variable_on_scope(mvc *sql, const char *sname, const char *vname)
{
	sql_subtype *tpe = NULL;
	sql_var *var = NULL;
	sql_arg *a = NULL;
	int level = 1;

	if (find_variable_on_scope(sql, sname, vname, &var, &a, &tpe, &level, "SELECT")) {
		if (var) /* if variable is known from the stack or a global var */
			return exp_param_or_declared(sql->sa, var->sname ? sa_strdup(sql->sa, var->sname) : NULL, sa_strdup(sql->sa, var->name), &(var->var.tpe), level);
		if (a) /* if variable is a parameter */
			return exp_param_or_declared(sql->sa, NULL, sa_strdup(sql->sa, vname), &(a->type), level);
	}
	return NULL;
}

static sql_exp *
exps_get_exp(list *exps, int nth)
{
	node *n = NULL;
	int i = 0;

	if (exps)
		for (n=exps->h, i=1; n && i<nth; n=n->next, i++)
			;
	if (n && i == nth)
		return n->data;
	return NULL;
}

static sql_rel *
rel_find_groupby(sql_rel *groupby)
{
	if (groupby && !is_processed(groupby) && !is_base(groupby->op)) {
		while(!is_processed(groupby) && !is_base(groupby->op)) {
			if (is_groupby(groupby->op) || !groupby->l)
				break;
			if (groupby->l)
				groupby = groupby->l;
		}
		if (groupby && is_groupby(groupby->op))
			return groupby;
	}
	return NULL;
}

static int
is_groupby_col(sql_rel *gb, sql_exp *e)
{
	gb = rel_find_groupby(gb);

	if (gb) {
		if (exp_relname(e)) {
			if (exp_name(e) && exps_bind_column2(gb->r, exp_relname(e), exp_name(e), NULL))
				return 1;
		} else {
			if (exp_name(e) && exps_bind_column(gb->r, exp_name(e), NULL, NULL, 1))
				return 1;
		}
	}
	return 0;
}

static sql_exp *
rel_column_ref(sql_query *query, sql_rel **rel, symbol *column_r, int f)
{
	mvc *sql = query->sql;
	sql_exp *exp = NULL;
	dlist *l = NULL;
	sql_rel *inner = rel?*rel:NULL;

	assert((column_r->token == SQL_COLUMN || column_r->token == SQL_IDENT) && column_r->type == type_list);
	l = column_r->data.lval;

	if (dlist_length(l) == 1) {
		const char *name = l->h->data.sval;

		if (!exp && inner)
			if (!(exp = rel_bind_column(sql, inner, name, f, 0)) && sql->session->status == -ERR_AMBIGUOUS)
				return NULL;
		if (!exp && inner && is_sql_having(f) && is_select(inner->op))
			inner = inner->l;
		if (!exp && inner && (is_sql_having(f) || is_sql_aggr(f)) && is_groupby(inner->op))
			if (!(exp = rel_bind_column(sql, inner->l, name, f, 0)) && sql->session->status == -ERR_AMBIGUOUS)
				return NULL;
		if (!exp && query && query_has_outer(query)) {
			int i;
			sql_rel *outer;

			for (i=query_has_outer(query)-1; i>= 0 && !exp && (outer = query_fetch_outer(query,i)); i--) {
				if (!(exp = rel_bind_column(sql, outer, name, f, 0)) && sql->session->status == -ERR_AMBIGUOUS)
					return NULL;
				if (!exp && is_groupby(outer->op) && !(exp = rel_bind_column(sql, outer->l, name, f, 0)) && sql->session->status == -ERR_AMBIGUOUS)
					return NULL;
				if (exp && is_simple_project(outer->op) && !rel_find_exp(outer, exp))
					exp = rel_project_add_exp(sql, outer, exp);
				if (exp)
					break;
			}
			if (exp && outer && outer->card <= CARD_AGGR && exp->card > CARD_AGGR && !is_sql_aggr(f))
				return sql_error(sql, ERR_GROUPBY, SQLSTATE(42000) "SELECT: cannot use non GROUP BY column '%s' in query results without an aggregate function", name);
			if (exp && outer && !is_sql_aggr(f)) {
				if (query_outer_used_exp( query, i, exp, f)) {
					sql_exp *lu = query_outer_last_used(query, i);
					return sql_error(sql, ERR_GROUPBY, SQLSTATE(42000) "SELECT: subquery uses ungrouped column \"%s.%s\" from outer query", exp_relname(lu), exp_name(lu));
				}
			}
			if (exp) {
				int of = query_fetch_outer_state(query, i);
				if (is_groupby(outer->op) && !is_sql_aggr(f)) {
					exp = rel_groupby_add_aggr(sql, outer, exp);
					exp->card = CARD_ATOM;
				} else if (is_groupby(outer->op) && is_sql_aggr(f) && exps_any_match(outer->exps, exp))
					exp = exp_ref(sql, exp);
				else
					exp->card = CARD_ATOM;
				set_freevar(exp, i);
				if (!is_sql_where(of) && !is_sql_aggr(of) && !is_sql_aggr(f) && !outer->grouped)
					set_outer(outer);
			}
			if (exp && outer && is_join(outer->op))
				set_dependent(outer);
		}

		/* some views are just in the stack, like before and after updates views */
		if (rel && sql->use_views) {
			sql_rel *v = NULL;
			int dup = stack_find_rel_view_projection_columns(sql, name, &v); /* trigger views are basetables relations, so those may conflict */

			if (dup < 0 || (v && exp && *rel && is_base(v->op) && v != *rel)) /* comparing pointers, ugh */
				return sql_error(sql, ERR_AMBIGUOUS, SQLSTATE(42000) "SELECT: identifier '%s' ambiguous", name);
			if (v && !exp) {
				if (*rel)
					*rel = rel_crossproduct(sql->sa, *rel, v, op_join);
				else
					*rel = v;
				exp = rel_bind_column(sql, *rel, name, f, 0);
			}
		}
		if (!exp) /* If no column was found, try a variable or parameter */
			exp = rel_exp_variable_on_scope(sql, NULL, name);

		if (!exp)
			return sql_error(sql, ERR_NOTFOUND, SQLSTATE(42000) "SELECT: identifier '%s' unknown", name);
		if (exp && inner && inner->card <= CARD_AGGR && exp->card > CARD_AGGR && (is_sql_sel(f) || is_sql_having(f)) && !is_sql_aggr(f))
			return sql_error(sql, ERR_GROUPBY, SQLSTATE(42000) "SELECT: cannot use non GROUP BY column '%s' in query results without an aggregate function", name);
		if (exp && inner && is_groupby(inner->op) && !is_sql_aggr(f) && !is_freevar(exp))
			exp = rel_groupby_add_aggr(sql, inner, exp);
	} else if (dlist_length(l) == 2) {
		const char *tname = l->h->data.sval;
		const char *cname = l->h->next->data.sval;

		if (!exp && rel && inner)
			if (!(exp = rel_bind_column2(sql, inner, tname, cname, f)) && sql->session->status == -ERR_AMBIGUOUS)
				return NULL;
		if (!exp && inner && is_sql_having(f) && is_select(inner->op))
			inner = inner->l;
		if (!exp && inner && (is_sql_having(f) || is_sql_aggr(f)) && is_groupby(inner->op))
			if (!(exp = rel_bind_column2(sql, inner->l, tname, cname, f)) && sql->session->status == -ERR_AMBIGUOUS)
				return NULL;
		if (!exp && query && query_has_outer(query)) {
			int i;
			sql_rel *outer;

			for (i=query_has_outer(query)-1; i>= 0 && !exp && (outer = query_fetch_outer(query,i)); i--) {
				if (!(exp = rel_bind_column2(sql, outer, tname, cname, f | sql_outer)) && sql->session->status == -ERR_AMBIGUOUS)
					return NULL;
				if (!exp && is_groupby(outer->op))
					if (!(exp = rel_bind_column2(sql, outer->l, tname, cname, f)) && sql->session->status == -ERR_AMBIGUOUS)
						return NULL;
				if (exp && is_simple_project(outer->op) && !rel_find_exp(outer, exp))
					exp = rel_project_add_exp(sql, outer, exp);
				if (exp)
					break;
			}
			if (exp && outer && outer->card <= CARD_AGGR && exp->card > CARD_AGGR && !is_sql_aggr(f))
				return sql_error(sql, ERR_GROUPBY, SQLSTATE(42000) "SELECT: cannot use non GROUP BY column '%s.%s' in query results without an aggregate function", tname, cname);
			if (exp && outer && !is_sql_aggr(f)) {
				if (query_outer_used_exp( query, i, exp, f)) {
					sql_exp *lu = query_outer_last_used(query, i);
					return sql_error(sql, ERR_GROUPBY, SQLSTATE(42000) "SELECT: subquery uses ungrouped column \"%s.%s\" from outer query", exp_relname(lu), exp_name(lu));
				}
			}
			if (exp) {
				int of = query_fetch_outer_state(query, i);
				if (is_groupby(outer->op) && !is_sql_aggr(f)) {
					exp = rel_groupby_add_aggr(sql, outer, exp);
					exp->card = CARD_ATOM;
				} else if (is_groupby(outer->op) && is_sql_aggr(f) && exps_any_match(outer->exps, exp))
					exp = exp_ref(sql, exp);
				else
					exp->card = CARD_ATOM;
				set_freevar(exp, i);
				if (!is_sql_where(of) && !is_sql_aggr(of) && !is_sql_aggr(f) && !outer->grouped)
					set_outer(outer);
			}
			if (exp && outer && is_join(outer->op))
				set_dependent(outer);
		}

		/* some views are just in the stack, like before and after updates views */
		if (rel && sql->use_views) {
			sql_rel *v = stack_find_rel_view(sql, tname);

			if (v && exp && *rel && is_base(v->op) && v != *rel) /* trigger views are basetables relations, so those may conflict */
				return sql_error(sql, ERR_AMBIGUOUS, SQLSTATE(42000) "SELECT: identifier '%s.%s' ambiguous", tname, cname);
			if (v && !exp) {
				if (*rel)
					*rel = rel_crossproduct(sql->sa, *rel, v, op_join);
				else
					*rel = v;
				if (!(exp = rel_bind_column2(sql, *rel, tname, cname, f)) && sql->session->status == -ERR_AMBIGUOUS)
					return NULL;
			}
		}
		if (!exp) { /* If no column was found, try a global variable */
			sql_var *var = NULL;
			sql_subtype *tpe = NULL;
			int level = 0;
			sql_arg *a = NULL;

			if (find_variable_on_scope(sql, tname, cname, &var, &a, &tpe, &level, "SELECT")) { /* search schema with table name, ugh */
				assert(level == 0);
				exp = exp_param_or_declared(sql->sa, sa_strdup(sql->sa, var->sname), sa_strdup(sql->sa, var->name), &(var->var.tpe), 0);
			}
		}

		if (!exp)
			return sql_error(sql, ERR_NOTFOUND, SQLSTATE(42S22) "SELECT: no such column '%s.%s'", tname, cname);
		if (exp && inner && inner->card <= CARD_AGGR && exp->card > CARD_AGGR && (is_sql_sel(f) || is_sql_having(f)) && !is_sql_aggr(f))
			return sql_error(sql, ERR_GROUPBY, SQLSTATE(42000) "SELECT: cannot use non GROUP BY column '%s.%s' in query results without an aggregate function", tname, cname);
		if (exp && inner && is_groupby(inner->op) && !is_sql_aggr(f) && !is_freevar(exp))
			exp = rel_groupby_add_aggr(sql, inner, exp);
	} else if (dlist_length(l) >= 3) {
		return sql_error(sql, 02, SQLSTATE(42000) "TODO: column names of level >= 3");
	}
	return exp;
}

static sql_exp *
exp_fix_scale(mvc *sql, sql_subtype *ct, sql_exp *e, int both, int always)
{
	sql_subtype *et = exp_subtype(e);

	if (ct->type->scale == SCALE_FIX && et->type->scale == SCALE_FIX) {
		int scale_diff = ((int) ct->scale - (int) et->scale);

		if (scale_diff) {
			sql_subtype *it = sql_bind_localtype(et->type->base.name);
			sql_subfunc *c = NULL;
			bool swapped = false;

			if (scale_diff < 0) {
				if (!both)
					return e;
				c = sql_bind_func(sql, "sys", "scale_down", et, it, F_FUNC);
			} else {
				if (!(c = sql_bind_func(sql, "sys", "scale_up", et, it, F_FUNC))) {
					if ((c = sql_bind_func(sql, "sys", "scale_up", it, et, F_FUNC)))
						swapped = true;
				}
			}
			if (c) {
#ifdef HAVE_HGE
				hge val = scale2value(scale_diff);
#else
				lng val = scale2value(scale_diff);
#endif
				sql_exp *atom_exp = exp_atom(sql->sa, atom_int(sql->sa, it, val));
				sql_subtype *res = c->res->h->data;

				res->scale = (et->scale + scale_diff);
				return exp_binop(sql->sa, swapped ? atom_exp : e, swapped ? e : atom_exp, c);
			}
		}
	} else if (always && et->scale) {	/* scale down */
		int scale_diff = -(int) et->scale;
		sql_subtype *it = sql_bind_localtype(et->type->base.name);
		sql_subfunc *c = sql_bind_func(sql, "sys", "scale_down", et, it, F_FUNC);

		if (c) {
#ifdef HAVE_HGE
			hge val = scale2value(scale_diff);
#else
			lng val = scale2value(scale_diff);
#endif
			atom *a = atom_int(sql->sa, it, val);
			sql_subtype *res = c->res->h->data;

			res->scale = 0;
			return exp_binop(sql->sa, e, exp_atom(sql->sa, a), c);
		} else {
			TRC_CRITICAL(SQL_PARSER, "scale_down missing (%s)\n", et->type->base.name);
		}
	}
	return e;
}

static sql_subtype*
largest_numeric_type(sql_subtype *res, int ec)
{
	if (ec == EC_NUM) {
#ifdef HAVE_HGE
		*res = *sql_bind_localtype("hge");
#else
		*res = *sql_bind_localtype("lng");
#endif
		return res;
	}
	if (ec == EC_DEC && sql_find_subtype(res, "decimal", 38, 0)) {
		/* we don't know the precision nor scale ie we use a double */
		*res = *sql_bind_localtype("dbl");
		return res;
	}
	return NULL;
}

static sql_exp *
exp_scale_algebra(mvc *sql, sql_subfunc *f, sql_rel *rel, sql_exp *l, sql_exp *r)
{
	sql_subtype *lt = exp_subtype(l);
	sql_subtype *rt = exp_subtype(r);

	if (lt->type->scale == SCALE_FIX && rt->scale &&
		strcmp(f->func->imp, "/") == 0) {
		sql_subtype *res = f->res->h->data;
		unsigned int scale, digits, digL, scaleL;
		sql_subtype nlt;

		/* scale fixing may require a larger type ! */
		scaleL = (lt->scale < 3) ? 3 : lt->scale;
		scale = scaleL;
		scaleL += rt->scale;
		digL = lt->digits + (scaleL - lt->scale);
		digits = (digL > rt->digits) ? digL : rt->digits;

		/* HACK alert: digits should be less than max */
#ifdef HAVE_HGE
		if (res->type->radix == 10 && digits > 39)
			digits = 39;
		if (res->type->radix == 2 && digits > 128)
			digits = 128;
#else
		if (res->type->radix == 10 && digits > 19)
			digits = 19;
		if (res->type->radix == 2 && digits > 64)
			digits = 64;
#endif

		sql_find_subtype(&nlt, lt->type->sqlname, digL, scaleL);
		if (nlt.digits < scaleL) {
		    sql_error(sql, 01, SQLSTATE(42000) "Scale (%d) overflows type", scaleL);
			return NULL;
		}
		l = exp_check_type( sql, &nlt, rel, l, type_equal);

		sql_find_subtype(res, lt->type->sqlname, digits, scale);
	}
	return l;
}

int
rel_convert_types(mvc *sql, sql_rel *ll, sql_rel *rr, sql_exp **L, sql_exp **R, int scale_fixing, check_type tpe)
{
	sql_exp *ls = *L;
	sql_exp *rs = *R;
	sql_subtype *lt = exp_subtype(ls);
	sql_subtype *rt = exp_subtype(rs);

	if (!rt && !lt) {
		sql_error(sql, 01, SQLSTATE(42000) "Cannot have a parameter (?) on both sides of an expression");
		return -1;
	}
	if (rt && (!lt || !lt->type))
		 return rel_set_type_param(sql, rt, ll, ls, 0);
	if (lt && (!rt || !rt->type))
		 return rel_set_type_param(sql, lt, rr, rs, 0);

	if (rt && lt) {
		sql_subtype *i = lt;
		sql_subtype *r = rt;

		if (subtype_cmp(lt, rt) != 0 || (tpe == type_equal_no_any && (lt->type->localtype==0 || rt->type->localtype==0))) {
			sql_subtype super;

			supertype(&super, r, i);
			if (scale_fixing) {
				/* convert ls to super type */
				ls = exp_check_type(sql, &super, ll, ls, tpe);
				/* convert rs to super type */
				rs = exp_check_type(sql, &super, rr, rs, tpe);
			} else {
				/* convert ls to super type */
				super.scale = lt->scale;
				ls = exp_check_type(sql, &super, ll, ls, tpe);
				/* convert rs to super type */
				super.scale = rt->scale;
				rs = exp_check_type(sql, &super, rr, rs, tpe);
			}
		}
		*L = ls;
		*R = rs;
		if (!ls || !rs)
			return -1;
		return 0;
	}
	return -1;
}

static sql_rel *
push_select_exp(mvc *sql, sql_rel *rel, sql_exp *e, sql_exp *ls, sql_exp *L, int f) /* 'e' is an expression where the right is a constant(s)! */
{
	if (is_outerjoin(rel->op)) {
		if ((is_left(rel->op) || is_full(rel->op)) && rel_find_exp(rel->l, ls)) {
			rel_join_add_exp(sql->sa, rel, e);
			return rel;
		} else if ((is_right(rel->op) || is_full(rel->op)) && rel_find_exp(rel->r, ls)) {
			rel_join_add_exp(sql->sa, rel, e);
			return rel;
		}
		if (is_left(rel->op) && rel_find_exp(rel->r, ls)) {
			rel->r = rel_push_select(sql, rel->r, L, e, f);
			return rel;
		} else if (is_right(rel->op) && rel_find_exp(rel->l, ls)) {
			rel->l = rel_push_select(sql, rel->l, L, e, f);
			return rel;
		}
	}
	/* push select into the given relation */
	return rel_push_select(sql, rel, L, e, f);
}

static sql_rel *
push_join_exp(mvc *sql, sql_rel *rel, sql_exp *e, sql_exp *L, sql_exp *R, sql_exp *R2, int f)
{
	sql_rel *r;
	if (/*is_semi(rel->op) ||*/ (is_outerjoin(rel->op) && !is_processed((rel)))) {
		rel_join_add_exp(sql->sa, rel, e);
		return rel;
	}
	/* push join into the given relation */
	if ((r = rel_push_join(sql, rel, L, R, R2, e, f)) != NULL)
		return r;
	rel_join_add_exp(sql->sa, rel, e);
	return rel;
}

static sql_rel *
rel_filter(mvc *sql, sql_rel *rel, list *l, list *r, char *sname, char *filter_op, int anti, int ff)
{
	node *n;
	sql_exp *L = l->h->data, *R = r->h->data, *e = NULL;
	sql_subfunc *f = NULL;
	list *tl = sa_list(sql->sa);

	for (n = l->h; n; n = n->next){
		sql_exp *e = n->data;

		list_append(tl, exp_subtype(e));
	}
	for (n = r->h; n; n = n->next){
		sql_exp *e = n->data;

		list_append(tl, exp_subtype(e));
	}
	/* find filter function */
	if (!(f = bind_func_(sql, sname, filter_op, tl, F_FILT))) {
		sql->session->status = 0; /* if the function was not found clean the error */
		sql->errstr[0] = '\0';
		f = find_func(sql, sname, filter_op, list_length(tl), F_FILT, NULL);
	}
	if (f) {
		node *n,*m = f->func->ops->h;
		list *nexps = sa_list(sql->sa);

		for(n=l->h; m && n; m = m->next, n = n->next) {
			sql_arg *a = m->data;
			sql_exp *e = n->data;

			e = exp_check_type(sql, &a->type, rel, e, type_equal);
			if (!e)
				return NULL;
			list_append(nexps, e);
		}
		l = nexps;
		nexps = sa_list(sql->sa);
		for(n=r->h; m && n; m = m->next, n = n->next) {
			sql_arg *a = m->data;
			sql_exp *e = n->data;

			e = exp_check_type(sql, &a->type, rel, e, type_equal);
			if (!e)
				return NULL;
			list_append(nexps, e);
		}
		r = nexps;
	}
	if (!f)
		return sql_error(sql, ERR_NOTFOUND, SQLSTATE(42000) "SELECT: no such FILTER function %s%s%s'%s'", sname ? "'":"", sname ? sname : "", sname ? "'.":"", filter_op);
	e = exp_filter(sql->sa, l, r, f, anti);

	/* atom or row => select */
	if (exps_card(l) > rel->card) {
		sql_exp *ls = l->h->data;
		if (exp_name(ls))
			return sql_error(sql, ERR_GROUPBY, SQLSTATE(42000) "SELECT: cannot use non GROUP BY column '%s' in query results without an aggregate function", exp_name(ls));
		else
			return sql_error(sql, ERR_GROUPBY, SQLSTATE(42000) "SELECT: cannot use non GROUP BY column in query results without an aggregate function");
	}
	if (exps_card(r) > rel->card) {
		sql_exp *rs = l->h->data;
		if (exp_name(rs))
			return sql_error(sql, ERR_GROUPBY, SQLSTATE(42000) "SELECT: cannot use non GROUP BY column '%s' in query results without an aggregate function", exp_name(rs));
		else
			return sql_error(sql, ERR_GROUPBY, SQLSTATE(42000) "SELECT: cannot use non GROUP BY column in query results without an aggregate function");
	}
	if (!is_join(rel->op) && !is_select(rel->op))
		return rel_select(sql->sa, rel, e);
	if (exps_card(r) <= CARD_ATOM && (exps_are_atoms(r) || exps_have_freevar(sql, r) || exps_have_freevar(sql, l))) {
		if (exps_card(l) == exps_card(r) || rel->processed)  /* bin compare op */
			return rel_select(sql->sa, rel, e);

		return push_select_exp(sql, rel, e, l->h->data, L, ff);
	} else { /* join */
		return push_join_exp(sql, rel, e, L, R, NULL, ff);
	}
	return rel;
}

static sql_rel *
rel_filter_exp_(mvc *sql, sql_rel *rel, sql_exp *ls, sql_exp *rs, sql_exp *rs2, char *filter_op, int anti, int f)
{
	list *l = sa_list(sql->sa);
	list *r = sa_list(sql->sa);

	list_append(l, ls);
	list_append(r, rs);
	if (rs2)
		list_append(r, rs2);
	return rel_filter(sql, rel, l, r, "sys", filter_op, anti, f);
}

static sql_rel *
rel_select_push_exp_down(mvc *sql, sql_rel *rel, sql_exp *e, sql_exp *ls, sql_exp *L, sql_exp *rs, sql_exp *R, sql_exp *rs2, int f)
{
	if (!is_join(rel->op) && !is_select(rel->op))
		return rel_select(sql->sa, rel, e);
	if (rs->card <= CARD_ATOM && (exp_is_atom(rs) || exp_has_freevar(sql, rs) || exp_has_freevar(sql, ls)) &&
	   (!rs2 || (rs2->card <= CARD_ATOM && (exp_is_atom(rs2) || exp_has_freevar(sql, rs2))))) {
		if ((ls->card == rs->card && (!rs2 || ls->card == rs2->card)) || rel->processed)  /* bin compare op */
			return rel_select(sql->sa, rel, e);

		return push_select_exp(sql, rel, e, ls, L, f);
	} else { /* join */
		return push_join_exp(sql, rel, e, L, R, rs2, f);
	}
	return rel;
}

static sql_rel *
rel_compare_exp_(sql_query *query, sql_rel *rel, sql_exp *ls, sql_exp *rs, sql_exp *rs2, int type, int anti, int quantifier, int f)
{
	mvc *sql = query->sql;
	sql_exp *e = NULL;

	if (quantifier || exp_is_rel(ls) || exp_is_rel(rs)) {
		if (rs2) {
			e = exp_compare2(sql->sa, ls, rs, rs2, type);
			if (anti)
				set_anti(e);
		} else {
			if (rel_convert_types(sql, rel, rel, &ls, &rs, 1, type_equal_no_any) < 0)
				return NULL;
			e = exp_compare_func(sql, ls, rs, compare_func((comp_type)type, quantifier?0:anti), quantifier);
			if (anti && quantifier)
				if (!(e = rel_unop_(sql, NULL, e, "sys", "not", card_value)))
					return NULL;
		}
		return rel_select(sql->sa, rel, e);
	} else if (!rs2) {
		if (ls->card < rs->card) {
			sql_exp *swap = ls;
			ls = rs;
			rs = swap;
			type = (int)swap_compare((comp_type)type);
		}
		if (rel_convert_types(sql, rel, rel, &ls, &rs, 1, type_equal_no_any) < 0)
			return NULL;
		e = exp_compare(sql->sa, ls, rs, type);
	} else {
		assert(rs2);
		if (rel_convert_types(sql, rel, rel, &ls, &rs, 1, type_equal_no_any) < 0)
			return NULL;
		if (!(rs2 = exp_check_type(sql, exp_subtype(ls), rel, rs2, type_equal)))
			return NULL;
		e = exp_compare2(sql->sa, ls, rs, rs2, type);
	}
	if (anti)
		set_anti(e);

	if (!rel)
		return rel_select(sql->sa, rel_project_exp(sql->sa, exp_atom_bool(sql->sa, 1)), e);

	/* atom or row => select */
	if (ls->card > rel->card) {
		if (exp_name(ls))
			return sql_error(sql, ERR_GROUPBY, SQLSTATE(42000) "SELECT: cannot use non GROUP BY column '%s' in query results without an aggregate function", exp_name(ls));
		else
			return sql_error(sql, ERR_GROUPBY, SQLSTATE(42000) "SELECT: cannot use non GROUP BY column in query results without an aggregate function");
	}
	if (rs->card > rel->card || (rs2 && rs2->card > rel->card)) {
		if (exp_name(rs))
			return sql_error(sql, ERR_GROUPBY, SQLSTATE(42000) "SELECT: cannot use non GROUP BY column '%s' in query results without an aggregate function", exp_name(rs));
		else
			return sql_error(sql, ERR_GROUPBY, SQLSTATE(42000) "SELECT: cannot use non GROUP BY column in query results without an aggregate function");
	}
	return rel_select_push_exp_down(sql, rel, e, ls, ls, rs, rs, rs2, f);
}

static sql_rel *
rel_compare_exp(sql_query *query, sql_rel *rel, sql_exp *ls, sql_exp *rs, char *compare_op, sql_exp *esc, int reduce,
				int quantifier, int need_not, int f)
{
	mvc *sql = query->sql;
	comp_type type = cmp_equal;

	if (!ls || !rs)
		return NULL;

	if (!quantifier && ((!rel && !query_has_outer(query)) || !reduce)) {
		/* TODO to handle filters here */
		sql_exp *e;

		if (rel_convert_types(sql, rel, rel, &ls, &rs, 1, type_equal_no_any) < 0)
			return NULL;
		e = rel_binop_(sql, rel, ls, rs, "sys", compare_op, card_value);

		if (!e)
			return NULL;
		if (!reduce) {
			if (rel->op == op_project) {
				append(rel->exps, e);
			} else {
				list *exps = new_exp_list(sql->sa);

				append(exps, e);
				return rel_project(sql->sa, rel, exps);
			}
		} else {
			return rel_select(sql->sa, rel, e);
		}
	}
	type = compare_str2type(compare_op);
	if (type == cmp_filter)
		return rel_filter_exp_(sql, rel, ls, rs, esc, compare_op, 0, f);
	return rel_compare_exp_(query, rel, ls, rs, esc, type, need_not, quantifier, f);
}

static sql_rel *
rel_compare(sql_query *query, sql_rel *rel, symbol *sc, symbol *lo, symbol *ro, symbol *ro2,
		char *compare_op, int f, exp_kind k, int quantifier)
{
	mvc *sql = query->sql;
	sql_exp *rs = NULL, *rs2 = NULL, *ls;
	comp_type cmp_type = compare_str2type(compare_op);
	exp_kind ek = {type_value, card_column, FALSE};
	int need_not = 0;

	if ((quantifier == 1 && cmp_type == cmp_equal) ||
	    (quantifier == 2 && cmp_type == cmp_notequal)) {
		dnode *n = sc->data.lval->h;
		dlist *dl = dlist_create(sql->sa);
		/* map into IN/NOT IN */
		sc->token = cmp_type==cmp_equal?SQL_IN:SQL_NOT_IN;
		n->next->type = type_list;
		n->next->data.lval = dl;
		n->next->next->next = NULL; /* remove quantifier */
		dl->h = n->next->next;
		n->next->next = NULL; /* (remove comparison) moved righthand side */
		return rel_logical_exp(query, rel, sc, f);
	}
	/* <> ANY -> NOT (= ALL) */
	if (quantifier == 1 && cmp_type == cmp_notequal) {
		need_not = 1;
		quantifier = 2;
		cmp_type = cmp_equal;
		compare_op = "=";
	}

	if (!ro2 && lo->token == SQL_SELECT && ro->token != SQL_SELECT) { /* swap subquery to the right hand side */
		symbol *tmp = lo;

		lo = ro;
		ro = tmp;

		if (compare_op[0] == '>')
			compare_op[0] = '<';
		else if (compare_op[0] == '<')
			compare_op[0] = '>';
		cmp_type = swap_compare(cmp_type);
	}

	ls = rel_value_exp(query, &rel, lo, f, ek);
	if (!ls)
		return NULL;
	if (ls && rel && exp_has_freevar(sql, ls) && is_sql_sel(f))
		ls = rel_project_add_exp(sql, rel, ls);
	if (quantifier)
		ek.card = card_set;

	rs = rel_value_exp(query, &rel, ro, f, ek);
	if (!rs)
		return NULL;
	if (ro2) {
		rs2 = rel_value_exp(query, &rel, ro2, f, ek);
		if (!rs2)
			return NULL;
	}
	if (ls->card > rs->card && rs->card == CARD_AGGR && is_sql_having(f))
		return sql_error(sql, ERR_GROUPBY, SQLSTATE(42000) "SELECT: cannot use non GROUP BY column '%s.%s' in query results without an aggregate function", exp_relname(ls), exp_name(ls));
	if (rs->card > ls->card && ls->card == CARD_AGGR && is_sql_having(f))
		return sql_error(sql, ERR_GROUPBY, SQLSTATE(42000) "SELECT: cannot use non GROUP BY column '%s.%s' in query results without an aggregate function", exp_relname(rs), exp_name(rs));
	return rel_compare_exp(query, rel, ls, rs, compare_op, rs2, k.reduce, quantifier, need_not, f);
}

static sql_exp*
_rel_nop(mvc *sql, char *sname, char *fname, list *tl, sql_rel *rel, list *exps, exp_kind ek)
{
	sql_subfunc *f = NULL;
	int table_func = (ek.card == card_relation);
	sql_ftype type = (ek.card == card_loader)?F_LOADER:((ek.card == card_none)?F_PROC:
		   ((ek.card == card_relation)?F_UNION:F_FUNC));

	if (!(f = bind_func_(sql, sname, fname, tl, type)) && list_length(tl)) {
		int len, match = 0;
		list *ff;

		sql->session->status = 0; /* if the function was not found clean the error */
		sql->errstr[0] = '\0';
		if (!(ff = sql_find_funcs(sql, sname, fname, list_length(tl), type))) {
			char *arg_list = list_length(tl) ? nary_function_arg_types_2str(sql, tl, list_length(tl)) : NULL;
			return sql_error(sql, ERR_NOTFOUND, SQLSTATE(42000) "SELECT: no such operator %s%s%s'%s'(%s)",
							 sname ? "'":"", sname ? sname : "", sname ? "'.":"", fname, arg_list ? arg_list : "");
		}
		for (node *n = ff->h; n ; ) { /* Reduce on privileges */
			sql_subfunc *sf = n->data;
			node *nn = n->next;

			if (!execute_priv(sql, sf->func))
				list_remove_node(funcs, n);
			n = nn;
		}

		len = list_length(ff);
		if (len > 1) {
			int i, score = 0;
			node *n;

			for (i = 0, n = ff->h; i<len; i++, n = n->next) {
				int cscore = score_func(n->data, tl);
				if (cscore > score) {
					score = cscore;
					match = i;
				}
			}
		}
		if (!list_empty(ff))
			f = list_fetch(ff, match);
	}
	if (f) {
		if (f->func->vararg)
			return exp_op(sql->sa, exps, f);
		if (!(exps = check_arguments_and_find_largest_any_type(sql, rel, exps, f, table_func)))
			return NULL;
		return exp_op(sql->sa, exps, f);
	}
	char *arg_list = list_length(tl) ? nary_function_arg_types_2str(sql, tl, list_length(tl)) : NULL;
	return sql_error(sql, ERR_NOTFOUND, SQLSTATE(42000) "SELECT: no such operator %s%s%s'%s'(%s)",
					 sname ? "'":"", sname ? sname : "", sname ? "'.":"", fname, arg_list ? arg_list : "");
}

static sql_exp *
exp_exist(sql_query *query, sql_rel *rel, sql_exp *le, int exists)
{
	mvc *sql = query->sql;
	sql_subfunc *exists_func = NULL;
	sql_subtype *t;
	sql_exp *res;

	if (!exp_name(le))
		exp_label(sql->sa, le, ++sql->label);
	if (!exp_subtype(le) && rel_set_type_param(sql, sql_bind_localtype("bit"), rel, le, 0) < 0) /* workaround */
		return NULL;
	t = exp_subtype(le);

	if (exists)
		exists_func = sql_bind_func(sql, "sys", "sql_exists", t, NULL, F_FUNC);
	else
		exists_func = sql_bind_func(sql, "sys", "sql_not_exists", t, NULL, F_FUNC);

	if (!exists_func)
		return sql_error(sql, 02, SQLSTATE(42000) "exist operator on type %s missing", t->type->sqlname);
	res = exp_unop(sql->sa, le, exists_func);
	set_has_no_nil(res);
	return res;
}

static sql_exp *
rel_exists_value_exp(sql_query *query, sql_rel **rel, symbol *sc, int f)
{
	exp_kind ek = {type_value, card_exists, FALSE};
	sql_exp *le, *e;

	le = rel_value_exp(query, rel, sc->data.sym, f, ek);
	if (!le)
		return NULL;
	if (!(e = exp_exist(query, rel ? *rel : NULL, le, sc->token == SQL_EXISTS)))
		return NULL;
	/* only freevar should have CARD_AGGR */
	e->card = CARD_ATOM;
	return e;
}

static sql_rel *
rel_exists_exp(sql_query *query, sql_rel *rel, symbol *sc, int f)
{
	exp_kind ek = {type_value, card_exists, TRUE};
	mvc *sql = query->sql;
	sql_rel *sq = NULL;

	if (rel)
		query_push_outer(query, rel, f);
	sq = rel_subquery(query, NULL, sc->data.sym, ek);
	if (rel)
		rel = query_pop_outer(query);
	assert(!is_sql_sel(f));
	if (sq) {
		sql_exp *e = exp_rel(sql, sq);
		if (!(e = exp_exist(query, rel, e, sc->token == SQL_EXISTS)))
			return NULL;
		/* only freevar should have CARD_AGGR */
		e->card = CARD_ATOM;
		rel = rel_select_add_exp(sql->sa, rel, e);
		return rel;
	}
	return NULL;
}

static int
is_project_true(sql_rel *r)
{
	if (r && !r->l && list_length(r->exps) == 1) {
		sql_exp *e = r->exps->h->data;
		if (exp_is_atom(e) && exp_is_true(e))
			return 1;
	}
	return 0;
}

static sql_exp *
rel_in_value_exp(sql_query *query, sql_rel **rel, symbol *sc, int f)
{
	mvc *sql = query->sql;
	exp_kind ek = {type_value, card_column, TRUE};
	dlist *dl = sc->data.lval;
	symbol *lo = NULL;
	dnode *n = dl->h->next, *dn = NULL;
	sql_exp *le = NULL, *re, *e = NULL;
	list *ll = sa_list(sql->sa);
	int is_tuple = 0;

	/* complex case */
	if (dl->h->type == type_list) { /* (a,b..) in (.. ) */
		dn = dl->h->data.lval->h;
		lo = dn->data.sym;
		dn = dn->next;
	} else {
		lo = dl->h->data.sym;
	}
	for( ; lo; lo = dn?dn->data.sym:NULL, dn = dn?dn->next:NULL ) {
		le = rel_value_exp(query, rel, lo, f, ek);
		if (!le)
			return NULL;
		ek.card = card_set;
		append(ll, le);
	}
	if (list_length(ll) == 1) {
		le = ll->h->data;
	} else {
		le = exp_values(sql->sa, ll);
		exp_label(sql->sa, le, ++sql->label);
		ek.card = card_column;
		ek.type = list_length(ll);
		is_tuple = 1;
	}
	/* list of values or subqueries */
	if (n->type == type_list) {
		sql_exp *values;
		list *vals = sa_list(sql->sa), *nvalues;

		n = dl->h->next;
		n = n->data.lval->h;

		for (; n; n = n->next) {
			re = rel_value_exp(query, rel, n->data.sym, f, ek);
			if (!re)
				return NULL;
			if (is_tuple && !exp_is_rel(re))
				return sql_error(sql, 02, SQLSTATE(42000) "Cannot match a tuple to a single value");
			if (is_tuple) {
				sql_rel *r = exp_rel_get_rel(sql->sa, re);

				if (!r)
					return sql_error(sql, 02, SQLSTATE(42000) "Subquery missing");
				if (r->nrcols != ek.type)
					return sql_error(sql, 02, SQLSTATE(42000) "Subquery has too %s columns", (r->nrcols < ek.type) ? "few" : "many");
				re = exp_rel_label(sql, re);
			} else if (exp_is_rel(re)) {
				sql_rel *r = exp_rel_get_rel(sql->sa, re);
				if (is_project(r->op) && is_project_true(r->l) && list_length(r->exps) == 1)
					re = r->exps->h->data;
			}
			append(vals, re);
		}

		values = exp_values(sql->sa, vals);
		exp_label(sql->sa, values, ++sql->label);
		if (is_tuple) {
			if (!(values = exp_tuples_set_supertype(sql, exp_get_values(le), values)))
				return NULL;
			if (!(nvalues = tuples_check_types(sql, exp_get_values(le), values)))
				return NULL;
			le->f = nvalues;
		} else { /* if it's not a tuple, enforce coersion on the type for every element on the list */
			sql_subtype super;

			if (!(values = exp_values_set_supertype(sql, values, exp_subtype(le))))
				return NULL;
			if (rel_binop_check_types(sql, rel ? *rel : NULL, le, values, 0) < 0)
				return NULL;
			supertype(&super, exp_subtype(values), exp_subtype(le));

			/* on selection/join cases we can generate cmp expressions instead of anyequal for trivial cases */
			if (is_sql_where(f) && !is_sql_farg(f) && !exp_has_rel(le) && exps_are_atoms(vals)) {
				if (list_length(vals) == 1) { /* use cmp_equal instead of cmp_in for 1 expression */
					sql_exp *first = vals->h->data;
					if (rel_convert_types(sql, rel ? *rel : NULL, rel ? *rel : NULL, &le, &first, 1, type_equal_no_any) < 0)
						return NULL;
					e = exp_compare(sql->sa, le, first, (sc->token == SQL_IN) ? cmp_equal : cmp_notequal);
				} else { /* use cmp_in instead of anyequal for n simple expressions */
					for (node *n = vals->h ; n ; n = n->next)
						if ((n->data = exp_check_type(sql, &super, rel ? *rel : NULL, n->data, type_equal)) == NULL)
							return NULL;
					if ((le = exp_check_type(sql, &super, rel ? *rel : NULL, le, type_equal)) == NULL)
						return NULL;
					e = exp_in(sql->sa, le, vals, (sc->token == SQL_IN) ? cmp_in : cmp_notin);
				}
			}
			if (!e && (le = exp_check_type(sql, &super, rel ? *rel : NULL, le, type_equal)) == NULL)
				return NULL;
		}
		if (!e)
			e = exp_in_func(sql, le, values, (sc->token == SQL_IN), is_tuple);
	}
	return e;
}

static sql_rel *
rel_in_exp(sql_query *query, sql_rel *rel, symbol *sc, int f)
{
	mvc *sql = query->sql;
	sql_exp *e = rel_in_value_exp(query, &rel, sc, f);

	assert(!is_sql_sel(f));
	if (!e || !rel)
		return NULL;

	if (e->type == e_cmp) { /* it's a exp_in or cmp_equal of simple expressions, push down early on if possible */
		sql_exp *ls = e->l;
		bool rlist = (e->flag == cmp_in || e->flag == cmp_notin);
		unsigned int rcard = rlist ? exps_card(e->r) : exp_card(e->r);
		int r_is_atoms = rlist ? exps_are_atoms(e->r) : exp_is_atom(e->r);
		int r_has_freevar = rlist ? exps_have_freevar(sql, e->r) : exp_has_freevar(sql, e->r);

		if (rcard <= CARD_ATOM && (r_is_atoms || r_has_freevar || exp_has_freevar(sql, ls))) {
			if ((exp_card(ls) == rcard) || rel->processed) /* bin compare op */
				return rel_select(sql->sa, rel, e);

			return push_select_exp(sql, rel, e, ls, ls, f);
		} else { /* join */
			sql_exp *rs = rlist ? ((list*)e->r)->h->data : e->r;
			return push_join_exp(sql, rel, e, ls, rs, NULL, f);
		}
	}
	return rel_select_add_exp(sql->sa, rel, e);
}

static bool
not_symbol_can_be_propagated(mvc *sql, symbol *sc)
{
	switch (sc->token) {
	case SQL_IN:
	case SQL_NOT_IN:
	case SQL_EXISTS:
	case SQL_NOT_EXISTS:
	case SQL_LIKE:
	case SQL_NOT_LIKE:
	case SQL_BETWEEN:
	case SQL_NOT_BETWEEN:
	case SQL_IS_NULL:
	case SQL_IS_NOT_NULL:
	case SQL_NOT:
	case SQL_COMPARE:
		return true;
	case SQL_AND:
	case SQL_OR: {
		symbol *lo = sc->data.lval->h->data.sym;
		symbol *ro = sc->data.lval->h->next->data.sym;
		return not_symbol_can_be_propagated(sql, lo) && not_symbol_can_be_propagated(sql, ro);
	}
	default:
		return false;
	}
}

/* Warning, this function assumes the entire bison tree can be negated, so call it after 'not_symbol_can_be_propagated' */
static symbol *
negate_symbol_tree(mvc *sql, symbol *sc)
{
	switch (sc->token) {
	case SQL_IN:
		sc->token = SQL_NOT_IN;
		break;
	case SQL_NOT_IN:
		sc->token = SQL_IN;
		break;
	case SQL_EXISTS:
		sc->token = SQL_NOT_EXISTS;
		break;
	case SQL_NOT_EXISTS:
		sc->token = SQL_EXISTS;
		break;
	case SQL_LIKE:
		sc->token = SQL_NOT_LIKE;
		break;
	case SQL_NOT_LIKE:
		sc->token = SQL_LIKE;
		break;
	case SQL_BETWEEN:
		sc->token = SQL_NOT_BETWEEN;
		break;
	case SQL_NOT_BETWEEN:
		sc->token = SQL_BETWEEN;
		break;
	case SQL_IS_NULL:
		sc->token = SQL_IS_NOT_NULL;
		break;
	case SQL_IS_NOT_NULL:
		sc->token = SQL_IS_NULL;
		break;
	case SQL_NOT: { /* nested NOTs eliminate each other */
		if (sc->data.sym->token == SQL_ATOM) {
			AtomNode *an = (AtomNode*) sc->data.sym;
			sc = newAtomNode(sql->sa, an->a);
		} else if (sc->data.sym->token == SQL_SELECT) {
			SelectNode *sn = (SelectNode*) sc->data.sym;
			sc = newSelectNode(sql->sa, sn->distinct, sn->selection, sn->into, sn->from, sn->where, sn->groupby, sn->having,
							   sn->orderby, sn->name, sn->limit, sn->offset, sn->sample, sn->seed, sn->window);
		} else {
			memmove(sc, sc->data.sym, sizeof(symbol));
		}
	} break;
	case SQL_COMPARE: {
		dnode *cmp_n = sc->data.lval->h;
		comp_type neg_cmp_type = negate_compare(compare_str2type(cmp_n->next->data.sval)); /* negate the comparator */
		cmp_n->next->data.sval = sa_strdup(sql->sa, compare_func(neg_cmp_type, 0));
		if (cmp_n->next->next->next) /* negating ANY/ALL */
			cmp_n->next->next->next->data.i_val = cmp_n->next->next->next->data.i_val == 0 ? 1 : 0;
	} break;
	case SQL_AND:
	case SQL_OR: {
		sc->data.lval->h->data.sym = negate_symbol_tree(sql, sc->data.lval->h->data.sym);
		sc->data.lval->h->next->data.sym= negate_symbol_tree(sql, sc->data.lval->h->next->data.sym);
		sc->token = sc->token == SQL_AND ? SQL_OR : SQL_AND;
	} break;
	default:
		break;
	}
	return sc;
}

static int
exp_between_check_types(sql_subtype *res, sql_subtype *t1, sql_subtype *t2, sql_subtype *t3)
{
	bool type_found = false;
	sql_subtype super;

	if (t1 && t2) {
		supertype(&super, t2, t1);
		type_found = true;
	} else if (t1) {
		super = *t1;
		type_found = true;
	} else if (t2) {
		super = *t2;
		type_found = true;
	}
	if (t3) {
		if (type_found)
			supertype(&super, t3, &super);
		else
			super = *t3;
		type_found = true;
	}
	if (!type_found)
		return -1;
	*res = super;
	return 0;
}

sql_exp *
rel_logical_value_exp(sql_query *query, sql_rel **rel, symbol *sc, int f, exp_kind ek)
{
	mvc *sql = query->sql;

	if (!sc)
		return NULL;

	if (THRhighwater())
		return sql_error(sql, 10, SQLSTATE(42000) "Query too complex: running out of stack space");

	switch (sc->token) {
	case SQL_OR:
	case SQL_AND:
	{
		symbol *lo = sc->data.lval->h->data.sym;
		symbol *ro = sc->data.lval->h->next->data.sym;
		sql_exp *ls, *rs;

		if (!(ls = rel_logical_value_exp(query, rel, lo, f, ek)))
			return NULL;
		if (!(rs = rel_logical_value_exp(query, rel, ro, f, ek)))
			return NULL;
		return rel_binop_(sql, rel ? *rel : NULL, ls, rs, "sys", sc->token == SQL_OR ? "or": "and", card_value);
	}
	case SQL_FILTER:
		/* [ x,..] filter [ y,..] */
		/* todo add anti, [ x,..] not filter [ y,...] */
		/* no correlation */
	{
		dnode *ln = sc->data.lval->h->data.lval->h;
		dnode *rn = sc->data.lval->h->next->next->data.lval->h;
		dlist *filter_op = sc->data.lval->h->next->data.lval;
		char *fname = qname_schema_object(filter_op);
		char *sname = qname_schema(filter_op);
		list *exps, *tl;
		sql_subtype *obj_type = NULL;

		exps = sa_list(sql->sa);
		tl = sa_list(sql->sa);
		for (; ln; ln = ln->next) {
			symbol *sym = ln->data.sym;

			sql_exp *e = rel_value_exp(query, rel, sym, f, ek);
			if (!e)
				return NULL;
			if (!obj_type)
				obj_type = exp_subtype(e);
			list_append(exps, e);
			append(tl, exp_subtype(e));
		}
		for (; rn; rn = rn->next) {
			symbol *sym = rn->data.sym;

			sql_exp *e = rel_value_exp(query, rel, sym, f, ek);
			if (!e)
				return NULL;
			list_append(exps, e);
			append(tl, exp_subtype(e));
		}
		/* find the predicate filter function */
		return _rel_nop(sql, sname, fname, tl, rel ? *rel : NULL, exps, ek);
	}
	case SQL_COMPARE:
	{
		dnode *n = sc->data.lval->h;
		symbol *lo = n->data.sym;
		symbol *ro = n->next->next->data.sym;
		char *compare_op = n->next->data.sval;
		int quantifier = 0;

		sql_exp *rs = NULL, *ls;
		comp_type cmp_type = compare_str2type(compare_op);
		int need_not = 0;

		/*
		 * = ANY -> IN, <> ALL -> NOT( = ANY) -> NOT IN
		 * = ALL -> all(groupby(all, nil)), <> ANY -> NOT ( = ALL )
		 */
		if (n->next->next->next)
			quantifier = n->next->next->next->data.i_val + 1;
		assert(quantifier == 0 || quantifier == 1 || quantifier == 2);

		if ((quantifier == 1 && cmp_type == cmp_equal) ||
		    (quantifier == 2 && cmp_type == cmp_notequal)) {
			dlist *dl = dlist_create(sql->sa);
			/* map into IN/NOT IN */
			sc->token = cmp_type==cmp_equal?SQL_IN:SQL_NOT_IN;
			n->next->type = type_list;
			n->next->data.lval = dl;
			n->next->next->next = NULL; /* remove quantifier */
			dl->h = n->next->next;
			n->next->next = NULL; /* (remove comparison) moved righthand side */
			return rel_logical_value_exp(query, rel, sc, f, ek);
		}
		/* <> ANY -> NOT (= ALL) */
		if (quantifier == 1 && cmp_type == cmp_notequal) {
			need_not = 1;
			quantifier = 2;
			cmp_type = cmp_equal;
			compare_op = "=";
		}

		ls = rel_value_exp(query, rel, lo, f, ek);
		if (!ls)
			return NULL;
		if (quantifier)
			ek.card = card_set;

		rs = rel_value_exp(query, rel, ro, f, ek);
		if (!rs)
			return NULL;

		if (!exp_is_rel(ls) && !exp_is_rel(rs) && ls->card < rs->card) {
			sql_exp *swap = ls; /* has to swap parameters like in the rel_logical_exp case */
			ls = rs;
			rs = swap;
			cmp_type = swap_compare(cmp_type);
		}

		if (rel_convert_types(sql, rel ? *rel : NULL, rel ? *rel : NULL, &ls, &rs, 1, type_equal_no_any) < 0)
			return NULL;
		if (exp_is_null(ls) && exp_is_null(rs))
			return exp_atom(sql->sa, atom_general(sql->sa, sql_bind_localtype("bit"), NULL));

		ls = exp_compare_func(sql, ls, rs, compare_func(cmp_type, quantifier?0:need_not), quantifier);
		if (need_not && quantifier)
			ls = rel_unop_(sql, NULL, ls, "sys", "not", card_value);
		return ls;
	}
	/* Set Member ship */
	case SQL_IN:
	case SQL_NOT_IN:
		return rel_in_value_exp(query, rel, sc, f);
	case SQL_EXISTS:
	case SQL_NOT_EXISTS:
		return rel_exists_value_exp(query, rel, sc, f);
	case SQL_LIKE:
	case SQL_NOT_LIKE:
	{
		symbol *lo = sc->data.lval->h->data.sym;
		symbol *ro = sc->data.lval->h->next->data.sym;
		int insensitive = sc->data.lval->h->next->next->data.i_val;
		int anti = (sc->token == SQL_NOT_LIKE) != (sc->data.lval->h->next->next->next->data.i_val != 0);
		sql_subtype *st = sql_bind_localtype("str");
		sql_exp *le = rel_value_exp(query, rel, lo, f, ek), *re, *ee = NULL;
		char *like = insensitive ? (anti ? "not_ilike" : "ilike") : (anti ? "not_like" : "like");

		if (!le)
			return NULL;

		if (!exp_subtype(le))
			return sql_error(sql, 02, SQLSTATE(42000) "SELECT: parameter not allowed on "
					"left hand side of LIKE operator");

		lo = ro->data.lval->h->data.sym;
		/* like uses a single string pattern */
		ek.card = card_value;
		re = rel_value_exp(query, rel, lo, f, ek);
		if (!re)
			return NULL;
		if ((re = exp_check_type(sql, st, rel ? *rel : NULL, re, type_equal)) == NULL)
			return sql_error(sql, 02, SQLSTATE(42000) "LIKE: wrong type, should be string");
		/* Do we need to escape ? */
		if (dlist_length(ro->data.lval) == 2) {
			char *escape = ro->data.lval->h->next->data.sval;
			ee = exp_atom(sql->sa, atom_string(sql->sa, st, sa_strdup(sql->sa, escape)));
		}
		if (ee)
			return rel_nop_(sql, rel ? *rel : NULL, le, re, ee, NULL, "sys", like, card_value);
		return rel_binop_(sql, rel ? *rel : NULL, le, re, "sys", like, card_value);
	}
	case SQL_BETWEEN:
	case SQL_NOT_BETWEEN:
	{
		symbol *lo = sc->data.lval->h->data.sym;
		int symmetric = sc->data.lval->h->next->data.i_val;
		symbol *ro1 = sc->data.lval->h->next->next->data.sym;
		symbol *ro2 = sc->data.lval->h->next->next->next->data.sym;
		sql_exp *le, *re1, *re2;
		sql_subtype super;

		assert(sc->data.lval->h->next->type == type_int);

		if (!(le = rel_value_exp(query, rel, lo, f, ek)))
			return NULL;
		if (!(re1 = rel_value_exp(query, rel, ro1, f, ek)))
			return NULL;
		if (!(re2 = rel_value_exp(query, rel, ro2, f, ek)))
			return NULL;

		if (exp_between_check_types(&super, exp_subtype(le), exp_subtype(re1), exp_subtype(re2)) < 0)
			return sql_error(sql, 01, SQLSTATE(42000) "Cannot have a parameter (?) on both sides of an expression");

		if ((le = exp_check_type(sql, &super, rel ? *rel:NULL, le, type_equal)) == NULL ||
		    (re1 = exp_check_type(sql, &super, rel ? *rel:NULL, re1, type_equal)) == NULL ||
		    (re2 = exp_check_type(sql, &super, rel ? *rel:NULL, re2, type_equal)) == NULL)
			return NULL;

		le = exp_compare2(sql->sa, le, re1, re2, 3|CMP_BETWEEN);
		if (sc->token == SQL_NOT_BETWEEN)
			set_anti(le);
		if (symmetric)
			le->flag |= CMP_SYMMETRIC;
		return le;
	}
	case SQL_IS_NULL:
	case SQL_IS_NOT_NULL:
	/* is (NOT) NULL */
	{
		sql_exp *le = rel_value_exp(query, rel, sc->data.sym, f, ek);

		if (!le)
			return NULL;
		le = rel_unop_(sql, rel ? *rel : NULL, le, "sys", sc->token == SQL_IS_NULL ? "isnull" : "isnotnull", card_value);
		if (!le)
			return NULL;
		set_has_no_nil(le);
		return le;
	}
	case SQL_NOT: {
		if (not_symbol_can_be_propagated(sql, sc->data.sym)) {
			sc->data.sym = negate_symbol_tree(sql, sc->data.sym);
			return rel_logical_value_exp(query, rel, sc->data.sym, f, ek);
		}
		sql_exp *le = rel_logical_value_exp(query, rel, sc->data.sym, f, ek);

		if (!le)
			return NULL;
		return rel_unop_(sql, rel ? *rel : NULL, le, "sys", "not", card_value);
	}
	case SQL_ATOM: {
		AtomNode *an = (AtomNode *) sc;
		assert(an && an->a);
		return exp_atom(sql->sa, atom_dup(sql->sa, an->a));
	}
	case SQL_IDENT:
	case SQL_COLUMN:
		return rel_column_ref(query, rel, sc, f);
	case SQL_UNION:
	case SQL_EXCEPT:
	case SQL_INTERSECT: {
		sql_rel *sq;

		if (is_psm_call(f))
			return sql_error(sql, 02, SQLSTATE(42000) "CALL: subqueries not allowed inside CALL statements");
		if (rel && *rel)
			query_push_outer(query, *rel, f);
		sq = rel_setquery(query, sc);
		if (rel && *rel)
			*rel = query_pop_outer(query);
		if (!sq)
			return NULL;
		if (ek.card <= card_set && is_project(sq->op) && list_length(sq->exps) > 1)
			return sql_error(sql, 02, SQLSTATE(42000) "SELECT: subquery must return only one column");
		if (ek.card < card_set && sq->card >= CARD_MULTI && (is_sql_sel(f) | is_sql_having(f) | ( is_sql_where(f) && rel && (!*rel || is_basetable((*rel)->op) || is_simple_project((*rel)->op) || is_joinop((*rel)->op)))))
			sq = rel_zero_or_one(sql, sq, ek);
		return exp_rel(sql, sq);
	}
	case SQL_DEFAULT:
		return sql_error(sql, 02, SQLSTATE(42000) "DEFAULT keyword not allowed outside insert and update statements");
	default: {
		sql_exp *le = rel_value_exp(query, rel, sc, f, ek);
		sql_subtype bt;

		if (!le)
			return NULL;
		sql_find_subtype(&bt, "boolean", 0, 0);
		if ((le = exp_check_type(sql, &bt, rel ? *rel : NULL, le, type_equal)) == NULL)
			return NULL;
		return rel_binop_(sql, rel ? *rel : NULL, le, exp_atom_bool(sql->sa, 1), "sys", "=", 0);
	}
	}
	/* never reached, as all switch cases have a `return` */
}

sql_rel *
rel_logical_exp(sql_query *query, sql_rel *rel, symbol *sc, int f)
{
	mvc *sql = query->sql;
	exp_kind ek = {type_value, card_column, TRUE};

	if (!sc)
		return NULL;

	if (THRhighwater())
		return sql_error(sql, 10, SQLSTATE(42000) "Query too complex: running out of stack space");

	switch (sc->token) {
	case SQL_OR:
	{
		list *exps = NULL, *lexps = NULL, *rexps = NULL;
		symbol *lo = sc->data.lval->h->data.sym;
		symbol *ro = sc->data.lval->h->next->data.sym;
		sql_rel *lr, *rr;

		if (!rel)
			return NULL;

		lr = rel;
		rr = rel_dup(lr);

		if (is_outerjoin(rel->op) && !is_processed(rel)) {
			exps = rel->exps;

			lr = rel_select_copy(sql->sa, lr, sa_list(sql->sa));
			lr = rel_logical_exp(query, lr, lo, f | sql_or);
			if (!lr)
				return NULL;
			rr = rel_select_copy(sql->sa, rr, sa_list(sql->sa));
			rr = rel_logical_exp(query, rr, ro, f | sql_or);
			if (!rr)
				return NULL;
			if (lr->l == rr->l) {
				lexps = lr->exps;
				lr = lr->l;
				rexps = rr->exps;
				rr = rr->l;
			}
			rel = NULL;
		} else {
			lr = rel_logical_exp(query, lr, lo, f | sql_or);
			if (!lr)
				return NULL;
			rr = rel_logical_exp(query, rr, ro, f | sql_or);
		}

		if (!lr || !rr)
			return NULL;
		return rel_or(sql, rel, lr, rr, exps, lexps, rexps);
	}
	case SQL_AND:
	{
		symbol *lo = sc->data.lval->h->data.sym;
		symbol *ro = sc->data.lval->h->next->data.sym;
		rel = rel_logical_exp(query, rel, lo, f);
		if (!rel)
			return NULL;
		return rel_logical_exp(query, rel, ro, f);
	}
	case SQL_FILTER:
		/* [ x,..] filter [ y,..] */
		/* todo add anti, [ x,..] NOT filter [ y,...] */
		/* no correlation */
	{
		dnode *ln = sc->data.lval->h->data.lval->h;
		dnode *rn = sc->data.lval->h->next->next->data.lval->h;
		dlist *filter_op = sc->data.lval->h->next->data.lval;
		char *fname = qname_schema_object(filter_op);
		char *sname = qname_schema(filter_op);
		list *l, *r;

		l = sa_list(sql->sa);
		r = sa_list(sql->sa);
		for (; ln; ln = ln->next) {
			symbol *sym = ln->data.sym;

			sql_exp *e = rel_value_exp(query, &rel, sym, f, ek);
			if (!e)
				return NULL;
			list_append(l, e);
		}
		for (; rn; rn = rn->next) {
			symbol *sym = rn->data.sym;

			sql_exp *e = rel_value_exp(query, &rel, sym, f, ek);
			if (!e)
				return NULL;
			list_append(r, e);
		}
		return rel_filter(sql, rel, l, r, sname, fname, 0, f);
	}
	case SQL_COMPARE:
	{
		dnode *n = sc->data.lval->h;
		symbol *lo = n->data.sym;
		symbol *ro = n->next->next->data.sym;
		char *compare_op = n->next->data.sval;
		int quantifier = 0;

		if (n->next->next->next)
			quantifier = n->next->next->next->data.i_val + 1;
		assert(quantifier == 0 || quantifier == 1 || quantifier == 2);
		return rel_compare(query, rel, sc, lo, ro, NULL, compare_op, f, ek, quantifier);
	}
	/* Set Member ship */
	case SQL_IN:
	case SQL_NOT_IN:
		return rel_in_exp(query, rel, sc, f);
	case SQL_EXISTS:
	case SQL_NOT_EXISTS:
		return rel_exists_exp(query, rel , sc, f);
	case SQL_LIKE:
	case SQL_NOT_LIKE:
	{
		symbol *lo = sc->data.lval->h->data.sym;
		symbol *ro = sc->data.lval->h->next->data.sym;
		int insensitive = sc->data.lval->h->next->next->data.i_val;
		int anti = (sc->token == SQL_NOT_LIKE) != (sc->data.lval->h->next->next->next->data.i_val != 0);
		sql_subtype *st = sql_bind_localtype("str");
		sql_exp *le = rel_value_exp(query, &rel, lo, f, ek), *re, *ee = NULL;

		if (!le)
			return NULL;

		if (!exp_subtype(le))
			return sql_error(sql, 02, SQLSTATE(42000) "SELECT: parameter not allowed on "
					"left hand side of LIKE operator");

		/* Do we need to escape ? */
		if (dlist_length(ro->data.lval) == 2) {
			char *escape = ro->data.lval->h->next->data.sval;
			ee = exp_atom(sql->sa, atom_string(sql->sa, st, sa_strdup(sql->sa, escape)));
		} else {
			ee = exp_atom(sql->sa, atom_string(sql->sa, st, sa_strdup(sql->sa, "")));
		}
		ro = ro->data.lval->h->data.sym;
		re = rel_value_exp(query, &rel, ro, f, ek);
		if (!re)
			return NULL;
		if ((re = exp_check_type(sql, st, rel, re, type_equal)) == NULL)
			return sql_error(sql, 02, SQLSTATE(42000) "LIKE: wrong type, should be string");
		if ((le = exp_check_type(sql, st, rel, le, type_equal)) == NULL)
			return sql_error(sql, 02, SQLSTATE(42000) "LIKE: wrong type, should be string");
		return rel_filter_exp_(sql, rel, le, re, ee, (insensitive ? "ilike" : "like"), anti, f);
	}
	case SQL_BETWEEN:
	case SQL_NOT_BETWEEN:
	{
		symbol *lo = sc->data.lval->h->data.sym;
		int symmetric = sc->data.lval->h->next->data.i_val;
		symbol *ro1 = sc->data.lval->h->next->next->data.sym;
		symbol *ro2 = sc->data.lval->h->next->next->next->data.sym;
		sql_exp *le, *re1, *re2;
		sql_subtype super;
		int flag = (symmetric)?CMP_SYMMETRIC:0;

		assert(sc->data.lval->h->next->type == type_int);

		if (!(le = rel_value_exp(query, &rel, lo, f, ek)))
			return NULL;
		if (!(re1 = rel_value_exp(query, &rel, ro1, f, ek)))
			return NULL;
		if (!(re2 = rel_value_exp(query, &rel, ro2, f, ek)))
			return NULL;

		if (exp_between_check_types(&super, exp_subtype(le), exp_subtype(re1), exp_subtype(re2)) < 0)
			return sql_error(sql, 01, SQLSTATE(42000) "Cannot have a parameter (?) on both sides of an expression");

		if ((le = exp_check_type(sql, &super, rel, le, type_equal)) == NULL ||
		    (re1 = exp_check_type(sql, &super, rel, re1, type_equal)) == NULL ||
		    (re2 = exp_check_type(sql, &super, rel, re2, type_equal)) == NULL)
			return NULL;

		return rel_compare_exp_(query, rel, le, re1, re2, 3|CMP_BETWEEN|flag, sc->token == SQL_NOT_BETWEEN ? 1 : 0, 0, f);
	}
	case SQL_IS_NULL:
	case SQL_IS_NOT_NULL:
	/* is (NOT) NULL */
	{
		sql_exp *le = rel_value_exp(query, &rel, sc->data.sym, f, ek);
		sql_subtype *t;

		if (!le)
			return NULL;
		if (!(t = exp_subtype(le)))
			return sql_error(sql, 01, SQLSTATE(42000) "Cannot have a parameter (?) for IS%s NULL operator", sc->token == SQL_IS_NOT_NULL ? " NOT" : "");
		le = exp_compare(sql->sa, le, exp_atom(sql->sa, atom_general(sql->sa, t, NULL)), cmp_equal);
		if (sc->token == SQL_IS_NOT_NULL)
			set_anti(le);
		set_has_no_nil(le);
		set_semantics(le);
		return rel_select_push_exp_down(sql, rel, le, le->l, le->l, le->r, le->r, NULL, f);
	}
	case SQL_NOT: {
		if (not_symbol_can_be_propagated(sql, sc->data.sym)) {
			sc->data.sym = negate_symbol_tree(sql, sc->data.sym);
			return rel_logical_exp(query, rel, sc->data.sym, f);
		}
		sql_exp *le = rel_value_exp(query, &rel, sc->data.sym, f|sql_farg, ek);

		if (!le)
			return NULL;
		if (!(le = rel_unop_(sql, rel, le, "sys", "not", card_value)))
			return NULL;
		le = exp_compare(sql->sa, le, exp_atom_bool(sql->sa, 1), cmp_equal);
		return rel_select_push_exp_down(sql, rel, le, le->l, le->l, le->r, le->r, NULL, f);
	}
	case SQL_ATOM: {
		/* TRUE or FALSE */
		AtomNode *an = (AtomNode *) sc;
		sql_exp *e = exp_atom(sql->sa, atom_dup(sql->sa, an->a));
		return rel_select_push_exp_down(sql, rel, e, e, e, e, e, NULL, f);
	}
	case SQL_IDENT:
	case SQL_COLUMN: {
		sql_rel *or = rel;
		sql_exp *e = rel_column_ref(query, &rel, sc, f);

		if (e) {
			sql_subtype bt;

			sql_find_subtype(&bt, "boolean", 0, 0);
			e = exp_check_type(sql, &bt, rel, e, type_equal);
		}
		if (!e || or != rel)
			return NULL;
		return rel_select_push_exp_down(sql, rel, e, e, e, e, e, NULL, f);
	}
	case SQL_UNION:
	case SQL_EXCEPT:
	case SQL_INTERSECT: {
		sql_rel *sq;
		if (rel)
			query_push_outer(query, rel, f);
		sq = rel_setquery(query, sc);
		if (rel)
			rel = query_pop_outer(query);
		if (!sq)
			return NULL;
		if (ek.card <= card_set && is_project(sq->op) && list_length(sq->exps) > 1)
 			return sql_error(sql, 02, SQLSTATE(42000) "SELECT: subquery must return only one column");
		if (!rel)
			return sq;
		sq = rel_zero_or_one(sql, sq, ek);
		if (is_sql_where(f)) {
			sql_exp *le = exp_rel(sql, sq);
			sql_subtype bt;

			sql_find_subtype(&bt, "boolean", 0, 0);
			le = exp_check_type(sql, &bt, rel, le, type_equal);
			if (!le)
				return NULL;
			le = exp_compare(sql->sa, le, exp_atom_bool(sql->sa, 1), cmp_equal);
			return rel_select_push_exp_down(sql, rel, le, le->l, le->l, le->r, le->r, NULL, f);
		} else {
			sq = rel_crossproduct(sql->sa, rel, sq, (f==sql_sel || sq->single)?op_left:op_join);
		}
		return sq;
	}
	case SQL_DEFAULT:
		return sql_error(sql, 02, SQLSTATE(42000) "DEFAULT keyword not allowed outside insert and update statements");
	default: {
		sql_exp *le = rel_value_exp(query, &rel, sc, f, ek);
		sql_subtype bt;

		if (!le)
			return NULL;
		sql_find_subtype(&bt, "boolean", 0, 0);
		if (!(le = exp_check_type(sql, &bt, rel, le, type_equal)))
			return NULL;
		le = exp_compare(sql->sa, le, exp_atom_bool(sql->sa, 1), cmp_equal);
		return rel_select_push_exp_down(sql, rel, le, le->l, le->l, le->r, le->r, NULL, f);
	}
	}
	/* never reached, as all switch cases have a `return` */
}

static sql_exp * _rel_aggr(sql_query *query, sql_rel **rel, int distinct, char *sname, char *aname, dnode *arguments, int f);
static sql_exp *rel_aggr(sql_query *query, sql_rel **rel, symbol *se, int f);

static sql_exp *
rel_op(sql_query *query, sql_rel **rel, symbol *se, int f, exp_kind ek )
{
	mvc *sql = query->sql;
	dnode *l = se->data.lval->h;
	char *fname = qname_schema_object(l->data.lval);
	char *sname = qname_schema(l->data.lval);
	sql_subfunc *sf = NULL;

	if ((sf = find_func(sql, sname, fname, 0, F_AGGR, NULL)))
		return _rel_aggr(query, rel, 0, sname, fname, NULL, f);
	sql->session->status = 0; /* if the function was not found clean the error */
	sql->errstr[0] = '\0';
	return rel_op_(sql, sname, fname, ek);
}

sql_exp *
rel_unop_(mvc *sql, sql_rel *rel, sql_exp *e, char *sname, char *fname, int card)
{
	sql_subfunc *f = NULL;
	sql_subtype *t = exp_subtype(e);
	sql_ftype type = (card == card_loader)?F_LOADER:((card == card_none)?F_PROC:
		   ((card == card_relation)?F_UNION:F_FUNC));

	/* handle param's early */
	if (!t) {
		if (!(f = find_func(sql, sname, fname, 1, type, NULL))) {
			sql->session->status = 0; /* if the function was not found clean the error */
			sql->errstr[0] = '\0';
			f = find_func(sql, sname, fname, 1, F_AGGR, NULL);
		}
		if (f) {
			sql_arg *a = f->func->ops->h->data;

			t = &a->type;
			if (rel_set_type_param(sql, t, rel, e, f->func->fix_scale != INOUT) < 0)
				return NULL;
		}
	 } else {
		if (!(f = bind_func(sql, sname, fname, t, NULL, type))) {
			sql->session->status = 0; /* if the function was not found clean the error */
			sql->errstr[0] = '\0';
			f = bind_func(sql, sname, fname, t, NULL, F_AGGR);
		}
	}

	if (f && type_has_tz(t) && f->func->fix_scale == SCALE_FIX) {
		/* set timezone (using msec (.3)) */
		sql_subtype *intsec = sql_bind_subtype(sql->sa, "sec_interval", 10 /*hour to second */, 3);
		atom *a = atom_int(sql->sa, intsec, sql->timezone);
		sql_exp *tz = exp_atom(sql->sa, a);

		e = rel_binop_(sql, rel, e, tz, "sys", "sql_add", card);
		if (!e)
			return NULL;
	}

	/* try to find the function without a type, and convert
	 * the value to the type needed by this function!
	 */
	if (!f) {
		sql->session->status = 0; /* if the function was not found clean the error */
		sql->errstr[0] = '\0';
		while ((f = find_func(sql, sname, fname, 1, type, f)) != NULL && check_card(card, f)) {
			sql_exp *oe = e;

			if (!f->func->vararg) {
				sql_arg *a = f->func->ops->h->data;

				e = exp_check_type(sql, &a->type, rel, e, type_equal);
			}
			if (e)
				break;
			e = oe;

			/* reset error */
			sql->session->status = 0;
			sql->errstr[0] = '\0';
		}
	}
	if (f && check_card(card, f)) {
		if (f->func->fix_scale == INOUT) {
			sql_subtype *res = f->res->h->data;
			res->digits = t->digits;
			res->scale = t->scale;
		}
		if (card == card_relation && e->card > CARD_ATOM) {
			sql_subfunc *zero_or_one = sql_bind_func(sql, "sys", "zero_or_one", exp_subtype(e), NULL, F_AGGR);

			e = exp_aggr1(sql->sa, e, zero_or_one, 0, 0, CARD_ATOM, has_nil(e));
		}
		return exp_unop(sql->sa, e, f);
	} else if (e) {
		if (t) {
			char *type = t->type->sqlname;

			return sql_error(sql, ERR_NOTFOUND, SQLSTATE(42000) "SELECT: no such unary operator %s%s%s'%s'(%s)",
							 sname ? "'":"", sname ? sname : "", sname ? "'.":"", fname, type);
		} else {
			return sql_error(sql, ERR_NOTFOUND, SQLSTATE(42000) "SELECT: no such unary operator %s%s%s'%s'(?)",
							 sname ? "'":"", sname ? sname : "", sname ? "'.":"", fname);
		}
	}
	return NULL;
}

static sql_exp *
rel_unop(sql_query *query, sql_rel **rel, symbol *se, int f, exp_kind ek)
{
	mvc *sql = query->sql;
	dnode *l = se->data.lval->h;
	char *fname = qname_schema_object(l->data.lval);
	char *sname = qname_schema(l->data.lval);
	exp_kind iek = {type_value, card_column, FALSE};
	sql_exp *e = NULL;
	sql_subfunc *sf = NULL;

	if ((sf = find_func(sql, sname, fname, 1, F_AGGR, NULL)))
		return rel_aggr(query, rel, se, f);

	sql->session->status = 0; /* if the function was not found clean the error */
	sql->errstr[0] = '\0';
	if (!(e = rel_value_exp(query, rel, l->next->next->data.sym, f|sql_farg, iek)))
		return NULL;
	return rel_unop_(sql, rel ? *rel : NULL, e, sname, fname, ek.card);
}

#define is_addition(fname) (strcmp(fname, "sql_add") == 0)
#define is_subtraction(fname) (strcmp(fname, "sql_sub") == 0)
#define is_multiplication(fname) (strcmp(fname, "sql_mul") == 0)
#define is_division(fname) (strcmp(fname, "sql_div") == 0)

#define is_numeric_dyadic_func(fname) (is_addition(fname) || is_subtraction(fname) || is_multiplication(fname) || is_division(fname))

sql_exp *
rel_binop_(mvc *sql, sql_rel *rel, sql_exp *l, sql_exp *r, char *sname, char *fname, int card)
{
	sql_exp *res = NULL;
	sql_subtype *t1 = exp_subtype(l), *t2 = exp_subtype(r);
	sql_subfunc *f = NULL;
	sql_ftype type = (card == card_loader)?F_LOADER:((card == card_none)?F_PROC:((card == card_relation)?F_UNION:F_FUNC));
	if (card == card_loader)
		card = card_none;

	/* handle param's early */
	if (!t1 || !t2) {
		f = sql_resolve_function_with_undefined_parameters(sql, sname, fname, list_append(list_append(sa_list(sql->sa), t1), t2), type);
		if (f && !execute_priv(sql, f->func))
			f = NULL;
		if (f) { /* add types using f */
			if (!t1) {
				sql_subtype *t = arg_type(f->func->ops->h->data);
				if (t->type->eclass == EC_ANY && t2)
					t = t2;
				rel_set_type_param(sql, t, rel, l, f->func->fix_scale != INOUT);
			}
			if (!t2) {
				sql_subtype *t = arg_type(f->func->ops->h->next->data);
				if (t->type->eclass == EC_ANY && t1)
					t = t1;
				rel_set_type_param(sql, t, rel, r, f->func->fix_scale != INOUT);
			}
			f = NULL;

			if (!exp_subtype(l) || !exp_subtype(r))
				return sql_error(sql, 01, SQLSTATE(42000) "Cannot have a parameter (?) on both sides of an expression");
		} else if (rel_binop_check_types(sql, rel, l, r, 1) < 0)
			return NULL;

		sql->session->status = 0; /* if the function was not found clean the error */
		sql->errstr[0] = '\0';
		t1 = exp_subtype(l);
		t2 = exp_subtype(r);
		assert(t1 && t2);
	}

	if (!f && (is_addition(fname) || is_subtraction(fname)) &&
		((t1->type->eclass == EC_NUM && t2->type->eclass == EC_NUM) ||
		 (t1->type->eclass == EC_BIT && t2->type->eclass == EC_BIT))) {
		sql_subtype ntp;

		sql_find_numeric(&ntp, t1->type->localtype, t1->digits+1);
		l = exp_check_type(sql, &ntp, rel, l, type_equal);
		sql_find_numeric(&ntp, t2->type->localtype, t2->digits+1);
		r = exp_check_type(sql, &ntp, rel, r, type_equal);
		t1 = exp_subtype(l);
		t2 = exp_subtype(r);
	}

	if (!f) {
		f = bind_func(sql, sname, fname, t1, t2, type);
		sql->session->status = 0; /* if the function was not found clean the error */
		sql->errstr[0] = '\0';
	}
	if (!f && is_commutative(fname)) {
		if ((f = bind_func(sql, sname, fname, t2, t1, type))) {
			sql_subtype *tmp = t1;
			t1 = t2;
			t2 = tmp;
			res = l;
			l = r;
			r = res;
		} else {
			sql->session->status = 0; /* if the function was not found clean the error */
			sql->errstr[0] = '\0';
		}
	}
	if (!f) {
		if (is_numeric_dyadic_func(fname)) {
			if (EC_NUMBER(t1->type->eclass) && !EC_NUMBER(t2->type->eclass)) {
				sql_subtype tp;
				if (!largest_numeric_type(&tp, t1->type->eclass))
					tp = *t1; /* for float and interval fall back too the same as left */
				r = exp_check_type(sql, &tp, rel, r, type_equal);
				if (!r)
					return NULL;
				t2 = exp_subtype(r);
			} else if (!EC_NUMBER(t1->type->eclass) && !EC_TEMP(t1->type->eclass) && EC_NUMBER(t2->type->eclass)) {
				sql_subtype tp;
				if (!largest_numeric_type(&tp, t2->type->eclass))
					tp = *t2; /* for float and interval fall back too the same as right */
				l = exp_check_type(sql, &tp, rel, l, type_equal);
				if (!l)
					return NULL;
				t1 = exp_subtype(l);
			} else if (!EC_NUMBER(t1->type->eclass) && !EC_TEMP(t1->type->eclass) && !EC_NUMBER(t2->type->eclass)) {
				return sql_error(sql, ERR_NOTFOUND, SQLSTATE(42000) "SELECT: no such binary operator %s%s%s'%s'(%s,%s)",
								 sname ? "'":"", sname ? sname : "", sname ? "'.":"", fname, exp_subtype(l)->type->sqlname,
								 exp_subtype(r)->type->sqlname);
			}
		}
	}
	if (f && check_card(card,f)) {
		if (f->func->fix_scale == SCALE_FIX) {
			l = exp_fix_scale(sql, t2, l, 0, 0);
			r = exp_fix_scale(sql, t1, r, 0, 0);
		} else if (f->func->fix_scale == SCALE_EQ) {
			sql_arg *a1 = f->func->ops->h->data;
			sql_arg *a2 = f->func->ops->h->next->data;
			t1 = &a1->type;
			t2 = &a2->type;
			l = exp_fix_scale(sql, t1, l, 0, 0);
			r = exp_fix_scale(sql, t2, r, 0, 0);
		} else if (f->func->fix_scale == SCALE_DIV) {
			l = exp_scale_algebra(sql, f, rel, l, r);
			if (!l)
				return NULL;
		} else if (f->func->fix_scale == SCALE_MUL) {
			exp_sum_scales(f, l, r);
		} else if (f->func->fix_scale == DIGITS_ADD) {
			sql_subtype *res = f->res->h->data;
			res->digits = (t1->digits && t2->digits)?t1->digits + t2->digits:0;
			if (res->digits >= (unsigned int) INT_MAX)
				return sql_error(sql, 02, SQLSTATE(42000) "SELECT: output number of digits for %s is too large", fname);
		}
		if (card == card_relation && l->card > CARD_ATOM) {
			sql_subfunc *zero_or_one = sql_bind_func(sql, "sys", "zero_or_one", exp_subtype(l), NULL, F_AGGR);

			l = exp_aggr1(sql->sa, l, zero_or_one, 0, 0, CARD_ATOM, has_nil(l));
		}
		if (card == card_relation && r->card > CARD_ATOM) {
			sql_subfunc *zero_or_one = sql_bind_func(sql, "sys", "zero_or_one", exp_subtype(r), NULL, F_AGGR);

			r = exp_aggr1(sql->sa, r, zero_or_one, 0, 0, CARD_ATOM, has_nil(r));
		}
		/* bind types of l and r */
		t1 = exp_subtype(l);
		t2 = exp_subtype(r);
		if (t1->type->eclass == EC_ANY || t2->type->eclass == EC_ANY) {
			sql_exp *ol = l;
			sql_exp *or = r;
			sql_subtype *t = sql_bind_localtype("str");

			if (t1->type->eclass == EC_ANY && t2->type->eclass == EC_ANY) {
				l = exp_check_type(sql, t, rel, l, type_equal);
				r = exp_check_type(sql, t, rel, r, type_equal);
			} else if (t1->type->eclass == EC_ANY) {
				t = t2;
				l = exp_check_type(sql, t, rel, l, type_equal);
			} else {
				t = t1;
				r = exp_check_type(sql, t, rel, r, type_equal);
			}
			if (l && r) {
				res = exp_binop(sql->sa, l, r, f);
				/* needs the hack */
				((sql_subfunc*)res->f)->res->h->data = sql_create_subtype(sql->sa, t->type, t->digits, t->scale);
				return res;
			}

			/* reset error */
			sql->session->status = 0;
			sql->errstr[0] = '\0';
			f = NULL;

			l = ol;
			r = or;
		}
		if (f)
			return exp_binop(sql->sa, l, r, f);
	} else {
		sql_exp *ol = l;
		sql_exp *or = r;

		if (!EC_NUMBER(t1->type->eclass)) {
			sql_subfunc *prev = NULL;

			while((f = bind_member_func(sql, sname, fname, t1, 2, type, prev)) != NULL) {
				/* try finding function based on first argument */
				node *m = f->func->ops->h;
				sql_arg *a = m->data;

				prev = f;
				if (!check_card(card,f))
					continue;

				if (f->func->fix_scale != INOUT)
					l = exp_check_type(sql, &a->type, rel, l, type_equal);
				a = m->next->data;
				r = exp_check_type(sql, &a->type, rel, r, type_equal);
				if (l && r)
					return exp_binop(sql->sa, l, r, f);

				/* reset error */
				sql->session->status = 0;
				sql->errstr[0] = '\0';

				l = ol;
				r = or;
			}
			/* reset error */
			sql->session->status = 0;
			sql->errstr[0] = '\0';
		}
		/* try finding function based on both arguments */
		if (rel_convert_types(sql, rel, rel, &l, &r, 1/*fix scale*/, type_equal) >= 0){
			/* try operators */
			t1 = exp_subtype(l);
			t2 = exp_subtype(r);
			if ((f = bind_func(sql, sname, fname, t1, t2, type)) && check_card(card,f)) {
				if (f->func->fix_scale == SCALE_FIX) {
					l = exp_fix_scale(sql, t2, l, 0, 0);
					r = exp_fix_scale(sql, t1, r, 0, 0);
				} else if (f->func->fix_scale == SCALE_EQ) {
					sql_arg *a1 = f->func->ops->h->data;
					sql_arg *a2 = f->func->ops->h->next->data;
					t1 = &a1->type;
					t2 = &a2->type;
					l = exp_fix_scale(sql, t1, l, 0, 0);
					r = exp_fix_scale(sql, t2, r, 0, 0);
				} else if (f->func->fix_scale == SCALE_DIV) {
					l = exp_scale_algebra(sql, f, rel, l, r);
					if (!l)
						return NULL;
				} else if (f->func->fix_scale == SCALE_MUL) {
					exp_sum_scales(f, l, r);
				} else if (f->func->fix_scale == DIGITS_ADD) {
					sql_subtype *res = f->res->h->data;
					res->digits = (t1->digits && t2->digits)?t1->digits + t2->digits:0;
					if (res->digits >= (unsigned int) INT32_MAX)
						return sql_error(sql, 02, SQLSTATE(42000) "SELECT: output number of digits for %s is too large", fname);
				}
				return exp_binop(sql->sa, l, r, f);
			}
		}
		/* reset error */
		sql->session->status = 0;
		sql->errstr[0] = '\0';

		l = ol;
		r = or;
		t1 = exp_subtype(l);
		(void) exp_subtype(r);

		if ((f = bind_member_func(sql, sname, fname, t1, 2, type, NULL)) != NULL && check_card(card,f)) {
			/* try finding function based on first argument */
			node *m = f->func->ops->h;
			sql_arg *a = m->data;

			if (f->func->fix_scale != INOUT)
				l = exp_check_type(sql, &a->type, rel, l, type_equal);
			a = m->next->data;
			r = exp_check_type(sql, &a->type, rel, r, type_equal);
			if (l && r)
				return exp_binop(sql->sa, l, r, f);
		}
		/* reset error */
		sql->session->status = 0;
		sql->errstr[0] = '\0';

		l = ol;
		r = or;
		/* everything failed, fall back to bind on function name only */
		if ((f = find_func(sql, sname, fname, 2, type, NULL)) != NULL && check_card(card,f)) {

			if (!f->func->vararg) {
				node *m = f->func->ops->h;
				sql_arg *a = m->data;

				l = exp_check_type(sql, &a->type, rel, l, type_equal);
				a = m->next->data;
				r = exp_check_type(sql, &a->type, rel, r, type_equal);
			}
			if (l && r)
				return exp_binop(sql->sa, l, r, f);
		}
		/* reset error */
		sql->session->status = 0;
		sql->errstr[0] = '\0';

		l = ol;
		r = or;
	}
	res = sql_error(sql, ERR_NOTFOUND, SQLSTATE(42000) "SELECT: no such binary operator %s%s%s'%s'(%s,%s)", 
					sname ? "'":"", sname ? sname : "", sname ? "'.":"", fname, exp_subtype(l)->type->sqlname, exp_subtype(r)->type->sqlname);
	return res;
}

static sql_exp *
rel_binop(sql_query *query, sql_rel **rel, symbol *se, int f, exp_kind ek)
{
	mvc *sql = query->sql;
	dnode *dl = se->data.lval->h;
	sql_exp *l, *r;
	char *fname = qname_schema_object(dl->data.lval);
	char *sname = qname_schema(dl->data.lval);
	exp_kind iek = {type_value, card_column, FALSE};
	sql_subfunc *sf = NULL;

	if ((sf = find_func(sql, sname, fname, 2, F_AGGR, NULL)))
		return rel_aggr(query, rel, se, f);

	sql->session->status = 0; /* if the function was not found clean the error */
	sql->errstr[0] = '\0';
	if (!(l = rel_value_exp(query, rel, dl->next->next->data.sym, f|sql_farg, iek)))
		return NULL;
	if (!(r = rel_value_exp(query, rel, dl->next->next->next->data.sym, f|sql_farg, iek)))
		return NULL;
	return rel_binop_(sql, rel ? *rel : NULL, l, r, sname, fname, ek.card);
}

sql_exp *
rel_nop_(mvc *sql, sql_rel *rel, sql_exp *a1, sql_exp *a2, sql_exp *a3, sql_exp *a4, char *sname, char *fname, int card)
{
	list *tl = sa_list(sql->sa);
	sql_subfunc *f = NULL;
	sql_ftype type = (card == card_none)?F_PROC:((card == card_relation)?F_UNION:F_FUNC);

	(void) rel;
	append(tl, exp_subtype(a1));
	append(tl, exp_subtype(a2));
	append(tl, exp_subtype(a3));
	if (a4)
		append(tl, exp_subtype(a4));

	if (!(f = bind_func_(sql, sname, fname, tl, type)))
		return NULL;
	if (!a4)
		return exp_op3(sql->sa, a1,a2,a3,f);
	return exp_op4(sql->sa, a1,a2,a3,a4,f);
}

static sql_exp *
rel_nop(sql_query *query, sql_rel **rel, symbol *se, int fs, exp_kind ek)
{
	mvc *sql = query->sql;
	int nr_args = 0, err = 0;
	dnode *l = se->data.lval->h;
	dnode *ops = l->next->next->data.lval?l->next->next->data.lval->h:NULL;
	list *exps = sa_list(sql->sa), *tl = sa_list(sql->sa);
	sql_subfunc *sf = NULL;
	exp_kind iek = {type_value, card_column, FALSE};
	char buf[ERRSIZE];

	for (; ops; ops = ops->next, nr_args++) {
		if (!err) { /* we need the nr_args count at the end, but if an error is found, stop calling rel_value_exp */
			sql_exp *e = rel_value_exp(query, rel, ops->data.sym, fs, iek);
			if (!e) {
				err = sql->session->status;
				strcpy(buf, sql->errstr);
				continue;
			}
			append(exps, e);
			append(tl, exp_subtype(e));
		}
	}
	if (l->type == type_int) {
		/* exec nr (ops)*/
		int nr = l->data.i_val;
		cq *q;

		if (err)
			return NULL;
		if ((q = qc_find(sql->qc, nr))) {
			list *nexps = new_exp_list(sql->sa);
			sql_func *f = q->f;

			tl = sa_list(sql->sa);
			if (list_length(f->ops) != list_length(exps))
				return sql_error(sql, 02, SQLSTATE(42000) "EXEC called with wrong number of arguments: expected %d, got %d", list_length(f->ops), list_length(exps));
			if (exps->h && f->ops) {
				for (node *n = exps->h, *m = f->ops->h; n && m; n = n->next, m = m->next) {
					sql_arg *a = m->data;
					sql_exp *e = n->data;
					sql_subtype *ntp = &a->type;

					e = exp_check_type(sql, ntp, NULL, e, type_equal);
					if (!e) {
						err = sql->session->status;
						strcpy(buf, sql->errstr);
						break;
					}
					append(nexps, e);
					append(tl, exp_subtype(e));
				}
			}
			if (err)
				return NULL;
			sql->type = q->type;
			return exp_op(sql->sa, list_empty(nexps) ? NULL : nexps, sql_dup_subfunc(sql->sa, f, tl, NULL));
		} else {
			return sql_error(sql, 02, SQLSTATE(42000) "EXEC: PREPARED Statement missing '%d'", nr);
		}
	}
	char *fname = qname_schema_object(l->data.lval);
	char *sname = qname_schema(l->data.lval);

	/* first try aggregate */
	sf = find_func(sql, sname, fname, nr_args, F_AGGR, NULL);
	if (sf) { /* We have to pas the arguments properly, so skip call to rel_aggr */
		/* reset error */
		sql->session->status = 0;
		sql->errstr[0] = '\0';
		return _rel_aggr(query, rel, l->next->data.i_val, sname, fname, l->next->next->data.lval->h, fs);
	}
	if (err) {
		sql->session->status = err;
		strcpy(sql->errstr, buf);
		return NULL;
	}
	sql->session->status = 0; /* if the function was not found clean the error */
	sql->errstr[0] = '\0';
	return _rel_nop(sql, sname, fname, tl, rel ? *rel : NULL, exps, ek);
}

typedef struct aggr_input {
	sql_query *query;
	int groupby;
	char *err;
} aggr_input;

static sql_exp *
exp_valid(visitor *v, sql_rel *rel, sql_exp *e, int depth)
{
	aggr_input *ai = v->data;
	(void)rel; (void)depth;

	int vf = is_freevar(e);
	if (!v->changes && vf && vf < ai->groupby) { /* check need with outer query */
		sql_rel *sq = query_fetch_outer(ai->query, vf-1);

		/* problem freevar have cardinality CARD_ATOM */
		if (sq->card <= CARD_AGGR && exp_card(e) != CARD_AGGR && is_alias(e->type)) {
			if (!exps_bind_column(sq->exps, e->l, e->r, NULL, 0)) {
				v->changes = 1;
				ai->err = SQLSTATE(42000) "SELECT: subquery uses ungrouped column from outer query";
			}
		}
	} else if (!v->changes && vf && vf == ai->groupby) {
		sql_rel *sq = query_fetch_outer(ai->query, vf-1);

		/* problem freevar have cardinality CARD_ATOM */
		if (sq->card <= CARD_AGGR && is_alias(e->type)) {
			if (exps_bind_column(sq->exps, e->l, e->r, NULL, 0)) { /* aggregate */
				v->changes = 1;
				ai->err = SQLSTATE(42000) "SELECT: aggregate function calls cannot be nested";
			}
		}
	}
	return e;
}

static char *
exps_valid(sql_query *query, list *exps, int groupby)
{
	aggr_input ai = { .query = query, .groupby = groupby };
	visitor v = { .sql = query->sql, .data = &ai };

	exps_exp_visitor_topdown(&v, NULL, exps, 0, &exp_valid, true);
	if (v.changes)
		return ai.err;
	return NULL;
}

static sql_exp *
_rel_aggr(sql_query *query, sql_rel **rel, int distinct, char *sname, char *aname, dnode *args, int f)
{
	mvc *sql = query->sql;
	exp_kind ek = {type_value, card_column, FALSE};
	sql_subfunc *a = NULL;
	int no_nil = 0, group = 0;
	unsigned int all_freevar = 0;
	sql_rel *groupby = rel ? *rel : NULL, *sel = NULL, *gr, *og = NULL, *res = groupby;
	sql_rel *subquery = NULL;
	list *exps = NULL;
	bool is_grouping = !strcmp(aname, "grouping"), has_args = false;

	if (!query_has_outer(query)) {
		if (!groupby) {
			char *uaname = SA_NEW_ARRAY(sql->ta, char, strlen(aname) + 1);
			return sql_error(sql, 02, SQLSTATE(42000) "%s: missing group by", toUpperCopy(uaname, aname));
		} else if (is_sql_groupby(f)) {
			char *uaname = SA_NEW_ARRAY(sql->ta, char, strlen(aname) + 1);
			return sql_error(sql, 02, SQLSTATE(42000) "%s: aggregate function '%s' not allowed in GROUP BY clause", toUpperCopy(uaname, aname), aname);
		} else if (is_sql_values(f)) {
			char *uaname = SA_NEW_ARRAY(sql->ta, char, strlen(aname) + 1);
			return sql_error(sql, 02, SQLSTATE(42000) "%s: aggregate functions not allowed on an unique value", toUpperCopy(uaname, aname));
		} else if (is_sql_join(f)) { /* the is_sql_join test must come before is_sql_where, because the join conditions are handled with sql_where */
			char *uaname = SA_NEW_ARRAY(sql->ta, char, strlen(aname) + 1);
			return sql_error(sql, 02, SQLSTATE(42000) "%s: aggregate functions not allowed in JOIN conditions", toUpperCopy(uaname, aname));
		} else if (is_sql_where(f)) {
			char *uaname = SA_NEW_ARRAY(sql->ta, char, strlen(aname) + 1);
			return sql_error(sql, 02, SQLSTATE(42000) "%s: aggregate functions not allowed in WHERE clause", toUpperCopy(uaname, aname));
		} else if (is_sql_update_set(f) || is_sql_psm(f)) {
			char *uaname = SA_NEW_ARRAY(sql->ta, char, strlen(aname) + 1);
			return sql_error(sql, 02, SQLSTATE(42000) "%s: aggregate functions not allowed in SET, WHILE, IF, ELSE, CASE, WHEN, RETURN, ANALYZE clauses (use subquery)", toUpperCopy(uaname, aname));
		} else if (is_sql_aggr(f)) {
			char *uaname = SA_NEW_ARRAY(sql->ta, char, strlen(aname) + 1);
			return sql_error(sql, 02, SQLSTATE(42000) "%s: aggregate functions cannot be nested", toUpperCopy(uaname, aname));
		} else if (is_psm_call(f)) {
			char *uaname = SA_NEW_ARRAY(sql->ta, char, strlen(aname) + 1);
			return sql_error(sql, 02, SQLSTATE(42000) "%s: aggregate functions not allowed inside CALL", toUpperCopy(uaname, aname));
		} else if (is_sql_from(f)) {
			char *uaname = SA_NEW_ARRAY(sql->ta, char, strlen(aname) + 1);
			return sql_error(sql, 02, SQLSTATE(42000) "%s: aggregate functions not allowed in functions in FROM", toUpperCopy(uaname, aname));
		}
	}

	exps = sa_list(sql->sa);
	if (args && args->data.sym) {
		int i, all_aggr = query_has_outer(query);
		bool arguments_correlated = true, all_const = true;
		list *ungrouped_cols = NULL;

		all_freevar = 1;
		for (i = 0; args && args->data.sym; args = args->next, i++) {
			int base = (!groupby || !is_project(groupby->op) || is_base(groupby->op) || is_processed(groupby));
			sql_rel *gl = base?groupby:groupby->l, *ogl = gl; /* handle case of subqueries without correlation */
			sql_exp *e = rel_value_exp(query, &gl, args->data.sym, (f | sql_aggr)& ~sql_farg, ek);
			bool found_one_freevar = false;

			if (!e)
				return NULL;
			has_args = true;
			if (gl && gl != ogl) {
				if (gl->grouped) {
					char *uaname = SA_NEW_ARRAY(sql->ta, char, strlen(aname) + 1);
					return sql_error(sql, 02, SQLSTATE(42000) "%s: aggregate functions cannot be nested", toUpperCopy(uaname, aname));
				}
				if (!base)
					groupby->l = subquery = gl;
				else
					groupby = subquery = gl;
			}
			if (!exp_subtype(e)) { /* we also do not expect parameters here */
				char *uaname = SA_NEW_ARRAY(sql->ta, char, strlen(aname) + 1);
				return sql_error(sql, 02, SQLSTATE(42000) "%s: parameters not allowed as arguments to aggregate functions", toUpperCopy(uaname, aname));
			}

			all_aggr &= (exp_card(e) <= CARD_AGGR && !exp_is_atom(e) && is_aggr(e->type) && !is_func(e->type) && (!groupby || !is_groupby(groupby->op) || !groupby->r || !exps_find_exp(groupby->r, e)));
			exp_only_freevar(query, e, &arguments_correlated, &found_one_freevar, &ungrouped_cols);
			all_freevar &= (arguments_correlated && found_one_freevar) || (is_atom(e->type)?all_freevar:0); /* no uncorrelated variables must be found, plus at least one correlated variable to push this aggregate to an outer query */
			all_const &= is_atom(e->type);
			list_append(exps, e);
		}
		if (all_const)
			all_freevar = 0;
		if (!all_freevar) {
			if (is_sql_groupby(f)) {
				char *uaname = SA_NEW_ARRAY(sql->ta, char, strlen(aname) + 1);
				return sql_error(sql, 02, SQLSTATE(42000) "%s: aggregate function '%s' not allowed in GROUP BY clause", toUpperCopy(uaname, aname), aname);
			} else if (is_sql_values(f)) {
				char *uaname = SA_NEW_ARRAY(sql->ta, char, strlen(aname) + 1);
				return sql_error(sql, 02, SQLSTATE(42000) "%s: aggregate functions not allowed on an unique value", toUpperCopy(uaname, aname));
			} else if (is_sql_join(f)) { /* the is_sql_join test must come before is_sql_where, because the join conditions are handled with sql_where */
				char *uaname = SA_NEW_ARRAY(sql->ta, char, strlen(aname) + 1);
				return sql_error(sql, 02, SQLSTATE(42000) "%s: aggregate functions not allowed in JOIN conditions", toUpperCopy(uaname, aname));
			} else if (is_sql_where(f)) {
				char *uaname = SA_NEW_ARRAY(sql->ta, char, strlen(aname) + 1);
				return sql_error(sql, 02, SQLSTATE(42000) "%s: aggregate functions not allowed in WHERE clause", toUpperCopy(uaname, aname));
			} else if (is_sql_from(f)) {
				char *uaname = SA_NEW_ARRAY(sql->ta, char, strlen(aname) + 1);
				return sql_error(sql, 02, SQLSTATE(42000) "%s: aggregate functions not allowed in functions in FROM", toUpperCopy(uaname, aname));
			} else if (!all_aggr && ungrouped_cols && !list_empty(ungrouped_cols)) {
				for (node *n = ungrouped_cols->h ; n ; n = n->next) {
					sql_rel *outer;
					sql_exp *e = (sql_exp*) n->data;

					if ((outer = query_fetch_outer(query, is_freevar(e)-1))) {
						int of = query_fetch_outer_state(query, is_freevar(e)-1);
						if (outer->grouped) {
							bool err = false, was_processed = false;

							if (is_processed(outer)) {
								was_processed = true;
								reset_processed(outer);
							}
							if (!is_groupby_col(outer, e))
								err = true;
							if (was_processed)
								set_processed(outer);
							if (err)
								return sql_error(sql, ERR_GROUPBY, SQLSTATE(42000) "SELECT: subquery uses ungrouped column \"%s.%s\" from outer query", exp_relname(e), exp_name(e));
						} else if (!is_sql_aggr(of)) {
							set_outer(outer);
						}
					}
				}
			}
		}
	}

	if (all_freevar) { /* case 2, ie use outer */
		int card;
		sql_exp *exp = NULL;
		/* find proper groupby relation */
		for (node *n = exps->h; n; n = n->next) {
			sql_exp *e = n->data;

			int vf = exp_freevar_offset(sql, e);
			if (vf > (int)all_freevar)
				all_freevar = vf;
			exp = e;
		}
		int sql_state = query_fetch_outer_state(query,all_freevar-1);
		res = groupby = query_fetch_outer(query, all_freevar-1);
		card = query_outer_used_card(query, all_freevar-1);
		/* given groupby validate all input expressions */
		char *err;
		if ((err = exps_valid(query, exps, all_freevar)) != NULL) {
			strcpy(sql->errstr, err);
			sql->session->status = -ERR_GROUPBY;
			return NULL;
		}
		if (exp && !is_groupby_col(res, exp)) {
			if (is_sql_groupby(sql_state))
				return sql_error(sql, 05, SQLSTATE(42000) "SELECT: aggregate function '%s' not allowed in GROUP BY clause", aname);
			if (is_sql_aggr(sql_state))
				return sql_error(sql, 05, SQLSTATE(42000) "SELECT: aggregate function calls cannot be nested");
			if (is_sql_values(sql_state))
				return sql_error(sql, 05, SQLSTATE(42000) "SELECT: aggregate functions not allowed on an unique value");
			if (is_sql_update_set(sql_state) || is_sql_psm(f))
				return sql_error(sql, 05, SQLSTATE(42000) "SELECT: aggregate functions not allowed in SET, WHILE, IF, ELSE, CASE, WHEN, RETURN, ANALYZE clauses");
			if (is_sql_join(sql_state))
				return sql_error(sql, 05, SQLSTATE(42000) "SELECT: aggregate functions not allowed in JOIN conditions");
			if (is_sql_where(sql_state))
				return sql_error(sql, 05, SQLSTATE(42000) "SELECT: aggregate functions not allowed in WHERE clause");
			if (is_psm_call(sql_state))
				return sql_error(sql, 05, SQLSTATE(42000) "CALL: aggregate functions not allowed inside CALL");
			if (is_sql_from(sql_state))
				return sql_error(sql, 05, SQLSTATE(42000) "SELECT: aggregate functions not allowed in functions in FROM");
			if (card > CARD_AGGR) { /* used an expression before on the non grouped relation */
				sql_exp *lu = query_outer_last_used(query, all_freevar-1);
				if (lu->type == e_column)
					return sql_error(sql, ERR_GROUPBY, SQLSTATE(42000) "SELECT: subquery uses ungrouped column \"%s.%s\" from outer query", (char*)lu->l, (char*)lu->r);
				else
					return sql_error(sql, ERR_GROUPBY, SQLSTATE(42000) "SELECT: subquery uses ungrouped column \"%s.%s\" from outer query", exp_relname(lu), exp_name(lu));
			}
			if (is_outer(groupby))
				return sql_error(sql, ERR_GROUPBY, SQLSTATE(42000) "SELECT: subquery uses ungrouped column from outer query");
		}
	} else if (!subquery && groupby && is_outer(groupby) && !is_groupby(groupby->op))
		return sql_error(sql, ERR_GROUPBY, SQLSTATE(42000) "SELECT: subquery uses ungrouped column from outer query");

	/* find having select */
	if (!subquery && groupby && !is_processed(groupby) && is_sql_having(f)) {
		og = groupby;
		while(!is_processed(groupby) && !is_base(groupby->op)) {
			if (is_select(groupby->op) || !groupby->l)
				break;
			if (groupby->l)
				groupby = groupby->l;
		}
		if (groupby && is_select(groupby->op) && !is_processed(groupby)) {
			group = 1;
			sel = groupby;
			/* At the end we switch back to the old projection relation og.
			 * During the partitioning and ordering we add the expressions to the intermediate relations. */
		}
		if (!sel)
			groupby = og;
		if (sel && sel->l)
			groupby = sel->l;
	}

	/* find groupby */
	if (!subquery && groupby && !is_processed(groupby) && !is_base(groupby->op)) {
		og = groupby;
		groupby = rel_find_groupby(groupby);
		if (groupby)
			group = 1;
		else
			groupby = og;
	}

	if (!groupby && exps_card(exps) > CARD_ATOM) {
		char *uaname = SA_NEW_ARRAY(sql->ta, char, strlen(aname) + 1);
		return sql_error(sql, 02, SQLSTATE(42000) "%s: missing group by", toUpperCopy(uaname, aname));
	}

	if (!subquery && groupby && groupby->op != op_groupby) { 		/* implicit groupby */
		res = groupby = rel_groupby(sql, groupby, NULL);
	}
	if (subquery) {
		assert(!all_freevar);
		res = groupby;
		if (is_sql_sel(f) && is_left(subquery->op) && !is_groupby(groupby->op)) {
			res = groupby = rel_groupby(sql, groupby, NULL);
			exps_set_freevar(sql, exps, groupby); /* mark free variables */
		} else if (!is_groupby(groupby->op)) {
			res = groupby = rel_groupby(sql, groupby, NULL);
		}
		assert(!is_base(groupby->op));
	}
	if ((!exps || exps_card(exps) > CARD_ATOM) && (!res || !groupby))
		return NULL;

	if (all_freevar) {
		query_update_outer(query, res, all_freevar-1);
	} else if (rel) {
		*rel = res;
	}

	if (!has_args) {	/* count(*) case */
		sql_exp *e;

		if (strcmp(aname, "count") != 0) {
			char *uaname = SA_NEW_ARRAY(sql->ta, char, strlen(aname) + 1);
			return sql_error(sql, 02, SQLSTATE(42000) "%s: unable to perform '%s(*)'", toUpperCopy(uaname, aname), aname);
		}
		a = sql_bind_func(sql, "sys", aname, sql_bind_localtype("void"), NULL, F_AGGR);
		e = exp_aggr(sql->sa, NULL, a, distinct, 0, groupby?groupby->card:CARD_ATOM, 0);

		if (!groupby)
			return e;
		if (all_freevar)
			query_outer_used_exp(query, all_freevar-1, e, sql_aggr);
		e = rel_groupby_add_aggr(sql, groupby, e);
		if (!group && !all_freevar)
			return e;
		if (all_freevar) {
			assert(!is_simple_project(res->op));
			e->card = CARD_ATOM;
			set_freevar(e, all_freevar-1);
			return e;
		}
		return e;
	}

	/* use cnt as nils shouldn't be counted */
	no_nil = 1;

	gr = groupby;
	if (gr && gr->op == op_project && gr->l)
		gr = gr->l;

	if (is_grouping) {
		sql_subtype *tpe;
		list *l = (list*) groupby->r;

		if (list_length(l) <= 7)
			tpe = sql_bind_localtype("bte");
		else if (list_length(l) <= 15)
			tpe = sql_bind_localtype("sht");
		else if (list_length(l) <= 31)
			tpe = sql_bind_localtype("int");
		else if (list_length(l) <= 63)
			tpe = sql_bind_localtype("lng");
#ifdef HAVE_HGE
		else if (list_length(l) <= 127)
			tpe = sql_bind_localtype("hge");
#endif
		else
			return sql_error(sql, 02, SQLSTATE(42000) "SELECT: GROUPING the number of grouping columns is larger"
								" than the maximum number of representable bits from this server (%d > %d)", list_length(l),
#ifdef HAVE_HGE
							127
#else
							 63
#endif
							);
		a = sql_bind_func_result(sql, sname, aname, F_AGGR, tpe, 1, exp_subtype(exps->h->data));
	} else
		a = sql_bind_func_(sql, sname, aname, exp_types(sql->sa, exps), F_AGGR);

	if (!a && list_length(exps) > 1) {
		sql_subtype *t1 = exp_subtype(exps->h->data);
		a = sql_bind_member(sql, sname, aname, exp_subtype(exps->h->data), F_AGGR, list_length(exps), NULL);

		if (list_length(exps) != 2 || (!EC_NUMBER(t1->type->eclass) || !a || subtype_cmp(
						&((sql_arg*)a->func->ops->h->data)->type,
						&((sql_arg*)a->func->ops->h->next->data)->type) != 0) )  {
			if (a) {
				node *n, *op = a->func->ops->h;
				list *nexps = sa_list(sql->sa);

				for (n = exps->h ; a && op && n; op = op->next, n = n->next ) {
					sql_arg *arg = op->data;
					sql_exp *e = n->data;

					e = exp_check_type(sql, &arg->type, *rel, e, type_equal); /* rel is a valid pointer */
					if (!e)
						a = NULL;
					list_append(nexps, e);
				}
				if (a && list_length(nexps))  /* count(col) has |exps| != |nexps| */
					exps = nexps;
			}
		} else {
			sql_exp *l = exps->h->data, *ol = l;
			sql_exp *r = exps->h->next->data, *or = r;
			sql_subtype *t2 = exp_subtype(r);

			a = NULL; /* reset a */
			if (rel_convert_types(sql, *rel, *rel, &l, &r, 1/*fix scale*/, type_equal) >= 0){
				list *tps = sa_list(sql->sa);

				t1 = exp_subtype(l);
				list_append(tps, t1);
				t2 = exp_subtype(r);
				list_append(tps, t2);
				a = sql_bind_func_(sql, sname, aname, tps, F_AGGR);
			}
			if (!a) {
				sql->session->status = 0;
				sql->errstr[0] = '\0';

				l = ol;
				r = or;
			} else {
				list *nexps = sa_list(sql->sa);

				append(nexps,l);
				append(nexps,r);
				exps = nexps;
			}
		}
	}
	if (!a) { /* find aggr + convert */
		/* try larger numeric type */
		node *n;
		list *nexps = sa_list(sql->sa);

		for (n = exps->h ;  n; n = n->next ) {
			sql_exp *e = n->data;

			/* cast up, for now just dec to double */
			e = exp_numeric_supertype(sql, e);
			if (!e)
				break;
			list_append(nexps, e);
		}
		a = sql_bind_func_(sql, sname, aname, exp_types(sql->sa, nexps), F_AGGR);
		if (a && list_length(nexps))  /* count(col) has |exps| != |nexps| */
			exps = nexps;
		if (!a) {
			list *aggrs = sql_find_funcs(sql, sname, aname, list_length(exps), F_AGGR);

			if (aggrs)
				for (node *m = aggrs->h ; m; m = m->next) {
					list *nexps = sa_list(sql->sa);
					node *n, *op;
					a = (sql_subfunc *) m->data;
					op = a->func->ops->h;

					if (!execute_priv(sql, a->func))
						a = NULL;
					for (n = exps->h ; a && op && n; op = op->next, n = n->next ) {
						sql_arg *arg = op->data;
						sql_exp *e = n->data;

						e = exp_check_type(sql, &arg->type, *rel, e, type_equal); /* rel is a valid pointer */
						if (!e)
							a = NULL;
						list_append(nexps, e);
					}
					if (a) {
						if (list_length(nexps)) /* count(col) has |exps| != |nexps| */
							exps = nexps;
						/* reset error */
						sql->session->status = 0;
						sql->errstr[0] = '\0';
						break;
					}
				}
		}
	}
	if (a && execute_priv(sql,a->func)) {
		bool hasnil = have_nil(exps) || (strcmp(aname, "count") != 0 && (!groupby || list_empty(groupby->r))); /* for global case, the aggregate may return NULL */
		sql_exp *e = exp_aggr(sql->sa, exps, a, distinct, no_nil, groupby?groupby->card:CARD_ATOM, hasnil);

		sql->session->status = 0; /* if the function was not found clean the error */
		sql->errstr[0] = '\0';
		if (!groupby)
			return e;
		if (all_freevar)
			query_outer_aggregated(query, all_freevar-1, e);
		e = rel_groupby_add_aggr(sql, groupby, e);
		if (!group && !all_freevar)
			return e;
		if (all_freevar) {
			exps_reset_freevar(exps);
			assert(!is_simple_project(res->op));
			e->card = CARD_ATOM;
			set_freevar(e, all_freevar-1);
			return e;
		}
		return e;
	} else {
		char *type = "unknown";
		char *uaname = SA_NEW_ARRAY(sql->ta, char, strlen(aname) + 1);

		if (exps->h) {
			sql_exp *e = exps->h->data;
			type = exp_subtype(e)->type->sqlname;
		}

		return sql_error(sql, ERR_NOTFOUND, SQLSTATE(42000) "%s: no such aggregate %s%s%s'%s'(%s)", toUpperCopy(uaname, aname), 
						 sname ? "'":"", sname ? sname : "", sname ? "'.":"", aname, type);
	}
}

static sql_exp *
rel_aggr(sql_query *query, sql_rel **rel, symbol *se, int f)
{
	dlist *l = se->data.lval;
	dnode *d = l->h->next->next;
	int distinct = l->h->next->data.i_val;
	char *aname = qname_schema_object(l->h->data.lval);
	char *sname = qname_schema(l->h->data.lval);

	return _rel_aggr(query, rel, distinct, sname, aname, d, f);
}

static sql_exp *
rel_case(sql_query *query, sql_rel **rel, symbol *opt_cond, dlist *when_search_list, symbol *opt_else, int f)
{
	mvc *sql = query->sql;
	sql_subtype *tpe = NULL;
	list *conds = new_exp_list(sql->sa), *results = new_exp_list(sql->sa);
	sql_subtype *restype = NULL, *condtype = NULL, ctype, rtype, bt;
	sql_exp *res = NULL, *opt_cond_exp = NULL;
	exp_kind ek = {type_value, card_column, FALSE};

	if (opt_cond) {
		if (!(opt_cond_exp = rel_value_exp(query, rel, opt_cond, f, ek)))
			return NULL;
		condtype = exp_subtype(opt_cond_exp);
	}

	for (dnode *dn = when_search_list->h; dn; dn = dn->next) {
		sql_exp *cond = NULL, *result = NULL;
		dlist *when = dn->data.sym->data.lval;

		if (opt_cond)
			cond = rel_value_exp(query, rel, when->h->data.sym, f, ek);
		else
			cond = rel_logical_value_exp(query, rel, when->h->data.sym, f, ek);
		if (!cond)
			return NULL;
		append(conds, cond);
		tpe = exp_subtype(cond);
		if (tpe && condtype) {
			result_datatype(&ctype, condtype, tpe);
			condtype = &ctype;
		} else if (tpe) {
			condtype = tpe;
		}

		if (!(result = rel_value_exp(query, rel, when->h->next->data.sym, f, ek)))
			return NULL;
		append(results, result);
		tpe = exp_subtype(result);
		if (tpe && restype) {
			result_datatype(&rtype, restype, tpe);
			restype = &rtype;
		} else if (tpe) {
			restype = tpe;
		}
	}
	if (opt_else) {
		if (!(res = rel_value_exp(query, rel, opt_else, f, ek)))
			return NULL;

		tpe = exp_subtype(res);
		if (tpe && restype) {
			result_datatype(&rtype, restype, tpe);
			restype = &rtype;
		} else if (tpe) {
			restype = tpe;
		}

		if (!restype)
			return sql_error(sql, 02, SQLSTATE(42000) "Result type missing");
		if (restype->type->localtype == TYPE_void) /* NULL */
			restype = sql_bind_localtype("str");

		if (!(res = exp_check_type(sql, restype, rel ? *rel : NULL, res, type_equal)))
			return NULL;
	} else {
		if (!restype)
			return sql_error(sql, 02, SQLSTATE(42000) "Result type missing");
		if (restype->type->localtype == TYPE_void) /* NULL */
			restype = sql_bind_localtype("str");
		res = exp_null(sql->sa, restype);
	}

	if (!condtype)
		return sql_error(sql, 02, SQLSTATE(42000) "Condition type missing");
	if (condtype->type->localtype == TYPE_void) /* NULL */
		condtype = sql_bind_localtype("str");
	if (opt_cond_exp && !(opt_cond_exp = exp_check_type(sql, condtype, rel ? *rel : NULL, opt_cond_exp, type_equal)))
		return NULL;
	sql_find_subtype(&bt, "boolean", 0, 0);
	list *args = sa_list(sql->sa);
	for (node *n = conds->h, *m = results->h; n && m; n = n->next, m = m->next) {
		sql_exp *cond = n->data;
		sql_exp *result = m->data;

		if (!(result = exp_check_type(sql, restype, rel ? *rel : NULL, result, type_equal)))
			return NULL;

		if (!(cond = exp_check_type(sql, condtype, rel ? *rel : NULL, cond, type_equal)))
			return NULL;
		if (opt_cond_exp && !(cond = rel_binop_(sql, rel ? *rel : NULL, n == conds->h ? opt_cond_exp : exp_copy(sql, opt_cond_exp), cond, "sys", "=", card_value)))
			return NULL;
		if (!(cond = exp_check_type(sql, &bt, rel ? *rel : NULL, cond, type_equal)))
			return NULL;
		append(args, cond);
		append(args, result);
	}
	assert(res);
	if (res)
		list_append(args, res);
	list *types = append(append(append(sa_list(sql->sa), condtype), restype), restype);
	sql_subfunc *ifthenelse = find_func(sql, NULL, "ifthenelse", list_length(types), F_FUNC, NULL);
	res = exp_op(sql->sa, args, ifthenelse);
	((sql_subfunc*)res->f)->res->h->data = sql_create_subtype(sql->sa, restype->type, restype->digits, restype->scale);
	return res;
}

static sql_exp *
rel_complex_case(sql_query *query, sql_rel **rel, dlist *case_args, int f, str func)
{
	exp_kind ek = {type_value, card_column, FALSE};
	list *args = sa_list(query->sql->sa);
	sql_subtype *restype = NULL, rtype;
	sql_exp *res;

	/* generate nested func calls */
	for(dnode *dn = case_args->h; dn; dn = dn->next) {
		sql_exp *a = rel_value_exp(query, rel, dn->data.sym, f, ek);
		if (!a)
			return NULL;
		append(args, a);
		/* all arguments should have the same type */
		sql_subtype *tpe = exp_subtype(a);
		if (tpe && restype) {
			result_datatype(&rtype, restype, tpe);
			restype = &rtype;
		} else if (tpe) {
			restype = tpe;
		}
	}
	if (!restype)
		return sql_error(query->sql, 02, SQLSTATE(42000) "Result type missing");
	if (restype->type->localtype == TYPE_void) /* NULL */
		restype = sql_bind_localtype("str");
	list *nargs = sa_list(query->sql->sa);
	for (node *m = args->h; m; m = m->next) {
		sql_exp *result = m->data;

		if (!(result = exp_check_type(query->sql, restype, rel ? *rel : NULL, result, type_equal)))
			return NULL;
		append(nargs, result);
	}
	list *types = append(append(sa_list(query->sql->sa), restype), restype);
	sql_subfunc *fnc = find_func(query->sql, NULL, func, list_length(types), F_FUNC, NULL);
	res = exp_op(query->sql->sa, nargs, fnc);
	((sql_subfunc*)res->f)->res->h->data = sql_create_subtype(query->sql->sa, restype->type, restype->digits, restype->scale);
	return res;
}

static sql_exp *
rel_case_exp(sql_query *query, sql_rel **rel, symbol *se, int f)
{
	dlist *l = se->data.lval;

	if (se->token == SQL_COALESCE) {
		return rel_complex_case(query, rel, l, f, "coalesce");
	} else if (se->token == SQL_NULLIF) {
		return rel_complex_case(query, rel, l, f, "nullif");
	} else if (l->h->type == type_list) {
		dlist *when_search_list = l->h->data.lval;
		symbol *opt_else = l->h->next->data.sym;

		return rel_case(query, rel, NULL, when_search_list, opt_else, f);
	} else {
		symbol *scalar_exp = l->h->data.sym;
		dlist *when_value_list = l->h->next->data.lval;
		symbol *opt_else = l->h->next->next->data.sym;

		return rel_case(query, rel, scalar_exp, when_value_list, opt_else, f);
	}
}

static sql_exp *
rel_cast(sql_query *query, sql_rel **rel, symbol *se, int f)
{
	mvc *sql = query->sql;
	dlist *dl = se->data.lval;
	symbol *s = dl->h->data.sym;
	sql_subtype *tpe = &dl->h->next->data.typeval;
	exp_kind ek = {type_value, card_column, FALSE};
	sql_exp *e = rel_value_exp(query, rel, s, f, ek);

	if (!e)
		return NULL;
	/* strings may need to be truncated */
	if (EC_VARCHAR(tpe->type->eclass) && tpe->digits > 0) {
		sql_subtype *et = exp_subtype(e);
		/* truncate only if the number of digits are smaller or from clob */
		if (et && EC_VARCHAR(et->type->eclass) && (tpe->digits < et->digits || et->digits == 0)) {
			sql_subfunc *f;
			sql_exp *ne = exp_convert_inplace(sql, tpe, e); /* first try cheap internal (in-place) conversion */

			if (ne) {
				exp_label(sql->sa, ne, ++sql->label);
				return ne;
			}
			f = sql_bind_func(sql, "sys", "truncate", et, sql_bind_localtype("int"), F_FUNC);
			assert(f);
			ne = exp_binop(sql->sa, e, exp_atom_int(sql->sa, tpe->digits), f);
			/* set output type as the one to be casted */
			f->res->h->data = sql_create_subtype(sql->sa, tpe->type, tpe->digits, tpe->scale);
			exp_label(sql->sa, ne, ++sql->label);
			return ne;
		}
	}
	if (e)
		e = exp_check_type(sql, tpe, rel ? *rel : NULL, e, type_cast);
	if (e && e->type == e_convert)
		exp_label(sql->sa, e, ++sql->label);
	return e;
}

static sql_exp *
rel_next_value_for( mvc *sql, symbol *se )
{
	char *sname = qname_schema(se->data.lval);
	char *seqname = qname_schema_object(se->data.lval);
	sql_sequence *seq = NULL;
	sql_subtype t;
	sql_subfunc *f;

	if (!stack_find_rel_view(sql, seqname)) {
		if (!(seq = find_sequence_on_scope(sql, sname, seqname, "NEXT VALUE FOR")))
			return NULL;
		if (!mvc_schema_privs(sql, seq->s))
			return sql_error(sql, 02, SQLSTATE(42000) "NEXT VALUE FOR: access denied for %s to schema '%s'", get_string_global_var(sql, "current_user"), seq->s->base.name);
	}
	sql_find_subtype(&t, "varchar", 0, 0);
	f = sql_bind_func(sql, "sys", "next_value_for", &t, &t, F_FUNC);
	assert(f);
	/* sequence found in the stack. use session's schema? */
	return exp_binop(sql->sa, exp_atom_str(sql->sa, seq && seq->s ? seq->s->base.name : "sys", &t), exp_atom_str(sql->sa, seqname, &t), f);
}

/* some users like to use aliases already in the groupby */
static sql_exp *
rel_selection_ref(sql_query *query, sql_rel **rel, char *name, dlist *selection)
{
	sql_allocator *sa = query->sql->sa;
	dlist *nl;
	exp_kind ek = {type_value, card_column, FALSE};
	sql_exp *res = NULL;
	symbol *nsym;

	if (!selection)
		return NULL;

	for (dnode *n = selection->h; n; n = n->next) {
		/* we only look for columns */
		tokens to = n->data.sym->token;
		if (to == SQL_COLUMN || to == SQL_IDENT) {
			dlist *l = n->data.sym->data.lval;
			/* AS name */
			if (l->h->next->data.sval && strcmp(l->h->next->data.sval, name) == 0) {
				sql_exp *ve = rel_value_exp(query, rel, l->h->data.sym, sql_sel|sql_groupby, ek);
				if (ve) {
					if (res)
						return sql_error(query->sql, ERR_AMBIGUOUS, SQLSTATE(42000) "SELECT: identifier '%s' ambiguous", name);
					res = ve;

					nl = dlist_create(sa);
					exp_setname(sa, ve, NULL, name);
					/* now we should rewrite the selection such that it uses the new group by column */
					dlist_append_string(sa, nl, sa_strdup(sa, name));
					nsym = symbol_create_list(sa, to, nl);
					nl = dlist_create(sa);
					dlist_append_symbol(sa, nl, nsym);
					/* no alias */
					dlist_append_symbol(sa, nl, NULL);
					n->data.sym = symbol_create_list(sa, to, nl);
				}
			}
		}
	}
	return res;
}

static char*
symbol_get_identifier(symbol *sym)
{
	dlist *syml;

	if (sym->token != SQL_COLUMN && sym->token != SQL_IDENT)
		return NULL;
	syml = sym->data.lval;
	if (dlist_length(syml) > 1)
		return NULL;

	return syml->h->data.sval;
}

static sql_exp*
rel_group_column(sql_query *query, sql_rel **rel, symbol *grp, dlist *selection, list *exps, int f)
{
	sql_query *lquery = query_create(query->sql);
	mvc *sql = query->sql;
	exp_kind ek = {type_value, card_value, TRUE};
	sql_exp *e = rel_value_exp2(lquery, rel, grp, f, ek);

	if (!e) {
		char buf[ERRSIZE], *name;
		int status = sql->session->status;
		strcpy(buf, sql->errstr);
		/* reset error */
		sql->session->status = 0;
		sql->errstr[0] = '\0';

		if ((name = symbol_get_identifier(grp))) {
			e = rel_selection_ref(query, rel, name, selection);
			if (!e) { /* attempt to find in the existing list of group by expressions */
				for (node *n = exps->h ; n && !e ; n = n->next) {
					sql_exp *ge = (sql_exp *) n->data;
					const char *gen = exp_name(ge);

					if (gen && strcmp(name, gen) == 0)
						e = exp_ref(sql, ge);
				}
			}
		}
		if (!e && query_has_outer(query)) {
			/* reset error */
			sql->session->status = 0;
			sql->errstr[0] = '\0';
			e = rel_value_exp2(query, rel, grp, f, ek);
		}
		if (!e) {
			if (sql->errstr[0] == 0) {
				sql->session->status = status;
				strcpy(sql->errstr, buf);
			}
			return NULL;
		}
	}
	return e;
}

static list*
list_power_set(sql_allocator *sa, list* input) /* cube */
{
	list *res = sa_list(sa);
	/* N stores total number of subsets */
	int N = (int) pow(2, input->cnt);

	/* generate each subset one by one */
	for (int i = 0; i < N; i++) {
		list *ll = sa_list(sa);
		int j = 0; /* check every bit of i */
		for (node *n = input->h ; n ; n = n->next) {
			/* if j'th bit of i is set, then append */
			if (i & (1 << j))
				list_prepend(ll, n->data);
			j++;
		}
		list_prepend(res, ll);
	}
	return res;
}

static list*
list_rollup(sql_allocator *sa, list* input)
{
	list *res = sa_list(sa);

	for (int counter = input->cnt; counter > 0; counter--) {
		list *ll = sa_list(sa);
		int j = 0;
		for (node *n = input->h; n && j < counter; j++, n = n->next)
			list_append(ll, n->data);
		list_append(res, ll);
	}
	list_append(res, sa_list(sa)); /* global aggregate case */
	return res;
}

static int
list_equal(list* list1, list* list2)
{
	for (node *n = list1->h; n ; n = n->next) {
		sql_exp *e = (sql_exp*) n->data;
		if (!exps_find_exp(list2, e))
			return 1;
	}
	for (node *n = list2->h; n ; n = n->next) {
		sql_exp *e = (sql_exp*) n->data;
		if (!exps_find_exp(list1, e))
			return 1;
	}
	return 0;
}

static list*
lists_cartesian_product_and_distinct(sql_allocator *sa, list *l1, list *l2)
{
	list *res = sa_list(sa);

	/* for each list of l2, merge into each list of l1 while removing duplicates */
	for (node *n = l1->h ; n ; n = n->next) {
		list *sub_list = (list*) n->data;

		for (node *m = l2->h ; m ; m = m->next) {
			list *other = (list*) m->data;
			list_append(res, list_distinct(list_merge(list_dup(sub_list, (fdup) NULL), other, (fdup) NULL), (fcmp) list_equal, (fdup) NULL));
		}
	}
	return res;
}

static list*
rel_groupings(sql_query *query, sql_rel **rel, symbol *groupby, dlist *selection, int f, bool grouping_sets, list **sets)
{
	mvc *sql = query->sql;
	list *exps = new_exp_list(sql->sa);

	if (THRhighwater())
		return sql_error(sql, 10, SQLSTATE(42000) "Query too complex: running out of stack space");

	for (dnode *o = groupby->data.lval->h; o; o = o->next) {
		symbol *grouping = o->data.sym;
		list *next_set = NULL;

		if (grouping->token == SQL_GROUPING_SETS) { /* call recursively, and merge the genererated sets */
			list *other = rel_groupings(query, rel, grouping, selection, f, true, &next_set);
			if (!other)
				return NULL;
			exps = list_distinct(list_merge(exps, other, (fdup) NULL), (fcmp) exp_equal, (fdup) NULL);
		} else {
			dlist *dl = grouping->data.lval;
			if (dl) {
				list *set_cols = new_exp_list(sql->sa); /* columns and combination of columns to be used for the next set */

				for (dnode *oo = dl->h; oo; oo = oo->next) {
					symbol *grp = oo->data.sym;
					list *next_tuple = new_exp_list(sql->sa); /* next tuple of columns */

					if (grp->token == SQL_COLUMN_GROUP) { /* set of columns */
						assert(is_sql_group_totals(f));
						for (dnode *ooo = grp->data.lval->h; ooo; ooo = ooo->next) {
							symbol *elm = ooo->data.sym;
							sql_exp *e = rel_group_column(query, rel, elm, selection, exps, f);
							if (!e)
								return NULL;
							assert(e->type == e_column);
							list_append(next_tuple, e);
							list_append(exps, e);
						}
					} else { /* single column or expression */
						sql_exp *e = rel_group_column(query, rel, grp, selection, exps, f);
						if (!e)
							return NULL;
						if (e->type != e_column) { /* store group by expressions in the stack */
							if (is_sql_group_totals(f))
								return sql_error(sql, 02, SQLSTATE(42000) "GROUP BY: grouping expressions not possible with ROLLUP, CUBE and GROUPING SETS");
							if (!frame_push_groupby_expression(sql, grp, e))
								return NULL;
						}
						list_append(next_tuple, e);
						list_append(exps, e);
					}
					list_append(set_cols, next_tuple);
				}
				if (is_sql_group_totals(f)) {
					if (grouping->token == SQL_ROLLUP)
						next_set = list_rollup(sql->sa, set_cols);
					else if (grouping->token == SQL_CUBE)
						next_set = list_power_set(sql->sa, set_cols);
					else /* the list of sets is not used in the "GROUP BY a, b, ..." case */
						next_set = list_append(new_exp_list(sql->sa), set_cols);
				}
			} else if (is_sql_group_totals(f) && grouping_sets) /* The GROUP BY () case is the global aggregate which is always added by ROLLUP and CUBE */
				next_set = list_append(new_exp_list(sql->sa), new_exp_list(sql->sa));
		}
		if (is_sql_group_totals(f)) { /* if there are no sets, set the found one, otherwise calculate cartesian product and merge the distinct ones */
			assert(next_set);
			if (!*sets)
				*sets = next_set;
			else
				*sets = grouping_sets ? list_merge(*sets, next_set, (fdup) NULL) : lists_cartesian_product_and_distinct(sql->sa, *sets, next_set);
		}
	}
	return exps;
}

static list*
rel_partition_groupings(sql_query *query, sql_rel **rel, symbol *partitionby, dlist *selection, int f)
{
	mvc *sql = query->sql;
	dnode *o = partitionby->data.lval->h;
	list *exps = new_exp_list(sql->sa);

	for (; o; o = o->next) {
		symbol *grp = o->data.sym;
		exp_kind ek = {type_value, card_value, TRUE};
		sql_exp *e = rel_value_exp2(query, rel, grp, f, ek);

		if (!e) {
			int status = sql->session->status;
			char buf[ERRSIZE], *name;

			/* reset error */
			sql->session->status = 0;
			strcpy(buf, sql->errstr);
			sql->errstr[0] = '\0';

			if ((name = symbol_get_identifier(grp))) {
				e = rel_selection_ref(query, rel, name, selection);
				if (!e) { /* attempt to find in the existing list of partition by expressions */
					for (node *n = exps->h ; n ; n = n->next) {
						sql_exp *ge = (sql_exp *) n->data;
						const char *gen = exp_name(ge);

						if (gen && strcmp(name, gen) == 0) {
							e = exp_ref(sql, ge);
							break;
						}
					}
				}
			}
			if (!e) {
				if (sql->errstr[0] == 0) {
					sql->session->status = status;
					strcpy(sql->errstr, buf);
				}
				return NULL;
			}
		}
		if (exp_is_rel(e))
			return sql_error(sql, 02, SQLSTATE(42000) "PARTITION BY: subqueries not allowed in PARTITION BY clause");
		if (e->type != e_column) { /* store group by expressions in the stack */
			if (!frame_push_groupby_expression(sql, grp, e))
				return NULL;
		}
		if (e->card > CARD_AGGR)
			e->card = CARD_AGGR;
		append(exps, e);
	}
	return exps;
}

/* find selection expressions matching the order by column expression */
/* complex columns only */
static sql_exp *
rel_order_by_column_exp(sql_query *query, sql_rel **R, symbol *column_r, int f)
{
	mvc *sql = query->sql;
	sql_rel *r = *R, *p = NULL;
	sql_exp *e = NULL, *found = NULL;
	exp_kind ek = {type_value, card_column, FALSE};

	if (!r)
		return e;

	if (r && is_simple_project(r->op) && is_processed(r)) {
		p = r;
		r = r->l;
	}

	e = rel_value_exp(query, &r, column_r, f, ek);

	if (r && !p)
		*R = r;
	else if (r)
		p->l = r;
	if (e && p) {
		if (is_project(p->op) && (found = exps_any_match(p->exps, e))) { /* if one of the projections matches, return a reference to it */
			e = exp_ref(sql, found);
		} else {
			e = rel_project_add_exp(sql, p, e);
			for (node *n = p->exps->h ; n ; n = n->next) {
				sql_exp *ee = n->data;

				if (ee->card > r->card) {
					if (exp_name(ee))
						return sql_error(sql, ERR_GROUPBY, SQLSTATE(42000) "SELECT: cannot use non GROUP BY column '%s' in query results without an aggregate function", exp_name(ee));
					else
						return sql_error(sql, ERR_GROUPBY, SQLSTATE(42000) "SELECT: cannot use non GROUP BY column in query results without an aggregate function");
				}
			}
		}
		return e;
	}
	if (e && r && is_project(r->op)) {
		sql_exp *found = exps_find_exp(r->exps, e);

		if (!found) {
			append(r->exps, e);
		} else {
			e = found;
		}
		e = exp_ref(sql, e);
	}
	return e;
}

static dlist *
simple_selection(symbol *sq)
{
	if (sq->token == SQL_SELECT) {
		SelectNode *sn;

 		sn = (SelectNode *) sq;

		if (!sn->from && !sn->where && !sn->distinct && !sn->window && dlist_length(sn->selection) == 1)
			return sn->selection;
	}
	return NULL;
}

static list *
rel_order_by(sql_query *query, sql_rel **R, symbol *orderby, int f)
{
	mvc *sql = query->sql;
	sql_rel *rel = *R, *or = rel; /* the order by relation */
	list *exps = new_exp_list(sql->sa);
	dnode *o = orderby->data.lval->h;
	dlist *selection = NULL;

	if (is_sql_orderby(f)) {
		assert(is_project(rel->op));
		rel = rel->l;
	}

	for (; o; o = o->next) {
		symbol *order = o->data.sym;

		if (order->token == SQL_COLUMN || order->token == SQL_IDENT) {
			symbol *col = order->data.lval->h->data.sym;
			int direction = order->data.lval->h->next->data.i_val;
			sql_exp *e = NULL;

			assert(order->data.lval->h->next->type == type_int);
			if ((selection = simple_selection(col)) != NULL) {
				dnode *o = selection->h;
				order = o->data.sym;
				col = order->data.lval->h->data.sym;
				/* remove optional name from selection */
				order->data.lval->h->next = NULL;
			}
			if (col->token == SQL_COLUMN || col->token == SQL_IDENT || col->token == SQL_ATOM) {
				exp_kind ek = {type_value, card_column, FALSE};

				e = rel_value_exp2(query, &rel, col, f, ek);

				if (e && e->card <= CARD_ATOM) {
					sql_subtype *tpe = exp_subtype(e);
					/* integer atom on the stack */
					if (!is_sql_window(f) && e->type == e_atom &&
					    tpe->type->eclass == EC_NUM) {
						atom *a = e->l;
						int nr = (int)atom_get_int(a);

						e = exps_get_exp(rel->exps, nr);
						if (!e)
							return sql_error(sql, 02, SQLSTATE(42000) "SELECT: the order by column number (%d) is not in the number of projections range (%d)", nr, list_length(rel->exps));
						e = exp_ref(sql, e);
					}
				} else if (e && exp_card(e) > rel->card) {
					if (exp_name(e))
						return sql_error(sql, ERR_GROUPBY, SQLSTATE(42000) "SELECT: cannot use non GROUP BY column '%s' in query results without an aggregate function", exp_name(e));
					else
						return sql_error(sql, ERR_GROUPBY, SQLSTATE(42000) "SELECT: cannot use non GROUP BY column in query results without an aggregate function");
				}
				if (e && !exp_name(e))
					exp_label(sql->sa, e, ++sql->label);
				if (e && rel && is_project(rel->op)) {
					sql_exp *found = exps_find_exp(rel->exps, e);

					if (!found) {
						append(rel->exps, e);
					} else {
						e = found;
					}
					e = exp_ref(sql, e);
				}
			}

			if (rel && !e && sql->session->status != -ERR_AMBIGUOUS) {
				/* reset error */
				sql->session->status = 0;
				sql->errstr[0] = '\0';

				if (!e)
					e = rel_order_by_column_exp(query, &rel, col, sql_sel | sql_orderby | (f & sql_group_totals));
			}
			if (!e)
				return NULL;
			set_direction(e, direction);
			list_append(exps, e);
		} else {
			return sql_error(sql, 02, SQLSTATE(42000) "SELECT: order not of type SQL_COLUMN");
		}
	}
	if (is_sql_orderby(f) && or != rel)
		or->l = rel;
	if (is_sql_window(f))
		*R = rel;
	return exps;
}

static int
generate_window_bound(tokens sql_token, bool first_half)
{
	switch (sql_token) {
		case SQL_PRECEDING:
			return first_half ? BOUND_FIRST_HALF_PRECEDING : BOUND_SECOND_HALF_PRECEDING;
		case SQL_FOLLOWING:
			return first_half ? BOUND_FIRST_HALF_FOLLOWING : BOUND_SECOND_HALF_FOLLOWING;
		case SQL_CURRENT_ROW:
			return first_half ? CURRENT_ROW_PRECEDING : CURRENT_ROW_FOLLOWING;
		default:
			assert(0);
	}
	return 0;
}

/* window functions */
static sql_exp*
generate_window_bound_call(mvc *sql, sql_exp **estart, sql_exp **eend, sql_exp *pe, sql_exp *e,
						   sql_exp *start, sql_exp *fend, int frame_type, int excl, tokens t1, tokens t2)
{
	list *rargs1 = sa_list(sql->sa), *rargs2 = sa_list(sql->sa), *targs1 = sa_list(sql->sa), *targs2 = sa_list(sql->sa);
	sql_subfunc *dc1, *dc2;
	sql_subtype *it = sql_bind_localtype("int");

	if (pe) {
		append(targs1, exp_subtype(pe));
		append(targs2, exp_subtype(pe));
		append(rargs1, exp_copy(sql, pe));
		append(rargs2, exp_copy(sql, pe));
	}
	append(rargs1, exp_copy(sql, e));
	append(rargs2, exp_copy(sql, e));
	append(targs1, exp_subtype(e));
	append(targs2, exp_subtype(e));
	append(targs1, it);
	append(targs2, it);
	append(targs1, it);
	append(targs2, it);
	append(targs1, it);
	append(targs2, it);
	append(targs1, exp_subtype(start));
	append(targs2, exp_subtype(fend));

	dc1 = sql_bind_func_(sql, "sys", "window_bound", targs1, F_ANALYTIC);
	dc2 = sql_bind_func_(sql, "sys", "window_bound", targs2, F_ANALYTIC);
	if (!dc1 || !dc2)
		return sql_error(sql, 02, SQLSTATE(42000) "SELECT: function 'window_bound' not found");
	append(rargs1, exp_atom_int(sql->sa, frame_type));
	append(rargs2, exp_atom_int(sql->sa, frame_type));
	append(rargs1, exp_atom_int(sql->sa, generate_window_bound(t1, true)));
	append(rargs2, exp_atom_int(sql->sa, generate_window_bound(t2, false)));
	append(rargs1, exp_atom_int(sql->sa, excl));
	append(rargs2, exp_atom_int(sql->sa, excl));
	append(rargs1, start);
	append(rargs2, fend);

	*estart = exp_op(sql->sa, rargs1, dc1);
	*eend = exp_op(sql->sa, rargs2, dc2);
	return e; /* return something to say there were no errors */
}

#define EC_NUMERIC(e) (e==EC_NUM||EC_INTERVAL(e)||e==EC_DEC||e==EC_FLT)

static sql_exp*
calculate_window_bound(sql_query *query, sql_rel *p, tokens token, symbol *bound, sql_exp *ie, int frame_type, int f)
{
	mvc *sql = query->sql;
	sql_subtype *bt, *bound_tp = sql_bind_localtype("lng"), *iet = exp_subtype(ie);
	sql_exp *res = NULL;

	if ((bound->token == SQL_PRECEDING || bound->token == SQL_FOLLOWING || bound->token == SQL_CURRENT_ROW) && bound->type == type_int) {
		atom *a = NULL;
		bt = (frame_type == FRAME_ROWS || frame_type == FRAME_GROUPS) ? bound_tp : iet;

		if ((bound->data.i_val == UNBOUNDED_PRECEDING_BOUND || bound->data.i_val == UNBOUNDED_FOLLOWING_BOUND)) {
			a = atom_max_value(sql->sa, EC_NUMERIC(bt->type->eclass) ? bt : bound_tp);
		} else if (bound->data.i_val == CURRENT_ROW_BOUND) {
			a = atom_zero_value(sql->sa, EC_NUMERIC(bt->type->eclass) ? bt : bound_tp);
		} else {
			assert(0);
		}
		res = exp_atom(sql->sa, a);
	} else { /* arbitrary expression case */
		exp_kind ek = {type_value, card_column, FALSE};
		const char *bound_desc = (token == SQL_PRECEDING) ? "PRECEDING" : "FOLLOWING";

		assert(token == SQL_PRECEDING || token == SQL_FOLLOWING);
		if (!(res = rel_value_exp2(query, &p, bound, f, ek)))
			return NULL;
		if (!(bt = exp_subtype(res))) { /* frame bound is a parameter */
			sql_subtype *t = (frame_type == FRAME_ROWS || frame_type == FRAME_GROUPS) ? bound_tp : iet;
			if (rel_set_type_param(sql, t, p, res, 0) < 0) /* workaround */
				return NULL;
			bt = exp_subtype(res);
		}
		if (exp_is_null(res))
			return sql_error(sql, 02, SQLSTATE(42000) "%s offset must not be NULL", bound_desc);
		if ((frame_type == FRAME_ROWS || frame_type == FRAME_GROUPS) && bt->type->eclass != EC_NUM && !(res = exp_check_type(sql, bound_tp, p, res, type_equal)))
			return NULL;
		if (frame_type == FRAME_RANGE) {
			sql_class iet_class = iet->type->eclass;

			if (!EC_NUMERIC(iet_class) && !EC_TEMP(iet_class))
				return sql_error(sql, 02, SQLSTATE(42000) "Ranges with arbitrary expressions are available to numeric, interval and temporal types only");
			if (EC_NUMERIC(iet_class) && !(res = exp_check_type(sql, iet, p, res, type_equal)))
				return NULL;
			if ((iet_class == EC_TIME || iet_class == EC_TIME_TZ) && bt->type->eclass != EC_SEC) {
				(void) sql_error(sql, 02, SQLSTATE(42000) "For %s input the %s boundary must be an interval type up to the day", subtype2string2(sql->ta, iet), bound_desc);
				sa_reset(sql->ta);
				return NULL;
			}
			if (EC_TEMP(iet->type->eclass) && !EC_INTERVAL(bt->type->eclass)) {
				(void) sql_error(sql, 02, SQLSTATE(42000) "For %s input the %s boundary must be an interval type", subtype2string2(sql->ta, iet), bound_desc);
				sa_reset(sql->ta);
				return NULL;
			}
		}
	}
	return res;
}

static dlist*
get_window_clauses(mvc *sql, char* ident, symbol **partition_by_clause, symbol **order_by_clause, symbol **frame_clause)
{
	dlist *window_specification = NULL;
	char *window_ident;
	int pos;

	if (THRhighwater())
		return sql_error(sql, 10, SQLSTATE(42000) "Query too complex: running out of stack space");

	if ((window_specification = frame_get_window_def(sql, ident, &pos)) == NULL)
		return sql_error(sql, 02, SQLSTATE(42000) "SELECT: window '%s' not found", ident);

	/* avoid infinite lookups */
	if (frame_check_var_visited(sql, pos))
		return sql_error(sql, 02, SQLSTATE(42000) "SELECT: cyclic references to window '%s' found", ident);
	frame_set_var_visited(sql, pos);

	if (window_specification->h->next->data.sym) {
		if (*partition_by_clause)
			return sql_error(sql, 02, SQLSTATE(42000) "SELECT: redefinition of PARTITION BY clause from window '%s'", ident);
		*partition_by_clause = window_specification->h->next->data.sym;
	}
	if (window_specification->h->next->next->data.sym) {
		if (*order_by_clause)
			return sql_error(sql, 02, SQLSTATE(42000) "SELECT: redefinition of ORDER BY clause from window '%s'", ident);
		*order_by_clause = window_specification->h->next->next->data.sym;
	}
	if (window_specification->h->next->next->next->data.sym) {
		if (*frame_clause)
			return sql_error(sql, 02, SQLSTATE(42000) "SELECT: redefinition of frame clause from window '%s'", ident);
		*frame_clause = window_specification->h->next->next->next->data.sym;
	}

	window_ident = window_specification->h->data.sval;
	if (window_ident && !get_window_clauses(sql, window_ident, partition_by_clause, order_by_clause, frame_clause))
		return NULL; /* the error was already set */

	return window_specification; /* return something to say there were no errors */
}

/*
 * select x, y, rank_op() over (partition by x order by y) as, ...
                aggr_op(z) over (partition by y order by x) as, ...
 * from table [x,y,z,w,v]
 *
 * project and order by over x,y / y,x
 * a = project( table ) [ x, y, z, w, v ], [ x, y]
 * b = project( table ) [ x, y, z, w, v ], [ y, x]
 *
 * project with order dependent operators, ie combined prev/current value
 * aa = project (a) [ x, y, r = rank_op(diff(x) (marks a new partition), rediff(diff(x), y) (marks diff value with in partition)), z, w, v ]
 * project(aa) [ aa.x, aa.y, aa.r ] -- only keep current output list
 * bb = project (b) [ x, y, a = aggr_op(z, diff(y), rediff(diff(y), x)), z, w, v ]
 * project(bb) [ bb.x, bb.y, bb.a ]  -- only keep current output list
 */
static sql_exp *
rel_rankop(sql_query *query, sql_rel **rel, symbol *se, int f)
{
	mvc *sql = query->sql;
	node *n;
	dlist *l = se->data.lval, *window_specification = NULL;
	symbol *window_function = l->h->data.sym, *partition_by_clause = NULL, *order_by_clause = NULL, *frame_clause = NULL;
	char *aname = NULL, *sname = NULL, *window_ident = NULL;
	sql_subfunc *wf = NULL;
	sql_exp *in = NULL, *pe = NULL, *oe = NULL, *call = NULL, *start = NULL, *eend = NULL, *fstart = NULL, *fend = NULL, *ie = NULL;
	sql_rel *p;
	list *gbe = NULL, *obe = NULL, *args = NULL, *types = NULL, *fargs = NULL;
	dnode *dn = window_function->data.lval->h, *dargs = NULL;
	int distinct = 0, frame_type, pos, nf = f, nfargs = 0;
	bool is_nth_value, supports_frames;

	frame_clear_visited_flag(sql); /* clear visited flags before iterating */

	if (l->h->next->type == type_list) {
		window_specification = l->h->next->data.lval;
	} else if (l->h->next->type == type_string) {
		const char* window_alias = l->h->next->data.sval;
		if ((window_specification = frame_get_window_def(sql, window_alias, &pos)) == NULL)
			return sql_error(sql, ERR_NOTFOUND, SQLSTATE(42000) "SELECT: window '%s' not found", window_alias);
		frame_set_var_visited(sql, pos);
	} else {
		assert(0);
	}

	window_ident = window_specification->h->data.sval;
	partition_by_clause = window_specification->h->next->data.sym;
	order_by_clause = window_specification->h->next->next->data.sym;
	frame_clause = window_specification->h->next->next->next->data.sym;

	if (window_ident && !get_window_clauses(sql, window_ident, &partition_by_clause, &order_by_clause, &frame_clause))
		return NULL;

	frame_type = frame_clause ? frame_clause->data.lval->h->next->next->data.i_val : FRAME_RANGE;
	aname = qname_schema_object(dn->data.lval);
	sname = qname_schema(dn->data.lval);

	is_nth_value = !strcmp(aname, "nth_value");
	bool is_value = is_nth_value || !strcmp(aname, "first_value") || !strcmp(aname, "last_value");
	supports_frames = window_function->token != SQL_RANK || is_value;

	if (is_sql_update_set(f) || is_sql_psm(f) || is_sql_values(f) || is_sql_join(f) || is_sql_where(f) || is_sql_groupby(f) || is_sql_having(f) || is_psm_call(f) || is_sql_from(f)) {
		char *uaname = SA_NEW_ARRAY(sql->ta, char, strlen(aname) + 1);
		const char *clause = is_sql_update_set(f)||is_sql_psm(f)?"in SET, WHILE, IF, ELSE, CASE, WHEN, RETURN, ANALYZE clauses (use subquery)":is_sql_values(f)?"on an unique value":
							 is_sql_join(f)?"in JOIN conditions":is_sql_where(f)?"in WHERE clause":is_sql_groupby(f)?"in GROUP BY clause":
							 is_psm_call(f)?"in CALL":is_sql_from(f)?"in functions in FROM":"in HAVING clause";
		return sql_error(sql, 02, SQLSTATE(42000) "%s: window function '%s' not allowed %s", toUpperCopy(uaname, aname), aname, clause);
	} else if (is_sql_aggr(f)) {
		char *uaname = SA_NEW_ARRAY(sql->ta, char, strlen(aname) + 1);
		return sql_error(sql, 02, SQLSTATE(42000) "%s: window functions not allowed inside aggregation functions", toUpperCopy(uaname, aname));
	} else if (is_sql_window(f)) {
		char *uaname = SA_NEW_ARRAY(sql->ta, char, strlen(aname) + 1);
		return sql_error(sql, 02, SQLSTATE(42000) "%s: window functions cannot be nested", toUpperCopy(uaname, aname));
	}

	/* window operations are only allowed in the projection */
	if (!is_sql_sel(f))
		return sql_error(sql, 02, SQLSTATE(42000) "OVER: only possible within the selection");

	p = *rel;
	/* Partition By */
	if (partition_by_clause) {
		gbe = rel_partition_groupings(query, &p, partition_by_clause, NULL /* cannot use (selection) column references, as this result is a selection column */, nf | sql_window);
		if (!gbe)
			return NULL;
		for (n = gbe->h ; n ; n = n->next) {
			sql_exp *en = n->data;

			set_ascending(en);
			set_nulls_first(en);
		}
	}

	/* Order By */
	if (order_by_clause) {
		obe = rel_order_by(query, &p, order_by_clause, nf | sql_window);
		if (!obe)
			return NULL;
	}

	fargs = sa_list(sql->sa);
	if (window_function->token == SQL_RANK) { /* rank function call */
		dlist *dl = dn->next->next->data.lval;
		bool is_lag = !strcmp(aname, "lag"), is_lead = !strcmp(aname, "lead"),
			 extra_input = !strcmp(aname, "ntile") || !strcmp(aname, "rank") || !strcmp(aname, "dense_rank") || !strcmp(aname, "row_number") || !strcmp(aname, "percent_rank") || !strcmp(aname, "cume_dist");

		distinct = dn->next->data.i_val;
		if (extra_input) { /* pass an input column for analytic functions that don't require it */
			sql_subfunc *star = sql_bind_func(sql, "sys", "star", NULL, NULL, F_FUNC);
			in = exp_op(sql->sa, NULL, star);
			append(fargs, in);
		}
		if (dl)
			for (dargs = dl->h ; dargs ; dargs = dargs->next) {
				exp_kind ek = {type_value, card_column, FALSE};
				sql_subtype *empty = sql_bind_localtype("void"), *bte = sql_bind_localtype("bte");

				in = rel_value_exp2(query, &p, dargs->data.sym, f | sql_window, ek);
				if (!in)
					return NULL;
				if (!exp_subtype(in)) { /* we also do not expect parameters here */
					char *uaname = SA_NEW_ARRAY(sql->ta, char, strlen(aname) + 1);
					return sql_error(sql, 02, SQLSTATE(42000) "%s: parameters not allowed as arguments to window functions", toUpperCopy(uaname, aname));
				}
				if (!exp_name(in))
					exp_label(sql->sa, in, ++sql->label);

				/* corner case, if the argument is null convert it into something countable such as bte */
				if (subtype_cmp(exp_subtype(in), empty) == 0)
					in = exp_convert(sql->sa, in, empty, bte);
				if ((is_lag || is_lead) && nfargs == 2) { /* lag and lead 3rd arg must have same type as 1st arg */
					sql_exp *first = (sql_exp*) fargs->h->data;
					if (!(in = exp_check_type(sql, exp_subtype(first), p, in, type_equal)))
						return NULL;
				}
				if (!in)
					return NULL;

				append(fargs, in);
				in = exp_ref_save(sql, in);
				nfargs++;
			}
	} else { /* aggregation function call */
		distinct = dn->next->data.i_val;
		for (dargs = dn->next->next ; dargs && dargs->data.sym ; dargs = dargs->next) {
			exp_kind ek = {type_value, card_column, FALSE};
			sql_subtype *empty = sql_bind_localtype("void"), *bte = sql_bind_localtype("bte");

			in = rel_value_exp2(query, &p, dargs->data.sym, f | sql_window, ek);
			if (!in)
				return NULL;
			if (!exp_subtype(in)) { /* we also do not expect parameters here */
				char *uaname = SA_NEW_ARRAY(sql->ta, char, strlen(aname) + 1);
				return sql_error(sql, 02, SQLSTATE(42000) "%s: parameters not allowed as arguments to window functions", toUpperCopy(uaname, aname));
			}
			if (!exp_name(in))
				exp_label(sql->sa, in, ++sql->label);

			/* corner case, if the argument is null convert it into something countable such as bte */
			if (subtype_cmp(exp_subtype(in), empty) == 0)
				in = exp_convert(sql->sa, in, empty, bte);
			if (!in)
				return NULL;

			append(fargs, in);
			in = exp_ref_save(sql, in);
			nfargs++;

			if (!strcmp(aname, "count"))
				append(fargs, exp_atom_bool(sql->sa, 1)); /* ignore nills */
		}

		if (!nfargs) { /* count(*) */
			if (window_function->token == SQL_AGGR && strcmp(aname, "count") != 0) {
				char *uaname = SA_NEW_ARRAY(sql->ta, char, strlen(aname) + 1);
				return sql_error(sql, 02, SQLSTATE(42000) "%s: unable to perform '%s(*)'", toUpperCopy(uaname, aname), aname);
			}
			sql_subfunc *star = sql_bind_func(sql, "sys", "star", NULL, NULL, F_FUNC);
			in = exp_op(sql->sa, NULL, star);
			append(fargs, in);
			append(fargs, exp_atom_bool(sql->sa, 0)); /* don't ignore nills */
		}
	}

	if (distinct)
		return sql_error(sql, 02, SQLSTATE(42000) "SELECT: DISTINCT clause is not implemented for window functions");

	/* diff for partitions */
	if (gbe) {
		sql_subtype *bt = sql_bind_localtype("bit");

		for( n = gbe->h; n; n = n->next) {
			sql_subfunc *df;
			sql_exp *e = n->data;

			if (!exp_subtype(e))
				return sql_error(sql, 02, SQLSTATE(42000) "SELECT: parameters not allowed at PARTITION BY clause from window functions");

			e = exp_copy(sql, e);
			args = sa_list(sql->sa);
			if (pe) {
				df = bind_func(sql, "sys", "diff", bt, exp_subtype(e), F_ANALYTIC);
				append(args, pe);
			} else {
				df = bind_func(sql, "sys", "diff", exp_subtype(e), NULL, F_ANALYTIC);
			}
			if (!df)
				return sql_error(sql, 02, SQLSTATE(42000) "SELECT: function 'diff' not found");
			append(args, e);
			pe = exp_op(sql->sa, args, df);
		}
	} else {
		pe = exp_atom_bool(sql->sa, 0);
	}

	/* diff for orderby */
	if (obe) {
		sql_subtype *bt = sql_bind_localtype("bit");

		for( n = obe->h; n; n = n->next) {
			sql_subfunc *df;
			sql_exp *e = n->data;

			if (!exp_subtype(e))
				return sql_error(sql, 02, SQLSTATE(42000) "SELECT: parameters not allowed at ORDER BY clause from window functions");

			e = exp_copy(sql, e);
			args = sa_list(sql->sa);
			if (oe) {
				df = bind_func(sql, "sys", "diff", bt, exp_subtype(e), F_ANALYTIC);
				append(args, oe);
			} else {
				df = bind_func(sql, "sys", "diff", exp_subtype(e), NULL, F_ANALYTIC);
			}
			if (!df)
				return sql_error(sql, ERR_NOTFOUND, SQLSTATE(42000) "SELECT: function 'diff' not found");
			append(args, e);
			oe = exp_op(sql->sa, args, df);
		}
	} else {
		oe = exp_atom_bool(sql->sa, 0);
	}

	if (frame_clause || supports_frames) {
		if (frame_type == FRAME_RANGE)
			ie = obe ? (sql_exp*) obe->t->data : in;
		else
			ie = oe;
	}
	assert(oe && pe);

	types = exp_types(sql->sa, fargs);
	if (!(wf = bind_func_(sql, sname, aname, types, F_ANALYTIC))) {
		sql->session->status = 0; /* if the function was not found clean the error */
		sql->errstr[0] = '\0';
		wf = find_func(sql, sname, aname, list_length(types), F_ANALYTIC, NULL);
		if (!wf || (!(fargs = check_arguments_and_find_largest_any_type(sql, NULL, fargs, wf, 0)))) {
			char *arg_list = nfargs ? nary_function_arg_types_2str(sql, types, nfargs) : NULL;
			return sql_error(sql, ERR_NOTFOUND, SQLSTATE(42000) "SELECT: window function %s%s%s'%s'(%s) not found",
							 sname ? "'":"", sname ? sname : "", sname ? "'.":"", aname, arg_list ? arg_list : "");
		}
	}

	/* Frame */
	if (frame_clause) {
		dnode *d = frame_clause->data.lval->h;
		symbol *wstart = d->data.sym, *wend = d->next->data.sym, *rstart = wstart->data.lval->h->data.sym,
			   *rend = wend->data.lval->h->data.sym;
		int excl = d->next->next->next->data.i_val;
		bool shortcut = false;

		if (!supports_frames)
			return sql_error(sql, 02, SQLSTATE(42000) "OVER: frame extend only possible with aggregation and first_value, last_value and nth_value functions");
		if (excl != EXCLUDE_NONE)
			return sql_error(sql, 02, SQLSTATE(42000) "Only EXCLUDE NO OTHERS exclusion is currently implemented");
		if (list_empty(obe) && frame_type == FRAME_GROUPS)
			return sql_error(sql, 02, SQLSTATE(42000) "GROUPS frame requires an order by expression");
		if (wstart->token == SQL_FOLLOWING && wend->token == SQL_PRECEDING)
			return sql_error(sql, 02, SQLSTATE(42000) "FOLLOWING offset must come after PRECEDING offset");
		if (wstart->token == SQL_CURRENT_ROW && wend->token == SQL_PRECEDING)
			return sql_error(sql, 02, SQLSTATE(42000) "CURRENT ROW offset must come after PRECEDING offset");
		if (wstart->token == SQL_FOLLOWING && wend->token == SQL_CURRENT_ROW)
			return sql_error(sql, 02, SQLSTATE(42000) "FOLLOWING offset must come after CURRENT ROW offset");
		if (wstart->token != SQL_CURRENT_ROW && wend->token != SQL_CURRENT_ROW && wstart->token == wend->token && frame_type != FRAME_ROWS)
			return sql_error(sql, 02, SQLSTATE(42000) "Non-centered windows are only supported in row frames");
		if (frame_type == FRAME_RANGE) {
			if (((wstart->token == SQL_PRECEDING || wstart->token == SQL_FOLLOWING) && rstart->token != SQL_PRECEDING && rstart->token != SQL_CURRENT_ROW && rstart->token != SQL_FOLLOWING) ||
				((wend->token == SQL_PRECEDING || wend->token == SQL_FOLLOWING) && rend->token != SQL_PRECEDING && rend->token != SQL_CURRENT_ROW && rend->token != SQL_FOLLOWING)) {
				if (list_empty(obe))
					return sql_error(sql, 02, SQLSTATE(42000) "RANGE frame with PRECEDING/FOLLOWING offset requires an order by expression");
				if (list_length(obe) > 1)
					return sql_error(sql, 02, SQLSTATE(42000) "RANGE with offset PRECEDING/FOLLOWING requires exactly one ORDER BY column");
			}
		}

		if (list_empty(obe) && frame_type == FRAME_RANGE) { /* window functions are weird */
			frame_type = FRAME_ALL;
			shortcut = true;
		} else if (!is_value && (rstart->token == SQL_PRECEDING || rstart->token == SQL_CURRENT_ROW || rstart->token == SQL_FOLLOWING) && rstart->type == type_int &&
			(rend->token == SQL_PRECEDING || rend->token == SQL_CURRENT_ROW || rend->token == SQL_FOLLOWING) && rend->type == type_int) {
			 /* special cases, don't calculate bounds */
			if (frame_type != FRAME_ROWS && rstart->data.i_val == UNBOUNDED_PRECEDING_BOUND && rend->data.i_val == CURRENT_ROW_BOUND) {
				frame_type = FRAME_UNBOUNDED_TILL_CURRENT_ROW;
				shortcut = true;
			} else if (frame_type != FRAME_ROWS && rstart->data.i_val == CURRENT_ROW_BOUND && rend->data.i_val == UNBOUNDED_FOLLOWING_BOUND) {
				frame_type = FRAME_CURRENT_ROW_TILL_UNBOUNDED;
				shortcut = true;
			} else if (rstart->data.i_val == UNBOUNDED_PRECEDING_BOUND && rend->data.i_val == UNBOUNDED_FOLLOWING_BOUND) {
				frame_type = FRAME_ALL;
				shortcut = true;
			} else if (rstart->data.i_val == CURRENT_ROW_BOUND && rend->data.i_val == CURRENT_ROW_BOUND) {
				frame_type = FRAME_CURRENT_ROW;
				shortcut = true;
			}
		}
		if (!shortcut) {
			if (!(fstart = calculate_window_bound(query, p, wstart->token, rstart, ie, frame_type, f | sql_window)))
				return NULL;
			if (!(fend = calculate_window_bound(query, p, wend->token, rend, ie, frame_type, f | sql_window)))
				return NULL;
			if (!generate_window_bound_call(sql, &start, &eend, gbe ? pe : NULL, ie, fstart, fend, frame_type, excl,
											wstart->token, wend->token))
				return NULL;
		}
	} else if (supports_frames) { /* for analytic functions with no frame clause, we use the standard default values */
		if (is_value) {
			sql_subtype *bound_tp = sql_bind_localtype("lng"), *bt = (frame_type == FRAME_ROWS || frame_type == FRAME_GROUPS) ? bound_tp : exp_subtype(ie);
			unsigned char sclass = bt->type->eclass;

			fstart = exp_atom(sql->sa, atom_max_value(sql->sa, EC_NUMERIC(sclass) ? bt : bound_tp));
			fend = order_by_clause ? exp_atom(sql->sa, atom_zero_value(sql->sa, EC_NUMERIC(sclass) ? bt : bound_tp)) :
									 exp_atom(sql->sa, atom_max_value(sql->sa, EC_NUMERIC(sclass) ? bt : bound_tp));

			if (generate_window_bound_call(sql, &start, &eend, gbe ? pe : NULL, ie, fstart, fend, frame_type, EXCLUDE_NONE, SQL_PRECEDING, SQL_FOLLOWING) == NULL)
				return NULL;
		} else {
			frame_type = list_empty(obe) ? FRAME_ALL : FRAME_UNBOUNDED_TILL_CURRENT_ROW;
		}
	}

	args = sa_list(sql->sa);
	for (node *n = fargs->h ; n ; n = n->next)
		list_append(args, n->data);
	list_append(args, pe);
	list_append(args, oe);
	if (supports_frames) {
		list_append(args, exp_atom_int(sql->sa, frame_type));
		list_append(args, start ? start : exp_atom_oid(sql->sa, 1));
		list_append(args, eend ? eend : exp_atom_oid(sql->sa, 1));
	}
	call = exp_rank_op(sql->sa, list_empty(args) ? NULL : args, gbe, obe, wf);
	*rel = p;
	return call;
}

sql_exp *
rel_value_exp2(sql_query *query, sql_rel **rel, symbol *se, int f, exp_kind ek)
{
	mvc *sql = query->sql;
	if (!se)
		return NULL;

	if (THRhighwater())
		return sql_error(sql, 10, SQLSTATE(42000) "Query too complex: running out of stack space");

	if (rel && *rel && (*rel)->card == CARD_AGGR) { /* group by expression case, handle it before */
		sql_exp *exp = NULL;
		if (!is_sql_aggr(f))
			exp = frame_get_groupby_expression(sql, se);
		if (sql->errstr[0] != '\0')
			return NULL;
		if (exp) {
			sql_exp *res = exp_ref(sql, exp);
			res->card = (*rel)->card;
			if (se->token == SQL_AGGR) {
				dlist *l = se->data.lval;
				int distinct = l->h->next->data.i_val;
				if (distinct)
					set_distinct(res);
			}
			if (!query_has_outer(query) && is_groupby((*rel)->op))
				res = rel_groupby_add_aggr(sql, *rel, res);
			return res;
		}
	}

	switch (se->token) {
	case SQL_OP:
		return rel_op(query, rel, se, f, ek);
	case SQL_UNOP:
		return rel_unop(query, rel, se, f, ek);
	case SQL_BINOP:
		return rel_binop(query, rel, se, f, ek);
	case SQL_NOP:
		return rel_nop(query, rel, se, f, ek);
	case SQL_AGGR:
		return rel_aggr(query, rel, se, f);
	case SQL_WINDOW:
		return rel_rankop(query, rel, se, f);
	case SQL_IDENT:
	case SQL_COLUMN:
		return rel_column_ref(query, rel, se, f );
	case SQL_NAME: {
		dlist *l = se->data.lval;
		const char *sname = qname_schema(l);
		const char *vname = qname_schema_object(l);
		return rel_exp_variable_on_scope(sql, sname, vname);
	}
	case SQL_VALUES:
	case SQL_WITH:
	case SQL_SELECT: {
		sql_rel *r = NULL;

		if (is_psm_call(f))
			return sql_error(sql, 02, SQLSTATE(42000) "CALL: subqueries not allowed inside CALL statements");
		if (rel && *rel)
			query_push_outer(query, *rel, f);
		if (se->token == SQL_WITH) {
			r = rel_with_query(query, se);
		} else if (se->token == SQL_VALUES) {
			r = rel_values(query, se, NULL);
		} else {
			assert(se->token == SQL_SELECT);
			r = rel_subquery(query, NULL, se, ek);
		}
		if (rel && *rel)
			*rel = query_pop_outer(query);
		if (!r)
			return NULL;
		if (ek.type == type_value && ek.card <= card_set && is_project(r->op) && list_length(r->exps) > 1)
			return sql_error(sql, 02, SQLSTATE(42000) "SELECT: subquery must return only one column");
		if (list_length(r->exps) == 1 && !is_sql_psm(f)) /* for now don't rename multi attribute results */
			r = rel_zero_or_one(sql, r, ek);
		return exp_rel(sql, r);
	}
	case SQL_TABLE: {
		/* turn a subquery into a tabular result */
		*rel = rel_selects(query, se->data.sym);
		if (*rel)
			return lastexp(*rel);
		return NULL;
	}
	case SQL_PARAMETER: {
		if (sql->emode != m_prepare)
			return sql_error(sql, 02, SQLSTATE(42000) "SELECT: parameters ('?') not allowed in normal queries, use PREPARE");
		assert(se->type == type_int);
		return exp_atom_ref(sql->sa, se->data.i_val, NULL);
	}
	case SQL_NULL:
		return exp_null(sql->sa, sql_bind_localtype("void"));
	case SQL_NEXT:
		return rel_next_value_for(sql, se);
	case SQL_CAST:
		return rel_cast(query, rel, se, f);
	case SQL_CASE:
	case SQL_COALESCE:
	case SQL_NULLIF:
		return rel_case_exp(query, rel, se, f);
	case SQL_RANK:
		return sql_error(sql, 02, SQLSTATE(42000) "SELECT: window function %s requires an OVER clause", qname_schema_object(se->data.lval->h->data.lval));
	case SQL_XMLELEMENT:
	case SQL_XMLFOREST:
	case SQL_XMLCOMMENT:
	case SQL_XMLATTRIBUTE:
	case SQL_XMLCONCAT:
	case SQL_XMLDOCUMENT:
	case SQL_XMLPI:
	case SQL_XMLTEXT:
		return rel_xml(query, rel, se, f, ek);
	default:
		return rel_logical_value_exp(query, rel, se, f, ek);
	}
}

static int exps_has_rank(list *exps);

static int
exp_has_rank(sql_exp *e)
{
	switch(e->type) {
	case e_convert:
		return exp_has_rank(e->l);
	case e_func:
		if (e->r)
			return 1;
		/* fall through */
	case e_aggr:
		return exps_has_rank(e->l);
	case e_cmp:
		if (e->flag == cmp_or || e->flag == cmp_filter)
			return exps_has_rank(e->l) || exps_has_rank(e->r);
		if (e->flag == cmp_in || e->flag == cmp_notin)
			return exp_has_rank(e->l) || exps_has_rank(e->r);
		return exp_has_rank(e->l) || exp_has_rank(e->r) || (e->f && exp_has_rank(e->f));
	default:
		return 0;
	}
}

/* TODO create exps_has (list, fptr ) */
static int
exps_has_rank(list *exps)
{
	if (!exps || list_empty(exps))
		return 0;
	for(node *n = exps->h; n; n=n->next){
		sql_exp *e = n->data;

		if (exp_has_rank(e))
			return 1;
	}
	return 0;
}

sql_exp *
rel_value_exp(sql_query *query, sql_rel **rel, symbol *se, int f, exp_kind ek)
{
	SelectNode *sn = NULL;
	sql_exp *e;
	if (!se)
		return NULL;

	if (se->token == SQL_SELECT)
		sn = (SelectNode*)se;
	if (THRhighwater())
		return sql_error(query->sql, 10, SQLSTATE(42000) "Query too complex: running out of stack space");

	e = rel_value_exp2(query, rel, se, f, ek);
	if (e && (se->token == SQL_SELECT || se->token == SQL_TABLE) && !exp_is_rel(e)) {
		assert(*rel);
		return rel_lastexp(query->sql, *rel);
	}
	if (exp_has_rel(e) && sn && !sn->from && !sn->where && (ek.card < card_set || ek.card == card_exists) && ek.type != type_relation) {
		sql_rel *r = exp_rel_get_rel(query->sql->sa, e);
		sql_rel *l = r->l;

		if (r && is_simple_project(r->op) && l && is_simple_project(l->op) && !l->l && !exps_has_rank(r->exps) && list_length(r->exps) == 1) { /* should be a simple column or value */
			if (list_length(r->exps) > 1) { /* Todo make sure the in handling can handle a list ( value lists), instead of just a list of relations */
				e = exp_values(query->sql->sa, r->exps);
			} else {
				e = r->exps->h->data;
				if (rel && *rel && !exp_has_rel(e)) {
					rel_bind_var(query->sql, *rel, e);
					if (exp_has_freevar(query->sql, e) && is_sql_aggr(f)) {
						sql_rel *outer = query_fetch_outer(query, exp_has_freevar(query->sql, e)-1);
						query_outer_pop_last_used(query, exp_has_freevar(query->sql, e)-1);
						reset_outer(outer);
					}
				}
			}
		}
	}
	return e;
}

static sql_exp *
column_exp(sql_query *query, sql_rel **rel, symbol *column_e, int f)
{
	dlist *l = column_e->data.lval;
	exp_kind ek = {type_value, card_column, FALSE};
	sql_exp *ve;

	if (f == sql_sel && rel && *rel && (*rel)->card < CARD_AGGR)
		ek.card = card_value;
	ve = rel_value_exp(query, rel, l->h->data.sym, f, ek);
	if (!ve)
		return NULL;
	/* AS name */
	if (ve && l->h->next->data.sval)
		exp_setname(query->sql->sa, ve, NULL, l->h->next->data.sval);
	return ve;
}

static int
exp_is_not_intern(sql_exp *e)
{
	return is_intern(e)?-1:0;
}

static void
rel_remove_internal_exp(sql_rel *rel)
{
	if (rel->exps) {
		list *n_exps = list_select(rel->exps, rel, (fcmp)&exp_is_not_intern, (fdup)NULL);

		rel->exps = n_exps;
	}
}

static list *
rel_table_exp(sql_query *query, sql_rel **rel, symbol *column_e, bool single_exp )
{
	mvc *sql = query->sql;
	if (column_e->token == SQL_TABLE && column_e->data.lval->h->type == type_symbol) {
		sql_rel *r;

		if (!is_project((*rel)->op))
			return NULL;
		r = rel_named_table_function(query, (*rel)->l, column_e, 0, NULL);
		if (!r)
			return NULL;
		*rel = r;
		return sa_list(sql->sa);
	} else if (column_e->token == SQL_TABLE) {
		char *tname = column_e->data.lval->h->data.sval;
		list *exps = NULL;
		sql_rel *project = *rel, *groupby = NULL;

		/* if there's a group by relation in the tree, skip it for the '*' case and use the underlying projection */
		if (project) {
			while (is_groupby(project->op) || is_select(project->op)) {
				if (is_groupby(project->op))
					groupby = project;
				if (project->l)
					project = project->l;
			}
			assert(project);
		}

		if (project->op == op_project && project->l && project == *rel && !tname && !rel_is_ref(project) && !need_distinct(project) && single_exp) {
			sql_rel *l = project->l;
			if (!l || !is_project(l->op) || list_length(project->exps) == list_length(l->exps)) {
				rel_remove_internal_exp(*rel);
				exps = project->exps;
				*rel = project->l;
			}
		}
		if ((exps || (exps = rel_table_projections(sql, project, tname, 0)) != NULL) && !list_empty(exps)) {
			if (groupby) {
				groupby->exps = list_distinct(list_merge(groupby->exps, exps, (fdup) NULL), (fcmp) exp_equal, (fdup) NULL);
				for (node *n = groupby->exps->h ; n ; n = n->next) {
					sql_exp *e = n->data;

					if (e->card > groupby->card) {
						if (exp_name(e))
							return sql_error(sql, ERR_GROUPBY, SQLSTATE(42000) "SELECT: cannot use non GROUP BY column '%s' in query results without an aggregate function", exp_name(e));
						else
							return sql_error(sql, ERR_GROUPBY, SQLSTATE(42000) "SELECT: cannot use non GROUP BY column in query results without an aggregate function");
					}
				}
			}

			return exps;
		}
		if (!tname)
			return sql_error(sql, 02, SQLSTATE(42000) "Table expression without table name");
		return sql_error(sql, 02, SQLSTATE(42000) "Column expression Table '%s' unknown", tname);
	}
	return NULL;
}

sql_exp *
rel_column_exp(sql_query *query, sql_rel **rel, symbol *column_e, int f)
{
	if (column_e->token == SQL_COLUMN || column_e->token == SQL_IDENT)
		return column_exp(query, rel, column_e, f);
	return NULL;
}

static sql_rel*
rel_where_groupby_nodes(sql_query *query, sql_rel *rel, SelectNode *sn, int *group_totals)
{
	mvc *sql = query->sql;

	if (sn->where) {
		rel = rel_logical_exp(query, rel, sn->where, sql_where);
		if (!rel) {
			if (sql->errstr[0] == 0)
				return sql_error(sql, 02, SQLSTATE(42000) "Subquery result missing");
			return NULL;
		}
	}

	if (rel && sn->groupby) {
		list *gbe, *sets = NULL;
		for (dnode *o = sn->groupby->data.lval->h; o ; o = o->next) {
			symbol *grouping = o->data.sym;
			if (grouping->token == SQL_ROLLUP || grouping->token == SQL_CUBE || grouping->token == SQL_GROUPING_SETS) {
				*group_totals |= sql_group_totals;
				break;
			}
		}
		gbe = rel_groupings(query, &rel, sn->groupby, sn->selection, sql_sel | sql_groupby | *group_totals, false, &sets);
		if (!gbe)
			return NULL;
		rel = rel_groupby(sql, rel, gbe);
		if (sets && list_length(sets) > 1) { /* if there is only one combination, there is no reason to generate unions */
			prop *p = prop_create(sql->sa, PROP_GROUPINGS, rel->p);
			p->value = sets;
			rel->p = p;
		}
	}

	if (rel && sn->having) {
		/* having implies group by, ie if not supplied do a group by */
		if (rel->op != op_groupby)
			rel = rel_groupby(sql, rel, NULL);
	}
	return rel;
}

static sql_rel*
rel_having_limits_nodes(sql_query *query, sql_rel *rel, SelectNode *sn, exp_kind ek, int group_totals)
{
	mvc *sql = query->sql;

	if (sn->having) {
		sql_rel *inner = NULL;
		int single_value = 1;

		if (is_project(rel->op) && rel->l) {
			inner = rel->l;
			single_value = 0;
		}

		if (inner && is_groupby(inner->op))
			set_processed(inner);
		inner = rel_logical_exp(query, inner, sn->having, sql_having | group_totals);

		if (!inner)
			return NULL;
		if (inner->exps && exps_card(inner->exps) > CARD_AGGR)
			return sql_error(sql, 02, SQLSTATE(42000) "SELECT: cannot compare sets with values, probably an aggregate function missing");
		if (!single_value)
			rel->l = inner;
	}

	if (rel && sn->distinct)
		rel = rel_distinct(rel);

	if (rel && sn->orderby) {
		list *obe = NULL;
		sql_rel *sel = NULL, *l = rel->l;

		/* project( select ) */
		if (sn->having && is_select(l->op)) {
			sel = l;
			rel->l = l->l;
		}
		rel = rel_orderby(sql, rel);
		set_processed(rel);
		obe = rel_order_by(query, &rel, sn->orderby, sql_orderby | group_totals);
		if (!obe)
			return NULL;
		rel->r = obe;
		if (sel) {
			sql_rel *o = rel, *p = o->l;
			p->l = sel;
		}
	}
	if (!rel)
		return NULL;

	if (sn->limit || sn->offset) {
		sql_subtype *lng = sql_bind_localtype("lng");
		list *exps = new_exp_list(sql->sa);

		if (sn->limit) {
			sql_exp *l = rel_value_exp(query, NULL, sn->limit, 0, ek);

			if (!l || !(l=exp_check_type(sql, lng, NULL, l, type_equal)))
				return NULL;
			if ((ek.card != card_relation && sn->limit) &&
				(ek.card == card_value && sn->limit)) {
				sql_subfunc *zero_or_one = sql_bind_func(sql, "sys", "zero_or_one", exp_subtype(l), NULL, F_AGGR);
				l = exp_aggr1(sql->sa, l, zero_or_one, 0, 0, CARD_ATOM, has_nil(l));
			}
			list_append(exps, l);
		} else
			list_append(exps, exp_atom(sql->sa, atom_general(sql->sa, lng, NULL)));
		if (sn->offset) {
			sql_exp *o = rel_value_exp( query, NULL, sn->offset, 0, ek);
			if (!o || !(o=exp_check_type(sql, lng, NULL, o, type_equal)))
				return NULL;
			list_append(exps, o);
		}
		rel = rel_topn(sql->sa, rel, exps);
	}

	if (sn->sample || sn->seed) {
		list *exps = new_exp_list(sql->sa);

		if (sn->sample) {
			sql_exp *s = rel_value_exp(query, NULL, sn->sample, 0, ek);
			if (!s)
				return NULL;
			if (!exp_subtype(s) && rel_set_type_param(sql, sql_bind_localtype("lng"), NULL, s, 0) < 0)
				return NULL;
			list_append(exps, s);
		} else {
			assert(sn->seed);
			return sql_error(sql, 02, SQLSTATE(42000) "SEED: cannot have SEED without SAMPLE");
		}
		if (sn->seed) {
			sql_exp *e = rel_value_exp(query, NULL, sn->seed, 0, ek);
			if (!e || !(e=exp_check_type(sql, sql_bind_localtype("int"), NULL, e, type_equal)))
				return NULL;
			list_append(exps, e);
		}
		rel = rel_sample(sql->sa, rel, exps);
	}

	if (rel)
		set_processed(rel);
	return rel;
}

static sql_rel *
join_on_column_name(sql_query *query, sql_rel *rel, sql_rel *t1, sql_rel *t2, int op, int l_nil, int r_nil)
{
	mvc *sql = query->sql;
	int found = 0, full = (op != op_join);
	list *exps = rel_projections(sql, t1, NULL, 1, 0);
	list *r_exps = rel_projections(sql, t2, NULL, 1, 0);
	list *outexps = new_exp_list(sql->sa);

	if (!exps || !r_exps)
		return NULL;
	for (node *n = exps->h; n; n = n->next) {
		sql_exp *le = n->data;
		int multi = 0;
		const char *rname = exp_relname(le), *name = exp_name(le);
		sql_exp *re = exps_bind_column(r_exps, name, NULL, &multi, 0);

		if (re) {
			if (multi)
				return sql_error(sql, ERR_AMBIGUOUS, SQLSTATE(42000) "NATURAL JOIN: common column name '%s' appears more than once in right table", rname);
			multi = 0;
			le = exps_bind_column(exps, name, NULL, &multi, 0);
			if (multi)
				return sql_error(sql, ERR_AMBIGUOUS, SQLSTATE(42000) "NATURAL JOIN: common column name '%s' appears more than once in left table", rname);

			found = 1;
			if (!(rel = rel_compare_exp(query, rel, le, re, "=", NULL, TRUE, 0, 0, 0)))
				return NULL;
			if (full) {
				sql_exp *cond = rel_unop_(sql, rel, le, "sys", "isnull", card_value);
				if (!cond)
					return NULL;
				set_has_no_nil(cond);
				if (!(le = rel_nop_(sql, rel, cond, re, le, NULL, "sys", "ifthenelse", card_value)))
					return NULL;
			}
			exp_setname(sql->sa, le, rname, name);
			append(outexps, le);
			list_remove_data(r_exps, re);
		} else {
			if (l_nil)
				set_has_nil(le);
			append(outexps, le);
		}
	}
	if (!found)
		return sql_error(sql, 02, SQLSTATE(42000) "JOIN: no columns of tables '%s' and '%s' match", rel_name(t1)?rel_name(t1):"", rel_name(t2)?rel_name(t2):"");
	for (node *n = r_exps->h; n; n = n->next) {
		sql_exp *re = n->data;
		if (r_nil)
			set_has_nil(re);
		append(outexps, re);
	}
	rel = rel_project(sql->sa, rel, outexps);
	return rel;
}

static sql_rel *
rel_select_exp(sql_query *query, sql_rel *rel, SelectNode *sn, exp_kind ek)
{
	mvc *sql = query->sql;
	sql_rel *inner = NULL;
	int group_totals = 0;
	list *pexps = NULL;

	assert(sn->s.token == SQL_SELECT);
	if (!sn->selection)
		return sql_error(sql, 02, SQLSTATE(42000) "SELECT: the selection or from part is missing");

	if (!rel)
		rel = rel_project(sql->sa, NULL, append(new_exp_list(sql->sa), exp_atom_bool(sql->sa, 1)));
	rel = rel_where_groupby_nodes(query, rel, sn, &group_totals);
	if (sql->session->status) /* rel might be NULL as input, so we have to check for the session status for errors */
		return NULL;

	inner = rel;
	pexps = sa_list(sql->sa);
	for (dnode *n = sn->selection->h; n; n = n->next) {
		/* Here we could get real column expressions
		 * (including single atoms) but also table results.
		 * Therefor we try both rel_column_exp
		 * and rel_table_exp.
		 */
		list *te = NULL;
		sql_exp *ce = rel_column_exp(query, &inner, n->data.sym, sql_sel | group_totals);

		if (ce && (exp_subtype(ce) || exp_is_rel(ce) || (ce->type == e_atom && !ce->l && !ce->f))) { /* Allow parameters and subqueries to be propagated */
			pexps = append(pexps, ce);
			rel = inner;
			continue;
		} else if (!ce) {
			te = rel_table_exp(query, &rel, n->data.sym, !list_length(pexps) && !n->next);
		} else
			ce = NULL;
		if (!ce && !te) {
			if (sql->errstr[0])
				return NULL;
			return sql_error(sql, 02, SQLSTATE(42000) "SELECT: subquery result missing");
		}
		/* here we should merge the column expressions we
		 * obtained so far with the table expression, ie
		 * t1.* or a subquery.
		 */
		pexps = list_merge(pexps, te, (fdup)NULL);
	}
	if (rel && is_groupby(rel->op) && !sn->groupby) {
		set_processed(rel);
		for (node *n=pexps->h; n; n = n->next) {
			sql_exp *ce = n->data;
			if (rel->card < ce->card) {
				if (exp_name(ce) && !has_label(ce)) {
					return sql_error(sql, ERR_GROUPBY, SQLSTATE(42000) "SELECT: cannot use non GROUP BY column '%s' in query results without an aggregate function", exp_name(ce));
				} else {
					return sql_error(sql, ERR_GROUPBY, SQLSTATE(42000) "SELECT: cannot use non GROUP BY column in query results without an aggregate function");
				}
			}
		}
	}
	rel = rel_project(sql->sa, rel, pexps);

	rel = rel_having_limits_nodes(query, rel, sn, ek, group_totals);
	return rel;
}

static sql_rel*
rel_unique_names(mvc *sql, sql_rel *rel)
{
	node *n;
	list *l;

	if (!is_project(rel->op))
		return rel;
	l = sa_list(sql->sa);
	for (n = rel->exps->h; n; n = n->next) {
		sql_exp *e = n->data;

		if (exp_relname(e)) {
			if (exp_name(e) && exps_bind_column2(l, exp_relname(e), exp_name(e), NULL))
				exp_label(sql->sa, e, ++sql->label);
		} else {
			if (exp_name(e) && exps_bind_column(l, exp_name(e), NULL, NULL, 0))
				exp_label(sql->sa, e, ++sql->label);
		}
		append(l,e);
	}
	rel->exps = l;
	return rel;
}

static sql_rel *
rel_query(sql_query *query, sql_rel *rel, symbol *sq, int toplevel, exp_kind ek)
{
	mvc *sql = query->sql;
	sql_rel *res = NULL;
	SelectNode *sn = NULL;

	if (sq->token != SQL_SELECT)
		return table_ref(query, rel, sq, 0, NULL);

	/* select ... into is currently not handled here ! */
 	sn = (SelectNode *) sq;
	if (sn->into)
		return NULL;

	if (ek.card != card_relation && sn->orderby)
		return sql_error(sql, 01, SQLSTATE(42000) "SELECT: ORDER BY only allowed on outermost SELECT");

	if (sn->window) {
		dlist *wl = sn->window->data.lval;
		for (dnode *n = wl->h; n ; n = n->next) {
			dlist *wd = n->data.sym->data.lval;
			const char *name = wd->h->data.sval;
			dlist *wdef = wd->h->next->data.lval;
			if (frame_get_window_def(sql, name, NULL)) {
				return sql_error(sql, 01, SQLSTATE(42000) "SELECT: Redefinition of window '%s'", name);
			} else if (!frame_push_window_def(sql, name, wdef)) {
				return sql_error(sql, 02, SQLSTATE(HY013) MAL_MALLOC_FAIL);
			}
		}
	}

	if (sn->from) {
		dlist *fl = sn->from->data.lval;
		sql_rel *fnd = NULL;
		list *refs = new_exp_list(sql->sa); /* Keep list of relation names in order to test for duplicates */

		for (dnode *n = fl->h; n ; n = n->next) {
			int lateral = check_is_lateral(n->data.sym);

			/* just used current expression */
			fnd = table_ref(query, NULL, n->data.sym, lateral, refs);
			if (!fnd && res && lateral && sql->session->status != -ERR_AMBIGUOUS) {
				/* reset error */
				sql->session->status = 0;
				sql->errstr[0] = 0;

				query_push_outer(query, res, sql_from);
				fnd = table_ref(query, NULL, n->data.sym, lateral, refs);
				res = query_pop_outer(query);
			}
			if (!fnd)
				break;
			if (res) {
				res = rel_crossproduct(sql->sa, res, fnd, op_join);
				if (lateral)
					set_dependent(res);
			} else {
				res = fnd;
			}
		}
		if (!fnd) {
			if (res)
				rel_destroy(res);
			return NULL;
		}
	} else if (toplevel || !res) /* only on top level query */
		return rel_select_exp(query, rel, sn, ek);

	if (res)
		rel = rel_select_exp(query, res, sn, ek);
	if (!rel && res)
		rel_destroy(res);
	return rel;
}

static sql_rel *
rel_setquery_(sql_query *query, sql_rel *l, sql_rel *r, dlist *cols, int op )
{
	mvc *sql = query->sql;
	sql_rel *rel;

	if (!cols) {
		list *ls, *rs;

		l = rel_unique_names(sql, l);
		r = rel_unique_names(sql, r);
		ls = rel_projections(sql, l, NULL, 0, 1);
		rs = rel_projections(sql, r, NULL, 0, 1);
		rel = rel_setop_check_types(sql, l, r, ls, rs, (operator_type)op);
	} else {
		rel = rel_setop(sql->sa, l, r, (operator_type)op);
	}
	if (rel) {
		rel_setop_set_exps(sql, rel, rel_projections(sql, rel, NULL, 0, 1));
		set_processed(rel);
	}
	return rel;
}

static sql_rel *
rel_setquery(sql_query *query, symbol *q)
{
	mvc *sql = query->sql;
	sql_rel *res = NULL;
	dnode *n = q->data.lval->h;
	symbol *tab_ref1 = n->data.sym;
	int distinct = n->next->data.i_val;
	dlist *corresponding = n->next->next->data.lval;
	symbol *tab_ref2 = n->next->next->next->data.sym;
	sql_rel *t1, *t2;

	assert(n->next->type == type_int);
	t1 = table_ref(query, NULL, tab_ref1, 0, NULL);
	if (!t1)
		return NULL;
	t2 = table_ref(query, NULL, tab_ref2, 0, NULL);
	if (!t2)
		return NULL;

	rel_remove_internal_exp(t1);
	rel_remove_internal_exp(t2);
	if (list_length(t1->exps) != list_length(t2->exps)) {
		int t1nrcols = list_length(t1->exps);
		int t2nrcols = list_length(t2->exps);
		char *op = "UNION";
		if (q->token == SQL_EXCEPT)
			op = "EXCEPT";
		else if (q->token == SQL_INTERSECT)
			op = "INTERSECT";
		rel_destroy(t1);
		rel_destroy(t2);
		return sql_error(sql, 02, SQLSTATE(42000) "%s: column counts (%d and %d) do not match", op, t1nrcols, t2nrcols);
	}
	if ( q->token == SQL_UNION) {
		/* For EXCEPT/INTERSECT the group by is always done within the implementation */
		if (t1 && distinct)
			t1 = rel_distinct(t1);
		if (t2 && distinct)
			t2 = rel_distinct(t2);
		res = rel_setquery_(query, t1, t2, corresponding, op_union );
	} else if ( q->token == SQL_EXCEPT)
		res = rel_setquery_(query, t1, t2, corresponding, op_except );
	else if ( q->token == SQL_INTERSECT)
		res = rel_setquery_(query, t1, t2, corresponding, op_inter );
	if (res && distinct)
		res = rel_distinct(res);
	return res;
}

static sql_rel *
rel_joinquery_(sql_query *query, sql_rel *rel, symbol *tab1, int natural, jt jointype, symbol *tab2, symbol *js, list *refs)
{
	mvc *sql = query->sql;
	operator_type op = op_join;
	sql_rel *t1 = NULL, *t2 = NULL, *inner;
	int l_nil = 0, r_nil = 0, lateral = 0;

	assert(!rel);
	switch(jointype) {
	case jt_inner: op = op_join;
		break;
	case jt_left: op = op_left;
		r_nil = 1;
		break;
	case jt_right: op = op_right;
		l_nil = 1;
		break;
	case jt_full: op = op_full;
		l_nil = 1;
		r_nil = 1;
		break;
	}

	lateral = check_is_lateral(tab2);
	t1 = table_ref(query, NULL, tab1, 0, NULL);
	if (rel && !t1 && sql->session->status != -ERR_AMBIGUOUS) {
		/* reset error */
		sql->session->status = 0;
		sql->errstr[0] = 0;
		t1 = table_ref(query, NULL, tab1, 0, NULL);
	}
	if (t1) {
		t2 = table_ref(query, NULL, tab2, 0, NULL);
		if (lateral && !t2 && sql->session->status != -ERR_AMBIGUOUS) {
			/* reset error */
			sql->session->status = 0;
			sql->errstr[0] = 0;

			query_push_outer(query, t1, sql_from);
			t2 = table_ref(query, NULL, tab2, 0, NULL);
			t1 = query_pop_outer(query);
		}
	}
	if (rel)
		rel_destroy(rel);
	if (!t1 || !t2)
		return NULL;

	if (!lateral && rel_name(t1) && rel_name(t2) && strcmp(rel_name(t1), rel_name(t2)) == 0)
		return sql_error(sql, 02, SQLSTATE(42000) "SELECT: '%s' on both sides of the JOIN expression", rel_name(t1));

	inner = rel = rel_crossproduct(sql->sa, t1, t2, op_join);
	inner->op = op;
	if (lateral)
		set_dependent(inner);

	if (js && natural)
		return sql_error(sql, 02, SQLSTATE(42000) "SELECT: cannot have a NATURAL JOIN with a join specification (ON or USING)");
	if (!js && !natural)
		return sql_error(sql, 02, SQLSTATE(42000) "SELECT: must have NATURAL JOIN or a JOIN with a join specification (ON or USING)");

	if (js && js->token != SQL_USING) {	/* On sql_logical_exp */
		rel = rel_logical_exp(query, rel, js, sql_where | sql_join);
	} else if (js) {	/* using */
		char rname[16], *rnme;
		dnode *n = js->data.lval->h;
		list *outexps = new_exp_list(sql->sa), *exps;
		node *m;

		rnme = number2name(rname, sizeof(rname), ++sql->label);
		for (; n; n = n->next) {
			char *nm = n->data.sval;
			sql_exp *cond, *ls, *rs;

			if (!(ls = rel_bind_column(sql, t1, nm, sql_where | sql_join, 0)) && sql->session->status == -ERR_AMBIGUOUS)
				return NULL;
			if (!(rs = rel_bind_column(sql, t2, nm, sql_where | sql_join, 0)) && sql->session->status == -ERR_AMBIGUOUS)
				return NULL;
			if (!ls || !rs)
				return sql_error(sql, 02, SQLSTATE(42000) "JOIN: tables '%s' and '%s' do not have a matching column '%s'", rel_name(t1)?rel_name(t1):"", rel_name(t2)?rel_name(t2):"", nm);
			if (!(rel = rel_compare_exp(query, rel, ls, rs, "=", NULL, TRUE, 0, 0, 0)))
				return NULL;
			if (op != op_join) {
				if (!(cond = rel_unop_(sql, rel, ls, "sys", "isnull", card_value)))
					return NULL;
				set_has_no_nil(cond);
				if (rel_convert_types(sql, t1, t2, &ls, &rs, 1, type_equal) < 0)
					return NULL;
				if (!(ls = rel_nop_(sql, rel, cond, rs, ls, NULL, "sys", "ifthenelse", card_value)))
					return NULL;
			}
			exp_setname(sql->sa, ls, rnme, nm);
			append(outexps, ls);
			if (!rel)
				return NULL;
		}
		exps = rel_projections(sql, t1, NULL, 1, 1);
		for (m = exps->h; m; m = m->next) {
			const char *nm = exp_name(m->data);
			int fnd = 0;

			for (n = js->data.lval->h; n; n = n->next) {
				if (strcmp(nm, n->data.sval) == 0) {
					fnd = 1;
					break;
				}
			}
			if (!fnd) {
				sql_exp *ls = m->data;
				if (l_nil)
					set_has_nil(ls);
				append(outexps, ls);
			}
		}
		exps = rel_projections(sql, t2, NULL, 1, 1);
		for (m = exps->h; m; m = m->next) {
			const char *nm = exp_name(m->data);
			int fnd = 0;

			for (n = js->data.lval->h; n; n = n->next) {
				if (strcmp(nm, n->data.sval) == 0) {
					fnd = 1;
					break;
				}
			}
			if (!fnd) {
				sql_exp *rs = m->data;
				if (r_nil)
					set_has_nil(rs);
				append(outexps, rs);
			}
		}
		rel = rel_project(sql->sa, rel, outexps);
	} else {		/* ! js -> natural join */
		rel = join_on_column_name(query, rel, t1, t2, op, l_nil, r_nil);
	}
	if (!rel)
		return NULL;
	if (!lateral) { /* if this relation is under a FROM clause, check for duplicate names */
		const char *rname1 = rel_name(t1), *rname2 = rel_name(t2);
		if (refs) {
			if (list_find(refs, (char *)rname1, (fcmp) &strcmp))
				return sql_error(sql, 02, SQLSTATE(42000) "SELECT: relation name \"%s\" specified more than once", rname1);
			if (list_find(refs, (char *)rname2, (fcmp) &strcmp))
				return sql_error(sql, 02, SQLSTATE(42000) "SELECT: relation name \"%s\" specified more than once", rname2);
			list_append(refs, (char *)rname1);
			list_append(refs, (char *)rname2);
		}
	}
	if (inner && is_outerjoin(inner->op))
		set_processed(inner);
	set_processed(rel);
	return rel;
}

static sql_rel *
rel_joinquery(sql_query *query, sql_rel *rel, symbol *q, list *refs)
{
	dnode *n = q->data.lval->h;
	symbol *tab_ref1 = n->data.sym;
	int natural = n->next->data.i_val;
	jt jointype = (jt) n->next->next->data.i_val;
	symbol *tab_ref2 = n->next->next->next->data.sym;
	symbol *joinspec = n->next->next->next->next->data.sym;

	assert(n->next->type == type_int);
	assert(n->next->next->type == type_int);
	return rel_joinquery_(query, rel, tab_ref1, natural, jointype, tab_ref2, joinspec, refs);
}

static sql_rel *
rel_crossquery(sql_query *query, sql_rel *rel, symbol *q, list *refs)
{
	mvc *sql = query->sql;
	dnode *n = q->data.lval->h;
	symbol *tab1 = n->data.sym, *tab2 = n->next->data.sym;
	sql_rel *t1 = table_ref(query, rel, tab1, 0, NULL), *t2 = NULL;
	const char *rname1, *rname2;

	if (t1)
		t2 = table_ref(query, rel, tab2, 0, NULL);
	if (!t1 || !t2)
		return NULL;

	rname1 = rel_name(t1);
	rname2 = rel_name(t2);
	if (rname1 && rname2 && strcmp(rname1, rname2) == 0)
		return sql_error(sql, 02, SQLSTATE(42000) "SELECT: '%s' on both sides of the CROSS JOIN expression", rname1);

	if (refs) {
		if (list_find(refs, (char *)rname1, (fcmp) &strcmp))
			return sql_error(sql, 02, SQLSTATE(42000) "SELECT: relation name \"%s\" specified more than once", rname1);
		if (list_find(refs, (char *)rname2, (fcmp) &strcmp))
			return sql_error(sql, 02, SQLSTATE(42000) "SELECT: relation name \"%s\" specified more than once", rname2);
		list_append(refs, (char *)rname1);
		list_append(refs, (char *)rname2);
	}

	return rel_crossproduct(sql->sa, t1, t2, op_join);
}

sql_rel *
rel_subquery(sql_query *query, sql_rel *rel, symbol *sq, exp_kind ek)
{
	mvc *sql = query->sql;
	int toplevel = 0;

	if (!stack_push_frame(sql, NULL))
		return sql_error(sql, 02, SQLSTATE(HY013) MAL_MALLOC_FAIL);

	if (!rel || (rel->op == op_project &&
		(!rel->exps || list_length(rel->exps) == 0)))
		toplevel = 1;

	rel = rel_query(query, rel, sq, toplevel, ek);
	stack_pop_frame(sql);

	if (rel && ek.type == type_relation && ek.card < card_set && rel->card >= CARD_MULTI)
		return rel_zero_or_one(sql, rel, ek);
	return rel;
}

sql_rel *
rel_selects(sql_query *query, symbol *s)
{
	mvc *sql = query->sql;
	sql_rel *ret = NULL;

	switch (s->token) {
	case SQL_WITH:
		ret = rel_with_query(query, s);
		sql->type = Q_TABLE;
		break;
	case SQL_VALUES:
		ret = rel_values(query, s, NULL);
		sql->type = Q_TABLE;
		break;
	case SQL_SELECT: {
		exp_kind ek = {type_value, card_relation, TRUE};
		SelectNode *sn = (SelectNode *) s;

		if (sn->into) {
			sql->type = Q_SCHEMA;
			ret = rel_select_with_into(query, s);
		} else {
			ret = rel_subquery(query, NULL, s, ek);
			sql->type = Q_TABLE;
		}
	}	break;
	case SQL_JOIN:
		ret = rel_joinquery(query, NULL, s, NULL);
		sql->type = Q_TABLE;
		break;
	case SQL_CROSS:
		ret = rel_crossquery(query, NULL, s, NULL);
		sql->type = Q_TABLE;
		break;
	case SQL_UNION:
	case SQL_EXCEPT:
	case SQL_INTERSECT:
		ret = rel_setquery(query, s);
		sql->type = Q_TABLE;
		break;
	default:
		return NULL;
	}
	if (!ret && sql->errstr[0] == 0)
		(void) sql_error(sql, 02, SQLSTATE(42000) "relational query without result");
	return ret;
}

sql_rel *
schema_selects(sql_query *query, sql_schema *schema, symbol *s)
{
	mvc *sql = query->sql;
	sql_rel *res;
	sql_schema *os = cur_schema(sql);

	sql->session->schema = schema;
	res = rel_selects(query, s);
	sql->session->schema = os;
	return res;
}

sql_rel *
rel_loader_function(sql_query *query, symbol* fcall, list *fexps, sql_subfunc **loader_function)
{
	mvc *sql = query->sql;
	list *exps = NULL, *tl;
	exp_kind ek = { type_value, card_relation, TRUE };
	sql_rel *sq = NULL;
	sql_exp *e = NULL;
	symbol *sym = fcall, *subquery = NULL;
	dnode *l = sym->data.lval->h, *n;
	char *sname = qname_schema(l->data.lval);
	char *fname = qname_schema_object(l->data.lval);
	char *tname = NULL;
	sql_subfunc *sf;

	tl = sa_list(sql->sa);
	exps = sa_list(sql->sa);
	if (l->next)
		l = l->next; /* skip distinct */
	if (l->next) { /* table call with subquery */
		if (l->next->type == type_symbol || l->next->type == type_list) {
			exp_kind iek = {type_value, card_column, TRUE};
			list *exps = sa_list(sql->sa);
			int count = 0;

			if (l->next->type == type_symbol)
				n = l->next;
			else
				n = l->next->data.lval->h;

			for (dnode *m = n; m; m = m->next) {
				if (m->type == type_symbol && m->data.sym->token == SQL_SELECT)
					subquery = m->data.sym;
				count++;
			}
			if (subquery && count > 1)
				return sql_error(sql, 02, SQLSTATE(42000) "SELECT: The input for the loader function '%s' must be either a single sub query, or a list of values", fname);

			if (subquery) {
				if (!(sq = rel_subquery(query, NULL, subquery, ek)))
					return NULL;
			} else {
				for ( ; n; n = n->next) {
					sql_exp *e = rel_value_exp(query, NULL, n->data.sym, sql_sel | sql_from, iek);

					if (!e)
						return NULL;
					append(exps, e);
				}
				sq = rel_project(sql->sa, NULL, exps);
			}
		}
		if (!sq)
			return sql_error(sql, ERR_NOTFOUND, SQLSTATE(42000) "SELECT: no such loader function %s%s%s'%s'", sname ? "'":"", sname ? sname : "", sname ? "'.":"", fname);
		for (node *en = sq->exps->h; en; en = en->next) {
			sql_exp *e = en->data;

			append(exps, e = exp_alias_or_copy(sql, tname, exp_name(e), NULL, e));
			append(tl, exp_subtype(e));
		}
	}

	if (!(e = find_table_function(sql, sname, fname, exps, tl, F_LOADER)))
		return NULL;
	sf = e->f;
	if (sq) {
		for (node *n = sq->exps->h, *m = sf->func->ops->h ; n && m ; n = n->next, m = m->next) {
			sql_exp *e = (sql_exp*) n->data;
			sql_arg *a = (sql_arg*) m->data;
			if (!exp_subtype(e) && rel_set_type_param(sql, &(a->type), sq, e, 0) < 0)
				return NULL;
		}
	}

	if (loader_function)
		*loader_function = sf;

	return rel_table_func(sql->sa, sq, e, fexps, (sq)?TABLE_FROM_RELATION:TABLE_PROD_FUNC);
}<|MERGE_RESOLUTION|>--- conflicted
+++ resolved
@@ -457,15 +457,6 @@
 		sql_exp *e = n->data;
 		sql_subtype *t = exp_subtype(e);
 
-<<<<<<< HEAD
-		if (!aa && a->type.type->eclass == EC_ANY) {
-			atp = t;
-			aa = a;
-		}
-		if (aa && a->type.type->eclass == EC_ANY && t && atp && (t->type->localtype > atp->type->localtype || (t->type->localtype == atp->type->localtype && t->digits > atp->digits && t->scale == atp->scale))) {
-			atp = t;
-			aa = a;
-=======
 		if (a->type.type->eclass == EC_ANY) {
 			if (t && atp) {
 				result_datatype(&super, t, atp);
@@ -473,7 +464,6 @@
 			} else if (t) {
 				atp = t;
 			}
->>>>>>> ee5d0816
 		}
 	}
 	if (atp && atp->type->localtype == TYPE_void) /* NULL */
