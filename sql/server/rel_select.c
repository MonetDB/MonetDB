--- conflicted
+++ resolved
@@ -515,7 +515,6 @@
 	assert(type == F_UNION || type == F_LOADER);
 	if (!(f = bind_func_(sql, sname, fname, tl, type)) && list_length(tl)) {
 		int len, match = 0;
-<<<<<<< HEAD
 		list *ff;
 
 		sql->session->status = 0; /* if the function was not found clean the error */
@@ -525,11 +524,7 @@
 			return sql_error(sql, ERR_NOTFOUND, SQLSTATE(42000) "SELECT: no such %s function %s%s%s'%s'(%s)",
 							 type == F_UNION ? "table returning" : "loader", sname ? "'":"", sname ? sname : "", sname ? "'.":"", fname, arg_list ? arg_list : "");
 		}
-		len = list_length(ff);
-=======
-		list *funcs = sql_find_funcs(sql->sa, s, fname, list_length(tl), type);
-
-		for (node *n = funcs->h; n ; ) { /* Reduce on privileges */
+		for (node *n = ff->h; n ; ) { /* Reduce on privileges */
 			sql_subfunc *sf = n->data;
 			node *nn = n->next;
 
@@ -537,8 +532,7 @@
 				list_remove_node(funcs, n);
 			n = nn;
 		}
-		len = list_length(funcs);
->>>>>>> eea56298
+		len = list_length(ff);
 		if (len > 1) {
 			int i, score = 0;
 			node *n;
@@ -684,11 +678,7 @@
 	sql_ftype type = (ek.card == card_loader)?F_LOADER:((ek.card == card_none)?F_PROC:
 		   ((ek.card == card_relation)?F_UNION:F_FUNC));
 
-<<<<<<< HEAD
-	if ((f = sql_bind_func(sql, sname, fname, NULL, NULL, type)) && check_card(ek.card, f))
-=======
-	if ((f = bind_func_(sql, s, fname, NULL, type)) && check_card(ek.card, f)) {
->>>>>>> eea56298
+	if ((f = bind_func_(sql, sname, fname, NULL, type)) && check_card(ek.card, f))
 		return exp_op(sql->sa, NULL, f);
 	return sql_error(sql, ERR_NOTFOUND, SQLSTATE(42000) "SELECT: no such operator %s%s%s'%s'()", sname ? "'":"", sname ? sname : "", sname ? "'.":"", fname);
 }
@@ -1478,16 +1468,11 @@
 		list_append(tl, exp_subtype(e));
 	}
 	/* find filter function */
-<<<<<<< HEAD
-	if (!(f = sql_bind_func_(sql, sname, filter_op, tl, F_FILT))) {
+	if (!(f = bind_func_(sql, sname, filter_op, tl, F_FILT))) {
 		sql->session->status = 0; /* if the function was not found clean the error */
 		sql->errstr[0] = '\0';
 		f = find_func(sql, sname, filter_op, list_length(tl), F_FILT, NULL);
 	}
-=======
-	if (!(f = bind_func_(sql, s, filter_op, tl, F_FILT)))
-		f = find_func(sql, s, filter_op, list_length(tl), F_FILT, NULL);
->>>>>>> eea56298
 	if (f) {
 		node *n,*m = f->func->ops->h;
 		list *nexps = sa_list(sql->sa);
@@ -1752,7 +1737,6 @@
 
 	if (!(f = bind_func_(sql, sname, fname, tl, type)) && list_length(tl)) {
 		int len, match = 0;
-<<<<<<< HEAD
 		list *ff;
 
 		sql->session->status = 0; /* if the function was not found clean the error */
@@ -1762,11 +1746,7 @@
 			return sql_error(sql, ERR_NOTFOUND, SQLSTATE(42000) "SELECT: no such operator %s%s%s'%s'(%s)",
 							 sname ? "'":"", sname ? sname : "", sname ? "'.":"", fname, arg_list ? arg_list : "");
 		}
-		len = list_length(ff);
-=======
-		list *funcs = sql_find_funcs(sql->sa, s, fname, list_length(tl), type);
-
-		for (node *n = funcs->h; n ; ) { /* Reduce on privileges */
+		for (node *n = ff->h; n ; ) { /* Reduce on privileges */
 			sql_subfunc *sf = n->data;
 			node *nn = n->next;
 
@@ -1774,8 +1754,8 @@
 				list_remove_node(funcs, n);
 			n = nn;
 		}
-		len = list_length(funcs);
->>>>>>> eea56298
+
+		len = list_length(ff);
 		if (len > 1) {
 			int i, score = 0;
 			node *n;
@@ -2849,13 +2829,9 @@
 
 	/* handle param's early */
 	if (!t1 || !t2) {
-<<<<<<< HEAD
 		f = sql_resolve_function_with_undefined_parameters(sql, sname, fname, list_append(list_append(sa_list(sql->sa), t1), t2), type);
-=======
-		f = sql_resolve_function_with_undefined_parameters(sql->sa, s, fname, list_append(list_append(sa_list(sql->sa), t1), t2), type);
 		if (f && !execute_priv(sql, f->func))
 			f = NULL;
->>>>>>> eea56298
 		if (f) { /* add types using f */
 			if (!t1) {
 				sql_subtype *t = arg_type(f->func->ops->h->data);
@@ -3675,21 +3651,15 @@
 		if (!a) {
 			list *aggrs = sql_find_funcs(sql, sname, aname, list_length(exps), F_AGGR);
 
-<<<<<<< HEAD
 			if (aggrs)
 				for (node *m = aggrs->h ; m; m = m->next) {
 					list *nexps = sa_list(sql->sa);
 					node *n, *op;
 					a = (sql_subfunc *) m->data;
 					op = a->func->ops->h;
-=======
-				if (!execute_priv(sql, a->func))
-					a = NULL;
-				for (n = exps->h ; a && op && n; op = op->next, n = n->next ) {
-					sql_arg *arg = op->data;
-					sql_exp *e = n->data;
->>>>>>> eea56298
-
+
+					if (!execute_priv(sql, a->func))
+						a = NULL;
 					for (n = exps->h ; a && op && n; op = op->next, n = n->next ) {
 						sql_arg *arg = op->data;
 						sql_exp *e = n->data;
