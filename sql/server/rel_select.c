--- conflicted
+++ resolved
@@ -4671,16 +4671,6 @@
 		distinct = dn->next->data.i_val;
 		if (!dl || is_ntile) { /* pass an input column for analytic functions that don't require it */
 			in = rel_first_column(sql, p);
-<<<<<<< HEAD
-			if (is_atom(in->type)) {
-				in = exp_copy(sql, in);
-			} else {
-				if (!exp_name(in))
-					exp_label(sql->sa, in, ++sql->label);
-				in = exp_ref(sql->sa, in);
-			}
-=======
->>>>>>> 80dbd09a
 			if (!in)
 				return NULL;
 			if (!exp_name(in))
@@ -4706,27 +4696,11 @@
 						GDKfree(uaname);
 					return NULL;
 				}
-<<<<<<< HEAD
 
 				/* corner case, if the argument is null convert it into something countable such as bte */
 				if (subtype_cmp(exp_subtype(in), empty) == 0)
 					in = exp_convert(sql->sa, in, empty, bte);
 				if ((is_lag || is_lead) && nfargs == 2) { /* lag and lead 3rd arg must have same type as 1st arg */
-=======
-				if (is_ntile && nfargs == 1) { /* ntile first argument null handling case */
-					sql_subtype *empty = sql_bind_localtype("void");
-					if (subtype_cmp(exp_subtype(in), empty) == 0) {
-						sql_subtype *to = sql_bind_localtype("bte");
-						in = exp_convert(sql->sa, in, empty, to);
-					}
-				} else if (is_nth_value && nfargs == 1) { /* nth_value second argument null handling case */
-					sql_subtype *empty = sql_bind_localtype("void");
-					if (subtype_cmp(exp_subtype(in), empty) == 0) {
-						sql_exp *ep = rel_first_column(sql, p);
-						in = exp_convert(sql->sa, in, empty, exp_subtype(ep));
-					}
-				} else if ((is_lag || is_lead) && nfargs == 2) { /* lag and lead 3rd arg must have same type as 1st arg */
->>>>>>> 80dbd09a
 					sql_exp *first = (sql_exp*) fargs->h->data;
 					if (!(in = rel_check_type(sql, exp_subtype(first), p, in, type_equal)))
 						return NULL;
@@ -4762,7 +4736,6 @@
 			if (!in)
 				return NULL;
 
-<<<<<<< HEAD
 			append(fargs, in);
 			in = exp_ref_save(sql, in);
 			nfargs++;
@@ -4779,18 +4752,6 @@
 				if (uaname)
 					GDKfree(uaname);
 				return NULL;
-=======
-				append(fargs, in);
-				if (strcmp(s->base.name, "sys") == 0 && strcmp(aname, "count") == 0) {
-					sql_subtype *empty = sql_bind_localtype("void"), *bte = sql_bind_localtype("bte");
-					sql_exp* eo = fargs->h->data;
-					/* corner case, if the argument is null convert it into something countable such as bte */
-					if (subtype_cmp(exp_subtype(eo), empty) == 0)
-						fargs->h->data = exp_convert(sql->sa, eo, empty, bte);
-					append(fargs, exp_atom_bool(sql->sa, 1)); /* ignore nills */
-				}
-				in = exp_ref_save(sql, in);
->>>>>>> 80dbd09a
 			}
 
 			in = rel_first_column(sql, p);
