/*
 * SPDX-License-Identifier: MPL-2.0
 *
 * This Source Code Form is subject to the terms of the Mozilla Public
 * License, v. 2.0.  If a copy of the MPL was not distributed with this
 * file, You can obtain one at http://mozilla.org/MPL/2.0/.
 *
 * Copyright 2024, 2025 MonetDB Foundation;
 * Copyright August 2008 - 2023 MonetDB B.V.;
 * Copyright 1997 - July 2008 CWI.
 */

#include "monetdb_config.h"
#include "rel_select.h"
#include "sql_tokens.h"
#include "sql_privileges.h"
#include "sql_qc.h"
#include "rel_rel.h"
#include "rel_basetable.h"
#include "rel_exp.h"
#include "rel_xml.h"
#include "rel_prop.h"
#include "rel_psm.h"
#include "rel_unnest.h"
#include "rel_file_loader.h"
#include "rel_proto_loader.h"
#include "rel_optimizer_private.h"

#define VALUE_FUNC(f) (f->func->type == F_FUNC || f->func->type == F_FILT)
#define check_card(card,f) ((card == card_none && !f->res) || (CARD_VALUE(card) && f->res && VALUE_FUNC(f)) || card == card_loader || (card == card_relation && f->func->type == F_UNION))

/* return all expressions, with table name == tname */
static list *
rel_table_projections( mvc *sql, sql_rel *rel, char *tname, int level )
{
	list *exps;

	if (mvc_highwater(sql))
		return sql_error(sql, 10, SQLSTATE(42000) "Query too complex: running out of stack space");

	if (!rel)
		return NULL;

	if (!tname)
		return _rel_projections(sql, rel, NULL, 1, 0, 1);

	switch(rel->op) {
	case op_join:
	case op_left:
	case op_right:
	case op_full:
		exps = rel_table_projections( sql, rel->l, tname, level+1);
		if (exps)
			return exps;
		return rel_table_projections( sql, rel->r, tname, level+1);
	case op_semi:
	case op_anti:
	case op_select:
		return rel_table_projections( sql, rel->l, tname, level+1);

	case op_topn:
	case op_sample:
	case op_groupby:
	case op_except:
	case op_inter:
	case op_project:
		if (!is_processed(rel) && level == 0)
			return rel_table_projections( sql, rel->l, tname, level+1);
		/* fall through */
	case op_munion:
		if (!is_processed(rel) && level == 0) {
			node *n = ((list*)rel->l)->h;
			if (n)
				return rel_table_projections(sql, n->data, tname, level+1);
		}
	/* fall through */
	case op_table:
	case op_basetable:
		if (is_basetable(rel->op) && !rel->exps)
			return rel_base_project_all(sql, rel, tname);
		if (rel->exps) {
			int rename = 0;
			node *en;

			/* first check alias */
			if (!is_base(rel->op) && !level) {
				list *exps = sa_list(sql->sa);

				for (en = rel->exps->h; en && !rename; en = en->next) {
					sql_exp *e = en->data;;

					if ((is_basecol(e) && exp_relname(e) && a_cmp_obj_name(exp_relname(e), tname)) ||
                    (is_basecol(e) && !exp_relname(e) && e->l && a_cmp_obj_name(e->l, tname))) {
						if (exp_name(e) && exps_bind_column2(exps, exp_relname(e)?exp_relname(e):e->l, exp_name(e), NULL))
							rename = 1;
						else
							append(exps, e);
					}
				}
			}

			exps = new_exp_list(sql->sa);
			for (en = rel->exps->h; en; en = en->next) {
				sql_exp *e = en->data;
				if (is_basecol(e) && exp_relname(e) && a_cmp_obj_name(exp_relname(e), tname)) {
					if (rename)
						append(exps, exp_alias_ref(sql, e));
					else {
						sql_exp *ne = exp_ref(sql, e);
						//exp_setname(sql, ne, exp_relname(e), exp_name(e));
						append(exps, ne);
					}
				}
				if (is_basecol(e) && !exp_relname(e) && e->l && strcmp(e->l, tname) == 0) {
					if (rename)
						append(exps, exp_alias_ref(sql, e));
					else {
						sql_exp *ne = exp_ref(sql, e);
						//exp_setname(sql, ne, exp_relname(e), exp_name(e));
						append(exps, ne);
					}
				}

			}
			if (exps && list_length(exps))
				return exps;
		}
		/* fall through */
	default:
		return NULL;
	}
}

static sql_exp *
rel_lastexp(mvc *sql, sql_rel *rel )
{
	sql_exp *e;

	if (!is_processed(rel) || is_topn(rel->op) || is_sample(rel->op))
		rel = rel_parent(rel);
	assert(list_length(rel->exps));
	if (rel->op == op_project) {
		list_hash_clear(rel->exps);
		return exp_ref(sql, rel->exps->t->data);
	}
	assert(is_project(rel->op));
	e = rel->exps->t->data;
	return exp_ref(sql, e);
}

static sql_rel *
rel_orderby(mvc *sql, sql_rel *l)
{
	sql_rel *rel = rel_create(sql->sa);
	if (!rel)
		return NULL;

	assert(l->op == op_project && !l->r);
	rel->l = l;
	rel->r = NULL;
	rel->op = op_project;
	rel->exps = rel_projections(sql, l, NULL, 1, 0);
	rel->card = l->card;
	rel->nrcols = l->nrcols;
	return rel;
}

/* forward refs */
static sql_rel * rel_setquery(sql_query *query, symbol *sq);
static sql_rel * rel_joinquery(sql_query *query, symbol *sq, list *refs);

static sql_rel *
rel_table_optname(mvc *sql, sql_rel *sq, symbol *optname, list *refs)
{
	sql_rel *osq = sq;
	node *ne;

	if (optname && optname->token == SQL_NAME) {
		dlist *columnrefs = NULL;
		char *tname = optname->data.lval->h->data.sval;
		sql_alias *ta = a_create(sql->sa, tname);
		list *l = sa_list(sql->sa);

		columnrefs = optname->data.lval->h->next->data.lval;
		if (is_topn(sq->op) || is_sample(sq->op) || ((is_simple_project(sq->op) || is_groupby(sq->op)) && sq->r) || is_base(sq->op)) {
			sq = rel_project(sql->sa, sq, rel_projections(sql, sq, NULL, 1, 0));
			osq = sq;
		}
		if (columnrefs && dlist_length(columnrefs) != list_length(sq->exps))
			return sql_error(sql, 02, SQLSTATE(42000) "SELECT: The number of aliases don't match the number of columns (%d != %d)", dlist_length(columnrefs), sq->nrcols);
		if (columnrefs && sq->exps) {
			dnode *d = columnrefs->h;

			ne = sq->exps->h;
			list_hash_clear(sq->exps);
			for (; d && ne; d = d->next, ne = ne->next) {
				sql_exp *e = ne->data;

				if (exps_bind_column2(l, ta, d->data.sval, NULL))
					return sql_error(sql, ERR_AMBIGUOUS, SQLSTATE(42000) "SELECT: Duplicate column name '%s.%s'", tname, d->data.sval);
				exp_setname(sql, e, ta, d->data.sval );
				if (!is_intern(e))
					set_basecol(e);
				append(l, e);
			}
		}
		if (!columnrefs && sq->exps) {
			ne = sq->exps->h;
			list_hash_clear(sq->exps);
			for (; ne; ne = ne->next) {
				sql_exp *e = ne->data;

				if (!is_intern(e)) {
					noninternexp_settname(sql, e, ta);
					set_basecol(e);
				}
			}
		}
		if (refs) { /* if this relation is under a FROM clause, check for duplicate names */
			if (list_find(refs, ta, (fcmp) &a_cmp))
				return sql_error(sql, 02, SQLSTATE(42000) "SELECT: relation name \"%s\" specified more than once", tname);
			assert(tname);
			list_append(refs, ta);
		}
	} else {
		if (!is_project(sq->op) || is_topn(sq->op) || is_sample(sq->op) || ((is_simple_project(sq->op) || is_groupby(sq->op)) && sq->r)) {
			sq = rel_project(sql->sa, sq, rel_projections(sql, sq, NULL, 1, 1));
			osq = sq;
		}
		for (ne = osq->exps->h; ne; ne = ne->next) {
			sql_exp *e = ne->data;

			if (!is_intern(e))
				set_basecol(e);
		}
	}
	return osq;
}

static sql_rel *
rel_subquery_optname(sql_query *query, symbol *ast, list *refs)
{
	mvc *sql = query->sql;
	SelectNode *sn = (SelectNode *) ast;
	exp_kind ek = {type_value, card_relation, TRUE};
	sql_rel *sq = rel_subquery(query, ast, ek);

	assert(ast->token == SQL_SELECT);
	if (!sq)
		return NULL;

	return rel_table_optname(sql, sq, sn->name, refs);
}

static void
rel_rename(mvc *sql, sql_rel *nrel, sql_alias *rname, sql_rel *brel)
{
	assert(is_project(nrel->op));
	if (brel) {
		if (is_project(nrel->op) && nrel->exps) {
			for (node *ne = nrel->exps->h, *be = brel->exps->h; ne && be; ne = ne->next, be = be->next) {
				sql_exp *e = ne->data;
				sql_exp *b = be->data;
				char *name = NULL;

				if (!is_intern(e)) {
					if (!exp_name(e))
						name = make_label(sql->sa, ++sql->label);
					noninternexp_setname(sql, e, rname, name);
					set_basecol(e);
					e->alias.label = b->alias.label;
				}
			}
		}
		list_hash_clear(nrel->exps);
	} else if (is_project(nrel->op) && nrel->exps) {
		node *ne = nrel->exps->h;

		for (; ne; ne = ne->next) {
			sql_exp *e = ne->data;
			char *name = NULL;

			if (!is_intern(e)) {
				if (!exp_name(e))
					name = make_label(sql->sa, ++sql->label);
				noninternexp_setname(sql, e, rname, name);
				set_basecol(e);
			}
		}
		list_hash_clear(nrel->exps);
	}
}

sql_rel *
rel_with_query(sql_query *query, symbol *q )
{
	mvc *sql = query->sql;
	dnode *d = q->data.lval->h;
	symbol *next = d->next->data.sym;
	bool recursive = d->next->next->data.i_val;
	sql_rel *rel;

	if (!stack_push_frame(sql, NULL))
		return sql_error(sql, 02, SQLSTATE(HY013) MAL_MALLOC_FAIL);
	/* first handle all with's (ie inlined views) */
	for (d = d->data.lval->h; d; d = d->next) {
		symbol *sym = d->data.sym;
		dnode *dn = sym->data.lval->h->next;
		sql_alias *rname = qname2alias(sql->sa, dn->data.lval);
		sql_rel *nrel, *base_rel = NULL;
		symbol *recursive_part = NULL;
		sql_rel_view *recursive_union = NULL;
		int recursive_distinct = 0;

		if (frame_find_rel_view(sql, rname->name)) {
			stack_pop_frame(sql);
			return sql_error(sql, 01, SQLSTATE(42000) "View '%s' already declared", rname->name);
		}
		if (recursive) {
			symbol *union_stmt = dn->next->next->data.sym;
			if (union_stmt->token == SQL_UNION) { /* split in base and recursive part */
				dnode *n = union_stmt->data.lval->h;
				symbol *base = n->data.sym;
				recursive_distinct = n->next->data.i_val;
				dlist *corresponding = n->next->next->data.lval;
				recursive_part = n->next->next->next->data.sym;
				if (corresponding)
					return sql_error(sql, 01, SQLSTATE(42000) "Recursive with corresponding is not supported");
				dn->next->next->data.sym = base;
			}
		}
		nrel = rel_semantic(query, sym);
		if (!nrel) {
			stack_pop_frame(sql);
			return NULL;
		}
		if (!(recursive_union = stack_push_rel_view(sql, rname->name, nrel))) {
			stack_pop_frame(sql);
			return sql_error(sql, 02, SQLSTATE(HY013) MAL_MALLOC_FAIL);
		}
		if (recursive && recursive_part) {
			base_rel = nrel;
			rel_rename(sql, base_rel, rname, base_rel);
			dn->next->next->data.sym = recursive_part;
			set_processed(nrel);
			nrel = rel_semantic(query, sym);
			if (!nrel) {
				stack_pop_frame(sql);
				return NULL;
			}
			list *ls = rel_projections(sql, base_rel, NULL, 0, 1);
			list *rs = rel_projections(sql, nrel, NULL, 0, 1);

			if (!rel_is_ref(base_rel)) { /* not recursive */
				nrel = rel_setop_n_ary_check_types(sql, base_rel, nrel, ls, rs, op_munion);
			} else {
				base_rel->used |= statistics_gathered;
				prop *p = base_rel->p = prop_create(sql->sa, PROP_COUNT, base_rel->p);
				p->value.lval = 1000000; /* random ? */

				/* down cast the recursive side (on errors users should add casts on the base side) */
				list *nrs = new_exp_list(sql->sa);
				if(!nrs)
					return NULL;

				for (node *n = ls->h, *m = rs->h; n && m; n = n->next, m = m->next) {
					sql_subtype *t = exp_subtype(n->data);
					append(nrs, exp_check_type(sql, t, nrel, m->data, type_equal));
				}
				nrel = rel_project(sql->sa, nrel, nrs);
				nrel = rel_setop_n_ary(sql->sa, append(append(sa_list(sql->sa), base_rel), nrel), op_munion);
				set_recursive(nrel);
			}
			if (!nrel)
				return NULL;
			if (recursive_distinct)
				set_distinct(nrel);
			rel_setop_n_ary_set_exps(sql, nrel, rel_projections(sql, nrel, NULL, 0, 1), false);
			set_processed(nrel);
			recursive_union->rel_view = nrel;
		}
		if (!is_project(nrel->op)) {
			if (is_topn(nrel->op) || is_sample(nrel->op)) {
				nrel = rel_project(sql->sa, nrel, rel_projections(sql, nrel, NULL, 1, 1));
			} else {
				stack_pop_frame(sql);
				return NULL;
			}
		}
		rel_rename(sql, nrel, rname, base_rel);
	}
	rel = rel_semantic(query, next);
	stack_pop_frame(sql);
	return rel;
}

static sql_rel *
query_exp_optname(sql_query *query, symbol *q, list *refs)
{
	mvc *sql = query->sql;
	switch (q->token) {
	case SQL_WITH:
	{
		sql_rel *tq = rel_with_query(query, q);

		if (!tq)
			return NULL;
		if (q->data.lval->t->type == type_symbol)
			return rel_table_optname(sql, tq, q->data.lval->t->data.sym, refs);
		return tq;
	}
	case SQL_JOIN:
	{
		sql_rel *tq = rel_joinquery(query, q, refs);

		if (!tq)
			return NULL;
		return rel_table_optname(sql, tq, q->data.lval->t->data.sym, NULL);
	}
	default:
		(void) sql_error(sql, 02, SQLSTATE(42000) "case %d %s", (int) q->token, token2string(q->token));
	}
	return NULL;
}

static sql_subfunc *
bind_func_(mvc *sql, char *sname, char *fname, list *ops, sql_ftype type, bool private, bool *found, bool exact)
{
	sql_subfunc *sf = NULL;

	if (sql->forward && strcmp(fname, sql->forward->base.name) == 0 &&
	    list_cmp(sql->forward->ops, ops, (fcmp)&arg_subtype_cmp) == 0 &&
	    execute_priv(sql, sql->forward) && type == sql->forward->type)
		return sql_dup_subfunc(sql->sa, sql->forward, NULL, NULL);
	sf = sql_bind_func_(sql, sname, fname, ops, type, private, exact, true);
	if (found)
		*found |= sf != NULL;
	if (sf && execute_priv(sql, sf->func))
		return sf;
	return NULL;
}

static sql_subfunc *
bind_func(mvc *sql, char *sname, char *fname, sql_subtype *t1, sql_subtype *t2, int nr, sql_ftype type, bool private, bool *found, bool exact)
{
	list *tl = sa_list(sql->sa);
	assert(nr >= 1 && nr <= 2);
	append(tl, t1);
	if (nr == 2)
		append(tl, t2);
	sql_subfunc *sf = NULL;

	if (sql->forward) {
		if (execute_priv(sql, sql->forward) &&
		    strcmp(fname, sql->forward->base.name) == 0 &&
		   ((!t1 && list_length(sql->forward->ops) == 0) ||
		    (!t2 && list_length(sql->forward->ops) == 1 && arg_subtype_cmp(sql->forward->ops->h->data, t1) == 0) ||
		    (list_length(sql->forward->ops) == 2 &&
			arg_subtype_cmp(sql->forward->ops->h->data, t1) == 0 &&
			arg_subtype_cmp(sql->forward->ops->h->next->data, t2) == 0)) && type == sql->forward->type) {
			return sql_dup_subfunc(sql->sa, sql->forward, NULL, NULL);
		}
	}
	sf = sql_bind_func_(sql, sname, fname, tl, type, private, exact, true);
	if (found)
		*found |= sf != NULL;
	if (sf && execute_priv(sql, sf->func))
		return sf;
	return NULL;
}

static sql_subfunc *
find_func(mvc *sql, char *sname, char *fname, int len, sql_ftype type, bool private, sql_subfunc *prev, bool *found)
{
	sql_subfunc *sf = NULL;

	if (sql->forward && strcmp(fname, sql->forward->base.name) == 0 && list_length(sql->forward->ops) == len && execute_priv(sql, sql->forward) && type == sql->forward->type)
		return sql_dup_subfunc(sql->sa, sql->forward, NULL, NULL);
	sf = sql_find_func(sql, sname, fname, len, type, private, prev);
	if (found)
		*found |= sf != NULL;
	if (sf && execute_priv(sql, sf->func))
		return sf;
	return NULL;
}

static sql_exp *
exp_fix_scale(mvc *sql, sql_subtype *ct, sql_exp *e)
{
	sql_subtype *et = exp_subtype(e);

	if (ct->type->scale == SCALE_FIX && et->type->scale == SCALE_FIX) {
		int scale_diff = ((int) ct->scale - (int) et->scale);

		if (scale_diff) {
			if (!ct->scale && scale_diff < 0)
				return e;
			sql_subtype st;
			int scale = ct->scale;
			int digits = ((et->type->eclass == EC_NUM)?bits2digits(et->digits):et->digits)-et->scale+scale;
			(void)sql_find_subtype(&st, ct->type->base.name, digits, scale);
			return exp_convert(sql, e, et, &st);
		}
	}
	return e;
}

static lng
rel_get_count(sql_rel *rel)
{
	if (!rel)
		return 0;
	prop *p = NULL;
	if (rel->p && (p = find_prop(rel->p, PROP_COUNT)) != NULL)
		return p->value.lval;
	else if(is_munion(rel->op)) {
		lng cnt = 0;
		list *l = rel->l;
		for (node *n = l->h; n; n = n->next) {
			lng lcnt = rel_get_count(n->data);
			if (lcnt == BUN_MAX)
				return BUN_MAX;
			cnt += lcnt;
		}
		return cnt;
	} else if(rel->l) {
		if (is_select(rel->op) || is_project(rel->op))
			return rel_get_count(rel->l);
	}
	return 0;
}

#define is_sum_aggr(f) (f->type == F_AGGR && strcmp(f->base.name, "sum") == 0)

list *
check_arguments_and_find_largest_any_type(mvc *sql, sql_rel *rel, list *exps, sql_subfunc *sf, int maybe_zero_or_one, bool internal)
{
	list *nexps = new_exp_list(sql->sa);
	sql_subtype *atp = NULL, super, *res = !list_empty(sf->res) ? sf->res->h->data: NULL;
	unsigned int digits = 0, scale = 0;

	/* find largest any type argument */
	for (node *n = exps->h, *m = sf->func->ops->h; n && m; n = n->next, m = m->next) {
		sql_arg *a = m->data;
		sql_exp *e = n->data;
		sql_subtype *t = exp_subtype(e);

		if (a->type.type->eclass == EC_ANY) {
			if (t && atp) {
				supertype(&super, t, atp);
				atp = &super;
			} else if (t) {
				atp = t;
			}
		}
		if (t && sf->func->fix_scale == SCALE_FIX && t->type->eclass == EC_DEC) {
			if (digits < t->digits)
				digits = t->digits;
			if (scale < t->scale)
				scale = t->scale;
		}
	}
	if (!atp && !list_empty(exps))
		atp = exp_subtype(exps->h->data);

	if ((atp && atp->type->localtype == TYPE_void) || !atp) /* NULL */
		atp = sql_fetch_localtype(TYPE_str);

	node *n, *m;
	sql_arg *last = NULL;
	for (n = exps->h, m = sf->func->ops->h; n && ((sf->func->vararg && last) || m); n = n->next, m = m?m->next:NULL) {
		sql_arg *a = m?m->data:last;
		sql_exp *e = n->data;
		sql_subtype *ntp = &a->type, *t = exp_subtype(e);

		last = a;
		if (!t) {
			if (a->type.type->eclass == EC_ANY && atp)
				ntp = sql_create_subtype(sql->sa, atp->type, atp->digits, atp->scale);
			rel_set_type_param(sql, ntp, rel, e, sf->func->fix_scale != INOUT && !UDF_LANG(sf->func->lang));
		} else if (a->type.type->eclass == EC_ANY && atp) {
			ntp = sql_create_subtype(sql->sa, atp->type, atp->digits, atp->scale);
		} else if (t && ntp->digits == 0 && EC_VARCHAR(a->type.type->eclass)) {
			ntp = sql_create_subtype(sql->sa, a->type.type, type_digits_to_char_digits(t), 0);
		} else if (t && ntp->digits > 0 && a->type.type->eclass == EC_NUM && t->type->eclass == EC_NUM) {
			ntp = sql_create_subtype(sql->sa, a->type.type, t->digits, 0);
		} else if (t && ntp->scale == 0 && ntp->type->eclass == EC_DEC && EC_VARCHAR(t->type->eclass)) {
			sql_subtype *res = SA_NEW(sql->sa, sql_subtype);
			int digits = t->digits?t->digits+3:ntp->digits;
			(void)sql_find_subtype(res, a->type.type->base.name, digits, 3);
			ntp = res;
		} else if (t && ntp->scale == 0 && ntp->type->eclass == EC_DEC) {
			ntp = sql_create_subtype(sql->sa, a->type.type, t->type->eclass == EC_NUM?bits2digits(t->digits):t->digits, t->scale);
		} else if (t->type == ntp->type) {
			ntp = t;
		}
		if (!(e = exp_check_type(sql, ntp, rel, e, type_equal)))
			return NULL;
		if (sf->func->fix_scale == SCALE_FIX) {
			ntp = sql_create_subtype(sql->sa, a->type.type->localtype?a->type.type:t?t->type:atp->type, digits, scale);
			e = exp_fix_scale(sql, ntp, e);
		} else if (sf->func->fix_scale == SCALE_EQ) {
			e = exp_fix_scale(sql, &a->type, e);
		}
		if (maybe_zero_or_one && e->card > CARD_ATOM) {
			sql_subfunc *zero_or_one = sql_bind_func(sql, "sys", "zero_or_one", exp_subtype(e), NULL, F_AGGR, true, false);
			e = exp_aggr1(sql->sa, e, zero_or_one, 0, 0, CARD_ATOM, has_nil(e));
		}
		append(nexps, e);
	}
	/* handle any extra arguments for rel_dump/analytic funcs */
	for ( ; n; n = n->next)
		append(nexps, n->data);
	if (sf->func->fix_scale == SCALE_FIX || IS_ANALYTIC(sf->func)) {
		exps_scale_fix(sf, nexps, atp);
	} else if (sf->func->fix_scale == MAX_BITS) {
		exps_max_bits(sf, nexps);
	} else if (sf->func->fix_scale == SCALE_MUL) {
		exps_sum_scales(sf, nexps);
	} else if (!internal && sf->func->fix_scale == SCALE_DIV) {
		if (!exps_scale_algebra(sql, sf, rel, nexps))
			return NULL;
	} else if (sf->func->fix_scale == DIGITS_ADD) {
		exps_digits_add(sf, nexps);
	} else if (sf->func->fix_scale == INOUT) {
		exps_inout(sf, nexps);
	} else if (is_sum_aggr(sf->func))
		exps_largest_int(sf, nexps, rel_get_count(rel));

	/* dirty hack */
	if (sf->func->type != F_PROC && sf->func->type != F_UNION && sf->func->type != F_LOADER && res) {
		if (res->type->eclass == EC_ANY && atp)
			sf->res->h->data = sql_create_subtype(sql->sa, atp->type, atp->digits, atp->scale);
	}
	return nexps;
}

static char *
nary_function_arg_types_2str(mvc *sql, list* types, int N)
{
	char *arg_list = NULL;
	int i = 0;

	for (node *n = types->h; n && i < N; n = n->next) {
		sql_subtype *t = (sql_subtype *) n->data;
		char *tpe = t ? sql_subtype_string(sql->ta, t) : "?";

		if (arg_list) {
			arg_list = sa_message(sql->ta, "%s, %s", arg_list, tpe);
		} else {
			arg_list = tpe;
		}
		i++;
	}
	return arg_list;
}

static char *
file_loader_add_table_column_types(mvc *sql, sql_subfunc *f, list *exps, list *res_exps, char *tname)
{
	sql_exp *file = exps->h->data;
	if (!exp_is_atom(file))
		return "Filename missing";

	atom *a = file->l;
	if (a->data.vtype != TYPE_str || !a->data.val.sval)
		return "Filename missing";

	char *filename = a->data.val.sval;
	if (strcmp(filename, "") == 0)
		return "Filename missing";

	char *ext = strrchr(filename, '.'), *ep = ext;

	if (ext) {
		ext = ext + 1;
		ext = mkLower(ma_strdup(sql->sa, ext));
	}
	if (!ext)
		return "Filename extension missing";

	file_loader_t *fl = fl_find(ext);
	if (!fl) {
		/* maybe compressed */
		char *p = ep - 1;
		while (p > filename && *p != '.')
			p--;
		if (p != filename) {
			ext = p + 1;
			ext = ma_strdup(sql->sa, ext);
			char *d = strchr(ext, '.');
			assert(d);
			*d = 0;
			fl = fl_find(ext);
		}
		if (!fl) /* fallback */
			fl = fl_find("csv");
		if (!fl) /* not expected */
			return sa_message(sql->ta, "Filename extension '%s' missing", ext?ext:"");
	}
	str err = fl->add_types(sql, f, filename, res_exps, tname);
	if (err)
		return err;
	sql_subtype *st = sql_fetch_localtype(TYPE_str);
	sql_exp *ext_exp = exp_atom(sql->sa, atom_string(sql->sa, st, ext));
	if (!ext_exp)
		return MAL_MALLOC_FAIL;
	append(exps, ext_exp);
	return NULL;
}

static sql_alias *
find_parent(sql_alias *a, sql_alias *p)
{
	while (a && a->parent != p)
		a = a->parent;
	return a;
}

static sql_column*
unnest_find_column(sql_table *t, sql_alias *ta, sql_exp *e)
{
	sql_alias *a = find_parent(e->alias.parent, ta);;
	node *n = t->columns->l->h;
	if (a) {
		for (; n; n = n->next) {
			sql_column *c = n->data;

			if (strcmp(a->name, c->base.name) == 0) {
				if (e->alias.parent == a)
					break;
				a = find_parent(e->alias.parent, a);
			}
		}
	}
	const char *nme = exp_name(e);
	if (n && nme) {
		for (; n; n = n->next) {
			sql_column *c = n->data;

			if (strcmp(nme, c->base.name) == 0)
				return c;
		}
	}
	return NULL;
}

static sql_rel *
rel_unnest_func(sql_query *query, list *exps, char *tname)
{
	if (list_empty(exps))
		return sql_error(query->sql, ERR_NOTFOUND, SQLSTATE(42000) "SELECT: unnest multiset missing");
	for( node *n = exps->h; n; n = n->next) {
		sql_exp *e = n->data;
		if (!e->freevar || e->type != e_column) {
			if ((e = exp_check_multiset(query->sql, e)) == NULL)
				return sql_error(query->sql, ERR_NOTFOUND, SQLSTATE(42000) "SELECT: unnest multiset not found");
			sql_rel *rp = rel_project(query->sql->sa, NULL, append(sa_list(query->sql->sa), e));
			rp->card = CARD_MULTI;
			sql_exp *el = exps_bind_column(e->f, MSEL_NAME, NULL, NULL, 1);
			return rel_project(query->sql->sa, rp, append(sa_list(query->sql->sa), exp_ref(query->sql, el)));
		}
		prop *p = find_prop(e->p, PROP_NESTED);
		if (p) {
			sql_column *c = p->value.pval;
			sql_table *st = mvc_bind_table(query->sql, c->t->s, c->storage_type);
			if (!st)
				return sql_error(query->sql, ERR_NOTFOUND, SQLSTATE(42000) "SELECT: unnest multiset table '%s' missing", (char*)c->storage_type);
			sql_rel *bt = rel_basetable(query->sql, st, a_create(query->sql->sa, tname?tname:NULL));
			if (!bt)
				return bt;
			prop *p = prop_create(query->sql->sa, PROP_UNNEST, bt->p);
			p->value.pval = e;
			bt->p = p;
			return bt;
		}
		sql_rel *r = query_fetch_outer(query, e->freevar-1);
		if (r && !is_basetable(r->op)) {
			sql_rel *rr = NULL;
			if (rel_find_exp_and_corresponding_rel(r, e, false, &rr, NULL))
				r = rr;
		}
		if (r && is_basetable(r->op)) {
			sql_table *t = r->l;
			sql_column *c = t?unnest_find_column(t, rel_base_name(r), e):NULL;
			//sql_column *c = t?mvc_bind_column(query->sql, t, exp_name(e)):NULL;
			if (!c || !c->storage_type)
				return sql_error(query->sql, ERR_NOTFOUND, SQLSTATE(42000) "SELECT: unnest multiset column '%s' missing", exp_name(e));

			sql_table *st = mvc_bind_table(query->sql, t->s, c->storage_type);
			if (!st)
				return sql_error(query->sql, ERR_NOTFOUND, SQLSTATE(42000) "SELECT: unnest multiset table '%s' missing", c->storage_type);
			sql_rel *bt = rel_basetable(query->sql, st, a_create(query->sql->sa, tname?tname:NULL));
			if (!bt)
				return bt;
			prop *p = prop_create(query->sql->sa, PROP_UNNEST, bt->p);
			p->value.pval = e;
			bt->p = p;
			return bt;
		} else if (r) {
			sql_subtype *t = exp_subtype(e);
			reset_freevar(e);
			if (t->multiset) {
				assert(e->f);
				list *exps = e->f, *nexps = sa_list(query->sql->sa);
				sql_alias *ta = a_create(query->sql->sa, tname?tname:exp_name(e));
				bool first = true;
				for(node *n = exps->h; n; n = n->next) {
					sql_exp *e = n->data;
					sql_exp *ne = exp_ref(query->sql, e);
					sql_subtype *tt = exp_subtype(ne);

					if (first)
						tt->multiset = MS_VALUE;
					exp_setname(query->sql, ne, ta, exp_name(e));
					append(nexps, ne);
					first = false;
				}
				sql_rel *rp = rel_project(query->sql->sa, rel_dup(r), nexps);
				if (!rp)
					return rp;
				prop *p = prop_create(query->sql->sa, PROP_UNNEST, rp->p);
				p->value.pval = e;
				rp->p = p;
				return rp;
			} else {
				return sql_error(query->sql, ERR_NOTFOUND, SQLSTATE(42000) "SELECT: unnest multiset table missing");
			}
		} else {
			return sql_error(query->sql, ERR_NOTFOUND, SQLSTATE(42000) "SELECT: unnest multiset table missing");
		}
	}
	return NULL;
}

static sql_rel *
rel_file_loader(mvc *sql, list *exps, list *tl, char *tname)
{
	sql_subfunc *f = NULL;
	bool found = false;

	if ((f = bind_func_(sql, NULL, "file_loader", tl, F_UNION, true, &found, false))) {
		list *nexps = exps;
		if (list_empty(tl) || (nexps = check_arguments_and_find_largest_any_type(sql, NULL, exps, f, 1, false))) {
			list *res_exps = sa_list(sql->sa);
			if (list_length(exps) == 1 && f && f->func->varres && strlen(f->func->mod) == 0 && strlen(f->func->imp) == 0) {
				char *err = file_loader_add_table_column_types(sql, f, nexps, res_exps, tname);
				if (err)
					return sql_error(sql, ERR_NOTFOUND, SQLSTATE(42000) "SELECT: file_loader function failed '%s'", err);
			}
			sql_exp *e = exp_op(sql->sa, nexps, f);
			sql_rel *rel = rel_table_func(sql->sa, NULL, e, res_exps, TABLE_PROD_FUNC);
			if (rel)
				rel = rel_project(sql->sa, rel, exps_alias(sql, res_exps));
			return rel;
		}
	}
	return NULL;
}

static char *
proto_loader_add_table_column_types(mvc *sql, sql_subfunc *f, list *exps, list *res_exps, char *tname)
{
	sql_exp *uri = exps->h->data;
	if (!exp_is_atom(uri))
		return "URI missing";

	atom *a = uri->l;
	if (a->data.vtype != TYPE_str || !a->data.val.sval)
		return "URI missing";

	char *uristr = a->data.val.sval;
	if (strcmp(uristr, "") == 0)
		return "URI missing";

	char *proto = uristr;
	char *ep = strchr(uristr, ':');
	if (ep) {
		*ep = 0;
		proto = mkLower(ma_strdup(sql->sa, proto));
		*ep = ':';
	} else {
		return "Missing ':' separator to determine the URI scheme";
	}

	if (!proto)
		return "URI scheme missing";

	// find uri scheme in registered protocols (e.g. is: 'file' or 'monetdb' or 'odbc')
	proto_loader_t *pl = pl_find(proto);
	if (!pl)
		return sa_message(sql->ta, "URI protocol '%s' not supported", proto?proto:"");

	str err = pl->add_types(sql, f, uristr, res_exps, tname);
	if (err)
		return err;

	sql_subtype *st = sql_fetch_localtype(TYPE_str);
	sql_exp *proto_exp = exp_atom(sql->sa, atom_string(sql->sa, st, proto));
	if (!proto_exp)
		return MAL_MALLOC_FAIL;

	append(exps, proto_exp);
	return NULL;
}

static sql_rel *
rel_proto_loader(mvc *sql, list *exps, list *tl, char *tname)
{
	sql_subfunc *f = NULL;
	bool found = false;

	if ((f = bind_func_(sql, NULL, "proto_loader", tl, F_UNION, true, &found, false))) {
		list *nexps = exps;
		if (list_empty(tl) || f->func->vararg || (nexps = check_arguments_and_find_largest_any_type(sql, NULL, exps, f, 1, false))) {
			list *res_exps = sa_list(sql->sa);
			if (list_length(exps) == 1 && f && f->func->varres && strlen(f->func->mod) == 0 && strlen(f->func->imp) == 0) {
				char *err = proto_loader_add_table_column_types(sql, f, nexps, res_exps, tname);
				if (err)
					return sql_error(sql, ERR_NOTFOUND, SQLSTATE(42000) "SELECT: proto_loader function failed '%s'", err);
			}
			sql_exp *e = exp_op(sql->sa, nexps, f);
			sql_rel *rel = rel_table_func(sql->sa, NULL, e, res_exps, TABLE_PROD_FUNC);
			if (rel)
				rel = rel_project(sql->sa, rel, exps_alias(sql, res_exps));
			return rel;
		}
	}
	return NULL;
}

sql_exp *
find_table_function(mvc *sql, char *sname, char *fname, list *exps, list *tl, sql_ftype type)
{
	bool found = false;
	sql_subfunc *f = NULL;

	assert(type == F_UNION || type == F_LOADER);
	if ((f = bind_func_(sql, sname, fname, tl, type, false, &found, false))) {
		list *nexps = exps;
		if (list_empty(tl) || (nexps = check_arguments_and_find_largest_any_type(sql, NULL, exps, f, 1, false)))
			return exp_op(sql->sa, nexps, f);
		found = false;
	}
	char *arg_list = list_length(tl) ? nary_function_arg_types_2str(sql, tl, list_length(tl)) : NULL;
	return sql_error(sql, ERR_NOTFOUND, SQLSTATE(42000) "SELECT: %s %s function %s%s%s'%s'(%s)",
					 found ? "insufficient privileges for" : "no such", type == F_UNION ? "table returning" : "loader", sname ? "'":"", sname ? sname : "",
					 sname ? "'.":"", fname, arg_list ? arg_list : "");
}

static sql_rel *
rel_named_table_function(sql_query *query, sql_rel *rel, symbol *ast, int lateral, list *refs)
{
	mvc *sql = query->sql;
	list *exps = NULL, *tl;
	node *m;
	exp_kind ek = {type_value, card_relation, TRUE};
	sql_rel *sq = NULL, *outer = NULL;
	sql_exp *e = NULL;
	sql_subfunc *sf = NULL;
	symbol *sym = ast->data.lval->h->data.sym, *subquery = NULL;
	dnode *l = sym->data.lval->h, *n;
	char *fname = qname_schema_object(l->data.lval);
	char *sname = qname_schema(l->data.lval);
	bool unnest = (!sname && strcmp(fname, "unnest") == 0);

	if (unnest)
		lateral = 1;
	tl = sa_list(sql->sa);
	exps = sa_list(sql->sa);
	if (l->next)
		l = l->next; /* skip distinct */
	if (l->next) { /* table call with subquery */
		int is_value = 1;
		if (l->next->type == type_symbol || l->next->type == type_list) {
			int count = 0;

			if (l->next->type == type_symbol)
				n = l->next;
			else
				n = l->next->data.lval?l->next->data.lval->h:NULL;

			for (dnode *m = n; m; m = m->next) {
				if (m->type == type_symbol && m->data.sym->token == SQL_SELECT)
					subquery = m->data.sym;
				count++;
			}
			if (subquery && count > 1)
				return sql_error(sql, 02, SQLSTATE(42000) "SELECT: The input for the table returning function %s%s%s'%s' must be either a single sub query, or a list of values",
								 sname ? "'":"", sname ? sname : "", sname ? "'.":"", fname);

			if (subquery) {
				if (!(sq = rel_subquery(query, subquery, ek)))
					return NULL;
				is_value = 0;
			} else {
				exp_kind iek = {type_value, unnest?card_row:card_set, TRUE};
				for ( ; n; n = n->next) {
					sql_exp *e = rel_value_exp(query, &outer, n->data.sym, sql_sel | sql_from, iek);

					if (!e)
						return NULL;
					append(exps, e);
					is_value &= exp_is_atom(e);
				}
				if (unnest) {
					is_value = 1;
				} else {
					if (!is_value || (lateral && outer))
						sq = rel_project(sql->sa, NULL, exps);
					if (lateral && outer) {
						sq = rel_crossproduct(sql->sa, sq, outer, op_join);
						set_dependent(sq);
						set_processed(sq);
					}
				}
			}
		}
		if (!is_value && (!sq || (!lateral && outer)))
			return sql_error(sql, ERR_NOTFOUND, SQLSTATE(42000) "SELECT: no such table returning function %s%s%s'%s'", sname ? "'":"", sname ? sname : "", sname ? "'.":"", fname);
		if (!is_value) {
			if (list_length(exps))
				exps = sa_list(sql->sa);
			for (node *en = sq->exps->h; en; en = en->next) {
				sql_exp *e = en->data;

				if (!e->alias.label)
					exp_label(sql->sa, e, ++sql->label);
				sql_exp *ne = exp_ref(sql, e);
				/* allow for table functions with table input */
				ne->card = CARD_ATOM;
				exp_setname(sql, ne, NULL, exp_name(e));
				append(exps, ne);
				append(tl, exp_subtype(e));
			}
		} else {
			tl = exp_types(sql->sa, exps);
		}
	}

	rel = NULL;
	char *tname = NULL;
	if (ast->data.lval->t->type == type_symbol && ast->data.lval->t->data.sym)
		tname = ast->data.lval->t->data.sym->data.lval->h->data.sval;
	else
		tname = make_label(sql->sa, ++sql->label);
	sql_alias *ta = a_create(sql->sa, tname);

	if (!sname && strcmp(fname, "proto_loader") == 0) {
		rel = rel_proto_loader(sql, exps, tl, tname);
		if (!rel)
			return NULL;
	} else if (!sname && strcmp(fname, "file_loader") == 0) {
		rel = rel_file_loader(sql, exps, tl, tname);
		if (!rel)
			return NULL;
	} else if (unnest) {
		tname = NULL;
		if (ast->data.lval->t->type == type_symbol && ast->data.lval->t->data.sym)
			tname = ast->data.lval->t->data.sym->data.lval->h->data.sval;
		rel = rel_unnest_func(query, exps, tname);
		if (!rel)
			return NULL;
	} else if (!(e = find_table_function(sql, sname, fname, list_empty(exps) ? NULL : exps, tl, F_UNION)))
		return NULL;

	if (!rel) {
		rel = sq;

		/* column or table function */
		sf = e->f;
		if (e->type != e_func || sf->func->type != F_UNION)
			return sql_error(sql, 02, SQLSTATE(42000) "SELECT: '%s' does not return a table", exp_func_name(e));

		if (sq) {
			for (node *n = sq->exps->h, *m = sf->func->ops->h ; n && m ; n = n->next, m = m->next) {
				sql_exp *e = (sql_exp*) n->data;
				sql_arg *a = (sql_arg*) m->data;
				if (!exp_subtype(e) && rel_set_type_param(sql, &(a->type), sq, e, 0) < 0)
					return NULL;
			}
		}

		/* for each column add table.column name */
		exps = new_exp_list(sql->sa);
		for (m = sf->func->res->h; m; m = m->next) {
			sql_arg *a = m->data;
			sql_exp *e = exp_column(sql->sa, ta, a->name, &a->type, CARD_MULTI, 1, 0, 0);
			e->alias.label = -(sql->nid++);

			set_basecol(e);
			append(exps, e);
		}
		rel = rel_table_func(sql->sa, rel, e, exps, (sq)?TABLE_FROM_RELATION:TABLE_PROD_FUNC);
	}
	if (ast->data.lval->t->type == type_symbol && ast->data.lval->t->data.sym && ast->data.lval->t->data.sym->data.lval->h->next->data.lval) {
		rel = rel_table_optname(sql, rel, ast->data.lval->t->data.sym, refs);
	} else if (refs) { /* if this relation is under a FROM clause, check for duplicate names */
		if (list_find(refs, ta, (fcmp) &a_cmp))
			return sql_error(sql, 02, SQLSTATE(42000) "SELECT: relation name \"%s\" specified more than once", tname);
		list_append(refs, ta);
	}
	return rel;
}

static sql_exp*
exp_tuples_set_supertype(mvc *sql, list *tuple_values, sql_exp *tuples)
{
	assert(is_values(tuples));
	list *vals = exp_get_values(tuples);
	if (!vals || !vals->h)
		return NULL;

	int tuple_width = list_length(tuple_values), i;
	sql_subtype *types = SA_NEW_ARRAY(sql->sa, sql_subtype, tuple_width);
	bool *has_type = SA_NEW_ARRAY(sql->sa, bool, tuple_width);
	node *n;

	memset(has_type, 0, sizeof(bool)*tuple_width);
	for(n = tuple_values->h, i = 0; n; n = n->next, i++) {
		sql_exp *e = n->data;
		if (exp_subtype(e)) {
			types[i] = *exp_subtype(e);
			has_type[i] = 1;
		}
	}

	for (node *m = vals->h; m; m = m->next) {
		sql_exp *tuple = m->data;
		if (is_values(tuple)) {
			list *exps = tuple->f;
			for(n = exps->h, i = 0; n; n = n->next, i++) {
				sql_subtype *tpe;
				sql_exp *e = n->data;

				if (has_type[i] && e->type == e_atom && !e->l && !e->r && !e->f && !e->tpe.type) {
					if (set_type_param(sql, types+i, e->flag) == 0)
						e->tpe = types[i];
					else
						return NULL;
				}
				tpe = exp_subtype(e);
				if (!tpe)
					return NULL;
				if (has_type[i] && tpe) {
					supertype(types+i, types+i, tpe);
				} else {
					has_type[i] = 1;
					types[i] = *tpe;
				}
			}
		} else {
			sql_rel *tuple_relation = exp_rel_get_rel(sql->sa, tuple);

			for(n = tuple_relation->exps->h, i = 0; n; n = n->next, i++) {
				sql_subtype *tpe;
				sql_exp *e = n->data;

				if (has_type[i] && e->type == e_atom && !e->l && !e->r && !e->f && !e->tpe.type) {
					if (set_type_param(sql, types+i, e->flag) == 0)
						e->tpe = types[i];
					else
						return NULL;
				}
				tpe = exp_subtype(e);
				if (!tpe)
					return NULL;
				if (has_type[i] && tpe) {
					cmp_supertype(types+i, types+i, tpe);
				} else {
					has_type[i] = 1;
					types[i] = *tpe;
				}
			}
		}
	}

	for (node *m = vals->h; m; m = m->next) {
		sql_exp *tuple = m->data;
		if (is_values(tuple)) {
			list *exps = tuple->f;
			list *nexps = sa_list(sql->sa);
			for(n = exps->h, i = 0; n; n = n->next, i++) {
				sql_exp *e = n->data;

				e = exp_check_type(sql, types+i, NULL, e, type_equal);
				if (!e)
					return NULL;
				exp_label(sql->sa, e, ++sql->label);
				append(nexps, e);
			}
			tuple->f = nexps;
		} else {
			sql_rel *tuple_relation = exp_rel_get_rel(sql->sa, tuple);

			list *nexps = sa_list(sql->sa);
			for(n = tuple_relation->exps->h, i = 0; n; n = n->next, i++) {
				sql_exp *e = n->data;

				e = exp_check_type(sql, types+i, NULL, e, type_equal);
				if (!e)
					return NULL;
				append(nexps, e);
			}
			tuple_relation->exps = nexps;
		}
	}
	return tuples;
}

static int
rel_binop_check_types(mvc *sql, sql_rel *rel, sql_exp *ls, sql_exp *rs, int upcast)
{
	sql_subtype *t1 = exp_subtype(ls), *t2 = exp_subtype(rs);

	if (!t1 || !t2) {
		if (t2 && !t1 && rel_set_type_param(sql, t2, rel, ls, upcast) < 0)
			return -1;
		if (t1 && !t2 && rel_set_type_param(sql, t1, rel, rs, upcast) < 0)
			return -1;
	}
	if (!exp_subtype(ls) && !exp_subtype(rs)) {
		(void) sql_error(sql, 01, SQLSTATE(42000) "Cannot have a parameter (?) on both sides of an expression");
		return -1;
	}
	return 0;
}

static list *
tuples_check_types(mvc *sql, list *tuple_values, sql_exp *tuples)
{
	list *tuples_list = exp_get_values(tuples);
	sql_exp *first_tuple = tuples_list->h->data;
	list *nvalues = sa_list(sql->sa);
	if (is_values(first_tuple)) {
		list *vals = first_tuple->f;

		for (node *n = tuple_values->h, *m = vals->h; n && m; n = n->next, m = m->next) {
			sql_exp *le = n->data, *re = m->data;

			if (rel_binop_check_types(sql, NULL, le, re, 0) < 0)
				return NULL;
			if ((le = exp_check_type(sql, exp_subtype(re), NULL, le, type_equal)) == NULL)
				return NULL;
			append(nvalues, le);
		}
		return nvalues;
	} else {
		sql_rel *tuple_relation = exp_rel_get_rel(sql->sa, first_tuple);

		assert(list_length(tuple_values) == list_length(tuple_relation->exps));
		for (node *n = tuple_values->h, *m = tuple_relation->exps->h; n && m; n = n->next, m = m->next) {
			sql_exp *le = n->data, *re = m->data;

			if (rel_binop_check_types(sql, NULL, le, re, 0) < 0)
				return NULL;
			if ((le = exp_check_type(sql, exp_subtype(re), NULL, le, type_equal)) == NULL)
				return NULL;
			append(nvalues, le);
		}
		return nvalues;
	}
	return tuple_values;
}

static list *
row(sql_query *query, symbol *tuple)
{
	exp_kind ek = {type_value, card_value, TRUE};

	list *attrs = sa_list(query->sql->sa);
	for (dnode *n = tuple->data.lval->h; n; n = n->next) {
		sql_rel *r = NULL;
		sql_exp *e = rel_value_exp(query, &r, n->data.sym, sql_sel | sql_values, ek);
		if (!e)
			return NULL;
		if (r)
			printf("found relation\n");
		list_append(attrs, e);
	}
	return attrs;
}

static list *
set_values_list(sql_query *query, symbol *values)
{
	dlist *rows = values->data.lval;
	list *exps = sa_list(query->sql->sa);
	exp_kind ek = {type_value, card_value, TRUE};

	if (!rows)
		return exps;
	for (dnode *o = rows->h; o; o = o->next) {
		assert(o->type == type_symbol);
		sql_rel *r = NULL;
		sql_exp *e = rel_value_exp(query, &r, o->data.sym, sql_sel | sql_values, ek);
		if (!e)
			return NULL;
		if (r)
			printf("found relation\n");
		list_append(exps, e);
	}
	return exps;
}

#if 0
static list *
simple_values_list(sql_query *query, symbol *values)
{
	dlist *rowlist = values->data.lval;
	list *exps = sa_list(query->sql->sa);
	exp_kind ek = {type_value, card_value, TRUE};
	int len = 0;

	for (dnode *o = rowlist->h; o; o = o->next) {
		dlist *rowvals = o->data.lval;
		list *rowexps = sa_list(query->sql->sa);
		if (!len)
			len = dlist_length(rowvals);

		if (len != dlist_length(rowvals))
			return sql_error(query->sql, 02, SQLSTATE(42000) "VALUES: number of columns doesn't match between rows");

		for (dnode *n = rowvals->h; n; n = n->next) {
			sql_rel *r = NULL;
			sql_exp *e = rel_value_exp(query, &r, n->data.sym, sql_sel | sql_values, ek);
			if (!e)
				return NULL;
			if (r) {
				printf("found relation\n");
				return NULL;
			}
			list_append(rowexps, e);
		}
	}
	return exps;
}
#endif

static list *
values_list(sql_query *query, symbol *tableref)
{
	symbol *values = tableref;
	if (tableref->token == SQL_TABLE)
		values = tableref->data.lval->h->data.sym;
	if (values->token == SQL_ROW)
		return row(query, values);
	if (values->token == SQL_SET)
		return set_values_list(query, values);
	//return simple_values_list(query, values);
	mvc *sql = query->sql;
	dlist *rowlist = values->data.lval;
	node *m;
	list *exps = sa_list(sql->sa);
	exp_kind ek = {type_value, card_value, TRUE};

	for (dnode *o = rowlist->h; o; o = o->next) {
		dlist *values = o->data.lval;

		if (!list_empty(exps) && list_length(exps) != dlist_length(values)) {
			return sql_error(sql, 02, SQLSTATE(42000) "VALUES: number of columns doesn't match between rows");
		} else {
			dnode *n;

			if (list_empty(exps)) {
				for (n = values->h; n; n = n->next) {
					sql_exp *vals = exp_values(sql->sa, sa_list(sql->sa));

					exp_label(sql->sa, vals, ++sql->label);
					list_append(exps, vals);
				}
			}
			for (n = values->h, m = exps->h; n && m; n = n->next, m = m->next) {
				sql_exp *vals = m->data;
				list *vals_list = vals->f;
				sql_rel *r = NULL;
				sql_exp *e = rel_value_exp(query, &r, n->data.sym, sql_sel | sql_values, ek);
				if (!e)
					return NULL;
				if (r) {
					printf("found relation\n");
				}
				list_append(vals_list, e);
			}
		}
	}

	/* loop to check types and cardinality */
	unsigned int card = exps->h && list_length(((sql_exp*)exps->h->data)->f) > 1 ? CARD_MULTI : CARD_ATOM;
	for (m = exps->h; m; m = m->next) {
		sql_exp *e = m->data;

		if (!(e = exp_values_set_supertype(sql, e, NULL)))
			return NULL;
		e->card = card;
		m->data = e;
	}
	return exps;
}

static sql_exp *
sql_exp_values(sql_query *query, symbol *values)
{
	list *exps = values_list(query, values);
	if (!exps)
		return NULL;
	sql_exp *e = exp_values(query->sql->sa, exps);
	if (e && values->token == SQL_ROW)
		e->row = 1;
	return e;
}

static sql_rel *
rel_values(sql_query *query, symbol *tableref, list *refs)
{
	list *exps = values_list(query, tableref);
	if (!exps)
		return NULL;
	if (tableref->token == SQL_SET) {
		list *nexps = sa_list(query->sql->sa);
		sql_exp *e = exp_values(query->sql->sa, exps);
		if ((e = exp_check_multiset(query->sql, e)) == NULL)
			return NULL;
		exps = append(nexps, e);
	}
	sql_rel *r = rel_project(query->sql->sa, NULL, exps);
	r->nrcols = list_length(exps);
	r->card = exps_card(exps);

	symbol *optname = NULL;
	if (tableref->token == SQL_TABLE)
		optname = tableref->data.lval->t->type == type_symbol ? tableref->data.lval->t->data.sym : NULL;
	return rel_table_optname(query->sql, r, optname, refs);
}

static int
check_is_lateral(symbol *tableref, bool *unnest)
{
	if (tableref->token == SQL_NAME || tableref->token == SQL_TABLE ||
		tableref->token == SQL_VALUES) {
		if (dlist_length(tableref->data.lval) == 3) {
			if (tableref->data.lval->h->next->data.i_val)
				return 1;
		}
		if (tableref->data.lval->h->type == type_symbol && tableref->data.lval->h->data.sym->token == SQL_NOP) {
			symbol *sym = tableref->data.lval->h->data.sym;
			dlist *qname = sym->data.lval->h->data.lval;
			/* first is the qname */
			if (dlist_length(qname) == 1 && strcmp(qname->h->data.sval, "unnest")==0) {
				*unnest = true;
				return 1;
			}
		}
		return 0;
	} else if (tableref->token == SQL_WITH) {
		if (dlist_length(tableref->data.lval) == 5)
			return tableref->data.lval->h->next->next->next->data.i_val;
		return 0;
	} else if (tableref->token == SQL_SELECT) {
		SelectNode *sn = (SelectNode *) tableref;
		return sn->lateral;
	} else if (tableref->token == SQL_EXCEPT || tableref->token == SQL_INTERSECT ||
			   tableref->token == SQL_UNION) {
		if (dlist_length(tableref->data.lval) == 6)
			return tableref->data.lval->h->next->next->next->next->data.i_val;
		return 0;
	} else {
		return 0;
	}
}

sql_rel *
rel_reduce_on_column_privileges(mvc *sql, sql_rel *rel, sql_table *t)
{
	list *exps = sa_list(sql->sa);

	for (node *n = rel->exps->h, *m = ol_first_node(t->columns); n && m; n = n->next, m = m->next) {
		sql_exp *e = n->data;
		sql_column *c = m->data;

		if (column_privs(sql, c, PRIV_SELECT))
			append(exps, e);
	}
	if (!list_empty(exps)) {
		rel->exps = exps;
		return rel;
	}
	return NULL;
}

sql_rel *
table_ref(sql_query *query, symbol *tableref, int lateral, list *refs)
{
	mvc *sql = query->sql;
	sql_alias *tname = NULL;
	sql_table *t = NULL;
	sql_rel *res = NULL;

	if (tableref->token == SQL_NAME) {
		dlist *name = tableref->data.lval->h->data.lval;
		sql_rel *temp_table = NULL;
		char *sname = qname_schema(name);
		int allowed = 1;

		tname = qname2alias(sql->sa, name);

		if (dlist_length(name) > 2)
			return sql_error(sql, 02, SQLSTATE(3F000) "SELECT: only a schema and table name expected");

		if (!sname)
			temp_table = stack_find_rel_view(sql, tname->name);
		if (!temp_table)
			t = find_table_or_view_on_scope(sql, NULL, sname, tname->name, "SELECT", false);
		if (!t && !temp_table)
			return NULL;
		if (!temp_table && !table_privs(sql, t, PRIV_SELECT))
			allowed = 0;

		if (tableref->data.lval->t->type == type_symbol && tableref->data.lval->t->data.sym) /* AS */
			tname = a_create(sql->sa, tableref->data.lval->t->data.sym->data.lval->h->data.sval);
		if (temp_table && !t) {
			node *n;
			int needed = !is_simple_project(temp_table->op);

			if (is_basetable(temp_table->op) && !temp_table->exps) {
				if (!a_match(rel_base_name(temp_table), tname))
					rel_base_rename(temp_table, tname);
			} else {
				for (n = temp_table->exps->h; n && !needed; n = n->next) {
					sql_exp *e = n->data;

					if (!exp_relname(e) || !a_match(exp_relname(e), tname))
						needed = 1;
				}

				if (needed) {
					list *exps = rel_projections(sql, temp_table, NULL, 1, 1);

					temp_table = rel_project(sql->sa, temp_table, exps);
					for (n = exps->h; n; n = n->next) {
						sql_exp *e = n->data;

						noninternexp_setname(sql, e, tname, NULL);
						set_basecol(e);
					}
					list_hash_clear(exps);
				}
			}
			if (temp_table && tableref->data.lval->t->type == type_symbol && tableref->data.lval->t->data.sym && tableref->data.lval->t->data.sym->data.lval->h->next->data.lval) /* AS with column aliases */
				temp_table = rel_table_optname(sql, temp_table, tableref->data.lval->t->data.sym, refs);
			if (allowed)
				return temp_table;
			return sql_error(sql, 02, SQLSTATE(42000) "SELECT: access denied for %s to table '%s'", get_string_global_var(sql, "current_user"), tname->name);
		} else if (isView(t)) {
			/* instantiate base view */
			node *n,*m;
			sql_rel *rel;

			if (sql->emode == m_deps) {
				rel = rel_basetable(sql, t, tname);
				if (!allowed)
					rel_base_disallow(rel);
			} else {
				/* when recreating a view, the view itself can't be found */
				if (sql->objid && sql->objid == t->base.id)
					return sql_error(sql, 02, SQLSTATE(42000) "SELECT: attempting to recursively bind view '%s'.'%s'", t->s->base.name, tname->name);
				rel = rel_parse(sql, t->s, t->query, m_instantiate);
				if (rel && sql->emode == m_deps)
					rel = rel_unnest(sql, rel);
			}

			if (!rel)
				return NULL;
			/* Rename columns of the rel_parse relation */
			if (sql->emode != m_deps) {
				assert(is_project(rel->op));
				set_processed(rel);
				if (is_mset(rel->op) || is_simple_project(rel->op) || (is_groupby(rel->op) && !list_empty(rel->r))) {
					/* it's unsafe to set the projection names because of possible dependent sorting/grouping columns */
					rel = rel_project(sql->sa, rel, rel_projections(sql, rel, NULL, 0, 0));
					set_processed(rel);
				}
				for (n = ol_first_node(t->columns), m = rel->exps->h; n && m; n = n->next, m = m->next) {
					sql_column *c = n->data;
					sql_exp *e = m->data;

					exp_setname(sql, e, tname, c->base.name);
					set_basecol(e);
				}
				list_hash_clear(rel->exps);
			}
			if (rel && !allowed && t->query && (rel = rel_reduce_on_column_privileges(sql, rel, t)) == NULL)
				return sql_error(sql, 02, SQLSTATE(42000) "SELECT: access denied for %s to view '%s.%s'", get_string_global_var(sql, "current_user"), t->s->base.name, tname->name);
			return rel;
		}
		if ((isMergeTable(t) || isReplicaTable(t)) && list_length(t->members)==0)
			return sql_error(sql, 02, SQLSTATE(42000) "%s '%s'.'%s' should have at least one table associated",
							TABLE_TYPE_DESCRIPTION(t->type, t->properties), t->s->base.name, tname->name);
		res = rel_basetable(sql, t, tname);
		if (!allowed) {
			rel_base_disallow(res);
			if (rel_base_has_column_privileges(sql, res) == 0)
				return sql_error(sql, 02, SQLSTATE(42000) "SELECT: access denied for %s to %s '%s.%s'", get_string_global_var(sql, "current_user"), isView(t) ? "view" : "table", t->s->base.name, tname->name);
		}
		if (tableref->data.lval->t->type == type_symbol && tableref->data.lval->t->data.sym && tableref->data.lval->t->data.sym->data.lval->h->next->data.lval) { /* AS with column aliases */
			res = rel_table_optname(sql, res, tableref->data.lval->t->data.sym, refs);
		} else if (refs) { /* if this relation is under a FROM clause, check for duplicate names */
			if (list_find(refs, tname, (fcmp) &a_cmp))
				return sql_error(sql, 02, SQLSTATE(42000) "SELECT: relation name \"%s\" specified more than once", tname->name);
			assert(tname);
			list_append(refs, tname);
		}
		return res;
	} else if (tableref->token == SQL_VALUES || (tableref->token == SQL_TABLE && tableref->data.lval->h->data.sym->token == SQL_VALUES)) {
		return rel_values(query, tableref, refs);
	} else if (tableref->token == SQL_TABLE) {
		return rel_named_table_function(query, NULL, tableref, lateral, refs);
	} else if (tableref->token == SQL_SELECT) {
		return rel_subquery_optname(query, tableref, refs);
	} else if (tableref->token == SQL_UNION || tableref->token == SQL_EXCEPT || tableref->token == SQL_INTERSECT) {
		/* subqueries will be called, ie no need to test for duplicate references */
		sql_rel *tq = rel_setquery(query, tableref);

		if (!tq)
			return NULL;
		/* look for lateral joins */
		symbol *optname = tableref->data.lval->t->type == type_symbol ? tableref->data.lval->t->data.sym : NULL;
		return rel_table_optname(sql, tq, optname, refs);
	} else {
		return query_exp_optname(query, tableref, refs);
	}
}

static sql_exp *
rel_exp_variable_on_scope(mvc *sql, const char *sname, const char *vname)
{
	sql_subtype *tpe = NULL;
	sql_var *var = NULL;
	sql_arg *a = NULL;
	int level = 1;

	if (find_variable_on_scope(sql, sname, vname, &var, &a, &tpe, &level, "SELECT")) {
		if (var) /* if variable is known from the stack or a global var */
			return exp_param_or_declared(sql->sa, var->sname ? ma_strdup(sql->sa, var->sname) : NULL, ma_strdup(sql->sa, var->name), &(var->var.tpe), level);
		if (a) /* if variable is a parameter */
			return exp_param_or_declared(sql->sa, NULL, ma_strdup(sql->sa, vname), &(a->type), level);
	}
	return NULL;
}

static sql_exp *
exps_get_exp(list *exps, int nth)
{
	node *n = NULL;
	int i = 0;

	if (exps)
		for (n=exps->h, i=1; n && i<nth; n=n->next, i++)
			;
	if (n && i == nth)
		return n->data;
	return NULL;
}

static sql_rel *
rel_find_groupby(sql_rel *groupby)
{
	if (groupby && !is_processed(groupby) && !is_base(groupby->op)) {
		while(!is_processed(groupby) && !is_base(groupby->op)) {
			if (is_groupby(groupby->op) || !groupby->l)
				break;
			if (groupby->l)
				groupby = groupby->l;
		}
		if (groupby && is_groupby(groupby->op))
			return groupby;
	}
	return NULL;
}

static int
is_groupby_col(sql_rel *gb, sql_exp *e)
{
	gb = rel_find_groupby(gb);

	if (gb) {
		if (exp_relname(e)) {
			if (exp_name(e) && exps_bind_column2(gb->r, exp_relname(e), exp_name(e), NULL))
				return 1;
		} else {
			if (exp_name(e) && exps_bind_column(gb->r, exp_name(e), NULL, NULL, 1))
				return 1;
		}
	}
	return 0;
}

static void
set_dependent_( sql_rel *r)
{
	if (is_select(r->op))
		r = r->l;
	if (r && is_join(r->op))
		set_dependent(r);
}

static sql_rel*
find_union(visitor *v, sql_rel *rel)
{
	if (rel->op == op_munion)
		v->data = rel;
	return rel;
}

static inline bool
group_by_pk_project_uk_cond(mvc* sql, sql_rel* inner, sql_exp* exp, sql_alias *sa, const char* tname)
{
	sql_table* t = find_table_or_view_on_scope(sql, NULL, sa?sa->name:NULL, tname, "SELECT", false);
	bool allow = false;
	if (t) {
		sql_idx* pki = NULL;
		list *ukil = sa_list(sql->sa);

		for (node * n = ol_first_node(t->idxs); n; n = n->next) {
			sql_idx *i = n->data;
			if (!i->key)
				continue;
			switch (i->key->type) {
			case pkey:
				pki = i;
				continue;
			case ukey:
			case unndkey:
				list_append(ukil, i);
				continue;
			default:
				continue;
			}
		}
		if (pki && pki->columns->cnt == 1 && inner->r && ((list*) inner->r)->cnt == 1) {
			/* for now only check simple case where primary key and group by expression is a single column*/
			sql_exp* gbe = ((list*) inner->r)->h->data;
			sql_column* pkc = ((sql_kc *)pki->columns->h->data)->c;
			if (gbe->type == e_column && a_cmp_obj_name(&gbe->alias, pkc->base.name)) {
				node *n;
				for (n = ukil->h; n; n = n->next){
					sql_idx* uki = n->data;
					if (uki->columns->cnt == 1) {
						/* for now only check simple case where unique key is a single column*/
						sql_column* ukc = ((sql_kc *)uki->columns->h->data)->c;
						if (a_cmp_obj_name(&exp->alias, ukc->base.name)) {
							allow = true;
							break;
						}
					}
				}
			}
		}

		if (allow) {
			/* sufficiency condition: abort if relation contains union subrelation
			* because it may break functional dependency between pk and uk */
			visitor v = {.sql=sql};
			rel_visitor_topdown(&v, inner, &find_union);
			if (v.data)
				allow = false;
		}
	}

	return allow;

}

static sql_exp *
rel_column_ref(sql_query *query, sql_rel **rel, symbol *column_r, int f)
{
	mvc *sql = query->sql;
	sql_exp *exp = NULL;
	dlist *l = NULL;
	sql_rel *inner = rel?*rel:NULL, *outer = NULL;
	int used_lower_after_processed = 0;

	assert((column_r->token == SQL_COLUMN || column_r->token == SQL_IDENT) && column_r->type == type_list);
	l = column_r->data.lval;

	if (dlist_length(l) == 1) {
		const char *name = l->h->data.sval;
		if (!name)
			return NULL;

		if (!exp && inner)
			if (!(exp = rel_bind_column(sql, inner, name, f, 0)) && sql->session->status == -ERR_AMBIGUOUS)
				return NULL;
		if (!exp && inner && ((is_sql_aggr(f) && (is_groupby(inner->op) || is_select(inner->op))) ||
						     (is_groupby(inner->op) && inner->flag))) {
			/* if inner is selection, ie having clause, get the left relation to reach group by */
			sql_rel *gp = inner;
			while (gp && is_select(gp->op))
				gp = gp->l;
			if (gp && !is_basetable(gp->op) && gp->l && !(exp = rel_bind_column(sql, gp->l, name, f, 0)) && sql->session->status == -ERR_AMBIGUOUS)
				return NULL;
		}
		if (!exp && query && query_has_outer(query)) {
			int i;

			for (i=query_has_outer(query)-1; i>= 0 && !exp && (outer = query_fetch_outer(query,i)); i--) {
				if (!(exp = rel_bind_column(sql, outer, name, f, 0)) && sql->session->status == -ERR_AMBIGUOUS)
					return NULL;
				if (!exp && is_groupby(outer->op)) {
					if (!(exp = rel_bind_column(sql, outer->l, name, f, 0)) && sql->session->status == -ERR_AMBIGUOUS)
						return NULL;
					else
						used_lower_after_processed = is_processed(outer);
				}
				if (exp && is_simple_project(outer->op) && !rel_find_exp(outer, exp))
					exp = rel_project_add_exp(sql, outer, exp);
				if (exp)
					break;
			}
			if (exp && exp->card != CARD_AGGR && is_groupby(outer->op) && !is_sql_aggr(f) && rel_find_exp(outer->l, exp))
				return sql_error(sql, ERR_GROUPBY, SQLSTATE(42000) "SELECT: cannot use non GROUP BY column '%s' in query results without an aggregate function", name);
			if (exp && outer && outer->card <= CARD_AGGR && exp->card > CARD_AGGR && !is_sql_aggr(f))
				return sql_error(sql, ERR_GROUPBY, SQLSTATE(42000) "SELECT: cannot use non GROUP BY column '%s' in query results without an aggregate function", name);
			if (exp && outer && !is_sql_aggr(f) && !is_sql_aggr(query_fetch_outer_state(query, i))) {
				if (used_lower_after_processed || query_outer_used_exp( query, i, exp, f)) {
					sql_exp *lu = used_lower_after_processed?exp:query_outer_last_used(query, i);
					if (exp_name(lu) && exp_relname(lu) && !has_label(lu))
						return sql_error(sql, ERR_GROUPBY, SQLSTATE(42000) "SELECT: subquery uses ungrouped column \"%s.%s\" from outer query", exp_relname(lu)->name, exp_name(lu));
					return sql_error(sql, ERR_GROUPBY, SQLSTATE(42000) "SELECT: subquery uses ungrouped column from outer query");
				}
			}
			if (exp) {
				int of = query_fetch_outer_state(query, i);
				if (is_groupby(outer->op) && !is_sql_aggr(f)) {
					exp = rel_groupby_add_aggr(sql, outer, exp);
					exp->card = CARD_ATOM;
				} else if (is_groupby(outer->op) && is_sql_aggr(f) && exps_any_match(outer->exps, exp))
					exp = exp_ref(sql, exp);
				else
					exp->card = CARD_ATOM;
				set_freevar(exp, i);
				set_not_unique(exp);
				if (!is_sql_where(of) && !is_sql_aggr(of) && !is_sql_aggr(f) && !outer->grouped)
					set_outer(outer);
			}
			if (exp && outer && (is_select(outer->op) || is_join(outer->op)))
				set_dependent_(outer);
		}

		/* some views are just in the stack, like before and after updates views */
		if (rel && sql->use_views) {
			sql_rel *v = NULL;
			int dup = stack_find_rel_view_projection_columns(sql, name, &v); /* trigger views are basetables relations, so those may conflict */

			if (dup < 0 || (v && exp && *rel && is_base(v->op) && v != *rel)) /* comparing pointers, ugh */
				return sql_error(sql, ERR_AMBIGUOUS, SQLSTATE(42000) "SELECT: identifier '%s' ambiguous", name);
			if (v && !exp) {
				if (*rel)
					*rel = rel_crossproduct(sql->sa, *rel, rel_dup(v), op_join);
				else
					*rel = rel_dup(v);
				exp = rel_bind_column(sql, *rel, name, f, 0);
			}
		}
		if (!exp) /* If no column was found, try a variable or parameter */
			exp = rel_exp_variable_on_scope(sql, NULL, name);

		if (!exp) {
			if (inner && !is_sql_aggr(f) && is_groupby(inner->op) && inner->l && (exp = rel_bind_column(sql, inner->l, name, f, 0)))
				return sql_error(sql, ERR_NOTFOUND, SQLSTATE(42000) "SELECT: cannot use non GROUP BY column '%s' in query results without an aggregate function", name);
		}

		if (!exp)
			return sql_error(sql, ERR_NOTFOUND, SQLSTATE(42000) "SELECT: identifier '%s' unknown", name);
		if (exp && inner && inner->card <= CARD_AGGR && exp->card > CARD_AGGR && (is_sql_sel(f) || is_sql_having(f)) && (!is_sql_aggr(f) && !(inner->flag)))
			return sql_error(sql, ERR_GROUPBY, SQLSTATE(42000) "SELECT: cannot use non GROUP BY column '%s' in query results without an aggregate function", name);
		if (exp && inner && is_groupby(inner->op) && !is_sql_aggr(f) && !is_freevar(exp) && !inner->flag)
			exp = rel_groupby_add_aggr(sql, inner, exp);
	} else if (dlist_length(l) >= 2) {
		dnode *dn = l->h;
		sql_alias *ta = NULL;
		for(; dn->next; dn = dn->next) {
			sql_alias *nta = a_create(sql->sa, dn->data.sval);
			nta->parent = ta;
			ta = nta;
		}
		const char *cname = dn->data.sval;
		if (!cname || !ta)
			return NULL;

		if (!exp && rel && inner)
			if (!(exp = rel_bind_column2(sql, inner, ta, cname, f)) && sql->session->status == -ERR_AMBIGUOUS)
				return NULL;
		if (!exp && inner && is_sql_aggr(f) && (is_groupby(inner->op) || is_select(inner->op))) {
			/* if inner is selection, ie having clause, get the left relation to reach group by */
			sql_rel *gp = inner;
			while (gp && is_select(gp->op))
				gp = gp->l;
			if (gp && !is_basetable(gp->op) && gp->l && !(exp = rel_bind_column2(sql, gp->l, ta, cname, f)) && sql->session->status == -ERR_AMBIGUOUS)
				return NULL;
		}
		if (!exp && query && query_has_outer(query)) {
			int i;

			for (i=query_has_outer(query)-1; i>= 0 && !exp && (outer = query_fetch_outer(query,i)); i--) {
				if (!(exp = rel_bind_column2(sql, outer, ta, cname, f | sql_outer)) && sql->session->status == -ERR_AMBIGUOUS)
					return NULL;
				if (!exp && is_groupby(outer->op)) {
					if (!(exp = rel_bind_column2(sql, outer->l, ta, cname, f)) && sql->session->status == -ERR_AMBIGUOUS)
						return NULL;
					else
						used_lower_after_processed = is_processed(outer);
				}
				if (exp && is_simple_project(outer->op) && !rel_find_exp(outer, exp))
					exp = rel_project_add_exp(sql, outer, exp);
				if (exp)
					break;
			}
			if (exp && exp->card != CARD_AGGR && is_groupby(outer->op) && !is_sql_aggr(f) && rel_find_exp(outer->l, exp))
				return sql_error(sql, ERR_GROUPBY, SQLSTATE(42000) "SELECT: cannot use non GROUP BY column '%s.%s' in query results without an aggregate function", ta?ta->name:"", cname);
			if (exp && outer && outer->card <= CARD_AGGR && exp->card > CARD_AGGR && !is_sql_aggr(f))
				return sql_error(sql, ERR_GROUPBY, SQLSTATE(42000) "SELECT: cannot use non GROUP BY column '%s.%s' in query results without an aggregate function", ta?ta->name:"", cname);
			if (exp && outer && !is_sql_aggr(f)) {
				if (used_lower_after_processed || query_outer_used_exp( query, i, exp, f)) {
					sql_exp *lu = used_lower_after_processed?exp:query_outer_last_used(query, i);
					if (exp_name(lu) && exp_relname(lu) && !has_label(lu))
						return sql_error(sql, ERR_GROUPBY, SQLSTATE(42000) "SELECT: subquery uses ungrouped column \"%s.%s\" from outer query", exp_relname(lu)->name, exp_name(lu));
					return sql_error(sql, ERR_GROUPBY, SQLSTATE(42000) "SELECT: subquery uses ungrouped column from outer query");
				}
			}
			if (exp) {
				int of = query_fetch_outer_state(query, i);
				if (is_groupby(outer->op) && !is_sql_aggr(f)) {
					exp = rel_groupby_add_aggr(sql, outer, exp);
					exp->card = CARD_ATOM;
				} else if (is_groupby(outer->op) && is_sql_aggr(f) && exps_any_match(outer->exps, exp))
					exp = exp_ref(sql, exp);
				else
					exp->card = CARD_ATOM;
				set_freevar(exp, i);
				set_not_unique(exp);
				if (!is_sql_where(of) && !is_sql_aggr(of) && !is_sql_aggr(f) && !outer->grouped)
					set_outer(outer);
			}
			if (exp && outer && (is_select(outer->op) || is_join(outer->op)))
				set_dependent_(outer);
		}

		/* some views are just in the stack, like before and after updates views */
		if (rel && sql->use_views && ta) {
			sql_rel *v = stack_find_rel_view(sql, ta->name);

			if (v && exp && *rel && is_base(v->op) && v != *rel) /* trigger views are basetables relations, so those may conflict */
				return sql_error(sql, ERR_AMBIGUOUS, SQLSTATE(42000) "SELECT: identifier '%s.%s' ambiguous", ta->name, cname);
			if (v && !exp) {
				if (*rel)
					*rel = rel_crossproduct(sql->sa, *rel, rel_dup(v), op_join);
				else
					*rel = rel_dup(v);
				if (!(exp = rel_bind_column2(sql, *rel, ta, cname, f)) && sql->session->status == -ERR_AMBIGUOUS)
					return NULL;
			}
		}
		if (!exp && ta) { /* If no column was found, try a global variable */
			sql_var *var = NULL;
			sql_subtype *tpe = NULL;
			int level = 0;
			sql_arg *a = NULL;

			if (find_variable_on_scope(sql, ta->name, cname, &var, &a, &tpe, &level, "SELECT")) { /* search schema with table name, ugh */
				assert(level == 0);
				exp = exp_param_or_declared(sql->sa, ma_strdup(sql->sa, var->sname), ma_strdup(sql->sa, var->name), &(var->var.tpe), 0);
			}
		}
		if (!exp) {
			if (inner && !is_sql_aggr(f) && is_groupby(inner->op) && inner->l && (exp = rel_bind_column2(sql, inner->l, ta, cname, f)) && ta) {
				if (group_by_pk_project_uk_cond(sql, inner, exp, ta?ta->parent:NULL, ta->name)) {
					/* SQL23 feature: very special case where primary key is used in GROUP BY expression and
					 * unique key is in the project list or ORDER BY clause */
					sql->session->status = 0;
					sql->errstr[0] = 0;
					exp->card = CARD_AGGR;
					list_append(inner->exps, exp);
				} else {
					return sql_error(sql, ERR_NOTFOUND, SQLSTATE(42000) "SELECT: cannot use non GROUP BY column '%s.%s' in query results without an aggregate function", ta->name, cname);
				}
			}
		}

		if (!exp)
			return sql_error(sql, ERR_NOTFOUND, SQLSTATE(42S22) "SELECT: no such column '%s.%s'", ta?ta->name:"", cname);
		if (exp && inner && inner->card <= CARD_AGGR && exp->card > CARD_AGGR && (is_sql_sel(f) || is_sql_having(f)) && !is_sql_aggr(f))
			return sql_error(sql, ERR_GROUPBY, SQLSTATE(42000) "SELECT: cannot use non GROUP BY column '%s.%s' in query results without an aggregate function", ta?ta->name:"", cname);
		if (exp && inner && is_groupby(inner->op) && !is_sql_aggr(f) && !is_freevar(exp))
			exp = rel_groupby_add_aggr(sql, inner, exp);
	} else if (dlist_length(l) > 3) {
		return sql_error(sql, 02, SQLSTATE(42000) "cross-database references are not implemented");
	}
	if (exp && !exp_is_atom(exp) && rel && !outer) {
		if (query->last_exp && query->last_rel == *rel && !is_sql_aggr(query->last_state) && is_sql_aggr(f)) {
			if (!is_groupby(query->last_rel->op) || list_empty(query->last_rel->r) || !exps_find_exp(query->last_rel->r, query->last_exp)) {
				if (exp_relname(query->last_exp) && exp_name(query->last_exp) && !has_label(query->last_exp))
					return sql_error(sql, ERR_GROUPBY, SQLSTATE(42000) "SELECT: cannot use non GROUP BY column '%s.%s' in query results without an aggregate function", exp_relname(query->last_exp)->name, exp_name(query->last_exp));
				return sql_error(sql, ERR_GROUPBY, SQLSTATE(42000) "SELECT: cannot use non GROUP BY column in query results without an aggregate function");
			}
		}
		query->prev = query->last_exp;
		query->last_exp = exp;
		query->last_state = f;
		query->last_rel = *rel;
	}
	return exp;
}

int
rel_convert_types(mvc *sql, sql_rel *ll, sql_rel *rr, sql_exp **L, sql_exp **R, int scale_fixing, check_type tpe)
{
	sql_exp *ls = *L;
	sql_exp *rs = *R;
	sql_subtype *lt = exp_subtype(ls);
	sql_subtype *rt = exp_subtype(rs);

	if (!rt && !lt) {
		sql_error(sql, 01, SQLSTATE(42000) "Cannot have a parameter (?) on both sides of an expression");
		return -1;
	}
	if (rt && (!lt || !lt->type))
		 return rel_set_type_param(sql, rt, ll, ls, 0);
	if (lt && (!rt || !rt->type))
		 return rel_set_type_param(sql, lt, rr, rs, 0);

	if (rt && lt) {
		sql_subtype *i = lt;
		sql_subtype *r = rt;

		if (subtype_cmp(lt, rt) != 0 || (tpe == type_equal_no_any && (lt->type->localtype==0 || rt->type->localtype==0))) {
			sql_subtype super;

			cmp_supertype(&super, r, i);
			if (scale_fixing) {
				/* convert ls to super type */
				ls = exp_check_type(sql, &super, ll, ls, tpe);
				/* convert rs to super type */
				rs = exp_check_type(sql, &super, rr, rs, tpe);
			} else {
				/* convert ls to super type */
				super.scale = lt->scale;
				ls = exp_check_type(sql, &super, ll, ls, tpe);
				/* convert rs to super type */
				super.scale = rt->scale;
				rs = exp_check_type(sql, &super, rr, rs, tpe);
			}
		}
		*L = ls;
		*R = rs;
		if (!ls || !rs)
			return -1;
		return 0;
	}
	return -1;
}

static sql_rel *
push_select_exp(mvc *sql, sql_rel *rel, sql_exp *e, sql_exp *ls, int f)
{
	if (is_outerjoin(rel->op)) {
		if ((is_left(rel->op) || is_full(rel->op)) && rel_find_exp(rel->l, ls)) {
			rel_join_add_exp(sql->sa, rel, e);
			return rel;
		} else if ((is_right(rel->op) || is_full(rel->op)) && rel_find_exp(rel->r, ls)) {
			rel_join_add_exp(sql->sa, rel, e);
			return rel;
		}
		if (is_left(rel->op) && rel_find_exp(rel->r, ls)) {
			rel->r = rel_push_select(sql, rel->r, ls, e, f);
			return rel;
		} else if (is_right(rel->op) && rel_find_exp(rel->l, ls)) {
			rel->l = rel_push_select(sql, rel->l, ls, e, f);
			return rel;
		}
	}
	/* push select into the given relation */
	return rel_push_select(sql, rel, ls, e, f);
}

static sql_rel *
push_join_exp(mvc *sql, sql_rel *rel, sql_exp *e, sql_exp *L, sql_exp *R, sql_exp *R2, int f)
{
	sql_rel *r;
	if (/*is_semi(rel->op) ||*/ (is_outerjoin(rel->op) && !is_processed((rel)))) {
		rel_join_add_exp(sql->sa, rel, e);
		return rel;
	}
	/* push join into the given relation */
	if ((r = rel_push_join(sql, rel, L, R, R2, e, f)) != NULL)
		return r;
	rel_join_add_exp(sql->sa, rel, e);
	return rel;
}

static sql_rel *
rel_select_push_filter_exp_down(mvc *sql, sql_rel *rel, sql_exp *e, list *l, list *r, int ff)
{
	sql_exp *ll;
	if (exps_card(r) <= CARD_ATOM && (exps_are_atoms(r) || exps_have_freevar(sql, r) || exps_have_freevar(sql, l))) {
		if (exps_card(l) == exps_card(r) || rel->processed)  /* bin compare op */
			return rel_select(sql->sa, rel, e);
		if ((ll = exps_find_one_multi_exp(l)))
			return push_select_exp(sql, rel, e, ll, ff);
	}
	if (is_outerjoin(rel->op))
		return rel_select(sql->sa, rel, e);
	return rel_select_add_exp(sql->sa, rel, e);
}

static sql_rel *
rel_filter(mvc *sql, sql_rel *rel, list *l, list *r, char *sname, char *filter_op, int anti, int ff)
{
	node *n;
	sql_exp *e = NULL;
	sql_subfunc *f = NULL;
	list *tl = sa_list(sql->sa);
	bool found = false;

	for (n = l->h; n; n = n->next){
		sql_exp *e = n->data;

		list_append(tl, exp_subtype(e));
	}
	for (n = r->h; n; n = n->next){
		sql_exp *e = n->data;

		list_append(tl, exp_subtype(e));
	}
	/* find filter function */
	f = bind_func_(sql, sname, filter_op, tl, F_FILT, false, &found, false);
	if (f) {
		node *n,*m = f->func->ops->h;
		list *nexps = sa_list(sql->sa);

		for(n=l->h; m && n; m = m->next, n = n->next) {
			sql_arg *a = m->data;
			sql_exp *e = n->data;

			e = exp_check_type(sql, &a->type, rel, e, type_equal);
			if (!e)
				return NULL;
			list_append(nexps, exp_copy(sql, e));
		}
		l = nexps;
		nexps = sa_list(sql->sa);
		for(n=r->h; m && n; m = m->next, n = n->next) {
			sql_arg *a = m->data;
			sql_exp *e = n->data;

			e = exp_check_type(sql, &a->type, rel, e, type_equal);
			if (!e)
				return NULL;
			list_append(nexps, exp_copy(sql, e));
		}
		r = nexps;
	}
	if (!f)
		return sql_error(sql, ERR_NOTFOUND, SQLSTATE(42000) "SELECT: %s FILTER function %s%s%s'%s'",
						 found ? "insufficient privileges for" : "no such", sname ? "'":"", sname ? sname : "", sname ? "'.":"", filter_op);
	e = exp_filter(sql->sa, l, r, f, anti);

	if (exps_one_is_rel(l) || exps_one_is_rel(r)) /* uncorrelated subquery case */
		return rel_select(sql->sa, rel, e);
	/* atom or row => select */
	for (node *n=l->h; n; n = n->next) {
		sql_exp *ls = n->data;

		if (ls->card > rel->card) {
			if (exp_name(ls) && !has_label(ls))
				return sql_error(sql, ERR_GROUPBY, SQLSTATE(42000) "SELECT: cannot use non GROUP BY column '%s' in query results without an aggregate function", exp_name(ls));
			return sql_error(sql, ERR_GROUPBY, SQLSTATE(42000) "SELECT: cannot use non GROUP BY column in query results without an aggregate function");
		}
	}
	for (node *n=r->h; n; n = n->next) {
		sql_exp *rs = n->data;

		if (rs->card > rel->card) {
			if (exp_name(rs) && !has_label(rs))
				return sql_error(sql, ERR_GROUPBY, SQLSTATE(42000) "SELECT: cannot use non GROUP BY column '%s' in query results without an aggregate function", exp_name(rs));
			return sql_error(sql, ERR_GROUPBY, SQLSTATE(42000) "SELECT: cannot use non GROUP BY column in query results without an aggregate function");
		}
	}
	return rel_select_push_filter_exp_down(sql, rel, e, l, r, ff);
}

static sql_rel *
rel_filter_exp_(mvc *sql, sql_rel *rel, sql_exp *ls, sql_exp *r1, sql_exp *r2, sql_exp *r3, char *filter_op, int anti, int f)
{
	list *l = sa_list(sql->sa);
	list *r = sa_list(sql->sa);

	list_append(l, ls);
	list_append(r, r1);
	if (r2)
		list_append(r, r2);
	if (r3)
		list_append(r, r3);
	return rel_filter(sql, rel, l, r, "sys", filter_op, anti, f);
}

static sql_rel *
rel_select_push_compare_exp_down(mvc *sql, sql_rel *rel, sql_exp *e, sql_exp *ls, sql_exp *rs, sql_exp *rs2, int f)
{
	if (!is_join(rel->op) && !is_select(rel->op))
		return rel_select(sql->sa, rel, e);
	if ((rs->card <= CARD_ATOM || (rs2 && ls->card <= CARD_ATOM)) &&
		(exp_is_atom(rs) || (rs2 && exp_is_atom(ls)) || exp_has_freevar(sql, rs) || exp_has_freevar(sql, ls)) &&
		(!rs2 || (rs2->card <= CARD_ATOM && (exp_is_atom(rs2) || exp_has_freevar(sql, rs2))))) {
		if (ls->card == rs->card || (rs2 && (ls->card == rs2->card || rs->card == rs2->card)) || rel->processed) /* bin compare op */
			return rel_select(sql->sa, rel, e);

		return push_select_exp(sql, rel, e, ls, f);
	} else { /* join */
		return push_join_exp(sql, rel, e, ls, rs, rs2, f);
	}
	return rel;
}

static sql_rel *
rel_compare_exp_(sql_query *query, sql_rel *rel, sql_exp *ls, sql_exp *rs, sql_exp *rs2, int type, int anti, int quantifier, int f, int symmetric, int is_semantics)
{
	mvc *sql = query->sql;
	sql_exp *e = NULL;

	if (quantifier || exp_is_rel(ls) || exp_is_rel(rs) || (rs2 && exp_is_rel(rs2))) {
		if (rs2) {
			e = exp_compare2(sql->sa, ls, rs, rs2, type, symmetric);
			if (anti)
				set_anti(e);
		} else {
			assert(!symmetric);
			if (rel_convert_types(sql, rel, rel, &ls, &rs, 1, type_equal_no_any) < 0)
				return NULL;
			e = exp_compare_func(sql, ls, rs, compare_func((comp_type)type, anti), quantifier);
		}
		return rel_select(sql->sa, rel, e);
	} else if (!rs2) {
		assert(!symmetric);
		if (ls->card < rs->card) {
			sql_exp *swap = ls;
			ls = rs;
			rs = swap;
			type = (int)swap_compare((comp_type)type);
		}
		if (rel_convert_types(sql, rel, rel, &ls, &rs, 1, type_equal_no_any) < 0)
			return NULL;
		e = exp_compare(sql->sa, ls, rs, type);
		if (is_semantics) set_semantics(e);
	} else {
		assert(rs2);
		if (rel_convert_types(sql, rel, rel, &ls, &rs, 1, type_equal_no_any) < 0)
			return NULL;
		if (!(rs2 = exp_check_type(sql, exp_subtype(ls), rel, rs2, type_equal)))
			return NULL;
		e = exp_compare2(sql->sa, ls, rs, rs2, type, symmetric);
	}
	if (anti)
		set_anti(e);

	if (!rel)
		return rel_select(sql->sa, rel_project_exp(sql, exp_atom_bool(sql->sa, 1)), e);

	/* atom or row => select */
	if (ls->card > rel->card || rs->card > rel->card || (rs2 && rs2->card > rel->card)) {
		sql_exp *e = ls->card > rel->card ? ls : rs->card > rel->card ? rs : rs2;
		if (exp_name(e) && !has_label(e))
			return sql_error(sql, ERR_GROUPBY, SQLSTATE(42000) "SELECT: cannot use non GROUP BY column '%s' in query results without an aggregate function", exp_name(e));
		return sql_error(sql, ERR_GROUPBY, SQLSTATE(42000) "SELECT: cannot use non GROUP BY column in query results without an aggregate function");
	}
	return rel_select_push_compare_exp_down(sql, rel, e, ls, rs, rs2, f);
}

static sql_rel *
rel_compare_exp(sql_query *query, sql_rel *rel, sql_exp *ls, sql_exp *rs, char *compare_op, int reduce, int quantifier, int need_not, int f, int is_semantics)
{
	mvc *sql = query->sql;
	comp_type type = cmp_equal;

	if (!ls || !rs)
		return NULL;

	if (!quantifier && ((!rel && !query_has_outer(query)) || !reduce)) {
		/* TODO to handle filters here */
		sql_exp *e;

		if (rel_convert_types(sql, rel, rel, &ls, &rs, 1, type_equal_no_any) < 0)
			return NULL;
		e = rel_binop_(sql, rel, ls, rs, "sys", compare_op, card_value, true);

		if (!e)
			return NULL;
		if (!reduce) {
			if (rel->op == op_project) {
				append(rel->exps, e);
			} else {
				list *exps = new_exp_list(sql->sa);

				append(exps, e);
				return rel_project(sql->sa, rel, exps);
			}
		} else {
			return rel_select(sql->sa, rel, e);
		}
	}
	type = compare_str2type(compare_op);
	assert(type != cmp_filter);
	return rel_compare_exp_(query, rel, ls, rs, NULL, type, need_not, quantifier, f, 0, is_semantics);
}

static sql_rel *
rel_compare(sql_query *query, sql_rel *rel, symbol *sc, symbol *lo, symbol *ro, char *compare_op, int f, exp_kind k, int quantifier, int is_semantics)
{
	mvc *sql = query->sql;
	sql_exp *rs = NULL, *ls;
	comp_type cmp_type = compare_str2type(compare_op);
	exp_kind ek = {type_value, card_column, FALSE};
	int need_not = 0;

	if ((quantifier == 1 && cmp_type == cmp_equal) ||
	    (quantifier == 2 && cmp_type == cmp_notequal)) {
		dnode *n = sc->data.lval->h;
		dlist *dl = dlist_create(sql->sa);
		/* map into IN/NOT IN */
		sc->token = cmp_type==cmp_equal?SQL_IN:SQL_NOT_IN;
		n->next->type = type_list;
		n->next->data.lval = dl;
		n->next->next->next = NULL; /* remove quantifier */
		dl->h = n->next->next;
		n->next->next = NULL; /* (remove comparison) moved righthand side */
		return rel_logical_exp(query, rel, sc, f);
	}
	/* <> ANY -> NOT (= ALL) */
	if (quantifier == 1 && cmp_type == cmp_notequal) {
		need_not = 1;
		quantifier = 2;
		cmp_type = cmp_equal;
		compare_op = "=";
	}

	if ((lo->token == SQL_SELECT || lo->token == SQL_UNION || lo->token == SQL_EXCEPT || lo->token == SQL_INTERSECT || lo->token == SQL_VALUES) &&
		(ro->token != SQL_SELECT && ro->token != SQL_UNION && ro->token != SQL_EXCEPT && ro->token != SQL_INTERSECT && ro->token != SQL_VALUES)) {
		symbol *tmp = lo; /* swap subquery to the right hand side */

		lo = ro;
		ro = tmp;

		if (compare_op[0] == '>')
			compare_op[0] = '<';
		else if (compare_op[0] == '<' && compare_op[1] != '>')
			compare_op[0] = '>';
		cmp_type = swap_compare(cmp_type);
	}

	ls = rel_value_exp(query, &rel, lo, f|sql_farg, ek);
	if (!ls)
		return NULL;
	if (ls && rel && exp_has_freevar(sql, ls) && is_sql_sel(f))
		ls = rel_project_add_exp(sql, rel, ls);
	if (quantifier)
		ek.card = card_set;

	rs = rel_value_exp(query, &rel, ro, f|sql_farg, ek);
	if (!rs)
		return NULL;
	if (ls->card > rs->card && rs->card == CARD_AGGR && is_sql_having(f)) {
		if (exp_name(ls) && exp_relname(ls) && !has_label(ls))
			return sql_error(sql, ERR_GROUPBY, SQLSTATE(42000) "SELECT: cannot use non GROUP BY column '%s.%s' in query results without an aggregate function", exp_relname(ls)->name, exp_name(ls));
		return sql_error(sql, ERR_GROUPBY, SQLSTATE(42000) "SELECT: cannot use non GROUP BY column in query results without an aggregate function");
	}
	if (rs->card > ls->card && ls->card == CARD_AGGR && is_sql_having(f)) {
		if (exp_name(rs) && exp_relname(rs) && !has_label(rs))
			return sql_error(sql, ERR_GROUPBY, SQLSTATE(42000) "SELECT: cannot use non GROUP BY column '%s.%s' in query results without an aggregate function", exp_relname(rs)->name, exp_name(rs));
		return sql_error(sql, ERR_GROUPBY, SQLSTATE(42000) "SELECT: cannot use non GROUP BY column in query results without an aggregate function");
	}
	return rel_compare_exp(query, rel, ls, rs, compare_op, k.reduce, quantifier, need_not, f, is_semantics);
}

static sql_exp*
_rel_nop(mvc *sql, char *sname, char *fname, list *tl, sql_rel *rel, list *exps, exp_kind ek)
{
	bool found = false;
	int table_func = (ek.card == card_relation);
	sql_ftype type = (ek.card == card_loader)?F_LOADER:((ek.card == card_none)?F_PROC:
		   ((ek.card == card_relation)?F_UNION:F_FUNC));

	sql_subfunc *f = bind_func_(sql, sname, fname, tl, type, false, &found, false);
	if (f && !(exps = check_arguments_and_find_largest_any_type(sql, rel, exps, f, table_func, false)))
		f = NULL;

	if (f)
		return exp_op(sql->sa, exps, f);
	char *arg_list = nary_function_arg_types_2str(sql, tl, list_length(tl));
	return sql_error(sql, ERR_NOTFOUND, SQLSTATE(42000) "SELECT: %s operator %s%s%s'%s'(%s)",
					 found ? "insufficient privileges for" : "no such", sname ? "'":"", sname ? sname : "", sname ? "'.":"", fname, arg_list ? arg_list : "");
}

static sql_exp *
exp_exist(sql_query *query, sql_rel *rel, sql_exp *le, int exists)
{
	mvc *sql = query->sql;
	sql_subfunc *exists_func = NULL;
	sql_subtype *t;
	sql_exp *res;

	if (!exp_name(le))
		exp_label(sql->sa, le, ++sql->label);
	if (exp_is_rel(le)) { /* for the subquery case, propagate to the inner query */
		sql_rel *r = exp_rel_get_rel(sql->sa, le);
		if (is_project(r->op) && !list_empty(r->exps)) {
			for (node *n = r->exps->h; n; n = n->next)
				if (!exp_subtype(n->data) && rel_set_type_param(sql, sql_fetch_localtype(TYPE_bit), r, n->data, 0) < 0) /* workaround */
					return NULL;
			le->tpe = *exp_subtype(r->exps->h->data); /* just take the first expression type */
		}
	} else if (!exp_subtype(le) && rel_set_type_param(sql, sql_fetch_localtype(TYPE_bit), rel, le, 0) < 0) /* workaround */
		return NULL;
	t = exp_subtype(le);

	if (!(exists_func = sql_bind_func(sql, "sys", exists ? "sql_exists" : "sql_not_exists", t, NULL, F_FUNC, true, true)))
		return sql_error(sql, ERR_NOTFOUND, SQLSTATE(42000) "exist operator on type %s missing", t ? t->type->base.name : "unknown");
	res = exp_unop(sql->sa, le, exists_func);
	set_has_no_nil(res);
	return res;
}

static sql_exp *
rel_exists_value_exp(sql_query *query, sql_rel **rel, symbol *sc, int f)
{
	exp_kind ek = {type_value, card_exists, FALSE};
	sql_exp *le, *e;

	le = rel_value_exp(query, rel, sc->data.sym, f|sql_farg, ek);
	if (!le)
		return NULL;
	if (!(e = exp_exist(query, rel ? *rel : NULL, le, sc->token == SQL_EXISTS)))
		return NULL;
	/* only freevar should have CARD_AGGR */
	e->card = CARD_ATOM;
	return e;
}

static sql_rel *
rel_exists_exp(sql_query *query, sql_rel *rel, symbol *sc, int f)
{
	exp_kind ek = {type_value, card_exists, TRUE};
	mvc *sql = query->sql;
	sql_rel *sq = NULL;

	if (is_psm_call(f) || is_sql_merge(f))
		return sql_error(sql, 02, SQLSTATE(42000) "%s: subqueries not supported inside %s", is_psm_call(f) ? "CALL" : "MERGE", is_psm_call(f) ? "CALL statements" : "MERGE conditions");
	if (rel) {
		query_processed(query);
		query_push_outer(query, rel, f);
	}
	sq = rel_subquery(query, sc->data.sym, ek);
	if (rel)
		rel = query_pop_outer(query);
	assert(!is_sql_sel(f));
	if (sq) {
		sql_exp *e = exp_rel(sql, sq);
		if (!(e = exp_exist(query, rel, e, sc->token == SQL_EXISTS)))
			return NULL;
		/* only freevar should have CARD_AGGR */
		e->card = CARD_ATOM;
		rel = rel_select_add_exp(sql->sa, rel, e);
		return rel;
	}
	return NULL;
}

static int
is_project_true(sql_rel *r)
{
	if (r && !r->l && list_length(r->exps) == 1) {
		sql_exp *e = r->exps->h->data;
		if (exp_is_atom(e) && exp_is_true(e))
			return 1;
	}
	return 0;
}

static sql_exp *
rel_in_value_exp(sql_query *query, sql_rel **rel, symbol *sc, int f)
{
	mvc *sql = query->sql;
	exp_kind ek = {type_value, card_column, TRUE};
	dlist *dl = sc->data.lval;
	symbol *lo = NULL;
	dnode *n = dl->h->next, *dn = NULL;
	sql_exp *le = NULL, *re, *e = NULL;
	list *ll = sa_list(sql->sa);
	int is_tuple = 0, add_select = 0;

	/* complex case */
	if (dl->h->type == type_symbol && dl->h->data.sym->token == SQL_ROW) { /* (a,b..) in (.. ) */
		lo = dl->h->data.sym;
		dn = lo->data.lval->h;
		lo = dn->data.sym;
		dn = dn->next;
	} else {
		lo = dl->h->data.sym;
	}
	for( ; lo; lo = dn?dn->data.sym:NULL, dn = dn?dn->next:NULL ) {
		le = rel_value_exp(query, rel, lo, f|sql_farg, ek);
		if (!le)
			return NULL;
		append(ll, le);
	}
	if (list_length(ll) == 1) {
		le = ll->h->data;
		ek.card = card_set;
	} else {
		le = exp_values(sql->sa, ll);
		exp_label(sql->sa, le, ++sql->label);
		ek.type = list_length(ll);
		is_tuple = list_length(ll);
	}
	/* list of values or subqueries */
	/* 3 right hand side cases,
	 *	1 - value/tuple list of atoms
	 *	2 - list of scalar sub queries (needs check on 1 row/column per query)
	 *	3 - single tabular ie. multi column, multi row query
	 */
	if (n->type == type_list) {
		sql_exp *values;
		list *vals = sa_list(sql->sa);

		n = dl->h->next;
		n = n->data.lval->h;

		for (; n; n = n->next) {
			if (n->type == type_list) {
				dnode *m = n->data.lval->h;
				list *rl = sa_list(sql->sa);
				for (; m; m = m->next) {
					assert(m->type == type_symbol);
					sql_exp *re = rel_value_exp(query, rel, m->data.sym, f|sql_farg, ek);
					if (!re)
						return NULL;
					append(rl, re);
				}
				re = exp_values(sql->sa, rl);
			} else {
				assert(n->type == type_symbol);
				re = rel_value_exp(query, rel, n->data.sym, f|sql_farg, ek);
			}
			if (!re)
				return NULL;
			if (is_tuple && (!exp_is_rel(re) && !is_values(re)))
				return sql_error(sql, 02, SQLSTATE(42000) "Cannot match a tuple to a single value");
			if (is_tuple && exp_is_rel(re)) {
				sql_rel *r = exp_rel_get_rel(sql->sa, re);

				if (!r)
					return sql_error(sql, 02, SQLSTATE(42000) "Subquery missing");
				if (r->nrcols != ek.type)
					return sql_error(sql, 02, SQLSTATE(42000) "Subquery has too %s columns", (r->nrcols < ek.type) ? "few" : "many");
				re = exp_rel_label(sql, re);
				if (r && r->l && n->next) /* not a value list */
					return sql_error(sql, 02, SQLSTATE(42000) "subquery must return only one column");
			} else if (exp_is_rel(re)) {
				sql_rel *r = exp_rel_get_rel(sql->sa, re);
				add_select = 1;
				if (rel && *rel && is_join((*rel)->op))
					set_dependent((*rel));
				if (is_project(r->op) && is_project_true(r->l) && list_length(r->exps) == 1) {
					re = r->exps->h->data;
					if (is_freevar(re))
						reset_freevar(re);
				}
			} else if (is_values(re) && is_tuple != list_length(exp_get_values(re))) {
				return sql_error(sql, 02, SQLSTATE(42000) "Tuple sizes do not match");
			}
			append(vals, re);
		}

		if (list_empty(vals))
			return sql_error(sql, 02, SQLSTATE(42000) "The list of values for IN operator cannot be empty");

		values = exp_values(sql->sa, vals);
		exp_label(sql->sa, values, ++sql->label);
		if (is_tuple) {
			if (!(values = exp_tuples_set_supertype(sql, exp_get_values(le), values)))
				return NULL;
			if (!(le->f = tuples_check_types(sql, exp_get_values(le), values)))
				return NULL;
		} else { /* if it's not a tuple, enforce coercion on the type for every element on the list */
			sql_subtype super, *le_tpe = exp_subtype(le), *values_tpe = NULL;

			for (node *m = vals->h; m; m = m->next) { /* first get values supertype */
				sql_exp *e = m->data;
				sql_subtype *tpe = exp_subtype(e);

				if (values_tpe && tpe) {
					cmp_supertype(&super, values_tpe, tpe);
					*values_tpe = super;
				} else if (!values_tpe && tpe) {
					super = *tpe;
					values_tpe = &super;
				}
			}
			if (!le_tpe)
				le_tpe = values_tpe;
			if (!values_tpe)
				values_tpe = le_tpe;
			if (!le_tpe || !values_tpe)
				return sql_error(sql, 01, SQLSTATE(42000) "For the IN operator, both sides must have a type defined");
			cmp_supertype(&super, values_tpe, le_tpe); /* compute supertype */

			/* on selection/join cases we can generate cmp expressions instead of anyequal for trivial cases */
			if ((is_sql_where(f) || is_sql_having(f)) && !is_sql_farg(f) && !exp_has_rel(le) && exps_are_atoms(vals)) {
				if (list_length(vals) == 1) { /* use cmp_equal instead of cmp_in for 1 expression */
					sql_exp *first = vals->h->data;
					if (rel_convert_types(sql, rel ? *rel : NULL, rel ? *rel : NULL, &le, &first, 1, type_equal_no_any) < 0)
						return NULL;
					e = exp_compare(sql->sa, le, first, (sc->token == SQL_IN) ? cmp_equal : cmp_notequal);
				} else { /* use cmp_in instead of anyequal for n simple expressions */
					for (node *n = vals->h ; n ; n = n->next)
						if ((n->data = exp_check_type(sql, &super, rel ? *rel : NULL, n->data, type_equal)) == NULL)
							return NULL;
					if ((le = exp_check_type(sql, &super, rel ? *rel : NULL, le, type_equal)) == NULL)
						return NULL;
					e = exp_in(sql->sa, le, vals, (sc->token == SQL_IN) ? cmp_in : cmp_notin);
				}
			}
			if (!e) { /* after computing supertype, check types for each IN value */
				for (node *n = vals->h ; n ; n = n->next)
					if ((n->data = exp_check_type(sql, &super, rel ? *rel : NULL, n->data, type_equal)) == NULL)
						return NULL;
				values->tpe = *exp_subtype(vals->h->data);
				if (!(le = exp_check_type(sql, &super, rel ? *rel : NULL, le, type_equal)))
					return NULL;
			}
		}
		if (!e) {
			if (add_select && rel && *rel && !is_project((*rel)->op) && !is_select((*rel)->op) && !is_base((*rel)->op))
				*rel = rel_select(sql->sa, *rel, NULL);
			if (!exp_has_rel(le) && !exp_has_rel(values))
				e = exp_in(sql->sa, le, values->f, (sc->token == SQL_IN) ? cmp_in : cmp_notin);
			else if ((rel && *rel) || exp_has_rel(le) || exp_has_rel(values))
				e = exp_in_func(sql, le, values, (sc->token == SQL_IN), is_tuple);
			else
				e = exp_in_aggr(sql, le, values, (sc->token == SQL_IN), is_tuple);
		}
	}
	return e;
}

static sql_rel *
rel_in_exp(sql_query *query, sql_rel *rel, symbol *sc, int f)
{
	mvc *sql = query->sql;
	sql_exp *e = rel_in_value_exp(query, &rel, sc, f);

	assert(!is_sql_sel(f));
	if (!e || !rel)
		return NULL;

	if (e->type == e_cmp) { /* it's a exp_in or cmp_equal of simple expressions, push down early on if possible */
		sql_exp *ls = e->l;
		bool rlist = (e->flag == cmp_in || e->flag == cmp_notin);
		unsigned int rcard = rlist ? exps_card(e->r) : exp_card(e->r);
		int r_is_atoms = rlist ? exps_are_atoms(e->r) : exp_is_atom(e->r);
		int r_has_freevar = rlist ? exps_have_freevar(sql, e->r) : exp_has_freevar(sql, e->r);

		if ((rcard <= CARD_ATOM && r_is_atoms) || r_has_freevar || exp_has_freevar(sql, ls)) {
			if ((exp_card(ls) == rcard) || rel->processed) /* bin compare op */
				return rel_select(sql->sa, rel, e);

			return push_select_exp(sql, rel, e, ls, f);
		} else { /* join */
			sql_exp *rs = rlist ? exps_find_one_multi_exp(e->r) : e->r;
			if (rs)
				return push_join_exp(sql, rel, e, ls, rs, NULL, f);
		}
	}
	if (is_outerjoin(rel->op))
		return rel_select(sql->sa, rel, e);
	return rel_select_add_exp(sql->sa, rel, e);
}

static int
exp_between_check_types(sql_subtype *res, sql_subtype *t1, sql_subtype *t2, sql_subtype *t3)
{
	bool type_found = false;
	sql_subtype super;

	if (t1 && t2) {
		cmp_supertype(&super, t2, t1);
		type_found = true;
	} else if (t1) {
		super = *t1;
		type_found = true;
	} else if (t2) {
		super = *t2;
		type_found = true;
	}
	if (t3) {
		if (type_found)
			cmp_supertype(&super, t3, &super);
		else
			super = *t3;
		type_found = true;
	}
	if (!type_found)
		return -1;
	*res = super;
	return 0;
}

static bool
exp_is_null_no_value_opt(sql_exp *e)
{
	if (!e)
		return false;
	while (is_convert(e->type))
		e = e->l;
	return e->type == e_atom && e->l && atom_null(e->l);
}

sql_exp *
rel_logical_value_exp(sql_query *query, sql_rel **rel, symbol *sc, int f, exp_kind ek)
{
	mvc *sql = query->sql;

	if (!sc)
		return NULL;

	if (mvc_highwater(sql))
		return sql_error(sql, 10, SQLSTATE(42000) "Query too complex: running out of stack space");

	switch (sc->token) {
	case SQL_OR:
	case SQL_AND:
	{
		dnode *n = sc->data.lval->h;
		symbol *lo = n->data.sym;
		sql_exp *ls = NULL, *rs;
		list *l = NULL;

		if (!(ls = rel_value_exp(query, rel, lo, f|sql_farg, ek)))
			return NULL;

		for(n = n->next; n; n = n->next) {
			symbol *ro = n->data.sym;
			if (!(rs = rel_value_exp(query, rel, ro, f|sql_farg, ek)))
				return NULL;
			if (!l) {
				l = sa_list(sql->sa);
				l = append(l, ls);
				if (!l)
					return NULL;
			}
			append(l, rs);
		}
		if (l) {
			sql_subtype *bt = sql_fetch_localtype(TYPE_bit);
			l = exps_check_type(sql, bt, l);
			if (!l)
				return NULL;
			if (sc->token == SQL_OR)
				return exp_disjunctive(sql->sa, l);
			else
				return exp_conjunctive(sql->sa, l);
		}
		return ls;
	}
	case SQL_FILTER:
		/* [ x,..] filter [ y,..] */
		/* todo add anti, [ x,..] not filter [ y,...] */
		/* no correlation */
	{
		dnode *ln = sc->data.lval->h->data.lval->h;
		dnode *rn = sc->data.lval->h->next->next->data.lval->h;
		dlist *filter_op = sc->data.lval->h->next->data.lval;
		char *fname = qname_schema_object(filter_op);
		char *sname = qname_schema(filter_op);
		list *exps, *tl;
		sql_subtype *obj_type = NULL;

		exps = sa_list(sql->sa);
		tl = sa_list(sql->sa);
		for (; ln; ln = ln->next) {
			symbol *sym = ln->data.sym;

			sql_exp *e = rel_value_exp(query, rel, sym, f|sql_farg, ek);
			if (!e)
				return NULL;
			if (!obj_type)
				obj_type = exp_subtype(e);
			list_append(exps, e);
			append(tl, exp_subtype(e));
		}
		for (; rn; rn = rn->next) {
			symbol *sym = rn->data.sym;

			sql_exp *e = rel_value_exp(query, rel, sym, f|sql_farg, ek);
			if (!e)
				return NULL;
			list_append(exps, e);
			append(tl, exp_subtype(e));
		}
		/* find the predicate filter function */
		return _rel_nop(sql, sname, fname, tl, rel ? *rel : NULL, exps, ek);
	}
	case SQL_COMPARE:
	{
		dnode *n = sc->data.lval->h;
		symbol *lo = n->data.sym;
		symbol *ro = n->next->next->data.sym;
		char *compare_op = n->next->data.sval;
		int quantifier = 0, need_not = 0;
		sql_exp *rs = NULL, *ls;
		comp_type cmp_type = compare_str2type(compare_op);
		bool is_not_distinct_from = false;
		bool is_distinct_from = false;

		/*
		 * = ANY -> IN, <> ALL -> NOT( = ANY) -> NOT IN
		 * = ALL -> all(groupby(all, nil)), <> ANY -> NOT ( = ALL )
		 */
		if (n->next->next->next)
			quantifier = n->next->next->next->data.i_val + 1;
		assert(quantifier == 0 || quantifier == 1 || quantifier == 2 || quantifier == 3 || quantifier == 4);

		/* [NOT] DISTINCT FROM */
		if (quantifier == 3) {
				is_not_distinct_from = true;
				quantifier = 0;
		}
		else if (quantifier == 4) {
				is_distinct_from = true;
				quantifier = 0;
		}

		if ((quantifier == 1 && cmp_type == cmp_equal) ||
		    (quantifier == 2 && cmp_type == cmp_notequal)) {
			dlist *dl = dlist_create(sql->sa);
			/* map into IN/NOT IN */
			sc->token = cmp_type==cmp_equal?SQL_IN:SQL_NOT_IN;
			n->next->type = type_list;
			n->next->data.lval = dl;
			n->next->next->next = NULL; /* remove quantifier */
			dl->h = n->next->next;
			n->next->next = NULL; /* (remove comparison) moved righthand side */
			return rel_logical_value_exp(query, rel, sc, f, ek);
		}
		/* <> ANY -> NOT (= ALL) */
		if (quantifier == 1 && cmp_type == cmp_notequal) {
			need_not = 1;
			quantifier = 2;
			cmp_type = cmp_equal;
			compare_op = "=";
		}

		ls = rel_value_exp(query, rel, lo, f|sql_farg, ek);
		if (!ls)
			return NULL;
		if (quantifier)
			ek.card = card_set;

		rs = rel_value_exp(query, rel, ro, f|sql_farg, ek);
		if (!rs)
			return NULL;

		if (is_distinct_from || is_not_distinct_from) {
			if (rel_convert_types(sql, rel ? *rel : NULL, rel ? *rel : NULL, &ls, &rs, 1, type_equal_no_any) < 0)
				return NULL;
			sql_exp* e = exp_compare(sql->sa, ls, rs, is_not_distinct_from?cmp_equal:cmp_notequal);
			set_semantics(e);
			return e;
		}

		if (rs->type == e_atom)
			quantifier = 0;

		if (!exp_is_rel(ls) && !exp_is_rel(rs) && ls->card < rs->card) {
			sql_exp *swap = ls; /* has to swap parameters like in the rel_logical_exp case */
			ls = rs;
			rs = swap;
			cmp_type = swap_compare(cmp_type);
		}

		if (rel_convert_types(sql, rel ? *rel : NULL, rel ? *rel : NULL, &ls, &rs, 1, type_equal_no_any) < 0)
			return NULL;
		if (exp_is_null_no_value_opt(ls) && exp_is_null_no_value_opt(rs))
			return exp_atom(sql->sa, atom_general(sql->sa, sql_fetch_localtype(TYPE_bit), NULL, 0));

		if (!quantifier)
			return exp_compare(sql->sa, ls, rs, cmp_type);

		return exp_compare_func(sql, ls, rs, compare_func(cmp_type, need_not), quantifier);
	}
	/* Set Member ship */
	case SQL_IN:
	case SQL_NOT_IN:
		return rel_in_value_exp(query, rel, sc, f);
	case SQL_EXISTS:
	case SQL_NOT_EXISTS:
		return rel_exists_value_exp(query, rel, sc, f);
	case SQL_LIKE:
	case SQL_NOT_LIKE:
	{
		symbol *lo = sc->data.lval->h->data.sym;
		symbol *ro = sc->data.lval->h->next->data.sym;
		int insensitive = sc->data.lval->h->next->next->data.i_val;
		int anti = (sc->token == SQL_NOT_LIKE) != (sc->data.lval->h->next->next->next->data.i_val != 0);
		sql_subtype *st = sql_fetch_localtype(TYPE_str);
		sql_exp *le = rel_value_exp(query, rel, lo, f|sql_farg, ek), *re, *ee = NULL, *ie = exp_atom_bool(sql->sa, insensitive);

		if (!le)
			return NULL;

		if (!exp_subtype(le))
			return sql_error(sql, 02, SQLSTATE(42000) "SELECT: parameter not allowed on "
					"left hand side of LIKE operator");

		lo = ro->data.lval->h->data.sym;
		/* like uses a single string pattern */
		ek.card = card_value;
		re = rel_value_exp(query, rel, lo, f|sql_farg, ek);
		if (!re)
			return NULL;
		if ((re = exp_check_type(sql, st, rel ? *rel : NULL, re, type_equal)) == NULL)
			return sql_error(sql, 02, SQLSTATE(42000) "LIKE: wrong type, should be string");
		if ((le = exp_check_type(sql, st, rel ? *rel : NULL, le, type_equal)) == NULL)
			return sql_error(sql, 02, SQLSTATE(42000) "LIKE: wrong type, should be string");
		/* Do we need to escape ? */
		if (dlist_length(ro->data.lval) == 2) {
			char *escape = ro->data.lval->h->next->data.sval;
			ee = exp_atom(sql->sa, atom_string(sql->sa, st, ma_strdup(sql->sa, escape)));
		} else {
			ee = exp_atom(sql->sa, atom_string(sql->sa, st, ma_strdup(sql->sa, "")));
		}
		return rel_nop_(sql, rel ? *rel : NULL, le, re, ee, ie, "sys", anti ? "not_like" : "like", card_value);
	}
	case SQL_BETWEEN:
	case SQL_NOT_BETWEEN:
	{
		symbol *lo = sc->data.lval->h->data.sym;
		int symmetric = sc->data.lval->h->next->data.i_val;
		symbol *ro1 = sc->data.lval->h->next->next->data.sym;
		symbol *ro2 = sc->data.lval->h->next->next->next->data.sym;
		sql_exp *le, *re1, *re2;
		sql_subtype super;

		assert(sc->data.lval->h->next->type == type_int);

		if (!(le = rel_value_exp(query, rel, lo, f|sql_farg, ek)))
			return NULL;
		if (!(re1 = rel_value_exp(query, rel, ro1, f|sql_farg, ek)))
			return NULL;
		if (!(re2 = rel_value_exp(query, rel, ro2, f|sql_farg, ek)))
			return NULL;

		if (exp_between_check_types(&super, exp_subtype(le), exp_subtype(re1), exp_subtype(re2)) < 0)
			return sql_error(sql, 01, SQLSTATE(42000) "Cannot have a parameter (?) on both sides of an expression");

		if ((le = exp_check_type(sql, &super, rel ? *rel:NULL, le, type_equal)) == NULL ||
		    (re1 = exp_check_type(sql, &super, rel ? *rel:NULL, re1, type_equal)) == NULL ||
		    (re2 = exp_check_type(sql, &super, rel ? *rel:NULL, re2, type_equal)) == NULL)
			return NULL;

		le = exp_compare2(sql->sa, le, re1, re2, 3, symmetric);
		if (sc->token == SQL_NOT_BETWEEN)
			set_anti(le);
		return le;
	}
	case SQL_IS_NULL:
	case SQL_IS_NOT_NULL:
	/* is (NOT) NULL */
	{
		sql_exp *le = rel_value_exp(query, rel, sc->data.sym, f|sql_farg, ek);
		sql_subtype *t;

		if (!le)
			return NULL;
		if (!(t = exp_subtype(le)))
			return sql_error(sql, 01, SQLSTATE(42000) "Cannot have a parameter (?) for IS%s NULL operator", sc->token == SQL_IS_NOT_NULL ? " NOT" : "");
		le = exp_compare(sql->sa, le, exp_atom(sql->sa, atom_general(sql->sa, t, NULL, 0)), cmp_equal);
		if (sc->token == SQL_IS_NOT_NULL)
			set_anti(le);
		set_has_no_nil(le);
		set_semantics(le);
		return le;
	}
	case SQL_NOT: {
		sql_exp *le = rel_value_exp(query, rel, sc->data.sym, f|sql_farg, ek);

		if (!le)
			return NULL;
		return rel_unop_(sql, rel ? *rel : NULL, le, "sys", "not", card_value);
	}
	case SQL_ATOM: {
		AtomNode *an = (AtomNode *) sc;
		assert(an && an->a);
		return exp_atom(sql->sa, an->a);
	}
	case SQL_IDENT:
	case SQL_COLUMN:
		return rel_column_ref(query, rel, sc, f);
	case SQL_UNION:
	case SQL_EXCEPT:
	case SQL_INTERSECT: {
		sql_rel *sq;

		if (is_psm_call(f) || is_sql_merge(f))
			return sql_error(sql, 02, SQLSTATE(42000) "%s: subqueries not supported inside %s", is_psm_call(f) ? "CALL" : "MERGE", is_psm_call(f) ? "CALL statements" : "MERGE conditions");
		if (rel && *rel)
			query_push_outer(query, *rel, f);
		sq = rel_setquery(query, sc);
		if (rel && *rel) {
			*rel = query_pop_outer(query);
			if (is_sql_join(f) && is_groupby((*rel)->op)) {
				return sql_error(sql, 05, SQLSTATE(42000) "SELECT: aggregate functions not allowed in JOIN conditions");
			} else if (is_sql_where(f) && is_groupby((*rel)->op)) {
				return sql_error(sql, 02, SQLSTATE(42000) "SELECT: aggregate functions not allowed in WHERE clause");
			} else if ((is_sql_update_set(f) || is_sql_psm(f)) && is_groupby((*rel)->op)) {
				return sql_error(sql, 02, SQLSTATE(42000) "SELECT: aggregate functions not allowed in SET, WHILE, IF, ELSE, CASE, WHEN, RETURN, ANALYZE clauses");
			}
		}
		if (!sq)
			return NULL;
		if (ek.type == type_value && ek.card <= card_set && is_project(sq->op) && list_length(sq->exps) > 1)
			return sql_error(sql, 02, SQLSTATE(42000) "SELECT: subquery must return only one column");
		if (ek.type == type_relation && is_project(sq->op) && list_length(sq->exps) != ek.type)
			return sql_error(sql, 02, SQLSTATE(42000) "SELECT: subquery has too %s columns", list_length(sq->exps) < ek.type ? "few" : "many");
		if (ek.type == type_value && ek.card < card_set && sq->card >= CARD_AGGR && (is_sql_sel(f) | is_sql_having(f) | is_sql_farg(f) |
			( is_sql_where(f) && rel && (!*rel || is_basetable((*rel)->op) || is_simple_project((*rel)->op) || is_joinop((*rel)->op)))))
			sq = rel_zero_or_one(sql, sq, ek);
		return exp_rel(sql, sq);
	}
	case SQL_DEFAULT:
		return sql_error(sql, 02, SQLSTATE(42000) "DEFAULT keyword not allowed outside insert and update statements");
	default: {
		sql_exp *le = rel_value_exp(query, rel, sc, f|sql_farg, ek);
		sql_subtype bt;

		if (!le)
			return NULL;
		sql_find_subtype(&bt, "boolean", 0, 0);
		if ((le = exp_check_type(sql, &bt, rel ? *rel : NULL, le, type_equal)) == NULL)
			return NULL;
		return rel_binop_(sql, rel ? *rel : NULL, le, exp_atom_bool(sql->sa, 1), "sys", "=", 0, true);
	}
	}
	/* never reached, as all switch cases have a `return` */
}

sql_rel *
rel_logical_exp(sql_query *query, sql_rel *rel, symbol *sc, int f)
{
	mvc *sql = query->sql;
	exp_kind ek = {type_value, card_column, TRUE};

	if (!sc)
		return NULL;

	if (mvc_highwater(sql))
		return sql_error(sql, 10, SQLSTATE(42000) "Query too complex: running out of stack space");

	switch (sc->token) {
	case SQL_OR:
	{
		assert(rel);
		dnode *n = sc->data.lval->h;
		symbol *lo = n->data.sym;
		sql_exp *ls = NULL, *rs;
		list *l = NULL;

		if (!(ls = rel_logical_value_exp(query, &rel, lo, f, ek)))
			return NULL;

		for(n = n->next; n; n = n->next) {
			symbol *ro = n->data.sym;
			if (!(rs = rel_logical_value_exp(query, &rel, ro, f, ek)))
				return NULL;
			if (!l) {
				l = sa_list(sql->sa);
				l = append(l, ls);
				if (!l)
					return NULL;
			}
			append(l, rs);
		}
		if (l) {
			sql_subtype *bt = sql_fetch_localtype(TYPE_bit);
			l = exps_check_type(sql, bt, l);
			if (!l)
				return NULL;
			ls = exp_disjunctive(sql->sa, l);
		}
		if (!is_select(rel->op) && !is_join(rel->op)) {
			rel = rel_select(sql->sa, rel, ls);
		} else {
			if (!rel->exps)
				rel->exps = sa_list(sql->sa);
			append(rel->exps, ls);
		}
		return rel;
	}
	case SQL_AND:
	{
		for(dnode *n = sc->data.lval->h; n; n = n->next) {
			symbol *lo = n->data.sym;
			rel = rel_logical_exp(query, rel, lo, f);
			if (!rel)
				return NULL;
		}
		return rel;
	}
	case SQL_FILTER:
		/* [ x,..] filter [ y,..] */
		/* todo add anti, [ x,..] NOT filter [ y,...] */
		/* no correlation */
	{
		dnode *ln = sc->data.lval->h->data.lval->h;
		dnode *rn = sc->data.lval->h->next->next->data.lval->h;
		dlist *filter_op = sc->data.lval->h->next->data.lval;
		char *fname = qname_schema_object(filter_op);
		char *sname = qname_schema(filter_op);
		list *l, *r;

		l = sa_list(sql->sa);
		r = sa_list(sql->sa);
		for (; ln; ln = ln->next) {
			symbol *sym = ln->data.sym;

			sql_exp *e = rel_value_exp(query, &rel, sym, f|sql_farg, ek);
			if (!e)
				return NULL;
			list_append(l, e);
		}
		for (; rn; rn = rn->next) {
			symbol *sym = rn->data.sym;

			sql_exp *e = rel_value_exp(query, &rel, sym, f|sql_farg, ek);
			if (!e)
				return NULL;
			list_append(r, e);
		}
		return rel_filter(sql, rel, l, r, sname, fname, 0, f);
	}
	case SQL_COMPARE:
	{
		dnode *n = sc->data.lval->h;
		symbol *lo = n->data.sym;
		symbol *ro = n->next->next->data.sym;
		char *compare_op = n->next->data.sval;
		int quantifier = 0;
		int is_semantics = 0;

		if (n->next->next->next)
			quantifier = n->next->next->next->data.i_val + 1;
		assert(quantifier == 0 || quantifier == 1 || quantifier == 2 || quantifier == 3 || quantifier == 4);

		if (quantifier >= 3) {
			if (quantifier == 4)
				compare_op = "<>";
			quantifier = 0;
			is_semantics = 1;
		}
		return rel_compare(query, rel, sc, lo, ro, compare_op, f, ek, quantifier, is_semantics);
	}
	/* Set Member ship */
	case SQL_IN:
	case SQL_NOT_IN:
		return rel_in_exp(query, rel, sc, f);
	case SQL_EXISTS:
	case SQL_NOT_EXISTS:
		return rel_exists_exp(query, rel , sc, f);
	case SQL_LIKE:
	case SQL_NOT_LIKE:
	{
		symbol *lo = sc->data.lval->h->data.sym;
		symbol *ro = sc->data.lval->h->next->data.sym;
		int insensitive = sc->data.lval->h->next->next->data.i_val;
		int anti = (sc->token == SQL_NOT_LIKE) != (sc->data.lval->h->next->next->next->data.i_val != 0);
		sql_subtype *st = sql_fetch_localtype(TYPE_str);
		sql_exp *le = rel_value_exp(query, &rel, lo, f|sql_farg, ek), *re, *ee = NULL, *ie = exp_atom_bool(sql->sa, insensitive);

		if (!le)
			return NULL;

		if (!exp_subtype(le))
			return sql_error(sql, 02, SQLSTATE(42000) "SELECT: parameter not allowed on "
					"left hand side of LIKE operator");

		/* Do we need to escape ? */
		if (dlist_length(ro->data.lval) == 2) {
			char *escape = ro->data.lval->h->next->data.sval;
			ee = exp_atom(sql->sa, atom_string(sql->sa, st, ma_strdup(sql->sa, escape)));
		} else {
			ee = exp_atom(sql->sa, atom_string(sql->sa, st, ma_strdup(sql->sa, "")));
		}
		ro = ro->data.lval->h->data.sym;
		re = rel_value_exp(query, &rel, ro, f|sql_farg, ek);
		if (!re)
			return NULL;
		if ((re = exp_check_type(sql, st, rel, re, type_equal)) == NULL)
			return sql_error(sql, 02, SQLSTATE(42000) "LIKE: wrong type, should be string");
		if ((le = exp_check_type(sql, st, rel, le, type_equal)) == NULL)
			return sql_error(sql, 02, SQLSTATE(42000) "LIKE: wrong type, should be string");
		return rel_filter_exp_(sql, rel, le, re, ee, ie, "like", anti, f);
	}
	case SQL_BETWEEN:
	case SQL_NOT_BETWEEN:
	{
		symbol *lo = sc->data.lval->h->data.sym;
		int symmetric = sc->data.lval->h->next->data.i_val;
		symbol *ro1 = sc->data.lval->h->next->next->data.sym;
		symbol *ro2 = sc->data.lval->h->next->next->next->data.sym;
		sql_exp *le, *re1, *re2;
		sql_subtype super;

		assert(sc->data.lval->h->next->type == type_int);

		if (!(le = rel_value_exp(query, &rel, lo, f|sql_farg, ek)))
			return NULL;
		if (!(re1 = rel_value_exp(query, &rel, ro1, f|sql_farg, ek)))
			return NULL;
		if (!(re2 = rel_value_exp(query, &rel, ro2, f|sql_farg, ek)))
			return NULL;

		if (exp_between_check_types(&super, exp_subtype(le), exp_subtype(re1), exp_subtype(re2)) < 0)
			return sql_error(sql, 01, SQLSTATE(42000) "Cannot have a parameter (?) on both sides of an expression");

		if ((le = exp_check_type(sql, &super, rel, le, type_equal)) == NULL ||
		    (re1 = exp_check_type(sql, &super, rel, re1, type_equal)) == NULL ||
		    (re2 = exp_check_type(sql, &super, rel, re2, type_equal)) == NULL)
			return NULL;

		return rel_compare_exp_(query, rel, le, re1, re2, 3, sc->token == SQL_NOT_BETWEEN ? 1 : 0, 0, f, symmetric, 0);
	}
	case SQL_IS_NULL:
	case SQL_IS_NOT_NULL:
	/* is (NOT) NULL */
	{
		sql_exp *le = rel_value_exp(query, &rel, sc->data.sym, f|sql_farg, ek);
		sql_subtype *t;

		if (!le)
			return NULL;
		if (!(t = exp_subtype(le)))
			return sql_error(sql, 01, SQLSTATE(42000) "Cannot have a parameter (?) for IS%s NULL operator", sc->token == SQL_IS_NOT_NULL ? " NOT" : "");
		le = exp_compare(sql->sa, le, exp_atom(sql->sa, atom_general(sql->sa, t, NULL, 0)), cmp_equal);
		if (sc->token == SQL_IS_NOT_NULL)
			set_anti(le);
		set_has_no_nil(le);
		set_semantics(le);
		return rel_select_push_compare_exp_down(sql, rel, le, le->l, le->r, NULL, f);
	}
	case SQL_NOT: {
		sql_exp *le = rel_value_exp(query, &rel, sc->data.sym, f, ek);
		sql_subtype bt;

		sql_find_subtype(&bt, "boolean", 0, 0);
		if (!le || !(le = exp_check_type(sql, &bt, rel, le, type_equal)))
			return NULL;
		le = exp_compare(sql->sa, le, exp_atom_bool(sql->sa, 0), cmp_equal);
		return rel_select_push_compare_exp_down(sql, rel, le, le->l, le->r, NULL, f);
	}
	case SQL_ATOM: {
		/* TRUE or FALSE */
		sql_rel *or = rel;
		AtomNode *an = (AtomNode *) sc;
		sql_exp *e = exp_atom(sql->sa, an->a);

		if (e) {
			sql_subtype bt;

			sql_find_subtype(&bt, "boolean", 0, 0);
			e = exp_check_type(sql, &bt, rel, e, type_equal);
		}
		if (!e || or != rel)
			return NULL;
		e = exp_compare(sql->sa, e, exp_atom_bool(sql->sa, 1), cmp_equal);
		return rel_select_push_compare_exp_down(sql, rel, e, e->l, e->r, NULL, f);
	}
	case SQL_IDENT:
	case SQL_COLUMN: {
		sql_rel *or = rel;
		sql_exp *e = rel_column_ref(query, &rel, sc, f);

		if (e) {
			sql_subtype bt;

			sql_find_subtype(&bt, "boolean", 0, 0);
			e = exp_check_type(sql, &bt, rel, e, type_equal);
		}
		if (!e || or != rel)
			return NULL;
		e = exp_compare(sql->sa, e, exp_atom_bool(sql->sa, 1), cmp_equal);
		return rel_select_push_compare_exp_down(sql, rel, e, e->l, e->r, NULL, f);
	}
	case SQL_UNION:
	case SQL_EXCEPT:
	case SQL_INTERSECT: {
		sql_rel *sq;

		if (is_psm_call(f) || is_sql_merge(f))
			return sql_error(sql, 02, SQLSTATE(42000) "%s: set operations not supported inside %s", is_psm_call(f) ? "CALL" : "MERGE", is_psm_call(f) ? "CALL statements" : "MERGE conditions");
		if (rel)
			query_push_outer(query, rel, f);
		sq = rel_setquery(query, sc);
		if (rel) {
			rel = query_pop_outer(query);
			if (is_sql_join(f) && is_groupby(rel->op)) {
				return sql_error(sql, 05, SQLSTATE(42000) "SELECT: aggregate functions not allowed in JOIN conditions");
			} else if (is_sql_where(f) && is_groupby(rel->op)) {
				return sql_error(sql, 02, SQLSTATE(42000) "SELECT: aggregate functions not allowed in WHERE clause");
			} else if ((is_sql_update_set(f) || is_sql_psm(f)) && is_groupby(rel->op)) {
				return sql_error(sql, 02, SQLSTATE(42000) "SELECT: aggregate functions not allowed in SET, WHILE, IF, ELSE, CASE, WHEN, RETURN, ANALYZE clauses");
			}
		}
		if (!sq)
			return NULL;
		assert(ek.type == type_value); /* I don't expect IN tuple matching calls to land here */
		if (is_sql_where(f) && is_groupby(rel->op))
			assert(0);
		if (ek.card <= card_set && is_project(sq->op) && list_length(sq->exps) > 1)
			return sql_error(sql, 02, SQLSTATE(42000) "SELECT: subquery must return only one column");
		if (!rel)
			return sq;
		sq = rel_zero_or_one(sql, sq, ek);
		if (is_sql_where(f) || is_sql_having(f)) {
			sql_exp *le = exp_rel(sql, sq);
			sql_subtype bt;

			sql_find_subtype(&bt, "boolean", 0, 0);
			le = exp_check_type(sql, &bt, rel, le, type_equal);
			if (!le)
				return NULL;
			le = exp_compare(sql->sa, le, exp_atom_bool(sql->sa, 1), cmp_equal);
			return rel_select_push_compare_exp_down(sql, rel, le, le->l, le->r, NULL, f);
		} else {
			sq = rel_crossproduct(sql->sa, rel, sq, (f==sql_sel || is_single(sq))?op_left:op_join);
			set_processed(sq);
		}
		return sq;
	}
	case SQL_DEFAULT:
		return sql_error(sql, 02, SQLSTATE(42000) "DEFAULT keyword not allowed outside insert and update statements");
	default: {
		sql_exp *le = rel_value_exp(query, &rel, sc, f|sql_farg, ek);
		sql_subtype bt;

		if (!le)
			return NULL;
		if (le && (!is_compare(le->type) || le->flag > cmp_filter)) {
			sql_find_subtype(&bt, "boolean", 0, 0);
			if (!(le = exp_check_type(sql, &bt, rel, le, type_equal)))
				return NULL;
			le = exp_compare(sql->sa, le, exp_atom_bool(sql->sa, 1), cmp_equal);
		}
		if (le->flag == cmp_filter)
			return rel_select_push_filter_exp_down(sql, rel, le, le->l, le->r, f);
		else
			return rel_select_push_compare_exp_down(sql, rel, le, le->l, le->r, le->f, f);
	}
	}
	/* never reached, as all switch cases have a `return` */
}

static sql_exp * _rel_aggr(sql_query *query, sql_rel **rel, int distinct, char *sname, char *aname, dnode *arguments, symbol *orderby, int f);
static sql_exp *rel_aggr(sql_query *query, sql_rel **rel, symbol *se, int f);

sql_exp *
rel_unop_(mvc *sql, sql_rel *rel, sql_exp *e, char *sname, char *fname, int card)
{
	bool found = false;
	sql_subtype *t = exp_subtype(e);
	sql_ftype type = (card == card_loader)?F_LOADER:((card == card_none)?F_PROC:
		   ((card == card_relation)?F_UNION:F_FUNC));

	sql_subfunc *f = bind_func(sql, sname, fname, t, NULL, 1, type, false, &found, false);
	if (f) {
		sql_arg *a = f->func->ops->h->data;
		t = &a->type;
	}
	if (f && t && type_has_tz(t) && f->func->fix_scale == SCALE_FIX) {
		/* set timezone (using msec (.3)) */
		sql_subtype *intsec = sql_bind_subtype(sql->sa, "sec_interval", 10 /*hour to second */, 3);
		atom *a = atom_int(sql->sa, intsec, sql->timezone);
		sql_exp *tz = exp_atom(sql->sa, a);

		e = rel_binop_(sql, rel, e, tz, "sys", "sql_add", card, true);
		if (!e)
			return NULL;
	}
	if (f) {
		if (check_card(card, f)) {
			list *args = list_append(sa_list(sql->sa), e);
			args = check_arguments_and_find_largest_any_type(sql, rel, args, f, card == card_relation && e->card > CARD_ATOM, false);
			if (args)
				return exp_op(sql->sa, args, f);
		}
		found = false; /* reset found */
		f = NULL;
	}
	/* reset error */
	sql->session->status = 0;
	sql->errstr[0] = '\0';
	return sql_error(sql, ERR_NOTFOUND, SQLSTATE(42000) "SELECT: %s unary operator %s%s%s'%s'(%s)",
					 found ? "insufficient privileges for" : "no such", sname ? "'":"", sname ? sname : "", sname ? "'.":"", fname, t ? t->type->base.name : "?");
}

sql_exp *
rel_binop_(mvc *sql, sql_rel *rel, sql_exp *l, sql_exp *r, char *sname, char *fname, int card, bool exact)
{
	sql_subtype *t1 = exp_subtype(l), *t2 = exp_subtype(r);
	sql_ftype type = (card == card_loader)?F_LOADER:((card == card_none)?F_PROC:((card == card_relation)?F_UNION:F_FUNC));
	bool found = false;

	if (card == card_loader)
		card = card_none;

	if (is_commutative(sname, fname) && l->card < r->card) { /* move constants to the right if possible */
		sql_subtype *tmp = t1;
		t1 = t2;
		t2 = tmp;
		sql_exp *res = l;
		l = r;
		r = res;
	}
	/* swap complex types (intervals) to left side of +, * */
	if (t1 && t2 && is_commutative(sname, fname)) {
		if ((EC_INTERVAL(t1->type->eclass) && EC_TEMP(t2->type->eclass)) ||
           ((!EC_TEMP(t1->type->eclass) && !EC_INTERVAL(t1->type->eclass)) && EC_INTERVAL(t2->type->eclass))) {
			sql_subtype *tmp = t1;
			t1 = t2;
			t2 = tmp;
			sql_exp *res = l;
			l = r;
			r = res;
		}
	}

	sql_subfunc *f = bind_func(sql, sname, fname, t1, t2, 2, type, false, &found, exact);
	if (f && check_card(card,f)) {
		t1 = exp_subtype(l);
		t2 = exp_subtype(r);
		list *args = list_append(list_append(sa_list(sql->sa), l), r);

		args = check_arguments_and_find_largest_any_type(sql, rel, args, f, 0, false);
		if (args)
				return exp_op(sql->sa, args, f);
		return NULL;
	}

	if (!exp_subtype(l) || !exp_subtype(r))
		return sql_error(sql, 01, SQLSTATE(42000) "Cannot have a parameter (?) on both sides of an expression");
	return sql_error(sql, ERR_NOTFOUND, SQLSTATE(42000) "SELECT: %s binary operator %s%s%s'%s'(%s,%s)",
					 found ? "insufficient privileges for" : "no such", sname ? "'":"", sname ? sname : "", sname ? "'.":"", fname,
					 exp_subtype(l)->type->base.name, exp_subtype(r)->type->base.name);
}

sql_exp *
rel_nop_(mvc *sql, sql_rel *rel, sql_exp *a1, sql_exp *a2, sql_exp *a3, sql_exp *a4, char *sname, char *fname, int card)
{
	list *tl = sa_list(sql->sa);
	sql_subfunc *f = NULL;
	sql_ftype type = (card == card_none)?F_PROC:((card == card_relation)?F_UNION:F_FUNC);

	/* rel_nop_ should only be called for functions available to everyone, ie defined at sql_types! */
	(void) rel;
	append(tl, exp_subtype(a1));
	append(tl, exp_subtype(a2));
	append(tl, exp_subtype(a3));
	if (a4)
		append(tl, exp_subtype(a4));

	if (!(f = bind_func_(sql, sname, fname, tl, type, false, NULL, true)))
		return NULL;
	if (!a4)
		return exp_op3(sql->sa, a1,a2,a3,f);
	return exp_op4(sql->sa, a1,a2,a3,a4,f);
}

static sql_func *
inplace_func(mvc *sql)
{
	sql_func *f = SA_NEW(sql->sa, sql_func);

    *f = (sql_func) {
        .mod = "",
        .imp = "",
        .type = F_PROC,
        .lang = FUNC_LANG_INT,
        .query = NULL,
        .ops = sql->params,
        .res = NULL,
    };
    base_init(sql->sa, &f->base, 0, true, NULL);
    f->base.new = 1;
    f->base.id = -1;
    f->base.name = "-1";
    f->instantiated = TRUE;
	return f;
}

static list *
reorder_args(mvc *sql, list *exps, list *names, list *params)
{
	list *nexps = sa_list(sql->sa);
	for(node *n = params->h; n; n = n->next) {
		sql_arg *a = n->data;
		int found =0;
		for(node *m = names->h, *o = exps->h; m && o; m = m->next, o = o->next) {
			if (strcmp(m->data, a->name) == 0) {
				append(nexps, o->data);
				found = 1;
				break;
			}
		}
		if (!found)
			return NULL;
	}
	return nexps;
}

static sql_exp *
rel_nop(sql_query *query, sql_rel **rel, symbol *se, int fs, exp_kind ek)
{
	mvc *sql = query->sql;
	dnode *l = se->data.lval->h;
	dnode *ops = l->next->next->data.lval?l->next->next->data.lval->h:NULL;
	list *names = NULL;
	char *fname = NULL, *sname = NULL;;

	if (l->type != type_int) {
		int nargs = 0;
		fname = qname_schema_object(l->data.lval);
		sname = qname_schema(l->data.lval);

		for (dnode *n = ops; n; n = n->next)
			nargs++;

		/* first try aggregate */
		if (find_func(sql, sname, fname, nargs, F_AGGR, false, NULL, NULL)) {
			dnode *dn = l->next->next;
			symbol *orderby = dn->next?dn->next->data.sym:NULL;
			return _rel_aggr(query, rel, l->next->data.i_val, sname, fname, dn->data.lval?dn->data.lval->h:NULL, orderby, fs);
		}
	}

	int nr_args = 0;
	int split = (l->type == type_int && l->data.i_val == -1);
	list *exps = sa_list(sql->sa), *tl = sa_list(sql->sa);
	exp_kind iek = {type_value, card_column, FALSE};

	if (split)
		names = sa_list(sql->sa);
	for (; ops; ops = ops->next, nr_args++) {
		sql_exp *e = rel_value_exp(query, rel, ops->data.sym, fs|sql_farg, iek);
		if (!e)
			return NULL;
		if (split) {
			ops = ops->next;
			append(names, ops->data.sval);
		}
		append(exps, e);
		append(tl, exp_subtype(e));
	}
	if (l->type == type_int) {
		/* exec nr (ops)*/
		int nr = l->data.i_val;
		cq *q = NULL;

		if (nr == -1 || (q = qc_find(sql->qc, nr))) {
			list *nexps = new_exp_list(sql->sa);
			sql_func *f = q?q->f:inplace_func(sql);
			list *ops = q?f->ops:sql->params;

			if (list_length(ops) != list_length(exps))
				return sql_error(sql, 02, SQLSTATE(42000) "EXEC called with wrong number of arguments: expected %d, got %d", list_length(ops), list_length(exps));
			if (split) {
				exps = reorder_args(sql, exps, names, ops);
				if (!exps)
					return sql_error(sql, 02, SQLSTATE(42000) "EXEC called with wrong arguments");
			}
			if (exps->h && ops) {
				for (node *n = exps->h, *m = ops->h; n && m; n = n->next, m = m->next) {
					sql_arg *a = m->data;
					sql_exp *e = n->data;
					sql_subtype *ntp = &a->type;

					if (ntp && ntp->type)
						e = exp_check_type(sql, ntp, NULL, e, type_equal);
					else
						a->type = *exp_subtype(e);
					if (!e)
						return NULL;
					append(nexps, e);
				}
			}
			assert(f->type == F_PROC);

			if (q)
				sql->type = q->type;
			return exp_op(sql->sa, list_empty(nexps) ? NULL : nexps, sql_dup_subfunc(sql->sa, f, NULL, NULL));
		} else {
			return sql_error(sql, 02, SQLSTATE(42000) "EXEC: PREPARED Statement missing '%d'", nr);
		}
	}

	if (nr_args == 2 && is_commutative(sname, fname)) {
		sql_subtype *t1 = tl->h->data;
		sql_subtype *t2 = tl->t->data;

		if (t1 && t2 && ((EC_INTERVAL(t1->type->eclass) && EC_TEMP(t2->type->eclass)) ||
           ((!EC_TEMP(t1->type->eclass) && !EC_INTERVAL(t1->type->eclass)) && EC_INTERVAL(t2->type->eclass)))) {
			list_revert(exps);
			list_revert(tl);
		}

	}

	if (!sname && strcmp(fname, "field") == 0) { /* map into join */
		if (list_length(exps) < 2)
			return sql_error(sql, 02, SQLSTATE(42000) "Field function called with not enough arguments");
		sql_exp *le = exps->h->data;
		set_freevar(le, 1);
		list_remove_data(exps, NULL, le);
		sql_rel *r = NULL;
		sql_exp *re = NULL, *id = NULL;
		if (exps_have_rel_exp(exps)) {
			if (list_length(exps) > 1)
				return sql_error(sql, 02, SQLSTATE(42000) "Field function called with multiple index subqueries");
			r = exp_rel_get_rel(sql->sa, exps->h->data);
			assert(is_project(r->op));
			re = r->exps->t->data;
		} else {
			re = exp_values(sql->sa, exps);
			exp_label(sql->sa, re, ++sql->label);
			r = rel_project(sql->sa, NULL, append(sa_list(sql->sa), re));
		}
		r = rel_add_identity(sql, r, &id);
		re = exp_ref(sql, re);
		id = exp_ref(sql, id);
		if (r) {
			r->nrcols = list_length(exps);
			sql_exp *e = exp_compare(sql->sa, le, re, cmp_equal);
			r = rel_select(sql->sa, r, e);
			r = rel_project(sql->sa, r, append(sa_list(sql->sa), exp_convert(sql, id, exp_subtype(id), sql_fetch_localtype(TYPE_int))));
			re = exp_rel(sql, r);
			return re;
		}
	}
	return _rel_nop(sql, sname, fname, tl, rel ? *rel : NULL, exps, ek);
}

typedef struct aggr_input {
	sql_query *query;
	int groupby;
	char *err;
} aggr_input;

static sql_exp *
exp_valid(visitor *v, sql_rel *rel, sql_exp *e, int depth)
{
	aggr_input *ai = v->data;
	(void)rel; (void)depth;

	int vf = is_freevar(e);
	if (!v->changes && vf && vf < ai->groupby) { /* check need with outer query */
		sql_rel *sq = query_fetch_outer(ai->query, vf-1);

		/* problem freevar have cardinality CARD_ATOM */
		if (sq->card <= CARD_AGGR && exp_card(e) != CARD_AGGR && is_alias(e->type)) {
			if (!exps_bind_column2(sq->exps, e->l, e->r, NULL)) {
				v->changes = 1;
				ai->err = SQLSTATE(42000) "SELECT: subquery uses ungrouped column from outer query";
			}
		}
	} else if (!v->changes && vf && vf == ai->groupby) { /* check if input is already aggregated */
		sql_rel *sq = query_fetch_outer(ai->query, vf-1);
		sql_exp *a = NULL;

		if (sq->card <= CARD_AGGR && is_alias(e->type)) {
			if ((a = exps_bind_column2(sq->exps, e->l, e->r, NULL)) && is_aggr(a->type)) { /* aggregate */
				v->changes = 1;
				ai->err = SQLSTATE(42000) "SELECT: aggregate function calls cannot be nested";
			}
		}
	}
	return e;
}

static char *
exps_valid(sql_query *query, list *exps, int groupby)
{
	aggr_input ai = { .query = query, .groupby = groupby };
	visitor v = { .sql = query->sql, .data = &ai };

	exps_exp_visitor_topdown(&v, NULL, exps, 0, &exp_valid, true);
	if (v.changes)
		return ai.err;
	return NULL;
}

static list * rel_order_by(sql_query *query, sql_rel **R, symbol *orderby, int needs_distinct, int f);

static sql_exp *
_rel_aggr(sql_query *query, sql_rel **rel, int distinct, char *sname, char *aname, dnode *args, symbol *orderby, int f)
{
	mvc *sql = query->sql;
	exp_kind ek = {type_value, card_column, FALSE};
	sql_subfunc *a = NULL;
	int no_nil = 0, group = 0, all_aggr = query_has_outer(query), i;
	unsigned int all_freevar = 0;
	sql_rel *groupby = rel ? *rel : NULL, *sel = NULL, *gr, *og = NULL, *res = groupby;
	sql_rel *subquery = NULL;
	list *exps = NULL, *ungrouped_cols = NULL;
	bool is_grouping = !strcmp(aname, "grouping"), has_args = false, found = false, used_rel = false;

	if (!all_aggr) {
		if (!groupby) {
			char *uaname = SA_NEW_ARRAY(sql->ta, char, strlen(aname) + 1);
			return sql_error(sql, 02, SQLSTATE(42000) "%s: missing group by", toUpperCopy(uaname, aname));
		} else if (is_sql_groupby(f)) {
			char *uaname = SA_NEW_ARRAY(sql->ta, char, strlen(aname) + 1);
			return sql_error(sql, 02, SQLSTATE(42000) "%s: aggregate function '%s' not allowed in GROUP BY clause", toUpperCopy(uaname, aname), aname);
		} else if (is_sql_values(f)) {
			char *uaname = SA_NEW_ARRAY(sql->ta, char, strlen(aname) + 1);
			return sql_error(sql, 02, SQLSTATE(42000) "%s: aggregate functions not allowed on an unique value", toUpperCopy(uaname, aname));
		} else if (is_sql_join(f)) { /* the is_sql_join test must come before is_sql_where, because the join conditions are handled with sql_where */
			char *uaname = SA_NEW_ARRAY(sql->ta, char, strlen(aname) + 1);
			return sql_error(sql, 02, SQLSTATE(42000) "%s: aggregate functions not allowed in JOIN conditions", toUpperCopy(uaname, aname));
		} else if (is_sql_where(f)) {
			char *uaname = SA_NEW_ARRAY(sql->ta, char, strlen(aname) + 1);
			return sql_error(sql, 02, SQLSTATE(42000) "%s: aggregate functions not allowed in WHERE clause", toUpperCopy(uaname, aname));
		} else if (is_sql_update_set(f) || is_sql_psm(f)) {
			char *uaname = SA_NEW_ARRAY(sql->ta, char, strlen(aname) + 1);
			return sql_error(sql, 02, SQLSTATE(42000) "%s: aggregate functions not allowed in SET, WHILE, IF, ELSE, CASE, WHEN, RETURN, ANALYZE clauses (use subquery)", toUpperCopy(uaname, aname));
		} else if (is_sql_aggr(f)) {
			char *uaname = SA_NEW_ARRAY(sql->ta, char, strlen(aname) + 1);
			return sql_error(sql, 02, SQLSTATE(42000) "%s: aggregate functions cannot be nested", toUpperCopy(uaname, aname));
		} else if (is_psm_call(f)) {
			char *uaname = SA_NEW_ARRAY(sql->ta, char, strlen(aname) + 1);
			return sql_error(sql, 02, SQLSTATE(42000) "%s: aggregate functions not allowed inside CALL", toUpperCopy(uaname, aname));
		} else if (is_sql_from(f)) {
			char *uaname = SA_NEW_ARRAY(sql->ta, char, strlen(aname) + 1);
			return sql_error(sql, 02, SQLSTATE(42000) "%s: aggregate functions not allowed in functions in FROM", toUpperCopy(uaname, aname));
		}
	}

	exps = sa_list(sql->sa);
	if (args && args->data.sym) {
		bool arguments_correlated = true, all_const = true;

		all_freevar = all_aggr?1:0;
		for (i = 0; args && args->data.sym; args = args->next, i++) {
			int base = (!groupby || !is_project(groupby->op) || is_base(groupby->op) || is_processed(groupby));
			sql_rel *gl = base?groupby:groupby->l, *ogl = gl; /* handle case of subqueries without correlation */
			sql_exp *e = rel_value_exp(query, &gl, args->data.sym, (f | sql_aggr)& ~sql_farg, ek);
			bool found_one_freevar = false;

			if (!e)
				return NULL;
			used_rel |= (rel_has_exp(gl, e, true) == 0);
			has_args = true;
			if (gl && gl != ogl) {
				if (gl->grouped) {
					char *uaname = SA_NEW_ARRAY(sql->ta, char, strlen(aname) + 1);
					return sql_error(sql, 02, SQLSTATE(42000) "%s: aggregate functions cannot be nested", toUpperCopy(uaname, aname));
				}
				if (!base)
					groupby->l = subquery = gl;
				else
					groupby = subquery = gl;
			}
			sql_subtype *t = exp_subtype(e);
			if (!t) { /* we also do not expect parameters here */
				char *uaname = SA_NEW_ARRAY(sql->ta, char, strlen(aname) + 1);
				return sql_error(sql, 02, SQLSTATE(42000) "%s: parameters not allowed as arguments to aggregate functions", toUpperCopy(uaname, aname));
			}
			if (!t->type->localtype) {
				if (e->type == e_atom && !e->f) {
					t = sql_fetch_localtype(TYPE_bte);
					e->tpe = *t;
					if (e->l)
						e->l = atom_set_type(sql->sa, e->l, t);
				}
			}

			all_aggr &= (exp_card(e) <= CARD_AGGR && !exp_is_atom(e) && is_aggr(e->type) && !is_func(e->type) && (!groupby || !is_groupby(groupby->op) || !groupby->r || !exps_find_exp(groupby->r, e)));
			exp_only_freevar(query, e, &arguments_correlated, &found_one_freevar, &ungrouped_cols);
			all_freevar &= (arguments_correlated && found_one_freevar) || (is_atom(e->type)?all_freevar:0); /* no uncorrelated variables must be found, plus at least one correlated variable to push this aggregate to an outer query */
			all_const &= is_atom(e->type);
			list_append(exps, e);
		}
		if (all_const)
			all_freevar = 0;
	}
	if (!all_freevar) {
		if (is_sql_groupby(f)) {
			char *uaname = SA_NEW_ARRAY(sql->ta, char, strlen(aname) + 1);
			return sql_error(sql, 02, SQLSTATE(42000) "%s: aggregate function '%s' not allowed in GROUP BY clause", toUpperCopy(uaname, aname), aname);
		} else if (is_sql_from(f)) {
			char *uaname = SA_NEW_ARRAY(sql->ta, char, strlen(aname) + 1);
			return sql_error(sql, 02, SQLSTATE(42000) "%s: aggregate functions not allowed in functions in FROM", toUpperCopy(uaname, aname));
		} else if (is_sql_aggr(f) && groupby->grouped) {
			char *uaname = SA_NEW_ARRAY(sql->ta, char, strlen(aname) + 1);
			return sql_error(sql, 02, SQLSTATE(42000) "%s: aggregate functions cannot be nested", toUpperCopy(uaname, aname));
		} else if (is_sql_values(f)) {
			char *uaname = SA_NEW_ARRAY(sql->ta, char, strlen(aname) + 1);
			return sql_error(sql, 02, SQLSTATE(42000) "%s: aggregate functions not allowed on an unique value", toUpperCopy(uaname, aname));
		} else if (is_sql_join(f)) { /* the is_sql_join test must come before is_sql_where, because the join conditions are handled with sql_where */
			char *uaname = SA_NEW_ARRAY(sql->ta, char, strlen(aname) + 1);
			return sql_error(sql, 02, SQLSTATE(42000) "%s: aggregate functions not allowed in JOIN conditions", toUpperCopy(uaname, aname));
		} else if (is_sql_where(f)) {
			char *uaname = SA_NEW_ARRAY(sql->ta, char, strlen(aname) + 1);
			return sql_error(sql, 02, SQLSTATE(42000) "%s: aggregate functions not allowed in WHERE clause", toUpperCopy(uaname, aname));
		} else if (!all_aggr && !list_empty(ungrouped_cols)) {
			for (node *n = ungrouped_cols->h ; n ; n = n->next) {
				sql_rel *outer;
				sql_exp *e = (sql_exp*) n->data;

				if ((outer = query_fetch_outer(query, is_freevar(e)-1))) {
					int of = query_fetch_outer_state(query, is_freevar(e)-1);
					if (outer->grouped) {
						bool err = false, was_processed = false;

						if (is_processed(outer)) {
							was_processed = true;
							reset_processed(outer);
						}
						if (!is_groupby_col(outer, e))
							err = true;
						if (was_processed)
							set_processed(outer);
						if (err) {
							if (exp_name(e) && exp_relname(e) && !has_label(e))
								return sql_error(sql, ERR_GROUPBY, SQLSTATE(42000) "SELECT: subquery uses ungrouped column \"%s.%s\" from outer query", exp_relname(e)->name, exp_name(e));
							return sql_error(sql, ERR_GROUPBY, SQLSTATE(42000) "SELECT: subquery uses ungrouped column from outer query");
						}
					} else if (!used_rel && is_sql_where(of)) {
						char *uaname = SA_NEW_ARRAY(sql->ta, char, strlen(aname) + 1);
						return sql_error(sql, 02, SQLSTATE(42000) "%s: aggregate functions not allowed in WHERE clause", toUpperCopy(uaname, aname));
					} else if (!is_sql_aggr(of)) {
						set_outer(outer);
					}
				}
			}
		}
	}

	if (all_freevar) { /* case 2, ie use outer */
		int card;
		sql_exp *exp = NULL;
		/* find proper groupby relation */
		for (node *n = exps->h; n; n = n->next) {
			sql_exp *e = n->data;

			int vf = exp_freevar_offset(sql, e);
			if (vf > (int)all_freevar)
				all_freevar = vf;
			exp = e;
		}
		if (query_has_outer(query) >= all_freevar) {
			int sql_state = query_fetch_outer_state(query,all_freevar-1);
			res = groupby = query_fetch_outer(query, all_freevar-1);
			card = query_outer_used_card(query, all_freevar-1);
			/* given groupby validate all input expressions */
			char *err;
			if (groupby && !is_groupby(groupby->op)) {
				sql_exp *p = query_outer_last_used(query, all_freevar-1);
				if (p && !is_aggr(p->type) && !is_groupby_col(groupby, p)) {
					if (p->type == e_column)
						return sql_error(sql, ERR_GROUPBY, SQLSTATE(42000) "SELECT: cannot use non GROUP BY column '%s.%s' in query results without an aggregate function", ((sql_alias*)p->l)->name, (char*)p->r);
					if (exp_name(p) && exp_relname(p) && !has_label(p))
						return sql_error(sql, ERR_GROUPBY, SQLSTATE(42000) "SELECT: cannot use non GROUP BY column '%s.%s' in query results without an aggregate function", exp_relname(p)->name, exp_name(p));
					return sql_error(sql, ERR_GROUPBY, SQLSTATE(42000) "SELECT: cannot use non GROUP BY column in query results without an aggregate function");
				}
			}
			if ((err = exps_valid(query, exps, all_freevar)) != NULL) {
				strcpy(sql->errstr, err);
				sql->session->status = -ERR_GROUPBY;
				return NULL;
			}
			if (exp && !is_groupby_col(res, exp)) {
				if (is_sql_groupby(sql_state))
					return sql_error(sql, 05, SQLSTATE(42000) "SELECT: aggregate function '%s' not allowed in GROUP BY clause", aname);
				if (is_sql_aggr(sql_state) && groupby->grouped) {
					char *uaname = SA_NEW_ARRAY(sql->ta, char, strlen(aname) + 1);
					return sql_error(sql, 02, SQLSTATE(42000) "%s: aggregate functions cannot be nested", toUpperCopy(uaname, aname));
				}
				if (is_sql_values(sql_state))
					return sql_error(sql, 05, SQLSTATE(42000) "SELECT: aggregate functions not allowed on an unique value");
				if (is_sql_update_set(sql_state) || is_sql_psm(f))
					return sql_error(sql, 05, SQLSTATE(42000) "SELECT: aggregate functions not allowed in SET, WHILE, IF, ELSE, CASE, WHEN, RETURN, ANALYZE clauses");
				if (is_sql_join(sql_state))
					return sql_error(sql, 05, SQLSTATE(42000) "SELECT: aggregate functions not allowed in JOIN conditions");
				if (is_sql_where(sql_state))
					return sql_error(sql, 05, SQLSTATE(42000) "SELECT: aggregate functions not allowed in WHERE clause");
				if (is_psm_call(sql_state))
					return sql_error(sql, 05, SQLSTATE(42000) "CALL: aggregate functions not allowed inside CALL");
				if (is_sql_from(sql_state))
					return sql_error(sql, 05, SQLSTATE(42000) "SELECT: aggregate functions not allowed in functions in FROM");
				if (card > CARD_AGGR) { /* used an expression before on the non grouped relation */
					sql_exp *lu = query_outer_last_used(query, all_freevar-1);
					if (lu->type == e_column)
						return sql_error(sql, ERR_GROUPBY, SQLSTATE(42000) "SELECT: subquery uses ungrouped column \"%s.%s\" from outer query", ((sql_alias*)lu->l)->name, (char*)lu->r);
					if (exp_name(lu) && exp_relname(lu) && !has_label(lu))
						return sql_error(sql, ERR_GROUPBY, SQLSTATE(42000) "SELECT: subquery uses ungrouped column \"%s.%s\" from outer query", exp_relname(lu)->name, exp_name(lu));
					return sql_error(sql, ERR_GROUPBY, SQLSTATE(42000) "SELECT: subquery uses ungrouped column from outer query");
				}
				if (is_outer(groupby))
					return sql_error(sql, ERR_GROUPBY, SQLSTATE(42000) "SELECT: subquery uses ungrouped column from outer query");
			}
		} else {
			all_freevar = 0;
		}
	} else if (!subquery && groupby && is_outer(groupby) && !is_groupby(groupby->op))
		return sql_error(sql, ERR_GROUPBY, SQLSTATE(42000) "SELECT: subquery uses ungrouped column from outer query");

	/* find having select */
	if (!subquery && groupby && !is_processed(groupby) && is_sql_having(f)) {
		og = groupby;
		while(!is_processed(groupby) && !is_base(groupby->op)) {
			if (is_select(groupby->op) || !groupby->l)
				break;
			if (groupby->l)
				groupby = groupby->l;
		}
		if (groupby && is_select(groupby->op) && !is_processed(groupby)) {
			group = 1;
			sel = groupby;
			/* At the end we switch back to the old projection relation og.
			 * During the partitioning and ordering we add the expressions to the intermediate relations. */
		}
		if (!sel)
			groupby = og;
		if (sel && sel->l)
			groupby = sel->l;
	}

	/* find groupby */
	if (!subquery && groupby && !is_processed(groupby) && !is_base(groupby->op)) {
		og = groupby;
		groupby = rel_find_groupby(groupby);
		if (groupby)
			group = 1;
		else
			groupby = og;
	}

	if (!groupby && exps_card(exps) > CARD_ATOM) {
		char *uaname = SA_NEW_ARRAY(sql->ta, char, strlen(aname) + 1);
		return sql_error(sql, 02, SQLSTATE(42000) "%s: missing group by", toUpperCopy(uaname, aname));
	}

	if (!subquery && groupby && groupby->op != op_groupby) {		/* implicit groupby */
		if (!all_freevar && query->last_exp && !is_sql_aggr(query->last_state)) {
			if (exp_relname(query->last_exp) && exp_name(query->last_exp) && !has_label(query->last_exp))
				return sql_error(sql, ERR_GROUPBY, SQLSTATE(42000) "SELECT: cannot use non GROUP BY column '%s.%s' in query results without an aggregate function", exp_relname(query->last_exp)->name, exp_name(query->last_exp));
			return sql_error(sql, ERR_GROUPBY, SQLSTATE(42000) "SELECT: cannot use non GROUP BY column in query results without an aggregate function");
		}
		res = groupby = rel_groupby(sql, groupby, NULL);
	}
	if (subquery) {
		assert(!all_freevar);
		res = groupby;
		if (is_sql_sel(f) && is_left(subquery->op) && !is_groupby(groupby->op)) {
			res = groupby = rel_groupby(sql, groupby, NULL);
			exps_set_freevar(sql, exps, groupby); /* mark free variables */
		} else if (!is_groupby(groupby->op)) {
			res = groupby = rel_groupby(sql, groupby, NULL);
		}
		assert(!is_base(groupby->op));
	}
	if ((!exps || exps_card(exps) > CARD_ATOM) && (!res || !groupby))
		return NULL;

	list *obe = NULL;
	bool handled_order = true;
	if (args)
			return NULL;
	if (orderby) { /* handle order by */
		int base = (!groupby || !is_project(groupby->op) || is_base(groupby->op) || is_processed(groupby));
		sql_rel *gl = base?groupby:groupby->l;//, *ogl = gl; /* handle case of subqueries without correlation */
		obe = rel_order_by(query, &gl, orderby, 0, f);
		if (!obe)
			return NULL;
		handled_order = false;
	}

	if (all_freevar) {
		query_update_outer(query, res, all_freevar-1);
	} else if (rel) {
		*rel = res;
		if (query->last_rel != res) {
			query->last_rel = res;
			query->last_state |= sql_aggr;
		}
	}

	if (!has_args) {	/* count(*) case */
		obe = NULL; /* no errors, although the order by is useless */
		sql_exp *e;

		if (strcmp(aname, "count") != 0) {
			char *uaname = SA_NEW_ARRAY(sql->ta, char, strlen(aname) + 1);
			return sql_error(sql, 02, SQLSTATE(42000) "%s: unable to perform '%s(*)'", toUpperCopy(uaname, aname), aname);
		}
		a = sql_bind_func(sql, "sys", aname, sql_fetch_localtype(TYPE_void), NULL, F_AGGR, true, true);
		e = exp_aggr(sql->sa, NULL, a, distinct, 0, groupby?groupby->card:CARD_ATOM, 0);

		if (!groupby)
			return e;
		if (all_freevar)
			query_outer_used_exp(query, all_freevar-1, e, sql_aggr);
		e = rel_groupby_add_aggr(sql, groupby, e);
		if (!group && !all_freevar)
			return e;
		if (all_freevar) {
			assert(!is_simple_project(res->op));
			e->card = CARD_ATOM;
			set_freevar(e, all_freevar-1);
			return e;
		}
		return e;
	}

	/* use cnt as nils shouldn't be counted */
	no_nil = 1;

	gr = groupby;
	if (gr && gr->op == op_project && gr->l)
		gr = gr->l;

	if (is_grouping) {
		sql_subtype *tpe;
		list *l = (list*) groupby->r;

		if (list_length(l) <= 7)
			tpe = sql_fetch_localtype(TYPE_bte);
		else if (list_length(l) <= 15)
			tpe = sql_fetch_localtype(TYPE_sht);
		else if (list_length(l) <= 31)
			tpe = sql_fetch_localtype(TYPE_int);
		else if (list_length(l) <= 63)
			tpe = sql_fetch_localtype(TYPE_lng);
#ifdef HAVE_HGE
		else if (list_length(l) <= 127)
			tpe = sql_fetch_localtype(TYPE_hge);
#endif
		else
			return sql_error(sql, 02, SQLSTATE(42000) "SELECT: GROUPING the number of grouping columns is larger"
								" than the maximum number of representable bits from this server (%d > %d)", list_length(l),
#ifdef HAVE_HGE
							127
#else
							 63
#endif
							);
		a = sql_bind_func_result(sql, sname, aname, F_AGGR, true, tpe, 1, exp_subtype(exps->h->data));
	} else {
		a = sql_bind_func_(sql, sname, aname, exp_types(sql->sa, exps), F_AGGR, false, false, true);
		if (!a && obe && list_length(obe) == 1) { /* try to find aggregation function with requires order by column */
<<<<<<< HEAD
			list *nexps = append(sa_list(sql->sa), obe->h->data);
			nexps = list_merge(nexps, exps, (fdup) NULL);
			a = sql_bind_func_(sql, sname, aname, exp_types(sql->sa, nexps), F_AGGR, false, false, true);
=======
			list_prepend(exps, obe->h->data);
			a = sql_bind_func_(sql, sname, aname, exp_types(sql->sa, exps), F_AGGR, false, false);
>>>>>>> be8b89d6
			if (a && a->func->order_required) {
				/* reset error */
				handled_order = true;
				sql->session->status = 0;
				sql->errstr[0] = '\0';
				obe = NULL;
			} else {
				a = NULL;
			}
		}
	}

	if (a) {
		found = true;
		if (!execute_priv(sql, a->func))
			a = NULL;
		if (!is_grouping && a && !(exps = check_arguments_and_find_largest_any_type(sql, rel ? *rel : NULL, exps, a, 0, false)))
			a = NULL;
	}

	if (a) {
		bool hasnil = have_nil(exps) || (strcmp(aname, "count") != 0 && (!groupby || list_empty(groupby->r))); /* for global case, the aggregate may return NULL */
		sql_exp *e = exp_aggr(sql->sa, exps, a, distinct, no_nil, groupby?groupby->card:CARD_ATOM, hasnil);

		if (!obe && a->func->order_required && !handled_order) {
			/* TODO proper error on missing order by */
			return NULL;
		}
		if (obe && !a->func->order_required && !a->func->opt_order)
			obe = NULL;
		if (obe) /* add order by expressions */
			e->r = append(sa_list(sql->sa), obe);
		if (!groupby)
			return e;
		if (all_freevar)
			query_outer_aggregated(query, all_freevar-1, e);
		e = rel_groupby_add_aggr(sql, groupby, e);
		if (!group && !all_freevar)
			return e;
		if (all_freevar) {
			rel_bind_vars(sql, groupby->l, exps);
			assert(!is_simple_project(res->op));
			e->card = CARD_ATOM;
			set_freevar(e, all_freevar-1);
			return e;
		}
		return e;
	}
	const char *type = "unknown";
	char *uaname = SA_NEW_ARRAY(sql->ta, char, strlen(aname) + 1);

	if (!list_empty(exps)) {
		sql_exp *e = exps->h->data;
		type = exp_subtype(e)->type->base.name;
	}
	return sql_error(sql, ERR_NOTFOUND, SQLSTATE(42000) "%s: %s aggregate %s%s%s'%s'(%s)", toUpperCopy(uaname, aname), found ? "insufficient privileges for" : "no such",
					 sname ? "'":"", sname ? sname : "", sname ? "'.":"", aname, type);
}

static sql_exp *
rel_aggr(sql_query *query, sql_rel **rel, symbol *se, int f)
{
	dlist *l = se->data.lval;
	dnode *d = l->h->next->next;
	symbol *orderby = d->next?d->next->data.sym:NULL;
	int distinct = l->h->next->data.i_val;
	char *aname = qname_schema_object(l->h->data.lval);
	char *sname = qname_schema(l->h->data.lval);

	return _rel_aggr(query, rel, distinct, sname, aname, d->data.lval?d->data.lval->h:NULL, orderby, f);
}

static sql_exp *
rel_case(sql_query *query, sql_rel **rel, symbol *opt_cond, dlist *when_search_list, symbol *opt_else, int f)
{
	mvc *sql = query->sql;
	sql_subtype *tpe = NULL;
	list *conds = new_exp_list(sql->sa), *results = new_exp_list(sql->sa);
	sql_subtype *restype = NULL, *condtype = NULL, ctype, rtype, bt;
	sql_exp *res = NULL, *opt_cond_exp = NULL;
	exp_kind ek = {type_value, card_column, FALSE};

	if (opt_cond) {
		if (!(opt_cond_exp = rel_value_exp(query, rel, opt_cond, f, ek)))
			return NULL;
		condtype = exp_subtype(opt_cond_exp);
	}

	for (dnode *dn = when_search_list->h; dn; dn = dn->next) {
		sql_exp *cond = NULL, *result = NULL;
		dlist *when = dn->data.sym->data.lval;

		if (opt_cond)
			cond = rel_value_exp(query, rel, when->h->data.sym, f, ek);
		else
			cond = rel_logical_value_exp(query, rel, when->h->data.sym, f, ek);
		if (!cond)
			return NULL;
		append(conds, cond);
		tpe = exp_subtype(cond);
		if (tpe && condtype) {
			result_datatype(&ctype, condtype, tpe);
			condtype = &ctype;
		} else if (tpe) {
			condtype = tpe;
		}

		if (!(result = rel_value_exp(query, rel, when->h->next->data.sym, f, ek)))
			return NULL;
		append(results, result);
		tpe = exp_subtype(result);
		if (tpe && restype) {
			result_datatype(&rtype, restype, tpe);
			restype = &rtype;
		} else if (tpe) {
			restype = tpe;
		}
	}
	if (opt_else) {
		if (!(res = rel_value_exp(query, rel, opt_else, f, ek)))
			return NULL;

		tpe = exp_subtype(res);
		if (tpe && restype) {
			result_datatype(&rtype, restype, tpe);
			restype = &rtype;
		} else if (tpe) {
			restype = tpe;
		}

		if (!restype)
			return sql_error(sql, 02, SQLSTATE(42000) "Result type missing");
		if (restype->type->localtype == TYPE_void) /* NULL */
			restype = sql_fetch_localtype(TYPE_str);

		if (!(res = exp_check_type(sql, restype, rel ? *rel : NULL, res, type_equal)))
			return NULL;
	} else {
		if (!restype)
			return sql_error(sql, 02, SQLSTATE(42000) "Result type missing");
		if (restype->type->localtype == TYPE_void) /* NULL */
			restype = sql_fetch_localtype(TYPE_str);
		res = exp_null(sql->sa, restype);
	}

	if (!condtype)
		return sql_error(sql, 02, SQLSTATE(42000) "Condition type missing");
	if (condtype->type->localtype == TYPE_void) /* NULL */
		condtype = sql_fetch_localtype(TYPE_str);
	if (opt_cond_exp && !(opt_cond_exp = exp_check_type(sql, condtype, rel ? *rel : NULL, opt_cond_exp, type_equal)))
		return NULL;
	sql_find_subtype(&bt, "boolean", 0, 0);
	list *args = sa_list(sql->sa);
	if (opt_cond_exp)
		append(args, opt_cond_exp);
	for (node *n = conds->h, *m = results->h; n && m; n = n->next, m = m->next) {
		sql_exp *cond = n->data;
		sql_exp *result = m->data;

		if (!(result = exp_check_type(sql, restype, rel ? *rel : NULL, result, type_equal)))
			return NULL;

		if (!(cond = exp_check_type(sql, condtype, rel ? *rel : NULL, cond, type_equal)))
			return NULL;
		if (!opt_cond_exp && !(cond = exp_check_type(sql, &bt, rel ? *rel : NULL, cond, type_equal)))
			return NULL;
		append(args, cond);
		append(args, result);
	}
	assert(res);
	list_append(args, res);
	list *types = sa_list(sql->sa);
	types = append(append(types, restype), restype);
	sql_subfunc *case_func = find_func(sql, NULL, opt_cond_exp?"casewhen":"case", list_length(types), F_FUNC, true, NULL, NULL);
	res = exp_op(sql->sa, args, case_func);
	((sql_subfunc*)res->f)->res->h->data = sql_create_subtype(sql->sa, restype->type, restype->digits, restype->scale);
	return res;
}

static sql_exp *
rel_complex_case(sql_query *query, sql_rel **rel, dlist *case_args, int f, str func)
{
	exp_kind ek = {type_value, card_column, FALSE};
	list *args = sa_list(query->sql->sa);
	sql_subtype *restype = NULL, rtype;
	sql_exp *res;

	/* generate nested func calls */
	for(dnode *dn = case_args->h; dn; dn = dn->next) {
		sql_exp *a = rel_value_exp(query, rel, dn->data.sym, f, ek);
		if (!a)
			return NULL;
		append(args, a);
		/* all arguments should have the same type */
		sql_subtype *tpe = exp_subtype(a);
		if (tpe && restype) {
			result_datatype(&rtype, restype, tpe);
			restype = &rtype;
		} else if (tpe) {
			restype = tpe;
		}
	}
	if (!restype)
		return sql_error(query->sql, 02, SQLSTATE(42000) "Result type missing");
	if (restype->type->localtype == TYPE_void) /* NULL */
		restype = sql_fetch_localtype(TYPE_str);
	list *nargs = sa_list(query->sql->sa);
	for (node *m = args->h; m; m = m->next) {
		sql_exp *result = m->data;

		if (!(result = exp_check_type(query->sql, restype, rel ? *rel : NULL, result, type_equal)))
			return NULL;
		append(nargs, result);
	}
	list *types = append(append(sa_list(query->sql->sa), restype), restype);
	sql_subfunc *fnc = find_func(query->sql, NULL, func, list_length(types), F_FUNC, true, NULL, NULL);
	res = exp_op(query->sql->sa, nargs, fnc);
	((sql_subfunc*)res->f)->res->h->data = sql_create_subtype(query->sql->sa, restype->type, restype->digits, restype->scale);
	return res;
}

static sql_exp *
rel_case_exp(sql_query *query, sql_rel **rel, symbol *se, int f)
{
	dlist *l = se->data.lval;

	if (se->token == SQL_COALESCE) {
		return rel_complex_case(query, rel, l, f | sql_farg, "coalesce");
	} else if (se->token == SQL_NULLIF) {
		return rel_complex_case(query, rel, l, f | sql_farg, "nullif");
	} else if (l->h->type == type_list) {
		dlist *when_search_list = l->h->data.lval;
		symbol *opt_else = l->h->next->data.sym;

		return rel_case(query, rel, NULL, when_search_list, opt_else, f | sql_farg);
	} else {
		symbol *scalar_exp = l->h->data.sym;
		dlist *when_value_list = l->h->next->data.lval;
		symbol *opt_else = l->h->next->next->data.sym;

		return rel_case(query, rel, scalar_exp, when_value_list, opt_else, f | sql_farg);
	}
}

#define E_ATOM_STRING(e) ((atom*)(e)->l)->data.val.sval

static sql_exp *
rel_cast(sql_query *query, sql_rel **rel, symbol *se, int f)
{
	mvc *sql = query->sql;
	dlist *dl = se->data.lval;
	symbol *s = dl->h->data.sym;
	sql_subtype *tpe = &dl->h->next->data.typeval;
	exp_kind ek = {type_value, card_column, FALSE};
	sql_exp *e = rel_value_exp(query, rel, s, f|sql_farg, ek);

	if (!e)
		return NULL;

	/* strings may need to be truncated */
	if (EC_VARCHAR(tpe->type->eclass) && tpe->digits > 0) {
		sql_subtype *et = exp_subtype(e);
		/* truncate only if the number of digits are smaller or from clob */
		if (et && EC_VARCHAR(et->type->eclass) && (tpe->digits < et->digits || et->digits == 0)) {
			sql_subfunc *c = sql_bind_func(sql, "sys", "truncate", et, sql_fetch_localtype(TYPE_int), F_FUNC, true, true);
			if (c)
				e = exp_binop(sql->sa, e, exp_atom_int(sql->sa, tpe->digits), c);
		}
	}

	if (tpe->type->eclass == EC_DEC) {
		sql_subtype *et = exp_subtype(e);
		if (e->type == e_atom && !tpe->digits) {
			if (et->type->eclass == EC_NUM || et->type->eclass == EC_DEC) {
				tpe->digits = atom_num_digits(e->l);
				tpe = sql_bind_subtype(sql->sa, "decimal", tpe->digits, et->scale);
			} else if (EC_VARCHAR(et->type->eclass)) {
				char *s = E_ATOM_STRING(e);
				unsigned int min_precision = 0, min_scale = 0;
				bool dot_seen = false;
				for (size_t i = 0; i < strlen(s); i++) {
					if (isdigit(s[i])) {
						min_precision++;
						if (dot_seen)
							min_scale++;
					} else if (s[i] == '.') {
						dot_seen = true;
					}
				}
				tpe = sql_bind_subtype(sql->sa, "decimal", min_precision, min_scale);
			} else { /* fallback */
				tpe = sql_bind_subtype(sql->sa, "decimal", 18, 3);
			}
		} else if (!tpe->digits && !tpe->scale) {
			if (et->type->eclass == EC_NUM)
				tpe = sql_bind_subtype(sql->sa, "decimal", et->digits, 0);
			else /* fallback */
				tpe = sql_bind_subtype(sql->sa, "decimal", 18, 3);
		}
	}

	if (e)
		e = exp_check_type(sql, tpe, rel ? *rel : NULL, e, type_cast);

	if (e && e->type == e_convert)
		exp_label(sql->sa, e, ++sql->label);

	return e;
}

static sql_exp *
rel_next_value_for( mvc *sql, symbol *se )
{
	char *sname = qname_schema(se->data.lval);
	char *seqname = qname_schema_object(se->data.lval);
	sql_sequence *seq = NULL;
	sql_subtype t;
	sql_subfunc *f;

	if (!sname)
		sname = "sys";
	if (!stack_find_rel_view(sql, seqname)) {
		if (!(seq = find_sequence_on_scope(sql, sname, seqname, "NEXT VALUE FOR")))
			return NULL;
		if (!mvc_schema_privs(sql, seq->s))
			return sql_error(sql, 02, SQLSTATE(42000) "NEXT VALUE FOR: access denied for %s to schema '%s'", get_string_global_var(sql, "current_user"), seq->s->base.name);
	}
	sql_find_subtype(&t, "varchar", 0, 0);
	f = sql_bind_func(sql, "sys", "next_value_for", &t, &t, F_FUNC, true, true);
	assert(f);
	/* sequence found in the stack, ie just created. use given schema? */
	return exp_binop(sql->sa, exp_atom_str(sql->sa, seq && seq->s ? seq->s->base.name : sname, &t), exp_atom_str(sql->sa, seqname, &t), f);
}

/* some users like to use aliases already in the groupby */
static sql_exp *
rel_selection_ref(sql_query *query, sql_rel **rel, char *name, dlist *selection)
{
	allocator *sa = query->sql->sa;
	dlist *nl;
	exp_kind ek = {type_value, card_column, FALSE};
	sql_exp *res = NULL;
	symbol *nsym;

	if (!selection)
		return NULL;

	for (dnode *n = selection->h; n; n = n->next) {
		/* we only look for columns */
		tokens to = n->data.sym->token;
		if (to == SQL_COLUMN || to == SQL_IDENT) {
			dlist *l = n->data.sym->data.lval;
			/* AS name */
			if (l->h->next->data.sval && strcmp(l->h->next->data.sval, name) == 0) {
				sql_exp *ve = rel_value_exp(query, rel, l->h->data.sym, sql_sel|sql_groupby, ek);
				if (ve) {
					if (res)
						return sql_error(query->sql, ERR_AMBIGUOUS, SQLSTATE(42000) "SELECT: identifier '%s' ambiguous", name);
					res = ve;

					nl = dlist_create(sa);
					exp_setname(query->sql, ve, NULL, name);
					reset_intern(ve);
					/* now we should rewrite the selection such that it uses the new group by column */
					dlist_append_string(sa, nl, ma_strdup(sa, name));
					nsym = symbol_create_list(sa, to, nl);
					nl = dlist_create(sa);
					dlist_append_symbol(sa, nl, nsym);
					/* no alias */
					dlist_append_symbol(sa, nl, NULL);
					n->data.sym = symbol_create_list(sa, to, nl);
				}
			}
		}
	}
	return res;
}

static char*
symbol_get_identifier(symbol *sym)
{
	dlist *syml;

	if (sym->token != SQL_COLUMN && sym->token != SQL_IDENT)
		return NULL;
	syml = sym->data.lval;
	if (dlist_length(syml) > 1)
		return NULL;

	return syml->h->data.sval;
}

static sql_exp*
rel_group_column(sql_query *query, sql_rel **rel, symbol *grp, dlist *selection, list *exps, int f)
{
	sql_query *lquery = query_create(query->sql);
	mvc *sql = query->sql;
	exp_kind ek = {type_value, card_value, TRUE};
	sql_exp *e = rel_value_exp2(lquery, rel, grp, f, ek);

	if (e && exp_is_atom(e)) {
		sql_subtype *tpe = exp_subtype(e);
		if (!is_atom(e->type) ||!tpe || tpe->type->eclass != EC_NUM) {
			if (!tpe)
				return sql_error(sql, 02, SQLSTATE(42000) "Cannot have a parameter (?) for group by column");
			return sql_error(sql, 02, SQLSTATE(42000) "SELECT: non-integer constant in GROUP BY");
		}
	}

	if (!e) {
		char buf[ERRSIZE], *name;
		int status = sql->session->status;
		strcpy(buf, sql->errstr);
		/* reset error */
		sql->session->status = 0;
		sql->errstr[0] = '\0';

		if ((name = symbol_get_identifier(grp))) {
			e = rel_selection_ref(query, rel, name, selection);
			if (!e) { /* attempt to find in the existing list of group by expressions */
				for (node *n = exps->h ; n && !e ; n = n->next) {
					sql_exp *ge = (sql_exp *) n->data;
					const char *gen = exp_name(ge);

					if (gen && strcmp(name, gen) == 0)
						e = exp_ref(sql, ge);
				}
			}
		}
		if (!e && query_has_outer(query)) {
			/* reset error */
			sql->session->status = 0;
			sql->errstr[0] = '\0';
			e = rel_value_exp2(query, rel, grp, f, ek);
		}
		if (!e) {
			if (sql->errstr[0] == 0) {
				sql->session->status = status;
				strcpy(sql->errstr, buf);
			}
			return NULL;
		}
	}
	if (!exp_subtype(e))
		return sql_error(sql, 01, SQLSTATE(42000) "Cannot have a parameter (?) for group by column");
	return e;
}

static list*
list_power_set(allocator *sa, list* input) /* cube */
{
	list *res = sa_list(sa);
	/* N stores total number of subsets */
	int N = (int) pow(2, input->cnt);

	/* generate each subset one by one */
	for (int i = 0; i < N; i++) {
		list *ll = sa_list(sa);
		int j = 0; /* check every bit of i */
		for (node *n = input->h ; n ; n = n->next) {
			/* if j'th bit of i is set, then append */
			if (i & (1 << j))
				list_prepend(ll, n->data);
			j++;
		}
		list_prepend(res, ll);
	}
	return res;
}

static list*
list_rollup(allocator *sa, list* input)
{
	list *res = sa_list(sa);

	for (int counter = input->cnt; counter > 0; counter--) {
		list *ll = sa_list(sa);
		int j = 0;
		for (node *n = input->h; n && j < counter; j++, n = n->next)
			list_append(ll, n->data);
		list_append(res, ll);
	}
	list_append(res, sa_list(sa)); /* global aggregate case */
	return res;
}

static int
list_equal(list* list1, list* list2)
{
	for (node *n = list1->h; n ; n = n->next) {
		sql_exp *e = (sql_exp*) n->data;
		if (!exps_find_exp(list2, e))
			return 1;
	}
	for (node *n = list2->h; n ; n = n->next) {
		sql_exp *e = (sql_exp*) n->data;
		if (!exps_find_exp(list1, e))
			return 1;
	}
	return 0;
}

static list*
lists_cartesian_product_and_distinct(allocator *sa, list *l1, list *l2)
{
	list *res = sa_list(sa);

	/* for each list of l2, merge into each list of l1 while removing duplicates */
	for (node *n = l1->h ; n ; n = n->next) {
		list *sub_list = (list*) n->data;

		for (node *m = l2->h ; m ; m = m->next) {
			list *other = (list*) m->data;
			list_append(res, list_distinct(list_merge(list_dup(sub_list, (fdup) NULL), other, (fdup) NULL), (fcmp) list_equal, (fdup) NULL));
		}
	}
	return res;
}

static list*
rel_groupings(sql_query *query, sql_rel **rel, symbol *groupby, dlist *selection, int f, bool grouping_sets, list **sets)
{
	mvc *sql = query->sql;
	list *exps = new_exp_list(sql->sa);

	if (mvc_highwater(sql))
		return sql_error(sql, 10, SQLSTATE(42000) "Query too complex: running out of stack space");

	for (dnode *o = groupby->data.lval->h; o; o = o->next) {
		symbol *grouping = o->data.sym;
		list *next_set = NULL;

		if (grouping->token == SQL_GROUPING_SETS) { /* call recursively, and merge the generated sets */
			list *other = rel_groupings(query, rel, grouping, selection, f, true, &next_set);
			if (!other)
				return NULL;
			exps = list_distinct(list_merge(exps, other, (fdup) NULL), (fcmp) exp_equal, (fdup) NULL);
		} else {
			dlist *dl = grouping->data.lval;
			if (dl) {
				list *set_cols = new_exp_list(sql->sa); /* columns and combination of columns to be used for the next set */

				for (dnode *oo = dl->h; oo; oo = oo->next) {
					symbol *grp = oo->data.sym;
					list *next_tuple = new_exp_list(sql->sa); /* next tuple of columns */

					if (grp->token == SQL_COLUMN_GROUP) { /* set of columns */
						assert(is_sql_group_totals(f));
						for (dnode *ooo = grp->data.lval->h; ooo; ooo = ooo->next) {
							symbol *elm = ooo->data.sym;
							sql_exp *e = rel_group_column(query, rel, elm, selection, exps, f);
							if (!e)
								return NULL;
							assert(e->type == e_column);
							list_append(next_tuple, e);
							list_append(exps, e);
						}
					} else { /* single column or expression */
						sql_exp *e = rel_group_column(query, rel, grp, selection, exps, f);
						if (!e)
							return NULL;
						if (e->type != e_column && !exp_is_atom(e)) { /* store group by expressions in the stack */
							if (is_sql_group_totals(f))
								return sql_error(sql, 02, SQLSTATE(42000) "GROUP BY: grouping expressions not possible with ROLLUP, CUBE and GROUPING SETS");
							if (!exp_has_rel(e) && !frame_push_groupby_expression(sql, grp, e))
								return NULL;
						}
						list_append(next_tuple, e);
						list_append(exps, e);
					}
					list_append(set_cols, next_tuple);
				}
				if (is_sql_group_totals(f)) {
					if (grouping->token == SQL_ROLLUP)
						next_set = list_rollup(sql->sa, set_cols);
					else if (grouping->token == SQL_CUBE)
						next_set = list_power_set(sql->sa, set_cols);
					else /* the list of sets is not used in the "GROUP BY a, b, ..." case */
						next_set = list_append(new_exp_list(sql->sa), set_cols);
				}
			} else if (is_sql_group_totals(f) && grouping_sets) /* The GROUP BY () case is the global aggregate which is always added by ROLLUP and CUBE */
				next_set = list_append(new_exp_list(sql->sa), new_exp_list(sql->sa));
		}
		if (is_sql_group_totals(f)) { /* if there are no sets, set the found one, otherwise calculate cartesian product and merge the distinct ones */
			if (!next_set)
				return sql_error(sql, 02, SQLSTATE(42000) "GROUP BY: GROUPING SETS is empty");
			if (!*sets)
				*sets = next_set;
			else
				*sets = grouping_sets ? list_merge(*sets, next_set, (fdup) NULL) : lists_cartesian_product_and_distinct(sql->sa, *sets, next_set);
		}
	}
	return exps;
}

static list*
rel_partition_groupings(sql_query *query, sql_rel **rel, symbol *partitionby, dlist *selection, int f)
{
	mvc *sql = query->sql;
	dnode *o = partitionby->data.lval->h;
	list *exps = new_exp_list(sql->sa);

	for (; o; o = o->next) {
		symbol *grp = o->data.sym;
		exp_kind ek = {type_value, card_value, TRUE};
		sql_exp *e = rel_value_exp2(query, rel, grp, f, ek);

		if (!e) {
			int status = sql->session->status;
			char buf[ERRSIZE], *name;

			/* reset error */
			sql->session->status = 0;
			strcpy(buf, sql->errstr);
			sql->errstr[0] = '\0';

			if ((name = symbol_get_identifier(grp))) {
				e = rel_selection_ref(query, rel, name, selection);
				if (!e) { /* attempt to find in the existing list of partition by expressions */
					for (node *n = exps->h ; n ; n = n->next) {
						sql_exp *ge = (sql_exp *) n->data;
						const char *gen = exp_name(ge);

						if (gen && strcmp(name, gen) == 0) {
							e = exp_ref(sql, ge);
							break;
						}
					}
				}
			}
			if (!e) {
				if (sql->errstr[0] == 0) {
					sql->session->status = status;
					strcpy(sql->errstr, buf);
				}
				return NULL;
			}
		}

		if (exp_has_rel(e))
			return sql_error(sql, 02, SQLSTATE(42000) "PARTITION BY: subqueries not allowed in PARTITION BY clause");

		if (e->type != e_column) { /* store group by expressions in the stack */
			if (!frame_push_groupby_expression(sql, grp, e))
				return NULL;
		}

		if (e->card > CARD_AGGR)
			e->card = CARD_AGGR;
		append(exps, e);
	}
	return exps;
}

/* find selection expressions matching the order by column expression */
/* complex columns only */
static sql_exp *
rel_order_by_column_exp(sql_query *query, sql_rel **R, symbol *column_r, int needs_distinct, int f)
{
	mvc *sql = query->sql;
	sql_rel *r = *R, *p = NULL;
	sql_exp *e = NULL, *found = NULL;
	exp_kind ek = {type_value, card_column, FALSE};

	if (!r)
		return e;

	if (is_simple_project(r->op) && r->l && is_processed(r)) {
		p = r;
		r = r->l;
	}

	e = rel_value_exp(query, &r, column_r, f, ek);

	if (r && !p)
		*R = r;
	else if (r)
		p->l = r;
	if (e && p) {
		if (is_project(p->op) && (found = exps_any_match(p->exps, e))) { /* if one of the projections matches, return a reference to it */
			e = exp_ref(sql, found);
		} else {
			if (needs_distinct)
				return sql_error(sql, 02, SQLSTATE(42000) "SELECT: with DISTINCT ORDER BY expressions must appear in select list");
			e = rel_project_add_exp(sql, p, e);
			if (r) {
				for (node *n = p->exps->h ; n ; n = n->next) {
					sql_exp *ee = n->data;

					if (ee->card > r->card) {
						if (exp_name(ee) && !has_label(ee))
							return sql_error(sql, ERR_GROUPBY, SQLSTATE(42000) "SELECT: cannot use non GROUP BY column '%s' in query results without an aggregate function", exp_name(ee));
						return sql_error(sql, ERR_GROUPBY, SQLSTATE(42000) "SELECT: cannot use non GROUP BY column in query results without an aggregate function");
					}
				}
			}
		}
		return e;
	}
	if (e && r && is_project(r->op)) {
		sql_exp *found = exps_find_exp(r->exps, e);

		if (!found) {
			if (needs_distinct)
				return sql_error(sql, 02, SQLSTATE(42000) "SELECT: with DISTINCT ORDER BY expressions must appear in select list");
		} else {
			e = found;
			e = exp_ref(sql, e);
		}
	}
	return e;
}

static dlist *
simple_selection(symbol *sq)
{
	if (sq->token == SQL_SELECT) {
		SelectNode *sn;
		sn = (SelectNode *) sq;

		if (!sn->from && !sn->where && !sn->distinct && !sn->window && dlist_length(sn->selection) == 1)
			return sn->selection;
	}
	return NULL;
}

static list *
rel_order_by(sql_query *query, sql_rel **R, symbol *orderby, int needs_distinct, int f)
{
	mvc *sql = query->sql;
	sql_rel *rel = *R, *or = rel; /* the order by relation */
	list *exps = new_exp_list(sql->sa);

	if (!orderby->data.lval) { /* by all */
		if (is_sql_orderby(f)) {
			assert(is_project(rel->op));
			for(node *n = rel->exps->h; n; n = n->next) {
				sql_exp *e = n->data;
				append(exps, exp_ref(sql, e));
			}
			return exps;
		}
		return NULL;
	}

	dnode *o = orderby->data.lval->h;
	dlist *selection = NULL;

	if (is_sql_orderby(f)) {
		assert(is_project(rel->op));
		rel = rel->l;
	}

	for (; o; o = o->next) {
		symbol *order = o->data.sym;

		if (order->token == SQL_COLUMN || order->token == SQL_IDENT) {
			symbol *col = order->data.lval->h->data.sym;
			int direction = order->data.lval->h->next->data.i_val;
			sql_exp *e = NULL;

			assert(order->data.lval->h->next->type == type_int);
			if ((selection = simple_selection(col)) != NULL) {
				dnode *o = selection->h;
				order = o->data.sym;
				if (order->data.lval->h->type == type_symbol)
					col = order->data.lval->h->data.sym;
				/* remove optional name from selection */
				order->data.lval->h->next = NULL;
			}

			if (col->token == SQL_COLUMN || col->token == SQL_IDENT || col->token == SQL_ATOM) {
				exp_kind ek = {type_value, card_column, FALSE};

				e = rel_value_exp2(query, &rel, col, f, ek);

				if (e && e->card <= CARD_ATOM) {
					sql_subtype *tpe = exp_subtype(e);
					/* integer atom on the stack */
					if (!is_sql_window(f) && e->type == e_atom &&
					    tpe->type->eclass == EC_NUM) {
						atom *a = e->l;
						int nr = (int)atom_get_int(a);

						e = exps_get_exp(rel->exps, nr);
						if (!e)
							return sql_error(sql, 02, SQLSTATE(42000) "SELECT: the order by column number (%d) is not in the number of projections range (%d)", nr, list_length(rel->exps));
						e = exp_ref(sql, e);
					}
				} else if (e && exp_card(e) > rel->card) {
					if (exp_name(e) && !has_label(e))
						return sql_error(sql, ERR_GROUPBY, SQLSTATE(42000) "SELECT: cannot use non GROUP BY column '%s' in query results without an aggregate function", exp_name(e));
					return sql_error(sql, ERR_GROUPBY, SQLSTATE(42000) "SELECT: cannot use non GROUP BY column in query results without an aggregate function");
				}
				if (e && !exp_name(e))
					exp_label(sql->sa, e, ++sql->label);
				if (e && rel && is_project(rel->op)) {
					sql_exp *found = exps_find_exp(rel->exps, e);

					if (!found) {
						if (needs_distinct)
							return sql_error(sql, 02, SQLSTATE(42000) "SELECT: with DISTINCT ORDER BY expressions must appear in select list");
						if (!is_freevar(e) && !(is_sql_window(f) && exp_is_atom(e)))
							append(rel->exps, e);
					} else {
						e = found;
					}
					if (!is_freevar(e) && !(is_sql_window(f) && exp_is_atom(e)))
						e = exp_ref(sql, e);
				}
			}

			if (rel && !e && sql->session->status != -ERR_AMBIGUOUS) {
				/* reset error */
				sql->session->status = 0;
				sql->errstr[0] = '\0';

				e = rel_order_by_column_exp(query, &rel, col, needs_distinct, sql_sel | sql_orderby | (f & sql_group_totals) | (f & sql_window));
			}
			if (!e)
				return NULL;
			if (!exp_subtype(e))
				return sql_error(sql, 01, SQLSTATE(42000) "Cannot have a parameter (?) for order by column");
			set_direction(e, direction);
			list_append(exps, e);
		} else {
			return sql_error(sql, 02, SQLSTATE(42000) "SELECT: order not of type SQL_COLUMN");
		}
	}
	if (is_sql_orderby(f) && or != rel)
		or->l = rel;
	if (is_sql_window(f))
		*R = rel;
	return exps;
}

static int
generate_window_bound(tokens sql_token, bool first_half)
{
	switch (sql_token) {
		case SQL_PRECEDING:
			return first_half ? BOUND_FIRST_HALF_PRECEDING : BOUND_SECOND_HALF_PRECEDING;
		case SQL_FOLLOWING:
			return first_half ? BOUND_FIRST_HALF_FOLLOWING : BOUND_SECOND_HALF_FOLLOWING;
		case SQL_CURRENT_ROW:
			return first_half ? CURRENT_ROW_PRECEDING : CURRENT_ROW_FOLLOWING;
		default:
			assert(0);
	}
	return 0;
}

/* window functions */
static sql_exp*
generate_window_bound_call(mvc *sql, sql_exp **estart, sql_exp **eend, sql_exp *pe, sql_exp *e,
						   sql_exp *start, sql_exp *fend, int frame_type, int excl, tokens t1, tokens t2)
{
	list *rargs1 = sa_list(sql->sa), *rargs2 = sa_list(sql->sa), *targs1 = sa_list(sql->sa), *targs2 = sa_list(sql->sa);
	sql_subfunc *dc1, *dc2;
	sql_subtype *it = sql_fetch_localtype(TYPE_int);

	if (pe) {
		append(targs1, exp_subtype(pe));
		append(targs2, exp_subtype(pe));
		append(rargs1, exp_copy(sql, pe));
		append(rargs2, exp_copy(sql, pe));
	}
	append(rargs1, exp_copy(sql, e));
	append(rargs2, exp_copy(sql, e));
	append(targs1, exp_subtype(e));
	append(targs2, exp_subtype(e));
	append(targs1, it);
	append(targs2, it);
	append(targs1, it);
	append(targs2, it);
	append(targs1, it);
	append(targs2, it);
	append(targs1, exp_subtype(start));
	append(targs2, exp_subtype(fend));

	dc1 = sql_bind_func_(sql, "sys", "window_bound", targs1, F_ANALYTIC, true, false, true);
	dc2 = sql_bind_func_(sql, "sys", "window_bound", targs2, F_ANALYTIC, true, false, true);
	if (!dc1 || !dc2)
		return sql_error(sql, 02, SQLSTATE(42000) "SELECT: function 'window_bound' not found");
	append(rargs1, exp_atom_int(sql->sa, frame_type));
	append(rargs2, exp_atom_int(sql->sa, frame_type));
	append(rargs1, exp_atom_int(sql->sa, generate_window_bound(t1, true)));
	append(rargs2, exp_atom_int(sql->sa, generate_window_bound(t2, false)));
	append(rargs1, exp_atom_int(sql->sa, excl));
	append(rargs2, exp_atom_int(sql->sa, excl));
	append(rargs1, start);
	append(rargs2, fend);

	*estart = exp_op(sql->sa, rargs1, dc1);
	*eend = exp_op(sql->sa, rargs2, dc2);
	return e; /* return something to say there were no errors */
}

#define EC_NUMERIC(e) (e==EC_NUM||EC_INTERVAL(e)||e==EC_DEC||e==EC_FLT)

static sql_exp*
calculate_window_bound(sql_query *query, sql_rel *p, tokens token, symbol *bound, sql_exp *ie, int frame_type, int f)
{
	mvc *sql = query->sql;
	sql_subtype *bt, *bound_tp = sql_fetch_localtype(TYPE_lng), *iet = exp_subtype(ie);
	sql_exp *res = NULL;

	if ((bound->token == SQL_PRECEDING || bound->token == SQL_FOLLOWING || bound->token == SQL_CURRENT_ROW) && bound->type == type_int) {
		atom *a = NULL;
		bt = (frame_type == FRAME_ROWS || frame_type == FRAME_GROUPS) ? bound_tp : iet;

		if ((bound->data.i_val == UNBOUNDED_PRECEDING_BOUND || bound->data.i_val == UNBOUNDED_FOLLOWING_BOUND)) {
			a = atom_max_value(sql->sa, EC_NUMERIC(bt->type->eclass) ? bt : bound_tp);
		} else if (bound->data.i_val == CURRENT_ROW_BOUND) {
			a = atom_zero_value(sql->sa, EC_NUMERIC(bt->type->eclass) ? bt : bound_tp);
		} else {
			assert(0);
		}
		res = exp_atom(sql->sa, a);
	} else { /* arbitrary expression case */
		exp_kind ek = {type_value, card_column, FALSE};
		const char *bound_desc = (token == SQL_PRECEDING) ? "PRECEDING" : "FOLLOWING";

		assert(token == SQL_PRECEDING || token == SQL_FOLLOWING);
		if (!(res = rel_value_exp2(query, &p, bound, f, ek)))
			return NULL;
		if (!(bt = exp_subtype(res))) { /* frame bound is a parameter */
			sql_subtype *t = (frame_type == FRAME_ROWS || frame_type == FRAME_GROUPS) ? bound_tp : iet;
			if (rel_set_type_param(sql, t, p, res, 0) < 0) /* workaround */
				return NULL;
			bt = exp_subtype(res);
		}
		if (exp_is_null_no_value_opt(res))
			return sql_error(sql, 02, SQLSTATE(42000) "%s offset must not be NULL", bound_desc);
		if ((frame_type == FRAME_ROWS || frame_type == FRAME_GROUPS) && bt->type->eclass != EC_NUM && !(res = exp_check_type(sql, bound_tp, p, res, type_equal)))
			return NULL;
		if (frame_type == FRAME_RANGE) {
			sql_class iet_class = iet->type->eclass;

			if (!EC_NUMERIC(iet_class) && !EC_TEMP(iet_class))
				return sql_error(sql, 02, SQLSTATE(42000) "Ranges with arbitrary expressions are available to numeric, interval and temporal types only");
			if (EC_NUMERIC(iet_class) && !(res = exp_check_type(sql, iet, p, res, type_equal)))
				return NULL;
			if ((iet_class == EC_TIME || iet_class == EC_TIME_TZ) && bt->type->eclass != EC_SEC) {
				(void) sql_error(sql, 02, SQLSTATE(42000) "For %s input the %s boundary must be an interval type up to the day", subtype2string2(sql->ta, iet), bound_desc);
				ma_reset(sql->ta);
				return NULL;
			}
			if (EC_TEMP(iet->type->eclass) && !EC_INTERVAL(bt->type->eclass)) {
				(void) sql_error(sql, 02, SQLSTATE(42000) "For %s input the %s boundary must be an interval type", subtype2string2(sql->ta, iet), bound_desc);
				ma_reset(sql->ta);
				return NULL;
			}
		}
	}
	return res;
}

static dlist*
get_window_clauses(mvc *sql, char* ident, symbol **partition_by_clause, symbol **order_by_clause, symbol **frame_clause)
{
	dlist *window_specification = NULL;
	char *window_ident;
	int pos;

	if (mvc_highwater(sql))
		return sql_error(sql, 10, SQLSTATE(42000) "Query too complex: running out of stack space");

	if ((window_specification = frame_get_window_def(sql, ident, &pos)) == NULL)
		return sql_error(sql, 02, SQLSTATE(42000) "SELECT: window '%s' not found", ident);

	/* avoid infinite lookups */
	if (frame_check_var_visited(sql, pos))
		return sql_error(sql, 02, SQLSTATE(42000) "SELECT: cyclic references to window '%s' found", ident);
	frame_set_var_visited(sql, pos);

	if (window_specification->h->next->data.sym) {
		if (*partition_by_clause)
			return sql_error(sql, 02, SQLSTATE(42000) "SELECT: redefinition of PARTITION BY clause from window '%s'", ident);
		*partition_by_clause = window_specification->h->next->data.sym;
	}
	if (window_specification->h->next->next->data.sym) {
		if (*order_by_clause)
			return sql_error(sql, 02, SQLSTATE(42000) "SELECT: redefinition of ORDER BY clause from window '%s'", ident);
		*order_by_clause = window_specification->h->next->next->data.sym;
	}
	if (window_specification->h->next->next->next->data.sym) {
		if (*frame_clause)
			return sql_error(sql, 02, SQLSTATE(42000) "SELECT: redefinition of frame clause from window '%s'", ident);
		*frame_clause = window_specification->h->next->next->next->data.sym;
	}

	window_ident = window_specification->h->data.sval;
	if (window_ident && !get_window_clauses(sql, window_ident, partition_by_clause, order_by_clause, frame_clause))
		return NULL; /* the error was already set */

	return window_specification; /* return something to say there were no errors */
}

/*
 * select x, y, rank_op() over (partition by x order by y) as, ...
                aggr_op(z) over (partition by y order by x) as, ...
 * from table [x,y,z,w,v]
 *
 * project and order by over x,y / y,x
 * a = project( table ) [ x, y, z, w, v ], [ x, y]
 * b = project( table ) [ x, y, z, w, v ], [ y, x]
 *
 * project with order dependent operators, ie combined prev/current value
 * aa = project (a) [ x, y, r = rank_op(diff(x) (marks a new partition), rediff(diff(x), y) (marks diff value with in partition)), z, w, v ]
 * project(aa) [ aa.x, aa.y, aa.r ] -- only keep current output list
 * bb = project (b) [ x, y, a = aggr_op(z, diff(y), rediff(diff(y), x)), z, w, v ]
 * project(bb) [ bb.x, bb.y, bb.a ]  -- only keep current output list
 */
static sql_exp *
rel_rankop(sql_query *query, sql_rel **rel, symbol *se, int f)
{
	mvc *sql = query->sql;
	node *n;
	dlist *l = se->data.lval, *window_specification = NULL;
	symbol *window_function = l->h->data.sym, *partition_by_clause = NULL, *order_by_clause = NULL, *frame_clause = NULL;
	char *aname = NULL, *sname = NULL, *window_ident = NULL;
	sql_subfunc *wf = NULL;
	sql_exp *in = NULL, *pe = NULL, *oe = NULL, *call = NULL, *start = NULL, *eend = NULL, *fstart = NULL, *fend = NULL, *ie = NULL;
	sql_rel *p;
	list *gbe = NULL, *obe = NULL, *args = NULL, *types = NULL, *fargs = NULL;
	dnode *dn = window_function->data.lval->h, *dargs = NULL;
	int distinct = 0, frame_type, pos, nf = f, nfargs = 0;
	bool is_nth_value, supports_frames = false, found = false;

	frame_clear_visited_flag(sql); /* clear visited flags before iterating */

	if (l->h->next->type == type_list) {
		window_specification = l->h->next->data.lval;
	} else if (l->h->next->type == type_string) {
		const char* window_alias = l->h->next->data.sval;
		if ((window_specification = frame_get_window_def(sql, window_alias, &pos)) == NULL)
			return sql_error(sql, ERR_NOTFOUND, SQLSTATE(42000) "SELECT: window '%s' not found", window_alias);
		frame_set_var_visited(sql, pos);
	} else {
		assert(0);
	}

	window_ident = window_specification->h->data.sval;
	partition_by_clause = window_specification->h->next->data.sym;
	order_by_clause = window_specification->h->next->next->data.sym;
	frame_clause = window_specification->h->next->next->next->data.sym;

	if (window_ident && !get_window_clauses(sql, window_ident, &partition_by_clause, &order_by_clause, &frame_clause))
		return NULL;

	frame_type = frame_clause ? frame_clause->data.lval->h->next->next->data.i_val : FRAME_RANGE;
	aname = qname_schema_object(dn->data.lval);
	sname = qname_schema(dn->data.lval);

	is_nth_value = !strcmp(aname, "nth_value");
	bool is_value = is_nth_value || !strcmp(aname, "first_value") || !strcmp(aname, "last_value");
	bool rank = false;
	if (strcmp(aname, "row_number") == 0 || strcmp(aname, "rank") == 0 || strcmp(aname, "dense_rank") == 0 ||
	    strcmp(aname, "percent_rank") == 0 || strcmp(aname, "cume_dist") == 0 || strcmp(aname, "ntile") == 0 ||
	    strcmp(aname, "lag") == 0 || strcmp(aname, "lead") == 0 || strcmp(aname, "fetch") == 0)
		rank = true;
	supports_frames = (!rank || is_value);

	if (is_sql_update_set(f) || is_sql_psm(f) || is_sql_values(f) || is_sql_join(f) || is_sql_where(f) || is_sql_groupby(f) || is_sql_having(f) || is_psm_call(f) || is_sql_from(f) || is_sql_check(f)) {
		char *uaname = SA_NEW_ARRAY(sql->ta, char, strlen(aname) + 1);
		const char *clause = is_sql_update_set(f)||is_sql_psm(f)?"in SET, WHILE, IF, ELSE, CASE, WHEN, RETURN, ANALYZE clauses (use subquery)":is_sql_values(f)?"on an unique value":
							 is_sql_join(f)?"in JOIN conditions":is_sql_where(f)?"in WHERE clause":is_sql_groupby(f)?"in GROUP BY clause":
							 is_psm_call(f)?"in CALL":is_sql_from(f)?"in functions in FROM":
							 is_sql_check(f)?"in check constraints":"in HAVING clause";
		return sql_error(sql, 02, SQLSTATE(42000) "%s: window function '%s' not allowed %s", toUpperCopy(uaname, aname), aname, clause);
	} else if (is_sql_aggr(f)) {
		char *uaname = SA_NEW_ARRAY(sql->ta, char, strlen(aname) + 1);
		return sql_error(sql, 02, SQLSTATE(42000) "%s: window functions not allowed inside aggregation functions", toUpperCopy(uaname, aname));
	} else if (is_sql_window(f)) {
		char *uaname = SA_NEW_ARRAY(sql->ta, char, strlen(aname) + 1);
		return sql_error(sql, 02, SQLSTATE(42000) "%s: window functions cannot be nested", toUpperCopy(uaname, aname));
	}
	if (window_function->token == SQL_AGGR) {
		dn->next->next->type = type_list;
		dn->next->next->data.lval = dlist_append_symbol(sql->sa, dlist_create( sql->sa ), dn->next->next->data.sym); /* make a list */
	}
	if (window_function->token == SQL_NOP)
		window_function->token = SQL_AGGR;
	if (window_function->token != SQL_RANK && window_function->token != SQL_AGGR) {
		char *uaname = SA_NEW_ARRAY(sql->ta, char, strlen(aname) + 1);
		return sql_error(sql, 02, SQLSTATE(42000) "SELECT: window function '%s' unknown", toUpperCopy(uaname, aname));
	}

	/* window operations are only allowed in the projection */
	if (!is_sql_sel(f) && !is_sql_qualify(f))
		return sql_error(sql, 02, SQLSTATE(42000) "OVER: only possible within the selection");

	p = *rel;
	/* Partition By */
	if (partition_by_clause) {
		gbe = rel_partition_groupings(query, &p, partition_by_clause, NULL /* cannot use (selection) column references, as this result is a selection column */, nf | sql_window);
		if (!gbe)
			return NULL;
		for (n = gbe->h ; n ; n = n->next) {
			sql_exp *en = n->data;

			set_ascending(en);
			set_nulls_first(en);
		}
	}

	/* Order By */
	if (order_by_clause) {
		obe = rel_order_by(query, &p, order_by_clause, 0, sql_window);
		if (!obe)
			return NULL;
	}

	fargs = sa_list(sql->sa);
	if (rank) { /* rank function call */
		dlist *dl = dn->next->next->data.lval;
		bool is_lag = !strcmp(aname, "lag"), is_lead = !strcmp(aname, "lead"),
			 extra_input = !strcmp(aname, "ntile") || !strcmp(aname, "rank") || !strcmp(aname, "dense_rank") || !strcmp(aname, "row_number") || !strcmp(aname, "percent_rank") || !strcmp(aname, "cume_dist");

		distinct = dn->next->data.i_val;
		if (extra_input) { /* pass an input column for analytic functions that don't require it */
			sql_subfunc *star = sql_bind_func(sql, "sys", "star", NULL, NULL, F_FUNC, true, true);
			in = exp_op(sql->sa, NULL, star);
			append(fargs, in);
		}
		if (dl)
			for (dargs = dl->h ; dargs ; dargs = dargs->next) {
				exp_kind ek = {type_value, card_column, FALSE};
				sql_subtype *empty = sql_fetch_localtype(TYPE_void), *bte = sql_fetch_localtype(TYPE_bte);

				in = rel_value_exp2(query, &p, dargs->data.sym, f | sql_window | sql_farg, ek);
				if (!in)
					return NULL;
				if (!exp_subtype(in)) { /* we also do not expect parameters here */
					char *uaname = SA_NEW_ARRAY(sql->ta, char, strlen(aname) + 1);
					return sql_error(sql, 02, SQLSTATE(42000) "%s: parameters not allowed as arguments to window functions", toUpperCopy(uaname, aname));
				}
				if (!exp_name(in))
					exp_label(sql->sa, in, ++sql->label);

				/* corner case, if the argument is null convert it into something countable such as bte */
				if (subtype_cmp(exp_subtype(in), empty) == 0)
					in = exp_convert(sql, in, empty, bte);
				if ((is_lag || is_lead) && nfargs == 2) { /* lag and lead 3rd arg must have same type as 1st arg */
					sql_exp *first = (sql_exp*) fargs->h->data;
					if (!(in = exp_check_type(sql, exp_subtype(first), p, in, type_equal)))
						return NULL;
				}
				if (!in)
					return NULL;

				append(fargs, in);
				in = exp_ref_save(sql, in);
				nfargs++;
			}
	} else { /* aggregation function call */
		distinct = dn->next->data.i_val;
		assert(dn->next->next->type == type_list);
		dlist *dl = dn->next->next->data.lval;
		for (dargs = dl?dl->h:NULL; dargs && dargs->data.sym ; dargs = dargs->next) {
			exp_kind ek = {type_value, card_column, FALSE};
			sql_subtype *empty = sql_fetch_localtype(TYPE_void), *bte = sql_fetch_localtype(TYPE_bte);

			in = rel_value_exp2(query, &p, dargs->data.sym, f | sql_window | sql_farg, ek);
			if (!in)
				return NULL;
			if (!exp_subtype(in)) { /* we also do not expect parameters here */
				char *uaname = SA_NEW_ARRAY(sql->ta, char, strlen(aname) + 1);
				return sql_error(sql, 02, SQLSTATE(42000) "%s: parameters not allowed as arguments to window functions", toUpperCopy(uaname, aname));
			}
			if (!exp_name(in))
				exp_label(sql->sa, in, ++sql->label);

			/* corner case, if the argument is null convert it into something countable such as bte */
			if (subtype_cmp(exp_subtype(in), empty) == 0)
				in = exp_convert(sql, in, empty, bte);
			if (!in)
				return NULL;

			append(fargs, in);
			in = exp_ref_save(sql, in);
			nfargs++;

			if (!strcmp(aname, "count"))
				append(fargs, exp_atom_bool(sql->sa, 1)); /* ignore nills */
		}

		if (!nfargs) { /* count(*) */
			if (window_function->token == SQL_AGGR && strcmp(aname, "count") != 0) {
				char *uaname = SA_NEW_ARRAY(sql->ta, char, strlen(aname) + 1);
				return sql_error(sql, 02, SQLSTATE(42000) "%s: unable to perform '%s(*)'", toUpperCopy(uaname, aname), aname);
			}
			sql_subfunc *star = sql_bind_func(sql, "sys", "star", NULL, NULL, F_FUNC, true, true);
			in = exp_op(sql->sa, NULL, star);
			append(fargs, in);
			append(fargs, exp_atom_bool(sql->sa, 0)); /* don't ignore nills */
		}
	}

	if (distinct)
		return sql_error(sql, 02, SQLSTATE(42000) "SELECT: DISTINCT clause is not implemented for window functions");

	/* diff for partitions */
	if (gbe) {
		sql_subtype *bt = sql_fetch_localtype(TYPE_bit);

		for( n = gbe->h; n; n = n->next) {
			sql_subfunc *df;
			sql_exp *e = n->data;

			if (!exp_subtype(e))
				return sql_error(sql, 02, SQLSTATE(42000) "SELECT: parameters not allowed at PARTITION BY clause from window functions");

			e = exp_copy(sql, e);
			args = sa_list(sql->sa);
			if (pe) {
				df = sql_bind_func(sql, "sys", "diff", bt, exp_subtype(e), F_ANALYTIC, true, true);
				append(args, pe);
			} else {
				df = sql_bind_func(sql, "sys", "diff", exp_subtype(e), NULL, F_ANALYTIC, true, true);
			}
			if (!df)
				return sql_error(sql, 02, SQLSTATE(42000) "SELECT: function 'diff' not found");
			append(args, e);
			pe = exp_op(sql->sa, args, df);
		}
	} else {
		pe = exp_atom_bool(sql->sa, 0);
	}

	/* diff for orderby */
	if (obe) {
		sql_subtype *bt = sql_fetch_localtype(TYPE_bit);

		for( n = obe->h; n; n = n->next) {
			sql_subfunc *df;
			sql_exp *e = n->data;

			if (!exp_subtype(e))
				return sql_error(sql, 02, SQLSTATE(42000) "SELECT: parameters not allowed at ORDER BY clause from window functions");

			e = exp_copy(sql, e);
			args = sa_list(sql->sa);
			if (oe) {
				df = sql_bind_func(sql, "sys", "diff", bt, exp_subtype(e), F_ANALYTIC, true, true);
				append(args, oe);
			} else {
				df = sql_bind_func(sql, "sys", "diff", exp_subtype(e), NULL, F_ANALYTIC, true, true);
			}
			if (!df)
				return sql_error(sql, ERR_NOTFOUND, SQLSTATE(42000) "SELECT: function 'diff' not found");
			append(args, e);
			oe = exp_op(sql->sa, args, df);
		}
	} else {
		oe = exp_atom_bool(sql->sa, 0);
	}

	if (frame_clause || supports_frames) {
		if (frame_type == FRAME_RANGE)
			ie = obe ? (sql_exp*) obe->t->data : in;
		else
			ie = obe ? oe : in;
	}
	assert(oe && pe);

	types = exp_types(sql->sa, fargs);
	wf = bind_func_(sql, sname, aname, types, F_ANALYTIC, false, &found, false);
	if (wf && !list_empty(fargs) && !(fargs = check_arguments_and_find_largest_any_type(sql, NULL, fargs, wf, 0, false)))
		wf = NULL;
	if (!wf) {
		char *arg_list = nfargs ? nary_function_arg_types_2str(sql, types, nfargs) : NULL;
		return sql_error(sql, ERR_NOTFOUND, SQLSTATE(42000) "SELECT: %s window function %s%s%s'%s'(%s)",
						 found ? "insufficient privileges for" : "no such", sname ? "'":"", sname ? sname : "", sname ? "'.":"", aname, arg_list ? arg_list : "");
	}

	/* Frame */
	if (frame_clause) {
		dnode *d = frame_clause->data.lval->h;
		symbol *wstart = d->data.sym, *wend = d->next->data.sym, *rstart = wstart->data.lval->h->data.sym,
			   *rend = wend->data.lval->h->data.sym;
		int excl = d->next->next->next->data.i_val;
		bool shortcut = false;

		if (!supports_frames)
			return sql_error(sql, 02, SQLSTATE(42000) "OVER: frame extend only possible with aggregation and first_value, last_value and nth_value functions");
		if (excl != EXCLUDE_NONE)
			return sql_error(sql, 02, SQLSTATE(42000) "Only EXCLUDE NO OTHERS exclusion is currently implemented");
		if (list_empty(obe) && frame_type == FRAME_GROUPS)
			return sql_error(sql, 02, SQLSTATE(42000) "GROUPS frame requires an order by expression");
		if (wstart->token == SQL_FOLLOWING && wend->token == SQL_PRECEDING)
			return sql_error(sql, 02, SQLSTATE(42000) "FOLLOWING offset must come after PRECEDING offset");
		if (wstart->token == SQL_CURRENT_ROW && wend->token == SQL_PRECEDING)
			return sql_error(sql, 02, SQLSTATE(42000) "CURRENT ROW offset must come after PRECEDING offset");
		if (wstart->token == SQL_FOLLOWING && wend->token == SQL_CURRENT_ROW)
			return sql_error(sql, 02, SQLSTATE(42000) "FOLLOWING offset must come after CURRENT ROW offset");
		if (wstart->token != SQL_CURRENT_ROW && wend->token != SQL_CURRENT_ROW && wstart->token == wend->token && frame_type != FRAME_ROWS)
			return sql_error(sql, 02, SQLSTATE(42000) "Non-centered windows are only supported in row frames");
		if (frame_type == FRAME_RANGE) {
			if (((wstart->token == SQL_PRECEDING || wstart->token == SQL_FOLLOWING) && rstart->token != SQL_PRECEDING && rstart->token != SQL_CURRENT_ROW && rstart->token != SQL_FOLLOWING) ||
				((wend->token == SQL_PRECEDING || wend->token == SQL_FOLLOWING) && rend->token != SQL_PRECEDING && rend->token != SQL_CURRENT_ROW && rend->token != SQL_FOLLOWING)) {
				if (list_empty(obe))
					return sql_error(sql, 02, SQLSTATE(42000) "RANGE frame with PRECEDING/FOLLOWING offset requires an order by expression");
				if (list_length(obe) > 1)
					return sql_error(sql, 02, SQLSTATE(42000) "RANGE with offset PRECEDING/FOLLOWING requires exactly one ORDER BY column");
			}
		}

		if (list_empty(obe) && frame_type == FRAME_RANGE) { /* window functions are weird */
			frame_type = FRAME_ALL;
			shortcut = true;
		} else if (!is_value && (rstart->token == SQL_PRECEDING || rstart->token == SQL_CURRENT_ROW || rstart->token == SQL_FOLLOWING) && rstart->type == type_int &&
			(rend->token == SQL_PRECEDING || rend->token == SQL_CURRENT_ROW || rend->token == SQL_FOLLOWING) && rend->type == type_int) {
			 /* special cases, don't calculate bounds */
			if (frame_type != FRAME_ROWS && rstart->data.i_val == UNBOUNDED_PRECEDING_BOUND && rend->data.i_val == CURRENT_ROW_BOUND) {
				frame_type = FRAME_UNBOUNDED_TILL_CURRENT_ROW;
				shortcut = true;
			} else if (frame_type != FRAME_ROWS && rstart->data.i_val == CURRENT_ROW_BOUND && rend->data.i_val == UNBOUNDED_FOLLOWING_BOUND) {
				frame_type = FRAME_CURRENT_ROW_TILL_UNBOUNDED;
				shortcut = true;
			} else if (rstart->data.i_val == UNBOUNDED_PRECEDING_BOUND && rend->data.i_val == UNBOUNDED_FOLLOWING_BOUND) {
				frame_type = FRAME_ALL;
				shortcut = true;
			} else if (rstart->data.i_val == CURRENT_ROW_BOUND && rend->data.i_val == CURRENT_ROW_BOUND) {
				frame_type = FRAME_CURRENT_ROW;
				shortcut = true;
			}
		}
		if (!shortcut) {
			if (!(fstart = calculate_window_bound(query, p, wstart->token, rstart, ie, frame_type, f | sql_window)))
				return NULL;
			if (!(fend = calculate_window_bound(query, p, wend->token, rend, ie, frame_type, f | sql_window)))
				return NULL;
			if (!generate_window_bound_call(sql, &start, &eend, gbe ? pe : NULL, ie, fstart, fend, frame_type, excl,
											wstart->token, wend->token))
				return NULL;
		}
	} else if (supports_frames) { /* for analytic functions with no frame clause, we use the standard default values */
		if (is_value) {
			sql_subtype *bound_tp = sql_fetch_localtype(TYPE_lng), *bt = (frame_type == FRAME_ROWS || frame_type == FRAME_GROUPS) ? bound_tp : exp_subtype(ie);
			unsigned char sclass = bt->type->eclass;

			fstart = exp_atom(sql->sa, atom_max_value(sql->sa, EC_NUMERIC(sclass) ? bt : bound_tp));
			fend = order_by_clause ? exp_atom(sql->sa, atom_zero_value(sql->sa, EC_NUMERIC(sclass) ? bt : bound_tp)) :
									 exp_atom(sql->sa, atom_max_value(sql->sa, EC_NUMERIC(sclass) ? bt : bound_tp));

			if (generate_window_bound_call(sql, &start, &eend, gbe ? pe : NULL, ie, fstart, fend, frame_type, EXCLUDE_NONE, SQL_PRECEDING, SQL_FOLLOWING) == NULL)
				return NULL;
		} else {
			frame_type = list_empty(obe) ? FRAME_ALL : FRAME_UNBOUNDED_TILL_CURRENT_ROW;
		}
	}

	args = sa_list(sql->sa);
	for (node *n = fargs->h ; n ; n = n->next)
		list_append(args, n->data);
	list_append(args, pe);
	list_append(args, oe);
	if (supports_frames) {
		list_append(args, exp_atom_int(sql->sa, frame_type));
		list_append(args, start ? start : exp_atom_oid(sql->sa, 1));
		list_append(args, eend ? eend : exp_atom_oid(sql->sa, 1));
	}
	call = exp_rank_op(sql->sa, list_empty(args) ? NULL : args, gbe, obe, wf);
	*rel = p;
	return call;
}

sql_exp *
rel_value_exp2(sql_query *query, sql_rel **rel, symbol *se, int f, exp_kind ek)
{
	mvc *sql = query->sql;
	if (!se)
		return NULL;

	if (mvc_highwater(sql))
		return sql_error(sql, 10, SQLSTATE(42000) "Query too complex: running out of stack space");

	if (rel && *rel && (*rel)->card == CARD_AGGR) { /* group by expression case, handle it before */
		sql_exp *exp = NULL;
		if (!is_sql_aggr(f) && !is_sql_window(f))
			exp = frame_get_groupby_expression(sql, se);
		if (sql->errstr[0] != '\0')
			return NULL;
		if (exp) {
			sql_exp *res = exp_ref(sql, exp);
			res->card = (*rel)->card;
			if (se->token == SQL_AGGR) {
				dlist *l = se->data.lval;
				int distinct = l->h->next->data.i_val;
				if (distinct)
					set_distinct(res);
			}
			if (!query_has_outer(query) && is_groupby((*rel)->op))
				res = rel_groupby_add_aggr(sql, *rel, res);
			return res;
		}
	}

	switch (se->token) {
	case SQL_NOP:
		return rel_nop(query, rel, se, f, ek);
	case SQL_AGGR:
		return rel_aggr(query, rel, se, f);
	case SQL_WINDOW:
		return rel_rankop(query, rel, se, f);
	case SQL_IDENT:
	case SQL_COLUMN:
		return rel_column_ref(query, rel, se, f );
	case SQL_NAME: {
		dlist *l = se->data.lval;
		const char *sname = qname_schema(l);
		const char *vname = qname_schema_object(l);
		return rel_exp_variable_on_scope(sql, sname, vname);
	}
	case SQL_VALUES:
	case SQL_ROW:
	case SQL_SET:
	case SQL_WITH:
	case SQL_SELECT: {
		sql_rel *r = NULL;

		if (is_psm_call(f) || is_sql_merge(f))
			return sql_error(sql, 02, SQLSTATE(42000) "%s: subqueries not supported inside %s", is_psm_call(f) ? "CALL" : "MERGE", is_psm_call(f) ? "CALL statements" : "MERGE conditions");
		if (rel && *rel)
			query_push_outer(query, *rel, f);
		if (se->token == SQL_WITH) {
			r = rel_with_query(query, se);
		} else if (se->token == SQL_VALUES || se->token == SQL_ROW || se->token == SQL_SET) {
			if (ek.card <= card_row && !(rel && *rel)) {
				sql_exp *e = sql_exp_values(query, se);
				if (!e)
					return NULL;
				if (exp_is_atom(e)) /* single tuple */
					return e;
				r = rel_project(query->sql->sa, NULL, e->f);
			} else
				r = rel_values(query, se, NULL);
		} else {
			assert(se->token == SQL_SELECT);
			exp_kind nek = ek;
			nek.aggr = is_sql_aggr(f);
			if (is_sql_no_subquery(f))
				return sql_error(sql, 02, SQLSTATE(42000) "SELECT: subquery not allowed");

			r = rel_subquery(query, se, nek);
			if (r)
				exps_label(sql, r->exps);
		}
		if (rel && *rel) {
			*rel = query_pop_outer(query);
			if (is_sql_join(f) && is_groupby((*rel)->op)) {
				return sql_error(sql, 05, SQLSTATE(42000) "SELECT: aggregate functions not allowed in JOIN conditions");
			} else if (is_sql_where(f) && is_groupby((*rel)->op)) {
				return sql_error(sql, 02, SQLSTATE(42000) "SELECT: aggregate functions not allowed in WHERE clause");
			} else if ((is_sql_update_set(f) || is_sql_psm(f)) && is_groupby((*rel)->op)) {
				return sql_error(sql, 02, SQLSTATE(42000) "SELECT: aggregate functions not allowed in SET, WHILE, IF, ELSE, CASE, WHEN, RETURN, ANALYZE clauses");
			}
		}
		if (!r)
			return NULL;
		if (ek.type == type_value && ek.card <= card_set && is_project(r->op) && list_length(r->exps) > 1)
			return sql_error(sql, 02, SQLSTATE(42000) "SELECT: subquery must return only one column");
		if (ek.type == type_relation && is_project(r->op) && list_length(r->exps) != ek.type)
			return sql_error(sql, 02, SQLSTATE(42000) "SELECT: subquery has too %s columns", list_length(r->exps) < ek.type ? "few" : "many");
		if (ek.type == type_value && list_length(r->exps) == 1 && !is_sql_psm(f)) /* for now don't rename multi attribute results */
			r = rel_zero_or_one(sql, r, ek);
		return exp_rel(sql, r);
	}
	case SQL_TABLE: {
		/* turn a subquery into a tabular result */
		*rel = rel_selects(query, se->data.sym);
		if (*rel)
			return lastexp(*rel);
		return NULL;
	}
	case SQL_PARAMETER: {
		assert(se->type == type_int);
		sql_arg *a = sql_bind_paramnr(sql, se->data.i_val);
		if (sql->emode != m_prepare) {
			if (a && a->name && a->name[0])
				return sql_error(sql, 02, SQLSTATE(42000) "SELECT: named placeholder ('%s') but named values list is missing", a->name);
			else
				return sql_error(sql, 02, SQLSTATE(42000) "SELECT: parameters ('?') not allowed in normal queries, use PREPARE");
		}
		return exp_atom_ref(sql->sa, se->data.i_val, a?&a->type:NULL);
	}
	case SQL_NULL:
		return exp_null(sql->sa, sql_fetch_localtype(TYPE_void));
	case SQL_NEXT:
		return rel_next_value_for(sql, se);
	case SQL_CAST:
		return rel_cast(query, rel, se, f);
	case SQL_CASE:
	case SQL_COALESCE:
	case SQL_NULLIF:
		return rel_case_exp(query, rel, se, f);
	case SQL_RANK:
		return sql_error(sql, 02, SQLSTATE(42000) "SELECT: window function %s requires an OVER clause", qname_schema_object(se->data.lval->h->data.lval));
	case SQL_XMLELEMENT:
	case SQL_XMLFOREST:
	case SQL_XMLCOMMENT:
	case SQL_XMLATTRIBUTE:
	case SQL_XMLCONCAT:
	case SQL_XMLDOCUMENT:
	case SQL_XMLPI:
	case SQL_XMLTEXT:
		return rel_xml(query, rel, se, f, ek);
	default:
		return rel_logical_value_exp(query, rel, se, f, ek);
	}
}

static int exps_has_rank(list *exps);

static int
exp_has_rank(sql_exp *e)
{
	switch(e->type) {
	case e_convert:
		return exp_has_rank(e->l);
	case e_func:
		if (e->r)
			return 1;
		/* fall through */
	case e_aggr:
		return exps_has_rank(e->l);
	case e_cmp:
		if (e->flag == cmp_filter)
			return exps_has_rank(e->l) || exps_has_rank(e->r);
		if (e->flag == cmp_in || e->flag == cmp_notin)
			return exp_has_rank(e->l) || exps_has_rank(e->r);
		return exp_has_rank(e->l) || exp_has_rank(e->r) || (e->f && exp_has_rank(e->f));
	default:
		return 0;
	}
}

/* TODO create exps_has (list, fptr ) */
static int
exps_has_rank(list *exps)
{
	if (!exps || list_empty(exps))
		return 0;
	for(node *n = exps->h; n; n=n->next){
		sql_exp *e = n->data;

		if (exp_has_rank(e))
			return 1;
	}
	return 0;
}

sql_exp *
rel_value_exp(sql_query *query, sql_rel **rel, symbol *se, int f, exp_kind ek)
{
	if (!se)
		return NULL;

	if (mvc_highwater(query->sql))
		return sql_error(query->sql, 10, SQLSTATE(42000) "Query too complex: running out of stack space");

	sql_exp *e = rel_value_exp2(query, rel, se, f, ek);
	if (e && (se->token == SQL_SELECT || se->token == SQL_TABLE) && !exp_is_rel(e)) {
		assert(*rel);
		return rel_lastexp(query->sql, *rel);
	}
	return e;
}

static sql_exp *
column_exp(sql_query *query, sql_rel **rel, symbol *column_e, int f)
{
	dlist *l = column_e->data.lval;
	exp_kind ek = {type_value, card_column, FALSE};
	sql_exp *ve;

	if (f == sql_sel && rel && *rel && (*rel)->card < CARD_AGGR)
		ek.card = card_value;
	ve = rel_value_exp(query, rel, l->h->data.sym, f, ek);
	if (!ve)
		return NULL;
	/* AS name */
	if (ve && l->h->next->data.sval)
		exp_setname(query->sql, ve, NULL, l->h->next->data.sval);
	return ve;
}

static int
exp_is_not_intern(sql_exp *e, void *dummy)
{
	(void) dummy;
	return is_intern(e)?-1:0;
}

static void
rel_remove_internal_exp(sql_rel *rel)
{
	if (rel->exps) {
		list *n_exps = list_select(rel->exps, rel, (fcmp)&exp_is_not_intern, (fdup)NULL);

		rel->exps = n_exps;
	}
}

static inline int
exp_key(sql_exp *e)
{
	if (e->alias.name)
		return hash_key(e->alias.name);
	return 0;
}

static list *
group_merge_exps(mvc *sql, list *gexps, list *exps)
{
	int nexps = list_length(gexps) + list_length(exps);

	sql_hash *ht = hash_new(sql->ta, nexps, (fkeyvalue)&exp_key);

	for (node *n = gexps->h; n ; n = n->next) { /* first add grouping expressions */
		sql_exp *e = n->data;
		int key = ht->key(e);

		hash_add(ht, key, e);
	}

	for (node *n = exps->h; n ; n = n->next) { /* then test if the new grouping expressions are already there */
		sql_exp *e = n->data;
		int key = ht->key(e);
		sql_hash_e *he = ht->buckets[key&(ht->size-1)];
		bool duplicates = false;

		for (; he && !duplicates; he = he->chain) {
			sql_exp *f = he->value;

			if (!exp_equal(e, f))
				duplicates = true;
		}
		hash_add(ht, key, e);
		if (!duplicates) {
			sql_exp *e_copy = exp_copy(sql, e);
			list_append(gexps, e_copy);
			n->data = exp_ref(sql, e_copy);
		}
	}
	return gexps;
}

static list *
rel_table_exp(sql_query *query, sql_rel **rel, symbol *column_e, bool single_exp )
{
	mvc *sql = query->sql;
	if (column_e->token == SQL_TABLE && column_e->data.lval->h->type == type_symbol) {
		sql_rel *r;

		if (!is_project((*rel)->op))
			return NULL;
		r = rel_named_table_function(query, (*rel)->l, column_e, 0, NULL);
		if (!r)
			return NULL;
		*rel = r;
		return sa_list(sql->sa);
	}
	char *tname = NULL;
	if (column_e->token == SQL_TABLE) {
		tname = column_e->data.lval->h->data.sval;
	} else if (column_e->token == SQL_COLUMN && column_e->data.lval->h->type == type_symbol) {
		symbol *sym = column_e->data.lval->h->data.sym;
		if (sym->token == SQL_COLUMN) {
			tname = sym->data.lval->h->data.sval;
			if (dlist_length(sym->data.lval) > 1 && sym->data.lval->t->data.sval)
				return NULL;
		} else
			return NULL;
	} else {
		return NULL;
	}

	list *exps = NULL;
	sql_rel *project = *rel, *groupby = NULL;

	/* if there's a group by relation in the tree, skip it for the '*' case and use the underlying projection */
	if (project) {
		while (is_groupby(project->op) || is_select(project->op)) {
			if (is_groupby(project->op))
				groupby = project;
			if (project->l)
				project = project->l;
		}
		assert(project);
	}

	if (project->op == op_project && project->l && project == *rel && !tname && !rel_is_ref(project) && !need_distinct(project) && single_exp) {
		sql_rel *l = project->l;
		if (!l || !is_project(l->op) || list_length(project->exps) == list_length(l->exps)) {
			rel_remove_internal_exp(*rel);
			exps = project->exps;
			*rel = project->l;
		}
	}
	if ((exps || (exps = rel_table_projections(sql, project, tname, 0)) != NULL) && !list_empty(exps)) {
		if (!(exps = check_distinct_exp_names(sql, exps)))
			return sql_error(sql, 02, SQLSTATE(42000) "Duplicate column names in table%s%s%s projection list", tname ? " '" : "", tname ? tname : "", tname ? "'" : "");
		if (groupby) {
			groupby->exps = group_merge_exps(sql, groupby->exps, exps);
			for (node *n = groupby->exps->h ; n ; n = n->next) {
				sql_exp *e = n->data;

				if (e->card > groupby->card) {
					if (exp_name(e) && !has_label(e))
						return sql_error(sql, ERR_GROUPBY, SQLSTATE(42000) "SELECT: cannot use non GROUP BY column '%s' in query results without an aggregate function", exp_name(e));
					return sql_error(sql, ERR_GROUPBY, SQLSTATE(42000) "SELECT: cannot use non GROUP BY column in query results without an aggregate function");
				}
			}
		}
		return exps;
	}
	if (!tname)
		return sql_error(sql, 02, SQLSTATE(42000) "Table expression without table name");
	return sql_error(sql, 02, SQLSTATE(42000) "Column expression Table '%s' unknown", tname);
}

sql_exp *
rel_column_exp(sql_query *query, sql_rel **rel, symbol *column_e, int f)
{
	if (column_e->token == SQL_COLUMN || column_e->token == SQL_IDENT)
		return column_exp(query, rel, column_e, f);
	return NULL;
}

static sql_rel*
rel_where_groupby_nodes(sql_query *query, sql_rel *rel, SelectNode *sn, int *group_totals)
{
	mvc *sql = query->sql;

	if (sn->where) {
		rel = rel_logical_exp(query, rel, sn->where, sql_where);
		if (!rel) {
			if (sql->errstr[0] == 0)
				return sql_error(sql, 02, SQLSTATE(42000) "Subquery result missing");
			return NULL;
		}
	}
	query_processed(query);

	if (rel && sn->groupby) {
		list *gbe = NULL, *sets = NULL;
		int all = 0;
		if (sn->groupby->data.lval == NULL) { /* ALL */
			all = 1;
		} else {
			for (dnode *o = sn->groupby->data.lval->h; o ; o = o->next) {
				symbol *grouping = o->data.sym;
				if (grouping->token == SQL_ROLLUP || grouping->token == SQL_CUBE || grouping->token == SQL_GROUPING_SETS) {
					*group_totals |= sql_group_totals;
					break;
				}
			}
			gbe = rel_groupings(query, &rel, sn->groupby, sn->selection, sql_sel | sql_groupby | *group_totals, false, &sets);
			if (!gbe)
				return NULL;
		}
		rel = rel_groupby(sql, rel, gbe);
		if (rel && all)
			rel->flag = 2;
		if (sets && list_length(sets) > 1) { /* if there is only one combination, there is no reason to generate unions */
			prop *p = prop_create(sql->sa, PROP_GROUPINGS, rel->p);
			p->value.pval = sets;
			rel->p = p;
		}
	}

	if (rel && sn->having) {
		/* having implies group by, ie if not supplied do a group by */
		if (rel->op != op_groupby)
			rel = rel_groupby(sql, rel, NULL);
	}
	query_processed(query);
	return rel;
}

static sql_rel*
rel_having_limits_nodes(sql_query *query, sql_rel *rel, SelectNode *sn, exp_kind ek, int group_totals)
{
	mvc *sql = query->sql;
	sql_rel *inner = NULL;
	int single_value = 1;

	if (is_project(rel->op) && rel->l) {
		inner = rel->l;
		single_value = 0;
	}

	if (sn->having) {
		if (inner && is_groupby(inner->op))
			set_processed(inner);
		if (!(inner = rel_logical_exp(query, inner, sn->having, sql_having | group_totals)))
			return NULL;
		if (inner->exps && exps_card(inner->exps) > CARD_AGGR)
			return sql_error(sql, 02, SQLSTATE(42000) "SELECT: cannot compare sets with values, probably an aggregate function missing");
		if (!single_value)
			rel->l = inner;
	}

	if (sn->qualify) {
		if (!(rel = rel_logical_exp(query, rel, sn->qualify, sql_qualify)))
			return NULL;
	}

	if (rel && sn->distinct)
		rel = rel_distinct(rel);

	if (rel && sn->orderby) {
		list *obe = NULL;
		sql_rel *sel = NULL, *l = rel->l;

		/* project( select ) */
		if (sn->having && is_select(l->op)) {
			sel = l;
			rel->l = l->l;
		}
		rel = rel_orderby(sql, rel);
		set_processed(rel);
		obe = rel_order_by(query, &rel, sn->orderby, sn->distinct, sql_orderby | group_totals);
		if (!obe)
			return NULL;
		rel->r = obe;
		if (sel) {
			sql_rel *o = rel, *p = o->l;
			p->l = sel;
		}
	}
	if (!rel)
		return NULL;

	if (sn->limit || sn->offset) {
		sql_subtype *lng = sql_fetch_localtype(TYPE_lng);
		list *exps = new_exp_list(sql->sa);

		if (sn->limit) {
			sql_exp *l = rel_value_exp(query, NULL, sn->limit, 0, ek);

			if (!l || !(l=exp_check_type(sql, lng, NULL, l, type_equal)))
				return NULL;
			if ((ek.card != card_relation && sn->limit) &&
				(ek.card == card_value && sn->limit)) {
				sql_subfunc *zero_or_one = sql_bind_func(sql, "sys", "zero_or_one", exp_subtype(l), NULL, F_AGGR, true, true);
				l = exp_aggr1(sql->sa, l, zero_or_one, 0, 0, CARD_ATOM, has_nil(l));
			}
			list_append(exps, l);
		} else
			list_append(exps, exp_atom(sql->sa, atom_general(sql->sa, lng, NULL, 0)));
		if (sn->offset) {
			sql_exp *o = rel_value_exp( query, NULL, sn->offset, 0, ek);
			if (!o || !(o=exp_check_type(sql, lng, NULL, o, type_equal)))
				return NULL;
			list_append(exps, o);
		}
		rel = rel_topn(sql->sa, rel, exps);
	}

	if (sn->sample || sn->seed) {
		list *exps = new_exp_list(sql->sa);

		if (sn->sample) {
			sql_exp *s = rel_value_exp(query, NULL, sn->sample, 0, ek);
			if (!s)
				return NULL;
			if (!exp_subtype(s) && rel_set_type_param(sql, sql_fetch_localtype(TYPE_lng), NULL, s, 0) < 0)
				return NULL;
			list_append(exps, s);
		} else {
			assert(sn->seed);
			return sql_error(sql, 02, SQLSTATE(42000) "SEED: cannot have SEED without SAMPLE");
		}
		if (sn->seed) {
			sql_exp *e = rel_value_exp(query, NULL, sn->seed, 0, ek);
			if (!e || !(e=exp_check_type(sql, sql_fetch_localtype(TYPE_int), NULL, e, type_equal)))
				return NULL;
			list_append(exps, e);
		}
		rel = rel_sample(sql->sa, rel, exps);
	}

	/* after parsing the current query, set the group by relation as processed */
	if (!sn->having && inner && is_groupby(inner->op))
		set_processed(inner);
	if (rel)
		set_processed(rel);
	return rel;
}

static sql_rel *
join_on_column_name(sql_query *query, sql_rel *rel, sql_rel *t1, sql_rel *t2, int op, int l_nil, int r_nil)
{
	mvc *sql = query->sql;
	int found = 0, full = (op == op_full), right = (op == op_right);
	list *exps = rel_projections(sql, t1, NULL, 1, 0);
	list *r_exps = rel_projections(sql, t2, NULL, 1, 0);
	list *outexps = new_exp_list(sql->sa);

	if (!exps || !r_exps)
		return NULL;
	for (node *n = exps->h; n; n = n->next) {
		sql_exp *le = n->data;
		int multi = 0;
		sql_alias *rname = exp_relname(le);
	    const char *name = exp_name(le);
		sql_exp *re = exps_bind_column(r_exps, name, NULL, &multi, 0);

		if (re) {
			if (multi)
				return sql_error(sql, ERR_AMBIGUOUS, SQLSTATE(42000) "NATURAL JOIN: common column name '%s' appears more than once in right table", rname->name);
			multi = 0;
			le = exps_bind_column(exps, name, NULL, &multi, 0);
			if (multi)
				return sql_error(sql, ERR_AMBIGUOUS, SQLSTATE(42000) "NATURAL JOIN: common column name '%s' appears more than once in left table", rname->name);

			found = 1;
			if (!(rel = rel_compare_exp(query, rel, le, re, "=", TRUE, 0, 0, 0, 0)))
				return NULL;
			list_remove_data(r_exps, NULL, re);
			if (full) {
				sql_exp *cond = rel_unop_(sql, rel, le, "sys", "isnull", card_value);
				if (!cond)
					return NULL;
				set_has_no_nil(cond);
				if (rel_convert_types(sql, NULL, NULL, &le, &re, 1, type_equal_no_any) < 0)
					return NULL;
				if (!(le = rel_nop_(sql, rel, cond, re, le, NULL, "sys", "ifthenelse", card_value)))
					return NULL;
			} else if (right) {
				le = re;
			}
			exp_setname(sql, le, rname, name);
			set_not_unique(le);
			append(outexps, exp_copy(sql, le));
		} else {
			if (l_nil)
				set_has_nil(le);
			set_not_unique(le);
			append(outexps, exp_copy(sql, le));
		}
	}
	if (!found)
		return sql_error(sql, 02, SQLSTATE(42000) "JOIN: no columns of tables '%s' and '%s' match", rel_name(t1)?rel_name(t1)->name:"", rel_name(t2)?rel_name(t2)->name:"");
	for (node *n = r_exps->h; n; n = n->next) {
		sql_exp *re = n->data;
		if (r_nil)
			set_has_nil(re);
		set_not_unique(re);
		append(outexps, exp_copy(sql, re));
	}
	rel = rel_project(sql->sa, rel, outexps);
	return rel;
}

static sql_rel *
rel_select_exp(sql_query *query, sql_rel *rel, SelectNode *sn, exp_kind ek)
{
	mvc *sql = query->sql;
	sql_rel *inner = NULL;
	int group_totals = 0;
	list *pexps = NULL;

	assert(sn->s.token == SQL_SELECT);
	if (!sn->selection)
		return sql_error(sql, 02, SQLSTATE(42000) "SELECT: the selection or from part is missing");

	if (!rel)
		rel = rel_project_exp(sql, exp_atom_bool(sql->sa, 1));
	rel = rel_where_groupby_nodes(query, rel, sn, &group_totals);
	if (sql->session->status) /* rel might be NULL as input, so we have to check for the session status for errors */
		return NULL;

	inner = rel;
	pexps = sa_list(sql->sa);
	for (dnode *n = sn->selection->h; n; n = n->next) {
		/* Here we could get real column expressions
		 * (including single atoms) but also table results.
		 * Therefore we try both rel_column_exp
		 * and rel_table_exp.
		 */
		list *te = NULL;
		sql_exp *ce = rel_column_exp(query, &inner, n->data.sym, sql_sel | group_totals | (ek.aggr?sql_aggr:0));

		if (ce) {
			if (inner && inner->flag && is_groupby(inner->op)) {
				int found = 0;
				list *gbe = inner->r;
				/* flag == 2 just add to group by/ aggrs and ref-to pexps*/
				/* flag == 1 find group by exp referencing this column nr */
				if (inner->flag == 2) {
					if (ce->card > CARD_AGGR) {
						if (!gbe)
							inner->r = gbe = sa_list(sql->sa);
						append(gbe, ce);
						ce = exp_ref(sql, ce);
						ce->card = CARD_AGGR;
						list_append(inner->exps, ce);
						ce = exp_ref(sql, ce);
						found = 1;
					}
				} else {
					for(node *n = gbe->h; n && !found; n = n->next) {
						sql_exp *e = n->data;
						if (is_atom(e->type) && a_no_name(&e->alias)) {
							atom *a = e->l;
							int nr = (int)atom_get_int(a);
							if (nr == (list_length(pexps) + 1)) {
								n->data = ce;
								ce = exp_ref(sql, ce);
								ce->card = CARD_AGGR;
								list_append(inner->exps, ce);
								ce = exp_ref(sql, ce);
								found = 1;
							}
						}
					}
				}
			}
			pexps = append(pexps, ce);
			rel = inner;
			continue;
		} else {
			te = rel_table_exp(query, &rel, n->data.sym, !list_length(pexps) && !n->next);
		}
		if (!ce && !te) {
			if (sql->errstr[0])
				return NULL;
			return sql_error(sql, 02, SQLSTATE(42000) "SELECT: subquery result missing");
		}
		/* here we should merge the column expressions we
		 * obtained so far with the table expression, ie
		 * t1.* or a subquery.
		 */
		// ss:FIX implement fdup with sa
		pexps = list_merge(pexps, exps_copy(sql, te), (fdup)NULL);
	}
	if (rel && is_groupby(rel->op) && rel->flag) {
		list *gbe = rel->r;
		if (!list_empty(gbe)) {
			for (node *n=gbe->h; n; n = n->next) {
				sql_exp *e = n->data;
				if (rel->flag == 1 && is_atom(e->type) && a_no_name(&e->alias)) {
					atom *a = e->l;
					int nr = (int)atom_get_int(a);
					return sql_error(sql, 02, SQLSTATE(42000) "SELECT: GROUP BY position %d is not in select list", nr);
				}
				if (exp_has_aggr(rel, e))
					return sql_error(sql, 02, SQLSTATE(42000) "SELECT: aggregate functions are not allowed in GROUP BY");
			}
		}
	}
	if (rel && is_groupby(rel->op) && (!sn->groupby || rel->flag) && !is_processed(rel)) {
		for (node *n=pexps->h; n; n = n->next) {
			sql_exp *ce = n->data;
			if (rel->card < ce->card && !exp_is_aggr(rel, ce)) {
				if (exp_name(ce) && !has_label(ce))
					return sql_error(sql, ERR_GROUPBY, SQLSTATE(42000) "SELECT: cannot use non GROUP BY column '%s' in query results without an aggregate function", exp_name(ce));
				return sql_error(sql, ERR_GROUPBY, SQLSTATE(42000) "SELECT: cannot use non GROUP BY column in query results without an aggregate function");
			}
		}
		set_processed(rel);
	}
	rel = rel_project(sql->sa, rel, pexps);

	rel = rel_having_limits_nodes(query, rel, sn, ek, group_totals);
	return rel;
}

static sql_rel*
rel_unique_names(mvc *sql, sql_rel *rel)
{
	list *l;

	if (!is_project(rel->op))
		return rel;
	l = sa_list(sql->sa);
	for (node *n = rel->exps->h; n; n = n->next) {
		sql_exp *e = n->data;
		const char *name = exp_name(e);

		/* If there are two identical expression names, there will be ambiguity */
		if (!name || exps_bind_column(l, name, NULL, NULL, 0))
			exp_label(sql->sa, e, ++sql->label);
		append(l,e);
	}
	rel->exps = l;
	return rel;
}

static sql_rel *
rel_query(sql_query *query, symbol *sq, exp_kind ek)
{
	mvc *sql = query->sql;
	sql_rel *res = NULL;
	SelectNode *sn = NULL;

	if (sq->token != SQL_SELECT)
		return table_ref(query, sq, 0, NULL);

	/* select ... into is currently not handled here ! */
	sn = (SelectNode *) sq;
	if (sn->into)
		return NULL;

	if (sn->window) {
		dlist *wl = sn->window->data.lval;
		for (dnode *n = wl->h; n ; n = n->next) {
			dlist *wd = n->data.sym->data.lval;
			const char *name = wd->h->data.sval;
			dlist *wdef = wd->h->next->data.lval;
			if (frame_get_window_def(sql, name, NULL)) {
				return sql_error(sql, 01, SQLSTATE(42000) "SELECT: Redefinition of window '%s'", name);
			} else if (!frame_push_window_def(sql, name, wdef)) {
				return sql_error(sql, 02, SQLSTATE(HY013) MAL_MALLOC_FAIL);
			}
		}
	}

	if (sn->from) {
		dlist *fl = sn->from->data.lval;
		sql_rel *fnd = NULL;
		list *refs = new_exp_list(sql->sa); /* Keep list of relation names in order to test for duplicates */

		for (dnode *n = fl->h; n ; n = n->next) {
			bool unnest = false;
			int lateral = check_is_lateral(n->data.sym, &unnest);

			/* just used current expression */
			if (lateral && res)
				query_push_outer(query, res, sql_from);
			fnd = table_ref(query, n->data.sym, lateral, refs);
			if (lateral && res)
				res = query_pop_outer(query);
			if (!fnd)
				break;
			if (res) {
				res = rel_crossproduct(sql->sa, res, fnd, op_join);
				if (lateral)
					set_dependent(res);
			} else {
				res = fnd;
			}
		}
		if (!fnd) {
			if (res)
				rel_destroy(sql, res);
			return NULL;
		}
	} else if (!query_has_outer(query) || !res) {/* only on top level query */
		return rel_select_exp(query, NULL, sn, ek);
	}

	sql_rel *rel = NULL;
	if (res)
		rel = rel_select_exp(query, res, sn, ek);
	if (!rel && res)
		rel_destroy(sql, res);
	return rel;
}

/* NOTE: does NOT "set" query but instead generate set ops (union, except, intersect) */
static sql_rel *
rel_setquery_corresponding(sql_query *query, sql_rel *l, sql_rel *r, dlist *cols, int op, int outer, bool n_ary_op)
{
	mvc *sql = query->sql;
	const char *opname = op==SQL_EXCEPT?"EXCEPT":op==SQL_INTERSECT?"INTERSECT":outer?"OUTER UNION":"UNION";
	list *lexps = sa_list(query->sql->sa), *rexps = sa_list(query->sql->sa);
	if (!lexps || !rexps)
		return NULL;
	assert(cols);
	if (dlist_length(cols)) {
		for (dnode *dn = cols->h; dn; dn = dn ->next) {
			char *nm = dn->data.sym->data.lval->h->data.sval;
			sql_exp *ls, *rs;

			if (!(ls = rel_bind_column(sql, l, nm, sql_where | sql_join, 0)) && sql->session->status == -ERR_AMBIGUOUS)
				return NULL;
			if (!(rs = rel_bind_column(sql, r, nm, sql_where | sql_join, 0)) && sql->session->status == -ERR_AMBIGUOUS)
				return NULL;
			if ((!outer && (!ls || !rs)) || (outer && !ls && !rs))
				return sql_error(sql, 02, SQLSTATE(42000) "%s: tables '%s' and '%s' do not have a matching column '%s'", opname, rel_name(l)?rel_name(l)->name:"", rel_name(r)?rel_name(r)->name:"", nm);
			if (outer && !ls)
				ls = exp_null(sql->sa, exp_subtype(rs));
			if (outer && !rs)
				rs = exp_null(sql->sa, exp_subtype(ls));
			append(lexps, ls);
			append(rexps, rs);
		}
	} else {
		int found = 0;
		list *exps = rel_projections(sql, l, NULL, 1, 0), *r_exps = rel_projections(sql, r, NULL, 1, 0);
		if (!exps || !r_exps)
			return NULL;
		/* find cols which exist on both sides */
		for (node *n = exps->h; n; n = n->next) {
			sql_exp *le = n->data;
			int multi = 0;
			sql_alias *rname = exp_relname(le);
			const char *name = exp_name(le);
			sql_exp *re = exps_bind_column(r_exps, name, NULL, &multi, 0);
			if (re) {
				if (multi)
					return sql_error(sql, ERR_AMBIGUOUS, SQLSTATE(42000) "%s: common column name '%s' appears more than once in right table", opname, rname->name);
				multi = 0;
				le = exps_bind_column(exps, name, NULL, &multi, 0);
				if (multi)
					return sql_error(sql, ERR_AMBIGUOUS, SQLSTATE(42000) "%s: common column name '%s' appears more than once in left table", opname, rname->name);

				found = 1;
				append(lexps, le);
				append(rexps, re);
				list_remove_data(r_exps, NULL, re);
			} else if (outer) {
				append(lexps, le);
				re = exp_null(sql->sa, exp_subtype(le));
				append(rexps, re); /* nils */
			}
		}
		if (!found)
			return sql_error(sql, 02, SQLSTATE(42000) "%s: no columns of tables '%s' and '%s' match", opname, rel_name(l)?rel_name(l)->name:"", rel_name(r)?rel_name(r)->name:"");
		if (outer) {
			for (node *n = r_exps->h; n; n = n->next) {
				sql_exp *re = n->data, *le;
				append(rexps, re);
				le = exp_null(sql->sa, exp_subtype(re));
				append(lexps, le); /* nils */
			}
		}
	}
	return n_ary_op ?
		rel_setop_n_ary_check_types(sql, l, r, lexps, rexps, (operator_type)op) :
		rel_setop_check_types(sql, l, r, lexps, rexps, (operator_type)op);
}

static sql_rel *
rel_setquery_(sql_query *query, sql_rel *l, sql_rel *r, dlist *cols, int op, int outer)
{
	mvc *sql = query->sql;
	sql_rel *rel;

	if (outer && !cols)
			return sql_error(sql, 02, SQLSTATE(42000) "UNION: OUTER needs to be combined with CORRESPONDING [ BY ( column list ) ]");
	if (!cols) {
		list *ls, *rs;

		l = rel_unique_names(sql, l);
		r = rel_unique_names(sql, r);
		ls = rel_projections(sql, l, NULL, 0, 1);
		rs = rel_projections(sql, r, NULL, 0, 1);
		rel = rel_setop_check_types(sql, l, r, ls, rs, (operator_type)op);
	} else {
		rel = rel_setquery_corresponding(query, l, r, cols, op, outer, false);
	}
	if (rel) {
		rel_setop_set_exps(sql, rel, rel_projections(sql, rel, NULL, 0, 1));
		set_processed(rel);
	}
	return rel;
}

/* Generate n-ary set operator */
static sql_rel *
rel_setquery_n_ary_(sql_query *query, sql_rel *l, sql_rel *r, dlist *cols, int op, int outer)
{
	/* even though this is for a general n-ary operators in this phase of the query
	 * processing we gonna have only two operands (so technically it's binary). In
	 * general this op supports arbitrary number of operands.
	 */
	// TODO: for now we support only multi-union
	assert(op == op_munion);

	mvc *sql = query->sql;
	sql_rel *rel;

	if (outer && !cols)
			return sql_error(sql, 02, SQLSTATE(42000) "UNION: OUTER needs to be combined with CORRESPONDING [ BY ( column list ) ]");
	if (!cols) {
		// TODO: make rel_setop_n_ary_check_types to accept a list of rels
		// and a list of lists of exps
		list *ls, *rs;

		l = rel_unique_names(sql, l);
		r = rel_unique_names(sql, r);
		ls = rel_projections(sql, l, NULL, 0, 1);
		rs = rel_projections(sql, r, NULL, 0, 1);
		rel = rel_setop_n_ary_check_types(sql, l, r, ls, rs, (operator_type)op);
	} else {
		rel = rel_setquery_corresponding(query, l, r, cols, op, outer, true);
	}

	if (rel) {
		rel_setop_n_ary_set_exps(sql, rel, rel_projections(sql, rel, NULL, 0, 1), false);
		set_processed(rel);
	}

	return rel;

}

static sql_rel *
rel_setquery(sql_query *query, symbol *q)
{
	mvc *sql = query->sql;
	sql_rel *res = NULL;
	dnode *n = q->data.lval->h;
	symbol *tab_ref1 = n->data.sym;
	int distinct = n->next->data.i_val;
	dlist *corresponding = n->next->next->data.lval;
	symbol *tab_ref2 = n->next->next->next->data.sym;
	sql_rel *t1, *t2;

	assert(n->next->type == type_int);
	t1 = table_ref(query, tab_ref1, 0, NULL);
	if (!t1)
		return NULL;
	t2 = table_ref(query, tab_ref2, 0, NULL);
	if (!t2)
		return NULL;

	rel_remove_internal_exp(t1);
	rel_remove_internal_exp(t2);
	if (!corresponding && list_length(t1->exps) != list_length(t2->exps)) {
		int t1nrcols = list_length(t1->exps);
		int t2nrcols = list_length(t2->exps);
		const char *op = "UNION";
		if (q->token == SQL_EXCEPT)
			op = "EXCEPT";
		else if (q->token == SQL_INTERSECT)
			op = "INTERSECT";
		rel_destroy(sql, t1);
		rel_destroy(sql, t2);
		return sql_error(sql, 02, SQLSTATE(42000) "%s: column counts (%d and %d) do not match", op, t1nrcols, t2nrcols);
	}
	if ( q->token == SQL_UNION) {
		int outer = n->next->next->next->next->data.i_val;
		/* For EXCEPT/INTERSECT the group by is always done within the implementation */
		/* TODO add those later in an optimizer ! */
		if (t1 && distinct)
			t1 = rel_distinct(t1);
		if (t2 && distinct)
			t2 = rel_distinct(t2);
		res = rel_setquery_n_ary_(query, t1, t2, corresponding, op_munion, outer);
	} else if ( q->token == SQL_EXCEPT)
		res = rel_setquery_(query, t1, t2, corresponding, op_except, 0);
	else if ( q->token == SQL_INTERSECT)
		res = rel_setquery_(query, t1, t2, corresponding, op_inter, 0);
	if (res) {
		set_processed(res);
		if (distinct)
			res = rel_distinct(res);
	}
	return res;
}

static sql_rel *
rel_joinquery_(sql_query *query, symbol *tab1, int natural, jt jointype, symbol *tab2, symbol *js, list *refs)
{
	mvc *sql = query->sql;
	operator_type op = op_join;
	sql_rel *t1 = NULL, *t2 = NULL, *inner, *rel = NULL;
	int l_nil = 0, r_nil = 0, lateral = 0;

	switch(jointype) {
	case jt_inner:
	case jt_cross: op = op_join;
		break;
	case jt_left: op = op_left;
		r_nil = 1;
		break;
	case jt_right: op = op_right;
		l_nil = 1;
		break;
	case jt_full: op = op_full;
		l_nil = 1;
		r_nil = 1;
		break;
	}

	/* a dependent join cannot depend on the right side, so disable lateral check for right and full joins */
	bool unnest = false;
	lateral = (op == op_join || op == op_left) && check_is_lateral(tab2, &unnest);
	t1 = table_ref(query, tab1, 0, refs);
	if (t1) {
		if (!lateral) {
			t2 = table_ref(query, tab2, 0, refs);
		} else {
			query_processed(query);
			query_push_outer(query, t1, sql_from);
			t2 = table_ref(query, tab2, 0, refs);
			t1 = query_pop_outer(query);
		}
	}
	if (!t1 || !t2)
		return NULL;

	query_processed(query);
	if (a_match(rel_name(t1), rel_name(t2))) {
		if (rel_name(t1) || rel_name(t2))
			return sql_error(sql, 02, SQLSTATE(42000) "SELECT: ERROR:  table name '%s' specified more than once", rel_name(t1)->name);
	}
	inner = rel = rel_crossproduct(sql->sa, t1, t2, op);
	if (!rel)
		return NULL;
	if (lateral)
		set_dependent(rel);

	assert(jointype != jt_cross || (!natural && !js)); /* there are no natural cross joins, or cross joins with conditions */
	if (js && natural)
		return sql_error(sql, 02, SQLSTATE(42000) "SELECT: cannot have a NATURAL JOIN with a join specification (ON or USING)");
	if (jointype != jt_cross && !js && !natural)
		return sql_error(sql, 02, SQLSTATE(42000) "SELECT: must have NATURAL JOIN or a JOIN with a join specification (ON or USING)");

	if (js && js->token != SQL_USING) {	/* On sql_logical_exp */
		rel = rel_logical_exp(query, rel, js, sql_where | sql_join);
	} else if (js) {	/* using */
		char rname[16], *rnme;
		dnode *n = js->data.lval->h;
		list *outexps = new_exp_list(sql->sa), *exps;
		node *m;

<<<<<<< HEAD
		rnme = sa_strdup(sql->sa, number2name(rname, sizeof(rname), ++sql->label));
		sql_alias *ra = a_create(sql->sa, rnme);
=======
		rnme = ma_strdup(sql->sa, number2name(rname, sizeof(rname), ++sql->label));
>>>>>>> be8b89d6
		for (; n; n = n->next) {
			char *nm = n->data.sval;
			sql_exp *cond, *ls, *rs;

			if (!(ls = rel_bind_column(sql, t1, nm, sql_where | sql_join, 0)) && sql->session->status == -ERR_AMBIGUOUS)
				return NULL;
			if (!(rs = rel_bind_column(sql, t2, nm, sql_where | sql_join, 0)) && sql->session->status == -ERR_AMBIGUOUS)
				return NULL;
			if (!ls || !rs)
				return sql_error(sql, 02, SQLSTATE(42000) "JOIN: tables '%s' and '%s' do not have a matching column '%s'", rel_name(t1)?rel_name(t1)->name:"", rel_name(t2)?rel_name(t2)->name:"", nm);
			if (!(rel = rel_compare_exp(query, rel, ls, rs, "=", TRUE, 0, 0, 0, 0)))
				return NULL;
			if (op != op_join) {
				if (!(cond = rel_unop_(sql, rel, ls, "sys", "isnull", card_value)))
					return NULL;
				set_has_no_nil(cond);
				if (rel_convert_types(sql, t1, t2, &ls, &rs, 1, type_equal) < 0)
					return NULL;
				if (!(ls = rel_nop_(sql, rel, cond, rs, ls, NULL, "sys", "ifthenelse", card_value)))
					return NULL;
			}
<<<<<<< HEAD
			exp_setname(sql, ls, ra, nm);
			append(outexps, ls);
=======
			exp_setname(sql, ls, rnme, nm);
			append(outexps, exp_copy(sql, ls));
>>>>>>> be8b89d6
			if (!rel)
				return NULL;
		}
		exps = rel_projections(sql, t1, NULL, 1, 1);
		for (m = exps->h; m; m = m->next) {
			const char *nm = exp_name(m->data);
			int fnd = 0;

			for (n = js->data.lval->h; n; n = n->next) {
				if (strcmp(nm, n->data.sval) == 0) {
					fnd = 1;
					break;
				}
			}
			if (!fnd) {
				sql_exp *ls = m->data;
				if (l_nil)
					set_has_nil(ls);
				set_not_unique(ls);
				append(outexps, exp_copy(sql, ls));
			}
		}
		exps = rel_projections(sql, t2, NULL, 1, 1);
		for (m = exps->h; m; m = m->next) {
			const char *nm = exp_name(m->data);
			int fnd = 0;

			for (n = js->data.lval->h; n; n = n->next) {
				if (strcmp(nm, n->data.sval) == 0) {
					fnd = 1;
					break;
				}
			}
			if (!fnd) {
				sql_exp *rs = m->data;
				if (r_nil)
					set_has_nil(rs);
				set_not_unique(rs);
				append(outexps, exp_copy(sql, rs));
			}
		}
		rel = rel_project(sql->sa, rel, outexps);
	} else if (jointype != jt_cross) {		/* ! js -> natural join */
		rel = join_on_column_name(query, rel, t1, t2, op, l_nil, r_nil);
	}
	if (!rel)
		return NULL;
	if (inner && is_outerjoin(inner->op))
		set_processed(inner);
	set_processed(rel);
	query_processed(query);
	return rel;
}

static sql_rel *
rel_joinquery(sql_query *query, symbol *q, list *refs)
{
	dnode *n = q->data.lval->h;
	symbol *tab_ref1 = n->data.sym;
	int natural = n->next->data.i_val;
	jt jointype = (jt) n->next->next->data.i_val;
	symbol *tab_ref2 = n->next->next->next->data.sym;
	symbol *joinspec = n->next->next->next->next->data.sym;

	assert(n->next->type == type_int);
	assert(n->next->next->type == type_int);
	return rel_joinquery_(query, tab_ref1, natural, jointype, tab_ref2, joinspec, refs);
}

sql_rel *
rel_subquery(sql_query *query, symbol *sq, exp_kind ek)
{
	mvc *sql = query->sql;

	query_processed(query);
	if (!stack_push_frame(sql, NULL))
		return sql_error(sql, 02, SQLSTATE(HY013) MAL_MALLOC_FAIL);
	sql_rel *rel = rel_query(query, sq, ek);
	stack_pop_frame(sql);
	if (!query_has_outer(query))
		query_processed(query);
	if (rel && ek.type == type_relation && ek.card < card_set && rel->card >= CARD_AGGR)
		return rel_zero_or_one(sql, rel, ek);
	return rel;
}

sql_rel *
rel_selects(sql_query *query, symbol *s)
{
	mvc *sql = query->sql;
	sql_rel *ret = NULL;

	switch (s->token) {
	case SQL_WITH:
		ret = rel_with_query(query, s);
		sql->type = Q_TABLE;
		break;
	case SQL_VALUES:
		ret = rel_values(query, s, NULL);
		sql->type = Q_TABLE;
		break;
	case SQL_SELECT: {
		exp_kind ek = {type_value, card_relation, TRUE};
		SelectNode *sn = (SelectNode *) s;

		if (sn->into) {
			sql->type = Q_SCHEMA;
			ret = rel_select_with_into(query, s);
		} else {
			ret = rel_subquery(query, s, ek);
			sql->type = Q_TABLE;
		}
	}	break;
	case SQL_JOIN:
		ret = rel_joinquery(query, s, NULL);
		sql->type = Q_TABLE;
		break;
	case SQL_UNION:
	case SQL_EXCEPT:
	case SQL_INTERSECT:
		ret = rel_setquery(query, s);
		sql->type = Q_TABLE;
		break;
	default:
		return NULL;
	}
	if (!ret && sql->errstr[0] == 0)
		(void) sql_error(sql, 02, SQLSTATE(42000) "relational query without result");
	return ret;
}

sql_rel *
schema_selects(sql_query *query, sql_schema *schema, symbol *s)
{
	mvc *sql = query->sql;
	sql_rel *res;
	sql_schema *os = cur_schema(sql);

	sql->session->schema = schema;
	res = rel_selects(query, s);
	sql->session->schema = os;
	return res;
}

sql_rel *
rel_loader_function(sql_query *query, symbol* fcall, list *fexps, sql_subfunc **loader_function)
{
	mvc *sql = query->sql;
	sql_rel *sq = NULL;
	dnode *l = fcall->data.lval->h;
	char *sname = qname_schema(l->data.lval);
	char *fname = qname_schema_object(l->data.lval);

	list *tl = sa_list(sql->sa);
	list *exps = sa_list(sql->sa);
	if (l->next)
		l = l->next; /* skip distinct */
	if (l->next) { /* table call with subquery */
		if (l->next->type == type_symbol || l->next->type == type_list) {
			int count = 0;
			symbol *subquery = NULL;
			dnode *n = NULL;

			if (l->next->type == type_symbol)
				n = l->next;
			else
				n = l->next->data.lval?l->next->data.lval->h:NULL;

			for (dnode *m = n; m; m = m->next) {
				if (m->type == type_symbol && m->data.sym->token == SQL_SELECT)
					subquery = m->data.sym;
				count++;
			}
			if (subquery && count > 1)
				return sql_error(sql, 02, SQLSTATE(42000) "SELECT: The input for the loader function '%s' must be either a single sub query, or a list of values", fname);

			if (subquery) {
				exp_kind ek = { type_value, card_relation, TRUE };
				if (!(sq = rel_subquery(query, subquery, ek)))
					return NULL;
			} else {
				exp_kind ek = { type_value, card_column, TRUE };
				list *exps = sa_list(sql->sa);
				for ( ; n; n = n->next) {
					sql_exp *e = rel_value_exp(query, NULL, n->data.sym, sql_sel | sql_from, ek);

					if (!e)
						return NULL;
					append(exps, e);
				}
				sq = rel_project(sql->sa, NULL, exps);
			}
		}
		if (!sq)
			return sql_error(sql, ERR_NOTFOUND, SQLSTATE(42000) "SELECT: no such loader function %s%s%s'%s'", sname ? "'":"", sname ? sname : "", sname ? "'.":"", fname);
		for (node *en = sq->exps->h; en; en = en->next) {
			sql_exp *e = en->data;

			append(exps, e = exp_ref(sql, e));
			append(tl, exp_subtype(e));
		}
	}

	sql_exp *e = NULL;
	if (!(e = find_table_function(sql, sname, fname, exps, tl, F_LOADER)))
		return NULL;
	sql_subfunc *sf = e->f;
	if (sq) {
		for (node *n = sq->exps->h, *m = sf->func->ops->h ; n && m ; n = n->next, m = m->next) {
			sql_exp *e = (sql_exp*) n->data;
			sql_arg *a = (sql_arg*) m->data;
			if (!exp_subtype(e) && rel_set_type_param(sql, &(a->type), sq, e, 0) < 0)
				return NULL;
		}
	}

	if (loader_function)
		*loader_function = sf;

	return rel_table_func(sql->sa, sq, e, fexps, (sq)?TABLE_FROM_RELATION:TABLE_PROD_FUNC);
}<|MERGE_RESOLUTION|>--- conflicted
+++ resolved
@@ -4065,14 +4065,8 @@
 	} else {
 		a = sql_bind_func_(sql, sname, aname, exp_types(sql->sa, exps), F_AGGR, false, false, true);
 		if (!a && obe && list_length(obe) == 1) { /* try to find aggregation function with requires order by column */
-<<<<<<< HEAD
-			list *nexps = append(sa_list(sql->sa), obe->h->data);
-			nexps = list_merge(nexps, exps, (fdup) NULL);
-			a = sql_bind_func_(sql, sname, aname, exp_types(sql->sa, nexps), F_AGGR, false, false, true);
-=======
 			list_prepend(exps, obe->h->data);
-			a = sql_bind_func_(sql, sname, aname, exp_types(sql->sa, exps), F_AGGR, false, false);
->>>>>>> be8b89d6
+			a = sql_bind_func_(sql, sname, aname, exp_types(sql->sa, exps), F_AGGR, false, false, true);
 			if (a && a->func->order_required) {
 				/* reset error */
 				handled_order = true;
@@ -6498,12 +6492,8 @@
 		list *outexps = new_exp_list(sql->sa), *exps;
 		node *m;
 
-<<<<<<< HEAD
-		rnme = sa_strdup(sql->sa, number2name(rname, sizeof(rname), ++sql->label));
+		rnme = ma_strdup(sql->sa, number2name(rname, sizeof(rname), ++sql->label));
 		sql_alias *ra = a_create(sql->sa, rnme);
-=======
-		rnme = ma_strdup(sql->sa, number2name(rname, sizeof(rname), ++sql->label));
->>>>>>> be8b89d6
 		for (; n; n = n->next) {
 			char *nm = n->data.sval;
 			sql_exp *cond, *ls, *rs;
@@ -6525,13 +6515,8 @@
 				if (!(ls = rel_nop_(sql, rel, cond, rs, ls, NULL, "sys", "ifthenelse", card_value)))
 					return NULL;
 			}
-<<<<<<< HEAD
 			exp_setname(sql, ls, ra, nm);
-			append(outexps, ls);
-=======
-			exp_setname(sql, ls, rnme, nm);
 			append(outexps, exp_copy(sql, ls));
->>>>>>> be8b89d6
 			if (!rel)
 				return NULL;
 		}
