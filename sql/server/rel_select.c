/*
 * SPDX-License-Identifier: MPL-2.0
 *
 * This Source Code Form is subject to the terms of the Mozilla Public
 * License, v. 2.0.  If a copy of the MPL was not distributed with this
 * file, You can obtain one at http://mozilla.org/MPL/2.0/.
 *
 * Copyright 1997 - July 2008 CWI, August 2008 - 2023 MonetDB B.V.
 */

#include "monetdb_config.h"
#include "rel_select.h"
#include "sql_tokens.h"
#include "sql_privileges.h"
#include "sql_env.h"
#include "sql_decimal.h"
#include "sql_qc.h"
#include "rel_rel.h"
#include "rel_basetable.h"
#include "rel_exp.h"
#include "rel_xml.h"
#include "rel_dump.h"
#include "rel_prop.h"
#include "rel_psm.h"
#include "rel_schema.h"
#include "rel_unnest.h"
#include "rel_sequence.h"

#define VALUE_FUNC(f) (f->func->type == F_FUNC || f->func->type == F_FILT)
#define check_card(card,f) ((card == card_none && !f->res) || (CARD_VALUE(card) && f->res && VALUE_FUNC(f)) || card == card_loader || (card == card_relation && f->func->type == F_UNION))

/* return all expressions, with table name == tname */
static list *
rel_table_projections( mvc *sql, sql_rel *rel, char *tname, int level )
{
	list *exps;

	if (mvc_highwater(sql))
		return sql_error(sql, 10, SQLSTATE(42000) "Query too complex: running out of stack space");

	if (!rel)
		return NULL;

	if (!tname)
		return _rel_projections(sql, rel, NULL, 1, 0, 1);

	switch(rel->op) {
	case op_join:
	case op_left:
	case op_right:
	case op_full:
		exps = rel_table_projections( sql, rel->l, tname, level+1);
		if (exps)
			return exps;
		return rel_table_projections( sql, rel->r, tname, level+1);
	case op_semi:
	case op_anti:
	case op_select:
		return rel_table_projections( sql, rel->l, tname, level+1);

	case op_topn:
	case op_sample:
	case op_groupby:
	case op_union:
	case op_except:
	case op_inter:
	case op_project:
		if (!is_processed(rel) && level == 0)
			return rel_table_projections( sql, rel->l, tname, level+1);
		/* fall through */
	case op_table:
	case op_basetable:
		if (is_basetable(rel->op) && !rel->exps)
			return rel_base_project_all(sql, rel, tname);
		if (rel->exps) {
			int rename = 0;
			node *en;

			/* first check alias */
			if (!is_base(rel->op) && !level) {
				list *exps = sa_list(sql->sa);

				for (en = rel->exps->h; en && !rename; en = en->next) {
					sql_exp *e = en->data;;

					if ((is_basecol(e) && exp_relname(e) && strcmp(exp_relname(e), tname) == 0) ||
					    (is_basecol(e) && !exp_relname(e) && e->l && strcmp(e->l, tname) == 0)) {
						if (exp_name(e) && exps_bind_column2(exps, tname, exp_name(e), NULL))
							rename = 1;
						else
							append(exps, e);
					}
				}
			}

			exps = new_exp_list(sql->sa);
			for (en = rel->exps->h; en; en = en->next) {
				sql_exp *e = en->data;
				if (is_basecol(e) && exp_relname(e) && strcmp(exp_relname(e), tname) == 0) {
					if (rename)
						append(exps, exp_alias_ref(sql, e));
					else
						append(exps, exp_alias_or_copy(sql, tname, exp_name(e), rel, e));
				}
				if (is_basecol(e) && !exp_relname(e) && e->l && strcmp(e->l, tname) == 0) {
					if (rename)
						append(exps, exp_alias_ref(sql, e));
					else
						append(exps, exp_alias_or_copy(sql, tname, exp_name(e), rel, e));
				}

			}
			if (exps && list_length(exps))
				return exps;
		}
		/* fall through */
	default:
		return NULL;
	}
}

static sql_exp *
rel_lastexp(mvc *sql, sql_rel *rel )
{
	sql_exp *e;

	if (!is_processed(rel) || is_topn(rel->op) || is_sample(rel->op))
		rel = rel_parent(rel);
	assert(list_length(rel->exps));
	if (rel->op == op_project) {
		list_hash_clear(rel->exps);
		return exp_alias_or_copy(sql, NULL, NULL, rel, rel->exps->t->data);
	}
	assert(is_project(rel->op));
	e = rel->exps->t->data;
	return exp_ref(sql, e);
}

static sql_rel *
rel_orderby(mvc *sql, sql_rel *l)
{
	sql_rel *rel = rel_create(sql->sa);
	if (!rel)
		return NULL;

	assert(l->op == op_project && !l->r);
	rel->l = l;
	rel->r = NULL;
	rel->op = op_project;
	rel->exps = rel_projections(sql, l, NULL, 1, 0);
	rel->card = l->card;
	rel->nrcols = l->nrcols;
	return rel;
}

/* forward refs */
static sql_rel * rel_setquery(sql_query *query, symbol *sq);
static sql_rel * rel_joinquery(sql_query *query, symbol *sq, list *refs);

static sql_rel *
rel_table_optname(mvc *sql, sql_rel *sq, symbol *optname, list *refs)
{
	sql_rel *osq = sq;
	node *ne;

	if (optname && optname->token == SQL_NAME) {
		dlist *columnrefs = NULL;
		char *tname = optname->data.lval->h->data.sval;
		list *l = sa_list(sql->sa);

		columnrefs = optname->data.lval->h->next->data.lval;
		if (is_topn(sq->op) || is_sample(sq->op) || ((is_simple_project(sq->op) || is_groupby(sq->op)) && sq->r) || is_base(sq->op)) {
			sq = rel_project(sql->sa, sq, rel_projections(sql, sq, NULL, 1, 0));
			osq = sq;
		}
		if (columnrefs && dlist_length(columnrefs) != list_length(sq->exps))
			return sql_error(sql, 02, SQLSTATE(42000) "SELECT: The number of aliases don't match the number of columns (%d != %d)", dlist_length(columnrefs), sq->nrcols);
		if (columnrefs && sq->exps) {
			dnode *d = columnrefs->h;

			ne = sq->exps->h;
			list_hash_clear(sq->exps);
			for (; d && ne; d = d->next, ne = ne->next) {
				sql_exp *e = ne->data;

				if (exps_bind_column2(l, tname, d->data.sval, NULL))
					return sql_error(sql, ERR_AMBIGUOUS, SQLSTATE(42000) "SELECT: Duplicate column name '%s.%s'", tname, d->data.sval);
				exp_setname(sql->sa, e, tname, d->data.sval );
				if (!is_intern(e))
					set_basecol(e);
				append(l, e);
			}
		}
		if (!columnrefs && sq->exps) {
			ne = sq->exps->h;
			list_hash_clear(sq->exps);
			for (; ne; ne = ne->next) {
				sql_exp *e = ne->data;
				char *name = NULL;

				if (!is_intern(e)) {
					if (!exp_name(e))
						name = make_label(sql->sa, ++sql->label);
					noninternexp_setname(sql->sa, e, tname, name);
					set_basecol(e);
				}
			}
		}
		if (refs) { /* if this relation is under a FROM clause, check for duplicate names */
			if (list_find(refs, tname, (fcmp) &strcmp))
				return sql_error(sql, 02, SQLSTATE(42000) "SELECT: relation name \"%s\" specified more than once", tname);
			list_append(refs, tname);
		}
	} else {
		if (!is_project(sq->op) || is_topn(sq->op) || is_sample(sq->op) || ((is_simple_project(sq->op) || is_groupby(sq->op)) && sq->r)) {
			sq = rel_project(sql->sa, sq, rel_projections(sql, sq, NULL, 1, 1));
			osq = sq;
		}
		for (ne = osq->exps->h; ne; ne = ne->next) {
			sql_exp *e = ne->data;

			if (!is_intern(e))
				set_basecol(e);
		}
	}
	return osq;
}

static sql_rel *
rel_subquery_optname(sql_query *query, symbol *ast, list *refs)
{
	mvc *sql = query->sql;
	SelectNode *sn = (SelectNode *) ast;
	exp_kind ek = {type_value, card_relation, TRUE};
	sql_rel *sq = rel_subquery(query, ast, ek);

	assert(ast->token == SQL_SELECT);
	if (!sq)
		return NULL;

	return rel_table_optname(sql, sq, sn->name, refs);
}

sql_rel *
rel_with_query(sql_query *query, symbol *q )
{
	mvc *sql = query->sql;
	dnode *d = q->data.lval->h;
	symbol *next = d->next->data.sym;
	sql_rel *rel;

	if (!stack_push_frame(sql, NULL))
		return sql_error(sql, 02, SQLSTATE(HY013) MAL_MALLOC_FAIL);
	/* first handle all with's (ie inlined views) */
	for (d = d->data.lval->h; d; d = d->next) {
		symbol *sym = d->data.sym;
		dnode *dn = sym->data.lval->h;
		char *rname = qname_schema_object(dn->data.lval);
		sql_rel *nrel;

		if (frame_find_rel_view(sql, rname)) {
			stack_pop_frame(sql);
			return sql_error(sql, 01, SQLSTATE(42000) "View '%s' already declared", rname);
		}
		nrel = rel_semantic(query, sym);
		if (!nrel) {
			stack_pop_frame(sql);
			return NULL;
		}
		if (!stack_push_rel_view(sql, rname, nrel)) {
			stack_pop_frame(sql);
			return sql_error(sql, 02, SQLSTATE(HY013) MAL_MALLOC_FAIL);
		}
		if (!is_project(nrel->op)) {
			if (is_topn(nrel->op) || is_sample(nrel->op)) {
				nrel = rel_project(sql->sa, nrel, rel_projections(sql, nrel, NULL, 1, 1));
			} else {
				stack_pop_frame(sql);
				return NULL;
			}
		}
		assert(is_project(nrel->op));
		if (is_project(nrel->op) && nrel->exps) {
			node *ne = nrel->exps->h;

			for (; ne; ne = ne->next) {
				sql_exp *e = ne->data;
				char *name = NULL;

				if (!is_intern(e)) {
					if (!exp_name(e))
						name = make_label(sql->sa, ++sql->label);
					noninternexp_setname(sql->sa, e, rname, name);
					set_basecol(e);
				}
			}
			list_hash_clear(nrel->exps);
		}
	}
	rel = rel_semantic(query, next);
	stack_pop_frame(sql);
	return rel;
}

static sql_rel *
query_exp_optname(sql_query *query, symbol *q, list *refs)
{
	mvc *sql = query->sql;
	switch (q->token) {
	case SQL_WITH:
	{
		sql_rel *tq = rel_with_query(query, q);

		if (!tq)
			return NULL;
		if (q->data.lval->t->type == type_symbol)
			return rel_table_optname(sql, tq, q->data.lval->t->data.sym, refs);
		return tq;
	}
	case SQL_JOIN:
	{
		sql_rel *tq = rel_joinquery(query, q, refs);

		if (!tq)
			return NULL;
		return rel_table_optname(sql, tq, q->data.lval->t->data.sym, NULL);
	}
	default:
		(void) sql_error(sql, 02, SQLSTATE(42000) "case %d %s", (int) q->token, token2string(q->token));
	}
	return NULL;
}

static sql_subfunc *
bind_func_(mvc *sql, char *sname, char *fname, list *ops, sql_ftype type, bool private, bool *found)
{
	sql_subfunc *sf = NULL;

	if (sql->forward && strcmp(fname, sql->forward->base.name) == 0 &&
	    list_cmp(sql->forward->ops, ops, (fcmp)&arg_subtype_cmp) == 0 &&
	    execute_priv(sql, sql->forward) && type == sql->forward->type)
		return sql_dup_subfunc(sql->sa, sql->forward, NULL, NULL);
	sf = sql_bind_func_(sql, sname, fname, ops, type, private);
	if (found)
		*found |= sf != NULL;
	if (sf && execute_priv(sql, sf->func))
		return sf;
	return NULL;
}

static sql_subfunc *
bind_func(mvc *sql, char *sname, char *fname, sql_subtype *t1, sql_subtype *t2, sql_ftype type, bool private, bool *found)
{
	sql_subfunc *sf = NULL;

	if (t1 == NULL)
		return NULL;
	if (sql->forward) {
		if (execute_priv(sql, sql->forward) &&
		    strcmp(fname, sql->forward->base.name) == 0 &&
		   ((!t1 && list_length(sql->forward->ops) == 0) ||
		    (!t2 && list_length(sql->forward->ops) == 1 && subtype_cmp(sql->forward->ops->h->data, t1) == 0) ||
		    (list_length(sql->forward->ops) == 2 &&
		     	subtype_cmp(sql->forward->ops->h->data, t1) == 0 &&
		     	subtype_cmp(sql->forward->ops->h->next->data, t2) == 0)) && type == sql->forward->type) {
			return sql_dup_subfunc(sql->sa, sql->forward, NULL, NULL);
		}
	}
	sf = sql_bind_func(sql, sname, fname, t1, t2, type, private);
	if (found)
		*found |= sf != NULL;
	if (sf && execute_priv(sql, sf->func))
		return sf;
	return NULL;
}

static sql_subfunc *
bind_member_func(mvc *sql, char *sname, char *fname, sql_subtype *t, int nrargs, sql_ftype type, bool private, sql_subfunc *prev, bool *found)
{
	sql_subfunc *sf = NULL;

	if (sql->forward && strcmp(fname, sql->forward->base.name) == 0 && list_length(sql->forward->ops) == nrargs &&
		is_subtype(t, &((sql_arg *) sql->forward->ops->h->data)->type) && execute_priv(sql, sql->forward) && type == sql->forward->type)
		return sql_dup_subfunc(sql->sa, sql->forward, NULL, t);
	sf = sql_bind_member(sql, sname, fname, t, type, nrargs, private, prev);
	if (found)
		*found |= sf != NULL;
	if (sf && execute_priv(sql, sf->func))
		return sf;
	return NULL;
}

static sql_subfunc *
find_func(mvc *sql, char *sname, char *fname, int len, sql_ftype type, bool private, sql_subfunc *prev, bool *found)
{
	sql_subfunc *sf = NULL;

	if (sql->forward && strcmp(fname, sql->forward->base.name) == 0 && list_length(sql->forward->ops) == len && execute_priv(sql, sql->forward) && type == sql->forward->type)
		return sql_dup_subfunc(sql->sa, sql->forward, NULL, NULL);
	sf = sql_find_func(sql, sname, fname, len, type, private, prev);
	if (found)
		*found |= sf != NULL;
	if (sf && execute_priv(sql, sf->func))
		return sf;
	return NULL;
}

static int
score_func( sql_subfunc *sf, list *tl)
{
	int score = 0;
	node *n, *m;

	/* todo varargs */
	for (n = sf->func->ops->h, m = tl->h; n && m; n = n->next, m = m->next){
		sql_arg *a = n->data;
		sql_subtype *t = m->data;

		if (!t)
			continue;

		if (a->type.type->eclass == EC_ANY)
			score += 100;
		else if (is_subtype(t, &a->type))
			score += t->type->localtype * 20;
		/* same class over converting to other class */
		else if (t->type->eclass == a->type.type->eclass &&
			t->type->localtype <= a->type.type->localtype)
			score += a->type.type->localtype * 4;
		/* make sure we rewrite decimals to float/doubles */
		else if (t->type->eclass == EC_DEC &&
		         a->type.type->eclass == EC_FLT)
			score += a->type.type->localtype * 2;
	}
	return score;
}

list *
check_arguments_and_find_largest_any_type(mvc *sql, sql_rel *rel, list *exps, sql_subfunc *sf, int maybe_zero_or_one)
{
	list *nexps = new_exp_list(sql->sa);
	sql_subtype *atp = NULL, super, *res = !list_empty(sf->res) ? sf->res->h->data: NULL;
	unsigned int rdigits = 0; /* used for res of type char and varchar */

	/* find largest any type argument */
	for (node *n = exps->h, *m = sf->func->ops->h; n && m; n = n->next, m = m->next) {
		sql_arg *a = m->data;
		sql_exp *e = n->data;
		sql_subtype *t = exp_subtype(e);

		if (a->type.type->eclass == EC_ANY) {
			if (t && atp) {
				result_datatype(&super, t, atp);
				atp = &super;
			} else if (t) {
				atp = t;
			}
		}
	}
	if (atp && atp->type->localtype == TYPE_void) /* NULL */
		atp = sql_bind_localtype("str");
	for (node *n = exps->h, *m = sf->func->ops->h; n && m; n = n->next, m = m->next) {
		sql_arg *a = m->data;
		sql_exp *e = n->data;
		sql_subtype *ntp = &a->type, *t = exp_subtype(e);

		if (a->type.type->eclass == EC_ANY && atp)
			ntp = sql_create_subtype(sql->sa, atp->type, atp->digits, atp->scale);
		else if (t && ntp->digits == 0 && (!strcmp(a->type.type->base.name, "char") || !strcmp(a->type.type->base.name, "varchar")))
			ntp = sql_create_subtype(sql->sa, a->type.type, type_digits_to_char_digits(t), 0);
		if (!(e = exp_check_type(sql, ntp, rel, e, type_equal)))
			return NULL;
		if (maybe_zero_or_one && e->card > CARD_ATOM) {
			sql_subfunc *zero_or_one = sql_bind_func(sql, "sys", "zero_or_one", exp_subtype(e), NULL, F_AGGR, true);
			e = exp_aggr1(sql->sa, e, zero_or_one, 0, 0, CARD_ATOM, has_nil(e));
		}
		append(nexps, e);

		/* for (var)char returning functions the output type will be the biggest string found except for fix_scale cases */
		if (res && res->digits == 0 && (t = exp_subtype(e)) && (!strcmp(res->type->base.name, "char") || !strcmp(res->type->base.name, "varchar"))) {
			unsigned int tdigits = type_digits_to_char_digits(t);
			if (sf->func->fix_scale == DIGITS_ADD) {
				unsigned int nvalue = rdigits + tdigits;
				if (nvalue < rdigits || nvalue >= (unsigned int) INT32_MAX)
					return sql_error(sql, 02, SQLSTATE(42000) "SELECT: output number of digits for %s is too large", sf->func->base.name);
				rdigits = nvalue;
			} else if (sf->func->fix_scale == INOUT) {
				if (n == exps->h)
					rdigits = tdigits;
			} else {
				rdigits = sql_max(rdigits, tdigits);
			}
		}
	}
	/* dirty hack */
	if (sf->func->type != F_PROC && sf->func->type != F_UNION && sf->func->type != F_LOADER && res) {
		if (res->type->eclass == EC_ANY && atp)
			sf->res->h->data = sql_create_subtype(sql->sa, atp->type, atp->digits, atp->scale);
		else if (res->digits == 0 && (!strcmp(res->type->base.name, "char") || !strcmp(res->type->base.name, "varchar")))
			res->digits = rdigits;
	}
	return nexps;
}

static char *
nary_function_arg_types_2str(mvc *sql, list* types, int N)
{
	char *arg_list = NULL;
	int i = 0;

	for (node *n = types->h; n && i < N; n = n->next) {
		sql_subtype *t = (sql_subtype *) n->data;
		char *tpe = t ? sql_subtype_string(sql->ta, t) : "?";

		if (arg_list) {
			arg_list = sa_message(sql->ta, "%s, %s", arg_list, tpe);
		} else {
			arg_list = tpe;
		}
		i++;
	}
	return arg_list;
}

sql_exp *
find_table_function(mvc *sql, char *sname, char *fname, list *exps, list *tl, sql_ftype type)
{
	bool found = false;
	list *ff = NULL;
	sql_subfunc *f = NULL, **ffuncs;
	int i = 0, *scores, nfunc;

	assert(type == F_UNION || type == F_LOADER);
	if ((f = bind_func_(sql, sname, fname, tl, type, false, &found))) {
		list *nexps = exps;
		if (list_empty(tl) || f->func->vararg || (nexps = check_arguments_and_find_largest_any_type(sql, NULL, exps, f, 1)))
			return exp_op(sql->sa, nexps, f);
		found = false;
	}
	sql->session->status = 0; /* reset error */
	sql->errstr[0] = '\0';
	if (list_empty(tl) || !(ff = sql_find_funcs(sql, sname, fname, list_length(tl), type, false)) || list_empty(ff)) {
		char *arg_list = list_length(tl) ? nary_function_arg_types_2str(sql, tl, list_length(tl)) : NULL;
		return sql_error(sql, ERR_NOTFOUND, SQLSTATE(42000) "SELECT: %s %s function %s%s%s'%s'(%s)",
						 found ? "insufficient privileges for" : "no such", type == F_UNION ? "table returning" : "loader", sname ? "'":"", sname ? sname : "",
						 sname ? "'.":"", fname, arg_list ? arg_list : "");
	}

	/* sort functions by their score */
	nfunc = list_length(ff);
	scores = SA_NEW_ARRAY(sql->ta, int, nfunc);
	ffuncs = SA_NEW_ARRAY(sql->ta, sql_subfunc*, nfunc);
	for (node *n = ff->h; n; i++, n = n->next) {
		ffuncs[i] = n->data;
		scores[i] = score_func(n->data, tl);
	}
	GDKqsort(scores, ffuncs, NULL, nfunc, sizeof(int), sizeof(void *), TYPE_int, true, true);

	for (int i = 0 ; i < nfunc && !f; i++) {
		list *nexps = exps;
		sql_subfunc *nf = ffuncs[i];

		if (!list_empty(tl) && !nf->func->vararg && !(nexps = check_arguments_and_find_largest_any_type(sql, NULL, exps, nf, 1))) {
			/* reset error */
			sql->session->status = 0;
			sql->errstr[0] = '\0';
		} else if (!execute_priv(sql, nf->func)) {
			found = true; /* something was found */
		} else {
			f = nf;
			exps = nexps;
		}
	}
	if (f)
		return exp_op(sql->sa, exps, f);
	char *arg_list = list_length(tl) ? nary_function_arg_types_2str(sql, tl, list_length(tl)) : NULL;
	return sql_error(sql, ERR_NOTFOUND, SQLSTATE(42000) "SELECT: %s %s function %s%s%s'%s'(%s)",
					 found ? "insufficient privileges for" : "no such", type == F_UNION ? "table returning" : "loader", sname ? "'":"", sname ? sname : "",
					 sname ? "'.":"", fname, arg_list ? arg_list : "");
}

static sql_rel *
rel_named_table_function(sql_query *query, sql_rel *rel, symbol *ast, int lateral, list *refs)
{
	mvc *sql = query->sql;
	list *exps = NULL, *tl;
	node *m;
	exp_kind ek = {type_value, card_relation, TRUE};
	sql_rel *sq = NULL, *outer = NULL;
	sql_exp *e = NULL;
	sql_subfunc *sf = NULL;
	symbol *sym = ast->data.lval->h->data.sym, *subquery = NULL;
	dnode *l = sym->data.lval->h, *n;
	char *tname = NULL;
	char *fname = qname_schema_object(l->data.lval);
	char *sname = qname_schema(l->data.lval);

	tl = sa_list(sql->sa);
	exps = sa_list(sql->sa);
	if (l->next)
		l = l->next; /* skip distinct */
	if (l->next) { /* table call with subquery */
		if (l->next->type == type_symbol || l->next->type == type_list) {
			exp_kind iek = {type_value, card_set, TRUE};
			list *exps = sa_list(sql->sa);
			int count = 0;

			if (l->next->type == type_symbol)
				n = l->next;
			else
				n = l->next->data.lval->h;

			for (dnode *m = n; m; m = m->next) {
				if (m->type == type_symbol && m->data.sym->token == SQL_SELECT)
					subquery = m->data.sym;
				count++;
			}
			if (subquery && count > 1)
				return sql_error(sql, 02, SQLSTATE(42000) "SELECT: The input for the table returning function %s%s%s'%s' must be either a single sub query, or a list of values",
								 sname ? "'":"", sname ? sname : "", sname ? "'.":"", fname);

			if (subquery) {
				if (!(sq = rel_subquery(query, subquery, ek)))
					return NULL;
			} else {
				for ( ; n; n = n->next) {
					sql_exp *e = rel_value_exp(query, &outer, n->data.sym, sql_sel | sql_from, iek);

					if (!e)
						return NULL;
					append(exps, e);
				}
				sq = rel_project(sql->sa, NULL, exps);
				if (lateral && outer) {
					sq = rel_crossproduct(sql->sa, sq, outer, op_join);
					set_dependent(sq);
					set_processed(sq);
				}
			}
		}
		if (!sq || (!lateral && outer))
			return sql_error(sql, ERR_NOTFOUND, SQLSTATE(42000) "SELECT: no such table returning function %s%s%s'%s'", sname ? "'":"", sname ? sname : "", sname ? "'.":"", fname);
		for (node *en = sq->exps->h; en; en = en->next) {
			sql_exp *e = en->data;

			append(exps, e=exp_alias_or_copy(sql, tname, exp_name(e), NULL, e));
			append(tl, exp_subtype(e));
		}
	}

	if (!(e = find_table_function(sql, sname, fname, list_empty(exps) ? NULL : exps, tl, F_UNION)))
		return NULL;
	rel = sq;

	if (ast->data.lval->t->type == type_symbol && ast->data.lval->t->data.sym)
		tname = ast->data.lval->t->data.sym->data.lval->h->data.sval;
	else
		tname = make_label(sql->sa, ++sql->label);

	/* column or table function */
	sf = e->f;
	if (e->type != e_func || sf->func->type != F_UNION)
		return sql_error(sql, 02, SQLSTATE(42000) "SELECT: '%s' does not return a table", exp_func_name(e));

	if (sq) {
		for (node *n = sq->exps->h, *m = sf->func->ops->h ; n && m ; n = n->next, m = m->next) {
			sql_exp *e = (sql_exp*) n->data;
			sql_arg *a = (sql_arg*) m->data;
			if (!exp_subtype(e) && rel_set_type_param(sql, &(a->type), sq, e, 0) < 0)
				return NULL;
		}
	}

	/* for each column add table.column name */
	exps = new_exp_list(sql->sa);
	for (m = sf->func->res->h; m; m = m->next) {
		sql_arg *a = m->data;
		sql_exp *e = exp_column(sql->sa, tname, a->name, &a->type, CARD_MULTI, 1, 0, 0);

		set_basecol(e);
		append(exps, e);
	}
	rel = rel_table_func(sql->sa, rel, e, exps, (sq)?TABLE_FROM_RELATION:TABLE_PROD_FUNC);
	if (ast->data.lval->t->type == type_symbol && ast->data.lval->t->data.sym && ast->data.lval->t->data.sym->data.lval->h->next->data.lval) {
		rel = rel_table_optname(sql, rel, ast->data.lval->t->data.sym, refs);
	} else if (refs) { /* if this relation is under a FROM clause, check for duplicate names */
		if (list_find(refs, tname, (fcmp) &strcmp))
			return sql_error(sql, 02, SQLSTATE(42000) "SELECT: relation name \"%s\" specified more than once", tname);
		list_append(refs, tname);
	}
	return rel;
}

static sql_exp *
rel_op_(mvc *sql, char *sname, char *fname, exp_kind ek)
{
	bool found = false;
	sql_subfunc *f = NULL;
	sql_ftype type = (ek.card == card_loader)?F_LOADER:((ek.card == card_none)?F_PROC:
		   ((ek.card == card_relation)?F_UNION:F_FUNC));

	if ((f = bind_func_(sql, sname, fname, NULL, type, false, &found))) {
		if (check_card(ek.card, f))
			return exp_op(sql->sa, NULL, f);
		found = false;
	}
	return sql_error(sql, ERR_NOTFOUND, SQLSTATE(42000) "SELECT: %s operator %s%s%s'%s'()",
					 found ? "insufficient privileges for" : "no such", sname ? "'":"", sname ? sname : "", sname ? "'.":"", fname);
}

static sql_exp*
exp_tuples_set_supertype(mvc *sql, list *tuple_values, sql_exp *tuples)
{
	assert(is_values(tuples));
	list *vals = exp_get_values(tuples);
	if (!vals || !vals->h)
		return NULL;

	int tuple_width = list_length(tuple_values), i;
	sql_subtype *types = SA_NEW_ARRAY(sql->sa, sql_subtype, tuple_width);
	bool *has_type = SA_NEW_ARRAY(sql->sa, bool, tuple_width);
	node *n;

	memset(has_type, 0, sizeof(bool)*tuple_width);
	for(n = tuple_values->h, i = 0; n; n = n->next, i++) {
		sql_exp *e = n->data;
		if (exp_subtype(e)) {
			types[i] = *exp_subtype(e);
			has_type[i] = 1;
		}
	}

	for (node *m = vals->h; m; m = m->next) {
		sql_exp *tuple = m->data;
		sql_rel *tuple_relation = exp_rel_get_rel(sql->sa, tuple);

		for(n = tuple_relation->exps->h, i = 0; n; n = n->next, i++) {
			sql_subtype *tpe;
			sql_exp *e = n->data;

			if (has_type[i] && e->type == e_atom && !e->l && !e->r && !e->f && !e->tpe.type) {
				if (set_type_param(sql, types+i, e->flag) == 0)
					e->tpe = types[i];
				else
					return NULL;
			}
			tpe = exp_subtype(e);
			if (!tpe)
				return NULL;
			if (has_type[i] && tpe) {
				supertype(types+i, types+i, tpe);
			} else {
				has_type[i] = 1;
				types[i] = *tpe;
			}
		}
	}

	for (node *m = vals->h; m; m = m->next) {
		sql_exp *tuple = m->data;
		sql_rel *tuple_relation = exp_rel_get_rel(sql->sa, tuple);

		list *nexps = sa_list(sql->sa);
		for(n = tuple_relation->exps->h, i = 0; n; n = n->next, i++) {
			sql_exp *e = n->data;

			e = exp_check_type(sql, types+i, NULL, e, type_equal);
			if (!e)
				return NULL;
			exp_label(sql->sa, e, ++sql->label);
			append(nexps, e);
		}
		tuple_relation->exps = nexps;
	}
	return tuples;
}

static int
rel_binop_check_types(mvc *sql, sql_rel *rel, sql_exp *ls, sql_exp *rs, int upcast)
{
	sql_subtype *t1 = exp_subtype(ls), *t2 = exp_subtype(rs);

	if (!t1 || !t2) {
		if (t2 && !t1 && rel_set_type_param(sql, t2, rel, ls, upcast) < 0)
			return -1;
		if (t1 && !t2 && rel_set_type_param(sql, t1, rel, rs, upcast) < 0)
			return -1;
	}
	if (!exp_subtype(ls) && !exp_subtype(rs)) {
		(void) sql_error(sql, 01, SQLSTATE(42000) "Cannot have a parameter (?) on both sides of an expression");
		return -1;
	}
	return 0;
}

static list *
tuples_check_types(mvc *sql, list *tuple_values, sql_exp *tuples)
{
	list *tuples_list = exp_get_values(tuples);
	sql_exp *first_tuple = tuples_list->h->data;
	sql_rel *tuple_relation = exp_rel_get_rel(sql->sa, first_tuple);

	assert(list_length(tuple_values) == list_length(tuple_relation->exps));
	list *nvalues = sa_list(sql->sa);
	for (node *n = tuple_values->h, *m = tuple_relation->exps->h; n && m; n = n->next, m = m->next) {
		sql_exp *le = n->data, *re = m->data;

		if (rel_binop_check_types(sql, NULL, le, re, 0) < 0)
			return NULL;
		if ((le = exp_check_type(sql, exp_subtype(re), NULL, le, type_equal)) == NULL)
			return NULL;
		append(nvalues, le);
	}
	return nvalues;
}

static sql_rel *
rel_values(sql_query *query, symbol *tableref, list *refs)
{
	mvc *sql = query->sql;
	sql_rel *r = NULL;
	dlist *rowlist = tableref->data.lval->h->data.lval;
	symbol *optname = tableref->data.lval->t->type == type_symbol ? tableref->data.lval->t->data.sym : NULL;
	node *m;
	list *exps = sa_list(sql->sa);
	exp_kind ek = {type_value, card_value, TRUE};

	for (dnode *o = rowlist->h; o; o = o->next) {
		dlist *values = o->data.lval;

		if (!list_empty(exps) && list_length(exps) != dlist_length(values)) {
			return sql_error(sql, 02, SQLSTATE(42000) "VALUES: number of columns doesn't match between rows");
		} else {
			dnode *n;

			if (list_empty(exps)) {
				for (n = values->h; n; n = n->next) {
					sql_exp *vals = exp_values(sql->sa, sa_list(sql->sa));

					exp_label(sql->sa, vals, ++sql->label);
					list_append(exps, vals);
				}
			}
			for (n = values->h, m = exps->h; n && m; n = n->next, m = m->next) {
				sql_exp *vals = m->data;
				list *vals_list = vals->f;
				sql_exp *e = rel_value_exp(query, NULL, n->data.sym, sql_sel | sql_values, ek);
				if (!e)
					return NULL;
				list_append(vals_list, e);
			}
		}
	}

	/* loop to check types and cardinality */
	unsigned int card = exps->h && list_length(((sql_exp*)exps->h->data)->f) > 1 ? CARD_MULTI : CARD_ATOM;
	for (m = exps->h; m; m = m->next) {
		sql_exp *e = m->data;

		if (!(e = exp_values_set_supertype(sql, e, NULL)))
			return NULL;
		e->card = card;
		m->data = e;
	}

	r = rel_project(sql->sa, NULL, exps);
	r->nrcols = list_length(exps);
	r->card = card;
	return rel_table_optname(sql, r, optname, refs);
}

static int
check_is_lateral(symbol *tableref)
{
	if (tableref->token == SQL_NAME || tableref->token == SQL_TABLE ||
		tableref->token == SQL_VALUES) {
		if (dlist_length(tableref->data.lval) == 3)
			return tableref->data.lval->h->next->data.i_val;
		return 0;
	} else if (tableref->token == SQL_WITH) {
		if (dlist_length(tableref->data.lval) == 4)
			return tableref->data.lval->h->next->next->data.i_val;
		return 0;
	} else if (tableref->token == SQL_SELECT) {
		SelectNode *sn = (SelectNode *) tableref;
		return sn->lateral;
	} else if (tableref->token == SQL_EXCEPT || tableref->token == SQL_INTERSECT ||
			   tableref->token == SQL_UNION) {
		if (dlist_length(tableref->data.lval) == 6)
			return tableref->data.lval->h->next->next->next->next->data.i_val;
		return 0;
	} else {
		return 0;
	}
}

static sql_rel *
rel_reduce_on_column_privileges(mvc *sql, sql_rel *rel, sql_table *t)
{
	list *exps = sa_list(sql->sa);

	for (node *n = rel->exps->h, *m = ol_first_node(t->columns); n && m; n = n->next, m = m->next) {
		sql_exp *e = n->data;
		sql_column *c = m->data;

		if (column_privs(sql, c, PRIV_SELECT))
			append(exps, e);
	}
	if (!list_empty(exps)) {
		rel->exps = exps;
		return rel;
	}
	return NULL;
}

sql_rel *
table_ref(sql_query *query, symbol *tableref, int lateral, list *refs)
{
	mvc *sql = query->sql;
	char *tname = NULL;
	sql_table *t = NULL;
	sql_rel *res = NULL;

	if (tableref->token == SQL_NAME) {
		dlist *name = tableref->data.lval->h->data.lval;
		sql_rel *temp_table = NULL;
		char *sname = qname_schema(name);
		int allowed = 1;

		tname = qname_schema_object(name);

		if (dlist_length(name) > 2)
			return sql_error(sql, 02, SQLSTATE(3F000) "SELECT: only a schema and table name expected");

		if (!sname)
			temp_table = stack_find_rel_view(sql, tname);
		if (!temp_table)
			t = find_table_or_view_on_scope(sql, NULL, sname, tname, "SELECT", false);
		if (!t && !temp_table)
			return NULL;
		if (!temp_table && !table_privs(sql, t, PRIV_SELECT))
			allowed = 0;

		if (tableref->data.lval->t->type == type_symbol && tableref->data.lval->t->data.sym) /* AS */
			tname = tableref->data.lval->t->data.sym->data.lval->h->data.sval;
		if (temp_table && !t) {
			node *n;
			int needed = !is_simple_project(temp_table->op);

			if (is_basetable(temp_table->op) && !temp_table->exps) {
			   	if (strcmp(rel_base_name(temp_table), tname) != 0)
					rel_base_rename(temp_table, tname);
			} else {
				for (n = temp_table->exps->h; n && !needed; n = n->next) {
					sql_exp *e = n->data;

					if (!exp_relname(e) || strcmp(exp_relname(e), tname) != 0)
						needed = 1;
				}

				if (needed) {
					list *exps = rel_projections(sql, temp_table, NULL, 1, 1);

					temp_table = rel_project(sql->sa, temp_table, exps);
					for (n = exps->h; n; n = n->next) {
						sql_exp *e = n->data;

						noninternexp_setname(sql->sa, e, tname, NULL);
						set_basecol(e);
					}
<<<<<<< HEAD
					list_hash_clear(exps);
=======
					if (tableref->data.lval->h->next->data.sym && tableref->data.lval->h->next->data.sym->data.lval->h->next->data.lval) { /* AS with column aliases */
						temp_table = rel_table_optname(sql, temp_table, tableref->data.lval->h->next->data.sym, refs);
					}
>>>>>>> a62c7da6
				}
			}
			if (allowed)
				return temp_table;
			return sql_error(sql, 02, SQLSTATE(42000) "SELECT: access denied for %s to table '%s'", get_string_global_var(sql, "current_user"), tname);
		} else if (isView(t)) {
			/* instantiate base view */
			node *n,*m;
			sql_rel *rel;

			if (sql->emode == m_deps) {
				rel = rel_basetable(sql, t, tname);
				if (!allowed)
					rel_base_disallow(rel);
			} else {
				/* when recreating a view, the view itself can't be found */
				if (sql->objid && sql->objid == t->base.id)
					return sql_error(sql, 02, SQLSTATE(42000) "SELECT: attempting to recursively bind view '%s'.'%s'", t->s->base.name, tname);
				rel = rel_parse(sql, t->s, t->query, m_instantiate);
				if (rel && sql->emode == m_deps)
					rel = rel_unnest(sql, rel);
			}

			if (!rel)
				return NULL;
			/* Rename columns of the rel_parse relation */
			if (sql->emode != m_deps) {
				assert(is_project(rel->op));
				set_processed(rel);
				if ((is_simple_project(rel->op) || is_groupby(rel->op)) && !list_empty(rel->r)) {
					/* it's unsafe to set the projection names because of possible dependent sorting/grouping columns */
					rel = rel_project(sql->sa, rel, rel_projections(sql, rel, NULL, 1, 0));
					set_processed(rel);
				}
				for (n = ol_first_node(t->columns), m = rel->exps->h; n && m; n = n->next, m = m->next) {
					sql_column *c = n->data;
					sql_exp *e = m->data;

					exp_setname(sql->sa, e, tname, c->base.name);
					set_basecol(e);
				}
				list_hash_clear(rel->exps);
			}
			if (rel && !allowed && t->query && (rel = rel_reduce_on_column_privileges(sql, rel, t)) == NULL)
				return sql_error(sql, 02, SQLSTATE(42000) "SELECT: access denied for %s to view '%s.%s'", get_string_global_var(sql, "current_user"), t->s->base.name, tname);
			return rel;
		}
		if ((isMergeTable(t) || isReplicaTable(t)) && list_length(t->members)==0)
			return sql_error(sql, 02, SQLSTATE(42000) "MERGE or REPLICA TABLE should have at least one table associated");
		res = rel_basetable(sql, t, tname);
		if (!allowed) {
			rel_base_disallow(res);
			if (rel_base_has_column_privileges(sql, res) == 0)
				return sql_error(sql, 02, SQLSTATE(42000) "SELECT: access denied for %s to %s '%s.%s'", get_string_global_var(sql, "current_user"), isView(t) ? "view" : "table", t->s->base.name, tname);
		}
		if (tableref->data.lval->t->type == type_symbol && tableref->data.lval->t->data.sym && tableref->data.lval->t->data.sym->data.lval->h->next->data.lval) { /* AS with column aliases */
			res = rel_table_optname(sql, res, tableref->data.lval->t->data.sym, refs);
		} else if (refs) { /* if this relation is under a FROM clause, check for duplicate names */
			if (list_find(refs, tname, (fcmp) &strcmp))
				return sql_error(sql, 02, SQLSTATE(42000) "SELECT: relation name \"%s\" specified more than once", tname);
			list_append(refs, tname);
		}
		return res;
	} else if (tableref->token == SQL_VALUES) {
		return rel_values(query, tableref, refs);
	} else if (tableref->token == SQL_TABLE) {
		return rel_named_table_function(query, NULL, tableref, lateral, refs);
	} else if (tableref->token == SQL_SELECT) {
		return rel_subquery_optname(query, tableref, refs);
	} else if (tableref->token == SQL_UNION || tableref->token == SQL_EXCEPT || tableref->token == SQL_INTERSECT) {
		/* subqueries will be called, ie no need to test for duplicate references */
		sql_rel *tq = rel_setquery(query, tableref);

		if (!tq)
			return NULL;
		/* look for lateral joins */
		symbol *optname = tableref->data.lval->t->type == type_symbol ? tableref->data.lval->t->data.sym : NULL;
		return rel_table_optname(sql, tq, optname, refs);
	} else {
		return query_exp_optname(query, tableref, refs);
	}
}

static sql_exp *
rel_exp_variable_on_scope(mvc *sql, const char *sname, const char *vname)
{
	sql_subtype *tpe = NULL;
	sql_var *var = NULL;
	sql_arg *a = NULL;
	int level = 1;

	if (find_variable_on_scope(sql, sname, vname, &var, &a, &tpe, &level, "SELECT")) {
		if (var) /* if variable is known from the stack or a global var */
			return exp_param_or_declared(sql->sa, var->sname ? sa_strdup(sql->sa, var->sname) : NULL, sa_strdup(sql->sa, var->name), &(var->var.tpe), level);
		if (a) /* if variable is a parameter */
			return exp_param_or_declared(sql->sa, NULL, sa_strdup(sql->sa, vname), &(a->type), level);
	}
	return NULL;
}

static sql_exp *
exps_get_exp(list *exps, int nth)
{
	node *n = NULL;
	int i = 0;

	if (exps)
		for (n=exps->h, i=1; n && i<nth; n=n->next, i++)
			;
	if (n && i == nth)
		return n->data;
	return NULL;
}

static sql_rel *
rel_find_groupby(sql_rel *groupby)
{
	if (groupby && !is_processed(groupby) && !is_base(groupby->op)) {
		while(!is_processed(groupby) && !is_base(groupby->op)) {
			if (is_groupby(groupby->op) || !groupby->l)
				break;
			if (groupby->l)
				groupby = groupby->l;
		}
		if (groupby && is_groupby(groupby->op))
			return groupby;
	}
	return NULL;
}

static int
is_groupby_col(sql_rel *gb, sql_exp *e)
{
	gb = rel_find_groupby(gb);

	if (gb) {
		if (exp_relname(e)) {
			if (exp_name(e) && exps_bind_column2(gb->r, exp_relname(e), exp_name(e), NULL))
				return 1;
		} else {
			if (exp_name(e) && exps_bind_column(gb->r, exp_name(e), NULL, NULL, 1))
				return 1;
		}
	}
	return 0;
}

static void
set_dependent_( sql_rel *r)
{
	if (is_select(r->op))
		r = r->l;
	if (r && is_join(r->op))
		set_dependent(r);
}

static sql_exp *
rel_column_ref(sql_query *query, sql_rel **rel, symbol *column_r, int f)
{
	mvc *sql = query->sql;
	sql_exp *exp = NULL;
	dlist *l = NULL;
	sql_rel *inner = rel?*rel:NULL, *outer = NULL;
	int used_lower_after_processed = 0;

	assert((column_r->token == SQL_COLUMN || column_r->token == SQL_IDENT) && column_r->type == type_list);
	l = column_r->data.lval;

	if (dlist_length(l) == 1) {
		const char *name = l->h->data.sval;

		if (!exp && inner)
			if (!(exp = rel_bind_column(sql, inner, name, f, 0)) && sql->session->status == -ERR_AMBIGUOUS)
				return NULL;
		if (!exp && inner && is_sql_aggr(f) && (is_groupby(inner->op) || is_select(inner->op))) {
			/* if inner is selection, ie having clause, get the left relation to reach group by */
			sql_rel *gp = inner;
			while (gp && is_select(gp->op))
				gp = gp->l;
			if (gp && gp->l && !(exp = rel_bind_column(sql, gp->l, name, f, 0)) && sql->session->status == -ERR_AMBIGUOUS)
				return NULL;
		}
		if (!exp && query && query_has_outer(query)) {
			int i;

			for (i=query_has_outer(query)-1; i>= 0 && !exp && (outer = query_fetch_outer(query,i)); i--) {
				if (!(exp = rel_bind_column(sql, outer, name, f, 0)) && sql->session->status == -ERR_AMBIGUOUS)
					return NULL;
				if (!exp && is_groupby(outer->op)) {
					if (!(exp = rel_bind_column(sql, outer->l, name, f, 0)) && sql->session->status == -ERR_AMBIGUOUS)
						return NULL;
					else
						used_lower_after_processed = is_processed(outer);
				}
				if (exp && is_simple_project(outer->op) && !rel_find_exp(outer, exp))
					exp = rel_project_add_exp(sql, outer, exp);
				if (exp)
					break;
			}
			if (exp && exp->card != CARD_AGGR && is_groupby(outer->op) && !is_sql_aggr(f) && rel_find_exp(outer->l, exp))
				return sql_error(sql, ERR_GROUPBY, SQLSTATE(42000) "SELECT: cannot use non GROUP BY column '%s' in query results without an aggregate function", name);
			if (exp && outer && outer->card <= CARD_AGGR && exp->card > CARD_AGGR && !is_sql_aggr(f))
				return sql_error(sql, ERR_GROUPBY, SQLSTATE(42000) "SELECT: cannot use non GROUP BY column '%s' in query results without an aggregate function", name);
			if (exp && outer && !is_sql_aggr(f) && !is_sql_aggr(query_fetch_outer_state(query, i))) {
				if (used_lower_after_processed || query_outer_used_exp( query, i, exp, f)) {
					sql_exp *lu = used_lower_after_processed?exp:query_outer_last_used(query, i);
					if (exp_name(lu) && exp_relname(lu) && !has_label(lu))
						return sql_error(sql, ERR_GROUPBY, SQLSTATE(42000) "SELECT: subquery uses ungrouped column \"%s.%s\" from outer query", exp_relname(lu), exp_name(lu));
					return sql_error(sql, ERR_GROUPBY, SQLSTATE(42000) "SELECT: subquery uses ungrouped column from outer query");
				}
			}
			if (exp) {
				int of = query_fetch_outer_state(query, i);
				if (is_groupby(outer->op) && !is_sql_aggr(f)) {
					exp = rel_groupby_add_aggr(sql, outer, exp);
					exp->card = CARD_ATOM;
				} else if (is_groupby(outer->op) && is_sql_aggr(f) && exps_any_match(outer->exps, exp))
					exp = exp_ref(sql, exp);
				else
					exp->card = CARD_ATOM;
				set_freevar(exp, i);
				if (!is_sql_where(of) && !is_sql_aggr(of) && !is_sql_aggr(f) && !outer->grouped)
					set_outer(outer);
			}
			if (exp && outer && (is_select(outer->op) || is_join(outer->op)))
				set_dependent_(outer);
		}

		/* some views are just in the stack, like before and after updates views */
		if (rel && sql->use_views) {
			sql_rel *v = NULL;
			int dup = stack_find_rel_view_projection_columns(sql, name, &v); /* trigger views are basetables relations, so those may conflict */

			if (dup < 0 || (v && exp && *rel && is_base(v->op) && v != *rel)) /* comparing pointers, ugh */
				return sql_error(sql, ERR_AMBIGUOUS, SQLSTATE(42000) "SELECT: identifier '%s' ambiguous", name);
			if (v && !exp) {
				if (*rel)
					*rel = rel_crossproduct(sql->sa, *rel, v, op_join);
				else
					*rel = v;
				exp = rel_bind_column(sql, *rel, name, f, 0);
			}
		}
		if (!exp) /* If no column was found, try a variable or parameter */
			exp = rel_exp_variable_on_scope(sql, NULL, name);

		if (!exp) {
			if (inner && !is_sql_aggr(f) && is_groupby(inner->op) && inner->l && (exp = rel_bind_column(sql, inner->l, name, f, 0)))
				return sql_error(sql, ERR_NOTFOUND, SQLSTATE(42000) "SELECT: cannot use non GROUP BY column '%s' in query results without an aggregate function", name);
		}

		if (!exp)
			return sql_error(sql, ERR_NOTFOUND, SQLSTATE(42000) "SELECT: identifier '%s' unknown", name);
		if (exp && inner && inner->card <= CARD_AGGR && exp->card > CARD_AGGR && (is_sql_sel(f) || is_sql_having(f)) && !is_sql_aggr(f))
			return sql_error(sql, ERR_GROUPBY, SQLSTATE(42000) "SELECT: cannot use non GROUP BY column '%s' in query results without an aggregate function", name);
		if (exp && inner && is_groupby(inner->op) && !is_sql_aggr(f) && !is_freevar(exp))
			exp = rel_groupby_add_aggr(sql, inner, exp);
	} else if (dlist_length(l) == 2) {
		const char *tname = l->h->data.sval;
		const char *cname = l->h->next->data.sval;

		if (!exp && rel && inner)
			if (!(exp = rel_bind_column2(sql, inner, tname, cname, f)) && sql->session->status == -ERR_AMBIGUOUS)
				return NULL;
		if (!exp && inner && is_sql_aggr(f) && (is_groupby(inner->op) || is_select(inner->op))) {
			/* if inner is selection, ie having clause, get the left relation to reach group by */
			sql_rel *gp = inner;
			while (gp && is_select(gp->op))
				gp = gp->l;
			if (gp && gp->l && !(exp = rel_bind_column2(sql, gp->l, tname, cname, f)) && sql->session->status == -ERR_AMBIGUOUS)
				return NULL;
		}
		if (!exp && query && query_has_outer(query)) {
			int i;

			for (i=query_has_outer(query)-1; i>= 0 && !exp && (outer = query_fetch_outer(query,i)); i--) {
				if (!(exp = rel_bind_column2(sql, outer, tname, cname, f | sql_outer)) && sql->session->status == -ERR_AMBIGUOUS)
					return NULL;
				if (!exp && is_groupby(outer->op)) {
					if (!(exp = rel_bind_column2(sql, outer->l, tname, cname, f)) && sql->session->status == -ERR_AMBIGUOUS)
						return NULL;
					else
						used_lower_after_processed = is_processed(outer);
				}
				if (exp && is_simple_project(outer->op) && !rel_find_exp(outer, exp))
					exp = rel_project_add_exp(sql, outer, exp);
				if (exp)
					break;
			}
			if (exp && exp->card != CARD_AGGR && is_groupby(outer->op) && !is_sql_aggr(f) && rel_find_exp(outer->l, exp))
				return sql_error(sql, ERR_GROUPBY, SQLSTATE(42000) "SELECT: cannot use non GROUP BY column '%s.%s' in query results without an aggregate function", tname, cname);
			if (exp && outer && outer->card <= CARD_AGGR && exp->card > CARD_AGGR && !is_sql_aggr(f))
				return sql_error(sql, ERR_GROUPBY, SQLSTATE(42000) "SELECT: cannot use non GROUP BY column '%s.%s' in query results without an aggregate function", tname, cname);
			if (exp && outer && !is_sql_aggr(f)) {
				if (used_lower_after_processed || query_outer_used_exp( query, i, exp, f)) {
					sql_exp *lu = used_lower_after_processed?exp:query_outer_last_used(query, i);
					if (exp_name(lu) && exp_relname(lu) && !has_label(lu))
						return sql_error(sql, ERR_GROUPBY, SQLSTATE(42000) "SELECT: subquery uses ungrouped column \"%s.%s\" from outer query", exp_relname(lu), exp_name(lu));
					return sql_error(sql, ERR_GROUPBY, SQLSTATE(42000) "SELECT: subquery uses ungrouped column from outer query");
				}
			}
			if (exp) {
				int of = query_fetch_outer_state(query, i);
				if (is_groupby(outer->op) && !is_sql_aggr(f)) {
					exp = rel_groupby_add_aggr(sql, outer, exp);
					exp->card = CARD_ATOM;
				} else if (is_groupby(outer->op) && is_sql_aggr(f) && exps_any_match(outer->exps, exp))
					exp = exp_ref(sql, exp);
				else
					exp->card = CARD_ATOM;
				set_freevar(exp, i);
				if (!is_sql_where(of) && !is_sql_aggr(of) && !is_sql_aggr(f) && !outer->grouped)
					set_outer(outer);
			}
			if (exp && outer && (is_select(outer->op) || is_join(outer->op)))
				set_dependent_(outer);
		}

		/* some views are just in the stack, like before and after updates views */
		if (rel && sql->use_views) {
			sql_rel *v = stack_find_rel_view(sql, tname);

			if (v && exp && *rel && is_base(v->op) && v != *rel) /* trigger views are basetables relations, so those may conflict */
				return sql_error(sql, ERR_AMBIGUOUS, SQLSTATE(42000) "SELECT: identifier '%s.%s' ambiguous", tname, cname);
			if (v && !exp) {
				if (*rel)
					*rel = rel_crossproduct(sql->sa, *rel, v, op_join);
				else
					*rel = v;
				if (!(exp = rel_bind_column2(sql, *rel, tname, cname, f)) && sql->session->status == -ERR_AMBIGUOUS)
					return NULL;
			}
		}
		if (!exp) { /* If no column was found, try a global variable */
			sql_var *var = NULL;
			sql_subtype *tpe = NULL;
			int level = 0;
			sql_arg *a = NULL;

			if (find_variable_on_scope(sql, tname, cname, &var, &a, &tpe, &level, "SELECT")) { /* search schema with table name, ugh */
				assert(level == 0);
				exp = exp_param_or_declared(sql->sa, sa_strdup(sql->sa, var->sname), sa_strdup(sql->sa, var->name), &(var->var.tpe), 0);
			}
		}
		if (!exp) {
			if (inner && !is_sql_aggr(f) && is_groupby(inner->op) && inner->l && (exp = rel_bind_column2(sql, inner->l, tname, cname, f)))
				return sql_error(sql, ERR_NOTFOUND, SQLSTATE(42000) "SELECT: cannot use non GROUP BY column '%s.%s' in query results without an aggregate function", tname, cname);
		}

		if (!exp)
			return sql_error(sql, ERR_NOTFOUND, SQLSTATE(42S22) "SELECT: no such column '%s.%s'", tname, cname);
		if (exp && inner && inner->card <= CARD_AGGR && exp->card > CARD_AGGR && (is_sql_sel(f) || is_sql_having(f)) && !is_sql_aggr(f))
			return sql_error(sql, ERR_GROUPBY, SQLSTATE(42000) "SELECT: cannot use non GROUP BY column '%s.%s' in query results without an aggregate function", tname, cname);
		if (exp && inner && is_groupby(inner->op) && !is_sql_aggr(f) && !is_freevar(exp))
			exp = rel_groupby_add_aggr(sql, inner, exp);
	} else if (dlist_length(l) >= 3) {
		return sql_error(sql, 02, SQLSTATE(42000) "TODO: column names of level >= 3");
	}
	if (exp && !exp_is_atom(exp) && rel && !outer) {
		if (query->last_exp && query->last_rel == *rel && !is_sql_aggr(query->last_state) && is_sql_aggr(f)) {
			if (!is_groupby(query->last_rel->op) || list_empty(query->last_rel->r) || !exps_find_exp(query->last_rel->r, query->last_exp)) {
				if (exp_relname(query->last_exp) && exp_name(query->last_exp) && !has_label(query->last_exp))
					return sql_error(sql, ERR_GROUPBY, SQLSTATE(42000) "SELECT: cannot use non GROUP BY column '%s.%s' in query results without an aggregate function", exp_relname(query->last_exp), exp_name(query->last_exp));
				return sql_error(sql, ERR_GROUPBY, SQLSTATE(42000) "SELECT: cannot use non GROUP BY column in query results without an aggregate function");
			}
		}
 		query->prev = query->last_exp;
 		query->last_exp = exp;
 		query->last_state = f;
		query->last_rel = *rel;
 	}
	return exp;
}

static sql_exp *
exp_fix_scale(mvc *sql, sql_subtype *ct, sql_exp *e, int both, int always)
{
	sql_subtype *et = exp_subtype(e);

	if (ct->type->scale == SCALE_FIX && et->type->scale == SCALE_FIX) {
		int scale_diff = ((int) ct->scale - (int) et->scale);

		if (scale_diff) {
			sql_subtype *it = sql_bind_localtype(et->type->impl);
			sql_subfunc *c = NULL;
			bool swapped = false;

			if (scale_diff < 0) {
				if (!both)
					return e;
				c = sql_bind_func(sql, "sys", "scale_down", et, it, F_FUNC, true);
			} else {
				if (!(c = sql_bind_func(sql, "sys", "scale_up", et, it, F_FUNC, true))) {
					if ((c = sql_bind_func(sql, "sys", "scale_up", it, et, F_FUNC, true)))
						swapped = true;
				}
			}
			if (c) {
#ifdef HAVE_HGE
				hge val = scale2value(scale_diff);
#else
				lng val = scale2value(scale_diff);
#endif
				sql_exp *atom_exp = exp_atom(sql->sa, atom_int(sql->sa, it, val));
				sql_subtype *res = c->res->h->data;

				res->scale = (et->scale + scale_diff);
				return exp_binop(sql->sa, swapped ? atom_exp : e, swapped ? e : atom_exp, c);
			} else {
				TRC_CRITICAL(SQL_PARSER, "scale_down/up missing (%s)\n", et->type->base.name);
			}
		}
	} else if (always && et->scale) {	/* scale down */
		int scale_diff = -(int) et->scale;
		sql_subtype *it = sql_bind_localtype(et->type->impl);
		sql_subfunc *c = sql_bind_func(sql, "sys", "scale_down", et, it, F_FUNC, true);

		if (c) {
#ifdef HAVE_HGE
			hge val = scale2value(scale_diff);
#else
			lng val = scale2value(scale_diff);
#endif
			atom *a = atom_int(sql->sa, it, val);
			sql_subtype *res = c->res->h->data;

			res->scale = 0;
			return exp_binop(sql->sa, e, exp_atom(sql->sa, a), c);
		} else {
			TRC_CRITICAL(SQL_PARSER, "scale_down missing (%s)\n", et->type->base.name);
		}
	}
	return e;
}

static sql_subtype*
largest_numeric_type(sql_subtype *res, int ec)
{
	if (ec == EC_NUM) {
#ifdef HAVE_HGE
		*res = *sql_bind_localtype("hge");
#else
		*res = *sql_bind_localtype("lng");
#endif
		return res;
	}
	if (ec == EC_DEC && sql_find_subtype(res, "decimal", 38, 0)) {
		/* we don't know the precision nor scale ie we use a double */
		*res = *sql_bind_localtype("dbl");
		return res;
	}
	return NULL;
}

int
rel_convert_types(mvc *sql, sql_rel *ll, sql_rel *rr, sql_exp **L, sql_exp **R, int scale_fixing, check_type tpe)
{
	sql_exp *ls = *L;
	sql_exp *rs = *R;
	sql_subtype *lt = exp_subtype(ls);
	sql_subtype *rt = exp_subtype(rs);

	if (!rt && !lt) {
		sql_error(sql, 01, SQLSTATE(42000) "Cannot have a parameter (?) on both sides of an expression");
		return -1;
	}
	if (rt && (!lt || !lt->type))
		 return rel_set_type_param(sql, rt, ll, ls, 0);
	if (lt && (!rt || !rt->type))
		 return rel_set_type_param(sql, lt, rr, rs, 0);

	if (rt && lt) {
		sql_subtype *i = lt;
		sql_subtype *r = rt;

		if (subtype_cmp(lt, rt) != 0 || (tpe == type_equal_no_any && (lt->type->localtype==0 || rt->type->localtype==0))) {
			sql_subtype super;

			supertype(&super, r, i);
			if (scale_fixing) {
				/* convert ls to super type */
				ls = exp_check_type(sql, &super, ll, ls, tpe);
				/* convert rs to super type */
				rs = exp_check_type(sql, &super, rr, rs, tpe);
			} else {
				/* convert ls to super type */
				super.scale = lt->scale;
				ls = exp_check_type(sql, &super, ll, ls, tpe);
				/* convert rs to super type */
				super.scale = rt->scale;
				rs = exp_check_type(sql, &super, rr, rs, tpe);
			}
		}
		*L = ls;
		*R = rs;
		if (!ls || !rs)
			return -1;
		return 0;
	}
	return -1;
}

static sql_rel *
push_select_exp(mvc *sql, sql_rel *rel, sql_exp *e, sql_exp *ls, int f)
{
	if (is_outerjoin(rel->op)) {
		if ((is_left(rel->op) || is_full(rel->op)) && rel_find_exp(rel->l, ls)) {
			rel_join_add_exp(sql->sa, rel, e);
			return rel;
		} else if ((is_right(rel->op) || is_full(rel->op)) && rel_find_exp(rel->r, ls)) {
			rel_join_add_exp(sql->sa, rel, e);
			return rel;
		}
		if (is_left(rel->op) && rel_find_exp(rel->r, ls)) {
			rel->r = rel_push_select(sql, rel->r, ls, e, f);
			return rel;
		} else if (is_right(rel->op) && rel_find_exp(rel->l, ls)) {
			rel->l = rel_push_select(sql, rel->l, ls, e, f);
			return rel;
		}
	}
	/* push select into the given relation */
	return rel_push_select(sql, rel, ls, e, f);
}

static sql_rel *
push_join_exp(mvc *sql, sql_rel *rel, sql_exp *e, sql_exp *L, sql_exp *R, sql_exp *R2, int f)
{
	sql_rel *r;
	if (/*is_semi(rel->op) ||*/ (is_outerjoin(rel->op) && !is_processed((rel)))) {
		rel_join_add_exp(sql->sa, rel, e);
		return rel;
	}
	/* push join into the given relation */
	if ((r = rel_push_join(sql, rel, L, R, R2, e, f)) != NULL)
		return r;
	rel_join_add_exp(sql->sa, rel, e);
	return rel;
}

static sql_rel *
rel_filter(mvc *sql, sql_rel *rel, list *l, list *r, char *sname, char *filter_op, int anti, int ff)
{
	node *n;
	sql_exp *e = NULL, *ll, *rr;
	sql_subfunc *f = NULL;
	list *tl = sa_list(sql->sa);
	bool found = false;

	for (n = l->h; n; n = n->next){
		sql_exp *e = n->data;

		list_append(tl, exp_subtype(e));
	}
	for (n = r->h; n; n = n->next){
		sql_exp *e = n->data;

		list_append(tl, exp_subtype(e));
	}
	/* find filter function */
	if (!(f = bind_func_(sql, sname, filter_op, tl, F_FILT, false, &found))) {
		sql->session->status = 0; /* if the function was not found clean the error */
		sql->errstr[0] = '\0';
		f = find_func(sql, sname, filter_op, list_length(tl), F_FILT, false, NULL, &found);
	}
	if (f) {
		node *n,*m = f->func->ops->h;
		list *nexps = sa_list(sql->sa);

		for(n=l->h; m && n; m = m->next, n = n->next) {
			sql_arg *a = m->data;
			sql_exp *e = n->data;

			e = exp_check_type(sql, &a->type, rel, e, type_equal);
			if (!e)
				return NULL;
			list_append(nexps, e);
		}
		l = nexps;
		nexps = sa_list(sql->sa);
		for(n=r->h; m && n; m = m->next, n = n->next) {
			sql_arg *a = m->data;
			sql_exp *e = n->data;

			e = exp_check_type(sql, &a->type, rel, e, type_equal);
			if (!e)
				return NULL;
			list_append(nexps, e);
		}
		r = nexps;
	}
	if (!f)
		return sql_error(sql, ERR_NOTFOUND, SQLSTATE(42000) "SELECT: %s FILTER function %s%s%s'%s'",
						 found ? "insufficient privileges for" : "no such", sname ? "'":"", sname ? sname : "", sname ? "'.":"", filter_op);
	e = exp_filter(sql->sa, l, r, f, anti);

	if (exps_one_is_rel(l) || exps_one_is_rel(r)) /* uncorrelated subquery case */
		return rel_select(sql->sa, rel, e);
	/* atom or row => select */
	for (node *n=l->h; n; n = n->next) {
		sql_exp *ls = n->data;

		if (ls->card > rel->card) {
			if (exp_name(ls) && !has_label(ls))
				return sql_error(sql, ERR_GROUPBY, SQLSTATE(42000) "SELECT: cannot use non GROUP BY column '%s' in query results without an aggregate function", exp_name(ls));
			return sql_error(sql, ERR_GROUPBY, SQLSTATE(42000) "SELECT: cannot use non GROUP BY column in query results without an aggregate function");
		}
	}
	for (node *n=r->h; n; n = n->next) {
		sql_exp *rs = n->data;

		if (rs->card > rel->card) {
			if (exp_name(rs) && !has_label(rs))
				return sql_error(sql, ERR_GROUPBY, SQLSTATE(42000) "SELECT: cannot use non GROUP BY column '%s' in query results without an aggregate function", exp_name(rs));
			return sql_error(sql, ERR_GROUPBY, SQLSTATE(42000) "SELECT: cannot use non GROUP BY column in query results without an aggregate function");
		}
	}
	if (!is_join(rel->op) && !is_select(rel->op))
		return rel_select(sql->sa, rel, e);
	if (exps_card(r) <= CARD_ATOM && (exps_are_atoms(r) || exps_have_freevar(sql, r) || exps_have_freevar(sql, l))) {
		if (exps_card(l) == exps_card(r) || rel->processed)  /* bin compare op */
			return rel_select(sql->sa, rel, e);

		if ((ll = exps_find_one_multi_exp(l)))
			return push_select_exp(sql, rel, e, ll, ff);
	} else if ((ll = exps_find_one_multi_exp(l)) && (rr = exps_find_one_multi_exp(r))) { /* join */
		return push_join_exp(sql, rel, e, ll, rr, NULL, ff);
	}
	if (is_outerjoin(rel->op))
		return rel_select(sql->sa, rel, e);
	return rel_select_add_exp(sql->sa, rel, e);
}

static sql_rel *
rel_filter_exp_(mvc *sql, sql_rel *rel, sql_exp *ls, sql_exp *r1, sql_exp *r2, sql_exp *r3, char *filter_op, int anti, int f)
{
	list *l = sa_list(sql->sa);
	list *r = sa_list(sql->sa);

	list_append(l, ls);
	list_append(r, r1);
	if (r2)
		list_append(r, r2);
	if (r3)
		list_append(r, r3);
	return rel_filter(sql, rel, l, r, "sys", filter_op, anti, f);
}

static sql_rel *
rel_select_push_exp_down(mvc *sql, sql_rel *rel, sql_exp *e, sql_exp *ls, sql_exp *rs, sql_exp *rs2, int f)
{
	if (!is_join(rel->op) && !is_select(rel->op))
		return rel_select(sql->sa, rel, e);
	if ((rs->card <= CARD_ATOM || (rs2 && ls->card <= CARD_ATOM)) &&
		(exp_is_atom(rs) || (rs2 && exp_is_atom(ls)) || exp_has_freevar(sql, rs) || exp_has_freevar(sql, ls)) &&
		(!rs2 || (rs2->card <= CARD_ATOM && (exp_is_atom(rs2) || exp_has_freevar(sql, rs2))))) {
		if (ls->card == rs->card || (rs2 && (ls->card == rs2->card || rs->card == rs2->card)) || rel->processed) /* bin compare op */
			return rel_select(sql->sa, rel, e);

		return push_select_exp(sql, rel, e, ls, f);
	} else { /* join */
		return push_join_exp(sql, rel, e, ls, rs, rs2, f);
	}
	return rel;
}

static sql_rel *
rel_compare_exp_(sql_query *query, sql_rel *rel, sql_exp *ls, sql_exp *rs, sql_exp *rs2, int type, int anti, int quantifier, int f, int symmetric)
{
	mvc *sql = query->sql;
	sql_exp *e = NULL;

	if (quantifier || exp_is_rel(ls) || exp_is_rel(rs) || (rs2 && exp_is_rel(rs2))) {
		if (rs2) {
			e = exp_compare2(sql->sa, ls, rs, rs2, type, symmetric);
			if (anti)
				set_anti(e);
		} else {
			assert(!symmetric);
			if (rel_convert_types(sql, rel, rel, &ls, &rs, 1, type_equal_no_any) < 0)
				return NULL;
			e = exp_compare_func(sql, ls, rs, compare_func((comp_type)type, anti), quantifier);
		}
		return rel_select(sql->sa, rel, e);
	} else if (!rs2) {
		assert(!symmetric);
		if (ls->card < rs->card) {
			sql_exp *swap = ls;
			ls = rs;
			rs = swap;
			type = (int)swap_compare((comp_type)type);
		}
		if (rel_convert_types(sql, rel, rel, &ls, &rs, 1, type_equal_no_any) < 0)
			return NULL;
		e = exp_compare(sql->sa, ls, rs, type);
	} else {
		assert(rs2);
		if (rel_convert_types(sql, rel, rel, &ls, &rs, 1, type_equal_no_any) < 0)
			return NULL;
		if (!(rs2 = exp_check_type(sql, exp_subtype(ls), rel, rs2, type_equal)))
			return NULL;
		e = exp_compare2(sql->sa, ls, rs, rs2, type, symmetric);
	}
	if (anti)
		set_anti(e);

	if (!rel)
		return rel_select(sql->sa, rel_project_exp(sql, exp_atom_bool(sql->sa, 1)), e);

	/* atom or row => select */
	if (ls->card > rel->card || rs->card > rel->card || (rs2 && rs2->card > rel->card)) {
		sql_exp *e = ls->card > rel->card ? ls : rs->card > rel->card ? rs : rs2;
		if (exp_name(e) && !has_label(e))
			return sql_error(sql, ERR_GROUPBY, SQLSTATE(42000) "SELECT: cannot use non GROUP BY column '%s' in query results without an aggregate function", exp_name(e));
		return sql_error(sql, ERR_GROUPBY, SQLSTATE(42000) "SELECT: cannot use non GROUP BY column in query results without an aggregate function");
	}
	return rel_select_push_exp_down(sql, rel, e, ls, rs, rs2, f);
}

static sql_rel *
rel_compare_exp(sql_query *query, sql_rel *rel, sql_exp *ls, sql_exp *rs, char *compare_op, int reduce, int quantifier, int need_not, int f)
{
	mvc *sql = query->sql;
	comp_type type = cmp_equal;

	if (!ls || !rs)
		return NULL;

	if (!quantifier && ((!rel && !query_has_outer(query)) || !reduce)) {
		/* TODO to handle filters here */
		sql_exp *e;

		if (rel_convert_types(sql, rel, rel, &ls, &rs, 1, type_equal_no_any) < 0)
			return NULL;
		e = rel_binop_(sql, rel, ls, rs, "sys", compare_op, card_value);

		if (!e)
			return NULL;
		if (!reduce) {
			if (rel->op == op_project) {
				append(rel->exps, e);
			} else {
				list *exps = new_exp_list(sql->sa);

				append(exps, e);
				return rel_project(sql->sa, rel, exps);
			}
		} else {
			return rel_select(sql->sa, rel, e);
		}
	}
	type = compare_str2type(compare_op);
	assert(type != cmp_filter);
	return rel_compare_exp_(query, rel, ls, rs, NULL, type, need_not, quantifier, f, 0);
}

static sql_rel *
rel_compare(sql_query *query, sql_rel *rel, symbol *sc, symbol *lo, symbol *ro, char *compare_op, int f, exp_kind k, int quantifier)
{
	mvc *sql = query->sql;
	sql_exp *rs = NULL, *ls;
	comp_type cmp_type = compare_str2type(compare_op);
	exp_kind ek = {type_value, card_column, FALSE};
	int need_not = 0;

	if ((quantifier == 1 && cmp_type == cmp_equal) ||
	    (quantifier == 2 && cmp_type == cmp_notequal)) {
		dnode *n = sc->data.lval->h;
		dlist *dl = dlist_create(sql->sa);
		/* map into IN/NOT IN */
		sc->token = cmp_type==cmp_equal?SQL_IN:SQL_NOT_IN;
		n->next->type = type_list;
		n->next->data.lval = dl;
		n->next->next->next = NULL; /* remove quantifier */
		dl->h = n->next->next;
		n->next->next = NULL; /* (remove comparison) moved righthand side */
		return rel_logical_exp(query, rel, sc, f);
	}
	/* <> ANY -> NOT (= ALL) */
	if (quantifier == 1 && cmp_type == cmp_notequal) {
		need_not = 1;
		quantifier = 2;
		cmp_type = cmp_equal;
		compare_op = "=";
	}

	if ((lo->token == SQL_SELECT || lo->token == SQL_UNION || lo->token == SQL_EXCEPT || lo->token == SQL_INTERSECT || lo->token == SQL_VALUES) &&
		(ro->token != SQL_SELECT && ro->token != SQL_UNION && ro->token != SQL_EXCEPT && ro->token != SQL_INTERSECT && ro->token != SQL_VALUES)) {
		symbol *tmp = lo; /* swap subquery to the right hand side */

		lo = ro;
		ro = tmp;

		if (compare_op[0] == '>')
			compare_op[0] = '<';
		else if (compare_op[0] == '<' && compare_op[1] != '>')
			compare_op[0] = '>';
		cmp_type = swap_compare(cmp_type);
	}

	ls = rel_value_exp(query, &rel, lo, f|sql_farg, ek);
	if (!ls)
		return NULL;
	if (ls && rel && exp_has_freevar(sql, ls) && is_sql_sel(f))
		ls = rel_project_add_exp(sql, rel, ls);
	if (quantifier)
		ek.card = card_set;

	rs = rel_value_exp(query, &rel, ro, f|sql_farg, ek);
	if (!rs)
		return NULL;
	if (ls->card > rs->card && rs->card == CARD_AGGR && is_sql_having(f)) {
		if (exp_name(ls) && exp_relname(ls) && !has_label(ls))
			return sql_error(sql, ERR_GROUPBY, SQLSTATE(42000) "SELECT: cannot use non GROUP BY column '%s.%s' in query results without an aggregate function", exp_relname(ls), exp_name(ls));
		return sql_error(sql, ERR_GROUPBY, SQLSTATE(42000) "SELECT: cannot use non GROUP BY column in query results without an aggregate function");
	}
	if (rs->card > ls->card && ls->card == CARD_AGGR && is_sql_having(f)) {
		if (exp_name(rs) && exp_relname(rs) && !has_label(rs))
			return sql_error(sql, ERR_GROUPBY, SQLSTATE(42000) "SELECT: cannot use non GROUP BY column '%s.%s' in query results without an aggregate function", exp_relname(rs), exp_name(rs));
		return sql_error(sql, ERR_GROUPBY, SQLSTATE(42000) "SELECT: cannot use non GROUP BY column in query results without an aggregate function");
	}
	return rel_compare_exp(query, rel, ls, rs, compare_op, k.reduce, quantifier, need_not, f);
}

static sql_exp*
_rel_nop(mvc *sql, char *sname, char *fname, list *tl, sql_rel *rel, list *exps, exp_kind ek)
{
	bool found = false;
	list *ff = NULL;
	sql_subfunc *f = NULL, **ffuncs;
	int table_func = (ek.card == card_relation), i = 0, *scores, nfunc;
	sql_ftype type = (ek.card == card_loader)?F_LOADER:((ek.card == card_none)?F_PROC:
		   ((ek.card == card_relation)?F_UNION:F_FUNC));

	assert(list_length(tl));
	if ((f = bind_func_(sql, sname, fname, tl, type, false, &found))) {
		list *nexps = exps;
		if (f->func->vararg || (nexps = check_arguments_and_find_largest_any_type(sql, rel, exps, f, table_func)))
			return exp_op(sql->sa, nexps, f);
		found = false;
	}
	sql->session->status = 0; /* reset error */
	sql->errstr[0] = '\0';
	if (!(ff = sql_find_funcs(sql, sname, fname, list_length(tl), type, false)) || list_empty(ff)) {
		char *arg_list = list_length(tl) ? nary_function_arg_types_2str(sql, tl, list_length(tl)) : NULL;
		return sql_error(sql, ERR_NOTFOUND, SQLSTATE(42000) "SELECT: %s operator %s%s%s'%s'(%s)",
						 found ? "insufficient privileges for" : "no such", sname ? "'":"", sname ? sname : "", sname ? "'.":"", fname, arg_list ? arg_list : "");
	}

	/* sort functions by their score */
	nfunc = list_length(ff);
	scores = SA_NEW_ARRAY(sql->ta, int, nfunc);
	ffuncs = SA_NEW_ARRAY(sql->ta, sql_subfunc*, nfunc);
	for (node *n = ff->h; n; i++, n = n->next) {
		ffuncs[i] = n->data;
		scores[i] = score_func(n->data, tl);
	}
	GDKqsort(scores, ffuncs, NULL, nfunc, sizeof(int), sizeof(void *), TYPE_int, true, true);

	for (int i = 0 ; i < nfunc && !f; i++) {
		list *nexps = exps;
		sql_subfunc *nf = ffuncs[i];

		if (!nf->func->vararg && !(nexps = check_arguments_and_find_largest_any_type(sql, rel, exps, nf, table_func))) {
			/* reset error */
			sql->session->status = 0;
			sql->errstr[0] = '\0';
		} else if (!execute_priv(sql, nf->func)) {
			found = true; /* something was found */
		} else {
			f = nf;
			exps = nexps;
		}
	}
	if (f)
		return exp_op(sql->sa, exps, f);
	char *arg_list = nary_function_arg_types_2str(sql, tl, list_length(tl));
	return sql_error(sql, ERR_NOTFOUND, SQLSTATE(42000) "SELECT: %s operator %s%s%s'%s'(%s)",
					 found ? "insufficient privileges for" : "no such", sname ? "'":"", sname ? sname : "", sname ? "'.":"", fname, arg_list ? arg_list : "");
}

static sql_exp *
exp_exist(sql_query *query, sql_rel *rel, sql_exp *le, int exists)
{
	mvc *sql = query->sql;
	sql_subfunc *exists_func = NULL;
	sql_subtype *t;
	sql_exp *res;

	if (!exp_name(le))
		exp_label(sql->sa, le, ++sql->label);
	if (exp_is_rel(le)) { /* for the subquery case, propagate to the inner query */
		sql_rel *r = exp_rel_get_rel(sql->sa, le);
		if (is_project(r->op) && !list_empty(r->exps)) {
			for (node *n = r->exps->h; n; n = n->next)
				if (!exp_subtype(n->data) && rel_set_type_param(sql, sql_bind_localtype("bit"), r, n->data, 0) < 0) /* workaround */
					return NULL;
			le->tpe = *exp_subtype(r->exps->h->data); /* just take the first expression type */
		}
	} else if (!exp_subtype(le) && rel_set_type_param(sql, sql_bind_localtype("bit"), rel, le, 0) < 0) /* workaround */
		return NULL;
	t = exp_subtype(le);

	if (!(exists_func = sql_bind_func(sql, "sys", exists ? "sql_exists" : "sql_not_exists", t, NULL, F_FUNC, true)))
		return sql_error(sql, ERR_NOTFOUND, SQLSTATE(42000) "exist operator on type %s missing", t ? t->type->base.name : "unknown");
	res = exp_unop(sql->sa, le, exists_func);
	set_has_no_nil(res);
	return res;
}

static sql_exp *
rel_exists_value_exp(sql_query *query, sql_rel **rel, symbol *sc, int f)
{
	exp_kind ek = {type_value, card_exists, FALSE};
	sql_exp *le, *e;

	le = rel_value_exp(query, rel, sc->data.sym, f|sql_farg, ek);
	if (!le)
		return NULL;
	if (!(e = exp_exist(query, rel ? *rel : NULL, le, sc->token == SQL_EXISTS)))
		return NULL;
	/* only freevar should have CARD_AGGR */
	e->card = CARD_ATOM;
	return e;
}

static sql_rel *
rel_exists_exp(sql_query *query, sql_rel *rel, symbol *sc, int f)
{
	exp_kind ek = {type_value, card_exists, TRUE};
	mvc *sql = query->sql;
	sql_rel *sq = NULL;

	if (is_psm_call(f) || is_sql_merge(f))
		return sql_error(sql, 02, SQLSTATE(42000) "%s: subqueries not supported inside %s", is_psm_call(f) ? "CALL" : "MERGE", is_psm_call(f) ? "CALL statements" : "MERGE conditions");
	if (rel) {
		query_processed(query);
		query_push_outer(query, rel, f);
	}
	sq = rel_subquery(query, sc->data.sym, ek);
	if (rel)
		rel = query_pop_outer(query);
	assert(!is_sql_sel(f));
	if (sq) {
		sql_exp *e = exp_rel(sql, sq);
		if (!(e = exp_exist(query, rel, e, sc->token == SQL_EXISTS)))
			return NULL;
		/* only freevar should have CARD_AGGR */
		e->card = CARD_ATOM;
		rel = rel_select_add_exp(sql->sa, rel, e);
		return rel;
	}
	return NULL;
}

static int
is_project_true(sql_rel *r)
{
	if (r && !r->l && list_length(r->exps) == 1) {
		sql_exp *e = r->exps->h->data;
		if (exp_is_atom(e) && exp_is_true(e))
			return 1;
	}
	return 0;
}

static sql_exp *
rel_in_value_exp(sql_query *query, sql_rel **rel, symbol *sc, int f)
{
	mvc *sql = query->sql;
	exp_kind ek = {type_value, card_column, TRUE};
	dlist *dl = sc->data.lval;
	symbol *lo = NULL;
	dnode *n = dl->h->next, *dn = NULL;
	sql_exp *le = NULL, *re, *e = NULL;
	list *ll = sa_list(sql->sa);
	int is_tuple = 0, add_select = 0;

	/* complex case */
	if (dl->h->type == type_list) { /* (a,b..) in (.. ) */
		dn = dl->h->data.lval->h;
		lo = dn->data.sym;
		dn = dn->next;
	} else {
		lo = dl->h->data.sym;
	}
	for( ; lo; lo = dn?dn->data.sym:NULL, dn = dn?dn->next:NULL ) {
		le = rel_value_exp(query, rel, lo, f|sql_farg, ek);
		if (!le)
			return NULL;
		append(ll, le);
	}
	if (list_length(ll) == 1) {
		le = ll->h->data;
		ek.card = card_set;
	} else {
		le = exp_values(sql->sa, ll);
		exp_label(sql->sa, le, ++sql->label);
		ek.type = list_length(ll);
		is_tuple = 1;
	}
	/* list of values or subqueries */
	if (n->type == type_list) {
		sql_exp *values;
		list *vals = sa_list(sql->sa);

		n = dl->h->next;
		n = n->data.lval->h;

		for (; n; n = n->next) {
			re = rel_value_exp(query, rel, n->data.sym, f|sql_farg, ek);
			if (!re)
				return NULL;
			if (is_tuple && !exp_is_rel(re))
				return sql_error(sql, 02, SQLSTATE(42000) "Cannot match a tuple to a single value");
			if (is_tuple) {
				sql_rel *r = exp_rel_get_rel(sql->sa, re);

				if (!r)
					return sql_error(sql, 02, SQLSTATE(42000) "Subquery missing");
				if (r->nrcols != ek.type)
					return sql_error(sql, 02, SQLSTATE(42000) "Subquery has too %s columns", (r->nrcols < ek.type) ? "few" : "many");
				re = exp_rel_label(sql, re);
			} else if (exp_is_rel(re)) {
				sql_rel *r = exp_rel_get_rel(sql->sa, re);
				add_select = 1;
				if (rel && *rel && is_join((*rel)->op))
					set_dependent((*rel));
				if (is_project(r->op) && is_project_true(r->l) && list_length(r->exps) == 1)
					re = r->exps->h->data;
			}
			append(vals, re);
		}

		if (list_empty(vals))
			return sql_error(sql, 02, SQLSTATE(42000) "The list of values for IN operator cannot be empty");

		values = exp_values(sql->sa, vals);
		exp_label(sql->sa, values, ++sql->label);
		if (is_tuple) {
			if (!(values = exp_tuples_set_supertype(sql, exp_get_values(le), values)))
				return NULL;
			if (!(le->f = tuples_check_types(sql, exp_get_values(le), values)))
				return NULL;
		} else { /* if it's not a tuple, enforce coersion on the type for every element on the list */
			sql_subtype super, *le_tpe = exp_subtype(le), *values_tpe = NULL;

			for (node *m = vals->h; m; m = m->next) { /* first get values supertype */
				sql_exp *e = m->data;
				sql_subtype *tpe = exp_subtype(e);

				if (values_tpe && tpe) {
					supertype(&super, values_tpe, tpe);
					*values_tpe = super;
				} else if (!values_tpe && tpe) {
					super = *tpe;
					values_tpe = &super;
				}
			}
			if (!le_tpe)
				le_tpe = values_tpe;
			if (!values_tpe)
				values_tpe = le_tpe;
			if (!le_tpe || !values_tpe)
				return sql_error(sql, 01, SQLSTATE(42000) "For the IN operator, both sides must have a type defined");
			supertype(&super, values_tpe, le_tpe); /* compute supertype */

			/* on selection/join cases we can generate cmp expressions instead of anyequal for trivial cases */
			if ((is_sql_where(f) || is_sql_having(f)) && !is_sql_farg(f) && !exp_has_rel(le) && exps_are_atoms(vals)) {
				if (list_length(vals) == 1) { /* use cmp_equal instead of cmp_in for 1 expression */
					sql_exp *first = vals->h->data;
					if (rel_convert_types(sql, rel ? *rel : NULL, rel ? *rel : NULL, &le, &first, 1, type_equal_no_any) < 0)
						return NULL;
					e = exp_compare(sql->sa, le, first, (sc->token == SQL_IN) ? cmp_equal : cmp_notequal);
				} else { /* use cmp_in instead of anyequal for n simple expressions */
					for (node *n = vals->h ; n ; n = n->next)
						if ((n->data = exp_check_type(sql, &super, rel ? *rel : NULL, n->data, type_equal)) == NULL)
							return NULL;
					if ((le = exp_check_type(sql, &super, rel ? *rel : NULL, le, type_equal)) == NULL)
						return NULL;
					e = exp_in(sql->sa, le, vals, (sc->token == SQL_IN) ? cmp_in : cmp_notin);
				}
			}
			if (!e) { /* after computing supertype, check types for each IN value */
				for (node *n = vals->h ; n ; n = n->next)
					if ((n->data = exp_check_type(sql, &super, rel ? *rel : NULL, n->data, type_equal)) == NULL)
						return NULL;
				values->tpe = *exp_subtype(vals->h->data);
				if (!(le = exp_check_type(sql, &super, rel ? *rel : NULL, le, type_equal)))
					return NULL;
			}
		}
		if (!e) {
			if (add_select && rel && *rel && !is_project((*rel)->op) && !is_select((*rel)->op) && !is_base((*rel)->op))
				*rel = rel_select(sql->sa, *rel, NULL);
			if ((rel && *rel) || exp_has_rel(le) || exp_has_rel(values))
				e = exp_in_func(sql, le, values, (sc->token == SQL_IN), is_tuple);
			else
				e = exp_in_aggr(sql, le, values, (sc->token == SQL_IN), is_tuple);
		}
	}
	return e;
}

static sql_rel *
rel_in_exp(sql_query *query, sql_rel *rel, symbol *sc, int f)
{
	mvc *sql = query->sql;
	sql_exp *e = rel_in_value_exp(query, &rel, sc, f);

	assert(!is_sql_sel(f));
	if (!e || !rel)
		return NULL;

	if (e->type == e_cmp) { /* it's a exp_in or cmp_equal of simple expressions, push down early on if possible */
		sql_exp *ls = e->l;
		bool rlist = (e->flag == cmp_in || e->flag == cmp_notin);
		unsigned int rcard = rlist ? exps_card(e->r) : exp_card(e->r);
		int r_is_atoms = rlist ? exps_are_atoms(e->r) : exp_is_atom(e->r);
		int r_has_freevar = rlist ? exps_have_freevar(sql, e->r) : exp_has_freevar(sql, e->r);

		if (rcard <= CARD_ATOM && (r_is_atoms || r_has_freevar || exp_has_freevar(sql, ls))) {
			if ((exp_card(ls) == rcard) || rel->processed) /* bin compare op */
				return rel_select(sql->sa, rel, e);

			return push_select_exp(sql, rel, e, ls, f);
		} else { /* join */
			sql_exp *rs = rlist ? exps_find_one_multi_exp(e->r) : e->r;
			if (rs)
				return push_join_exp(sql, rel, e, ls, rs, NULL, f);
		}
	}
	if (is_outerjoin(rel->op))
		return rel_select(sql->sa, rel, e);
	return rel_select_add_exp(sql->sa, rel, e);
}

static bool
not_symbol_can_be_propagated(mvc *sql, symbol *sc)
{
	switch (sc->token) {
	case SQL_IN:
	case SQL_NOT_IN:
	case SQL_EXISTS:
	case SQL_NOT_EXISTS:
	case SQL_LIKE:
	case SQL_NOT_LIKE:
	case SQL_BETWEEN:
	case SQL_NOT_BETWEEN:
	case SQL_IS_NULL:
	case SQL_IS_NOT_NULL:
	case SQL_NOT:
	case SQL_COMPARE:
		return true;
	case SQL_AND:
	case SQL_OR: {
		symbol *lo = sc->data.lval->h->data.sym;
		symbol *ro = sc->data.lval->h->next->data.sym;
		return not_symbol_can_be_propagated(sql, lo) && not_symbol_can_be_propagated(sql, ro);
	}
	default:
		return false;
	}
}

/* Warning, this function assumes the entire bison tree can be negated, so call it after 'not_symbol_can_be_propagated' */
static symbol *
negate_symbol_tree(mvc *sql, symbol *sc)
{
	switch (sc->token) {
	case SQL_IN:
		sc->token = SQL_NOT_IN;
		break;
	case SQL_NOT_IN:
		sc->token = SQL_IN;
		break;
	case SQL_EXISTS:
		sc->token = SQL_NOT_EXISTS;
		break;
	case SQL_NOT_EXISTS:
		sc->token = SQL_EXISTS;
		break;
	case SQL_LIKE:
		sc->token = SQL_NOT_LIKE;
		break;
	case SQL_NOT_LIKE:
		sc->token = SQL_LIKE;
		break;
	case SQL_BETWEEN:
		sc->token = SQL_NOT_BETWEEN;
		break;
	case SQL_NOT_BETWEEN:
		sc->token = SQL_BETWEEN;
		break;
	case SQL_IS_NULL:
		sc->token = SQL_IS_NOT_NULL;
		break;
	case SQL_IS_NOT_NULL:
		sc->token = SQL_IS_NULL;
		break;
	case SQL_NOT: { /* nested NOTs eliminate each other */
		if (sc->data.sym->token == SQL_ATOM) {
			AtomNode *an = (AtomNode*) sc->data.sym;
			sc = newAtomNode(sql->sa, an->a);
		} else if (sc->data.sym->token == SQL_SELECT) {
			SelectNode *sn = (SelectNode*) sc->data.sym;
			sc = newSelectNode(sql->sa, sn->distinct, sn->selection, sn->into, sn->from, sn->where, sn->groupby, sn->having,
							   sn->orderby, sn->name, sn->limit, sn->offset, sn->sample, sn->seed, sn->window);
		} else {
			memmove(sc, sc->data.sym, sizeof(symbol));
		}
	} break;
	case SQL_COMPARE: {
		dnode *cmp_n = sc->data.lval->h;
		comp_type neg_cmp_type = negate_compare(compare_str2type(cmp_n->next->data.sval)); /* negate the comparator */
		cmp_n->next->data.sval = sa_strdup(sql->sa, compare_func(neg_cmp_type, 0));
		if (cmp_n->next->next->next) /* negating ANY/ALL */
			cmp_n->next->next->next->data.i_val = cmp_n->next->next->next->data.i_val == 0 ? 1 : 0;
	} break;
	case SQL_AND:
	case SQL_OR: {
		sc->data.lval->h->data.sym = negate_symbol_tree(sql, sc->data.lval->h->data.sym);
		sc->data.lval->h->next->data.sym= negate_symbol_tree(sql, sc->data.lval->h->next->data.sym);
		sc->token = sc->token == SQL_AND ? SQL_OR : SQL_AND;
	} break;
	default:
		break;
	}
	return sc;
}

static int
exp_between_check_types(sql_subtype *res, sql_subtype *t1, sql_subtype *t2, sql_subtype *t3)
{
	bool type_found = false;
	sql_subtype super;

	if (t1 && t2) {
		supertype(&super, t2, t1);
		type_found = true;
	} else if (t1) {
		super = *t1;
		type_found = true;
	} else if (t2) {
		super = *t2;
		type_found = true;
	}
	if (t3) {
		if (type_found)
			supertype(&super, t3, &super);
		else
			super = *t3;
		type_found = true;
	}
	if (!type_found)
		return -1;
	*res = super;
	return 0;
}

static bool
exp_is_null_no_value_opt(sql_exp *e)
{
	if (!e)
		return false;
	while (is_convert(e->type))
		e = e->l;
	return e->type == e_atom && e->l && atom_null(e->l);
}

sql_exp *
rel_logical_value_exp(sql_query *query, sql_rel **rel, symbol *sc, int f, exp_kind ek)
{
	mvc *sql = query->sql;

	if (!sc)
		return NULL;

	if (mvc_highwater(sql))
		return sql_error(sql, 10, SQLSTATE(42000) "Query too complex: running out of stack space");

	switch (sc->token) {
	case SQL_OR:
	case SQL_AND:
	{
		symbol *lo = sc->data.lval->h->data.sym;
		symbol *ro = sc->data.lval->h->next->data.sym;
		sql_exp *ls, *rs;

		if (!(ls = rel_value_exp(query, rel, lo, f|sql_farg, ek)))
			return NULL;
		if (!(rs = rel_value_exp(query, rel, ro, f|sql_farg, ek)))
			return NULL;
		return rel_binop_(sql, rel ? *rel : NULL, ls, rs, "sys", sc->token == SQL_OR ? "or": "and", card_value);
	}
	case SQL_FILTER:
		/* [ x,..] filter [ y,..] */
		/* todo add anti, [ x,..] not filter [ y,...] */
		/* no correlation */
	{
		dnode *ln = sc->data.lval->h->data.lval->h;
		dnode *rn = sc->data.lval->h->next->next->data.lval->h;
		dlist *filter_op = sc->data.lval->h->next->data.lval;
		char *fname = qname_schema_object(filter_op);
		char *sname = qname_schema(filter_op);
		list *exps, *tl;
		sql_subtype *obj_type = NULL;

		exps = sa_list(sql->sa);
		tl = sa_list(sql->sa);
		for (; ln; ln = ln->next) {
			symbol *sym = ln->data.sym;

			sql_exp *e = rel_value_exp(query, rel, sym, f|sql_farg, ek);
			if (!e)
				return NULL;
			if (!obj_type)
				obj_type = exp_subtype(e);
			list_append(exps, e);
			append(tl, exp_subtype(e));
		}
		for (; rn; rn = rn->next) {
			symbol *sym = rn->data.sym;

			sql_exp *e = rel_value_exp(query, rel, sym, f|sql_farg, ek);
			if (!e)
				return NULL;
			list_append(exps, e);
			append(tl, exp_subtype(e));
		}
		/* find the predicate filter function */
		return _rel_nop(sql, sname, fname, tl, rel ? *rel : NULL, exps, ek);
	}
	case SQL_COMPARE:
	{
		dnode *n = sc->data.lval->h;
		symbol *lo = n->data.sym;
		symbol *ro = n->next->next->data.sym;
		char *compare_op = n->next->data.sval;
		int quantifier = 0, need_not = 0;
		sql_exp *rs = NULL, *ls;
		comp_type cmp_type = compare_str2type(compare_op);

		/*
		 * = ANY -> IN, <> ALL -> NOT( = ANY) -> NOT IN
		 * = ALL -> all(groupby(all, nil)), <> ANY -> NOT ( = ALL )
		 */
		if (n->next->next->next)
			quantifier = n->next->next->next->data.i_val + 1;
		assert(quantifier == 0 || quantifier == 1 || quantifier == 2);

		if ((quantifier == 1 && cmp_type == cmp_equal) ||
		    (quantifier == 2 && cmp_type == cmp_notequal)) {
			dlist *dl = dlist_create(sql->sa);
			/* map into IN/NOT IN */
			sc->token = cmp_type==cmp_equal?SQL_IN:SQL_NOT_IN;
			n->next->type = type_list;
			n->next->data.lval = dl;
			n->next->next->next = NULL; /* remove quantifier */
			dl->h = n->next->next;
			n->next->next = NULL; /* (remove comparison) moved righthand side */
			return rel_logical_value_exp(query, rel, sc, f, ek);
		}
		/* <> ANY -> NOT (= ALL) */
		if (quantifier == 1 && cmp_type == cmp_notequal) {
			need_not = 1;
			quantifier = 2;
			cmp_type = cmp_equal;
			compare_op = "=";
		}

		ls = rel_value_exp(query, rel, lo, f|sql_farg, ek);
		if (!ls)
			return NULL;
		if (quantifier)
			ek.card = card_set;

		rs = rel_value_exp(query, rel, ro, f|sql_farg, ek);
		if (!rs)
			return NULL;

		if (!exp_is_rel(ls) && !exp_is_rel(rs) && ls->card < rs->card) {
			sql_exp *swap = ls; /* has to swap parameters like in the rel_logical_exp case */
			ls = rs;
			rs = swap;
			cmp_type = swap_compare(cmp_type);
		}

		if (rel_convert_types(sql, rel ? *rel : NULL, rel ? *rel : NULL, &ls, &rs, 1, type_equal_no_any) < 0)
			return NULL;
		if (exp_is_null_no_value_opt(ls) && exp_is_null_no_value_opt(rs))
			return exp_atom(sql->sa, atom_general(sql->sa, sql_bind_localtype("bit"), NULL));

		return exp_compare_func(sql, ls, rs, compare_func(cmp_type, need_not), quantifier);
	}
	/* Set Member ship */
	case SQL_IN:
	case SQL_NOT_IN:
		return rel_in_value_exp(query, rel, sc, f);
	case SQL_EXISTS:
	case SQL_NOT_EXISTS:
		return rel_exists_value_exp(query, rel, sc, f);
	case SQL_LIKE:
	case SQL_NOT_LIKE:
	{
		symbol *lo = sc->data.lval->h->data.sym;
		symbol *ro = sc->data.lval->h->next->data.sym;
		int insensitive = sc->data.lval->h->next->next->data.i_val;
		int anti = (sc->token == SQL_NOT_LIKE) != (sc->data.lval->h->next->next->next->data.i_val != 0);
		sql_subtype *st = sql_bind_localtype("str");
		sql_exp *le = rel_value_exp(query, rel, lo, f|sql_farg, ek), *re, *ee = NULL, *ie = exp_atom_bool(sql->sa, insensitive);

		if (!le)
			return NULL;

		if (!exp_subtype(le))
			return sql_error(sql, 02, SQLSTATE(42000) "SELECT: parameter not allowed on "
					"left hand side of LIKE operator");

		lo = ro->data.lval->h->data.sym;
		/* like uses a single string pattern */
		ek.card = card_value;
		re = rel_value_exp(query, rel, lo, f|sql_farg, ek);
		if (!re)
			return NULL;
		if ((re = exp_check_type(sql, st, rel ? *rel : NULL, re, type_equal)) == NULL)
			return sql_error(sql, 02, SQLSTATE(42000) "LIKE: wrong type, should be string");
		if ((le = exp_check_type(sql, st, rel ? *rel : NULL, le, type_equal)) == NULL)
			return sql_error(sql, 02, SQLSTATE(42000) "LIKE: wrong type, should be string");
		/* Do we need to escape ? */
		if (dlist_length(ro->data.lval) == 2) {
			char *escape = ro->data.lval->h->next->data.sval;
			ee = exp_atom(sql->sa, atom_string(sql->sa, st, sa_strdup(sql->sa, escape)));
		} else {
			ee = exp_atom(sql->sa, atom_string(sql->sa, st, sa_strdup(sql->sa, "")));
		}
		return rel_nop_(sql, rel ? *rel : NULL, le, re, ee, ie, "sys", anti ? "not_like" : "like", card_value);
	}
	case SQL_BETWEEN:
	case SQL_NOT_BETWEEN:
	{
		symbol *lo = sc->data.lval->h->data.sym;
		int symmetric = sc->data.lval->h->next->data.i_val;
		symbol *ro1 = sc->data.lval->h->next->next->data.sym;
		symbol *ro2 = sc->data.lval->h->next->next->next->data.sym;
		sql_exp *le, *re1, *re2;
		sql_subtype super;

		assert(sc->data.lval->h->next->type == type_int);

		if (!(le = rel_value_exp(query, rel, lo, f|sql_farg, ek)))
			return NULL;
		if (!(re1 = rel_value_exp(query, rel, ro1, f|sql_farg, ek)))
			return NULL;
		if (!(re2 = rel_value_exp(query, rel, ro2, f|sql_farg, ek)))
			return NULL;

		if (exp_between_check_types(&super, exp_subtype(le), exp_subtype(re1), exp_subtype(re2)) < 0)
			return sql_error(sql, 01, SQLSTATE(42000) "Cannot have a parameter (?) on both sides of an expression");

		if ((le = exp_check_type(sql, &super, rel ? *rel:NULL, le, type_equal)) == NULL ||
		    (re1 = exp_check_type(sql, &super, rel ? *rel:NULL, re1, type_equal)) == NULL ||
		    (re2 = exp_check_type(sql, &super, rel ? *rel:NULL, re2, type_equal)) == NULL)
			return NULL;

		le = exp_compare2(sql->sa, le, re1, re2, 3, symmetric);
		if (sc->token == SQL_NOT_BETWEEN)
			set_anti(le);
		return le;
	}
	case SQL_IS_NULL:
	case SQL_IS_NOT_NULL:
	/* is (NOT) NULL */
	{
		sql_exp *le = rel_value_exp(query, rel, sc->data.sym, f|sql_farg, ek);

		if (!le)
			return NULL;
		le = rel_unop_(sql, rel ? *rel : NULL, le, "sys", sc->token == SQL_IS_NULL ? "isnull" : "isnotnull", card_value);
		if (!le)
			return NULL;
		set_has_no_nil(le);
		return le;
	}
	case SQL_NOT: {
		if (not_symbol_can_be_propagated(sql, sc->data.sym)) {
			sc->data.sym = negate_symbol_tree(sql, sc->data.sym);
			return rel_logical_value_exp(query, rel, sc->data.sym, f, ek);
		}
		sql_exp *le = rel_value_exp(query, rel, sc->data.sym, f|sql_farg, ek);

		if (!le)
			return NULL;
		return rel_unop_(sql, rel ? *rel : NULL, le, "sys", "not", card_value);
	}
	case SQL_ATOM: {
		AtomNode *an = (AtomNode *) sc;
		assert(an && an->a);
		return exp_atom(sql->sa, an->a);
	}
	case SQL_IDENT:
	case SQL_COLUMN:
		return rel_column_ref(query, rel, sc, f);
	case SQL_UNION:
	case SQL_EXCEPT:
	case SQL_INTERSECT: {
		sql_rel *sq;

		if (is_psm_call(f) || is_sql_merge(f))
			return sql_error(sql, 02, SQLSTATE(42000) "%s: subqueries not supported inside %s", is_psm_call(f) ? "CALL" : "MERGE", is_psm_call(f) ? "CALL statements" : "MERGE conditions");
		if (rel && *rel)
			query_push_outer(query, *rel, f);
		sq = rel_setquery(query, sc);
		if (rel && *rel) {
			*rel = query_pop_outer(query);
			if (is_sql_join(f) && is_groupby((*rel)->op)) {
				return sql_error(sql, 05, SQLSTATE(42000) "SELECT: aggregate functions not allowed in JOIN conditions");
			} else if (is_sql_where(f) && is_groupby((*rel)->op)) {
				return sql_error(sql, 02, SQLSTATE(42000) "SELECT: aggregate functions not allowed in WHERE clause");
			} else if ((is_sql_update_set(f) || is_sql_psm(f)) && is_groupby((*rel)->op)) {
				return sql_error(sql, 02, SQLSTATE(42000) "SELECT: aggregate functions not allowed in SET, WHILE, IF, ELSE, CASE, WHEN, RETURN, ANALYZE clauses");
			}
		}
		if (!sq)
			return NULL;
		if (ek.type == type_value && ek.card <= card_set && is_project(sq->op) && list_length(sq->exps) > 1)
			return sql_error(sql, 02, SQLSTATE(42000) "SELECT: subquery must return only one column");
		if (ek.type == type_relation && is_project(sq->op) && list_length(sq->exps) != ek.type)
			return sql_error(sql, 02, SQLSTATE(42000) "SELECT: subquery has too %s columns", list_length(sq->exps) < ek.type ? "few" : "many");
		if (ek.type == type_value && ek.card < card_set && sq->card >= CARD_AGGR && (is_sql_sel(f) | is_sql_having(f) | is_sql_farg(f) |
			( is_sql_where(f) && rel && (!*rel || is_basetable((*rel)->op) || is_simple_project((*rel)->op) || is_joinop((*rel)->op)))))
			sq = rel_zero_or_one(sql, sq, ek);
		return exp_rel(sql, sq);
	}
	case SQL_DEFAULT:
		return sql_error(sql, 02, SQLSTATE(42000) "DEFAULT keyword not allowed outside insert and update statements");
	default: {
		sql_exp *le = rel_value_exp(query, rel, sc, f|sql_farg, ek);
		sql_subtype bt;

		if (!le)
			return NULL;
		sql_find_subtype(&bt, "boolean", 0, 0);
		if ((le = exp_check_type(sql, &bt, rel ? *rel : NULL, le, type_equal)) == NULL)
			return NULL;
		return rel_binop_(sql, rel ? *rel : NULL, le, exp_atom_bool(sql->sa, 1), "sys", "=", 0);
	}
	}
	/* never reached, as all switch cases have a `return` */
}

sql_rel *
rel_logical_exp(sql_query *query, sql_rel *rel, symbol *sc, int f)
{
	mvc *sql = query->sql;
	exp_kind ek = {type_value, card_column, TRUE};

	if (!sc)
		return NULL;

	if (mvc_highwater(sql))
		return sql_error(sql, 10, SQLSTATE(42000) "Query too complex: running out of stack space");

	switch (sc->token) {
	case SQL_OR:
	{
		list *exps = NULL, *lexps = NULL, *rexps = NULL;
		symbol *lo = sc->data.lval->h->data.sym;
		symbol *ro = sc->data.lval->h->next->data.sym;
		sql_rel *lr, *rr;

		if (!rel)
			return NULL;

		lr = rel;
		rr = rel_dup(lr);

		if (is_outerjoin(rel->op) && !is_processed(rel)) {
			exps = rel->exps;

			lr = rel_select_copy(sql->sa, lr, sa_list(sql->sa));
			lr = rel_logical_exp(query, lr, lo, f | sql_or);
			if (!lr)
				return NULL;
			query_processed(query);
			rr = rel_select_copy(sql->sa, rr, sa_list(sql->sa));
			rr = rel_logical_exp(query, rr, ro, f | sql_or);
			if (!rr)
				return NULL;
			if (lr->l == rr->l) {
				lexps = lr->exps;
				lr = lr->l;
				rexps = rr->exps;
				rr = rr->l;
			}
			rel = NULL;
		} else {
			lr = rel_logical_exp(query, lr, lo, f | sql_or);
			if (!lr)
				return NULL;
			rr = rel_logical_exp(query, rr, ro, f | sql_or);
		}

		if (!lr || !rr)
			return NULL;
		return rel_or(sql, rel, lr, rr, exps, lexps, rexps);
	}
	case SQL_AND:
	{
		symbol *lo = sc->data.lval->h->data.sym;
		symbol *ro = sc->data.lval->h->next->data.sym;
		rel = rel_logical_exp(query, rel, lo, f);
		if (!rel)
			return NULL;
		return rel_logical_exp(query, rel, ro, f);
	}
	case SQL_FILTER:
		/* [ x,..] filter [ y,..] */
		/* todo add anti, [ x,..] NOT filter [ y,...] */
		/* no correlation */
	{
		dnode *ln = sc->data.lval->h->data.lval->h;
		dnode *rn = sc->data.lval->h->next->next->data.lval->h;
		dlist *filter_op = sc->data.lval->h->next->data.lval;
		char *fname = qname_schema_object(filter_op);
		char *sname = qname_schema(filter_op);
		list *l, *r;

		l = sa_list(sql->sa);
		r = sa_list(sql->sa);
		for (; ln; ln = ln->next) {
			symbol *sym = ln->data.sym;

			sql_exp *e = rel_value_exp(query, &rel, sym, f|sql_farg, ek);
			if (!e)
				return NULL;
			list_append(l, e);
		}
		for (; rn; rn = rn->next) {
			symbol *sym = rn->data.sym;

			sql_exp *e = rel_value_exp(query, &rel, sym, f|sql_farg, ek);
			if (!e)
				return NULL;
			list_append(r, e);
		}
		return rel_filter(sql, rel, l, r, sname, fname, 0, f);
	}
	case SQL_COMPARE:
	{
		dnode *n = sc->data.lval->h;
		symbol *lo = n->data.sym;
		symbol *ro = n->next->next->data.sym;
		char *compare_op = n->next->data.sval;
		int quantifier = 0;

		if (n->next->next->next)
			quantifier = n->next->next->next->data.i_val + 1;
		assert(quantifier == 0 || quantifier == 1 || quantifier == 2);
		return rel_compare(query, rel, sc, lo, ro, compare_op, f, ek, quantifier);
	}
	/* Set Member ship */
	case SQL_IN:
	case SQL_NOT_IN:
		return rel_in_exp(query, rel, sc, f);
	case SQL_EXISTS:
	case SQL_NOT_EXISTS:
		return rel_exists_exp(query, rel , sc, f);
	case SQL_LIKE:
	case SQL_NOT_LIKE:
	{
		symbol *lo = sc->data.lval->h->data.sym;
		symbol *ro = sc->data.lval->h->next->data.sym;
		int insensitive = sc->data.lval->h->next->next->data.i_val;
		int anti = (sc->token == SQL_NOT_LIKE) != (sc->data.lval->h->next->next->next->data.i_val != 0);
		sql_subtype *st = sql_bind_localtype("str");
		sql_exp *le = rel_value_exp(query, &rel, lo, f|sql_farg, ek), *re, *ee = NULL, *ie = exp_atom_bool(sql->sa, insensitive);

		if (!le)
			return NULL;

		if (!exp_subtype(le))
			return sql_error(sql, 02, SQLSTATE(42000) "SELECT: parameter not allowed on "
					"left hand side of LIKE operator");

		/* Do we need to escape ? */
		if (dlist_length(ro->data.lval) == 2) {
			char *escape = ro->data.lval->h->next->data.sval;
			ee = exp_atom(sql->sa, atom_string(sql->sa, st, sa_strdup(sql->sa, escape)));
		} else {
			ee = exp_atom(sql->sa, atom_string(sql->sa, st, sa_strdup(sql->sa, "")));
		}
		ro = ro->data.lval->h->data.sym;
		re = rel_value_exp(query, &rel, ro, f|sql_farg, ek);
		if (!re)
			return NULL;
		if ((re = exp_check_type(sql, st, rel, re, type_equal)) == NULL)
			return sql_error(sql, 02, SQLSTATE(42000) "LIKE: wrong type, should be string");
		if ((le = exp_check_type(sql, st, rel, le, type_equal)) == NULL)
			return sql_error(sql, 02, SQLSTATE(42000) "LIKE: wrong type, should be string");
		return rel_filter_exp_(sql, rel, le, re, ee, ie, "like", anti, f);
	}
	case SQL_BETWEEN:
	case SQL_NOT_BETWEEN:
	{
		symbol *lo = sc->data.lval->h->data.sym;
		int symmetric = sc->data.lval->h->next->data.i_val;
		symbol *ro1 = sc->data.lval->h->next->next->data.sym;
		symbol *ro2 = sc->data.lval->h->next->next->next->data.sym;
		sql_exp *le, *re1, *re2;
		sql_subtype super;

		assert(sc->data.lval->h->next->type == type_int);

		if (!(le = rel_value_exp(query, &rel, lo, f|sql_farg, ek)))
			return NULL;
		if (!(re1 = rel_value_exp(query, &rel, ro1, f|sql_farg, ek)))
			return NULL;
		if (!(re2 = rel_value_exp(query, &rel, ro2, f|sql_farg, ek)))
			return NULL;

		if (exp_between_check_types(&super, exp_subtype(le), exp_subtype(re1), exp_subtype(re2)) < 0)
			return sql_error(sql, 01, SQLSTATE(42000) "Cannot have a parameter (?) on both sides of an expression");

		if ((le = exp_check_type(sql, &super, rel, le, type_equal)) == NULL ||
		    (re1 = exp_check_type(sql, &super, rel, re1, type_equal)) == NULL ||
		    (re2 = exp_check_type(sql, &super, rel, re2, type_equal)) == NULL)
			return NULL;

		return rel_compare_exp_(query, rel, le, re1, re2, 3, sc->token == SQL_NOT_BETWEEN ? 1 : 0, 0, f, symmetric);
	}
	case SQL_IS_NULL:
	case SQL_IS_NOT_NULL:
	/* is (NOT) NULL */
	{
		sql_exp *le = rel_value_exp(query, &rel, sc->data.sym, f|sql_farg, ek);
		sql_subtype *t;

		if (!le)
			return NULL;
		if (!(t = exp_subtype(le)))
			return sql_error(sql, 01, SQLSTATE(42000) "Cannot have a parameter (?) for IS%s NULL operator", sc->token == SQL_IS_NOT_NULL ? " NOT" : "");
		le = exp_compare(sql->sa, le, exp_atom(sql->sa, atom_general(sql->sa, t, NULL)), cmp_equal);
		if (sc->token == SQL_IS_NOT_NULL)
			set_anti(le);
		set_has_no_nil(le);
		set_semantics(le);
		return rel_select_push_exp_down(sql, rel, le, le->l, le->r, NULL, f);
	}
	case SQL_NOT: {
		if (not_symbol_can_be_propagated(sql, sc->data.sym)) {
			sc->data.sym = negate_symbol_tree(sql, sc->data.sym);
			return rel_logical_exp(query, rel, sc->data.sym, f);
		}
		sql_exp *le = rel_value_exp(query, &rel, sc->data.sym, f|sql_farg, ek);
		sql_subtype bt;

		sql_find_subtype(&bt, "boolean", 0, 0);
		if (!le || !(le = exp_check_type(sql, &bt, rel, le, type_equal)))
			return NULL;
		le = exp_compare(sql->sa, le, exp_atom_bool(sql->sa, 0), cmp_equal);
		return rel_select_push_exp_down(sql, rel, le, le->l, le->r, NULL, f);
	}
	case SQL_ATOM: {
		/* TRUE or FALSE */
		sql_rel *or = rel;
		AtomNode *an = (AtomNode *) sc;
		sql_exp *e = exp_atom(sql->sa, an->a);

		if (e) {
			sql_subtype bt;

			sql_find_subtype(&bt, "boolean", 0, 0);
			e = exp_check_type(sql, &bt, rel, e, type_equal);
		}
		if (!e || or != rel)
			return NULL;
		e = exp_compare(sql->sa, e, exp_atom_bool(sql->sa, 1), cmp_equal);
		return rel_select_push_exp_down(sql, rel, e, e->l, e->r, NULL, f);
	}
	case SQL_IDENT:
	case SQL_COLUMN: {
		sql_rel *or = rel;
		sql_exp *e = rel_column_ref(query, &rel, sc, f);

		if (e) {
			sql_subtype bt;

			sql_find_subtype(&bt, "boolean", 0, 0);
			e = exp_check_type(sql, &bt, rel, e, type_equal);
		}
		if (!e || or != rel)
			return NULL;
		e = exp_compare(sql->sa, e, exp_atom_bool(sql->sa, 1), cmp_equal);
		return rel_select_push_exp_down(sql, rel, e, e->l, e->r, NULL, f);
	}
	case SQL_UNION:
	case SQL_EXCEPT:
	case SQL_INTERSECT: {
		sql_rel *sq;

		if (is_psm_call(f) || is_sql_merge(f))
			return sql_error(sql, 02, SQLSTATE(42000) "%s: set operations not supported inside %s", is_psm_call(f) ? "CALL" : "MERGE", is_psm_call(f) ? "CALL statements" : "MERGE conditions");
		if (rel)
			query_push_outer(query, rel, f);
		sq = rel_setquery(query, sc);
		if (rel) {
			rel = query_pop_outer(query);
			if (is_sql_join(f) && is_groupby(rel->op)) {
				return sql_error(sql, 05, SQLSTATE(42000) "SELECT: aggregate functions not allowed in JOIN conditions");
			} else if (is_sql_where(f) && is_groupby(rel->op)) {
				return sql_error(sql, 02, SQLSTATE(42000) "SELECT: aggregate functions not allowed in WHERE clause");
			} else if ((is_sql_update_set(f) || is_sql_psm(f)) && is_groupby(rel->op)) {
				return sql_error(sql, 02, SQLSTATE(42000) "SELECT: aggregate functions not allowed in SET, WHILE, IF, ELSE, CASE, WHEN, RETURN, ANALYZE clauses");
			}
		}
		if (!sq)
			return NULL;
		assert(ek.type == type_value); /* I don't expect IN tuple matching calls to land here */
		if (is_sql_where(f) && is_groupby(rel->op))
			assert(0);
		if (ek.card <= card_set && is_project(sq->op) && list_length(sq->exps) > 1)
 			return sql_error(sql, 02, SQLSTATE(42000) "SELECT: subquery must return only one column");
		if (!rel)
			return sq;
		sq = rel_zero_or_one(sql, sq, ek);
		if (is_sql_where(f) || is_sql_having(f)) {
			sql_exp *le = exp_rel(sql, sq);
			sql_subtype bt;

			sql_find_subtype(&bt, "boolean", 0, 0);
			le = exp_check_type(sql, &bt, rel, le, type_equal);
			if (!le)
				return NULL;
			le = exp_compare(sql->sa, le, exp_atom_bool(sql->sa, 1), cmp_equal);
			return rel_select_push_exp_down(sql, rel, le, le->l, le->r, NULL, f);
		} else {
			sq = rel_crossproduct(sql->sa, rel, sq, (f==sql_sel || is_single(sq))?op_left:op_join);
			set_processed(sq);
		}
		return sq;
	}
	case SQL_DEFAULT:
		return sql_error(sql, 02, SQLSTATE(42000) "DEFAULT keyword not allowed outside insert and update statements");
	default: {
		sql_exp *le = rel_value_exp(query, &rel, sc, f|sql_farg, ek);
		sql_subtype bt;

		if (!le)
			return NULL;
		sql_find_subtype(&bt, "boolean", 0, 0);
		if (!(le = exp_check_type(sql, &bt, rel, le, type_equal)))
			return NULL;
		le = exp_compare(sql->sa, le, exp_atom_bool(sql->sa, 1), cmp_equal);
		return rel_select_push_exp_down(sql, rel, le, le->l, le->r, NULL, f);
	}
	}
	/* never reached, as all switch cases have a `return` */
}

static sql_exp * _rel_aggr(sql_query *query, sql_rel **rel, int distinct, char *sname, char *aname, dnode *arguments, int f);
static sql_exp *rel_aggr(sql_query *query, sql_rel **rel, symbol *se, int f);

static sql_exp *
rel_op(sql_query *query, sql_rel **rel, symbol *se, int f, exp_kind ek )
{
	mvc *sql = query->sql;
	dnode *l = se->data.lval->h;
	char *fname = qname_schema_object(l->data.lval);
	char *sname = qname_schema(l->data.lval);

	if (find_func(sql, sname, fname, 0, F_AGGR, false, NULL, NULL))
		return _rel_aggr(query, rel, 0, sname, fname, NULL, f);
	sql->session->status = 0; /* if the function was not found clean the error */
	sql->errstr[0] = '\0';
	return rel_op_(sql, sname, fname, ek);
}

sql_exp *
rel_unop_(mvc *sql, sql_rel *rel, sql_exp *e, char *sname, char *fname, int card)
{
	bool found = false;
	sql_subfunc *f = NULL;
	sql_subtype *t = exp_subtype(e);
	sql_ftype type = (card == card_loader)?F_LOADER:((card == card_none)?F_PROC:
		   ((card == card_relation)?F_UNION:F_FUNC));

	/* handle param's early */
	if (!t) {
		if ((f = find_func(sql, sname, fname, 1, type, false, NULL, &found))) {
			sql_arg *a = f->func->ops->h->data;

			t = &a->type;
			if (rel_set_type_param(sql, t, rel, e, f->func->fix_scale != INOUT && !UDF_LANG(f->func->lang)) < 0)
				return NULL;
		} else {
			sql->session->status = 0; /* if the function was not found clean the error */
			sql->errstr[0] = '\0';
		}
	} else if (!(f = bind_func(sql, sname, fname, t, NULL, type, false, &found))) {
		sql->session->status = 0; /* if the function was not found clean the error */
		sql->errstr[0] = '\0';
	}

	if (f && type_has_tz(t) && f->func->fix_scale == SCALE_FIX) {
		/* set timezone (using msec (.3)) */
		sql_subtype *intsec = sql_bind_subtype(sql->sa, "sec_interval", 10 /*hour to second */, 3);
		atom *a = atom_int(sql->sa, intsec, sql->timezone);
		sql_exp *tz = exp_atom(sql->sa, a);

		e = rel_binop_(sql, rel, e, tz, "sys", "sql_add", card);
		if (!e)
			return NULL;
	}

	if (f) {
		if (check_card(card, f))
			return exp_unop(sql->sa, e, f);
		found = false; /* reset found */
		f = NULL;
	}
	/* try to find the function without a type, and convert
	 * the value to the type needed by this function!
	 */
	while ((f = find_func(sql, sname, fname, 1, type, false, f, &found)) != NULL) {
		if (check_card(card, f)) {
			list *args = list_append(sa_list(sql->sa), e);
			if (!f->func->vararg)
				args = check_arguments_and_find_largest_any_type(sql, rel, args, f, card == card_relation && e->card > CARD_ATOM);
			if (args)
				return exp_op(sql->sa, args, f);
		}
		/* reset error */
		sql->session->status = 0;
		sql->errstr[0] = '\0';
		found = false; /* reset found */
	}
	/* reset error */
	sql->session->status = 0;
	sql->errstr[0] = '\0';
	return sql_error(sql, ERR_NOTFOUND, SQLSTATE(42000) "SELECT: %s unary operator %s%s%s'%s'(%s)",
					 found ? "insufficient privileges for" : "no such", sname ? "'":"", sname ? sname : "", sname ? "'.":"", fname, t ? t->type->base.name : "?");
}

static sql_exp *
rel_unop(sql_query *query, sql_rel **rel, symbol *se, int f, exp_kind ek)
{
	mvc *sql = query->sql;
	dnode *l = se->data.lval->h;
	char *fname = qname_schema_object(l->data.lval);
	char *sname = qname_schema(l->data.lval);
	exp_kind iek = {type_value, card_column, FALSE};
	sql_exp *e = NULL;

	if (find_func(sql, sname, fname, 1, F_AGGR, false, NULL, NULL))
		return rel_aggr(query, rel, se, f);

	sql->session->status = 0; /* if the function was not found clean the error */
	sql->errstr[0] = '\0';
	if (!(e = rel_value_exp(query, rel, l->next->next->data.sym, f|sql_farg, iek)))
		return NULL;
	return rel_unop_(sql, rel ? *rel : NULL, e, sname, fname, ek.card);
}

#define is_addition(fname) (strcmp(fname, "sql_add") == 0)
#define is_subtraction(fname) (strcmp(fname, "sql_sub") == 0)
#define is_multiplication(fname) (strcmp(fname, "sql_mul") == 0)
#define is_division(fname) (strcmp(fname, "sql_div") == 0)

#define is_numeric_dyadic_func(fname) (is_addition(fname) || is_subtraction(fname) || is_multiplication(fname) || is_division(fname))

sql_exp *
rel_binop_(mvc *sql, sql_rel *rel, sql_exp *l, sql_exp *r, char *sname, char *fname, int card)
{
	sql_exp *res = NULL;
	sql_subtype *t1 = exp_subtype(l), *t2 = exp_subtype(r);
	sql_subfunc *f = NULL;
	sql_ftype type = (card == card_loader)?F_LOADER:((card == card_none)?F_PROC:((card == card_relation)?F_UNION:F_FUNC));
	bool found = false;

	if (card == card_loader)
		card = card_none;

	if (is_commutative(sname, fname) && l->card < r->card) { /* move constants to the right if possible */
		sql_subtype *tmp = t1;
		t1 = t2;
		t2 = tmp;
		res = l;
		l = r;
		r = res;
	}

	/* handle param's early */
	if (!t1 || !t2) {
		f = sql_resolve_function_with_undefined_parameters(sql, sname, fname, list_append(list_append(sa_list(sql->sa), t1), t2), type, false);
		if (f && !execute_priv(sql, f->func))
			f = NULL;
		if (f) { /* add types using f */
			if (!t1) {
				sql_subtype *t = arg_type(f->func->ops->h->data);
				if (t->type->eclass == EC_ANY && t2)
					t = t2;
				rel_set_type_param(sql, t, rel, l, f->func->fix_scale != INOUT && !UDF_LANG(f->func->lang));
			}
			if (!t2) {
				sql_subtype *t = arg_type(f->func->ops->h->next->data);
				if (t->type->eclass == EC_ANY && t1)
					t = t1;
				rel_set_type_param(sql, t, rel, r, f->func->fix_scale != INOUT && !UDF_LANG(f->func->lang));
			}
			f = NULL;

			if (!exp_subtype(l) || !exp_subtype(r))
				return sql_error(sql, 01, SQLSTATE(42000) "Cannot have a parameter (?) on both sides of an expression");
		} else if (rel_binop_check_types(sql, rel, l, r, 1) < 0)
			return NULL;

		sql->session->status = 0; /* if the function was not found clean the error */
		sql->errstr[0] = '\0';
		t1 = exp_subtype(l);
		t2 = exp_subtype(r);
		assert(t1 && t2);
	}

	if (!f && (is_addition(fname) || is_subtraction(fname)) &&
		((t1->type->eclass == EC_NUM && t2->type->eclass == EC_NUM) ||
		 (t1->type->eclass == EC_BIT && t2->type->eclass == EC_BIT))) {
		sql_subtype ntp;

		sql_find_numeric(&ntp, t1->type->localtype, t1->digits+1);
		l = exp_check_type(sql, &ntp, rel, l, type_equal);
		sql_find_numeric(&ntp, t2->type->localtype, t2->digits+1);
		r = exp_check_type(sql, &ntp, rel, r, type_equal);
		t1 = exp_subtype(l);
		t2 = exp_subtype(r);
	}

	if (!f) {
		f = bind_func(sql, sname, fname, t1, t2, type, false, &found);
		sql->session->status = 0; /* if the function was not found clean the error */
		sql->errstr[0] = '\0';
	}
	if (!f && is_commutative(sname, fname)) {
		if ((f = bind_func(sql, sname, fname, t2, t1, type, false, &found))) {
			sql_subtype *tmp = t1;
			t1 = t2;
			t2 = tmp;
			res = l;
			l = r;
			r = res;
		} else {
			sql->session->status = 0; /* if the function was not found clean the error */
			sql->errstr[0] = '\0';
		}
	}
	if (!f) {
		if (is_numeric_dyadic_func(fname)) {
			if (EC_NUMBER(t1->type->eclass) && !EC_NUMBER(t2->type->eclass)) {
				sql_subtype tp;
				if (!largest_numeric_type(&tp, t1->type->eclass))
					tp = *t1; /* for float and interval fall back to the same as left */
				r = exp_check_type(sql, &tp, rel, r, type_equal);
				if (!r)
					return NULL;
				t2 = exp_subtype(r);
			} else if (!EC_NUMBER(t1->type->eclass) && !EC_TEMP(t1->type->eclass) && EC_NUMBER(t2->type->eclass)) {
				sql_subtype tp;
				if (!largest_numeric_type(&tp, t2->type->eclass))
					tp = *t2; /* for float and interval fall back to the same as right */
				l = exp_check_type(sql, &tp, rel, l, type_equal);
				if (!l)
					return NULL;
				t1 = exp_subtype(l);
			} else if (!EC_NUMBER(t1->type->eclass) && !EC_TEMP(t1->type->eclass) && !EC_NUMBER(t2->type->eclass)) {
				return sql_error(sql, ERR_NOTFOUND, SQLSTATE(42000) "SELECT: no such binary operator %s%s%s'%s'(%s,%s)",
								 sname ? "'":"", sname ? sname : "", sname ? "'.":"", fname, exp_subtype(l)->type->base.name,
								 exp_subtype(r)->type->base.name);
			}
		}
	}
	if (f && check_card(card,f)) {
		if (f->func->fix_scale == SCALE_FIX) {
			l = exp_fix_scale(sql, t2, l, 0, 0);
			r = exp_fix_scale(sql, t1, r, 0, 0);
		} else if (f->func->fix_scale == SCALE_EQ) {
			sql_arg *a1 = f->func->ops->h->data;
			sql_arg *a2 = f->func->ops->h->next->data;
			t1 = &a1->type;
			t2 = &a2->type;
			l = exp_fix_scale(sql, t1, l, 0, 0);
			r = exp_fix_scale(sql, t2, r, 0, 0);
		} else if (f->func->fix_scale == SCALE_DIV) {
			l = exp_scale_algebra(sql, f, rel, l, r);
			if (!l)
				return NULL;
		} else if (f->func->fix_scale == SCALE_MUL) {
			exp_sum_scales(f, l, r);
		} else if (f->func->fix_scale == DIGITS_ADD) {
			sql_subtype *res = f->res->h->data;
			if (t1->digits && t2->digits) {
				res->digits = t1->digits + t2->digits;
				if (res->digits < t1->digits || res->digits < t2->digits || res->digits >= (unsigned int) INT32_MAX)
					return sql_error(sql, 02, SQLSTATE(42000) "SELECT: output number of digits for %s is too large", fname);
			} else {
				res->digits = 0;
			}
		}
		if (card == card_relation && l->card > CARD_ATOM) {
			sql_subfunc *zero_or_one = sql_bind_func(sql, "sys", "zero_or_one", exp_subtype(l), NULL, F_AGGR, true);

			l = exp_aggr1(sql->sa, l, zero_or_one, 0, 0, CARD_ATOM, has_nil(l));
		}
		if (card == card_relation && r->card > CARD_ATOM) {
			sql_subfunc *zero_or_one = sql_bind_func(sql, "sys", "zero_or_one", exp_subtype(r), NULL, F_AGGR, true);

			r = exp_aggr1(sql->sa, r, zero_or_one, 0, 0, CARD_ATOM, has_nil(r));
		}
		/* bind types of l and r */
		t1 = exp_subtype(l);
		t2 = exp_subtype(r);
		if (t1->type->eclass == EC_ANY || t2->type->eclass == EC_ANY) {
			sql_exp *ol = l;
			sql_exp *or = r;
			sql_subtype *t = sql_bind_localtype("str");

			if (t1->type->eclass == EC_ANY && t2->type->eclass == EC_ANY) {
				l = exp_check_type(sql, t, rel, l, type_equal);
				r = exp_check_type(sql, t, rel, r, type_equal);
			} else if (t1->type->eclass == EC_ANY) {
				t = t2;
				l = exp_check_type(sql, t, rel, l, type_equal);
			} else {
				t = t1;
				r = exp_check_type(sql, t, rel, r, type_equal);
			}
			if (l && r) {
				res = exp_binop(sql->sa, l, r, f);
				/* needs the hack */
				((sql_subfunc*)res->f)->res->h->data = sql_create_subtype(sql->sa, t->type, t->digits, t->scale);
				return res;
			}

			/* reset error */
			sql->session->status = 0;
			sql->errstr[0] = '\0';
			f = NULL;
			found = false; /* reset found */

			l = ol;
			r = or;
		}
		if (f)
			return exp_binop(sql->sa, l, r, f);
	} else {
		sql_exp *ol = l;
		sql_exp *or = r;

		if (f && !check_card(card, f)) /* reset found */
			found = false;

		if (!EC_NUMBER(t1->type->eclass)) {
			sql_subfunc *prev = NULL;

			while((f = bind_member_func(sql, sname, fname, t1, 2, type, false, prev, &found)) != NULL) {
				/* try finding function based on first argument */
				node *m = f->func->ops->h;
				sql_arg *a = m->data;

				prev = f;
				if (!check_card(card, f)) {
					found = false; /* reset found */
					continue;
				}

				if (f->func->fix_scale != INOUT)
					l = exp_check_type(sql, &a->type, rel, l, type_equal);
				a = m->next->data;
				r = exp_check_type(sql, &a->type, rel, r, type_equal);
				if (l && r)
					return exp_binop(sql->sa, l, r, f);

				/* reset error */
				sql->session->status = 0;
				sql->errstr[0] = '\0';
				found = false;

				l = ol;
				r = or;
			}
			/* reset error */
			sql->session->status = 0;
			sql->errstr[0] = '\0';
		}
		/* try finding function based on both arguments */
		if (rel_convert_types(sql, rel, rel, &l, &r, 1/*fix scale*/, type_equal) >= 0){
			/* try operators */
			t1 = exp_subtype(l);
			t2 = exp_subtype(r);
			if ((f = bind_func(sql, sname, fname, t1, t2, type, false, &found))) {
				if (check_card(card, f)) {
					if (f->func->fix_scale == SCALE_FIX) {
						l = exp_fix_scale(sql, t2, l, 0, 0);
						r = exp_fix_scale(sql, t1, r, 0, 0);
					} else if (f->func->fix_scale == SCALE_EQ) {
						sql_arg *a1 = f->func->ops->h->data;
						sql_arg *a2 = f->func->ops->h->next->data;
						t1 = &a1->type;
						t2 = &a2->type;
						l = exp_fix_scale(sql, t1, l, 0, 0);
						r = exp_fix_scale(sql, t2, r, 0, 0);
					} else if (f->func->fix_scale == SCALE_DIV) {
						l = exp_scale_algebra(sql, f, rel, l, r);
						if (!l)
							return NULL;
					} else if (f->func->fix_scale == SCALE_MUL) {
						exp_sum_scales(f, l, r);
					} else if (f->func->fix_scale == DIGITS_ADD) {
						sql_subtype *res = f->res->h->data;
						if (t1->digits && t2->digits) {
							res->digits = t1->digits + t2->digits;
							if (res->digits < t1->digits || res->digits < t2->digits || res->digits >= (unsigned int) INT32_MAX)
								return sql_error(sql, 02, SQLSTATE(42000) "SELECT: output number of digits for %s is too large", fname);
						} else {
							res->digits = 0;
						}
					}
					return exp_binop(sql->sa, l, r, f);
				}
				found = false; /* reset found */
			}
		}
		/* reset error */
		sql->session->status = 0;
		sql->errstr[0] = '\0';

		l = ol;
		r = or;
		t1 = exp_subtype(l);
		(void) exp_subtype(r);

		if ((f = bind_member_func(sql, sname, fname, t1, 2, type, false, NULL, &found)) != NULL) {
			if (check_card(card, f)) {
				/* try finding function based on first argument */
				node *m = f->func->ops->h;
				sql_arg *a = m->data;

				if (f->func->fix_scale != INOUT)
					l = exp_check_type(sql, &a->type, rel, l, type_equal);
				a = m->next->data;
				r = exp_check_type(sql, &a->type, rel, r, type_equal);
				if (l && r)
					return exp_binop(sql->sa, l, r, f);
			}
			found = false; /* reset found */
		}
		/* reset error */
		sql->session->status = 0;
		sql->errstr[0] = '\0';

		l = ol;
		r = or;
		/* everything failed, fall back to bind on function name only */
		if ((f = find_func(sql, sname, fname, 2, type, false, NULL, &found)) != NULL) {
			if (check_card(card, f)) {
				list *args = list_append(list_append(sa_list(sql->sa), l), r);
				if (!f->func->vararg)
					args = check_arguments_and_find_largest_any_type(sql, rel, args, f, 0);
				if (args)
					return exp_op(sql->sa, args, f);
			}
			found = false; /* reset found */
		}
		/* reset error */
		sql->session->status = 0;
		sql->errstr[0] = '\0';

		l = ol;
		r = or;
	}
	return sql_error(sql, ERR_NOTFOUND, SQLSTATE(42000) "SELECT: %s binary operator %s%s%s'%s'(%s,%s)",
					 found ? "insufficient privileges for" : "no such", sname ? "'":"", sname ? sname : "", sname ? "'.":"", fname,
					 exp_subtype(l)->type->base.name, exp_subtype(r)->type->base.name);
}

static sql_exp *
rel_binop(sql_query *query, sql_rel **rel, symbol *se, int f, exp_kind ek)
{
	mvc *sql = query->sql;
	dnode *dl = se->data.lval->h;
	sql_exp *l, *r;
	char *fname = qname_schema_object(dl->data.lval);
	char *sname = qname_schema(dl->data.lval);
	exp_kind iek = {type_value, card_column, FALSE};

	if (find_func(sql, sname, fname, 2, F_AGGR, false, NULL, NULL))
		return rel_aggr(query, rel, se, f);

	sql->session->status = 0; /* if the function was not found clean the error */
	sql->errstr[0] = '\0';
	if (!(l = rel_value_exp(query, rel, dl->next->next->data.sym, f|sql_farg, iek)))
		return NULL;
	if (!(r = rel_value_exp(query, rel, dl->next->next->next->data.sym, f|sql_farg, iek)))
		return NULL;
	return rel_binop_(sql, rel ? *rel : NULL, l, r, sname, fname, ek.card);
}

sql_exp *
rel_nop_(mvc *sql, sql_rel *rel, sql_exp *a1, sql_exp *a2, sql_exp *a3, sql_exp *a4, char *sname, char *fname, int card)
{
	list *tl = sa_list(sql->sa);
	sql_subfunc *f = NULL;
	sql_ftype type = (card == card_none)?F_PROC:((card == card_relation)?F_UNION:F_FUNC);

	/* rel_nop_ should only be called for functions available to everyone, ie defined at sql_types! */
	(void) rel;
	append(tl, exp_subtype(a1));
	append(tl, exp_subtype(a2));
	append(tl, exp_subtype(a3));
	if (a4)
		append(tl, exp_subtype(a4));

	if (!(f = bind_func_(sql, sname, fname, tl, type, false, NULL)))
		return NULL;
	if (!a4)
		return exp_op3(sql->sa, a1,a2,a3,f);
	return exp_op4(sql->sa, a1,a2,a3,a4,f);
}

static sql_exp *
rel_nop(sql_query *query, sql_rel **rel, symbol *se, int fs, exp_kind ek)
{
	mvc *sql = query->sql;
	int nr_args = 0, err = 0;
	dnode *l = se->data.lval->h;
	dnode *ops = l->next->next->data.lval?l->next->next->data.lval->h:NULL;
	list *exps = sa_list(sql->sa), *tl = sa_list(sql->sa);
	exp_kind iek = {type_value, card_column, FALSE};
	char buf[ERRSIZE];

	for (; ops; ops = ops->next, nr_args++) {
		if (!err) { /* we need the nr_args count at the end, but if an error is found, stop calling rel_value_exp */
			sql_exp *e = rel_value_exp(query, rel, ops->data.sym, fs|sql_farg, iek);
			if (!e) {
				err = sql->session->status;
				strcpy(buf, sql->errstr);
				continue;
			}
			append(exps, e);
			append(tl, exp_subtype(e));
		}
	}
	if (l->type == type_int) {
		/* exec nr (ops)*/
		int nr = l->data.i_val;
		cq *q;

		if (err)
			return NULL;
		if ((q = qc_find(sql->qc, nr))) {
			list *nexps = new_exp_list(sql->sa);
			sql_func *f = q->f;

			tl = sa_list(sql->sa);
			if (list_length(f->ops) != list_length(exps))
				return sql_error(sql, 02, SQLSTATE(42000) "EXEC called with wrong number of arguments: expected %d, got %d", list_length(f->ops), list_length(exps));
			if (exps->h && f->ops) {
				for (node *n = exps->h, *m = f->ops->h; n && m; n = n->next, m = m->next) {
					sql_arg *a = m->data;
					sql_exp *e = n->data;
					sql_subtype *ntp = &a->type;

					e = exp_check_type(sql, ntp, NULL, e, type_equal);
					if (!e) {
						err = sql->session->status;
						strcpy(buf, sql->errstr);
						break;
					}
					append(nexps, e);
					append(tl, exp_subtype(e));
				}
			}
			if (err)
				return NULL;
			sql->type = q->type;
			return exp_op(sql->sa, list_empty(nexps) ? NULL : nexps, sql_dup_subfunc(sql->sa, f, tl, NULL));
		} else {
			return sql_error(sql, 02, SQLSTATE(42000) "EXEC: PREPARED Statement missing '%d'", nr);
		}
	}
	char *fname = qname_schema_object(l->data.lval);
	char *sname = qname_schema(l->data.lval);

	/* first try aggregate */
	if (find_func(sql, sname, fname, nr_args, F_AGGR, false, NULL, NULL)) { /* We have to pass the arguments properly, so skip call to rel_aggr */
		/* reset error */
		sql->session->status = 0;
		sql->errstr[0] = '\0';
		return _rel_aggr(query, rel, l->next->data.i_val, sname, fname, l->next->next->data.lval->h, fs);
	}
	if (err) {
		sql->session->status = err;
		strcpy(sql->errstr, buf);
		return NULL;
	}
	sql->session->status = 0; /* if the function was not found clean the error */
	sql->errstr[0] = '\0';
	return _rel_nop(sql, sname, fname, tl, rel ? *rel : NULL, exps, ek);
}

typedef struct aggr_input {
	sql_query *query;
	int groupby;
	char *err;
} aggr_input;

static sql_exp *
exp_valid(visitor *v, sql_rel *rel, sql_exp *e, int depth)
{
	aggr_input *ai = v->data;
	(void)rel; (void)depth;

	int vf = is_freevar(e);
	if (!v->changes && vf && vf < ai->groupby) { /* check need with outer query */
		sql_rel *sq = query_fetch_outer(ai->query, vf-1);

		/* problem freevar have cardinality CARD_ATOM */
		if (sq->card <= CARD_AGGR && exp_card(e) != CARD_AGGR && is_alias(e->type)) {
			if (!exps_bind_column(sq->exps, e->l, e->r, NULL, 0)) {
				v->changes = 1;
				ai->err = SQLSTATE(42000) "SELECT: subquery uses ungrouped column from outer query";
			}
		}
	} else if (!v->changes && vf && vf == ai->groupby) { /* check if input is allready aggregated */
		sql_rel *sq = query_fetch_outer(ai->query, vf-1);
		sql_exp *a = NULL;

		if (sq->card <= CARD_AGGR && is_alias(e->type)) {
			if ((a = exps_bind_column(sq->exps, e->l, e->r, NULL, 0)) && is_aggr(a->type)) { /* aggregate */
				v->changes = 1;
				ai->err = SQLSTATE(42000) "SELECT: aggregate function calls cannot be nested";
			}
		}
	}
	return e;
}

static char *
exps_valid(sql_query *query, list *exps, int groupby)
{
	aggr_input ai = { .query = query, .groupby = groupby };
	visitor v = { .sql = query->sql, .data = &ai };

	exps_exp_visitor_topdown(&v, NULL, exps, 0, &exp_valid, true);
	if (v.changes)
		return ai.err;
	return NULL;
}

static sql_exp *
_rel_aggr(sql_query *query, sql_rel **rel, int distinct, char *sname, char *aname, dnode *args, int f)
{
	mvc *sql = query->sql;
	exp_kind ek = {type_value, card_column, FALSE};
	sql_subfunc *a = NULL;
	int no_nil = 0, group = 0, all_aggr = query_has_outer(query), i;
	unsigned int all_freevar = 0;
	sql_rel *groupby = rel ? *rel : NULL, *sel = NULL, *gr, *og = NULL, *res = groupby;
	sql_rel *subquery = NULL;
	list *exps = NULL, *ungrouped_cols = NULL;
	bool is_grouping = !strcmp(aname, "grouping"), has_args = false, found = false, used_rel = false;

	if (!all_aggr) {
		if (!groupby) {
			char *uaname = SA_NEW_ARRAY(sql->ta, char, strlen(aname) + 1);
			return sql_error(sql, 02, SQLSTATE(42000) "%s: missing group by", toUpperCopy(uaname, aname));
		} else if (is_sql_groupby(f)) {
			char *uaname = SA_NEW_ARRAY(sql->ta, char, strlen(aname) + 1);
			return sql_error(sql, 02, SQLSTATE(42000) "%s: aggregate function '%s' not allowed in GROUP BY clause", toUpperCopy(uaname, aname), aname);
		} else if (is_sql_values(f)) {
			char *uaname = SA_NEW_ARRAY(sql->ta, char, strlen(aname) + 1);
			return sql_error(sql, 02, SQLSTATE(42000) "%s: aggregate functions not allowed on an unique value", toUpperCopy(uaname, aname));
		} else if (is_sql_join(f)) { /* the is_sql_join test must come before is_sql_where, because the join conditions are handled with sql_where */
			char *uaname = SA_NEW_ARRAY(sql->ta, char, strlen(aname) + 1);
			return sql_error(sql, 02, SQLSTATE(42000) "%s: aggregate functions not allowed in JOIN conditions", toUpperCopy(uaname, aname));
		} else if (is_sql_where(f)) {
			char *uaname = SA_NEW_ARRAY(sql->ta, char, strlen(aname) + 1);
			return sql_error(sql, 02, SQLSTATE(42000) "%s: aggregate functions not allowed in WHERE clause", toUpperCopy(uaname, aname));
		} else if (is_sql_update_set(f) || is_sql_psm(f)) {
			char *uaname = SA_NEW_ARRAY(sql->ta, char, strlen(aname) + 1);
			return sql_error(sql, 02, SQLSTATE(42000) "%s: aggregate functions not allowed in SET, WHILE, IF, ELSE, CASE, WHEN, RETURN, ANALYZE clauses (use subquery)", toUpperCopy(uaname, aname));
		} else if (is_sql_aggr(f)) {
			char *uaname = SA_NEW_ARRAY(sql->ta, char, strlen(aname) + 1);
			return sql_error(sql, 02, SQLSTATE(42000) "%s: aggregate functions cannot be nested", toUpperCopy(uaname, aname));
		} else if (is_psm_call(f)) {
			char *uaname = SA_NEW_ARRAY(sql->ta, char, strlen(aname) + 1);
			return sql_error(sql, 02, SQLSTATE(42000) "%s: aggregate functions not allowed inside CALL", toUpperCopy(uaname, aname));
		} else if (is_sql_from(f)) {
			char *uaname = SA_NEW_ARRAY(sql->ta, char, strlen(aname) + 1);
			return sql_error(sql, 02, SQLSTATE(42000) "%s: aggregate functions not allowed in functions in FROM", toUpperCopy(uaname, aname));
		}
	}

	exps = sa_list(sql->sa);
	if (args && args->data.sym) {
		bool arguments_correlated = true, all_const = true;

		all_freevar = all_aggr?1:0;
		for (i = 0; args && args->data.sym; args = args->next, i++) {
			int base = (!groupby || !is_project(groupby->op) || is_base(groupby->op) || is_processed(groupby));
			sql_rel *gl = base?groupby:groupby->l, *ogl = gl; /* handle case of subqueries without correlation */
			sql_exp *e = rel_value_exp(query, &gl, args->data.sym, (f | sql_aggr)& ~sql_farg, ek);
			bool found_one_freevar = false;

			if (!e)
				return NULL;
			used_rel |= (rel_has_exp(gl, e, true) == 0);
			has_args = true;
			if (gl && gl != ogl) {
				if (gl->grouped) {
					char *uaname = SA_NEW_ARRAY(sql->ta, char, strlen(aname) + 1);
					return sql_error(sql, 02, SQLSTATE(42000) "%s: aggregate functions cannot be nested", toUpperCopy(uaname, aname));
				}
				if (!base)
					groupby->l = subquery = gl;
				else
					groupby = subquery = gl;
			}
			if (!exp_subtype(e)) { /* we also do not expect parameters here */
				char *uaname = SA_NEW_ARRAY(sql->ta, char, strlen(aname) + 1);
				return sql_error(sql, 02, SQLSTATE(42000) "%s: parameters not allowed as arguments to aggregate functions", toUpperCopy(uaname, aname));
			}

			all_aggr &= (exp_card(e) <= CARD_AGGR && !exp_is_atom(e) && is_aggr(e->type) && !is_func(e->type) && (!groupby || !is_groupby(groupby->op) || !groupby->r || !exps_find_exp(groupby->r, e)));
			exp_only_freevar(query, e, &arguments_correlated, &found_one_freevar, &ungrouped_cols);
			all_freevar &= (arguments_correlated && found_one_freevar) || (is_atom(e->type)?all_freevar:0); /* no uncorrelated variables must be found, plus at least one correlated variable to push this aggregate to an outer query */
			all_const &= is_atom(e->type);
			list_append(exps, e);
		}
		if (all_const)
			all_freevar = 0;
	}
	if (!all_freevar) {
		if (is_sql_groupby(f)) {
			char *uaname = SA_NEW_ARRAY(sql->ta, char, strlen(aname) + 1);
			return sql_error(sql, 02, SQLSTATE(42000) "%s: aggregate function '%s' not allowed in GROUP BY clause", toUpperCopy(uaname, aname), aname);
		} else if (is_sql_aggr(f) && groupby->grouped) {
			char *uaname = SA_NEW_ARRAY(sql->ta, char, strlen(aname) + 1);
			return sql_error(sql, 02, SQLSTATE(42000) "%s: aggregate functions cannot be nested", toUpperCopy(uaname, aname));
		} else if (is_sql_values(f)) {
			char *uaname = SA_NEW_ARRAY(sql->ta, char, strlen(aname) + 1);
			return sql_error(sql, 02, SQLSTATE(42000) "%s: aggregate functions not allowed on an unique value", toUpperCopy(uaname, aname));
		} else if (is_sql_join(f)) { /* the is_sql_join test must come before is_sql_where, because the join conditions are handled with sql_where */
			char *uaname = SA_NEW_ARRAY(sql->ta, char, strlen(aname) + 1);
			return sql_error(sql, 02, SQLSTATE(42000) "%s: aggregate functions not allowed in JOIN conditions", toUpperCopy(uaname, aname));
		} else if (is_sql_where(f)) {
			char *uaname = SA_NEW_ARRAY(sql->ta, char, strlen(aname) + 1);
			return sql_error(sql, 02, SQLSTATE(42000) "%s: aggregate functions not allowed in WHERE clause", toUpperCopy(uaname, aname));
		} else if (is_sql_from(f)) {
			char *uaname = SA_NEW_ARRAY(sql->ta, char, strlen(aname) + 1);
			return sql_error(sql, 02, SQLSTATE(42000) "%s: aggregate functions not allowed in functions in FROM", toUpperCopy(uaname, aname));
		} else if (!all_aggr && !list_empty(ungrouped_cols)) {
			for (node *n = ungrouped_cols->h ; n ; n = n->next) {
				sql_rel *outer;
				sql_exp *e = (sql_exp*) n->data;

				if ((outer = query_fetch_outer(query, is_freevar(e)-1))) {
					int of = query_fetch_outer_state(query, is_freevar(e)-1);
					if (outer->grouped) {
						bool err = false, was_processed = false;

						if (is_processed(outer)) {
							was_processed = true;
							reset_processed(outer);
						}
						if (!is_groupby_col(outer, e))
							err = true;
						if (was_processed)
							set_processed(outer);
						if (err) {
							if (exp_name(e) && exp_relname(e) && !has_label(e))
								return sql_error(sql, ERR_GROUPBY, SQLSTATE(42000) "SELECT: subquery uses ungrouped column \"%s.%s\" from outer query", exp_relname(e), exp_name(e));
							return sql_error(sql, ERR_GROUPBY, SQLSTATE(42000) "SELECT: subquery uses ungrouped column from outer query");
						}
					} else if (!used_rel && is_sql_where(of)) {
						char *uaname = SA_NEW_ARRAY(sql->ta, char, strlen(aname) + 1);
						return sql_error(sql, 02, SQLSTATE(42000) "%s: aggregate functions not allowed in WHERE clause", toUpperCopy(uaname, aname));
					} else if (!is_sql_aggr(of)) {
						set_outer(outer);
					}
				}
			}
		}
	}

	if (all_freevar) { /* case 2, ie use outer */
		int card;
		sql_exp *exp = NULL;
		/* find proper groupby relation */
		for (node *n = exps->h; n; n = n->next) {
			sql_exp *e = n->data;

			int vf = exp_freevar_offset(sql, e);
			if (vf > (int)all_freevar)
				all_freevar = vf;
			exp = e;
		}
		if (query_has_outer(query) >= all_freevar) {
			int sql_state = query_fetch_outer_state(query,all_freevar-1);
			res = groupby = query_fetch_outer(query, all_freevar-1);
			card = query_outer_used_card(query, all_freevar-1);
			/* given groupby validate all input expressions */
			char *err;
			if (groupby && !is_groupby(groupby->op)) {
				sql_exp *p = query_outer_last_used(query, all_freevar-1);
				if (p && !is_aggr(p->type) && !is_groupby_col(groupby, p)) {
					if (p->type == e_column)
						return sql_error(sql, ERR_GROUPBY, SQLSTATE(42000) "SELECT: cannot use non GROUP BY column '%s.%s' in query results without an aggregate function", (char*)p->l, (char*)p->r);
					if (exp_name(p) && exp_relname(p) && !has_label(p))
						return sql_error(sql, ERR_GROUPBY, SQLSTATE(42000) "SELECT: cannot use non GROUP BY column '%s.%s' in query results without an aggregate function", exp_relname(p), exp_name(p));
					return sql_error(sql, ERR_GROUPBY, SQLSTATE(42000) "SELECT: cannot use non GROUP BY column in query results without an aggregate function");
				}
			}
			if ((err = exps_valid(query, exps, all_freevar)) != NULL) {
				strcpy(sql->errstr, err);
				sql->session->status = -ERR_GROUPBY;
				return NULL;
			}
			if (exp && !is_groupby_col(res, exp)) {
				if (is_sql_groupby(sql_state))
					return sql_error(sql, 05, SQLSTATE(42000) "SELECT: aggregate function '%s' not allowed in GROUP BY clause", aname);
				if (is_sql_aggr(sql_state) && groupby->grouped) {
					char *uaname = SA_NEW_ARRAY(sql->ta, char, strlen(aname) + 1);
					return sql_error(sql, 02, SQLSTATE(42000) "%s: aggregate functions cannot be nested", toUpperCopy(uaname, aname));
				}
				if (is_sql_values(sql_state))
					return sql_error(sql, 05, SQLSTATE(42000) "SELECT: aggregate functions not allowed on an unique value");
				if (is_sql_update_set(sql_state) || is_sql_psm(f))
					return sql_error(sql, 05, SQLSTATE(42000) "SELECT: aggregate functions not allowed in SET, WHILE, IF, ELSE, CASE, WHEN, RETURN, ANALYZE clauses");
				if (is_sql_join(sql_state))
					return sql_error(sql, 05, SQLSTATE(42000) "SELECT: aggregate functions not allowed in JOIN conditions");
				if (is_sql_where(sql_state))
					return sql_error(sql, 05, SQLSTATE(42000) "SELECT: aggregate functions not allowed in WHERE clause");
				if (is_psm_call(sql_state))
					return sql_error(sql, 05, SQLSTATE(42000) "CALL: aggregate functions not allowed inside CALL");
				if (is_sql_from(sql_state))
					return sql_error(sql, 05, SQLSTATE(42000) "SELECT: aggregate functions not allowed in functions in FROM");
				if (card > CARD_AGGR) { /* used an expression before on the non grouped relation */
					sql_exp *lu = query_outer_last_used(query, all_freevar-1);
					if (lu->type == e_column)
						return sql_error(sql, ERR_GROUPBY, SQLSTATE(42000) "SELECT: subquery uses ungrouped column \"%s.%s\" from outer query", (char*)lu->l, (char*)lu->r);
					if (exp_name(lu) && exp_relname(lu) && !has_label(lu))
						return sql_error(sql, ERR_GROUPBY, SQLSTATE(42000) "SELECT: subquery uses ungrouped column \"%s.%s\" from outer query", exp_relname(lu), exp_name(lu));
					return sql_error(sql, ERR_GROUPBY, SQLSTATE(42000) "SELECT: subquery uses ungrouped column from outer query");
				}
				if (is_outer(groupby))
					return sql_error(sql, ERR_GROUPBY, SQLSTATE(42000) "SELECT: subquery uses ungrouped column from outer query");
			}
		} else {
			all_freevar = 0;
		}
	} else if (!subquery && groupby && is_outer(groupby) && !is_groupby(groupby->op))
		return sql_error(sql, ERR_GROUPBY, SQLSTATE(42000) "SELECT: subquery uses ungrouped column from outer query");

	/* find having select */
	if (!subquery && groupby && !is_processed(groupby) && is_sql_having(f)) {
		og = groupby;
		while(!is_processed(groupby) && !is_base(groupby->op)) {
			if (is_select(groupby->op) || !groupby->l)
				break;
			if (groupby->l)
				groupby = groupby->l;
		}
		if (groupby && is_select(groupby->op) && !is_processed(groupby)) {
			group = 1;
			sel = groupby;
			/* At the end we switch back to the old projection relation og.
			 * During the partitioning and ordering we add the expressions to the intermediate relations. */
		}
		if (!sel)
			groupby = og;
		if (sel && sel->l)
			groupby = sel->l;
	}

	/* find groupby */
	if (!subquery && groupby && !is_processed(groupby) && !is_base(groupby->op)) {
		og = groupby;
		groupby = rel_find_groupby(groupby);
		if (groupby)
			group = 1;
		else
			groupby = og;
	}

	if (!groupby && exps_card(exps) > CARD_ATOM) {
		char *uaname = SA_NEW_ARRAY(sql->ta, char, strlen(aname) + 1);
		return sql_error(sql, 02, SQLSTATE(42000) "%s: missing group by", toUpperCopy(uaname, aname));
	}

	if (!subquery && groupby && groupby->op != op_groupby) { 		/* implicit groupby */
		if (!all_freevar && query->last_exp && !is_sql_aggr(query->last_state)) {
			if (exp_relname(query->last_exp) && exp_name(query->last_exp) && !has_label(query->last_exp))
				return sql_error(sql, ERR_GROUPBY, SQLSTATE(42000) "SELECT: cannot use non GROUP BY column '%s.%s' in query results without an aggregate function", exp_relname(query->last_exp), exp_name(query->last_exp));
			return sql_error(sql, ERR_GROUPBY, SQLSTATE(42000) "SELECT: cannot use non GROUP BY column in query results without an aggregate function");
		}
		res = groupby = rel_groupby(sql, groupby, NULL);
	}
	if (subquery) {
		assert(!all_freevar);
		res = groupby;
		if (is_sql_sel(f) && is_left(subquery->op) && !is_groupby(groupby->op)) {
			res = groupby = rel_groupby(sql, groupby, NULL);
			exps_set_freevar(sql, exps, groupby); /* mark free variables */
		} else if (!is_groupby(groupby->op)) {
			res = groupby = rel_groupby(sql, groupby, NULL);
		}
		assert(!is_base(groupby->op));
	}
	if ((!exps || exps_card(exps) > CARD_ATOM) && (!res || !groupby))
		return NULL;

	if (all_freevar) {
		query_update_outer(query, res, all_freevar-1);
	} else if (rel) {
		*rel = res;
		if (query->last_rel != res) {
			query->last_rel = res;
			query->last_state |= sql_aggr;
		}
	}

	if (!has_args) {	/* count(*) case */
		sql_exp *e;

		if (strcmp(aname, "count") != 0) {
			char *uaname = SA_NEW_ARRAY(sql->ta, char, strlen(aname) + 1);
			return sql_error(sql, 02, SQLSTATE(42000) "%s: unable to perform '%s(*)'", toUpperCopy(uaname, aname), aname);
		}
		a = sql_bind_func(sql, "sys", aname, sql_bind_localtype("void"), NULL, F_AGGR, true);
		e = exp_aggr(sql->sa, NULL, a, distinct, 0, groupby?groupby->card:CARD_ATOM, 0);

		if (!groupby)
			return e;
		if (all_freevar)
			query_outer_used_exp(query, all_freevar-1, e, sql_aggr);
		e = rel_groupby_add_aggr(sql, groupby, e);
		if (!group && !all_freevar)
			return e;
		if (all_freevar) {
			assert(!is_simple_project(res->op));
			e->card = CARD_ATOM;
			set_freevar(e, all_freevar-1);
			return e;
		}
		return e;
	}

	/* use cnt as nils shouldn't be counted */
	no_nil = 1;

	gr = groupby;
	if (gr && gr->op == op_project && gr->l)
		gr = gr->l;

	if (is_grouping) {
		sql_subtype *tpe;
		list *l = (list*) groupby->r;

		if (list_length(l) <= 7)
			tpe = sql_bind_localtype("bte");
		else if (list_length(l) <= 15)
			tpe = sql_bind_localtype("sht");
		else if (list_length(l) <= 31)
			tpe = sql_bind_localtype("int");
		else if (list_length(l) <= 63)
			tpe = sql_bind_localtype("lng");
#ifdef HAVE_HGE
		else if (list_length(l) <= 127)
			tpe = sql_bind_localtype("hge");
#endif
		else
			return sql_error(sql, 02, SQLSTATE(42000) "SELECT: GROUPING the number of grouping columns is larger"
								" than the maximum number of representable bits from this server (%d > %d)", list_length(l),
#ifdef HAVE_HGE
							127
#else
							 63
#endif
							);
		a = sql_bind_func_result(sql, sname, aname, F_AGGR, true, tpe, 1, exp_subtype(exps->h->data));
	} else
		a = sql_bind_func_(sql, sname, aname, exp_types(sql->sa, exps), F_AGGR, false);

	if (a) {
		found = true;
		if (!execute_priv(sql, a->func))
			a = NULL;
	} else {
		/* reset error */
		sql->session->status = 0;
		sql->errstr[0] = '\0';
	}

	if (!a && list_length(exps) > 1) {
		sql_subtype *t1 = exp_subtype(exps->h->data);
		a = sql_bind_member(sql, sname, aname, exp_subtype(exps->h->data), F_AGGR, list_length(exps), false, NULL);

		if (list_length(exps) != 2 || (!EC_NUMBER(t1->type->eclass) || !a || subtype_cmp(
						&((sql_arg*)a->func->ops->h->data)->type,
						&((sql_arg*)a->func->ops->h->next->data)->type) != 0) )  {
			if (a) {
				list *nexps = NULL;

				if (!(nexps = check_arguments_and_find_largest_any_type(sql, rel ? *rel : NULL, exps, a, 0))) {
					a = NULL;
					/* reset error */
					sql->session->status = 0;
					sql->errstr[0] = '\0';
				} else if (!execute_priv(sql, a->func)) {
					found = true; /* something was found */
					a = NULL;
				} else
					exps = nexps;
			} else {
				/* reset error */
				sql->session->status = 0;
				sql->errstr[0] = '\0';
			}
		} else {
			sql_exp *l = exps->h->data, *ol = l, *r = exps->h->next->data, *or = r;
			sql_subtype *t2 = exp_subtype(r);

			if (!a) {
				/* reset error */
				sql->session->status = 0;
				sql->errstr[0] = '\0';
			}
			a = NULL;
			if (rel_convert_types(sql, rel ? *rel : NULL, rel ? *rel : NULL, &l, &r, 1/*fix scale*/, type_equal) >= 0) {
				list *tps = sa_list(sql->sa);

				t1 = exp_subtype(l);
				list_append(tps, t1);
				t2 = exp_subtype(r);
				list_append(tps, t2);

				if ((a = sql_bind_func_(sql, sname, aname, tps, F_AGGR, false))) {
					found = true;
					if (!execute_priv(sql, a->func))
						a = NULL;
					else
						exps = list_append(list_append(sa_list(sql->sa),l),r);
				} else {
					/* reset error */
					sql->session->status = 0;
					sql->errstr[0] = '\0';
				}
				if (!a) {
					l = ol;
					r = or;
				}
			} else {
				/* reset error */
				sql->session->status = 0;
				sql->errstr[0] = '\0';
			}
		}
	}
	if (!a && !list_empty(exps)) { /* find aggr + convert */
		/* try larger numeric type */
		list *nexps = sa_list(sql->sa);
		for (node *n = exps->h ; n; n = n->next ) {
			sql_exp *e = n->data;

			/* cast up, for now just dec to double */
			if (!(e = exp_numeric_supertype(sql, e)))
				break;
			list_append(nexps, e);
		}
		if (list_length(nexps) == list_length(exps)) { /* was able to upcast every input */
			a = sql_bind_func_(sql, sname, aname, exp_types(sql->sa, nexps), F_AGGR, false);

			if (a) {
				if (!(nexps = check_arguments_and_find_largest_any_type(sql, rel ? *rel : NULL, exps, a, 0))) {
					a = NULL;
					/* reset error */
					sql->session->status = 0;
					sql->errstr[0] = '\0';
				} else if (!execute_priv(sql, a->func)) {
					found = true; /* something was found */
					a = NULL;
				} else
					exps = nexps;
			} else {
				/* reset error */
				sql->session->status = 0;
				sql->errstr[0] = '\0';
			}
		} else {
			/* reset convert error */
			sql->session->status = 0;
			sql->errstr[0] = '\0';
		}
	}
	if (!a) {
		list *aggrs = sql_find_funcs(sql, sname, aname, list_length(exps), F_AGGR, false);

		if (!list_empty(aggrs)) {
			for (node *n = aggrs->h ; n && !a; n = n->next) {
				list *nexps = NULL;
				sql_subfunc *sf = (sql_subfunc *) n->data;

				if (!list_empty(exps) && !(nexps = check_arguments_and_find_largest_any_type(sql, rel ? *rel : NULL, exps, sf, 0))) {
					/* reset error */
					sql->session->status = 0;
					sql->errstr[0] = '\0';
				} else if (!execute_priv(sql, sf->func)) {
					found = true; /* something was found */
				} else {
					a = sf;
					exps = nexps;
				}
			}
		} else {
			/* reset error */
			sql->session->status = 0;
			sql->errstr[0] = '\0';
		}
	}
	if (a) {
		bool hasnil = have_nil(exps) || (strcmp(aname, "count") != 0 && (!groupby || list_empty(groupby->r))); /* for global case, the aggregate may return NULL */
		sql_exp *e = exp_aggr(sql->sa, exps, a, distinct, no_nil, groupby?groupby->card:CARD_ATOM, hasnil);

		if (!groupby)
			return e;
		if (all_freevar)
			query_outer_aggregated(query, all_freevar-1, e);
		e = rel_groupby_add_aggr(sql, groupby, e);
		if (!group && !all_freevar)
			return e;
		if (all_freevar) {
			exps_reset_freevar(exps);
			assert(!is_simple_project(res->op));
			e->card = CARD_ATOM;
			set_freevar(e, all_freevar-1);
			return e;
		}
		return e;
	}
	char *type = "unknown", *uaname = SA_NEW_ARRAY(sql->ta, char, strlen(aname) + 1);

	if (!list_empty(exps)) {
		sql_exp *e = exps->h->data;
		type = exp_subtype(e)->type->base.name;
	}
	return sql_error(sql, ERR_NOTFOUND, SQLSTATE(42000) "%s: %s aggregate %s%s%s'%s'(%s)", toUpperCopy(uaname, aname), found ? "insufficient privileges for" : "no such",
					 sname ? "'":"", sname ? sname : "", sname ? "'.":"", aname, type);
}

static sql_exp *
rel_aggr(sql_query *query, sql_rel **rel, symbol *se, int f)
{
	dlist *l = se->data.lval;
	dnode *d = l->h->next->next;
	int distinct = l->h->next->data.i_val;
	char *aname = qname_schema_object(l->h->data.lval);
	char *sname = qname_schema(l->h->data.lval);

	return _rel_aggr(query, rel, distinct, sname, aname, d, f);
}

static sql_exp *
rel_case(sql_query *query, sql_rel **rel, symbol *opt_cond, dlist *when_search_list, symbol *opt_else, int f)
{
	mvc *sql = query->sql;
	sql_subtype *tpe = NULL;
	list *conds = new_exp_list(sql->sa), *results = new_exp_list(sql->sa);
	sql_subtype *restype = NULL, *condtype = NULL, ctype, rtype, bt;
	sql_exp *res = NULL, *opt_cond_exp = NULL;
	exp_kind ek = {type_value, card_column, FALSE};

	if (opt_cond) {
		if (!(opt_cond_exp = rel_value_exp(query, rel, opt_cond, f, ek)))
			return NULL;
		condtype = exp_subtype(opt_cond_exp);
	}

	for (dnode *dn = when_search_list->h; dn; dn = dn->next) {
		sql_exp *cond = NULL, *result = NULL;
		dlist *when = dn->data.sym->data.lval;

		if (opt_cond)
			cond = rel_value_exp(query, rel, when->h->data.sym, f, ek);
		else
			cond = rel_logical_value_exp(query, rel, when->h->data.sym, f, ek);
		if (!cond)
			return NULL;
		append(conds, cond);
		tpe = exp_subtype(cond);
		if (tpe && condtype) {
			result_datatype(&ctype, condtype, tpe);
			condtype = &ctype;
		} else if (tpe) {
			condtype = tpe;
		}

		if (!(result = rel_value_exp(query, rel, when->h->next->data.sym, f, ek)))
			return NULL;
		append(results, result);
		tpe = exp_subtype(result);
		if (tpe && restype) {
			result_datatype(&rtype, restype, tpe);
			restype = &rtype;
		} else if (tpe) {
			restype = tpe;
		}
	}
	if (opt_else) {
		if (!(res = rel_value_exp(query, rel, opt_else, f, ek)))
			return NULL;

		tpe = exp_subtype(res);
		if (tpe && restype) {
			result_datatype(&rtype, restype, tpe);
			restype = &rtype;
		} else if (tpe) {
			restype = tpe;
		}

		if (!restype)
			return sql_error(sql, 02, SQLSTATE(42000) "Result type missing");
		if (restype->type->localtype == TYPE_void) /* NULL */
			restype = sql_bind_localtype("str");

		if (!(res = exp_check_type(sql, restype, rel ? *rel : NULL, res, type_equal)))
			return NULL;
	} else {
		if (!restype)
			return sql_error(sql, 02, SQLSTATE(42000) "Result type missing");
		if (restype->type->localtype == TYPE_void) /* NULL */
			restype = sql_bind_localtype("str");
		res = exp_null(sql->sa, restype);
	}

	if (!condtype)
		return sql_error(sql, 02, SQLSTATE(42000) "Condition type missing");
	if (condtype->type->localtype == TYPE_void) /* NULL */
		condtype = sql_bind_localtype("str");
	if (opt_cond_exp && !(opt_cond_exp = exp_check_type(sql, condtype, rel ? *rel : NULL, opt_cond_exp, type_equal)))
		return NULL;
	sql_find_subtype(&bt, "boolean", 0, 0);
	list *args = sa_list(sql->sa);
	if (opt_cond_exp)
		append(args, opt_cond_exp);
	for (node *n = conds->h, *m = results->h; n && m; n = n->next, m = m->next) {
		sql_exp *cond = n->data;
		sql_exp *result = m->data;

		if (!(result = exp_check_type(sql, restype, rel ? *rel : NULL, result, type_equal)))
			return NULL;

		if (!(cond = exp_check_type(sql, condtype, rel ? *rel : NULL, cond, type_equal)))
			return NULL;
		if (!opt_cond_exp && !(cond = exp_check_type(sql, &bt, rel ? *rel : NULL, cond, type_equal)))
			return NULL;
		append(args, cond);
		append(args, result);
	}
	assert(res);
	list_append(args, res);
	list *types = sa_list(sql->sa);
	types = append(append(types, restype), restype);
	sql_subfunc *case_func = find_func(sql, NULL, opt_cond_exp?"casewhen":"case", list_length(types), F_FUNC, true, NULL, NULL);
	res = exp_op(sql->sa, args, case_func);
	((sql_subfunc*)res->f)->res->h->data = sql_create_subtype(sql->sa, restype->type, restype->digits, restype->scale);
	return res;
}

static sql_exp *
rel_complex_case(sql_query *query, sql_rel **rel, dlist *case_args, int f, str func)
{
	exp_kind ek = {type_value, card_column, FALSE};
	list *args = sa_list(query->sql->sa);
	sql_subtype *restype = NULL, rtype;
	sql_exp *res;

	/* generate nested func calls */
	for(dnode *dn = case_args->h; dn; dn = dn->next) {
		sql_exp *a = rel_value_exp(query, rel, dn->data.sym, f, ek);
		if (!a)
			return NULL;
		append(args, a);
		/* all arguments should have the same type */
		sql_subtype *tpe = exp_subtype(a);
		if (tpe && restype) {
			result_datatype(&rtype, restype, tpe);
			restype = &rtype;
		} else if (tpe) {
			restype = tpe;
		}
	}
	if (!restype)
		return sql_error(query->sql, 02, SQLSTATE(42000) "Result type missing");
	if (restype->type->localtype == TYPE_void) /* NULL */
		restype = sql_bind_localtype("str");
	list *nargs = sa_list(query->sql->sa);
	for (node *m = args->h; m; m = m->next) {
		sql_exp *result = m->data;

		if (!(result = exp_check_type(query->sql, restype, rel ? *rel : NULL, result, type_equal)))
			return NULL;
		append(nargs, result);
	}
	list *types = append(append(sa_list(query->sql->sa), restype), restype);
	sql_subfunc *fnc = find_func(query->sql, NULL, func, list_length(types), F_FUNC, true, NULL, NULL);
	res = exp_op(query->sql->sa, nargs, fnc);
	((sql_subfunc*)res->f)->res->h->data = sql_create_subtype(query->sql->sa, restype->type, restype->digits, restype->scale);
	return res;
}

static sql_exp *
rel_case_exp(sql_query *query, sql_rel **rel, symbol *se, int f)
{
	dlist *l = se->data.lval;

	if (se->token == SQL_COALESCE) {
		return rel_complex_case(query, rel, l, f | sql_farg, "coalesce");
	} else if (se->token == SQL_NULLIF) {
		return rel_complex_case(query, rel, l, f | sql_farg, "nullif");
	} else if (l->h->type == type_list) {
		dlist *when_search_list = l->h->data.lval;
		symbol *opt_else = l->h->next->data.sym;

		return rel_case(query, rel, NULL, when_search_list, opt_else, f | sql_farg);
	} else {
		symbol *scalar_exp = l->h->data.sym;
		dlist *when_value_list = l->h->next->data.lval;
		symbol *opt_else = l->h->next->next->data.sym;

		return rel_case(query, rel, scalar_exp, when_value_list, opt_else, f | sql_farg);
	}
}

static sql_exp *
rel_cast(sql_query *query, sql_rel **rel, symbol *se, int f)
{
	mvc *sql = query->sql;
	dlist *dl = se->data.lval;
	symbol *s = dl->h->data.sym;
	sql_subtype *tpe = &dl->h->next->data.typeval;
	exp_kind ek = {type_value, card_column, FALSE};
	sql_exp *e = rel_value_exp(query, rel, s, f|sql_farg, ek);

	if (!e)
		return NULL;
	/* strings may need to be truncated */
	if (EC_VARCHAR(tpe->type->eclass) && tpe->digits > 0) {
		sql_subtype *et = exp_subtype(e);
		/* truncate only if the number of digits are smaller or from clob */
		if (et && EC_VARCHAR(et->type->eclass) && (tpe->digits < et->digits || et->digits == 0)) {
			sql_subfunc *c = sql_bind_func(sql, "sys", "truncate", et, sql_bind_localtype("int"), F_FUNC, true);
			if (c)
				e = exp_binop(sql->sa, e, exp_atom_int(sql->sa, tpe->digits), c);
		}
	}
	if (e)
		e = exp_check_type(sql, tpe, rel ? *rel : NULL, e, type_cast);
	if (e && e->type == e_convert)
		exp_label(sql->sa, e, ++sql->label);
	return e;
}

static sql_exp *
rel_next_value_for( mvc *sql, symbol *se )
{
	char *sname = qname_schema(se->data.lval);
	char *seqname = qname_schema_object(se->data.lval);
	sql_sequence *seq = NULL;
	sql_subtype t;
	sql_subfunc *f;

	if (!stack_find_rel_view(sql, seqname)) {
		if (!(seq = find_sequence_on_scope(sql, sname, seqname, "NEXT VALUE FOR")))
			return NULL;
		if (!mvc_schema_privs(sql, seq->s))
			return sql_error(sql, 02, SQLSTATE(42000) "NEXT VALUE FOR: access denied for %s to schema '%s'", get_string_global_var(sql, "current_user"), seq->s->base.name);
	}
	sql_find_subtype(&t, "varchar", 0, 0);
	f = sql_bind_func(sql, "sys", "next_value_for", &t, &t, F_FUNC, true);
	assert(f);
	/* sequence found in the stack. use session's schema? */
	return exp_binop(sql->sa, exp_atom_str(sql->sa, seq && seq->s ? seq->s->base.name : "sys", &t), exp_atom_str(sql->sa, seqname, &t), f);
}

/* some users like to use aliases already in the groupby */
static sql_exp *
rel_selection_ref(sql_query *query, sql_rel **rel, char *name, dlist *selection)
{
	sql_allocator *sa = query->sql->sa;
	dlist *nl;
	exp_kind ek = {type_value, card_column, FALSE};
	sql_exp *res = NULL;
	symbol *nsym;

	if (!selection)
		return NULL;

	for (dnode *n = selection->h; n; n = n->next) {
		/* we only look for columns */
		tokens to = n->data.sym->token;
		if (to == SQL_COLUMN || to == SQL_IDENT) {
			dlist *l = n->data.sym->data.lval;
			/* AS name */
			if (l->h->next->data.sval && strcmp(l->h->next->data.sval, name) == 0) {
				sql_exp *ve = rel_value_exp(query, rel, l->h->data.sym, sql_sel|sql_groupby, ek);
				if (ve) {
					if (res)
						return sql_error(query->sql, ERR_AMBIGUOUS, SQLSTATE(42000) "SELECT: identifier '%s' ambiguous", name);
					res = ve;

					nl = dlist_create(sa);
					exp_setname(sa, ve, NULL, name);
					/* now we should rewrite the selection such that it uses the new group by column */
					dlist_append_string(sa, nl, sa_strdup(sa, name));
					nsym = symbol_create_list(sa, to, nl);
					nl = dlist_create(sa);
					dlist_append_symbol(sa, nl, nsym);
					/* no alias */
					dlist_append_symbol(sa, nl, NULL);
					n->data.sym = symbol_create_list(sa, to, nl);
				}
			}
		}
	}
	return res;
}

static char*
symbol_get_identifier(symbol *sym)
{
	dlist *syml;

	if (sym->token != SQL_COLUMN && sym->token != SQL_IDENT)
		return NULL;
	syml = sym->data.lval;
	if (dlist_length(syml) > 1)
		return NULL;

	return syml->h->data.sval;
}

static sql_exp*
rel_group_column(sql_query *query, sql_rel **rel, symbol *grp, dlist *selection, list *exps, int f)
{
	sql_query *lquery = query_create(query->sql);
	mvc *sql = query->sql;
	exp_kind ek = {type_value, card_value, TRUE};
	sql_exp *e = rel_value_exp2(lquery, rel, grp, f, ek);

	if (!e) {
		char buf[ERRSIZE], *name;
		int status = sql->session->status;
		strcpy(buf, sql->errstr);
		/* reset error */
		sql->session->status = 0;
		sql->errstr[0] = '\0';

		if ((name = symbol_get_identifier(grp))) {
			e = rel_selection_ref(query, rel, name, selection);
			if (!e) { /* attempt to find in the existing list of group by expressions */
				for (node *n = exps->h ; n && !e ; n = n->next) {
					sql_exp *ge = (sql_exp *) n->data;
					const char *gen = exp_name(ge);

					if (gen && strcmp(name, gen) == 0)
						e = exp_ref(sql, ge);
				}
			}
		}
		if (!e && query_has_outer(query)) {
			/* reset error */
			sql->session->status = 0;
			sql->errstr[0] = '\0';
			e = rel_value_exp2(query, rel, grp, f, ek);
		}
		if (!e) {
			if (sql->errstr[0] == 0) {
				sql->session->status = status;
				strcpy(sql->errstr, buf);
			}
			return NULL;
		}
	}
	if (!exp_subtype(e))
		return sql_error(sql, 01, SQLSTATE(42000) "Cannot have a parameter (?) for group by column");
	return e;
}

static list*
list_power_set(sql_allocator *sa, list* input) /* cube */
{
	list *res = sa_list(sa);
	/* N stores total number of subsets */
	int N = (int) pow(2, input->cnt);

	/* generate each subset one by one */
	for (int i = 0; i < N; i++) {
		list *ll = sa_list(sa);
		int j = 0; /* check every bit of i */
		for (node *n = input->h ; n ; n = n->next) {
			/* if j'th bit of i is set, then append */
			if (i & (1 << j))
				list_prepend(ll, n->data);
			j++;
		}
		list_prepend(res, ll);
	}
	return res;
}

static list*
list_rollup(sql_allocator *sa, list* input)
{
	list *res = sa_list(sa);

	for (int counter = input->cnt; counter > 0; counter--) {
		list *ll = sa_list(sa);
		int j = 0;
		for (node *n = input->h; n && j < counter; j++, n = n->next)
			list_append(ll, n->data);
		list_append(res, ll);
	}
	list_append(res, sa_list(sa)); /* global aggregate case */
	return res;
}

static int
list_equal(list* list1, list* list2)
{
	for (node *n = list1->h; n ; n = n->next) {
		sql_exp *e = (sql_exp*) n->data;
		if (!exps_find_exp(list2, e))
			return 1;
	}
	for (node *n = list2->h; n ; n = n->next) {
		sql_exp *e = (sql_exp*) n->data;
		if (!exps_find_exp(list1, e))
			return 1;
	}
	return 0;
}

static list*
lists_cartesian_product_and_distinct(sql_allocator *sa, list *l1, list *l2)
{
	list *res = sa_list(sa);

	/* for each list of l2, merge into each list of l1 while removing duplicates */
	for (node *n = l1->h ; n ; n = n->next) {
		list *sub_list = (list*) n->data;

		for (node *m = l2->h ; m ; m = m->next) {
			list *other = (list*) m->data;
			list_append(res, list_distinct(list_merge(list_dup(sub_list, (fdup) NULL), other, (fdup) NULL), (fcmp) list_equal, (fdup) NULL));
		}
	}
	return res;
}

static list*
rel_groupings(sql_query *query, sql_rel **rel, symbol *groupby, dlist *selection, int f, bool grouping_sets, list **sets)
{
	mvc *sql = query->sql;
	list *exps = new_exp_list(sql->sa);

	if (mvc_highwater(sql))
		return sql_error(sql, 10, SQLSTATE(42000) "Query too complex: running out of stack space");

	for (dnode *o = groupby->data.lval->h; o; o = o->next) {
		symbol *grouping = o->data.sym;
		list *next_set = NULL;

		if (grouping->token == SQL_GROUPING_SETS) { /* call recursively, and merge the genererated sets */
			list *other = rel_groupings(query, rel, grouping, selection, f, true, &next_set);
			if (!other)
				return NULL;
			exps = list_distinct(list_merge(exps, other, (fdup) NULL), (fcmp) exp_equal, (fdup) NULL);
		} else {
			dlist *dl = grouping->data.lval;
			if (dl) {
				list *set_cols = new_exp_list(sql->sa); /* columns and combination of columns to be used for the next set */

				for (dnode *oo = dl->h; oo; oo = oo->next) {
					symbol *grp = oo->data.sym;
					list *next_tuple = new_exp_list(sql->sa); /* next tuple of columns */

					if (grp->token == SQL_COLUMN_GROUP) { /* set of columns */
						assert(is_sql_group_totals(f));
						for (dnode *ooo = grp->data.lval->h; ooo; ooo = ooo->next) {
							symbol *elm = ooo->data.sym;
							sql_exp *e = rel_group_column(query, rel, elm, selection, exps, f);
							if (!e)
								return NULL;
							assert(e->type == e_column);
							list_append(next_tuple, e);
							list_append(exps, e);
						}
					} else { /* single column or expression */
						sql_exp *e = rel_group_column(query, rel, grp, selection, exps, f);
						if (!e)
							return NULL;
						if (e->type != e_column) { /* store group by expressions in the stack */
							if (is_sql_group_totals(f))
								return sql_error(sql, 02, SQLSTATE(42000) "GROUP BY: grouping expressions not possible with ROLLUP, CUBE and GROUPING SETS");
							if (!frame_push_groupby_expression(sql, grp, e))
								return NULL;
						}
						list_append(next_tuple, e);
						list_append(exps, e);
					}
					list_append(set_cols, next_tuple);
				}
				if (is_sql_group_totals(f)) {
					if (grouping->token == SQL_ROLLUP)
						next_set = list_rollup(sql->sa, set_cols);
					else if (grouping->token == SQL_CUBE)
						next_set = list_power_set(sql->sa, set_cols);
					else /* the list of sets is not used in the "GROUP BY a, b, ..." case */
						next_set = list_append(new_exp_list(sql->sa), set_cols);
				}
			} else if (is_sql_group_totals(f) && grouping_sets) /* The GROUP BY () case is the global aggregate which is always added by ROLLUP and CUBE */
				next_set = list_append(new_exp_list(sql->sa), new_exp_list(sql->sa));
		}
		if (is_sql_group_totals(f)) { /* if there are no sets, set the found one, otherwise calculate cartesian product and merge the distinct ones */
			assert(next_set);
			if (!*sets)
				*sets = next_set;
			else
				*sets = grouping_sets ? list_merge(*sets, next_set, (fdup) NULL) : lists_cartesian_product_and_distinct(sql->sa, *sets, next_set);
		}
	}
	return exps;
}

static list*
rel_partition_groupings(sql_query *query, sql_rel **rel, symbol *partitionby, dlist *selection, int f)
{
	mvc *sql = query->sql;
	dnode *o = partitionby->data.lval->h;
	list *exps = new_exp_list(sql->sa);

	for (; o; o = o->next) {
		symbol *grp = o->data.sym;
		exp_kind ek = {type_value, card_value, TRUE};
		sql_exp *e = rel_value_exp2(query, rel, grp, f, ek);

		if (!e) {
			int status = sql->session->status;
			char buf[ERRSIZE], *name;

			/* reset error */
			sql->session->status = 0;
			strcpy(buf, sql->errstr);
			sql->errstr[0] = '\0';

			if ((name = symbol_get_identifier(grp))) {
				e = rel_selection_ref(query, rel, name, selection);
				if (!e) { /* attempt to find in the existing list of partition by expressions */
					for (node *n = exps->h ; n ; n = n->next) {
						sql_exp *ge = (sql_exp *) n->data;
						const char *gen = exp_name(ge);

						if (gen && strcmp(name, gen) == 0) {
							e = exp_ref(sql, ge);
							break;
						}
					}
				}
			}
			if (!e) {
				if (sql->errstr[0] == 0) {
					sql->session->status = status;
					strcpy(sql->errstr, buf);
				}
				return NULL;
			}
		}
		if (exp_is_rel(e))
			return sql_error(sql, 02, SQLSTATE(42000) "PARTITION BY: subqueries not allowed in PARTITION BY clause");
		if (e->type != e_column) { /* store group by expressions in the stack */
			if (!frame_push_groupby_expression(sql, grp, e))
				return NULL;
		}
		if (e->card > CARD_AGGR)
			e->card = CARD_AGGR;
		append(exps, e);
	}
	return exps;
}

/* find selection expressions matching the order by column expression */
/* complex columns only */
static sql_exp *
rel_order_by_column_exp(sql_query *query, sql_rel **R, symbol *column_r, int needs_distinct, int f)
{
	mvc *sql = query->sql;
	sql_rel *r = *R, *p = NULL;
	sql_exp *e = NULL, *found = NULL;
	exp_kind ek = {type_value, card_column, FALSE};

	if (!r)
		return e;

	if (is_simple_project(r->op) && r->l && is_processed(r)) {
		p = r;
		r = r->l;
	}

	e = rel_value_exp(query, &r, column_r, f, ek);

	if (r && !p)
		*R = r;
	else if (r)
		p->l = r;
	if (e && p) {
		if (is_project(p->op) && (found = exps_any_match(p->exps, e))) { /* if one of the projections matches, return a reference to it */
			e = exp_ref(sql, found);
		} else {
			if (needs_distinct)
				return sql_error(sql, 02, SQLSTATE(42000) "SELECT: with DISTINCT ORDER BY expressions must appear in select list");
			e = rel_project_add_exp(sql, p, e);
			if (r) {
				for (node *n = p->exps->h ; n ; n = n->next) {
					sql_exp *ee = n->data;

					if (ee->card > r->card) {
						if (exp_name(ee) && !has_label(ee))
							return sql_error(sql, ERR_GROUPBY, SQLSTATE(42000) "SELECT: cannot use non GROUP BY column '%s' in query results without an aggregate function", exp_name(ee));
						return sql_error(sql, ERR_GROUPBY, SQLSTATE(42000) "SELECT: cannot use non GROUP BY column in query results without an aggregate function");
					}
				}
			}
		}
		return e;
	}
	if (e && r && is_project(r->op)) {
		sql_exp *found = exps_find_exp(r->exps, e);

		if (!found) {
			if (needs_distinct)
				return sql_error(sql, 02, SQLSTATE(42000) "SELECT: with DISTINCT ORDER BY expressions must appear in select list");
			append(r->exps, e);
		} else {
			e = found;
		}
		e = exp_ref(sql, e);
	}
	return e;
}

static dlist *
simple_selection(symbol *sq)
{
	if (sq->token == SQL_SELECT) {
		SelectNode *sn;

 		sn = (SelectNode *) sq;

		if (!sn->from && !sn->where && !sn->distinct && !sn->window && dlist_length(sn->selection) == 1)
			return sn->selection;
	}
	return NULL;
}

static list *
rel_order_by(sql_query *query, sql_rel **R, symbol *orderby, int needs_distinct, int f)
{
	mvc *sql = query->sql;
	sql_rel *rel = *R, *or = rel; /* the order by relation */
	list *exps = new_exp_list(sql->sa);
	dnode *o = orderby->data.lval->h;
	dlist *selection = NULL;

	if (is_sql_orderby(f)) {
		assert(is_project(rel->op));
		rel = rel->l;
	}

	for (; o; o = o->next) {
		symbol *order = o->data.sym;

		if (order->token == SQL_COLUMN || order->token == SQL_IDENT) {
			symbol *col = order->data.lval->h->data.sym;
			int direction = order->data.lval->h->next->data.i_val;
			sql_exp *e = NULL;

			assert(order->data.lval->h->next->type == type_int);
			if ((selection = simple_selection(col)) != NULL) {
				dnode *o = selection->h;
				order = o->data.sym;
				col = order->data.lval->h->data.sym;
				/* remove optional name from selection */
				order->data.lval->h->next = NULL;
			}
			if (col->token == SQL_COLUMN || col->token == SQL_IDENT || col->token == SQL_ATOM) {
				exp_kind ek = {type_value, card_column, FALSE};

				e = rel_value_exp2(query, &rel, col, f, ek);

				if (e && e->card <= CARD_ATOM) {
					sql_subtype *tpe = exp_subtype(e);
					/* integer atom on the stack */
					if (!is_sql_window(f) && e->type == e_atom &&
					    tpe->type->eclass == EC_NUM) {
						atom *a = e->l;
						int nr = (int)atom_get_int(a);

						e = exps_get_exp(rel->exps, nr);
						if (!e)
							return sql_error(sql, 02, SQLSTATE(42000) "SELECT: the order by column number (%d) is not in the number of projections range (%d)", nr, list_length(rel->exps));
						e = exp_ref(sql, e);
					}
				} else if (e && exp_card(e) > rel->card) {
					if (exp_name(e) && !has_label(e))
						return sql_error(sql, ERR_GROUPBY, SQLSTATE(42000) "SELECT: cannot use non GROUP BY column '%s' in query results without an aggregate function", exp_name(e));
					return sql_error(sql, ERR_GROUPBY, SQLSTATE(42000) "SELECT: cannot use non GROUP BY column in query results without an aggregate function");
				}
				if (e && !exp_name(e))
					exp_label(sql->sa, e, ++sql->label);
				if (e && rel && is_project(rel->op)) {
					sql_exp *found = exps_find_exp(rel->exps, e);

					if (!found) {
						if (needs_distinct)
							return sql_error(sql, 02, SQLSTATE(42000) "SELECT: with DISTINCT ORDER BY expressions must appear in select list");
						append(rel->exps, e);
					} else {
						e = found;
					}
					e = exp_ref(sql, e);
				}
			}

			if (rel && !e && sql->session->status != -ERR_AMBIGUOUS) {
				/* reset error */
				sql->session->status = 0;
				sql->errstr[0] = '\0';

				e = rel_order_by_column_exp(query, &rel, col, needs_distinct, sql_sel | sql_orderby | (f & sql_group_totals) | (f & sql_window));
			}
			if (!e)
				return NULL;
			if (!exp_subtype(e))
				return sql_error(sql, 01, SQLSTATE(42000) "Cannot have a parameter (?) for order by column");
			set_direction(e, direction);
			list_append(exps, e);
		} else {
			return sql_error(sql, 02, SQLSTATE(42000) "SELECT: order not of type SQL_COLUMN");
		}
	}
	if (is_sql_orderby(f) && or != rel)
		or->l = rel;
	if (is_sql_window(f))
		*R = rel;
	return exps;
}

static int
generate_window_bound(tokens sql_token, bool first_half)
{
	switch (sql_token) {
		case SQL_PRECEDING:
			return first_half ? BOUND_FIRST_HALF_PRECEDING : BOUND_SECOND_HALF_PRECEDING;
		case SQL_FOLLOWING:
			return first_half ? BOUND_FIRST_HALF_FOLLOWING : BOUND_SECOND_HALF_FOLLOWING;
		case SQL_CURRENT_ROW:
			return first_half ? CURRENT_ROW_PRECEDING : CURRENT_ROW_FOLLOWING;
		default:
			assert(0);
	}
	return 0;
}

/* window functions */
static sql_exp*
generate_window_bound_call(mvc *sql, sql_exp **estart, sql_exp **eend, sql_exp *pe, sql_exp *e,
						   sql_exp *start, sql_exp *fend, int frame_type, int excl, tokens t1, tokens t2)
{
	list *rargs1 = sa_list(sql->sa), *rargs2 = sa_list(sql->sa), *targs1 = sa_list(sql->sa), *targs2 = sa_list(sql->sa);
	sql_subfunc *dc1, *dc2;
	sql_subtype *it = sql_bind_localtype("int");

	if (pe) {
		append(targs1, exp_subtype(pe));
		append(targs2, exp_subtype(pe));
		append(rargs1, exp_copy(sql, pe));
		append(rargs2, exp_copy(sql, pe));
	}
	append(rargs1, exp_copy(sql, e));
	append(rargs2, exp_copy(sql, e));
	append(targs1, exp_subtype(e));
	append(targs2, exp_subtype(e));
	append(targs1, it);
	append(targs2, it);
	append(targs1, it);
	append(targs2, it);
	append(targs1, it);
	append(targs2, it);
	append(targs1, exp_subtype(start));
	append(targs2, exp_subtype(fend));

	dc1 = sql_bind_func_(sql, "sys", "window_bound", targs1, F_ANALYTIC, true);
	dc2 = sql_bind_func_(sql, "sys", "window_bound", targs2, F_ANALYTIC, true);
	if (!dc1 || !dc2)
		return sql_error(sql, 02, SQLSTATE(42000) "SELECT: function 'window_bound' not found");
	append(rargs1, exp_atom_int(sql->sa, frame_type));
	append(rargs2, exp_atom_int(sql->sa, frame_type));
	append(rargs1, exp_atom_int(sql->sa, generate_window_bound(t1, true)));
	append(rargs2, exp_atom_int(sql->sa, generate_window_bound(t2, false)));
	append(rargs1, exp_atom_int(sql->sa, excl));
	append(rargs2, exp_atom_int(sql->sa, excl));
	append(rargs1, start);
	append(rargs2, fend);

	*estart = exp_op(sql->sa, rargs1, dc1);
	*eend = exp_op(sql->sa, rargs2, dc2);
	return e; /* return something to say there were no errors */
}

#define EC_NUMERIC(e) (e==EC_NUM||EC_INTERVAL(e)||e==EC_DEC||e==EC_FLT)

static sql_exp*
calculate_window_bound(sql_query *query, sql_rel *p, tokens token, symbol *bound, sql_exp *ie, int frame_type, int f)
{
	mvc *sql = query->sql;
	sql_subtype *bt, *bound_tp = sql_bind_localtype("lng"), *iet = exp_subtype(ie);
	sql_exp *res = NULL;

	if ((bound->token == SQL_PRECEDING || bound->token == SQL_FOLLOWING || bound->token == SQL_CURRENT_ROW) && bound->type == type_int) {
		atom *a = NULL;
		bt = (frame_type == FRAME_ROWS || frame_type == FRAME_GROUPS) ? bound_tp : iet;

		if ((bound->data.i_val == UNBOUNDED_PRECEDING_BOUND || bound->data.i_val == UNBOUNDED_FOLLOWING_BOUND)) {
			a = atom_max_value(sql->sa, EC_NUMERIC(bt->type->eclass) ? bt : bound_tp);
		} else if (bound->data.i_val == CURRENT_ROW_BOUND) {
			a = atom_zero_value(sql->sa, EC_NUMERIC(bt->type->eclass) ? bt : bound_tp);
		} else {
			assert(0);
		}
		res = exp_atom(sql->sa, a);
	} else { /* arbitrary expression case */
		exp_kind ek = {type_value, card_column, FALSE};
		const char *bound_desc = (token == SQL_PRECEDING) ? "PRECEDING" : "FOLLOWING";

		assert(token == SQL_PRECEDING || token == SQL_FOLLOWING);
		if (!(res = rel_value_exp2(query, &p, bound, f, ek)))
			return NULL;
		if (!(bt = exp_subtype(res))) { /* frame bound is a parameter */
			sql_subtype *t = (frame_type == FRAME_ROWS || frame_type == FRAME_GROUPS) ? bound_tp : iet;
			if (rel_set_type_param(sql, t, p, res, 0) < 0) /* workaround */
				return NULL;
			bt = exp_subtype(res);
		}
		if (exp_is_null_no_value_opt(res))
			return sql_error(sql, 02, SQLSTATE(42000) "%s offset must not be NULL", bound_desc);
		if ((frame_type == FRAME_ROWS || frame_type == FRAME_GROUPS) && bt->type->eclass != EC_NUM && !(res = exp_check_type(sql, bound_tp, p, res, type_equal)))
			return NULL;
		if (frame_type == FRAME_RANGE) {
			sql_class iet_class = iet->type->eclass;

			if (!EC_NUMERIC(iet_class) && !EC_TEMP(iet_class))
				return sql_error(sql, 02, SQLSTATE(42000) "Ranges with arbitrary expressions are available to numeric, interval and temporal types only");
			if (EC_NUMERIC(iet_class) && !(res = exp_check_type(sql, iet, p, res, type_equal)))
				return NULL;
			if ((iet_class == EC_TIME || iet_class == EC_TIME_TZ) && bt->type->eclass != EC_SEC) {
				(void) sql_error(sql, 02, SQLSTATE(42000) "For %s input the %s boundary must be an interval type up to the day", subtype2string2(sql->ta, iet), bound_desc);
				sa_reset(sql->ta);
				return NULL;
			}
			if (EC_TEMP(iet->type->eclass) && !EC_INTERVAL(bt->type->eclass)) {
				(void) sql_error(sql, 02, SQLSTATE(42000) "For %s input the %s boundary must be an interval type", subtype2string2(sql->ta, iet), bound_desc);
				sa_reset(sql->ta);
				return NULL;
			}
		}
	}
	return res;
}

static dlist*
get_window_clauses(mvc *sql, char* ident, symbol **partition_by_clause, symbol **order_by_clause, symbol **frame_clause)
{
	dlist *window_specification = NULL;
	char *window_ident;
	int pos;

	if (mvc_highwater(sql))
		return sql_error(sql, 10, SQLSTATE(42000) "Query too complex: running out of stack space");

	if ((window_specification = frame_get_window_def(sql, ident, &pos)) == NULL)
		return sql_error(sql, 02, SQLSTATE(42000) "SELECT: window '%s' not found", ident);

	/* avoid infinite lookups */
	if (frame_check_var_visited(sql, pos))
		return sql_error(sql, 02, SQLSTATE(42000) "SELECT: cyclic references to window '%s' found", ident);
	frame_set_var_visited(sql, pos);

	if (window_specification->h->next->data.sym) {
		if (*partition_by_clause)
			return sql_error(sql, 02, SQLSTATE(42000) "SELECT: redefinition of PARTITION BY clause from window '%s'", ident);
		*partition_by_clause = window_specification->h->next->data.sym;
	}
	if (window_specification->h->next->next->data.sym) {
		if (*order_by_clause)
			return sql_error(sql, 02, SQLSTATE(42000) "SELECT: redefinition of ORDER BY clause from window '%s'", ident);
		*order_by_clause = window_specification->h->next->next->data.sym;
	}
	if (window_specification->h->next->next->next->data.sym) {
		if (*frame_clause)
			return sql_error(sql, 02, SQLSTATE(42000) "SELECT: redefinition of frame clause from window '%s'", ident);
		*frame_clause = window_specification->h->next->next->next->data.sym;
	}

	window_ident = window_specification->h->data.sval;
	if (window_ident && !get_window_clauses(sql, window_ident, partition_by_clause, order_by_clause, frame_clause))
		return NULL; /* the error was already set */

	return window_specification; /* return something to say there were no errors */
}

/*
 * select x, y, rank_op() over (partition by x order by y) as, ...
                aggr_op(z) over (partition by y order by x) as, ...
 * from table [x,y,z,w,v]
 *
 * project and order by over x,y / y,x
 * a = project( table ) [ x, y, z, w, v ], [ x, y]
 * b = project( table ) [ x, y, z, w, v ], [ y, x]
 *
 * project with order dependent operators, ie combined prev/current value
 * aa = project (a) [ x, y, r = rank_op(diff(x) (marks a new partition), rediff(diff(x), y) (marks diff value with in partition)), z, w, v ]
 * project(aa) [ aa.x, aa.y, aa.r ] -- only keep current output list
 * bb = project (b) [ x, y, a = aggr_op(z, diff(y), rediff(diff(y), x)), z, w, v ]
 * project(bb) [ bb.x, bb.y, bb.a ]  -- only keep current output list
 */
static sql_exp *
rel_rankop(sql_query *query, sql_rel **rel, symbol *se, int f)
{
	mvc *sql = query->sql;
	node *n;
	dlist *l = se->data.lval, *window_specification = NULL;
	symbol *window_function = l->h->data.sym, *partition_by_clause = NULL, *order_by_clause = NULL, *frame_clause = NULL;
	char *aname = NULL, *sname = NULL, *window_ident = NULL;
	sql_subfunc *wf = NULL;
	sql_exp *in = NULL, *pe = NULL, *oe = NULL, *call = NULL, *start = NULL, *eend = NULL, *fstart = NULL, *fend = NULL, *ie = NULL;
	sql_rel *p;
	list *gbe = NULL, *obe = NULL, *args = NULL, *types = NULL, *fargs = NULL;
	dnode *dn = window_function->data.lval->h, *dargs = NULL;
	int distinct = 0, frame_type, pos, nf = f, nfargs = 0;
	bool is_nth_value, supports_frames, found = false;

	frame_clear_visited_flag(sql); /* clear visited flags before iterating */

	if (l->h->next->type == type_list) {
		window_specification = l->h->next->data.lval;
	} else if (l->h->next->type == type_string) {
		const char* window_alias = l->h->next->data.sval;
		if ((window_specification = frame_get_window_def(sql, window_alias, &pos)) == NULL)
			return sql_error(sql, ERR_NOTFOUND, SQLSTATE(42000) "SELECT: window '%s' not found", window_alias);
		frame_set_var_visited(sql, pos);
	} else {
		assert(0);
	}

	window_ident = window_specification->h->data.sval;
	partition_by_clause = window_specification->h->next->data.sym;
	order_by_clause = window_specification->h->next->next->data.sym;
	frame_clause = window_specification->h->next->next->next->data.sym;

	if (window_ident && !get_window_clauses(sql, window_ident, &partition_by_clause, &order_by_clause, &frame_clause))
		return NULL;

	frame_type = frame_clause ? frame_clause->data.lval->h->next->next->data.i_val : FRAME_RANGE;
	aname = qname_schema_object(dn->data.lval);
	sname = qname_schema(dn->data.lval);

	is_nth_value = !strcmp(aname, "nth_value");
	bool is_value = is_nth_value || !strcmp(aname, "first_value") || !strcmp(aname, "last_value");
	supports_frames = window_function->token != SQL_RANK || is_value;

	if (is_sql_update_set(f) || is_sql_psm(f) || is_sql_values(f) || is_sql_join(f) || is_sql_where(f) || is_sql_groupby(f) || is_sql_having(f) || is_psm_call(f) || is_sql_from(f)) {
		char *uaname = SA_NEW_ARRAY(sql->ta, char, strlen(aname) + 1);
		const char *clause = is_sql_update_set(f)||is_sql_psm(f)?"in SET, WHILE, IF, ELSE, CASE, WHEN, RETURN, ANALYZE clauses (use subquery)":is_sql_values(f)?"on an unique value":
							 is_sql_join(f)?"in JOIN conditions":is_sql_where(f)?"in WHERE clause":is_sql_groupby(f)?"in GROUP BY clause":
							 is_psm_call(f)?"in CALL":is_sql_from(f)?"in functions in FROM":"in HAVING clause";
		return sql_error(sql, 02, SQLSTATE(42000) "%s: window function '%s' not allowed %s", toUpperCopy(uaname, aname), aname, clause);
	} else if (is_sql_aggr(f)) {
		char *uaname = SA_NEW_ARRAY(sql->ta, char, strlen(aname) + 1);
		return sql_error(sql, 02, SQLSTATE(42000) "%s: window functions not allowed inside aggregation functions", toUpperCopy(uaname, aname));
	} else if (is_sql_window(f)) {
		char *uaname = SA_NEW_ARRAY(sql->ta, char, strlen(aname) + 1);
		return sql_error(sql, 02, SQLSTATE(42000) "%s: window functions cannot be nested", toUpperCopy(uaname, aname));
	}

	/* window operations are only allowed in the projection */
	if (!is_sql_sel(f))
		return sql_error(sql, 02, SQLSTATE(42000) "OVER: only possible within the selection");

	p = *rel;
	/* Partition By */
	if (partition_by_clause) {
		gbe = rel_partition_groupings(query, &p, partition_by_clause, NULL /* cannot use (selection) column references, as this result is a selection column */, nf | sql_window);
		if (!gbe)
			return NULL;
		for (n = gbe->h ; n ; n = n->next) {
			sql_exp *en = n->data;

			set_ascending(en);
			set_nulls_first(en);
		}
	}

	/* Order By */
	if (order_by_clause) {
		obe = rel_order_by(query, &p, order_by_clause, 0, nf | sql_window);
		if (!obe)
			return NULL;
	}

	fargs = sa_list(sql->sa);
	if (window_function->token == SQL_RANK) { /* rank function call */
		dlist *dl = dn->next->next->data.lval;
		bool is_lag = !strcmp(aname, "lag"), is_lead = !strcmp(aname, "lead"),
			 extra_input = !strcmp(aname, "ntile") || !strcmp(aname, "rank") || !strcmp(aname, "dense_rank") || !strcmp(aname, "row_number") || !strcmp(aname, "percent_rank") || !strcmp(aname, "cume_dist");

		distinct = dn->next->data.i_val;
		if (extra_input) { /* pass an input column for analytic functions that don't require it */
			sql_subfunc *star = sql_bind_func(sql, "sys", "star", NULL, NULL, F_FUNC, true);
			in = exp_op(sql->sa, NULL, star);
			append(fargs, in);
		}
		if (dl)
			for (dargs = dl->h ; dargs ; dargs = dargs->next) {
				exp_kind ek = {type_value, card_column, FALSE};
				sql_subtype *empty = sql_bind_localtype("void"), *bte = sql_bind_localtype("bte");

				in = rel_value_exp2(query, &p, dargs->data.sym, f | sql_window | sql_farg, ek);
				if (!in)
					return NULL;
				if (!exp_subtype(in)) { /* we also do not expect parameters here */
					char *uaname = SA_NEW_ARRAY(sql->ta, char, strlen(aname) + 1);
					return sql_error(sql, 02, SQLSTATE(42000) "%s: parameters not allowed as arguments to window functions", toUpperCopy(uaname, aname));
				}
				if (!exp_name(in))
					exp_label(sql->sa, in, ++sql->label);

				/* corner case, if the argument is null convert it into something countable such as bte */
				if (subtype_cmp(exp_subtype(in), empty) == 0)
					in = exp_convert(sql->sa, in, empty, bte);
				if ((is_lag || is_lead) && nfargs == 2) { /* lag and lead 3rd arg must have same type as 1st arg */
					sql_exp *first = (sql_exp*) fargs->h->data;
					if (!(in = exp_check_type(sql, exp_subtype(first), p, in, type_equal)))
						return NULL;
				}
				if (!in)
					return NULL;

				append(fargs, in);
				in = exp_ref_save(sql, in);
				nfargs++;
			}
	} else { /* aggregation function call */
		distinct = dn->next->data.i_val;
		for (dargs = dn->next->next ; dargs && dargs->data.sym ; dargs = dargs->next) {
			exp_kind ek = {type_value, card_column, FALSE};
			sql_subtype *empty = sql_bind_localtype("void"), *bte = sql_bind_localtype("bte");

			in = rel_value_exp2(query, &p, dargs->data.sym, f | sql_window | sql_farg, ek);
			if (!in)
				return NULL;
			if (!exp_subtype(in)) { /* we also do not expect parameters here */
				char *uaname = SA_NEW_ARRAY(sql->ta, char, strlen(aname) + 1);
				return sql_error(sql, 02, SQLSTATE(42000) "%s: parameters not allowed as arguments to window functions", toUpperCopy(uaname, aname));
			}
			if (!exp_name(in))
				exp_label(sql->sa, in, ++sql->label);

			/* corner case, if the argument is null convert it into something countable such as bte */
			if (subtype_cmp(exp_subtype(in), empty) == 0)
				in = exp_convert(sql->sa, in, empty, bte);
			if (!in)
				return NULL;

			append(fargs, in);
			in = exp_ref_save(sql, in);
			nfargs++;

			if (!strcmp(aname, "count"))
				append(fargs, exp_atom_bool(sql->sa, 1)); /* ignore nills */
		}

		if (!nfargs) { /* count(*) */
			if (window_function->token == SQL_AGGR && strcmp(aname, "count") != 0) {
				char *uaname = SA_NEW_ARRAY(sql->ta, char, strlen(aname) + 1);
				return sql_error(sql, 02, SQLSTATE(42000) "%s: unable to perform '%s(*)'", toUpperCopy(uaname, aname), aname);
			}
			sql_subfunc *star = sql_bind_func(sql, "sys", "star", NULL, NULL, F_FUNC, true);
			in = exp_op(sql->sa, NULL, star);
			append(fargs, in);
			append(fargs, exp_atom_bool(sql->sa, 0)); /* don't ignore nills */
		}
	}

	if (distinct)
		return sql_error(sql, 02, SQLSTATE(42000) "SELECT: DISTINCT clause is not implemented for window functions");

	/* diff for partitions */
	if (gbe) {
		sql_subtype *bt = sql_bind_localtype("bit");

		for( n = gbe->h; n; n = n->next) {
			sql_subfunc *df;
			sql_exp *e = n->data;

			if (!exp_subtype(e))
				return sql_error(sql, 02, SQLSTATE(42000) "SELECT: parameters not allowed at PARTITION BY clause from window functions");

			e = exp_copy(sql, e);
			args = sa_list(sql->sa);
			if (pe) {
				df = bind_func(sql, "sys", "diff", bt, exp_subtype(e), F_ANALYTIC, true, NULL);
				append(args, pe);
			} else {
				df = bind_func(sql, "sys", "diff", exp_subtype(e), NULL, F_ANALYTIC, true, NULL);
			}
			if (!df)
				return sql_error(sql, 02, SQLSTATE(42000) "SELECT: function 'diff' not found");
			append(args, e);
			pe = exp_op(sql->sa, args, df);
		}
	} else {
		pe = exp_atom_bool(sql->sa, 0);
	}

	/* diff for orderby */
	if (obe) {
		sql_subtype *bt = sql_bind_localtype("bit");

		for( n = obe->h; n; n = n->next) {
			sql_subfunc *df;
			sql_exp *e = n->data;

			if (!exp_subtype(e))
				return sql_error(sql, 02, SQLSTATE(42000) "SELECT: parameters not allowed at ORDER BY clause from window functions");

			e = exp_copy(sql, e);
			args = sa_list(sql->sa);
			if (oe) {
				df = bind_func(sql, "sys", "diff", bt, exp_subtype(e), F_ANALYTIC, true, NULL);
				append(args, oe);
			} else {
				df = bind_func(sql, "sys", "diff", exp_subtype(e), NULL, F_ANALYTIC, true, NULL);
			}
			if (!df)
				return sql_error(sql, ERR_NOTFOUND, SQLSTATE(42000) "SELECT: function 'diff' not found");
			append(args, e);
			oe = exp_op(sql->sa, args, df);
		}
	} else {
		oe = exp_atom_bool(sql->sa, 0);
	}

	if (frame_clause || supports_frames) {
		if (frame_type == FRAME_RANGE)
			ie = obe ? (sql_exp*) obe->t->data : in;
		else
			ie = oe;
	}
	assert(oe && pe);

	types = exp_types(sql->sa, fargs);
	if (!(wf = bind_func_(sql, sname, aname, types, F_ANALYTIC, false, &found))) {
		sql->session->status = 0; /* if the function was not found clean the error */
		sql->errstr[0] = '\0';
		if ((wf = find_func(sql, sname, aname, list_length(types), F_ANALYTIC, false, NULL, &found))) {
			if (!list_empty(fargs) && !(fargs = check_arguments_and_find_largest_any_type(sql, NULL, fargs, wf, 0))) {
				sql->session->status = 0; /* reset error */
				sql->errstr[0] = '\0';
				found = false; /* reset found */
				wf = NULL;
			}
		} else {
			sql->session->status = 0; /* if the function was not found clean the error */
			sql->errstr[0] = '\0';
		}
	}
	if (!wf) {
		char *arg_list = nfargs ? nary_function_arg_types_2str(sql, types, nfargs) : NULL;
		return sql_error(sql, ERR_NOTFOUND, SQLSTATE(42000) "SELECT: %s window function %s%s%s'%s'(%s)",
						 found ? "insufficient privileges for" : "no such", sname ? "'":"", sname ? sname : "", sname ? "'.":"", aname, arg_list ? arg_list : "");
	}

	/* Frame */
	if (frame_clause) {
		dnode *d = frame_clause->data.lval->h;
		symbol *wstart = d->data.sym, *wend = d->next->data.sym, *rstart = wstart->data.lval->h->data.sym,
			   *rend = wend->data.lval->h->data.sym;
		int excl = d->next->next->next->data.i_val;
		bool shortcut = false;

		if (!supports_frames)
			return sql_error(sql, 02, SQLSTATE(42000) "OVER: frame extend only possible with aggregation and first_value, last_value and nth_value functions");
		if (excl != EXCLUDE_NONE)
			return sql_error(sql, 02, SQLSTATE(42000) "Only EXCLUDE NO OTHERS exclusion is currently implemented");
		if (list_empty(obe) && frame_type == FRAME_GROUPS)
			return sql_error(sql, 02, SQLSTATE(42000) "GROUPS frame requires an order by expression");
		if (wstart->token == SQL_FOLLOWING && wend->token == SQL_PRECEDING)
			return sql_error(sql, 02, SQLSTATE(42000) "FOLLOWING offset must come after PRECEDING offset");
		if (wstart->token == SQL_CURRENT_ROW && wend->token == SQL_PRECEDING)
			return sql_error(sql, 02, SQLSTATE(42000) "CURRENT ROW offset must come after PRECEDING offset");
		if (wstart->token == SQL_FOLLOWING && wend->token == SQL_CURRENT_ROW)
			return sql_error(sql, 02, SQLSTATE(42000) "FOLLOWING offset must come after CURRENT ROW offset");
		if (wstart->token != SQL_CURRENT_ROW && wend->token != SQL_CURRENT_ROW && wstart->token == wend->token && frame_type != FRAME_ROWS)
			return sql_error(sql, 02, SQLSTATE(42000) "Non-centered windows are only supported in row frames");
		if (frame_type == FRAME_RANGE) {
			if (((wstart->token == SQL_PRECEDING || wstart->token == SQL_FOLLOWING) && rstart->token != SQL_PRECEDING && rstart->token != SQL_CURRENT_ROW && rstart->token != SQL_FOLLOWING) ||
				((wend->token == SQL_PRECEDING || wend->token == SQL_FOLLOWING) && rend->token != SQL_PRECEDING && rend->token != SQL_CURRENT_ROW && rend->token != SQL_FOLLOWING)) {
				if (list_empty(obe))
					return sql_error(sql, 02, SQLSTATE(42000) "RANGE frame with PRECEDING/FOLLOWING offset requires an order by expression");
				if (list_length(obe) > 1)
					return sql_error(sql, 02, SQLSTATE(42000) "RANGE with offset PRECEDING/FOLLOWING requires exactly one ORDER BY column");
			}
		}

		if (list_empty(obe) && frame_type == FRAME_RANGE) { /* window functions are weird */
			frame_type = FRAME_ALL;
			shortcut = true;
		} else if (!is_value && (rstart->token == SQL_PRECEDING || rstart->token == SQL_CURRENT_ROW || rstart->token == SQL_FOLLOWING) && rstart->type == type_int &&
			(rend->token == SQL_PRECEDING || rend->token == SQL_CURRENT_ROW || rend->token == SQL_FOLLOWING) && rend->type == type_int) {
			 /* special cases, don't calculate bounds */
			if (frame_type != FRAME_ROWS && rstart->data.i_val == UNBOUNDED_PRECEDING_BOUND && rend->data.i_val == CURRENT_ROW_BOUND) {
				frame_type = FRAME_UNBOUNDED_TILL_CURRENT_ROW;
				shortcut = true;
			} else if (frame_type != FRAME_ROWS && rstart->data.i_val == CURRENT_ROW_BOUND && rend->data.i_val == UNBOUNDED_FOLLOWING_BOUND) {
				frame_type = FRAME_CURRENT_ROW_TILL_UNBOUNDED;
				shortcut = true;
			} else if (rstart->data.i_val == UNBOUNDED_PRECEDING_BOUND && rend->data.i_val == UNBOUNDED_FOLLOWING_BOUND) {
				frame_type = FRAME_ALL;
				shortcut = true;
			} else if (rstart->data.i_val == CURRENT_ROW_BOUND && rend->data.i_val == CURRENT_ROW_BOUND) {
				frame_type = FRAME_CURRENT_ROW;
				shortcut = true;
			}
		}
		if (!shortcut) {
			if (!(fstart = calculate_window_bound(query, p, wstart->token, rstart, ie, frame_type, f | sql_window)))
				return NULL;
			if (!(fend = calculate_window_bound(query, p, wend->token, rend, ie, frame_type, f | sql_window)))
				return NULL;
			if (!generate_window_bound_call(sql, &start, &eend, gbe ? pe : NULL, ie, fstart, fend, frame_type, excl,
											wstart->token, wend->token))
				return NULL;
		}
	} else if (supports_frames) { /* for analytic functions with no frame clause, we use the standard default values */
		if (is_value) {
			sql_subtype *bound_tp = sql_bind_localtype("lng"), *bt = (frame_type == FRAME_ROWS || frame_type == FRAME_GROUPS) ? bound_tp : exp_subtype(ie);
			unsigned char sclass = bt->type->eclass;

			fstart = exp_atom(sql->sa, atom_max_value(sql->sa, EC_NUMERIC(sclass) ? bt : bound_tp));
			fend = order_by_clause ? exp_atom(sql->sa, atom_zero_value(sql->sa, EC_NUMERIC(sclass) ? bt : bound_tp)) :
									 exp_atom(sql->sa, atom_max_value(sql->sa, EC_NUMERIC(sclass) ? bt : bound_tp));

			if (generate_window_bound_call(sql, &start, &eend, gbe ? pe : NULL, ie, fstart, fend, frame_type, EXCLUDE_NONE, SQL_PRECEDING, SQL_FOLLOWING) == NULL)
				return NULL;
		} else {
			frame_type = list_empty(obe) ? FRAME_ALL : FRAME_UNBOUNDED_TILL_CURRENT_ROW;
		}
	}

	args = sa_list(sql->sa);
	for (node *n = fargs->h ; n ; n = n->next)
		list_append(args, n->data);
	list_append(args, pe);
	list_append(args, oe);
	if (supports_frames) {
		list_append(args, exp_atom_int(sql->sa, frame_type));
		list_append(args, start ? start : exp_atom_oid(sql->sa, 1));
		list_append(args, eend ? eend : exp_atom_oid(sql->sa, 1));
	}
	call = exp_rank_op(sql->sa, list_empty(args) ? NULL : args, gbe, obe, wf);
	*rel = p;
	return call;
}

sql_exp *
rel_value_exp2(sql_query *query, sql_rel **rel, symbol *se, int f, exp_kind ek)
{
	mvc *sql = query->sql;
	if (!se)
		return NULL;

	if (mvc_highwater(sql))
		return sql_error(sql, 10, SQLSTATE(42000) "Query too complex: running out of stack space");

	if (rel && *rel && (*rel)->card == CARD_AGGR) { /* group by expression case, handle it before */
		sql_exp *exp = NULL;
		if (!is_sql_aggr(f) && !is_sql_window(f))
			exp = frame_get_groupby_expression(sql, se);
		if (sql->errstr[0] != '\0')
			return NULL;
		if (exp) {
			sql_exp *res = exp_ref(sql, exp);
			res->card = (*rel)->card;
			if (se->token == SQL_AGGR) {
				dlist *l = se->data.lval;
				int distinct = l->h->next->data.i_val;
				if (distinct)
					set_distinct(res);
			}
			if (!query_has_outer(query) && is_groupby((*rel)->op))
				res = rel_groupby_add_aggr(sql, *rel, res);
			return res;
		}
	}

	switch (se->token) {
	case SQL_OP:
		return rel_op(query, rel, se, f, ek);
	case SQL_UNOP:
		return rel_unop(query, rel, se, f, ek);
	case SQL_BINOP:
		return rel_binop(query, rel, se, f, ek);
	case SQL_NOP:
		return rel_nop(query, rel, se, f, ek);
	case SQL_AGGR:
		return rel_aggr(query, rel, se, f);
	case SQL_WINDOW:
		return rel_rankop(query, rel, se, f);
	case SQL_IDENT:
	case SQL_COLUMN:
		return rel_column_ref(query, rel, se, f );
	case SQL_NAME: {
		dlist *l = se->data.lval;
		const char *sname = qname_schema(l);
		const char *vname = qname_schema_object(l);
		return rel_exp_variable_on_scope(sql, sname, vname);
	}
	case SQL_VALUES:
	case SQL_WITH:
	case SQL_SELECT: {
		sql_rel *r = NULL;

		if (is_psm_call(f) || is_sql_merge(f))
			return sql_error(sql, 02, SQLSTATE(42000) "%s: subqueries not supported inside %s", is_psm_call(f) ? "CALL" : "MERGE", is_psm_call(f) ? "CALL statements" : "MERGE conditions");
		if (rel && *rel)
			query_push_outer(query, *rel, f);
		if (se->token == SQL_WITH) {
			r = rel_with_query(query, se);
		} else if (se->token == SQL_VALUES) {
			r = rel_values(query, se, NULL);
		} else {
			assert(se->token == SQL_SELECT);
			r = rel_subquery(query, se, ek);
		}
		if (rel && *rel) {
			*rel = query_pop_outer(query);
			if (is_sql_join(f) && is_groupby((*rel)->op)) {
				return sql_error(sql, 05, SQLSTATE(42000) "SELECT: aggregate functions not allowed in JOIN conditions");
			} else if (is_sql_where(f) && is_groupby((*rel)->op)) {
				return sql_error(sql, 02, SQLSTATE(42000) "SELECT: aggregate functions not allowed in WHERE clause");
			} else if ((is_sql_update_set(f) || is_sql_psm(f)) && is_groupby((*rel)->op)) {
				return sql_error(sql, 02, SQLSTATE(42000) "SELECT: aggregate functions not allowed in SET, WHILE, IF, ELSE, CASE, WHEN, RETURN, ANALYZE clauses");
			}
		}
		if (!r)
			return NULL;
		if (ek.type == type_value && ek.card <= card_set && is_project(r->op) && list_length(r->exps) > 1)
			return sql_error(sql, 02, SQLSTATE(42000) "SELECT: subquery must return only one column");
		if (ek.type == type_relation && is_project(r->op) && list_length(r->exps) != ek.type)
			return sql_error(sql, 02, SQLSTATE(42000) "SELECT: subquery has too %s columns", list_length(r->exps) < ek.type ? "few" : "many");
		if (ek.type == type_value && list_length(r->exps) == 1 && !is_sql_psm(f)) /* for now don't rename multi attribute results */
			r = rel_zero_or_one(sql, r, ek);
		return exp_rel(sql, r);
	}
	case SQL_TABLE: {
		/* turn a subquery into a tabular result */
		*rel = rel_selects(query, se->data.sym);
		if (*rel)
			return lastexp(*rel);
		return NULL;
	}
	case SQL_PARAMETER: {
		if (sql->emode != m_prepare)
			return sql_error(sql, 02, SQLSTATE(42000) "SELECT: parameters ('?') not allowed in normal queries, use PREPARE");
		assert(se->type == type_int);
		return exp_atom_ref(sql->sa, se->data.i_val, NULL);
	}
	case SQL_NULL:
		return exp_null(sql->sa, sql_bind_localtype("void"));
	case SQL_NEXT:
		return rel_next_value_for(sql, se);
	case SQL_CAST:
		return rel_cast(query, rel, se, f);
	case SQL_CASE:
	case SQL_COALESCE:
	case SQL_NULLIF:
		return rel_case_exp(query, rel, se, f);
	case SQL_RANK:
		return sql_error(sql, 02, SQLSTATE(42000) "SELECT: window function %s requires an OVER clause", qname_schema_object(se->data.lval->h->data.lval));
	case SQL_XMLELEMENT:
	case SQL_XMLFOREST:
	case SQL_XMLCOMMENT:
	case SQL_XMLATTRIBUTE:
	case SQL_XMLCONCAT:
	case SQL_XMLDOCUMENT:
	case SQL_XMLPI:
	case SQL_XMLTEXT:
		return rel_xml(query, rel, se, f, ek);
	default:
		return rel_logical_value_exp(query, rel, se, f, ek);
	}
}

static int exps_has_rank(list *exps);

static int
exp_has_rank(sql_exp *e)
{
	switch(e->type) {
	case e_convert:
		return exp_has_rank(e->l);
	case e_func:
		if (e->r)
			return 1;
		/* fall through */
	case e_aggr:
		return exps_has_rank(e->l);
	case e_cmp:
		if (e->flag == cmp_or || e->flag == cmp_filter)
			return exps_has_rank(e->l) || exps_has_rank(e->r);
		if (e->flag == cmp_in || e->flag == cmp_notin)
			return exp_has_rank(e->l) || exps_has_rank(e->r);
		return exp_has_rank(e->l) || exp_has_rank(e->r) || (e->f && exp_has_rank(e->f));
	default:
		return 0;
	}
}

/* TODO create exps_has (list, fptr ) */
static int
exps_has_rank(list *exps)
{
	if (!exps || list_empty(exps))
		return 0;
	for(node *n = exps->h; n; n=n->next){
		sql_exp *e = n->data;

		if (exp_has_rank(e))
			return 1;
	}
	return 0;
}

sql_exp *
rel_value_exp(sql_query *query, sql_rel **rel, symbol *se, int f, exp_kind ek)
{
	SelectNode *sn = NULL;
	sql_exp *e;
	if (!se)
		return NULL;

	if (se->token == SQL_SELECT)
		sn = (SelectNode*)se;
	if (mvc_highwater(query->sql))
		return sql_error(query->sql, 10, SQLSTATE(42000) "Query too complex: running out of stack space");

	e = rel_value_exp2(query, rel, se, f, ek);
	if (e && (se->token == SQL_SELECT || se->token == SQL_TABLE) && !exp_is_rel(e)) {
		assert(*rel);
		return rel_lastexp(query->sql, *rel);
	}
	if (exp_has_rel(e) && sn && !sn->from && !sn->where && (ek.card < card_set || ek.card == card_exists) && ek.type != type_relation) {
		sql_rel *r = exp_rel_get_rel(query->sql->sa, e);
		sql_rel *l = r->l;

		if (r && is_simple_project(r->op) && l && is_simple_project(l->op) && !l->l && !exps_has_rank(r->exps) && list_length(r->exps) == 1) { /* should be a simple column or value */
			if (list_length(r->exps) > 1) { /* Todo make sure the in handling can handle a list ( value lists), instead of just a list of relations */
				e = exp_values(query->sql->sa, r->exps);
			} else {
				sql_exp *ne = r->exps->h->data;
				if (rel && *rel && !exp_has_rel(ne)) {
					e = ne;
					rel_bind_var(query->sql, *rel, e);
					unsigned int fv = exp_has_freevar(query->sql, e);
					if (fv && is_sql_aggr(f)) {
						if (fv <= query_has_outer(query)) {
							sql_rel *outer = query_fetch_outer(query, fv-1);
							query_outer_pop_last_used(query, fv-1);
							reset_outer(outer);
						} else {
							reset_freevar(e);
						}
					}
				}
			}
		}
	}
	return e;
}

static sql_exp *
column_exp(sql_query *query, sql_rel **rel, symbol *column_e, int f)
{
	dlist *l = column_e->data.lval;
	exp_kind ek = {type_value, card_column, FALSE};
	sql_exp *ve;

	if (f == sql_sel && rel && *rel && (*rel)->card < CARD_AGGR)
		ek.card = card_value;
	ve = rel_value_exp(query, rel, l->h->data.sym, f, ek);
	if (!ve)
		return NULL;
	/* AS name */
	if (ve && l->h->next->data.sval)
		exp_setname(query->sql->sa, ve, NULL, l->h->next->data.sval);
	return ve;
}

static int
exp_is_not_intern(sql_exp *e)
{
	return is_intern(e)?-1:0;
}

static void
rel_remove_internal_exp(sql_rel *rel)
{
	if (rel->exps) {
		list *n_exps = list_select(rel->exps, rel, (fcmp)&exp_is_not_intern, (fdup)NULL);

		rel->exps = n_exps;
	}
}

static inline int
exp_key(sql_exp *e)
{
	if (e->alias.name)
		return hash_key(e->alias.name);
	return 0;
}

static list *
group_merge_exps(mvc *sql, list *gexps, list *exps)
{
	int nexps = list_length(gexps) + list_length(exps);

	if (nexps < 5) {
		return list_distinct(list_merge(gexps, exps, (fdup) NULL), (fcmp) exp_equal, (fdup) NULL);
	} else { /* for longer lists, use hashing */
		sql_hash *ht = hash_new(sql->ta, nexps, (fkeyvalue)&exp_key);

		for (node *n = gexps->h; n ; n = n->next) { /* first add grouping expressions */
			sql_exp *e = n->data;
			int key = ht->key(e);

			hash_add(ht, key, e);
		}

		for (node *n = exps->h; n ; n = n->next) { /* then test if the new grouping expressions are already there */
			sql_exp *e = n->data;
			int key = ht->key(e);
			sql_hash_e *he = ht->buckets[key&(ht->size-1)];
			bool duplicates = false;

			for (; he && !duplicates; he = he->chain) {
				sql_exp *f = he->value;

				if (!exp_equal(e, f))
					duplicates = true;
			}
			hash_add(ht, key, e);
			if (!duplicates)
				list_append(gexps, e);
		}
		return gexps;
	}
}

static list *
rel_table_exp(sql_query *query, sql_rel **rel, symbol *column_e, bool single_exp )
{
	mvc *sql = query->sql;
	if (column_e->token == SQL_TABLE && column_e->data.lval->h->type == type_symbol) {
		sql_rel *r;

		if (!is_project((*rel)->op))
			return NULL;
		r = rel_named_table_function(query, (*rel)->l, column_e, 0, NULL);
		if (!r)
			return NULL;
		*rel = r;
		return sa_list(sql->sa);
	} else if (column_e->token == SQL_TABLE) {
		char *tname = column_e->data.lval->h->data.sval;
		list *exps = NULL;
		sql_rel *project = *rel, *groupby = NULL;

		/* if there's a group by relation in the tree, skip it for the '*' case and use the underlying projection */
		if (project) {
			while (is_groupby(project->op) || is_select(project->op)) {
				if (is_groupby(project->op))
					groupby = project;
				if (project->l)
					project = project->l;
			}
			assert(project);
		}

		if (project->op == op_project && project->l && project == *rel && !tname && !rel_is_ref(project) && !need_distinct(project) && single_exp) {
			sql_rel *l = project->l;
			if (!l || !is_project(l->op) || list_length(project->exps) == list_length(l->exps)) {
				rel_remove_internal_exp(*rel);
				exps = project->exps;
				*rel = project->l;
			}
		}
		if ((exps || (exps = rel_table_projections(sql, project, tname, 0)) != NULL) && !list_empty(exps)) {
			if (!(exps = check_distinct_exp_names(sql, exps)))
				return sql_error(sql, 02, SQLSTATE(42000) "Duplicate column names in table%s%s%s projection list", tname ? " '" : "", tname ? tname : "", tname ? "'" : "");
			if (groupby) {
				groupby->exps = group_merge_exps(sql, groupby->exps, exps);
				for (node *n = groupby->exps->h ; n ; n = n->next) {
					sql_exp *e = n->data;

					if (e->card > groupby->card) {
						if (exp_name(e) && !has_label(e))
							return sql_error(sql, ERR_GROUPBY, SQLSTATE(42000) "SELECT: cannot use non GROUP BY column '%s' in query results without an aggregate function", exp_name(e));
						return sql_error(sql, ERR_GROUPBY, SQLSTATE(42000) "SELECT: cannot use non GROUP BY column in query results without an aggregate function");
					}
				}
			}
			return exps;
		}
		if (!tname)
			return sql_error(sql, 02, SQLSTATE(42000) "Table expression without table name");
		return sql_error(sql, 02, SQLSTATE(42000) "Column expression Table '%s' unknown", tname);
	}
	return NULL;
}

sql_exp *
rel_column_exp(sql_query *query, sql_rel **rel, symbol *column_e, int f)
{
	if (column_e->token == SQL_COLUMN || column_e->token == SQL_IDENT)
		return column_exp(query, rel, column_e, f);
	return NULL;
}

static sql_rel*
rel_where_groupby_nodes(sql_query *query, sql_rel *rel, SelectNode *sn, int *group_totals)
{
	mvc *sql = query->sql;

	if (sn->where) {
		rel = rel_logical_exp(query, rel, sn->where, sql_where);
		if (!rel) {
			if (sql->errstr[0] == 0)
				return sql_error(sql, 02, SQLSTATE(42000) "Subquery result missing");
			return NULL;
		}
	}
	query_processed(query);

	if (rel && sn->groupby) {
		list *gbe, *sets = NULL;
		for (dnode *o = sn->groupby->data.lval->h; o ; o = o->next) {
			symbol *grouping = o->data.sym;
			if (grouping->token == SQL_ROLLUP || grouping->token == SQL_CUBE || grouping->token == SQL_GROUPING_SETS) {
				*group_totals |= sql_group_totals;
				break;
			}
		}
		gbe = rel_groupings(query, &rel, sn->groupby, sn->selection, sql_sel | sql_groupby | *group_totals, false, &sets);
		if (!gbe)
			return NULL;
		rel = rel_groupby(sql, rel, gbe);
		if (sets && list_length(sets) > 1) { /* if there is only one combination, there is no reason to generate unions */
			prop *p = prop_create(sql->sa, PROP_GROUPINGS, rel->p);
			p->value.pval = sets;
			rel->p = p;
		}
	}

	if (rel && sn->having) {
		/* having implies group by, ie if not supplied do a group by */
		if (rel->op != op_groupby)
			rel = rel_groupby(sql, rel, NULL);
	}
	query_processed(query);
	return rel;
}

static sql_rel*
rel_having_limits_nodes(sql_query *query, sql_rel *rel, SelectNode *sn, exp_kind ek, int group_totals)
{
	mvc *sql = query->sql;
	sql_rel *inner = NULL;
	int single_value = 1;

	if (is_project(rel->op) && rel->l) {
		inner = rel->l;
		single_value = 0;
	}

	if (sn->having) {
		if (inner && is_groupby(inner->op))
			set_processed(inner);
		if (!(inner = rel_logical_exp(query, inner, sn->having, sql_having | group_totals)))
			return NULL;
		if (inner->exps && exps_card(inner->exps) > CARD_AGGR)
			return sql_error(sql, 02, SQLSTATE(42000) "SELECT: cannot compare sets with values, probably an aggregate function missing");
		if (!single_value)
			rel->l = inner;
	}

	if (rel && sn->distinct)
		rel = rel_distinct(rel);

	if (rel && sn->orderby) {
		list *obe = NULL;
		sql_rel *sel = NULL, *l = rel->l;

		/* project( select ) */
		if (sn->having && is_select(l->op)) {
			sel = l;
			rel->l = l->l;
		}
		rel = rel_orderby(sql, rel);
		set_processed(rel);
		obe = rel_order_by(query, &rel, sn->orderby, sn->distinct, sql_orderby | group_totals);
		if (!obe)
			return NULL;
		rel->r = obe;
		if (sel) {
			sql_rel *o = rel, *p = o->l;
			p->l = sel;
		}
	}
	if (!rel)
		return NULL;

	if (sn->limit || sn->offset) {
		sql_subtype *lng = sql_bind_localtype("lng");
		list *exps = new_exp_list(sql->sa);

		if (sn->limit) {
			sql_exp *l = rel_value_exp(query, NULL, sn->limit, 0, ek);

			if (!l || !(l=exp_check_type(sql, lng, NULL, l, type_equal)))
				return NULL;
			if ((ek.card != card_relation && sn->limit) &&
				(ek.card == card_value && sn->limit)) {
				sql_subfunc *zero_or_one = sql_bind_func(sql, "sys", "zero_or_one", exp_subtype(l), NULL, F_AGGR, true);
				l = exp_aggr1(sql->sa, l, zero_or_one, 0, 0, CARD_ATOM, has_nil(l));
			}
			list_append(exps, l);
		} else
			list_append(exps, exp_atom(sql->sa, atom_general(sql->sa, lng, NULL)));
		if (sn->offset) {
			sql_exp *o = rel_value_exp( query, NULL, sn->offset, 0, ek);
			if (!o || !(o=exp_check_type(sql, lng, NULL, o, type_equal)))
				return NULL;
			list_append(exps, o);
		}
		rel = rel_topn(sql->sa, rel, exps);
	}

	if (sn->sample || sn->seed) {
		list *exps = new_exp_list(sql->sa);

		if (sn->sample) {
			sql_exp *s = rel_value_exp(query, NULL, sn->sample, 0, ek);
			if (!s)
				return NULL;
			if (!exp_subtype(s) && rel_set_type_param(sql, sql_bind_localtype("lng"), NULL, s, 0) < 0)
				return NULL;
			list_append(exps, s);
		} else {
			assert(sn->seed);
			return sql_error(sql, 02, SQLSTATE(42000) "SEED: cannot have SEED without SAMPLE");
		}
		if (sn->seed) {
			sql_exp *e = rel_value_exp(query, NULL, sn->seed, 0, ek);
			if (!e || !(e=exp_check_type(sql, sql_bind_localtype("int"), NULL, e, type_equal)))
				return NULL;
			list_append(exps, e);
		}
		rel = rel_sample(sql->sa, rel, exps);
	}

	/* after parsing the current query, set the group by relation as processed */
	if (!sn->having && inner && is_groupby(inner->op))
		set_processed(inner);
	if (rel)
		set_processed(rel);
	return rel;
}

static sql_rel *
join_on_column_name(sql_query *query, sql_rel *rel, sql_rel *t1, sql_rel *t2, int op, int l_nil, int r_nil)
{
	mvc *sql = query->sql;
	int found = 0, full = (op != op_join);
	list *exps = rel_projections(sql, t1, NULL, 1, 0);
	list *r_exps = rel_projections(sql, t2, NULL, 1, 0);
	list *outexps = new_exp_list(sql->sa);

	if (!exps || !r_exps)
		return NULL;
	for (node *n = exps->h; n; n = n->next) {
		sql_exp *le = n->data;
		int multi = 0;
		const char *rname = exp_relname(le), *name = exp_name(le);
		sql_exp *re = exps_bind_column(r_exps, name, NULL, &multi, 0);

		if (re) {
			if (multi)
				return sql_error(sql, ERR_AMBIGUOUS, SQLSTATE(42000) "NATURAL JOIN: common column name '%s' appears more than once in right table", rname);
			multi = 0;
			le = exps_bind_column(exps, name, NULL, &multi, 0);
			if (multi)
				return sql_error(sql, ERR_AMBIGUOUS, SQLSTATE(42000) "NATURAL JOIN: common column name '%s' appears more than once in left table", rname);

			found = 1;
			if (!(rel = rel_compare_exp(query, rel, le, re, "=", TRUE, 0, 0, 0)))
				return NULL;
			if (full) {
				sql_exp *cond = rel_unop_(sql, rel, le, "sys", "isnull", card_value);
				if (!cond)
					return NULL;
				set_has_no_nil(cond);
				if (!(le = rel_nop_(sql, rel, cond, re, le, NULL, "sys", "ifthenelse", card_value)))
					return NULL;
			}
			exp_setname(sql->sa, le, rname, name);
			set_not_unique(le);
			append(outexps, le);
			list_remove_data(r_exps, NULL, re);
		} else {
			if (l_nil)
				set_has_nil(le);
			set_not_unique(le);
			append(outexps, le);
		}
	}
	if (!found)
		return sql_error(sql, 02, SQLSTATE(42000) "JOIN: no columns of tables '%s' and '%s' match", rel_name(t1)?rel_name(t1):"", rel_name(t2)?rel_name(t2):"");
	for (node *n = r_exps->h; n; n = n->next) {
		sql_exp *re = n->data;
		if (r_nil)
			set_has_nil(re);
		set_not_unique(re);
		append(outexps, re);
	}
	rel = rel_project(sql->sa, rel, outexps);
	return rel;
}

static sql_rel *
rel_select_exp(sql_query *query, sql_rel *rel, SelectNode *sn, exp_kind ek)
{
	mvc *sql = query->sql;
	sql_rel *inner = NULL;
	int group_totals = 0;
	list *pexps = NULL;

	assert(sn->s.token == SQL_SELECT);
	if (!sn->selection)
		return sql_error(sql, 02, SQLSTATE(42000) "SELECT: the selection or from part is missing");

	if (!rel)
		rel = rel_project_exp(sql, exp_atom_bool(sql->sa, 1));
	rel = rel_where_groupby_nodes(query, rel, sn, &group_totals);
	if (sql->session->status) /* rel might be NULL as input, so we have to check for the session status for errors */
		return NULL;

	inner = rel;
	pexps = sa_list(sql->sa);
	for (dnode *n = sn->selection->h; n; n = n->next) {
		/* Here we could get real column expressions
		 * (including single atoms) but also table results.
		 * Therefor we try both rel_column_exp
		 * and rel_table_exp.
		 */
		list *te = NULL;
		sql_exp *ce = rel_column_exp(query, &inner, n->data.sym, sql_sel | group_totals);

		if (ce) {
			pexps = append(pexps, ce);
			rel = inner;
			continue;
		} else {
			te = rel_table_exp(query, &rel, n->data.sym, !list_length(pexps) && !n->next);
		}
		if (!ce && !te) {
			if (sql->errstr[0])
				return NULL;
			return sql_error(sql, 02, SQLSTATE(42000) "SELECT: subquery result missing");
		}
		/* here we should merge the column expressions we
		 * obtained so far with the table expression, ie
		 * t1.* or a subquery.
		 */
		pexps = list_merge(pexps, te, (fdup)NULL);
	}
	if (rel && is_groupby(rel->op) && !sn->groupby && !is_processed(rel)) {
		for (node *n=pexps->h; n; n = n->next) {
			sql_exp *ce = n->data;
			if (rel->card < ce->card) {
				if (exp_name(ce) && !has_label(ce))
					return sql_error(sql, ERR_GROUPBY, SQLSTATE(42000) "SELECT: cannot use non GROUP BY column '%s' in query results without an aggregate function", exp_name(ce));
				return sql_error(sql, ERR_GROUPBY, SQLSTATE(42000) "SELECT: cannot use non GROUP BY column in query results without an aggregate function");
			}
		}
		set_processed(rel);
	}
	rel = rel_project(sql->sa, rel, pexps);

	rel = rel_having_limits_nodes(query, rel, sn, ek, group_totals);
	return rel;
}

static sql_rel*
rel_unique_names(mvc *sql, sql_rel *rel)
{
	list *l;

	if (!is_project(rel->op))
		return rel;
	l = sa_list(sql->sa);
	for (node *n = rel->exps->h; n; n = n->next) {
		sql_exp *e = n->data;
		const char *name = exp_name(e);

		/* If there are two identical expression names, there will be ambiguity */
		if (!name || exps_bind_column(l, name, NULL, NULL, 0))
			exp_label(sql->sa, e, ++sql->label);
		append(l,e);
	}
	rel->exps = l;
	return rel;
}

static sql_rel *
rel_query(sql_query *query, symbol *sq, exp_kind ek)
{
	mvc *sql = query->sql;
	sql_rel *res = NULL;
	SelectNode *sn = NULL;

	if (sq->token != SQL_SELECT)
		return table_ref(query, sq, 0, NULL);

	/* select ... into is currently not handled here ! */
 	sn = (SelectNode *) sq;
	if (sn->into)
		return NULL;

	if (ek.card != card_relation && sn->orderby)
		return sql_error(sql, 01, SQLSTATE(42000) "SELECT: ORDER BY only allowed on outermost SELECT");

	if (sn->window) {
		dlist *wl = sn->window->data.lval;
		for (dnode *n = wl->h; n ; n = n->next) {
			dlist *wd = n->data.sym->data.lval;
			const char *name = wd->h->data.sval;
			dlist *wdef = wd->h->next->data.lval;
			if (frame_get_window_def(sql, name, NULL)) {
				return sql_error(sql, 01, SQLSTATE(42000) "SELECT: Redefinition of window '%s'", name);
			} else if (!frame_push_window_def(sql, name, wdef)) {
				return sql_error(sql, 02, SQLSTATE(HY013) MAL_MALLOC_FAIL);
			}
		}
	}

	if (sn->from) {
		dlist *fl = sn->from->data.lval;
		sql_rel *fnd = NULL;
		list *refs = new_exp_list(sql->sa); /* Keep list of relation names in order to test for duplicates */

		for (dnode *n = fl->h; n ; n = n->next) {
			int lateral = check_is_lateral(n->data.sym);

			/* just used current expression */
			if (lateral && res)
				query_push_outer(query, res, sql_from);
			fnd = table_ref(query, n->data.sym, lateral, refs);
			if (lateral && res)
				res = query_pop_outer(query);
			if (!fnd)
				break;
			if (res) {
				res = rel_crossproduct(sql->sa, res, fnd, op_join);
				if (lateral)
					set_dependent(res);
			} else {
				res = fnd;
			}
		}
		if (!fnd) {
			if (res)
				rel_destroy(res);
			return NULL;
		}
	} else if (!query_has_outer(query) || !res) {/* only on top level query */
		return rel_select_exp(query, NULL, sn, ek);
	}

	sql_rel *rel = NULL;
	if (res)
		rel = rel_select_exp(query, res, sn, ek);
	if (!rel && res)
		rel_destroy(res);
	return rel;
}

static sql_rel *
rel_setquery_(sql_query *query, sql_rel *l, sql_rel *r, dlist *cols, int op )
{
	mvc *sql = query->sql;
	sql_rel *rel;

	if (!cols) {
		list *ls, *rs;

		l = rel_unique_names(sql, l);
		r = rel_unique_names(sql, r);
		ls = rel_projections(sql, l, NULL, 0, 1);
		rs = rel_projections(sql, r, NULL, 0, 1);
		rel = rel_setop_check_types(sql, l, r, ls, rs, (operator_type)op);
	} else {
		rel = rel_setop(sql->sa, l, r, (operator_type)op);
	}
	if (rel) {
		rel_setop_set_exps(sql, rel, rel_projections(sql, rel, NULL, 0, 1), false);
		set_processed(rel);
	}
	return rel;
}

static sql_rel *
rel_setquery(sql_query *query, symbol *q)
{
	mvc *sql = query->sql;
	sql_rel *res = NULL;
	dnode *n = q->data.lval->h;
	symbol *tab_ref1 = n->data.sym;
	int distinct = n->next->data.i_val;
	dlist *corresponding = n->next->next->data.lval;
	symbol *tab_ref2 = n->next->next->next->data.sym;
	sql_rel *t1, *t2;

	assert(n->next->type == type_int);
	t1 = table_ref(query, tab_ref1, 0, NULL);
	if (!t1)
		return NULL;
	t2 = table_ref(query, tab_ref2, 0, NULL);
	if (!t2)
		return NULL;

	rel_remove_internal_exp(t1);
	rel_remove_internal_exp(t2);
	if (list_length(t1->exps) != list_length(t2->exps)) {
		int t1nrcols = list_length(t1->exps);
		int t2nrcols = list_length(t2->exps);
		char *op = "UNION";
		if (q->token == SQL_EXCEPT)
			op = "EXCEPT";
		else if (q->token == SQL_INTERSECT)
			op = "INTERSECT";
		rel_destroy(t1);
		rel_destroy(t2);
		return sql_error(sql, 02, SQLSTATE(42000) "%s: column counts (%d and %d) do not match", op, t1nrcols, t2nrcols);
	}
	if ( q->token == SQL_UNION) {
		/* For EXCEPT/INTERSECT the group by is always done within the implementation */
		if (t1 && distinct)
			t1 = rel_distinct(t1);
		if (t2 && distinct)
			t2 = rel_distinct(t2);
		res = rel_setquery_(query, t1, t2, corresponding, op_union );
	} else if ( q->token == SQL_EXCEPT)
		res = rel_setquery_(query, t1, t2, corresponding, op_except );
	else if ( q->token == SQL_INTERSECT)
		res = rel_setquery_(query, t1, t2, corresponding, op_inter );
	if (res) {
		set_processed(res);
		if (distinct)
			res = rel_distinct(res);
	}
	return res;
}

static sql_rel *
rel_joinquery_(sql_query *query, symbol *tab1, int natural, jt jointype, symbol *tab2, symbol *js, list *refs)
{
	mvc *sql = query->sql;
	operator_type op = op_join;
	sql_rel *t1 = NULL, *t2 = NULL, *inner, *rel = NULL;
	int l_nil = 0, r_nil = 0, lateral = 0;

	switch(jointype) {
	case jt_inner:
	case jt_cross: op = op_join;
		break;
	case jt_left: op = op_left;
		r_nil = 1;
		break;
	case jt_right: op = op_right;
		l_nil = 1;
		break;
	case jt_full: op = op_full;
		l_nil = 1;
		r_nil = 1;
		break;
	}

	/* a dependent join cannot depend on the right side, so disable lateral check for right and full joins */
	lateral = (op == op_join || op == op_left) && check_is_lateral(tab2);
	t1 = table_ref(query, tab1, 0, refs);
	if (t1) {
		if (!lateral) {
			t2 = table_ref(query, tab2, 0, refs);
		} else {
			query_processed(query);
			query_push_outer(query, t1, sql_from);
			t2 = table_ref(query, tab2, 0, refs);
			t1 = query_pop_outer(query);
		}
	}
	if (!t1 || !t2)
		return NULL;

	query_processed(query);
	inner = rel = rel_crossproduct(sql->sa, t1, t2, op);
	if (!rel)
		return NULL;
	if (lateral)
		set_dependent(rel);

	assert(jointype != jt_cross || (!natural && !js)); /* there are no natural cross joins, or cross joins with conditions */
	if (js && natural)
		return sql_error(sql, 02, SQLSTATE(42000) "SELECT: cannot have a NATURAL JOIN with a join specification (ON or USING)");
	if (jointype != jt_cross && !js && !natural)
		return sql_error(sql, 02, SQLSTATE(42000) "SELECT: must have NATURAL JOIN or a JOIN with a join specification (ON or USING)");

	if (js && js->token != SQL_USING) {	/* On sql_logical_exp */
		rel = rel_logical_exp(query, rel, js, sql_where | sql_join);
	} else if (js) {	/* using */
		char rname[16], *rnme;
		dnode *n = js->data.lval->h;
		list *outexps = new_exp_list(sql->sa), *exps;
		node *m;

		rnme = number2name(rname, sizeof(rname), ++sql->label);
		for (; n; n = n->next) {
			char *nm = n->data.sval;
			sql_exp *cond, *ls, *rs;

			if (!(ls = rel_bind_column(sql, t1, nm, sql_where | sql_join, 0)) && sql->session->status == -ERR_AMBIGUOUS)
				return NULL;
			if (!(rs = rel_bind_column(sql, t2, nm, sql_where | sql_join, 0)) && sql->session->status == -ERR_AMBIGUOUS)
				return NULL;
			if (!ls || !rs)
				return sql_error(sql, 02, SQLSTATE(42000) "JOIN: tables '%s' and '%s' do not have a matching column '%s'", rel_name(t1)?rel_name(t1):"", rel_name(t2)?rel_name(t2):"", nm);
			if (!(rel = rel_compare_exp(query, rel, ls, rs, "=", TRUE, 0, 0, 0)))
				return NULL;
			if (op != op_join) {
				if (!(cond = rel_unop_(sql, rel, ls, "sys", "isnull", card_value)))
					return NULL;
				set_has_no_nil(cond);
				if (rel_convert_types(sql, t1, t2, &ls, &rs, 1, type_equal) < 0)
					return NULL;
				if (!(ls = rel_nop_(sql, rel, cond, rs, ls, NULL, "sys", "ifthenelse", card_value)))
					return NULL;
			}
			exp_setname(sql->sa, ls, rnme, nm);
			append(outexps, ls);
			if (!rel)
				return NULL;
		}
		exps = rel_projections(sql, t1, NULL, 1, 1);
		for (m = exps->h; m; m = m->next) {
			const char *nm = exp_name(m->data);
			int fnd = 0;

			for (n = js->data.lval->h; n; n = n->next) {
				if (strcmp(nm, n->data.sval) == 0) {
					fnd = 1;
					break;
				}
			}
			if (!fnd) {
				sql_exp *ls = m->data;
				if (l_nil)
					set_has_nil(ls);
				set_not_unique(ls);
				append(outexps, ls);
			}
		}
		exps = rel_projections(sql, t2, NULL, 1, 1);
		for (m = exps->h; m; m = m->next) {
			const char *nm = exp_name(m->data);
			int fnd = 0;

			for (n = js->data.lval->h; n; n = n->next) {
				if (strcmp(nm, n->data.sval) == 0) {
					fnd = 1;
					break;
				}
			}
			if (!fnd) {
				sql_exp *rs = m->data;
				if (r_nil)
					set_has_nil(rs);
				set_not_unique(rs);
				append(outexps, rs);
			}
		}
		rel = rel_project(sql->sa, rel, outexps);
	} else if (jointype != jt_cross) {		/* ! js -> natural join */
		rel = join_on_column_name(query, rel, t1, t2, op, l_nil, r_nil);
	}
	if (!rel)
		return NULL;
	if (inner && is_outerjoin(inner->op))
		set_processed(inner);
	set_processed(rel);
	query_processed(query);
	return rel;
}

static sql_rel *
rel_joinquery(sql_query *query, symbol *q, list *refs)
{
	dnode *n = q->data.lval->h;
	symbol *tab_ref1 = n->data.sym;
	int natural = n->next->data.i_val;
	jt jointype = (jt) n->next->next->data.i_val;
	symbol *tab_ref2 = n->next->next->next->data.sym;
	symbol *joinspec = n->next->next->next->next->data.sym;

	assert(n->next->type == type_int);
	assert(n->next->next->type == type_int);
	return rel_joinquery_(query, tab_ref1, natural, jointype, tab_ref2, joinspec, refs);
}

sql_rel *
rel_subquery(sql_query *query, symbol *sq, exp_kind ek)
{
	mvc *sql = query->sql;

	query_processed(query);
	if (!stack_push_frame(sql, NULL))
		return sql_error(sql, 02, SQLSTATE(HY013) MAL_MALLOC_FAIL);
	sql_rel *rel = rel_query(query, sq, ek);
	stack_pop_frame(sql);
	if (!query_has_outer(query))
		query_processed(query);
	if (rel && ek.type == type_relation && ek.card < card_set && rel->card >= CARD_AGGR)
		return rel_zero_or_one(sql, rel, ek);
	return rel;
}

sql_rel *
rel_selects(sql_query *query, symbol *s)
{
	mvc *sql = query->sql;
	sql_rel *ret = NULL;

	switch (s->token) {
	case SQL_WITH:
		ret = rel_with_query(query, s);
		sql->type = Q_TABLE;
		break;
	case SQL_VALUES:
		ret = rel_values(query, s, NULL);
		sql->type = Q_TABLE;
		break;
	case SQL_SELECT: {
		exp_kind ek = {type_value, card_relation, TRUE};
		SelectNode *sn = (SelectNode *) s;

		if (sn->into) {
			sql->type = Q_SCHEMA;
			ret = rel_select_with_into(query, s);
		} else {
			ret = rel_subquery(query, s, ek);
			sql->type = Q_TABLE;
		}
	}	break;
	case SQL_JOIN:
		ret = rel_joinquery(query, s, NULL);
		sql->type = Q_TABLE;
		break;
	case SQL_UNION:
	case SQL_EXCEPT:
	case SQL_INTERSECT:
		ret = rel_setquery(query, s);
		sql->type = Q_TABLE;
		break;
	default:
		return NULL;
	}
	if (!ret && sql->errstr[0] == 0)
		(void) sql_error(sql, 02, SQLSTATE(42000) "relational query without result");
	return ret;
}

sql_rel *
schema_selects(sql_query *query, sql_schema *schema, symbol *s)
{
	mvc *sql = query->sql;
	sql_rel *res;
	sql_schema *os = cur_schema(sql);

	sql->session->schema = schema;
	res = rel_selects(query, s);
	sql->session->schema = os;
	return res;
}

sql_rel *
rel_loader_function(sql_query *query, symbol* fcall, list *fexps, sql_subfunc **loader_function)
{
	mvc *sql = query->sql;
	list *exps = NULL, *tl;
	exp_kind ek = { type_value, card_relation, TRUE };
	sql_rel *sq = NULL;
	sql_exp *e = NULL;
	symbol *sym = fcall, *subquery = NULL;
	dnode *l = sym->data.lval->h, *n;
	char *sname = qname_schema(l->data.lval);
	char *fname = qname_schema_object(l->data.lval);
	char *tname = NULL;
	sql_subfunc *sf;

	tl = sa_list(sql->sa);
	exps = sa_list(sql->sa);
	if (l->next)
		l = l->next; /* skip distinct */
	if (l->next) { /* table call with subquery */
		if (l->next->type == type_symbol || l->next->type == type_list) {
			exp_kind iek = {type_value, card_column, TRUE};
			list *exps = sa_list(sql->sa);
			int count = 0;

			if (l->next->type == type_symbol)
				n = l->next;
			else
				n = l->next->data.lval->h;

			for (dnode *m = n; m; m = m->next) {
				if (m->type == type_symbol && m->data.sym->token == SQL_SELECT)
					subquery = m->data.sym;
				count++;
			}
			if (subquery && count > 1)
				return sql_error(sql, 02, SQLSTATE(42000) "SELECT: The input for the loader function '%s' must be either a single sub query, or a list of values", fname);

			if (subquery) {
				if (!(sq = rel_subquery(query, subquery, ek)))
					return NULL;
			} else {
				for ( ; n; n = n->next) {
					sql_exp *e = rel_value_exp(query, NULL, n->data.sym, sql_sel | sql_from, iek);

					if (!e)
						return NULL;
					append(exps, e);
				}
				sq = rel_project(sql->sa, NULL, exps);
			}
		}
		if (!sq)
			return sql_error(sql, ERR_NOTFOUND, SQLSTATE(42000) "SELECT: no such loader function %s%s%s'%s'", sname ? "'":"", sname ? sname : "", sname ? "'.":"", fname);
		for (node *en = sq->exps->h; en; en = en->next) {
			sql_exp *e = en->data;

			append(exps, e = exp_alias_or_copy(sql, tname, exp_name(e), NULL, e));
			append(tl, exp_subtype(e));
		}
	}

	if (!(e = find_table_function(sql, sname, fname, exps, tl, F_LOADER)))
		return NULL;
	sf = e->f;
	if (sq) {
		for (node *n = sq->exps->h, *m = sf->func->ops->h ; n && m ; n = n->next, m = m->next) {
			sql_exp *e = (sql_exp*) n->data;
			sql_arg *a = (sql_arg*) m->data;
			if (!exp_subtype(e) && rel_set_type_param(sql, &(a->type), sq, e, 0) < 0)
				return NULL;
		}
	}

	if (loader_function)
		*loader_function = sf;

	return rel_table_func(sql->sa, sq, e, fexps, (sq)?TABLE_FROM_RELATION:TABLE_PROD_FUNC);
}<|MERGE_RESOLUTION|>--- conflicted
+++ resolved
@@ -968,13 +968,10 @@
 						noninternexp_setname(sql->sa, e, tname, NULL);
 						set_basecol(e);
 					}
-<<<<<<< HEAD
-					list_hash_clear(exps);
-=======
 					if (tableref->data.lval->h->next->data.sym && tableref->data.lval->h->next->data.sym->data.lval->h->next->data.lval) { /* AS with column aliases */
 						temp_table = rel_table_optname(sql, temp_table, tableref->data.lval->h->next->data.sym, refs);
 					}
->>>>>>> a62c7da6
+					list_hash_clear(exps);
 				}
 			}
 			if (allowed)
