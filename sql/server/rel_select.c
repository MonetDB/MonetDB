/*
 * The contents of this file are subject to the MonetDB Public License
 * Version 1.1 (the "License"); you may not use this file except in
 * compliance with the License. You may obtain a copy of the License at
 * http://www.monetdb.org/Legal/MonetDBLicense
 *
 * Software distributed under the License is distributed on an "AS IS"
 * basis, WITHOUT WARRANTY OF ANY KIND, either express or implied. See the
 * License for the specific language governing rights and limitations
 * under the License.
 *
 * The Original Code is the MonetDB Database System.
 *
 * The Initial Developer of the Original Code is CWI.
 * Portions created by CWI are Copyright (C) 1997-July 2008 CWI.
 * Copyright August 2008-2013 MonetDB B.V.
 * All Rights Reserved.
 */


#include "monetdb_config.h"
#include "rel_select.h"
#include <math.h> /* for ceil() */
#include "sql_semantic.h"	/* TODO this dependency should be removed, move
				   the dependent code into sql_mvc */
#include "sql_privileges.h"
#include "sql_env.h"
#include "rel_exp.h"
#include "rel_xml.h"
#include "rel_dump.h"
#include "rel_prop.h"
#include "rel_schema.h"
#include "rel_sequence.h"

#define rel_groupby_gbe(m,r,e) rel_groupby(m, r, append(new_exp_list(m->sa), e))
#define ERR_AMBIGUOUS		050000

#define is_addition(fname) (strcmp(fname, "sql_add") == 0)
#define is_substraction(fname) (strcmp(fname, "sql_sub") == 0)

#define has_tiling_range(e) 								\
	( ((sql_exp*)(e))->type == e_column && 					\
	  ((sql_exp*)(e))->f && \
	  list_length(((list*)((sql_exp*)(e))->f)->h->next->next->data) )


sql_rel *
rel_dup(sql_rel *r)
{
	sql_ref_inc(&r->ref);
	return r;
}

static void
rel_destroy_(sql_rel *rel)
{
	if (!rel)
		return;
	if (is_join(rel->op) ||
	    is_semi(rel->op) ||
	    is_select(rel->op) ||
	    is_set(rel->op) ||
	    rel->op == op_topn ||
		rel->op == op_sample) {
		if (rel->l)
			rel_destroy(rel->l);
		if (rel->r)
			rel_destroy(rel->r);
	} else if (is_project(rel->op)) {
		if (rel->l)
			rel_destroy(rel->l);
	} else if (is_modify(rel->op)) {
		if (rel->r)
			rel_destroy(rel->r);
	}
}

void
rel_destroy(sql_rel *rel)
{
	if (!rel)
		return;
	if (sql_ref_dec(&rel->ref) > 0)
		return;
	rel_destroy_(rel);
}

sql_rel*
rel_create( sql_allocator *sa )
{
	sql_rel *r = SA_NEW(sa, sql_rel);

	sql_ref_init(&r->ref);
	r->l = r->r = NULL;
	r->exps = NULL;
	r->nrcols = 0;
	r->flag = 0;
	r->card = CARD_ATOM;
	r->processed = 0;
	r->subquery = 0;
	r->p = NULL;
	return r;
}

static void
rel_setsubquery(sql_rel*r)
{
	if (rel_is_ref(r))
		return;
	if (r->l && !is_base(r->op))
		rel_setsubquery(r->l);
	if (r->r && is_join(r->op))
		rel_setsubquery(r->r);
	set_subquery(r);
}

static int
rel_issubquery(sql_rel*r)
{
	if (!r->subquery) {
		if (is_select(r->op))
			return rel_issubquery(r->l);
	}	
	return r->subquery;
}

/* we don't name relations directly, but sometimes we need the relation
   name. So we look it up in the first expression

   we should clean up (remove) this function.
 */
char *
rel_name( sql_rel *r )
{
	if (!is_project(r->op) && !is_base(r->op) && r->l)
		return rel_name(r->l);
	if (r->exps && list_length(r->exps)) {
		sql_exp *e = r->exps->h->data;
		if (e->rname)
			return e->rname;
		if (e->type == e_column)
			return e->l;
	}
	return NULL;
}

sql_rel *
rel_label( mvc *sql, sql_rel *r)
{
	int nr = ++sql->label;
	char name[16], *nme;

	nme = number2name(name, 16, nr);
	if (!is_project(r->op)) {
		r = rel_project(sql->sa, r, rel_projections(sql, r, NULL, 1, 1));
		set_processed(r);
	}
	if (is_project(r->op) && r->exps) {
		node *ne = r->exps->h;

		for (; ne; ne = ne->next)
			exp_setname(sql->sa, ne->data, nme, NULL );
	}
	/* op_projects can have a order by list */
	if (r->op == op_project && r->r) {
		list *exps = r->r;
		node *ne = exps->h;

		for (; ne; ne = ne->next)
			exp_setname(sql->sa, ne->data, nme, NULL );
	}
	return r;
}

static sql_exp *
exp_alias_or_copy( mvc *sql, char *tname, char *cname, sql_rel *orel, sql_exp *old, int settname)
{
	sql_exp *ne = NULL;

	if (settname && !tname)
		tname = old->rname;

	if (settname && !tname && old->type == e_column)
		tname = old->l;

	if (!cname && exp_name(old) && exp_name(old)[0] == 'L') {
		ne = exp_column(sql->sa, exp_relname(old), exp_name(old), exp_subtype(old), orel->card, has_nil(old), is_intern(old), old->type == e_column && old->f ? old->f : NULL);
		ne->p = prop_copy(sql->sa, old->p);
		return ne;
	} else if (!cname) {
		char name[16], *nme;
		nme = number2name(name, 16, ++sql->label);

		exp_setname(sql->sa, old, nme, nme);
		ne = exp_column(sql->sa, nme, nme, exp_subtype(old), orel->card, has_nil(old), is_intern(old), old->type == e_column && old->f ? old->f : NULL);
		ne->p = prop_copy(sql->sa, old->p);
		return ne;
	} else if (cname && !old->name) {
		exp_setname(sql->sa, old, tname, cname);
	}
	ne = exp_column(sql->sa, tname, cname, exp_subtype(old), orel->card, has_nil(old), is_intern(old), old->type == e_column && old->f ? old->f : NULL);
	ne->p = prop_copy(sql->sa, old->p);
	return ne;
}

/* return all expressions, with table name == tname */
static list *
rel_table_projections( mvc *sql, sql_rel *rel, char *tname )
{
	list *exps;

	if (!rel)
		return NULL;

	if (!tname) {
		if (is_project(rel->op) && rel->l)
			return rel_projections(sql, rel->l, NULL, 1, 0);
		else	
			return NULL;
	}

	switch(rel->op) {
	case op_join:
	case op_left:
	case op_right:
	case op_full:
		exps = rel_table_projections( sql, rel->l, tname);
		if (exps)
			return exps;
		return rel_table_projections( sql, rel->r, tname);
	case op_semi:
	case op_anti:
	case op_select:
		return rel_table_projections( sql, rel->l, tname);

	case op_topn:
	case op_sample:
	case op_groupby:
	case op_union:
	case op_except:
	case op_inter:
	case op_project:
		if (!is_processed(rel))
			return rel_table_projections( sql, rel->l, tname);
	case op_table:
	case op_basetable:
		if (rel->exps) {
			node *en;

			exps = new_exp_list(sql->sa);
			for (en = rel->exps->h; en; en = en->next) {
				sql_exp *e = en->data;
				/* first check alias */
				if (!is_intern(e) && e->rname && strcmp(e->rname, tname) == 0)
					append(exps, exp_alias_or_copy(sql, tname, exp_name(e), rel, e, 1));
				if (!is_intern(e) && !e->rname && e->l && strcmp(e->l, tname) == 0)
					append(exps, exp_alias_or_copy(sql, tname, exp_name(e), rel, e, 1));
			}
			if (exps && list_length(exps))
				return exps;
		}
	default:
		return NULL;
	}
}

/* find the path to the relation containing the base of the expression
	(e_column), in most cases this means go down the join tree and
	find the base column.
 */
static int
rel_bind_path_(sql_rel *rel, sql_exp *e, list *path )
{
	int found = 0;

	switch (rel->op) {
	case op_join:
	case op_left:
	case op_right:
	case op_full:
		/* first right (possible subquery) */
		found = rel_bind_path_(rel->r, e, path);
		if (!found)
			found = rel_bind_path_(rel->l, e, path);
		break;
	case op_semi:
	case op_anti:

	case op_select:
	case op_topn:
	case op_sample:
		found = rel_bind_path_(rel->l, e, path);
		break;

	case op_union:
	case op_inter:
	case op_except:
		if (!rel->exps) {
			found = rel_bind_path_(rel->l, e, path);
			assert(0);
			break;
		}
	case op_groupby:
	case op_project:
	case op_table:
	case op_basetable:
		if (!rel->exps)
			break;
		if (!found && e->l && exps_bind_column2(rel->exps, e->l, e->r))
			found = 1;
		if (!found && !e->l && exps_bind_column(rel->exps, e->r, NULL))
			found = 1;
		break;
	case op_insert:
	case op_update:
	case op_delete:
		break;
	case op_ddl:
		break;
	}
	if (found)
		list_prepend(path, rel);
	return found;
}

static list *
rel_bind_path(sql_allocator *sa, sql_rel *rel, sql_exp *e )
{
	list *path = new_rel_list(sa);

	if (e->type == e_convert)
		e = e->l;
	if (e->type == e_column) {
		if (rel) {
			if (!rel_bind_path_(rel, e, path)) {
				/* something is wrong */
				return NULL;
			}
		}
		return path;
	}
	/* default the top relation */
	append(path, rel);
	return path;
}

list *
rel_projections(mvc *sql, sql_rel *rel, char *tname, int settname, int intern )
{
	list *rexps, *exps ;

	if (is_subquery(rel) && is_project(rel->op))
		return new_exp_list(sql->sa);

	switch(rel->op) {
	case op_join:
	case op_left:
	case op_right:
	case op_full:
		exps = rel_projections(sql, rel->l, tname, settname, intern );
		rexps = rel_projections(sql, rel->r, tname, settname, intern );
		exps = list_merge( exps, rexps, (fdup)NULL);
		return exps;
	case op_groupby:
	case op_project:
	case op_table:
	case op_basetable:
	case op_ddl:

	case op_union:
	case op_except:
	case op_inter:
		if (rel->exps) {
			node *en;

			exps = new_exp_list(sql->sa);
			for (en = rel->exps->h; en; en = en->next) {
				sql_exp *e = en->data;
				if (intern || !is_intern(e))
					append(exps, exp_alias_or_copy(sql, tname, exp_name(e), rel, e, settname));
			}
			return exps;
		}

		exps = rel_projections(sql, rel->l, tname, settname, intern );
		if (exps) {
			node *en;
			for (en = exps->h; en; en = en->next) {
				sql_exp *e = en->data;
				e->card = rel->card;
			}
		}
		return exps;
	case op_semi:
	case op_anti:

	case op_select:
	case op_topn:
	case op_sample:
		return rel_projections(sql, rel->l, tname, settname, intern );
	default:
		return NULL;
	}
}

sql_rel *
rel_copy( sql_allocator *sa, sql_rel *i )
{
	sql_rel *rel = rel_create(sa);

	rel->l = NULL;
	rel->r = NULL;
	rel->card = i->card;

	switch(i->op) {
	case op_basetable:
		rel->l = i->l;
		break;
	case op_table:
		rel->l = i->l;
		rel->r = i->r;
		break;
	case op_groupby:
		rel->l = rel_copy(sa, i->l);
		if (i->r)
			rel->r = (i->r)?list_dup(i->r, (fdup)NULL):NULL;
		break;
	case op_join:
	case op_left:
	case op_right:
	case op_full:
	case op_semi:
	case op_anti:
	case op_project:
	case op_select:
	default:
		if (i->l)
			rel->l = rel_copy(sa, i->l);
		if (i->r)
			rel->r = rel_copy(sa, i->r);
		break;
	}
	rel->op = i->op;
	rel->exps = (i->exps)?list_dup(i->exps, (fdup)NULL):NULL;
	return rel;
}

static char *
_get_base_name(sql_exp *exp, char *alias)
{
	char *bnm = NULL;
	node *n = NULL;

	if (!exp || !alias)
		return NULL;

	switch(exp->type) {
	case e_func:
	case e_aggr:
		for (n = ((list*)exp->l)->h; n; n = n->next) {
			bnm = _get_base_name(n->data, alias);
			if (bnm)
				return bnm;
		}
		return NULL;
	case e_convert:
		return _get_base_name(exp->l, alias);
	case e_cmp:
		if(!(bnm = _get_base_name(exp->l, alias)))
			return _get_base_name(exp->r, alias);
		return bnm;
	case e_column:
		if (exp->rname && strcmp(exp->rname, alias) == 0) {
			return exp->l;
		}
		return NULL;
	default:
		return NULL;
	}
	return NULL;
}

/* Given the alias of a table/array, find in all expressions contained in 'rel'
 * the original name of the base table/array.
 */
static char *
get_base_name(sql_rel *rel, char *alias)
{
	char *bnm = NULL;
	node *n = rel->exps->h;

	if (!rel || !alias)
		return NULL;

	switch(rel->op) {
	case op_select:
	case op_topn:
	case op_sample:
		bnm = get_base_name(rel->l, alias);
		break;
	case op_join:
	case op_left:
	case op_right:
	case op_full:
	case op_semi:
	case op_anti:
	case op_union:
	case op_except:
	case op_inter:
		if(!(bnm = get_base_name(rel->l, alias)))
			bnm = get_base_name(rel->r, alias);
		break;
	case op_table:
	case op_project:
	case op_groupby:
		bnm = get_base_name(rel->l, alias);
		if (!bnm && rel->r && ((list*)rel->r)->h) {
			for (n = ((list*)rel->r)->h; n && !bnm; n = n->next) {
				bnm = _get_base_name(n->data, alias);
			}
		}
		break;
	default:
		break;
	}

	if (bnm)
		return bnm;

	for ( ; n; n = n->next) {
		bnm = _get_base_name(n->data, alias);
		if (bnm)
			return bnm;
	}

	return bnm;
}

static sql_rel *
_fnd_basetable(mvc *sql, sql_rel *rel, char *sname, char *tname, char *talias)
{
	sql_rel *rbt = NULL;

	if (!rel || !tname) {
		return NULL;
	}

	switch(rel->op) {
		case op_basetable:
			if ((tname && strcmp(((sql_table*)rel->l)->base.name, tname) == 0) ||
					(talias &&  strcmp(((sql_table*)rel->l)->base.name, tname) == 0)) {
				if (!sname || strcmp(((sql_table*)rel->l)->s->base.name, tname) == 0)
					rbt = rel;
			}
			break;
		case op_table:
		case op_select:
		case op_project:
		case op_groupby:
		case op_topn:
		case op_sample:
			rbt = _fnd_basetable(sql, rel->l, sname, tname, talias);
			break;
		case op_join:
		case op_left:
		case op_right:
		case op_full:
		case op_semi:
		case op_anti:
		case op_union:
		case op_except:
		case op_inter:
			rbt = _fnd_basetable(sql, rel->l, sname, tname, talias);
			if (!rbt)
				rbt = _fnd_basetable(sql, rel->r, sname, tname, talias);
			break;
		default:
			break;
	}
	return rbt;
}

/* If a slicing is applied on an array, save the slicing range to each
 * dimension in the corresponding exp of the base array relation.
 */
static sql_exp *
_slicing2basetable(mvc *sql, sql_rel *rel, char *tname, char *cname, list *rng)
{
	node *n = NULL;
	sql_rel *rbt = _fnd_basetable(sql, rel, NULL, get_base_name(rel, tname), tname);

	if (!rbt)
		return sql_error(sql, 02, "Base table %s not found", tname);

	for (n = rbt->exps->h; n; n = n->next) {
		sql_exp *ce = n->data;
		if (strcmp(ce->name, cname) == 0) {
			if (!ce->f)
				return sql_error(sql, 02, "Column %s.%s is not a dimension", tname, cname);
			assert(list_length(ce->f) == 3);
			/* FIXME: is it correct to ignore any existing slicing range */
			((list*)ce->f)->h->next->data = rng;
			return ce;
		}
	}
	return sql_error(sql, 02, "Dimension %s not found in table %s", cname, tname);
}

static sql_rel *
rel_arrayslice(mvc *sql, sql_table *t, char *tname, symbol *dimref)
{
	node *cn = NULL;
	dnode *idx_exp = NULL, *idx_term = NULL;
	/* initial a new rel_select with selection expressions to be added later*/
	sql_rel *rel = rel_select(sql->sa, rel_basetable(sql, t, tname), NULL);
	sql_exp *slc_val = NULL, *exp = NULL, *ce = NULL;
	sql_column *col = NULL;
	sql_subfunc *sf = NULL;
	exp_kind ek = {type_value, card_value, FALSE};

	assert(dimref->token == SQL_ARRAY_DIM_SLICE);

	if (!t->valence)
		return sql_error(sql, 02, "array slicing over a table ('%s')not allowed", t->base.name);

	/* Handling array slicing using normal SQL: WHERE <pred_exp> IN '(' <value_commalist> ')'.
	 * Loop over all table columns and sliced columns.  Translate each slicing
	 * <start>:<step>:<stop> into:
	 *     <column name> in '(' array_series(start, step, stop, 1, 1) ')'
	 */
	for (cn = t->columns.set->h, idx_exp = dimref->data.lval->h->next->data.lval->h;
			cn && idx_exp; cn = cn->next, idx_exp = idx_exp->next) {
		list *args = new_exp_list(sql->sa),
			 *rng_exps = new_exp_list(sql->sa),
			 *srng_exps = new_exp_list(sql->sa);
		int skip = 1;

		assert(args != NULL && rng_exps != NULL && srng_exps != NULL);

		col = (sql_column *) cn->data;
		while(!col->dim) { /* skip the non-dimensional attributes in the table columns */
			cn = cn->next;
			col = (sql_column*)cn->data;
		}

		/* In case of '[*]', '[*:*]' or '[*:*:*]', don't slice this column */
		for (idx_term = idx_exp->data.lval->h; idx_term; idx_term = idx_term->next)
			if (idx_term->data.sym) skip = 0;
		if (skip) continue;

		append(rng_exps, rel_check_type(sql, &col->type, exp_atom_lng(sql->sa, col->dim->strt), type_cast));
		append(rng_exps, rel_check_type(sql, &col->type, exp_atom_lng(sql->sa, col->dim->step), type_cast));
		append(rng_exps, rel_check_type(sql, &col->type, exp_atom_lng(sql->sa, col->dim->stop), type_cast));

		/* build the slc_val expression, which is going to compute a list of to be sliced dimensional values. */
		/* FIXME: some expressions of rng_exps and the slc_val are reused, because exp_column makes a complete copy of its input drngs? */
		idx_term = idx_exp->data.lval->h;
		if (idx_exp->data.lval->cnt == 1) {
			slc_val = rel_check_type(sql, &col->type, rel_value_exp(sql, &rel, idx_term->data.sym, sql_where, ek), type_cast);
			append(srng_exps, slc_val); /* sliced start */
			append(srng_exps, rng_exps->h->next->data); /* sliced step == original step */
			append(srng_exps, exp_binop( /* sliced stop = sliced start + original step */
						sql->sa, exp_copy(sql->sa, slc_val), exp_copy(sql->sa, rng_exps->h->next->data),
						sql_bind_func(sql->sa, sql->session->schema, "sql_add", &col->type, &col->type, F_FUNC)));
			if (!(ce = _slicing2basetable(sql, rel, tname, col->base.name, srng_exps)))
				return NULL;
		} else {
			/* If the value of start/step/stop is omitted, we get its value from the dimension definition.
			 */
			if (col->dim->strt == lng_nil || col->dim->step == lng_nil || col->dim->stop == lng_nil)
				return sql_error(sql, 02, "TODO: slicing over unbounded dimension");

			/* the first <exp> is always the start */
			slc_val = idx_term->data.sym ? /* check for '*' */
					rel_check_type(sql, &col->type, rel_value_exp(sql, &rel, idx_term->data.sym, sql_where, ek), type_cast) :
					rel_check_type(sql, &col->type, exp_atom_lng(sql->sa, col->dim->strt), type_cast);
			append(args, slc_val);
			append(srng_exps, slc_val);

			if (idx_exp->data.lval->cnt == 2) {
				slc_val = rel_check_type(sql, &col->type, exp_atom_lng(sql->sa, col->dim->step), type_cast);
				append(args, slc_val);
				append(srng_exps, slc_val);
			} else {
				idx_term = idx_term->next;
				slc_val = idx_term->data.sym ?
					rel_check_type(sql, &col->type, rel_value_exp(sql, &rel, idx_term->data.sym, sql_where, ek), type_cast) :
					rel_check_type(sql, &col->type, exp_atom_lng(sql->sa, col->dim->step), type_cast);
				append(args, slc_val);
				append(srng_exps, slc_val);
			}

			idx_term = idx_term->next;
			slc_val = idx_term->data.sym ?
					rel_check_type(sql, &col->type, rel_value_exp(sql, &rel, idx_term->data.sym, sql_where, ek), type_cast) :
					rel_check_type(sql, &col->type, exp_atom_lng(sql->sa, col->dim->stop), type_cast);
			append(args, slc_val);
			append(srng_exps, slc_val);
			if (!(ce = _slicing2basetable(sql, rel, tname, col->base.name, srng_exps)))
				return NULL;

			/* Only create 1 group and repeat the numbers once */
			append(args, exp_atom_int(sql->sa, 1));
			append(args, exp_atom_int(sql->sa, 1));
			sf = sql_bind_func_(sql->sa, mvc_bind_schema(sql, "sys"), "array_series1", exps_subtype(args), F_FUNC);
			if (!sf)
				return sql_error(sql, 02, "failed to bind to the SQL function \"array_series1\"");
			slc_val = exp_op(sql->sa, args, sf);
		}

		/* <(column) exp> IN '(' <slc_val> ')' */
		exp = exp_column(sql->sa, tname, col->base.name, &col->type, CARD_MULTI, 0, 0, ce->f);
		exp_label(sql->sa, slc_val, ++sql->label);
		exp = exp_in(sql->sa, exp, append(new_exp_list(sql->sa), slc_val), cmp_in);
		rel_select_add_exp(rel, exp);
	}
	
	/* the number of sliced dimensions must be smaller than or equal to the number of dimensions */
	if (idx_exp)
		return sql_error(sql, 02, "array slicing over too many columns");

	return rel;
}

sql_rel *
rel_basetable(mvc *sql, sql_table *t, char *atname)
{
	prop *p = NULL;
	node *cn;
	sql_allocator *sa = sql->sa;
	sql_rel *rel = rel_create(sa);
	char *tname = t->base.name;

	assert(atname);
	rel->l = t;
	rel->r = NULL;
	rel->op = op_basetable;
	rel->exps = new_exp_list(sa);

	for (cn = t->columns.set->h; cn; cn = cn->next) {
		sql_column *c = cn->data;
		sql_exp *e = NULL;

		if (c->dim) {
			list *rng_exps = new_exp_list(sql->sa), *drngs = new_exp_list(sql->sa);
			assert(rng_exps && drngs);

			append(rng_exps, rel_check_type(sql, &c->type, exp_atom_lng(sql->sa, c->dim->strt), type_cast));
			append(rng_exps, rel_check_type(sql, &c->type, exp_atom_lng(sql->sa, c->dim->step), type_cast));
			append(rng_exps, rel_check_type(sql, &c->type, exp_atom_lng(sql->sa, c->dim->stop), type_cast));

			list_append(drngs, rng_exps);
			list_append(drngs, new_exp_list(sql->sa)); /* an empty list for the slicing range */
			list_append(drngs, new_exp_list(sql->sa)); /* an empty list for the tiling range */
			e = exp_alias(sa, atname, c->base.name, tname, c->base.name, &c->type, CARD_MULTI, c->null, 0, drngs);
		} else {
			e = exp_alias(sa, atname, c->base.name, tname, c->base.name, &c->type, CARD_MULTI, c->null, 0, NULL);
		}

		if (c->t->pkey && ((sql_kc*)c->t->pkey->k.columns->h->data)->c == c) {
			p = e->p = prop_create(sa, PROP_HASHCOL, e->p);
			p->value = c->t->pkey;
		}
		append(rel->exps, e);
	}
<<<<<<< HEAD
	append(rel->exps, exp_alias(sa, atname, "%TID%", tname, "%TID%", sql_bind_localtype("oid"), CARD_MULTI, 0, 1, NULL));
=======
	append(rel->exps, exp_alias(sa, atname, TID, tname, TID, sql_bind_localtype("oid"), CARD_MULTI, 0, 1));
>>>>>>> 2108a600

	if (t->idxs.set) {
		for (cn = t->idxs.set->h; cn; cn = cn->next) {
			sql_exp *e;
			sql_idx *i = cn->data;
			sql_subtype *t = sql_bind_localtype("wrd"); /* hash "wrd" */
			char *iname = sa_strconcat( sa, "%", i->base.name);

			if (i->type == join_idx)
				t = sql_bind_localtype("oid"); 

			e = exp_alias(sa, atname, iname, tname, iname, t, CARD_MULTI, 0, 1, NULL);
			/* index names are prefixed, to make them independent */
			if (hash_index(i->type)) {
				p = e->p = prop_create(sa, PROP_HASHIDX, e->p);
				p->value = i;
			}
			if (i->type == join_idx) {
				p = e->p = prop_create(sa, PROP_JOINIDX, e->p);
				p->value = i;
			}
			append(rel->exps, e);
		}
	}

	rel->card = CARD_MULTI;
	rel->nrcols = list_length(t->columns.set);
	return rel;
}

sql_rel *
rel_table_func(sql_allocator *sa, sql_rel *l, sql_exp *f, list *exps)
{
	sql_rel *rel = rel_create(sa);

	rel->l = l;
	rel->r = f;
	rel->op = op_table;
	rel->exps = exps;
	rel->card = CARD_MULTI;
	rel->nrcols = list_length(exps);
	return rel;
}

sql_rel *
rel_relational_func(sql_allocator *sa, sql_rel *l, list *exps)
{
	sql_rel *rel = rel_create(sa);

	rel->flag = 1;
	rel->l = l;
	rel->op = op_table;
	rel->exps = exps;
	rel->card = CARD_MULTI;
	rel->nrcols = list_length(exps);
	return rel;
}


sql_rel *
rel_recursive_func(sql_allocator *sa, list *exps)
{
	sql_rel *rel = rel_create(sa);

	rel->l = NULL;
	rel->r = NULL;
	rel->op = op_table;
	rel->exps = exps;
	rel->card = CARD_MULTI;
	if (exps)
		rel->nrcols = list_length(exps);
	return rel;
}

sql_rel *
rel_setop(sql_allocator *sa, sql_rel *l, sql_rel *r, operator_type setop)
{
	sql_rel *rel = rel_create(sa);

	rel->l = l;
	rel->r = r;
	rel->op = setop;
	rel->exps = NULL;
	rel->card = CARD_MULTI;
	if (l && r)
		rel->nrcols = l->nrcols + r->nrcols;
	return rel;
}

sql_rel *
rel_inplace_setop(sql_rel *rel, sql_rel *l, sql_rel *r, operator_type setop, list *exps)
{
	rel_destroy_(rel);
	rel->l = l;
	rel->r = r;
	rel->op = setop;
	rel->exps = NULL;
	rel->card = CARD_MULTI;
	rel->flag = 0;
	if (l && r)
		rel->nrcols = l->nrcols + r->nrcols;
	rel->exps = exps;
	return rel;
}

sql_rel *
rel_crossproduct(sql_allocator *sa, sql_rel *l, sql_rel *r, operator_type join)
{
	sql_rel *rel = rel_create(sa);

	rel->l = l;
	rel->r = r;
	rel->op = join;
	rel->exps = NULL;
	rel->card = CARD_MULTI;
	rel->nrcols = l->nrcols + r->nrcols;
	return rel;
}

void
rel_join_add_exp( sql_allocator *sa, sql_rel *rel, sql_exp *e)
{
	assert(is_join(rel->op) || is_semi(rel->op) || is_select(rel->op));

	if (!rel->exps)
		rel->exps = new_exp_list(sa);
	append(rel->exps, e);
	if (e->card > rel->card)
		rel->card = e->card;
}

static void
rel_join_add_exps( sql_allocator *sa, sql_rel *rel, list *exps)
{
	node *n;
	for(n = exps->h; n; n = n->next)
		rel_join_add_exp(sa, rel, n->data);
}

sql_rel *
rel_project(sql_allocator *sa, sql_rel *l, list *e)
{
	sql_rel *rel = rel_create(sa);

	rel->l = l;
	rel->r = NULL;
	rel->op = op_project;
	rel->exps = e;
	rel->card = exps_card(e);
	if (l) {
		rel->card = l->card;
		rel->nrcols = l->nrcols;
		assert (exps_card(rel->exps) <= rel->card);
	}
	return rel;
}

sql_rel *
rel_inplace_project(sql_allocator *sa, sql_rel *rel, sql_rel *l, list *e)
{
	if (!l) {
		l = rel_create(sa);

		l->op = rel->op;
		l->l = rel->l;
		l->r = rel->r;
		l->exps = rel->exps;
		l->nrcols = rel->nrcols;
		l->flag = rel->flag;
		l->card = rel->card;
	} else {
		rel_destroy_(rel);
	}
	set_processed(rel);

	rel->l = l;
	rel->r = NULL;
	rel->op = op_project;
	rel->exps = e;
	rel->card = CARD_MULTI;
	rel->flag = 0;
	if (l) {
		rel->card = l->card;
		rel->nrcols = l->nrcols;
		assert (exps_card(rel->exps) <= rel->card);
	}
	return rel;
}


static sql_rel*
rel_project_exp(sql_allocator *sa, sql_exp *e)
{
	sql_rel *rel = rel_project(sa, NULL, append(new_exp_list(sa), e));

	set_processed(rel);
	return rel;
}

static sql_rel *
rel_distinct(sql_rel *l)
{
	if (l->card >= CARD_AGGR) /* in case of CARD_AGGR, we could
	                             do better, ie check the group by
	                             list etc */
		set_distinct(l);
	return l;
}


static sql_exp * exps_match(sql_exp *m, sql_exp *e);

static int
explists_match(list *m, list *e)
{
	node *nm,*ne;

	if (!m || !e)
		return (m==e);
	if (list_length(m) != list_length(e))
		return 0;
	for (nm = m->h, ne = e->h; nm && ne; nm = nm->next, ne = ne->next) {
		if (!exps_match(nm->data, ne->data))
			return 0;
	}
	return 1;
}

static sql_exp *
exps_match(sql_exp *m, sql_exp *e)
{
	if (m->type != e->type)
		return NULL;
	switch (m->type) {
	case e_column:
		if (strcmp(m->r, e->r) == 0) {
			if (m->l && e->l && (strcmp(m->l, e->l) == 0))
				return m;
			else if (!m->l && !e->l)
				return m;
		}
		break;
	case e_aggr:
		if (m->f == e->f && explists_match(m->l, e->l))
			return m;
		break;
	default:
		return NULL;
	}
	return NULL;
}

static sql_exp *
exps_find_match_exp(list *l, sql_exp *e)
{
	node *n;
	if (!l || !list_length(l))
		return NULL;

	for (n = l->h; n; n = n->next){
		sql_exp *m = n->data;
		if (exps_match(m,e))
			return m;
	}
	return NULL;
}

sql_exp *
rel_groupby_add_aggr(mvc *sql, sql_rel *rel, sql_exp *e)
{
	sql_exp *m = NULL, *ne;
	char name[16], *nme = NULL;
	char *tname = NULL;

	if ((m=exps_find_match_exp(rel->exps, e)) == NULL) {
		if (!e->name) {
			nme = number2name(name, 16, ++sql->label);
			exp_setname(sql->sa, e, NULL, nme);
		}
		append(rel->exps, e);
		m = e;
	}
	if (e->type == e_column)
		tname = e->l;
	ne = exp_column(sql->sa, tname, m->name, exp_subtype(m),
			rel->card, has_nil(m), is_intern(m), e->type == e_column?e->f:NULL);
	exp_setname(sql->sa, ne, NULL, e->name);
	return ne;
}

void
rel_project_add_exp( mvc *sql, sql_rel *rel, sql_exp *e)
{
	assert(is_project(rel->op));

	if (rel->op == op_project) {
		if (!rel->exps)
			rel->exps = new_exp_list(sql->sa);
		append(rel->exps, e);
		if (e->card > rel->card)
			rel->card = e->card;
	} else if (rel->op == op_groupby) {
		(void) rel_groupby_add_aggr(sql, rel, e);
	}
}

static sql_rel*
rel_parent( sql_rel *rel )
{
	if (is_project(rel->op) || rel->op == op_topn || rel->op == op_sample) {
		sql_rel *l = rel->l;
		if (is_project(l->op))
			return l;
	}
	return rel;
}

static sql_exp *
rel_lastexp(mvc *sql, sql_rel *rel )
{
	sql_exp *e;

	if (!is_processed(rel))
		rel = rel_parent(rel);
	assert(list_length(rel->exps));
	if (rel->op == op_project)
		return exp_alias_or_copy(sql, NULL, NULL, rel, rel->exps->t->data, 1);
	assert(is_project(rel->op));
	e = rel->exps->t->data;
	return exp_column(sql->sa, e->rname, e->name, exp_subtype(e), e->card, has_nil(e), is_intern(e), e->type == e_column?e->f:NULL);
}

static sql_exp *
rel_find_lastexp(sql_rel *rel )
{
	if (!is_processed(rel))
		rel = rel_parent(rel);
	assert(list_length(rel->exps));
	return rel->exps->t->data;
}

void
rel_select_add_exp(sql_rel *l, sql_exp *e)
{
	assert(l->op == op_select || is_outerjoin(l->op));
	append(l->exps, e);
}

sql_rel *
rel_select(sql_allocator *sa, sql_rel *l, sql_exp *e)
{
	sql_rel *rel;
	
	if (l && is_outerjoin(l->op) && !is_processed(l)) {
		if (e) {
			if (!l->exps)
				l->exps = new_exp_list(sa);
			append(l->exps, e);
		}
		return l;
	}
		
	if (l && l->op == op_select && !rel_is_ref(l)) { /* refine old select */
		if (e)
			rel_select_add_exp(l, e);
		return l;
	}
	rel = rel_create(sa);
	rel->l = l;
	rel->r = NULL;
	rel->op = op_select;
	rel->exps = new_exp_list(sa);
	if (e)
		append(rel->exps, e);
	rel->card = CARD_ATOM; /* no relation */
	if (l) {
		rel->card = l->card;
		rel->nrcols = l->nrcols;
	}
	return rel;
}

sql_rel *
rel_select_copy(sql_allocator *sa, sql_rel *l, list *exps)
{
	sql_rel *rel = rel_create(sa);
	
	rel->l = l;
	rel->r = NULL;
	rel->op = op_select;
	rel->exps = exps?list_dup(exps, (fdup)NULL):NULL;
	rel->card = CARD_ATOM; /* no relation */
	if (l) {
		rel->card = l->card;
		rel->nrcols = l->nrcols;
	}
	return rel;
}

static sql_rel*
rel_project2groupby(mvc *sql, sql_rel *g)
{
	if (g->op == op_project) {
		node *en;

		g->card = CARD_ATOM; /* no groupby expressions */
		g->op = op_groupby;
		g->r = new_exp_list(sql->sa); /* add empty groupby column list */
		
		for (en = g->exps->h; en; en = en->next) {
			sql_exp *e = en->data;

			if (e->card > g->card) {
				if (e->type == e_column && e->r) {
					return sql_error(sql, 02, "cannot use non GROUP BY column '%s' in query results without an aggregate function", (char *) e->r);
				} else {
					return sql_error(sql, 02, "cannot use non GROUP BY column in query results without an aggregate function");
				}
			}
		}
		return rel_project(sql->sa, g, rel_projections(sql, g, NULL, 1, 1));
	}
	return NULL;
}

sql_rel *
rel_groupby(mvc *sql, sql_rel *l, list *groupbyexps )
{
	sql_rel *rel = rel_create(sql->sa);
	list *aggrs = new_exp_list(sql->sa);
	node *en;

	rel->card = CARD_ATOM;
	if (groupbyexps) {
		rel->card = CARD_AGGR;
		for (en = groupbyexps->h; en; en = en->next) {
			sql_exp *e = en->data, *ne;

			/* the cardinality only reduces after a normal SQL group by */
			if (has_tiling_range(e))
				rel->card = CARD_MULTI;
			e->card = rel->card;
			if (!exp_name(e))
				exp_label(sql->sa, e, ++sql->label);
			ne = exp_column(sql->sa, exp_relname(e), exp_name(e), exp_subtype(e), exp_card(e), has_nil(e), 0, e->type == e_column?e->f:NULL);
			append(aggrs, ne);
		}
	}
	rel->l = l;
	rel->r = groupbyexps;
	rel->exps = aggrs;
	rel->nrcols = l->nrcols;
	rel->op = op_groupby;
	return rel;
}

sql_rel *
rel_inplace_groupby(sql_rel *rel, sql_rel *l, list *groupbyexps, list *exps )
{
	rel_destroy_(rel);
	rel->card = CARD_ATOM;
	if (groupbyexps) 
		rel->card = CARD_AGGR;
	rel->l = l;
	rel->r = groupbyexps;
	rel->exps = exps;
	rel->nrcols = l->nrcols;
	rel->op = op_groupby;
	rel->flag = 0;
	return rel;
}

sql_rel *
rel_orderby(mvc *sql, sql_rel *l, list *orderbyexps )
{
	if (l->op != op_project) {
		sql_rel *rel = rel_create(sql->sa);

		rel->l = l;
		rel->r = orderbyexps;
		rel->op = op_project;	
		rel->exps = rel_projections(sql, rel, NULL, 1, 0);
		rel->card = l->card;
		rel->nrcols = l->nrcols;
		return rel;
	}
	assert(l->op == op_project && !l->r);
	l->r = orderbyexps;
	return l;
}

sql_rel *
rel_topn(sql_allocator *sa, sql_rel *l, list *exps )
{
	sql_rel *rel = rel_create(sa);

	rel->l = l;
	rel->r = NULL;
	rel->op = op_topn;	
	rel->exps = exps;
	rel->card = l->card;
	rel->nrcols = l->nrcols;
	return rel;
}

sql_rel *
rel_sample(sql_allocator *sa, sql_rel *l, list *exps )
{
	sql_rel *rel = rel_create(sa);

	rel->l = l;
	rel->r = NULL;
	rel->op = op_sample;
	rel->exps = exps;
	rel->card = l->card;
	rel->nrcols = l->nrcols;
	return rel;
}

static char * rel_get_name( sql_rel *rel )
{
	switch(rel->op) {
	case op_table:
		if (rel->r) 
			return exp_name(rel->r);
		return NULL;
	case op_basetable:
		return rel->r;
	default:
		if (rel->l)
			return rel_get_name(rel->l);
	}
	return NULL;
}

/* ls is the left expression of the select, rs is a simple atom, e is the
   select expression.
 */
sql_rel *
rel_push_select(sql_allocator *sa, sql_rel *rel, sql_exp *ls, sql_exp *e)
{
	list *l = rel_bind_path(sa, rel, ls);
	node *n;
	sql_rel *lrel = NULL, *p = NULL;

	if (!l) {
		/* expression has no clear parent relation, so filter current
		   with it */
		return rel_select(sa, rel, e);
	}

	for (n = l->h; n; n = n->next ) {
		lrel = n->data;

		if (rel_is_ref(lrel))
			break;

		/* push down as long as the operators allow this */
		if (!is_select(lrel->op) &&
		    !(is_semi(lrel->op) && !rel_is_ref(lrel->l)) &&
		    lrel->op != op_join &&
		    lrel->op != op_left)
			break;
		/* pushing through left head of a left join is allowed */
		if (lrel->op == op_left && (
					!n->next || lrel->l != n->next->data))
			break;
		p = lrel;
	}
	if (!lrel) 
		return NULL;
	if (p && p->op == op_select && !rel_is_ref(p)) { /* refine old select */
		rel_select_add_exp(p, e);
	} else {
		sql_rel *n = rel_select(sa, lrel, e);

		if (p && p != lrel) {
			assert(p->op == op_join || p->op == op_left || is_semi(p->op));
			if (p->l == lrel) {
				assert(p->l != n);
				p->l = n;
			} else {
				assert(p->op == op_join && p->r == lrel);
				assert(p->r != n);
				p->r = n;
			}
		} else {
			if (rel != lrel)
				assert(0);
			rel = n;
		}
	}
	return rel;
}


/* ls and rs are the left and right expression of the join, e is the
   join expression.
 */
sql_rel *
rel_push_join(sql_allocator *sa, sql_rel *rel, sql_exp *ls, sql_exp *rs, sql_exp *rs2, sql_exp *e)
{
	list *l = rel_bind_path(sa, rel, ls);
	list *r = rel_bind_path(sa, rel, rs);
	list *r2 = NULL; 
	node *ln, *rn;
	sql_rel *lrel = NULL, *rrel = NULL, *rrel2 = NULL, *p = NULL;

	if (rs2)
		r2 = rel_bind_path(sa, rel, rs2);
	if (!l || !r || (rs2 && !r2)) 
		return NULL;

	p = rel;
	if (r2) {
		node *rn2;

		for (ln = l->h, rn = r->h, rn2 = r2->h; ln && rn && rn2; ln = ln->next, rn = rn->next, rn2 = rn2->next ) {
			lrel = ln->data;
			rrel = rn->data;
			rrel2 = rn2->data;
			
			if (rel_is_ref(lrel) || rel_is_ref(rrel) || rel_is_ref(rrel2))
				break;

			/* push down as long as the operators allow this
				and the relation is equal.
		 	*/
			if (lrel != rrel || lrel != rrel2 ||
				(!is_select(lrel->op) &&
				 !(is_semi(lrel->op) && !rel_is_ref(lrel->l)) &&
				 lrel->op != op_join &&
				 lrel->op != op_left))
				break;
			/* pushing through left head of a left join is allowed */
			if (lrel->op == op_left && (!ln->next || lrel->l != ln->next->data))
				break;
			p = lrel;
		}
	} else {
		for (ln = l->h, rn = r->h; ln && rn; ln = ln->next, rn = rn->next ) {
			lrel = ln->data;
			rrel = rn->data;
			
			if (rel_is_ref(lrel) || rel_is_ref(rrel))
				break;

			/* push down as long as the operators allow this
				and the relation is equal.
		 	*/
			if (lrel != rrel ||
				(!is_select(lrel->op) &&
				 !(is_semi(lrel->op) && !rel_is_ref(lrel->l)) &&
				 lrel->op != op_join &&
				 lrel->op != op_left))
				break;
			/* pushing through left head of a left join is allowed */
			if (lrel->op == op_left && (!ln->next || lrel->l != ln->next->data))
				break;
			p = lrel;
		}
	}
	if (!lrel || !rrel || (r2 && !rrel2))
		return NULL;

	/* filter on columns of this relation */
	if ((lrel == rrel && (!r2 || lrel == rrel2) && lrel->op != op_join) || rel_is_ref(p)) {
		if (lrel->op == op_select && !rel_is_ref(lrel)) {
			rel_select_add_exp(lrel, e);
		} else if (p && p->op == op_select && !rel_is_ref(p)) {
			rel_select_add_exp(p, e);
		} else {
			sql_rel *n = rel_select(sa, lrel, e);

			if (p && p != lrel) {
				if (p->l == lrel)
					p->l = n;
				else
					p->r = n;
			} else {
				rel = n;
			}
		}
		return rel;
	}

	rel_join_add_exp( sa, p, e);
	return rel;
}

/* forward refs */
static sql_rel * rel_setquery(mvc *sql, sql_rel *rel, symbol *sq);
static sql_rel * rel_joinquery(mvc *sql, sql_rel *rel, symbol *sq);
static sql_rel * rel_crossquery(mvc *sql, sql_rel *rel, symbol *q);
static sql_rel * rel_unionjoinquery(mvc *sql, sql_rel *rel, symbol *sq);

void
rel_add_intern(mvc *sql, sql_rel *rel)
{
	if (rel->op == op_project && rel->l && rel->exps && !need_distinct(rel)) {
		list *prjs = rel_projections(sql, rel->l, NULL, 1, 1);
		node *n;
	
		for(n=prjs->h; n; n = n->next) {
			sql_exp *e = n->data;

			if (is_intern(e)) {
				append(rel->exps, e);
				n->data = NULL;
			}
		}
	}
}

static sql_rel *
rel_table_optname(mvc *sql, sql_rel *sq, symbol *optname)
{
	(void)sql;
	if (optname && optname->token == SQL_NAME) {
		dlist *columnrefs = NULL;
		char *tname = optname->data.lval->h->data.sval;

		columnrefs = optname->data.lval->h->next->data.lval;
		if (columnrefs && sq->exps) {
			dnode *d = columnrefs->h;
			node *ne = sq->exps->h;

			for (; d && ne; d = d->next, ne = ne->next)
				exp_setname(sql->sa, ne->data, tname, d->data.sval );
		}
		if (!columnrefs && sq->exps) {
			node *ne = sq->exps->h;

			for (; ne; ne = ne->next) 
				noninternexp_setname(sql->sa, ne->data, tname, NULL );
		}
	}
	rel_add_intern(sql, sq);
	return sq;
}

static sql_rel *
rel_subquery_optname(mvc *sql, sql_rel *rel, symbol *query)
{
	SelectNode *sn = (SelectNode *) query;
	exp_kind ek = {type_value, card_relation, TRUE};
	sql_rel *sq = rel_subquery(sql, rel, query, ek);

	assert(query->token == SQL_SELECT);
	if (!sq)
		return NULL;

	return rel_table_optname(sql, sq, sn->name);
}

sql_rel *
rel_with_query(mvc *sql, symbol *q ) 
{
	dnode *d = q->data.lval->h;
	symbol *select = d->next->data.sym;
	sql_rel *rel;

	stack_push_frame(sql, "WITH");
	/* first handle all with's (ie inlined views) */
	for (d = d->data.lval->h; d; d = d->next) {
		symbol *sym = d->data.sym;
		dnode *dn = sym->data.lval->h;
		char *name = qname_table(dn->data.lval);
		sql_rel *nrel;

		if (frame_find_var(sql, name)) {
			return sql_error(sql, 01, "Variable '%s' already declared", name);
		}
		nrel = rel_semantic(sql, sym);
		if (!nrel) {  
			stack_pop_frame(sql);
			return NULL;
		}
		stack_push_rel_view(sql, name, nrel);
		assert(is_project(nrel->op));
		if (is_project(nrel->op) && nrel->exps) {
			node *ne = nrel->exps->h;

			for (; ne; ne = ne->next) 
				noninternexp_setname(sql->sa, ne->data, name, NULL );
		}
	}
	rel = rel_semantic(sql, select);
	stack_pop_frame(sql);
	return rel;
}

static sql_rel *
query_exp_optname(mvc *sql, sql_rel *r, symbol *q)
{
	switch (q->token) {
	case SQL_WITH:
		return rel_with_query(sql, q);
	case SQL_UNION:
	case SQL_EXCEPT:
	case SQL_INTERSECT:
	{
		sql_rel *tq = rel_setquery(sql, r, q);

		if (!tq)
			return NULL;
		return rel_table_optname(sql, tq, q->data.lval->t->data.sym);
	}
	case SQL_JOIN:
	{
		sql_rel *tq = rel_joinquery(sql, r, q);

		if (!tq)
			return NULL;
		return rel_table_optname(sql, tq, q->data.lval->t->data.sym);
	}
	case SQL_CROSS:
	{
		sql_rel *tq = rel_crossquery(sql, r, q);

		if (!tq)
			return NULL;
		return rel_table_optname(sql, tq, q->data.lval->t->data.sym);
	}
	case SQL_UNIONJOIN:
	{
		sql_rel *tq = rel_unionjoinquery(sql, r, q);

		if (!tq)
			return NULL;
		return rel_table_optname(sql, tq, q->data.lval->t->data.sym);
	}
	default:
		(void) sql_error(sql, 02, "case %d %s\n", q->token, token2string(q->token));
	}
	return NULL;
}

static sql_rel *
rel_bind_column_(mvc *sql, sql_rel **p, sql_rel *rel, char *cname )
{
	int ambiguous = 0;
	sql_rel *l = NULL, *r = NULL;
	switch(rel->op) {
	case op_join:
	case op_left:
	case op_right:
	case op_full: {
		sql_rel *right = rel->r;

		*p = rel;
		r = rel_bind_column_(sql, p, rel->r, cname);

		if (!r || !rel_issubquery(right)) {
			*p = rel;
			l = rel_bind_column_(sql, p, rel->l, cname);
			if (l && r && !rel_issubquery(r)) {
				(void) sql_error(sql, ERR_AMBIGUOUS, "SELECT: identifier '%s' ambiguous", cname);
				return NULL;
			}
		}
		if (sql->session->status == -ERR_AMBIGUOUS) 
			return NULL;
		if (l && !r)
			return l;
		return r;
	}
	case op_union:
	case op_except:
	case op_inter:
	case op_groupby:
	case op_project:
	case op_table:
	case op_basetable:
		if (rel->exps && exps_bind_column(rel->exps, cname, &ambiguous))
			return rel;
		if (ambiguous) {
			(void) sql_error(sql, ERR_AMBIGUOUS, "SELECT: identifier '%s' ambiguous", cname);
			return NULL;
		}
		*p = rel;
		if (is_processed(rel))
			return NULL;
		if (rel->l && !(is_base(rel->op)))
			return rel_bind_column_(sql, p, rel->l, cname );
		break;
	case op_semi:
	case op_anti:

	case op_select:
	case op_topn:
	case op_sample:
		*p = rel;
		if (rel->l)
			return rel_bind_column_(sql, p, rel->l, cname);
	default:
		return NULL;
	}
	return NULL;
}

sql_exp *
rel_bind_column( mvc *sql, sql_rel *rel, char *cname, int f )
{
	sql_rel *p = NULL;

	if (f == sql_sel && rel && is_project(rel->op) && !is_processed(rel))
		rel = rel->l;

	if (!rel || (rel = rel_bind_column_(sql, &p, rel, cname)) == NULL)
		return NULL;

	if ((is_project(rel->op) || is_base(rel->op)) && rel->exps) {
		sql_exp *e = exps_bind_column(rel->exps, cname, NULL);
		if (e)
			return exp_alias_or_copy(sql, e->rname, cname, rel, e, 1);
	}
	return NULL;
}

sql_exp *
rel_bind_column2( mvc *sql, sql_rel *rel, char *tname, char *cname, int f )
{
	if (f == sql_sel && rel && is_project(rel->op) && !is_processed(rel))
		rel = rel->l;

	if (!rel)
		return NULL;

	if (rel->exps && (is_project(rel->op) || is_base(rel->op))) {
		sql_exp *e = exps_bind_column2(rel->exps, tname, cname);
		if (e)
			return exp_alias_or_copy(sql, tname, cname, rel, e, 1);
	}
	if (is_project(rel->op) && rel->l) {
		if (!is_processed(rel))
			return rel_bind_column2(sql, rel->l, tname, cname, f);
	} else if (is_join(rel->op)) {
		sql_exp *e = rel_bind_column2(sql, rel->l, tname, cname, f);
		if (!e)
			e = rel_bind_column2(sql, rel->r, tname, cname, f);
		return e;
	} else if (is_set(rel->op) ||
		   is_sort(rel) ||
		   is_semi(rel->op) ||
		   is_select(rel->op)) {
		if (rel->l)
			return rel_bind_column2(sql, rel->l, tname, cname, f);
	}
	return NULL;
}

static sql_rel *
rel_named_table_function(mvc *sql, sql_rel *rel, symbol *query)
{
	list *exps = NULL;
	sql_subtype *st = NULL;
	node *m;
	exp_kind ek = {type_value, card_relation, TRUE};
	sql_exp *e = rel_value_exp(sql, &rel, query->data.lval->h->data.sym, sql_from, ek);
	char *tname = NULL;
	if (!e)
		return NULL;

	if (query->data.lval->h->next->data.sym)
		tname = query->data.lval->h->next->data.sym->data.lval->h->data.sval;

	/* column or table function */
	st = exp_subtype(e);
	if (!st->comp_type) {
		(void) sql_error(sql, 02, "SELECT: '%s' does not return a table", exp_func_name(e));
		return NULL;
	}

	/* for each column add table.column name */
	exps = new_exp_list(sql->sa);
	for (m = st->comp_type->columns.set->h; m; m = m->next) {
		sql_column *c = m->data;

		if (c->dim) {
			list *rng_exps = new_exp_list(sql->sa), *drngs = sa_list(sql->sa);
			assert(rng_exps && drngs);

			append(rng_exps, rel_check_type(sql, &c->type, exp_atom_lng(sql->sa, c->dim->strt), type_cast));
			append(rng_exps, rel_check_type(sql, &c->type, exp_atom_lng(sql->sa, c->dim->step), type_cast));
			append(rng_exps, rel_check_type(sql, &c->type, exp_atom_lng(sql->sa, c->dim->stop), type_cast));
			append(drngs, rng_exps);
			append(drngs, new_exp_list(sql->sa)); /* empty lists for slicing and */
			append(drngs, new_exp_list(sql->sa)); /* tiling ranges */
			append(exps, exp_column(sql->sa, tname, c->base.name, &c->type, CARD_MULTI, c->null, 0, drngs));
		} else {
			append(exps, exp_column(sql->sa, tname, c->base.name, &c->type, CARD_MULTI, c->null, 0, NULL));
		}
	}
	return rel_table_func(sql->sa, rel, e, exps);
}

static sql_exp *
rel_op_(mvc *sql, sql_schema *s, char *fname, exp_kind ek)
{
	sql_subfunc *f = NULL;
	int type = (ek.card == card_none)?F_PROC:F_FUNC;

	f = sql_bind_func(sql->sa, s, fname, NULL, NULL, type);
	if (f && 
	   ((ek.card == card_relation && f->res.comp_type) || 
	    (ek.card == card_none && !f->res.type) || 
	    (ek.card != card_none && ek.card != card_relation && f->res.type && !f->res.comp_type))) {
		return exp_op(sql->sa, NULL, f);
	} else {
		return sql_error(sql, 02,
			"SELECT: no such operator '%s'", fname);
	}
}

/* special class of table returning function, but with a table input as well */
static sql_rel *
rel_named_table_operator(mvc *sql, sql_rel *rel, symbol *query)
{
	exp_kind ek = {type_value, card_relation, TRUE};
	sql_rel *sq = rel_subquery(sql, rel, query->data.lval->h->data.sym, ek);
	list *exps;
	node *en;
	char *tname = NULL;

	if (!sq)
		return NULL;
	
	if (query->data.lval->h->next->data.sym) {
		dlist *column_spec = query->data.lval->h->next->data.sym->data.lval->h->next->data.lval;

		tname = query->data.lval->h->next->data.sym->data.lval->h->data.sval;
		if (column_spec) {
			dnode *n = column_spec->h;

			if (!is_project(sq->op))
				sq = rel_project(sql->sa, sq, rel_projections(sql, sq, NULL, 1, 1));
			for (en = sq->exps->h; n && en; n = n->next, en = en->next) 
				exp_setname(sql->sa, en->data, tname, n->data.sval );
		}
	}

	exps = new_exp_list(sql->sa);
	for (en = sq->exps->h; en; en = en->next) {
		sql_exp *e = en->data;
		append(exps, exp_column(sql->sa, tname, exp_name(e), exp_subtype(e), CARD_MULTI, has_nil(e), 0, e->type == e_column?e->f:NULL));
	}
	return rel_relational_func(sql->sa, sq, exps);
}

static sql_rel *
rel_values( mvc *sql, symbol *tableref)
{
	sql_rel *r = NULL;
	dlist *rowlist = tableref->data.lval;
	symbol *optname = rowlist->t->data.sym;
	dnode *o;
	node *m;
	list *exps = sa_list(sql->sa); 

	exp_kind ek = {type_value, card_value, TRUE};
	if (!rowlist->h)
		r = rel_project(sql->sa, NULL, NULL);

	/* last element in the list is the table_name */
	for (o = rowlist->h; o->next; o = o->next) {
		dlist *values = o->data.lval;

		if (r && list_length(r->exps) != dlist_length(values)) {
			return sql_error(sql, 02, "VALUES: number of values doesn't match");
		} else {
			dnode *n;

			if (list_empty(exps)) {
				for (n = values->h; n; n = n->next) {
					sql_exp *vals = exp_values(sql->sa, sa_list(sql->sa));

					exp_label(sql->sa, vals, ++sql->label);
					list_append(exps, vals);
				}
			}
			for (n = values->h, m = exps->h; n && m; 
					n = n->next, m = m->next) {
				sql_exp *vals = m->data;
				list *vals_list = vals->f;
				sql_exp *e = rel_value_exp(sql, NULL, n->data.sym, sql_sel, ek);
				if (!e) 
					return NULL;
				list_append(vals_list, e);
			}
		}
	}
	/* loop to check types */
	for (m = exps->h; m; m = m->next) {
		node *n;
		sql_exp *vals = m->data;
		list *vals_list = vals->f;
		list *nexps = sa_list(sql->sa);

		/* first get super type */
		vals->tpe = *exp_subtype(vals_list->h->data);

		for (n = vals_list->h; n; n = n->next) {
			sql_exp *e = n->data;
			sql_subtype super;

			supertype(&super, &vals->tpe, exp_subtype(e));
			vals->tpe = super;
		}
		for (n = vals_list->h; n; n = n->next) {
			sql_exp *e = n->data;
			
			e = rel_check_type(sql, &vals->tpe, e, type_equal);
			if (!e)
				return NULL;
			append(nexps, e); 
		}
		vals->f = nexps;
	}
	r = rel_project(sql->sa, NULL, exps);
	set_processed(r);
	rel_table_optname(sql, r, optname);
	return r;
}

static sql_rel *
table_ref(mvc *sql, sql_rel *rel, symbol *tableref)
{
	char *tname = NULL;
	sql_table *t = NULL;

	(void)rel;
	if (tableref->token == SQL_NAME || tableref->token == SQL_ARRAY) {
		sql_rel *temp_table = NULL;
		char *sname = tableref->token == SQL_NAME ? qname_schema(tableref->data.lval->h->data.lval) : qname_schema(tableref->data.lval->h->data.sym->data.lval->h->data.lval);
		sql_schema *s = NULL;
		tname = tableref->token == SQL_NAME ? qname_table(tableref->data.lval->h->data.lval) : qname_table(tableref->data.lval->h->data.sym->data.lval->h->data.lval);

		if (sname && !(s=mvc_bind_schema(sql,sname)))
			return sql_error(sql, 02, "3F000!SELECT: no such schema '%s'", sname);
		/* TODO: search path */
		if (!t && !sname) {
			sql_subtype *tpe;
			if ((tpe = stack_find_type(sql, tname)) != NULL &&
				tpe->comp_type) {
				temp_table = stack_find_rel_var(sql, tname);
				t = tpe->comp_type;
			} else if (sql->use_views){
				temp_table = stack_find_rel_view(sql, tname);
			}
			if (temp_table)
				rel_dup(temp_table);
		}
		if (!t && !temp_table) {
			if (!s)
				s = cur_schema(sql);
			t = mvc_bind_table(sql, s, tname);
			if (!t && !sname) {
				s = tmp_schema(sql);
				t = mvc_bind_table(sql, s, tname);
			}
		}
		if (!t && !temp_table) {
			return sql_error(sql, 02, "42S02!SELECT: no such %s '%s'", tableref->token==SQL_ARRAY?"array":"table", tname);
		} else if (!temp_table && !table_privs(sql, t, PRIV_SELECT)) {
			return sql_error(sql, 02, "SELECT: access denied for %s to table '%s.%s'", stack_get_string(sql, "current_user"), s->base.name, tname);
		}
		if (tableref->data.lval->h->next->data.sym) {	/* AS */
			tname = tableref->data.lval->h->next->data.sym->data.lval->h->data.sval;
		}

		if (temp_table && !t) {
			node *n;
			list *exps = rel_projections(sql, temp_table, NULL, 1, 1);

			temp_table = rel_project(sql->sa, temp_table, exps);
			set_processed(temp_table);
			for (n = exps->h; n; n = n->next)
				noninternexp_setname(sql->sa, n->data, tname, NULL);
			return temp_table;
		} else if (isView(t)) {
			/* instantiate base view */
			node *n,*m;
			sql_rel *rel;

			if (sql->emode == m_deps)
				rel = rel_basetable(sql, t, tname);
			else
				rel = rel_parse(sql, t->query, m_instantiate);

			if (!rel)
				return rel;

			/* Direct renaming of rel_parse relation */
			if (sql->emode != m_deps) {
				assert(is_project(rel->op));
				for (n = t->columns.set->h, m = rel->exps->h; n && m; n = n->next, m = m->next) {
					sql_column *c = n->data;
					sql_exp *e = m->data;

					exp_setname(sql->sa, e, tname, c->base.name);
				}
			}
			return rel;
		}
		return tableref->token == SQL_ARRAY ? rel_arrayslice(sql, t, tname, tableref->data.lval->h->data.sym) : rel_basetable(sql, t, tname);
	} else if (tableref->token == SQL_VALUES) {
		return rel_values(sql, tableref);
	} else if (tableref->token == SQL_TABLE) {
		return rel_named_table_function(sql, rel, tableref);
	} else if (tableref->token == SQL_TABLE_OPERATOR) {
		return rel_named_table_operator(sql, rel, tableref);
	} else if (tableref->token == SQL_SELECT) {
		return rel_subquery_optname(sql, rel, tableref);
	} else {
		return query_exp_optname(sql, rel, tableref);
	}
}

static sql_exp *
rel_var_ref(mvc *sql, char *name, int at)
{
	if (stack_find_var(sql, name)) {
		sql_subtype *tpe = stack_find_type(sql, name);
		int frame = stack_find_frame(sql, name);

		return exp_param(sql->sa, name, tpe, frame);
	} else if (at) {
		return sql_error(sql, 02, "SELECT: '@""%s' unknown", name);
	} else {
		return sql_error(sql, 02, "SELECT: identifier '%s' unknown", name);
	}
}

static sql_exp *
exps_get_exp(list *exps, int nth)
{
	node *n = NULL;
	int i = 0;

	if (exps)
		for (n=exps->h, i=1; n && i<nth; n=n->next, i++)
			;
	if (n && i == nth)
		return n->data;
	return NULL;
}

static sql_exp *
rel_column_ref(mvc *sql, sql_rel **rel, symbol *column_r, int f)
{
	sql_exp *exp = NULL;
	dlist *l = NULL;

	assert(column_r->token == SQL_COLUMN && column_r->type == type_list);
	l = column_r->data.lval;

	if (dlist_length(l) == 1 && l->h->type == type_int) {
		int nr = l->h->data.i_val;
		atom *a;
		if ((a = sql_bind_arg(sql, nr)) != NULL) {
			if (EC_TEMP_FRAC(atom_type(a)->type->eclass)) {
				/* fix fraction */
				sql_subtype *st = atom_type(a), t;
				int digits = st->digits;
				sql_exp *e;

				sql_find_subtype(&t, st->type->sqlname, digits, 0);
	
				st->digits = 3;
				e = exp_atom_ref(sql->sa, nr, st);
	
				return exp_convert(sql->sa, e, st, &t); 
			} else {
				return exp_atom_ref(sql->sa, nr, atom_type(a));
			}
		}
		return NULL;
	} else if (dlist_length(l) == 1) {
		char *name = l->h->data.sval;
		sql_arg *a = sql_bind_param(sql, name);
		int var = stack_find_var(sql, name);
		
		if (rel && *rel)
			exp = rel_bind_column(sql, *rel, name, f);
		if (exp) {
			if (var || a)
				return sql_error(sql, ERR_AMBIGUOUS, "SELECT: identifier '%s' ambiguous", name);
		} else if (a) {
			if (var)
				return sql_error(sql, ERR_AMBIGUOUS, "SELECT: identifier '%s' ambiguous", name);
			exp = exp_param(sql->sa, a->name, &a->type, 0);
		}
		if (!exp && var)
			return rel_var_ref(sql, name, 0);
		if (!exp && !var)
			return sql_error(sql, 02, "SELECT: identifier '%s' unknown", name);
		
	} else if (dlist_length(l) == 2) {
		char *tname = l->h->data.sval;
		char *cname = l->h->next->data.sval;

		if (rel && *rel)
			exp = rel_bind_column2(sql, *rel, tname, cname, f);

		/* some views are just in the stack,
		   like before and after updates views */
		if (!exp && sql->use_views) {
			sql_rel *v = stack_find_rel_view(sql, tname);

			if (v) {
				rel_dup(v);
				if (*rel)
					*rel = rel_crossproduct(sql->sa, *rel, v, op_join);
				else
					*rel = v;
				exp = rel_bind_column(sql, *rel, cname, f);
			}
		}
		if (!exp)
			return sql_error(sql, 02, "42S22!SELECT: no such column '%s.%s'", tname, cname);
	} else if (dlist_length(l) >= 3) {
		return sql_error(sql, 02, "TODO: column names of level >= 3");
	}
	return exp;
}

static sql_exp *
_get_tiled_dimension(mvc *sql, list *exps, symbol *dim_ref)
{
	sql_exp *e = NULL;
	node *n = exps->h;
	
	if (dlist_length(dim_ref->data.lval) != 1)
		return sql_error(sql, 02, "SELECT: invalid dimension name with %d (!= 1) level(s)", dlist_length(dim_ref->data.lval));	

	for ( ; n; n = n->next) {
		e = n->data;
		assert(e->type == e_column);

		if (e->name && dim_ref->data.lval->h->data.sval && strcmp(exp_name(e), dim_ref->data.lval->h->data.sval) == 0)
			return e;
	}
	return NULL;
}

static int
_check_tiled_dimension(mvc *sql, char *dimnm, symbol *dim_ref)
{
	switch (dlist_length(dim_ref->data.lval)) {
	case 1:
		if (strcmp(dimnm, dim_ref->data.lval->h->data.sval) != 0) {
			sql_error(sql, 02, "SELECT: dimension name in array tiling range does not match earlier definition, expected '%s', got '%s'", dimnm, dim_ref->data.lval->h->data.sval);
			return 0;
		}
		break;
	case 2:
		sql_error(sql, 02, "SELECT: dimension name in array tiling range does not match earlier definition, expected '%s', got '%s.%s'", dimnm, dim_ref->data.lval->h->data.sval, dim_ref->data.lval->h->next->data.sval);
		return 0;
	case 3:
		sql_error(sql, 02, "SELECT: dimension name in array tiling range does not match earlier definition, expected '%s', got '%s.%s.%s'", dimnm, dim_ref->data.lval->h->data.sval, dim_ref->data.lval->h->next->data.sval, dim_ref->data.lval->h->next->next->data.sval);
		return 0;
	default: /* should never reach here */
		sql_error(sql, 02, "SELECT: invalid dimension reference in array tiling");
		return 0;
	}
	return 1;
}

#define ARRAY_TILING_MAX_DIMS 3

static list *
rel_arraytiling(mvc *sql, sql_rel **rel, symbol *tile_def, int f)
{
	list *exps = new_exp_list(sql->sa), *offsets = NULL;
	node *n = NULL;
	dlist *qname = NULL, *idx_exps = NULL;
	dnode *dn =  NULL;
	char *sname = NULL, *aalias = NULL, *opnm = NULL;
	symbol *sym_tsta = NULL, *sym_tsto =  NULL, *opl = NULL, *opr = NULL;
	sql_rel *rbt = NULL;
	sql_table *a = NULL;
	exp_kind ek = {type_value, card_value, FALSE};
	int nth = 0; /* the n-th tiled dimension, needed for the '[*]' case, in which we don't have the dimension name */

	(void) f;

	assert(rel && *rel && tile_def->token == SQL_ARRAY_DIM_SLICE && tile_def->type == type_list && dlist_length(tile_def->data.lval) == 2);
	
	qname = tile_def->data.lval->h->data.lval;
	switch(dlist_length(qname)) {
	case 1:
		assert(qname->h->type == type_string);
		aalias = qname->h->data.sval;
		break;
	case 2:
		assert(qname->h->type == type_string && qname->h->next->type == type_string);
		sname = qname->h->data.sval;
		aalias = qname->h->next->data.sval;
		break;
	case 3:
		return sql_error(sql, 02, "SELECT: array names of level > 2 not supported");
		break;
	default: /* should never reach here */
		return sql_error(sql, 02, "SELECT: invalid array name with %d level(s) in GROUP BY", dlist_length(qname));
	}

	/* find the base array from the relation built so far */
	if (!(rbt = _fnd_basetable(sql, *rel, sname, get_base_name(*rel, aalias), aalias))) {
		return sql_error(sql, 02, "SELECT: no such array '%s.%s'", (cur_schema(sql))->base.name, aalias);
	}
	a = rbt->l;
	if (a->valence > ARRAY_TILING_MAX_DIMS)
		return sql_error(sql, 02, "TODO: tiling over arrays with >%d dimensions", ARRAY_TILING_MAX_DIMS);

	idx_exps = tile_def->data.lval->h->next->data.lval;
	if (dlist_length(idx_exps) > a->valence)
		return sql_error(sql, 02, "SELECT: #dimensions (%d) in array tiling larger than #dimensions (%d) in the array", dlist_length(idx_exps), a->valence);

	/* copy all dimensional columns to the output groupby exps, since the
	 * omitting of a dimension in the GROUP BY clause equals to '[*]' */
	for (n = rbt->exps->h; n; n = n->next) {
		sql_exp *ce = n->data;
		if (ce->f)
			append(exps, exp_alias_or_copy(sql, aalias, exp_name(ce), rbt, ce, 1));
	}

	/* Walk through all tiled dimensions in the GROUP BY clause and add the
	 * tiling range to the corresponding 'exp' of the addressed dimension */
	for (dn = idx_exps->h; dn; dn = dn->next, nth++) {
		sql_exp *exp = NULL, *exp_os_sta = NULL, *exp_os_ste = NULL, *exp_os_sto = NULL;
		list *d_rng = NULL; /* the actual dimension range, is either the slicing range or the original range */
		sql_subtype *st = NULL;

		assert(dn->type == type_list);
		if (!dn->data.lval->h->data.sym)
			/* The '[*]' case is handled after this FOR-loop */
			continue;

		offsets = new_exp_list(sql->sa);
		sym_tsta = dn->data.lval->h->data.sym;
		/* The first is always the start of the range, to handle the first 'index_term':
		 * 1) extract and bind the dimension, which also checks if the
		 *    dimension exists in the array 'aalias';
		 * 2) extract the start-offset expression from the 'index_term',
		 *    create an exp_atom with "0" if not specified (case
		 *    SQL_COLUMN), and append it to 'offsets'.
		 */
		switch (sym_tsta->token) {
			case SQL_COLUMN: /* '<column>' */
				if (!(exp = _get_tiled_dimension(sql, exps, sym_tsta)))
					return NULL;
				d_rng = list_length(((list*)exp->f)->h->next->data) ? ((list*)exp->f)->h->next->data : ((list*)exp->f)->h->data;

				exp_os_sta = exp_atom(sql->sa, atom_general(sql->sa, exp_subtype(d_rng->h->data), "0"));
				break;
			case SQL_BINOP: /* '<column> <BINOP> <exp>' or '<exp> <BINOP> <column>' */
				/* sym_tsta->data.lval->h: a list of a single string, operator name
				 * sym_tsta->data.lval->h->next: the symbol of the left operand
				 * sym_tsta->data.lval->h->next->next: the symbol of the right operand
				 */
				opnm = sym_tsta->data.lval->h->data.lval->h->data.sval;
				opl = sym_tsta->data.lval->h->next->data.sym;
				opr = sym_tsta->data.lval->h->next->next->data.sym;
				/* the <exp> could also be a SQL_COLUMN, but then opl->data.sym->data.lval->h->type == type_int */
				if (opl->token == SQL_COLUMN && opl->data.lval->h->type == type_string) { /* '<column> +/- <exp>' */
					if (!(exp = _get_tiled_dimension(sql, exps, opl)))
						return NULL;
					d_rng = list_length(((list*)exp->f)->h->next->data) ? ((list*)exp->f)->h->next->data : ((list*)exp->f)->h->data;
					st = exp_subtype(d_rng->h->data);

					if (is_addition(opnm)) {
						exp_os_sta = rel_check_type(sql, st, rel_value_exp(sql, rel, opr, sql_where, ek), type_cast);
					} else if (is_substraction(opnm)){
						exp_os_sta = exp_unop(sql->sa,
								rel_check_type(sql, st, rel_value_exp(sql, rel, opr, sql_where, ek), type_cast),
								sql_bind_func(sql->sa, sql->session->schema, "sql_neg", st, NULL, F_FUNC));
					} else {
						return sql_error(sql, 02, "SELECT: expressions in array tiling specification other than \"<column> [ '+' | '-' <exp> ]\" are not supported yet");

					}
				} else if (opr->token == SQL_COLUMN && opr->data.lval->h->type == type_string) { /* '<exp> +/- <column>' */
					return sql_error(sql, 02, "SELECT: expressions in array tiling specification other than \"<column> [ '+' | '-' <exp> ]\" are not supported yet");
				} else {
					return sql_error(sql, 02, "SELECT: expressions in array tiling specification other than \"<column> [ '+' | '-' <exp> ]\" are not supported yet");
				}
				break;
			default: /* '<exp> '*/
				return sql_error(sql, 02, "SELECT: expressions in array tiling specification other than \"<column> [ '+' | '-' <exp> ]\" are not supported yet");
		}

		/* Currently, start:step:stop all use the same data type */
		if (!st)
			st = exp_subtype(d_rng->h->data);

		/* If a step is specified, we don't care what it exactly is, just treat
		 * it as an expression; otherwise get the step value from the dimension range */
		exp_os_ste = (dlist_length(dn->data.lval) == 3) ?
			rel_check_type(sql, exp_subtype(d_rng->h->next->data), rel_value_exp(sql, rel, dn->data.lval->h->next->data.sym, sql_where, ek), type_cast) :
			exp_copy(sql->sa, d_rng->h->next->data);

		/* array tiling range stop, which, in case of a single <index_term>, is
		 * just 'start+step' to make the range only include '0'.
		 * Otherwise, it is given by the second or third 'index_term', which is
		 * handled by
		 * 1) extract and _check_ if the dimension name matches the dimension
		 *    name in the first 'index_term'.
		 * 2) extract the stop-offset expression from the 'index_term', create
		 *    an exp_atom with "0" if not specified (case SQL_COLUMN), and
		 *    append it to 'offsets'.
		 */
		if (dlist_length(dn->data.lval) == 1) {
			exp_os_sto = exp_binop(sql->sa, exp_copy(sql->sa, exp_os_sta), exp_copy(sql->sa, exp_os_ste), 
					sql_bind_func(sql->sa, sql->session->schema, "sql_add", st, st, F_FUNC));
		} else {
			sym_tsto = (dlist_length(dn->data.lval) == 2) ? dn->data.lval->h->next->data.sym : dn->data.lval->h->next->next->data.sym;
			switch (sym_tsto->token) {
				case SQL_COLUMN: /* '<column>' */
					if (!_check_tiled_dimension(sql, exp_name(exp), sym_tsto))
						return NULL;
					exp_os_sto = exp_atom(sql->sa, atom_general(sql->sa, st, "0"));
					break;
				case SQL_BINOP: /* '<column> <BINOP> <exp>' or '<exp> <BINOP> <column>' */
					opnm = sym_tsto->data.lval->h->data.lval->h->data.sval;
					opl = sym_tsto->data.lval->h->next->data.sym;
					opr = sym_tsto->data.lval->h->next->next->data.sym;
					if (opl->token == SQL_COLUMN && opl->data.lval->h->type == type_string) { /* '<column> +/- <exp>' */
						if (!_check_tiled_dimension(sql, exp_name(exp), opl))
							return NULL;
						if (is_addition(opnm)) {
							exp_os_sto = rel_check_type(sql, st, rel_value_exp(sql, rel, opr, sql_where, ek), type_cast);
						} else if (is_substraction(opnm)){
							exp_os_sto = exp_unop(sql->sa,
									rel_check_type(sql, st, rel_value_exp(sql, rel, opr, sql_where, ek), type_cast),
									sql_bind_func(sql->sa, sql->session->schema, "sql_neg", st, NULL, F_FUNC));
						} else {
							return sql_error(sql, 02, "SELECT: expressions in array tiling specification other than \"<column> [ '+' | '-' <exp> ]\" are not supported yet");
						}
					} else if (opr->token == SQL_COLUMN && opr->data.lval->h->type == type_string) { /* '<exp> +/- <column>' */
						return sql_error(sql, 02, "SELECT: expressions in array tiling specification other than \"<column> [ '+' | '-' <exp> ]\" are not supported yet");
					} else {
						return sql_error(sql, 02, "SELECT: expressions in array tiling specification other than \"<column> [ '+' | '-' <exp> ]\" are not supported yet");
					}
					break;
				default: /* '<exp>' */
					return sql_error(sql, 02, "SELECT: expressions in array tiling specification other than \"<column> [ '+' | '-' <exp> ]\" are not supported yet");
			}
		}
		append(offsets, exp_os_sta);
		append(offsets, exp_os_ste);
		append(offsets, exp_os_sto);
		((list*)exp->f)->h->next->next->data = offsets;
	}

	/* Check if all (e_column) exp-s in 'exps' have a tiling range */
	for (n = exps->h; n; n = n->next) {
		sql_exp *ce = n->data;
		if (!has_tiling_range(ce)) {
			/* This dimension has no tiling range, i.e., the '[*]' case or an
			 * omitted dimension.  Use the slicing/original range as the tiling
			 * range to get the whole column included in a tile */
			((list*)ce->f)->h->next->next->data = list_length(((list*)ce->f)->h->next->data) ? ((list*)ce->f)->h->next->data : ((list*)ce->f)->h->data;
		}
	}

	(*rel)->card = CARD_MULTI;
	return exps;
}

static lng
scale2value(int scale)
{
	lng val = 1;

	if (scale < 0)
		scale = -scale;
	for (; scale; scale--) {
		val = val * 10;
	}
	return val;
}

static sql_exp *
exp_fix_scale(mvc *sql, sql_subtype *ct, sql_exp *e, int both, int always)
{
	sql_subtype *et = exp_subtype(e);

	if (ct->type->scale == SCALE_FIX && et->type->scale == SCALE_FIX) {
		int scale_diff = ((int) ct->scale - (int) et->scale);

		if (scale_diff) {
			sql_subtype *it = sql_bind_localtype(et->type->base.name);
			sql_subfunc *c = NULL;

			if (scale_diff < 0) {
				if (!both)
					return e;
				c = sql_bind_func(sql->sa, sql->session->schema, "scale_down", et, it, F_FUNC);
			} else {
				c = sql_bind_func(sql->sa, sql->session->schema, "scale_up", et, it, F_FUNC);
			}
			if (c) {
				lng val = scale2value(scale_diff);
				atom *a = atom_int(sql->sa, it, val);

				c->res.scale = (et->scale + scale_diff);
				return exp_binop(sql->sa, e, exp_atom(sql->sa, a), c);
			}
		}
	} else if (always && et->scale) {	/* scale down */
		int scale_diff = -(int) et->scale;
		sql_subtype *it = sql_bind_localtype(et->type->base.name);
		sql_subfunc *c = sql_bind_func(sql->sa, sql->session->schema, "scale_down", et, it, F_FUNC);

		if (c) {
			lng val = scale2value(scale_diff);
			atom *a = atom_int(sql->sa, it, val);

			c->res.scale = 0;
			return exp_binop(sql->sa, e, exp_atom(sql->sa, a), c);
		} else {
			printf("scale_down missing (%s)\n", et->type->base.name);
		}
	}
	return e;
}

static int
rel_set_type_param(mvc *sql, sql_subtype *type, sql_exp *param)
{
	if (!type || !param || param->type != e_atom)
		return -1;

	if (set_type_param(sql, type, param->flag) == 0) {
		param->tpe = *type;
		return 0;
	}
	return -1;
}

/* try to do an in-place conversion
 *
 * in-place conversion is only possible if the exp is a variable.
 * This is only done to be able to map more cached queries onto the same
 * interface.
 */

static void
convert_atom(atom *a, sql_subtype *rt)
{
	if (atom_null(a)) {
		if (a->data.vtype != rt->type->localtype) {
			ptr p;

			a->data.vtype = rt->type->localtype;
			p = ATOMnilptr(a->data.vtype);
			VALset(&a->data, a->data.vtype, p);
		}
	}
	a->tpe = *rt;
}

static sql_exp *
exp_convert_inplace(mvc *sql, sql_subtype *t, sql_exp *exp)
{
	atom *a;

	/* exclude named variables */
	if (exp->type != e_atom || (exp->l && !atom_null(exp->l)) /* atoms */ || exp->r /* named */ || exp->f /* list */) 
		return NULL;

	if (exp->l)
		a = exp->l;
	else
		a = sql_bind_arg(sql, exp->flag);

	if ((!exp->l || !atom_null(a)) && (t->scale && t->type->eclass != EC_FLT))
		return NULL;

	if (a && atom_cast(a, t)) {
		convert_atom(a, t);
		exp->tpe = *t;
		return exp;
	}
	return NULL;
}

sql_exp *
rel_check_type(mvc *sql, sql_subtype *t, sql_exp *exp, int tpe)
{
	int err = 0;
	sql_exp* nexp = NULL;
	sql_subtype *fromtype = exp_subtype(exp);
	
	if ((!fromtype || !fromtype->type) && rel_set_type_param(sql, t, exp) == 0)
		return exp;

	/* first try cheap internal (in-place) conversions ! */
	if ((nexp = exp_convert_inplace(sql, t, exp)) != NULL)
		return nexp;

	if (fromtype && subtype_cmp(t, fromtype) != 0) {
		int c = sql_type_convert(fromtype->type->eclass, t->type->eclass);
		if (!c ||
		   (c == 2 && tpe == type_set) || (c == 3 && tpe != type_cast)){
			err = 1;
		} else {
			exp = exp_convert(sql->sa, exp, fromtype, t);
		}
	}
	if (err) {
		sql_exp *res = sql_error(
			sql, 03,
			"types %s(%d,%d) and %s(%d,%d) are not equal%s%s%s",
			fromtype->type->sqlname,
			fromtype->digits,
			fromtype->scale,
			t->type->sqlname,
			t->digits,
			t->scale,
			(exp->type == e_column ? " for column '" : ""),
			(exp->type == e_column ? exp->name : ""),
			(exp->type == e_column ? "'" : "")
		);
		return res;
	}
	return exp;
}

static sql_exp *
exp_sum_scales(mvc *sql, sql_subfunc *f, sql_exp *l, sql_exp *r)
{
	if (strcmp(f->func->imp, "*") == 0 &&
			f->func->res.type->scale == SCALE_FIX) {
		sql_subtype t;
		sql_subtype *lt = exp_subtype(l);
		sql_subtype *rt = exp_subtype(r);

		f->res.scale = lt->scale + rt->scale;
		f->res.digits = lt->digits + rt->digits;

		/* HACK alert: digits should be less than max */
		if (f->res.type->radix == 10 && f->res.digits > 19)
			f->res.digits = 19;
		if (f->res.type->radix == 2 && f->res.digits > 53)
			f->res.digits = 53;

		/* sum of digits may mean we need a bigger result type
		 * as the function don't support this we need to
		 * make bigger input types!
		 */

		/* numeric types are fixed length */
		if (f->res.type->eclass == EC_NUM) {
			sql_find_numeric(&t, f->res.type->localtype, f->res.digits);
		} else {
			sql_find_subtype(&t, f->res.type->sqlname, f->res.digits, f->res.scale);
		}
		if (type_cmp(t.type, f->res.type) != 0) {
			/* do we need to convert to the a larger localtype
			   int * int may not fit in an int, so we need to
			   convert to lng * int.
			 */
			sql_subtype nlt;

			sql_init_subtype(&nlt, t.type, f->res.digits, lt->scale);
			l = rel_check_type( sql, &nlt, l, type_equal );
		}
		f->res = t;
	}
	return l;
}

static sql_exp *
exp_scale_algebra(mvc *sql, sql_subfunc *f, sql_exp *l, sql_exp *r)
{
	sql_subtype *lt = exp_subtype(l);
	sql_subtype *rt = exp_subtype(r);

	if (lt->type->scale == SCALE_FIX && rt->scale &&
		strcmp(f->func->imp, "/") == 0) {
		int scale, digits, digL, scaleL;
		sql_subtype nlt;

		/* scale fixing may require a larger type ! */
		scaleL = (lt->scale < 3) ? 3 : lt->scale;
		scale = scaleL;
		scaleL += rt->scale;
		digL = lt->digits + (scaleL - lt->scale);
		digits = (digL > (int)rt->digits) ? digL : (int)rt->digits;

		/* HACK alert: digits should be less than max */
		if (f->res.type->radix == 10 && digits > 19)
			digits = 19;
		if (f->res.type->radix == 2 && digits > 53)
			digits = 53;

		sql_find_subtype(&nlt, lt->type->sqlname, digL, scaleL);
		l = rel_check_type( sql, &nlt, l, type_equal );

		sql_find_subtype(&f->res, lt->type->sqlname, digits, scale);
	}
	return l;
}

int
rel_convert_types(mvc *sql, sql_exp **L, sql_exp **R, int scale_fixing, int tpe)
{
	sql_exp *ls = *L;
	sql_exp *rs = *R;
	sql_subtype *lt = exp_subtype(ls);
	sql_subtype *rt = exp_subtype(rs);

	if (!rt && !lt) {
		sql_error(sql, 01, "Cannot have a parameter (?) on both sides of an expression");
		return -1;
	}
	if (rt && (!lt || !lt->type))
		 return rel_set_type_param(sql, rt, ls);
	if (lt && (!rt || !rt->type))
		 return rel_set_type_param(sql, lt, rs);

	if (rt && lt) {
		sql_subtype *i = lt;
		sql_subtype *r = rt;

		if (subtype_cmp(lt, rt) != 0) {
			sql_subtype super;

			supertype(&super, r, i);
			if (scale_fixing) {
				/* convert ls to super type */
				ls = rel_check_type(sql, &super, ls, tpe);
				/* convert rs to super type */
				rs = rel_check_type(sql, &super, rs, tpe);
			} else {
				/* convert ls to super type */
				super.scale = lt->scale;
				ls = rel_check_type(sql, &super, ls, tpe);
				/* convert rs to super type */
				super.scale = rt->scale;
				rs = rel_check_type(sql, &super, rs, tpe);
			}
		}
		*L = ls;
		*R = rs;
		if (!ls || !rs) {
			return -1;
		}
		return 0;
	}
	return -1;
}

static comp_type
compare_str2type( char *compare_op)
{
	comp_type type = cmp_filter;

	if (compare_op[0] == '=') {
		type = cmp_equal;
	} else if (compare_op[0] == '<') {
		type = cmp_lt;
		if (compare_op[1] != '\0') {
			if (compare_op[1] == '>')
				type = cmp_notequal;
			else if (compare_op[1] == '=')
				type = cmp_lte;
		}
	} else if (compare_op[0] == '>') {
		type = cmp_gt;
		if (compare_op[1] != '\0')
			if (compare_op[1] == '=')
				type = cmp_gte;
	}
	return type;
}

static sql_rel *
rel_filter_exp_(mvc *sql, sql_rel *rel, sql_exp *ls, sql_exp *rs, sql_exp *rs2, char *filter_op, int anti )
{
	sql_exp *L = ls, *R = rs, *e = NULL;
	sql_subfunc *f = NULL;

	/* find filter function */
	if (rs2)
		f = sql_bind_func3(sql->sa, mvc_bind_schema(sql,"sys"), filter_op, exp_subtype(ls), exp_subtype(rs), exp_subtype(rs2), F_FILT);
	else
		f = sql_bind_func(sql->sa, mvc_bind_schema(sql,"sys"), filter_op, exp_subtype(ls), exp_subtype(rs), F_FILT);
	if (!f) {
		f = sql_find_func(sql->sa, mvc_bind_schema(sql,"sys"), filter_op, (rs2)?3:2, F_FILT);
		if (f) {
			node *m = f->func->ops->h;
			sql_arg *a = m->data;

			ls = rel_check_type(sql, &a->type, ls, type_equal);
			a = m->next->data;
			rs = rel_check_type(sql, &a->type, rs, type_equal);
			if (rs2) {
				a = m->next->next->data;
				rs2 = rel_check_type(sql, &a->type, rs2, type_equal);
				if (!rs2) 
					rs = NULL;
			}
		}
	}
	if (!f || !ls || !rs)
		return NULL;
	e = exp_filter2(sql->sa, ls, rs, rs2, f, anti);

	/* atom or row => select */
	if (ls->card > rel->card) {
		if (ls->name)
			return sql_error(sql, 02, "SELECT: cannot use non GROUP BY column '%s' in query results without an aggregate function", ls->name);
		else
			return sql_error(sql, 02, "SELECT: cannot use non GROUP BY column in query results without an aggregate function");
	}
	if (rs->card > rel->card || (rs2 && rs2->card > rel->card)) {
		if (rs->name)
			return sql_error(sql, 02, "SELECT: cannot use non GROUP BY column '%s' in query results without an aggregate function", rs->name);
		else
			return sql_error(sql, 02, "SELECT: cannot use non GROUP BY column in query results without an aggregate function");
	}
	if (rs->card <= CARD_ATOM && exp_is_atom(rs) && 
	   (!rs2 || (rs2->card <= CARD_ATOM && exp_is_atom(rs2)))) {
		if (ls->card == rs->card && !rs2)  /* bin compare op */
			return rel_select(sql->sa, rel, e);

		if (/*is_semi(rel->op) ||*/ is_outerjoin(rel->op)) {
			rel_join_add_exp(sql->sa, rel, e);
			return rel;
		}
		/* push select into the given relation */
		return rel_push_select(sql->sa, rel, L, e);
	} else { /* join */
		if (is_semi(rel->op) || is_outerjoin(rel->op)) {
			rel_join_add_exp(sql->sa, rel, e);
			return rel;
		}
		/* push join into the given relation */
		return rel_push_join(sql->sa, rel, L, R, rs2, e);
	}
}

static sql_rel *
rel_compare_exp_(mvc *sql, sql_rel *rel, sql_exp *ls, sql_exp *rs, sql_exp *rs2, int type, int anti )
{
	sql_exp *L = ls, *R = rs, *e = NULL;

	if (rel_convert_types(sql, &ls, &rs, 1, type_equal) < 0 ||
	   (rs2 && rel_convert_types(sql, &ls, &rs2, 1, type_equal) < 0)) 
		return NULL;
	if (!rs2) {
		if (ls->card < rs->card) {
			sql_exp *swap = ls;
	
			ls = rs;
			rs = swap;

			swap = L;
			L = R;
			R = swap;

			type = (int)swap_compare((comp_type)type);
		}
		e = exp_compare(sql->sa, ls, rs, type);
	} else {
		e = exp_compare2(sql->sa, ls, rs, rs2, type);
	}
	if (anti)
		set_anti(e);

	/* atom or row => select */
	if (ls->card > rel->card) {
		if (ls->name)
			return sql_error(sql, 02, "SELECT: cannot use non GROUP BY column '%s' in query results without an aggregate function", ls->name);
		else
			return sql_error(sql, 02, "SELECT: cannot use non GROUP BY column in query results without an aggregate function");
	}
	if (rs->card > rel->card || (rs2 && rs2->card > rel->card)) {
		if (rs->name)
			return sql_error(sql, 02, "SELECT: cannot use non GROUP BY column '%s' in query results without an aggregate function", rs->name);
		else
			return sql_error(sql, 02, "SELECT: cannot use non GROUP BY column in query results without an aggregate function");
	}
	if (rs->card <= CARD_ATOM && exp_is_atom(rs) && 
	   (!rs2 || (rs2->card <= CARD_ATOM && exp_is_atom(rs2)))) {
		if (ls->card == rs->card && !rs2)  /* bin compare op */
			return rel_select(sql->sa, rel, e);

		if (/*is_semi(rel->op) ||*/ is_outerjoin(rel->op)) {
			if ((is_left(rel->op) || is_full(rel->op)) && rel_find_exp(rel->l, ls)) {
				rel_join_add_exp(sql->sa, rel, e);
				return rel;
			} else if ((is_right(rel->op) || is_full(rel->op)) && rel_find_exp(rel->r, ls)) {
				rel_join_add_exp(sql->sa, rel, e);
				return rel;
			}
			if (is_left(rel->op) && rel_find_exp(rel->r, ls)) {
				rel->r = rel_push_select(sql->sa, rel->r, L, e);
				return rel;
			} else if (is_right(rel->op) && rel_find_exp(rel->l, ls)) {
				rel->l = rel_push_select(sql->sa, rel->l, L, e);
				return rel;
			}
		}
		/* push select into the given relation */
		return rel_push_select(sql->sa, rel, L, e);
	} else { /* join */
		if (is_semi(rel->op) || is_outerjoin(rel->op)) {
			rel_join_add_exp(sql->sa, rel, e);
			return rel;
		}
		/* push join into the given relation */
		return rel_push_join(sql->sa, rel, L, R, rs2, e);
	}
}

static sql_rel *
rel_compare_exp(mvc *sql, sql_rel *rel, sql_exp *ls, sql_exp *rs,
		char *compare_op, sql_exp *esc, int reduce)
{
	comp_type type = cmp_equal;

	if (!ls || !rs)
		return NULL;

	if (!rel || !reduce) {
		/* TODO to handle filters here */
		sql_exp *e;

		if (rel_convert_types(sql, &ls, &rs, 1, type_equal) < 0) 
			return NULL;
		e = rel_binop_(sql, ls, rs, NULL, compare_op, card_value);

		if (!e)
			return NULL;
		if (!reduce) {
			if (rel->op == op_project) {
				append(rel->exps, e);
			} else {
				list *exps = new_exp_list(sql->sa);

				append(exps, e);
				return rel_project(sql->sa, rel, exps);
			}
		} else {
			return rel_select(sql->sa, rel, e);
		}
	}
	type = compare_str2type(compare_op);
	if (type == cmp_filter) 
		return rel_filter_exp_(sql, rel, ls, rs, esc, compare_op, 0);
	return rel_compare_exp_(sql, rel, ls, rs, esc, type, 0);
}

static sql_rel *
rel_compare(mvc *sql, sql_rel *rel, symbol *lo, symbol *ro, symbol *ro2,
		char *compare_op, int f, exp_kind k)
{
	sql_exp *rs = NULL, *rs2 = NULL, *ls;
	exp_kind ek = {type_value, card_column, FALSE};

	if (!ro2 && lo->token == SQL_SELECT) { /* swap subquery to the right hand side */
		symbol *tmp = lo;

		lo = ro;
		ro = tmp;

		if (compare_op[0] == '>')
			compare_op[0] = '<';
		else if (compare_op[0] == '<')
			compare_op[0] = '>';
	}

	ls = rel_value_exp(sql, &rel, lo, f, ek);
	if (!ls)
		return NULL;
	if (ro->token != SQL_SELECT) {
		rs = rel_value_exp(sql, &rel, ro, f, ek);
		if (ro2) {
			rs2 = rel_value_exp(sql, &rel, ro2, f, ek);
			if (!rs2)
				return NULL;
		}
	} else {
		/* first try without current relation, too see if there
		   are correlations with the outer relation */
		sql_rel *r = rel_subquery(sql, NULL, ro, ek);

		/* NOT handled filter case */
		if (ro2)
			return NULL;
		if (!r && sql->session->status != -ERR_AMBIGUOUS) {
			/* reset error */
			sql->session->status = 0;
			sql->errstr[0] = 0;
			r = rel_subquery(sql, rel, ro, ek);

			/* get inner queries result value, ie
			   get last expression of r */
			if (r) {
				sql_rel *inner = r;

				/* subqueries may result in semijoins */
				if (is_semi(inner->op))
					inner = inner->r;
				rs = rel_lastexp(sql, inner);
				rel = r;
			}
		} else if (r) {
			rel_setsubquery(r);
			rs = rel_lastexp(sql, r);
			if (r->card > CARD_ATOM) {
				/* if single value (independed of relations), rewrite */
				if (is_project(r->op) && !r->l && r->exps && list_length(r->exps) == 1) {
					return rel_compare_exp(sql, rel, ls, r->exps->h->data, compare_op, NULL, k.reduce);
				} else { 
					sql_subaggr *zero_or_one = sql_bind_aggr(sql->sa, sql->session->schema, "zero_or_one", exp_subtype(rs));

					rs = exp_aggr1(sql->sa, rs, zero_or_one, 0, 0, CARD_ATOM, 0);
				}
			}
			rel = rel_crossproduct(sql->sa, rel, r, op_semi);
		}
	}
	if (!rs) 
		return NULL;
	return rel_compare_exp(sql, rel, ls, rs, compare_op, rs2, k.reduce);
}

static sql_rel *
rel_or(mvc *sql, sql_rel *l, sql_rel *r, list *oexps, list *lexps, list *rexps, int f)
{
	sql_rel *rel, *ll = l->l, *rl = r->l;

	if (l == r && is_outerjoin(l->op)) { /* merge both lists */
		sql_exp *e = exp_or(sql->sa, lexps, rexps);
		list *nl = oexps?oexps:new_exp_list(sql->sa); 
		
		rel_destroy(r);
		append(nl, e);
		l->exps = nl;
		return l;
	}

	if (l->op == r->op && ll == rl) {
		sql_exp *e = exp_or(sql->sa, l->exps, r->exps);
		list *nl = new_exp_list(sql->sa); 
		
		rel_destroy(r);
		append(nl, e);
		l->exps = nl;
		return l;
	}
	(void)f;
	l = rel_project(sql->sa, l, rel_projections(sql, l, NULL, 1, 1));
	r = rel_project(sql->sa, r, rel_projections(sql, r, NULL, 1, 1));
	set_processed(l);
	set_processed(r);
	rel = rel_setop(sql->sa, l, r, op_union);
	rel->exps = rel_projections(sql, rel, NULL, 1, 1);
	rel = rel_distinct(rel);
	if (exps_card(l->exps) <= CARD_AGGR &&
	    exps_card(r->exps) <= CARD_AGGR)
	{
		rel->card = exps_card(l->exps);
		exps_fix_card( rel->exps, rel->card);
	}
	return rel;
}

sql_exp *
rel_logical_value_exp(mvc *sql, sql_rel **rel, symbol *sc, int f)
{
	exp_kind ek = {type_value, card_column, FALSE};

	if (!sc)
		return NULL;

	if (THRhighwater())
		return sql_error(sql, 10, "SELECT: too many nested operators");

	switch (sc->token) {
	case SQL_OR:
	case SQL_AND:
	{
		symbol *lo = sc->data.lval->h->data.sym;
		symbol *ro = sc->data.lval->h->next->data.sym;

		sql_exp *ls = rel_logical_value_exp(sql, rel, lo, f);
		sql_exp *rs = rel_logical_value_exp(sql, rel, ro, f);

		if (!ls || !rs)
			return NULL;
		if (sc->token == SQL_OR)
			return rel_binop_(sql, ls, rs, NULL, "or", card_value);
		else
			return rel_binop_(sql, ls, rs, NULL, "and", card_value);
	}
	case SQL_COMPARE:
	{
		symbol *lo = sc->data.lval->h->data.sym;
		symbol *ro = sc->data.lval->h->next->next->data.sym;
		char *compare_op = sc->data.lval->h->next->data.sval;

		/* currently we don't handle the (universal and existential)
		   quantifiers (all and any/some) */

		sql_exp *rs = NULL, *ls = rel_value_exp(sql, rel, lo, f, ek);

		if (!ls)
			return NULL;

		if (ro->token != SQL_SELECT) {
			rs = rel_value_exp(sql, rel, ro, f, ek);
			if (!rs)
				return NULL;
			if (rel_convert_types(sql, &ls, &rs, 1, type_equal) < 0)
				return NULL;
			return rel_binop_(sql, ls, rs, NULL, compare_op, card_value);
		} else {
			/* first try without current relation, too see if there
			are correlations with the outer relation */
			sql_rel *r = rel_subquery(sql, NULL, ro, ek);
	
			/* correlation, ie return new relation */
			if (!r && sql->session->status != -ERR_AMBIGUOUS) {
			

				sql_exp *e;

				/* reset error */
				sql->session->status = 0;
				sql->errstr[0] = 0;
				if (!r)
					r = rel_subquery(sql, *rel, ro, ek);

				/* get inner queries result value, ie
				   get last expression of r */
				if (r) {
					rs = rel_lastexp(sql, r);
					*rel = r;
					e = exp_compare(sql->sa, ls, rs, compare_str2type(compare_op));
					if (f != sql_sel)
						return e;
			
					/* For selection we need to convert back into Boolean */
					ls = rel_unop_(sql, ls, NULL, "isnull", card_value);
					rs = exp_atom_bool(sql->sa, 0);
					return rel_binop_(sql, ls, rs, NULL, "=", card_value);
				}
			} else if (r && f != sql_sel) {
				sql_rel *l = *rel;
				rel_setsubquery(r);
				rs = rel_lastexp(sql, r);
				if (r->card > CARD_ATOM) {
					sql_subaggr *zero_or_one = sql_bind_aggr(sql->sa, sql->session->schema, "zero_or_one", exp_subtype(rs));

					rs = exp_aggr1(sql->sa, rs, zero_or_one, 0, 0, CARD_ATOM, 0);
				}
				*rel = rel_crossproduct(sql->sa, l, r, op_join);
			} else if (r) {
				sql_rel *l = *rel;
				list *exps = rel_projections(sql, l, NULL, 0, 1);

				rel_project_add_exp(sql, l, ls);
				rel_setsubquery(r);
				rs = rel_lastexp(sql, r);
				if (r->card > CARD_ATOM) {
					sql_subaggr *zero_or_one = sql_bind_aggr(sql->sa, sql->session->schema, "zero_or_one", exp_subtype(rs));

					rs = exp_aggr1(sql->sa, rs, zero_or_one, 0, 0, CARD_ATOM, 0);
				}
				*rel = rel_crossproduct(sql->sa, l, r, op_join);
				*rel = rel_project(sql->sa, *rel, exps);
			}
			if (!rs) 
				return NULL;
			if (rel_convert_types(sql, &ls, &rs, 1, type_equal) < 0) 
				return NULL;
			return rel_binop_(sql, ls, rs, NULL, compare_op, card_value);
		}
	}
	/* Set Member ship */
	case SQL_IN:
	case SQL_NOT_IN:
	{
		dlist *dl = sc->data.lval;
		symbol *lo = dl->h->data.sym;
		dnode *n = dl->h->next;
		sql_exp *l = rel_value_exp(sql, rel, lo, f, ek), *r = NULL;
		sql_rel *left = NULL, *right = NULL, *p = NULL;
		int needproj = 0, vals_only = 1;
		list *vals = NULL;

		if (!l)
			return NULL;

		ek.card = card_set;

		if (!left)
			left = *rel;

		if (!left || (!left->l && f == sql_sel)) {
			needproj = (left != NULL);
			left = rel_project_exp(sql->sa, l);
		}

		if (n->type == type_list) {
			sql_subtype *st = exp_subtype(l);

			vals = new_exp_list(sql->sa);
			n = n->data.lval->h;
			for (; n; n = n->next) {
				symbol *sval = n->data.sym;
				/* without correlation first */
				sql_rel *z = NULL, *rl;

				r = rel_value_exp(sql, &z, sval, f, ek);
				if (!r || !(r=rel_check_type(sql, st, r, type_equal))) {
					rel_destroy(right);
					return NULL;
				}
				if (z) {
					vals_only = 0;
					rl = z;
				} else {
					list_append(vals, r);
					rl = rel_project_exp(sql->sa, r);
				}
				if (right) {
					rl = rel_setop(sql->sa, right, rl, op_union);
					rl->exps = rel_projections(sql, rl, NULL, 0, 1);
					set_processed(rl);
				}
				right = rl;
			}
			if (right->processed)
				right = rel_label(sql, right);
			right = rel_distinct(right);
		} else {
			return sql_error(sql, 02, "IN: missing inner query");
		}
		if (right) {
			sql_exp *e = NULL;
		
			if (vals_only) {
				node *n;

				rel_destroy(right);
				for(n=vals->h; n; n = n->next) {
					sql_exp *r = n->data, *ne;

					if (sc->token == SQL_NOT_IN)
						ne = rel_binop_(sql, l, r, NULL, "<>", card_value);
					else
						ne = rel_binop_(sql, l, r, NULL, "=", card_value);
					if (!e) {
						e = ne;
					} else if (sc->token == SQL_NOT_IN) {
						e = rel_binop_(sql, e, ne, NULL, "and", card_value);
					} else {
						e = rel_binop_(sql, e, ne, NULL, "or", card_value);
					}
				}
				return e;
			}
			r = rel_lastexp(sql, right);
			if (rel_convert_types(sql, &l, &r, 1, type_equal) < 0) 
				return NULL;
			left = rel_crossproduct(sql->sa, left, right, op_join);
			if (p) {
				rel_destroy(p->l);
				p->l = left;
			}
			left->op = op_left;
			set_processed(left);
			e = exp_compare(sql->sa, l, r, cmp_equal );
			rel_join_add_exp(sql->sa, left, e);
			if (!p) {
				if (*rel && needproj)
					left = *rel = rel_project(sql->sa, left, NULL);
				else
					*rel = left;
			}
			if (sc->token == SQL_NOT_IN)
				e = rel_binop_(sql, l, r, NULL, "<>", card_value);
			else
				e = rel_binop_(sql, l, r, NULL, "=", card_value);
			return e;
		}
		return NULL;
	}
	case SQL_LIKE:
	{
		symbol *lo = sc->data.lval->h->data.sym;
		symbol *ro = sc->data.lval->h->next->data.sym;
		int insensitive = sc->data.lval->h->next->next->data.i_val;
		int anti = sc->data.lval->h->next->next->next->data.i_val;
		sql_subtype *st = sql_bind_localtype("str");
		sql_exp *le = rel_value_exp(sql, rel, lo, f, ek);
		sql_exp *re, *ee = NULL;
		char *like = insensitive ? (anti ? "not_ilike" : "ilike") : (anti ? "not_like" : "like");

		if (!le)
			return NULL;

		if (!exp_subtype(le)) 
			return sql_error(sql, 02, "SELECT: parameter not allowed on "
					"left hand side of LIKE operator");

		lo = ro->data.lval->h->data.sym;
		/* like uses a single string pattern */
		ek.card = card_value;
		re = rel_value_exp(sql, rel, lo, f, ek);
		if (!re)
			return NULL;
		if (!exp_subtype(re)) {
			if (rel_set_type_param(sql, st, re) == -1) 
				return sql_error(sql, 02, "LIKE: wrong type, should be string");
		} else if ((re = rel_check_type(sql, st, re, type_equal)) == NULL) {
			return sql_error(sql, 02, "LIKE: wrong type, should be string");
		}
		/* Do we need to escape ? */
		if (dlist_length(ro->data.lval) == 2) {
			char *escape = ro->data.lval->h->next->data.sval;
			ee = exp_atom(sql->sa, atom_string(sql->sa, st, sa_strdup(sql->sa, escape)));
		}
		if (ee)
			return rel_nop_(sql, le, re, ee, NULL, NULL, like, card_value);
		return rel_binop_(sql, le, re, NULL, like, card_value);
	}
	case SQL_BETWEEN:
	case SQL_NOT_BETWEEN:
	{
		symbol *lo = sc->data.lval->h->data.sym;
		int symmetric = sc->data.lval->h->next->data.i_val;
		symbol *ro1 = sc->data.lval->h->next->next->data.sym;
		symbol *ro2 = sc->data.lval->h->next->next->next->data.sym;
		sql_exp *le = rel_value_exp(sql, rel, lo, f, ek);
		sql_exp *re1 = rel_value_exp(sql, rel, ro1, f, ek);
		sql_exp *re2 = rel_value_exp(sql, rel, ro2, f, ek);
		sql_exp *e1 = NULL, *e2 = NULL;

		assert(sc->data.lval->h->next->type == type_int);
		if (!le || !re1 || !re2) 
			return NULL;
		
		if (rel_convert_types(sql, &le, &re1, 1, type_equal) < 0 ||
				rel_convert_types(sql, &le, &re2, 1, type_equal) < 0)
			return NULL;

		if (!re1 || !re2) 
			return NULL;

		if (symmetric) {
			sql_exp *tmp = NULL;
			sql_subfunc *min = sql_bind_func(sql->sa, sql->session->schema, "sql_min", exp_subtype(re1), exp_subtype(re2), F_FUNC);
			sql_subfunc *max = sql_bind_func(sql->sa, sql->session->schema, "sql_max", exp_subtype(re1), exp_subtype(re2), F_FUNC);

			if (!min || !max) {
				return sql_error(sql, 02, "min or max operator on types %s %s missing", exp_subtype(re1)->type->sqlname, exp_subtype(re2)->type->sqlname);
			}
			tmp = exp_binop(sql->sa, re1, re2, min);
			re2 = exp_binop(sql->sa, re1, re2, max);
			re1 = tmp;
		}

		if (sc->token == SQL_NOT_BETWEEN) {
			e1 = rel_binop_(sql, le, re1, NULL, "<", card_value);
			e2 = rel_binop_(sql, le, re2, NULL, ">", card_value);
		} else {
			e1 = rel_binop_(sql, le, re1, NULL, ">=", card_value);
			e2 = rel_binop_(sql, le, re2, NULL, "<=", card_value);
		}
		if (!e1 || !e2)
			return NULL;
		if (sc->token == SQL_NOT_BETWEEN) {
			return rel_binop_(sql, e1, e2, NULL, "or", card_value);
		} else {
			return rel_binop_(sql, e1, e2, NULL, "and", card_value);
		}
	}
	case SQL_IS_NULL:
	case SQL_IS_NOT_NULL:
	/* is (NOT) NULL */
	{
		sql_exp *le = rel_value_exp(sql, rel, sc->data.sym, f, ek);

		if (!le)
			return NULL;
		le = rel_unop_(sql, le, NULL, "isnull", card_value);
		if (sc->token != SQL_IS_NULL)
			le = rel_unop_(sql, le, NULL, "not", card_value);
		return le;
	}
	case SQL_NOT: {
		sql_exp *le = rel_logical_value_exp(sql, rel, sc->data.sym, f);

		if (!le)
			return le;
		return rel_unop_(sql, le, NULL, "not", card_value);
	}
	case SQL_ATOM: {
		/* TRUE or FALSE */
		AtomNode *an = (AtomNode *) sc;

		if (!an || !an->a) {
			assert(0);
			return exp_atom(sql->sa, atom_general(sql->sa, sql_bind_localtype("void"), NULL));
		} else {
			return exp_atom(sql->sa, atom_dup(sql->sa, an->a));
		}
	}
	case SQL_COLUMN:
		return rel_column_ref(sql, rel, sc, f);
	case SQL_UNION:
	case SQL_EXCEPT:
	case SQL_INTERSECT: {
		*rel = rel_setquery(sql, *rel, sc);
		if (*rel)
			return rel_lastexp(sql, *rel);
		return NULL;
	}
	default: {
		sql_exp *re, *le = rel_value_exp(sql, rel, sc, f, ek);
		sql_subtype bt;

		if (!le)
			return NULL;
		re = exp_atom_bool(sql->sa, 1);
		sql_find_subtype(&bt, "boolean", 0, 0);
		if ((le = rel_check_type(sql, &bt, le, type_equal)) == NULL) 
			return NULL;
		return rel_binop_(sql, le, re, NULL, "=", 0);
	}
	}
}

static sql_rel *
rel_add_identity(mvc *sql, sql_rel *rel, sql_exp **exp)
{
	list *exps = rel_projections(sql, rel, NULL, 1, 1);
	sql_exp *e;

	if (list_length(exps) == 0) {
		*exp = NULL;
		return rel;
	}
	rel = rel_project(sql->sa, rel, rel_projections(sql, rel, NULL, 1, 1));
	e = rel_unop_(sql, rel->exps->h->data, NULL, "identity", card_value);
	*exp = exp_label(sql->sa, e, ++sql->label);
	rel_project_add_exp(sql, rel, e);
	return rel;
}

static sql_exp *
find_identity(list *exps, sql_rel *r) 
{
	node *n;

	if (!exps)
		return NULL;
	for (n = exps->h; n; n = n->next) {
		sql_exp *e = n->data;

		if (is_identity(e, r)) 
			return e;
	}
	return NULL;
}

static sql_exp *
rel_find_identity(mvc *sql, sql_rel *r, sql_exp *e ) 
{
	sql_exp *ne = NULL;
	node *n;

	switch(r->op) {
	case op_join:
	case op_left:
	case op_right:
	case op_full:
		ne = rel_find_identity(sql, r->l, e);
		if (!ne)
			ne = rel_find_identity(sql, r->r, e);
		return ne;
	case op_semi:
	case op_anti:
	case op_select:
		ne = rel_find_identity(sql, r->l, e);
		return ne;
	case op_topn:
	case op_sample:
	case op_groupby:
	case op_union:
	case op_except:
	case op_inter:
	case op_project:

		ne = rel_find_identity(sql, r->l, e);
		if (ne && r->exps) { /* find exp pointing to ne */
			for (n = r->exps->h; n; n = n->next) {
				sql_exp *re = n->data;
			
				if (e->rname && re->l && strcmp(e->rname, re->l) == 0 && strcmp(e->name, re->r) == 0) 
					return re;
				if (!e->rname && !re->l && strcmp(e->name, re->r) == 0) 
					return re;
			}
		} else if (r->exps) {
			return e;
		}
		return NULL;
	case op_table:
	case op_basetable:
		if (r->exps) {
			node *en;

			for (en = r->exps->h; en; en = en->next) {
				sql_exp *oe = en->data;

				if (oe == e)
					return e;
			}
		}
	default:
		return NULL;
	}
}

sql_rel *
rel_logical_exp(mvc *sql, sql_rel *rel, symbol *sc, int f)
{
	exp_kind ek = {type_value, card_column, TRUE};

	if (!sc)
		return NULL;

	if (THRhighwater())
		return sql_error(sql, 10, "SELECT: too many nested operators");

	switch (sc->token) {
	case SQL_OR:
	{
		list *exps = NULL, *lexps = NULL, *rexps = NULL;

		symbol *lo = sc->data.lval->h->data.sym;
		symbol *ro = sc->data.lval->h->next->data.sym;

		sql_rel *lr, *rr;

		if (!rel)
			return NULL;

		lr = rel;
		rr = rel_dup(lr);

		if (is_outerjoin(rel->op)) {
			exps = rel->exps;

			lr -> exps = NULL;
			lr = rel_logical_exp(sql, lr, lo, f);
			lexps = lr?lr->exps:NULL;

			rr -> exps = NULL;
			rr = rel_logical_exp(sql, rr, ro, f);
			rexps = rr?rr->exps:NULL;
		} else {
			lr = rel_logical_exp(sql, lr, lo, f);
			rr = rel_logical_exp(sql, rr, ro, f);
		}

		if (!lr || !rr)
			return NULL;
		return rel_or(sql, lr, rr, exps, lexps, rexps, f);
	}
	case SQL_AND:
	{
		symbol *lo = sc->data.lval->h->data.sym;
		symbol *ro = sc->data.lval->h->next->data.sym;

		rel = rel_logical_exp(sql, rel, lo, f);
		if (!rel)
			return NULL;
		return rel_logical_exp(sql, rel, ro, f);
	}
	case SQL_FILTER:
		/* 2 cases x filter y and x filter (y1,y2) */
	{
		symbol *lo = sc->data.lval->h->data.sym;
		symbol *ro = sc->data.lval->h->next->next->data.sym;
		symbol *ro2 = NULL;
		char *filter_op = sc->data.lval->h->next->data.sval;

		if (sc->data.lval->h->next->next->next)
			ro2 = sc->data.lval->h->next->next->next->data.sym;
		return rel_compare(sql, rel, lo, ro, ro2, filter_op, f, ek);
	}
	case SQL_COMPARE:
	{
		symbol *lo = sc->data.lval->h->data.sym;
		symbol *ro = sc->data.lval->h->next->next->data.sym;
		char *compare_op = sc->data.lval->h->next->data.sval;
		/* currently we don't handle the (universal and existential)
		   quantifiers (all and any/some) */
		return rel_compare(sql, rel, lo, ro, NULL, compare_op, f, ek);
	}
	/* Set Member ship */
	case SQL_IN:
	case SQL_NOT_IN:
	{
		dlist *dl = sc->data.lval;
		symbol *lo = dl->h->data.sym;
		dnode *n = dl->h->next;
		sql_rel *left = NULL, *right = NULL, *outer = rel;
		sql_exp *l = rel_value_exp(sql, &left, lo, f, ek), *e, *r = NULL;
		list *vals = NULL;
		int correlated = 0;
		int l_is_value = 1, r_is_rel = 0;

		if (!l && sql->session->status != -ERR_AMBIGUOUS) {
			l_is_value = 0;
			/* reset error */
			left = rel;
			sql->session->status = 0;
			sql->errstr[0] = 0;
			l = rel_value_exp(sql, &left, lo, f, ek);
		} else if (!left) {
			left = rel_project_exp(sql->sa, exp_label(sql->sa, l, ++sql->label));
		}
		if (!l)
			return NULL;

		ek.card = card_set;

		/* first remove the NULLs */
		if (sc->token == SQL_NOT_IN &&
		    l->card != CARD_ATOM && has_nil(l)) {
			e = rel_unop_(sql, l, NULL, "isnull", card_value);
			e = exp_compare(sql->sa, e, exp_atom_bool(sql->sa, 0), cmp_equal);
			if (!is_select(rel->op) && !rel_is_ref(rel))
				left = rel = rel_select(sql->sa, rel, e);
			else
				rel_select_add_exp(rel, e);
		}

		/* list of values or subqueries */
		if (n->type == type_list) {
			sql_subtype *st = exp_subtype(l);
			sql_rel *z = NULL;

			vals = new_exp_list(sql->sa);
			n = dl->h->next;
			n = n->data.lval->h;

			/* Simple value list first */
			for (; n; n = n->next) {
				r = rel_value_exp(sql, &z, n->data.sym, f, ek);
				if (z || !r)
					break;
				if (rel_convert_types(sql, &l, &r, 1, type_equal) < 0) 
					return NULL;
				list_append(vals, r);
			}
			if (!n) { /* correct types */
				list *nvals = new_exp_list(sql->sa);
				node *n;

				st = exp_subtype(l);
				for ( n=vals->h; n; n = n->next) {
					if ((r = rel_check_type(sql, st, n->data, type_equal)) == NULL) 
						return NULL;
					list_append(nvals, r);
				}
				e = exp_in(sql->sa, l, nvals, sc->token==SQL_NOT_IN?cmp_notin:cmp_in);
				return rel_select(sql->sa, rel, e);
			} else { /* complex case */
				vals = new_exp_list(sql->sa);
				n = dl->h->next;
				n = n->data.lval->h;
				for (; n; n = n->next) {
					symbol *sval = n->data.sym;
					/* without correlation first */
					sql_rel *z = NULL;
					sql_rel *rl;

					r = rel_value_exp(sql, &z, sval, f, ek);
					if (z)
						r_is_rel = 1;
					if (!r && sql->session->status != -ERR_AMBIGUOUS) {
						/* reset error */
						sql->session->status = 0;
						sql->errstr[0] = 0;

						if (l_is_value) 
							rel = rel_dup(outer);
						else
							rel = left = rel_dup(left);
						r = rel_value_exp(sql, &rel, sval, f, ek);
						if (r && !is_project(rel->op)) {
							rel = rel_project(sql->sa, rel, NULL);
							rel_project_add_exp(sql, rel, r);
						}
						z = rel;
						correlated = 1;
					}
					if (!r || !(r=rel_check_type(sql, st, r, type_equal))) {
						rel_destroy(right);
						return NULL;
					}
					if (z) {
						rl = z;
					} else {
						list_append(vals, r);
						rl = rel_project_exp(sql->sa, exp_label(sql->sa, r, ++sql->label));
					}
					if (right) {
						rl = rel_setop(sql->sa, right, rl, op_union);
						rl->exps = rel_projections(sql, rl, NULL, 0, 1);
						set_processed(rl);
					}
					right = rl;
				}
			}
			if (!correlated) {
				if (right->processed)
					right = rel_label(sql, right);
				right = rel_distinct(right);
			}
		} else {
			return sql_error(sql, 02, "IN: missing inner query");
		}

		if (right) {
			r = rel_lastexp(sql, right);
			rel = rel_crossproduct(sql->sa, left, right, op_join);
			if (rel_convert_types(sql, &l, &r, 1, type_equal) < 0) 
				return NULL;
			e = exp_compare(sql->sa, l, r, cmp_equal );
			rel_join_add_exp(sql->sa, rel, e);
			if (correlated || l_is_value || r_is_rel) {
				rel->op = (sc->token == SQL_IN)?op_semi:op_anti;
			} else if (sc->token == SQL_NOT_IN) {
				rel->op = op_left;
				set_processed(rel);
				e = rel_unop_(sql, r, NULL, "isnull", card_value);
				r = exp_atom_bool(sql->sa, 1);
				e = exp_compare(sql->sa,  e, r, cmp_equal);
				rel = rel_select(sql->sa, rel, e);
			}
			if (l_is_value)
				rel = rel_crossproduct(sql->sa, outer, rel, op_join);
			rel = rel_project(sql->sa, rel, rel_projections(sql, outer, NULL, 1, 1));
			set_processed(rel);
			return rel;
		}
		return right;
	}
	case SQL_EXISTS:
	case SQL_NOT_EXISTS:
	{
		symbol *lo = sc->data.sym;
		sql_rel *r;
		sql_exp *e = NULL;
		list *exps = NULL;

		ek.card = card_set;
		r = rel_subquery(sql, NULL, lo, ek);
		if (!r && rel && sql->session->status != -ERR_AMBIGUOUS) { /* correlation */
			sql_exp *le, *re;
			/* reset error */
			sql->session->status = 0;
			sql->errstr[0] = '\0';

			/* We don't have a natural anti/semi join but versions
			   which require (join) expression. So we should
			   generate row id's which we use in the anti/semi
			   join expression.
			 */
			exps = rel_projections(sql, rel, NULL, 1, 1);
			rel = rel_add_identity(sql, rel, &e);
			set_processed(rel);

			r = rel_subquery(sql, rel_dup(rel), lo, ek);
			if (!r)
				return NULL;

			r = rel_label(sql, r);

			/* look up the identity columns and label these */
			le = rel_bind_column(sql, rel, e->name, f);

			/* find expression back */
			re = rel_find_identity(sql, r, le );

			if (!le || !re)
				return NULL;
			e = exp_compare(sql->sa, le, re, cmp_equal);
		}
		if (!r || !rel)
			return NULL;
		r = rel = rel_crossproduct(sql->sa, rel, r, op_join);
		if (sc->token == SQL_EXISTS) {
			r->op = op_semi;
		} else {	
			r->op = op_anti;
		}
		if (e)
			rel->exps = append(new_exp_list(sql->sa), e);
		if (exps)
			rel = rel_project(sql->sa, rel, exps);
		return rel;
	}
	case SQL_LIKE:
	{
		symbol *lo = sc->data.lval->h->data.sym;
		symbol *ro = sc->data.lval->h->next->data.sym;
		int insensitive = sc->data.lval->h->next->next->data.i_val;
		int anti = sc->data.lval->h->next->next->next->data.i_val;
		sql_subtype *st = sql_bind_localtype("str");
		sql_exp *le = rel_value_exp(sql, &rel, lo, f, ek);
		sql_exp *re, *ee = NULL;

		if (!le)
			return NULL;

		if (!exp_subtype(le)) 
			return sql_error(sql, 02, "SELECT: parameter not allowed on "
					"left hand side of LIKE operator");

		/* Do we need to escape ? */
		if (dlist_length(ro->data.lval) == 2) {
			char *escape = ro->data.lval->h->next->data.sval;
			ee = exp_atom(sql->sa, atom_string(sql->sa, st, sa_strdup(sql->sa, escape)));
		} else {
			ee = exp_atom(sql->sa, atom_string(sql->sa, st, sa_strdup(sql->sa, "")));
		}
		ro = ro->data.lval->h->data.sym;
		re = rel_value_exp(sql, &rel, ro, f, ek);
		if (!re)
			return NULL;
		if (!exp_subtype(re)) {
			if (rel_set_type_param(sql, st, re) == -1) 
				return sql_error(sql, 02, "LIKE: wrong type, should be string");
		} else if ((re = rel_check_type(sql, st, re, type_equal)) == NULL) {
			return sql_error(sql, 02, "LIKE: wrong type, should be string");
		}
		if ((le = rel_check_type(sql, st, le, type_equal)) == NULL) 
			return sql_error(sql, 02, "LIKE: wrong type, should be string");
		return rel_filter_exp_(sql, rel, le, re, ee, (insensitive ? "ilike" : "like"), anti);
	}
	case SQL_BETWEEN:
	case SQL_NOT_BETWEEN:
	{
		symbol *lo = sc->data.lval->h->data.sym;
		int symmetric = sc->data.lval->h->next->data.i_val;
		symbol *ro1 = sc->data.lval->h->next->next->data.sym;
		symbol *ro2 = sc->data.lval->h->next->next->next->data.sym;
		sql_exp *le = rel_value_exp(sql, &rel, lo, f, ek);
		sql_exp *re1 = rel_value_exp(sql, &rel, ro1, f, ek);
		sql_exp *re2 = rel_value_exp(sql, &rel, ro2, f, ek);

		assert(sc->data.lval->h->next->type == type_int);
		if (!le || !re1 || !re2) 
			return NULL;

		if (rel_convert_types(sql, &le, &re1, 1, type_equal) < 0 ||
		    rel_convert_types(sql, &le, &re2, 1, type_equal) < 0)
			return NULL;

		if (!re1 || !re2) 
			return NULL;

		if (symmetric) {
			sql_exp *tmp = NULL;
			sql_subfunc *min = sql_bind_func(sql->sa, sql->session->schema, "sql_min", exp_subtype(re1), exp_subtype(re2), F_FUNC);
			sql_subfunc *max = sql_bind_func(sql->sa, sql->session->schema, "sql_max", exp_subtype(re1), exp_subtype(re2), F_FUNC);

			if (!min || !max) {
				return sql_error(sql, 02, "min or max operator on types %s %s missing", exp_subtype(re1)->type->sqlname, exp_subtype(re2)->type->sqlname);
			}
			tmp = exp_binop(sql->sa, re1, re2, min);
			re2 = exp_binop(sql->sa, re1, re2, max);
			re1 = tmp;
		}

		if (le->card == CARD_ATOM) {
			sql_exp *e1, *e2;
			if (sc->token == SQL_NOT_BETWEEN) {
				e1 = rel_binop_(sql, le, re1, NULL, "<", card_value);
				e2 = rel_binop_(sql, le, re2, NULL, ">", card_value);
			} else {
				e1 = rel_binop_(sql, le, re1, NULL, ">=", card_value);
				e2 = rel_binop_(sql, le, re2, NULL, "<=", card_value);
			}
			if (!e1 || !e2)
				return NULL;
			if (sc->token == SQL_NOT_BETWEEN) {
				e1 = rel_binop_(sql, e1, e2, NULL, "or", card_value);
			} else {
				e1 = rel_binop_(sql, e1, e2, NULL, "and", card_value);
			}
			e2 = exp_atom_bool(sql->sa, 1);
			rel = rel_select(sql->sa, rel, exp_compare(sql->sa,  e1, e2, cmp_equal));
		} else if (sc->token == SQL_NOT_BETWEEN) {
			rel = rel_compare_exp_(sql, rel, le, re1, re2, 3, 1);
		} else {
			rel = rel_compare_exp_(sql, rel, le, re1, re2, 3, 0);
		}
		return rel;
	}
	case SQL_IS_NULL:
	case SQL_IS_NOT_NULL:
	/* is (NOT) NULL */
	{
		sql_exp *re, *le = rel_value_exp(sql, &rel, sc->data.sym, f, ek);

		if (!le)
			return NULL;
		le = rel_unop_(sql, le, NULL, "isnull", card_value);
		if (sc->token == SQL_IS_NULL)
			re = exp_atom_bool(sql->sa, 1);
		else
			re = exp_atom_bool(sql->sa, 0);
		le = exp_compare(sql->sa, le, re, cmp_equal);
		return rel_select(sql->sa, rel, le);
	}
	case SQL_NOT: {
		sql_exp *re, *le = rel_value_exp(sql, &rel, sc->data.sym, f, ek);

		if (!le)
			return NULL;
		le = rel_unop_(sql, le, NULL, "not", card_value);
		re = exp_atom_bool(sql->sa, 1);
		le = exp_compare(sql->sa, le, re, cmp_equal);
		return rel_select(sql->sa, rel, le);
	}
	case SQL_ATOM: {
		/* TRUE or FALSE */
		AtomNode *an = (AtomNode *) sc;
		sql_exp *e = exp_atom(sql->sa, atom_dup(sql->sa, an->a));
		return rel_select(sql->sa, rel, e);
	}
	case SQL_COLUMN: {
		sql_rel *or = rel;
		sql_exp *e = rel_column_ref(sql, &rel, sc, f);

		if (e) {
			sql_subtype bt;

			sql_find_subtype(&bt, "boolean", 0, 0);
			e = rel_check_type(sql, &bt, e, type_equal);
		}
		if (!e || or != rel)
			return NULL;
		return rel_select(sql->sa, rel, e);
	}
	case SQL_UNION:
	case SQL_EXCEPT:
	case SQL_INTERSECT:
		return rel_setquery(sql, rel, sc);
	default: {
		sql_exp *re, *le = rel_value_exp(sql, &rel, sc, f, ek);

		if (!le)
			return NULL;
		re = exp_atom_bool(sql->sa, 1);
		if (rel_convert_types(sql, &le, &re, 1, type_equal) < 0) 
			return NULL;
		le = exp_compare(sql->sa, le, re, cmp_equal);
		return rel_select(sql->sa, rel, le);
	}
	}
	/* never reached, as all switch cases have a `return` */
}

static sql_exp *
rel_op(mvc *sql, symbol *se, exp_kind ek )
{
	dnode *l = se->data.lval->h;
	char *fname = qname_fname(l->data.lval);
	char *sname = qname_schema(l->data.lval);
	sql_schema *s = sql->session->schema;

	if (sname)
		s = mvc_bind_schema(sql, sname);
	return rel_op_(sql, s, fname, ek);
}

sql_exp *
rel_unop_(mvc *sql, sql_exp *e, sql_schema *s, char *fname, int card)
{
	sql_subfunc *f = NULL;
	sql_subtype *t = NULL;
	int type = (card == card_none)?F_PROC:F_FUNC;

	if (!s)
		s = sql->session->schema;
	t = exp_subtype(e);
	f = sql_bind_func(sql->sa, s, fname, t, NULL, type);
	/* try to find the function without a type, and convert
	 * the value to the type needed by this function!
	 */
	if (!f &&
	   (f = sql_find_func(sql->sa, s, fname, 1, type)) != NULL &&
	   ((card == card_relation && f->res.comp_type) || 
	    (card == card_none && !f->res.type) || 
	    (card != card_none && card != card_relation && f->res.type && !f->res.comp_type))) {
		sql_arg *a = f->func->ops->h->data;

		e = rel_check_type(sql, &a->type, e, type_equal);
		if (!e) 
			f = NULL;
	}
	if (f &&
	   ((card == card_relation && f->res.comp_type) || 
	    (card == card_none && !f->res.type) || 
	    (card != card_none && card != card_relation && f->res.type && !f->res.comp_type))) {
		if (f->func->res.scale == INOUT) {
			f->res.digits = t->digits;
			f->res.scale = t->scale;
		}
		return exp_unop(sql->sa, e, f);
	} else if (e) {
		char *type = exp_subtype(e)->type->sqlname;

		return sql_error(sql, 02, "SELECT: no such unary operator '%s(%s)'", fname, type);
	}
	return NULL;
}

static sql_exp * _rel_aggr(mvc *sql, sql_rel **rel, int distinct, char *aggrstr, dnode *arguments, int f);

static sql_exp *
rel_unop(mvc *sql, sql_rel **rel, symbol *se, int fs, exp_kind ek)
{
	dnode *l = se->data.lval->h;
	char *fname = qname_fname(l->data.lval);
	char *sname = qname_schema(l->data.lval);
	sql_schema *s = sql->session->schema;
	exp_kind iek = {type_value, card_column, FALSE};
	sql_exp *e = rel_value_exp(sql, rel, l->next->data.sym, fs, iek);
	sql_subfunc *f = NULL;
	sql_subtype *t = NULL;
	int type = (ek.card == card_none)?F_PROC:F_FUNC;

	if (!e)
		return NULL;
	if (sname)
		s = mvc_bind_schema(sql, sname);
	if (!s)
		s = sql->session->schema;
	t = exp_subtype(e);
	f = sql_bind_func(sql->sa, s, fname, t, NULL, type);
	if (!f)
		f = sql_bind_func(sql->sa, s, fname, t, NULL, F_AGGR);
	if (f && IS_AGGR(f->func))
		return _rel_aggr(sql, rel, 0, fname, l->next, fs);
	return rel_unop_(sql, e, s, fname, ek.card);
}


sql_exp *
rel_binop_(mvc *sql, sql_exp *l, sql_exp *r, sql_schema *s,
		char *fname, int card)
{
	sql_exp *res = NULL;
	sql_subtype *t1, *t2;
	sql_subfunc *f = NULL;
	int type = (card == card_none)?F_PROC:F_FUNC;

	t1 = exp_subtype(l);
	t2 = exp_subtype(r);

	if (!s)
		s = sql->session->schema;

	/* handle param's early */
	if ((!t1 || !t2) && rel_convert_types(sql, &l, &r, 1/*fix scale*/, type_equal) >= 0) {
		t1 = exp_subtype(l);
		t2 = exp_subtype(r);
	}
	if (!t1 || !t2)
		return sql_error(sql, 01, "Cannot have a parameter (?) on both sides of an expression");

	if ((is_addition(fname) || is_substraction(fname)) && t1->type->eclass == EC_NUM && t2->type->eclass == EC_NUM) {
		sql_subtype ntp;

		sql_find_numeric(&ntp, t1->type->localtype, t1->digits+1);
		l = rel_check_type(sql, &ntp, l, type_equal);
		sql_find_numeric(&ntp, t2->type->localtype, t2->digits+1);
		r = rel_check_type(sql, &ntp, r, type_equal);
		t1 = exp_subtype(l);
		t2 = exp_subtype(r);
	}

	f = sql_bind_func(sql->sa, s, fname, t1, t2, type);
	if (!f && is_commutative(fname)) {
		f = sql_bind_func(sql->sa, s, fname, t2, t1, type);
		if (f && (card == card_relation || !f->res.comp_type)) {
			sql_subtype *tmp = t1;
			t1 = t2;	
			t2 = tmp;
			res = l;		
			l = r;
			r = res;
		}
	}
	if (f && 
	   ((card == card_relation && f->res.comp_type) || 
	    (card == card_none && !f->res.type) || 
	    (card != card_none && card != card_relation && f->res.type && !f->res.comp_type))) {
		if (f->func->fix_scale == SCALE_FIX) {
			l = exp_fix_scale(sql, t2, l, 0, 0);
			r = exp_fix_scale(sql, t1, r, 0, 0);
		} else if (f->func->fix_scale == SCALE_EQ) {
			sql_arg *a1 = f->func->ops->h->data;
			sql_arg *a2 = f->func->ops->h->next->data;
			t1 = &a1->type;
			t2 = &a2->type;
			l = exp_fix_scale(sql, t1, l, 0, 0);
			r = exp_fix_scale(sql, t2, r, 0, 0);
		} else if (f->func->fix_scale == SCALE_DIV) {
			l = exp_scale_algebra(sql, f, l, r);
		} else if (f->func->fix_scale == SCALE_MUL) {
			l = exp_sum_scales(sql, f, l, r);
		} else if (f->func->fix_scale == DIGITS_ADD) {
			f->res.digits = (t1->digits && t2->digits)?t1->digits + t2->digits:0;
		}
		return exp_binop(sql->sa, l, r, f);
	} else {
		sql_exp *ol = l;
		sql_exp *or = r;

		if (!EC_NUMBER(t1->type->eclass) &&
		   (f = sql_bind_member(sql->sa, s, fname, t1, 2)) != NULL &&
	   	   ((card == card_relation && f->res.comp_type) || 
	     	    (card == card_none && !f->res.type) || 
	    	    (card != card_none && card != card_relation && f->res.type && !f->res.comp_type))) {
			/* try finding function based on first argument */
			node *m = f->func->ops->h;
			sql_arg *a = m->data;

			l = rel_check_type(sql, &a->type, l, type_equal);
			a = m->next->data;
			r = rel_check_type(sql, &a->type, r, type_equal);
			if (l && r) 
				return exp_binop(sql->sa, l, r, f);
		}
		/* reset error */
		sql->session->status = 0;
		sql->errstr[0] = '\0';

		l = ol;
		r = or;
		/* try finding function based on both arguments */
		if (rel_convert_types(sql, &l, &r, 1/*fix scale*/, type_equal) >= 0){
			/* try operators */
			t1 = exp_subtype(l);
			t2 = exp_subtype(r);
			f = sql_bind_func(sql->sa, s, fname, t1, t2, type);
			if (f && 
	   	   	   ((card == card_relation && f->res.comp_type) || 
	     	    	    (card == card_none && !f->res.type) || 
	    	    	    (card != card_none && card != card_relation && f->res.type && !f->res.comp_type))) {
				if (f->func->fix_scale == SCALE_FIX) {
					l = exp_fix_scale(sql, t2, l, 0, 0);
					r = exp_fix_scale(sql, t1, r, 0, 0);
				} else if (f->func->fix_scale == SCALE_EQ) {
					sql_arg *a1 = f->func->ops->h->data;
					sql_arg *a2 = f->func->ops->h->next->data;
					t1 = &a1->type;
					t2 = &a2->type;
					l = exp_fix_scale(sql, t1, l, 0, 0);
					r = exp_fix_scale(sql, t2, r, 0, 0);
				} else if (f->func->fix_scale == SCALE_DIV) {
					l = exp_scale_algebra(sql, f, l, r);
				} else if (f->func->fix_scale == SCALE_MUL) {
					l = exp_sum_scales(sql, f, l, r);
				} else if (f->func->fix_scale == DIGITS_ADD) {
					f->res.digits = (t1->digits && t2->digits)?t1->digits + t2->digits:0;
				}
				return exp_binop(sql->sa, l, r, f);
			}
		}
		/* reset error */
		sql->session->status = 0;
		sql->errstr[0] = '\0';

		l = ol;
		r = or;
		t1 = exp_subtype(l);
		(void) exp_subtype(r);

		if ((f = sql_bind_member(sql->sa, s, fname, t1, 2)) != NULL &&
	   	   ((card == card_relation && f->res.comp_type) || 
	     	   (card == card_none && !f->res.type) || 
	    	   (card != card_none && card != card_relation && f->res.type && !f->res.comp_type))) {
			/* try finding function based on first argument */
			node *m = f->func->ops->h;
			sql_arg *a = m->data;

			l = rel_check_type(sql, &a->type, l, type_equal);
			a = m->next->data;
			r = rel_check_type(sql, &a->type, r, type_equal);
			if (l && r) 
				return exp_binop(sql->sa, l, r, f);
		}
		/* reset error */
		sql->session->status = 0;
		sql->errstr[0] = '\0';

		l = ol;
		r = or;
		/* everything failed, fall back to bind on function name only */
		if ((f = sql_find_func(sql->sa, s, fname, 2, type)) != NULL &&
	   	   ((card == card_relation && f->res.comp_type) || 
	     	   (card == card_none && !f->res.type) || 
	    	   (card != card_none && card != card_relation && f->res.type && !f->res.comp_type))) {
			node *m = f->func->ops->h;
			sql_arg *a = m->data;

			l = rel_check_type(sql, &a->type, l, type_equal);
			a = m->next->data;
			r = rel_check_type(sql, &a->type, r, type_equal);
			if (l && r)
				return exp_binop(sql->sa, l, r, f);
		}
		/* reset error */
		sql->session->status = 0;
		sql->errstr[0] = '\0';

		l = ol;
		r = or;
	}
	res = sql_error(sql, 02, "SELECT: no such binary operator '%s(%s,%s)'", fname,
			exp_subtype(l)->type->sqlname,
			exp_subtype(r)->type->sqlname);
	return res;
}

static sql_exp *
rel_binop(mvc *sql, sql_rel **rel, symbol *se, int f, exp_kind ek)
{
	dnode *dl = se->data.lval->h;
	sql_exp *l, *r;
	char *fname = qname_fname(dl->data.lval);
	char *sname = qname_schema(dl->data.lval);
	sql_schema *s = sql->session->schema;
	exp_kind iek = {type_value, card_column, FALSE};

	l = rel_value_exp(sql, rel, dl->next->data.sym, f, iek);
	r = rel_value_exp(sql, rel, dl->next->next->data.sym, f, iek);

	if (!l || !r) 
		return NULL;

	if (sname)
		s = mvc_bind_schema(sql, sname);
	return rel_binop_(sql, l, r, s, fname, ek.card);
}

sql_exp *
rel_nop_(mvc *sql, sql_exp *a1, sql_exp *a2, sql_exp *a3, sql_exp *a4, sql_schema *s, char *fname, int card)
{
	list *tl = sa_list(sql->sa);
	sql_subfunc *f = NULL;

	append(tl, exp_subtype(a1));
	append(tl, exp_subtype(a2));
	append(tl, exp_subtype(a3));
	if (a4)
		append(tl, exp_subtype(a4));

	if (!s)
		s = sql->session->schema;
	f = sql_bind_func_(sql->sa, s, fname, tl, F_FUNC);
	if (!f || (card == card_relation || f->res.comp_type))
		return sql_error(sql, 02, "SELECT: no such operator '%s'", fname);
	if (!a4)
		return exp_op3(sql->sa, a1,a2,a3,f);
	return exp_op4(sql->sa, a1,a2,a3,a4,f);
}

static sql_exp *
rel_nop(mvc *sql, sql_rel **rel, symbol *se, int fs, exp_kind ek)
{
	int nr_args = 0;
	dnode *l = se->data.lval->h;
	dnode *ops = l->next->data.lval->h;
	list *exps = new_exp_list(sql->sa);
	list *tl = sa_list(sql->sa);
	sql_subfunc *f = NULL;
	sql_subtype *obj_type = NULL;
	char *fname = qname_fname(l->data.lval);
	char *sname = qname_schema(l->data.lval);
	sql_schema *s = sql->session->schema;
	exp_kind iek = {type_value, card_column, FALSE};
	int table_func = (ek.card == card_relation);
	int type = ek.card == card_none?F_PROC:F_FUNC;

	for (; ops; ops = ops->next, nr_args++) {
		sql_exp *e = rel_value_exp(sql, rel, ops->data.sym, fs, iek);
		sql_subtype *tpe;

		if (!e) 
			return NULL;
		append(exps, e);
		tpe = exp_subtype(e);
		if (!nr_args)
			obj_type = tpe;
		append(tl, tpe);
	}
	if (sname)
		s = mvc_bind_schema(sql, sname);
	f = sql_bind_func_(sql->sa, s, fname, tl, type);
	if (f) {
		return exp_op(sql->sa, exps, f);
	} else if (((f = sql_bind_member(sql->sa, s, fname, obj_type, nr_args)) != NULL ||
		   (f = sql_find_func(sql->sa, s, fname, nr_args, type)) != NULL) &&
		   (table_func || !f->res.comp_type)) {
		node *n, *m;
		list *nexps = new_exp_list(sql->sa);

		for (n = exps->h, m = f->func->ops->h; n && m;
				  n = n->next, m = m->next) {
			sql_arg *a = m->data;
			sql_exp *e = n->data;

			if (a->type.type->eclass == EC_ANY) {
				sql_subtype *st = &e->tpe;
				sql_init_subtype(&a->type, st->type, st->digits, st->scale);
			}
			e = rel_check_type(sql, &a->type, e, type_equal);
			if (!e) {
				nexps = NULL;
				break;
			}
			append(nexps, e);
		}
		if (nexps) 
			return exp_op(sql->sa, nexps, f);
	}
	return sql_error(sql, 02, "SELECT: no such operator '%s'", fname);
}

/* Traverse all subexpressions of 'exp', if an e_column is found, add it to the
 * 'exps' list if it is not already in 'exps'.
 */
static list *
add_columns(list *exps, sql_exp *exp)
{
	bit notexist = 1;
	node *n;

	switch(exp->type) {
	case e_func:
	case e_aggr:
		for (n = ((list*)exp->l)->h; n; n = n->next) {
			add_columns(exps, (sql_exp*)n->data);
		}
		break;
	case e_convert:
		add_columns(exps, exp->l);
		break;
	case e_cmp:
		add_columns(exps, exp->l);
		add_columns(exps, exp->r);
		break;
	case e_column:
		for (n = exps->h; n; n = n->next) {
			if (strcmp(((sql_exp*)n->data)->name, exp->name) == 0) {
				notexist = 0;
				break;
			}
		}
		if (notexist)
			append(exps, exp);
		break;
	default:
		return exps;
	}
	return exps;
}

/* E.g.:
 * sql> plan select sum(v) from a group by a[x-1:x+2][y-1:y+2];
 *
 * FROM
 * +-------------------------------------------------------------+
 * | rel                                                         |
 * +=============================================================+
 * | project (                                                   |
 * | | group by (                                                |
 * | | | array(sys.a) [ a.x, a.y, a.v, a.%TID% NOT NULL ] COUNT  |
 * | | ) [ a.x, a.y ] [ a.x, a.y, sys.sum no nil (a.v) as L6 ]   |
 * | ) [ L6 ]                                                    |
 * +-------------------------------------------------------------+
 *
 * TO
 * +---------------------------------------------------------------------------------------------------+
 * | rel                                                                                               |
 * +===================================================================================================+
 * | project (                                                                                         |
 * | | project (                                                                                       |
 * | | | array(sys.a) [ a.x, a.y, a.v, a.%TID% NOT NULL ] COUNT                                        |
 * | | ) [ a.x, a.y, sys.array_sum(a.v, a.x, offset_x, size_x, a.y, offset_y, size_y) as L6 ]   |
 * | ) [ L6 ]                                                                                          |
 * +---------------------------------------------------------------------------------------------------+
 */
#define new_subtype_list(sa) sa_list(sa)
static sql_exp *
_rel_tiling_aggr(mvc *sql, sql_rel **rel, sql_rel *groupby, int distinct, char *aggrstr, symbol *sym, int f)
{
	sql_exp *exp = NULL, *re_sta = NULL, *re_ste = NULL, *re_sto = NULL, **dim = NULL, **oss = NULL;
	sql_exp **os_sta = NULL, **os_ste = NULL, **os_sto = NULL; /* start/step/stop of the OffSet */
	sql_exp **nrep = NULL, **ngrp = NULL, **dsize = NULL;
	sql_subfunc *sf = NULL;
	sql_subtype st_int, st_flt;
	list *rng = NULL, *aggr_args = new_exp_list(sql->sa), *aggr_types = new_subtype_list(sql->sa);
	char *aggrstr2 = NULL, *aalias = NULL;
	node *cn = NULL;
	sql_rel *rbt = NULL;
	sql_table *t = NULL;
	int i = 0, j = 0;

	(void)distinct;
	(void)f;

	aggrstr2 = SA_NEW_ARRAY(sql->sa, char, strlen("array_") + strlen(aggrstr) + 1);
	strcpy(aggrstr2, "array_\0");
	strcat(aggrstr2, aggrstr);

	/* find the base array from the groupby relation built so far */
	if (!(aalias = exp_relname(((list*)groupby->r)->h->data)))
		return sql_error(sql, 02, "Cannot find the name of the tiled array");
	if (!(rbt = _fnd_basetable(sql, groupby, NULL, get_base_name(groupby, aalias), aalias))) {
		return sql_error(sql, 02, "SELECT: no such array '%s.%s'", (cur_schema(sql))->base.name, aalias);
	}
	t = rbt->l;

	if (!sym) {	/* AGGR(*) case, but only "count" is allowed */
		if (strcmp(aggrstr, "count") != 0) {
			return sql_error(sql, 02, "%s: unable to perform '%s(*)'", toUpperCopy(aggrstr2, aggrstr), aggrstr);
		}
		return sql_error(sql, 02, "%s: '%s(*)' not implemented for array tiles", toUpperCopy(aggrstr2, aggrstr), aggrstr);
	} else {
		exp_kind ek = {type_value, card_value, FALSE};
		if (!(exp = rel_value_exp(sql, rel, sym, sql_where, ek)))
			return NULL;
		add_columns(groupby->exps, exp);
		append(aggr_args, exp);
		append(aggr_types, exp_subtype(exp));
	}

	dim    = SA_NEW_ARRAY(sql->sa, sql_exp*, t->valence);
	os_sta = SA_NEW_ARRAY(sql->sa, sql_exp*, t->valence);
	os_ste = SA_NEW_ARRAY(sql->sa, sql_exp*, t->valence);
	os_sto = SA_NEW_ARRAY(sql->sa, sql_exp*, t->valence);
	oss    = SA_NEW_ARRAY(sql->sa, sql_exp*, t->valence);
	dsize  = SA_NEW_ARRAY(sql->sa, sql_exp*, t->valence);
	nrep = SA_NEW_ARRAY(sql->sa, sql_exp*, t->valence);
	ngrp = SA_NEW_ARRAY(sql->sa, sql_exp*, t->valence);
	if (!dim || !os_sta || !os_ste || !os_sto || !oss || !dsize || !nrep || !ngrp) {
		return sql_error(sql, 02, "SELECT: failed to allocate space");
	}

	sql_find_subtype(&st_int, "int", 9, 0);
	sql_find_subtype(&st_flt, "double", 23, 0);

	/* get all groupby dimension columns, and the ranges of each dimension and the tile on it */
	for (cn = ((list*)groupby->r)->h, i = 0; cn; cn = cn->next, i++) {

		dim[i] = cn->data;
		assert(list_length(dim[i]->f) == 3);

		/* If the dimension has been sliced, use the sliced range; otherwise the original range */
		rng = list_length(((list*)dim[i]->f)->h->next->data) ? ((list*)dim[i]->f)->h->next->data : ((list*)dim[i]->f)->h->data;
		re_sta = rng->h->data; /* Range Expressions for start:step:stop */
		re_ste = rng->h->next->data;
		re_sto = rng->h->next->next->data;

		/* Compute the size of the (possibly sliced) dimension */
		if (!(sf = sql_bind_func(sql->sa, sql->session->schema, "sql_sub", exp_subtype(re_sto), exp_subtype(re_sta), F_FUNC)))
			return sql_error(sql, 02, "failed to bind to the SQL function \"-\"");
		exp = exp_binop(sql->sa, exp_copy(sql->sa, re_sto), exp_copy(sql->sa, re_sta), sf);

		if (!(sf = sql_bind_func(sql->sa, sql->session->schema, "sql_div", &st_flt, &st_flt, F_FUNC)))
			return sql_error(sql, 02, "failed to bind to the SQL function \"/\"");
		exp = exp_binop(sql->sa,
				rel_check_type(sql, &st_flt, exp, type_cast),
				rel_check_type(sql, &st_flt, exp_copy(sql->sa, re_ste), type_cast), sf);

		if (!(sf = sql_bind_func(sql->sa, sql->session->schema, "ceil", exp_subtype(exp), NULL, F_FUNC)))
			return sql_error(sql, 02, "failed to bind to the SQL function \"ceil\"");
		dsize[i] = rel_check_type(sql, &st_int, exp_op(sql->sa, append(new_exp_list(sql->sa), exp), sf), type_cast);

		rng = ((list*)dim[i]->f)->h->next->next->data;
		os_sta[i] = rng->h->data;
		os_ste[i] = rng->h->next->data;
		os_sto[i] = rng->h->next->next->data;
	}

	/* Compute the repeatings, see the formula in rel_schema.c.
	 * The parameters of array_series1() are dynamically computed by the sql_exp-s.
	 */
	for (i = 0; i < t->valence; i++)
		nrep[i] = ngrp[i] = exp_atom_int(sql->sa, 1);
	for (i = 0; i < t->valence; i++){
		if (!(sf = sql_bind_func(sql->sa, sql->session->schema, "sql_sub", exp_subtype(os_sto[i]), exp_subtype(os_sta[i]), F_FUNC)))
			return sql_error(sql, 02, "failed to bind to the SQL function \"-\"");
		exp = exp_binop(sql->sa, os_sto[i], os_sta[i], sf);

		if (!(sf = sql_bind_func(sql->sa, sql->session->schema, "sql_div", &st_flt, &st_flt, F_FUNC)))
			return sql_error(sql, 02, "failed to bind to the SQL function \"/\"");
		exp = exp_binop(sql->sa,
				rel_check_type(sql, &st_flt, exp, type_cast),
				rel_check_type(sql, &st_flt, exp_copy(sql->sa, os_ste[i]), type_cast), sf);

		if (!(sf = sql_bind_func(sql->sa, sql->session->schema, "ceil", exp_subtype(exp), NULL, F_FUNC)))
			return sql_error(sql, 02, "failed to bind to the SQL function \"ceil\"");
		exp = rel_check_type(sql, &st_int, exp_op(sql->sa, append(new_exp_list(sql->sa), exp), sf), type_cast);

		for (j = 0; j < i; j++) {
			if (!(sf = sql_bind_func(sql->sa, sql->session->schema, "sql_mul", exp_subtype(nrep[j]), exp_subtype(exp), F_FUNC)))
				return sql_error(sql, 02, "failed to bind to the SQL function \"*\"");
			nrep[j] = exp_binop(sql->sa, nrep[j], exp, sf);
		}
		for (j = t->valence-1; j > i; j--) {
			if (!(sf = sql_bind_func(sql->sa, sql->session->schema, "sql_mul", exp_subtype(ngrp[j]), exp_subtype(exp), F_FUNC)))
				return sql_error(sql, 02, "failed to bind to the SQL function \"*\"");
			ngrp[j] = exp_binop(sql->sa, ngrp[j], exp, sf);
		}
	}

	/* Append all args to 'aggr_args' for the SciQL AGGR functions. */
	for (i = 0; i < t->valence; i++) {
		list *srs_args = new_exp_list(sql->sa);

		/* The dimension column */
		append(aggr_args, dim[i]);
		append(aggr_types, exp_subtype(dim[i]));

		/* The offset column */

		/* Build a list of args 'srs_args' with all parameters to
		 * 'array_series1' to compute the materialised offsets 'oss' for
		 * each dimension */
		append(srs_args, os_sta[i]);
		append(srs_args, os_ste[i]);
		append(srs_args, os_sto[i]);
		append(srs_args, nrep[i]);
		append(srs_args, ngrp[i]);
		if (!(sf = sql_bind_func_(sql->sa, mvc_bind_schema(sql, "sys"), "array_series1", exps_subtype(srs_args), F_FUNC)))
			return sql_error(sql, 02, "failed to bind to the SQL function \"array_series1\"");
		/* have to build the list of types "by hand", since the call to
		 * 'array_series1' is of the type "bat", which causes the
		 * sql_bind_func_ below to fail */
		append(aggr_args, exp_op(sql->sa, srs_args, sf));
		append(aggr_types, exp_subtype(os_sta[i]));

		/* The dimension size*/
		append(aggr_args, dsize[i]);
		append(aggr_types, &st_int);
	}
	if (!(sf = sql_bind_func_(sql->sa, mvc_bind_schema(sql, "sys"), aggrstr2, aggr_types, F_FUNC)))
		return sql_error(sql, 02, "failed to bind to the SQL function \"%s\"", aggrstr2);
	exp = exp_op(sql->sa, aggr_args, sf);
	if (!exp->name) {
		char name[16], *nme = NULL;
		nme = number2name(name, 16, ++sql->label);
		exp_setname(sql->sa, exp, NULL, nme);
	}
	/* tiling GROUP BY doesn't reduce the cardinality */
	groupby->card = CARD_MULTI;
	(*rel)->card = CARD_MULTI;
	/* turn the e_func into an e_column when adding it to the list of AGGR exps */
	return rel_groupby_add_aggr(sql, groupby, exp);
	/* FIXME: do we need to fix_scale like the normal AGGR? */
}

static sql_exp *
_rel_aggr(mvc *sql, sql_rel **rel, int distinct, char *aggrstr, dnode *args, int f)
{
	exp_kind ek = {type_value, card_column, FALSE};
	sql_subaggr *a = NULL;
	int no_nil = 0;
	sql_rel *groupby = *rel, *gr;
	list *exps = NULL;

	if (!groupby) {
		char *uaggrstr = malloc(strlen(aggrstr) + 1);
		sql_exp *e = sql_error(sql, 02, "%s: missing group by",
				toUpperCopy(uaggrstr, aggrstr));
		free(uaggrstr);
		return e;
	}

	if (f == sql_having && is_select(groupby->op))
		groupby = groupby->l;

	if (groupby->l && groupby->op == op_project) {
		sql_rel *r = groupby->l;	
		if (r->op == op_groupby) {
			groupby = r;
		} else if (r->op == op_select && r->l) {
			/* a having after a groupby */
			r = r->l;
			if (r->op == op_groupby)
				groupby = r;
		}
	}

	if (groupby->op != op_groupby)		/* implicit groupby */
		*rel = rel_project2groupby(sql, groupby);
	if (!*rel) {
		rel_destroy(groupby);
		return NULL;
	}

	if (f == sql_where) {
		char *uaggrstr = malloc(strlen(aggrstr) + 1);
		sql_exp *e = sql_error(sql, 02, "%s: not allowed in WHERE clause",
				toUpperCopy(uaggrstr, aggrstr));
		free(uaggrstr);
		return e;
	}

	/* TODO: the following IF-stmt might not work if structure-based GROUP BY
	 *        is mixed with value-based GROUP BY */
	if (groupby->r && ((list*)groupby->r)->h) {
		sql_exp *ce = ((list*)(groupby->r))->h->data;
		if (has_tiling_range(ce)) {
			/* The first sql_exp in the GROUP BY exp list is a dimensional
			 * column whose tiling range list contain expressions
			 * => an aggragation over array tiles */
			return _rel_tiling_aggr(sql, rel, groupby, distinct, aggrstr, args->data.sym, f);
		}
	}

	if (!args->data.sym) {	/* count(*) case */
		sql_exp *e;

		if (strcmp(aggrstr, "count") != 0) {
			char *uaggrstr = malloc(strlen(aggrstr) + 1);
			sql_exp *e = sql_error(sql, 02, "%s: unable to perform '%s(*)'",
					toUpperCopy(uaggrstr, aggrstr), aggrstr);
			free(uaggrstr);
			return e;
		}
		a = sql_bind_aggr(sql->sa, sql->session->schema, aggrstr, NULL);
		/* add aggr expression to the groupby, and return a
			column expression */

		/* for correlated selections, we need to count on the
		   join expression */
		if (groupby->r && exps_intern(groupby->r)) {
			sql_rel *i = groupby->l;

			if (i->exps && f == sql_sel && is_join(i->op)) {
				sql_rel *j = i->r;

				sql_exp *e = j->exps->h->data;
				e = exp_column(sql->sa, exp_relname(e), exp_name(e), exp_subtype(e), exp_card(e), has_nil(e), 0, e->type == e_column?e->f:NULL);
				e = exp_aggr1(sql->sa, e, a, distinct, 1, groupby->card, 0);
				return e;
			}
		}
		e = exp_aggr(sql->sa, NULL, a, distinct, 0, groupby->card, 0);
		if (*rel == groupby && f == sql_sel) /* selection */
			return e;
		return rel_groupby_add_aggr(sql, groupby, e);
	} 

	exps = sa_list(sql->sa);

	/* use cnt as nils shouldn't be counted */
	gr = groupby->l;

	no_nil = 1;
	for (	; args; args = args->next ) {
		sql_exp *e = rel_value_exp(sql, &gr, args->data.sym, f, ek);

		if (gr && e && is_project(gr->op) && !is_set(gr->op) && e->type != e_column) {
			rel_project_add_exp(sql, gr, e);
			e = exp_alias_or_copy(sql, exp_relname(e), exp_name(e), gr->l, e, 0);
		}
		if (!e)
			return NULL;
		list_append(exps, e);
	}
	groupby->l = gr;

	a = sql_bind_aggr_(sql->sa, sql->session->schema, aggrstr, exp_types(sql->sa, exps));
	if (!a) { /* find aggr + convert */
		a = sql_find_aggr(sql->sa, sql->session->schema, aggrstr);
		if (a) {
			node *n, *op = a->aggr->ops->h;
			list *nexps = sa_list(sql->sa);

			for (n = exps->h ; a && op && n; op = op->next, n = n->next ) {
				sql_arg *arg = op->data;
				sql_exp *e = n->data;

				e = rel_check_type(sql, &arg->type, e, type_equal);
				if (!e)
					a = NULL;
				list_append(nexps, e);
			}
			if (a && list_length(nexps))  /* count(col) has |exps| != |nexps| */
				exps = nexps;
		}
	}
	/* TODO: convert to single super type (iff |exps| > 1) */
	if (a) {
		sql_exp *e = exp_aggr(sql->sa, exps, a, distinct, no_nil, groupby->card, have_nil(exps));

		if (*rel != groupby || f != sql_sel) /* selection */
			e = rel_groupby_add_aggr(sql, groupby, e);
		return e;
	} else {
		sql_exp *e;
		char *type = "unknown";
		char *uaggrstr = malloc(strlen(aggrstr) + 1);

		if (exps->h) {
			sql_exp *e = exps->h->data;
			type = exp_subtype(e)->type->sqlname;
		}

		e = sql_error(sql, 02, "%s: no such operator '%s(%s)'",
				toUpperCopy(uaggrstr, aggrstr), aggrstr, type);

		free(uaggrstr);
		return e;
	}
}

static sql_exp *
rel_aggr(mvc *sql, sql_rel **rel, symbol *se, int f)
{
	dlist *l = se->data.lval;
	int distinct = l->h->next->data.i_val;
	char *aggrstr = l->h->data.sval;

	assert(l->h->next->type == type_int);
	return _rel_aggr( sql, rel, distinct, aggrstr, l->h->next->next, f);
}

static sql_exp *
rel_case(mvc *sql, sql_rel **rel, int token, symbol *opt_cond, dlist *when_search_list, symbol *opt_else, int f)
{
	sql_subtype *tpe = NULL;
	list *conds = new_exp_list(sql->sa);
	list *results = new_exp_list(sql->sa);
	dnode *dn = when_search_list->h;
	sql_subtype *restype = NULL, rtype;
	sql_exp *res = NULL, *else_exp = NULL;
	node *n, *m;
	exp_kind ek = {type_value, card_column, FALSE};

	if (dn) {
		sql_exp *cond = NULL, *result = NULL;

		/* NULLIF(e1,e2) == CASE WHEN e1=e2 THEN NULL ELSE e1 END */
		if (token == SQL_NULLIF) {
			sql_exp *e1, *e2;

			e1 = rel_value_exp(sql, rel, dn->data.sym, f, ek);
			e2 = rel_value_exp(sql, rel, dn->next->data.sym, f, ek);
			if (e1 && e2) {
				cond = rel_binop_(sql, e1, e2, NULL, "=", card_value);
				result = exp_atom(sql->sa, atom_general(sql->sa, exp_subtype(e1), NULL));
				else_exp = e1;	/* ELSE case */
			}
			/* COALESCE(e1,e2) == CASE WHEN e1
			   IS NOT NULL THEN e1 ELSE e2 END */
		} else if (token == SQL_COALESCE) {
			cond = rel_value_exp(sql, rel, dn->data.sym, f, ek);

			if (cond) {
				result = cond;
				cond = rel_unop_(sql, rel_unop_(sql, cond, NULL, "isnull", card_value), NULL, "not", card_value);
			}
		} else {
			dlist *when = dn->data.sym->data.lval;

			if (opt_cond) {
				sql_exp *l = rel_value_exp(sql, rel, opt_cond, f, ek);
				sql_exp *r = rel_value_exp(sql, rel, when->h->data.sym, f, ek);
				if (!l || !r || rel_convert_types(sql, &l, &r, 1, type_equal) < 0) 
					return NULL;
				cond = rel_binop_(sql, l, r, NULL, "=", card_value);
			} else {
				cond = rel_logical_value_exp(sql, rel, when->h->data.sym, sql_sel);
			}
			result = rel_value_exp(sql, rel, when->h->next->data.sym, f, ek);
		}
		if (!cond || !result) 
			return NULL;
		list_prepend(conds, cond);
		list_prepend(results, result);

		restype = exp_subtype(result);

		if (token == SQL_NULLIF)
			dn = NULL;
		else
			dn = dn->next;
	}
	if (!restype) 
		return sql_error(sql, 02, "result type missing");
	/* for COALESCE we skip the last (else part) */
	for (; dn && (token != SQL_COALESCE || dn->next); dn = dn->next) {
		sql_exp *cond = NULL, *result = NULL;

		if (token == SQL_COALESCE) {
			cond = rel_value_exp(sql, rel, dn->data.sym, f, ek);

			if (cond) {
				result = cond;
				cond = rel_unop_(sql, rel_unop_(sql, cond, NULL, "isnull", card_value), NULL, "not", card_value);
			}
		} else {
			dlist *when = dn->data.sym->data.lval;

			if (opt_cond) {
				sql_exp *l = rel_value_exp(sql, rel, opt_cond, f, ek);
				sql_exp *r = rel_value_exp(sql, rel, when->h->data.sym, f, ek);
				if (!l || !r || rel_convert_types(sql, &l, &r, 1, type_equal) < 0) 
					return NULL;
				cond = rel_binop_(sql, l, r, NULL, "=", card_value);
			} else {
				cond = rel_logical_value_exp(sql, rel, when->h->data.sym, sql_sel);
			}
			result = rel_value_exp(sql, rel, when->h->next->data.sym, sql_sel, ek);
		}
		if (!cond || !result) 
			return NULL;
		list_prepend(conds, cond);
		list_prepend(results, result);

		tpe = exp_subtype(result);
		if (!tpe) 
			return sql_error(sql, 02, "result type missing");
		supertype(&rtype, restype, tpe);
		if (!tpe) 
			return sql_error(sql, 02, "result types %s,%s of case are not compatible", restype->type->sqlname, tpe->type->sqlname);
		restype = &rtype;
	}
	if (opt_else || else_exp) {
		sql_exp *result = else_exp;

		if (!result && !(result = rel_value_exp(sql, rel, opt_else, f, ek))) 
			return NULL;

		tpe = exp_subtype(result);
		if (tpe && restype) {
			supertype(&rtype, restype, tpe);
			tpe = &rtype;
		}
		restype = tpe;

		if (!result || !(result = rel_check_type(sql, restype, result, type_equal))) 
			return NULL;
		res = result;

		if (!res) 
			return NULL;
	} else {
		sql_exp *a = exp_atom(sql->sa, atom_general(sql->sa, restype, NULL));

		res = a;
	}

	for (n = conds->h, m = results->h; n && m; n = n->next, m = m->next) {
		sql_exp *cond = n->data;
		sql_exp *result = m->data;

		if (!(result = rel_check_type(sql, restype, result, type_equal))) 
			return NULL;

		/* remove any null's in the condition */
		if (has_nil(cond)) {
			sql_exp *condnil = rel_unop_(sql, cond, NULL, "isnull", card_value);
			cond = rel_nop_(sql, condnil, exp_atom_bool(sql->sa, 0), cond, NULL, NULL, "ifthenelse", card_value);
		}
		res = rel_nop_(sql, cond, result, res, NULL, NULL, "ifthenelse", card_value);
		if (!res) 
			return NULL;
		/* ugh overwrite res type */
		((sql_subfunc*)res->f)->res = *restype;
	}
	return res;
}

static sql_exp *
rel_case_exp(mvc *sql, sql_rel **rel, symbol *se, int f)
{
	dlist *l = se->data.lval;

	if (se->token == SQL_COALESCE) {
		symbol *opt_else = l->t->data.sym;

		return rel_case(sql, rel, se->token, NULL, l, opt_else, f);
	} else if (se->token == SQL_NULLIF) {
		return rel_case(sql, rel, se->token, NULL, l, NULL, f);
	} else if (l->h->type == type_list) {
		dlist *when_search_list = l->h->data.lval;
		symbol *opt_else = l->h->next->data.sym;

		return rel_case(sql, rel, SQL_CASE, NULL, when_search_list, opt_else, f);
	} else {
		symbol *scalar_exp = l->h->data.sym;
		dlist *when_value_list = l->h->next->data.lval;
		symbol *opt_else = l->h->next->next->data.sym;

		return rel_case(sql, rel, SQL_CASE, scalar_exp, when_value_list, opt_else, f);
	}
}

static sql_exp *
rel_cast(mvc *sql, sql_rel **rel, symbol *se, int f)
{

	dlist *dl = se->data.lval;
	symbol *s = dl->h->data.sym;
	sql_subtype *tpe = &dl->h->next->data.typeval;
	exp_kind ek = {type_value, card_column, FALSE};
	sql_exp *e = rel_value_exp(sql, rel, s, f, ek);

	if (!e)
		return NULL;
	/* strings may need too be truncated */
	if (tpe ->type ->localtype == TYPE_str) {
		if (tpe->digits > 0) {
			sql_subtype *et = exp_subtype(e);
			sql_subtype *it = sql_bind_localtype("int");
			sql_subfunc *c = sql_bind_func(sql->sa, sql->session->schema, "truncate", et, it, F_FUNC);
			if (c)
				e = exp_binop(sql->sa, e, exp_atom_int(sql->sa, tpe->digits), c);
		}
	}
	if (e)
		return rel_check_type(sql, tpe, e, type_cast);
	return NULL;
}

static sql_exp *
rel_next_value_for( mvc *sql, symbol *se )
{
	char *seq = qname_table(se->data.lval);
	char *sname = qname_schema(se->data.lval);
	sql_schema *s = NULL;
	sql_subtype t;
	sql_subfunc *f;

	if (sname && !(s = mvc_bind_schema(sql, sname)))
		return sql_error(sql, 02,
			"3F000!NEXT VALUE FOR: no such schema '%s'", sname);
	if (!s)
		s = sql->session->schema;

	if (!find_sql_sequence(s, seq) && !stack_find_rel_view(sql, seq))
		return sql_error(sql, 02, "NEXT VALUE FOR: "
			"no such sequence '%s'.'%s'", s->base.name, seq);
	sql_find_subtype(&t, "varchar", 0, 0);
	f = sql_bind_func(sql->sa, s, "next_value_for", &t, &t, F_FUNC);
	assert(f);
	return exp_binop(sql->sa, exp_atom_str(sql->sa, s->base.name, &t),
			exp_atom_str(sql->sa, seq, &t), f);
}

/* some users like to use aliases already in the groupby */
static sql_exp *
rel_selection_ref(mvc *sql, sql_rel *rel, symbol *grp, dlist *selection )
{
	dnode *n;
	dlist *gl = grp->data.lval;
	char *name = NULL;
	exp_kind ek = {type_value, card_column, FALSE};

	if (dlist_length(gl) > 1)
		return NULL;
	if (!selection)
		return NULL;

	name = gl->h->data.sval;
	for (n = selection->h; n; n = n->next) {
		/* we only look for columns */
		if (n->data.sym->token == SQL_COLUMN) {
			dlist *l = n->data.sym->data.lval;
			/* AS name */
			if (l->h->next->data.sval &&
					strcmp(l->h->next->data.sval, name) == 0){
				sql_exp *ve = rel_value_exp(sql, &rel, l->h->data.sym, sql_sel, ek);
				if (ve) {
					dlist *l = dlist_create(sql->sa);
					symbol *sym;
					exp_setname(sql->sa, ve, NULL, name);
					/* now we should rewrite the selection
					   such that it uses the new group
					   by column
					*/
					dlist_append_string(sql->sa, l,
						sa_strdup(sql->sa, name));
					sym = symbol_create_list(sql->sa, SQL_COLUMN, l);
					l = dlist_create(sql->sa);
					dlist_append_symbol(sql->sa, l, sym);
					/* no alias */
					dlist_append_symbol(sql->sa, l, NULL);
					n->data.sym = symbol_create_list(sql->sa, SQL_COLUMN, l);
				
				}
				return ve;
			}
		}
	}
	return NULL;
}

static list *
rel_group_by(mvc *sql, sql_rel *rel, symbol *groupby, dlist *selection, int f )
{
	sql_rel *or = rel;
	dnode *o = groupby->data.lval->h;
	list *exps = new_exp_list(sql->sa);
	int found_ngb = 0, found_sgb = 0;

	for (; o; o = o->next) {
		symbol *grp = o->data.sym;
		sql_exp *e = NULL;
		list *es = NULL;
		
		if (grp->token == SQL_ARRAY_DIM_SLICE) {
			if (!(es = rel_arraytiling(sql, &rel, grp, f)))
				return NULL;
			/* FIXME: shouldn't we do the same error checks as the case of normal GROUP BY below? */
			exps = list_merge(exps, es, (fdup)NULL);
			found_sgb += 1;
			if (o->next->type == type_int) {
				if (o->next->data.i_val) {
					/* TODO: how do we pass this information? */
					return sql_error(sql, 02, "SELECT: DISTINCT array tiles not supported yet\n");
				}
				o = o->next; /* skip the node containing the DISTINCT information */
			}
		} else {
			e = rel_column_ref(sql, &rel, grp, f);

			if (or != rel)
				return NULL;
			if (!e) {
				char buf[ERRSIZE];
				/* reset error */
				sql->session->status = 0;
				strcpy(buf, sql->errstr);
				sql->errstr[0] = '\0';

				e = rel_selection_ref(sql, rel, grp, selection);
				if (!e) {
					if (sql->errstr[0] == 0)
						strcpy(sql->errstr, buf);
					return NULL;
				}
			}
			append(exps, e);
			found_ngb = 1;
		}
	}
	if (found_ngb && found_sgb)
		return sql_error(sql, 02, "SELECT: combination of normal SQL group by and SciQL array tiling not supported yet\n");
	if (found_sgb > 1)
		return sql_error(sql, 02, "SELECT: array tiling over multiple arrays not supported yet\n");
	return exps;
}

/* find selection expressions matching the order by column expression */

/* first limit to simple columns only */
static sql_exp *
rel_order_by_simple_column_exp(mvc *sql, sql_rel *r, symbol *column_r)
{
	sql_exp *e = NULL;
	dlist *l = column_r->data.lval;

	if (column_r->type == type_int)
		return NULL;
	assert(column_r->token == SQL_COLUMN && column_r->type == type_list);

	assert(is_project(r->op));
	r = r->l;
	if (!r)
		return e;
	set_processed(r);
	if (dlist_length(l) == 1) {
		char *name = l->h->data.sval;
		e = rel_bind_column(sql, r, name, sql_sel);
	}
	if (dlist_length(l) == 2) {
		char *tname = l->h->data.sval;
		char *name = l->h->next->data.sval;

		e = rel_bind_column2(sql, r, tname, name, sql_sel);
	}
	if (!e) {
		/* now we need to rewrite r
			project( project( all exps + order_exps),
				order_exps, exps )
		*/
	}
	if (e)
		return e;
	return sql_error(sql, 02, "ORDER BY: absolute column names not supported");
}

static list *
rel_projections_(mvc *sql, sql_rel *rel)
{
	list *rexps, *exps ;

	if (is_subquery(rel) && is_project(rel->op))
		return new_exp_list(sql->sa);

	switch(rel->op) {
	case op_join:
	case op_left:
	case op_right:
	case op_full:
		exps = rel_projections_(sql, rel->l);
		rexps = rel_projections_(sql, rel->r);
		exps = list_merge( exps, rexps, (fdup)NULL);
		return exps;
	case op_groupby:
	case op_project:
	case op_table:
	case op_basetable:
	case op_ddl:

	case op_union:
	case op_except:
	case op_inter:

		exps = new_exp_list(sql->sa);
		if (rel->exps) {
			node *en;

			for (en = rel->exps->h; en; en = en->next) {
				sql_exp *e = en->data;
				if (e) {
					if (e->type == e_column) {
						sql_exp *oe = e;
						e = exp_column(sql->sa, exp_relname(e), exp_name(e), exp_subtype(e), exp_card(e), has_nil(e), is_intern(e), e->type == e_column && e->f ? e->f : NULL);
						exp_setname(sql->sa, e, oe->l, oe->r);
					}
					append(exps, e);
				}
			}
		}
		if (is_groupby(rel->op) && rel->r) {
			list *l = rel->r;
			node *en;

			for (en = l->h; en; en = en->next) {
				sql_exp *e = en->data;
				if (e) {
					if (e->type == e_column) {
						sql_exp *oe = e;
						e = exp_column(sql->sa, exp_relname(e), exp_name(e), exp_subtype(e), exp_card(e), has_nil(e), is_intern(e), e->type == e_column && e->f ? e->f : NULL);
						exp_setname(sql->sa, e, oe->l, oe->r);
					}
					append(exps, e);
				}
			}
		}
		return exps;
	case op_semi:
	case op_anti:

	case op_select:
	case op_topn:
	case op_sample:
		return rel_projections_(sql, rel->l);
	default:
		return NULL;
	}
}

/* exp_rewrite */
static sql_exp * exp_rewrite(mvc *sql, sql_exp *e, sql_rel *t);

static list *
exps_rename(mvc *sql, list *l, sql_rel *r) 
{
	node *n;
	list *nl = new_exp_list(sql->sa);

	for(n=l->h; n; n=n->next) {
		sql_exp *arg = n->data;

		arg = exp_rewrite(sql, arg, r);
		if (!arg) 
			return NULL;
		append(nl, arg);
	}
	return nl;
}

static sql_exp *
exp_rewrite(mvc *sql, sql_exp *e, sql_rel *r) 
{
	sql_exp *l, *ne = NULL;

	switch(e->type) {
	case e_column:
		if (e->l) { 
			e = exps_bind_column2(r->exps, e->l, e->r);
		} else {
			e = exps_bind_column(r->exps, e->r, NULL);
		}
		if (!e)
			return NULL;
		return exp_column(sql->sa, e->l, e->r, exp_subtype(e), exp_card(e), has_nil(e), is_intern(e), e->type == e_column && e->f ? e->f : NULL);
	case e_aggr:
	case e_cmp: 
		return NULL;
	case e_convert:
		l = exp_rewrite(sql, e->l, r);
		if (l)
			ne = exp_convert(sql->sa, l, exp_fromtype(e), exp_totype(e));
		break;
	case e_func: {
		list *l = e->l, *nl = NULL;

		if (!l) {
			return e;
		} else {
			nl = exps_rename(sql, l, r);
			if (!nl)
				return NULL;
		}
		if (e->type == e_func)
			ne = exp_op(sql->sa, nl, e->f);
		else 
			ne = exp_aggr(sql->sa, nl, e->f, need_distinct(e), need_no_nil(e), e->card, has_nil(e));
		break;
	}	
	case e_atom:
	case e_psm:
		return e;
	}
	return ne;
}

/* second complex columns only */
static sql_exp *
rel_order_by_column_exp(mvc *sql, sql_rel **R, symbol *column_r)
{
	sql_rel *r = *R;
	sql_exp *e = NULL;
	exp_kind ek = {type_value, card_column, FALSE};

	/* TODO rewrite relation !!! */
	assert(is_project(r->op));
	r = r->l;
	
	if (!r)
		return e;

	if (!is_project(r->op)) {
		r = rel_project(sql->sa, r, rel_projections(sql, r, NULL, 1, 1));
		(*R)->l = r;
		set_processed(r);
	}

	if (!e) {
		sql_rel *or = r;

		e = rel_value_exp(sql, &r, column_r, sql_sel, ek);
		if (r && or != r)
			(*R)->l = r;
		/* add to internal project */
		if (e) {
			rel_project_add_exp(sql, r, e);
			e = rel_lastexp(sql, r);
		}
		/* try with reverted aliases */
		if (!e && sql->session->status != -ERR_AMBIGUOUS) {
			sql_rel *nr = rel_project(sql->sa, r, rel_projections_(sql, r));

			/* reset error */
			sql->session->status = 0;
			sql->errstr[0] = '\0';

			set_processed(nr);
			e = rel_value_exp(sql, &nr, column_r, sql_sel, ek);
			if (e) {
				/* first rewrite e back into current column names */
				e = exp_rewrite(sql, e, nr);
				
				rel_project_add_exp(sql, r, e);
				e = rel_lastexp(sql, r);
			}
		}
	}
	if (e)
		return e;
	return sql_error(sql, 02, "ORDER BY: absolute column names not supported");
}


static list *
rel_order_by(mvc *sql, sql_rel **R, symbol *orderby, int f )
{
	sql_rel *rel = *R;
	sql_rel *or = rel;
	list *exps = new_exp_list(sql->sa);
	dnode *o = orderby->data.lval->h;

	for (; o; o = o->next) {
		symbol *order = o->data.sym;

		if (order->token == SQL_COLUMN) {
			symbol *col = order->data.lval->h->data.sym;
			int direction = order->data.lval->h->next->data.i_val;
			sql_exp *e = NULL;

			if (col->token == SQL_COLUMN) {
				e = rel_column_ref(sql, &rel, col, f);
				if (e && e->card <= CARD_ATOM) {
					sql_subtype *tpe = &e->tpe;
					/* integer atom on the stack */
					if (e->type == e_atom &&
					    tpe->type->eclass == EC_NUM) {
						atom *a = e->l?e->l:sql->args[e->flag];
						int nr = (int)atom_get_int(a);

						e = exps_get_exp(rel->exps, nr);
						if (!e)
							return NULL;
						e = exp_column(sql->sa, e->rname, e->r, exp_subtype(e), rel->card, has_nil(e), is_intern(e), e->type == e_column?e->f:NULL);
					} else if (e->type == e_atom) {
						return sql_error(sql, 02, "order not of type SQL_COLUMN\n");
					}
				}
			}

			assert(order->data.lval->h->next->type == type_int);
			if (or != rel)
				return NULL;
			if (!e && sql->session->status != -ERR_AMBIGUOUS && col->token == SQL_COLUMN) {
				/* reset error */
				sql->session->status = 0;
				sql->errstr[0] = '\0';

				e = rel_order_by_simple_column_exp(sql, rel, col);
				if (e && e->card != rel->card) 
					e = NULL;
			}
			if (!e && sql->session->status != -ERR_AMBIGUOUS) {
				/* reset error */
				sql->session->status = 0;
				sql->errstr[0] = '\0';

				e = rel_order_by_column_exp(sql, &rel, col);
				if (e && e->card != rel->card) 
					e = NULL;
			}
			if (!e) 
				return NULL;
			set_direction(e, direction);
			append(exps, e);
		} else {
			return sql_error(sql, 02, "order not of type SQL_COLUMN\n");
		}
	}
	*R = rel;
	return exps;
}

static list *
rel_frame(mvc *sql, symbol *frame, list *exps)
{
	/* units, extent, exclusion */
	dnode *d = frame->data.lval->h;

	/* RANGE vs UNITS */
	sql_exp *units = exp_atom_int(sql->sa, d->next->next->data.i_val);
	sql_exp *start = exp_atom_int(sql->sa, d->data.i_val);
	sql_exp *end   = exp_atom_int(sql->sa, d->next->data.i_val);
	sql_exp *excl  = exp_atom_int(sql->sa, d->next->next->next->data.i_val);
	append(exps, units);
	append(exps, start);
	append(exps, end);
	append(exps, excl);
	return exps;
}

/* window functions */
static sql_exp *
rel_rankop(mvc *sql, sql_rel **rel, symbol *se, int f)
{
	dlist *l = se->data.lval;
	symbol *window_function = l->h->data.sym;
	dlist *window_specification = l->h->next->data.lval;
	char *aggrstr = NULL;
	sql_subfunc *wf = NULL;
	sql_exp *e = NULL;
	sql_rel *r = *rel;
	list *gbe = NULL, *obe = NULL;
	sql_subtype *idtype = sql_bind_localtype("oid");
	
	if (window_function->token == SQL_RANK) {
		aggrstr = window_function->data.sval;
	} else { /* window aggr function */
		aggrstr = window_function->data.lval->h->data.sval;
	}

	if (f == sql_where) {
		char *uaggrstr = malloc(strlen(aggrstr) + 1);
		e = sql_error(sql, 02, "%s: not allowed in WHERE clause",
				toUpperCopy(uaggrstr, aggrstr));
		free(uaggrstr);
		return e;
	}

	/* window operations are only allowed in the projection */
	if (r->op != op_project)
		return sql_error(sql, 02, "OVER: only possible within the selection");

	/* Partition By */
	if (window_specification->h->data.sym) {
		gbe = rel_group_by(sql, r, window_specification->h->data.sym, NULL /* cannot use (selection) column references, as this result is a selection column */, f );
		if (!gbe)
			return NULL;
	}
	/* Order By */
	if (window_specification->h->next->data.sym) {
		obe = rel_order_by(sql, &r, window_specification->h->next->data.sym, f);
		if (!obe)
			return NULL;
	} else {
		obe = new_exp_list(sql->sa);
	}
	/* Frame */
	if (window_specification->h->next->next->data.sym) {
		obe  = rel_frame(sql, window_specification->h->next->next->data.sym, obe);
		if (!obe)
			return NULL;
	}
	wf = sql_bind_func(sql->sa, sql->session->schema, aggrstr, idtype, NULL, F_FUNC);
	if (!wf)
		return sql_error(sql, 02, "SELECT: function '%s' not found", aggrstr );
	/* now we need the gbe and obe lists */
	e = exp_op(sql->sa, gbe, wf);
	/* make sure the expression has the proper cardinality */
	e->card = CARD_AGGR;
	/* e->r specifies window expression */
	e->r = obe;
	return e;
}

sql_exp *
rel_value_exp2(mvc *sql, sql_rel **rel, symbol *se, int f, exp_kind ek, int *is_last)
{
	if (!se)
		return NULL;

	if (THRhighwater())
		return sql_error(sql, 10, "SELECT: too many nested operators");

	switch (se->token) {
	case SQL_OP:
		return rel_op(sql, se, ek);
	case SQL_UNOP:
		return rel_unop(sql, rel, se, f, ek);
	case SQL_BINOP:
		return rel_binop(sql, rel, se, f, ek);
	case SQL_NOP:
		return rel_nop(sql, rel, se, f, ek);
	case SQL_AGGR:
		return rel_aggr(sql, rel, se, f);
	case SQL_RANK:
		return rel_rankop(sql, rel, se, f);
	case SQL_COLUMN:
		return rel_column_ref(sql, rel, se, f );
	case SQL_NAME:
		return rel_var_ref(sql, se->data.sval, 1);
	case SQL_SELECT: {
		sql_rel *r;

		r = rel_subquery(sql, NULL, se, ek);
		if (r) {
			sql_exp *e;

			if (ek.card <= card_column && is_project(r->op) && list_length(r->exps) > 1) 
				return sql_error(sql, 02, "SELECT: subquery must return only one column");
			e = rel_lastexp(sql, r);

			/* group by needed ? */
			if (e->card > CARD_ATOM && e->card > ek.card) {
				int processed = is_processed(r);
				sql_subaggr *zero_or_one = sql_bind_aggr(sql->sa, sql->session->schema, "zero_or_one", exp_subtype(e));

				e = exp_aggr1(sql->sa, e, zero_or_one, 0, 0, CARD_ATOM, 0);
				r = rel_groupby(sql, r, NULL);
				e = rel_groupby_add_aggr(sql, r, e);
				if (processed)
					set_processed(r);
			}
			if (*rel) {
				/* current projection list */
				sql_rel *p = *rel;
				list *pre_proj = (*rel)->exps;

				if ((*rel)->op == op_project && (*rel)->l) {
					(*rel)->exps = NULL;
					p = rel_dup((*rel)->l);
					rel_destroy(*rel);
					*rel = NULL;
				} else {
					pre_proj = rel_projections(sql, *rel, NULL, 1, 1);
				}
				if (*rel && is_project((*rel)->op) && !(*rel)->l) {
					list *l = (*rel)->exps;
					int need_preproj = 0;

					/* handles 2 simple (expression) projections */
					if (is_project(r->op) && l && list_length(l)) {
						l = list_merge(l, r->exps, (fdup)NULL);
						r->exps = l;
						(*rel)->exps = NULL;
						need_preproj = 1;

					/* but also project ( project[] [x], [x]) */
					} else if (is_project(r->op) && l && !list_length(l)) {
						need_preproj = 1;
					}
					rel_destroy(*rel);
					rel_setsubquery(*rel);
					*rel = r;
					if (need_preproj)
						*rel = rel_project(sql->sa, *rel, pre_proj);
				} else {
					rel_setsubquery(r);
					*rel = rel_crossproduct(sql->sa, p, r, op_join);
					*rel = rel_project(sql->sa, *rel, pre_proj);
					if (f != sql_sel)
						rel_project_add_exp(sql, *rel, e);
				}
				*is_last = 1;
				return rel_lastexp(sql, r);
			} else {
				*rel = r;
			}
			*is_last=1;
			return e;
		}
		if (!r && sql->session->status != -ERR_AMBIGUOUS) {
			if (!*rel)
				return NULL;

			/* reset error */
			sql->session->status = 0;
			sql->errstr[0] = '\0';

			*rel = r = rel_subquery(sql, *rel, se, ek);
		}
		if (!r)
			return NULL;
		return rel_find_lastexp(*rel);
	}
	case SQL_TABLE: {
		/* turn a subquery into a tabular result */
		*rel = rel_selects(sql, se->data.sym /*, *rel, se->data.sym, ek*/);
		if (*rel)
			return rel_find_lastexp(*rel);
		return NULL;
	}
	case SQL_PARAMETER:{
		if (sql->emode != m_prepare)
			return sql_error(sql, 02, "SELECT: parameters ('?') not allowed in normal queries, use PREPARE");
		assert(se->type == type_int);
		return exp_atom_ref(sql->sa, se->data.i_val, NULL);
	}
	case SQL_NULL:
		return exp_atom(sql->sa, atom_general(sql->sa, sql_bind_localtype("void"), NULL));
	case SQL_ATOM:{
		AtomNode *an = (AtomNode *) se;

		if (!an || !an->a) {
			return exp_atom(sql->sa, atom_general(sql->sa, sql_bind_localtype("void"), NULL));
		} else {
			return exp_atom(sql->sa, atom_dup(sql->sa, an->a));
		}
	}
	case SQL_NEXT:
		return rel_next_value_for(sql, se);
	case SQL_CAST:
		return rel_cast(sql, rel, se, f);
	case SQL_CASE:
	case SQL_COALESCE:
	case SQL_NULLIF:
		return rel_case_exp(sql, rel, se, f);
	case SQL_XMLELEMENT:
	case SQL_XMLFOREST:
	case SQL_XMLCOMMENT:
	case SQL_XMLATTRIBUTE:
	case SQL_XMLCONCAT:
	case SQL_XMLDOCUMENT:
	case SQL_XMLPI:
	case SQL_XMLTEXT:
		return rel_xml(sql, rel, se, f, ek);
	default:
		return rel_logical_value_exp(sql, rel, se, f);
	}
}

sql_exp *
rel_value_exp(mvc *sql, sql_rel **rel, symbol *se, int f, exp_kind ek)
{
	int is_last = 0;
	sql_exp *e;
	if (!se)
		return NULL;

	if (THRhighwater())
		return sql_error(sql, 10, "SELECT: too many nested operators");

	e = rel_value_exp2(sql, rel, se, f, ek, &is_last);
	if (e && (se->token == SQL_SELECT || se->token == SQL_TABLE) && !is_last) {
		assert(*rel);
		return rel_lastexp(sql, *rel);
	}
	return e;
}

static sql_exp *
column_exp(mvc *sql, sql_rel **rel, symbol *column_e, int f)
{
	dlist *l = column_e->data.lval;
	exp_kind ek = {type_value, card_column, FALSE};
	sql_exp *ve = rel_value_exp(sql, rel, l->h->data.sym, f, ek);

	if (!ve)
		return NULL;
	/* AS name */
	if (ve && l->h->next->data.sval)
		exp_setname(sql->sa, ve, NULL, l->h->next->data.sval);
	return ve;
}

static list *
rel_table_exp(mvc *sql, sql_rel **rel, symbol *column_e )
{
	if (column_e->token == SQL_TABLE && column_e->data.lval->h->type == type_symbol) {
		sql_rel *r;


		if (!is_project((*rel)->op))
			return NULL;
		r = rel_named_table_function( sql, (*rel)->l, column_e);
	
		if (!r)
			return NULL;
		*rel = r;
		return sa_list(sql->sa); 
	} else if (column_e->token == SQL_TABLE) {
		char *tname = column_e->data.lval->h->data.sval;
		list *exps;
	
		if ((exps = rel_table_projections(sql, *rel, tname)) != NULL)
			return exps;
		if (!tname)
			return sql_error(sql, 02,
				"Table expression without table name");
		return sql_error(sql, 02,
				"Column expression Table '%s' unknown", tname);
	}
	return NULL;
}

sql_exp *
rel_column_exp(mvc *sql, sql_rel **rel, symbol *column_e, int f)
{
	if (column_e->token == SQL_COLUMN) {
		return column_exp(sql, rel, column_e, f);
	}
	return NULL;
}

static sql_rel *
rel_simple_select(mvc *sql, sql_rel *rel, symbol *where, dlist *selection, int distinct)
{
	dnode *n = 0;

	if (!selection)
		return sql_error(sql, 02, "SELECT: the selection or from part is missing");
	if (where) {
		sql_rel *r = rel_logical_exp(sql, rel, where, sql_where);
		if (!r)
			return NULL;
		rel = r;
	}
	if (!rel || rel->op != op_project)
		rel = rel_project(sql->sa, rel, new_exp_list(sql->sa));
	for (n = selection->h; n; n = n->next ) {
		/* Here we could get real column expressions (including single
		 * atoms) but also table results. Therefore we try both
		 * rel_column_exp and rel_table_exp.
		 */
		list *te = NULL;
		sql_exp *ce = rel_column_exp(sql, &rel, n->data.sym, sql_sel);

		if (ce && exp_subtype(ce)) {
			/* new relational, we need to rewrite */
			rel_project_add_exp(sql, rel, ce);
			continue;
		} else if (!ce) {
			te = rel_table_exp(sql, &rel, n->data.sym );
		} else 
			ce = NULL;
		if (!ce && !te)
			return sql_error(sql, 02, "SELECT: subquery result missing");
		/* here we should merge the column expressions we obtained
		 * so far with the table expression, ie t1.* or a subquery
		 */
		if (te)
			list_merge( rel->exps, te, (fdup)NULL);
	}
	if (rel)
		set_processed(rel);

	if (rel && distinct)
		rel = rel_distinct(rel);

	return rel;
}

static sql_rel *
join_on_column_name(mvc *sql, sql_rel *rel, sql_rel *t1, sql_rel *t2, int op, int l_nil, int r_nil)
{
	int nr = ++sql->label, found = 0, full = (op != op_join);
	char name[16], *nme;
	list *exps = rel_projections(sql, t1, NULL, 1, 0);
	list *r_exps = rel_projections(sql, t2, NULL, 1, 0);
	list *outexps = new_exp_list(sql->sa);
	node *n;

	nme = number2name(name, 16, nr);
	if (!exps)
		return NULL;
	for (n = exps->h; n; n = n->next) {
		sql_exp *le = n->data;
		char *nm = le->name;
		sql_exp *re = exps_bind_column(r_exps, nm, NULL);

		if (re) {
			found = 1;
			rel = rel_compare_exp(sql, rel, le, re, "=", NULL, TRUE);
			if (full) {
				sql_exp *cond;
				cond = rel_unop_(sql, le, NULL, "isnull", card_value);
				le = rel_nop_(sql, cond, re, le, NULL, NULL, "ifthenelse", card_value);
			}
			exp_setname(sql->sa, le, nme, sa_strdup(sql->sa, nm));
			append(outexps, le);
			list_remove_data(r_exps, re);
		} else {
			if (l_nil)
				set_has_nil(le);
			append(outexps, le);
		}
	}
	if (!found) {
		sql_error(sql, 02, "JOIN: no columns of tables '%s' and '%s' match", rel_get_name(t1)?rel_get_name(t1):"", rel_get_name(t2)?rel_get_name(t2):"");
		rel_destroy(rel);
		return NULL;
	}
	for (n = r_exps->h; n; n = n->next) {
		sql_exp *re = n->data;
		if (r_nil)
			set_has_nil(re);
		append(outexps, re);
	}
	rel = rel_project(sql->sa, rel, outexps);
	set_processed(rel);
	return rel;
}


#if 0
static sql_rel *exp_top_relation(sql_exp *e )
{
	switch(e->type) {	
	case e_atom:
		return NULL;
	case e_convert:
	case e_cmp:
		if (e->l)
			return exp_top_relation(e->l);
		break;
	case e_column:
	default:
		return NULL;
	}
	return NULL;
}
#endif

static int
check_correlation_exps( list *exps )
{
	node *n;

	for (n = exps->h; n; n = n->next) {
		sql_exp *e = n->data;
		if (e->type != e_cmp || e->flag != cmp_equal)
			return -1;
	}
	return 0;
}

static int
exp_is_not_intern(sql_exp *e)
{
	return is_intern(e)?-1:0;
}

static void
rel_remove_internal_exp(sql_rel *rel)
{
	if (rel->exps) {
		list *n_exps = list_select(rel->exps, rel, (fcmp)&exp_is_not_intern, (fdup)NULL);

		rel->exps = n_exps;
	}
}

/* Check if 'e' contains a tiling column by looking into all its subexpressions
 * to see if a filled e_column->f can be found.
 */
static bit
is_tiling_groupby (sql_exp *e)
{
	if(e->type == e_atom) {
		return 0;
	} else if (e->type == e_func || e->type == e_aggr) {
		node *n = e->l? ((list*)e->l)->h:NULL;
		for (; n; n = n->next) {
			if(is_tiling_groupby((sql_exp*)n->data))
				return 1;
		}
		return 0;
	} else if (e->type == e_convert) {
		return is_tiling_groupby(e->l);
	} else if (e->type == e_cmp) {
		if (is_tiling_groupby(e->l))
			return 1;
		if (is_tiling_groupby(e->r))
			return 1;
		return 0;
	} else if (e->type == e_column) {
		if (has_tiling_range(e))
			return 1;
	}
	return 0;
}

static sql_rel *
rel_select_exp(mvc *sql, sql_rel *rel, sql_rel *outer, SelectNode *sn, exp_kind ek)
{
	dnode *n;
	int aggr = 0;
	list *jexps = NULL;
	list *pre_prj = NULL;
	list *outer_gbexps = NULL;
	sql_rel *inner = NULL;
	int decorrelated = 0, projection = 0;

	assert(sn->s.token == SQL_SELECT);
	if (!sn->selection)
		return sql_error(sql, 02, "SELECT: the selection or from part is missing");

	if (!sn->from)
		return rel_simple_select(sql, rel, sn->where, sn->selection, sn->distinct);

	/* if within the selection, keep the current projections */
	if (outer && is_project(outer->op) && !is_processed(outer) && !rel_is_ref(outer) && outer->l) {
		/* keep projections the hard way, ie don't rename them */
		assert(rel->l == outer);

		pre_prj = outer->exps;
		outer->exps = NULL;

		rel->l = rel_dup(outer->l);
		rel_destroy(outer);
		outer = rel->l;
	}

	if (sn->where) {
		sql_rel *r = rel_logical_exp(sql, rel, sn->where, sql_where);
		if (!r) {
			if (sql->errstr[0] == 0)
				return sql_error(sql, 02, "Subquery result missing");
			return NULL;
		}
		rel = r;
	}

	if (rel) {
		if (rel && sn->groupby) {
			node *n = NULL;
			list *gbe = rel_group_by(sql, rel, sn->groupby, sn->selection, sql_sel );

			if (!gbe)
				return NULL;
			if (outer && pre_prj)
				list_merge(gbe, pre_prj, (fdup)NULL);
			rel = rel_groupby(sql, rel, gbe);
			aggr = 1;
			for (n = gbe->h; n && aggr < 2; n = n->next) {
				/* if we have at least one tiling groupby */
				if(is_tiling_groupby(n->data))
					aggr = 2;
			}
		}

		/* decorrelate if possible */

		/* TODO if ek.card == card_set (IN/EXISTS etc), we could do
			something less expensive as group by's ! */
		if (outer && rel->op == op_join && rel->l == outer && ek.card != card_set) {
			node *n;
			/* correlation expressions */
			list *ce = list_select(rel->exps, rel, (fcmp) &exp_is_correlation, (fdup)NULL);

			if (!ce || list_length(ce) == 0 || check_correlation_exps(ce) != 0) {
				if (ek.card != card_set) {
					node *n;
					/* group by on identity */
					sql_exp *e;

					outer_gbexps = rel_projections(sql, outer, NULL, 1, 1);
					if (!is_project(outer->op))
						rel->l = outer = rel_project(sql->sa, outer, rel_projections(sql, outer, NULL, 1, 1));
					/* find or create identity column */
					if (find_identity(outer->exps, outer) == NULL) {
						e = rel_unop_(sql, outer->exps->h->data, NULL, "identity", card_value);
						set_intern(e);
						rel_project_add_exp(sql, outer, e);
					}
					set_processed(outer);
					e = rel_lastexp(sql, outer);

					if (pre_prj) {
						for(n = pre_prj->h; n; n = n->next) {
							sql_exp *e = n->data;
							e->card = CARD_AGGR;
						}
					}
					rel = rel_groupby_gbe(sql, rel, e);
				}
			} else {
				node *m;

				list *gbexps = new_exp_list(sql->sa);

				decorrelated = 1;
				jexps = new_exp_list(sql->sa);
				for (n = ce->h; n; n = n->next) {
					sql_exp *e = n->data;
		
					/* add right expressions to the
					group by exps */
					append(gbexps, e->r);
				}
	
				/* now create a groupby on the inner */
				inner = rel_groupby(sql, rel_dup(rel->r), gbexps);
				inner = rel_label(sql, inner);
				for (n = ce->h, m = gbexps->h; n && m; n = n->next, m = m->next) {
					sql_exp *e = n->data;
					sql_exp *gbe = m->data;
	
					assert(e->type == e_cmp);
					gbe = exp_column(sql->sa, rel_name(inner), exp_name(gbe), exp_subtype(gbe), inner->card, has_nil(gbe), is_intern(gbe), gbe->type == e_column?gbe->f:NULL);
					e = exp_compare(sql->sa, e->l, gbe, e->flag);
					append(jexps, e);
				}
				outer = rel_dup(outer);
				rel_destroy(rel);
				rel = inner;
				inner = NULL;
			}
		}
	}

	if (sn->having) {
		/* having implies group by, ie if not supplied do a group by */
		if (rel->op != op_groupby)
			rel = rel_groupby(sql,  rel, NULL);
		aggr = aggr > 1? aggr : 1;
	}

	n = sn->selection->h;
	if (!outer || (!decorrelated && ek.card == card_set)) {
		if (outer) /* for non decorrelated or card_set sub
			      queries we project all of the outer */
			rel = rel_project(sql->sa, rel,
				rel_projections(sql, outer, NULL, 1, 1));
		else
			rel = rel_project(sql->sa, rel, new_exp_list(sql->sa));
	}
	if (!inner)
		inner = rel;
	for (; n; n = n->next) {
		/* Here we could get real column expressions
		 * (including single atoms) but also table results.
		 * Therefor we try both rel_column_exp
		 * and rel_table_exp.

		 * TODO
			the rel_table_exp should simply return a new
			relation
		 */
		list *te = NULL;
		sql_rel *o_inner = inner;
		sql_exp *ce = rel_column_exp(sql, &inner, n->data.sym, sql_sel);

		if (inner != o_inner) /* relation got rewritten */
			rel = inner;

		if (ce && exp_subtype(ce)) {
			if (rel->card < ce->card) {
				/* This doesn't work without de-correlations, ie in that case it should be done later */
				if (outer) {
					sql_subaggr *zero_or_one = sql_bind_aggr(sql->sa, sql->session->schema, "zero_or_one", exp_subtype(ce));

					ce = exp_aggr1(sql->sa, ce, zero_or_one, 0, 0, rel->card, 0);
				} else if (ce->name) {
					return sql_error(sql, 02, "SELECT: cannot use non GROUP BY column '%s' in query results without an aggregate function", ce->name);
				} else {
					return sql_error(sql, 02, "SELECT: cannot use non GROUP BY column in query results without an aggregate function");
				}
			}
			/*
			   because of the selection, the inner
			   relation may change.
			   We try hard to keep a projection
			   around this inner relation.
			*/
			if (!is_project(inner->op)) {
				if (outer && pre_prj) {
					inner = rel_project(sql->sa, inner, pre_prj);
					pre_prj = rel_projections(sql, inner, NULL, 1, 1);
				} else
					inner = rel_project(sql->sa, inner, new_exp_list(sql->sa));
			}
			rel_project_add_exp(sql, inner, ce);
			rel = inner;
			continue;
		} else if (!ce) {
			te = rel_table_exp(sql, &rel, n->data.sym);
		} else 
			ce = NULL;
		if (!ce && !te)
			return sql_error(sql, 02, "SELECT: subquery result missing");
		/* here we should merge the column expressions we
		 * obtained so far with the table expression, ie
		 * t1.* or a subquery.
		 */
		list_merge( rel->exps, te, (fdup)NULL);
	}

	if (sn->having) {
		inner = rel->l;
		assert(is_project(rel->op) && inner);
	
		inner = rel_logical_exp(sql, inner, sn->having, sql_having);

		if (!inner)
			return NULL;
		if (inner -> exps && exps_card(inner->exps) > CARD_AGGR && aggr < 2)
			return sql_error(sql, 02, "SELECT: cannot compare sets with values, probably an aggregate function missing");
		rel -> l = inner;
	}
	if (rel)
		set_processed(rel);
	if (aggr && rel) {
		sql_rel *l = rel, *prnt = l;
		while(l && !is_groupby(l->op))
			if (is_project(l->op) || is_select(l->op)) {
				prnt = l;
				l = l -> l;
			} else {
				l = NULL;
			}
		if (l) {
			set_processed(l);
			if (is_groupby(l->op) && aggr > 1) {
				if(prnt->op == op_basetable || is_join(prnt->op) || is_semi(prnt->op) || is_set(prnt->op))
					return sql_error(sql, 02, "SELECT: unexpected relation type %d as parent relation of a tiling GROUP BY", prnt->op);
				/* change the groupby relation into a project relation which
				 * projects all groupby and aggregation expression (i.e.,
				 * l->exps) from the relation of the groupby (i.e., l->l) */
				prnt->l = rel_project(sql->sa, l->l, l->exps);
			}
		}
	}

	if (rel && sn->distinct)
		rel = rel_distinct(rel);

	if (outer && jexps) {
		rel = rel_crossproduct(sql->sa, outer, rel, (pre_prj||!ek.reduce)?op_join:op_semi);
		rel_join_add_exps(sql->sa, rel, jexps );

		/* We need to project all of the (old) outer
			(ie its current projected and any other column) */
		if (pre_prj) {
			sql_exp *e = rel_lastexp(sql, rel->r);
			list *exps = list_dup(pre_prj, (fdup)NULL);

			projection = 1;
			exps = list_merge(exps, rel_projections(sql, outer, NULL, 1, 1), (fdup)NULL);
			rel = rel_project(sql->sa, rel, exps);
			rel_project_add_exp(sql, rel, e);
			set_processed(rel);
		} else if (!ek.reduce) {
			if (!is_project(rel->op)) {
				rel = rel_project(sql->sa, rel, rel_projections(sql, rel, NULL, 1, 1));
				set_processed(rel);
			}
		}
	}

	/* Joins within the selection should recreate the projection
	   and use an outer join */
	if (outer && pre_prj) {
		sql_rel *l;
		node *n;
		list *exps;

		if (outer_gbexps) {
			assert(is_groupby(rel->op));

			/* merge the expressions of the correlated outer, ie
			   first prepend the identity then append
			   the result expression.  */
			for (n=rel->exps->h; n && n->next; n = n->next)
				list_prepend(outer_gbexps, n->data);
			list_append(outer_gbexps, n->data);
			rel->exps = outer_gbexps;
			exps_fix_card(outer_gbexps, rel->card);
		}
		if (projection) {
			exps = new_exp_list(sql->sa);
			for (n = pre_prj->h; n; n = n->next) {
				sql_exp *pe = n->data;

				if (!exp_name(pe))
					exp_label(sql->sa, pe, ++sql->label);
				pe = exp_column(sql->sa, exp_relname(pe), exp_name(pe), exp_subtype(pe), exp_card(pe), has_nil(pe), is_intern(pe),  pe->type == e_column?pe->f:NULL);
				append(exps, pe);
			}
		} else {
			exps = pre_prj;
		}
		l = rel = rel_project(sql->sa, rel, exps);
		while(l && l->op != op_join)
			l = l->l;
		if (l && l->op == op_join && l->l == outer && ek.card != card_set)
			l->op = op_left;
	}

	if (rel && sn->orderby) {
		list *obe = rel_order_by(sql, &rel, sn->orderby, sql_sel);

		if (!obe)
			return NULL;
		rel = rel_orderby(sql, rel, obe);
	}
	if (!rel)
		return NULL;

	if (sn->limit || sn->offset) {
		sql_subtype *wrd = sql_bind_localtype("wrd");
		list *exps = new_exp_list(sql->sa);

		if (sn->limit) {
			sql_exp *l = rel_value_exp( sql, NULL, sn->limit, 0, ek);

			if (!l || !(l=rel_check_type(sql, wrd, l, type_equal)))
				return NULL;
		if ((ek.card != card_relation && sn->limit) &&
			(ek.card == card_value && sn->limit)) {
			sql_subaggr *zero_or_one = sql_bind_aggr(sql->sa, sql->session->schema, "zero_or_one", exp_subtype(l));

			l = exp_aggr1(sql->sa, l, zero_or_one, 0, 0, CARD_ATOM, 0);
		}
	/*	return sql_error(sql, 01, "SELECT: LIMIT only allowed on outermost SELECT"); */
			append(exps, l);
		} else
			append(exps, NULL);
		if (sn->offset) {
			sql_exp *o = rel_value_exp( sql, NULL, sn->offset, 0, ek);
			if (!o || !(o=rel_check_type(sql, wrd, o, type_equal)))
				return NULL;
			append(exps, o);
		}
		rel = rel_topn(sql->sa, rel, exps);
	}

	if (sn->sample) {
		list *exps = new_exp_list(sql->sa);
		sql_exp *o = rel_value_exp( sql, NULL, sn->sample, 0, ek);
		if (!o)
			return NULL;
		append(exps, o);
		rel = rel_sample(sql->sa, rel, exps);
	}

	return rel;
}


static sql_rel *
rel_query(mvc *sql, sql_rel *rel, symbol *sq, int toplevel, exp_kind ek)
{
	sql_rel *res = NULL;
	SelectNode *sn = NULL;
	int used = 0;
	int old = sql->use_views;

	if (sq->token != SQL_SELECT)
		return table_ref(sql, rel, sq);

	/* select ... into is currently not handled here ! */
 	sn = (SelectNode *) sq;
	if (sn->into)
		return NULL;

	if (ek.card != card_relation && sn->orderby)
		return sql_error(sql, 01, "SELECT: ORDER BY only allowed on outermost SELECT");


	sql->use_views = 1;
	if (sn->from) {		/* keep variable list with tables and names */
		dlist *fl = sn->from->data.lval;
		dnode *n = NULL;
		sql_rel *fnd = NULL;

		for (n = fl->h; n ; n = n->next) {
			fnd = table_ref(sql, NULL, n->data.sym);
			if (!fnd && rel) {
				if (used)
					rel = rel_dup(rel);
				fnd = table_ref(sql, rel, n->data.sym);
				used = 1;
			}

			if (!fnd)
				break;
			if (res)
				res = rel_crossproduct(sql->sa, res, fnd, op_join);
			else
				res = fnd;
		}
		if (!fnd) {
			if (res)
				rel_destroy(res);
			return NULL;
		}
		if (rel && !used /*&& !toplevel */) {
			rel_setsubquery(res);
			res = rel_crossproduct(sql->sa, rel, res, op_join);
		}
	} else if (toplevel || !res) {	/* only on top level query */
		sql->use_views = old;
		return rel_simple_select(sql, rel, sn->where, sn->selection, sn->distinct);
	}
	sql->use_views = old;
	if (res)
		rel = rel_select_exp(sql, res, rel, sn, ek);
	return rel;
}

static sql_rel *
rel_setquery_(mvc *sql, sql_rel *l, sql_rel *r, dlist *cols, int op )
{
	sql_rel *rel;

	if (!cols) {
		node *n, *m;
		int changes = 0;

		list *ls = rel_projections(sql, l, NULL, 0, 1);
		list *rs = rel_projections(sql, r, NULL, 0, 1);
		list *nls = new_exp_list(sql->sa);
		list *nrs = new_exp_list(sql->sa);

		for (n = ls->h, m = rs->h; n && m; n = n->next, m = m->next) {
			sql_exp *le = n->data, *lb = le;
			sql_exp *re = m->data, *rb = re;

			if ((rel_convert_types(sql, &le, &re, 1, type_set) < 0))
				return NULL;
			if (le != lb || re != rb)
				changes = 1;
			append(nls, le);
			append(nrs, re);
		}
		if (changes) {
			l = rel_project(sql->sa, l, nls);
			r = rel_project(sql->sa, r, nrs);
			set_processed(l);
			set_processed(r);
		}
	}
	rel = rel_setop(sql->sa, l, r, (operator_type)op);
	rel->exps = rel_projections(sql, rel, NULL, 0, 1);
	set_processed(rel);
	return rel;
}


static sql_rel *
rel_setquery(mvc *sql, sql_rel *rel, symbol *q)
{
	sql_rel *res = NULL;
	dnode *n = q->data.lval->h;
	symbol *tab_ref1 = n->data.sym;
	int dist = n->next->data.i_val, used = 0;
	dlist *corresponding = n->next->next->data.lval;
	symbol *tab_ref2 = n->next->next->next->data.sym;
	sql_rel *t1, *t2; 

	assert(n->next->type == type_int);
	t1 = table_ref(sql, NULL, tab_ref1);
	if (rel && !t1 && sql->session->status != -ERR_AMBIGUOUS) {
		sql_rel *r = rel;

		if (rel_is_ref(rel)) {
			used = 1;
			r = rel_project( sql->sa, rel, rel_projections(sql, rel, NULL, 1, 1));
			set_processed(r);
		}
		/* reset error */
		sql->session->status = 0;
		sql->errstr[0] = 0;
		t1 = table_ref(sql, r, tab_ref1);
	}
	if (!t1)
		return NULL;
	t2 = table_ref(sql, NULL, tab_ref2);
	if (rel && !t2 && sql->session->status != -ERR_AMBIGUOUS) {
		sql_rel *r = rel;

		if (rel_is_ref(rel)) {
			if (used)
				rel = rel_dup(rel);
			r = rel_project( sql->sa, rel, rel_projections(sql, rel, NULL, 1, 1));
			set_processed(r);
		}
		/* reset error */
		sql->session->status = 0;
		sql->errstr[0] = 0;
		t2 = table_ref(sql, r, tab_ref2);
	}
	if (!t2)
		return NULL;

	rel_remove_internal_exp(t1);
	rel_remove_internal_exp(t2);
	if (list_length(t1->exps) != list_length(t2->exps)) {
		int t1nrcols = list_length(t1->exps);
		int t2nrcols = list_length(t2->exps);
		char *op = "UNION";
		if (q->token == SQL_EXCEPT)
			op = "EXCEPT";
		else if (q->token == SQL_INTERSECT)
			op = "INTERSECT";
		rel_destroy(t1);
		rel_destroy(t2);
		return sql_error(sql, 02, "%s: column counts (%d and %d) do not match", op, t1nrcols, t2nrcols);
	}
	if (t1 && dist)
		t1 = rel_distinct(t1);
	if ( q->token == SQL_UNION) {
		if (t2 && dist)
			t2 = rel_distinct(t2);
		res = rel_setquery_(sql, t1, t2, corresponding, op_union );
		if (res && dist)
			res = rel_distinct(res);
	}
	if ( q->token == SQL_EXCEPT)
		res = rel_setquery_(sql, t1, t2, corresponding, op_except );
	if ( q->token == SQL_INTERSECT)
		res = rel_setquery_(sql, t1, t2, corresponding, op_inter );
	return res;
}



static sql_rel *
rel_joinquery_(mvc *sql, sql_rel *rel, symbol *tab1, int natural, jt jointype, symbol *tab2, symbol *js)
{
	operator_type op = op_join;
	sql_rel *t1, *t2, *inner;
	int l_nil = 0, r_nil = 0;

	t1 = table_ref(sql, rel, tab1);
	t2 = table_ref(sql, rel, tab2);

	if (!t1 || !t2)
		return NULL;

	if (rel_name(t1) && rel_name(t2) && strcmp(rel_name(t1), rel_name(t2)) == 0) {
		sql_error(sql, 02, "SELECT: '%s' on both sides of the JOIN expression;", rel_name(t1));
		rel_destroy(t1);
		rel_destroy(t2);
		return NULL;
	}

	switch(jointype) {
	case jt_inner: op = op_join;
		break;
	case jt_left: op = op_left;
		r_nil = 1;
		break;
	case jt_right: op = op_right;
		l_nil = 1;
		break;
	case jt_full: op = op_full;
		l_nil = 1;
		r_nil = 1;
		break;
	case jt_union:
		/* fool compiler */
		return NULL;
	}
	inner = rel = rel_crossproduct(sql->sa, t1, t2, op_join);
	inner->op = op;

	if (js && natural) {
		return sql_error(sql, 02, "SELECT: cannot have a NATURAL JOIN with a join specification (ON or USING);");
	}
	if (!js && !natural) {
		return sql_error(sql, 02, "SELECT: must have NATURAL JOIN or a JOIN with a join specification (ON or USING);");
	}

	if (js && js->token != SQL_USING) {	/* On sql_logical_exp */
		rel = rel_logical_exp(sql, rel, js, sql_where);

		if (!rel)
			return rel;
		if (l_nil || r_nil) { /* add projection for correct NOT NULL */
			list *outexps = new_exp_list(sql->sa), *exps;
			node *m;

			exps = rel_projections(sql, t1, rel_get_name(t1), 1, 1);
			for (m = exps->h; m; m = m->next) {
				sql_exp *ls = m->data;
				if (l_nil)
					set_has_nil(ls);
				append(outexps, ls);
			}
			exps = rel_projections(sql, t2, rel_get_name(t2), 1, 1);
			for (m = exps->h; m; m = m->next) {
				sql_exp *rs = m->data;
				if (r_nil)
					set_has_nil(rs);
				append(outexps, rs);
			}
			rel = rel_project(sql->sa, rel, outexps);
		}
	} else if (js) {	/* using */
		char rname[16], *rnme;
		dnode *n = js->data.lval->h;
		list *outexps = new_exp_list(sql->sa), *exps;
		node *m;

		rnme = number2name(rname, 16, ++sql->label);
		for (; n; n = n->next) {
			char *nm = n->data.sval;
			sql_exp *cond;
			sql_exp *ls = rel_bind_column(sql, t1, nm, sql_where);
			sql_exp *rs = rel_bind_column(sql, t2, nm, sql_where);

			if (!ls || !rs) {
				sql_error(sql, 02, "JOIN: tables '%s' and '%s' do not have a matching column '%s'\n", rel_get_name(t1)?rel_get_name(t1):"", rel_get_name(t2)?rel_get_name(t2):"", nm);
				rel_destroy(rel);
				return NULL;
			}
			rel = rel_compare_exp(sql, rel, ls, rs, "=", NULL, TRUE);
			cond = rel_unop_(sql, ls, NULL, "isnull", card_value);
			ls = rel_nop_(sql, cond, rs, ls, NULL, NULL, "ifthenelse", card_value);
			exp_setname(sql->sa, ls, rnme, nm);
			append(outexps, ls);
			if (!rel) 
				return NULL;
		}
		exps = rel_projections(sql, t1, NULL, 1, 1);
		for (m = exps->h; m; m = m->next) {
			char *nm = exp_name(m->data);
			int fnd = 0;

			for (n = js->data.lval->h; n; n = n->next) {
				if (strcmp(nm, n->data.sval) == 0) {
					fnd = 1;
					break;
				}
			}
			if (!fnd) {
				sql_exp *ls = m->data;
				if (l_nil)
					set_has_nil(ls);
				append(outexps, ls);
			}
		}
		exps = rel_projections(sql, t2, NULL, 1, 1);
		for (m = exps->h; m; m = m->next) {
			char *nm = exp_name(m->data);
			int fnd = 0;

			for (n = js->data.lval->h; n; n = n->next) {
				if (strcmp(nm, n->data.sval) == 0) {
					fnd = 1;
					break;
				}
			}
			if (!fnd) {
				sql_exp *rs = m->data;
				if (r_nil)
					set_has_nil(rs);
				append(outexps, rs);
			}
		}
		rel = rel_project(sql->sa, rel, outexps);
	} else {		/* ! js -> natural join */
		rel = join_on_column_name(sql, rel, t1, t2, op, l_nil, r_nil);
	}
	if (!rel)
		return NULL;
	if (inner && is_outerjoin(inner->op))
		set_processed(inner);
	set_processed(rel);
	return rel;
}

static sql_rel *
rel_joinquery(mvc *sql, sql_rel *rel, symbol *q)
{

	dnode *n = q->data.lval->h;
	symbol *tab_ref1 = n->data.sym;
	int natural = n->next->data.i_val;
	jt jointype = (jt) n->next->next->data.i_val;
	symbol *tab_ref2 = n->next->next->next->data.sym;
	symbol *joinspec = n->next->next->next->next->data.sym;

	assert(n->next->type == type_int);
	assert(n->next->next->type == type_int);
	return rel_joinquery_(sql, rel, tab_ref1, natural, jointype, tab_ref2, joinspec);
}

static sql_rel *
rel_crossquery(mvc *sql, sql_rel *rel, symbol *q)
{
	dnode *n = q->data.lval->h;
	symbol *tab1 = n->data.sym;
	symbol *tab2 = n->next->data.sym;
	sql_rel *t1 = table_ref(sql, rel, tab1);
	sql_rel *t2 = table_ref(sql, rel, tab2);

	if (!t1 || !t2)
		return NULL;

	rel = rel_crossproduct(sql->sa, t1, t2, op_join);
	return rel;
}
	
static sql_rel *
rel_unionjoinquery(mvc *sql, sql_rel *rel, symbol *q)
{
	dnode *n = q->data.lval->h;
	sql_rel *lv = table_ref(sql, rel, n->data.sym);
	sql_rel *rv = table_ref(sql, rel, n->next->next->data.sym);
	int all = n->next->data.i_val;
	list *lexps, *rexps;
	node *m;
	int found = 0;

	assert(n->next->type == type_int);
	if (!lv || !rv)
		return NULL;

	lexps = rel_projections(sql, lv, NULL, 1, 1);
	/* find the matching columns (all should match?)
	 * union these
	 * if !all do a distinct operation at the end
	 */
	/* join all result columns ie join(lh,rh) on column_name */
	rexps = new_exp_list(sql->sa);
	for (m = lexps->h; m; m = m->next) {
		sql_exp *le = m->data;
		sql_exp *rc = rel_bind_column(sql, rv, le->name, sql_where);
			
		if (!rc && all)
			break;
		if (rc) {
			found = 1;
			append(rexps, rc);
		}
	}
	if (!found) {
		rel_destroy(rel);
		return NULL;
	}
	lv = rel_project(sql->sa, lv, lexps);
	rv = rel_project(sql->sa, rv, rexps);
	set_processed(lv);
	set_processed(rv);
	rel = rel_setop(sql->sa, lv, rv, op_union);
	rel->exps = rel_projections(sql, rel, NULL, 0, 1);
	if (!all)
		rel = rel_distinct(rel);
	return rel;
}

sql_rel *
rel_subquery(mvc *sql, sql_rel *rel, symbol *sq, exp_kind ek)
{
	int toplevel = 0;

	if (!rel || (rel->op == op_project &&
		(!rel->exps || list_length(rel->exps) == 0)))
		toplevel = 1;

	return rel_query(sql, rel, sq, toplevel, ek);
}

sql_rel *
rel_selects(mvc *sql, symbol *s)
{
	sql_rel *ret = NULL;

	switch (s->token) {
	case SQL_SELECT: {
		exp_kind ek = {type_value, card_relation, TRUE};
		ret = rel_subquery(sql, NULL, s, ek);
		sql->type = Q_TABLE;
	}	break;
	case SQL_JOIN:
		ret = rel_joinquery(sql, NULL, s);
		sql->type = Q_TABLE;
		break;
	case SQL_CROSS:
		ret = rel_crossquery(sql, NULL, s);
		sql->type = Q_TABLE;
		break;
	case SQL_UNION:
	case SQL_EXCEPT:
	case SQL_INTERSECT:
		ret = rel_setquery(sql, NULL, s);
		sql->type = Q_TABLE;
		break;
	default:
		return NULL;
	}
	if (mvc_debug_on(sql,32768)) {
		rel_print(sql, ret, 0);
		printf("\n");
	}
	if (!ret && sql->errstr[0] == 0)
		(void) sql_error(sql, 02, "relational query without result");
	return ret;
}<|MERGE_RESOLUTION|>--- conflicted
+++ resolved
@@ -763,11 +763,7 @@
 		}
 		append(rel->exps, e);
 	}
-<<<<<<< HEAD
-	append(rel->exps, exp_alias(sa, atname, "%TID%", tname, "%TID%", sql_bind_localtype("oid"), CARD_MULTI, 0, 1, NULL));
-=======
 	append(rel->exps, exp_alias(sa, atname, TID, tname, TID, sql_bind_localtype("oid"), CARD_MULTI, 0, 1));
->>>>>>> 2108a600
 
 	if (t->idxs.set) {
 		for (cn = t->idxs.set->h; cn; cn = cn->next) {
