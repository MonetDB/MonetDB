--- conflicted
+++ resolved
@@ -96,459 +96,6 @@
 			if (exps && list_length(exps))
 				return exps;
 		}
-<<<<<<< HEAD
-	default:
-		return NULL;
-	}
-}
-
-/* find the path to the relation containing the base of the expression
-	(e_column), in most cases this means go down the join tree and
-	find the base column.
- */
-static int
-rel_bind_path_(sql_rel *rel, sql_exp *e, list *path )
-{
-	int found = 0;
-
-	switch (rel->op) {
-	case op_join:
-	case op_left:
-	case op_right:
-	case op_full:
-	case op_apply:
-		/* first right (possible subquery) */
-		found = rel_bind_path_(rel->r, e, path);
-		if (!found)
-			found = rel_bind_path_(rel->l, e, path);
-		break;
-	case op_semi:
-	case op_anti:
-
-	case op_select:
-	case op_topn:
-	case op_sample:
-		found = rel_bind_path_(rel->l, e, path);
-		break;
-
-	case op_union:
-	case op_inter:
-	case op_except:
-		if (!rel->exps) {
-			found = rel_bind_path_(rel->l, e, path);
-			assert(0);
-			break;
-		}
-	case op_groupby:
-	case op_project:
-	case op_table:
-	case op_basetable:
-		if (!rel->exps)
-			break;
-		if (!found && e->l && exps_bind_column2(rel->exps, e->l, e->r))
-			found = 1;
-		if (!found && !e->l && exps_bind_column(rel->exps, e->r, NULL))
-			found = 1;
-		break;
-	case op_insert:
-	case op_update:
-	case op_delete:
-		break;
-	case op_ddl:
-		break;
-	}
-	if (found)
-		list_prepend(path, rel);
-	return found;
-}
-
-static list *
-rel_bind_path(sql_allocator *sa, sql_rel *rel, sql_exp *e )
-{
-	list *path = new_rel_list(sa);
-
-	if (e->type == e_convert)
-		e = e->l;
-	if (e->type == e_column) {
-		if (rel) {
-			if (!rel_bind_path_(rel, e, path)) {
-				/* something is wrong */
-				return NULL;
-			}
-		}
-		return path;
-	}
-	/* default the top relation */
-	append(path, rel);
-	return path;
-}
-
-list *
-rel_projections(mvc *sql, sql_rel *rel, const char *tname, int settname, int intern )
-{
-	int label = sql->label;
-	list *rexps, *exps ;
-
-	if (!rel || (is_subquery(rel) && is_project(rel->op)))
-		return new_exp_list(sql->sa);
-
-	switch(rel->op) {
-	case op_join:
-	case op_left:
-	case op_right:
-	case op_full:
-	case op_apply:
-		exps = rel_projections(sql, rel->l, tname, settname, intern );
-		if (rel->op != op_apply || (rel->flag  == APPLY_LOJ || rel->flag == APPLY_JOIN)) {
-			rexps = rel_projections(sql, rel->r, tname, settname, intern );
-			exps = list_merge( exps, rexps, (fdup)NULL);
-		}
-		return exps;
-	case op_groupby:
-	case op_project:
-	case op_basetable:
-	case op_table:
-
-	case op_union:
-	case op_except:
-	case op_inter:
-		if (rel->exps) {
-			node *en;
-
-			exps = new_exp_list(sql->sa);
-			for (en = rel->exps->h; en; en = en->next) {
-				sql_exp *e = en->data;
-				if (intern || !is_intern(e)) {
-					append(exps, e = exp_alias_or_copy(sql, tname, exp_name(e), rel, e));
-					if (!settname) /* noname use alias */
-						exp_setrelname(sql->sa, e, label);
-
-				}
-			}
-			return exps;
-		}
-		exps = rel_projections(sql, rel->l, tname, settname, intern );
-		if (exps) {
-			node *en;
-			for (en = exps->h; en; en = en->next) {
-				sql_exp *e = en->data;
-				e->card = rel->card;
-				if (!settname) /* noname use alias */
-					exp_setrelname(sql->sa, e, label);
-			}
-		}
-		return exps;
-	case op_ddl:
-	case op_semi:
-	case op_anti:
-
-	case op_select:
-	case op_topn:
-	case op_sample:
-		return rel_projections(sql, rel->l, tname, settname, intern );
-	default:
-		return NULL;
-	}
-}
-
-sql_rel *
-rel_copy( sql_allocator *sa, sql_rel *i )
-{
-	sql_rel *rel = rel_create(sa);
-
-	rel->l = NULL;
-	rel->r = NULL;
-	rel->card = i->card;
-
-	switch(i->op) {
-	case op_basetable:
-		rel->l = i->l;
-		break;
-	case op_table:
-		rel->l = i->l;
-		rel->r = i->r;
-		break;
-	case op_groupby:
-		rel->l = rel_copy(sa, i->l);
-		if (i->r)
-			rel->r = (i->r)?list_dup(i->r, (fdup)NULL):NULL;
-		break;
-	case op_join:
-	case op_left:
-	case op_right:
-	case op_full:
-	case op_apply:
-	case op_semi:
-	case op_anti:
-	case op_project:
-	case op_select:
-	default:
-		if (i->l)
-			rel->l = rel_copy(sa, i->l);
-		if (i->r)
-			rel->r = rel_copy(sa, i->r);
-		break;
-	}
-	rel->op = i->op;
-	rel->exps = (i->exps)?list_dup(i->exps, (fdup)NULL):NULL;
-	return rel;
-}
-
-sql_rel *
-rel_basetable(mvc *sql, sql_table *t, const char *atname)
-{
-	prop *p = NULL;
-	node *cn;
-	sql_allocator *sa = sql->sa;
-	sql_rel *rel = rel_create(sa);
-	const char *tname = t->base.name;
-
-	assert(atname);
-	rel->l = t;
-	rel->r = NULL;
-	rel->op = op_basetable;
-	rel->exps = new_exp_list(sa);
-
-	if (isRemote(t)) 
-		tname = mapiuri_table(t->query, sql->sa, tname);
-	for (cn = t->columns.set->h; cn; cn = cn->next) {
-		sql_column *c = cn->data;
-		sql_exp *e = exp_alias(sa, atname, c->base.name, tname, c->base.name, &c->type, CARD_MULTI, c->null, 0);
-
-		if (c->t->pkey && ((sql_kc*)c->t->pkey->k.columns->h->data)->c == c) {
-			p = e->p = prop_create(sa, PROP_HASHCOL, e->p);
-			p->value = c->t->pkey;
-		} else if (c->unique == 1) {
-			p = e->p = prop_create(sa, PROP_HASHCOL, e->p);
-			p->value = NULL;
-		}
-		append(rel->exps, e);
-	}
-	append(rel->exps, exp_alias(sa, atname, TID, tname, TID, sql_bind_localtype("oid"), CARD_MULTI, 0, 1));
-
-	if (t->idxs.set) {
-		for (cn = t->idxs.set->h; cn; cn = cn->next) {
-			sql_exp *e;
-			sql_idx *i = cn->data;
-			sql_subtype *t = sql_bind_localtype("lng"); /* hash "lng" */
-			char *iname = sa_strconcat( sa, "%", i->base.name);
-
-			if (i->type == join_idx)
-				t = sql_bind_localtype("oid"); 
-
-			e = exp_alias(sa, atname, iname, tname, iname, t, CARD_MULTI, 0, 1);
-			/* index names are prefixed, to make them independent */
-			if (hash_index(i->type)) {
-				p = e->p = prop_create(sa, PROP_HASHIDX, e->p);
-				p->value = i;
-			}
-			if (i->type == join_idx) {
-				p = e->p = prop_create(sa, PROP_JOINIDX, e->p);
-				p->value = i;
-			}
-			append(rel->exps, e);
-		}
-	}
-
-	rel->card = CARD_MULTI;
-	rel->nrcols = list_length(t->columns.set);
-	return rel;
-}
-
-sql_rel *
-rel_table_func(sql_allocator *sa, sql_rel *l, sql_exp *f, list *exps, int kind)
-{
-	sql_rel *rel = rel_create(sa);
-
-	rel->flag = kind;
-	rel->l = l; /* relation before call */
-	rel->r = f; /* expression (table func call) */
-	rel->op = op_table;
-	rel->exps = exps;
-	rel->card = CARD_MULTI;
-	rel->nrcols = list_length(exps);
-	return rel;
-}
-
-sql_rel *
-rel_relational_func(sql_allocator *sa, sql_rel *l, list *exps)
-{
-	sql_rel *rel = rel_create(sa);
-
-	rel->flag = 1;
-	rel->l = l;
-	rel->op = op_table;
-	rel->exps = exps;
-	rel->card = CARD_MULTI;
-	rel->nrcols = list_length(exps);
-	return rel;
-}
-
-
-sql_rel *
-rel_setop(sql_allocator *sa, sql_rel *l, sql_rel *r, operator_type setop)
-{
-	sql_rel *rel = rel_create(sa);
-
-	rel->l = l;
-	rel->r = r;
-	rel->op = setop;
-	rel->exps = NULL;
-	rel->card = CARD_MULTI;
-	if (l && r)
-		rel->nrcols = l->nrcols + r->nrcols;
-	return rel;
-}
-
-sql_rel *
-rel_inplace_setop(sql_rel *rel, sql_rel *l, sql_rel *r, operator_type setop, list *exps)
-{
-	rel_destroy_(rel);
-	rel->l = l;
-	rel->r = r;
-	rel->op = setop;
-	rel->exps = NULL;
-	rel->card = CARD_MULTI;
-	rel->flag = 0;
-	if (l && r)
-		rel->nrcols = l->nrcols + r->nrcols;
-	rel->exps = exps;
-	return rel;
-}
-
-sql_rel *
-rel_crossproduct(sql_allocator *sa, sql_rel *l, sql_rel *r, operator_type join)
-{
-	sql_rel *rel = rel_create(sa);
-
-	rel->l = l;
-	rel->r = r;
-	rel->op = join;
-	rel->exps = NULL;
-	rel->card = CARD_MULTI;
-	rel->nrcols = l->nrcols + r->nrcols;
-	return rel;
-}
-
-void
-rel_join_add_exp( sql_allocator *sa, sql_rel *rel, sql_exp *e)
-{
-	assert(is_join(rel->op) || is_semi(rel->op) || is_select(rel->op));
-
-	if (!rel->exps)
-		rel->exps = new_exp_list(sa);
-	append(rel->exps, e);
-	if (e->card > rel->card)
-		rel->card = e->card;
-}
-
-sql_rel *
-rel_project(sql_allocator *sa, sql_rel *l, list *e)
-{
-	sql_rel *rel = rel_create(sa);
-
-	rel->l = l;
-	rel->r = NULL;
-	rel->op = op_project;
-	rel->exps = e;
-	rel->card = exps_card(e);
-	if (l) {
-		rel->card = l->card;
-		rel->nrcols = l->nrcols;
-	}
-	return rel;
-}
-
-sql_rel *
-rel_inplace_project(sql_allocator *sa, sql_rel *rel, sql_rel *l, list *e)
-{
-	if (!l) {
-		l = rel_create(sa);
-
-		l->op = rel->op;
-		l->l = rel->l;
-		l->r = rel->r;
-		l->exps = rel->exps;
-		l->nrcols = rel->nrcols;
-		l->flag = rel->flag;
-		l->card = rel->card;
-	} else {
-		rel_destroy_(rel);
-	}
-	set_processed(rel);
-
-	rel->l = l;
-	rel->r = NULL;
-	rel->op = op_project;
-	rel->exps = e;
-	rel->card = CARD_MULTI;
-	rel->flag = 0;
-	if (l) {
-		rel->nrcols = l->nrcols;
-		assert (exps_card(rel->exps) <= rel->card);
-	}
-	return rel;
-}
-
-
-static sql_rel*
-rel_project_exp(sql_allocator *sa, sql_exp *e)
-{
-	sql_rel *rel = rel_project(sa, NULL, append(new_exp_list(sa), e));
-
-	set_processed(rel);
-	return rel;
-}
-
-static sql_rel *
-rel_distinct(sql_rel *l)
-{
-	if (l->card >= CARD_AGGR) /* in case of CARD_AGGR, we could
-	                             do better, ie check the group by
-	                             list etc */
-		set_distinct(l);
-	return l;
-}
-
-
-static sql_exp * exps_match(sql_exp *m, sql_exp *e);
-
-static int
-explists_match(list *m, list *e)
-{
-	node *nm,*ne;
-
-	if (!m || !e)
-		return (m==e);
-	if (list_length(m) != list_length(e))
-		return 0;
-	for (nm = m->h, ne = e->h; nm && ne; nm = nm->next, ne = ne->next) {
-		if (!exps_match(nm->data, ne->data))
-			return 0;
-	}
-	return 1;
-}
-
-static sql_exp *
-exps_match(sql_exp *m, sql_exp *e)
-{
-	if (m->type != e->type)
-		return NULL;
-	switch (m->type) {
-	case e_column:
-		if (strcmp(m->r, e->r) == 0) {
-			if (m->l && e->l && (strcmp(m->l, e->l) == 0))
-				return m;
-			else if (!m->l && !e->l)
-				return m;
-		}
-		break;
-	case e_aggr:
-		if (m->f == e->f && explists_match(m->l, e->l))
-			return m;
-		break;
-=======
->>>>>>> d8b79a34
 	default:
 		return NULL;
 	}
