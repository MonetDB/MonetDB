--- conflicted
+++ resolved
@@ -3999,17 +3999,13 @@
 			gr->l = gl;
 		if (!e || !exp_subtype(e)) /* we also do not expect parameters here */
 			return NULL;
-<<<<<<< HEAD
 		if (is_grouping && !exps_find_exp((list*)groupby->r, e)) {
 			const char *cname = exp_name(e);
 			assert(cname && e->type == e_column);
 			return sql_error(sql, 02, SQLSTATE(42000) "GROUPING: cannot use column %s without specifying it in the GROUP BY clause", cname);
 		}
 
-		freevar &= exp_has_freevar(e);
-=======
 		freevar &= exp_has_freevar(sql, e);
->>>>>>> 38d5a7ad
 		list_append(exps, e);
 	}
 
