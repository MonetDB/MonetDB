/*
 * This Source Code Form is subject to the terms of the Mozilla Public
 * License, v. 2.0.  If a copy of the MPL was not distributed with this
 * file, You can obtain one at http://mozilla.org/MPL/2.0/.
 *
 * Copyright 1997 - July 2008 CWI, August 2008 - 2020 MonetDB B.V.
 */

#include "monetdb_config.h"
#include "rel_select.h"
#include "sql_tokens.h"
#include "sql_semantic.h"	/* TODO this dependency should be removed, move
				   the dependent code into sql_mvc */
#include "sql_privileges.h"
#include "sql_env.h"
#include "rel_rel.h"
#include "rel_exp.h"
#include "rel_xml.h"
#include "rel_dump.h"
#include "rel_prop.h"
#include "rel_psm.h"
#include "rel_schema.h"
#include "rel_unnest.h"
#include "rel_remote.h"
#include "rel_sequence.h"
#ifdef HAVE_HGE
#include "mal.h"		/* for have_hge */
#endif

#define VALUE_FUNC(f) (f->func->type == F_FUNC || f->func->type == F_FILT)
#define check_card(card,f) ((card == card_none && !f->res) || (CARD_VALUE(card) && f->res && VALUE_FUNC(f)) || card == card_loader || (card == card_relation && f->func->type == F_UNION))

/* return all expressions, with table name == tname */
static list *
rel_table_projections( mvc *sql, sql_rel *rel, char *tname, int level )
{
	list *exps;

	if (THRhighwater())
		return sql_error(sql, 10, SQLSTATE(42000) "Query too complex: running out of stack space");

	if (!rel)
		return NULL;

	if (!tname)
		return _rel_projections(sql, rel, NULL, 1, 0, 1);

	switch(rel->op) {
	case op_join:
	case op_left:
	case op_right:
	case op_full:
		exps = rel_table_projections( sql, rel->l, tname, level+1);
		if (exps)
			return exps;
		return rel_table_projections( sql, rel->r, tname, level+1);
	case op_semi:
	case op_anti:
	case op_select:
		return rel_table_projections( sql, rel->l, tname, level+1);

	case op_topn:
	case op_sample:
	case op_groupby:
	case op_union:
	case op_except:
	case op_inter:
	case op_project:
		if (!is_processed(rel) && level == 0)
			return rel_table_projections( sql, rel->l, tname, level+1);
		/* fall through */
	case op_table:
	case op_basetable:
		if (rel->exps) {
			int rename = 0;
			node *en;

			/* first check alias */
			if (!is_base(rel->op) && !level) {
				list *exps = sa_list(sql->sa);

				for (en = rel->exps->h; en && !rename; en = en->next) {
					sql_exp *e = en->data;;

					if ((is_basecol(e) && exp_relname(e) && strcmp(exp_relname(e), tname) == 0) ||
					    (is_basecol(e) && !exp_relname(e) && e->l && strcmp(e->l, tname) == 0)) {
						if (exp_name(e) && exps_bind_column2(exps, tname, exp_name(e)))
							rename = 1;
						else
							append(exps, e);
					}
				}
			}

			exps = new_exp_list(sql->sa);
			for (en = rel->exps->h; en; en = en->next) {
				sql_exp *e = en->data;
				if (is_basecol(e) && exp_relname(e) && strcmp(exp_relname(e), tname) == 0) {
					if (rename)
						append(exps, exp_alias_ref(sql, e));
					else 
						append(exps, exp_alias_or_copy(sql, tname, exp_name(e), rel, e));
				}
				if (is_basecol(e) && !exp_relname(e) && e->l && strcmp(e->l, tname) == 0) {
					if (rename)
						append(exps, exp_alias_ref(sql, e));
					else
						append(exps, exp_alias_or_copy(sql, tname, exp_name(e), rel, e));
				}

			}
			if (exps && list_length(exps))
				return exps;
		}
		/* fall through */
	default:
		return NULL;
	}
}

static sql_rel*
rel_parent( sql_rel *rel )
{
	if (rel->l && (is_project(rel->op) || rel->op == op_topn || rel->op == op_sample)) {
		sql_rel *l = rel->l;
		if (is_project(l->op))
			return l;
	}
	return rel;
}

static sql_exp *
lastexp(sql_rel *rel) 
{
	if (!is_processed(rel) || is_topn(rel->op) || is_sample(rel->op))
		rel = rel_parent(rel);
	assert(list_length(rel->exps));
	assert(is_project(rel->op));
	return rel->exps->t->data;
}

static sql_exp *
rel_lastexp(mvc *sql, sql_rel *rel )
{
	sql_exp *e;

	if (!is_processed(rel) || is_topn(rel->op))
		rel = rel_parent(rel);
	assert(list_length(rel->exps));
	if (rel->op == op_project) {
		MT_lock_set(&rel->exps->ht_lock);
		rel->exps->ht = NULL;
		MT_lock_unset(&rel->exps->ht_lock);
		return exp_alias_or_copy(sql, NULL, NULL, rel, rel->exps->t->data);
	}
	assert(is_project(rel->op));
	e = rel->exps->t->data;
	if (!exp_name(e)) 
		exp_label(sql->sa, e, ++sql->label);
	return exp_ref(sql->sa, e);
}

static sql_rel *
rel_orderby(mvc *sql, sql_rel *l)
{
	sql_rel *rel = rel_create(sql->sa);
	if (!rel)
		return NULL;

	assert(l->op == op_project && !l->r);
	rel->l = l;
	rel->r = NULL;
	rel->op = op_project;	
	rel->exps = rel_projections(sql, l, NULL, 1, 0);
	rel->card = l->card;
	rel->nrcols = l->nrcols;
	return rel;
}

/* forward refs */
static sql_rel * rel_setquery(sql_query *query, symbol *sq);
static sql_rel * rel_joinquery(sql_query *query, sql_rel *rel, symbol *sq);
static sql_rel * rel_crossquery(sql_query *query, sql_rel *rel, symbol *q);
static sql_rel * rel_unionjoinquery(sql_query *query, sql_rel *rel, symbol *sq);

static sql_rel *
rel_table_optname(mvc *sql, sql_rel *sq, symbol *optname)
{
	sql_rel *osq = sq;
	node *ne;

	if (optname && optname->token == SQL_NAME) {
		dlist *columnrefs = NULL;
		char *tname = optname->data.lval->h->data.sval;
		list *l = sa_list(sql->sa);

		columnrefs = optname->data.lval->h->next->data.lval;
		if (is_topn(sq->op) || (is_project(sq->op) && sq->r) || is_base(sq->op)) {
			sq = rel_project(sql->sa, sq, rel_projections(sql, sq, NULL, 1, 0));
			osq = sq;
		}
		if (columnrefs && dlist_length(columnrefs) > list_length(sq->exps))
			return sql_error(sql, 02, SQLSTATE(42000) "SELECT: The number of aliases is longer than the number of columns (%d>%d)", dlist_length(columnrefs), sq->nrcols);
		if (columnrefs && sq->exps) {
			dnode *d = columnrefs->h;

			ne = sq->exps->h;
			MT_lock_set(&sq->exps->ht_lock);
			sq->exps->ht = NULL;
			MT_lock_unset(&sq->exps->ht_lock);
			for (; d && ne; d = d->next, ne = ne->next) {
				sql_exp *e = ne->data;

				if (exps_bind_column2(l, tname, d->data.sval))
					return sql_error(sql, ERR_AMBIGUOUS, SQLSTATE(42000) "SELECT: Duplicate column name '%s.%s'", tname, d->data.sval);
				exp_setname(sql->sa, e, tname, d->data.sval );
				if (!is_intern(e))
					set_basecol(e);
				append(l, e);
			}
		}
		if (!columnrefs && sq->exps) {
			ne = sq->exps->h;
			for (; ne; ne = ne->next) {
				sql_exp *e = ne->data;

				/*
				if (exp_name(e) && exps_bind_column2(l, tname, exp_name(e)))
					return sql_error(sql, ERR_AMBIGUOUS, SQLSTATE(42000) "SELECT: Duplicate column name '%s.%s'", tname, exp_name(e));
					*/
				noninternexp_setname(sql->sa, e, tname, NULL );
				if (!is_intern(e))
					set_basecol(e);
				append(l, e);
			}
		}
	} else {
		if (!is_project(sq->op) || is_topn(sq->op) || (is_project(sq->op) && sq->r)) {
			sq = rel_project(sql->sa, sq, rel_projections(sql, sq, NULL, 1, 1));
			osq = sq;
		}
		for (ne = osq->exps->h; ne; ne = ne->next) {
			sql_exp *e = ne->data;

			if (!is_intern(e))
				set_basecol(e);
		}
	}
	return osq;
}

static sql_rel *
rel_subquery_optname(sql_query *query, sql_rel *rel, symbol *ast)
{
	mvc *sql = query->sql;
	SelectNode *sn = (SelectNode *) ast;
	exp_kind ek = {type_value, card_relation, TRUE};
	sql_rel *sq = rel_subquery(query, rel, ast, ek);

	assert(ast->token == SQL_SELECT);
	if (!sq)
		return NULL;

	return rel_table_optname(sql, sq, sn->name);
}

sql_rel *
rel_with_query(sql_query *query, symbol *q ) 
{
	mvc *sql = query->sql;
	dnode *d = q->data.lval->h;
	symbol *next = d->next->data.sym;
	sql_rel *rel;

	if (!stack_push_frame(sql, "WITH"))
		return sql_error(sql, 02, SQLSTATE(HY013) MAL_MALLOC_FAIL);
	/* first handle all with's (ie inlined views) */
	for (d = d->data.lval->h; d; d = d->next) {
		symbol *sym = d->data.sym;
		dnode *dn = sym->data.lval->h;
		char *name = qname_table(dn->data.lval);
		sql_rel *nrel;

		if (frame_find_var(sql, name)) {
			stack_pop_frame(sql);
			return sql_error(sql, 01, SQLSTATE(42000) "Variable '%s' already declared", name);
		}
		nrel = rel_semantic(query, sym);
		if (!nrel) {  
			stack_pop_frame(sql);
			return NULL;
		}
		if (!stack_push_rel_view(sql, name, nrel)) {
			stack_pop_frame(sql);
			return sql_error(sql, 02, SQLSTATE(HY013) MAL_MALLOC_FAIL);
		}
		if (!is_project(nrel->op)) {
			if (is_topn(nrel->op) || is_sample(nrel->op)) {
				nrel = rel_project(sql->sa, nrel, rel_projections(sql, nrel, NULL, 1, 1));
			} else {
				stack_pop_frame(sql);
				return NULL;
			}
		}
		assert(is_project(nrel->op));
		if (is_project(nrel->op) && nrel->exps) {
			node *ne = nrel->exps->h;

			for (; ne; ne = ne->next) {
				sql_exp *e = ne->data;

				noninternexp_setname(sql->sa, e, name, NULL );
				if (!is_intern(e))
					set_basecol(e);
			}
		}
	}
	rel = rel_semantic(query, next);
	stack_pop_frame(sql);
	return rel;
}

static sql_rel *
query_exp_optname(sql_query *query, sql_rel *r, symbol *q)
{
	mvc *sql = query->sql;
	switch (q->token) {
	case SQL_WITH:
	{
		sql_rel *tq = rel_with_query(query, q);

		if (!tq)
			return NULL;
		if (q->data.lval->t->type == type_symbol)
			return rel_table_optname(sql, tq, q->data.lval->t->data.sym);
		return tq;
	}
	case SQL_UNION:
	case SQL_EXCEPT:
	case SQL_INTERSECT:
	{
		sql_rel *tq = rel_setquery(query, q);

		if (!tq)
			return NULL;
		return rel_table_optname(sql, tq, q->data.lval->t->data.sym);
	}
	case SQL_JOIN:
	{
		sql_rel *tq = rel_joinquery(query, r, q);

		if (!tq)
			return NULL;
		return rel_table_optname(sql, tq, q->data.lval->t->data.sym);
	}
	case SQL_CROSS:
	{
		sql_rel *tq = rel_crossquery(query, r, q);

		if (!tq)
			return NULL;
		return rel_table_optname(sql, tq, q->data.lval->t->data.sym);
	}
	case SQL_UNIONJOIN:
	{
		sql_rel *tq = rel_unionjoinquery(query, r, q);

		if (!tq)
			return NULL;
		return rel_table_optname(sql, tq, q->data.lval->t->data.sym);
	}
	default:
		(void) sql_error(sql, 02, SQLSTATE(42000) "case %d %s\n", q->token, token2string(q->token));
	}
	return NULL;
}

static sql_subfunc *
bind_func_(mvc *sql, sql_schema *s, char *fname, list *ops, sql_ftype type )
{
	sql_subfunc *sf = NULL;

	if (sql->forward && strcmp(fname, sql->forward->base.name) == 0 && 
	    list_cmp(sql->forward->ops, ops, (fcmp)&arg_subtype_cmp) == 0 &&
	    execute_priv(sql, sql->forward)) 
		return sql_dup_subfunc(sql->sa, sql->forward, NULL, NULL);
	sf = sql_bind_func_(sql->sa, s, fname, ops, type);
	if (sf && execute_priv(sql, sf->func))
		return sf;
	return NULL;
}

static sql_subfunc *
bind_func(mvc *sql, sql_schema *s, char *fname, sql_subtype *t1, sql_subtype *t2, sql_ftype type )
{
	sql_subfunc *sf = NULL;

	if (t1 == NULL)
		return NULL;
	if (sql->forward) {
		if (execute_priv(sql, sql->forward) &&
		    strcmp(fname, sql->forward->base.name) == 0 && 
		   ((!t1 && list_length(sql->forward->ops) == 0) || 
		    (!t2 && list_length(sql->forward->ops) == 1 && subtype_cmp(sql->forward->ops->h->data, t1) == 0) ||
		    (list_length(sql->forward->ops) == 2 && 
		     	subtype_cmp(sql->forward->ops->h->data, t1) == 0 &&
		     	subtype_cmp(sql->forward->ops->h->next->data, t2) == 0))) {
			return sql_dup_subfunc(sql->sa, sql->forward, NULL, NULL);
		}
	}
	sf = sql_bind_func(sql->sa, s, fname, t1, t2, type);
	if (sf && execute_priv(sql, sf->func))
		return sf;
	return NULL;
}

static sql_subfunc *
bind_member_func(mvc *sql, sql_schema *s, char *fname, sql_subtype *t, int nrargs, sql_subfunc *prev)
{
	sql_subfunc *sf = NULL;

	if (sql->forward && strcmp(fname, sql->forward->base.name) == 0 && 
		list_length(sql->forward->ops) == nrargs && is_subtype(t, &((sql_arg *) sql->forward->ops->h->data)->type) && execute_priv(sql, sql->forward)) 
		return sql_dup_subfunc(sql->sa, sql->forward, NULL, t);
	sf = sql_bind_member(sql->sa, s, fname, t, nrargs, prev);
	if (sf && execute_priv(sql, sf->func))
		return sf;
	return NULL;
}

static sql_subfunc *
find_func(mvc *sql, sql_schema *s, char *fname, int len, sql_ftype type, sql_subfunc *prev )
{
	sql_subfunc *sf = NULL;

	if (sql->forward && strcmp(fname, sql->forward->base.name) == 0 && list_length(sql->forward->ops) == len && execute_priv(sql, sql->forward)) 
		return sql_dup_subfunc(sql->sa, sql->forward, NULL, NULL);
	sf = sql_find_func(sql->sa, s, fname, len, type, prev);
	if (sf && execute_priv(sql, sf->func))
		return sf;
	return NULL;
}

static int
score_func( sql_subfunc *sf, list *tl) 
{
	int score = 0;
	node *n, *m;

	/* todo varargs */
	for (n = sf->func->ops->h, m = tl->h; n && m; n = n->next, m = m->next){
		sql_arg *a = n->data;
		sql_subtype *t = m->data;

		if (!t)
			continue;

		if (a->type.type->eclass == EC_ANY)
			score += 100;
		else if (is_subtype(t, &a->type))
			score += t->type->localtype * 20;
		/* same class over converting to other class */
		else if (t->type->eclass == a->type.type->eclass &&
			t->type->localtype <= a->type.type->localtype)
			score += a->type.type->localtype * 4;
		/* make sure we rewrite decimals to float/doubles */
		else if (t->type->eclass == EC_DEC &&
		         a->type.type->eclass == EC_FLT)
			score += a->type.type->localtype * 2;
	}
	return score;
}

static int
rel_set_type_param(mvc *sql, sql_subtype *type, sql_rel *rel, sql_exp *rel_exp, int upcast)
{
	sql_rel *r = rel;
	int is_rel = exp_is_rel(rel_exp);

	if (!type || !rel_exp || (rel_exp->type != e_atom && rel_exp->type != e_column && !is_rel))
		return -1;

	/* use largest numeric types */
	if (upcast && type->type->eclass == EC_NUM) 
#ifdef HAVE_HGE
		type = sql_bind_localtype(have_hge ? "hge" : "lng");
#else
		type = sql_bind_localtype("lng");
#endif
	if (upcast && type->type->eclass == EC_FLT) 
		type = sql_bind_localtype("dbl");

	if (is_rel)
		r = (sql_rel*) rel_exp->l;

	if ((rel_exp->type == e_atom && (rel_exp->l || rel_exp->r || rel_exp->f)) || rel_exp->type == e_column || is_rel) {
		/* it's not a parameter set possible parameters below */
		const char *relname = exp_relname(rel_exp), *expname = exp_name(rel_exp);
		if (rel_set_type_recurse(sql, type, r, &relname, &expname) < 0)
			return -1;
	} else if (set_type_param(sql, type, rel_exp->flag) != 0)
		return -1;

	rel_exp->tpe = *type;
	return 0;
}

static sql_exp *
find_table_function_type(mvc *sql, sql_schema *s, char *fname, list *exps, list *tl, sql_ftype type, sql_subfunc **sf)
{
	sql_exp *e = NULL;
	*sf = bind_func_(sql, s, fname, tl, type);

	if (*sf) {
		e = exp_op(sql->sa, exps, *sf);
	} else if (list_length(tl)) { 
		int len, match = 0;
		list *funcs = sql_find_funcs(sql->sa, s, fname, list_length(tl), type); 
		if (!funcs)
			return sql_error(sql, 02, SQLSTATE(HY013) MAL_MALLOC_FAIL);
		len = list_length(funcs);
		if (len > 1) {
			int i, score = 0; 
			node *n;

			for (i = 0, n = funcs->h; i<len; i++, n = n->next) {
				int cscore = score_func(n->data, tl);
				if (cscore > score) {
					score = cscore;
					match = i;
				}
			}
		}
		if (list_empty(funcs))
			return NULL;

		*sf = list_fetch(funcs, match);
		if ((*sf)->func->vararg) {
			e = exp_op(sql->sa, exps, *sf);
		} else {
			node *n, *m;
			list *nexps = new_exp_list(sql->sa);
			sql_subtype *atp = NULL;
			sql_arg *aa = NULL;

			/* find largest any type argument */ 
			for (n = exps->h, m = (*sf)->func->ops->h; n && m; n = n->next, m = m->next) {
				sql_arg *a = m->data;
				sql_exp *e = n->data;
				sql_subtype *t = exp_subtype(e);

				if (!aa && a->type.type->eclass == EC_ANY) {
					atp = t;
					aa = a;
				}
				if (aa && a->type.type->eclass == EC_ANY && t && atp &&
				    t->type->localtype > atp->type->localtype){
					atp = t;
					aa = a;
				}
			}
			for (n = exps->h, m = (*sf)->func->ops->h; n && m; n = n->next, m = m->next) {
				sql_arg *a = m->data;
				sql_exp *e = n->data;
				sql_subtype *ntp = &a->type;

				if (a->type.type->eclass == EC_ANY && atp)
					ntp = sql_create_subtype(sql->sa, atp->type, atp->digits, atp->scale);
				e = rel_check_type(sql, ntp, NULL, e, type_equal);
				if (!e) {
					nexps = NULL;
					break;
				}
				if (e->card > CARD_ATOM) {
					sql_subaggr *zero_or_one = sql_bind_aggr(sql->sa, sql->session->schema, "zero_or_one", exp_subtype(e));

					e = exp_aggr1(sql->sa, e, zero_or_one, 0, 0, CARD_ATOM, has_nil(e));
				}
				append(nexps, e);
			}
			e = NULL;
			if (nexps) 
				e = exp_op(sql->sa, nexps, *sf);
		}
	}
	return e;
}

static sql_exp*
find_table_function(mvc *sql, sql_schema *s, char *fname, list *exps, list *tl)
{
	sql_subfunc* sf = NULL;
	return find_table_function_type(sql, s, fname, exps, tl, F_UNION, &sf);
}

static sql_rel *
rel_named_table_function(sql_query *query, sql_rel *rel, symbol *ast, int lateral)
{
	mvc *sql = query->sql;
	list *exps = NULL, *tl;
	node *m;
	exp_kind ek = {type_value, card_relation, TRUE};
	sql_rel *sq = NULL, *outer = NULL;
	sql_exp *e = NULL;
	sql_subfunc *sf = NULL;
	symbol *sym = ast->data.lval->h->data.sym;
	dnode *l = sym->data.lval->h;
	char *tname = NULL;
	char *fname = qname_fname(l->data.lval); 
	char *sname = qname_schema(l->data.lval);
	node *en;
	sql_schema *s = sql->session->schema;

	tl = sa_list(sql->sa);
	exps = new_exp_list(sql->sa);
	if (l->next) { /* table call with subquery */
		if (l->next->type == type_symbol && l->next->data.sym->token == SQL_SELECT) {
			if (l->next->next != NULL)
				return sql_error(sql, 02, SQLSTATE(42000) "SELECT: '%s' requires a single sub query", fname);
			if (!(sq = rel_subquery(query, NULL, l->next->data.sym, ek)))
				return NULL;
		} else if (l->next->type == type_symbol || l->next->type == type_list) {
			dnode *n;
			exp_kind iek = {type_value, card_column, TRUE};
			list *exps = sa_list (sql->sa);

			if (l->next->type == type_symbol)
				n = l->next;
			else 
				n = l->next->data.lval->h;
			for ( ; n; n = n->next) {
				sql_exp *e = rel_value_exp(query, &outer, n->data.sym, sql_sel, iek);

				if (!e)
					return NULL;
				append(exps, e);
			}
			sq = rel_project(sql->sa, NULL, exps);
			if (lateral && outer) {
				sq = rel_crossproduct(sql->sa, sq, outer, op_join);
				set_dependent(sq);
			}
		}
		/* reset error */
		sql->session->status = 0;
		sql->errstr[0] = '\0';
		if (!sq || (!lateral && outer))
			return sql_error(sql, 02, SQLSTATE(42000) "SELECT: no such operator '%s'", fname);
		for (en = sq->exps->h; en; en = en->next) {
			sql_exp *e = en->data;

			append(exps, e=exp_alias_or_copy(sql, tname, exp_name(e), NULL, e));
			append(tl, exp_subtype(e));
		}
	}

	if (sname)
		s = mvc_bind_schema(sql, sname);
	e = find_table_function(sql, s, fname, exps, tl);
	if (!e)
		return sql_error(sql, 02, SQLSTATE(42000) "SELECT: no such operator '%s'", fname);
	rel = sq;

	if (ast->data.lval->h->next->data.sym)
		tname = ast->data.lval->h->next->data.sym->data.lval->h->data.sval;
	else
		tname = make_label(sql->sa, ++sql->label);

	/* column or table function */
	sf = e->f;
	if (e->type != e_func || sf->func->type != F_UNION) {
		(void) sql_error(sql, 02, SQLSTATE(42000) "SELECT: '%s' does not return a table", exp_func_name(e));
		return NULL;
	}

<<<<<<< HEAD
	if (sql->emode == m_prepare && rel && rel->exps && sql->params) {
		int i = 0;
		/* for prepared statements set possible missing parameter SQL types from */
		for (m = sf->func->ops->h; m; m = m->next, i++) {
			sql_arg *func_arg = m->data;
			sql_exp *proj_parameter = (sql_exp*) list_fetch(rel->exps, i);
			if (proj_parameter) {
				sql_arg *prep_arg = (sql_arg*) list_fetch(sql->params, proj_parameter->flag);
				if (prep_arg && !prep_arg->type.type)
					prep_arg->type = func_arg->type;
			}
=======
	if (sq) {
		for (node *n = sq->exps->h, *m = sf->res->h ; n && m ; n = n->next, m = m->next) {
			sql_exp *e = (sql_exp*) n->data;
			sql_subtype *t = (sql_subtype*) m->data;
			if (!exp_subtype(e) && rel_set_type_param(sql, t, sq, e, 0) < 0)
				return NULL;
>>>>>>> 7448d41c
		}
	}

	/* for each column add table.column name */
	exps = new_exp_list(sql->sa);
	for (m = sf->func->res->h; m; m = m->next) {
		sql_arg *a = m->data;
		sql_exp *e = exp_column(sql->sa, tname, a->name, &a->type, CARD_MULTI, 1, 0);

		set_basecol(e);
		append(exps, e);
	}
	rel = rel_table_func(sql->sa, rel, e, exps, (sq)?TABLE_FROM_RELATION:TABLE_PROD_FUNC);
	if (ast->data.lval->h->next->data.sym && ast->data.lval->h->next->data.sym->data.lval->h->next->data.lval)
		rel = rel_table_optname(sql, rel, ast->data.lval->h->next->data.sym);
	return rel;
}

static sql_exp *
rel_op_(mvc *sql, sql_schema *s, char *fname, exp_kind ek)
{
	sql_subfunc *f = NULL;
	sql_ftype type = (ek.card == card_loader)?F_LOADER:((ek.card == card_none)?F_PROC:
		   ((ek.card == card_relation)?F_UNION:F_FUNC));

	f = sql_bind_func(sql->sa, s, fname, NULL, NULL, type);
	if (f && check_card(ek.card, f)) {
		return exp_op(sql->sa, NULL, f);
	} else {
		return sql_error(sql, 02, SQLSTATE(42000) "SELECT: no such operator '%s'", fname);
	}
}

static sql_exp*
exp_values_set_supertype(mvc *sql, sql_exp *values)
{
	list *vals = values->f, *nexps;
	sql_subtype *tpe = exp_subtype(vals->h->data);

	if (tpe)
		values->tpe = *tpe;

	for (node *m = vals->h; m; m = m->next) {
		sql_exp *e = m->data;
		sql_subtype super, *ttpe;

		/* if the expression is a parameter set its type */
		if (tpe && e->type == e_atom && !e->l && !e->r && !e->f && !e->tpe.type) {
			if (set_type_param(sql, tpe, e->flag) == 0)
				e->tpe = *tpe;
			else
				return NULL;
		}
		ttpe = exp_subtype(e);
		if (tpe && ttpe) {
			supertype(&super, tpe, ttpe);
			values->tpe = super;
			tpe = &values->tpe;
		} else {
			tpe = ttpe;
		}
	}

	if (tpe) {
		/* if the expression is a parameter set its type */
		for (node *m = vals->h; m; m = m->next) {
			sql_exp *e = m->data;
			if (e->type == e_atom && !e->l && !e->r && !e->f && !e->tpe.type) {
				if (set_type_param(sql, tpe, e->flag) == 0)
					e->tpe = *tpe;
				else
					return NULL;
			}
		}
		values->tpe = *tpe;
		nexps = sa_list(sql->sa);
		for (node *m = vals->h; m; m = m->next) {
			sql_exp *e = m->data;
			e = rel_check_type(sql, &values->tpe, NULL, e, type_equal);
			if (!e)
				return NULL;
			append(nexps, e); 
		}
		values->f = nexps;
	}
	return values;
}

static sql_rel *
rel_values(sql_query *query, symbol *tableref)
{
	mvc *sql = query->sql;
	sql_rel *r = NULL;
	dlist *rowlist = tableref->data.lval;
	symbol *optname = rowlist->t->data.sym;
	dnode *o;
	node *m;
	list *exps = sa_list(sql->sa);
	exp_kind ek = {type_value, card_value, TRUE};

	for (o = rowlist->h; o; o = o->next) {
		dlist *values = o->data.lval;

		/* When performing sub-queries, the relation name appears under a SQL_NAME symbol at the end of the list */
		if (o->type == type_symbol && o->data.sym->token == SQL_NAME)
			break;

		if (!list_empty(exps) && list_length(exps) != dlist_length(values)) {
			return sql_error(sql, 02, SQLSTATE(42000) "VALUES: number of columns doesn't match between rows");
		} else {
			dnode *n;

			if (list_empty(exps)) {
				for (n = values->h; n; n = n->next) {
					sql_exp *vals = exp_values(sql->sa, sa_list(sql->sa));

					exp_label(sql->sa, vals, ++sql->label);
					list_append(exps, vals);
				}
			}
			for (n = values->h, m = exps->h; n && m; n = n->next, m = m->next) {
				sql_exp *vals = m->data;
				list *vals_list = vals->f;
				sql_exp *e = rel_value_exp(query, NULL, n->data.sym, sql_sel, ek);
				if (!e) 
					return NULL;
				list_append(vals_list, e);
			}
		}
	}
	/* loop to check types */
	for (m = exps->h; m; m = m->next)
		m->data = exp_values_set_supertype(sql, (sql_exp*) m->data);

	r = rel_project(sql->sa, NULL, exps);
	r->nrcols = list_length(exps);
	r->card = dlist_length(rowlist) == 1 ? CARD_ATOM : CARD_MULTI;
	return rel_table_optname(sql, r, optname);
}

static int
check_is_lateral(symbol *tableref) 
{
	if (tableref->token == SQL_NAME || tableref->token == SQL_TABLE) {
		if (dlist_length(tableref->data.lval) == 3)
			return tableref->data.lval->h->next->next->data.i_val;
		return 0;
	} else if (tableref->token == SQL_VALUES) {
		return 0;
	} else if (tableref->token == SQL_SELECT) {
		SelectNode *sn = (SelectNode *) tableref;
		return sn->lateral;
	} else {
		return 0;
	}
}

static sql_rel *
rel_reduce_on_column_privileges(mvc *sql, sql_rel *rel, sql_table *t)
{
	list *exps = sa_list(sql->sa);

	for (node *n = rel->exps->h, *m = t->columns.set->h; n && m; n = n->next, m = m->next) {
		sql_exp *e = n->data;
		sql_column *c = m->data;

		if (column_privs(sql, c, PRIV_SELECT)) {
			append(exps, e);
		}
	}
	if (!list_empty(exps)) {
		rel->exps = exps;
		return rel;
	}
	return NULL;
}


sql_rel *
table_ref(sql_query *query, sql_rel *rel, symbol *tableref, int lateral)
{
	mvc *sql = query->sql;
	char *tname = NULL;
	sql_table *t = NULL;
	sql_rel *res = NULL;

	if (tableref->token == SQL_NAME) {
		dlist *name = tableref->data.lval->h->data.lval;
		sql_rel *temp_table = NULL;
		char *sname = qname_schema(name);
		sql_schema *s = NULL;
		int allowed = 1;

		tname = qname_table(name);

		if (dlist_length(name) > 2)
			return sql_error(sql, 02, SQLSTATE(3F000) "SELECT: only a schema and table name expected");

		if (sname && !(s=mvc_bind_schema(sql,sname)))
			return sql_error(sql, 02, SQLSTATE(3F000) "SELECT: no such schema '%s'", sname);
		if (!t && !sname) {
			t = stack_find_table(sql, tname);
			if (!t) 
				temp_table = stack_find_rel_view(sql, tname);
		}
		if (!t && !temp_table) {
			if (!s)
				s = cur_schema(sql);
			t = mvc_bind_table(sql, s, tname);
			if (!t && !sname) {
				s = tmp_schema(sql);
				t = mvc_bind_table(sql, s, tname);
			}
		}
		if (!t && !temp_table) {
			return sql_error(sql, 02, SQLSTATE(42S02) "SELECT: no such table '%s'", tname);
		} else if (!temp_table && !table_privs(sql, t, PRIV_SELECT)) {
			allowed = 0;
		}
		if (tableref->data.lval->h->next->data.sym) {	/* AS */
			tname = tableref->data.lval->h->next->data.sym->data.lval->h->data.sval;
		}
		if (temp_table && !t) {
			node *n;
			int needed = !is_simple_project(temp_table->op);

			for (n = temp_table->exps->h; n && !needed; n = n->next) {
				sql_exp *e = n->data;

				if (!exp_relname(e) || strcmp(exp_relname(e), tname) != 0)
					needed = 1;
			}

			if (needed) {
				list *exps = rel_projections(sql, temp_table, NULL, 1, 1);

				temp_table = rel_project(sql->sa, temp_table, exps);
				for (n = exps->h; n; n = n->next) {
					sql_exp *e = n->data;

					noninternexp_setname(sql->sa, e, tname, NULL);
					set_basecol(e);
				}
			}
			if (allowed)
				return temp_table;
			return sql_error(sql, 02, SQLSTATE(42000) "SELECT: access denied for %s to table '%s.%s'", stack_get_string(sql, "current_user"), s->base.name, tname);
		} else if (isView(t)) {
			/* instantiate base view */
			node *n,*m;
			sql_rel *rel;

			if (sql->emode == m_deps)
				rel = rel_basetable(sql, t, tname);
			else
				rel = rel_parse(sql, t->s, t->query, m_instantiate);

			if (!rel)
				return NULL;
			/* Rename columns of the rel_parse relation */
			if (sql->emode != m_deps) {
				assert(is_project(rel->op));
				if (!rel)
					return NULL;
				set_processed(rel);
				for (n = t->columns.set->h, m = rel->exps->h; n && m; n = n->next, m = m->next) {
					sql_column *c = n->data;
					sql_exp *e = m->data;

					exp_setname(sql->sa, e, tname, c->base.name);
					set_basecol(e);
				}
			}
			if (!allowed) 
				rel = rel_reduce_on_column_privileges(sql, rel, t);
			if (allowed && rel)
				return rel;
			return sql_error(sql, 02, SQLSTATE(42000) "SELECT: access denied for %s to table '%s.%s'", stack_get_string(sql, "current_user"), s->base.name, tname);
		}
		if ((isMergeTable(t) || isReplicaTable(t)) && list_empty(t->members.set))
			return sql_error(sql, 02, SQLSTATE(42000) "MERGE or REPLICA TABLE should have at least one table associated");
		res = rel_basetable(sql, t, tname);
		if (!allowed) {
			res = rel_reduce_on_column_privileges(sql, res, t);
			if (!res)
				return sql_error(sql, 02, SQLSTATE(42000) "SELECT: access denied for %s to table '%s.%s'", stack_get_string(sql, "current_user"), s->base.name, tname);
		}
		if (tableref->data.lval->h->next->data.sym && tableref->data.lval->h->next->data.sym->data.lval->h->next->data.lval) /* AS with column aliases */
			res = rel_table_optname(sql, res, tableref->data.lval->h->next->data.sym);
		return res;
	} else if (tableref->token == SQL_VALUES) {
		return rel_values(query, tableref);
	} else if (tableref->token == SQL_TABLE) {
		return rel_named_table_function(query, rel, tableref, lateral);
	} else if (tableref->token == SQL_SELECT) {
		return rel_subquery_optname(query, rel, tableref);
	} else {
		return query_exp_optname(query, rel, tableref);
	}
}

static sql_exp *
rel_var_ref(mvc *sql, char *name, int at)
{
	if (stack_find_var(sql, name)) {
		sql_subtype *tpe = stack_find_type(sql, name);
		int frame = stack_find_frame(sql, name);

		return exp_param(sql->sa, name, tpe, frame);
	} else if (at) {
		return sql_error(sql, 02, SQLSTATE(42000) "SELECT: '@""%s' unknown", name);
	} else {
		return sql_error(sql, 02, SQLSTATE(42000) "SELECT: identifier '%s' unknown", name);
	}
}

static sql_exp *
exps_get_exp(list *exps, int nth)
{
	node *n = NULL;
	int i = 0;

	if (exps)
		for (n=exps->h, i=1; n && i<nth; n=n->next, i++)
			;
	if (n && i == nth)
		return n->data;
	return NULL;
}

static sql_rel *
rel_find_groupby(sql_rel *groupby)
{
	if (groupby && !is_processed(groupby) && !is_base(groupby->op)) { 
		while(!is_processed(groupby) && !is_base(groupby->op)) {
			if (groupby->op == op_groupby || !groupby->l)
				break;
			if (groupby->l)
				groupby = groupby->l;
		}
		if (groupby && groupby->op == op_groupby)
			return groupby;
	}
	return NULL;
}

static int
is_groupby_col(sql_rel *gb, sql_exp *e)
{
	gb = rel_find_groupby(gb);

	if (gb) {
		if (exp_relname(e)) { 
			if (exp_name(e) && exps_bind_column2(gb->r, exp_relname(e), exp_name(e))) 
				return 1;
		} else {
			if (exp_name(e) && exps_bind_column(gb->r, exp_name(e), NULL, 1)) 
				return 1;
		}
	}
	return 0;
}

static sql_exp *
rel_column_ref(sql_query *query, sql_rel **rel, symbol *column_r, int f)
{
	mvc *sql = query->sql;
	sql_exp *exp = NULL;
	dlist *l = NULL;
	sql_rel *inner = rel?*rel:NULL;

	assert((column_r->token == SQL_COLUMN || column_r->token == SQL_IDENT) && column_r->type == type_list);
	l = column_r->data.lval;

	if (dlist_length(l) == 1 && l->h->type == type_int) {
		int nr = l->h->data.i_val;
		atom *a;
		if ((a = sql_bind_arg(sql, nr)) != NULL) {
			if (EC_TEMP_FRAC(atom_type(a)->type->eclass)) {
				/* fix fraction */
				sql_subtype *st = atom_type(a), t;
				int digits = st->digits;
				sql_exp *e;

				sql_find_subtype(&t, st->type->sqlname, digits, 0);

				st->digits = 3;
				e = exp_atom_ref(sql->sa, nr, st);

				return exp_convert(sql->sa, e, st, &t); 
			} else {
				return exp_atom_ref(sql->sa, nr, atom_type(a));
			}
		}
		return NULL;
	} else if (dlist_length(l) == 1) {
		char *name = l->h->data.sval;
		sql_arg *a = sql_bind_param(sql, name);
		int var = stack_find_var(sql, name);

		if (!exp && inner)
			exp = rel_bind_column(sql, inner, name, f, 0);
		if (!exp && inner && is_sql_having(f) && inner->op == op_select)
			inner = inner->l;
		if (!exp && inner && (is_sql_having(f) || is_sql_aggr(f)) && is_groupby(inner->op)) {
			exp = rel_bind_column(sql, inner->l, name, f, 0);
		}
		if (!exp && query && query_has_outer(query)) {
			int i;
			sql_rel *outer;

			for (i=query_has_outer(query)-1; i>= 0 && !exp && (outer = query_fetch_outer(query,i)); i--) {
				exp = rel_bind_column(sql, outer, name, f, 0);
				if (!exp && (is_sql_having(f) || is_sql_aggr(f)) && is_groupby(outer->op)) {
					exp = rel_bind_column(sql, outer->l, name, f, 0);
				}
				if (exp && is_simple_project(outer->op) && !rel_find_exp(outer, exp)) {
					exp = rel_project_add_exp(sql, outer, exp);
				}
				if (exp)
					break;
			}
			if (exp && outer && outer->card <= CARD_AGGR && exp->card > CARD_AGGR && (!is_sql_aggr(f) || is_sql_farg(f)))
				return sql_error(sql, ERR_GROUPBY, SQLSTATE(42000) "SELECT: cannot use non GROUP BY column '%s' in query results without an aggregate function", name);
			if (exp) { 
				if (is_groupby(outer->op) && !is_sql_aggr(f)) {
					exp = rel_groupby_add_aggr(sql, outer, exp);
					exp->card = CARD_ATOM;
				} else if (is_groupby(outer->op) && is_sql_aggr(f) && exps_find_match_exp(outer->exps, exp))
					exp = exp_ref(sql->sa, exp);
				else
					exp->card = CARD_ATOM;
				set_freevar(exp, i);
			}
			if (exp && outer && is_join(outer->op))
				set_dependent(outer);
		}
		if (exp) {
			if (var || a)
				return sql_error(sql, ERR_AMBIGUOUS, SQLSTATE(42000) "SELECT: identifier '%s' ambiguous", name);
		} else if (a) {
			if (var)
				return sql_error(sql, ERR_AMBIGUOUS, SQLSTATE(42000) "SELECT: identifier '%s' ambiguous", name);
			exp = exp_param(sql->sa, a->name, &a->type, 0);
		}
		if (!exp && var) {
			sql_rel *r = stack_find_rel_var(sql, name);
			if (r) {
				*rel = r;
				return exp_rel(sql, r);
			}
			return rel_var_ref(sql, name, 0);
		}
		if (!exp && !var)
			return sql_error(sql, 02, SQLSTATE(42000) "SELECT: identifier '%s' unknown", name);
		if (exp && inner && inner->card <= CARD_AGGR && exp->card > CARD_AGGR && (is_sql_sel(f) || is_sql_having(f)) && !is_sql_aggr(f))
			return sql_error(sql, ERR_GROUPBY, SQLSTATE(42000) "SELECT: cannot use non GROUP BY column '%s' in query results without an aggregate function", name);
		if (exp && inner && is_groupby(inner->op) && !is_sql_aggr(f) && !is_freevar(exp))
			exp = rel_groupby_add_aggr(sql, inner, exp);
	} else if (dlist_length(l) == 2) {
		char *tname = l->h->data.sval;
		char *cname = l->h->next->data.sval;

		if (!exp && rel && inner)
			exp = rel_bind_column2(sql, inner, tname, cname, f);
		if (!exp && inner && is_sql_having(f) && inner->op == op_select)
			inner = inner->l;
		if (!exp && inner && (is_sql_having(f) || is_sql_aggr(f)) && is_groupby(inner->op)) {
			exp = rel_bind_column2(sql, inner->l, tname, cname, f);
		}
		if (!exp && query && query_has_outer(query)) {
			int i;
			sql_rel *outer;

			for (i=query_has_outer(query)-1; i>= 0 && !exp && (outer = query_fetch_outer(query,i)); i--) {
				exp = rel_bind_column2(sql, outer, tname, cname, f | sql_outer);
				if (!exp && (is_sql_having(f) || is_sql_aggr(f)) && is_groupby(outer->op)) {
					exp = rel_bind_column2(sql, outer->l, tname, cname, f);
				}
				if (exp && is_simple_project(outer->op) && !rel_find_exp(outer, exp)) {
					exp = rel_project_add_exp(sql, outer, exp);
				}
				if (exp)
					break;
			}
			if (exp && outer && outer->card <= CARD_AGGR && exp->card > CARD_AGGR && (!is_sql_aggr(f) || is_sql_farg(f)))
				return sql_error(sql, ERR_GROUPBY, SQLSTATE(42000) "SELECT: cannot use non GROUP BY column '%s.%s' in query results without an aggregate function", tname, cname);
			if (exp) {
				if (is_groupby(outer->op) && !is_sql_aggr(f)) {
					exp = rel_groupby_add_aggr(sql, outer, exp);
					exp->card = CARD_ATOM;
				} else if (is_groupby(outer->op) && is_sql_aggr(f) && exps_find_match_exp(outer->exps, exp))
					exp = exp_ref(sql->sa, exp);
				else
					exp->card = CARD_ATOM;
				set_freevar(exp, i);
			}
			if (exp && outer && is_join(outer->op))
				set_dependent(outer);
		}

		/* some views are just in the stack,
		   like before and after updates views */
		if (rel && !exp && sql->use_views) {
			sql_rel *v = stack_find_rel_view(sql, tname);

			if (v) {
				if (*rel)
					*rel = rel_crossproduct(sql->sa, *rel, v, op_join);
				else
					*rel = v;
				exp = rel_bind_column2(sql, *rel, tname, cname, f);
			}
		}
		if (!exp)
			return sql_error(sql, 02, SQLSTATE(42S22) "SELECT: no such column '%s.%s'", tname, cname);
		if (exp && inner && inner->card <= CARD_AGGR && exp->card > CARD_AGGR && (is_sql_sel(f) || is_sql_having(f)) && !is_sql_aggr(f))
			return sql_error(sql, ERR_GROUPBY, SQLSTATE(42000) "SELECT: cannot use non GROUP BY column '%s.%s' in query results without an aggregate function", tname, cname);
		if (exp && inner && is_groupby(inner->op) && !is_sql_aggr(f) && !is_freevar(exp))
			exp = rel_groupby_add_aggr(sql, inner, exp);
	} else if (dlist_length(l) >= 3) {
		return sql_error(sql, 02, SQLSTATE(42000) "TODO: column names of level >= 3");
	}
	return exp;
}

#ifdef HAVE_HGE
static hge
#else
static lng
#endif
scale2value(int scale)
{
#ifdef HAVE_HGE
	hge val = 1;
#else
	lng val = 1;
#endif

	if (scale < 0)
		scale = -scale;
	for (; scale; scale--) {
		val = val * 10;
	}
	return val;
}

static sql_exp *
exp_fix_scale(mvc *sql, sql_subtype *ct, sql_exp *e, int both, int always)
{
	sql_subtype *et = exp_subtype(e);

	if (ct->type->scale == SCALE_FIX && et->type->scale == SCALE_FIX) {
		int scale_diff = ((int) ct->scale - (int) et->scale);

		if (scale_diff) {
			sql_subtype *it = sql_bind_localtype(et->type->base.name);
			sql_subfunc *c = NULL;

			if (scale_diff < 0) {
				if (!both)
					return e;
				c = sql_bind_func(sql->sa, sql->session->schema, "scale_down", et, it, F_FUNC);
			} else {
				c = sql_bind_func(sql->sa, sql->session->schema, "scale_up", et, it, F_FUNC);
			}
			if (c) {
#ifdef HAVE_HGE
				hge val = scale2value(scale_diff);
#else
				lng val = scale2value(scale_diff);
#endif
				atom *a = atom_int(sql->sa, it, val);
				sql_subtype *res = c->res->h->data;

				res->scale = (et->scale + scale_diff);
				return exp_binop(sql->sa, e, exp_atom(sql->sa, a), c);
			}
		}
	} else if (always && et->scale) {	/* scale down */
		int scale_diff = -(int) et->scale;
		sql_subtype *it = sql_bind_localtype(et->type->base.name);
		sql_subfunc *c = sql_bind_func(sql->sa, sql->session->schema, "scale_down", et, it, F_FUNC);

		if (c) {
#ifdef HAVE_HGE
			hge val = scale2value(scale_diff);
#else
			lng val = scale2value(scale_diff);
#endif
			atom *a = atom_int(sql->sa, it, val);
			sql_subtype *res = c->res->h->data;

			res->scale = 0;
			return exp_binop(sql->sa, e, exp_atom(sql->sa, a), c);
		} else {
			printf("scale_down missing (%s)\n", et->type->base.name);
		}
	}
	return e;
}



static int
rel_binop_check_types(mvc *sql, sql_rel *rel, sql_exp *ls, sql_exp *rs, int upcast)
{
	sql_subtype *t1 = exp_subtype(ls), *t2 = exp_subtype(rs);
	
	if (!t1 || !t2) {
		if (t2 && !t1 && rel_set_type_param(sql, t2, rel, ls, upcast) < 0)
			return -1;
		if (t1 && !t2 && rel_set_type_param(sql, t1, rel, rs, upcast) < 0)
			return -1;
	}
	if (!exp_subtype(ls) && !exp_subtype(rs)) {
		(void) sql_error(sql, 01, SQLSTATE(42000) "Cannot have a parameter (?) on both sides of an expression");
		return -1;
	}
	return 0;
}

/* try to do an in-place conversion
 *
 * in-place conversion is only possible if the exp is a variable.
 * This is only done to be able to map more cached queries onto the same
 * interface.
 */

static void
convert_atom(atom *a, sql_subtype *rt)
{
	if (atom_null(a)) {
		if (a->data.vtype != rt->type->localtype) {
			const void *p;

			a->data.vtype = rt->type->localtype;
			p = ATOMnilptr(a->data.vtype);
			VALset(&a->data, a->data.vtype, (ptr) p);
		}
	}
	a->tpe = *rt;
}

static sql_exp *
exp_convert_inplace(mvc *sql, sql_subtype *t, sql_exp *exp)
{
	atom *a;

	/* exclude named variables and variable lists */
	if (exp->type != e_atom || exp->r /* named */ || exp->f /* list */ || !exp->l /* not direct atom */) 
		return NULL;

	a = exp->l;
	if (t->scale && t->type->eclass != EC_FLT)
		return NULL;

	if (a && atom_cast(sql->sa, a, t)) {
		convert_atom(a, t);
		exp->tpe = *t;
		return exp;
	}
	return NULL;
}

static sql_exp *
rel_numeric_supertype(mvc *sql, sql_exp *e )
{
	sql_subtype *tp = exp_subtype(e);

	if (tp->type->eclass == EC_DEC) {
		sql_subtype *dtp = sql_bind_localtype("dbl");

		return rel_check_type(sql, dtp, NULL, e, type_cast);
	}
	if (tp->type->eclass == EC_NUM) {
#ifdef HAVE_HGE
		sql_subtype *ltp = sql_bind_localtype(have_hge ? "hge" : "lng");
#else
		sql_subtype *ltp = sql_bind_localtype("lng");
#endif

		return rel_check_type(sql, ltp, NULL, e, type_cast);
	}
	return e;
}

sql_exp *
rel_check_type(mvc *sql, sql_subtype *t, sql_rel *rel, sql_exp *exp, check_type tpe)
{
	int c, err = 0;
	sql_exp* nexp = NULL;
	sql_subtype *fromtype = exp_subtype(exp);

	if ((!fromtype || !fromtype->type) && rel_set_type_param(sql, t, rel, exp, 0) == 0)
		return exp;

	/* first try cheap internal (in-place) conversions ! */
	if ((nexp = exp_convert_inplace(sql, t, exp)) != NULL)
		return nexp;

	if (fromtype && subtype_cmp(t, fromtype) != 0) {
		if (EC_INTERVAL(fromtype->type->eclass) && (t->type->eclass == EC_NUM || t->type->eclass == EC_POS) && t->digits < fromtype->digits) {
			err = 1; /* conversion from interval to num depends on the number of digits */
		} else {
			c = sql_type_convert(fromtype->type->eclass, t->type->eclass);
			if (!c || (c == 2 && tpe == type_set) || (c == 3 && tpe != type_cast)) {
				err = 1;
			} else {
				exp = exp_convert(sql->sa, exp, fromtype, t);
			}
		}
	}
	if (err) {
		sql_exp *res = sql_error( sql, 03, SQLSTATE(42000) "types %s(%u,%u) and %s(%u,%u) are not equal%s%s%s",
			fromtype->type->sqlname,
			fromtype->digits,
			fromtype->scale,
			t->type->sqlname,
			t->digits,
			t->scale,
			(exp->type == e_column ? " for column '" : ""),
			(exp->type == e_column ? exp_name(exp) : ""),
			(exp->type == e_column ? "'" : "")
		);
		return res;
	}
	return exp;
}

static sql_exp *
exp_scale_algebra(mvc *sql, sql_subfunc *f, sql_rel *rel, sql_exp *l, sql_exp *r)
{
	sql_subtype *lt = exp_subtype(l);
	sql_subtype *rt = exp_subtype(r);

	if (lt->type->scale == SCALE_FIX && rt->scale &&
		strcmp(f->func->imp, "/") == 0) {
		sql_subtype *res = f->res->h->data;
		int scale, digits, digL, scaleL;
		sql_subtype nlt;

		/* scale fixing may require a larger type ! */
		scaleL = (lt->scale < 3) ? 3 : lt->scale;
		scale = scaleL;
		scaleL += rt->scale;
		digL = lt->digits + (scaleL - lt->scale);
		digits = (digL > (int)rt->digits) ? digL : (int)rt->digits;

		/* HACK alert: digits should be less than max */
#ifdef HAVE_HGE
		if (have_hge) {
			if (res->type->radix == 10 && digits > 39)
				digits = 39;
			if (res->type->radix == 2 && digits > 128)
				digits = 128;
		} else
#endif
		{
			if (res->type->radix == 10 && digits > 19)
				digits = 19;
			if (res->type->radix == 2 && digits > 64)
				digits = 64;
		}

		sql_find_subtype(&nlt, lt->type->sqlname, digL, scaleL);
		l = rel_check_type( sql, &nlt, rel, l, type_equal);

		sql_find_subtype(res, lt->type->sqlname, digits, scale);
	}
	return l;
}

int
rel_convert_types(mvc *sql, sql_rel *ll, sql_rel *rr, sql_exp **L, sql_exp **R, int scale_fixing, check_type tpe)
{
	sql_exp *ls = *L;
	sql_exp *rs = *R;
	sql_subtype *lt = exp_subtype(ls);
	sql_subtype *rt = exp_subtype(rs);

	if (!rt && !lt) {
		sql_error(sql, 01, SQLSTATE(42000) "Cannot have a parameter (?) on both sides of an expression");
		return -1;
	}
	if (rt && (!lt || !lt->type))
		 return rel_set_type_param(sql, rt, ll, ls, 0);
	if (lt && (!rt || !rt->type))
		 return rel_set_type_param(sql, lt, rr, rs, 0);

	if (rt && lt) {
		sql_subtype *i = lt;
		sql_subtype *r = rt;

		if (subtype_cmp(lt, rt) != 0 || (tpe == type_equal_no_any && (lt->type->localtype==0 || rt->type->localtype==0))) {
			sql_subtype super;

			supertype(&super, r, i);
			if (scale_fixing) {
				/* convert ls to super type */
				ls = rel_check_type(sql, &super, ll, ls, tpe);
				/* convert rs to super type */
				rs = rel_check_type(sql, &super, rr, rs, tpe);
			} else {
				/* convert ls to super type */
				super.scale = lt->scale;
				ls = rel_check_type(sql, &super, ll, ls, tpe);
				/* convert rs to super type */
				super.scale = rt->scale;
				rs = rel_check_type(sql, &super, rr, rs, tpe);
			}
		}
		*L = ls;
		*R = rs;
		if (!ls || !rs) {
			return -1;
		}
		return 0;
	}
	return -1;
}

static sql_rel *
rel_filter(mvc *sql, sql_rel *rel, list *l, list *r, char *sname, char *filter_op, int anti )
{
	node *n;
	sql_exp *L = l->h->data, *R = r->h->data, *e = NULL;
	sql_subfunc *f = NULL;
	sql_schema *s = sql->session->schema;
	list *tl, *exps;

	exps = sa_list(sql->sa);
	tl = sa_list(sql->sa);
	for (n = l->h; n; n = n->next){
		sql_exp *e = n->data;

		list_append(exps, e);
		list_append(tl, exp_subtype(e));
	}
	for (n = r->h; n; n = n->next){
		sql_exp *e = n->data;

		list_append(exps, e);
		list_append(tl, exp_subtype(e));
	}
	if (sname)
		s = mvc_bind_schema(sql, sname);
	/* find filter function */
	f = sql_bind_func_(sql->sa, s, filter_op, tl, F_FILT);

	if (!f) 
		f = find_func(sql, s, filter_op, list_length(exps), F_FILT, NULL);
	if (f) {
		node *n,*m = f->func->ops->h;
		list *nexps = sa_list(sql->sa);

		for(n=l->h; m && n; m = m->next, n = n->next) {
			sql_arg *a = m->data;
			sql_exp *e = n->data;

			e = rel_check_type(sql, &a->type, rel, e, type_equal);
			if (!e)
				return NULL;
			list_append(nexps, e);
		}
		l = nexps;
		nexps = sa_list(sql->sa);
		for(n=r->h; m && n; m = m->next, n = n->next) {
			sql_arg *a = m->data;
			sql_exp *e = n->data;

			e = rel_check_type(sql, &a->type, rel, e, type_equal);
			if (!e)
				return NULL;
			list_append(nexps, e);
		}
		r = nexps;
	}
	if (!f) {
		return sql_error(sql, 02, SQLSTATE(42000) "SELECT: no such FILTER function '%s'", filter_op);
		return NULL;
	}
	e = exp_filter(sql->sa, l, r, f, anti);

	/* atom or row => select */
	if (exps_card(l) > rel->card) {
		sql_exp *ls = l->h->data;
		if (exp_name(ls))
			return sql_error(sql, ERR_GROUPBY, SQLSTATE(42000) "SELECT: cannot use non GROUP BY column '%s' in query results without an aggregate function", exp_name(ls));
		else
			return sql_error(sql, ERR_GROUPBY, SQLSTATE(42000) "SELECT: cannot use non GROUP BY column in query results without an aggregate function");
	}
	if (exps_card(r) > rel->card) {
		sql_exp *rs = l->h->data;
		if (exp_name(rs))
			return sql_error(sql, ERR_GROUPBY, SQLSTATE(42000) "SELECT: cannot use non GROUP BY column '%s' in query results without an aggregate function", exp_name(rs));
		else
			return sql_error(sql, ERR_GROUPBY, SQLSTATE(42000) "SELECT: cannot use non GROUP BY column in query results without an aggregate function");
	}
	if (exps_card(r) <= CARD_ATOM && exps_are_atoms(r)) {
		if (exps_card(l) == exps_card(r) || rel->processed)  /* bin compare op */
			return rel_select(sql->sa, rel, e);

		if (/*is_semi(rel->op) ||*/ is_outerjoin(rel->op)) {
			if ((is_left(rel->op) || is_full(rel->op)) && rel_find_exp(rel->l, l->h->data)) {
				rel_join_add_exp(sql->sa, rel, e);
				return rel;
			} else if ((is_right(rel->op) || is_full(rel->op)) && rel_find_exp(rel->r, l->h->data)) {
				rel_join_add_exp(sql->sa, rel, e);
				return rel;
			}
			if (is_left(rel->op) && rel_find_exp(rel->r, l->h->data)) {
				rel->r = rel_push_select(sql, rel->r, L, e);
				return rel;
			} else if (is_right(rel->op) && rel_find_exp(rel->l, l->h->data)) {
				rel->l = rel_push_select(sql, rel->l, L, e);
				return rel;
			}
		}
		/* push select into the given relation */
		return rel_push_select(sql, rel, L, e);
	} else { /* join */
		sql_rel *r;
		if (/*is_semi(rel->op) ||*/ (is_outerjoin(rel->op) && !is_processed((rel)))) {
			rel_join_add_exp(sql->sa, rel, e);
			return rel;
		}
		/* push join into the given relation */
		if ((r = rel_push_join(sql, rel, L, R, NULL, e)) != NULL)
			return r;
		rel_join_add_exp(sql->sa, rel, e);
		return rel;
	}
}

static sql_rel *
rel_filter_exp_(mvc *sql, sql_rel *rel, sql_exp *ls, sql_exp *rs, sql_exp *rs2, char *filter_op, int anti )
{
	list *l = sa_list(sql->sa);
	list *r = sa_list(sql->sa);

	list_append(l, ls);
	list_append(r, rs);
	if (rs2)
		list_append(r, rs2);
	return rel_filter(sql, rel, l, r, "sys", filter_op, anti);
}

static sql_rel *
rel_compare_exp_(sql_query *query, sql_rel *rel, sql_exp *ls, sql_exp *rs, sql_exp *rs2, int type, int anti, int quantifier)
{
	mvc *sql = query->sql;
	sql_exp *L = ls, *R = rs, *e = NULL;

	if (quantifier || exp_is_rel(ls) || exp_is_rel(rs)) {
		if (rs2) {
			e = exp_compare2(sql->sa, ls, rs, rs2, type);
			if (anti)
				set_anti(e);
		} else {
			if (rel_binop_check_types(sql, rel, ls, rs, 0) < 0)
				return NULL;
			e = exp_compare_func(sql, ls, rs, rs2, compare_func((comp_type)type, quantifier?0:anti), quantifier);
			if (anti && quantifier)
				e = rel_unop_(sql, NULL, e, NULL, "not", card_value);
		}
		return rel_select(sql->sa, rel, e);
	} else if (!rs2) {
		if (ls->card < rs->card) {
			sql_exp *swap = ls;
	
			ls = rs;
			rs = swap;

			swap = L;
			L = R;
			R = swap;

			type = (int)swap_compare((comp_type)type);
		}
		if (rel_convert_types(sql, rel, rel, &ls, &rs, 1, type_equal_no_any) < 0)
			return NULL;
		e = exp_compare(sql->sa, ls, rs, type);
	} else {
		if ((rs = rel_check_type(sql, exp_subtype(ls), rel, rs, type_equal)) == NULL ||
	   	    (rs2 && (rs2 = rel_check_type(sql, exp_subtype(ls), rel, rs2, type_equal)) == NULL))
			return NULL;
		e = exp_compare2(sql->sa, ls, rs, rs2, type);
	}
	if (anti)
		set_anti(e);

	if (!rel)
		return rel_select(sql->sa, rel_project_exp(sql->sa, exp_atom_bool(sql->sa, 1)), e);

	/* atom or row => select */
	if (ls->card > rel->card) {
		if (exp_name(ls))
			return sql_error(sql, ERR_GROUPBY, SQLSTATE(42000) "SELECT: cannot use non GROUP BY column '%s' in query results without an aggregate function", exp_name(ls));
		else
			return sql_error(sql, ERR_GROUPBY, SQLSTATE(42000) "SELECT: cannot use non GROUP BY column in query results without an aggregate function");
	}
	if (rs->card > rel->card || (rs2 && rs2->card > rel->card)) {
		if (exp_name(rs))
			return sql_error(sql, ERR_GROUPBY, SQLSTATE(42000) "SELECT: cannot use non GROUP BY column '%s' in query results without an aggregate function", exp_name(rs));
		else
			return sql_error(sql, ERR_GROUPBY, SQLSTATE(42000) "SELECT: cannot use non GROUP BY column in query results without an aggregate function");
	}
	if (rs->card <= CARD_ATOM && (exp_is_atom(rs) || exp_has_freevar(sql, rs)) &&
	   (!rs2 || (rs2->card <= CARD_ATOM && (exp_is_atom(rs2) || exp_has_freevar(sql, rs2))))) {
		if ((ls->card == rs->card && !rs2) || rel->processed)  /* bin compare op */
			return rel_select(sql->sa, rel, e);

		if (/*is_semi(rel->op) ||*/ is_outerjoin(rel->op)) {
			if ((is_left(rel->op) || is_full(rel->op)) && rel_find_exp(rel->l, ls)) {
				rel_join_add_exp(sql->sa, rel, e);
				return rel;
			} else if ((is_right(rel->op) || is_full(rel->op)) && rel_find_exp(rel->r, ls)) {
				rel_join_add_exp(sql->sa, rel, e);
				return rel;
			}
			if (is_semi(rel->op)) {
				rel_join_add_exp(sql->sa, rel, e);
				return rel;
			}
			if (is_left(rel->op) && rel_find_exp(rel->r, ls)) {
				rel->r = rel_push_select(sql, rel->r, L, e);
				return rel;
			} else if (is_right(rel->op) && rel_find_exp(rel->l, ls)) {
				rel->l = rel_push_select(sql, rel->l, L, e);
				return rel;
			}
		}
		/* push select into the given relation */
		return rel_push_select(sql, rel, L, e);
	} else { /* join */
		sql_rel *r;
		if (/*is_semi(rel->op) ||*/ (is_outerjoin(rel->op) && !is_processed((rel)))) {
			rel_join_add_exp(sql->sa, rel, e);
			return rel;
		}
		/* push join into the given relation */
		if ((r = rel_push_join(sql, rel, L, R, rs2, e)) != NULL)
			return r;
		rel_join_add_exp(sql->sa, rel, e);
		return rel;
	}
}

static sql_rel *
rel_compare_exp(sql_query *query, sql_rel *rel, sql_exp *ls, sql_exp *rs, char *compare_op, sql_exp *esc, int reduce,
				int quantifier, int need_not)
{
	mvc *sql = query->sql;
	comp_type type = cmp_equal;

	if (!ls || !rs)
		return NULL;

	if (!quantifier && ((!rel && !query_has_outer(query)) || !reduce)) {
		/* TODO to handle filters here */
		sql_exp *e;

		if (rel_convert_types(sql, rel, rel, &ls, &rs, 1, type_equal) < 0)
			return NULL;
		e = rel_binop_(sql, rel, ls, rs, NULL, compare_op, card_value);

		if (!e)
			return NULL;
		if (!reduce) {
			if (rel->op == op_project) {
				append(rel->exps, e);
			} else {
				list *exps = new_exp_list(sql->sa);

				append(exps, e);
				return rel_project(sql->sa, rel, exps);
			}
		} else {
			return rel_select(sql->sa, rel, e);
		}
	}
	type = compare_str2type(compare_op);
	if (type == cmp_filter) 
		return rel_filter_exp_(sql, rel, ls, rs, esc, compare_op, 0);
	return rel_compare_exp_(query, rel, ls, rs, esc, type, need_not, quantifier);
}

static sql_rel *
rel_compare(sql_query *query, sql_rel *rel, symbol *sc, symbol *lo, symbol *ro, symbol *ro2,
		char *compare_op, int f, exp_kind k, int quantifier)
{
	mvc *sql = query->sql;
	sql_exp *rs = NULL, *rs2 = NULL, *ls;
	comp_type cmp_type = compare_str2type(compare_op);
	exp_kind ek = {type_value, card_column, FALSE};
	int need_not = 0;

	if ((quantifier == 1 && cmp_type == cmp_equal) ||
	    (quantifier == 2 && cmp_type == cmp_notequal)) {
		dnode *n = sc->data.lval->h;
		dlist *dl = dlist_create(sql->sa);
		/* map into IN/NOT IN */
		sc->token = cmp_type==cmp_equal?SQL_IN:SQL_NOT_IN;
		n->next->type = type_list;
		n->next->data.lval = dl;
		n->next->next->next = NULL; /* remove quantifier */
		dl->h = n->next->next;
		n->next->next = NULL; /* (remove comparison) moved righthand side */ 
		return rel_logical_exp(query, rel, sc, f);
	}	
	/* <> ANY -> NOT (= ALL) */
	if (quantifier == 1 && cmp_type == cmp_notequal) {
		need_not = 1;
		quantifier = 2;
		cmp_type = cmp_equal;
		compare_op = "=";
	}

	if (!ro2 && lo->token == SQL_SELECT) { /* swap subquery to the right hand side */
		symbol *tmp = lo;

		lo = ro;
		ro = tmp;

		if (compare_op[0] == '>')
			compare_op[0] = '<';
		else if (compare_op[0] == '<')
			compare_op[0] = '>';
		cmp_type = swap_compare(cmp_type);
	}

	ls = rel_value_exp(query, &rel, lo, f, ek);
	if (!ls)
		return NULL;
	if (ls && rel && exp_has_freevar(sql, ls) && (is_sql_sel(f) || is_sql_having(f))) {
		ls = rel_project_add_exp(sql, rel, ls);
	}
	if (quantifier)
		ek.card = card_set;

	rs = rel_value_exp(query, &rel, ro, f, ek);
	if (!rs)
		return NULL;
	if (ro2) {
		rs2 = rel_value_exp(query, &rel, ro2, f, ek);
		if (!rs2)
			return NULL;
	}
	if (ls->card > rs->card && rs->card == CARD_AGGR && is_sql_having(f))
		return sql_error(sql, ERR_GROUPBY, SQLSTATE(42000) "SELECT: cannot use non GROUP BY column '%s.%s' in query results without an aggregate function", exp_relname(ls), exp_name(ls));
	if (rs->card > ls->card && ls->card == CARD_AGGR && is_sql_having(f))
		return sql_error(sql, ERR_GROUPBY, SQLSTATE(42000) "SELECT: cannot use non GROUP BY column '%s.%s' in query results without an aggregate function", exp_relname(rs), exp_name(rs));
	return rel_compare_exp(query, rel, ls, rs, compare_op, rs2, k.reduce, quantifier, need_not);
}

static sql_exp*
_rel_nop(mvc *sql, sql_schema *s, char *fname, list *tl, sql_rel *rel, list *exps, sql_subtype *obj_type, int nr_args,
		 exp_kind ek)
{
	sql_subfunc *f = NULL;
	int table_func = (ek.card == card_relation);
	sql_ftype type = (ek.card == card_loader)?F_LOADER:((ek.card == card_none)?F_PROC:
		   ((ek.card == card_relation)?F_UNION:F_FUNC));
	sql_ftype filt = (type == F_FUNC)?F_FILT:type;

	(void)filt;
	(void)nr_args;
	(void)obj_type;
	f = bind_func_(sql, s, fname, tl, type);
	if (f) {
		return exp_op(sql->sa, exps, f);
	} else if (list_length(tl)) { 
		int len, match = 0;
		list *funcs = sql_find_funcs(sql->sa, s, fname, list_length(tl), type); 
		if (!funcs)
			return sql_error(sql, 02, SQLSTATE(HY013) MAL_MALLOC_FAIL);
		len = list_length(funcs);
		if (len > 1) {
			int i, score = 0; 
			node *n;

			for (i = 0, n = funcs->h; i<len; i++, n = n->next) {
				int cscore = score_func(n->data, tl);
				if (cscore > score) {
					score = cscore;
					match = i;
				}
			}
		}
		if (list_empty(funcs))
			return sql_error(sql, 02, SQLSTATE(42000) "SELECT: no such operator '%s'", fname);

		f = list_fetch(funcs, match);
		if (f->func->vararg) {
			return exp_op(sql->sa, exps, f);
		} else {
			node *n, *m;
			list *nexps = new_exp_list(sql->sa);
			sql_subtype *atp = NULL;
			sql_arg *aa = NULL;

			/* find largest any type argument */ 
			for (n = exps->h, m = f->func->ops->h; n && m; n = n->next, m = m->next) {
				sql_arg *a = m->data;
				sql_exp *e = n->data;
				sql_subtype *t = exp_subtype(e);

				if (!aa && a->type.type->eclass == EC_ANY) {
					atp = t;
					aa = a;
				}
				if (aa && a->type.type->eclass == EC_ANY && t && atp &&
				    t->type->localtype > atp->type->localtype){
					atp = t;
					aa = a;
				}
			}
			for (n = exps->h, m = f->func->ops->h; n && m; n = n->next, m = m->next) {
				sql_arg *a = m->data;
				sql_exp *e = n->data;
				sql_subtype *ntp = &a->type;

				if (a->type.type->eclass == EC_ANY && atp)
					ntp = sql_create_subtype(sql->sa, atp->type, atp->digits, atp->scale);
				e = rel_check_type(sql, ntp, rel, e, type_equal);
				if (!e) {
					nexps = NULL;
					break;
				}
				if (table_func && e->card > CARD_ATOM) {
					sql_subaggr *zero_or_one = sql_bind_aggr(sql->sa, sql->session->schema, "zero_or_one", exp_subtype(e));

					e = exp_aggr1(sql->sa, e, zero_or_one, 0, 0, CARD_ATOM, has_nil(e));
				}
				append(nexps, e);
			}
			/* dirty hack */
			if (f->res && aa && atp)
				f->res->h->data = sql_create_subtype(sql->sa, atp->type, atp->digits, atp->scale);
			if (nexps) 
				return exp_op(sql->sa, nexps, f);
		}
	}
	return sql_error(sql, 02, SQLSTATE(42000) "SELECT: no such operator '%s'", fname);
}

static sql_exp *
exp_exist(sql_query *query, sql_rel *rel, sql_exp *le, int exists)
{
	mvc *sql = query->sql;
	sql_subfunc *exists_func = NULL;
	sql_subtype *t;

	if (!exp_name(le))
		exp_label(sql->sa, le, ++sql->label);
	if (!exp_subtype(le) && rel_set_type_param(sql, sql_bind_localtype("bit"), rel, le, 0) < 0) /* workaround */
		return NULL;
	t = exp_subtype(le);

	if (exists)
		exists_func = sql_bind_func(sql->sa, sql->session->schema, "sql_exists", t, NULL, F_FUNC);
	else
		exists_func = sql_bind_func(sql->sa, sql->session->schema, "sql_not_exists", t, NULL, F_FUNC);

	if (!exists_func) 
		return sql_error(sql, 02, SQLSTATE(42000) "exist operator on type %s missing", t->type->sqlname);
	return exp_unop(sql->sa, le, exists_func);
}

static sql_exp *
rel_exists_value_exp(sql_query *query, sql_rel **rel, symbol *sc, int f)
{
	exp_kind ek = {type_value, card_exists, FALSE};
	sql_exp *le, *e;

	le = rel_value_exp(query, rel, sc->data.sym, f, ek);
	if (!le) 
		return NULL;
	e = exp_exist(query, rel ? *rel : NULL, le, sc->token == SQL_EXISTS);
	if (e) {
		/* only freevar should have CARD_AGGR */
		e->card = CARD_ATOM;
	}
	return e;
}

static sql_rel *
rel_exists_exp(sql_query *query, sql_rel *rel, symbol *sc, int f) 
{
	exp_kind ek = {type_value, card_exists, TRUE};
	mvc *sql = query->sql;
	sql_rel *sq = NULL;

	if (rel)
		query_push_outer(query, rel, f);
	sq = rel_subquery(query, NULL, sc->data.sym, ek);
	if (rel)
		rel = query_pop_outer(query);
	assert(!is_sql_sel(f));
	if (sq) {
		sql_exp *e = exp_rel(sql, sq);
		e = exp_exist(query, rel, e, sc->token == SQL_EXISTS);
		if (e) {
			/* only freevar should have CARD_AGGR */
			e->card = CARD_ATOM;
		}
		rel = rel_select_add_exp(sql->sa, rel, e);
		return rel;
	}
	return NULL;
}

static sql_exp *
rel_in_value_exp(sql_query *query, sql_rel **rel, symbol *sc, int f)
{
	mvc *sql = query->sql;
	exp_kind ek = {type_value, card_column, TRUE};
	dlist *dl = sc->data.lval;
	symbol *lo = NULL;
	dnode *n = dl->h->next, *dn = NULL;
	sql_exp *le = NULL, *re, *e = NULL;
	list *ll = sa_list(sql->sa);
	int is_tuple = 0;

	/* complex case */
	if (dl->h->type == type_list) { /* (a,b..) in (.. ) */
		dn = dl->h->data.lval->h;
		lo = dn->data.sym;
		dn = dn->next;
	} else {
		lo = dl->h->data.sym;
	}
	for( ; lo; lo = dn?dn->data.sym:NULL, dn = dn?dn->next:NULL ) {
		le = rel_value_exp(query, rel, lo, f, ek);
		if (!le)
			return NULL;
		ek.card = card_set;
		append(ll, le);
	}
	if (list_length(ll) == 1) {
		le = ll->h->data;
	} else {
		le = exp_values(sql->sa, ll);
		exp_label(sql->sa, le, ++sql->label);
		ek.card = card_relation;
		is_tuple = 1;
	}
	/* list of values or subqueries */
	if (n->type == type_list) {
		sql_exp *values;
		list *vals = sa_list(sql->sa);

		n = dl->h->next;
		n = n->data.lval->h;

		for (; n; n = n->next) {
			re = rel_value_exp(query, rel, n->data.sym, f, ek);
			if (!re)
				return NULL;
			if (is_tuple && !exp_is_rel(re)) 
				return sql_error(sql, 02, SQLSTATE(42000) "Cannot match a tuple to a single value");
			if (is_tuple)
				re = exp_rel_label(sql, re);
			append(vals, re);
		}

		values = exp_values(sql->sa, vals);
		exp_label(sql->sa, values, ++sql->label);
		if (is_tuple) { 
			sql_exp *e_rel = (sql_exp *) vals->h->data;
			list *le_vals = le->f, *rel_vals = ((sql_rel*)e_rel->l)->exps;

			for (node *m = le_vals->h, *o = rel_vals->h ; m && o ; m = m->next, o = o->next) {
				sql_exp *e = m->data, *f = o->data;

				if (rel_binop_check_types(sql, rel ? *rel : NULL, e, f, 0) < 0)
					return NULL;
			}
		} else { /* if it's not a tuple, enforce coersion on the type for every element on the list */
			values = exp_values_set_supertype(sql, values);

			if (rel_binop_check_types(sql, rel ? *rel : NULL, le, values, 0) < 0)
				return NULL;
		}
		e = exp_in_func(sql, le, values, (sc->token == SQL_IN), is_tuple);
	}
	if (e && le)
		e->card = le->card;
	return e;
}

static sql_rel *
rel_in_exp(sql_query *query, sql_rel *rel, symbol *sc, int f) 
{
	mvc *sql = query->sql;
	sql_exp *e = rel_in_value_exp(query, &rel, sc, f);

	assert(!is_sql_sel(f));
	if (!e || !rel)
		return NULL;
	rel = rel_select_add_exp(sql->sa, rel, e);
	return rel;
}

sql_exp *
rel_logical_value_exp(sql_query *query, sql_rel **rel, symbol *sc, int f)
{
	mvc *sql = query->sql;
	exp_kind ek = {type_value, card_column, FALSE};

	if (!sc)
		return NULL;

	if (THRhighwater())
		return sql_error(sql, 10, SQLSTATE(42000) "Query too complex: running out of stack space");

	switch (sc->token) {
	case SQL_OR:
	case SQL_AND:
	{
		symbol *lo = sc->data.lval->h->data.sym;
		symbol *ro = sc->data.lval->h->next->data.sym;

		sql_exp *ls = rel_logical_value_exp(query, rel, lo, f);
		sql_exp *rs = rel_logical_value_exp(query, rel, ro, f);

		if (!ls || !rs)
			return NULL;
		if (sc->token == SQL_OR)
			return rel_binop_(sql, rel ? *rel : NULL, ls, rs, NULL, "or", card_value);
		else
			return rel_binop_(sql, rel ? *rel : NULL, ls, rs, NULL, "and", card_value);
	}
	case SQL_FILTER:
		/* [ x,..] filter [ y,..] */
		/* todo add anti, [ x,..] not filter [ y,...] */
		/* no correlation */
	{
		dnode *ln = sc->data.lval->h->data.lval->h;
		dnode *rn = sc->data.lval->h->next->next->data.lval->h;
		dlist *filter_op = sc->data.lval->h->next->data.lval;
		char *fname = qname_fname(filter_op);
		char *sname = qname_schema(filter_op);
		list *exps, *tl;
		sql_schema *s = sql->session->schema;
		sql_subtype *obj_type = NULL;

		if (sname)
			s = mvc_bind_schema(sql, sname);

		exps = sa_list(sql->sa);
		tl = sa_list(sql->sa);
		for (; ln; ln = ln->next) {
			symbol *sym = ln->data.sym;

			sql_exp *e = rel_value_exp(query, rel, sym, f, ek);
			if (!e)
				return NULL;
			if (!obj_type)
				obj_type = exp_subtype(e);
			list_append(exps, e);
			append(tl, exp_subtype(e));
		}
		for (; rn; rn = rn->next) {
			symbol *sym = rn->data.sym;

			sql_exp *e = rel_value_exp(query, rel, sym, f, ek);
			if (!e)
				return NULL;
			list_append(exps, e);
			append(tl, exp_subtype(e));
		}
		/* find the predicate filter function */
		return _rel_nop(sql, s, fname, tl, rel ? *rel : NULL, exps, obj_type, list_length(exps), ek);
	}
	case SQL_COMPARE:
	{
		dnode *n = sc->data.lval->h;
		symbol *lo = n->data.sym;
		symbol *ro = n->next->next->data.sym;
		char *compare_op = n->next->data.sval;
		int quantifier = 0;

		sql_exp *rs = NULL, *ls;
		comp_type cmp_type = compare_str2type(compare_op);
		int need_not = 0;

		/* 
		 * = ANY -> IN, <> ALL -> NOT( = ANY) -> NOT IN
		 * = ALL -> all(groupby(all, nil)), <> ANY -> NOT ( = ALL )
		 */
		if (n->next->next->next)
			quantifier = n->next->next->next->data.i_val + 1; 
		assert(quantifier == 0 || quantifier == 1 || quantifier == 2);

		if ((quantifier == 1 && cmp_type == cmp_equal) ||
		    (quantifier == 2 && cmp_type == cmp_notequal)) {
			dlist *dl = dlist_create(sql->sa);
			/* map into IN/NOT IN */
			sc->token = cmp_type==cmp_equal?SQL_IN:SQL_NOT_IN;
			n->next->type = type_list;
			n->next->data.lval = dl;
			n->next->next->next = NULL; /* remove quantifier */
			dl->h = n->next->next;
			n->next->next = NULL; /* (remove comparison) moved righthand side */ 
			return rel_logical_value_exp(query, rel, sc, f);
		}	
		/* <> ANY -> NOT (= ALL) */
		if (quantifier == 1 && cmp_type == cmp_notequal) {
			need_not = 1;
			quantifier = 2;
			cmp_type = cmp_equal;
			compare_op = "=";
		}

		ls = rel_value_exp(query, rel, lo, f, ek);
		if (!ls)
			return NULL;
		if (quantifier)
			ek.card = card_set;

		rs = rel_value_exp(query, rel, ro, f, ek);
		if (!rs)
			return NULL;

		if (rel_binop_check_types(sql, rel ? *rel : NULL, ls, rs, 0) < 0)
			return NULL;
		ls = exp_compare_func(sql, ls, rs, NULL, compare_func(compare_str2type(compare_op), quantifier?0:need_not), quantifier);
		if (need_not && quantifier)
			ls = rel_unop_(sql, NULL, ls, NULL, "not", card_value);
		return ls;
	}
	/* Set Member ship */
	case SQL_IN:
	case SQL_NOT_IN:
		return rel_in_value_exp(query, rel, sc, f);
	case SQL_EXISTS:
	case SQL_NOT_EXISTS:
		return rel_exists_value_exp(query, rel, sc, f);
	case SQL_LIKE:
	case SQL_NOT_LIKE:
	{
		symbol *lo = sc->data.lval->h->data.sym;
		symbol *ro = sc->data.lval->h->next->data.sym;
		int insensitive = sc->data.lval->h->next->next->data.i_val;
		int anti = (sc->token == SQL_NOT_LIKE) != (sc->data.lval->h->next->next->next->data.i_val != 0);
		sql_subtype *st = sql_bind_localtype("str");
		sql_exp *le = rel_value_exp(query, rel, lo, f, ek);
		sql_exp *re, *ee = NULL;
		char *like = insensitive ? (anti ? "not_ilike" : "ilike") : (anti ? "not_like" : "like");
		sql_schema *sys = mvc_bind_schema(sql, "sys");

		if (!le)
			return NULL;

		if (!exp_subtype(le)) 
			return sql_error(sql, 02, SQLSTATE(42000) "SELECT: parameter not allowed on "
					"left hand side of LIKE operator");

		lo = ro->data.lval->h->data.sym;
		/* like uses a single string pattern */
		ek.card = card_value;
		re = rel_value_exp(query, rel, lo, f, ek);
		if (!re)
			return NULL;
		if ((re = rel_check_type(sql, st, rel ? *rel : NULL, re, type_equal)) == NULL)
			return sql_error(sql, 02, SQLSTATE(42000) "LIKE: wrong type, should be string");
		/* Do we need to escape ? */
		if (dlist_length(ro->data.lval) == 2) {
			char *escape = ro->data.lval->h->next->data.sval;
			ee = exp_atom(sql->sa, atom_string(sql->sa, st, sa_strdup(sql->sa, escape)));
		}
		if (ee)
			return rel_nop_(sql, rel ? *rel : NULL, le, re, ee, NULL, sys, like, card_value);
		return rel_binop_(sql, rel ? *rel : NULL, le, re, sys, like, card_value);
	}
	case SQL_BETWEEN:
	case SQL_NOT_BETWEEN:
	{
		symbol *lo = sc->data.lval->h->data.sym;
		int symmetric = sc->data.lval->h->next->data.i_val;
		symbol *ro1 = sc->data.lval->h->next->next->data.sym;
		symbol *ro2 = sc->data.lval->h->next->next->next->data.sym;
		sql_exp *le = rel_value_exp(query, rel, lo, f, ek);
		sql_exp *re1 = rel_value_exp(query, rel, ro1, f, ek);
		sql_exp *re2 = rel_value_exp(query, rel, ro2, f, ek);
		sql_subtype *t1, *t2, *t3;
		sql_exp *e1 = NULL, *e2 = NULL;

		assert(sc->data.lval->h->next->type == type_int);
		if (!le || !re1 || !re2) 
			return NULL;

		t1 = exp_subtype(le);
		t2 = exp_subtype(re1);
		t3 = exp_subtype(re2);

		if (!t1 && (t2 || t3) && rel_binop_check_types(sql, rel ? *rel : NULL, le, t2 ? re1 : re2, 0) < 0)
			return NULL;
		if (!t2 && (t1 || t3) && rel_binop_check_types(sql, rel ? *rel : NULL, le, t1 ? le : re2, 0) < 0)
			return NULL;
		if (!t3 && (t1 || t2) && rel_binop_check_types(sql, rel ? *rel : NULL, le, t1 ? le : re1, 0) < 0)
			return NULL;

		if (rel_convert_types(sql, rel ? *rel : NULL, rel ? *rel : NULL, &le, &re1, 1, type_equal) < 0 ||
			rel_convert_types(sql, rel ? *rel : NULL, rel ? *rel : NULL, &le, &re2, 1, type_equal) < 0)
			return NULL;

		if (!re1 || !re2) 
			return NULL;

		if (symmetric) {
			sql_exp *tmp = NULL;
			sql_subfunc *min = sql_bind_func(sql->sa, sql->session->schema, "sql_min", exp_subtype(re1), exp_subtype(re2), F_FUNC);
			sql_subfunc *max = sql_bind_func(sql->sa, sql->session->schema, "sql_max", exp_subtype(re1), exp_subtype(re2), F_FUNC);

			if (!min || !max)
				return sql_error(sql, 02, SQLSTATE(42000) "min or max operator on types %s %s missing", exp_subtype(re1)->type->sqlname, exp_subtype(re2)->type->sqlname);
			tmp = exp_binop(sql->sa, re1, re2, min);
			re2 = exp_binop(sql->sa, re1, re2, max);
			re1 = tmp;
		}

		if (sc->token == SQL_NOT_BETWEEN) {
			e1 = rel_binop_(sql, rel ? *rel : NULL, le, re1, NULL, "<", card_value);
			e2 = rel_binop_(sql, rel ? *rel : NULL, le, re2, NULL, ">", card_value);
		} else {
			e1 = rel_binop_(sql, rel ? *rel : NULL, le, re1, NULL, ">=", card_value);
			e2 = rel_binop_(sql, rel ? *rel : NULL, le, re2, NULL, "<=", card_value);
		}
		if (!e1 || !e2)
			return NULL;
		if (sc->token == SQL_NOT_BETWEEN) {
			return rel_binop_(sql, rel ? *rel : NULL, e1, e2, NULL, "or", card_value);
		} else {
			return rel_binop_(sql, rel ? *rel : NULL, e1, e2, NULL, "and", card_value);
		}
	}
	case SQL_IS_NULL:
	case SQL_IS_NOT_NULL:
	/* is (NOT) NULL */
	{
		sql_exp *le = rel_value_exp(query, rel, sc->data.sym, f, ek);

		if (!le)
			return NULL;
		le = rel_unop_(sql, rel ? *rel : NULL, le, NULL, "isnull", card_value);
		set_has_no_nil(le);
		if (sc->token != SQL_IS_NULL)
			le = rel_unop_(sql, rel ? *rel : NULL, le, NULL, "not", card_value);
		set_has_no_nil(le);
		return le;
	}
	case SQL_NOT: {
		sql_exp *le = rel_logical_value_exp(query, rel, sc->data.sym, f);

		if (!le)
			return le;
		return rel_unop_(sql, rel ? *rel : NULL, le, NULL, "not", card_value);
	}
	case SQL_ATOM: {
		/* TRUE or FALSE */
		AtomNode *an = (AtomNode *) sc;

		if (!an || !an->a) {
			assert(0);
			return exp_null(sql->sa, sql_bind_localtype("void"));
		} else {
			return exp_atom(sql->sa, atom_dup(sql->sa, an->a));
		}
	}
	case SQL_IDENT:
	case SQL_COLUMN:
		return rel_column_ref(query, rel, sc, f);
	case SQL_UNION:
	case SQL_EXCEPT:
	case SQL_INTERSECT: {
		if (rel && *rel)
			query_push_outer(query, *rel, f);
		sql_rel *sq = rel_setquery(query, sc);
		if (rel && *rel)
			*rel = query_pop_outer(query);
		if (sq)
			return exp_rel(sql, sq);
		return NULL;
	}
	case SQL_DEFAULT:
		return sql_error(sql, 02, SQLSTATE(42000) "DEFAULT keyword not allowed outside insert and update statements");
	default: {
		sql_exp *re, *le = rel_value_exp(query, rel, sc, f, ek);
		sql_subtype bt;

		if (!le)
			return NULL;
		re = exp_atom_bool(sql->sa, 1);
		sql_find_subtype(&bt, "boolean", 0, 0);
		if ((le = rel_check_type(sql, &bt, rel ? *rel : NULL, le, type_equal)) == NULL)
			return NULL;
		return rel_binop_(sql, rel ? *rel : NULL, le, re, NULL, "=", 0);
	}
	}
}

sql_rel *
rel_logical_exp(sql_query *query, sql_rel *rel, symbol *sc, int f)
{
	mvc *sql = query->sql;
	exp_kind ek = {type_value, card_column, TRUE};

	if (!sc)
		return NULL;

	if (THRhighwater())
		return sql_error(sql, 10, SQLSTATE(42000) "Query too complex: running out of stack space");

	switch (sc->token) {
	case SQL_OR:
	{
		list *exps = NULL, *lexps = NULL, *rexps = NULL;

		symbol *lo = sc->data.lval->h->data.sym;
		symbol *ro = sc->data.lval->h->next->data.sym;

		sql_rel *lr, *rr;

		if (!rel)
			return NULL;

		lr = rel;
		rr = rel_dup(lr);

		if (is_outerjoin(rel->op) && !is_processed(rel)) {
			int pushdown = sql->pushdown;

			exps = rel->exps;
			sql->pushdown = 0;

			lr = rel_select_copy(sql->sa, lr, sa_list(sql->sa));
			lr = rel_logical_exp(query, lr, lo, f);
			if (!lr)
				return NULL;
			rr = rel_select_copy(sql->sa, rr, sa_list(sql->sa));
			rr = rel_logical_exp(query, rr, ro, f);
			if (lr && rr && lr->l == rr->l) {
				lexps = lr->exps;
				lr = lr->l;
				rexps = rr->exps;
				rr = rr->l;
			}
			rel = NULL;
			sql->pushdown = pushdown;
		} else {
			lr = rel_logical_exp(query, lr, lo, f);
			if (!lr)
				return NULL;
			rr = rel_logical_exp(query, rr, ro, f);
		}

		if (!lr || !rr)
			return NULL;
		return rel_or(sql, rel, lr, rr, exps, lexps, rexps);
	}
	case SQL_AND:
	{
		symbol *lo = sc->data.lval->h->data.sym;
		symbol *ro = sc->data.lval->h->next->data.sym;
		rel = rel_logical_exp(query, rel, lo, f);
		if (!rel)
			return NULL;
		return rel_logical_exp(query, rel, ro, f);
	}
	case SQL_FILTER:
		/* [ x,..] filter [ y,..] */
		/* todo add anti, [ x,..] NOT filter [ y,...] */
		/* no correlation */
	{
		dnode *ln = sc->data.lval->h->data.lval->h;
		dnode *rn = sc->data.lval->h->next->next->data.lval->h;
		dlist *filter_op = sc->data.lval->h->next->data.lval;
		char *fname = qname_fname(filter_op);
		char *sname = qname_schema(filter_op);
		list *l, *r;

		l = sa_list(sql->sa);
		r = sa_list(sql->sa);
		for (; ln; ln = ln->next) {
			symbol *sym = ln->data.sym;

			sql_exp *e = rel_value_exp(query, &rel, sym, f, ek);
			if (!e)
				return NULL;
			list_append(l, e);
		}
		for (; rn; rn = rn->next) {
			symbol *sym = rn->data.sym;

			sql_exp *e = rel_value_exp(query, &rel, sym, f, ek);
			if (!e)
				return NULL;
			list_append(r, e);
		}
		return rel_filter(sql, rel, l, r, sname, fname, 0);
	}
	case SQL_COMPARE:
	{
		dnode *n = sc->data.lval->h;
		symbol *lo = n->data.sym;
		symbol *ro = n->next->next->data.sym;
		char *compare_op = n->next->data.sval;
		int quantifier = 0;

		if (n->next->next->next)
			quantifier = n->next->next->next->data.i_val + 1; 
		assert(quantifier == 0 || quantifier == 1 || quantifier == 2);
		return rel_compare(query, rel, sc, lo, ro, NULL, compare_op, f, ek, quantifier);
	}
	/* Set Member ship */
	case SQL_IN:
	case SQL_NOT_IN:
		return rel_in_exp(query, rel, sc, f);
	case SQL_EXISTS:
	case SQL_NOT_EXISTS:
		return rel_exists_exp(query, rel , sc, f);
	case SQL_LIKE:
	case SQL_NOT_LIKE:
	{
		symbol *lo = sc->data.lval->h->data.sym;
		symbol *ro = sc->data.lval->h->next->data.sym;
		int insensitive = sc->data.lval->h->next->next->data.i_val;
		int anti = (sc->token == SQL_NOT_LIKE) != (sc->data.lval->h->next->next->next->data.i_val != 0);
		sql_subtype *st = sql_bind_localtype("str");
		sql_exp *le = rel_value_exp(query, &rel, lo, f, ek);
		sql_exp *re, *ee = NULL;

		if (!le)
			return NULL;

		if (!exp_subtype(le)) 
			return sql_error(sql, 02, SQLSTATE(42000) "SELECT: parameter not allowed on "
					"left hand side of LIKE operator");

		/* Do we need to escape ? */
		if (dlist_length(ro->data.lval) == 2) {
			char *escape = ro->data.lval->h->next->data.sval;
			ee = exp_atom(sql->sa, atom_string(sql->sa, st, sa_strdup(sql->sa, escape)));
		} else {
			ee = exp_atom(sql->sa, atom_string(sql->sa, st, sa_strdup(sql->sa, "")));
		}
		ro = ro->data.lval->h->data.sym;
		re = rel_value_exp(query, &rel, ro, f, ek);
		if (!re)
			return NULL;
		if ((re = rel_check_type(sql, st, rel, re, type_equal)) == NULL)
			return sql_error(sql, 02, SQLSTATE(42000) "LIKE: wrong type, should be string");
		if ((le = rel_check_type(sql, st, rel, le, type_equal)) == NULL)
			return sql_error(sql, 02, SQLSTATE(42000) "LIKE: wrong type, should be string");
		return rel_filter_exp_(sql, rel, le, re, ee, (insensitive ? "ilike" : "like"), anti);
	}
	case SQL_BETWEEN:
	case SQL_NOT_BETWEEN:
	{
		symbol *lo = sc->data.lval->h->data.sym;
		int symmetric = sc->data.lval->h->next->data.i_val;
		symbol *ro1 = sc->data.lval->h->next->next->data.sym;
		symbol *ro2 = sc->data.lval->h->next->next->next->data.sym;
		sql_exp *le = rel_value_exp(query, &rel, lo, f, ek);
		sql_exp *re1 = rel_value_exp(query, &rel, ro1, f, ek);
		sql_exp *re2 = rel_value_exp(query, &rel, ro2, f, ek);
		sql_subtype *t1, *t2, *t3;
		int flag = 0;

		assert(sc->data.lval->h->next->type == type_int);
		if (!le || !re1 || !re2) 
			return NULL;

		t1 = exp_subtype(le);
		t2 = exp_subtype(re1);
		t3 = exp_subtype(re2);

		if (!t1 && (t2 || t3) && rel_binop_check_types(sql, rel, le, t2 ? re1 : re2, 0) < 0)
			return NULL;
		if (!t2 && (t1 || t3) && rel_binop_check_types(sql, rel, le, t1 ? le : re2, 0) < 0)
			return NULL;
		if (!t3 && (t1 || t2) && rel_binop_check_types(sql, rel, le, t1 ? le : re1, 0) < 0)
			return NULL;

		if (rel_convert_types(sql, rel, rel, &le, &re1, 1, type_equal) < 0 ||
		    rel_convert_types(sql, rel, rel, &le, &re2, 1, type_equal) < 0)
			return NULL;

		if (!re1 || !re2) 
			return NULL;

		/* for between 3 columns we use the between operator */
		if (symmetric && re1->card == CARD_ATOM && re2->card == CARD_ATOM) {
			sql_exp *tmp = NULL;
			sql_subfunc *min = sql_bind_func(sql->sa, sql->session->schema, "sql_min", exp_subtype(re1), exp_subtype(re2), F_FUNC);
			sql_subfunc *max = sql_bind_func(sql->sa, sql->session->schema, "sql_max", exp_subtype(re1), exp_subtype(re2), F_FUNC);

			if (!min || !max)
				return sql_error(sql, 02, SQLSTATE(42000) "min or max operator on types %s %s missing", exp_subtype(re1)->type->sqlname, exp_subtype(re2)->type->sqlname);
			tmp = exp_binop(sql->sa, re1, re2, min);
			re2 = exp_binop(sql->sa, re1, re2, max);
			re1 = tmp;
			symmetric = 0;
			if (!re1 || !re2) 
				return NULL;
		}

		flag = (symmetric)?CMP_SYMMETRIC:0;

		if (le->card == CARD_ATOM) {
			sql_exp *e1, *e2;
			if (sc->token == SQL_NOT_BETWEEN) {
				e1 = rel_binop_(sql, rel, le, re1, NULL, "<", card_value);
				e2 = rel_binop_(sql, rel, le, re2, NULL, ">", card_value);
			} else {
				e1 = rel_binop_(sql, rel, le, re1, NULL, ">=", card_value);
				e2 = rel_binop_(sql, rel, le, re2, NULL, "<=", card_value);
			}
			if (!e1 || !e2)
				return NULL;
			if (sc->token == SQL_NOT_BETWEEN) {
				e1 = rel_binop_(sql, rel, e1, e2, NULL, "or", card_value);
			} else {
				e1 = rel_binop_(sql, rel, e1, e2, NULL, "and", card_value);
			}
			e2 = exp_atom_bool(sql->sa, 1);
			rel = rel_select(sql->sa, rel, exp_compare(sql->sa,  e1, e2, cmp_equal));
		} else if (sc->token == SQL_NOT_BETWEEN) {
			rel = rel_compare_exp_(query, rel, le, re1, re2, 3|CMP_BETWEEN|flag, 1, 0);
		} else {
			rel = rel_compare_exp_(query, rel, le, re1, re2, 3|CMP_BETWEEN|flag, 0, 0);
		}
		return rel;
	}
	case SQL_IS_NULL:
	case SQL_IS_NOT_NULL:
	/* is (NOT) NULL */
	{
		sql_exp *re, *le = rel_value_exp(query, &rel, sc->data.sym, f, ek);

		if (!le)
			return NULL;
		le = rel_unop_(sql, rel, le, NULL, "isnull", card_value);
		set_has_no_nil(le);
		if (sc->token == SQL_IS_NULL)
			re = exp_atom_bool(sql->sa, 1);
		else
			re = exp_atom_bool(sql->sa, 0);
		le = exp_compare(sql->sa, le, re, cmp_equal);
		return rel_select(sql->sa, rel, le);
	}
	case SQL_NOT: {
		sql_exp *re, *le;
		switch (sc->data.sym->token) {
		case SQL_IN:
			sc->data.sym->token = SQL_NOT_IN;
			return rel_logical_exp(query, rel, sc->data.sym, f);
		case SQL_NOT_IN:
			sc->data.sym->token = SQL_IN;
			return rel_logical_exp(query, rel, sc->data.sym, f);
		default:
			break;
		} 
		le = rel_value_exp(query, &rel, sc->data.sym, f|sql_farg, ek);

		if (!le)
			return NULL;
		le = rel_unop_(sql, rel, le, NULL, "not", card_value);
		if (le == NULL)
			return NULL;
		re = exp_atom_bool(sql->sa, 1);
		le = exp_compare(sql->sa, le, re, cmp_equal);
		return rel_select(sql->sa, rel, le);
	}
	case SQL_ATOM: {
		/* TRUE or FALSE */
		AtomNode *an = (AtomNode *) sc;
		sql_exp *e = exp_atom(sql->sa, atom_dup(sql->sa, an->a));
		return rel_select(sql->sa, rel, e);
	}
	case SQL_IDENT:
	case SQL_COLUMN: {
		sql_rel *or = rel;
		sql_exp *e = rel_column_ref(query, &rel, sc, f);

		if (e) {
			sql_subtype bt;

			sql_find_subtype(&bt, "boolean", 0, 0);
			e = rel_check_type(sql, &bt, rel, e, type_equal);
		}
		if (!e || or != rel)
			return NULL;
		return rel_select(sql->sa, rel, e);
	}
	case SQL_UNION:
	case SQL_EXCEPT:
	case SQL_INTERSECT:
		assert(!rel);
		return rel_setquery(query, sc);
	case SQL_DEFAULT:
		return sql_error(sql, 02, SQLSTATE(42000) "DEFAULT keyword not allowed outside insert and update statements");
	default: {
		sql_exp *re, *le = rel_value_exp(query, &rel, sc, f, ek);

		if (!le)
			return NULL;
		re = exp_atom_bool(sql->sa, 1);
		if (rel_convert_types(sql, rel, NULL, &le, &re, 1, type_equal) < 0)
			return NULL;
		le = exp_compare(sql->sa, le, re, cmp_equal);
		return rel_select(sql->sa, rel, le);
	}
	}
	/* never reached, as all switch cases have a `return` */
}

static sql_exp *
rel_op(mvc *sql, symbol *se, exp_kind ek )
{
	dnode *l = se->data.lval->h;
	char *fname = qname_fname(l->data.lval);
	char *sname = qname_schema(l->data.lval);
	sql_schema *s = sql->session->schema;

	if (sname)
		s = mvc_bind_schema(sql, sname);
	return rel_op_(sql, s, fname, ek);
}

sql_exp *
rel_unop_(mvc *sql, sql_rel *rel, sql_exp *e, sql_schema *s, char *fname, int card)
{
	sql_subfunc *f = NULL;
	sql_subtype *t = NULL;
	sql_ftype type = (card == card_loader)?F_LOADER:((card == card_none)?F_PROC:
		   ((card == card_relation)?F_UNION:F_FUNC));

	if (!s)
		s = sql->session->schema;
	t = exp_subtype(e);
	f = bind_func(sql, s, fname, t, NULL, type);
	/* try to find the function without a type, and convert
	 * the value to the type needed by this function!
	 */
	if (!f && (f = find_func(sql, s, fname, 1, type, NULL)) != NULL && check_card(card, f)) {

		if (!f->func->vararg) {
			sql_arg *a = f->func->ops->h->data;

			e = rel_check_type(sql, &a->type, rel, e, type_equal);
		}
		if (!e) 
			f = NULL;
	}
	if (f && check_card(card, f)) {
		if (f->func->fix_scale == INOUT) {
			sql_subtype *res = f->res->h->data;
			res->digits = t->digits;
			res->scale = t->scale;
		}
		if (card == card_relation && e->card > CARD_ATOM) {
			sql_subaggr *zero_or_one = sql_bind_aggr(sql->sa, sql->session->schema, "zero_or_one", exp_subtype(e));

			e = exp_aggr1(sql->sa, e, zero_or_one, 0, 0, CARD_ATOM, has_nil(e));
		}
		return exp_unop(sql->sa, e, f);
	} else if (e) {
		if (t) {
			char *type = t->type->sqlname;

			return sql_error(sql, 02, SQLSTATE(42000) "SELECT: no such unary operator '%s(%s)'", fname, type);
		} else {
			return sql_error(sql, 02, SQLSTATE(42000) "SELECT: no such unary operator '%s(?)'", fname);
		}
	}
	return NULL;
}

static sql_exp * _rel_aggr(sql_query *query, sql_rel **rel, int distinct, sql_schema *s, char *aname, dnode *arguments, int f);
static sql_exp *rel_aggr(sql_query *query, sql_rel **rel, symbol *se, int f);

static sql_exp *
rel_unop(sql_query *query, sql_rel **rel, symbol *se, int fs, exp_kind ek)
{
	mvc *sql = query->sql;
	dnode *l = se->data.lval->h;
	char *fname = qname_fname(l->data.lval);
	char *sname = qname_schema(l->data.lval);
	sql_schema *s = sql->session->schema;
	exp_kind iek = {type_value, card_column, FALSE};
	sql_exp *e = NULL;
	sql_subfunc *f = NULL;
	sql_subtype *t = NULL;
	sql_ftype type = (ek.card == card_loader)?F_LOADER:((ek.card == card_none)?F_PROC:F_FUNC);

	if (sname)
		s = mvc_bind_schema(sql, sname);

	if (!s)
		return NULL;
	f = find_func(sql, s, fname, 1, F_AGGR, NULL);
	if (f) { 
		e = rel_aggr(query, rel, se, fs);
		if (e)
			return e;
		/* reset error */
		sql->session->status = 0;
		sql->errstr[0] = '\0';
	}
	e = rel_value_exp(query, rel, l->next->data.sym, fs|sql_farg, iek);
	if (!e) {
		if (!f && *rel && (*rel)->card == CARD_AGGR) {
			if (is_sql_having(fs) || is_sql_orderby(fs))
				return NULL;
			/* reset error */
			sql->session->status = 0;
			sql->errstr[0] = '\0';
			return sql_error(sql, 02, SQLSTATE(42000) "SELECT: no such aggregate '%s'", fname);
		}
		return NULL;
	}

	t = exp_subtype(e);
	if (!t) {
		f = find_func(sql, s, fname, 1, type, NULL);
		if (!f)
			f = find_func(sql, s, fname, 1, F_AGGR, NULL);
		if (f) {
			sql_arg *a = f->func->ops->h->data;

			t = &a->type;
			if (rel_set_type_param(sql, t, rel ? *rel : NULL, e, 1) < 0)
				return NULL;
		}
	} else {
		f = bind_func(sql, s, fname, t, NULL, type);
		if (!f)
			f = bind_func(sql, s, fname, t, NULL, F_AGGR);
	}
	if (f && IS_AGGR(f->func))
		return _rel_aggr(query, rel, 0, s, fname, l->next, fs);

	if (f && type_has_tz(t) && f->func->fix_scale == SCALE_FIX) {
		/* set timezone (using msec (.3)) */
		sql_subtype *intsec = sql_bind_subtype(sql->sa, "sec_interval", 10 /*hour to second */, 3);
		atom *a = atom_int(sql->sa, intsec, sql->timezone);
		sql_exp *tz = exp_atom(sql->sa, a);

		e = rel_binop_(sql, rel ? *rel : NULL, e, tz, NULL, "sql_add", ek.card);
		if (!e)
			return NULL;
	}
	return rel_unop_(sql, rel ? *rel : NULL, e, s, fname, ek.card);
}

#define is_addition(fname) (strcmp(fname, "sql_add") == 0)
#define is_subtraction(fname) (strcmp(fname, "sql_sub") == 0)

sql_exp *
rel_binop_(mvc *sql, sql_rel *rel, sql_exp *l, sql_exp *r, sql_schema *s, char *fname, int card)
{
	sql_exp *res = NULL;
	sql_subtype *t1, *t2;
	sql_subfunc *f = NULL;
	sql_ftype type = (card == card_loader)?F_LOADER:((card == card_none)?F_PROC:((card == card_relation)?F_UNION:F_FUNC));
	if (card == card_loader)
		card = card_none;
	t1 = exp_subtype(l);
	t2 = exp_subtype(r);

	if (!s)
		s = sql->session->schema;

	/* handle param's early */
	if (!t1 || !t2) {
		f = resolve_function2(sql->sa, s, fname, t1, t2, type);
		if (f) { /* add types using f */
			if (!t1) 
				rel_set_type_param(sql, arg_type(f->func->ops->h->data), rel, l, 1);
			if (!t2)
				rel_set_type_param(sql, arg_type(f->func->ops->h->next->data), rel, r, 1);
			f = NULL;

			if (!exp_subtype(l) || !exp_subtype(r))
				return sql_error(sql, 01, SQLSTATE(42000) "Cannot have a parameter (?) on both sides of an expression");
		} else if (rel_binop_check_types(sql, rel, l, r, 1) < 0)
			return NULL;

		t1 = exp_subtype(l);
		t2 = exp_subtype(r);
		assert(t1 && t2);
	}

	if (!f && (is_addition(fname) || is_subtraction(fname)) && 
		((t1->type->eclass == EC_NUM && t2->type->eclass == EC_NUM) ||
		 (t1->type->eclass == EC_BIT && t2->type->eclass == EC_BIT))) {
		sql_subtype ntp;

		sql_find_numeric(&ntp, t1->type->localtype, t1->digits+1);
		l = rel_check_type(sql, &ntp, rel, l, type_equal);
		sql_find_numeric(&ntp, t2->type->localtype, t2->digits+1);
		r = rel_check_type(sql, &ntp, rel, r, type_equal);
		t1 = exp_subtype(l);
		t2 = exp_subtype(r);
	}

	if (!f)
		f = bind_func(sql, s, fname, t1, t2, type);
	if (!f && is_commutative(fname)) {
		f = bind_func(sql, s, fname, t2, t1, type);
		if (f) {
			sql_subtype *tmp = t1;
			t1 = t2;
			t2 = tmp;
			res = l;
			l = r;
			r = res;
		}
	}
	if (f && check_card(card,f)) {
		if (f->func->fix_scale == SCALE_FIX) {
			l = exp_fix_scale(sql, t2, l, 0, 0);
			r = exp_fix_scale(sql, t1, r, 0, 0);
		} else if (f->func->fix_scale == SCALE_EQ) {
			sql_arg *a1 = f->func->ops->h->data;
			sql_arg *a2 = f->func->ops->h->next->data;
			t1 = &a1->type;
			t2 = &a2->type;
			l = exp_fix_scale(sql, t1, l, 0, 0);
			r = exp_fix_scale(sql, t2, r, 0, 0);
		} else if (f->func->fix_scale == SCALE_DIV) {
			l = exp_scale_algebra(sql, f, rel, l, r);
		} else if (f->func->fix_scale == SCALE_MUL) {
			exp_sum_scales(f, l, r);
		} else if (f->func->fix_scale == DIGITS_ADD) {
			sql_subtype *res = f->res->h->data;
			res->digits = (t1->digits && t2->digits)?t1->digits + t2->digits:0;
		}
		if (card == card_relation && l->card > CARD_ATOM) {
			sql_subaggr *zero_or_one = sql_bind_aggr(sql->sa, sql->session->schema, "zero_or_one", exp_subtype(l));

			l = exp_aggr1(sql->sa, l, zero_or_one, 0, 0, CARD_ATOM, has_nil(l));
		}
		if (card == card_relation && r->card > CARD_ATOM) {
			sql_subaggr *zero_or_one = sql_bind_aggr(sql->sa, sql->session->schema, "zero_or_one", exp_subtype(r));

			r = exp_aggr1(sql->sa, r, zero_or_one, 0, 0, CARD_ATOM, has_nil(r));
		}
		/* bind types of l and r */
		t1 = exp_subtype(l);
		t2 = exp_subtype(r);
		if (t1->type->eclass == EC_ANY || t2->type->eclass == EC_ANY) {
			sql_exp *ol = l;
			sql_exp *or = r;

			if (t1->type->eclass == EC_ANY && t2->type->eclass == EC_ANY) {
				sql_subtype *s = sql_bind_localtype("str");
				l = rel_check_type(sql, s, rel, l, type_equal);
				r = rel_check_type(sql, s, rel, r, type_equal);
			} else if (t1->type->eclass == EC_ANY) {
				l = rel_check_type(sql, t2, rel, l, type_equal);
			} else {
				r = rel_check_type(sql, t1, rel, r, type_equal);
			}
			if (l && r) 
				return exp_binop(sql->sa, l, r, f);

			/* reset error */
			sql->session->status = 0;
			sql->errstr[0] = '\0';
			f = NULL;

			l = ol;
			r = or;
		}
		if (f)
			return exp_binop(sql->sa, l, r, f);
	} else {
		sql_exp *ol = l;
		sql_exp *or = r;

		if (!EC_NUMBER(t1->type->eclass)) {
			sql_subfunc *prev = NULL;

			while((f = bind_member_func(sql, s, fname, t1, 2, prev)) != NULL) {
				/* try finding function based on first argument */
				node *m = f->func->ops->h;
				sql_arg *a = m->data;

				prev = f;
				if (!check_card(card,f))
					continue;

				l = rel_check_type(sql, &a->type, rel, l, type_equal);
				a = m->next->data;
				r = rel_check_type(sql, &a->type, rel, r, type_equal);
				if (l && r)
					return exp_binop(sql->sa, l, r, f);

				/* reset error */
				sql->session->status = 0;
				sql->errstr[0] = '\0';

				l = ol;
				r = or;
			}
		}
		/* try finding function based on both arguments */
		if (rel_convert_types(sql, rel, rel, &l, &r, 1/*fix scale*/, type_equal) >= 0){
			/* try operators */
			t1 = exp_subtype(l);
			t2 = exp_subtype(r);
			f = bind_func(sql, s, fname, t1, t2, type);
			if (f && check_card(card,f)) {
				if (f->func->fix_scale == SCALE_FIX) {
					l = exp_fix_scale(sql, t2, l, 0, 0);
					r = exp_fix_scale(sql, t1, r, 0, 0);
				} else if (f->func->fix_scale == SCALE_EQ) {
					sql_arg *a1 = f->func->ops->h->data;
					sql_arg *a2 = f->func->ops->h->next->data;
					t1 = &a1->type;
					t2 = &a2->type;
					l = exp_fix_scale(sql, t1, l, 0, 0);
					r = exp_fix_scale(sql, t2, r, 0, 0);
				} else if (f->func->fix_scale == SCALE_DIV) {
					l = exp_scale_algebra(sql, f, rel, l, r);
				} else if (f->func->fix_scale == SCALE_MUL) {
					exp_sum_scales(f, l, r);
				} else if (f->func->fix_scale == DIGITS_ADD) {
					sql_subtype *res = f->res->h->data;
					res->digits = (t1->digits && t2->digits)?t1->digits + t2->digits:0;
				}
				return exp_binop(sql->sa, l, r, f);
			}
		}
		/* reset error */
		sql->session->status = 0;
		sql->errstr[0] = '\0';

		l = ol;
		r = or;
		t1 = exp_subtype(l);
		(void) exp_subtype(r);

		if ((f = bind_member_func(sql, s, fname, t1, 2, NULL)) != NULL && check_card(card,f)) {
			/* try finding function based on first argument */
			node *m = f->func->ops->h;
			sql_arg *a = m->data;

			l = rel_check_type(sql, &a->type, rel, l, type_equal);
			a = m->next->data;
			r = rel_check_type(sql, &a->type, rel, r, type_equal);
			if (l && r) 
				return exp_binop(sql->sa, l, r, f);
		}
		/* reset error */
		sql->session->status = 0;
		sql->errstr[0] = '\0';

		l = ol;
		r = or;
		/* everything failed, fall back to bind on function name only */
		if ((f = find_func(sql, s, fname, 2, type, NULL)) != NULL && check_card(card,f)) {

			if (!f->func->vararg) {
				node *m = f->func->ops->h;
				sql_arg *a = m->data;

				l = rel_check_type(sql, &a->type, rel, l, type_equal);
				a = m->next->data;
				r = rel_check_type(sql, &a->type, rel, r, type_equal);
			}
			if (l && r)
				return exp_binop(sql->sa, l, r, f);
		}
		/* reset error */
		sql->session->status = 0;
		sql->errstr[0] = '\0';

		l = ol;
		r = or;
	}
	res = sql_error(sql, 02, SQLSTATE(42000) "SELECT: no such binary operator '%s(%s,%s)'", fname,
			exp_subtype(l)->type->sqlname,
			exp_subtype(r)->type->sqlname);
	return res;
}

static sql_exp *
rel_binop(sql_query *query, sql_rel **rel, symbol *se, int f, exp_kind ek)
{
	mvc *sql = query->sql;
	dnode *dl = se->data.lval->h;
	sql_exp *l, *r;
	char *fname = qname_fname(dl->data.lval);
	char *sname = qname_schema(dl->data.lval);
	sql_schema *s = sql->session->schema;
	exp_kind iek = {type_value, card_column, FALSE};
	sql_ftype type = (ek.card == card_loader)?F_LOADER:((ek.card == card_none)?F_PROC:F_FUNC);

	sql_subfunc *sf = NULL;

	if (sname)
		s = mvc_bind_schema(sql, sname);
	if (!s)
		return NULL;

	l = rel_value_exp(query, rel, dl->next->data.sym, f|sql_farg, iek);
	r = rel_value_exp(query, rel, dl->next->next->data.sym, f|sql_farg, iek);

	if (!l || !r) {
		sf = find_func(sql, s, fname, 2, F_AGGR, NULL);
	}
	if (!sf && (!l || !r) && *rel && (*rel)->card == CARD_AGGR) {
		if (mvc_status(sql) || is_sql_having(f) || is_sql_orderby(f))
			return NULL;
		/* reset error */
		sql->session->status = 0;
		sql->errstr[0] = '\0';
		return sql_error(sql, 02, SQLSTATE(42000) "SELECT: no such aggregate '%s'", fname);
	}
	if (!l && !r && sf) { /* possibly we cannot resolve the argument as the function maybe an aggregate */
		/* reset error */
		sql->session->status = 0;
		sql->errstr[0] = '\0';
		return rel_aggr(query, rel, se, f);
	}
	if (type == F_FUNC) {
		sf = find_func(sql, s, fname, 2, F_AGGR, NULL);
		if (sf) {
			if (!l || !r) { /* reset error */
				sql->session->status = 0;
				sql->errstr[0] = '\0';
			}
			return _rel_aggr(query, rel, 0, s, fname, dl->next, f);
		}
	}

	if (!l || !r)
		return NULL;
	return rel_binop_(sql, rel ? *rel : NULL, l, r, s, fname, ek.card);
}

sql_exp *
rel_nop_(mvc *sql, sql_rel *rel, sql_exp *a1, sql_exp *a2, sql_exp *a3, sql_exp *a4, sql_schema *s, char *fname,
		 int card)
{
	list *tl = sa_list(sql->sa);
	sql_subfunc *f = NULL;
	sql_ftype type = (card == card_none)?F_PROC:((card == card_relation)?F_UNION:F_FUNC);

	(void) rel;
	append(tl, exp_subtype(a1));
	append(tl, exp_subtype(a2));
	append(tl, exp_subtype(a3));
	if (a4)
		append(tl, exp_subtype(a4));

	if (!s)
		s = sql->session->schema;
	f = bind_func_(sql, s, fname, tl, type);
	if (!f)
		return sql_error(sql, 02, SQLSTATE(42000) "SELECT: no such operator '%s'", fname);
	if (!a4)
		return exp_op3(sql->sa, a1,a2,a3,f);
	return exp_op4(sql->sa, a1,a2,a3,a4,f);
}

static sql_exp *
rel_nop(sql_query *query, sql_rel **rel, symbol *se, int fs, exp_kind ek)
{
	mvc *sql = query->sql;
	int nr_args = 0;
	dnode *l = se->data.lval->h;
	dnode *ops = l->next->data.lval->h;
	list *exps = new_exp_list(sql->sa);
	list *tl = sa_list(sql->sa);
	sql_subfunc *f = NULL;
	sql_subtype *obj_type = NULL;
	char *fname = qname_fname(l->data.lval);
	char *sname = qname_schema(l->data.lval);
	sql_schema *s = sql->session->schema;
	exp_kind iek = {type_value, card_column, FALSE};
	int err = 0;

	for (; ops; ops = ops->next, nr_args++) {
		sql_exp *e = rel_value_exp(query, rel, ops->data.sym, fs|sql_farg, iek);
		sql_subtype *tpe;

		if (!e) 
			err = 1;
		append(exps, e);
		if (e) {
			tpe = exp_subtype(e);
			if (!nr_args)
				obj_type = tpe;
			append(tl, tpe);
		}
	}
	if (sname)
		s = mvc_bind_schema(sql, sname);
	
	/* first try aggregate */
	f = find_func(sql, s, fname, nr_args, F_AGGR, NULL);
	if (!f && err && *rel && (*rel)->card == CARD_AGGR) {
		if (is_sql_having(fs) || is_sql_orderby(fs))
			return NULL;
		/* reset error */
		sql->session->status = 0;
		sql->errstr[0] = '\0';
		return sql_error(sql, 02, SQLSTATE(42000) "SELECT: no such aggregate '%s'", fname);
	}
	if (f) {
		if (err) {
			/* reset error */
			sql->session->status = 0;
			sql->errstr[0] = '\0';
		}
		return _rel_aggr(query, rel, 0, s, fname, l->next->data.lval->h, fs);
	}
	if (err)
		return NULL;
	return _rel_nop(sql, s, fname, tl, rel ? *rel : NULL, exps, obj_type, nr_args, ek);
}

static sql_exp *
_rel_aggr(sql_query *query, sql_rel **rel, int distinct, sql_schema *s, char *aname, dnode *args, int f)
{
	mvc *sql = query->sql;
	exp_kind ek = {type_value, card_column, FALSE};
	sql_subaggr *a = NULL;
	int no_nil = 0, group = 0, has_freevar = 0;
	unsigned int all_freevar = 0;
	sql_rel *groupby = *rel, *sel = NULL, *gr, *og = NULL, *res = groupby;
	sql_rel *subquery = NULL;
	list *exps = NULL;
	bool is_grouping = !strcmp(aname, "grouping");

	if (!query_has_outer(query)) {
		if (!groupby) {
			char *uaname = GDKmalloc(strlen(aname) + 1);
			sql_exp *e = sql_error(sql, 02, SQLSTATE(42000) "%s: missing group by",
							uaname ? toUpperCopy(uaname, aname) : aname);
			if (uaname)
				GDKfree(uaname);
			return e;
		} else if (is_sql_groupby(f)) {
			char *uaname = GDKmalloc(strlen(aname) + 1);
			sql_exp *e = sql_error(sql, 02, SQLSTATE(42000) "%s: aggregate function '%s' not allowed in GROUP BY clause",
								uaname ? toUpperCopy(uaname, aname) : aname, aname);
			if (uaname)
				GDKfree(uaname);
			return e;
		} else if (is_sql_join(f)) { /* the is_sql_join test must come before is_sql_where, because the join conditions are handled with sql_where */
			char *uaname = GDKmalloc(strlen(aname) + 1);
			sql_exp *e = sql_error(sql, 02, SQLSTATE(42000) "%s: aggregate functions not allowed in JOIN conditions",
						uaname ? toUpperCopy(uaname, aname) : aname);
			if (uaname)
				GDKfree(uaname);
			return e;
		} else if (is_sql_where(f)) {
			char *uaname = GDKmalloc(strlen(aname) + 1);
			sql_exp *e = sql_error(sql, 02, SQLSTATE(42000) "%s: aggregate functions not allowed in WHERE clause",
						uaname ? toUpperCopy(uaname, aname) : aname);
			if (uaname)
				GDKfree(uaname);
			return e;
		} else if (is_sql_aggr(f)) {
			char *uaname = GDKmalloc(strlen(aname) + 1);
			sql_exp *e = sql_error(sql, 02, SQLSTATE(42000) "%s: aggregate functions cannot be nested",
						uaname ? toUpperCopy(uaname, aname) : aname);
			if (uaname)
				GDKfree(uaname);
			return e;
		}
	}

	exps = sa_list(sql->sa);
	if (args && args->data.sym) {
		int all_aggr = query_has_outer(query);
		all_freevar = 1;
		for (	; args; args = args->next ) {
			int base = (!groupby || !is_project(groupby->op) || is_base(groupby->op) || is_processed(groupby));
			sql_rel *gl = base?groupby:groupby->l, *ogl = gl; /* handle case of subqueries without correlation */
			sql_exp *e = rel_value_exp(query, &gl, args->data.sym, (f | sql_aggr)& ~sql_farg, ek);

			if (gl && gl != ogl) {
				if (!base)
					groupby->l = subquery = gl;
				else
					groupby = subquery = gl;
			}
			if (!e)
				return NULL;
			if (!exp_subtype(e)) { /* we also do not expect parameters here */
				char *uaname = GDKmalloc(strlen(aname) + 1);
				sql_exp *e = sql_error(sql, 02, SQLSTATE(42000) "%s: parameters not allowed as arguments to aggregate functions",
						uaname ? toUpperCopy(uaname, aname) : aname);
				if (uaname)
					GDKfree(uaname);
				return e;
			}
			all_aggr &= (exp_card(e) <= CARD_AGGR && !exp_is_atom(e) && !is_func(e->type) && (!is_groupby(groupby->op) || !groupby->r || !exps_find_exp(groupby->r, e)));
			has_freevar |= exp_has_freevar(sql, e);
			all_freevar &= (is_freevar(e)>0);
			list_append(exps, e);
		}
		if (all_aggr && !all_freevar) {
			char *uaname = GDKmalloc(strlen(aname) + 1);
			sql_exp *e = sql_error(sql, 02, SQLSTATE(42000) "%s: aggregate functions cannot be nested",
				       uaname ? toUpperCopy(uaname, aname) : aname);
			if (uaname)
				GDKfree(uaname);
			return e;
		}
		if (is_sql_groupby(f) && !all_freevar) {
			char *uaname = GDKmalloc(strlen(aname) + 1);
			sql_exp *e = sql_error(sql, 02, SQLSTATE(42000) "%s: aggregate function '%s' not allowed in GROUP BY clause",
							   uaname ? toUpperCopy(uaname, aname) : aname, aname);
			if (uaname)
				GDKfree(uaname);
			return e;
		}
	}

	if (all_freevar) { /* case 2, ie use outer */
		sql_exp *exp = NULL;
		/* find proper relation, base on freevar (stack hight) */
		for (node *n = exps->h; n; n = n->next) {
			sql_exp *e = n->data;

			if (all_freevar<is_freevar(e))
				all_freevar = is_freevar(e);
			exp = e;
		}
		int sql_state = query_fetch_outer_state(query,all_freevar-1);
		res = groupby = query_fetch_outer(query, all_freevar-1);
		if (exp && is_sql_aggr(sql_state) && !is_groupby_col(res, exp)) {
			return sql_error(sql, 05, SQLSTATE(42000) "SELECT: aggregate function calls cannot be nested");
		}
	}

	/* find having select */
	if (!subquery && groupby && !is_processed(groupby) && is_sql_having(f)) { 
		og = groupby;
		while(!is_processed(groupby) && !is_base(groupby->op)) {
			if (is_select(groupby->op) || !groupby->l)
				break;
			if (groupby->l)
				groupby = groupby->l;
		}
		if (groupby && is_select(groupby->op) && !is_processed(groupby)) {
			group = 1;
			sel = groupby;
			/* At the end we switch back to the old projection relation og. 
			 * During the partitioning and ordering we add the expressions to the intermediate relations. */
		}
		if (!sel)
			groupby = og;
		if (sel && sel->l)
			groupby = sel->l;
	}

	/* find groupby */
	if (!subquery && groupby && !is_processed(groupby) && !is_base(groupby->op)) { 
		og = groupby;
		groupby = rel_find_groupby(groupby);
		if (groupby)
			group = 1;
		else
			groupby = og;
	}

	if (!groupby && exps_card(exps) > CARD_ATOM) {
		char *uaname = GDKmalloc(strlen(aname) + 1);
		sql_exp *e = sql_error(sql, 02, SQLSTATE(42000) "%s: missing group by",
				       uaname ? toUpperCopy(uaname, aname) : aname);
		if (uaname)
			GDKfree(uaname);
		return e;
	}

	if (!subquery && groupby && groupby->op != op_groupby) { 		/* implicit groupby */
		res = groupby = rel_groupby(sql, groupby, NULL);
	}
	if (subquery) {
		assert(!all_freevar);
		res = groupby;
		if (is_sql_sel(f) && is_left(subquery->op) && !is_groupby(groupby->op)) {
			res = groupby = rel_groupby(sql, groupby, NULL);
			exps_set_freevar(sql, exps, groupby); /* mark free variables */
		} else if (!is_groupby(groupby->op)) {
			res = groupby = rel_groupby(sql, groupby, NULL);
		}
		assert(!is_base(groupby->op));
	}
	if ((!exps || exps_card(exps) > CARD_ATOM) && (!res || !groupby))
		return NULL;

	if (all_freevar) {
		query_update_outer(query, res, all_freevar-1);
	} else {
		*rel = res;
	}

	if (args && !args->data.sym) {	/* count(*) case */
		sql_exp *e;

		if (strcmp(aname, "count") != 0) {
			char *uaname = GDKmalloc(strlen(aname) + 1);
			sql_exp *e = sql_error(sql, 02, SQLSTATE(42000) "%s: unable to perform '%s(*)'",
					       uaname ? toUpperCopy(uaname, aname) : aname, aname);
			if (uaname)
				GDKfree(uaname);
			return e;
		}
		a = sql_bind_aggr(sql->sa, s, aname, NULL);
		e = exp_aggr(sql->sa, NULL, a, distinct, 0, groupby?groupby->card:CARD_ATOM, 0);

		if (!groupby)
			return e;
		e = rel_groupby_add_aggr(sql, groupby, e);
		if (!group && !all_freevar)
			return e;
		if (all_freevar) {
			if (is_simple_project(res->op)) {
				assert(0);
				e = rel_project_add_exp(sql, res, e);
				e = exp_ref(sql->sa, e);
			}
			e->card = CARD_ATOM;
			set_freevar(e, all_freevar-1);
			return e;
		}
		return e;
	} 

	/* use cnt as nils shouldn't be counted */
	no_nil = 1;

	gr = groupby;
	if (gr && gr->op == op_project && gr->l)
		gr = gr->l;

	if (is_grouping) {
		sql_subtype *tpe;
		list *l = (list*) groupby->r;

		if (list_length(l) <= 7)
			tpe = sql_bind_localtype("bte");
		else if (list_length(l) <= 15)
			tpe = sql_bind_localtype("sht");
		else if (list_length(l) <= 31)
			tpe = sql_bind_localtype("int");
		else if (list_length(l) <= 63)
			tpe = sql_bind_localtype("lng");
#ifdef HAVE_HGE
		else if (list_length(l) <= 127)
			tpe = sql_bind_localtype("hge");
#endif
		else
			return sql_error(sql, 02, SQLSTATE(42000) "SELECT: GROUPING the number of grouping columns is larger"
								" than the maximum number of representable bits from this server (%d > %d)", list_length(l),
#ifdef HAVE_HGE
							 127
#else
							 63
#endif
							);
		a = sql_bind_aggr_(sql->sa, s, aname, list_append(sa_list(sql->sa), tpe), false);
	} else
		a = sql_bind_aggr_(sql->sa, s, aname, exp_types(sql->sa, exps), true);

	if (!a && list_length(exps) > 1) { 
		sql_subtype *t1 = exp_subtype(exps->h->data);
		a = sql_bind_member_aggr(sql->sa, s, aname, exp_subtype(exps->h->data), list_length(exps));
		bool is_group_concat = (!a && strcmp(s->base.name, "sys") == 0 && strcmp(aname, "group_concat") == 0);

		if (list_length(exps) != 2 || (!EC_NUMBER(t1->type->eclass) || !a || is_group_concat || subtype_cmp(
						&((sql_arg*)a->aggr->ops->h->data)->type,
						&((sql_arg*)a->aggr->ops->h->next->data)->type) != 0) )  {
			if (!a && is_group_concat) {
				sql_subtype *tstr = sql_bind_localtype("str");
				list *sargs = sa_list(sql->sa);
				if (list_length(exps) >= 1)
					append(sargs, tstr);
				if (list_length(exps) == 2)
					append(sargs, tstr);
				a = sql_bind_aggr_(sql->sa, s, aname, sargs, true);
			}
			if (a) {
				node *n, *op = a->aggr->ops->h;
				list *nexps = sa_list(sql->sa);

				for (n = exps->h ; a && op && n; op = op->next, n = n->next ) {
					sql_arg *arg = op->data;
					sql_exp *e = n->data;

					e = rel_check_type(sql, &arg->type, *rel, e, type_equal); /* rel is a valid pointer */
					if (!e)
						a = NULL;
					list_append(nexps, e);
				}
				if (a && list_length(nexps))  /* count(col) has |exps| != |nexps| */
					exps = nexps;
			}
		} else {
			sql_exp *l = exps->h->data, *ol = l;
			sql_exp *r = exps->h->next->data, *or = r;
			sql_subtype *t2 = exp_subtype(r);

			if (rel_convert_types(sql, *rel, *rel, &l, &r, 1/*fix scale*/, type_equal) >= 0){
				list *tps = sa_list(sql->sa);

				t1 = exp_subtype(l);
				list_append(tps, t1);
				t2 = exp_subtype(r);
				list_append(tps, t2);
				a = sql_bind_aggr_(sql->sa, s, aname, tps, true);
			}
			if (!a) {
				sql->session->status = 0;
				sql->errstr[0] = '\0';

				l = ol;
				r = or;
			} else {
				list *nexps = sa_list(sql->sa);

				append(nexps,l);
				append(nexps,r);
				exps = nexps;
			}
		}
	}
	if (!a) { /* find aggr + convert */
		/* try larger numeric type */
		node *n;
		list *nexps = sa_list(sql->sa);

		for (n = exps->h ;  n; n = n->next ) {
			sql_exp *e = n->data;

			/* cast up, for now just dec to double */
			e = rel_numeric_supertype(sql, e);
			if (!e)
				break;
			list_append(nexps, e);
		}
		a = sql_bind_aggr_(sql->sa, s, aname, exp_types(sql->sa, nexps), true);
		if (a && list_length(nexps))  /* count(col) has |exps| != |nexps| */
			exps = nexps;
		if (!a) {
			a = sql_find_aggr(sql->sa, s, aname);
			if (a) {
				node *n, *op = a->aggr->ops->h;
				list *nexps = sa_list(sql->sa);

				for (n = exps->h ; a && op && n; op = op->next, n = n->next ) {
					sql_arg *arg = op->data;
					sql_exp *e = n->data;

					e = rel_check_type(sql, &arg->type, *rel, e, type_equal); /* rel is a valid pointer */
					if (!e)
						a = NULL;
					list_append(nexps, e);
				}
				if (a && list_length(nexps))  /* count(col) has |exps| != |nexps| */
					exps = nexps;
			}
		}
	}
	if (a && execute_priv(sql,a->aggr)) {
		sql_exp *e = exp_aggr(sql->sa, exps, a, distinct, no_nil, groupby?groupby->card:CARD_ATOM, have_nil(exps));

		if (!groupby)
			return e;
		e = rel_groupby_add_aggr(sql, groupby, e);
		if (!group && !all_freevar)
			return e;
		if (all_freevar) {
			exps_reset_freevar(exps);
			if (is_simple_project(res->op)) {
				assert(0);
				e = rel_project_add_exp(sql, res, e);
				e = exp_ref(sql->sa, e);
			}
			e->card = CARD_ATOM;
			set_freevar(e, all_freevar-1);
			return e;
		}
		return e;
	} else {
		sql_exp *e;
		char *type = "unknown";
		char *uaname = GDKmalloc(strlen(aname) + 1);

		if (exps->h) {
			sql_exp *e = exps->h->data;
			type = exp_subtype(e)->type->sqlname;
		}

		e = sql_error(sql, 02, SQLSTATE(42000) "%s: no such operator '%s(%s)'",
			      uaname ? toUpperCopy(uaname, aname) : aname, aname, type);

		if (uaname)
			GDKfree(uaname);
		return e;
	}
}

static sql_exp *
rel_aggr(sql_query *query, sql_rel **rel, symbol *se, int f)
{
	dlist *l = se->data.lval;
	dnode *d = l->h->next;
	int distinct = 0;
	char *aname = qname_fname(l->h->data.lval);
	char *sname = qname_schema(l->h->data.lval);
	sql_schema *s = query->sql->session->schema;

	if (l->h->next->type == type_int) {
		distinct = l->h->next->data.i_val;
		d = l->h->next->next;
	}

	if (sname)
		s = mvc_bind_schema(query->sql, sname);
	return _rel_aggr( query, rel, distinct, s, aname, d, f);
}

static sql_exp *
rel_case(sql_query *query, sql_rel **rel, tokens token, symbol *opt_cond, dlist *when_search_list, symbol *opt_else, int f)
{
	mvc *sql = query->sql;
	sql_subtype *tpe = NULL;
	list *conds = new_exp_list(sql->sa);
	list *results = new_exp_list(sql->sa);
	dnode *dn = when_search_list->h;
	sql_subtype *restype = NULL, rtype, bt;
	sql_exp *res = NULL, *else_exp = NULL;
	node *n, *m;
	exp_kind ek = {type_value, card_column, FALSE};

	sql_find_subtype(&bt, "boolean", 0, 0);
	if (dn) {
		sql_exp *cond = NULL, *result = NULL;

		/* NULLIF(e1,e2) == CASE WHEN e1=e2 THEN NULL ELSE e1 END */
		if (token == SQL_NULLIF) {
			sql_exp *e1, *e2;

			e1 = rel_value_exp(query, rel, dn->data.sym, f, ek);
			e2 = rel_value_exp(query, rel, dn->next->data.sym, f, ek);
			if (e1 && e2) {
				cond = rel_binop_(sql, rel ? *rel : NULL, e1, e2, NULL, "=", card_value);
				result = exp_null(sql->sa, exp_subtype(e1));
				else_exp = exp_ref_save(sql, e1);	/* ELSE case */
			}
			/* COALESCE(e1,e2) == CASE WHEN e1
			   IS NOT NULL THEN e1 ELSE e2 END */
		} else if (token == SQL_COALESCE) {
			cond = rel_value_exp(query, rel, dn->data.sym, f, ek);

			if (cond) {
				sql_exp *le;

				result = exp_ref_save(sql, cond);
				le = rel_unop_(sql, rel ? *rel : NULL, cond, NULL, "isnull", card_value);
				set_has_no_nil(le);
				cond = rel_unop_(sql, rel ? *rel : NULL, le, NULL, "not", card_value);
				set_has_no_nil(cond);
			}
		} else {
			dlist *when = dn->data.sym->data.lval;

			if (opt_cond) {
				sql_exp *l = rel_value_exp(query, rel, opt_cond, f, ek);
				sql_exp *r = rel_value_exp(query, rel, when->h->data.sym, f, ek);
				if (!l || !r || rel_convert_types(sql, rel ? *rel : NULL, rel ? *rel : NULL, &l, &r, 1, type_equal) < 0)
					return NULL;
				cond = rel_binop_(sql, rel ? *rel : NULL, l, r, NULL, "=", card_value);
			} else {
				cond = rel_logical_value_exp(query, rel, when->h->data.sym, f);
			}
			result = rel_value_exp(query, rel, when->h->next->data.sym, f, ek);
		}
		if (!cond || !result) 
			return NULL;
		list_prepend(conds, cond);
		list_prepend(results, result);

		restype = exp_subtype(result);

		if (token == SQL_NULLIF)
			dn = NULL;
		else
			dn = dn->next;
	}
	/* for COALESCE we skip the last (else part) */
	for (; dn && (token != SQL_COALESCE || dn->next); dn = dn->next) {
		sql_exp *cond = NULL, *result = NULL;

		if (token == SQL_COALESCE) {
			cond = rel_value_exp(query, rel, dn->data.sym, f, ek);

			if (cond) {
				sql_exp *le;

				result = exp_ref_save(sql, cond);
				le = rel_unop_(sql, rel ? *rel : NULL, cond, NULL, "isnull", card_value);
				set_has_no_nil(le);
				cond = rel_unop_(sql, rel ? *rel : NULL, le, NULL, "not", card_value);
				set_has_no_nil(cond);
			}
		} else {
			dlist *when = dn->data.sym->data.lval;

			if (opt_cond) {
				sql_exp *l = rel_value_exp(query, rel, opt_cond, f, ek);
				sql_exp *r = rel_value_exp(query, rel, when->h->data.sym, f, ek);
				if (!l || !r || rel_convert_types(sql, rel ? *rel : NULL, rel ? *rel : NULL, &l, &r, 1, type_equal) < 0)
					return NULL;
				cond = rel_binop_(sql, rel ? *rel : NULL, l, r, NULL, "=", card_value);
			} else {
				cond = rel_logical_value_exp(query, rel, when->h->data.sym, f);
			}
			result = rel_value_exp(query, rel, when->h->next->data.sym, f, ek);
		}
		if (!cond || !result) 
			return NULL;
		list_prepend(conds, cond);
		list_prepend(results, result);

		tpe = exp_subtype(result);
		if (tpe && restype) {
			supertype(&rtype, restype, tpe);
			restype = &rtype;
		} else if (tpe) {
			restype = tpe;
		}
	}
	if (opt_else || else_exp) {
		sql_exp *result = else_exp;

		if (!result && !(result = rel_value_exp(query, rel, opt_else, f, ek))) 
			return NULL;

		tpe = exp_subtype(result);
		if (tpe && restype) {
			supertype(&rtype, restype, tpe);
			restype = &rtype;
		} else if (tpe) {
			restype = tpe;
		}

		if (!restype)
			return sql_error(sql, 02, SQLSTATE(42000) "Result type missing");
		if (restype->type->localtype == TYPE_void) /* NULL */
			restype = sql_bind_localtype("str");

		if (!result || !(result = rel_check_type(sql, restype, rel ? *rel : NULL, result, type_equal)))
			return NULL;
		res = result;

		if (!res) 
			return NULL;
	} else {
		if (!restype)
			return sql_error(sql, 02, SQLSTATE(42000) "Result type missing");
		if (restype->type->localtype == TYPE_void) /* NULL */
			restype = sql_bind_localtype("str");
		res = exp_null(sql->sa, restype);
	}

	for (n = conds->h, m = results->h; n && m; n = n->next, m = m->next) {
		sql_exp *cond = n->data;
		sql_exp *result = m->data;

		if (!(result = rel_check_type(sql, restype, rel ? *rel : NULL, result, type_equal)))
			return NULL;

		if (!(cond = rel_check_type(sql, &bt, rel ? *rel : NULL, cond, type_equal)))
			return NULL;

		if (!cond || !result || !res)
			return NULL;
		res = rel_nop_(sql, rel ? *rel : NULL, cond, result, res, NULL, NULL, "ifthenelse", card_value);
		if (!res) 
			return NULL;
		/* ugh overwrite res type */
		((sql_subfunc*)res->f)->res->h->data = sql_create_subtype(sql->sa, restype->type, restype->digits, restype->scale);
	}
	return res;
}

static sql_exp *
rel_case_exp(sql_query *query, sql_rel **rel, symbol *se, int f)
{
	dlist *l = se->data.lval;

	if (se->token == SQL_COALESCE) {
		symbol *opt_else = l->t->data.sym;

		return rel_case(query, rel, se->token, NULL, l, opt_else, f);
	} else if (se->token == SQL_NULLIF) {
		return rel_case(query, rel, se->token, NULL, l, NULL, f);
	} else if (l->h->type == type_list) {
		dlist *when_search_list = l->h->data.lval;
		symbol *opt_else = l->h->next->data.sym;

		return rel_case(query, rel, SQL_CASE, NULL, when_search_list, opt_else, f);
	} else {
		symbol *scalar_exp = l->h->data.sym;
		dlist *when_value_list = l->h->next->data.lval;
		symbol *opt_else = l->h->next->next->data.sym;

		return rel_case(query, rel, SQL_CASE, scalar_exp, when_value_list, opt_else, f);
	}
}

static sql_exp *
rel_cast(sql_query *query, sql_rel **rel, symbol *se, int f)
{
	mvc *sql = query->sql;
	dlist *dl = se->data.lval;
	symbol *s = dl->h->data.sym;
	sql_subtype *tpe = &dl->h->next->data.typeval;
	exp_kind ek = {type_value, card_column, FALSE};
	sql_exp *e = rel_value_exp(query, rel, s, f, ek);

	if (!e)
		return NULL;
	/* strings may need too be truncated */
	if (tpe ->type ->localtype == TYPE_str) {
		if (tpe->digits > 0) {
			sql_subtype *et = exp_subtype(e);
			sql_subtype *it = sql_bind_localtype("int");
			sql_subfunc *c = sql_bind_func(sql->sa, sql->session->schema, "truncate", et, it, F_FUNC);
			if (c)
				e = exp_binop(sql->sa, e, exp_atom_int(sql->sa, tpe->digits), c);
		}
	}
	if (e) 
		e = rel_check_type(sql, tpe, rel ? *rel : NULL, e, type_cast);
	return e;
}

static sql_exp *
rel_next_value_for( mvc *sql, symbol *se )
{
	char *seq = qname_table(se->data.lval);
	char *sname = qname_schema(se->data.lval);
	sql_schema *s = NULL;
	sql_subtype t;
	sql_subfunc *f;

	if (sname && !(s = mvc_bind_schema(sql, sname)))
		return sql_error(sql, 02,
			SQLSTATE(3F000) "NEXT VALUE FOR: no such schema '%s'", sname);
	if (!s)
		s = sql->session->schema;

	if (!find_sql_sequence(s, seq) && !stack_find_rel_view(sql, seq))
		return sql_error(sql, 02, SQLSTATE(42000) "NEXT VALUE FOR: "
			"no such sequence '%s'.'%s'", s->base.name, seq);
	sql_find_subtype(&t, "varchar", 0, 0);
	f = sql_bind_func(sql->sa, s, "next_value_for", &t, &t, F_FUNC);
	assert(f);
	return exp_binop(sql->sa, exp_atom_str(sql->sa, s->base.name, &t),
			exp_atom_str(sql->sa, seq, &t), f);
}

/* some users like to use aliases already in the groupby */
static sql_exp *
rel_selection_ref(sql_query *query, sql_rel **rel, symbol *grp, dlist *selection )
{
	sql_allocator *sa = query->sql->sa;
	dlist *gl;
	char *name = NULL;
	exp_kind ek = {type_value, card_column, FALSE};

	if (grp->token != SQL_COLUMN && grp->token != SQL_IDENT)
		return NULL;
	gl = grp->data.lval;
	if (dlist_length(gl) > 1)
		return NULL;
	if (!selection)
		return NULL;

	name = gl->h->data.sval;
	for (dnode *n = selection->h; n; n = n->next) {
		/* we only look for columns */
		tokens to = n->data.sym->token;
		if (to == SQL_COLUMN || to == SQL_IDENT) {
			dlist *l = n->data.sym->data.lval;
			/* AS name */
			if (l->h->next->data.sval &&
					strcmp(l->h->next->data.sval, name) == 0){
				sql_exp *ve = rel_value_exp(query, rel, l->h->data.sym, sql_sel, ek);
				if (ve) {
					dlist *l = dlist_create(sa);
					symbol *sym;
					exp_setname(sa, ve, NULL, name);
					/* now we should rewrite the selection
					   such that it uses the new group
					   by column
					*/
					dlist_append_string(sa, l,
						sa_strdup(sa, name));
					sym = symbol_create_list(sa, to, l);
					l = dlist_create(sa);
					dlist_append_symbol(sa, l, sym);
					/* no alias */
					dlist_append_symbol(sa, l, NULL);
					n->data.sym = symbol_create_list(sa, to, l);
				
				}
				return ve;
			}
		}
	}
	return NULL;
}

static sql_exp*
rel_group_column(sql_query *query, sql_rel **rel, symbol *grp, dlist *selection, int f)
{
	mvc *sql = query->sql;
	int is_last = 1;
	exp_kind ek = {type_value, card_value, TRUE};
	sql_exp *e = rel_value_exp2(query, rel, grp, f, ek, &is_last);

	if (!e) {
		char buf[ERRSIZE];
		/* reset error */
		sql->session->status = 0;
		strcpy(buf, sql->errstr);
		sql->errstr[0] = '\0';

		e = rel_selection_ref(query, rel, grp, selection);
		if (!e) {
			if (sql->errstr[0] == 0)
				strcpy(sql->errstr, buf);
			return NULL;
		}
	}
	return e;
}

static list*
list_power_set(sql_allocator *sa, list* input) /* cube */
{
	list *res = sa_list(sa);
	/* N stores total number of subsets */
	int N = (int) pow(2, input->cnt);

	/* generate each subset one by one */
	for (int i = 0; i < N; i++) {
		list *ll = sa_list(sa);
		int j = 0; /* check every bit of i */
		for (node *n = input->h ; n ; n = n->next) {
			/* if j'th bit of i is set, then append */
			if (i & (1 << j))
				list_prepend(ll, n->data);
			j++;
		}
		list_prepend(res, ll);
	}
	return res;
}

static list*
list_rollup(sql_allocator *sa, list* input)
{
	list *res = sa_list(sa);

	for (int counter = input->cnt; counter > 0; counter--) {
		list *ll = sa_list(sa);
		int j = 0;
		for (node *n = input->h; n && j < counter; j++, n = n->next)
			list_append(ll, n->data);
		list_append(res, ll);
	}
	list_append(res, sa_list(sa)); /* global aggregate case */
	return res;
}

static int
list_equal(list* list1, list* list2)
{
	for (node *n = list1->h; n ; n = n->next) {
		sql_exp *e = (sql_exp*) n->data;
		if (!exps_find_exp(list2, e))
			return 1;
	}
	for (node *n = list2->h; n ; n = n->next) {
		sql_exp *e = (sql_exp*) n->data;
		if (!exps_find_exp(list1, e))
			return 1;
	}
	return 0;
}

static list*
lists_cartesian_product_and_distinct(sql_allocator *sa, list *l1, list *l2)
{
	list *res = sa_list(sa);

	/* for each list of l2, merge into each list of l1 while removing duplicates */
	for (node *n = l1->h ; n ; n = n->next) {
		list *sub_list = (list*) n->data;

		for (node *m = l2->h ; m ; m = m->next) {
			list *other = (list*) m->data;
			list_append(res, list_distinct(list_merge(list_dup(sub_list, (fdup) NULL), other, (fdup) NULL), (fcmp) list_equal, (fdup) NULL));
		}
	}
	return res;
}

static list*
rel_groupings(sql_query *query, sql_rel **rel, symbol *groupby, dlist *selection, int f, bool grouping_sets, list **sets)
{
	mvc *sql = query->sql;
	list *exps = new_exp_list(sql->sa);

	if (THRhighwater())
		return sql_error(sql, 10, SQLSTATE(42000) "Query too complex: running out of stack space");

	for (dnode *o = groupby->data.lval->h; o; o = o->next) {
		symbol *grouping = o->data.sym;
		list *next_set = NULL;

		if (grouping->token == SQL_GROUPING_SETS) { /* call recursively, and merge the genererated sets */
			list *other = rel_groupings(query, rel, grouping, selection, f, true, &next_set);
			if (!other)
				return NULL;
			exps = list_distinct(list_merge(exps, other, (fdup) NULL), (fcmp) exp_equal, (fdup) NULL);
		} else {
			dlist *dl = grouping->data.lval;
			if (dl) {
				list *set_cols = new_exp_list(sql->sa); /* columns and combination of columns to be used for the next set */

				for (dnode *oo = dl->h; oo; oo = oo->next) {
					symbol *grp = oo->data.sym;
					list *next_tuple = new_exp_list(sql->sa); /* next tuple of columns */

					if (grp->token == SQL_COLUMN_GROUP) { /* set of columns */
						assert(is_sql_group_totals(f));
						for (dnode *ooo = grp->data.lval->h; ooo; ooo = ooo->next) {
							symbol *elm = ooo->data.sym;
							sql_exp *e = rel_group_column(query, rel, elm, selection, f);
							if (!e)
								return NULL;
							assert(e->type == e_column);
							list_append(next_tuple, e);
							list_append(exps, e);
						}
					} else { /* single column or expression */
						sql_exp *e = rel_group_column(query, rel, grp, selection, f);
						if (!e)
							return NULL;
						if (e->type != e_column) { /* store group by expressions in the stack */
							if (is_sql_group_totals(f)) {
								(void) sql_error(sql, 02, SQLSTATE(42000) "GROUP BY: grouping expressions not possible with ROLLUP, CUBE and GROUPING SETS");
								return NULL;
							}
							if (!stack_push_groupby_expression(sql, grp, e))
								return NULL;
						}
						list_append(next_tuple, e);
						list_append(exps, e);
					}
					list_append(set_cols, next_tuple);
				}
				if (is_sql_group_totals(f)) {
					if (grouping->token == SQL_ROLLUP)
						next_set = list_rollup(sql->sa, set_cols);
					else if (grouping->token == SQL_CUBE)
						next_set = list_power_set(sql->sa, set_cols);
					else /* the list of sets is not used in the "GROUP BY a, b, ..." case */
						next_set = list_append(new_exp_list(sql->sa), set_cols);
				}
			} else if (is_sql_group_totals(f) && grouping_sets) /* The GROUP BY () case is the global aggregate which is always added by ROLLUP and CUBE */
				next_set = list_append(new_exp_list(sql->sa), new_exp_list(sql->sa));
		}
		if (is_sql_group_totals(f)) { /* if there are no sets, set the found one, otherwise calculate cartesian product and merge the distinct ones */
			assert(next_set);
			if (!*sets)
				*sets = next_set;
			else
				*sets = grouping_sets ? list_merge(*sets, next_set, (fdup) NULL) : lists_cartesian_product_and_distinct(sql->sa, *sets, next_set);
		}
	}
	return exps;
}

static list*
rel_partition_groupings(sql_query *query, sql_rel **rel, symbol *partitionby, dlist *selection, int f)
{
	mvc *sql = query->sql;
	dnode *o = partitionby->data.lval->h;
	list *exps = new_exp_list(sql->sa);

	for (; o; o = o->next) {
		symbol *grp = o->data.sym;
		int is_last = 1;
		exp_kind ek = {type_value, card_value, TRUE};
		sql_exp *e = rel_value_exp2(query, rel, grp, f, ek, &is_last);

		if (!e) {
			int status = sql->session->status;
			char buf[ERRSIZE];

			/* reset error */
			sql->session->status = 0;
			strcpy(buf, sql->errstr);
			sql->errstr[0] = '\0';

			e = rel_selection_ref(query, rel, grp, selection);
			if (!e) {
				if (sql->errstr[0] == 0) {
					sql->session->status = status;
					strcpy(sql->errstr, buf);
				}
				return NULL;
			}
		}
		if (exp_is_rel(e))
			return sql_error(sql, 02, SQLSTATE(42000) "PARTITION BY: subqueries not allowed in PARTITION BY clause");
		if (e->type != e_column) { /* store group by expressions in the stack */
			if (!stack_push_groupby_expression(sql, grp, e))
				return NULL;
		}
		if (e->card > CARD_AGGR)
			e->card = CARD_AGGR;
		append(exps, e);
	}
	return exps;
}

/* find selection expressions matching the order by column expression */

/* first limit to simple columns only */
static sql_exp *
rel_order_by_simple_column_exp(mvc *sql, sql_rel *r, symbol *column_r, int f)
{
	sql_exp *e = NULL;
	dlist *l = column_r->data.lval;

	if (!r || !is_project(r->op) || column_r->type == type_int)
		return NULL;
	assert(column_r->token == SQL_COLUMN && column_r->type == type_list);

	r = r->l;
	if (!r)
		return e;
	if (dlist_length(l) == 1) {
		char *name = l->h->data.sval;
		e = rel_bind_column(sql, r, name, f, 0);
	}
	if (dlist_length(l) == 2) {
		char *tname = l->h->data.sval;
		char *name = l->h->next->data.sval;

		e = rel_bind_column2(sql, r, tname, name, f);
	}
	if (e) 
		return e;
	return sql_error(sql, 02, SQLSTATE(42000) "ORDER BY: absolute column names not supported");
}

/* second complex columns only */
static sql_exp *
rel_order_by_column_exp(sql_query *query, sql_rel **R, symbol *column_r, int f)
{
	mvc *sql = query->sql;
	sql_rel *r = *R, *p = NULL;
	sql_exp *e = NULL;
	exp_kind ek = {type_value, card_column, FALSE};

	if (!r)
		return e;

	if (r && is_simple_project(r->op) && is_processed(r)) {
		p = r;
		r = r->l;
	}

	e = rel_value_exp(query, &r, column_r, f, ek);

	if (r && !p)
		*R = r;
	else if (r)
		p->l = r;
	if (e && p) {
		e = rel_project_add_exp(sql, p, e);
		return e;
	}
	if (e && r && is_project(r->op)) {
		sql_exp * found = exps_find_exp(r->exps, e);

		if (!found) {
			append(r->exps, e);
		} else {
			e = found;
		}
		if (!exp_name(e))
			exp_label(sql->sa, e, ++sql->label);
		e = exp_ref(sql->sa, e);
	}
	return e;
}

static dlist *
simple_selection(symbol *sq)
{
	if (sq->token == SQL_SELECT) {
		SelectNode *sn;

 		sn = (SelectNode *) sq;

		if (!sn->from && !sn->where && !sn->distinct && !sn->window && dlist_length(sn->selection) == 1)
			return sn->selection;
	}
	return NULL;
}

static list *
rel_order_by(sql_query *query, sql_rel **R, symbol *orderby, int f)
{
	mvc *sql = query->sql;
	sql_rel *rel = *R, *or = rel; /* the order by relation */
	list *exps = new_exp_list(sql->sa);
	dnode *o = orderby->data.lval->h;
	dlist *selection = NULL;

	if (is_sql_orderby(f)) {
		assert(is_project(rel->op));
		rel = rel->l;
	}
	
	for (; o; o = o->next) {
		symbol *order = o->data.sym;

		if (order->token == SQL_COLUMN || order->token == SQL_IDENT) {
			symbol *col = order->data.lval->h->data.sym;
			int direction = order->data.lval->h->next->data.i_val;
			sql_exp *e = NULL;

			assert(order->data.lval->h->next->type == type_int);
			if ((selection = simple_selection(col)) != NULL) {
				dnode *o = selection->h;
				order = o->data.sym;
				col = order->data.lval->h->data.sym;
				/* remove optional name from selection */
				order->data.lval->h->next = NULL;
			}
			if (col->token == SQL_COLUMN || col->token == SQL_IDENT || col->token == SQL_ATOM) {
				int is_last = 0;
				exp_kind ek = {type_value, card_column, FALSE};

				e = rel_value_exp2(query, &rel, col, f, ek, &is_last);

				if (e && e->card <= CARD_ATOM) {
					sql_subtype *tpe = exp_subtype(e);
					/* integer atom on the stack */
					if (!is_sql_window(f) && e->type == e_atom &&
					    tpe->type->eclass == EC_NUM) {
						atom *a = e->l?e->l:sql->args[e->flag];
						int nr = (int)atom_get_int(a);

						e = exps_get_exp(rel->exps, nr);
						if (!e)
							return sql_error(sql, 02, SQLSTATE(42000) "SELECT: the order by column number (%d) is not in the number of projections range (%d)", nr, list_length(rel->exps));
						e = exp_ref(sql->sa, e);
						/* do not cache this query */
						if (e)
							scanner_reset_key(&sql->scanner);
					} else if (e->type == e_atom) {
						return sql_error(sql, 02, SQLSTATE(42000) "order not of type SQL_COLUMN");
					}
				} else if (e && exp_card(e) > rel->card) {
					if (e && exp_name(e)) {
						return sql_error(sql, ERR_GROUPBY, SQLSTATE(42000) "SELECT: cannot use non GROUP BY column '%s' in query results without an aggregate function", exp_name(e));
					} else {
						return sql_error(sql, ERR_GROUPBY, SQLSTATE(42000) "SELECT: cannot use non GROUP BY column in query results without an aggregate function");
					}
				}
				if (e && rel && is_project(rel->op)) {
					sql_exp * found = exps_find_exp(rel->exps, e);

					if (!found) {
						append(rel->exps, e);
					} else {
						e = found;
					}
					e = exp_ref(sql->sa, e);
				}
			}

			if (!e && sql->session->status != -ERR_AMBIGUOUS && (col->token == SQL_COLUMN || col->token == SQL_IDENT)) {
				/* reset error */
				sql->session->status = 0;
				sql->errstr[0] = '\0';

				e = rel_order_by_simple_column_exp(sql, rel, col, sql_sel | sql_orderby | (f & sql_group_totals));
				if (e && e->card > rel->card) 
					e = NULL;
				if (e)
					e = rel_project_add_exp(sql, rel, e);
			}
			if (rel && !e && sql->session->status != -ERR_AMBIGUOUS) {
				/* reset error */
				sql->session->status = 0;
				sql->errstr[0] = '\0';

				if (!e)
					e = rel_order_by_column_exp(query, &rel, col, sql_sel | sql_orderby | (f & sql_group_totals));
				if (e && e->card > rel->card && e->card != CARD_ATOM)
					e = NULL;
			}
			if (!e) 
				return NULL;
			set_direction(e, direction);
			append(exps, e);
		} else {
			return sql_error(sql, 02, SQLSTATE(42000) "order not of type SQL_COLUMN");
		}
	}
	if (is_sql_orderby(f) && or != rel)
		or->l = rel;
	if (is_sql_window(f))
		*R = rel;
	return exps;
}

static int
generate_window_bound(tokens sql_token, bool first_half)
{
	switch (sql_token) {
		case SQL_PRECEDING:
			return first_half ? BOUND_FIRST_HALF_PRECEDING : BOUND_SECOND_HALF_PRECEDING;
		case SQL_FOLLOWING:
			return first_half ? BOUND_FIRST_HALF_FOLLOWING : BOUND_SECOND_HALF_FOLLOWING;
		case SQL_CURRENT_ROW:
			return first_half ? CURRENT_ROW_PRECEDING : CURRENT_ROW_FOLLOWING;
		default:
			assert(0);
	}
	return 0;
}

/* window functions */
static sql_exp*
generate_window_bound_call(mvc *sql, sql_exp **estart, sql_exp **eend, sql_schema *s, sql_exp *pe, sql_exp *e,
						   sql_exp *start, sql_exp *fend, int frame_type, int excl, tokens t1, tokens t2)
{
	list *rargs1 = sa_list(sql->sa), *rargs2 = sa_list(sql->sa), *targs1 = sa_list(sql->sa), *targs2 = sa_list(sql->sa);
	sql_subfunc *dc1, *dc2;
	sql_subtype *it = sql_bind_localtype("int");

	if (pe) {
		append(targs1, exp_subtype(pe));
		append(targs2, exp_subtype(pe));
		append(rargs1, exp_copy(sql, pe));
		append(rargs2, exp_copy(sql, pe));
	}
	append(rargs1, exp_copy(sql, e));
	append(rargs2, exp_copy(sql, e));
	append(targs1, exp_subtype(e));
	append(targs2, exp_subtype(e));
	append(targs1, it);
	append(targs2, it);
	append(targs1, it);
	append(targs2, it);
	append(targs1, it);
	append(targs2, it);
	append(targs1, exp_subtype(start));
	append(targs2, exp_subtype(fend));

	dc1 = sql_bind_func_(sql->sa, s, "window_bound", targs1, F_ANALYTIC);
	dc2 = sql_bind_func_(sql->sa, s, "window_bound", targs2, F_ANALYTIC);
	if (!dc1 || !dc2)
		return sql_error(sql, 02, SQLSTATE(42000) "SELECT: function 'window_bound' not found");
	append(rargs1, exp_atom_int(sql->sa, frame_type));
	append(rargs2, exp_atom_int(sql->sa, frame_type));
	append(rargs1, exp_atom_int(sql->sa, generate_window_bound(t1, true)));
	append(rargs2, exp_atom_int(sql->sa, generate_window_bound(t2, false)));
	append(rargs1, exp_atom_int(sql->sa, excl));
	append(rargs2, exp_atom_int(sql->sa, excl));
	append(rargs1, start);
	append(rargs2, fend);

	*estart = exp_op(sql->sa, rargs1, dc1);
	*eend = exp_op(sql->sa, rargs2, dc2);
	return e; /* return something to say there were no errors */
}

static sql_exp*
calculate_window_bound(sql_query *query, sql_rel *p, tokens token, symbol *bound, sql_exp *ie, int frame_type, int f)
{
	mvc *sql = query->sql;
	sql_subtype *bt, *it = sql_bind_localtype("int"), *lon = sql_bind_localtype("lng"), *iet;
	sql_class bclass = EC_ANY;
	sql_exp *res = NULL;

	if ((bound->token == SQL_PRECEDING || bound->token == SQL_FOLLOWING || bound->token == SQL_CURRENT_ROW) && bound->type == type_int) {
		atom *a = NULL;
		bt = (frame_type == FRAME_ROWS || frame_type == FRAME_GROUPS) ? lon : exp_subtype(ie);
		bclass = bt->type->eclass;

		if ((bound->data.i_val == UNBOUNDED_PRECEDING_BOUND || bound->data.i_val == UNBOUNDED_FOLLOWING_BOUND)) {
			if (EC_NUMBER(bclass))
				a = atom_general(sql->sa, bt, NULL);
			else
				a = atom_general(sql->sa, it, NULL);
		} else if (bound->data.i_val == CURRENT_ROW_BOUND) {
			if (EC_NUMBER(bclass))
				a = atom_zero_value(sql->sa, bt);
			else
				a = atom_zero_value(sql->sa, it);
		} else {
			assert(0);
		}
		res = exp_atom(sql->sa, a);
	} else { /* arbitrary expression case */
		int is_last = 0;
		exp_kind ek = {type_value, card_column, FALSE};
		const char* bound_desc = (token == SQL_PRECEDING) ? "PRECEDING" : "FOLLOWING";
		iet = exp_subtype(ie);

		assert(token == SQL_PRECEDING || token == SQL_FOLLOWING);
		if (bound->token == SQL_NULL ||
		    (bound->token == SQL_IDENT &&
		     bound->data.lval->h->type == type_int &&
		     sql->args[bound->data.lval->h->data.i_val]->isnull)) {
			return sql_error(sql, 02, SQLSTATE(42000) "%s offset must not be NULL", bound_desc);
		}
		res = rel_value_exp2(query, &p, bound, f, ek, &is_last);
		if (!res)
			return NULL;
		if (!(bt = exp_subtype(res))) {
			sql_subtype *t = (frame_type == FRAME_ROWS || frame_type == FRAME_GROUPS) ? lon : exp_subtype(ie);
			if (rel_set_type_param(sql, t, p, res, 0) < 0) /* workaround */
				return NULL;
			bt = exp_subtype(res);
		}
		bclass = bt->type->eclass;
		if (!(bclass == EC_NUM || EC_INTERVAL(bclass) || bclass == EC_DEC || bclass == EC_FLT))
			return sql_error(sql, 02, SQLSTATE(42000) "%s offset must be of a countable SQL type", bound_desc);
		if ((frame_type == FRAME_ROWS || frame_type == FRAME_GROUPS) && bclass != EC_NUM) {
			char *err = subtype2string(bt);
			if (!err)
				return sql_error(sql, 02, SQLSTATE(HY013) MAL_MALLOC_FAIL);
			(void) sql_error(sql, 02, SQLSTATE(42000) "Values on %s boundary on %s frame can't be %s type", bound_desc,
							 (frame_type == FRAME_ROWS) ? "rows":"groups", err);
			_DELETE(err);
			return NULL;
		}
		if (frame_type == FRAME_RANGE) {
			if (bclass == EC_FLT && iet->type->eclass != EC_FLT)
				return sql_error(sql, 02, SQLSTATE(42000) "Values in input aren't floating-point while on %s boundary are", bound_desc);
			if (bclass != EC_FLT && iet->type->eclass == EC_FLT)
				return sql_error(sql, 02, SQLSTATE(42000) "Values on %s boundary aren't floating-point while on input are", bound_desc);
			if (bclass == EC_DEC && iet->type->eclass != EC_DEC)
				return sql_error(sql, 02, SQLSTATE(42000) "Values in input aren't decimals while on %s boundary are", bound_desc);
			if (bclass != EC_DEC && iet->type->eclass == EC_DEC)
				return sql_error(sql, 02, SQLSTATE(42000) "Values on %s boundary aren't decimals while on input are", bound_desc);
			if (bclass != EC_SEC && iet->type->eclass == EC_TIME) {
				char *err = subtype2string(iet);
				if (!err)
					return sql_error(sql, 02, SQLSTATE(HY013) MAL_MALLOC_FAIL);
				(void) sql_error(sql, 02, SQLSTATE(42000) "For %s input the %s boundary must be an interval type up to the day", err, bound_desc);
				_DELETE(err);
				return NULL;
			}
			if (EC_INTERVAL(bclass) && !EC_TEMP(iet->type->eclass)) {
				char *err = subtype2string(iet);
				if (!err)
					return sql_error(sql, 02, SQLSTATE(HY013) MAL_MALLOC_FAIL);
				(void) sql_error(sql, 02, SQLSTATE(42000) "For %s input the %s boundary must be an interval type", err, bound_desc);
				_DELETE(err);
				return NULL;
			}
		}
	}
	return res;
}

static dlist*
get_window_clauses(mvc *sql, char* ident, symbol **partition_by_clause, symbol **order_by_clause, symbol **frame_clause)
{
	dlist *window_specification = NULL;
	char *window_ident;
	int pos;

	if (THRhighwater())
		return sql_error(sql, 10, SQLSTATE(42000) "Query too complex: running out of stack space");

	if ((window_specification = stack_get_window_def(sql, ident, &pos)) == NULL)
		return sql_error(sql, 02, SQLSTATE(42000) "SELECT: window '%s' not found", ident);

	/* avoid infinite lookups */
	if (stack_check_var_visited(sql, pos))
		return sql_error(sql, 02, SQLSTATE(42000) "SELECT: cyclic references to window '%s' found", ident);
	stack_set_var_visited(sql, pos);

	if (window_specification->h->next->data.sym) {
		if (*partition_by_clause)
			return sql_error(sql, 02, SQLSTATE(42000) "SELECT: redefinition of PARTITION BY clause from window '%s'", ident);
		*partition_by_clause = window_specification->h->next->data.sym;
	}
	if (window_specification->h->next->next->data.sym) {
		if (*order_by_clause)
			return sql_error(sql, 02, SQLSTATE(42000) "SELECT: redefinition of ORDER BY clause from window '%s'", ident);
		*order_by_clause = window_specification->h->next->next->data.sym;
	}
	if (window_specification->h->next->next->next->data.sym) {
		if (*frame_clause)
			return sql_error(sql, 02, SQLSTATE(42000) "SELECT: redefinition of frame clause from window '%s'", ident);
		*frame_clause = window_specification->h->next->next->next->data.sym;
	}

	window_ident = window_specification->h->data.sval;
	if (window_ident && !get_window_clauses(sql, window_ident, partition_by_clause, order_by_clause, frame_clause))
		return NULL; /* the error was already set */

	return window_specification; /* return something to say there were no errors */
}

/*
 * select x, y, rank_op() over (partition by x order by y) as, ...
                aggr_op(z) over (partition by y order by x) as, ...
 * from table [x,y,z,w,v]
 *
 * project and order by over x,y / y,x
 * a = project( table ) [ x, y, z, w, v ], [ x, y]
 * b = project( table ) [ x, y, z, w, v ], [ y, x]
 *
 * project with order dependent operators, ie combined prev/current value
 * aa = project (a) [ x, y, r = rank_op(diff(x) (marks a new partition), rediff(diff(x), y) (marks diff value with in partition)), z, w, v ]
 * project(aa) [ aa.x, aa.y, aa.r ] -- only keep current output list 
 * bb = project (b) [ x, y, a = aggr_op(z, diff(y), rediff(diff(y), x)), z, w, v ]
 * project(bb) [ bb.x, bb.y, bb.a ]  -- only keep current output list
 */
static sql_exp *
rel_rankop(sql_query *query, sql_rel **rel, symbol *se, int f)
{
	mvc *sql = query->sql;
	node *n;
	dlist *l = se->data.lval, *window_specification = NULL;
	symbol *window_function = l->h->data.sym, *partition_by_clause = NULL, *order_by_clause = NULL, *frame_clause = NULL;
	char *aname = NULL, *sname = NULL, *window_ident = NULL;
	sql_subfunc *wf = NULL;
	sql_exp *in = NULL, *pe = NULL, *oe = NULL, *call = NULL, *start = NULL, *eend = NULL, *fstart = NULL, *fend = NULL, *ie = NULL;
	sql_rel *p;
	list *gbe = NULL, *obe = NULL, *args = NULL, *types = NULL, *fargs = NULL;
	sql_schema *s = sql->session->schema;
	dnode *dn = window_function->data.lval->h;
	int distinct = 0, is_last, frame_type, pos, nf = f;
	bool is_nth_value, supports_frames;

	stack_clear_frame_visited_flag(sql); /* clear visited flags before iterating */

	if (l->h->next->type == type_list) {
		window_specification = l->h->next->data.lval;
	} else if (l->h->next->type == type_string) {
		const char* window_alias = l->h->next->data.sval;
		if ((window_specification = stack_get_window_def(sql, window_alias, &pos)) == NULL)
			return sql_error(sql, 02, SQLSTATE(42000) "SELECT: window '%s' not found", window_alias);
		stack_set_var_visited(sql, pos);
	} else {
		assert(0);
	}

	window_ident = window_specification->h->data.sval;
	partition_by_clause = window_specification->h->next->data.sym;
	order_by_clause = window_specification->h->next->next->data.sym;
	frame_clause = window_specification->h->next->next->next->data.sym;

	if (window_ident && !get_window_clauses(sql, window_ident, &partition_by_clause, &order_by_clause, &frame_clause))
		return NULL;

	frame_type = order_by_clause ? FRAME_RANGE : FRAME_ROWS;
	aname = qname_fname(dn->data.lval);
	sname = qname_schema(dn->data.lval);

	if (sname)
		s = mvc_bind_schema(sql, sname);

	is_nth_value = (strcmp(s->base.name, "sys") == 0 && strcmp(aname, "nth_value") == 0);
	supports_frames = (window_function->token != SQL_RANK) || is_nth_value ||
					  (strcmp(s->base.name, "sys") == 0 && ((strcmp(aname, "first_value") == 0) || strcmp(aname, "last_value") == 0));

	if (is_sql_join(f) || is_sql_where(f) || is_sql_groupby(f) || is_sql_having(f)) {
		char *uaname = GDKmalloc(strlen(aname) + 1);
		const char *clause = is_sql_join(f)?"JOIN conditions":is_sql_where(f)?"WHERE clause":is_sql_groupby(f)?"GROUP BY clause":"HAVING clause";
		(void) sql_error(sql, 02, SQLSTATE(42000) "%s: window function '%s' not allowed in %s",
						 uaname ? toUpperCopy(uaname, aname) : aname, aname, clause);
		if (uaname)
			GDKfree(uaname);
		return NULL;
	} else if (is_sql_aggr(f)) {
		char *uaname = GDKmalloc(strlen(aname) + 1);
		(void) sql_error(sql, 02, SQLSTATE(42000) "%s: window functions not allowed inside aggregation functions",
						 uaname ? toUpperCopy(uaname, aname) : aname);
		if (uaname)
			GDKfree(uaname);
		return NULL;
	} else if (is_sql_window(f)) {
		char *uaname = GDKmalloc(strlen(aname) + 1);
		(void) sql_error(sql, 02, SQLSTATE(42000) "%s: window functions cannot be nested",
						 uaname ? toUpperCopy(uaname, aname) : aname);
		if (uaname)
			GDKfree(uaname);
		return NULL;
	}

	/* window operations are only allowed in the projection */
	if (!is_sql_sel(f))
		return sql_error(sql, 02, SQLSTATE(42000) "OVER: only possible within the selection");

	p = *rel;
	/* Partition By */
	if (partition_by_clause) {
		gbe = rel_partition_groupings(query, &p, partition_by_clause, NULL /* cannot use (selection) column references, as this result is a selection column */, nf | sql_window);
		if (!gbe)
			return NULL;
		for (n = gbe->h ; n ; n = n->next) {
			sql_exp *en = n->data;

			set_ascending(en);
			set_nulls_first(en);
		}
	}

	/* Order By */
	if (order_by_clause) {
		obe = rel_order_by(query, &p, order_by_clause, nf | sql_window);
		if (!obe)
			return NULL;
	}

	fargs = sa_list(sql->sa);
	if (window_function->token == SQL_RANK) { /* rank function call */
		dlist* dnn = window_function->data.lval->h->next->data.lval;
		bool is_ntile = (strcmp(s->base.name, "sys") == 0 && strcmp(aname, "ntile") == 0),
			 is_lag = (strcmp(s->base.name, "sys") == 0 && strcmp(aname, "lag") == 0),
			 is_lead = (strcmp(s->base.name, "sys") == 0 && strcmp(aname, "lead") == 0);
		int nfargs = 0;

		if (!dnn || is_ntile) { /* pass an input column for analytic functions that don't require it */
			in = rel_first_column(sql, p);
			if (!in)
				return NULL;
			if (!exp_name(in))
				exp_label(sql->sa, in, ++sql->label);
			in = exp_ref(sql->sa, in);
			append(fargs, in);
			in = exp_ref_save(sql, in);
			nfargs++;
		}
		if (dnn) {
			for(dnode *nn = dnn->h ; nn ; nn = nn->next) {
				is_last = 0;
				exp_kind ek = {type_value, card_column, FALSE};
				in = rel_value_exp2(query, &p, nn->data.sym, f | sql_window, ek, &is_last);
				if (!in)
					return NULL;
				if (!exp_subtype(in)) { /* we also do not expect parameters here */
					char *uaname = GDKmalloc(strlen(aname) + 1);
					(void) sql_error(sql, 02, SQLSTATE(42000) "%s: parameters not allowed as arguments to window functions",
									uaname ? toUpperCopy(uaname, aname) : aname);
					if (uaname)
						GDKfree(uaname);
					return NULL;
				}
				if (is_ntile && nfargs == 1) { /* ntile first argument null handling case */
					sql_subtype *empty = sql_bind_localtype("void");
					if (subtype_cmp(exp_subtype(in), empty) == 0) {
						sql_subtype *to = sql_bind_localtype("bte");
						in = exp_convert(sql->sa, in, empty, to);
					}
				} else if (is_nth_value && nfargs == 1) { /* nth_value second argument null handling case */
					sql_subtype *empty = sql_bind_localtype("void");
					if (subtype_cmp(exp_subtype(in), empty) == 0) {
						sql_exp *ep = rel_first_column(sql, p);
						in = exp_convert(sql->sa, in, empty, exp_subtype(ep));
					}
				} else if ((is_lag || is_lead) && nfargs == 2) { /* lag and lead 3rd arg must have same type as 1st arg */
					sql_exp *first = (sql_exp*) fargs->h->data;
					if (!(in = rel_check_type(sql, exp_subtype(first), p, in, type_equal)))
						return NULL;
				}
				if (!in)
					return NULL;
				append(fargs, in);
				nfargs++;
			}
		}
	} else { /* aggregation function call */
		dnode *n = dn->next;

		if (n) {
			if (!n->next->data.sym) { /* count(*) */
				in = rel_first_column(sql, p);
				if (!exp_name(in))
					exp_label(sql->sa, in, ++sql->label);
				in = exp_ref(sql->sa, in);
				append(fargs, in);
				append(fargs, exp_atom_bool(sql->sa, 0)); /* don't ignore nills */
				in = exp_ref_save(sql, in);
			} else {
				is_last = 0;
				exp_kind ek = {type_value, card_column, FALSE};

				distinct = n->data.i_val;
				/*
				 * all aggregations implemented in a window have 1 and only 1 argument only, so for now no further
				 * symbol compilation is required
				 */
				in = rel_value_exp2(query, &p, n->next->data.sym, f | sql_window, ek, &is_last);
				if (!in)
					return NULL;
				if (!exp_subtype(in)) { /* we also do not expect parameters here */
					char *uaname = GDKmalloc(strlen(aname) + 1);
					(void) sql_error(sql, 02, SQLSTATE(42000) "%s: parameters not allowed as arguments to window functions",
									uaname ? toUpperCopy(uaname, aname) : aname);
					if (uaname)
						GDKfree(uaname);
					return NULL;
				}

				append(fargs, in);
				if (strcmp(s->base.name, "sys") == 0 && strcmp(aname, "count") == 0) {
					sql_subtype *empty = sql_bind_localtype("void"), *bte = sql_bind_localtype("bte");
					sql_exp* eo = fargs->h->data;
					/* corner case, if the argument is null convert it into something countable such as bte */
					if (subtype_cmp(exp_subtype(eo), empty) == 0)
						fargs->h->data = exp_convert(sql->sa, eo, empty, bte);
					append(fargs, exp_atom_bool(sql->sa, 1)); /* ignore nills */
				}
				in = exp_ref_save(sql, in);
			}
		}
	}

	if (distinct)
		return sql_error(sql, 02, SQLSTATE(42000) "SELECT: DISTINCT clause is not implemented for window functions");

	/* diff for partitions */
	if (gbe) {
		sql_subtype *bt = sql_bind_localtype("bit");

		for( n = gbe->h; n; n = n->next)  {
			sql_subfunc *df;
			sql_exp *e = n->data;

			if (!exp_subtype(e))
				return sql_error(sql, 02, SQLSTATE(42000) "SELECT: parameters not allowed at PARTITION BY clause from window functions");

			e = exp_copy(sql, e);
			args = sa_list(sql->sa);
			if (pe) { 
				df = bind_func(sql, s, "diff", bt, exp_subtype(e), F_ANALYTIC);
				append(args, pe);
			} else {
				df = bind_func(sql, s, "diff", exp_subtype(e), NULL, F_ANALYTIC);
			}
			if (!df)
				return sql_error(sql, 02, SQLSTATE(42000) "SELECT: function 'diff' not found");
			append(args, e);
			pe = exp_op(sql->sa, args, df);
		}
	} else {
		pe = exp_atom_bool(sql->sa, 0);
	}
	/* diff for orderby */
	if (obe) {
		sql_subtype *bt = sql_bind_localtype("bit");

		for( n = obe->h; n; n = n->next) {
			sql_subfunc *df;
			sql_exp *e = n->data;

			if (!exp_subtype(e))
				return sql_error(sql, 02, SQLSTATE(42000) "SELECT: parameters not allowed at ORDER BY clause from window functions");

			e = exp_copy(sql, e);
			args = sa_list(sql->sa);
			if (oe) { 
				df = bind_func(sql, s, "diff", bt, exp_subtype(e), F_ANALYTIC);
				append(args, oe);
			} else {
				df = bind_func(sql, s, "diff", exp_subtype(e), NULL, F_ANALYTIC);
			}
			if (!df)
				return sql_error(sql, 02, SQLSTATE(42000) "SELECT: function 'diff' not found");
			append(args, e);
			oe = exp_op(sql->sa, args, df);
		}
	} else {
		oe = exp_atom_bool(sql->sa, 0);
	}

	if (frame_clause || supports_frames)
		ie = obe ? exp_ref(sql->sa, (sql_exp*) obe->t->data) : in;

	/* Frame */
	if (frame_clause) {
		dnode *d = frame_clause->data.lval->h;
		symbol *wstart = d->data.sym, *wend = d->next->data.sym, *rstart = wstart->data.lval->h->data.sym,
			   *rend = wend->data.lval->h->data.sym;
		int excl = d->next->next->next->data.i_val;
		frame_type = d->next->next->data.i_val;

		if (!supports_frames)
			return sql_error(sql, 02, SQLSTATE(42000) "OVER: frame extend only possible with aggregation and first_value, last_value and nth_value functions");
		if (!obe && frame_type == FRAME_GROUPS)
			return sql_error(sql, 02, SQLSTATE(42000) "GROUPS frame requires an order by expression");
		if (wstart->token == SQL_FOLLOWING && wend->token == SQL_PRECEDING)
			return sql_error(sql, 02, SQLSTATE(42000) "FOLLOWING offset must come after PRECEDING offset");
		if (wstart->token == SQL_CURRENT_ROW && wend->token == SQL_PRECEDING)
			return sql_error(sql, 02, SQLSTATE(42000) "CURRENT ROW offset must come after PRECEDING offset");
		if (wstart->token == SQL_FOLLOWING && wend->token == SQL_CURRENT_ROW)
			return sql_error(sql, 02, SQLSTATE(42000) "FOLLOWING offset must come after CURRENT ROW offset");
		if (wstart->token != SQL_CURRENT_ROW && wend->token != SQL_CURRENT_ROW && wstart->token == wend->token &&
		   (frame_type != FRAME_ROWS && frame_type != FRAME_ALL))
			return sql_error(sql, 02, SQLSTATE(42000) "Non-centered windows are only supported in row frames");
		if (!obe && frame_type == FRAME_RANGE) {
			bool ok_preceding = false, ok_following = false;
			if ((wstart->token == SQL_PRECEDING || wstart->token == SQL_CURRENT_ROW) &&
			   (rstart->token == SQL_PRECEDING || rstart->token == SQL_CURRENT_ROW) && rstart->type == type_int &&
			   (rstart->data.i_val == UNBOUNDED_PRECEDING_BOUND || rstart->data.i_val == CURRENT_ROW_BOUND))
				ok_preceding = true;
			if ((wend->token == SQL_FOLLOWING || wend->token == SQL_CURRENT_ROW) &&
			   (rend->token == SQL_FOLLOWING || rend->token == SQL_CURRENT_ROW) && rend->type == type_int &&
			   (rend->data.i_val == UNBOUNDED_FOLLOWING_BOUND || rend->data.i_val == CURRENT_ROW_BOUND))
				ok_following = true;
			if (!ok_preceding || !ok_following)
				return sql_error(sql, 02, SQLSTATE(42000) "RANGE frame with PRECEDING/FOLLOWING offset requires an order by expression");
			frame_type = FRAME_ALL; /* special case, iterate the entire partition */
		}

		if ((fstart = calculate_window_bound(query, p, wstart->token, rstart, ie, frame_type, f | sql_window)) == NULL)
			return NULL;
		if ((fend = calculate_window_bound(query, p, wend->token, rend, ie, frame_type, f | sql_window)) == NULL)
			return NULL;
		if (generate_window_bound_call(sql, &start, &eend, s, gbe ? pe : NULL, ie, fstart, fend, frame_type, excl,
									   wstart->token, wend->token) == NULL)
			return NULL;
	} else if (supports_frames) { /* for analytic functions with no frame clause, we use the standard default values */
		sql_subtype *it = sql_bind_localtype("int"), *lon = sql_bind_localtype("lng"), *bt;
		unsigned char sclass;

		bt = (frame_type == FRAME_ROWS || frame_type == FRAME_GROUPS) ? lon : exp_subtype(ie);
		sclass = bt->type->eclass;
		if (sclass == EC_POS || sclass == EC_NUM || sclass == EC_DEC || EC_INTERVAL(sclass)) {
			fstart = exp_null(sql->sa, bt);
			if (order_by_clause)
				fend = exp_atom(sql->sa, atom_zero_value(sql->sa, bt));
			else
				fend = exp_null(sql->sa, bt);
		} else {
			fstart = exp_null(sql->sa, it);
			if (order_by_clause)
				fend = exp_atom(sql->sa, atom_zero_value(sql->sa, it));
			else
				fend = exp_null(sql->sa, it);
		}
		if (!obe)
			frame_type = FRAME_ALL;

		if (generate_window_bound_call(sql, &start, &eend, s, gbe ? pe : NULL, ie, fstart, fend, frame_type, EXCLUDE_NONE,
									   SQL_PRECEDING, SQL_FOLLOWING) == NULL)
			return NULL;
	}

	if (!pe || !oe)
		return NULL;

	if (!supports_frames) {
		append(fargs, pe);
		append(fargs, oe);
	}

	types = exp_types(sql->sa, fargs);
	wf = bind_func_(sql, s, aname, types, F_ANALYTIC);
	if (!wf) {
		wf = sql_find_func_by_name(sql->sa, NULL, aname, list_length(types), F_ANALYTIC);
		if (wf) {
			node *op = wf->func->ops->h;
			list *nexps = sa_list(sql->sa);

			for (n = fargs->h ; wf && op && n; op = op->next, n = n->next ) {
				sql_arg *arg = op->data;
				sql_exp *e = n->data;

				e = rel_check_type(sql, &arg->type, NULL, e, type_equal);
				if (!e) {
					wf = NULL;
					break;
				}
				list_append(nexps, e);
			}
			if (wf && list_length(nexps))
				fargs = nexps;
			else
				return sql_error(sql, 02, SQLSTATE(42000) "SELECT: function '%s' not found", aname );
		} else {
			return sql_error(sql, 02, SQLSTATE(42000) "SELECT: function '%s' not found", aname );
		}
	}
	args = sa_list(sql->sa);
	for(node *nn = fargs->h ; nn ; nn = nn->next)
		append(args, (sql_exp*) nn->data);
	if (supports_frames) {
		append(args, start);
		append(args, eend);
	}
	call = exp_rank_op(sql->sa, args, gbe, obe, wf);
	*rel = p;
	return call;
}

sql_exp *
rel_value_exp2(sql_query *query, sql_rel **rel, symbol *se, int f, exp_kind ek, int *is_last)
{
	mvc *sql = query->sql;
	(void)is_last;
	if (!se)
		return NULL;

	if (THRhighwater())
		return sql_error(sql, 10, SQLSTATE(42000) "Query too complex: running out of stack space");

	if (rel && *rel && (*rel)->card <= CARD_AGGR) { /* group by expression case, handle it before */
		sql_exp *exp = stack_get_groupby_expression(sql, se);
		if (sql->errstr[0] != '\0')
			return NULL;
		if (exp) {
			sql_exp *res;

			if (!exp_name(exp))
				exp_label(sql->sa, exp, ++sql->label);
			res  = exp_ref(sql->sa, exp);
			res->card = (*rel)->card;
			if (se->token == SQL_AGGR) {
				dlist *l = se->data.lval;
				int distinct = l->h->next->data.i_val;
				if (distinct)
					set_distinct(res);
			}
			if (!query_has_outer(query) && is_groupby((*rel)->op)) 
				res = rel_groupby_add_aggr(sql, *rel, res);
			return res;
		}
	}

	switch (se->token) {
	case SQL_OP:
		return rel_op(sql, se, ek);
	case SQL_UNOP:
		return rel_unop(query, rel, se, f, ek);
	case SQL_BINOP:
		return rel_binop(query, rel, se, f, ek);
	case SQL_NOP:
		return rel_nop(query, rel, se, f, ek);
	case SQL_AGGR:
		return rel_aggr(query, rel, se, f);
	case SQL_RANK:
		return rel_rankop(query, rel, se, f);
	case SQL_IDENT:
	case SQL_COLUMN:
		return rel_column_ref(query, rel, se, f );
	case SQL_NAME:
		return rel_var_ref(sql, se->data.sval, 1);
	case SQL_VALUES:
	case SQL_WITH: 
	case SQL_SELECT: {
		sql_rel *r = NULL;

		if (se->token == SQL_WITH) {
			r = rel_with_query(query, se);
		} else if (se->token == SQL_VALUES) {
			r = rel_values(query, se);
		} else {
			assert(se->token == SQL_SELECT);
			if (rel && *rel)
				query_push_outer(query, *rel, f);
			r = rel_subquery(query, NULL, se, ek);
			if (rel && *rel)
				*rel = query_pop_outer(query);
		}
		if (!r)
			return NULL;
		if (ek.card <= card_set && is_project(r->op) && list_length(r->exps) > 1) 
			return sql_error(sql, 02, SQLSTATE(42000) "SELECT: subquery must return only one column");
		if (list_length(r->exps) == 1) { /* for now don't rename multi attribute results */
			sql_exp *e = lastexp(r);
			if (!has_label(e))
				exp_label(sql->sa, e, ++sql->label);
			if (ek.card < card_set && r->card > CARD_ATOM) {
				sql_subaggr *zero_or_one = sql_bind_aggr(sql->sa, sql->session->schema, "zero_or_one", exp_subtype(e));

				e = exp_ref(sql->sa, e);
				e = exp_aggr1(sql->sa, e, zero_or_one, 0, 0, CARD_ATOM, has_nil(e));
				r = rel_groupby(sql, r, NULL);
				(void)rel_groupby_add_aggr(sql, r, e);
			}
		}
		return exp_rel(sql, r);
	}
	case SQL_TABLE: {
		/* turn a subquery into a tabular result */
		*rel = rel_selects(query, se->data.sym);
		if (*rel)
			return lastexp(*rel);
		return NULL;
	}
	case SQL_PARAMETER:{
		if (sql->emode != m_prepare)
			return sql_error(sql, 02, SQLSTATE(42000) "SELECT: parameters ('?') not allowed in normal queries, use PREPARE");
		assert(se->type == type_int);
		return exp_atom_ref(sql->sa, se->data.i_val, NULL);
	}
	case SQL_NULL:
		return exp_null(sql->sa, sql_bind_localtype("void"));
	case SQL_ATOM:{
		AtomNode *an = (AtomNode *) se;

		if (!an || !an->a) {
			return exp_null(sql->sa, sql_bind_localtype("void"));
		} else {
			return exp_atom(sql->sa, atom_dup(sql->sa, an->a));
		}
	}
	case SQL_NEXT:
		return rel_next_value_for(sql, se);
	case SQL_CAST:
		return rel_cast(query, rel, se, f);
	case SQL_CASE:
	case SQL_COALESCE:
	case SQL_NULLIF:
		return rel_case_exp(query, rel, se, f);
	case SQL_DEFAULT:
		return sql_error(sql, 02, SQLSTATE(42000) "DEFAULT keyword not allowed outside insert and update statements");
	case SQL_XMLELEMENT:
	case SQL_XMLFOREST:
	case SQL_XMLCOMMENT:
	case SQL_XMLATTRIBUTE:
	case SQL_XMLCONCAT:
	case SQL_XMLDOCUMENT:
	case SQL_XMLPI:
	case SQL_XMLTEXT:
		return rel_xml(query, rel, se, f, ek);
	default:
		return rel_logical_value_exp(query, rel, se, f);
	}
}

sql_exp *
rel_value_exp(sql_query *query, sql_rel **rel, symbol *se, int f, exp_kind ek)
{
	int is_last = 0;
	sql_exp *e;
	if (!se)
		return NULL;

	if (THRhighwater())
		return sql_error(query->sql, 10, SQLSTATE(42000) "Query too complex: running out of stack space");

	e = rel_value_exp2(query, rel, se, f, ek, &is_last);
	if (e && (se->token == SQL_SELECT || se->token == SQL_TABLE) && !is_last && !exp_is_rel(e)) {
		assert(*rel);
		return rel_lastexp(query->sql, *rel);
	}
	return e;
}

static sql_exp *
column_exp(sql_query *query, sql_rel **rel, symbol *column_e, int f)
{
	dlist *l = column_e->data.lval;
	exp_kind ek = {type_value, card_column, FALSE};
	sql_exp *ve;

	if (f == sql_sel && rel && *rel && (*rel)->card < CARD_AGGR)
		ek.card = card_value;
	ve = rel_value_exp(query, rel, l->h->data.sym, f, ek);
	if (!ve)
		return NULL;
	/* AS name */
	if (ve && l->h->next->data.sval)
		exp_setname(query->sql->sa, ve, NULL, l->h->next->data.sval);
	return ve;
}

static list *
rel_table_exp(sql_query *query, sql_rel **rel, symbol *column_e )
{
	mvc *sql = query->sql;
	if (column_e->token == SQL_TABLE && column_e->data.lval->h->type == type_symbol) {
		sql_rel *r;

		if (!is_project((*rel)->op))
			return NULL;
		r = rel_named_table_function( query, (*rel)->l, column_e, 0);
	
		if (!r)
			return NULL;
		*rel = r;
		return sa_list(sql->sa); 
	} else if (column_e->token == SQL_TABLE) {
		char *tname = column_e->data.lval->h->data.sval;
		list *exps;
		sql_rel *project = *rel, *groupby = NULL;

		/* if there's a group by relation in the tree, skip it for the '*' case and use the underlying projection */
		if (project) {
			while (is_groupby(project->op) || is_select(project->op)) {
				if (is_groupby(project->op))
					groupby = project;
				if (project->l)
					project = project->l;
			}
			assert(project);
		}

		if ((exps = rel_table_projections(sql, project, tname, 0)) != NULL && !list_empty(exps)) {
			if (groupby) {
				groupby->exps = list_distinct(list_merge(groupby->exps, exps, (fdup) NULL), (fcmp) exp_equal, (fdup) NULL);
				for (node *n = groupby->exps->h ; n ; n = n->next) {
					sql_exp *e = n->data;

					if (e->card > groupby->card) {
						if (exp_name(e))
							return sql_error(sql, ERR_GROUPBY, SQLSTATE(42000) "SELECT: cannot use non GROUP BY column '%s' in query results without an aggregate function", exp_name(e));
						else
							return sql_error(sql, ERR_GROUPBY, SQLSTATE(42000) "SELECT: cannot use non GROUP BY column in query results without an aggregate function");
					}
				}
			}

			return exps;
		}
		if (!tname)
			return sql_error(sql, 02, SQLSTATE(42000) "Table expression without table name");
		return sql_error(sql, 02, SQLSTATE(42000) "Column expression Table '%s' unknown", tname);
	}
	return NULL;
}

sql_exp *
rel_column_exp(sql_query *query, sql_rel **rel, symbol *column_e, int f)
{
	if (column_e->token == SQL_COLUMN || column_e->token == SQL_IDENT) {
		return column_exp(query, rel, column_e, f);
	}
	return NULL;
}

static sql_rel*
rel_where_groupby_nodes(sql_query *query, sql_rel *rel, SelectNode *sn, int *group_totals)
{
	mvc *sql = query->sql;

	if (sn->where) {
		rel = rel_logical_exp(query, rel, sn->where, sql_where);
		if (!rel) {
			if (sql->errstr[0] == 0)
				return sql_error(sql, 02, SQLSTATE(42000) "Subquery result missing");
			return NULL;
		}
	}

	if (rel && sn->groupby) {
		list *gbe, *sets = NULL;
		for (dnode *o = sn->groupby->data.lval->h; o ; o = o->next) {
			symbol *grouping = o->data.sym;
			if (grouping->token == SQL_ROLLUP || grouping->token == SQL_CUBE || grouping->token == SQL_GROUPING_SETS) {
				*group_totals |= sql_group_totals;
				break;
			}
		}
		gbe = rel_groupings(query, &rel, sn->groupby, sn->selection, sql_sel | sql_groupby | *group_totals, false, &sets);
		if (!gbe)
			return NULL;
		rel = rel_groupby(sql, rel, gbe);
		if (sets && list_length(sets) > 1) { /* if there is only one combination, there is no reason to generate unions */
			prop *p = prop_create(sql->sa, PROP_GROUPINGS, rel->p);
			p->value = sets;
			rel->p = p;
		}
	}

	if (rel && sn->having) {
		/* having implies group by, ie if not supplied do a group by */
		if (rel->op != op_groupby)
			rel = rel_groupby(sql, rel, NULL);
	}

	return rel;
}

static sql_rel*
rel_having_limits_nodes(sql_query *query, sql_rel *rel, SelectNode *sn, exp_kind ek, int group_totals)
{
	mvc *sql = query->sql;

	if (sn->having) {
		sql_rel *inner = NULL;
		int single_value = 1;

		if (is_project(rel->op) && rel->l) {
			inner = rel->l;
			single_value = 0;
		}
	
		if (inner && inner->op == op_groupby)
			set_processed(inner);
		inner = rel_logical_exp(query, inner, sn->having, sql_having | group_totals);

		if (!inner)
			return NULL;
		if (inner->exps && exps_card(inner->exps) > CARD_AGGR)
			return sql_error(sql, 02, SQLSTATE(42000) "SELECT: cannot compare sets with values, probably an aggregate function missing");
		if (!single_value)
			rel->l = inner;
	}

	if (rel && sn->distinct)
		rel = rel_distinct(rel);

	if (rel && sn->orderby) {
		list *obe = NULL;
		sql_rel *sel = NULL, *l = rel->l;

		/* project( select ) */
		if (sn->having && is_select(l->op)) {
			sel = l;
			rel->l = l->l;
		}
		rel = rel_orderby(sql, rel);
		set_processed(rel);
		obe = rel_order_by(query, &rel, sn->orderby, sql_orderby | group_totals);
		if (!obe)
			return NULL;
		rel->r = obe;
		if (sel) {
			sql_rel *o = rel, *p = o->l;
			p->l = sel;
		}
	}
	if (!rel)
		return NULL;

	if (sn->limit || sn->offset) {
		sql_subtype *lng = sql_bind_localtype("lng");
		list *exps = new_exp_list(sql->sa);

		if (sn->limit) {
			sql_exp *l = rel_value_exp(query, NULL, sn->limit, 0, ek);

			if (!l || !(l=rel_check_type(sql, lng, NULL, l, type_equal)))
				return NULL;
			if ((ek.card != card_relation && sn->limit) &&
				(ek.card == card_value && sn->limit)) {
				sql_subaggr *zero_or_one = sql_bind_aggr(sql->sa, sql->session->schema, "zero_or_one", exp_subtype(l));
				l = exp_aggr1(sql->sa, l, zero_or_one, 0, 0, CARD_ATOM, has_nil(l));
			}
			append(exps, l);
		} else
			append(exps, NULL);
		if (sn->offset) {
			sql_exp *o = rel_value_exp( query, NULL, sn->offset, 0, ek);
			if (!o || !(o=rel_check_type(sql, lng, NULL, o, type_equal)))
				return NULL;
			append(exps, o);
		}
		rel = rel_topn(sql->sa, rel, exps);
	}

	if (sn->sample || sn->seed) {
		list *exps = new_exp_list(sql->sa);

		if (sn->sample) {
			sql_exp *s = rel_value_exp(query, NULL, sn->sample, 0, ek);
			if (!s)
				return NULL;
			if (!exp_subtype(s) && rel_set_type_param(sql, sql_bind_localtype("lng"), NULL, s, 0) < 0)
				return NULL;
			append(exps, s);
		} else if (sn->seed)
			return sql_error(sql, 02, SQLSTATE(42000) "SEED: cannot have SEED without SAMPLE");
		else
			append(exps, NULL);
		if (sn->seed) {
			sql_exp *e = rel_value_exp(query, NULL, sn->seed, 0, ek);
			if (!e || !(e=rel_check_type(sql, sql_bind_localtype("int"), NULL, e, type_equal)))
				return NULL;
			append(exps, e);
		}
		rel = rel_sample(sql->sa, rel, exps);
	}

	if (rel)
		set_processed(rel);
	return rel;
}

static sql_rel *
join_on_column_name(sql_query *query, sql_rel *rel, sql_rel *t1, sql_rel *t2, int op, int l_nil, int r_nil)
{
	mvc *sql = query->sql;
	int nr = ++sql->label, found = 0, full = (op != op_join);
	char name[16], *nme;
	list *exps = rel_projections(sql, t1, NULL, 1, 0);
	list *r_exps = rel_projections(sql, t2, NULL, 1, 0);
	list *outexps = new_exp_list(sql->sa);
	node *n;

	nme = number2name(name, sizeof(name), nr);
	if (!exps)
		return NULL;
	for (n = exps->h; n; n = n->next) {
		sql_exp *le = n->data;
		const char *nm = exp_name(le);
		sql_exp *re = exps_bind_column(r_exps, nm, NULL, 0);

		if (re) {
			found = 1;
			rel = rel_compare_exp(query, rel, le, re, "=", NULL, TRUE, 0, 0);
			if (full) {
				sql_exp *cond = rel_unop_(sql, rel, le, NULL, "isnull", card_value);
				set_has_no_nil(cond);
				le = rel_nop_(sql, rel, cond, re, le, NULL, NULL, "ifthenelse", card_value);
			}
			exp_setname(sql->sa, le, nme, sa_strdup(sql->sa, nm));
			append(outexps, le);
			list_remove_data(r_exps, re);
		} else {
			if (l_nil)
				set_has_nil(le);
			append(outexps, le);
		}
	}
	if (!found) {
		sql_error(sql, 02, SQLSTATE(42000) "JOIN: no columns of tables '%s' and '%s' match", rel_name(t1)?rel_name(t1):"", rel_name(t2)?rel_name(t2):"");
		rel_destroy(rel);
		return NULL;
	}
	for (n = r_exps->h; n; n = n->next) {
		sql_exp *re = n->data;
		if (r_nil)
			set_has_nil(re);
		append(outexps, re);
	}
	rel = rel_project(sql->sa, rel, outexps);
	return rel;
}

static int
exp_is_not_intern(sql_exp *e)
{
	return is_intern(e)?-1:0;
}

static void
rel_remove_internal_exp(sql_rel *rel)
{
	if (rel->exps) {
		list *n_exps = list_select(rel->exps, rel, (fcmp)&exp_is_not_intern, (fdup)NULL);

		rel->exps = n_exps;
	}
}

static sql_rel *
rel_select_exp(sql_query *query, sql_rel *rel, SelectNode *sn, exp_kind ek)
{
	mvc *sql = query->sql;
	sql_rel *inner = NULL;
	int group_totals = 0;
	list *pexps = NULL;

	assert(sn->s.token == SQL_SELECT);
	if (!sn->selection)
		return sql_error(sql, 02, SQLSTATE(42000) "SELECT: the selection or from part is missing");

	if (!rel)
		rel = rel_project(sql->sa, NULL, append(new_exp_list(sql->sa), exp_atom_bool(sql->sa, 1)));
	rel = rel_where_groupby_nodes(query, rel, sn, &group_totals);
	if (sql->session->status) /* rel might be NULL as input, so we have to check for the session status for errors */
		return NULL;

	inner = rel;
	pexps = sa_list(sql->sa);
	for (dnode *n = sn->selection->h; n; n = n->next) {
		/* Here we could get real column expressions
		 * (including single atoms) but also table results.
		 * Therefor we try both rel_column_exp
		 * and rel_table_exp.
		 */
		list *te = NULL;
		sql_exp *ce = rel_column_exp(query, &inner, n->data.sym, sql_sel | group_totals);

		if (ce && (exp_subtype(ce) || (ce->type == e_atom && !ce->l && !ce->f))) { /* Allow parameters to be propagated */
			pexps = append(pexps, ce);
			rel = inner;
			continue;
		} else if (!ce) {
			te = rel_table_exp(query, &rel, n->data.sym);
		} else 
			ce = NULL;
		if (!ce && !te) {
			if (sql->errstr[0])
				return NULL;
			return sql_error(sql, 02, SQLSTATE(42000) "SELECT: subquery result missing");
		}
		/* here we should merge the column expressions we
		 * obtained so far with the table expression, ie
		 * t1.* or a subquery.
		 */
		pexps = list_merge(pexps, te, (fdup)NULL);
	}
	if (rel && is_groupby(rel->op) && !sn->groupby) {
		for (node *n=pexps->h; n; n = n->next) {
			sql_exp *ce = n->data;
			if (rel->card < ce->card) {
				if (exp_name(ce)) {
					return sql_error(sql, ERR_GROUPBY, SQLSTATE(42000) "SELECT: cannot use non GROUP BY column '%s' in query results without an aggregate function", exp_name(ce));
				} else {
					return sql_error(sql, ERR_GROUPBY, SQLSTATE(42000) "SELECT: cannot use non GROUP BY column in query results without an aggregate function");
				}
			}
		}
	}
	rel = rel_project(sql->sa, rel, pexps);

	rel = rel_having_limits_nodes(query, rel, sn, ek, group_totals);
	return rel;
}

static sql_rel*
rel_unique_names(mvc *sql, sql_rel *rel)
{
	node *n;
	list *l;

	if (!is_project(rel->op))
		return rel;
	l = sa_list(sql->sa);
	for (n = rel->exps->h; n; n = n->next) {
		sql_exp *e = n->data;

		if (exp_relname(e)) { 
			if (exp_name(e) && exps_bind_column2(l, exp_relname(e), exp_name(e))) 
				exp_label(sql->sa, e, ++sql->label);
		} else {
			if (exp_name(e) && exps_bind_column(l, exp_name(e), NULL, 0)) 
				exp_label(sql->sa, e, ++sql->label);
		}
		append(l,e);
	}
	rel->exps = l;
	return rel;
}

static sql_rel *
rel_query(sql_query *query, sql_rel *rel, symbol *sq, int toplevel, exp_kind ek)
{
	mvc *sql = query->sql;
	sql_rel *res = NULL;
	SelectNode *sn = NULL;

	if (sq->token != SQL_SELECT)
		return table_ref(query, rel, sq, 0);

	/* select ... into is currently not handled here ! */
 	sn = (SelectNode *) sq;
	if (sn->into)
		return NULL;

	if (ek.card != card_relation && sn->orderby)
		return sql_error(sql, 01, SQLSTATE(42000) "SELECT: ORDER BY only allowed on outermost SELECT");

	if (sn->window) {
		dlist *wl = sn->window->data.lval;
		for (dnode *n = wl->h; n ; n = n->next) {
			dlist *wd = n->data.sym->data.lval;
			const char *name = wd->h->data.sval;
			dlist *wdef = wd->h->next->data.lval;
			if (stack_get_window_def(sql, name, NULL)) {
				return sql_error(sql, 01, SQLSTATE(42000) "SELECT: Redefinition of window '%s'", name);
			} else if (!stack_push_window_def(sql, name, wdef)) {
				return sql_error(sql, 02, SQLSTATE(HY013) MAL_MALLOC_FAIL);
			}
		}
	}

	if (sn->from) {		/* keep variable list with tables and names */
		dlist *fl = sn->from->data.lval;
		dnode *n = NULL;
		sql_rel *fnd = NULL;

		for (n = fl->h; n ; n = n->next) {
			int lateral = check_is_lateral(n->data.sym);

			/* just used current expression */
			fnd = table_ref(query, NULL, n->data.sym, lateral);
			if (!fnd && res && lateral && sql->session->status != -ERR_AMBIGUOUS) {
				/* reset error */
				sql->session->status = 0;
				sql->errstr[0] = 0;

				query_push_outer(query, res, sql_from);
				fnd = table_ref(query, NULL, n->data.sym, lateral);
				res = query_pop_outer(query);
			}
			if (!fnd)
				break;
			if (res) {
				res = rel_crossproduct(sql->sa, res, fnd, op_join);
				if (lateral)
					set_dependent(res);
			} else {
				res = fnd;
			}
		}
		if (!fnd) {
			if (res)
				rel_destroy(res);
			return NULL;
		}
	} else if (toplevel || !res) /* only on top level query */
		return rel_select_exp(query, rel, sn, ek);

	if (res)
		rel = rel_select_exp(query, res, sn, ek);
	if (!rel && res) 
		rel_destroy(res);
	return rel;
}

static sql_rel *
rel_setquery_(sql_query *query, sql_rel *l, sql_rel *r, dlist *cols, int op )
{
	mvc *sql = query->sql;
	sql_rel *rel;

	if (!cols) {
		list *ls, *rs;

		l = rel_unique_names(sql, l);
		r = rel_unique_names(sql, r);
		ls = rel_projections(sql, l, NULL, 0, 1);
		rs = rel_projections(sql, r, NULL, 0, 1);
		rel = rel_setop_check_types(sql, l, r, ls, rs, (operator_type)op);
	} else {
		rel = rel_setop(sql->sa, l, r, (operator_type)op);
	}
	if (rel) {
		rel->exps = rel_projections(sql, rel, NULL, 0, 1);
		set_processed(rel);
	}
	return rel;
}

static sql_rel *
rel_setquery(sql_query *query, symbol *q)
{
	mvc *sql = query->sql;
	sql_rel *res = NULL;
	dnode *n = q->data.lval->h;
	symbol *tab_ref1 = n->data.sym;
	int distinct = n->next->data.i_val;
	dlist *corresponding = n->next->next->data.lval;
	symbol *tab_ref2 = n->next->next->next->data.sym;
	sql_rel *t1, *t2; 

	assert(n->next->type == type_int);
	t1 = table_ref(query, NULL, tab_ref1, 0);
	if (!t1)
		return NULL;
	t2 = table_ref(query, NULL, tab_ref2, 0);
	if (!t2)
		return NULL;

	rel_remove_internal_exp(t1);
	rel_remove_internal_exp(t2);
	if (list_length(t1->exps) != list_length(t2->exps)) {
		int t1nrcols = list_length(t1->exps);
		int t2nrcols = list_length(t2->exps);
		char *op = "UNION";
		if (q->token == SQL_EXCEPT)
			op = "EXCEPT";
		else if (q->token == SQL_INTERSECT)
			op = "INTERSECT";
		rel_destroy(t1);
		rel_destroy(t2);
		return sql_error(sql, 02, SQLSTATE(42000) "%s: column counts (%d and %d) do not match", op, t1nrcols, t2nrcols);
	}
	if ( q->token == SQL_UNION) {
		/* For EXCEPT/INTERSECT the group by is always done within the implementation */
		if (t1 && distinct)
			t1 = rel_distinct(t1);
		if (t2 && distinct)
			t2 = rel_distinct(t2);
		res = rel_setquery_(query, t1, t2, corresponding, op_union );
	}
	if ( q->token == SQL_EXCEPT)
		res = rel_setquery_(query, t1, t2, corresponding, op_except );
	if ( q->token == SQL_INTERSECT)
		res = rel_setquery_(query, t1, t2, corresponding, op_inter );
	if (res && distinct)
		res = rel_distinct(res);
	return res;
}

static sql_rel *
rel_joinquery_(sql_query *query, sql_rel *rel, symbol *tab1, int natural, jt jointype, symbol *tab2, symbol *js)
{
	mvc *sql = query->sql;
	operator_type op = op_join;
	sql_rel *t1 = NULL, *t2 = NULL, *inner;
	int l_nil = 0, r_nil = 0, lateral = 0;

	assert(!rel);
	switch(jointype) {
	case jt_inner: op = op_join;
		break;
	case jt_left: op = op_left;
		r_nil = 1;
		break;
	case jt_right: op = op_right;
		l_nil = 1;
		break;
	case jt_full: op = op_full;
		l_nil = 1;
		r_nil = 1;
		break;
	case jt_union:
		/* fool compiler */
		return NULL;
	}

	lateral = check_is_lateral(tab2);
	t1 = table_ref(query, NULL, tab1, 0);
	if (rel && !t1 && sql->session->status != -ERR_AMBIGUOUS) {
		/* reset error */
		sql->session->status = 0;
		sql->errstr[0] = 0;
		t1 = table_ref(query, NULL, tab1, 0);
	}
	if (t1) {
		t2 = table_ref(query, NULL, tab2, 0);
		if (lateral && !t2 && sql->session->status != -ERR_AMBIGUOUS) {
			/* reset error */
			sql->session->status = 0;
			sql->errstr[0] = 0;

			query_push_outer(query, t1, sql_from);
			t2 = table_ref(query, NULL, tab2, 0);
			t1 = query_pop_outer(query);
		}
	}
	if (rel)
		rel_destroy(rel);
	if (!t1 || !t2)
		return NULL;

	if (!lateral && rel_name(t1) && rel_name(t2) && strcmp(rel_name(t1), rel_name(t2)) == 0) {
		sql_error(sql, 02, SQLSTATE(42000) "SELECT: '%s' on both sides of the JOIN expression;", rel_name(t1));
		rel_destroy(t1);
		rel_destroy(t2);
		return NULL;
	}

	inner = rel = rel_crossproduct(sql->sa, t1, t2, op_join);
	inner->op = op;
	if (lateral)
		set_dependent(inner);

	if (js && natural) {
		return sql_error(sql, 02, SQLSTATE(42000) "SELECT: cannot have a NATURAL JOIN with a join specification (ON or USING);");
	}
	if (!js && !natural) {
		return sql_error(sql, 02, SQLSTATE(42000) "SELECT: must have NATURAL JOIN or a JOIN with a join specification (ON or USING);");
	}

	if (js && js->token != SQL_USING) {	/* On sql_logical_exp */
		rel = rel_logical_exp(query, rel, js, sql_where | sql_join);
	} else if (js) {	/* using */
		char rname[16], *rnme;
		dnode *n = js->data.lval->h;
		list *outexps = new_exp_list(sql->sa), *exps;
		node *m;

		rnme = number2name(rname, sizeof(rname), ++sql->label);
		for (; n; n = n->next) {
			char *nm = n->data.sval;
			sql_exp *cond;
			sql_exp *ls = rel_bind_column(sql, t1, nm, sql_where, 0);
			sql_exp *rs = rel_bind_column(sql, t2, nm, sql_where, 0);

			if (!ls || !rs) {
				sql_error(sql, 02, SQLSTATE(42000) "JOIN: tables '%s' and '%s' do not have a matching column '%s'\n", rel_name(t1)?rel_name(t1):"", rel_name(t2)?rel_name(t2):"", nm);
				rel_destroy(rel);
				return NULL;
			}
			rel = rel_compare_exp(query, rel, ls, rs, "=", NULL, TRUE, 0, 0);
			if (op != op_join) {
				cond = rel_unop_(sql, rel, ls, NULL, "isnull", card_value);
				set_has_no_nil(cond);
				if (rel_convert_types(sql, t1, t2, &ls, &rs, 1, type_equal) < 0)
					return NULL;
				ls = rel_nop_(sql, rel, cond, rs, ls, NULL, NULL, "ifthenelse", card_value);
			}
			exp_setname(sql->sa, ls, rnme, nm);
			append(outexps, ls);
			if (!rel) 
				return NULL;
		}
		exps = rel_projections(sql, t1, NULL, 1, 1);
		for (m = exps->h; m; m = m->next) {
			const char *nm = exp_name(m->data);
			int fnd = 0;

			for (n = js->data.lval->h; n; n = n->next) {
				if (strcmp(nm, n->data.sval) == 0) {
					fnd = 1;
					break;
				}
			}
			if (!fnd) {
				sql_exp *ls = m->data;
				if (l_nil)
					set_has_nil(ls);
				append(outexps, ls);
			}
		}
		exps = rel_projections(sql, t2, NULL, 1, 1);
		for (m = exps->h; m; m = m->next) {
			const char *nm = exp_name(m->data);
			int fnd = 0;

			for (n = js->data.lval->h; n; n = n->next) {
				if (strcmp(nm, n->data.sval) == 0) {
					fnd = 1;
					break;
				}
			}
			if (!fnd) {
				sql_exp *rs = m->data;
				if (r_nil)
					set_has_nil(rs);
				append(outexps, rs);
			}
		}
		rel = rel_project(sql->sa, rel, outexps);
	} else {		/* ! js -> natural join */
		rel = join_on_column_name(query, rel, t1, t2, op, l_nil, r_nil);
	}
	if (!rel)
		return NULL;
	if (inner && is_outerjoin(inner->op))
		set_processed(inner);
	set_processed(rel);
	return rel;
}

static sql_rel *
rel_joinquery(sql_query *query, sql_rel *rel, symbol *q)
{
	dnode *n = q->data.lval->h;
	symbol *tab_ref1 = n->data.sym;
	int natural = n->next->data.i_val;
	jt jointype = (jt) n->next->next->data.i_val;
	symbol *tab_ref2 = n->next->next->next->data.sym;
	symbol *joinspec = n->next->next->next->next->data.sym;

	assert(n->next->type == type_int);
	assert(n->next->next->type == type_int);
	return rel_joinquery_(query, rel, tab_ref1, natural, jointype, tab_ref2, joinspec);
}

static sql_rel *
rel_crossquery(sql_query *query, sql_rel *rel, symbol *q)
{
	dnode *n = q->data.lval->h;
	symbol *tab1 = n->data.sym;
	symbol *tab2 = n->next->data.sym;
	sql_rel *t1 = table_ref(query, rel, tab1, 0);
	sql_rel *t2 = NULL;

	if (t1)
		t2 = table_ref(query, rel, tab2, 0);
	if (!t1 || !t2)
		return NULL;

	rel = rel_crossproduct(query->sql->sa, t1, t2, op_join);
	return rel;
}
	
static sql_rel *
rel_unionjoinquery(sql_query *query, sql_rel *rel, symbol *q)
{
	mvc *sql = query->sql;
	dnode *n = q->data.lval->h;
	sql_rel *lv = table_ref(query, rel, n->data.sym, 0);
	sql_rel *rv = NULL;
	int all = n->next->data.i_val;
	list *lexps, *rexps;
	node *m;
	int found = 0;

	if (lv)
		rv = table_ref(query, rel, n->next->next->data.sym, 0);
	assert(n->next->type == type_int);
	if (!lv || !rv)
		return NULL;

	lexps = rel_projections(sql, lv, NULL, 1, 1);
	/* find the matching columns (all should match?)
	 * union these
	 * if !all do a distinct operation at the end
	 */
	/* join all result columns ie join(lh,rh) on column_name */
	rexps = new_exp_list(sql->sa);
	for (m = lexps->h; m; m = m->next) {
		sql_exp *le = m->data;
		sql_exp *rc = rel_bind_column(sql, rv, exp_name(le), sql_where, 0);
			
		if (!rc && all)
			break;
		if (rc) {
			found = 1;
			append(rexps, rc);
		}
	}
	if (!found) {
		rel_destroy(rel);
		return NULL;
	}
	lv = rel_project(sql->sa, lv, lexps);
	rv = rel_project(sql->sa, rv, rexps);
	rel = rel_setop(sql->sa, lv, rv, op_union);
	rel->exps = rel_projections(sql, rel, NULL, 0, 1);
	set_processed(rel);
	if (!all)
		rel = rel_distinct(rel);
	return rel;
}

sql_rel *
rel_subquery(sql_query *query, sql_rel *rel, symbol *sq, exp_kind ek)
{
	mvc *sql = query->sql;
	int toplevel = 0;

	if (!stack_push_frame(sql, "SELECT"))
		return sql_error(sql, 02, SQLSTATE(HY013) MAL_MALLOC_FAIL);

	if (!rel || (rel->op == op_project &&
		(!rel->exps || list_length(rel->exps) == 0)))
		toplevel = 1;

	rel = rel_query(query, rel, sq, toplevel, ek);
	stack_pop_frame(sql);
	return rel;
}

sql_rel *
rel_selects(sql_query *query, symbol *s)
{
	mvc *sql = query->sql;
	sql_rel *ret = NULL;

	switch (s->token) {
	case SQL_WITH:
		ret = rel_with_query(query, s);
		sql->type = Q_TABLE;
		break;
	case SQL_VALUES:
		ret = rel_values(query, s);
		sql->type = Q_TABLE;
		break;
	case SQL_SELECT: {
		exp_kind ek = {type_value, card_relation, TRUE};
		SelectNode *sn = (SelectNode *) s;

		if (sn->into) {
			sql->type = Q_SCHEMA;
			ret = rel_select_with_into(query, s);
		} else {
			ret = rel_subquery(query, NULL, s, ek);
			sql->type = Q_TABLE;
		}
	}	break;
	case SQL_JOIN:
		ret = rel_joinquery(query, NULL, s);
		sql->type = Q_TABLE;
		break;
	case SQL_CROSS:
		ret = rel_crossquery(query, NULL, s);
		sql->type = Q_TABLE;
		break;
	case SQL_UNION:
	case SQL_EXCEPT:
	case SQL_INTERSECT:
		ret = rel_setquery(query, s);
		sql->type = Q_TABLE;
		break;
	default:
		return NULL;
	}
	if (!ret && sql->errstr[0] == 0)
		(void) sql_error(sql, 02, SQLSTATE(42000) "relational query without result");
	return ret;
}

sql_rel *
schema_selects(sql_query *query, sql_schema *schema, symbol *s)
{
	sql_rel *res;
	sql_schema *os = query->sql->session->schema;

	query->sql->session->schema = schema;
	res = rel_selects(query, s);
	query->sql->session->schema = os;
	return res;
}

sql_rel *
rel_loader_function(sql_query *query, symbol* fcall, list *fexps, sql_subfunc **loader_function)
{
	mvc *sql = query->sql;
	list *exps = NULL, *tl;
	exp_kind ek = { type_value, card_relation, TRUE };
	sql_rel *sq = NULL;
	sql_exp *e = NULL;
	symbol *sym = fcall;
	dnode *l = sym->data.lval->h;
	char *sname = qname_schema(l->data.lval);
	char *fname = qname_fname(l->data.lval);
	char *tname = NULL;
	node *en;
	sql_schema *s = sql->session->schema;
	sql_subfunc* sf;

	tl = sa_list(sql->sa);
	exps = new_exp_list(sql->sa);
	if (l->next) { /* table call with subquery */
		if (l->next->type == type_symbol && l->next->data.sym->token == SQL_SELECT) {
			if (l->next->next != NULL)
				return sql_error(sql, 02, SQLSTATE(42000) "SELECT: '%s' requires a single sub query", fname);
			if (!(sq = rel_subquery(query, NULL, l->next->data.sym, ek)))
				return NULL;
		} else if (l->next->type == type_symbol || l->next->type == type_list) {
			dnode *n;
			exp_kind iek = {type_value, card_column, TRUE};
			list *exps = sa_list (sql->sa);

			if (l->next->type == type_symbol)
				n = l->next;
			else 
				n = l->next->data.lval->h;
			for ( ; n; n = n->next) {
				sql_exp *e = rel_value_exp(query, NULL, n->data.sym, sql_sel, iek);

				if (!e)
					return NULL;
				append(exps, e);
			}
			sq = rel_project(sql->sa, NULL, exps);
		}

		/* reset error */
		sql->session->status = 0;
		sql->errstr[0] = '\0';
		if (!sq)
			return sql_error(sql, 02, SQLSTATE(42000) "SELECT: no such operator '%s'", fname);
		for (en = sq->exps->h; en; en = en->next) {
			sql_exp *e = en->data;

			append(exps, e = exp_alias_or_copy(sql, tname, exp_name(e), NULL, e));
			append(tl, exp_subtype(e));
		}
	}
	if (sname)
		s = mvc_bind_schema(sql, sname);

	e = find_table_function_type(sql, s, fname, exps, tl, F_LOADER, &sf);
	if (!e || !sf)
		return sql_error(sql, 02, SQLSTATE(42000) "SELECT: no such operator '%s'", fname);

	if (sq) {
		for (node *n = sq->exps->h, *m = sf->res->h ; n && m ; n = n->next, m = m->next) {
			sql_exp *e = (sql_exp*) n->data;
			sql_subtype *t = (sql_subtype*) m->data;
			if (!exp_subtype(e) && rel_set_type_param(sql, t, sq, e, 0) < 0)
				return NULL;
		}
	}

	if (loader_function)
		*loader_function = sf;

	return rel_table_func(sql->sa, sq, e, fexps, (sq)?TABLE_FROM_RELATION:TABLE_PROD_FUNC);
}<|MERGE_RESOLUTION|>--- conflicted
+++ resolved
@@ -673,26 +673,12 @@
 		return NULL;
 	}
 
-<<<<<<< HEAD
-	if (sql->emode == m_prepare && rel && rel->exps && sql->params) {
-		int i = 0;
-		/* for prepared statements set possible missing parameter SQL types from */
-		for (m = sf->func->ops->h; m; m = m->next, i++) {
-			sql_arg *func_arg = m->data;
-			sql_exp *proj_parameter = (sql_exp*) list_fetch(rel->exps, i);
-			if (proj_parameter) {
-				sql_arg *prep_arg = (sql_arg*) list_fetch(sql->params, proj_parameter->flag);
-				if (prep_arg && !prep_arg->type.type)
-					prep_arg->type = func_arg->type;
-			}
-=======
 	if (sq) {
 		for (node *n = sq->exps->h, *m = sf->res->h ; n && m ; n = n->next, m = m->next) {
 			sql_exp *e = (sql_exp*) n->data;
 			sql_subtype *t = (sql_subtype*) m->data;
 			if (!exp_subtype(e) && rel_set_type_param(sql, t, sq, e, 0) < 0)
 				return NULL;
->>>>>>> 7448d41c
 		}
 	}
 
