/*
 * SPDX-License-Identifier: MPL-2.0
 *
 * This Source Code Form is subject to the terms of the Mozilla Public
 * License, v. 2.0.  If a copy of the MPL was not distributed with this
 * file, You can obtain one at http://mozilla.org/MPL/2.0/.
 *
 * Copyright 2024 MonetDB Foundation;
 * Copyright August 2008 - 2023 MonetDB B.V.;
 * Copyright 1997 - July 2008 CWI.
 */

#include "monetdb_config.h"
#include "rel_select.h"
#include "sql_tokens.h"
#include "sql_privileges.h"
#include "sql_env.h"
#include "sql_decimal.h"
#include "sql_qc.h"
#include "rel_rel.h"
#include "rel_basetable.h"
#include "rel_exp.h"
#include "rel_xml.h"
#include "rel_dump.h"
#include "rel_prop.h"
#include "rel_psm.h"
#include "rel_schema.h"
#include "rel_unnest.h"
#include "rel_sequence.h"
#include "rel_file_loader.h"
<<<<<<< HEAD
#include "rel_proto_loader.h"
=======
#include "rel_optimizer_private.h"
>>>>>>> b2785600

#define VALUE_FUNC(f) (f->func->type == F_FUNC || f->func->type == F_FILT)
#define check_card(card,f) ((card == card_none && !f->res) || (CARD_VALUE(card) && f->res && VALUE_FUNC(f)) || card == card_loader || (card == card_relation && f->func->type == F_UNION))

/* return all expressions, with table name == tname */
static list *
rel_table_projections( mvc *sql, sql_rel *rel, char *tname, int level )
{
	list *exps;

	if (mvc_highwater(sql))
		return sql_error(sql, 10, SQLSTATE(42000) "Query too complex: running out of stack space");

	if (!rel)
		return NULL;

	if (!tname)
		return _rel_projections(sql, rel, NULL, 1, 0, 1);

	switch(rel->op) {
	case op_join:
	case op_left:
	case op_right:
	case op_full:
		exps = rel_table_projections( sql, rel->l, tname, level+1);
		if (exps)
			return exps;
		return rel_table_projections( sql, rel->r, tname, level+1);
	case op_semi:
	case op_anti:
	case op_select:
		return rel_table_projections( sql, rel->l, tname, level+1);

	case op_topn:
	case op_sample:
	case op_groupby:
	case op_union:
	case op_except:
	case op_inter:
	case op_project:
		if (!is_processed(rel) && level == 0)
			return rel_table_projections( sql, rel->l, tname, level+1);
		/* fall through */
	case op_munion:
		if (!is_processed(rel) && level == 0) {
			node *n = ((list*)rel->l)->h;
			if (n)
				return rel_table_projections(sql, n->data, tname, level+1);
		}
	/* fall through */
	case op_table:
	case op_basetable:
		if (is_basetable(rel->op) && !rel->exps)
			return rel_base_project_all(sql, rel, tname);
		if (rel->exps) {
			int rename = 0;
			node *en;

			/* first check alias */
			if (!is_base(rel->op) && !level) {
				list *exps = sa_list(sql->sa);

				for (en = rel->exps->h; en && !rename; en = en->next) {
					sql_exp *e = en->data;;

					if ((is_basecol(e) && exp_relname(e) && strcmp(exp_relname(e), tname) == 0) ||
					    (is_basecol(e) && !exp_relname(e) && e->l && strcmp(e->l, tname) == 0)) {
						if (exp_name(e) && exps_bind_column2(exps, tname, exp_name(e), NULL))
							rename = 1;
						else
							append(exps, e);
					}
				}
			}

			exps = new_exp_list(sql->sa);
			for (en = rel->exps->h; en; en = en->next) {
				sql_exp *e = en->data;
				if (is_basecol(e) && exp_relname(e) && strcmp(exp_relname(e), tname) == 0) {
					if (rename)
						append(exps, exp_alias_ref(sql, e));
					else {
						sql_exp *ne = exp_ref(sql, e);
						exp_setname(sql, ne, tname, exp_name(e));
						append(exps, ne);
					}
				}
				if (is_basecol(e) && !exp_relname(e) && e->l && strcmp(e->l, tname) == 0) {
					if (rename)
						append(exps, exp_alias_ref(sql, e));
					else {
						sql_exp *ne = exp_ref(sql, e);
						exp_setname(sql, ne, tname, exp_name(e));
						append(exps, ne);
					}
				}

			}
			if (exps && list_length(exps))
				return exps;
		}
		/* fall through */
	default:
		return NULL;
	}
}

static sql_exp *
rel_lastexp(mvc *sql, sql_rel *rel )
{
	sql_exp *e;

	if (!is_processed(rel) || is_topn(rel->op) || is_sample(rel->op))
		rel = rel_parent(rel);
	assert(list_length(rel->exps));
	if (rel->op == op_project) {
		list_hash_clear(rel->exps);
		return exp_ref(sql, rel->exps->t->data);
	}
	assert(is_project(rel->op));
	e = rel->exps->t->data;
	return exp_ref(sql, e);
}

static sql_rel *
rel_orderby(mvc *sql, sql_rel *l)
{
	sql_rel *rel = rel_create(sql->sa);
	if (!rel)
		return NULL;

	assert(l->op == op_project && !l->r);
	rel->l = l;
	rel->r = NULL;
	rel->op = op_project;
	rel->exps = rel_projections(sql, l, NULL, 1, 0);
	rel->card = l->card;
	rel->nrcols = l->nrcols;
	return rel;
}

/* forward refs */
static sql_rel * rel_setquery(sql_query *query, symbol *sq);
static sql_rel * rel_joinquery(sql_query *query, symbol *sq, list *refs);

static sql_rel *
rel_table_optname(mvc *sql, sql_rel *sq, symbol *optname, list *refs)
{
	sql_rel *osq = sq;
	node *ne;

	if (optname && optname->token == SQL_NAME) {
		dlist *columnrefs = NULL;
		char *tname = optname->data.lval->h->data.sval;
		list *l = sa_list(sql->sa);

		columnrefs = optname->data.lval->h->next->data.lval;
		if (is_topn(sq->op) || is_sample(sq->op) || ((is_simple_project(sq->op) || is_groupby(sq->op)) && sq->r) || is_base(sq->op)) {
			sq = rel_project(sql->sa, sq, rel_projections(sql, sq, NULL, 1, 0));
			osq = sq;
		}
		if (columnrefs && dlist_length(columnrefs) != list_length(sq->exps))
			return sql_error(sql, 02, SQLSTATE(42000) "SELECT: The number of aliases don't match the number of columns (%d != %d)", dlist_length(columnrefs), sq->nrcols);
		if (columnrefs && sq->exps) {
			dnode *d = columnrefs->h;

			ne = sq->exps->h;
			list_hash_clear(sq->exps);
			for (; d && ne; d = d->next, ne = ne->next) {
				sql_exp *e = ne->data;

				if (exps_bind_column2(l, tname, d->data.sval, NULL))
					return sql_error(sql, ERR_AMBIGUOUS, SQLSTATE(42000) "SELECT: Duplicate column name '%s.%s'", tname, d->data.sval);
				exp_setname(sql, e, tname, d->data.sval );
				if (!is_intern(e))
					set_basecol(e);
				append(l, e);
			}
		}
		if (!columnrefs && sq->exps) {
			ne = sq->exps->h;
			list_hash_clear(sq->exps);
			for (; ne; ne = ne->next) {
				sql_exp *e = ne->data;
				char *name = NULL;

				if (!is_intern(e)) {
					if (!exp_name(e))
						name = make_label(sql->sa, ++sql->label);
					noninternexp_setname(sql, e, tname, name);
					set_basecol(e);
				}
			}
		}
		if (refs) { /* if this relation is under a FROM clause, check for duplicate names */
			if (list_find(refs, tname, (fcmp) &strcmp))
				return sql_error(sql, 02, SQLSTATE(42000) "SELECT: relation name \"%s\" specified more than once", tname);
			assert(tname);
			list_append(refs, tname);
		}
	} else {
		if (!is_project(sq->op) || is_topn(sq->op) || is_sample(sq->op) || ((is_simple_project(sq->op) || is_groupby(sq->op)) && sq->r)) {
			sq = rel_project(sql->sa, sq, rel_projections(sql, sq, NULL, 1, 1));
			osq = sq;
		}
		for (ne = osq->exps->h; ne; ne = ne->next) {
			sql_exp *e = ne->data;

			if (!is_intern(e))
				set_basecol(e);
		}
	}
	return osq;
}

static sql_rel *
rel_subquery_optname(sql_query *query, symbol *ast, list *refs)
{
	mvc *sql = query->sql;
	SelectNode *sn = (SelectNode *) ast;
	exp_kind ek = {type_value, card_relation, TRUE};
	sql_rel *sq = rel_subquery(query, ast, ek);

	assert(ast->token == SQL_SELECT);
	if (!sq)
		return NULL;

	return rel_table_optname(sql, sq, sn->name, refs);
}

static void
rel_rename(mvc *sql, sql_rel *nrel, char *rname, sql_rel *brel)
{
	assert(is_project(nrel->op));
	if (brel) {
		if (is_project(nrel->op) && nrel->exps) {
			for (node *ne = nrel->exps->h, *be = brel->exps->h; ne && be; ne = ne->next, be = be->next) {
				sql_exp *e = ne->data;
				sql_exp *b = be->data;
				char *name = NULL;

				if (!is_intern(e)) {
					if (!exp_name(e))
						name = make_label(sql->sa, ++sql->label);
					noninternexp_setname(sql, e, rname, name);
					set_basecol(e);
					e->alias.label = b->alias.label;
				}
			}
		}
		list_hash_clear(nrel->exps);
	} else if (is_project(nrel->op) && nrel->exps) {
		node *ne = nrel->exps->h;

		for (; ne; ne = ne->next) {
			sql_exp *e = ne->data;
			char *name = NULL;

			if (!is_intern(e)) {
				if (!exp_name(e))
					name = make_label(sql->sa, ++sql->label);
				noninternexp_setname(sql, e, rname, name);
				set_basecol(e);
			}
		}
		list_hash_clear(nrel->exps);
	}
}

sql_rel *
rel_with_query(sql_query *query, symbol *q )
{
	mvc *sql = query->sql;
	dnode *d = q->data.lval->h;
	symbol *next = d->next->data.sym;
	bool recursive = d->next->next->data.i_val;
	sql_rel *rel;

	if (!stack_push_frame(sql, NULL))
		return sql_error(sql, 02, SQLSTATE(HY013) MAL_MALLOC_FAIL);
	/* first handle all with's (ie inlined views) */
	for (d = d->data.lval->h; d; d = d->next) {
		symbol *sym = d->data.sym;
		dnode *dn = sym->data.lval->h->next;
		char *rname = qname_schema_object(dn->data.lval);
		sql_rel *nrel, *base_rel = NULL;
		symbol *recursive_part = NULL;
		sql_rel_view *recursive_union = NULL;
		int recursive_distinct = 0;

		if (frame_find_rel_view(sql, rname)) {
			stack_pop_frame(sql);
			return sql_error(sql, 01, SQLSTATE(42000) "View '%s' already declared", rname);
		}
		if (recursive) {
			symbol *union_stmt = dn->next->next->data.sym;
			if (union_stmt->token == SQL_UNION) { /* split in base and recursive part */
				dnode *n = union_stmt->data.lval->h;
				symbol *base = n->data.sym;
				recursive_distinct = n->next->data.i_val;
				dlist *corresponding = n->next->next->data.lval;
				recursive_part = n->next->next->next->data.sym;
				if (corresponding)
					return sql_error(sql, 01, SQLSTATE(42000) "Recursive with corresponding is not supported");
				dn->next->next->data.sym = base;
			}
		}
		nrel = rel_semantic(query, sym);
		if (!nrel) {
			stack_pop_frame(sql);
			return NULL;
		}
		if (!(recursive_union = stack_push_rel_view(sql, rname, nrel))) {
			stack_pop_frame(sql);
			return sql_error(sql, 02, SQLSTATE(HY013) MAL_MALLOC_FAIL);
		}
		if (recursive && recursive_part) {
			base_rel = nrel;
			rel_rename(sql, base_rel, rname, base_rel);
			dn->next->next->data.sym = recursive_part;
			set_processed(nrel);
			nrel = rel_semantic(query, sym);
			if (!nrel) {
				stack_pop_frame(sql);
				return NULL;
			}
			list *ls = rel_projections(sql, base_rel, NULL, 0, 1);
			list *rs = rel_projections(sql, nrel, NULL, 0, 1);

			if (!rel_is_ref(base_rel)) { /* not recursive */
				nrel = rel_setop_n_ary_check_types(sql, base_rel, nrel, ls, rs, op_munion);
			} else {
				base_rel->used |= statistics_gathered;
				prop *p = base_rel->p = prop_create(sql->sa, PROP_COUNT, base_rel->p);
				p->value.lval = 1000000; /* random ? */

				/* down cast the recursive side (on errors users should add casts on the base side) */
				list *nrs = new_exp_list(sql->sa);
				if(!nrs)
					return NULL;

				for (node *n = ls->h, *m = rs->h; n && m; n = n->next, m = m->next) {
					sql_subtype *t = exp_subtype(n->data);
					append(nrs, exp_check_type(sql, t, nrel, m->data, type_equal));
				}
				nrel = rel_project(sql->sa, nrel, nrs);
				nrel = rel_setop_n_ary(sql->sa, append(append(sa_list(sql->sa), base_rel), nrel), op_munion);
				set_recursive(nrel);
			}
			if (recursive_distinct)
				set_distinct(nrel);
			rel_setop_n_ary_set_exps(sql, nrel, rel_projections(sql, nrel, NULL, 0, 1), false);
			set_processed(nrel);
			recursive_union->rel_view = rel_dup(nrel); /* extra incref for independent flow */
		}
		if (!is_project(nrel->op)) {
			if (is_topn(nrel->op) || is_sample(nrel->op)) {
				nrel = rel_project(sql->sa, nrel, rel_projections(sql, nrel, NULL, 1, 1));
			} else {
				stack_pop_frame(sql);
				return NULL;
			}
		}
		rel_rename(sql, nrel, rname, base_rel);
	}
	rel = rel_semantic(query, next);
	stack_pop_frame(sql);
	return rel;
}

static sql_rel *
query_exp_optname(sql_query *query, symbol *q, list *refs)
{
	mvc *sql = query->sql;
	switch (q->token) {
	case SQL_WITH:
	{
		sql_rel *tq = rel_with_query(query, q);

		if (!tq)
			return NULL;
		if (q->data.lval->t->type == type_symbol)
			return rel_table_optname(sql, tq, q->data.lval->t->data.sym, refs);
		return tq;
	}
	case SQL_JOIN:
	{
		sql_rel *tq = rel_joinquery(query, q, refs);

		if (!tq)
			return NULL;
		return rel_table_optname(sql, tq, q->data.lval->t->data.sym, NULL);
	}
	default:
		(void) sql_error(sql, 02, SQLSTATE(42000) "case %d %s", (int) q->token, token2string(q->token));
	}
	return NULL;
}

static sql_subfunc *
bind_func_(mvc *sql, char *sname, char *fname, list *ops, sql_ftype type, bool private, bool *found, bool exact)
{
	sql_subfunc *sf = NULL;

	if (sql->forward && strcmp(fname, sql->forward->base.name) == 0 &&
	    list_cmp(sql->forward->ops, ops, (fcmp)&arg_subtype_cmp) == 0 &&
	    execute_priv(sql, sql->forward) && type == sql->forward->type)
		return sql_dup_subfunc(sql->sa, sql->forward, NULL, NULL);
	sf = sql_bind_func_(sql, sname, fname, ops, type, private, exact);
	if (found)
		*found |= sf != NULL;
	if (sf && execute_priv(sql, sf->func))
		return sf;
	return NULL;
}

static sql_subfunc *
bind_func(mvc *sql, char *sname, char *fname, sql_subtype *t1, sql_subtype *t2, int nr, sql_ftype type, bool private, bool *found, bool exact)
{
	list *tl = sa_list(sql->sa);
	assert(nr >= 1 && nr <= 2);
	append(tl, t1);
	if (nr == 2)
		append(tl, t2);
	sql_subfunc *sf = NULL;

	if (sql->forward) {
		if (execute_priv(sql, sql->forward) &&
		    strcmp(fname, sql->forward->base.name) == 0 &&
		   ((!t1 && list_length(sql->forward->ops) == 0) ||
		    (!t2 && list_length(sql->forward->ops) == 1 && arg_subtype_cmp(sql->forward->ops->h->data, t1) == 0) ||
		    (list_length(sql->forward->ops) == 2 &&
			arg_subtype_cmp(sql->forward->ops->h->data, t1) == 0 &&
			arg_subtype_cmp(sql->forward->ops->h->next->data, t2) == 0)) && type == sql->forward->type) {
			return sql_dup_subfunc(sql->sa, sql->forward, NULL, NULL);
		}
	}
	sf = sql_bind_func_(sql, sname, fname, tl, type, private, exact);
	if (found)
		*found |= sf != NULL;
	if (sf && execute_priv(sql, sf->func))
		return sf;
	return NULL;
}

static sql_subfunc *
find_func(mvc *sql, char *sname, char *fname, int len, sql_ftype type, bool private, sql_subfunc *prev, bool *found)
{
	sql_subfunc *sf = NULL;

	if (sql->forward && strcmp(fname, sql->forward->base.name) == 0 && list_length(sql->forward->ops) == len && execute_priv(sql, sql->forward) && type == sql->forward->type)
		return sql_dup_subfunc(sql->sa, sql->forward, NULL, NULL);
	sf = sql_find_func(sql, sname, fname, len, type, private, prev);
	if (found)
		*found |= sf != NULL;
	if (sf && execute_priv(sql, sf->func))
		return sf;
	return NULL;
}

static sql_exp *
exp_fix_scale(mvc *sql, sql_subtype *ct, sql_exp *e)
{
	sql_subtype *et = exp_subtype(e);

	if (ct->type->scale == SCALE_FIX && et->type->scale == SCALE_FIX) {
		int scale_diff = ((int) ct->scale - (int) et->scale);

		if (scale_diff) {
			if (scale_diff < 0)
				return e;
			sql_subtype st;
			int scale = ct->scale;
			int digits = ((et->type->eclass == EC_NUM)?bits2digits(et->digits):et->digits)-et->scale+scale;
			(void)sql_find_subtype(&st, ct->type->base.name, digits, scale);
			return exp_convert(sql, e, et, &st);
		}
	}
	return e;
}

static lng
rel_get_count(sql_rel *rel)
{
	if (!rel)
		return 0;
	prop *p = NULL;
	if (rel->p && (p = find_prop(rel->p, PROP_COUNT)) != NULL)
		return p->value.lval;
	else if(is_munion(rel->op)) {
		lng cnt = 0;
		list *l = rel->l;
		for (node *n = l->h; n; n = n->next) {
			lng lcnt = rel_get_count(n->data);
			if (lcnt == BUN_MAX)
				return BUN_MAX;
			cnt += lcnt;
		}
		return cnt;
	} else if(rel->l) {
		if (is_select(rel->op) || is_project(rel->op))
			return rel_get_count(rel->l);
	}
	return 0;
}

#define is_sum_aggr(f) (f->type == F_AGGR && strcmp(f->base.name, "sum") == 0)

list *
check_arguments_and_find_largest_any_type(mvc *sql, sql_rel *rel, list *exps, sql_subfunc *sf, int maybe_zero_or_one, bool internal)
{
	list *nexps = new_exp_list(sql->sa);
	sql_subtype *atp = NULL, super, *res = !list_empty(sf->res) ? sf->res->h->data: NULL;
	unsigned int digits = 0, scale = 0;

	/* find largest any type argument */
	for (node *n = exps->h, *m = sf->func->ops->h; n && m; n = n->next, m = m->next) {
		sql_arg *a = m->data;
		sql_exp *e = n->data;
		sql_subtype *t = exp_subtype(e);

		if (a->type.type->eclass == EC_ANY) {
			if (t && atp) {
				supertype(&super, t, atp);
				atp = &super;
			} else if (t) {
				atp = t;
			}
		}
		if (t && sf->func->fix_scale == SCALE_FIX && t->type->eclass == EC_DEC) {
			if (digits < t->digits)
				digits = t->digits;
			if (scale < t->scale)
				scale = t->scale;
		}
	}
	if (!atp && !list_empty(exps))
		atp = exp_subtype(exps->h->data);

	if ((atp && atp->type->localtype == TYPE_void) || !atp) /* NULL */
		atp = sql_bind_localtype("str");

	node *n, *m;
	for (n = exps->h, m = sf->func->ops->h; n && m; n = n->next, m = m->next) {
		sql_arg *a = m->data;
		sql_exp *e = n->data;
		sql_subtype *ntp = &a->type, *t = exp_subtype(e);

		if (!t) {
			if (a->type.type->eclass == EC_ANY && atp)
				ntp = sql_create_subtype(sql->sa, atp->type, atp->digits, atp->scale);
			rel_set_type_param(sql, ntp, rel, e, sf->func->fix_scale != INOUT && !UDF_LANG(sf->func->lang));
		} else if (a->type.type->eclass == EC_ANY && atp) {
			ntp = sql_create_subtype(sql->sa, atp->type, atp->digits, atp->scale);
		} else if (t && ntp->digits == 0 && EC_VARCHAR(a->type.type->eclass)) {
			ntp = sql_create_subtype(sql->sa, a->type.type, type_digits_to_char_digits(t), 0);
		} else if (t && ntp->digits > 0 && a->type.type->eclass == EC_NUM && t->type->eclass == EC_NUM) {
			ntp = sql_create_subtype(sql->sa, a->type.type, t->digits, 0);
		} else if (t && ntp->scale == 0 && ntp->type->eclass == EC_DEC && EC_VARCHAR(t->type->eclass)) {
			sql_subtype *res = SA_NEW(sql->sa, sql_subtype);
			int digits = t->digits?t->digits+3:ntp->digits;
			(void)sql_find_subtype(res, a->type.type->base.name, digits, 3);
			ntp = res;
		} else if (t && ntp->scale == 0 && ntp->type->eclass == EC_DEC) {
			ntp = sql_create_subtype(sql->sa, a->type.type, t->type->eclass == EC_NUM?bits2digits(t->digits):t->digits, t->scale);
		} else if (t->type == ntp->type) {
			ntp = t;
		}
		if (!(e = exp_check_type(sql, ntp, rel, e, type_equal)))
			return NULL;
		if (sf->func->fix_scale == SCALE_FIX) {
			ntp = sql_create_subtype(sql->sa, a->type.type->localtype?a->type.type:t?t->type:atp->type, digits, scale);
			e = exp_fix_scale(sql, ntp, e);
		} else if (sf->func->fix_scale == SCALE_EQ) {
			e = exp_fix_scale(sql, &a->type, e);
		}
		if (maybe_zero_or_one && e->card > CARD_ATOM) {
			sql_subfunc *zero_or_one = sql_bind_func(sql, "sys", "zero_or_one", exp_subtype(e), NULL, F_AGGR, true, false);
			e = exp_aggr1(sql->sa, e, zero_or_one, 0, 0, CARD_ATOM, has_nil(e));
		}
		append(nexps, e);
	}
	/* handle any extra arguments for rel_dump/analytic funcs */
	for ( ; n; n = n->next)
		append(nexps, n->data);
	if (sf->func->fix_scale == SCALE_FIX || IS_ANALYTIC(sf->func)) {
		exps_scale_fix(sf, nexps, atp);
	} else if (sf->func->fix_scale == MAX_BITS) {
		exps_max_bits(sf, nexps);
	} else if (sf->func->fix_scale == SCALE_MUL) {
		exps_sum_scales(sf, nexps);
	} else if (!internal && sf->func->fix_scale == SCALE_DIV) {
		if (!exps_scale_algebra(sql, sf, rel, nexps))
			return NULL;
	} else if (sf->func->fix_scale == DIGITS_ADD) {
		exps_digits_add(sf, nexps);
	} else if (sf->func->fix_scale == INOUT) {
		exps_inout(sf, nexps);
	} else if (is_sum_aggr(sf->func))
		exps_largest_int(sf, nexps, rel_get_count(rel));

	/* dirty hack */
	if (sf->func->type != F_PROC && sf->func->type != F_UNION && sf->func->type != F_LOADER && res) {
		if (res->type->eclass == EC_ANY && atp)
			sf->res->h->data = sql_create_subtype(sql->sa, atp->type, atp->digits, atp->scale);
	}
	return nexps;
}

static char *
nary_function_arg_types_2str(mvc *sql, list* types, int N)
{
	char *arg_list = NULL;
	int i = 0;

	for (node *n = types->h; n && i < N; n = n->next) {
		sql_subtype *t = (sql_subtype *) n->data;
		char *tpe = t ? sql_subtype_string(sql->ta, t) : "?";

		if (arg_list) {
			arg_list = sa_message(sql->ta, "%s, %s", arg_list, tpe);
		} else {
			arg_list = tpe;
		}
		i++;
	}
	return arg_list;
}

static char *
file_loader_add_table_column_types(mvc *sql, sql_subfunc *f, list *exps, list *res_exps, char *tname)
{
	sql_exp *file = exps->h->data;
	if (!exp_is_atom(file))
		return "Filename missing";

	atom *a = file->l;
	if (a->data.vtype != TYPE_str || !a->data.val.sval)
		return "Filename missing";

	char *filename = a->data.val.sval;
	if (strcmp(filename, "") == 0)
		return "Filename missing";

	char *ext = strrchr(filename, '.'), *ep = ext;

	if (ext) {
		ext = ext + 1;
		ext = mkLower(sa_strdup(sql->sa, ext));
	}
	if (!ext)
		return "Filename extension missing";

	file_loader_t *fl = fl_find(ext);
	if (!fl) {
		/* maybe compressed */
		char *p = ep - 1;
		while (p > filename && *p != '.')
			p--;
		if (p != filename) {
			ext = p + 1;
			ext = sa_strdup(sql->sa, ext);
			char *d = strchr(ext, '.');
			assert(d);
			*d = 0;
			fl = fl_find(ext);
		}
		if (!fl) /* fallback */
			fl = fl_find("csv");
		if (!fl) /* not expected */
			return sa_message(sql->ta, "Filename extension '%s' missing", ext?ext:"");
	}
	str err = fl->add_types(sql, f, filename, res_exps, tname);
	if (err)
		return err;
	sql_subtype *st = sql_bind_localtype("str");
	sql_exp *ext_exp = exp_atom(sql->sa, atom_string(sql->sa, st, ext));
	if (!ext_exp)
		return MAL_MALLOC_FAIL;
	append(exps, ext_exp);
	return NULL;
}

static sql_rel *
rel_file_loader(mvc *sql, list *exps, list *tl, char *tname)
{
	sql_subfunc *f = NULL;
	bool found = false;

	if ((f = bind_func_(sql, NULL, "file_loader", tl, F_UNION, true, &found, false))) {
		list *nexps = exps;
		if (list_empty(tl) || f->func->vararg || (nexps = check_arguments_and_find_largest_any_type(sql, NULL, exps, f, 1, false))) {
			list *res_exps = sa_list(sql->sa);
			if (list_length(exps) == 1 && f && f->func->varres && strlen(f->func->mod) == 0 && strlen(f->func->imp) == 0) {
				char *err = file_loader_add_table_column_types(sql, f, nexps, res_exps, tname);
				if (err)
					return sql_error(sql, ERR_NOTFOUND, SQLSTATE(42000) "SELECT: file_loader function failed '%s'", err);
			}
			sql_exp *e = exp_op(sql->sa, nexps, f);
			sql_rel *rel = rel_table_func(sql->sa, NULL, e, res_exps, TABLE_PROD_FUNC);
			if (rel)
				rel = rel_project(sql->sa, rel, exps_alias(sql, res_exps));
			return rel;
		}
	}
	return NULL;
}

static char *
proto_loader_add_table_column_types(mvc *sql, sql_subfunc *f, list *exps, list *res_exps, char *tname)
{
	sql_exp *uri = exps->h->data;
	if (!exp_is_atom(uri))
		return "URI missing";

	atom *a = uri->l;
	if (a->data.vtype != TYPE_str || !a->data.val.sval)
		return "URI missing";

	char *uristr = a->data.val.sval;
	if (strcmp(uristr, "") == 0)
		return "URI missing";

	char *proto = uristr;
	char *ep = strchr(uristr, ':');
	if (ep) {
		*ep = 0;
		proto = mkLower(sa_strdup(sql->sa, proto));
		*ep = ':';
	} else {
		return "Missing ':' separator to determine the URI scheme";
	}

	if (!proto)
		return "URI scheme missing";

	// check uri scheme on supported protocols (e.g. must be: 'file' or 'odbc' or 'monetdb')
	proto_loader_t *pl = pl_find(proto);
	if (!pl)
		return sa_message(sql->ta, "URI protocol '%s' not supported", proto?proto:"");

	str err = pl->add_types(sql, f, uristr, res_exps, tname);
	if (err)
		return err;

	sql_subtype *st = sql_bind_localtype("str");
	sql_exp *proto_exp = exp_atom(sql->sa, atom_string(sql->sa, st, proto));
	if (!proto_exp)
		return MAL_MALLOC_FAIL;

	append(exps, proto_exp);
	return NULL;
}

static sql_rel *
rel_proto_loader(mvc *sql, list *exps, list *tl, char *tname)
{
	sql_subfunc *f = NULL;
	bool found = false;

	if ((f = bind_func_(sql, NULL, "proto_loader", tl, F_UNION, true, &found, false))) {
		list *nexps = exps;
		// TODO: test uri scheme on supported protocols (e.g. must be: 'file' or 'odbc' or 'monetdb')
		if (list_empty(tl) || f->func->vararg || (nexps = check_arguments_and_find_largest_any_type(sql, NULL, exps, f, 1, false))) {
			list *res_exps = sa_list(sql->sa);
			if (list_length(exps) == 1 && f && f->func->varres && strlen(f->func->mod) == 0 && strlen(f->func->imp) == 0) {
				char *err = proto_loader_add_table_column_types(sql, f, nexps, res_exps, tname);
				if (err)
					return sql_error(sql, ERR_NOTFOUND, SQLSTATE(42000) "SELECT: proto_loader function failed '%s'", err);
			}
			sql_exp *e = exp_op(sql->sa, nexps, f);
			sql_rel *rel = rel_table_func(sql->sa, NULL, e, res_exps, TABLE_PROD_FUNC);
			if (rel)
				rel = rel_project(sql->sa, rel, exps_alias(sql, res_exps));
			return rel;
		}
	}
	return NULL;
}

sql_exp *
find_table_function(mvc *sql, char *sname, char *fname, list *exps, list *tl, sql_ftype type)
{
	bool found = false;
	sql_subfunc *f = NULL;

	assert(type == F_UNION || type == F_LOADER);
	if ((f = bind_func_(sql, sname, fname, tl, type, false, &found, false))) {
		list *nexps = exps;
		if (list_empty(tl) || f->func->vararg || (nexps = check_arguments_and_find_largest_any_type(sql, NULL, exps, f, 1, false)))
			return exp_op(sql->sa, nexps, f);
		found = false;
	}
	char *arg_list = list_length(tl) ? nary_function_arg_types_2str(sql, tl, list_length(tl)) : NULL;
	return sql_error(sql, ERR_NOTFOUND, SQLSTATE(42000) "SELECT: %s %s function %s%s%s'%s'(%s)",
					 found ? "insufficient privileges for" : "no such", type == F_UNION ? "table returning" : "loader", sname ? "'":"", sname ? sname : "",
					 sname ? "'.":"", fname, arg_list ? arg_list : "");
}

static sql_rel *
rel_named_table_function(sql_query *query, sql_rel *rel, symbol *ast, int lateral, list *refs)
{
	mvc *sql = query->sql;
	list *exps = NULL, *tl;
	node *m;
	exp_kind ek = {type_value, card_relation, TRUE};
	sql_rel *sq = NULL, *outer = NULL;
	sql_exp *e = NULL;
	sql_subfunc *sf = NULL;
	symbol *sym = ast->data.lval->h->data.sym, *subquery = NULL;
	dnode *l = sym->data.lval->h, *n;
	char *tname = NULL;
	char *fname = qname_schema_object(l->data.lval);
	char *sname = qname_schema(l->data.lval);

	tl = sa_list(sql->sa);
	exps = sa_list(sql->sa);
	if (l->next)
		l = l->next; /* skip distinct */
	if (l->next) { /* table call with subquery */
		int is_value = 1;
		if (l->next->type == type_symbol || l->next->type == type_list) {
			exp_kind iek = {type_value, card_set, TRUE};
			int count = 0;

			if (l->next->type == type_symbol)
				n = l->next;
			else
				n = l->next->data.lval->h;

			for (dnode *m = n; m; m = m->next) {
				if (m->type == type_symbol && m->data.sym->token == SQL_SELECT)
					subquery = m->data.sym;
				count++;
			}
			if (subquery && count > 1)
				return sql_error(sql, 02, SQLSTATE(42000) "SELECT: The input for the table returning function %s%s%s'%s' must be either a single sub query, or a list of values",
								 sname ? "'":"", sname ? sname : "", sname ? "'.":"", fname);

			if (subquery) {
				if (!(sq = rel_subquery(query, subquery, ek)))
					return NULL;
				is_value = 0;
			} else {
				for ( ; n; n = n->next) {
					sql_exp *e = rel_value_exp(query, &outer, n->data.sym, sql_sel | sql_from, iek);

					if (!e)
						return NULL;
					append(exps, e);
					is_value &= exp_is_atom(e);
				}
				if (!is_value || (lateral && outer))
					sq = rel_project(sql->sa, NULL, exps);
				if (lateral && outer) {
					sq = rel_crossproduct(sql->sa, sq, outer, op_join);
					set_dependent(sq);
					set_processed(sq);
				}
			}
		}
		if (!is_value && (!sq || (!lateral && outer)))
			return sql_error(sql, ERR_NOTFOUND, SQLSTATE(42000) "SELECT: no such table returning function %s%s%s'%s'", sname ? "'":"", sname ? sname : "", sname ? "'.":"", fname);
		if (!is_value) {
			if (list_length(exps))
				exps = sa_list(sql->sa);
			for (node *en = sq->exps->h; en; en = en->next) {
				sql_exp *e = en->data;

				if (!e->alias.label)
					exp_label(sql->sa, e, ++sql->label);
				sql_exp *ne = exp_ref(sql, e);
				/* allow for table functions with table input */
				ne->card = CARD_ATOM;
				exp_setname(sql, ne, tname, exp_name(e));
				append(exps, ne);
				append(tl, exp_subtype(e));
			}
		} else {
			for (node *en = exps->h; en; en = en->next)
				append(tl, exp_subtype(en->data));
		}
	}

	rel = NULL;
	if (ast->data.lval->t->type == type_symbol && ast->data.lval->t->data.sym)
		tname = ast->data.lval->t->data.sym->data.lval->h->data.sval;
	else
		tname = make_label(sql->sa, ++sql->label);

	if (!sname && strcmp(fname, "proto_loader") == 0) {
		rel = rel_proto_loader(sql, exps, tl, tname);
		if (!rel) {
			/* no supported protocol found in uri, try file_loader */
			rel = rel_file_loader(sql, exps, tl, tname);
		}
		if (!rel)
			return NULL;
	} else if (!sname && strcmp(fname, "file_loader") == 0) {
		rel = rel_file_loader(sql, exps, tl, tname);
		if (!rel)
			return NULL;
	} else if (!(e = find_table_function(sql, sname, fname, list_empty(exps) ? NULL : exps, tl, F_UNION)))
		return NULL;

	if (!rel) {
		rel = sq;

		/* column or table function */
		sf = e->f;
		if (e->type != e_func || sf->func->type != F_UNION)
			return sql_error(sql, 02, SQLSTATE(42000) "SELECT: '%s' does not return a table", exp_func_name(e));

		if (sq) {
			for (node *n = sq->exps->h, *m = sf->func->ops->h ; n && m ; n = n->next, m = m->next) {
				sql_exp *e = (sql_exp*) n->data;
				sql_arg *a = (sql_arg*) m->data;
				if (!exp_subtype(e) && rel_set_type_param(sql, &(a->type), sq, e, 0) < 0)
					return NULL;
			}
		}

		/* for each column add table.column name */
		exps = new_exp_list(sql->sa);
		for (m = sf->func->res->h; m; m = m->next) {
			sql_arg *a = m->data;
			sql_exp *e = exp_column(sql->sa, tname, a->name, &a->type, CARD_MULTI, 1, 0, 0);
			e->alias.label = -(sql->nid++);

			set_basecol(e);
			append(exps, e);
		}
		rel = rel_table_func(sql->sa, rel, e, exps, (sq)?TABLE_FROM_RELATION:TABLE_PROD_FUNC);
	}
	if (ast->data.lval->t->type == type_symbol && ast->data.lval->t->data.sym && ast->data.lval->t->data.sym->data.lval->h->next->data.lval) {
		rel = rel_table_optname(sql, rel, ast->data.lval->t->data.sym, refs);
	} else if (refs) { /* if this relation is under a FROM clause, check for duplicate names */
		if (list_find(refs, tname, (fcmp) &strcmp))
			return sql_error(sql, 02, SQLSTATE(42000) "SELECT: relation name \"%s\" specified more than once", tname);
		list_append(refs, tname);
	}
	return rel;
}

static sql_exp *
rel_op_(mvc *sql, char *sname, char *fname, exp_kind ek)
{
	bool found = false;
	sql_subfunc *f = NULL;
	sql_ftype type = (ek.card == card_loader)?F_LOADER:((ek.card == card_none)?F_PROC:
		   ((ek.card == card_relation)?F_UNION:F_FUNC));

	if ((f = bind_func_(sql, sname, fname, NULL, type, false, &found, true))) {
		if (check_card(ek.card, f))
			return exp_op(sql->sa, NULL, f);
		found = false;
	}
	return sql_error(sql, ERR_NOTFOUND, SQLSTATE(42000) "SELECT: %s operator %s%s%s'%s'()",
					 found ? "insufficient privileges for" : "no such", sname ? "'":"", sname ? sname : "", sname ? "'.":"", fname);
}

static sql_exp*
exp_tuples_set_supertype(mvc *sql, list *tuple_values, sql_exp *tuples)
{
	assert(is_values(tuples));
	list *vals = exp_get_values(tuples);
	if (!vals || !vals->h)
		return NULL;

	int tuple_width = list_length(tuple_values), i;
	sql_subtype *types = SA_NEW_ARRAY(sql->sa, sql_subtype, tuple_width);
	bool *has_type = SA_NEW_ARRAY(sql->sa, bool, tuple_width);
	node *n;

	memset(has_type, 0, sizeof(bool)*tuple_width);
	for(n = tuple_values->h, i = 0; n; n = n->next, i++) {
		sql_exp *e = n->data;
		if (exp_subtype(e)) {
			types[i] = *exp_subtype(e);
			has_type[i] = 1;
		}
	}

	for (node *m = vals->h; m; m = m->next) {
		sql_exp *tuple = m->data;
		if (is_values(tuple)) {
			list *exps = tuple->f;
			for(n = exps->h, i = 0; n; n = n->next, i++) {
				sql_subtype *tpe;
				sql_exp *e = n->data;

				if (has_type[i] && e->type == e_atom && !e->l && !e->r && !e->f && !e->tpe.type) {
					if (set_type_param(sql, types+i, e->flag) == 0)
						e->tpe = types[i];
					else
						return NULL;
				}
				tpe = exp_subtype(e);
				if (!tpe)
					return NULL;
				if (has_type[i] && tpe) {
					supertype(types+i, types+i, tpe);
				} else {
					has_type[i] = 1;
					types[i] = *tpe;
				}
			}
		} else {
			sql_rel *tuple_relation = exp_rel_get_rel(sql->sa, tuple);

			for(n = tuple_relation->exps->h, i = 0; n; n = n->next, i++) {
				sql_subtype *tpe;
				sql_exp *e = n->data;

				if (has_type[i] && e->type == e_atom && !e->l && !e->r && !e->f && !e->tpe.type) {
					if (set_type_param(sql, types+i, e->flag) == 0)
						e->tpe = types[i];
					else
						return NULL;
				}
				tpe = exp_subtype(e);
				if (!tpe)
					return NULL;
				if (has_type[i] && tpe) {
					cmp_supertype(types+i, types+i, tpe);
				} else {
					has_type[i] = 1;
					types[i] = *tpe;
				}
			}
		}
	}

	for (node *m = vals->h; m; m = m->next) {
		sql_exp *tuple = m->data;
		if (is_values(tuple)) {
			list *exps = tuple->f;
			list *nexps = sa_list(sql->sa);
			for(n = exps->h, i = 0; n; n = n->next, i++) {
				sql_exp *e = n->data;

				e = exp_check_type(sql, types+i, NULL, e, type_equal);
				if (!e)
					return NULL;
				exp_label(sql->sa, e, ++sql->label);
				append(nexps, e);
			}
			tuple->f = nexps;
		} else {
			sql_rel *tuple_relation = exp_rel_get_rel(sql->sa, tuple);

			list *nexps = sa_list(sql->sa);
			for(n = tuple_relation->exps->h, i = 0; n; n = n->next, i++) {
				sql_exp *e = n->data;

				e = exp_check_type(sql, types+i, NULL, e, type_equal);
				if (!e)
					return NULL;
				append(nexps, e);
			}
			tuple_relation->exps = nexps;
		}
	}
	return tuples;
}

static int
rel_binop_check_types(mvc *sql, sql_rel *rel, sql_exp *ls, sql_exp *rs, int upcast)
{
	sql_subtype *t1 = exp_subtype(ls), *t2 = exp_subtype(rs);

	if (!t1 || !t2) {
		if (t2 && !t1 && rel_set_type_param(sql, t2, rel, ls, upcast) < 0)
			return -1;
		if (t1 && !t2 && rel_set_type_param(sql, t1, rel, rs, upcast) < 0)
			return -1;
	}
	if (!exp_subtype(ls) && !exp_subtype(rs)) {
		(void) sql_error(sql, 01, SQLSTATE(42000) "Cannot have a parameter (?) on both sides of an expression");
		return -1;
	}
	return 0;
}

static list *
tuples_check_types(mvc *sql, list *tuple_values, sql_exp *tuples)
{
	list *tuples_list = exp_get_values(tuples);
	sql_exp *first_tuple = tuples_list->h->data;
	list *nvalues = sa_list(sql->sa);
	if (is_values(first_tuple)) {
		list *vals = first_tuple->f;

		for (node *n = tuple_values->h, *m = vals->h; n && m; n = n->next, m = m->next) {
			sql_exp *le = n->data, *re = m->data;

			if (rel_binop_check_types(sql, NULL, le, re, 0) < 0)
				return NULL;
			if ((le = exp_check_type(sql, exp_subtype(re), NULL, le, type_equal)) == NULL)
				return NULL;
			append(nvalues, le);
		}
		return nvalues;
	} else {
		sql_rel *tuple_relation = exp_rel_get_rel(sql->sa, first_tuple);

		assert(list_length(tuple_values) == list_length(tuple_relation->exps));
		for (node *n = tuple_values->h, *m = tuple_relation->exps->h; n && m; n = n->next, m = m->next) {
			sql_exp *le = n->data, *re = m->data;

			if (rel_binop_check_types(sql, NULL, le, re, 0) < 0)
				return NULL;
			if ((le = exp_check_type(sql, exp_subtype(re), NULL, le, type_equal)) == NULL)
				return NULL;
			append(nvalues, le);
		}
		return nvalues;
	}
	return tuple_values;
}

static sql_rel *
rel_values(sql_query *query, symbol *tableref, list *refs)
{
	mvc *sql = query->sql;
	sql_rel *r = NULL;
	dlist *rowlist = tableref->data.lval->h->data.lval;
	symbol *optname = tableref->data.lval->t->type == type_symbol ? tableref->data.lval->t->data.sym : NULL;
	node *m;
	list *exps = sa_list(sql->sa);
	exp_kind ek = {type_value, card_value, TRUE};

	for (dnode *o = rowlist->h; o; o = o->next) {
		dlist *values = o->data.lval;

		if (!list_empty(exps) && list_length(exps) != dlist_length(values)) {
			return sql_error(sql, 02, SQLSTATE(42000) "VALUES: number of columns doesn't match between rows");
		} else {
			dnode *n;

			if (list_empty(exps)) {
				for (n = values->h; n; n = n->next) {
					sql_exp *vals = exp_values(sql->sa, sa_list(sql->sa));

					exp_label(sql->sa, vals, ++sql->label);
					list_append(exps, vals);
				}
			}
			for (n = values->h, m = exps->h; n && m; n = n->next, m = m->next) {
				sql_exp *vals = m->data;
				list *vals_list = vals->f;
				sql_exp *e = rel_value_exp(query, NULL, n->data.sym, sql_sel | sql_values, ek);
				if (!e)
					return NULL;
				list_append(vals_list, e);
			}
		}
	}

	/* loop to check types and cardinality */
	unsigned int card = exps->h && list_length(((sql_exp*)exps->h->data)->f) > 1 ? CARD_MULTI : CARD_ATOM;
	for (m = exps->h; m; m = m->next) {
		sql_exp *e = m->data;

		if (!(e = exp_values_set_supertype(sql, e, NULL)))
			return NULL;
		e->card = card;
		m->data = e;
	}

	r = rel_project(sql->sa, NULL, exps);
	r->nrcols = list_length(exps);
	r->card = card;
	return rel_table_optname(sql, r, optname, refs);
}

static int
check_is_lateral(symbol *tableref)
{
	if (tableref->token == SQL_NAME || tableref->token == SQL_TABLE ||
		tableref->token == SQL_VALUES) {
		if (dlist_length(tableref->data.lval) == 3)
			return tableref->data.lval->h->next->data.i_val;
		return 0;
	} else if (tableref->token == SQL_WITH) {
		if (dlist_length(tableref->data.lval) == 5)
			return tableref->data.lval->h->next->next->next->data.i_val;
		return 0;
	} else if (tableref->token == SQL_SELECT) {
		SelectNode *sn = (SelectNode *) tableref;
		return sn->lateral;
	} else if (tableref->token == SQL_EXCEPT || tableref->token == SQL_INTERSECT ||
			   tableref->token == SQL_UNION) {
		if (dlist_length(tableref->data.lval) == 6)
			return tableref->data.lval->h->next->next->next->next->data.i_val;
		return 0;
	} else {
		return 0;
	}
}

static sql_rel *
rel_reduce_on_column_privileges(mvc *sql, sql_rel *rel, sql_table *t)
{
	list *exps = sa_list(sql->sa);

	for (node *n = rel->exps->h, *m = ol_first_node(t->columns); n && m; n = n->next, m = m->next) {
		sql_exp *e = n->data;
		sql_column *c = m->data;

		if (column_privs(sql, c, PRIV_SELECT))
			append(exps, e);
	}
	if (!list_empty(exps)) {
		rel->exps = exps;
		return rel;
	}
	return NULL;
}

sql_rel *
table_ref(sql_query *query, symbol *tableref, int lateral, list *refs)
{
	mvc *sql = query->sql;
	char *tname = NULL;
	sql_table *t = NULL;
	sql_rel *res = NULL;

	if (tableref->token == SQL_NAME) {
		dlist *name = tableref->data.lval->h->data.lval;
		sql_rel *temp_table = NULL;
		char *sname = qname_schema(name);
		int allowed = 1;

		tname = qname_schema_object(name);

		if (dlist_length(name) > 2)
			return sql_error(sql, 02, SQLSTATE(3F000) "SELECT: only a schema and table name expected");

		if (!sname)
			temp_table = stack_find_rel_view(sql, tname);
		if (!temp_table)
			t = find_table_or_view_on_scope(sql, NULL, sname, tname, "SELECT", false);
		if (!t && !temp_table)
			return NULL;
		if (!temp_table && !table_privs(sql, t, PRIV_SELECT))
			allowed = 0;

		if (tableref->data.lval->t->type == type_symbol && tableref->data.lval->t->data.sym) /* AS */
			tname = tableref->data.lval->t->data.sym->data.lval->h->data.sval;
		if (temp_table && !t) {
			node *n;
			int needed = !is_simple_project(temp_table->op);

			if (is_basetable(temp_table->op) && !temp_table->exps) {
				if (strcmp(rel_base_name(temp_table), tname) != 0)
					rel_base_rename(temp_table, tname);
			} else {
				for (n = temp_table->exps->h; n && !needed; n = n->next) {
					sql_exp *e = n->data;

					if (!exp_relname(e) || strcmp(exp_relname(e), tname) != 0)
						needed = 1;
				}

				if (needed) {
					list *exps = rel_projections(sql, temp_table, NULL, 1, 1);

					temp_table = rel_project(sql->sa, temp_table, exps);
					for (n = exps->h; n; n = n->next) {
						sql_exp *e = n->data;

						noninternexp_setname(sql, e, tname, NULL);
						set_basecol(e);
					}
					list_hash_clear(exps);
				}
			}
			if (temp_table && tableref->data.lval->t->type == type_symbol && tableref->data.lval->t->data.sym && tableref->data.lval->t->data.sym->data.lval->h->next->data.lval) /* AS with column aliases */
				temp_table = rel_table_optname(sql, temp_table, tableref->data.lval->t->data.sym, refs);
			if (allowed)
				return temp_table;
			return sql_error(sql, 02, SQLSTATE(42000) "SELECT: access denied for %s to table '%s'", get_string_global_var(sql, "current_user"), tname);
		} else if (isView(t)) {
			/* instantiate base view */
			node *n,*m;
			sql_rel *rel;

			if (sql->emode == m_deps) {
				rel = rel_basetable(sql, t, tname);
				if (!allowed)
					rel_base_disallow(rel);
			} else {
				/* when recreating a view, the view itself can't be found */
				if (sql->objid && sql->objid == t->base.id)
					return sql_error(sql, 02, SQLSTATE(42000) "SELECT: attempting to recursively bind view '%s'.'%s'", t->s->base.name, tname);
				rel = rel_parse(sql, t->s, t->query, m_instantiate);
				if (rel && sql->emode == m_deps)
					rel = rel_unnest(sql, rel);
			}

			if (!rel)
				return NULL;
			/* Rename columns of the rel_parse relation */
			if (sql->emode != m_deps) {
				assert(is_project(rel->op));
				set_processed(rel);
				if (is_mset(rel->op) || is_simple_project(rel->op) || (is_groupby(rel->op) && !list_empty(rel->r))) {
					/* it's unsafe to set the projection names because of possible dependent sorting/grouping columns */
					rel = rel_project(sql->sa, rel, rel_projections(sql, rel, NULL, 0, 0));
					set_processed(rel);
				}
				for (n = ol_first_node(t->columns), m = rel->exps->h; n && m; n = n->next, m = m->next) {
					sql_column *c = n->data;
					sql_exp *e = m->data;

					exp_setname(sql, e, tname, c->base.name);
					set_basecol(e);
				}
				list_hash_clear(rel->exps);
			}
			if (rel && !allowed && t->query && (rel = rel_reduce_on_column_privileges(sql, rel, t)) == NULL)
				return sql_error(sql, 02, SQLSTATE(42000) "SELECT: access denied for %s to view '%s.%s'", get_string_global_var(sql, "current_user"), t->s->base.name, tname);
			return rel;
		}
		if ((isMergeTable(t) || isReplicaTable(t)) && list_length(t->members)==0)
			return sql_error(sql, 02, SQLSTATE(42000) "%s '%s'.'%s' should have at least one table associated",
							TABLE_TYPE_DESCRIPTION(t->type, t->properties), t->s->base.name, tname);
		res = rel_basetable(sql, t, tname);
		if (!allowed) {
			rel_base_disallow(res);
			if (rel_base_has_column_privileges(sql, res) == 0)
				return sql_error(sql, 02, SQLSTATE(42000) "SELECT: access denied for %s to %s '%s.%s'", get_string_global_var(sql, "current_user"), isView(t) ? "view" : "table", t->s->base.name, tname);
		}
		if (tableref->data.lval->t->type == type_symbol && tableref->data.lval->t->data.sym && tableref->data.lval->t->data.sym->data.lval->h->next->data.lval) { /* AS with column aliases */
			res = rel_table_optname(sql, res, tableref->data.lval->t->data.sym, refs);
		} else if (refs) { /* if this relation is under a FROM clause, check for duplicate names */
			if (list_find(refs, tname, (fcmp) &strcmp))
				return sql_error(sql, 02, SQLSTATE(42000) "SELECT: relation name \"%s\" specified more than once", tname);
			assert(tname);
			list_append(refs, tname);
		}
		return res;
	} else if (tableref->token == SQL_VALUES) {
		return rel_values(query, tableref, refs);
	} else if (tableref->token == SQL_TABLE) {
		return rel_named_table_function(query, NULL, tableref, lateral, refs);
	} else if (tableref->token == SQL_SELECT) {
		return rel_subquery_optname(query, tableref, refs);
	} else if (tableref->token == SQL_UNION || tableref->token == SQL_EXCEPT || tableref->token == SQL_INTERSECT) {
		/* subqueries will be called, ie no need to test for duplicate references */
		sql_rel *tq = rel_setquery(query, tableref);

		if (!tq)
			return NULL;
		/* look for lateral joins */
		symbol *optname = tableref->data.lval->t->type == type_symbol ? tableref->data.lval->t->data.sym : NULL;
		return rel_table_optname(sql, tq, optname, refs);
	} else {
		return query_exp_optname(query, tableref, refs);
	}
}

static sql_exp *
rel_exp_variable_on_scope(mvc *sql, const char *sname, const char *vname)
{
	sql_subtype *tpe = NULL;
	sql_var *var = NULL;
	sql_arg *a = NULL;
	int level = 1;

	if (find_variable_on_scope(sql, sname, vname, &var, &a, &tpe, &level, "SELECT")) {
		if (var) /* if variable is known from the stack or a global var */
			return exp_param_or_declared(sql->sa, var->sname ? sa_strdup(sql->sa, var->sname) : NULL, sa_strdup(sql->sa, var->name), &(var->var.tpe), level);
		if (a) /* if variable is a parameter */
			return exp_param_or_declared(sql->sa, NULL, sa_strdup(sql->sa, vname), &(a->type), level);
	}
	return NULL;
}

static sql_exp *
exps_get_exp(list *exps, int nth)
{
	node *n = NULL;
	int i = 0;

	if (exps)
		for (n=exps->h, i=1; n && i<nth; n=n->next, i++)
			;
	if (n && i == nth)
		return n->data;
	return NULL;
}

static sql_rel *
rel_find_groupby(sql_rel *groupby)
{
	if (groupby && !is_processed(groupby) && !is_base(groupby->op)) {
		while(!is_processed(groupby) && !is_base(groupby->op)) {
			if (is_groupby(groupby->op) || !groupby->l)
				break;
			if (groupby->l)
				groupby = groupby->l;
		}
		if (groupby && is_groupby(groupby->op))
			return groupby;
	}
	return NULL;
}

static int
is_groupby_col(sql_rel *gb, sql_exp *e)
{
	gb = rel_find_groupby(gb);

	if (gb) {
		if (exp_relname(e)) {
			if (exp_name(e) && exps_bind_column2(gb->r, exp_relname(e), exp_name(e), NULL))
				return 1;
		} else {
			if (exp_name(e) && exps_bind_column(gb->r, exp_name(e), NULL, NULL, 1))
				return 1;
		}
	}
	return 0;
}

static void
set_dependent_( sql_rel *r)
{
	if (is_select(r->op))
		r = r->l;
	if (r && is_join(r->op))
		set_dependent(r);
}

static
sql_rel* find_union(visitor *v, sql_rel *rel) {
	if (rel->op == op_union || rel->op == op_munion)
		v->data = rel;
	return rel;
}

static inline
bool group_by_pk_project_uk_cond(mvc* sql, sql_rel* inner, sql_exp* exp,const char* sname, const char* tname) {
	sql_table* t = find_table_or_view_on_scope(sql, NULL, sname, tname, "SELECT", false);
	bool allow = false;
	if (t) {
		sql_idx* pki = NULL;
		list *ukil = sa_list(sql->sa);

		for (node * n = ol_first_node(t->idxs); n; n = n->next) {
			sql_idx *i = n->data;
			if (!i->key)
				continue;
			switch (i->key->type) {
			case pkey:
				pki = i;
				continue;
			case ukey:
			case unndkey:
				list_append(ukil, i);
				continue;
			default:
				continue;
			}
		}
		if (pki && pki->columns->cnt == 1 && inner->r && ((list*) inner->r)->cnt == 1) {
			/* for now only check simple case where primary key and group by expression is a single column*/
			sql_exp* gbe = ((list*) inner->r)->h->data;
			sql_column* pkc = ((sql_kc *)pki->columns->h->data)->c;
			if (gbe->type == e_column && strcmp(gbe->alias.name, pkc->base.name) == 0) {
				node *n;
				for (n = ukil->h; n; n = n->next){
					sql_idx* uki = n->data;
					if (uki->columns->cnt == 1) {
						/* for now only check simple case where unique key is a single column*/
						sql_column* ukc = ((sql_kc *)uki->columns->h->data)->c;
						if (strcmp(exp->alias.name, ukc->base.name) == 0) {
							allow = true;
							break;
						}
					}
				}
			}
		}

		if (allow) {
			/* sufficiency condition: abort if relation contains union subrelation
			* because it may break functional dependency between pk and uk */
			visitor v = {.sql=sql};
			rel_visitor_topdown(&v, inner, &find_union);
			if (v.data)
				allow = false;
		}
	}

	return allow;

}

static sql_exp *
rel_column_ref(sql_query *query, sql_rel **rel, symbol *column_r, int f)
{
	mvc *sql = query->sql;
	sql_exp *exp = NULL;
	dlist *l = NULL;
	sql_rel *inner = rel?*rel:NULL, *outer = NULL;
	int used_lower_after_processed = 0;

	assert((column_r->token == SQL_COLUMN || column_r->token == SQL_IDENT) && column_r->type == type_list);
	l = column_r->data.lval;

	if (dlist_length(l) == 1) {
		const char *name = l->h->data.sval;

		if (!exp && inner)
			if (!(exp = rel_bind_column(sql, inner, name, f, 0)) && sql->session->status == -ERR_AMBIGUOUS)
				return NULL;
		if (!exp && inner && ((is_sql_aggr(f) && (is_groupby(inner->op) || is_select(inner->op))) ||
						     (is_groupby(inner->op) && inner->flag))) {
			/* if inner is selection, ie having clause, get the left relation to reach group by */
			sql_rel *gp = inner;
			while (gp && is_select(gp->op))
				gp = gp->l;
			if (gp && !is_basetable(gp->op) && gp->l && !(exp = rel_bind_column(sql, gp->l, name, f, 0)) && sql->session->status == -ERR_AMBIGUOUS)
				return NULL;
		}
		if (!exp && query && query_has_outer(query)) {
			int i;

			for (i=query_has_outer(query)-1; i>= 0 && !exp && (outer = query_fetch_outer(query,i)); i--) {
				if (!(exp = rel_bind_column(sql, outer, name, f, 0)) && sql->session->status == -ERR_AMBIGUOUS)
					return NULL;
				if (!exp && is_groupby(outer->op)) {
					if (!(exp = rel_bind_column(sql, outer->l, name, f, 0)) && sql->session->status == -ERR_AMBIGUOUS)
						return NULL;
					else
						used_lower_after_processed = is_processed(outer);
				}
				if (exp && is_simple_project(outer->op) && !rel_find_exp(outer, exp))
					exp = rel_project_add_exp(sql, outer, exp);
				if (exp)
					break;
			}
			if (exp && exp->card != CARD_AGGR && is_groupby(outer->op) && !is_sql_aggr(f) && rel_find_exp(outer->l, exp))
				return sql_error(sql, ERR_GROUPBY, SQLSTATE(42000) "SELECT: cannot use non GROUP BY column '%s' in query results without an aggregate function", name);
			if (exp && outer && outer->card <= CARD_AGGR && exp->card > CARD_AGGR && !is_sql_aggr(f))
				return sql_error(sql, ERR_GROUPBY, SQLSTATE(42000) "SELECT: cannot use non GROUP BY column '%s' in query results without an aggregate function", name);
			if (exp && outer && !is_sql_aggr(f) && !is_sql_aggr(query_fetch_outer_state(query, i))) {
				if (used_lower_after_processed || query_outer_used_exp( query, i, exp, f)) {
					sql_exp *lu = used_lower_after_processed?exp:query_outer_last_used(query, i);
					if (exp_name(lu) && exp_relname(lu) && !has_label(lu))
						return sql_error(sql, ERR_GROUPBY, SQLSTATE(42000) "SELECT: subquery uses ungrouped column \"%s.%s\" from outer query", exp_relname(lu), exp_name(lu));
					return sql_error(sql, ERR_GROUPBY, SQLSTATE(42000) "SELECT: subquery uses ungrouped column from outer query");
				}
			}
			if (exp) {
				int of = query_fetch_outer_state(query, i);
				if (is_groupby(outer->op) && !is_sql_aggr(f)) {
					exp = rel_groupby_add_aggr(sql, outer, exp);
					exp->card = CARD_ATOM;
				} else if (is_groupby(outer->op) && is_sql_aggr(f) && exps_any_match(outer->exps, exp))
					exp = exp_ref(sql, exp);
				else
					exp->card = CARD_ATOM;
				set_freevar(exp, i);
				/*
				if (exp->alias.label == exp->nid)
					exp->alias.label = -(sql->nid++);
					*/
				if (!is_sql_where(of) && !is_sql_aggr(of) && !is_sql_aggr(f) && !outer->grouped)
					set_outer(outer);
			}
			if (exp && outer && (is_select(outer->op) || is_join(outer->op)))
				set_dependent_(outer);
		}

		/* some views are just in the stack, like before and after updates views */
		if (rel && sql->use_views) {
			sql_rel *v = NULL;
			int dup = stack_find_rel_view_projection_columns(sql, name, &v); /* trigger views are basetables relations, so those may conflict */

			if (dup < 0 || (v && exp && *rel && is_base(v->op) && v != *rel)) /* comparing pointers, ugh */
				return sql_error(sql, ERR_AMBIGUOUS, SQLSTATE(42000) "SELECT: identifier '%s' ambiguous", name);
			if (v && !exp) {
				if (*rel)
					*rel = rel_crossproduct(sql->sa, *rel, rel_dup(v), op_join);
				else
					*rel = rel_dup(v);
				exp = rel_bind_column(sql, *rel, name, f, 0);
			}
		}
		if (!exp) /* If no column was found, try a variable or parameter */
			exp = rel_exp_variable_on_scope(sql, NULL, name);

		if (!exp) {
			if (inner && !is_sql_aggr(f) && is_groupby(inner->op) && inner->l && (exp = rel_bind_column(sql, inner->l, name, f, 0)))
				return sql_error(sql, ERR_NOTFOUND, SQLSTATE(42000) "SELECT: cannot use non GROUP BY column '%s' in query results without an aggregate function", name);
		}

		if (!exp)
			return sql_error(sql, ERR_NOTFOUND, SQLSTATE(42000) "SELECT: identifier '%s' unknown", name);
		if (exp && inner && inner->card <= CARD_AGGR && exp->card > CARD_AGGR && (is_sql_sel(f) || is_sql_having(f)) && (!is_sql_aggr(f) && !(inner->flag)))
			return sql_error(sql, ERR_GROUPBY, SQLSTATE(42000) "SELECT: cannot use non GROUP BY column '%s' in query results without an aggregate function", name);
		if (exp && inner && is_groupby(inner->op) && !is_sql_aggr(f) && !is_freevar(exp) && !inner->flag)
			exp = rel_groupby_add_aggr(sql, inner, exp);
	} else if (dlist_length(l) == 2 || dlist_length(l) == 3) {
		const char *sname = NULL;
		const char *tname = l->h->data.sval;
		const char *cname = l->h->next->data.sval;
		if (dlist_length(l) == 3) {
			sname = l->h->data.sval;
			tname = l->h->next->data.sval;
			cname = l->h->next->next->data.sval;
		}

		if (!exp && rel && inner)
			if (!(exp = rel_bind_column3(sql, inner, sname, tname, cname, f)) && sql->session->status == -ERR_AMBIGUOUS)
				return NULL;
		if (!exp && inner && is_sql_aggr(f) && (is_groupby(inner->op) || is_select(inner->op))) {
			/* if inner is selection, ie having clause, get the left relation to reach group by */
			sql_rel *gp = inner;
			while (gp && is_select(gp->op))
				gp = gp->l;
			if (gp && !is_basetable(gp->op) && gp->l && !(exp = rel_bind_column3(sql, gp->l, sname, tname, cname, f)) && sql->session->status == -ERR_AMBIGUOUS)
				return NULL;
		}
		if (!exp && query && query_has_outer(query)) {
			int i;

			for (i=query_has_outer(query)-1; i>= 0 && !exp && (outer = query_fetch_outer(query,i)); i--) {
				if (!(exp = rel_bind_column3(sql, outer, sname, tname, cname, f | sql_outer)) && sql->session->status == -ERR_AMBIGUOUS)
					return NULL;
				if (!exp && is_groupby(outer->op)) {
					if (!(exp = rel_bind_column3(sql, outer->l, sname, tname, cname, f)) && sql->session->status == -ERR_AMBIGUOUS)
						return NULL;
					else
						used_lower_after_processed = is_processed(outer);
				}
				if (exp && is_simple_project(outer->op) && !rel_find_exp(outer, exp))
					exp = rel_project_add_exp(sql, outer, exp);
				if (exp)
					break;
			}
			if (exp && exp->card != CARD_AGGR && is_groupby(outer->op) && !is_sql_aggr(f) && rel_find_exp(outer->l, exp))
				return sql_error(sql, ERR_GROUPBY, SQLSTATE(42000) "SELECT: cannot use non GROUP BY column '%s.%s' in query results without an aggregate function", tname, cname);
			if (exp && outer && outer->card <= CARD_AGGR && exp->card > CARD_AGGR && !is_sql_aggr(f))
				return sql_error(sql, ERR_GROUPBY, SQLSTATE(42000) "SELECT: cannot use non GROUP BY column '%s.%s' in query results without an aggregate function", tname, cname);
			if (exp && outer && !is_sql_aggr(f)) {
				if (used_lower_after_processed || query_outer_used_exp( query, i, exp, f)) {
					sql_exp *lu = used_lower_after_processed?exp:query_outer_last_used(query, i);
					if (exp_name(lu) && exp_relname(lu) && !has_label(lu))
						return sql_error(sql, ERR_GROUPBY, SQLSTATE(42000) "SELECT: subquery uses ungrouped column \"%s.%s\" from outer query", exp_relname(lu), exp_name(lu));
					return sql_error(sql, ERR_GROUPBY, SQLSTATE(42000) "SELECT: subquery uses ungrouped column from outer query");
				}
			}
			if (exp) {
				int of = query_fetch_outer_state(query, i);
				if (is_groupby(outer->op) && !is_sql_aggr(f)) {
					exp = rel_groupby_add_aggr(sql, outer, exp);
					exp->card = CARD_ATOM;
				} else if (is_groupby(outer->op) && is_sql_aggr(f) && exps_any_match(outer->exps, exp))
					exp = exp_ref(sql, exp);
				else
					exp->card = CARD_ATOM;
				set_freevar(exp, i);
				/*
				if (exp->alias.label == exp->nid)
					exp->alias.label = -(sql->nid++);
					*/
				if (!is_sql_where(of) && !is_sql_aggr(of) && !is_sql_aggr(f) && !outer->grouped)
					set_outer(outer);
			}
			if (exp && outer && (is_select(outer->op) || is_join(outer->op)))
				set_dependent_(outer);
		}

		/* some views are just in the stack, like before and after updates views */
		if (rel && sql->use_views) {
			sql_rel *v = stack_find_rel_view(sql, tname);

			if (v && exp && *rel && is_base(v->op) && v != *rel) /* trigger views are basetables relations, so those may conflict */
				return sql_error(sql, ERR_AMBIGUOUS, SQLSTATE(42000) "SELECT: identifier '%s.%s' ambiguous", tname, cname);
			if (v && !exp) {
				if (*rel)
					*rel = rel_crossproduct(sql->sa, *rel, rel_dup(v), op_join);
				else
					*rel = rel_dup(v);
				if (!(exp = rel_bind_column3(sql, *rel, sname, tname, cname, f)) && sql->session->status == -ERR_AMBIGUOUS)
					return NULL;
			}
		}
		if (!exp) { /* If no column was found, try a global variable */
			sql_var *var = NULL;
			sql_subtype *tpe = NULL;
			int level = 0;
			sql_arg *a = NULL;

			if (find_variable_on_scope(sql, tname, cname, &var, &a, &tpe, &level, "SELECT")) { /* search schema with table name, ugh */
				assert(level == 0);
				exp = exp_param_or_declared(sql->sa, sa_strdup(sql->sa, var->sname), sa_strdup(sql->sa, var->name), &(var->var.tpe), 0);
			}
		}
		if (!exp) {
			if (inner && !is_sql_aggr(f) && is_groupby(inner->op) && inner->l && (exp = rel_bind_column3(sql, inner->l, sname, tname, cname, f))) {
				if (group_by_pk_project_uk_cond(sql, inner, exp, sname, tname)) {
					/* SQL23 feature: very special case where primary key is used in GROUP BY expression and
					 * unique key is in the project list or ORDER BY clause */
					sql->session->status = 0;
					sql->errstr[0] = 0;
					exp->card = CARD_AGGR;
					list_append(inner->exps, exp);
				}
				else
					return sql_error(sql, ERR_NOTFOUND, SQLSTATE(42000) "SELECT: cannot use non GROUP BY column '%s.%s' in query results without an aggregate function", tname, cname);
			}
		}

		if (!exp)
			return sql_error(sql, ERR_NOTFOUND, SQLSTATE(42S22) "SELECT: no such column '%s.%s'", tname, cname);
		if (exp && inner && inner->card <= CARD_AGGR && exp->card > CARD_AGGR && (is_sql_sel(f) || is_sql_having(f)) && !is_sql_aggr(f))
			return sql_error(sql, ERR_GROUPBY, SQLSTATE(42000) "SELECT: cannot use non GROUP BY column '%s.%s' in query results without an aggregate function", tname, cname);
		if (exp && inner && is_groupby(inner->op) && !is_sql_aggr(f) && !is_freevar(exp))
			exp = rel_groupby_add_aggr(sql, inner, exp);
	} else if (dlist_length(l) > 3) {
		return sql_error(sql, 02, SQLSTATE(42000) "cross-database references are not implemented");
	}
	if (exp && !exp_is_atom(exp) && rel && !outer) {
		if (query->last_exp && query->last_rel == *rel && !is_sql_aggr(query->last_state) && is_sql_aggr(f)) {
			if (!is_groupby(query->last_rel->op) || list_empty(query->last_rel->r) || !exps_find_exp(query->last_rel->r, query->last_exp)) {
				if (exp_relname(query->last_exp) && exp_name(query->last_exp) && !has_label(query->last_exp))
					return sql_error(sql, ERR_GROUPBY, SQLSTATE(42000) "SELECT: cannot use non GROUP BY column '%s.%s' in query results without an aggregate function", exp_relname(query->last_exp), exp_name(query->last_exp));
				return sql_error(sql, ERR_GROUPBY, SQLSTATE(42000) "SELECT: cannot use non GROUP BY column in query results without an aggregate function");
			}
		}
		query->prev = query->last_exp;
		query->last_exp = exp;
		query->last_state = f;
		query->last_rel = *rel;
	}
	return exp;
}

int
rel_convert_types(mvc *sql, sql_rel *ll, sql_rel *rr, sql_exp **L, sql_exp **R, int scale_fixing, check_type tpe)
{
	sql_exp *ls = *L;
	sql_exp *rs = *R;
	sql_subtype *lt = exp_subtype(ls);
	sql_subtype *rt = exp_subtype(rs);

	if (!rt && !lt) {
		sql_error(sql, 01, SQLSTATE(42000) "Cannot have a parameter (?) on both sides of an expression");
		return -1;
	}
	if (rt && (!lt || !lt->type))
		 return rel_set_type_param(sql, rt, ll, ls, 0);
	if (lt && (!rt || !rt->type))
		 return rel_set_type_param(sql, lt, rr, rs, 0);

	if (rt && lt) {
		sql_subtype *i = lt;
		sql_subtype *r = rt;

		if (subtype_cmp(lt, rt) != 0 || (tpe == type_equal_no_any && (lt->type->localtype==0 || rt->type->localtype==0))) {
			sql_subtype super;

			cmp_supertype(&super, r, i);
			if (scale_fixing) {
				/* convert ls to super type */
				ls = exp_check_type(sql, &super, ll, ls, tpe);
				/* convert rs to super type */
				rs = exp_check_type(sql, &super, rr, rs, tpe);
			} else {
				/* convert ls to super type */
				super.scale = lt->scale;
				ls = exp_check_type(sql, &super, ll, ls, tpe);
				/* convert rs to super type */
				super.scale = rt->scale;
				rs = exp_check_type(sql, &super, rr, rs, tpe);
			}
		}
		*L = ls;
		*R = rs;
		if (!ls || !rs)
			return -1;
		return 0;
	}
	return -1;
}

static sql_rel *
push_select_exp(mvc *sql, sql_rel *rel, sql_exp *e, sql_exp *ls, int f)
{
	if (is_outerjoin(rel->op)) {
		if ((is_left(rel->op) || is_full(rel->op)) && rel_find_exp(rel->l, ls)) {
			rel_join_add_exp(sql->sa, rel, e);
			return rel;
		} else if ((is_right(rel->op) || is_full(rel->op)) && rel_find_exp(rel->r, ls)) {
			rel_join_add_exp(sql->sa, rel, e);
			return rel;
		}
		if (is_left(rel->op) && rel_find_exp(rel->r, ls)) {
			rel->r = rel_push_select(sql, rel->r, ls, e, f);
			return rel;
		} else if (is_right(rel->op) && rel_find_exp(rel->l, ls)) {
			rel->l = rel_push_select(sql, rel->l, ls, e, f);
			return rel;
		}
	}
	/* push select into the given relation */
	return rel_push_select(sql, rel, ls, e, f);
}

static sql_rel *
push_join_exp(mvc *sql, sql_rel *rel, sql_exp *e, sql_exp *L, sql_exp *R, sql_exp *R2, int f)
{
	sql_rel *r;
	if (/*is_semi(rel->op) ||*/ (is_outerjoin(rel->op) && !is_processed((rel)))) {
		rel_join_add_exp(sql->sa, rel, e);
		return rel;
	}
	/* push join into the given relation */
	if ((r = rel_push_join(sql, rel, L, R, R2, e, f)) != NULL)
		return r;
	rel_join_add_exp(sql->sa, rel, e);
	return rel;
}

static sql_rel *
rel_select_push_filter_exp_down(mvc *sql, sql_rel *rel, sql_exp *e, list *l, list *r, int ff)
{
	sql_exp *ll;
	if (exps_card(r) <= CARD_ATOM && (exps_are_atoms(r) || exps_have_freevar(sql, r) || exps_have_freevar(sql, l))) {
		if (exps_card(l) == exps_card(r) || rel->processed)  /* bin compare op */
			return rel_select(sql->sa, rel, e);
		if ((ll = exps_find_one_multi_exp(l)))
			return push_select_exp(sql, rel, e, ll, ff);
	}
	if (is_outerjoin(rel->op))
		return rel_select(sql->sa, rel, e);
	return rel_select_add_exp(sql->sa, rel, e);
}

static sql_rel *
rel_filter(mvc *sql, sql_rel *rel, list *l, list *r, char *sname, char *filter_op, int anti, int ff)
{
	node *n;
	sql_exp *e = NULL;
	sql_subfunc *f = NULL;
	list *tl = sa_list(sql->sa);
	bool found = false;

	for (n = l->h; n; n = n->next){
		sql_exp *e = n->data;

		list_append(tl, exp_subtype(e));
	}
	for (n = r->h; n; n = n->next){
		sql_exp *e = n->data;

		list_append(tl, exp_subtype(e));
	}
	/* find filter function */
	f = bind_func_(sql, sname, filter_op, tl, F_FILT, false, &found, false);
	if (f) {
		node *n,*m = f->func->ops->h;
		list *nexps = sa_list(sql->sa);

		for(n=l->h; m && n; m = m->next, n = n->next) {
			sql_arg *a = m->data;
			sql_exp *e = n->data;

			e = exp_check_type(sql, &a->type, rel, e, type_equal);
			if (!e)
				return NULL;
			list_append(nexps, e);
		}
		l = nexps;
		nexps = sa_list(sql->sa);
		for(n=r->h; m && n; m = m->next, n = n->next) {
			sql_arg *a = m->data;
			sql_exp *e = n->data;

			e = exp_check_type(sql, &a->type, rel, e, type_equal);
			if (!e)
				return NULL;
			list_append(nexps, e);
		}
		r = nexps;
	}
	if (!f)
		return sql_error(sql, ERR_NOTFOUND, SQLSTATE(42000) "SELECT: %s FILTER function %s%s%s'%s'",
						 found ? "insufficient privileges for" : "no such", sname ? "'":"", sname ? sname : "", sname ? "'.":"", filter_op);
	e = exp_filter(sql->sa, l, r, f, anti);

	if (exps_one_is_rel(l) || exps_one_is_rel(r)) /* uncorrelated subquery case */
		return rel_select(sql->sa, rel, e);
	/* atom or row => select */
	for (node *n=l->h; n; n = n->next) {
		sql_exp *ls = n->data;

		if (ls->card > rel->card) {
			if (exp_name(ls) && !has_label(ls))
				return sql_error(sql, ERR_GROUPBY, SQLSTATE(42000) "SELECT: cannot use non GROUP BY column '%s' in query results without an aggregate function", exp_name(ls));
			return sql_error(sql, ERR_GROUPBY, SQLSTATE(42000) "SELECT: cannot use non GROUP BY column in query results without an aggregate function");
		}
	}
	for (node *n=r->h; n; n = n->next) {
		sql_exp *rs = n->data;

		if (rs->card > rel->card) {
			if (exp_name(rs) && !has_label(rs))
				return sql_error(sql, ERR_GROUPBY, SQLSTATE(42000) "SELECT: cannot use non GROUP BY column '%s' in query results without an aggregate function", exp_name(rs));
			return sql_error(sql, ERR_GROUPBY, SQLSTATE(42000) "SELECT: cannot use non GROUP BY column in query results without an aggregate function");
		}
	}
	return rel_select_push_filter_exp_down(sql, rel, e, l, r, ff);
}

static sql_rel *
rel_filter_exp_(mvc *sql, sql_rel *rel, sql_exp *ls, sql_exp *r1, sql_exp *r2, sql_exp *r3, char *filter_op, int anti, int f)
{
	list *l = sa_list(sql->sa);
	list *r = sa_list(sql->sa);

	list_append(l, ls);
	list_append(r, r1);
	if (r2)
		list_append(r, r2);
	if (r3)
		list_append(r, r3);
	return rel_filter(sql, rel, l, r, "sys", filter_op, anti, f);
}

static sql_rel *
rel_select_push_compare_exp_down(mvc *sql, sql_rel *rel, sql_exp *e, sql_exp *ls, sql_exp *rs, sql_exp *rs2, int f)
{
	if (!is_join(rel->op) && !is_select(rel->op))
		return rel_select(sql->sa, rel, e);
	if ((rs->card <= CARD_ATOM || (rs2 && ls->card <= CARD_ATOM)) &&
		(exp_is_atom(rs) || (rs2 && exp_is_atom(ls)) || exp_has_freevar(sql, rs) || exp_has_freevar(sql, ls)) &&
		(!rs2 || (rs2->card <= CARD_ATOM && (exp_is_atom(rs2) || exp_has_freevar(sql, rs2))))) {
		if (ls->card == rs->card || (rs2 && (ls->card == rs2->card || rs->card == rs2->card)) || rel->processed) /* bin compare op */
			return rel_select(sql->sa, rel, e);

		return push_select_exp(sql, rel, e, ls, f);
	} else { /* join */
		return push_join_exp(sql, rel, e, ls, rs, rs2, f);
	}
	return rel;
}

static sql_rel *
rel_compare_exp_(sql_query *query, sql_rel *rel, sql_exp *ls, sql_exp *rs, sql_exp *rs2, int type, int anti, int quantifier, int f, int symmetric, int is_semantics)
{
	mvc *sql = query->sql;
	sql_exp *e = NULL;

	if (quantifier || exp_is_rel(ls) || exp_is_rel(rs) || (rs2 && exp_is_rel(rs2))) {
		if (rs2) {
			e = exp_compare2(sql->sa, ls, rs, rs2, type, symmetric);
			if (anti)
				set_anti(e);
		} else {
			assert(!symmetric);
			if (rel_convert_types(sql, rel, rel, &ls, &rs, 1, type_equal_no_any) < 0)
				return NULL;
			e = exp_compare_func(sql, ls, rs, compare_func((comp_type)type, anti), quantifier);
		}
		return rel_select(sql->sa, rel, e);
	} else if (!rs2) {
		assert(!symmetric);
		if (ls->card < rs->card) {
			sql_exp *swap = ls;
			ls = rs;
			rs = swap;
			type = (int)swap_compare((comp_type)type);
		}
		if (rel_convert_types(sql, rel, rel, &ls, &rs, 1, type_equal_no_any) < 0)
			return NULL;
		e = exp_compare(sql->sa, ls, rs, type);
		if (is_semantics) set_semantics(e);
	} else {
		assert(rs2);
		if (rel_convert_types(sql, rel, rel, &ls, &rs, 1, type_equal_no_any) < 0)
			return NULL;
		if (!(rs2 = exp_check_type(sql, exp_subtype(ls), rel, rs2, type_equal)))
			return NULL;
		e = exp_compare2(sql->sa, ls, rs, rs2, type, symmetric);
	}
	if (anti)
		set_anti(e);

	if (!rel)
		return rel_select(sql->sa, rel_project_exp(sql, exp_atom_bool(sql->sa, 1)), e);

	/* atom or row => select */
	if (ls->card > rel->card || rs->card > rel->card || (rs2 && rs2->card > rel->card)) {
		sql_exp *e = ls->card > rel->card ? ls : rs->card > rel->card ? rs : rs2;
		if (exp_name(e) && !has_label(e))
			return sql_error(sql, ERR_GROUPBY, SQLSTATE(42000) "SELECT: cannot use non GROUP BY column '%s' in query results without an aggregate function", exp_name(e));
		return sql_error(sql, ERR_GROUPBY, SQLSTATE(42000) "SELECT: cannot use non GROUP BY column in query results without an aggregate function");
	}
	return rel_select_push_compare_exp_down(sql, rel, e, ls, rs, rs2, f);
}

static sql_rel *
rel_compare_exp(sql_query *query, sql_rel *rel, sql_exp *ls, sql_exp *rs, char *compare_op, int reduce, int quantifier, int need_not, int f, int is_semantics)
{
	mvc *sql = query->sql;
	comp_type type = cmp_equal;

	if (!ls || !rs)
		return NULL;

	if (!quantifier && ((!rel && !query_has_outer(query)) || !reduce)) {
		/* TODO to handle filters here */
		sql_exp *e;

		if (rel_convert_types(sql, rel, rel, &ls, &rs, 1, type_equal_no_any) < 0)
			return NULL;
		e = rel_binop_(sql, rel, ls, rs, "sys", compare_op, card_value, true);

		if (!e)
			return NULL;
		if (!reduce) {
			if (rel->op == op_project) {
				append(rel->exps, e);
			} else {
				list *exps = new_exp_list(sql->sa);

				append(exps, e);
				return rel_project(sql->sa, rel, exps);
			}
		} else {
			return rel_select(sql->sa, rel, e);
		}
	}
	type = compare_str2type(compare_op);
	assert(type != cmp_filter);
	return rel_compare_exp_(query, rel, ls, rs, NULL, type, need_not, quantifier, f, 0, is_semantics);
}

static sql_rel *
rel_compare(sql_query *query, sql_rel *rel, symbol *sc, symbol *lo, symbol *ro, char *compare_op, int f, exp_kind k, int quantifier, int is_semantics)
{
	mvc *sql = query->sql;
	sql_exp *rs = NULL, *ls;
	comp_type cmp_type = compare_str2type(compare_op);
	exp_kind ek = {type_value, card_column, FALSE};
	int need_not = 0;

	if ((quantifier == 1 && cmp_type == cmp_equal) ||
	    (quantifier == 2 && cmp_type == cmp_notequal)) {
		dnode *n = sc->data.lval->h;
		dlist *dl = dlist_create(sql->sa);
		/* map into IN/NOT IN */
		sc->token = cmp_type==cmp_equal?SQL_IN:SQL_NOT_IN;
		n->next->type = type_list;
		n->next->data.lval = dl;
		n->next->next->next = NULL; /* remove quantifier */
		dl->h = n->next->next;
		n->next->next = NULL; /* (remove comparison) moved righthand side */
		return rel_logical_exp(query, rel, sc, f);
	}
	/* <> ANY -> NOT (= ALL) */
	if (quantifier == 1 && cmp_type == cmp_notequal) {
		need_not = 1;
		quantifier = 2;
		cmp_type = cmp_equal;
		compare_op = "=";
	}

	if ((lo->token == SQL_SELECT || lo->token == SQL_UNION || lo->token == SQL_EXCEPT || lo->token == SQL_INTERSECT || lo->token == SQL_VALUES) &&
		(ro->token != SQL_SELECT && ro->token != SQL_UNION && ro->token != SQL_EXCEPT && ro->token != SQL_INTERSECT && ro->token != SQL_VALUES)) {
		symbol *tmp = lo; /* swap subquery to the right hand side */

		lo = ro;
		ro = tmp;

		if (compare_op[0] == '>')
			compare_op[0] = '<';
		else if (compare_op[0] == '<' && compare_op[1] != '>')
			compare_op[0] = '>';
		cmp_type = swap_compare(cmp_type);
	}

	ls = rel_value_exp(query, &rel, lo, f|sql_farg, ek);
	if (!ls)
		return NULL;
	if (ls && rel && exp_has_freevar(sql, ls) && is_sql_sel(f))
		ls = rel_project_add_exp(sql, rel, ls);
	if (quantifier)
		ek.card = card_set;

	rs = rel_value_exp(query, &rel, ro, f|sql_farg, ek);
	if (!rs)
		return NULL;
	if (ls->card > rs->card && rs->card == CARD_AGGR && is_sql_having(f)) {
		if (exp_name(ls) && exp_relname(ls) && !has_label(ls))
			return sql_error(sql, ERR_GROUPBY, SQLSTATE(42000) "SELECT: cannot use non GROUP BY column '%s.%s' in query results without an aggregate function", exp_relname(ls), exp_name(ls));
		return sql_error(sql, ERR_GROUPBY, SQLSTATE(42000) "SELECT: cannot use non GROUP BY column in query results without an aggregate function");
	}
	if (rs->card > ls->card && ls->card == CARD_AGGR && is_sql_having(f)) {
		if (exp_name(rs) && exp_relname(rs) && !has_label(rs))
			return sql_error(sql, ERR_GROUPBY, SQLSTATE(42000) "SELECT: cannot use non GROUP BY column '%s.%s' in query results without an aggregate function", exp_relname(rs), exp_name(rs));
		return sql_error(sql, ERR_GROUPBY, SQLSTATE(42000) "SELECT: cannot use non GROUP BY column in query results without an aggregate function");
	}
	return rel_compare_exp(query, rel, ls, rs, compare_op, k.reduce, quantifier, need_not, f, is_semantics);
}

static sql_exp*
_rel_nop(mvc *sql, char *sname, char *fname, list *tl, sql_rel *rel, list *exps, exp_kind ek)
{
	bool found = false;
	int table_func = (ek.card == card_relation);
	sql_ftype type = (ek.card == card_loader)?F_LOADER:((ek.card == card_none)?F_PROC:
		   ((ek.card == card_relation)?F_UNION:F_FUNC));

	sql_subfunc *f = bind_func_(sql, sname, fname, tl, type, false, &found, false);
	if (f && !(exps = check_arguments_and_find_largest_any_type(sql, rel, exps, f, table_func, false)))
		f = NULL;

	if (f)
		return exp_op(sql->sa, exps, f);
	char *arg_list = nary_function_arg_types_2str(sql, tl, list_length(tl));
	return sql_error(sql, ERR_NOTFOUND, SQLSTATE(42000) "SELECT: %s operator %s%s%s'%s'(%s)",
					 found ? "insufficient privileges for" : "no such", sname ? "'":"", sname ? sname : "", sname ? "'.":"", fname, arg_list ? arg_list : "");
}

static sql_exp *
exp_exist(sql_query *query, sql_rel *rel, sql_exp *le, int exists)
{
	mvc *sql = query->sql;
	sql_subfunc *exists_func = NULL;
	sql_subtype *t;
	sql_exp *res;

	if (!exp_name(le))
		exp_label(sql->sa, le, ++sql->label);
	if (exp_is_rel(le)) { /* for the subquery case, propagate to the inner query */
		sql_rel *r = exp_rel_get_rel(sql->sa, le);
		if (is_project(r->op) && !list_empty(r->exps)) {
			for (node *n = r->exps->h; n; n = n->next)
				if (!exp_subtype(n->data) && rel_set_type_param(sql, sql_bind_localtype("bit"), r, n->data, 0) < 0) /* workaround */
					return NULL;
			le->tpe = *exp_subtype(r->exps->h->data); /* just take the first expression type */
		}
	} else if (!exp_subtype(le) && rel_set_type_param(sql, sql_bind_localtype("bit"), rel, le, 0) < 0) /* workaround */
		return NULL;
	t = exp_subtype(le);

	if (!(exists_func = sql_bind_func(sql, "sys", exists ? "sql_exists" : "sql_not_exists", t, NULL, F_FUNC, true, true)))
		return sql_error(sql, ERR_NOTFOUND, SQLSTATE(42000) "exist operator on type %s missing", t ? t->type->base.name : "unknown");
	res = exp_unop(sql->sa, le, exists_func);
	set_has_no_nil(res);
	return res;
}

static sql_exp *
rel_exists_value_exp(sql_query *query, sql_rel **rel, symbol *sc, int f)
{
	exp_kind ek = {type_value, card_exists, FALSE};
	sql_exp *le, *e;

	le = rel_value_exp(query, rel, sc->data.sym, f|sql_farg, ek);
	if (!le)
		return NULL;
	if (!(e = exp_exist(query, rel ? *rel : NULL, le, sc->token == SQL_EXISTS)))
		return NULL;
	/* only freevar should have CARD_AGGR */
	e->card = CARD_ATOM;
	return e;
}

static sql_rel *
rel_exists_exp(sql_query *query, sql_rel *rel, symbol *sc, int f)
{
	exp_kind ek = {type_value, card_exists, TRUE};
	mvc *sql = query->sql;
	sql_rel *sq = NULL;

	if (is_psm_call(f) || is_sql_merge(f))
		return sql_error(sql, 02, SQLSTATE(42000) "%s: subqueries not supported inside %s", is_psm_call(f) ? "CALL" : "MERGE", is_psm_call(f) ? "CALL statements" : "MERGE conditions");
	if (rel) {
		query_processed(query);
		query_push_outer(query, rel, f);
	}
	sq = rel_subquery(query, sc->data.sym, ek);
	if (rel)
		rel = query_pop_outer(query);
	assert(!is_sql_sel(f));
	if (sq) {
		sql_exp *e = exp_rel(sql, sq);
		if (!(e = exp_exist(query, rel, e, sc->token == SQL_EXISTS)))
			return NULL;
		/* only freevar should have CARD_AGGR */
		e->card = CARD_ATOM;
		rel = rel_select_add_exp(sql->sa, rel, e);
		return rel;
	}
	return NULL;
}

static int
is_project_true(sql_rel *r)
{
	if (r && !r->l && list_length(r->exps) == 1) {
		sql_exp *e = r->exps->h->data;
		if (exp_is_atom(e) && exp_is_true(e))
			return 1;
	}
	return 0;
}

static sql_exp *
rel_in_value_exp(sql_query *query, sql_rel **rel, symbol *sc, int f)
{
	mvc *sql = query->sql;
	exp_kind ek = {type_value, card_column, TRUE};
	dlist *dl = sc->data.lval;
	symbol *lo = NULL;
	dnode *n = dl->h->next, *dn = NULL;
	sql_exp *le = NULL, *re, *e = NULL;
	list *ll = sa_list(sql->sa);
	int is_tuple = 0, add_select = 0;

	/* complex case */
	if (dl->h->type == type_list) { /* (a,b..) in (.. ) */
		dn = dl->h->data.lval->h;
		lo = dn->data.sym;
		dn = dn->next;
	} else {
		lo = dl->h->data.sym;
	}
	for( ; lo; lo = dn?dn->data.sym:NULL, dn = dn?dn->next:NULL ) {
		le = rel_value_exp(query, rel, lo, f|sql_farg, ek);
		if (!le)
			return NULL;
		append(ll, le);
	}
	if (list_length(ll) == 1) {
		le = ll->h->data;
		ek.card = card_set;
	} else {
		le = exp_values(sql->sa, ll);
		exp_label(sql->sa, le, ++sql->label);
		ek.type = list_length(ll);
		is_tuple = list_length(ll);
	}
	/* list of values or subqueries */
	/* 3 right hand side cases,
	 *	1 - value/tuple list of atoms
	 *	2 - list of scalar sub queries (needs check on 1 row/column per query)
	 *	3 - single tabular ie. multi column, multi row query
	 */
	if (n->type == type_list) {
		sql_exp *values;
		list *vals = sa_list(sql->sa);

		n = dl->h->next;
		n = n->data.lval->h;

		for (; n; n = n->next) {
			if (n->type == type_list) {
				dnode *m = n->data.lval->h;
				list *rl = sa_list(sql->sa);
				for (; m; m = m->next) {
					assert(m->type == type_symbol);
					sql_exp *re = rel_value_exp(query, rel, m->data.sym, f|sql_farg, ek);
					if (!re)
						return NULL;
					append(rl, re);
				}
				re = exp_values(sql->sa, rl);
			} else {
				assert(n->type == type_symbol);
				re = rel_value_exp(query, rel, n->data.sym, f|sql_farg, ek);
			}
			if (!re)
				return NULL;
			if (is_tuple && (!exp_is_rel(re) && !is_values(re)))
				return sql_error(sql, 02, SQLSTATE(42000) "Cannot match a tuple to a single value");
			if (is_tuple && exp_is_rel(re)) {
				sql_rel *r = exp_rel_get_rel(sql->sa, re);

				if (!r)
					return sql_error(sql, 02, SQLSTATE(42000) "Subquery missing");
				if (r->nrcols != ek.type)
					return sql_error(sql, 02, SQLSTATE(42000) "Subquery has too %s columns", (r->nrcols < ek.type) ? "few" : "many");
				re = exp_rel_label(sql, re);
			} else if (exp_is_rel(re)) {
				sql_rel *r = exp_rel_get_rel(sql->sa, re);
				add_select = 1;
				if (rel && *rel && is_join((*rel)->op))
					set_dependent((*rel));
				if (is_project(r->op) && is_project_true(r->l) && list_length(r->exps) == 1)
					re = r->exps->h->data;
			} else if (is_values(re) && is_tuple != list_length(exp_get_values(re))) {
				return sql_error(sql, 02, SQLSTATE(42000) "Tuple sizes do not match");
			}
			append(vals, re);
		}

		if (list_empty(vals))
			return sql_error(sql, 02, SQLSTATE(42000) "The list of values for IN operator cannot be empty");

		values = exp_values(sql->sa, vals);
		exp_label(sql->sa, values, ++sql->label);
		if (is_tuple) {
			if (!(values = exp_tuples_set_supertype(sql, exp_get_values(le), values)))
				return NULL;
			if (!(le->f = tuples_check_types(sql, exp_get_values(le), values)))
				return NULL;
		} else { /* if it's not a tuple, enforce coercion on the type for every element on the list */
			sql_subtype super, *le_tpe = exp_subtype(le), *values_tpe = NULL;

			for (node *m = vals->h; m; m = m->next) { /* first get values supertype */
				sql_exp *e = m->data;
				sql_subtype *tpe = exp_subtype(e);

				if (values_tpe && tpe) {
					cmp_supertype(&super, values_tpe, tpe);
					*values_tpe = super;
				} else if (!values_tpe && tpe) {
					super = *tpe;
					values_tpe = &super;
				}
			}
			if (!le_tpe)
				le_tpe = values_tpe;
			if (!values_tpe)
				values_tpe = le_tpe;
			if (!le_tpe || !values_tpe)
				return sql_error(sql, 01, SQLSTATE(42000) "For the IN operator, both sides must have a type defined");
			cmp_supertype(&super, values_tpe, le_tpe); /* compute supertype */

			/* on selection/join cases we can generate cmp expressions instead of anyequal for trivial cases */
			if ((is_sql_where(f) || is_sql_having(f)) && !is_sql_farg(f) && !exp_has_rel(le) && exps_are_atoms(vals)) {
				if (list_length(vals) == 1) { /* use cmp_equal instead of cmp_in for 1 expression */
					sql_exp *first = vals->h->data;
					if (rel_convert_types(sql, rel ? *rel : NULL, rel ? *rel : NULL, &le, &first, 1, type_equal_no_any) < 0)
						return NULL;
					e = exp_compare(sql->sa, le, first, (sc->token == SQL_IN) ? cmp_equal : cmp_notequal);
				} else { /* use cmp_in instead of anyequal for n simple expressions */
					for (node *n = vals->h ; n ; n = n->next)
						if ((n->data = exp_check_type(sql, &super, rel ? *rel : NULL, n->data, type_equal)) == NULL)
							return NULL;
					if ((le = exp_check_type(sql, &super, rel ? *rel : NULL, le, type_equal)) == NULL)
						return NULL;
					e = exp_in(sql->sa, le, vals, (sc->token == SQL_IN) ? cmp_in : cmp_notin);
				}
			}
			if (!e) { /* after computing supertype, check types for each IN value */
				for (node *n = vals->h ; n ; n = n->next)
					if ((n->data = exp_check_type(sql, &super, rel ? *rel : NULL, n->data, type_equal)) == NULL)
						return NULL;
				values->tpe = *exp_subtype(vals->h->data);
				if (!(le = exp_check_type(sql, &super, rel ? *rel : NULL, le, type_equal)))
					return NULL;
			}
		}
		if (!e) {
			if (add_select && rel && *rel && !is_project((*rel)->op) && !is_select((*rel)->op) && !is_base((*rel)->op))
				*rel = rel_select(sql->sa, *rel, NULL);
			if ((rel && *rel) || exp_has_rel(le) || exp_has_rel(values))
				e = exp_in_func(sql, le, values, (sc->token == SQL_IN), is_tuple);
			else
				e = exp_in_aggr(sql, le, values, (sc->token == SQL_IN), is_tuple);
		}
	}
	return e;
}

static sql_rel *
rel_in_exp(sql_query *query, sql_rel *rel, symbol *sc, int f)
{
	mvc *sql = query->sql;
	sql_exp *e = rel_in_value_exp(query, &rel, sc, f);

	assert(!is_sql_sel(f));
	if (!e || !rel)
		return NULL;

	if (e->type == e_cmp) { /* it's a exp_in or cmp_equal of simple expressions, push down early on if possible */
		sql_exp *ls = e->l;
		bool rlist = (e->flag == cmp_in || e->flag == cmp_notin);
		unsigned int rcard = rlist ? exps_card(e->r) : exp_card(e->r);
		int r_is_atoms = rlist ? exps_are_atoms(e->r) : exp_is_atom(e->r);
		int r_has_freevar = rlist ? exps_have_freevar(sql, e->r) : exp_has_freevar(sql, e->r);

		if (rcard <= CARD_ATOM && (r_is_atoms || r_has_freevar || exp_has_freevar(sql, ls))) {
			if ((exp_card(ls) == rcard) || rel->processed) /* bin compare op */
				return rel_select(sql->sa, rel, e);

			return push_select_exp(sql, rel, e, ls, f);
		} else { /* join */
			sql_exp *rs = rlist ? exps_find_one_multi_exp(e->r) : e->r;
			if (rs)
				return push_join_exp(sql, rel, e, ls, rs, NULL, f);
		}
	}
	if (is_outerjoin(rel->op))
		return rel_select(sql->sa, rel, e);
	return rel_select_add_exp(sql->sa, rel, e);
}

static bool
not_symbol_can_be_propagated(mvc *sql, symbol *sc)
{
	switch (sc->token) {
	case SQL_IN:
	case SQL_NOT_IN:
	case SQL_EXISTS:
	case SQL_NOT_EXISTS:
	case SQL_LIKE:
	case SQL_NOT_LIKE:
	case SQL_BETWEEN:
	case SQL_NOT_BETWEEN:
	case SQL_IS_NULL:
	case SQL_IS_NOT_NULL:
	case SQL_NOT:
	case SQL_COMPARE:
		return true;
	case SQL_AND:
	case SQL_OR: {
		symbol *lo = sc->data.lval->h->data.sym;
		symbol *ro = sc->data.lval->h->next->data.sym;
		return not_symbol_can_be_propagated(sql, lo) && not_symbol_can_be_propagated(sql, ro);
	}
	default:
		return false;
	}
}

/* Warning, this function assumes the entire bison tree can be negated, so call it after 'not_symbol_can_be_propagated' */
static symbol *
negate_symbol_tree(mvc *sql, symbol *sc)
{
	switch (sc->token) {
	case SQL_IN:
		sc->token = SQL_NOT_IN;
		break;
	case SQL_NOT_IN:
		sc->token = SQL_IN;
		break;
	case SQL_EXISTS:
		sc->token = SQL_NOT_EXISTS;
		break;
	case SQL_NOT_EXISTS:
		sc->token = SQL_EXISTS;
		break;
	case SQL_LIKE:
		sc->token = SQL_NOT_LIKE;
		break;
	case SQL_NOT_LIKE:
		sc->token = SQL_LIKE;
		break;
	case SQL_BETWEEN:
		sc->token = SQL_NOT_BETWEEN;
		break;
	case SQL_NOT_BETWEEN:
		sc->token = SQL_BETWEEN;
		break;
	case SQL_IS_NULL:
		sc->token = SQL_IS_NOT_NULL;
		break;
	case SQL_IS_NOT_NULL:
		sc->token = SQL_IS_NULL;
		break;
	case SQL_NOT: { /* nested NOTs eliminate each other */
		if (sc->data.sym->token == SQL_ATOM) {
			AtomNode *an = (AtomNode*) sc->data.sym;
			sc = newAtomNode(sql->sa, an->a);
		} else if (sc->data.sym->token == SQL_SELECT) {
			SelectNode *sn = (SelectNode*) sc->data.sym;
			sc = newSelectNode(sql->sa, sn->distinct, sn->selection, sn->into, sn->from, sn->where, sn->groupby, sn->having,
							   sn->orderby, sn->name, sn->limit, sn->offset, sn->sample, sn->seed, sn->window);
		} else {
			memmove(sc, sc->data.sym, sizeof(symbol));
		}
	} break;
	case SQL_COMPARE: {
		dnode *cmp_n = sc->data.lval->h;
		comp_type neg_cmp_type = negate_compare(compare_str2type(cmp_n->next->data.sval)); /* negate the comparator */
		if (cmp_n->next->next->next) {
			switch(cmp_n->next->next->next->data.i_val)
			{
			case 0: /* negating ANY/ALL */
				cmp_n->next->next->next->data.i_val = 1;
				break;
			case 1: /* negating ANY/ALL */
				cmp_n->next->next->next->data.i_val = 0;
				break;
			case 2: /* negating IS [NOT] DINSTINCT FROM */
				cmp_n->next->next->next->data.i_val = 3;
				break;
			case 3: /* negating IS [NOT] DINSTINCT FROM */
				cmp_n->next->next->next->data.i_val = 2;
				break;
			}
		}
		cmp_n->next->data.sval = sa_strdup(sql->sa, compare_func(neg_cmp_type, 0));
	} break;
	case SQL_AND:
	case SQL_OR: {
		sc->data.lval->h->data.sym = negate_symbol_tree(sql, sc->data.lval->h->data.sym);
		sc->data.lval->h->next->data.sym= negate_symbol_tree(sql, sc->data.lval->h->next->data.sym);
		sc->token = sc->token == SQL_AND ? SQL_OR : SQL_AND;
	} break;
	default:
		break;
	}
	return sc;
}

static int
exp_between_check_types(sql_subtype *res, sql_subtype *t1, sql_subtype *t2, sql_subtype *t3)
{
	bool type_found = false;
	sql_subtype super;

	if (t1 && t2) {
		cmp_supertype(&super, t2, t1);
		type_found = true;
	} else if (t1) {
		super = *t1;
		type_found = true;
	} else if (t2) {
		super = *t2;
		type_found = true;
	}
	if (t3) {
		if (type_found)
			cmp_supertype(&super, t3, &super);
		else
			super = *t3;
		type_found = true;
	}
	if (!type_found)
		return -1;
	*res = super;
	return 0;
}

static bool
exp_is_null_no_value_opt(sql_exp *e)
{
	if (!e)
		return false;
	while (is_convert(e->type))
		e = e->l;
	return e->type == e_atom && e->l && atom_null(e->l);
}

sql_exp *
rel_logical_value_exp(sql_query *query, sql_rel **rel, symbol *sc, int f, exp_kind ek)
{
	mvc *sql = query->sql;

	if (!sc)
		return NULL;

	if (mvc_highwater(sql))
		return sql_error(sql, 10, SQLSTATE(42000) "Query too complex: running out of stack space");

	switch (sc->token) {
	case SQL_OR:
	case SQL_AND:
	{
		symbol *lo = sc->data.lval->h->data.sym;
		symbol *ro = sc->data.lval->h->next->data.sym;
		sql_exp *ls, *rs;

		if (!(ls = rel_value_exp(query, rel, lo, f|sql_farg, ek)))
			return NULL;
		if (!(rs = rel_value_exp(query, rel, ro, f|sql_farg, ek)))
			return NULL;
		return rel_binop_(sql, rel ? *rel : NULL, ls, rs, "sys", sc->token == SQL_OR ? "or": "and", card_value, false);
	}
	case SQL_FILTER:
		/* [ x,..] filter [ y,..] */
		/* todo add anti, [ x,..] not filter [ y,...] */
		/* no correlation */
	{
		dnode *ln = sc->data.lval->h->data.lval->h;
		dnode *rn = sc->data.lval->h->next->next->data.lval->h;
		dlist *filter_op = sc->data.lval->h->next->data.lval;
		char *fname = qname_schema_object(filter_op);
		char *sname = qname_schema(filter_op);
		list *exps, *tl;
		sql_subtype *obj_type = NULL;

		exps = sa_list(sql->sa);
		tl = sa_list(sql->sa);
		for (; ln; ln = ln->next) {
			symbol *sym = ln->data.sym;

			sql_exp *e = rel_value_exp(query, rel, sym, f|sql_farg, ek);
			if (!e)
				return NULL;
			if (!obj_type)
				obj_type = exp_subtype(e);
			list_append(exps, e);
			append(tl, exp_subtype(e));
		}
		for (; rn; rn = rn->next) {
			symbol *sym = rn->data.sym;

			sql_exp *e = rel_value_exp(query, rel, sym, f|sql_farg, ek);
			if (!e)
				return NULL;
			list_append(exps, e);
			append(tl, exp_subtype(e));
		}
		/* find the predicate filter function */
		return _rel_nop(sql, sname, fname, tl, rel ? *rel : NULL, exps, ek);
	}
	case SQL_COMPARE:
	{
		dnode *n = sc->data.lval->h;
		symbol *lo = n->data.sym;
		symbol *ro = n->next->next->data.sym;
		char *compare_op = n->next->data.sval;
		int quantifier = 0, need_not = 0;
		sql_exp *rs = NULL, *ls;
		comp_type cmp_type = compare_str2type(compare_op);
		bool is_not_distinct_from = false;
		bool is_distinct_from = false;

		/*
		 * = ANY -> IN, <> ALL -> NOT( = ANY) -> NOT IN
		 * = ALL -> all(groupby(all, nil)), <> ANY -> NOT ( = ALL )
		 */
		if (n->next->next->next)
			quantifier = n->next->next->next->data.i_val + 1;
		assert(quantifier == 0 || quantifier == 1 || quantifier == 2 || quantifier == 3 || quantifier == 4);

		/* [NOT] DISTINCT FROM */
		if (quantifier == 3) {
				is_not_distinct_from = true;
				quantifier = 0;
		}
		else if (quantifier == 4) {
				is_distinct_from = true;
				quantifier = 0;
		}

		if ((quantifier == 1 && cmp_type == cmp_equal) ||
		    (quantifier == 2 && cmp_type == cmp_notequal)) {
			dlist *dl = dlist_create(sql->sa);
			/* map into IN/NOT IN */
			sc->token = cmp_type==cmp_equal?SQL_IN:SQL_NOT_IN;
			n->next->type = type_list;
			n->next->data.lval = dl;
			n->next->next->next = NULL; /* remove quantifier */
			dl->h = n->next->next;
			n->next->next = NULL; /* (remove comparison) moved righthand side */
			return rel_logical_value_exp(query, rel, sc, f, ek);
		}
		/* <> ANY -> NOT (= ALL) */
		if (quantifier == 1 && cmp_type == cmp_notequal) {
			need_not = 1;
			quantifier = 2;
			cmp_type = cmp_equal;
			compare_op = "=";
		}

		ls = rel_value_exp(query, rel, lo, f|sql_farg, ek);
		if (!ls)
			return NULL;
		if (quantifier)
			ek.card = card_set;

		rs = rel_value_exp(query, rel, ro, f|sql_farg, ek);
		if (!rs)
			return NULL;

		if (is_distinct_from || is_not_distinct_from) {
			if (rel_convert_types(sql, rel ? *rel : NULL, rel ? *rel : NULL, &ls, &rs, 1, type_equal_no_any) < 0)
				return NULL;
			sql_exp* e = exp_compare(sql->sa, ls, rs, is_not_distinct_from?cmp_equal:cmp_notequal);
			set_semantics(e);
			return e;
		}

		if (rs->type == e_atom)
			quantifier = 0;

		if (!exp_is_rel(ls) && !exp_is_rel(rs) && ls->card < rs->card) {
			sql_exp *swap = ls; /* has to swap parameters like in the rel_logical_exp case */
			ls = rs;
			rs = swap;
			cmp_type = swap_compare(cmp_type);
		}

		if (rel_convert_types(sql, rel ? *rel : NULL, rel ? *rel : NULL, &ls, &rs, 1, type_equal_no_any) < 0)
			return NULL;
		if (exp_is_null_no_value_opt(ls) && exp_is_null_no_value_opt(rs))
			return exp_atom(sql->sa, atom_general(sql->sa, sql_bind_localtype("bit"), NULL, 0));

		return exp_compare_func(sql, ls, rs, compare_func(cmp_type, need_not), quantifier);
	}
	/* Set Member ship */
	case SQL_IN:
	case SQL_NOT_IN:
		return rel_in_value_exp(query, rel, sc, f);
	case SQL_EXISTS:
	case SQL_NOT_EXISTS:
		return rel_exists_value_exp(query, rel, sc, f);
	case SQL_LIKE:
	case SQL_NOT_LIKE:
	{
		symbol *lo = sc->data.lval->h->data.sym;
		symbol *ro = sc->data.lval->h->next->data.sym;
		int insensitive = sc->data.lval->h->next->next->data.i_val;
		int anti = (sc->token == SQL_NOT_LIKE) != (sc->data.lval->h->next->next->next->data.i_val != 0);
		sql_subtype *st = sql_bind_localtype("str");
		sql_exp *le = rel_value_exp(query, rel, lo, f|sql_farg, ek), *re, *ee = NULL, *ie = exp_atom_bool(sql->sa, insensitive);

		if (!le)
			return NULL;

		if (!exp_subtype(le))
			return sql_error(sql, 02, SQLSTATE(42000) "SELECT: parameter not allowed on "
					"left hand side of LIKE operator");

		lo = ro->data.lval->h->data.sym;
		/* like uses a single string pattern */
		ek.card = card_value;
		re = rel_value_exp(query, rel, lo, f|sql_farg, ek);
		if (!re)
			return NULL;
		if ((re = exp_check_type(sql, st, rel ? *rel : NULL, re, type_equal)) == NULL)
			return sql_error(sql, 02, SQLSTATE(42000) "LIKE: wrong type, should be string");
		if ((le = exp_check_type(sql, st, rel ? *rel : NULL, le, type_equal)) == NULL)
			return sql_error(sql, 02, SQLSTATE(42000) "LIKE: wrong type, should be string");
		/* Do we need to escape ? */
		if (dlist_length(ro->data.lval) == 2) {
			char *escape = ro->data.lval->h->next->data.sval;
			ee = exp_atom(sql->sa, atom_string(sql->sa, st, sa_strdup(sql->sa, escape)));
		} else {
			ee = exp_atom(sql->sa, atom_string(sql->sa, st, sa_strdup(sql->sa, "")));
		}
		return rel_nop_(sql, rel ? *rel : NULL, le, re, ee, ie, "sys", anti ? "not_like" : "like", card_value);
	}
	case SQL_BETWEEN:
	case SQL_NOT_BETWEEN:
	{
		symbol *lo = sc->data.lval->h->data.sym;
		int symmetric = sc->data.lval->h->next->data.i_val;
		symbol *ro1 = sc->data.lval->h->next->next->data.sym;
		symbol *ro2 = sc->data.lval->h->next->next->next->data.sym;
		sql_exp *le, *re1, *re2;
		sql_subtype super;

		assert(sc->data.lval->h->next->type == type_int);

		if (!(le = rel_value_exp(query, rel, lo, f|sql_farg, ek)))
			return NULL;
		if (!(re1 = rel_value_exp(query, rel, ro1, f|sql_farg, ek)))
			return NULL;
		if (!(re2 = rel_value_exp(query, rel, ro2, f|sql_farg, ek)))
			return NULL;

		if (exp_between_check_types(&super, exp_subtype(le), exp_subtype(re1), exp_subtype(re2)) < 0)
			return sql_error(sql, 01, SQLSTATE(42000) "Cannot have a parameter (?) on both sides of an expression");

		if ((le = exp_check_type(sql, &super, rel ? *rel:NULL, le, type_equal)) == NULL ||
		    (re1 = exp_check_type(sql, &super, rel ? *rel:NULL, re1, type_equal)) == NULL ||
		    (re2 = exp_check_type(sql, &super, rel ? *rel:NULL, re2, type_equal)) == NULL)
			return NULL;

		le = exp_compare2(sql->sa, le, re1, re2, 3, symmetric);
		if (sc->token == SQL_NOT_BETWEEN)
			set_anti(le);
		return le;
	}
	case SQL_IS_NULL:
	case SQL_IS_NOT_NULL:
	/* is (NOT) NULL */
	{
		sql_exp *le = rel_value_exp(query, rel, sc->data.sym, f|sql_farg, ek);

		if (!le)
			return NULL;
		le = rel_unop_(sql, rel ? *rel : NULL, le, "sys", sc->token == SQL_IS_NULL ? "isnull" : "isnotnull", card_value);
		if (!le)
			return NULL;
		set_has_no_nil(le);
		return le;
	}
	case SQL_NOT: {
		if (not_symbol_can_be_propagated(sql, sc->data.sym)) {
			sc->data.sym = negate_symbol_tree(sql, sc->data.sym);
			return rel_logical_value_exp(query, rel, sc->data.sym, f, ek);
		}
		sql_exp *le = rel_value_exp(query, rel, sc->data.sym, f|sql_farg, ek);

		if (!le)
			return NULL;
		return rel_unop_(sql, rel ? *rel : NULL, le, "sys", "not", card_value);
	}
	case SQL_ATOM: {
		AtomNode *an = (AtomNode *) sc;
		assert(an && an->a);
		return exp_atom(sql->sa, an->a);
	}
	case SQL_IDENT:
	case SQL_COLUMN:
		return rel_column_ref(query, rel, sc, f);
	case SQL_UNION:
	case SQL_EXCEPT:
	case SQL_INTERSECT: {
		sql_rel *sq;

		if (is_psm_call(f) || is_sql_merge(f))
			return sql_error(sql, 02, SQLSTATE(42000) "%s: subqueries not supported inside %s", is_psm_call(f) ? "CALL" : "MERGE", is_psm_call(f) ? "CALL statements" : "MERGE conditions");
		if (rel && *rel)
			query_push_outer(query, *rel, f);
		sq = rel_setquery(query, sc);
		if (rel && *rel) {
			*rel = query_pop_outer(query);
			if (is_sql_join(f) && is_groupby((*rel)->op)) {
				return sql_error(sql, 05, SQLSTATE(42000) "SELECT: aggregate functions not allowed in JOIN conditions");
			} else if (is_sql_where(f) && is_groupby((*rel)->op)) {
				return sql_error(sql, 02, SQLSTATE(42000) "SELECT: aggregate functions not allowed in WHERE clause");
			} else if ((is_sql_update_set(f) || is_sql_psm(f)) && is_groupby((*rel)->op)) {
				return sql_error(sql, 02, SQLSTATE(42000) "SELECT: aggregate functions not allowed in SET, WHILE, IF, ELSE, CASE, WHEN, RETURN, ANALYZE clauses");
			}
		}
		if (!sq)
			return NULL;
		if (ek.type == type_value && ek.card <= card_set && is_project(sq->op) && list_length(sq->exps) > 1)
			return sql_error(sql, 02, SQLSTATE(42000) "SELECT: subquery must return only one column");
		if (ek.type == type_relation && is_project(sq->op) && list_length(sq->exps) != ek.type)
			return sql_error(sql, 02, SQLSTATE(42000) "SELECT: subquery has too %s columns", list_length(sq->exps) < ek.type ? "few" : "many");
		if (ek.type == type_value && ek.card < card_set && sq->card >= CARD_AGGR && (is_sql_sel(f) | is_sql_having(f) | is_sql_farg(f) |
			( is_sql_where(f) && rel && (!*rel || is_basetable((*rel)->op) || is_simple_project((*rel)->op) || is_joinop((*rel)->op)))))
			sq = rel_zero_or_one(sql, sq, ek);
		return exp_rel(sql, sq);
	}
	case SQL_DEFAULT:
		return sql_error(sql, 02, SQLSTATE(42000) "DEFAULT keyword not allowed outside insert and update statements");
	default: {
		sql_exp *le = rel_value_exp(query, rel, sc, f|sql_farg, ek);
		sql_subtype bt;

		if (!le)
			return NULL;
		sql_find_subtype(&bt, "boolean", 0, 0);
		if ((le = exp_check_type(sql, &bt, rel ? *rel : NULL, le, type_equal)) == NULL)
			return NULL;
		return rel_binop_(sql, rel ? *rel : NULL, le, exp_atom_bool(sql->sa, 1), "sys", "=", 0, true);
	}
	}
	/* never reached, as all switch cases have a `return` */
}

sql_rel *
rel_logical_exp(sql_query *query, sql_rel *rel, symbol *sc, int f)
{
	mvc *sql = query->sql;
	exp_kind ek = {type_value, card_column, TRUE};

	if (!sc)
		return NULL;

	if (mvc_highwater(sql))
		return sql_error(sql, 10, SQLSTATE(42000) "Query too complex: running out of stack space");

	switch (sc->token) {
	case SQL_OR:
	{
		list *exps = NULL, *lexps = NULL, *rexps = NULL;
		symbol *lo = sc->data.lval->h->data.sym;
		symbol *ro = sc->data.lval->h->next->data.sym;
		sql_rel *lr, *rr;

		if (!rel)
			return NULL;

		lr = rel;
		rr = rel_dup(lr);

		if (is_outerjoin(rel->op) && !is_processed(rel)) {
			exps = rel->exps;

			lr = rel_select_copy(sql->sa, lr, sa_list(sql->sa));
			lr = rel_logical_exp(query, lr, lo, f | sql_or);
			if (!lr)
				return NULL;
			query_processed(query);
			rr = rel_select_copy(sql->sa, rr, sa_list(sql->sa));
			rr = rel_logical_exp(query, rr, ro, f | sql_or);
			if (!rr)
				return NULL;
			if (lr->l == rr->l) {
				lexps = lr->exps;
				lr = lr->l;
				rexps = rr->exps;
				rr = rr->l;
			}
			rel = NULL;
		} else {
			lr = rel_logical_exp(query, lr, lo, f | sql_or);
			if (!lr)
				return NULL;
			rr = rel_logical_exp(query, rr, ro, f | sql_or);
		}

		if (!lr || !rr)
			return NULL;
		return rel_or(sql, rel, lr, rr, exps, lexps, rexps);
	}
	case SQL_AND:
	{
		symbol *lo = sc->data.lval->h->data.sym;
		symbol *ro = sc->data.lval->h->next->data.sym;
		rel = rel_logical_exp(query, rel, lo, f);
		if (!rel)
			return NULL;
		return rel_logical_exp(query, rel, ro, f);
	}
	case SQL_FILTER:
		/* [ x,..] filter [ y,..] */
		/* todo add anti, [ x,..] NOT filter [ y,...] */
		/* no correlation */
	{
		dnode *ln = sc->data.lval->h->data.lval->h;
		dnode *rn = sc->data.lval->h->next->next->data.lval->h;
		dlist *filter_op = sc->data.lval->h->next->data.lval;
		char *fname = qname_schema_object(filter_op);
		char *sname = qname_schema(filter_op);
		list *l, *r;

		l = sa_list(sql->sa);
		r = sa_list(sql->sa);
		for (; ln; ln = ln->next) {
			symbol *sym = ln->data.sym;

			sql_exp *e = rel_value_exp(query, &rel, sym, f|sql_farg, ek);
			if (!e)
				return NULL;
			list_append(l, e);
		}
		for (; rn; rn = rn->next) {
			symbol *sym = rn->data.sym;

			sql_exp *e = rel_value_exp(query, &rel, sym, f|sql_farg, ek);
			if (!e)
				return NULL;
			list_append(r, e);
		}
		return rel_filter(sql, rel, l, r, sname, fname, 0, f);
	}
	case SQL_COMPARE:
	{
		dnode *n = sc->data.lval->h;
		symbol *lo = n->data.sym;
		symbol *ro = n->next->next->data.sym;
		char *compare_op = n->next->data.sval;
		int quantifier = 0;
		int is_semantics = 0;

		if (n->next->next->next)
			quantifier = n->next->next->next->data.i_val + 1;
		assert(quantifier == 0 || quantifier == 1 || quantifier == 2 || quantifier == 3 || quantifier == 4);

		if (quantifier >= 3) {
			if (quantifier == 4)
				compare_op = "<>";
			quantifier = 0;
			is_semantics = 1;
		}
		return rel_compare(query, rel, sc, lo, ro, compare_op, f, ek, quantifier, is_semantics);
	}
	/* Set Member ship */
	case SQL_IN:
	case SQL_NOT_IN:
		return rel_in_exp(query, rel, sc, f);
	case SQL_EXISTS:
	case SQL_NOT_EXISTS:
		return rel_exists_exp(query, rel , sc, f);
	case SQL_LIKE:
	case SQL_NOT_LIKE:
	{
		symbol *lo = sc->data.lval->h->data.sym;
		symbol *ro = sc->data.lval->h->next->data.sym;
		int insensitive = sc->data.lval->h->next->next->data.i_val;
		int anti = (sc->token == SQL_NOT_LIKE) != (sc->data.lval->h->next->next->next->data.i_val != 0);
		sql_subtype *st = sql_bind_localtype("str");
		sql_exp *le = rel_value_exp(query, &rel, lo, f|sql_farg, ek), *re, *ee = NULL, *ie = exp_atom_bool(sql->sa, insensitive);

		if (!le)
			return NULL;

		if (!exp_subtype(le))
			return sql_error(sql, 02, SQLSTATE(42000) "SELECT: parameter not allowed on "
					"left hand side of LIKE operator");

		/* Do we need to escape ? */
		if (dlist_length(ro->data.lval) == 2) {
			char *escape = ro->data.lval->h->next->data.sval;
			ee = exp_atom(sql->sa, atom_string(sql->sa, st, sa_strdup(sql->sa, escape)));
		} else {
			ee = exp_atom(sql->sa, atom_string(sql->sa, st, sa_strdup(sql->sa, "")));
		}
		ro = ro->data.lval->h->data.sym;
		re = rel_value_exp(query, &rel, ro, f|sql_farg, ek);
		if (!re)
			return NULL;
		if ((re = exp_check_type(sql, st, rel, re, type_equal)) == NULL)
			return sql_error(sql, 02, SQLSTATE(42000) "LIKE: wrong type, should be string");
		if ((le = exp_check_type(sql, st, rel, le, type_equal)) == NULL)
			return sql_error(sql, 02, SQLSTATE(42000) "LIKE: wrong type, should be string");
		return rel_filter_exp_(sql, rel, le, re, ee, ie, "like", anti, f);
	}
	case SQL_BETWEEN:
	case SQL_NOT_BETWEEN:
	{
		symbol *lo = sc->data.lval->h->data.sym;
		int symmetric = sc->data.lval->h->next->data.i_val;
		symbol *ro1 = sc->data.lval->h->next->next->data.sym;
		symbol *ro2 = sc->data.lval->h->next->next->next->data.sym;
		sql_exp *le, *re1, *re2;
		sql_subtype super;

		assert(sc->data.lval->h->next->type == type_int);

		if (!(le = rel_value_exp(query, &rel, lo, f|sql_farg, ek)))
			return NULL;
		if (!(re1 = rel_value_exp(query, &rel, ro1, f|sql_farg, ek)))
			return NULL;
		if (!(re2 = rel_value_exp(query, &rel, ro2, f|sql_farg, ek)))
			return NULL;

		if (exp_between_check_types(&super, exp_subtype(le), exp_subtype(re1), exp_subtype(re2)) < 0)
			return sql_error(sql, 01, SQLSTATE(42000) "Cannot have a parameter (?) on both sides of an expression");

		if ((le = exp_check_type(sql, &super, rel, le, type_equal)) == NULL ||
		    (re1 = exp_check_type(sql, &super, rel, re1, type_equal)) == NULL ||
		    (re2 = exp_check_type(sql, &super, rel, re2, type_equal)) == NULL)
			return NULL;

		return rel_compare_exp_(query, rel, le, re1, re2, 3, sc->token == SQL_NOT_BETWEEN ? 1 : 0, 0, f, symmetric, 0);
	}
	case SQL_IS_NULL:
	case SQL_IS_NOT_NULL:
	/* is (NOT) NULL */
	{
		sql_exp *le = rel_value_exp(query, &rel, sc->data.sym, f|sql_farg, ek);
		sql_subtype *t;

		if (!le)
			return NULL;
		if (!(t = exp_subtype(le)))
			return sql_error(sql, 01, SQLSTATE(42000) "Cannot have a parameter (?) for IS%s NULL operator", sc->token == SQL_IS_NOT_NULL ? " NOT" : "");
		le = exp_compare(sql->sa, le, exp_atom(sql->sa, atom_general(sql->sa, t, NULL, 0)), cmp_equal);
		if (sc->token == SQL_IS_NOT_NULL)
			set_anti(le);
		set_has_no_nil(le);
		set_semantics(le);
		return rel_select_push_compare_exp_down(sql, rel, le, le->l, le->r, NULL, f);
	}
	case SQL_NOT: {
		if (not_symbol_can_be_propagated(sql, sc->data.sym)) {
			sc->data.sym = negate_symbol_tree(sql, sc->data.sym);
			return rel_logical_exp(query, rel, sc->data.sym, f);
		}
		sql_exp *le = rel_value_exp(query, &rel, sc->data.sym, f|sql_farg, ek);
		sql_subtype bt;

		sql_find_subtype(&bt, "boolean", 0, 0);
		if (!le || !(le = exp_check_type(sql, &bt, rel, le, type_equal)))
			return NULL;
		le = exp_compare(sql->sa, le, exp_atom_bool(sql->sa, 0), cmp_equal);
		return rel_select_push_compare_exp_down(sql, rel, le, le->l, le->r, NULL, f);
	}
	case SQL_ATOM: {
		/* TRUE or FALSE */
		sql_rel *or = rel;
		AtomNode *an = (AtomNode *) sc;
		sql_exp *e = exp_atom(sql->sa, an->a);

		if (e) {
			sql_subtype bt;

			sql_find_subtype(&bt, "boolean", 0, 0);
			e = exp_check_type(sql, &bt, rel, e, type_equal);
		}
		if (!e || or != rel)
			return NULL;
		e = exp_compare(sql->sa, e, exp_atom_bool(sql->sa, 1), cmp_equal);
		return rel_select_push_compare_exp_down(sql, rel, e, e->l, e->r, NULL, f);
	}
	case SQL_IDENT:
	case SQL_COLUMN: {
		sql_rel *or = rel;
		sql_exp *e = rel_column_ref(query, &rel, sc, f);

		if (e) {
			sql_subtype bt;

			sql_find_subtype(&bt, "boolean", 0, 0);
			e = exp_check_type(sql, &bt, rel, e, type_equal);
		}
		if (!e || or != rel)
			return NULL;
		e = exp_compare(sql->sa, e, exp_atom_bool(sql->sa, 1), cmp_equal);
		return rel_select_push_compare_exp_down(sql, rel, e, e->l, e->r, NULL, f);
	}
	case SQL_UNION:
	case SQL_EXCEPT:
	case SQL_INTERSECT: {
		sql_rel *sq;

		if (is_psm_call(f) || is_sql_merge(f))
			return sql_error(sql, 02, SQLSTATE(42000) "%s: set operations not supported inside %s", is_psm_call(f) ? "CALL" : "MERGE", is_psm_call(f) ? "CALL statements" : "MERGE conditions");
		if (rel)
			query_push_outer(query, rel, f);
		sq = rel_setquery(query, sc);
		if (rel) {
			rel = query_pop_outer(query);
			if (is_sql_join(f) && is_groupby(rel->op)) {
				return sql_error(sql, 05, SQLSTATE(42000) "SELECT: aggregate functions not allowed in JOIN conditions");
			} else if (is_sql_where(f) && is_groupby(rel->op)) {
				return sql_error(sql, 02, SQLSTATE(42000) "SELECT: aggregate functions not allowed in WHERE clause");
			} else if ((is_sql_update_set(f) || is_sql_psm(f)) && is_groupby(rel->op)) {
				return sql_error(sql, 02, SQLSTATE(42000) "SELECT: aggregate functions not allowed in SET, WHILE, IF, ELSE, CASE, WHEN, RETURN, ANALYZE clauses");
			}
		}
		if (!sq)
			return NULL;
		assert(ek.type == type_value); /* I don't expect IN tuple matching calls to land here */
		if (is_sql_where(f) && is_groupby(rel->op))
			assert(0);
		if (ek.card <= card_set && is_project(sq->op) && list_length(sq->exps) > 1)
			return sql_error(sql, 02, SQLSTATE(42000) "SELECT: subquery must return only one column");
		if (!rel)
			return sq;
		sq = rel_zero_or_one(sql, sq, ek);
		if (is_sql_where(f) || is_sql_having(f)) {
			sql_exp *le = exp_rel(sql, sq);
			sql_subtype bt;

			sql_find_subtype(&bt, "boolean", 0, 0);
			le = exp_check_type(sql, &bt, rel, le, type_equal);
			if (!le)
				return NULL;
			le = exp_compare(sql->sa, le, exp_atom_bool(sql->sa, 1), cmp_equal);
			return rel_select_push_compare_exp_down(sql, rel, le, le->l, le->r, NULL, f);
		} else {
			sq = rel_crossproduct(sql->sa, rel, sq, (f==sql_sel || is_single(sq))?op_left:op_join);
			set_processed(sq);
		}
		return sq;
	}
	case SQL_DEFAULT:
		return sql_error(sql, 02, SQLSTATE(42000) "DEFAULT keyword not allowed outside insert and update statements");
	default: {
		sql_exp *le = rel_value_exp(query, &rel, sc, f|sql_farg, ek);
		sql_subtype bt;

		if (!le)
			return NULL;
		if (le && (!is_compare(le->type) || le->flag > cmp_filter)) {
			sql_find_subtype(&bt, "boolean", 0, 0);
			if (!(le = exp_check_type(sql, &bt, rel, le, type_equal)))
				return NULL;
			le = exp_compare(sql->sa, le, exp_atom_bool(sql->sa, 1), cmp_equal);
		}
		if (le->flag == cmp_filter)
			return rel_select_push_filter_exp_down(sql, rel, le, le->l, le->r, f);
		else
			return rel_select_push_compare_exp_down(sql, rel, le, le->l, le->r, le->f, f);
	}
	}
	/* never reached, as all switch cases have a `return` */
}

static sql_exp * _rel_aggr(sql_query *query, sql_rel **rel, int distinct, char *sname, char *aname, dnode *arguments, int f);
static sql_exp *rel_aggr(sql_query *query, sql_rel **rel, symbol *se, int f);

static sql_exp *
rel_op(sql_query *query, sql_rel **rel, symbol *se, int f, exp_kind ek )
{
	mvc *sql = query->sql;
	dnode *l = se->data.lval->h;
	char *fname = qname_schema_object(l->data.lval);
	char *sname = qname_schema(l->data.lval);

	if (find_func(sql, sname, fname, 0, F_AGGR, false, NULL, NULL))
		return _rel_aggr(query, rel, 0, sname, fname, NULL, f);
	sql->session->status = 0; /* if the function was not found clean the error */
	sql->errstr[0] = '\0';
	return rel_op_(sql, sname, fname, ek);
}

sql_exp *
rel_unop_(mvc *sql, sql_rel *rel, sql_exp *e, char *sname, char *fname, int card)
{
	bool found = false;
	sql_subtype *t = exp_subtype(e);
	sql_ftype type = (card == card_loader)?F_LOADER:((card == card_none)?F_PROC:
		   ((card == card_relation)?F_UNION:F_FUNC));

	sql_subfunc *f = bind_func(sql, sname, fname, t, NULL, 1, type, false, &found, false);
	if (f && !f->func->vararg) {
		sql_arg *a = f->func->ops->h->data;
		t = &a->type;
	}
	if (f && t && type_has_tz(t) && f->func->fix_scale == SCALE_FIX) {
		/* set timezone (using msec (.3)) */
		sql_subtype *intsec = sql_bind_subtype(sql->sa, "sec_interval", 10 /*hour to second */, 3);
		atom *a = atom_int(sql->sa, intsec, sql->timezone);
		sql_exp *tz = exp_atom(sql->sa, a);

		e = rel_binop_(sql, rel, e, tz, "sys", "sql_add", card, true);
		if (!e)
			return NULL;
	}
	if (f) {
		if (check_card(card, f)) {
			list *args = list_append(sa_list(sql->sa), e);
			if (!f->func->vararg)
				args = check_arguments_and_find_largest_any_type(sql, rel, args, f, card == card_relation && e->card > CARD_ATOM, false);
			if (args)
				return exp_op(sql->sa, args, f);
		}
		found = false; /* reset found */
		f = NULL;
	}
	/* reset error */
	sql->session->status = 0;
	sql->errstr[0] = '\0';
	return sql_error(sql, ERR_NOTFOUND, SQLSTATE(42000) "SELECT: %s unary operator %s%s%s'%s'(%s)",
					 found ? "insufficient privileges for" : "no such", sname ? "'":"", sname ? sname : "", sname ? "'.":"", fname, t ? t->type->base.name : "?");
}

static sql_exp *
rel_unop(sql_query *query, sql_rel **rel, symbol *se, int f, exp_kind ek)
{
	mvc *sql = query->sql;
	dnode *l = se->data.lval->h;
	char *fname = qname_schema_object(l->data.lval);
	char *sname = qname_schema(l->data.lval);
	exp_kind iek = {type_value, card_column, FALSE};
	sql_exp *e = NULL;

	if (find_func(sql, sname, fname, 1, F_AGGR, false, NULL, NULL))
		return rel_aggr(query, rel, se, f);

	sql->session->status = 0; /* if the function was not found clean the error */
	sql->errstr[0] = '\0';
	if (!(e = rel_value_exp(query, rel, l->next->next->data.sym, f|sql_farg, iek)))
		return NULL;
	return rel_unop_(sql, rel ? *rel : NULL, e, sname, fname, ek.card);
}

sql_exp *
rel_binop_(mvc *sql, sql_rel *rel, sql_exp *l, sql_exp *r, char *sname, char *fname, int card, bool exact)
{
	sql_subtype *t1 = exp_subtype(l), *t2 = exp_subtype(r);
	sql_ftype type = (card == card_loader)?F_LOADER:((card == card_none)?F_PROC:((card == card_relation)?F_UNION:F_FUNC));
	bool found = false;

	if (card == card_loader)
		card = card_none;

	if (is_commutative(sname, fname) && l->card < r->card) { /* move constants to the right if possible */
		sql_subtype *tmp = t1;
		t1 = t2;
		t2 = tmp;
		sql_exp *res = l;
		l = r;
		r = res;
	}
	/* swap complex types (intervals) to left side of +, * */
	if (t1 && t2 && is_commutative(sname, fname)) {
		if ((EC_INTERVAL(t1->type->eclass) && EC_TEMP(t2->type->eclass)) ||
           ((!EC_TEMP(t1->type->eclass) && !EC_INTERVAL(t1->type->eclass)) && EC_INTERVAL(t2->type->eclass))) {
			sql_subtype *tmp = t1;
			t1 = t2;
			t2 = tmp;
			sql_exp *res = l;
			l = r;
			r = res;
		}
	}

	sql_subfunc *f = bind_func(sql, sname, fname, t1, t2, 2, type, false, &found, exact);
	if (f && check_card(card,f)) {
		t1 = exp_subtype(l);
		t2 = exp_subtype(r);
		list *args = list_append(list_append(sa_list(sql->sa), l), r);
		if (!f->func->vararg)
			args = check_arguments_and_find_largest_any_type(sql, rel, args, f, 0, false);
		if (args)
				return exp_op(sql->sa, args, f);
		return NULL;
	}

	if (!exp_subtype(l) || !exp_subtype(r))
		return sql_error(sql, 01, SQLSTATE(42000) "Cannot have a parameter (?) on both sides of an expression");
	return sql_error(sql, ERR_NOTFOUND, SQLSTATE(42000) "SELECT: %s binary operator %s%s%s'%s'(%s,%s)",
					 found ? "insufficient privileges for" : "no such", sname ? "'":"", sname ? sname : "", sname ? "'.":"", fname,
					 exp_subtype(l)->type->base.name, exp_subtype(r)->type->base.name);
}

static sql_exp *
rel_binop(sql_query *query, sql_rel **rel, symbol *se, int f, exp_kind ek)
{
	mvc *sql = query->sql;
	dnode *dl = se->data.lval->h;
	sql_exp *l, *r;
	char *fname = qname_schema_object(dl->data.lval);
	char *sname = qname_schema(dl->data.lval);
	exp_kind iek = {type_value, card_column, FALSE};

	if (find_func(sql, sname, fname, 2, F_AGGR, false, NULL, NULL))
		return rel_aggr(query, rel, se, f);

	sql->session->status = 0; /* if the function was not found clean the error */
	sql->errstr[0] = '\0';
	if (!(l = rel_value_exp(query, rel, dl->next->next->data.sym, f|sql_farg, iek)))
		return NULL;
	if (!(r = rel_value_exp(query, rel, dl->next->next->next->data.sym, f|sql_farg, iek)))
		return NULL;
	return rel_binop_(sql, rel ? *rel : NULL, l, r, sname, fname, ek.card, false);
}

sql_exp *
rel_nop_(mvc *sql, sql_rel *rel, sql_exp *a1, sql_exp *a2, sql_exp *a3, sql_exp *a4, char *sname, char *fname, int card)
{
	list *tl = sa_list(sql->sa);
	sql_subfunc *f = NULL;
	sql_ftype type = (card == card_none)?F_PROC:((card == card_relation)?F_UNION:F_FUNC);

	/* rel_nop_ should only be called for functions available to everyone, ie defined at sql_types! */
	(void) rel;
	append(tl, exp_subtype(a1));
	append(tl, exp_subtype(a2));
	append(tl, exp_subtype(a3));
	if (a4)
		append(tl, exp_subtype(a4));

	if (!(f = bind_func_(sql, sname, fname, tl, type, false, NULL, true)))
		return NULL;
	if (!a4)
		return exp_op3(sql->sa, a1,a2,a3,f);
	return exp_op4(sql->sa, a1,a2,a3,a4,f);
}

static sql_func *
inplace_func(mvc *sql)
{
	sql_func *f = SA_NEW(sql->sa, sql_func);

    *f = (sql_func) {
        .mod = "",
        .imp = "",
        .type = F_PROC,
        .lang = FUNC_LANG_INT,
        .query = NULL,
        .ops = sql->params,
        .res = NULL,
    };
    base_init(sql->sa, &f->base, 0, true, NULL);
    f->base.new = 1;
    f->base.id = -1;
    f->base.name = "-1";
    f->instantiated = TRUE;
	return f;
}

static list *
reorder_args(mvc *sql, list *exps, list *names, list *params)
{
	list *nexps = sa_list(sql->sa);
	for(node *n = params->h; n; n = n->next) {
		sql_arg *a = n->data;
		int found =0;
		for(node *m = names->h, *o = exps->h; m && o; m = m->next, o = o->next) {
			if (strcmp(m->data, a->name) == 0) {
				append(nexps, o->data);
				found = 1;
				break;
			}
		}
		if (!found)
			return NULL;
	}
	return nexps;
}

static sql_exp *
rel_nop(sql_query *query, sql_rel **rel, symbol *se, int fs, exp_kind ek)
{
	mvc *sql = query->sql;
	int nr_args = 0, err = 0;
	dnode *l = se->data.lval->h;
	dnode *ops = l->next->next->data.lval?l->next->next->data.lval->h:NULL;
	list *exps = sa_list(sql->sa), *tl = sa_list(sql->sa);
	exp_kind iek = {type_value, card_column, FALSE};
	char buf[ERRSIZE];
	int split = (l->type == type_int && l->data.i_val == -1);
	list *names = NULL;

	if (split)
		names = sa_list(sql->sa);
	for (; ops; ops = ops->next, nr_args++) {
		if (!err) { /* we need the nr_args count at the end, but if an error is found, stop calling rel_value_exp */
			sql_exp *e = rel_value_exp(query, rel, ops->data.sym, fs|sql_farg, iek);
			if (!e) {
				err = sql->session->status;
				strcpy(buf, sql->errstr);
				continue;
			}
			if (split) {
				ops = ops->next;
				append(names, ops->data.sval);
			}
			append(exps, e);
			append(tl, exp_subtype(e));
		}
	}
	if (l->type == type_int) {
		/* exec nr (ops)*/
		int nr = l->data.i_val;
		cq *q = NULL;

		if (err)
			return NULL;
		if (nr == -1 || (q = qc_find(sql->qc, nr))) {
			list *nexps = new_exp_list(sql->sa);
			sql_func *f = q?q->f:inplace_func(sql);
			list *ops = q?f->ops:sql->params;

			tl = sa_list(sql->sa);
			if (list_length(ops) != list_length(exps))
				return sql_error(sql, 02, SQLSTATE(42000) "EXEC called with wrong number of arguments: expected %d, got %d", list_length(ops), list_length(exps));
			if (split) {
				exps = reorder_args(sql, exps, names, ops);
				if (!exps)
					return sql_error(sql, 02, SQLSTATE(42000) "EXEC called with wrong arguments");
			}
			if (exps->h && ops) {
				for (node *n = exps->h, *m = ops->h; n && m; n = n->next, m = m->next) {
					sql_arg *a = m->data;
					sql_exp *e = n->data;
					sql_subtype *ntp = &a->type;

					if (ntp && ntp->type)
						e = exp_check_type(sql, ntp, NULL, e, type_equal);
					else
						a->type = *exp_subtype(e);
					if (!e) {
						err = sql->session->status;
						strcpy(buf, sql->errstr);
						break;
					}
					append(nexps, e);
					append(tl, exp_subtype(e));
				}
			}

			if (err)
				return NULL;
			if (q)
				sql->type = q->type;
			return exp_op(sql->sa, list_empty(nexps) ? NULL : nexps, sql_dup_subfunc(sql->sa, f, tl, NULL));
		} else {
			return sql_error(sql, 02, SQLSTATE(42000) "EXEC: PREPARED Statement missing '%d'", nr);
		}
	}
	char *fname = qname_schema_object(l->data.lval);
	char *sname = qname_schema(l->data.lval);

	if (!sname && strcmp(fname, "field") == 0) { /* map into join */
		if (err)
			return NULL;
		if (list_length(exps) < 2)
			return sql_error(sql, 02, SQLSTATE(42000) "Field function called with not enough arguments");
		sql_exp *le = exps->h->data;
		set_freevar(le, 1);
		list_remove_data(exps, NULL, le);
		sql_exp *re = exp_values(sql->sa, exps);
		exp_label(sql->sa, re, ++sql->label);
		sql_rel *r = rel_project(sql->sa, NULL, append(sa_list(sql->sa), re));
		sql_exp *id = NULL;
		rel_add_identity(sql, r, &id);
		re = exp_ref(sql, re);
		id = exp_ref(sql, id);
		if (r) {
			r->nrcols = list_length(exps);
			sql_exp *e = exp_compare(sql->sa, le, re, cmp_equal);
			r = rel_select(sql->sa, r, e);
			r = rel_project(sql->sa, r, append(sa_list(sql->sa), exp_convert(sql, id, exp_subtype(id), sql_bind_localtype("int"))));
			re = exp_rel(sql, r);
			return re;
		}
	}
	/* first try aggregate */
	if (find_func(sql, sname, fname, nr_args, F_AGGR, false, NULL, NULL)) { /* We have to pass the arguments properly, so skip call to rel_aggr */
		/* reset error */
		sql->session->status = 0;
		sql->errstr[0] = '\0';
		return _rel_aggr(query, rel, l->next->data.i_val, sname, fname, l->next->next->data.lval->h, fs);
	}
	if (err) {
		sql->session->status = err;
		strcpy(sql->errstr, buf);
		return NULL;
	}
	sql->session->status = 0; /* if the function was not found clean the error */
	sql->errstr[0] = '\0';
	return _rel_nop(sql, sname, fname, tl, rel ? *rel : NULL, exps, ek);
}

typedef struct aggr_input {
	sql_query *query;
	int groupby;
	char *err;
} aggr_input;

static sql_exp *
exp_valid(visitor *v, sql_rel *rel, sql_exp *e, int depth)
{
	aggr_input *ai = v->data;
	(void)rel; (void)depth;

	int vf = is_freevar(e);
	if (!v->changes && vf && vf < ai->groupby) { /* check need with outer query */
		sql_rel *sq = query_fetch_outer(ai->query, vf-1);

		/* problem freevar have cardinality CARD_ATOM */
		if (sq->card <= CARD_AGGR && exp_card(e) != CARD_AGGR && is_alias(e->type)) {
			if (!exps_bind_column(sq->exps, e->l, e->r, NULL, 0)) {
				v->changes = 1;
				ai->err = SQLSTATE(42000) "SELECT: subquery uses ungrouped column from outer query";
			}
		}
	} else if (!v->changes && vf && vf == ai->groupby) { /* check if input is already aggregated */
		sql_rel *sq = query_fetch_outer(ai->query, vf-1);
		sql_exp *a = NULL;

		if (sq->card <= CARD_AGGR && is_alias(e->type)) {
			if ((a = exps_bind_column(sq->exps, e->l, e->r, NULL, 0)) && is_aggr(a->type)) { /* aggregate */
				v->changes = 1;
				ai->err = SQLSTATE(42000) "SELECT: aggregate function calls cannot be nested";
			}
		}
	}
	return e;
}

static char *
exps_valid(sql_query *query, list *exps, int groupby)
{
	aggr_input ai = { .query = query, .groupby = groupby };
	visitor v = { .sql = query->sql, .data = &ai };

	exps_exp_visitor_topdown(&v, NULL, exps, 0, &exp_valid, true);
	if (v.changes)
		return ai.err;
	return NULL;
}

static list * rel_order_by(sql_query *query, sql_rel **R, symbol *orderby, int needs_distinct, int f);

static sql_exp *
_rel_aggr(sql_query *query, sql_rel **rel, int distinct, char *sname, char *aname, dnode *args, int f)
{
	mvc *sql = query->sql;
	exp_kind ek = {type_value, card_column, FALSE};
	sql_subfunc *a = NULL;
	int no_nil = 0, group = 0, all_aggr = query_has_outer(query), i;
	unsigned int all_freevar = 0;
	sql_rel *groupby = rel ? *rel : NULL, *sel = NULL, *gr, *og = NULL, *res = groupby;
	sql_rel *subquery = NULL;
	list *exps = NULL, *ungrouped_cols = NULL;
	bool is_grouping = !strcmp(aname, "grouping"), has_args = false, found = false, used_rel = false;

	if (!all_aggr) {
		if (!groupby) {
			char *uaname = SA_NEW_ARRAY(sql->ta, char, strlen(aname) + 1);
			return sql_error(sql, 02, SQLSTATE(42000) "%s: missing group by", toUpperCopy(uaname, aname));
		} else if (is_sql_groupby(f)) {
			char *uaname = SA_NEW_ARRAY(sql->ta, char, strlen(aname) + 1);
			return sql_error(sql, 02, SQLSTATE(42000) "%s: aggregate function '%s' not allowed in GROUP BY clause", toUpperCopy(uaname, aname), aname);
		} else if (is_sql_values(f)) {
			char *uaname = SA_NEW_ARRAY(sql->ta, char, strlen(aname) + 1);
			return sql_error(sql, 02, SQLSTATE(42000) "%s: aggregate functions not allowed on an unique value", toUpperCopy(uaname, aname));
		} else if (is_sql_join(f)) { /* the is_sql_join test must come before is_sql_where, because the join conditions are handled with sql_where */
			char *uaname = SA_NEW_ARRAY(sql->ta, char, strlen(aname) + 1);
			return sql_error(sql, 02, SQLSTATE(42000) "%s: aggregate functions not allowed in JOIN conditions", toUpperCopy(uaname, aname));
		} else if (is_sql_where(f)) {
			char *uaname = SA_NEW_ARRAY(sql->ta, char, strlen(aname) + 1);
			return sql_error(sql, 02, SQLSTATE(42000) "%s: aggregate functions not allowed in WHERE clause", toUpperCopy(uaname, aname));
		} else if (is_sql_update_set(f) || is_sql_psm(f)) {
			char *uaname = SA_NEW_ARRAY(sql->ta, char, strlen(aname) + 1);
			return sql_error(sql, 02, SQLSTATE(42000) "%s: aggregate functions not allowed in SET, WHILE, IF, ELSE, CASE, WHEN, RETURN, ANALYZE clauses (use subquery)", toUpperCopy(uaname, aname));
		} else if (is_sql_aggr(f)) {
			char *uaname = SA_NEW_ARRAY(sql->ta, char, strlen(aname) + 1);
			return sql_error(sql, 02, SQLSTATE(42000) "%s: aggregate functions cannot be nested", toUpperCopy(uaname, aname));
		} else if (is_psm_call(f)) {
			char *uaname = SA_NEW_ARRAY(sql->ta, char, strlen(aname) + 1);
			return sql_error(sql, 02, SQLSTATE(42000) "%s: aggregate functions not allowed inside CALL", toUpperCopy(uaname, aname));
		} else if (is_sql_from(f)) {
			char *uaname = SA_NEW_ARRAY(sql->ta, char, strlen(aname) + 1);
			return sql_error(sql, 02, SQLSTATE(42000) "%s: aggregate functions not allowed in functions in FROM", toUpperCopy(uaname, aname));
		}
	}

	exps = sa_list(sql->sa);
	if (args && args->data.sym) {
		bool arguments_correlated = true, all_const = true;

		all_freevar = all_aggr?1:0;
		for (i = 0; args && args->data.sym && args->data.sym->token != SQL_ORDERBY; args = args->next, i++) {
			int base = (!groupby || !is_project(groupby->op) || is_base(groupby->op) || is_processed(groupby));
			sql_rel *gl = base?groupby:groupby->l, *ogl = gl; /* handle case of subqueries without correlation */
			sql_exp *e = rel_value_exp(query, &gl, args->data.sym, (f | sql_aggr)& ~sql_farg, ek);
			bool found_one_freevar = false;

			if (!e)
				return NULL;
			used_rel |= (rel_has_exp(gl, e, true) == 0);
			has_args = true;
			if (gl && gl != ogl) {
				if (gl->grouped) {
					char *uaname = SA_NEW_ARRAY(sql->ta, char, strlen(aname) + 1);
					return sql_error(sql, 02, SQLSTATE(42000) "%s: aggregate functions cannot be nested", toUpperCopy(uaname, aname));
				}
				if (!base)
					groupby->l = subquery = gl;
				else
					groupby = subquery = gl;
			}
			sql_subtype *t = exp_subtype(e);
			if (!t) { /* we also do not expect parameters here */
				char *uaname = SA_NEW_ARRAY(sql->ta, char, strlen(aname) + 1);
				return sql_error(sql, 02, SQLSTATE(42000) "%s: parameters not allowed as arguments to aggregate functions", toUpperCopy(uaname, aname));
			}
			if (!t->type->localtype) {
				if (e->type == e_atom && !e->f) {
					t = sql_bind_localtype("bte");
					e->tpe = *t;
					if (e->l)
						e->l = atom_set_type(sql->sa, e->l, t);
				}
			}

			all_aggr &= (exp_card(e) <= CARD_AGGR && !exp_is_atom(e) && is_aggr(e->type) && !is_func(e->type) && (!groupby || !is_groupby(groupby->op) || !groupby->r || !exps_find_exp(groupby->r, e)));
			exp_only_freevar(query, e, &arguments_correlated, &found_one_freevar, &ungrouped_cols);
			all_freevar &= (arguments_correlated && found_one_freevar) || (is_atom(e->type)?all_freevar:0); /* no uncorrelated variables must be found, plus at least one correlated variable to push this aggregate to an outer query */
			all_const &= is_atom(e->type);
			list_append(exps, e);
		}
		if (all_const)
			all_freevar = 0;
	}
	if (!all_freevar) {
		if (is_sql_groupby(f)) {
			char *uaname = SA_NEW_ARRAY(sql->ta, char, strlen(aname) + 1);
			return sql_error(sql, 02, SQLSTATE(42000) "%s: aggregate function '%s' not allowed in GROUP BY clause", toUpperCopy(uaname, aname), aname);
		} else if (is_sql_from(f)) {
			char *uaname = SA_NEW_ARRAY(sql->ta, char, strlen(aname) + 1);
			return sql_error(sql, 02, SQLSTATE(42000) "%s: aggregate functions not allowed in functions in FROM", toUpperCopy(uaname, aname));
		} else if (is_sql_aggr(f) && groupby->grouped) {
			char *uaname = SA_NEW_ARRAY(sql->ta, char, strlen(aname) + 1);
			return sql_error(sql, 02, SQLSTATE(42000) "%s: aggregate functions cannot be nested", toUpperCopy(uaname, aname));
		} else if (is_sql_values(f)) {
			char *uaname = SA_NEW_ARRAY(sql->ta, char, strlen(aname) + 1);
			return sql_error(sql, 02, SQLSTATE(42000) "%s: aggregate functions not allowed on an unique value", toUpperCopy(uaname, aname));
		} else if (is_sql_join(f)) { /* the is_sql_join test must come before is_sql_where, because the join conditions are handled with sql_where */
			char *uaname = SA_NEW_ARRAY(sql->ta, char, strlen(aname) + 1);
			return sql_error(sql, 02, SQLSTATE(42000) "%s: aggregate functions not allowed in JOIN conditions", toUpperCopy(uaname, aname));
		} else if (is_sql_where(f)) {
			char *uaname = SA_NEW_ARRAY(sql->ta, char, strlen(aname) + 1);
			return sql_error(sql, 02, SQLSTATE(42000) "%s: aggregate functions not allowed in WHERE clause", toUpperCopy(uaname, aname));
		} else if (!all_aggr && !list_empty(ungrouped_cols)) {
			for (node *n = ungrouped_cols->h ; n ; n = n->next) {
				sql_rel *outer;
				sql_exp *e = (sql_exp*) n->data;

				if ((outer = query_fetch_outer(query, is_freevar(e)-1))) {
					int of = query_fetch_outer_state(query, is_freevar(e)-1);
					if (outer->grouped) {
						bool err = false, was_processed = false;

						if (is_processed(outer)) {
							was_processed = true;
							reset_processed(outer);
						}
						if (!is_groupby_col(outer, e))
							err = true;
						if (was_processed)
							set_processed(outer);
						if (err) {
							if (exp_name(e) && exp_relname(e) && !has_label(e))
								return sql_error(sql, ERR_GROUPBY, SQLSTATE(42000) "SELECT: subquery uses ungrouped column \"%s.%s\" from outer query", exp_relname(e), exp_name(e));
							return sql_error(sql, ERR_GROUPBY, SQLSTATE(42000) "SELECT: subquery uses ungrouped column from outer query");
						}
					} else if (!used_rel && is_sql_where(of)) {
						char *uaname = SA_NEW_ARRAY(sql->ta, char, strlen(aname) + 1);
						return sql_error(sql, 02, SQLSTATE(42000) "%s: aggregate functions not allowed in WHERE clause", toUpperCopy(uaname, aname));
					} else if (!is_sql_aggr(of)) {
						set_outer(outer);
					}
				}
			}
		}
	}

	if (all_freevar) { /* case 2, ie use outer */
		int card;
		sql_exp *exp = NULL;
		/* find proper groupby relation */
		for (node *n = exps->h; n; n = n->next) {
			sql_exp *e = n->data;

			int vf = exp_freevar_offset(sql, e);
			if (vf > (int)all_freevar)
				all_freevar = vf;
			exp = e;
		}
		if (query_has_outer(query) >= all_freevar) {
			int sql_state = query_fetch_outer_state(query,all_freevar-1);
			res = groupby = query_fetch_outer(query, all_freevar-1);
			card = query_outer_used_card(query, all_freevar-1);
			/* given groupby validate all input expressions */
			char *err;
			if (groupby && !is_groupby(groupby->op)) {
				sql_exp *p = query_outer_last_used(query, all_freevar-1);
				if (p && !is_aggr(p->type) && !is_groupby_col(groupby, p)) {
					if (p->type == e_column)
						return sql_error(sql, ERR_GROUPBY, SQLSTATE(42000) "SELECT: cannot use non GROUP BY column '%s.%s' in query results without an aggregate function", (char*)p->l, (char*)p->r);
					if (exp_name(p) && exp_relname(p) && !has_label(p))
						return sql_error(sql, ERR_GROUPBY, SQLSTATE(42000) "SELECT: cannot use non GROUP BY column '%s.%s' in query results without an aggregate function", exp_relname(p), exp_name(p));
					return sql_error(sql, ERR_GROUPBY, SQLSTATE(42000) "SELECT: cannot use non GROUP BY column in query results without an aggregate function");
				}
			}
			if ((err = exps_valid(query, exps, all_freevar)) != NULL) {
				strcpy(sql->errstr, err);
				sql->session->status = -ERR_GROUPBY;
				return NULL;
			}
			if (exp && !is_groupby_col(res, exp)) {
				if (is_sql_groupby(sql_state))
					return sql_error(sql, 05, SQLSTATE(42000) "SELECT: aggregate function '%s' not allowed in GROUP BY clause", aname);
				if (is_sql_aggr(sql_state) && groupby->grouped) {
					char *uaname = SA_NEW_ARRAY(sql->ta, char, strlen(aname) + 1);
					return sql_error(sql, 02, SQLSTATE(42000) "%s: aggregate functions cannot be nested", toUpperCopy(uaname, aname));
				}
				if (is_sql_values(sql_state))
					return sql_error(sql, 05, SQLSTATE(42000) "SELECT: aggregate functions not allowed on an unique value");
				if (is_sql_update_set(sql_state) || is_sql_psm(f))
					return sql_error(sql, 05, SQLSTATE(42000) "SELECT: aggregate functions not allowed in SET, WHILE, IF, ELSE, CASE, WHEN, RETURN, ANALYZE clauses");
				if (is_sql_join(sql_state))
					return sql_error(sql, 05, SQLSTATE(42000) "SELECT: aggregate functions not allowed in JOIN conditions");
				if (is_sql_where(sql_state))
					return sql_error(sql, 05, SQLSTATE(42000) "SELECT: aggregate functions not allowed in WHERE clause");
				if (is_psm_call(sql_state))
					return sql_error(sql, 05, SQLSTATE(42000) "CALL: aggregate functions not allowed inside CALL");
				if (is_sql_from(sql_state))
					return sql_error(sql, 05, SQLSTATE(42000) "SELECT: aggregate functions not allowed in functions in FROM");
				if (card > CARD_AGGR) { /* used an expression before on the non grouped relation */
					sql_exp *lu = query_outer_last_used(query, all_freevar-1);
					if (lu->type == e_column)
						return sql_error(sql, ERR_GROUPBY, SQLSTATE(42000) "SELECT: subquery uses ungrouped column \"%s.%s\" from outer query", (char*)lu->l, (char*)lu->r);
					if (exp_name(lu) && exp_relname(lu) && !has_label(lu))
						return sql_error(sql, ERR_GROUPBY, SQLSTATE(42000) "SELECT: subquery uses ungrouped column \"%s.%s\" from outer query", exp_relname(lu), exp_name(lu));
					return sql_error(sql, ERR_GROUPBY, SQLSTATE(42000) "SELECT: subquery uses ungrouped column from outer query");
				}
				if (is_outer(groupby))
					return sql_error(sql, ERR_GROUPBY, SQLSTATE(42000) "SELECT: subquery uses ungrouped column from outer query");
			}
		} else {
			all_freevar = 0;
		}
	} else if (!subquery && groupby && is_outer(groupby) && !is_groupby(groupby->op))
		return sql_error(sql, ERR_GROUPBY, SQLSTATE(42000) "SELECT: subquery uses ungrouped column from outer query");

	/* find having select */
	if (!subquery && groupby && !is_processed(groupby) && is_sql_having(f)) {
		og = groupby;
		while(!is_processed(groupby) && !is_base(groupby->op)) {
			if (is_select(groupby->op) || !groupby->l)
				break;
			if (groupby->l)
				groupby = groupby->l;
		}
		if (groupby && is_select(groupby->op) && !is_processed(groupby)) {
			group = 1;
			sel = groupby;
			/* At the end we switch back to the old projection relation og.
			 * During the partitioning and ordering we add the expressions to the intermediate relations. */
		}
		if (!sel)
			groupby = og;
		if (sel && sel->l)
			groupby = sel->l;
	}

	/* find groupby */
	if (!subquery && groupby && !is_processed(groupby) && !is_base(groupby->op)) {
		og = groupby;
		groupby = rel_find_groupby(groupby);
		if (groupby)
			group = 1;
		else
			groupby = og;
	}

	if (!groupby && exps_card(exps) > CARD_ATOM) {
		char *uaname = SA_NEW_ARRAY(sql->ta, char, strlen(aname) + 1);
		return sql_error(sql, 02, SQLSTATE(42000) "%s: missing group by", toUpperCopy(uaname, aname));
	}

	if (!subquery && groupby && groupby->op != op_groupby) {		/* implicit groupby */
		if (!all_freevar && query->last_exp && !is_sql_aggr(query->last_state)) {
			if (exp_relname(query->last_exp) && exp_name(query->last_exp) && !has_label(query->last_exp))
				return sql_error(sql, ERR_GROUPBY, SQLSTATE(42000) "SELECT: cannot use non GROUP BY column '%s.%s' in query results without an aggregate function", exp_relname(query->last_exp), exp_name(query->last_exp));
			return sql_error(sql, ERR_GROUPBY, SQLSTATE(42000) "SELECT: cannot use non GROUP BY column in query results without an aggregate function");
		}
		res = groupby = rel_groupby(sql, groupby, NULL);
	}
	if (subquery) {
		assert(!all_freevar);
		res = groupby;
		if (is_sql_sel(f) && is_left(subquery->op) && !is_groupby(groupby->op)) {
			res = groupby = rel_groupby(sql, groupby, NULL);
			exps_set_freevar(sql, exps, groupby); /* mark free variables */
		} else if (!is_groupby(groupby->op)) {
			res = groupby = rel_groupby(sql, groupby, NULL);
		}
		assert(!is_base(groupby->op));
	}
	if ((!exps || exps_card(exps) > CARD_ATOM) && (!res || !groupby))
		return NULL;

	list *obe = NULL;
	bool handled_order = true;
	if (args && args->data.sym && args->data.sym->token != SQL_ORDERBY)
			return NULL;
	if (args && args->data.sym) { /* handle order by */
		int base = (!groupby || !is_project(groupby->op) || is_base(groupby->op) || is_processed(groupby));
		sql_rel *gl = base?groupby:groupby->l;//, *ogl = gl; /* handle case of subqueries without correlation */
		obe = rel_order_by(query, &gl, args->data.sym, 0, f);
		if (!obe)
			return NULL;
		handled_order = false;
	}

	if (all_freevar) {
		query_update_outer(query, res, all_freevar-1);
	} else if (rel) {
		*rel = res;
		if (query->last_rel != res) {
			query->last_rel = res;
			query->last_state |= sql_aggr;
		}
	}

	if (!has_args) {	/* count(*) case */
		obe = NULL; /* no errors, although the order by is useless */
		sql_exp *e;

		if (strcmp(aname, "count") != 0) {
			char *uaname = SA_NEW_ARRAY(sql->ta, char, strlen(aname) + 1);
			return sql_error(sql, 02, SQLSTATE(42000) "%s: unable to perform '%s(*)'", toUpperCopy(uaname, aname), aname);
		}
		a = sql_bind_func(sql, "sys", aname, sql_bind_localtype("void"), NULL, F_AGGR, true, true);
		e = exp_aggr(sql->sa, NULL, a, distinct, 0, groupby?groupby->card:CARD_ATOM, 0);

		if (!groupby)
			return e;
		if (all_freevar)
			query_outer_used_exp(query, all_freevar-1, e, sql_aggr);
		e = rel_groupby_add_aggr(sql, groupby, e);
		if (!group && !all_freevar)
			return e;
		if (all_freevar) {
			assert(!is_simple_project(res->op));
			e->card = CARD_ATOM;
			set_freevar(e, all_freevar-1);
			return e;
		}
		return e;
	}

	/* use cnt as nils shouldn't be counted */
	no_nil = 1;

	gr = groupby;
	if (gr && gr->op == op_project && gr->l)
		gr = gr->l;

	if (is_grouping) {
		sql_subtype *tpe;
		list *l = (list*) groupby->r;

		if (list_length(l) <= 7)
			tpe = sql_bind_localtype("bte");
		else if (list_length(l) <= 15)
			tpe = sql_bind_localtype("sht");
		else if (list_length(l) <= 31)
			tpe = sql_bind_localtype("int");
		else if (list_length(l) <= 63)
			tpe = sql_bind_localtype("lng");
#ifdef HAVE_HGE
		else if (list_length(l) <= 127)
			tpe = sql_bind_localtype("hge");
#endif
		else
			return sql_error(sql, 02, SQLSTATE(42000) "SELECT: GROUPING the number of grouping columns is larger"
								" than the maximum number of representable bits from this server (%d > %d)", list_length(l),
#ifdef HAVE_HGE
							127
#else
							 63
#endif
							);
		a = sql_bind_func_result(sql, sname, aname, F_AGGR, true, tpe, 1, exp_subtype(exps->h->data));
	} else {
		a = sql_bind_func_(sql, sname, aname, exp_types(sql->sa, exps), F_AGGR, false, false);
		if (!a && obe && list_length(obe) == 1) { /* try to find aggregation function with requires order by column */
			list *nexps = append(sa_list(sql->sa), obe->h->data);
			nexps = list_merge(nexps, exps, (fdup) NULL);
			a = sql_bind_func_(sql, sname, aname, exp_types(sql->sa, nexps), F_AGGR, false, false);
			if (a && a->func->order_required) {
				/* reset error */
				handled_order = true;
				sql->session->status = 0;
				sql->errstr[0] = '\0';
				exps = nexps;
				obe = NULL;
			}
		}
	}

	if (a) {
		found = true;
		if (!execute_priv(sql, a->func))
			a = NULL;
		if (!is_grouping && a && !(exps = check_arguments_and_find_largest_any_type(sql, rel ? *rel : NULL, exps, a, 0, false)))
			a = NULL;
	}

	if (a) {
		bool hasnil = have_nil(exps) || (strcmp(aname, "count") != 0 && (!groupby || list_empty(groupby->r))); /* for global case, the aggregate may return NULL */
		sql_exp *e = exp_aggr(sql->sa, exps, a, distinct, no_nil, groupby?groupby->card:CARD_ATOM, hasnil);

		if (!obe && a->func->order_required && !handled_order) {
			/* TODO preper error on missing order by */
			return NULL;
		}
		if (obe && !a->func->order_required && !a->func->opt_order)
			obe = NULL;
		if (obe) /* add order by expressions */
			e->r = append(sa_list(sql->sa), obe);
		if (!groupby)
			return e;
		if (all_freevar)
			query_outer_aggregated(query, all_freevar-1, e);
		e = rel_groupby_add_aggr(sql, groupby, e);
		if (!group && !all_freevar)
			return e;
		if (all_freevar) {
			rel_bind_vars(sql, groupby->l, exps);
			assert(!is_simple_project(res->op));
			e->card = CARD_ATOM;
			set_freevar(e, all_freevar-1);
			return e;
		}
		return e;
	}
	const char *type = "unknown";
	char *uaname = SA_NEW_ARRAY(sql->ta, char, strlen(aname) + 1);

	if (!list_empty(exps)) {
		sql_exp *e = exps->h->data;
		type = exp_subtype(e)->type->base.name;
	}
	return sql_error(sql, ERR_NOTFOUND, SQLSTATE(42000) "%s: %s aggregate %s%s%s'%s'(%s)", toUpperCopy(uaname, aname), found ? "insufficient privileges for" : "no such",
					 sname ? "'":"", sname ? sname : "", sname ? "'.":"", aname, type);
}

static sql_exp *
rel_aggr(sql_query *query, sql_rel **rel, symbol *se, int f)
{
	dlist *l = se->data.lval;
	dnode *d = l->h->next->next;
	int distinct = l->h->next->data.i_val;
	char *aname = qname_schema_object(l->h->data.lval);
	char *sname = qname_schema(l->h->data.lval);

	return _rel_aggr(query, rel, distinct, sname, aname, d, f);
}

static sql_exp *
rel_case(sql_query *query, sql_rel **rel, symbol *opt_cond, dlist *when_search_list, symbol *opt_else, int f)
{
	mvc *sql = query->sql;
	sql_subtype *tpe = NULL;
	list *conds = new_exp_list(sql->sa), *results = new_exp_list(sql->sa);
	sql_subtype *restype = NULL, *condtype = NULL, ctype, rtype, bt;
	sql_exp *res = NULL, *opt_cond_exp = NULL;
	exp_kind ek = {type_value, card_column, FALSE};

	if (opt_cond) {
		if (!(opt_cond_exp = rel_value_exp(query, rel, opt_cond, f, ek)))
			return NULL;
		condtype = exp_subtype(opt_cond_exp);
	}

	for (dnode *dn = when_search_list->h; dn; dn = dn->next) {
		sql_exp *cond = NULL, *result = NULL;
		dlist *when = dn->data.sym->data.lval;

		if (opt_cond)
			cond = rel_value_exp(query, rel, when->h->data.sym, f, ek);
		else
			cond = rel_logical_value_exp(query, rel, when->h->data.sym, f, ek);
		if (!cond)
			return NULL;
		append(conds, cond);
		tpe = exp_subtype(cond);
		if (tpe && condtype) {
			result_datatype(&ctype, condtype, tpe);
			condtype = &ctype;
		} else if (tpe) {
			condtype = tpe;
		}

		if (!(result = rel_value_exp(query, rel, when->h->next->data.sym, f, ek)))
			return NULL;
		append(results, result);
		tpe = exp_subtype(result);
		if (tpe && restype) {
			result_datatype(&rtype, restype, tpe);
			restype = &rtype;
		} else if (tpe) {
			restype = tpe;
		}
	}
	if (opt_else) {
		if (!(res = rel_value_exp(query, rel, opt_else, f, ek)))
			return NULL;

		tpe = exp_subtype(res);
		if (tpe && restype) {
			result_datatype(&rtype, restype, tpe);
			restype = &rtype;
		} else if (tpe) {
			restype = tpe;
		}

		if (!restype)
			return sql_error(sql, 02, SQLSTATE(42000) "Result type missing");
		if (restype->type->localtype == TYPE_void) /* NULL */
			restype = sql_bind_localtype("str");

		if (!(res = exp_check_type(sql, restype, rel ? *rel : NULL, res, type_equal)))
			return NULL;
	} else {
		if (!restype)
			return sql_error(sql, 02, SQLSTATE(42000) "Result type missing");
		if (restype->type->localtype == TYPE_void) /* NULL */
			restype = sql_bind_localtype("str");
		res = exp_null(sql->sa, restype);
	}

	if (!condtype)
		return sql_error(sql, 02, SQLSTATE(42000) "Condition type missing");
	if (condtype->type->localtype == TYPE_void) /* NULL */
		condtype = sql_bind_localtype("str");
	if (opt_cond_exp && !(opt_cond_exp = exp_check_type(sql, condtype, rel ? *rel : NULL, opt_cond_exp, type_equal)))
		return NULL;
	sql_find_subtype(&bt, "boolean", 0, 0);
	list *args = sa_list(sql->sa);
	if (opt_cond_exp)
		append(args, opt_cond_exp);
	for (node *n = conds->h, *m = results->h; n && m; n = n->next, m = m->next) {
		sql_exp *cond = n->data;
		sql_exp *result = m->data;

		if (!(result = exp_check_type(sql, restype, rel ? *rel : NULL, result, type_equal)))
			return NULL;

		if (!(cond = exp_check_type(sql, condtype, rel ? *rel : NULL, cond, type_equal)))
			return NULL;
		if (!opt_cond_exp && !(cond = exp_check_type(sql, &bt, rel ? *rel : NULL, cond, type_equal)))
			return NULL;
		append(args, cond);
		append(args, result);
	}
	assert(res);
	list_append(args, res);
	list *types = sa_list(sql->sa);
	types = append(append(types, restype), restype);
	sql_subfunc *case_func = find_func(sql, NULL, opt_cond_exp?"casewhen":"case", list_length(types), F_FUNC, true, NULL, NULL);
	res = exp_op(sql->sa, args, case_func);
	((sql_subfunc*)res->f)->res->h->data = sql_create_subtype(sql->sa, restype->type, restype->digits, restype->scale);
	return res;
}

static sql_exp *
rel_complex_case(sql_query *query, sql_rel **rel, dlist *case_args, int f, str func)
{
	exp_kind ek = {type_value, card_column, FALSE};
	list *args = sa_list(query->sql->sa);
	sql_subtype *restype = NULL, rtype;
	sql_exp *res;

	/* generate nested func calls */
	for(dnode *dn = case_args->h; dn; dn = dn->next) {
		sql_exp *a = rel_value_exp(query, rel, dn->data.sym, f, ek);
		if (!a)
			return NULL;
		append(args, a);
		/* all arguments should have the same type */
		sql_subtype *tpe = exp_subtype(a);
		if (tpe && restype) {
			result_datatype(&rtype, restype, tpe);
			restype = &rtype;
		} else if (tpe) {
			restype = tpe;
		}
	}
	if (!restype)
		return sql_error(query->sql, 02, SQLSTATE(42000) "Result type missing");
	if (restype->type->localtype == TYPE_void) /* NULL */
		restype = sql_bind_localtype("str");
	list *nargs = sa_list(query->sql->sa);
	for (node *m = args->h; m; m = m->next) {
		sql_exp *result = m->data;

		if (!(result = exp_check_type(query->sql, restype, rel ? *rel : NULL, result, type_equal)))
			return NULL;
		append(nargs, result);
	}
	list *types = append(append(sa_list(query->sql->sa), restype), restype);
	sql_subfunc *fnc = find_func(query->sql, NULL, func, list_length(types), F_FUNC, true, NULL, NULL);
	res = exp_op(query->sql->sa, nargs, fnc);
	((sql_subfunc*)res->f)->res->h->data = sql_create_subtype(query->sql->sa, restype->type, restype->digits, restype->scale);
	return res;
}

static sql_exp *
rel_case_exp(sql_query *query, sql_rel **rel, symbol *se, int f)
{
	dlist *l = se->data.lval;

	if (se->token == SQL_COALESCE) {
		return rel_complex_case(query, rel, l, f | sql_farg, "coalesce");
	} else if (se->token == SQL_NULLIF) {
		return rel_complex_case(query, rel, l, f | sql_farg, "nullif");
	} else if (l->h->type == type_list) {
		dlist *when_search_list = l->h->data.lval;
		symbol *opt_else = l->h->next->data.sym;

		return rel_case(query, rel, NULL, when_search_list, opt_else, f | sql_farg);
	} else {
		symbol *scalar_exp = l->h->data.sym;
		dlist *when_value_list = l->h->next->data.lval;
		symbol *opt_else = l->h->next->next->data.sym;

		return rel_case(query, rel, scalar_exp, when_value_list, opt_else, f | sql_farg);
	}
}

#define E_ATOM_STRING(e) ((atom*)(e)->l)->data.val.sval

static sql_exp *
rel_cast(sql_query *query, sql_rel **rel, symbol *se, int f)
{
	mvc *sql = query->sql;
	dlist *dl = se->data.lval;
	symbol *s = dl->h->data.sym;
	sql_subtype *tpe = &dl->h->next->data.typeval;
	exp_kind ek = {type_value, card_column, FALSE};
	sql_exp *e = rel_value_exp(query, rel, s, f|sql_farg, ek);

	if (!e)
		return NULL;

	/* strings may need to be truncated */
	if (EC_VARCHAR(tpe->type->eclass) && tpe->digits > 0) {
		sql_subtype *et = exp_subtype(e);
		/* truncate only if the number of digits are smaller or from clob */
		if (et && EC_VARCHAR(et->type->eclass) && (tpe->digits < et->digits || et->digits == 0)) {
			sql_subfunc *c = sql_bind_func(sql, "sys", "truncate", et, sql_bind_localtype("int"), F_FUNC, true, true);
			if (c)
				e = exp_binop(sql->sa, e, exp_atom_int(sql->sa, tpe->digits), c);
		}
	}

	if (tpe->type->eclass == EC_DEC) {
		sql_subtype *et = exp_subtype(e);
		if (e->type == e_atom && !tpe->digits) {
			if (et->type->eclass == EC_NUM || et->type->eclass == EC_DEC) {
				tpe->digits = atom_num_digits(e->l);
				tpe = sql_bind_subtype(sql->sa, "decimal", tpe->digits, et->scale);
			} else if (EC_VARCHAR(et->type->eclass)) {
				char *s = E_ATOM_STRING(e);
				unsigned int min_precision = 0, min_scale = 0;
				bool dot_seen = false;
				for (size_t i = 0; i < strlen(s); i++) {
					if (isdigit(s[i])) {
						min_precision++;
						if (dot_seen)
							min_scale++;
					} else if (s[i] == '.') {
						dot_seen = true;
					}
				}
				tpe = sql_bind_subtype(sql->sa, "decimal", min_precision, min_scale);
			} else { /* fallback */
				tpe = sql_bind_subtype(sql->sa, "decimal", 18, 3);
			}
		} else if (!tpe->digits && !tpe->scale) {
			if (et->type->eclass == EC_NUM)
				tpe = sql_bind_subtype(sql->sa, "decimal", et->digits, 0);
			else /* fallback */
				tpe = sql_bind_subtype(sql->sa, "decimal", 18, 3);
		}
	}

	if (e)
		e = exp_check_type(sql, tpe, rel ? *rel : NULL, e, type_cast);

	if (e && e->type == e_convert)
		exp_label(sql->sa, e, ++sql->label);

	return e;
}

static sql_exp *
rel_next_value_for( mvc *sql, symbol *se )
{
	char *sname = qname_schema(se->data.lval);
	char *seqname = qname_schema_object(se->data.lval);
	sql_sequence *seq = NULL;
	sql_subtype t;
	sql_subfunc *f;

	if (!sname)
		sname = "sys";
	if (!stack_find_rel_view(sql, seqname)) {
		if (!(seq = find_sequence_on_scope(sql, sname, seqname, "NEXT VALUE FOR")))
			return NULL;
		if (!mvc_schema_privs(sql, seq->s))
			return sql_error(sql, 02, SQLSTATE(42000) "NEXT VALUE FOR: access denied for %s to schema '%s'", get_string_global_var(sql, "current_user"), seq->s->base.name);
	}
	sql_find_subtype(&t, "varchar", 0, 0);
	f = sql_bind_func(sql, "sys", "next_value_for", &t, &t, F_FUNC, true, true);
	assert(f);
	/* sequence found in the stack, ie just created. use given schema? */
	return exp_binop(sql->sa, exp_atom_str(sql->sa, seq && seq->s ? seq->s->base.name : sname, &t), exp_atom_str(sql->sa, seqname, &t), f);
}

/* some users like to use aliases already in the groupby */
static sql_exp *
rel_selection_ref(sql_query *query, sql_rel **rel, char *name, dlist *selection)
{
	allocator *sa = query->sql->sa;
	dlist *nl;
	exp_kind ek = {type_value, card_column, FALSE};
	sql_exp *res = NULL;
	symbol *nsym;

	if (!selection)
		return NULL;

	for (dnode *n = selection->h; n; n = n->next) {
		/* we only look for columns */
		tokens to = n->data.sym->token;
		if (to == SQL_COLUMN || to == SQL_IDENT) {
			dlist *l = n->data.sym->data.lval;
			/* AS name */
			if (l->h->next->data.sval && strcmp(l->h->next->data.sval, name) == 0) {
				sql_exp *ve = rel_value_exp(query, rel, l->h->data.sym, sql_sel|sql_groupby, ek);
				if (ve) {
					if (res)
						return sql_error(query->sql, ERR_AMBIGUOUS, SQLSTATE(42000) "SELECT: identifier '%s' ambiguous", name);
					res = ve;

					nl = dlist_create(sa);
					exp_setname(query->sql, ve, NULL, name);
					/* now we should rewrite the selection such that it uses the new group by column */
					dlist_append_string(sa, nl, sa_strdup(sa, name));
					nsym = symbol_create_list(sa, to, nl);
					nl = dlist_create(sa);
					dlist_append_symbol(sa, nl, nsym);
					/* no alias */
					dlist_append_symbol(sa, nl, NULL);
					n->data.sym = symbol_create_list(sa, to, nl);
				}
			}
		}
	}
	return res;
}

static char*
symbol_get_identifier(symbol *sym)
{
	dlist *syml;

	if (sym->token != SQL_COLUMN && sym->token != SQL_IDENT)
		return NULL;
	syml = sym->data.lval;
	if (dlist_length(syml) > 1)
		return NULL;

	return syml->h->data.sval;
}

static sql_exp*
rel_group_column(sql_query *query, sql_rel **rel, symbol *grp, dlist *selection, list *exps, int f)
{
	sql_query *lquery = query_create(query->sql);
	mvc *sql = query->sql;
	exp_kind ek = {type_value, card_value, TRUE};
	sql_exp *e = rel_value_exp2(lquery, rel, grp, f, ek);

	if (e && exp_is_atom(e)) {
		sql_subtype *tpe = exp_subtype(e);
		if (!is_atom(e->type) ||!tpe || tpe->type->eclass != EC_NUM) {
			if (!tpe)
				return sql_error(sql, 02, SQLSTATE(42000) "Cannot have a parameter (?) for group by column");
			return sql_error(sql, 02, SQLSTATE(42000) "SELECT: non-integer constant in GROUP BY");
		}
	}

	if (!e) {
		char buf[ERRSIZE], *name;
		int status = sql->session->status;
		strcpy(buf, sql->errstr);
		/* reset error */
		sql->session->status = 0;
		sql->errstr[0] = '\0';

		if ((name = symbol_get_identifier(grp))) {
			e = rel_selection_ref(query, rel, name, selection);
			if (!e) { /* attempt to find in the existing list of group by expressions */
				for (node *n = exps->h ; n && !e ; n = n->next) {
					sql_exp *ge = (sql_exp *) n->data;
					const char *gen = exp_name(ge);

					if (gen && strcmp(name, gen) == 0)
						e = exp_ref(sql, ge);
				}
			}
		}
		if (!e && query_has_outer(query)) {
			/* reset error */
			sql->session->status = 0;
			sql->errstr[0] = '\0';
			e = rel_value_exp2(query, rel, grp, f, ek);
		}
		if (!e) {
			if (sql->errstr[0] == 0) {
				sql->session->status = status;
				strcpy(sql->errstr, buf);
			}
			return NULL;
		}
	}
	if (!exp_subtype(e))
		return sql_error(sql, 01, SQLSTATE(42000) "Cannot have a parameter (?) for group by column");
	return e;
}

static list*
list_power_set(allocator *sa, list* input) /* cube */
{
	list *res = sa_list(sa);
	/* N stores total number of subsets */
	int N = (int) pow(2, input->cnt);

	/* generate each subset one by one */
	for (int i = 0; i < N; i++) {
		list *ll = sa_list(sa);
		int j = 0; /* check every bit of i */
		for (node *n = input->h ; n ; n = n->next) {
			/* if j'th bit of i is set, then append */
			if (i & (1 << j))
				list_prepend(ll, n->data);
			j++;
		}
		list_prepend(res, ll);
	}
	return res;
}

static list*
list_rollup(allocator *sa, list* input)
{
	list *res = sa_list(sa);

	for (int counter = input->cnt; counter > 0; counter--) {
		list *ll = sa_list(sa);
		int j = 0;
		for (node *n = input->h; n && j < counter; j++, n = n->next)
			list_append(ll, n->data);
		list_append(res, ll);
	}
	list_append(res, sa_list(sa)); /* global aggregate case */
	return res;
}

static int
list_equal(list* list1, list* list2)
{
	for (node *n = list1->h; n ; n = n->next) {
		sql_exp *e = (sql_exp*) n->data;
		if (!exps_find_exp(list2, e))
			return 1;
	}
	for (node *n = list2->h; n ; n = n->next) {
		sql_exp *e = (sql_exp*) n->data;
		if (!exps_find_exp(list1, e))
			return 1;
	}
	return 0;
}

static list*
lists_cartesian_product_and_distinct(allocator *sa, list *l1, list *l2)
{
	list *res = sa_list(sa);

	/* for each list of l2, merge into each list of l1 while removing duplicates */
	for (node *n = l1->h ; n ; n = n->next) {
		list *sub_list = (list*) n->data;

		for (node *m = l2->h ; m ; m = m->next) {
			list *other = (list*) m->data;
			list_append(res, list_distinct(list_merge(list_dup(sub_list, (fdup) NULL), other, (fdup) NULL), (fcmp) list_equal, (fdup) NULL));
		}
	}
	return res;
}

static list*
rel_groupings(sql_query *query, sql_rel **rel, symbol *groupby, dlist *selection, int f, bool grouping_sets, list **sets)
{
	mvc *sql = query->sql;
	list *exps = new_exp_list(sql->sa);

	if (mvc_highwater(sql))
		return sql_error(sql, 10, SQLSTATE(42000) "Query too complex: running out of stack space");

	for (dnode *o = groupby->data.lval->h; o; o = o->next) {
		symbol *grouping = o->data.sym;
		list *next_set = NULL;

		if (grouping->token == SQL_GROUPING_SETS) { /* call recursively, and merge the generated sets */
			list *other = rel_groupings(query, rel, grouping, selection, f, true, &next_set);
			if (!other)
				return NULL;
			exps = list_distinct(list_merge(exps, other, (fdup) NULL), (fcmp) exp_equal, (fdup) NULL);
		} else {
			dlist *dl = grouping->data.lval;
			if (dl) {
				list *set_cols = new_exp_list(sql->sa); /* columns and combination of columns to be used for the next set */

				for (dnode *oo = dl->h; oo; oo = oo->next) {
					symbol *grp = oo->data.sym;
					list *next_tuple = new_exp_list(sql->sa); /* next tuple of columns */

					if (grp->token == SQL_COLUMN_GROUP) { /* set of columns */
						assert(is_sql_group_totals(f));
						for (dnode *ooo = grp->data.lval->h; ooo; ooo = ooo->next) {
							symbol *elm = ooo->data.sym;
							sql_exp *e = rel_group_column(query, rel, elm, selection, exps, f);
							if (!e)
								return NULL;
							assert(e->type == e_column);
							list_append(next_tuple, e);
							list_append(exps, e);
						}
					} else { /* single column or expression */
						sql_exp *e = rel_group_column(query, rel, grp, selection, exps, f);
						if (!e)
							return NULL;
						if (e->type != e_column && !exp_is_atom(e)) { /* store group by expressions in the stack */
							if (is_sql_group_totals(f))
								return sql_error(sql, 02, SQLSTATE(42000) "GROUP BY: grouping expressions not possible with ROLLUP, CUBE and GROUPING SETS");
							if (!exp_has_rel(e) && !frame_push_groupby_expression(sql, grp, e))
								return NULL;
						}
						list_append(next_tuple, e);
						list_append(exps, e);
					}
					list_append(set_cols, next_tuple);
				}
				if (is_sql_group_totals(f)) {
					if (grouping->token == SQL_ROLLUP)
						next_set = list_rollup(sql->sa, set_cols);
					else if (grouping->token == SQL_CUBE)
						next_set = list_power_set(sql->sa, set_cols);
					else /* the list of sets is not used in the "GROUP BY a, b, ..." case */
						next_set = list_append(new_exp_list(sql->sa), set_cols);
				}
			} else if (is_sql_group_totals(f) && grouping_sets) /* The GROUP BY () case is the global aggregate which is always added by ROLLUP and CUBE */
				next_set = list_append(new_exp_list(sql->sa), new_exp_list(sql->sa));
		}
		if (is_sql_group_totals(f)) { /* if there are no sets, set the found one, otherwise calculate cartesian product and merge the distinct ones */
			if (!next_set)
				return sql_error(sql, 02, SQLSTATE(42000) "GROUP BY: GROUPING SETS is empty");
			if (!*sets)
				*sets = next_set;
			else
				*sets = grouping_sets ? list_merge(*sets, next_set, (fdup) NULL) : lists_cartesian_product_and_distinct(sql->sa, *sets, next_set);
		}
	}
	return exps;
}

static list*
rel_partition_groupings(sql_query *query, sql_rel **rel, symbol *partitionby, dlist *selection, int f)
{
	mvc *sql = query->sql;
	dnode *o = partitionby->data.lval->h;
	list *exps = new_exp_list(sql->sa);

	for (; o; o = o->next) {
		symbol *grp = o->data.sym;
		exp_kind ek = {type_value, card_value, TRUE};
		sql_exp *e = rel_value_exp2(query, rel, grp, f, ek);

		if (!e) {
			int status = sql->session->status;
			char buf[ERRSIZE], *name;

			/* reset error */
			sql->session->status = 0;
			strcpy(buf, sql->errstr);
			sql->errstr[0] = '\0';

			if ((name = symbol_get_identifier(grp))) {
				e = rel_selection_ref(query, rel, name, selection);
				if (!e) { /* attempt to find in the existing list of partition by expressions */
					for (node *n = exps->h ; n ; n = n->next) {
						sql_exp *ge = (sql_exp *) n->data;
						const char *gen = exp_name(ge);

						if (gen && strcmp(name, gen) == 0) {
							e = exp_ref(sql, ge);
							break;
						}
					}
				}
			}
			if (!e) {
				if (sql->errstr[0] == 0) {
					sql->session->status = status;
					strcpy(sql->errstr, buf);
				}
				return NULL;
			}
		}

		if (exp_has_rel(e))
			return sql_error(sql, 02, SQLSTATE(42000) "PARTITION BY: subqueries not allowed in PARTITION BY clause");

		if (e->type != e_column) { /* store group by expressions in the stack */
			if (!frame_push_groupby_expression(sql, grp, e))
				return NULL;
		}

		if (e->card > CARD_AGGR)
			e->card = CARD_AGGR;
		append(exps, e);
	}
	return exps;
}

/* find selection expressions matching the order by column expression */
/* complex columns only */
static sql_exp *
rel_order_by_column_exp(sql_query *query, sql_rel **R, symbol *column_r, int needs_distinct, int f)
{
	mvc *sql = query->sql;
	sql_rel *r = *R, *p = NULL;
	sql_exp *e = NULL, *found = NULL;
	exp_kind ek = {type_value, card_column, FALSE};

	if (!r)
		return e;

	if (is_simple_project(r->op) && r->l && is_processed(r)) {
		p = r;
		r = r->l;
	}

	e = rel_value_exp(query, &r, column_r, f, ek);

	if (r && !p)
		*R = r;
	else if (r)
		p->l = r;
	if (e && p) {
		if (is_project(p->op) && (found = exps_any_match(p->exps, e))) { /* if one of the projections matches, return a reference to it */
			e = exp_ref(sql, found);
		} else {
			if (needs_distinct)
				return sql_error(sql, 02, SQLSTATE(42000) "SELECT: with DISTINCT ORDER BY expressions must appear in select list");
			e = rel_project_add_exp(sql, p, e);
			if (r) {
				for (node *n = p->exps->h ; n ; n = n->next) {
					sql_exp *ee = n->data;

					if (ee->card > r->card) {
						if (exp_name(ee) && !has_label(ee))
							return sql_error(sql, ERR_GROUPBY, SQLSTATE(42000) "SELECT: cannot use non GROUP BY column '%s' in query results without an aggregate function", exp_name(ee));
						return sql_error(sql, ERR_GROUPBY, SQLSTATE(42000) "SELECT: cannot use non GROUP BY column in query results without an aggregate function");
					}
				}
			}
		}
		return e;
	}
	if (e && r && is_project(r->op)) {
		sql_exp *found = exps_find_exp(r->exps, e);

		if (!found) {
			if (needs_distinct)
				return sql_error(sql, 02, SQLSTATE(42000) "SELECT: with DISTINCT ORDER BY expressions must appear in select list");
			if (!is_simple_project(r->op) && !is_groupby(r->op))
				*R = r = rel_project(sql->sa, r, rel_projections(sql, r, NULL, 1, 0));
			append(r->exps, e);
		} else {
			e = found;
		}
		e = exp_ref(sql, e);
	}
	return e;
}

static dlist *
simple_selection(symbol *sq)
{
	if (sq->token == SQL_SELECT) {
		SelectNode *sn;
		sn = (SelectNode *) sq;

		if (!sn->from && !sn->where && !sn->distinct && !sn->window && dlist_length(sn->selection) == 1)
			return sn->selection;
	}
	return NULL;
}

static list *
rel_order_by(sql_query *query, sql_rel **R, symbol *orderby, int needs_distinct, int f)
{
	mvc *sql = query->sql;
	sql_rel *rel = *R, *or = rel; /* the order by relation */
	list *exps = new_exp_list(sql->sa);

	if (!orderby->data.lval) { /* by all */
		if (is_sql_orderby(f)) {
			assert(is_project(rel->op));
			for(node *n = rel->exps->h; n; n = n->next) {
				sql_exp *e = n->data;
				append(exps, exp_ref(sql, e));
			}
			return exps;
		}
		return NULL;
	}

	dnode *o = orderby->data.lval->h;
	dlist *selection = NULL;

	if (is_sql_orderby(f)) {
		assert(is_project(rel->op));
		rel = rel->l;
	}

	for (; o; o = o->next) {
		symbol *order = o->data.sym;

		if (order->token == SQL_COLUMN || order->token == SQL_IDENT) {
			symbol *col = order->data.lval->h->data.sym;
			int direction = order->data.lval->h->next->data.i_val;
			sql_exp *e = NULL;

			assert(order->data.lval->h->next->type == type_int);
			if ((selection = simple_selection(col)) != NULL) {
				dnode *o = selection->h;
				order = o->data.sym;
				if (order->data.lval->h->type == type_symbol)
					col = order->data.lval->h->data.sym;
				/* remove optional name from selection */
				order->data.lval->h->next = NULL;
			}

			if (col->token == SQL_COLUMN || col->token == SQL_IDENT || col->token == SQL_ATOM) {
				exp_kind ek = {type_value, card_column, FALSE};

				e = rel_value_exp2(query, &rel, col, f, ek);

				if (e && e->card <= CARD_ATOM) {
					sql_subtype *tpe = exp_subtype(e);
					/* integer atom on the stack */
					if (!is_sql_window(f) && e->type == e_atom &&
					    tpe->type->eclass == EC_NUM) {
						atom *a = e->l;
						int nr = (int)atom_get_int(a);

						e = exps_get_exp(rel->exps, nr);
						if (!e)
							return sql_error(sql, 02, SQLSTATE(42000) "SELECT: the order by column number (%d) is not in the number of projections range (%d)", nr, list_length(rel->exps));
						e = exp_ref(sql, e);
					}
				} else if (e && exp_card(e) > rel->card) {
					if (exp_name(e) && !has_label(e))
						return sql_error(sql, ERR_GROUPBY, SQLSTATE(42000) "SELECT: cannot use non GROUP BY column '%s' in query results without an aggregate function", exp_name(e));
					return sql_error(sql, ERR_GROUPBY, SQLSTATE(42000) "SELECT: cannot use non GROUP BY column in query results without an aggregate function");
				}
				if (e && !exp_name(e))
					exp_label(sql->sa, e, ++sql->label);
				if (e && rel && is_project(rel->op)) {
					sql_exp *found = exps_find_exp(rel->exps, e);

					if (!found) {
						if (needs_distinct)
							return sql_error(sql, 02, SQLSTATE(42000) "SELECT: with DISTINCT ORDER BY expressions must appear in select list");
						if (!is_freevar(e))
							append(rel->exps, e);
					} else {
						e = found;
					}
					if (!is_freevar(e))
						e = exp_ref(sql, e);
				}
			}

			if (rel && !e && sql->session->status != -ERR_AMBIGUOUS) {
				/* reset error */
				sql->session->status = 0;
				sql->errstr[0] = '\0';

				e = rel_order_by_column_exp(query, &rel, col, needs_distinct, sql_sel | sql_orderby | (f & sql_group_totals) | (f & sql_window));
			}
			if (!e)
				return NULL;
			if (!exp_subtype(e))
				return sql_error(sql, 01, SQLSTATE(42000) "Cannot have a parameter (?) for order by column");
			set_direction(e, direction);
			list_append(exps, e);
		} else {
			return sql_error(sql, 02, SQLSTATE(42000) "SELECT: order not of type SQL_COLUMN");
		}
	}
	if (is_sql_orderby(f) && or != rel)
		or->l = rel;
	if (is_sql_window(f))
		*R = rel;
	return exps;
}

static int
generate_window_bound(tokens sql_token, bool first_half)
{
	switch (sql_token) {
		case SQL_PRECEDING:
			return first_half ? BOUND_FIRST_HALF_PRECEDING : BOUND_SECOND_HALF_PRECEDING;
		case SQL_FOLLOWING:
			return first_half ? BOUND_FIRST_HALF_FOLLOWING : BOUND_SECOND_HALF_FOLLOWING;
		case SQL_CURRENT_ROW:
			return first_half ? CURRENT_ROW_PRECEDING : CURRENT_ROW_FOLLOWING;
		default:
			assert(0);
	}
	return 0;
}

/* window functions */
static sql_exp*
generate_window_bound_call(mvc *sql, sql_exp **estart, sql_exp **eend, sql_exp *pe, sql_exp *e,
						   sql_exp *start, sql_exp *fend, int frame_type, int excl, tokens t1, tokens t2)
{
	list *rargs1 = sa_list(sql->sa), *rargs2 = sa_list(sql->sa), *targs1 = sa_list(sql->sa), *targs2 = sa_list(sql->sa);
	sql_subfunc *dc1, *dc2;
	sql_subtype *it = sql_bind_localtype("int");

	if (pe) {
		append(targs1, exp_subtype(pe));
		append(targs2, exp_subtype(pe));
		append(rargs1, exp_copy(sql, pe));
		append(rargs2, exp_copy(sql, pe));
	}
	append(rargs1, exp_copy(sql, e));
	append(rargs2, exp_copy(sql, e));
	append(targs1, exp_subtype(e));
	append(targs2, exp_subtype(e));
	append(targs1, it);
	append(targs2, it);
	append(targs1, it);
	append(targs2, it);
	append(targs1, it);
	append(targs2, it);
	append(targs1, exp_subtype(start));
	append(targs2, exp_subtype(fend));

	dc1 = sql_bind_func_(sql, "sys", "window_bound", targs1, F_ANALYTIC, true, false);
	dc2 = sql_bind_func_(sql, "sys", "window_bound", targs2, F_ANALYTIC, true, false);
	if (!dc1 || !dc2)
		return sql_error(sql, 02, SQLSTATE(42000) "SELECT: function 'window_bound' not found");
	append(rargs1, exp_atom_int(sql->sa, frame_type));
	append(rargs2, exp_atom_int(sql->sa, frame_type));
	append(rargs1, exp_atom_int(sql->sa, generate_window_bound(t1, true)));
	append(rargs2, exp_atom_int(sql->sa, generate_window_bound(t2, false)));
	append(rargs1, exp_atom_int(sql->sa, excl));
	append(rargs2, exp_atom_int(sql->sa, excl));
	append(rargs1, start);
	append(rargs2, fend);

	*estart = exp_op(sql->sa, rargs1, dc1);
	*eend = exp_op(sql->sa, rargs2, dc2);
	return e; /* return something to say there were no errors */
}

#define EC_NUMERIC(e) (e==EC_NUM||EC_INTERVAL(e)||e==EC_DEC||e==EC_FLT)

static sql_exp*
calculate_window_bound(sql_query *query, sql_rel *p, tokens token, symbol *bound, sql_exp *ie, int frame_type, int f)
{
	mvc *sql = query->sql;
	sql_subtype *bt, *bound_tp = sql_bind_localtype("lng"), *iet = exp_subtype(ie);
	sql_exp *res = NULL;

	if ((bound->token == SQL_PRECEDING || bound->token == SQL_FOLLOWING || bound->token == SQL_CURRENT_ROW) && bound->type == type_int) {
		atom *a = NULL;
		bt = (frame_type == FRAME_ROWS || frame_type == FRAME_GROUPS) ? bound_tp : iet;

		if ((bound->data.i_val == UNBOUNDED_PRECEDING_BOUND || bound->data.i_val == UNBOUNDED_FOLLOWING_BOUND)) {
			a = atom_max_value(sql->sa, EC_NUMERIC(bt->type->eclass) ? bt : bound_tp);
		} else if (bound->data.i_val == CURRENT_ROW_BOUND) {
			a = atom_zero_value(sql->sa, EC_NUMERIC(bt->type->eclass) ? bt : bound_tp);
		} else {
			assert(0);
		}
		res = exp_atom(sql->sa, a);
	} else { /* arbitrary expression case */
		exp_kind ek = {type_value, card_column, FALSE};
		const char *bound_desc = (token == SQL_PRECEDING) ? "PRECEDING" : "FOLLOWING";

		assert(token == SQL_PRECEDING || token == SQL_FOLLOWING);
		if (!(res = rel_value_exp2(query, &p, bound, f, ek)))
			return NULL;
		if (!(bt = exp_subtype(res))) { /* frame bound is a parameter */
			sql_subtype *t = (frame_type == FRAME_ROWS || frame_type == FRAME_GROUPS) ? bound_tp : iet;
			if (rel_set_type_param(sql, t, p, res, 0) < 0) /* workaround */
				return NULL;
			bt = exp_subtype(res);
		}
		if (exp_is_null_no_value_opt(res))
			return sql_error(sql, 02, SQLSTATE(42000) "%s offset must not be NULL", bound_desc);
		if ((frame_type == FRAME_ROWS || frame_type == FRAME_GROUPS) && bt->type->eclass != EC_NUM && !(res = exp_check_type(sql, bound_tp, p, res, type_equal)))
			return NULL;
		if (frame_type == FRAME_RANGE) {
			sql_class iet_class = iet->type->eclass;

			if (!EC_NUMERIC(iet_class) && !EC_TEMP(iet_class))
				return sql_error(sql, 02, SQLSTATE(42000) "Ranges with arbitrary expressions are available to numeric, interval and temporal types only");
			if (EC_NUMERIC(iet_class) && !(res = exp_check_type(sql, iet, p, res, type_equal)))
				return NULL;
			if ((iet_class == EC_TIME || iet_class == EC_TIME_TZ) && bt->type->eclass != EC_SEC) {
				(void) sql_error(sql, 02, SQLSTATE(42000) "For %s input the %s boundary must be an interval type up to the day", subtype2string2(sql->ta, iet), bound_desc);
				sa_reset(sql->ta);
				return NULL;
			}
			if (EC_TEMP(iet->type->eclass) && !EC_INTERVAL(bt->type->eclass)) {
				(void) sql_error(sql, 02, SQLSTATE(42000) "For %s input the %s boundary must be an interval type", subtype2string2(sql->ta, iet), bound_desc);
				sa_reset(sql->ta);
				return NULL;
			}
		}
	}
	return res;
}

static dlist*
get_window_clauses(mvc *sql, char* ident, symbol **partition_by_clause, symbol **order_by_clause, symbol **frame_clause)
{
	dlist *window_specification = NULL;
	char *window_ident;
	int pos;

	if (mvc_highwater(sql))
		return sql_error(sql, 10, SQLSTATE(42000) "Query too complex: running out of stack space");

	if ((window_specification = frame_get_window_def(sql, ident, &pos)) == NULL)
		return sql_error(sql, 02, SQLSTATE(42000) "SELECT: window '%s' not found", ident);

	/* avoid infinite lookups */
	if (frame_check_var_visited(sql, pos))
		return sql_error(sql, 02, SQLSTATE(42000) "SELECT: cyclic references to window '%s' found", ident);
	frame_set_var_visited(sql, pos);

	if (window_specification->h->next->data.sym) {
		if (*partition_by_clause)
			return sql_error(sql, 02, SQLSTATE(42000) "SELECT: redefinition of PARTITION BY clause from window '%s'", ident);
		*partition_by_clause = window_specification->h->next->data.sym;
	}
	if (window_specification->h->next->next->data.sym) {
		if (*order_by_clause)
			return sql_error(sql, 02, SQLSTATE(42000) "SELECT: redefinition of ORDER BY clause from window '%s'", ident);
		*order_by_clause = window_specification->h->next->next->data.sym;
	}
	if (window_specification->h->next->next->next->data.sym) {
		if (*frame_clause)
			return sql_error(sql, 02, SQLSTATE(42000) "SELECT: redefinition of frame clause from window '%s'", ident);
		*frame_clause = window_specification->h->next->next->next->data.sym;
	}

	window_ident = window_specification->h->data.sval;
	if (window_ident && !get_window_clauses(sql, window_ident, partition_by_clause, order_by_clause, frame_clause))
		return NULL; /* the error was already set */

	return window_specification; /* return something to say there were no errors */
}

/*
 * select x, y, rank_op() over (partition by x order by y) as, ...
                aggr_op(z) over (partition by y order by x) as, ...
 * from table [x,y,z,w,v]
 *
 * project and order by over x,y / y,x
 * a = project( table ) [ x, y, z, w, v ], [ x, y]
 * b = project( table ) [ x, y, z, w, v ], [ y, x]
 *
 * project with order dependent operators, ie combined prev/current value
 * aa = project (a) [ x, y, r = rank_op(diff(x) (marks a new partition), rediff(diff(x), y) (marks diff value with in partition)), z, w, v ]
 * project(aa) [ aa.x, aa.y, aa.r ] -- only keep current output list
 * bb = project (b) [ x, y, a = aggr_op(z, diff(y), rediff(diff(y), x)), z, w, v ]
 * project(bb) [ bb.x, bb.y, bb.a ]  -- only keep current output list
 */
static sql_exp *
rel_rankop(sql_query *query, sql_rel **rel, symbol *se, int f)
{
	mvc *sql = query->sql;
	node *n;
	dlist *l = se->data.lval, *window_specification = NULL;
	symbol *window_function = l->h->data.sym, *partition_by_clause = NULL, *order_by_clause = NULL, *frame_clause = NULL;
	char *aname = NULL, *sname = NULL, *window_ident = NULL;
	sql_subfunc *wf = NULL;
	sql_exp *in = NULL, *pe = NULL, *oe = NULL, *call = NULL, *start = NULL, *eend = NULL, *fstart = NULL, *fend = NULL, *ie = NULL;
	sql_rel *p;
	list *gbe = NULL, *obe = NULL, *args = NULL, *types = NULL, *fargs = NULL;
	dnode *dn = window_function->data.lval->h, *dargs = NULL;
	int distinct = 0, frame_type, pos, nf = f, nfargs = 0;
	bool is_nth_value, supports_frames, found = false;

	frame_clear_visited_flag(sql); /* clear visited flags before iterating */

	if (l->h->next->type == type_list) {
		window_specification = l->h->next->data.lval;
	} else if (l->h->next->type == type_string) {
		const char* window_alias = l->h->next->data.sval;
		if ((window_specification = frame_get_window_def(sql, window_alias, &pos)) == NULL)
			return sql_error(sql, ERR_NOTFOUND, SQLSTATE(42000) "SELECT: window '%s' not found", window_alias);
		frame_set_var_visited(sql, pos);
	} else {
		assert(0);
	}

	window_ident = window_specification->h->data.sval;
	partition_by_clause = window_specification->h->next->data.sym;
	order_by_clause = window_specification->h->next->next->data.sym;
	frame_clause = window_specification->h->next->next->next->data.sym;

	if (window_ident && !get_window_clauses(sql, window_ident, &partition_by_clause, &order_by_clause, &frame_clause))
		return NULL;

	frame_type = frame_clause ? frame_clause->data.lval->h->next->next->data.i_val : FRAME_RANGE;
	aname = qname_schema_object(dn->data.lval);
	sname = qname_schema(dn->data.lval);

	is_nth_value = !strcmp(aname, "nth_value");
	bool is_value = is_nth_value || !strcmp(aname, "first_value") || !strcmp(aname, "last_value");
	supports_frames = window_function->token != SQL_RANK || is_value;

	if (is_sql_update_set(f) || is_sql_psm(f) || is_sql_values(f) || is_sql_join(f) || is_sql_where(f) || is_sql_groupby(f) || is_sql_having(f) || is_psm_call(f) || is_sql_from(f)) {
		char *uaname = SA_NEW_ARRAY(sql->ta, char, strlen(aname) + 1);
		const char *clause = is_sql_update_set(f)||is_sql_psm(f)?"in SET, WHILE, IF, ELSE, CASE, WHEN, RETURN, ANALYZE clauses (use subquery)":is_sql_values(f)?"on an unique value":
							 is_sql_join(f)?"in JOIN conditions":is_sql_where(f)?"in WHERE clause":is_sql_groupby(f)?"in GROUP BY clause":
							 is_psm_call(f)?"in CALL":is_sql_from(f)?"in functions in FROM":"in HAVING clause";
		return sql_error(sql, 02, SQLSTATE(42000) "%s: window function '%s' not allowed %s", toUpperCopy(uaname, aname), aname, clause);
	} else if (is_sql_aggr(f)) {
		char *uaname = SA_NEW_ARRAY(sql->ta, char, strlen(aname) + 1);
		return sql_error(sql, 02, SQLSTATE(42000) "%s: window functions not allowed inside aggregation functions", toUpperCopy(uaname, aname));
	} else if (is_sql_window(f)) {
		char *uaname = SA_NEW_ARRAY(sql->ta, char, strlen(aname) + 1);
		return sql_error(sql, 02, SQLSTATE(42000) "%s: window functions cannot be nested", toUpperCopy(uaname, aname));
	}
	if (window_function->token == SQL_UNOP || window_function->token == SQL_OP) {
		window_function->token = SQL_NOP;
		dn->next->next->data.lval = dlist_append_symbol(sql->sa, dlist_create( sql->sa ), dn->next->next->data.sym); /* make a list */
	}
	if (window_function->token == SQL_BINOP) {
		window_function->token = SQL_NOP;
		dn->next->next->data.lval = dlist_append_symbol(sql->sa, dlist_append_symbol(sql->sa, dlist_create( sql->sa ), dn->next->next->data.sym), dn->next->next->next->data.sym); /* make a list */
		dn->next->next->next = dn->next->next->next->next; /* skip second arg */
	}
	if (window_function->token == SQL_AGGR)
		dn->next->next->data.lval = dlist_append_symbol(sql->sa, dlist_create( sql->sa ), dn->next->next->data.sym); /* make a list */
	if (window_function->token == SQL_NOP)
		window_function->token = SQL_AGGR;
	if (window_function->token != SQL_RANK && window_function->token != SQL_AGGR) {
		char *uaname = SA_NEW_ARRAY(sql->ta, char, strlen(aname) + 1);
		return sql_error(sql, 02, SQLSTATE(42000) "SELECT: window function '%s' unknown", toUpperCopy(uaname, aname));
	}

	/* window operations are only allowed in the projection */
	if (!is_sql_sel(f))
		return sql_error(sql, 02, SQLSTATE(42000) "OVER: only possible within the selection");

	p = *rel;
	/* Partition By */
	if (partition_by_clause) {
		gbe = rel_partition_groupings(query, &p, partition_by_clause, NULL /* cannot use (selection) column references, as this result is a selection column */, nf | sql_window);
		if (!gbe)
			return NULL;
		for (n = gbe->h ; n ; n = n->next) {
			sql_exp *en = n->data;

			set_ascending(en);
			set_nulls_first(en);
		}
	}

	/* Order By */
	if (order_by_clause) {
		obe = rel_order_by(query, &p, order_by_clause, 0, sql_window);
		if (!obe)
			return NULL;
	}

	fargs = sa_list(sql->sa);
	if (window_function->token == SQL_RANK) { /* rank function call */
		dlist *dl = dn->next->next->data.lval;
		bool is_lag = !strcmp(aname, "lag"), is_lead = !strcmp(aname, "lead"),
			 extra_input = !strcmp(aname, "ntile") || !strcmp(aname, "rank") || !strcmp(aname, "dense_rank") || !strcmp(aname, "row_number") || !strcmp(aname, "percent_rank") || !strcmp(aname, "cume_dist");

		distinct = dn->next->data.i_val;
		if (extra_input) { /* pass an input column for analytic functions that don't require it */
			sql_subfunc *star = sql_bind_func(sql, "sys", "star", NULL, NULL, F_FUNC, true, true);
			in = exp_op(sql->sa, NULL, star);
			append(fargs, in);
		}
		if (dl)
			for (dargs = dl->h ; dargs ; dargs = dargs->next) {
				exp_kind ek = {type_value, card_column, FALSE};
				sql_subtype *empty = sql_bind_localtype("void"), *bte = sql_bind_localtype("bte");

				in = rel_value_exp2(query, &p, dargs->data.sym, f | sql_window | sql_farg, ek);
				if (!in)
					return NULL;
				if (!exp_subtype(in)) { /* we also do not expect parameters here */
					char *uaname = SA_NEW_ARRAY(sql->ta, char, strlen(aname) + 1);
					return sql_error(sql, 02, SQLSTATE(42000) "%s: parameters not allowed as arguments to window functions", toUpperCopy(uaname, aname));
				}
				if (!exp_name(in))
					exp_label(sql->sa, in, ++sql->label);

				/* corner case, if the argument is null convert it into something countable such as bte */
				if (subtype_cmp(exp_subtype(in), empty) == 0)
					in = exp_convert(sql, in, empty, bte);
				if ((is_lag || is_lead) && nfargs == 2) { /* lag and lead 3rd arg must have same type as 1st arg */
					sql_exp *first = (sql_exp*) fargs->h->data;
					if (!(in = exp_check_type(sql, exp_subtype(first), p, in, type_equal)))
						return NULL;
				}
				if (!in)
					return NULL;

				append(fargs, in);
				in = exp_ref_save(sql, in);
				nfargs++;
			}
	} else { /* aggregation function call */
		distinct = dn->next->data.i_val;
		for (dargs = dn->next->next->data.lval->h ; dargs && dargs->data.sym ; dargs = dargs->next) {
			exp_kind ek = {type_value, card_column, FALSE};
			sql_subtype *empty = sql_bind_localtype("void"), *bte = sql_bind_localtype("bte");

			in = rel_value_exp2(query, &p, dargs->data.sym, f | sql_window | sql_farg, ek);
			if (!in)
				return NULL;
			if (!exp_subtype(in)) { /* we also do not expect parameters here */
				char *uaname = SA_NEW_ARRAY(sql->ta, char, strlen(aname) + 1);
				return sql_error(sql, 02, SQLSTATE(42000) "%s: parameters not allowed as arguments to window functions", toUpperCopy(uaname, aname));
			}
			if (!exp_name(in))
				exp_label(sql->sa, in, ++sql->label);

			/* corner case, if the argument is null convert it into something countable such as bte */
			if (subtype_cmp(exp_subtype(in), empty) == 0)
				in = exp_convert(sql, in, empty, bte);
			if (!in)
				return NULL;

			append(fargs, in);
			in = exp_ref_save(sql, in);
			nfargs++;

			if (!strcmp(aname, "count"))
				append(fargs, exp_atom_bool(sql->sa, 1)); /* ignore nills */
		}

		if (!nfargs) { /* count(*) */
			if (window_function->token == SQL_AGGR && strcmp(aname, "count") != 0) {
				char *uaname = SA_NEW_ARRAY(sql->ta, char, strlen(aname) + 1);
				return sql_error(sql, 02, SQLSTATE(42000) "%s: unable to perform '%s(*)'", toUpperCopy(uaname, aname), aname);
			}
			sql_subfunc *star = sql_bind_func(sql, "sys", "star", NULL, NULL, F_FUNC, true, true);
			in = exp_op(sql->sa, NULL, star);
			append(fargs, in);
			append(fargs, exp_atom_bool(sql->sa, 0)); /* don't ignore nills */
		}
	}

	if (distinct)
		return sql_error(sql, 02, SQLSTATE(42000) "SELECT: DISTINCT clause is not implemented for window functions");

	/* diff for partitions */
	if (gbe) {
		sql_subtype *bt = sql_bind_localtype("bit");

		for( n = gbe->h; n; n = n->next) {
			sql_subfunc *df;
			sql_exp *e = n->data;

			if (!exp_subtype(e))
				return sql_error(sql, 02, SQLSTATE(42000) "SELECT: parameters not allowed at PARTITION BY clause from window functions");

			e = exp_copy(sql, e);
			args = sa_list(sql->sa);
			if (pe) {
				df = sql_bind_func(sql, "sys", "diff", bt, exp_subtype(e), F_ANALYTIC, true, true);
				append(args, pe);
			} else {
				df = sql_bind_func(sql, "sys", "diff", exp_subtype(e), NULL, F_ANALYTIC, true, true);
			}
			if (!df)
				return sql_error(sql, 02, SQLSTATE(42000) "SELECT: function 'diff' not found");
			append(args, e);
			pe = exp_op(sql->sa, args, df);
		}
	} else {
		pe = exp_atom_bool(sql->sa, 0);
	}

	/* diff for orderby */
	if (obe) {
		sql_subtype *bt = sql_bind_localtype("bit");

		for( n = obe->h; n; n = n->next) {
			sql_subfunc *df;
			sql_exp *e = n->data;

			if (!exp_subtype(e))
				return sql_error(sql, 02, SQLSTATE(42000) "SELECT: parameters not allowed at ORDER BY clause from window functions");

			e = exp_copy(sql, e);
			args = sa_list(sql->sa);
			if (oe) {
				df = sql_bind_func(sql, "sys", "diff", bt, exp_subtype(e), F_ANALYTIC, true, true);
				append(args, oe);
			} else {
				df = sql_bind_func(sql, "sys", "diff", exp_subtype(e), NULL, F_ANALYTIC, true, true);
			}
			if (!df)
				return sql_error(sql, ERR_NOTFOUND, SQLSTATE(42000) "SELECT: function 'diff' not found");
			append(args, e);
			oe = exp_op(sql->sa, args, df);
		}
	} else {
		oe = exp_atom_bool(sql->sa, 0);
	}

	if (frame_clause || supports_frames) {
		if (frame_type == FRAME_RANGE)
			ie = obe ? (sql_exp*) obe->t->data : in;
		else
			ie = obe ? oe : in;
	}
	assert(oe && pe);

	types = exp_types(sql->sa, fargs);
	wf = bind_func_(sql, sname, aname, types, F_ANALYTIC, false, &found, false);
	if (wf && !list_empty(fargs) && !(fargs = check_arguments_and_find_largest_any_type(sql, NULL, fargs, wf, 0, false)))
		wf = NULL;
	if (!wf) {
		char *arg_list = nfargs ? nary_function_arg_types_2str(sql, types, nfargs) : NULL;
		return sql_error(sql, ERR_NOTFOUND, SQLSTATE(42000) "SELECT: %s window function %s%s%s'%s'(%s)",
						 found ? "insufficient privileges for" : "no such", sname ? "'":"", sname ? sname : "", sname ? "'.":"", aname, arg_list ? arg_list : "");
	}

	/* Frame */
	if (frame_clause) {
		dnode *d = frame_clause->data.lval->h;
		symbol *wstart = d->data.sym, *wend = d->next->data.sym, *rstart = wstart->data.lval->h->data.sym,
			   *rend = wend->data.lval->h->data.sym;
		int excl = d->next->next->next->data.i_val;
		bool shortcut = false;

		if (!supports_frames)
			return sql_error(sql, 02, SQLSTATE(42000) "OVER: frame extend only possible with aggregation and first_value, last_value and nth_value functions");
		if (excl != EXCLUDE_NONE)
			return sql_error(sql, 02, SQLSTATE(42000) "Only EXCLUDE NO OTHERS exclusion is currently implemented");
		if (list_empty(obe) && frame_type == FRAME_GROUPS)
			return sql_error(sql, 02, SQLSTATE(42000) "GROUPS frame requires an order by expression");
		if (wstart->token == SQL_FOLLOWING && wend->token == SQL_PRECEDING)
			return sql_error(sql, 02, SQLSTATE(42000) "FOLLOWING offset must come after PRECEDING offset");
		if (wstart->token == SQL_CURRENT_ROW && wend->token == SQL_PRECEDING)
			return sql_error(sql, 02, SQLSTATE(42000) "CURRENT ROW offset must come after PRECEDING offset");
		if (wstart->token == SQL_FOLLOWING && wend->token == SQL_CURRENT_ROW)
			return sql_error(sql, 02, SQLSTATE(42000) "FOLLOWING offset must come after CURRENT ROW offset");
		if (wstart->token != SQL_CURRENT_ROW && wend->token != SQL_CURRENT_ROW && wstart->token == wend->token && frame_type != FRAME_ROWS)
			return sql_error(sql, 02, SQLSTATE(42000) "Non-centered windows are only supported in row frames");
		if (frame_type == FRAME_RANGE) {
			if (((wstart->token == SQL_PRECEDING || wstart->token == SQL_FOLLOWING) && rstart->token != SQL_PRECEDING && rstart->token != SQL_CURRENT_ROW && rstart->token != SQL_FOLLOWING) ||
				((wend->token == SQL_PRECEDING || wend->token == SQL_FOLLOWING) && rend->token != SQL_PRECEDING && rend->token != SQL_CURRENT_ROW && rend->token != SQL_FOLLOWING)) {
				if (list_empty(obe))
					return sql_error(sql, 02, SQLSTATE(42000) "RANGE frame with PRECEDING/FOLLOWING offset requires an order by expression");
				if (list_length(obe) > 1)
					return sql_error(sql, 02, SQLSTATE(42000) "RANGE with offset PRECEDING/FOLLOWING requires exactly one ORDER BY column");
			}
		}

		if (list_empty(obe) && frame_type == FRAME_RANGE) { /* window functions are weird */
			frame_type = FRAME_ALL;
			shortcut = true;
		} else if (!is_value && (rstart->token == SQL_PRECEDING || rstart->token == SQL_CURRENT_ROW || rstart->token == SQL_FOLLOWING) && rstart->type == type_int &&
			(rend->token == SQL_PRECEDING || rend->token == SQL_CURRENT_ROW || rend->token == SQL_FOLLOWING) && rend->type == type_int) {
			 /* special cases, don't calculate bounds */
			if (frame_type != FRAME_ROWS && rstart->data.i_val == UNBOUNDED_PRECEDING_BOUND && rend->data.i_val == CURRENT_ROW_BOUND) {
				frame_type = FRAME_UNBOUNDED_TILL_CURRENT_ROW;
				shortcut = true;
			} else if (frame_type != FRAME_ROWS && rstart->data.i_val == CURRENT_ROW_BOUND && rend->data.i_val == UNBOUNDED_FOLLOWING_BOUND) {
				frame_type = FRAME_CURRENT_ROW_TILL_UNBOUNDED;
				shortcut = true;
			} else if (rstart->data.i_val == UNBOUNDED_PRECEDING_BOUND && rend->data.i_val == UNBOUNDED_FOLLOWING_BOUND) {
				frame_type = FRAME_ALL;
				shortcut = true;
			} else if (rstart->data.i_val == CURRENT_ROW_BOUND && rend->data.i_val == CURRENT_ROW_BOUND) {
				frame_type = FRAME_CURRENT_ROW;
				shortcut = true;
			}
		}
		if (!shortcut) {
			if (!(fstart = calculate_window_bound(query, p, wstart->token, rstart, ie, frame_type, f | sql_window)))
				return NULL;
			if (!(fend = calculate_window_bound(query, p, wend->token, rend, ie, frame_type, f | sql_window)))
				return NULL;
			if (!generate_window_bound_call(sql, &start, &eend, gbe ? pe : NULL, ie, fstart, fend, frame_type, excl,
											wstart->token, wend->token))
				return NULL;
		}
	} else if (supports_frames) { /* for analytic functions with no frame clause, we use the standard default values */
		if (is_value) {
			sql_subtype *bound_tp = sql_bind_localtype("lng"), *bt = (frame_type == FRAME_ROWS || frame_type == FRAME_GROUPS) ? bound_tp : exp_subtype(ie);
			unsigned char sclass = bt->type->eclass;

			fstart = exp_atom(sql->sa, atom_max_value(sql->sa, EC_NUMERIC(sclass) ? bt : bound_tp));
			fend = order_by_clause ? exp_atom(sql->sa, atom_zero_value(sql->sa, EC_NUMERIC(sclass) ? bt : bound_tp)) :
									 exp_atom(sql->sa, atom_max_value(sql->sa, EC_NUMERIC(sclass) ? bt : bound_tp));

			if (generate_window_bound_call(sql, &start, &eend, gbe ? pe : NULL, ie, fstart, fend, frame_type, EXCLUDE_NONE, SQL_PRECEDING, SQL_FOLLOWING) == NULL)
				return NULL;
		} else {
			frame_type = list_empty(obe) ? FRAME_ALL : FRAME_UNBOUNDED_TILL_CURRENT_ROW;
		}
	}

	args = sa_list(sql->sa);
	for (node *n = fargs->h ; n ; n = n->next)
		list_append(args, n->data);
	list_append(args, pe);
	list_append(args, oe);
	if (supports_frames) {
		list_append(args, exp_atom_int(sql->sa, frame_type));
		list_append(args, start ? start : exp_atom_oid(sql->sa, 1));
		list_append(args, eend ? eend : exp_atom_oid(sql->sa, 1));
	}
	call = exp_rank_op(sql->sa, list_empty(args) ? NULL : args, gbe, obe, wf);
	*rel = p;
	return call;
}

sql_exp *
rel_value_exp2(sql_query *query, sql_rel **rel, symbol *se, int f, exp_kind ek)
{
	mvc *sql = query->sql;
	if (!se)
		return NULL;

	if (mvc_highwater(sql))
		return sql_error(sql, 10, SQLSTATE(42000) "Query too complex: running out of stack space");

	if (rel && *rel && (*rel)->card == CARD_AGGR) { /* group by expression case, handle it before */
		sql_exp *exp = NULL;
		if (!is_sql_aggr(f) && !is_sql_window(f))
			exp = frame_get_groupby_expression(sql, se);
		if (sql->errstr[0] != '\0')
			return NULL;
		if (exp) {
			sql_exp *res = exp_ref(sql, exp);
			res->card = (*rel)->card;
			if (se->token == SQL_AGGR) {
				dlist *l = se->data.lval;
				int distinct = l->h->next->data.i_val;
				if (distinct)
					set_distinct(res);
			}
			if (!query_has_outer(query) && is_groupby((*rel)->op))
				res = rel_groupby_add_aggr(sql, *rel, res);
			return res;
		}
	}

	switch (se->token) {
	case SQL_OP:
		return rel_op(query, rel, se, f, ek);
	case SQL_UNOP:
		return rel_unop(query, rel, se, f, ek);
	case SQL_BINOP:
		return rel_binop(query, rel, se, f, ek);
	case SQL_NOP:
		return rel_nop(query, rel, se, f, ek);
	case SQL_AGGR:
		return rel_aggr(query, rel, se, f);
	case SQL_WINDOW:
		return rel_rankop(query, rel, se, f);
	case SQL_IDENT:
	case SQL_COLUMN:
		return rel_column_ref(query, rel, se, f );
	case SQL_NAME: {
		dlist *l = se->data.lval;
		const char *sname = qname_schema(l);
		const char *vname = qname_schema_object(l);
		return rel_exp_variable_on_scope(sql, sname, vname);
	}
	case SQL_VALUES:
	case SQL_WITH:
	case SQL_SELECT: {
		sql_rel *r = NULL;

		if (is_psm_call(f) || is_sql_merge(f))
			return sql_error(sql, 02, SQLSTATE(42000) "%s: subqueries not supported inside %s", is_psm_call(f) ? "CALL" : "MERGE", is_psm_call(f) ? "CALL statements" : "MERGE conditions");
		if (rel && *rel)
			query_push_outer(query, *rel, f);
		if (se->token == SQL_WITH) {
			r = rel_with_query(query, se);
		} else if (se->token == SQL_VALUES) {
			r = rel_values(query, se, NULL);
		} else {
			assert(se->token == SQL_SELECT);
			exp_kind nek = ek;
			nek.aggr = is_sql_aggr(f);
			if (is_sql_no_subquery(f))
				return sql_error(sql, 02, SQLSTATE(42000) "SELECT: subquery not allowed");

			r = rel_subquery(query, se, nek);
			if (r)
				exps_label(sql, r->exps);
		}
		if (rel && *rel) {
			*rel = query_pop_outer(query);
			if (is_sql_join(f) && is_groupby((*rel)->op)) {
				return sql_error(sql, 05, SQLSTATE(42000) "SELECT: aggregate functions not allowed in JOIN conditions");
			} else if (is_sql_where(f) && is_groupby((*rel)->op)) {
				return sql_error(sql, 02, SQLSTATE(42000) "SELECT: aggregate functions not allowed in WHERE clause");
			} else if ((is_sql_update_set(f) || is_sql_psm(f)) && is_groupby((*rel)->op)) {
				return sql_error(sql, 02, SQLSTATE(42000) "SELECT: aggregate functions not allowed in SET, WHILE, IF, ELSE, CASE, WHEN, RETURN, ANALYZE clauses");
			}
		}
		if (!r)
			return NULL;
		if (ek.type == type_value && ek.card <= card_set && is_project(r->op) && list_length(r->exps) > 1)
			return sql_error(sql, 02, SQLSTATE(42000) "SELECT: subquery must return only one column");
		if (ek.type == type_relation && is_project(r->op) && list_length(r->exps) != ek.type)
			return sql_error(sql, 02, SQLSTATE(42000) "SELECT: subquery has too %s columns", list_length(r->exps) < ek.type ? "few" : "many");
		if (ek.type == type_value && list_length(r->exps) == 1 && !is_sql_psm(f)) /* for now don't rename multi attribute results */
			r = rel_zero_or_one(sql, r, ek);
		return exp_rel(sql, r);
	}
	case SQL_TABLE: {
		/* turn a subquery into a tabular result */
		*rel = rel_selects(query, se->data.sym);
		if (*rel)
			return lastexp(*rel);
		return NULL;
	}
	case SQL_PARAMETER: {
		assert(se->type == type_int);
		sql_arg *a = sql_bind_paramnr(sql, se->data.i_val);
		if (sql->emode != m_prepare) {
			if (a && a->name && a->name[0])
				return sql_error(sql, 02, SQLSTATE(42000) "SELECT: named placeholder ('%s') but named values list is missing", a->name);
			else
				return sql_error(sql, 02, SQLSTATE(42000) "SELECT: parameters ('?') not allowed in normal queries, use PREPARE");
		}
		return exp_atom_ref(sql->sa, se->data.i_val, a?&a->type:NULL);
	}
	case SQL_NULL:
		return exp_null(sql->sa, sql_bind_localtype("void"));
	case SQL_NEXT:
		return rel_next_value_for(sql, se);
	case SQL_CAST:
		return rel_cast(query, rel, se, f);
	case SQL_CASE:
	case SQL_COALESCE:
	case SQL_NULLIF:
		return rel_case_exp(query, rel, se, f);
	case SQL_RANK:
		return sql_error(sql, 02, SQLSTATE(42000) "SELECT: window function %s requires an OVER clause", qname_schema_object(se->data.lval->h->data.lval));
	case SQL_XMLELEMENT:
	case SQL_XMLFOREST:
	case SQL_XMLCOMMENT:
	case SQL_XMLATTRIBUTE:
	case SQL_XMLCONCAT:
	case SQL_XMLDOCUMENT:
	case SQL_XMLPI:
	case SQL_XMLTEXT:
		return rel_xml(query, rel, se, f, ek);
	default:
		return rel_logical_value_exp(query, rel, se, f, ek);
	}
}

static int exps_has_rank(list *exps);

static int
exp_has_rank(sql_exp *e)
{
	switch(e->type) {
	case e_convert:
		return exp_has_rank(e->l);
	case e_func:
		if (e->r)
			return 1;
		/* fall through */
	case e_aggr:
		return exps_has_rank(e->l);
	case e_cmp:
		if (e->flag == cmp_or || e->flag == cmp_filter)
			return exps_has_rank(e->l) || exps_has_rank(e->r);
		if (e->flag == cmp_in || e->flag == cmp_notin)
			return exp_has_rank(e->l) || exps_has_rank(e->r);
		return exp_has_rank(e->l) || exp_has_rank(e->r) || (e->f && exp_has_rank(e->f));
	default:
		return 0;
	}
}

/* TODO create exps_has (list, fptr ) */
static int
exps_has_rank(list *exps)
{
	if (!exps || list_empty(exps))
		return 0;
	for(node *n = exps->h; n; n=n->next){
		sql_exp *e = n->data;

		if (exp_has_rank(e))
			return 1;
	}
	return 0;
}

sql_exp *
rel_value_exp(sql_query *query, sql_rel **rel, symbol *se, int f, exp_kind ek)
{
	if (!se)
		return NULL;

	if (mvc_highwater(query->sql))
		return sql_error(query->sql, 10, SQLSTATE(42000) "Query too complex: running out of stack space");

	sql_exp *e = rel_value_exp2(query, rel, se, f, ek);
	if (e && (se->token == SQL_SELECT || se->token == SQL_TABLE) && !exp_is_rel(e)) {
		assert(*rel);
		return rel_lastexp(query->sql, *rel);
	}
	return e;
}

static sql_exp *
column_exp(sql_query *query, sql_rel **rel, symbol *column_e, int f)
{
	dlist *l = column_e->data.lval;
	exp_kind ek = {type_value, card_column, FALSE};
	sql_exp *ve;

	if (f == sql_sel && rel && *rel && (*rel)->card < CARD_AGGR)
		ek.card = card_value;
	ve = rel_value_exp(query, rel, l->h->data.sym, f, ek);
	if (!ve)
		return NULL;
	/* AS name */
	if (ve && l->h->next->data.sval)
		exp_setname(query->sql, ve, NULL, l->h->next->data.sval);
	return ve;
}

static int
exp_is_not_intern(sql_exp *e)
{
	return is_intern(e)?-1:0;
}

static void
rel_remove_internal_exp(sql_rel *rel)
{
	if (rel->exps) {
		list *n_exps = list_select(rel->exps, rel, (fcmp)&exp_is_not_intern, (fdup)NULL);

		rel->exps = n_exps;
	}
}

static inline int
exp_key(sql_exp *e)
{
	if (e->alias.name)
		return hash_key(e->alias.name);
	return 0;
}

static list *
group_merge_exps(mvc *sql, list *gexps, list *exps)
{
	int nexps = list_length(gexps) + list_length(exps);

	sql_hash *ht = hash_new(sql->ta, nexps, (fkeyvalue)&exp_key);

	for (node *n = gexps->h; n ; n = n->next) { /* first add grouping expressions */
		sql_exp *e = n->data;
		int key = ht->key(e);

		hash_add(ht, key, e);
	}

	for (node *n = exps->h; n ; n = n->next) { /* then test if the new grouping expressions are already there */
		sql_exp *e = n->data;
		int key = ht->key(e);
		sql_hash_e *he = ht->buckets[key&(ht->size-1)];
		bool duplicates = false;

		for (; he && !duplicates; he = he->chain) {
			sql_exp *f = he->value;

			if (!exp_equal(e, f))
				duplicates = true;
		}
		hash_add(ht, key, e);
		if (!duplicates) {
			list_append(gexps, e);
			n->data = exp_ref(sql, e);
		}
	}
	return gexps;
}

static list *
rel_table_exp(sql_query *query, sql_rel **rel, symbol *column_e, bool single_exp )
{
	mvc *sql = query->sql;
	if (column_e->token == SQL_TABLE && column_e->data.lval->h->type == type_symbol) {
		sql_rel *r;

		if (!is_project((*rel)->op))
			return NULL;
		r = rel_named_table_function(query, (*rel)->l, column_e, 0, NULL);
		if (!r)
			return NULL;
		*rel = r;
		return sa_list(sql->sa);
	} else if (column_e->token == SQL_TABLE) {
		char *tname = column_e->data.lval->h->data.sval;
		list *exps = NULL;
		sql_rel *project = *rel, *groupby = NULL;

		/* if there's a group by relation in the tree, skip it for the '*' case and use the underlying projection */
		if (project) {
			while (is_groupby(project->op) || is_select(project->op)) {
				if (is_groupby(project->op))
					groupby = project;
				if (project->l)
					project = project->l;
			}
			assert(project);
		}

		if (project->op == op_project && project->l && project == *rel && !tname && !rel_is_ref(project) && !need_distinct(project) && single_exp) {
			sql_rel *l = project->l;
			if (!l || !is_project(l->op) || list_length(project->exps) == list_length(l->exps)) {
				rel_remove_internal_exp(*rel);
				exps = project->exps;
				*rel = project->l;
			}
		}
		if ((exps || (exps = rel_table_projections(sql, project, tname, 0)) != NULL) && !list_empty(exps)) {
			if (!(exps = check_distinct_exp_names(sql, exps)))
				return sql_error(sql, 02, SQLSTATE(42000) "Duplicate column names in table%s%s%s projection list", tname ? " '" : "", tname ? tname : "", tname ? "'" : "");
			if (groupby) {
				groupby->exps = group_merge_exps(sql, groupby->exps, exps);
				for (node *n = groupby->exps->h ; n ; n = n->next) {
					sql_exp *e = n->data;

					if (e->card > groupby->card) {
						if (exp_name(e) && !has_label(e))
							return sql_error(sql, ERR_GROUPBY, SQLSTATE(42000) "SELECT: cannot use non GROUP BY column '%s' in query results without an aggregate function", exp_name(e));
						return sql_error(sql, ERR_GROUPBY, SQLSTATE(42000) "SELECT: cannot use non GROUP BY column in query results without an aggregate function");
					}
				}
			}
			return exps;
		}
		if (!tname)
			return sql_error(sql, 02, SQLSTATE(42000) "Table expression without table name");
		return sql_error(sql, 02, SQLSTATE(42000) "Column expression Table '%s' unknown", tname);
	}
	return NULL;
}

sql_exp *
rel_column_exp(sql_query *query, sql_rel **rel, symbol *column_e, int f)
{
	if (column_e->token == SQL_COLUMN || column_e->token == SQL_IDENT)
		return column_exp(query, rel, column_e, f);
	return NULL;
}

static sql_rel*
rel_where_groupby_nodes(sql_query *query, sql_rel *rel, SelectNode *sn, int *group_totals)
{
	mvc *sql = query->sql;

	if (sn->where) {
		rel = rel_logical_exp(query, rel, sn->where, sql_where);
		if (!rel) {
			if (sql->errstr[0] == 0)
				return sql_error(sql, 02, SQLSTATE(42000) "Subquery result missing");
			return NULL;
		}
	}
	query_processed(query);

	if (rel && sn->groupby) {
		list *gbe = NULL, *sets = NULL;
		int all = 0;
		if (sn->groupby->data.lval == NULL) { /* ALL */
			all = 1;
		} else {
			for (dnode *o = sn->groupby->data.lval->h; o ; o = o->next) {
				symbol *grouping = o->data.sym;
				if (grouping->token == SQL_ROLLUP || grouping->token == SQL_CUBE || grouping->token == SQL_GROUPING_SETS) {
					*group_totals |= sql_group_totals;
					break;
				}
			}
			gbe = rel_groupings(query, &rel, sn->groupby, sn->selection, sql_sel | sql_groupby | *group_totals, false, &sets);
			if (!gbe)
				return NULL;
		}
		rel = rel_groupby(sql, rel, gbe);
		if (rel && all)
			rel->flag = 2;
		if (sets && list_length(sets) > 1) { /* if there is only one combination, there is no reason to generate unions */
			prop *p = prop_create(sql->sa, PROP_GROUPINGS, rel->p);
			p->value.pval = sets;
			rel->p = p;
		}
	}

	if (rel && sn->having) {
		/* having implies group by, ie if not supplied do a group by */
		if (rel->op != op_groupby)
			rel = rel_groupby(sql, rel, NULL);
	}
	query_processed(query);
	return rel;
}

static sql_rel*
rel_having_limits_nodes(sql_query *query, sql_rel *rel, SelectNode *sn, exp_kind ek, int group_totals)
{
	mvc *sql = query->sql;
	sql_rel *inner = NULL;
	int single_value = 1;

	if (is_project(rel->op) && rel->l) {
		inner = rel->l;
		single_value = 0;
	}

	if (sn->having) {
		if (inner && is_groupby(inner->op))
			set_processed(inner);
		if (!(inner = rel_logical_exp(query, inner, sn->having, sql_having | group_totals)))
			return NULL;
		if (inner->exps && exps_card(inner->exps) > CARD_AGGR)
			return sql_error(sql, 02, SQLSTATE(42000) "SELECT: cannot compare sets with values, probably an aggregate function missing");
		if (!single_value)
			rel->l = inner;
	}

	if (rel && sn->distinct)
		rel = rel_distinct(rel);

	if (rel && sn->orderby) {
		list *obe = NULL;
		sql_rel *sel = NULL, *l = rel->l;

		/* project( select ) */
		if (sn->having && is_select(l->op)) {
			sel = l;
			rel->l = l->l;
		}
		rel = rel_orderby(sql, rel);
		set_processed(rel);
		obe = rel_order_by(query, &rel, sn->orderby, sn->distinct, sql_orderby | group_totals);
		if (!obe)
			return NULL;
		rel->r = obe;
		if (sel) {
			sql_rel *o = rel, *p = o->l;
			p->l = sel;
		}
	}
	if (!rel)
		return NULL;

	if (sn->limit || sn->offset) {
		sql_subtype *lng = sql_bind_localtype("lng");
		list *exps = new_exp_list(sql->sa);

		if (sn->limit) {
			sql_exp *l = rel_value_exp(query, NULL, sn->limit, 0, ek);

			if (!l || !(l=exp_check_type(sql, lng, NULL, l, type_equal)))
				return NULL;
			if ((ek.card != card_relation && sn->limit) &&
				(ek.card == card_value && sn->limit)) {
				sql_subfunc *zero_or_one = sql_bind_func(sql, "sys", "zero_or_one", exp_subtype(l), NULL, F_AGGR, true, true);
				l = exp_aggr1(sql->sa, l, zero_or_one, 0, 0, CARD_ATOM, has_nil(l));
			}
			list_append(exps, l);
		} else
			list_append(exps, exp_atom(sql->sa, atom_general(sql->sa, lng, NULL, 0)));
		if (sn->offset) {
			sql_exp *o = rel_value_exp( query, NULL, sn->offset, 0, ek);
			if (!o || !(o=exp_check_type(sql, lng, NULL, o, type_equal)))
				return NULL;
			list_append(exps, o);
		}
		rel = rel_topn(sql->sa, rel, exps);
	}

	if (sn->sample || sn->seed) {
		list *exps = new_exp_list(sql->sa);

		if (sn->sample) {
			sql_exp *s = rel_value_exp(query, NULL, sn->sample, 0, ek);
			if (!s)
				return NULL;
			if (!exp_subtype(s) && rel_set_type_param(sql, sql_bind_localtype("lng"), NULL, s, 0) < 0)
				return NULL;
			list_append(exps, s);
		} else {
			assert(sn->seed);
			return sql_error(sql, 02, SQLSTATE(42000) "SEED: cannot have SEED without SAMPLE");
		}
		if (sn->seed) {
			sql_exp *e = rel_value_exp(query, NULL, sn->seed, 0, ek);
			if (!e || !(e=exp_check_type(sql, sql_bind_localtype("int"), NULL, e, type_equal)))
				return NULL;
			list_append(exps, e);
		}
		rel = rel_sample(sql->sa, rel, exps);
	}

	/* after parsing the current query, set the group by relation as processed */
	if (!sn->having && inner && is_groupby(inner->op))
		set_processed(inner);
	if (rel)
		set_processed(rel);
	return rel;
}

static sql_rel *
join_on_column_name(sql_query *query, sql_rel *rel, sql_rel *t1, sql_rel *t2, int op, int l_nil, int r_nil)
{
	mvc *sql = query->sql;
	int found = 0, full = (op == op_full), right = (op == op_right);
	list *exps = rel_projections(sql, t1, NULL, 1, 0);
	list *r_exps = rel_projections(sql, t2, NULL, 1, 0);
	list *outexps = new_exp_list(sql->sa);

	if (!exps || !r_exps)
		return NULL;
	for (node *n = exps->h; n; n = n->next) {
		sql_exp *le = n->data;
		int multi = 0;
		const char *rname = exp_relname(le), *name = exp_name(le);
		sql_exp *re = exps_bind_column(r_exps, name, NULL, &multi, 0);

		if (re) {
			if (multi)
				return sql_error(sql, ERR_AMBIGUOUS, SQLSTATE(42000) "NATURAL JOIN: common column name '%s' appears more than once in right table", rname);
			multi = 0;
			le = exps_bind_column(exps, name, NULL, &multi, 0);
			if (multi)
				return sql_error(sql, ERR_AMBIGUOUS, SQLSTATE(42000) "NATURAL JOIN: common column name '%s' appears more than once in left table", rname);

			found = 1;
			if (!(rel = rel_compare_exp(query, rel, le, re, "=", TRUE, 0, 0, 0, 0)))
				return NULL;
			list_remove_data(r_exps, NULL, re);
			if (full) {
				sql_exp *cond = rel_unop_(sql, rel, le, "sys", "isnull", card_value);
				if (!cond)
					return NULL;
				set_has_no_nil(cond);
				if (rel_convert_types(sql, NULL, NULL, &le, &re, 1, type_equal_no_any) < 0)
					return NULL;
				if (!(le = rel_nop_(sql, rel, cond, re, le, NULL, "sys", "ifthenelse", card_value)))
					return NULL;
			} else if (right) {
				le = re;
			}
			exp_setname(sql, le, rname, name);
			set_not_unique(le);
			append(outexps, le);
		} else {
			if (l_nil)
				set_has_nil(le);
			set_not_unique(le);
			append(outexps, le);
		}
	}
	if (!found)
		return sql_error(sql, 02, SQLSTATE(42000) "JOIN: no columns of tables '%s' and '%s' match", rel_name(t1)?rel_name(t1):"", rel_name(t2)?rel_name(t2):"");
	for (node *n = r_exps->h; n; n = n->next) {
		sql_exp *re = n->data;
		if (r_nil)
			set_has_nil(re);
		set_not_unique(re);
		append(outexps, re);
	}
	rel = rel_project(sql->sa, rel, outexps);
	return rel;
}

static sql_rel *
rel_select_exp(sql_query *query, sql_rel *rel, SelectNode *sn, exp_kind ek)
{
	mvc *sql = query->sql;
	sql_rel *inner = NULL;
	int group_totals = 0;
	list *pexps = NULL;

	assert(sn->s.token == SQL_SELECT);
	if (!sn->selection)
		return sql_error(sql, 02, SQLSTATE(42000) "SELECT: the selection or from part is missing");

	if (!rel)
		rel = rel_project_exp(sql, exp_atom_bool(sql->sa, 1));
	rel = rel_where_groupby_nodes(query, rel, sn, &group_totals);
	if (sql->session->status) /* rel might be NULL as input, so we have to check for the session status for errors */
		return NULL;

	inner = rel;
	pexps = sa_list(sql->sa);
	for (dnode *n = sn->selection->h; n; n = n->next) {
		/* Here we could get real column expressions
		 * (including single atoms) but also table results.
		 * Therefore we try both rel_column_exp
		 * and rel_table_exp.
		 */
		list *te = NULL;
		sql_exp *ce = rel_column_exp(query, &inner, n->data.sym, sql_sel | group_totals | (ek.aggr?sql_aggr:0));

		if (ce) {
			if (inner && inner->flag && is_groupby(inner->op)) {
				int found = 0;
				list *gbe = inner->r;
				/* flag == 2 just add to group by/ aggrs and ref-to pexps*/
				/* flag == 1 find group by exp referencing this column nr */
				if (inner->flag == 2) {
					if (ce->card > CARD_AGGR) {
						if (!gbe)
							inner->r = gbe = sa_list(sql->sa);
						append(gbe, ce);
						ce = exp_ref(sql, ce);
						ce->card = CARD_AGGR;
						list_append(inner->exps, ce);
						ce = exp_ref(sql, ce);
						found = 1;
					}
				} else {
					for(node *n = gbe->h; n && !found; n = n->next) {
						sql_exp *e = n->data;
						if (is_atom(e->type) && !e->alias.name) {
							atom *a = e->l;
							int nr = (int)atom_get_int(a);
							if (nr == (list_length(pexps) + 1)) {
								n->data = ce;
								ce = exp_ref(sql, ce);
								ce->card = CARD_AGGR;
								list_append(inner->exps, ce);
								ce = exp_ref(sql, ce);
								found = 1;
							}
						}
					}
				}
			}
			pexps = append(pexps, ce);
			rel = inner;
			continue;
		} else {
			te = rel_table_exp(query, &rel, n->data.sym, !list_length(pexps) && !n->next);
		}
		if (!ce && !te) {
			if (sql->errstr[0])
				return NULL;
			return sql_error(sql, 02, SQLSTATE(42000) "SELECT: subquery result missing");
		}
		/* here we should merge the column expressions we
		 * obtained so far with the table expression, ie
		 * t1.* or a subquery.
		 */
		pexps = list_merge(pexps, te, (fdup)NULL);
	}
	if (rel && is_groupby(rel->op) && rel->flag) {
		list *gbe = rel->r;
		if (!list_empty(gbe)) {
			for (node *n=gbe->h; n; n = n->next) {
				sql_exp *e = n->data;
				if (rel->flag == 1 && is_atom(e->type) && !e->alias.name) {
					atom *a = e->l;
					int nr = (int)atom_get_int(a);
					return sql_error(sql, 02, SQLSTATE(42000) "SELECT: GROUP BY position %d is not in select list", nr);
				}
				if (exp_has_aggr(rel, e))
					return sql_error(sql, 02, SQLSTATE(42000) "SELECT: aggregate functions are not allowed in GROUP BY");
			}
		}
	}
	if (rel && is_groupby(rel->op) && (!sn->groupby || rel->flag) && !is_processed(rel)) {
		for (node *n=pexps->h; n; n = n->next) {
			sql_exp *ce = n->data;
			if (rel->card < ce->card && !exp_is_aggr(rel, ce)) {
				if (exp_name(ce) && !has_label(ce))
					return sql_error(sql, ERR_GROUPBY, SQLSTATE(42000) "SELECT: cannot use non GROUP BY column '%s' in query results without an aggregate function", exp_name(ce));
				return sql_error(sql, ERR_GROUPBY, SQLSTATE(42000) "SELECT: cannot use non GROUP BY column in query results without an aggregate function");
			}
		}
		set_processed(rel);
	}
	rel = rel_project(sql->sa, rel, pexps);

	rel = rel_having_limits_nodes(query, rel, sn, ek, group_totals);
	return rel;
}

static sql_rel*
rel_unique_names(mvc *sql, sql_rel *rel)
{
	list *l;

	if (!is_project(rel->op))
		return rel;
	l = sa_list(sql->sa);
	for (node *n = rel->exps->h; n; n = n->next) {
		sql_exp *e = n->data;
		const char *name = exp_name(e);

		/* If there are two identical expression names, there will be ambiguity */
		if (!name || exps_bind_column(l, name, NULL, NULL, 0))
			exp_label(sql->sa, e, ++sql->label);
		append(l,e);
	}
	rel->exps = l;
	return rel;
}

static sql_rel *
rel_query(sql_query *query, symbol *sq, exp_kind ek)
{
	mvc *sql = query->sql;
	sql_rel *res = NULL;
	SelectNode *sn = NULL;

	if (sq->token != SQL_SELECT)
		return table_ref(query, sq, 0, NULL);

	/* select ... into is currently not handled here ! */
	sn = (SelectNode *) sq;
	if (sn->into)
		return NULL;

	if (ek.card != card_relation && sn->orderby)
		return sql_error(sql, 01, SQLSTATE(42000) "SELECT: ORDER BY only allowed on outermost SELECT");

	if (sn->window) {
		dlist *wl = sn->window->data.lval;
		for (dnode *n = wl->h; n ; n = n->next) {
			dlist *wd = n->data.sym->data.lval;
			const char *name = wd->h->data.sval;
			dlist *wdef = wd->h->next->data.lval;
			if (frame_get_window_def(sql, name, NULL)) {
				return sql_error(sql, 01, SQLSTATE(42000) "SELECT: Redefinition of window '%s'", name);
			} else if (!frame_push_window_def(sql, name, wdef)) {
				return sql_error(sql, 02, SQLSTATE(HY013) MAL_MALLOC_FAIL);
			}
		}
	}

	if (sn->from) {
		dlist *fl = sn->from->data.lval;
		sql_rel *fnd = NULL;
		list *refs = new_exp_list(sql->sa); /* Keep list of relation names in order to test for duplicates */

		for (dnode *n = fl->h; n ; n = n->next) {
			int lateral = check_is_lateral(n->data.sym);

			/* just used current expression */
			if (lateral && res)
				query_push_outer(query, res, sql_from);
			fnd = table_ref(query, n->data.sym, lateral, refs);
			if (lateral && res)
				res = query_pop_outer(query);
			if (!fnd)
				break;
			if (res) {
				res = rel_crossproduct(sql->sa, res, fnd, op_join);
				if (lateral)
					set_dependent(res);
			} else {
				res = fnd;
			}
		}
		if (!fnd) {
			if (res)
				rel_destroy(res);
			return NULL;
		}
	} else if (!query_has_outer(query) || !res) {/* only on top level query */
		return rel_select_exp(query, NULL, sn, ek);
	}

	sql_rel *rel = NULL;
	if (res)
		rel = rel_select_exp(query, res, sn, ek);
	if (!rel && res)
		rel_destroy(res);
	return rel;
}

/* NOTE: does NOT "set" query but instead generate set ops (union, except, intersect) */
static sql_rel *
rel_setquery_corresponding(sql_query *query, sql_rel *l, sql_rel *r, dlist *cols, int op, int outer, bool n_ary_op)
{
	mvc *sql = query->sql;
	const char *opname = op==SQL_EXCEPT?"EXCEPT":op==SQL_INTERSECT?"INTERSECT":outer?"OUTER UNION":"UNION";
	list *lexps = sa_list(query->sql->sa), *rexps = sa_list(query->sql->sa);
	if (!lexps || !rexps)
		return NULL;
	assert(cols);
	if (dlist_length(cols)) {
		for (dnode *dn = cols->h; dn; dn = dn ->next) {
			char *nm = dn->data.sym->data.lval->h->data.sval;
			sql_exp *ls, *rs;

			if (!(ls = rel_bind_column(sql, l, nm, sql_where | sql_join, 0)) && sql->session->status == -ERR_AMBIGUOUS)
				return NULL;
			if (!(rs = rel_bind_column(sql, r, nm, sql_where | sql_join, 0)) && sql->session->status == -ERR_AMBIGUOUS)
				return NULL;
			if ((!outer && (!ls || !rs)) || (outer && !ls && !rs))
				return sql_error(sql, 02, SQLSTATE(42000) "%s: tables '%s' and '%s' do not have a matching column '%s'", opname, rel_name(l)?rel_name(l):"", rel_name(r)?rel_name(r):"", nm);
			if (outer && !ls)
				ls = exp_null(sql->sa, exp_subtype(rs));
			if (outer && !rs)
				rs = exp_null(sql->sa, exp_subtype(ls));
			append(lexps, ls);
			append(rexps, rs);
		}
	} else {
		int found = 0;
		list *exps = rel_projections(sql, l, NULL, 1, 0), *r_exps = rel_projections(sql, r, NULL, 1, 0);
		if (!exps || !r_exps)
			return NULL;
		/* find cols which exist on both sides */
		for (node *n = exps->h; n; n = n->next) {
			sql_exp *le = n->data;
			int multi = 0;
			const char *rname = exp_relname(le), *name = exp_name(le);
			sql_exp *re = exps_bind_column(r_exps, name, NULL, &multi, 0);
			if (re) {
				if (multi)
					return sql_error(sql, ERR_AMBIGUOUS, SQLSTATE(42000) "%s: common column name '%s' appears more than once in right table", opname, rname);
				multi = 0;
				le = exps_bind_column(exps, name, NULL, &multi, 0);
				if (multi)
					return sql_error(sql, ERR_AMBIGUOUS, SQLSTATE(42000) "%s: common column name '%s' appears more than once in left table", opname, rname);

				found = 1;
				append(lexps, le);
				append(rexps, re);
				list_remove_data(r_exps, NULL, re);
			} else if (outer) {
				append(lexps, le);
				re = exp_null(sql->sa, exp_subtype(le));
				append(rexps, re); /* nils */
			}
		}
		if (!found)
			return sql_error(sql, 02, SQLSTATE(42000) "%s: no columns of tables '%s' and '%s' match", opname, rel_name(l)?rel_name(l):"", rel_name(r)?rel_name(r):"");
		if (outer) {
			for (node *n = r_exps->h; n; n = n->next) {
				sql_exp *re = n->data, *le;
				append(rexps, re);
				le = exp_null(sql->sa, exp_subtype(re));
				append(lexps, le); /* nils */
			}
		}
	}
	return n_ary_op ?
		rel_setop_n_ary_check_types(sql, l, r, lexps, rexps, (operator_type)op) :
		rel_setop_check_types(sql, l, r, lexps, rexps, (operator_type)op);
}

static sql_rel *
rel_setquery_(sql_query *query, sql_rel *l, sql_rel *r, dlist *cols, int op, int outer)
{
	mvc *sql = query->sql;
	sql_rel *rel;

	if (outer && !cols)
			return sql_error(sql, 02, SQLSTATE(42000) "UNION: OUTER needs to be combined with CORRESPONDING [ BY ( column list ) ]");
	if (!cols) {
		list *ls, *rs;

		l = rel_unique_names(sql, l);
		r = rel_unique_names(sql, r);
		ls = rel_projections(sql, l, NULL, 0, 1);
		rs = rel_projections(sql, r, NULL, 0, 1);
		rel = rel_setop_check_types(sql, l, r, ls, rs, (operator_type)op);
	} else {
		rel = rel_setquery_corresponding(query, l, r, cols, op, outer, false);
	}
	if (rel) {
		rel_setop_set_exps(sql, rel, rel_projections(sql, rel, NULL, 0, 1), false);
		set_processed(rel);
	}
	return rel;
}

/* Generate n-ary set operator */
static sql_rel *
rel_setquery_n_ary_(sql_query *query, sql_rel *l, sql_rel *r, dlist *cols, int op, int outer)
{
	/* even though this is for a general n-ary operators in this phase of the query
	 * processing we gonna have only two operands (so technically it's binary). In
	 * general this op supports arbitrary number of operands.
	 */
	// TODO: for now we support only multi-union
	assert(op == op_munion);

	mvc *sql = query->sql;
	sql_rel *rel;

	if (outer && !cols)
			return sql_error(sql, 02, SQLSTATE(42000) "UNION: OUTER needs to be combined with CORRESPONDING [ BY ( column list ) ]");
	if (!cols) {
		// TODO: make rel_setop_n_ary_check_types to accept a list of rels
		// and a list of lists of exps
		list *ls, *rs;

		l = rel_unique_names(sql, l);
		r = rel_unique_names(sql, r);
		ls = rel_projections(sql, l, NULL, 0, 1);
		rs = rel_projections(sql, r, NULL, 0, 1);
		rel = rel_setop_n_ary_check_types(sql, l, r, ls, rs, (operator_type)op);
	} else {
		rel = rel_setquery_corresponding(query, l, r, cols, op, outer, true);
	}

	if (rel) {
		rel_setop_n_ary_set_exps(sql, rel, rel_projections(sql, rel, NULL, 0, 1), false);
		set_processed(rel);
	}

	return rel;

}

static sql_rel *
rel_setquery(sql_query *query, symbol *q)
{
	mvc *sql = query->sql;
	sql_rel *res = NULL;
	dnode *n = q->data.lval->h;
	symbol *tab_ref1 = n->data.sym;
	int distinct = n->next->data.i_val;
	dlist *corresponding = n->next->next->data.lval;
	symbol *tab_ref2 = n->next->next->next->data.sym;
	sql_rel *t1, *t2;

	assert(n->next->type == type_int);
	t1 = table_ref(query, tab_ref1, 0, NULL);
	if (!t1)
		return NULL;
	t2 = table_ref(query, tab_ref2, 0, NULL);
	if (!t2)
		return NULL;

	rel_remove_internal_exp(t1);
	rel_remove_internal_exp(t2);
	if (!corresponding && list_length(t1->exps) != list_length(t2->exps)) {
		int t1nrcols = list_length(t1->exps);
		int t2nrcols = list_length(t2->exps);
		const char *op = "UNION";
		if (q->token == SQL_EXCEPT)
			op = "EXCEPT";
		else if (q->token == SQL_INTERSECT)
			op = "INTERSECT";
		rel_destroy(t1);
		rel_destroy(t2);
		return sql_error(sql, 02, SQLSTATE(42000) "%s: column counts (%d and %d) do not match", op, t1nrcols, t2nrcols);
	}
	if ( q->token == SQL_UNION) {
		int outer = n->next->next->next->next->data.i_val;
		/* For EXCEPT/INTERSECT the group by is always done within the implementation */
		/* TODO add those later in an optimizer ! */
		if (t1 && distinct)
			t1 = rel_distinct(t1);
		if (t2 && distinct)
			t2 = rel_distinct(t2);
		// TODO: this has to be fixed
		/*res = rel_setquery_(query, t1, t2, corresponding, op_union, outer);*/
		res = rel_setquery_n_ary_(query, t1, t2, corresponding, op_munion, outer);
	} else if ( q->token == SQL_EXCEPT)
		res = rel_setquery_(query, t1, t2, corresponding, op_except, 0);
	else if ( q->token == SQL_INTERSECT)
		res = rel_setquery_(query, t1, t2, corresponding, op_inter, 0);
	if (res) {
		set_processed(res);
		if (distinct)
			res = rel_distinct(res);
	}
	return res;
}

static sql_rel *
rel_joinquery_(sql_query *query, symbol *tab1, int natural, jt jointype, symbol *tab2, symbol *js, list *refs)
{
	mvc *sql = query->sql;
	operator_type op = op_join;
	sql_rel *t1 = NULL, *t2 = NULL, *inner, *rel = NULL;
	int l_nil = 0, r_nil = 0, lateral = 0;

	switch(jointype) {
	case jt_inner:
	case jt_cross: op = op_join;
		break;
	case jt_left: op = op_left;
		r_nil = 1;
		break;
	case jt_right: op = op_right;
		l_nil = 1;
		break;
	case jt_full: op = op_full;
		l_nil = 1;
		r_nil = 1;
		break;
	}

	/* a dependent join cannot depend on the right side, so disable lateral check for right and full joins */
	lateral = (op == op_join || op == op_left) && check_is_lateral(tab2);
	t1 = table_ref(query, tab1, 0, refs);
	if (t1) {
		if (!lateral) {
			t2 = table_ref(query, tab2, 0, refs);
		} else {
			query_processed(query);
			query_push_outer(query, t1, sql_from);
			t2 = table_ref(query, tab2, 0, refs);
			t1 = query_pop_outer(query);
		}
	}
	if (!t1 || !t2)
		return NULL;

	query_processed(query);
	if (strcmp(rel_name(t1), rel_name(t2)) == 0) {
		return sql_error(sql, 02, SQLSTATE(42000) "SELECT: ERROR:  table name '%s' specified more than once", rel_name(t1));
	}
	inner = rel = rel_crossproduct(sql->sa, t1, t2, op);
	if (!rel)
		return NULL;
	if (lateral)
		set_dependent(rel);

	assert(jointype != jt_cross || (!natural && !js)); /* there are no natural cross joins, or cross joins with conditions */
	if (js && natural)
		return sql_error(sql, 02, SQLSTATE(42000) "SELECT: cannot have a NATURAL JOIN with a join specification (ON or USING)");
	if (jointype != jt_cross && !js && !natural)
		return sql_error(sql, 02, SQLSTATE(42000) "SELECT: must have NATURAL JOIN or a JOIN with a join specification (ON or USING)");

	if (js && js->token != SQL_USING) {	/* On sql_logical_exp */
		rel = rel_logical_exp(query, rel, js, sql_where | sql_join);
	} else if (js) {	/* using */
		char rname[16], *rnme;
		dnode *n = js->data.lval->h;
		list *outexps = new_exp_list(sql->sa), *exps;
		node *m;

		rnme = sa_strdup(sql->sa, number2name(rname, sizeof(rname), ++sql->label));
		for (; n; n = n->next) {
			char *nm = n->data.sval;
			sql_exp *cond, *ls, *rs;

			if (!(ls = rel_bind_column(sql, t1, nm, sql_where | sql_join, 0)) && sql->session->status == -ERR_AMBIGUOUS)
				return NULL;
			if (!(rs = rel_bind_column(sql, t2, nm, sql_where | sql_join, 0)) && sql->session->status == -ERR_AMBIGUOUS)
				return NULL;
			if (!ls || !rs)
				return sql_error(sql, 02, SQLSTATE(42000) "JOIN: tables '%s' and '%s' do not have a matching column '%s'", rel_name(t1)?rel_name(t1):"", rel_name(t2)?rel_name(t2):"", nm);
			if (!(rel = rel_compare_exp(query, rel, ls, rs, "=", TRUE, 0, 0, 0, 0)))
				return NULL;
			if (op != op_join) {
				if (!(cond = rel_unop_(sql, rel, ls, "sys", "isnull", card_value)))
					return NULL;
				set_has_no_nil(cond);
				if (rel_convert_types(sql, t1, t2, &ls, &rs, 1, type_equal) < 0)
					return NULL;
				if (!(ls = rel_nop_(sql, rel, cond, rs, ls, NULL, "sys", "ifthenelse", card_value)))
					return NULL;
			}
			exp_setname(sql, ls, rnme, nm);
			append(outexps, ls);
			if (!rel)
				return NULL;
		}
		exps = rel_projections(sql, t1, NULL, 1, 1);
		for (m = exps->h; m; m = m->next) {
			const char *nm = exp_name(m->data);
			int fnd = 0;

			for (n = js->data.lval->h; n; n = n->next) {
				if (strcmp(nm, n->data.sval) == 0) {
					fnd = 1;
					break;
				}
			}
			if (!fnd) {
				sql_exp *ls = m->data;
				if (l_nil)
					set_has_nil(ls);
				set_not_unique(ls);
				append(outexps, ls);
			}
		}
		exps = rel_projections(sql, t2, NULL, 1, 1);
		for (m = exps->h; m; m = m->next) {
			const char *nm = exp_name(m->data);
			int fnd = 0;

			for (n = js->data.lval->h; n; n = n->next) {
				if (strcmp(nm, n->data.sval) == 0) {
					fnd = 1;
					break;
				}
			}
			if (!fnd) {
				sql_exp *rs = m->data;
				if (r_nil)
					set_has_nil(rs);
				set_not_unique(rs);
				append(outexps, rs);
			}
		}
		rel = rel_project(sql->sa, rel, outexps);
	} else if (jointype != jt_cross) {		/* ! js -> natural join */
		rel = join_on_column_name(query, rel, t1, t2, op, l_nil, r_nil);
	}
	if (!rel)
		return NULL;
	if (inner && is_outerjoin(inner->op))
		set_processed(inner);
	set_processed(rel);
	query_processed(query);
	return rel;
}

static sql_rel *
rel_joinquery(sql_query *query, symbol *q, list *refs)
{
	dnode *n = q->data.lval->h;
	symbol *tab_ref1 = n->data.sym;
	int natural = n->next->data.i_val;
	jt jointype = (jt) n->next->next->data.i_val;
	symbol *tab_ref2 = n->next->next->next->data.sym;
	symbol *joinspec = n->next->next->next->next->data.sym;

	assert(n->next->type == type_int);
	assert(n->next->next->type == type_int);
	return rel_joinquery_(query, tab_ref1, natural, jointype, tab_ref2, joinspec, refs);
}

sql_rel *
rel_subquery(sql_query *query, symbol *sq, exp_kind ek)
{
	mvc *sql = query->sql;

	query_processed(query);
	if (!stack_push_frame(sql, NULL))
		return sql_error(sql, 02, SQLSTATE(HY013) MAL_MALLOC_FAIL);
	sql_rel *rel = rel_query(query, sq, ek);
	stack_pop_frame(sql);
	if (!query_has_outer(query))
		query_processed(query);
	if (rel && ek.type == type_relation && ek.card < card_set && rel->card >= CARD_AGGR)
		return rel_zero_or_one(sql, rel, ek);
	return rel;
}

sql_rel *
rel_selects(sql_query *query, symbol *s)
{
	mvc *sql = query->sql;
	sql_rel *ret = NULL;

	switch (s->token) {
	case SQL_WITH:
		ret = rel_with_query(query, s);
		sql->type = Q_TABLE;
		break;
	case SQL_VALUES:
		ret = rel_values(query, s, NULL);
		sql->type = Q_TABLE;
		break;
	case SQL_SELECT: {
		exp_kind ek = {type_value, card_relation, TRUE};
		SelectNode *sn = (SelectNode *) s;

		if (sn->into) {
			sql->type = Q_SCHEMA;
			ret = rel_select_with_into(query, s);
		} else {
			ret = rel_subquery(query, s, ek);
			sql->type = Q_TABLE;
		}
	}	break;
	case SQL_JOIN:
		ret = rel_joinquery(query, s, NULL);
		sql->type = Q_TABLE;
		break;
	case SQL_UNION:
	case SQL_EXCEPT:
	case SQL_INTERSECT:
		ret = rel_setquery(query, s);
		sql->type = Q_TABLE;
		break;
	default:
		return NULL;
	}
	if (!ret && sql->errstr[0] == 0)
		(void) sql_error(sql, 02, SQLSTATE(42000) "relational query without result");
	return ret;
}

sql_rel *
schema_selects(sql_query *query, sql_schema *schema, symbol *s)
{
	mvc *sql = query->sql;
	sql_rel *res;
	sql_schema *os = cur_schema(sql);

	sql->session->schema = schema;
	res = rel_selects(query, s);
	sql->session->schema = os;
	return res;
}

sql_rel *
rel_loader_function(sql_query *query, symbol* fcall, list *fexps, sql_subfunc **loader_function)
{
	mvc *sql = query->sql;
	sql_rel *sq = NULL;
	dnode *l = fcall->data.lval->h;
	char *sname = qname_schema(l->data.lval);
	char *fname = qname_schema_object(l->data.lval);

	list *tl = sa_list(sql->sa);
	list *exps = sa_list(sql->sa);
	if (l->next)
		l = l->next; /* skip distinct */
	if (l->next) { /* table call with subquery */
		if (l->next->type == type_symbol || l->next->type == type_list) {
			int count = 0;
			symbol *subquery = NULL;
			dnode *n = NULL;

			if (l->next->type == type_symbol)
				n = l->next;
			else
				n = l->next->data.lval->h;

			for (dnode *m = n; m; m = m->next) {
				if (m->type == type_symbol && m->data.sym->token == SQL_SELECT)
					subquery = m->data.sym;
				count++;
			}
			if (subquery && count > 1)
				return sql_error(sql, 02, SQLSTATE(42000) "SELECT: The input for the loader function '%s' must be either a single sub query, or a list of values", fname);

			if (subquery) {
				exp_kind ek = { type_value, card_relation, TRUE };
				if (!(sq = rel_subquery(query, subquery, ek)))
					return NULL;
			} else {
				exp_kind ek = { type_value, card_column, TRUE };
				list *exps = sa_list(sql->sa);
				for ( ; n; n = n->next) {
					sql_exp *e = rel_value_exp(query, NULL, n->data.sym, sql_sel | sql_from, ek);

					if (!e)
						return NULL;
					append(exps, e);
				}
				sq = rel_project(sql->sa, NULL, exps);
			}
		}
		if (!sq)
			return sql_error(sql, ERR_NOTFOUND, SQLSTATE(42000) "SELECT: no such loader function %s%s%s'%s'", sname ? "'":"", sname ? sname : "", sname ? "'.":"", fname);
		for (node *en = sq->exps->h; en; en = en->next) {
			sql_exp *e = en->data;

			append(exps, e = exp_ref(sql, e));
			append(tl, exp_subtype(e));
		}
	}

	sql_exp *e = NULL;
	if (!(e = find_table_function(sql, sname, fname, exps, tl, F_LOADER)))
		return NULL;
	sql_subfunc *sf = e->f;
	if (sq) {
		for (node *n = sq->exps->h, *m = sf->func->ops->h ; n && m ; n = n->next, m = m->next) {
			sql_exp *e = (sql_exp*) n->data;
			sql_arg *a = (sql_arg*) m->data;
			if (!exp_subtype(e) && rel_set_type_param(sql, &(a->type), sq, e, 0) < 0)
				return NULL;
		}
	}

	if (loader_function)
		*loader_function = sf;

	return rel_table_func(sql->sa, sq, e, fexps, (sq)?TABLE_FROM_RELATION:TABLE_PROD_FUNC);
}<|MERGE_RESOLUTION|>--- conflicted
+++ resolved
@@ -28,11 +28,8 @@
 #include "rel_unnest.h"
 #include "rel_sequence.h"
 #include "rel_file_loader.h"
-<<<<<<< HEAD
 #include "rel_proto_loader.h"
-=======
 #include "rel_optimizer_private.h"
->>>>>>> b2785600
 
 #define VALUE_FUNC(f) (f->func->type == F_FUNC || f->func->type == F_FILT)
 #define check_card(card,f) ((card == card_none && !f->res) || (CARD_VALUE(card) && f->res && VALUE_FUNC(f)) || card == card_loader || (card == card_relation && f->func->type == F_UNION))
