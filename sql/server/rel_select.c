--- conflicted
+++ resolved
@@ -1628,11 +1628,7 @@
 			}
 		}
 		if (!t && !temp_table) {
-<<<<<<< HEAD
-			return sql_error(sql, 02, "SELECT: no such %s '%s'", tableref->token==SQL_ARRAY?"array":"table", tname);
-=======
-			return sql_error(sql, 02, "42S02!SELECT: no such table '%s'", tname);
->>>>>>> 8c9e8b0e
+			return sql_error(sql, 02, "42S02!SELECT: no such %s '%s'", tableref->token==SQL_ARRAY?"array":"table", tname);
 		} else if (!temp_table && !table_privs(sql, t, PRIV_SELECT)) {
 			return sql_error(sql, 02, "SELECT: access denied for %s to table '%s.%s'", stack_get_string(sql, "current_user"), s->base.name, tname);
 		}
