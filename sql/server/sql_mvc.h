/*
 * This Source Code Form is subject to the terms of the Mozilla Public
 * License, v. 2.0.  If a copy of the MPL was not distributed with this
 * file, You can obtain one at http://mozilla.org/MPL/2.0/.
 *
 * Copyright 1997 - July 2008 CWI, August 2008 - 2020 MonetDB B.V.
 */

/* multi version catalog */
#ifndef _SQL_MVC_H
#define _SQL_MVC_H

#include "sql_mem.h"
#include "gdk.h"
#include "sql_scan.h"
#include "sql_list.h"
#include "sql_types.h"
#include "sql_backend.h"
#include "sql_catalog.h"
#include "sql_relation.h"
#include "sql_storage.h"
#include "sql_keyword.h"
#include "sql_querytype.h"
#include "sql_atom.h"
#include "sql_tokens.h"
#include "sql_symbol.h"

#define ERRSIZE 8192
#define ERR_AMBIGUOUS		050000
#define ERR_GROUPBY		060000

/* value vs predicate (boolean) */
#define type_value	0
#define type_predicate	1

/* cardinality expected by enclosing operator */
#define card_none	-1	/* psm call doesn't return anything */
#define card_value	0
#define card_row 	1 /* needed for subqueries on single value tables (select (select 1))*/
#define card_column 	2
#define card_set	3 /* some operators require only a set (IN/EXISTS) */
#define card_exists	4
#define card_relation 	5
#define card_loader 	6

#define CARD_VALUE(card) (card == card_value || card == card_row || card == card_column || card == card_set || card == card_exists)

/* allowed to reduce (in the where and having parts we can reduce) */

/* different query execution modes (emode) */
#define m_normal 	0
#define m_deallocate 1
#define m_execute 	2
#define m_prepare 	3
#define m_plan 		4

/* special modes for function/procedure and view instantiation and
   dependency generation */
#define m_instantiate 	5
#define m_deps 		6

/* different query execution modifiers (emod) */
#define mod_none 	0
#define mod_debug 	1
#define mod_trace 	2
#define mod_explain 	4 
/* locked needs unlocking */
#define mod_locked 	16 

<<<<<<< HEAD
/* define the continuous query states */
#define mod_start_continuous            1
#define mod_stop_continuous             2
#define mod_pause_continuous            4
#define mod_resume_continuous           8
#define mod_resume_continuous_no_alter 16
/* apply to all CQs */
#define mod_stop_all_continuous        32
#define mod_pause_all_continuous       64
#define mod_resume_all_continuous     128
/* apply change to a continuous procedure or function? */
#define mod_continuous_procedure      256
#define mod_continuous_function       512
=======
typedef struct sql_groupby_expression {
	symbol *sdef;
	tokens token;
	sql_exp *exp;
} sql_groupby_expression;
>>>>>>> cd043195

typedef struct sql_var {
	const char *name;
	atom a;
	sql_table *t;
	sql_rel *rel;
	dlist *wdef;
	sql_groupby_expression *exp;
	char view;
	char frame;
	char visited; //used for window definitions lookup
} sql_var;

#define MAXSTATS 8

typedef struct mvc {
	char errstr[ERRSIZE];

	sql_allocator *sa;
	struct qc *qc;
	int clientid;		/* id of the owner */
	struct scanner scanner;

	list *params;
	sql_func *forward;	/* forward definitions for recursive functions */
	sql_var *vars; 		/* stack of variables, frames are simply a
				   NULL in the var stack 
					(sometimes with name (label) ) */
	int topvars;
	int sizevars;
	int frame;
	int use_views;
	atom **args;
	int argc;
	int argmax;
	struct symbol *sym;
	int no_mitosis;		/* run query without mitosis */

	sqlid user_id;
	sqlid role_id;
	lng last_id;
	lng rowcnt;

	/* current session variables */
	int timezone;		/* milliseconds west of UTC */
	int cache;		/* some queries should not be cached ! */
	int caching;		/* cache current query ? */
	int reply_size;		/* reply size */
	bool sizeheader;	/* print size header in result set */
	int debug;

	lng Topt;		/* timer for optimizer phase */
	char emode;		/* execution mode */
	char emod;		/* execution modifier */

	int is_factory; /* while compiling an UDF it checks if it is a factory */

	sql_session *session;	

	sql_query_t type;	/* query type */
	int pushdown;		/* AND or OR query handling */
	unsigned int label;	/* numbers for relational projection labels */
	int remote;
	list *cascade_action;  /* protection against recursive cascade actions */

	int opt_stats[MAXSTATS];/* keep statistics about optimizer rewrites */

	int result_id;
	res_table *results;
	char *query;		/* string, identify whatever we're working on */
} mvc;

/* NR_GLOBAL_VAR should match exactly the number of variables created in global_variables */
#define NR_GLOBAL_VARS 9

extern sql_table *mvc_init_create_view(mvc *sql, sql_schema *s, const char *name, const char *query);
extern int mvc_init(int debug, store_type store, int ro, int su, backend_stack stk);
extern void mvc_exit(void);
extern void mvc_logmanager(void);
extern void mvc_idlemanager(void);

extern mvc *mvc_create(int clientid, backend_stack stk, int debug, bstream *rs, stream *ws);
extern int mvc_reset(mvc *m, bstream *rs, stream *ws, int debug);
extern void mvc_destroy(mvc *c);

extern int mvc_status(mvc *c);
extern int mvc_error_retry(mvc *c); // error code on errors else 0, errors AMBIGUOUS and GROUPBY will also output 0
extern int mvc_type(mvc *c);
extern int mvc_debug_on(mvc *m, int flag);
extern void mvc_cancel_session(mvc *m);

/* since Savepoints and transactions are related the 
 * commit function includes the savepoint creation.
 * Rollbacks can be either full or until a given savepoint. 
 * The special mvc_release can be used to release savepoints. 
 */
#define has_snapshots(tr) ((tr) && (tr)->parent && (tr)->parent->parent)

extern int mvc_trans(mvc *c);
extern str mvc_commit(mvc *c, int chain, const char *name, bool enabling_auto_commit);
extern str mvc_rollback(mvc *c, int chain, const char *name, bool disabling_auto_commit);
extern str mvc_release(mvc *c, const char *name);

extern sql_type *mvc_bind_type(mvc *sql, const char *name);
extern sql_type *schema_bind_type(mvc *sql, sql_schema * s, const char *name);
extern sql_func *mvc_bind_func(mvc *sql, const char *name);
extern list *schema_bind_func(mvc *sql, sql_schema * s, const char *name, sql_ftype type);

extern sql_schema *mvc_bind_schema(mvc *c, const char *sname);
extern sql_table *mvc_bind_table(mvc *c, sql_schema *s, const char *tname);
extern list *schema_bind_tables(mvc *sql, sql_schema *s);
extern sql_column *mvc_bind_column(mvc *c, sql_table *t, const char *cname);
extern sql_column *mvc_first_column(mvc *c, sql_table *t);
extern sql_idx *mvc_bind_idx(mvc *c, sql_schema *s, const char *iname);
extern sql_key *mvc_bind_key(mvc *c, sql_schema *s, const char *kname);
extern sql_key *mvc_bind_ukey(sql_table *t, list *cols);
extern sql_trigger *mvc_bind_trigger(mvc *c, sql_schema *s, const char *tname);

extern sql_type *mvc_create_type(mvc *sql, sql_schema *s, const char *sqlname, int digits, int scale, int radix, const char *impl);
extern int mvc_drop_type(mvc *sql, sql_schema *s, sql_type *t, int drop_action);

extern sql_func *mvc_create_func(mvc *sql, sql_allocator *sa, sql_schema *s, const char *name, list *args, list *res, sql_ftype type, sql_flang lang, const char *mod, const char *impl, const char *query, bit varres, bit vararg, bit system);
extern int mvc_drop_func(mvc *c, sql_schema *s, sql_func * func, int drop_action);
extern int mvc_drop_all_func(mvc *c, sql_schema *s, list *list_func, int drop_action);

extern int mvc_drop_schema(mvc *c, sql_schema *s, int drop_action);
extern sql_schema *mvc_create_schema(mvc *m, const char *name, sqlid auth_id, sqlid owner);
extern BUN mvc_clear_table(mvc *m, sql_table *t);
extern str mvc_drop_table(mvc *c, sql_schema *s, sql_table * t, int drop_action);
extern int mvc_drop_all_tables(mvc *m, sql_schema *s, list *list_table, int drop_action);
extern sql_table *mvc_create_table(mvc *c, sql_schema *s, const char *name, int tt, bit system, int persistence, int commit_action, int sz, bit properties);
extern sql_table *mvc_create_view(mvc *c, sql_schema *s, const char *name, int persistence, const char *sql, bit system);
extern sql_table *mvc_create_remote(mvc *c, sql_schema *s, const char *name, int persistence, const char *loc);
extern sql_table *mvc_create_stream_table(mvc *m, sql_schema *s, const char *name, int tt, bit system, int persistence, int commit_action, int sz, int window, int stride);
extern int mvc_drop_column(mvc *c, sql_table *t, sql_column *col, int drop_action);
extern sql_column *mvc_create_column(mvc *c, sql_table *t, const char *name, sql_subtype *type);
extern sql_column *mvc_create_column_(mvc *c, sql_table *t, const char *name, const char *type, int digits);
extern sql_column *mvc_null(mvc *c, sql_column *col, int flag);
extern sql_column *mvc_default(mvc *c, sql_column *col, char *val);
extern sql_column *mvc_drop_default(mvc *c, sql_column *col);
extern sql_column *mvc_storage(mvc *c, sql_column *col, char *storage);
extern sql_table * mvc_access(mvc *m, sql_table *t, sht access);
extern sql_table * mvc_alter_stream_table(mvc *m, sql_table *t, int operation, int value);
extern int mvc_is_sorted(mvc *c, sql_column *col);

extern sql_ukey *mvc_create_ukey(mvc *m, sql_table *t, const char *kname, key_type kt);
extern sql_key *mvc_create_ukey_done(mvc *m, sql_key *k);
extern sql_fkey *mvc_create_fkey(mvc *m, sql_table *t, const char *kname, key_type kt, sql_key *rk, int on_delete, int on_update);
extern sql_key *mvc_create_kc(mvc *m, sql_key *k, sql_column *c);
extern sql_fkey *mvc_create_fkc(mvc *m, sql_fkey *fk, sql_column *c);

extern int mvc_drop_key(mvc *c, sql_schema *s, sql_key *key, int drop_action);

extern sql_idx *mvc_create_idx(mvc *m, sql_table *t, const char *iname, idx_type it);
extern sql_idx *mvc_create_ic(mvc *m, sql_idx * i, sql_column *c);
extern int mvc_drop_idx(mvc *c, sql_schema *s, sql_idx * i);

extern sql_trigger * mvc_create_trigger(mvc *m, sql_table *t, const char *name, sht time, sht orientation, sht event, const char *old_name, const char *new_name, const char *condition, const char *statement );
extern sql_trigger * mvc_create_tc(mvc *m, sql_trigger * i, sql_column *c /*, extra options such as trunc */ );
extern int mvc_drop_trigger(mvc *m, sql_schema *s, sql_trigger * tri);

/*dependency control*/
extern void mvc_create_dependency(mvc *m, sqlid id, sqlid depend_id, sql_dependency depend_type);
extern void mvc_create_dependencies(mvc *m, list *id_l, sqlid depend_id, sql_dependency dep_type);
extern int mvc_check_dependency(mvc *m, sqlid id, sql_dependency type, list *ignore_ids);

/* variable management */
extern sql_var* stack_push_var(mvc *sql, const char *name, sql_subtype *type);
extern sql_var* stack_push_rel_var(mvc *sql, const char *name, sql_rel *var, sql_subtype *type);
extern sql_var* stack_push_table(mvc *sql, const char *name, sql_rel *var, sql_table *t);
extern sql_var* stack_push_rel_view(mvc *sql, const char *name, sql_rel *view);
extern sql_var* stack_push_window_def(mvc *sql, const char *name, dlist *sym);
extern dlist* stack_get_window_def(mvc *sql, const char *name, int *pos);
extern sql_var* stack_push_groupby_expression(mvc *sql, symbol *def, sql_exp *exp);
extern sql_exp* stack_get_groupby_expression(mvc *sql, symbol *def);
extern void stack_update_rel_view(mvc *sql, const char *name, sql_rel *view);

extern char stack_check_var_visited(mvc *sql, int i);
extern void stack_set_var_visited(mvc *sql, int i);
extern void stack_clear_frame_visited_flag(mvc *sql);

extern sql_var* stack_push_frame(mvc *sql, const char *name);
extern void stack_pop_frame(mvc *sql);
extern void stack_pop_until(mvc *sql, int top);
extern sql_subtype *stack_find_type(mvc *sql, const char *name);
extern sql_table *stack_find_table(mvc *sql, const char *name);
extern sql_rel *stack_find_rel_view(mvc *sql, const char *name);
extern int stack_find_var(mvc *sql, const char *name);
extern sql_rel *stack_find_rel_var(mvc *sql, const char *name);
/* find var in current frame */
extern int frame_find_var(mvc *sql, const char *name);
/* find frame holding variable 'name' */
extern int stack_find_frame(mvc *sql, const char *name);
/* find frame with given name */
extern int stack_has_frame(mvc *sql, const char *name);
extern int stack_nr_of_declared_tables(mvc *sql);

extern atom* stack_get_var(mvc *sql, const char *name);
extern atom* stack_set_var(mvc *sql, const char *name, ValRecord *v);

extern str stack_get_string(mvc *sql, const char *name);
extern str stack_set_string(mvc *sql, const char *name, const char *v);
#ifdef HAVE_HGE
extern hge val_get_number(ValRecord *val);
extern hge stack_get_number(mvc *sql, const char *name);
extern void stack_set_number(mvc *sql, const char *name, hge v);
#else
extern lng val_get_number(ValRecord *val);
extern lng stack_get_number(mvc *sql, const char *name);
extern void stack_set_number(mvc *sql, const char *name, lng v);
#endif

extern sql_column *mvc_copy_column(mvc *m, sql_table *t, sql_column *c);
extern sql_key *mvc_copy_key(mvc *m, sql_table *t, sql_key *k);
extern sql_idx *mvc_copy_idx(mvc *m, sql_table *t, sql_idx *i);
extern sql_trigger *mvc_copy_trigger(mvc *m, sql_table *t, sql_trigger *tr);
extern sql_part *mvc_copy_part(mvc *m, sql_table *t, sql_part *pt);

extern sql_rel *sql_processrelation(mvc *m, sql_rel* rel, int value_based_opt);

extern void *sql_error(mvc *sql, int error_code, _In_z_ _Printf_format_string_ char *format, ...)
	__attribute__((__format__(__printf__, 3, 4)));

extern int symbol_cmp(mvc* sql, symbol *s1, symbol *s2);

#endif /*_SQL_MVC_H*/<|MERGE_RESOLUTION|>--- conflicted
+++ resolved
@@ -67,7 +67,6 @@
 /* locked needs unlocking */
 #define mod_locked 	16 
 
-<<<<<<< HEAD
 /* define the continuous query states */
 #define mod_start_continuous            1
 #define mod_stop_continuous             2
@@ -81,13 +80,12 @@
 /* apply change to a continuous procedure or function? */
 #define mod_continuous_procedure      256
 #define mod_continuous_function       512
-=======
+
 typedef struct sql_groupby_expression {
 	symbol *sdef;
 	tokens token;
 	sql_exp *exp;
 } sql_groupby_expression;
->>>>>>> cd043195
 
 typedef struct sql_var {
 	const char *name;
