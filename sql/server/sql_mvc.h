--- conflicted
+++ resolved
@@ -213,20 +213,11 @@
 extern int mvc_drop_column(mvc *c, sql_table *t, sql_column *col, int drop_action);
 sql_export sql_column *mvc_create_column(mvc *c, sql_table *t, const char *name, sql_subtype *type);
 extern sql_column *mvc_create_column_(mvc *c, sql_table *t, const char *name, const char *type, unsigned int digits);
-<<<<<<< HEAD
-extern sql_column *mvc_null(mvc *c, sql_column *col, int flag);
-extern sql_column *mvc_default(mvc *c, sql_column *col, char *val);
-extern sql_column *mvc_drop_default(mvc *c, sql_column *col);
-extern sql_column *mvc_storage(mvc *c, sql_column *col, char *storage);
-extern sql_table * mvc_access(mvc *m, sql_table *t, sht access);
-
-=======
 extern int mvc_null(mvc *c, sql_column *col, int flag);
 extern int mvc_default(mvc *c, sql_column *col, char *val);
 extern int mvc_drop_default(mvc *c, sql_column *col);
 extern int mvc_storage(mvc *c, sql_column *col, char *storage);
 extern int mvc_access(mvc *m, sql_table *t, sht access);
->>>>>>> 00d4dbb7
 extern int mvc_is_sorted(mvc *c, sql_column *col);
 extern int mvc_is_unique(mvc *m, sql_column *col);
 extern int mvc_is_duplicate_eliminated(mvc *c, sql_column *col);
