--- conflicted
+++ resolved
@@ -2736,15 +2736,9 @@
 			exp_set_freevar(v->sql, cond, rsq);
 			cond = rel_unop_(v->sql, rsq, cond, NULL, "not", card_value);
 			set_processed(rsq);
-<<<<<<< HEAD
 			rsq = rel_select(v->sql->sa, rsq, cond);
 			usq = rel_setop(v->sql->sa, lsq, rsq, op_union);
-			rel_set_exps(usq, append(sa_list(v->sql->sa), exp_ref(v->sql, e)));
-=======
-			rsq = rel_select(sql->sa, rsq, cond);
-			usq = rel_setop(sql->sa, lsq, rsq, op_union);
-			rel_setop_set_exps(sql, usq, append(sa_list(sql->sa), exp_ref(sql, e)));
->>>>>>> 97dc0901
+			rel_setop_set_exps(v->sql, usq,append(sa_list(v->sql->sa), exp_ref(v->sql, e)));
 			if (single)
 				set_single(usq);
 			set_processed(usq);
@@ -2958,13 +2952,8 @@
 				if (!unions)
 					unions = nrel;
 				else {
-<<<<<<< HEAD
 					unions = rel_setop(v->sql->sa, unions, nrel, op_union);
-					rel_set_exps(unions, rel_projections(v->sql, rel, NULL, 1, 1));
-=======
-					unions = rel_setop(sql->sa, unions, nrel, op_union);
-					rel_setop_set_exps(sql, unions, rel_projections(sql, rel, NULL, 1, 1));
->>>>>>> 97dc0901
+					rel_setop_set_exps(v->sql, unions, rel_projections(v->sql, rel, NULL, 1, 1));
 					set_processed(unions);
 				}
 				if (!unions)
@@ -3033,21 +3022,12 @@
 		nrcols += include_tid(rel->r);
 		rel->nrcols = nrcols;
 		if (is_left(rel->op)) {
-<<<<<<< HEAD
 			sql_rel *except = rel_setop(v->sql->sa,
 					rel_project(v->sql->sa, rel_dup(rel->l), rel_projections(v->sql, rel->l, NULL, 1, 1)),
 					rel_project(v->sql->sa, rel_dup(rel), rel_projections(v->sql, rel->l, NULL, 1, 1)), op_except);
-			except->exps = rel_projections(v->sql, rel->l, NULL, 1, 1);
+			rel_setop_set_exps(v->sql, except, rel_projections(v->sql, rel->l, NULL, 1, 1));
 			sql_rel *nrel = rel_crossproduct(v->sql->sa, except, rel_dup(rel->r),  op_left);
 			rel_join_add_exp(v->sql->sa, nrel, f);
-=======
-			sql_rel *except = rel_setop(sql->sa,
-					rel_project(sql->sa, rel_dup(rel->l), rel_projections(sql, rel->l, NULL, 1, 1)),
-					rel_project(sql->sa, rel_dup(rel), rel_projections(sql, rel->l, NULL, 1, 1)), op_except);
-			rel_setop_set_exps(sql, except, rel_projections(sql, rel->l, NULL, 1, 1));
-			sql_rel *nrel = rel_crossproduct(sql->sa, except, rel_dup(rel->r),  op_left);
-			rel_join_add_exp(sql->sa, nrel, f);
->>>>>>> 97dc0901
 			rel->op = op_join;
 			nrel = rel_setop(v->sql->sa,
 					rel_project(v->sql->sa, rel,  rel_projections(v->sql, rel, NULL, 1, 1)),
@@ -3056,21 +3036,12 @@
 			rel_set_exps(nrel, rel_projections(v->sql, rel, NULL, 1, 1));
 			return nrel;
 		} else if (is_right(rel->op)) {
-<<<<<<< HEAD
 			sql_rel *except = rel_setop(v->sql->sa,
 					rel_project(v->sql->sa, rel_dup(rel->r), rel_projections(v->sql, rel->r, NULL, 1, 1)),
 					rel_project(v->sql->sa, rel_dup(rel), rel_projections(v->sql, rel->r, NULL, 1, 1)), op_except);
-			except->exps = rel_projections(v->sql, rel->r, NULL, 1, 1);
+			rel_setop_set_exps(v->sql, except, rel_projections(v->sql, rel->r, NULL, 1, 1));
 			sql_rel *nrel = rel_crossproduct(v->sql->sa, rel_dup(rel->l), except, op_right);
 			rel_join_add_exp(v->sql->sa, nrel, f);
-=======
-			sql_rel *except = rel_setop(sql->sa,
-					rel_project(sql->sa, rel_dup(rel->r), rel_projections(sql, rel->r, NULL, 1, 1)),
-					rel_project(sql->sa, rel_dup(rel), rel_projections(sql, rel->r, NULL, 1, 1)), op_except);
-			rel_setop_set_exps(sql, except, rel_projections(sql, rel->r, NULL, 1, 1));
-			sql_rel *nrel = rel_crossproduct(sql->sa, rel_dup(rel->l), except, op_right);
-			rel_join_add_exp(sql->sa, nrel, f);
->>>>>>> 97dc0901
 			rel->op = op_join;
 			nrel = rel_setop(v->sql->sa,
 					rel_project(v->sql->sa, rel,  rel_projections(v->sql, rel, NULL, 1, 1)),
@@ -3079,55 +3050,30 @@
 			rel_set_exps(nrel, rel_projections(v->sql, rel, NULL, 1, 1));
 			return nrel;
 		} else if (is_full(rel->op)) {
-<<<<<<< HEAD
 			sql_rel *except = rel_setop(v->sql->sa,
 					rel_project(v->sql->sa, rel_dup(rel->l), rel_projections(v->sql, rel->l, NULL, 1, 1)),
 					rel_project(v->sql->sa, rel_dup(rel), rel_projections(v->sql, rel->l, NULL, 1, 1)), op_except);
-			except->exps = rel_projections(v->sql, rel->l, NULL, 1, 1);
+			rel_setop_set_exps(v->sql, except, rel_projections(v->sql, rel->l, NULL, 1, 1));
 			sql_rel *lrel = rel_crossproduct(v->sql->sa, except, rel_dup(rel->r),  op_left);
 			rel_join_add_exp(v->sql->sa, lrel, f);
 
 			except = rel_setop(v->sql->sa,
 					rel_project(v->sql->sa, rel_dup(rel->r), rel_projections(v->sql, rel->r, NULL, 1, 1)),
 					rel_project(v->sql->sa, rel_dup(rel), rel_projections(v->sql, rel->r, NULL, 1, 1)), op_except);
-			except->exps = rel_projections(v->sql, rel->r, NULL, 1, 1);
+			rel_setop_set_exps(v->sql, except, rel_projections(v->sql, rel->r, NULL, 1, 1));
 			sql_rel *rrel = rel_crossproduct(v->sql->sa, rel_dup(rel->l), except, op_right);
 			rel_join_add_exp(v->sql->sa, rrel, f);
 			lrel = rel_setop(v->sql->sa,
 					rel_project(v->sql->sa, lrel,  rel_projections(v->sql, lrel, NULL, 1, 1)),
 					rel_project(v->sql->sa, rrel, rel_projections(v->sql, rrel, NULL, 1, 1)),
 					op_union);
-			rel_set_exps(lrel, rel_projections(v->sql, rel, NULL, 1, 1));
-=======
-			sql_rel *except = rel_setop(sql->sa,
-					rel_project(sql->sa, rel_dup(rel->l), rel_projections(sql, rel->l, NULL, 1, 1)),
-					rel_project(sql->sa, rel_dup(rel), rel_projections(sql, rel->l, NULL, 1, 1)), op_except);
-			rel_setop_set_exps(sql, except, rel_projections(sql, rel->l, NULL, 1, 1));
-			sql_rel *lrel = rel_crossproduct(sql->sa, except, rel_dup(rel->r),  op_left);
-			rel_join_add_exp(sql->sa, lrel, f);
-
-			except = rel_setop(sql->sa,
-					rel_project(sql->sa, rel_dup(rel->r), rel_projections(sql, rel->r, NULL, 1, 1)),
-					rel_project(sql->sa, rel_dup(rel), rel_projections(sql, rel->r, NULL, 1, 1)), op_except);
-			rel_setop_set_exps(sql, except, rel_projections(sql, rel->r, NULL, 1, 1));
-			sql_rel *rrel = rel_crossproduct(sql->sa, rel_dup(rel->l), except, op_right);
-			rel_join_add_exp(sql->sa, rrel, f);
-			lrel = rel_setop(sql->sa,
-					rel_project(sql->sa, lrel,  rel_projections(sql, lrel, NULL, 1, 1)),
-					rel_project(sql->sa, rrel, rel_projections(sql, rrel, NULL, 1, 1)),
-					op_union);
-			rel_setop_set_exps(sql, lrel, rel_projections(sql, rel, NULL, 1, 1));
->>>>>>> 97dc0901
+			rel_setop_set_exps(v->sql, lrel, rel_projections(v->sql, rel, NULL, 1, 1));
 			rel->op = op_join;
 			lrel = rel_setop(v->sql->sa,
 					rel_project(v->sql->sa, rel,  rel_projections(v->sql, rel, NULL, 1, 1)),
 					rel_project(v->sql->sa, lrel, rel_projections(v->sql, lrel, NULL, 1, 1)),
 					op_union);
-<<<<<<< HEAD
-			rel_set_exps(lrel, rel_projections(v->sql, rel, NULL, 1, 1));
-=======
-			rel_setop_set_exps(sql, lrel, rel_projections(sql, rel, NULL, 1, 1));
->>>>>>> 97dc0901
+			rel_setop_set_exps(v->sql, lrel, rel_projections(v->sql, rel, NULL, 1, 1));
 			return lrel;
 		}
 	}
