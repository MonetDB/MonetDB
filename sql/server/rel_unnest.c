/*
 * SPDX-License-Identifier: MPL-2.0
 *
 * This Source Code Form is subject to the terms of the Mozilla Public
 * License, v. 2.0.  If a copy of the MPL was not distributed with this
 * file, You can obtain one at http://mozilla.org/MPL/2.0/.
 *
 * Copyright 2024 MonetDB Foundation;
 * Copyright August 2008 - 2023 MonetDB B.V.;
 * Copyright 1997 - July 2008 CWI.
 */

#include "monetdb_config.h"
#include "rel_optimizer_private.h"
#include "sql_decimal.h"
#include "rel_unnest.h"
#include "rel_basetable.h"
#include "rel_exp.h"
#include "rel_select.h"
#include "rel_rewriter.h"

static void
exp_set_freevar(mvc *sql, sql_exp *e, sql_rel *r)
{
	switch(e->type) {
	case e_cmp:
		if (e->flag == cmp_or || e->flag == cmp_filter) {
			exps_set_freevar(sql, e->l, r);
			exps_set_freevar(sql, e->r, r);
		} else if (e->flag == cmp_in || e->flag == cmp_notin) {
			exp_set_freevar(sql, e->l, r);
			exps_set_freevar(sql, e->r, r);
		} else {
			exp_set_freevar(sql, e->l, r);
			exp_set_freevar(sql, e->r, r);
			if (e->f)
				exp_set_freevar(sql, e->f, r);
		}
		break;
	case e_convert:
		exp_set_freevar(sql, e->l, r);
		break;
	case e_func:
	case e_aggr:
		if (e->l)
			exps_set_freevar(sql, e->l, r);
		break;
	case e_column:
		if ((e->l && rel_bind_column2(sql, r, e->l, e->r, 0)) ||
		    (!e->l && rel_bind_column(sql, r, e->r, 0, 1)))
			return;
		set_freevar(e, 0);
		break;
	case e_atom:
		if (e->f)
			exps_set_freevar(sql, e->f, r);
		break;
	case e_psm:
		break;
	}
}

void
exps_set_freevar(mvc *sql, list *exps, sql_rel *r)
{
	node *n;

	if (list_empty(exps))
		return;
	for(n = exps->h; n; n = n->next)
		exp_set_freevar(sql, n->data, r);
}

/* check if the set is distinct (ie we did a domain reduction for the general unnest) for the set of free variables */
static int
is_distinct_set(mvc *sql, sql_rel *rel, list *ad)
{
	int distinct = 0;
	if (ad && is_groupby(rel->op) && (list_empty(rel->r) || exp_match_list(rel->r, ad)))
		return 1;
	distinct = need_distinct(rel);
	if (is_project(rel->op) && rel->l && !distinct)
		distinct = is_distinct_set(sql, rel->l, ad);
	return distinct;
}

int
exp_has_freevar(mvc *sql, sql_exp *e)
{
	if (mvc_highwater(sql)) {
		(void) sql_error(sql, 10, SQLSTATE(42000) "Query too complex: running out of stack space");
		return 0;
	}

	if (is_freevar(e))
		return is_freevar(e);
	switch(e->type) {
	case e_cmp:
		if (e->flag == cmp_or || e->flag == cmp_filter) {
			return (exps_have_freevar(sql, e->l) || exps_have_freevar(sql, e->r));
		} else if (e->flag == cmp_in || e->flag == cmp_notin) {
			return (exp_has_freevar(sql, e->l) || exps_have_freevar(sql, e->r));
		} else {
			return (exp_has_freevar(sql, e->l) || exp_has_freevar(sql, e->r) ||
			    (e->f && exp_has_freevar(sql, e->f)));
		}
		break;
	case e_convert:
		return exp_has_freevar(sql, e->l);
	case e_func:
	case e_aggr:
		if (e->l)
			return exps_have_freevar(sql, e->l);
		/* fall through */
	case e_psm:
		if (exp_is_rel(e))
			return rel_has_freevar(sql, e->l);
		break;
	case e_atom:
		if (e->f)
			return exps_have_freevar(sql, e->f);
		break;
	case e_column:
	default:
		return 0;
	}
	return 0;
}

int
exps_have_freevar(mvc *sql, list *exps)
{
	if (mvc_highwater(sql)) {
		(void) sql_error(sql, 10, SQLSTATE(42000) "Query too complex: running out of stack space");
		return 0;
	}
	if (!exps)
		return 0;
	for (node *n = exps->h; n; n = n->next) {
		int vf = 0;
		sql_exp *e = n->data;
		if ((vf =exp_has_freevar(sql, e)) != 0)
			return vf;
	}
	return 0;
}

int
rel_has_freevar(mvc *sql, sql_rel *rel)
{
	if (mvc_highwater(sql)) {
		(void) sql_error(sql, 10, SQLSTATE(42000) "Query too complex: running out of stack space");
		return 0;
	}

	if (is_basetable(rel->op)) {
		return 0;
	} else if (is_base(rel->op)) {
		return exps_have_freevar(sql, rel->exps) ||
			(rel->l && rel_has_freevar(sql, rel->l));
	} else if (is_simple_project(rel->op) || is_groupby(rel->op) || is_select(rel->op) || is_topn(rel->op) || is_sample(rel->op)) {
		if ((is_simple_project(rel->op) || is_groupby(rel->op)) && rel->r && exps_have_freevar(sql, rel->r))
			return 1;
		return exps_have_freevar(sql, rel->exps) ||
			(rel->l && rel_has_freevar(sql, rel->l));
	} else if (is_join(rel->op) || is_set(rel->op) || is_semi(rel->op) || is_modify(rel->op)) {
		return exps_have_freevar(sql, rel->exps) ||
			rel_has_freevar(sql, rel->l) || rel_has_freevar(sql, rel->r);
	} else if (is_munion(rel->op)) {
		int v = exps_have_freevar(sql, rel->exps);
		list *l = rel->l;
		for (node *n = l->h; n && !v; n = n->next)
			v = rel_has_freevar(sql, n->data);
		return v;
	}
	return 0;
}

static void exps_only_freevar(sql_query *query, list *exps, bool *arguments_correlated, bool *found_one_freevar, list **ungrouped_cols);
static void rel_only_freevar(sql_query *query, sql_rel *rel, bool *arguments_correlated, bool *found_one_freevar, list **ungrouped_cols);

void /* look for expressions with either only freevars or atoms */
exp_only_freevar(sql_query *query, sql_exp *e, bool *arguments_correlated, bool *found_one_freevar, list **ungrouped_cols)
{
	if (mvc_highwater(query->sql)) {
		(void) sql_error(query->sql, 10, SQLSTATE(42000) "Query too complex: running out of stack space");
		return ;
	}

	if (is_freevar(e)) {
		sql_rel *outer;

		*found_one_freevar = true;
		if (e->type == e_column) {
			if ((outer = query_fetch_outer(query, is_freevar(e)-1))) {
				sql_exp *a = rel_find_exp(outer, e);
				if (!a || !is_aggr(a->type)) {
					if (!*ungrouped_cols)
						*ungrouped_cols = new_exp_list(query->sql->sa);
					list_append(*ungrouped_cols, e);
				}
			}
		}
		return ;
	}
	switch(e->type) {
	case e_cmp:
		if (e->flag == cmp_or || e->flag == cmp_filter) {
			exps_only_freevar(query, e->l, arguments_correlated, found_one_freevar, ungrouped_cols);
			exps_only_freevar(query, e->r, arguments_correlated, found_one_freevar, ungrouped_cols);
		} else if (e->flag == cmp_in || e->flag == cmp_notin) {
			exp_only_freevar(query, e->l, arguments_correlated, found_one_freevar, ungrouped_cols);
			exps_only_freevar(query, e->r, arguments_correlated, found_one_freevar, ungrouped_cols);
		} else {
			exp_only_freevar(query, e->l, arguments_correlated, found_one_freevar, ungrouped_cols);
			exp_only_freevar(query, e->r, arguments_correlated, found_one_freevar, ungrouped_cols);
			if (e->f)
				exp_only_freevar(query, e->f, arguments_correlated, found_one_freevar, ungrouped_cols);
		}
		break;
	case e_convert:
		exp_only_freevar(query, e->l, arguments_correlated, found_one_freevar, ungrouped_cols);
		break;
	case e_func:
	case e_aggr:
		if (e->l)
			exps_only_freevar(query, e->l, arguments_correlated, found_one_freevar, ungrouped_cols);
		break;
	case e_psm:
		if (exp_is_rel(e))
			rel_only_freevar(query, e->l, arguments_correlated, found_one_freevar, ungrouped_cols);
		break;
	case e_atom:
		if (e->f)
			exps_only_freevar(query, e->f, arguments_correlated, found_one_freevar, ungrouped_cols);
		break;
	case e_column:
		*arguments_correlated = 0;
		break;
	}
}

void
exps_only_freevar(sql_query *query, list *exps, bool *arguments_correlated, bool *found_one_freevar, list **ungrouped_cols)
{
	if (mvc_highwater(query->sql)) {
		(void) sql_error(query->sql, 10, SQLSTATE(42000) "Query too complex: running out of stack space");
		return ;
	}
	if (!exps)
		return ;
	for (node *n = exps->h; n ; n = n->next)
		exp_only_freevar(query, n->data, arguments_correlated, found_one_freevar, ungrouped_cols);
}

void
rel_only_freevar(sql_query *query, sql_rel *rel, bool *arguments_correlated, bool *found_one_freevar, list **ungrouped_cols)
{
	if (mvc_highwater(query->sql)) {
		(void) sql_error(query->sql, 10, SQLSTATE(42000) "Query too complex: running out of stack space");
		return ;
	}

	if (is_basetable(rel->op)) {
		return ;
	} else if (is_base(rel->op)) {
		exps_only_freevar(query, rel->exps, arguments_correlated, found_one_freevar, ungrouped_cols);
		if (rel->r)
			rel_only_freevar(query, rel->r, arguments_correlated, found_one_freevar, ungrouped_cols);
	} else if (is_simple_project(rel->op) || is_groupby(rel->op) || is_select(rel->op) || is_topn(rel->op) || is_sample(rel->op)) {
		if ((is_simple_project(rel->op) || is_groupby(rel->op)) && rel->r)
			exps_only_freevar(query, rel->r, arguments_correlated, found_one_freevar, ungrouped_cols);
		if (rel->card > CARD_ATOM)
			exps_only_freevar(query, rel->exps, arguments_correlated, found_one_freevar, ungrouped_cols);
		if (rel->l)
			rel_only_freevar(query, rel->l, arguments_correlated, found_one_freevar, ungrouped_cols);
	} else if (is_join(rel->op) || is_set(rel->op) || is_semi(rel->op) || is_modify(rel->op)) {
		exps_only_freevar(query, rel->exps, arguments_correlated, found_one_freevar, ungrouped_cols);
		rel_only_freevar(query, rel->l, arguments_correlated, found_one_freevar, ungrouped_cols);
		rel_only_freevar(query, rel->r, arguments_correlated, found_one_freevar, ungrouped_cols);
	} else if (is_munion(rel->op)) {
		exps_only_freevar(query, rel->exps, arguments_correlated, found_one_freevar, ungrouped_cols);
		list *l = rel->l;
		for (node *n = l->h; n; n = n->next)
			rel_only_freevar(query, n->data, arguments_correlated, found_one_freevar, ungrouped_cols);
	}
	return ;
}

static int
freevar_equal( sql_exp *e1, sql_exp *e2)
{
	assert(e1 && e2 && is_freevar(e1) && is_freevar(e2));
	if (e1 == e2)
		return 0;
	if (e1->type != e_column || e2->type != e_column)
		return -1;
	if (e1->l && e2->l && strcmp(e1->l, e2->l) == 0)
		return strcmp(e1->r, e2->r);
	if (!e1->l && !e2->l)
		return strcmp(e1->r, e2->r);
	return -1;
}

static list *
merge_freevar(list *l, list *r, bool all)
{
	if (!l)
		return r;
	if (!r)
		return l;
	r  = list_merge(l, r, (fdup)NULL);
	if (all)
		return r;
	return list_distinct(r, (fcmp)freevar_equal, (fdup)NULL);
}

static list * exps_freevar(mvc *sql, list *exps);
static list * rel_freevar(mvc *sql, sql_rel *rel);

static list *
exp_freevar(mvc *sql, sql_exp *e, bool all)
{
	if (mvc_highwater(sql))
		return sql_error(sql, 10, SQLSTATE(42000) "Query too complex: running out of stack space");

	switch(e->type) {
	case e_column:
		if (is_freevar(e))
			return append(sa_list(sql->sa), e);
		break;
	case e_convert:
		return exp_freevar(sql, e->l, all);
	case e_aggr:
	case e_func:
		if (e->l)
			return exps_freevar(sql, e->l);
		break;
	case e_cmp:
		if (e->flag == cmp_or || e->flag == cmp_filter) {
			list *l = exps_freevar(sql, e->l);
			list *r = exps_freevar(sql, e->r);
			return merge_freevar(l, r, all);
		} else if (e->flag == cmp_in || e->flag == cmp_notin) {
			list *l = exp_freevar(sql, e->l, all);
			list *r = exps_freevar(sql, e->r);
			return merge_freevar(l, r, all);
		} else {
			list *l = exp_freevar(sql, e->l, all);
			list *r = exp_freevar(sql, e->r, all);
			l = merge_freevar(l, r, all);
			if (e->f) {
				r = exp_freevar(sql, e->f, all);
				return merge_freevar(l, r, all);
			}
			return l;
		}
		break;
	case e_psm:
		if (exp_is_rel(e))
			if (rel_has_freevar(sql, e->l))
				return rel_freevar(sql, e->l);
		return NULL;
	case e_atom:
		if (e->f)
			return exps_freevar(sql, e->f);
		return NULL;
	default:
		return NULL;
	}
	return NULL;
}

static list *
exps_freevar(mvc *sql, list *exps)
{
	node *n;
	list *c = NULL;

	if (mvc_highwater(sql))
		return sql_error(sql, 10, SQLSTATE(42000) "Query too complex: running out of stack space");
	if (!exps)
		return NULL;
	for (n = exps->h; n; n = n->next) {
		sql_exp *e = n->data;
		list *var = exp_freevar(sql, e, false);

		c = merge_freevar(c,var, false);
	}
	return c;
}

static list *
rel_freevar(mvc *sql, sql_rel *rel)
{
	list *lexps = NULL, *rexps = NULL, *exps = NULL;

	if (mvc_highwater(sql))
		return sql_error(sql, 10, SQLSTATE(42000) "Query too complex: running out of stack space");
	if (!rel)
		return NULL;
	switch(rel->op) {
	case op_join:
	case op_left:
	case op_right:
	case op_full:
		exps = exps_freevar(sql, rel->exps);
		lexps = rel_freevar(sql, rel->l);
		rexps = rel_freevar(sql, rel->r);
		lexps = merge_freevar(lexps, rexps, false);
		exps = merge_freevar(exps, lexps, false);
		return exps;

	case op_basetable:
		return NULL;
	case op_table: {
		sql_exp *call = rel->r;
		if (rel->flag != TRIGGER_WRAPPER && rel->l)
			lexps = rel_freevar(sql, rel->l);
		exps = (rel->flag != TRIGGER_WRAPPER && call)?exps_freevar(sql, call->l):NULL;
		return merge_freevar(exps, lexps, false);
	}
	case op_union:
	case op_except:
	case op_inter:
		exps = exps_freevar(sql, rel->exps);
		lexps = rel_freevar(sql, rel->l);
		rexps = rel_freevar(sql, rel->r);
		lexps = merge_freevar(lexps, rexps, false);
		exps = merge_freevar(exps, lexps, false);
		return exps;
	case op_munion:
		exps = exps_freevar(sql, rel->exps);
		for (node *n = ((list*)rel->l)->h; n; n = n->next) {
			lexps = rel_freevar(sql, n->data);
			exps = merge_freevar(exps, lexps, false);
		}
		return exps;
	case op_ddl:
	case op_semi:
	case op_anti:

	case op_select:
	case op_topn:
	case op_sample:

	case op_groupby:
	case op_project:
		exps = exps_freevar(sql, rel->exps);
		lexps = rel_freevar(sql, rel->l);
		if (rel->r) {
			if (is_groupby(rel->op) || is_simple_project(rel->op))
				rexps = exps_freevar(sql, rel->r);
			else
				rexps = rel_freevar(sql, rel->r);
			lexps = merge_freevar(lexps, rexps, false);
		}
		exps = merge_freevar(exps, lexps, false);
		return exps;
	default:
		return NULL;
	}

}

static list *
rel_dependent_var(mvc *sql, sql_rel *l, sql_rel *r)
{
	list *res = NULL;

	if (rel_has_freevar(sql, r)){
		list *freevar = rel_freevar(sql, r);
		if (freevar) {
			node *n;
			list *boundvar = rel_projections(sql, l, NULL, 1, 0);

			for(n = freevar->h; n; n = n->next) {
				sql_exp *e = n->data, *ne = NULL;
				/* each freevar should be an e_column */
				if (e->l) {
					ne = exps_bind_column2(boundvar, e->l, e->r, NULL);
				} else {
					ne = exps_bind_column(boundvar, e->r, NULL, NULL, 1);
				}
				if (ne) {
					if (!res)
						res = sa_list(sql->sa);
					append(res, ne);
				}
			}
		}
	}
	return res;
}

/*
 * try to bind any freevar in the expression e
 */
void
rel_bind_var(mvc *sql, sql_rel *rel, sql_exp *e)
{
	list *fvs = exp_freevar(sql, e, true);

	if (fvs) {
		node *n;

		for(n = fvs->h; n; n=n->next) {
			sql_exp *e = n->data;

			if (is_freevar(e) && (exp_is_atom(e) || rel_find_exp(rel,e)))
				reset_freevar(e);
		}
	}
}

void
rel_bind_vars(mvc *sql, sql_rel *rel, list *exps)
{
	if (list_empty(exps))
		return;
	for(node *n=exps->h; n; n = n->next)
		rel_bind_var(sql, rel, n->data);
}

static sql_exp * push_up_project_exp(mvc *sql, sql_rel *rel, sql_exp *e);

static list *
push_up_project_exps(mvc *sql, sql_rel *rel, list *exps)
{
	node *n;

	if (!exps)
		return exps;

	for(n=exps->h; n; n=n->next) {
		sql_exp *e = n->data;

		n->data = push_up_project_exp(sql, rel, e);
	}
	list_hash_clear(exps);
	return exps;
}

static sql_exp *
push_up_project_exp(mvc *sql, sql_rel *rel, sql_exp *e)
{
	if (mvc_highwater(sql))
		return sql_error(sql, 10, SQLSTATE(42000) "Query too complex: running out of stack space");

	switch(e->type) {
	case e_cmp:
		if (e->flag == cmp_or || e->flag == cmp_filter) {
			e->l = push_up_project_exps(sql, rel, e->l);
			e->r = push_up_project_exps(sql, rel, e->r);
			return e;
		} else if (e->flag == cmp_in || e->flag == cmp_notin) {
			e->l = push_up_project_exp(sql, rel, e->l);
			e->r = push_up_project_exps(sql, rel, e->r);
			return e;
		} else {
			e->l = push_up_project_exp(sql, rel, e->l);
			e->r = push_up_project_exp(sql, rel, e->r);
			if (e->f)
				e->f = push_up_project_exp(sql, rel, e->f);
		}
		break;
	case e_convert:
		e->l = push_up_project_exp(sql, rel, e->l);
		break;
	case e_func:
	case e_aggr:
		if (e->l)
			e->l = push_up_project_exps(sql, rel, e->l);
		break;
	case e_column:
		{
			sql_exp *ne;

			/* include project or just lookup */
			assert(e->nid);
			ne = exps_bind_nid(rel->exps, e->nid);
			if (ne) {
				if (ne->type == e_column) {
					/* deref alias */
					e->l = ne->l;
					e->r = ne->r;
					e->nid = ne->nid;
				} else {
					ne = exp_copy(sql, ne);
					return push_up_project_exp(sql, rel, ne);
				}
			}
		} break;
	case e_atom:
		if (e->f)
			e->f = push_up_project_exps(sql, rel, e->f);
		break;
	case e_psm:
		break;
	}
	return e;
}

static sql_exp *exp_rewrite(mvc *sql, sql_rel *rel, sql_exp *e, list *ad);

static list *
exps_rewrite(mvc *sql, sql_rel *rel, list *exps, list *ad)
{
	list *nexps;
	node *n;

	if (list_empty(exps))
		return exps;
	nexps = sa_list(sql->sa);
	for(n=exps->h; n; n = n->next)
		append(nexps, exp_rewrite(sql, rel, n->data, ad));
	return nexps;
}

/* recursively rewrite some functions */
static sql_exp *
exp_rewrite(mvc *sql, sql_rel *rel, sql_exp *e, list *ad)
{
	sql_subfunc *sf;

	if (e->type == e_convert) {
		e->l = exp_rewrite(sql, rel, e->l, ad);
		return e;
	}
	if (e->type != e_func)
		return e;
	e->l = exps_rewrite(sql, rel, e->l, ad);
	sf = e->f;
	/* window functions need to be run per freevars */
	if (sf->func->type == F_ANALYTIC && strcmp(sf->func->base.name, "window_bound") != 0 && strcmp(sf->func->base.name, "diff") != 0 && ad) {
		sql_subtype *bt = sql_bind_localtype("bit");
		list *rankopargs = e->l, *gbe = ((list*)e->r)->h->data;
		sql_exp *pe = list_empty(gbe) ? NULL : (sql_exp*)gbe->t->data, *last;
		bool has_pe = pe != NULL;
		int i = 0;

		if (!pe || pe->type != e_func || strcmp(((sql_subfunc *)pe->f)->func->base.name, "diff") != 0)
			pe = NULL;

		for(node *d = ad->h; d; d=d->next) {
			sql_subfunc *df;
			sql_exp *de = d->data;
			list *args = sa_list(sql->sa);
			if (pe) {
				df = sql_bind_func(sql, NULL, "diff", bt, exp_subtype(de), F_ANALYTIC, true, true);
				append(args, pe);
			} else {
				df = sql_bind_func(sql, NULL, "diff", exp_subtype(de), NULL, F_ANALYTIC, true, true);
			}
			assert(df);
			append(args, de);
			pe = exp_op(sql->sa, args, df);
		}

		for (node *n = rankopargs->h; n ; n = n->next, i++) { /* at rel_select pe is added right after the function's arguments */
			if (i == list_length(sf->func->ops)) {
				n->data = pe;
				break;
			}
		}
		last = rankopargs->t->data; /* if the window function has bounds calls, update them */
		if (last && last->type == e_func && !strcmp(((sql_subfunc *)last->f)->func->base.name, "window_bound")) {
			sql_exp *window1 = list_fetch(rankopargs, list_length(rankopargs) - 2), *window2 = list_fetch(rankopargs, list_length(rankopargs) - 1);
			list *lw1 = window1->l, *lw2 = window2->l; /* the value functions require bound functions always */

			if (has_pe) {
				assert(list_length(window1->l) == 6);
				lw1->h->data = exp_copy(sql, pe);
				lw2->h->data = exp_copy(sql, pe);
			} else {
				window1->l = list_prepend(lw1, exp_copy(sql, pe));
				window2->l = list_prepend(lw2, exp_copy(sql, pe));
			}
		}
	}
	return e;
}

static sql_exp *
rel_reduce2one_exp(mvc *sql, sql_rel *sq)
{
	sql_exp *e = NULL;

	if (list_empty(sq->exps))
		return NULL;
	if (list_length(sq->exps) == 1)
		return sq->exps->t->data;
	for(node *n = sq->exps->h; n && !e; n = n->next) {
		sql_exp *t = n->data;

		if (!is_freevar(t))
			e = t;
	}
	if (!e)
		e = sq->exps->t->data;
	sq->exps = append(sa_list(sql->sa), e);
	return e;
}

static sql_exp *
rel_bound_exp(mvc *sql, sql_rel *rel )
{
	while (rel->l) {
		rel = rel->l;
		if (is_base(rel->op) || is_project(rel->op))
			break;
	}

	if (rel && !list_empty(rel->exps)) {
		for(node *n = rel->exps->h; n; n = n->next){
			sql_exp *e = n->data;

			if (exp_is_atom(e))
				return e;
			if (!exp_has_freevar(sql, e))
				return exp_ref(sql, e);
		}
	}
	if (rel && is_project(rel->op)) /* add dummy expression */
		return rel_project_add_exp(sql, rel, exp_atom_bool(sql->sa, 1));
	return NULL;
}

/*
 * join j was just rewriten, but some join expressions may now
 * be too low in de relation rel. These need to move up.
 * */
static void
move_join_exps(mvc *sql, sql_rel *j, sql_rel *rel)
{
	node *n;
	list *exps = rel->exps;

	if (list_empty(exps))
		return;
	rel->exps = sa_list(sql->sa);
	if (!j->exps)
		j->exps = sa_list(sql->sa);
	for(n = exps->h; n; n = n->next){
		sql_exp *e = n->data;

		if (rel_rebind_exp(sql, rel, e)) {
			if (exp_has_freevar(sql, e))
				rel_bind_var(sql, rel->l, e);
			append(rel->exps, e);
		} else {
			if (exp_has_freevar(sql, e))
				rel_bind_var(sql, j->l, e);
			append(j->exps, e);
		}
	}
}

static sql_rel *
rel_general_unnest(mvc *sql, sql_rel *rel, list *ad)
{
	if (rel && (is_join(rel->op) || is_semi(rel->op)) && is_dependent(rel) && ad) {
		list *fd;
		node *n, *m;

		sql_rel *l = rel->l, *r = rel->r, *inner_r;

		/* cleanup empty selects (should be done before any rel_dup(l) */
		if (l && is_select(l->op) && list_empty(l->exps) && !rel_is_ref(l)) {
			rel->l = l->l;
			l->l = NULL;
			rel_destroy(l);
			l = rel->l;
		}
		/* rewrite T1 dependent join T2 -> T1 join D dependent join T2, where the T1/D join adds (equality) predicates (for the Domain (ad)) and D is are the distinct(projected(ad) from T1)  */
		sql_rel *D = rel_project(sql->sa, rel_dup(l), exps_copy(sql, ad));
		set_distinct(D);

		int single = is_single(r);
		reset_single(r);
		sql_rel *or = r;
		r = rel_crossproduct(sql->sa, D, r, rel->op);
		if (single)
			set_single(or);
		r->op = op_join;
		move_join_exps(sql, rel, r);
		set_dependent(r);
		set_processed(r);
		inner_r = r;

		r = rel_project(sql->sa, r, (is_semi(inner_r->op))?sa_list(sql->sa):rel_projections(sql, r->r, NULL, 1, 1));

		if (!is_semi(inner_r->op))  { /* Remove the freevars exps */
			list *exps = sa_list(sql->sa);

			for(node *n=r->exps->h; n; n = n->next) {
				sql_exp *e = n->data, *ne = NULL;

				if (e->nid)
					ne = exps_bind_nid(ad, e->nid);
				if (or && is_groupby(or->op) && or->r) { /* is e a reference to an group by col */
					sql_exp *gbe = exps_bind_nid(or->r, e->nid);
					if (gbe)
						ne = exps_bind_nid(ad, gbe->nid);
				}
				if (!ne)
					append(exps,e);
			}
			r->exps = exps;
		}

		/* append ad + rename */
		fd = exps_label(sql, exps_copy(sql, ad));
		for (n = ad->h, m = fd->h; n && m; n = n->next, m = m->next) {
			sql_exp *l = n->data, *r = m->data, *e;

			l = exp_ref(sql, l);
			r = exp_ref(sql, r);
			e = exp_compare(sql->sa, l, r, cmp_equal);
			set_semantics(e);
			if (!rel->exps)
				rel->exps = sa_list(sql->sa);
			append(rel->exps, e);
		}
		list_merge(r->exps, fd, (fdup)NULL);
		rel->r = r;
		reset_dependent(rel);
		return rel;
	}
	return rel;
}

static sql_rel *
push_up_project(mvc *sql, sql_rel *rel, list *ad)
{
	sql_rel *r = rel->r;

	assert(is_simple_project(r->op));
	if (rel_is_ref(r)) {
		sql_rel *nr = rel_project(sql->sa, r->l ? rel_dup(r->l) : NULL, exps_copy(sql, r->exps));

		if (is_single(r))
			set_single(nr);
		if (need_distinct(r))
			set_distinct(nr);
		nr->p = prop_copy(sql->sa, r->p);
		nr->r = exps_copy(sql, r->r);
		rel_destroy(r);
		rel->r = r = nr;
	}

	/* input rel is dependent outerjoin with on the right a project, we first try to push inner side expressions down (because these cannot be pushed up) */
	if (rel && is_join(rel->op) && is_dependent(rel)) {
		sql_rel *r = rel->r;

		/* find constant expressions and move these down */
		if (r && r->op == op_project) {
			node *n;
			list *nexps = NULL;
			list *cexps = NULL;
			sql_rel *l = r->l;

			while (l && is_simple_project(l->op) && l->l) {
				/* if current project is  just one constant, remove lower project */
				if (list_length(r->exps) == 1) {
					sql_exp *e = r->exps->h->data;

					if (exp_is_atom(e)) {
						r->l = rel_dup(l->l);
						rel_destroy(l);
						l = r->l;
						continue;
					}
				}
				break;
			}

			if (l && (is_select(l->op) || l->op == op_join || is_semi(l->op)) && !rel_is_ref(l) && list_empty(r->attr)) {
				if (!list_empty(r->exps)) {
					for(n=r->exps->h; n; n=n->next) {
						sql_exp *e = n->data;

						if (exp_is_atom(e) || rel_find_exp(l->l,e)) { /* move down */
							if (!cexps)
								cexps = sa_list(sql->sa);
							append(cexps, e);
						} else {
							if (!nexps)
								nexps = sa_list(sql->sa);
							append(nexps, e);
						}
					}
				}
				if (cexps) {
					sql_rel *p = l->l = rel_project( sql->sa, l->l,
						rel_projections(sql, l->l, NULL, 1, 1));
					p->exps = list_distinct(list_merge(p->exps, cexps, (fdup)NULL), (fcmp)exp_equal, (fdup)NULL);
					if (list_empty(nexps)) {
						rel->r = l; /* remove empty project */
					} else {
						for (n = cexps->h; n; n = n->next) { /* add pushed down renamed expressions */
							sql_exp *e = n->data;
							append(nexps, exp_ref(sql, e));
						}
						r->exps = nexps;
					}
				}
			}
		}
	}
	/* input rel is dependent join with on the right a project */
	if (rel && is_join(rel->op) && is_dependent(rel)) {
		sql_rel *r = rel->r;

		/* merge project expressions into the join expressions  */
		rel->exps = push_up_project_exps(sql, r, rel->exps);

		if (r && r->op == op_project) {
			sql_exp *id = NULL;
			node *m;

			if (!r->l) {
				sql_rel *l = rel->l;
				l = rel_dup(l);
				if (!is_project(l->op) || rel_is_ref(l))
					l = rel_project( sql->sa, l, rel_projections(sql, l, NULL, 1, 1));

				if (is_left(rel->op) && !list_empty(rel->attr)) {
					assert(list_length(rel->exps)==1);
					sql_exp *e = rel->exps->h->data;
					sql_exp *oe = rel->attr->h->data;
					rel_project_add_exp(sql, l, e);
					if (exp_is_atom(oe) && exp_is_false(oe))
						e->flag = cmp_notequal;
					exp_setalias(e, oe->alias.label, exp_relname(oe), exp_name(oe));
				}
				if (!list_empty(r->exps)) {
					for (m=r->exps->h; m; m = m->next) {
						sql_exp *e = m->data;

						if (exp_has_freevar(sql, e))
							rel_bind_var(sql, l, e);
						append(l->exps, e);
					}
				}
				rel_destroy(rel);
				return l;
			}
			/* move project up, ie all attributes of left + the old expression list */
			sql_rel *n = rel_project( sql->sa, (r->l)?rel:rel->l,
					rel_projections(sql, rel->l, NULL, 1, 1));

			if (is_left(rel->op) && !list_empty(rel->attr))
				rel_project_add_exp(sql, n, exp_ref(sql, rel->attr->h->data));
			if (list_empty(rel->attr) && !list_empty(r->exps)) {
				for (m=r->exps->h; m; m = m->next) {
					sql_exp *e = m->data;

					if (!is_freevar(e) || exp_name(e)) { /* only skip full freevars */
						if (exp_has_freevar(sql, e) || is_atom(e->type)) {
							rel_bind_var(sql, rel->l, e);
							if (is_left(rel->op)) { /* add ifthenelse */
								/* if id is NULL then NULL else e */
								sql_subtype *tp = exp_subtype(e);
								if (!tp)
									return sql_error(sql, 10, SQLSTATE(42000) "Query projection must have at least one parameter with known SQL type");
								if (!id) {
									sql_rel *l = r->l;
									if (is_join(l->op))
										id = rel_bound_exp(sql, r);
									else
										r->l = rel_add_identity(sql, r->l, &id);
								}
								sql_exp *ne = rel_unop_(sql, NULL, exp_ref(sql, id), "sys", "isnull", card_value);
								set_has_no_nil(ne);
								ne = rel_nop_(sql, NULL, ne, exp_null(sql->sa, tp), e, NULL, "sys", "ifthenelse", card_value);
								exp_prop_alias(sql->sa, ne, e);
								e = ne;
							}
						}
					}
					if (r->l)
						e = exp_rewrite(sql, r->l, e, ad);
					append(n->exps, e);
				}
			}
			if (!list_empty(r->r)) {
				list *exps = r->r, *oexps = n->r = sa_list(sql->sa);

				for (m=exps->h; m; m = m->next) {
					sql_exp *e = m->data;

					if (!is_freevar(e) || exp_name(e)) { /* only skip full freevars */
						if (exp_has_freevar(sql, e))
							rel_bind_var(sql, rel->l, e);
					}
					append(oexps, e);
				}
			}
			/* remove old project */
			if (r->l) {
				rel->r = r->l;
				r->l = NULL;
			}
			rel_destroy(r);
			return n;
		}
	}
	/* a dependent semi/anti join with a project on the right side, could be removed */
	if (rel && is_semi(rel->op) && is_dependent(rel)) {
		sql_rel *r = rel->r;

		/* merge project expressions into the join expressions  */
		rel->exps = push_up_project_exps(sql, r, rel->exps);
		rel_bind_vars(sql, rel, rel->exps);

		if (r && r->op == op_project && r->l) {
			/* remove old project */
			rel->r = rel_dup(r->l);
			rel_destroy(r);
			return rel;
		} else if (r && r->op == op_project) {
			/* remove freevars from projection */
			list *exps = r->exps, *nexps = sa_list(sql->sa);
			node *m;

			if (!list_empty(exps)) {
				for (m=exps->h; m; m = m->next) {
					sql_exp *e = m->data;

					if (!exp_has_freevar(sql, e))
						append(nexps, e);
				}
			}
			if (list_empty(nexps)) {
				assert(!r->l);
				/* remove old project and change outer into select */
				rel->r = NULL;
				rel_destroy(r);
				operator_type op = rel->op;
				rel->op = op_select;
				if (!list_empty(rel->exps)) {
					for(m=rel->exps->h; m; m = m->next) {
						sql_exp *e = m->data;

						if (op == op_anti && is_compare(e->type) && e->flag == cmp_equal)
							e->flag = cmp_notequal;
						else if (op == op_anti && is_compare(e->type) && e->flag == cmp_notequal)
							e->flag = cmp_equal;
					}
				}
				return rel;
			}
			r->exps = nexps;
		}
	}
	return rel;
}

static sql_rel *
push_up_topn_and_sample(mvc *sql, sql_rel *rel)
{
	/* a dependent semi/anti join with a project on the right side, could be removed */
	if (rel && (is_semi(rel->op) || is_join(rel->op)) && is_dependent(rel)) {
		sql_rel *r = rel->r;

		if (r && (is_topn(r->op) || is_sample(r->op))) {
			/* remove old topn/sample */
			sql_rel *(*func) (allocator *, sql_rel *, list *) = is_topn(r->op) ? rel_topn : rel_sample;
			rel->r = rel_dup(r->l);
			rel = func(sql->sa, rel, r->exps);
			set_processed(rel);
			rel_destroy(r);
			return rel;
		}
	}
	return rel;
}

static sql_rel *
push_up_select(mvc *sql, sql_rel *rel, list *ad)
{
	sql_rel *d = rel->l;
	sql_rel *r = rel->r;
	int inner = 0;

	if (rel && is_dependent(rel) && r && is_select(r->op)) {
		sql_rel *rl = r->l;

		if (rl && rel_has_freevar(sql, rl)) {
			list *inner_ad = rel_dependent_var(sql, d, rl);

			inner = !list_empty(inner_ad);
		}
	}
	if (inner && is_left(rel->op) && !need_distinct(d))
		return rel_general_unnest(sql, rel, ad);
	/* input rel is dependent join with on the right a select */
	if ((!inner || is_semi(rel->op)) && rel && is_dependent(rel)) {
		sql_rel *r = rel->r;

		if (r && is_select(r->op)) { /* move into join */
			node *n;

			if (!list_empty(r->exps)) {
				for (n=r->exps->h; n; n = n->next) {
					sql_exp *e = n->data;

					e = exp_copy(sql, e);
					if (exp_has_freevar(sql, e))
						rel_bind_var(sql, rel->l, e);
					rel_join_add_exp(sql->sa, rel, e);
				}
			}
			/* remove select */
			rel->r = rel_dup(r->l);
			rel_destroy(r);
			r = rel->r;
			if (is_single(r)) {
				set_single(rel);
				rel->op = op_left;
			}
			if (!inner)
				reset_dependent(rel);
		}
	} else if (rel && is_join(rel->op) && is_dependent(rel)) {
		int cp = rel_is_ref(r);
		sql_rel *r = rel->r;
		list *exps = r->exps;

		/* remove select */
		rel->r = rel_dup(r->l);
		rel = rel_select(sql->sa, rel, NULL);
		rel->exps = !cp?exps:exps_copy(sql, exps);
		rel_bind_vars(sql, rel, rel->exps);
		set_processed(rel);
		rel_destroy(r);
	}
	return rel;
}

static int
exps_is_constant( list *exps )
{
	sql_exp *e;

	if (!exps || list_empty(exps))
		return 1;
	if (list_length(exps) > 1)
		return 0;
	e = exps->h->data;
	return exp_is_atom(e);
}

static int
exp_is_count(sql_exp *e, sql_rel *rel)
{
	if (!e || !rel)
		return 0;
<<<<<<< HEAD
	if (is_alias(e->type) && is_project(rel->op) && !is_set(rel->op)) {
		sql_exp *ne = rel_find_exp(rel->l, e);
		return exp_is_count(ne, rel->l);
=======
	if (is_alias(e->type) && is_project(rel->op)) {
		/* if the relop is n-ary (like munion) we need to retrieve its
		 * first operands which lives in the list at rel->l
		 */
		sql_rel *pr = is_munion(rel->op) ? ((list*)rel->l)->h->data : rel->l;
		sql_exp *ne = rel_find_exp(pr, e);
		return exp_is_count(ne, pr);
>>>>>>> 0597f4f0
	}
	if (is_aggr(e->type) && exp_aggr_is_count(e))
		return 1;
	return 0;
}

static sql_rel *
push_up_groupby(mvc *sql, sql_rel *rel, list *ad)
{
	/* input rel is dependent join with on the right a groupby */
	if (rel && (is_join(rel->op) || is_semi(rel->op)) && is_dependent(rel)) {
		sql_rel *l = rel->l, *r = rel->r;

		/* left of rel should be a set */
		if (l && is_distinct_set(sql, l, ad) && r && is_groupby(r->op)) {
			list *sexps, *jexps, *a = rel_projections(sql, rel->l, NULL, 1, 1);
			node *n;
			sql_exp *id = NULL;

			/* move groupby up, ie add attributes of left + the old expression list */

			if (l && list_length(a) > 1 && !need_distinct(l)) { /* add identity call only if there's more than one column in the groupby */
				if (!(rel->l = rel_add_identity(sql, l, &id))) /* add identity call for group by */
					return NULL;
				assert(id);
			}

			if (rel->op == op_semi)
				rel->op = op_join;
			if (rel->op == op_anti) {
				rel->op = op_join;
				/* need to change all exps */
				if (!list_empty(rel->exps)) {
					for(node *n = rel->exps->h; n; n = n->next) {
						sql_exp *e = n->data;
						e->anti = !e->anti;
					}
				}
			}

			if (!list_empty(r->exps)) {
				for (n = r->exps->h; n; n = n->next ) {
					sql_exp *e = n->data;

					/* count_nil(* or constant) -> count(t.TID) */
					if (exp_is_count(e, r) && (!e->l || exps_is_constant(e->l))) {
						sql_rel *p = r->l; /* ugh */
						sql_rel *pp = r;
						while(p && p->l && (!is_project(p->op) && !is_base(p->op))) { /* find first project */
							pp = p;
							p = p->l;
						}
						if (p && p->l && is_project(p->op) && list_empty(p->exps)) { /* skip empty project */
							pp = p;
							p = p->l;
						}
						sql_exp *col = list_length(p->exps) ? p->exps->t->data : NULL;
						const char *cname = col ? exp_name(col) : NULL;

						if ((!cname || strcmp(cname, TID) != 0) && !(pp->l = p = rel_add_identity(sql, p, &col)))
							return NULL;
						col = exp_ref(sql, col);
						append(e->l=sa_list(sql->sa), col);
						set_no_nil(e);
					}
					if (exp_has_freevar(sql, e))
						rel_bind_var(sql, rel->l, e);
				}
			}
			r->exps = list_distinct(list_merge(r->exps, a, (fdup)NULL), (fcmp)exp_equal, (fdup)NULL);
			if (list_empty(r->r)) {
				if (id)
					r->r = list_append(sa_list(sql->sa), exp_ref(sql, id));
				else
					r->r = exps_copy(sql, a);
				r->card = CARD_AGGR;
				/* After the unnesting, the cardinality of the aggregate function becomes larger */
				for(node *n = r->exps->h; n; n = n->next) {
					sql_exp *e = n->data;

					e->card = CARD_AGGR;
				}
			} else {
				for (n = ((list*)r->r)->h; n; n = n->next ) {
					sql_exp *e = n->data;

					if (exp_has_freevar(sql, e))
						rel_bind_var(sql, rel->l, e);
				}
				if (id)
					list_append(r->r, exp_ref(sql, id));
				else
					r->r = list_distinct(list_merge(r->r, exps_copy(sql, a), (fdup)NULL), (fcmp)exp_equal, (fdup)NULL);
			}

			if (!r->l) {
				r->l = rel->l;
				rel->l = NULL;
				rel->r = NULL;
				rel_destroy(rel);
				/* merge (distinct) projects / group by (over the same group by cols) */
				while (r->l && exps_have_freevar(sql, r->exps)) {
					sql_rel *l = r->l;

					if (!is_project(l->op))
						break;
					if (l->op == op_project && need_distinct(l)) { /* TODO: check if group by exps and distinct list are equal */
						r->l = rel_dup(l->l);
						rel_destroy(l);
					}
					if (is_groupby(l->op)) { /* TODO: check if group by exps and distinct list are equal */
						/* add aggr exps of r to l, replace r by l */
						if (!list_empty(r->exps)) {
							for(node *n = r->exps->h; n; n = n->next) {
								sql_exp *e = n->data;

								if (e->type == e_aggr)
									append(l->exps, e);
								if (exp_has_freevar(sql, e))
									rel_bind_var(sql, l, e);
							}
						}
						r->l = NULL;
						rel_destroy(r);
						r = l;
					}
				}
				return r;
			} else {
				rel->r = r->l;
				r->l = rel;
			}
			/* check if a join expression needs to be moved above the group by (into a select) */
			sexps = sa_list(sql->sa);
			jexps = sa_list(sql->sa);
			if (!list_empty(rel->exps)) {
				for (n = rel->exps->h; n; n = n->next ) {
					sql_exp *e = n->data;

					if (rel_find_exp(rel, e)) {
						append(jexps, e);
					} else {
						append(sexps, e);
					}
				}
			}
			rel->exps = jexps;
			if (list_length(sexps)) {
				r = rel_select(sql->sa, r, NULL);
				r->exps = sexps;
				set_processed(r);
			}
			return r;
		}
	}
	return rel;
}

static sql_rel *
push_up_select_l(mvc *sql, sql_rel *rel)
{
	(void)sql;
	/* input rel is dependent join with on the right a project */
	if (rel && (is_join(rel->op) || is_semi(rel->op))) {
		sql_rel *l = rel->l;

		if (is_select(l->op) && rel_has_freevar(sql, l) && !rel_is_ref(l) ) {
			/* push up select (above join) */
			rel->l = l->l;
			l->l = rel;
			return l;
		}
	}
	return rel;
}

static void
bind_join_vars(mvc *sql, sql_rel *rel)
{
	if (list_empty(rel->exps))
		return;
	for(node *n = rel->exps->h; n; n = n->next){
		sql_exp *e = n->data;

		if (exp_has_freevar(sql, e))
			rel_bind_var(sql, rel->l, e);
	}
}

static sql_rel * rewrite_outer2inner_union(visitor *v, sql_rel *rel);

static sql_rel *
push_up_join(mvc *sql, sql_rel *rel, list *ad)
{
	/* input rel is dependent join */
	if (rel && (is_join(rel->op) || is_semi(rel->op)) && is_dependent(rel)) {
		sql_rel *d = rel->l, *j = rel->r;

		/* left of rel should be a set */
		if (d && is_distinct_set(sql, d, ad) && j && (is_join(j->op) || is_semi(j->op))) {
			sql_rel *jl = j->l, *jr = j->r;
			/* op_join if F(jl) intersect A(D) = empty -> jl join (D djoin jr)
			 * 	      F(jr) intersect A(D) = empty -> (D djoin jl) join jr
			 * 	 else (D djoin jl) natural join (D djoin jr)
			 *
			 * */
			list *rd = NULL, *ld = NULL;
			int labelleft = j->op == op_right;

			if (is_semi(j->op) && is_select(jl->op) && rel_has_freevar(sql, jl) && !rel_is_ref(jl)) {
				rel->r = j = push_up_select_l(sql, j);
				return rel; /* ie try again */
			}
			rd = (j->op != op_full && j->op != op_right)?rel_dependent_var(sql, d, jr):(list*)1;
			ld = ((j->op == op_join || j->op == op_right))?rel_dependent_var(sql, d, jl):(list*)1;

			if (is_outerjoin(j->op) && j->exps && !list_empty(rel->attr)) {
				visitor v = { .sql = sql };
				rel->r = j = rewrite_outer2inner_union(&v, j);
				if (!j)
					return NULL;
				return rel;
			}

			if (ld && rd) {
				node *m;
				sql_rel *n, *nr, *nj, *nl;
				list *inner_exps = exps_copy(sql, j->exps);
				list *outer_exps = exps_copy(sql, rel->exps);
				list *attr = j->attr;
				int single = is_single(j);

				rel->r = rel_dup(jl);
				rel->exps = sa_list(sql->sa);
				nj = rel_crossproduct(sql->sa, rel_dup(d), rel_dup(jr), j->op);
				set_processed(nj);
				rel_destroy(j);
				j = nj;
				set_dependent(j);
				n = rel_crossproduct(sql->sa, rel, j, j->op);
				n->exps = outer_exps;
				if (single)
					set_single(n);
				if (!n->exps)
					n->exps = inner_exps;
				else
					n->exps = list_merge(n->exps, inner_exps, (fdup)NULL);
				j->op = rel->op;
				if (is_semi(rel->op)) {
					j->op = op_left;
					rel->op = op_left;
				}
				nl = n->l = rel_project(sql->sa, n->l, rel_projections(sql, n->l, NULL, 1, 1));
				nr = n->r;
				nr = n->r = rel_project(sql->sa, n->r, is_semi(nr->op)?sa_list(sql->sa):rel_projections(sql, nr->r, NULL, 1, 1));
				/* add nr->l exps with labels */
				/* create jexps */
				if (!n->exps)
					n->exps = sa_list(sql->sa);
				if (!list_empty(d->exps)) {
					for (m = d->exps->h; m; m = m->next) {
						sql_exp *e = m->data, *le, *re, *je;

						le = exp_ref(sql, e);
						re = exp_ref(sql, e);

						if (labelleft) {
							sql_exp *f = NULL;
							if ((f=rel_find_exp(nl, le)) != NULL)
								le = f;
							if (!has_label(le))
								le = exp_label(sql->sa, le, ++sql->label);
							if (!f)
								append(nl->exps, le);
							le = exp_ref(sql, le);
						}

						if (!labelleft)
							re = exp_label(sql->sa, re, ++sql->label);
						append(nr->exps, re);
						re = exp_ref(sql, re);
						je = exp_compare(sql->sa, le, re, cmp_equal);
						set_semantics(je);
						append(n->exps, je);
					}
				}
				list_hash_clear(nl->exps);
				n->attr = attr;
				set_processed(n);
				rel_bind_vars(sql, n, n->exps);
				return n;
			}

			if (!rd) {
				rel->r = rel_dup(jl);
				sql_rel *nj = rel_crossproduct(sql->sa, rel, rel_dup(jr), j->op);
				if (is_single(j))
					set_single(nj);
				nj->exps = exps_copy(sql, j->exps);
				nj->attr = j->attr;
				set_processed(nj);
				rel_destroy(j);
				j = nj;
				if (is_semi(rel->op))
					rel->op = op_left;
				move_join_exps(sql, j, rel);
				rel_bind_vars(sql, j, j->exps);
				return j;
			}
			if (!ld) {
				rel->r = rel_dup(jr);
				sql_rel *nj = rel_crossproduct(sql->sa, rel_dup(jl), rel, j->op);
				if (is_single(j))
					set_single(nj);
				nj->exps = exps_copy(sql, j->exps);
				nj->attr = j->attr;
				set_processed(nj);
				rel_destroy(j);
				j = nj;
				if (is_semi(rel->op))
					rel->op = op_left;
				move_join_exps(sql, j, rel);
				rel_bind_vars(sql, j, j->exps);
				return j;
			}
			assert(0);
			return rel;
		}
	}
	return rel;
}

static sql_rel *
push_up_set(mvc *sql, sql_rel *rel, list *ad)
{
	if (rel && (is_join(rel->op) || is_semi(rel->op)) && is_dependent(rel)) {
		int single = is_single(rel);
		sql_rel *d = rel->l, *s = rel->r;
		int need_distinct = is_semi(rel->op) && need_distinct(d);

		/* left of rel should be a set */
		if (d && is_distinct_set(sql, d, ad) && s && is_set(s->op)) {
			sql_rel *sl = s->l, *sr = s->r, *ns;

			sl = rel_project(sql->sa, rel_dup(sl), rel_projections(sql, sl, NULL, 1, 1));
			for (node *n = sl->exps->h, *m = s->exps->h; n && m; n = n->next, m = m->next)
				exp_prop_alias(sql->sa, n->data, m->data);
			list_hash_clear(sl->exps);
			sr = rel_project(sql->sa, rel_dup(sr), rel_projections(sql, sr, NULL, 1, 1));
			for (node *n = sr->exps->h, *m = s->exps->h; n && m; n = n->next, m = m->next)
				exp_prop_alias(sql->sa, n->data, m->data);
			list_hash_clear(sr->exps);

			int llen = list_length(sl->exps), rlen = list_length(sr->exps), l = 0;

			if (llen != rlen) {
				if (llen < rlen) {
					list *nr = sa_list(sql->sa);
					for(node *n = sr->exps->h ; n && l < llen; n=n->next, l++)
							append(nr, n->data);
					sr->exps = nr;
					sr->nrcols = list_length(nr);
				} else {
					list *nl = sa_list(sql->sa);
					for(node *n = sl->exps->h; n && l < rlen; n=n->next, l++)
							append(nl, n->data);
					sl->exps = nl;
					sl->nrcols = list_length(nl);
				}
			}

			/* D djoin (sl setop sr) -> (D djoin sl) setop (D djoin sr) */
			sl = rel_crossproduct(sql->sa, rel_dup(d), sl, rel->op);
			sl->exps = exps_copy(sql, rel->exps);
			set_dependent(sl);
			set_processed(sl);
			sr = rel_crossproduct(sql->sa, rel_dup(d), sr, rel->op);
			sr->exps = exps_copy(sql, rel->exps);
			set_dependent(sr);
			set_processed(sr);
			ns = rel_setop(sql->sa, sl, sr, s->op);
			ns->exps = exps_copy(sql, s->exps);
			set_processed(ns);
			if (single || is_single(s))
				set_single(ns);
			if (need_distinct || need_distinct(s))
				set_distinct(ns);

			if (is_join(rel->op) && !is_semi(rel->op)) {
				list *sexps = sa_list(sql->sa), *dexps = rel_projections(sql, d, NULL, 1, 1);
				for (node *m = dexps->h; m; m = m->next) {
					sql_exp *e = m->data;

					list_append(sexps, exp_ref(sql, e));
				}
				ns->exps = list_merge(sexps, ns->exps, (fdup)NULL);
			}
			/* add/remove projections to inner parts of the union (as we push a join or semijoin down) */
			ns->l = rel_project(sql->sa, ns->l, rel_projections(sql, ns->l, NULL, 1, 1));
			ns->r = rel_project(sql->sa, ns->r, rel_projections(sql, ns->r, NULL, 1, 1));
			if (is_semi(rel->op)) /* only push left side of semi/anti join */
				ns->exps = rel_projections(sql, ns->l, NULL, 1, 1);
			if (rel->op == op_anti && s->op == op_union)
				ns->op = op_inter;
			if (rel->op == op_anti && s->op == op_inter)
				ns->op = op_union;
			rel_destroy(rel);
			return ns;
		}
	}
	return rel;
}

static sql_rel *
push_up_munion(mvc *sql, sql_rel *rel, list *ad)
{
	if (rel && (is_join(rel->op) || is_semi(rel->op)) && is_dependent(rel)) {
		int single = is_single(rel);
		sql_rel *d = rel->l, *s = rel->r;
		int need_distinct = is_semi(rel->op) && need_distinct(d);
		int len = 0, need_length_reduction = 0;

		/* left of rel should be a set */
		list *rlist = sa_list(sql->sa);
		if (d && is_distinct_set(sql, d, ad) && s && is_munion(s->op)) {
			list *iu = s->l;
			for(node *n = iu->h; n; n = n->next) {
				sql_rel *sl = n->data;
				sl = rel_project(sql->sa, rel_dup(sl), rel_projections(sql, sl, NULL, 1, 1));
				for (node *n = sl->exps->h, *m = s->exps->h; n && m; n = n->next, m = m->next)
					exp_prop_alias(sql->sa, n->data, m->data);
				list_hash_clear(sl->exps);
				rlist = append(rlist, sl);
				if (len && len != list_length(sl->exps))
					need_length_reduction = 1;
				if (!len || len > list_length(sl->exps))
					len = list_length(sl->exps);
			}

			if (need_length_reduction) {
				for(node *n = rlist->h; n; n = n->next) {
					sql_rel *r = n->data;
					if (list_length(r->exps) > len) {
						list *nr = sa_list(sql->sa);
						int l = 0;
						for(node *m = r->exps->h ; m && l < len; m=m->next, l++)
							append(nr, n->data);
						r->exps = nr;
						r->nrcols = list_length(nr);
					}
				}
			}

			for(node *n = rlist->h; n; n = n->next) {
				/* D djoin (sl setop sr) -> (D djoin sl) setop (D djoin sr) */
				sql_rel *sl = n->data;
				sl = rel_crossproduct(sql->sa, rel_dup(d), sl, rel->op);
				sl->exps = exps_copy(sql, rel->exps);
				set_dependent(sl);
				set_processed(sl);
				n->data = sl;
			}

			sql_rel *ns = rel_setop_n_ary(sql->sa, rlist, s->op);
			ns->exps = exps_copy(sql, s->exps);
			set_processed(ns);
			if (single || is_single(s))
				set_single(ns);
			if (need_distinct || need_distinct(s))
				set_distinct(ns);

			if (is_join(rel->op) && !is_semi(rel->op)) {
				list *sexps = sa_list(sql->sa), *dexps = rel_projections(sql, d, NULL, 1, 1);
				for (node *m = dexps->h; m; m = m->next) {
					sql_exp *e = m->data;

					list_append(sexps, exp_ref(sql, e));
				}
				ns->exps = list_merge(sexps, ns->exps, (fdup)NULL);
			}
			/* add/remove projections to inner parts of the union (as we push a join or semijoin down) */
			for(node *n = rlist->h; n; n = n->next) {
				sql_rel *sl = n->data;
				n->data = rel_project(sql->sa, sl, rel_projections(sql, sl, NULL, 1, 1));
			}
			if (is_semi(rel->op)) { /* only project left of semi/anti join */
				sql_rel *sf = rlist->h->data;
				ns->exps = rel_projections(sql, sf, NULL, 1, 1);
			}
			if (rel->op == op_anti && s->op == op_munion) {
				assert(0); /* needs to convert list in left/right again ! */
				ns->op = op_inter;
			}
			rel_destroy(rel);
			return ns;
		}
	}
	return rel;
}

static sql_rel * rel_unnest_dependent(mvc *sql, sql_rel *rel);

static sql_rel *
push_up_table(mvc *sql, sql_rel *rel, list *ad)
{
	(void)sql;
	if (rel && (is_join(rel->op) || is_semi(rel->op)) && is_dependent(rel)) {
		sql_rel *d = rel->l, *tf = rel->r;
		sql_exp *id = NULL;

		/* push d into function */
		if (d && is_distinct_set(sql, d, ad) && tf && is_base(tf->op)) {
			if (tf->l) {
				sql_rel *l = tf->l;

				assert(tf->flag == TABLE_FROM_RELATION || !l->l);
				if (l->l) {
					sql_exp *tfe = tf->r;
					list *ops = tfe->l;
					if (!(rel->l = d = rel_add_identity(sql, d, &id)))
						return NULL;
					id = exp_ref(sql, id);
					list *exps = rel_projections(sql, l, NULL, 1, 1);
					list_append(exps, id);
					l = tf->l = rel_crossproduct(sql->sa, rel_dup(d), l, op_join);
					set_dependent(l);
					set_processed(l);
					tf->l = rel_unnest_dependent(sql, l);
					tf->l = rel_project(sql->sa, tf->l, exps);
					id = exp_ref(sql, id);
					list_append(ops, id);
					id = exp_ref(sql, id);
				} else {
					l->l = rel_dup(d);
					if (is_project(l->op))
						rel_bind_vars(sql, l, l->exps);
				}
			} else {
				tf->l = rel_dup(d);
			}
			/* we should add the identity in the resulting projection list */
			if (id) {
				sql_exp *ne = exp_copy(sql, id);

				ne = exp_label(sql->sa, ne, ++sql->label);
				ne = exp_ref(sql, ne);
				list_prepend(tf->exps, ne);
				ne = exp_ref(sql, ne);

				ne = exp_compare(sql->sa, id, ne, cmp_equal);
				if (!rel->exps)
					rel->exps = sa_list(sql->sa);
				list_append(rel->exps, ne);
			}
			reset_dependent(rel);
			return rel;
		}
	}
	return rel;
}

static bool
exps_have_rank(list *exps)
{
	if (!exps)
		return false;
	for(node *n=exps->h; n; n = n->next) {
		sql_exp *e = n->data;
		if (is_analytic(e))
			return true;
	}
	return false;
}

static sql_rel *
rel_unnest_dependent(mvc *sql, sql_rel *rel)
{
	sql_rel *nrel = rel;

	if (mvc_highwater(sql))
		return sql_error(sql, 10, SQLSTATE(42000) "Query too complex: running out of stack space");

	/* current unnest only possible for equality joins, <, <> etc needs more work */
	if (rel && (is_join(rel->op) || is_semi(rel->op)) && is_dependent(rel)) {
		/* howto find out the left is a set */
		sql_rel *l, *r;

		l = rel->l;
		r = rel->r;

		if (rel_has_freevar(sql, l)) {
			rel->l = rel_unnest_dependent(sql, rel->l);
			if (rel_has_freevar(sql, rel->l)) {
				if (rel->op == op_right) {
					sql_rel *l = rel->l;

					rel->l = rel->r;
					rel->r = l;
					rel->op = op_left;
					return rel_unnest_dependent(sql, rel);
				} else if (rel->op == op_left && list_empty(rel->attr) && !rel_has_freevar(sql, rel->r) && rel_dependent_var(sql, rel->r, rel->l)) {
					sql_rel *l = rel->l;

					rel->l = rel->r;
					rel->r = l;
					rel->op = op_right;
					return rel_unnest_dependent(sql, rel);
				}
			}
		}

		if (!rel_has_freevar(sql, r)) {
			if (rel_has_freevar(sql, l) && is_innerjoin(rel->op) && !rel->exps) {
				rel->l = r;
				rel->r = l;
				l = rel->l;
				r = rel->r;
			} else {
				reset_dependent(rel);
				return rel;
			}
		}

		/* try to push dependent join down */
		if (rel_has_freevar(sql, r)) {
			list *ad = rel_dependent_var(sql, rel->l, rel->r);

			if (list_empty(ad)) {
				reset_dependent(rel);
				return rel;
			}
			if (r && is_select(r->op)) {
				sql_rel *l = r->l;

				if (!rel_is_ref(r) && l && !rel_is_ref(l) && l->op == op_join && list_empty(l->exps)) {
					l->exps = r->exps;
					r->l = NULL;
					rel_destroy(r);
					rel->r = l;
					return rel_unnest_dependent(sql, rel);
				}
			}

			if (rel && (is_join(rel->op) || is_semi(rel->op)) && is_dependent(rel)) {
				sql_rel *j = rel->r;

				if (j->op == op_join && !rel_is_ref(rel) && !rel_is_ref(j) && j->exps && exps_have_freevar(sql, j->exps)) {
					rel->exps =	rel->exps?list_merge(rel->exps, j->exps, (fdup)NULL):j->exps;
					j->exps = NULL;
					bind_join_vars(sql, rel);
					return rel_unnest_dependent(sql, rel);
				}
			}

			if (r && is_simple_project(r->op) && ((!r->r && !exps_have_rank(r->exps)) || (!exps_have_freevar(sql, r->exps) && !exps_have_unsafe(r->exps, 1)) || is_distinct_set(sql, l, ad))) {
				rel = push_up_project(sql, rel, ad);
				return rel_unnest_dependent(sql, rel);
			}

			if (r && (is_topn(r->op) || is_sample(r->op))) {
				rel = push_up_topn_and_sample(sql, rel);
				return rel_unnest_dependent(sql, rel);
			}

			if (r && is_select(r->op) && ad) {
				rel = push_up_select(sql, rel, ad);
				return rel_unnest_dependent(sql, rel);
			}

			if (r && is_groupby(r->op) && !is_left(rel->op) && is_distinct_set(sql, l, ad)) {
				rel = push_up_groupby(sql, rel, ad);
				return rel_unnest_dependent(sql, rel);
			}

			if (r && (is_join(r->op) || is_semi(r->op)) && is_distinct_set(sql, l, ad)) {
				rel = push_up_join(sql, rel, ad);
				return rel_unnest_dependent(sql, rel);
			}

			if (r && is_set(r->op) && !is_left(rel->op) && rel->op != op_anti && is_distinct_set(sql, l, ad)) {
				rel = push_up_set(sql, rel, ad);
				return rel_unnest_dependent(sql, rel);
			}

			if (r && is_munion(r->op) && !is_left(rel->op) && is_distinct_set(sql, l, ad)) {
				rel = push_up_munion(sql, rel, ad);
				return rel_unnest_dependent(sql, rel);
			}

			if (r && is_base(r->op) && is_distinct_set(sql, l, ad)) {
				rel = push_up_table(sql, rel, ad);
				return rel;
			}

			/* fallback */
			if (ad != NULL)
				rel = rel_general_unnest(sql, rel, ad);

			/* no dependent variables */
			reset_dependent(rel);
			rel->r = rel_unnest_dependent(sql, rel->r);
		} else {
			rel->l = rel_unnest_dependent(sql, rel->l);
			rel->r = rel_unnest_dependent(sql, rel->r);
		}
	} else {
		if (rel && (is_simple_project(rel->op) || is_groupby(rel->op) || is_select(rel->op) || is_topn(rel->op) || is_sample(rel->op)))
			rel->l = rel_unnest_dependent(sql, rel->l);
		else if (rel && (is_join(rel->op) || is_semi(rel->op) ||  is_set(rel->op) || is_modify(rel->op) || is_ddl(rel->op))) {
			rel->l = rel_unnest_dependent(sql, rel->l);
			rel->r = rel_unnest_dependent(sql, rel->r);
		} else if (rel && (is_munion(rel->op))) {
			list *l = rel->l;
			for (node *n = l->h; n; n = n->next)
				n->data = rel_unnest_dependent(sql, n->data);
		}
	}
	return nrel;
}

static list * add_missing_project_exps(mvc *sql, sql_rel *rel, list *exps);

static sql_exp *
add_missing_project_exp(mvc *sql, sql_rel *rel, sql_exp *e)
{
	if (is_freevar(e))
		return e;
	if (is_convert(e->type)) {
		e->l = add_missing_project_exp(sql, rel, e->l);
	} else if (is_compare(e->type)) {
		if (e->flag == cmp_in || e->flag == cmp_notin) {
			e->l = add_missing_project_exp(sql, rel, e->l);
			e->r = add_missing_project_exps(sql, rel, e->r);
		} else if (e->flag == cmp_or || e->flag == cmp_filter) {
			e->l = add_missing_project_exps(sql, rel, e->l);
			e->r = add_missing_project_exps(sql, rel, e->r);
		} else {
			e->l = add_missing_project_exp(sql, rel, e->l);
			e->r = add_missing_project_exp(sql, rel, e->r);
			if (e->f)
				e->f = add_missing_project_exp(sql, rel, e->f);
		}
	} else if (is_atom(e->type)) {
		if (is_values(e))
			e->f = add_missing_project_exps(sql, rel, e->f);
		return e;
	}
	else if (!list_find_exp(rel->exps, e)) {
		if (!e->alias.label)
			exp_label(sql->sa, e, ++sql->label);
		append(rel->exps, e);
		return exp_ref(sql, e);
	}
	return e;
}

static list *
add_missing_project_exps(mvc *sql, sql_rel *rel, list *exps)
{
	if (list_empty(exps))
		return exps;
	for(node *n = exps->h; n; n = n->next)
		n->data = add_missing_project_exp(sql, rel, n->data);
	return exps;
}

static sql_rel *
push_up_select2(visitor *v, sql_rel *rel)
{
	sql_rel *l = rel->l;
	sql_rel *r = rel->r;

	/* TODO make sure we do not have empty selects */
	if (is_simple_project(rel->op) && l && is_select(l->op) && exps_have_freevar(v->sql, l->exps) && !rel_is_ref(l)) {
		sql_rel *nl = rel_select(v->sql->sa, rel, NULL);
		nl->exps = add_missing_project_exps(v->sql, rel, l->exps);
		l->exps = NULL;
		rel->l = rel_dup(l->l);
		rel_destroy(l);
		rel_bind_vars(v->sql, nl, nl->exps);
		v->changes++;
		return nl;
	}
	if (!is_single(rel) && is_innerjoin(rel->op) && l && is_select(l->op) && exps_have_freevar(v->sql, l->exps) && !rel_is_ref(l)) {
		sql_rel *nl = rel_select(v->sql->sa, rel, NULL);
		nl->exps = l->exps;
		l->exps = NULL;
		rel->l = rel_dup(l->l);
		rel_destroy(l);
		rel_bind_vars(v->sql, nl, nl->exps);
		v->changes++;
		nl->l = push_up_select2(v, nl->l);
		return nl;
	}
	if (is_single(rel) && is_innerjoin(rel->op) && l && is_select(l->op) && exps_have_freevar(v->sql, l->exps) && !rel_is_ref(l)) {
		if (rel->exps)
			rel->exps = list_merge(rel->exps, l->exps, NULL);
		else
			rel->exps = l->exps;
		l->exps = NULL;
		rel->l = rel_dup(l->l);
		rel_destroy(l);
		rel_bind_vars(v->sql, rel, rel->exps);
		v->changes++;
		rel = push_up_select2(v, rel);
		return rel;
	}
	if (!is_single(rel) && is_innerjoin(rel->op) && r && is_select(r->op) && exps_have_freevar(v->sql, r->exps) && !rel_is_ref(r)) {
		sql_rel *nr = rel_select(v->sql->sa, rel, NULL);
		nr->exps = r->exps;
		r->exps = NULL;
		rel->r = rel_dup(r->l);
		rel_destroy(r);
		rel_bind_vars(v->sql, nr, nr->exps);
		v->changes++;
		return nr;
	}
	if (is_single(rel) && is_innerjoin(rel->op) && r && is_select(r->op) && exps_have_freevar(v->sql, r->exps) && !rel_is_ref(r)) {
		if (rel->exps)
			rel->exps = list_merge(rel->exps, r->exps, NULL);
		else
			rel->exps = r->exps;
		r->exps = NULL;
		rel->r = rel_dup(r->l);
		rel_destroy(r);
		rel_bind_vars(v->sql, rel, rel->exps);
		v->changes++;
		return rel;
	}
	if (is_left(rel->op) && l && is_select(l->op) && exps_have_freevar(v->sql, l->exps) && !rel_is_ref(l)) {
		sql_rel *nl = rel_select(v->sql->sa, rel, NULL);
		nl->exps = l->exps;
		l->exps = NULL;
		rel->l = rel_dup(l->l);
		rel_destroy(l);
		rel_bind_vars(v->sql, nl, nl->exps);
		v->changes++;
		nl->l = push_up_select2(v, nl->l);
		return nl;
	}
	if (is_left(rel->op) && r && is_select(r->op) && exps_have_freevar(v->sql, r->exps) && !rel_is_ref(r)) {
		if (rel->exps)
			rel->exps = list_merge(rel->exps, r->exps, NULL);
		else
			rel->exps = r->exps;
		r->exps = NULL;
		rel->r = rel_dup(r->l);
		rel_destroy(r);
		rel_bind_vars(v->sql, rel, rel->exps);
		v->changes++;
		return rel;
	}
	if (is_right(rel->op) && r && is_select(r->op) && exps_have_freevar(v->sql, r->exps) && !rel_is_ref(r)) {
		sql_rel *nr = rel_select(v->sql->sa, rel, NULL);
		nr->exps = r->exps;
		r->exps = NULL;
		rel->r = rel_dup(r->l);
		rel_destroy(r);
		rel_bind_vars(v->sql, nr, nr->exps);
		v->changes++;
		nr->l = push_up_select2(v, nr->l);
		return nr;
	}
	if (is_right(rel->op) && l && is_select(l->op) && exps_have_freevar(v->sql, l->exps) && !rel_is_ref(l)) {
		if (rel->exps)
			rel->exps = list_merge(rel->exps, l->exps, NULL);
		else
			rel->exps = l->exps;
		l->exps = NULL;
		rel->l = rel_dup(l->l);
		rel_destroy(l);
		rel_bind_vars(v->sql, rel, rel->exps);
		v->changes++;
		return rel;
	}
	return rel;
}

static sql_rel *
_rel_unnest(visitor *v, sql_rel *rel)
{
	sql_rel *l = rel->l;
	sql_rel *r = rel->r;
	/* try to push select up */
	if (!rel_is_ref(rel) && ((is_simple_project(rel->op) && !rel->r && l && is_select(l->op) && exps_have_freevar(v->sql, l->exps) && !rel_is_ref(l)) ||
	    (is_join(rel->op) && l && is_select(l->op) && exps_have_freevar(v->sql, l->exps) && !rel_is_ref(l)) ||
	    (is_join(rel->op) && r && is_select(r->op) && exps_have_freevar(v->sql, r->exps) && !rel_is_ref(r)))) {
		rel = push_up_select2(v, rel);
		if (rel && is_select(rel->op)) {
			sql_rel *l = rel->l;
			if (is_dependent(l)) {
				rel->l = l = rel_unnest_dependent(v->sql, l);
				v->changes++;
			}
		}
	}
	if (is_dependent(rel)) {
		rel = rel_unnest_dependent(v->sql, rel);
		v->changes++;
	}
	return rel;
}

static void exp_reset_props(sql_rel *rel, sql_exp *e, bool setnil);

static void
exps_reset_props(sql_rel *rel, list *exps, bool setnil)
{
	if (!list_empty(exps))
		for(node *n=exps->h; n; n=n->next)
			exp_reset_props(rel, n->data, setnil);
}

static void
exp_reset_props(sql_rel *rel, sql_exp *e, bool setnil)
{
	switch (e->type) {
	case e_column: {
		if (setnil && (((is_right(rel->op) || is_full(rel->op)) && rel_find_exp(rel->l, e) != NULL) ||
			((is_left(rel->op) || is_full(rel->op)) && rel_find_exp(rel->r, e) != NULL)))
			set_has_nil(e);
	} break;
	case e_convert: {
		exp_reset_props(rel, e->l, setnil);
		if (setnil && has_nil((sql_exp*)e->l))
			set_has_nil(e);
	} break;
	case e_func: {
		sql_subfunc *f = e->f;

		exps_reset_props(rel, e->l, setnil);
		if (setnil && !f->func->semantics && e->l && have_nil(e->l))
			set_has_nil(e);
	} break;
	case e_aggr: {
		sql_subfunc *a = e->f;

		exps_reset_props(rel, e->l, setnil);
		if (setnil && (a->func->s || strcmp(a->func->base.name, "count") != 0) && !a->func->semantics && !has_nil(e) && e->l && have_nil(e->l))
			set_has_nil(e);
	} break;
	case e_cmp: {
		if (e->flag == cmp_or || e->flag == cmp_filter) {
			exps_reset_props(rel, e->l, setnil);
			exps_reset_props(rel, e->r, setnil);
			if (setnil && (have_nil(e->l) || have_nil(e->r)))
				set_has_nil(e);
		} else if (e->flag == cmp_in || e->flag == cmp_notin) {
			exp_reset_props(rel, e->l, setnil);
			exps_reset_props(rel, e->r, setnil);
			if (setnil && (has_nil((sql_exp*)e->l) || have_nil(e->r)))
				set_has_nil(e);
		} else {
			exp_reset_props(rel, e->l, setnil);
			exp_reset_props(rel, e->r, setnil);
			if (e->f)
				exp_reset_props(rel, e->f, setnil);
			if (setnil && !is_semantics(e) && (((sql_exp*)e->l) || has_nil((sql_exp*)e->r) || (e->f && has_nil((sql_exp*)e->f))))
				set_has_nil(e);
		}
	} break;
	default:
		break;
	}
	set_not_unique(e);
}

static sql_exp *
rewrite_inner(mvc *sql, sql_rel *rel, sql_rel *inner, operator_type op, sql_rel **rewrite)
{
	int single = is_single(inner);
	sql_rel *d = NULL;

	reset_single(inner);
	if (single && is_project(rel->op))
		op = op_left;

	if (is_join(rel->op)){
		if (rel_has_freevar(sql, inner)) {
			list *rv = rel_dependent_var(sql, rel->r, inner);
			if (!list_empty(rv))
				d = rel->r = rel_crossproduct(sql->sa, rel->r, inner, op);
			else
				d = rel->l = rel_crossproduct(sql->sa, rel->l, inner, op);
		} else if (is_right(rel->op))
			d = rel->l = rel_crossproduct(sql->sa, rel->l, inner, op);
		else
			d = rel->r = rel_crossproduct(sql->sa, rel->r, inner, op);
		if (single)
			set_single(d);
		set_processed(d);
	} else if (is_project(rel->op)){ /* projection -> op_left */
		if (rel->l || single || op == op_left) {
			if ((single || op == op_left) && !rel->l) {
				sql_exp *e = exp_atom_bool(sql->sa, 1);
				exp_label(sql->sa, e, ++sql->label);
				rel->l = rel_project(sql->sa, rel->l, list_append(sa_list(sql->sa), e));
			}
			d = rel->l = rel_crossproduct(sql->sa, rel->l, inner, op_left);
			if (single)
				set_single(d);
			set_processed(d);
		} else {
			d = rel->l = inner;
		}
	} else {
		d = rel->l = rel_crossproduct(sql->sa, rel->l, inner, op);
		if (single)
			set_single(d);
		set_processed(d);
	}
	assert(d);
	if (rel_has_freevar(sql, inner)) {
		list *dv = rel_dependent_var(sql, d, inner);
		list *fv = rel_freevar(sql, inner);
		/* check if the inner depends on the new join (d) or one leve up */
		if (list_length(dv))
			set_dependent(d);
		if (list_length(fv) != list_length(dv))
			set_dependent(rel);
	}
	if (rewrite)
		*rewrite = d;
	if (is_project(inner->op))
		return inner->exps->t->data;
	return NULL;
}

static sql_exp *
rewrite_exp_rel(visitor *v, sql_rel *rel, sql_exp *e, int depth)
{
	if (exp_has_rel(e) && !is_ddl(rel->op)) {
		sql_rel *rewrite = NULL;
		sql_exp *ne = rewrite_inner(v->sql, rel, exp_rel_get_rel(v->sql->sa, e), depth?op_left:op_join, &rewrite);

		if (!ne)
			return ne;
		if (exp_is_rel(e)) {
			ne = exp_ref(v->sql, ne);
			if (exp_name(e))
				exp_prop_alias(v->sql->sa, ne, e);
			if (!exp_name(ne))
				ne = exp_label(v->sql->sa, ne, ++v->sql->label);
			e = ne;
		} else {
			e = exp_rel_update_exp(v->sql, e, false);
		}
		exp_reset_props(rewrite, e, is_left(rewrite->op));
		v->changes++;
	}
	return e;
}

/* add an dummy true projection column */
static inline sql_rel *
rewrite_empty_project(visitor *v, sql_rel *rel)
{
	if ((is_simple_project(rel->op) || is_groupby(rel->op)) && list_empty(rel->exps)) {
		sql_exp *e = exp_atom_bool(v->sql->sa, 1);

		exp_label(v->sql->sa, e, ++v->sql->label);
		list_append(rel->exps, e);
		v->changes++;
	}
	return rel;
}

/*
 * For decimals and intervals we need to adjust the scale for some operations.
 *
 * TODO move the decimal scale handling to this function.
 */
#define is_division(sf) (strcmp(sf->func->base.name, "sql_div") == 0)
#define is_multiplication(sf) (strcmp(sf->func->base.name, "sql_mul") == 0)

static inline sql_exp *
exp_physical_types(visitor *v, sql_rel *rel, sql_exp *e, int depth)
{
	(void)rel;
	(void)depth;
	sql_exp *ne = e;

	if (!e || (e->type != e_func && e->type != e_convert) || !e->l)
		return e;

	if (e->type != e_convert) {
		list *args = e->l;
		sql_subfunc *f = e->f;

		/* multiplication and division on decimals */
		if (is_multiplication(f) && list_length(args) == 2) {
			sql_exp *le = args->h->data;
			sql_subtype *lt = exp_subtype(le);

			if (lt->type->eclass == EC_SEC || lt->type->eclass == EC_MONTH) {
				sql_exp *re = args->h->next->data;
				sql_subtype *rt = exp_subtype(re);

				if (rt->type->eclass == EC_DEC && rt->scale) {
					int scale = (int) rt->scale; /* shift with scale */
					sql_subtype *it = sql_bind_localtype(lt->type->impl);
					sql_subfunc *c = sql_bind_func(v->sql, "sys", "scale_down", lt, it, F_FUNC, true, true);

					if (!c) {
						TRC_CRITICAL(SQL_PARSER, "scale_down missing (%s)\n", lt->type->impl);
						return NULL;
					}
#ifdef HAVE_HGE
					hge val = scale2value(scale);
#else
					lng val = scale2value(scale);
#endif
					atom *a = atom_int(v->sql->sa, it, val);
					ne = exp_binop(v->sql->sa, e, exp_atom(v->sql->sa, a), c);
				}
			}
		} else if (is_division(f) && list_length(args) == 2) {
			sql_exp *le = args->h->data;
			sql_subtype *lt = exp_subtype(le);

			if (lt->type->eclass == EC_SEC || lt->type->eclass == EC_MONTH) {
				sql_exp *re = args->h->next->data;
				sql_subtype *rt = exp_subtype(re);

				if (rt->type->eclass == EC_DEC && rt->scale) {
					int scale = (int) rt->scale; /* shift with scale */
#ifdef HAVE_HGE
					hge val = scale2value(scale);
#else
					lng val = scale2value(scale);
#endif

					if (lt->type->eclass == EC_SEC) {
						sql_subtype *it = sql_bind_localtype(lt->type->impl);
						sql_subfunc *c = sql_bind_func(v->sql, "sys", "scale_up", lt, it, F_FUNC, true, true);

						if (!c) {
							TRC_CRITICAL(SQL_PARSER, "scale_up missing (%s)\n", lt->type->impl);
							return NULL;
						}
						atom *a = atom_int(v->sql->sa, it, val);
						ne = exp_binop(v->sql->sa, e, exp_atom(v->sql->sa, a), c);
					} else { /* EC_MONTH */
						sql_subtype *it = sql_bind_localtype(rt->type->impl);
						sql_subfunc *c = sql_bind_func(v->sql, "sys", "scale_down", rt, it, F_FUNC, true, true);

						if (!c) {
							TRC_CRITICAL(SQL_PARSER, "scale_down missing (%s)\n", lt->type->impl);
							return NULL;
						}
						atom *a = atom_int(v->sql->sa, it, val);
						args->h->next->data = exp_binop(v->sql->sa, args->h->next->data, exp_atom(v->sql->sa, a), c);
					}
				}
			}
		}
	}
	if (ne != e) {
		if (exp_name(e))
			exp_prop_alias(v->sql->sa, ne, e);
		v->changes++;
	}
	return ne;
}

static sql_exp *
exp_reset_card_and_freevar_set_physical_type(visitor *v, sql_rel *rel, sql_exp *e, int depth)
{
	if (e->type == e_func && e->r) /* mark as normal (analytic) function now */
		e->r = NULL;
	reset_freevar(e); /* unnesting is done, we can remove the freevar flag */

	if (!(e = exp_physical_types(v, rel, e, depth))) /* for decimals and intervals we need to adjust the scale for some operations */
		return NULL;
	if (!rel->l)
		return e;

	switch(rel->op){
	case op_select:
	case op_join:
	case op_left:
	case op_right:
	case op_full:
	case op_semi:
	case op_anti:
	case op_project: {
		switch(e->type) {
		case e_aggr:
		case e_func: {
			e->card = list_empty(e->l)?rel?rel->card:(unsigned)CARD_MULTI:exps_card(e->l);
		} break;
		case e_column: {
			sql_exp *le = NULL, *re = NULL;
			bool underjoinl = false, underjoinr = false;

			le = rel_find_exp_and_corresponding_rel(rel->l, e, false, NULL, &underjoinl);
			if (!is_simple_project(rel->op) && !is_inter(rel->op) && !is_except(rel->op) && !is_semi(rel->op) && rel->r) {
				re = rel_find_exp_and_corresponding_rel(rel->r, e, false, NULL, &underjoinr);
				/* if the expression is found under a join, the cardinality expands to multi */
				e->card = MAX(le?underjoinl?CARD_MULTI:le->card:CARD_ATOM, re?underjoinr?CARD_MULTI:re->card:CARD_ATOM);
			} else if (e->card == CARD_ATOM) { /* unnested columns vs atoms */
				e->card = le?underjoinl?CARD_MULTI:le->card:CARD_ATOM;
			} else { /* general case */
				e->card = (le && !underjoinl)?le->card:CARD_MULTI;
			}
			} break;
		case e_convert: {
			e->card = exp_card(e->l);
		} break;
		case e_cmp: {
			if (e->flag == cmp_or || e->flag == cmp_filter) {
				e->card = MAX(exps_card(e->l), exps_card(e->r));
			} else if (e->flag == cmp_in || e->flag == cmp_notin) {
				e->card = MAX(exp_card(e->l), exps_card(e->r));
			} else {
				e->card = MAX(exp_card(e->l), exp_card(e->r));
				if (e->f)
					e->card = MAX(e->card, exp_card(e->f));
			}
		} break;
		case e_atom:
		case e_psm:
			break;
		}
	} break;
	case op_inter:
	case op_except:
	case op_union:
	case op_munion: {
		e->card = CARD_MULTI;
	} break;
	case op_groupby: {
		switch(e->type) {
		case e_aggr:
			e->card = rel->card;
			break;
		case e_column: {
			if (e->card == CARD_ATOM) { /* unnested columns vs atoms */
				sql_exp *le = rel_find_exp(rel->l, e);
				/* if it's from the left relation, it's either a constant or column, so set to min between le->card and aggr */
				e->card = le?MIN(le->card, CARD_AGGR):CARD_ATOM;
			} else {
				e->card = rel->card;
			}
		} break;
		default:
			break;
		}
	} break;
	default:
		break;
	}
	if (is_simple_project(rel->op) && need_distinct(rel)) /* Need distinct, all expressions should have CARD_AGGR at max */
		e->card = MIN(e->card, CARD_AGGR);
	if (!is_mset(rel->op) && (!is_groupby(rel->op) || !list_empty(rel->r))) /* global groupings have atomic cardinality */
		rel->card = MAX(e->card, rel->card); /* the relation cardinality may get updated too */
	return e;
}

static sql_exp *
exp_set_type(mvc *sql, sql_exp *te, sql_exp *e)
{
	if (te->type == e_convert) {
		if (e->type == e_column)  {
				int label = e->alias.label;
				e = exp_convert(sql, e, exp_subtype(e), exp_subtype(te));
				e->alias.label = label;
		} else {
			e->tpe = *exp_subtype(te);
			if (e->l)
				e->l = atom_set_type(sql->sa, e->l, &e->tpe);
		}
	}
	return e;
}

static sql_rel *
rel_set_type(visitor *v, sql_rel *rel)
{
	if (is_project(rel->op) && rel->l) {
		if (is_set(rel->op)) {
			sql_rel *l = rel->l, *r = rel->r;
			list *exps = l->exps;
			while(exps) {
				for(node *n = exps->h, *m = rel->exps->h; n && m; n = n->next, m = m->next) {
					sql_exp *e = n->data;
					sql_subtype *t = exp_subtype(e);

					if (t && !t->type->localtype)
						n->data = exp_set_type(v->sql, m->data, e);
				}
				if (exps != r->exps)
					exps = r->exps;
				else
					exps = NULL;
			}
		} else if (is_munion(rel->op)) {
			list *l = rel->l;
			for(node *m = l->h; m; m = m->next) {
				sql_rel *r = m->data;
				list *exps = r->exps;
				for(node *n = exps->h, *m = rel->exps->h; n && m; n = n->next, m = m->next) {
					sql_exp *e = n->data;
					sql_subtype *t = exp_subtype(e);

					if (t && !t->type->localtype)
						n->data = exp_set_type(v->sql->sa, m->data, e);
				}
			}
		} else if ((is_simple_project(rel->op) || is_groupby(rel->op)) && rel->l) {
			list *exps = rel->exps;
			while(exps) {
				for(node *n = exps->h; n; n = n->next) {
					sql_exp *te = n->data;
					if (te->type == e_convert) {
						sql_exp *l = te->l;
						if (l->type == e_column) {
							sql_rel *sl = rel->l;
							sql_exp *e = rel_find_exp(sl, l);
							if (!e)
								continue;
							if (is_groupby(sl->op) && exp_equal(e, l) == 0) {
								sql_exp *e2 = list_find_exp(sl->r, l);
								if (e2) {
									e = e2;
								}
							}
							sql_subtype *t = exp_subtype(e);

							if (t && !t->type->localtype) {
								if (e && e->type == e_column) {
									sql_rel *l = rel->l;
									if (is_project(l->op)) {
										for(node *n = l->exps->h; n; n = n->next) {
											if (n->data == e) {
												int label = e->alias.label;
												n->data = e = exp_convert(v->sql, e, t, exp_subtype(te));
												e->alias.label = label;
												break;
											}
										}
									}
								} else {
									e->tpe = *exp_subtype(te);
									if (e->l && e->type == e_atom)
										e->l = atom_set_type(v->sql->sa, e->l, &e->tpe);
								}
							}
						}
					} else if (te->type == e_atom && !te->f) {
						sql_subtype *t = exp_subtype(te);
						if (t && !t->type->localtype) {
							te->tpe = *sql_bind_localtype("bte");
							if (te->l)
								te->l = atom_set_type(v->sql->sa, te->l, &te->tpe);
						} else if (!t && !te->l && !te->r) { /* parameter, set type, or return ERR?? */
							sql_arg *a = sql_bind_paramnr(v->sql, te->flag);
							if (!a->type.type)
								return sql_error(v->sql, 10, SQLSTATE(42000) "Could not determine type for argument number %d", te->flag+1);
							te->tpe = a->type;
						}
					}
				}
				if (is_groupby(rel->op) && exps != rel->r)
					exps = rel->r;
				else
					exps = NULL;
			}
		}
	}
	return rel;
}

static list*
aggrs_split_args(mvc *sql, list *aggrs, list *exps, int is_groupby_list)
{
	bool clear_hash = false;

	if (list_empty(aggrs))
		return aggrs;
	for (node *n=aggrs->h; n; n = n->next) {
		sql_exp *a = n->data;

		if (is_func(a->type) && !is_groupby_list)
			continue;
		if (!is_aggr(a->type)) {
			sql_exp *e1 = a, *found = NULL;

			for (node *nn = exps->h; nn && !found; nn = nn->next) {
				sql_exp *e2 = nn->data;

				if (is_referenced_by(e2, e1) || !exp_equal(e1, e2))
					found = e2;
			}
			if (!found) {
				if (!exp_name(e1))
					e1 = exp_label(sql->sa, e1, ++sql->label);
				append(exps, e1);
			} else {
				e1 = found;
			}
			e1 = exp_ref(sql, e1);
			n->data = e1; /* replace by reference */
			clear_hash = true;
			continue;
		}
		list *args = a->l;

		if (!list_empty(args)) {
			for (node *an = args->h; an; an = an->next) {
				sql_exp *e1 = an->data, *found = NULL, *eo = e1;
				/* we keep converts as they reuse names of inner columns */
				int convert = is_convert(e1->type);

				if (convert)
					e1 = e1->l;
				for (node *nn = exps->h; nn && !found; nn = nn->next) {
					sql_exp *e2 = nn->data;

					if (!exp_equal(e1, e2))
						found = e2;
				}
				if (!found) {
					if (!e1->alias.label)
						e1 = exp_label(sql->sa, e1, ++sql->label);
					append(exps, e1);
				} else {
					e1 = found;
				}
				if (!e1->alias.label)
					e1 = exp_label(sql->sa, e1, ++sql->label);
				e1 = exp_ref(sql, e1);
				/* replace by reference */
				if (convert) {
					eo->l = e1;
				} else {
					an->data = e1;
					clear_hash = true;
				}
			}
		}
	}
	if (clear_hash)
		list_hash_clear(aggrs);
	return aggrs;
}

/* make sure e_func expressions don't appear on groupby expression lists */
static sql_rel *
aggrs_split_funcs(mvc *sql, sql_rel *rel)
{
	if (!list_empty(rel->exps)) {
		list *projs = NULL;
		for (node *n = rel->exps->h; n;) {
			node *next = n->next;
			sql_exp *e = n->data;

			if (e->type == e_func || exps_find_exp(projs, e)) {
				if (!projs)
					projs = sa_list(sql->sa);
				list_append(projs, e);
				list_remove_node(rel->exps, NULL, n);
			}
			n = next;
		}
		if (!list_empty(projs)) {
			/* the grouping relation may have more than 1 reference, a replacement is needed */
			sql_rel *l = rel_dup_copy(sql->sa, rel);
			list *nexps = list_merge(rel_projections(sql, l, NULL, 1, 1), projs, NULL);
			rel = rel_inplace_project(sql->sa, rel, l, nexps);
			rel->card = exps_card(nexps);
		}
	}
	return rel;
}

static int
exps_complex(list *exps)
{
	if (list_empty(exps))
		return 0;
	for(node *n = exps->h; n; n = n->next) {
		sql_exp *e = n->data;

		if (e->type != e_column && e->type != e_atom)
			return 1;
	}
	return 0;
}

static int
aggrs_complex(list *exps)
{
	if (list_empty(exps))
		return 0;
	for(node *n = exps->h; n; n = n->next) {
		sql_exp *e = n->data;

		if (e->type == e_func || (e->type == e_aggr && exps_complex(e->l)))
			return 1;
	}
	return 0;
}

/* simplify aggregates, ie push functions under the groupby relation */
/* rel visitor */
static inline sql_rel *
rewrite_aggregates(visitor *v, sql_rel *rel)
{
	if (is_groupby(rel->op) && (exps_complex(rel->r) || aggrs_complex(rel->exps))) {
		list *exps = sa_list(v->sql->sa);

		rel->r = aggrs_split_args(v->sql, rel->r, exps, 1);
		rel->exps = aggrs_split_args(v->sql, rel->exps, exps, 0);
		rel->l = rel_project(v->sql->sa, rel->l, exps);
		rel = aggrs_split_funcs(v->sql, rel);
		v->changes++;
		return rel;
	}
	return rel;
}

static inline sql_rel *
rewrite_split_select_exps(visitor *v, sql_rel *rel)
{
	if (is_select(rel->op) && !list_empty(rel->exps)) {
		int i = 0;
		bool has_complex_exps = false, has_simple_exps = false, *complex_exps = SA_NEW_ARRAY(v->sql->ta, bool, list_length(rel->exps));

		for (node *n = rel->exps->h ; n ; n = n->next) {
			sql_exp *e = n->data;

			if (exp_has_rel(e) || exp_has_freevar(v->sql, e)) {
				complex_exps[i] = true;
				has_complex_exps = true;
			} else {
				complex_exps[i] = false;
				has_simple_exps = true;
			}
			i++;
		}

		if (has_complex_exps && has_simple_exps) {
			sql_rel *nsel = rel_select_copy(v->sql->sa, rel->l, NULL);
			rel->l = nsel;

			i = 0;
			for (node *n = rel->exps->h ; n ; ) {
				node *nxt = n->next;

				if (!complex_exps[i]) {
					rel_select_add_exp(v->sql->sa, nsel, n->data);
					list_remove_node(rel->exps, NULL, n);
				}
				n = nxt;
				i++;
			}
			set_processed(nsel);
			v->changes++;
		}
	}
	return rel;
}

static void /* replace diff arguments to avoid duplicate work. The arguments must be iterated in this order! */
diff_replace_arguments(mvc *sql, sql_exp *e, list *ordering, int *pos, int *i)
{
	if (e->type == e_func && !strcmp(((sql_subfunc*)e->f)->func->base.name, "diff")) {
		list *args = (list*)e->l;
		sql_exp *first = args->h->data, *second = list_length(args) == 2 ? args->h->next->data : NULL;

		if (first->type == e_func && !strcmp(((sql_subfunc*)first->f)->func->base.name, "diff")) {
			diff_replace_arguments(sql, first, ordering, pos, i);
		} else {
			sql_exp *ne = args->h->data = exp_ref(sql, list_fetch(ordering, pos[*i]));
			set_selfref(ne);
			set_descending(ne);
			set_nulls_first(ne);
			*i = *i + 1;
		}
		if (second && second->type == e_func && !strcmp(((sql_subfunc*)second->f)->func->base.name, "diff")) {
			diff_replace_arguments(sql, second, ordering, pos, i);
		} else if (second) {
			sql_exp *ne = args->h->next->data = exp_ref(sql, list_fetch(ordering, pos[*i]));
			set_selfref(ne);
			set_descending(ne);
			set_nulls_first(ne);
			*i = *i + 1;
		}
	}
}

/* exp visitor */
static inline sql_exp *
rewrite_rank(visitor *v, sql_rel *rel, sql_exp *e, int depth)
{
	sql_rel *rell = NULL;

	if (!is_simple_project(rel->op) || e->type != e_func || list_length(e->r) < 2 /* e->r means window function */)
		return e;

	(void)depth;
	/* ranks/window functions only exist in the projection */
	list *l = e->l, *r = e->r, *gbe = r->h->data, *obe = r->h->next->data;

	int needed = (gbe || obe);
	if (l)
		for (node *n = l->h; n && !needed; n = n->next) {
			sql_exp *e = n->data;
			needed = e->ref;
		}

	if (needed) {
		rell = rel->l = rel_project(v->sql->sa, rel->l, rel_projections(v->sql, rel->l, NULL, 1, 1));
		for (node *n = l->h; n; n = n->next) {
			sql_exp *e = n->data;

			if (e->ref) {
				e->ref = 0;
				append(rell->exps, e);
				n->data = exp_ref(v->sql, e);
			}
		}
	}

	/* The following array remembers the original positions of gbe and obe expressions to replace them in order later at diff_replace_arguments */
	if (gbe || obe) {
		int gbeoffset = list_length(gbe), i = 0, added = 0;
		int *pos = SA_NEW_ARRAY(v->sql->ta, int, gbeoffset + list_length(obe));
		if (gbe)
			for (i = 0 ; i < gbeoffset ; i++)
				pos[i] = i;

		if (gbe && obe) {
			gbe = list_merge(sa_list(v->sql->sa), gbe, (fdup)NULL); /* make sure the p->r is a different list than the gbe list */
			i = 0;
			for(node *n = obe->h ; n ; n = n->next, i++) {
				sql_exp *e1 = n->data;
				bool found = false;
				int j = 0;

				for(node *nn = gbe->h ; nn ; nn = nn->next, j++) {
					sql_exp *e2 = nn->data;
					/* the partition expression order should be the same as the one in the order by clause (if it's in there as well) */
					if (exp_match(e1, e2)) {
						if (is_ascending(e1))
							set_ascending(e2);
						else
							set_descending(e2);
						if (nulls_last(e1))
							set_nulls_last(e2);
						else
							set_nulls_first(e2);
						found = true;
						break;
					}
				}
				if (!found) {
					pos[gbeoffset + i] = gbeoffset + added;
					added++;
					append(gbe, e1);
				} else {
					pos[gbeoffset + i] = j;
				}
			}
		} else if (obe) {
			assert(!gbe);
			i = 0;
			for(node *n = obe->h ; n ; n = n->next, i++) {
				sql_exp *oe = n->data;
				if (!exps_find_exp(rell->exps, oe)) {
					sql_exp *ne = exp_ref(v->sql, oe);
					set_selfref(ne);

					if (is_ascending(oe))
						set_ascending(ne);
					if (nulls_last(oe))
						set_nulls_last(ne);
					/* disable sorting info (ie back to defaults) */
					set_descending(oe);
					set_nulls_first(oe);
					n->data = ne;
					append(rell->exps, oe);
				}
				pos[i] = i;
			}
			gbe = obe;
		}

		list *ordering = sa_list(v->sql->sa); /* add exps from gbe and obe as ordering expressions */
		for(node *n = gbe->h ; n ; n = n->next) {
			sql_exp *next = n->data;
			sql_exp *found = exps_find_exp(rell->exps, next);
			sql_exp *ref = exp_ref(v->sql, found ? found : next);
			set_selfref(ref);

			if (is_ascending(next))
				set_ascending(ref);
			if (nulls_last(next))
				set_nulls_last(ref);
			set_descending(next);
			set_nulls_first(next);
			if (!found)
				list_append(rell->exps, next);
			list_append(ordering, ref);
		}
		rell = rel_project(v->sql->sa, rell, rel_projections(v->sql, rell, NULL, 1, 1));
		rell->r = ordering;
		rel->l = rell;

		/* remove obe argument, so this function won't be called again on this expression */
		list_remove_node(r, NULL, r->t);

		/* add project with rank */
		rell = rel->l = rel_project(v->sql->sa, rel->l, rel_projections(v->sql, rell->l, NULL, 1, 1));
		i = 0;

		for (node *n = l->h; n ; n = n->next) { /* replace the updated arguments */
			sql_exp *e = n->data;

			if (e->type == e_func && !strcmp(((sql_subfunc*)e->f)->func->base.name, "window_bound"))
				continue;
			diff_replace_arguments(v->sql, e, ordering, pos, &i);
		}

		sql_exp *b1 = (sql_exp*) list_fetch(l, list_length(l) - 2); /* the 'window_bound' calls are added after the function arguments and frame type */
		sql_exp *b2 = (sql_exp*) list_fetch(l, list_length(l) - 1);

		if (b1 && b1->type == e_func && !strcmp(((sql_subfunc*)b1->f)->func->base.name, "window_bound")) {
			list *ll = b1->l;
			rell = rel->l = rel_project(v->sql->sa, rell, rel_projections(v->sql, rell, NULL, 1, 1));

			int pe_pos = list_length(l) - 5; /* append the new partition expression to the list of expressions */
			sql_exp *pe = (sql_exp*) list_fetch(l, pe_pos);
			list_append(rell->exps, pe);

			if (list_length(ll) == 6) { /* update partition definition for window function input if that's the case */
				((list*)b1->l)->h->data = exp_ref(v->sql, pe);
				((list*)b2->l)->h->data = exp_ref(v->sql, pe);
			}
			i = 0; /* the partition may get a new reference, update it on the window function list of arguments as well */
			for (node *n = l->h; n ; n = n->next, i++) {
				if (i == pe_pos) {
					n->data = exp_ref(v->sql, pe);
					break;
				}
			}

			sql_exp *frame_type = (sql_exp*) list_fetch(l, list_length(l) - 3);
			atom *a = frame_type->l;
			int nr = (int)atom_get_int(a);

			if (nr == FRAME_RANGE && obe) { /* for range we pass the last order by column (otherwise it's either invalid or is a special case)*/
				int oe_pos = list_length(ll) - 5;
				sql_exp *oe = (sql_exp*) list_fetch(ll, oe_pos);
				if (oe->type != e_column && oe->type != e_atom) {
					sql_exp *common	 = list_fetch(ordering, pos[gbeoffset + list_length(obe) - 1]);

					if (list_length(ll) == 5) {
						((list*)b1->l)->h->data = exp_ref(v->sql, common);
						((list*)b2->l)->h->data = exp_ref(v->sql, common);
					} else {
						((list*)b1->l)->h->next->data = exp_ref(v->sql, common);
						((list*)b2->l)->h->next->data = exp_ref(v->sql, common);
					}
				}
			} else if (nr == FRAME_ROWS || nr == FRAME_GROUPS) {
				int oe_pos = list_length(l) - 4; /* for groups and rows, we push the ordering diff call, reference it back */
				/* now this is the tricky, part, the ordering expression, may be a column, or any projection, only the later requires the push down */
				sql_exp *oe = (sql_exp*) list_fetch(l, oe_pos);
				if (oe->type != e_column && oe->type != e_atom) {
					list_append(rell->exps, oe);

					if (list_length(ll) == 5) {
						((list*)b1->l)->h->data = exp_ref(v->sql, oe);
						((list*)b2->l)->h->data = exp_ref(v->sql, oe);
					} else {
						((list*)b1->l)->h->next->data = exp_ref(v->sql, oe);
						((list*)b2->l)->h->next->data = exp_ref(v->sql, oe);
					}
				}
			}
		}

		/* move rank down add ref */
		if (!exp_name(e))
			e = exp_label(v->sql->sa, e, ++v->sql->label);
		append(rell->exps, e);
		e = exp_ref(v->sql, e);
		v->changes++;
	} else {
		/* remove obe argument, so this function won't be called again on this expression */
		list_remove_node(r, NULL, r->t);
		v->changes++;
	}
	return e;
}

static sql_rel *
rel_union_exps(mvc *sql, sql_exp **l, list *vals, int is_tuple)
{
	sql_rel *u = NULL;
	list *exps = NULL;

	if (mvc_highwater(sql))
		return sql_error(sql, 10, SQLSTATE(42000) "Query too complex: running out of stack space");

	for (node *n=vals->h; n; n = n->next) {
		sql_exp *ve = n->data, *r, *s;
		sql_rel *sq = NULL;
		int freevar = 0;

		exp_label(sql->sa, ve, ++sql->label); /* an alias is needed */
		if (exp_has_rel(ve)) {
			sq = exp_rel_get_rel(sql->sa, ve); /* get subquery */
		} else {
			sq = rel_project(sql->sa, NULL, append(sa_list(sql->sa), ve));
			if (!exp_is_atom(ve))
				freevar = 1;
			set_processed(sq);
		}
		if (is_tuple) { /* cast each one */
			for (node *m=sq->exps->h, *o = ((list *)(*l)->f)->h; m && o; m = m->next, o = o->next) {
				r = m->data;
				s = o->data;
				if (rel_convert_types(sql, NULL, NULL, &s, &r, 1, type_equal) < 0)
					return NULL;
				m->data = r;
			}
		} else {
			sq->nrcols = list_length(sq->exps);
			/* union a project[(values(a),..,(b),(c)]  with freevars */
			if (sq->card > CARD_ATOM && rel_has_freevar(sql, sq) && is_project(sq->op) &&
				!sq->l && sq->nrcols == 1 && is_values((sql_exp*)sq->exps->h->data)) {
				/* needs check on projection */
				sql_exp *vals = sq->exps->h->data;
				if (!(sq = rel_union_exps(sql, l, exp_get_values(vals), is_tuple)))
					return NULL;
			} else {
				if (rel_convert_types(sql, NULL, NULL, l, &ve, 1, type_equal) < 0)
					return NULL;
				/* flatten expressions */
				if (exp_has_rel(ve)) {
					ve = exp_rel_update_exp(sql, ve, false);
					sq = rel_project(sql->sa, sq, append(sa_list(sql->sa), ve));
					set_processed(sq);
				}
				if (freevar)
					exp_set_freevar(sql, ve, sq);
			}
		}
		if (!u) {
			u = sq;
		} else {
			u = rel_setop(sql->sa, u, sq, op_union);
			rel_setop_set_exps(sql, u, exps, false);
			set_distinct(u);
			set_processed(u);
		}
		exps = rel_projections(sql, sq, NULL, 1/*keep names */, 1);
	}
	return u;
}

static sql_exp *
exp_in_project(mvc *sql, sql_exp **l, list *vals, int anyequal)
{
	sql_exp *e = NULL;

	for(node *n=vals->h; n; n = n->next) {
		sql_exp *r = n->data, *ne;

		if (rel_convert_types(sql, NULL, NULL, l, &r, 1, type_equal_no_any) < 0)
			return NULL;
		if (anyequal)
			ne = rel_binop_(sql, NULL, *l, r, "sys", "=", card_value, true);
		else
			ne = rel_binop_(sql, NULL, *l, r, "sys", "<>", card_value, true);
		if (!e) {
			e = ne;
		} else if (anyequal) {
			e = rel_binop_(sql, NULL, e, ne, "sys", "or", card_value, true);
		} else {
			e = rel_binop_(sql, NULL, e, ne, "sys", "and", card_value, true);
		}
	}
	return e;
}

static sql_exp *
exp_in_compare(mvc *sql, sql_exp **l, list *vals, int anyequal)
{
	int vals_only = 1;

	for(node *n=vals->h; n; n = n->next) {
		sql_exp *r = n->data;

		if (rel_convert_types(sql, NULL, NULL, l, &r, 1, type_equal_no_any) < 0)
			return NULL;
		n->data = r;
		if (!exp_is_atom(r))
			vals_only = 0;
	}
	if (vals_only)
		return exp_in(sql->sa, *l, vals, anyequal?cmp_in:cmp_notin);

	if (!(*l = exp_in_project(sql, l, vals, anyequal)))
		return NULL;
	return exp_compare(sql->sa, *l, exp_atom_bool(sql->sa, 1), cmp_equal);
}

/* exp visitor */
static inline sql_exp *
rewrite_anyequal(visitor *v, sql_rel *rel, sql_exp *e, int depth)
{
	assert(e->type == e_func);

	sql_subfunc *sf = e->f;
	if (is_ddl(rel->op))
		return e;
	if (is_anyequal_func(sf) && !list_empty(e->l)) {
		list *l = e->l;
		mvc *sql = v->sql;

		if (list_length(l) == 2) { /* input is a set */

			sql_exp *ile = l->h->data, *le, *re = l->h->next->data;
			sql_rel *lsq = NULL, *rsq = NULL;
			int is_tuple = 0;

			if (exp_has_rel(ile))
				lsq = exp_rel_get_rel(sql->sa, ile); /* get subquery */

			if (lsq)
				le = exp_rel_update_exp(sql, ile, false);
			else
				le = ile;

			if (is_values(le)) /* exp_values */
				is_tuple = 1;

			/* re should be a values list */
			if (!lsq && !is_tuple && is_values(re) && !exps_have_rel_exp(re->f)) { /* exp_values */
				list *vals = re->f;

				rel_bind_var(sql, rel->l, le);
				rel_bind_vars(sql, rel->l, vals);
				if (depth == 0 && is_select(rel->op)) {
					v->changes++;
					return exp_in_compare(sql, &le, vals, is_anyequal(sf));
				} else {
					le = exp_in_project(sql, &le, vals, is_anyequal(sf));
					if (le && exp_name(e))
						exp_prop_alias(sql->sa, le, e);
					v->changes++;
					return le;
				}
			} else if (!lsq && !exps_have_rel_exp(re->f) && !is_tuple) {
				return e; /* leave as is, handled later */
			} else if (!lsq && re->f && !exps_have_rel_exp(re->f) && exps_are_atoms(re->f) && is_tuple) {
				return exp_in(sql->sa, le, re->f, is_anyequal(sf) ? cmp_in : cmp_notin);
			}

			if (is_atom(re->type) && re->f) { /* exp_values */
				/* flatten using unions */
				rsq = rel_union_exps(sql, &le, re->f, is_tuple);
				if (!rsq)
					return NULL;
				if (!is_tuple) {
					re = rsq->exps->t->data;

					if (!is_tuple && is_func(re->type))
						depth++;

					if (rsq && lsq)
						exp_set_freevar(sql, re, rsq);
					if (!is_tuple && !is_freevar(re)) {
						assert(re->alias.label);
						list_hash_clear(rsq->exps);
						re = exp_ref(sql, re);
					} else if (has_label(re)) {
						re = exp_ref(sql, re);
					}
				}
				set_processed(rsq);
			}

			if (is_project(rel->op) || ((is_select(rel->op) || is_outerjoin(rel->op)) && depth > 0)) {
				/* we introduced extra selects */
				assert(is_project(rel->op) || is_select(rel->op) || is_outerjoin(rel->op));

				sql_rel *join = NULL;
				if (lsq) {
					sql_rel *rewrite = NULL;
					(void)rewrite_inner(sql, rel, lsq, op_left, &rewrite);
					exp_reset_props(rewrite, le, is_left(rewrite->op));
					join = (is_full(rel->op)||is_left(rel->op))?rel->r:rel->l;
				}
				if (rsq) {
					(void)rewrite_inner(sql, rel, rsq, op_left, &join);
					exp_reset_props(join, re, is_left(join->op));
				}
				assert(join && is_join(join->op));
				if (join && !join->exps)
					join->exps = sa_list(sql->sa);
				bool use_any = 0;
				if (is_tuple) {
					list *t = le->f;
					int s1 = list_length(t), s2 = rsq?list_length(rsq->exps):0;

					/* find out list of right expression */
					if (s1 != s2)
						return sql_error(sql, 02, SQLSTATE(42000) "Subquery has too %s columns", (s2 < s1) ? "few" : "many");
					for (node *n = t->h, *m = rsq->exps->h; n && m; n = n->next, m = m->next ) {
						sql_exp *le = n->data;
						sql_exp *re = m->data;

						re = exp_ref(sql, re);

						sql_exp *inexp = exp_compare(v->sql->sa, le, re, cmp_equal);
						if (inexp)
							set_any(inexp);
						append(join->exps, inexp);
					}
					return sql_error(sql, 02, SQLSTATE(42000) "Tuple matching at projections not implemented in the backend yet");
				} else {
					use_any = true;
					sql_exp *inexp = exp_compare(v->sql->sa, le, re, cmp_equal);
					if (inexp)
						set_any(inexp);
					exp_set_freevar(sql, le, join);
					rel_bind_var(sql, join, inexp);
					append(join->exps, inexp);
					if (exp_has_freevar(v->sql, inexp) && is_join(rel->op))
						set_dependent(rel);
				}
				v->changes++;
				if (join) {
					if (!join->attr)
						join->attr = sa_list(sql->sa);
					sql_exp *a = exp_atom_bool(v->sql->sa, !use_any?1:is_anyequal(sf));
					if (!e->alias.label)
						a = exp_label(v->sql->sa, a, ++v->sql->label); /* unique name */
					else
						exp_setalias(a, e->alias.label, exp_relname(e), exp_name(e));
					re = exp_ref(sql, a);
					set_has_nil(re); /* outerjoins could have introduced nils */
					re->card = CARD_MULTI; /* mark as multi value, the real attribute is introduced later */
					append(join->attr, a);
					assert(is_project(rel->op) || depth);
					if ((is_project(rel->op) || depth))
						return re;
				}
				set_has_nil(le); /* outer joins could have introduced nils */
				set_has_nil(re); /* outer joins could have introduced nils */
				return exp_compare(v->sql->sa, le, re, is_anyequal(sf)?cmp_equal:cmp_notequal);
			} else {
				sql_rel *rewrite = NULL;
				if (lsq) {
					(void)rewrite_inner(sql, rel, lsq, rel->card<=CARD_ATOM?op_left:op_join, &rewrite);
					exp_reset_props(rewrite, le, is_left(rewrite->op));
				}
				if (rsq) {
					operator_type op = is_anyequal(sf)?op_semi:op_anti;
					(void)rewrite_inner(sql, rel, rsq, op, &rewrite);
					exp_reset_props(rewrite, re, is_left(rewrite->op));
				}
				if (!rewrite)
					return NULL;
				if (is_tuple) {
					list *t = le->f;
					int s1 = list_length(t), s2 = list_length(rsq->exps);

					/* find out list of right expression */
					if (s1 != s2)
						return sql_error(sql, 02, SQLSTATE(42000) "Subquery has too %s columns", (s2 < s1) ? "few" : "many");
					if (!rewrite->exps)
						rewrite->exps = sa_list(sql->sa);
					for (node *n = t->h, *m = rsq->exps->h; n && m; n = n->next, m = m->next )
						append(rewrite->exps, exp_compare(sql->sa, n->data, exp_ref(sql, m->data), cmp_equal));
					v->changes++;
					return exp_atom_bool(sql->sa, 1);
				} else {
					if (exp_has_freevar(sql, le))
						rel_bind_var(sql, rel, le);
					if (!rewrite)
						return NULL;
					if (!rewrite->exps)
						rewrite->exps = sa_list(sql->sa);
					append(rewrite->exps, exp_compare(sql->sa, le, exp_ref(sql, re), cmp_equal));
					v->changes++;
					return exp_atom_bool(sql->sa, 1);
				}
			}
		}
	}
	return e;
}

/* exp visitor */
/* rewrite compare expressions including quantifiers any and all */
static inline sql_exp *
rewrite_compare(visitor *v, sql_rel *rel, sql_exp *e, int depth)
{
	assert(e->type == e_func);

	if (is_ddl(rel->op))
		return e;

	sql_subfunc *sf = e->f;
	if (is_compare_func(sf) && !list_empty(e->l)) {
		list *l = e->l;

		/* TODO handle range expressions */
		if (list_length(l) == 2) { /* input is a set */
			char *op = sf->func->base.name;

			sql_exp *ile = l->h->data, *le, *re = l->h->next->data, *rnull = NULL;
			sql_rel *lsq = NULL, *rsq = NULL;
			int is_tuple = 0; /* TODO add this feature, ie select (1,2) = (1,2) etc */
					 /* cleanup tuple handling by introducing an expression for tuples */
			int quantifier = e->flag;

			/* possibly this is already done ? */
			if (exp_has_rel(ile)) {
				depth += exp_rel_depth(ile);
				lsq = exp_rel_get_rel(v->sql->sa, ile); /* get subquery */
			}

			if (lsq)
				le = exp_rel_update_exp(v->sql, ile, false);
			else
				le = ile;

			if (exp_has_rel(re))
				rsq = exp_rel_get_rel(v->sql->sa, re); /* get subquery */
			if (rsq) {
				if (!lsq && is_simple_project(rsq->op) && !rsq->l) {
					sql_exp *ire = rsq->exps->h->data;
					if (is_values(ire) && list_length(ire->f) == 1 && !is_values(le)) {
						list *exps = ire->f;
						re = exps->h->data;
						rsq = exp_rel_get_rel(v->sql->sa, re);
					}
				}
				if (rsq)
					re = exp_rel_update_exp(v->sql, re, false);
			}

			if (is_values(le)) /* exp_values */
				is_tuple = 1;

			if (!is_tuple && !lsq && !rsq) { /* trivial case, just re-write into a comparison */
				e->flag = 0; /* remove quantifier */

				if (rel_convert_types(v->sql, NULL, NULL, &le, &re, 1, type_equal) < 0)
					return NULL;
				if (depth == 0 && is_select(rel->op)) {
					v->changes++;
					return exp_compare(v->sql->sa, le, re, compare_str2type(op));
				} else {
					return e;
					/*
					le = exp_compare_func(v->sql, le, re, op, 0);
					if (exp_name(e))
						exp_prop_alias(v->sql->sa, le, e);
					v->changes++;
					return le;
					*/
				}
			}
			if (!is_tuple && is_values(re) && !exps_have_rel_exp(re->f)) { /* exp_values */
				list *vals = re->f;

				if (depth == 0 && is_select(rel->op)) {
					v->changes++;
					return exp_in_compare(v->sql, &le, vals, is_anyequal(sf));
				} else {
					le = exp_in_project(v->sql, &le, vals, is_anyequal(sf));
					if (le && exp_name(e))
						exp_prop_alias(v->sql->sa, le, e);
					v->changes++;
					return le;
				}
			}

			if (is_values(re)) { /* exp_values */
				/* flatten using unions */
				rsq = rel_union_exps(v->sql, &le, re->f, is_tuple);
				if (!rsq)
					return NULL;
				re = rsq->exps->t->data;
				set_processed(rsq);
			}

			int is_cnt = 0;
			if (rsq) {
				sql_exp *r = exps_bind_nid(rsq->exps, re->nid);
				is_cnt = exp_is_count(r, rsq);
			}
			if (is_project(rel->op) || depth > 0 || quantifier || is_cnt) {
				sql_rel *sq = lsq;

				assert(!is_tuple);

				if (!lsq)
					lsq = rel->l;
				if (sq) {
					sql_rel *rewrite = NULL;
					operator_type op = (depth||quantifier)?op_left:op_join;
					(void)rewrite_inner(v->sql, rel, sq, op, &rewrite);
					exp_reset_props(rewrite, le, is_left(rewrite->op));
					rel_bind_var(v->sql, rel, le);
				}
				if (quantifier) {
					sql_subfunc *a;

					rsq = rel_groupby(v->sql, rsq, NULL);
					a = sql_bind_func(v->sql, "sys", "null", exp_subtype(re), NULL, F_AGGR, true, true);
					rnull = exp_aggr1(v->sql->sa, re, a, 0, 1, CARD_AGGR, has_nil(re));
					rnull = rel_groupby_add_aggr(v->sql, rsq, rnull);

					if (is_notequal_func(sf))
						op = "=";
					if (op[0] == '<') {
						a = sql_bind_func(v->sql, "sys", (quantifier==1)?"max":"min", exp_subtype(re), NULL, F_AGGR, true, true);
					} else if (op[0] == '>') {
						a = sql_bind_func(v->sql, "sys", (quantifier==1)?"min":"max", exp_subtype(re), NULL, F_AGGR, true, true);
					} else /* (op[0] == '=')*/ /* only = ALL */ {
						a = sql_bind_func(v->sql, "sys", "all", exp_subtype(re), NULL, F_AGGR, true, true);
						is_cnt = 1;
					}
					re = exp_aggr1(v->sql->sa, re, a, 0, 1, CARD_AGGR, has_nil(re));
					re = rel_groupby_add_aggr(v->sql, rsq, re);
					set_processed(rsq);
				}
				if (rsq) {
					sql_rel *rewrite = NULL;
					operator_type op = ((!quantifier && depth > 0)||is_cnt||quantifier)?op_left:op_join;
					(void)rewrite_inner(v->sql, rel, rsq, op, &rewrite);
					exp_reset_props(rewrite, re, is_left(rewrite->op));
					rel_bind_var(v->sql, rel, re);
				}

				if (rel_convert_types(v->sql, NULL, NULL, &le, &re, 1, type_equal) < 0)
					return NULL;
				if (rnull) { /* complex compare operator */
					sql_exp *lnull = rel_unop_(v->sql, rel, le, "sys", "isnull", card_value);
					set_has_no_nil(lnull);
					le = exp_compare_func(v->sql, le, re, op, 0);
					sql_subfunc *f = sql_bind_func3(v->sql, "sys", (quantifier==1)?"any":"all", exp_subtype(le), exp_subtype(lnull), exp_subtype(rnull), F_FUNC, true);
					le = exp_op3(v->sql->sa, le, lnull, rnull, f);
					if (is_select(rel->op) && depth == 0) {
						le = exp_compare(v->sql->sa, le, exp_atom_bool(v->sql->sa, is_notequal_func(sf) ? 0 : 1), cmp_equal);
					} else if (is_notequal_func(sf)) {
						le = rel_unop_(v->sql, rel, le, "sys", "not", card_value);
					}
				} else if (is_project(rel->op) || depth) {
					le = exp_compare_func(v->sql, le, re, op, 0);
				} else {
					v->changes++;
					return exp_compare(v->sql->sa, le, re, compare_str2type(op));
				}
				if (exp_name(e))
					exp_prop_alias(v->sql->sa, le, e);
				v->changes++;
				return le;
			} else {
				if (lsq) {
					sql_rel *rewrite = NULL;
					(void)rewrite_inner(v->sql, rel, lsq, op_join, &rewrite);
					exp_reset_props(rewrite, le, is_left(rewrite->op));
				}
				if (rsq) {
					sql_rel *rewrite = NULL;
					operator_type op = !is_tuple?op_join:is_anyequal(sf)?op_semi:op_anti;
					(void)rewrite_inner(v->sql, rel, rsq, op, &rewrite);
					exp_reset_props(rewrite, re, is_left(rewrite->op));
				}
				if (is_tuple) {
					list *t = le->f;
					list *l = sa_list(v->sql->sa);
					list *r = sa_list(v->sql->sa);
					int s1 = list_length(t), s2 = list_length(rsq->exps); /* subtract identity column */

					/* find out list of right expression */
					if (s1 != s2)
						return sql_error(v->sql, 02, SQLSTATE(42000) "Subquery has too %s columns", (s2 < s1) ? "few" : "many");
					for (node *n = t->h, *m = rsq->exps->h; n && m; n = n->next, m = m->next ) {
						sql_exp *le = n->data;
						sql_exp *re = m->data;

						append(l, le);
						append(r, re);
					}
					v->changes++;
					return exp_compare(v->sql->sa, exp_values(v->sql->sa, l), exp_values(v->sql->sa, r), compare_str2type(op));
				} else {
					if (exp_has_freevar(v->sql, le))
						rel_bind_var(v->sql, rel, le);
					if (rel_convert_types(v->sql, NULL, NULL, &le, &re, 1, type_equal) < 0)
						return NULL;
					v->changes++;
					return exp_compare(v->sql->sa, le, re, compare_str2type(op));
				}
			}
		}
	}
	return e;
}

static sql_rel *
rewrite_join2semi(visitor *v, sql_rel *rel)
{
	if (mvc_highwater(v->sql))
		return sql_error(v->sql, 10, SQLSTATE(42000) "Query too complex: running out of stack space");

	if (is_select(rel->op) && !list_empty(rel->exps)) {
		sql_rel *j = rel->l, *jl = j->l, *ojl = jl;
		int needed = 0, changed = 0;

		if (!j || (!is_join(j->op) && !is_semi(j->op)) || !list_empty(j->exps))
			return rel;
		/* if needed first push select exps down under the join */
		for (node *n = rel->exps->h; n;) {
			node *next = n->next;
			sql_exp *e = n->data;
			sql_subfunc *sf = e->f;

			if (is_func(e->type) && is_anyequal_func(sf)) {
				if (exp_card(e) > CARD_ATOM && rel_has_all_exps(jl, e->l)) {
					if (!is_select(jl->op) || rel_is_ref(jl))
						j->l = jl = rel_select(v->sql->sa, jl, NULL);
					rel_select_add_exp(v->sql->sa, jl, e);
					list_remove_node(rel->exps, NULL, n);
					changed = 1;
					v->changes++;
				} else {
					needed = 1;
				}
			}
			n = next;
		}
		if (ojl != jl)
			set_processed(jl);
		if (changed && !(j->l = rewrite_join2semi(v, j->l)))
			return NULL;
		if (!needed)
			return try_remove_empty_select(v, rel);
		if (!j->exps)
			j->exps = sa_list(v->sql->sa);
		list *sexps = sa_list(v->sql->sa);
		for (node *n = rel->exps->h; n; ) {
			node *next = n->next;
			sql_exp *e = n->data;
			sql_subfunc *sf = e->f;

			/* Any compare expression based only on the left side will be split into a
			 * select under the anti join.
			 */
			assert((is_func(e->type) && is_anyequal_func(sf)) || e->type == e_cmp);
			if ((is_func(e->type) && is_anyequal_func(sf)) || !rel_rebind_exp(v->sql, j->l, e)) {
				if (e->type == e_cmp) {
					append(j->exps, e);
				} else {
					list *args = e->l;
					sql_exp *l, *r;

					assert(list_length(args)==2);
					l = args->h->data;
					r = args->h->next->data;
					j->op = (is_anyequal(sf))?op_semi:op_anti;

					if (is_values(l)) {
						assert(is_values(r));
						list *ll = l->f, *rl = r->f;
						for(node *n=ll->h, *m=rl->h; n && m; n=n->next, m=m->next) {
							e = exp_compare(v->sql->sa, n->data, m->data, cmp_equal );
							append(j->exps, e);
						}
					} else {
						e = exp_compare(v->sql->sa, l, r, cmp_equal);
						if (e && j->op == op_anti)
							set_semantics(e);
						append(j->exps, e);
					}
				}
				list_remove_node(rel->exps, NULL, n);
			} else if (!rel_rebind_exp(v->sql, j->r, e) && j->op == op_anti) {
				append(sexps, e);
				list_remove_node(rel->exps, NULL, n);
			}
			n = next;
		}
		v->changes++;
		if (list_length(sexps)) {
			sql_rel *jl = j->l = rel_select(v->sql->sa, j->l, NULL);
			set_processed(jl);
			jl->exps = sexps;
		}
		rel = try_remove_empty_select(v, rel);
	}
	return rel;
}

/* exp visitor */
static sql_exp *
rewrite_exists(visitor *v, sql_rel *rel, sql_exp *e, int depth)
{
	assert(e->type == e_func);

	sql_subfunc *sf = e->f;
	if (is_exists_func(sf) && !list_empty(e->l)) {
		list *l = e->l;

		if (list_length(l) == 1) { /* exp_values */
			sql_exp *ie = l->h->data, *le;
			sql_rel *sq = NULL;

			if (!exp_is_rel(ie)) { /* exists over a constant or a single value */
				le = exp_atom_bool(v->sql->sa, is_exists(sf)?1:0);
				if (depth == 0 && is_select(rel->op))
					le = exp_compare(v->sql->sa, le, exp_atom_bool(v->sql->sa, 1), cmp_equal);
				else if (exp_name(e))
					exp_prop_alias(v->sql->sa, le, e);
				v->changes++;
				return le;
			}

			sq = exp_rel_get_rel(v->sql->sa, ie); /* get subquery */
			/* number of expressions in set relations must match the children */
			if (!is_project(sq->op) || (is_set(sq->op) && list_length(sq->exps) > 1) || (is_simple_project(sq->op) && !list_empty(sq->r)))
				sq = rel_project(v->sql->sa, sq, rel_projections(v->sql, sq, NULL, 1, 1));
			if (!sq)
				return NULL;
			le = rel_reduce2one_exp(v->sql, sq);
			if (!le->alias.label)
				exp_label(v->sql->sa, le, ++v->sql->label);
			le = exp_ref(v->sql, le);

			if (depth == 1 && is_ddl(rel->op)) { /* exists is at a ddl statment, it must be inside a relation */
				sq = rel_groupby(v->sql, sq, NULL);
				sql_subfunc *ea = sql_bind_func(v->sql, "sys", is_exists(sf)?"exist":"not_exist", exp_subtype(le), NULL, F_AGGR, true, true);
				le = rel_groupby_add_aggr(v->sql, sq, exp_aggr1(v->sql->sa, le, ea, 0, 0, CARD_AGGR, 0));
				return exp_rel(v->sql, sq);
			}
			if (is_project(rel->op) || depth > 0 || is_outerjoin(rel->op)) {
				sql_rel *join = NULL, *rewrite = NULL;

				(void)rewrite_inner(v->sql, rel, sq, op_left, &rewrite);
				exp_reset_props(rewrite, le, is_left(rewrite->op));
				join = (is_full(rel->op)||is_left(rel->op))?rel->r:rel->l;
				if (!join)
					return NULL;
				if (join && !join->exps)
					join->exps = sa_list(v->sql->sa);
				v->changes++;
				if (join) {
					if (!join->attr)
						join->attr = sa_list(v->sql->sa);
					sql_exp *a = exp_atom_bool(v->sql->sa, is_exists(sf));
					set_no_nil(a);
					if (!e->alias.label)
						exp_label(v->sql->sa, a, ++v->sql->label);
					else
						exp_setalias(a, e->alias.label, exp_relname(e), exp_name(e));
					le = exp_ref(v->sql, a);
					le->card = CARD_MULTI; /* mark as multi value, the real attribute is introduced later */
					append(join->attr, a);
					assert(is_project(rel->op) || depth);
					if ((is_project(rel->op) || depth))
						return le;
				}
				set_has_nil(le); /* outer joins could have introduced nils */
				return le;
			} else { /* rewrite into semi/anti join */
				(void)rewrite_inner(v->sql, rel, sq, is_exists(sf)?op_semi:op_anti, NULL);
				v->changes++;
				return exp_compare(v->sql->sa, exp_atom_bool(v->sql->sa, 1), exp_atom_bool(v->sql->sa, 1), cmp_equal);
			}
			v->changes++;
			return le;
		}
	}
	return e;
}

/* exp visitor */
static sql_exp *
rewrite_ifthenelse(visitor *v, sql_rel *rel, sql_exp *e, int depth)
{
	(void)depth;
	/* for ifthenelse and rank flatten referenced inner expressions */
	if (e->ref) {
		sql_rel *r = rel->l = rel_project(v->sql->sa, rel->l, rel_projections(v->sql, rel->l, NULL, 1, 1));

		e->ref = 0;
		set_processed(r);
		append(r->exps, e);
		v->changes++;
		return exp_ref(v->sql, e);
	}

	sql_subfunc *sf;
	if (e->type != e_func)
		return e;

	sf = e->f;
	/* TODO also handle ifthenelse with more than 3 arguments */
	if (is_case_func(sf) && !list_empty(e->l) && list_length(e->l) == 3 && rel_has_freevar(v->sql, rel)) {
		list *l = e->l;

		/* remove unecessary = true expressions under ifthenelse */
		for (node *n = l->h ; n ; n = n->next) {
			sql_exp *e = n->data;

			if (e->type == e_cmp && e->flag == cmp_equal && exp_is_true(e) && exp_is_true(e->r))
				n->data = e->l;
		}

		sql_exp *cond = l->h->data;
		sql_exp *then_exp = l->h->next->data;
		sql_exp *else_exp = l->h->next->next->data;
		sql_exp *not_cond;

		if (!exp_has_rel(cond) && (exp_has_rel(then_exp) || exp_has_rel(else_exp))) {
			bool single = false;
			/* return sql_error(v->sql, 10, SQLSTATE(42000) "time to rewrite into union\n");
			   union(
			   	select(
			   		project [then]
			  	)[cond]
			   	select(
			   		project [else]
			  	)[not(cond) or cond is null]
			  ) [ cols ] */
			sql_rel *lsq = NULL, *rsq = NULL, *usq = NULL;

			if (exp_has_rel(then_exp)) {
				lsq = exp_rel_get_rel(v->sql->sa, then_exp);
				then_exp = exp_rel_update_exp(v->sql, then_exp, false);
				if (is_single(lsq))
					single = true;
				reset_single(lsq);
			}
			exp_set_freevar(v->sql, then_exp, lsq);
			exp_label(v->sql->sa, then_exp, ++v->sql->label);
			lsq = rel_project(v->sql->sa, lsq, append(sa_list(v->sql->sa), then_exp));
			exp_set_freevar(v->sql, cond, lsq);
			set_processed(lsq);
			lsq = rel_select(v->sql->sa, lsq, exp_compare(v->sql->sa, cond, exp_atom_bool(v->sql->sa, 1), cmp_equal));
			set_processed(lsq);
			if (exp_has_rel(else_exp)) {
				rsq = exp_rel_get_rel(v->sql->sa, else_exp);
				else_exp = exp_rel_update_exp(v->sql, else_exp, false);
				if (is_single(rsq))
					single = true;
				reset_single(rsq);
			}
			exp_set_freevar(v->sql, else_exp, rsq);
			exp_label(v->sql->sa, else_exp, ++v->sql->label);
			rsq = rel_project(v->sql->sa, rsq, append(sa_list(v->sql->sa), else_exp));
			cond = exp_copy(v->sql, cond);
			exp_set_freevar(v->sql, cond, rsq);
			not_cond = exp_compare(v->sql->sa, cond, exp_atom_bool(v->sql->sa, 1), cmp_notequal);
			set_semantics(not_cond); /* also compare nulls */
			set_processed(rsq);
			rsq = rel_select(v->sql->sa, rsq, not_cond);
			set_processed(rsq);
			usq = rel_setop(v->sql->sa, lsq, rsq, op_union);
			rel_setop_set_exps(v->sql, usq, append(sa_list(v->sql->sa), exp_ref(v->sql, e)), false);
			if (single)
				set_single(usq);
			set_processed(usq);
			e = exp_rel(v->sql, usq);
			v->changes++;
		}
	}
	return e;
}

static list *
rewrite_compare_exps(visitor *v, sql_rel *rel, list *exps)
{
	if (mvc_highwater(v->sql))
		return sql_error(v->sql, 10, SQLSTATE(42000) "Query too complex: running out of stack space");
	if (list_empty(exps))
		return exps;

	for(node *n = exps->h; n; n = n->next) {
		sql_exp *e = n->data;

		if (!is_compare(e->type)) {
			sql_subtype bt;
			sql_find_subtype(&bt, "boolean", 0, 0);
			if (!(e = exp_check_type(v->sql, &bt, rel, e, type_equal)))
				return NULL;
			n->data = e = exp_compare(v->sql->sa, e, exp_atom_bool(v->sql->sa, 1), cmp_equal);
			v->changes++;
		}
		if (is_compare(e->type) && e->flag == cmp_or) {
			if (!(e->l = rewrite_compare_exps(v, rel, e->l)))
				return NULL;
			if (!(e->r = rewrite_compare_exps(v, rel, e->r)))
				return NULL;
		}
	}
	return exps;
}

/* add an dummy true projection column */
static inline sql_rel *
rewrite_compare_exp(visitor *v, sql_rel *rel)
{
	if ((is_select(rel->op) || is_join(rel->op) || is_semi(rel->op)) && !list_empty(rel->exps))
		if (!(rel->exps = rewrite_compare_exps(v, rel, rel->exps)))
			return NULL;
	return rel;
}

static inline sql_rel *
rewrite_remove_xp_project(visitor *v, sql_rel *rel)
{
	if (rel->op == op_join && list_empty(rel->exps) && !rel_is_ref(rel)) {
		sql_rel *r = rel->r;

		if (is_simple_project(r->op) && r->l && !project_unsafe(r, 1)) {
			sql_rel *rl = r->l;

			if (is_simple_project(rl->op) && !rl->l && list_length(rl->exps) == 1) {
				sql_exp *t = rl->exps->h->data;

				if (is_atom(t->type) && !exp_name(t)) { /* atom with out alias cannot be used later */
					sql_rel *nrel = rel->l;
					rel->l = NULL;
					rel_destroy(rel);
					rel = rel_project(v->sql->sa, nrel, rel_projections(v->sql, nrel, NULL, 1, 1));
					list_merge(rel->exps, r->exps, (fdup)NULL);
					set_processed(rel);
					v->changes++;
				}
			}
		}
	}
	return rel;
}

static inline sql_rel *
rewrite_remove_xp(visitor *v, sql_rel *rel)
{
	if (rel->op == op_join && list_empty(rel->exps) && !rel_is_ref(rel)) {
		sql_rel *r = rel->r;

		if (is_simple_project(r->op) && !r->l && list_length(r->exps) == 1) {
			sql_exp *t = r->exps->h->data;

			if (is_atom(t->type) && !exp_name(t)) { /* atom with out alias cannot be used later */
				sql_rel *nrel = rel->l;
				rel->l = NULL;
				rel_destroy(rel);
				rel = nrel;
				v->changes++;
			}
		}
	}
	return rel;
}

/* rel visitor */
static sql_rel *
rewrite_fix_count(visitor *v, sql_rel *rel)
{
	if (rel->op == op_left && !is_single(rel)) {
		int rel_changes = 0;
		sql_rel *r = rel->r;

		if (!is_rewrite_fix_count_used(r->used)) {
			list *rexps = r->exps, *exps = NULL;

			if (!is_project(r->op))
				rexps = rel_projections(v->sql, r, NULL, 1, 1);

			for(node *n = rexps->h; n && !rel_changes; n=n->next) {
				sql_exp *e = n->data;

				if (exp_is_count(e, r))
					rel_changes = 1;
			}
			if (!rel_changes)
				return rel;

			if (r->exps == rexps)
				rexps = rel_projections(v->sql, r, NULL, 1, 1);
			for(node *n = rexps->h; n; n=n->next) {
				sql_exp *e = n->data, *ne;

				if (exp_is_count(e, r)) {
					/* rewrite count in subquery */
					list *args, *targs;
					sql_subfunc *isnil = sql_bind_func(v->sql, "sys", "isnull", exp_subtype(e), NULL, F_FUNC, true, true), *ifthen;

					ne = exp_unop(v->sql->sa, e, isnil);
					set_has_no_nil(ne);
					targs = sa_list(v->sql->sa);
					append(targs, sql_bind_localtype("bit"));
					append(targs, exp_subtype(e));
					append(targs, exp_subtype(e));
					ifthen = sql_bind_func_(v->sql, "sys", "ifthenelse", targs, F_FUNC, true, true);
					args = sa_list(v->sql->sa);
					append(args, ne);
					append(args, exp_atom(v->sql->sa, atom_zero_value(v->sql->sa, exp_subtype(e))));
					append(args, e);
					ne = exp_op(v->sql->sa, args, ifthen);
					if (exp_name(e))
						exp_prop_alias(v->sql->sa, ne, e);
					n->data = ne;
				}
			}
			exps = list_merge(rel_projections(v->sql, rel->l, NULL, 1, 1), rexps, (fdup)NULL);
			rel = rel_project(v->sql->sa, rel, exps);
			set_processed(rel);
			r->used |= rewrite_fix_count_used;
			v->changes++;
		}
	}
	return rel;
}

static inline sql_rel *
rewrite_groupings(visitor *v, sql_rel *rel)
{
	prop *found;

	if (is_groupby(rel->op)) {
		/* ROLLUP, CUBE, GROUPING SETS cases */
		if ((found = find_prop(rel->p, PROP_GROUPINGS))) {
			list *sets = (list*) found->value.pval;
			sql_rel *unions = NULL;

			rel->p = prop_remove(rel->p, found); /* remove property */
			for (node *n = sets->h ; n ; n = n->next) {
				sql_rel *nrel;
				list *l = (list*) n->data, *exps = sa_list(v->sql->sa), *pexps = sa_list(v->sql->sa);

				l = list_flatten(l);
				nrel = rel_groupby(v->sql, rel_dup(rel->l), l);

				for (node *m = rel->exps->h ; m ; m = m->next) {
					sql_exp *e = (sql_exp*) m->data, *ne = NULL;
					sql_subfunc *agr = (sql_subfunc*) e->f;

					if (e->type == e_aggr && !agr->func->s && !strcmp(agr->func->base.name, "grouping")) {
						/* replace grouping aggregate calls with constants */
						sql_subtype tpe = ((sql_arg*) agr->func->res->h->data)->type;
						list *groups = (list*) e->l;
						atom *a = atom_int(v->sql->sa, &tpe, 0);
#ifdef HAVE_HGE
						hge counter = (hge) list_length(groups) - 1;
#else
						lng counter = (lng) list_length(groups) - 1;
#endif
						assert(groups && list_length(groups) > 0);

						for (node *nn = groups->h ; nn ; nn = nn->next) {
							sql_exp *exp = (sql_exp*) nn->data;
							if (!exps_find_exp(l, exp)) {
								switch (ATOMstorage(a->data.vtype)) {
									case TYPE_bte:
										a->data.val.btval += (bte) (1 << counter);
										break;
									case TYPE_sht:
										a->data.val.shval += (sht) (1 << counter);
										break;
									case TYPE_int:
										a->data.val.ival += (int) (1 << counter);
										break;
									case TYPE_lng:
										a->data.val.lval += (lng) (1 << counter);
										break;
#ifdef HAVE_HGE
									case TYPE_hge:
										a->data.val.hval += (hge) (1 << counter);
										break;
#endif
									default:
										assert(0);
								}
							}
							counter--;
						}

						ne = exp_atom(v->sql->sa, a);
						if (exp_name(e))
							exp_prop_alias(v->sql->sa, ne, e);
					} else if (e->type == e_column && !exps_find_exp(l, e) && !has_label(e)) {
						/* do not include in the output of the group by, but add to the project as null */
						ne = exp_atom(v->sql->sa, atom_general(v->sql->sa, exp_subtype(e), NULL, 0));
						if (exp_name(e))
							exp_prop_alias(v->sql->sa, ne, e);
					} else {
						sql_exp *ec = exp_copy(v->sql, e);
						ne = exp_ref(v->sql, ec);
						append(exps, ec);
					}
					append(pexps, ne);
				}
				if (list_empty(exps)) {
					sql_exp *e = exp_atom_bool(v->sql->sa, 1);
					exp_label(v->sql->sa, e, ++v->sql->label); /* protection against empty projections */
					list_append(exps, e);
				}
				nrel->exps = exps;
				if (!list_empty(rel->r) && !list_empty(nrel->r)) { /* aliases on grouping columns, ugh */
					for (node *n = ((list*)nrel->r)->h ; n ; n = n->next) {
						sql_exp *e = n->data;
						const char *rname = exp_relname(e), *cname = exp_name(e);
						if (rname && cname) {
							n->data = exp_copy(v->sql, exps_bind_column2(rel->r, rname, cname, NULL));
						} else if (cname) {
							n->data = exp_copy(v->sql, exps_bind_column(rel->r, cname, NULL, NULL, 1));
						}
					}
					list_hash_clear(nrel->r);
				}
				set_processed(nrel);
				if (list_empty(pexps)) {
					sql_exp *e = exp_atom_bool(v->sql->sa, 1);
					exp_label(v->sql->sa, e, ++v->sql->label); /* protection against empty projections */
					list_append(pexps, e);
				}
				nrel = rel_project(v->sql->sa, nrel, pexps);
				set_processed(nrel);

				if (!unions)
					unions = nrel;
				else {
					unions = rel_setop(v->sql->sa, unions, nrel, op_union);
					rel_setop_set_exps(v->sql, unions, rel_projections(v->sql, rel, NULL, 1, 1), false);
					set_processed(unions);
				}
				if (!unions)
					return unions;
			}
			/* always do relation inplace, so it will be fine when the input group has more than 1 reference */
			if (is_union(unions->op)) {
				rel = rel_inplace_setop(v->sql, rel, unions->l, unions->r, op_union, unions->exps);
			} else {
				assert(is_simple_project(unions->op));
				rel = rel_inplace_project(v->sql->sa, rel, unions->l, unions->exps);
				rel->card = exps_card(unions->exps);
			}
			unions->l = unions->r = NULL;
			rel_destroy(unions);
			v->changes++;
			return rel;
		} else {
			bool found_grouping = false;
			for (node *n = rel->exps->h ; n ; n = n->next) {
				sql_exp *e = (sql_exp*) n->data;
				sql_subfunc *agr = (sql_subfunc*) e->f;

				if (e->type == e_aggr && !agr->func->s && !strcmp(agr->func->base.name, "grouping")) {
					found_grouping = true;
					break;
				}
			}
			if (found_grouping) {
				/* replace grouping calls with constants of value 0 */
				sql_rel *nrel = rel_groupby(v->sql, rel_dup(rel->l), rel->r);
				list *exps = sa_list(v->sql->sa), *pexps = sa_list(v->sql->sa);
				sql_subtype *bt = sql_bind_localtype("bte");

				for (node *n = rel->exps->h ; n ; n = n->next) {
					sql_exp *e = (sql_exp*) n->data, *ne;
					sql_subfunc *agr = (sql_subfunc*) e->f;

					if (e->type == e_aggr && !agr->func->s && !strcmp(agr->func->base.name, "grouping")) {
						ne = exp_atom(v->sql->sa, atom_int(v->sql->sa, bt, 0));
						if (exp_name(e))
							exp_prop_alias(v->sql->sa, ne, e);
					} else {
						ne = exp_ref(v->sql, e);
						append(exps, e);
					}
					append(pexps, ne);
				}
				if (list_empty(exps)) {
					sql_exp *e = exp_atom_bool(v->sql->sa, 1);
					exp_label(v->sql->sa, e, ++v->sql->label); /* protection against empty projections */
					list_append(exps, e);
				}
				nrel->exps = exps;
				set_processed(nrel);
				if (list_empty(pexps)) {
					sql_exp *e = exp_atom_bool(v->sql->sa, 1);
					exp_label(v->sql->sa, e, ++v->sql->label); /* protection against empty projections */
					list_append(pexps, e);
				}
				/* always do relation inplace, so it will be fine when the input group has more than 1 reference */
				rel = rel_inplace_project(v->sql->sa, rel, nrel, pexps);
				rel->card = exps_card(pexps);
				v->changes++;
				return rel;
			}
		}
	}
	return rel;
}

static int
include_tid(sql_rel *r)
{
	if (is_basetable(r->op))
		r->nrcols = list_length(r->exps);
	return r->nrcols;
}

static sql_rel *
add_null_projects(visitor *v, sql_rel *prel, sql_rel *irel, bool end)
{
	list *l = NULL;
	node *n = prel->exps->h;
	sql_rel *nilrel = rel_project(v->sql->sa, irel, rel_projections(v->sql, irel, NULL, 1, 1));
	int nr = prel->nrcols - nilrel->nrcols;
	if (end) {
		for(node *m = nilrel->exps->h; n && m; n = n->next, m = m->next)
			;
	} else {
		l = sa_list(v->sql->sa);
	}
	for(; nr; n = n->next, nr--) {
		sql_exp *e = n->data, *ne;
		sql_subtype *tp = exp_subtype(e);

		if (!tp)
			return sql_error(v->sql, 10, SQLSTATE(42000) "Cannot rewrite subquery because of parameter with unknown type");
		ne = exp_atom(v->sql->sa, atom_general(v->sql->sa, tp, NULL, 0));
		assert(e->alias.label);
		exp_setalias(ne, e->alias.label, exp_relname(e), exp_name(e));
		if (end)
			append(nilrel->exps, ne);
		else
			append(l, ne);
	}
	if (!end)
		nilrel->exps = list_merge(l, nilrel->exps, NULL);
	nilrel->nrcols = list_length(nilrel->exps);
	return nilrel;
}

static sql_rel *
rewrite_outer2inner_union(visitor *v, sql_rel *rel)
{
	if (is_outerjoin(rel->op) && rel->flag != MERGE_LEFT) {
		int nrcols = rel->nrcols;

		nrcols = include_tid(rel->l);
		nrcols += include_tid(rel->r);
		rel->nrcols = nrcols;
		if (is_left(rel->op)) {
			sql_rel *inner = rel_crossproduct(v->sql->sa, rel_dup(rel->l), rel_dup(rel->r),  op_join);
			inner->exps = rel->exps;
			if(is_dependent(rel))
				set_dependent(inner);
			sql_rel *prel = rel_project(v->sql->sa, inner, rel_projections(v->sql, inner, NULL, 1, 1));
			sql_rel *except = rel_setop(v->sql->sa,
					rel_project(v->sql->sa, rel_dup(rel->l), rel_projections(v->sql, rel->l, NULL, 1, 1)),
					rel_project(v->sql->sa, rel_dup(prel), rel_projections(v->sql, rel->l, NULL, 1, 1)), op_except);
			rel_setop_set_exps(v->sql, except, rel_projections(v->sql, rel->l, NULL, 1, 1), false);
			set_processed(except);
			sql_rel *nilrel = add_null_projects(v, prel, except, true);
			if (!nilrel)
				return NULL;

			sql_rel *nrel = rel_setop(v->sql->sa, prel, nilrel, op_union);
			rel_setop_set_exps(v->sql, nrel, rel_projections(v->sql, rel, NULL, 1, 1), false);
			set_processed(nrel);
			if(is_single(rel))
				set_single(nrel);
			v->changes++;
			rel_destroy(rel);
			return nrel;
		} else if (is_right(rel->op)) {
			sql_rel *inner = rel_crossproduct(v->sql->sa, rel_dup(rel->l), rel_dup(rel->r),  op_join);
			inner->exps = rel->exps;
			if(is_dependent(rel))
				set_dependent(inner);
			sql_rel *prel = rel_project(v->sql->sa, inner, rel_projections(v->sql, inner, NULL, 1, 1));
			sql_rel *except = rel_setop(v->sql->sa,
					rel_project(v->sql->sa, rel_dup(rel->r), rel_projections(v->sql, rel->r, NULL, 1, 1)),
					rel_project(v->sql->sa, rel_dup(prel), rel_projections(v->sql, rel->r, NULL, 1, 1)), op_except);
			rel_setop_set_exps(v->sql, except, rel_projections(v->sql, rel->r, NULL, 1, 1), false);
			set_processed(except);
			sql_rel *nilrel = add_null_projects(v, prel, except, false);
			if (!nilrel)
				return NULL;

			sql_rel *nrel = rel_setop(v->sql->sa, prel, nilrel, op_union);
			rel_setop_set_exps(v->sql, nrel, rel_projections(v->sql, rel, NULL, 1, 1), false);
			set_processed(nrel);
			if(is_single(rel))
				set_single(nrel);
			v->changes++;
			rel_destroy(rel);
			return nrel;
		} else if (is_full(rel->op)) {
			sql_rel *inner = rel_crossproduct(v->sql->sa, rel_dup(rel->l), rel_dup(rel->r),  op_join);
			inner->exps = rel->exps;
			if(is_dependent(rel))
				set_dependent(inner);
			sql_rel *prel = rel_project(v->sql->sa, inner, rel_projections(v->sql, inner, NULL, 1, 1));
			sql_rel *except = rel_setop(v->sql->sa,
					rel_project(v->sql->sa, rel_dup(rel->l), rel_projections(v->sql, rel->l, NULL, 1, 1)),
					rel_project(v->sql->sa, rel_dup(prel), rel_projections(v->sql, rel->l, NULL, 1, 1)), op_except);
			rel_setop_set_exps(v->sql, except, rel_projections(v->sql, rel->l, NULL, 1, 1), false);
			set_processed(except);
			sql_rel *lrel = add_null_projects(v, prel, except, true);
			if (!lrel)
				return NULL;

			except = rel_setop(v->sql->sa,
					rel_project(v->sql->sa, rel_dup(rel->r), rel_projections(v->sql, rel->r, NULL, 1, 1)),
					rel_project(v->sql->sa, rel_dup(prel), rel_projections(v->sql, rel->r, NULL, 1, 1)), op_except);
			rel_setop_set_exps(v->sql, except, rel_projections(v->sql, rel->r, NULL, 1, 1), false);
			set_processed(except);
			sql_rel *rrel = add_null_projects(v, prel, except, false);
			if (!rrel)
				return NULL;

			lrel = rel_setop(v->sql->sa, lrel, rrel, op_union);
			rel_setop_set_exps(v->sql, lrel, rel_projections(v->sql, rel, NULL, 1, 1), false);
			set_processed(lrel);
			lrel = rel_setop(v->sql->sa, prel, lrel, op_union);
			rel_setop_set_exps(v->sql, lrel, rel_projections(v->sql, rel, NULL, 1, 1), false);
			set_processed(lrel);
			if(is_single(rel))
				set_single(lrel);
			v->changes++;
			rel_destroy(rel);
			return lrel;
		}
	}
	return rel;
}

static sql_rel *
rewrite_swap_fullouter(visitor *v, sql_rel *rel)
{
	if (is_full(rel->op) && rel_has_freevar(v->sql, rel->r)) { /* swap */
		sql_rel *s = rel->r;
		rel->r = rel->l;
		rel->l = s;
	}
	return rel;
}

static sql_exp *
rewrite_complex(visitor *v, sql_rel *rel, sql_exp *e, int depth)
{
	if (e->type != e_func)
		return e;

	sql_exp *res = rewrite_anyequal(v, rel, e, depth);
	if (res == e)
		res = rewrite_exists(v, rel, e, depth);
	if (res == e)
		res = rewrite_compare(v, rel, e, depth);
	return res;
}

static sql_rel *
flatten_values(visitor *v, sql_rel *rel)
{
	list *exps = sa_list(v->sql->sa);
	sql_exp *e = rel->exps->h->data;
	sql_rel *cur = NULL;
	list *vals = exp_get_values(e);
	if (vals) {
		for(int i = 0; i<list_length(vals); i++) {
			sql_rel *nrel = rel_project(v->sql->sa, NULL, sa_list(v->sql->sa));
			set_processed(nrel);
			for(node *n = rel->exps->h; n; n = n->next) {
				sql_exp *e = n->data;
				list *vals = exp_get_values(e);

				if (vals) {
					if (i == 0)
						append(exps, exp_ref(v->sql, e));
					sql_exp *val = list_fetch(vals, i);
					exp_setalias(val, e->alias.label, exp_relname(e), exp_name(e));
					append(nrel->exps, val);
					rel_set_exps(nrel, nrel->exps);
				}
			}
			if (cur) {
				nrel = rel_setop(v->sql->sa, cur, nrel, op_union);
				rel_setop_set_exps(v->sql, nrel, exps, false);
				set_processed(nrel);
			}
			cur = nrel;
		}
		if (is_single(rel))
			set_single(cur);
		rel_destroy(rel);
		rel = cur;
		v->changes++;
	}
	return rel;
}

/* rewrite project [ [multi values], [multi values2] , .. [] ] -> union ) */
static inline sql_rel *
rewrite_values(visitor *v, sql_rel *rel)
{
	if (!is_simple_project(rel->op) || list_empty(rel->exps) || is_rewrite_values_used(rel->used))
		return rel;

	sql_exp *e = rel->exps->h->data;
	if (!is_values(e) || (!exps_have_rel_exp(rel->exps) && !exps_have_freevar(v->sql, rel->exps)))
		return rel;
	if (rel_is_ref(rel)) { /* need extra project */
		rel->l = rel_project(v->sql->sa, rel->l, rel->exps);
		rel->exps = rel_projections(v->sql, rel->l, NULL, 1, 1);
		((sql_rel*)rel->l)->r = rel->r; /* propagate order by exps */
		rel->r = NULL;
		rel->used |= rewrite_values_used;
		v->changes++;
		return rel;
	}
	return flatten_values(v, rel);
}

static inline sql_rel *
rewrite_rel(visitor *v, sql_rel *rel)
{
	if (!is_outerjoin(rel->op) || list_empty(rel->exps) || rel_is_ref(rel))
		return rel;
	sql_rel *l = rel->l, *r = rel->r;

	if ((l && is_project(l->op) && !l->l) ||
	    (r && is_project(r->op) && !r->l))
		return rel;

	sql_rel *or = rel;
	for (node *n = rel->exps->h; n; ) {
		node *next = n->next;
		sql_exp *e = n->data;

		if (exp_has_rel(e) /*&& exp_has_freevar(v->sql, e)*/) {
			list *exps = or->exps;
			or->exps = NULL;
			sql_rel *ir = exp_rel_get_rel(v->sql->sa, e);

			rel = rewrite_outer2inner_union(v, rel);
			if (!rel || or == rel)
				return rel;
			/* change referenced project into join with outer(ir) */
			sql_rel *nr = rel->l;
			assert(is_project(nr->op));
			if (!rel_is_ref(nr))
				nr = nr->l;
			sql_rel *s = rel_crossproduct(v->sql->sa, nr->l, ir, op_semi);
			s->exps = exps;
			set_dependent(s);
			nr->l = s;
			e = exp_rel_update_exp(v->sql, e, false);
			exp_reset_props(nr, e, true);
			v->changes++;
			break;
		}
		n = next;
	}
	return rel;
}

typedef struct sql_args {
	list *args;
	list *exps;
} sql_args;

static int
var_name_cmp(sql_arg *v, char *name)
{
	return strcmp(v->name, name);
}

static sql_exp *
exp_inline_arg(visitor *v, sql_rel *rel, sql_exp *e, int depth)
{
	(void)rel;
	(void)depth;
	sql_args *args = v->data;
	if (e->type == e_atom && e->r) {
		sql_arg *a = e->r;
		int level = is_freevar(e);
		node *n = list_find(args->args, a->name, (fcmp)&var_name_cmp);
		if (n) {
			sql_exp *val = list_fetch(args->exps, list_position(args->args, n->data));
			val = exp_copy(v->sql, val);
			exp_prop_alias(v->sql->sa, val, e);
			if (level)
				set_freevar(val, level-1);
			return val;
		}
	}
	return e;
}

static sql_rel *
rel_inline_table_func(visitor *v, sql_rel *rel)
{
	if (!rel_is_ref(rel) && rel->op == op_table && !rel->l && rel->r) { /* TODO add input relation (rel->l) rewritting */
		sql_exp *opf = rel->r;
		if (opf->type == e_func) {
			sql_subfunc *f = opf->f;

			if (f->func->vararg || f->func->varres)
				return rel;

			if (f->func->lang == FUNC_LANG_SQL && f->func->type == F_UNION) {
				sql_rel *r = rel_parse(v->sql, f->func->s, f->func->query, m_instantiate);

				if (r && is_ddl(r->op) && list_length(r->exps) == 1) {
					sql_exp *psm = r->exps->h->data;
					if (psm && psm->type == e_psm && psm->flag == PSM_RETURN) {
						sql_exp *ret = psm->l;
						if (ret && ret->type == e_psm && ret->flag == PSM_REL) {
							r = ret->l;
							list *exps = r->exps;
							r = rel_project(v->sql->sa, r, sa_list(v->sql->sa));
							for(node *n = rel->exps->h, *m = exps->h; n && m; n = n->next, m = m->next) {
								sql_exp *e = m->data;
								sql_exp *pe = n->data;

								if (!e->alias.label)
									e = exp_label(v->sql->sa, e, ++v->sql->label);
								e = exp_ref(v->sql, e);
								exp_setalias(e, pe->alias.label, exp_relname(pe), exp_name(pe));
								if (is_freevar(pe))
									set_freevar(e, is_freevar(pe)-1);
								append(r->exps, e);
							}
							sql_args a;
							if (f->func->ops) {
								a.args = f->func->ops;
								a.exps = opf->l;
								v->data = &a;
								r = rel_exp_visitor_topdown(v, r, &exp_inline_arg, true);
								v->data = NULL;
							}
							r = rel_unnest(v->sql, r);
							return r;
						}
					}
				}
			}
		}
	}
	return rel;
}

/* add an dummy true projection column */
static sql_rel *
rel_unnest_simplify(visitor *v, sql_rel *rel)
{
	/* at rel_select.c explicit cross-products generate empty selects, if these are not used, they can be removed at rewrite_simplify */
	if (rel && v->sql->emode != m_deps)
		rel = rel_inline_table_func(v, rel);
	if (rel)
		rel = rewrite_basetable(v->sql, rel);	/* add proper exps lists */
	if (rel)
		rel = rewrite_empty_project(v, rel); /* remove empty project/groupby */
	if (rel)
		rel = rewrite_simplify(v, 0, false, rel);
	if (rel)
		rel = rewrite_split_select_exps(v, rel); /* has to run before rewrite_complex */
	if (rel)
		rel = rewrite_swap_fullouter(v, rel);
	if (rel)
		rel = rewrite_aggregates(v, rel);
	if (rel)
		rel = rewrite_values(v, rel);
	if (rel)
		rel = rewrite_rel(v, rel);
	return rel;
}

static sql_rel *
rel_unnest_projects(visitor *v, sql_rel *rel)
{
	if (rel)
		rel = rewrite_remove_xp(v, rel);	/* remove crossproducts with project [ atom ] */
	if (rel)
		rel = rewrite_groupings(v, rel);	/* transform group combinations into union of group relations */
	return rel;
}

static sql_rel *
rel_unnest_comparison_rewriters(visitor *v, sql_rel *rel)
{
	if (rel)
		rel = rewrite_join2semi(v, rel);	/* where possible convert anyequal functions into marks */
	if (rel)
		rel = rewrite_compare_exp(v, rel);	/* only allow for e_cmp in selects and  handling */
	if (rel)
		rel = rewrite_remove_xp_project(v, rel);	/* remove crossproducts with project ( project [ atom ] ) [ etc ] */
	if (rel)
		rel = rewrite_simplify(v, 0, false, rel);		/* as expressions got merged before, lets try to simplify again */
	return rel;
}

static sql_exp *
rel_simplify_exp_and_rank(visitor *v, sql_rel *rel, sql_exp *e, int depth)
{
	if (e)
		e = rewrite_simplify_exp(v, rel, e, depth);
	if (e)
		e = rewrite_rank(v, rel, e, depth);
	return e;
}

static inline sql_rel *
run_exp_rewriter(visitor *v, sql_rel *rel, exp_rewrite_fptr rewriter, bool direction, const char *name)
{
	(void)name;
	/*
#ifndef NDEBUG
	int changes = v->changes;
	lng clk = GDKusec();
	rel = rel_exp_visitor_bottomup(v, rel, rewriter, direction);
	printf("%s %d " LLFMT "\n", name, (v->changes - changes), (GDKusec() - clk));
	return rel;
#else
*/
	return rel_exp_visitor_bottomup(v, rel, rewriter, direction);
/*#endif*/
}

static inline sql_rel *
run_rel_rewriter(visitor *v, sql_rel *rel, rel_rewrite_fptr rewriter, const char *name)
{
	(void)name;
	/*
#ifndef NDEBUG
	int changes = v->changes;
	lng clk = GDKusec();
	rel = rel_visitor_bottomup(v, rel, rewriter);
	printf("%s %d " LLFMT "\n", name, (v->changes - changes), (GDKusec() - clk));
	return rel;
#else
*/
	return rel_visitor_bottomup(v, rel, rewriter);
/*#endif*/
}

sql_rel *
rel_unnest(mvc *sql, sql_rel *rel)
{
	visitor v = { .sql = sql };

	rel = run_exp_rewriter(&v, rel, &rel_simplify_exp_and_rank, false, "simplify_exp_and_rank");
	rel = run_rel_rewriter(&v, rel, &rel_unnest_simplify, "unnest_simplify");
	rel = run_exp_rewriter(&v, rel, &rewrite_complex, true, "rewrite_complex");
	rel = run_exp_rewriter(&v, rel, &rewrite_ifthenelse, false, "rewrite_ifthenelse"); /* add isnull handling */
	rel = run_exp_rewriter(&v, rel, &rewrite_exp_rel, true, "rewrite_exp_rel");

	rel = run_rel_rewriter(&v, rel, &rel_unnest_comparison_rewriters, "unnest_comparison_rewriters");
	rel = run_rel_rewriter(&v, rel, &_rel_unnest, "unnest");
	rel = run_rel_rewriter(&v, rel, &rewrite_fix_count, "fix_count");	/* fix count inside a left join (adds a project (if (cnt IS null) then (0) else (cnt)) */
	rel = run_rel_rewriter(&v, rel, &rel_unnest_projects, "unnest_projects");
	rel = run_exp_rewriter(&v, rel, &exp_reset_card_and_freevar_set_physical_type, false, "exp_reset_card_and_freevar_set_physical_type");
	rel = rel_visitor_topdown(&v, rel, &rel_set_type);
	return rel;
}<|MERGE_RESOLUTION|>--- conflicted
+++ resolved
@@ -295,11 +295,7 @@
 		return 0;
 	if (e1->type != e_column || e2->type != e_column)
 		return -1;
-	if (e1->l && e2->l && strcmp(e1->l, e2->l) == 0)
-		return strcmp(e1->r, e2->r);
-	if (!e1->l && !e2->l)
-		return strcmp(e1->r, e2->r);
-	return -1;
+	return (e1->nid != e2->nid);
 }
 
 static list *
@@ -477,11 +473,7 @@
 			for(n = freevar->h; n; n = n->next) {
 				sql_exp *e = n->data, *ne = NULL;
 				/* each freevar should be an e_column */
-				if (e->l) {
-					ne = exps_bind_column2(boundvar, e->l, e->r, NULL);
-				} else {
-					ne = exps_bind_column(boundvar, e->r, NULL, NULL, 1);
-				}
+				ne = exps_bind_nid(boundvar, e->nid);
 				if (ne) {
 					if (!res)
 						res = sa_list(sql->sa);
@@ -790,7 +782,7 @@
 
 		r = rel_project(sql->sa, r, (is_semi(inner_r->op))?sa_list(sql->sa):rel_projections(sql, r->r, NULL, 1, 1));
 
-		if (!is_semi(inner_r->op))  { /* Remove the freevars exps */
+		if (!is_semi(inner_r->op))  { /* skip the free vars */
 			list *exps = sa_list(sql->sa);
 
 			for(node *n=r->exps->h; n; n = n->next) {
@@ -1157,19 +1149,13 @@
 {
 	if (!e || !rel)
 		return 0;
-<<<<<<< HEAD
 	if (is_alias(e->type) && is_project(rel->op) && !is_set(rel->op)) {
-		sql_exp *ne = rel_find_exp(rel->l, e);
-		return exp_is_count(ne, rel->l);
-=======
-	if (is_alias(e->type) && is_project(rel->op)) {
 		/* if the relop is n-ary (like munion) we need to retrieve its
 		 * first operands which lives in the list at rel->l
 		 */
 		sql_rel *pr = is_munion(rel->op) ? ((list*)rel->l)->h->data : rel->l;
 		sql_exp *ne = rel_find_exp(pr, e);
 		return exp_is_count(ne, pr);
->>>>>>> 0597f4f0
 	}
 	if (is_aggr(e->type) && exp_aggr_is_count(e))
 		return 1;
@@ -1615,8 +1601,8 @@
 					if (list_length(r->exps) > len) {
 						list *nr = sa_list(sql->sa);
 						int l = 0;
-						for(node *m = r->exps->h ; m && l < len; m=m->next, l++)
-							append(nr, n->data);
+						for(node *m = r->exps->h ; m && l < len; m = m->next, l++)
+							append(nr, m->data);
 						r->exps = nr;
 						r->nrcols = list_length(nr);
 					}
@@ -2476,7 +2462,7 @@
 					sql_subtype *t = exp_subtype(e);
 
 					if (t && !t->type->localtype)
-						n->data = exp_set_type(v->sql->sa, m->data, e);
+						n->data = exp_set_type(v->sql, m->data, e);
 				}
 			}
 		} else if ((is_simple_project(rel->op) || is_groupby(rel->op)) && rel->l) {
@@ -2745,7 +2731,6 @@
 			diff_replace_arguments(sql, first, ordering, pos, i);
 		} else {
 			sql_exp *ne = args->h->data = exp_ref(sql, list_fetch(ordering, pos[*i]));
-			set_selfref(ne);
 			set_descending(ne);
 			set_nulls_first(ne);
 			*i = *i + 1;
@@ -2754,7 +2739,6 @@
 			diff_replace_arguments(sql, second, ordering, pos, i);
 		} else if (second) {
 			sql_exp *ne = args->h->next->data = exp_ref(sql, list_fetch(ordering, pos[*i]));
-			set_selfref(ne);
 			set_descending(ne);
 			set_nulls_first(ne);
 			*i = *i + 1;
@@ -2842,7 +2826,6 @@
 				sql_exp *oe = n->data;
 				if (!exps_find_exp(rell->exps, oe)) {
 					sql_exp *ne = exp_ref(v->sql, oe);
-					set_selfref(ne);
 
 					if (is_ascending(oe))
 						set_ascending(ne);
@@ -2864,7 +2847,6 @@
 			sql_exp *next = n->data;
 			sql_exp *found = exps_find_exp(rell->exps, next);
 			sql_exp *ref = exp_ref(v->sql, found ? found : next);
-			set_selfref(ref);
 
 			if (is_ascending(next))
 				set_ascending(ref);
