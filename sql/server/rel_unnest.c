/*
 * SPDX-License-Identifier: MPL-2.0
 *
 * This Source Code Form is subject to the terms of the Mozilla Public
 * License, v. 2.0.  If a copy of the MPL was not distributed with this
 * file, You can obtain one at http://mozilla.org/MPL/2.0/.
 *
 * Copyright 2024, 2025 MonetDB Foundation;
 * Copyright August 2008 - 2023 MonetDB B.V.;
 * Copyright 1997 - July 2008 CWI.
 */

#include "monetdb_config.h"
#include "rel_optimizer_private.h"
#include "sql_decimal.h"
#include "rel_unnest.h"
#include "rel_basetable.h"
#include "rel_exp.h"
#include "rel_select.h"
#include "rel_rewriter.h"

static void
exp_set_freevar(mvc *sql, sql_exp *e, sql_rel *r)
{
	switch(e->type) {
	case e_cmp:
		if (e->flag == cmp_filter) {
			exps_set_freevar(sql, e->l, r);
			exps_set_freevar(sql, e->r, r);
		} else if (e->flag == cmp_con || e->flag == cmp_dis) {
			exps_set_freevar(sql, e->l, r);
		} else if (e->flag == cmp_in || e->flag == cmp_notin) {
			exp_set_freevar(sql, e->l, r);
			exps_set_freevar(sql, e->r, r);
		} else {
			exp_set_freevar(sql, e->l, r);
			exp_set_freevar(sql, e->r, r);
			if (e->f)
				exp_set_freevar(sql, e->f, r);
		}
		break;
	case e_convert:
		exp_set_freevar(sql, e->l, r);
		break;
	case e_func:
	case e_aggr:
		if (e->l)
			exps_set_freevar(sql, e->l, r);
		break;
	case e_column:
		if (rel_find_nid(r, e->nid))
			return;
		set_freevar(e, 0);
		break;
	case e_atom:
		if (e->f)
			exps_set_freevar(sql, e->f, r);
		break;
	case e_psm:
		break;
	}
}

void
exps_set_freevar(mvc *sql, list *exps, sql_rel *r)
{
	node *n;

	if (list_empty(exps))
		return;
	for(n = exps->h; n; n = n->next)
		exp_set_freevar(sql, n->data, r);
}

/* check if the set is distinct (ie we did a domain reduction for the general unnest) for the set of free variables */
static int
is_distinct_set(mvc *sql, sql_rel *rel, list *ad)
{
	int distinct = 0;
	if (ad && is_groupby(rel->op) && (list_empty(rel->r) || exp_match_list(rel->r, ad)))
		return 1;
	distinct = need_distinct(rel);
	if (is_project(rel->op) && rel->l && !distinct)
		distinct = is_distinct_set(sql, rel->l, ad);
	if (is_semi(rel->op))
		distinct = is_distinct_set(sql, rel->l, ad);
	prop *p = NULL;
	if (is_base(rel->op) && (p = find_prop(rel->p, PROP_UKEY)) != NULL)
		return exp_match_list(p->value.pval, ad);
	return distinct;
}

int
exp_has_freevar(mvc *sql, sql_exp *e)
{
	if (mvc_highwater(sql)) {
		(void) sql_error(sql, 10, SQLSTATE(42000) "Query too complex: running out of stack space");
		return 0;
	}

	if (is_freevar(e))
		return is_freevar(e);
	switch(e->type) {
	case e_cmp:
		if (e->flag == cmp_filter) {
			return (exps_have_freevar(sql, e->l) || exps_have_freevar(sql, e->r));
		} else if (e->flag == cmp_con || e->flag == cmp_dis) {
			return exps_have_freevar(sql, e->l);
		} else if (e->flag == cmp_in || e->flag == cmp_notin) {
			return (exp_has_freevar(sql, e->l) || exps_have_freevar(sql, e->r));
		} else {
			return (exp_has_freevar(sql, e->l) || exp_has_freevar(sql, e->r) ||
			    (e->f && exp_has_freevar(sql, e->f)));
		}
		break;
	case e_convert:
		return exp_has_freevar(sql, e->l);
	case e_func:
	case e_aggr:
		if (e->l)
			return exps_have_freevar(sql, e->l);
		/* fall through */
	case e_psm:
		if (exp_is_rel(e))
			return rel_has_freevar(sql, e->l);
		break;
	case e_atom:
		if (e->f)
			return exps_have_freevar(sql, e->f);
		break;
	case e_column:
	default:
		return 0;
	}
	return 0;
}

int
exps_have_freevar(mvc *sql, list *exps)
{
	if (mvc_highwater(sql)) {
		(void) sql_error(sql, 10, SQLSTATE(42000) "Query too complex: running out of stack space");
		return 0;
	}
	if (!exps)
		return 0;
	for (node *n = exps->h; n; n = n->next) {
		int vf = 0;
		sql_exp *e = n->data;
		if (e && ((vf =exp_has_freevar(sql, e)) != 0))
			return vf;
	}
	return 0;
}

int
rel_has_freevar(mvc *sql, sql_rel *rel)
{
	if (mvc_highwater(sql)) {
		(void) sql_error(sql, 10, SQLSTATE(42000) "Query too complex: running out of stack space");
		return 0;
	}

	if (is_basetable(rel->op)) {
		return 0;
	} else if (is_base(rel->op)) {
		return exps_have_freevar(sql, rel->exps) ||
			(rel->l && rel_has_freevar(sql, rel->l));
	} else if (is_simple_project(rel->op) || is_groupby(rel->op) || is_select(rel->op) || is_topn(rel->op) || is_sample(rel->op)) {
		if ((is_simple_project(rel->op) || is_groupby(rel->op)) && rel->r && exps_have_freevar(sql, rel->r))
			return 1;
		return exps_have_freevar(sql, rel->exps) ||
			(rel->l && rel_has_freevar(sql, rel->l));
	} else if (is_join(rel->op) || is_set(rel->op) || is_semi(rel->op) || is_modify(rel->op)) {
		return exps_have_freevar(sql, rel->exps) ||
			rel_has_freevar(sql, rel->l) || rel_has_freevar(sql, rel->r);
	} else if (is_munion(rel->op)) {
		int v = exps_have_freevar(sql, rel->exps);
		list *l = rel->l;
		for (node *n = l->h; n && !v; n = n->next)
			v = rel_has_freevar(sql, n->data);
		return v;
	}
	return 0;
}

static void exps_only_freevar(sql_query *query, list *exps, bool *arguments_correlated, bool *found_one_freevar, list **ungrouped_cols);
static void rel_only_freevar(sql_query *query, sql_rel *rel, bool *arguments_correlated, bool *found_one_freevar, list **ungrouped_cols);

void /* look for expressions with either only freevars or atoms */
exp_only_freevar(sql_query *query, sql_exp *e, bool *arguments_correlated, bool *found_one_freevar, list **ungrouped_cols)
{
	if (mvc_highwater(query->sql)) {
		(void) sql_error(query->sql, 10, SQLSTATE(42000) "Query too complex: running out of stack space");
		return ;
	}

	if (is_freevar(e)) {
		sql_rel *outer;

		*found_one_freevar = true;
		if (e->type == e_column) {
			if ((outer = query_fetch_outer(query, is_freevar(e)-1))) {
				sql_exp *a = rel_find_exp(outer, e);
				if (!a || !is_aggr(a->type)) {
					if (!*ungrouped_cols)
						*ungrouped_cols = new_exp_list(query->sql->sa);
					list_append(*ungrouped_cols, e);
				}
			}
		}
		return ;
	}
	switch(e->type) {
	case e_cmp:
		if (e->flag == cmp_filter) {
			exps_only_freevar(query, e->l, arguments_correlated, found_one_freevar, ungrouped_cols);
			exps_only_freevar(query, e->r, arguments_correlated, found_one_freevar, ungrouped_cols);
		} else if (e->flag == cmp_con || e->flag == cmp_dis) {
			exps_only_freevar(query, e->l, arguments_correlated, found_one_freevar, ungrouped_cols);
		} else if (e->flag == cmp_in || e->flag == cmp_notin) {
			exp_only_freevar(query, e->l, arguments_correlated, found_one_freevar, ungrouped_cols);
			exps_only_freevar(query, e->r, arguments_correlated, found_one_freevar, ungrouped_cols);
		} else {
			exp_only_freevar(query, e->l, arguments_correlated, found_one_freevar, ungrouped_cols);
			exp_only_freevar(query, e->r, arguments_correlated, found_one_freevar, ungrouped_cols);
			if (e->f)
				exp_only_freevar(query, e->f, arguments_correlated, found_one_freevar, ungrouped_cols);
		}
		break;
	case e_convert:
		exp_only_freevar(query, e->l, arguments_correlated, found_one_freevar, ungrouped_cols);
		break;
	case e_func:
	case e_aggr:
		if (e->l)
			exps_only_freevar(query, e->l, arguments_correlated, found_one_freevar, ungrouped_cols);
		break;
	case e_psm:
		if (exp_is_rel(e))
			rel_only_freevar(query, e->l, arguments_correlated, found_one_freevar, ungrouped_cols);
		break;
	case e_atom:
		if (e->f)
			exps_only_freevar(query, e->f, arguments_correlated, found_one_freevar, ungrouped_cols);
		break;
	case e_column:
		*arguments_correlated = 0;
		break;
	}
}

void
exps_only_freevar(sql_query *query, list *exps, bool *arguments_correlated, bool *found_one_freevar, list **ungrouped_cols)
{
	if (mvc_highwater(query->sql)) {
		(void) sql_error(query->sql, 10, SQLSTATE(42000) "Query too complex: running out of stack space");
		return ;
	}
	if (!exps)
		return ;
	for (node *n = exps->h; n ; n = n->next)
		exp_only_freevar(query, n->data, arguments_correlated, found_one_freevar, ungrouped_cols);
}

void
rel_only_freevar(sql_query *query, sql_rel *rel, bool *arguments_correlated, bool *found_one_freevar, list **ungrouped_cols)
{
	if (mvc_highwater(query->sql)) {
		(void) sql_error(query->sql, 10, SQLSTATE(42000) "Query too complex: running out of stack space");
		return ;
	}

	if (is_basetable(rel->op)) {
		return ;
	} else if (is_base(rel->op)) {
		exps_only_freevar(query, rel->exps, arguments_correlated, found_one_freevar, ungrouped_cols);
		if (rel->r)
			rel_only_freevar(query, rel->r, arguments_correlated, found_one_freevar, ungrouped_cols);
	} else if (is_simple_project(rel->op) || is_groupby(rel->op) || is_select(rel->op) || is_topn(rel->op) || is_sample(rel->op)) {
		if ((is_simple_project(rel->op) || is_groupby(rel->op)) && rel->r)
			exps_only_freevar(query, rel->r, arguments_correlated, found_one_freevar, ungrouped_cols);
		if (rel->card > CARD_ATOM)
			exps_only_freevar(query, rel->exps, arguments_correlated, found_one_freevar, ungrouped_cols);
		if (rel->l)
			rel_only_freevar(query, rel->l, arguments_correlated, found_one_freevar, ungrouped_cols);
	} else if (is_join(rel->op) || is_set(rel->op) || is_semi(rel->op) || is_modify(rel->op)) {
		exps_only_freevar(query, rel->exps, arguments_correlated, found_one_freevar, ungrouped_cols);
		rel_only_freevar(query, rel->l, arguments_correlated, found_one_freevar, ungrouped_cols);
		rel_only_freevar(query, rel->r, arguments_correlated, found_one_freevar, ungrouped_cols);
	} else if (is_munion(rel->op)) {
		exps_only_freevar(query, rel->exps, arguments_correlated, found_one_freevar, ungrouped_cols);
		list *l = rel->l;
		for (node *n = l->h; n; n = n->next)
			rel_only_freevar(query, n->data, arguments_correlated, found_one_freevar, ungrouped_cols);
	}
	return ;
}

static int
freevar_equal( sql_exp *e1, sql_exp *e2)
{
	assert(e1 && e2 && is_freevar(e1) && is_freevar(e2));
	if (e1 == e2)
		return 0;
	if (e1->type != e_column || e2->type != e_column)
		return -1;
	return (e1->nid != e2->nid);
}

static list *
merge_freevar(list *l, list *r, bool all)
{
	if (!l)
		return r;
	if (!r)
		return l;
	r  = list_join(l, r);
	if (all)
		return r;
	return list_distinct(r, (fcmp)freevar_equal, (fdup)NULL);
}

static list * exps_freevar(mvc *sql, list *exps, bool all);
static list * rel_freevar(mvc *sql, sql_rel *rel);

static list *
exp_freevar(mvc *sql, sql_exp *e, bool all)
{
	if (mvc_highwater(sql))
		return sql_error(sql, 10, SQLSTATE(42000) "Query too complex: running out of stack space");

	switch(e->type) {
	case e_column:
		if (is_freevar(e))
			return append(sa_list(sql->sa), e);
		break;
	case e_convert:
		return exp_freevar(sql, e->l, all);
	case e_aggr:
	case e_func:
		if (e->l)
			return exps_freevar(sql, e->l, all);
		break;
	case e_cmp:
		if (e->flag == cmp_filter) {
			list *l = exps_freevar(sql, e->l, all);
			list *r = exps_freevar(sql, e->r, all);
			return merge_freevar(l, r, all);
		} else if (e->flag == cmp_con || e->flag == cmp_dis) {
			return exps_freevar(sql, e->l, all);
		} else if (e->flag == cmp_in || e->flag == cmp_notin) {
			list *l = exp_freevar(sql, e->l, all);
			list *r = exps_freevar(sql, e->r, all);
			return merge_freevar(l, r, all);
		} else {
			list *l = exp_freevar(sql, e->l, all);
			list *r = exp_freevar(sql, e->r, all);
			l = merge_freevar(l, r, all);
			if (e->f) {
				r = exp_freevar(sql, e->f, all);
				return merge_freevar(l, r, all);
			}
			return l;
		}
		break;
	case e_psm:
		if (exp_is_rel(e))
			if (rel_has_freevar(sql, e->l))
				return rel_freevar(sql, e->l);
		return NULL;
	case e_atom:
		if (e->f)
			return exps_freevar(sql, e->f, all);
		return NULL;
	default:
		return NULL;
	}
	return NULL;
}

static list *
exps_freevar(mvc *sql, list *exps, bool all)
{
	node *n;
	list *c = NULL;

	if (mvc_highwater(sql))
		return sql_error(sql, 10, SQLSTATE(42000) "Query too complex: running out of stack space");
	if (!exps)
		return NULL;
	for (n = exps->h; n; n = n->next) {
		sql_exp *e = n->data;
		list *var = exp_freevar(sql, e, all);

		c = merge_freevar(c,var, all);
	}
	return c;
}

static list *
rel_freevar(mvc *sql, sql_rel *rel)
{
	list *lexps = NULL, *rexps = NULL, *exps = NULL;

	if (mvc_highwater(sql))
		return sql_error(sql, 10, SQLSTATE(42000) "Query too complex: running out of stack space");
	if (!rel)
		return NULL;
	switch(rel->op) {
	case op_join:
	case op_left:
	case op_right:
	case op_full:
		exps = exps_freevar(sql, rel->exps, false);
		lexps = rel_freevar(sql, rel->l);
		rexps = rel_freevar(sql, rel->r);
		lexps = merge_freevar(lexps, rexps, false);
		exps = merge_freevar(exps, lexps, false);
		return exps;

	case op_basetable:
		return NULL;
	case op_table: {
		sql_exp *call = rel->r;
		if (rel->flag != TRIGGER_WRAPPER && rel->l)
			lexps = rel_freevar(sql, rel->l);
		exps = (rel->flag != TRIGGER_WRAPPER && call)?exps_freevar(sql, call->l, false):NULL;
		return merge_freevar(exps, lexps, false);
	}
	case op_except:
	case op_inter:
		exps = exps_freevar(sql, rel->exps, false);
		lexps = rel_freevar(sql, rel->l);
		rexps = rel_freevar(sql, rel->r);
		lexps = merge_freevar(lexps, rexps, false);
		exps = merge_freevar(exps, lexps, false);
		return exps;
	case op_munion:
		exps = exps_freevar(sql, rel->exps, false);
		for (node *n = ((list*)rel->l)->h; n; n = n->next) {
			lexps = rel_freevar(sql, n->data);
			exps = merge_freevar(exps, lexps, false);
		}
		return exps;
	case op_ddl:
	case op_semi:
	case op_anti:

	case op_select:
	case op_topn:
	case op_sample:

	case op_groupby:
	case op_project:
		exps = exps_freevar(sql, rel->exps, false);
		lexps = rel_freevar(sql, rel->l);
		if (rel->r) {
			if (is_groupby(rel->op) || is_simple_project(rel->op))
				rexps = exps_freevar(sql, rel->r, false);
			else
				rexps = rel_freevar(sql, rel->r);
			lexps = merge_freevar(lexps, rexps, false);
		}
		exps = merge_freevar(exps, lexps, false);
		return exps;
	default:
		return NULL;
	}

}

static list *
rel_dependent_var(mvc *sql, sql_rel *l, sql_rel *r)
{
	list *res = NULL;

	if (rel_has_freevar(sql, r)){
		list *freevar = rel_freevar(sql, r);
		if (freevar) {
			node *n;
			list *boundvar = rel_projections(sql, l, NULL, 1, 0);

			for(n = freevar->h; n; n = n->next) {
				sql_exp *e = n->data, *ne = NULL;
				/* each freevar should be an e_column */
				ne = exps_bind_nid(boundvar, e->nid);
				if (ne) {
					if (!res)
						res = sa_list(sql->sa);
					append(res, ne);
				}
			}
		}
	}
	return res;
}

/*
 * try to bind any freevar in the expression e
 */
void
rel_bind_var(mvc *sql, sql_rel *rel, sql_exp *e)
{
	list *fvs = exp_freevar(sql, e, true);

	if (fvs) {
		node *n;

		for(n = fvs->h; n; n=n->next) {
			sql_exp *e = n->data;

			if (is_freevar(e) && (exp_is_atom(e) || rel_find_exp(rel,e)))
				reset_freevar(e);
		}
	}
}

void
rel_bind_vars(mvc *sql, sql_rel *rel, list *exps)
{
	if (list_empty(exps))
		return;
	for(node *n=exps->h; n; n = n->next)
		rel_bind_var(sql, rel, n->data);
}

static sql_exp * push_up_project_exp(mvc *sql, sql_rel *rel, sql_exp *e);

static list *
push_up_project_exps(mvc *sql, sql_rel *rel, list *exps)
{
	node *n;

	if (!exps)
		return exps;

	for(n=exps->h; n; n=n->next) {
		sql_exp *e = n->data;

		n->data = push_up_project_exp(sql, rel, e);
	}
	list_hash_clear(exps);
	return exps;
}

static sql_exp *
push_up_project_exp(mvc *sql, sql_rel *rel, sql_exp *e)
{
	if (mvc_highwater(sql))
		return sql_error(sql, 10, SQLSTATE(42000) "Query too complex: running out of stack space");

	switch(e->type) {
	case e_cmp:
		if (e->flag == cmp_filter) {
			e->l = push_up_project_exps(sql, rel, e->l);
			e->r = push_up_project_exps(sql, rel, e->r);
			return e;
		} else if (e->flag == cmp_con || e->flag == cmp_dis) {
			e->l = push_up_project_exps(sql, rel, e->l);
			return e;
		} else if (e->flag == cmp_in || e->flag == cmp_notin) {
			e->l = push_up_project_exp(sql, rel, e->l);
			e->r = push_up_project_exps(sql, rel, e->r);
			return e;
		} else {
			e->l = push_up_project_exp(sql, rel, e->l);
			e->r = push_up_project_exp(sql, rel, e->r);
			if (e->f)
				e->f = push_up_project_exp(sql, rel, e->f);
		}
		break;
	case e_convert:
		e->l = push_up_project_exp(sql, rel, e->l);
		break;
	case e_func:
	case e_aggr:
		if (e->l)
			e->l = push_up_project_exps(sql, rel, e->l);
		break;
	case e_column:
		{
			sql_exp *ne;

			/* include project or just lookup */
			assert(e->nid);
			ne = exps_bind_nid(rel->exps, e->nid);
			if (ne) {
				if (ne->type == e_column) {
					/* deref alias */
					e->l = ne->l;
					e->r = ne->r;
					e->nid = ne->nid;
				} else {
					ne = exp_copy(sql, ne);
					return push_up_project_exp(sql, rel, ne);
				}
			}
		} break;
	case e_atom:
		if (e->f)
			e->f = push_up_project_exps(sql, rel, e->f);
		break;
	case e_psm:
		break;
	}
	return e;
}

static sql_exp *exp_rewrite(mvc *sql, sql_rel *rel, sql_exp *e, list *ad);

static list *
exps_rewrite(mvc *sql, sql_rel *rel, list *exps, list *ad)
{
	list *nexps;
	node *n;

	if (list_empty(exps))
		return exps;
	nexps = sa_list(sql->sa);
	for(n=exps->h; n; n = n->next)
		append(nexps, exp_rewrite(sql, rel, n->data, ad));
	return nexps;
}

/* recursively rewrite some functions */
static sql_exp *
exp_rewrite(mvc *sql, sql_rel *rel, sql_exp *e, list *ad)
{
	sql_subfunc *sf;

	if (e->type == e_convert) {
		e->l = exp_rewrite(sql, rel, e->l, ad);
		return e;
	}
	if (e->type != e_func)
		return e;
	e->l = exps_rewrite(sql, rel, e->l, ad);
	sf = e->f;
	/* window functions need to be run per freevars */
	if (sf->func->type == F_ANALYTIC && strcmp(sf->func->base.name, "window_bound") != 0 && strcmp(sf->func->base.name, "diff") != 0 && ad) {
		sql_subtype *bt = sql_fetch_localtype(TYPE_bit);
		list *rankopargs = e->l, *gbe = ((list*)e->r)->h->data;
		sql_exp *pe = list_empty(gbe) ? NULL : (sql_exp*)gbe->t->data, *last;
		bool has_pe = pe != NULL;
		int i = 0;

		if (!pe || pe->type != e_func || strcmp(((sql_subfunc *)pe->f)->func->base.name, "diff") != 0)
			pe = NULL;

		for(node *d = ad->h; d; d=d->next) {
			sql_subfunc *df;
			sql_exp *de = d->data;
			list *args = sa_list(sql->sa);
			if (pe) {
				df = sql_bind_func(sql, NULL, "diff", bt, exp_subtype(de), F_ANALYTIC, true, true);
				append(args, pe);
			} else {
				df = sql_bind_func(sql, NULL, "diff", exp_subtype(de), NULL, F_ANALYTIC, true, true);
			}
			assert(df);
			append(args, de);
			pe = exp_op(sql->sa, args, df);
		}

		for (node *n = rankopargs->h; n ; n = n->next, i++) { /* at rel_select pe is added right after the function's arguments */
			if (i == list_length(sf->func->ops)) {
				n->data = pe;
				break;
			}
		}
		last = rankopargs->t->data; /* if the window function has bounds calls, update them */
		if (last && last->type == e_func && !strcmp(((sql_subfunc *)last->f)->func->base.name, "window_bound")) {
			sql_exp *window1 = list_fetch(rankopargs, list_length(rankopargs) - 2), *window2 = list_fetch(rankopargs, list_length(rankopargs) - 1);
			list *lw1 = window1->l, *lw2 = window2->l; /* the value functions require bound functions always */

			if (has_pe) {
				assert(list_length(window1->l) == 6);
				lw1->h->data = exp_copy(sql, pe);
				lw2->h->data = exp_copy(sql, pe);
			} else {
				window1->l = list_prepend(lw1, exp_copy(sql, pe));
				window2->l = list_prepend(lw2, exp_copy(sql, pe));
			}
		}
	}
	return e;
}

static sql_exp *
rel_reduce2one_exp(mvc *sql, sql_rel *sq)
{
	sql_exp *e = NULL;

	if (list_empty(sq->exps))
		return NULL;
	if (list_length(sq->exps) == 1)
		return sq->exps->t->data;
	for(node *n = sq->exps->h; n && !e; n = n->next) {
		sql_exp *t = n->data;

		if (!is_freevar(t))
			e = t;
	}
	if (!e)
		e = sq->exps->t->data;
	sq->exps = append(sa_list(sql->sa), e);
	return e;
}

static sql_exp *
rel_bound_exp(mvc *sql, sql_rel *rel )
{
	while (rel->l) {
		rel = rel->l;
		if (is_base(rel->op) || is_project(rel->op))
			break;
	}

	if (rel && !list_empty(rel->exps)) {
		for(node *n = rel->exps->h; n; n = n->next){
			sql_exp *e = n->data;

			if (exp_is_atom(e))
				return e;
			if (!exp_has_freevar(sql, e))
				return exp_ref(sql, e);
		}
	}
	if (rel && is_project(rel->op)) /* add dummy expression */
		return rel_project_add_exp(sql, rel, exp_atom_bool(sql->sa, 1));
	return NULL;
}

/*
 * join j was just rewritten, but some join expressions may now
 * be too low in de relation rel. These need to move up.
 * */
static void
move_join_exps(mvc *sql, sql_rel *j, sql_rel *rel)
{
	node *n;
	list *exps = rel->exps;

	if (list_empty(exps))
		return;
	rel->exps = sa_list(sql->sa);
	if (!j->exps)
		j->exps = sa_list(sql->sa);
	for(n = exps->h; n; n = n->next){
		sql_exp *e = n->data;

		if (rel_rebind_exp(sql, rel, e)) {
			if (exp_has_freevar(sql, e))
				rel_bind_var(sql, rel->l, e);
			append(rel->exps, e);
		} else {
			if (exp_has_freevar(sql, e))
				rel_bind_var(sql, j->l, e);
			append(j->exps, e);
		}
	}
}

static sql_rel *
rel_general_unnest(mvc *sql, sql_rel *rel, list *ad)
{
	if (rel && (is_join(rel->op) || is_semi(rel->op)) && is_dependent(rel) && ad) {
		list *fd;
		node *n, *m;

		sql_rel *l = rel->l, *r = rel->r, *inner_r;

		/* cleanup empty selects (should be done before any rel_dup(l) */
		if (l && is_select(l->op) && list_empty(l->exps) && !rel_is_ref(l)) {
			rel->l = l->l;
			l->l = NULL;
			rel_destroy(sql, l);
			l = rel->l;
		}
		/* rewrite T1 dependent join T2 -> T1 join D dependent join T2, where the T1/D join adds (equality) predicates (for the Domain (ad)) and D is are the distinct(projected(ad) from T1)  */
		sql_rel *D = rel_project(sql->sa, rel_dup(l), exps_copy(sql, ad));
		set_distinct(D);

		int single = is_single(r);
		reset_single(r);
		sql_rel *or = r;
		r = rel_crossproduct(sql->sa, D, r, rel->op);
		if (single)
			set_single(or);
		if (r->op != op_right && r->op != op_full)
			r->op = op_join;
		else
			r->op = op_right;
		move_join_exps(sql, rel, r);
		set_dependent(r);
		set_processed(r);
		inner_r = r;

		r = rel_project(sql->sa, r, (is_semi(inner_r->op))?sa_list(sql->sa):rel_projections(sql, r->r, NULL, 1, 1));

		if (!is_semi(inner_r->op))  { /* skip the free vars */
			list *exps = sa_list(sql->sa);

			for(node *n=r->exps->h; n; n = n->next) {
				sql_exp *e = n->data, *ne = NULL;

				if (e->nid)
					ne = exps_bind_nid(ad, e->nid);
				if (or && is_groupby(or->op) && or->r) { /* is e a reference to an group by col */
					sql_exp *gbe = exps_bind_nid(or->r, e->nid);
					if (gbe)
						ne = exps_bind_nid(ad, gbe->nid);
				}
				if (!ne)
					append(exps,e);
			}
			r->exps = exps;
		}

		/* append ad + rename */
		fd = exps_label(sql, exps_copy(sql, ad));
		for (n = ad->h, m = fd->h; n && m; n = n->next, m = m->next) {
			sql_exp *l = n->data, *r = m->data, *e;

			l = exp_ref(sql, l);
			r = exp_ref(sql, r);
			e = exp_compare(sql->sa, l, r, cmp_equal);
			set_semantics(e);
			if (!rel->exps)
				rel->exps = sa_list(sql->sa);
			append(rel->exps, e);
		}
		r->exps = list_join(r->exps, fd);
		rel->r = r;
		reset_dependent(rel);
		return rel;
	}
	return rel;
}

static sql_rel *
push_up_project(mvc *sql, sql_rel *rel, list *ad)
{
	sql_rel *r = rel->r;

	if (rel_is_ref(r) && is_recursive(r)) {
		reset_dependent(rel);
		if (is_join(rel->op) && list_length(rel->exps))
			return rel;
		return r;
	}
	assert(is_simple_project(r->op));
	if (rel_is_ref(r)) {
		sql_rel *nr = rel_project(sql->sa, r->l ? rel_dup(r->l) : NULL, exps_copy(sql, r->exps));

		if (is_single(r))
			set_single(nr);
		if (need_distinct(r))
			set_distinct(nr);
		nr->p = prop_copy(sql->sa, r->p);
		nr->r = exps_copy(sql, r->r);
		rel_destroy(sql, r);
		rel->r = r = nr;
	}

	/* input rel is dependent outerjoin with on the right a project, we first try to push inner side expressions down (because these cannot be pushed up) */
	if (rel && is_join(rel->op) && is_dependent(rel)) {
		sql_rel *r = rel->r;

		/* find constant expressions and move these down */
		if (r && r->op == op_project) {
			node *n;
			list *nexps = NULL;
			list *cexps = NULL;
			sql_rel *l = r->l;

			while (l && is_simple_project(l->op) && l->l) {
				/* if current project is  just one constant, remove lower project */
				if (list_length(r->exps) == 1) {
					sql_exp *e = r->exps->h->data;

					if (exp_is_atom(e)) {
						r->l = rel_dup(l->l);
						rel_destroy(sql, l);
						l = r->l;
						continue;
					}
				}
				break;
			}

			if (l && (is_select(l->op) || l->op == op_join || is_semi(l->op)) && !rel_is_ref(l) && list_empty(r->attr)) {
				if (!list_empty(r->exps)) {
					for(n=r->exps->h; n; n=n->next) {
						sql_exp *e = n->data;

						if (exp_is_atom(e) || rel_find_exp(l->l,e)) { /* move down */
							if (!cexps)
								cexps = sa_list(sql->sa);
							append(cexps, e);
						} else {
							if (!nexps)
								nexps = sa_list(sql->sa);
							append(nexps, exp_copy(sql, e));
						}
					}
				}
				if (cexps) {
					list *exps = rel_projections(sql, l->l, NULL, 1, 1);
					bool dup = false;
					for (node *n = cexps->h; n && !dup; n = n->next)
						/* do we have an expression which will result in same alias but different origin */
						if (list_find(exps, n->data, (fcmp)&is_conflict))
							dup = true;

					if (!dup) {
						exps = list_distinct(list_merge(exps, cexps, (fdup)NULL), (fcmp)exp_equal, (fdup)NULL);
						l->l = rel_project( sql->sa, l->l, exps);
						if (list_empty(nexps)) {
							rel->r = l; /* remove empty project */
						} else {
							for (n = cexps->h; n; n = n->next) { /* add pushed down renamed expressions */
								sql_exp *e = n->data;
								append(nexps, exp_ref(sql, e));
							}
							r->exps = nexps;
						}
					}
				}
			}
		}
	}
	/* input rel is dependent join with on the right a project */
	if (rel && is_join(rel->op) && is_dependent(rel)) {
		sql_rel *r = rel->r;

		/* merge project expressions into the join expressions  */
		rel->exps = push_up_project_exps(sql, r, rel->exps);

		if (r && r->op == op_project) {
			sql_exp *id = NULL;
			node *m;

			if (!r->l) {
				sql_rel *l = rel->l;
				l = rel_dup(l);
				if (!is_project(l->op) || rel_is_ref(l))
					l = rel_project( sql->sa, l, rel_projections(sql, l, NULL, 1, 1));

				if (is_left(rel->op) && !list_empty(rel->attr)) {
				   	if (list_empty(rel->exps)) {
						sql_exp *oe = rel->attr->h->data;
						rel_project_add_exp(sql, l, oe);
					} else {
						assert(list_length(rel->exps)==1);
						sql_exp *e = exp_copy(sql, rel->exps->h->data);
						sql_exp *oe = rel->attr->h->data;
						rel_project_add_exp(sql, l, e);
						if (exp_is_atom(oe) && exp_is_false(oe))
							e->flag = cmp_notequal;
						exp_setalias(e, oe->alias.label, exp_relname(oe), exp_name(oe));
					}
				}
				if (!list_empty(r->exps)) {
					for (m=r->exps->h; m; m = m->next) {
						sql_exp *e = exp_copy(sql, m->data);

						if (exp_has_freevar(sql, e))
							rel_bind_var(sql, l, e);
						append(l->exps, e);
					}
				}
				rel_destroy(sql, rel);
				return l;
			}
			/* move project up, ie all attributes of left + the old expression list */
			sql_rel *n = rel_project( sql->sa, (r->l)?rel:rel->l,
					rel_projections(sql, rel->l, NULL, 1, 1));

			if (is_left(rel->op) && !list_empty(rel->attr))
				rel_project_add_exp(sql, n, exp_ref(sql, rel->attr->h->data));
			if (list_empty(rel->attr) && !list_empty(r->exps)) {
				for (m=r->exps->h; m; m = m->next) {
					sql_exp *e = exp_copy(sql, m->data);

					if (!is_freevar(e) || exp_name(e)) { /* only skip full freevars */
						if (exp_has_freevar(sql, e) || is_atom(e->type)) {
							rel_bind_var(sql, rel->l, e);
							if (is_left(rel->op)) { /* add ifthenelse */
								/* if id is NULL then NULL else e */
								sql_subtype *tp = exp_subtype(e);
								if (!tp)
									return sql_error(sql, 10, SQLSTATE(42000) "Query projection must have at least one parameter with known SQL type");
								if (!id) {
									sql_rel *l = r->l;
									if (is_join(l->op))
										id = rel_bound_exp(sql, r);
									else
										r->l = rel_add_identity(sql, r->l, &id);
								}
								sql_exp *ne = rel_unop_(sql, NULL, exp_ref(sql, id), "sys", "isnull", card_value);
								set_has_no_nil(ne);
								ne = rel_nop_(sql, NULL, ne, exp_null(sql->sa, tp), e, NULL, "sys", "ifthenelse", card_value);
								exp_prop_alias(sql->sa, ne, e);
								e = ne;
							}
						}
					}
					if (r->l)
						e = exp_rewrite(sql, r->l, e, ad);
					append(n->exps, e);
				}
			}
			if (!list_empty(r->r)) {
				list *exps = r->r, *oexps = n->r = sa_list(sql->sa);

				for (m=exps->h; m; m = m->next) {
					sql_exp *e = m->data;

					if (!is_freevar(e) || exp_name(e)) { /* only skip full freevars */
						if (exp_has_freevar(sql, e))
							rel_bind_var(sql, rel->l, e);
					}
					append(oexps, e);
				}
			}
			/* remove old project */
			if (r->l) {
				rel->r = r->l;
				r->l = NULL;
			}
			rel_destroy(sql, r);
			return n;
		}
	}
	/* a dependent semi/anti join with a project on the right side, could be removed */
	if (rel && is_semi(rel->op) && is_dependent(rel)) {
		sql_rel *r = rel->r;

		/* merge project expressions into the join expressions  */
		rel->exps = push_up_project_exps(sql, r, rel->exps);
		rel_bind_vars(sql, rel, rel->exps);

		if (r && r->op == op_project && r->l) {
			/* remove old project */
			rel->r = rel_dup(r->l);
			rel_destroy(sql, r);
			return rel;
		} else if (r && r->op == op_project) {
			/* remove freevars from projection */
			list *exps = r->exps, *nexps = sa_list(sql->sa);
			node *m;

			if (!list_empty(exps)) {
				for (m=exps->h; m; m = m->next) {
					sql_exp *e = m->data;

					if (!exp_has_freevar(sql, e))
						append(nexps, e);
				}
			}
			if (list_empty(nexps)) { /* L semi/anti join R, non of the attributes of R are used */
				assert(!r->l);
				/* remove old project and change outer into select */
				rel->r = NULL;
				rel_destroy(sql, r);
				operator_type op = rel->op;
				rel->op = op_select;
				if (!list_empty(rel->exps)) {
					for(m=rel->exps->h; m; m = m->next) {
						sql_exp *e = m->data;

						if (op == op_anti && is_compare(e->type) && e->flag == cmp_equal)
							e->flag = cmp_notequal;
						else if (op == op_anti && is_compare(e->type) && e->flag == cmp_notequal)
							e->flag = cmp_equal;
					}
					if (list_length(rel->exps) > 1 && op == op_anti)
						rel->exps = append(sa_list(sql->sa), exp_disjunctive(sql->sa, rel->exps));
				} else if (op == op_anti) { /* no expression means allways true, so in case of antijoin always false */
					append(rel->exps = sa_list(sql->sa), exp_atom_bool(sql->sa, false));
				}
				return rel;
			}
			r->exps = nexps;
		}
	}
	return rel;
}

static sql_rel *
push_up_topn_and_sample(mvc *sql, sql_rel *rel, list *ad)
{
	/* a dependent semi/anti join with a project on the right side, could be removed */
	if (rel && (is_semi(rel->op) || is_join(rel->op)) && is_dependent(rel)) {
		sql_rel *r = rel->r;

		if (r && (is_topn(r->op) || is_sample(r->op))) {
			/* remove old topn/sample */
			sql_rel *(*func) (allocator *, sql_rel *, list *) = is_topn(r->op) ? rel_topn : rel_sample;
			rel->r = rel_dup(r->l);
			rel = func(sql->sa, rel, r->exps);
			if (r->op == op_topn && !list_empty(ad)) { /* topn per freevar */
				/* add rel_project(), ordering on freevar */
				sql_rel *p = rel->l = rel_project(sql->sa, rel->l, rel_projections(sql, rel->l, NULL, 1, 1));
				/* store list of freevars */
				for(node *n = ad->h; n; n = n->next) {
					sql_exp *e = n->data;
					set_partitioning(e);
				}
				p->r = ad;
				rel->grouped = 1;
			}
			set_processed(rel);
			rel_destroy(sql, r);
			return rel;
		}
	}
	return rel;
}

static sql_rel *
push_down_topn_and_sample(mvc *sql, sql_rel *rel)
{
	/* a dependent semi/anti join with a project on the right side, could be removed */
	if (rel && (is_semi(rel->op) || is_join(rel->op)) && is_dependent(rel)) {
		sql_rel *r = rel->r;

		if (r && (is_topn(r->op) || is_sample(r->op))) {
			sql_rel *l = r->l;

			if (l && is_project(l->op) && !l->r && l->l) {
				assert(!project_unsafe(l, 1));
				sql_rel *(*func) (allocator *, sql_rel *, list *) = is_topn(r->op) ? rel_topn : rel_sample;
				rel->r = rel_dup(l);
				sql_rel *n = l->l = func(sql->sa, rel_dup(l->l), r->exps);
				set_processed(n);
				rel_destroy(sql, r);
				return rel;
			}
		}
	}
	return rel;
}

static sql_rel *
push_up_select(mvc *sql, sql_rel *rel, list *ad)
{
	sql_rel *d = rel->l;
	sql_rel *r = rel->r;
	int inner = 0;

	if (rel && is_dependent(rel) && r && is_select(r->op)) {
		sql_rel *rl = r->l;

		if (rl && rel_has_freevar(sql, rl)) {
			list *inner_ad = rel_dependent_var(sql, d, rl);

			inner = !list_empty(inner_ad);
		}
	}
	if (inner && is_left(rel->op) && !need_distinct(d))
		return rel_general_unnest(sql, rel, ad);
	/* input rel is dependent join with on the right a select */
	if ((!inner || is_semi(rel->op)) && rel && is_dependent(rel)) {
		sql_rel *r = rel->r;

		if (r && is_select(r->op)) { /* move into join */
			node *n;

			if (!list_empty(r->exps)) {
				for (n=r->exps->h; n; n = n->next) {
					sql_exp *e = n->data;

					e = exp_copy(sql, e);
					if (exp_has_freevar(sql, e))
						rel_bind_var(sql, rel->l, e);
					rel_join_add_exp(sql->sa, rel, e);
				}
			}
			/* remove select */
			rel->r = rel_dup(r->l);
			rel_destroy(sql, r);
			r = rel->r;
			if (is_single(r))
				set_single(rel);
			if (!inner)
				reset_dependent(rel);
		}
	} else if (rel && is_join(rel->op) && is_dependent(rel)) {
		int cp = rel_is_ref(r);
		sql_rel *r = rel->r;
		list *exps = r->exps;

		/* remove select */
		rel->r = rel_dup(r->l);
		rel = rel_select(sql->sa, rel, NULL);
		rel->exps = !cp?exps:exps_copy(sql, exps);
		rel_bind_vars(sql, rel, rel->exps);
		set_processed(rel);
		rel_destroy(sql, r);
	}
	return rel;
}

static int
exps_is_constant( list *exps )
{
	sql_exp *e;

	if (!exps || list_empty(exps))
		return 1;
	if (list_length(exps) > 1)
		return 0;
	e = exps->h->data;
	return exp_is_atom(e);
}

static int
exp_is_count(sql_exp *e, sql_rel *rel)
{
	if (!e || !rel)
		return 0;
	if (is_alias(e->type) && is_project(rel->op) && !is_set(rel->op)) {
		/* if the relop is n-ary (like munion) we need to retrieve its
		 * first operands which lives in the list at rel->l
		 */
		sql_rel *pr = is_munion(rel->op) ? ((list*)rel->l)->h->data : rel->l;
		sql_exp *ne = rel_find_exp(pr, e);
		return exp_is_count(ne, pr);
	}
	if (is_aggr(e->type) && exp_aggr_is_count(e))
		return 1;
	return 0;
}

static sql_rel *
push_up_groupby(mvc *sql, sql_rel *rel, list *ad)
{
	/* input rel is dependent join with on the right a groupby */
	if (rel && (is_join(rel->op) || is_semi(rel->op)) && is_dependent(rel)) {
		sql_rel *l = rel->l, *r = rel->r;

		/* left of rel should be a set */
		if (l && is_distinct_set(sql, l, ad) && r && is_groupby(r->op)) {
			list *sexps, *jexps, *a = rel_projections(sql, rel->l, NULL, 1, 1);
			node *n;
			sql_exp *id = NULL;

			/* move groupby up, ie add attributes of left + the old expression list */

			if (l && list_length(a) > 1 && !need_distinct(l)) { /* add identity call only if there's more than one column in the groupby */
				if (!(rel->l = rel_add_identity(sql, l, &id))) /* add identity call for group by */
					return NULL;
				assert(id);
			}

			if (rel->op == op_semi)
				rel->op = op_join;
			if (rel->op == op_anti) {
				rel->op = op_join;
				/* need to change all exps */
				if (!list_empty(rel->exps)) {
					for(node *n = rel->exps->h; n; n = n->next) {
						sql_exp *e = n->data;
						e->anti = !e->anti;
					}
				}
			}

			if (!list_empty(r->exps)) {
				for (n = r->exps->h; n; n = n->next ) {
					sql_exp *e = n->data;

					/* count_nil(* or constant) -> count(t.TID) */
					if (exp_is_count(e, r) && (!e->l || exps_is_constant(e->l))) {
						sql_rel *p = r->l; /* ugh */
						sql_rel *pp = r;
						while(p && p->l && (!is_project(p->op) && !is_base(p->op))) { /* find first project */
							pp = p;
							p = p->l;
						}
						if (p && p->l && is_project(p->op) && list_empty(p->exps)) { /* skip empty project */
							pp = p;
							p = p->l;
						}
						sql_exp *col = list_length(p->exps) ? p->exps->t->data : NULL;
						const char *cname = col ? exp_name(col) : NULL;

						if ((!cname || strcmp(cname, TID) != 0) && !(pp->l = p = rel_add_identity(sql, p, &col)))
							return NULL;
						col = exp_ref(sql, col);
						append(e->l=sa_list(sql->sa), col);
						set_no_nil(e);
					}
					if (exp_has_freevar(sql, e))
						rel_bind_var(sql, rel->l, e);
				}
			}
			r->exps = list_distinct(list_merge(r->exps, a, (fdup)NULL), (fcmp)exp_equal, (fdup)NULL);
			if (list_empty(r->r)) {
				if (id)
					r->r = list_append(sa_list(sql->sa), exp_ref(sql, id));
				else
					r->r = exps_copy(sql, a);
				r->card = CARD_AGGR;
				/* After the unnesting, the cardinality of the aggregate function becomes larger */
				for(node *n = r->exps->h; n; n = n->next) {
					sql_exp *e = n->data;

					e->card = CARD_AGGR;
				}
			} else {
				for (n = ((list*)r->r)->h; n; n = n->next ) {
					sql_exp *e = n->data;

					if (exp_has_freevar(sql, e))
						rel_bind_var(sql, rel->l, e);
				}
				if (id)
					list_append(r->r, exp_ref(sql, id));
				else
					r->r = list_distinct(list_merge(r->r, exps_copy(sql, a), (fdup)NULL), (fcmp)exp_equal, (fdup)NULL);
			}

			if (!r->l) {
				r->l = rel->l;
				rel->l = NULL;
				rel->r = NULL;
				rel_destroy(sql, rel);
				rel = NULL;
				/* merge (distinct) projects / group by (over the same group by cols) */
				while (r->l && exps_have_freevar(sql, r->exps)) {
					sql_rel *l = r->l;

					if (!is_project(l->op))
						break;
					if (l->op == op_project && need_distinct(l)) { /* TODO: check if group by exps and distinct list are equal */
						r->l = rel_dup(l->l);
						rel_destroy(sql, l);
						l = NULL;
					}
					if (is_groupby(l->op)) { /* TODO: check if group by exps and distinct list are equal */
						/* add aggr exps of r to l, replace r by l */
						if (!list_empty(r->exps)) {
							for(node *n = r->exps->h; n; n = n->next) {
								sql_exp *e = n->data;

								if (e->type == e_aggr)
									append(l->exps, e);
								if (exp_has_freevar(sql, e))
									rel_bind_var(sql, l, e);
							}
						}
						r->l = NULL;
						rel_destroy(sql, r);
						r = l;
					}
				}
				return r;
			} else {
				rel->r = r->l;
				r->l = rel;
			}
			/* check if a join expression needs to be moved above the group by (into a select) */
			sexps = sa_list(sql->sa);
			jexps = sa_list(sql->sa);
			if (!list_empty(rel->exps)) {
				for (n = rel->exps->h; n; n = n->next ) {
					sql_exp *e = n->data;

					if (rel_find_exp(rel, e)) {
						append(jexps, e);
					} else {
						append(sexps, e);
					}
				}
			}
			rel->exps = jexps;
			if (list_length(sexps)) {
				r = rel_select(sql->sa, r, NULL);
				r->exps = sexps;
				set_processed(r);
			}
			return r;
		}
	}
	return rel;
}

static sql_rel *
push_up_select_l(mvc *sql, sql_rel *rel)
{
	(void)sql;
	/* input rel is dependent join with on the right a project */
	if (rel && (is_join(rel->op) || is_semi(rel->op))) {
		sql_rel *l = rel->l;

		if (is_select(l->op) && rel_has_freevar(sql, l) && !rel_is_ref(l) ) {
			/* push up select (above join) */
			rel->l = l->l;
			l->l = rel;
			return l;
		}
	}
	return rel;
}

static void
bind_join_vars(mvc *sql, sql_rel *rel)
{
	if (list_empty(rel->exps))
		return;
	for(node *n = rel->exps->h; n; n = n->next){
		sql_exp *e = n->data;

		if (exp_has_freevar(sql, e))
			rel_bind_var(sql, rel->l, e);
	}
}

static sql_rel * rewrite_outer2inner_union(visitor *v, sql_rel *rel);

static sql_rel *
push_up_join(mvc *sql, sql_rel *rel, list *ad)
{
	/* input rel is dependent join */
	if (rel && (is_join(rel->op) || is_semi(rel->op)) && is_dependent(rel)) {
		sql_rel *d = rel->l, *j = rel->r;

		/* left of rel should be a set */
		if (d && is_distinct_set(sql, d, ad) && j && (is_join(j->op) || is_semi(j->op))) {
			sql_rel *jl = j->l, *jr = j->r;
			/* op_join if F(jl) intersect A(D) = empty -> jl join (D djoin jr)
			 * 	      F(jr) intersect A(D) = empty -> (D djoin jl) join jr
			 * 	 else (D djoin jl) natural join (D djoin jr)
			 *
			 * */
			list *rd = NULL, *ld = NULL;
			int labelleft = j->op == op_right;

			if (is_semi(j->op) && is_select(jl->op) && rel_has_freevar(sql, jl) && !rel_is_ref(jl)) {
				rel->r = j = push_up_select_l(sql, j);
				return rel; /* ie try again */
			}
			rd = (j->op != op_full && j->op != op_right)?rel_dependent_var(sql, d, jr):(list*)1;
			ld = ((j->op == op_join || j->op == op_right))?rel_dependent_var(sql, d, jl):(list*)1;

			if (is_outerjoin(j->op) && j->exps && !list_empty(rel->attr)) {
				visitor v = { .sql = sql };
				rel->r = j = rewrite_outer2inner_union(&v, j);
				if (!j)
					return NULL;
				return rel;
			}

			if (ld && rd) {
				node *m;
				sql_rel *n, *nr, *nj, *nl;
				list *inner_exps = exps_copy(sql, j->exps);
				list *outer_exps = exps_copy(sql, rel->exps);
				list *attr = j->attr;
				int single = is_single(j);

				rel->r = rel_dup(jl);
				rel->exps = sa_list(sql->sa);
				nj = rel_crossproduct(sql->sa, rel_dup(d), rel_dup(jr), j->op);
				set_processed(nj);
				rel_destroy(sql, j);
				j = nj;
				set_dependent(j);
				n = rel_crossproduct(sql->sa, rel, j, j->op);
				n->exps = outer_exps;
				if (single)
					set_single(n);
				if (!n->exps)
					n->exps = inner_exps;
				else if (inner_exps)
					n->exps = list_join(n->exps, inner_exps);
				j->op = rel->op;
				if (is_semi(rel->op)) {
					j->op = op_left;
					rel->op = op_left;
				}
				nl = n->l = rel_project(sql->sa, n->l, rel_projections(sql, n->l, NULL, 1, 1));
				nr = n->r;
				nr = n->r = rel_project(sql->sa, n->r, is_semi(nr->op)?sa_list(sql->sa):rel_projections(sql, nr->r, NULL, 1, 1));
				/* add nr->l exps with labels */
				/* create jexps */
				if (!n->exps)
					n->exps = sa_list(sql->sa);
				if (!list_empty(d->exps)) {
					for (m = d->exps->h; m; m = m->next) {
						sql_exp *e = m->data, *le, *re, *je;

						le = exp_ref(sql, e);
						re = exp_ref(sql, e);

						if (labelleft) {
							sql_exp *f = NULL;
							if ((f=rel_find_exp(nl, le)) != NULL)
								le = f;
							if (!has_label(le))
								le = exp_label(sql->sa, le, ++sql->label);
							if (!f)
								append(nl->exps, le);
							le = exp_ref(sql, le);
						}

						if (!labelleft)
							re = exp_label(sql->sa, re, ++sql->label);
						append(nr->exps, re);
						re = exp_ref(sql, re);
						je = exp_compare(sql->sa, le, re, cmp_equal);
						set_semantics(je);
						append(n->exps, je);
					}
				}
				list_hash_clear(nl->exps);
				n->attr = attr;
				set_processed(n);
				rel_bind_vars(sql, n, n->exps);
				return n;
			}

			if (!rd) {
				rel->r = rel_dup(jl);
				sql_rel *nj = rel_crossproduct(sql->sa, rel, rel_dup(jr), j->op);
				if (is_single(j))
					set_single(nj);
				nj->exps = exps_copy(sql, j->exps);
				nj->attr = j->attr;
				set_processed(nj);
				rel_destroy(sql, j);
				j = nj;
				if (is_semi(rel->op))
					rel->op = op_left;
				move_join_exps(sql, j, rel);
				rel_bind_vars(sql, j, j->exps);
				return j;
			}
			if (!ld) {
				rel->r = rel_dup(jr);
				sql_rel *nj = rel_crossproduct(sql->sa, rel_dup(jl), rel, j->op);
				if (is_single(j))
					set_single(nj);
				nj->exps = exps_copy(sql, j->exps);
				nj->attr = j->attr;
				set_processed(nj);
				rel_destroy(sql, j);
				j = nj;
				if (is_semi(rel->op))
					rel->op = op_left;
				move_join_exps(sql, j, rel);
				rel_bind_vars(sql, j, j->exps);
				return j;
			}
			assert(0);
			return rel;
		}
	}
	return rel;
}

static sql_rel *
push_up_set(mvc *sql, sql_rel *rel, list *ad)
{
	if (rel && (is_join(rel->op) || is_semi(rel->op)) && is_dependent(rel)) {
		int single = is_single(rel);
		sql_rel *d = rel->l, *s = rel->r;
		int need_distinct = is_semi(rel->op) && need_distinct(d);

		/* left of rel should be a set */
		if (d && is_distinct_set(sql, d, ad) && s && is_set(s->op)) {
			sql_rel *sl = s->l, *sr = s->r, *ns;

			sl = rel_project(sql->sa, rel_dup(sl), rel_projections(sql, sl, NULL, 1, 1));
			for (node *n = sl->exps->h, *m = s->exps->h; n && m; n = n->next, m = m->next)
				exp_prop_alias(sql->sa, n->data, m->data);
			list_hash_clear(sl->exps);
			sr = rel_project(sql->sa, rel_dup(sr), rel_projections(sql, sr, NULL, 1, 1));
			for (node *n = sr->exps->h, *m = s->exps->h; n && m; n = n->next, m = m->next)
				exp_prop_alias(sql->sa, n->data, m->data);
			list_hash_clear(sr->exps);

			int llen = list_length(sl->exps), rlen = list_length(sr->exps), l = 0;

			if (llen != rlen) {
				if (llen < rlen) {
					list *nr = sa_list(sql->sa);
					for(node *n = sr->exps->h ; n && l < llen; n=n->next, l++)
							append(nr, n->data);
					sr->exps = nr;
					sr->nrcols = list_length(nr);
				} else {
					list *nl = sa_list(sql->sa);
					for(node *n = sl->exps->h; n && l < rlen; n=n->next, l++)
							append(nl, n->data);
					sl->exps = nl;
					sl->nrcols = list_length(nl);
				}
			}

			/* D djoin (sl setop sr) -> (D djoin sl) setop (D djoin sr) */
			sl = rel_crossproduct(sql->sa, rel_dup(d), sl, rel->op);
			sl->exps = exps_copy(sql, rel->exps);
			set_dependent(sl);
			set_processed(sl);
			sr = rel_crossproduct(sql->sa, rel_dup(d), sr, rel->op);
			sr->exps = exps_copy(sql, rel->exps);
			set_dependent(sr);
			set_processed(sr);
			ns = rel_setop(sql->sa, sl, sr, s->op);
			ns->exps = exps_copy(sql, s->exps);
			set_processed(ns);
			if (single || is_single(s))
				set_single(ns);
			if (need_distinct || need_distinct(s))
				set_distinct(ns);

			if (is_join(rel->op) && !is_semi(rel->op)) {
				list *sexps = sa_list(sql->sa), *dexps = rel_projections(sql, d, NULL, 1, 1);
				for (node *m = dexps->h; m; m = m->next) {
					sql_exp *e = m->data;

					list_append(sexps, exp_ref(sql, e));
				}
				ns->exps = list_join(sexps, ns->exps);
			}
			/* add/remove projections to inner parts of the union (as we push a join or semijoin down) */
			ns->l = rel_project(sql->sa, ns->l, rel_projections(sql, ns->l, NULL, 1, 1));
			ns->r = rel_project(sql->sa, ns->r, rel_projections(sql, ns->r, NULL, 1, 1));
			if (is_semi(rel->op)) /* only push left side of semi/anti join */
				ns->exps = rel_projections(sql, ns->l, NULL, 1, 1);
			if (rel->op == op_anti && s->op == op_inter) {
				list *urs = sa_list(sql->sa);
				urs = append(urs, ns->l);
				urs = append(urs, ns->r);
				rel_inplace_setop_n_ary(sql, ns, urs, op_munion, ns->exps);
			}
			rel_destroy(sql, rel);
			return ns;
		}
	}
	return rel;
}

static sql_rel * rel_unnest_dependent(mvc *sql, sql_rel *rel);

static sql_rel *
push_up_munion(mvc *sql, sql_rel *rel, list *ad)
{
	if (rel && (is_join(rel->op) || is_semi(rel->op)) && is_dependent(rel)) {
		int single = is_single(rel);
		sql_rel *d = rel->l, *s = rel->r;
		int need_distinct = is_semi(rel->op) && need_distinct(d);
		int len = 0, need_length_reduction = 0;
		int rec = is_recursive(s);

		/* In case of recursive push up the project of the base side
		 * (inplace) push normally into right side, but stop when we hit
		 * this base again */

		/* left of rel should be a set */
		list *rlist = sa_list(sql->sa);
		if (d && is_distinct_set(sql, d, ad) && s && is_munion(s->op)) {
			list *iu = s->l;
			if (rec) {
				sql_rel *r = iu->h->data;
				set_recursive(r);
				append(rlist, rel_dup(r));
				if (is_project(r->op))
					len = list_length(r->exps);
			}
			for(node *n = rec?iu->h->next:iu->h; n; n = n->next) {
				sql_rel *sl = n->data;
				list *exps = rel_projections(sql, sl, NULL, 1, 1);
				sl = rel_project(sql->sa, rel_dup(sl), exps);
				for (node *n = sl->exps->h, *m = s->exps->h; n && m; n = n->next, m = m->next)
					exp_prop_alias(sql->sa, n->data, m->data);
				list_hash_clear(sl->exps);
				rlist = append(rlist, sl);
				if (len && len != list_length(sl->exps))
					need_length_reduction = 1;
				if (!len || len > list_length(sl->exps))
					len = list_length(sl->exps);
			}

			if (need_length_reduction) {
				for(node *n = rlist->h; n; n = n->next) {
					sql_rel *r = n->data;
					if (list_length(r->exps) > len) {
						list *nr = sa_list(sql->sa);
						int l = 0;
						for(node *m = r->exps->h ; m && l < len; m = m->next, l++)
							append(nr, m->data);
						r->exps = nr;
						r->nrcols = list_length(nr);
					}
				}
			}

			for(node *n = rec?rlist->h->next:rlist->h; n; n = n->next) {
				/* D djoin (sl setop sr) -> (D djoin sl) setop (D djoin sr) */
				sql_rel *sl = n->data;
				sl = rel_crossproduct(sql->sa, rel_dup(d), sl, rel->op);
				sl->exps = exps_copy(sql, rel->exps);
				set_dependent(sl);
				set_processed(sl);
				n->data = sl;
			}
			if (rec) {
				sql_rel *sl = rlist->h->data;
				list *exps = exps_copy(sql, ad);
				for(node *n = exps->h; n; n = n->next) {
					sql_exp *e = n->data;
					set_freevar(e, 0);
				}
				sl->exps = list_join(exps, sl->exps);
				sql_rel *nl = rel_crossproduct(sql->sa, rel_dup(d), sl->l, rel->op);
				nl->exps = exps_copy(sql, rel->exps);
				set_dependent(nl);
				set_processed(nl);
				sl->l = nl;
			}

			sql_rel *ns = rel_setop_n_ary(sql->sa, rlist, s->op);
			ns->exps = exps_copy(sql, s->exps);
			set_processed(ns);
			if (single || is_single(s))
				if (!need_distinct(s))
					set_single(ns);
			if (need_distinct || need_distinct(s))
				set_distinct(ns);
			if (is_recursive(s))
				set_recursive(ns);

			if (is_join(rel->op) && !is_semi(rel->op)) {
				list *sexps = sa_list(sql->sa), *dexps = rel_projections(sql, d, NULL, 1, 1);
				for (node *m = dexps->h; m; m = m->next) {
					sql_exp *e = m->data;

					list_append(sexps, exp_ref(sql, e));
				}
				ns->exps = list_join(sexps, ns->exps);
			}
			/* add/remove projections to inner parts of the union (as we push a join or semijoin down) */
			for(node *n = rec?rlist->h->next:rlist->h; n; n = n->next) {
				sql_rel *sl = n->data;
				n->data = rel_project(sql->sa, sl, rel_projections(sql, sl, NULL, 1, 1));
			}
			if (is_semi(rel->op)) { /* only project left of semi/anti join */
				sql_rel *sf = rlist->h->data;
				ns->exps = rel_projections(sql, sf, NULL, 1, 1);
			}
 			if (rel->op == op_anti && s->op == op_munion) {
				/* chain the munion list of relations into a pair-wise op_inter chain */
				sql_rel *cl = rlist->h->data, *cr = rlist->h->next->data;
				ns->op = op_inter;
				if (list_length(rlist) > 2) {
					for (node *n = rlist->h->next->next; n; n = n->next) {
						cr = rel_setop(sql->sa, cr, n->data, op_inter);
						cr->exps = exps_copy(sql, ns->exps);
					}
				}
				ns->l = cl;
				ns->r = cr;
 			}
			rel_destroy(sql, rel);
			return ns;
		}
	}
	return rel;
}

static sql_rel *
push_up_table(mvc *sql, sql_rel *rel)
{
	(void)sql;
	if (rel && (is_join(rel->op) || is_semi(rel->op)) && is_dependent(rel)) {
		sql_rel *d = rel->l, *tf = rel->r;
		sql_exp *id = NULL;

		/* push d into function */
		/* change join's into cross apply, ie tf(rel) -> (results tf, row-id). */
		if (d && tf && is_base(tf->op)) {
			if (tf->l) {
				sql_rel *l = tf->l;

				assert(tf->flag == TABLE_FROM_RELATION || !l->l);
				sql_exp *tfe = tf->r;
				list *ops = tfe->l;
				if (!(rel->l = d = rel_add_identity(sql, d, &id)))
					return NULL;
				id = exp_ref(sql, id);
				list *exps = rel_projections(sql, l, NULL, 1, 1);
				list_append(exps, id);
				l = tf->l = rel_crossproduct(sql->sa, rel_dup(d), l, op_join);
				set_dependent(l);
				set_processed(l);
				tf->l = rel_unnest_dependent(sql, l);
				tf->l = rel_project(sql->sa, tf->l, exps);
				id = exp_ref(sql, id);
				list_append(ops, id);
				id = exp_ref(sql, id);
			} else {
				assert(0);
				tf->l = rel_dup(d);
			}
			/* we should add the identity in the resulting projection list */
			if (id) {
				sql_exp *ne = exp_copy(sql, id);

				ne = exp_label(sql->sa, ne, ++sql->label);
				ne = exp_ref(sql, ne);
				list_prepend(tf->exps, ne);
				ne = exp_ref(sql, ne);

				/* join on id */
				ne = exp_compare(sql->sa, id, ne, cmp_equal);
				if (!rel->exps)
					rel->exps = sa_list(sql->sa);
				list_append(rel->exps, ne);
			}
			reset_dependent(rel);
			return rel;
		}
	}
	return rel;
}

static bool
exps_have_rank(list *exps)
{
	if (!exps)
		return false;
	for(node *n=exps->h; n; n = n->next) {
		sql_exp *e = n->data;
		if (is_analytic(e))
			return true;
	}
	return false;
}

static sql_rel *
rel_unnest_dependent(mvc *sql, sql_rel *rel)
{
	sql_rel *nrel = rel;

	if (mvc_highwater(sql))
		return sql_error(sql, 10, SQLSTATE(42000) "Query too complex: running out of stack space");

	/* current unnest only possible for equality joins, <, <> etc needs more work */
	if (rel && (is_join(rel->op) || is_semi(rel->op)) && is_dependent(rel)) {
		/* howto find out the left is a set */
		sql_rel *l, *r;

		l = rel->l;
		r = rel->r;

		if (rel_has_freevar(sql, l)) {
			rel->l = rel_unnest_dependent(sql, rel->l);
			if (rel_has_freevar(sql, rel->l)) {
				if (rel->op == op_right) {
					sql_rel *l = rel->l;

					rel->l = rel->r;
					rel->r = l;
					rel->op = op_left;
					return rel_unnest_dependent(sql, rel);
				} else if (rel->op == op_left && list_empty(rel->attr) && !rel_has_freevar(sql, rel->r) && rel_dependent_var(sql, rel->r, rel->l)) {
					sql_rel *l = rel->l;

					rel->l = rel->r;
					rel->r = l;
					rel->op = op_right;
					return rel_unnest_dependent(sql, rel);
				}
			}
		}

		if (!rel_has_freevar(sql, r)) {
			if (rel_has_freevar(sql, l) && is_innerjoin(rel->op) && !rel->exps) {
				rel->l = r;
				rel->r = l;
				l = rel->l;
				r = rel->r;
			} else {
				reset_dependent(rel);
				return rel;
			}
		}

		/* try to push dependent join down */
		if (rel_has_freevar(sql, r)) {
			list *ad = rel_dependent_var(sql, rel->l, rel->r);

			if (list_empty(ad)) {
				reset_dependent(rel);
				return rel;
			}
			if (r && is_select(r->op)) {
				sql_rel *l = r->l;

				if (!rel_is_ref(r) && l && !rel_is_ref(l) && l->op == op_join && list_empty(l->exps)) {
					int fv = exps_have_freevar(sql, r->exps);
					l->exps = exps_copy(sql, r->exps);
					r->l = NULL;
					rel_destroy(sql, r);
					r = NULL;
					rel->r = l;
					if (fv)
						rel->op = op_left;
					return rel_unnest_dependent(sql, rel);
				}
			}

			if (rel && (is_join(rel->op) || is_semi(rel->op)) && is_dependent(rel)) {
				sql_rel *j = rel->r;

				if (j->op == op_join && !rel_is_ref(rel) && !rel_is_ref(j) && j->exps && exps_have_freevar(sql, j->exps)) {
					rel->exps =	rel->exps?list_merge(rel->exps, j->exps, (fdup)NULL):j->exps;
					j->exps = NULL;
					bind_join_vars(sql, rel);
					return rel_unnest_dependent(sql, rel);
				}
			}

			if (r && is_simple_project(r->op) && ((!r->r && !exps_have_rank(r->exps)) || (!exps_have_freevar(sql, r->exps) && !exps_have_unsafe(r->exps, true, false)) || is_distinct_set(sql, l, ad))) {
				rel = push_up_project(sql, rel, ad);
				return rel_unnest_dependent(sql, rel);
			}

			if (r && (is_topn(r->op) || is_sample(r->op))) {
				sql_rel *l = r->l;
				if (is_left(rel->op) && l && is_project(l->op) && !l->r && !project_unsafe(l, 1)) {
					rel = push_down_topn_and_sample(sql, rel);
					return rel_unnest_dependent(sql, rel);
				} else if (!is_left(rel->op)) {
					rel = push_up_topn_and_sample(sql, rel, ad);
					return rel_unnest_dependent(sql, rel);
				}
			}

			if (r && is_select(r->op) && ad) {
				rel = push_up_select(sql, rel, ad);
				return rel_unnest_dependent(sql, rel);
			}

			if (r && is_groupby(r->op) && !is_left(rel->op) && is_distinct_set(sql, l, ad)) {
				rel = push_up_groupby(sql, rel, ad);
				return rel_unnest_dependent(sql, rel);
			}

			if (r && (is_join(r->op) || is_semi(r->op)) && is_distinct_set(sql, l, ad)) {
				rel = push_up_join(sql, rel, ad);
				return rel_unnest_dependent(sql, rel);
			}

			if (r && is_set(r->op) && !is_left(rel->op) && rel->op != op_anti && is_distinct_set(sql, l, ad)) {
				rel = push_up_set(sql, rel, ad);
				return rel_unnest_dependent(sql, rel);
			}

			if (r && is_munion(r->op) && !is_left(rel->op) && is_distinct_set(sql, l, ad)) {
				rel = push_up_munion(sql, rel, ad);
				return rel_unnest_dependent(sql, rel);
			}

			if (r && is_base(r->op)) {
				rel = push_up_table(sql, rel); /* rewrite into cross apply */
				return rel;
			}

			/* fallback */
			if (ad != NULL)
				rel = rel_general_unnest(sql, rel, ad);

			/* no dependent variables */
			reset_dependent(rel);
			rel->r = rel_unnest_dependent(sql, rel->r);
		} else {
			rel->l = rel_unnest_dependent(sql, rel->l);
			rel->r = rel_unnest_dependent(sql, rel->r);
		}
	} else {
		if (rel && (is_simple_project(rel->op) || is_groupby(rel->op) || is_select(rel->op) || is_topn(rel->op) || is_sample(rel->op)))
			rel->l = rel_unnest_dependent(sql, rel->l);
		else if (rel && (is_join(rel->op) || is_semi(rel->op) ||  is_set(rel->op) || is_modify(rel->op) || is_ddl(rel->op))) {
			rel->l = rel_unnest_dependent(sql, rel->l);
			rel->r = rel_unnest_dependent(sql, rel->r);
		} else if (rel && (is_munion(rel->op))) {
			list *l = rel->l;
			for (node *n = l->h; n; n = n->next)
				n->data = rel_unnest_dependent(sql, n->data);
		}
	}
	return nrel;
}

static list * add_missing_project_exps(mvc *sql, sql_rel *rel, list *exps);

static sql_exp *
add_missing_project_exp(mvc *sql, sql_rel *rel, sql_exp *e)
{
	if (is_freevar(e))
		return e;
	if (is_convert(e->type)) {
		e->l = add_missing_project_exp(sql, rel, e->l);
	} else if (is_compare(e->type)) {
		if (e->flag == cmp_con || e->flag == cmp_dis) {
			e->l = add_missing_project_exps(sql, rel, e->l);
		} else if (e->flag == cmp_in || e->flag == cmp_notin) {
			e->l = add_missing_project_exp(sql, rel, e->l);
			e->r = add_missing_project_exps(sql, rel, e->r);
		} else if (e->flag == cmp_filter) {
			e->l = add_missing_project_exps(sql, rel, e->l);
			e->r = add_missing_project_exps(sql, rel, e->r);
		} else {
			e->l = add_missing_project_exp(sql, rel, e->l);
			e->r = add_missing_project_exp(sql, rel, e->r);
			if (e->f)
				e->f = add_missing_project_exp(sql, rel, e->f);
		}
	} else if (is_atom(e->type)) {
		if (is_values(e))
			e->f = add_missing_project_exps(sql, rel, e->f);
		return e;
	}
	else if (!list_find_exp(rel->exps, e)) {
		if (!e->alias.label)
			exp_label(sql->sa, e, ++sql->label);
		append(rel->exps, e);
		return exp_ref(sql, e);
	}
	return e;
}

static list *
add_missing_project_exps(mvc *sql, sql_rel *rel, list *exps)
{
	if (list_empty(exps))
		return exps;
	for(node *n = exps->h; n; n = n->next)
		n->data = add_missing_project_exp(sql, rel, n->data);
	return exps;
}

static sql_rel *
push_up_select2(visitor *v, sql_rel *rel)
{
	sql_rel *l = rel->l;
	sql_rel *r = rel->r;

	/* TODO make sure we do not have empty selects */
	if (is_simple_project(rel->op) && l && is_select(l->op) && exps_have_freevar(v->sql, l->exps) && !rel_is_ref(l)) {
		sql_rel *nl = rel_select(v->sql->sa, rel, NULL);
		nl->exps = add_missing_project_exps(v->sql, rel, l->exps);
		l->exps = NULL;
		rel->l = rel_dup(l->l);
		rel_destroy(v->sql, l);
		rel_bind_vars(v->sql, nl, nl->exps);
		v->changes++;
		return nl;
	}
	if (!is_single(rel) && is_innerjoin(rel->op) && l && is_select(l->op) && exps_have_freevar(v->sql, l->exps) && !rel_is_ref(l)) {
		sql_rel *nl = rel_select(v->sql->sa, rel, NULL);
		nl->exps = l->exps;
		l->exps = NULL;
		rel->l = rel_dup(l->l);
		rel_destroy(v->sql, l);
		rel_bind_vars(v->sql, nl, nl->exps);
		v->changes++;
		nl->l = push_up_select2(v, nl->l);
		return nl;
	}
	if (is_single(rel) && is_innerjoin(rel->op) && l && is_select(l->op) && exps_have_freevar(v->sql, l->exps) && !rel_is_ref(l)) {
		if (rel->exps)
			rel->exps = list_merge(rel->exps, l->exps, NULL);
		else
			rel->exps = l->exps;
		l->exps = NULL;
		rel->l = rel_dup(l->l);
		rel_destroy(v->sql, l);
		rel_bind_vars(v->sql, rel, rel->exps);
		v->changes++;
		rel = push_up_select2(v, rel);
		return rel;
	}
	if (!is_single(rel) && is_innerjoin(rel->op) && r && is_select(r->op) && exps_have_freevar(v->sql, r->exps) && !rel_is_ref(r)) {
		sql_rel *nr = rel_select(v->sql->sa, rel, NULL);
		nr->exps = r->exps;
		r->exps = NULL;
		rel->r = rel_dup(r->l);
		rel_destroy(v->sql, r);
		rel_bind_vars(v->sql, nr, nr->exps);
		v->changes++;
		return nr;
	}
	if (is_single(rel) && is_innerjoin(rel->op) && r && is_select(r->op) && exps_have_freevar(v->sql, r->exps) && !rel_is_ref(r)) {
		if (rel->exps)
			rel->exps = list_merge(rel->exps, r->exps, NULL);
		else
			rel->exps = r->exps;
		r->exps = NULL;
		rel->r = rel_dup(r->l);
		rel_destroy(v->sql, r);
		rel_bind_vars(v->sql, rel, rel->exps);
		v->changes++;
		return rel;
	}
	if (is_left(rel->op) && l && is_select(l->op) && exps_have_freevar(v->sql, l->exps) && !rel_is_ref(l)) {
		sql_rel *nl = rel_select(v->sql->sa, rel, NULL);
		nl->exps = l->exps;
		l->exps = NULL;
		rel->l = rel_dup(l->l);
		rel_destroy(v->sql, l);
		rel_bind_vars(v->sql, nl, nl->exps);
		v->changes++;
		nl->l = push_up_select2(v, nl->l);
		return nl;
	}
	if (is_left(rel->op) && r && is_select(r->op) && exps_have_freevar(v->sql, r->exps) && !rel_is_ref(r)) {
		if (rel->exps)
			rel->exps = list_merge(rel->exps, r->exps, NULL);
		else
			rel->exps = r->exps;
		r->exps = NULL;
		rel->r = rel_dup(r->l);
		rel_destroy(v->sql, r);
		rel_bind_vars(v->sql, rel, rel->exps);
		v->changes++;
		return rel;
	}
	if (is_right(rel->op) && r && is_select(r->op) && exps_have_freevar(v->sql, r->exps) && !rel_is_ref(r)) {
		sql_rel *nr = rel_select(v->sql->sa, rel, NULL);
		nr->exps = r->exps;
		r->exps = NULL;
		rel->r = rel_dup(r->l);
		rel_destroy(v->sql, r);
		rel_bind_vars(v->sql, nr, nr->exps);
		v->changes++;
		nr->l = push_up_select2(v, nr->l);
		return nr;
	}
	if (is_right(rel->op) && l && is_select(l->op) && exps_have_freevar(v->sql, l->exps) && !rel_is_ref(l)) {
		if (rel->exps)
			rel->exps = list_merge(rel->exps, l->exps, NULL);
		else
			rel->exps = l->exps;
		l->exps = NULL;
		rel->l = rel_dup(l->l);
		rel_destroy(v->sql, l);
		rel_bind_vars(v->sql, rel, rel->exps);
		v->changes++;
		return rel;
	}
	return rel;
}

static sql_rel *
_rel_unnest(visitor *v, sql_rel *rel)
{
	sql_rel *l = rel->l;
	sql_rel *r = rel->r;
	/* try to push select up */
	if (!rel_is_ref(rel) && ((is_simple_project(rel->op) && !exps_have_fallible(rel->exps) && !rel->r && l && is_select(l->op) && exps_have_freevar(v->sql, l->exps) && !rel_is_ref(l)) ||
	    (is_join(rel->op) && l && is_select(l->op) && exps_have_freevar(v->sql, l->exps) && !rel_is_ref(l)) ||
	    (is_join(rel->op) && r && is_select(r->op) && exps_have_freevar(v->sql, r->exps) && !rel_is_ref(r)))) {
		rel = push_up_select2(v, rel);
		if (rel && is_select(rel->op)) {
			sql_rel *l = rel->l;
			if (is_dependent(l)) {
				rel->l = l = rel_unnest_dependent(v->sql, l);
				v->changes++;
			}
		}
	}
	if (is_dependent(rel)) {
		rel = rel_unnest_dependent(v->sql, rel);
		v->changes++;
	}
	return rel;
}

static void exp_reset_props(sql_rel *rel, sql_exp *e, bool setnil);

static void
exps_reset_props(sql_rel *rel, list *exps, bool setnil)
{
	if (!list_empty(exps))
		for(node *n=exps->h; n; n=n->next)
			exp_reset_props(rel, n->data, setnil);
}

static void
exp_reset_props(sql_rel *rel, sql_exp *e, bool setnil)
{
	switch (e->type) {
	case e_column: {
		if (setnil && (((is_right(rel->op) || is_full(rel->op)) && rel_find_exp(rel->l, e) != NULL) ||
			((is_left(rel->op) || is_full(rel->op)) && rel_find_exp(rel->r, e) != NULL)))
			set_has_nil(e);
	} break;
	case e_convert: {
		exp_reset_props(rel, e->l, setnil);
		if (setnil && has_nil((sql_exp*)e->l))
			set_has_nil(e);
	} break;
	case e_func: {
		sql_subfunc *f = e->f;

		exps_reset_props(rel, e->l, setnil);
		if (setnil && !f->func->semantics && e->l && have_nil(e->l))
			set_has_nil(e);
	} break;
	case e_aggr: {
		sql_subfunc *a = e->f;

		exps_reset_props(rel, e->l, setnil);
		if (setnil && (a->func->s || strcmp(a->func->base.name, "count") != 0) && !a->func->semantics && !has_nil(e) && e->l && have_nil(e->l))
			set_has_nil(e);
	} break;
	case e_cmp: {
		if (e->flag == cmp_filter) {
			exps_reset_props(rel, e->l, setnil);
			exps_reset_props(rel, e->r, setnil);
			if (setnil && (have_nil(e->l) || have_nil(e->r)))
				set_has_nil(e);
		} else if (e->flag == cmp_con || e->flag == cmp_dis) {
			exps_reset_props(rel, e->l, setnil);
			if (setnil && have_nil(e->l))
				set_has_nil(e);
		} else if (e->flag == cmp_in || e->flag == cmp_notin) {
			exp_reset_props(rel, e->l, setnil);
			exps_reset_props(rel, e->r, setnil);
			if (setnil && (has_nil((sql_exp*)e->l) || have_nil(e->r)))
				set_has_nil(e);
		} else {
			exp_reset_props(rel, e->l, setnil);
			exp_reset_props(rel, e->r, setnil);
			if (e->f)
				exp_reset_props(rel, e->f, setnil);
			if (setnil && !is_semantics(e) && (((sql_exp*)e->l) || has_nil((sql_exp*)e->r) || (e->f && has_nil((sql_exp*)e->f))))
				set_has_nil(e);
		}
	} break;
	default:
		break;
	}
	set_not_unique(e);
}

static sql_exp *
rewrite_inner(mvc *sql, sql_rel *rel, sql_rel *inner, operator_type op, sql_rel **rewrite, sql_exp *e)
{
	int single = is_single(inner);
	sql_rel *d = NULL;

	reset_single(inner);
	if (single && is_project(rel->op))
		op = op_left;

	if (is_join(rel->op)){
		if (e) {
			if (rel_rebind_exp(sql, rel->r, e)) {
				d = rel->r = rel_crossproduct(sql->sa, rel->r, inner, op);
			} else if (rel_rebind_exp(sql, rel->l, e)) {
				d = rel->l = rel_crossproduct(sql->sa, rel->l, inner, op);
			}
		}
		if (!d) {
			if (rel_has_freevar(sql, inner)) {
				list *rv = rel_dependent_var(sql, rel->r, inner);
				if (!list_empty(rv))
					d = rel->r = rel_crossproduct(sql->sa, rel->r, inner, op);
				else
					d = rel->l = rel_crossproduct(sql->sa, rel->l, inner, op);
			} else if (is_right(rel->op))
				d = rel->l = rel_crossproduct(sql->sa, rel->l, inner, op);
			else
				d = rel->r = rel_crossproduct(sql->sa, rel->r, inner, op);
		}
		if (single)
			set_single(d);
		set_processed(d);
	} else if (is_project(rel->op)){ /* projection -> op_left */
		if (rel->l || single || op == op_left) {
			if ((single || op == op_left) && !rel->l) {
				sql_exp *e = exp_atom_bool(sql->sa, 1);
				exp_label(sql->sa, e, ++sql->label);
				rel->l = rel_project(sql->sa, rel->l, list_append(sa_list(sql->sa), e));
			}
			d = rel->l = rel_crossproduct(sql->sa, rel->l, inner, op_left);
			if (single)
				set_single(d);
			set_processed(d);
		} else {
			d = rel->l = inner;
		}
	} else {
		d = rel->l = rel_crossproduct(sql->sa, rel->l, inner, op);
		if (single)
			set_single(d);
		set_processed(d);
	}
	assert(d);
	if (rel_has_freevar(sql, inner)) {
		list *dv = rel_dependent_var(sql, d, inner);
		list *fv = rel_freevar(sql, inner);
		/* check if the inner depends on the new join (d) or one level up */
		if (list_length(dv))
			set_dependent(d);
		if (list_length(fv) != list_length(dv))
			set_dependent(rel);
	}
	if (rewrite)
		*rewrite = d;
	if (is_topn(inner->op))
		inner = inner->l;
	if (is_project(inner->op))
		return inner->exps->t->data;
	return NULL;
}

static sql_exp *
rewrite_exp_rel(visitor *v, sql_rel *rel, sql_exp *e, int depth)
{
	if (exp_has_rel(e) && !is_ddl(rel->op)) {
		sql_rel *rewrite = NULL;
		sql_exp *ne = rewrite_inner(v->sql, rel, exp_rel_get_rel(v->sql->sa, e), depth?op_left:op_join, &rewrite, NULL);

		if (!ne)
			return ne;
		if (exp_is_rel(e)) {
			ne = exp_ref(v->sql, ne);
			if (exp_name(e))
				exp_prop_alias(v->sql->sa, ne, e);
			if (!exp_name(ne))
				ne = exp_label(v->sql->sa, ne, ++v->sql->label);
			e = ne;
		} else {
			e = exp_rel_update_exp(v->sql, e, false);
		}
		exp_reset_props(rewrite, e, is_left(rewrite->op));
		v->changes++;
	}
	return e;
}

/* add an dummy true projection column */
static inline sql_rel *
rewrite_empty_project(visitor *v, sql_rel *rel)
{
	if ((is_simple_project(rel->op) || is_groupby(rel->op)) && list_empty(rel->exps)) {
		sql_exp *e = exp_atom_bool(v->sql->sa, 1);

		exp_label(v->sql->sa, e, ++v->sql->label);
		list_append(rel->exps, e);
		v->changes++;
	}
	return rel;
}

/*
 * For decimals and intervals we need to adjust the scale for some operations.
 *
 * TODO move the decimal scale handling to this function.
 */
#define is_division(sf) (strcmp(sf->func->base.name, "sql_div") == 0)
#define is_multiplication(sf) (strcmp(sf->func->base.name, "sql_mul") == 0)

static inline sql_exp *
exp_physical_types(visitor *v, sql_rel *rel, sql_exp *e, int depth)
{
	(void)rel;
	(void)depth;
	sql_exp *ne = e;

	if (!e || e->type != e_func || !e->l)
		return e;

	list *args = e->l;
	sql_subfunc *f = e->f;

	if (list_length(args) == 2) {
		/* multiplication and division on decimals */
		if (is_multiplication(f)) {
			sql_exp *le = args->h->data;
			sql_subtype *lt = exp_subtype(le);

			if (lt->type->eclass == EC_SEC || lt->type->eclass == EC_MONTH) {
				sql_exp *re = args->h->next->data;
				sql_subtype *rt = exp_subtype(re);

				if (rt->type->eclass == EC_DEC && rt->scale) {
					int scale = (int) rt->scale; /* shift with scale */
					sql_subtype *it = sql_fetch_localtype(lt->type->localtype);
					sql_subfunc *c = sql_bind_func(v->sql, "sys", "scale_down", lt, it, F_FUNC, true, true);

					if (!c) {
						TRC_CRITICAL(SQL_PARSER, "scale_down missing (%s)\n", lt->type->impl);
						return NULL;
					}
#ifdef HAVE_HGE
					hge val = scale2value(scale);
#else
					lng val = scale2value(scale);
#endif
					atom *a = atom_int(v->sql->sa, it, val);
					ne = exp_binop(v->sql->sa, e, exp_atom(v->sql->sa, a), c);
				}
			}
		} else if (is_division(f)) {
			sql_exp *le = args->h->data;
			sql_subtype *lt = exp_subtype(le);

			if (lt->type->eclass == EC_SEC || lt->type->eclass == EC_MONTH) {
				sql_exp *re = args->h->next->data;
				sql_subtype *rt = exp_subtype(re);

				if (rt->type->eclass == EC_DEC && rt->scale) {
					int scale = (int) rt->scale; /* shift with scale */
#ifdef HAVE_HGE
					hge val = scale2value(scale);
#else
					lng val = scale2value(scale);
#endif

					if (lt->type->eclass == EC_SEC) {
						sql_subtype *it = sql_fetch_localtype(lt->type->localtype);
						sql_subfunc *c = sql_bind_func(v->sql, "sys", "scale_up", lt, it, F_FUNC, true, true);

						if (!c) {
							TRC_CRITICAL(SQL_PARSER, "scale_up missing (%s)\n", lt->type->impl);
							return NULL;
						}
						atom *a = atom_int(v->sql->sa, it, val);
						ne = exp_binop(v->sql->sa, e, exp_atom(v->sql->sa, a), c);
					} else { /* EC_MONTH */
						sql_subtype *it = sql_fetch_localtype(rt->type->localtype);
						sql_subfunc *c = sql_bind_func(v->sql, "sys", "scale_down", rt, it, F_FUNC, true, true);

						if (!c) {
							TRC_CRITICAL(SQL_PARSER, "scale_down missing (%s)\n", lt->type->impl);
							return NULL;
						}
						atom *a = atom_int(v->sql->sa, it, val);
						args->h->next->data = exp_binop(v->sql->sa, args->h->next->data, exp_atom(v->sql->sa, a), c);
					}
				}
			}
		}
	}
	if (ne != e) {
		if (exp_name(e))
			exp_prop_alias(v->sql->sa, ne, e);
		v->changes++;
	}
	return ne;
}

static sql_exp *
exp_reset_card_and_freevar_set_physical_type(visitor *v, sql_rel *rel, sql_exp *e, int depth)
{
	if (e->type == e_func && e->r) /* mark as normal (analytic) function now */
		e->r = NULL;
	reset_freevar(e); /* unnesting is done, we can remove the freevar flag */

	if (!(e = exp_physical_types(v, rel, e, depth))) /* for decimals and intervals we need to adjust the scale for some operations */
		return NULL;
	if (!rel->l)
		return e;

	switch(rel->op){
	case op_select:
	case op_join:
	case op_left:
	case op_right:
	case op_full:
	case op_semi:
	case op_anti:
	case op_project: {
		switch(e->type) {
		case e_aggr:
		case e_func: {
			e->card = list_empty(e->l)?rel?rel->card:(unsigned)CARD_MULTI:exps_card(e->l);
		} break;
		case e_column: {
			sql_exp *le = NULL, *re = NULL;
			bool underjoinl = false, underjoinr = false;

			le = rel_find_exp_and_corresponding_rel(rel->l, e, false, NULL, &underjoinl);
			if (!is_simple_project(rel->op) && !is_inter(rel->op) && !is_except(rel->op) && !is_semi(rel->op) && rel->r) {
				re = rel_find_exp_and_corresponding_rel(rel->r, e, false, NULL, &underjoinr);
				/* if the expression is found under a join, the cardinality expands to multi */
				e->card = MAX(le?underjoinl?CARD_MULTI:le->card:CARD_ATOM, re?underjoinr?CARD_MULTI:re->card:CARD_ATOM);
			} else if (e->card == CARD_ATOM) { /* unnested columns vs atoms */
				e->card = le?underjoinl?CARD_MULTI:le->card:CARD_ATOM;
			} else { /* general case */
				e->card = (le && !underjoinl)?le->card:CARD_MULTI;
			}
			} break;
		case e_convert: {
			e->card = exp_card(e->l);
		} break;
		case e_cmp: {
			if (e->flag == cmp_filter) {
				e->card = MAX(exps_card(e->l), exps_card(e->r));
			} else if (e->flag == cmp_con || e->flag == cmp_dis) {
				e->card = exps_card(e->l);
			} else if (e->flag == cmp_in || e->flag == cmp_notin) {
				e->card = MAX(exp_card(e->l), exps_card(e->r));
			} else {
				e->card = MAX(exp_card(e->l), exp_card(e->r));
				if (e->f)
					e->card = MAX(e->card, exp_card(e->f));
			}
		} break;
		case e_atom:
		case e_psm:
			break;
		}
	} break;
	case op_inter:
	case op_except:
	case op_munion: {
		e->card = CARD_MULTI;
	} break;
	case op_groupby: {
		switch(e->type) {
		case e_aggr:
			e->card = rel->card;
			break;
		case e_column: {
			if (e->card == CARD_ATOM) { /* unnested columns vs atoms */
				sql_exp *le = rel_find_exp(rel->l, e);
				/* if it's from the left relation, it's either a constant or column, so set to min between le->card and aggr */
				e->card = le?MIN(le->card, CARD_AGGR):CARD_ATOM;
			} else {
				e->card = rel->card;
			}
		} break;
		default:
			break;
		}
	} break;
	default:
		break;
	}
	if (is_simple_project(rel->op) && need_distinct(rel)) /* Need distinct, all expressions should have CARD_AGGR at max */
		e->card = MIN(e->card, CARD_AGGR);
	if (!is_mset(rel->op) && (!is_groupby(rel->op) || !list_empty(rel->r))) /* global groupings have atomic cardinality */
		rel->card = MAX(e->card, rel->card); /* the relation cardinality may get updated too */
	return e;
}

static sql_exp *
exp_set_type(mvc *sql, sql_exp *te, sql_exp *e)
{
	if (te->type == e_convert) {
		if (e->type == e_column)  {
				int label = e->alias.label;
				e = exp_convert(sql, e, exp_subtype(e), exp_subtype(te));
				e->alias.label = label;
		} else {
			e->tpe = *exp_subtype(te);
			if (e->l)
				e->l = atom_set_type(sql->sa, e->l, &e->tpe);
		}
	}
	return e;
}

static sql_rel *
rel_set_type(visitor *v, sql_rel *rel)
{
	if (!rel)
		return rel;
	if (is_project(rel->op) && rel->l) {
		bool clear_hash = false;
		if (is_set(rel->op)) {
			sql_rel *l = rel->l, *r = rel->r;
			list *exps = l->exps;
			while(exps) {
				for(node *n = exps->h, *m = rel->exps->h; n && m; n = n->next, m = m->next) {
					sql_exp *e = n->data;
					sql_subtype *t = exp_subtype(e);

					if (t && !t->type->localtype) {
						n->data = exp_set_type(v->sql, m->data, e);
						clear_hash = true;
					}
				}
				if (clear_hash)
					list_hash_clear(exps);
				if (exps != r->exps)
					exps = r->exps;
				else
					exps = NULL;
				clear_hash = false;
			}
		} else if (is_munion(rel->op)) {
			list *l = rel->l;
			for(node *m = l->h; m; m = m->next) {
				sql_rel *r = m->data;
				list *exps = r->exps;
				for(node *n = exps->h, *m = rel->exps->h; n && m; n = n->next, m = m->next) {
					sql_exp *e = n->data;
					sql_subtype *t = exp_subtype(e);

					if (t && !t->type->localtype) {
						n->data = exp_set_type(v->sql, m->data, e);
						clear_hash = true;
					}
				}
				if (clear_hash)
					list_hash_clear(exps);
			}
		} else if ((is_simple_project(rel->op) || is_groupby(rel->op)) && rel->l) {
			list *exps = rel->exps;
			while(exps) {
				for(node *n = exps->h; n; n = n->next) {
					sql_exp *te = n->data;
					if (te->type == e_convert) {
						sql_exp *l = te->l;
						if (l->type == e_column) {
							sql_rel *sl = rel->l;
							sql_exp *e = rel_find_exp(sl, l);
							if (!e)
								continue;
							if (is_groupby(sl->op) && exp_equal(e, l) == 0) {
								sql_exp *e2 = list_find_exp(sl->r, l);
								if (e2) {
									e = e2;
								}
							}
							sql_subtype *t = exp_subtype(e);

							if (t && !t->type->localtype) {
								if (e && e->type == e_column) {
									sql_rel *l = rel->l;
									if (is_project(l->op)) {
										for(node *n = l->exps->h; n; n = n->next) {
											if (n->data == e) {
												int label = e->alias.label;
												n->data = e = exp_convert(v->sql, e, t, exp_subtype(te));
												e->alias.label = label;
												list_hash_clear(l->exps);
												break;
											}
										}
									}
								} else {
									e->tpe = *exp_subtype(te);
									if (e->l && e->type == e_atom)
										e->l = atom_set_type(v->sql->sa, e->l, &e->tpe);
								}
							}
						}
					} else if (te->type == e_atom && !te->f) {
						sql_subtype *t = exp_subtype(te);
<<<<<<< HEAD
						if (t && !t->type->localtype) {
							te->tpe = *sql_fetch_localtype(TYPE_bte);
							if (te->l)
								te->l = atom_set_type(v->sql->sa, te->l, &te->tpe);
						} else if (!t && !te->l && !te->r) { /* parameter, set type, or return ERR?? */
=======
						if (!t && !te->l && !te->r) { /* parameter, set type, or return ERR?? */
>>>>>>> 0795e4b6
							sql_arg *a = sql_bind_paramnr(v->sql, te->flag);
							if (!a->type.type)
								return sql_error(v->sql, 10, SQLSTATE(42000) "Could not determine type for argument number %d", te->flag+1);
							te->tpe = a->type;
						}
					}
				}
				if (is_groupby(rel->op) && exps != rel->r)
					exps = rel->r;
				else
					exps = NULL;
			}
		}
	}
	return rel;
}

static list*
aggrs_split_args(mvc *sql, list *aggrs, list *exps, int is_groupby_list)
{
	bool clear_hash = false;

	if (list_empty(aggrs))
		return aggrs;
	for (node *n=aggrs->h; n; n = n->next) {
		sql_exp *a = n->data;

		if (is_func(a->type) && !is_groupby_list)
			continue;
		if (!is_aggr(a->type)) {
			sql_exp *e1 = a, *found = NULL;

			for (node *nn = exps->h; nn && !found; nn = nn->next) {
				sql_exp *e2 = nn->data;

				if (is_referenced_by(e2, e1) || !exp_equal(e1, e2))
					found = e2;
			}
			if (!found) {
				if (!exp_name(e1))
					e1 = exp_label(sql->sa, e1, ++sql->label);
				append(exps, e1);
			} else {
				e1 = found;
			}
			e1 = exp_ref(sql, e1);
			n->data = e1; /* replace by reference */
			clear_hash = true;
			continue;
		}
		list *args = a->l;
		list *r = a->r;
		node *rn = r?r->h:NULL;

		while(args) {
			if (!list_empty(args)) {
				for (node *an = args->h; an; an = an->next) {
					sql_exp *e1 = an->data, *found = NULL, *eo = e1;
					/* we keep converts as they reuse names of inner columns */
					int convert = is_convert(e1->type);

					if (convert)
						e1 = e1->l;
					for (node *nn = exps->h; nn && !found; nn = nn->next) {
						sql_exp *e2 = nn->data;

						if (!exp_equal(e1, e2))
							found = e2;
					}
					if (!found) {
						if (!e1->alias.label)
							e1 = exp_label(sql->sa, e1, ++sql->label);
						append(exps, e1);
					} else {
						found->ascending = e1->ascending;
						found->nulls_last = e1->nulls_last;
						e1 = found;
					}
					if (!e1->alias.label)
						e1 = exp_label(sql->sa, e1, ++sql->label);
					e1 = exp_ref(sql, e1);
					/* replace by reference */
					if (convert) {
						eo->l = e1;
					} else {
						an->data = e1;
						clear_hash = true;
					}
				}
			}
			if (rn) {
				args = rn->data;
				rn = rn->next;
			} else {
				args = NULL;
			}
		}
	}
	if (clear_hash)
		list_hash_clear(aggrs);
	return aggrs;
}

/* make sure e_func expressions don't appear on groupby expression lists */
static sql_rel *
aggrs_split_funcs(mvc *sql, sql_rel *rel)
{
	if (!list_empty(rel->exps)) {
		list *projs = NULL;
		for (node *n = rel->exps->h; n;) {
			node *next = n->next;
			sql_exp *e = n->data;

			if (e->type == e_func || exps_find_exp(projs, e)) {
				if (!projs)
					projs = sa_list(sql->sa);
				list_append(projs, e);
				list_remove_node(rel->exps, NULL, n);
			}
			n = next;
		}
		if (!list_empty(projs)) {
			/* the grouping relation may have more than 1 reference, a replacement is needed */
			sql_rel *l = rel_dup_copy(sql->sa, rel);
			list *nexps = list_join(rel_projections(sql, l, NULL, 1, 1), projs);
			rel = rel_inplace_project(sql->sa, rel, l, nexps);
			rel->card = exps_card(nexps);
		}
	}
	return rel;
}

static int
exps_complex(list *exps)
{
	if (list_empty(exps))
		return 0;
	for(node *n = exps->h; n; n = n->next) {
		sql_exp *e = n->data;

		if (e->type != e_column && e->type != e_atom)
			return 1;
	}
	return 0;
}

static int
aggrs_complex(list *exps)
{
	if (list_empty(exps))
		return 0;
	for(node *n = exps->h; n; n = n->next) {
		sql_exp *e = n->data;

		if (e->type == e_func || (e->type == e_aggr && exps_complex(e->l)))
			return 1;
	}
	return 0;
}

/* simplify aggregates, ie push functions under the groupby relation */
/* rel visitor */
static inline sql_rel *
rewrite_aggregates(visitor *v, sql_rel *rel)
{
	if (is_groupby(rel->op) && (exps_complex(rel->r) || aggrs_complex(rel->exps))) {
		list *exps = sa_list(v->sql->sa);

		rel->r = aggrs_split_args(v->sql, rel->r, exps, 1);
		rel->exps = aggrs_split_args(v->sql, rel->exps, exps, 0);
		if (list_empty(exps))
			return rel;
		rel->l = rel_project(v->sql->sa, rel->l, exps);
		rel = aggrs_split_funcs(v->sql, rel);
		v->changes++;
		return rel;
	}
	return rel;
}

static inline sql_rel *
rewrite_split_select_exps(visitor *v, sql_rel *rel)
{
	if (is_select(rel->op) && !list_empty(rel->exps)) {
		allocator *ta = MT_thread_getallocator();
		allocator_state ta_state = ma_open(ta);
		int i = 0;
		bool has_complex_exps = false, has_simple_exps = false, *complex_exps = SA_NEW_ARRAY(ta, bool, list_length(rel->exps));

		for (node *n = rel->exps->h ; n ; n = n->next) {
			sql_exp *e = n->data;

			if (exp_has_rel(e) || exp_has_freevar(v->sql, e)) {
				complex_exps[i] = true;
				has_complex_exps = true;
			} else {
				complex_exps[i] = false;
				has_simple_exps = true;
			}
			i++;
		}

		if (has_complex_exps && has_simple_exps) {
			sql_rel *nsel = rel_select_copy(v->sql->sa, rel->l, NULL);
			rel->l = nsel;

			i = 0;
			for (node *n = rel->exps->h ; n ; ) {
				node *nxt = n->next;

				if (!complex_exps[i]) {
					rel_select_add_exp(v->sql->sa, nsel, n->data);
					list_remove_node(rel->exps, NULL, n);
				}
				n = nxt;
				i++;
			}
			set_processed(nsel);
			v->changes++;
		}
		ma_close(&ta_state);
	}
	return rel;
}

static void /* replace diff arguments to avoid duplicate work. The arguments must be iterated in this order! */
diff_replace_arguments(mvc *sql, sql_exp *e, list *ordering, int *pos, int *i)
{
	if (e->type == e_func && !strcmp(((sql_subfunc*)e->f)->func->base.name, "diff")) {
		list *args = (list*)e->l;
		sql_exp *first = args->h->data, *second = list_length(args) == 2 ? args->h->next->data : NULL;

		if (first->type == e_func && !strcmp(((sql_subfunc*)first->f)->func->base.name, "diff")) {
			diff_replace_arguments(sql, first, ordering, pos, i);
		} else {
			sql_exp *ne = args->h->data = exp_ref(sql, list_fetch(ordering, pos[*i]));
			set_descending(ne);
			set_nulls_first(ne);
			*i = *i + 1;
		}
		if (second && second->type == e_func && !strcmp(((sql_subfunc*)second->f)->func->base.name, "diff")) {
			diff_replace_arguments(sql, second, ordering, pos, i);
		} else if (second) {
			sql_exp *ne = args->h->next->data = exp_ref(sql, list_fetch(ordering, pos[*i]));
			set_descending(ne);
			set_nulls_first(ne);
			*i = *i + 1;
		}
	}
}

/* exp visitor */
static inline sql_exp *
rewrite_rank(visitor *v, sql_rel *rel, sql_exp *e, int depth)
{
	sql_rel *rell = NULL;

	if (!is_simple_project(rel->op) || e->type != e_func || list_length(e->r) < 2 /* e->r means window function */)
		return e;

	(void)depth;
	/* ranks/window functions only exist in the projection */
	list *l = e->l, *r = e->r, *gbe = r->h->data, *obe = r->h->next->data;

	int needed = (gbe || obe);
	if (l)
		for (node *n = l->h; n && !needed; n = n->next) {
			sql_exp *e = n->data;
			needed = e->ref;
		}

	if (needed) {
		rell = rel->l = rel_project(v->sql->sa, rel->l, rel_projections(v->sql, rel->l, NULL, 1, 1));
		for (node *n = l->h; n; n = n->next) {
			sql_exp *e = n->data;

			if (e->ref) {
				e->ref = 0;
				append(rell->exps, e);
				n->data = exp_ref(v->sql, e);
			}
		}
	}

	/* The following array remembers the original positions of gbe and obe expressions to replace them in order later at diff_replace_arguments */
	if (gbe || obe) {
		allocator *ta = MT_thread_getallocator();
		allocator_state ta_state = ma_open(ta);
		int gbeoffset = list_length(gbe), i = 0, added = 0;
		int *pos = SA_NEW_ARRAY(ta, int, gbeoffset + list_length(obe));
		if (gbe) {
			for (i = 0 ; i < gbeoffset ; i++)
				pos[i] = i;
			for(node *n = gbe->h ; n ; n = n->next) {
				sql_exp *e = n->data;
				set_partitioning(e);
			}
		}

		if (gbe && obe) {
			gbe = list_merge(sa_list(v->sql->sa), gbe, (fdup)NULL); /* make sure the p->r is a different list than the gbe list */
			i = 0;
			for(node *n = obe->h ; n ; n = n->next, i++) {
				sql_exp *e1 = n->data;
				bool found = false;
				int j = 0;

				for(node *nn = gbe->h ; nn ; nn = nn->next, j++) {
					sql_exp *e2 = nn->data;
					/* the partition expression order should be the same as the one in the order by clause (if it's in there as well) */
					if (exp_match(e1, e2)) {
						if (is_ascending(e1))
							set_ascending(e2);
						else
							set_descending(e2);
						if (nulls_last(e1))
							set_nulls_last(e2);
						else
							set_nulls_first(e2);
						found = true;
						break;
					}
				}
				if (!found) {
					pos[gbeoffset + i] = gbeoffset + added;
					added++;
					append(gbe, e1);
				} else {
					pos[gbeoffset + i] = j;
				}
			}
		} else if (obe) {
			assert(!gbe);
			i = 0;
			for(node *n = obe->h ; n ; n = n->next, i++) {
				sql_exp *oe = n->data;
				if (!exps_find_exp(rell->exps, oe)) {
					sql_exp *ne = exp_ref(v->sql, oe);

					if (is_ascending(oe))
						set_ascending(ne);
					if (nulls_last(oe))
						set_nulls_last(ne);
					/* disable sorting info (ie back to defaults) */
					set_descending(oe);
					set_nulls_first(oe);
					n->data = ne;
					append(rell->exps, oe);
				}
				pos[i] = i;
			}
			gbe = obe;
		}

		list *ordering = sa_list(v->sql->sa); /* add exps from gbe and obe as ordering expressions */
		for(node *n = gbe->h ; n ; n = n->next) {
			sql_exp *next = n->data;
			sql_exp *found = exps_find_exp(rell->exps, next);
			sql_exp *ref = exp_ref(v->sql, found ? found : next);

			if (is_partitioning(next))
				set_partitioning(ref);
			if (is_ascending(next))
				set_ascending(ref);
			if (nulls_last(next))
				set_nulls_last(ref);
			set_descending(next);
			set_nulls_first(next);
			if (!found)
				list_append(rell->exps, next);
			list_append(ordering, ref);
		}
		rell = rel_project(v->sql->sa, rell, rel_projections(v->sql, rell, NULL, 1, 1));
		rell->r = ordering;
		rel->l = rell;

		/* remove obe argument, so this function won't be called again on this expression */
		list_remove_node(r, NULL, r->t);

		/* add project with rank */
		rell = rel->l = rel_project(v->sql->sa, rel->l, rel_projections(v->sql, rell->l, NULL, 1, 1));
		i = 0;

		for (node *n = l->h; n ; n = n->next) { /* replace the updated arguments */
			sql_exp *e = n->data;

			if (e->type == e_func && !strcmp(((sql_subfunc*)e->f)->func->base.name, "window_bound"))
				continue;
			diff_replace_arguments(v->sql, e, ordering, pos, &i);
		}

		sql_exp *b1 = (sql_exp*) list_fetch(l, list_length(l) - 2); /* the 'window_bound' calls are added after the function arguments and frame type */
		sql_exp *b2 = (sql_exp*) list_fetch(l, list_length(l) - 1);

		if (b1 && b1->type == e_func && !strcmp(((sql_subfunc*)b1->f)->func->base.name, "window_bound")) {
			list *ll = b1->l;
			rell = rel->l = rel_project(v->sql->sa, rell, rel_projections(v->sql, rell, NULL, 1, 1));

			int pe_pos = list_length(l) - 5; /* append the new partition expression to the list of expressions */
			sql_exp *pe = (sql_exp*) list_fetch(l, pe_pos);
			list_append(rell->exps, pe);

			if (list_length(ll) == 6) { /* update partition definition for window function input if that's the case */
				((list*)b1->l)->h->data = exp_ref(v->sql, pe);
				((list*)b2->l)->h->data = exp_ref(v->sql, pe);
			}
			i = 0; /* the partition may get a new reference, update it on the window function list of arguments as well */
			for (node *n = l->h; n ; n = n->next, i++) {
				if (i == pe_pos) {
					n->data = exp_ref(v->sql, pe);
					break;
				}
			}

			sql_exp *frame_type = (sql_exp*) list_fetch(l, list_length(l) - 3);
			atom *a = frame_type->l;
			int nr = (int)atom_get_int(a);

			if (nr == FRAME_RANGE && obe) { /* for range we pass the last order by column (otherwise it's either invalid or is a special case)*/
				int oe_pos = list_length(ll) - 5;
				sql_exp *oe = (sql_exp*) list_fetch(ll, oe_pos);
				if (oe->type != e_column && oe->type != e_atom) {
					sql_exp *common	 = list_fetch(ordering, pos[gbeoffset + list_length(obe) - 1]);

					if (list_length(ll) == 5) {
						((list*)b1->l)->h->data = exp_ref(v->sql, common);
						((list*)b2->l)->h->data = exp_ref(v->sql, common);
					} else {
						((list*)b1->l)->h->next->data = exp_ref(v->sql, common);
						((list*)b2->l)->h->next->data = exp_ref(v->sql, common);
					}
				}
			} else if (nr == FRAME_ROWS || nr == FRAME_GROUPS) {
				int oe_pos = list_length(l) - 4; /* for groups and rows, we push the ordering diff call, reference it back */
				/* now this is the tricky, part, the ordering expression, may be a column, or any projection, only the later requires the push down */
				sql_exp *oe = (sql_exp*) list_fetch(l, oe_pos);
				if (oe->type != e_column && oe->type != e_atom) {
					list_append(rell->exps, oe);

					if (list_length(ll) == 5) {
						((list*)b1->l)->h->data = exp_ref(v->sql, oe);
						((list*)b2->l)->h->data = exp_ref(v->sql, oe);
					} else {
						((list*)b1->l)->h->next->data = exp_ref(v->sql, oe);
						((list*)b2->l)->h->next->data = exp_ref(v->sql, oe);
					}
				}
			}
		}
		ma_close(&ta_state);

		/* move rank down add ref */
		if (!exp_name(e))
			e = exp_label(v->sql->sa, e, ++v->sql->label);
		sql_exp *e_copy = exp_copy(v->sql, e);
		append(rell->exps, e_copy);
		e = exp_ref(v->sql, e);
		v->changes++;
	} else {
		/* remove obe argument, so this function won't be called again on this expression */
		list_remove_node(r, NULL, r->t);
		v->changes++;
	}
	return e;
}

static sql_rel *
rel_union_exps(mvc *sql, sql_exp **l, list *vals, int is_tuple)
{
	sql_rel *u = NULL;
	list *exps = NULL;

	if (mvc_highwater(sql))
		return sql_error(sql, 10, SQLSTATE(42000) "Query too complex: running out of stack space");

	for (node *n=vals->h; n; n = n->next) {
		sql_exp *ve = n->data, *r, *s;
		sql_rel *sq = NULL;
		int freevar = 0;

		exp_label(sql->sa, ve, ++sql->label); /* an alias is needed */
		if (exp_has_rel(ve)) {
			sq = exp_rel_get_rel(sql->sa, ve); /* get subquery */
		} else {
			sq = rel_project(sql->sa, NULL, append(sa_list(sql->sa), ve));
			if (!exp_is_atom(ve))
				freevar = 1;
			set_processed(sq);
		}
		if (is_tuple) { /* cast each one */
			for (node *m=sq->exps->h, *o = ((list *)(*l)->f)->h; m && o; m = m->next, o = o->next) {
				r = m->data;
				s = o->data;
				if (rel_convert_types(sql, NULL, NULL, &s, &r, 1, type_equal) < 0)
					return NULL;
				m->data = r;
			}
		} else {
			sq->nrcols = list_length(sq->exps);
			/* union a project[(values(a),..,(b),(c)]  with freevars */
			if (sq->card > CARD_ATOM && rel_has_freevar(sql, sq) && is_project(sq->op) &&
				!sq->l && sq->nrcols == 1 && is_values((sql_exp*)sq->exps->h->data)) {
				/* needs check on projection */
				sql_exp *vals = sq->exps->h->data;
				if (!(sq = rel_union_exps(sql, l, exp_get_values(vals), is_tuple)))
					return NULL;
			} else {
				if (rel_convert_types(sql, NULL, NULL, l, &ve, 1, type_equal) < 0)
					return NULL;
				/* flatten expressions */
				if (exp_has_rel(ve)) {
					ve = exp_rel_update_exp(sql, ve, false);
					sq = rel_project(sql->sa, sq, append(sa_list(sql->sa), ve));
					set_processed(sq);
				}
				if (freevar)
					exp_set_freevar(sql, ve, sq);
			}
		}
		if (!u) {
			u = sq;
		} else {
			list *urs = sa_list(sql->sa);
			urs = append(urs, u);
			urs = append(urs, sq);
			u = rel_setop_n_ary(sql->sa, urs, op_munion);
			rel_setop_n_ary_set_exps(sql, u, exps, false);
			set_distinct(u);
			set_processed(u);
		}
		exps = rel_projections(sql, sq, NULL, 1/*keep names */, 1);
	}
	return u;
}

static sql_exp *
exp_in_project(mvc *sql, sql_exp **l, list *vals, int anyequal)
{
	sql_exp *e = NULL;

	for(node *n=vals->h; n; n = n->next) {
		sql_exp *r = n->data, *ne;

		if (rel_convert_types(sql, NULL, NULL, l, &r, 1, type_equal_no_any) < 0)
			return NULL;
		if (anyequal)
			ne = rel_binop_(sql, NULL, exp_copy(sql, *l), r, "sys", "=", card_value, true);
		else
			ne = rel_binop_(sql, NULL, exp_copy(sql, *l), r, "sys", "<>", card_value, true);
		if (!e) {
			e = ne;
		} else if (anyequal) {
			e = rel_binop_(sql, NULL, e, ne, "sys", "or", card_value, true);
		} else {
			e = rel_binop_(sql, NULL, e, ne, "sys", "and", card_value, true);
		}
	}
	return e;
}

static sql_exp *
exp_in_compare(mvc *sql, sql_exp **l, list *vals, int anyequal)
{
	int vals_only = 1;

	for(node *n=vals->h; n; n = n->next) {
		sql_exp *r = n->data;

		if (rel_convert_types(sql, NULL, NULL, l, &r, 1, type_equal_no_any) < 0)
			return NULL;
		n->data = r;
		if (!exp_is_atom(r))
			vals_only = 0;
	}
	if (vals_only)
		return exp_in(sql->sa, *l, vals, anyequal?cmp_in:cmp_notin);

	if (!(*l = exp_in_project(sql, l, vals, anyequal)))
		return NULL;
	return exp_compare(sql->sa, *l, exp_atom_bool(sql->sa, 1), cmp_equal);
}

/* exp visitor */
static inline sql_exp *
rewrite_anyequal(visitor *v, sql_rel *rel, sql_exp *e, int depth)
{
	assert(e->type == e_func);

	sql_subfunc *sf = e->f;
	if (is_ddl(rel->op))
		return e;
	if (is_anyequal_func(sf) && !list_empty(e->l)) {
		list *l = e->l;
		mvc *sql = v->sql;

		if (list_length(l) == 2) { /* input is a set */

			sql_exp *ile = l->h->data, *le, *re = l->h->next->data;
			sql_rel *lsq = NULL, *rsq = NULL;
			int is_tuple = 0;

			if (exp_has_rel(ile))
				lsq = exp_rel_get_rel(sql->sa, ile); /* get subquery */

			if (lsq)
				le = exp_rel_update_exp(sql, ile, false);
			else
				le = ile;

			if (is_values(le)) /* exp_values */
				is_tuple = 1;

			/* re should be a values list */
			if (!lsq && !is_tuple && is_values(re) && !exps_have_rel_exp(re->f)) { /* exp_values */
				list *vals = re->f;

				rel_bind_var(sql, rel->l, le);
				rel_bind_vars(sql, rel->l, vals);
				if (depth == 0 && is_select(rel->op)) {
					v->changes++;
					return exp_in_compare(sql, &le, vals, is_anyequal(sf));
				} else {
					le = exp_in_project(sql, &le, vals, is_anyequal(sf));
					if (le && exp_name(e))
						exp_prop_alias(sql->sa, le, e);
					v->changes++;
					return le;
				}
			} else if (!lsq && !exps_have_rel_exp(re->f) && !is_tuple) {
				return e; /* leave as is, handled later */
			} else if (!lsq && re->f && !exps_have_rel_exp(re->f) && exps_are_atoms(re->f) && is_tuple) {
				return exp_in(sql->sa, le, re->f, is_anyequal(sf) ? cmp_in : cmp_notin);
			}

			if (is_atom(re->type) && re->f) { /* exp_values */
				/* flatten using unions */
				rsq = rel_union_exps(sql, &le, re->f, is_tuple);
				if (!rsq)
					return NULL;
				if (!is_tuple) {
					re = rsq->exps->t->data;

					if (rsq && lsq)
						exp_set_freevar(sql, re, rsq);
					if (!is_tuple && !is_freevar(re)) {
						assert(re->alias.label);
						list_hash_clear(rsq->exps);
						re = exp_ref(sql, re);
					} else if (has_label(re)) {
						re = exp_ref(sql, re);
					}
				}
				set_processed(rsq);
			}

			if (is_project(rel->op) || (is_select(rel->op) && depth > 0) || is_outerjoin(rel->op)) {
				/* we introduced extra selects */
				assert(is_project(rel->op) || is_select(rel->op) || is_outerjoin(rel->op));

				sql_rel *join = NULL;
				if (lsq) {
					(void)rewrite_inner(sql, rel, lsq, op_left, &join, NULL);
					exp_reset_props(join, le, is_left(join->op));
				}
				if (rsq) {
					(void)rewrite_inner(sql, rel, rsq, op_left, &join, le);
					exp_reset_props(join, re, is_left(join->op));
				}
				assert(join && is_join(join->op));
				if (join && !join->exps)
					join->exps = sa_list(sql->sa);
				bool use_any = 0;
				if (is_tuple) {
					list *t = le->f;
					int s1 = list_length(t), s2 = rsq?list_length(rsq->exps):0;

					/* find out list of right expression */
					if (s1 != s2)
						return sql_error(sql, 02, SQLSTATE(42000) "Subquery has too %s columns", (s2 < s1) ? "few" : "many");
					for (node *n = t->h, *m = rsq->exps->h; n && m; n = n->next, m = m->next ) {
						sql_exp *le = n->data;
						sql_exp *re = m->data;

						re = exp_ref(sql, re);

						sql_exp *inexp = exp_compare(v->sql->sa, le, re, cmp_equal);
						if (inexp)
							set_any(inexp);
						append(join->exps, inexp);
					}
					return sql_error(sql, 02, SQLSTATE(42000) "Tuple matching at projections not implemented in the backend yet");
				} else {
					use_any = true;
					sql_exp *inexp = exp_compare(v->sql->sa, le, re, cmp_equal);
					if (inexp)
						set_any(inexp);
					exp_set_freevar(sql, le, join);
					rel_bind_var(sql, join, inexp);
					append(join->exps, inexp);
					if (exp_has_freevar(v->sql, inexp) && is_join(rel->op))
						set_dependent(rel);
				}
				v->changes++;
				if (join) {
					if (!join->attr)
						join->attr = sa_list(sql->sa);
					sql_exp *a = exp_atom_bool(v->sql->sa, !use_any?1:is_anyequal(sf));
					if (!e->alias.label)
						a = exp_label(v->sql->sa, a, ++v->sql->label); /* unique name */
					else
						exp_setalias(a, e->alias.label, exp_relname(e), exp_name(e));
					re = exp_ref(sql, a);
					set_has_nil(re); /* outerjoins could have introduced nils */
					re->card = CARD_MULTI; /* mark as multi value, the real attribute is introduced later */
					append(join->attr, a);
					return re;
				}
				set_has_nil(le); /* outer joins could have introduced nils */
				set_has_nil(re); /* outer joins could have introduced nils */
				return exp_compare(v->sql->sa, le, re, is_anyequal(sf)?cmp_equal:cmp_notequal);
			} else {
				sql_rel *rewrite = NULL;
				if (lsq) {
					(void)rewrite_inner(sql, rel, lsq, rel->card<=CARD_ATOM?op_left:op_join, &rewrite, NULL);
					exp_reset_props(rewrite, le, is_left(rewrite->op));
				}
				if (rsq) {
					operator_type op = is_anyequal(sf)?op_semi:op_anti;
					(void)rewrite_inner(sql, rel, rsq, op, &rewrite, NULL);
					exp_reset_props(rewrite, re, is_left(rewrite->op));
				}
				if (!rewrite)
					return NULL;
				sql_exp *inexp;
				if (is_tuple) {
					list *t = le->f;
					int s1 = list_length(t), s2 = list_length(rsq->exps);

					/* find out list of right expression */
					if (s1 != s2)
						return sql_error(sql, 02, SQLSTATE(42000) "Subquery has too %s columns", (s2 < s1) ? "few" : "many");
					if (!rewrite->exps)
						rewrite->exps = sa_list(sql->sa);
					for (node *n = t->h, *m = rsq->exps->h; n && m; n = n->next, m = m->next ) {
						append(rewrite->exps, inexp = exp_compare(sql->sa, n->data, exp_ref(sql, m->data), cmp_equal));
						if (inexp)
							set_any(inexp);
					}
					v->changes++;
					return exp_atom_bool(sql->sa, 1);
				} else {
					if (exp_has_freevar(sql, le))
						rel_bind_var(sql, rel, le);
					if (!rewrite)
						return NULL;
					if (!rewrite->exps)
						rewrite->exps = sa_list(sql->sa);
					append(rewrite->exps, inexp=exp_compare(sql->sa, le, exp_ref(sql, re), cmp_equal));
					if (inexp)
						set_any(inexp);
					v->changes++;
					return exp_atom_bool(sql->sa, 1);
				}
			}
		}
	}
	return e;
}

/* exp visitor */
/* rewrite compare expressions including quantifiers any and all */
static inline sql_exp *
rewrite_compare(visitor *v, sql_rel *rel, sql_exp *e, int depth)
{
	assert(e->type == e_func);

	if (is_ddl(rel->op))
		return e;

	sql_subfunc *sf = e->f;
	if (is_compare_func(sf) && !list_empty(e->l)) {
		list *l = e->l;

		/* TODO handle range expressions */
		if (list_length(l) == 2) { /* input is a set */
			char *op = sf->func->base.name;

			sql_exp *ile = l->h->data, *le, *re = l->h->next->data, *rnull = NULL;
			sql_rel *lsq = NULL, *rsq = NULL;
			int is_tuple = 0; /* TODO add this feature, ie select (1,2) = (1,2) etc */
					 /* cleanup tuple handling by introducing an expression for tuples */
			int quantifier = e->flag;

			/* possibly this is already done ? */
			if (exp_has_rel(ile)) {
				depth += exp_rel_depth(ile);
				lsq = exp_rel_get_rel(v->sql->sa, ile); /* get subquery */
			}

			if (lsq)
				le = exp_rel_update_exp(v->sql, ile, false);
			else
				le = ile;

			if (exp_has_rel(re))
				rsq = exp_rel_get_rel(v->sql->sa, re); /* get subquery */
			if (rsq) {
				if (!lsq && is_simple_project(rsq->op) && !rsq->l) {
					sql_exp *ire = rsq->exps->h->data;
					if (is_values(ire) && list_length(ire->f) == 1 && !is_values(le)) {
						list *exps = ire->f;
						re = exps->h->data;
						rsq = exp_rel_get_rel(v->sql->sa, re);
					}
				}
				if (rsq)
					re = exp_rel_update_exp(v->sql, re, false);
			}

			if (is_values(le)) /* exp_values */
				is_tuple = 1;

			if (!is_tuple && !lsq && !rsq) { /* trivial case, just re-write into a comparison */
				e->flag = 0; /* remove quantifier */

				if (rel_convert_types(v->sql, NULL, NULL, &le, &re, 1, type_equal) < 0)
					return NULL;
				if (depth == 0 && is_select(rel->op)) {
					v->changes++;
					return exp_compare(v->sql->sa, le, re, compare_str2type(op));
				} else {
					return e;
					/*
					le = exp_compare_func(v->sql, le, re, op, 0);
					if (exp_name(e))
						exp_prop_alias(v->sql->sa, le, e);
					v->changes++;
					return le;
					*/
				}
			}
			if (!is_tuple && is_values(re) && !exps_have_rel_exp(re->f)) { /* exp_values */
				list *vals = re->f;

				if (depth == 0 && is_select(rel->op)) {
					v->changes++;
					return exp_in_compare(v->sql, &le, vals, is_anyequal(sf));
				} else {
					le = exp_in_project(v->sql, &le, vals, is_anyequal(sf));
					if (le && exp_name(e))
						exp_prop_alias(v->sql->sa, le, e);
					v->changes++;
					return le;
				}
			}

			if (is_values(re)) { /* exp_values */
				/* flatten using unions */
				rsq = rel_union_exps(v->sql, &le, re->f, is_tuple);
				if (!rsq)
					return NULL;
				re = rsq->exps->t->data;
				set_processed(rsq);
			}

			int is_cnt = 0;
			if (rsq) {
				sql_exp *r = exps_bind_nid(rsq->exps, re->nid);
				is_cnt = exp_is_count(r, rsq);
			}
			if (is_project(rel->op) || depth > 0 || quantifier || is_cnt) {
				sql_rel *sq = lsq;

				assert(!is_tuple);

				if (!lsq)
					lsq = rel->l;
				if (sq) {
					sql_rel *rewrite = NULL;
					operator_type op = (depth||quantifier)?op_left:op_join;
					(void)rewrite_inner(v->sql, rel, sq, op, &rewrite, NULL);
					exp_reset_props(rewrite, le, is_left(rewrite->op));
					rel_bind_var(v->sql, rel, le);
				}
				if (quantifier) {
					sql_subfunc *a;
					if (rsq == NULL) {
						rsq = rel_project(v->sql->sa, NULL, sa_list(v->sql->sa));
						append(rsq->exps, re);
						re = exp_ref(v->sql, re);
					}
					rsq = rel_groupby(v->sql, rsq, NULL);
					a = sql_bind_func(v->sql, "sys", "null", exp_subtype(re), NULL, F_AGGR, true, true);
					rnull = exp_aggr1(v->sql->sa, re, a, 0, 1, CARD_AGGR, has_nil(re));
					rnull = rel_groupby_add_aggr(v->sql, rsq, rnull);

					if (is_notequal_func(sf))
						op = "=";
					if (op[0] == '<') {
						a = sql_bind_func(v->sql, "sys", (quantifier==1)?"max":"min", exp_subtype(re), NULL, F_AGGR, true, true);
					} else if (op[0] == '>') {
						a = sql_bind_func(v->sql, "sys", (quantifier==1)?"min":"max", exp_subtype(re), NULL, F_AGGR, true, true);
					} else /* (op[0] == '=')*/ /* only = ALL */ {
						a = sql_bind_func(v->sql, "sys", "all", exp_subtype(re), NULL, F_AGGR, true, true);
						is_cnt = 1;
					}
					re = exp_aggr1(v->sql->sa, re, a, 0, 1, CARD_AGGR, has_nil(re));
					re = rel_groupby_add_aggr(v->sql, rsq, re);
					set_processed(rsq);
				}
				if (rsq) {
					sql_rel *rewrite = NULL;
					operator_type op = ((!quantifier && depth > 0)||is_cnt||quantifier)?op_left:op_join;
					(void)rewrite_inner(v->sql, rel, rsq, op, &rewrite, NULL);
					exp_reset_props(rewrite, re, is_left(rewrite->op));
					rel_bind_var(v->sql, rel, re);
				}

				if (rel_convert_types(v->sql, NULL, NULL, &le, &re, 1, type_equal) < 0)
					return NULL;
				if (rnull) { /* complex compare operator */
					sql_exp *lnull = rel_unop_(v->sql, rel, le, "sys", "isnull", card_value);
					set_has_no_nil(lnull);
					sql_exp * le_copy = exp_copy(v->sql, le);
					sql_exp * re_copy = exp_copy(v->sql, re);
					le = exp_compare_func(v->sql, le_copy, re_copy, op, 0);
					sql_subfunc *f = sql_bind_func3(v->sql, "sys", (quantifier==1)?"any":"all", exp_subtype(le), exp_subtype(lnull), exp_subtype(rnull), F_FUNC, true);
					le = exp_op3(v->sql->sa, le, lnull, rnull, f);
					if (is_select(rel->op) && depth == 0) {
						le = exp_compare(v->sql->sa, le, exp_atom_bool(v->sql->sa, is_notequal_func(sf) ? 0 : 1), cmp_equal);
					} else if (is_notequal_func(sf)) {
						le = rel_unop_(v->sql, rel, le, "sys", "not", card_value);
					}
				} else if (is_project(rel->op) || depth) {
					le = exp_compare_func(v->sql, le, re, op, 0);
				} else {
					v->changes++;
					return exp_compare(v->sql->sa, le, re, compare_str2type(op));
				}
				if (exp_name(e))
					exp_prop_alias(v->sql->sa, le, e);
				v->changes++;
				return le;
			} else {
				if (lsq) {
					sql_rel *rewrite = NULL;
					(void)rewrite_inner(v->sql, rel, lsq, op_join, &rewrite, NULL);
					exp_reset_props(rewrite, le, is_left(rewrite->op));
				}
				if (rsq) {
					sql_rel *rewrite = NULL;
					operator_type op = !is_tuple?op_join:is_anyequal(sf)?op_semi:op_anti;
					(void)rewrite_inner(v->sql, rel, rsq, op, &rewrite, NULL);
					exp_reset_props(rewrite, re, is_left(rewrite->op));
				}
				if (is_tuple) {
					list *t = le->f;
					list *l = sa_list(v->sql->sa);
					list *r = sa_list(v->sql->sa);
					int s1 = list_length(t), s2 = list_length(rsq->exps); /* subtract identity column */

					/* find out list of right expression */
					if (s1 != s2)
						return sql_error(v->sql, 02, SQLSTATE(42000) "Subquery has too %s columns", (s2 < s1) ? "few" : "many");
					for (node *n = t->h, *m = rsq->exps->h; n && m; n = n->next, m = m->next ) {
						sql_exp *le = n->data;
						sql_exp *re = m->data;

						append(l, le);
						append(r, re);
					}
					v->changes++;
					return exp_compare(v->sql->sa, exp_values(v->sql->sa, l), exp_values(v->sql->sa, r), compare_str2type(op));
				} else {
					if (exp_has_freevar(v->sql, le))
						rel_bind_var(v->sql, rel, le);
					if (rel_convert_types(v->sql, NULL, NULL, &le, &re, 1, type_equal) < 0)
						return NULL;
					v->changes++;
					return exp_compare(v->sql->sa, le, re, compare_str2type(op));
				}
			}
		}
	}
	return e;
}

static sql_rel *
rewrite_join2semi(visitor *v, sql_rel *rel)
{
	if (mvc_highwater(v->sql))
		return sql_error(v->sql, 10, SQLSTATE(42000) "Query too complex: running out of stack space");

	if (is_select(rel->op) && !list_empty(rel->exps)) {
		sql_rel *j = rel->l, *jl = j->l, *ojl = jl;
		int needed = 0, changed = 0;

		if (!j || (!is_join(j->op) && !is_semi(j->op)) || !list_empty(j->exps))
			return rel;
		/* if needed first push select exps down under the join */
		for (node *n = rel->exps->h; n;) {
			node *next = n->next;
			sql_exp *e = n->data;
			sql_subfunc *sf = e->f;

			if (is_func(e->type) && is_anyequal_func(sf)) {
				if (exp_card(e) > CARD_ATOM && rel_has_all_exps(jl, e->l)) {
					if (!is_select(jl->op) || rel_is_ref(jl))
						j->l = jl = rel_select(v->sql->sa, jl, NULL);
					rel_select_add_exp(v->sql->sa, jl, e);
					list_remove_node(rel->exps, NULL, n);
					changed = 1;
					v->changes++;
				} else {
					needed = 1;
				}
			}
			n = next;
		}
		if (ojl != jl)
			set_processed(jl);
		if (changed && !(j->l = rewrite_join2semi(v, j->l)))
			return NULL;
		if (!needed)
			return try_remove_empty_select(v, rel);
		if (!j->exps)
			j->exps = sa_list(v->sql->sa);
		list *sexps = sa_list(v->sql->sa);
		for (node *n = rel->exps->h; n; ) {
			node *next = n->next;
			sql_exp *e = n->data;
			sql_subfunc *sf = e->f;

			/* Any compare expression based only on the left side will be split into a
			 * select under the anti join.
			 */
			assert((is_func(e->type) && is_anyequal_func(sf)) || e->type == e_cmp);
			if ((is_func(e->type) && is_anyequal_func(sf)) || !rel_rebind_exp(v->sql, j->l, e)) {
				if (e->type == e_cmp) {
					append(j->exps, e);
				} else {
					list *args = e->l;
					sql_exp *l, *r;

					assert(list_length(args)==2);
					l = args->h->data;
					r = args->h->next->data;
					j->op = (is_anyequal(sf))?op_semi:op_anti;

					if (is_values(l)) {
						assert(is_values(r));
						list *ll = l->f, *rl = r->f;
						for(node *n=ll->h, *m=rl->h; n && m; n=n->next, m=m->next) {
							e = exp_compare(v->sql->sa, n->data, m->data, cmp_equal );
							append(j->exps, e);
						}
					} else {
						e = exp_compare(v->sql->sa, l, r, cmp_equal);
						if (e && j->op == op_anti)
							set_semantics(e);
						append(j->exps, e);
					}
				}
				list_remove_node(rel->exps, NULL, n);
			} else if (!rel_rebind_exp(v->sql, j->r, e) && j->op == op_anti) {
				append(sexps, e);
				list_remove_node(rel->exps, NULL, n);
			}
			n = next;
		}
		v->changes++;
		if (list_length(sexps)) {
			sql_rel *jl = j->l = rel_select(v->sql->sa, j->l, NULL);
			set_processed(jl);
			jl->exps = sexps;
		}
		rel = try_remove_empty_select(v, rel);
	}
	return rel;
}

/* exp visitor */
static sql_exp *
rewrite_exists(visitor *v, sql_rel *rel, sql_exp *e, int depth)
{
	assert(e->type == e_func);

	sql_subfunc *sf = e->f;
	if (is_exists_func(sf) && !list_empty(e->l)) {
		list *l = e->l;

		if (list_length(l) == 1) { /* exp_values */
			sql_exp *ie = l->h->data, *le;
			sql_rel *sq = NULL;

			if (!exp_is_rel(ie)) { /* exists over a constant or a single value */
				le = exp_atom_bool(v->sql->sa, is_exists(sf)?1:0);
				if (depth == 0 && is_select(rel->op))
					le = exp_compare(v->sql->sa, le, exp_atom_bool(v->sql->sa, 1), cmp_equal);
				else if (exp_name(e))
					exp_prop_alias(v->sql->sa, le, e);
				v->changes++;
				return le;
			}

			sq = exp_rel_get_rel(v->sql->sa, ie); /* get subquery */
			/* number of expressions in set relations must match the children */
			if (!is_project(sq->op) || (is_set(sq->op) && list_length(sq->exps) > 1) || (is_simple_project(sq->op) && !list_empty(sq->r)))
				sq = rel_project(v->sql->sa, sq, rel_projections(v->sql, sq, NULL, 1, 1));
			if (!sq)
				return NULL;
			le = rel_reduce2one_exp(v->sql, sq);
			if (!le->alias.label)
				exp_label(v->sql->sa, le, ++v->sql->label);
			le = exp_ref(v->sql, le);

			if (depth >= 1 && is_ddl(rel->op)) { /* exists is at a ddl statement, it must be inside at least a relation */
				sq = rel_groupby(v->sql, sq, NULL);
				sql_subfunc *ea = sql_bind_func(v->sql, "sys", is_exists(sf)?"exist":"not_exist", exp_subtype(le), NULL, F_AGGR, true, true);
				le = rel_groupby_add_aggr(v->sql, sq, exp_aggr1(v->sql->sa, le, ea, 0, 0, CARD_AGGR, 0));
				return exp_rel(v->sql, sq);
			}
			if (is_project(rel->op) || depth > 0 || is_outerjoin(rel->op)) {
				sql_rel *rewrite = NULL;

				(void)rewrite_inner(v->sql, rel, sq, op_left, &rewrite, NULL);
				exp_reset_props(rewrite, le, is_left(rewrite->op));
				if (!rewrite)
					return NULL;
				if (rewrite && !rewrite->exps)
					rewrite->exps = sa_list(v->sql->sa);
				v->changes++;
				if (rewrite) {
					if (!rewrite->attr)
						rewrite->attr = sa_list(v->sql->sa);
					sql_exp *a = exp_atom_bool(v->sql->sa, is_exists(sf));
					set_no_nil(a);
					if (!e->alias.label)
						exp_label(v->sql->sa, a, ++v->sql->label);
					else
						exp_setalias(a, e->alias.label, exp_relname(e), exp_name(e));
					le = exp_ref(v->sql, a);
					le->card = CARD_MULTI; /* mark as multi value, the real attribute is introduced later */
					append(rewrite->attr, a);
					if ((is_project(rel->op) || depth))
						return le;
				}
				set_has_nil(le); /* outer joins could have introduced nils */
				return le;
			} else { /* rewrite into semi/anti join */
				(void)rewrite_inner(v->sql, rel, sq, is_exists(sf)?op_semi:op_anti, NULL, NULL);
				v->changes++;
				return exp_compare(v->sql->sa, exp_atom_bool(v->sql->sa, 1), exp_atom_bool(v->sql->sa, 1), cmp_equal);
			}
			v->changes++;
			return le;
		}
	}
	return e;
}

/* exp visitor */
static sql_exp *
rewrite_ifthenelse(visitor *v, sql_rel *rel, sql_exp *e, int depth)
{
	(void)depth;
	/* for ifthenelse and rank flatten referenced inner expressions */
	if (e->ref) {
		sql_rel *r = rel->l = rel_project(v->sql->sa, rel->l, rel_projections(v->sql, rel->l, NULL, 1, 1));

		e->ref = 0;
		set_processed(r);
		append(r->exps, e);
		v->changes++;
		return exp_ref(v->sql, e);
	}

	sql_subfunc *sf;
	if (e->type != e_func)
		return e;

	sf = e->f;
	/* TODO also handle ifthenelse with more than 3 arguments */
	if (is_case_func(sf) && !list_empty(e->l) && list_length(e->l) == 3) {
		list *l = e->l;

		/* remove unnecessary = true expressions under ifthenelse */
		for (node *n = l->h ; n ; n = n->next) {
			sql_exp *e = n->data;

			if (e->type == e_cmp && e->flag == cmp_equal && exp_is_true(e) && exp_is_true(e->r)) {
				sql_subtype *t = exp_subtype(e->r);
				if (t->type->localtype == TYPE_bit)
					n->data = e->l;
			}
		}

		sql_exp *cond = l->h->data;
		sql_exp *then_exp = l->h->next->data;
		sql_exp *else_exp = l->h->next->next->data;
		sql_exp *not_cond;

		if (!exp_has_rel(cond) && (exp_has_rel(then_exp) || exp_has_rel(else_exp))) {
			if (!rel_has_freevar(v->sql, rel))
				return e;
			bool single = false;
			/* return sql_error(v->sql, 10, SQLSTATE(42000) "time to rewrite into union\n");
			   union(
			   	select(
			   		project [then]
			  	)[cond]
			   	select(
			   		project [else]
			  	)[not(cond) or cond is null]
			  ) [ cols ] */
			sql_rel *lsq = NULL, *rsq = NULL, *usq = NULL;
			list *urs = sa_list(v->sql->sa);

			if (exp_has_rel(then_exp)) {
				lsq = exp_rel_get_rel(v->sql->sa, then_exp);
				then_exp = exp_rel_update_exp(v->sql, then_exp, false);
				if (is_single(lsq))
					single = true;
				reset_single(lsq);
			}
			exp_set_freevar(v->sql, then_exp, lsq);
			exp_label(v->sql->sa, then_exp, ++v->sql->label);
			lsq = rel_project(v->sql->sa, lsq, append(sa_list(v->sql->sa), then_exp));
			exp_set_freevar(v->sql, cond, lsq);
			set_processed(lsq);
			lsq = rel_select(v->sql->sa, lsq, exp_compare(v->sql->sa, cond, exp_atom_bool(v->sql->sa, 1), cmp_equal));
			set_processed(lsq);
			if (exp_has_rel(else_exp)) {
				rsq = exp_rel_get_rel(v->sql->sa, else_exp);
				else_exp = exp_rel_update_exp(v->sql, else_exp, false);
				if (is_single(rsq))
					single = true;
				reset_single(rsq);
			}
			exp_set_freevar(v->sql, else_exp, rsq);
			exp_label(v->sql->sa, else_exp, ++v->sql->label);
			rsq = rel_project(v->sql->sa, rsq, append(sa_list(v->sql->sa), else_exp));
			cond = exp_copy(v->sql, cond);
			exp_set_freevar(v->sql, cond, rsq);
			not_cond = exp_compare(v->sql->sa, cond, exp_atom_bool(v->sql->sa, 1), cmp_notequal);
			set_semantics(not_cond); /* also compare nulls */
			set_processed(rsq);
			rsq = rel_select(v->sql->sa, rsq, not_cond);
			set_processed(rsq);
			urs = append(urs, lsq);
			urs = append(urs, rsq);
			usq = rel_setop_n_ary(v->sql->sa, urs, op_munion);
			rel_setop_n_ary_set_exps(v->sql, usq, append(sa_list(v->sql->sa), exp_ref(v->sql, e)), false);
			if (single)
				set_single(usq);
			set_processed(usq);
			e = exp_rel(v->sql, usq);
			v->changes++;
		}
	}
	return e;
}

static list *
rewrite_compare_exps(visitor *v, sql_rel *rel, list *exps)
{
	if (mvc_highwater(v->sql))
		return sql_error(v->sql, 10, SQLSTATE(42000) "Query too complex: running out of stack space");
	if (list_empty(exps))
		return exps;

	for(node *n = exps->h; n; n = n->next) {
		sql_exp *e = n->data;

		if (!is_compare(e->type)) {
			sql_subtype bt;
			sql_find_subtype(&bt, "boolean", 0, 0);
			if (!(e = exp_check_type(v->sql, &bt, rel, e, type_equal)))
				return NULL;
			n->data = e = exp_compare(v->sql->sa, e, exp_atom_bool(v->sql->sa, 1), cmp_equal);
			v->changes++;
		}
		if (is_compare(e->type) && e->flag == cmp_dis) {
			list *l = e->l;
			for (node *m = l->h; m; m = m->next) {
				sql_exp *ae = m->data;
				if (is_compare(ae->type) && !is_anti(ae) && ae->flag == cmp_con)
					if (!(ae->l = rewrite_compare_exps(v, rel, ae->l)))
						return NULL;
			}
		}
	}
	return exps;
}

/* add an dummy true projection column */
static inline sql_rel *
rewrite_compare_exp(visitor *v, sql_rel *rel)
{
	if ((is_select(rel->op) || is_join(rel->op) || is_semi(rel->op)) && !list_empty(rel->exps))
		if (!(rel->exps = rewrite_compare_exps(v, rel, rel->exps)))
			return NULL;
	return rel;
}

static inline sql_rel *
rewrite_remove_xp_project(visitor *v, sql_rel *rel)
{
	if (rel->op == op_join && list_empty(rel->exps) && !rel_is_ref(rel)) {
		sql_rel *r = rel->r;

		if (is_simple_project(r->op) && r->l && !project_unsafe(r, 1)) {
			sql_rel *rl = r->l;

			if (is_simple_project(rl->op) && !rl->l && list_length(rl->exps) == 1) {
				sql_exp *t = rl->exps->h->data;

				if (is_atom(t->type) && !exp_name(t)) { /* atom with out alias cannot be used later */
					sql_rel *nrel = rel->l;
					rel->l = NULL;
					rel_destroy(v->sql, rel);
					rel = rel_project(v->sql->sa, nrel, rel_projections(v->sql, nrel, NULL, 1, 1));
					list_merge(rel->exps, r->exps, (fdup)NULL);
					set_processed(rel);
					v->changes++;
				}
			}
		}
	}
	return rel;
}

static inline sql_rel *
rewrite_remove_xp(visitor *v, sql_rel *rel)
{
	if (rel->op == op_join && list_empty(rel->exps) && !rel_is_ref(rel)) {
		sql_rel *r = rel->r;

		if (is_simple_project(r->op) && !r->l && list_length(r->exps) == 1) {
			sql_exp *t = r->exps->h->data;

			if (is_atom(t->type) && !exp_name(t)) { /* atom with out alias cannot be used later */
				sql_rel *nrel = rel->l;
				rel->l = NULL;
				rel_destroy(v->sql, rel);
				rel = nrel;
				v->changes++;
			}
		}
	}
	return rel;
}

/* rel visitor */
static sql_rel *
rewrite_fix_count(visitor *v, sql_rel *rel)
{
	if (rel->op == op_left && !is_single(rel)) {
		int rel_changes = 0;
		sql_rel *r = rel->r;

		if (!is_rewrite_fix_count_used(r->used)) {
			list *rexps = r->exps, *exps = NULL;

			if (!is_project(r->op))
				rexps = rel_projections(v->sql, r, NULL, 1, 1);

			for(node *n = rexps->h; n && !rel_changes; n=n->next) {
				sql_exp *e = n->data;

				if (exp_is_count(e, r))
					rel_changes = 1;
			}
			if (!rel_changes)
				return rel;

			if (r->exps == rexps)
				rexps = rel_projections(v->sql, r, NULL, 1, 1);
			for(node *n = rexps->h; n; n=n->next) {
				sql_exp *e = n->data, *ne;

				if (exp_is_count(e, r)) {
					/* rewrite count in subquery */
					list *args, *targs;
					sql_subfunc *isnil = sql_bind_func(v->sql, "sys", "isnull", exp_subtype(e), NULL, F_FUNC, true, true), *ifthen;

					ne = exp_unop(v->sql->sa, e, isnil);
					e = exp_ref(v->sql, e);
					set_has_no_nil(ne);
					targs = sa_list(v->sql->sa);
					append(targs, sql_fetch_localtype(TYPE_bit));
					append(targs, exp_subtype(e));
					append(targs, exp_subtype(e));
					ifthen = sql_bind_func_(v->sql, "sys", "ifthenelse", targs, F_FUNC, true, true);
					args = sa_list(v->sql->sa);
					append(args, ne);
					append(args, exp_atom(v->sql->sa, atom_zero_value(v->sql->sa, exp_subtype(e))));
					append(args, e);
					ne = exp_op(v->sql->sa, args, ifthen);
					if (exp_name(e))
						exp_prop_alias(v->sql->sa, ne, e);
					n->data = ne;
				}
			}
			exps = list_join(rel_projections(v->sql, rel->l, NULL, 1, 1), rexps);
			if (!list_empty(rel->attr))
				exps = append(exps, exp_ref(v->sql, rel->attr->h->data));
			rel = rel_project(v->sql->sa, rel, exps);
			set_processed(rel);
			r->used |= rewrite_fix_count_used;
			v->changes++;
		}
	}
	return rel;
}

static inline sql_rel *
rewrite_groupings(visitor *v, sql_rel *rel)
{
	prop *found;

	if (is_groupby(rel->op)) {
		/* ROLLUP, CUBE, GROUPING SETS cases */
		if ((found = find_prop(rel->p, PROP_GROUPINGS))) {
			list *sets = (list*) found->value.pval;
			list *grpr = sa_list(v->sql->sa);

			rel->p = prop_remove(v->sql->sa, rel->p, found); /* remove property */
			for (node *n = sets->h ; n ; n = n->next) {
				sql_rel *nrel;
				list *l = (list*) n->data, *exps = sa_list(v->sql->sa), *pexps = sa_list(v->sql->sa);

				l = list_flatten(l);
				nrel = rel_groupby(v->sql, rel_dup(rel->l), l);

				for (node *m = rel->exps->h ; m ; m = m->next) {
					sql_exp *e = (sql_exp*) m->data, *ne = NULL;
					sql_subfunc *agr = (sql_subfunc*) e->f;

					if (e->type == e_aggr && !agr->func->s && !strcmp(agr->func->base.name, "grouping")) {
						/* replace grouping aggregate calls with constants */
						sql_subtype tpe = ((sql_arg*) agr->func->res->h->data)->type;
						list *groups = (list*) e->l;
						atom *a = atom_int(v->sql->sa, &tpe, 0);
#ifdef HAVE_HGE
						hge counter = (hge) list_length(groups) - 1;
#else
						lng counter = (lng) list_length(groups) - 1;
#endif
						assert(groups && list_length(groups) > 0);

						for (node *nn = groups->h ; nn ; nn = nn->next) {
							sql_exp *exp = (sql_exp*) nn->data;
							if (!exps_find_exp(l, exp)) {
								switch (ATOMstorage(a->data.vtype)) {
									case TYPE_bte:
										a->data.val.btval += (bte) (1 << counter);
										break;
									case TYPE_sht:
										a->data.val.shval += (sht) (1 << counter);
										break;
									case TYPE_int:
										a->data.val.ival += (int) (1 << counter);
										break;
									case TYPE_lng:
										a->data.val.lval += (lng) (1 << counter);
										break;
#ifdef HAVE_HGE
									case TYPE_hge:
										a->data.val.hval += (hge) (1 << counter);
										break;
#endif
									default:
										assert(0);
								}
							}
							counter--;
						}

						ne = exp_atom(v->sql->sa, a);
						if (exp_name(e))
							exp_prop_alias(v->sql->sa, ne, e);
					} else if (e->type == e_column && !exps_find_exp(l, e) && !has_label(e)) {
						/* do not include in the output of the group by, but add to the project as null */
						ne = exp_atom(v->sql->sa, atom_general(v->sql->sa, exp_subtype(e), NULL, 0));
						if (exp_name(e))
							exp_prop_alias(v->sql->sa, ne, e);
					} else {
						sql_exp *ec = exp_copy(v->sql, e);
						ne = exp_ref(v->sql, ec);
						append(exps, ec);
					}
					append(pexps, ne);
				}
				if (list_empty(exps)) {
					sql_exp *e = exp_atom_bool(v->sql->sa, 1);
					exp_label(v->sql->sa, e, ++v->sql->label); /* protection against empty projections */
					list_append(exps, e);
				}
				nrel->exps = exps;
				if (!list_empty(rel->r) && !list_empty(nrel->r)) { /* aliases on grouping columns, ugh */
					for (node *n = ((list*)nrel->r)->h; n; n = n->next) {
						sql_exp *e = n->data;
						sql_exp *ne = exps_bind_nid(rel->r, e->alias.label);
						if (ne)
							n->data = exp_copy(v->sql, ne);
					}
					list_hash_clear(nrel->r);
				}
				set_processed(nrel);
				if (list_empty(pexps)) {
					sql_exp *e = exp_atom_bool(v->sql->sa, 1);
					exp_label(v->sql->sa, e, ++v->sql->label); /* protection against empty projections */
					list_append(pexps, e);
				}
				nrel = rel_project(v->sql->sa, nrel, pexps);
				set_processed(nrel);
				grpr = append(grpr, nrel);
			}

			/* always do relation inplace, so it will be fine when the input group has more than 1 reference */
			assert(list_length(grpr) > 0);
			if (list_length(grpr) == 0) {
				return NULL;
			} else if (list_length(grpr) == 1) {
				sql_rel *grp = grpr->h->data;
				rel = rel_inplace_project(v->sql->sa, rel, grp, grp->exps);
			} else {
				rel = rel_inplace_setop_n_ary(v->sql, rel, grpr, op_munion, rel_projections(v->sql, rel, NULL, 1, 1));
			}

			v->changes++;
			return rel;
		} else {
			bool found_grouping = false;
			for (node *n = rel->exps->h ; n ; n = n->next) {
				sql_exp *e = (sql_exp*) n->data;
				sql_subfunc *agr = (sql_subfunc*) e->f;

				if (e->type == e_aggr && !agr->func->s && !strcmp(agr->func->base.name, "grouping")) {
					found_grouping = true;
					break;
				}
			}
			if (found_grouping) {
				/* replace grouping calls with constants of value 0 */
				sql_rel *nrel = rel_groupby(v->sql, rel_dup(rel->l), rel->r);
				list *exps = sa_list(v->sql->sa), *pexps = sa_list(v->sql->sa);
				sql_subtype *bt = sql_fetch_localtype(TYPE_bte);

				for (node *n = rel->exps->h ; n ; n = n->next) {
					sql_exp *e = (sql_exp*) n->data, *ne;
					sql_subfunc *agr = (sql_subfunc*) e->f;

					if (e->type == e_aggr && !agr->func->s && !strcmp(agr->func->base.name, "grouping")) {
						ne = exp_atom(v->sql->sa, atom_int(v->sql->sa, bt, 0));
						if (exp_name(e))
							exp_prop_alias(v->sql->sa, ne, e);
					} else {
						ne = exp_ref(v->sql, e);
						append(exps, e);
					}
					append(pexps, ne);
				}
				if (list_empty(exps)) {
					sql_exp *e = exp_atom_bool(v->sql->sa, 1);
					exp_label(v->sql->sa, e, ++v->sql->label); /* protection against empty projections */
					list_append(exps, e);
				}
				nrel->exps = exps;
				set_processed(nrel);
				if (list_empty(pexps)) {
					sql_exp *e = exp_atom_bool(v->sql->sa, 1);
					exp_label(v->sql->sa, e, ++v->sql->label); /* protection against empty projections */
					list_append(pexps, e);
				}
				/* always do relation inplace, so it will be fine when the input group has more than 1 reference */
				rel = rel_inplace_project(v->sql->sa, rel, nrel, pexps);
				rel->card = exps_card(pexps);
				v->changes++;
				return rel;
			}
		}
	}
	return rel;
}

static int
include_tid(sql_rel *r)
{
	if (is_basetable(r->op))
		r->nrcols = list_length(r->exps);
	return r->nrcols;
}

static sql_rel *
add_null_projects(visitor *v, sql_rel *prel, sql_rel *irel, bool end)
{
	list *l = NULL;
	node *n = prel->exps->h;
	sql_rel *nilrel = rel_project(v->sql->sa, irel, rel_projections(v->sql, irel, NULL, 1, 1));
	int nr = prel->nrcols - nilrel->nrcols;
	if (end) {
		for(node *m = nilrel->exps->h; n && m; n = n->next, m = m->next)
			;
	} else {
		l = sa_list(v->sql->sa);
	}
	for(; nr; n = n->next, nr--) {
		sql_exp *e = n->data, *ne;
		sql_subtype *tp = exp_subtype(e);

		if (!tp)
			return sql_error(v->sql, 10, SQLSTATE(42000) "Cannot rewrite subquery because of parameter with unknown type");
		ne = exp_atom(v->sql->sa, atom_general(v->sql->sa, tp, NULL, 0));
		assert(e->alias.label);
		exp_setalias(ne, e->alias.label, exp_relname(e), exp_name(e));
		if (end)
			append(nilrel->exps, ne);
		else
			append(l, ne);
	}
	if (!end)
		nilrel->exps = list_join(l, nilrel->exps);
	nilrel->nrcols = list_length(nilrel->exps);
	return nilrel;
}

static sql_rel *
rewrite_outer2inner_union(visitor *v, sql_rel *rel)
{
	if (is_outerjoin(rel->op)) {
		int nrcols = rel->nrcols;

		nrcols = include_tid(rel->l);
		nrcols += include_tid(rel->r);
		rel->nrcols = nrcols;
		if (is_left(rel->op)) {
			sql_rel *inner = rel_crossproduct(v->sql->sa, rel_dup(rel->l), rel_dup(rel->r),  op_join);
			inner->exps = rel->exps;
			if(is_dependent(rel))
				set_dependent(inner);
			sql_rel *prel = rel_project(v->sql->sa, inner, rel_projections(v->sql, inner, NULL, 1, 1));
			sql_rel *except = rel_setop(v->sql->sa,
					rel_project(v->sql->sa, rel_dup(rel->l), rel_projections(v->sql, rel->l, NULL, 1, 1)),
					rel_project(v->sql->sa, rel_dup(prel), rel_projections(v->sql, rel->l, NULL, 1, 1)), op_except);
			rel_setop_set_exps(v->sql, except, rel_projections(v->sql, rel->l, NULL, 1, 1));
			set_processed(except);
			sql_rel *nilrel = add_null_projects(v, prel, except, true);
			if (!nilrel)
				return NULL;

			list *urs = sa_list(v->sql->sa);
			urs = append(urs, prel);
			urs = append(urs, nilrel);
			sql_rel *nrel = rel_setop_n_ary(v->sql->sa, urs, op_munion);
			list *rel_exps = exps_copy(v->sql, rel_projections(v->sql, rel, NULL, 1, 1));
			rel_setop_n_ary_set_exps(v->sql, nrel, rel_exps, false);
			set_processed(nrel);
			if(is_single(rel))
				set_single(nrel);
			v->changes++;
			rel_destroy(v->sql, rel);
			return nrel;
		} else if (is_right(rel->op)) {
			sql_rel *inner = rel_crossproduct(v->sql->sa, rel_dup(rel->l), rel_dup(rel->r),  op_join);
			inner->exps = rel->exps;
			if(is_dependent(rel))
				set_dependent(inner);
			sql_rel *prel = rel_project(v->sql->sa, inner, rel_projections(v->sql, inner, NULL, 1, 1));
			sql_rel *except = rel_setop(v->sql->sa,
					rel_project(v->sql->sa, rel_dup(rel->r), rel_projections(v->sql, rel->r, NULL, 1, 1)),
					rel_project(v->sql->sa, rel_dup(prel), rel_projections(v->sql, rel->r, NULL, 1, 1)), op_except);
			rel_setop_set_exps(v->sql, except, rel_projections(v->sql, rel->r, NULL, 1, 1));
			set_processed(except);
			sql_rel *nilrel = add_null_projects(v, prel, except, false);
			if (!nilrel)
				return NULL;

			list *urs = sa_list(v->sql->sa);
			urs = append(urs, prel);
			urs = append(urs, nilrel);
			sql_rel *nrel = rel_setop_n_ary(v->sql->sa, urs, op_munion);
			list *rel_exps = exps_copy(v->sql, rel_projections(v->sql, rel, NULL, 1, 1));
			rel_setop_n_ary_set_exps(v->sql, nrel, rel_exps, false);
			set_processed(nrel);
			if(is_single(rel))
				set_single(nrel);
			v->changes++;
			rel_destroy(v->sql, rel);
			return nrel;
		} else if (is_full(rel->op)) {
			sql_rel *inner = rel_crossproduct(v->sql->sa, rel_dup(rel->l), rel_dup(rel->r),  op_join);
			inner->exps = rel->exps;
			if(is_dependent(rel))
				set_dependent(inner);
			sql_rel *prel = rel_project(v->sql->sa, inner, rel_projections(v->sql, inner, NULL, 1, 1));
			sql_rel *except = rel_setop(v->sql->sa,
					rel_project(v->sql->sa, rel_dup(rel->l), rel_projections(v->sql, rel->l, NULL, 1, 1)),
					rel_project(v->sql->sa, rel_dup(prel), rel_projections(v->sql, rel->l, NULL, 1, 1)), op_except);
			rel_setop_set_exps(v->sql, except, rel_projections(v->sql, rel->l, NULL, 1, 1));
			set_processed(except);
			sql_rel *lrel = add_null_projects(v, prel, except, true);
			if (!lrel)
				return NULL;

			except = rel_setop(v->sql->sa,
					rel_project(v->sql->sa, rel_dup(rel->r), rel_projections(v->sql, rel->r, NULL, 1, 1)),
					rel_project(v->sql->sa, rel_dup(prel), rel_projections(v->sql, rel->r, NULL, 1, 1)), op_except);
			rel_setop_set_exps(v->sql, except, rel_projections(v->sql, rel->r, NULL, 1, 1));
			set_processed(except);
			sql_rel *rrel = add_null_projects(v, prel, except, false);
			if (!rrel)
				return NULL;

			list *urs = sa_list(v->sql->sa);
			/* order matters (see caller logic) */
			urs = append(urs, prel);
			urs = append(urs, lrel);
			urs = append(urs, rrel);
			lrel = rel_setop_n_ary(v->sql->sa, urs, op_munion);
			list *rel_exps = exps_copy(v->sql, rel_projections(v->sql, rel, NULL, 1, 1));
			rel_setop_n_ary_set_exps(v->sql, lrel, rel_exps, false);
			set_processed(lrel);

			if(is_single(rel))
				set_single(lrel);
			v->changes++;
			rel_destroy(v->sql, rel);
			return lrel;
		}
	}
	return rel;
}

static sql_rel *
rewrite_swap_fullouter(visitor *v, sql_rel *rel)
{
	if (is_full(rel->op) && rel_has_freevar(v->sql, rel->r)) { /* swap */
		sql_rel *s = rel->r;
		rel->r = rel->l;
		rel->l = s;
	}
	return rel;
}

static sql_exp *
rewrite_complex(visitor *v, sql_rel *rel, sql_exp *e, int depth)
{
	if (e->type != e_func)
		return e;

	sql_exp *res = rewrite_anyequal(v, rel, e, depth);
	if (res == e)
		res = rewrite_exists(v, rel, e, depth);
	if (res == e)
		res = rewrite_compare(v, rel, e, depth);
	return res;
}

static sql_rel *
flatten_values(visitor *v, sql_rel *rel)
{
	list *exps = sa_list(v->sql->sa);
	sql_exp *e = rel->exps->h->data;
	sql_rel *nrel = NULL;
	list *vals = exp_get_values(e);
	if (vals) {
		list *urs = sa_list(v->sql->sa);
		for(int i = 0; i<list_length(vals); i++) {
			nrel = rel_project(v->sql->sa, NULL, sa_list(v->sql->sa));
			set_processed(nrel);
			for(node *n = rel->exps->h; n; n = n->next) {
				sql_exp *e = n->data;
				list *vals = exp_get_values(e);

				if (vals) {
					if (i == 0)
						append(exps, exp_ref(v->sql, e));
					sql_exp *val = list_fetch(vals, i);
					exp_setalias(val, e->alias.label, exp_relname(e), exp_name(e));
					sql_exp *e_copy = exp_copy(v->sql, val);
					append(nrel->exps, e_copy);
				}
			}
			rel_set_exps(nrel, nrel->exps);
			urs = append(urs, nrel);
		}

		if (list_length(urs) == 1) {
			if (is_single(rel))
				set_single(nrel);
			rel_destroy(v->sql, rel);
			rel = nrel;
		} else {
			nrel = rel_setop_n_ary(v->sql->sa, urs, op_munion);
			rel_setop_n_ary_set_exps(v->sql, nrel, exps, false);
			if (is_single(rel))
				set_single(nrel);
			rel_destroy(v->sql, rel);
			rel = nrel;
		}

		v->changes++;
	}
	return rel;
}

/* rewrite project [ [multi values], [multi values2] , .. [] ] -> union ) */
static inline sql_rel *
rewrite_values(visitor *v, sql_rel *rel)
{
	if (!is_simple_project(rel->op) || list_empty(rel->exps) || is_rewrite_values_used(rel->used))
		return rel;

	sql_exp *e = rel->exps->h->data;
	if (!is_values(e) || (!exps_have_rel_exp(rel->exps) && !exps_have_freevar(v->sql, rel->exps)))
		return rel;
	if (rel_is_ref(rel)) { /* need extra project */
		rel->l = rel_project(v->sql->sa, rel->l, rel->exps);
		rel->exps = rel_projections(v->sql, rel->l, NULL, 1, 1);
		((sql_rel*)rel->l)->r = rel->r; /* propagate order by exps */
		rel->r = NULL;
		rel->used |= rewrite_values_used;
		v->changes++;
		return rel;
	}
	return flatten_values(v, rel);
}

typedef struct sql_args {
	list *args;
	list *exps;
} sql_args;

static int
var_name_cmp(sql_arg *v, char *name)
{
	return strcmp(v->name, name);
}

static sql_exp *
exp_inline_arg(visitor *v, sql_rel *rel, sql_exp *e, int depth)
{
	(void)rel;
	(void)depth;
	sql_args *args = v->data;
	if (e->type == e_atom && e->r) {
		sql_arg *a = e->r;
		int level = is_freevar(e);
		node *n = list_find(args->args, a->name, (fcmp)&var_name_cmp);
		if (n) {
			sql_exp *val = list_fetch(args->exps, list_position(args->args, n->data));
			val = exp_copy(v->sql, val);
			exp_prop_alias(v->sql->sa, val, e);
			if (level)
				set_freevar(val, level-1);
			return val;
		}
	}
	return e;
}

static sql_rel *
rel_inline_table_func(visitor *v, sql_rel *rel)
{
	if (!rel_is_ref(rel) && rel->op == op_table && !rel->l && rel->r) { /* TODO add input relation (rel->l) rewriting */
		sql_exp *opf = rel->r;
		if (opf->type == e_func) {
			sql_subfunc *f = opf->f;

			if (f->func->vararg || f->func->varres)
				return rel;

			if (f->func->lang == FUNC_LANG_SQL && f->func->type == F_UNION) {
				sql_rel *r = rel_parse(v->sql, f->func->s, f->func->query, m_instantiate);

				if (r && is_ddl(r->op) && list_length(r->exps) == 1) {
					sql_exp *psm = r->exps->h->data;
					if (psm && psm->type == e_psm && psm->flag == PSM_RETURN) {
						sql_exp *ret = psm->l;
						if (ret && ret->type == e_psm && ret->flag == PSM_REL) {
							r = ret->l;
							list *exps = r->exps;
							r = rel_project(v->sql->sa, r, sa_list(v->sql->sa));
							for(node *n = rel->exps->h, *m = exps->h; n && m; n = n->next, m = m->next) {
								sql_exp *e = m->data;
								sql_exp *pe = n->data;

								if (!e->alias.label)
									e = exp_label(v->sql->sa, e, ++v->sql->label);
								e = exp_ref(v->sql, e);
								exp_setalias(e, pe->alias.label, exp_relname(pe), exp_name(pe));
								if (is_freevar(pe))
									set_freevar(e, is_freevar(pe)-1);
								append(r->exps, e);
							}
							sql_args a;
							visitor vv = *v;
							if (f->func->ops) {
								a.args = f->func->ops;
								a.exps = opf->l;
								vv.data = &a;
								r = rel_exp_visitor_topdown(&vv, r, &exp_inline_arg, true);
								v->data = NULL;
							}
							r = rel_unnest(v->sql, r);
							return r;
						}
					}
				}
			}
		}
	}
	return rel;
}

/* add an dummy true projection column */
static sql_rel *
rel_unnest_simplify(visitor *v, sql_rel *rel)
{
	/* at rel_select.c explicit cross-products generate empty selects, if these are not used, they can be removed at rewrite_simplify */
	if (rel && v->sql->emode != m_deps)
		rel = rel_inline_table_func(v, rel);
	if (rel)
		rel = rewrite_basetable(v->sql, rel, true);	/* add proper exps lists */
	if (rel)
		rel = rewrite_empty_project(v, rel); /* remove empty project/groupby */
	if (rel)
		rel = rewrite_simplify(v, 0, false, rel);
	if (rel)
		rel = rewrite_split_select_exps(v, rel); /* has to run before rewrite_complex */
	if (rel)
		rel = rewrite_swap_fullouter(v, rel);
	if (rel)
		rel = rewrite_aggregates(v, rel);
	if (rel)
		rel = rewrite_values(v, rel);
	return rel;
}

static sql_rel *
rel_unnest_projects(visitor *v, sql_rel *rel)
{
	if (rel)
		rel = rewrite_remove_xp(v, rel);	/* remove crossproducts with project [ atom ] */
	if (rel)
		rel = rewrite_groupings(v, rel);	/* transform group combinations into union of group relations */
	return rel;
}

static sql_rel *
rel_unnest_comparison_rewriters(visitor *v, sql_rel *rel)
{
	if (rel)
		rel = rewrite_join2semi(v, rel);	/* where possible convert anyequal functions into marks */
	if (rel)
		rel = rewrite_compare_exp(v, rel);	/* only allow for e_cmp in selects and  handling */
	if (rel)
		rel = rewrite_remove_xp_project(v, rel);	/* remove crossproducts with project ( project [ atom ] ) [ etc ] */
	if (rel)
		rel = rewrite_simplify(v, 0, false, rel);		/* as expressions got merged before, lets try to simplify again */
	return rel;
}

static sql_exp *
rel_simplify_exp_and_rank(visitor *v, sql_rel *rel, sql_exp *e, int depth)
{
	if (e)
		e = rewrite_simplify_exp(v, rel, e, depth);
	if (e)
		e = rewrite_rank(v, rel, e, depth);
	return e;
}

static inline sql_rel *
run_exp_rewriter(visitor *v, sql_rel *rel, exp_rewrite_fptr rewriter, bool direction, const char *name)
{
	(void)name;
	v->changes = 0;
	/*
#ifndef NDEBUG
	int changes = v->changes;
	lng clk = GDKusec();
	rel = rel_exp_visitor_bottomup(v, rel, rewriter, direction);
	printf("%s %d %d %d " LLFMT "\n", name, (int)v->sql->sa->usedmem, (int)v->sql->sa->inuse, (v->changes - changes), (GDKusec() - clk));
	return rel;
#else
*/
	return rel_exp_visitor_bottomup(v, rel, rewriter, direction);
//#endif
}

static inline sql_rel *
run_rel_rewriter(visitor *v, sql_rel *rel, rel_rewrite_fptr rewriter, const char *name)
{
	(void)name;
	v->changes = 0;
	/*
#ifndef NDEBUG
	int changes = v->changes;
	lng clk = GDKusec();
	rel = rel_visitor_bottomup(v, rel, rewriter);
	printf("%s %d %d %d " LLFMT "\n", name, (int)v->sql->sa->usedmem, (int)v->sql->sa->inuse, (v->changes - changes), (GDKusec() - clk));
	return rel;
#else
*/
	return rel_visitor_bottomup(v, rel, rewriter);
//#endif
}

sql_rel *
rel_unnest(mvc *sql, sql_rel *rel)
{
	visitor v = { .sql = sql };

	rel = run_exp_rewriter(&v, rel, &rel_simplify_exp_and_rank, false, "simplify_exp_and_rank");
	rel = run_rel_rewriter(&v, rel, &rel_unnest_simplify, "unnest_simplify");
	rel = run_exp_rewriter(&v, rel, &rewrite_complex, true, "rewrite_complex");
	rel = run_exp_rewriter(&v, rel, &rewrite_ifthenelse, false, "rewrite_ifthenelse"); /* add isnull handling */
	rel = run_exp_rewriter(&v, rel, &rewrite_exp_rel, true, "rewrite_exp_rel");

	rel = run_rel_rewriter(&v, rel, &rel_unnest_comparison_rewriters, "unnest_comparison_rewriters");
	rel = run_rel_rewriter(&v, rel, &_rel_unnest, "unnest");
	rel = run_rel_rewriter(&v, rel, &rewrite_fix_count, "fix_count");	/* fix count inside a left join (adds a project (if (cnt IS null) then (0) else (cnt)) */
	rel = run_rel_rewriter(&v, rel, &rel_unnest_projects, "unnest_projects");
	rel = run_exp_rewriter(&v, rel, &exp_reset_card_and_freevar_set_physical_type, false, "exp_reset_card_and_freevar_set_physical_type");
	rel = rel_visitor_topdown(&v, rel, &rel_set_type);
	return rel;
}<|MERGE_RESOLUTION|>--- conflicted
+++ resolved
@@ -2661,15 +2661,7 @@
 						}
 					} else if (te->type == e_atom && !te->f) {
 						sql_subtype *t = exp_subtype(te);
-<<<<<<< HEAD
-						if (t && !t->type->localtype) {
-							te->tpe = *sql_fetch_localtype(TYPE_bte);
-							if (te->l)
-								te->l = atom_set_type(v->sql->sa, te->l, &te->tpe);
-						} else if (!t && !te->l && !te->r) { /* parameter, set type, or return ERR?? */
-=======
 						if (!t && !te->l && !te->r) { /* parameter, set type, or return ERR?? */
->>>>>>> 0795e4b6
 							sql_arg *a = sql_bind_paramnr(v->sql, te->flag);
 							if (!a->type.type)
 								return sql_error(v->sql, 10, SQLSTATE(42000) "Could not determine type for argument number %d", te->flag+1);
