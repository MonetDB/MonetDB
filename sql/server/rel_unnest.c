/*
 * SPDX-License-Identifier: MPL-2.0
 *
 * This Source Code Form is subject to the terms of the Mozilla Public
 * License, v. 2.0.  If a copy of the MPL was not distributed with this
 * file, You can obtain one at http://mozilla.org/MPL/2.0/.
 *
 * Copyright 2024, 2025 MonetDB Foundation;
 * Copyright August 2008 - 2023 MonetDB B.V.;
 * Copyright 1997 - July 2008 CWI.
 */

#include "monetdb_config.h"
#include "rel_optimizer_private.h"
#include "sql_decimal.h"
#include "rel_unnest.h"
#include "rel_basetable.h"
#include "rel_exp.h"
#include "rel_select.h"
#include "rel_rewriter.h"

static void
exp_set_freevar(mvc *sql, sql_exp *e, sql_rel *r)
{
	switch(e->type) {
	case e_cmp:
		if (e->flag == cmp_filter) {
			exps_set_freevar(sql, e->l, r);
			exps_set_freevar(sql, e->r, r);
		} else if (e->flag == cmp_con || e->flag == cmp_dis) {
			exps_set_freevar(sql, e->l, r);
		} else if (e->flag == cmp_in || e->flag == cmp_notin) {
			exp_set_freevar(sql, e->l, r);
			exps_set_freevar(sql, e->r, r);
		} else {
			exp_set_freevar(sql, e->l, r);
			exp_set_freevar(sql, e->r, r);
			if (e->f)
				exp_set_freevar(sql, e->f, r);
		}
		break;
	case e_convert:
		exp_set_freevar(sql, e->l, r);
		break;
	case e_func:
	case e_aggr:
		if (e->l)
			exps_set_freevar(sql, e->l, r);
		break;
	case e_column:
		if (rel_find_nid(r, e->nid))
			return;
		set_freevar(e, 0);
		break;
	case e_atom:
		if (e->f)
			exps_set_freevar(sql, e->f, r);
		break;
	case e_psm:
		break;
	}
}

void
exps_set_freevar(mvc *sql, list *exps, sql_rel *r)
{
	node *n;

	if (list_empty(exps))
		return;
	for(n = exps->h; n; n = n->next)
		exp_set_freevar(sql, n->data, r);
}

/* check if the set is distinct (ie we did a domain reduction for the general unnest) for the set of free variables */
static int
is_distinct_set(mvc *sql, sql_rel *rel, list *ad)
{
	int distinct = 0;
	if (ad && is_groupby(rel->op) && (list_empty(rel->r) || exp_match_list(rel->r, ad)))
		return 1;
	distinct = need_distinct(rel);
	if (is_project(rel->op) && rel->l && !distinct)
		distinct = is_distinct_set(sql, rel->l, ad);
	return distinct;
}

int
exp_has_freevar(mvc *sql, sql_exp *e)
{
	if (mvc_highwater(sql)) {
		(void) sql_error(sql, 10, SQLSTATE(42000) "Query too complex: running out of stack space");
		return 0;
	}

	if (is_freevar(e))
		return is_freevar(e);
	switch(e->type) {
	case e_cmp:
		if (e->flag == cmp_filter) {
			return (exps_have_freevar(sql, e->l) || exps_have_freevar(sql, e->r));
		} else if (e->flag == cmp_con || e->flag == cmp_dis) {
			return exps_have_freevar(sql, e->l);
		} else if (e->flag == cmp_in || e->flag == cmp_notin) {
			return (exp_has_freevar(sql, e->l) || exps_have_freevar(sql, e->r));
		} else {
			return (exp_has_freevar(sql, e->l) || exp_has_freevar(sql, e->r) ||
			    (e->f && exp_has_freevar(sql, e->f)));
		}
		break;
	case e_convert:
		return exp_has_freevar(sql, e->l);
	case e_func:
	case e_aggr:
		if (e->l)
			return exps_have_freevar(sql, e->l);
		/* fall through */
	case e_psm:
		if (exp_is_rel(e))
			return rel_has_freevar(sql, e->l);
		break;
	case e_atom:
		if (e->f)
			return exps_have_freevar(sql, e->f);
		break;
	case e_column:
	default:
		return 0;
	}
	return 0;
}

int
exps_have_freevar(mvc *sql, list *exps)
{
	if (mvc_highwater(sql)) {
		(void) sql_error(sql, 10, SQLSTATE(42000) "Query too complex: running out of stack space");
		return 0;
	}
	if (!exps)
		return 0;
	for (node *n = exps->h; n; n = n->next) {
		int vf = 0;
		sql_exp *e = n->data;
		if ((vf =exp_has_freevar(sql, e)) != 0)
			return vf;
	}
	return 0;
}

int
rel_has_freevar(mvc *sql, sql_rel *rel)
{
	if (mvc_highwater(sql)) {
		(void) sql_error(sql, 10, SQLSTATE(42000) "Query too complex: running out of stack space");
		return 0;
	}

	if (is_basetable(rel->op)) {
		return 0;
	} else if (is_base(rel->op)) {
		return exps_have_freevar(sql, rel->exps) ||
			(rel->l && rel_has_freevar(sql, rel->l));
	} else if (is_simple_project(rel->op) || is_groupby(rel->op) || is_select(rel->op) || is_topn(rel->op) || is_sample(rel->op)) {
		if ((is_simple_project(rel->op) || is_groupby(rel->op)) && rel->r && exps_have_freevar(sql, rel->r))
			return 1;
		return exps_have_freevar(sql, rel->exps) ||
			(rel->l && rel_has_freevar(sql, rel->l));
	} else if (is_join(rel->op) || is_set(rel->op) || is_semi(rel->op) || is_modify(rel->op)) {
		return exps_have_freevar(sql, rel->exps) ||
			rel_has_freevar(sql, rel->l) || rel_has_freevar(sql, rel->r);
	} else if (is_munion(rel->op)) {
		int v = exps_have_freevar(sql, rel->exps);
		list *l = rel->l;
		for (node *n = l->h; n && !v; n = n->next)
			v = rel_has_freevar(sql, n->data);
		return v;
	}
	return 0;
}

static void exps_only_freevar(sql_query *query, list *exps, bool *arguments_correlated, bool *found_one_freevar, list **ungrouped_cols);
static void rel_only_freevar(sql_query *query, sql_rel *rel, bool *arguments_correlated, bool *found_one_freevar, list **ungrouped_cols);

void /* look for expressions with either only freevars or atoms */
exp_only_freevar(sql_query *query, sql_exp *e, bool *arguments_correlated, bool *found_one_freevar, list **ungrouped_cols)
{
	if (mvc_highwater(query->sql)) {
		(void) sql_error(query->sql, 10, SQLSTATE(42000) "Query too complex: running out of stack space");
		return ;
	}

	if (is_freevar(e)) {
		sql_rel *outer;

		*found_one_freevar = true;
		if (e->type == e_column) {
			if ((outer = query_fetch_outer(query, is_freevar(e)-1))) {
				sql_exp *a = rel_find_exp(outer, e);
				if (!a || !is_aggr(a->type)) {
					if (!*ungrouped_cols)
						*ungrouped_cols = new_exp_list(query->sql->sa);
					list_append(*ungrouped_cols, e);
				}
			}
		}
		return ;
	}
	switch(e->type) {
	case e_cmp:
		if (e->flag == cmp_filter) {
			exps_only_freevar(query, e->l, arguments_correlated, found_one_freevar, ungrouped_cols);
			exps_only_freevar(query, e->r, arguments_correlated, found_one_freevar, ungrouped_cols);
		} else if (e->flag == cmp_con || e->flag == cmp_dis) {
			exps_only_freevar(query, e->l, arguments_correlated, found_one_freevar, ungrouped_cols);
		} else if (e->flag == cmp_in || e->flag == cmp_notin) {
			exp_only_freevar(query, e->l, arguments_correlated, found_one_freevar, ungrouped_cols);
			exps_only_freevar(query, e->r, arguments_correlated, found_one_freevar, ungrouped_cols);
		} else {
			exp_only_freevar(query, e->l, arguments_correlated, found_one_freevar, ungrouped_cols);
			exp_only_freevar(query, e->r, arguments_correlated, found_one_freevar, ungrouped_cols);
			if (e->f)
				exp_only_freevar(query, e->f, arguments_correlated, found_one_freevar, ungrouped_cols);
		}
		break;
	case e_convert:
		exp_only_freevar(query, e->l, arguments_correlated, found_one_freevar, ungrouped_cols);
		break;
	case e_func:
	case e_aggr:
		if (e->l)
			exps_only_freevar(query, e->l, arguments_correlated, found_one_freevar, ungrouped_cols);
		break;
	case e_psm:
		if (exp_is_rel(e))
			rel_only_freevar(query, e->l, arguments_correlated, found_one_freevar, ungrouped_cols);
		break;
	case e_atom:
		if (e->f)
			exps_only_freevar(query, e->f, arguments_correlated, found_one_freevar, ungrouped_cols);
		break;
	case e_column:
		*arguments_correlated = 0;
		break;
	}
}

void
exps_only_freevar(sql_query *query, list *exps, bool *arguments_correlated, bool *found_one_freevar, list **ungrouped_cols)
{
	if (mvc_highwater(query->sql)) {
		(void) sql_error(query->sql, 10, SQLSTATE(42000) "Query too complex: running out of stack space");
		return ;
	}
	if (!exps)
		return ;
	for (node *n = exps->h; n ; n = n->next)
		exp_only_freevar(query, n->data, arguments_correlated, found_one_freevar, ungrouped_cols);
}

void
rel_only_freevar(sql_query *query, sql_rel *rel, bool *arguments_correlated, bool *found_one_freevar, list **ungrouped_cols)
{
	if (mvc_highwater(query->sql)) {
		(void) sql_error(query->sql, 10, SQLSTATE(42000) "Query too complex: running out of stack space");
		return ;
	}

	if (is_basetable(rel->op)) {
		return ;
	} else if (is_base(rel->op)) {
		exps_only_freevar(query, rel->exps, arguments_correlated, found_one_freevar, ungrouped_cols);
		if (rel->r)
			rel_only_freevar(query, rel->r, arguments_correlated, found_one_freevar, ungrouped_cols);
	} else if (is_simple_project(rel->op) || is_groupby(rel->op) || is_select(rel->op) || is_topn(rel->op) || is_sample(rel->op)) {
		if ((is_simple_project(rel->op) || is_groupby(rel->op)) && rel->r)
			exps_only_freevar(query, rel->r, arguments_correlated, found_one_freevar, ungrouped_cols);
		if (rel->card > CARD_ATOM)
			exps_only_freevar(query, rel->exps, arguments_correlated, found_one_freevar, ungrouped_cols);
		if (rel->l)
			rel_only_freevar(query, rel->l, arguments_correlated, found_one_freevar, ungrouped_cols);
	} else if (is_join(rel->op) || is_set(rel->op) || is_semi(rel->op) || is_modify(rel->op)) {
		exps_only_freevar(query, rel->exps, arguments_correlated, found_one_freevar, ungrouped_cols);
		rel_only_freevar(query, rel->l, arguments_correlated, found_one_freevar, ungrouped_cols);
		rel_only_freevar(query, rel->r, arguments_correlated, found_one_freevar, ungrouped_cols);
	} else if (is_munion(rel->op)) {
		exps_only_freevar(query, rel->exps, arguments_correlated, found_one_freevar, ungrouped_cols);
		list *l = rel->l;
		for (node *n = l->h; n; n = n->next)
			rel_only_freevar(query, n->data, arguments_correlated, found_one_freevar, ungrouped_cols);
	}
	return ;
}

static int
freevar_equal( sql_exp *e1, sql_exp *e2)
{
	assert(e1 && e2 && is_freevar(e1) && is_freevar(e2));
	if (e1 == e2)
		return 0;
	if (e1->type != e_column || e2->type != e_column)
		return -1;
	return (e1->nid != e2->nid);
}

static list *
merge_freevar(list *l, list *r, bool all)
{
	if (!l)
		return r;
	if (!r)
		return l;
	r  = list_merge(l, r, (fdup)NULL);
	if (all)
		return r;
	return list_distinct(r, (fcmp)freevar_equal, (fdup)NULL);
}

static list * exps_freevar(mvc *sql, list *exps, bool all);
static list * rel_freevar(mvc *sql, sql_rel *rel);

static list *
exp_freevar(mvc *sql, sql_exp *e, bool all)
{
	if (mvc_highwater(sql))
		return sql_error(sql, 10, SQLSTATE(42000) "Query too complex: running out of stack space");

	switch(e->type) {
	case e_column:
		if (is_freevar(e))
			return append(sa_list(sql->sa), e);
		break;
	case e_convert:
		return exp_freevar(sql, e->l, all);
	case e_aggr:
	case e_func:
		if (e->l)
			return exps_freevar(sql, e->l, all);
		break;
	case e_cmp:
<<<<<<< HEAD
		if (e->flag == cmp_filter) {
			list *l = exps_freevar(sql, e->l);
			list *r = exps_freevar(sql, e->r);
=======
		if (e->flag == cmp_or || e->flag == cmp_filter) {
			list *l = exps_freevar(sql, e->l, all);
			list *r = exps_freevar(sql, e->r, all);
>>>>>>> 8869c288
			return merge_freevar(l, r, all);
		} else if (e->flag == cmp_con || e->flag == cmp_dis) {
			return exps_freevar(sql, e->l);
		} else if (e->flag == cmp_in || e->flag == cmp_notin) {
			list *l = exp_freevar(sql, e->l, all);
			list *r = exps_freevar(sql, e->r, all);
			return merge_freevar(l, r, all);
		} else {
			list *l = exp_freevar(sql, e->l, all);
			list *r = exp_freevar(sql, e->r, all);
			l = merge_freevar(l, r, all);
			if (e->f) {
				r = exp_freevar(sql, e->f, all);
				return merge_freevar(l, r, all);
			}
			return l;
		}
		break;
	case e_psm:
		if (exp_is_rel(e))
			if (rel_has_freevar(sql, e->l))
				return rel_freevar(sql, e->l);
		return NULL;
	case e_atom:
		if (e->f)
			return exps_freevar(sql, e->f, all);
		return NULL;
	default:
		return NULL;
	}
	return NULL;
}

static list *
exps_freevar(mvc *sql, list *exps, bool all)
{
	node *n;
	list *c = NULL;

	if (mvc_highwater(sql))
		return sql_error(sql, 10, SQLSTATE(42000) "Query too complex: running out of stack space");
	if (!exps)
		return NULL;
	for (n = exps->h; n; n = n->next) {
		sql_exp *e = n->data;
		list *var = exp_freevar(sql, e, all);

		c = merge_freevar(c,var, all);
	}
	return c;
}

static list *
rel_freevar(mvc *sql, sql_rel *rel)
{
	list *lexps = NULL, *rexps = NULL, *exps = NULL;

	if (mvc_highwater(sql))
		return sql_error(sql, 10, SQLSTATE(42000) "Query too complex: running out of stack space");
	if (!rel)
		return NULL;
	switch(rel->op) {
	case op_join:
	case op_left:
	case op_right:
	case op_full:
		exps = exps_freevar(sql, rel->exps, false);
		lexps = rel_freevar(sql, rel->l);
		rexps = rel_freevar(sql, rel->r);
		lexps = merge_freevar(lexps, rexps, false);
		exps = merge_freevar(exps, lexps, false);
		return exps;

	case op_basetable:
		return NULL;
	case op_table: {
		sql_exp *call = rel->r;
		if (rel->flag != TRIGGER_WRAPPER && rel->l)
			lexps = rel_freevar(sql, rel->l);
		exps = (rel->flag != TRIGGER_WRAPPER && call)?exps_freevar(sql, call->l, false):NULL;
		return merge_freevar(exps, lexps, false);
	}
	case op_except:
	case op_inter:
		exps = exps_freevar(sql, rel->exps, false);
		lexps = rel_freevar(sql, rel->l);
		rexps = rel_freevar(sql, rel->r);
		lexps = merge_freevar(lexps, rexps, false);
		exps = merge_freevar(exps, lexps, false);
		return exps;
	case op_munion:
		exps = exps_freevar(sql, rel->exps, false);
		for (node *n = ((list*)rel->l)->h; n; n = n->next) {
			lexps = rel_freevar(sql, n->data);
			exps = merge_freevar(exps, lexps, false);
		}
		return exps;
	case op_ddl:
	case op_semi:
	case op_anti:

	case op_select:
	case op_topn:
	case op_sample:

	case op_groupby:
	case op_project:
		exps = exps_freevar(sql, rel->exps, false);
		lexps = rel_freevar(sql, rel->l);
		if (rel->r) {
			if (is_groupby(rel->op) || is_simple_project(rel->op))
				rexps = exps_freevar(sql, rel->r, false);
			else
				rexps = rel_freevar(sql, rel->r);
			lexps = merge_freevar(lexps, rexps, false);
		}
		exps = merge_freevar(exps, lexps, false);
		return exps;
	default:
		return NULL;
	}

}

static list *
rel_dependent_var(mvc *sql, sql_rel *l, sql_rel *r)
{
	list *res = NULL;

	if (rel_has_freevar(sql, r)){
		list *freevar = rel_freevar(sql, r);
		if (freevar) {
			node *n;
			list *boundvar = rel_projections(sql, l, NULL, 1, 0);

			for(n = freevar->h; n; n = n->next) {
				sql_exp *e = n->data, *ne = NULL;
				/* each freevar should be an e_column */
				ne = exps_bind_nid(boundvar, e->nid);
				if (ne) {
					if (!res)
						res = sa_list(sql->sa);
					append(res, ne);
				}
			}
		}
	}
	return res;
}

/*
 * try to bind any freevar in the expression e
 */
void
rel_bind_var(mvc *sql, sql_rel *rel, sql_exp *e)
{
	list *fvs = exp_freevar(sql, e, true);

	if (fvs) {
		node *n;

		for(n = fvs->h; n; n=n->next) {
			sql_exp *e = n->data;

			if (is_freevar(e) && (exp_is_atom(e) || rel_find_exp(rel,e)))
				reset_freevar(e);
		}
	}
}

void
rel_bind_vars(mvc *sql, sql_rel *rel, list *exps)
{
	if (list_empty(exps))
		return;
	for(node *n=exps->h; n; n = n->next)
		rel_bind_var(sql, rel, n->data);
}

static sql_exp * push_up_project_exp(mvc *sql, sql_rel *rel, sql_exp *e);

static list *
push_up_project_exps(mvc *sql, sql_rel *rel, list *exps)
{
	node *n;

	if (!exps)
		return exps;

	for(n=exps->h; n; n=n->next) {
		sql_exp *e = n->data;

		n->data = push_up_project_exp(sql, rel, e);
	}
	list_hash_clear(exps);
	return exps;
}

static sql_exp *
push_up_project_exp(mvc *sql, sql_rel *rel, sql_exp *e)
{
	if (mvc_highwater(sql))
		return sql_error(sql, 10, SQLSTATE(42000) "Query too complex: running out of stack space");

	switch(e->type) {
	case e_cmp:
		if (e->flag == cmp_filter) {
			e->l = push_up_project_exps(sql, rel, e->l);
			e->r = push_up_project_exps(sql, rel, e->r);
			return e;
		} else if (e->flag == cmp_con || e->flag == cmp_dis) {
			e->l = push_up_project_exps(sql, rel, e->l);
			return e;
		} else if (e->flag == cmp_in || e->flag == cmp_notin) {
			e->l = push_up_project_exp(sql, rel, e->l);
			e->r = push_up_project_exps(sql, rel, e->r);
			return e;
		} else {
			e->l = push_up_project_exp(sql, rel, e->l);
			e->r = push_up_project_exp(sql, rel, e->r);
			if (e->f)
				e->f = push_up_project_exp(sql, rel, e->f);
		}
		break;
	case e_convert:
		e->l = push_up_project_exp(sql, rel, e->l);
		break;
	case e_func:
	case e_aggr:
		if (e->l)
			e->l = push_up_project_exps(sql, rel, e->l);
		break;
	case e_column:
		{
			sql_exp *ne;

			/* include project or just lookup */
			assert(e->nid);
			ne = exps_bind_nid(rel->exps, e->nid);
			if (ne) {
				if (ne->type == e_column) {
					/* deref alias */
					e->l = ne->l;
					e->r = ne->r;
					e->nid = ne->nid;
				} else {
					ne = exp_copy(sql, ne);
					return push_up_project_exp(sql, rel, ne);
				}
			}
		} break;
	case e_atom:
		if (e->f)
			e->f = push_up_project_exps(sql, rel, e->f);
		break;
	case e_psm:
		break;
	}
	return e;
}

static sql_exp *exp_rewrite(mvc *sql, sql_rel *rel, sql_exp *e, list *ad);

static list *
exps_rewrite(mvc *sql, sql_rel *rel, list *exps, list *ad)
{
	list *nexps;
	node *n;

	if (list_empty(exps))
		return exps;
	nexps = sa_list(sql->sa);
	for(n=exps->h; n; n = n->next)
		append(nexps, exp_rewrite(sql, rel, n->data, ad));
	return nexps;
}

/* recursively rewrite some functions */
static sql_exp *
exp_rewrite(mvc *sql, sql_rel *rel, sql_exp *e, list *ad)
{
	sql_subfunc *sf;

	if (e->type == e_convert) {
		e->l = exp_rewrite(sql, rel, e->l, ad);
		return e;
	}
	if (e->type != e_func)
		return e;
	e->l = exps_rewrite(sql, rel, e->l, ad);
	sf = e->f;
	/* window functions need to be run per freevars */
	if (sf->func->type == F_ANALYTIC && strcmp(sf->func->base.name, "window_bound") != 0 && strcmp(sf->func->base.name, "diff") != 0 && ad) {
		sql_subtype *bt = sql_fetch_localtype(TYPE_bit);
		list *rankopargs = e->l, *gbe = ((list*)e->r)->h->data;
		sql_exp *pe = list_empty(gbe) ? NULL : (sql_exp*)gbe->t->data, *last;
		bool has_pe = pe != NULL;
		int i = 0;

		if (!pe || pe->type != e_func || strcmp(((sql_subfunc *)pe->f)->func->base.name, "diff") != 0)
			pe = NULL;

		for(node *d = ad->h; d; d=d->next) {
			sql_subfunc *df;
			sql_exp *de = d->data;
			list *args = sa_list(sql->sa);
			if (pe) {
				df = sql_bind_func(sql, NULL, "diff", bt, exp_subtype(de), F_ANALYTIC, true, true);
				append(args, pe);
			} else {
				df = sql_bind_func(sql, NULL, "diff", exp_subtype(de), NULL, F_ANALYTIC, true, true);
			}
			assert(df);
			append(args, de);
			pe = exp_op(sql->sa, args, df);
		}

		for (node *n = rankopargs->h; n ; n = n->next, i++) { /* at rel_select pe is added right after the function's arguments */
			if (i == list_length(sf->func->ops)) {
				n->data = pe;
				break;
			}
		}
		last = rankopargs->t->data; /* if the window function has bounds calls, update them */
		if (last && last->type == e_func && !strcmp(((sql_subfunc *)last->f)->func->base.name, "window_bound")) {
			sql_exp *window1 = list_fetch(rankopargs, list_length(rankopargs) - 2), *window2 = list_fetch(rankopargs, list_length(rankopargs) - 1);
			list *lw1 = window1->l, *lw2 = window2->l; /* the value functions require bound functions always */

			if (has_pe) {
				assert(list_length(window1->l) == 6);
				lw1->h->data = exp_copy(sql, pe);
				lw2->h->data = exp_copy(sql, pe);
			} else {
				window1->l = list_prepend(lw1, exp_copy(sql, pe));
				window2->l = list_prepend(lw2, exp_copy(sql, pe));
			}
		}
	}
	return e;
}

static sql_exp *
rel_reduce2one_exp(mvc *sql, sql_rel *sq)
{
	sql_exp *e = NULL;

	if (list_empty(sq->exps))
		return NULL;
	if (list_length(sq->exps) == 1)
		return sq->exps->t->data;
	for(node *n = sq->exps->h; n && !e; n = n->next) {
		sql_exp *t = n->data;

		if (!is_freevar(t))
			e = t;
	}
	if (!e)
		e = sq->exps->t->data;
	sq->exps = append(sa_list(sql->sa), e);
	return e;
}

static sql_exp *
rel_bound_exp(mvc *sql, sql_rel *rel )
{
	while (rel->l) {
		rel = rel->l;
		if (is_base(rel->op) || is_project(rel->op))
			break;
	}

	if (rel && !list_empty(rel->exps)) {
		for(node *n = rel->exps->h; n; n = n->next){
			sql_exp *e = n->data;

			if (exp_is_atom(e))
				return e;
			if (!exp_has_freevar(sql, e))
				return exp_ref(sql, e);
		}
	}
	if (rel && is_project(rel->op)) /* add dummy expression */
		return rel_project_add_exp(sql, rel, exp_atom_bool(sql->sa, 1));
	return NULL;
}

/*
 * join j was just rewritten, but some join expressions may now
 * be too low in de relation rel. These need to move up.
 * */
static void
move_join_exps(mvc *sql, sql_rel *j, sql_rel *rel)
{
	node *n;
	list *exps = rel->exps;

	if (list_empty(exps))
		return;
	rel->exps = sa_list(sql->sa);
	if (!j->exps)
		j->exps = sa_list(sql->sa);
	for(n = exps->h; n; n = n->next){
		sql_exp *e = n->data;

		if (rel_rebind_exp(sql, rel, e)) {
			if (exp_has_freevar(sql, e))
				rel_bind_var(sql, rel->l, e);
			append(rel->exps, e);
		} else {
			if (exp_has_freevar(sql, e))
				rel_bind_var(sql, j->l, e);
			append(j->exps, e);
		}
	}
}

static sql_rel *
rel_general_unnest(mvc *sql, sql_rel *rel, list *ad)
{
	if (rel && (is_join(rel->op) || is_semi(rel->op)) && is_dependent(rel) && ad) {
		list *fd;
		node *n, *m;

		sql_rel *l = rel->l, *r = rel->r, *inner_r;

		/* cleanup empty selects (should be done before any rel_dup(l) */
		if (l && is_select(l->op) && list_empty(l->exps) && !rel_is_ref(l)) {
			rel->l = l->l;
			l->l = NULL;
			rel_destroy(l);
			l = rel->l;
		}
		/* rewrite T1 dependent join T2 -> T1 join D dependent join T2, where the T1/D join adds (equality) predicates (for the Domain (ad)) and D is are the distinct(projected(ad) from T1)  */
		sql_rel *D = rel_project(sql->sa, rel_dup(l), exps_copy(sql, ad));
		set_distinct(D);

		int single = is_single(r);
		reset_single(r);
		sql_rel *or = r;
		r = rel_crossproduct(sql->sa, D, r, rel->op);
		if (single)
			set_single(or);
		r->op = op_join;
		move_join_exps(sql, rel, r);
		set_dependent(r);
		set_processed(r);
		inner_r = r;

		r = rel_project(sql->sa, r, (is_semi(inner_r->op))?sa_list(sql->sa):rel_projections(sql, r->r, NULL, 1, 1));

		if (!is_semi(inner_r->op))  { /* skip the free vars */
			list *exps = sa_list(sql->sa);

			for(node *n=r->exps->h; n; n = n->next) {
				sql_exp *e = n->data, *ne = NULL;

				if (e->nid)
					ne = exps_bind_nid(ad, e->nid);
				if (or && is_groupby(or->op) && or->r) { /* is e a reference to an group by col */
					sql_exp *gbe = exps_bind_nid(or->r, e->nid);
					if (gbe)
						ne = exps_bind_nid(ad, gbe->nid);
				}
				if (!ne)
					append(exps,e);
			}
			r->exps = exps;
		}

		/* append ad + rename */
		fd = exps_label(sql, exps_copy(sql, ad));
		for (n = ad->h, m = fd->h; n && m; n = n->next, m = m->next) {
			sql_exp *l = n->data, *r = m->data, *e;

			l = exp_ref(sql, l);
			r = exp_ref(sql, r);
			e = exp_compare(sql->sa, l, r, cmp_equal);
			set_semantics(e);
			if (!rel->exps)
				rel->exps = sa_list(sql->sa);
			append(rel->exps, e);
		}
		list_merge(r->exps, fd, (fdup)NULL);
		rel->r = r;
		reset_dependent(rel);
		return rel;
	}
	return rel;
}

static sql_rel *
push_up_project(mvc *sql, sql_rel *rel, list *ad)
{
	sql_rel *r = rel->r;

	if (rel_is_ref(r) && is_recursive(r)) {
		reset_dependent(rel);
		if (is_join(rel->op) && list_length(rel->exps))
			return rel;
		return r;
	}
	assert(is_simple_project(r->op));
	if (rel_is_ref(r)) {
		sql_rel *nr = rel_project(sql->sa, r->l ? rel_dup(r->l) : NULL, exps_copy(sql, r->exps));

		if (is_single(r))
			set_single(nr);
		if (need_distinct(r))
			set_distinct(nr);
		nr->p = prop_copy(sql->sa, r->p);
		nr->r = exps_copy(sql, r->r);
		rel_destroy(r);
		rel->r = r = nr;
	}

	/* input rel is dependent outerjoin with on the right a project, we first try to push inner side expressions down (because these cannot be pushed up) */
	if (rel && is_join(rel->op) && is_dependent(rel)) {
		sql_rel *r = rel->r;

		/* find constant expressions and move these down */
		if (r && r->op == op_project) {
			node *n;
			list *nexps = NULL;
			list *cexps = NULL;
			sql_rel *l = r->l;

			while (l && is_simple_project(l->op) && l->l) {
				/* if current project is  just one constant, remove lower project */
				if (list_length(r->exps) == 1) {
					sql_exp *e = r->exps->h->data;

					if (exp_is_atom(e)) {
						r->l = rel_dup(l->l);
						rel_destroy(l);
						l = r->l;
						continue;
					}
				}
				break;
			}

			if (l && (is_select(l->op) || l->op == op_join || is_semi(l->op)) && !rel_is_ref(l) && list_empty(r->attr)) {
				if (!list_empty(r->exps)) {
					for(n=r->exps->h; n; n=n->next) {
						sql_exp *e = n->data;

						if (exp_is_atom(e) || rel_find_exp(l->l,e)) { /* move down */
							if (!cexps)
								cexps = sa_list(sql->sa);
							append(cexps, e);
						} else {
							if (!nexps)
								nexps = sa_list(sql->sa);
							append(nexps, e);
						}
					}
				}
				if (cexps) {
					list *exps = rel_projections(sql, l->l, NULL, 1, 1);
					bool dup = false;
					for (node *n = cexps->h; n && !dup; n = n->next)
						/* do we have an expression which will result in same alias but different origin */
						if (list_find(exps, n->data, (fcmp)&is_conflict))
							dup = true;

					if (!dup) {
						exps = list_distinct(list_merge(exps, cexps, (fdup)NULL), (fcmp)exp_equal, (fdup)NULL);
						l->l = rel_project( sql->sa, l->l, exps);
						if (list_empty(nexps)) {
							rel->r = l; /* remove empty project */
						} else {
							for (n = cexps->h; n; n = n->next) { /* add pushed down renamed expressions */
								sql_exp *e = n->data;
								append(nexps, exp_ref(sql, e));
							}
							r->exps = nexps;
						}
					}
				}
			}
		}
	}
	/* input rel is dependent join with on the right a project */
	if (rel && is_join(rel->op) && is_dependent(rel)) {
		sql_rel *r = rel->r;

		/* merge project expressions into the join expressions  */
		rel->exps = push_up_project_exps(sql, r, rel->exps);

		if (r && r->op == op_project) {
			sql_exp *id = NULL;
			node *m;

			if (!r->l) {
				sql_rel *l = rel->l;
				l = rel_dup(l);
				if (!is_project(l->op) || rel_is_ref(l))
					l = rel_project( sql->sa, l, rel_projections(sql, l, NULL, 1, 1));

				if (is_left(rel->op) && !list_empty(rel->attr)) {
				   	if (list_empty(rel->exps)) {
						sql_exp *oe = rel->attr->h->data;
						rel_project_add_exp(sql, l, oe);
					} else {
						assert(list_length(rel->exps)==1);
						sql_exp *e = rel->exps->h->data;
						sql_exp *oe = rel->attr->h->data;
						rel_project_add_exp(sql, l, e);
						if (exp_is_atom(oe) && exp_is_false(oe))
							e->flag = cmp_notequal;
						exp_setalias(e, oe->alias.label, exp_relname(oe), exp_name(oe));
					}
				}
				if (!list_empty(r->exps)) {
					for (m=r->exps->h; m; m = m->next) {
						sql_exp *e = m->data;

						if (exp_has_freevar(sql, e))
							rel_bind_var(sql, l, e);
						append(l->exps, e);
					}
				}
				rel_destroy(rel);
				return l;
			}
			/* move project up, ie all attributes of left + the old expression list */
			sql_rel *n = rel_project( sql->sa, (r->l)?rel:rel->l,
					rel_projections(sql, rel->l, NULL, 1, 1));

			if (is_left(rel->op) && !list_empty(rel->attr))
				rel_project_add_exp(sql, n, exp_ref(sql, rel->attr->h->data));
			if (list_empty(rel->attr) && !list_empty(r->exps)) {
				for (m=r->exps->h; m; m = m->next) {
					sql_exp *e = m->data;

					if (!is_freevar(e) || exp_name(e)) { /* only skip full freevars */
						if (exp_has_freevar(sql, e) || is_atom(e->type)) {
							rel_bind_var(sql, rel->l, e);
							if (is_left(rel->op)) { /* add ifthenelse */
								/* if id is NULL then NULL else e */
								sql_subtype *tp = exp_subtype(e);
								if (!tp)
									return sql_error(sql, 10, SQLSTATE(42000) "Query projection must have at least one parameter with known SQL type");
								if (!id) {
									sql_rel *l = r->l;
									if (is_join(l->op))
										id = rel_bound_exp(sql, r);
									else
										r->l = rel_add_identity(sql, r->l, &id);
								}
								sql_exp *ne = rel_unop_(sql, NULL, exp_ref(sql, id), "sys", "isnull", card_value);
								set_has_no_nil(ne);
								ne = rel_nop_(sql, NULL, ne, exp_null(sql->sa, tp), e, NULL, "sys", "ifthenelse", card_value);
								exp_prop_alias(sql->sa, ne, e);
								e = ne;
							}
						}
					}
					if (r->l)
						e = exp_rewrite(sql, r->l, e, ad);
					append(n->exps, e);
				}
			}
			if (!list_empty(r->r)) {
				list *exps = r->r, *oexps = n->r = sa_list(sql->sa);

				for (m=exps->h; m; m = m->next) {
					sql_exp *e = m->data;

					if (!is_freevar(e) || exp_name(e)) { /* only skip full freevars */
						if (exp_has_freevar(sql, e))
							rel_bind_var(sql, rel->l, e);
					}
					append(oexps, e);
				}
			}
			/* remove old project */
			if (r->l) {
				rel->r = r->l;
				r->l = NULL;
			}
			rel_destroy(r);
			return n;
		}
	}
	/* a dependent semi/anti join with a project on the right side, could be removed */
	if (rel && is_semi(rel->op) && is_dependent(rel)) {
		sql_rel *r = rel->r;

		/* merge project expressions into the join expressions  */
		rel->exps = push_up_project_exps(sql, r, rel->exps);
		rel_bind_vars(sql, rel, rel->exps);

		if (r && r->op == op_project && r->l) {
			/* remove old project */
			rel->r = rel_dup(r->l);
			rel_destroy(r);
			return rel;
		} else if (r && r->op == op_project) {
			/* remove freevars from projection */
			list *exps = r->exps, *nexps = sa_list(sql->sa);
			node *m;

			if (!list_empty(exps)) {
				for (m=exps->h; m; m = m->next) {
					sql_exp *e = m->data;

					if (!exp_has_freevar(sql, e))
						append(nexps, e);
				}
			}
			if (list_empty(nexps)) {
				assert(!r->l);
				/* remove old project and change outer into select */
				rel->r = NULL;
				rel_destroy(r);
				operator_type op = rel->op;
				rel->op = op_select;
				if (!list_empty(rel->exps)) {
					for(m=rel->exps->h; m; m = m->next) {
						sql_exp *e = m->data;

						if (op == op_anti && is_compare(e->type) && e->flag == cmp_equal)
							e->flag = cmp_notequal;
						else if (op == op_anti && is_compare(e->type) && e->flag == cmp_notequal)
							e->flag = cmp_equal;
					}
				}
				return rel;
			}
			r->exps = nexps;
		}
	}
	return rel;
}

static sql_rel *
push_up_topn_and_sample(mvc *sql, sql_rel *rel, list *ad)
{
	/* a dependent semi/anti join with a project on the right side, could be removed */
	if (rel && (is_semi(rel->op) || is_join(rel->op)) && is_dependent(rel)) {
		sql_rel *r = rel->r;

		if (r && (is_topn(r->op) || is_sample(r->op))) {
			/* remove old topn/sample */
			sql_rel *(*func) (allocator *, sql_rel *, list *) = is_topn(r->op) ? rel_topn : rel_sample;
			rel->r = rel_dup(r->l);
			rel = func(sql->sa, rel, r->exps);
			if (r->op == op_topn && !list_empty(ad)) { /* topn per freevar */
				/* add rel_project(), ordering on freevar */
				sql_rel *p = rel->l = rel_project(sql->sa, rel->l, rel_projections(sql, rel->l, NULL, 1, 1));
				/* store list of freevars */
				for(node *n = ad->h; n; n = n->next) {
					sql_exp *e = n->data;
					set_partitioning(e);
				}
				p->r = ad;
				rel->grouped = 1;
			}
			set_processed(rel);
			rel_destroy(r);
			return rel;
		}
	}
	return rel;
}

static sql_rel *
push_down_topn_and_sample(mvc *sql, sql_rel *rel)
{
	/* a dependent semi/anti join with a project on the right side, could be removed */
	if (rel && (is_semi(rel->op) || is_join(rel->op)) && is_dependent(rel)) {
		sql_rel *r = rel->r;

		if (r && (is_topn(r->op) || is_sample(r->op))) {
			sql_rel *l = r->l;

			if (l && is_project(l->op) && !l->r && l->l) {
				assert(!project_unsafe(l, 1));
				sql_rel *(*func) (allocator *, sql_rel *, list *) = is_topn(r->op) ? rel_topn : rel_sample;
				rel->r = rel_dup(l);
				sql_rel *n = l->l = func(sql->sa, rel_dup(l->l), r->exps);
				set_processed(n);
				rel_destroy(r);
				return rel;
			}
		}
	}
	return rel;
}

static sql_rel *
push_up_select(mvc *sql, sql_rel *rel, list *ad)
{
	sql_rel *d = rel->l;
	sql_rel *r = rel->r;
	int inner = 0;

	if (rel && is_dependent(rel) && r && is_select(r->op)) {
		sql_rel *rl = r->l;

		if (rl && rel_has_freevar(sql, rl)) {
			list *inner_ad = rel_dependent_var(sql, d, rl);

			inner = !list_empty(inner_ad);
		}
	}
	if (inner && is_left(rel->op) && !need_distinct(d))
		return rel_general_unnest(sql, rel, ad);
	/* input rel is dependent join with on the right a select */
	if ((!inner || is_semi(rel->op)) && rel && is_dependent(rel)) {
		sql_rel *r = rel->r;

		if (r && is_select(r->op)) { /* move into join */
			node *n;

			if (!list_empty(r->exps)) {
				for (n=r->exps->h; n; n = n->next) {
					sql_exp *e = n->data;

					e = exp_copy(sql, e);
					if (exp_has_freevar(sql, e))
						rel_bind_var(sql, rel->l, e);
					rel_join_add_exp(sql->sa, rel, e);
				}
			}
			/* remove select */
			rel->r = rel_dup(r->l);
			rel_destroy(r);
			r = rel->r;
			if (is_single(r)) {
				set_single(rel);
				rel->op = op_left;
			}
			if (!inner)
				reset_dependent(rel);
		}
	} else if (rel && is_join(rel->op) && is_dependent(rel)) {
		int cp = rel_is_ref(r);
		sql_rel *r = rel->r;
		list *exps = r->exps;

		/* remove select */
		rel->r = rel_dup(r->l);
		rel = rel_select(sql->sa, rel, NULL);
		rel->exps = !cp?exps:exps_copy(sql, exps);
		rel_bind_vars(sql, rel, rel->exps);
		set_processed(rel);
		rel_destroy(r);
	}
	return rel;
}

static int
exps_is_constant( list *exps )
{
	sql_exp *e;

	if (!exps || list_empty(exps))
		return 1;
	if (list_length(exps) > 1)
		return 0;
	e = exps->h->data;
	return exp_is_atom(e);
}

static int
exp_is_count(sql_exp *e, sql_rel *rel)
{
	if (!e || !rel)
		return 0;
	if (is_alias(e->type) && is_project(rel->op) && !is_set(rel->op)) {
		/* if the relop is n-ary (like munion) we need to retrieve its
		 * first operands which lives in the list at rel->l
		 */
		sql_rel *pr = is_munion(rel->op) ? ((list*)rel->l)->h->data : rel->l;
		sql_exp *ne = rel_find_exp(pr, e);
		return exp_is_count(ne, pr);
	}
	if (is_aggr(e->type) && exp_aggr_is_count(e))
		return 1;
	return 0;
}

static sql_rel *
push_up_groupby(mvc *sql, sql_rel *rel, list *ad)
{
	/* input rel is dependent join with on the right a groupby */
	if (rel && (is_join(rel->op) || is_semi(rel->op)) && is_dependent(rel)) {
		sql_rel *l = rel->l, *r = rel->r;

		/* left of rel should be a set */
		if (l && is_distinct_set(sql, l, ad) && r && is_groupby(r->op)) {
			list *sexps, *jexps, *a = rel_projections(sql, rel->l, NULL, 1, 1);
			node *n;
			sql_exp *id = NULL;

			/* move groupby up, ie add attributes of left + the old expression list */

			if (l && list_length(a) > 1 && !need_distinct(l)) { /* add identity call only if there's more than one column in the groupby */
				if (!(rel->l = rel_add_identity(sql, l, &id))) /* add identity call for group by */
					return NULL;
				assert(id);
			}

			if (rel->op == op_semi)
				rel->op = op_join;
			if (rel->op == op_anti) {
				rel->op = op_join;
				/* need to change all exps */
				if (!list_empty(rel->exps)) {
					for(node *n = rel->exps->h; n; n = n->next) {
						sql_exp *e = n->data;
						e->anti = !e->anti;
					}
				}
			}

			if (!list_empty(r->exps)) {
				for (n = r->exps->h; n; n = n->next ) {
					sql_exp *e = n->data;

					/* count_nil(* or constant) -> count(t.TID) */
					if (exp_is_count(e, r) && (!e->l || exps_is_constant(e->l))) {
						sql_rel *p = r->l; /* ugh */
						sql_rel *pp = r;
						while(p && p->l && (!is_project(p->op) && !is_base(p->op))) { /* find first project */
							pp = p;
							p = p->l;
						}
						if (p && p->l && is_project(p->op) && list_empty(p->exps)) { /* skip empty project */
							pp = p;
							p = p->l;
						}
						sql_exp *col = list_length(p->exps) ? p->exps->t->data : NULL;
						const char *cname = col ? exp_name(col) : NULL;

						if ((!cname || strcmp(cname, TID) != 0) && !(pp->l = p = rel_add_identity(sql, p, &col)))
							return NULL;
						col = exp_ref(sql, col);
						append(e->l=sa_list(sql->sa), col);
						set_no_nil(e);
					}
					if (exp_has_freevar(sql, e))
						rel_bind_var(sql, rel->l, e);
				}
			}
			r->exps = list_distinct(list_merge(r->exps, a, (fdup)NULL), (fcmp)exp_equal, (fdup)NULL);
			if (list_empty(r->r)) {
				if (id)
					r->r = list_append(sa_list(sql->sa), exp_ref(sql, id));
				else
					r->r = exps_copy(sql, a);
				r->card = CARD_AGGR;
				/* After the unnesting, the cardinality of the aggregate function becomes larger */
				for(node *n = r->exps->h; n; n = n->next) {
					sql_exp *e = n->data;

					e->card = CARD_AGGR;
				}
			} else {
				for (n = ((list*)r->r)->h; n; n = n->next ) {
					sql_exp *e = n->data;

					if (exp_has_freevar(sql, e))
						rel_bind_var(sql, rel->l, e);
				}
				if (id)
					list_append(r->r, exp_ref(sql, id));
				else
					r->r = list_distinct(list_merge(r->r, exps_copy(sql, a), (fdup)NULL), (fcmp)exp_equal, (fdup)NULL);
			}

			if (!r->l) {
				r->l = rel->l;
				rel->l = NULL;
				rel->r = NULL;
				rel_destroy(rel);
				/* merge (distinct) projects / group by (over the same group by cols) */
				while (r->l && exps_have_freevar(sql, r->exps)) {
					sql_rel *l = r->l;

					if (!is_project(l->op))
						break;
					if (l->op == op_project && need_distinct(l)) { /* TODO: check if group by exps and distinct list are equal */
						r->l = rel_dup(l->l);
						rel_destroy(l);
					}
					if (is_groupby(l->op)) { /* TODO: check if group by exps and distinct list are equal */
						/* add aggr exps of r to l, replace r by l */
						if (!list_empty(r->exps)) {
							for(node *n = r->exps->h; n; n = n->next) {
								sql_exp *e = n->data;

								if (e->type == e_aggr)
									append(l->exps, e);
								if (exp_has_freevar(sql, e))
									rel_bind_var(sql, l, e);
							}
						}
						r->l = NULL;
						rel_destroy(r);
						r = l;
					}
				}
				return r;
			} else {
				rel->r = r->l;
				r->l = rel;
			}
			/* check if a join expression needs to be moved above the group by (into a select) */
			sexps = sa_list(sql->sa);
			jexps = sa_list(sql->sa);
			if (!list_empty(rel->exps)) {
				for (n = rel->exps->h; n; n = n->next ) {
					sql_exp *e = n->data;

					if (rel_find_exp(rel, e)) {
						append(jexps, e);
					} else {
						append(sexps, e);
					}
				}
			}
			rel->exps = jexps;
			if (list_length(sexps)) {
				r = rel_select(sql->sa, r, NULL);
				r->exps = sexps;
				set_processed(r);
			}
			return r;
		}
	}
	return rel;
}

static sql_rel *
push_up_select_l(mvc *sql, sql_rel *rel)
{
	(void)sql;
	/* input rel is dependent join with on the right a project */
	if (rel && (is_join(rel->op) || is_semi(rel->op))) {
		sql_rel *l = rel->l;

		if (is_select(l->op) && rel_has_freevar(sql, l) && !rel_is_ref(l) ) {
			/* push up select (above join) */
			rel->l = l->l;
			l->l = rel;
			return l;
		}
	}
	return rel;
}

static void
bind_join_vars(mvc *sql, sql_rel *rel)
{
	if (list_empty(rel->exps))
		return;
	for(node *n = rel->exps->h; n; n = n->next){
		sql_exp *e = n->data;

		if (exp_has_freevar(sql, e))
			rel_bind_var(sql, rel->l, e);
	}
}

static sql_rel * rewrite_outer2inner_union(visitor *v, sql_rel *rel);

static sql_rel *
push_up_join(mvc *sql, sql_rel *rel, list *ad)
{
	/* input rel is dependent join */
	if (rel && (is_join(rel->op) || is_semi(rel->op)) && is_dependent(rel)) {
		sql_rel *d = rel->l, *j = rel->r;

		/* left of rel should be a set */
		if (d && is_distinct_set(sql, d, ad) && j && (is_join(j->op) || is_semi(j->op))) {
			sql_rel *jl = j->l, *jr = j->r;
			/* op_join if F(jl) intersect A(D) = empty -> jl join (D djoin jr)
			 * 	      F(jr) intersect A(D) = empty -> (D djoin jl) join jr
			 * 	 else (D djoin jl) natural join (D djoin jr)
			 *
			 * */
			list *rd = NULL, *ld = NULL;
			int labelleft = j->op == op_right;

			if (is_semi(j->op) && is_select(jl->op) && rel_has_freevar(sql, jl) && !rel_is_ref(jl)) {
				rel->r = j = push_up_select_l(sql, j);
				return rel; /* ie try again */
			}
			rd = (j->op != op_full && j->op != op_right)?rel_dependent_var(sql, d, jr):(list*)1;
			ld = ((j->op == op_join || j->op == op_right))?rel_dependent_var(sql, d, jl):(list*)1;

			if (is_outerjoin(j->op) && j->exps && !list_empty(rel->attr)) {
				visitor v = { .sql = sql };
				rel->r = j = rewrite_outer2inner_union(&v, j);
				if (!j)
					return NULL;
				return rel;
			}

			if (ld && rd) {
				node *m;
				sql_rel *n, *nr, *nj, *nl;
				list *inner_exps = exps_copy(sql, j->exps);
				list *outer_exps = exps_copy(sql, rel->exps);
				list *attr = j->attr;
				int single = is_single(j);

				rel->r = rel_dup(jl);
				rel->exps = sa_list(sql->sa);
				nj = rel_crossproduct(sql->sa, rel_dup(d), rel_dup(jr), j->op);
				set_processed(nj);
				rel_destroy(j);
				j = nj;
				set_dependent(j);
				n = rel_crossproduct(sql->sa, rel, j, j->op);
				n->exps = outer_exps;
				if (single)
					set_single(n);
				if (!n->exps)
					n->exps = inner_exps;
				else
					n->exps = list_merge(n->exps, inner_exps, (fdup)NULL);
				j->op = rel->op;
				if (is_semi(rel->op)) {
					j->op = op_left;
					rel->op = op_left;
				}
				nl = n->l = rel_project(sql->sa, n->l, rel_projections(sql, n->l, NULL, 1, 1));
				nr = n->r;
				nr = n->r = rel_project(sql->sa, n->r, is_semi(nr->op)?sa_list(sql->sa):rel_projections(sql, nr->r, NULL, 1, 1));
				/* add nr->l exps with labels */
				/* create jexps */
				if (!n->exps)
					n->exps = sa_list(sql->sa);
				if (!list_empty(d->exps)) {
					for (m = d->exps->h; m; m = m->next) {
						sql_exp *e = m->data, *le, *re, *je;

						le = exp_ref(sql, e);
						re = exp_ref(sql, e);

						if (labelleft) {
							sql_exp *f = NULL;
							if ((f=rel_find_exp(nl, le)) != NULL)
								le = f;
							if (!has_label(le))
								le = exp_label(sql->sa, le, ++sql->label);
							if (!f)
								append(nl->exps, le);
							le = exp_ref(sql, le);
						}

						if (!labelleft)
							re = exp_label(sql->sa, re, ++sql->label);
						append(nr->exps, re);
						re = exp_ref(sql, re);
						je = exp_compare(sql->sa, le, re, cmp_equal);
						set_semantics(je);
						append(n->exps, je);
					}
				}
				list_hash_clear(nl->exps);
				n->attr = attr;
				set_processed(n);
				rel_bind_vars(sql, n, n->exps);
				return n;
			}

			if (!rd) {
				rel->r = rel_dup(jl);
				sql_rel *nj = rel_crossproduct(sql->sa, rel, rel_dup(jr), j->op);
				if (is_single(j))
					set_single(nj);
				nj->exps = exps_copy(sql, j->exps);
				nj->attr = j->attr;
				set_processed(nj);
				rel_destroy(j);
				j = nj;
				if (is_semi(rel->op))
					rel->op = op_left;
				move_join_exps(sql, j, rel);
				rel_bind_vars(sql, j, j->exps);
				return j;
			}
			if (!ld) {
				rel->r = rel_dup(jr);
				sql_rel *nj = rel_crossproduct(sql->sa, rel_dup(jl), rel, j->op);
				if (is_single(j))
					set_single(nj);
				nj->exps = exps_copy(sql, j->exps);
				nj->attr = j->attr;
				set_processed(nj);
				rel_destroy(j);
				j = nj;
				if (is_semi(rel->op))
					rel->op = op_left;
				move_join_exps(sql, j, rel);
				rel_bind_vars(sql, j, j->exps);
				return j;
			}
			assert(0);
			return rel;
		}
	}
	return rel;
}

static sql_rel *
push_up_set(mvc *sql, sql_rel *rel, list *ad)
{
	if (rel && (is_join(rel->op) || is_semi(rel->op)) && is_dependent(rel)) {
		int single = is_single(rel);
		sql_rel *d = rel->l, *s = rel->r;
		int need_distinct = is_semi(rel->op) && need_distinct(d);

		/* left of rel should be a set */
		if (d && is_distinct_set(sql, d, ad) && s && is_set(s->op)) {
			sql_rel *sl = s->l, *sr = s->r, *ns;

			sl = rel_project(sql->sa, rel_dup(sl), rel_projections(sql, sl, NULL, 1, 1));
			for (node *n = sl->exps->h, *m = s->exps->h; n && m; n = n->next, m = m->next)
				exp_prop_alias(sql->sa, n->data, m->data);
			list_hash_clear(sl->exps);
			sr = rel_project(sql->sa, rel_dup(sr), rel_projections(sql, sr, NULL, 1, 1));
			for (node *n = sr->exps->h, *m = s->exps->h; n && m; n = n->next, m = m->next)
				exp_prop_alias(sql->sa, n->data, m->data);
			list_hash_clear(sr->exps);

			int llen = list_length(sl->exps), rlen = list_length(sr->exps), l = 0;

			if (llen != rlen) {
				if (llen < rlen) {
					list *nr = sa_list(sql->sa);
					for(node *n = sr->exps->h ; n && l < llen; n=n->next, l++)
							append(nr, n->data);
					sr->exps = nr;
					sr->nrcols = list_length(nr);
				} else {
					list *nl = sa_list(sql->sa);
					for(node *n = sl->exps->h; n && l < rlen; n=n->next, l++)
							append(nl, n->data);
					sl->exps = nl;
					sl->nrcols = list_length(nl);
				}
			}

			/* D djoin (sl setop sr) -> (D djoin sl) setop (D djoin sr) */
			sl = rel_crossproduct(sql->sa, rel_dup(d), sl, rel->op);
			sl->exps = exps_copy(sql, rel->exps);
			set_dependent(sl);
			set_processed(sl);
			sr = rel_crossproduct(sql->sa, rel_dup(d), sr, rel->op);
			sr->exps = exps_copy(sql, rel->exps);
			set_dependent(sr);
			set_processed(sr);
			ns = rel_setop(sql->sa, sl, sr, s->op);
			ns->exps = exps_copy(sql, s->exps);
			set_processed(ns);
			if (single || is_single(s))
				set_single(ns);
			if (need_distinct || need_distinct(s))
				set_distinct(ns);

			if (is_join(rel->op) && !is_semi(rel->op)) {
				list *sexps = sa_list(sql->sa), *dexps = rel_projections(sql, d, NULL, 1, 1);
				for (node *m = dexps->h; m; m = m->next) {
					sql_exp *e = m->data;

					list_append(sexps, exp_ref(sql, e));
				}
				ns->exps = list_merge(sexps, ns->exps, (fdup)NULL);
			}
			/* add/remove projections to inner parts of the union (as we push a join or semijoin down) */
			ns->l = rel_project(sql->sa, ns->l, rel_projections(sql, ns->l, NULL, 1, 1));
			ns->r = rel_project(sql->sa, ns->r, rel_projections(sql, ns->r, NULL, 1, 1));
			if (is_semi(rel->op)) /* only push left side of semi/anti join */
				ns->exps = rel_projections(sql, ns->l, NULL, 1, 1);
			if (rel->op == op_anti && s->op == op_inter) {
				list *urs = sa_list(sql->sa);
				urs = append(urs, ns->l);
				urs = append(urs, ns->r);
				rel_inplace_setop_n_ary(sql, ns, urs, op_munion, ns->exps);
			}
			rel_destroy(rel);
			return ns;
		}
	}
	return rel;
}

static sql_rel * rel_unnest_dependent(mvc *sql, sql_rel *rel);

static sql_rel *
push_up_munion(mvc *sql, sql_rel *rel, list *ad)
{
	if (rel && (is_join(rel->op) || is_semi(rel->op)) && is_dependent(rel)) {
		int single = is_single(rel);
		sql_rel *d = rel->l, *s = rel->r;
		int need_distinct = is_semi(rel->op) && need_distinct(d);
		int len = 0, need_length_reduction = 0;
		int rec = is_recursive(s);

		/* In case of recursive push up the project of the base side
		 * (inplace) push normally into right side, but stop when we hit
		 * this base again */

		/* left of rel should be a set */
		list *rlist = sa_list(sql->sa);
		if (d && is_distinct_set(sql, d, ad) && s && is_munion(s->op)) {
			list *iu = s->l;
			if (rec) {
				sql_rel *r = iu->h->data;
				set_recursive(r);
				append(rlist, rel_dup(r));
				if (is_project(r->op))
					len = list_length(r->exps);
			}
			for(node *n = rec?iu->h->next:iu->h; n; n = n->next) {
				sql_rel *sl = n->data;
				sl = rel_project(sql->sa, rel_dup(sl), rel_projections(sql, sl, NULL, 1, 1));
				for (node *n = sl->exps->h, *m = s->exps->h; n && m; n = n->next, m = m->next)
					exp_prop_alias(sql->sa, n->data, m->data);
				list_hash_clear(sl->exps);
				rlist = append(rlist, sl);
				if (len && len != list_length(sl->exps))
					need_length_reduction = 1;
				if (!len || len > list_length(sl->exps))
					len = list_length(sl->exps);
			}

			if (need_length_reduction) {
				for(node *n = rlist->h; n; n = n->next) {
					sql_rel *r = n->data;
					if (list_length(r->exps) > len) {
						list *nr = sa_list(sql->sa);
						int l = 0;
						for(node *m = r->exps->h ; m && l < len; m = m->next, l++)
							append(nr, m->data);
						r->exps = nr;
						r->nrcols = list_length(nr);
					}
				}
			}

			for(node *n = rec?rlist->h->next:rlist->h; n; n = n->next) {
				/* D djoin (sl setop sr) -> (D djoin sl) setop (D djoin sr) */
				sql_rel *sl = n->data;
				sl = rel_crossproduct(sql->sa, rel_dup(d), sl, rel->op);
				sl->exps = exps_copy(sql, rel->exps);
				set_dependent(sl);
				set_processed(sl);
				n->data = sl;
			}
			if (rec) {
				sql_rel *sl = rlist->h->data;
				list *exps = exps_copy(sql, ad);
				for(node *n = exps->h; n; n = n->next) {
					sql_exp *e = n->data;
					set_freevar(e, 0);
				}
				sl->exps = list_merge(exps, sl->exps, (fdup)NULL);
				sql_rel *nl = rel_crossproduct(sql->sa, rel_dup(d), sl->l, rel->op);
				nl->exps = exps_copy(sql, rel->exps);
				set_dependent(nl);
				set_processed(nl);
				sl->l = nl;
			}

			sql_rel *ns = rel_setop_n_ary(sql->sa, rlist, s->op);
			ns->exps = exps_copy(sql, s->exps);
			set_processed(ns);
			if (single || is_single(s))
				set_single(ns);
			if (need_distinct || need_distinct(s))
				set_distinct(ns);
			if (is_recursive(s))
				set_recursive(ns);

			if (is_join(rel->op) && !is_semi(rel->op)) {
				list *sexps = sa_list(sql->sa), *dexps = rel_projections(sql, d, NULL, 1, 1);
				for (node *m = dexps->h; m; m = m->next) {
					sql_exp *e = m->data;

					list_append(sexps, exp_ref(sql, e));
				}
				ns->exps = list_merge(sexps, ns->exps, (fdup)NULL);
			}
			/* add/remove projections to inner parts of the union (as we push a join or semijoin down) */
			for(node *n = rec?rlist->h->next:rlist->h; n; n = n->next) {
				sql_rel *sl = n->data;
				n->data = rel_project(sql->sa, sl, rel_projections(sql, sl, NULL, 1, 1));
			}
			if (is_semi(rel->op)) { /* only project left of semi/anti join */
				sql_rel *sf = rlist->h->data;
				ns->exps = rel_projections(sql, sf, NULL, 1, 1);
			}
 			if (rel->op == op_anti && s->op == op_munion) {
				/* chain the munion list of relations into a pair-wise op_inter chain */
				sql_rel *cl = rlist->h->data, *cr = rlist->h->next->data;
				ns->op = op_inter;
				if (list_length(rlist) > 2) {
					for (node *n = rlist->h->next->next; n; n = n->next) {
						cr = rel_setop(sql->sa, cr, n->data, op_inter);
						cr->exps = exps_copy(sql, ns->exps);
					}
				}
				ns->l = cl;
				ns->r = cr;
 			}
			rel_destroy(rel);
			return ns;
		}
	}
	return rel;
}

static sql_rel *
push_up_table(mvc *sql, sql_rel *rel)
{
	(void)sql;
	if (rel && (is_join(rel->op) || is_semi(rel->op)) && is_dependent(rel)) {
		sql_rel *d = rel->l, *tf = rel->r;
		sql_exp *id = NULL;

		/* push d into function */
		/* change join's into cross apply, ie tf(rel) -> (results tf, row-id). */
		if (d && tf && is_base(tf->op)) {
			if (tf->l) {
				sql_rel *l = tf->l;

				assert(tf->flag == TABLE_FROM_RELATION || !l->l);
				sql_exp *tfe = tf->r;
				list *ops = tfe->l;
				if (!(rel->l = d = rel_add_identity(sql, d, &id)))
					return NULL;
				id = exp_ref(sql, id);
				list *exps = rel_projections(sql, l, NULL, 1, 1);
				list_append(exps, id);
				l = tf->l = rel_crossproduct(sql->sa, rel_dup(d), l, op_join);
				set_dependent(l);
				set_processed(l);
				tf->l = rel_unnest_dependent(sql, l);
				tf->l = rel_project(sql->sa, tf->l, exps);
				id = exp_ref(sql, id);
				list_append(ops, id);
				id = exp_ref(sql, id);
			} else {
				assert(0);
				tf->l = rel_dup(d);
			}
			/* we should add the identity in the resulting projection list */
			if (id) {
				sql_exp *ne = exp_copy(sql, id);

				ne = exp_label(sql->sa, ne, ++sql->label);
				ne = exp_ref(sql, ne);
				list_prepend(tf->exps, ne);
				ne = exp_ref(sql, ne);

				/* join on id */
				ne = exp_compare(sql->sa, id, ne, cmp_equal);
				if (!rel->exps)
					rel->exps = sa_list(sql->sa);
				list_append(rel->exps, ne);
			}
			reset_dependent(rel);
			return rel;
		}
	}
	return rel;
}

static bool
exps_have_rank(list *exps)
{
	if (!exps)
		return false;
	for(node *n=exps->h; n; n = n->next) {
		sql_exp *e = n->data;
		if (is_analytic(e))
			return true;
	}
	return false;
}

static sql_rel *
rel_unnest_dependent(mvc *sql, sql_rel *rel)
{
	sql_rel *nrel = rel;

	if (mvc_highwater(sql))
		return sql_error(sql, 10, SQLSTATE(42000) "Query too complex: running out of stack space");

	/* current unnest only possible for equality joins, <, <> etc needs more work */
	if (rel && (is_join(rel->op) || is_semi(rel->op)) && is_dependent(rel)) {
		/* howto find out the left is a set */
		sql_rel *l, *r;

		l = rel->l;
		r = rel->r;

		if (rel_has_freevar(sql, l)) {
			rel->l = rel_unnest_dependent(sql, rel->l);
			if (rel_has_freevar(sql, rel->l)) {
				if (rel->op == op_right) {
					sql_rel *l = rel->l;

					rel->l = rel->r;
					rel->r = l;
					rel->op = op_left;
					return rel_unnest_dependent(sql, rel);
				} else if (rel->op == op_left && list_empty(rel->attr) && !rel_has_freevar(sql, rel->r) && rel_dependent_var(sql, rel->r, rel->l)) {
					sql_rel *l = rel->l;

					rel->l = rel->r;
					rel->r = l;
					rel->op = op_right;
					return rel_unnest_dependent(sql, rel);
				}
			}
		}

		if (!rel_has_freevar(sql, r)) {
			if (rel_has_freevar(sql, l) && is_innerjoin(rel->op) && !rel->exps) {
				rel->l = r;
				rel->r = l;
				l = rel->l;
				r = rel->r;
			} else {
				reset_dependent(rel);
				return rel;
			}
		}

		/* try to push dependent join down */
		if (rel_has_freevar(sql, r)) {
			list *ad = rel_dependent_var(sql, rel->l, rel->r);

			if (list_empty(ad)) {
				reset_dependent(rel);
				return rel;
			}
			if (r && is_select(r->op)) {
				sql_rel *l = r->l;

				if (!rel_is_ref(r) && l && !rel_is_ref(l) && l->op == op_join && list_empty(l->exps)) {
					int fv = exps_have_freevar(sql, r->exps);
					l->exps = r->exps;
					r->l = NULL;
					rel_destroy(r);
					rel->r = l;
					if (fv)
						rel->op = op_left;
					return rel_unnest_dependent(sql, rel);
				}
			}

			if (rel && (is_join(rel->op) || is_semi(rel->op)) && is_dependent(rel)) {
				sql_rel *j = rel->r;

				if (j->op == op_join && !rel_is_ref(rel) && !rel_is_ref(j) && j->exps && exps_have_freevar(sql, j->exps)) {
					rel->exps =	rel->exps?list_merge(rel->exps, j->exps, (fdup)NULL):j->exps;
					j->exps = NULL;
					bind_join_vars(sql, rel);
					return rel_unnest_dependent(sql, rel);
				}
			}

			if (r && is_simple_project(r->op) && ((!r->r && !exps_have_rank(r->exps)) || (!exps_have_freevar(sql, r->exps) && !exps_have_unsafe(r->exps, true, false)) || is_distinct_set(sql, l, ad))) {
				rel = push_up_project(sql, rel, ad);
				return rel_unnest_dependent(sql, rel);
			}

			if (r && (is_topn(r->op) || is_sample(r->op))) {
				sql_rel *l = r->l;
				if (is_left(rel->op) && l && is_project(l->op) && !l->r && !project_unsafe(l, 1)) {
					rel = push_down_topn_and_sample(sql, rel);
					return rel_unnest_dependent(sql, rel);
				} else if (!is_left(rel->op)) {
					rel = push_up_topn_and_sample(sql, rel, ad);
					return rel_unnest_dependent(sql, rel);
				}
			}

			if (r && is_select(r->op) && ad) {
				rel = push_up_select(sql, rel, ad);
				return rel_unnest_dependent(sql, rel);
			}

			if (r && is_groupby(r->op) && !is_left(rel->op) && is_distinct_set(sql, l, ad)) {
				rel = push_up_groupby(sql, rel, ad);
				return rel_unnest_dependent(sql, rel);
			}

			if (r && (is_join(r->op) || is_semi(r->op)) && is_distinct_set(sql, l, ad)) {
				rel = push_up_join(sql, rel, ad);
				return rel_unnest_dependent(sql, rel);
			}

			if (r && is_set(r->op) && !is_left(rel->op) && rel->op != op_anti && is_distinct_set(sql, l, ad)) {
				rel = push_up_set(sql, rel, ad);
				return rel_unnest_dependent(sql, rel);
			}

			if (r && is_munion(r->op) && !is_left(rel->op) && is_distinct_set(sql, l, ad)) {
				rel = push_up_munion(sql, rel, ad);
				return rel_unnest_dependent(sql, rel);
			}

			if (r && is_base(r->op)) {
				rel = push_up_table(sql, rel); /* rewrite into cross apply */
				return rel;
			}

			/* fallback */
			if (ad != NULL)
				rel = rel_general_unnest(sql, rel, ad);

			/* no dependent variables */
			reset_dependent(rel);
			rel->r = rel_unnest_dependent(sql, rel->r);
		} else {
			rel->l = rel_unnest_dependent(sql, rel->l);
			rel->r = rel_unnest_dependent(sql, rel->r);
		}
	} else {
		if (rel && (is_simple_project(rel->op) || is_groupby(rel->op) || is_select(rel->op) || is_topn(rel->op) || is_sample(rel->op)))
			rel->l = rel_unnest_dependent(sql, rel->l);
		else if (rel && (is_join(rel->op) || is_semi(rel->op) ||  is_set(rel->op) || is_modify(rel->op) || is_ddl(rel->op))) {
			rel->l = rel_unnest_dependent(sql, rel->l);
			rel->r = rel_unnest_dependent(sql, rel->r);
		} else if (rel && (is_munion(rel->op))) {
			list *l = rel->l;
			for (node *n = l->h; n; n = n->next)
				n->data = rel_unnest_dependent(sql, n->data);
		}
	}
	return nrel;
}

static list * add_missing_project_exps(mvc *sql, sql_rel *rel, list *exps);

static sql_exp *
add_missing_project_exp(mvc *sql, sql_rel *rel, sql_exp *e)
{
	if (is_freevar(e))
		return e;
	if (is_convert(e->type)) {
		e->l = add_missing_project_exp(sql, rel, e->l);
	} else if (is_compare(e->type)) {
		if (e->flag == cmp_con || e->flag == cmp_dis) {
			e->l = add_missing_project_exps(sql, rel, e->l);
		} else if (e->flag == cmp_in || e->flag == cmp_notin) {
			e->l = add_missing_project_exp(sql, rel, e->l);
			e->r = add_missing_project_exps(sql, rel, e->r);
		} else if (e->flag == cmp_filter) {
			e->l = add_missing_project_exps(sql, rel, e->l);
			e->r = add_missing_project_exps(sql, rel, e->r);
		} else {
			e->l = add_missing_project_exp(sql, rel, e->l);
			e->r = add_missing_project_exp(sql, rel, e->r);
			if (e->f)
				e->f = add_missing_project_exp(sql, rel, e->f);
		}
	} else if (is_atom(e->type)) {
		if (is_values(e))
			e->f = add_missing_project_exps(sql, rel, e->f);
		return e;
	}
	else if (!list_find_exp(rel->exps, e)) {
		if (!e->alias.label)
			exp_label(sql->sa, e, ++sql->label);
		append(rel->exps, e);
		return exp_ref(sql, e);
	}
	return e;
}

static list *
add_missing_project_exps(mvc *sql, sql_rel *rel, list *exps)
{
	if (list_empty(exps))
		return exps;
	for(node *n = exps->h; n; n = n->next)
		n->data = add_missing_project_exp(sql, rel, n->data);
	return exps;
}

static sql_rel *
push_up_select2(visitor *v, sql_rel *rel)
{
	sql_rel *l = rel->l;
	sql_rel *r = rel->r;

	/* TODO make sure we do not have empty selects */
	if (is_simple_project(rel->op) && l && is_select(l->op) && exps_have_freevar(v->sql, l->exps) && !rel_is_ref(l)) {
		sql_rel *nl = rel_select(v->sql->sa, rel, NULL);
		nl->exps = add_missing_project_exps(v->sql, rel, l->exps);
		l->exps = NULL;
		rel->l = rel_dup(l->l);
		rel_destroy(l);
		rel_bind_vars(v->sql, nl, nl->exps);
		v->changes++;
		return nl;
	}
	if (!is_single(rel) && is_innerjoin(rel->op) && l && is_select(l->op) && exps_have_freevar(v->sql, l->exps) && !rel_is_ref(l)) {
		sql_rel *nl = rel_select(v->sql->sa, rel, NULL);
		nl->exps = l->exps;
		l->exps = NULL;
		rel->l = rel_dup(l->l);
		rel_destroy(l);
		rel_bind_vars(v->sql, nl, nl->exps);
		v->changes++;
		nl->l = push_up_select2(v, nl->l);
		return nl;
	}
	if (is_single(rel) && is_innerjoin(rel->op) && l && is_select(l->op) && exps_have_freevar(v->sql, l->exps) && !rel_is_ref(l)) {
		if (rel->exps)
			rel->exps = list_merge(rel->exps, l->exps, NULL);
		else
			rel->exps = l->exps;
		l->exps = NULL;
		rel->l = rel_dup(l->l);
		rel_destroy(l);
		rel_bind_vars(v->sql, rel, rel->exps);
		v->changes++;
		rel = push_up_select2(v, rel);
		return rel;
	}
	if (!is_single(rel) && is_innerjoin(rel->op) && r && is_select(r->op) && exps_have_freevar(v->sql, r->exps) && !rel_is_ref(r)) {
		sql_rel *nr = rel_select(v->sql->sa, rel, NULL);
		nr->exps = r->exps;
		r->exps = NULL;
		rel->r = rel_dup(r->l);
		rel_destroy(r);
		rel_bind_vars(v->sql, nr, nr->exps);
		v->changes++;
		return nr;
	}
	if (is_single(rel) && is_innerjoin(rel->op) && r && is_select(r->op) && exps_have_freevar(v->sql, r->exps) && !rel_is_ref(r)) {
		if (rel->exps)
			rel->exps = list_merge(rel->exps, r->exps, NULL);
		else
			rel->exps = r->exps;
		r->exps = NULL;
		rel->r = rel_dup(r->l);
		rel_destroy(r);
		rel_bind_vars(v->sql, rel, rel->exps);
		v->changes++;
		return rel;
	}
	if (is_left(rel->op) && l && is_select(l->op) && exps_have_freevar(v->sql, l->exps) && !rel_is_ref(l)) {
		sql_rel *nl = rel_select(v->sql->sa, rel, NULL);
		nl->exps = l->exps;
		l->exps = NULL;
		rel->l = rel_dup(l->l);
		rel_destroy(l);
		rel_bind_vars(v->sql, nl, nl->exps);
		v->changes++;
		nl->l = push_up_select2(v, nl->l);
		return nl;
	}
	if (is_left(rel->op) && r && is_select(r->op) && exps_have_freevar(v->sql, r->exps) && !rel_is_ref(r)) {
		if (rel->exps)
			rel->exps = list_merge(rel->exps, r->exps, NULL);
		else
			rel->exps = r->exps;
		r->exps = NULL;
		rel->r = rel_dup(r->l);
		rel_destroy(r);
		rel_bind_vars(v->sql, rel, rel->exps);
		v->changes++;
		return rel;
	}
	if (is_right(rel->op) && r && is_select(r->op) && exps_have_freevar(v->sql, r->exps) && !rel_is_ref(r)) {
		sql_rel *nr = rel_select(v->sql->sa, rel, NULL);
		nr->exps = r->exps;
		r->exps = NULL;
		rel->r = rel_dup(r->l);
		rel_destroy(r);
		rel_bind_vars(v->sql, nr, nr->exps);
		v->changes++;
		nr->l = push_up_select2(v, nr->l);
		return nr;
	}
	if (is_right(rel->op) && l && is_select(l->op) && exps_have_freevar(v->sql, l->exps) && !rel_is_ref(l)) {
		if (rel->exps)
			rel->exps = list_merge(rel->exps, l->exps, NULL);
		else
			rel->exps = l->exps;
		l->exps = NULL;
		rel->l = rel_dup(l->l);
		rel_destroy(l);
		rel_bind_vars(v->sql, rel, rel->exps);
		v->changes++;
		return rel;
	}
	return rel;
}

static sql_rel *
_rel_unnest(visitor *v, sql_rel *rel)
{
	sql_rel *l = rel->l;
	sql_rel *r = rel->r;
	/* try to push select up */
	if (!rel_is_ref(rel) && ((is_simple_project(rel->op) && !rel->r && l && is_select(l->op) && exps_have_freevar(v->sql, l->exps) && !rel_is_ref(l)) ||
	    (is_join(rel->op) && l && is_select(l->op) && exps_have_freevar(v->sql, l->exps) && !rel_is_ref(l)) ||
	    (is_join(rel->op) && r && is_select(r->op) && exps_have_freevar(v->sql, r->exps) && !rel_is_ref(r)))) {
		rel = push_up_select2(v, rel);
		if (rel && is_select(rel->op)) {
			sql_rel *l = rel->l;
			if (is_dependent(l)) {
				rel->l = l = rel_unnest_dependent(v->sql, l);
				v->changes++;
			}
		}
	}
	if (is_dependent(rel)) {
		rel = rel_unnest_dependent(v->sql, rel);
		v->changes++;
	}
	return rel;
}

static void exp_reset_props(sql_rel *rel, sql_exp *e, bool setnil);

static void
exps_reset_props(sql_rel *rel, list *exps, bool setnil)
{
	if (!list_empty(exps))
		for(node *n=exps->h; n; n=n->next)
			exp_reset_props(rel, n->data, setnil);
}

static void
exp_reset_props(sql_rel *rel, sql_exp *e, bool setnil)
{
	switch (e->type) {
	case e_column: {
		if (setnil && (((is_right(rel->op) || is_full(rel->op)) && rel_find_exp(rel->l, e) != NULL) ||
			((is_left(rel->op) || is_full(rel->op)) && rel_find_exp(rel->r, e) != NULL)))
			set_has_nil(e);
	} break;
	case e_convert: {
		exp_reset_props(rel, e->l, setnil);
		if (setnil && has_nil((sql_exp*)e->l))
			set_has_nil(e);
	} break;
	case e_func: {
		sql_subfunc *f = e->f;

		exps_reset_props(rel, e->l, setnil);
		if (setnil && !f->func->semantics && e->l && have_nil(e->l))
			set_has_nil(e);
	} break;
	case e_aggr: {
		sql_subfunc *a = e->f;

		exps_reset_props(rel, e->l, setnil);
		if (setnil && (a->func->s || strcmp(a->func->base.name, "count") != 0) && !a->func->semantics && !has_nil(e) && e->l && have_nil(e->l))
			set_has_nil(e);
	} break;
	case e_cmp: {
		if (e->flag == cmp_filter) {
			exps_reset_props(rel, e->l, setnil);
			exps_reset_props(rel, e->r, setnil);
			if (setnil && (have_nil(e->l) || have_nil(e->r)))
				set_has_nil(e);
		} else if (e->flag == cmp_con || e->flag == cmp_dis) {
			exps_reset_props(rel, e->l, setnil);
			if (setnil && have_nil(e->l))
				set_has_nil(e);
		} else if (e->flag == cmp_in || e->flag == cmp_notin) {
			exp_reset_props(rel, e->l, setnil);
			exps_reset_props(rel, e->r, setnil);
			if (setnil && (has_nil((sql_exp*)e->l) || have_nil(e->r)))
				set_has_nil(e);
		} else {
			exp_reset_props(rel, e->l, setnil);
			exp_reset_props(rel, e->r, setnil);
			if (e->f)
				exp_reset_props(rel, e->f, setnil);
			if (setnil && !is_semantics(e) && (((sql_exp*)e->l) || has_nil((sql_exp*)e->r) || (e->f && has_nil((sql_exp*)e->f))))
				set_has_nil(e);
		}
	} break;
	default:
		break;
	}
	set_not_unique(e);
}

static sql_exp *
rewrite_inner(mvc *sql, sql_rel *rel, sql_rel *inner, operator_type op, sql_rel **rewrite)
{
	int single = is_single(inner);
	sql_rel *d = NULL;

	reset_single(inner);
	if (single && is_project(rel->op))
		op = op_left;

	if (is_join(rel->op)){
		if (rel_has_freevar(sql, inner)) {
			list *rv = rel_dependent_var(sql, rel->r, inner);
			if (!list_empty(rv))
				d = rel->r = rel_crossproduct(sql->sa, rel->r, inner, op);
			else
				d = rel->l = rel_crossproduct(sql->sa, rel->l, inner, op);
		} else if (is_right(rel->op))
			d = rel->l = rel_crossproduct(sql->sa, rel->l, inner, op);
		else
			d = rel->r = rel_crossproduct(sql->sa, rel->r, inner, op);
		if (single)
			set_single(d);
		set_processed(d);
	} else if (is_project(rel->op)){ /* projection -> op_left */
		if (rel->l || single || op == op_left) {
			if ((single || op == op_left) && !rel->l) {
				sql_exp *e = exp_atom_bool(sql->sa, 1);
				exp_label(sql->sa, e, ++sql->label);
				rel->l = rel_project(sql->sa, rel->l, list_append(sa_list(sql->sa), e));
			}
			d = rel->l = rel_crossproduct(sql->sa, rel->l, inner, op_left);
			if (single)
				set_single(d);
			set_processed(d);
		} else {
			d = rel->l = inner;
		}
	} else {
		d = rel->l = rel_crossproduct(sql->sa, rel->l, inner, op);
		if (single)
			set_single(d);
		set_processed(d);
	}
	assert(d);
	if (rel_has_freevar(sql, inner)) {
		list *dv = rel_dependent_var(sql, d, inner);
		list *fv = rel_freevar(sql, inner);
		/* check if the inner depends on the new join (d) or one level up */
		if (list_length(dv))
			set_dependent(d);
		if (list_length(fv) != list_length(dv))
			set_dependent(rel);
	}
	if (rewrite)
		*rewrite = d;
	if (is_topn(inner->op))
		inner = inner->l;
	if (is_project(inner->op))
		return inner->exps->t->data;
	return NULL;
}

static sql_exp *
rewrite_exp_rel(visitor *v, sql_rel *rel, sql_exp *e, int depth)
{
	if (exp_has_rel(e) && !is_ddl(rel->op)) {
		sql_rel *rewrite = NULL;
		sql_exp *ne = rewrite_inner(v->sql, rel, exp_rel_get_rel(v->sql->sa, e), depth?op_left:op_join, &rewrite);

		if (!ne)
			return ne;
		if (exp_is_rel(e)) {
			ne = exp_ref(v->sql, ne);
			if (exp_name(e))
				exp_prop_alias(v->sql->sa, ne, e);
			if (!exp_name(ne))
				ne = exp_label(v->sql->sa, ne, ++v->sql->label);
			e = ne;
		} else {
			e = exp_rel_update_exp(v->sql, e, false);
		}
		exp_reset_props(rewrite, e, is_left(rewrite->op));
		v->changes++;
	}
	return e;
}

/* add an dummy true projection column */
static inline sql_rel *
rewrite_empty_project(visitor *v, sql_rel *rel)
{
	if ((is_simple_project(rel->op) || is_groupby(rel->op)) && list_empty(rel->exps)) {
		sql_exp *e = exp_atom_bool(v->sql->sa, 1);

		exp_label(v->sql->sa, e, ++v->sql->label);
		list_append(rel->exps, e);
		v->changes++;
	}
	return rel;
}

/*
 * For decimals and intervals we need to adjust the scale for some operations.
 *
 * TODO move the decimal scale handling to this function.
 */
#define is_division(sf) (strcmp(sf->func->base.name, "sql_div") == 0)
#define is_multiplication(sf) (strcmp(sf->func->base.name, "sql_mul") == 0)

static inline sql_exp *
exp_physical_types(visitor *v, sql_rel *rel, sql_exp *e, int depth)
{
	(void)rel;
	(void)depth;
	sql_exp *ne = e;

	if (!e || e->type != e_func || !e->l)
		return e;

	list *args = e->l;
	sql_subfunc *f = e->f;

	if (list_length(args) == 2) {
		/* multiplication and division on decimals */
		if (is_multiplication(f)) {
			sql_exp *le = args->h->data;
			sql_subtype *lt = exp_subtype(le);

			if (lt->type->eclass == EC_SEC || lt->type->eclass == EC_MONTH) {
				sql_exp *re = args->h->next->data;
				sql_subtype *rt = exp_subtype(re);

				if (rt->type->eclass == EC_DEC && rt->scale) {
					int scale = (int) rt->scale; /* shift with scale */
					sql_subtype *it = sql_fetch_localtype(lt->type->localtype);
					sql_subfunc *c = sql_bind_func(v->sql, "sys", "scale_down", lt, it, F_FUNC, true, true);

					if (!c) {
						TRC_CRITICAL(SQL_PARSER, "scale_down missing (%s)\n", lt->type->impl);
						return NULL;
					}
#ifdef HAVE_HGE
					hge val = scale2value(scale);
#else
					lng val = scale2value(scale);
#endif
					atom *a = atom_int(v->sql->sa, it, val);
					ne = exp_binop(v->sql->sa, e, exp_atom(v->sql->sa, a), c);
				}
			}
		} else if (is_division(f)) {
			sql_exp *le = args->h->data;
			sql_subtype *lt = exp_subtype(le);

			if (lt->type->eclass == EC_SEC || lt->type->eclass == EC_MONTH) {
				sql_exp *re = args->h->next->data;
				sql_subtype *rt = exp_subtype(re);

				if (rt->type->eclass == EC_DEC && rt->scale) {
					int scale = (int) rt->scale; /* shift with scale */
#ifdef HAVE_HGE
					hge val = scale2value(scale);
#else
					lng val = scale2value(scale);
#endif

					if (lt->type->eclass == EC_SEC) {
						sql_subtype *it = sql_fetch_localtype(lt->type->localtype);
						sql_subfunc *c = sql_bind_func(v->sql, "sys", "scale_up", lt, it, F_FUNC, true, true);

						if (!c) {
							TRC_CRITICAL(SQL_PARSER, "scale_up missing (%s)\n", lt->type->impl);
							return NULL;
						}
						atom *a = atom_int(v->sql->sa, it, val);
						ne = exp_binop(v->sql->sa, e, exp_atom(v->sql->sa, a), c);
					} else { /* EC_MONTH */
						sql_subtype *it = sql_fetch_localtype(rt->type->localtype);
						sql_subfunc *c = sql_bind_func(v->sql, "sys", "scale_down", rt, it, F_FUNC, true, true);

						if (!c) {
							TRC_CRITICAL(SQL_PARSER, "scale_down missing (%s)\n", lt->type->impl);
							return NULL;
						}
						atom *a = atom_int(v->sql->sa, it, val);
						args->h->next->data = exp_binop(v->sql->sa, args->h->next->data, exp_atom(v->sql->sa, a), c);
					}
				}
			}
		}
	}
	if (ne != e) {
		if (exp_name(e))
			exp_prop_alias(v->sql->sa, ne, e);
		v->changes++;
	}
	return ne;
}

static sql_exp *
exp_reset_card_and_freevar_set_physical_type(visitor *v, sql_rel *rel, sql_exp *e, int depth)
{
	if (e->type == e_func && e->r) /* mark as normal (analytic) function now */
		e->r = NULL;
	reset_freevar(e); /* unnesting is done, we can remove the freevar flag */

	if (!(e = exp_physical_types(v, rel, e, depth))) /* for decimals and intervals we need to adjust the scale for some operations */
		return NULL;
	if (!rel->l)
		return e;

	switch(rel->op){
	case op_select:
	case op_join:
	case op_left:
	case op_right:
	case op_full:
	case op_semi:
	case op_anti:
	case op_project: {
		switch(e->type) {
		case e_aggr:
		case e_func: {
			e->card = list_empty(e->l)?rel?rel->card:(unsigned)CARD_MULTI:exps_card(e->l);
		} break;
		case e_column: {
			sql_exp *le = NULL, *re = NULL;
			bool underjoinl = false, underjoinr = false;

			le = rel_find_exp_and_corresponding_rel(rel->l, e, false, NULL, &underjoinl);
			if (!is_simple_project(rel->op) && !is_inter(rel->op) && !is_except(rel->op) && !is_semi(rel->op) && rel->r) {
				re = rel_find_exp_and_corresponding_rel(rel->r, e, false, NULL, &underjoinr);
				/* if the expression is found under a join, the cardinality expands to multi */
				e->card = MAX(le?underjoinl?CARD_MULTI:le->card:CARD_ATOM, re?underjoinr?CARD_MULTI:re->card:CARD_ATOM);
			} else if (e->card == CARD_ATOM) { /* unnested columns vs atoms */
				e->card = le?underjoinl?CARD_MULTI:le->card:CARD_ATOM;
			} else { /* general case */
				e->card = (le && !underjoinl)?le->card:CARD_MULTI;
			}
			} break;
		case e_convert: {
			e->card = exp_card(e->l);
		} break;
		case e_cmp: {
			if (e->flag == cmp_filter) {
				e->card = MAX(exps_card(e->l), exps_card(e->r));
			} else if (e->flag == cmp_con || e->flag == cmp_dis) {
				e->card = exps_card(e->l);
			} else if (e->flag == cmp_in || e->flag == cmp_notin) {
				e->card = MAX(exp_card(e->l), exps_card(e->r));
			} else {
				e->card = MAX(exp_card(e->l), exp_card(e->r));
				if (e->f)
					e->card = MAX(e->card, exp_card(e->f));
			}
		} break;
		case e_atom:
		case e_psm:
			break;
		}
	} break;
	case op_inter:
	case op_except:
	case op_munion: {
		e->card = CARD_MULTI;
	} break;
	case op_groupby: {
		switch(e->type) {
		case e_aggr:
			e->card = rel->card;
			break;
		case e_column: {
			if (e->card == CARD_ATOM) { /* unnested columns vs atoms */
				sql_exp *le = rel_find_exp(rel->l, e);
				/* if it's from the left relation, it's either a constant or column, so set to min between le->card and aggr */
				e->card = le?MIN(le->card, CARD_AGGR):CARD_ATOM;
			} else {
				e->card = rel->card;
			}
		} break;
		default:
			break;
		}
	} break;
	default:
		break;
	}
	if (is_simple_project(rel->op) && need_distinct(rel)) /* Need distinct, all expressions should have CARD_AGGR at max */
		e->card = MIN(e->card, CARD_AGGR);
	if (!is_mset(rel->op) && (!is_groupby(rel->op) || !list_empty(rel->r))) /* global groupings have atomic cardinality */
		rel->card = MAX(e->card, rel->card); /* the relation cardinality may get updated too */
	return e;
}

static sql_exp *
exp_set_type(mvc *sql, sql_exp *te, sql_exp *e)
{
	if (te->type == e_convert) {
		if (e->type == e_column)  {
				int label = e->alias.label;
				e = exp_convert(sql, e, exp_subtype(e), exp_subtype(te));
				e->alias.label = label;
		} else {
			e->tpe = *exp_subtype(te);
			if (e->l)
				e->l = atom_set_type(sql->sa, e->l, &e->tpe);
		}
	}
	return e;
}

static sql_rel *
rel_set_type(visitor *v, sql_rel *rel)
{
	if (!rel)
		return rel;
	if (is_project(rel->op) && rel->l) {
		if (is_set(rel->op)) {
			sql_rel *l = rel->l, *r = rel->r;
			list *exps = l->exps;
			while(exps) {
				for(node *n = exps->h, *m = rel->exps->h; n && m; n = n->next, m = m->next) {
					sql_exp *e = n->data;
					sql_subtype *t = exp_subtype(e);

					if (t && !t->type->localtype)
						n->data = exp_set_type(v->sql, m->data, e);
				}
				if (exps != r->exps)
					exps = r->exps;
				else
					exps = NULL;
			}
		} else if (is_munion(rel->op)) {
			list *l = rel->l;
			for(node *m = l->h; m; m = m->next) {
				sql_rel *r = m->data;
				list *exps = r->exps;
				for(node *n = exps->h, *m = rel->exps->h; n && m; n = n->next, m = m->next) {
					sql_exp *e = n->data;
					sql_subtype *t = exp_subtype(e);

					if (t && !t->type->localtype)
						n->data = exp_set_type(v->sql, m->data, e);
				}
			}
		} else if ((is_simple_project(rel->op) || is_groupby(rel->op)) && rel->l) {
			list *exps = rel->exps;
			while(exps) {
				for(node *n = exps->h; n; n = n->next) {
					sql_exp *te = n->data;
					if (te->type == e_convert) {
						sql_exp *l = te->l;
						if (l->type == e_column) {
							sql_rel *sl = rel->l;
							sql_exp *e = rel_find_exp(sl, l);
							if (!e)
								continue;
							if (is_groupby(sl->op) && exp_equal(e, l) == 0) {
								sql_exp *e2 = list_find_exp(sl->r, l);
								if (e2) {
									e = e2;
								}
							}
							sql_subtype *t = exp_subtype(e);

							if (t && !t->type->localtype) {
								if (e && e->type == e_column) {
									sql_rel *l = rel->l;
									if (is_project(l->op)) {
										for(node *n = l->exps->h; n; n = n->next) {
											if (n->data == e) {
												int label = e->alias.label;
												n->data = e = exp_convert(v->sql, e, t, exp_subtype(te));
												e->alias.label = label;
												break;
											}
										}
									}
								} else {
									e->tpe = *exp_subtype(te);
									if (e->l && e->type == e_atom)
										e->l = atom_set_type(v->sql->sa, e->l, &e->tpe);
								}
							}
						}
					} else if (te->type == e_atom && !te->f) {
						sql_subtype *t = exp_subtype(te);
						if (t && !t->type->localtype) {
							te->tpe = *sql_fetch_localtype(TYPE_bte);
							if (te->l)
								te->l = atom_set_type(v->sql->sa, te->l, &te->tpe);
						} else if (!t && !te->l && !te->r) { /* parameter, set type, or return ERR?? */
							sql_arg *a = sql_bind_paramnr(v->sql, te->flag);
							if (!a->type.type)
								return sql_error(v->sql, 10, SQLSTATE(42000) "Could not determine type for argument number %d", te->flag+1);
							te->tpe = a->type;
						}
					}
				}
				if (is_groupby(rel->op) && exps != rel->r)
					exps = rel->r;
				else
					exps = NULL;
			}
		}
	}
	return rel;
}

static list*
aggrs_split_args(mvc *sql, list *aggrs, list *exps, int is_groupby_list)
{
	bool clear_hash = false;

	if (list_empty(aggrs))
		return aggrs;
	for (node *n=aggrs->h; n; n = n->next) {
		sql_exp *a = n->data;

		if (is_func(a->type) && !is_groupby_list)
			continue;
		if (!is_aggr(a->type)) {
			sql_exp *e1 = a, *found = NULL;

			for (node *nn = exps->h; nn && !found; nn = nn->next) {
				sql_exp *e2 = nn->data;

				if (is_referenced_by(e2, e1) || !exp_equal(e1, e2))
					found = e2;
			}
			if (!found) {
				if (!exp_name(e1))
					e1 = exp_label(sql->sa, e1, ++sql->label);
				append(exps, e1);
			} else {
				e1 = found;
			}
			e1 = exp_ref(sql, e1);
			n->data = e1; /* replace by reference */
			clear_hash = true;
			continue;
		}
		list *args = a->l;
		list *r = a->r;
		node *rn = r?r->h:NULL;

		while(args) {
			if (!list_empty(args)) {
				for (node *an = args->h; an; an = an->next) {
					sql_exp *e1 = an->data, *found = NULL, *eo = e1;
					/* we keep converts as they reuse names of inner columns */
					int convert = is_convert(e1->type);

					if (convert)
						e1 = e1->l;
					for (node *nn = exps->h; nn && !found; nn = nn->next) {
						sql_exp *e2 = nn->data;

						if (!exp_equal(e1, e2))
							found = e2;
					}
					if (!found) {
						if (!e1->alias.label)
							e1 = exp_label(sql->sa, e1, ++sql->label);
						append(exps, e1);
					} else {
						found->ascending = e1->ascending;
						found->nulls_last = e1->nulls_last;
						e1 = found;
					}
					if (!e1->alias.label)
						e1 = exp_label(sql->sa, e1, ++sql->label);
					e1 = exp_ref(sql, e1);
					/* replace by reference */
					if (convert) {
						eo->l = e1;
					} else {
						an->data = e1;
						clear_hash = true;
					}
				}
			}
			if (rn) {
				args = rn->data;
				rn = rn->next;
			} else {
				args = NULL;
			}
		}
	}
	if (clear_hash)
		list_hash_clear(aggrs);
	return aggrs;
}

/* make sure e_func expressions don't appear on groupby expression lists */
static sql_rel *
aggrs_split_funcs(mvc *sql, sql_rel *rel)
{
	if (!list_empty(rel->exps)) {
		list *projs = NULL;
		for (node *n = rel->exps->h; n;) {
			node *next = n->next;
			sql_exp *e = n->data;

			if (e->type == e_func || exps_find_exp(projs, e)) {
				if (!projs)
					projs = sa_list(sql->sa);
				list_append(projs, e);
				list_remove_node(rel->exps, NULL, n);
			}
			n = next;
		}
		if (!list_empty(projs)) {
			/* the grouping relation may have more than 1 reference, a replacement is needed */
			sql_rel *l = rel_dup_copy(sql->sa, rel);
			list *nexps = list_merge(rel_projections(sql, l, NULL, 1, 1), projs, NULL);
			rel = rel_inplace_project(sql->sa, rel, l, nexps);
			rel->card = exps_card(nexps);
		}
	}
	return rel;
}

static int
exps_complex(list *exps)
{
	if (list_empty(exps))
		return 0;
	for(node *n = exps->h; n; n = n->next) {
		sql_exp *e = n->data;

		if (e->type != e_column && e->type != e_atom)
			return 1;
	}
	return 0;
}

static int
aggrs_complex(list *exps)
{
	if (list_empty(exps))
		return 0;
	for(node *n = exps->h; n; n = n->next) {
		sql_exp *e = n->data;

		if (e->type == e_func || (e->type == e_aggr && exps_complex(e->l)))
			return 1;
	}
	return 0;
}

/* simplify aggregates, ie push functions under the groupby relation */
/* rel visitor */
static inline sql_rel *
rewrite_aggregates(visitor *v, sql_rel *rel)
{
	if (is_groupby(rel->op) && (exps_complex(rel->r) || aggrs_complex(rel->exps))) {
		list *exps = sa_list(v->sql->sa);

		rel->r = aggrs_split_args(v->sql, rel->r, exps, 1);
		rel->exps = aggrs_split_args(v->sql, rel->exps, exps, 0);
		if (list_empty(exps))
			return rel;
		rel->l = rel_project(v->sql->sa, rel->l, exps);
		rel = aggrs_split_funcs(v->sql, rel);
		v->changes++;
		return rel;
	}
	return rel;
}

static inline sql_rel *
rewrite_split_select_exps(visitor *v, sql_rel *rel)
{
	if (is_select(rel->op) && !list_empty(rel->exps)) {
		int i = 0;
		bool has_complex_exps = false, has_simple_exps = false, *complex_exps = SA_NEW_ARRAY(v->sql->ta, bool, list_length(rel->exps));

		for (node *n = rel->exps->h ; n ; n = n->next) {
			sql_exp *e = n->data;

			if (exp_has_rel(e) || exp_has_freevar(v->sql, e)) {
				complex_exps[i] = true;
				has_complex_exps = true;
			} else {
				complex_exps[i] = false;
				has_simple_exps = true;
			}
			i++;
		}

		if (has_complex_exps && has_simple_exps) {
			sql_rel *nsel = rel_select_copy(v->sql->sa, rel->l, NULL);
			rel->l = nsel;

			i = 0;
			for (node *n = rel->exps->h ; n ; ) {
				node *nxt = n->next;

				if (!complex_exps[i]) {
					rel_select_add_exp(v->sql->sa, nsel, n->data);
					list_remove_node(rel->exps, NULL, n);
				}
				n = nxt;
				i++;
			}
			set_processed(nsel);
			v->changes++;
		}
	}
	return rel;
}

static void /* replace diff arguments to avoid duplicate work. The arguments must be iterated in this order! */
diff_replace_arguments(mvc *sql, sql_exp *e, list *ordering, int *pos, int *i)
{
	if (e->type == e_func && !strcmp(((sql_subfunc*)e->f)->func->base.name, "diff")) {
		list *args = (list*)e->l;
		sql_exp *first = args->h->data, *second = list_length(args) == 2 ? args->h->next->data : NULL;

		if (first->type == e_func && !strcmp(((sql_subfunc*)first->f)->func->base.name, "diff")) {
			diff_replace_arguments(sql, first, ordering, pos, i);
		} else {
			sql_exp *ne = args->h->data = exp_ref(sql, list_fetch(ordering, pos[*i]));
			set_descending(ne);
			set_nulls_first(ne);
			*i = *i + 1;
		}
		if (second && second->type == e_func && !strcmp(((sql_subfunc*)second->f)->func->base.name, "diff")) {
			diff_replace_arguments(sql, second, ordering, pos, i);
		} else if (second) {
			sql_exp *ne = args->h->next->data = exp_ref(sql, list_fetch(ordering, pos[*i]));
			set_descending(ne);
			set_nulls_first(ne);
			*i = *i + 1;
		}
	}
}

/* exp visitor */
static inline sql_exp *
rewrite_rank(visitor *v, sql_rel *rel, sql_exp *e, int depth)
{
	sql_rel *rell = NULL;

	if (!is_simple_project(rel->op) || e->type != e_func || list_length(e->r) < 2 /* e->r means window function */)
		return e;

	(void)depth;
	/* ranks/window functions only exist in the projection */
	list *l = e->l, *r = e->r, *gbe = r->h->data, *obe = r->h->next->data;

	int needed = (gbe || obe);
	if (l)
		for (node *n = l->h; n && !needed; n = n->next) {
			sql_exp *e = n->data;
			needed = e->ref;
		}

	if (needed) {
		rell = rel->l = rel_project(v->sql->sa, rel->l, rel_projections(v->sql, rel->l, NULL, 1, 1));
		for (node *n = l->h; n; n = n->next) {
			sql_exp *e = n->data;

			if (e->ref) {
				e->ref = 0;
				append(rell->exps, e);
				n->data = exp_ref(v->sql, e);
			}
		}
	}

	/* The following array remembers the original positions of gbe and obe expressions to replace them in order later at diff_replace_arguments */
	if (gbe || obe) {
		int gbeoffset = list_length(gbe), i = 0, added = 0;
		int *pos = SA_NEW_ARRAY(v->sql->ta, int, gbeoffset + list_length(obe));
		if (gbe) {
			for (i = 0 ; i < gbeoffset ; i++)
				pos[i] = i;
			for(node *n = gbe->h ; n ; n = n->next) {
				sql_exp *e = n->data;
				set_partitioning(e);
			}
		}

		if (gbe && obe) {
			gbe = list_merge(sa_list(v->sql->sa), gbe, (fdup)NULL); /* make sure the p->r is a different list than the gbe list */
			i = 0;
			for(node *n = obe->h ; n ; n = n->next, i++) {
				sql_exp *e1 = n->data;
				bool found = false;
				int j = 0;

				for(node *nn = gbe->h ; nn ; nn = nn->next, j++) {
					sql_exp *e2 = nn->data;
					/* the partition expression order should be the same as the one in the order by clause (if it's in there as well) */
					if (exp_match(e1, e2)) {
						if (is_ascending(e1))
							set_ascending(e2);
						else
							set_descending(e2);
						if (nulls_last(e1))
							set_nulls_last(e2);
						else
							set_nulls_first(e2);
						found = true;
						break;
					}
				}
				if (!found) {
					pos[gbeoffset + i] = gbeoffset + added;
					added++;
					append(gbe, e1);
				} else {
					pos[gbeoffset + i] = j;
				}
			}
		} else if (obe) {
			assert(!gbe);
			i = 0;
			for(node *n = obe->h ; n ; n = n->next, i++) {
				sql_exp *oe = n->data;
				if (!exps_find_exp(rell->exps, oe)) {
					sql_exp *ne = exp_ref(v->sql, oe);

					if (is_ascending(oe))
						set_ascending(ne);
					if (nulls_last(oe))
						set_nulls_last(ne);
					/* disable sorting info (ie back to defaults) */
					set_descending(oe);
					set_nulls_first(oe);
					n->data = ne;
					append(rell->exps, oe);
				}
				pos[i] = i;
			}
			gbe = obe;
		}

		list *ordering = sa_list(v->sql->sa); /* add exps from gbe and obe as ordering expressions */
		for(node *n = gbe->h ; n ; n = n->next) {
			sql_exp *next = n->data;
			sql_exp *found = exps_find_exp(rell->exps, next);
			sql_exp *ref = exp_ref(v->sql, found ? found : next);

			if (is_partitioning(next))
				set_partitioning(ref);
			if (is_ascending(next))
				set_ascending(ref);
			if (nulls_last(next))
				set_nulls_last(ref);
			set_descending(next);
			set_nulls_first(next);
			if (!found)
				list_append(rell->exps, next);
			list_append(ordering, ref);
		}
		rell = rel_project(v->sql->sa, rell, rel_projections(v->sql, rell, NULL, 1, 1));
		rell->r = ordering;
		rel->l = rell;

		/* remove obe argument, so this function won't be called again on this expression */
		list_remove_node(r, NULL, r->t);

		/* add project with rank */
		rell = rel->l = rel_project(v->sql->sa, rel->l, rel_projections(v->sql, rell->l, NULL, 1, 1));
		i = 0;

		for (node *n = l->h; n ; n = n->next) { /* replace the updated arguments */
			sql_exp *e = n->data;

			if (e->type == e_func && !strcmp(((sql_subfunc*)e->f)->func->base.name, "window_bound"))
				continue;
			diff_replace_arguments(v->sql, e, ordering, pos, &i);
		}

		sql_exp *b1 = (sql_exp*) list_fetch(l, list_length(l) - 2); /* the 'window_bound' calls are added after the function arguments and frame type */
		sql_exp *b2 = (sql_exp*) list_fetch(l, list_length(l) - 1);

		if (b1 && b1->type == e_func && !strcmp(((sql_subfunc*)b1->f)->func->base.name, "window_bound")) {
			list *ll = b1->l;
			rell = rel->l = rel_project(v->sql->sa, rell, rel_projections(v->sql, rell, NULL, 1, 1));

			int pe_pos = list_length(l) - 5; /* append the new partition expression to the list of expressions */
			sql_exp *pe = (sql_exp*) list_fetch(l, pe_pos);
			list_append(rell->exps, pe);

			if (list_length(ll) == 6) { /* update partition definition for window function input if that's the case */
				((list*)b1->l)->h->data = exp_ref(v->sql, pe);
				((list*)b2->l)->h->data = exp_ref(v->sql, pe);
			}
			i = 0; /* the partition may get a new reference, update it on the window function list of arguments as well */
			for (node *n = l->h; n ; n = n->next, i++) {
				if (i == pe_pos) {
					n->data = exp_ref(v->sql, pe);
					break;
				}
			}

			sql_exp *frame_type = (sql_exp*) list_fetch(l, list_length(l) - 3);
			atom *a = frame_type->l;
			int nr = (int)atom_get_int(a);

			if (nr == FRAME_RANGE && obe) { /* for range we pass the last order by column (otherwise it's either invalid or is a special case)*/
				int oe_pos = list_length(ll) - 5;
				sql_exp *oe = (sql_exp*) list_fetch(ll, oe_pos);
				if (oe->type != e_column && oe->type != e_atom) {
					sql_exp *common	 = list_fetch(ordering, pos[gbeoffset + list_length(obe) - 1]);

					if (list_length(ll) == 5) {
						((list*)b1->l)->h->data = exp_ref(v->sql, common);
						((list*)b2->l)->h->data = exp_ref(v->sql, common);
					} else {
						((list*)b1->l)->h->next->data = exp_ref(v->sql, common);
						((list*)b2->l)->h->next->data = exp_ref(v->sql, common);
					}
				}
			} else if (nr == FRAME_ROWS || nr == FRAME_GROUPS) {
				int oe_pos = list_length(l) - 4; /* for groups and rows, we push the ordering diff call, reference it back */
				/* now this is the tricky, part, the ordering expression, may be a column, or any projection, only the later requires the push down */
				sql_exp *oe = (sql_exp*) list_fetch(l, oe_pos);
				if (oe->type != e_column && oe->type != e_atom) {
					list_append(rell->exps, oe);

					if (list_length(ll) == 5) {
						((list*)b1->l)->h->data = exp_ref(v->sql, oe);
						((list*)b2->l)->h->data = exp_ref(v->sql, oe);
					} else {
						((list*)b1->l)->h->next->data = exp_ref(v->sql, oe);
						((list*)b2->l)->h->next->data = exp_ref(v->sql, oe);
					}
				}
			}
		}

		/* move rank down add ref */
		if (!exp_name(e))
			e = exp_label(v->sql->sa, e, ++v->sql->label);
		append(rell->exps, e);
		e = exp_ref(v->sql, e);
		v->changes++;
	} else {
		/* remove obe argument, so this function won't be called again on this expression */
		list_remove_node(r, NULL, r->t);
		v->changes++;
	}
	return e;
}

static sql_rel *
rel_union_exps(mvc *sql, sql_exp **l, list *vals, int is_tuple)
{
	sql_rel *u = NULL;
	list *exps = NULL;

	if (mvc_highwater(sql))
		return sql_error(sql, 10, SQLSTATE(42000) "Query too complex: running out of stack space");

	for (node *n=vals->h; n; n = n->next) {
		sql_exp *ve = n->data, *r, *s;
		sql_rel *sq = NULL;
		int freevar = 0;

		exp_label(sql->sa, ve, ++sql->label); /* an alias is needed */
		if (exp_has_rel(ve)) {
			sq = exp_rel_get_rel(sql->sa, ve); /* get subquery */
		} else {
			sq = rel_project(sql->sa, NULL, append(sa_list(sql->sa), ve));
			if (!exp_is_atom(ve))
				freevar = 1;
			set_processed(sq);
		}
		if (is_tuple) { /* cast each one */
			for (node *m=sq->exps->h, *o = ((list *)(*l)->f)->h; m && o; m = m->next, o = o->next) {
				r = m->data;
				s = o->data;
				if (rel_convert_types(sql, NULL, NULL, &s, &r, 1, type_equal) < 0)
					return NULL;
				m->data = r;
			}
		} else {
			sq->nrcols = list_length(sq->exps);
			/* union a project[(values(a),..,(b),(c)]  with freevars */
			if (sq->card > CARD_ATOM && rel_has_freevar(sql, sq) && is_project(sq->op) &&
				!sq->l && sq->nrcols == 1 && is_values((sql_exp*)sq->exps->h->data)) {
				/* needs check on projection */
				sql_exp *vals = sq->exps->h->data;
				if (!(sq = rel_union_exps(sql, l, exp_get_values(vals), is_tuple)))
					return NULL;
			} else {
				if (rel_convert_types(sql, NULL, NULL, l, &ve, 1, type_equal) < 0)
					return NULL;
				/* flatten expressions */
				if (exp_has_rel(ve)) {
					ve = exp_rel_update_exp(sql, ve, false);
					sq = rel_project(sql->sa, sq, append(sa_list(sql->sa), ve));
					set_processed(sq);
				}
				if (freevar)
					exp_set_freevar(sql, ve, sq);
			}
		}
		if (!u) {
			u = sq;
		} else {
			list *urs = sa_list(sql->sa);
			urs = append(urs, u);
			urs = append(urs, sq);
			u = rel_setop_n_ary(sql->sa, urs, op_munion);
			rel_setop_n_ary_set_exps(sql, u, exps, false);
			set_distinct(u);
			set_processed(u);
		}
		exps = rel_projections(sql, sq, NULL, 1/*keep names */, 1);
	}
	return u;
}

static sql_exp *
exp_in_project(mvc *sql, sql_exp **l, list *vals, int anyequal)
{
	sql_exp *e = NULL;

	for(node *n=vals->h; n; n = n->next) {
		sql_exp *r = n->data, *ne;

		if (rel_convert_types(sql, NULL, NULL, l, &r, 1, type_equal_no_any) < 0)
			return NULL;
		if (anyequal)
			ne = rel_binop_(sql, NULL, *l, r, "sys", "=", card_value, true);
		else
			ne = rel_binop_(sql, NULL, *l, r, "sys", "<>", card_value, true);
		if (!e) {
			e = ne;
		} else if (anyequal) {
			e = rel_binop_(sql, NULL, e, ne, "sys", "or", card_value, true);
		} else {
			e = rel_binop_(sql, NULL, e, ne, "sys", "and", card_value, true);
		}
	}
	return e;
}

static sql_exp *
exp_in_compare(mvc *sql, sql_exp **l, list *vals, int anyequal)
{
	int vals_only = 1;

	for(node *n=vals->h; n; n = n->next) {
		sql_exp *r = n->data;

		if (rel_convert_types(sql, NULL, NULL, l, &r, 1, type_equal_no_any) < 0)
			return NULL;
		n->data = r;
		if (!exp_is_atom(r))
			vals_only = 0;
	}
	if (vals_only)
		return exp_in(sql->sa, *l, vals, anyequal?cmp_in:cmp_notin);

	if (!(*l = exp_in_project(sql, l, vals, anyequal)))
		return NULL;
	return exp_compare(sql->sa, *l, exp_atom_bool(sql->sa, 1), cmp_equal);
}

/* exp visitor */
static inline sql_exp *
rewrite_anyequal(visitor *v, sql_rel *rel, sql_exp *e, int depth)
{
	assert(e->type == e_func);

	sql_subfunc *sf = e->f;
	if (is_ddl(rel->op))
		return e;
	if (is_anyequal_func(sf) && !list_empty(e->l)) {
		list *l = e->l;
		mvc *sql = v->sql;

		if (list_length(l) == 2) { /* input is a set */

			sql_exp *ile = l->h->data, *le, *re = l->h->next->data;
			sql_rel *lsq = NULL, *rsq = NULL;
			int is_tuple = 0;

			if (exp_has_rel(ile))
				lsq = exp_rel_get_rel(sql->sa, ile); /* get subquery */

			if (lsq)
				le = exp_rel_update_exp(sql, ile, false);
			else
				le = ile;

			if (is_values(le)) /* exp_values */
				is_tuple = 1;

			/* re should be a values list */
			if (!lsq && !is_tuple && is_values(re) && !exps_have_rel_exp(re->f)) { /* exp_values */
				list *vals = re->f;

				rel_bind_var(sql, rel->l, le);
				rel_bind_vars(sql, rel->l, vals);
				if (depth == 0 && is_select(rel->op)) {
					v->changes++;
					return exp_in_compare(sql, &le, vals, is_anyequal(sf));
				} else {
					le = exp_in_project(sql, &le, vals, is_anyequal(sf));
					if (le && exp_name(e))
						exp_prop_alias(sql->sa, le, e);
					v->changes++;
					return le;
				}
			} else if (!lsq && !exps_have_rel_exp(re->f) && !is_tuple) {
				return e; /* leave as is, handled later */
			} else if (!lsq && re->f && !exps_have_rel_exp(re->f) && exps_are_atoms(re->f) && is_tuple) {
				return exp_in(sql->sa, le, re->f, is_anyequal(sf) ? cmp_in : cmp_notin);
			}

			if (is_atom(re->type) && re->f) { /* exp_values */
				/* flatten using unions */
				rsq = rel_union_exps(sql, &le, re->f, is_tuple);
				if (!rsq)
					return NULL;
				if (!is_tuple) {
					re = rsq->exps->t->data;

					if (!is_tuple && is_func(re->type))
						depth++;

					if (rsq && lsq)
						exp_set_freevar(sql, re, rsq);
					if (!is_tuple && !is_freevar(re)) {
						assert(re->alias.label);
						list_hash_clear(rsq->exps);
						re = exp_ref(sql, re);
					} else if (has_label(re)) {
						re = exp_ref(sql, re);
					}
				}
				set_processed(rsq);
			}

			if (is_project(rel->op) || ((is_select(rel->op) || is_outerjoin(rel->op)) && depth > 0)) {
				/* we introduced extra selects */
				assert(is_project(rel->op) || is_select(rel->op) || is_outerjoin(rel->op));

				sql_rel *join = NULL;
				if (lsq) {
					sql_rel *rewrite = NULL;
					(void)rewrite_inner(sql, rel, lsq, op_left, &rewrite);
					exp_reset_props(rewrite, le, is_left(rewrite->op));
					join = (is_full(rel->op)||is_left(rel->op))?rel->r:rel->l;
				}
				if (rsq) {
					(void)rewrite_inner(sql, rel, rsq, op_left, &join);
					exp_reset_props(join, re, is_left(join->op));
				}
				assert(join && is_join(join->op));
				if (join && !join->exps)
					join->exps = sa_list(sql->sa);
				bool use_any = 0;
				if (is_tuple) {
					list *t = le->f;
					int s1 = list_length(t), s2 = rsq?list_length(rsq->exps):0;

					/* find out list of right expression */
					if (s1 != s2)
						return sql_error(sql, 02, SQLSTATE(42000) "Subquery has too %s columns", (s2 < s1) ? "few" : "many");
					for (node *n = t->h, *m = rsq->exps->h; n && m; n = n->next, m = m->next ) {
						sql_exp *le = n->data;
						sql_exp *re = m->data;

						re = exp_ref(sql, re);

						sql_exp *inexp = exp_compare(v->sql->sa, le, re, cmp_equal);
						if (inexp)
							set_any(inexp);
						append(join->exps, inexp);
					}
					return sql_error(sql, 02, SQLSTATE(42000) "Tuple matching at projections not implemented in the backend yet");
				} else {
					use_any = true;
					sql_exp *inexp = exp_compare(v->sql->sa, le, re, cmp_equal);
					if (inexp)
						set_any(inexp);
					exp_set_freevar(sql, le, join);
					rel_bind_var(sql, join, inexp);
					append(join->exps, inexp);
					if (exp_has_freevar(v->sql, inexp) && is_join(rel->op))
						set_dependent(rel);
				}
				v->changes++;
				if (join) {
					if (!join->attr)
						join->attr = sa_list(sql->sa);
					sql_exp *a = exp_atom_bool(v->sql->sa, !use_any?1:is_anyequal(sf));
					if (!e->alias.label)
						a = exp_label(v->sql->sa, a, ++v->sql->label); /* unique name */
					else
						exp_setalias(a, e->alias.label, exp_relname(e), exp_name(e));
					re = exp_ref(sql, a);
					set_has_nil(re); /* outerjoins could have introduced nils */
					re->card = CARD_MULTI; /* mark as multi value, the real attribute is introduced later */
					append(join->attr, a);
					assert(is_project(rel->op) || depth);
					if ((is_project(rel->op) || depth))
						return re;
				}
				set_has_nil(le); /* outer joins could have introduced nils */
				set_has_nil(re); /* outer joins could have introduced nils */
				return exp_compare(v->sql->sa, le, re, is_anyequal(sf)?cmp_equal:cmp_notequal);
			} else {
				sql_rel *rewrite = NULL;
				if (lsq) {
					(void)rewrite_inner(sql, rel, lsq, rel->card<=CARD_ATOM?op_left:op_join, &rewrite);
					exp_reset_props(rewrite, le, is_left(rewrite->op));
				}
				if (rsq) {
					operator_type op = is_anyequal(sf)?op_semi:op_anti;
					(void)rewrite_inner(sql, rel, rsq, op, &rewrite);
					exp_reset_props(rewrite, re, is_left(rewrite->op));
				}
				if (!rewrite)
					return NULL;
				if (is_tuple) {
					list *t = le->f;
					int s1 = list_length(t), s2 = list_length(rsq->exps);

					/* find out list of right expression */
					if (s1 != s2)
						return sql_error(sql, 02, SQLSTATE(42000) "Subquery has too %s columns", (s2 < s1) ? "few" : "many");
					if (!rewrite->exps)
						rewrite->exps = sa_list(sql->sa);
					for (node *n = t->h, *m = rsq->exps->h; n && m; n = n->next, m = m->next )
						append(rewrite->exps, exp_compare(sql->sa, n->data, exp_ref(sql, m->data), cmp_equal));
					v->changes++;
					return exp_atom_bool(sql->sa, 1);
				} else {
					if (exp_has_freevar(sql, le))
						rel_bind_var(sql, rel, le);
					if (!rewrite)
						return NULL;
					if (!rewrite->exps)
						rewrite->exps = sa_list(sql->sa);
					append(rewrite->exps, exp_compare(sql->sa, le, exp_ref(sql, re), cmp_equal));
					v->changes++;
					return exp_atom_bool(sql->sa, 1);
				}
			}
		}
	}
	return e;
}

/* exp visitor */
/* rewrite compare expressions including quantifiers any and all */
static inline sql_exp *
rewrite_compare(visitor *v, sql_rel *rel, sql_exp *e, int depth)
{
	assert(e->type == e_func);

	if (is_ddl(rel->op))
		return e;

	sql_subfunc *sf = e->f;
	if (is_compare_func(sf) && !list_empty(e->l)) {
		list *l = e->l;

		/* TODO handle range expressions */
		if (list_length(l) == 2) { /* input is a set */
			char *op = sf->func->base.name;

			sql_exp *ile = l->h->data, *le, *re = l->h->next->data, *rnull = NULL;
			sql_rel *lsq = NULL, *rsq = NULL;
			int is_tuple = 0; /* TODO add this feature, ie select (1,2) = (1,2) etc */
					 /* cleanup tuple handling by introducing an expression for tuples */
			int quantifier = e->flag;

			/* possibly this is already done ? */
			if (exp_has_rel(ile)) {
				depth += exp_rel_depth(ile);
				lsq = exp_rel_get_rel(v->sql->sa, ile); /* get subquery */
			}

			if (lsq)
				le = exp_rel_update_exp(v->sql, ile, false);
			else
				le = ile;

			if (exp_has_rel(re))
				rsq = exp_rel_get_rel(v->sql->sa, re); /* get subquery */
			if (rsq) {
				if (!lsq && is_simple_project(rsq->op) && !rsq->l) {
					sql_exp *ire = rsq->exps->h->data;
					if (is_values(ire) && list_length(ire->f) == 1 && !is_values(le)) {
						list *exps = ire->f;
						re = exps->h->data;
						rsq = exp_rel_get_rel(v->sql->sa, re);
					}
				}
				if (rsq)
					re = exp_rel_update_exp(v->sql, re, false);
			}

			if (is_values(le)) /* exp_values */
				is_tuple = 1;

			if (!is_tuple && !lsq && !rsq) { /* trivial case, just re-write into a comparison */
				e->flag = 0; /* remove quantifier */

				if (rel_convert_types(v->sql, NULL, NULL, &le, &re, 1, type_equal) < 0)
					return NULL;
				if (depth == 0 && is_select(rel->op)) {
					v->changes++;
					return exp_compare(v->sql->sa, le, re, compare_str2type(op));
				} else {
					return e;
					/*
					le = exp_compare_func(v->sql, le, re, op, 0);
					if (exp_name(e))
						exp_prop_alias(v->sql->sa, le, e);
					v->changes++;
					return le;
					*/
				}
			}
			if (!is_tuple && is_values(re) && !exps_have_rel_exp(re->f)) { /* exp_values */
				list *vals = re->f;

				if (depth == 0 && is_select(rel->op)) {
					v->changes++;
					return exp_in_compare(v->sql, &le, vals, is_anyequal(sf));
				} else {
					le = exp_in_project(v->sql, &le, vals, is_anyequal(sf));
					if (le && exp_name(e))
						exp_prop_alias(v->sql->sa, le, e);
					v->changes++;
					return le;
				}
			}

			if (is_values(re)) { /* exp_values */
				/* flatten using unions */
				rsq = rel_union_exps(v->sql, &le, re->f, is_tuple);
				if (!rsq)
					return NULL;
				re = rsq->exps->t->data;
				set_processed(rsq);
			}

			int is_cnt = 0;
			if (rsq) {
				sql_exp *r = exps_bind_nid(rsq->exps, re->nid);
				is_cnt = exp_is_count(r, rsq);
			}
			if (is_project(rel->op) || depth > 0 || quantifier || is_cnt) {
				sql_rel *sq = lsq;

				assert(!is_tuple);

				if (!lsq)
					lsq = rel->l;
				if (sq) {
					sql_rel *rewrite = NULL;
					operator_type op = (depth||quantifier)?op_left:op_join;
					(void)rewrite_inner(v->sql, rel, sq, op, &rewrite);
					exp_reset_props(rewrite, le, is_left(rewrite->op));
					rel_bind_var(v->sql, rel, le);
				}
				if (quantifier) {
					sql_subfunc *a;

					rsq = rel_groupby(v->sql, rsq, NULL);
					a = sql_bind_func(v->sql, "sys", "null", exp_subtype(re), NULL, F_AGGR, true, true);
					rnull = exp_aggr1(v->sql->sa, re, a, 0, 1, CARD_AGGR, has_nil(re));
					rnull = rel_groupby_add_aggr(v->sql, rsq, rnull);

					if (is_notequal_func(sf))
						op = "=";
					if (op[0] == '<') {
						a = sql_bind_func(v->sql, "sys", (quantifier==1)?"max":"min", exp_subtype(re), NULL, F_AGGR, true, true);
					} else if (op[0] == '>') {
						a = sql_bind_func(v->sql, "sys", (quantifier==1)?"min":"max", exp_subtype(re), NULL, F_AGGR, true, true);
					} else /* (op[0] == '=')*/ /* only = ALL */ {
						a = sql_bind_func(v->sql, "sys", "all", exp_subtype(re), NULL, F_AGGR, true, true);
						is_cnt = 1;
					}
					re = exp_aggr1(v->sql->sa, re, a, 0, 1, CARD_AGGR, has_nil(re));
					re = rel_groupby_add_aggr(v->sql, rsq, re);
					set_processed(rsq);
				}
				if (rsq) {
					sql_rel *rewrite = NULL;
					operator_type op = ((!quantifier && depth > 0)||is_cnt||quantifier)?op_left:op_join;
					(void)rewrite_inner(v->sql, rel, rsq, op, &rewrite);
					exp_reset_props(rewrite, re, is_left(rewrite->op));
					rel_bind_var(v->sql, rel, re);
				}

				if (rel_convert_types(v->sql, NULL, NULL, &le, &re, 1, type_equal) < 0)
					return NULL;
				if (rnull) { /* complex compare operator */
					sql_exp *lnull = rel_unop_(v->sql, rel, le, "sys", "isnull", card_value);
					set_has_no_nil(lnull);
					le = exp_compare_func(v->sql, le, re, op, 0);
					sql_subfunc *f = sql_bind_func3(v->sql, "sys", (quantifier==1)?"any":"all", exp_subtype(le), exp_subtype(lnull), exp_subtype(rnull), F_FUNC, true);
					le = exp_op3(v->sql->sa, le, lnull, rnull, f);
					if (is_select(rel->op) && depth == 0) {
						le = exp_compare(v->sql->sa, le, exp_atom_bool(v->sql->sa, is_notequal_func(sf) ? 0 : 1), cmp_equal);
					} else if (is_notequal_func(sf)) {
						le = rel_unop_(v->sql, rel, le, "sys", "not", card_value);
					}
				} else if (is_project(rel->op) || depth) {
					le = exp_compare_func(v->sql, le, re, op, 0);
				} else {
					v->changes++;
					return exp_compare(v->sql->sa, le, re, compare_str2type(op));
				}
				if (exp_name(e))
					exp_prop_alias(v->sql->sa, le, e);
				v->changes++;
				return le;
			} else {
				if (lsq) {
					sql_rel *rewrite = NULL;
					(void)rewrite_inner(v->sql, rel, lsq, op_join, &rewrite);
					exp_reset_props(rewrite, le, is_left(rewrite->op));
				}
				if (rsq) {
					sql_rel *rewrite = NULL;
					operator_type op = !is_tuple?op_join:is_anyequal(sf)?op_semi:op_anti;
					(void)rewrite_inner(v->sql, rel, rsq, op, &rewrite);
					exp_reset_props(rewrite, re, is_left(rewrite->op));
				}
				if (is_tuple) {
					list *t = le->f;
					list *l = sa_list(v->sql->sa);
					list *r = sa_list(v->sql->sa);
					int s1 = list_length(t), s2 = list_length(rsq->exps); /* subtract identity column */

					/* find out list of right expression */
					if (s1 != s2)
						return sql_error(v->sql, 02, SQLSTATE(42000) "Subquery has too %s columns", (s2 < s1) ? "few" : "many");
					for (node *n = t->h, *m = rsq->exps->h; n && m; n = n->next, m = m->next ) {
						sql_exp *le = n->data;
						sql_exp *re = m->data;

						append(l, le);
						append(r, re);
					}
					v->changes++;
					return exp_compare(v->sql->sa, exp_values(v->sql->sa, l), exp_values(v->sql->sa, r), compare_str2type(op));
				} else {
					if (exp_has_freevar(v->sql, le))
						rel_bind_var(v->sql, rel, le);
					if (rel_convert_types(v->sql, NULL, NULL, &le, &re, 1, type_equal) < 0)
						return NULL;
					v->changes++;
					return exp_compare(v->sql->sa, le, re, compare_str2type(op));
				}
			}
		}
	}
	return e;
}

static sql_rel *
rewrite_join2semi(visitor *v, sql_rel *rel)
{
	if (mvc_highwater(v->sql))
		return sql_error(v->sql, 10, SQLSTATE(42000) "Query too complex: running out of stack space");

	if (is_select(rel->op) && !list_empty(rel->exps)) {
		sql_rel *j = rel->l, *jl = j->l, *ojl = jl;
		int needed = 0, changed = 0;

		if (!j || (!is_join(j->op) && !is_semi(j->op)) || !list_empty(j->exps))
			return rel;
		/* if needed first push select exps down under the join */
		for (node *n = rel->exps->h; n;) {
			node *next = n->next;
			sql_exp *e = n->data;
			sql_subfunc *sf = e->f;

			if (is_func(e->type) && is_anyequal_func(sf)) {
				if (exp_card(e) > CARD_ATOM && rel_has_all_exps(jl, e->l)) {
					if (!is_select(jl->op) || rel_is_ref(jl))
						j->l = jl = rel_select(v->sql->sa, jl, NULL);
					rel_select_add_exp(v->sql->sa, jl, e);
					list_remove_node(rel->exps, NULL, n);
					changed = 1;
					v->changes++;
				} else {
					needed = 1;
				}
			}
			n = next;
		}
		if (ojl != jl)
			set_processed(jl);
		if (changed && !(j->l = rewrite_join2semi(v, j->l)))
			return NULL;
		if (!needed)
			return try_remove_empty_select(v, rel);
		if (!j->exps)
			j->exps = sa_list(v->sql->sa);
		list *sexps = sa_list(v->sql->sa);
		for (node *n = rel->exps->h; n; ) {
			node *next = n->next;
			sql_exp *e = n->data;
			sql_subfunc *sf = e->f;

			/* Any compare expression based only on the left side will be split into a
			 * select under the anti join.
			 */
			assert((is_func(e->type) && is_anyequal_func(sf)) || e->type == e_cmp);
			if ((is_func(e->type) && is_anyequal_func(sf)) || !rel_rebind_exp(v->sql, j->l, e)) {
				if (e->type == e_cmp) {
					append(j->exps, e);
				} else {
					list *args = e->l;
					sql_exp *l, *r;

					assert(list_length(args)==2);
					l = args->h->data;
					r = args->h->next->data;
					j->op = (is_anyequal(sf))?op_semi:op_anti;

					if (is_values(l)) {
						assert(is_values(r));
						list *ll = l->f, *rl = r->f;
						for(node *n=ll->h, *m=rl->h; n && m; n=n->next, m=m->next) {
							e = exp_compare(v->sql->sa, n->data, m->data, cmp_equal );
							append(j->exps, e);
						}
					} else {
						e = exp_compare(v->sql->sa, l, r, cmp_equal);
						if (e && j->op == op_anti)
							set_semantics(e);
						append(j->exps, e);
					}
				}
				list_remove_node(rel->exps, NULL, n);
			} else if (!rel_rebind_exp(v->sql, j->r, e) && j->op == op_anti) {
				append(sexps, e);
				list_remove_node(rel->exps, NULL, n);
			}
			n = next;
		}
		v->changes++;
		if (list_length(sexps)) {
			sql_rel *jl = j->l = rel_select(v->sql->sa, j->l, NULL);
			set_processed(jl);
			jl->exps = sexps;
		}
		rel = try_remove_empty_select(v, rel);
	}
	return rel;
}

/* exp visitor */
static sql_exp *
rewrite_exists(visitor *v, sql_rel *rel, sql_exp *e, int depth)
{
	assert(e->type == e_func);

	sql_subfunc *sf = e->f;
	if (is_exists_func(sf) && !list_empty(e->l)) {
		list *l = e->l;

		if (list_length(l) == 1) { /* exp_values */
			sql_exp *ie = l->h->data, *le;
			sql_rel *sq = NULL;

			if (!exp_is_rel(ie)) { /* exists over a constant or a single value */
				le = exp_atom_bool(v->sql->sa, is_exists(sf)?1:0);
				if (depth == 0 && is_select(rel->op))
					le = exp_compare(v->sql->sa, le, exp_atom_bool(v->sql->sa, 1), cmp_equal);
				else if (exp_name(e))
					exp_prop_alias(v->sql->sa, le, e);
				v->changes++;
				return le;
			}

			sq = exp_rel_get_rel(v->sql->sa, ie); /* get subquery */
			/* number of expressions in set relations must match the children */
			if (!is_project(sq->op) || (is_set(sq->op) && list_length(sq->exps) > 1) || (is_simple_project(sq->op) && !list_empty(sq->r)))
				sq = rel_project(v->sql->sa, sq, rel_projections(v->sql, sq, NULL, 1, 1));
			if (!sq)
				return NULL;
			le = rel_reduce2one_exp(v->sql, sq);
			if (!le->alias.label)
				exp_label(v->sql->sa, le, ++v->sql->label);
			le = exp_ref(v->sql, le);

			if (depth >= 1 && is_ddl(rel->op)) { /* exists is at a ddl statement, it must be inside at least a relation */
				sq = rel_groupby(v->sql, sq, NULL);
				sql_subfunc *ea = sql_bind_func(v->sql, "sys", is_exists(sf)?"exist":"not_exist", exp_subtype(le), NULL, F_AGGR, true, true);
				le = rel_groupby_add_aggr(v->sql, sq, exp_aggr1(v->sql->sa, le, ea, 0, 0, CARD_AGGR, 0));
				return exp_rel(v->sql, sq);
			}
			if (is_project(rel->op) || depth > 0 || is_outerjoin(rel->op)) {
<<<<<<< HEAD
				sql_rel *join = NULL, *rewrite = NULL;
				sql_rel *bl = rel->l;

				(void)rewrite_inner(v->sql, rel, sq, op_left, &rewrite);
				exp_reset_props(rewrite, le, is_left(rewrite->op));
				join = (rel->l == bl)?rel->r:rel->l;//(is_full(rel->op)||is_left(rel->op))?rel->r:rel->l;
				if (!join)
=======
				sql_rel *rewrite = NULL;

				(void)rewrite_inner(v->sql, rel, sq, op_left, &rewrite);
				exp_reset_props(rewrite, le, is_left(rewrite->op));
				if (!rewrite)
>>>>>>> 8869c288
					return NULL;
				if (rewrite && !rewrite->exps)
					rewrite->exps = sa_list(v->sql->sa);
				v->changes++;
<<<<<<< HEAD
				if (join) {
					assert(is_join(join->op));
					if (!join->attr)
						join->attr = sa_list(v->sql->sa);
=======
				if (rewrite) {
					if (!rewrite->attr)
						rewrite->attr = sa_list(v->sql->sa);
>>>>>>> 8869c288
					sql_exp *a = exp_atom_bool(v->sql->sa, is_exists(sf));
					set_no_nil(a);
					if (!e->alias.label)
						exp_label(v->sql->sa, a, ++v->sql->label);
					else
						exp_setalias(a, e->alias.label, exp_relname(e), exp_name(e));
					le = exp_ref(v->sql, a);
					le->card = CARD_MULTI; /* mark as multi value, the real attribute is introduced later */
					append(rewrite->attr, a);
					if ((is_project(rel->op) || depth))
						return le;
				}
				set_has_nil(le); /* outer joins could have introduced nils */
				return le;
			} else { /* rewrite into semi/anti join */
				(void)rewrite_inner(v->sql, rel, sq, is_exists(sf)?op_semi:op_anti, NULL);
				v->changes++;
				return exp_compare(v->sql->sa, exp_atom_bool(v->sql->sa, 1), exp_atom_bool(v->sql->sa, 1), cmp_equal);
			}
			v->changes++;
			return le;
		}
	}
	return e;
}

/* exp visitor */
static sql_exp *
rewrite_ifthenelse(visitor *v, sql_rel *rel, sql_exp *e, int depth)
{
	(void)depth;
	/* for ifthenelse and rank flatten referenced inner expressions */
	if (e->ref) {
		sql_rel *r = rel->l = rel_project(v->sql->sa, rel->l, rel_projections(v->sql, rel->l, NULL, 1, 1));

		e->ref = 0;
		set_processed(r);
		append(r->exps, e);
		v->changes++;
		return exp_ref(v->sql, e);
	}

	sql_subfunc *sf;
	if (e->type != e_func)
		return e;

	sf = e->f;
	/* TODO also handle ifthenelse with more than 3 arguments */
	if (is_case_func(sf) && !list_empty(e->l) && list_length(e->l) == 3) {
		list *l = e->l;

		/* remove unnecessary = true expressions under ifthenelse */
		for (node *n = l->h ; n ; n = n->next) {
			sql_exp *e = n->data;

			if (e->type == e_cmp && e->flag == cmp_equal && exp_is_true(e) && exp_is_true(e->r)) {
				sql_subtype *t = exp_subtype(e->r);
				if (t->type->localtype == TYPE_bit)
					n->data = e->l;
			}
		}

		sql_exp *cond = l->h->data;
		sql_exp *then_exp = l->h->next->data;
		sql_exp *else_exp = l->h->next->next->data;
		sql_exp *not_cond;

		if (!exp_has_rel(cond) && (exp_has_rel(then_exp) || exp_has_rel(else_exp))) {
			if (!rel_has_freevar(v->sql, rel))
				return e;
			bool single = false;
			/* return sql_error(v->sql, 10, SQLSTATE(42000) "time to rewrite into union\n");
			   union(
			   	select(
			   		project [then]
			  	)[cond]
			   	select(
			   		project [else]
			  	)[not(cond) or cond is null]
			  ) [ cols ] */
			sql_rel *lsq = NULL, *rsq = NULL, *usq = NULL;
			list *urs = sa_list(v->sql->sa);

			if (exp_has_rel(then_exp)) {
				lsq = exp_rel_get_rel(v->sql->sa, then_exp);
				then_exp = exp_rel_update_exp(v->sql, then_exp, false);
				if (is_single(lsq))
					single = true;
				reset_single(lsq);
			}
			exp_set_freevar(v->sql, then_exp, lsq);
			exp_label(v->sql->sa, then_exp, ++v->sql->label);
			lsq = rel_project(v->sql->sa, lsq, append(sa_list(v->sql->sa), then_exp));
			exp_set_freevar(v->sql, cond, lsq);
			set_processed(lsq);
			lsq = rel_select(v->sql->sa, lsq, exp_compare(v->sql->sa, cond, exp_atom_bool(v->sql->sa, 1), cmp_equal));
			set_processed(lsq);
			if (exp_has_rel(else_exp)) {
				rsq = exp_rel_get_rel(v->sql->sa, else_exp);
				else_exp = exp_rel_update_exp(v->sql, else_exp, false);
				if (is_single(rsq))
					single = true;
				reset_single(rsq);
			}
			exp_set_freevar(v->sql, else_exp, rsq);
			exp_label(v->sql->sa, else_exp, ++v->sql->label);
			rsq = rel_project(v->sql->sa, rsq, append(sa_list(v->sql->sa), else_exp));
			cond = exp_copy(v->sql, cond);
			exp_set_freevar(v->sql, cond, rsq);
			not_cond = exp_compare(v->sql->sa, cond, exp_atom_bool(v->sql->sa, 1), cmp_notequal);
			set_semantics(not_cond); /* also compare nulls */
			set_processed(rsq);
			rsq = rel_select(v->sql->sa, rsq, not_cond);
			set_processed(rsq);
			urs = append(urs, lsq);
			urs = append(urs, rsq);
			usq = rel_setop_n_ary(v->sql->sa, urs, op_munion);
			rel_setop_n_ary_set_exps(v->sql, usq, append(sa_list(v->sql->sa), exp_ref(v->sql, e)), false);
			if (single)
				set_single(usq);
			set_processed(usq);
			e = exp_rel(v->sql, usq);
			v->changes++;
		}
	}
	return e;
}

static list *
rewrite_compare_exps(visitor *v, sql_rel *rel, list *exps)
{
	if (mvc_highwater(v->sql))
		return sql_error(v->sql, 10, SQLSTATE(42000) "Query too complex: running out of stack space");
	if (list_empty(exps))
		return exps;

	for(node *n = exps->h; n; n = n->next) {
		sql_exp *e = n->data;

		if (!is_compare(e->type)) {
			sql_subtype bt;
			sql_find_subtype(&bt, "boolean", 0, 0);
			if (!(e = exp_check_type(v->sql, &bt, rel, e, type_equal)))
				return NULL;
			n->data = e = exp_compare(v->sql->sa, e, exp_atom_bool(v->sql->sa, 1), cmp_equal);
			v->changes++;
		}
		if (is_compare(e->type) && e->flag == cmp_dis) {
			list *l = e->l;
			for (node *m = l->h; m; m = m->next) {
				sql_exp *ae = m->data;
				if (is_compare(ae->type) && !is_anti(ae) && ae->flag == cmp_con)
					if (!(ae->l = rewrite_compare_exps(v, rel, ae->l)))
						return NULL;
			}
		}
	}
	return exps;
}

/* add an dummy true projection column */
static inline sql_rel *
rewrite_compare_exp(visitor *v, sql_rel *rel)
{
	if ((is_select(rel->op) || is_join(rel->op) || is_semi(rel->op)) && !list_empty(rel->exps))
		if (!(rel->exps = rewrite_compare_exps(v, rel, rel->exps)))
			return NULL;
	return rel;
}

static inline sql_rel *
rewrite_remove_xp_project(visitor *v, sql_rel *rel)
{
	if (rel->op == op_join && list_empty(rel->exps) && !rel_is_ref(rel)) {
		sql_rel *r = rel->r;

		if (is_simple_project(r->op) && r->l && !project_unsafe(r, 1)) {
			sql_rel *rl = r->l;

			if (is_simple_project(rl->op) && !rl->l && list_length(rl->exps) == 1) {
				sql_exp *t = rl->exps->h->data;

				if (is_atom(t->type) && !exp_name(t)) { /* atom with out alias cannot be used later */
					sql_rel *nrel = rel->l;
					rel->l = NULL;
					rel_destroy(rel);
					rel = rel_project(v->sql->sa, nrel, rel_projections(v->sql, nrel, NULL, 1, 1));
					list_merge(rel->exps, r->exps, (fdup)NULL);
					set_processed(rel);
					v->changes++;
				}
			}
		}
	}
	return rel;
}

static inline sql_rel *
rewrite_remove_xp(visitor *v, sql_rel *rel)
{
	if (rel->op == op_join && list_empty(rel->exps) && !rel_is_ref(rel)) {
		sql_rel *r = rel->r;

		if (is_simple_project(r->op) && !r->l && list_length(r->exps) == 1) {
			sql_exp *t = r->exps->h->data;

			if (is_atom(t->type) && !exp_name(t)) { /* atom with out alias cannot be used later */
				sql_rel *nrel = rel->l;
				rel->l = NULL;
				rel_destroy(rel);
				rel = nrel;
				v->changes++;
			}
		}
	}
	return rel;
}

/* rel visitor */
static sql_rel *
rewrite_fix_count(visitor *v, sql_rel *rel)
{
	if (rel->op == op_left && !is_single(rel)) {
		int rel_changes = 0;
		sql_rel *r = rel->r;

		if (!is_rewrite_fix_count_used(r->used)) {
			list *rexps = r->exps, *exps = NULL;

			if (!is_project(r->op))
				rexps = rel_projections(v->sql, r, NULL, 1, 1);

			for(node *n = rexps->h; n && !rel_changes; n=n->next) {
				sql_exp *e = n->data;

				if (exp_is_count(e, r))
					rel_changes = 1;
			}
			if (!rel_changes)
				return rel;

			if (r->exps == rexps)
				rexps = rel_projections(v->sql, r, NULL, 1, 1);
			for(node *n = rexps->h; n; n=n->next) {
				sql_exp *e = n->data, *ne;

				if (exp_is_count(e, r)) {
					/* rewrite count in subquery */
					list *args, *targs;
					sql_subfunc *isnil = sql_bind_func(v->sql, "sys", "isnull", exp_subtype(e), NULL, F_FUNC, true, true), *ifthen;

					ne = exp_unop(v->sql->sa, e, isnil);
					set_has_no_nil(ne);
					targs = sa_list(v->sql->sa);
					append(targs, sql_fetch_localtype(TYPE_bit));
					append(targs, exp_subtype(e));
					append(targs, exp_subtype(e));
					ifthen = sql_bind_func_(v->sql, "sys", "ifthenelse", targs, F_FUNC, true, true);
					args = sa_list(v->sql->sa);
					append(args, ne);
					append(args, exp_atom(v->sql->sa, atom_zero_value(v->sql->sa, exp_subtype(e))));
					append(args, e);
					ne = exp_op(v->sql->sa, args, ifthen);
					if (exp_name(e))
						exp_prop_alias(v->sql->sa, ne, e);
					n->data = ne;
				}
			}
			exps = list_merge(rel_projections(v->sql, rel->l, NULL, 1, 1), rexps, (fdup)NULL);
			rel = rel_project(v->sql->sa, rel, exps);
			set_processed(rel);
			r->used |= rewrite_fix_count_used;
			v->changes++;
		}
	}
	return rel;
}

static inline sql_rel *
rewrite_groupings(visitor *v, sql_rel *rel)
{
	prop *found;

	if (is_groupby(rel->op)) {
		/* ROLLUP, CUBE, GROUPING SETS cases */
		if ((found = find_prop(rel->p, PROP_GROUPINGS))) {
			list *sets = (list*) found->value.pval;
			list *grpr = sa_list(v->sql->sa);

			rel->p = prop_remove(rel->p, found); /* remove property */
			for (node *n = sets->h ; n ; n = n->next) {
				sql_rel *nrel;
				list *l = (list*) n->data, *exps = sa_list(v->sql->sa), *pexps = sa_list(v->sql->sa);

				l = list_flatten(l);
				nrel = rel_groupby(v->sql, rel_dup(rel->l), l);

				for (node *m = rel->exps->h ; m ; m = m->next) {
					sql_exp *e = (sql_exp*) m->data, *ne = NULL;
					sql_subfunc *agr = (sql_subfunc*) e->f;

					if (e->type == e_aggr && !agr->func->s && !strcmp(agr->func->base.name, "grouping")) {
						/* replace grouping aggregate calls with constants */
						sql_subtype tpe = ((sql_arg*) agr->func->res->h->data)->type;
						list *groups = (list*) e->l;
						atom *a = atom_int(v->sql->sa, &tpe, 0);
#ifdef HAVE_HGE
						hge counter = (hge) list_length(groups) - 1;
#else
						lng counter = (lng) list_length(groups) - 1;
#endif
						assert(groups && list_length(groups) > 0);

						for (node *nn = groups->h ; nn ; nn = nn->next) {
							sql_exp *exp = (sql_exp*) nn->data;
							if (!exps_find_exp(l, exp)) {
								switch (ATOMstorage(a->data.vtype)) {
									case TYPE_bte:
										a->data.val.btval += (bte) (1 << counter);
										break;
									case TYPE_sht:
										a->data.val.shval += (sht) (1 << counter);
										break;
									case TYPE_int:
										a->data.val.ival += (int) (1 << counter);
										break;
									case TYPE_lng:
										a->data.val.lval += (lng) (1 << counter);
										break;
#ifdef HAVE_HGE
									case TYPE_hge:
										a->data.val.hval += (hge) (1 << counter);
										break;
#endif
									default:
										assert(0);
								}
							}
							counter--;
						}

						ne = exp_atom(v->sql->sa, a);
						if (exp_name(e))
							exp_prop_alias(v->sql->sa, ne, e);
					} else if (e->type == e_column && !exps_find_exp(l, e) && !has_label(e)) {
						/* do not include in the output of the group by, but add to the project as null */
						ne = exp_atom(v->sql->sa, atom_general(v->sql->sa, exp_subtype(e), NULL, 0));
						if (exp_name(e))
							exp_prop_alias(v->sql->sa, ne, e);
					} else {
						sql_exp *ec = exp_copy(v->sql, e);
						ne = exp_ref(v->sql, ec);
						append(exps, ec);
					}
					append(pexps, ne);
				}
				if (list_empty(exps)) {
					sql_exp *e = exp_atom_bool(v->sql->sa, 1);
					exp_label(v->sql->sa, e, ++v->sql->label); /* protection against empty projections */
					list_append(exps, e);
				}
				nrel->exps = exps;
				if (!list_empty(rel->r) && !list_empty(nrel->r)) { /* aliases on grouping columns, ugh */
					for (node *n = ((list*)nrel->r)->h; n; n = n->next) {
						sql_exp *e = n->data;
						sql_exp *ne = exps_bind_nid(rel->r, e->alias.label);
						if (ne)
							n->data = exp_copy(v->sql, ne);
					}
					list_hash_clear(nrel->r);
				}
				set_processed(nrel);
				if (list_empty(pexps)) {
					sql_exp *e = exp_atom_bool(v->sql->sa, 1);
					exp_label(v->sql->sa, e, ++v->sql->label); /* protection against empty projections */
					list_append(pexps, e);
				}
				nrel = rel_project(v->sql->sa, nrel, pexps);
				set_processed(nrel);
				grpr = append(grpr, nrel);
			}

			/* always do relation inplace, so it will be fine when the input group has more than 1 reference */
			assert(list_length(grpr) > 0);
			if (list_length(grpr) == 0) {
				return NULL;
			} else if (list_length(grpr) == 1) {
				sql_rel *grp = grpr->h->data;
				rel = rel_inplace_project(v->sql->sa, rel, grp, grp->exps);
			} else {
				rel = rel_inplace_setop_n_ary(v->sql, rel, grpr, op_munion, rel_projections(v->sql, rel, NULL, 1, 1));
			}

			v->changes++;
			return rel;
		} else {
			bool found_grouping = false;
			for (node *n = rel->exps->h ; n ; n = n->next) {
				sql_exp *e = (sql_exp*) n->data;
				sql_subfunc *agr = (sql_subfunc*) e->f;

				if (e->type == e_aggr && !agr->func->s && !strcmp(agr->func->base.name, "grouping")) {
					found_grouping = true;
					break;
				}
			}
			if (found_grouping) {
				/* replace grouping calls with constants of value 0 */
				sql_rel *nrel = rel_groupby(v->sql, rel_dup(rel->l), rel->r);
				list *exps = sa_list(v->sql->sa), *pexps = sa_list(v->sql->sa);
				sql_subtype *bt = sql_fetch_localtype(TYPE_bte);

				for (node *n = rel->exps->h ; n ; n = n->next) {
					sql_exp *e = (sql_exp*) n->data, *ne;
					sql_subfunc *agr = (sql_subfunc*) e->f;

					if (e->type == e_aggr && !agr->func->s && !strcmp(agr->func->base.name, "grouping")) {
						ne = exp_atom(v->sql->sa, atom_int(v->sql->sa, bt, 0));
						if (exp_name(e))
							exp_prop_alias(v->sql->sa, ne, e);
					} else {
						ne = exp_ref(v->sql, e);
						append(exps, e);
					}
					append(pexps, ne);
				}
				if (list_empty(exps)) {
					sql_exp *e = exp_atom_bool(v->sql->sa, 1);
					exp_label(v->sql->sa, e, ++v->sql->label); /* protection against empty projections */
					list_append(exps, e);
				}
				nrel->exps = exps;
				set_processed(nrel);
				if (list_empty(pexps)) {
					sql_exp *e = exp_atom_bool(v->sql->sa, 1);
					exp_label(v->sql->sa, e, ++v->sql->label); /* protection against empty projections */
					list_append(pexps, e);
				}
				/* always do relation inplace, so it will be fine when the input group has more than 1 reference */
				rel = rel_inplace_project(v->sql->sa, rel, nrel, pexps);
				rel->card = exps_card(pexps);
				v->changes++;
				return rel;
			}
		}
	}
	return rel;
}

static int
include_tid(sql_rel *r)
{
	if (is_basetable(r->op))
		r->nrcols = list_length(r->exps);
	return r->nrcols;
}

static sql_rel *
add_null_projects(visitor *v, sql_rel *prel, sql_rel *irel, bool end)
{
	list *l = NULL;
	node *n = prel->exps->h;
	sql_rel *nilrel = rel_project(v->sql->sa, irel, rel_projections(v->sql, irel, NULL, 1, 1));
	int nr = prel->nrcols - nilrel->nrcols;
	if (end) {
		for(node *m = nilrel->exps->h; n && m; n = n->next, m = m->next)
			;
	} else {
		l = sa_list(v->sql->sa);
	}
	for(; nr; n = n->next, nr--) {
		sql_exp *e = n->data, *ne;
		sql_subtype *tp = exp_subtype(e);

		if (!tp)
			return sql_error(v->sql, 10, SQLSTATE(42000) "Cannot rewrite subquery because of parameter with unknown type");
		ne = exp_atom(v->sql->sa, atom_general(v->sql->sa, tp, NULL, 0));
		assert(e->alias.label);
		exp_setalias(ne, e->alias.label, exp_relname(e), exp_name(e));
		if (end)
			append(nilrel->exps, ne);
		else
			append(l, ne);
	}
	if (!end)
		nilrel->exps = list_merge(l, nilrel->exps, NULL);
	nilrel->nrcols = list_length(nilrel->exps);
	return nilrel;
}

static sql_rel *
rewrite_outer2inner_union(visitor *v, sql_rel *rel)
{
	if (is_outerjoin(rel->op) && rel->flag != MERGE_LEFT) {
		int nrcols = rel->nrcols;

		nrcols = include_tid(rel->l);
		nrcols += include_tid(rel->r);
		rel->nrcols = nrcols;
		if (is_left(rel->op)) {
			sql_rel *inner = rel_crossproduct(v->sql->sa, rel_dup(rel->l), rel_dup(rel->r),  op_join);
			inner->exps = rel->exps;
			if(is_dependent(rel))
				set_dependent(inner);
			sql_rel *prel = rel_project(v->sql->sa, inner, rel_projections(v->sql, inner, NULL, 1, 1));
			sql_rel *except = rel_setop(v->sql->sa,
					rel_project(v->sql->sa, rel_dup(rel->l), rel_projections(v->sql, rel->l, NULL, 1, 1)),
					rel_project(v->sql->sa, rel_dup(prel), rel_projections(v->sql, rel->l, NULL, 1, 1)), op_except);
			rel_setop_set_exps(v->sql, except, rel_projections(v->sql, rel->l, NULL, 1, 1));
			set_processed(except);
			sql_rel *nilrel = add_null_projects(v, prel, except, true);
			if (!nilrel)
				return NULL;

			list *urs = sa_list(v->sql->sa);
			urs = append(urs, prel);
			urs = append(urs, nilrel);
			sql_rel *nrel = rel_setop_n_ary(v->sql->sa, urs, op_munion);
			rel_setop_n_ary_set_exps(v->sql, nrel, rel_projections(v->sql, rel, NULL, 1, 1), false);
			set_processed(nrel);
			if(is_single(rel))
				set_single(nrel);
			v->changes++;
			rel_destroy(rel);
			return nrel;
		} else if (is_right(rel->op)) {
			sql_rel *inner = rel_crossproduct(v->sql->sa, rel_dup(rel->l), rel_dup(rel->r),  op_join);
			inner->exps = rel->exps;
			if(is_dependent(rel))
				set_dependent(inner);
			sql_rel *prel = rel_project(v->sql->sa, inner, rel_projections(v->sql, inner, NULL, 1, 1));
			sql_rel *except = rel_setop(v->sql->sa,
					rel_project(v->sql->sa, rel_dup(rel->r), rel_projections(v->sql, rel->r, NULL, 1, 1)),
					rel_project(v->sql->sa, rel_dup(prel), rel_projections(v->sql, rel->r, NULL, 1, 1)), op_except);
			rel_setop_set_exps(v->sql, except, rel_projections(v->sql, rel->r, NULL, 1, 1));
			set_processed(except);
			sql_rel *nilrel = add_null_projects(v, prel, except, false);
			if (!nilrel)
				return NULL;

			list *urs = sa_list(v->sql->sa);
			urs = append(urs, prel);
			urs = append(urs, nilrel);
			sql_rel *nrel = rel_setop_n_ary(v->sql->sa, urs, op_munion);
			rel_setop_n_ary_set_exps(v->sql, nrel, rel_projections(v->sql, rel, NULL, 1, 1), false);
			set_processed(nrel);
			if(is_single(rel))
				set_single(nrel);
			v->changes++;
			rel_destroy(rel);
			return nrel;
		} else if (is_full(rel->op)) {
			sql_rel *inner = rel_crossproduct(v->sql->sa, rel_dup(rel->l), rel_dup(rel->r),  op_join);
			inner->exps = rel->exps;
			if(is_dependent(rel))
				set_dependent(inner);
			sql_rel *prel = rel_project(v->sql->sa, inner, rel_projections(v->sql, inner, NULL, 1, 1));
			sql_rel *except = rel_setop(v->sql->sa,
					rel_project(v->sql->sa, rel_dup(rel->l), rel_projections(v->sql, rel->l, NULL, 1, 1)),
					rel_project(v->sql->sa, rel_dup(prel), rel_projections(v->sql, rel->l, NULL, 1, 1)), op_except);
			rel_setop_set_exps(v->sql, except, rel_projections(v->sql, rel->l, NULL, 1, 1));
			set_processed(except);
			sql_rel *lrel = add_null_projects(v, prel, except, true);
			if (!lrel)
				return NULL;

			except = rel_setop(v->sql->sa,
					rel_project(v->sql->sa, rel_dup(rel->r), rel_projections(v->sql, rel->r, NULL, 1, 1)),
					rel_project(v->sql->sa, rel_dup(prel), rel_projections(v->sql, rel->r, NULL, 1, 1)), op_except);
			rel_setop_set_exps(v->sql, except, rel_projections(v->sql, rel->r, NULL, 1, 1));
			set_processed(except);
			sql_rel *rrel = add_null_projects(v, prel, except, false);
			if (!rrel)
				return NULL;

			list *urs = sa_list(v->sql->sa);
			/* order matters (see caller logic) */
			urs = append(urs, prel);
			urs = append(urs, lrel);
			urs = append(urs, rrel);
			lrel = rel_setop_n_ary(v->sql->sa, urs, op_munion);
			rel_setop_n_ary_set_exps(v->sql, lrel, rel_projections(v->sql, rel, NULL, 1, 1), false);
			set_processed(lrel);

			if(is_single(rel))
				set_single(lrel);
			v->changes++;
			rel_destroy(rel);
			return lrel;
		}
	}
	return rel;
}

static sql_rel *
rewrite_swap_fullouter(visitor *v, sql_rel *rel)
{
	if (is_full(rel->op) && rel_has_freevar(v->sql, rel->r)) { /* swap */
		sql_rel *s = rel->r;
		rel->r = rel->l;
		rel->l = s;
	}
	return rel;
}

static sql_exp *
rewrite_complex(visitor *v, sql_rel *rel, sql_exp *e, int depth)
{
	if (e->type != e_func)
		return e;

	sql_exp *res = rewrite_anyequal(v, rel, e, depth);
	if (res == e)
		res = rewrite_exists(v, rel, e, depth);
	if (res == e)
		res = rewrite_compare(v, rel, e, depth);
	return res;
}

static sql_rel *
flatten_values(visitor *v, sql_rel *rel)
{
	list *exps = sa_list(v->sql->sa);
	sql_exp *e = rel->exps->h->data;
	sql_rel *nrel = NULL;
	list *vals = exp_get_values(e);
	if (vals) {
		list *urs = sa_list(v->sql->sa);
		for(int i = 0; i<list_length(vals); i++) {
			nrel = rel_project(v->sql->sa, NULL, sa_list(v->sql->sa));
			set_processed(nrel);
			for(node *n = rel->exps->h; n; n = n->next) {
				sql_exp *e = n->data;
				list *vals = exp_get_values(e);

				if (vals) {
					if (i == 0)
						append(exps, exp_ref(v->sql, e));
					sql_exp *val = list_fetch(vals, i);
					exp_setalias(val, e->alias.label, exp_relname(e), exp_name(e));
					append(nrel->exps, val);
					rel_set_exps(nrel, nrel->exps);
				}
			}
			urs = append(urs, nrel);
		}

		if (list_length(urs) == 1) {
			if (is_single(rel))
				set_single(nrel);
			rel_destroy(rel);
			rel = nrel;
		} else {
			nrel = rel_setop_n_ary(v->sql->sa, urs, op_munion);
			rel_setop_n_ary_set_exps(v->sql, nrel, exps, false);
			if (is_single(rel))
				set_single(nrel);
			rel_destroy(rel);
			rel = nrel;
		}

		v->changes++;
	}
	return rel;
}

/* rewrite project [ [multi values], [multi values2] , .. [] ] -> union ) */
static inline sql_rel *
rewrite_values(visitor *v, sql_rel *rel)
{
	if (!is_simple_project(rel->op) || list_empty(rel->exps) || is_rewrite_values_used(rel->used))
		return rel;

	sql_exp *e = rel->exps->h->data;
	if (!is_values(e) || (!exps_have_rel_exp(rel->exps) && !exps_have_freevar(v->sql, rel->exps)))
		return rel;
	if (rel_is_ref(rel)) { /* need extra project */
		rel->l = rel_project(v->sql->sa, rel->l, rel->exps);
		rel->exps = rel_projections(v->sql, rel->l, NULL, 1, 1);
		((sql_rel*)rel->l)->r = rel->r; /* propagate order by exps */
		rel->r = NULL;
		rel->used |= rewrite_values_used;
		v->changes++;
		return rel;
	}
	return flatten_values(v, rel);
}

static inline sql_rel *
rewrite_rel(visitor *v, sql_rel *rel)
{
	if (!is_outerjoin(rel->op) || list_empty(rel->exps) || rel_is_ref(rel))
		return rel;
	sql_rel *l = rel->l, *r = rel->r;

	if ((l && is_project(l->op) && !l->l) ||
	    (r && is_project(r->op) && !r->l))
		return rel;

	sql_rel *or = rel;
	for (node *n = rel->exps->h; n; ) {
		node *next = n->next;
		sql_exp *e = n->data;

		if (exp_has_rel(e) /*&& exp_has_freevar(v->sql, e)*/) {
			list *exps = or->exps;
			or->exps = NULL;
			sql_rel *ir = exp_rel_get_rel(v->sql->sa, e);

			rel = rewrite_outer2inner_union(v, rel);
			if (!rel || or == rel)
				return rel;
			/* change referenced project into join with outer(ir) */
			/*sql_rel *nr = rel->l;*/
			assert(is_munion(rel->op));
			sql_rel *nr = ((list*)rel->l)->h->data;
			assert(is_project(nr->op));
			if (!rel_is_ref(nr))
				nr = nr->l;
			sql_rel *s = rel_crossproduct(v->sql->sa, nr->l, ir, op_semi);
			s->exps = exps;
			set_dependent(s);
			nr->l = s;
			e = exp_rel_update_exp(v->sql, e, false);
			exp_reset_props(nr, e, true);
			v->changes++;
			break;
		}
		n = next;
	}
	return rel;
}

typedef struct sql_args {
	list *args;
	list *exps;
} sql_args;

static int
var_name_cmp(sql_arg *v, char *name)
{
	return strcmp(v->name, name);
}

static sql_exp *
exp_inline_arg(visitor *v, sql_rel *rel, sql_exp *e, int depth)
{
	(void)rel;
	(void)depth;
	sql_args *args = v->data;
	if (e->type == e_atom && e->r) {
		sql_arg *a = e->r;
		int level = is_freevar(e);
		node *n = list_find(args->args, a->name, (fcmp)&var_name_cmp);
		if (n) {
			sql_exp *val = list_fetch(args->exps, list_position(args->args, n->data));
			val = exp_copy(v->sql, val);
			exp_prop_alias(v->sql->sa, val, e);
			if (level)
				set_freevar(val, level-1);
			return val;
		}
	}
	return e;
}

static sql_rel *
rel_inline_table_func(visitor *v, sql_rel *rel)
{
	if (!rel_is_ref(rel) && rel->op == op_table && !rel->l && rel->r) { /* TODO add input relation (rel->l) rewriting */
		sql_exp *opf = rel->r;
		if (opf->type == e_func) {
			sql_subfunc *f = opf->f;

			if (f->func->vararg || f->func->varres)
				return rel;

			if (f->func->lang == FUNC_LANG_SQL && f->func->type == F_UNION) {
				sql_rel *r = rel_parse(v->sql, f->func->s, f->func->query, m_instantiate);

				if (r && is_ddl(r->op) && list_length(r->exps) == 1) {
					sql_exp *psm = r->exps->h->data;
					if (psm && psm->type == e_psm && psm->flag == PSM_RETURN) {
						sql_exp *ret = psm->l;
						if (ret && ret->type == e_psm && ret->flag == PSM_REL) {
							r = ret->l;
							list *exps = r->exps;
							r = rel_project(v->sql->sa, r, sa_list(v->sql->sa));
							for(node *n = rel->exps->h, *m = exps->h; n && m; n = n->next, m = m->next) {
								sql_exp *e = m->data;
								sql_exp *pe = n->data;

								if (!e->alias.label)
									e = exp_label(v->sql->sa, e, ++v->sql->label);
								e = exp_ref(v->sql, e);
								exp_setalias(e, pe->alias.label, exp_relname(pe), exp_name(pe));
								if (is_freevar(pe))
									set_freevar(e, is_freevar(pe)-1);
								append(r->exps, e);
							}
							sql_args a;
							visitor vv = *v;
							if (f->func->ops) {
								a.args = f->func->ops;
								a.exps = opf->l;
								vv.data = &a;
								r = rel_exp_visitor_topdown(&vv, r, &exp_inline_arg, true);
								v->data = NULL;
							}
							r = rel_unnest(v->sql, r);
							return r;
						}
					}
				}
			}
		}
	}
	return rel;
}

/* add an dummy true projection column */
static sql_rel *
rel_unnest_simplify(visitor *v, sql_rel *rel)
{
	/* at rel_select.c explicit cross-products generate empty selects, if these are not used, they can be removed at rewrite_simplify */
	if (rel && v->sql->emode != m_deps)
		rel = rel_inline_table_func(v, rel);
	if (rel)
		rel = rewrite_basetable(v->sql, rel, true);	/* add proper exps lists */
	if (rel)
		rel = rewrite_empty_project(v, rel); /* remove empty project/groupby */
	if (rel)
		rel = rewrite_simplify(v, 0, false, rel);
	if (rel)
		rel = rewrite_split_select_exps(v, rel); /* has to run before rewrite_complex */
	if (rel)
		rel = rewrite_swap_fullouter(v, rel);
	if (rel)
		rel = rewrite_aggregates(v, rel);
	if (rel)
		rel = rewrite_values(v, rel);
	if (rel)
		rel = rewrite_rel(v, rel);
	return rel;
}

static sql_rel *
rel_unnest_projects(visitor *v, sql_rel *rel)
{
	if (rel)
		rel = rewrite_remove_xp(v, rel);	/* remove crossproducts with project [ atom ] */
	if (rel)
		rel = rewrite_groupings(v, rel);	/* transform group combinations into union of group relations */
	return rel;
}

static sql_rel *
rel_unnest_comparison_rewriters(visitor *v, sql_rel *rel)
{
	if (rel)
		rel = rewrite_join2semi(v, rel);	/* where possible convert anyequal functions into marks */
	if (rel)
		rel = rewrite_compare_exp(v, rel);	/* only allow for e_cmp in selects and  handling */
	if (rel)
		rel = rewrite_remove_xp_project(v, rel);	/* remove crossproducts with project ( project [ atom ] ) [ etc ] */
	if (rel)
		rel = rewrite_simplify(v, 0, false, rel);		/* as expressions got merged before, lets try to simplify again */
	return rel;
}

static sql_exp *
rel_simplify_exp_and_rank(visitor *v, sql_rel *rel, sql_exp *e, int depth)
{
	if (e)
		e = rewrite_simplify_exp(v, rel, e, depth);
	if (e)
		e = rewrite_rank(v, rel, e, depth);
	return e;
}

static inline sql_rel *
run_exp_rewriter(visitor *v, sql_rel *rel, exp_rewrite_fptr rewriter, bool direction, const char *name)
{
	(void)name;
	v->changes = 0;
	/*
#ifndef NDEBUG
	int changes = v->changes;
	lng clk = GDKusec();
	rel = rel_exp_visitor_bottomup(v, rel, rewriter, direction);
	printf("%s %d " LLFMT "\n", name, (v->changes - changes), (GDKusec() - clk));
	return rel;
#else
*/
	return rel_exp_visitor_bottomup(v, rel, rewriter, direction);
/*#endif*/
}

static inline sql_rel *
run_rel_rewriter(visitor *v, sql_rel *rel, rel_rewrite_fptr rewriter, const char *name)
{
	(void)name;
	v->changes = 0;
	/*
#ifndef NDEBUG
	int changes = v->changes;
	lng clk = GDKusec();
	rel = rel_visitor_bottomup(v, rel, rewriter);
	printf("%s %d " LLFMT "\n", name, (v->changes - changes), (GDKusec() - clk));
	return rel;
#else
*/
	return rel_visitor_bottomup(v, rel, rewriter);
/*#endif*/
}

sql_rel *
rel_unnest(mvc *sql, sql_rel *rel)
{
	visitor v = { .sql = sql };

	rel = run_exp_rewriter(&v, rel, &rel_simplify_exp_and_rank, false, "simplify_exp_and_rank");
	rel = run_rel_rewriter(&v, rel, &rel_unnest_simplify, "unnest_simplify");
	rel = run_exp_rewriter(&v, rel, &rewrite_complex, true, "rewrite_complex");
	rel = run_exp_rewriter(&v, rel, &rewrite_ifthenelse, false, "rewrite_ifthenelse"); /* add isnull handling */
	rel = run_exp_rewriter(&v, rel, &rewrite_exp_rel, true, "rewrite_exp_rel");

	rel = run_rel_rewriter(&v, rel, &rel_unnest_comparison_rewriters, "unnest_comparison_rewriters");
	rel = run_rel_rewriter(&v, rel, &_rel_unnest, "unnest");
	rel = run_rel_rewriter(&v, rel, &rewrite_fix_count, "fix_count");	/* fix count inside a left join (adds a project (if (cnt IS null) then (0) else (cnt)) */
	rel = run_rel_rewriter(&v, rel, &rel_unnest_projects, "unnest_projects");
	rel = run_exp_rewriter(&v, rel, &exp_reset_card_and_freevar_set_physical_type, false, "exp_reset_card_and_freevar_set_physical_type");
	rel = rel_visitor_topdown(&v, rel, &rel_set_type);
	return rel;
}<|MERGE_RESOLUTION|>--- conflicted
+++ resolved
@@ -338,18 +338,12 @@
 			return exps_freevar(sql, e->l, all);
 		break;
 	case e_cmp:
-<<<<<<< HEAD
 		if (e->flag == cmp_filter) {
-			list *l = exps_freevar(sql, e->l);
-			list *r = exps_freevar(sql, e->r);
-=======
-		if (e->flag == cmp_or || e->flag == cmp_filter) {
 			list *l = exps_freevar(sql, e->l, all);
 			list *r = exps_freevar(sql, e->r, all);
->>>>>>> 8869c288
 			return merge_freevar(l, r, all);
 		} else if (e->flag == cmp_con || e->flag == cmp_dis) {
-			return exps_freevar(sql, e->l);
+			return exps_freevar(sql, e->l, all);
 		} else if (e->flag == cmp_in || e->flag == cmp_notin) {
 			list *l = exp_freevar(sql, e->l, all);
 			list *r = exps_freevar(sql, e->r, all);
@@ -3748,35 +3742,18 @@
 				return exp_rel(v->sql, sq);
 			}
 			if (is_project(rel->op) || depth > 0 || is_outerjoin(rel->op)) {
-<<<<<<< HEAD
-				sql_rel *join = NULL, *rewrite = NULL;
-				sql_rel *bl = rel->l;
-
-				(void)rewrite_inner(v->sql, rel, sq, op_left, &rewrite);
-				exp_reset_props(rewrite, le, is_left(rewrite->op));
-				join = (rel->l == bl)?rel->r:rel->l;//(is_full(rel->op)||is_left(rel->op))?rel->r:rel->l;
-				if (!join)
-=======
 				sql_rel *rewrite = NULL;
 
 				(void)rewrite_inner(v->sql, rel, sq, op_left, &rewrite);
 				exp_reset_props(rewrite, le, is_left(rewrite->op));
 				if (!rewrite)
->>>>>>> 8869c288
 					return NULL;
 				if (rewrite && !rewrite->exps)
 					rewrite->exps = sa_list(v->sql->sa);
 				v->changes++;
-<<<<<<< HEAD
-				if (join) {
-					assert(is_join(join->op));
-					if (!join->attr)
-						join->attr = sa_list(v->sql->sa);
-=======
 				if (rewrite) {
 					if (!rewrite->attr)
 						rewrite->attr = sa_list(v->sql->sa);
->>>>>>> 8869c288
 					sql_exp *a = exp_atom_bool(v->sql->sa, is_exists(sf));
 					set_no_nil(a);
 					if (!e->alias.label)
