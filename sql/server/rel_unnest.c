/*
 * SPDX-License-Identifier: MPL-2.0
 *
 * This Source Code Form is subject to the terms of the Mozilla Public
 * License, v. 2.0.  If a copy of the MPL was not distributed with this
 * file, You can obtain one at http://mozilla.org/MPL/2.0/.
 *
 * Copyright 2024, 2025 MonetDB Foundation;
 * Copyright August 2008 - 2023 MonetDB B.V.;
 * Copyright 1997 - July 2008 CWI.
 */

#include "monetdb_config.h"
#include "rel_optimizer_private.h"
#include "sql_decimal.h"
#include "rel_unnest.h"
#include "rel_basetable.h"
#include "rel_exp.h"
#include "rel_select.h"
#include "rel_rewriter.h"

static void
exp_set_freevar(mvc *sql, sql_exp *e, sql_rel *r)
{
	switch(e->type) {
	case e_cmp:
		if (e->flag == cmp_filter) {
			exps_set_freevar(sql, e->l, r);
			exps_set_freevar(sql, e->r, r);
		} else if (e->flag == cmp_con || e->flag == cmp_dis) {
			exps_set_freevar(sql, e->l, r);
		} else if (e->flag == cmp_in || e->flag == cmp_notin) {
			exp_set_freevar(sql, e->l, r);
			exps_set_freevar(sql, e->r, r);
		} else {
			exp_set_freevar(sql, e->l, r);
			exp_set_freevar(sql, e->r, r);
			if (e->f)
				exp_set_freevar(sql, e->f, r);
		}
		break;
	case e_convert:
		exp_set_freevar(sql, e->l, r);
		break;
	case e_func:
	case e_aggr:
		if (e->l)
			exps_set_freevar(sql, e->l, r);
		break;
	case e_column:
		if (rel_find_nid(r, e->nid))
			return;
		set_freevar(e, 0);
		break;
	case e_atom:
		if (e->f)
			exps_set_freevar(sql, e->f, r);
		break;
	case e_psm:
		break;
	}
}

void
exps_set_freevar(mvc *sql, list *exps, sql_rel *r)
{
	node *n;

	if (list_empty(exps))
		return;
	for(n = exps->h; n; n = n->next)
		exp_set_freevar(sql, n->data, r);
}

/* check if the set is distinct (ie we did a domain reduction for the general unnest) for the set of free variables */
static int
is_distinct_set(mvc *sql, sql_rel *rel, list *ad)
{
	int distinct = 0;
	if (ad && is_groupby(rel->op) && (list_empty(rel->r) || exp_match_list(rel->r, ad)))
		return 1;
	distinct = need_distinct(rel);
	if (is_project(rel->op) && rel->l && !distinct)
		distinct = is_distinct_set(sql, rel->l, ad);
	return distinct;
}

int
exp_has_freevar(mvc *sql, sql_exp *e)
{
	if (mvc_highwater(sql)) {
		(void) sql_error(sql, 10, SQLSTATE(42000) "Query too complex: running out of stack space");
		return 0;
	}

	if (is_freevar(e))
		return is_freevar(e);
	switch(e->type) {
	case e_cmp:
		if (e->flag == cmp_filter) {
			return (exps_have_freevar(sql, e->l) || exps_have_freevar(sql, e->r));
		} else if (e->flag == cmp_con || e->flag == cmp_dis) {
			return exps_have_freevar(sql, e->l);
		} else if (e->flag == cmp_in || e->flag == cmp_notin) {
			return (exp_has_freevar(sql, e->l) || exps_have_freevar(sql, e->r));
		} else {
			return (exp_has_freevar(sql, e->l) || exp_has_freevar(sql, e->r) ||
			    (e->f && exp_has_freevar(sql, e->f)));
		}
		break;
	case e_convert:
		return exp_has_freevar(sql, e->l);
	case e_func:
	case e_aggr:
		if (e->l)
			return exps_have_freevar(sql, e->l);
		/* fall through */
	case e_psm:
		if (exp_is_rel(e))
			return rel_has_freevar(sql, e->l);
		break;
	case e_atom:
		if (e->f)
			return exps_have_freevar(sql, e->f);
		break;
	case e_column:
	default:
		return 0;
	}
	return 0;
}

int
exps_have_freevar(mvc *sql, list *exps)
{
	if (mvc_highwater(sql)) {
		(void) sql_error(sql, 10, SQLSTATE(42000) "Query too complex: running out of stack space");
		return 0;
	}
	if (!exps)
		return 0;
	for (node *n = exps->h; n; n = n->next) {
		int vf = 0;
		sql_exp *e = n->data;
		if (e && ((vf =exp_has_freevar(sql, e)) != 0))
			return vf;
	}
	return 0;
}

int
rel_has_freevar(mvc *sql, sql_rel *rel)
{
	if (mvc_highwater(sql)) {
		(void) sql_error(sql, 10, SQLSTATE(42000) "Query too complex: running out of stack space");
		return 0;
	}

	if (is_basetable(rel->op)) {
		return 0;
	} else if (is_base(rel->op)) {
		return exps_have_freevar(sql, rel->exps) ||
			(rel->l && rel_has_freevar(sql, rel->l));
	} else if (is_simple_project(rel->op) || is_groupby(rel->op) || is_select(rel->op) || is_topn(rel->op) || is_sample(rel->op)) {
		if ((is_simple_project(rel->op) || is_groupby(rel->op)) && rel->r && exps_have_freevar(sql, rel->r))
			return 1;
		return exps_have_freevar(sql, rel->exps) ||
			(rel->l && rel_has_freevar(sql, rel->l));
	} else if (is_join(rel->op) || is_set(rel->op) || is_semi(rel->op) || is_modify(rel->op)) {
		return exps_have_freevar(sql, rel->exps) ||
			rel_has_freevar(sql, rel->l) || rel_has_freevar(sql, rel->r);
	} else if (is_munion(rel->op)) {
		int v = exps_have_freevar(sql, rel->exps);
		list *l = rel->l;
		for (node *n = l->h; n && !v; n = n->next)
			v = rel_has_freevar(sql, n->data);
		return v;
	}
	return 0;
}

static void exps_only_freevar(sql_query *query, list *exps, bool *arguments_correlated, bool *found_one_freevar, list **ungrouped_cols);
static void rel_only_freevar(sql_query *query, sql_rel *rel, bool *arguments_correlated, bool *found_one_freevar, list **ungrouped_cols);

void /* look for expressions with either only freevars or atoms */
exp_only_freevar(sql_query *query, sql_exp *e, bool *arguments_correlated, bool *found_one_freevar, list **ungrouped_cols)
{
	if (mvc_highwater(query->sql)) {
		(void) sql_error(query->sql, 10, SQLSTATE(42000) "Query too complex: running out of stack space");
		return ;
	}

	if (is_freevar(e)) {
		sql_rel *outer;

		*found_one_freevar = true;
		if (e->type == e_column) {
			if ((outer = query_fetch_outer(query, is_freevar(e)-1))) {
				sql_exp *a = rel_find_exp(outer, e);
				if (!a || !is_aggr(a->type)) {
					if (!*ungrouped_cols)
						*ungrouped_cols = new_exp_list(query->sql->sa);
					list_append(*ungrouped_cols, e);
				}
			}
		}
		return ;
	}
	switch(e->type) {
	case e_cmp:
		if (e->flag == cmp_filter) {
			exps_only_freevar(query, e->l, arguments_correlated, found_one_freevar, ungrouped_cols);
			exps_only_freevar(query, e->r, arguments_correlated, found_one_freevar, ungrouped_cols);
		} else if (e->flag == cmp_con || e->flag == cmp_dis) {
			exps_only_freevar(query, e->l, arguments_correlated, found_one_freevar, ungrouped_cols);
		} else if (e->flag == cmp_in || e->flag == cmp_notin) {
			exp_only_freevar(query, e->l, arguments_correlated, found_one_freevar, ungrouped_cols);
			exps_only_freevar(query, e->r, arguments_correlated, found_one_freevar, ungrouped_cols);
		} else {
			exp_only_freevar(query, e->l, arguments_correlated, found_one_freevar, ungrouped_cols);
			exp_only_freevar(query, e->r, arguments_correlated, found_one_freevar, ungrouped_cols);
			if (e->f)
				exp_only_freevar(query, e->f, arguments_correlated, found_one_freevar, ungrouped_cols);
		}
		break;
	case e_convert:
		exp_only_freevar(query, e->l, arguments_correlated, found_one_freevar, ungrouped_cols);
		break;
	case e_func:
	case e_aggr:
		if (e->l)
			exps_only_freevar(query, e->l, arguments_correlated, found_one_freevar, ungrouped_cols);
		break;
	case e_psm:
		if (exp_is_rel(e))
			rel_only_freevar(query, e->l, arguments_correlated, found_one_freevar, ungrouped_cols);
		break;
	case e_atom:
		if (e->f)
			exps_only_freevar(query, e->f, arguments_correlated, found_one_freevar, ungrouped_cols);
		break;
	case e_column:
		*arguments_correlated = 0;
		break;
	}
}

void
exps_only_freevar(sql_query *query, list *exps, bool *arguments_correlated, bool *found_one_freevar, list **ungrouped_cols)
{
	if (mvc_highwater(query->sql)) {
		(void) sql_error(query->sql, 10, SQLSTATE(42000) "Query too complex: running out of stack space");
		return ;
	}
	if (!exps)
		return ;
	for (node *n = exps->h; n ; n = n->next)
		exp_only_freevar(query, n->data, arguments_correlated, found_one_freevar, ungrouped_cols);
}

void
rel_only_freevar(sql_query *query, sql_rel *rel, bool *arguments_correlated, bool *found_one_freevar, list **ungrouped_cols)
{
	if (mvc_highwater(query->sql)) {
		(void) sql_error(query->sql, 10, SQLSTATE(42000) "Query too complex: running out of stack space");
		return ;
	}

	if (is_basetable(rel->op)) {
		return ;
	} else if (is_base(rel->op)) {
		exps_only_freevar(query, rel->exps, arguments_correlated, found_one_freevar, ungrouped_cols);
		if (rel->r)
			rel_only_freevar(query, rel->r, arguments_correlated, found_one_freevar, ungrouped_cols);
	} else if (is_simple_project(rel->op) || is_groupby(rel->op) || is_select(rel->op) || is_topn(rel->op) || is_sample(rel->op)) {
		if ((is_simple_project(rel->op) || is_groupby(rel->op)) && rel->r)
			exps_only_freevar(query, rel->r, arguments_correlated, found_one_freevar, ungrouped_cols);
		if (rel->card > CARD_ATOM)
			exps_only_freevar(query, rel->exps, arguments_correlated, found_one_freevar, ungrouped_cols);
		if (rel->l)
			rel_only_freevar(query, rel->l, arguments_correlated, found_one_freevar, ungrouped_cols);
	} else if (is_join(rel->op) || is_set(rel->op) || is_semi(rel->op) || is_modify(rel->op)) {
		exps_only_freevar(query, rel->exps, arguments_correlated, found_one_freevar, ungrouped_cols);
		rel_only_freevar(query, rel->l, arguments_correlated, found_one_freevar, ungrouped_cols);
		rel_only_freevar(query, rel->r, arguments_correlated, found_one_freevar, ungrouped_cols);
	} else if (is_munion(rel->op)) {
		exps_only_freevar(query, rel->exps, arguments_correlated, found_one_freevar, ungrouped_cols);
		list *l = rel->l;
		for (node *n = l->h; n; n = n->next)
			rel_only_freevar(query, n->data, arguments_correlated, found_one_freevar, ungrouped_cols);
	}
	return ;
}

static int
freevar_equal( sql_exp *e1, sql_exp *e2)
{
	assert(e1 && e2 && is_freevar(e1) && is_freevar(e2));
	if (e1 == e2)
		return 0;
	if (e1->type != e_column || e2->type != e_column)
		return -1;
	return (e1->nid != e2->nid);
}

static list *
merge_freevar(list *l, list *r, bool all)
{
	if (!l)
		return r;
	if (!r)
		return l;
	r  = list_join(l, r);
	if (all)
		return r;
	return list_distinct(r, (fcmp)freevar_equal, (fdup)NULL);
}

static list * exps_freevar(mvc *sql, list *exps);
static list * rel_freevar(mvc *sql, sql_rel *rel);

static list *
exp_freevar(mvc *sql, sql_exp *e, bool all)
{
	if (mvc_highwater(sql))
		return sql_error(sql, 10, SQLSTATE(42000) "Query too complex: running out of stack space");

	switch(e->type) {
	case e_column:
		if (is_freevar(e))
			return append(sa_list(sql->sa), e);
		break;
	case e_convert:
		return exp_freevar(sql, e->l, all);
	case e_aggr:
	case e_func:
		if (e->l)
			return exps_freevar(sql, e->l);
		break;
	case e_cmp:
		if (e->flag == cmp_filter) {
			list *l = exps_freevar(sql, e->l);
			list *r = exps_freevar(sql, e->r);
			return merge_freevar(l, r, all);
		} else if (e->flag == cmp_con || e->flag == cmp_dis) {
			return exps_freevar(sql, e->l);
		} else if (e->flag == cmp_in || e->flag == cmp_notin) {
			list *l = exp_freevar(sql, e->l, all);
			list *r = exps_freevar(sql, e->r);
			return merge_freevar(l, r, all);
		} else {
			list *l = exp_freevar(sql, e->l, all);
			list *r = exp_freevar(sql, e->r, all);
			l = merge_freevar(l, r, all);
			if (e->f) {
				r = exp_freevar(sql, e->f, all);
				return merge_freevar(l, r, all);
			}
			return l;
		}
		break;
	case e_psm:
		if (exp_is_rel(e))
			if (rel_has_freevar(sql, e->l))
				return rel_freevar(sql, e->l);
		return NULL;
	case e_atom:
		if (e->f)
			return exps_freevar(sql, e->f);
		return NULL;
	default:
		return NULL;
	}
	return NULL;
}

static list *
exps_freevar(mvc *sql, list *exps)
{
	node *n;
	list *c = NULL;

	if (mvc_highwater(sql))
		return sql_error(sql, 10, SQLSTATE(42000) "Query too complex: running out of stack space");
	if (!exps)
		return NULL;
	for (n = exps->h; n; n = n->next) {
		sql_exp *e = n->data;
		list *var = exp_freevar(sql, e, false);

		c = merge_freevar(c,var, false);
	}
	return c;
}

static list *
rel_freevar(mvc *sql, sql_rel *rel)
{
	list *lexps = NULL, *rexps = NULL, *exps = NULL;

	if (mvc_highwater(sql))
		return sql_error(sql, 10, SQLSTATE(42000) "Query too complex: running out of stack space");
	if (!rel)
		return NULL;
	switch(rel->op) {
	case op_join:
	case op_left:
	case op_right:
	case op_full:
		exps = exps_freevar(sql, rel->exps);
		lexps = rel_freevar(sql, rel->l);
		rexps = rel_freevar(sql, rel->r);
		lexps = merge_freevar(lexps, rexps, false);
		exps = merge_freevar(exps, lexps, false);
		return exps;

	case op_basetable:
		return NULL;
	case op_table: {
		sql_exp *call = rel->r;
		if (rel->flag != TRIGGER_WRAPPER && rel->l)
			lexps = rel_freevar(sql, rel->l);
		exps = (rel->flag != TRIGGER_WRAPPER && call)?exps_freevar(sql, call->l):NULL;
		return merge_freevar(exps, lexps, false);
	}
	case op_except:
	case op_inter:
		exps = exps_freevar(sql, rel->exps);
		lexps = rel_freevar(sql, rel->l);
		rexps = rel_freevar(sql, rel->r);
		lexps = merge_freevar(lexps, rexps, false);
		exps = merge_freevar(exps, lexps, false);
		return exps;
	case op_munion:
		exps = exps_freevar(sql, rel->exps);
		for (node *n = ((list*)rel->l)->h; n; n = n->next) {
			lexps = rel_freevar(sql, n->data);
			exps = merge_freevar(exps, lexps, false);
		}
		return exps;
	case op_ddl:
	case op_semi:
	case op_anti:

	case op_select:
	case op_topn:
	case op_sample:

	case op_groupby:
	case op_project:
		exps = exps_freevar(sql, rel->exps);
		lexps = rel_freevar(sql, rel->l);
		if (rel->r) {
			if (is_groupby(rel->op) || is_simple_project(rel->op))
				rexps = exps_freevar(sql, rel->r);
			else
				rexps = rel_freevar(sql, rel->r);
			lexps = merge_freevar(lexps, rexps, false);
		}
		exps = merge_freevar(exps, lexps, false);
		return exps;
	default:
		return NULL;
	}

}

static list *
rel_dependent_var(mvc *sql, sql_rel *l, sql_rel *r)
{
	list *res = NULL;

	if (rel_has_freevar(sql, r)){
		list *freevar = rel_freevar(sql, r);
		if (freevar) {
			node *n;
			list *boundvar = rel_projections(sql, l, NULL, 1, 0);

			for(n = freevar->h; n; n = n->next) {
				sql_exp *e = n->data, *ne = NULL;
				/* each freevar should be an e_column */
				ne = exps_bind_nid(boundvar, e->nid);
				if (ne) {
					if (!res)
						res = sa_list(sql->sa);
					append(res, ne);
				}
			}
		}
	}
	return res;
}

/*
 * try to bind any freevar in the expression e
 */
void
rel_bind_var(mvc *sql, sql_rel *rel, sql_exp *e)
{
	list *fvs = exp_freevar(sql, e, true);

	if (fvs) {
		node *n;

		for(n = fvs->h; n; n=n->next) {
			sql_exp *e = n->data;

			if (is_freevar(e) && (exp_is_atom(e) || rel_find_exp(rel,e)))
				reset_freevar(e);
		}
	}
}

void
rel_bind_vars(mvc *sql, sql_rel *rel, list *exps)
{
	if (list_empty(exps))
		return;
	for(node *n=exps->h; n; n = n->next)
		rel_bind_var(sql, rel, n->data);
}

static sql_exp * push_up_project_exp(mvc *sql, sql_rel *rel, sql_exp *e);

static list *
push_up_project_exps(mvc *sql, sql_rel *rel, list *exps)
{
	node *n;

	if (!exps)
		return exps;

	for(n=exps->h; n; n=n->next) {
		sql_exp *e = n->data;

		n->data = push_up_project_exp(sql, rel, e);
	}
	list_hash_clear(exps);
	return exps;
}

static sql_exp *
push_up_project_exp(mvc *sql, sql_rel *rel, sql_exp *e)
{
	if (mvc_highwater(sql))
		return sql_error(sql, 10, SQLSTATE(42000) "Query too complex: running out of stack space");

	switch(e->type) {
	case e_cmp:
		if (e->flag == cmp_filter) {
			e->l = push_up_project_exps(sql, rel, e->l);
			e->r = push_up_project_exps(sql, rel, e->r);
			return e;
		} else if (e->flag == cmp_con || e->flag == cmp_dis) {
			e->l = push_up_project_exps(sql, rel, e->l);
			return e;
		} else if (e->flag == cmp_in || e->flag == cmp_notin) {
			e->l = push_up_project_exp(sql, rel, e->l);
			e->r = push_up_project_exps(sql, rel, e->r);
			return e;
		} else {
			e->l = push_up_project_exp(sql, rel, e->l);
			e->r = push_up_project_exp(sql, rel, e->r);
			if (e->f)
				e->f = push_up_project_exp(sql, rel, e->f);
		}
		break;
	case e_convert:
		e->l = push_up_project_exp(sql, rel, e->l);
		break;
	case e_func:
	case e_aggr:
		if (e->l)
			e->l = push_up_project_exps(sql, rel, e->l);
		break;
	case e_column:
		{
			sql_exp *ne;

			/* include project or just lookup */
			assert(e->nid);
			ne = exps_bind_nid(rel->exps, e->nid);
			if (ne) {
				if (ne->type == e_column) {
					/* deref alias */
					e->l = ne->l;
					e->r = ne->r;
					e->nid = ne->nid;
				} else {
					ne = exp_copy(sql, ne);
					return push_up_project_exp(sql, rel, ne);
				}
			}
		} break;
	case e_atom:
		if (e->f)
			e->f = push_up_project_exps(sql, rel, e->f);
		break;
	case e_psm:
		break;
	}
	return e;
}

static sql_exp *exp_rewrite(mvc *sql, sql_rel *rel, sql_exp *e, list *ad);

static list *
exps_rewrite(mvc *sql, sql_rel *rel, list *exps, list *ad)
{
	list *nexps;
	node *n;

	if (list_empty(exps))
		return exps;
	nexps = sa_list(sql->sa);
	for(n=exps->h; n; n = n->next)
		append(nexps, exp_rewrite(sql, rel, n->data, ad));
	return nexps;
}

/* recursively rewrite some functions */
static sql_exp *
exp_rewrite(mvc *sql, sql_rel *rel, sql_exp *e, list *ad)
{
	sql_subfunc *sf;

	if (e->type == e_convert) {
		e->l = exp_rewrite(sql, rel, e->l, ad);
		return e;
	}
	if (e->type != e_func)
		return e;
	e->l = exps_rewrite(sql, rel, e->l, ad);
	sf = e->f;
	/* window functions need to be run per freevars */
	if (sf->func->type == F_ANALYTIC && strcmp(sf->func->base.name, "window_bound") != 0 && strcmp(sf->func->base.name, "diff") != 0 && ad) {
		sql_subtype *bt = sql_bind_localtype("bit");
		list *rankopargs = e->l, *gbe = ((list*)e->r)->h->data;
		sql_exp *pe = list_empty(gbe) ? NULL : (sql_exp*)gbe->t->data, *last;
		bool has_pe = pe != NULL;
		int i = 0;

		if (!pe || pe->type != e_func || strcmp(((sql_subfunc *)pe->f)->func->base.name, "diff") != 0)
			pe = NULL;

		for(node *d = ad->h; d; d=d->next) {
			sql_subfunc *df;
			sql_exp *de = d->data;
			list *args = sa_list(sql->sa);
			if (pe) {
				df = sql_bind_func(sql, NULL, "diff", bt, exp_subtype(de), F_ANALYTIC, true, true);
				append(args, pe);
			} else {
				df = sql_bind_func(sql, NULL, "diff", exp_subtype(de), NULL, F_ANALYTIC, true, true);
			}
			assert(df);
			append(args, de);
			pe = exp_op(sql->sa, args, df);
		}

		for (node *n = rankopargs->h; n ; n = n->next, i++) { /* at rel_select pe is added right after the function's arguments */
			if (i == list_length(sf->func->ops)) {
				n->data = pe;
				break;
			}
		}
		last = rankopargs->t->data; /* if the window function has bounds calls, update them */
		if (last && last->type == e_func && !strcmp(((sql_subfunc *)last->f)->func->base.name, "window_bound")) {
			sql_exp *window1 = list_fetch(rankopargs, list_length(rankopargs) - 2), *window2 = list_fetch(rankopargs, list_length(rankopargs) - 1);
			list *lw1 = window1->l, *lw2 = window2->l; /* the value functions require bound functions always */

			if (has_pe) {
				assert(list_length(window1->l) == 6);
				lw1->h->data = exp_copy(sql, pe);
				lw2->h->data = exp_copy(sql, pe);
			} else {
				window1->l = list_prepend(lw1, exp_copy(sql, pe));
				window2->l = list_prepend(lw2, exp_copy(sql, pe));
			}
		}
	}
	return e;
}

static sql_exp *
rel_reduce2one_exp(mvc *sql, sql_rel *sq)
{
	sql_exp *e = NULL;

	if (list_empty(sq->exps))
		return NULL;
	if (list_length(sq->exps) == 1)
		return sq->exps->t->data;
	for(node *n = sq->exps->h; n && !e; n = n->next) {
		sql_exp *t = n->data;

		if (!is_freevar(t))
			e = t;
	}
	if (!e)
		e = sq->exps->t->data;
	sq->exps = append(sa_list(sql->sa), e);
	return e;
}

static sql_exp *
rel_bound_exp(mvc *sql, sql_rel *rel )
{
	while (rel->l) {
		rel = rel->l;
		if (is_base(rel->op) || is_project(rel->op))
			break;
	}

	if (rel && !list_empty(rel->exps)) {
		for(node *n = rel->exps->h; n; n = n->next){
			sql_exp *e = n->data;

			if (exp_is_atom(e))
				return e;
			if (!exp_has_freevar(sql, e))
				return exp_ref(sql, e);
		}
	}
	if (rel && is_project(rel->op)) /* add dummy expression */
		return rel_project_add_exp(sql, rel, exp_atom_bool(sql->sa, 1));
	return NULL;
}

/*
 * join j was just rewritten, but some join expressions may now
 * be too low in de relation rel. These need to move up.
 * */
static void
move_join_exps(mvc *sql, sql_rel *j, sql_rel *rel)
{
	node *n;
	list *exps = rel->exps;

	if (list_empty(exps))
		return;
	rel->exps = sa_list(sql->sa);
	if (!j->exps)
		j->exps = sa_list(sql->sa);
	for(n = exps->h; n; n = n->next){
		sql_exp *e = n->data;

		if (rel_rebind_exp(sql, rel, e)) {
			if (exp_has_freevar(sql, e))
				rel_bind_var(sql, rel->l, e);
			append(rel->exps, e);
		} else {
			if (exp_has_freevar(sql, e))
				rel_bind_var(sql, j->l, e);
			append(j->exps, e);
		}
	}
}

static sql_rel *
rel_general_unnest(mvc *sql, sql_rel *rel, list *ad)
{
	if (rel && (is_join(rel->op) || is_semi(rel->op)) && is_dependent(rel) && ad) {
		list *fd;
		node *n, *m;

		sql_rel *l = rel->l, *r = rel->r, *inner_r;

		/* cleanup empty selects (should be done before any rel_dup(l) */
		if (l && is_select(l->op) && list_empty(l->exps) && !rel_is_ref(l)) {
			rel->l = l->l;
			l->l = NULL;
			rel_destroy(sql, l);
			l = rel->l;
		}
		/* rewrite T1 dependent join T2 -> T1 join D dependent join T2, where the T1/D join adds (equality) predicates (for the Domain (ad)) and D is are the distinct(projected(ad) from T1)  */
		sql_rel *D = rel_project(sql->sa, rel_dup(l), exps_copy(sql, ad));
		set_distinct(D);

		int single = is_single(r);
		reset_single(r);
		sql_rel *or = r;
		r = rel_crossproduct(sql->sa, D, r, rel->op);
		if (single)
			set_single(or);
		r->op = op_join;
		move_join_exps(sql, rel, r);
		set_dependent(r);
		set_processed(r);
		inner_r = r;

		r = rel_project(sql->sa, r, (is_semi(inner_r->op))?sa_list(sql->sa):rel_projections(sql, r->r, NULL, 1, 1));

		if (!is_semi(inner_r->op))  { /* skip the free vars */
			list *exps = sa_list(sql->sa);

			for(node *n=r->exps->h; n; n = n->next) {
				sql_exp *e = n->data, *ne = NULL;

				if (e->nid)
					ne = exps_bind_nid(ad, e->nid);
				if (or && is_groupby(or->op) && or->r) { /* is e a reference to an group by col */
					sql_exp *gbe = exps_bind_nid(or->r, e->nid);
					if (gbe)
						ne = exps_bind_nid(ad, gbe->nid);
				}
				if (!ne)
					append(exps,e);
			}
			r->exps = exps;
		}

		/* append ad + rename */
		fd = exps_label(sql, exps_copy(sql, ad));
		for (n = ad->h, m = fd->h; n && m; n = n->next, m = m->next) {
			sql_exp *l = n->data, *r = m->data, *e;

			l = exp_ref(sql, l);
			r = exp_ref(sql, r);
			e = exp_compare(sql->sa, l, r, cmp_equal);
			set_semantics(e);
			if (!rel->exps)
				rel->exps = sa_list(sql->sa);
			append(rel->exps, e);
		}
		r->exps = list_join(r->exps, fd);
		rel->r = r;
		reset_dependent(rel);
		return rel;
	}
	return rel;
}

static sql_rel *
push_up_project(mvc *sql, sql_rel *rel, list *ad)
{
	sql_rel *r = rel->r;

	if (rel_is_ref(r) && is_recursive(r)) {
		reset_dependent(rel);
		if (is_join(rel->op) && list_length(rel->exps))
			return rel;
		return r;
	}
	assert(is_simple_project(r->op));
	if (rel_is_ref(r)) {
		sql_rel *nr = rel_project(sql->sa, r->l ? rel_dup(r->l) : NULL, exps_copy(sql, r->exps));

		if (is_single(r))
			set_single(nr);
		if (need_distinct(r))
			set_distinct(nr);
		nr->p = prop_copy(sql->sa, r->p);
		nr->r = exps_copy(sql, r->r);
		rel_destroy(sql, r);
		rel->r = r = nr;
	}

	/* input rel is dependent outerjoin with on the right a project, we first try to push inner side expressions down (because these cannot be pushed up) */
	if (rel && is_join(rel->op) && is_dependent(rel)) {
		sql_rel *r = rel->r;

		/* find constant expressions and move these down */
		if (r && r->op == op_project) {
			node *n;
			list *nexps = NULL;
			list *cexps = NULL;
			sql_rel *l = r->l;

			while (l && is_simple_project(l->op) && l->l) {
				/* if current project is  just one constant, remove lower project */
				if (list_length(r->exps) == 1) {
					sql_exp *e = r->exps->h->data;

					if (exp_is_atom(e)) {
						r->l = rel_dup(l->l);
						rel_destroy(sql, l);
						l = r->l;
						continue;
					}
				}
				break;
			}

			if (l && (is_select(l->op) || l->op == op_join || is_semi(l->op)) && !rel_is_ref(l) && list_empty(r->attr)) {
				if (!list_empty(r->exps)) {
					for(n=r->exps->h; n; n=n->next) {
						sql_exp *e = n->data;

						if (exp_is_atom(e) || rel_find_exp(l->l,e)) { /* move down */
							if (!cexps)
								cexps = sa_list(sql->sa);
							append(cexps, e);
						} else {
							if (!nexps)
								nexps = sa_list(sql->sa);
							append(nexps, exp_copy(sql, e));
						}
					}
				}
				if (cexps) {
					list *exps = rel_projections(sql, l->l, NULL, 1, 1);
					bool dup = false;
					for (node *n = cexps->h; n && !dup; n = n->next)
						/* do we have an expression which will result in same alias but different origin */
						if (list_find(exps, n->data, (fcmp)&is_conflict))
							dup = true;

					if (!dup) {
						exps = list_distinct(list_merge(exps, cexps, (fdup)NULL), (fcmp)exp_equal, (fdup)NULL);
						l->l = rel_project( sql->sa, l->l, exps);
						if (list_empty(nexps)) {
							rel->r = l; /* remove empty project */
						} else {
							for (n = cexps->h; n; n = n->next) { /* add pushed down renamed expressions */
								sql_exp *e = n->data;
								append(nexps, exp_ref(sql, e));
							}
							r->exps = nexps;
						}
					}
				}
			}
		}
	}
	/* input rel is dependent join with on the right a project */
	if (rel && is_join(rel->op) && is_dependent(rel)) {
		sql_rel *r = rel->r;

		/* merge project expressions into the join expressions  */
		rel->exps = push_up_project_exps(sql, r, rel->exps);

		if (r && r->op == op_project) {
			sql_exp *id = NULL;
			node *m;

			if (!r->l) {
				sql_rel *l = rel->l;
				l = rel_dup(l);
				if (!is_project(l->op) || rel_is_ref(l))
					l = rel_project( sql->sa, l, rel_projections(sql, l, NULL, 1, 1));

				if (is_left(rel->op) && !list_empty(rel->attr)) {
					assert(list_length(rel->exps)==1);
					sql_exp *e = exp_copy(sql, rel->exps->h->data);
					sql_exp *oe = rel->attr->h->data;
					rel_project_add_exp(sql, l, e);
					if (exp_is_atom(oe) && exp_is_false(oe))
						e->flag = cmp_notequal;
					exp_setalias(e, oe->alias.label, exp_relname(oe), exp_name(oe));
				}
				if (!list_empty(r->exps)) {
					for (m=r->exps->h; m; m = m->next) {
						sql_exp *e = exp_copy(sql, m->data);

						if (exp_has_freevar(sql, e))
							rel_bind_var(sql, l, e);
						append(l->exps, e);
					}
				}
				rel_destroy(sql, rel);
				return l;
			}
			/* move project up, ie all attributes of left + the old expression list */
			sql_rel *n = rel_project( sql->sa, (r->l)?rel:rel->l,
					rel_projections(sql, rel->l, NULL, 1, 1));

			if (is_left(rel->op) && !list_empty(rel->attr))
				rel_project_add_exp(sql, n, exp_ref(sql, rel->attr->h->data));
			if (list_empty(rel->attr) && !list_empty(r->exps)) {
				for (m=r->exps->h; m; m = m->next) {
					sql_exp *e = exp_copy(sql, m->data);

					if (!is_freevar(e) || exp_name(e)) { /* only skip full freevars */
						if (exp_has_freevar(sql, e) || is_atom(e->type)) {
							rel_bind_var(sql, rel->l, e);
							if (is_left(rel->op)) { /* add ifthenelse */
								/* if id is NULL then NULL else e */
								sql_subtype *tp = exp_subtype(e);
								if (!tp)
									return sql_error(sql, 10, SQLSTATE(42000) "Query projection must have at least one parameter with known SQL type");
								if (!id) {
									sql_rel *l = r->l;
									if (is_join(l->op))
										id = rel_bound_exp(sql, r);
									else
										r->l = rel_add_identity(sql, r->l, &id);
								}
								sql_exp *ne = rel_unop_(sql, NULL, exp_ref(sql, id), "sys", "isnull", card_value);
								set_has_no_nil(ne);
								ne = rel_nop_(sql, NULL, ne, exp_null(sql->sa, tp), e, NULL, "sys", "ifthenelse", card_value);
								exp_prop_alias(sql->sa, ne, e);
								e = ne;
							}
						}
					}
					if (r->l)
						e = exp_rewrite(sql, r->l, e, ad);
					append(n->exps, e);
				}
			}
			if (!list_empty(r->r)) {
				list *exps = r->r, *oexps = n->r = sa_list(sql->sa);

				for (m=exps->h; m; m = m->next) {
					sql_exp *e = m->data;

					if (!is_freevar(e) || exp_name(e)) { /* only skip full freevars */
						if (exp_has_freevar(sql, e))
							rel_bind_var(sql, rel->l, e);
					}
					append(oexps, e);
				}
			}
			/* remove old project */
			if (r->l) {
				rel->r = r->l;
				r->l = NULL;
			}
			rel_destroy(sql, r);
			return n;
		}
	}
	/* a dependent semi/anti join with a project on the right side, could be removed */
	if (rel && is_semi(rel->op) && is_dependent(rel)) {
		sql_rel *r = rel->r;

		/* merge project expressions into the join expressions  */
		rel->exps = push_up_project_exps(sql, r, rel->exps);
		rel_bind_vars(sql, rel, rel->exps);

		if (r && r->op == op_project && r->l) {
			/* remove old project */
			rel->r = rel_dup(r->l);
			rel_destroy(sql, r);
			return rel;
		} else if (r && r->op == op_project) {
			/* remove freevars from projection */
			list *exps = r->exps, *nexps = sa_list(sql->sa);
			node *m;

			if (!list_empty(exps)) {
				for (m=exps->h; m; m = m->next) {
					sql_exp *e = m->data;

					if (!exp_has_freevar(sql, e))
						append(nexps, e);
				}
			}
			if (list_empty(nexps)) {
				assert(!r->l);
				/* remove old project and change outer into select */
				rel->r = NULL;
				rel_destroy(sql, r);
				operator_type op = rel->op;
				rel->op = op_select;
				if (!list_empty(rel->exps)) {
					for(m=rel->exps->h; m; m = m->next) {
						sql_exp *e = m->data;

						if (op == op_anti && is_compare(e->type) && e->flag == cmp_equal)
							e->flag = cmp_notequal;
						else if (op == op_anti && is_compare(e->type) && e->flag == cmp_notequal)
							e->flag = cmp_equal;
					}
				}
				return rel;
			}
			r->exps = nexps;
		}
	}
	return rel;
}

static sql_rel *
push_up_topn_and_sample(mvc *sql, sql_rel *rel, list *ad)
{
	/* a dependent semi/anti join with a project on the right side, could be removed */
	if (rel && (is_semi(rel->op) || is_join(rel->op)) && is_dependent(rel)) {
		sql_rel *r = rel->r;

		if (r && (is_topn(r->op) || is_sample(r->op))) {
			/* remove old topn/sample */
			sql_rel *(*func) (allocator *, sql_rel *, list *) = is_topn(r->op) ? rel_topn : rel_sample;
			rel->r = rel_dup(r->l);
			rel = func(sql->sa, rel, r->exps);
			if (r->op == op_topn && !list_empty(ad)) { /* topn per freevar */
				/* add rel_project(), ordering on freevar */
				sql_rel *p = rel->l = rel_project(sql->sa, rel->l, rel_projections(sql, rel->l, NULL, 1, 1));
				/* store list of freevars */
				for(node *n = ad->h; n; n = n->next) {
					sql_exp *e = n->data;
					set_partitioning(e);
				}
				p->r = ad;
				rel->grouped = 1;
			}
			set_processed(rel);
			rel_destroy(sql, r);
			return rel;
		}
	}
	return rel;
}

static sql_rel *
push_down_topn_and_sample(mvc *sql, sql_rel *rel)
{
	/* a dependent semi/anti join with a project on the right side, could be removed */
	if (rel && (is_semi(rel->op) || is_join(rel->op)) && is_dependent(rel)) {
		sql_rel *r = rel->r;

		if (r && (is_topn(r->op) || is_sample(r->op))) {
			sql_rel *l = r->l;

			if (l && is_project(l->op) && !l->r && l->l) {
				assert(!project_unsafe(l, 1));
				sql_rel *(*func) (allocator *, sql_rel *, list *) = is_topn(r->op) ? rel_topn : rel_sample;
				rel->r = rel_dup(l);
				sql_rel *n = l->l = func(sql->sa, rel_dup(l->l), r->exps);
				set_processed(n);
				rel_destroy(sql, r);
				return rel;
			}
		}
	}
	return rel;
}

static sql_rel *
push_up_select(mvc *sql, sql_rel *rel, list *ad)
{
	sql_rel *d = rel->l;
	sql_rel *r = rel->r;
	int inner = 0;

	if (rel && is_dependent(rel) && r && is_select(r->op)) {
		sql_rel *rl = r->l;

		if (rl && rel_has_freevar(sql, rl)) {
			list *inner_ad = rel_dependent_var(sql, d, rl);

			inner = !list_empty(inner_ad);
		}
	}
	if (inner && is_left(rel->op) && !need_distinct(d))
		return rel_general_unnest(sql, rel, ad);
	/* input rel is dependent join with on the right a select */
	if ((!inner || is_semi(rel->op)) && rel && is_dependent(rel)) {
		sql_rel *r = rel->r;

		if (r && is_select(r->op)) { /* move into join */
			node *n;

			if (!list_empty(r->exps)) {
				for (n=r->exps->h; n; n = n->next) {
					sql_exp *e = n->data;

					e = exp_copy(sql, e);
					if (exp_has_freevar(sql, e))
						rel_bind_var(sql, rel->l, e);
					rel_join_add_exp(sql->sa, rel, e);
				}
			}
			/* remove select */
			rel->r = rel_dup(r->l);
			rel_destroy(sql, r);
			r = rel->r;
			if (is_single(r)) {
				set_single(rel);
				rel->op = op_left;
			}
			if (!inner)
				reset_dependent(rel);
		}
	} else if (rel && is_join(rel->op) && is_dependent(rel)) {
		int cp = rel_is_ref(r);
		sql_rel *r = rel->r;
		list *exps = r->exps;

		/* remove select */
		rel->r = rel_dup(r->l);
		rel = rel_select(sql->sa, rel, NULL);
		rel->exps = !cp?exps:exps_copy(sql, exps);
		rel_bind_vars(sql, rel, rel->exps);
		set_processed(rel);
		rel_destroy(sql, r);
	}
	return rel;
}

static int
exps_is_constant( list *exps )
{
	sql_exp *e;

	if (!exps || list_empty(exps))
		return 1;
	if (list_length(exps) > 1)
		return 0;
	e = exps->h->data;
	return exp_is_atom(e);
}

static int
exp_is_count(sql_exp *e, sql_rel *rel)
{
	if (!e || !rel)
		return 0;
	if (is_alias(e->type) && is_project(rel->op) && !is_set(rel->op)) {
		/* if the relop is n-ary (like munion) we need to retrieve its
		 * first operands which lives in the list at rel->l
		 */
		sql_rel *pr = is_munion(rel->op) ? ((list*)rel->l)->h->data : rel->l;
		sql_exp *ne = rel_find_exp(pr, e);
		return exp_is_count(ne, pr);
	}
	if (is_aggr(e->type) && exp_aggr_is_count(e))
		return 1;
	return 0;
}

static sql_rel *
push_up_groupby(mvc *sql, sql_rel *rel, list *ad)
{
	/* input rel is dependent join with on the right a groupby */
	if (rel && (is_join(rel->op) || is_semi(rel->op)) && is_dependent(rel)) {
		sql_rel *l = rel->l, *r = rel->r;

		/* left of rel should be a set */
		if (l && is_distinct_set(sql, l, ad) && r && is_groupby(r->op)) {
			list *sexps, *jexps, *a = rel_projections(sql, rel->l, NULL, 1, 1);
			node *n;
			sql_exp *id = NULL;

			/* move groupby up, ie add attributes of left + the old expression list */

			if (l && list_length(a) > 1 && !need_distinct(l)) { /* add identity call only if there's more than one column in the groupby */
				if (!(rel->l = rel_add_identity(sql, l, &id))) /* add identity call for group by */
					return NULL;
				assert(id);
			}

			if (rel->op == op_semi)
				rel->op = op_join;
			if (rel->op == op_anti) {
				rel->op = op_join;
				/* need to change all exps */
				if (!list_empty(rel->exps)) {
					for(node *n = rel->exps->h; n; n = n->next) {
						sql_exp *e = n->data;
						e->anti = !e->anti;
					}
				}
			}

			if (!list_empty(r->exps)) {
				for (n = r->exps->h; n; n = n->next ) {
					sql_exp *e = n->data;

					/* count_nil(* or constant) -> count(t.TID) */
					if (exp_is_count(e, r) && (!e->l || exps_is_constant(e->l))) {
						sql_rel *p = r->l; /* ugh */
						sql_rel *pp = r;
						while(p && p->l && (!is_project(p->op) && !is_base(p->op))) { /* find first project */
							pp = p;
							p = p->l;
						}
						if (p && p->l && is_project(p->op) && list_empty(p->exps)) { /* skip empty project */
							pp = p;
							p = p->l;
						}
						sql_exp *col = list_length(p->exps) ? p->exps->t->data : NULL;
						const char *cname = col ? exp_name(col) : NULL;

						if ((!cname || strcmp(cname, TID) != 0) && !(pp->l = p = rel_add_identity(sql, p, &col)))
							return NULL;
						col = exp_ref(sql, col);
						append(e->l=sa_list(sql->sa), col);
						set_no_nil(e);
					}
					if (exp_has_freevar(sql, e))
						rel_bind_var(sql, rel->l, e);
				}
			}
			r->exps = list_distinct(list_merge(r->exps, a, (fdup)NULL), (fcmp)exp_equal, (fdup)NULL);
			if (list_empty(r->r)) {
				if (id)
					r->r = list_append(sa_list(sql->sa), exp_ref(sql, id));
				else
					r->r = exps_copy(sql, a);
				r->card = CARD_AGGR;
				/* After the unnesting, the cardinality of the aggregate function becomes larger */
				for(node *n = r->exps->h; n; n = n->next) {
					sql_exp *e = n->data;

					e->card = CARD_AGGR;
				}
			} else {
				for (n = ((list*)r->r)->h; n; n = n->next ) {
					sql_exp *e = n->data;

					if (exp_has_freevar(sql, e))
						rel_bind_var(sql, rel->l, e);
				}
				if (id)
					list_append(r->r, exp_ref(sql, id));
				else
					r->r = list_distinct(list_merge(r->r, exps_copy(sql, a), (fdup)NULL), (fcmp)exp_equal, (fdup)NULL);
			}

			if (!r->l) {
				r->l = rel->l;
				rel->l = NULL;
				rel->r = NULL;
				rel_destroy(sql, rel);
				rel = NULL;
				/* merge (distinct) projects / group by (over the same group by cols) */
				while (r->l && exps_have_freevar(sql, r->exps)) {
					sql_rel *l = r->l;

					if (!is_project(l->op))
						break;
					if (l->op == op_project && need_distinct(l)) { /* TODO: check if group by exps and distinct list are equal */
						r->l = rel_dup(l->l);
						rel_destroy(sql, l);
						l = NULL;
					}
					if (is_groupby(l->op)) { /* TODO: check if group by exps and distinct list are equal */
						/* add aggr exps of r to l, replace r by l */
						if (!list_empty(r->exps)) {
							for(node *n = r->exps->h; n; n = n->next) {
								sql_exp *e = n->data;

								if (e->type == e_aggr)
									append(l->exps, e);
								if (exp_has_freevar(sql, e))
									rel_bind_var(sql, l, e);
							}
						}
						r->l = NULL;
						rel_destroy(sql, r);
						r = l;
					}
				}
				return r;
			} else {
				rel->r = r->l;
				r->l = rel;
			}
			/* check if a join expression needs to be moved above the group by (into a select) */
			sexps = sa_list(sql->sa);
			jexps = sa_list(sql->sa);
			if (!list_empty(rel->exps)) {
				for (n = rel->exps->h; n; n = n->next ) {
					sql_exp *e = n->data;

					if (rel_find_exp(rel, e)) {
						append(jexps, e);
					} else {
						append(sexps, e);
					}
				}
			}
			rel->exps = jexps;
			if (list_length(sexps)) {
				r = rel_select(sql->sa, r, NULL);
				r->exps = sexps;
				set_processed(r);
			}
			return r;
		}
	}
	return rel;
}

static sql_rel *
push_up_select_l(mvc *sql, sql_rel *rel)
{
	(void)sql;
	/* input rel is dependent join with on the right a project */
	if (rel && (is_join(rel->op) || is_semi(rel->op))) {
		sql_rel *l = rel->l;

		if (is_select(l->op) && rel_has_freevar(sql, l) && !rel_is_ref(l) ) {
			/* push up select (above join) */
			rel->l = l->l;
			l->l = rel;
			return l;
		}
	}
	return rel;
}

static void
bind_join_vars(mvc *sql, sql_rel *rel)
{
	if (list_empty(rel->exps))
		return;
	for(node *n = rel->exps->h; n; n = n->next){
		sql_exp *e = n->data;

		if (exp_has_freevar(sql, e))
			rel_bind_var(sql, rel->l, e);
	}
}

static sql_rel * rewrite_outer2inner_union(visitor *v, sql_rel *rel);

static sql_rel *
push_up_join(mvc *sql, sql_rel *rel, list *ad)
{
	/* input rel is dependent join */
	if (rel && (is_join(rel->op) || is_semi(rel->op)) && is_dependent(rel)) {
		sql_rel *d = rel->l, *j = rel->r;

		/* left of rel should be a set */
		if (d && is_distinct_set(sql, d, ad) && j && (is_join(j->op) || is_semi(j->op))) {
			sql_rel *jl = j->l, *jr = j->r;
			/* op_join if F(jl) intersect A(D) = empty -> jl join (D djoin jr)
			 * 	      F(jr) intersect A(D) = empty -> (D djoin jl) join jr
			 * 	 else (D djoin jl) natural join (D djoin jr)
			 *
			 * */
			list *rd = NULL, *ld = NULL;
			int labelleft = j->op == op_right;

			if (is_semi(j->op) && is_select(jl->op) && rel_has_freevar(sql, jl) && !rel_is_ref(jl)) {
				rel->r = j = push_up_select_l(sql, j);
				return rel; /* ie try again */
			}
			rd = (j->op != op_full && j->op != op_right)?rel_dependent_var(sql, d, jr):(list*)1;
			ld = ((j->op == op_join || j->op == op_right))?rel_dependent_var(sql, d, jl):(list*)1;

			if (is_outerjoin(j->op) && j->exps && !list_empty(rel->attr)) {
				visitor v = { .sql = sql };
				rel->r = j = rewrite_outer2inner_union(&v, j);
				if (!j)
					return NULL;
				return rel;
			}

			if (ld && rd) {
				node *m;
				sql_rel *n, *nr, *nj, *nl;
				list *inner_exps = exps_copy(sql, j->exps);
				list *outer_exps = exps_copy(sql, rel->exps);
				list *attr = j->attr;
				int single = is_single(j);

				rel->r = rel_dup(jl);
				rel->exps = sa_list(sql->sa);
				nj = rel_crossproduct(sql->sa, rel_dup(d), rel_dup(jr), j->op);
				set_processed(nj);
				rel_destroy(sql, j);
				j = nj;
				set_dependent(j);
				n = rel_crossproduct(sql->sa, rel, j, j->op);
				n->exps = outer_exps;
				if (single)
					set_single(n);
				if (!n->exps)
					n->exps = inner_exps;
				else if (inner_exps)
					n->exps = list_join(n->exps, inner_exps);
				j->op = rel->op;
				if (is_semi(rel->op)) {
					j->op = op_left;
					rel->op = op_left;
				}
				nl = n->l = rel_project(sql->sa, n->l, rel_projections(sql, n->l, NULL, 1, 1));
				nr = n->r;
				nr = n->r = rel_project(sql->sa, n->r, is_semi(nr->op)?sa_list(sql->sa):rel_projections(sql, nr->r, NULL, 1, 1));
				/* add nr->l exps with labels */
				/* create jexps */
				if (!n->exps)
					n->exps = sa_list(sql->sa);
				if (!list_empty(d->exps)) {
					for (m = d->exps->h; m; m = m->next) {
						sql_exp *e = m->data, *le, *re, *je;

						le = exp_ref(sql, e);
						re = exp_ref(sql, e);

						if (labelleft) {
							sql_exp *f = NULL;
							if ((f=rel_find_exp(nl, le)) != NULL)
								le = f;
							if (!has_label(le))
								le = exp_label(sql->sa, le, ++sql->label);
							if (!f)
								append(nl->exps, le);
							le = exp_ref(sql, le);
						}

						if (!labelleft)
							re = exp_label(sql->sa, re, ++sql->label);
						append(nr->exps, re);
						re = exp_ref(sql, re);
						je = exp_compare(sql->sa, le, re, cmp_equal);
						set_semantics(je);
						append(n->exps, je);
					}
				}
				list_hash_clear(nl->exps);
				n->attr = attr;
				set_processed(n);
				rel_bind_vars(sql, n, n->exps);
				return n;
			}

			if (!rd) {
				rel->r = rel_dup(jl);
				sql_rel *nj = rel_crossproduct(sql->sa, rel, rel_dup(jr), j->op);
				if (is_single(j))
					set_single(nj);
				nj->exps = exps_copy(sql, j->exps);
				nj->attr = j->attr;
				set_processed(nj);
				rel_destroy(sql, j);
				j = nj;
				if (is_semi(rel->op))
					rel->op = op_left;
				move_join_exps(sql, j, rel);
				rel_bind_vars(sql, j, j->exps);
				return j;
			}
			if (!ld) {
				rel->r = rel_dup(jr);
				sql_rel *nj = rel_crossproduct(sql->sa, rel_dup(jl), rel, j->op);
				if (is_single(j))
					set_single(nj);
				nj->exps = exps_copy(sql, j->exps);
				nj->attr = j->attr;
				set_processed(nj);
				rel_destroy(sql, j);
				j = nj;
				if (is_semi(rel->op))
					rel->op = op_left;
				move_join_exps(sql, j, rel);
				rel_bind_vars(sql, j, j->exps);
				return j;
			}
			assert(0);
			return rel;
		}
	}
	return rel;
}

static sql_rel *
push_up_set(mvc *sql, sql_rel *rel, list *ad)
{
	if (rel && (is_join(rel->op) || is_semi(rel->op)) && is_dependent(rel)) {
		int single = is_single(rel);
		sql_rel *d = rel->l, *s = rel->r;
		int need_distinct = is_semi(rel->op) && need_distinct(d);

		/* left of rel should be a set */
		if (d && is_distinct_set(sql, d, ad) && s && is_set(s->op)) {
			sql_rel *sl = s->l, *sr = s->r, *ns;

			sl = rel_project(sql->sa, rel_dup(sl), rel_projections(sql, sl, NULL, 1, 1));
			for (node *n = sl->exps->h, *m = s->exps->h; n && m; n = n->next, m = m->next)
				exp_prop_alias(sql->sa, n->data, m->data);
			list_hash_clear(sl->exps);
			sr = rel_project(sql->sa, rel_dup(sr), rel_projections(sql, sr, NULL, 1, 1));
			for (node *n = sr->exps->h, *m = s->exps->h; n && m; n = n->next, m = m->next)
				exp_prop_alias(sql->sa, n->data, m->data);
			list_hash_clear(sr->exps);

			int llen = list_length(sl->exps), rlen = list_length(sr->exps), l = 0;

			if (llen != rlen) {
				if (llen < rlen) {
					list *nr = sa_list(sql->sa);
					for(node *n = sr->exps->h ; n && l < llen; n=n->next, l++)
							append(nr, n->data);
					sr->exps = nr;
					sr->nrcols = list_length(nr);
				} else {
					list *nl = sa_list(sql->sa);
					for(node *n = sl->exps->h; n && l < rlen; n=n->next, l++)
							append(nl, n->data);
					sl->exps = nl;
					sl->nrcols = list_length(nl);
				}
			}

			/* D djoin (sl setop sr) -> (D djoin sl) setop (D djoin sr) */
			sl = rel_crossproduct(sql->sa, rel_dup(d), sl, rel->op);
			sl->exps = exps_copy(sql, rel->exps);
			set_dependent(sl);
			set_processed(sl);
			sr = rel_crossproduct(sql->sa, rel_dup(d), sr, rel->op);
			sr->exps = exps_copy(sql, rel->exps);
			set_dependent(sr);
			set_processed(sr);
			ns = rel_setop(sql->sa, sl, sr, s->op);
			ns->exps = exps_copy(sql, s->exps);
			set_processed(ns);
			if (single || is_single(s))
				set_single(ns);
			if (need_distinct || need_distinct(s))
				set_distinct(ns);

			if (is_join(rel->op) && !is_semi(rel->op)) {
				list *sexps = sa_list(sql->sa), *dexps = rel_projections(sql, d, NULL, 1, 1);
				for (node *m = dexps->h; m; m = m->next) {
					sql_exp *e = m->data;

					list_append(sexps, exp_ref(sql, e));
				}
				ns->exps = list_join(sexps, ns->exps);
			}
			/* add/remove projections to inner parts of the union (as we push a join or semijoin down) */
			ns->l = rel_project(sql->sa, ns->l, rel_projections(sql, ns->l, NULL, 1, 1));
			ns->r = rel_project(sql->sa, ns->r, rel_projections(sql, ns->r, NULL, 1, 1));
			if (is_semi(rel->op)) /* only push left side of semi/anti join */
				ns->exps = rel_projections(sql, ns->l, NULL, 1, 1);
			if (rel->op == op_anti && s->op == op_inter) {
				list *urs = sa_list(sql->sa);
				urs = append(urs, ns->l);
				urs = append(urs, ns->r);
				rel_inplace_setop_n_ary(sql, ns, urs, op_munion, ns->exps);
			}
			rel_destroy(sql, rel);
			return ns;
		}
	}
	return rel;
}

static sql_rel * rel_unnest_dependent(mvc *sql, sql_rel *rel);

static sql_rel *
push_up_munion(mvc *sql, sql_rel *rel, list *ad)
{
	if (rel && (is_join(rel->op) || is_semi(rel->op)) && is_dependent(rel)) {
		int single = is_single(rel);
		sql_rel *d = rel->l, *s = rel->r;
		int need_distinct = is_semi(rel->op) && need_distinct(d);
		int len = 0, need_length_reduction = 0;
		int rec = is_recursive(s);

		/* In case of recursive push up the project of the base side
		 * (inplace) push normally into right side, but stop when we hit
		 * this base again */

		/* left of rel should be a set */
		list *rlist = sa_list(sql->sa);
		if (d && is_distinct_set(sql, d, ad) && s && is_munion(s->op)) {
			list *iu = s->l;
			if (rec) {
				sql_rel *r = iu->h->data;
				set_recursive(r);
				append(rlist, rel_dup(r));
				if (is_project(r->op))
					len = list_length(r->exps);
			}
			for(node *n = rec?iu->h->next:iu->h; n; n = n->next) {
				sql_rel *sl = n->data;
				list *exps = rel_projections(sql, sl, NULL, 1, 1);
				sl = rel_project(sql->sa, rel_dup(sl), exps);
				for (node *n = sl->exps->h, *m = s->exps->h; n && m; n = n->next, m = m->next)
					exp_prop_alias(sql->sa, n->data, m->data);
				list_hash_clear(sl->exps);
				rlist = append(rlist, sl);
				if (len && len != list_length(sl->exps))
					need_length_reduction = 1;
				if (!len || len > list_length(sl->exps))
					len = list_length(sl->exps);
			}

			if (need_length_reduction) {
				for(node *n = rlist->h; n; n = n->next) {
					sql_rel *r = n->data;
					if (list_length(r->exps) > len) {
						list *nr = sa_list(sql->sa);
						int l = 0;
						for(node *m = r->exps->h ; m && l < len; m = m->next, l++)
							append(nr, m->data);
						r->exps = nr;
						r->nrcols = list_length(nr);
					}
				}
			}

			for(node *n = rec?rlist->h->next:rlist->h; n; n = n->next) {
				/* D djoin (sl setop sr) -> (D djoin sl) setop (D djoin sr) */
				sql_rel *sl = n->data;
				sl = rel_crossproduct(sql->sa, rel_dup(d), sl, rel->op);
				sl->exps = exps_copy(sql, rel->exps);
				set_dependent(sl);
				set_processed(sl);
				n->data = sl;
			}
			if (rec) {
				sql_rel *sl = rlist->h->data;
				list *exps = exps_copy(sql, ad);
				for(node *n = exps->h; n; n = n->next) {
					sql_exp *e = n->data;
					set_freevar(e, 0);
				}
				sl->exps = list_join(exps, sl->exps);
				sql_rel *nl = rel_crossproduct(sql->sa, rel_dup(d), sl->l, rel->op);
				nl->exps = exps_copy(sql, rel->exps);
				set_dependent(nl);
				set_processed(nl);
				sl->l = nl;
			}

			sql_rel *ns = rel_setop_n_ary(sql->sa, rlist, s->op);
			ns->exps = exps_copy(sql, s->exps);
			set_processed(ns);
			if (single || is_single(s))
				set_single(ns);
			if (need_distinct || need_distinct(s))
				set_distinct(ns);
			if (is_recursive(s))
				set_recursive(ns);

			if (is_join(rel->op) && !is_semi(rel->op)) {
				list *sexps = sa_list(sql->sa), *dexps = rel_projections(sql, d, NULL, 1, 1);
				for (node *m = dexps->h; m; m = m->next) {
					sql_exp *e = m->data;

					list_append(sexps, exp_ref(sql, e));
				}
				ns->exps = list_join(sexps, ns->exps);
			}
			/* add/remove projections to inner parts of the union (as we push a join or semijoin down) */
			for(node *n = rec?rlist->h->next:rlist->h; n; n = n->next) {
				sql_rel *sl = n->data;
				n->data = rel_project(sql->sa, sl, rel_projections(sql, sl, NULL, 1, 1));
			}
			if (is_semi(rel->op)) { /* only project left of semi/anti join */
				sql_rel *sf = rlist->h->data;
				ns->exps = rel_projections(sql, sf, NULL, 1, 1);
			}
 			if (rel->op == op_anti && s->op == op_munion) {
				/* chain the munion list of relations into a pair-wise op_inter chain */
				sql_rel *cl = rlist->h->data, *cr = rlist->h->next->data;
				ns->op = op_inter;
				if (list_length(rlist) > 2) {
					for (node *n = rlist->h->next->next; n; n = n->next) {
						cr = rel_setop(sql->sa, cr, n->data, op_inter);
						cr->exps = exps_copy(sql, ns->exps);
					}
				}
				ns->l = cl;
				ns->r = cr;
 			}
			rel_destroy(sql, rel);
			return ns;
		}
	}
	return rel;
}

static sql_rel *
push_up_table(mvc *sql, sql_rel *rel)
{
	(void)sql;
	if (rel && (is_join(rel->op) || is_semi(rel->op)) && is_dependent(rel)) {
		sql_rel *d = rel->l, *tf = rel->r;
		sql_exp *id = NULL;

		/* push d into function */
		/* change join's into cross apply, ie tf(rel) -> (results tf, row-id). */
		if (d && tf && is_base(tf->op)) {
			if (tf->l) {
				sql_rel *l = tf->l;

				assert(tf->flag == TABLE_FROM_RELATION || !l->l);
				sql_exp *tfe = tf->r;
				list *ops = tfe->l;
				if (!(rel->l = d = rel_add_identity(sql, d, &id)))
					return NULL;
				id = exp_ref(sql, id);
				list *exps = rel_projections(sql, l, NULL, 1, 1);
				list_append(exps, id);
				l = tf->l = rel_crossproduct(sql->sa, rel_dup(d), l, op_join);
				set_dependent(l);
				set_processed(l);
				tf->l = rel_unnest_dependent(sql, l);
				tf->l = rel_project(sql->sa, tf->l, exps);
				id = exp_ref(sql, id);
				list_append(ops, id);
				id = exp_ref(sql, id);
			} else {
				assert(0);
				tf->l = rel_dup(d);
			}
			/* we should add the identity in the resulting projection list */
			if (id) {
				sql_exp *ne = exp_copy(sql, id);

				ne = exp_label(sql->sa, ne, ++sql->label);
				ne = exp_ref(sql, ne);
				list_prepend(tf->exps, ne);
				ne = exp_ref(sql, ne);

				/* join on id */
				ne = exp_compare(sql->sa, id, ne, cmp_equal);
				if (!rel->exps)
					rel->exps = sa_list(sql->sa);
				list_append(rel->exps, ne);
			}
			reset_dependent(rel);
			return rel;
		}
	}
	return rel;
}

static bool
exps_have_rank(list *exps)
{
	if (!exps)
		return false;
	for(node *n=exps->h; n; n = n->next) {
		sql_exp *e = n->data;
		if (is_analytic(e))
			return true;
	}
	return false;
}

static sql_rel *
rel_unnest_dependent(mvc *sql, sql_rel *rel)
{
	sql_rel *nrel = rel;

	if (mvc_highwater(sql))
		return sql_error(sql, 10, SQLSTATE(42000) "Query too complex: running out of stack space");

	/* current unnest only possible for equality joins, <, <> etc needs more work */
	if (rel && (is_join(rel->op) || is_semi(rel->op)) && is_dependent(rel)) {
		/* howto find out the left is a set */
		sql_rel *l, *r;

		l = rel->l;
		r = rel->r;

		if (rel_has_freevar(sql, l)) {
			rel->l = rel_unnest_dependent(sql, rel->l);
			if (rel_has_freevar(sql, rel->l)) {
				if (rel->op == op_right) {
					sql_rel *l = rel->l;

					rel->l = rel->r;
					rel->r = l;
					rel->op = op_left;
					return rel_unnest_dependent(sql, rel);
				} else if (rel->op == op_left && list_empty(rel->attr) && !rel_has_freevar(sql, rel->r) && rel_dependent_var(sql, rel->r, rel->l)) {
					sql_rel *l = rel->l;

					rel->l = rel->r;
					rel->r = l;
					rel->op = op_right;
					return rel_unnest_dependent(sql, rel);
				}
			}
		}

		if (!rel_has_freevar(sql, r)) {
			if (rel_has_freevar(sql, l) && is_innerjoin(rel->op) && !rel->exps) {
				rel->l = r;
				rel->r = l;
				l = rel->l;
				r = rel->r;
			} else {
				reset_dependent(rel);
				return rel;
			}
		}

		/* try to push dependent join down */
		if (rel_has_freevar(sql, r)) {
			list *ad = rel_dependent_var(sql, rel->l, rel->r);

			if (list_empty(ad)) {
				reset_dependent(rel);
				return rel;
			}
			if (r && is_select(r->op)) {
				sql_rel *l = r->l;

				if (!rel_is_ref(r) && l && !rel_is_ref(l) && l->op == op_join && list_empty(l->exps)) {
					int fv = exps_have_freevar(sql, r->exps);
					l->exps = exps_copy(sql, r->exps);
					r->l = NULL;
					rel_destroy(sql, r);
					r = NULL;
					rel->r = l;
					if (fv)
						rel->op = op_left;
					return rel_unnest_dependent(sql, rel);
				}
			}

			if (rel && (is_join(rel->op) || is_semi(rel->op)) && is_dependent(rel)) {
				sql_rel *j = rel->r;

				if (j->op == op_join && !rel_is_ref(rel) && !rel_is_ref(j) && j->exps && exps_have_freevar(sql, j->exps)) {
					rel->exps =	rel->exps?list_merge(rel->exps, j->exps, (fdup)NULL):j->exps;
					j->exps = NULL;
					bind_join_vars(sql, rel);
					return rel_unnest_dependent(sql, rel);
				}
			}

			if (r && is_simple_project(r->op) && ((!r->r && !exps_have_rank(r->exps)) || (!exps_have_freevar(sql, r->exps) && !exps_have_unsafe(r->exps, true, false)) || is_distinct_set(sql, l, ad))) {
				rel = push_up_project(sql, rel, ad);
				return rel_unnest_dependent(sql, rel);
			}

			if (r && (is_topn(r->op) || is_sample(r->op))) {
				sql_rel *l = r->l;
				if (is_left(rel->op) && l && is_project(l->op) && !l->r && !project_unsafe(l, 1)) {
					rel = push_down_topn_and_sample(sql, rel);
					return rel_unnest_dependent(sql, rel);
				} else if (!is_left(rel->op)) {
					rel = push_up_topn_and_sample(sql, rel, ad);
					return rel_unnest_dependent(sql, rel);
				}
			}

			if (r && is_select(r->op) && ad) {
				rel = push_up_select(sql, rel, ad);
				return rel_unnest_dependent(sql, rel);
			}

			if (r && is_groupby(r->op) && !is_left(rel->op) && is_distinct_set(sql, l, ad)) {
				rel = push_up_groupby(sql, rel, ad);
				return rel_unnest_dependent(sql, rel);
			}

			if (r && (is_join(r->op) || is_semi(r->op)) && is_distinct_set(sql, l, ad)) {
				rel = push_up_join(sql, rel, ad);
				return rel_unnest_dependent(sql, rel);
			}

			if (r && is_set(r->op) && !is_left(rel->op) && rel->op != op_anti && is_distinct_set(sql, l, ad)) {
				rel = push_up_set(sql, rel, ad);
				return rel_unnest_dependent(sql, rel);
			}

			if (r && is_munion(r->op) && !is_left(rel->op) && is_distinct_set(sql, l, ad)) {
				rel = push_up_munion(sql, rel, ad);
				return rel_unnest_dependent(sql, rel);
			}

			if (r && is_base(r->op)) {
				rel = push_up_table(sql, rel); /* rewrite into cross apply */
				return rel;
			}

			/* fallback */
			if (ad != NULL)
				rel = rel_general_unnest(sql, rel, ad);

			/* no dependent variables */
			reset_dependent(rel);
			rel->r = rel_unnest_dependent(sql, rel->r);
		} else {
			rel->l = rel_unnest_dependent(sql, rel->l);
			rel->r = rel_unnest_dependent(sql, rel->r);
		}
	} else {
		if (rel && (is_simple_project(rel->op) || is_groupby(rel->op) || is_select(rel->op) || is_topn(rel->op) || is_sample(rel->op)))
			rel->l = rel_unnest_dependent(sql, rel->l);
		else if (rel && (is_join(rel->op) || is_semi(rel->op) ||  is_set(rel->op) || is_modify(rel->op) || is_ddl(rel->op))) {
			rel->l = rel_unnest_dependent(sql, rel->l);
			rel->r = rel_unnest_dependent(sql, rel->r);
		} else if (rel && (is_munion(rel->op))) {
			list *l = rel->l;
			for (node *n = l->h; n; n = n->next)
				n->data = rel_unnest_dependent(sql, n->data);
		}
	}
	return nrel;
}

static list * add_missing_project_exps(mvc *sql, sql_rel *rel, list *exps);

static sql_exp *
add_missing_project_exp(mvc *sql, sql_rel *rel, sql_exp *e)
{
	if (is_freevar(e))
		return e;
	if (is_convert(e->type)) {
		e->l = add_missing_project_exp(sql, rel, e->l);
	} else if (is_compare(e->type)) {
		if (e->flag == cmp_con || e->flag == cmp_dis) {
			e->l = add_missing_project_exps(sql, rel, e->l);
		} else if (e->flag == cmp_in || e->flag == cmp_notin) {
			e->l = add_missing_project_exp(sql, rel, e->l);
			e->r = add_missing_project_exps(sql, rel, e->r);
		} else if (e->flag == cmp_filter) {
			e->l = add_missing_project_exps(sql, rel, e->l);
			e->r = add_missing_project_exps(sql, rel, e->r);
		} else {
			e->l = add_missing_project_exp(sql, rel, e->l);
			e->r = add_missing_project_exp(sql, rel, e->r);
			if (e->f)
				e->f = add_missing_project_exp(sql, rel, e->f);
		}
	} else if (is_atom(e->type)) {
		if (is_values(e))
			e->f = add_missing_project_exps(sql, rel, e->f);
		return e;
	}
	else if (!list_find_exp(rel->exps, e)) {
		if (!e->alias.label)
			exp_label(sql->sa, e, ++sql->label);
		append(rel->exps, e);
		return exp_ref(sql, e);
	}
	return e;
}

static list *
add_missing_project_exps(mvc *sql, sql_rel *rel, list *exps)
{
	if (list_empty(exps))
		return exps;
	for(node *n = exps->h; n; n = n->next)
		n->data = add_missing_project_exp(sql, rel, n->data);
	return exps;
}

static sql_rel *
push_up_select2(visitor *v, sql_rel *rel)
{
	sql_rel *l = rel->l;
	sql_rel *r = rel->r;

	/* TODO make sure we do not have empty selects */
	if (is_simple_project(rel->op) && l && is_select(l->op) && exps_have_freevar(v->sql, l->exps) && !rel_is_ref(l)) {
		sql_rel *nl = rel_select(v->sql->sa, rel, NULL);
		nl->exps = add_missing_project_exps(v->sql, rel, l->exps);
		l->exps = NULL;
		rel->l = rel_dup(l->l);
		rel_destroy(v->sql, l);
		rel_bind_vars(v->sql, nl, nl->exps);
		v->changes++;
		return nl;
	}
	if (!is_single(rel) && is_innerjoin(rel->op) && l && is_select(l->op) && exps_have_freevar(v->sql, l->exps) && !rel_is_ref(l)) {
		sql_rel *nl = rel_select(v->sql->sa, rel, NULL);
		nl->exps = l->exps;
		l->exps = NULL;
		rel->l = rel_dup(l->l);
		rel_destroy(v->sql, l);
		rel_bind_vars(v->sql, nl, nl->exps);
		v->changes++;
		nl->l = push_up_select2(v, nl->l);
		return nl;
	}
	if (is_single(rel) && is_innerjoin(rel->op) && l && is_select(l->op) && exps_have_freevar(v->sql, l->exps) && !rel_is_ref(l)) {
		if (rel->exps)
			rel->exps = list_merge(rel->exps, l->exps, NULL);
		else
			rel->exps = l->exps;
		l->exps = NULL;
		rel->l = rel_dup(l->l);
		rel_destroy(v->sql, l);
		rel_bind_vars(v->sql, rel, rel->exps);
		v->changes++;
		rel = push_up_select2(v, rel);
		return rel;
	}
	if (!is_single(rel) && is_innerjoin(rel->op) && r && is_select(r->op) && exps_have_freevar(v->sql, r->exps) && !rel_is_ref(r)) {
		sql_rel *nr = rel_select(v->sql->sa, rel, NULL);
		nr->exps = r->exps;
		r->exps = NULL;
		rel->r = rel_dup(r->l);
		rel_destroy(v->sql, r);
		rel_bind_vars(v->sql, nr, nr->exps);
		v->changes++;
		return nr;
	}
	if (is_single(rel) && is_innerjoin(rel->op) && r && is_select(r->op) && exps_have_freevar(v->sql, r->exps) && !rel_is_ref(r)) {
		if (rel->exps)
			rel->exps = list_merge(rel->exps, r->exps, NULL);
		else
			rel->exps = r->exps;
		r->exps = NULL;
		rel->r = rel_dup(r->l);
		rel_destroy(v->sql, r);
		rel_bind_vars(v->sql, rel, rel->exps);
		v->changes++;
		return rel;
	}
	if (is_left(rel->op) && l && is_select(l->op) && exps_have_freevar(v->sql, l->exps) && !rel_is_ref(l)) {
		sql_rel *nl = rel_select(v->sql->sa, rel, NULL);
		nl->exps = l->exps;
		l->exps = NULL;
		rel->l = rel_dup(l->l);
		rel_destroy(v->sql, l);
		rel_bind_vars(v->sql, nl, nl->exps);
		v->changes++;
		nl->l = push_up_select2(v, nl->l);
		return nl;
	}
	if (is_left(rel->op) && r && is_select(r->op) && exps_have_freevar(v->sql, r->exps) && !rel_is_ref(r)) {
		if (rel->exps)
			rel->exps = list_merge(rel->exps, r->exps, NULL);
		else
			rel->exps = r->exps;
		r->exps = NULL;
		rel->r = rel_dup(r->l);
		rel_destroy(v->sql, r);
		rel_bind_vars(v->sql, rel, rel->exps);
		v->changes++;
		return rel;
	}
	if (is_right(rel->op) && r && is_select(r->op) && exps_have_freevar(v->sql, r->exps) && !rel_is_ref(r)) {
		sql_rel *nr = rel_select(v->sql->sa, rel, NULL);
		nr->exps = r->exps;
		r->exps = NULL;
		rel->r = rel_dup(r->l);
		rel_destroy(v->sql, r);
		rel_bind_vars(v->sql, nr, nr->exps);
		v->changes++;
		nr->l = push_up_select2(v, nr->l);
		return nr;
	}
	if (is_right(rel->op) && l && is_select(l->op) && exps_have_freevar(v->sql, l->exps) && !rel_is_ref(l)) {
		if (rel->exps)
			rel->exps = list_merge(rel->exps, l->exps, NULL);
		else
			rel->exps = l->exps;
		l->exps = NULL;
		rel->l = rel_dup(l->l);
		rel_destroy(v->sql, l);
		rel_bind_vars(v->sql, rel, rel->exps);
		v->changes++;
		return rel;
	}
	return rel;
}

static sql_rel *
_rel_unnest(visitor *v, sql_rel *rel)
{
	sql_rel *l = rel->l;
	sql_rel *r = rel->r;
	/* try to push select up */
	if (!rel_is_ref(rel) && ((is_simple_project(rel->op) && !rel->r && l && is_select(l->op) && exps_have_freevar(v->sql, l->exps) && !rel_is_ref(l)) ||
	    (is_join(rel->op) && l && is_select(l->op) && exps_have_freevar(v->sql, l->exps) && !rel_is_ref(l)) ||
	    (is_join(rel->op) && r && is_select(r->op) && exps_have_freevar(v->sql, r->exps) && !rel_is_ref(r)))) {
		rel = push_up_select2(v, rel);
		if (rel && is_select(rel->op)) {
			sql_rel *l = rel->l;
			if (is_dependent(l)) {
				rel->l = l = rel_unnest_dependent(v->sql, l);
				v->changes++;
			}
		}
	}
	if (is_dependent(rel)) {
		rel = rel_unnest_dependent(v->sql, rel);
		v->changes++;
	}
	return rel;
}

static void exp_reset_props(sql_rel *rel, sql_exp *e, bool setnil);

static void
exps_reset_props(sql_rel *rel, list *exps, bool setnil)
{
	if (!list_empty(exps))
		for(node *n=exps->h; n; n=n->next)
			exp_reset_props(rel, n->data, setnil);
}

static void
exp_reset_props(sql_rel *rel, sql_exp *e, bool setnil)
{
	switch (e->type) {
	case e_column: {
		if (setnil && (((is_right(rel->op) || is_full(rel->op)) && rel_find_exp(rel->l, e) != NULL) ||
			((is_left(rel->op) || is_full(rel->op)) && rel_find_exp(rel->r, e) != NULL)))
			set_has_nil(e);
	} break;
	case e_convert: {
		exp_reset_props(rel, e->l, setnil);
		if (setnil && has_nil((sql_exp*)e->l))
			set_has_nil(e);
	} break;
	case e_func: {
		sql_subfunc *f = e->f;

		exps_reset_props(rel, e->l, setnil);
		if (setnil && !f->func->semantics && e->l && have_nil(e->l))
			set_has_nil(e);
	} break;
	case e_aggr: {
		sql_subfunc *a = e->f;

		exps_reset_props(rel, e->l, setnil);
		if (setnil && (a->func->s || strcmp(a->func->base.name, "count") != 0) && !a->func->semantics && !has_nil(e) && e->l && have_nil(e->l))
			set_has_nil(e);
	} break;
	case e_cmp: {
		if (e->flag == cmp_filter) {
			exps_reset_props(rel, e->l, setnil);
			exps_reset_props(rel, e->r, setnil);
			if (setnil && (have_nil(e->l) || have_nil(e->r)))
				set_has_nil(e);
		} else if (e->flag == cmp_con || e->flag == cmp_dis) {
			exps_reset_props(rel, e->l, setnil);
			if (setnil && have_nil(e->l))
				set_has_nil(e);
		} else if (e->flag == cmp_in || e->flag == cmp_notin) {
			exp_reset_props(rel, e->l, setnil);
			exps_reset_props(rel, e->r, setnil);
			if (setnil && (has_nil((sql_exp*)e->l) || have_nil(e->r)))
				set_has_nil(e);
		} else {
			exp_reset_props(rel, e->l, setnil);
			exp_reset_props(rel, e->r, setnil);
			if (e->f)
				exp_reset_props(rel, e->f, setnil);
			if (setnil && !is_semantics(e) && (((sql_exp*)e->l) || has_nil((sql_exp*)e->r) || (e->f && has_nil((sql_exp*)e->f))))
				set_has_nil(e);
		}
	} break;
	default:
		break;
	}
	set_not_unique(e);
}

static sql_exp *
rewrite_inner(mvc *sql, sql_rel *rel, sql_rel *inner, operator_type op, sql_rel **rewrite)
{
	int single = is_single(inner);
	sql_rel *d = NULL;

	reset_single(inner);
	if (single && is_project(rel->op))
		op = op_left;

	if (is_join(rel->op)){
		if (rel_has_freevar(sql, inner)) {
			list *rv = rel_dependent_var(sql, rel->r, inner);
			if (!list_empty(rv))
				d = rel->r = rel_crossproduct(sql->sa, rel->r, inner, op);
			else
				d = rel->l = rel_crossproduct(sql->sa, rel->l, inner, op);
		} else if (is_right(rel->op))
			d = rel->l = rel_crossproduct(sql->sa, rel->l, inner, op);
		else
			d = rel->r = rel_crossproduct(sql->sa, rel->r, inner, op);
		if (single)
			set_single(d);
		set_processed(d);
	} else if (is_project(rel->op)){ /* projection -> op_left */
		if (rel->l || single || op == op_left) {
			if ((single || op == op_left) && !rel->l) {
				sql_exp *e = exp_atom_bool(sql->sa, 1);
				exp_label(sql->sa, e, ++sql->label);
				rel->l = rel_project(sql->sa, rel->l, list_append(sa_list(sql->sa), e));
			}
			d = rel->l = rel_crossproduct(sql->sa, rel->l, inner, op_left);
			if (single)
				set_single(d);
			set_processed(d);
		} else {
			d = rel->l = inner;
		}
	} else {
		d = rel->l = rel_crossproduct(sql->sa, rel->l, inner, op);
		if (single)
			set_single(d);
		set_processed(d);
	}
	assert(d);
	if (rel_has_freevar(sql, inner)) {
		list *dv = rel_dependent_var(sql, d, inner);
		list *fv = rel_freevar(sql, inner);
		/* check if the inner depends on the new join (d) or one level up */
		if (list_length(dv))
			set_dependent(d);
		if (list_length(fv) != list_length(dv))
			set_dependent(rel);
	}
	if (rewrite)
		*rewrite = d;
	if (is_topn(inner->op))
		inner = inner->l;
	if (is_project(inner->op))
		return inner->exps->t->data;
	return NULL;
}

static sql_exp *
rewrite_exp_rel(visitor *v, sql_rel *rel, sql_exp *e, int depth)
{
	if (exp_has_rel(e) && !is_ddl(rel->op)) {
		sql_rel *rewrite = NULL;
		sql_exp *ne = rewrite_inner(v->sql, rel, exp_rel_get_rel(v->sql->sa, e), depth?op_left:op_join, &rewrite);

		if (!ne)
			return ne;
		if (exp_is_rel(e)) {
			ne = exp_ref(v->sql, ne);
			if (exp_name(e))
				exp_prop_alias(v->sql->sa, ne, e);
			if (!exp_name(ne))
				ne = exp_label(v->sql->sa, ne, ++v->sql->label);
			e = ne;
		} else {
			e = exp_rel_update_exp(v->sql, e, false);
		}
		exp_reset_props(rewrite, e, is_left(rewrite->op));
		v->changes++;
	}
	return e;
}

/* add an dummy true projection column */
static inline sql_rel *
rewrite_empty_project(visitor *v, sql_rel *rel)
{
	if ((is_simple_project(rel->op) || is_groupby(rel->op)) && list_empty(rel->exps)) {
		sql_exp *e = exp_atom_bool(v->sql->sa, 1);

		exp_label(v->sql->sa, e, ++v->sql->label);
		list_append(rel->exps, e);
		v->changes++;
	}
	return rel;
}

/*
 * For decimals and intervals we need to adjust the scale for some operations.
 *
 * TODO move the decimal scale handling to this function.
 */
#define is_division(sf) (strcmp(sf->func->base.name, "sql_div") == 0)
#define is_multiplication(sf) (strcmp(sf->func->base.name, "sql_mul") == 0)

static inline sql_exp *
exp_physical_types(visitor *v, sql_rel *rel, sql_exp *e, int depth)
{
	(void)rel;
	(void)depth;
	sql_exp *ne = e;

	if (!e || e->type != e_func || !e->l)
		return e;

	list *args = e->l;
	sql_subfunc *f = e->f;

	if (list_length(args) == 2) {
		/* multiplication and division on decimals */
		if (is_multiplication(f)) {
			sql_exp *le = args->h->data;
			sql_subtype *lt = exp_subtype(le);

			if (lt->type->eclass == EC_SEC || lt->type->eclass == EC_MONTH) {
				sql_exp *re = args->h->next->data;
				sql_subtype *rt = exp_subtype(re);

				if (rt->type->eclass == EC_DEC && rt->scale) {
					int scale = (int) rt->scale; /* shift with scale */
					sql_subtype *it = sql_bind_localtype(lt->type->impl);
					sql_subfunc *c = sql_bind_func(v->sql, "sys", "scale_down", lt, it, F_FUNC, true, true);

					if (!c) {
						TRC_CRITICAL(SQL_PARSER, "scale_down missing (%s)\n", lt->type->impl);
						return NULL;
					}
#ifdef HAVE_HGE
					hge val = scale2value(scale);
#else
					lng val = scale2value(scale);
#endif
					atom *a = atom_int(v->sql->sa, it, val);
					ne = exp_binop(v->sql->sa, e, exp_atom(v->sql->sa, a), c);
				}
			}
		} else if (is_division(f)) {
			sql_exp *le = args->h->data;
			sql_subtype *lt = exp_subtype(le);

			if (lt->type->eclass == EC_SEC || lt->type->eclass == EC_MONTH) {
				sql_exp *re = args->h->next->data;
				sql_subtype *rt = exp_subtype(re);

				if (rt->type->eclass == EC_DEC && rt->scale) {
					int scale = (int) rt->scale; /* shift with scale */
#ifdef HAVE_HGE
					hge val = scale2value(scale);
#else
					lng val = scale2value(scale);
#endif

					if (lt->type->eclass == EC_SEC) {
						sql_subtype *it = sql_bind_localtype(lt->type->impl);
						sql_subfunc *c = sql_bind_func(v->sql, "sys", "scale_up", lt, it, F_FUNC, true, true);

						if (!c) {
							TRC_CRITICAL(SQL_PARSER, "scale_up missing (%s)\n", lt->type->impl);
							return NULL;
						}
						atom *a = atom_int(v->sql->sa, it, val);
						ne = exp_binop(v->sql->sa, e, exp_atom(v->sql->sa, a), c);
					} else { /* EC_MONTH */
						sql_subtype *it = sql_bind_localtype(rt->type->impl);
						sql_subfunc *c = sql_bind_func(v->sql, "sys", "scale_down", rt, it, F_FUNC, true, true);

						if (!c) {
							TRC_CRITICAL(SQL_PARSER, "scale_down missing (%s)\n", lt->type->impl);
							return NULL;
						}
						atom *a = atom_int(v->sql->sa, it, val);
						args->h->next->data = exp_binop(v->sql->sa, args->h->next->data, exp_atom(v->sql->sa, a), c);
					}
				}
			}
		}
	}
	if (ne != e) {
		if (exp_name(e))
			exp_prop_alias(v->sql->sa, ne, e);
		v->changes++;
	}
	return ne;
}

static sql_exp *
exp_reset_card_and_freevar_set_physical_type(visitor *v, sql_rel *rel, sql_exp *e, int depth)
{
	if (e->type == e_func && e->r) /* mark as normal (analytic) function now */
		e->r = NULL;
	reset_freevar(e); /* unnesting is done, we can remove the freevar flag */

	if (!(e = exp_physical_types(v, rel, e, depth))) /* for decimals and intervals we need to adjust the scale for some operations */
		return NULL;
	if (!rel->l)
		return e;

	switch(rel->op){
	case op_select:
	case op_join:
	case op_left:
	case op_right:
	case op_full:
	case op_semi:
	case op_anti:
	case op_project: {
		switch(e->type) {
		case e_aggr:
		case e_func: {
			e->card = list_empty(e->l)?rel?rel->card:(unsigned)CARD_MULTI:exps_card(e->l);
		} break;
		case e_column: {
			sql_exp *le = NULL, *re = NULL;
			bool underjoinl = false, underjoinr = false;

			le = rel_find_exp_and_corresponding_rel(rel->l, e, false, NULL, &underjoinl);
			if (!is_simple_project(rel->op) && !is_inter(rel->op) && !is_except(rel->op) && !is_semi(rel->op) && rel->r) {
				re = rel_find_exp_and_corresponding_rel(rel->r, e, false, NULL, &underjoinr);
				/* if the expression is found under a join, the cardinality expands to multi */
				e->card = MAX(le?underjoinl?CARD_MULTI:le->card:CARD_ATOM, re?underjoinr?CARD_MULTI:re->card:CARD_ATOM);
			} else if (e->card == CARD_ATOM) { /* unnested columns vs atoms */
				e->card = le?underjoinl?CARD_MULTI:le->card:CARD_ATOM;
			} else { /* general case */
				e->card = (le && !underjoinl)?le->card:CARD_MULTI;
			}
			} break;
		case e_convert: {
			e->card = exp_card(e->l);
		} break;
		case e_cmp: {
			if (e->flag == cmp_filter) {
				e->card = MAX(exps_card(e->l), exps_card(e->r));
			} else if (e->flag == cmp_con || e->flag == cmp_dis) {
				e->card = exps_card(e->l);
			} else if (e->flag == cmp_in || e->flag == cmp_notin) {
				e->card = MAX(exp_card(e->l), exps_card(e->r));
			} else {
				e->card = MAX(exp_card(e->l), exp_card(e->r));
				if (e->f)
					e->card = MAX(e->card, exp_card(e->f));
			}
		} break;
		case e_atom:
		case e_psm:
			break;
		}
	} break;
	case op_inter:
	case op_except:
	case op_munion: {
		e->card = CARD_MULTI;
	} break;
	case op_groupby: {
		switch(e->type) {
		case e_aggr:
			e->card = rel->card;
			break;
		case e_column: {
			if (e->card == CARD_ATOM) { /* unnested columns vs atoms */
				sql_exp *le = rel_find_exp(rel->l, e);
				/* if it's from the left relation, it's either a constant or column, so set to min between le->card and aggr */
				e->card = le?MIN(le->card, CARD_AGGR):CARD_ATOM;
			} else {
				e->card = rel->card;
			}
		} break;
		default:
			break;
		}
	} break;
	default:
		break;
	}
	if (is_simple_project(rel->op) && need_distinct(rel)) /* Need distinct, all expressions should have CARD_AGGR at max */
		e->card = MIN(e->card, CARD_AGGR);
	if (!is_mset(rel->op) && (!is_groupby(rel->op) || !list_empty(rel->r))) /* global groupings have atomic cardinality */
		rel->card = MAX(e->card, rel->card); /* the relation cardinality may get updated too */
	return e;
}

static sql_exp *
exp_set_type(mvc *sql, sql_exp *te, sql_exp *e)
{
	if (te->type == e_convert) {
		if (e->type == e_column)  {
				int label = e->alias.label;
				e = exp_convert(sql, e, exp_subtype(e), exp_subtype(te));
				e->alias.label = label;
		} else {
			e->tpe = *exp_subtype(te);
			if (e->l)
				e->l = atom_set_type(sql->sa, e->l, &e->tpe);
		}
	}
	return e;
}

static sql_rel *
rel_set_type(visitor *v, sql_rel *rel)
{
	if (!rel)
		return rel;
	if (is_project(rel->op) && rel->l) {
		if (is_set(rel->op)) {
			sql_rel *l = rel->l, *r = rel->r;
			list *exps = l->exps;
			while(exps) {
				for(node *n = exps->h, *m = rel->exps->h; n && m; n = n->next, m = m->next) {
					sql_exp *e = n->data;
					sql_subtype *t = exp_subtype(e);

					if (t && !t->type->localtype)
						n->data = exp_set_type(v->sql, m->data, e);
				}
				if (exps != r->exps)
					exps = r->exps;
				else
					exps = NULL;
			}
		} else if (is_munion(rel->op)) {
			list *l = rel->l;
			for(node *m = l->h; m; m = m->next) {
				sql_rel *r = m->data;
				list *exps = r->exps;
				for(node *n = exps->h, *m = rel->exps->h; n && m; n = n->next, m = m->next) {
					sql_exp *e = n->data;
					sql_subtype *t = exp_subtype(e);

					if (t && !t->type->localtype)
						n->data = exp_set_type(v->sql, m->data, e);
				}
			}
		} else if ((is_simple_project(rel->op) || is_groupby(rel->op)) && rel->l) {
			list *exps = rel->exps;
			while(exps) {
				for(node *n = exps->h; n; n = n->next) {
					sql_exp *te = n->data;
					if (te->type == e_convert) {
						sql_exp *l = te->l;
						if (l->type == e_column) {
							sql_rel *sl = rel->l;
							sql_exp *e = rel_find_exp(sl, l);
							if (!e)
								continue;
							if (is_groupby(sl->op) && exp_equal(e, l) == 0) {
								sql_exp *e2 = list_find_exp(sl->r, l);
								if (e2) {
									e = e2;
								}
							}
							sql_subtype *t = exp_subtype(e);

							if (t && !t->type->localtype) {
								if (e && e->type == e_column) {
									sql_rel *l = rel->l;
									if (is_project(l->op)) {
										for(node *n = l->exps->h; n; n = n->next) {
											if (n->data == e) {
												int label = e->alias.label;
												n->data = e = exp_convert(v->sql, e, t, exp_subtype(te));
												e->alias.label = label;
												break;
											}
										}
									}
								} else {
									e->tpe = *exp_subtype(te);
									if (e->l && e->type == e_atom)
										e->l = atom_set_type(v->sql->sa, e->l, &e->tpe);
								}
							}
						}
					} else if (te->type == e_atom && !te->f) {
						sql_subtype *t = exp_subtype(te);
						if (t && !t->type->localtype) {
							te->tpe = *sql_bind_localtype("bte");
							if (te->l)
								te->l = atom_set_type(v->sql->sa, te->l, &te->tpe);
						} else if (!t && !te->l && !te->r) { /* parameter, set type, or return ERR?? */
							sql_arg *a = sql_bind_paramnr(v->sql, te->flag);
							if (!a->type.type)
								return sql_error(v->sql, 10, SQLSTATE(42000) "Could not determine type for argument number %d", te->flag+1);
							te->tpe = a->type;
						}
					}
				}
				if (is_groupby(rel->op) && exps != rel->r)
					exps = rel->r;
				else
					exps = NULL;
			}
		}
	}
	return rel;
}

static list*
aggrs_split_args(mvc *sql, list *aggrs, list *exps, int is_groupby_list)
{
	bool clear_hash = false;

	if (list_empty(aggrs))
		return aggrs;
	for (node *n=aggrs->h; n; n = n->next) {
		sql_exp *a = n->data;

		if (is_func(a->type) && !is_groupby_list)
			continue;
		if (!is_aggr(a->type)) {
			sql_exp *e1 = a, *found = NULL;

			for (node *nn = exps->h; nn && !found; nn = nn->next) {
				sql_exp *e2 = nn->data;

				if (is_referenced_by(e2, e1) || !exp_equal(e1, e2))
					found = e2;
			}
			if (!found) {
				if (!exp_name(e1))
					e1 = exp_label(sql->sa, e1, ++sql->label);
				append(exps, e1);
			} else {
				e1 = found;
			}
			e1 = exp_ref(sql, e1);
			n->data = e1; /* replace by reference */
			clear_hash = true;
			continue;
		}
		list *args = a->l;
		list *r = a->r;
		node *rn = r?r->h:NULL;

		while(args) {
			if (!list_empty(args)) {
				for (node *an = args->h; an; an = an->next) {
					sql_exp *e1 = an->data, *found = NULL, *eo = e1;
					/* we keep converts as they reuse names of inner columns */
					int convert = is_convert(e1->type);

					if (convert)
						e1 = e1->l;
					for (node *nn = exps->h; nn && !found; nn = nn->next) {
						sql_exp *e2 = nn->data;

						if (!exp_equal(e1, e2))
							found = e2;
					}
					if (!found) {
						if (!e1->alias.label)
							e1 = exp_label(sql->sa, e1, ++sql->label);
						append(exps, e1);
					} else {
						found->ascending = e1->ascending;
						found->nulls_last = e1->nulls_last;
						e1 = found;
					}
					if (!e1->alias.label)
						e1 = exp_label(sql->sa, e1, ++sql->label);
					e1 = exp_ref(sql, e1);
					/* replace by reference */
					if (convert) {
						eo->l = e1;
					} else {
						an->data = e1;
						clear_hash = true;
					}
				}
			}
			if (rn) {
				args = rn->data;
				rn = rn->next;
			} else {
				args = NULL;
			}
		}
	}
	if (clear_hash)
		list_hash_clear(aggrs);
	return aggrs;
}

/* make sure e_func expressions don't appear on groupby expression lists */
static sql_rel *
aggrs_split_funcs(mvc *sql, sql_rel *rel)
{
	if (!list_empty(rel->exps)) {
		list *projs = NULL;
		for (node *n = rel->exps->h; n;) {
			node *next = n->next;
			sql_exp *e = n->data;

			if (e->type == e_func || exps_find_exp(projs, e)) {
				if (!projs)
					projs = sa_list(sql->sa);
				list_append(projs, e);
				list_remove_node(rel->exps, NULL, n);
			}
			n = next;
		}
		if (!list_empty(projs)) {
			/* the grouping relation may have more than 1 reference, a replacement is needed */
			sql_rel *l = rel_dup_copy(sql->sa, rel);
			list *nexps = list_join(rel_projections(sql, l, NULL, 1, 1), projs);
			rel = rel_inplace_project(sql->sa, rel, l, nexps);
			rel->card = exps_card(nexps);
		}
	}
	return rel;
}

static int
exps_complex(list *exps)
{
	if (list_empty(exps))
		return 0;
	for(node *n = exps->h; n; n = n->next) {
		sql_exp *e = n->data;

		if (e->type != e_column && e->type != e_atom)
			return 1;
	}
	return 0;
}

static int
aggrs_complex(list *exps)
{
	if (list_empty(exps))
		return 0;
	for(node *n = exps->h; n; n = n->next) {
		sql_exp *e = n->data;

		if (e->type == e_func || (e->type == e_aggr && exps_complex(e->l)))
			return 1;
	}
	return 0;
}

/* simplify aggregates, ie push functions under the groupby relation */
/* rel visitor */
static inline sql_rel *
rewrite_aggregates(visitor *v, sql_rel *rel)
{
	if (is_groupby(rel->op) && (exps_complex(rel->r) || aggrs_complex(rel->exps))) {
		list *exps = sa_list(v->sql->sa);

		rel->r = aggrs_split_args(v->sql, rel->r, exps, 1);
		rel->exps = aggrs_split_args(v->sql, rel->exps, exps, 0);
		if (list_empty(exps))
			return rel;
		rel->l = rel_project(v->sql->sa, rel->l, exps);
		rel = aggrs_split_funcs(v->sql, rel);
		v->changes++;
		return rel;
	}
	return rel;
}

static inline sql_rel *
rewrite_split_select_exps(visitor *v, sql_rel *rel)
{
	if (is_select(rel->op) && !list_empty(rel->exps)) {
		sa_open(v->sql->ta);
		int i = 0;
		bool has_complex_exps = false, has_simple_exps = false, *complex_exps = SA_NEW_ARRAY(v->sql->ta, bool, list_length(rel->exps));

		for (node *n = rel->exps->h ; n ; n = n->next) {
			sql_exp *e = n->data;

			if (exp_has_rel(e) || exp_has_freevar(v->sql, e)) {
				complex_exps[i] = true;
				has_complex_exps = true;
			} else {
				complex_exps[i] = false;
				has_simple_exps = true;
			}
			i++;
		}

		if (has_complex_exps && has_simple_exps) {
			sql_rel *nsel = rel_select_copy(v->sql->sa, rel->l, NULL);
			rel->l = nsel;

			i = 0;
			for (node *n = rel->exps->h ; n ; ) {
				node *nxt = n->next;

				if (!complex_exps[i]) {
					rel_select_add_exp(v->sql->sa, nsel, n->data);
					list_remove_node(rel->exps, NULL, n);
				}
				n = nxt;
				i++;
			}
			set_processed(nsel);
			v->changes++;
		}
		sa_close(v->sql->ta);
	}
	return rel;
}

static void /* replace diff arguments to avoid duplicate work. The arguments must be iterated in this order! */
diff_replace_arguments(mvc *sql, sql_exp *e, list *ordering, int *pos, int *i)
{
	if (e->type == e_func && !strcmp(((sql_subfunc*)e->f)->func->base.name, "diff")) {
		list *args = (list*)e->l;
		sql_exp *first = args->h->data, *second = list_length(args) == 2 ? args->h->next->data : NULL;

		if (first->type == e_func && !strcmp(((sql_subfunc*)first->f)->func->base.name, "diff")) {
			diff_replace_arguments(sql, first, ordering, pos, i);
		} else {
			sql_exp *ne = args->h->data = exp_ref(sql, list_fetch(ordering, pos[*i]));
			set_descending(ne);
			set_nulls_first(ne);
			*i = *i + 1;
		}
		if (second && second->type == e_func && !strcmp(((sql_subfunc*)second->f)->func->base.name, "diff")) {
			diff_replace_arguments(sql, second, ordering, pos, i);
		} else if (second) {
			sql_exp *ne = args->h->next->data = exp_ref(sql, list_fetch(ordering, pos[*i]));
			set_descending(ne);
			set_nulls_first(ne);
			*i = *i + 1;
		}
	}
}

/* exp visitor */
static inline sql_exp *
rewrite_rank(visitor *v, sql_rel *rel, sql_exp *e, int depth)
{
	sql_rel *rell = NULL;

	if (!is_simple_project(rel->op) || e->type != e_func || list_length(e->r) < 2 /* e->r means window function */)
		return e;

	(void)depth;
	/* ranks/window functions only exist in the projection */
	list *l = e->l, *r = e->r, *gbe = r->h->data, *obe = r->h->next->data;

	int needed = (gbe || obe);
	if (l)
		for (node *n = l->h; n && !needed; n = n->next) {
			sql_exp *e = n->data;
			needed = e->ref;
		}

	if (needed) {
		rell = rel->l = rel_project(v->sql->sa, rel->l, rel_projections(v->sql, rel->l, NULL, 1, 1));
		for (node *n = l->h; n; n = n->next) {
			sql_exp *e = n->data;

			if (e->ref) {
				e->ref = 0;
				append(rell->exps, e);
				n->data = exp_ref(v->sql, e);
			}
		}
	}

	/* The following array remembers the original positions of gbe and obe expressions to replace them in order later at diff_replace_arguments */
	if (gbe || obe) {
		sa_open(v->sql->ta);
		int gbeoffset = list_length(gbe), i = 0, added = 0;
		int *pos = SA_NEW_ARRAY(v->sql->ta, int, gbeoffset + list_length(obe));
		if (gbe) {
			for (i = 0 ; i < gbeoffset ; i++)
				pos[i] = i;
			for(node *n = gbe->h ; n ; n = n->next) {
				sql_exp *e = n->data;
				set_partitioning(e);
			}
		}

		if (gbe && obe) {
			gbe = list_merge(sa_list(v->sql->sa), gbe, (fdup)NULL); /* make sure the p->r is a different list than the gbe list */
			i = 0;
			for(node *n = obe->h ; n ; n = n->next, i++) {
				sql_exp *e1 = n->data;
				bool found = false;
				int j = 0;

				for(node *nn = gbe->h ; nn ; nn = nn->next, j++) {
					sql_exp *e2 = nn->data;
					/* the partition expression order should be the same as the one in the order by clause (if it's in there as well) */
					if (exp_match(e1, e2)) {
						if (is_ascending(e1))
							set_ascending(e2);
						else
							set_descending(e2);
						if (nulls_last(e1))
							set_nulls_last(e2);
						else
							set_nulls_first(e2);
						found = true;
						break;
					}
				}
				if (!found) {
					pos[gbeoffset + i] = gbeoffset + added;
					added++;
					append(gbe, e1);
				} else {
					pos[gbeoffset + i] = j;
				}
			}
		} else if (obe) {
			assert(!gbe);
			i = 0;
			for(node *n = obe->h ; n ; n = n->next, i++) {
				sql_exp *oe = n->data;
				if (!exps_find_exp(rell->exps, oe)) {
					sql_exp *ne = exp_ref(v->sql, oe);

					if (is_ascending(oe))
						set_ascending(ne);
					if (nulls_last(oe))
						set_nulls_last(ne);
					/* disable sorting info (ie back to defaults) */
					set_descending(oe);
					set_nulls_first(oe);
					n->data = ne;
					append(rell->exps, oe);
				}
				pos[i] = i;
			}
			gbe = obe;
		}

		list *ordering = sa_list(v->sql->sa); /* add exps from gbe and obe as ordering expressions */
		for(node *n = gbe->h ; n ; n = n->next) {
			sql_exp *next = n->data;
			sql_exp *found = exps_find_exp(rell->exps, next);
			sql_exp *ref = exp_ref(v->sql, found ? found : next);

			if (is_partitioning(next))
				set_partitioning(ref);
			if (is_ascending(next))
				set_ascending(ref);
			if (nulls_last(next))
				set_nulls_last(ref);
			set_descending(next);
			set_nulls_first(next);
			if (!found)
				list_append(rell->exps, next);
			list_append(ordering, ref);
		}
		rell = rel_project(v->sql->sa, rell, rel_projections(v->sql, rell, NULL, 1, 1));
		rell->r = ordering;
		rel->l = rell;

		/* remove obe argument, so this function won't be called again on this expression */
		list_remove_node(r, NULL, r->t);

		/* add project with rank */
		rell = rel->l = rel_project(v->sql->sa, rel->l, rel_projections(v->sql, rell->l, NULL, 1, 1));
		i = 0;

		for (node *n = l->h; n ; n = n->next) { /* replace the updated arguments */
			sql_exp *e = n->data;

			if (e->type == e_func && !strcmp(((sql_subfunc*)e->f)->func->base.name, "window_bound"))
				continue;
			diff_replace_arguments(v->sql, e, ordering, pos, &i);
		}

		sql_exp *b1 = (sql_exp*) list_fetch(l, list_length(l) - 2); /* the 'window_bound' calls are added after the function arguments and frame type */
		sql_exp *b2 = (sql_exp*) list_fetch(l, list_length(l) - 1);

		if (b1 && b1->type == e_func && !strcmp(((sql_subfunc*)b1->f)->func->base.name, "window_bound")) {
			list *ll = b1->l;
			rell = rel->l = rel_project(v->sql->sa, rell, rel_projections(v->sql, rell, NULL, 1, 1));

			int pe_pos = list_length(l) - 5; /* append the new partition expression to the list of expressions */
			sql_exp *pe = (sql_exp*) list_fetch(l, pe_pos);
			list_append(rell->exps, pe);

			if (list_length(ll) == 6) { /* update partition definition for window function input if that's the case */
				((list*)b1->l)->h->data = exp_ref(v->sql, pe);
				((list*)b2->l)->h->data = exp_ref(v->sql, pe);
			}
			i = 0; /* the partition may get a new reference, update it on the window function list of arguments as well */
			for (node *n = l->h; n ; n = n->next, i++) {
				if (i == pe_pos) {
					n->data = exp_ref(v->sql, pe);
					break;
				}
			}

			sql_exp *frame_type = (sql_exp*) list_fetch(l, list_length(l) - 3);
			atom *a = frame_type->l;
			int nr = (int)atom_get_int(a);

			if (nr == FRAME_RANGE && obe) { /* for range we pass the last order by column (otherwise it's either invalid or is a special case)*/
				int oe_pos = list_length(ll) - 5;
				sql_exp *oe = (sql_exp*) list_fetch(ll, oe_pos);
				if (oe->type != e_column && oe->type != e_atom) {
					sql_exp *common	 = list_fetch(ordering, pos[gbeoffset + list_length(obe) - 1]);

					if (list_length(ll) == 5) {
						((list*)b1->l)->h->data = exp_ref(v->sql, common);
						((list*)b2->l)->h->data = exp_ref(v->sql, common);
					} else {
						((list*)b1->l)->h->next->data = exp_ref(v->sql, common);
						((list*)b2->l)->h->next->data = exp_ref(v->sql, common);
					}
				}
			} else if (nr == FRAME_ROWS || nr == FRAME_GROUPS) {
				int oe_pos = list_length(l) - 4; /* for groups and rows, we push the ordering diff call, reference it back */
				/* now this is the tricky, part, the ordering expression, may be a column, or any projection, only the later requires the push down */
				sql_exp *oe = (sql_exp*) list_fetch(l, oe_pos);
				if (oe->type != e_column && oe->type != e_atom) {
					list_append(rell->exps, oe);

					if (list_length(ll) == 5) {
						((list*)b1->l)->h->data = exp_ref(v->sql, oe);
						((list*)b2->l)->h->data = exp_ref(v->sql, oe);
					} else {
						((list*)b1->l)->h->next->data = exp_ref(v->sql, oe);
						((list*)b2->l)->h->next->data = exp_ref(v->sql, oe);
					}
				}
			}
		}
		sa_close(v->sql->ta);

		/* move rank down add ref */
		if (!exp_name(e))
			e = exp_label(v->sql->sa, e, ++v->sql->label);
		sql_exp *e_copy = exp_copy(v->sql, e);
		append(rell->exps, e_copy);
		e = exp_ref(v->sql, e);
		v->changes++;
	} else {
		/* remove obe argument, so this function won't be called again on this expression */
		list_remove_node(r, NULL, r->t);
		v->changes++;
	}
	return e;
}

static sql_rel *
rel_union_exps(mvc *sql, sql_exp **l, list *vals, int is_tuple)
{
	sql_rel *u = NULL;
	list *exps = NULL;

	if (mvc_highwater(sql))
		return sql_error(sql, 10, SQLSTATE(42000) "Query too complex: running out of stack space");

	for (node *n=vals->h; n; n = n->next) {
		sql_exp *ve = n->data, *r, *s;
		sql_rel *sq = NULL;
		int freevar = 0;

		exp_label(sql->sa, ve, ++sql->label); /* an alias is needed */
		if (exp_has_rel(ve)) {
			sq = exp_rel_get_rel(sql->sa, ve); /* get subquery */
		} else {
			sq = rel_project(sql->sa, NULL, append(sa_list(sql->sa), ve));
			if (!exp_is_atom(ve))
				freevar = 1;
			set_processed(sq);
		}
		if (is_tuple) { /* cast each one */
			for (node *m=sq->exps->h, *o = ((list *)(*l)->f)->h; m && o; m = m->next, o = o->next) {
				r = m->data;
				s = o->data;
				if (rel_convert_types(sql, NULL, NULL, &s, &r, 1, type_equal) < 0)
					return NULL;
				m->data = r;
			}
		} else {
			sq->nrcols = list_length(sq->exps);
			/* union a project[(values(a),..,(b),(c)]  with freevars */
			if (sq->card > CARD_ATOM && rel_has_freevar(sql, sq) && is_project(sq->op) &&
				!sq->l && sq->nrcols == 1 && is_values((sql_exp*)sq->exps->h->data)) {
				/* needs check on projection */
				sql_exp *vals = sq->exps->h->data;
				if (!(sq = rel_union_exps(sql, l, exp_get_values(vals), is_tuple)))
					return NULL;
			} else {
				if (rel_convert_types(sql, NULL, NULL, l, &ve, 1, type_equal) < 0)
					return NULL;
				/* flatten expressions */
				if (exp_has_rel(ve)) {
					ve = exp_rel_update_exp(sql, ve, false);
					sq = rel_project(sql->sa, sq, append(sa_list(sql->sa), ve));
					set_processed(sq);
				}
				if (freevar)
					exp_set_freevar(sql, ve, sq);
			}
		}
		if (!u) {
			u = sq;
		} else {
			list *urs = sa_list(sql->sa);
			urs = append(urs, u);
			urs = append(urs, sq);
			u = rel_setop_n_ary(sql->sa, urs, op_munion);
			rel_setop_n_ary_set_exps(sql, u, exps, false);
			set_distinct(u);
			set_processed(u);
		}
		exps = rel_projections(sql, sq, NULL, 1/*keep names */, 1);
	}
	return u;
}

static sql_exp *
exp_in_project(mvc *sql, sql_exp **l, list *vals, int anyequal)
{
	sql_exp *e = NULL;

	for(node *n=vals->h; n; n = n->next) {
		sql_exp *r = n->data, *ne;

		if (rel_convert_types(sql, NULL, NULL, l, &r, 1, type_equal_no_any) < 0)
			return NULL;
		if (anyequal)
			ne = rel_binop_(sql, NULL, exp_copy(sql, *l), r, "sys", "=", card_value, true);
		else
			ne = rel_binop_(sql, NULL, exp_copy(sql, *l), r, "sys", "<>", card_value, true);
		if (!e) {
			e = ne;
		} else if (anyequal) {
			e = rel_binop_(sql, NULL, e, ne, "sys", "or", card_value, true);
		} else {
			e = rel_binop_(sql, NULL, e, ne, "sys", "and", card_value, true);
		}
	}
	return e;
}

static sql_exp *
exp_in_compare(mvc *sql, sql_exp **l, list *vals, int anyequal)
{
	int vals_only = 1;

	for(node *n=vals->h; n; n = n->next) {
		sql_exp *r = n->data;

		if (rel_convert_types(sql, NULL, NULL, l, &r, 1, type_equal_no_any) < 0)
			return NULL;
		n->data = r;
		if (!exp_is_atom(r))
			vals_only = 0;
	}
	if (vals_only)
		return exp_in(sql->sa, *l, vals, anyequal?cmp_in:cmp_notin);

	if (!(*l = exp_in_project(sql, l, vals, anyequal)))
		return NULL;
	return exp_compare(sql->sa, *l, exp_atom_bool(sql->sa, 1), cmp_equal);
}

/* exp visitor */
static inline sql_exp *
rewrite_anyequal(visitor *v, sql_rel *rel, sql_exp *e, int depth)
{
	assert(e->type == e_func);

	sql_subfunc *sf = e->f;
	if (is_ddl(rel->op))
		return e;
	if (is_anyequal_func(sf) && !list_empty(e->l)) {
		list *l = e->l;
		mvc *sql = v->sql;

		if (list_length(l) == 2) { /* input is a set */

			sql_exp *ile = l->h->data, *le, *re = l->h->next->data;
			sql_rel *lsq = NULL, *rsq = NULL;
			int is_tuple = 0;

			if (exp_has_rel(ile))
				lsq = exp_rel_get_rel(sql->sa, ile); /* get subquery */

			if (lsq)
				le = exp_rel_update_exp(sql, ile, false);
			else
				le = ile;

			if (is_values(le)) /* exp_values */
				is_tuple = 1;

			/* re should be a values list */
			if (!lsq && !is_tuple && is_values(re) && !exps_have_rel_exp(re->f)) { /* exp_values */
				list *vals = re->f;

				rel_bind_var(sql, rel->l, le);
				rel_bind_vars(sql, rel->l, vals);
				if (depth == 0 && is_select(rel->op)) {
					v->changes++;
					return exp_in_compare(sql, &le, vals, is_anyequal(sf));
				} else {
					le = exp_in_project(sql, &le, vals, is_anyequal(sf));
					if (le && exp_name(e))
						exp_prop_alias(sql->sa, le, e);
					v->changes++;
					return le;
				}
			} else if (!lsq && !exps_have_rel_exp(re->f) && !is_tuple) {
				return e; /* leave as is, handled later */
			} else if (!lsq && re->f && !exps_have_rel_exp(re->f) && exps_are_atoms(re->f) && is_tuple) {
				return exp_in(sql->sa, le, re->f, is_anyequal(sf) ? cmp_in : cmp_notin);
			}

			if (is_atom(re->type) && re->f) { /* exp_values */
				/* flatten using unions */
				rsq = rel_union_exps(sql, &le, re->f, is_tuple);
				if (!rsq)
					return NULL;
				if (!is_tuple) {
					re = rsq->exps->t->data;

					if (!is_tuple && is_func(re->type))
						depth++;

					if (rsq && lsq)
						exp_set_freevar(sql, re, rsq);
					if (!is_tuple && !is_freevar(re)) {
						assert(re->alias.label);
						list_hash_clear(rsq->exps);
						re = exp_ref(sql, re);
					} else if (has_label(re)) {
						re = exp_ref(sql, re);
					}
				}
				set_processed(rsq);
			}

			if (is_project(rel->op) || ((is_select(rel->op) || is_outerjoin(rel->op)) && depth > 0)) {
				/* we introduced extra selects */
				assert(is_project(rel->op) || is_select(rel->op) || is_outerjoin(rel->op));

				sql_rel *join = NULL;
				if (lsq) {
					sql_rel *rewrite = NULL;
					(void)rewrite_inner(sql, rel, lsq, op_left, &rewrite);
					exp_reset_props(rewrite, le, is_left(rewrite->op));
					join = (is_full(rel->op)||is_left(rel->op))?rel->r:rel->l;
				}
				if (rsq) {
					(void)rewrite_inner(sql, rel, rsq, op_left, &join);
					exp_reset_props(join, re, is_left(join->op));
				}
				assert(join && is_join(join->op));
				if (join && !join->exps)
					join->exps = sa_list(sql->sa);
				bool use_any = 0;
				if (is_tuple) {
					list *t = le->f;
					int s1 = list_length(t), s2 = rsq?list_length(rsq->exps):0;

					/* find out list of right expression */
					if (s1 != s2)
						return sql_error(sql, 02, SQLSTATE(42000) "Subquery has too %s columns", (s2 < s1) ? "few" : "many");
					for (node *n = t->h, *m = rsq->exps->h; n && m; n = n->next, m = m->next ) {
						sql_exp *le = n->data;
						sql_exp *re = m->data;

						re = exp_ref(sql, re);

						sql_exp *inexp = exp_compare(v->sql->sa, le, re, cmp_equal);
						if (inexp)
							set_any(inexp);
						append(join->exps, inexp);
					}
					return sql_error(sql, 02, SQLSTATE(42000) "Tuple matching at projections not implemented in the backend yet");
				} else {
					use_any = true;
					sql_exp *inexp = exp_compare(v->sql->sa, le, re, cmp_equal);
					if (inexp)
						set_any(inexp);
					exp_set_freevar(sql, le, join);
					rel_bind_var(sql, join, inexp);
					append(join->exps, inexp);
					if (exp_has_freevar(v->sql, inexp) && is_join(rel->op))
						set_dependent(rel);
				}
				v->changes++;
				if (join) {
					if (!join->attr)
						join->attr = sa_list(sql->sa);
					sql_exp *a = exp_atom_bool(v->sql->sa, !use_any?1:is_anyequal(sf));
					if (!e->alias.label)
						a = exp_label(v->sql->sa, a, ++v->sql->label); /* unique name */
					else
						exp_setalias(a, e->alias.label, exp_relname(e), exp_name(e));
					re = exp_ref(sql, a);
					set_has_nil(re); /* outerjoins could have introduced nils */
					re->card = CARD_MULTI; /* mark as multi value, the real attribute is introduced later */
					append(join->attr, a);
					assert(is_project(rel->op) || depth);
					if ((is_project(rel->op) || depth))
						return re;
				}
				set_has_nil(le); /* outer joins could have introduced nils */
				set_has_nil(re); /* outer joins could have introduced nils */
				return exp_compare(v->sql->sa, le, re, is_anyequal(sf)?cmp_equal:cmp_notequal);
			} else {
				sql_rel *rewrite = NULL;
				if (lsq) {
					(void)rewrite_inner(sql, rel, lsq, rel->card<=CARD_ATOM?op_left:op_join, &rewrite);
					exp_reset_props(rewrite, le, is_left(rewrite->op));
				}
				if (rsq) {
					operator_type op = is_anyequal(sf)?op_semi:op_anti;
					(void)rewrite_inner(sql, rel, rsq, op, &rewrite);
					exp_reset_props(rewrite, re, is_left(rewrite->op));
				}
				if (!rewrite)
					return NULL;
				if (is_tuple) {
					list *t = le->f;
					int s1 = list_length(t), s2 = list_length(rsq->exps);

					/* find out list of right expression */
					if (s1 != s2)
						return sql_error(sql, 02, SQLSTATE(42000) "Subquery has too %s columns", (s2 < s1) ? "few" : "many");
					if (!rewrite->exps)
						rewrite->exps = sa_list(sql->sa);
					for (node *n = t->h, *m = rsq->exps->h; n && m; n = n->next, m = m->next )
						append(rewrite->exps, exp_compare(sql->sa, n->data, exp_ref(sql, m->data), cmp_equal));
					v->changes++;
					return exp_atom_bool(sql->sa, 1);
				} else {
					if (exp_has_freevar(sql, le))
						rel_bind_var(sql, rel, le);
					if (!rewrite)
						return NULL;
					if (!rewrite->exps)
						rewrite->exps = sa_list(sql->sa);
					append(rewrite->exps, exp_compare(sql->sa, le, exp_ref(sql, re), cmp_equal));
					v->changes++;
					return exp_atom_bool(sql->sa, 1);
				}
			}
		}
	}
	return e;
}

/* exp visitor */
/* rewrite compare expressions including quantifiers any and all */
static inline sql_exp *
rewrite_compare(visitor *v, sql_rel *rel, sql_exp *e, int depth)
{
	assert(e->type == e_func);

	if (is_ddl(rel->op))
		return e;

	sql_subfunc *sf = e->f;
	if (is_compare_func(sf) && !list_empty(e->l)) {
		list *l = e->l;

		/* TODO handle range expressions */
		if (list_length(l) == 2) { /* input is a set */
			char *op = sf->func->base.name;

			sql_exp *ile = l->h->data, *le, *re = l->h->next->data, *rnull = NULL;
			sql_rel *lsq = NULL, *rsq = NULL;
			int is_tuple = 0; /* TODO add this feature, ie select (1,2) = (1,2) etc */
					 /* cleanup tuple handling by introducing an expression for tuples */
			int quantifier = e->flag;

			/* possibly this is already done ? */
			if (exp_has_rel(ile)) {
				depth += exp_rel_depth(ile);
				lsq = exp_rel_get_rel(v->sql->sa, ile); /* get subquery */
			}

			if (lsq)
				le = exp_rel_update_exp(v->sql, ile, false);
			else
				le = ile;

			if (exp_has_rel(re))
				rsq = exp_rel_get_rel(v->sql->sa, re); /* get subquery */
			if (rsq) {
				if (!lsq && is_simple_project(rsq->op) && !rsq->l) {
					sql_exp *ire = rsq->exps->h->data;
					if (is_values(ire) && list_length(ire->f) == 1 && !is_values(le)) {
						list *exps = ire->f;
						re = exps->h->data;
						rsq = exp_rel_get_rel(v->sql->sa, re);
					}
				}
				if (rsq)
					re = exp_rel_update_exp(v->sql, re, false);
			}

			if (is_values(le)) /* exp_values */
				is_tuple = 1;

			if (!is_tuple && !lsq && !rsq) { /* trivial case, just re-write into a comparison */
				e->flag = 0; /* remove quantifier */

				if (rel_convert_types(v->sql, NULL, NULL, &le, &re, 1, type_equal) < 0)
					return NULL;
				if (depth == 0 && is_select(rel->op)) {
					v->changes++;
					return exp_compare(v->sql->sa, le, re, compare_str2type(op));
				} else {
					return e;
					/*
					le = exp_compare_func(v->sql, le, re, op, 0);
					if (exp_name(e))
						exp_prop_alias(v->sql->sa, le, e);
					v->changes++;
					return le;
					*/
				}
			}
			if (!is_tuple && is_values(re) && !exps_have_rel_exp(re->f)) { /* exp_values */
				list *vals = re->f;

				if (depth == 0 && is_select(rel->op)) {
					v->changes++;
					return exp_in_compare(v->sql, &le, vals, is_anyequal(sf));
				} else {
					le = exp_in_project(v->sql, &le, vals, is_anyequal(sf));
					if (le && exp_name(e))
						exp_prop_alias(v->sql->sa, le, e);
					v->changes++;
					return le;
				}
			}

			if (is_values(re)) { /* exp_values */
				/* flatten using unions */
				rsq = rel_union_exps(v->sql, &le, re->f, is_tuple);
				if (!rsq)
					return NULL;
				re = rsq->exps->t->data;
				set_processed(rsq);
			}

			int is_cnt = 0;
			if (rsq) {
				sql_exp *r = exps_bind_nid(rsq->exps, re->nid);
				is_cnt = exp_is_count(r, rsq);
			}
			if (is_project(rel->op) || depth > 0 || quantifier || is_cnt) {
				sql_rel *sq = lsq;

				assert(!is_tuple);

				if (!lsq)
					lsq = rel->l;
				if (sq) {
					sql_rel *rewrite = NULL;
					operator_type op = (depth||quantifier)?op_left:op_join;
					(void)rewrite_inner(v->sql, rel, sq, op, &rewrite);
					exp_reset_props(rewrite, le, is_left(rewrite->op));
					rel_bind_var(v->sql, rel, le);
				}
				if (quantifier) {
					sql_subfunc *a;

					rsq = rel_groupby(v->sql, rsq, NULL);
					a = sql_bind_func(v->sql, "sys", "null", exp_subtype(re), NULL, F_AGGR, true, true);
					rnull = exp_aggr1(v->sql->sa, re, a, 0, 1, CARD_AGGR, has_nil(re));
					rnull = rel_groupby_add_aggr(v->sql, rsq, rnull);

					if (is_notequal_func(sf))
						op = "=";
					if (op[0] == '<') {
						a = sql_bind_func(v->sql, "sys", (quantifier==1)?"max":"min", exp_subtype(re), NULL, F_AGGR, true, true);
					} else if (op[0] == '>') {
						a = sql_bind_func(v->sql, "sys", (quantifier==1)?"min":"max", exp_subtype(re), NULL, F_AGGR, true, true);
					} else /* (op[0] == '=')*/ /* only = ALL */ {
						a = sql_bind_func(v->sql, "sys", "all", exp_subtype(re), NULL, F_AGGR, true, true);
						is_cnt = 1;
					}
					re = exp_aggr1(v->sql->sa, re, a, 0, 1, CARD_AGGR, has_nil(re));
					re = rel_groupby_add_aggr(v->sql, rsq, re);
					set_processed(rsq);
				}
				if (rsq) {
					sql_rel *rewrite = NULL;
					operator_type op = ((!quantifier && depth > 0)||is_cnt||quantifier)?op_left:op_join;
					(void)rewrite_inner(v->sql, rel, rsq, op, &rewrite);
					exp_reset_props(rewrite, re, is_left(rewrite->op));
					rel_bind_var(v->sql, rel, re);
				}

				if (rel_convert_types(v->sql, NULL, NULL, &le, &re, 1, type_equal) < 0)
					return NULL;
				if (rnull) { /* complex compare operator */
					sql_exp *lnull = rel_unop_(v->sql, rel, le, "sys", "isnull", card_value);
					set_has_no_nil(lnull);
					sql_exp * le_copy = exp_copy(v->sql, le);
					sql_exp * re_copy = exp_copy(v->sql, re);
					le = exp_compare_func(v->sql, le_copy, re_copy, op, 0);
					sql_subfunc *f = sql_bind_func3(v->sql, "sys", (quantifier==1)?"any":"all", exp_subtype(le), exp_subtype(lnull), exp_subtype(rnull), F_FUNC, true);
					le = exp_op3(v->sql->sa, le, lnull, rnull, f);
					if (is_select(rel->op) && depth == 0) {
						le = exp_compare(v->sql->sa, le, exp_atom_bool(v->sql->sa, is_notequal_func(sf) ? 0 : 1), cmp_equal);
					} else if (is_notequal_func(sf)) {
						le = rel_unop_(v->sql, rel, le, "sys", "not", card_value);
					}
				} else if (is_project(rel->op) || depth) {
					le = exp_compare_func(v->sql, le, re, op, 0);
				} else {
					v->changes++;
					return exp_compare(v->sql->sa, le, re, compare_str2type(op));
				}
				if (exp_name(e))
					exp_prop_alias(v->sql->sa, le, e);
				v->changes++;
				return le;
			} else {
				if (lsq) {
					sql_rel *rewrite = NULL;
					(void)rewrite_inner(v->sql, rel, lsq, op_join, &rewrite);
					exp_reset_props(rewrite, le, is_left(rewrite->op));
				}
				if (rsq) {
					sql_rel *rewrite = NULL;
					operator_type op = !is_tuple?op_join:is_anyequal(sf)?op_semi:op_anti;
					(void)rewrite_inner(v->sql, rel, rsq, op, &rewrite);
					exp_reset_props(rewrite, re, is_left(rewrite->op));
				}
				if (is_tuple) {
					list *t = le->f;
					list *l = sa_list(v->sql->sa);
					list *r = sa_list(v->sql->sa);
					int s1 = list_length(t), s2 = list_length(rsq->exps); /* subtract identity column */

					/* find out list of right expression */
					if (s1 != s2)
						return sql_error(v->sql, 02, SQLSTATE(42000) "Subquery has too %s columns", (s2 < s1) ? "few" : "many");
					for (node *n = t->h, *m = rsq->exps->h; n && m; n = n->next, m = m->next ) {
						sql_exp *le = n->data;
						sql_exp *re = m->data;

						append(l, le);
						append(r, re);
					}
					v->changes++;
					return exp_compare(v->sql->sa, exp_values(v->sql->sa, l), exp_values(v->sql->sa, r), compare_str2type(op));
				} else {
					if (exp_has_freevar(v->sql, le))
						rel_bind_var(v->sql, rel, le);
					if (rel_convert_types(v->sql, NULL, NULL, &le, &re, 1, type_equal) < 0)
						return NULL;
					v->changes++;
					return exp_compare(v->sql->sa, le, re, compare_str2type(op));
				}
			}
		}
	}
	return e;
}

static sql_rel *
rewrite_join2semi(visitor *v, sql_rel *rel)
{
	if (mvc_highwater(v->sql))
		return sql_error(v->sql, 10, SQLSTATE(42000) "Query too complex: running out of stack space");

	if (is_select(rel->op) && !list_empty(rel->exps)) {
		sql_rel *j = rel->l, *jl = j->l, *ojl = jl;
		int needed = 0, changed = 0;

		if (!j || (!is_join(j->op) && !is_semi(j->op)) || !list_empty(j->exps))
			return rel;
		/* if needed first push select exps down under the join */
		for (node *n = rel->exps->h; n;) {
			node *next = n->next;
			sql_exp *e = n->data;
			sql_subfunc *sf = e->f;

			if (is_func(e->type) && is_anyequal_func(sf)) {
				if (exp_card(e) > CARD_ATOM && rel_has_all_exps(jl, e->l)) {
					if (!is_select(jl->op) || rel_is_ref(jl))
						j->l = jl = rel_select(v->sql->sa, jl, NULL);
					rel_select_add_exp(v->sql->sa, jl, e);
					list_remove_node(rel->exps, NULL, n);
					changed = 1;
					v->changes++;
				} else {
					needed = 1;
				}
			}
			n = next;
		}
		if (ojl != jl)
			set_processed(jl);
		if (changed && !(j->l = rewrite_join2semi(v, j->l)))
			return NULL;
		if (!needed)
			return try_remove_empty_select(v, rel);
		if (!j->exps)
			j->exps = sa_list(v->sql->sa);
		list *sexps = sa_list(v->sql->sa);
		for (node *n = rel->exps->h; n; ) {
			node *next = n->next;
			sql_exp *e = n->data;
			sql_subfunc *sf = e->f;

			/* Any compare expression based only on the left side will be split into a
			 * select under the anti join.
			 */
			assert((is_func(e->type) && is_anyequal_func(sf)) || e->type == e_cmp);
			if ((is_func(e->type) && is_anyequal_func(sf)) || !rel_rebind_exp(v->sql, j->l, e)) {
				if (e->type == e_cmp) {
					append(j->exps, e);
				} else {
					list *args = e->l;
					sql_exp *l, *r;

					assert(list_length(args)==2);
					l = args->h->data;
					r = args->h->next->data;
					j->op = (is_anyequal(sf))?op_semi:op_anti;

					if (is_values(l)) {
						assert(is_values(r));
						list *ll = l->f, *rl = r->f;
						for(node *n=ll->h, *m=rl->h; n && m; n=n->next, m=m->next) {
							e = exp_compare(v->sql->sa, n->data, m->data, cmp_equal );
							append(j->exps, e);
						}
					} else {
						e = exp_compare(v->sql->sa, l, r, cmp_equal);
						if (e && j->op == op_anti)
							set_semantics(e);
						append(j->exps, e);
					}
				}
				list_remove_node(rel->exps, NULL, n);
			} else if (!rel_rebind_exp(v->sql, j->r, e) && j->op == op_anti) {
				append(sexps, e);
				list_remove_node(rel->exps, NULL, n);
			}
			n = next;
		}
		v->changes++;
		if (list_length(sexps)) {
			sql_rel *jl = j->l = rel_select(v->sql->sa, j->l, NULL);
			set_processed(jl);
			jl->exps = sexps;
		}
		rel = try_remove_empty_select(v, rel);
	}
	return rel;
}

/* exp visitor */
static sql_exp *
rewrite_exists(visitor *v, sql_rel *rel, sql_exp *e, int depth)
{
	assert(e->type == e_func);

	sql_subfunc *sf = e->f;
	if (is_exists_func(sf) && !list_empty(e->l)) {
		list *l = e->l;

		if (list_length(l) == 1) { /* exp_values */
			sql_exp *ie = l->h->data, *le;
			sql_rel *sq = NULL;

			if (!exp_is_rel(ie)) { /* exists over a constant or a single value */
				le = exp_atom_bool(v->sql->sa, is_exists(sf)?1:0);
				if (depth == 0 && is_select(rel->op))
					le = exp_compare(v->sql->sa, le, exp_atom_bool(v->sql->sa, 1), cmp_equal);
				else if (exp_name(e))
					exp_prop_alias(v->sql->sa, le, e);
				v->changes++;
				return le;
			}

			sq = exp_rel_get_rel(v->sql->sa, ie); /* get subquery */
			/* number of expressions in set relations must match the children */
			if (!is_project(sq->op) || (is_set(sq->op) && list_length(sq->exps) > 1) || (is_simple_project(sq->op) && !list_empty(sq->r)))
				sq = rel_project(v->sql->sa, sq, rel_projections(v->sql, sq, NULL, 1, 1));
			if (!sq)
				return NULL;
			le = rel_reduce2one_exp(v->sql, sq);
			if (!le->alias.label)
				exp_label(v->sql->sa, le, ++v->sql->label);
			le = exp_ref(v->sql, le);

			if (depth >= 1 && is_ddl(rel->op)) { /* exists is at a ddl statement, it must be inside at least a relation */
				sq = rel_groupby(v->sql, sq, NULL);
				sql_subfunc *ea = sql_bind_func(v->sql, "sys", is_exists(sf)?"exist":"not_exist", exp_subtype(le), NULL, F_AGGR, true, true);
				le = rel_groupby_add_aggr(v->sql, sq, exp_aggr1(v->sql->sa, le, ea, 0, 0, CARD_AGGR, 0));
				return exp_rel(v->sql, sq);
			}
			if (is_project(rel->op) || depth > 0 || is_outerjoin(rel->op)) {
				sql_rel *join = NULL, *rewrite = NULL;
				sql_rel *bl = rel->l;

				(void)rewrite_inner(v->sql, rel, sq, op_left, &rewrite);
				exp_reset_props(rewrite, le, is_left(rewrite->op));
				join = (rel->l == bl)?rel->r:rel->l;//(is_full(rel->op)||is_left(rel->op))?rel->r:rel->l;
				if (!join)
					return NULL;
				if (join && !join->exps)
					join->exps = sa_list(v->sql->sa);
				v->changes++;
				if (join) {
					assert(is_join(join->op));
					if (!join->attr)
						join->attr = sa_list(v->sql->sa);
					sql_exp *a = exp_atom_bool(v->sql->sa, is_exists(sf));
					set_no_nil(a);
					if (!e->alias.label)
						exp_label(v->sql->sa, a, ++v->sql->label);
					else
						exp_setalias(a, e->alias.label, exp_relname(e), exp_name(e));
					le = exp_ref(v->sql, a);
					le->card = CARD_MULTI; /* mark as multi value, the real attribute is introduced later */
					append(join->attr, a);
					if ((is_project(rel->op) || depth))
						return le;
				}
				set_has_nil(le); /* outer joins could have introduced nils */
				return le;
			} else { /* rewrite into semi/anti join */
				(void)rewrite_inner(v->sql, rel, sq, is_exists(sf)?op_semi:op_anti, NULL);
				v->changes++;
				return exp_compare(v->sql->sa, exp_atom_bool(v->sql->sa, 1), exp_atom_bool(v->sql->sa, 1), cmp_equal);
			}
			v->changes++;
			return le;
		}
	}
	return e;
}

/* exp visitor */
static sql_exp *
rewrite_ifthenelse(visitor *v, sql_rel *rel, sql_exp *e, int depth)
{
	(void)depth;
	/* for ifthenelse and rank flatten referenced inner expressions */
	if (e->ref) {
		sql_rel *r = rel->l = rel_project(v->sql->sa, rel->l, rel_projections(v->sql, rel->l, NULL, 1, 1));

		e->ref = 0;
		set_processed(r);
		append(r->exps, e);
		v->changes++;
		return exp_ref(v->sql, e);
	}

	sql_subfunc *sf;
	if (e->type != e_func)
		return e;

	sf = e->f;
	/* TODO also handle ifthenelse with more than 3 arguments */
	if (is_case_func(sf) && !list_empty(e->l) && list_length(e->l) == 3) {
		list *l = e->l;

		/* remove unnecessary = true expressions under ifthenelse */
		for (node *n = l->h ; n ; n = n->next) {
			sql_exp *e = n->data;

			if (e->type == e_cmp && e->flag == cmp_equal && exp_is_true(e) && exp_is_true(e->r)) {
				sql_subtype *t = exp_subtype(e->r);
				if (t->type->localtype == TYPE_bit)
					n->data = e->l;
			}
		}

		sql_exp *cond = l->h->data;
		sql_exp *then_exp = l->h->next->data;
		sql_exp *else_exp = l->h->next->next->data;
		sql_exp *not_cond;

		if (!exp_has_rel(cond) && (exp_has_rel(then_exp) || exp_has_rel(else_exp))) {
			if (!rel_has_freevar(v->sql, rel))
				return e;
			bool single = false;
			/* return sql_error(v->sql, 10, SQLSTATE(42000) "time to rewrite into union\n");
			   union(
			   	select(
			   		project [then]
			  	)[cond]
			   	select(
			   		project [else]
			  	)[not(cond) or cond is null]
			  ) [ cols ] */
			sql_rel *lsq = NULL, *rsq = NULL, *usq = NULL;
			list *urs = sa_list(v->sql->sa);

			if (exp_has_rel(then_exp)) {
				lsq = exp_rel_get_rel(v->sql->sa, then_exp);
				then_exp = exp_rel_update_exp(v->sql, then_exp, false);
				if (is_single(lsq))
					single = true;
				reset_single(lsq);
			}
			exp_set_freevar(v->sql, then_exp, lsq);
			exp_label(v->sql->sa, then_exp, ++v->sql->label);
			lsq = rel_project(v->sql->sa, lsq, append(sa_list(v->sql->sa), then_exp));
			exp_set_freevar(v->sql, cond, lsq);
			set_processed(lsq);
			lsq = rel_select(v->sql->sa, lsq, exp_compare(v->sql->sa, cond, exp_atom_bool(v->sql->sa, 1), cmp_equal));
			set_processed(lsq);
			if (exp_has_rel(else_exp)) {
				rsq = exp_rel_get_rel(v->sql->sa, else_exp);
				else_exp = exp_rel_update_exp(v->sql, else_exp, false);
				if (is_single(rsq))
					single = true;
				reset_single(rsq);
			}
			exp_set_freevar(v->sql, else_exp, rsq);
			exp_label(v->sql->sa, else_exp, ++v->sql->label);
			rsq = rel_project(v->sql->sa, rsq, append(sa_list(v->sql->sa), else_exp));
			cond = exp_copy(v->sql, cond);
			exp_set_freevar(v->sql, cond, rsq);
			not_cond = exp_compare(v->sql->sa, cond, exp_atom_bool(v->sql->sa, 1), cmp_notequal);
			set_semantics(not_cond); /* also compare nulls */
			set_processed(rsq);
			rsq = rel_select(v->sql->sa, rsq, not_cond);
			set_processed(rsq);
			urs = append(urs, lsq);
			urs = append(urs, rsq);
			usq = rel_setop_n_ary(v->sql->sa, urs, op_munion);
			rel_setop_n_ary_set_exps(v->sql, usq, append(sa_list(v->sql->sa), exp_ref(v->sql, e)), false);
			if (single)
				set_single(usq);
			set_processed(usq);
			e = exp_rel(v->sql, usq);
			v->changes++;
		}
	}
	return e;
}

static list *
rewrite_compare_exps(visitor *v, sql_rel *rel, list *exps)
{
	if (mvc_highwater(v->sql))
		return sql_error(v->sql, 10, SQLSTATE(42000) "Query too complex: running out of stack space");
	if (list_empty(exps))
		return exps;

	for(node *n = exps->h; n; n = n->next) {
		sql_exp *e = n->data;

		if (!is_compare(e->type)) {
			sql_subtype bt;
			sql_find_subtype(&bt, "boolean", 0, 0);
			if (!(e = exp_check_type(v->sql, &bt, rel, e, type_equal)))
				return NULL;
			n->data = e = exp_compare(v->sql->sa, e, exp_atom_bool(v->sql->sa, 1), cmp_equal);
			v->changes++;
		}
		if (is_compare(e->type) && e->flag == cmp_dis) {
			list *l = e->l;
			for (node *m = l->h; m; m = m->next) {
				sql_exp *ae = m->data;
				if (is_compare(ae->type) && !is_anti(ae) && ae->flag == cmp_con)
					if (!(ae->l = rewrite_compare_exps(v, rel, ae->l)))
						return NULL;
			}
		}
	}
	return exps;
}

/* add an dummy true projection column */
static inline sql_rel *
rewrite_compare_exp(visitor *v, sql_rel *rel)
{
	if ((is_select(rel->op) || is_join(rel->op) || is_semi(rel->op)) && !list_empty(rel->exps))
		if (!(rel->exps = rewrite_compare_exps(v, rel, rel->exps)))
			return NULL;
	return rel;
}

static inline sql_rel *
rewrite_remove_xp_project(visitor *v, sql_rel *rel)
{
	if (rel->op == op_join && list_empty(rel->exps) && !rel_is_ref(rel)) {
		sql_rel *r = rel->r;

		if (is_simple_project(r->op) && r->l && !project_unsafe(r, 1)) {
			sql_rel *rl = r->l;

			if (is_simple_project(rl->op) && !rl->l && list_length(rl->exps) == 1) {
				sql_exp *t = rl->exps->h->data;

				if (is_atom(t->type) && !exp_name(t)) { /* atom with out alias cannot be used later */
					sql_rel *nrel = rel->l;
					rel->l = NULL;
					rel_destroy(v->sql, rel);
					rel = rel_project(v->sql->sa, nrel, rel_projections(v->sql, nrel, NULL, 1, 1));
					list_merge(rel->exps, r->exps, (fdup)NULL);
					set_processed(rel);
					v->changes++;
				}
			}
		}
	}
	return rel;
}

static inline sql_rel *
rewrite_remove_xp(visitor *v, sql_rel *rel)
{
	if (rel->op == op_join && list_empty(rel->exps) && !rel_is_ref(rel)) {
		sql_rel *r = rel->r;

		if (is_simple_project(r->op) && !r->l && list_length(r->exps) == 1) {
			sql_exp *t = r->exps->h->data;

			if (is_atom(t->type) && !exp_name(t)) { /* atom with out alias cannot be used later */
				sql_rel *nrel = rel->l;
				rel->l = NULL;
				rel_destroy(v->sql, rel);
				rel = nrel;
				v->changes++;
			}
		}
	}
	return rel;
}

/* rel visitor */
static sql_rel *
rewrite_fix_count(visitor *v, sql_rel *rel)
{
	if (rel->op == op_left && !is_single(rel)) {
		int rel_changes = 0;
		sql_rel *r = rel->r;

		if (!is_rewrite_fix_count_used(r->used)) {
			list *rexps = r->exps, *exps = NULL;

			if (!is_project(r->op))
				rexps = rel_projections(v->sql, r, NULL, 1, 1);

			for(node *n = rexps->h; n && !rel_changes; n=n->next) {
				sql_exp *e = n->data;

				if (exp_is_count(e, r))
					rel_changes = 1;
			}
			if (!rel_changes)
				return rel;

			if (r->exps == rexps)
				rexps = rel_projections(v->sql, r, NULL, 1, 1);
			for(node *n = rexps->h; n; n=n->next) {
				sql_exp *e = n->data, *ne;

				if (exp_is_count(e, r)) {
					/* rewrite count in subquery */
					list *args, *targs;
					sql_subfunc *isnil = sql_bind_func(v->sql, "sys", "isnull", exp_subtype(e), NULL, F_FUNC, true, true), *ifthen;

<<<<<<< HEAD
					ne = exp_unop(v->sql->sa, exp_copy(v->sql, e), isnil);
=======
					ne = exp_unop(v->sql->sa, e, isnil);
					e = exp_ref(v->sql, e);
>>>>>>> 691d17ec
					set_has_no_nil(ne);
					targs = sa_list(v->sql->sa);
					append(targs, sql_bind_localtype("bit"));
					append(targs, exp_subtype(e));
					append(targs, exp_subtype(e));
					ifthen = sql_bind_func_(v->sql, "sys", "ifthenelse", targs, F_FUNC, true, true);
					args = sa_list(v->sql->sa);
					append(args, ne);
					append(args, exp_atom(v->sql->sa, atom_zero_value(v->sql->sa, exp_subtype(e))));
					append(args, e);
					ne = exp_op(v->sql->sa, args, ifthen);
					if (exp_name(e))
						exp_prop_alias(v->sql->sa, ne, e);
					n->data = ne;
				}
			}
			exps = list_join(rel_projections(v->sql, rel->l, NULL, 1, 1), rexps);
			rel = rel_project(v->sql->sa, rel, exps);
			set_processed(rel);
			r->used |= rewrite_fix_count_used;
			v->changes++;
		}
	}
	return rel;
}

static inline sql_rel *
rewrite_groupings(visitor *v, sql_rel *rel)
{
	prop *found;

	if (is_groupby(rel->op)) {
		/* ROLLUP, CUBE, GROUPING SETS cases */
		if ((found = find_prop(rel->p, PROP_GROUPINGS))) {
			list *sets = (list*) found->value.pval;
			list *grpr = sa_list(v->sql->sa);

			rel->p = prop_remove(v->sql->sa, rel->p, found); /* remove property */
			for (node *n = sets->h ; n ; n = n->next) {
				sql_rel *nrel;
				list *l = (list*) n->data, *exps = sa_list(v->sql->sa), *pexps = sa_list(v->sql->sa);

				l = list_flatten(l);
				nrel = rel_groupby(v->sql, rel_dup(rel->l), l);

				for (node *m = rel->exps->h ; m ; m = m->next) {
					sql_exp *e = (sql_exp*) m->data, *ne = NULL;
					sql_subfunc *agr = (sql_subfunc*) e->f;

					if (e->type == e_aggr && !agr->func->s && !strcmp(agr->func->base.name, "grouping")) {
						/* replace grouping aggregate calls with constants */
						sql_subtype tpe = ((sql_arg*) agr->func->res->h->data)->type;
						list *groups = (list*) e->l;
						atom *a = atom_int(v->sql->sa, &tpe, 0);
#ifdef HAVE_HGE
						hge counter = (hge) list_length(groups) - 1;
#else
						lng counter = (lng) list_length(groups) - 1;
#endif
						assert(groups && list_length(groups) > 0);

						for (node *nn = groups->h ; nn ; nn = nn->next) {
							sql_exp *exp = (sql_exp*) nn->data;
							if (!exps_find_exp(l, exp)) {
								switch (ATOMstorage(a->data.vtype)) {
									case TYPE_bte:
										a->data.val.btval += (bte) (1 << counter);
										break;
									case TYPE_sht:
										a->data.val.shval += (sht) (1 << counter);
										break;
									case TYPE_int:
										a->data.val.ival += (int) (1 << counter);
										break;
									case TYPE_lng:
										a->data.val.lval += (lng) (1 << counter);
										break;
#ifdef HAVE_HGE
									case TYPE_hge:
										a->data.val.hval += (hge) (1 << counter);
										break;
#endif
									default:
										assert(0);
								}
							}
							counter--;
						}

						ne = exp_atom(v->sql->sa, a);
						if (exp_name(e))
							exp_prop_alias(v->sql->sa, ne, e);
					} else if (e->type == e_column && !exps_find_exp(l, e) && !has_label(e)) {
						/* do not include in the output of the group by, but add to the project as null */
						ne = exp_atom(v->sql->sa, atom_general(v->sql->sa, exp_subtype(e), NULL, 0));
						if (exp_name(e))
							exp_prop_alias(v->sql->sa, ne, e);
					} else {
						sql_exp *ec = exp_copy(v->sql, e);
						ne = exp_ref(v->sql, ec);
						append(exps, ec);
					}
					append(pexps, ne);
				}
				if (list_empty(exps)) {
					sql_exp *e = exp_atom_bool(v->sql->sa, 1);
					exp_label(v->sql->sa, e, ++v->sql->label); /* protection against empty projections */
					list_append(exps, e);
				}
				nrel->exps = exps;
				if (!list_empty(rel->r) && !list_empty(nrel->r)) { /* aliases on grouping columns, ugh */
					for (node *n = ((list*)nrel->r)->h; n; n = n->next) {
						sql_exp *e = n->data;
						sql_exp *ne = exps_bind_nid(rel->r, e->alias.label);
						if (ne)
							n->data = exp_copy(v->sql, ne);
					}
					list_hash_clear(nrel->r);
				}
				set_processed(nrel);
				if (list_empty(pexps)) {
					sql_exp *e = exp_atom_bool(v->sql->sa, 1);
					exp_label(v->sql->sa, e, ++v->sql->label); /* protection against empty projections */
					list_append(pexps, e);
				}
				nrel = rel_project(v->sql->sa, nrel, pexps);
				set_processed(nrel);
				grpr = append(grpr, nrel);
			}

			/* always do relation inplace, so it will be fine when the input group has more than 1 reference */
			assert(list_length(grpr) > 0);
			if (list_length(grpr) == 0) {
				return NULL;
			} else if (list_length(grpr) == 1) {
				sql_rel *grp = grpr->h->data;
				rel = rel_inplace_project(v->sql->sa, rel, grp, grp->exps);
			} else {
				rel = rel_inplace_setop_n_ary(v->sql, rel, grpr, op_munion, rel_projections(v->sql, rel, NULL, 1, 1));
			}

			v->changes++;
			return rel;
		} else {
			bool found_grouping = false;
			for (node *n = rel->exps->h ; n ; n = n->next) {
				sql_exp *e = (sql_exp*) n->data;
				sql_subfunc *agr = (sql_subfunc*) e->f;

				if (e->type == e_aggr && !agr->func->s && !strcmp(agr->func->base.name, "grouping")) {
					found_grouping = true;
					break;
				}
			}
			if (found_grouping) {
				/* replace grouping calls with constants of value 0 */
				sql_rel *nrel = rel_groupby(v->sql, rel_dup(rel->l), rel->r);
				list *exps = sa_list(v->sql->sa), *pexps = sa_list(v->sql->sa);
				sql_subtype *bt = sql_bind_localtype("bte");

				for (node *n = rel->exps->h ; n ; n = n->next) {
					sql_exp *e = (sql_exp*) n->data, *ne;
					sql_subfunc *agr = (sql_subfunc*) e->f;

					if (e->type == e_aggr && !agr->func->s && !strcmp(agr->func->base.name, "grouping")) {
						ne = exp_atom(v->sql->sa, atom_int(v->sql->sa, bt, 0));
						if (exp_name(e))
							exp_prop_alias(v->sql->sa, ne, e);
					} else {
						ne = exp_ref(v->sql, e);
						append(exps, e);
					}
					append(pexps, ne);
				}
				if (list_empty(exps)) {
					sql_exp *e = exp_atom_bool(v->sql->sa, 1);
					exp_label(v->sql->sa, e, ++v->sql->label); /* protection against empty projections */
					list_append(exps, e);
				}
				nrel->exps = exps;
				set_processed(nrel);
				if (list_empty(pexps)) {
					sql_exp *e = exp_atom_bool(v->sql->sa, 1);
					exp_label(v->sql->sa, e, ++v->sql->label); /* protection against empty projections */
					list_append(pexps, e);
				}
				/* always do relation inplace, so it will be fine when the input group has more than 1 reference */
				rel = rel_inplace_project(v->sql->sa, rel, nrel, pexps);
				rel->card = exps_card(pexps);
				v->changes++;
				return rel;
			}
		}
	}
	return rel;
}

static int
include_tid(sql_rel *r)
{
	if (is_basetable(r->op))
		r->nrcols = list_length(r->exps);
	return r->nrcols;
}

static sql_rel *
add_null_projects(visitor *v, sql_rel *prel, sql_rel *irel, bool end)
{
	list *l = NULL;
	node *n = prel->exps->h;
	sql_rel *nilrel = rel_project(v->sql->sa, irel, rel_projections(v->sql, irel, NULL, 1, 1));
	int nr = prel->nrcols - nilrel->nrcols;
	if (end) {
		for(node *m = nilrel->exps->h; n && m; n = n->next, m = m->next)
			;
	} else {
		l = sa_list(v->sql->sa);
	}
	for(; nr; n = n->next, nr--) {
		sql_exp *e = n->data, *ne;
		sql_subtype *tp = exp_subtype(e);

		if (!tp)
			return sql_error(v->sql, 10, SQLSTATE(42000) "Cannot rewrite subquery because of parameter with unknown type");
		ne = exp_atom(v->sql->sa, atom_general(v->sql->sa, tp, NULL, 0));
		assert(e->alias.label);
		exp_setalias(ne, e->alias.label, exp_relname(e), exp_name(e));
		if (end)
			append(nilrel->exps, ne);
		else
			append(l, ne);
	}
	if (!end)
		nilrel->exps = list_join(l, nilrel->exps);
	nilrel->nrcols = list_length(nilrel->exps);
	return nilrel;
}

static sql_rel *
rewrite_outer2inner_union(visitor *v, sql_rel *rel)
{
	if (is_outerjoin(rel->op) && rel->flag != MERGE_LEFT) {
		int nrcols = rel->nrcols;

		nrcols = include_tid(rel->l);
		nrcols += include_tid(rel->r);
		rel->nrcols = nrcols;
		if (is_left(rel->op)) {
			sql_rel *inner = rel_crossproduct(v->sql->sa, rel_dup(rel->l), rel_dup(rel->r),  op_join);
			inner->exps = rel->exps;
			if(is_dependent(rel))
				set_dependent(inner);
			sql_rel *prel = rel_project(v->sql->sa, inner, rel_projections(v->sql, inner, NULL, 1, 1));
			sql_rel *except = rel_setop(v->sql->sa,
					rel_project(v->sql->sa, rel_dup(rel->l), rel_projections(v->sql, rel->l, NULL, 1, 1)),
					rel_project(v->sql->sa, rel_dup(prel), rel_projections(v->sql, rel->l, NULL, 1, 1)), op_except);
			rel_setop_set_exps(v->sql, except, rel_projections(v->sql, rel->l, NULL, 1, 1));
			set_processed(except);
			sql_rel *nilrel = add_null_projects(v, prel, except, true);
			if (!nilrel)
				return NULL;

			list *urs = sa_list(v->sql->sa);
			urs = append(urs, prel);
			urs = append(urs, nilrel);
			sql_rel *nrel = rel_setop_n_ary(v->sql->sa, urs, op_munion);
			list *rel_exps = exps_copy(v->sql, rel_projections(v->sql, rel, NULL, 1, 1));
			rel_setop_n_ary_set_exps(v->sql, nrel, rel_exps, false);
			set_processed(nrel);
			if(is_single(rel))
				set_single(nrel);
			v->changes++;
			rel_destroy(v->sql, rel);
			return nrel;
		} else if (is_right(rel->op)) {
			sql_rel *inner = rel_crossproduct(v->sql->sa, rel_dup(rel->l), rel_dup(rel->r),  op_join);
			inner->exps = rel->exps;
			if(is_dependent(rel))
				set_dependent(inner);
			sql_rel *prel = rel_project(v->sql->sa, inner, rel_projections(v->sql, inner, NULL, 1, 1));
			sql_rel *except = rel_setop(v->sql->sa,
					rel_project(v->sql->sa, rel_dup(rel->r), rel_projections(v->sql, rel->r, NULL, 1, 1)),
					rel_project(v->sql->sa, rel_dup(prel), rel_projections(v->sql, rel->r, NULL, 1, 1)), op_except);
			rel_setop_set_exps(v->sql, except, rel_projections(v->sql, rel->r, NULL, 1, 1));
			set_processed(except);
			sql_rel *nilrel = add_null_projects(v, prel, except, false);
			if (!nilrel)
				return NULL;

			list *urs = sa_list(v->sql->sa);
			urs = append(urs, prel);
			urs = append(urs, nilrel);
			sql_rel *nrel = rel_setop_n_ary(v->sql->sa, urs, op_munion);
			list *rel_exps = exps_copy(v->sql, rel_projections(v->sql, rel, NULL, 1, 1));
			rel_setop_n_ary_set_exps(v->sql, nrel, rel_exps, false);
			set_processed(nrel);
			if(is_single(rel))
				set_single(nrel);
			v->changes++;
			rel_destroy(v->sql, rel);
			return nrel;
		} else if (is_full(rel->op)) {
			sql_rel *inner = rel_crossproduct(v->sql->sa, rel_dup(rel->l), rel_dup(rel->r),  op_join);
			inner->exps = rel->exps;
			if(is_dependent(rel))
				set_dependent(inner);
			sql_rel *prel = rel_project(v->sql->sa, inner, rel_projections(v->sql, inner, NULL, 1, 1));
			sql_rel *except = rel_setop(v->sql->sa,
					rel_project(v->sql->sa, rel_dup(rel->l), rel_projections(v->sql, rel->l, NULL, 1, 1)),
					rel_project(v->sql->sa, rel_dup(prel), rel_projections(v->sql, rel->l, NULL, 1, 1)), op_except);
			rel_setop_set_exps(v->sql, except, rel_projections(v->sql, rel->l, NULL, 1, 1));
			set_processed(except);
			sql_rel *lrel = add_null_projects(v, prel, except, true);
			if (!lrel)
				return NULL;

			except = rel_setop(v->sql->sa,
					rel_project(v->sql->sa, rel_dup(rel->r), rel_projections(v->sql, rel->r, NULL, 1, 1)),
					rel_project(v->sql->sa, rel_dup(prel), rel_projections(v->sql, rel->r, NULL, 1, 1)), op_except);
			rel_setop_set_exps(v->sql, except, rel_projections(v->sql, rel->r, NULL, 1, 1));
			set_processed(except);
			sql_rel *rrel = add_null_projects(v, prel, except, false);
			if (!rrel)
				return NULL;

			list *urs = sa_list(v->sql->sa);
			/* order matters (see caller logic) */
			urs = append(urs, prel);
			urs = append(urs, lrel);
			urs = append(urs, rrel);
			lrel = rel_setop_n_ary(v->sql->sa, urs, op_munion);
			list *rel_exps = exps_copy(v->sql, rel_projections(v->sql, rel, NULL, 1, 1));
			rel_setop_n_ary_set_exps(v->sql, lrel, rel_exps, false);
			set_processed(lrel);

			if(is_single(rel))
				set_single(lrel);
			v->changes++;
			rel_destroy(v->sql, rel);
			return lrel;
		}
	}
	return rel;
}

static sql_rel *
rewrite_swap_fullouter(visitor *v, sql_rel *rel)
{
	if (is_full(rel->op) && rel_has_freevar(v->sql, rel->r)) { /* swap */
		sql_rel *s = rel->r;
		rel->r = rel->l;
		rel->l = s;
	}
	return rel;
}

static sql_exp *
rewrite_complex(visitor *v, sql_rel *rel, sql_exp *e, int depth)
{
	if (e->type != e_func)
		return e;

	sql_exp *res = rewrite_anyequal(v, rel, e, depth);
	if (res == e)
		res = rewrite_exists(v, rel, e, depth);
	if (res == e)
		res = rewrite_compare(v, rel, e, depth);
	return res;
}

static sql_rel *
flatten_values(visitor *v, sql_rel *rel)
{
	list *exps = sa_list(v->sql->sa);
	sql_exp *e = rel->exps->h->data;
	sql_rel *nrel = NULL;
	list *vals = exp_get_values(e);
	if (vals) {
		list *urs = sa_list(v->sql->sa);
		for(int i = 0; i<list_length(vals); i++) {
			nrel = rel_project(v->sql->sa, NULL, sa_list(v->sql->sa));
			set_processed(nrel);
			for(node *n = rel->exps->h; n; n = n->next) {
				sql_exp *e = n->data;
				list *vals = exp_get_values(e);

				if (vals) {
					if (i == 0)
						append(exps, exp_ref(v->sql, e));
					sql_exp *val = list_fetch(vals, i);
					exp_setalias(val, e->alias.label, exp_relname(e), exp_name(e));
					sql_exp *e_copy = exp_copy(v->sql, val);
					append(nrel->exps, e_copy);
				}
			}
			rel_set_exps(nrel, nrel->exps);
			urs = append(urs, nrel);
		}

		if (list_length(urs) == 1) {
			if (is_single(rel))
				set_single(nrel);
			rel_destroy(v->sql, rel);
			rel = nrel;
		} else {
			nrel = rel_setop_n_ary(v->sql->sa, urs, op_munion);
			rel_setop_n_ary_set_exps(v->sql, nrel, exps, false);
			if (is_single(rel))
				set_single(nrel);
			rel_destroy(v->sql, rel);
			rel = nrel;
		}

		v->changes++;
	}
	return rel;
}

/* rewrite project [ [multi values], [multi values2] , .. [] ] -> union ) */
static inline sql_rel *
rewrite_values(visitor *v, sql_rel *rel)
{
	if (!is_simple_project(rel->op) || list_empty(rel->exps) || is_rewrite_values_used(rel->used))
		return rel;

	sql_exp *e = rel->exps->h->data;
	if (!is_values(e) || (!exps_have_rel_exp(rel->exps) && !exps_have_freevar(v->sql, rel->exps)))
		return rel;
	if (rel_is_ref(rel)) { /* need extra project */
		rel->l = rel_project(v->sql->sa, rel->l, rel->exps);
		rel->exps = rel_projections(v->sql, rel->l, NULL, 1, 1);
		((sql_rel*)rel->l)->r = rel->r; /* propagate order by exps */
		rel->r = NULL;
		rel->used |= rewrite_values_used;
		v->changes++;
		return rel;
	}
	return flatten_values(v, rel);
}

static inline sql_rel *
rewrite_rel(visitor *v, sql_rel *rel)
{
	if (!is_outerjoin(rel->op) || list_empty(rel->exps) || rel_is_ref(rel))
		return rel;
	sql_rel *l = rel->l, *r = rel->r;

	if ((l && is_project(l->op) && !l->l) ||
	    (r && is_project(r->op) && !r->l))
		return rel;

	sql_rel *or = rel;
	for (node *n = rel->exps->h; n; ) {
		node *next = n->next;
		sql_exp *e = n->data;

		if (exp_has_rel(e) /*&& exp_has_freevar(v->sql, e)*/) {
			list *exps = or->exps;
			or->exps = NULL;
			sql_rel *ir = exp_rel_get_rel(v->sql->sa, e);

			rel = rewrite_outer2inner_union(v, rel);
			if (!rel || or == rel)
				return rel;
			/* change referenced project into join with outer(ir) */
			/*sql_rel *nr = rel->l;*/
			assert(is_munion(rel->op));
			sql_rel *nr = ((list*)rel->l)->h->data;
			assert(is_project(nr->op));
			if (!rel_is_ref(nr))
				nr = nr->l;
			sql_rel *s = rel_crossproduct(v->sql->sa, nr->l, ir, op_semi);
			s->exps = exps;
			set_dependent(s);
			nr->l = s;
			e = exp_rel_update_exp(v->sql, e, false);
			exp_reset_props(nr, e, true);
			v->changes++;
			break;
		}
		n = next;
	}
	return rel;
}

typedef struct sql_args {
	list *args;
	list *exps;
} sql_args;

static int
var_name_cmp(sql_arg *v, char *name)
{
	return strcmp(v->name, name);
}

static sql_exp *
exp_inline_arg(visitor *v, sql_rel *rel, sql_exp *e, int depth)
{
	(void)rel;
	(void)depth;
	sql_args *args = v->data;
	if (e->type == e_atom && e->r) {
		sql_arg *a = e->r;
		int level = is_freevar(e);
		node *n = list_find(args->args, a->name, (fcmp)&var_name_cmp);
		if (n) {
			sql_exp *val = list_fetch(args->exps, list_position(args->args, n->data));
			val = exp_copy(v->sql, val);
			exp_prop_alias(v->sql->sa, val, e);
			if (level)
				set_freevar(val, level-1);
			return val;
		}
	}
	return e;
}

static sql_rel *
rel_inline_table_func(visitor *v, sql_rel *rel)
{
	if (!rel_is_ref(rel) && rel->op == op_table && !rel->l && rel->r) { /* TODO add input relation (rel->l) rewriting */
		sql_exp *opf = rel->r;
		if (opf->type == e_func) {
			sql_subfunc *f = opf->f;

			if (f->func->vararg || f->func->varres)
				return rel;

			if (f->func->lang == FUNC_LANG_SQL && f->func->type == F_UNION) {
				sql_rel *r = rel_parse(v->sql, f->func->s, f->func->query, m_instantiate);

				if (r && is_ddl(r->op) && list_length(r->exps) == 1) {
					sql_exp *psm = r->exps->h->data;
					if (psm && psm->type == e_psm && psm->flag == PSM_RETURN) {
						sql_exp *ret = psm->l;
						if (ret && ret->type == e_psm && ret->flag == PSM_REL) {
							r = ret->l;
							list *exps = r->exps;
							r = rel_project(v->sql->sa, r, sa_list(v->sql->sa));
							for(node *n = rel->exps->h, *m = exps->h; n && m; n = n->next, m = m->next) {
								sql_exp *e = m->data;
								sql_exp *pe = n->data;

								if (!e->alias.label)
									e = exp_label(v->sql->sa, e, ++v->sql->label);
								e = exp_ref(v->sql, e);
								exp_setalias(e, pe->alias.label, exp_relname(pe), exp_name(pe));
								if (is_freevar(pe))
									set_freevar(e, is_freevar(pe)-1);
								append(r->exps, e);
							}
							sql_args a;
							visitor vv = *v;
							if (f->func->ops) {
								a.args = f->func->ops;
								a.exps = opf->l;
								vv.data = &a;
								r = rel_exp_visitor_topdown(&vv, r, &exp_inline_arg, true);
								v->data = NULL;
							}
							r = rel_unnest(v->sql, r);
							return r;
						}
					}
				}
			}
		}
	}
	return rel;
}

/* add an dummy true projection column */
static sql_rel *
rel_unnest_simplify(visitor *v, sql_rel *rel)
{
	/* at rel_select.c explicit cross-products generate empty selects, if these are not used, they can be removed at rewrite_simplify */
	if (rel && v->sql->emode != m_deps)
		rel = rel_inline_table_func(v, rel);
	if (rel)
		rel = rewrite_basetable(v->sql, rel);	/* add proper exps lists */
	if (rel)
		rel = rewrite_empty_project(v, rel); /* remove empty project/groupby */
	if (rel)
		rel = rewrite_simplify(v, 0, false, rel);
	if (rel)
		rel = rewrite_split_select_exps(v, rel); /* has to run before rewrite_complex */
	if (rel)
		rel = rewrite_swap_fullouter(v, rel);
	if (rel)
		rel = rewrite_aggregates(v, rel);
	if (rel)
		rel = rewrite_values(v, rel);
	if (rel)
		rel = rewrite_rel(v, rel);
	return rel;
}

static sql_rel *
rel_unnest_projects(visitor *v, sql_rel *rel)
{
	if (rel)
		rel = rewrite_remove_xp(v, rel);	/* remove crossproducts with project [ atom ] */
	if (rel)
		rel = rewrite_groupings(v, rel);	/* transform group combinations into union of group relations */
	return rel;
}

static sql_rel *
rel_unnest_comparison_rewriters(visitor *v, sql_rel *rel)
{
	if (rel)
		rel = rewrite_join2semi(v, rel);	/* where possible convert anyequal functions into marks */
	if (rel)
		rel = rewrite_compare_exp(v, rel);	/* only allow for e_cmp in selects and  handling */
	if (rel)
		rel = rewrite_remove_xp_project(v, rel);	/* remove crossproducts with project ( project [ atom ] ) [ etc ] */
	if (rel)
		rel = rewrite_simplify(v, 0, false, rel);		/* as expressions got merged before, lets try to simplify again */
	return rel;
}

static sql_exp *
rel_simplify_exp_and_rank(visitor *v, sql_rel *rel, sql_exp *e, int depth)
{
	if (e)
		e = rewrite_simplify_exp(v, rel, e, depth);
	if (e)
		e = rewrite_rank(v, rel, e, depth);
	return e;
}

static inline sql_rel *
run_exp_rewriter(visitor *v, sql_rel *rel, exp_rewrite_fptr rewriter, bool direction, const char *name)
{
	(void)name;
	v->changes = 0;
	/*
#ifndef NDEBUG
	int changes = v->changes;
	lng clk = GDKusec();
	rel = rel_exp_visitor_bottomup(v, rel, rewriter, direction);
	printf("%s %d %d %d " LLFMT "\n", name, (int)v->sql->sa->usedmem, (int)v->sql->sa->inuse, (v->changes - changes), (GDKusec() - clk));
	return rel;
#else
*/
	return rel_exp_visitor_bottomup(v, rel, rewriter, direction);
//#endif
}

static inline sql_rel *
run_rel_rewriter(visitor *v, sql_rel *rel, rel_rewrite_fptr rewriter, const char *name)
{
	(void)name;
	v->changes = 0;
	/*
#ifndef NDEBUG
	int changes = v->changes;
	lng clk = GDKusec();
	rel = rel_visitor_bottomup(v, rel, rewriter);
	printf("%s %d %d %d " LLFMT "\n", name, (int)v->sql->sa->usedmem, (int)v->sql->sa->inuse, (v->changes - changes), (GDKusec() - clk));
	return rel;
#else
*/
	return rel_visitor_bottomup(v, rel, rewriter);
//#endif
}

sql_rel *
rel_unnest(mvc *sql, sql_rel *rel)
{
	visitor v = { .sql = sql };

	rel = run_exp_rewriter(&v, rel, &rel_simplify_exp_and_rank, false, "simplify_exp_and_rank");
	rel = run_rel_rewriter(&v, rel, &rel_unnest_simplify, "unnest_simplify");
	rel = run_exp_rewriter(&v, rel, &rewrite_complex, true, "rewrite_complex");
	rel = run_exp_rewriter(&v, rel, &rewrite_ifthenelse, false, "rewrite_ifthenelse"); /* add isnull handling */
	rel = run_exp_rewriter(&v, rel, &rewrite_exp_rel, true, "rewrite_exp_rel");

	rel = run_rel_rewriter(&v, rel, &rel_unnest_comparison_rewriters, "unnest_comparison_rewriters");
	rel = run_rel_rewriter(&v, rel, &_rel_unnest, "unnest");
	rel = run_rel_rewriter(&v, rel, &rewrite_fix_count, "fix_count");	/* fix count inside a left join (adds a project (if (cnt IS null) then (0) else (cnt)) */
	rel = run_rel_rewriter(&v, rel, &rel_unnest_projects, "unnest_projects");
	rel = run_exp_rewriter(&v, rel, &exp_reset_card_and_freevar_set_physical_type, false, "exp_reset_card_and_freevar_set_physical_type");
	rel = rel_visitor_topdown(&v, rel, &rel_set_type);
	return rel;
}<|MERGE_RESOLUTION|>--- conflicted
+++ resolved
@@ -4014,12 +4014,8 @@
 					list *args, *targs;
 					sql_subfunc *isnil = sql_bind_func(v->sql, "sys", "isnull", exp_subtype(e), NULL, F_FUNC, true, true), *ifthen;
 
-<<<<<<< HEAD
-					ne = exp_unop(v->sql->sa, exp_copy(v->sql, e), isnil);
-=======
 					ne = exp_unop(v->sql->sa, e, isnil);
 					e = exp_ref(v->sql, e);
->>>>>>> 691d17ec
 					set_has_no_nil(ne);
 					targs = sa_list(v->sql->sa);
 					append(targs, sql_bind_localtype("bit"));
