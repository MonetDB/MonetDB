/*
 * This Source Code Form is subject to the terms of the Mozilla Public
 * License, v. 2.0.  If a copy of the MPL was not distributed with this
 * file, You can obtain one at http://mozilla.org/MPL/2.0/.
 *
 * Copyright 1997 - July 2008 CWI, August 2008 - 2022 MonetDB B.V.
 */

/*#define DEBUG*/

#include "monetdb_config.h"
#include "sql_decimal.h"
#include "rel_unnest.h"
#include "rel_optimizer.h"
#include "rel_prop.h"
#include "rel_rel.h"
#include "rel_basetable.h"
#include "rel_exp.h"
#include "rel_select.h"
#include "rel_rewriter.h"
#include "sql_query.h"
#include "mal_errors.h" /* for SQLSTATE() */

/* some unnesting steps use the 'used' flag to avoid further rewrites. List them here, so only one reset flag iteration will be used */
#define rewrite_fix_count_used (1 << 0)
#define rewrite_values_used    (1 << 1)

#define is_rewrite_fix_count_used(X) ((X & rewrite_fix_count_used) == rewrite_fix_count_used)
#define is_rewrite_values_used(X)    ((X & rewrite_values_used) == rewrite_values_used)

static void
exp_set_freevar(mvc *sql, sql_exp *e, sql_rel *r)
{
	switch(e->type) {
	case e_cmp:
		if (e->flag == cmp_or || e->flag == cmp_filter) {
			exps_set_freevar(sql, e->l, r);
			exps_set_freevar(sql, e->r, r);
		} else if (e->flag == cmp_in || e->flag == cmp_notin) {
			exp_set_freevar(sql, e->l, r);
			exps_set_freevar(sql, e->r, r);
		} else {
			exp_set_freevar(sql, e->l, r);
			exp_set_freevar(sql, e->r, r);
			if (e->f)
				exp_set_freevar(sql, e->f, r);
		}
		break;
	case e_convert:
		exp_set_freevar(sql, e->l, r);
		break;
	case e_func:
	case e_aggr:
		if (e->l)
			exps_set_freevar(sql, e->l, r);
		break;
	case e_column:
		if ((e->l && rel_bind_column2(sql, r, e->l, e->r, 0)) ||
		    (!e->l && rel_bind_column(sql, r, e->r, 0, 1)))
			return;
		set_freevar(e, 0);
		break;
	case e_atom:
		if (e->f)
			exps_set_freevar(sql, e->f, r);
		break;
	case e_psm:
		break;
	}
}

void
exps_set_freevar(mvc *sql, list *exps, sql_rel *r)
{
	node *n;

	if (list_empty(exps))
		return;
	for(n = exps->h; n; n = n->next)
		exp_set_freevar(sql, n->data, r);
}

/* check if the set is distinct for the set of free variables */
static int
is_distinct_set(mvc *sql, sql_rel *rel, list *ad)
{
	int distinct = 0;
	if (ad && exps_unique(sql, rel, ad) && !have_nil(ad))
		return 1;
	if (ad && is_groupby(rel->op) && exp_match_list(rel->r, ad))
		return 1;
	distinct = need_distinct(rel);
	if (is_project(rel->op) && rel->l && !distinct)
		distinct = is_distinct_set(sql, rel->l, ad);
	return distinct;
}

int
exp_has_freevar(mvc *sql, sql_exp *e)
{
	if (mvc_highwater(sql)) {
		(void) sql_error(sql, 10, SQLSTATE(42000) "Query too complex: running out of stack space");
		return 0;
	}

	if (is_freevar(e))
		return is_freevar(e);
	switch(e->type) {
	case e_cmp:
		if (e->flag == cmp_or || e->flag == cmp_filter) {
			return (exps_have_freevar(sql, e->l) || exps_have_freevar(sql, e->r));
		} else if (e->flag == cmp_in || e->flag == cmp_notin) {
			return (exp_has_freevar(sql, e->l) || exps_have_freevar(sql, e->r));
		} else {
			return (exp_has_freevar(sql, e->l) || exp_has_freevar(sql, e->r) ||
			    (e->f && exp_has_freevar(sql, e->f)));
		}
		break;
	case e_convert:
		return exp_has_freevar(sql, e->l);
	case e_func:
	case e_aggr:
		if (e->l)
			return exps_have_freevar(sql, e->l);
		/* fall through */
	case e_psm:
		if (exp_is_rel(e))
			return rel_has_freevar(sql, e->l);
		break;
	case e_atom:
		if (e->f)
			return exps_have_freevar(sql, e->f);
		break;
	case e_column:
	default:
		return 0;
	}
	return 0;
}

int
exps_have_freevar(mvc *sql, list *exps)
{
	if (mvc_highwater(sql)) {
		(void) sql_error(sql, 10, SQLSTATE(42000) "Query too complex: running out of stack space");
		return 0;
	}
	if (!exps)
		return 0;
	for (node *n = exps->h; n; n = n->next) {
		int vf = 0;
		sql_exp *e = n->data;
		if ((vf =exp_has_freevar(sql, e)) != 0)
			return vf;
	}
	return 0;
}

int
rel_has_freevar(mvc *sql, sql_rel *rel)
{
	if (mvc_highwater(sql)) {
		(void) sql_error(sql, 10, SQLSTATE(42000) "Query too complex: running out of stack space");
		return 0;
	}

	if (is_basetable(rel->op)) {
		return 0;
	} else if (is_base(rel->op)) {
		return exps_have_freevar(sql, rel->exps) ||
			(rel->l && rel_has_freevar(sql, rel->l));
	} else if (is_simple_project(rel->op) || is_groupby(rel->op) || is_select(rel->op) || is_topn(rel->op) || is_sample(rel->op)) {
		if ((is_simple_project(rel->op) || is_groupby(rel->op)) && rel->r && exps_have_freevar(sql, rel->r))
			return 1;
		return exps_have_freevar(sql, rel->exps) ||
			(rel->l && rel_has_freevar(sql, rel->l));
	} else if (is_join(rel->op) || is_set(rel->op) || is_semi(rel->op) || is_modify(rel->op)) {
		return exps_have_freevar(sql, rel->exps) ||
			rel_has_freevar(sql, rel->l) || rel_has_freevar(sql, rel->r);
	}
	return 0;
}

static void exps_only_freevar(sql_query *query, list *exps, bool *arguments_correlated, bool *found_one_freevar, list **ungrouped_cols);
static void rel_only_freevar(sql_query *query, sql_rel *rel, bool *arguments_correlated, bool *found_one_freevar, list **ungrouped_cols);

void /* look for expressions with either only freevars or atoms */
exp_only_freevar(sql_query *query, sql_exp *e, bool *arguments_correlated, bool *found_one_freevar, list **ungrouped_cols)
{
	if (mvc_highwater(query->sql)) {
		(void) sql_error(query->sql, 10, SQLSTATE(42000) "Query too complex: running out of stack space");
		return ;
	}

	if (is_freevar(e)) {
		sql_rel *outer;

		*found_one_freevar = true;
		if (e->type == e_column) {
			if ((outer = query_fetch_outer(query, is_freevar(e)-1))) {
				sql_exp *a = rel_find_exp(outer, e);
				if (!a || !is_aggr(a->type)) {
					if (!*ungrouped_cols)
						*ungrouped_cols = new_exp_list(query->sql->sa);
					list_append(*ungrouped_cols, e);
				}
			}
		}
		return ;
	}
	switch(e->type) {
	case e_cmp:
		if (e->flag == cmp_or || e->flag == cmp_filter) {
			exps_only_freevar(query, e->l, arguments_correlated, found_one_freevar, ungrouped_cols);
			exps_only_freevar(query, e->r, arguments_correlated, found_one_freevar, ungrouped_cols);
		} else if (e->flag == cmp_in || e->flag == cmp_notin) {
			exp_only_freevar(query, e->l, arguments_correlated, found_one_freevar, ungrouped_cols);
			exps_only_freevar(query, e->r, arguments_correlated, found_one_freevar, ungrouped_cols);
		} else {
			exp_only_freevar(query, e->l, arguments_correlated, found_one_freevar, ungrouped_cols);
			exp_only_freevar(query, e->r, arguments_correlated, found_one_freevar, ungrouped_cols);
			if (e->f)
				exp_only_freevar(query, e->f, arguments_correlated, found_one_freevar, ungrouped_cols);
		}
		break;
	case e_convert:
		exp_only_freevar(query, e->l, arguments_correlated, found_one_freevar, ungrouped_cols);
		break;
	case e_func:
	case e_aggr:
		if (e->l)
			exps_only_freevar(query, e->l, arguments_correlated, found_one_freevar, ungrouped_cols);
		break;
	case e_psm:
		if (exp_is_rel(e))
			rel_only_freevar(query, e->l, arguments_correlated, found_one_freevar, ungrouped_cols);
		break;
	case e_atom:
		if (e->f)
			exps_only_freevar(query, e->f, arguments_correlated, found_one_freevar, ungrouped_cols);
		break;
	case e_column:
		*arguments_correlated = 0;
		break;
	}
}

void
exps_only_freevar(sql_query *query, list *exps, bool *arguments_correlated, bool *found_one_freevar, list **ungrouped_cols)
{
	if (mvc_highwater(query->sql)) {
		(void) sql_error(query->sql, 10, SQLSTATE(42000) "Query too complex: running out of stack space");
		return ;
	}
	if (!exps)
		return ;
	for (node *n = exps->h; n ; n = n->next)
		exp_only_freevar(query, n->data, arguments_correlated, found_one_freevar, ungrouped_cols);
}

void
rel_only_freevar(sql_query *query, sql_rel *rel, bool *arguments_correlated, bool *found_one_freevar, list **ungrouped_cols)
{
	if (mvc_highwater(query->sql)) {
		(void) sql_error(query->sql, 10, SQLSTATE(42000) "Query too complex: running out of stack space");
		return ;
	}

	if (is_basetable(rel->op)) {
		return ;
	} else if (is_base(rel->op)) {
		exps_only_freevar(query, rel->exps, arguments_correlated, found_one_freevar, ungrouped_cols);
		if (rel->r)
			rel_only_freevar(query, rel->r, arguments_correlated, found_one_freevar, ungrouped_cols);
	} else if (is_simple_project(rel->op) || is_groupby(rel->op) || is_select(rel->op) || is_topn(rel->op) || is_sample(rel->op)) {
		if ((is_simple_project(rel->op) || is_groupby(rel->op)) && rel->r)
			exps_only_freevar(query, rel->r, arguments_correlated, found_one_freevar, ungrouped_cols);
		exps_only_freevar(query, rel->exps, arguments_correlated, found_one_freevar, ungrouped_cols);
		if (rel->l)
			rel_only_freevar(query, rel->l, arguments_correlated, found_one_freevar, ungrouped_cols);
	} else if (is_join(rel->op) || is_set(rel->op) || is_semi(rel->op) || is_modify(rel->op)) {
		exps_only_freevar(query, rel->exps, arguments_correlated, found_one_freevar, ungrouped_cols);
		rel_only_freevar(query, rel->l, arguments_correlated, found_one_freevar, ungrouped_cols);
		rel_only_freevar(query, rel->r, arguments_correlated, found_one_freevar, ungrouped_cols);
	}
	return ;
}

static int
freevar_equal( sql_exp *e1, sql_exp *e2)
{
	assert(e1 && e2 && is_freevar(e1) && is_freevar(e2));
	if (e1 == e2)
		return 0;
	if (e1->type != e_column || e2->type != e_column)
		return -1;
	if (e1->l && e2->l && strcmp(e1->l, e2->l) == 0)
		return strcmp(e1->r, e2->r);
	if (!e1->l && !e2->l)
		return strcmp(e1->r, e2->r);
	return -1;
}

static list *
merge_freevar(list *l, list *r)
{
	if (!l)
		return r;
	if (!r)
		return l;
	return list_distinct(list_merge(l, r, (fdup)NULL), (fcmp)freevar_equal, (fdup)NULL);
}

static list * exps_freevar(mvc *sql, list *exps);
static list * rel_freevar(mvc *sql, sql_rel *rel);

static list *
exp_freevar(mvc *sql, sql_exp *e)
{
	if (mvc_highwater(sql))
		return sql_error(sql, 10, SQLSTATE(42000) "Query too complex: running out of stack space");

	switch(e->type) {
	case e_column:
		if (is_freevar(e))
			return append(sa_list(sql->sa), e);
		break;
	case e_convert:
		return exp_freevar(sql, e->l);
	case e_aggr:
	case e_func:
		if (e->l)
			return exps_freevar(sql, e->l);
		break;
	case e_cmp:
		if (e->flag == cmp_or || e->flag == cmp_filter) {
			list *l = exps_freevar(sql, e->l);
			list *r = exps_freevar(sql, e->r);
			return merge_freevar(l, r);
		} else if (e->flag == cmp_in || e->flag == cmp_notin) {
			list *l = exp_freevar(sql, e->l);
			list *r = exps_freevar(sql, e->r);
			return merge_freevar(l, r);
		} else {
			list *l = exp_freevar(sql, e->l);
			list *r = exp_freevar(sql, e->r);
			l = merge_freevar(l, r);
			if (e->f) {
				r = exp_freevar(sql, e->f);
				return merge_freevar(l, r);
			}
			return l;
		}
		break;
	case e_psm:
		if (exp_is_rel(e))
			if (rel_has_freevar(sql, e->l))
				return rel_freevar(sql, e->l);
		return NULL;
	case e_atom:
		if (e->f)
			return exps_freevar(sql, e->f);
		return NULL;
	default:
		return NULL;
	}
	return NULL;
}

static list *
exps_freevar(mvc *sql, list *exps)
{
	node *n;
	list *c = NULL;

	if (mvc_highwater(sql))
		return sql_error(sql, 10, SQLSTATE(42000) "Query too complex: running out of stack space");
	if (!exps)
		return NULL;
	for (n = exps->h; n; n = n->next) {
		sql_exp *e = n->data;
		list *var = exp_freevar(sql, e);

		c = merge_freevar(c,var);
	}
	return c;
}

static list *
rel_freevar(mvc *sql, sql_rel *rel)
{
	list *lexps = NULL, *rexps = NULL, *exps = NULL;

	if (mvc_highwater(sql))
		return sql_error(sql, 10, SQLSTATE(42000) "Query too complex: running out of stack space");
	if (!rel)
		return NULL;
	switch(rel->op) {
	case op_join:
	case op_left:
	case op_right:
	case op_full:
		exps = exps_freevar(sql, rel->exps);
		lexps = rel_freevar(sql, rel->l);
		rexps = rel_freevar(sql, rel->r);
		lexps = merge_freevar(lexps, rexps);
		exps = merge_freevar(exps, lexps);
		return exps;

	case op_basetable:
		return NULL;
	case op_table: {
		sql_exp *call = rel->r;
		if (rel->flag != TRIGGER_WRAPPER && rel->l)
			lexps = rel_freevar(sql, rel->l);
		exps = (rel->flag != TRIGGER_WRAPPER && call)?exps_freevar(sql, call->l):NULL;
		return merge_freevar(exps, lexps);
	}
	case op_union:
	case op_except:
	case op_inter:
		exps = exps_freevar(sql, rel->exps);
		lexps = rel_freevar(sql, rel->l);
		rexps = rel_freevar(sql, rel->r);
		lexps = merge_freevar(lexps, rexps);
		exps = merge_freevar(exps, lexps);
		return exps;
	case op_ddl:
	case op_semi:
	case op_anti:

	case op_select:
	case op_topn:
	case op_sample:

	case op_groupby:
	case op_project:
		exps = exps_freevar(sql, rel->exps);
		lexps = rel_freevar(sql, rel->l);
		if (rel->r) {
			if (is_groupby(rel->op) || is_simple_project(rel->op))
				rexps = exps_freevar(sql, rel->r);
			else
				rexps = rel_freevar(sql, rel->r);
			lexps = merge_freevar(lexps, rexps);
		}
		exps = merge_freevar(exps, lexps);
		return exps;
	default:
		return NULL;
	}

}

static list *
rel_dependent_var(mvc *sql, sql_rel *l, sql_rel *r)
{
	list *res = NULL;

	if (rel_has_freevar(sql, r)){
		list *freevar = rel_freevar(sql, r);
		if (freevar) {
			node *n;
			list *boundvar = rel_projections(sql, l, NULL, 1, 0);

			for(n = freevar->h; n; n = n->next) {
				sql_exp *e = n->data, *ne = NULL;
				/* each freevar should be an e_column */
				if (e->l) {
					ne = exps_bind_column2(boundvar, e->l, e->r, NULL);
				} else {
					ne = exps_bind_column(boundvar, e->r, NULL, NULL, 1);
				}
				if (ne) {
					if (!res)
						res = sa_list(sql->sa);
					append(res, ne);
				}
			}
		}
	}
	return res;
}

/*
 * try to bind any freevar in the expression e
 */
void
rel_bind_var(mvc *sql, sql_rel *rel, sql_exp *e)
{
	list *fvs = exp_freevar(sql, e);

	if (fvs) {
		node *n;

		for(n = fvs->h; n; n=n->next) {
			sql_exp *e = n->data;

			if (is_freevar(e) && (exp_is_atom(e) || rel_find_exp(rel,e)))
				reset_freevar(e);
		}
	}
}

static sql_exp * push_up_project_exp(mvc *sql, sql_rel *rel, sql_exp *e);

static list *
push_up_project_exps(mvc *sql, sql_rel *rel, list *exps)
{
	node *n;

	if (!exps)
		return exps;

	for(n=exps->h; n; n=n->next) {
		sql_exp *e = n->data;

		n->data = push_up_project_exp(sql, rel, e);
	}
	list_hash_clear(exps);
	return exps;
}

static sql_exp *
push_up_project_exp(mvc *sql, sql_rel *rel, sql_exp *e)
{
	if (mvc_highwater(sql))
		return sql_error(sql, 10, SQLSTATE(42000) "Query too complex: running out of stack space");

	switch(e->type) {
	case e_cmp:
		if (e->flag == cmp_or || e->flag == cmp_filter) {
			e->l = push_up_project_exps(sql, rel, e->l);
			e->r = push_up_project_exps(sql, rel, e->r);
			return e;
		} else if (e->flag == cmp_in || e->flag == cmp_notin) {
			e->l = push_up_project_exp(sql, rel, e->l);
			e->r = push_up_project_exps(sql, rel, e->r);
			return e;
		} else {
			e->l = push_up_project_exp(sql, rel, e->l);
			e->r = push_up_project_exp(sql, rel, e->r);
			if (e->f)
				e->f = push_up_project_exp(sql, rel, e->f);
		}
		break;
	case e_convert:
		e->l = push_up_project_exp(sql, rel, e->l);
		break;
	case e_func:
	case e_aggr:
		if (e->l)
			e->l = push_up_project_exps(sql, rel, e->l);
		break;
	case e_column:
		{
			sql_exp *ne;

			/* include project or just lookup */
			if (e->l) {
				ne = exps_bind_column2(rel->exps, e->l, e->r, NULL);
			} else {
				ne = exps_bind_column(rel->exps, e->r, NULL, NULL, 1);
			}
			if (ne) {
				if (ne->type == e_column) {
					/* deref alias */
					e->l = ne->l;
					e->r = ne->r;
				} else {
					ne = exp_copy(sql, ne);
					return push_up_project_exp(sql, rel, ne);
				}
			}
		} break;
	case e_atom:
		if (e->f)
			e->f = push_up_project_exps(sql, rel, e->f);
		break;
	case e_psm:
		break;
	}
	return e;
}

static sql_exp *exp_rewrite(mvc *sql, sql_rel *rel, sql_exp *e, list *ad);

static list *
exps_rewrite(mvc *sql, sql_rel *rel, list *exps, list *ad)
{
	list *nexps;
	node *n;

	if (list_empty(exps))
		return exps;
	nexps = sa_list(sql->sa);
	for(n=exps->h; n; n = n->next)
		append(nexps, exp_rewrite(sql, rel, n->data, ad));
	return nexps;
}

/* recursively rewrite some functions */
static sql_exp *
exp_rewrite(mvc *sql, sql_rel *rel, sql_exp *e, list *ad)
{
	sql_subfunc *sf;

	if (e->type == e_convert) {
		e->l = exp_rewrite(sql, rel, e->l, ad);
		return e;
	}
	if (e->type != e_func)
		return e;
	e->l = exps_rewrite(sql, rel, e->l, ad);
	sf = e->f;
	/* window functions need to be run per freevars */
	if (sf->func->type == F_ANALYTIC && strcmp(sf->func->base.name, "window_bound") != 0 && strcmp(sf->func->base.name, "diff") != 0 && ad) {
		sql_subtype *bt = sql_bind_localtype("bit");
		list *rankopargs = e->l, *gbe = ((list*)e->r)->h->data;
		sql_exp *pe = list_empty(gbe) ? NULL : (sql_exp*)gbe->t->data, *last;
		bool has_pe = pe != NULL;
		int i = 0;

		if (!pe || pe->type != e_func || strcmp(((sql_subfunc *)pe->f)->func->base.name, "diff") != 0)
			pe = NULL;

		for(node *d = ad->h; d; d=d->next) {
			sql_subfunc *df;
			sql_exp *de = d->data;
			list *args = sa_list(sql->sa);
			if (pe) {
				df = sql_bind_func(sql, NULL, "diff", bt, exp_subtype(de), F_ANALYTIC);
				append(args, pe);
			} else {
				df = sql_bind_func(sql, NULL, "diff", exp_subtype(de), NULL, F_ANALYTIC);
			}
			assert(df);
			append(args, de);
			pe = exp_op(sql->sa, args, df);
		}

		for (node *n = rankopargs->h; n ; n = n->next, i++) { /* at rel_select pe is added right after the function's arguments */
			if (i == list_length(sf->func->ops)) {
				n->data = pe;
				break;
			}
		}
		last = rankopargs->t->data; /* if the window function has bounds calls, update them */
		if (last && last->type == e_func && !strcmp(((sql_subfunc *)last->f)->func->base.name, "window_bound")) {
			sql_exp *window1 = list_fetch(rankopargs, list_length(rankopargs) - 2), *window2 = list_fetch(rankopargs, list_length(rankopargs) - 1);
			list *lw1 = window1->l, *lw2 = window2->l; /* the value functions require bound functions always */

			if (has_pe) {
				assert(list_length(window1->l) == 6);
				lw1->h->data = exp_copy(sql, pe);
				lw2->h->data = exp_copy(sql, pe);
			} else {
				window1->l = list_prepend(lw1, exp_copy(sql, pe));
				window2->l = list_prepend(lw2, exp_copy(sql, pe));
			}
		}
	}
	return e;
}

static sql_exp *
rel_reduce2one_exp(mvc *sql, sql_rel *sq)
{
	sql_exp *e = NULL;

	if (list_empty(sq->exps))
		return NULL;
	if (list_length(sq->exps) == 1)
		return sq->exps->t->data;
	for(node *n = sq->exps->h; n && !e; n = n->next) {
		sql_exp *t = n->data;

		if (!is_freevar(t))
			e = t;
	}
	if (!e)
		e = sq->exps->t->data;
	sq->exps = append(sa_list(sql->sa), e);
	return e;
}

static sql_exp *
rel_bound_exp(mvc *sql, sql_rel *rel )
{
	while (rel->l) {
		rel = rel->l;
		if (is_base(rel->op) || is_project(rel->op))
			break;
	}

	if (rel) {
		node *n;
		for(n = rel->exps->h; n; n = n->next){
			sql_exp *e = n->data;

			if (exp_is_atom(e))
				return e;
			if (!is_freevar(e))
				return exp_ref(sql, e);
		}
	}
	if (rel && is_project(rel->op)) /* add dummy expression */
		return rel_project_add_exp(sql, rel, exp_atom_bool(sql->sa, 1));
	return NULL;
}

/*
 * join j was just rewriten, but some join expressions may now
 * be too low in de relation rel. These need to move up.
 * */
static void
move_join_exps(mvc *sql, sql_rel *j, sql_rel *rel)
{
	node *n;
	list *exps = rel->exps;

	if (!exps)
		return;
	rel->exps = sa_list(sql->sa);
	if (!j->exps)
		j->exps = sa_list(sql->sa);
	for(n = exps->h; n; n = n->next){
		sql_exp *e = n->data;

		if (rel_find_exp(rel, e)) {
			if (exp_has_freevar(sql, e))
				rel_bind_var(sql, rel->l, e);
			append(rel->exps, e);
		} else {
			if (exp_has_freevar(sql, e))
				rel_bind_var(sql, j->l, e);
			append(j->exps, e);
		}
	}
}

static sql_rel *
rel_general_unnest(mvc *sql, sql_rel *rel, list *ad)
{
	if (rel && (is_join(rel->op) || is_semi(rel->op)) && is_dependent(rel) && ad) {
		list *fd;
		node *n, *m;
		int nr;

		sql_rel *l = rel->l, *r = rel->r, *inner_r;

		/* cleanup empty selects (should be done before any rel_dup(l) */
		if (l && is_select(l->op) && list_empty(l->exps) && !rel_is_ref(l)) {
			rel->l = l->l;
			l->l = NULL;
			rel_destroy(l);
			l = rel->l;
		}
		/* rewrite T1 dependent join T2 -> T1 join D dependent join T2, where the T1/D join adds (equality) predicates (for the Domain (ad)) and D is are the distinct(projected(ad) from T1)  */
		sql_rel *D = rel_project(sql->sa, rel_dup(l), exps_copy(sql, ad));
		set_distinct(D);

		int single = is_single(r);
		reset_single(r);
		sql_rel *or = r;
		r = rel_crossproduct(sql->sa, D, r, rel->op);
		if (single)
			set_single(or);
		r->op = op_join;
		move_join_exps(sql, rel, r);
		set_dependent(r);
		inner_r = r;

		r = rel_project(sql->sa, r, (is_semi(inner_r->op))?sa_list(sql->sa):rel_projections(sql, r->r, NULL, 1, 1));

		if (!is_semi(inner_r->op))  { /* skip the free vars */
			list *exps = sa_list(sql->sa);

			for(node *n=r->exps->h; n; n = n->next) {
				sql_exp *e = n->data, *ne = NULL;

				if (e->l) {
					ne = exps_bind_column2(ad, e->l, e->r, NULL);
				} else {
					ne = exps_bind_column(ad, e->r, NULL, NULL, 1);
				}
				if (!ne)
					append(exps,e);
			}
			r->exps = exps;
		}

		/* append ad + rename */
		nr = sql->label+1;
		sql->label += list_length(ad);
		fd = exps_label(sql->sa, exps_copy(sql, ad), nr);
		for (n = ad->h, m = fd->h; n && m; n = n->next, m = m->next) {
			sql_exp *l = n->data, *r = m->data, *e;

			l = exp_ref(sql, l);
			r = exp_ref(sql, r);
			e = exp_compare(sql->sa, l, r, cmp_equal);
			set_semantics(e);
			if (!rel->exps)
				rel->exps = sa_list(sql->sa);
			append(rel->exps, e);
		}
		list_merge(r->exps, fd, (fdup)NULL);
		rel->r = r;
		reset_dependent(rel);
		return rel;
	}
	return rel;
}

static sql_rel *
push_up_project(mvc *sql, sql_rel *rel, list *ad)
{
	sql_rel *r = rel->r;

	if (rel_is_ref(r)) {
		sql_rel *nr = rel_project(sql->sa, rel_dup(r->l), exps_copy(sql, r->exps));
		rel_destroy(r);
		rel->r = r = nr;
	}

	/* input rel is dependent outerjoin with on the right a project, we first try to push inner side expressions down (because these cannot be pushed up) */
	if (rel && is_join(rel->op) && is_dependent(rel)) {
		sql_rel *r = rel->r;

		/* find constant expressions and move these down */
		if (r && r->op == op_project) {
			node *n;
			list *nexps = NULL;
			list *cexps = NULL;
			sql_rel *l = r->l;

			while (l && is_simple_project(l->op) && l->l) {
				/* if current project is  just one constant, remove lower project */
				if (list_length(r->exps) == 1) {
					sql_exp *e = r->exps->h->data;

					if (exp_is_atom(e)) {
						r->l = rel_dup(l->l);
						rel_destroy(l);
						l = r->l;
						continue;
					}
				}
				break;
			}

			if (l && (is_select(l->op) || l->op == op_join) && !rel_is_ref(l)) {
				for(n=r->exps->h; n; n=n->next) {
					sql_exp *e = n->data;

					if (exp_is_atom(e) || rel_find_exp(l->l,e)) { /* move down */
						if (!cexps)
							cexps = sa_list(sql->sa);
						append(cexps, e);
					} else {
						if (!nexps)
							nexps = sa_list(sql->sa);
						append(nexps, e);
					}
				}
				if (cexps) {
					sql_rel *p = l->l = rel_project( sql->sa, l->l,
						rel_projections(sql, l->l, NULL, 1, 1));
					p->exps = list_merge(p->exps, cexps, (fdup)NULL);
					if (list_empty(nexps)) {
						rel->r = l; /* remove empty project */
					} else {
						for (n = cexps->h; n; n = n->next) { /* add pushed down renamed expressions */
							sql_exp *e = n->data;
							append(nexps, exp_ref(sql, e));
						}
						r->exps = nexps;
					}
				}
			}
		}
	}
	/* input rel is dependent join with on the right a project */
	if (rel && is_join(rel->op) && is_dependent(rel)) {
		sql_rel *r = rel->r;

		/* merge project expressions into the join expressions  */
		rel->exps = push_up_project_exps(sql, r, rel->exps);

		if (r && r->op == op_project) {
			sql_exp *id = NULL;
			node *m;

			if (!r->l) {
				sql_rel *l = rel->l;
				l = rel_dup(l);
				if (!is_project(l->op) || rel_is_ref(l))
					l = rel_project( sql->sa, l, rel_projections(sql, l, NULL, 1, 1));
				l->exps = list_merge(l->exps, r->exps, (fdup)NULL);
				rel_destroy(rel);
				return l;
			}
			/* move project up, ie all attributes of left + the old expression list */
			sql_rel *n = rel_project( sql->sa, (r->l)?rel:rel->l,
					rel_projections(sql, rel->l, NULL, 1, 1));

			/* only pass bound variables */
			if (is_left(rel->op) && exps_have_freevar(sql, r->exps)) {
				id = rel_bound_exp(sql, r);
				id = rel_project_add_exp(sql, n, id);
			}
			if (is_left(rel->op) && rel->attr) {
				rel_project_add_exp(sql, n, exp_ref(sql, rel->attr->h->data));
			}
			if (!rel->attr)
			for (m=r->exps->h; m; m = m->next) {
				sql_exp *e = m->data;

				if (!is_freevar(e) || exp_name(e)) { /* only skip full freevars */
					if (exp_has_freevar(sql, e)) {
						rel_bind_var(sql, rel->l, e);
						if (is_left(rel->op)) { /* add ifthenelse */
							/* need bound var from r */
							/* if id is NULL then NULL else e */
							sql_exp *ne = rel_unop_(sql, NULL, exp_copy(sql, id), "sys", "isnull", card_value);
							set_has_no_nil(ne);
							ne = rel_nop_(sql, NULL, ne, exp_null(sql->sa, exp_subtype(e)), e, NULL, "sys", "ifthenelse", card_value);
							exp_prop_alias(sql->sa, ne, e);
							e = ne;
						}
					}
				}
				if (r->l)
					e = exp_rewrite(sql, r->l, e, ad);
				append(n->exps, e);
			}
			if (r->r) {
				list *exps = r->r, *oexps = n->r = sa_list(sql->sa);

				for (m=exps->h; m; m = m->next) {
					sql_exp *e = m->data;

					if (!is_freevar(e) || exp_name(e)) { /* only skip full freevars */
						if (exp_has_freevar(sql, e))
							rel_bind_var(sql, rel->l, e);
					}
					append(oexps, e);
				}
			}
			/* remove old project */
			if (r->l) {
				rel->r = r->l;
				r->l = NULL;
			}
			rel_destroy(r);
			return n;
		}
	}
	/* a dependent semi/anti join with a project on the right side, could be removed */
	if (rel && is_semi(rel->op) && is_dependent(rel)) {
		sql_rel *r = rel->r;

		/* merge project expressions into the join expressions  */
		rel->exps = push_up_project_exps(sql, r, rel->exps);

		if (r && r->op == op_project && r->l) {
			/* remove old project */
			rel->r = rel_dup(r->l);
			rel_destroy(r);
			return rel;
		} else if (r && r->op == op_project) {
			/* remove freevars from projection */
			list *exps = r->exps, *nexps = sa_list(sql->sa);
			node *m;

			for (m=exps->h; m; m = m->next) {
				sql_exp *e = m->data;

				if (!exp_has_freevar(sql, e))
					append(nexps, e);
			}
			if (list_empty(nexps)) {
				assert(!r->l);
				/* remove old project and change outer into select */
				rel->r = NULL;
				rel_destroy(r);
				rel->op = op_select;
				return rel;
			}
			r->exps = nexps;
		}
	}
	return rel;
}

static sql_rel *
push_up_topn_and_sample(mvc *sql, sql_rel *rel)
{
	/* a dependent semi/anti join with a project on the right side, could be removed */
	if (rel && (is_semi(rel->op) || is_join(rel->op)) && is_dependent(rel)) {
		sql_rel *r = rel->r;

		if (r && (is_topn(r->op) || is_sample(r->op))) {
			/* remove old topn/sample */
			sql_rel *(*func) (sql_allocator *, sql_rel *, list *) = is_topn(r->op) ? rel_topn : rel_sample;
			rel->r = rel_dup(r->l);
			rel = func(sql->sa, rel, r->exps);
			rel_destroy(r);
			return rel;
		}
	}
	return rel;
}

static sql_rel *
push_up_select(mvc *sql, sql_rel *rel, list *ad)
{
	sql_rel *d = rel->l;
	sql_rel *r = rel->r;
	int inner = 0;

	if (rel && is_dependent(rel) && r && is_select(r->op)) {
		sql_rel *rl = r->l;

		if (rl && rel_has_freevar(sql, rl)) {
			list *inner_ad = rel_dependent_var(sql, d, rl);

			inner = !list_empty(inner_ad);
		}
	}
	if (inner && is_left(rel->op) && !need_distinct(d))
		return rel_general_unnest(sql, rel, ad);
	/* input rel is dependent join with on the right a select */
	if ((!inner || is_semi(rel->op)) && rel && is_dependent(rel)) {
		sql_rel *r = rel->r;

		if (r && is_select(r->op)) { /* move into join */
			node *n;

			for (n=r->exps->h; n; n = n->next) {
				sql_exp *e = n->data;

				e = exp_copy(sql, e);
				if (exp_has_freevar(sql, e))
					rel_bind_var(sql, rel->l, e);
				rel_join_add_exp(sql->sa, rel, e);
			}
			/* remove select */
			rel->r = rel_dup(r->l);
			rel_destroy(r);
			r = rel->r;
			if (is_single(r)) {
				set_single(rel);
				rel->op = op_left;
			}
			if (!inner)
				reset_dependent(rel);
		}
	} else if (rel && is_join(rel->op) && is_dependent(rel)) {
		int cp = rel_is_ref(r);
		sql_rel *r = rel->r;
		list *exps = r->exps;

		/* remove select */
		rel->r = rel_dup(r->l);
		rel = rel_select(sql->sa, rel, NULL);
		rel->exps = !cp?exps:exps_copy(sql, exps);
		rel_destroy(r);
	}
	return rel;
}

static int
exps_is_constant( list *exps )
{
	sql_exp *e;

	if (!exps || list_empty(exps))
		return 1;
	if (list_length(exps) > 1)
		return 0;
	e = exps->h->data;
	return exp_is_atom(e);
}

static int
exp_is_count(sql_exp *e, sql_rel *rel)
{
	if (!e || !rel)
		return 0;
	if (is_alias(e->type) && is_project(rel->op)) {
		sql_exp *ne = rel_find_exp(rel->l, e);
		return exp_is_count(ne, rel->l);
	}
	if (is_convert(e->type))
		return exp_is_count(e->l, rel);
	if (is_aggr(e->type) && exp_aggr_is_count(e))
		return 1;
	return 0;
}

static sql_rel *
push_up_groupby(mvc *sql, sql_rel *rel, list *ad)
{
	/* input rel is dependent join with on the right a groupby */
	if (rel && (is_join(rel->op) || is_semi(rel->op)) && is_dependent(rel)) {
		sql_rel *l = rel->l, *r = rel->r;

		/* left of rel should be a set */
		if (l && is_distinct_set(sql, l, ad) && r && is_groupby(r->op)) {
			list *sexps, *jexps, *a = rel_projections(sql, rel->l, NULL, 1, 1);
			node *n;
			sql_exp *id = NULL;

			/* move groupby up, ie add attributes of left + the old expression list */

			if (l && list_length(a) > 1 && !need_distinct(l)) { /* add identity call only if there's more than one column in the groupby */
				rel->l = rel_add_identity(sql, l, &id); /* add identity call for group by */
				assert(id);
			}

			assert(rel->op != op_anti);
			if (rel->op == op_semi && !need_distinct(l))
				rel->op = op_join;

			for (n = r->exps->h; n; n = n->next ) {
				sql_exp *e = n->data;

				/* count_nil(* or constant) -> count(t.TID) */
				if (exp_is_count(e, r) && (!e->l || exps_is_constant(e->l))) {
					sql_exp *col;
					sql_rel *p = r->l; /* ugh */

					if (!is_project(p->op))
						r->l = p = rel_project(sql->sa, p, rel_projections(sql, p, NULL, 1, 1));
					col = p->exps->t->data;
					if (strcmp(exp_name(col), TID) != 0) {
						col = exp_ref(sql, col);
						col = exp_unop(sql->sa, col, sql_bind_func(sql, "sys", "identity", exp_subtype(col), NULL, F_FUNC));
						set_has_no_nil(col);
						set_unique(col);
						col = exp_label(sql->sa, col, ++sql->label);
						append(p->exps, col);
					}
					col = exp_ref(sql, col);
					append(e->l=sa_list(sql->sa), col);
					set_no_nil(e);
				}
				if (exp_has_freevar(sql, e))
					rel_bind_var(sql, rel->l, e);
			}
			r->exps = list_merge(r->exps, a, (fdup)NULL);
			if (!r->r) {
				if (id)
					r->r = list_append(sa_list(sql->sa), exp_ref(sql, id));
				else
					r->r = exps_copy(sql, a);
				r->card = CARD_AGGR;
				/* After the unnesting, the cardinality of the aggregate function becomes larger */
				for(node *n = r->exps->h; n; n = n->next) {
					sql_exp *e = n->data;

					e->card = CARD_AGGR;
				}
			} else {
				for (n = ((list*)r->r)->h; n; n = n->next ) {
					sql_exp *e = n->data;

					if (exp_has_freevar(sql, e))
						rel_bind_var(sql, rel->l, e);
				}
				if (id)
					list_append(r->r, exp_ref(sql, id));
				else
					r->r = list_distinct(list_merge(r->r, exps_copy(sql, a), (fdup)NULL), (fcmp)exp_equal, (fdup)NULL);
			}

			if (!r->l) {
				r->l = rel->l;
				rel->l = NULL;
				rel->r = NULL;
				rel_destroy(rel);
				/* merge (distinct) projects / group by (over the same group by cols) */
				while (r->l && exps_have_freevar(sql, r->exps)) {
					sql_rel *l = r->l;

					if (!is_project(l->op))
						break;
					if (l->op == op_project && need_distinct(l)) { /* TODO: check if group by exps and distinct list are equal */
						r->l = rel_dup(l->l);
						rel_destroy(l);
					}
					if (is_groupby(l->op)) { /* TODO: check if group by exps and distinct list are equal */
						/* add aggr exps of r to l, replace r by l */
						node *n;
						for(n = r->exps->h; n; n = n->next) {
							sql_exp *e = n->data;

							if (e->type == e_aggr)
								append(l->exps, e);
							if (exp_has_freevar(sql, e))
								rel_bind_var(sql, l, e);
						}
						r->l = NULL;
						rel_destroy(r);
						r = l;
					}
				}
				return r;
			} else {
				rel->r = r->l;
				r->l = rel;
			}
			/* check if a join expression needs to be moved above the group by (into a select) */
			sexps = sa_list(sql->sa);
			jexps = sa_list(sql->sa);
			if (rel->exps) {
				for (n = rel->exps->h; n; n = n->next ) {
					sql_exp *e = n->data;

					if (rel_find_exp(rel, e)) {
						append(jexps, e);
					} else {
						append(sexps, e);
					}
				}
			}
			rel->exps = jexps;
			if (list_length(sexps)) {
				r = rel_select(sql->sa, r, NULL);
				r->exps = sexps;
			}
			return r;
		}
	}
	return rel;
}

static sql_rel *
push_up_select_l(mvc *sql, sql_rel *rel)
{
	(void)sql;
	/* input rel is dependent join with on the right a project */
	if (rel && (is_join(rel->op) || is_semi(rel->op))) {
		sql_rel *l = rel->l;

		if (is_select(l->op) && rel_has_freevar(sql, l) && !rel_is_ref(l) ) {
			/* push up select (above join) */
			rel->l = l->l;
			l->l = rel;
			return l;
		}
	}
	return rel;
}

static void
bind_join_vars(mvc *sql, sql_rel *rel)
{
	if (list_empty(rel->exps))
		return;
	for(node *n = rel->exps->h; n; n = n->next){
		sql_exp *e = n->data;

		if (exp_has_freevar(sql, e))
			rel_bind_var(sql, rel->l, e);
	}
}

static sql_rel *
push_up_join(mvc *sql, sql_rel *rel, list *ad)
{
	if (rel && (is_join(rel->op) || is_semi(rel->op)) && is_dependent(rel)) {
		sql_rel *j = rel->r;

		if (j->op == op_join && !rel_is_ref(rel) && !rel_is_ref(j) && j->exps) {
			rel->exps =	rel->exps?list_merge(rel->exps, j->exps, (fdup)NULL):j->exps;
			j->exps = NULL;
			bind_join_vars(sql, rel);
			return rel;
		}
	}

	/* input rel is dependent join with on the right a project */
	if (rel && (is_join(rel->op) || is_semi(rel->op)) && is_dependent(rel)) {
		sql_rel *d = rel->l, *j = rel->r;

		/* left of rel should be a set */
		if (d && is_distinct_set(sql, d, ad) && j && (is_join(j->op) || is_semi(j->op))) {
			sql_rel *jl = j->l, *jr = j->r;
			/* op_join if F(jl) intersect A(D) = empty -> jl join (D djoin jr)
			 * 	      F(jr) intersect A(D) = empty -> (D djoin jl) join jr
			 * 	 else (D djoin jl) natural join (D djoin jr)
			 *
			 * */
			list *rd = NULL, *ld = NULL;

			if (is_semi(j->op) && is_select(jl->op) && rel_has_freevar(sql, jl) && !rel_is_ref(jl)) {
				rel->r = j = push_up_select_l(sql, j);
				return rel; /* ie try again */
			}
			rd = (j->op != op_full && j->op != op_right)?rel_dependent_var(sql, d, jr):(list*)1;
			ld = ((j->op == op_join || j->op == op_right))?rel_dependent_var(sql, d, jl):(list*)1;

			if (ld && rd) {
				node *m;
				sql_rel *n, *nr, *nj;
				list *inner_exps = exps_copy(sql, j->exps);
				list *outer_exps = exps_copy(sql, rel->exps);
				list *attr = j->attr;

				rel->r = rel_dup(jl);
				rel->exps = sa_list(sql->sa);
				nj = rel_crossproduct(sql->sa, rel_dup(d), rel_dup(jr), j->op);
				if (is_single(j))
					set_single(nj);
				rel_destroy(j);
				j = nj;
				set_dependent(j);
				n = rel_crossproduct(sql->sa, rel, j, j->op);
				n->exps = outer_exps;
				if (!n->exps)
					n->exps = inner_exps;
				else
					n->exps = list_merge(n->exps, inner_exps, (fdup)NULL);
				j->op = rel->op;
				if (is_semi(rel->op)) {
					j->op = op_left;
					rel->op = op_left;
				}
				n->l = rel_project(sql->sa, n->l, rel_projections(sql, n->l, NULL, 1, 1));
				nr = n->r;
				nr = n->r = rel_project(sql->sa, n->r, is_semi(nr->op)?sa_list(sql->sa):rel_projections(sql, nr->r, NULL, 1, 1));
				/* add nr->l exps with labels */
				/* create jexps */
				if (!n->exps)
					n->exps = sa_list(sql->sa);
				for (m = d->exps->h; m; m = m->next) {
					sql_exp *e = m->data, *pe, *je;

					pe = exp_ref(sql, e);
					pe = exp_label(sql->sa, pe, ++sql->label);
					append(nr->exps, pe);
					pe = exp_ref(sql, pe);
					e = exp_ref(sql, e);
					je = exp_compare(sql->sa, e, pe, cmp_equal);
					set_semantics(je);
					append(n->exps, je);
				}
				n->attr = attr;
				return n;
			}

			if (!rd) {
				rel->r = rel_dup(jl);
				sql_rel *nj = rel_crossproduct(sql->sa, rel, rel_dup(jr), j->op);
				if (is_single(j))
					set_single(nj);
				nj->exps = exps_copy(sql, j->exps);
				nj->attr = j->attr;
				rel_destroy(j);
				j = nj;
				if (is_semi(rel->op)) {
				//assert(!is_semi(rel->op));
					rel->op = op_left;
				}
				move_join_exps(sql, j, rel);
				return j;
			}
			if (!ld) {
				rel->r = rel_dup(jr);
				sql_rel *nj = rel_crossproduct(sql->sa, rel_dup(jl), rel, j->op);
				if (is_single(j))
					set_single(nj);
				nj->exps = exps_copy(sql, j->exps);
				nj->attr = j->attr;
				rel_destroy(j);
				j = nj;
				if (is_semi(rel->op)) {
				//assert(!is_semi(rel->op));
					rel->op = op_left;
				}
				move_join_exps(sql, j, rel);
				return j;
			}
			assert(0);
			return rel;
		}
	}
	return rel;
}

static sql_rel *
push_up_set(mvc *sql, sql_rel *rel, list *ad)
{
	if (rel && (is_join(rel->op) || is_semi(rel->op)) && is_dependent(rel)) {
		sql_rel *d = rel->l, *s = rel->r;

		/* left of rel should be a set */
		if (d && is_distinct_set(sql, d, ad) && s && is_set(s->op)) {
			sql_rel *sl = s->l, *sr = s->r, *n;

			sl = rel_project(sql->sa, sl, rel_projections(sql, sl, NULL, 1, 1));
			for (node *n = sl->exps->h, *m = s->exps->h; n && m; n = n->next, m = m->next)
				exp_prop_alias(sql->sa, n->data, m->data);
			sr = rel_project(sql->sa, sr, rel_projections(sql, sr, NULL, 1, 1));
			for (node *n = sr->exps->h, *m = s->exps->h; n && m; n = n->next, m = m->next)
				exp_prop_alias(sql->sa, n->data, m->data);
			/* D djoin (sl setop sr) -> (D djoin sl) setop (D djoin sr) */
			rel->r = sl;
			n = rel_crossproduct(sql->sa, rel_dup(d), sr, rel->op);
			n->exps = exps_copy(sql, rel->exps);
			set_dependent(n);
			s->l = rel;
			s->r = n;

			if (is_join(rel->op)) {
				list *sexps = sa_list(sql->sa), *dexps = rel_projections(sql, d, NULL, 1, 1);
				for (node *m = dexps->h; m; m = m->next) {
					sql_exp *e = m->data;

					list_append(sexps, exp_ref(sql, e));
				}
				s->exps = list_merge(sexps, s->exps, (fdup)NULL);
			}
			/* add/remove projections to inner parts of the union (as we push a join or semijoin down) */
			s->l = rel_project(sql->sa, s->l, rel_projections(sql, s->l, NULL, 1, 1));
			s->r = rel_project(sql->sa, s->r, rel_projections(sql, s->r, NULL, 1, 1));
			if (is_semi(rel->op))
				s->exps = rel_projections(sql, s->r, NULL, 1, 1);
			return s;
		}
	}
	return rel;
}

static sql_rel * rel_unnest_dependent(mvc *sql, sql_rel *rel);

static sql_rel *
push_up_table(mvc *sql, sql_rel *rel, list *ad)
{
	(void)sql;
	if (rel && (is_join(rel->op) || is_semi(rel->op)) && is_dependent(rel)) {
		sql_rel *d = rel->l, *tf = rel->r;
		sql_exp *id = NULL;

		/* push d into function */
		if (d && is_distinct_set(sql, d, ad) && tf && is_base(tf->op)) {
			if (tf->l) {
				sql_rel *l = tf->l;

				assert(tf->flag == TABLE_FROM_RELATION || !l->l);
				if (l->l) {
					sql_exp *tfe = tf->r;
					list *ops = tfe->l;
					rel->l = d = rel_add_identity(sql, d, &id);
					id = exp_ref(sql, id);
					l = tf->l = rel_crossproduct(sql->sa, rel_dup(d), l, op_join);
					set_dependent(l);
					tf->l = rel_unnest_dependent(sql, l);
					list_append(ops, id);
					id = exp_ref(sql, id);
				} else {
					l->l = rel_dup(d);
				}
			} else {
				tf->l = rel_dup(d);
			}
			/* we should add the identity in the resulting projection list */
			if (id) {
				sql_exp *ne = exp_copy(sql, id);

				ne = exp_label(sql->sa, ne, ++sql->label);
				ne = exp_ref(sql, ne);
				list_prepend(tf->exps, ne);
				ne = exp_ref(sql, ne);

				ne = exp_compare(sql->sa, id, ne, cmp_equal);
				//set_semantics(e);
				if (!rel->exps)
					rel->exps = sa_list(sql->sa);
				list_append(rel->exps, ne);
			}
			reset_dependent(rel);
			return rel;
		}
	}
	return rel;
}

static sql_rel *
rel_unnest_dependent(mvc *sql, sql_rel *rel)
{
	sql_rel *nrel = rel;

	if (mvc_highwater(sql))
		return sql_error(sql, 10, SQLSTATE(42000) "Query too complex: running out of stack space");

	/* current unnest only possible for equality joins, <, <> etc needs more work */
	if (rel && (is_join(rel->op) || is_semi(rel->op)) && is_dependent(rel)) {
		/* howto find out the left is a set */
		sql_rel *l, *r;

		l = rel->l;
		r = rel->r;

		if (rel_has_freevar(sql, l)) {
			rel->l = rel_unnest_dependent(sql, rel->l);
			if (rel_has_freevar(sql, rel->l)) {
				if (rel->op == op_right) {
					sql_rel *l = rel->l;

					rel->l = rel->r;
					rel->r = l;
					rel->op = op_left;
					return rel_unnest_dependent(sql, rel);
				}
			}
		}

		if (!rel_has_freevar(sql, r)) {
			if (rel_has_freevar(sql, l) && is_join(rel->op) && !rel->exps) {
				rel->l = r;
				rel->r = l;
				l = rel->l;
				r = rel->r;
			} else {
				reset_dependent(rel);
				return rel;
			}
		}

		/* try to push dependent join down */
		if (rel_has_freevar(sql, r)) {
			list *ad = rel_dependent_var(sql, rel->l, rel->r);

			if (r && is_select(r->op)) {
				sql_rel *l = r->l;

				if (!rel_is_ref(r) && l && !rel_is_ref(l) && l->op == op_join && list_empty(l->exps)) {
					l->exps = r->exps;
					r->l = NULL;
					rel_destroy(r);
					rel->r = l;
					return rel_unnest_dependent(sql, rel);
				}
			}

			if (r && is_simple_project(r->op) && ((!exps_have_freevar(sql, r->exps) && !exps_have_unsafe(r->exps, 1)) || is_distinct_set(sql, l, ad))) {
				rel = push_up_project(sql, rel, ad);
				return rel_unnest_dependent(sql, rel);
			}

			if (r && (is_topn(r->op) || is_sample(r->op))) {
				rel = push_up_topn_and_sample(sql, rel);
				return rel_unnest_dependent(sql, rel);
			}

			if (r && is_select(r->op) && ad) {
				rel = push_up_select(sql, rel, ad);
				return rel_unnest_dependent(sql, rel);
			}

			if (r && is_groupby(r->op) && !is_left(rel->op) && is_distinct_set(sql, l, ad)) {
				rel = push_up_groupby(sql, rel, ad);
				return rel_unnest_dependent(sql, rel);
			}

			if (r && (is_join(r->op) || is_semi(r->op)) && is_distinct_set(sql, l, ad)) {
				rel = push_up_join(sql, rel, ad);
				return rel_unnest_dependent(sql, rel);
			}

			if (r && is_set(r->op) && !is_left(rel->op) && is_distinct_set(sql, l, ad)) {
				rel = push_up_set(sql, rel, ad);
				return rel_unnest_dependent(sql, rel);
			}

			if (r && is_base(r->op) && is_distinct_set(sql, l, ad)) {
				rel = push_up_table(sql, rel, ad);
				return rel;
			}

			/* fallback */
			if (ad != NULL)
				rel = rel_general_unnest(sql, rel, ad);

			/* no dependent variables */
			reset_dependent(rel);
			rel->r = rel_unnest_dependent(sql, rel->r);
		} else {
			rel->l = rel_unnest_dependent(sql, rel->l);
			rel->r = rel_unnest_dependent(sql, rel->r);
		}
	} else {
		if (rel && (is_simple_project(rel->op) || is_groupby(rel->op) || is_select(rel->op) || is_topn(rel->op) || is_sample(rel->op)))
			rel->l = rel_unnest_dependent(sql, rel->l);
		else if (rel && (is_join(rel->op) || is_semi(rel->op) ||  is_set(rel->op) || is_modify(rel->op) || is_ddl(rel->op))) {
			rel->l = rel_unnest_dependent(sql, rel->l);
			rel->r = rel_unnest_dependent(sql, rel->r);
		}
	}
	return nrel;
}

static sql_rel *
_rel_unnest(visitor *v, sql_rel *rel)
{
	if (is_dependent(rel)) {
		rel = rel_unnest_dependent(v->sql, rel);
		v->changes++;
	}
	return rel;
}

static void exp_reset_props(sql_rel *rel, sql_exp *e, bool setnil);

static void
exps_reset_props(sql_rel *rel, list *exps, bool setnil)
{
	if (!list_empty(exps))
		for(node *n=exps->h; n; n=n->next)
			exp_reset_props(rel, n->data, setnil);
}

static void
exp_reset_props(sql_rel *rel, sql_exp *e, bool setnil)
{
	switch (e->type) {
	case e_column: {
		if (setnil && (((is_right(rel->op) || is_full(rel->op)) && rel_find_exp(rel->l, e) != NULL) ||
			((is_left(rel->op) || is_full(rel->op)) && rel_find_exp(rel->r, e) != NULL)))
			set_has_nil(e);
	} break;
	case e_convert: {
		exp_reset_props(rel, e->l, setnil);
		if (setnil && has_nil((sql_exp*)e->l))
			set_has_nil(e);
	} break;
	case e_func: {
		sql_subfunc *f = e->f;

		exps_reset_props(rel, e->l, setnil);
		if (setnil && !f->func->semantics && e->l && have_nil(e->l))
			set_has_nil(e);
	} break;
	case e_aggr: {
		sql_subfunc *a = e->f;

		exps_reset_props(rel, e->l, setnil);
		if (setnil && (a->func->s || strcmp(a->func->base.name, "count") != 0) && !a->func->semantics && !has_nil(e) && e->l && have_nil(e->l))
			set_has_nil(e);
	} break;
	case e_cmp: {
		if (e->flag == cmp_or || e->flag == cmp_filter) {
			exps_reset_props(rel, e->l, setnil);
			exps_reset_props(rel, e->r, setnil);
			if (setnil && (have_nil(e->l) || have_nil(e->r)))
				set_has_nil(e);
		} else if (e->flag == cmp_in || e->flag == cmp_notin) {
			exp_reset_props(rel, e->l, setnil);
			exps_reset_props(rel, e->r, setnil);
			if (setnil && (has_nil((sql_exp*)e->l) || have_nil(e->r)))
				set_has_nil(e);
		} else {
			exp_reset_props(rel, e->l, setnil);
			exp_reset_props(rel, e->r, setnil);
			if (e->f)
				exp_reset_props(rel, e->f, setnil);
			if (setnil && !is_semantics(e) && (((sql_exp*)e->l) || has_nil((sql_exp*)e->r) || (e->f && has_nil((sql_exp*)e->f))))
				set_has_nil(e);
		}
	} break;
	default:
		break;
	}
	set_not_unique(e);
}

static sql_exp *
rewrite_inner(mvc *sql, sql_rel *rel, sql_rel *inner, operator_type op, sql_rel **rewrite)
{
	int single = is_single(inner);
	sql_rel *d = NULL;

	reset_single(inner);
	if (single && is_project(rel->op))
		op = op_left;

	if (is_join(rel->op)){
		if (is_right(rel->op))
			d = rel->l = rel_crossproduct(sql->sa, rel->l, inner, op);
		else
			d = rel->r = rel_crossproduct(sql->sa, rel->r, inner, op);
		if (single)
			set_single(d);
	} else if (is_project(rel->op)){ /* projection -> op_left */
		if (rel->l || single || op == op_left) {
			if ((single || op == op_left) && !rel->l) {
				sql_exp *e = exp_atom_bool(sql->sa, 1);
				exp_label(sql->sa, e, ++sql->label);
				rel->l = rel_project(sql->sa, rel->l, list_append(sa_list(sql->sa), e));
			}
			d = rel->l = rel_crossproduct(sql->sa, rel->l, inner, op_left);
			if (single)
				set_single(d);
		} else {
			d = rel->l = inner;
		}
	} else {
		d = rel->l = rel_crossproduct(sql->sa, rel->l, inner, op);
		if (single)
			set_single(d);
	}
	assert(d);
	if (rel_has_freevar(sql, inner)) {
		list *dv = rel_dependent_var(sql, d, inner);
		list *fv = rel_freevar(sql, inner);
		/* check if the inner depends on the new join (d) or one leve up */
		if (list_length(dv))
			set_dependent(d);
		if (list_length(fv) != list_length(dv))
			set_dependent(rel);
	}
	if (rewrite)
		*rewrite = d;
	if (is_project(inner->op))
		return inner->exps->t->data;
	return NULL;
}

static sql_exp *
rewrite_exp_rel(visitor *v, sql_rel *rel, sql_exp *e, int depth)
{
	if (exp_is_rel(e) && is_ddl(rel->op) && rel->flag == ddl_psm) {
		sql_rel *inner = exp_rel_get_rel(v->sql->sa, e);
		if (is_single(inner)) {
			/* use a dummy projection for the single join */
			sql_rel *nrel = rel_project_exp(v->sql, exp_atom_bool(v->sql->sa, 1));

			if (!rewrite_inner(v->sql, nrel, inner, depth?op_left:op_join, NULL))
				return NULL;
			/* has to apply recursively */
			if (!(e->l = rel_exp_visitor_bottomup(v, nrel, &rewrite_exp_rel, true)))
				return NULL;
			v->changes++;
		}
	} else if (exp_has_rel(e) && !is_ddl(rel->op)) {
		sql_rel *rewrite = NULL;
		sql_exp *ne = rewrite_inner(v->sql, rel, exp_rel_get_rel(v->sql->sa, e), depth?op_left:op_join, &rewrite);

		if (!ne)
			return ne;
		if (exp_is_rel(e)) {
			ne = exp_ref(v->sql, ne);
			if (exp_name(e))
				exp_prop_alias(v->sql->sa, ne, e);
			if (!exp_name(ne))
				ne = exp_label(v->sql->sa, ne, ++v->sql->label);
			e = ne;
		} else {
			e = exp_rel_update_exp(v->sql, e);
		}
		exp_reset_props(rewrite, e, is_left(rewrite->op));
		v->changes++;
	}
	return e;
}

/* add an dummy true projection column */
static inline sql_rel *
rewrite_empty_project(visitor *v, sql_rel *rel)
{
	if ((is_simple_project(rel->op) || is_groupby(rel->op)) && list_empty(rel->exps)) {
		sql_exp *e = exp_atom_bool(v->sql->sa, 1);

		exp_label(v->sql->sa, e, ++v->sql->label);
		list_append(rel->exps, e);
		v->changes++;
	}
	return rel;
}

#define is_anyequal_func(sf) (strcmp((sf)->func->base.name, "sql_anyequal") == 0 || strcmp((sf)->func->base.name, "sql_not_anyequal") == 0)
#define is_anyequal(sf) (strcmp((sf)->func->base.name, "sql_anyequal") == 0)
#define is_not_anyequal(sf) (strcmp((sf)->func->base.name, "sql_not_anyequal") == 0)

static int exps_have_not_anyequal(list *exps);

static int
exp_has_not_anyequal(sql_exp *e)
{
	if (!e)
		return 0;
	switch(e->type){
	case e_func:
	case e_aggr: {
		list *args = e->l;
		sql_subfunc *f = e->f;

		if (f && f->func && is_not_anyequal(f) && exps_have_rel_exp(args))
			return 1;
		return exps_have_not_anyequal(e->l);
	}
	case e_cmp:
		if (e->flag == cmp_or || e->flag == cmp_filter)
			return (exps_have_not_anyequal(e->l) || exps_have_not_anyequal(e->r));
		if (e->flag == cmp_in || e->flag == cmp_notin)
			return (exp_has_not_anyequal(e->l) || exps_have_not_anyequal(e->r));
		return (exp_has_not_anyequal(e->l) || exp_has_not_anyequal(e->r) || (e->f && exp_has_not_anyequal(e->f)));
	case e_convert:
		return exp_has_not_anyequal(e->l);
	case e_atom:
		return (e->f && exp_has_not_anyequal(e->f));
	case e_psm:
	case e_column:
		return 0;
	}
	return 0;
}

static int
exps_have_not_anyequal(list *exps)
{
	if (list_empty(exps))
		return 0;
	for(node *n=exps->h; n; n=n->next) {
		sql_exp *e = n->data;

		if (exp_has_not_anyequal(e))
			return 1;
	}
	return 0;
}

/* introduce extra selects for (not) anyequal + subquery */
static sql_rel *
not_anyequal_helper(visitor *v, sql_rel *rel)
{
	if (is_innerjoin(rel->op) && exps_have_not_anyequal(rel->exps)) {
		sql_rel *nrel = rel_select(v->sql->sa, rel, NULL);
		nrel->exps = rel->exps;
		rel->exps = NULL;
		rel = nrel;
		v->changes++;
	}
	return rel;
}

/*
 * For decimals and intervals we need to adjust the scale for some operations.
 *
 * TODO move the decimal scale handling to this function.
 */
#define is_division(sf) (strcmp(sf->func->base.name, "sql_div") == 0)
#define is_multiplication(sf) (strcmp(sf->func->base.name, "sql_mul") == 0)

static inline sql_exp *
exp_physical_types(visitor *v, sql_rel *rel, sql_exp *e, int depth)
{
	(void)rel;
	(void)depth;
	sql_exp *ne = e;

	if (!e || (e->type != e_func && e->type != e_convert) || !e->l)
		return e;

	if (e->type == e_convert) {
		sql_subtype *ft = exp_fromtype(e);
		sql_subtype *tt = exp_totype(e);

		/* complex conversion matrix */
		if (ft->type->eclass == EC_SEC && tt->type->eclass == EC_SEC && ft->type->digits > tt->type->digits) {
			/* no conversion needed, just time adjustment */
			ne = e->l;
			ne->tpe = *tt; // ugh
		}
	} else {
		list *args = e->l;
		sql_subfunc *f = e->f;

		/* multiplication and division on decimals */
		if (is_multiplication(f) && list_length(args) == 2) {
			sql_exp *le = args->h->data;
			sql_subtype *lt = exp_subtype(le);

			if (lt->type->eclass == EC_SEC || lt->type->eclass == EC_MONTH) {
				sql_exp *re = args->h->next->data;
				sql_subtype *rt = exp_subtype(re);

				if (rt->type->eclass == EC_DEC && rt->scale) {
					int scale = (int) rt->scale; /* shift with scale */
					sql_subtype *it = sql_bind_localtype(lt->type->impl);
					sql_subfunc *c = sql_bind_func(v->sql, "sys", "scale_down", lt, it, F_FUNC);

					if (!c) {
						TRC_CRITICAL(SQL_PARSER, "scale_down missing (%s)\n", lt->type->impl);
						return NULL;
					}
#ifdef HAVE_HGE
					hge val = scale2value(scale);
#else
					lng val = scale2value(scale);
#endif
					atom *a = atom_int(v->sql->sa, it, val);
					ne = exp_binop(v->sql->sa, e, exp_atom(v->sql->sa, a), c);
				}
			}
		} else if (is_division(f) && list_length(args) == 2) {
			sql_exp *le = args->h->data;
			sql_subtype *lt = exp_subtype(le);

			if (lt->type->eclass == EC_SEC || lt->type->eclass == EC_MONTH) {
				sql_exp *re = args->h->next->data;
				sql_subtype *rt = exp_subtype(re);

				if (rt->type->eclass == EC_DEC && rt->scale) {
					int scale = (int) rt->scale; /* shift with scale */
#ifdef HAVE_HGE
					hge val = scale2value(scale);
#else
					lng val = scale2value(scale);
#endif

					if (lt->type->eclass == EC_SEC) {
						sql_subtype *it = sql_bind_localtype(lt->type->impl);
						sql_subfunc *c = sql_bind_func(v->sql, "sys", "scale_up", lt, it, F_FUNC);

						if (!c) {
							TRC_CRITICAL(SQL_PARSER, "scale_up missing (%s)\n", lt->type->impl);
							return NULL;
						}
						atom *a = atom_int(v->sql->sa, it, val);
						ne = exp_binop(v->sql->sa, e, exp_atom(v->sql->sa, a), c);
					} else { /* EC_MONTH */
						sql_subtype *it = sql_bind_localtype(rt->type->impl);
						sql_subfunc *c = sql_bind_func(v->sql, "sys", "scale_down", rt, it, F_FUNC);

						if (!c) {
							TRC_CRITICAL(SQL_PARSER, "scale_down missing (%s)\n", lt->type->impl);
							return NULL;
						}
						atom *a = atom_int(v->sql->sa, it, val);
						args->h->next->data = exp_binop(v->sql->sa, args->h->next->data, exp_atom(v->sql->sa, a), c);
					}
				}
			}
		}
	}
	if (ne != e) {
		if (exp_name(e))
			exp_prop_alias(v->sql->sa, ne, e);
		v->changes++;
	}
	return ne;
}

static sql_exp *
exp_reset_card_and_freevar_set_physical_type(visitor *v, sql_rel *rel, sql_exp *e, int depth)
{
	if (e->type == e_func && e->r) /* mark as normal (analytic) function now */
		e->r = NULL;
	reset_freevar(e); /* unnesting is done, we can remove the freevar flag */

	if (!(e = exp_physical_types(v, rel, e, depth))) /* for decimals and intervals we need to adjust the scale for some operations */
		return NULL;
	if (!rel->l)
		return e;

	switch(rel->op){
	case op_select:
	case op_join:
	case op_left:
	case op_right:
	case op_full:
	case op_semi:
	case op_anti:
	case op_project: {
		switch(e->type) {
		case e_aggr:
		case e_func: {
			e->card = exps_card(e->l);
		} break;
		case e_column: {
			sql_exp *le = NULL, *re = NULL;
			bool underjoinl = false, underjoinr = false;

			le = rel_find_exp_and_corresponding_rel(rel->l, e, false, NULL, &underjoinl);
			if (!is_simple_project(rel->op) && !is_inter(rel->op) && !is_except(rel->op) && !is_semi(rel->op) && rel->r) {
				re = rel_find_exp_and_corresponding_rel(rel->r, e, false, NULL, &underjoinr);
				/* if the expression is found under a join, the cardinality expands to multi */
				e->card = MAX(le?underjoinl?CARD_MULTI:le->card:CARD_ATOM, re?underjoinr?CARD_MULTI:re->card:CARD_ATOM);
			} else if (e->card == CARD_ATOM) { /* unnested columns vs atoms */
				e->card = le?underjoinl?CARD_MULTI:le->card:CARD_ATOM;
			} else { /* general case */
				e->card = (le && !underjoinl)?le->card:CARD_MULTI;
			}
			} break;
		case e_convert: {
			e->card = exp_card(e->l);
		} break;
		case e_cmp: {
			if (e->flag == cmp_or || e->flag == cmp_filter) {
				e->card = MAX(exps_card(e->l), exps_card(e->r));
			} else if (e->flag == cmp_in || e->flag == cmp_notin) {
				e->card = MAX(exp_card(e->l), exps_card(e->r));
			} else {
				e->card = MAX(exp_card(e->l), exp_card(e->r));
				if (e->f)
					e->card = MAX(e->card, exp_card(e->f));
			}
		} break;
		case e_atom:
		case e_psm:
			break;
		}
	} break;
	case op_inter:
	case op_except:
	case op_union: {
		e->card = CARD_MULTI;
	} break;
	case op_groupby: {
		switch(e->type) {
		case e_aggr:
			e->card = rel->card;
			break;
		case e_column: {
			if (e->card == CARD_ATOM) { /* unnested columns vs atoms */
				sql_exp *le = rel_find_exp(rel->l, e);
				/* if it's from the left relation, it's either a constant or column, so set to min between le->card and aggr */
				e->card = le?MIN(le->card, CARD_AGGR):CARD_ATOM;
			} else {
				e->card = rel->card;
			}
		} break;
		default:
			break;
		}
	} break;
	default:
		break;
	}
	if (is_simple_project(rel->op) && need_distinct(rel)) /* Need distinct, all expressions should have CARD_AGGR at max */
		e->card = MIN(e->card, CARD_AGGR);
	if (!is_set(rel->op) && (!is_groupby(rel->op) || !list_empty(rel->r))) /* global groupings have atomic cardinality */
		rel->card = MAX(e->card, rel->card); /* the relation cardinality may get updated too */
	return e;
}

static list*
aggrs_split_args(mvc *sql, list *aggrs, list *exps, int is_groupby_list)
{
	bool clear_hash = false;

	if (list_empty(aggrs))
		return aggrs;
	for (node *n=aggrs->h; n; n = n->next) {
		sql_exp *a = n->data;

		if (is_func(a->type) && !is_groupby_list)
			continue;
		if (!is_aggr(a->type)) {
			sql_exp *e1 = a, *found = NULL;

			for (node *nn = exps->h; nn && !found; nn = nn->next) {
				sql_exp *e2 = nn->data;

				if (!exp_equal(e1, e2))
					found = e2;
			}
			if (!found) {
				if (!exp_name(e1))
					e1 = exp_label(sql->sa, e1, ++sql->label);
				append(exps, e1);
			} else {
				e1 = found;
			}
			e1 = exp_ref(sql, e1);
			n->data = e1; /* replace by reference */
			clear_hash = true;
			continue;
		}
		list *args = a->l;

		if (!list_empty(args)) {
			for (node *an = args->h; an; an = an->next) {
				sql_exp *e1 = an->data, *found = NULL, *eo = e1;
				/* we keep converts as they reuse names of inner columns */
				int convert = is_convert(e1->type);

				if (convert)
					e1 = e1->l;
				for (node *nn = exps->h; nn && !found; nn = nn->next) {
					sql_exp *e2 = nn->data;

					if (!exp_equal(e1, e2))
						found = e2;
				}
				if (!found) {
					if (!exp_name(e1))
						e1 = exp_label(sql->sa, e1, ++sql->label);
					append(exps, e1);
				} else {
					e1 = found;
				}
				e1 = exp_ref(sql, e1);
				/* replace by reference */
				if (convert) {
					eo->l = e1;
				} else {
					an->data = e1;
					clear_hash = true;
				}
			}
		}
	}
	if (clear_hash)
		list_hash_clear(aggrs);
	return aggrs;
}

static int
exps_complex(list *exps)
{
	if (list_empty(exps))
		return 0;
	for(node *n = exps->h; n; n = n->next) {
		sql_exp *e = n->data;

		if (e->type != e_column && e->type != e_atom)
			return 1;
	}
	return 0;
}

static int
aggrs_complex(list *exps)
{
	if (list_empty(exps))
		return 0;
	for(node *n = exps->h; n; n = n->next) {
		sql_exp *e = n->data;

		if (e->type == e_aggr && exps_complex(e->l))
				return 1;
	}
	return 0;
}

/* simplify aggregates, ie push functions under the groupby relation */
/* rel visitor */
static inline sql_rel *
rewrite_aggregates(visitor *v, sql_rel *rel)
{
	if (is_groupby(rel->op) && (exps_complex(rel->r) || aggrs_complex(rel->exps))) {
		list *exps = sa_list(v->sql->sa);

		rel->r = aggrs_split_args(v->sql, rel->r, exps, 1);
		rel->exps = aggrs_split_args(v->sql, rel->exps, exps, 0);
		rel->l = rel_project(v->sql->sa, rel->l, exps);
		v->changes++;
		return rel;
	}
	return rel;
}

/* remove or expressions with subqueries */
static sql_rel *
rewrite_or_exp(visitor *v, sql_rel *rel)
{
	if (mvc_highwater(v->sql))
		return sql_error(v->sql, 10, SQLSTATE(42000) "Query too complex: running out of stack space");

	if ((is_select(rel->op) || is_join(rel->op) || is_semi(rel->op)) && !list_empty(rel->exps)) {
		for(node *n=rel->exps->h; n; n=n->next) {
			sql_exp *e = n->data, *id;

			if (is_compare(e->type) && e->flag == cmp_or) {
				/* check for exp_is_rel */
				if (exps_have_rel_exp(e->l) || exps_have_rel_exp(e->r)) {
					/* rewrite into setop */
					list_remove_node(rel->exps, NULL, n); /* remove or expression */
					if (is_select(rel->op) && list_empty(rel->exps) && !(rel_is_ref(rel))) { /* remove empty select if that's the case */
						sql_rel *l = rel->l;
						rel->l = NULL;
						rel_destroy(rel);
						rel = l;
					}
					rel = rel_add_identity(v->sql, rel, &id); /* identity function needed */
					const char *idrname = exp_relname(id), *idname = exp_name(id);
					list *tids = NULL, *exps = rel_projections(v->sql, rel, NULL, 1, 1);

					for( node *n = exps->h ; n ; ) {
						node *next = n->next;
						sql_exp *e = n->data;

						if (strcmp(exp_name(e), TID) == 0) { /* remove TID references and later restore them with identity function references */
							if (!tids)
								tids = sa_list(v->sql->sa);
							list_append(tids, exp_alias(v->sql->sa, exp_relname(e), TID, idrname, idname, sql_bind_localtype("oid"), CARD_MULTI, 0, 1, 1));
							list_remove_node(exps, NULL, n);
						}
						n = next;
					}

					sql_rel *l = rel, *r = rel_dup(rel);
					set_processed(rel);
					l = rel_select(v->sql->sa, l, NULL);
					l->exps = e->l;
					if (!(l = rewrite_or_exp(v, l)))
						return NULL;
					r = rel_select(v->sql->sa, r, NULL);
					r->exps = e->r;
					if (!(r = rewrite_or_exp(v, r)))
						return NULL;
					if (!(rel = rel_setop_check_types(v->sql, l, r, exps_copy(v->sql, exps), exps_copy(v->sql, exps), op_union)))
						return NULL;
					rel_setop_set_exps(v->sql, rel, exps, false);
					set_processed(rel);
					rel = rel_distinct(rel);
					if (tids) /* restore TIDs with identity function references */
						rel = rel_project(v->sql->sa, rel, list_merge(rel_projections(v->sql, rel, NULL, 1, 1), tids, NULL));
					v->changes++;
					return rel;
				}
			}
		}
		if (is_join(rel->op) && list_empty(rel->exps))
			rel->exps = NULL; /* crossproduct */
		return try_remove_empty_select(v, rel);
	}
	return rel;
}

static inline sql_rel *
rewrite_split_select_exps(visitor *v, sql_rel *rel)
{
	if (is_select(rel->op) && !list_empty(rel->exps)) {
		int i = 0;
		bool has_complex_exps = false, has_simple_exps = false, *complex_exps = SA_NEW_ARRAY(v->sql->ta, bool, list_length(rel->exps));

		for (node *n = rel->exps->h ; n ; n = n->next) {
			sql_exp *e = n->data;

			if (exp_has_rel(e) || exp_has_freevar(v->sql, e)) {
				complex_exps[i] = true;
				has_complex_exps = true;
			} else {
				complex_exps[i] = false;
				has_simple_exps = true;
			}
			i++;
		}

		if (has_complex_exps && has_simple_exps) {
			sql_rel *nsel = rel_select_copy(v->sql->sa, rel->l, NULL);
			rel->l = nsel;

			i = 0;
			for (node *n = rel->exps->h ; n ; ) {
				node *nxt = n->next;

				if (!complex_exps[i]) {
					rel_select_add_exp(v->sql->sa, nsel, n->data);
					list_remove_node(rel->exps, NULL, n);
				}
				n = nxt;
				i++;
			}
			v->changes++;
		}
	}
	return rel;
}

static void /* replace diff arguments to avoid duplicate work. The arguments must be iterated in this order! */
diff_replace_arguments(mvc *sql, sql_exp *e, list *ordering, int *pos, int *i)
{
	if (e->type == e_func && !strcmp(((sql_subfunc*)e->f)->func->base.name, "diff")) {
		list *args = (list*)e->l;
		sql_exp *first = args->h->data, *second = list_length(args) == 2 ? args->h->next->data : NULL;

		if (first->type == e_func && !strcmp(((sql_subfunc*)first->f)->func->base.name, "diff")) {
			diff_replace_arguments(sql, first, ordering, pos, i);
		} else {
			sql_exp *ne = args->h->data = exp_ref(sql, list_fetch(ordering, pos[*i]));
			set_descending(ne);
			set_nulls_first(ne);
			*i = *i + 1;
		}
		if (second && second->type == e_func && !strcmp(((sql_subfunc*)second->f)->func->base.name, "diff")) {
			diff_replace_arguments(sql, second, ordering, pos, i);
		} else if (second) {
			sql_exp *ne = args->h->next->data = exp_ref(sql, list_fetch(ordering, pos[*i]));
			set_descending(ne);
			set_nulls_first(ne);
			*i = *i + 1;
		}
	}
}

/* exp visitor */
static inline sql_exp *
rewrite_rank(visitor *v, sql_rel *rel, sql_exp *e, int depth)
{
	sql_rel *rell = NULL;
	int needed = 0;

	if (!is_simple_project(rel->op) || e->type != e_func || list_length(e->r) < 2 /* e->r means window function */)
		return e;

	(void)depth;
	/* ranks/window functions only exist in the projection */
	list *l = e->l, *r = e->r, *gbe = r->h->data, *obe = r->h->next->data;
	e->card = (rel->card == CARD_AGGR) ? CARD_AGGR : CARD_MULTI; /* After the unnesting, the cardinality of the window function becomes larger */

	needed = (gbe || obe);
	if (l)
		for (node *n = l->h; n && !needed; n = n->next) {
			sql_exp *e = n->data;
			needed = e->ref;
		}

	if (needed) {
		rell = rel->l = rel_project(v->sql->sa, rel->l, rel_projections(v->sql, rel->l, NULL, 1, 1));
		for (node *n = l->h; n; n = n->next) {
			sql_exp *e = n->data;

			if (e->ref) {
				e->ref = 0;
				append(rell->exps, e);
				n->data = exp_ref(v->sql, e);
			}
		}
	}

	/* The following array remembers the original positions of gbe and obe expressions to replace them in order later at diff_replace_arguments */
	int gbeoffset = list_length(gbe), i = 0, added = 0;
	int *pos = SA_NEW_ARRAY(v->sql->ta, int, gbeoffset + list_length(obe));

	if (gbe || obe) {
		if (gbe)
			for (i = 0 ; i < gbeoffset ; i++)
				pos[i] = i;

		if (gbe && obe) {
			gbe = list_merge(sa_list(v->sql->sa), gbe, (fdup)NULL); /* make sure the p->r is a different list than the gbe list */
			i = 0;
			for(node *n = obe->h ; n ; n = n->next, i++) {
				sql_exp *e1 = n->data;
				bool found = false;
				int j = 0;

				for(node *nn = gbe->h ; nn ; nn = nn->next, j++) {
					sql_exp *e2 = nn->data;
					/* the partition expression order should be the same as the one in the order by clause (if it's in there as well) */
					if (exp_match(e1, e2)) {
						if (is_ascending(e1))
							set_ascending(e2);
						else
							set_descending(e2);
						if (nulls_last(e1))
							set_nulls_last(e2);
						else
							set_nulls_first(e2);
						found = true;
						break;
					}
				}
				if (!found) {
					pos[gbeoffset + i] = gbeoffset + added;
					added++;
					append(gbe, e1);
				} else {
					pos[gbeoffset + i] = j;
				}
			}
		} else if (obe) {
			assert(!gbe);
			i = 0;
			for(node *n = obe->h ; n ; n = n->next, i++) {
				sql_exp *oe = n->data;
				if (!exps_find_exp(rell->exps, oe)) {
					sql_exp *ne = exp_ref(v->sql, oe);

					if (is_ascending(oe))
						set_ascending(ne);
					if (nulls_last(oe))
						set_nulls_last(ne);
					/* disable sorting info (ie back to defaults) */
					set_descending(oe);
					set_nulls_first(oe);
					n->data = ne;
					append(rell->exps, oe);
				}
				pos[i] = i;
			}
			gbe = obe;
		}

		list *ordering = sa_list(v->sql->sa); /* add exps from gbe and obe as ordering expressions */
		for(node *n = gbe->h ; n ; n = n->next) {
			sql_exp *next = n->data;
			sql_exp *found = exps_find_exp(rell->exps, next);
			sql_exp *ref = exp_ref(v->sql, found ? found : next);

			if (is_ascending(next))
				set_ascending(ref);
			if (nulls_last(next))
				set_nulls_last(ref);
			set_descending(next);
			set_nulls_first(next);
			if (!found)
				list_append(rell->exps, next);
			list_append(ordering, ref);
		}
		rell = rel_project(v->sql->sa, rell, rel_projections(v->sql, rell, NULL, 1, 1));
		rell->r = ordering;
		rel->l = rell;

		/* remove obe argument, so this function won't be called again on this expression */
		list_remove_node(r, NULL, r->t);

		/* add project with rank */
		rell = rel->l = rel_project(v->sql->sa, rel->l, rel_projections(v->sql, rell->l, NULL, 1, 1));
		i = 0;

		for (node *n = l->h; n ; n = n->next) { /* replace the updated arguments */
			sql_exp *e = n->data;

			if (e->type == e_func && !strcmp(((sql_subfunc*)e->f)->func->base.name, "window_bound"))
				continue;
			diff_replace_arguments(v->sql, e, ordering, pos, &i);
		}

		sql_exp *b1 = (sql_exp*) list_fetch(l, list_length(l) - 2); /* the 'window_bound' calls are added after the function arguments and frame type */
		sql_exp *b2 = (sql_exp*) list_fetch(l, list_length(l) - 1);

		if (b1 && b1->type == e_func && !strcmp(((sql_subfunc*)b1->f)->func->base.name, "window_bound")) {
			list *ll = b1->l;
			rell = rel->l = rel_project(v->sql->sa, rell, rel_projections(v->sql, rell, NULL, 1, 1));

			int pe_pos = list_length(l) - 5; /* append the new partition expression to the list of expressions */
			sql_exp *pe = (sql_exp*) list_fetch(l, pe_pos);
			list_append(rell->exps, pe);

			if (list_length(ll) == 6) { /* update partition definition for window function input if that's the case */
				((list*)b1->l)->h->data = exp_ref(v->sql, pe);
				((list*)b2->l)->h->data = exp_ref(v->sql, pe);
			}
			i = 0; /* the partition may get a new reference, update it on the window function list of arguments as well */
			for (node *n = l->h; n ; n = n->next, i++) {
				if (i == pe_pos) {
					n->data = exp_ref(v->sql, pe);
					break;
				}
			}

			sql_exp *frame_type = (sql_exp*) list_fetch(l, list_length(l) - 3);
			atom *a = frame_type->l;
			int nr = (int)atom_get_int(a);

			if (nr == FRAME_RANGE && obe) { /* for range we pass the last order by column (otherwise it's either invalid or is a special case)*/
				int oe_pos = list_length(ll) - 5;
				sql_exp *oe = (sql_exp*) list_fetch(ll, oe_pos);
				if (oe->type != e_column && oe->type != e_atom) {
					sql_exp *common	 = list_fetch(ordering, pos[gbeoffset + list_length(obe) - 1]);

					if (list_length(ll) == 5) {
						((list*)b1->l)->h->data = exp_ref(v->sql, common);
						((list*)b2->l)->h->data = exp_ref(v->sql, common);
					} else {
						((list*)b1->l)->h->next->data = exp_ref(v->sql, common);
						((list*)b2->l)->h->next->data = exp_ref(v->sql, common);
					}
				}
			} else if (nr == FRAME_ROWS || nr == FRAME_GROUPS) {
				int oe_pos = list_length(l) - 4; /* for groups and rows, we push the ordering diff call, reference it back */
				/* now this is the tricky, part, the ordering expression, may be a column, or any projection, only the later requires the push down */
				sql_exp *oe = (sql_exp*) list_fetch(l, oe_pos);
				if (oe->type != e_column && oe->type != e_atom) {
					list_append(rell->exps, oe);

					if (list_length(ll) == 5) {
						((list*)b1->l)->h->data = exp_ref(v->sql, oe);
						((list*)b2->l)->h->data = exp_ref(v->sql, oe);
					} else {
						((list*)b1->l)->h->next->data = exp_ref(v->sql, oe);
						((list*)b2->l)->h->next->data = exp_ref(v->sql, oe);
					}
				}
			}
		}

		/* move rank down add ref */
		if (!exp_name(e))
			e = exp_label(v->sql->sa, e, ++v->sql->label);
		append(rell->exps, e);
		e = exp_ref(v->sql, e);
		v->changes++;
	} else {
		/* remove obe argument, so this function won't be called again on this expression */
		list_remove_node(r, NULL, r->t);
		v->changes++;
	}
	return e;
}

static sql_rel *
rel_union_exps(mvc *sql, sql_exp **l, list *vals, int is_tuple)
{
	sql_rel *u = NULL;
	list *exps = NULL;
	int freevar = 0;

	if (mvc_highwater(sql))
		return sql_error(sql, 10, SQLSTATE(42000) "Query too complex: running out of stack space");

	for (node *n=vals->h; n; n = n->next) {
		sql_exp *ve = n->data, *r, *s;
		sql_rel *sq = NULL;

		exp_label(sql->sa, ve, ++sql->label); /* an alias is needed */
		if (exp_has_rel(ve)) {
			sq = exp_rel_get_rel(sql->sa, ve); /* get subquery */
			if (sq)
				freevar = rel_has_freevar(sql,sq);
		} else {
			sq = rel_project(sql->sa, NULL, append(sa_list(sql->sa), ve));
			if (!exp_is_atom(ve))
				freevar = 1;
			set_processed(sq);
		}
		if (is_tuple) { /* cast each one */
			for (node *m=sq->exps->h, *o = ((list *)(*l)->f)->h; m && o; m = m->next, o = o->next) {
				r = m->data;
				s = o->data;
				if (rel_convert_types(sql, NULL, NULL, &s, &r, 1, type_equal) < 0)
					return NULL;
				m->data = r;
			}
		} else {
			sq->nrcols = list_length(sq->exps);
			/* union a project[(values(a),..,(b),(c)]  with freevars */
			if (sq->card > CARD_ATOM && rel_has_freevar(sql, sq) && is_project(sq->op) && !sq->l && sq->nrcols==1) {
				/* needs check on projection */
				sql_exp *vals = sq->exps->h->data;
				if (!(sq = rel_union_exps(sql, l, exp_get_values(vals), is_tuple)))
					return NULL;
			} else {
				if (rel_convert_types(sql, NULL, NULL, l, &ve, 1, type_equal) < 0)
					return NULL;
				/* flatten expressions */
				if (exp_has_rel(ve)) {
					ve = exp_rel_update_exp(sql, ve);
					sq = rel_project(sql->sa, sq, append(sa_list(sql->sa), ve));
					set_processed(sq);
				}
				if (freevar)
					exp_set_freevar(sql, ve, sq);
			}
		}
		if (!u) {
			u = sq;
		} else {
			u = rel_setop(sql->sa, u, sq, op_union);
			rel_setop_set_exps(sql, u, exps, false);
			set_distinct(u);
			set_processed(u);
		}
		exps = rel_projections(sql, sq, NULL, 1/*keep names */, 1);
	}
	return u;
}

static sql_exp *
exp_in_project(mvc *sql, sql_exp **l, list *vals, int anyequal)
{
	sql_exp *e = NULL;

	for(node *n=vals->h; n; n = n->next) {
		sql_exp *r = n->data, *ne;

		if (rel_convert_types(sql, NULL, NULL, l, &r, 1, type_equal_no_any) < 0)
			return NULL;
		if (anyequal)
			ne = rel_binop_(sql, NULL, *l, r, "sys", "=", card_value);
		else
			ne = rel_binop_(sql, NULL, *l, r, "sys", "<>", card_value);
		if (!e) {
			e = ne;
		} else if (anyequal) {
			e = rel_binop_(sql, NULL, e, ne, "sys", "or", card_value);
		} else {
			e = rel_binop_(sql, NULL, e, ne, "sys", "and", card_value);
		}
	}
	return e;
}

static sql_exp *
exp_in_compare(mvc *sql, sql_exp **l, list *vals, int anyequal)
{
	int vals_only = 1;

	for(node *n=vals->h; n; n = n->next) {
		sql_exp *r = n->data;

		if (rel_convert_types(sql, NULL, NULL, l, &r, 1, type_equal_no_any) < 0)
			return NULL;
		n->data = r;
		if (!exp_is_atom(r))
			vals_only = 0;
	}
	if (vals_only)
		return exp_in(sql->sa, *l, vals, anyequal?cmp_in:cmp_notin);

	if (!(*l = exp_in_project(sql, l, vals, anyequal)))
		return NULL;
	return exp_compare(sql->sa, *l, exp_atom_bool(sql->sa, 1), cmp_equal);
}

/* exp visitor */
static inline sql_exp *
rewrite_anyequal(visitor *v, sql_rel *rel, sql_exp *e, int depth)
{
	sql_subfunc *sf;
	if (e->type != e_func)
		return e;

	sf = e->f;
	if (is_ddl(rel->op))
		return e;
	if (is_anyequal_func(sf) && !list_empty(e->l)) {
		list *l = e->l;
		mvc *sql = v->sql;

		if (list_length(l) == 2) { /* input is a set */

			sql_exp *ile = l->h->data, *le, *re = l->h->next->data;
			sql_rel *lsq = NULL, *rsq = NULL;
			int is_tuple = 0;

			if (exp_has_rel(ile))
				lsq = exp_rel_get_rel(sql->sa, ile); /* get subquery */

			if (lsq)
				le = exp_rel_update_exp(sql, ile);
			else
				le = ile;

			if (is_values(le)) /* exp_values */
				is_tuple = 1;

			/* re should be a values list */
			if (!lsq && !is_tuple && is_values(re) && !exps_have_rel_exp(re->f)) { /* exp_values */
				list *vals = re->f;

				if (depth == 0 && is_select(rel->op)) {
					v->changes++;
					return exp_in_compare(sql, &le, vals, is_anyequal(sf));
				} else {
					le = exp_in_project(sql, &le, vals, is_anyequal(sf));
					if (le && exp_name(e))
						exp_prop_alias(sql->sa, le, e);
					v->changes++;
					return le;
				}
			} else if (!lsq && is_tuple && is_values(re) && !exps_have_rel_exp(re->f)) {
				return e; /* leave as is, handled later */
			}

			if (is_atom(re->type) && re->f) { /* exp_values */
				/* flatten using unions */
				rsq = rel_union_exps(sql, &le, re->f, is_tuple);
				if (!rsq)
					return NULL;
				if (!is_tuple) {
					re = rsq->exps->t->data;

					if (!is_tuple && is_func(re->type))
						depth++;

					if (rsq && lsq)
						exp_set_freevar(sql, re, rsq);
					if (!is_tuple && !is_freevar(re)) {
						re = exp_label(sql->sa, re, ++sql->label); /* unique name */
						list_hash_clear(rsq->exps);
						re = exp_ref(sql, re);
					} else if (has_label(re)) {
						re = exp_ref(sql, re);
					}
				}
				set_processed(rsq);
			}

			if (is_project(rel->op) || (is_select(rel->op) && depth > 0)) {
				/* we introduced extra selects */
				assert(is_project(rel->op) || is_select(rel->op));

<<<<<<< HEAD
				sql_rel *join = NULL;
				if (lsq) {
					sql_rel *rewrite = NULL;
					(void)rewrite_inner(sql, rel, lsq, op_left, &rewrite);
=======
				if (!lsq)
					lsq = rel->l;
				if (!lsq) { /* single row */
					lid = exp_atom_lng(sql->sa, 1);
				} else {
					exps = rel_projections(sql, lsq, NULL, 1/*keep names */, 1);
					lsq = rel_add_identity(sql, lsq, &lid);
					if (!sq)
						rel->l = lsq;
					lid = exp_ref(sql, lid);
				}

				if (sq) {
					sql_rel *l = NULL, *rewrite = NULL;
					if (rsq && lsq->card == CARD_ATOM && rsq->card == CARD_ATOM) { /* add project true */
						lsq = rel_crossproduct(sql->sa, lsq, rsq, op_full);
						lsq = rel_crossproduct(sql->sa, rel_project_exp(sql, exp_atom_bool(sql->sa, 1)), lsq, op_left);
						rsq = 0;
					}
					(void)rewrite_inner(sql, rel, lsq, rel->card <= CARD_ATOM?op_left:op_join, &rewrite);
>>>>>>> e3980408
					exp_reset_props(rewrite, le, is_left(rewrite->op));
					join = rel->l;
				}
				if (rsq) {
					sql_rel *rewrite = NULL;
					(void)rewrite_inner(sql, rel, rsq, op_left, &rewrite);
					exp_reset_props(rewrite, re, is_left(rewrite->op));
					join = rel->l;
				}
				assert(join && is_join(join->op));
				if (join && !join->exps)
					join->exps = sa_list(sql->sa);
				if (is_tuple) {
					list *t = le->f;
					int s1 = list_length(t), s2 = rsq?list_length(rsq->exps):0;

					/* find out list of right expression */
					if (s1 != s2)
						return sql_error(sql, 02, SQLSTATE(42000) "Subquery has too %s columns", (s2 < s1) ? "few" : "many");
					for (node *n = t->h, *m = rsq->exps->h; n && m; n = n->next, m = m->next ) {
						sql_exp *le = n->data;
						sql_exp *re = m->data;

						re = exp_ref(sql, re);

						sql_exp *inexp = exp_compare(v->sql->sa, le, re, is_anyequal(sf)?mark_in:mark_notin);
						append(join->exps, inexp);
					}
					return sql_error(sql, 02, SQLSTATE(42000) "Tuple matching at projections not implemented in the backend yet");
				} else {
					sql_exp *inexp = exp_compare(v->sql->sa, le, re, is_anyequal(sf)?mark_in:mark_notin);
					append(join->exps, inexp);
				}
				v->changes++;
				if (join) {
					if (!join->attr)
						join->attr = sa_list(sql->sa);
					sql_exp *a = exp_atom_bool(v->sql->sa, 1);
					exp_setname(sql->sa, a, exp_relname(e), exp_name(e));
					re = exp_ref(sql, a);
					set_has_nil(re); /* outerjoins could have introduced nils */
					re->card = 3; /* mark as multi value, the real attribute is introduced later */
					append(join->attr, a);
					assert(is_project(rel->op) || depth);
					if ((is_project(rel->op) || depth))
						return re;
				}
				set_has_nil(le); /* outer joins could have introduced nils */
				set_has_nil(re); /* outer joins could have introduced nils */
				return exp_compare(v->sql->sa, le, re, is_anyequal(sf)?cmp_equal:cmp_notequal);
			} else {
				if (lsq) {
					sql_rel *rewrite = NULL;
					(void)rewrite_inner(sql, rel, lsq, rel->card<=CARD_ATOM?op_left:op_join, &rewrite);
					exp_reset_props(rewrite, le, is_left(rewrite->op));
				}
				if (rsq) {
					sql_rel *rewrite = NULL;
					operator_type op = !is_tuple?op_join:is_anyequal(sf)?op_semi:op_anti;
					(void)rewrite_inner(sql, rel, rsq, op, &rewrite);
					exp_reset_props(rewrite, re, is_left(rewrite->op));
				}
				if (is_tuple) {
					list *t = le->f;
					list *l = sa_list(sql->sa);
					list *r = sa_list(sql->sa);
					int s1 = list_length(t), s2 = list_length(rsq->exps);

					/* find out list of right expression */
					if (s1 != s2)
						return sql_error(sql, 02, SQLSTATE(42000) "Subquery has too %s columns", (s2 < s1) ? "few" : "many");
					for (node *n = t->h, *m = rsq->exps->h; n && m; n = n->next, m = m->next ) {
						sql_exp *le = n->data;
						sql_exp *re = m->data;

						append(l, le);
						re = exp_ref(sql, re);
						append(r, re);
					}
					v->changes++;
					return exp_in_func(sql, exp_values(sql->sa, l), exp_values(sql->sa, r), is_anyequal(sf), 1);
				} else {
					if (exp_has_freevar(sql, le))
						rel_bind_var(sql, rel, le);
					v->changes++;
					return exp_in_func(sql, le, re, is_anyequal(sf), 0);
				}
			}
		}
	}
	return e;
}

/* exp visitor */
/* rewrite compare expressions including quantifiers any and all */
static inline sql_exp *
rewrite_compare(visitor *v, sql_rel *rel, sql_exp *e, int depth)
{
	sql_subfunc *sf;
	if (e->type != e_func || is_ddl(rel->op))
		return e;

	sf = e->f;
	if (is_compare_func(sf) && !list_empty(e->l)) {
		list *l = e->l;

		/* TODO handle range expressions */
		if (list_length(l) == 2) { /* input is a set */
			char *op = sf->func->base.name;

			sql_exp *ile = l->h->data, *le, *re = l->h->next->data, *rnull = NULL;
			sql_rel *lsq = NULL, *rsq = NULL;
			int is_tuple = 0; /* TODO add this feature, ie select (1,2) = (1,2) etc */
					 /* cleanup tuple handling by introducing an expression for tuples */
			int quantifier = e->flag;

			/* possibly this is already done ? */
			if (exp_has_rel(ile)) {
				depth += exp_rel_depth(ile);
				lsq = exp_rel_get_rel(v->sql->sa, ile); /* get subquery */
			}

			if (lsq)
				le = exp_rel_update_exp(v->sql, ile);
			else
				le = ile;

			if (exp_has_rel(re))
				rsq = exp_rel_get_rel(v->sql->sa, re); /* get subquery */
			if (rsq)
				re = exp_rel_update_exp(v->sql, re);

			if (is_values(le)) /* exp_values */
				is_tuple = 1;

			if (!is_tuple && !lsq && !rsq) { /* trivial case, just re-write into a comparison */
				e->flag = 0; /* remove quantifier */

				if (rel_convert_types(v->sql, NULL, NULL, &le, &re, 1, type_equal) < 0)
					return NULL;
				if (depth == 0 && is_select(rel->op)) {
					v->changes++;
					return exp_compare(v->sql->sa, le, re, compare_str2type(op));
				} else {
					le = exp_compare_func(v->sql, le, re, op, 0);
					if (exp_name(e))
						exp_prop_alias(v->sql->sa, le, e);
					v->changes++;
					return le;
				}
			}
			if (!is_tuple && is_values(re) && !exps_have_rel_exp(re->f)) { /* exp_values */
				list *vals = re->f;

				assert(0);
				if (depth == 0 && is_select(rel->op)) {
					v->changes++;
					return exp_in_compare(v->sql, &le, vals, is_anyequal(sf));
				} else {
					le = exp_in_project(v->sql, &le, vals, is_anyequal(sf));
					if (le && exp_name(e))
						exp_prop_alias(v->sql->sa, le, e);
					v->changes++;
					return le;
				}
			}

			if (is_values(re)) { /* exp_values */
				/* flatten using unions */
				rsq = rel_union_exps(v->sql, &le, re->f, is_tuple);
				if (!rsq)
					return NULL;
				re = rsq->exps->t->data;

				if (!is_tuple) {
					re = exp_label(v->sql->sa, re, ++v->sql->label); /* unique name */
					list_hash_clear(rsq->exps);
					re = exp_ref(v->sql, re);
				}
				set_processed(rsq);
			}

			int is_cnt = 0;
			if (rsq)
				is_cnt = exp_is_count(re, rsq);
			if (is_project(rel->op) || depth > 0 || quantifier || is_cnt) {
				sql_rel *sq = lsq;

				assert(!is_tuple);

				if (!lsq)
					lsq = rel->l;
				if (sq) {
					sql_rel *rewrite = NULL;
					operator_type op = (depth||quantifier)?op_left:op_join;
					(void)rewrite_inner(v->sql, rel, sq, op, &rewrite);
					exp_reset_props(rewrite, le, is_left(rewrite->op));
				}
				if (quantifier) {
					sql_subfunc *a;

					rsq = rel_groupby(v->sql, rsq, NULL);
					a = sql_bind_func(v->sql, "sys", "null", exp_subtype(re), NULL, F_AGGR);
					rnull = exp_aggr1(v->sql->sa, re, a, 0, 1, CARD_AGGR, has_nil(re));
					rnull = rel_groupby_add_aggr(v->sql, rsq, rnull);

					if (is_notequal_func(sf))
						op = "=";
					if (op[0] == '<') {
						a = sql_bind_func(v->sql, "sys", (quantifier==1)?"max":"min", exp_subtype(re), NULL, F_AGGR);
					} else if (op[0] == '>') {
						a = sql_bind_func(v->sql, "sys", (quantifier==1)?"min":"max", exp_subtype(re), NULL, F_AGGR);
					} else /* (op[0] == '=')*/ /* only = ALL */ {
						a = sql_bind_func(v->sql, "sys", "all", exp_subtype(re), NULL, F_AGGR);
						is_cnt = 1;
					}
					re = exp_aggr1(v->sql->sa, re, a, 0, 1, CARD_AGGR, has_nil(re));
					re = rel_groupby_add_aggr(v->sql, rsq, re);
					set_processed(rsq);
				}
				if (rsq) {
					sql_rel *rewrite = NULL;
					operator_type op = ((!quantifier && depth > 0)||is_cnt)?op_left:op_join;
					(void)rewrite_inner(v->sql, rel, rsq, op, &rewrite);
					exp_reset_props(rewrite, re, is_left(rewrite->op));
				}

				if (rel_convert_types(v->sql, NULL, NULL, &le, &re, 1, type_equal) < 0)
					return NULL;
				if (rnull) { /* complex compare operator */
					sql_exp *lnull = rel_unop_(v->sql, rel, le, "sys", "isnull", card_value);
					set_has_no_nil(lnull);
					le = exp_compare_func(v->sql, le, re, op, 0);
					le = rel_nop_(v->sql, rel, le, lnull, rnull, NULL, "sys", (quantifier==1)?"any":"all", card_value);
					if (is_select(rel->op) && depth == 0) {
						le = exp_compare(v->sql->sa, le, exp_atom_bool(v->sql->sa, is_notequal_func(sf) ? 0 : 1), cmp_equal);
					} else if (is_notequal_func(sf)) {
						le = rel_unop_(v->sql, rel, le, "sys", "not", card_value);
					}
				} else if (is_project(rel->op) || depth) {
					le = exp_compare_func(v->sql, le, re, op, 0);
				} else {
					v->changes++;
					return exp_compare(v->sql->sa, le, re, compare_str2type(op));
				}
				if (exp_name(e))
					exp_prop_alias(v->sql->sa, le, e);
				v->changes++;
				return le;
			} else {
				if (lsq) {
					sql_rel *rewrite = NULL;
					(void)rewrite_inner(v->sql, rel, lsq, op_join, &rewrite);
					exp_reset_props(rewrite, le, is_left(rewrite->op));
				}
				if (rsq) {
					sql_rel *rewrite = NULL;
					operator_type op = !is_tuple?op_join:is_anyequal(sf)?op_semi:op_anti;
					(void)rewrite_inner(v->sql, rel, rsq, op, &rewrite);
					exp_reset_props(rewrite, re, is_left(rewrite->op));
				}
				if (is_tuple) {
					list *t = le->f;
					list *l = sa_list(v->sql->sa);
					list *r = sa_list(v->sql->sa);
					int s1 = list_length(t), s2 = list_length(rsq->exps); /* subtract identity column */

					/* find out list of right expression */
					if (s1 != s2)
						return sql_error(v->sql, 02, SQLSTATE(42000) "Subquery has too %s columns", (s2 < s1) ? "few" : "many");
					for (node *n = t->h, *m = rsq->exps->h; n && m; n = n->next, m = m->next ) {
						sql_exp *le = n->data;
						sql_exp *re = m->data;

						append(l, le);
						append(r, re);
					}
					v->changes++;
					return exp_compare(v->sql->sa, exp_values(v->sql->sa, l), exp_values(v->sql->sa, r), compare_str2type(op));
				} else {
					if (exp_has_freevar(v->sql, le))
						rel_bind_var(v->sql, rel, le);
					if (rel_convert_types(v->sql, NULL, NULL, &le, &re, 1, type_equal) < 0)
						return NULL;
					v->changes++;
					return exp_compare(v->sql->sa, le, re, compare_str2type(op));
				}
			}
		}
	}
	return e;
}

static sql_rel *
rewrite_join2semi(visitor *v, sql_rel *rel)
{
	if (mvc_highwater(v->sql))
		return sql_error(v->sql, 10, SQLSTATE(42000) "Query too complex: running out of stack space");

	if (is_select(rel->op) && !list_empty(rel->exps)) {
		sql_rel *j = rel->l;
		int needed = 0, changed = 0;

		if (!j || (!is_join(j->op) && !is_semi(j->op)) || !list_empty(j->exps))
			return rel;
		/* if needed first push select exps down under the join */
		for (node *n = rel->exps->h; n;) {
			node *next = n->next;
			sql_exp *e = n->data;
			sql_subfunc *sf = e->f;

			if (is_func(e->type) && is_anyequal_func(sf)) {
				if (exp_card(e) > CARD_ATOM && rel_has_all_exps(j->l, e->l)) {
					sql_rel *l = j->l;
					if (!is_select(l->op) || rel_is_ref(l)) {
						set_processed(l);
						j->l = l = rel_select(v->sql->sa, j->l, NULL);
					}
					rel_select_add_exp(v->sql->sa, l, e);
					list_remove_node(rel->exps, NULL, n);
					changed = 1;
					v->changes++;
				} else {
					needed = 1;
				}
			}
			n = next;
		}
		if (changed && !(j->l = rewrite_join2semi(v, j->l)))
			return NULL;
		if (!needed)
			return try_remove_empty_select(v, rel);
		if (!j->exps)
			j->exps = sa_list(v->sql->sa);
		for (node *n = rel->exps->h; n; ) {
			node *next = n->next;
			sql_exp *e = n->data;
			sql_subfunc *sf = e->f;

			/* If the left relation cannot hold the comparison it cannot be pushed to the semi(anti)-join
			   For now I guess only comparisons or anyequal func can appear here */
			assert((is_func(e->type) && is_anyequal_func(sf)) || e->type == e_cmp);
			if ((is_func(e->type) && is_anyequal_func(sf)) || !rel_rebind_exp(v->sql, j->l, e)) {
				if (e->type == e_cmp) {
					append(j->exps, e);
				} else {
					list *args = e->l;
					sql_exp *l, *r;

					assert(list_length(args)==2);
					l = args->h->data;
					r = args->h->next->data;
					j->op = (is_anyequal(sf))?op_semi:op_anti;

					if (is_values(l)) {
						assert(is_values(r));
						list *ll = l->f, *rl = r->f;
						for(node *n=ll->h, *m=rl->h; n && m; n=n->next, m=m->next) {
							e = exp_compare(v->sql->sa, n->data, m->data, j->op == op_semi?mark_in:mark_notin);
							append(j->exps, e);
						}
					} else {
						e = exp_compare(v->sql->sa, l, r, j->op == op_semi?mark_in:mark_notin);
						append(j->exps, e);
					}
				}
				list_remove_node(rel->exps, NULL, n);
			}
			n = next;
		}
		v->changes++;
		rel = try_remove_empty_select(v, rel);
	}
	return rel;
}

#define is_exists_func(sf) (strcmp(sf->func->base.name, "sql_exists") == 0 || strcmp(sf->func->base.name, "sql_not_exists") == 0)
#define is_exists(sf) (strcmp(sf->func->base.name, "sql_exists") == 0)

static sql_exp *
exp_exist(mvc *sql, sql_exp *le, sql_exp *ne, int exists)
{
	sql_subfunc *exists_func = NULL;

	if (exists)
		exists_func = sql_bind_func(sql, "sys", "sql_exists", exp_subtype(le), NULL, F_FUNC);
	else
		exists_func = sql_bind_func(sql, "sys", "sql_not_exists", exp_subtype(le), NULL, F_FUNC);

	if (!exists_func)
		return sql_error(sql, 02, SQLSTATE(42000) "exist operator on type %s missing", exp_subtype(le)->type->base.name);
	if (ne) { /* correlated case */
		if (exists)
			le = rel_nop_(sql, NULL, ne, exp_atom_bool(sql->sa, exists), exp_atom_bool(sql->sa, !exists), NULL, "sys", "ifthenelse", card_value);
		else {
			ne = rel_unop_(sql, NULL, ne, "sys", "not", card_value);
			le = rel_nop_(sql, NULL, ne, exp_atom_bool(sql->sa, exists), exp_atom_bool(sql->sa, !exists), NULL, "sys", "ifthenelse", card_value);
		}
		return le;
	} else {
		sql_exp *res = exp_unop(sql->sa, le, exists_func);
		set_has_no_nil(res);
		return res;
	}
}

/* exp visitor */
static sql_exp *
rewrite_exists(visitor *v, sql_rel *rel, sql_exp *e, int depth)
{
	sql_subfunc *sf;
	if (e->type != e_func)
		return e;

	sf = e->f;
	if (is_exists_func(sf) && !list_empty(e->l)) {
		list *l = e->l;

		if (list_length(l) == 1) { /* exp_values */
			sql_exp *ne = NULL, *ie = l->h->data, *le;
			sql_rel *sq = NULL;

			if (!exp_is_rel(ie)) { /* exists over a constant or a single value */
				le = exp_atom_bool(v->sql->sa, is_exists(sf)?1:0);
				if (depth == 0 && is_select(rel->op))
					le = exp_compare(v->sql->sa, le, exp_atom_bool(v->sql->sa, 1), cmp_equal);
				else if (exp_name(e))
					exp_prop_alias(v->sql->sa, le, e);
				v->changes++;
				return le;
			}

			sq = exp_rel_get_rel(v->sql->sa, ie); /* get subquery */
			/* number of expressions in set relations must match the children */
			if (!is_project(sq->op) || (is_set(sq->op) && list_length(sq->exps) > 1) || (is_simple_project(sq->op) && !list_empty(sq->r)))
				sq = rel_project(v->sql->sa, sq, rel_projections(v->sql, sq, NULL, 1, 1));
			le = rel_reduce2one_exp(v->sql, sq);
			le = exp_ref(v->sql, le);
			if (is_project(rel->op) && is_freevar(le)) {
				sql_exp *re, *jc, *null;

				re = rel_bound_exp(v->sql, sq);
				re = rel_project_add_exp(v->sql, sq, re);
				jc = rel_unop_(v->sql, NULL, re, "sys", "isnull", card_value);
				set_has_no_nil(jc);
				null = exp_null(v->sql->sa, exp_subtype(le));
				le = rel_nop_(v->sql, NULL, jc, null, le, NULL, "sys", "ifthenelse", card_value);
			}

			if (is_project(rel->op) || depth > 0 || is_outerjoin(rel->op)) {
				sql_subfunc *ea = NULL;
				sq = rel_groupby(v->sql, sq, NULL);

				if (exp_is_rel(ie))
					ie->l = sq;
				ea = sql_bind_func(v->sql, "sys", is_exists(sf)?"exist":"not_exist", exp_subtype(le), NULL, F_AGGR);
				le = exp_aggr1(v->sql->sa, le, ea, 0, 0, CARD_AGGR, 0);
				le = rel_groupby_add_aggr(v->sql, sq, le);
				if (rel_has_freevar(v->sql, sq))
					ne = le;

				if (exp_has_rel(ie)) {
					visitor iv = { .sql = v->sql };
					if (!rewrite_exp_rel(&iv, rel, ie, depth))
						return NULL;
				}

				if (is_project(rel->op) && rel_has_freevar(v->sql, sq))
					if (!(le = exp_exist(v->sql, le, ne, is_exists(sf))))
						return NULL;
				if (exp_name(e))
					exp_prop_alias(v->sql->sa, le, e);
				set_processed(sq);
				if (depth == 1 && is_ddl(rel->op)) { /* exists is at a ddl statment, it must be inside a relation */
					v->changes++;
					return exp_rel(v->sql, sq);
				}
			} else { /* rewrite into semi/anti join */
				(void)rewrite_inner(v->sql, rel, sq, is_exists(sf)?op_semi:op_anti, NULL);
				v->changes++;
				return exp_compare(v->sql->sa, exp_atom_bool(v->sql->sa, 1), exp_atom_bool(v->sql->sa, 1), cmp_equal);
			}
			v->changes++;
			return le;
		}
	}
	return e;
}

/* exp visitor */
static sql_exp *
rewrite_ifthenelse(visitor *v, sql_rel *rel, sql_exp *e, int depth)
{
	(void)depth;
	/* for ifthenelse and rank flatten referenced inner expressions */
	if (e->ref) {
		sql_rel *r = rel->l = rel_project(v->sql->sa, rel->l, rel_projections(v->sql, rel->l, NULL, 1, 1));

		e->ref = 0;
		set_processed(r);
		append(r->exps, e);
		v->changes++;
		return exp_ref(v->sql, e);
	}

	sql_subfunc *sf;
	if (e->type != e_func)
		return e;

	sf = e->f;
	/* TODO also handle ifthenelse with more than 3 arguments */
	if (is_case_func(sf) && !list_empty(e->l) && list_length(e->l) == 3 && rel_has_freevar(v->sql, rel)) {
		list *l = e->l;

		/* remove unecessary = true expressions under ifthenelse */
		for (node *n = l->h ; n ; n = n->next) {
			sql_exp *e = n->data;

			if (e->type == e_cmp && e->flag == cmp_equal && exp_is_true(e) && exp_is_true(e->r))
				n->data = e->l;
		}

		sql_exp *cond = l->h->data;
		sql_exp *then_exp = l->h->next->data;
		sql_exp *else_exp = l->h->next->next->data;
		sql_exp *not_cond;//, *cond_is_null;

		if (!exp_has_rel(cond) && (exp_has_rel(then_exp) || exp_has_rel(else_exp))) {
			bool single = false;
			//return sql_error(v->sql, 10, SQLSTATE(42000) "time to rewrite into union\n");
			// union(
			// 	select(
			// 		project [then]
			//	)[cond]
			// 	select(
			// 		project [else]
			//	)[not(cond) or cond is null]
			//) [ cols ]
			sql_rel *lsq = NULL, *rsq = NULL, *usq = NULL;

			if (exp_has_rel(then_exp)) {
				lsq = exp_rel_get_rel(v->sql->sa, then_exp);
				then_exp = exp_rel_update_exp(v->sql, then_exp);
				if (is_single(lsq))
					single = true;
				reset_single(lsq);
			}
			exp_set_freevar(v->sql, then_exp, lsq);
			lsq = rel_project(v->sql->sa, lsq, append(sa_list(v->sql->sa), then_exp));
			exp_set_freevar(v->sql, cond, lsq);
			set_processed(lsq);
			lsq = rel_select(v->sql->sa, lsq, exp_compare(v->sql->sa, cond, exp_atom_bool(v->sql->sa, 1), cmp_equal));
			if (exp_has_rel(else_exp)) {
				rsq = exp_rel_get_rel(v->sql->sa, else_exp);
				else_exp = exp_rel_update_exp(v->sql, else_exp);
				if (is_single(rsq))
					single = true;
				reset_single(rsq);
			}
			exp_set_freevar(v->sql, else_exp, rsq);
			rsq = rel_project(v->sql->sa, rsq, append(sa_list(v->sql->sa), else_exp));
			cond = exp_copy(v->sql, cond);
			exp_set_freevar(v->sql, cond, rsq);
			//not_cond = exp_compare(v->sql->sa, cond, exp_atom_bool(v->sql->sa, 0), cmp_equal);
			not_cond = exp_compare(v->sql->sa, cond, exp_atom_bool(v->sql->sa, 1), cmp_notequal);
			set_semantics(not_cond); /* also compare nulls */

			/*
			cond = exp_copy(v->sql, cond);
			cond_is_null = exp_compare(v->sql->sa, cond, exp_atom(v->sql->sa, atom_general(v->sql->sa, exp_subtype(cond), NULL)), cmp_equal);
			set_has_no_nil(cond_is_null);
			set_semantics(cond_is_null);
			*/
			set_processed(rsq);
			//rsq = rel_select(v->sql->sa, rsq, exp_or(v->sql->sa, list_append(new_exp_list(v->sql->sa), not_cond), list_append(new_exp_list(v->sql->sa), cond_is_null), 0));
			rsq = rel_select(v->sql->sa, rsq, not_cond);
			usq = rel_setop(v->sql->sa, lsq, rsq, op_union);
			rel_setop_set_exps(v->sql, usq, append(sa_list(v->sql->sa), exp_ref(v->sql, e)), false);
			if (single)
				set_single(usq);
			set_processed(usq);
			e = exp_rel(v->sql, usq);
			v->changes++;
		}
	}
	return e;
}

static list *
rewrite_compare_exps(visitor *v, sql_rel *rel, list *exps)
{
	if (mvc_highwater(v->sql))
		return sql_error(v->sql, 10, SQLSTATE(42000) "Query too complex: running out of stack space");
	if (list_empty(exps))
		return exps;

	for(node *n = exps->h; n; n = n->next) {
		sql_exp *e = n->data;

		if (!is_compare(e->type)) {
			sql_subtype bt;
			sql_find_subtype(&bt, "boolean", 0, 0);
			if (!(e = exp_check_type(v->sql, &bt, rel, e, type_equal)))
				return NULL;
			n->data = e = exp_compare(v->sql->sa, e, exp_atom_bool(v->sql->sa, 1), cmp_equal);
			v->changes++;
		}
		if (is_compare(e->type) && e->flag == cmp_or) {
			if (!(e->l = rewrite_compare_exps(v, rel, e->l)))
				return NULL;
			if (!(e->r = rewrite_compare_exps(v, rel, e->r)))
				return NULL;
		}
	}
	return exps;
}

/* add an dummy true projection column */
static inline sql_rel *
rewrite_compare_exp(visitor *v, sql_rel *rel)
{
	if ((is_select(rel->op) || is_join(rel->op) || is_semi(rel->op)) && !list_empty(rel->exps))
		if (!(rel->exps = rewrite_compare_exps(v, rel, rel->exps)))
			return NULL;
	return rel;
}

static inline sql_rel *
rewrite_remove_xp_project(visitor *v, sql_rel *rel)
{
	if (rel->op == op_join && list_empty(rel->exps) && !rel_is_ref(rel)) {
		sql_rel *r = rel->r;

		if (is_simple_project(r->op) && r->l && !project_unsafe(r, 1)) {
			sql_rel *rl = r->l;

			if (is_simple_project(rl->op) && !rl->l && list_length(rl->exps) == 1) {
				sql_exp *t = rl->exps->h->data;

				if (is_atom(t->type) && !exp_name(t)) { /* atom with out alias cannot be used later */
					sql_rel *nrel = rel->l;
					rel->l = NULL;
					rel_destroy(rel);
					rel = rel_project(v->sql->sa, nrel, rel_projections(v->sql, nrel, NULL, 1, 1));
					list_merge(rel->exps, r->exps, (fdup)NULL);
					set_processed(rel);
					v->changes++;
				}
			}
		}
	}
	return rel;
}

static inline sql_rel *
rewrite_remove_xp(visitor *v, sql_rel *rel)
{
	if (rel->op == op_join && list_empty(rel->exps) && !rel_is_ref(rel)) {
		sql_rel *r = rel->r;

		if (is_simple_project(r->op) && !r->l && list_length(r->exps) == 1) {
			sql_exp *t = r->exps->h->data;

			if (is_atom(t->type) && !exp_name(t)) { /* atom with out alias cannot be used later */
				sql_rel *nrel = rel->l;
				rel->l = NULL;
				rel_destroy(rel);
				rel = nrel;
				v->changes++;
			}
		}
	}
	return rel;
}

/* rel visitor */
static sql_rel *
rewrite_fix_count(visitor *v, sql_rel *rel)
{
	if (rel->op == op_left && !is_single(rel)) {
		int rel_changes = 0;
		sql_rel *r = rel->r;

		if (!is_rewrite_fix_count_used(r->used)) {
			/* TODO create an exp iterator */
			list *rexps = rel_projections(v->sql, r, NULL, 1, 1), *exps;

			for(node *n = rexps->h; n; n=n->next) {
				sql_exp *e = n->data, *ne;

				if (exp_is_count(e, r)) {
					/* rewrite count in subquery */
					list *args, *targs;
					sql_subfunc *isnil = sql_bind_func(v->sql, "sys", "isnull", exp_subtype(e), NULL, F_FUNC), *ifthen;

					rel_changes = 1;
					ne = exp_unop(v->sql->sa, e, isnil);
					set_has_no_nil(ne);
					targs = sa_list(v->sql->sa);
					append(targs, sql_bind_localtype("bit"));
					append(targs, exp_subtype(e));
					append(targs, exp_subtype(e));
					ifthen = sql_bind_func_(v->sql, "sys", "ifthenelse", targs, F_FUNC);
					args = sa_list(v->sql->sa);
					append(args, ne);
					append(args, exp_atom(v->sql->sa, atom_zero_value(v->sql->sa, exp_subtype(e))));
					append(args, e);
					ne = exp_op(v->sql->sa, args, ifthen);
					if (exp_name(e))
						exp_prop_alias(v->sql->sa, ne, e);
					n->data = ne;
				}
			}
			if (rel_changes) { /* add project */
				exps = list_merge(rel_projections(v->sql, rel->l, NULL, 1, 1), rexps, (fdup)NULL);
				rel = rel_project(v->sql->sa, rel, exps);
				set_processed(rel);
				r->used |= rewrite_fix_count_used;
				v->changes++;
			}
		}
	}
	return rel;
}

static inline sql_rel *
rewrite_groupings(visitor *v, sql_rel *rel)
{
	prop *found;

	if (is_groupby(rel->op)) {
		/* ROLLUP, CUBE, GROUPING SETS cases */
		if ((found = find_prop(rel->p, PROP_GROUPINGS))) {
			list *sets = (list*) found->value;
			sql_rel *unions = NULL;

			for (node *n = sets->h ; n ; n = n->next) {
				sql_rel *nrel;
				list *l = (list*) n->data, *exps = sa_list(v->sql->sa), *pexps = sa_list(v->sql->sa);

				l = list_flaten(l);
				nrel = rel_groupby(v->sql, unions ? rel_dup(rel->l) : rel->l, l);

				for (node *m = rel->exps->h ; m ; m = m->next) {
					sql_exp *e = (sql_exp*) m->data, *ne = NULL;
					sql_subfunc *agr = (sql_subfunc*) e->f;

					if (e->type == e_aggr && !agr->func->s && !strcmp(agr->func->base.name, "grouping")) {
						/* replace grouping aggregate calls with constants */
						sql_subtype tpe = ((sql_arg*) agr->func->res->h->data)->type;
						list *groups = (list*) e->l;
						atom *a = atom_int(v->sql->sa, &tpe, 0);
#ifdef HAVE_HGE
						hge counter = (hge) list_length(groups) - 1;
#else
						lng counter = (lng) list_length(groups) - 1;
#endif
						assert(groups && list_length(groups) > 0);

						for (node *nn = groups->h ; nn ; nn = nn->next) {
							sql_exp *exp = (sql_exp*) nn->data;
							if (!exps_find_exp(l, exp)) {
								switch (ATOMstorage(a->data.vtype)) {
									case TYPE_bte:
										a->data.val.btval += (bte) (1 << counter);
										break;
									case TYPE_sht:
										a->data.val.shval += (sht) (1 << counter);
										break;
									case TYPE_int:
										a->data.val.ival += (int) (1 << counter);
										break;
									case TYPE_lng:
										a->data.val.lval += (lng) (1 << counter);
										break;
#ifdef HAVE_HGE
									case TYPE_hge:
										a->data.val.hval += (hge) (1 << counter);
										break;
#endif
									default:
										assert(0);
								}
							}
							counter--;
						}

						ne = exp_atom(v->sql->sa, a);
						if (exp_name(e))
							exp_prop_alias(v->sql->sa, ne, e);
					} else if (e->type == e_column && !exps_find_exp(l, e) && !has_label(e)) {
						/* do not include in the output of the group by, but add to the project as null */
						ne = exp_atom(v->sql->sa, atom_general(v->sql->sa, exp_subtype(e), NULL));
						if (exp_name(e))
							exp_prop_alias(v->sql->sa, ne, e);
					} else {
						sql_exp *ec = exp_copy(v->sql, e);
						ne = exp_ref(v->sql, ec);
						append(exps, ec);
					}
					append(pexps, ne);
				}
				if (list_empty(exps)) {
					sql_exp *e = exp_atom_bool(v->sql->sa, 1);
					exp_label(v->sql->sa, e, ++v->sql->label); /* protection against empty projections */
					list_append(exps, e);
				}
				nrel->exps = exps;
				if (!list_empty(rel->r) && !list_empty(nrel->r)) { /* aliases on grouping columns, ugh */
					for (node *n = ((list*)nrel->r)->h ; n ; n = n->next) {
						sql_exp *e = n->data;
						const char *rname = exp_relname(e), *cname = exp_name(e);
						if (rname && cname) {
							n->data = exp_copy(v->sql, exps_bind_column2(rel->r, rname, cname, NULL));
						} else if (cname) {
							n->data = exp_copy(v->sql, exps_bind_column(rel->r, cname, NULL, NULL, 1));
						}
					}
					list_hash_clear(nrel->r);
				}
				set_processed(nrel);
				if (list_empty(pexps)) {
					sql_exp *e = exp_atom_bool(v->sql->sa, 1);
					exp_label(v->sql->sa, e, ++v->sql->label); /* protection against empty projections */
					list_append(pexps, e);
				}
				nrel = rel_project(v->sql->sa, nrel, pexps);
				set_processed(nrel);

				if (!unions)
					unions = nrel;
				else {
					unions = rel_setop(v->sql->sa, unions, nrel, op_union);
					rel_setop_set_exps(v->sql, unions, rel_projections(v->sql, rel, NULL, 1, 1), false);
					set_processed(unions);
				}
				if (!unions)
					return unions;
			}
			v->changes++;
			return unions;
		} else {
			bool found_grouping = false;
			for (node *n = rel->exps->h ; n ; n = n->next) {
				sql_exp *e = (sql_exp*) n->data;
				sql_subfunc *agr = (sql_subfunc*) e->f;

				if (e->type == e_aggr && !agr->func->s && !strcmp(agr->func->base.name, "grouping")) {
					found_grouping = true;
					break;
				}
			}
			if (found_grouping) {
				/* replace grouping calls with constants of value 0 */
				sql_rel *nrel = rel_groupby(v->sql, rel->l, rel->r);
				list *exps = sa_list(v->sql->sa), *pexps = sa_list(v->sql->sa);
				sql_subtype *bt = sql_bind_localtype("bte");

				for (node *n = rel->exps->h ; n ; n = n->next) {
					sql_exp *e = (sql_exp*) n->data, *ne;
					sql_subfunc *agr = (sql_subfunc*) e->f;

					if (e->type == e_aggr && !agr->func->s && !strcmp(agr->func->base.name, "grouping")) {
						ne = exp_atom(v->sql->sa, atom_int(v->sql->sa, bt, 0));
						if (exp_name(e))
							exp_prop_alias(v->sql->sa, ne, e);
					} else {
						ne = exp_ref(v->sql, e);
						append(exps, e);
					}
					append(pexps, ne);
				}
				if (list_empty(exps)) {
					sql_exp *e = exp_atom_bool(v->sql->sa, 1);
					exp_label(v->sql->sa, e, ++v->sql->label); /* protection against empty projections */
					list_append(exps, e);
				}
				nrel->exps = exps;
				set_processed(nrel);
				v->changes++;
				if (list_empty(pexps)) {
					sql_exp *e = exp_atom_bool(v->sql->sa, 1);
					exp_label(v->sql->sa, e, ++v->sql->label); /* protection against empty projections */
					list_append(pexps, e);
				}
				nrel = rel_project(v->sql->sa, nrel, pexps);
				set_processed(nrel);
				return nrel;
			}
		}
	}
	return rel;
}

static int
include_tid(sql_rel *r)
{
	if (is_basetable(r->op))
		r->nrcols = list_length(r->exps);
	return r->nrcols;
}

static inline sql_rel *
rewrite_outer2inner_union(visitor *v, sql_rel *rel)
{
	if (is_outerjoin(rel->op) && !list_empty(rel->exps) && (((is_left(rel->op) || is_full(rel->op)) && rel_has_freevar(v->sql,rel->l)) ||
		((is_right(rel->op) || is_full(rel->op)) && rel_has_freevar(v->sql,rel->r)) || exps_have_freevar(v->sql, rel->exps) || exps_have_rel_exp(rel->exps))) {
		sql_exp *f = exp_atom_bool(v->sql->sa, 0);
		int nrcols = rel->nrcols;

		nrcols = include_tid(rel->l);
		nrcols += include_tid(rel->r);
		rel->nrcols = nrcols;
		if (is_left(rel->op)) {
			sql_rel *prel = rel_project(v->sql->sa, rel, rel_projections(v->sql, rel, NULL, 1, 1));
			sql_rel *except = rel_setop(v->sql->sa,
					rel_project(v->sql->sa, rel_dup(rel->l), rel_projections(v->sql, rel->l, NULL, 1, 1)),
					rel_project(v->sql->sa, rel_dup(prel), rel_projections(v->sql, rel->l, NULL, 1, 1)), op_except);
			rel_setop_set_exps(v->sql, except, rel_projections(v->sql, rel->l, NULL, 1, 1), false);
			set_processed(except);
			sql_rel *nrel = rel_crossproduct(v->sql->sa, except, rel_dup(rel->r),  op_left);
			rel_join_add_exp(v->sql->sa, nrel, f);
			rel->op = op_join;
			nrel = rel_setop(v->sql->sa,
					prel,
					rel_project(v->sql->sa, nrel, rel_projections(v->sql, nrel, NULL, 1, 1)),
					op_union);
			rel_setop_set_exps(v->sql, nrel, rel_projections(v->sql, rel, NULL, 1, 1), false);
			set_processed(nrel);
			v->changes++;
			return nrel;
		} else if (is_right(rel->op)) {
			sql_rel *prel = rel_project(v->sql->sa, rel, rel_projections(v->sql, rel, NULL, 1, 1));
			sql_rel *except = rel_setop(v->sql->sa,
					rel_project(v->sql->sa, rel_dup(rel->r), rel_projections(v->sql, rel->r, NULL, 1, 1)),
					rel_project(v->sql->sa, rel_dup(prel), rel_projections(v->sql, rel->r, NULL, 1, 1)), op_except);
			rel_setop_set_exps(v->sql, except, rel_projections(v->sql, rel->r, NULL, 1, 1), false);
			set_processed(except);
			sql_rel *nrel = rel_crossproduct(v->sql->sa, rel_dup(rel->l), except, op_right);
			rel_join_add_exp(v->sql->sa, nrel, f);
			rel->op = op_join;
			nrel = rel_setop(v->sql->sa,
					prel,
					rel_project(v->sql->sa, nrel, rel_projections(v->sql, nrel, NULL, 1, 1)),
					op_union);
			rel_setop_set_exps(v->sql, nrel, rel_projections(v->sql, rel, NULL, 1, 1), false);
			set_processed(nrel);
			v->changes++;
			return nrel;
		} else if (is_full(rel->op)) {
			sql_rel *prel = rel_project(v->sql->sa, rel, rel_projections(v->sql, rel, NULL, 1, 1));
			sql_rel *except = rel_setop(v->sql->sa,
					rel_project(v->sql->sa, rel_dup(rel->l), rel_projections(v->sql, rel->l, NULL, 1, 1)),
					rel_project(v->sql->sa, rel_dup(prel), rel_projections(v->sql, rel->l, NULL, 1, 1)), op_except);
			rel_setop_set_exps(v->sql, except, rel_projections(v->sql, rel->l, NULL, 1, 1), false);
			set_processed(except);
			sql_rel *lrel = rel_crossproduct(v->sql->sa, except, rel_dup(rel->r),  op_left);
			rel_join_add_exp(v->sql->sa, lrel, f);

			except = rel_setop(v->sql->sa,
					rel_project(v->sql->sa, rel_dup(rel->r), rel_projections(v->sql, rel->r, NULL, 1, 1)),
					rel_project(v->sql->sa, rel_dup(prel), rel_projections(v->sql, rel->r, NULL, 1, 1)), op_except);
			rel_setop_set_exps(v->sql, except, rel_projections(v->sql, rel->r, NULL, 1, 1), false);
			set_processed(except);
			sql_rel *rrel = rel_crossproduct(v->sql->sa, rel_dup(rel->l), except, op_right);
			rel_join_add_exp(v->sql->sa, rrel, f);
			lrel = rel_setop(v->sql->sa,
					rel_project(v->sql->sa, lrel,  rel_projections(v->sql, lrel, NULL, 1, 1)),
					rel_project(v->sql->sa, rrel, rel_projections(v->sql, rrel, NULL, 1, 1)),
					op_union);
			rel_setop_set_exps(v->sql, lrel, rel_projections(v->sql, rel, NULL, 1, 1), false);
			set_processed(lrel);
			rel->op = op_join;
			lrel = rel_setop(v->sql->sa,
					rel_project(v->sql->sa, prel,  rel_projections(v->sql, rel, NULL, 1, 1)),
					rel_project(v->sql->sa, lrel, rel_projections(v->sql, lrel, NULL, 1, 1)),
					op_union);
			rel_setop_set_exps(v->sql, lrel, rel_projections(v->sql, rel, NULL, 1, 1), false);
			set_processed(lrel);
			v->changes++;
			return lrel;
		}
	}
	return rel;
}

static sql_exp *
rewrite_complex(visitor *v, sql_rel *rel, sql_exp *e, int depth)
{
	sql_exp *res = NULL;

	if (e->type != e_func)
		return e;

	res = rewrite_anyequal(v, rel, e, depth);
	if (!res || res != e)
		return res;
	res = rewrite_exists(v, rel, e, depth);
	if (!res || res != e)
		return res;
	res = rewrite_compare(v, rel, e, depth);
	if (!res || res != e)
		return res;
	return e;
}

/* rewrite project [ [multi values], [multi values2] , .. [] ] -> union ) */
static inline sql_rel *
rewrite_values(visitor *v, sql_rel *rel)
{
	int single = is_single(rel);
	if (!is_simple_project(rel->op) || list_empty(rel->exps))
		return rel;

	if (rel_is_ref(rel) && !is_rewrite_values_used(rel->used)) { /* need extra project */
		rel->l = rel_project(v->sql->sa, rel->l, rel->exps);
		rel->exps = rel_projections(v->sql, rel->l, NULL, 1, 1);
		((sql_rel*)rel->l)->r = rel->r; /* propagate order by exps */
		rel->r = NULL;
		rel->used |= rewrite_values_used;
		v->changes++;
		return rel;
	}
	sql_exp *e = rel->exps->h->data;

	if (!is_values(e) || list_length(exp_get_values(e))<=1 || (!exp_has_freevar(v->sql, e) && !exp_has_rel(e)))
		return rel;

	list *exps = sa_list(v->sql->sa);
	sql_rel *cur = NULL;
	list *vals = exp_get_values(e);
	if (vals) {
		for(int i = 0; i<list_length(vals); i++) {
			sql_rel *nrel = rel_project(v->sql->sa, NULL, sa_list(v->sql->sa));
			set_processed(nrel);
			for(node *n = rel->exps->h; n; n = n->next) {
				sql_exp *e = n->data;
				list *vals = exp_get_values(e);

				if (vals) {
					if (i == 0)
						append(exps, exp_ref(v->sql, e));
					sql_exp *v = list_fetch(vals, i);
					append(nrel->exps, v);
					rel_set_exps(nrel, nrel->exps);
				}
			}
			if (cur) {
				nrel = rel_setop(v->sql->sa, cur, nrel, op_union);
				rel_setop_set_exps(v->sql, nrel, exps, false);
				set_processed(nrel);
			}
			cur = nrel;
		}
		rel_destroy(rel);
		rel = cur;
		if (single)
			set_single(rel);
	}
	v->changes++;
	return rel;
}

/* add an dummy true projection column */
static sql_rel *
rel_unnest_simplify(visitor *v, sql_rel *rel)
{
	/* at rel_select.c explicit cross-products generate empty selects, if these are not used, they can be removed at rewrite_simplify */
	if (rel)
		rel = rewrite_basetable(v->sql, rel);	/* add proper exps lists */
	if (rel)
		rel = rewrite_empty_project(v, rel); /* remove empty project/groupby */
	if (rel)
		rel = rewrite_simplify(v, rel);
	if (rel)
		rel = rewrite_split_select_exps(v, rel); /* has to run before rewrite_complex */
	if (rel)
		rel = rewrite_outer2inner_union(v, rel); /* has to run before rewrite_or_exp */
	if (rel)
		rel = rewrite_or_exp(v, rel);
	if (rel)
		rel = rewrite_aggregates(v, rel);
	if (rel)
		rel = rewrite_values(v, rel);
	return rel;
}

static sql_rel *
rel_unnest_projects(visitor *v, sql_rel *rel)
{
	/* both rewrite_values and rewrite_fix_count use 'used' property from sql_rel, reset it, so make sure rewrite_reset_used is called first */
	if (rel)
		rel = rewrite_reset_used(v, rel);
	if (rel)
		rel = rewrite_remove_xp(v, rel);	/* remove crossproducts with project [ atom ] */
	if (rel)
		rel = rewrite_groupings(v, rel);	/* transform group combinations into union of group relations */
	return rel;
}

static sql_rel *
rel_unnest_comparison_rewriters(visitor *v, sql_rel *rel)
{
	if (rel)
		rel = rewrite_join2semi(v, rel);	/* where possible convert anyequal functions into marks */
	if (rel)
		rel = rewrite_compare_exp(v, rel);	/* only allow for e_cmp in selects and  handling */
	if (rel)
		rel = rewrite_remove_xp_project(v, rel);	/* remove crossproducts with project ( project [ atom ] ) [ etc ] */
	if (rel)
		rel = rewrite_simplify(v, rel);		/* as expressions got merged before, lets try to simplify again */
	return rel;
}

static sql_exp *
rel_simplify_exp_and_rank(visitor *v, sql_rel *rel, sql_exp *e, int depth)
{
	if (e)
		e = rewrite_simplify_exp(v, rel, e, depth);
	if (e)
		e = rewrite_rank(v, rel, e, depth);
	return e;
}

sql_rel *
rel_unnest(mvc *sql, sql_rel *rel)
{
	int level = 0;
	visitor v = { .sql = sql, .data = &level }; /* make it compatible with rel_optimizer, so set the level to 0 */

	rel = rel_exp_visitor_bottomup(&v, rel, &rel_simplify_exp_and_rank, false);
	rel = rel_visitor_bottomup(&v, rel, &rel_unnest_simplify);
	rel = rel_visitor_bottomup(&v, rel, &not_anyequal_helper);

	rel = rel_exp_visitor_bottomup(&v, rel, &rewrite_complex, true);
	rel = rel_exp_visitor_bottomup(&v, rel, &rewrite_ifthenelse, false);	/* add isnull handling */
	rel = rel_exp_visitor_bottomup(&v, rel, &rewrite_exp_rel, true);

	rel = rel_visitor_bottomup(&v, rel, &rel_unnest_comparison_rewriters);
	rel = rel_visitor_bottomup(&v, rel, &_rel_unnest);
	rel = rel_visitor_bottomup(&v, rel, &rewrite_fix_count);	/* fix count inside a left join (adds a project (if (cnt IS null) then (0) else (cnt)) */
	rel = rel_visitor_bottomup(&v, rel, &rel_unnest_projects);
	rel = rel_exp_visitor_bottomup(&v, rel, &exp_reset_card_and_freevar_set_physical_type, false);
	return rel;
}<|MERGE_RESOLUTION|>--- conflicted
+++ resolved
@@ -2700,33 +2700,10 @@
 				/* we introduced extra selects */
 				assert(is_project(rel->op) || is_select(rel->op));
 
-<<<<<<< HEAD
 				sql_rel *join = NULL;
 				if (lsq) {
 					sql_rel *rewrite = NULL;
 					(void)rewrite_inner(sql, rel, lsq, op_left, &rewrite);
-=======
-				if (!lsq)
-					lsq = rel->l;
-				if (!lsq) { /* single row */
-					lid = exp_atom_lng(sql->sa, 1);
-				} else {
-					exps = rel_projections(sql, lsq, NULL, 1/*keep names */, 1);
-					lsq = rel_add_identity(sql, lsq, &lid);
-					if (!sq)
-						rel->l = lsq;
-					lid = exp_ref(sql, lid);
-				}
-
-				if (sq) {
-					sql_rel *l = NULL, *rewrite = NULL;
-					if (rsq && lsq->card == CARD_ATOM && rsq->card == CARD_ATOM) { /* add project true */
-						lsq = rel_crossproduct(sql->sa, lsq, rsq, op_full);
-						lsq = rel_crossproduct(sql->sa, rel_project_exp(sql, exp_atom_bool(sql->sa, 1)), lsq, op_left);
-						rsq = 0;
-					}
-					(void)rewrite_inner(sql, rel, lsq, rel->card <= CARD_ATOM?op_left:op_join, &rewrite);
->>>>>>> e3980408
 					exp_reset_props(rewrite, le, is_left(rewrite->op));
 					join = rel->l;
 				}
