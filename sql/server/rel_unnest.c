--- conflicted
+++ resolved
@@ -1709,12 +1709,10 @@
  */
 #define is_division(sf) (strcmp(sf->func->base.name, "sql_div") == 0)
 static sql_exp *
-exp_physical_types(mvc *sql, sql_rel *rel, sql_exp *e, int depth, int *changes)
-{
-	(void)sql;
+exp_physical_types(visitor *v, sql_rel *rel, sql_exp *e, int depth)
+{
 	(void)rel;
 	(void)depth;
-	(void)changes;
 
 	if (!e || (e->type != e_func && e->type != e_convert) || !e->l)
 		return e;
@@ -1748,7 +1746,7 @@
 				if (rt->type->eclass == EC_DEC) {
 					if (rt->scale) {
 						int scale = rt->scale;
-						sql_subfunc *c = sql_bind_func(sql->sa, sql->session->schema, "scale_up", lt, lt, F_FUNC);
+						sql_subfunc *c = sql_bind_func(v->sql->sa, v->sql->session->schema, "scale_up", lt, lt, F_FUNC);
 
 						if (!c)
 							return NULL;
@@ -1757,8 +1755,8 @@
 #else
 						lng val = scale2value(scale);
 #endif
-						atom *a = atom_int(sql->sa, lt, val);
-						return exp_binop(sql->sa, e, exp_atom(sql->sa, a), c);
+						atom *a = atom_int(v->sql->sa, lt, val);
+						return exp_binop(v->sql->sa, e, exp_atom(v->sql->sa, a), c);
 					}
 				}
 			}
@@ -3260,12 +3258,8 @@
 	rel = rel_visitor_bottomup(&v, rel, &rewrite_remove_xp);	/* remove crossproducts with project [ atom ] */
 	rel = rel_visitor_bottomup(&v, rel, &rewrite_groupings);	/* transform group combinations into union of group relations */
 	rel = rel_visitor_bottomup(&v, rel, &rewrite_empty_project);
-	// needed again!
-<<<<<<< HEAD
-	rel = rel_exp_visitor_bottomup(sql, rel, &exp_reset_card_and_freevar, &changes);
-	rel = rel_exp_visitor_bottomup(sql, rel, &exp_physical_types, &changes);
-=======
+	// needed again
 	rel = rel_exp_visitor_bottomup(&v, rel, &exp_reset_card_and_freevar, false);
->>>>>>> 76b5ba89
+	rel = rel_exp_visitor_bottomup(&v, rel, &exp_physical_types, false);
 	return rel;
 }