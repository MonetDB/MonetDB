--- conflicted
+++ resolved
@@ -1843,12 +1843,8 @@
 				sql_rel *l = r->l;
 
 				if (!rel_is_ref(r) && l && !rel_is_ref(l) && l->op == op_join && list_empty(l->exps)) {
-<<<<<<< HEAD
+					int fv = exps_have_freevar(sql, r->exps);
 					l->exps = exps_copy(sql, r->exps);
-=======
-					int fv = exps_have_freevar(sql, r->exps);
-					l->exps = r->exps;
->>>>>>> cf3c355c
 					r->l = NULL;
 					rel_destroy(sql, r);
 					r = NULL;
