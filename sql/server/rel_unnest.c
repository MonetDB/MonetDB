--- conflicted
+++ resolved
@@ -1994,13 +1994,8 @@
 				/* check for exp_is_rel */
 				if (exps_have_rel_exp(e->l) || exps_have_rel_exp(e->r)) {
 					/* rewrite into setop */
-<<<<<<< HEAD
 					list_remove_node(rel->exps, NULL, n); /* remove or expression */
-					if (is_select(rel->op) && list_empty(rel->exps)) { /* remove empty select if that's the case */
-=======
-					list_remove_node(rel->exps, n); /* remove or expression */
 					if (is_select(rel->op) && list_empty(rel->exps) && !(rel_is_ref(rel))) { /* remove empty select if that's the case */
->>>>>>> 9aca7bba
 						sql_rel *l = rel->l;
 						rel->l = NULL;
 						rel_destroy(rel);
