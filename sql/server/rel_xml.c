--- conflicted
+++ resolved
@@ -55,11 +55,7 @@
 				
 				/* lets glue the xml content together */
 				if (res) {
-<<<<<<< HEAD
-					res = rel_binop_(query, res, c_st, NULL, "concat", card_value); 
-=======
-					res = rel_binop_(sql, rel ? *rel : NULL, res, c_st, NULL, "concat", card_value);
->>>>>>> 45f1b119
+					res = rel_binop_(query, rel ? *rel : NULL, res, c_st, NULL, "concat", card_value);
 				} else {
 					res = c_st;
 				}
@@ -86,11 +82,8 @@
 
 	if (!ns_st || !attr_st || !res) 
 		return NULL;
-<<<<<<< HEAD
-	return rel_nop_(query, exp_atom_clob(sql->sa, tag), ns_st, attr_st, res, NULL, "element", card_value);
-=======
-	return rel_nop_(sql, rel ? *rel : NULL, exp_atom_clob(sql->sa, tag), ns_st, attr_st, res, NULL, "element", card_value);
->>>>>>> 45f1b119
+	return rel_nop_(query, rel ? *rel : NULL, exp_atom_clob(sql->sa, tag), ns_st, attr_st, res, NULL, "element",
+					card_value);
 }
 
 static sql_exp *
@@ -138,18 +131,11 @@
 				if (!tag)
 					tag = "single_value";
 			}
-<<<<<<< HEAD
-			c_st = rel_nop_(query, exp_atom_clob(sql->sa, tag), ns_st, attr_st, c_st, NULL, "element", card_value);
+			c_st = rel_nop_(query, rel ? *rel : NULL, exp_atom_clob(sql->sa, tag), ns_st, attr_st, c_st, NULL,
+							"element", card_value);
 			/* lets glue the xml content together */
 			if (res) {
-				res = rel_binop_(query, res, c_st, NULL, "concat", card_value); 
-=======
-			c_st = rel_nop_(sql, rel ? *rel : NULL, exp_atom_clob(sql->sa, tag), ns_st, attr_st, c_st, NULL, "element",
-							card_value);
-			/* lets glue the xml content together */
-			if (res) {
-				res = rel_binop_(sql, rel ? *rel : NULL, res, c_st, NULL, "concat", card_value);
->>>>>>> 45f1b119
+				res = rel_binop_(query, rel ? *rel : NULL, res, c_st, NULL, "concat", card_value);
 			} else {
 				res = c_st;
 			}
@@ -168,11 +154,7 @@
 	comment_st = rel_value_exp(query, rel, comment, f, knd); 
 	if (!comment_st)
 		return NULL;
-<<<<<<< HEAD
-	return rel_unop_(query, comment_st, NULL, "comment", card_value); 
-=======
-	return rel_unop_(sql, rel ? *rel : NULL, comment_st, NULL, "comment", card_value);
->>>>>>> 45f1b119
+	return rel_unop_(query, rel ? *rel : NULL, comment_st, NULL, "comment", card_value);
 }
 
 static sql_exp *
@@ -192,13 +174,8 @@
 		if (!attr_name)
 			attr_name = "single_value";
 	}
-<<<<<<< HEAD
 	attr_name_st = exp_atom_str(query->sql->sa, attr_name, &str_type);
-	return rel_binop_(query, attr_name_st, attr_st, NULL, "attribute", card_value); 
-=======
-	attr_name_st = exp_atom_str(sql->sa, attr_name, &str_type);
-	return rel_binop_(sql, rel ? *rel : NULL, attr_name_st, attr_st, NULL, "attribute", card_value);
->>>>>>> 45f1b119
+	return rel_binop_(query, rel ? *rel : NULL, attr_name_st, attr_st, NULL, "attribute", card_value);
 }
 
 static sql_exp *
@@ -213,12 +190,8 @@
 		concat_st = rel_value_exp(query, rel, c, f, knd); 
 		if (!concat_st) 
 			return NULL;
-		if (res) 
-<<<<<<< HEAD
-			res = rel_binop_(query, res, concat_st, NULL, "concat", card_value); 
-=======
-			res = rel_binop_(sql, rel ? *rel : NULL, res, concat_st, NULL, "concat", card_value);
->>>>>>> 45f1b119
+		if (res)
+			res = rel_binop_(query, rel ? *rel : NULL, res, concat_st, NULL, "concat", card_value);
 		else
 			res = concat_st;
 	}	
@@ -235,11 +208,7 @@
 	val_st = rel_value_exp(query, rel, val, f, knd); 
 	if (!val_st)
 		return NULL;
-<<<<<<< HEAD
-	return rel_unop_(query, val_st, NULL, "document", card_value); 
-=======
-	return rel_unop_(sql, rel ? *rel : NULL, val_st, NULL, "document", card_value);
->>>>>>> 45f1b119
+	return rel_unop_(query, rel ? *rel : NULL, val_st, NULL, "document", card_value);
 }
 
 static sql_exp *
@@ -257,11 +226,7 @@
 		val_st = exp_atom(query->sql->sa, atom_general(query->sql->sa, &str_type, NULL));
 	if (!val_st) 
 		return NULL;
-<<<<<<< HEAD
-	return rel_binop_(query, target_st, val_st, NULL, "pi", card_value); 
-=======
-	return rel_binop_(sql, rel ? *rel : NULL, target_st, val_st, NULL, "pi", card_value);
->>>>>>> 45f1b119
+	return rel_binop_(query, rel ? *rel : NULL, target_st, val_st, NULL, "pi", card_value);
 }
 
 /* cast string too xml */
@@ -272,13 +237,8 @@
 	symbol *text = d->data.sym;
 	sql_exp *text_st;
 
-<<<<<<< HEAD
 	text_st = rel_value_exp(query, rel, text, f, knd); 
-	if (!text_st || (text_st = rel_check_type(query->sql, &xml_type, text_st, type_equal)) == NULL) 
-=======
-	text_st = rel_value_exp(sql, rel, text, f, knd); 
-	if (!text_st || (text_st = rel_check_type(sql, &xml_type, rel ? *rel : NULL, text_st, type_equal)) == NULL)
->>>>>>> 45f1b119
+	if (!text_st || (text_st = rel_check_type(query->sql, &xml_type, rel ? *rel : NULL, text_st, type_equal)) == NULL)
 		return NULL;
 	return text_st;
 }
