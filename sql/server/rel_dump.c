--- conflicted
+++ resolved
@@ -1045,33 +1045,25 @@
 			for( n = exps->h; n; n = n->next)
 				append(ops, exp_subtype(n->data));
 
-<<<<<<< HEAD
 			f = sql_bind_func_(sql, tname, cname, ops, F_FUNC);
 			if (!f) {
 				sql->session->status = 0; /* if the function was not found clean the error */
 				sql->errstr[0] = '\0';
 				f = sql_bind_func_(sql, tname, cname, ops, F_ANALYTIC);
 			}
-			if (!f && list_length(ops) > 1) {
+			if (!f && nops > 1) { /* window functions without frames get 2 extra arguments */
 				sql->session->status = 0; /* if the function was not found clean the error */
 				sql->errstr[0] = '\0';
 				list_remove_node(ops, ops->t);
-				list_remove_node(ops, ops->t); /* some window functions require don't include the bounds on their definition, ugh */
+				list_remove_node(ops, ops->t);
 				f = sql_bind_func_(sql, tname, cname, ops, F_ANALYTIC);
-=======
-			f = sql_bind_func_(sql->sa, s, cname, ops, F_FUNC);
-			if (!f)
-				f = sql_bind_func_(sql->sa, s, cname, ops, F_ANALYTIC);
-			if (!f && nops > 1) { /* window functions without frames get 2 extra arguments */
-				list_remove_node(ops, ops->t);
-				list_remove_node(ops, ops->t);
-				f = sql_bind_func_(sql->sa, s, cname, ops, F_ANALYTIC);
 			}
 			if (!f && nops > 4) { /* window functions with frames get 5 extra arguments */
+				sql->session->status = 0; /* if the function was not found clean the error */
+				sql->errstr[0] = '\0';
 				for (int i = 0 ; i < 3 ; i++)
 					list_remove_node(ops, ops->t);
-				f = sql_bind_func_(sql->sa, s, cname, ops, F_ANALYTIC);
->>>>>>> 470e39ba
+				f = sql_bind_func_(sql, tname, cname, ops, F_ANALYTIC);
 			}
 
 			/* fix scale of mul function, other type casts are explicit */
