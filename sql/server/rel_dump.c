/*
 * SPDX-License-Identifier: MPL-2.0
 *
 * This Source Code Form is subject to the terms of the Mozilla Public
 * License, v. 2.0.  If a copy of the MPL was not distributed with this
 * file, You can obtain one at http://mozilla.org/MPL/2.0/.
 *
 * Copyright 2024, 2025 MonetDB Foundation;
 * Copyright August 2008 - 2023 MonetDB B.V.;
 * Copyright 1997 - July 2008 CWI.
 */

#include "monetdb_config.h"
#define LINESIZE 160
#define TABSTOP 2

#include "rel_dump.h"
#include "rel_rel.h"
#include "rel_basetable.h"
#include "rel_exp.h"
#include "rel_unnest.h"
#include "rel_updates.h"
#include "rel_select.h"
#include "rel_remote.h"
#include "rel_rewriter.h"
#include "rel_optimizer.h"
#include "sql_privileges.h"

static void
print_indent(mvc *sql, stream *fout, int depth, int decorate)
{
	char buf[LINESIZE+1];
	int i;

	(void)sql;
	if (!decorate) {
		mnstr_printf(fout, "\n");
		return ;
	}
	depth *= TABSTOP;
	if (depth > LINESIZE)
		depth = LINESIZE;
	for (i = 0; i < depth; i++){
		if ((i % TABSTOP) == 0)
			buf[i] = '|';
		else
			buf[i] = ' ';
	}
	buf[i] = 0;
	mnstr_printf(fout, "\n=%s", buf);
}

static void
cmp_print(mvc *sql, stream *fout, int cmp)
{
	char *r = NULL;

	(void)sql;
	switch(cmp) {
	case cmp_gt: 		r = ">"; break;
	case cmp_gte: 		r = ">="; break;
	case cmp_lte: 		r = "<="; break;
	case cmp_lt: 		r = "<"; break;
	case cmp_equal: 	r = "="; break;
	case cmp_notequal: 	r = "!="; break;

	case cmp_filter: 	r = "filter"; break;
	case cmp_in: 		r = "in"; break;
	case cmp_notin: 	r = "notin"; break;

	case cmp_all:
	case cmp_project:
	case cmp_joined:
	case cmp_left_project:
				r = "inner"; break;
	}
	mnstr_printf(fout, " %s ", r);
}

__attribute__((__nonnull__(2)))
static const char *
dump_escape_ident(allocator *sa, const char *s)
{
	size_t l = strlen(s);
	char *r = SA_NEW_ARRAY(sa, char, (l * 2) + 1);
	char *res = r;

	while (*s) {
		if (*s == '"' || *s == '\\')
			*r++ = '\\';
		*r++ = *s++;
	}
	*r = '\0';
	return res;
}

static char *
dump_sql_subtype(allocator *sa, sql_subtype *t)
{
	char buf[BUFSIZ];

	if (t->digits && t->scale)
		snprintf(buf, sizeof(buf), "%s(%u,%u)%s", t->type->base.name, t->digits, t->scale,
				t->multiset==2?"[]":t->multiset == 1?"{}": "");
	else if (t->digits)
		snprintf(buf, sizeof(buf), "%s(%u)%s", t->type->base.name, t->digits,
				t->multiset==2?"[]":t->multiset == 1?"{}": "");
	else
<<<<<<< HEAD
		snprintf(buf, sizeof(buf), "%s%s", t->type->base.name,
				t->multiset==2?"[]":t->multiset == 1?"{}": "");
	return sa_strdup(sa, buf);
=======
		snprintf(buf, sizeof(buf), "%s", t->type->base.name);
	return ma_strdup(sa, buf);
>>>>>>> be8b89d6
}

static void exps_print(mvc *sql, stream *fout, list *exps, int depth, list *refs, int alias, int brackets, int decorate, int expbrk);

static void rel_print_rel(mvc *sql, stream  *fout, sql_rel *rel, int depth, list *refs, int decorate);

static void
exp_or_print(mvc *sql, stream *fout, node *n, int anti, int depth, list *refs, int decorate)
{
	assert(n->next);
	sql_exp *l = n->data;
	sql_exp *r = n->next->data;

	if (l->type == e_cmp && l->flag == cmp_con) {
		exps_print(sql, fout, l->l, depth, refs, 0, 1, decorate, 0);
	} else {
		mnstr_printf(fout, "(");
		exp_print(sql, fout, l, depth+1, refs, 0, 0, decorate);
		mnstr_printf(fout, ")");
	}
	if (anti)
		mnstr_printf(fout, " !");
	mnstr_printf(fout, " or ");

	if (n->next->next) {
		mnstr_printf(fout, "(");
		exp_or_print(sql, fout, n->next, anti, depth, refs, decorate);
		mnstr_printf(fout, ")");
	} else {
		if (r->type == e_cmp && r->flag == cmp_con) {
			exps_print(sql, fout, r->l, depth, refs, 0, 1, decorate, 0);
		} else {
			mnstr_printf(fout, "(");
			exp_print(sql, fout, r, depth+1, refs, 0, 0, decorate);
			mnstr_printf(fout, ")");
		}
	}
}

void
exp_print(mvc *sql, stream *fout, sql_exp *e, int depth, list *refs, int comma, int alias, int decorate)
{
	(void)sql;
	if (!e)
		return;
	// mnstr_printf(fout, "%p ", e);
	if (mvc_debug_on(sql, 4) && e->alias.label < 0)
		mnstr_printf(fout, "%d: ", e->alias.label);
	switch(e->type) {
	case e_psm: {
		if (e->flag & PSM_SET) {
			sql_alias *rname = exp_relname(e);
			int level = GET_PSM_LEVEL(e->flag);
			if (rname)
				mnstr_printf(fout, "\"%s\".", dump_escape_ident(sql->ta, rname->name));
			mnstr_printf(fout, "\"%s\" = ",  dump_escape_ident(sql->ta, exp_name(e)));
			exp_print(sql, fout, e->l, depth, refs, 0, 0, decorate);
			mnstr_printf(fout, " FRAME %d ", level);
			alias = 0;
		} else if (e->flag & PSM_VAR) {
			// todo output table def (from e->f)
			sql_alias *rname = exp_relname(e);
			char *type_str = e->f ? NULL : dump_sql_subtype(sql->ta, exp_subtype(e));
			int level = GET_PSM_LEVEL(e->flag);
			mnstr_printf(fout, "declare ");
			if (rname)
				mnstr_printf(fout, "\"%s\".", dump_escape_ident(sql->ta, rname->name));
			mnstr_printf(fout, "\"%s\" %s FRAME %d ", dump_escape_ident(sql->ta, exp_name(e)), type_str ? type_str : "", level);
			alias = 0;
		} else if (e->flag & PSM_RETURN) {
			int level = GET_PSM_LEVEL(e->flag);
			mnstr_printf(fout, "return ");
			exp_print(sql, fout, e->l, depth, refs, 0, 0, decorate);
			mnstr_printf(fout, " FRAME %d ", level);
			alias = 0;
		} else if (e->flag & PSM_WHILE) {
			mnstr_printf(fout, "while ");
			exp_print(sql, fout, e->l, depth, refs, 0, 0, decorate);
			exps_print(sql, fout, e->r, depth, refs, 0, 0, decorate, 0);
			alias = 0;
		} else if (e->flag & PSM_IF) {
			mnstr_printf(fout, "if ");
			exp_print(sql, fout, e->l, depth, refs, 0, 0, decorate);
			exps_print(sql, fout, e->r, depth, refs, 0, 0, decorate, 0);
			if (e->f)
				exps_print(sql, fout, e->f, depth, refs, 0, 0, decorate, 0);
			alias = 0;
		} else if (e->flag & PSM_REL) {
			rel_print_rel(sql, fout, e->l, depth+10, refs, 1);
		} else if (e->flag & PSM_EXCEPTION) {
			mnstr_printf(fout, "except ");
			exp_print(sql, fout, e->l, depth, refs, 0, 0, decorate);
			mnstr_printf(fout, " error %s", (const char *) e->r);
			alias = 0;
		}
	 	break;
	}
	case e_convert: {
		char *to_type = dump_sql_subtype(sql->ta, exp_subtype(e));
		mnstr_printf(fout, "%s[", to_type);
		exp_print(sql, fout, e->l, depth, refs, 0, 0, decorate);
		mnstr_printf(fout, "]");
		if (e->f)
			exps_print(sql, fout, e->f, depth, refs, 0, 1, decorate, 0);
	 	break;
	}
	case e_atom: {
		if (e->l) {
			atom *a = e->l;
			if (atom_type(a)->type->localtype == TYPE_ptr) {
				sql_table *t = a->data.val.pval;
				mnstr_printf(fout, "%s(\"%s\")",
					isMergeTable(t)?"merge table":
					isReplicaTable(t)?"replica table":"table",
					dump_escape_ident(sql->ta, t->base.name));
			} else {
				char *t = dump_sql_subtype(sql->ta, atom_type(a));
				if (a->isnull)
					mnstr_printf(fout, "%s NULL", t);
				else {
					char *s = ATOMformat(sql->sa, a->data.vtype, VALptr(&a->data));
					if (s && *s == '"')
						mnstr_printf(fout, "%s %s", t, s);
					else if (s)
						mnstr_printf(fout, "%s \"%s\"", t, s);
					// GDKfree(s);
				}
			}
		} else { /* variables */
			if (e->r) { /* named parameters and declared variables */
				sql_var_name *vname = (sql_var_name*) e->r;
				if (vname->sname)
					mnstr_printf(fout, "\"%s\".", dump_escape_ident(sql->ta, vname->sname));
				mnstr_printf(fout, "\"%s\"", dump_escape_ident(sql->ta, vname->name));
			} else if (e->f) {	/* values list */
				list *l = e->f;
				if (e->tpe.type && e->tpe.type->composite) {
					char *t = dump_sql_subtype(sql->ta, &e->tpe);
					mnstr_printf(fout, "%s ", t);
				}
				exps_print(sql, fout, l, depth, refs, 0, 0, decorate, 0);
			} else { /* numbered arguments */
				mnstr_printf(fout, "A%u", e->flag);
			}
		}
	} 	break;
	case e_func: {
		sql_subfunc *f = e->f;
		mnstr_printf(fout, "\"%s\".\"%s\"",
				f->func->s?dump_escape_ident(sql->ta, f->func->s->base.name):"sys",
				dump_escape_ident(sql->ta, f->func->base.name));
		exps_print(sql, fout, e->l, depth, refs, 0, 1, decorate, 0);
		if (e->r) { /* list of optional lists */
			list *l = e->r;
			for(node *n = l->h; n; n = n->next)
				exps_print(sql, fout, n->data, depth, refs, 0, 1, decorate, 0);
		}
		if (e->flag && is_compare_func(f))
			mnstr_printf(fout, " %s", e->flag==1?"ANY":"ALL");
	} break;
	case e_aggr: {
		sql_subfunc *a = e->f;
		mnstr_printf(fout, "\"%s\".\"%s\"",
				a->func->s?dump_escape_ident(sql->ta, a->func->s->base.name):"sys",
				dump_escape_ident(sql->ta, a->func->base.name));
		if (need_distinct(e))
			mnstr_printf(fout, " unique ");
		if (need_no_nil(e))
			mnstr_printf(fout, " no nil ");
		if (zero_if_empty(e))
			mnstr_printf(fout, " zero if empty ");
		if (e->l)
			exps_print(sql, fout, e->l, depth, refs, 0, 1, decorate, 0);
		else
			mnstr_printf(fout, "()");
		if (e->r) { /* order by exps */
			list *r = e->r;
			list *obes = r->h->data;
			exps_print(sql, fout, obes, depth, refs, 0, 1, decorate, 0);
			if (r->h->next) {
				list *exps = r->h->next->data;
				exps_print(sql, fout, exps, depth, refs, 0, 1, decorate, 0);
			}
		}
	} break;
	case e_column: {
		if (is_freevar(e))
			mnstr_printf(fout, "!!!FREE!!! ");
		if (mvc_debug_on(sql, 4) && e->nid)
			mnstr_printf(fout, "<%d", e->nid);
		if (e->l) {
			sql_alias *a = e->l;
			mnstr_printf(fout, "\"%s\".", dump_escape_ident(sql->ta, a->name));
		}
		mnstr_printf(fout, "\"%s\"", dump_escape_ident(sql->ta, (char*)e->r));
		if (exp_relname(e) && exp_name(e) && e->l && e->r &&
			a_match_obj(exp_relname(e), e->l) &&
			strcmp(exp_name(e), e->r) == 0)
			alias = 0;
		if(!exp_relname(e) && exp_name(e) && !e->l && strcmp(exp_name(e), e->r)==0)
			alias = 0;
		if (e->f)
			exps_print(sql, fout, e->f, depth, refs, 0, 1, decorate, 0);
	} break;
	case e_cmp:
		if (e->flag == cmp_in || e->flag == cmp_notin) {
			mnstr_printf(fout, "(");
			exp_print(sql, fout, e->l, depth+1, refs, 0, 0, decorate);
			mnstr_printf(fout, ")");
			if (is_anti(e))
				mnstr_printf(fout, " !");
			cmp_print(sql, fout, e->flag);
			exps_print(sql, fout, e->r, depth, refs, 0, 1, decorate, 0);
		} else if (e->flag == cmp_dis && (!is_anti(e) || list_length(e->l) == 2)) { /* output as old cmp_or right nested tree */
			list *l = e->l;
			exp_or_print(sql, fout, l->h, is_anti(e), depth, refs, decorate);
		} else if (e->flag == cmp_con || e->flag == cmp_dis) {
			if (is_anti(e))
				mnstr_printf(fout, " !");
			if (e->flag == cmp_con)
				mnstr_printf(fout, ".AND");
			else
				mnstr_printf(fout, ".OR");
			exps_print(sql, fout, e->l, depth, refs, 0, 1, decorate, 0);
		} else if (e->flag == cmp_filter) {
			sql_subfunc *f = e->f;

			exps_print(sql, fout, e->l, depth, refs, 0, 1, decorate, 0);
			if (is_anti(e))
				mnstr_printf(fout, " !");
			mnstr_printf(fout, " FILTER \"%s\".\"%s\"",
					f->func->s?dump_escape_ident(sql->ta, f->func->s->base.name):"sys",
					dump_escape_ident(sql->ta, f->func->base.name));
			exps_print(sql, fout, e->r, depth, refs, 0, 1, decorate, 0);
		} else if (e->f) {
			mnstr_printf(fout, "(");
			exp_print(sql, fout, e->r, depth+1, refs, 0, 0, decorate);
			mnstr_printf(fout, ")");
			if (is_anti(e))
				mnstr_printf(fout, " !");
			cmp_print(sql, fout, swap_compare(range2lcompare(e->flag)));
			mnstr_printf(fout, "(");
			exp_print(sql, fout, e->l, depth+1, refs, 0, 0, decorate);
			mnstr_printf(fout, ")");
			if (is_anti(e))
				mnstr_printf(fout, " !");
			cmp_print(sql, fout, range2rcompare(e->flag));
			mnstr_printf(fout, "(");
			exp_print(sql, fout, e->f, depth+1, refs, 0, 0, decorate);
			mnstr_printf(fout, ")");
			if (is_symmetric(e))
				mnstr_printf(fout, " SYM");
		} else {
			mnstr_printf(fout, "(");
			exp_print(sql, fout, e->l, depth+1, refs, 0, 0, decorate);
			mnstr_printf(fout, ")");
			if (is_anti(e))
				mnstr_printf(fout, " !");
			if (is_semantics(e))
				mnstr_printf(fout, " *");
			if (is_any(e))
				mnstr_printf(fout, " +");
			cmp_print(sql, fout, e->flag);

			mnstr_printf(fout, "(");
			exp_print(sql, fout, e->r, depth+1, refs, 0, 0, decorate);
			mnstr_printf(fout, ")");
		}
	 	break;
	default:
		;
	}
	if (sql->show_details) {
		if (e->type != e_atom && e->type != e_cmp && is_partitioning(e))
			mnstr_printf(fout, " PART");
		if (e->type != e_atom && e->type != e_cmp && is_ascending(e))
			mnstr_printf(fout, " ASC");
		if (e->type != e_atom && e->type != e_cmp && nulls_last(e))
			mnstr_printf(fout, " NULLS LAST");
		if (e->type != e_atom && e->type != e_cmp && !has_nil(e))
			mnstr_printf(fout, " NOT NULL");
		if (e->type != e_atom && e->type != e_cmp && is_unique(e))
			mnstr_printf(fout, " UNIQUE");
		/* don't show properties on value lists */
		if (decorate && e->p && e->type != e_atom && !exp_is_atom(e)) {
			for (prop *p = e->p; p; p = p->p) {
				if (p->kind != PROP_MIN && p->kind != PROP_MAX && p->kind != PROP_NUNIQUES) {
					char *pv = propvalue2string(sql->ta, p);
					mnstr_printf(fout, " %s %s", propkind2string(p), pv);
				}
			}
		}
	}
	if (exp_name(e) && alias) {
		mnstr_printf(fout, " as ");
		if (exp_relname(e))
			mnstr_printf(fout, "\"%s\".", dump_escape_ident(sql->ta, exp_relname(e)->name));
		mnstr_printf(fout, "\"%s\"", dump_escape_ident(sql->ta, exp_name(e)));
	}

	if (mvc_debug_on(sql, 4) && is_intern(e))
		mnstr_printf(fout, " INTERN ");

	if (e->comment) {
		str s = ATOMformat(sql->sa, TYPE_str, e->comment);
		mnstr_printf(fout,  " COMMENT %s ", s);
		// GDKfree(s);
	}
	if (comma)
		mnstr_printf(fout, ", ");
}


str
rel2str( mvc *sql, sql_rel *rel)
{
	buffer *b = NULL;
	stream *s = NULL;
	list *refs = NULL;
	char *res = NULL;

	b = buffer_create(1024);
	if(b == NULL)
		goto cleanup;
	s = buffer_wastream(b, "rel_dump");
	if(s == NULL)
		goto cleanup;
	refs = sa_list(sql->sa);
	if (!refs)
		goto cleanup;

	rel_print_refs(sql, s, rel, 0, refs, 0);
	rel_print_(sql, s, rel, 0, refs, 0);
	mnstr_printf(s, "\n");
	res = buffer_get_buf(b);

cleanup:
	if(b)
		buffer_destroy(b);
	if(s)
		close_stream(s);

	char* fres = SA_STRDUP(sql->sa, res);
	free (res);
	return fres;
}

str
exp2str( mvc *sql, sql_exp *exp)
{
	buffer *b = NULL;
	stream *s = NULL;
	char *res = NULL;

	b = buffer_create(1024);
	if(b == NULL)
		goto cleanup;
	s = buffer_wastream(b, "exp_dump");
	if(s == NULL)
		goto cleanup;

	exp_print(sql, s, exp, 0, NULL, 0, 0, 0);
	res = buffer_get_buf(b);

cleanup:
	if(b)
		buffer_destroy(b);
	if(s)
		close_stream(s);

	char* fres = SA_STRDUP(sql->sa, res);
	free (res);
	return fres;
}

static void
exps_print(mvc *sql, stream *fout, list *exps, int depth, list *refs, int alias, int brackets, int decorate, int expbrk)
{
	node *en;

	if (brackets)
		mnstr_printf(fout, "(");
	else
		mnstr_printf(fout, " [ ");
	if (exps)
		for (en = exps->h; en; en = en->next){
			exp_print(sql, fout, en->data, depth+1, refs, (en->next!=NULL), alias, decorate);
			/* break for each entry of the expression list */
			if (expbrk && en->next!=NULL)
				print_indent(sql, fout, depth+2, decorate);
		}
	int multi_exps = expbrk && (list_length(exps) > 1);
	if (multi_exps)
		print_indent(sql, fout, depth+1, decorate);
	if (brackets)
		mnstr_printf(fout, ")");
	else
		mnstr_printf(fout, multi_exps?"]":" ]");
}

static int
find_ref( list *refs, sql_rel *rel )
{
	node *n;
	int nr = 1;

	for(n=refs->h; n; n = n->next, nr++){
		if (n->data == rel)
			return nr;
	}
	return 0;
}

static void
rel_print_rel(mvc *sql, stream  *fout, sql_rel *rel, int depth, list *refs, int decorate)
{
	char *r = NULL;

	if (!rel)
		return;

	if (rel_is_ref(rel)) {
		int nr = list_length(refs) + 1;
		int cnt = rel->ref.refcnt;
		mnstr_printf(fout, "\n%cREF %d (%d)", decorate?'=':' ', nr, cnt);
	}

	print_indent(sql, fout, depth, decorate);

	if (mvc_debug_on(sql, 4) && rel->opt)
		mnstr_printf(fout, "opt %d ", rel->opt);

	if (is_single(rel))
		mnstr_printf(fout, "single ");

	switch (rel->op) {
	case op_basetable: {
		sql_table *t = rel->l;
		const char *sname = t->s ? t->s->base.name : NULL; /* All tables, but declared ones on the stack have schema */
		const char *tname = t->base.name;

		if (isRemote(t)) {
			const char *uri = t->query;

			sname = mapiuri_schema( uri, sql->sa, sname);
			tname = mapiuri_table( uri, sql->sa, tname);
		}
		if (sname)
			mnstr_printf(fout, "%s(\"%s\".\"%s\")",
				isRemote(t)&&decorate?"REMOTE":
				isReplicaTable(t)?"REPLICA":"table",
				dump_escape_ident(sql->ta, sname), dump_escape_ident(sql->ta, tname));
		else
			mnstr_printf(fout, "%s(\"%s\")",
				isRemote(t)&&decorate?"REMOTE":
				isReplicaTable(t)?"REPLICA":"table",
				dump_escape_ident(sql->ta, tname));
		if (rel->exps)
			exps_print(sql, fout, rel->exps, depth, refs, 1, 0, decorate, 0);
		else
			rel_base_dump_exps(fout, rel);
	} 	break;
	case op_table:
		mnstr_printf(fout, "table (");

		if (rel->r)
			exp_print(sql, fout, rel->r, depth, refs, 1, 0, decorate);
		if (rel->l) {
			if (rel->flag == TRIGGER_WRAPPER)
				mnstr_printf(fout, "rel_dump not yet implemented for trigger input");
			else
				rel_print_rel(sql, fout, rel->l, depth+1, refs, decorate);
		}
		print_indent(sql, fout, depth, decorate);
		mnstr_printf(fout, ")");
		if (rel->exps)
			exps_print(sql, fout, rel->exps, depth, refs, 1, 0, decorate, 0);
		break;
	case op_ddl:
		mnstr_printf(fout, "ddl");
		if (rel->l)
			rel_print_rel(sql, fout, rel->l, depth+1, refs, decorate);
		if (rel->r)
			rel_print_rel(sql, fout, rel->r, depth+1, refs, decorate);
		if (rel->exps && (rel->flag == ddl_psm || rel->flag == ddl_exception || rel->flag == ddl_list))
			exps_print(sql, fout, rel->exps, depth, refs, 1, 0, decorate, 0);
		break;
	case op_join:
	case op_left:
	case op_right:
	case op_full:
	case op_semi:
	case op_anti:
	case op_inter:
	case op_except:
		r = "join";
		if (rel->op == op_left)
			r = rel->attr?"left outer group join":"left outer join";
		else if (rel->op == op_right)
			r = "right outer join";
		else if (rel->op == op_full)
			r = "full outer join";
		else if (rel->op == op_semi)
			r = "semijoin";
		else if (rel->op == op_anti)
			r = "antijoin";
		else if (rel->op == op_inter)
			r = "intersect";
		else if (rel->op == op_except)
			r = "except";
		else if (rel->op == op_join) {
			if (list_empty(rel->exps))
				r = rel->attr?"group crossproduct":"crossproduct";
			else
				r = rel->attr?"group join":"join";
		}

		if (is_dependent(rel))
			mnstr_printf(fout, "dependent ");
		if (need_distinct(rel))
			mnstr_printf(fout, "distinct ");
		mnstr_printf(fout, "%s (", r);
		if (rel->l) {
			if (rel_is_ref(rel->l)) {
				int nr = find_ref(refs, rel->l);
				print_indent(sql, fout, depth+1, decorate);
				mnstr_printf(fout, "& REF %d ", nr);
			} else
				rel_print_rel(sql, fout, rel->l, depth+1, refs, decorate);
		}
		mnstr_printf(fout, ",");
		if (rel->r) {
			if (rel_is_ref(rel->r)) {
				int nr = find_ref(refs, rel->r);
				print_indent(sql, fout, depth+1, decorate);
				mnstr_printf(fout, "& REF %d  ", nr);
			} else
				rel_print_rel(sql, fout, rel->r, depth+1, refs, decorate);
		}
		print_indent(sql, fout, depth, decorate);
		mnstr_printf(fout, ")");
		exps_print(sql, fout, rel->exps, depth, refs, 1, 0, decorate, 0);
		if (is_join(rel->op) && rel->attr) /* group joins */
			exps_print(sql, fout, rel->attr, depth, refs, 1, 0, decorate, 0);
		break;
	case op_munion:
		r = "munion";
		if (is_dependent(rel))
			mnstr_printf(fout, "dependent ");
		if (need_distinct(rel))
			mnstr_printf(fout, "distinct ");
		if (is_recursive(rel))
			mnstr_printf(fout, "recursive ");
		mnstr_printf(fout, "%s (", r);
		assert(rel->l);
		for (node *n = ((list*)rel->l)->h; n; n = n->next) {
			if (rel_is_ref(n->data)) {
				int nr = find_ref(refs, n->data);
				print_indent(sql, fout, depth+1, decorate);
				mnstr_printf(fout, "& REF %d ", nr);
			} else {
				rel_print_rel(sql, fout, n->data, depth+1, refs, decorate);
			}
			if (n->next)
				mnstr_printf(fout, ",");
		}
		print_indent(sql, fout, depth, decorate);
		mnstr_printf(fout, ")");
		exps_print(sql, fout, rel->exps, depth, refs, 1, 0, decorate, 0);
		break;
	case op_project:
	case op_select:
	case op_groupby:
	case op_topn:
	case op_sample:
		r = "project";
		if (rel->op == op_select)
			r = "select";
		if (rel->op == op_groupby)
			r = "group by";
		if (rel->op == op_topn)
			r = "top N";
		if (rel->op == op_sample)
			r = "sample";

		if (rel->l) {
			if (need_distinct(rel))
				mnstr_printf(fout, "distinct ");
			mnstr_printf(fout, "%s (", r);
			if (rel_is_ref(rel->l)) {
				int nr = find_ref(refs, rel->l);
				print_indent(sql, fout, depth+1, decorate);
				mnstr_printf(fout, "& REF %d ", nr);
			} else
				rel_print_rel(sql, fout, rel->l, depth+1, refs, decorate);
			print_indent(sql, fout, depth, decorate);
			mnstr_printf(fout, ")");
		}
		if (rel->op == op_groupby)  /* group by columns */
			exps_print(sql, fout, rel->r, depth, refs, 1, 0, decorate, 0);
		exps_print(sql, fout, rel->exps, depth, refs, 1, 0, decorate, 0);
		if (rel->r && rel->op == op_project) /* order by columns */
			exps_print(sql, fout, rel->r, depth, refs, 1, 0, decorate, 0);
		break;
	case op_insert:
	case op_update:
	case op_delete:
	case op_truncate: {
		if (rel->op == op_insert)
			mnstr_printf(fout, "insert(");
		else if (rel->op == op_update)
			mnstr_printf(fout, "update(");
		else if (rel->op == op_delete)
			mnstr_printf(fout, "delete(");
		else if (rel->op == op_truncate) {
			assert(list_length(rel->exps) == 2);
			sql_exp *first = (sql_exp*) rel->exps->h->data, *second = (sql_exp*) rel->exps->h->next->data;
			int restart_sequences = ((atom*)first->l)->data.val.ival,
				drop_action = ((atom*)second->l)->data.val.ival;
			mnstr_printf(fout, "truncate %s identity, %s(", restart_sequences ? "restart" : "continue",
												   drop_action ? "cascade" : "restrict");
		}

		if (rel->l) {
			if (rel_is_ref(rel->l)) {
				int nr = find_ref(refs, rel->l);
				print_indent(sql, fout, depth+1, decorate);
				mnstr_printf(fout, "& REF %d ", nr);
			} else
				rel_print_rel(sql, fout, rel->l, depth+1, refs, decorate);
		}
		if (rel->r) {
			if (rel_is_ref(rel->r)) {
				int nr = find_ref(refs, rel->r);
				print_indent(sql, fout, depth+1, decorate);
				mnstr_printf(fout, "& REF %d ", nr);
			} else
				rel_print_rel(sql, fout, rel->r, depth+1, refs, decorate);
		}
		print_indent(sql, fout, depth, decorate);
		mnstr_printf(fout, ")");
		if (rel->op != op_truncate && rel->exps)
			exps_print(sql, fout, rel->exps, depth, refs, 1, 0, decorate, 0);
		if (rel->op == op_update && rel->attr)
			exps_print(sql, fout, rel->attr, depth, refs, 1, 0, decorate, 0);
	} 	break;
	default:
		assert(0);
	}
	if (sql->show_details && decorate && rel->p) {
		for (prop *p = rel->p; p; p = p->p) {
			if (p->kind != PROP_COUNT || (ATOMIC_GET(&GDKdebug) & TESTINGMASK) == 0) {
				char *pv = propvalue2string(sql->ta, p);
				mnstr_printf(fout, " %s %s", propkind2string(p), pv);
			}
		}
	}
}

void
rel_print_refs(mvc *sql, stream* fout, sql_rel *rel, int depth, list *refs, int decorate)
{
	if (!rel)
		return;
	switch (rel->op) {
	case op_basetable:
	case op_table:
		if (rel->op == op_table && rel->l && rel->flag != TRIGGER_WRAPPER) {
			rel_print_refs(sql, fout, rel->l, depth, refs, decorate);
			if (rel_is_ref(rel->l) && !find_ref(refs, rel->l)) {
				rel_print_rel(sql, fout, rel->l, depth, refs, decorate);
				list_append(refs, rel->l);
			}
		}
		break;
	case op_ddl:
		if (rel->flag == ddl_list || rel->flag == ddl_exception) {
			if (rel->l) {
				rel_print_refs(sql, fout, rel->l, depth, refs, decorate);
				if (rel_is_ref(rel->l) && !find_ref(refs, rel->l)) {
					rel_print_rel(sql, fout, rel->l, depth, refs, decorate);
					list_append(refs, rel->l);
				}
			}
			if (rel->r) {
				rel_print_refs(sql, fout, rel->r, depth, refs, decorate);
				if (rel_is_ref(rel->r) && !find_ref(refs, rel->r)) {
					rel_print_rel(sql, fout, rel->r, depth, refs, decorate);
					list_append(refs, rel->r);
				}
			}
		}
		break;
	case op_join:
	case op_left:
	case op_right:
	case op_full:
	case op_semi:
	case op_anti:
	case op_inter:
	case op_except:
		if (rel->l)
			rel_print_refs(sql, fout, rel->l, depth, refs, decorate);
		if (rel->r)
			rel_print_refs(sql, fout, rel->r, depth, refs, decorate);
		if (rel->l && rel_is_ref(rel->l) && !find_ref(refs, rel->l)) {
			rel_print_rel(sql, fout, rel->l, depth, refs, decorate);
			list_append(refs, rel->l);
		}
		if (rel->r && rel_is_ref(rel->r) && !find_ref(refs, rel->r)) {
			rel_print_rel(sql, fout, rel->r, depth, refs, decorate);
			list_append(refs, rel->r);
		}
		break;
	case op_project:
	case op_select:
	case op_groupby:
	case op_topn:
	case op_sample:
		if (rel->l)
			rel_print_refs(sql, fout, rel->l, depth, refs, decorate);
		if (rel->l && rel_is_ref(rel->l) && !find_ref(refs, rel->l)) {
			rel_print_rel(sql, fout, rel->l, depth, refs, decorate);
			list_append(refs, rel->l);
		}
		break;
	case op_munion:
		assert(rel->l);
		for (node *n = ((list*)rel->l)->h; n; n = n->next) {
			// TODO: do we need to check n->data?
			if (n->data)
				rel_print_refs(sql, fout, n->data, depth, refs, decorate);
			if (n->data && rel_is_ref(n->data) && !find_ref(refs, n->data)) {
				rel_print_rel(sql, fout, n->data, depth, refs, decorate);
				list_append(refs, n->data);
			}
		}
		break;
	case op_insert:
	case op_update:
	case op_delete:
	case op_truncate:
		if (rel->l)
			rel_print_refs(sql, fout, rel->l, depth, refs, decorate);
		if (rel->l && rel_is_ref(rel->l) && !find_ref(refs, rel->l)) {
			rel_print_rel(sql, fout, rel->l, depth, refs, decorate);
			list_append(refs, rel->l);
		}
		if (rel->r)
			rel_print_refs(sql, fout, rel->r, depth, refs, decorate);
		if (rel->r && rel_is_ref(rel->r) && !find_ref(refs, rel->r)) {
			rel_print_rel(sql, fout, rel->r, depth, refs, decorate);
			list_append(refs, rel->r);
		}
		break;
	}
}

void
rel_print_(mvc *sql, stream *fout, sql_rel *rel, int depth, list *refs, int decorate)
{
	rel_print_rel(sql, fout, rel, depth, refs, decorate);
	if (sql->show_details && sql->runs) {
		for (int i = 0 ; i < NSQLREWRITERS ; i++) {
			sql_optimizer_run *run = &(sql->runs[i]);

			if (run->name) { /* if name is set, then the optimizer did run */
				print_indent(sql, fout, depth, decorate);
				mnstr_printf(fout, "# %-36s %3d actions " LLFMT " usec",
							 run->name, run->nchanges, run->time);
			}
		}
	}
}

static void
skipWS( char *r, int *pos)
{
	while(r[*pos] && (isspace((unsigned char) r[*pos]) || r[*pos] == '|'))
		(*pos)++;
}

static void
skipUntilWS( char *r, int *pos)
{
	while(r[*pos] && (!isspace((unsigned char) r[*pos]) || r[*pos] == '|'))
		(*pos)++;
}

static void
skipIdent( char *r, int *pos)
{
	if (r[*pos] == '"') {
		(*pos)++;
		while (r[*pos] && r[*pos] != '"') {
			/* We send escaped '"' and '\' characters */
			if (r[*pos] == '\\' && (r[*pos + 1] == '"' || r[*pos + 1] == '\\'))
				(*pos)+=2;
			else
				(*pos)++;
		}
	} else {
		while(r[*pos] && (isalnum((unsigned char) r[*pos]) || r[*pos] == '_' || r[*pos] == '%'))
			(*pos)++;
	}
}

static void
convertIdent(char *r)
{
	int i = 0, j = 0;
	while (r[i] && r[i] != '"') {
		/* We send escaped '"' and '\' characters */
		if (r[i] == '\\' && (r[i + 1] == '"' || r[i + 1] == '\\')) {
			r[j++] = r[i + 1];
			i+=2;
		} else {
			r[j++] = r[i++];
		}
	}
	r[j] = '\0';
}

static void
skipIdentOrSymbol( char *r, int *pos)
{
	if (r[*pos] == '"') {
		skipIdent(r, pos);
	} else {
		while(r[*pos] && (isalnum((unsigned char) r[*pos]) ||
				  r[*pos] == '=' ||
				  r[*pos] == '_' || r[*pos] == '%' ||
				  r[*pos] == '<' || r[*pos] == '>' ||
				  r[*pos] == '/' || r[*pos] == '*' ||
				  r[*pos] == '-' || r[*pos] == '+' ||
				  r[*pos] == '~' || r[*pos] == '^' ))
			(*pos)++;
	}
}

static int
readInt( char *r, int *pos)
{
	int res = 0;

	while (isdigit((unsigned char) r[*pos])) {
		res *= 10;
		res += r[*pos]-'0';
		(*pos)++;
	}
	return res;
}

static void *
readAtomString(allocator *sa, int localtype, char *r, int *pos)
{
	void *res = NULL;
	size_t nbytes = 0;
	int firstpos = 0, rtype = ATOMstorage(localtype) == TYPE_str ? TYPE_str : localtype;

	/* TODO I had issues with the 'external' flag on the JSONfromString function, maybe something is missing there? */
	assert(r[*pos] == '"'); /* skip first '"' */
	(*pos)++;

	firstpos = *pos;
	if (rtype == TYPE_str) /* string reads require double quotes at the beginning */
		firstpos--;
	while (r[*pos] && r[*pos] != '"') { /* compute end of atom string */
		if (r[*pos] == '\\')
			(*pos)+=2;
		else
			(*pos)++;
	}
	if (!r[*pos])
		return NULL;

	assert(r[*pos] == '"'); /* skip second '"' */
	if (rtype != TYPE_str) /* string reads require double quotes at the end */
		r[*pos] = '\0';
	(*pos)++;

	if (ATOMfromstr(sa, rtype, &res, &nbytes, r + firstpos, true) < 0) {
		// GDKfree(res);
		return NULL;
	}
	return res;
}

static sql_exp*
read_prop(mvc *sql, sql_exp *exp, char *r, int *pos, bool *found)
{
	/* PROPs */
	if (strncmp(r+*pos, "JOINIDX",  strlen("JOINIDX")) == 0) {
		char *sname, *tname, *iname;
		sql_schema *s = NULL;
		prop *p;

		(*pos)+= (int) strlen("JOINIDX");
		skipWS(r, pos);
		/* schema.table.index */
		sname = r+*pos + 1;
		skipIdent(r,pos);
		convertIdent(sname);
		(*pos)++;
		if (r[*pos] != '.')
			return sql_error(sql, -1, SQLSTATE(42000) "JOINIDX: missing '.'\n");
		(*pos)++;
		tname = r+*pos + 1;
		skipIdent(r,pos);
		convertIdent(tname);
		(*pos)++;
		if (r[*pos] != '.')
			return sql_error(sql, -1, SQLSTATE(42000) "JOINIDX: missing '.'\n");
		(*pos)++;
		iname = r+*pos + 1;
		skipIdent(r,pos);
		convertIdent(iname);
		(*pos)++;

		(void) tname;
		s = mvc_bind_schema(sql, sname);
		if (sname && !s)
			return sql_error(sql, -1, SQLSTATE(42000) "Schema %s missing\n", sname);
		if (!find_prop(exp->p, PROP_JOINIDX)) {
			p = exp->p = prop_create(sql->sa, PROP_JOINIDX, exp->p);
			if (!(p->value.pval = mvc_bind_idx(sql, s, iname)))
				return sql_error(sql, -1, SQLSTATE(42000) "Index %s missing\n", iname);
		}
		skipWS(r,pos);
		if (found)
			*found = true;
	}
	return exp;
}

static list*
read_exps(mvc *sql, sql_rel *lrel, sql_rel *rrel, list *top_exps, char *r, int *pos, char bracket, int grp, int top)
{
	list *exps = new_exp_list(sql->sa);
	sql_exp *e;
	char ebracket = (bracket == '[')?']':')';

	if (r[*pos] == bracket) {
		skipWS( r, pos);

		(*pos)++;
		skipWS( r, pos);
		e = exp_read(sql, lrel, rrel, top ? exps : top_exps, r, pos, grp);
		if (!e && r[*pos] != ebracket) {
			return sql_error(sql, -1, SQLSTATE(42000) "Missing closing %c\n", ebracket);
		} else if (!e) {
			(*pos)++;
			skipWS(r, pos);
			return sql->errstr[0] ? NULL : exps; /* A function call might not have any input expressions, so return empty exps on that case */
		}
		append(exps, e);
		skipWS( r, pos);
		if (!read_prop(sql, e, r, pos, NULL))
			return NULL;
		while (r[*pos] == ',') {

			(*pos)++;
			skipWS( r, pos);
			e = exp_read(sql, lrel, rrel, top ? exps : top_exps, r, pos, grp);
			if (!e)
				return NULL;
			append(exps, e);
			skipWS( r, pos);
			if (!read_prop(sql, e, r, pos, NULL))
				return NULL;
		}
		if (r[*pos] != ebracket)
			return sql_error(sql, -1, SQLSTATE(42000) "Missing closing %c\n", ebracket);
		(*pos)++;
		skipWS( r, pos);
	}
	return exps;
}

static sql_exp*
exp_read_min_or_max(mvc *sql, sql_exp *exp, char *r, int *pos, const char *prop_str, rel_prop kind)
{
	atom *a;
	sql_subtype *tpe = exp_subtype(exp);

	(*pos)+= (int) strlen(prop_str);
	skipWS(r, pos);

	if (strncmp(r+*pos, "NULL",  strlen("NULL")) == 0) {
		(*pos)+= (int) strlen("NULL");
		a = atom_general(sql->sa, tpe, NULL, 0);
	} else {
		void *ptr = readAtomString(sql->sa, tpe->type->localtype, r, pos);
		if (!ptr)
			return sql_error(sql, -1, SQLSTATE(42000) "Invalid atom string\n");
		a = atom_general_ptr(sql->sa, tpe, ptr);
		//GDKfree(ptr);
	}
	if (!find_prop(exp->p, kind)) {
		prop *p = exp->p = prop_create(sql->sa, kind, exp->p);
		p->value.pval = a;
	}
	skipWS(r, pos);
	return exp;
}

static sql_exp*
exp_read_nuniques(mvc *sql, sql_exp *exp, char *r, int *pos)
{
	void *ptr = NULL;
	size_t nbytes = 0;
	ssize_t res = 0;
	sql_subtype *tpe = sql_fetch_localtype(TYPE_dbl);

	(*pos)+= (int) strlen("NUNIQUES");
	skipWS(r, pos);

	if ((res = ATOMfromstr(sql->sa, tpe->type->localtype, &ptr, &nbytes, r + *pos, true)) < 0) {
		//GDKfree(ptr);
		return sql_error(sql, -1, SQLSTATE(42000) "Invalid atom string\n");
	}

	if (!find_prop(exp->p, PROP_NUNIQUES)) {
		prop *p = exp->p = prop_create(sql->sa, PROP_NUNIQUES, exp->p);
		p->value.dval = *(dbl*)ptr;
	}
	(*pos) += (int) res; /* it should always fit */
	//GDKfree(ptr);
	skipWS(r, pos);
	return exp;
}

static sql_exp*
read_exp_properties(mvc *sql, sql_exp *exp, char *r, int *pos)
{
	bool found = true;
	while (found) {
		found = false;

		if (strncmp(r+*pos, "COUNT",  strlen("COUNT")) == 0) {
			(*pos)+= (int) strlen("COUNT");
			if (!find_prop(exp->p, PROP_COUNT))
				exp->p = prop_create(sql->sa, PROP_COUNT, exp->p);
			skipWS(r,pos);
			found = true;
		} else if (strncmp(r+*pos, "HASHIDX",  strlen("HASHIDX")) == 0) {
			(*pos)+= (int) strlen("HASHIDX");
			if (!find_prop(exp->p, PROP_HASHIDX))
				exp->p = prop_create(sql->sa, PROP_HASHIDX, exp->p);
			skipWS(r,pos);
			found = true;
		} else if (strncmp(r+*pos, "HASHCOL",  strlen("HASHCOL")) == 0) {
			(*pos)+= (int) strlen("HASHCOL");
			if (!find_prop(exp->p, PROP_HASHCOL))
				exp->p = prop_create(sql->sa, PROP_HASHCOL, exp->p);
			skipWS(r,pos);
			found = true;
		} else if (strncmp(r+*pos, "MIN",  strlen("MIN")) == 0) {
			if (!exp_read_min_or_max(sql, exp, r, pos, "MIN", PROP_MIN))
				return NULL;
			found = true;
		} else if (strncmp(r+*pos, "MAX",  strlen("MAX")) == 0) {
			if (!exp_read_min_or_max(sql, exp, r, pos, "MAX", PROP_MAX))
				return NULL;
			found = true;
		} else if (strncmp(r+*pos, "NUNIQUES",  strlen("NUNIQUES")) == 0) {
			if (!exp_read_nuniques(sql, exp, r, pos))
				return NULL;
			found = true;
		}
		if (!read_prop(sql, exp, r, pos, &found))
			return NULL;
	}
	return exp;
}

static sql_exp*
parse_atom(mvc *sql, char *r, int *pos, sql_subtype *tpe)
{
	if (strncmp(r+*pos, "NULL",  strlen("NULL")) == 0) {
		(*pos)+= (int) strlen("NULL");
		return exp_atom(sql->sa, atom_general(sql->sa, tpe, NULL, 0));
	} else {
		void *ptr = readAtomString(sql->sa, tpe->type->localtype, r, pos);
		if (!ptr)
			return sql_error(sql, -1, SQLSTATE(42000) "Invalid atom string\n");
		sql_exp *res = exp_atom(sql->sa, atom_general_ptr(sql->sa, tpe, ptr));
		// GDKfree(ptr);
		return res;
	}
}

static sql_exp*
function_error_string(mvc *sql, const char *schema, const char *fname, list *exps, bool found, sql_ftype type)
{
	char *arg_list = NULL, *F = NULL, *fn = NULL;

	FUNC_TYPE_STR(type, F, fn)

	(void) F;
	if (!list_empty(exps)) {
		for (node *n = exps->h; n ; n = n->next) {
			sql_subtype *t = exp_subtype(n->data);
			char *tpe = t ? sql_subtype_string(sql->ta, t) : "?";

			if (arg_list) {
				arg_list = sa_message(sql->ta, "%s, %s", arg_list, tpe);
			} else {
				arg_list = tpe;
			}
		}
	}
	return sql_error(sql, ERR_NOTFOUND, SQLSTATE(42000) "%s %s %s%s%s'%s'(%s)",
					found ? "Insufficient privileges for" : "No such", fn, schema ? "'":"", schema ? schema : "",
					schema ? "'.":"", fname, arg_list ? arg_list : "");
}

static unsigned int /* keep updating the label count */
try_update_label_count(mvc *sql, const char *label)
{
	if (label && label[0] == '%' && isdigit((unsigned char) label[1])) {
		char *eptr = NULL;
		unsigned int value = (unsigned int) strtol(label + 1, &eptr, 10);
		if (eptr && eptr[0] == '\0') {
			sql->label = MAX(sql->label, value);
			return value;
		}
	}
	return 0;
}

sql_exp*
exp_read(mvc *sql, sql_rel *lrel, sql_rel *rrel, list *top_exps, char *r, int *pos, int grp)
{
	int old, d=0, s=0, unique = 0, no_nils = 0, quote = 0, zero_if_empty = 0;
	char *tname = NULL, *cname = NULL, *var_cname = NULL, *e, *b = r + *pos;
	sql_exp *exp = NULL;
	list *exps = NULL;
	sql_type *t = NULL;
	sql_subtype tpe;

	quote = (r[*pos] == '"');
	b += quote;
	skipIdent(r, pos);
	e = r+*pos;
	(*pos) += quote;
	skipWS(r, pos);
	switch(r[*pos]) {
	case '.':
		*e = 0;
		(*pos)++;
		tname = b;
		convertIdent(tname);
		cname = r + *pos + quote;
		skipIdentOrSymbol(r, pos);
		e = r+*pos;
		if (quote) {
			old = ' ';
			convertIdent(cname);
		} else {
			old = *e;
		}
		*e = 0;

<<<<<<< HEAD
		tname = sa_strdup(sql->sa, tname);
		sql_alias *ta = a_create(sql->sa, tname);
		cname = sa_strdup(sql->sa, cname);
=======
		tname = ma_strdup(sql->sa, tname);
		cname = ma_strdup(sql->sa, cname);
>>>>>>> be8b89d6
		*e = old;
		skipWS(r, pos);
		if (r[*pos] != '(') { /* if there's a function/aggregate call next don't attempt to bind columns */
			if (top_exps) {
				exp = exps_bind_column2(top_exps, ta, cname, NULL);
				if (exp)
					exp = exp_ref(sql, exp);
			}
			if (!exp && lrel) {
				exp = rel_bind_column2(sql, lrel, ta, cname, 0);
				if (!exp && rrel)
					exp = rel_bind_column2(sql, rrel, ta, cname, 0);
			} else if (!exp) {
				exp = exp_column(sql->sa, ta, cname, NULL, CARD_ATOM, 1, 0, cname[0] == '%');
				exp->alias.label = -(sql->nid++);
			}
		}
		break;
	/* atom */
	case '(':
		if (b == (r+*pos)) { /* comparison expression */
			int anti = 0, sym = 0, semantics = 0, any = 0;
			comp_type ctype = cmp_all, ctype2 = cmp_all;
			list *lexps = NULL, *rexps = NULL, *fexps = NULL;
			char *sname = NULL, *fname = NULL;

			if (!(lexps = read_exps(sql, lrel, rrel, top_exps, r, pos, '(', 0, 0)))
				return NULL;
			skipWS(r, pos);
			if (r[*pos] == '!') {
				anti = 1;
				(*pos)++;
				skipWS(r, pos);
			}
			if (r[*pos] == '*') {
				semantics = 1;
				(*pos)++;
				skipWS(r, pos);
			}
			if (r[*pos] == '+') {
				any = 1;
				(*pos)++;
				skipWS(r, pos);
			}

			switch(r[*pos]) {
			case 'n':
				if (strncmp(r+*pos, "notin",  strlen("notin")) == 0) {
					(*pos)+= (int) strlen("notin");
					ctype = cmp_notin;
				}
				break;
			case 'F':
				if (strncmp(r+*pos, "FILTER",  strlen("FILTER")) == 0) {
					(*pos)+= (int) strlen("FILTER");
					ctype = cmp_filter;
					skipWS(r, pos);
					sname = r+*pos + 1;
					skipIdent(r, pos);
					convertIdent(sname);
					(*pos)+=2;
					fname = r+*pos + 1;
					skipIdent(r, pos);
					convertIdent(fname);
					(*pos)++;
				}
				break;
			case 'i':
				if (strncmp(r+*pos, "in",  strlen("in")) == 0) {
					(*pos)+= (int) strlen("in");
					ctype = cmp_in;
				}
				break;
			case 'o':
				if (strncmp(r+*pos, "or",  strlen("or")) == 0) {
					(*pos)+= (int) strlen("or");
					ctype = cmp_dis;
				}
				break;
			case '!':
				ctype = cmp_notequal;
				(*pos)++;
				if (r[(*pos)] == '=')
					(*pos)++;
				break;
			case '=':
				ctype = cmp_equal;
				(*pos)++;
				break;
			case '<':
				ctype = cmp_lt;
				(*pos)++;
				if (r[(*pos)] == '=') {
					ctype = cmp_lte;
					(*pos)++;
				}
				break;
			case '>':
				ctype = cmp_gt;
				(*pos)++;
				if (r[(*pos)] == '=') {
					ctype = cmp_gte;
					(*pos)++;
				}
				break;
			default:
				return sql_error(sql, -1, SQLSTATE(42000) "Type: missing comparison type\n");
			}

			skipWS(r, pos);
			if (!(rexps = read_exps(sql, lrel, rrel, top_exps, r, pos, '(', 0, 0)))
				return NULL;
			skipWS(r, pos);

			switch (ctype) {
				case cmp_gt:
				case cmp_gte:
				case cmp_lte:
				case cmp_lt:
				case cmp_equal:
				case cmp_notequal:
					if (r[*pos] == '!' || r[*pos] == '<' || r[*pos] == '>') { /* BETWEEN case */
						if (r[*pos] == '!') { /* ignore next anti */
							(*pos)++;
							skipWS(r, pos);
						}
						switch(r[*pos]) {
						case '<':
							ctype2 = cmp_lt;
							(*pos)++;
							if (r[(*pos)] == '=') {
								ctype2 = cmp_lte;
								(*pos)++;
							}
							break;
						case '>':
							ctype2 = cmp_gt;
							(*pos)++;
							if (r[(*pos)] == '=') {
								ctype2 = cmp_gte;
								(*pos)++;
							}
							break;
						default:
							return sql_error(sql, -1, SQLSTATE(42000) "Type: missing comparison type\n");
						}
						skipWS(r, pos);
						if (!(fexps = read_exps(sql, lrel, rrel, top_exps, r, pos, '(', 0, 0)))
							return NULL;
						skipWS(r, pos);
						if (strncmp(r+*pos, "SYM",  strlen("SYM")) == 0) {
							(*pos)+= (int) strlen("SYM");
							skipWS(r, pos);
							sym = 1;
						}
						exp = exp_compare2(sql->sa, rexps->h->data, lexps->h->data, fexps->h->data, compare2range(swap_compare(ctype), ctype2), sym);
					} else {
						exp = exp_compare(sql->sa, lexps->h->data, rexps->h->data, ctype);
						if (semantics)
							set_semantics(exp);
						if (any)
							set_any(exp);
					}
					if (anti)
						set_anti(exp);
					assert(list_length(lexps) == 1 && list_length(rexps) == 1 && (!fexps || list_length(fexps) == 1));
					break;
				case cmp_in:
				case cmp_notin:
					assert(list_length(lexps) == 1);
					exp = exp_in(sql->sa, lexps->h->data, rexps, ctype);
					if (anti)
						set_anti(exp);
					break;
				case cmp_filter: {
					sql_subfunc *f = NULL;
					list *tl = sa_list(sql->sa);

					if (!list_empty(lexps)) {
						for (node *n = lexps->h; n; n = n->next){
							sql_exp *e = n->data;

							list_append(tl, exp_subtype(e));
						}
					}
					if (!list_empty(rexps)) {
						for (node *n = rexps->h; n; n = n->next){
							sql_exp *e = n->data;

							list_append(tl, exp_subtype(e));
						}
					}

					if (sname && !mvc_bind_schema(sql, sname))
						return sql_error(sql, ERR_NOTFOUND, SQLSTATE(3F000) "No such schema '%s'\n", sname);
					if (!(f = sql_bind_func_(sql, sname, fname, tl, F_FILT, true, false, false)))
						return sql_error(sql, ERR_NOTFOUND, SQLSTATE(42000) "Filter: missing function '%s'.'%s'\n", sname, fname);
					if (!execute_priv(sql, f->func))
						return sql_error(sql, -1, SQLSTATE(42000) "Filter: no privilege to call filter function '%s'.'%s'\n", sname, fname);
					exp = exp_filter(sql->sa, lexps, rexps, f, anti);
				} break;
				case cmp_dis:
					exp = exp_disjunctive2(sql->sa,
							exp_conjunctive(sql->sa, lexps),
							exp_conjunctive(sql->sa, rexps));
					if (anti)
						set_anti(exp);
					break;
				default:
					return sql_error(sql, -1, SQLSTATE(42000) "Type: missing comparison type\n");
			}
			break;
		}
		/* fall through */
	case '[':
		tname = b;
		if (tname && *tname == '[') { /* list of values */
			if (!(exps = read_exps(sql, lrel, rrel, top_exps, r, pos, '[', 0, 0)))
				return NULL;
			exp = exp_values(sql->sa, exps);
		} else {
			old = *e;
			*e = 0;
			if (old != '[') {
				(*pos)++;
				d = readInt(r,pos);
				if (r[*pos] != ')' && r[*pos] != ',')
					return sql_error(sql, -1, SQLSTATE(42000) "Type: missing ')' or ','\n");
				if (r[*pos] == ',') {
					(*pos)++;
					s = readInt(r,pos);
				}
				if (r[*pos] != ')')
					return sql_error(sql, -1, SQLSTATE(42000) "Type: missing ')'\n");
				(*pos)++;
			}
			convertIdent(tname);
			if (!sql_find_subtype(&tpe, tname, d, s)) {
				if (!(t = mvc_bind_type(sql, tname))) /* try an external type */
					return sql_error(sql, ERR_NOTFOUND, SQLSTATE(42000) "SQL type %s(%d, %d) not found\n", tname, d, s);
				sql_init_subtype(&tpe, t, d, s);
			}
			skipWS(r, pos);
			*e = old;
			if (r[*pos] == '[') { /* convert */
				(*pos)++;
				skipWS(r, pos);
				if (!(exp = exp_read(sql, lrel, rrel, top_exps, r, pos, 0)))
					return NULL;
				if (r[*pos] != ']')
					return sql_error(sql, -1, SQLSTATE(42000) "Convert: missing ']'\n");
				(*pos)++;
				skipWS(r, pos);
				exp = exp_convert(sql, exp, exp_subtype(exp), &tpe);
			} else {
				if (!(exp = parse_atom(sql, r, pos, &tpe)))
					return NULL;
				skipWS(r, pos);
			}
		}
		break;
	case '\"':
	case 'N': /* for NULL values, but 'NOT NULL' and 'NULLS LAST' cannot match here */
		if (r[*pos] == '\"' || (strncmp(r+*pos, "NULL", strlen("NULL")) == 0 && r[*pos+4] != 'S')) {
			*e = 0;
			tname = b;
			convertIdent(tname);
			if (!sql_find_subtype(&tpe, tname, 0, 0)) {
				if (!(t = mvc_bind_type(sql, tname))) /* try an external type */
					return sql_error(sql, ERR_NOTFOUND, SQLSTATE(42000) "SQL type %s not found\n", tname);
				sql_init_subtype(&tpe, t, 0, 0);
			}
			if (!(exp = parse_atom(sql, r, pos, &tpe)))
				return NULL;
			skipWS(r, pos);
		}
		break;
	default:
		(void)sql;
	}

	/* func or aggr */
	if (grp) {
		skipWS(r, pos);
		if (r[*pos] == 'u') {
			unique = 1;
			(*pos)+= (int) strlen("unique");
			skipWS(r, pos);
		}
		if (r[*pos] == 'n') {
			no_nils = 1;
			(*pos)+= (int) strlen("no nil");
			skipWS(r, pos);
		}
		if (r[*pos] == 'z') {
			zero_if_empty = 1;
			(*pos)+= (int) strlen("zero if empty");
			skipWS(r, pos);
		}
	}
	if (r[*pos] == '(') {
		sql_subfunc *f = NULL;

		if (!(exps = read_exps(sql, lrel, rrel, top_exps, r, pos, '(', 0, 0)))
			return NULL;
		tname = b;
		*e = 0;
		convertIdent(tname);
		if (!tname[0]) {
			if (strcmp(cname, "AND") == 0) {
				exp = exp_conjunctive(sql->sa, exps);
			} else if (strcmp(cname, "OR") == 0) {
				exp = exp_disjunctive(sql->sa, exps);
			}
		} else if (tname && !mvc_bind_schema(sql, tname)) {
			return sql_error(sql, ERR_NOTFOUND, SQLSTATE(3F000) "No such schema '%s'\n", tname);
		} else if (grp) {
			if (exps && exps->h) {
				list *ops = sa_list(sql->sa);
				for( node *n = exps->h; n; n = n->next)
					append(ops, exp_subtype(n->data));
				f = sql_bind_func_(sql, tname, cname, ops, F_AGGR, true, false, true);
			} else {
				f = sql_bind_func(sql, tname, cname, sql_fetch_localtype(TYPE_void), NULL, F_AGGR, true, true); /* count(*) */
			}
			if (!f)
				return function_error_string(sql, tname, cname, exps, false, F_AGGR);
			if (!execute_priv(sql, f->func))
				return function_error_string(sql, tname, cname, exps, true, F_AGGR);
			exp = exp_aggr(sql->sa, exps, f, unique, no_nils, CARD_ATOM, 1);
			if (zero_if_empty)
				set_zero_if_empty(exp);
		} else {
			int nops = list_length(exps);
			if (!strcmp(tname, "sys") && (!strcmp(cname, "case") || !strcmp(cname, "casewhen") || !strcmp(cname, "coalesce") || !strcmp(cname, "nullif"))) {
				/* these functions are bound on a different way */
				if ((f = sql_find_func(sql, NULL, cname, 2, F_FUNC, true, NULL))) {
					if (!execute_priv(sql, f->func))
						return function_error_string(sql, tname, cname, exps, true, F_FUNC);
					sql_exp *res = exps->t->data;
					sql_subtype *restype = exp_subtype(res), *condtype = NULL;
					f->res->h->data = sql_create_subtype(sql->sa, restype->type, restype->digits, restype->scale);
					/* As the inner functions may return smaller types (because of statistics and optimization),
					 * ie upcast here */
					/* case exps are lists of (result, condition) ending with single value */
					/* casewhen exps are lists of first (fe) a expression followed by (resultN, valueN) ending with single  last result  (fe == value1 -> result1 etc else last result */
					/* nullif is list of values */
					/* coalesce is list of values */
					bool skip = false;
					node *n = exps->h;
					if (strcmp(cname, "case") == 0 && n->next) {
						skip = true;
						n = n->next;
					}
					if (strcmp(cname, "casewhen") == 0) {
						sql_exp *e = n->data;
						condtype = exp_subtype(e);
						n = n->next;
					}
					for (; n; n = n->next) {
						sql_exp *e = n->data;

						if (condtype && n->next) {
							n->data = exp_check_type(sql, condtype, NULL, e, type_equal);
							n = n->next;
							e = n->data;
						}
						n->data = exp_check_type(sql, restype, NULL, e, type_equal);

						if (skip && n->next && n->next->next)
							n = n->next;
					}
				}
			} else {
				list *ops = sa_list(sql->sa);
				for( node *n = exps->h; n; n = n->next)
					append(ops, exp_subtype(n->data));

				f = sql_bind_func_(sql, tname, cname, ops, F_FUNC, true, false, false);
				if (!f) {
					sql->session->status = 0; /* if the function was not found clean the error */
					sql->errstr[0] = '\0';
					f = sql_bind_func_(sql, tname, cname, ops, F_ANALYTIC, true, false, false);
				}
				if (!f && nops > 1) { /* window functions without frames get 2 extra arguments */
					sql->session->status = 0; /* if the function was not found clean the error */
					sql->errstr[0] = '\0';
					list_remove_node(ops, NULL, ops->t);
					list_remove_node(ops, NULL, ops->t);
					f = sql_bind_func_(sql, tname, cname, ops, F_ANALYTIC, true, false, false);
				}
				if (!f && nops > 4) { /* window functions with frames get 5 extra arguments */
					sql->session->status = 0; /* if the function was not found clean the error */
					sql->errstr[0] = '\0';
					for (int i = 0 ; i < 3 ; i++)
						list_remove_node(ops, NULL, ops->t);
					f = sql_bind_func_(sql, tname, cname, ops, F_ANALYTIC, true, false, false);
				}
				if (f)
					exps = check_arguments_and_find_largest_any_type(sql, NULL, exps, f, 0, true);

				if (f && !execute_priv(sql, f->func))
					return function_error_string(sql, tname, cname, exps, true, F_FUNC);
				/* apply scale fixes if needed */
				if (f && f->func->type != F_ANALYTIC) {
					if (list_length(exps) == 2) {
						sql_exp *l = exps->h->data;
						sql_exp *r = exps->h->next->data;

						/* Find converted value type for division and update function output type */
						if (f->func->fix_scale == SCALE_DIV) {
							sql_subtype *lt = exp_subtype(l);
							sql_subtype *rt = exp_subtype(r);

							if (lt->type->scale == SCALE_FIX && rt->scale && strcmp(sql_func_imp(f->func), "/") == 0) {
								/* TODO move into exps_scale_algebra (with internal flag) */
								sql_subtype *res = f->res->h->data;
								unsigned int scale = lt->scale - rt->scale;
								unsigned int digits = (lt->digits > rt->digits) ? lt->digits : rt->digits;

#ifdef HAVE_HGE
								if (res->type->radix == 10 && digits > 38)
									digits = 38;
								if (res->type->radix == 2 && digits > 127)
									digits = 127;
#else
								if (res->type->radix == 10 && digits > 18)
									digits = 18;
								if (res->type->radix == 2 && digits > 63)
									digits = 63;
#endif

								sql_find_subtype(res, lt->type->base.name, digits, scale);
							}
						}
					}
				}
			}
			if (f) {
				exp = exp_op(sql->sa, list_empty(exps) ? NULL : exps, f);
				if (is_compare_func(f)) { /* has to parse any/all */
					skipWS(r,pos);
					/* [ ANY|ALL ] */
					if (strncmp(r+*pos, "ANY",  strlen("ANY")) == 0) {
						(*pos)+= (int) strlen("ANY");
						skipWS(r, pos);
						exp->flag = 1;
					}
					if (strncmp(r+*pos, "ALL",  strlen("ALL")) == 0) {
						(*pos)+= (int) strlen("ALL");
						skipWS(r, pos);
						exp->flag = 2;
					}
				}
			} else {
				return function_error_string(sql, tname, cname, exps, false, F_FUNC);
			}
		}
	}

	if (!exp && lrel && b != e) { /* simple ident */
		int amb = 0, mul = 0;

		old = *e;
		*e = 0;
		convertIdent(b);
		var_cname = ma_strdup(sql->sa, b);
		if (top_exps) {
			exp = exps_bind_column(top_exps, var_cname, &amb, &mul, 1);
			if (exp)
				exp = exp_ref(sql, exp);
		}
		(void)amb;
		(void)mul;
		assert(amb == 0 && mul == 0);
		if (!exp && lrel)
			exp = rel_bind_column(sql, lrel, var_cname, 0, 1);
		if (!exp && rrel)
			exp = rel_bind_column(sql, rrel, var_cname, 0, 1);
		*e = old;
		skipWS(r,pos);
	}

	if (!exp && (cname || var_cname)) { /* Try a variable */
		sql_var *var = NULL;
		sql_subtype *tpe = NULL;
		int level = 0;
		sql_arg *a = NULL;
		bool has_tname = cname && tname && strcmp(tname, cname) != 0;

		if (find_variable_on_scope(sql, has_tname ? tname : NULL, cname ? cname : var_cname, &var, &a, &tpe, &level, "SELECT")) {
			if (var) /* if variable is known from the stack or a global var */
				exp = exp_param_or_declared(sql->sa, var->sname ? ma_strdup(sql->sa, var->sname) : NULL, ma_strdup(sql->sa, var->name), &(var->var.tpe), level);
			if (a) /* if variable is a parameter */
				exp = exp_param_or_declared(sql->sa, NULL, ma_strdup(sql->sa, cname), &(a->type), level);
		}
	}

	if (!exp) {
		if (cname) {
			bool has_tname = tname && strcmp(tname, cname) != 0;
			return sql_error(sql, ERR_NOTFOUND, SQLSTATE(42000) "Identifier %s%s%s doesn't exist\n", has_tname ? tname : "", has_tname ? "." : "", cname);
		} else if (var_cname) {
			return sql_error(sql, ERR_NOTFOUND, SQLSTATE(42000) "Identifier %s doesn't exist\n", var_cname);
		}
		return NULL;
	}

	/* [ PART ] */
	if (strncmp(r+*pos, "PART",  strlen("PART")) == 0) {
		(*pos)+= (int) strlen("PART");
		skipWS(r, pos);
		set_partitioning(exp);
	}
	/* [ ASC ] */
	if (strncmp(r+*pos, "ASC",  strlen("ASC")) == 0) {
		(*pos)+= (int) strlen("ASC");
		skipWS(r, pos);
		set_ascending(exp);
	}
	/* [ NULLS LAST ] */
	if (strncmp(r+*pos, "NULLS LAST",  strlen("NULLS LAST")) == 0) {
		(*pos)+= (int) strlen("NULLS LAST");
		skipWS(r, pos);
		set_nulls_last(exp);
	}
	/* [ NOT NULL ] */
	if (strncmp(r+*pos, "NOT NULL",  strlen("NOT NULL")) == 0) {
		(*pos)+= (int) strlen("NOT NULL");
		skipWS(r, pos);
		set_has_no_nil(exp);
	}
	/* [ UNIQUE ] */
	if (strncmp(r+*pos, "UNIQUE",  strlen("UNIQUE")) == 0) {
		(*pos)+= (int) strlen("UNIQUE");
		skipWS(r, pos);
		set_unique(exp);
	}

	if (!(exp = read_exp_properties(sql, exp, r, pos)))
		return NULL;

	/* as alias */
	if (strncmp(r+*pos, "as", 2) == 0) {
		unsigned int rlabel = 0, nlabel = 0;
		(*pos)+=2;
		skipWS(r, pos);

		tname = r+*pos+1;
		skipIdent(r, pos);
		convertIdent(tname);
		(*pos)++;
		if (r[*pos] != '.') {
			cname = tname;
			tname = NULL;
			exp_setname(sql, exp, NULL, ma_strdup(sql->sa, cname));
			skipWS(r, pos);
		} else {
			(*pos)++;
			cname = r+*pos+1;
			skipIdent(r, pos);
			convertIdent(cname);
			(*pos)++;
			skipWS(r, pos);
<<<<<<< HEAD
			exp_setname(sql, exp, a_create(sql->sa, sa_strdup(sql->sa, tname)), sa_strdup(sql->sa, cname));
=======
			exp_setname(sql, exp, ma_strdup(sql->sa, tname), ma_strdup(sql->sa, cname));
>>>>>>> be8b89d6
		}
		rlabel = try_update_label_count(sql, tname);
		nlabel = try_update_label_count(sql, cname);
		if (rlabel && rlabel == nlabel)
			exp->alias.label = rlabel;
	}

	skipWS(r, pos);


	//void *ptr = readAtomString(tpe->type->localtype, r, pos);
	if (strncmp(r+*pos, "COMMENT",  strlen("COMMENT")) == 0) {
		(*pos)+= (int) strlen("COMMENT");
		skipWS(r, pos);
		exp->comment = readAtomString(sql->sa, TYPE_str, r, pos);
		//GDKfree(comment);
	}

	return exp;
}

static int
rel_set_types(mvc *sql, sql_rel *rel)
{
	list *iexps = rel_projections( sql, rel->l, NULL, 0, 1);
	node *n, *m;

	if (!iexps || list_length(iexps) > list_length(rel->exps))
		return -1;
	for(n=iexps->h, m=rel->exps->h; n && m; n = n->next, m = m->next) {
		sql_exp *e = m->data;

		if (!e->tpe.type)
			e->tpe = *exp_subtype( n->data );
	}
	return 0;
}

static int
rel_set_types_n_ary(mvc *sql, sql_rel *rel)
{
	list *rels = rel->l;
	list *iexps = rel_projections( sql, rels->h->data, NULL, 0, 1);
	node *n, *m;

	if (!iexps || list_length(iexps) > list_length(rel->exps))
		return -1;
	for(n=iexps->h, m=rel->exps->h; n && m; n = n->next, m = m->next) {
		sql_exp *e = m->data;

		if (!e->tpe.type)
			e->tpe = *exp_subtype( n->data );
	}
	return 0;
}

static sql_rel*
rel_read_count(mvc *sql, sql_rel *rel, char *r, int *pos)
{
	void *ptr = NULL;
	size_t nbytes = 0;
	ssize_t res = 0;
	sql_subtype *tpe = sql_fetch_localtype(TYPE_oid);

	(*pos)+= (int) strlen("COUNT");
	skipWS(r, pos);

	if ((res = ATOMfromstr(sql->sa, tpe->type->localtype, &ptr, &nbytes, r + *pos, true)) < 0) {
		//GDKfree(ptr);
		return sql_error(sql, -1, SQLSTATE(42000) "Invalid atom string\n");
	}

	set_count_prop(sql->sa, rel, *(BUN*)ptr);
	(*pos) += (int) res; /* it should always fit */
	//GDKfree(ptr);
	skipWS(r, pos);
	return rel;
}

static sql_rel*
read_rel_properties(mvc *sql, sql_rel *rel, char *r, int *pos)
{
	bool found = true;
	while (found) {
		found = false;

		if (strncmp(r+*pos, "COUNT",  strlen("COUNT")) == 0) {
			if (!rel_read_count(sql, rel, r, pos))
				return NULL;
			found = true;
		} else if (strncmp(r+*pos, "REMOTE", strlen("REMOTE")) == 0) { /* Remote tables under remote tables not supported, so remove REMOTE property */
			(*pos)+= (int) strlen("REMOTE");
			skipWS(r, pos);
			skipUntilWS(r, pos);
			skipWS(r, pos);
			found = true;
		} else if (strncmp(r+*pos, "USED", strlen("USED")) == 0) {
			(*pos)+= (int) strlen("USED");
			if (!find_prop(rel->p, PROP_USED))
				rel->p = prop_create(sql->sa, PROP_USED, rel->p);
			skipWS(r, pos);
			found = true;
		} else if (strncmp(r+*pos, "GROUPINGS", strlen("GROUPINGS")) == 0) {
			(*pos)+= (int) strlen("GROUPINGS");
			if (!find_prop(rel->p, PROP_GROUPINGS))
				rel->p = prop_create(sql->sa, PROP_GROUPINGS, rel->p);
			skipWS(r, pos);
			found = true;
		}
	}
	return rel;
}

sql_rel*
rel_read(mvc *sql, char *r, int *pos, list *refs)
{
	sql_rel *rel = NULL, *nrel, *lrel, *rrel = NULL;
	list *exps, *gexps, *rels = NULL;
	int distinct = 0, dependent = 0, single = 0, recursive = 0;
	operator_type j = op_basetable;
	bool groupjoin = false;

	skipWS(r,pos);
	if (r[*pos] == 'R') {
		*pos += (int) strlen("REF");

		skipWS(r, pos);
		(void)readInt(r,pos);
		skipWS(r, pos);
		(*pos)++; /* ( */
		int cnt = readInt(r,pos);
		(*pos)++; /* ) */
		if (!(rel = rel_read(sql, r, pos, refs)))
			return NULL;
		rel->ref.refcnt = cnt;
		append(refs, rel);
		skipWS(r,pos);
	}
	if (r[*pos] == '&') {
		int nr;
		(*pos)++;
		skipWS(r, pos);
		*pos += (int) strlen("REF");
		skipWS(r, pos);
		nr = readInt(r,pos); /* skip nr refs */
		return list_fetch(refs, nr-1);
	}

	if (r[*pos] == 'i' && r[*pos+1] == 'n' && r[*pos+2] == 's') {
		sql_table *t;

		*pos += (int) strlen("insert");
		skipWS(r, pos);
		(*pos)++; /* ( */
		if (!(lrel = rel_read(sql, r, pos, refs))) /* to be inserted relation */
			return NULL;
		skipWS(r,pos);
		if (!(rrel = rel_read(sql, r, pos, refs))) /* the inserts relation */
			return NULL;
		skipWS(r,pos);
		(*pos)++; /* ) */

		t = get_table(lrel);
		if (!insert_allowed(sql, t, t->base.name, "INSERT", "insert"))
			return NULL;

		if (!(rel = rel_insert(sql, lrel, rrel)) || !(rel = read_rel_properties(sql, rel, r, pos)))
			return NULL;
		return rel;
	}

	if (r[*pos] == 'd' && r[*pos+1] == 'e' && r[*pos+2] == 'l') {
		sql_table *t;

		*pos += (int) strlen("delete");
		skipWS(r, pos);
		(*pos)++; /* ( */
		if (!(lrel = rel_read(sql, r, pos, refs))) /* to be deleted relation */
			return NULL;
		skipWS(r,pos);
		if (!(rrel = rel_read(sql, r, pos, refs))) /* the deletes relation */
			return NULL;
		skipWS(r,pos);
		(*pos)++; /* ) */

		t = get_table(lrel);
		if (!update_allowed(sql, t, t->base.name, "DELETE", "delete", 1))
			return NULL;

		if (!(rel = rel_delete(sql->sa, lrel, rrel)) || !(rel = read_rel_properties(sql, rel, r, pos)))
			return NULL;

		return rel;
	}

	if (r[*pos] == 't' && r[*pos+1] == 'r' && r[*pos+2] == 'u') {
		sql_table *t;
		int restart_sequences = 0, drop_action = 0;

		*pos += (int) strlen("truncate ");
		if (r[*pos] == 'r') {
			restart_sequences = 1;
			*pos += (int) strlen("restart identity, ");
		} else {
			*pos += (int) strlen("continue identity, ");
		}
		if (r[*pos] == 'c') {
			drop_action = 1;
			*pos += (int) strlen("cascade");
		} else {
			*pos += (int) strlen("restrict");
		}
		skipWS(r, pos);
		(*pos)++; /* ( */
		if (!(lrel = rel_read(sql, r, pos, refs))) /* to be truncated relation */
			return NULL;
		skipWS(r,pos);
		(*pos)++; /* ) */

		t = get_table(lrel);
		if (!update_allowed(sql, t, t->base.name, "TRUNCATE", "truncate", 2))
			return NULL;

		if (!(rel = rel_truncate(sql->sa, lrel, restart_sequences, drop_action)) || !(rel = read_rel_properties(sql, rel, r, pos)))
			return NULL;
	}

	if (r[*pos] == 'u' && r[*pos+1] == 'p' && r[*pos+2] == 'd') {
		sql_table *t;
		list *nexps = new_exp_list(sql->sa);

		*pos += (int) strlen("update");
		skipWS(r, pos);
		(*pos)++; /* ( */
		if (!(lrel = rel_read(sql, r, pos, refs))) /* to be updated relation */
			return NULL;
		skipWS(r,pos);
		if (!(rrel = rel_read(sql, r, pos, refs))) /* the updates relation */
			return NULL;
		skipWS(r,pos);
		(*pos)++; /* ) */

		t = get_table(lrel);
		if (!update_allowed(sql, t, t->base.name, "UPDATE", "update", 0) )
			return NULL;

		skipWS(r, pos);
		if (!(exps = read_exps(sql, lrel, rrel, NULL, r, pos, '[', 0, 1))) /* columns to be updated */
			return NULL;

		for (node *n = exps->h ; n ; n = n->next) {
			sql_exp *e = (sql_exp *) n->data;
			const char *cname = exp_name(e);

			if (cname[0] != '%') { /* Skip TID column */
				sql_column *c = mvc_bind_column(sql, t, cname);

				if (!c)
					return sql_error(sql, ERR_NOTFOUND, SQLSTATE(42S22) "UPDATE: no such column '%s.%s'\n", t->base.name, cname);
				if (!(e = update_check_column(sql, t, c, e, rrel, c->base.name, "UPDATE")))
					return NULL;
			}
			list_append(nexps, e);
		}

		if (!(rel = rel_update(sql, lrel, rrel, NULL, nexps)) || !(rel = read_rel_properties(sql, rel, r, pos)))
			return NULL;

		return rel;
	}

	if (r[*pos] == 'm' && r[*pos+1] == 'e' && r[*pos+2] == 'r') {
		if (strncmp(r+*pos, "merge", 5) == 0)
			(*pos) += 5;
		else
			return sql_error(sql, -1, SQLSTATE(42000) "Merge statements not supported in remote plans\n");
	}

	if (r[*pos] == 'd' && r[*pos+1] == 'i') {
		*pos += (int) strlen("distinct");
		skipWS(r, pos);
		distinct = 1;
	}
	if (r[*pos] == 's' && r[*pos+1] == 'i') {
		*pos += (int) strlen("single");
		skipWS(r, pos);
		single = 1;
	}
	if (r[*pos] == 'd' && r[*pos+1] == 'e') {
		*pos += (int) strlen("dependent");
		skipWS(r, pos);
		dependent = 1;
	}
	if (r[*pos] == 'r' && r[*pos+1] == 'e' && r[*pos+2] == 'c') {
		*pos += (int) strlen("recursive");
		skipWS(r, pos);
		recursive = 1;
	}

	switch(r[*pos]) {
	case 't':
		if (r[*pos+1] == 'a') {
			sql_schema *s = NULL;
			sql_table *t = NULL;
			char *sname, *tname;
			*pos += (int) strlen("table");
			skipWS(r, pos);
			if (r[*pos] != '(')
				return sql_error(sql, -1, SQLSTATE(42000) "Table: missing '('\n");
			(*pos)++;
			skipWS(r, pos);
			sname = r+*pos + 1;
			skipIdent(r, pos);
			convertIdent(sname);
			(*pos)++;
			if (r[*pos] != '.')
				return sql_error(sql, -1, SQLSTATE(42000) "Table: missing '.' in table name\n");
			(*pos)++;
			tname = r+*pos + 1;
			skipIdent(r, pos);
			convertIdent(tname);
			(*pos)++;
			skipWS(r, pos);
			if (r[*pos] == '(') { /* table returning function */
				node *m;
				sql_exp *tudf, *next;
				list *inputs, *outputs;
				sql_subfunc *sf;
				int x = *pos, y; /* save current position, after parsing the input relation we have to parse the input parameters */
				bool inside_identifier = false;

				while (r[*pos] && (inside_identifier || r[*pos] != '\n')) { /* the input parameters must be parsed after the input relation, skip them for now  */
					if (inside_identifier && r[*pos] == '\\' && (r[*pos + 1] == '"' || r[*pos + 1] == '\\')) {
						(*pos)+=2;
					} else if (r[*pos] == '"') {
						inside_identifier = !inside_identifier;
						(*pos)++;
					} else {
						(*pos)++;
					}
				}
				if (r[*pos] != '\n')
					return sql_error(sql, -1, SQLSTATE(42000) "Table returning function: missing ']' for output parameters\n");

				skipWS(r, pos); /* now parse the input relation */
				if (!(lrel = rel_read(sql, r, pos, refs)))
					return NULL;
				y = *pos; /* later we have to return here to parse the output identifiers */
				*pos = x;
				if (!(inputs = read_exps(sql, lrel, NULL, NULL, r, pos, '(', 0, 1)))
					return NULL;

				if (!mvc_bind_schema(sql, sname))
					return sql_error(sql, ERR_NOTFOUND, SQLSTATE(3F000) "No such schema '%s'\n", sname);
				if (!(tudf = find_table_function(sql, sname, tname, list_empty(inputs) ? NULL : inputs, list_empty(inputs) ? NULL : exp_types(sql->sa, inputs), F_UNION)))
					return NULL;
				sf = tudf->f;
				if (tudf->type != e_func || sf->func->type != F_UNION)
					return sql_error(sql, 02, SQLSTATE(42000) "'%s' does not return a table\n", exp_func_name(tudf));

				*pos = y; /* now at the end of the input relation */
				skipWS(r, pos);
				if (r[*pos] != ')')
					return sql_error(sql, -1, SQLSTATE(42000) "Table returning function: missing ')' at the end of the input relation\n");
				(*pos)++;
				skipWS(r, pos);

				/* Parse identifiers manually, we cannot use read_exps because the labels may not match */
				if (r[*pos] != '[')
					return sql_error(sql, -1, SQLSTATE(42000) "Table returning function: missing '[' for output parameters\n");
				(*pos)++;
				skipWS(r, pos);
				m = sf->func->res->h;
				outputs = new_exp_list(sql->sa);
				while (r[*pos] && r[*pos] != ']' && m) {
					sql_arg *a = m->data;
					unsigned int rlabel, nlabel;
					char *nrname, *ncname;

					if (r[*pos] != '"')
						return sql_error(sql, -1, SQLSTATE(42000) "Table returning function: missing identifier for output parameters\n");
					nrname = r+*pos + 1;
					skipIdent(r, pos);
					if (r[*pos] != '"')
						return sql_error(sql, -1, SQLSTATE(42000) "Table returning function: missing identifier for output parameters\n");
					convertIdent(nrname);
					(*pos)++;
					if (r[*pos] != '.')
						return sql_error(sql, -1, SQLSTATE(42000) "Table returning function: missing '.' for output parameters\n");
					(*pos)++; /* skip '.' */
					if (r[*pos] != '"')
						return sql_error(sql, -1, SQLSTATE(42000) "Table returning function: missing identifier for output parameters\n");
					ncname = r+*pos + 1;
					skipIdent(r, pos);
					if (r[*pos] != '"')
						return sql_error(sql, -1, SQLSTATE(42000) "Table returning function: missing identifier for output parameters\n");
					convertIdent(ncname);
					(*pos)++;
					if (r[*pos] == ',')
						(*pos)++;

					next = exp_column(sql->sa, a_create(sql->sa, nrname), ncname, &a->type, CARD_MULTI, 1, 0, 0);
					next->alias.label = -(sql->nid++);
					rlabel = try_update_label_count(sql, nrname);
					nlabel = try_update_label_count(sql, ncname);
					if (rlabel && rlabel == nlabel)
						next->alias.label = rlabel;
					set_basecol(next);
					append(outputs, next);
					m = m->next;
					skipWS(r, pos);
				}
				if (r[*pos] != ']')
					return sql_error(sql, -1, SQLSTATE(42000) "Table returning function: missing ']' for output parameters\n");
				(*pos)++;
				skipWS(r, pos);
				if (list_length(outputs) != list_length(sf->func->res))
					return sql_error(sql, -1, SQLSTATE(42000) "Table returning function: the number of output parameters don't match the table ones relation outputs: %d != function outputs: %d\n",
									 list_length(outputs), list_length(sf->func->res));
				rel = rel_table_func(sql->sa, lrel, tudf, outputs, TABLE_FROM_RELATION);
				set_processed(rel);
			} else {
				if (r[*pos] != ')')
					sql_error(sql, -1, SQLSTATE(42000) "Table: missing ')'\n");
				(*pos)++;
				skipWS(r, pos);
				if (!(s = mvc_bind_schema(sql, sname)))
					return sql_error(sql, ERR_NOTFOUND, SQLSTATE(3F000) "No such schema '%s'\n", sname);
				if (stack_has_frame(sql, "ALTER TABLE ADD CONSTRAINT CHECK") && !(t = frame_find_table(sql, tname)))
					return sql_error(sql, ERR_NOTFOUND, SQLSTATE(42S02) "Table missing '%s.%s'\n", sname, tname);
				if (!t && !(t = mvc_bind_table(sql, s, tname)))
					return sql_error(sql, ERR_NOTFOUND, SQLSTATE(42S02) "Table missing '%s.%s'\n", sname, tname);
				if (isRemote(t))
					return sql_error(sql, -1, SQLSTATE(42000) "Remote tables not supported under remote connections\n");
				if (isReplicaTable(t))
					return sql_error(sql, -1, SQLSTATE(42000) "Replica tables not supported under remote connections\n");
				bool allowed = true;
				if (!table_privs(sql, t, PRIV_SELECT))
					allowed = false;
				sql_alias *ta = a_create(sql->sa, tname);
				if (isView(t)) {
					rel = rel_parse(sql, t->s, t->query, m_instantiate);
					rel = rel_unnest(sql, rel);

					if (!rel)
						return NULL;
		            /* Rename columns of the rel_parse relation */
					set_processed(rel);
					if (is_mset(rel->op) || is_simple_project(rel->op) || (is_groupby(rel->op) && !list_empty(rel->r))) {
						/* it's unsafe to set the projection names because of possible dependent sorting/grouping columns */
						rel = rel_project(sql->sa, rel, rel_projections(sql, rel, NULL, 0, 0));
						set_processed(rel);
					}
					for (node *n = ol_first_node(t->columns), *m = rel->exps->h; n && m; n = n->next, m = m->next) {
						sql_column *c = n->data;
						sql_exp *e = m->data;

						m->data = e = exp_check_type(sql, &c->type, NULL, e, type_equal);
						exp_setname(sql, e, ta, c->base.name);
						set_basecol(e);
					}
					list_hash_clear(rel->exps);
					if (rel && !allowed && t->query && (rel = rel_reduce_on_column_privileges(sql, rel, t)) == NULL)
						return sql_error(sql, 02, SQLSTATE(42000) "SELECT: access denied for %s to view '%s.%s'", get_string_global_var(sql, "current_user"), t->s->base.name, tname);
					rel = rel_project(sql->sa, rel, NULL);
				} else {
					rel = rel_basetable(sql, t, ta);
					if (!allowed) {
						rel_base_disallow(rel);
						if (rel_base_has_column_privileges(sql, rel) == 0)
							return sql_error(sql, -1, SQLSTATE(42000) "Access denied for %s to table '%s.%s'\n",
									 get_string_global_var(sql, "current_user"), s->base.name, tname);
					}
					rel_base_use_all(sql, rel);
					rel = rewrite_basetable(sql, rel, true);
				}

				if (!r[*pos])
					return rel;

				/* scan aliases */
				if (!(exps = read_exps(sql, rel, NULL, NULL, r, pos, '[', 0, 1)))
					return NULL;
				rel->exps = exps;
			}
		} else { /* top N */
			*pos += (int) strlen("top N");
			skipWS(r, pos);
			if (r[*pos] != '(')
				return sql_error(sql, -1, SQLSTATE(42000) "Top N: missing '('\n");
			(*pos)++;
			skipWS(r, pos);
			if (!(nrel = rel_read(sql, r, pos, refs)))
				return NULL;
			if (r[*pos] != ')')
				return sql_error(sql, -1, SQLSTATE(42000) "Top N: missing ')'\n");
			(*pos)++;
			skipWS(r, pos);
			if (!(exps = read_exps(sql, nrel, NULL, NULL, r, pos, '[', 0, 1)))
				return NULL;
			rel = rel_topn(sql->sa, nrel, exps);
			set_processed(rel);
		}
		break;
	case 'p':
		*pos += (int) strlen("project");
		skipWS(r, pos);

		if (r[*pos] != '(')
			return sql_error(sql, -1, SQLSTATE(42000) "Project: missing '('\n");
		(*pos)++;
		skipWS(r, pos);
		if (!(nrel = rel_read(sql, r, pos, refs)))
			return NULL;
		skipWS(r, pos);
		if (r[*pos] != ')')
			return sql_error(sql, -1, SQLSTATE(42000) "Project: missing ')'\n");
		(*pos)++;
		skipWS(r, pos);

		bool is_modify = (is_insert(nrel->op) || is_update(nrel->op) || is_delete(nrel->op));
		if (!(exps = read_exps(sql, is_modify?nrel->l : nrel, NULL, NULL, r, pos, '[', 0, 1)))
			return NULL;
		rel = rel_project(sql->sa, nrel, exps);
		set_processed(rel);
		/* order by ? */
		/* first projected expressions, then left relation projections */
		if (r[*pos] == '[' && !(rel->r = read_exps(sql, rel, nrel, NULL, r, pos, '[', 0, 1)))
			return NULL;
		break;
	case 's':
	case 'a':
		if (r[*pos+1] == 'a') {
			*pos += (int) strlen("sample");
			skipWS(r, pos);
			if (r[*pos] != '(')
				return sql_error(sql, -1, SQLSTATE(42000) "Sample: missing '('\n");
			(*pos)++;
			skipWS(r, pos);
			if (!(nrel = rel_read(sql, r, pos, refs)))
				return NULL;
			if (r[*pos] != ')')
				return sql_error(sql, -1, SQLSTATE(42000) "Sample: missing ')'\n");
			(*pos)++;
			skipWS(r, pos);
			if (!(exps = read_exps(sql, nrel, NULL, NULL, r, pos, '[', 0, 1)))
				return NULL;
			rel = rel_sample(sql->sa, nrel, exps);
			set_processed(rel);
		} else if (r[*pos+2] == 'l') {
			*pos += (int) strlen("select");
			skipWS(r, pos);
			if (r[*pos] != '(')
				return sql_error(sql, -1, SQLSTATE(42000) "Select: missing '('\n");
			(*pos)++;
			skipWS(r, pos);
			if (!(nrel = rel_read(sql, r, pos, refs)))
				return NULL;
			skipWS(r, pos);
			if (r[*pos] != ')')
				return sql_error(sql, -1, SQLSTATE(42000) "Select: missing ')'\n");
			(*pos)++;
			skipWS(r, pos);

			if (!(exps = read_exps(sql, nrel, NULL, NULL, r, pos, '[', 0, 1)))
				return NULL;
			rel = rel_select_copy(sql->sa, nrel, exps);
			set_processed(rel);
			/* semijoin or antijoin */
		} else if (r[*pos+1] == 'e' || r[*pos+1] == 'n') {
			if (r[*pos+1] == 'n') {
				j = op_anti;
				*pos += (int) strlen("antijoin");
			} else {
				j = op_semi;
				*pos += (int) strlen("semijoin");
			}

			skipWS(r, pos);
			if (r[*pos] != '(')
				return sql_error(sql, -1, SQLSTATE(42000) "%s: missing '('\n", (j == op_semi)?"Semijoin":"Antijoin");
			(*pos)++;
			skipWS(r, pos);
			if (!(lrel = rel_read(sql, r, pos, refs)))
				return NULL;
			skipWS(r, pos);

			if (r[*pos] != ',')
				return sql_error(sql, -1, SQLSTATE(42000) "%s: missing ','\n", (j == op_semi)?"Semijoin":"Antijoin");
			(*pos)++;
			skipWS(r, pos);
			if (!(rrel = rel_read(sql, r, pos, refs)))
				return NULL;

			skipWS(r, pos);
			if (r[*pos] != ')')
				return sql_error(sql, -1, SQLSTATE(42000) "%s: missing ')'\n", (j == op_semi)?"Semijoin":"Antijoin");
			(*pos)++;
			skipWS(r, pos);

			if (!(exps = read_exps(sql, lrel, rrel, NULL, r, pos, '[', 0, 1)))
				return NULL;
			rel = rel_crossproduct(sql->sa, lrel, rrel, j);
			rel->exps = exps;
			set_processed(rel);
		}
		break;
	case 'g':
		*pos += (int) strlen("group");
		skipWS(r, pos);

		if (r[*pos] == 'b') {
			*pos += (int) strlen("by");
			skipWS(r, pos);

			if (r[*pos] != '(')
				return sql_error(sql, -1, SQLSTATE(42000) "Group by: missing '('\n");
			(*pos)++;
			skipWS(r, pos);
			if (!(nrel = rel_read(sql, r, pos, refs)))
				return NULL;
			skipWS(r, pos);
			if (r[*pos] != ')')
				return sql_error(sql, -1, SQLSTATE(42000) "Group by: missing ')'\n");
			(*pos)++;
			skipWS(r, pos);

			if (!(gexps = read_exps(sql, nrel, NULL, NULL, r, pos, '[', 0, 1)))
				return NULL;
			skipWS(r, pos);
			rel = rel_groupby(sql, nrel, gexps);
			rel->exps = new_exp_list(sql->sa); /* empty projection list for now */
			set_processed(rel); /* don't search beyond the group by */
			/* first group projected expressions, then group by columns, then left relation projections */
			if (is_insert(nrel->op) || is_update(nrel->op) || is_delete(nrel->op))
				nrel = nrel->l;
			if (!(exps = read_exps(sql, rel, nrel, NULL, r, pos, '[', 1, 1)))
				return NULL;
			rel->exps = exps;
			rel->nrcols = list_length(exps);
			break;
		} else {
			groupjoin = true;
		}
		/* fall through */
	case 'l':
		if (strncmp(r+*pos, "left outer join", strlen("left outer join")) == 0) {
			*pos += (int) strlen("left outer join");
		} else {
			groupjoin = true;
			*pos += (int) strlen("left outer group join");
		}
		j = op_left;
		/* fall through */
	case 'r':
		if (j == op_basetable) {
			*pos += (int) strlen("right outer join");
			j = op_right;
		}
		/* fall through */
	case 'f':
		if (j == op_basetable) {
			*pos += (int) strlen("full outer join");
			j = op_full;
		}
		/* fall through */
	case 'c':
		if (j == op_basetable) {
			*pos += (int) strlen("crossproduct");
			j = op_join;
		}
		/* fall through */
	case 'j':
		if (j == op_basetable) {
			*pos += (int) strlen("join");
			j = op_join;
		}
		skipWS(r, pos);

		if (r[*pos] != '(')
			return sql_error(sql, -1, SQLSTATE(42000) "Join: missing '('\n");
		(*pos)++;
		skipWS(r, pos);
		if (!(lrel = rel_read(sql, r, pos, refs)))
			return NULL;
		skipWS(r, pos);

		if (r[*pos] != ',')
			return sql_error(sql, -1, SQLSTATE(42000) "Join: missing ','\n");
		(*pos)++;
		skipWS(r, pos);
		if (!(rrel = rel_read(sql, r, pos, refs)))
			return NULL;

		skipWS(r, pos);
		if (r[*pos] != ')')
			return sql_error(sql, -1, SQLSTATE(42000) "Join: missing ')'\n");
		(*pos)++;
		skipWS(r, pos);

		if (!(exps = read_exps(sql, lrel, rrel, NULL, r, pos, '[', 0, 1)))
			return NULL;
		rel = rel_crossproduct(sql->sa, lrel, rrel, j);
		rel->exps = exps;
		if (groupjoin) {
			list *attr = NULL;
			if (!(attr = read_exps(sql, lrel, rrel, NULL, r, pos, '[', 0, 1)))
				return NULL;
			rel->attr = attr;
		}
		set_processed(rel);
		break;
	case 'u':
		if (strcmp(r+*pos, "union") == 0 && j == op_basetable) {
			*pos += (int) strlen("union");
			j = op_munion;
		}
		/* fall through */
	case 'm':
		if (strcmp(r+*pos, "munion") == 0 && j == op_basetable) {
			*pos += (int) strlen("munion");
			j = op_munion;
		}
		/* fall through */
	case 'i':
		if (j == op_basetable) {
			*pos += (int) strlen("intersect");
			j = op_inter;
		}
		/* fall through */
	case 'e':
		if (j == op_basetable) {
			*pos += (int) strlen("except");
			j = op_except;
		}
		skipWS(r, pos);

		if (r[*pos] != '(')
			return sql_error(sql, -1, SQLSTATE(42000) "Setop: missing '('\n");
		(*pos)++;
		skipWS(r, pos);
		if (!(lrel = rel_read(sql, r, pos, refs)))
			return NULL;
		skipWS(r, pos);

		if (j == op_munion) {
			rels = sa_list(sql->sa);
			append(rels, lrel);

			while (r[*pos] == ',') {
				(*pos)++;
				skipWS(r, pos);
				if (!(rrel = rel_read(sql, r, pos, refs)))
					return NULL;
				skipWS(r, pos);
				append(rels, rrel);
			}
		} else {
			if (r[*pos] != ',')
				return sql_error(sql, -1, SQLSTATE(42000) "Setop: missing ','\n");
			(*pos)++;
			skipWS(r, pos);
			if (!(rrel = rel_read(sql, r, pos, refs)))
				return NULL;
			skipWS(r, pos);
		}

		if (r[*pos] != ')')
			return sql_error(sql, -1, SQLSTATE(42000) "Setop: missing ')'\n");
		(*pos)++;
		skipWS(r, pos);

		if (!(exps = read_exps(sql, lrel, rrel, NULL, r, pos, '[', 0, 1)))
			return NULL;
		if (j == op_munion) {
			rel = rel_setop_n_ary(sql->sa, rels, j);
			rel_setop_n_ary_set_exps(sql, rel, exps, false);
			if (rel_set_types_n_ary(sql, rel) < 0)
				return sql_error(sql, -1, SQLSTATE(42000) "Setop: number of expressions don't match\n");
		} else {
			rel = rel_setop(sql->sa, lrel, rrel, j);
			rel_setop_set_exps(sql, rel, exps);
			if (rel_set_types(sql, rel) < 0)
				return sql_error(sql, -1, SQLSTATE(42000) "Setop: number of expressions don't match\n");
		}
		set_processed(rel);
		break;
	case '[': /* projection of list of values */
		if (!(exps = read_exps(sql, NULL, NULL, NULL, r, pos, '[', 0, 1)))
			return NULL;
		rel = rel_project(sql->sa, NULL, exps);
		/* order by ? */
		if (r[*pos] == '[' && !(rel->r = read_exps(sql, NULL, rel, NULL, r, pos, '[', 0, 1)))
			return NULL;
		set_processed(rel);
		break;
	case 'd':
		/* 'ddl' not supported */
	default:
		return sql_error(sql, -1, SQLSTATE(42000) "Could not determine the input relation\n");
	}

	if (!rel)
		return sql_error(sql, -1, SQLSTATE(42000) "Could not determine the input relation\n");
	if (distinct)
		set_distinct(rel);
	if (single)
		set_single(rel);
	if (dependent)
		set_dependent(rel);
	if (recursive)
		set_recursive(rel);

	/* sometimes, properties are sent */
	if (!(rel = read_rel_properties(sql, rel, r, pos)))
		return NULL;
	return rel;
}

static bool
is_infix(sql_func *f)
{
	if (strlen(f->base.name) == 1) {
		return true;
	} else if (strlen(f->base.name) == 2) {
		if (f->base.name[0] == '<' && f->base.name[1] == '>')
			return true;
		if (f->base.name[0] == '<' && f->base.name[1] == '=')
			return true;
		if (f->base.name[0] == '>' && f->base.name[1] == '=')
			return true;
		if (f->base.name[0] == '|' && f->base.name[1] == '|')
			return true;
		if (f->base.name[0] == 'o' && f->base.name[1] == 'r')
			return true;
	} else if (strlen(f->base.name) == 3) {
		if (f->base.name[0] == 'a' && f->base.name[1] == 'n' && f->base.name[2] == 'd')
			return true;
	}
	return false;
}

static void
exp2sql_dquoted(stream *fout, const char *pref, const char *val, const char *suff)
{
	if (pref)
		mnstr_printf(fout, "%s", pref);
	mnstr_write(fout, "\"", 1, 1);
	while (*val) {
		const char *p = strchr(val, '"');
		if (p) {
			if (p > val)
				mnstr_write(fout, val, 1, p - val);
			mnstr_write(fout, "\"\"", 1, 2);
			val = p + 1;
		} else {
			mnstr_printf(fout, "%s", val);
			break;
		}
	}
	mnstr_write(fout, "\"", 1, 1);
	if (suff)
		mnstr_printf(fout, "%s", suff);
}

/* only simple expressions, ie recursive no psm */
static void
exp2sql_print(mvc *sql, stream *fout, sql_exp *e, int depth)
{
	switch (e->type) {
		case e_func: {
			sql_subfunc *sf = e->f;
			list *args = e->l;
			if (list_length(args) == 2 && is_infix(sf->func)) {
				if (depth)
					mnstr_printf(fout, "( " );
				exp2sql_print(sql, fout, args->h->data, depth+1);
				mnstr_printf(fout, " %s ", sf->func->base.name);
				exp2sql_print(sql, fout, args->h->next->data, depth+1);
				if (depth)
					mnstr_printf(fout, " )" );
			} else {
				exp2sql_dquoted(fout, NULL, sf->func->base.name, "(");
				if (args)
					for (node *n = args->h; n; n = n->next) {
						exp2sql_print(sql, fout, n->data, depth+1);
						if (n->next)
							mnstr_printf(fout, ", ");
					}
				mnstr_printf(fout, ")");
			}
		}	break;
		case e_column:
			exp2sql_dquoted(fout, NULL, exp_name(e), NULL);
			break;
		case e_convert:
			mnstr_printf(fout, "CAST (" );
			exp2sql_print(sql, fout, e->l, depth+1);
			mnstr_printf(fout, "AS %s)", sql_subtype_string(sql->sa, exp_subtype(e)));
			break;
		case e_atom:
			mnstr_printf(fout, "%s", atom2sql(sql->sa, e->l, 0));
			break;
		case e_aggr: /* fall-through */
		case e_cmp: /* fall-through */
		case e_psm:
			assert(0);
			break;
	}
}

char *
exp2sql( mvc *sql, sql_exp *exp)
{
	buffer *b = NULL;
	stream *s = NULL;
	char *res = NULL;

	b = buffer_create(1024);
	if(b == NULL)
		goto cleanup;
	s = buffer_wastream(b, "exp_dump");
	if(s == NULL)
		goto cleanup;

	exp2sql_print(sql, s, exp, 0);

	res = buffer_get_buf(b);

cleanup:
	if(b)
		buffer_destroy(b);
	if(s)
		close_stream(s);

	char* fres = SA_STRDUP(sql->sa, res);
	free (res);
	return fres;
}<|MERGE_RESOLUTION|>--- conflicted
+++ resolved
@@ -106,14 +106,9 @@
 		snprintf(buf, sizeof(buf), "%s(%u)%s", t->type->base.name, t->digits,
 				t->multiset==2?"[]":t->multiset == 1?"{}": "");
 	else
-<<<<<<< HEAD
 		snprintf(buf, sizeof(buf), "%s%s", t->type->base.name,
 				t->multiset==2?"[]":t->multiset == 1?"{}": "");
-	return sa_strdup(sa, buf);
-=======
-		snprintf(buf, sizeof(buf), "%s", t->type->base.name);
 	return ma_strdup(sa, buf);
->>>>>>> be8b89d6
 }
 
 static void exps_print(mvc *sql, stream *fout, list *exps, int depth, list *refs, int alias, int brackets, int decorate, int expbrk);
@@ -159,7 +154,7 @@
 	(void)sql;
 	if (!e)
 		return;
-	// mnstr_printf(fout, "%p ", e);
+	/*mnstr_printf(fout, "%p ", e);*/
 	if (mvc_debug_on(sql, 4) && e->alias.label < 0)
 		mnstr_printf(fout, "%d: ", e->alias.label);
 	switch(e->type) {
@@ -1278,14 +1273,9 @@
 		}
 		*e = 0;
 
-<<<<<<< HEAD
-		tname = sa_strdup(sql->sa, tname);
+		tname = ma_strdup(sql->sa, tname);
 		sql_alias *ta = a_create(sql->sa, tname);
-		cname = sa_strdup(sql->sa, cname);
-=======
-		tname = ma_strdup(sql->sa, tname);
 		cname = ma_strdup(sql->sa, cname);
->>>>>>> be8b89d6
 		*e = old;
 		skipWS(r, pos);
 		if (r[*pos] != '(') { /* if there's a function/aggregate call next don't attempt to bind columns */
@@ -1850,11 +1840,7 @@
 			convertIdent(cname);
 			(*pos)++;
 			skipWS(r, pos);
-<<<<<<< HEAD
-			exp_setname(sql, exp, a_create(sql->sa, sa_strdup(sql->sa, tname)), sa_strdup(sql->sa, cname));
-=======
-			exp_setname(sql, exp, ma_strdup(sql->sa, tname), ma_strdup(sql->sa, cname));
->>>>>>> be8b89d6
+			exp_setname(sql, exp, a_create(sql->sa, ma_strdup(sql->sa, tname)), ma_strdup(sql->sa, cname));
 		}
 		rlabel = try_update_label_count(sql, tname);
 		nlabel = try_update_label_count(sql, cname);
