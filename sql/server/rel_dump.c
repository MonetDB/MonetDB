/*
 * SPDX-License-Identifier: MPL-2.0
 *
 * This Source Code Form is subject to the terms of the Mozilla Public
 * License, v. 2.0.  If a copy of the MPL was not distributed with this
 * file, You can obtain one at http://mozilla.org/MPL/2.0/.
 *
 * Copyright 2024, 2025 MonetDB Foundation;
 * Copyright August 2008 - 2023 MonetDB B.V.;
 * Copyright 1997 - July 2008 CWI.
 */

#include "monetdb_config.h"
#define LINESIZE 160
#define TABSTOP 2

#include "rel_dump.h"
#include "rel_rel.h"
#include "rel_basetable.h"
#include "rel_exp.h"
#include "rel_unnest.h"
#include "rel_updates.h"
#include "rel_select.h"
#include "rel_remote.h"
#include "rel_rewriter.h"
#include "rel_optimizer.h"
#include "sql_privileges.h"

static void
print_indent(mvc *sql, stream *fout, int depth, int decorate)
{
	char buf[LINESIZE+1];
	int i;

	(void)sql;
	if (!decorate) {
		mnstr_printf(fout, "\n");
		return ;
	}
	depth *= TABSTOP;
	if (depth > LINESIZE)
		depth = LINESIZE;
	for (i = 0; i < depth; i++){
		if ((i % TABSTOP) == 0)
			buf[i] = '|';
		else
			buf[i] = ' ';
	}
	buf[i] = 0;
	mnstr_printf(fout, "\n=%s", buf);
}

static void
cmp_print(mvc *sql, stream *fout, int cmp)
{
	char *r = NULL;

	(void)sql;
	switch(cmp) {
	case cmp_gt: 		r = ">"; break;
	case cmp_gte: 		r = ">="; break;
	case cmp_lte: 		r = "<="; break;
	case cmp_lt: 		r = "<"; break;
	case cmp_equal: 	r = "="; break;
	case cmp_notequal: 	r = "!="; break;

	case cmp_filter: 	r = "filter"; break;
	case cmp_or: 		r = "or"; break;
	case cmp_in: 		r = "in"; break;
	case cmp_notin: 	r = "notin"; break;

	case cmp_all:
	case cmp_project:
	case cmp_joined:
	case cmp_left_project:
				r = "inner"; break;
	}
	mnstr_printf(fout, " %s ", r);
}

static const char *
dump_escape_ident(allocator *sa, const char *s)
{
	char *res = NULL;
	if (s) {
		size_t l = strlen(s);
		char *r = SA_NEW_ARRAY(sa, char, (l * 2) + 1);

		res = r;
		while (*s) {
			if (*s == '"' || *s == '\\')
				*r++ = '\\';
			*r++ = *s++;
		}
		*r = '\0';
	}
	return res;
}

static char *
dump_sql_subtype(allocator *sa, sql_subtype *t)
{
	char buf[BUFSIZ];

	if (t->digits && t->scale)
		snprintf(buf, BUFSIZ, "%s(%u,%u)%s", t->type->base.name, t->digits, t->scale,
				t->multiset==2?"[]":t->multiset == 1?"{}": "");
	else if (t->digits)
		snprintf(buf, BUFSIZ, "%s(%u)%s", t->type->base.name, t->digits,
				t->multiset==2?"[]":t->multiset == 1?"{}": "");
	else
		snprintf(buf, BUFSIZ, "%s%s", t->type->base.name,
				t->multiset==2?"[]":t->multiset == 1?"{}": "");
	return sa_strdup(sa, buf);
}

static void exps_print(mvc *sql, stream *fout, list *exps, int depth, list *refs, int alias, int brackets, int decorate, int expbrk);

static void rel_print_rel(mvc *sql, stream  *fout, sql_rel *rel, int depth, list *refs, int decorate);

void
exp_print(mvc *sql, stream *fout, sql_exp *e, int depth, list *refs, int comma, int alias, int decorate)
{
	(void)sql;
	if (!e)
		return;
	/*mnstr_printf(fout, "%p ", e);*/
	if (mvc_debug_on(sql, 4) && e->alias.label != 0)
		mnstr_printf(fout, "%d: ", e->alias.label);
	switch(e->type) {
	case e_psm: {
		if (e->flag & PSM_SET) {
			sql_alias *rname = exp_relname(e);
			int level = GET_PSM_LEVEL(e->flag);
			if (rname)
				mnstr_printf(fout, "\"%s\".", dump_escape_ident(sql->ta, rname->name));
			mnstr_printf(fout, "\"%s\" = ",  dump_escape_ident(sql->ta, exp_name(e)));
			exp_print(sql, fout, e->l, depth, refs, 0, 0, decorate);
			mnstr_printf(fout, " FRAME %d ", level);
			alias = 0;
		} else if (e->flag & PSM_VAR) {
			// todo output table def (from e->f)
			sql_alias *rname = exp_relname(e);
			char *type_str = e->f ? NULL : dump_sql_subtype(sql->ta, exp_subtype(e));
			int level = GET_PSM_LEVEL(e->flag);
			mnstr_printf(fout, "declare ");
			if (rname)
				mnstr_printf(fout, "\"%s\".", dump_escape_ident(sql->ta, rname->name));
			mnstr_printf(fout, "\"%s\" %s FRAME %d ", dump_escape_ident(sql->ta, exp_name(e)), type_str ? type_str : "", level);
			alias = 0;
		} else if (e->flag & PSM_RETURN) {
			int level = GET_PSM_LEVEL(e->flag);
			mnstr_printf(fout, "return ");
			exp_print(sql, fout, e->l, depth, refs, 0, 0, decorate);
			mnstr_printf(fout, " FRAME %d ", level);
			alias = 0;
		} else if (e->flag & PSM_WHILE) {
			mnstr_printf(fout, "while ");
			exp_print(sql, fout, e->l, depth, refs, 0, 0, decorate);
			exps_print(sql, fout, e->r, depth, refs, 0, 0, decorate, 0);
			alias = 0;
		} else if (e->flag & PSM_IF) {
			mnstr_printf(fout, "if ");
			exp_print(sql, fout, e->l, depth, refs, 0, 0, decorate);
			exps_print(sql, fout, e->r, depth, refs, 0, 0, decorate, 0);
			if (e->f)
				exps_print(sql, fout, e->f, depth, refs, 0, 0, decorate, 0);
			alias = 0;
		} else if (e->flag & PSM_REL) {
			rel_print_rel(sql, fout, e->l, depth+10, refs, 1);
		} else if (e->flag & PSM_EXCEPTION) {
			mnstr_printf(fout, "except ");
			exp_print(sql, fout, e->l, depth, refs, 0, 0, decorate);
			mnstr_printf(fout, " error %s", (const char *) e->r);
			alias = 0;
		}
	 	break;
	}
	case e_convert: {
		char *to_type = dump_sql_subtype(sql->ta, exp_subtype(e));
		mnstr_printf(fout, "%s[", to_type);
		exp_print(sql, fout, e->l, depth, refs, 0, 0, decorate);
		mnstr_printf(fout, "]");
		if (e->f)
			exps_print(sql, fout, e->f, depth, refs, 0, 1, decorate, 0);
	 	break;
	}
	case e_atom: {
		if (e->l) {
			atom *a = e->l;
			if (atom_type(a)->type->localtype == TYPE_ptr) {
				sql_table *t = a->data.val.pval;
				mnstr_printf(fout, "%s(\"%s\")",
					isMergeTable(t)?"merge table":
					isReplicaTable(t)?"replica table":"table",
					dump_escape_ident(sql->ta, t->base.name));
			} else {
				char *t = dump_sql_subtype(sql->ta, atom_type(a));
				if (a->isnull)
					mnstr_printf(fout, "%s NULL", t);
				else {
					char *s = ATOMformat(a->data.vtype, VALptr(&a->data));
					if (s && *s == '"')
						mnstr_printf(fout, "%s %s", t, s);
					else if (s)
						mnstr_printf(fout, "%s \"%s\"", t, s);
					GDKfree(s);
				}
			}
		} else { /* variables */
			if (e->r) { /* named parameters and declared variables */
				sql_var_name *vname = (sql_var_name*) e->r;
				if (vname->sname)
					mnstr_printf(fout, "\"%s\".", dump_escape_ident(sql->ta, vname->sname));
				mnstr_printf(fout, "\"%s\"", dump_escape_ident(sql->ta, vname->name));
			} else if (e->f) {	/* values list */
				list *l = e->f;
				if (e->tpe.type && e->tpe.type->composite) {
					char *t = dump_sql_subtype(sql->ta, &e->tpe);
					mnstr_printf(fout, "%s ", t);
				}
				exps_print(sql, fout, l, depth, refs, 0, 0, decorate, 0);
			} else { /* numbered arguments */
				mnstr_printf(fout, "A%u", e->flag);
			}
		}
	} 	break;
	case e_func: {
		sql_subfunc *f = e->f;
		mnstr_printf(fout, "\"%s\".\"%s\"",
				f->func->s?dump_escape_ident(sql->ta, f->func->s->base.name):"sys",
				dump_escape_ident(sql->ta, f->func->base.name));
		exps_print(sql, fout, e->l, depth, refs, 0, 1, decorate, 0);
		if (e->r) { /* list of optional lists */
			list *l = e->r;
			for(node *n = l->h; n; n = n->next)
				exps_print(sql, fout, n->data, depth, refs, 0, 1, decorate, 0);
		}
		if (e->flag && is_compare_func(f))
			mnstr_printf(fout, " %s", e->flag==1?"ANY":"ALL");
	} break;
	case e_aggr: {
		sql_subfunc *a = e->f;
		mnstr_printf(fout, "\"%s\".\"%s\"",
				a->func->s?dump_escape_ident(sql->ta, a->func->s->base.name):"sys",
				dump_escape_ident(sql->ta, a->func->base.name));
		if (need_distinct(e))
			mnstr_printf(fout, " unique ");
		if (need_no_nil(e))
			mnstr_printf(fout, " no nil ");
		if (zero_if_empty(e))
			mnstr_printf(fout, " zero if empty ");
		if (e->l)
			exps_print(sql, fout, e->l, depth, refs, 0, 1, decorate, 0);
		else
			mnstr_printf(fout, "()");
		if (e->r) { /* order by exps */
			list *r = e->r;
			list *obes = r->h->data;
			exps_print(sql, fout, obes, depth, refs, 0, 1, decorate, 0);
			if (r->h->next) {
				list *exps = r->h->next->data;
				exps_print(sql, fout, exps, depth, refs, 0, 1, decorate, 0);
			}
		}
	} break;
	case e_column: {
		if (is_freevar(e))
			mnstr_printf(fout, "!!!FREE!!! ");
		if (mvc_debug_on(sql, 4) && e->nid)
			mnstr_printf(fout, "<%d", e->nid);
		if (e->l) {
			sql_alias *a = e->l;
			mnstr_printf(fout, "\"%s\".", dump_escape_ident(sql->ta, a->name));
		}
		mnstr_printf(fout, "\"%s\"", dump_escape_ident(sql->ta, (char*)e->r));
		if (exp_relname(e) && exp_name(e) && e->l && e->r &&
			a_match_obj(exp_relname(e), e->l) &&
			strcmp(exp_name(e), e->r) == 0)
			alias = 0;
		if(!exp_relname(e) && exp_name(e) && !e->l && strcmp(exp_name(e), e->r)==0)
			alias = 0;
		if (e->f)
			exps_print(sql, fout, e->f, depth, refs, 0, 1, decorate, 0);
	} break;
	case e_cmp:
		if (e->flag == cmp_in || e->flag == cmp_notin) {
			mnstr_printf(fout, "(");
			exp_print(sql, fout, e->l, depth+1, refs, 0, 0, decorate);
			mnstr_printf(fout, ")");
			if (is_anti(e))
				mnstr_printf(fout, " !");
			cmp_print(sql, fout, e->flag);
			exps_print(sql, fout, e->r, depth, refs, 0, 1, decorate, 0);
		} else if (e->flag == cmp_or) {
			exps_print(sql, fout, e->l, depth, refs, 0, 1, decorate, 0);
			if (is_anti(e))
				mnstr_printf(fout, " !");
			cmp_print(sql, fout, e->flag);
			exps_print(sql, fout, e->r, depth, refs, 0, 1, decorate, 0);
		} else if (e->flag == cmp_filter) {
			sql_subfunc *f = e->f;

			exps_print(sql, fout, e->l, depth, refs, 0, 1, decorate, 0);
			if (is_anti(e))
				mnstr_printf(fout, " !");
			mnstr_printf(fout, " FILTER \"%s\".\"%s\"",
					f->func->s?dump_escape_ident(sql->ta, f->func->s->base.name):"sys",
					dump_escape_ident(sql->ta, f->func->base.name));
			exps_print(sql, fout, e->r, depth, refs, 0, 1, decorate, 0);
		} else if (e->f) {
			mnstr_printf(fout, "(");
			exp_print(sql, fout, e->r, depth+1, refs, 0, 0, decorate);
			mnstr_printf(fout, ")");
			if (is_anti(e))
				mnstr_printf(fout, " !");
			cmp_print(sql, fout, swap_compare(range2lcompare(e->flag)));
			mnstr_printf(fout, "(");
			exp_print(sql, fout, e->l, depth+1, refs, 0, 0, decorate);
			mnstr_printf(fout, ")");
			if (is_anti(e))
				mnstr_printf(fout, " !");
			cmp_print(sql, fout, range2rcompare(e->flag));
			mnstr_printf(fout, "(");
			exp_print(sql, fout, e->f, depth+1, refs, 0, 0, decorate);
			mnstr_printf(fout, ")");
			if (is_symmetric(e))
				mnstr_printf(fout, " SYM");
		} else {
			mnstr_printf(fout, "(");
			exp_print(sql, fout, e->l, depth+1, refs, 0, 0, decorate);
			mnstr_printf(fout, ")");
			if (is_anti(e))
				mnstr_printf(fout, " !");
			if (is_semantics(e))
				mnstr_printf(fout, " *");
			if (is_any(e))
				mnstr_printf(fout, " +");
			cmp_print(sql, fout, e->flag);

			mnstr_printf(fout, "(");
			exp_print(sql, fout, e->r, depth+1, refs, 0, 0, decorate);
			mnstr_printf(fout, ")");
		}
	 	break;
	default:
		;
	}
	if (e->type != e_atom && e->type != e_cmp && is_partitioning(e))
		mnstr_printf(fout, " PART");
	if (e->type != e_atom && e->type != e_cmp && is_ascending(e))
		mnstr_printf(fout, " ASC");
	if (e->type != e_atom && e->type != e_cmp && nulls_last(e))
		mnstr_printf(fout, " NULLS LAST");
	if (e->type != e_atom && e->type != e_cmp && !has_nil(e))
		mnstr_printf(fout, " NOT NULL");
	if (e->type != e_atom && e->type != e_cmp && is_unique(e))
		mnstr_printf(fout, " UNIQUE");
	/* don't show properties on value lists */
	if (decorate && e->p && e->type != e_atom && !exp_is_atom(e)) {
		for (prop *p = e->p; p; p = p->p) {
			/* Don't show min/max/unique est on atoms, or when running tests with forcemito */
			if ((ATOMIC_GET(&GDKdebug) & TESTINGMASK) == 0 ||
				(p->kind != PROP_MIN && p->kind != PROP_MAX && p->kind != PROP_NUNIQUES)) {
				char *pv = propvalue2string(sql->ta, p);
				mnstr_printf(fout, " %s %s", propkind2string(p), pv);
			}
		}
	}
	if (exp_name(e) && alias) {
		mnstr_printf(fout, " as ");
		if (exp_relname(e))
			mnstr_printf(fout, "\"%s\".", dump_escape_ident(sql->ta, exp_relname(e)->name));
		mnstr_printf(fout, "\"%s\"", dump_escape_ident(sql->ta, exp_name(e)));
	}

	if (mvc_debug_on(sql, 4) && is_intern(e))
		mnstr_printf(fout, " INTERN ");

	if (e->comment) {
		str s = ATOMformat(TYPE_str, e->comment);
		mnstr_printf(fout,  " COMMENT %s ", s);
		GDKfree(s);
	}
	if (comma)
		mnstr_printf(fout, ", ");
}


str
rel2str( mvc *sql, sql_rel *rel)
{
	buffer *b = NULL;
	stream *s = NULL;
	list *refs = NULL;
	char *res = NULL;

	b = buffer_create(1024);
	if(b == NULL)
		goto cleanup;
	s = buffer_wastream(b, "rel_dump");
	if(s == NULL)
		goto cleanup;
	refs = sa_list(sql->sa);
	if (!refs)
		goto cleanup;

	rel_print_refs(sql, s, rel, 0, refs, 0);
	rel_print_(sql, s, rel, 0, refs, 0);
	mnstr_printf(s, "\n");
	res = buffer_get_buf(b);

cleanup:
	if(b)
		buffer_destroy(b);
	if(s)
		close_stream(s);

	char* fres = SA_STRDUP(sql->sa, res);
	free (res);
	return fres;
}

str
exp2str( mvc *sql, sql_exp *exp)
{
	buffer *b = NULL;
	stream *s = NULL;
	char *res = NULL;

	b = buffer_create(1024);
	if(b == NULL)
		goto cleanup;
	s = buffer_wastream(b, "exp_dump");
	if(s == NULL)
		goto cleanup;

	exp_print(sql, s, exp, 0, NULL, 0, 0, 0);
	res = buffer_get_buf(b);

cleanup:
	if(b)
		buffer_destroy(b);
	if(s)
		close_stream(s);

	char* fres = SA_STRDUP(sql->sa, res);
	free (res);
	return fres;
}

static void
exps_print(mvc *sql, stream *fout, list *exps, int depth, list *refs, int alias, int brackets, int decorate, int expbrk)
{
	node *en;

	if (brackets)
		mnstr_printf(fout, "(");
	else
		mnstr_printf(fout, " [ ");
	if (exps)
		for (en = exps->h; en; en = en->next){
			exp_print(sql, fout, en->data, depth+1, refs, (en->next!=NULL), alias, decorate);
			/* break for each entry of the expression list */
			if (expbrk && en->next!=NULL)
				print_indent(sql, fout, depth+2, decorate);
		}
	int multi_exps = expbrk && (list_length(exps) > 1);
	if (multi_exps)
		print_indent(sql, fout, depth+1, decorate);
	if (brackets)
		mnstr_printf(fout, ")");
	else
		mnstr_printf(fout, multi_exps?"]":" ]");
}

static int
find_ref( list *refs, sql_rel *rel )
{
	node *n;
	int nr = 1;

	for(n=refs->h; n; n = n->next, nr++){
		if (n->data == rel)
			return nr;
	}
	return 0;
}

static void
rel_print_rel(mvc *sql, stream  *fout, sql_rel *rel, int depth, list *refs, int decorate)
{
	char *r = NULL;

	if (!rel)
		return;

	if (rel_is_ref(rel)) {
		int nr = list_length(refs) + 1;
		int cnt = rel->ref.refcnt;
		mnstr_printf(fout, "\n%cREF %d (%d)", decorate?'=':' ', nr, cnt);
	}

	print_indent(sql, fout, depth, decorate);

	if (mvc_debug_on(sql, 4) && rel->opt)
		mnstr_printf(fout, "opt %d ", rel->opt);

	if (is_single(rel))
		mnstr_printf(fout, "single ");

	switch (rel->op) {
	case op_basetable: {
		sql_table *t = rel->l;
		const char *sname = t->s ? t->s->base.name : NULL; /* All tables, but declared ones on the stack have schema */
		const char *tname = t->base.name;

		if (isRemote(t)) {
			const char *uri = t->query;

			sname = mapiuri_schema( uri, sql->sa, sname);
			tname = mapiuri_table( uri, sql->sa, tname);
		}
		if (sname)
			mnstr_printf(fout, "%s(\"%s\".\"%s\")",
				isRemote(t)&&decorate?"REMOTE":
				isReplicaTable(t)?"REPLICA":"table",
				dump_escape_ident(sql->ta, sname), dump_escape_ident(sql->ta, tname));
		else
			mnstr_printf(fout, "%s(\"%s\")",
				isRemote(t)&&decorate?"REMOTE":
				isReplicaTable(t)?"REPLICA":"table",
				dump_escape_ident(sql->ta, tname));
		if (rel->exps)
			exps_print(sql, fout, rel->exps, depth, refs, 1, 0, decorate, 0);
		else
			rel_base_dump_exps(fout, rel);
	} 	break;
	case op_table:
		mnstr_printf(fout, "table (");

		if (rel->r)
			exp_print(sql, fout, rel->r, depth, refs, 1, 0, decorate);
		if (rel->l) {
			if (rel->flag == TRIGGER_WRAPPER)
				mnstr_printf(fout, "rel_dump not yet implemented for trigger input");
			else
				rel_print_rel(sql, fout, rel->l, depth+1, refs, decorate);
		}
		print_indent(sql, fout, depth, decorate);
		mnstr_printf(fout, ")");
		if (rel->exps)
			exps_print(sql, fout, rel->exps, depth, refs, 1, 0, decorate, 0);
		break;
	case op_ddl:
		mnstr_printf(fout, "ddl");
		if (rel->l)
			rel_print_rel(sql, fout, rel->l, depth+1, refs, decorate);
		if (rel->r)
			rel_print_rel(sql, fout, rel->r, depth+1, refs, decorate);
		if (rel->exps && (rel->flag == ddl_psm || rel->flag == ddl_exception || rel->flag == ddl_list))
			exps_print(sql, fout, rel->exps, depth, refs, 1, 0, decorate, 0);
		break;
	case op_join:
	case op_left:
	case op_right:
	case op_full:
	case op_semi:
	case op_anti:
	case op_union:
	case op_inter:
	case op_except:
		r = "join";
		if (rel->op == op_left)
			r = rel->attr?"left outer group join":"left outer join";
		else if (rel->op == op_right)
			r = "right outer join";
		else if (rel->op == op_full)
			r = "full outer join";
		else if (rel->op == op_semi)
			r = "semijoin";
		else if (rel->op == op_anti)
			r = "antijoin";
		else if (rel->op == op_union)
			r = "union";
		else if (rel->op == op_inter)
			r = "intersect";
		else if (rel->op == op_except)
			r = "except";
		else if (rel->op == op_join) {
			if (list_empty(rel->exps))
				r = rel->attr?"group crossproduct":"crossproduct";
			else
				r = rel->attr?"group join":"join";
		}

		if (is_dependent(rel))
			mnstr_printf(fout, "dependent ");
		if (need_distinct(rel))
			mnstr_printf(fout, "distinct ");
		mnstr_printf(fout, "%s (", r);
		if (rel->l) {
			if (rel_is_ref(rel->l)) {
				int nr = find_ref(refs, rel->l);
				print_indent(sql, fout, depth+1, decorate);
				mnstr_printf(fout, "& REF %d ", nr);
			} else
				rel_print_rel(sql, fout, rel->l, depth+1, refs, decorate);
		}
		mnstr_printf(fout, ",");
		if (rel->r) {
			if (rel_is_ref(rel->r)) {
				int nr = find_ref(refs, rel->r);
				print_indent(sql, fout, depth+1, decorate);
				mnstr_printf(fout, "& REF %d  ", nr);
			} else
				rel_print_rel(sql, fout, rel->r, depth+1, refs, decorate);
		}
		print_indent(sql, fout, depth, decorate);
		mnstr_printf(fout, ")");
		exps_print(sql, fout, rel->exps, depth, refs, 1, 0, decorate, 0);
		if (is_join(rel->op) && rel->attr) /* group joins */
			exps_print(sql, fout, rel->attr, depth, refs, 1, 0, decorate, 0);
		break;
	case op_munion:
		r = "munion";
		if (is_dependent(rel))
			mnstr_printf(fout, "dependent ");
		if (need_distinct(rel))
			mnstr_printf(fout, "distinct ");
		if (is_recursive(rel))
			mnstr_printf(fout, "recursive ");
		mnstr_printf(fout, "%s (", r);
		assert(rel->l);
		for (node *n = ((list*)rel->l)->h; n; n = n->next) {
			if (rel_is_ref(n->data)) {
				int nr = find_ref(refs, n->data);
				print_indent(sql, fout, depth+1, decorate);
				mnstr_printf(fout, "& REF %d ", nr);
			} else {
				rel_print_rel(sql, fout, n->data, depth+1, refs, decorate);
			}
			if (n->next)
				mnstr_printf(fout, ",");
		}
		print_indent(sql, fout, depth, decorate);
		mnstr_printf(fout, ")");
		exps_print(sql, fout, rel->exps, depth, refs, 1, 0, decorate, 0);
		break;
	case op_project:
	case op_select:
	case op_groupby:
	case op_topn:
	case op_sample:
		r = "project";
		if (rel->op == op_select)
			r = "select";
		if (rel->op == op_groupby)
			r = "group by";
		if (rel->op == op_topn)
			r = "top N";
		if (rel->op == op_sample)
			r = "sample";

		if (rel->l) {
			if (need_distinct(rel))
				mnstr_printf(fout, "distinct ");
			mnstr_printf(fout, "%s (", r);
			if (rel_is_ref(rel->l)) {
				int nr = find_ref(refs, rel->l);
				print_indent(sql, fout, depth+1, decorate);
				mnstr_printf(fout, "& REF %d ", nr);
			} else
				rel_print_rel(sql, fout, rel->l, depth+1, refs, decorate);
			print_indent(sql, fout, depth, decorate);
			mnstr_printf(fout, ")");
		}
		if (rel->op == op_groupby)  /* group by columns */
			exps_print(sql, fout, rel->r, depth, refs, 1, 0, decorate, 0);
		exps_print(sql, fout, rel->exps, depth, refs, 1, 0, decorate, 0);
		if (rel->r && rel->op == op_project) /* order by columns */
			exps_print(sql, fout, rel->r, depth, refs, 1, 0, decorate, 0);
		break;
	case op_insert:
	case op_update:
	case op_delete:
	case op_truncate:
	case op_merge: {

		if (rel->op == op_insert)
			mnstr_printf(fout, "insert(");
		else if (rel->op == op_update)
			mnstr_printf(fout, "update(");
		else if (rel->op == op_delete)
			mnstr_printf(fout, "delete(");
		else if (rel->op == op_merge)
			mnstr_printf(fout, "merge(");
		else if (rel->op == op_truncate) {
			assert(list_length(rel->exps) == 2);
			sql_exp *first = (sql_exp*) rel->exps->h->data, *second = (sql_exp*) rel->exps->h->next->data;
			int restart_sequences = ((atom*)first->l)->data.val.ival,
				drop_action = ((atom*)second->l)->data.val.ival;
			mnstr_printf(fout, "truncate %s identity, %s(", restart_sequences ? "restart" : "continue",
												   drop_action ? "cascade" : "restrict");
		}

		if (rel->l) {
			if (rel_is_ref(rel->l)) {
				int nr = find_ref(refs, rel->l);
				print_indent(sql, fout, depth+1, decorate);
				mnstr_printf(fout, "& REF %d ", nr);
			} else
				rel_print_rel(sql, fout, rel->l, depth+1, refs, decorate);
		}
		if (rel->r) {
			if (rel_is_ref(rel->r)) {
				int nr = find_ref(refs, rel->r);
				print_indent(sql, fout, depth+1, decorate);
				mnstr_printf(fout, "& REF %d ", nr);
			} else
				rel_print_rel(sql, fout, rel->r, depth+1, refs, decorate);
		}
		print_indent(sql, fout, depth, decorate);
		mnstr_printf(fout, ")");
		if (rel->op != op_truncate && rel->op != op_merge && rel->exps)
			exps_print(sql, fout, rel->exps, depth, refs, 1, 0, decorate, 0);
	} 	break;
	default:
		assert(0);
	}
	if (decorate && rel->p) {
		for (prop *p = rel->p; p; p = p->p) {
			if (p->kind != PROP_COUNT || (ATOMIC_GET(&GDKdebug) & TESTINGMASK) == 0) {
				char *pv = propvalue2string(sql->ta, p);
				mnstr_printf(fout, " %s %s", propkind2string(p), pv);
			}
		}
	}
}

void
rel_print_refs(mvc *sql, stream* fout, sql_rel *rel, int depth, list *refs, int decorate)
{
	if (!rel)
		return;
	switch (rel->op) {
	case op_basetable:
	case op_table:
		if (rel->op == op_table && rel->l && rel->flag != TRIGGER_WRAPPER) {
			rel_print_refs(sql, fout, rel->l, depth, refs, decorate);
			if (rel_is_ref(rel->l) && !find_ref(refs, rel->l)) {
				rel_print_rel(sql, fout, rel->l, depth, refs, decorate);
				list_append(refs, rel->l);
			}
		}
		break;
	case op_ddl:
		if (rel->flag == ddl_list || rel->flag == ddl_exception) {
			if (rel->l) {
				rel_print_refs(sql, fout, rel->l, depth, refs, decorate);
				if (rel_is_ref(rel->l) && !find_ref(refs, rel->l)) {
					rel_print_rel(sql, fout, rel->l, depth, refs, decorate);
					list_append(refs, rel->l);
				}
			}
			if (rel->r) {
				rel_print_refs(sql, fout, rel->r, depth, refs, decorate);
				if (rel_is_ref(rel->r) && !find_ref(refs, rel->r)) {
					rel_print_rel(sql, fout, rel->r, depth, refs, decorate);
					list_append(refs, rel->r);
				}
			}
		}
		break;
	case op_join:
	case op_left:
	case op_right:
	case op_full:
	case op_semi:
	case op_anti:
	case op_union:
	case op_inter:
	case op_except:
		if (rel->l)
			rel_print_refs(sql, fout, rel->l, depth, refs, decorate);
		if (rel->r)
			rel_print_refs(sql, fout, rel->r, depth, refs, decorate);
		if (rel->l && rel_is_ref(rel->l) && !find_ref(refs, rel->l)) {
			rel_print_rel(sql, fout, rel->l, depth, refs, decorate);
			list_append(refs, rel->l);
		}
		if (rel->r && rel_is_ref(rel->r) && !find_ref(refs, rel->r)) {
			rel_print_rel(sql, fout, rel->r, depth, refs, decorate);
			list_append(refs, rel->r);
		}
		break;
	case op_project:
	case op_select:
	case op_groupby:
	case op_topn:
	case op_sample:
		if (rel->l)
			rel_print_refs(sql, fout, rel->l, depth, refs, decorate);
		if (rel->l && rel_is_ref(rel->l) && !find_ref(refs, rel->l)) {
			rel_print_rel(sql, fout, rel->l, depth, refs, decorate);
			list_append(refs, rel->l);
		}
		break;
	case op_munion:
		assert(rel->l);
		for (node *n = ((list*)rel->l)->h; n; n = n->next) {
			// TODO: do we need to check n->data?
			if (n->data)
				rel_print_refs(sql, fout, n->data, depth, refs, decorate);
			if (n->data && rel_is_ref(n->data) && !find_ref(refs, n->data)) {
				rel_print_rel(sql, fout, n->data, depth, refs, decorate);
				list_append(refs, n->data);
			}
		}
		break;
	case op_insert:
	case op_update:
	case op_delete:
	case op_truncate:
	case op_merge:
		if (rel->l)
			rel_print_refs(sql, fout, rel->l, depth, refs, decorate);
		if (rel->l && rel_is_ref(rel->l) && !find_ref(refs, rel->l)) {
			rel_print_rel(sql, fout, rel->l, depth, refs, decorate);
			list_append(refs, rel->l);
		}
		if (rel->r)
			rel_print_refs(sql, fout, rel->r, depth, refs, decorate);
		if (rel->r && rel_is_ref(rel->r) && !find_ref(refs, rel->r)) {
			rel_print_rel(sql, fout, rel->r, depth, refs, decorate);
			list_append(refs, rel->r);
		}
		break;
	}
}

void
rel_print_(mvc *sql, stream *fout, sql_rel *rel, int depth, list *refs, int decorate)
{
	rel_print_rel(sql, fout, rel, depth, refs, decorate);
	if (sql->runs) {
		for (int i = 0 ; i < NSQLREWRITERS ; i++) {
			sql_optimizer_run *run = &(sql->runs[i]);

			if (run->name) { /* if name is set, then the optimizer did run */
				print_indent(sql, fout, depth, decorate);
				mnstr_printf(fout, "# %-36s %3d actions " LLFMT " usec",
							 run->name, run->nchanges, run->time);
			}
		}
	}
}

static void
skipWS( char *r, int *pos)
{
	while(r[*pos] && (isspace((unsigned char) r[*pos]) || r[*pos] == '|'))
		(*pos)++;
}

static void
skipUntilWS( char *r, int *pos)
{
	while(r[*pos] && (!isspace((unsigned char) r[*pos]) || r[*pos] == '|'))
		(*pos)++;
}

static void
skipIdent( char *r, int *pos)
{
	if (r[*pos] == '"') {
		(*pos)++;
		while (r[*pos] && r[*pos] != '"') {
			/* We send escaped '"' and '\' characters */
			if (r[*pos] == '\\' && (r[*pos + 1] == '"' || r[*pos + 1] == '\\'))
				(*pos)+=2;
			else
				(*pos)++;
		}
	} else {
		while(r[*pos] && (isalnum((unsigned char) r[*pos]) || r[*pos] == '_' || r[*pos] == '%'))
			(*pos)++;
	}
}

static void
convertIdent(char *r)
{
	int i = 0, j = 0;
	while (r[i] && r[i] != '"') {
		/* We send escaped '"' and '\' characters */
		if (r[i] == '\\' && (r[i + 1] == '"' || r[i + 1] == '\\')) {
			r[j++] = r[i + 1];
			i+=2;
		} else {
			r[j++] = r[i++];
		}
	}
	r[j] = '\0';
}

static void
skipIdentOrSymbol( char *r, int *pos)
{
	if (r[*pos] == '"') {
		skipIdent(r, pos);
	} else {
		while(r[*pos] && (isalnum((unsigned char) r[*pos]) ||
				  r[*pos] == '=' ||
				  r[*pos] == '_' || r[*pos] == '%' ||
				  r[*pos] == '<' || r[*pos] == '>' ||
				  r[*pos] == '/' || r[*pos] == '*' ||
				  r[*pos] == '-' || r[*pos] == '+' ||
				  r[*pos] == '~' || r[*pos] == '^' ))
			(*pos)++;
	}
}

static int
readInt( char *r, int *pos)
{
	int res = 0;

	while (isdigit((unsigned char) r[*pos])) {
		res *= 10;
		res += r[*pos]-'0';
		(*pos)++;
	}
	return res;
}

static void *
readAtomString(int localtype, char *r, int *pos)
{
	void *res = NULL;
	size_t nbytes = 0;
	int firstpos = 0, rtype = ATOMstorage(localtype) == TYPE_str ? TYPE_str : localtype;

	/* TODO I had issues with the 'external' flag on the JSONfromString function, maybe something is missing there? */
	assert(r[*pos] == '"'); /* skip first '"' */
	(*pos)++;

	firstpos = *pos;
	if (rtype == TYPE_str) /* string reads require double quotes at the beginning */
		firstpos--;
	while (r[*pos] && r[*pos] != '"') { /* compute end of atom string */
		if (r[*pos] == '\\')
			(*pos)+=2;
		else
			(*pos)++;
	}
	if (!r[*pos])
		return NULL;

	assert(r[*pos] == '"'); /* skip second '"' */
	if (rtype != TYPE_str) /* string reads require double quotes at the end */
		r[*pos] = '\0';
	(*pos)++;

	if (ATOMfromstr(rtype, &res, &nbytes, r + firstpos, true) < 0) {
		GDKfree(res);
		return NULL;
	}
	return res;
}

static sql_exp*
read_prop(mvc *sql, sql_exp *exp, char *r, int *pos, bool *found)
{
	/* PROPs */
	if (strncmp(r+*pos, "JOINIDX",  strlen("JOINIDX")) == 0) {
		char *sname, *tname, *iname;
		sql_schema *s = NULL;
		prop *p;

		(*pos)+= (int) strlen("JOINIDX");
		skipWS(r, pos);
		/* schema.table.index */
		sname = r+*pos + 1;
		skipIdent(r,pos);
		convertIdent(sname);
		(*pos)++;
		if (r[*pos] != '.')
			return sql_error(sql, -1, SQLSTATE(42000) "JOINIDX: missing '.'\n");
		(*pos)++;
		tname = r+*pos + 1;
		skipIdent(r,pos);
		convertIdent(tname);
		(*pos)++;
		if (r[*pos] != '.')
			return sql_error(sql, -1, SQLSTATE(42000) "JOINIDX: missing '.'\n");
		(*pos)++;
		iname = r+*pos + 1;
		skipIdent(r,pos);
		convertIdent(iname);
		(*pos)++;

		(void) tname;
		s = mvc_bind_schema(sql, sname);
		if (sname && !s)
			return sql_error(sql, -1, SQLSTATE(42000) "Schema %s missing\n", sname);
		if (!find_prop(exp->p, PROP_JOINIDX)) {
			p = exp->p = prop_create(sql->sa, PROP_JOINIDX, exp->p);
			if (!(p->value.pval = mvc_bind_idx(sql, s, iname)))
				return sql_error(sql, -1, SQLSTATE(42000) "Index %s missing\n", iname);
		}
		skipWS(r,pos);
		if (found)
			*found = true;
	}
	return exp;
}

static list*
read_exps(mvc *sql, sql_rel *lrel, sql_rel *rrel, list *top_exps, char *r, int *pos, char bracket, int grp, int top)
{
	list *exps = new_exp_list(sql->sa);
	sql_exp *e;
	char ebracket = (bracket == '[')?']':')';

	if (r[*pos] == bracket) {
		skipWS( r, pos);

		(*pos)++;
		skipWS( r, pos);
		e = exp_read(sql, lrel, rrel, top ? exps : top_exps, r, pos, grp);
		if (!e && r[*pos] != ebracket) {
			return sql_error(sql, -1, SQLSTATE(42000) "Missing closing %c\n", ebracket);
		} else if (!e) {
			(*pos)++;
			skipWS(r, pos);
			return sql->errstr[0] ? NULL : exps; /* A function call might not have any input expressions, so return empty exps on that case */
		}
		append(exps, e);
		skipWS( r, pos);
		if (!read_prop(sql, e, r, pos, NULL))
			return NULL;
		while (r[*pos] == ',') {

			(*pos)++;
			skipWS( r, pos);
			e = exp_read(sql, lrel, rrel, top ? exps : top_exps, r, pos, grp);
			if (!e)
				return NULL;
			append(exps, e);
			skipWS( r, pos);
			if (!read_prop(sql, e, r, pos, NULL))
				return NULL;
		}
		if (r[*pos] != ebracket)
			return sql_error(sql, -1, SQLSTATE(42000) "Missing closing %c\n", ebracket);
		(*pos)++;
		skipWS( r, pos);
	}
	return exps;
}

static sql_exp*
exp_read_min_or_max(mvc *sql, sql_exp *exp, char *r, int *pos, const char *prop_str, rel_prop kind)
{
	atom *a;
	sql_subtype *tpe = exp_subtype(exp);

	(*pos)+= (int) strlen(prop_str);
	skipWS(r, pos);

	if (strncmp(r+*pos, "NULL",  strlen("NULL")) == 0) {
		(*pos)+= (int) strlen("NULL");
		a = atom_general(sql->sa, tpe, NULL, 0);
	} else {
		void *ptr = readAtomString(tpe->type->localtype, r, pos);
		if (!ptr)
			return sql_error(sql, -1, SQLSTATE(42000) "Invalid atom string\n");
		a = atom_general_ptr(sql->sa, tpe, ptr);
		GDKfree(ptr);
	}
	if (!find_prop(exp->p, kind)) {
		prop *p = exp->p = prop_create(sql->sa, kind, exp->p);
		p->value.pval = a;
	}
	skipWS(r, pos);
	return exp;
}

static sql_exp*
exp_read_nuniques(mvc *sql, sql_exp *exp, char *r, int *pos)
{
	void *ptr = NULL;
	size_t nbytes = 0;
	ssize_t res = 0;
	sql_subtype *tpe = sql_bind_localtype("dbl");

	(*pos)+= (int) strlen("NUNIQUES");
	skipWS(r, pos);

	if ((res = ATOMfromstr(tpe->type->localtype, &ptr, &nbytes, r + *pos, true)) < 0) {
		GDKfree(ptr);
		return sql_error(sql, -1, SQLSTATE(42000) "Invalid atom string\n");
	}

	if (!find_prop(exp->p, PROP_NUNIQUES)) {
		prop *p = exp->p = prop_create(sql->sa, PROP_NUNIQUES, exp->p);
		p->value.dval = *(dbl*)ptr;
	}
	(*pos) += (int) res; /* it should always fit */
	GDKfree(ptr);
	skipWS(r, pos);
	return exp;
}

static sql_exp*
read_exp_properties(mvc *sql, sql_exp *exp, char *r, int *pos)
{
	bool found = true;
	while (found) {
		found = false;

		if (strncmp(r+*pos, "COUNT",  strlen("COUNT")) == 0) {
			(*pos)+= (int) strlen("COUNT");
			if (!find_prop(exp->p, PROP_COUNT))
				exp->p = prop_create(sql->sa, PROP_COUNT, exp->p);
			skipWS(r,pos);
			found = true;
		} else if (strncmp(r+*pos, "HASHIDX",  strlen("HASHIDX")) == 0) {
			(*pos)+= (int) strlen("HASHIDX");
			if (!find_prop(exp->p, PROP_HASHIDX))
				exp->p = prop_create(sql->sa, PROP_HASHIDX, exp->p);
			skipWS(r,pos);
			found = true;
		} else if (strncmp(r+*pos, "HASHCOL",  strlen("HASHCOL")) == 0) {
			(*pos)+= (int) strlen("HASHCOL");
			if (!find_prop(exp->p, PROP_HASHCOL))
				exp->p = prop_create(sql->sa, PROP_HASHCOL, exp->p);
			skipWS(r,pos);
			found = true;
		} else if (strncmp(r+*pos, "MIN",  strlen("MIN")) == 0) {
			if (!exp_read_min_or_max(sql, exp, r, pos, "MIN", PROP_MIN))
				return NULL;
			found = true;
		} else if (strncmp(r+*pos, "MAX",  strlen("MAX")) == 0) {
			if (!exp_read_min_or_max(sql, exp, r, pos, "MAX", PROP_MAX))
				return NULL;
			found = true;
		} else if (strncmp(r+*pos, "NUNIQUES",  strlen("NUNIQUES")) == 0) {
			if (!exp_read_nuniques(sql, exp, r, pos))
				return NULL;
			found = true;
		}
		if (!read_prop(sql, exp, r, pos, &found))
			return NULL;
	}
	return exp;
}

static sql_exp*
parse_atom(mvc *sql, char *r, int *pos, sql_subtype *tpe)
{
	if (strncmp(r+*pos, "NULL",  strlen("NULL")) == 0) {
		(*pos)+= (int) strlen("NULL");
		return exp_atom(sql->sa, atom_general(sql->sa, tpe, NULL, 0));
	} else {
		void *ptr = readAtomString(tpe->type->localtype, r, pos);
		if (!ptr)
			return sql_error(sql, -1, SQLSTATE(42000) "Invalid atom string\n");
		sql_exp *res = exp_atom(sql->sa, atom_general_ptr(sql->sa, tpe, ptr));
		GDKfree(ptr);
		return res;
	}
}

static sql_exp*
function_error_string(mvc *sql, const char *schema, const char *fname, list *exps, bool found, sql_ftype type)
{
	char *arg_list = NULL, *F = NULL, *fn = NULL;

	FUNC_TYPE_STR(type, F, fn)

	(void) F;
	if (!list_empty(exps)) {
		for (node *n = exps->h; n ; n = n->next) {
			sql_subtype *t = exp_subtype(n->data);
			char *tpe = t ? sql_subtype_string(sql->ta, t) : "?";

			if (arg_list) {
				arg_list = sa_message(sql->ta, "%s, %s", arg_list, tpe);
			} else {
				arg_list = tpe;
			}
		}
	}
	return sql_error(sql, ERR_NOTFOUND, SQLSTATE(42000) "%s %s %s%s%s'%s'(%s)",
					found ? "Insufficient privileges for" : "No such", fn, schema ? "'":"", schema ? schema : "",
					schema ? "'.":"", fname, arg_list ? arg_list : "");
}

static unsigned int /* keep updating the label count */
try_update_label_count(mvc *sql, const char *label)
{
	if (label && label[0] == '%' && isdigit((unsigned char) label[1])) {
		char *eptr = NULL;
		unsigned int value = (unsigned int) strtol(label + 1, &eptr, 10);
		if (eptr && eptr[0] == '\0') {
			sql->label = MAX(sql->label, value);
			return value;
		}
	}
	return 0;
}

sql_exp*
exp_read(mvc *sql, sql_rel *lrel, sql_rel *rrel, list *top_exps, char *r, int *pos, int grp)
{
	int old, d=0, s=0, unique = 0, no_nils = 0, quote = 0, zero_if_empty = 0;
	char *tname = NULL, *cname = NULL, *var_cname = NULL, *e, *b = r + *pos;
	sql_exp *exp = NULL;
	list *exps = NULL;
	sql_type *t = NULL;
	sql_subtype tpe;

	quote = (r[*pos] == '"');
	b += quote;
	skipIdent(r, pos);
	e = r+*pos;
	(*pos) += quote;
	skipWS(r, pos);
	switch(r[*pos]) {
	case '.':
		*e = 0;
		(*pos)++;
		tname = b;
		convertIdent(tname);
		cname = r + *pos + quote;
		skipIdentOrSymbol(r, pos);
		e = r+*pos;
		if (quote) {
			old = ' ';
			convertIdent(cname);
		} else {
			old = *e;
		}
		*e = 0;

		tname = sa_strdup(sql->sa, tname);
		sql_alias *ta = a_create(sql->sa, tname);
		cname = sa_strdup(sql->sa, cname);
		*e = old;
		skipWS(r, pos);
		if (r[*pos] != '(') { /* if there's a function/aggregate call next don't attempt to bind columns */
			if (top_exps) {
				exp = exps_bind_column2(top_exps, ta, cname, NULL);
				if (exp)
					exp = exp_ref(sql, exp);
			}
			if (!exp && lrel) {
				exp = rel_bind_column2(sql, lrel, ta, cname, 0);
				if (!exp && rrel)
					exp = rel_bind_column2(sql, rrel, ta, cname, 0);
			} else if (!exp) {
				exp = exp_column(sql->sa, ta, cname, NULL, CARD_ATOM, 1, 0, cname[0] == '%');
				exp->alias.label = -(sql->nid++);
			}
		}
		break;
	/* atom */
	case '(':
		if (b == (r+*pos)) { /* comparison expression */
			int anti = 0, sym = 0, semantics = 0, any = 0;
			comp_type ctype = cmp_all, ctype2 = cmp_all;
			list *lexps = NULL, *rexps = NULL, *fexps = NULL;
			char *sname = NULL, *fname = NULL;

			if (!(lexps = read_exps(sql, lrel, rrel, top_exps, r, pos, '(', 0, 0)))
				return NULL;
			skipWS(r, pos);
			if (r[*pos] == '!') {
				anti = 1;
				(*pos)++;
				skipWS(r, pos);
			}
			if (r[*pos] == '*') {
				semantics = 1;
				(*pos)++;
				skipWS(r, pos);
			}
			if (r[*pos] == '+') {
				any = 1;
				(*pos)++;
				skipWS(r, pos);
			}

			switch(r[*pos]) {
			case 'n':
				if (strncmp(r+*pos, "notin",  strlen("notin")) == 0) {
					(*pos)+= (int) strlen("notin");
					ctype = cmp_notin;
				}
				break;
			case 'F':
				if (strncmp(r+*pos, "FILTER",  strlen("FILTER")) == 0) {
					(*pos)+= (int) strlen("FILTER");
					ctype = cmp_filter;
					skipWS(r, pos);
					sname = r+*pos + 1;
					skipIdent(r, pos);
					convertIdent(sname);
					(*pos)+=2;
					fname = r+*pos + 1;
					skipIdent(r, pos);
					convertIdent(fname);
					(*pos)++;
				}
				break;
			case 'i':
				if (strncmp(r+*pos, "in",  strlen("in")) == 0) {
					(*pos)+= (int) strlen("in");
					ctype = cmp_in;
				}
				break;
			case 'o':
				if (strncmp(r+*pos, "or",  strlen("or")) == 0) {
					(*pos)+= (int) strlen("or");
					ctype = cmp_or;
				}
				break;
			case '!':
				ctype = cmp_notequal;
				(*pos)++;
				if (r[(*pos)] == '=')
					(*pos)++;
				break;
			case '=':
				ctype = cmp_equal;
				(*pos)++;
				break;
			case '<':
				ctype = cmp_lt;
				(*pos)++;
				if (r[(*pos)] == '=') {
					ctype = cmp_lte;
					(*pos)++;
				}
				break;
			case '>':
				ctype = cmp_gt;
				(*pos)++;
				if (r[(*pos)] == '=') {
					ctype = cmp_gte;
					(*pos)++;
				}
				break;
			default:
				return sql_error(sql, -1, SQLSTATE(42000) "Type: missing comparison type\n");
			}

			skipWS(r, pos);
			if (!(rexps = read_exps(sql, lrel, rrel, top_exps, r, pos, '(', 0, 0)))
				return NULL;
			skipWS(r, pos);

			switch (ctype) {
				case cmp_gt:
				case cmp_gte:
				case cmp_lte:
				case cmp_lt:
				case cmp_equal:
				case cmp_notequal:
					if (r[*pos] == '!' || r[*pos] == '<' || r[*pos] == '>') { /* BETWEEN case */
						if (r[*pos] == '!') { /* ignore next anti */
							(*pos)++;
							skipWS(r, pos);
						}
						switch(r[*pos]) {
						case '<':
							ctype2 = cmp_lt;
							(*pos)++;
							if (r[(*pos)] == '=') {
								ctype2 = cmp_lte;
								(*pos)++;
							}
							break;
						case '>':
							ctype2 = cmp_gt;
							(*pos)++;
							if (r[(*pos)] == '=') {
								ctype2 = cmp_gte;
								(*pos)++;
							}
							break;
						default:
							return sql_error(sql, -1, SQLSTATE(42000) "Type: missing comparison type\n");
						}
						skipWS(r, pos);
						if (!(fexps = read_exps(sql, lrel, rrel, top_exps, r, pos, '(', 0, 0)))
							return NULL;
						skipWS(r, pos);
						if (strncmp(r+*pos, "SYM",  strlen("SYM")) == 0) {
							(*pos)+= (int) strlen("SYM");
							skipWS(r, pos);
							sym = 1;
						}
						exp = exp_compare2(sql->sa, rexps->h->data, lexps->h->data, fexps->h->data, compare2range(swap_compare(ctype), ctype2), sym);
					} else {
						exp = exp_compare(sql->sa, lexps->h->data, rexps->h->data, ctype);
						if (semantics)
							set_semantics(exp);
						if (any)
							set_any(exp);
					}
					if (anti)
						set_anti(exp);
					assert(list_length(lexps) == 1 && list_length(rexps) == 1 && (!fexps || list_length(fexps) == 1));
					break;
				case cmp_in:
				case cmp_notin:
					assert(list_length(lexps) == 1);
					exp = exp_in(sql->sa, lexps->h->data, rexps, ctype);
					if (anti)
						set_anti(exp);
					break;
				case cmp_filter: {
					sql_subfunc *f = NULL;
					list *tl = sa_list(sql->sa);

					if (!list_empty(lexps)) {
						for (node *n = lexps->h; n; n = n->next){
							sql_exp *e = n->data;

							list_append(tl, exp_subtype(e));
						}
					}
					if (!list_empty(rexps)) {
						for (node *n = rexps->h; n; n = n->next){
							sql_exp *e = n->data;

							list_append(tl, exp_subtype(e));
						}
					}

					if (sname && !mvc_bind_schema(sql, sname))
						return sql_error(sql, ERR_NOTFOUND, SQLSTATE(3F000) "No such schema '%s'\n", sname);
					if (!(f = sql_bind_func_(sql, sname, fname, tl, F_FILT, true, false, false)))
						return sql_error(sql, ERR_NOTFOUND, SQLSTATE(42000) "Filter: missing function '%s'.'%s'\n", sname, fname);
					if (!execute_priv(sql, f->func))
						return sql_error(sql, -1, SQLSTATE(42000) "Filter: no privilege to call filter function '%s'.'%s'\n", sname, fname);
					exp = exp_filter(sql->sa, lexps, rexps, f, anti);
				} break;
				case cmp_or:
					exp = exp_or(sql->sa, lexps, rexps, anti);
					break;
				default:
					return sql_error(sql, -1, SQLSTATE(42000) "Type: missing comparison type\n");
			}
			break;
		}
		/* fall through */
	case '[':
		tname = b;
		if (tname && *tname == '[') { /* list of values */
			if (!(exps = read_exps(sql, lrel, rrel, top_exps, r, pos, '[', 0, 0)))
				return NULL;
			exp = exp_values(sql->sa, exps);
		} else {
			old = *e;
			*e = 0;
			if (old != '[') {
				(*pos)++;
				d = readInt(r,pos);
				if (r[*pos] != ')' && r[*pos] != ',')
					return sql_error(sql, -1, SQLSTATE(42000) "Type: missing ')' or ','\n");
				if (r[*pos] == ',') {
					(*pos)++;
					s = readInt(r,pos);
				}
				if (r[*pos] != ')')
					return sql_error(sql, -1, SQLSTATE(42000) "Type: missing ')'\n");
				(*pos)++;
			}
			convertIdent(tname);
			if (!sql_find_subtype(&tpe, tname, d, s)) {
				if (!(t = mvc_bind_type(sql, tname))) /* try an external type */
					return sql_error(sql, ERR_NOTFOUND, SQLSTATE(42000) "SQL type %s(%d, %d) not found\n", tname, d, s);
				sql_init_subtype(&tpe, t, d, s);
			}
			skipWS(r, pos);
			*e = old;
			if (r[*pos] == '[') { /* convert */
				(*pos)++;
				skipWS(r, pos);
				if (!(exp = exp_read(sql, lrel, rrel, top_exps, r, pos, 0)))
					return NULL;
				if (r[*pos] != ']')
					return sql_error(sql, -1, SQLSTATE(42000) "Convert: missing ']'\n");
				(*pos)++;
				skipWS(r, pos);
				exp = exp_convert(sql, exp, exp_subtype(exp), &tpe);
			} else {
				if (!(exp = parse_atom(sql, r, pos, &tpe)))
					return NULL;
				skipWS(r, pos);
			}
		}
		break;
	case '\"':
	case 'N': /* for NULL values, but 'NOT NULL' and 'NULLS LAST' cannot match here */
		if (r[*pos] == '\"' || (strncmp(r+*pos, "NULL", strlen("NULL")) == 0 && r[*pos+4] != 'S')) {
			*e = 0;
			tname = b;
			convertIdent(tname);
			if (!sql_find_subtype(&tpe, tname, 0, 0)) {
				if (!(t = mvc_bind_type(sql, tname))) /* try an external type */
					return sql_error(sql, ERR_NOTFOUND, SQLSTATE(42000) "SQL type %s not found\n", tname);
				sql_init_subtype(&tpe, t, 0, 0);
			}
			if (!(exp = parse_atom(sql, r, pos, &tpe)))
				return NULL;
			skipWS(r, pos);
		}
		break;
	default:
		(void)sql;
	}

	/* func or aggr */
	if (grp) {
		skipWS(r, pos);
		if (r[*pos] == 'u') {
			unique = 1;
			(*pos)+= (int) strlen("unique");
			skipWS(r, pos);
		}
		if (r[*pos] == 'n') {
			no_nils = 1;
			(*pos)+= (int) strlen("no nil");
			skipWS(r, pos);
		}
		if (r[*pos] == 'z') {
			zero_if_empty = 1;
			(*pos)+= (int) strlen("zero if empty");
			skipWS(r, pos);
		}
	}
	if (r[*pos] == '(') {
		sql_subfunc *f = NULL;

		if (!(exps = read_exps(sql, lrel, rrel, top_exps, r, pos, '(', 0, 0)))
			return NULL;
		tname = b;
		*e = 0;
		convertIdent(tname);
		if (tname && !mvc_bind_schema(sql, tname))
			return sql_error(sql, ERR_NOTFOUND, SQLSTATE(3F000) "No such schema '%s'\n", tname);
		if (grp) {
			if (exps && exps->h) {
				list *ops = sa_list(sql->sa);
				for( node *n = exps->h; n; n = n->next)
					append(ops, exp_subtype(n->data));
				f = sql_bind_func_(sql, tname, cname, ops, F_AGGR, true, false, true);
			} else {
				f = sql_bind_func(sql, tname, cname, sql_bind_localtype("void"), NULL, F_AGGR, true, true); /* count(*) */
			}
			if (!f)
				return function_error_string(sql, tname, cname, exps, false, F_AGGR);
			if (!execute_priv(sql, f->func))
				return function_error_string(sql, tname, cname, exps, true, F_AGGR);
			exp = exp_aggr(sql->sa, exps, f, unique, no_nils, CARD_ATOM, 1);
			if (zero_if_empty)
				set_zero_if_empty(exp);
		} else {
			int nops = list_length(exps);
			if (!strcmp(tname, "sys") && (!strcmp(cname, "case") || !strcmp(cname, "casewhen") || !strcmp(cname, "coalesce") || !strcmp(cname, "nullif"))) {
				/* these functions are bound on a different way */
				if ((f = sql_find_func(sql, NULL, cname, 2, F_FUNC, true, NULL))) {
					if (!execute_priv(sql, f->func))
						return function_error_string(sql, tname, cname, exps, true, F_FUNC);
					sql_exp *res = exps->t->data;
					sql_subtype *restype = exp_subtype(res), *condtype = NULL;
					f->res->h->data = sql_create_subtype(sql->sa, restype->type, restype->digits, restype->scale);
					/* As the inner functions may return smaller types (because of statistics and optimization),
					 * ie upcast here */
					/* case exps are lists of (result, condition) ending with single value */
					/* casewhen exps are lists of first (fe) a expression followed by (resultN, valueN) ending with single  last result  (fe == value1 -> result1 etc else last result */
					/* nullif is list of values */
					/* coalesce is list of values */
					bool skip = false;
					node *n = exps->h;
					if (strcmp(cname, "case") == 0 && n->next) {
						skip = true;
						n = n->next;
					}
					if (strcmp(cname, "casewhen") == 0) {
						sql_exp *e = n->data;
						condtype = exp_subtype(e);
						n = n->next;
					}
					for (; n; n = n->next) {
						sql_exp *e = n->data;

						if (condtype && n->next) {
							n->data = exp_check_type(sql, condtype, NULL, e, type_equal);
							n = n->next;
							e = n->data;
						}
						n->data = exp_check_type(sql, restype, NULL, e, type_equal);

						if (skip && n->next && n->next->next)
							n = n->next;
					}
				}
			} else {
				list *ops = sa_list(sql->sa);
				for( node *n = exps->h; n; n = n->next)
					append(ops, exp_subtype(n->data));

				f = sql_bind_func_(sql, tname, cname, ops, F_FUNC, true, false, false);
				if (!f) {
					sql->session->status = 0; /* if the function was not found clean the error */
					sql->errstr[0] = '\0';
					f = sql_bind_func_(sql, tname, cname, ops, F_ANALYTIC, true, false, false);
				}
				if (!f && nops > 1) { /* window functions without frames get 2 extra arguments */
					sql->session->status = 0; /* if the function was not found clean the error */
					sql->errstr[0] = '\0';
					list_remove_node(ops, NULL, ops->t);
					list_remove_node(ops, NULL, ops->t);
					f = sql_bind_func_(sql, tname, cname, ops, F_ANALYTIC, true, false, false);
				}
				if (!f && nops > 4) { /* window functions with frames get 5 extra arguments */
					sql->session->status = 0; /* if the function was not found clean the error */
					sql->errstr[0] = '\0';
					for (int i = 0 ; i < 3 ; i++)
						list_remove_node(ops, NULL, ops->t);
					f = sql_bind_func_(sql, tname, cname, ops, F_ANALYTIC, true, false, false);
				}
				if (f)
					exps = check_arguments_and_find_largest_any_type(sql, NULL, exps, f, 0, true);

				if (f && !execute_priv(sql, f->func))
					return function_error_string(sql, tname, cname, exps, true, F_FUNC);
				/* apply scale fixes if needed */
				if (f && f->func->type != F_ANALYTIC) {
					if (list_length(exps) == 2) {
						sql_exp *l = exps->h->data;
						sql_exp *r = exps->h->next->data;

						/* Find converted value type for division and update function output type */
						if (f->func->fix_scale == SCALE_DIV) {
							sql_subtype *lt = exp_subtype(l);
							sql_subtype *rt = exp_subtype(r);

							if (lt->type->scale == SCALE_FIX && rt->scale && strcmp(sql_func_imp(f->func), "/") == 0) {
								/* TODO move into exps_scale_algebra (with internal flag) */
								sql_subtype *res = f->res->h->data;
								unsigned int scale = lt->scale - rt->scale;
								unsigned int digits = (lt->digits > rt->digits) ? lt->digits : rt->digits;

#ifdef HAVE_HGE
								if (res->type->radix == 10 && digits > 38)
									digits = 38;
								if (res->type->radix == 2 && digits > 127)
									digits = 127;
#else
								if (res->type->radix == 10 && digits > 18)
									digits = 18;
								if (res->type->radix == 2 && digits > 63)
									digits = 63;
#endif

								sql_find_subtype(res, lt->type->base.name, digits, scale);
							}
						}
					}
				}
			}
			if (f) {
				exp = exp_op(sql->sa, list_empty(exps) ? NULL : exps, f);
				if (is_compare_func(f)) { /* has to parse any/all */
					skipWS(r,pos);
					/* [ ANY|ALL ] */
					if (strncmp(r+*pos, "ANY",  strlen("ANY")) == 0) {
						(*pos)+= (int) strlen("ANY");
						skipWS(r, pos);
						exp->flag = 1;
					}
					if (strncmp(r+*pos, "ALL",  strlen("ALL")) == 0) {
						(*pos)+= (int) strlen("ALL");
						skipWS(r, pos);
						exp->flag = 2;
					}
				}
			} else {
				return function_error_string(sql, tname, cname, exps, false, F_FUNC);
			}
		}
	}

	if (!exp && lrel && b != e) { /* simple ident */
		int amb = 0, mul = 0;

		old = *e;
		*e = 0;
		convertIdent(b);
		var_cname = sa_strdup(sql->sa, b);
		if (top_exps) {
			exp = exps_bind_column(top_exps, var_cname, &amb, &mul, 1);
			if (exp)
				exp = exp_ref(sql, exp);
		}
		(void)amb;
		(void)mul;
		assert(amb == 0 && mul == 0);
		if (!exp && lrel)
			exp = rel_bind_column(sql, lrel, var_cname, 0, 1);
		if (!exp && rrel)
			exp = rel_bind_column(sql, rrel, var_cname, 0, 1);
		*e = old;
		skipWS(r,pos);
	}

	if (!exp && (cname || var_cname)) { /* Try a variable */
		sql_var *var = NULL;
		sql_subtype *tpe = NULL;
		int level = 0;
		sql_arg *a = NULL;
		bool has_tname = cname && tname && strcmp(tname, cname) != 0;

		if (find_variable_on_scope(sql, has_tname ? tname : NULL, cname ? cname : var_cname, &var, &a, &tpe, &level, "SELECT")) {
			if (var) /* if variable is known from the stack or a global var */
				exp = exp_param_or_declared(sql->sa, var->sname ? sa_strdup(sql->sa, var->sname) : NULL, sa_strdup(sql->sa, var->name), &(var->var.tpe), level);
			if (a) /* if variable is a parameter */
				exp = exp_param_or_declared(sql->sa, NULL, sa_strdup(sql->sa, cname), &(a->type), level);
		}
	}

	if (!exp) {
		if (cname) {
			bool has_tname = tname && strcmp(tname, cname) != 0;
			return sql_error(sql, ERR_NOTFOUND, SQLSTATE(42000) "Identifier %s%s%s doesn't exist\n", has_tname ? tname : "", has_tname ? "." : "", cname);
		} else if (var_cname) {
			return sql_error(sql, ERR_NOTFOUND, SQLSTATE(42000) "Identifier %s doesn't exist\n", var_cname);
		}
		return NULL;
	}

	/* [ PART ] */
	if (strncmp(r+*pos, "PART",  strlen("PART")) == 0) {
		(*pos)+= (int) strlen("PART");
		skipWS(r, pos);
		set_partitioning(exp);
	}
	/* [ ASC ] */
	if (strncmp(r+*pos, "ASC",  strlen("ASC")) == 0) {
		(*pos)+= (int) strlen("ASC");
		skipWS(r, pos);
		set_ascending(exp);
	}
	/* [ NULLS LAST ] */
	if (strncmp(r+*pos, "NULLS LAST",  strlen("NULLS LAST")) == 0) {
		(*pos)+= (int) strlen("NULLS LAST");
		skipWS(r, pos);
		set_nulls_last(exp);
	}
	/* [ NOT NULL ] */
	if (strncmp(r+*pos, "NOT NULL",  strlen("NOT NULL")) == 0) {
		(*pos)+= (int) strlen("NOT NULL");
		skipWS(r, pos);
		set_has_no_nil(exp);
	}
	/* [ UNIQUE ] */
	if (strncmp(r+*pos, "UNIQUE",  strlen("UNIQUE")) == 0) {
		(*pos)+= (int) strlen("UNIQUE");
		skipWS(r, pos);
		set_unique(exp);
	}

	if (!(exp = read_exp_properties(sql, exp, r, pos)))
		return NULL;

	/* as alias */
	if (strncmp(r+*pos, "as", 2) == 0) {
		unsigned int rlabel = 0, nlabel = 0;
		(*pos)+=2;
		skipWS(r, pos);

		tname = r+*pos+1;
		skipIdent(r, pos);
		convertIdent(tname);
		(*pos)++;
		if (r[*pos] != '.') {
			cname = tname;
			tname = NULL;
			exp_setname(sql, exp, NULL, sa_strdup(sql->sa, cname));
			skipWS(r, pos);
		} else {
			(*pos)++;
			cname = r+*pos+1;
			skipIdent(r, pos);
			convertIdent(cname);
			(*pos)++;
			skipWS(r, pos);
			exp_setname(sql, exp, a_create(sql->sa, sa_strdup(sql->sa, tname)), sa_strdup(sql->sa, cname));
		}
		rlabel = try_update_label_count(sql, tname);
		nlabel = try_update_label_count(sql, cname);
		if (rlabel && rlabel == nlabel)
			exp->alias.label = rlabel;
	}

	skipWS(r, pos);


	//void *ptr = readAtomString(tpe->type->localtype, r, pos);
	if (strncmp(r+*pos, "COMMENT",  strlen("COMMENT")) == 0) {
		(*pos)+= (int) strlen("COMMENT");
		skipWS(r, pos);
		str comment = readAtomString(TYPE_str, r, pos);
		exp->comment = sa_strdup(sql->sa, comment);
		GDKfree(comment);
	}

	return exp;
}

static int
rel_set_types(mvc *sql, sql_rel *rel)
{
	list *iexps = rel_projections( sql, rel->l, NULL, 0, 1);
	node *n, *m;

	if (!iexps || list_length(iexps) > list_length(rel->exps))
		return -1;
	for(n=iexps->h, m=rel->exps->h; n && m; n = n->next, m = m->next) {
		sql_exp *e = m->data;

		if (!e->tpe.type)
			e->tpe = *exp_subtype( n->data );
	}
	return 0;
}

static int
rel_set_types_n_ary(mvc *sql, sql_rel *rel)
{
	list *rels = rel->l;
	list *iexps = rel_projections( sql, rels->h->data, NULL, 0, 1);
	node *n, *m;

	if (!iexps || list_length(iexps) > list_length(rel->exps))
		return -1;
	for(n=iexps->h, m=rel->exps->h; n && m; n = n->next, m = m->next) {
		sql_exp *e = m->data;

		if (!e->tpe.type)
			e->tpe = *exp_subtype( n->data );
	}
	return 0;
}

static sql_rel*
rel_read_count(mvc *sql, sql_rel *rel, char *r, int *pos)
{
	void *ptr = NULL;
	size_t nbytes = 0;
	ssize_t res = 0;
	sql_subtype *tpe = sql_bind_localtype("oid");

	(*pos)+= (int) strlen("COUNT");
	skipWS(r, pos);

	if ((res = ATOMfromstr(tpe->type->localtype, &ptr, &nbytes, r + *pos, true)) < 0) {
		GDKfree(ptr);
		return sql_error(sql, -1, SQLSTATE(42000) "Invalid atom string\n");
	}

	set_count_prop(sql->sa, rel, *(BUN*)ptr);
	(*pos) += (int) res; /* it should always fit */
	GDKfree(ptr);
	skipWS(r, pos);
	return rel;
}

static sql_rel*
read_rel_properties(mvc *sql, sql_rel *rel, char *r, int *pos)
{
	bool found = true;
	while (found) {
		found = false;

		if (strncmp(r+*pos, "COUNT",  strlen("COUNT")) == 0) {
			if (!rel_read_count(sql, rel, r, pos))
				return NULL;
			found = true;
		} else if (strncmp(r+*pos, "REMOTE", strlen("REMOTE")) == 0) { /* Remote tables under remote tables not supported, so remove REMOTE property */
			(*pos)+= (int) strlen("REMOTE");
			skipWS(r, pos);
			skipUntilWS(r, pos);
			skipWS(r, pos);
			found = true;
		} else if (strncmp(r+*pos, "USED", strlen("USED")) == 0) {
			(*pos)+= (int) strlen("USED");
			if (!find_prop(rel->p, PROP_USED))
				rel->p = prop_create(sql->sa, PROP_USED, rel->p);
			skipWS(r, pos);
			found = true;
		} else if (strncmp(r+*pos, "GROUPINGS", strlen("GROUPINGS")) == 0) {
			(*pos)+= (int) strlen("GROUPINGS");
			if (!find_prop(rel->p, PROP_GROUPINGS))
				rel->p = prop_create(sql->sa, PROP_GROUPINGS, rel->p);
			skipWS(r, pos);
			found = true;
		}
	}
	return rel;
}

sql_rel*
rel_read(mvc *sql, char *r, int *pos, list *refs)
{
	sql_rel *rel = NULL, *nrel, *lrel, *rrel = NULL;
	list *exps, *gexps, *rels = NULL;
	int distinct = 0, dependent = 0, single = 0, recursive = 0;
	operator_type j = op_basetable;
	bool groupjoin = false;

	skipWS(r,pos);
	if (r[*pos] == 'R') {
		*pos += (int) strlen("REF");

		skipWS(r, pos);
		(void)readInt(r,pos);
		skipWS(r, pos);
		(*pos)++; /* ( */
		int cnt = readInt(r,pos);
		(*pos)++; /* ) */
		if (!(rel = rel_read(sql, r, pos, refs)))
			return NULL;
		rel->ref.refcnt = cnt;
		append(refs, rel);
		skipWS(r,pos);
	}
	if (r[*pos] == '&') {
		int nr;
		(*pos)++;
		skipWS(r, pos);
		*pos += (int) strlen("REF");
		skipWS(r, pos);
		nr = readInt(r,pos); /* skip nr refs */
		return list_fetch(refs, nr-1);
	}

	if (r[*pos] == 'i' && r[*pos+1] == 'n' && r[*pos+2] == 's') {
		sql_table *t;

		*pos += (int) strlen("insert");
		skipWS(r, pos);
		(*pos)++; /* ( */
		if (!(lrel = rel_read(sql, r, pos, refs))) /* to be inserted relation */
			return NULL;
		skipWS(r,pos);
		if (!(rrel = rel_read(sql, r, pos, refs))) /* the inserts relation */
			return NULL;
		skipWS(r,pos);
		(*pos)++; /* ) */

		t = get_table(lrel);
		if (!insert_allowed(sql, t, t->base.name, "INSERT", "insert"))
			return NULL;

		if (!(rel = rel_insert(sql, lrel, rrel)) || !(rel = read_rel_properties(sql, rel, r, pos)))
			return NULL;
		return rel;
	}

	if (r[*pos] == 'd' && r[*pos+1] == 'e' && r[*pos+2] == 'l') {
		sql_table *t;

		*pos += (int) strlen("delete");
		skipWS(r, pos);
		(*pos)++; /* ( */
		if (!(lrel = rel_read(sql, r, pos, refs))) /* to be deleted relation */
			return NULL;
		skipWS(r,pos);
		if (!(rrel = rel_read(sql, r, pos, refs))) /* the deletes relation */
			return NULL;
		skipWS(r,pos);
		(*pos)++; /* ) */

		t = get_table(lrel);
		if (!update_allowed(sql, t, t->base.name, "DELETE", "delete", 1))
			return NULL;

		if (!(rel = rel_delete(sql->sa, lrel, rrel)) || !(rel = read_rel_properties(sql, rel, r, pos)))
			return NULL;

		return rel;
	}

	if (r[*pos] == 't' && r[*pos+1] == 'r' && r[*pos+2] == 'u') {
		sql_table *t;
		int restart_sequences = 0, drop_action = 0;

		*pos += (int) strlen("truncate ");
		if (r[*pos] == 'r') {
			restart_sequences = 1;
			*pos += (int) strlen("restart identity, ");
		} else {
			*pos += (int) strlen("continue identity, ");
		}
		if (r[*pos] == 'c') {
			drop_action = 1;
			*pos += (int) strlen("cascade");
		} else {
			*pos += (int) strlen("restrict");
		}
		skipWS(r, pos);
		(*pos)++; /* ( */
		if (!(lrel = rel_read(sql, r, pos, refs))) /* to be truncated relation */
			return NULL;
		skipWS(r,pos);
		(*pos)++; /* ) */

		t = get_table(lrel);
		if (!update_allowed(sql, t, t->base.name, "TRUNCATE", "truncate", 2))
			return NULL;

		if (!(rel = rel_truncate(sql->sa, lrel, restart_sequences, drop_action)) || !(rel = read_rel_properties(sql, rel, r, pos)))
			return NULL;
	}

	if (r[*pos] == 'u' && r[*pos+1] == 'p' && r[*pos+2] == 'd') {
		sql_table *t;
		list *nexps = new_exp_list(sql->sa);

		*pos += (int) strlen("update");
		skipWS(r, pos);
		(*pos)++; /* ( */
		if (!(lrel = rel_read(sql, r, pos, refs))) /* to be updated relation */
			return NULL;
		skipWS(r,pos);
		if (!(rrel = rel_read(sql, r, pos, refs))) /* the updates relation */
			return NULL;
		skipWS(r,pos);
		(*pos)++; /* ) */

		t = get_table(lrel);
		if (!update_allowed(sql, t, t->base.name, "UPDATE", "update", 0) )
			return NULL;

		skipWS(r, pos);
		if (!(exps = read_exps(sql, lrel, rrel, NULL, r, pos, '[', 0, 1))) /* columns to be updated */
			return NULL;

		for (node *n = exps->h ; n ; n = n->next) {
			sql_exp *e = (sql_exp *) n->data;
			const char *cname = exp_name(e);

			if (cname[0] != '%') { /* Skip TID column */
				sql_column *c = mvc_bind_column(sql, t, cname);

				if (!c)
					return sql_error(sql, ERR_NOTFOUND, SQLSTATE(42S22) "UPDATE: no such column '%s.%s'\n", t->base.name, cname);
				if (!(e = update_check_column(sql, t, c, e, rrel, c->base.name, "UPDATE")))
					return NULL;
			}
			list_append(nexps, e);
		}

		if (!(rel = rel_update(sql, lrel, rrel, NULL, nexps)) || !(rel = read_rel_properties(sql, rel, r, pos)))
			return NULL;

		return rel;
	}

	if (r[*pos] == 'm' && r[*pos+1] == 'e' && r[*pos+2] == 'r')
		return sql_error(sql, -1, SQLSTATE(42000) "Merge statements not supported in remote plans\n");

	if (r[*pos] == 'd' && r[*pos+1] == 'i') {
		*pos += (int) strlen("distinct");
		skipWS(r, pos);
		distinct = 1;
	}
	if (r[*pos] == 's' && r[*pos+1] == 'i') {
		*pos += (int) strlen("single");
		skipWS(r, pos);
		single = 1;
	}
	if (r[*pos] == 'd' && r[*pos+1] == 'e') {
		*pos += (int) strlen("dependent");
		skipWS(r, pos);
		dependent = 1;
	}
	if (r[*pos] == 'r' && r[*pos+1] == 'e' && r[*pos+2] == 'c') {
		*pos += (int) strlen("recursive");
		skipWS(r, pos);
		recursive = 1;
	}

	switch(r[*pos]) {
	case 't':
		if (r[*pos+1] == 'a') {
			sql_schema *s = NULL;
			sql_table *t = NULL;
			char *sname, *tname;
			*pos += (int) strlen("table");
			skipWS(r, pos);
			if (r[*pos] != '(')
				return sql_error(sql, -1, SQLSTATE(42000) "Table: missing '('\n");
			(*pos)++;
			skipWS(r, pos);
			sname = r+*pos + 1;
			skipIdent(r, pos);
			convertIdent(sname);
			(*pos)++;
			if (r[*pos] != '.')
				return sql_error(sql, -1, SQLSTATE(42000) "Table: missing '.' in table name\n");
			(*pos)++;
			tname = r+*pos + 1;
			skipIdent(r, pos);
			convertIdent(tname);
			(*pos)++;
			skipWS(r, pos);
			if (r[*pos] == '(') { /* table returning function */
				node *m;
				sql_exp *tudf, *next;
				list *inputs, *outputs;
				sql_subfunc *sf;
				int x = *pos, y; /* save current position, after parsing the input relation we have to parse the input parameters */
				bool inside_identifier = false;

				while (r[*pos] && (inside_identifier || r[*pos] != '\n')) { /* the input parameters must be parsed after the input relation, skip them for now  */
					if (inside_identifier && r[*pos] == '\\' && (r[*pos + 1] == '"' || r[*pos + 1] == '\\')) {
						(*pos)+=2;
					} else if (r[*pos] == '"') {
						inside_identifier = !inside_identifier;
						(*pos)++;
					} else {
						(*pos)++;
					}
				}
				if (r[*pos] != '\n')
					return sql_error(sql, -1, SQLSTATE(42000) "Table returning function: missing ']' for output parameters\n");

				skipWS(r, pos); /* now parse the input relation */
				if (!(lrel = rel_read(sql, r, pos, refs)))
					return NULL;
				y = *pos; /* later we have to return here to parse the output identifiers */
				*pos = x;
				if (!(inputs = read_exps(sql, lrel, NULL, NULL, r, pos, '(', 0, 1)))
					return NULL;

				if (!mvc_bind_schema(sql, sname))
					return sql_error(sql, ERR_NOTFOUND, SQLSTATE(3F000) "No such schema '%s'\n", sname);
				if (!(tudf = find_table_function(sql, sname, tname, list_empty(inputs) ? NULL : inputs, list_empty(inputs) ? NULL : exp_types(sql->sa, inputs), F_UNION)))
					return NULL;
				sf = tudf->f;
				if (tudf->type != e_func || sf->func->type != F_UNION)
					return sql_error(sql, 02, SQLSTATE(42000) "'%s' does not return a table\n", exp_func_name(tudf));

				*pos = y; /* now at the end of the input relation */
				skipWS(r, pos);
				if (r[*pos] != ')')
					return sql_error(sql, -1, SQLSTATE(42000) "Table returning function: missing ')' at the end of the input relation\n");
				(*pos)++;
				skipWS(r, pos);

				/* Parse identifiers manually, we cannot use read_exps because the labels may not match */
				if (r[*pos] != '[')
					return sql_error(sql, -1, SQLSTATE(42000) "Table returning function: missing '[' for output parameters\n");
				(*pos)++;
				skipWS(r, pos);
				m = sf->func->res->h;
				outputs = new_exp_list(sql->sa);
				while (r[*pos] && r[*pos] != ']' && m) {
					sql_arg *a = m->data;
					unsigned int rlabel, nlabel;
					char *nrname, *ncname;

					if (r[*pos] != '"')
						return sql_error(sql, -1, SQLSTATE(42000) "Table returning function: missing identifier for output parameters\n");
					nrname = r+*pos + 1;
					skipIdent(r, pos);
					if (r[*pos] != '"')
						return sql_error(sql, -1, SQLSTATE(42000) "Table returning function: missing identifier for output parameters\n");
					convertIdent(nrname);
					(*pos)++;
					if (r[*pos] != '.')
						return sql_error(sql, -1, SQLSTATE(42000) "Table returning function: missing '.' for output parameters\n");
					(*pos)++; /* skip '.' */
					if (r[*pos] != '"')
						return sql_error(sql, -1, SQLSTATE(42000) "Table returning function: missing identifier for output parameters\n");
					ncname = r+*pos + 1;
					skipIdent(r, pos);
					if (r[*pos] != '"')
						return sql_error(sql, -1, SQLSTATE(42000) "Table returning function: missing identifier for output parameters\n");
					convertIdent(ncname);
					(*pos)++;
					if (r[*pos] == ',')
						(*pos)++;

					next = exp_column(sql->sa, a_create(sql->sa, nrname), ncname, &a->type, CARD_MULTI, 1, 0, 0);
					next->alias.label = -(sql->nid++);
					rlabel = try_update_label_count(sql, nrname);
					nlabel = try_update_label_count(sql, ncname);
					if (rlabel && rlabel == nlabel)
						next->alias.label = rlabel;
					set_basecol(next);
					append(outputs, next);
					m = m->next;
					skipWS(r, pos);
				}
				if (r[*pos] != ']')
					return sql_error(sql, -1, SQLSTATE(42000) "Table returning function: missing ']' for output parameters\n");
				(*pos)++;
				skipWS(r, pos);
				if (list_length(outputs) != list_length(sf->func->res))
					return sql_error(sql, -1, SQLSTATE(42000) "Table returning function: the number of output parameters don't match the table ones relation outputs: %d != function outputs: %d\n",
									 list_length(outputs), list_length(sf->func->res));
				rel = rel_table_func(sql->sa, lrel, tudf, outputs, TABLE_FROM_RELATION);
				set_processed(rel);
			} else {
				if (r[*pos] != ')')
					sql_error(sql, -1, SQLSTATE(42000) "Table: missing ')'\n");
				(*pos)++;
				skipWS(r, pos);
				if (!(s = mvc_bind_schema(sql, sname)))
					return sql_error(sql, ERR_NOTFOUND, SQLSTATE(3F000) "No such schema '%s'\n", sname);
				if (stack_has_frame(sql, "ALTER TABLE ADD CONSTRAINT CHECK") && !(t = frame_find_table(sql, tname)))
					return sql_error(sql, ERR_NOTFOUND, SQLSTATE(42S02) "Table missing '%s.%s'\n", sname, tname);
				if (!t && !(t = mvc_bind_table(sql, s, tname)))
					return sql_error(sql, ERR_NOTFOUND, SQLSTATE(42S02) "Table missing '%s.%s'\n", sname, tname);
				if (isMergeTable(t))
					return sql_error(sql, -1, SQLSTATE(42000) "Merge tables not supported under remote connections\n");
				if (isRemote(t))
					return sql_error(sql, -1, SQLSTATE(42000) "Remote tables not supported under remote connections\n");
				if (isReplicaTable(t))
					return sql_error(sql, -1, SQLSTATE(42000) "Replica tables not supported under remote connections\n");
<<<<<<< HEAD
				rel = rel_basetable(sql, t, a_create(sql->sa, tname));
				if (!table_privs(sql, t, PRIV_SELECT))  {
					rel_base_disallow(rel);
					if (rel_base_has_column_privileges(sql, rel) == 0)
						return sql_error(sql, -1, SQLSTATE(42000) "Access denied for %s to table '%s.%s'\n",
=======
				bool allowed = true;
				if (!table_privs(sql, t, PRIV_SELECT))
					allowed = false;
				if (isView(t)) {
					rel = rel_parse(sql, t->s, t->query, m_instantiate);
					rel = rel_unnest(sql, rel);

					if (!rel)
						return NULL;
		            /* Rename columns of the rel_parse relation */
					set_processed(rel);
					if (is_mset(rel->op) || is_simple_project(rel->op) || (is_groupby(rel->op) && !list_empty(rel->r))) {
						/* it's unsafe to set the projection names because of possible dependent sorting/grouping columns */
						rel = rel_project(sql->sa, rel, rel_projections(sql, rel, NULL, 0, 0));
						set_processed(rel);
					}
					for (node *n = ol_first_node(t->columns), *m = rel->exps->h; n && m; n = n->next, m = m->next) {
						sql_column *c = n->data;
						sql_exp *e = m->data;

						m->data = e = exp_check_type(sql, &c->type, NULL, e, type_equal);
						exp_setname(sql, e, tname, c->base.name);
						set_basecol(e);
					}
					list_hash_clear(rel->exps);
					if (rel && !allowed && t->query && (rel = rel_reduce_on_column_privileges(sql, rel, t)) == NULL)
						return sql_error(sql, 02, SQLSTATE(42000) "SELECT: access denied for %s to view '%s.%s'", get_string_global_var(sql, "current_user"), t->s->base.name, tname);
					rel = rel_project(sql->sa, rel, NULL);
				} else {
					rel = rel_basetable(sql, t, tname);
					if (!allowed) {
						rel_base_disallow(rel);
						if (rel_base_has_column_privileges(sql, rel) == 0)
							return sql_error(sql, -1, SQLSTATE(42000) "Access denied for %s to table '%s.%s'\n",
>>>>>>> 3be01f6a
									 get_string_global_var(sql, "current_user"), s->base.name, tname);
					}
					rel_base_use_all(sql, rel);
					rel = rewrite_basetable(sql, rel);
				}

				if (!r[*pos])
					return rel;

				/* scan aliases */
				if (!(exps = read_exps(sql, rel, NULL, NULL, r, pos, '[', 0, 1)))
					return NULL;
				rel->exps = exps;
			}
		} else { /* top N */
			*pos += (int) strlen("top N");
			skipWS(r, pos);
			if (r[*pos] != '(')
				return sql_error(sql, -1, SQLSTATE(42000) "Top N: missing '('\n");
			(*pos)++;
			skipWS(r, pos);
			if (!(nrel = rel_read(sql, r, pos, refs)))
				return NULL;
			if (r[*pos] != ')')
				return sql_error(sql, -1, SQLSTATE(42000) "Top N: missing ')'\n");
			(*pos)++;
			skipWS(r, pos);
			if (!(exps = read_exps(sql, nrel, NULL, NULL, r, pos, '[', 0, 1)))
				return NULL;
			rel = rel_topn(sql->sa, nrel, exps);
			set_processed(rel);
		}
		break;
	case 'p':
		*pos += (int) strlen("project");
		skipWS(r, pos);

		if (r[*pos] != '(')
			return sql_error(sql, -1, SQLSTATE(42000) "Project: missing '('\n");
		(*pos)++;
		skipWS(r, pos);
		if (!(nrel = rel_read(sql, r, pos, refs)))
			return NULL;
		skipWS(r, pos);
		if (r[*pos] != ')')
			return sql_error(sql, -1, SQLSTATE(42000) "Project: missing ')'\n");
		(*pos)++;
		skipWS(r, pos);

		bool is_modify = (is_insert(nrel->op) || is_update(nrel->op) || is_delete(nrel->op));
		if (!(exps = read_exps(sql, is_modify?nrel->l : nrel, NULL, NULL, r, pos, '[', 0, 1)))
			return NULL;
		rel = rel_project(sql->sa, nrel, exps);
		set_processed(rel);
		/* order by ? */
		/* first projected expressions, then left relation projections */
		if (r[*pos] == '[' && !(rel->r = read_exps(sql, rel, nrel, NULL, r, pos, '[', 0, 1)))
			return NULL;
		break;
	case 's':
	case 'a':
		if (r[*pos+1] == 'a') {
			*pos += (int) strlen("sample");
			skipWS(r, pos);
			if (r[*pos] != '(')
				return sql_error(sql, -1, SQLSTATE(42000) "Sample: missing '('\n");
			(*pos)++;
			skipWS(r, pos);
			if (!(nrel = rel_read(sql, r, pos, refs)))
				return NULL;
			if (r[*pos] != ')')
				return sql_error(sql, -1, SQLSTATE(42000) "Sample: missing ')'\n");
			(*pos)++;
			skipWS(r, pos);
			if (!(exps = read_exps(sql, nrel, NULL, NULL, r, pos, '[', 0, 1)))
				return NULL;
			rel = rel_sample(sql->sa, nrel, exps);
			set_processed(rel);
		} else if (r[*pos+2] == 'l') {
			*pos += (int) strlen("select");
			skipWS(r, pos);
			if (r[*pos] != '(')
				return sql_error(sql, -1, SQLSTATE(42000) "Select: missing '('\n");
			(*pos)++;
			skipWS(r, pos);
			if (!(nrel = rel_read(sql, r, pos, refs)))
				return NULL;
			skipWS(r, pos);
			if (r[*pos] != ')')
				return sql_error(sql, -1, SQLSTATE(42000) "Select: missing ')'\n");
			(*pos)++;
			skipWS(r, pos);

			if (!(exps = read_exps(sql, nrel, NULL, NULL, r, pos, '[', 0, 1)))
				return NULL;
			rel = rel_select_copy(sql->sa, nrel, exps);
			set_processed(rel);
			/* semijoin or antijoin */
		} else if (r[*pos+1] == 'e' || r[*pos+1] == 'n') {
			if (r[*pos+1] == 'n') {
				j = op_anti;
				*pos += (int) strlen("antijoin");
			} else {
				j = op_semi;
				*pos += (int) strlen("semijoin");
			}

			skipWS(r, pos);
			if (r[*pos] != '(')
				return sql_error(sql, -1, SQLSTATE(42000) "%s: missing '('\n", (j == op_semi)?"Semijoin":"Antijoin");
			(*pos)++;
			skipWS(r, pos);
			if (!(lrel = rel_read(sql, r, pos, refs)))
				return NULL;
			skipWS(r, pos);

			if (r[*pos] != ',')
				return sql_error(sql, -1, SQLSTATE(42000) "%s: missing ','\n", (j == op_semi)?"Semijoin":"Antijoin");
			(*pos)++;
			skipWS(r, pos);
			if (!(rrel = rel_read(sql, r, pos, refs)))
				return NULL;

			skipWS(r, pos);
			if (r[*pos] != ')')
				return sql_error(sql, -1, SQLSTATE(42000) "%s: missing ')'\n", (j == op_semi)?"Semijoin":"Antijoin");
			(*pos)++;
			skipWS(r, pos);

			if (!(exps = read_exps(sql, lrel, rrel, NULL, r, pos, '[', 0, 1)))
				return NULL;
			rel = rel_crossproduct(sql->sa, lrel, rrel, j);
			rel->exps = exps;
			set_processed(rel);
		}
		break;
	case 'g':
		*pos += (int) strlen("group");
		skipWS(r, pos);

		if (r[*pos] == 'b') {
			*pos += (int) strlen("by");
			skipWS(r, pos);

			if (r[*pos] != '(')
				return sql_error(sql, -1, SQLSTATE(42000) "Group by: missing '('\n");
			(*pos)++;
			skipWS(r, pos);
			if (!(nrel = rel_read(sql, r, pos, refs)))
				return NULL;
			skipWS(r, pos);
			if (r[*pos] != ')')
				return sql_error(sql, -1, SQLSTATE(42000) "Group by: missing ')'\n");
			(*pos)++;
			skipWS(r, pos);

			if (!(gexps = read_exps(sql, nrel, NULL, NULL, r, pos, '[', 0, 1)))
				return NULL;
			skipWS(r, pos);
			rel = rel_groupby(sql, nrel, gexps);
			rel->exps = new_exp_list(sql->sa); /* empty projection list for now */
			set_processed(rel); /* don't search beyond the group by */
			/* first group projected expressions, then group by columns, then left relation projections */
			if (is_insert(nrel->op) || is_update(nrel->op) || is_delete(nrel->op))
				nrel = nrel->l;
			if (!(exps = read_exps(sql, rel, nrel, NULL, r, pos, '[', 1, 1)))
				return NULL;
			rel->exps = exps;
			rel->nrcols = list_length(exps);
			break;
		} else {
			groupjoin = true;
		}
		/* fall through */
	case 'l':
		if (strncmp(r+*pos, "left outer join", strlen("left outer join")) == 0) {
			*pos += (int) strlen("left outer join");
		} else {
			groupjoin = true;
			*pos += (int) strlen("left outer group join");
		}
		j = op_left;
		/* fall through */
	case 'r':
		if (j == op_basetable) {
			*pos += (int) strlen("right outer join");
			j = op_right;
		}
		/* fall through */
	case 'f':
		if (j == op_basetable) {
			*pos += (int) strlen("full outer join");
			j = op_full;
		}
		/* fall through */
	case 'c':
		if (j == op_basetable) {
			*pos += (int) strlen("crossproduct");
			j = op_join;
		}
		/* fall through */
	case 'j':
		if (j == op_basetable) {
			*pos += (int) strlen("join");
			j = op_join;
		}
		skipWS(r, pos);

		if (r[*pos] != '(')
			return sql_error(sql, -1, SQLSTATE(42000) "Join: missing '('\n");
		(*pos)++;
		skipWS(r, pos);
		if (!(lrel = rel_read(sql, r, pos, refs)))
			return NULL;
		skipWS(r, pos);

		if (r[*pos] != ',')
			return sql_error(sql, -1, SQLSTATE(42000) "Join: missing ','\n");
		(*pos)++;
		skipWS(r, pos);
		if (!(rrel = rel_read(sql, r, pos, refs)))
			return NULL;

		skipWS(r, pos);
		if (r[*pos] != ')')
			return sql_error(sql, -1, SQLSTATE(42000) "Join: missing ')'\n");
		(*pos)++;
		skipWS(r, pos);

		if (!(exps = read_exps(sql, lrel, rrel, NULL, r, pos, '[', 0, 1)))
			return NULL;
		rel = rel_crossproduct(sql->sa, lrel, rrel, j);
		rel->exps = exps;
		if (groupjoin) {
			list *attr = NULL;
			if (!(attr = read_exps(sql, lrel, rrel, NULL, r, pos, '[', 0, 1)))
				return NULL;
			rel->attr = attr;
		}
		set_processed(rel);
		break;
	case 'm':
		if (strcmp(r+*pos, "munion") == 0 && j == op_basetable) {
			*pos += (int) strlen("munion");
			j = op_munion;
		}
		/* fall through */
	case 'u':
		if (j == op_basetable) {
			*pos += (int) strlen("union");
			j = op_union;
		}
		/* fall through */
	case 'i':
		if (j == op_basetable) {
			*pos += (int) strlen("intersect");
			j = op_inter;
		}
		/* fall through */
	case 'e':
		if (j == op_basetable) {
			*pos += (int) strlen("except");
			j = op_except;
		}
		skipWS(r, pos);

		if (r[*pos] != '(')
			return sql_error(sql, -1, SQLSTATE(42000) "Setop: missing '('\n");
		(*pos)++;
		skipWS(r, pos);
		if (!(lrel = rel_read(sql, r, pos, refs)))
			return NULL;
		skipWS(r, pos);

		if (j == op_munion) {
			rels = sa_list(sql->sa);
			append(rels, lrel);

			while (r[*pos] == ',') {
				(*pos)++;
				skipWS(r, pos);
				if (!(rrel = rel_read(sql, r, pos, refs)))
					return NULL;
				skipWS(r, pos);
				append(rels, rrel);
			}
		} else {
			if (r[*pos] != ',')
				return sql_error(sql, -1, SQLSTATE(42000) "Setop: missing ','\n");
			(*pos)++;
			skipWS(r, pos);
			if (!(rrel = rel_read(sql, r, pos, refs)))
				return NULL;
			skipWS(r, pos);
		}

		if (r[*pos] != ')')
			return sql_error(sql, -1, SQLSTATE(42000) "Setop: missing ')'\n");
		(*pos)++;
		skipWS(r, pos);

		if (!(exps = read_exps(sql, lrel, rrel, NULL, r, pos, '[', 0, 1)))
			return NULL;
		if (j == op_munion) {
			rel = rel_setop_n_ary(sql->sa, rels, j);
			rel_setop_n_ary_set_exps(sql, rel, exps, false);
			if (rel_set_types_n_ary(sql, rel) < 0)
				return sql_error(sql, -1, SQLSTATE(42000) "Setop: number of expressions don't match\n");
		} else {
			rel = rel_setop(sql->sa, lrel, rrel, j);
			rel_setop_set_exps(sql, rel, exps, false);
			if (rel_set_types(sql, rel) < 0)
				return sql_error(sql, -1, SQLSTATE(42000) "Setop: number of expressions don't match\n");
		}
		set_processed(rel);
		break;
	case '[': /* projection of list of values */
		if (!(exps = read_exps(sql, NULL, NULL, NULL, r, pos, '[', 0, 1)))
			return NULL;
		rel = rel_project(sql->sa, NULL, exps);
		/* order by ? */
		if (r[*pos] == '[' && !(rel->r = read_exps(sql, NULL, rel, NULL, r, pos, '[', 0, 1)))
			return NULL;
		set_processed(rel);
		break;
	case 'd':
		/* 'ddl' not supported */
	default:
		return sql_error(sql, -1, SQLSTATE(42000) "Could not determine the input relation\n");
	}

	if (!rel)
		return sql_error(sql, -1, SQLSTATE(42000) "Could not determine the input relation\n");
	if (distinct)
		set_distinct(rel);
	if (single)
		set_single(rel);
	if (dependent)
		set_dependent(rel);
	if (recursive)
		set_recursive(rel);

	/* sometimes, properties are sent */
	if (!(rel = read_rel_properties(sql, rel, r, pos)))
		return NULL;
	return rel;
}

static bool
is_infix(sql_func *f)
{
	if (strlen(f->base.name) == 1) {
		return true;
	} else if (strlen(f->base.name) == 2) {
		if (f->base.name[0] == '<' && f->base.name[1] == '>')
			return true;
		if (f->base.name[0] == '<' && f->base.name[1] == '=')
			return true;
		if (f->base.name[0] == '>' && f->base.name[1] == '=')
			return true;
		if (f->base.name[0] == '|' && f->base.name[1] == '|')
			return true;
		if (f->base.name[0] == 'o' && f->base.name[1] == 'r')
			return true;
	} else if (strlen(f->base.name) == 3) {
		if (f->base.name[0] == 'a' && f->base.name[1] == 'n' && f->base.name[2] == 'd')
			return true;
	}
	return false;
}

static void
exp2sql_dquoted(stream *fout, const char *pref, const char *val, const char *suff)
{
	if (pref)
		mnstr_printf(fout, "%s", pref);
	mnstr_write(fout, "\"", 1, 1);
	while (*val) {
		const char *p = strchr(val, '"');
		if (p) {
			if (p > val)
				mnstr_write(fout, val, 1, p - val);
			mnstr_write(fout, "\"\"", 1, 2);
			val = p + 1;
		} else {
			mnstr_printf(fout, "%s", val);
			break;
		}
	}
	mnstr_write(fout, "\"", 1, 1);
	if (suff)
		mnstr_printf(fout, "%s", suff);
}

/* only simple expressions, ie recursive no psm */
static void
exp2sql_print(mvc *sql, stream *fout, sql_exp *e, int depth)
{
	switch (e->type) {
		case e_func: {
			sql_subfunc *sf = e->f;
			list *args = e->l;
			if (list_length(args) == 2 && is_infix(sf->func)) {
				if (depth)
					mnstr_printf(fout, "( " );
				exp2sql_print(sql, fout, args->h->data, depth+1);
				mnstr_printf(fout, " %s ", sf->func->base.name);
				exp2sql_print(sql, fout, args->h->next->data, depth+1);
				if (depth)
					mnstr_printf(fout, " )" );
			} else {
				exp2sql_dquoted(fout, NULL, sf->func->base.name, "(");
				if (args)
					for (node *n = args->h; n; n = n->next) {
						exp2sql_print(sql, fout, n->data, depth+1);
						if (n->next)
							mnstr_printf(fout, ", ");
					}
				mnstr_printf(fout, ")");
			}
		}	break;
		case e_column:
			exp2sql_dquoted(fout, NULL, exp_name(e), NULL);
			break;
		case e_convert:
			mnstr_printf(fout, "CAST (" );
			exp2sql_print(sql, fout, e->l, depth+1);
			mnstr_printf(fout, "AS %s)", sql_subtype_string(sql->sa, exp_subtype(e)));
			break;
		case e_atom:
			mnstr_printf(fout, "%s", atom2sql(sql->sa, e->l, 0));
			break;
		case e_aggr: /* fall-through */
		case e_cmp: /* fall-through */
		case e_psm:
			assert(0);
			break;
	}
}

char *
exp2sql( mvc *sql, sql_exp *exp)
{
	buffer *b = NULL;
	stream *s = NULL;
	char *res = NULL;

	b = buffer_create(1024);
	if(b == NULL)
		goto cleanup;
	s = buffer_wastream(b, "exp_dump");
	if(s == NULL)
		goto cleanup;

	exp2sql_print(sql, s, exp, 0);

	res = buffer_get_buf(b);

cleanup:
	if(b)
		buffer_destroy(b);
	if(s)
		close_stream(s);

	char* fres = SA_STRDUP(sql->sa, res);
	free (res);
	return fres;
}<|MERGE_RESOLUTION|>--- conflicted
+++ resolved
@@ -2238,16 +2238,10 @@
 					return sql_error(sql, -1, SQLSTATE(42000) "Remote tables not supported under remote connections\n");
 				if (isReplicaTable(t))
 					return sql_error(sql, -1, SQLSTATE(42000) "Replica tables not supported under remote connections\n");
-<<<<<<< HEAD
-				rel = rel_basetable(sql, t, a_create(sql->sa, tname));
-				if (!table_privs(sql, t, PRIV_SELECT))  {
-					rel_base_disallow(rel);
-					if (rel_base_has_column_privileges(sql, rel) == 0)
-						return sql_error(sql, -1, SQLSTATE(42000) "Access denied for %s to table '%s.%s'\n",
-=======
 				bool allowed = true;
 				if (!table_privs(sql, t, PRIV_SELECT))
 					allowed = false;
+				sql_alias *ta = a_create(sql->sa, tname);
 				if (isView(t)) {
 					rel = rel_parse(sql, t->s, t->query, m_instantiate);
 					rel = rel_unnest(sql, rel);
@@ -2266,7 +2260,7 @@
 						sql_exp *e = m->data;
 
 						m->data = e = exp_check_type(sql, &c->type, NULL, e, type_equal);
-						exp_setname(sql, e, tname, c->base.name);
+						exp_setname(sql, e, ta, c->base.name);
 						set_basecol(e);
 					}
 					list_hash_clear(rel->exps);
@@ -2274,12 +2268,11 @@
 						return sql_error(sql, 02, SQLSTATE(42000) "SELECT: access denied for %s to view '%s.%s'", get_string_global_var(sql, "current_user"), t->s->base.name, tname);
 					rel = rel_project(sql->sa, rel, NULL);
 				} else {
-					rel = rel_basetable(sql, t, tname);
+					rel = rel_basetable(sql, t, ta);
 					if (!allowed) {
 						rel_base_disallow(rel);
 						if (rel_base_has_column_privileges(sql, rel) == 0)
 							return sql_error(sql, -1, SQLSTATE(42000) "Access denied for %s to table '%s.%s'\n",
->>>>>>> 3be01f6a
 									 get_string_global_var(sql, "current_user"), s->base.name, tname);
 					}
 					rel_base_use_all(sql, rel);
