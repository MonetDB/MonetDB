/*
 * This Source Code Form is subject to the terms of the Mozilla Public
 * License, v. 2.0.  If a copy of the MPL was not distributed with this
 * file, You can obtain one at http://mozilla.org/MPL/2.0/.
 *
 * Copyright 1997 - July 2008 CWI, August 2008 - 2021 MonetDB B.V.
 */

#include "monetdb_config.h"
#define LINESIZE 160
#define TABSTOP 2

#include "rel_dump.h"
#include "rel_rel.h"
#include "rel_basetable.h"
#include "rel_exp.h"
#include "rel_prop.h"
#include "rel_updates.h"
#include "rel_select.h"
#include "rel_remote.h"
#include "sql_privileges.h"
#include "mal_errors.h"		/* for SQLSTATE() */

static void
print_indent(mvc *sql, stream *fout, int depth, int decorate)
{
	char buf[LINESIZE+1];
	int i;

	(void)sql;
	if (!decorate) {
		mnstr_printf(fout, "\n");
		return ;
	}
	depth *= TABSTOP;
	if (depth > LINESIZE)
		depth = LINESIZE;
	for (i = 0; i < depth; i++){
		if ((i % TABSTOP) == 0)
			buf[i] = '|';
		else
			buf[i] = ' ';
	}
	buf[i] = 0;
	mnstr_printf(fout, "\n=%s", buf);
}

static void
cmp_print(mvc *sql, stream *fout, int cmp)
{
	char *r = NULL;

	(void)sql;
	switch(cmp) {
	case cmp_gt: 		r = ">"; break;
	case cmp_gte: 		r = ">="; break;
	case cmp_lte: 		r = "<="; break;
	case cmp_lt: 		r = "<"; break;
	case cmp_equal: 	r = "="; break;
	case cmp_notequal: 	r = "!="; break;

	case cmp_filter: 	r = "filter"; break;
	case cmp_or: 		r = "or"; break;
	case cmp_in: 		r = "in"; break;
	case cmp_notin: 	r = "notin"; break;

	case mark_in: 		r = "any ="; break;
	case mark_notin: 	r = "all <>"; break;

	case cmp_all:
	case cmp_project:
	case cmp_joined:
	case cmp_left_project:
				r = "inner"; break;
	}
	mnstr_printf(fout, " %s ", r);
}

static const char *
dump_escape_ident(sql_allocator *sa, const char *s)
{
	char *res = NULL;
	if (s) {
		size_t l = strlen(s);
		char *r = SA_NEW_ARRAY(sa, char, (l * 2) + 1);

		res = r;
		while (*s) {
			if (*s == '"' || *s == '\\')
				*r++ = '\\';
			*r++ = *s++;
		}
		*r = '\0';
	}
	return res;
}

static void exps_print(mvc *sql, stream *fout, list *exps, int depth, list *refs, int alias, int brackets);

static void
exp_print(mvc *sql, stream *fout, sql_exp *e, int depth, list *refs, int comma, int alias)
{
	(void)sql;
	if (!e)
		return;
	/*mnstr_printf(fout, "%p ", e);*/
	switch(e->type) {
	case e_psm: {
		if (e->flag & PSM_SET) {
			const char *rname = exp_relname(e);
			int level = GET_PSM_LEVEL(e->flag);
			if (rname)
				mnstr_printf(fout, "\"%s\".", dump_escape_ident(sql->ta, rname));
			mnstr_printf(fout, "\"%s\" = ",  dump_escape_ident(sql->ta, exp_name(e)));
			exp_print(sql, fout, e->l, depth, refs, 0, 0);
			mnstr_printf(fout, " FRAME %d ", level);
			alias = 0;
		} else if (e->flag & PSM_VAR) {
			// todo output table def (from e->f)
			const char *rname = exp_relname(e);
			char *type_str = e->f ? NULL : sql_subtype_string(sql->ta, exp_subtype(e));
			int level = GET_PSM_LEVEL(e->flag);
			mnstr_printf(fout, "declare ");
			if (rname)
				mnstr_printf(fout, "\"%s\".", dump_escape_ident(sql->ta, rname));
			mnstr_printf(fout, "\"%s\" %s FRAME %d ", dump_escape_ident(sql->ta, exp_name(e)), type_str ? type_str : "", level);
			alias = 0;
		} else if (e->flag & PSM_RETURN) {
			int level = GET_PSM_LEVEL(e->flag);
			mnstr_printf(fout, "return ");
			exp_print(sql, fout, e->l, depth, refs, 0, 0);
			mnstr_printf(fout, " FRAME %d ", level);
			alias = 0;
		} else if (e->flag & PSM_WHILE) {
			mnstr_printf(fout, "while ");
			exp_print(sql, fout, e->l, depth, refs, 0, 0);
			exps_print(sql, fout, e->r, depth, refs, 0, 0);
			alias = 0;
		} else if (e->flag & PSM_IF) {
			mnstr_printf(fout, "if ");
			exp_print(sql, fout, e->l, depth, refs, 0, 0);
			exps_print(sql, fout, e->r, depth, refs, 0, 0);
			if (e->f)
				exps_print(sql, fout, e->f, depth, refs, 0, 0);
			alias = 0;
		} else if (e->flag & PSM_REL) {
			rel_print_(sql, fout, e->l, depth+10, refs, 1);
		} else if (e->flag & PSM_EXCEPTION) {
			mnstr_printf(fout, "except ");
			exp_print(sql, fout, e->l, depth, refs, 0, 0);
			mnstr_printf(fout, " error %s", (const char *) e->r);
			alias = 0;
		}
	 	break;
	}
	case e_convert: {
		char *to_type = sql_subtype_string(sql->ta, exp_subtype(e));
		mnstr_printf(fout, "%s[", to_type);
		exp_print(sql, fout, e->l, depth, refs, 0, 0);
		mnstr_printf(fout, "]");
	 	break;
	}
	case e_atom: {
		if (e->l) {
			atom *a = e->l;
			if (atom_type(a)->type->localtype == TYPE_ptr) {
				sql_table *t = a->data.val.pval;
				mnstr_printf(fout, "%s(\"%s\")",
					isMergeTable(t)?"merge table":
					isReplicaTable(t)?"replica table":"table",
					dump_escape_ident(sql->ta, t->base.name));
			} else {
				char *t = sql_subtype_string(sql->ta, atom_type(a));
				if (a->isnull)
					mnstr_printf(fout, "%s \"NULL\"", t);
				else {
					char *s = ATOMformat(a->data.vtype, VALptr(&a->data));
					if (s && *s == '"')
						mnstr_printf(fout, "%s %s", t, s);
					else if (s)
						mnstr_printf(fout, "%s \"%s\"", t, s);
					GDKfree(s);
				}
			}
		} else { /* variables */
			if (e->r) { /* named parameters and declared variables */
				sql_var_name *vname = (sql_var_name*) e->r;
				if (vname->sname)
					mnstr_printf(fout, "\"%s\".", dump_escape_ident(sql->ta, vname->sname));
				mnstr_printf(fout, "\"%s\"", dump_escape_ident(sql->ta, vname->name));
			} else if (e->f) {	/* values list */
				list *l = e->f;
				exps_print(sql, fout, l, depth, refs, 0, 0);
			} else { /* numbered arguments */
				mnstr_printf(fout, "A%u", e->flag);
			}
		}
	} 	break;
	case e_func: {
		sql_subfunc *f = e->f;
		mnstr_printf(fout, "\"%s\".\"%s\"",
				f->func->s?dump_escape_ident(sql->ta, f->func->s->base.name):"sys",
				dump_escape_ident(sql->ta, f->func->base.name));
		exps_print(sql, fout, e->l, depth, refs, 0, 1);
		if (e->r) { /* list of optional lists */
			list *l = e->r;
			for(node *n = l->h; n; n = n->next)
				exps_print(sql, fout, n->data, depth, refs, 0, 1);
		}
		if (e->flag && is_compare_func(f))
			mnstr_printf(fout, " %s", e->flag==1?"ANY":"ALL");
	} 	break;
	case e_aggr: {
		sql_subfunc *a = e->f;
		mnstr_printf(fout, "\"%s\".\"%s\"",
				a->func->s?dump_escape_ident(sql->ta, a->func->s->base.name):"sys",
				dump_escape_ident(sql->ta, a->func->base.name));
		if (need_distinct(e))
			mnstr_printf(fout, " unique ");
		if (need_no_nil(e))
			mnstr_printf(fout, " no nil ");
		if (zero_if_empty(e))
			mnstr_printf(fout, " zero if empty ");
		if (e->l)
			exps_print(sql, fout, e->l, depth, refs, 0, 1);
		else
			mnstr_printf(fout, "()");
	} 	break;
	case e_column:
		if (is_freevar(e))
			mnstr_printf(fout, "!!!FREE!!! ");
		if (e->l)
			mnstr_printf(fout, "\"%s\".", dump_escape_ident(sql->ta, (char*)e->l));
		mnstr_printf(fout, "\"%s\"", dump_escape_ident(sql->ta, (char*)e->r));
		if (exp_relname(e) && exp_name(e) && e->l && e->r &&
			strcmp(exp_relname(e), e->l) == 0 &&
			strcmp(exp_name(e), e->r) == 0)
			alias = 0;
		if (!exp_relname(e) && exp_name(e) && strcmp(exp_name(e), e->r)==0)
			alias = 0;
	 	break;
	case e_cmp:
		if (e->flag == cmp_in || e->flag == cmp_notin) {
			mnstr_printf(fout, "(");
			exp_print(sql, fout, e->l, depth+1, refs, 0, 0);
			mnstr_printf(fout, ")");
			if (is_anti(e))
				mnstr_printf(fout, " !");
			cmp_print(sql, fout, e->flag);
			exps_print(sql, fout, e->r, depth, refs, 0, 1);
		} else if (e->flag == cmp_or) {
			exps_print(sql, fout, e->l, depth, refs, 0, 1);
			if (is_anti(e))
				mnstr_printf(fout, " !");
			cmp_print(sql, fout, e->flag);
			exps_print(sql, fout, e->r, depth, refs, 0, 1);
		} else if (e->flag == cmp_filter) {
			sql_subfunc *f = e->f;

			exps_print(sql, fout, e->l, depth, refs, 0, 1);
			if (is_anti(e))
				mnstr_printf(fout, " !");
			mnstr_printf(fout, " FILTER \"%s\".\"%s\"",
					f->func->s?dump_escape_ident(sql->ta, f->func->s->base.name):"sys",
					dump_escape_ident(sql->ta, f->func->base.name));
			exps_print(sql, fout, e->r, depth, refs, 0, 1);
		} else if (e->f) {
			mnstr_printf(fout, "(");
			exp_print(sql, fout, e->r, depth+1, refs, 0, 0);
			mnstr_printf(fout, ")");
			if (is_anti(e))
				mnstr_printf(fout, " !");
			cmp_print(sql, fout, swap_compare(range2lcompare(e->flag)));
			mnstr_printf(fout, "(");
			exp_print(sql, fout, e->l, depth+1, refs, 0, 0);
			mnstr_printf(fout, ")");
			if (is_anti(e))
				mnstr_printf(fout, " !");
			cmp_print(sql, fout, range2rcompare(e->flag));
			mnstr_printf(fout, "(");
			exp_print(sql, fout, e->f, depth+1, refs, 0, 0);
			mnstr_printf(fout, ")");
			if (is_symmetric(e))
				mnstr_printf(fout, " SYM");
		} else {
			mnstr_printf(fout, "(");
			exp_print(sql, fout, e->l, depth+1, refs, 0, 0);
			mnstr_printf(fout, ")");
			if (is_anti(e))
				mnstr_printf(fout, " !");
			if (is_semantics(e))
				mnstr_printf(fout, " *");
			cmp_print(sql, fout, e->flag);

			mnstr_printf(fout, "(");
			exp_print(sql, fout, e->r, depth+1, refs, 0, 0);
			mnstr_printf(fout, ")");
		}
	 	break;
	default:
		;
	}
	if (e->type != e_atom && e->type != e_cmp && is_ascending(e))
		mnstr_printf(fout, " ASC");
	if (e->type != e_atom && e->type != e_cmp && nulls_last(e))
		mnstr_printf(fout, " NULLS LAST");
	if (e->type != e_atom && e->type != e_cmp && !has_nil(e))
		mnstr_printf(fout, " NOT NULL");
<<<<<<< HEAD
	if (e->type != e_atom && e->type != e_cmp && is_unique(e))
		mnstr_printf(fout, " UNIQUE");
=======
>>>>>>> d5430cc1
	if (e->p) {
		prop *p = e->p;
		char *pv;

		for (; p; p = p->p) {
			pv = propvalue2string(sql->ta, p);
			mnstr_printf(fout, " %s %s", propkind2string(p), pv);
		}
	}
	if (exp_name(e) && alias) {
		mnstr_printf(fout, " as ");
		if (exp_relname(e))
			mnstr_printf(fout, "\"%s\".", dump_escape_ident(sql->ta, exp_relname(e)));
		mnstr_printf(fout, "\"%s\"", dump_escape_ident(sql->ta, exp_name(e)));
	}
	if (comma)
		mnstr_printf(fout, ", ");
}

static void
exps_print(mvc *sql, stream *fout, list *exps, int depth, list *refs, int alias, int brackets)
{
	node *en;

	if (brackets)
		mnstr_printf(fout, "(");
	else
		mnstr_printf(fout, " [ ");
	if (exps)
		for (en = exps->h; en; en = en->next)
			exp_print(sql, fout, en->data, depth+1, refs, (en->next!=NULL), alias);
	if (brackets)
		mnstr_printf(fout, ")");
	else
		mnstr_printf(fout, " ]");
}

const char *
op2string(operator_type op)
{
	switch (op) {
	case op_basetable:
		return "basetable";
	case op_table:
		return "table";
	case op_ddl:
		return "ddl";
	case op_project:
		return "project";
	case op_select:
		return "select";
	case op_join:
	case op_left:
	case op_right:
	case op_full:
		return "join";
	case op_semi:
		return "semi";
	case op_anti:
		return "anti";
	case op_union:
	case op_inter:
	case op_except:
		return "set op";
	case op_groupby:
		return "group by";
	case op_topn:
		return "topn";
	case op_sample:
		return "sample";
	case op_insert:
	case op_update:
	case op_delete:
	case op_truncate:
	case op_merge:
		return "modify op";
	}
	return "unknown";
}

static int
find_ref( list *refs, sql_rel *rel )
{
	node *n;
	int nr = 1;

	for(n=refs->h; n; n = n->next, nr++){
		if (n->data == rel)
			return nr;
	}
	return 0;
}

void
rel_print_(mvc *sql, stream  *fout, sql_rel *rel, int depth, list *refs, int decorate)
{
	char *r = NULL;

	if (!rel)
		return;

	if (rel_is_ref(rel)) {
		int nr = list_length(refs) + 1;
		int cnt = rel->ref.refcnt;
		mnstr_printf(fout, "\n%cREF %d (%d)", decorate?'=':' ', nr, cnt);
	}

	print_indent(sql, fout, depth, decorate);

	if (is_single(rel))
		mnstr_printf(fout, "single ");

	switch (rel->op) {
	case op_basetable: {
		sql_table *t = rel->l;
#if 0
		sql_column *c = rel->r;

		if (!t && c) {
			mnstr_printf(fout, "dict(\"%s\".\"%s\")",
						 dump_escape_ident(sql->ta, c->t->base.name), dump_escape_ident(sql->ta, c->base.name));
		} else {
#endif

			const char *sname = t->s ? t->s->base.name : NULL; /* All tables, but declared ones on the stack have schema */
			const char *tname = t->base.name;

			if (isRemote(t)) {
				const char *uri = t->query;

				sname = mapiuri_schema( uri, sql->sa, sname);
				tname = mapiuri_table( uri, sql->sa, tname);
			}
			if (sname)
				mnstr_printf(fout, "%s(\"%s\".\"%s\")",
					isRemote(t)&&decorate?"REMOTE":
					isReplicaTable(t)?"REPLICA":"table",
					dump_escape_ident(sql->ta, sname), dump_escape_ident(sql->ta, tname));
			else
				mnstr_printf(fout, "%s(\"%s\")",
					isRemote(t)&&decorate?"REMOTE":
					isReplicaTable(t)?"REPLICA":"table",
					dump_escape_ident(sql->ta, tname));
	//	}
		if (rel->exps)
			exps_print(sql, fout, rel->exps, depth, refs, 1, 0);
		else
			rel_base_dump_exps(fout, rel);
	} 	break;
	case op_table:
		mnstr_printf(fout, "table (");

		if (rel->r)
			exp_print(sql, fout, rel->r, depth, refs, 1, 0);
		if (rel->l) {
			if (rel->flag == TRIGGER_WRAPPER)
		  		mnstr_printf(fout, "rel_dump not yet implemented for trigger input");
			else
				rel_print_(sql, fout, rel->l, depth+1, refs, decorate);
		}
		print_indent(sql, fout, depth, decorate);
		mnstr_printf(fout, ")");
		if (rel->exps)
			exps_print(sql, fout, rel->exps, depth, refs, 1, 0);
		break;
	case op_ddl:
		mnstr_printf(fout, "ddl");
		if (rel->l)
			rel_print_(sql, fout, rel->l, depth+1, refs, decorate);
		if (rel->r)
			rel_print_(sql, fout, rel->r, depth+1, refs, decorate);
		if (rel->exps && (rel->flag == ddl_psm || rel->flag == ddl_exception || rel->flag == ddl_list))
			exps_print(sql, fout, rel->exps, depth, refs, 1, 0);
		break;
	case op_join:
	case op_left:
	case op_right:
	case op_full:
	case op_semi:
	case op_anti:
	case op_union:
	case op_inter:
	case op_except:
		r = "join";
		if (rel->op == op_left)
			r = "left outer join";
		else if (rel->op == op_right)
			r = "right outer join";
		else if (rel->op == op_full)
			r = "full outer join";
		else if (rel->op == op_semi)
			r = "semijoin";
		else if (rel->op == op_anti)
			r = "antijoin";
		else if (rel->op == op_union)
			r = "union";
		else if (rel->op == op_inter)
			r = "intersect";
		else if (rel->op == op_except)
			r = "except";
		else if (!rel->exps && rel->op == op_join)
			r = "crossproduct";

		if (is_dependent(rel))
			mnstr_printf(fout, "dependent ");
		if (need_distinct(rel))
			mnstr_printf(fout, "distinct ");
		mnstr_printf(fout, "%s (", r);
		if (rel->l) {
			if (rel_is_ref(rel->l)) {
				int nr = find_ref(refs, rel->l);
				print_indent(sql, fout, depth+1, decorate);
				mnstr_printf(fout, "& REF %d ", nr);
			} else
				rel_print_(sql, fout, rel->l, depth+1, refs, decorate);
		}
		mnstr_printf(fout, ",");
		if (rel->r) {
			if (rel_is_ref(rel->r)) {
				int nr = find_ref(refs, rel->r);
				print_indent(sql, fout, depth+1, decorate);
				mnstr_printf(fout, "& REF %d  ", nr);
			} else
				rel_print_(sql, fout, rel->r, depth+1, refs, decorate);
		}
		print_indent(sql, fout, depth, decorate);
		mnstr_printf(fout, ")");
		exps_print(sql, fout, rel->exps, depth, refs, 1, 0);
		break;
	case op_project:
	case op_select:
	case op_groupby:
	case op_topn:
	case op_sample:
		r = "project";
		if (rel->op == op_select)
			r = "select";
		if (rel->op == op_groupby)
			r = "group by";
		if (rel->op == op_topn)
			r = "top N";
		if (rel->op == op_sample)
			r = "sample";

		if (rel->l) {
			if (need_distinct(rel))
				mnstr_printf(fout, "distinct ");
			mnstr_printf(fout, "%s (", r);
			if (rel_is_ref(rel->l)) {
				int nr = find_ref(refs, rel->l);
				print_indent(sql, fout, depth+1, decorate);
				mnstr_printf(fout, "& REF %d ", nr);
			} else
				rel_print_(sql, fout, rel->l, depth+1, refs, decorate);
			print_indent(sql, fout, depth, decorate);
			mnstr_printf(fout, ")");
		}
		if (rel->op == op_groupby)  /* group by columns */
			exps_print(sql, fout, rel->r, depth, refs, 1, 0);
		exps_print(sql, fout, rel->exps, depth, refs, 1, 0);
		if (rel->r && rel->op == op_project) /* order by columns */
			exps_print(sql, fout, rel->r, depth, refs, 1, 0);
		break;
	case op_insert:
	case op_update:
	case op_delete:
	case op_truncate:
	case op_merge: {

		if (rel->op == op_insert)
			mnstr_printf(fout, "insert(");
		else if (rel->op == op_update)
			mnstr_printf(fout, "update(");
		else if (rel->op == op_delete)
			mnstr_printf(fout, "delete(");
		else if (rel->op == op_merge)
			mnstr_printf(fout, "merge(");
		else if (rel->op == op_truncate) {
			assert(list_length(rel->exps) == 2);
			sql_exp *first = (sql_exp*) rel->exps->h->data, *second = (sql_exp*) rel->exps->h->next->data;
			int restart_sequences = ((atom*)first->l)->data.val.ival,
				drop_action = ((atom*)second->l)->data.val.ival;
			mnstr_printf(fout, "truncate %s identity, %s(", restart_sequences ? "restart" : "continue",
												   drop_action ? "cascade" : "restrict");
		}

		if (rel->l) {
			if (rel_is_ref(rel->l)) {
				int nr = find_ref(refs, rel->l);
				print_indent(sql, fout, depth+1, decorate);
				mnstr_printf(fout, "& REF %d ", nr);
			} else
				rel_print_(sql, fout, rel->l, depth+1, refs, decorate);
		}
		if (rel->r) {
			if (rel_is_ref(rel->r)) {
				int nr = find_ref(refs, rel->r);
				print_indent(sql, fout, depth+1, decorate);
				mnstr_printf(fout, "& REF %d ", nr);
			} else
				rel_print_(sql, fout, rel->r, depth+1, refs, decorate);
		}
		print_indent(sql, fout, depth, decorate);
		mnstr_printf(fout, ")");
		if (rel->op != op_truncate && rel->op != op_merge && rel->exps)
			exps_print(sql, fout, rel->exps, depth, refs, 1, 0);
	} 	break;
	default:
		assert(0);
	}
	if (rel->p) {
		prop *p = rel->p;
		char *pv;

		for (; p; p = p->p) {
			pv = propvalue2string(sql->ta, p);
			mnstr_printf(fout, " %s %s", propkind2string(p), pv);
		}
	}
	//mnstr_printf(fout, " %p ", rel);
}

void
rel_print_refs(mvc *sql, stream* fout, sql_rel *rel, int depth, list *refs, int decorate)
{
	if (!rel)
		return;
	switch (rel->op) {
	case op_basetable:
	case op_table:
		break;
	case op_ddl:
		if (rel->flag == ddl_list || rel->flag == ddl_exception) {
			if (rel->l) {
				rel_print_refs(sql, fout, rel->l, depth, refs, decorate);
				if (rel_is_ref(rel->l) && !find_ref(refs, rel->l)) {
					rel_print_(sql, fout, rel->l, depth, refs, decorate);
					list_append(refs, rel->l);
				}
			}
			if (rel->r) {
				rel_print_refs(sql, fout, rel->r, depth, refs, decorate);
				if (rel_is_ref(rel->r) && !find_ref(refs, rel->r)) {
					rel_print_(sql, fout, rel->r, depth, refs, decorate);
					list_append(refs, rel->r);
				}
			}
		}
		break;
	case op_join:
	case op_left:
	case op_right:
	case op_full:
	case op_semi:
	case op_anti:
	case op_union:
	case op_inter:
	case op_except:
		if (rel->l)
			rel_print_refs(sql, fout, rel->l, depth, refs, decorate);
		if (rel->r)
			rel_print_refs(sql, fout, rel->r, depth, refs, decorate);
		if (rel->l && rel_is_ref(rel->l) && !find_ref(refs, rel->l)) {
			rel_print_(sql, fout, rel->l, depth, refs, decorate);
			list_append(refs, rel->l);
		}
		if (rel->r && rel_is_ref(rel->r) && !find_ref(refs, rel->r)) {
			rel_print_(sql, fout, rel->r, depth, refs, decorate);
			list_append(refs, rel->r);
		}
		break;
	case op_project:
	case op_select:
	case op_groupby:
	case op_topn:
	case op_sample:
		if (rel->l)
			rel_print_refs(sql, fout, rel->l, depth, refs, decorate);
		if (rel->l && rel_is_ref(rel->l) && !find_ref(refs, rel->l)) {
			rel_print_(sql, fout, rel->l, depth, refs, decorate);
			list_append(refs, rel->l);
		}
		break;
	case op_insert:
	case op_update:
	case op_delete:
	case op_truncate:
	case op_merge:
		if (rel->l)
			rel_print_refs(sql, fout, rel->l, depth, refs, decorate);
		if (rel->l && rel_is_ref(rel->l) && !find_ref(refs, rel->l)) {
			rel_print_(sql, fout, rel->l, depth, refs, decorate);
			list_append(refs, rel->l);
		}
		if (rel->r)
			rel_print_refs(sql, fout, rel->r, depth, refs, decorate);
		if (rel->r && rel_is_ref(rel->r) && !find_ref(refs, rel->r)) {
			rel_print_(sql, fout, rel->r, depth, refs, decorate);
			list_append(refs, rel->r);
		}
		break;
	}
}

static void
skipWS( char *r, int *pos)
{
	while(r[*pos] && (isspace((unsigned char) r[*pos]) || r[*pos] == '|'))
		(*pos)++;
}

static void
skipUntilWS( char *r, int *pos)
{
	while(r[*pos] && (!isspace((unsigned char) r[*pos]) || r[*pos] == '|'))
		(*pos)++;
}

static void
skipIdent( char *r, int *pos)
{
	if (r[*pos] == '"') {
		(*pos)++;
		while (r[*pos] && r[*pos] != '"') {
			/* We send escaped '"' and '\' characters */
			if (r[*pos] == '\\' && (r[*pos + 1] == '"' || r[*pos + 1] == '\\'))
				(*pos)+=2;
			else
				(*pos)++;
		}
	} else {
		while(r[*pos] && (isalnum((unsigned char) r[*pos]) || r[*pos] == '_' || r[*pos] == '%'))
			(*pos)++;
	}
}

static void
convertIdent(char *r)
{
	int i = 0, j = 0;
	while (r[i] && r[i] != '"') {
		/* We send escaped '"' and '\' characters */
		if (r[i] == '\\' && (r[i + 1] == '"' || r[i + 1] == '\\')) {
			r[j++] = r[i + 1];
			i+=2;
		} else {
			r[j++] = r[i++];
		}
	}
	r[j] = '\0';
}

static void
skipIdentOrSymbol( char *r, int *pos)
{
	if (r[*pos] == '"') {
		skipIdent(r, pos);
	} else {
		while(r[*pos] && (isalnum((unsigned char) r[*pos]) ||
				  r[*pos] == '=' ||
				  r[*pos] == '_' || r[*pos] == '%' ||
				  r[*pos] == '<' || r[*pos] == '>' ||
				  r[*pos] == '/' || r[*pos] == '*' ||
				  r[*pos] == '-' || r[*pos] == '+' ||
				  r[*pos] == '~' || r[*pos] == '^' ))
			(*pos)++;
	}
}

static int
readInt( char *r, int *pos)
{
	int res = 0;

	while (isdigit((unsigned char) r[*pos])) {
		res *= 10;
		res += r[*pos]-'0';
		(*pos)++;
	}
	return res;
}

static char *
readString( char *r, int *pos)
{
	char *st = NULL, *parsed;

	if (r[*pos] == '"') {
		(*pos)++;
		st = parsed = r+*pos;
		while (r[*pos] != '"') {
			if (r[*pos] == '\\' && (r[*pos + 1] == '"' || r[*pos + 1] == '\\')) {
				*parsed++ = r[*pos + 1];
				(*pos)+=2;
			} else {
				*parsed++ = r[*pos];
				(*pos)++;
			}
		}
		*parsed = '\0';
		(*pos)++;
	}
	return st;
}

static sql_exp* exp_read(mvc *sql, sql_rel *lrel, sql_rel *rrel, list *top_exps, char *r, int *pos, int grp);

static sql_exp*
read_prop(mvc *sql, sql_exp *exp, char *r, int *pos, bool *found)
{
	/* PROPs */
	if (strncmp(r+*pos, "JOINIDX",  strlen("JOINIDX")) == 0) {
		char *sname, *tname, *iname;
		sql_schema *s = NULL;
		prop *p;

		(*pos)+= (int) strlen("JOINIDX");
		skipWS(r, pos);
		/* schema.table.index */
		sname = r+*pos + 1;
		skipIdent(r,pos);
		convertIdent(sname);
		(*pos)++;
		if (r[*pos] != '.')
			return sql_error(sql, -1, SQLSTATE(42000) "JOINIDX: missing '.'\n");
		(*pos)++;
		tname = r+*pos + 1;
		skipIdent(r,pos);
		convertIdent(tname);
		(*pos)++;
		if (r[*pos] != '.')
			return sql_error(sql, -1, SQLSTATE(42000) "JOINIDX: missing '.'\n");
		(*pos)++;
		iname = r+*pos + 1;
		skipIdent(r,pos);
		convertIdent(iname);
		(*pos)++;

		(void) tname;
		s = mvc_bind_schema(sql, sname);
		if (sname && !s)
			return sql_error(sql, -1, SQLSTATE(42000) "Schema %s missing\n", sname);
		if (!find_prop(exp->p, PROP_JOINIDX)) {
			p = exp->p = prop_create(sql->sa, PROP_JOINIDX, exp->p);
			if (!(p->value = mvc_bind_idx(sql, s, iname)))
				return sql_error(sql, -1, SQLSTATE(42000) "Index %s missing\n", iname);
		}
		skipWS(r,pos);
		if (found)
			*found = true;
	}
	return exp;
}

static list*
read_exps(mvc *sql, sql_rel *lrel, sql_rel *rrel, list *top_exps, char *r, int *pos, char bracket, int grp, int top)
{
	list *exps = new_exp_list(sql->sa);
	sql_exp *e;
	char ebracket = (bracket == '[')?']':')';

	if (r[*pos] == bracket) {
		skipWS( r, pos);

		(*pos)++;
		skipWS( r, pos);
		e = exp_read(sql, lrel, rrel, top ? exps : top_exps, r, pos, grp);
		if (!e && r[*pos] != ebracket) {
			return sql_error(sql, -1, SQLSTATE(42000) "Missing closing %c\n", ebracket);
		} else if (!e) {
			(*pos)++;
			skipWS(r, pos);
			return sql->errstr[0] ? NULL : exps; /* A function call might not have any input expressions, so return empty exps on that case */
		}
		append(exps, e);
		skipWS( r, pos);
		if (!read_prop(sql, e, r, pos, NULL))
			return NULL;
		while (r[*pos] == ',') {

			(*pos)++;
			skipWS( r, pos);
			e = exp_read(sql, lrel, rrel, top ? exps : top_exps, r, pos, grp);
			if (!e)
				return NULL;
			append(exps, e);
			skipWS( r, pos);
			if (!read_prop(sql, e, r, pos, NULL))
				return NULL;
		}
		if (r[*pos] != ebracket)
			return sql_error(sql, -1, SQLSTATE(42000) "Missing closing %c\n", ebracket);
		(*pos)++;
		skipWS( r, pos);
	}
	return exps;
}

static sql_exp*
read_exp_properties(mvc *sql, sql_exp *exp, char *r, int *pos)
{
	bool found = true;
	while (found) {
		found = false;

		if (strncmp(r+*pos, "COUNT",  strlen("COUNT")) == 0) {
			(*pos)+= (int) strlen("COUNT");
			skipWS(r,pos);
			found = true;
		} else if (strncmp(r+*pos, "HASHIDX",  strlen("HASHIDX")) == 0) {
			(*pos)+= (int) strlen("HASHIDX");
			if (!find_prop(exp->p, PROP_HASHIDX))
				exp->p = prop_create(sql->sa, PROP_HASHIDX, exp->p);
			skipWS(r,pos);
			found = true;
		} else if (strncmp(r+*pos, "HASHCOL",  strlen("HASHCOL")) == 0) {
			(*pos)+= (int) strlen("HASHCOL");
			if (!find_prop(exp->p, PROP_HASHCOL))
				exp->p = prop_create(sql->sa, PROP_HASHCOL, exp->p);
			skipWS(r,pos);
			found = true;
		}
		if (!read_prop(sql, exp, r, pos, &found))
			return NULL;
	}
	return exp;
}

static sql_exp*
parse_atom(mvc *sql, char *r, int *pos, sql_subtype *tpe)
{
	sql_exp *exp = NULL;
	char *st = readString(r,pos);

	if (st && strcmp(st, "NULL") == 0) {
		exp = exp_atom(sql->sa, atom_general(sql->sa, tpe, NULL));
	} else {
		atom *a = atom_general(sql->sa, tpe, st);
		if (tpe->type->eclass == EC_NUM) { /* needs to set the number of digits */
#ifdef HAVE_HGE
			hge value = 0;
			const hge one = 1;
#else
			lng value = 0;
			const lng one = 1;
#endif
			int bits = (int) digits2bits((unsigned) strlen(st)), obits = bits;

#ifdef HAVE_HGE
			if (a->data.vtype == TYPE_hge) {
				value = a->data.val.hval;
			} else
#endif
			if (a->data.vtype == TYPE_lng) {
				value = a->data.val.lval;
			} else if (a->data.vtype == TYPE_int) {
				value = a->data.val.ival;
			} else if (a->data.vtype == TYPE_sht) {
				value = a->data.val.shval;
			} else {
				value = a->data.val.btval;
			}

			while (bits > 0 && (bits == sizeof(value) * 8 || (one << (bits - 1)) > value))
				bits--;
			if (bits != obits && (bits == 8 || bits == 16 || bits == 32 || bits == 64))
				bits++;
			a->tpe.digits = bits;
		} else if (tpe->type->eclass == EC_FLT || tpe->type->eclass == EC_DEC) {
			assert(a->tpe.digits > 0);
		}
		exp = exp_atom(sql->sa, a);
	}
	return exp;
}

static sql_exp*
function_error_string(mvc *sql, const char *schema, const char *fname, list *exps, bool found, sql_ftype type)
{
	char *arg_list = NULL, *F = NULL, *fn = NULL;

	FUNC_TYPE_STR(type, F, fn)

	(void) F;
	if (!list_empty(exps)) {
		for (node *n = exps->h; n ; n = n->next) {
			sql_subtype *t = exp_subtype(n->data);
			char *tpe = t ? sql_subtype_string(sql->ta, t) : "?";

			if (arg_list) {
				arg_list = sa_message(sql->ta, "%s, %s", arg_list, tpe);
			} else {
				arg_list = tpe;
			}
		}
	}
	return sql_error(sql, ERR_NOTFOUND, SQLSTATE(42000) "%s %s %s%s%s'%s'(%s)",
					found ? "Insufficient privileges for" : "No such", fn, schema ? "'":"", schema ? schema : "",
					schema ? "'.":"", fname, arg_list ? arg_list : "");
}

static sql_exp*
exp_read(mvc *sql, sql_rel *lrel, sql_rel *rrel, list *top_exps, char *r, int *pos, int grp)
{
	int old, d=0, s=0, unique = 0, no_nils = 0, quote = 0, zero_if_empty = 0;
	char *tname = NULL, *cname = NULL, *var_cname = NULL, *e, *b = r + *pos;
	sql_exp *exp = NULL;
	list *exps = NULL;
	sql_type *t = NULL;
	sql_subtype tpe;

	quote = (r[*pos] == '"');
	b += quote;
	skipIdent(r, pos);
	e = r+*pos;
	(*pos) += quote;
	skipWS(r, pos);
	switch(r[*pos]) {
	case '.':
		*e = 0;
		(*pos)++;
		tname = b;
		convertIdent(tname);
		cname = r + *pos + quote;
		skipIdentOrSymbol(r, pos);
		e = r+*pos;
		if (quote) {
			old = ' ';
			convertIdent(cname);
		} else {
			old = *e;
		}
		*e = 0;

		tname = sa_strdup(sql->sa, tname);
		cname = sa_strdup(sql->sa, cname);
		*e = old;
		skipWS(r, pos);
		if (r[*pos] != '(') { /* if there's a function/aggregate call next don't attempt to bind columns */
			if (top_exps) {
				exp = exps_bind_column2(top_exps, tname, cname, NULL);
				if (exp)
					exp = exp_alias_or_copy(sql, tname, cname, lrel, exp);
			}
			if (!exp && lrel) {
				exp = rel_bind_column2(sql, lrel, tname, cname, 0);
				if (!exp && rrel)
					exp = rel_bind_column2(sql, rrel, tname, cname, 0);
			} else if (!exp) {
				exp = exp_column(sql->sa, tname, cname, NULL, CARD_ATOM, 1, 0, cname[0] == '%');
			}
		}
		break;
	/* atom */
	case '(':
		if (b == (r+*pos)) { /* comparison expression */
			int anti = 0, sym = 0, semantics = 0;
			comp_type ctype = cmp_all, ctype2 = cmp_all;
			list *lexps = NULL, *rexps = NULL, *fexps = NULL;
			char *sname = NULL, *fname = NULL;

			if (!(lexps = read_exps(sql, lrel, rrel, top_exps, r, pos, '(', 0, 0)))
				return NULL;
			skipWS(r, pos);
			if (r[*pos] == '!') {
				anti = 1;
				(*pos)++;
				skipWS(r, pos);
			}
			if (r[*pos] == '*') {
				semantics = 1;
				(*pos)++;
				skipWS(r, pos);
			}

			switch(r[*pos]) {
			case 'a':
				if (strncmp(r+*pos, "any =",  strlen("any =")) == 0) {
					(*pos)+= (int) strlen("any =");
					ctype = mark_in;
				} else if (strncmp(r+*pos, "all <>",  strlen("all <>")) == 0) {
					(*pos)+= (int) strlen("all <>");
					ctype = mark_notin;
				}
				break;
			case 'n':
				if (strncmp(r+*pos, "notin",  strlen("notin")) == 0) {
					(*pos)+= (int) strlen("notin");
					ctype = cmp_notin;
				}
				break;
			case 'F':
				if (strncmp(r+*pos, "FILTER",  strlen("FILTER")) == 0) {
					(*pos)+= (int) strlen("FILTER");
					ctype = cmp_filter;
					skipWS(r, pos);
					sname = r+*pos + 1;
					skipIdent(r, pos);
					convertIdent(sname);
					(*pos)+=2;
					fname = r+*pos + 1;
					skipIdent(r, pos);
					convertIdent(fname);
					(*pos)++;
				}
				break;
			case 'i':
				if (strncmp(r+*pos, "in",  strlen("in")) == 0) {
					(*pos)+= (int) strlen("in");
					ctype = cmp_in;
				}
				break;
			case 'o':
				if (strncmp(r+*pos, "or",  strlen("or")) == 0) {
					(*pos)+= (int) strlen("or");
					ctype = cmp_or;
				}
				break;
			case '!':
				ctype = cmp_notequal;
				(*pos)++;
				if (r[(*pos)] == '=')
					(*pos)++;
				break;
			case '=':
				ctype = cmp_equal;
				(*pos)++;
				break;
			case '<':
				ctype = cmp_lt;
				(*pos)++;
				if (r[(*pos)] == '=') {
					ctype = cmp_lte;
					(*pos)++;
				}
				break;
			case '>':
				ctype = cmp_gt;
				(*pos)++;
				if (r[(*pos)] == '=') {
					ctype = cmp_gte;
					(*pos)++;
				}
				break;
			default:
				return sql_error(sql, -1, SQLSTATE(42000) "Type: missing comparison type\n");
			}

			skipWS(r, pos);
			if (!(rexps = read_exps(sql, lrel, rrel, top_exps, r, pos, '(', 0, 0)))
				return NULL;
			skipWS(r, pos);

			switch (ctype) {
				case cmp_gt:
				case cmp_gte:
				case cmp_lte:
				case cmp_lt:
				case cmp_equal:
				case cmp_notequal:
				case mark_in:
				case mark_notin:
					if (r[*pos] == '!' || r[*pos] == '<' || r[*pos] == '>') { /* BETWEEN case */
						if (r[*pos] == '!') { /* ignore next anti */
							(*pos)++;
							skipWS(r, pos);
						}
						switch(r[*pos]) {
						case '<':
							ctype2 = cmp_lt;
							(*pos)++;
							if (r[(*pos)] == '=') {
								ctype2 = cmp_lte;
								(*pos)++;
							}
							break;
						case '>':
							ctype2 = cmp_gt;
							(*pos)++;
							if (r[(*pos)] == '=') {
								ctype2 = cmp_gte;
								(*pos)++;
							}
							break;
						default:
							return sql_error(sql, -1, SQLSTATE(42000) "Type: missing comparison type\n");
						}
						skipWS(r, pos);
						if (!(fexps = read_exps(sql, lrel, rrel, top_exps, r, pos, '(', 0, 0)))
							return NULL;
						skipWS(r, pos);
						if (strncmp(r+*pos, "SYM",  strlen("SYM")) == 0) {
							(*pos)+= (int) strlen("SYM");
							skipWS(r, pos);
							sym = 1;
						}
						exp = exp_compare2(sql->sa, rexps->h->data, lexps->h->data, fexps->h->data, compare2range(swap_compare(ctype), ctype2), sym);
					} else {
						exp = exp_compare(sql->sa, lexps->h->data, rexps->h->data, ctype);
						if (semantics)
							set_semantics(exp);
					}
					if (anti)
						set_anti(exp);
					assert(list_length(lexps) == 1 && list_length(rexps) == 1 && (!fexps || list_length(fexps) == 1));
					break;
				case cmp_in:
				case cmp_notin:
					assert(list_length(lexps) == 1);
					exp = exp_in(sql->sa, lexps->h->data, rexps, ctype);
					if (anti)
						set_anti(exp);
					break;
				case cmp_filter: {
					sql_subfunc *f = NULL;
					list *tl = sa_list(sql->sa);

					if (!list_empty(lexps)) {
						for (node *n = lexps->h; n; n = n->next){
							sql_exp *e = n->data;

							list_append(tl, exp_subtype(e));
						}
					}
					if (!list_empty(rexps)) {
						for (node *n = rexps->h; n; n = n->next){
							sql_exp *e = n->data;

							list_append(tl, exp_subtype(e));
						}
					}

					if (sname && !mvc_bind_schema(sql, sname))
						return sql_error(sql, ERR_NOTFOUND, SQLSTATE(3F000) "No such schema '%s'\n", sname);
					if (!(f = sql_bind_func_(sql, sname, fname, tl, F_FILT)))
						return sql_error(sql, ERR_NOTFOUND, SQLSTATE(42000) "Filter: missing function '%s'.'%s'\n", sname, fname);
					if (!execute_priv(sql, f->func))
						return sql_error(sql, -1, SQLSTATE(42000) "Filter: no privilege to call filter function '%s'.'%s'\n", sname, fname);
					exp = exp_filter(sql->sa, lexps, rexps, f, anti);
				} break;
				case cmp_or:
					exp = exp_or(sql->sa, lexps, rexps, anti);
					break;
				default:
					return sql_error(sql, -1, SQLSTATE(42000) "Type: missing comparison type\n");
			}
			break;
		}
		/* fall through */
	case '[':
		tname = b;
		if (tname && *tname == '[') { /* list of values */
			if (!(exps = read_exps(sql, lrel, rrel, top_exps, r, pos, '[', 0, 0)))
				return NULL;
			exp = exp_values(sql->sa, exps);
		} else {
			old = *e;
			*e = 0;
			if (old != '[') {
				(*pos)++;
				d = readInt(r,pos);
				if (r[*pos] != ')' && r[*pos] != ',')
					return sql_error(sql, -1, SQLSTATE(42000) "Type: missing ')' or ','\n");
				if (r[*pos] == ',') {
					(*pos)++;
					s = readInt(r,pos);
				}
				if (r[*pos] != ')')
					return sql_error(sql, -1, SQLSTATE(42000) "Type: missing ')'\n");
				(*pos)++;
			}
			convertIdent(tname);
			if (!sql_find_subtype(&tpe, tname, d, s)) {
				if (!(t = mvc_bind_type(sql, tname))) /* try an external type */
					return sql_error(sql, ERR_NOTFOUND, SQLSTATE(42000) "SQL type %s(%d, %d) not found\n", tname, d, s);
				sql_init_subtype(&tpe, t, d, s);
			}
			skipWS(r, pos);
			*e = old;
			if (r[*pos] == '[') { /* convert */
				(*pos)++;
				skipWS(r, pos);
				if (!(exp = exp_read(sql, lrel, rrel, top_exps, r, pos, 0)))
					return NULL;
				if (r[*pos] != ']')
					return sql_error(sql, -1, SQLSTATE(42000) "Convert: missing ']'\n");
				(*pos)++;
				skipWS(r, pos);
				exp = exp_convert(sql->sa, exp, exp_subtype(exp), &tpe);
			} else {
				exp = parse_atom(sql, r, pos, &tpe);
				skipWS(r, pos);
			}
		}
		break;
	case '\"':
		*e = 0;
		tname = b;
		convertIdent(tname);
		if (!sql_find_subtype(&tpe, tname, 0, 0)) {
			if (!(t = mvc_bind_type(sql, tname))) /* try an external type */
				return sql_error(sql, ERR_NOTFOUND, SQLSTATE(42000) "SQL type %s not found\n", tname);
			sql_init_subtype(&tpe, t, 0, 0);
		}
		exp = parse_atom(sql, r, pos, &tpe);
		skipWS(r, pos);
		break;
	default:
		(void)sql;
	}

	/* func or aggr */
	if (grp) {
		skipWS(r, pos);
		if (r[*pos] == 'u') {
			unique = 1;
			(*pos)+= (int) strlen("unique");
			skipWS(r, pos);
		}
		if (r[*pos] == 'n') {
			no_nils = 1;
			(*pos)+= (int) strlen("no nil");
			skipWS(r, pos);
		}
		if (r[*pos] == 'z') {
			zero_if_empty = 1;
			(*pos)+= (int) strlen("zero if empty");
			skipWS(r, pos);
		}
	}
	if (r[*pos] == '(') {
		sql_subfunc *f = NULL;

		if (!(exps = read_exps(sql, lrel, rrel, top_exps, r, pos, '(', 0, 0)))
			return NULL;
		tname = b;
		*e = 0;
		convertIdent(tname);
		if (tname && !mvc_bind_schema(sql, tname))
			return sql_error(sql, ERR_NOTFOUND, SQLSTATE(3F000) "No such schema '%s'\n", tname);
		if (grp) {
			if (exps && exps->h) {
				list *ops = sa_list(sql->sa);
				for( node *n = exps->h; n; n = n->next)
					append(ops, exp_subtype(n->data));
				f = sql_bind_func_(sql, tname, cname, ops, F_AGGR);
			} else {
				f = sql_bind_func(sql, tname, cname, sql_bind_localtype("void"), NULL, F_AGGR); /* count(*) */
			}
			if (!f)
				return function_error_string(sql, tname, cname, exps, false, F_AGGR);
			if (!execute_priv(sql, f->func))
				return function_error_string(sql, tname, cname, exps, true, F_AGGR);
			exp = exp_aggr(sql->sa, exps, f, unique, no_nils, CARD_ATOM, 1);
			if (zero_if_empty)
				set_zero_if_empty(exp);
		} else {
			int nops = list_length(exps);
			if (!strcmp(tname, "sys") && (!strcmp(cname, "case") || !strcmp(cname, "casewhen") || !strcmp(cname, "coalesce") || !strcmp(cname, "nullif"))) {
				/* these functions are bound on a different way */
				if ((f = sql_find_func(sql, NULL, cname, 2, F_FUNC, NULL))) {
					if (!execute_priv(sql, f->func))
						return function_error_string(sql, tname, cname, exps, true, F_FUNC);
					sql_exp *res = exps->t->data;
					sql_subtype *restype = exp_subtype(res);
					f->res->h->data = sql_create_subtype(sql->sa, restype->type, restype->digits, restype->scale);
				}
			} else {
				list *ops = sa_list(sql->sa);
				for( node *n = exps->h; n; n = n->next)
					append(ops, exp_subtype(n->data));

				f = sql_bind_func_(sql, tname, cname, ops, F_FUNC);
				if (!f) {
					sql->session->status = 0; /* if the function was not found clean the error */
					sql->errstr[0] = '\0';
					f = sql_bind_func_(sql, tname, cname, ops, F_ANALYTIC);
				}
				if (!f && nops > 1) { /* window functions without frames get 2 extra arguments */
					sql->session->status = 0; /* if the function was not found clean the error */
					sql->errstr[0] = '\0';
					list_remove_node(ops, NULL, ops->t);
					list_remove_node(ops, NULL, ops->t);
					f = sql_bind_func_(sql, tname, cname, ops, F_ANALYTIC);
				}
				if (!f && nops > 4) { /* window functions with frames get 5 extra arguments */
					sql->session->status = 0; /* if the function was not found clean the error */
					sql->errstr[0] = '\0';
					for (int i = 0 ; i < 3 ; i++)
						list_remove_node(ops, NULL, ops->t);
					f = sql_bind_func_(sql, tname, cname, ops, F_ANALYTIC);
				}

				if (f && !execute_priv(sql, f->func))
					return function_error_string(sql, tname, cname, exps, true, F_FUNC);
				/* apply scale fixes if needed */
				if (f && f->func->type != F_ANALYTIC) {
					if (list_length(exps) == 1) {
						if (f->func->fix_scale == INOUT) {
							sql_subtype *t = exp_subtype(exps->h->data);
							sql_subtype *res = f->res->h->data;

							res->digits = t->digits;
							res->scale = t->scale;
						}
					} else if (list_length(exps) == 2) {
						sql_exp *l = exps->h->data;
						sql_exp *r = exps->h->next->data;

						/* Find converted value type for division and update function output type */
						if (f->func->fix_scale == SCALE_DIV) {
							sql_subtype *lt = is_convert(l->type) ? ((sql_subtype*)exp_fromtype(l)) : exp_subtype(l);
							sql_subtype *rt = exp_subtype(r);

							if (lt->type->scale == SCALE_FIX && rt->scale && strcmp(f->func->imp, "/") == 0) {
								sql_subtype *res = f->res->h->data;
								unsigned int scaleL = (lt->scale < 3) ? 3 : lt->scale;
								unsigned int scale = scaleL;
								scaleL += rt->scale;
								unsigned int digL = lt->digits + (scaleL - lt->scale);
								unsigned int digits = (digL > rt->digits) ? digL : rt->digits;

#ifdef HAVE_HGE
								if (res->type->radix == 10 && digits > 39)
									digits = 39;
								if (res->type->radix == 2 && digits > 128)
									digits = 128;
#else
								if (res->type->radix == 10 && digits > 19)
									digits = 19;
								if (res->type->radix == 2 && digits > 64)
									digits = 64;
#endif

								sql_find_subtype(res, lt->type->base.name, digits, scale);
							}
						} else if (f->func->fix_scale == SCALE_MUL) {
							exp_sum_scales(f, l, r);
						} else if (f->func->fix_scale == DIGITS_ADD) {
							sql_subtype *t1 = exp_subtype(l);
							sql_subtype *t2 = exp_subtype(r);
							sql_subtype *res = f->res->h->data;

							if (t1->digits && t2->digits) {
								res->digits = t1->digits + t2->digits;
								if (res->digits < t1->digits || res->digits < t2->digits || res->digits >= (unsigned int) INT32_MAX)
									return sql_error(sql, -1, SQLSTATE(42000) "Output number of digits for %s%s%s is too large\n", tname ? tname : "", tname ? "." : "", cname);
							} else {
								res->digits = 0;
							}
						}
					} else if (list_length(exps) > 2) {
						if (!f->func->vararg && !(exps = check_arguments_and_find_largest_any_type(sql, lrel, exps, f, 0)))
							return NULL;
					}
				}
			}
			if (f) {
				exp = exp_op(sql->sa, list_empty(exps) ? NULL : exps, f);
				if (is_compare_func(f)) { /* has to parse any/all */
					skipWS(r,pos);
					/* [ ANY|ALL ] */
					if (strncmp(r+*pos, "ANY",  strlen("ANY")) == 0) {
						(*pos)+= (int) strlen("ANY");
						skipWS(r, pos);
						exp->flag = 1;
					}
					if (strncmp(r+*pos, "ALL",  strlen("ALL")) == 0) {
						(*pos)+= (int) strlen("ALL");
						skipWS(r, pos);
						exp->flag = 2;
					}
				}
			} else {
				return function_error_string(sql, tname, cname, exps, false, F_FUNC);
			}
		}
	}

	if (!exp && lrel && b != e) { /* simple ident */
		int amb = 0, mul = 0;

		old = *e;
		*e = 0;
		convertIdent(b);
		var_cname = sa_strdup(sql->sa, b);
		if (top_exps) {
			exp = exps_bind_column(top_exps, var_cname, &amb, &mul, 1);
			if (exp)
				exp = exp_alias_or_copy(sql, exp_relname(exp), var_cname, lrel, exp);
		}
		(void)amb;
		(void)mul;
		assert(amb == 0 && mul == 0);
		if (!exp && lrel)
			exp = rel_bind_column(sql, lrel, var_cname, 0, 1);
		if (!exp && rrel)
			exp = rel_bind_column(sql, rrel, var_cname, 0, 1);
		*e = old;
		skipWS(r,pos);
	}

	if (!exp && (cname || var_cname)) { /* Try a variable */
		sql_var *var = NULL;
		sql_subtype *tpe = NULL;
		int level = 0;
		sql_arg *a = NULL;
		bool has_tname = cname && tname && strcmp(tname, cname) != 0;

		if (find_variable_on_scope(sql, has_tname ? tname : NULL, cname ? cname : var_cname, &var, &a, &tpe, &level, "SELECT")) {
			if (var) /* if variable is known from the stack or a global var */
				exp = exp_param_or_declared(sql->sa, var->sname ? sa_strdup(sql->sa, var->sname) : NULL, sa_strdup(sql->sa, var->name), &(var->var.tpe), level);
			if (a) /* if variable is a parameter */
				exp = exp_param_or_declared(sql->sa, NULL, sa_strdup(sql->sa, cname), &(a->type), level);
		}
	}

	if (!exp) {
		if (cname) {
			bool has_tname = tname && strcmp(tname, cname) != 0;
			return sql_error(sql, -1, SQLSTATE(42000) "Identifier %s%s%s doesn't exist\n", has_tname ? tname : "", has_tname ? "." : "", cname);
		} else if (var_cname) {
			return sql_error(sql, -1, SQLSTATE(42000) "Identifier %s doesn't exist\n", var_cname);
		}
		return NULL;
	}

	/* [ ASC ] */
	if (strncmp(r+*pos, "ASC",  strlen("ASC")) == 0) {
		(*pos)+= (int) strlen("ASC");
		skipWS(r, pos);
		set_ascending(exp);
	}
	/* [ NULLS LAST ] */
	if (strncmp(r+*pos, "NULLS LAST",  strlen("NULLS LAST")) == 0) {
		(*pos)+= (int) strlen("NULLS LAST");
		skipWS(r, pos);
		set_nulls_last(exp);
	}
	/* [ NOT NULL ] */
	if (strncmp(r+*pos, "NOT NULL",  strlen("NOT NULL")) == 0) {
		(*pos)+= (int) strlen("NOT NULL");
		skipWS(r, pos);
		set_has_no_nil(exp);
	}
	/* [ UNIQUE ] */
	if (strncmp(r+*pos, "UNIQUE",  strlen("UNIQUE")) == 0) {
		(*pos)+= (int) strlen("UNIQUE");
		skipWS(r, pos);
		set_unique(exp);
	}

	if (!(exp = read_exp_properties(sql, exp, r, pos)))
		return NULL;

	/* as alias */
	if (strncmp(r+*pos, "as", 2) == 0) {
		(*pos)+=2;
		skipWS(r, pos);

		tname = r+*pos+1;
		skipIdent(r, pos);
		convertIdent(tname);
		(*pos)++;
		if (r[*pos] != '.') {
			cname = tname;
			exp_setname(sql->sa, exp, NULL, cname);
			skipWS(r, pos);
		} else {
			(*pos)++;
			cname = r+*pos+1;
			skipIdent(r, pos);
			convertIdent(cname);
			(*pos)++;
			skipWS(r, pos);
			exp_setname(sql->sa, exp, tname, cname);
		}
	}
	return exp;
}

static int
rel_set_types(mvc *sql, sql_rel *rel)
{
	list *iexps = rel_projections( sql, rel->l, NULL, 0, 1);
	node *n, *m;

	if (!iexps || list_length(iexps) > list_length(rel->exps))
		return -1;
	for(n=iexps->h, m=rel->exps->h; n && m; n = n->next, m = m->next) {
		sql_exp *e = m->data;

		e->tpe = *exp_subtype( n->data );
	}
	return 0;
}

static sql_rel*
read_rel_properties(mvc *sql, sql_rel *rel, char *r, int *pos)
{
	bool found = true;
	while (found) {
		found = false;

		if (strncmp(r+*pos, "COUNT",  strlen("COUNT")) == 0) {
			(*pos)+= (int) strlen("COUNT");
			skipWS(r,pos);
			found = true;
		} else if (strncmp(r+*pos, "REMOTE", strlen("REMOTE")) == 0) { /* Remote tables under remote tables not supported, so remove REMOTE property */
			(*pos)+= (int) strlen("REMOTE");
			skipWS(r, pos);
			skipUntilWS(r, pos);
			skipWS(r, pos);
			found = true;
		} else if (strncmp(r+*pos, "USED", strlen("USED")) == 0) {
			(*pos)+= (int) strlen("USED");
			if (!find_prop(rel->p, PROP_USED))
				rel->p = prop_create(sql->sa, PROP_USED, rel->p);
			skipWS(r, pos);
			found = true;
		} else if (strncmp(r+*pos, "GROUPINGS", strlen("GROUPINGS")) == 0) {
			(*pos)+= (int) strlen("GROUPINGS");
			if (!find_prop(rel->p, PROP_GROUPINGS))
				rel->p = prop_create(sql->sa, PROP_GROUPINGS, rel->p);
			skipWS(r, pos);
			found = true;
		}
	}
	return rel;
}

sql_rel*
rel_read(mvc *sql, char *r, int *pos, list *refs)
{
	sql_rel *rel = NULL, *nrel, *lrel, *rrel;
	list *exps, *gexps;
	int distinct = 0, dependent = 0, single = 0;
	operator_type j = op_basetable;

	skipWS(r,pos);
	if (r[*pos] == 'R') {
		*pos += (int) strlen("REF");

		skipWS(r, pos);
		(void)readInt(r,pos);
		skipWS(r, pos);
		(*pos)++; /* ( */
		(void)readInt(r,pos); /* skip nr refs */
		(*pos)++; /* ) */
		if (!(rel = rel_read(sql, r, pos, refs)))
			return NULL;
		append(refs, rel);
		skipWS(r,pos);
	}
	if (r[*pos] == '&') {
		int nr;
		(*pos)++;
		skipWS(r, pos);
		*pos += (int) strlen("REF");
		skipWS(r, pos);
		nr = readInt(r,pos); /* skip nr refs */
		return rel_dup(list_fetch(refs, nr-1));
	}

	if (r[*pos] == 'i' && r[*pos+1] == 'n' && r[*pos+2] == 's') {
		sql_table *t;

		*pos += (int) strlen("insert");
		skipWS(r, pos);
		(*pos)++; /* ( */
		if (!(lrel = rel_read(sql, r, pos, refs))) /* to be inserted relation */
			return NULL;
		skipWS(r,pos);
		if (!(rrel = rel_read(sql, r, pos, refs))) /* the inserts relation */
			return NULL;
		skipWS(r,pos);
		(*pos)++; /* ) */

		t = get_table(lrel);
		if (!insert_allowed(sql, t, t->base.name, "INSERT", "insert"))
			return NULL;

		if (!(rel = rel_insert(sql, lrel, rrel)) || !(rel = read_rel_properties(sql, rel, r, pos)))
			return NULL;
	}

	if (r[*pos] == 'd' && r[*pos+1] == 'e' && r[*pos+2] == 'l') {
		sql_table *t;

		*pos += (int) strlen("delete");
		skipWS(r, pos);
		(*pos)++; /* ( */
		if (!(lrel = rel_read(sql, r, pos, refs))) /* to be deleted relation */
			return NULL;
		skipWS(r,pos);
		if (!(rrel = rel_read(sql, r, pos, refs))) /* the deletes relation */
			return NULL;
		skipWS(r,pos);
		(*pos)++; /* ) */

		t = get_table(lrel);
		if (!update_allowed(sql, t, t->base.name, "DELETE", "delete", 1))
			return NULL;

		if (!(rel = rel_delete(sql->sa, lrel, rrel)) || !(rel = read_rel_properties(sql, rel, r, pos)))
			return NULL;
	}

	if (r[*pos] == 't' && r[*pos+1] == 'r' && r[*pos+2] == 'u') {
		sql_table *t;
		int restart_sequences = 0, drop_action = 0;

		*pos += (int) strlen("truncate ");
		if (r[*pos] == 'r') {
			restart_sequences = 1;
			*pos += (int) strlen("restart identity, ");
		} else {
			*pos += (int) strlen("continue identity, ");
		}
		if (r[*pos] == 'c') {
			drop_action = 1;
			*pos += (int) strlen("cascade");
		} else {
			*pos += (int) strlen("restrict");
		}
		skipWS(r, pos);
		(*pos)++; /* ( */
		if (!(lrel = rel_read(sql, r, pos, refs))) /* to be truncated relation */
			return NULL;
		skipWS(r,pos);
		(*pos)++; /* ) */

		t = get_table(lrel);
		if (!update_allowed(sql, t, t->base.name, "TRUNCATE", "truncate", 2))
			return NULL;

		if (!(rel = rel_truncate(sql->sa, lrel, restart_sequences, drop_action)) || !(rel = read_rel_properties(sql, rel, r, pos)))
			return NULL;
	}

	if (r[*pos] == 'u' && r[*pos+1] == 'p' && r[*pos+2] == 'd') {
		sql_table *t;
		list *nexps = new_exp_list(sql->sa);

		*pos += (int) strlen("update");
		skipWS(r, pos);
		(*pos)++; /* ( */
		if (!(lrel = rel_read(sql, r, pos, refs))) /* to be updated relation */
			return NULL;
		skipWS(r,pos);
		if (!(rrel = rel_read(sql, r, pos, refs))) /* the updates relation */
			return NULL;
		skipWS(r,pos);
		(*pos)++; /* ) */

		t = get_table(lrel);
		if (!update_allowed(sql, t, t->base.name, "UPDATE", "update", 0) )
			return NULL;

		if (!(exps = read_exps(sql, lrel, rrel, NULL, r, pos, '[', 0, 1))) /* columns to be updated */
			return NULL;

		for (node *n = rel->exps->h ; n ; n = n->next) {
			sql_exp *e = (sql_exp *) n->data;
			const char *cname = exp_name(e);

			if (cname[0] != '%') { /* Skip TID column */
				sql_column *c = mvc_bind_column(sql, t, cname);

				if (!c)
					return sql_error(sql, ERR_NOTFOUND, SQLSTATE(42S22) "UPDATE: no such column '%s.%s'\n", t->base.name, cname);
				if (!(e = update_check_column(sql, t, c, e, rrel, c->base.name, "UPDATE")))
					return NULL;
			}
			list_append(nexps, e);
		}

		if (!(rel = rel_update(sql, lrel, rrel, NULL, nexps)) || !(rel = read_rel_properties(sql, rel, r, pos)))
			return NULL;
	}

	if (r[*pos] == 'm' && r[*pos+1] == 'e' && r[*pos+2] == 'r')
		return sql_error(sql, -1, SQLSTATE(42000) "Merge statements not supported in remote plans\n");

	if (r[*pos] == 'd' && r[*pos+1] == 'i') {
		*pos += (int) strlen("distinct");
		skipWS(r, pos);
		distinct = 1;
	}
	if (r[*pos] == 's' && r[*pos+1] == 'i') {
		*pos += (int) strlen("single");
		skipWS(r, pos);
		single = 1;
	}
	if (r[*pos] == 'd' && r[*pos+1] == 'e') {
		*pos += (int) strlen("dependent");
		skipWS(r, pos);
		dependent = 1;
	}

	switch(r[*pos]) {
	case 't':
		if (r[*pos+1] == 'a') {
			sql_schema *s = NULL;
			sql_table *t = NULL;
			char *sname, *tname;
			*pos += (int) strlen("table");
			skipWS(r, pos);
			if (r[*pos] != '(')
				return sql_error(sql, -1, SQLSTATE(42000) "Table: missing '('\n");
			(*pos)++;
			skipWS(r, pos);
			sname = r+*pos + 1;
			skipIdent(r, pos);
			convertIdent(sname);
			(*pos)++;
			if (r[*pos] != '.')
				return sql_error(sql, -1, SQLSTATE(42000) "Table: missing '.' in table name\n");
			(*pos)++;
			tname = r+*pos + 1;
			skipIdent(r, pos);
			convertIdent(tname);
			(*pos)++;
			skipWS(r, pos);
			if (r[*pos] == '(') { /* table returning function */
				node *m;
				sql_exp *tudf, *next;
				list *inputs, *outputs;
				sql_subfunc *sf;
				int x = *pos, y; /* save current position, after parsing the input relation we have to parse the input parameters */
				bool inside_identifier = false;

				while (r[*pos] && (inside_identifier || r[*pos] != '\n')) { /* the input parameters must be parsed after the input relation, skip them for now  */
					if (inside_identifier && r[*pos] == '\\' && (r[*pos + 1] == '"' || r[*pos + 1] == '\\')) {
						(*pos)+=2;
					} else if (r[*pos] == '"') {
						inside_identifier = !inside_identifier;
						(*pos)++;
					} else {
						(*pos)++;
					}
				}
				if (r[*pos] != '\n')
					return sql_error(sql, -1, SQLSTATE(42000) "Table returning function: missing ']' for output parameters\n");

				skipWS(r, pos); /* now parse the input relation */
				if (!(lrel = rel_read(sql, r, pos, refs)))
					return NULL;
				y = *pos; /* later we have to return here to parse the output identifiers */
				*pos = x;
				if (!(inputs = read_exps(sql, lrel, NULL, NULL, r, pos, '(', 0, 1)))
					return NULL;

				if (!mvc_bind_schema(sql, sname))
					return sql_error(sql, ERR_NOTFOUND, SQLSTATE(3F000) "No such schema '%s'\n", sname);
				if (!(tudf = find_table_function(sql, sname, tname, list_empty(inputs) ? NULL : inputs, list_empty(inputs) ? NULL : exp_types(sql->sa, inputs), F_UNION)))
					return NULL;
				sf = tudf->f;
				if (tudf->type != e_func || sf->func->type != F_UNION)
					return sql_error(sql, 02, SQLSTATE(42000) "'%s' does not return a table\n", exp_func_name(tudf));

				*pos = y; /* now at the end of the input relation */
				skipWS(r, pos);
				if (r[*pos] != ')')
					return sql_error(sql, -1, SQLSTATE(42000) "Table returning function: missing ')' at the end of the input relation\n");
				(*pos)++;
				skipWS(r, pos);

				/* Parse identifiers manually, we cannot use read_exps because the labels may not match */
				if (r[*pos] != '[')
					return sql_error(sql, -1, SQLSTATE(42000) "Table returning function: missing '[' for output parameters\n");
				(*pos)++;
				skipWS(r, pos);
				m = sf->func->res->h;
				outputs = new_exp_list(sql->sa);
				while (r[*pos] && r[*pos] != ']' && m) {
					sql_arg *a = m->data;
					char *nrname, *ncname;

					if (r[*pos] != '"')
						return sql_error(sql, -1, SQLSTATE(42000) "Table returning function: missing identifier for output parameters\n");
					nrname = r+*pos + 1;
					skipIdent(r, pos);
					if (r[*pos] != '"')
						return sql_error(sql, -1, SQLSTATE(42000) "Table returning function: missing identifier for output parameters\n");
					convertIdent(nrname);
					(*pos)++;
					if (r[*pos] != '.')
						return sql_error(sql, -1, SQLSTATE(42000) "Table returning function: missing '.' for output parameters\n");
					(*pos)++; /* skip '.' */
					if (r[*pos] != '"')
						return sql_error(sql, -1, SQLSTATE(42000) "Table returning function: missing identifier for output parameters\n");
					ncname = r+*pos + 1;
					skipIdent(r, pos);
					if (r[*pos] != '"')
						return sql_error(sql, -1, SQLSTATE(42000) "Table returning function: missing identifier for output parameters\n");
					convertIdent(ncname);
					(*pos)++;
					if (r[*pos] == ',')
						(*pos)++;

					next = exp_column(sql->sa, nrname, ncname, &a->type, CARD_MULTI, 1, 0, 0);
					set_basecol(next);
					append(outputs, next);
					m = m->next;
					skipWS(r, pos);
				}
				if (r[*pos] != ']')
					return sql_error(sql, -1, SQLSTATE(42000) "Table returning function: missing ']' for output parameters\n");
				(*pos)++;
				skipWS(r, pos);
				if (list_length(outputs) != list_length(sf->func->res))
					return sql_error(sql, -1, SQLSTATE(42000) "Table returning function: the number of output parameters don't match the table ones relation outputs: %d != function outputs: %d\n",
									 list_length(outputs), list_length(sf->func->res));
				if (!list_empty(outputs) && !(outputs = check_arguments_and_find_largest_any_type(sql, lrel, outputs, sf, 0)))
					return NULL;
				rel = rel_table_func(sql->sa, lrel, tudf, outputs, TABLE_FROM_RELATION);
			} else {
				if (r[*pos] != ')')
					sql_error(sql, -1, SQLSTATE(42000) "Table: missing ')'\n");
				(*pos)++;
				skipWS(r, pos);
				if (!(s = mvc_bind_schema(sql, sname)))
					return sql_error(sql, ERR_NOTFOUND, SQLSTATE(3F000) "No such schema '%s'\n", sname);
				if (!(t = mvc_bind_table(sql, s, tname)))
					return sql_error(sql, ERR_NOTFOUND, SQLSTATE(42S02) "Table missing '%s.%s'\n", sname, tname);
				if (isMergeTable(t))
					return sql_error(sql, -1, SQLSTATE(42000) "Merge tables not supported under remote connections\n");
				if (isRemote(t))
					return sql_error(sql, -1, SQLSTATE(42000) "Remote tables not supported under remote connections\n");
				if (isReplicaTable(t))
					return sql_error(sql, -1, SQLSTATE(42000) "Replica tables not supported under remote connections\n");
				rel = rel_basetable(sql, t, tname);
				if (!table_privs(sql, t, PRIV_SELECT))  {
					rel_base_disallow(rel);
					if (rel_base_has_column_privileges(sql, rel) == 0)
						return sql_error(sql, -1, SQLSTATE(42000) "Access denied for %s to table '%s.%s'\n",
									 get_string_global_var(sql, "current_user"), s->base.name, tname);
				}
				rel_base_use_all(sql, rel);
				rel = rewrite_basetable(sql, rel);

				if (!r[*pos])
					return rel;

				/* scan aliases */
				if (!(exps = read_exps(sql, rel, NULL, NULL, r, pos, '[', 0, 1)))
					return NULL;
				rel->exps = exps;
			}
		} else { /* top N */
			*pos += (int) strlen("top N");
			skipWS(r, pos);
			if (r[*pos] != '(')
				return sql_error(sql, -1, SQLSTATE(42000) "Top N: missing '('\n");
			(*pos)++;
			skipWS(r, pos);
			if (!(nrel = rel_read(sql, r, pos, refs)))
				return NULL;
			if (r[*pos] != ')')
				return sql_error(sql, -1, SQLSTATE(42000) "Top N: missing ')'\n");
			(*pos)++;
			skipWS(r, pos);
			if (!(exps = read_exps(sql, nrel, NULL, NULL, r, pos, '[', 0, 1)))
				return NULL;
			rel = rel_topn(sql->sa, nrel, exps);
		}
		break;
	case 'p':
		*pos += (int) strlen("project");
		skipWS(r, pos);

		if (r[*pos] != '(')
			return sql_error(sql, -1, SQLSTATE(42000) "Project: missing '('\n");
		(*pos)++;
		skipWS(r, pos);
		if (!(nrel = rel_read(sql, r, pos, refs)))
			return NULL;
		skipWS(r, pos);
		if (r[*pos] != ')')
			return sql_error(sql, -1, SQLSTATE(42000) "Project: missing ')'\n");
		(*pos)++;
		skipWS(r, pos);

		if (!(exps = read_exps(sql, nrel, NULL, NULL, r, pos, '[', 0, 1)))
			return NULL;
		rel = rel_project(sql->sa, nrel, exps);
		/* order by ? */
		if (r[*pos] == '[') {
			/* first projected expressions, then left relation projections */
			if (!(rel->r = read_exps(sql, rel, nrel, NULL, r, pos, '[', 0, 1)))
				return NULL;
		}
		break;
	case 'g':
		*pos += (int) strlen("group by");
		skipWS(r, pos);

		if (r[*pos] != '(')
			return sql_error(sql, -1, SQLSTATE(42000) "Group by: missing '('\n");
		(*pos)++;
		skipWS(r, pos);
		if (!(nrel = rel_read(sql, r, pos, refs)))
			return NULL;
		skipWS(r, pos);
		if (r[*pos] != ')')
			return sql_error(sql, -1, SQLSTATE(42000) "Group by: missing ')'\n");
		(*pos)++;
		skipWS(r, pos);

		if (!(gexps = read_exps(sql, nrel, NULL, NULL, r, pos, '[', 0, 1)))
			return NULL;
		skipWS(r, pos);
		rel = rel_groupby(sql, nrel, gexps);
		rel->exps = new_exp_list(sql->sa); /* empty projection list for now */
		set_processed(rel); /* don't search beyond the group by */
		/* first group projected expressions, then group by columns, then left relation projections */
		if (!(exps = read_exps(sql, rel, nrel, NULL, r, pos, '[', 1, 1)))
			return NULL;
		rel->exps = exps;
		rel->nrcols = list_length(exps);
		break;
	case 's':
	case 'a':
		if (r[*pos+1] == 'a') {
			*pos += (int) strlen("sample");
			skipWS(r, pos);
			if (r[*pos] != '(')
				return sql_error(sql, -1, SQLSTATE(42000) "Sample: missing '('\n");
			(*pos)++;
			skipWS(r, pos);
			if (!(nrel = rel_read(sql, r, pos, refs)))
				return NULL;
			if (r[*pos] != ')')
				return sql_error(sql, -1, SQLSTATE(42000) "Sample: missing ')'\n");
			(*pos)++;
			skipWS(r, pos);
			if (!(exps = read_exps(sql, nrel, NULL, NULL, r, pos, '[', 0, 1)))
				return NULL;
			rel = rel_sample(sql->sa, nrel, exps);
		} else if (r[*pos+2] == 'l') {
			*pos += (int) strlen("select");
			skipWS(r, pos);
			if (r[*pos] != '(')
				return sql_error(sql, -1, SQLSTATE(42000) "Select: missing '('\n");
			(*pos)++;
			skipWS(r, pos);
			if (!(nrel = rel_read(sql, r, pos, refs)))
				return NULL;
			skipWS(r, pos);
			if (r[*pos] != ')')
				return sql_error(sql, -1, SQLSTATE(42000) "Select: missing ')'\n");
			(*pos)++;
			skipWS(r, pos);

			if (!(exps = read_exps(sql, nrel, NULL, NULL, r, pos, '[', 0, 1)))
				return NULL;
			rel = rel_select_copy(sql->sa, nrel, exps);
			/* semijoin or antijoin */
		} else if (r[*pos+1] == 'e' || r[*pos+1] == 'n') {
			if (r[*pos+1] == 'n') {
				j = op_anti;
				*pos += (int) strlen("antijoin");
			} else {
				j = op_semi;
				*pos += (int) strlen("semijoin");
			}

			skipWS(r, pos);
			if (r[*pos] != '(')
				return sql_error(sql, -1, SQLSTATE(42000) "%s: missing '('\n", (j == op_semi)?"Semijoin":"Antijoin");
			(*pos)++;
			skipWS(r, pos);
			if (!(lrel = rel_read(sql, r, pos, refs)))
				return NULL;
			skipWS(r, pos);

			if (r[*pos] != ',')
				return sql_error(sql, -1, SQLSTATE(42000) "%s: missing ','\n", (j == op_semi)?"Semijoin":"Antijoin");
			(*pos)++;
			skipWS(r, pos);
			if (!(rrel = rel_read(sql, r, pos, refs)))
				return NULL;

			skipWS(r, pos);
			if (r[*pos] != ')')
				return sql_error(sql, -1, SQLSTATE(42000) "%s: missing ')'\n", (j == op_semi)?"Semijoin":"Antijoin");
			(*pos)++;
			skipWS(r, pos);

			if (!(exps = read_exps(sql, lrel, rrel, NULL, r, pos, '[', 0, 1)))
				return NULL;
			rel = rel_crossproduct(sql->sa, lrel, rrel, j);
			rel->exps = exps;
		}
		break;
	case 'l':
		*pos += (int) strlen("left outer join");
		j = op_left;
		/* fall through */
	case 'r':
		if (j == op_basetable) {
			*pos += (int) strlen("right outer join");
			j = op_right;
		}
		/* fall through */
	case 'f':
		if (j == op_basetable) {
			*pos += (int) strlen("full outer join");
			j = op_full;
		}
		/* fall through */
	case 'c':
		if (j == op_basetable) {
			*pos += (int) strlen("crossproduct");
			j = op_join;
		}
		/* fall through */
	case 'j':
		if (j == op_basetable) {
			*pos += (int) strlen("join");
			j = op_join;
		}
		skipWS(r, pos);

		if (r[*pos] != '(')
			return sql_error(sql, -1, SQLSTATE(42000) "Join: missing '('\n");
		(*pos)++;
		skipWS(r, pos);
		if (!(lrel = rel_read(sql, r, pos, refs)))
			return NULL;
		skipWS(r, pos);

		if (r[*pos] != ',')
			return sql_error(sql, -1, SQLSTATE(42000) "Join: missing ','\n");
		(*pos)++;
		skipWS(r, pos);
		if (!(rrel = rel_read(sql, r, pos, refs)))
			return NULL;

		skipWS(r, pos);
		if (r[*pos] != ')')
			return sql_error(sql, -1, SQLSTATE(42000) "Join: missing ')'\n");
		(*pos)++;
		skipWS(r, pos);

		if (!(exps = read_exps(sql, lrel, rrel, NULL, r, pos, '[', 0, 1)))
			return NULL;
		rel = rel_crossproduct(sql->sa, lrel, rrel, j);
		rel->exps = exps;
		break;
	case 'u':
		if (j == op_basetable) {
			*pos += (int) strlen("union");
			j = op_union;
		}
		/* fall through */
	case 'i':
		if (j == op_basetable) {
			*pos += (int) strlen("intersect");
			j = op_inter;
		}
		/* fall through */
	case 'e':
		if (j == op_basetable) {
			*pos += (int) strlen("except");
			j = op_except;
		}
		skipWS(r, pos);

		if (r[*pos] != '(')
			return sql_error(sql, -1, SQLSTATE(42000) "Setop: missing '('\n");
		(*pos)++;
		skipWS(r, pos);
		if (!(lrel = rel_read(sql, r, pos, refs)))
			return NULL;
		skipWS(r, pos);

		if (r[*pos] != ',')
			return sql_error(sql, -1, SQLSTATE(42000) "Setop: missing ','\n");
		(*pos)++;
		skipWS(r, pos);
		if (!(rrel = rel_read(sql, r, pos, refs)))
			return NULL;

		skipWS(r, pos);
		if (r[*pos] != ')')
			return sql_error(sql, -1, SQLSTATE(42000) "Setop: missing ')'\n");
		(*pos)++;
		skipWS(r, pos);

		if (!(exps = read_exps(sql, NULL, NULL, NULL, r, pos, '[', 0, 1)))
			return NULL;
		rel = rel_setop(sql->sa, lrel, rrel, j);
		rel_setop_set_exps(sql, rel, exps, false);
		if (rel_set_types(sql, rel) < 0)
			return sql_error(sql, -1, SQLSTATE(42000) "Setop: number of expressions don't match\n");
		set_processed(rel);
		break;
	case '[': /* projection of list of values */
		if (!(exps = read_exps(sql, NULL, NULL, NULL, r, pos, '[', 0, 1)))
			return NULL;
		rel = rel_project(sql->sa, NULL, exps);
		/* order by ? */
		if (r[*pos] == '[')
			if (!(rel->r = read_exps(sql, NULL, rel, NULL, r, pos, '[', 0, 1)))
				return NULL;
		break;
	case 'd':
		/* 'ddl' not supported */
	default:
		return sql_error(sql, -1, SQLSTATE(42000) "Could not determine the input relation\n");
	}

	if (!rel)
		return sql_error(sql, -1, SQLSTATE(42000) "Could not determine the input relation\n");
	if (distinct)
		set_distinct(rel);
	if (single)
		set_single(rel);
	if (dependent)
		set_dependent(rel);

	/* sometimes, properties are sent */
	if (!(rel = read_rel_properties(sql, rel, r, pos)))
		return NULL;
	return rel;
}<|MERGE_RESOLUTION|>--- conflicted
+++ resolved
@@ -306,11 +306,8 @@
 		mnstr_printf(fout, " NULLS LAST");
 	if (e->type != e_atom && e->type != e_cmp && !has_nil(e))
 		mnstr_printf(fout, " NOT NULL");
-<<<<<<< HEAD
 	if (e->type != e_atom && e->type != e_cmp && is_unique(e))
 		mnstr_printf(fout, " UNIQUE");
-=======
->>>>>>> d5430cc1
 	if (e->p) {
 		prop *p = e->p;
 		char *pv;
