/*
 * SPDX-License-Identifier: MPL-2.0
 *
 * This Source Code Form is subject to the terms of the Mozilla Public
 * License, v. 2.0.  If a copy of the MPL was not distributed with this
 * file, You can obtain one at http://mozilla.org/MPL/2.0/.
 *
 * Copyright 2024, 2025 MonetDB Foundation;
 * Copyright August 2008 - 2023 MonetDB B.V.;
 * Copyright 1997 - July 2008 CWI.
 */

#include "monetdb_config.h"
#define LINESIZE 160
#define TABSTOP 2

#include "rel_dump.h"
#include "rel_rel.h"
#include "rel_basetable.h"
#include "rel_exp.h"
#include "rel_unnest.h"
#include "rel_updates.h"
#include "rel_select.h"
#include "rel_remote.h"
#include "rel_rewriter.h"
#include "rel_optimizer.h"
#include "sql_privileges.h"

static void
print_indent(mvc *sql, stream *fout, int depth, int decorate)
{
	char buf[LINESIZE+1];
	int i;

	(void)sql;
	if (!decorate) {
		mnstr_printf(fout, "\n");
		return ;
	}
	depth *= TABSTOP;
	if (depth > LINESIZE)
		depth = LINESIZE;
	for (i = 0; i < depth; i++){
		if ((i % TABSTOP) == 0)
			buf[i] = '|';
		else
			buf[i] = ' ';
	}
	buf[i] = 0;
	mnstr_printf(fout, "\n=%s", buf);
}

static void
cmp_print(mvc *sql, stream *fout, int cmp)
{
	char *r = NULL;

	(void)sql;
	switch(cmp) {
	case cmp_gt: 		r = ">"; break;
	case cmp_gte: 		r = ">="; break;
	case cmp_lte: 		r = "<="; break;
	case cmp_lt: 		r = "<"; break;
	case cmp_equal: 	r = "="; break;
	case cmp_notequal: 	r = "!="; break;

	case cmp_filter: 	r = "filter"; break;
	case cmp_in: 		r = "in"; break;
	case cmp_notin: 	r = "notin"; break;

	case cmp_all:
	case cmp_project:
	case cmp_joined:
	case cmp_left_project:
				r = "inner"; break;
	}
	mnstr_printf(fout, " %s ", r);
}

__attribute__((__nonnull__(2)))
static const char *
dump_escape_ident(allocator *sa, const char *s)
{
	size_t l = strlen(s);
	char *r = SA_NEW_ARRAY(sa, char, (l * 2) + 1);
	char *res = r;

	while (*s) {
		if (*s == '"' || *s == '\\')
			*r++ = '\\';
		*r++ = *s++;
	}
	*r = '\0';
	return res;
}

static char *
dump_sql_subtype(allocator *sa, sql_subtype *t)
{
	char buf[BUFSIZ];

	if (t->digits && t->scale)
<<<<<<< HEAD
		snprintf(buf, BUFSIZ, "%s(%u,%u)%s", t->type->base.name, t->digits, t->scale,
				t->multiset==2?"[]":t->multiset == 1?"{}": "");
	else if (t->digits)
		snprintf(buf, BUFSIZ, "%s(%u)%s", t->type->base.name, t->digits,
				t->multiset==2?"[]":t->multiset == 1?"{}": "");
	else
		snprintf(buf, BUFSIZ, "%s%s", t->type->base.name,
				t->multiset==2?"[]":t->multiset == 1?"{}": "");
=======
		snprintf(buf, sizeof(buf), "%s(%u,%u)", t->type->base.name, t->digits, t->scale);
	else if (t->digits)
		snprintf(buf, sizeof(buf), "%s(%u)", t->type->base.name, t->digits);
	else
		snprintf(buf, sizeof(buf), "%s", t->type->base.name);
>>>>>>> e103b10a
	return sa_strdup(sa, buf);
}

static void exps_print(mvc *sql, stream *fout, list *exps, int depth, list *refs, int alias, int brackets, int decorate, int expbrk);

static void rel_print_rel(mvc *sql, stream  *fout, sql_rel *rel, int depth, list *refs, int decorate);

static void
exp_or_print(mvc *sql, stream *fout, node *n, int anti, int depth, list *refs, int decorate)
{
	assert(n->next);
	sql_exp *l = n->data;
	sql_exp *r = n->next->data;

	if (l->type == e_cmp && l->flag == cmp_con) {
		exps_print(sql, fout, l->l, depth, refs, 0, 1, decorate, 0);
	} else {
		mnstr_printf(fout, "(");
		exp_print(sql, fout, l, depth+1, refs, 0, 0, decorate);
		mnstr_printf(fout, ")");
	}
	if (anti)
		mnstr_printf(fout, " !");
	mnstr_printf(fout, " or ");

	if (n->next->next) {
		mnstr_printf(fout, "(");
		exp_or_print(sql, fout, n->next, anti, depth, refs, decorate);
		mnstr_printf(fout, ")");
	} else {
		if (r->type == e_cmp && r->flag == cmp_con) {
			exps_print(sql, fout, r->l, depth, refs, 0, 1, decorate, 0);
		} else {
			mnstr_printf(fout, "(");
			exp_print(sql, fout, r, depth+1, refs, 0, 0, decorate);
			mnstr_printf(fout, ")");
		}
	}
}

void
exp_print(mvc *sql, stream *fout, sql_exp *e, int depth, list *refs, int comma, int alias, int decorate)
{
	(void)sql;
	if (!e)
		return;
	/*mnstr_printf(fout, "%p ", e);*/
	if (mvc_debug_on(sql, 4) && e->alias.label != 0)
		mnstr_printf(fout, "%d: ", e->alias.label);
	switch(e->type) {
	case e_psm: {
		if (e->flag & PSM_SET) {
			sql_alias *rname = exp_relname(e);
			int level = GET_PSM_LEVEL(e->flag);
			if (rname)
				mnstr_printf(fout, "\"%s\".", dump_escape_ident(sql->ta, rname->name));
			mnstr_printf(fout, "\"%s\" = ",  dump_escape_ident(sql->ta, exp_name(e)));
			exp_print(sql, fout, e->l, depth, refs, 0, 0, decorate);
			mnstr_printf(fout, " FRAME %d ", level);
			alias = 0;
		} else if (e->flag & PSM_VAR) {
			// todo output table def (from e->f)
			sql_alias *rname = exp_relname(e);
			char *type_str = e->f ? NULL : dump_sql_subtype(sql->ta, exp_subtype(e));
			int level = GET_PSM_LEVEL(e->flag);
			mnstr_printf(fout, "declare ");
			if (rname)
				mnstr_printf(fout, "\"%s\".", dump_escape_ident(sql->ta, rname->name));
			mnstr_printf(fout, "\"%s\" %s FRAME %d ", dump_escape_ident(sql->ta, exp_name(e)), type_str ? type_str : "", level);
			alias = 0;
		} else if (e->flag & PSM_RETURN) {
			int level = GET_PSM_LEVEL(e->flag);
			mnstr_printf(fout, "return ");
			exp_print(sql, fout, e->l, depth, refs, 0, 0, decorate);
			mnstr_printf(fout, " FRAME %d ", level);
			alias = 0;
		} else if (e->flag & PSM_WHILE) {
			mnstr_printf(fout, "while ");
			exp_print(sql, fout, e->l, depth, refs, 0, 0, decorate);
			exps_print(sql, fout, e->r, depth, refs, 0, 0, decorate, 0);
			alias = 0;
		} else if (e->flag & PSM_IF) {
			mnstr_printf(fout, "if ");
			exp_print(sql, fout, e->l, depth, refs, 0, 0, decorate);
			exps_print(sql, fout, e->r, depth, refs, 0, 0, decorate, 0);
			if (e->f)
				exps_print(sql, fout, e->f, depth, refs, 0, 0, decorate, 0);
			alias = 0;
		} else if (e->flag & PSM_REL) {
			rel_print_rel(sql, fout, e->l, depth+10, refs, 1);
		} else if (e->flag & PSM_EXCEPTION) {
			mnstr_printf(fout, "except ");
			exp_print(sql, fout, e->l, depth, refs, 0, 0, decorate);
			mnstr_printf(fout, " error %s", (const char *) e->r);
			alias = 0;
		}
	 	break;
	}
	case e_convert: {
		char *to_type = dump_sql_subtype(sql->ta, exp_subtype(e));
		mnstr_printf(fout, "%s[", to_type);
		exp_print(sql, fout, e->l, depth, refs, 0, 0, decorate);
		mnstr_printf(fout, "]");
		if (e->f)
			exps_print(sql, fout, e->f, depth, refs, 0, 1, decorate, 0);
	 	break;
	}
	case e_atom: {
		if (e->l) {
			atom *a = e->l;
			if (atom_type(a)->type->localtype == TYPE_ptr) {
				sql_table *t = a->data.val.pval;
				mnstr_printf(fout, "%s(\"%s\")",
					isMergeTable(t)?"merge table":
					isReplicaTable(t)?"replica table":"table",
					dump_escape_ident(sql->ta, t->base.name));
			} else {
				char *t = dump_sql_subtype(sql->ta, atom_type(a));
				if (a->isnull)
					mnstr_printf(fout, "%s NULL", t);
				else {
					char *s = ATOMformat(a->data.vtype, VALptr(&a->data));
					if (s && *s == '"')
						mnstr_printf(fout, "%s %s", t, s);
					else if (s)
						mnstr_printf(fout, "%s \"%s\"", t, s);
					GDKfree(s);
				}
			}
		} else { /* variables */
			if (e->r) { /* named parameters and declared variables */
				sql_var_name *vname = (sql_var_name*) e->r;
				if (vname->sname)
					mnstr_printf(fout, "\"%s\".", dump_escape_ident(sql->ta, vname->sname));
				mnstr_printf(fout, "\"%s\"", dump_escape_ident(sql->ta, vname->name));
			} else if (e->f) {	/* values list */
				list *l = e->f;
				if (e->tpe.type && e->tpe.type->composite) {
					char *t = dump_sql_subtype(sql->ta, &e->tpe);
					mnstr_printf(fout, "%s ", t);
				}
				exps_print(sql, fout, l, depth, refs, 0, 0, decorate, 0);
			} else { /* numbered arguments */
				mnstr_printf(fout, "A%u", e->flag);
			}
		}
	} 	break;
	case e_func: {
		sql_subfunc *f = e->f;
		mnstr_printf(fout, "\"%s\".\"%s\"",
				f->func->s?dump_escape_ident(sql->ta, f->func->s->base.name):"sys",
				dump_escape_ident(sql->ta, f->func->base.name));
		exps_print(sql, fout, e->l, depth, refs, 0, 1, decorate, 0);
		if (e->r) { /* list of optional lists */
			list *l = e->r;
			for(node *n = l->h; n; n = n->next)
				exps_print(sql, fout, n->data, depth, refs, 0, 1, decorate, 0);
		}
		if (e->flag && is_compare_func(f))
			mnstr_printf(fout, " %s", e->flag==1?"ANY":"ALL");
	} break;
	case e_aggr: {
		sql_subfunc *a = e->f;
		mnstr_printf(fout, "\"%s\".\"%s\"",
				a->func->s?dump_escape_ident(sql->ta, a->func->s->base.name):"sys",
				dump_escape_ident(sql->ta, a->func->base.name));
		if (need_distinct(e))
			mnstr_printf(fout, " unique ");
		if (need_no_nil(e))
			mnstr_printf(fout, " no nil ");
		if (zero_if_empty(e))
			mnstr_printf(fout, " zero if empty ");
		if (e->l)
			exps_print(sql, fout, e->l, depth, refs, 0, 1, decorate, 0);
		else
			mnstr_printf(fout, "()");
		if (e->r) { /* order by exps */
			list *r = e->r;
			list *obes = r->h->data;
			exps_print(sql, fout, obes, depth, refs, 0, 1, decorate, 0);
			if (r->h->next) {
				list *exps = r->h->next->data;
				exps_print(sql, fout, exps, depth, refs, 0, 1, decorate, 0);
			}
		}
	} break;
	case e_column: {
		if (is_freevar(e))
			mnstr_printf(fout, "!!!FREE!!! ");
		if (mvc_debug_on(sql, 4) && e->nid)
			mnstr_printf(fout, "<%d", e->nid);
		if (e->l) {
			sql_alias *a = e->l;
			mnstr_printf(fout, "\"%s\".", dump_escape_ident(sql->ta, a->name));
		}
		mnstr_printf(fout, "\"%s\"", dump_escape_ident(sql->ta, (char*)e->r));
		if (exp_relname(e) && exp_name(e) && e->l && e->r &&
			a_match_obj(exp_relname(e), e->l) &&
			strcmp(exp_name(e), e->r) == 0)
			alias = 0;
		if(!exp_relname(e) && exp_name(e) && !e->l && strcmp(exp_name(e), e->r)==0)
			alias = 0;
		if (e->f)
			exps_print(sql, fout, e->f, depth, refs, 0, 1, decorate, 0);
	} break;
	case e_cmp:
		if (e->flag == cmp_in || e->flag == cmp_notin) {
			mnstr_printf(fout, "(");
			exp_print(sql, fout, e->l, depth+1, refs, 0, 0, decorate);
			mnstr_printf(fout, ")");
			if (is_anti(e))
				mnstr_printf(fout, " !");
			cmp_print(sql, fout, e->flag);
			exps_print(sql, fout, e->r, depth, refs, 0, 1, decorate, 0);
		} else if (e->flag == cmp_dis && (!is_anti(e) || list_length(e->l) == 2)) { /* output as old cmp_or right nested tree */
			list *l = e->l;
			exp_or_print(sql, fout, l->h, is_anti(e), depth, refs, decorate);
		} else if (e->flag == cmp_con || e->flag == cmp_dis) {
			if (is_anti(e))
				mnstr_printf(fout, " !");
			if (e->flag == cmp_con)
				mnstr_printf(fout, ".AND");
			else
				mnstr_printf(fout, ".OR");
			exps_print(sql, fout, e->l, depth, refs, 0, 1, decorate, 0);
		} else if (e->flag == cmp_filter) {
			sql_subfunc *f = e->f;

			exps_print(sql, fout, e->l, depth, refs, 0, 1, decorate, 0);
			if (is_anti(e))
				mnstr_printf(fout, " !");
			mnstr_printf(fout, " FILTER \"%s\".\"%s\"",
					f->func->s?dump_escape_ident(sql->ta, f->func->s->base.name):"sys",
					dump_escape_ident(sql->ta, f->func->base.name));
			exps_print(sql, fout, e->r, depth, refs, 0, 1, decorate, 0);
		} else if (e->f) {
			mnstr_printf(fout, "(");
			exp_print(sql, fout, e->r, depth+1, refs, 0, 0, decorate);
			mnstr_printf(fout, ")");
			if (is_anti(e))
				mnstr_printf(fout, " !");
			cmp_print(sql, fout, swap_compare(range2lcompare(e->flag)));
			mnstr_printf(fout, "(");
			exp_print(sql, fout, e->l, depth+1, refs, 0, 0, decorate);
			mnstr_printf(fout, ")");
			if (is_anti(e))
				mnstr_printf(fout, " !");
			cmp_print(sql, fout, range2rcompare(e->flag));
			mnstr_printf(fout, "(");
			exp_print(sql, fout, e->f, depth+1, refs, 0, 0, decorate);
			mnstr_printf(fout, ")");
			if (is_symmetric(e))
				mnstr_printf(fout, " SYM");
		} else {
			mnstr_printf(fout, "(");
			exp_print(sql, fout, e->l, depth+1, refs, 0, 0, decorate);
			mnstr_printf(fout, ")");
			if (is_anti(e))
				mnstr_printf(fout, " !");
			if (is_semantics(e))
				mnstr_printf(fout, " *");
			if (is_any(e))
				mnstr_printf(fout, " +");
			cmp_print(sql, fout, e->flag);

			mnstr_printf(fout, "(");
			exp_print(sql, fout, e->r, depth+1, refs, 0, 0, decorate);
			mnstr_printf(fout, ")");
		}
	 	break;
	default:
		;
	}
	if (e->type != e_atom && e->type != e_cmp && is_partitioning(e))
		mnstr_printf(fout, " PART");
	if (e->type != e_atom && e->type != e_cmp && is_ascending(e))
		mnstr_printf(fout, " ASC");
	if (e->type != e_atom && e->type != e_cmp && nulls_last(e))
		mnstr_printf(fout, " NULLS LAST");
	if (e->type != e_atom && e->type != e_cmp && !has_nil(e))
		mnstr_printf(fout, " NOT NULL");
	if (e->type != e_atom && e->type != e_cmp && is_unique(e))
		mnstr_printf(fout, " UNIQUE");
	/* don't show properties on value lists */
	if (decorate && e->p && e->type != e_atom && !exp_is_atom(e)) {
		for (prop *p = e->p; p; p = p->p) {
			/* Don't show min/max/unique est on atoms, or when running tests with forcemito */
			if ((ATOMIC_GET(&GDKdebug) & TESTINGMASK) == 0 ||
				(p->kind != PROP_MIN && p->kind != PROP_MAX && p->kind != PROP_NUNIQUES)) {
				char *pv = propvalue2string(sql->ta, p);
				mnstr_printf(fout, " %s %s", propkind2string(p), pv);
			}
		}
	}
	if (exp_name(e) && alias) {
		mnstr_printf(fout, " as ");
		if (exp_relname(e))
			mnstr_printf(fout, "\"%s\".", dump_escape_ident(sql->ta, exp_relname(e)->name));
		mnstr_printf(fout, "\"%s\"", dump_escape_ident(sql->ta, exp_name(e)));
	}

	if (mvc_debug_on(sql, 4) && is_intern(e))
		mnstr_printf(fout, " INTERN ");

	if (e->comment) {
		str s = ATOMformat(TYPE_str, e->comment);
		mnstr_printf(fout,  " COMMENT %s ", s);
		GDKfree(s);
	}
	if (comma)
		mnstr_printf(fout, ", ");
}


str
rel2str( mvc *sql, sql_rel *rel)
{
	buffer *b = NULL;
	stream *s = NULL;
	list *refs = NULL;
	char *res = NULL;

	b = buffer_create(1024);
	if(b == NULL)
		goto cleanup;
	s = buffer_wastream(b, "rel_dump");
	if(s == NULL)
		goto cleanup;
	refs = sa_list(sql->sa);
	if (!refs)
		goto cleanup;

	rel_print_refs(sql, s, rel, 0, refs, 0);
	rel_print_(sql, s, rel, 0, refs, 0);
	mnstr_printf(s, "\n");
	res = buffer_get_buf(b);

cleanup:
	if(b)
		buffer_destroy(b);
	if(s)
		close_stream(s);

	char* fres = SA_STRDUP(sql->sa, res);
	free (res);
	return fres;
}

str
exp2str( mvc *sql, sql_exp *exp)
{
	buffer *b = NULL;
	stream *s = NULL;
	char *res = NULL;

	b = buffer_create(1024);
	if(b == NULL)
		goto cleanup;
	s = buffer_wastream(b, "exp_dump");
	if(s == NULL)
		goto cleanup;

	exp_print(sql, s, exp, 0, NULL, 0, 0, 0);
	res = buffer_get_buf(b);

cleanup:
	if(b)
		buffer_destroy(b);
	if(s)
		close_stream(s);

	char* fres = SA_STRDUP(sql->sa, res);
	free (res);
	return fres;
}

static void
exps_print(mvc *sql, stream *fout, list *exps, int depth, list *refs, int alias, int brackets, int decorate, int expbrk)
{
	node *en;

	if (brackets)
		mnstr_printf(fout, "(");
	else
		mnstr_printf(fout, " [ ");
	if (exps)
		for (en = exps->h; en; en = en->next){
			exp_print(sql, fout, en->data, depth+1, refs, (en->next!=NULL), alias, decorate);
			/* break for each entry of the expression list */
			if (expbrk && en->next!=NULL)
				print_indent(sql, fout, depth+2, decorate);
		}
	int multi_exps = expbrk && (list_length(exps) > 1);
	if (multi_exps)
		print_indent(sql, fout, depth+1, decorate);
	if (brackets)
		mnstr_printf(fout, ")");
	else
		mnstr_printf(fout, multi_exps?"]":" ]");
}

static int
find_ref( list *refs, sql_rel *rel )
{
	node *n;
	int nr = 1;

	for(n=refs->h; n; n = n->next, nr++){
		if (n->data == rel)
			return nr;
	}
	return 0;
}

static void
rel_print_rel(mvc *sql, stream  *fout, sql_rel *rel, int depth, list *refs, int decorate)
{
	char *r = NULL;

	if (!rel)
		return;

	if (rel_is_ref(rel)) {
		int nr = list_length(refs) + 1;
		int cnt = rel->ref.refcnt;
		mnstr_printf(fout, "\n%cREF %d (%d)", decorate?'=':' ', nr, cnt);
	}

	print_indent(sql, fout, depth, decorate);

	if (mvc_debug_on(sql, 4) && rel->opt)
		mnstr_printf(fout, "opt %d ", rel->opt);

	if (is_single(rel))
		mnstr_printf(fout, "single ");

	switch (rel->op) {
	case op_basetable: {
		sql_table *t = rel->l;
		const char *sname = t->s ? t->s->base.name : NULL; /* All tables, but declared ones on the stack have schema */
		const char *tname = t->base.name;

		if (isRemote(t)) {
			const char *uri = t->query;

			sname = mapiuri_schema( uri, sql->sa, sname);
			tname = mapiuri_table( uri, sql->sa, tname);
		}
		if (sname)
			mnstr_printf(fout, "%s(\"%s\".\"%s\")",
				isRemote(t)&&decorate?"REMOTE":
				isReplicaTable(t)?"REPLICA":"table",
				dump_escape_ident(sql->ta, sname), dump_escape_ident(sql->ta, tname));
		else
			mnstr_printf(fout, "%s(\"%s\")",
				isRemote(t)&&decorate?"REMOTE":
				isReplicaTable(t)?"REPLICA":"table",
				dump_escape_ident(sql->ta, tname));
		if (rel->exps)
			exps_print(sql, fout, rel->exps, depth, refs, 1, 0, decorate, 0);
		else
			rel_base_dump_exps(fout, rel);
	} 	break;
	case op_table:
		mnstr_printf(fout, "table (");

		if (rel->r)
			exp_print(sql, fout, rel->r, depth, refs, 1, 0, decorate);
		if (rel->l) {
			if (rel->flag == TRIGGER_WRAPPER)
				mnstr_printf(fout, "rel_dump not yet implemented for trigger input");
			else
				rel_print_rel(sql, fout, rel->l, depth+1, refs, decorate);
		}
		print_indent(sql, fout, depth, decorate);
		mnstr_printf(fout, ")");
		if (rel->exps)
			exps_print(sql, fout, rel->exps, depth, refs, 1, 0, decorate, 0);
		break;
	case op_ddl:
		mnstr_printf(fout, "ddl");
		if (rel->l)
			rel_print_rel(sql, fout, rel->l, depth+1, refs, decorate);
		if (rel->r)
			rel_print_rel(sql, fout, rel->r, depth+1, refs, decorate);
		if (rel->exps && (rel->flag == ddl_psm || rel->flag == ddl_exception || rel->flag == ddl_list))
			exps_print(sql, fout, rel->exps, depth, refs, 1, 0, decorate, 0);
		break;
	case op_join:
	case op_left:
	case op_right:
	case op_full:
	case op_semi:
	case op_anti:
	case op_inter:
	case op_except:
		r = "join";
		if (rel->op == op_left)
			r = rel->attr?"left outer group join":"left outer join";
		else if (rel->op == op_right)
			r = "right outer join";
		else if (rel->op == op_full)
			r = "full outer join";
		else if (rel->op == op_semi)
			r = "semijoin";
		else if (rel->op == op_anti)
			r = "antijoin";
		else if (rel->op == op_inter)
			r = "intersect";
		else if (rel->op == op_except)
			r = "except";
		else if (rel->op == op_join) {
			if (list_empty(rel->exps))
				r = rel->attr?"group crossproduct":"crossproduct";
			else
				r = rel->attr?"group join":"join";
		}

		if (is_dependent(rel))
			mnstr_printf(fout, "dependent ");
		if (need_distinct(rel))
			mnstr_printf(fout, "distinct ");
		mnstr_printf(fout, "%s (", r);
		if (rel->l) {
			if (rel_is_ref(rel->l)) {
				int nr = find_ref(refs, rel->l);
				print_indent(sql, fout, depth+1, decorate);
				mnstr_printf(fout, "& REF %d ", nr);
			} else
				rel_print_rel(sql, fout, rel->l, depth+1, refs, decorate);
		}
		mnstr_printf(fout, ",");
		if (rel->r) {
			if (rel_is_ref(rel->r)) {
				int nr = find_ref(refs, rel->r);
				print_indent(sql, fout, depth+1, decorate);
				mnstr_printf(fout, "& REF %d  ", nr);
			} else
				rel_print_rel(sql, fout, rel->r, depth+1, refs, decorate);
		}
		print_indent(sql, fout, depth, decorate);
		mnstr_printf(fout, ")");
		exps_print(sql, fout, rel->exps, depth, refs, 1, 0, decorate, 0);
		if (is_join(rel->op) && rel->attr) /* group joins */
			exps_print(sql, fout, rel->attr, depth, refs, 1, 0, decorate, 0);
		break;
	case op_munion:
		r = "munion";
		if (is_dependent(rel))
			mnstr_printf(fout, "dependent ");
		if (need_distinct(rel))
			mnstr_printf(fout, "distinct ");
		if (is_recursive(rel))
			mnstr_printf(fout, "recursive ");
		mnstr_printf(fout, "%s (", r);
		assert(rel->l);
		for (node *n = ((list*)rel->l)->h; n; n = n->next) {
			if (rel_is_ref(n->data)) {
				int nr = find_ref(refs, n->data);
				print_indent(sql, fout, depth+1, decorate);
				mnstr_printf(fout, "& REF %d ", nr);
			} else {
				rel_print_rel(sql, fout, n->data, depth+1, refs, decorate);
			}
			if (n->next)
				mnstr_printf(fout, ",");
		}
		print_indent(sql, fout, depth, decorate);
		mnstr_printf(fout, ")");
		exps_print(sql, fout, rel->exps, depth, refs, 1, 0, decorate, 0);
		break;
	case op_project:
	case op_select:
	case op_groupby:
	case op_topn:
	case op_sample:
		r = "project";
		if (rel->op == op_select)
			r = "select";
		if (rel->op == op_groupby)
			r = "group by";
		if (rel->op == op_topn)
			r = "top N";
		if (rel->op == op_sample)
			r = "sample";

		if (rel->l) {
			if (need_distinct(rel))
				mnstr_printf(fout, "distinct ");
			mnstr_printf(fout, "%s (", r);
			if (rel_is_ref(rel->l)) {
				int nr = find_ref(refs, rel->l);
				print_indent(sql, fout, depth+1, decorate);
				mnstr_printf(fout, "& REF %d ", nr);
			} else
				rel_print_rel(sql, fout, rel->l, depth+1, refs, decorate);
			print_indent(sql, fout, depth, decorate);
			mnstr_printf(fout, ")");
		}
		if (rel->op == op_groupby)  /* group by columns */
			exps_print(sql, fout, rel->r, depth, refs, 1, 0, decorate, 0);
		exps_print(sql, fout, rel->exps, depth, refs, 1, 0, decorate, 0);
		if (rel->r && rel->op == op_project) /* order by columns */
			exps_print(sql, fout, rel->r, depth, refs, 1, 0, decorate, 0);
		break;
	case op_insert:
	case op_update:
	case op_delete:
	case op_truncate: {
		if (rel->op == op_insert)
			mnstr_printf(fout, "insert(");
		else if (rel->op == op_update)
			mnstr_printf(fout, "update(");
		else if (rel->op == op_delete)
			mnstr_printf(fout, "delete(");
		else if (rel->op == op_truncate) {
			assert(list_length(rel->exps) == 2);
			sql_exp *first = (sql_exp*) rel->exps->h->data, *second = (sql_exp*) rel->exps->h->next->data;
			int restart_sequences = ((atom*)first->l)->data.val.ival,
				drop_action = ((atom*)second->l)->data.val.ival;
			mnstr_printf(fout, "truncate %s identity, %s(", restart_sequences ? "restart" : "continue",
												   drop_action ? "cascade" : "restrict");
		}

		if (rel->l) {
			if (rel_is_ref(rel->l)) {
				int nr = find_ref(refs, rel->l);
				print_indent(sql, fout, depth+1, decorate);
				mnstr_printf(fout, "& REF %d ", nr);
			} else
				rel_print_rel(sql, fout, rel->l, depth+1, refs, decorate);
		}
		if (rel->r) {
			if (rel_is_ref(rel->r)) {
				int nr = find_ref(refs, rel->r);
				print_indent(sql, fout, depth+1, decorate);
				mnstr_printf(fout, "& REF %d ", nr);
			} else
				rel_print_rel(sql, fout, rel->r, depth+1, refs, decorate);
		}
		print_indent(sql, fout, depth, decorate);
		mnstr_printf(fout, ")");
		if (rel->op != op_truncate && rel->exps)
			exps_print(sql, fout, rel->exps, depth, refs, 1, 0, decorate, 0);
		if (rel->op == op_update && rel->attr)
			exps_print(sql, fout, rel->attr, depth, refs, 1, 0, decorate, 0);
	} 	break;
	default:
		assert(0);
	}
	if (decorate && rel->p) {
		for (prop *p = rel->p; p; p = p->p) {
			if (p->kind != PROP_COUNT || (ATOMIC_GET(&GDKdebug) & TESTINGMASK) == 0) {
				char *pv = propvalue2string(sql->ta, p);
				mnstr_printf(fout, " %s %s", propkind2string(p), pv);
			}
		}
	}
}

void
rel_print_refs(mvc *sql, stream* fout, sql_rel *rel, int depth, list *refs, int decorate)
{
	if (!rel)
		return;
	switch (rel->op) {
	case op_basetable:
	case op_table:
		if (rel->op == op_table && rel->l && rel->flag != TRIGGER_WRAPPER) {
			rel_print_refs(sql, fout, rel->l, depth, refs, decorate);
			if (rel_is_ref(rel->l) && !find_ref(refs, rel->l)) {
				rel_print_rel(sql, fout, rel->l, depth, refs, decorate);
				list_append(refs, rel->l);
			}
		}
		break;
	case op_ddl:
		if (rel->flag == ddl_list || rel->flag == ddl_exception) {
			if (rel->l) {
				rel_print_refs(sql, fout, rel->l, depth, refs, decorate);
				if (rel_is_ref(rel->l) && !find_ref(refs, rel->l)) {
					rel_print_rel(sql, fout, rel->l, depth, refs, decorate);
					list_append(refs, rel->l);
				}
			}
			if (rel->r) {
				rel_print_refs(sql, fout, rel->r, depth, refs, decorate);
				if (rel_is_ref(rel->r) && !find_ref(refs, rel->r)) {
					rel_print_rel(sql, fout, rel->r, depth, refs, decorate);
					list_append(refs, rel->r);
				}
			}
		}
		break;
	case op_join:
	case op_left:
	case op_right:
	case op_full:
	case op_semi:
	case op_anti:
	case op_inter:
	case op_except:
		if (rel->l)
			rel_print_refs(sql, fout, rel->l, depth, refs, decorate);
		if (rel->r)
			rel_print_refs(sql, fout, rel->r, depth, refs, decorate);
		if (rel->l && rel_is_ref(rel->l) && !find_ref(refs, rel->l)) {
			rel_print_rel(sql, fout, rel->l, depth, refs, decorate);
			list_append(refs, rel->l);
		}
		if (rel->r && rel_is_ref(rel->r) && !find_ref(refs, rel->r)) {
			rel_print_rel(sql, fout, rel->r, depth, refs, decorate);
			list_append(refs, rel->r);
		}
		break;
	case op_project:
	case op_select:
	case op_groupby:
	case op_topn:
	case op_sample:
		if (rel->l)
			rel_print_refs(sql, fout, rel->l, depth, refs, decorate);
		if (rel->l && rel_is_ref(rel->l) && !find_ref(refs, rel->l)) {
			rel_print_rel(sql, fout, rel->l, depth, refs, decorate);
			list_append(refs, rel->l);
		}
		break;
	case op_munion:
		assert(rel->l);
		for (node *n = ((list*)rel->l)->h; n; n = n->next) {
			// TODO: do we need to check n->data?
			if (n->data)
				rel_print_refs(sql, fout, n->data, depth, refs, decorate);
			if (n->data && rel_is_ref(n->data) && !find_ref(refs, n->data)) {
				rel_print_rel(sql, fout, n->data, depth, refs, decorate);
				list_append(refs, n->data);
			}
		}
		break;
	case op_insert:
	case op_update:
	case op_delete:
	case op_truncate:
		if (rel->l)
			rel_print_refs(sql, fout, rel->l, depth, refs, decorate);
		if (rel->l && rel_is_ref(rel->l) && !find_ref(refs, rel->l)) {
			rel_print_rel(sql, fout, rel->l, depth, refs, decorate);
			list_append(refs, rel->l);
		}
		if (rel->r)
			rel_print_refs(sql, fout, rel->r, depth, refs, decorate);
		if (rel->r && rel_is_ref(rel->r) && !find_ref(refs, rel->r)) {
			rel_print_rel(sql, fout, rel->r, depth, refs, decorate);
			list_append(refs, rel->r);
		}
		break;
	}
}

void
rel_print_(mvc *sql, stream *fout, sql_rel *rel, int depth, list *refs, int decorate)
{
	rel_print_rel(sql, fout, rel, depth, refs, decorate);
	if (sql->runs) {
		for (int i = 0 ; i < NSQLREWRITERS ; i++) {
			sql_optimizer_run *run = &(sql->runs[i]);

			if (run->name) { /* if name is set, then the optimizer did run */
				print_indent(sql, fout, depth, decorate);
				mnstr_printf(fout, "# %-36s %3d actions " LLFMT " usec",
							 run->name, run->nchanges, run->time);
			}
		}
	}
}

static void
skipWS( char *r, int *pos)
{
	while(r[*pos] && (isspace((unsigned char) r[*pos]) || r[*pos] == '|'))
		(*pos)++;
}

static void
skipUntilWS( char *r, int *pos)
{
	while(r[*pos] && (!isspace((unsigned char) r[*pos]) || r[*pos] == '|'))
		(*pos)++;
}

static void
skipIdent( char *r, int *pos)
{
	if (r[*pos] == '"') {
		(*pos)++;
		while (r[*pos] && r[*pos] != '"') {
			/* We send escaped '"' and '\' characters */
			if (r[*pos] == '\\' && (r[*pos + 1] == '"' || r[*pos + 1] == '\\'))
				(*pos)+=2;
			else
				(*pos)++;
		}
	} else {
		while(r[*pos] && (isalnum((unsigned char) r[*pos]) || r[*pos] == '_' || r[*pos] == '%'))
			(*pos)++;
	}
}

static void
convertIdent(char *r)
{
	int i = 0, j = 0;
	while (r[i] && r[i] != '"') {
		/* We send escaped '"' and '\' characters */
		if (r[i] == '\\' && (r[i + 1] == '"' || r[i + 1] == '\\')) {
			r[j++] = r[i + 1];
			i+=2;
		} else {
			r[j++] = r[i++];
		}
	}
	r[j] = '\0';
}

static void
skipIdentOrSymbol( char *r, int *pos)
{
	if (r[*pos] == '"') {
		skipIdent(r, pos);
	} else {
		while(r[*pos] && (isalnum((unsigned char) r[*pos]) ||
				  r[*pos] == '=' ||
				  r[*pos] == '_' || r[*pos] == '%' ||
				  r[*pos] == '<' || r[*pos] == '>' ||
				  r[*pos] == '/' || r[*pos] == '*' ||
				  r[*pos] == '-' || r[*pos] == '+' ||
				  r[*pos] == '~' || r[*pos] == '^' ))
			(*pos)++;
	}
}

static int
readInt( char *r, int *pos)
{
	int res = 0;

	while (isdigit((unsigned char) r[*pos])) {
		res *= 10;
		res += r[*pos]-'0';
		(*pos)++;
	}
	return res;
}

static void *
readAtomString(int localtype, char *r, int *pos)
{
	void *res = NULL;
	size_t nbytes = 0;
	int firstpos = 0, rtype = ATOMstorage(localtype) == TYPE_str ? TYPE_str : localtype;

	/* TODO I had issues with the 'external' flag on the JSONfromString function, maybe something is missing there? */
	assert(r[*pos] == '"'); /* skip first '"' */
	(*pos)++;

	firstpos = *pos;
	if (rtype == TYPE_str) /* string reads require double quotes at the beginning */
		firstpos--;
	while (r[*pos] && r[*pos] != '"') { /* compute end of atom string */
		if (r[*pos] == '\\')
			(*pos)+=2;
		else
			(*pos)++;
	}
	if (!r[*pos])
		return NULL;

	assert(r[*pos] == '"'); /* skip second '"' */
	if (rtype != TYPE_str) /* string reads require double quotes at the end */
		r[*pos] = '\0';
	(*pos)++;

	if (ATOMfromstr(rtype, &res, &nbytes, r + firstpos, true) < 0) {
		GDKfree(res);
		return NULL;
	}
	return res;
}

static sql_exp*
read_prop(mvc *sql, sql_exp *exp, char *r, int *pos, bool *found)
{
	/* PROPs */
	if (strncmp(r+*pos, "JOINIDX",  strlen("JOINIDX")) == 0) {
		char *sname, *tname, *iname;
		sql_schema *s = NULL;
		prop *p;

		(*pos)+= (int) strlen("JOINIDX");
		skipWS(r, pos);
		/* schema.table.index */
		sname = r+*pos + 1;
		skipIdent(r,pos);
		convertIdent(sname);
		(*pos)++;
		if (r[*pos] != '.')
			return sql_error(sql, -1, SQLSTATE(42000) "JOINIDX: missing '.'\n");
		(*pos)++;
		tname = r+*pos + 1;
		skipIdent(r,pos);
		convertIdent(tname);
		(*pos)++;
		if (r[*pos] != '.')
			return sql_error(sql, -1, SQLSTATE(42000) "JOINIDX: missing '.'\n");
		(*pos)++;
		iname = r+*pos + 1;
		skipIdent(r,pos);
		convertIdent(iname);
		(*pos)++;

		(void) tname;
		s = mvc_bind_schema(sql, sname);
		if (sname && !s)
			return sql_error(sql, -1, SQLSTATE(42000) "Schema %s missing\n", sname);
		if (!find_prop(exp->p, PROP_JOINIDX)) {
			p = exp->p = prop_create(sql->sa, PROP_JOINIDX, exp->p);
			if (!(p->value.pval = mvc_bind_idx(sql, s, iname)))
				return sql_error(sql, -1, SQLSTATE(42000) "Index %s missing\n", iname);
		}
		skipWS(r,pos);
		if (found)
			*found = true;
	}
	return exp;
}

static list*
read_exps(mvc *sql, sql_rel *lrel, sql_rel *rrel, list *top_exps, char *r, int *pos, char bracket, int grp, int top)
{
	list *exps = new_exp_list(sql->sa);
	sql_exp *e;
	char ebracket = (bracket == '[')?']':')';

	if (r[*pos] == bracket) {
		skipWS( r, pos);

		(*pos)++;
		skipWS( r, pos);
		e = exp_read(sql, lrel, rrel, top ? exps : top_exps, r, pos, grp);
		if (!e && r[*pos] != ebracket) {
			return sql_error(sql, -1, SQLSTATE(42000) "Missing closing %c\n", ebracket);
		} else if (!e) {
			(*pos)++;
			skipWS(r, pos);
			return sql->errstr[0] ? NULL : exps; /* A function call might not have any input expressions, so return empty exps on that case */
		}
		append(exps, e);
		skipWS( r, pos);
		if (!read_prop(sql, e, r, pos, NULL))
			return NULL;
		while (r[*pos] == ',') {

			(*pos)++;
			skipWS( r, pos);
			e = exp_read(sql, lrel, rrel, top ? exps : top_exps, r, pos, grp);
			if (!e)
				return NULL;
			append(exps, e);
			skipWS( r, pos);
			if (!read_prop(sql, e, r, pos, NULL))
				return NULL;
		}
		if (r[*pos] != ebracket)
			return sql_error(sql, -1, SQLSTATE(42000) "Missing closing %c\n", ebracket);
		(*pos)++;
		skipWS( r, pos);
	}
	return exps;
}

static sql_exp*
exp_read_min_or_max(mvc *sql, sql_exp *exp, char *r, int *pos, const char *prop_str, rel_prop kind)
{
	atom *a;
	sql_subtype *tpe = exp_subtype(exp);

	(*pos)+= (int) strlen(prop_str);
	skipWS(r, pos);

	if (strncmp(r+*pos, "NULL",  strlen("NULL")) == 0) {
		(*pos)+= (int) strlen("NULL");
		a = atom_general(sql->sa, tpe, NULL, 0);
	} else {
		void *ptr = readAtomString(tpe->type->localtype, r, pos);
		if (!ptr)
			return sql_error(sql, -1, SQLSTATE(42000) "Invalid atom string\n");
		a = atom_general_ptr(sql->sa, tpe, ptr);
		GDKfree(ptr);
	}
	if (!find_prop(exp->p, kind)) {
		prop *p = exp->p = prop_create(sql->sa, kind, exp->p);
		p->value.pval = a;
	}
	skipWS(r, pos);
	return exp;
}

static sql_exp*
exp_read_nuniques(mvc *sql, sql_exp *exp, char *r, int *pos)
{
	void *ptr = NULL;
	size_t nbytes = 0;
	ssize_t res = 0;
	sql_subtype *tpe = sql_fetch_localtype(TYPE_dbl);

	(*pos)+= (int) strlen("NUNIQUES");
	skipWS(r, pos);

	if ((res = ATOMfromstr(tpe->type->localtype, &ptr, &nbytes, r + *pos, true)) < 0) {
		GDKfree(ptr);
		return sql_error(sql, -1, SQLSTATE(42000) "Invalid atom string\n");
	}

	if (!find_prop(exp->p, PROP_NUNIQUES)) {
		prop *p = exp->p = prop_create(sql->sa, PROP_NUNIQUES, exp->p);
		p->value.dval = *(dbl*)ptr;
	}
	(*pos) += (int) res; /* it should always fit */
	GDKfree(ptr);
	skipWS(r, pos);
	return exp;
}

static sql_exp*
read_exp_properties(mvc *sql, sql_exp *exp, char *r, int *pos)
{
	bool found = true;
	while (found) {
		found = false;

		if (strncmp(r+*pos, "COUNT",  strlen("COUNT")) == 0) {
			(*pos)+= (int) strlen("COUNT");
			if (!find_prop(exp->p, PROP_COUNT))
				exp->p = prop_create(sql->sa, PROP_COUNT, exp->p);
			skipWS(r,pos);
			found = true;
		} else if (strncmp(r+*pos, "HASHIDX",  strlen("HASHIDX")) == 0) {
			(*pos)+= (int) strlen("HASHIDX");
			if (!find_prop(exp->p, PROP_HASHIDX))
				exp->p = prop_create(sql->sa, PROP_HASHIDX, exp->p);
			skipWS(r,pos);
			found = true;
		} else if (strncmp(r+*pos, "HASHCOL",  strlen("HASHCOL")) == 0) {
			(*pos)+= (int) strlen("HASHCOL");
			if (!find_prop(exp->p, PROP_HASHCOL))
				exp->p = prop_create(sql->sa, PROP_HASHCOL, exp->p);
			skipWS(r,pos);
			found = true;
		} else if (strncmp(r+*pos, "MIN",  strlen("MIN")) == 0) {
			if (!exp_read_min_or_max(sql, exp, r, pos, "MIN", PROP_MIN))
				return NULL;
			found = true;
		} else if (strncmp(r+*pos, "MAX",  strlen("MAX")) == 0) {
			if (!exp_read_min_or_max(sql, exp, r, pos, "MAX", PROP_MAX))
				return NULL;
			found = true;
		} else if (strncmp(r+*pos, "NUNIQUES",  strlen("NUNIQUES")) == 0) {
			if (!exp_read_nuniques(sql, exp, r, pos))
				return NULL;
			found = true;
		}
		if (!read_prop(sql, exp, r, pos, &found))
			return NULL;
	}
	return exp;
}

static sql_exp*
parse_atom(mvc *sql, char *r, int *pos, sql_subtype *tpe)
{
	if (strncmp(r+*pos, "NULL",  strlen("NULL")) == 0) {
		(*pos)+= (int) strlen("NULL");
		return exp_atom(sql->sa, atom_general(sql->sa, tpe, NULL, 0));
	} else {
		void *ptr = readAtomString(tpe->type->localtype, r, pos);
		if (!ptr)
			return sql_error(sql, -1, SQLSTATE(42000) "Invalid atom string\n");
		sql_exp *res = exp_atom(sql->sa, atom_general_ptr(sql->sa, tpe, ptr));
		GDKfree(ptr);
		return res;
	}
}

static sql_exp*
function_error_string(mvc *sql, const char *schema, const char *fname, list *exps, bool found, sql_ftype type)
{
	char *arg_list = NULL, *F = NULL, *fn = NULL;

	FUNC_TYPE_STR(type, F, fn)

	(void) F;
	if (!list_empty(exps)) {
		for (node *n = exps->h; n ; n = n->next) {
			sql_subtype *t = exp_subtype(n->data);
			char *tpe = t ? sql_subtype_string(sql->ta, t) : "?";

			if (arg_list) {
				arg_list = sa_message(sql->ta, "%s, %s", arg_list, tpe);
			} else {
				arg_list = tpe;
			}
		}
	}
	return sql_error(sql, ERR_NOTFOUND, SQLSTATE(42000) "%s %s %s%s%s'%s'(%s)",
					found ? "Insufficient privileges for" : "No such", fn, schema ? "'":"", schema ? schema : "",
					schema ? "'.":"", fname, arg_list ? arg_list : "");
}

static unsigned int /* keep updating the label count */
try_update_label_count(mvc *sql, const char *label)
{
	if (label && label[0] == '%' && isdigit((unsigned char) label[1])) {
		char *eptr = NULL;
		unsigned int value = (unsigned int) strtol(label + 1, &eptr, 10);
		if (eptr && eptr[0] == '\0') {
			sql->label = MAX(sql->label, value);
			return value;
		}
	}
	return 0;
}

sql_exp*
exp_read(mvc *sql, sql_rel *lrel, sql_rel *rrel, list *top_exps, char *r, int *pos, int grp)
{
	int old, d=0, s=0, unique = 0, no_nils = 0, quote = 0, zero_if_empty = 0;
	char *tname = NULL, *cname = NULL, *var_cname = NULL, *e, *b = r + *pos;
	sql_exp *exp = NULL;
	list *exps = NULL;
	sql_type *t = NULL;
	sql_subtype tpe;

	quote = (r[*pos] == '"');
	b += quote;
	skipIdent(r, pos);
	e = r+*pos;
	(*pos) += quote;
	skipWS(r, pos);
	switch(r[*pos]) {
	case '.':
		*e = 0;
		(*pos)++;
		tname = b;
		convertIdent(tname);
		cname = r + *pos + quote;
		skipIdentOrSymbol(r, pos);
		e = r+*pos;
		if (quote) {
			old = ' ';
			convertIdent(cname);
		} else {
			old = *e;
		}
		*e = 0;

		tname = sa_strdup(sql->sa, tname);
		sql_alias *ta = a_create(sql->sa, tname);
		cname = sa_strdup(sql->sa, cname);
		*e = old;
		skipWS(r, pos);
		if (r[*pos] != '(') { /* if there's a function/aggregate call next don't attempt to bind columns */
			if (top_exps) {
				exp = exps_bind_column2(top_exps, ta, cname, NULL);
				if (exp)
					exp = exp_ref(sql, exp);
			}
			if (!exp && lrel) {
				exp = rel_bind_column2(sql, lrel, ta, cname, 0);
				if (!exp && rrel)
					exp = rel_bind_column2(sql, rrel, ta, cname, 0);
			} else if (!exp) {
				exp = exp_column(sql->sa, ta, cname, NULL, CARD_ATOM, 1, 0, cname[0] == '%');
				exp->alias.label = -(sql->nid++);
			}
		}
		break;
	/* atom */
	case '(':
		if (b == (r+*pos)) { /* comparison expression */
			int anti = 0, sym = 0, semantics = 0, any = 0;
			comp_type ctype = cmp_all, ctype2 = cmp_all;
			list *lexps = NULL, *rexps = NULL, *fexps = NULL;
			char *sname = NULL, *fname = NULL;

			if (!(lexps = read_exps(sql, lrel, rrel, top_exps, r, pos, '(', 0, 0)))
				return NULL;
			skipWS(r, pos);
			if (r[*pos] == '!') {
				anti = 1;
				(*pos)++;
				skipWS(r, pos);
			}
			if (r[*pos] == '*') {
				semantics = 1;
				(*pos)++;
				skipWS(r, pos);
			}
			if (r[*pos] == '+') {
				any = 1;
				(*pos)++;
				skipWS(r, pos);
			}

			switch(r[*pos]) {
			case 'n':
				if (strncmp(r+*pos, "notin",  strlen("notin")) == 0) {
					(*pos)+= (int) strlen("notin");
					ctype = cmp_notin;
				}
				break;
			case 'F':
				if (strncmp(r+*pos, "FILTER",  strlen("FILTER")) == 0) {
					(*pos)+= (int) strlen("FILTER");
					ctype = cmp_filter;
					skipWS(r, pos);
					sname = r+*pos + 1;
					skipIdent(r, pos);
					convertIdent(sname);
					(*pos)+=2;
					fname = r+*pos + 1;
					skipIdent(r, pos);
					convertIdent(fname);
					(*pos)++;
				}
				break;
			case 'i':
				if (strncmp(r+*pos, "in",  strlen("in")) == 0) {
					(*pos)+= (int) strlen("in");
					ctype = cmp_in;
				}
				break;
			case 'o':
				if (strncmp(r+*pos, "or",  strlen("or")) == 0) {
					(*pos)+= (int) strlen("or");
					ctype = cmp_dis;
				}
				break;
			case '!':
				ctype = cmp_notequal;
				(*pos)++;
				if (r[(*pos)] == '=')
					(*pos)++;
				break;
			case '=':
				ctype = cmp_equal;
				(*pos)++;
				break;
			case '<':
				ctype = cmp_lt;
				(*pos)++;
				if (r[(*pos)] == '=') {
					ctype = cmp_lte;
					(*pos)++;
				}
				break;
			case '>':
				ctype = cmp_gt;
				(*pos)++;
				if (r[(*pos)] == '=') {
					ctype = cmp_gte;
					(*pos)++;
				}
				break;
			default:
				return sql_error(sql, -1, SQLSTATE(42000) "Type: missing comparison type\n");
			}

			skipWS(r, pos);
			if (!(rexps = read_exps(sql, lrel, rrel, top_exps, r, pos, '(', 0, 0)))
				return NULL;
			skipWS(r, pos);

			switch (ctype) {
				case cmp_gt:
				case cmp_gte:
				case cmp_lte:
				case cmp_lt:
				case cmp_equal:
				case cmp_notequal:
					if (r[*pos] == '!' || r[*pos] == '<' || r[*pos] == '>') { /* BETWEEN case */
						if (r[*pos] == '!') { /* ignore next anti */
							(*pos)++;
							skipWS(r, pos);
						}
						switch(r[*pos]) {
						case '<':
							ctype2 = cmp_lt;
							(*pos)++;
							if (r[(*pos)] == '=') {
								ctype2 = cmp_lte;
								(*pos)++;
							}
							break;
						case '>':
							ctype2 = cmp_gt;
							(*pos)++;
							if (r[(*pos)] == '=') {
								ctype2 = cmp_gte;
								(*pos)++;
							}
							break;
						default:
							return sql_error(sql, -1, SQLSTATE(42000) "Type: missing comparison type\n");
						}
						skipWS(r, pos);
						if (!(fexps = read_exps(sql, lrel, rrel, top_exps, r, pos, '(', 0, 0)))
							return NULL;
						skipWS(r, pos);
						if (strncmp(r+*pos, "SYM",  strlen("SYM")) == 0) {
							(*pos)+= (int) strlen("SYM");
							skipWS(r, pos);
							sym = 1;
						}
						exp = exp_compare2(sql->sa, rexps->h->data, lexps->h->data, fexps->h->data, compare2range(swap_compare(ctype), ctype2), sym);
					} else {
						exp = exp_compare(sql->sa, lexps->h->data, rexps->h->data, ctype);
						if (semantics)
							set_semantics(exp);
						if (any)
							set_any(exp);
					}
					if (anti)
						set_anti(exp);
					assert(list_length(lexps) == 1 && list_length(rexps) == 1 && (!fexps || list_length(fexps) == 1));
					break;
				case cmp_in:
				case cmp_notin:
					assert(list_length(lexps) == 1);
					exp = exp_in(sql->sa, lexps->h->data, rexps, ctype);
					if (anti)
						set_anti(exp);
					break;
				case cmp_filter: {
					sql_subfunc *f = NULL;
					list *tl = sa_list(sql->sa);

					if (!list_empty(lexps)) {
						for (node *n = lexps->h; n; n = n->next){
							sql_exp *e = n->data;

							list_append(tl, exp_subtype(e));
						}
					}
					if (!list_empty(rexps)) {
						for (node *n = rexps->h; n; n = n->next){
							sql_exp *e = n->data;

							list_append(tl, exp_subtype(e));
						}
					}

					if (sname && !mvc_bind_schema(sql, sname))
						return sql_error(sql, ERR_NOTFOUND, SQLSTATE(3F000) "No such schema '%s'\n", sname);
					if (!(f = sql_bind_func_(sql, sname, fname, tl, F_FILT, true, false, false)))
						return sql_error(sql, ERR_NOTFOUND, SQLSTATE(42000) "Filter: missing function '%s'.'%s'\n", sname, fname);
					if (!execute_priv(sql, f->func))
						return sql_error(sql, -1, SQLSTATE(42000) "Filter: no privilege to call filter function '%s'.'%s'\n", sname, fname);
					exp = exp_filter(sql->sa, lexps, rexps, f, anti);
				} break;
				case cmp_dis:
					exp = exp_disjunctive2(sql->sa,
							exp_conjunctive(sql->sa, lexps),
							exp_conjunctive(sql->sa, rexps));
					if (anti)
						set_anti(exp);
					break;
				default:
					return sql_error(sql, -1, SQLSTATE(42000) "Type: missing comparison type\n");
			}
			break;
		}
		/* fall through */
	case '[':
		tname = b;
		if (tname && *tname == '[') { /* list of values */
			if (!(exps = read_exps(sql, lrel, rrel, top_exps, r, pos, '[', 0, 0)))
				return NULL;
			exp = exp_values(sql->sa, exps);
		} else {
			old = *e;
			*e = 0;
			if (old != '[') {
				(*pos)++;
				d = readInt(r,pos);
				if (r[*pos] != ')' && r[*pos] != ',')
					return sql_error(sql, -1, SQLSTATE(42000) "Type: missing ')' or ','\n");
				if (r[*pos] == ',') {
					(*pos)++;
					s = readInt(r,pos);
				}
				if (r[*pos] != ')')
					return sql_error(sql, -1, SQLSTATE(42000) "Type: missing ')'\n");
				(*pos)++;
			}
			convertIdent(tname);
			if (!sql_find_subtype(&tpe, tname, d, s)) {
				if (!(t = mvc_bind_type(sql, tname))) /* try an external type */
					return sql_error(sql, ERR_NOTFOUND, SQLSTATE(42000) "SQL type %s(%d, %d) not found\n", tname, d, s);
				sql_init_subtype(&tpe, t, d, s);
			}
			skipWS(r, pos);
			*e = old;
			if (r[*pos] == '[') { /* convert */
				(*pos)++;
				skipWS(r, pos);
				if (!(exp = exp_read(sql, lrel, rrel, top_exps, r, pos, 0)))
					return NULL;
				if (r[*pos] != ']')
					return sql_error(sql, -1, SQLSTATE(42000) "Convert: missing ']'\n");
				(*pos)++;
				skipWS(r, pos);
				exp = exp_convert(sql, exp, exp_subtype(exp), &tpe);
			} else {
				if (!(exp = parse_atom(sql, r, pos, &tpe)))
					return NULL;
				skipWS(r, pos);
			}
		}
		break;
	case '\"':
	case 'N': /* for NULL values, but 'NOT NULL' and 'NULLS LAST' cannot match here */
		if (r[*pos] == '\"' || (strncmp(r+*pos, "NULL", strlen("NULL")) == 0 && r[*pos+4] != 'S')) {
			*e = 0;
			tname = b;
			convertIdent(tname);
			if (!sql_find_subtype(&tpe, tname, 0, 0)) {
				if (!(t = mvc_bind_type(sql, tname))) /* try an external type */
					return sql_error(sql, ERR_NOTFOUND, SQLSTATE(42000) "SQL type %s not found\n", tname);
				sql_init_subtype(&tpe, t, 0, 0);
			}
			if (!(exp = parse_atom(sql, r, pos, &tpe)))
				return NULL;
			skipWS(r, pos);
		}
		break;
	default:
		(void)sql;
	}

	/* func or aggr */
	if (grp) {
		skipWS(r, pos);
		if (r[*pos] == 'u') {
			unique = 1;
			(*pos)+= (int) strlen("unique");
			skipWS(r, pos);
		}
		if (r[*pos] == 'n') {
			no_nils = 1;
			(*pos)+= (int) strlen("no nil");
			skipWS(r, pos);
		}
		if (r[*pos] == 'z') {
			zero_if_empty = 1;
			(*pos)+= (int) strlen("zero if empty");
			skipWS(r, pos);
		}
	}
	if (r[*pos] == '(') {
		sql_subfunc *f = NULL;

		if (!(exps = read_exps(sql, lrel, rrel, top_exps, r, pos, '(', 0, 0)))
			return NULL;
		tname = b;
		*e = 0;
		convertIdent(tname);
		if (!tname[0]) {
			if (strcmp(cname, "AND") == 0) {
				exp = exp_conjunctive(sql->sa, exps);
			} else if (strcmp(cname, "OR") == 0) {
				exp = exp_disjunctive(sql->sa, exps);
			}
		} else if (tname && !mvc_bind_schema(sql, tname)) {
			return sql_error(sql, ERR_NOTFOUND, SQLSTATE(3F000) "No such schema '%s'\n", tname);
		} else if (grp) {
			if (exps && exps->h) {
				list *ops = sa_list(sql->sa);
				for( node *n = exps->h; n; n = n->next)
					append(ops, exp_subtype(n->data));
				f = sql_bind_func_(sql, tname, cname, ops, F_AGGR, true, false, true);
			} else {
				f = sql_bind_func(sql, tname, cname, sql_fetch_localtype(TYPE_void), NULL, F_AGGR, true, true); /* count(*) */
			}
			if (!f)
				return function_error_string(sql, tname, cname, exps, false, F_AGGR);
			if (!execute_priv(sql, f->func))
				return function_error_string(sql, tname, cname, exps, true, F_AGGR);
			exp = exp_aggr(sql->sa, exps, f, unique, no_nils, CARD_ATOM, 1);
			if (zero_if_empty)
				set_zero_if_empty(exp);
		} else {
			int nops = list_length(exps);
			if (!strcmp(tname, "sys") && (!strcmp(cname, "case") || !strcmp(cname, "casewhen") || !strcmp(cname, "coalesce") || !strcmp(cname, "nullif"))) {
				/* these functions are bound on a different way */
				if ((f = sql_find_func(sql, NULL, cname, 2, F_FUNC, true, NULL))) {
					if (!execute_priv(sql, f->func))
						return function_error_string(sql, tname, cname, exps, true, F_FUNC);
					sql_exp *res = exps->t->data;
					sql_subtype *restype = exp_subtype(res), *condtype = NULL;
					f->res->h->data = sql_create_subtype(sql->sa, restype->type, restype->digits, restype->scale);
					/* As the inner functions may return smaller types (because of statistics and optimization),
					 * ie upcast here */
					/* case exps are lists of (result, condition) ending with single value */
					/* casewhen exps are lists of first (fe) a expression followed by (resultN, valueN) ending with single  last result  (fe == value1 -> result1 etc else last result */
					/* nullif is list of values */
					/* coalesce is list of values */
					bool skip = false;
					node *n = exps->h;
					if (strcmp(cname, "case") == 0 && n->next) {
						skip = true;
						n = n->next;
					}
					if (strcmp(cname, "casewhen") == 0) {
						sql_exp *e = n->data;
						condtype = exp_subtype(e);
						n = n->next;
					}
					for (; n; n = n->next) {
						sql_exp *e = n->data;

						if (condtype && n->next) {
							n->data = exp_check_type(sql, condtype, NULL, e, type_equal);
							n = n->next;
							e = n->data;
						}
						n->data = exp_check_type(sql, restype, NULL, e, type_equal);

						if (skip && n->next && n->next->next)
							n = n->next;
					}
				}
			} else {
				list *ops = sa_list(sql->sa);
				for( node *n = exps->h; n; n = n->next)
					append(ops, exp_subtype(n->data));

				f = sql_bind_func_(sql, tname, cname, ops, F_FUNC, true, false, false);
				if (!f) {
					sql->session->status = 0; /* if the function was not found clean the error */
					sql->errstr[0] = '\0';
					f = sql_bind_func_(sql, tname, cname, ops, F_ANALYTIC, true, false, false);
				}
				if (!f && nops > 1) { /* window functions without frames get 2 extra arguments */
					sql->session->status = 0; /* if the function was not found clean the error */
					sql->errstr[0] = '\0';
					list_remove_node(ops, NULL, ops->t);
					list_remove_node(ops, NULL, ops->t);
					f = sql_bind_func_(sql, tname, cname, ops, F_ANALYTIC, true, false, false);
				}
				if (!f && nops > 4) { /* window functions with frames get 5 extra arguments */
					sql->session->status = 0; /* if the function was not found clean the error */
					sql->errstr[0] = '\0';
					for (int i = 0 ; i < 3 ; i++)
						list_remove_node(ops, NULL, ops->t);
					f = sql_bind_func_(sql, tname, cname, ops, F_ANALYTIC, true, false, false);
				}
				if (f)
					exps = check_arguments_and_find_largest_any_type(sql, NULL, exps, f, 0, true);

				if (f && !execute_priv(sql, f->func))
					return function_error_string(sql, tname, cname, exps, true, F_FUNC);
				/* apply scale fixes if needed */
				if (f && f->func->type != F_ANALYTIC) {
					if (list_length(exps) == 2) {
						sql_exp *l = exps->h->data;
						sql_exp *r = exps->h->next->data;

						/* Find converted value type for division and update function output type */
						if (f->func->fix_scale == SCALE_DIV) {
							sql_subtype *lt = exp_subtype(l);
							sql_subtype *rt = exp_subtype(r);

							if (lt->type->scale == SCALE_FIX && rt->scale && strcmp(sql_func_imp(f->func), "/") == 0) {
								/* TODO move into exps_scale_algebra (with internal flag) */
								sql_subtype *res = f->res->h->data;
								unsigned int scale = lt->scale - rt->scale;
								unsigned int digits = (lt->digits > rt->digits) ? lt->digits : rt->digits;

#ifdef HAVE_HGE
								if (res->type->radix == 10 && digits > 38)
									digits = 38;
								if (res->type->radix == 2 && digits > 127)
									digits = 127;
#else
								if (res->type->radix == 10 && digits > 18)
									digits = 18;
								if (res->type->radix == 2 && digits > 63)
									digits = 63;
#endif

								sql_find_subtype(res, lt->type->base.name, digits, scale);
							}
						}
					}
				}
			}
			if (f) {
				exp = exp_op(sql->sa, list_empty(exps) ? NULL : exps, f);
				if (is_compare_func(f)) { /* has to parse any/all */
					skipWS(r,pos);
					/* [ ANY|ALL ] */
					if (strncmp(r+*pos, "ANY",  strlen("ANY")) == 0) {
						(*pos)+= (int) strlen("ANY");
						skipWS(r, pos);
						exp->flag = 1;
					}
					if (strncmp(r+*pos, "ALL",  strlen("ALL")) == 0) {
						(*pos)+= (int) strlen("ALL");
						skipWS(r, pos);
						exp->flag = 2;
					}
				}
			} else {
				return function_error_string(sql, tname, cname, exps, false, F_FUNC);
			}
		}
	}

	if (!exp && lrel && b != e) { /* simple ident */
		int amb = 0, mul = 0;

		old = *e;
		*e = 0;
		convertIdent(b);
		var_cname = sa_strdup(sql->sa, b);
		if (top_exps) {
			exp = exps_bind_column(top_exps, var_cname, &amb, &mul, 1);
			if (exp)
				exp = exp_ref(sql, exp);
		}
		(void)amb;
		(void)mul;
		assert(amb == 0 && mul == 0);
		if (!exp && lrel)
			exp = rel_bind_column(sql, lrel, var_cname, 0, 1);
		if (!exp && rrel)
			exp = rel_bind_column(sql, rrel, var_cname, 0, 1);
		*e = old;
		skipWS(r,pos);
	}

	if (!exp && (cname || var_cname)) { /* Try a variable */
		sql_var *var = NULL;
		sql_subtype *tpe = NULL;
		int level = 0;
		sql_arg *a = NULL;
		bool has_tname = cname && tname && strcmp(tname, cname) != 0;

		if (find_variable_on_scope(sql, has_tname ? tname : NULL, cname ? cname : var_cname, &var, &a, &tpe, &level, "SELECT")) {
			if (var) /* if variable is known from the stack or a global var */
				exp = exp_param_or_declared(sql->sa, var->sname ? sa_strdup(sql->sa, var->sname) : NULL, sa_strdup(sql->sa, var->name), &(var->var.tpe), level);
			if (a) /* if variable is a parameter */
				exp = exp_param_or_declared(sql->sa, NULL, sa_strdup(sql->sa, cname), &(a->type), level);
		}
	}

	if (!exp) {
		if (cname) {
			bool has_tname = tname && strcmp(tname, cname) != 0;
			return sql_error(sql, ERR_NOTFOUND, SQLSTATE(42000) "Identifier %s%s%s doesn't exist\n", has_tname ? tname : "", has_tname ? "." : "", cname);
		} else if (var_cname) {
			return sql_error(sql, ERR_NOTFOUND, SQLSTATE(42000) "Identifier %s doesn't exist\n", var_cname);
		}
		return NULL;
	}

	/* [ PART ] */
	if (strncmp(r+*pos, "PART",  strlen("PART")) == 0) {
		(*pos)+= (int) strlen("PART");
		skipWS(r, pos);
		set_partitioning(exp);
	}
	/* [ ASC ] */
	if (strncmp(r+*pos, "ASC",  strlen("ASC")) == 0) {
		(*pos)+= (int) strlen("ASC");
		skipWS(r, pos);
		set_ascending(exp);
	}
	/* [ NULLS LAST ] */
	if (strncmp(r+*pos, "NULLS LAST",  strlen("NULLS LAST")) == 0) {
		(*pos)+= (int) strlen("NULLS LAST");
		skipWS(r, pos);
		set_nulls_last(exp);
	}
	/* [ NOT NULL ] */
	if (strncmp(r+*pos, "NOT NULL",  strlen("NOT NULL")) == 0) {
		(*pos)+= (int) strlen("NOT NULL");
		skipWS(r, pos);
		set_has_no_nil(exp);
	}
	/* [ UNIQUE ] */
	if (strncmp(r+*pos, "UNIQUE",  strlen("UNIQUE")) == 0) {
		(*pos)+= (int) strlen("UNIQUE");
		skipWS(r, pos);
		set_unique(exp);
	}

	if (!(exp = read_exp_properties(sql, exp, r, pos)))
		return NULL;

	/* as alias */
	if (strncmp(r+*pos, "as", 2) == 0) {
		unsigned int rlabel = 0, nlabel = 0;
		(*pos)+=2;
		skipWS(r, pos);

		tname = r+*pos+1;
		skipIdent(r, pos);
		convertIdent(tname);
		(*pos)++;
		if (r[*pos] != '.') {
			cname = tname;
			tname = NULL;
			exp_setname(sql, exp, NULL, sa_strdup(sql->sa, cname));
			skipWS(r, pos);
		} else {
			(*pos)++;
			cname = r+*pos+1;
			skipIdent(r, pos);
			convertIdent(cname);
			(*pos)++;
			skipWS(r, pos);
			exp_setname(sql, exp, a_create(sql->sa, sa_strdup(sql->sa, tname)), sa_strdup(sql->sa, cname));
		}
		rlabel = try_update_label_count(sql, tname);
		nlabel = try_update_label_count(sql, cname);
		if (rlabel && rlabel == nlabel)
			exp->alias.label = rlabel;
	}

	skipWS(r, pos);


	//void *ptr = readAtomString(tpe->type->localtype, r, pos);
	if (strncmp(r+*pos, "COMMENT",  strlen("COMMENT")) == 0) {
		(*pos)+= (int) strlen("COMMENT");
		skipWS(r, pos);
		str comment = readAtomString(TYPE_str, r, pos);
		exp->comment = sa_strdup(sql->sa, comment);
		GDKfree(comment);
	}

	return exp;
}

static int
rel_set_types(mvc *sql, sql_rel *rel)
{
	list *iexps = rel_projections( sql, rel->l, NULL, 0, 1);
	node *n, *m;

	if (!iexps || list_length(iexps) > list_length(rel->exps))
		return -1;
	for(n=iexps->h, m=rel->exps->h; n && m; n = n->next, m = m->next) {
		sql_exp *e = m->data;

		if (!e->tpe.type)
			e->tpe = *exp_subtype( n->data );
	}
	return 0;
}

static int
rel_set_types_n_ary(mvc *sql, sql_rel *rel)
{
	list *rels = rel->l;
	list *iexps = rel_projections( sql, rels->h->data, NULL, 0, 1);
	node *n, *m;

	if (!iexps || list_length(iexps) > list_length(rel->exps))
		return -1;
	for(n=iexps->h, m=rel->exps->h; n && m; n = n->next, m = m->next) {
		sql_exp *e = m->data;

		if (!e->tpe.type)
			e->tpe = *exp_subtype( n->data );
	}
	return 0;
}

static sql_rel*
rel_read_count(mvc *sql, sql_rel *rel, char *r, int *pos)
{
	void *ptr = NULL;
	size_t nbytes = 0;
	ssize_t res = 0;
	sql_subtype *tpe = sql_fetch_localtype(TYPE_oid);

	(*pos)+= (int) strlen("COUNT");
	skipWS(r, pos);

	if ((res = ATOMfromstr(tpe->type->localtype, &ptr, &nbytes, r + *pos, true)) < 0) {
		GDKfree(ptr);
		return sql_error(sql, -1, SQLSTATE(42000) "Invalid atom string\n");
	}

	set_count_prop(sql->sa, rel, *(BUN*)ptr);
	(*pos) += (int) res; /* it should always fit */
	GDKfree(ptr);
	skipWS(r, pos);
	return rel;
}

static sql_rel*
read_rel_properties(mvc *sql, sql_rel *rel, char *r, int *pos)
{
	bool found = true;
	while (found) {
		found = false;

		if (strncmp(r+*pos, "COUNT",  strlen("COUNT")) == 0) {
			if (!rel_read_count(sql, rel, r, pos))
				return NULL;
			found = true;
		} else if (strncmp(r+*pos, "REMOTE", strlen("REMOTE")) == 0) { /* Remote tables under remote tables not supported, so remove REMOTE property */
			(*pos)+= (int) strlen("REMOTE");
			skipWS(r, pos);
			skipUntilWS(r, pos);
			skipWS(r, pos);
			found = true;
		} else if (strncmp(r+*pos, "USED", strlen("USED")) == 0) {
			(*pos)+= (int) strlen("USED");
			if (!find_prop(rel->p, PROP_USED))
				rel->p = prop_create(sql->sa, PROP_USED, rel->p);
			skipWS(r, pos);
			found = true;
		} else if (strncmp(r+*pos, "GROUPINGS", strlen("GROUPINGS")) == 0) {
			(*pos)+= (int) strlen("GROUPINGS");
			if (!find_prop(rel->p, PROP_GROUPINGS))
				rel->p = prop_create(sql->sa, PROP_GROUPINGS, rel->p);
			skipWS(r, pos);
			found = true;
		}
	}
	return rel;
}

sql_rel*
rel_read(mvc *sql, char *r, int *pos, list *refs)
{
	sql_rel *rel = NULL, *nrel, *lrel, *rrel = NULL;
	list *exps, *gexps, *rels = NULL;
	int distinct = 0, dependent = 0, single = 0, recursive = 0;
	operator_type j = op_basetable;
	bool groupjoin = false;

	skipWS(r,pos);
	if (r[*pos] == 'R') {
		*pos += (int) strlen("REF");

		skipWS(r, pos);
		(void)readInt(r,pos);
		skipWS(r, pos);
		(*pos)++; /* ( */
		int cnt = readInt(r,pos);
		(*pos)++; /* ) */
		if (!(rel = rel_read(sql, r, pos, refs)))
			return NULL;
		rel->ref.refcnt = cnt;
		append(refs, rel);
		skipWS(r,pos);
	}
	if (r[*pos] == '&') {
		int nr;
		(*pos)++;
		skipWS(r, pos);
		*pos += (int) strlen("REF");
		skipWS(r, pos);
		nr = readInt(r,pos); /* skip nr refs */
		return list_fetch(refs, nr-1);
	}

	if (r[*pos] == 'i' && r[*pos+1] == 'n' && r[*pos+2] == 's') {
		sql_table *t;

		*pos += (int) strlen("insert");
		skipWS(r, pos);
		(*pos)++; /* ( */
		if (!(lrel = rel_read(sql, r, pos, refs))) /* to be inserted relation */
			return NULL;
		skipWS(r,pos);
		if (!(rrel = rel_read(sql, r, pos, refs))) /* the inserts relation */
			return NULL;
		skipWS(r,pos);
		(*pos)++; /* ) */

		t = get_table(lrel);
		if (!insert_allowed(sql, t, t->base.name, "INSERT", "insert"))
			return NULL;

		if (!(rel = rel_insert(sql, lrel, rrel)) || !(rel = read_rel_properties(sql, rel, r, pos)))
			return NULL;
		return rel;
	}

	if (r[*pos] == 'd' && r[*pos+1] == 'e' && r[*pos+2] == 'l') {
		sql_table *t;

		*pos += (int) strlen("delete");
		skipWS(r, pos);
		(*pos)++; /* ( */
		if (!(lrel = rel_read(sql, r, pos, refs))) /* to be deleted relation */
			return NULL;
		skipWS(r,pos);
		if (!(rrel = rel_read(sql, r, pos, refs))) /* the deletes relation */
			return NULL;
		skipWS(r,pos);
		(*pos)++; /* ) */

		t = get_table(lrel);
		if (!update_allowed(sql, t, t->base.name, "DELETE", "delete", 1))
			return NULL;

		if (!(rel = rel_delete(sql->sa, lrel, rrel)) || !(rel = read_rel_properties(sql, rel, r, pos)))
			return NULL;

		return rel;
	}

	if (r[*pos] == 't' && r[*pos+1] == 'r' && r[*pos+2] == 'u') {
		sql_table *t;
		int restart_sequences = 0, drop_action = 0;

		*pos += (int) strlen("truncate ");
		if (r[*pos] == 'r') {
			restart_sequences = 1;
			*pos += (int) strlen("restart identity, ");
		} else {
			*pos += (int) strlen("continue identity, ");
		}
		if (r[*pos] == 'c') {
			drop_action = 1;
			*pos += (int) strlen("cascade");
		} else {
			*pos += (int) strlen("restrict");
		}
		skipWS(r, pos);
		(*pos)++; /* ( */
		if (!(lrel = rel_read(sql, r, pos, refs))) /* to be truncated relation */
			return NULL;
		skipWS(r,pos);
		(*pos)++; /* ) */

		t = get_table(lrel);
		if (!update_allowed(sql, t, t->base.name, "TRUNCATE", "truncate", 2))
			return NULL;

		if (!(rel = rel_truncate(sql->sa, lrel, restart_sequences, drop_action)) || !(rel = read_rel_properties(sql, rel, r, pos)))
			return NULL;
	}

	if (r[*pos] == 'u' && r[*pos+1] == 'p' && r[*pos+2] == 'd') {
		sql_table *t;
		list *nexps = new_exp_list(sql->sa);

		*pos += (int) strlen("update");
		skipWS(r, pos);
		(*pos)++; /* ( */
		if (!(lrel = rel_read(sql, r, pos, refs))) /* to be updated relation */
			return NULL;
		skipWS(r,pos);
		if (!(rrel = rel_read(sql, r, pos, refs))) /* the updates relation */
			return NULL;
		skipWS(r,pos);
		(*pos)++; /* ) */

		t = get_table(lrel);
		if (!update_allowed(sql, t, t->base.name, "UPDATE", "update", 0) )
			return NULL;

		skipWS(r, pos);
		if (!(exps = read_exps(sql, lrel, rrel, NULL, r, pos, '[', 0, 1))) /* columns to be updated */
			return NULL;

		for (node *n = exps->h ; n ; n = n->next) {
			sql_exp *e = (sql_exp *) n->data;
			const char *cname = exp_name(e);

			if (cname[0] != '%') { /* Skip TID column */
				sql_column *c = mvc_bind_column(sql, t, cname);

				if (!c)
					return sql_error(sql, ERR_NOTFOUND, SQLSTATE(42S22) "UPDATE: no such column '%s.%s'\n", t->base.name, cname);
				if (!(e = update_check_column(sql, t, c, e, rrel, c->base.name, "UPDATE")))
					return NULL;
			}
			list_append(nexps, e);
		}

		if (!(rel = rel_update(sql, lrel, rrel, NULL, nexps)) || !(rel = read_rel_properties(sql, rel, r, pos)))
			return NULL;

		return rel;
	}

	if (r[*pos] == 'm' && r[*pos+1] == 'e' && r[*pos+2] == 'r') {
		if (strncmp(r+*pos, "merge", 5) == 0)
			(*pos) += 5;
		else
			return sql_error(sql, -1, SQLSTATE(42000) "Merge statements not supported in remote plans\n");
	}

	if (r[*pos] == 'd' && r[*pos+1] == 'i') {
		*pos += (int) strlen("distinct");
		skipWS(r, pos);
		distinct = 1;
	}
	if (r[*pos] == 's' && r[*pos+1] == 'i') {
		*pos += (int) strlen("single");
		skipWS(r, pos);
		single = 1;
	}
	if (r[*pos] == 'd' && r[*pos+1] == 'e') {
		*pos += (int) strlen("dependent");
		skipWS(r, pos);
		dependent = 1;
	}
	if (r[*pos] == 'r' && r[*pos+1] == 'e' && r[*pos+2] == 'c') {
		*pos += (int) strlen("recursive");
		skipWS(r, pos);
		recursive = 1;
	}

	switch(r[*pos]) {
	case 't':
		if (r[*pos+1] == 'a') {
			sql_schema *s = NULL;
			sql_table *t = NULL;
			char *sname, *tname;
			*pos += (int) strlen("table");
			skipWS(r, pos);
			if (r[*pos] != '(')
				return sql_error(sql, -1, SQLSTATE(42000) "Table: missing '('\n");
			(*pos)++;
			skipWS(r, pos);
			sname = r+*pos + 1;
			skipIdent(r, pos);
			convertIdent(sname);
			(*pos)++;
			if (r[*pos] != '.')
				return sql_error(sql, -1, SQLSTATE(42000) "Table: missing '.' in table name\n");
			(*pos)++;
			tname = r+*pos + 1;
			skipIdent(r, pos);
			convertIdent(tname);
			(*pos)++;
			skipWS(r, pos);
			if (r[*pos] == '(') { /* table returning function */
				node *m;
				sql_exp *tudf, *next;
				list *inputs, *outputs;
				sql_subfunc *sf;
				int x = *pos, y; /* save current position, after parsing the input relation we have to parse the input parameters */
				bool inside_identifier = false;

				while (r[*pos] && (inside_identifier || r[*pos] != '\n')) { /* the input parameters must be parsed after the input relation, skip them for now  */
					if (inside_identifier && r[*pos] == '\\' && (r[*pos + 1] == '"' || r[*pos + 1] == '\\')) {
						(*pos)+=2;
					} else if (r[*pos] == '"') {
						inside_identifier = !inside_identifier;
						(*pos)++;
					} else {
						(*pos)++;
					}
				}
				if (r[*pos] != '\n')
					return sql_error(sql, -1, SQLSTATE(42000) "Table returning function: missing ']' for output parameters\n");

				skipWS(r, pos); /* now parse the input relation */
				if (!(lrel = rel_read(sql, r, pos, refs)))
					return NULL;
				y = *pos; /* later we have to return here to parse the output identifiers */
				*pos = x;
				if (!(inputs = read_exps(sql, lrel, NULL, NULL, r, pos, '(', 0, 1)))
					return NULL;

				if (!mvc_bind_schema(sql, sname))
					return sql_error(sql, ERR_NOTFOUND, SQLSTATE(3F000) "No such schema '%s'\n", sname);
				if (!(tudf = find_table_function(sql, sname, tname, list_empty(inputs) ? NULL : inputs, list_empty(inputs) ? NULL : exp_types(sql->sa, inputs), F_UNION)))
					return NULL;
				sf = tudf->f;
				if (tudf->type != e_func || sf->func->type != F_UNION)
					return sql_error(sql, 02, SQLSTATE(42000) "'%s' does not return a table\n", exp_func_name(tudf));

				*pos = y; /* now at the end of the input relation */
				skipWS(r, pos);
				if (r[*pos] != ')')
					return sql_error(sql, -1, SQLSTATE(42000) "Table returning function: missing ')' at the end of the input relation\n");
				(*pos)++;
				skipWS(r, pos);

				/* Parse identifiers manually, we cannot use read_exps because the labels may not match */
				if (r[*pos] != '[')
					return sql_error(sql, -1, SQLSTATE(42000) "Table returning function: missing '[' for output parameters\n");
				(*pos)++;
				skipWS(r, pos);
				m = sf->func->res->h;
				outputs = new_exp_list(sql->sa);
				while (r[*pos] && r[*pos] != ']' && m) {
					sql_arg *a = m->data;
					unsigned int rlabel, nlabel;
					char *nrname, *ncname;

					if (r[*pos] != '"')
						return sql_error(sql, -1, SQLSTATE(42000) "Table returning function: missing identifier for output parameters\n");
					nrname = r+*pos + 1;
					skipIdent(r, pos);
					if (r[*pos] != '"')
						return sql_error(sql, -1, SQLSTATE(42000) "Table returning function: missing identifier for output parameters\n");
					convertIdent(nrname);
					(*pos)++;
					if (r[*pos] != '.')
						return sql_error(sql, -1, SQLSTATE(42000) "Table returning function: missing '.' for output parameters\n");
					(*pos)++; /* skip '.' */
					if (r[*pos] != '"')
						return sql_error(sql, -1, SQLSTATE(42000) "Table returning function: missing identifier for output parameters\n");
					ncname = r+*pos + 1;
					skipIdent(r, pos);
					if (r[*pos] != '"')
						return sql_error(sql, -1, SQLSTATE(42000) "Table returning function: missing identifier for output parameters\n");
					convertIdent(ncname);
					(*pos)++;
					if (r[*pos] == ',')
						(*pos)++;

					next = exp_column(sql->sa, a_create(sql->sa, nrname), ncname, &a->type, CARD_MULTI, 1, 0, 0);
					next->alias.label = -(sql->nid++);
					rlabel = try_update_label_count(sql, nrname);
					nlabel = try_update_label_count(sql, ncname);
					if (rlabel && rlabel == nlabel)
						next->alias.label = rlabel;
					set_basecol(next);
					append(outputs, next);
					m = m->next;
					skipWS(r, pos);
				}
				if (r[*pos] != ']')
					return sql_error(sql, -1, SQLSTATE(42000) "Table returning function: missing ']' for output parameters\n");
				(*pos)++;
				skipWS(r, pos);
				if (list_length(outputs) != list_length(sf->func->res))
					return sql_error(sql, -1, SQLSTATE(42000) "Table returning function: the number of output parameters don't match the table ones relation outputs: %d != function outputs: %d\n",
									 list_length(outputs), list_length(sf->func->res));
				rel = rel_table_func(sql->sa, lrel, tudf, outputs, TABLE_FROM_RELATION);
				set_processed(rel);
			} else {
				if (r[*pos] != ')')
					sql_error(sql, -1, SQLSTATE(42000) "Table: missing ')'\n");
				(*pos)++;
				skipWS(r, pos);
				if (!(s = mvc_bind_schema(sql, sname)))
					return sql_error(sql, ERR_NOTFOUND, SQLSTATE(3F000) "No such schema '%s'\n", sname);
				if (stack_has_frame(sql, "ALTER TABLE ADD CONSTRAINT CHECK") && !(t = frame_find_table(sql, tname)))
					return sql_error(sql, ERR_NOTFOUND, SQLSTATE(42S02) "Table missing '%s.%s'\n", sname, tname);
				if (!t && !(t = mvc_bind_table(sql, s, tname)))
					return sql_error(sql, ERR_NOTFOUND, SQLSTATE(42S02) "Table missing '%s.%s'\n", sname, tname);
				if (isRemote(t))
					return sql_error(sql, -1, SQLSTATE(42000) "Remote tables not supported under remote connections\n");
				if (isReplicaTable(t))
					return sql_error(sql, -1, SQLSTATE(42000) "Replica tables not supported under remote connections\n");
				bool allowed = true;
				if (!table_privs(sql, t, PRIV_SELECT))
					allowed = false;
				sql_alias *ta = a_create(sql->sa, tname);
				if (isView(t)) {
					rel = rel_parse(sql, t->s, t->query, m_instantiate);
					rel = rel_unnest(sql, rel);

					if (!rel)
						return NULL;
		            /* Rename columns of the rel_parse relation */
					set_processed(rel);
					if (is_mset(rel->op) || is_simple_project(rel->op) || (is_groupby(rel->op) && !list_empty(rel->r))) {
						/* it's unsafe to set the projection names because of possible dependent sorting/grouping columns */
						rel = rel_project(sql->sa, rel, rel_projections(sql, rel, NULL, 0, 0));
						set_processed(rel);
					}
					for (node *n = ol_first_node(t->columns), *m = rel->exps->h; n && m; n = n->next, m = m->next) {
						sql_column *c = n->data;
						sql_exp *e = m->data;

						m->data = e = exp_check_type(sql, &c->type, NULL, e, type_equal);
						exp_setname(sql, e, ta, c->base.name);
						set_basecol(e);
					}
					list_hash_clear(rel->exps);
					if (rel && !allowed && t->query && (rel = rel_reduce_on_column_privileges(sql, rel, t)) == NULL)
						return sql_error(sql, 02, SQLSTATE(42000) "SELECT: access denied for %s to view '%s.%s'", get_string_global_var(sql, "current_user"), t->s->base.name, tname);
					rel = rel_project(sql->sa, rel, NULL);
				} else {
					rel = rel_basetable(sql, t, ta);
					if (!allowed) {
						rel_base_disallow(rel);
						if (rel_base_has_column_privileges(sql, rel) == 0)
							return sql_error(sql, -1, SQLSTATE(42000) "Access denied for %s to table '%s.%s'\n",
									 get_string_global_var(sql, "current_user"), s->base.name, tname);
					}
					rel_base_use_all(sql, rel);
					rel = rewrite_basetable(sql, rel, true);
				}

				if (!r[*pos])
					return rel;

				/* scan aliases */
				if (!(exps = read_exps(sql, rel, NULL, NULL, r, pos, '[', 0, 1)))
					return NULL;
				rel->exps = exps;
			}
		} else { /* top N */
			*pos += (int) strlen("top N");
			skipWS(r, pos);
			if (r[*pos] != '(')
				return sql_error(sql, -1, SQLSTATE(42000) "Top N: missing '('\n");
			(*pos)++;
			skipWS(r, pos);
			if (!(nrel = rel_read(sql, r, pos, refs)))
				return NULL;
			if (r[*pos] != ')')
				return sql_error(sql, -1, SQLSTATE(42000) "Top N: missing ')'\n");
			(*pos)++;
			skipWS(r, pos);
			if (!(exps = read_exps(sql, nrel, NULL, NULL, r, pos, '[', 0, 1)))
				return NULL;
			rel = rel_topn(sql->sa, nrel, exps);
			set_processed(rel);
		}
		break;
	case 'p':
		*pos += (int) strlen("project");
		skipWS(r, pos);

		if (r[*pos] != '(')
			return sql_error(sql, -1, SQLSTATE(42000) "Project: missing '('\n");
		(*pos)++;
		skipWS(r, pos);
		if (!(nrel = rel_read(sql, r, pos, refs)))
			return NULL;
		skipWS(r, pos);
		if (r[*pos] != ')')
			return sql_error(sql, -1, SQLSTATE(42000) "Project: missing ')'\n");
		(*pos)++;
		skipWS(r, pos);

		bool is_modify = (is_insert(nrel->op) || is_update(nrel->op) || is_delete(nrel->op));
		if (!(exps = read_exps(sql, is_modify?nrel->l : nrel, NULL, NULL, r, pos, '[', 0, 1)))
			return NULL;
		rel = rel_project(sql->sa, nrel, exps);
		set_processed(rel);
		/* order by ? */
		/* first projected expressions, then left relation projections */
		if (r[*pos] == '[' && !(rel->r = read_exps(sql, rel, nrel, NULL, r, pos, '[', 0, 1)))
			return NULL;
		break;
	case 's':
	case 'a':
		if (r[*pos+1] == 'a') {
			*pos += (int) strlen("sample");
			skipWS(r, pos);
			if (r[*pos] != '(')
				return sql_error(sql, -1, SQLSTATE(42000) "Sample: missing '('\n");
			(*pos)++;
			skipWS(r, pos);
			if (!(nrel = rel_read(sql, r, pos, refs)))
				return NULL;
			if (r[*pos] != ')')
				return sql_error(sql, -1, SQLSTATE(42000) "Sample: missing ')'\n");
			(*pos)++;
			skipWS(r, pos);
			if (!(exps = read_exps(sql, nrel, NULL, NULL, r, pos, '[', 0, 1)))
				return NULL;
			rel = rel_sample(sql->sa, nrel, exps);
			set_processed(rel);
		} else if (r[*pos+2] == 'l') {
			*pos += (int) strlen("select");
			skipWS(r, pos);
			if (r[*pos] != '(')
				return sql_error(sql, -1, SQLSTATE(42000) "Select: missing '('\n");
			(*pos)++;
			skipWS(r, pos);
			if (!(nrel = rel_read(sql, r, pos, refs)))
				return NULL;
			skipWS(r, pos);
			if (r[*pos] != ')')
				return sql_error(sql, -1, SQLSTATE(42000) "Select: missing ')'\n");
			(*pos)++;
			skipWS(r, pos);

			if (!(exps = read_exps(sql, nrel, NULL, NULL, r, pos, '[', 0, 1)))
				return NULL;
			rel = rel_select_copy(sql->sa, nrel, exps);
			set_processed(rel);
			/* semijoin or antijoin */
		} else if (r[*pos+1] == 'e' || r[*pos+1] == 'n') {
			if (r[*pos+1] == 'n') {
				j = op_anti;
				*pos += (int) strlen("antijoin");
			} else {
				j = op_semi;
				*pos += (int) strlen("semijoin");
			}

			skipWS(r, pos);
			if (r[*pos] != '(')
				return sql_error(sql, -1, SQLSTATE(42000) "%s: missing '('\n", (j == op_semi)?"Semijoin":"Antijoin");
			(*pos)++;
			skipWS(r, pos);
			if (!(lrel = rel_read(sql, r, pos, refs)))
				return NULL;
			skipWS(r, pos);

			if (r[*pos] != ',')
				return sql_error(sql, -1, SQLSTATE(42000) "%s: missing ','\n", (j == op_semi)?"Semijoin":"Antijoin");
			(*pos)++;
			skipWS(r, pos);
			if (!(rrel = rel_read(sql, r, pos, refs)))
				return NULL;

			skipWS(r, pos);
			if (r[*pos] != ')')
				return sql_error(sql, -1, SQLSTATE(42000) "%s: missing ')'\n", (j == op_semi)?"Semijoin":"Antijoin");
			(*pos)++;
			skipWS(r, pos);

			if (!(exps = read_exps(sql, lrel, rrel, NULL, r, pos, '[', 0, 1)))
				return NULL;
			rel = rel_crossproduct(sql->sa, lrel, rrel, j);
			rel->exps = exps;
			set_processed(rel);
		}
		break;
	case 'g':
		*pos += (int) strlen("group");
		skipWS(r, pos);

		if (r[*pos] == 'b') {
			*pos += (int) strlen("by");
			skipWS(r, pos);

			if (r[*pos] != '(')
				return sql_error(sql, -1, SQLSTATE(42000) "Group by: missing '('\n");
			(*pos)++;
			skipWS(r, pos);
			if (!(nrel = rel_read(sql, r, pos, refs)))
				return NULL;
			skipWS(r, pos);
			if (r[*pos] != ')')
				return sql_error(sql, -1, SQLSTATE(42000) "Group by: missing ')'\n");
			(*pos)++;
			skipWS(r, pos);

			if (!(gexps = read_exps(sql, nrel, NULL, NULL, r, pos, '[', 0, 1)))
				return NULL;
			skipWS(r, pos);
			rel = rel_groupby(sql, nrel, gexps);
			rel->exps = new_exp_list(sql->sa); /* empty projection list for now */
			set_processed(rel); /* don't search beyond the group by */
			/* first group projected expressions, then group by columns, then left relation projections */
			if (is_insert(nrel->op) || is_update(nrel->op) || is_delete(nrel->op))
				nrel = nrel->l;
			if (!(exps = read_exps(sql, rel, nrel, NULL, r, pos, '[', 1, 1)))
				return NULL;
			rel->exps = exps;
			rel->nrcols = list_length(exps);
			break;
		} else {
			groupjoin = true;
		}
		/* fall through */
	case 'l':
		if (strncmp(r+*pos, "left outer join", strlen("left outer join")) == 0) {
			*pos += (int) strlen("left outer join");
		} else {
			groupjoin = true;
			*pos += (int) strlen("left outer group join");
		}
		j = op_left;
		/* fall through */
	case 'r':
		if (j == op_basetable) {
			*pos += (int) strlen("right outer join");
			j = op_right;
		}
		/* fall through */
	case 'f':
		if (j == op_basetable) {
			*pos += (int) strlen("full outer join");
			j = op_full;
		}
		/* fall through */
	case 'c':
		if (j == op_basetable) {
			*pos += (int) strlen("crossproduct");
			j = op_join;
		}
		/* fall through */
	case 'j':
		if (j == op_basetable) {
			*pos += (int) strlen("join");
			j = op_join;
		}
		skipWS(r, pos);

		if (r[*pos] != '(')
			return sql_error(sql, -1, SQLSTATE(42000) "Join: missing '('\n");
		(*pos)++;
		skipWS(r, pos);
		if (!(lrel = rel_read(sql, r, pos, refs)))
			return NULL;
		skipWS(r, pos);

		if (r[*pos] != ',')
			return sql_error(sql, -1, SQLSTATE(42000) "Join: missing ','\n");
		(*pos)++;
		skipWS(r, pos);
		if (!(rrel = rel_read(sql, r, pos, refs)))
			return NULL;

		skipWS(r, pos);
		if (r[*pos] != ')')
			return sql_error(sql, -1, SQLSTATE(42000) "Join: missing ')'\n");
		(*pos)++;
		skipWS(r, pos);

		if (!(exps = read_exps(sql, lrel, rrel, NULL, r, pos, '[', 0, 1)))
			return NULL;
		rel = rel_crossproduct(sql->sa, lrel, rrel, j);
		rel->exps = exps;
		if (groupjoin) {
			list *attr = NULL;
			if (!(attr = read_exps(sql, lrel, rrel, NULL, r, pos, '[', 0, 1)))
				return NULL;
			rel->attr = attr;
		}
		set_processed(rel);
		break;
	case 'u':
		if (strcmp(r+*pos, "union") == 0 && j == op_basetable) {
			*pos += (int) strlen("union");
			j = op_munion;
		}
		/* fall through */
	case 'm':
		if (strcmp(r+*pos, "munion") == 0 && j == op_basetable) {
			*pos += (int) strlen("munion");
			j = op_munion;
		}
		/* fall through */
	case 'i':
		if (j == op_basetable) {
			*pos += (int) strlen("intersect");
			j = op_inter;
		}
		/* fall through */
	case 'e':
		if (j == op_basetable) {
			*pos += (int) strlen("except");
			j = op_except;
		}
		skipWS(r, pos);

		if (r[*pos] != '(')
			return sql_error(sql, -1, SQLSTATE(42000) "Setop: missing '('\n");
		(*pos)++;
		skipWS(r, pos);
		if (!(lrel = rel_read(sql, r, pos, refs)))
			return NULL;
		skipWS(r, pos);

		if (j == op_munion) {
			rels = sa_list(sql->sa);
			append(rels, lrel);

			while (r[*pos] == ',') {
				(*pos)++;
				skipWS(r, pos);
				if (!(rrel = rel_read(sql, r, pos, refs)))
					return NULL;
				skipWS(r, pos);
				append(rels, rrel);
			}
		} else {
			if (r[*pos] != ',')
				return sql_error(sql, -1, SQLSTATE(42000) "Setop: missing ','\n");
			(*pos)++;
			skipWS(r, pos);
			if (!(rrel = rel_read(sql, r, pos, refs)))
				return NULL;
			skipWS(r, pos);
		}

		if (r[*pos] != ')')
			return sql_error(sql, -1, SQLSTATE(42000) "Setop: missing ')'\n");
		(*pos)++;
		skipWS(r, pos);

		if (!(exps = read_exps(sql, lrel, rrel, NULL, r, pos, '[', 0, 1)))
			return NULL;
		if (j == op_munion) {
			rel = rel_setop_n_ary(sql->sa, rels, j);
			rel_setop_n_ary_set_exps(sql, rel, exps, false);
			if (rel_set_types_n_ary(sql, rel) < 0)
				return sql_error(sql, -1, SQLSTATE(42000) "Setop: number of expressions don't match\n");
		} else {
			rel = rel_setop(sql->sa, lrel, rrel, j);
			rel_setop_set_exps(sql, rel, exps);
			if (rel_set_types(sql, rel) < 0)
				return sql_error(sql, -1, SQLSTATE(42000) "Setop: number of expressions don't match\n");
		}
		set_processed(rel);
		break;
	case '[': /* projection of list of values */
		if (!(exps = read_exps(sql, NULL, NULL, NULL, r, pos, '[', 0, 1)))
			return NULL;
		rel = rel_project(sql->sa, NULL, exps);
		/* order by ? */
		if (r[*pos] == '[' && !(rel->r = read_exps(sql, NULL, rel, NULL, r, pos, '[', 0, 1)))
			return NULL;
		set_processed(rel);
		break;
	case 'd':
		/* 'ddl' not supported */
	default:
		return sql_error(sql, -1, SQLSTATE(42000) "Could not determine the input relation\n");
	}

	if (!rel)
		return sql_error(sql, -1, SQLSTATE(42000) "Could not determine the input relation\n");
	if (distinct)
		set_distinct(rel);
	if (single)
		set_single(rel);
	if (dependent)
		set_dependent(rel);
	if (recursive)
		set_recursive(rel);

	/* sometimes, properties are sent */
	if (!(rel = read_rel_properties(sql, rel, r, pos)))
		return NULL;
	return rel;
}

static bool
is_infix(sql_func *f)
{
	if (strlen(f->base.name) == 1) {
		return true;
	} else if (strlen(f->base.name) == 2) {
		if (f->base.name[0] == '<' && f->base.name[1] == '>')
			return true;
		if (f->base.name[0] == '<' && f->base.name[1] == '=')
			return true;
		if (f->base.name[0] == '>' && f->base.name[1] == '=')
			return true;
		if (f->base.name[0] == '|' && f->base.name[1] == '|')
			return true;
		if (f->base.name[0] == 'o' && f->base.name[1] == 'r')
			return true;
	} else if (strlen(f->base.name) == 3) {
		if (f->base.name[0] == 'a' && f->base.name[1] == 'n' && f->base.name[2] == 'd')
			return true;
	}
	return false;
}

static void
exp2sql_dquoted(stream *fout, const char *pref, const char *val, const char *suff)
{
	if (pref)
		mnstr_printf(fout, "%s", pref);
	mnstr_write(fout, "\"", 1, 1);
	while (*val) {
		const char *p = strchr(val, '"');
		if (p) {
			if (p > val)
				mnstr_write(fout, val, 1, p - val);
			mnstr_write(fout, "\"\"", 1, 2);
			val = p + 1;
		} else {
			mnstr_printf(fout, "%s", val);
			break;
		}
	}
	mnstr_write(fout, "\"", 1, 1);
	if (suff)
		mnstr_printf(fout, "%s", suff);
}

/* only simple expressions, ie recursive no psm */
static void
exp2sql_print(mvc *sql, stream *fout, sql_exp *e, int depth)
{
	switch (e->type) {
		case e_func: {
			sql_subfunc *sf = e->f;
			list *args = e->l;
			if (list_length(args) == 2 && is_infix(sf->func)) {
				if (depth)
					mnstr_printf(fout, "( " );
				exp2sql_print(sql, fout, args->h->data, depth+1);
				mnstr_printf(fout, " %s ", sf->func->base.name);
				exp2sql_print(sql, fout, args->h->next->data, depth+1);
				if (depth)
					mnstr_printf(fout, " )" );
			} else {
				exp2sql_dquoted(fout, NULL, sf->func->base.name, "(");
				if (args)
					for (node *n = args->h; n; n = n->next) {
						exp2sql_print(sql, fout, n->data, depth+1);
						if (n->next)
							mnstr_printf(fout, ", ");
					}
				mnstr_printf(fout, ")");
			}
		}	break;
		case e_column:
			exp2sql_dquoted(fout, NULL, exp_name(e), NULL);
			break;
		case e_convert:
			mnstr_printf(fout, "CAST (" );
			exp2sql_print(sql, fout, e->l, depth+1);
			mnstr_printf(fout, "AS %s)", sql_subtype_string(sql->sa, exp_subtype(e)));
			break;
		case e_atom:
			mnstr_printf(fout, "%s", atom2sql(sql->sa, e->l, 0));
			break;
		case e_aggr: /* fall-through */
		case e_cmp: /* fall-through */
		case e_psm:
			assert(0);
			break;
	}
}

char *
exp2sql( mvc *sql, sql_exp *exp)
{
	buffer *b = NULL;
	stream *s = NULL;
	char *res = NULL;

	b = buffer_create(1024);
	if(b == NULL)
		goto cleanup;
	s = buffer_wastream(b, "exp_dump");
	if(s == NULL)
		goto cleanup;

	exp2sql_print(sql, s, exp, 0);

	res = buffer_get_buf(b);

cleanup:
	if(b)
		buffer_destroy(b);
	if(s)
		close_stream(s);

	char* fres = SA_STRDUP(sql->sa, res);
	free (res);
	return fres;
}<|MERGE_RESOLUTION|>--- conflicted
+++ resolved
@@ -100,22 +100,14 @@
 	char buf[BUFSIZ];
 
 	if (t->digits && t->scale)
-<<<<<<< HEAD
-		snprintf(buf, BUFSIZ, "%s(%u,%u)%s", t->type->base.name, t->digits, t->scale,
+		snprintf(buf, sizeof(buf), "%s(%u,%u)%s", t->type->base.name, t->digits, t->scale,
 				t->multiset==2?"[]":t->multiset == 1?"{}": "");
 	else if (t->digits)
-		snprintf(buf, BUFSIZ, "%s(%u)%s", t->type->base.name, t->digits,
+		snprintf(buf, sizeof(buf), "%s(%u)%s", t->type->base.name, t->digits,
 				t->multiset==2?"[]":t->multiset == 1?"{}": "");
 	else
-		snprintf(buf, BUFSIZ, "%s%s", t->type->base.name,
+		snprintf(buf, sizeof(buf), "%s%s", t->type->base.name,
 				t->multiset==2?"[]":t->multiset == 1?"{}": "");
-=======
-		snprintf(buf, sizeof(buf), "%s(%u,%u)", t->type->base.name, t->digits, t->scale);
-	else if (t->digits)
-		snprintf(buf, sizeof(buf), "%s(%u)", t->type->base.name, t->digits);
-	else
-		snprintf(buf, sizeof(buf), "%s", t->type->base.name);
->>>>>>> e103b10a
 	return sa_strdup(sa, buf);
 }
 
@@ -163,7 +155,7 @@
 	if (!e)
 		return;
 	/*mnstr_printf(fout, "%p ", e);*/
-	if (mvc_debug_on(sql, 4) && e->alias.label != 0)
+	if (mvc_debug_on(sql, 4) && e->alias.label < 0)
 		mnstr_printf(fout, "%d: ", e->alias.label);
 	switch(e->type) {
 	case e_psm: {
