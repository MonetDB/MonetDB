/*
 * This Source Code Form is subject to the terms of the Mozilla Public
 * License, v. 2.0.  If a copy of the MPL was not distributed with this
 * file, You can obtain one at http://mozilla.org/MPL/2.0/.
 *
 * Copyright 1997 - July 2008 CWI, August 2008 - 2017 MonetDB B.V.
 */

#include "monetdb_config.h"
#define LINESIZE 160
#define TABSTOP 2

#include "rel_dump.h"
#include "rel_rel.h"
#include "rel_exp.h"
#include "rel_prop.h"
#include "rel_remote.h"
#include "mal_errors.h"		/* for SQLSTATE() */

static void
print_indent(mvc *sql, stream *fout, int depth, int decorate)
{
	char buf[LINESIZE+1];
	int i;

	(void)sql;
	if (!decorate) {
		mnstr_printf(fout, "\n");
		return ;
	}
	depth *= TABSTOP;
	if (depth > LINESIZE)
		depth = LINESIZE;
	for (i = 0; i < depth; i++){
		if ((i % TABSTOP) == 0)	
			buf[i] = '|';
		else
			buf[i] = ' ';
	}
	buf[i] = 0;
	mnstr_printf(fout, "\n=%s", buf);
}

static void
cmp_print(mvc *sql, stream *fout, int cmp) 
{
	char *r;

	(void)sql;
	switch(cmp) {
	case cmp_gt: 		r = ">"; break;
	case cmp_gte: 		r = ">="; break;
	case cmp_lte: 		r = "<="; break;
	case cmp_lt: 		r = "<"; break;
	case cmp_equal: 	r = "="; break;
	case cmp_notequal: 	r = "!="; break;
	case cmp_all: 		r = "all"; break;
	case cmp_or: 		r = "or"; break;
	case cmp_in: 		r = "in"; break;
	case cmp_notin: 	r = "notin"; break;
	case cmp_filter: 	r = "filter"; break;
	default:
		r = "";
	}
	mnstr_printf(fout, " %s ", r);
}

static void exps_print(mvc *sql, stream *fout, list *exps, int depth, list *refs, int alias, int brackets);

static void
exp_print(mvc *sql, stream *fout, sql_exp *e, int depth, list *refs, int comma, int alias) 
{
	(void)sql;
	if (!e)
		return;
	switch(e->type) {
	case e_psm: {
		if (e->flag & PSM_SET) {
			/* todo */
		} else if (e->flag & PSM_VAR) {
			/* todo */
		} else if (e->flag & PSM_RETURN) {
			mnstr_printf(fout, "return ");
			exp_print(sql, fout, e->l, depth, refs, 0, 0);
		} else if (e->flag & PSM_WHILE) {
			mnstr_printf(fout, "while ");
			exp_print(sql, fout, e->l, depth, refs, 0, 0);
			exps_print(sql, fout, e->r, depth, refs, alias, 0);
		} else if (e->flag & PSM_IF) {
			mnstr_printf(fout, "if ");
			exp_print(sql, fout, e->l, depth, refs, 0, 0);
			exps_print(sql, fout, e->r, depth, refs, alias, 0);
			if (e->f)
				exps_print(sql, fout, e->f, depth, refs, alias, 0);
		} else if (e->flag & PSM_REL) {
			rel_print_(sql, fout, e->l, depth+1, refs, 1);
		}
	 	break;
	}
	case e_convert: {
		char *to_type = sql_subtype_string(&e->tpe);
		mnstr_printf(fout, "%s[", to_type);
		exp_print(sql, fout, e->l, depth, refs, 0, 0);
		mnstr_printf(fout, "]");
		_DELETE(to_type);
	 	break;
	}
	case e_atom: {
		if (e->l) {
			atom *a = e->l;
			if (atom_type(a)->type->localtype == TYPE_ptr) {
				sql_table *t = a->data.val.pval;
				mnstr_printf(fout, "%s(%s)", 
					isStream(t)?"stream":
					isMergeTable(t)?"merge table":
					isReplicaTable(t)?"replica table":"table",
					t->base.name);
			} else {
				char *t = sql_subtype_string(atom_type(a));
				char *s = atom2string(sql->sa, a);
				mnstr_printf(fout, "%s \"%s\"", t, s);
				_DELETE(t);
			}
		} else { /* variables */
			if (e->r) { /* named parameters */
				char *name = e->r;
				mnstr_printf(fout, "%s", name);
			} else if (e->f) {	/* values list */
				list *l = e->f;
				exps_print(sql, fout, l, depth, refs, 0, 0);
			} else { /* numbered arguments */
				mnstr_printf(fout, "A%d", e->flag);
			}
		}
	} 	break;
	case e_func: {
		sql_subfunc *f = e->f;
		mnstr_printf(fout, "%s.%s", 
				f->func->s?f->func->s->base.name:"sys", 
				f->func->base.name);
		exps_print(sql, fout, e->l, depth, refs, alias, 1);
		if (e->r)
			exps_print(sql, fout, e->r, depth, refs, alias, 1);
	} 	break;
	case e_aggr: {
		sql_subaggr *a = e->f;
		mnstr_printf(fout, "%s.%s", 
				a->aggr->s?a->aggr->s->base.name:"sys", 
				a->aggr->base.name);
		if (need_distinct(e))
			mnstr_printf(fout, " unique ");
		if (need_no_nil(e))
			mnstr_printf(fout, " no nil ");
		if (e->l)
			exps_print(sql, fout, e->l, depth, refs, alias, 1);
		else
			mnstr_printf(fout, "()");
	} 	break;
	case e_column: 
		if (e->l)
			mnstr_printf(fout, "\"%s\".", (char*)e->l);
		mnstr_printf(fout, "\"%s\"", (char*)e->r);
		if (e->rname && e->name && e->l && e->r &&
			strcmp(e->rname, e->l) == 0 &&
			strcmp(e->name, e->r) == 0) 
			alias = 0;
		if (!e->rname && e->name && strcmp(e->name, e->r)==0)
			alias = 0;
	 	break;
	case e_cmp: 
		if (e->flag == cmp_in || e->flag == cmp_notin) {
			exp_print(sql, fout, e->l, depth, refs, 0, alias);
			cmp_print(sql, fout, get_cmp(e));
			exps_print(sql, fout, e->r, depth, refs, alias, 1);
		} else if (e->flag == cmp_or) {
			exps_print(sql, fout, e->l, depth, refs, alias, 1);
			cmp_print(sql, fout, get_cmp(e));
			exps_print(sql, fout, e->r, depth, refs, alias, 1);
		} else if (get_cmp(e) == cmp_filter) {
			sql_subfunc *f = e->f;

			exps_print(sql, fout, e->l, depth, refs, alias, 1);
			if (is_anti(e))
				mnstr_printf(fout, " !");
			mnstr_printf(fout, " FILTER %s ", f->func->base.name);
			exps_print(sql, fout, e->r, depth, refs, alias, 1);
		} else if (e->f) {
			exp_print(sql, fout, e->r, depth+1, refs, 0, 0);
			if (is_anti(e))
				mnstr_printf(fout, " ! ");
			cmp_print(sql, fout, swap_compare(range2lcompare(e->flag)) );
			exp_print(sql, fout, e->l, depth+1, refs, 0, 0);
			if (is_anti(e))
				mnstr_printf(fout, " ! ");
			cmp_print(sql, fout, range2rcompare(e->flag) );
			exp_print(sql, fout, e->f, depth+1, refs, 0, 0);
			if (e->flag & CMP_SYMMETRIC)
				mnstr_printf(fout, " SYM ");
		} else {
			exp_print(sql, fout, e->l, depth+1, refs, 0, 0);
			if (is_anti(e))
				mnstr_printf(fout, " ! ");
			cmp_print(sql, fout, get_cmp(e));

			exp_print(sql, fout, e->r, depth+1, refs, 0, 0);
		}
	 	break;
	default:
		;
	}
	if (e->type != e_atom && is_ascending(e))
		mnstr_printf(fout, " ASC");
	if (e->type != e_atom && e->type != e_cmp && !has_nil(e))
		mnstr_printf(fout, " NOT NULL");
	if (e->p) {
		prop *p = e->p;
		char *pv;

		for (; p; p = p->p) {
			pv = propvalue2string(p);
			mnstr_printf(fout, " %s %s", propkind2string(p), pv);
			GDKfree(pv);
		}
	}
	if (e->name && alias) {
		mnstr_printf(fout, " as ");
		if (e->rname)
			mnstr_printf(fout, "\"%s\".", e->rname);
		mnstr_printf(fout, "\"%s\"", e->name);
	}
	if (comma)
		mnstr_printf(fout, ", ");
}

static void
exps_print(mvc *sql, stream *fout, list *exps, int depth, list *refs, int alias, int brackets) 
{
	node *en;

	if (brackets)
		mnstr_printf(fout, "(");
	else
		mnstr_printf(fout, " [ ");
	if (exps)
		for (en = exps->h; en; en = en->next) 
			exp_print(sql, fout, en->data, depth+1, refs, (en->next!=NULL), alias);
	if (brackets)
		mnstr_printf(fout, ")");
	else
		mnstr_printf(fout, " ]");
}

const char *
op2string(operator_type op) 
{
	switch (op) {
	case op_basetable:
		return "basetable";
	case op_table:
		return "table";
	case op_ddl:
		return "ddl";
	case op_project:
		return "project";
	case op_select: 
		return "select";
	case op_apply: 
		return "apply";
	case op_join: 
	case op_left: 
	case op_right: 
	case op_full: 
		return "join";
	case op_semi: 
		return "semi";
	case op_anti: 
		return "anti";
	case op_union: 
	case op_inter: 
	case op_except: 
		return "set op";
	case op_groupby: 
		return "group by";
	case op_topn: 
		return "topn";
	case op_sample:
		return "sample";
	case op_insert: 
	case op_update: 
	case op_delete: 
		return "modify op";
	default:
		return "unknown";
	}
}

static int 
find_ref( list *refs, sql_rel *rel )
{
	node *n;
	int nr = 1;

	for(n=refs->h; n; n = n->next, nr++){
		if (n->data == rel)
			return nr;
	}
	return 0;
}

void
rel_print_(mvc *sql, stream  *fout, sql_rel *rel, int depth, list *refs, int decorate) 
{ 
	char *r = NULL;

	if (!rel)
		return;

	if (rel_is_ref(rel)) {
		int nr = list_length(refs) + 1;
		int cnt = rel->ref.refcnt;
		mnstr_printf(fout, "\n%cREF %d (%d)", decorate?'=':' ', nr, cnt);
	}


	switch (rel->op) {
	case op_basetable: {
		sql_table *t = rel->l;
		sql_column *c = rel->r;
		print_indent(sql, fout, depth, decorate);

		if (!t && c) {
			mnstr_printf(fout, "dict(%s.%s)", c->t->base.name, c->base.name);
		} else {
			const char *sname = t->s?t->s->base.name:NULL;
			const char *tname = t->base.name;

			if (isRemote(t)) {
				const char *uri = t->query;

				sname = mapiuri_schema( uri, sql->sa, sname);
				tname = mapiuri_table( uri, sql->sa, tname);
			}
			if (sname)
				mnstr_printf(fout, "%s(%s.%s)", 
					isStream(t)?"stream":
					isRemote(t)&&decorate?"REMOTE":
					isReplicaTable(t)?"REPLICA":"table",
					sname, tname);
			else
		  		mnstr_printf(fout, "%s(%s)", 
					isStream(t)?"stream":
					isRemote(t)&&decorate?"REMOTE":
					isReplicaTable(t)?"REPLICA":"table",
					tname);
		}	
		if (rel->exps) 
			exps_print(sql, fout, rel->exps, depth, refs, 1, 0);
	} 	break;
	case op_table:
		print_indent(sql, fout, depth, decorate);
		mnstr_printf(fout, "table ");

		if (rel->r)
			exp_print(sql, fout, rel->r, depth, refs, 1, 0);
		if (rel->l)
			rel_print_(sql, fout, rel->l, depth+1, refs, decorate);
		if (rel->exps) 
			exps_print(sql, fout, rel->exps, depth, refs, 1, 0);
		break;
	case op_ddl:
		print_indent(sql, fout, depth, decorate);
		mnstr_printf(fout, "ddl");
		if (rel->l)
			rel_print_(sql, fout, rel->l, depth+1, refs, decorate);
		if (rel->r)
			rel_print_(sql, fout, rel->r, depth+1, refs, decorate);
		if (rel->exps && rel->flag == DDL_PSM) 
			exps_print(sql, fout, rel->exps, depth, refs, 1, 0);
		break;
	case op_join: 
	case op_left: 
	case op_right: 
	case op_full: 
	case op_apply: 
	case op_semi: 
	case op_anti: 
	case op_union: 
	case op_inter: 
	case op_except: 
		r = "join";
		if (rel->op == op_left)
			r = "left outer join";
		else if (rel->op == op_right)
			r = "right outer join";
		else if (rel->op == op_full)
			r = "full outer join";
		else if (rel->op == op_apply) {
			r = "apply";
			if (rel->flag == APPLY_JOIN)
				r = "apply join";
			else if (rel->flag == APPLY_LOJ)
				r = "apply left outer join";
			else if (rel->flag == APPLY_EXISTS)
				r = "apply exists";
			else if (rel->flag == APPLY_NOTEXISTS)
				r = "apply not exists";
		}
		else if (rel->op == op_semi)
			r = "semijoin";
		else if (rel->op == op_anti)
			r = "antijoin";
		else if (rel->op == op_union)
			r = "union";
		else if (rel->op == op_inter)
			r = "intersect";
		else if (rel->op == op_except)
			r = "except";
		else if (!rel->exps && rel->op == op_join)
			r = "crossproduct";
		print_indent(sql, fout, depth, decorate);
		if (need_distinct(rel))
			mnstr_printf(fout, "distinct ");
		mnstr_printf(fout, "%s (", r);
		if (rel_is_ref(rel->l)) {
			int nr = find_ref(refs, rel->l);
			print_indent(sql, fout, depth+1, decorate);
			mnstr_printf(fout, "& REF %d ", nr);
		} else
			rel_print_(sql, fout, rel->l, depth+1, refs, decorate);
		mnstr_printf(fout, ",");
		if (rel_is_ref(rel->r)) {
			int nr = find_ref(refs, rel->r);
			print_indent(sql, fout, depth+1, decorate);
			mnstr_printf(fout, "& REF %d  ", nr);
		} else
			rel_print_(sql, fout, rel->r, depth+1, refs, decorate);
		print_indent(sql, fout, depth, decorate);
		mnstr_printf(fout, ")");
		exps_print(sql, fout, rel->exps, depth, refs, 1, 0);
		break;
	case op_project:
	case op_select: 
	case op_groupby: 
	case op_topn: 
	case op_sample: 
		r = "project";
		if (rel->op == op_select)
			r = "select";
		if (rel->op == op_groupby)
			r = "group by";
		if (rel->op == op_topn)
			r = "top N";
		if (rel->op == op_sample)
			r = "sample";
		print_indent(sql, fout, depth, decorate);
		if (rel->l) {
			if (need_distinct(rel))
				mnstr_printf(fout, "distinct ");
			mnstr_printf(fout, "%s (", r);
			if (rel_is_ref(rel->l)) {
				int nr = find_ref(refs, rel->l);
				print_indent(sql, fout, depth+1, decorate);
				mnstr_printf(fout, "& REF %d ", nr);
			} else
				rel_print_(sql, fout, rel->l, depth+1, refs, decorate);
			print_indent(sql, fout, depth, decorate);
			mnstr_printf(fout, ")");
		}
		if (rel->op == op_groupby)  /* group by columns */
			exps_print(sql, fout, rel->r, depth, refs, 1, 0);
		exps_print(sql, fout, rel->exps, depth, refs, 1, 0);
		if (rel->r && rel->op == op_project) /* order by columns */
			exps_print(sql, fout, rel->r, depth, refs, 1, 0);
		break;
	case op_insert:
	case op_update:
	case op_delete: {

		print_indent(sql, fout, depth, decorate);
		if (rel->op == op_insert)
			mnstr_printf(fout, "insert(");
		else if (rel->op == op_update)
			mnstr_printf(fout, "update(");
		else if (rel->op == op_delete)
			mnstr_printf(fout, "delete(");

		if (rel_is_ref(rel->l)) {
			int nr = find_ref(refs, rel->l);
			print_indent(sql, fout, depth+1, decorate);
			mnstr_printf(fout, "& REF %d ", nr);
		} else
			rel_print_(sql, fout, rel->l, depth+1, refs, decorate);

		if (rel->r) {
			if (rel_is_ref(rel->r)) {
				int nr = find_ref(refs, rel->r);
				print_indent(sql, fout, depth+1, decorate);
				mnstr_printf(fout, "& REF %d ", nr);
			} else
				rel_print_(sql, fout, rel->r, depth+1, refs, decorate);
		}
		print_indent(sql, fout, depth, decorate);
		mnstr_printf(fout, ")");
		if (rel->exps)
			exps_print(sql, fout, rel->exps, depth, refs, 1, 0);
	} 	break;
	default:
		assert(0);
	}
	if (rel->p) {
		prop *p = rel->p;
		char *pv;

		for (; p; p = p->p) {
			pv = propvalue2string(p);
			mnstr_printf(fout, " %s %s", propkind2string(p), pv);
			GDKfree(pv);
		}
	}
}

void
rel_print_refs(mvc *sql, stream* fout, sql_rel *rel, int depth, list *refs, int decorate) 
{
	if (!rel)
		return;
	switch (rel->op) {
	case op_basetable:
	case op_table:
	case op_ddl:
		break;
	case op_join: 
	case op_left: 
	case op_right: 
	case op_full: 
	case op_apply: 
	case op_semi: 
	case op_anti: 
	case op_union: 
	case op_inter: 
	case op_except: 
		rel_print_refs(sql, fout, rel->l, depth, refs, decorate);
		rel_print_refs(sql, fout, rel->r, depth, refs, decorate);
		if (rel_is_ref(rel->l) && !find_ref(refs, rel->l)) {
			rel_print_(sql, fout, rel->l, depth, refs, decorate);
			list_append(refs, rel->l);
		}
		if (rel_is_ref(rel->r) && !find_ref(refs, rel->r)) {
			rel_print_(sql, fout, rel->r, depth, refs, decorate);
			list_append(refs, rel->r);
		}
		break;
	case op_project:
	case op_select: 
	case op_groupby: 
	case op_topn: 
	case op_sample: 
		rel_print_refs(sql, fout, rel->l, depth, refs, decorate);
		if (rel->l && rel_is_ref(rel->l) && !find_ref(refs, rel->l)) {
			rel_print_(sql, fout, rel->l, depth, refs, decorate);
			list_append(refs, rel->l);
		}
		break;
	case op_insert: 
	case op_update: 
	case op_delete: 
		rel_print_refs(sql, fout, rel->l, depth, refs, decorate);
		if (rel->l && rel_is_ref(rel->l) && !find_ref(refs, rel->l)) {
			rel_print_(sql, fout, rel->l, depth, refs, decorate);
			list_append(refs, rel->l);
		}
		rel_print_refs(sql, fout, rel->r, depth, refs, decorate);
		if (rel->r && rel_is_ref(rel->r) && !find_ref(refs, rel->r)) {
			rel_print_(sql, fout, rel->r, depth, refs, decorate);
			list_append(refs, rel->r);
		}
		break;
	}
}

static void
skipWS( char *r, int *pos)
{
	while(r[*pos] && (isspace((unsigned char) r[*pos]) || r[*pos] == '|')) 
		(*pos)++;
}

static void
skipUntilWS( char *r, int *pos)
{
	while(r[*pos] && (!isspace((unsigned char) r[*pos]) || r[*pos] == '|')) 
		(*pos)++;
}

static void
skipIdent( char *r, int *pos)
{
	if (r[*pos] == '"') {
		(*pos)++;
		while(r[*pos] && r[*pos] != '"')
			(*pos)++;
		(*pos)++;
	} else {
		while(r[*pos] && (isalnum((unsigned char) r[*pos]) || r[*pos] == '_' || r[*pos] == '%'))
			(*pos)++;
	}
}

static void
skipIdentOrSymbol( char *r, int *pos)
{
	if (r[*pos] == '"') {
		skipIdent(r, pos);
	} else {
<<<<<<< HEAD
		while(r[*pos] && (isalnum((unsigned char) r[*pos]) ||
=======
		while(r[*pos] && (isalnum(r[*pos]) ||
				  r[*pos] == '=' ||
>>>>>>> faf6af26
				  r[*pos] == '_' || r[*pos] == '%' ||
				  r[*pos] == '<' || r[*pos] == '>' ||
				  r[*pos] == '/' || r[*pos] == '*' ||
				  r[*pos] == '-' || r[*pos] == '+' ||
				  r[*pos] == '~' || r[*pos] == '^' ))
			(*pos)++;
	}
}

static int
readInt( char *r, int *pos)
{
	int res = 0;

	while (isdigit((unsigned char) r[*pos])) {
		res *= 10;
		res += r[*pos]-'0';
		(*pos)++;
	}
	return res;
}

static char *
readString( char *r, int *pos) 
{
	char *st = NULL;

	if (r[*pos] == '"'){
		(*pos)++;
		st = r+*pos;
		while (r[*pos] != '"')
			(*pos)++;
		r[*pos] = 0;
		(*pos)++;
	}
	return st;
}

static sql_exp* exp_read(mvc *sql, sql_rel *lrel, sql_rel *rrel, list *pexps, char *r, int *pos, int grp) ;


static void *
read_prop( mvc *sql, sql_exp *exp, char *r, int *pos) 
{
	/* PROPs */
	if (strncmp(r+*pos, "JOINIDX",  strlen("JOINIDX")) == 0) {
		int old;
		char *sname,*iname;
		sql_schema *s = NULL;
		prop *p;

		(*pos)+= (int) strlen("JOINIDX");
		skipWS(r, pos);
		/* schema.table.index */
		sname = r+*pos;
		skipIdent(r,pos);
		if (r[*pos] != '.') 
			return sql_error(sql, -1, SQLSTATE(42000) "JOINIDX: missing '.'\n");
		r[*pos] = 0;
		(*pos)++;
		skipIdent(r,pos);
		if (r[*pos] != '.') 
			return sql_error(sql, -1, SQLSTATE(42000) "JOINIDX: missing '.'\n");
		r[*pos] = 0;
		(*pos)++;
		iname = r+*pos;
		skipIdent(r,pos);
		old = r[*pos];
		r[*pos] = 0;
		
		s = mvc_bind_schema(sql, sname);
		if (!find_prop(exp->p, PROP_JOINIDX)) {
			p = exp->p = prop_create(sql->sa, PROP_JOINIDX, exp->p);
			p->value = mvc_bind_idx(sql, s, iname);
		}
		r[*pos] = old;
		skipWS(r,pos);
	}
	return exp->p;
}

static list*
read_exps(mvc *sql, sql_rel *lrel, sql_rel *rrel, list *pexps, char *r, int *pos, char bracket, int grp) 
{
	list *exps = new_exp_list(sql->sa);
	sql_exp *e;
	char ebracket = (bracket == '[')?']':')';

	if (r[*pos] == bracket) {
		skipWS( r, pos);

		(*pos)++;
		skipWS( r, pos);
		e = exp_read(sql, lrel, rrel, pexps, r, pos, grp);
		if (!e && r[*pos] != ebracket) {
			return sql_error(sql, -1, SQLSTATE(42000) "Missing closing %c\n", ebracket);
		} else if (!e) {
			(*pos)++;
			skipWS( r, pos);
			return exps;
		}
		append(exps, e);
		skipWS( r, pos);
		read_prop( sql, e, r, pos);
		while (r[*pos] == ',') {
			int op = 0;

			(*pos)++;
			skipWS( r, pos);
			op = *pos;
			e = exp_read(sql, lrel, rrel, exps, r, pos, grp);
			if (!e && pexps) {
				*pos = op;
				e = exp_read(sql, lrel, rrel, pexps, r, pos, grp);
			}
			if (!e)
				return NULL;
			append(exps, e);
			skipWS( r, pos);
			read_prop( sql, e, r, pos);
		}
		if (r[*pos] != ebracket) 
			return sql_error(sql, -1, SQLSTATE(42000) "Missing closing %c\n", ebracket);
		(*pos)++;
		skipWS( r, pos);
	}
	return exps;
}

static sql_exp*
exp_read(mvc *sql, sql_rel *lrel, sql_rel *rrel, list *pexps, char *r, int *pos, int grp) 
{
	int f = -1;
	int not = 1, old, d=0, s=0, unique = 0, no_nils = 0, quote = 0;
	char *tname, *cname = NULL, *e, *b = r + *pos, *st;
	sql_exp *exp = NULL;
	list *exps = NULL;
	sql_subtype *tpe;

	quote = (r[*pos] == '"');
	b += quote;
	skipIdent(r, pos);
	e = r+*pos-quote;
	skipWS(r, pos);
	switch(r[*pos]) {
	case '.': 
		*e = 0;
		(*pos)++;
		tname = b;
		cname = r + *pos + quote;
		skipIdentOrSymbol(r, pos);
		e = r+*pos - quote;
		old = *e;
		*e = 0;
		
		tname = sa_strdup(sql->sa, tname);
		cname = sa_strdup(sql->sa, cname);
		*e = old;
		skipWS(r, pos);
		if (pexps) {
			exp = exps_bind_column2(pexps, tname, cname);
			if (exp)
				exp = exp_alias_or_copy(sql, tname, cname, lrel, exp);
		}
		if (!exp && lrel) { 
			exp = rel_bind_column2(sql, lrel, tname, cname, 0);
			if (!exp && rrel)
				exp = rel_bind_column2(sql, rrel, tname, cname, 0);
		} else if (!exp) {
			exp = exp_column(sql->sa, tname, cname, NULL, CARD_ATOM, 1, (strchr(cname,'%') != NULL));
		}
		break;
	/* atom */
	case '(': 
		if (b == (r+*pos)) { /* or */
			int filter = 0, anti = 0;
			list *lexps,*rexps;
			char *fname = NULL;
		       
			lexps = read_exps(sql, lrel, rrel, pexps, r, pos, '(', 0);
			skipWS(r, pos);
			if (r[*pos] == '!') {
				anti = 1;
				(*pos)++;
				skipWS(r, pos);
			}
			if (strncmp(r+*pos, "or",  strlen("or")) == 0) {
				(*pos)+= (int) strlen("or");
			} else if (strncmp(r+*pos, "FILTER",  strlen("FILTER")) == 0) {
				(*pos)+= (int) strlen("FILTER");
				filter = 1;
<<<<<<< HEAD
			else
				return sql_error(sql, -1, SQLSTATE(42000) "Type: missing 'or'\n");
=======
			} else {
				return sql_error(sql, -1, "type: missing 'or'\n");
			}
>>>>>>> faf6af26
			skipWS(r, pos);
			if (filter) {
				fname = r+*pos;

				skipIdent(r,pos);
				e = r+*pos;
				*e = 0;
				(*pos)++;
				skipWS(r,pos);
			}

			rexps = read_exps(sql, lrel, rrel, pexps, r, pos, '(', 0);
			if (filter) {
				sql_subfunc *func = sql_find_func(sql->sa, mvc_bind_schema(sql, "sys"), fname, 1+list_length(exps), F_FILT, NULL);
				if (!func)
					return sql_error(sql, -1, SQLSTATE(42000) "Filter: missing function '%s'\n", fname);
					
				return exp_filter(sql->sa, lexps, rexps, func, anti);
			}
			return exp_or(sql->sa, lexps, rexps);
		}
		/* fall through */
	case '[': 
		old = *e;
		*e = 0;
		tname = b;
		if (old != '[') {
			(*pos)++;
			d = readInt(r,pos);
			if (r[*pos] != ')' && r[*pos] != ',')
				return sql_error(sql, -1, SQLSTATE(42000) "Type: missing ')' or ','\n");
			if (r[*pos] == ',') {
				(*pos)++;
				s = readInt(r,pos);
			}
			if (r[*pos] != ')') 
				return sql_error(sql, -1, SQLSTATE(42000) "Type: missing ')'\n");
			(*pos)++;
		}
		tpe = sql_bind_subtype(sql->sa, tname, d, s);
		skipWS(r, pos);
		*e = old;
		if (r[*pos] == '[') { /* convert */
			(*pos)++;
			skipWS(r, pos);
			exp = exp_read(sql, lrel, rrel, pexps, r, pos, 0);
			if (!exp)
				return NULL;
			if (r[*pos] != ']') 
				return sql_error(sql, -1, SQLSTATE(42000) "Convert: missing ']'\n");
			(*pos)++;
			skipWS(r, pos);
			exp = exp_convert(sql->sa, exp, exp_subtype(exp), tpe);
		} else {
			st = readString(r,pos);
			if (st && strcmp(st, "NULL") == 0)
				exp = exp_atom(sql->sa, atom_general(sql->sa, tpe, NULL));
			else
				exp = exp_atom(sql->sa, atom_general(sql->sa, tpe, st));
			skipWS(r, pos);
		}
		break;
	case '\"': 
		*e = 0;
		tname = b;
		tpe = sql_bind_subtype(sql->sa, tname, 0, 0);
		st = readString(r,pos);
		if (st && strcmp(st, "NULL") == 0)
			exp = exp_atom(sql->sa, atom_general(sql->sa, tpe, NULL));
		else
			exp = exp_atom(sql->sa, atom_general(sql->sa, tpe, st));
		skipWS(r, pos);
		break;
	default:
		(void)sql;
	}

	/* func or aggr */
	if (grp) {
		skipWS(r, pos);
		if (r[*pos] == 'u') {
			unique = 1;
			(*pos)+= (int) strlen("unique");
			skipWS(r, pos);
		}
		if (r[*pos] == 'n') {
			no_nils = 1;
			(*pos)+= (int) strlen("no nil");
			skipWS(r, pos);
		}
	}
	if (r[*pos] == '(') {
		sql_schema *s;
		sql_subfunc *f = NULL;
		sql_subaggr *a = NULL;
		node *n;

		exps = read_exps(sql, lrel, rrel, pexps, r, pos, '(', 0);
		if (!exps)
			return NULL;
		tname = b;
		*e = 0;
		s = mvc_bind_schema(sql, tname);
		if (grp) {
			if (exps && exps->h)
				a = sql_bind_aggr(sql->sa, s, cname, exp_subtype(exps->h->data));
			else
				a = sql_bind_aggr(sql->sa, s, cname, NULL);
			exp = exp_aggr( sql->sa, exps, a, unique, no_nils, CARD_ATOM, 1);
		} else {
			list *ops = sa_list(sql->sa);
			for( n = exps->h; n; n = n->next)
				append(ops, exp_subtype(n->data));
			f = sql_bind_func_(sql->sa, s, cname, ops, F_FUNC);

			/* fix scale of mul function, other type casts are explicit */
			if (f && f->func->fix_scale == SCALE_MUL && list_length(exps) == 2) {
				sql_arg *ares = f->func->res->h->data;

        			if (strcmp(f->func->imp, "*") == 0 && ares->type.type->scale == SCALE_FIX) {
                			sql_subtype *res = f->res->h->data;
					sql_subtype *lt = ops->h->data;
					sql_subtype *rt = ops->h->next->data;

					res->digits = lt->digits;
                			res->scale = lt->scale + rt->scale;
				}
			}

			if (f)
				exp = exp_op( sql->sa, exps, f);
			else
				return sql_error(sql, -1, "Function: missing '%s.%s %d'\n", tname, cname, list_length(ops));
		}
	}

	if (!exp && b != e) { /* simple ident */
		if (b[0] == 'A' && isdigit((unsigned char) b[1])) {
			char *e2;
			int nr = strtol(b+1,&e2,10);

			if (e == e2 && nr < sql->argc) {
				atom *a = sql->args[nr];

				exp = exp_atom_ref(sql->sa, nr, &a->tpe);
			}
			assert(exp);
		}
		if (!exp) {
			old = *e;
			*e = 0;
			if (stack_find_var(sql, b)) {
				sql_subtype *tpe = stack_find_type(sql, b);
				int frame = stack_find_frame(sql, b);
				exp = exp_param(sql->sa, sa_strdup(sql->sa, b), tpe, frame);
			}
			*e = old;
		}
		if (!exp && lrel) { 
			int amb = 0;
			char *cname;

			old = *e;
			*e = 0;
			cname = sa_strdup(sql->sa, b);
			if (pexps) {
				exp = exps_bind_column(pexps, cname, &amb);
				if (exp)
					exp = exp_alias_or_copy(sql, exp->rname, cname, lrel, exp);
			}
			(void)amb;
			assert(amb == 0);
			if (!exp && lrel)
				exp = rel_bind_column(sql, lrel, cname, 0);
			if (!exp && rrel)
				exp = rel_bind_column(sql, rrel, cname, 0);
			*e = old;
			skipWS(r,pos);
		}
	}
	if (!exp)
		return NULL;

	if (r[*pos] == '!') {
		(*pos)++;
		skipWS(r, pos);
		set_anti(exp);
	}
	/* [ COUNT ] */
	if (strncmp(r+*pos, "COUNT",  strlen("COUNT")) == 0) {
		(*pos)+= (int) strlen("COUNT");
		skipWS( r, pos);
	}
	/* [ ASC ] */
	if (strncmp(r+*pos, "ASC",  strlen("ASC")) == 0) {
		(*pos)+= (int) strlen("NOT");
		skipWS(r, pos);
		set_direction(exp, ASCENDING);
	}
	/* [ NOT ] NULL */
	if (strncmp(r+*pos, "NOT",  strlen("NOT")) == 0) {
		(*pos)+= (int) strlen("NOT");
		skipWS(r, pos);
		not = 1;
	}
	if (strncmp(r+*pos, "NULL",  strlen("NULL")) == 0) {
		(*pos)+= (int) strlen("NULL");
		skipWS(r, pos);
		if (not)
			set_has_no_nil(exp);
	}
	if (strncmp(r+*pos, "HASHIDX",  strlen("HASHIDX")) == 0) {
		(*pos)+= (int) strlen("HASHIDX");
		if (!find_prop(exp->p, PROP_HASHIDX))
			exp->p = prop_create(sql->sa, PROP_HASHIDX, exp->p);
		skipWS(r,pos);
	}
	if (strncmp(r+*pos, "HASHCOL",  strlen("HASHCOL")) == 0) {
		(*pos)+= (int) strlen("HASHCOL");
		if (!find_prop(exp->p, PROP_HASHCOL))
			exp->p = prop_create(sql->sa, PROP_HASHCOL, exp->p);
		skipWS(r,pos);
	}
	if (strncmp(r+*pos, "FETCH",  strlen("FETCH")) == 0) {
		(*pos)+= (int) strlen("FETCH");
		if (!find_prop(exp->p, PROP_FETCH))
			exp->p = prop_create(sql->sa, PROP_FETCH, exp->p);
		skipWS(r,pos);
	}
	read_prop( sql, exp, r, pos);
	skipWS(r,pos);

	/* as alias */
	if (strncmp(r+*pos, "as", 2) == 0) {
		(*pos)+=2;
		skipWS(r, pos);

		tname = r+*pos+1;
		skipIdent(r, pos);
		if (r[*pos] != '.') {
			r[*pos-1] = 0;
			cname = tname;
			exp_setname(sql->sa, exp, NULL, cname);
			skipWS(r, pos);
		} else {
			r[*pos-1] = 0;
			(*pos)++;
			cname = r+*pos+1;
			skipIdent(r, pos);
			e = r+*pos-1;
			skipWS(r, pos);
			*e = 0;
			exp_setname(sql->sa, exp, tname, cname);
		}
	}
	skipWS(r, pos);
	switch(r[*pos]) {
	case 'n': 
		if (strncmp(r+*pos, "notin",  strlen("notin")) == 0) {
			(*pos)+= (int) strlen("notin");
			f = cmp_notin;
		}
		break;
	case 'F':
		if (strncmp(r+*pos, "FILTER",  strlen("FILTER")) == 0) {
			(*pos)+= (int) strlen("FILTER");
			f = cmp_filter;
		}
		break;
	case 'i': 
		if (strncmp(r+*pos, "in",  strlen("in")) == 0) {
			(*pos)+= (int) strlen("in");
			f = cmp_in;
		}
		break;
	case 'o': 
		if (strncmp(r+*pos, "or",  strlen("or")) == 0) {
			(*pos)+= (int) strlen("or");
			f = cmp_or;
		}
		break;
	case '=': 
		f = cmp_equal;
		(*pos)++;
		break;
	case '<': 
		f = cmp_lt;
		(*pos)++;
		if (r[(*pos)] == '=') {
			f = cmp_lte;
			(*pos)++;
		}
		break;
	case '>': 
		f = cmp_gt;
		(*pos)++;
		if (r[(*pos)] == '=') {
			f = cmp_gte;
			(*pos)++;
		}
		break;
	case ',': 
	case ']': 
	case ')': 
	default:
		return exp;
	}
	if (f >= 0) {
		skipWS(r,pos);
		if (f == cmp_in || f == cmp_notin) {
	        	list *exps;
		       
			exps = read_exps(sql, lrel, rrel, pexps, r, pos, '(', 0);
			if (f == cmp_in || f == cmp_notin)
				return exp_in(sql->sa, exp, exps, f);
		} else {
			sql_exp *e;

	        	e = exp_read(sql, lrel, rrel, pexps, r, pos, 0);
			if (e && e->type == e_cmp) 
				return exp_compare2(sql->sa, e->l, exp, e->r, compare2range(swap_compare((comp_type)f),e->flag));
			else if (e)
				return exp_compare(sql->sa, exp, e, f);
		}
	}
	return exp;
}

static int
rel_set_types(mvc *sql, sql_rel *rel)
{
	list *iexps = rel_projections( sql, rel->l, NULL, 0, 1);
	node *n, *m;

	if (!iexps || list_length(iexps) >= list_length(rel->exps))
		return -1;
	for(n=iexps->h, m=rel->exps->h; n && m; n = n->next, m = m->next) {
		sql_exp *e = m->data;

		e->tpe = *exp_subtype( n->data );
	}
	return 0;
}

sql_rel*
rel_read(mvc *sql, char *r, int *pos, list *refs)
{
	sql_rel *rel = NULL, *nrel, *lrel, *rrel;
	list *exps, *gexps;
	int distinct = 0;
	operator_type j = op_basetable;

	skipWS(r,pos);
	if (r[*pos] == 'R') {
		*pos += (int) strlen("REF");

		skipWS(r, pos);
		(void)readInt(r,pos);
		skipWS(r, pos);
		(*pos)++; /* ( */
		(void)readInt(r,pos); /* skip nr refs */
		(*pos)++; /* ) */
		rel = rel_read(sql, r, pos, refs);
		append(refs, rel);
		skipWS(r,pos);
	}
	if (r[*pos] == '&') {
		int nr;
		(*pos)++;
		skipWS(r, pos);
		*pos += (int) strlen("REF");
		skipWS(r, pos);
		nr = readInt(r,pos); /* skip nr refs */
		return rel_dup(list_fetch(refs, nr-1));
	}
	if (r[*pos] == 'd') {
		*pos += (int) strlen("distinct");
		skipWS(r, pos);
		distinct = 1;
	}
	switch(r[*pos]) {
	case 't': 
		if (r[*pos+1] == 'a') {
			sql_schema *s = NULL;
			sql_table *t = NULL;
			char *sname, *tname, *e;
			*pos += (int) strlen("table");
			skipWS(r, pos);
			if (r[*pos] != '(') 
				return sql_error(sql, -1, SQLSTATE(42000) "Table: missing '('\n");
			(*pos)++;
			skipWS(r, pos);
			sname = r+*pos;
			skipIdent(r, pos);
			e = r+*pos;
			if (r[*pos] != '.') 
				return sql_error(sql, -1, SQLSTATE(42000) "Table: missing '.' in table name\n");
			*e = 0;
			(*pos)++;
			tname = r+*pos;
			skipIdent(r, pos);
			e = r+*pos;
			skipWS(r, pos);
			if (r[*pos] != ')') 
				sql_error(sql, -1, SQLSTATE(42000) "Table: missing ')'\n");
			*e = 0;
			(*pos)++;
			skipWS(r, pos);
			s = mvc_bind_schema(sql, sname);
			if (s)
				t = mvc_bind_table(sql, s, tname);
			if (!s || !t)
				return sql_error(sql, -1, SQLSTATE(42000) "Table: missing '%s.%s'\n", sname, tname);
			rel = rel_basetable(sql, t, tname);
		
			if (!r[*pos])
				return rel;
	
			/* scan aliases */
			exps = read_exps(sql, rel, NULL, NULL, r, pos, '[', 0);
			if (exps && list_length(exps))
				rel->exps = exps;
			if (strncmp(r+*pos, "COUNT",  strlen("COUNT")) == 0) {
				(*pos)+= (int) strlen("COUNT");
				skipWS( r, pos);
			}
		} else { /* top N */
			*pos += (int) strlen("top N");
			skipWS(r, pos);
			if (r[*pos] != '(') 
				return sql_error(sql, -1, SQLSTATE(42000) "Top N: missing '('\n");
			(*pos)++;
			skipWS(r, pos);
			nrel = rel_read(sql, r, pos, refs);
			if (r[*pos] != ')') 
				return sql_error(sql, -1, SQLSTATE(42000) "Top N: missing ')'\n");
			(*pos)++;
			skipWS(r, pos);
			exps = read_exps(sql, nrel, NULL, NULL, r, pos, '[', 0);
			rel = rel_topn(sql->sa, nrel, exps);
		}
		break;
	case 'p':
		*pos += (int) strlen("project");
		skipWS(r, pos);

		if (r[*pos] != '(') 
			return sql_error(sql, -1, SQLSTATE(42000) "Project: missing '('\n");
		(*pos)++;
		skipWS(r, pos);
		nrel = rel_read(sql, r, pos, refs);
		skipWS(r, pos);
		if (r[*pos] != ')') 
			return sql_error(sql, -1, SQLSTATE(42000) "Project: missing ')'\n");
		(*pos)++;
		skipWS(r, pos);

		exps = read_exps(sql, nrel, NULL, NULL, r, pos, '[', 0);
		rel = rel_project(sql->sa, nrel, exps);
		/* order by ? */
		if (r[*pos] == '[') 
			rel->r = read_exps(sql, nrel, rel, NULL, r, pos, '[', 0);
		if (distinct)
			set_distinct(rel);
		distinct = 0;
		break;
	case 'g':
		*pos += (int) strlen("group by");
		skipWS(r, pos);

		if (r[*pos] != '(') 
			return sql_error(sql, -1, SQLSTATE(42000) "Group by: missing '('\n");
		(*pos)++;
		skipWS(r, pos);
		nrel = rel_read(sql, r, pos, refs);
		skipWS(r, pos);
		if (r[*pos] != ')') 
			return sql_error(sql, -1, SQLSTATE(42000) "Group by: missing ')'\n");
		(*pos)++;
		skipWS(r, pos);

		gexps = read_exps(sql, nrel, NULL, NULL, r, pos, '[', 0);
		skipWS(r, pos);
		exps = read_exps(sql, nrel, NULL, gexps, r, pos, '[', 1);
		if (!exps)
			return NULL;

		rel = rel_groupby(sql, nrel, gexps);
		rel->exps = exps;
		break;
	case 's':
	case 'a':
		if (r[*pos+1] == 'a') {
			*pos += (int) strlen("sample");
			skipWS(r, pos);
			if (r[*pos] != '(') 
				return sql_error(sql, -1, SQLSTATE(42000) "Sample: missing '('\n");
			(*pos)++;
			skipWS(r, pos);
			nrel = rel_read(sql, r, pos, refs);
			if (r[*pos] != ')') 
				return sql_error(sql, -1, SQLSTATE(42000) "Sample: missing ')'\n");
			(*pos)++;
			skipWS(r, pos);
			exps = read_exps(sql, nrel, NULL, NULL, r, pos, '[', 0);
			rel = rel_sample(sql->sa, nrel, exps);
		} else if (r[*pos+2] == 'l') {
			*pos += (int) strlen("select");
			skipWS(r, pos);
			if (r[*pos] != '(') 
				return sql_error(sql, -1, SQLSTATE(42000) "Select: missing '('\n");
			(*pos)++;
			skipWS(r, pos);
			nrel = rel_read(sql, r, pos, refs);
			skipWS(r, pos);
			if (r[*pos] != ')') 
				return sql_error(sql, -1, SQLSTATE(42000) "Select: missing ')'\n");
			(*pos)++;
			skipWS(r, pos);

			exps = read_exps(sql, nrel, NULL, NULL, r, pos, '[', 0);
			rel = rel_select_copy(sql->sa, nrel, exps);
			/* semijoin or antijoin */
		} else if (r[*pos+1] == 'e' || r[*pos+1] == 'n') {
			j = op_semi;

			if (r[*pos+1] == 'n') 
				j = op_anti;

			*pos += (int) strlen("semijoin");
			skipWS(r, pos);
			if (r[*pos] != '(') 
				return sql_error(sql, -1, SQLSTATE(42000) "Semijoin: missing '('\n");
			(*pos)++;
			skipWS(r, pos);
			lrel = rel_read(sql, r, pos, refs);
			skipWS(r, pos);

			if (r[*pos] != ',') 
				return sql_error(sql, -1, SQLSTATE(42000) "Semijoin: missing ','\n");
			(*pos)++;
			skipWS(r, pos);
			rrel = rel_read(sql, r, pos, refs);

			skipWS(r, pos);
			if (r[*pos] != ')') 
				return sql_error(sql, -1, SQLSTATE(42000) "Semijoin: missing ')'\n");
			(*pos)++;
			skipWS(r, pos);

			exps = read_exps(sql, lrel, rrel, NULL, r, pos, '[', 0);
			rel = rel_crossproduct(sql->sa, lrel, rrel, j);
			rel->exps = exps;
		}
		break;
	case 'l':
		*pos += (int) strlen("left outer join");
		j = op_left;
		/* fall through */
	case 'r': 
		if (j == op_basetable) {
			*pos += (int) strlen("right outer join");
			j = op_right;
		}
		/* fall through */
	case 'f':
		if (j == op_basetable) {
			*pos += (int) strlen("full outer join");
			j = op_full;
		}
		/* fall through */
	case 'c':
		if (j == op_basetable) {
			*pos += (int) strlen("crossproduct");
			j = op_join;
		}
		/* fall through */
	case 'j':
		if (j == op_basetable) {
			*pos += (int) strlen("join");
			j = op_join;
		}
		skipWS(r, pos);

		if (r[*pos] != '(') 
			return sql_error(sql, -1, SQLSTATE(42000) "Join: missing '('\n");
		(*pos)++;
		skipWS(r, pos);
		lrel = rel_read(sql, r, pos, refs);
		skipWS(r, pos);

		if (r[*pos] != ',') 
			return sql_error(sql, -1, SQLSTATE(42000) "Join: missing ','\n");
		(*pos)++;
		skipWS(r, pos);
		rrel = rel_read(sql, r, pos, refs);

		skipWS(r, pos);
		if (r[*pos] != ')') 
			return sql_error(sql, -1, SQLSTATE(42000) "Join: missing ')'\n");
		(*pos)++;
		skipWS(r, pos);

		exps = read_exps(sql, lrel, rrel, NULL, r, pos, '[', 0);
		rel = rel_crossproduct(sql->sa, lrel, rrel, j);
		rel->exps = exps;
		break;
	case 'u':
		if (j == op_basetable) {
			*pos += (int) strlen("union");
			j = op_union;
		}
		/* fall through */
	case 'i':
		if (j == op_basetable) {
			*pos += (int) strlen("intersect");
			j = op_inter;
		}
		/* fall through */
	case 'e':
		if (j == op_basetable) {
			*pos += (int) strlen("except");
			j = op_except;
		}
		skipWS(r, pos);

		if (r[*pos] != '(') 
			return sql_error(sql, -1, SQLSTATE(42000) "Setop: missing '('\n");
		(*pos)++;
		skipWS(r, pos);
		lrel = rel_read(sql, r, pos, refs);
		skipWS(r, pos);

		if (r[*pos] != ',') 
			return sql_error(sql, -1, SQLSTATE(42000) "Setop: missing ','\n");
		(*pos)++;
		skipWS(r, pos);
		rrel = rel_read(sql, r, pos, refs);

		skipWS(r, pos);
		if (r[*pos] != ')') 
			return sql_error(sql, -1, SQLSTATE(42000) "Setop: missing ')'\n");
		(*pos)++;
		skipWS(r, pos);

		exps = read_exps(sql, NULL, NULL, NULL, r, pos, '[', 0);
		rel = rel_setop(sql->sa, lrel, rrel, j);
		if (!exps)
			return NULL;
		rel->exps = exps;
		if (rel_set_types(sql, rel) < 0)
			return NULL;
		set_processed(rel);
		break;
	case 'd':
		/* 'ddl' not supported */
	default:
		return NULL;
	}
	/* sometimes the properties are send */
	if (strncmp(r+*pos, "REMOTE",  strlen("REMOTE")) == 0) {
		(*pos)+= (int) strlen("REMOTE");
		skipWS(r, pos);
		skipUntilWS(r, pos);
		skipWS(r, pos);
	}
	return rel;
}
<|MERGE_RESOLUTION|>--- conflicted
+++ resolved
@@ -612,12 +612,8 @@
 	if (r[*pos] == '"') {
 		skipIdent(r, pos);
 	} else {
-<<<<<<< HEAD
 		while(r[*pos] && (isalnum((unsigned char) r[*pos]) ||
-=======
-		while(r[*pos] && (isalnum(r[*pos]) ||
 				  r[*pos] == '=' ||
->>>>>>> faf6af26
 				  r[*pos] == '_' || r[*pos] == '%' ||
 				  r[*pos] == '<' || r[*pos] == '>' ||
 				  r[*pos] == '/' || r[*pos] == '*' ||
@@ -809,14 +805,9 @@
 			} else if (strncmp(r+*pos, "FILTER",  strlen("FILTER")) == 0) {
 				(*pos)+= (int) strlen("FILTER");
 				filter = 1;
-<<<<<<< HEAD
-			else
+			} else {
 				return sql_error(sql, -1, SQLSTATE(42000) "Type: missing 'or'\n");
-=======
-			} else {
-				return sql_error(sql, -1, "type: missing 'or'\n");
 			}
->>>>>>> faf6af26
 			skipWS(r, pos);
 			if (filter) {
 				fname = r+*pos;
@@ -949,7 +940,7 @@
 			if (f)
 				exp = exp_op( sql->sa, exps, f);
 			else
-				return sql_error(sql, -1, "Function: missing '%s.%s %d'\n", tname, cname, list_length(ops));
+				return sql_error(sql, -1, SQLSTATE(42000) "Function: missing '%s.%s %d'\n", tname, cname, list_length(ops));
 		}
 	}
 
