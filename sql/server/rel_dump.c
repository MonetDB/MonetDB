--- conflicted
+++ resolved
@@ -305,23 +305,17 @@
 		print_indent(sql, fout, depth);
 		if (t->s)
 			mnstr_printf(fout, "%s(%s.%s)", 
-<<<<<<< HEAD
-				isStream(t)?"stream":(isArray(t)?"array":"table"),
-				t->s->base.name, t->base.name);
-		else
-			mnstr_printf(fout, "%s(%s)", 
-				isStream(t)?"stream":(isArray(t)?"array":"table"),
-=======
 				isStream(t)?"stream":
 				isRemote(t)?"REMOTE":
-				isReplicaTable(t)?"REPLICA":"table",
+				isReplicaTable(t)?"REPLICA":
+				isArray(t)?"array":"table",
 				t->s->base.name, t->base.name);
 		else
 			mnstr_printf(fout, "%s(%s)", 
 				isStream(t)?"stream":
 				isRemote(t)?"REMOTE":
-				isReplicaTable(t)?"REPLICA":"table",
->>>>>>> 8c9e8b0e
+				isReplicaTable(t)?"REPLICA":
+				isArray(t)?"array":"table",
 				t->base.name);
 		if (rel->exps) 
 			exps_print(sql, fout, rel->exps, depth, 1, 0);
