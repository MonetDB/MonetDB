--- conflicted
+++ resolved
@@ -48,7 +48,7 @@
 	return NULL;
 }
 
-/* vname can be 
+/* vname can be
 	- 'parameter of the function' (ie in the param list)
 	- local variable, declared earlier
 	- global variable, also declared earlier
@@ -83,7 +83,6 @@
 
 	if (single) {
 		exp_kind ek = {type_value, card_value, FALSE};
-<<<<<<< HEAD
 		const char *sname = qname_schema(qname);
 		const char *vname = qname_schema_object(qname);
 		sql_schema *s = cur_schema(sql);
@@ -92,24 +91,6 @@
 
 		if (sname && !(s = mvc_bind_schema(sql, sname)))
 			return sql_error(sql, 02, SQLSTATE(3F000) "SET: No such schema '%s'", sname);
-=======
-		const char *name = n->data.sval;
-		/* name can be
-			'parameter of the function' (ie in the param list)
-			or a local or global variable, declared earlier
-		*/
-
-		/* check if variable is known from the stack */
-		if (!stack_find_var(sql, name)) {
-			sql_arg *a = sql_bind_param(sql, name);
-
-			if (!a) /* not parameter, ie local var ? */
-				return sql_error(sql, 01, SQLSTATE(42000) "Variable %s unknown", name);
-			tpe = &a->type;
-		} else {
-			tpe = stack_find_type(sql, name);
-		}
->>>>>>> 79ba4235
 
 		if (!resolve_variable_on_scope(sql, s, sname, vname, &var, &a, &tpe, &level, "SET"))
 			return NULL;
@@ -155,17 +136,8 @@
 			if (sname && !(s = mvc_bind_schema(sql, sname)))
 				return sql_error(sql, 02, SQLSTATE(3F000) "SET: No such schema '%s'", sname);
 
-<<<<<<< HEAD
 			if (!resolve_variable_on_scope(sql, s, sname, vname, &var, &a, &tpe, &level, "SET"))
 				return NULL;
-=======
-				if (!a) /* not parameter, ie local var ? */
-					return sql_error(sql, 01, SQLSTATE(42000) "Variable %s unknown", vname);
-				tpe = &a->type;
-			} else {
-				tpe = stack_find_type(sql, vname);
-			}
->>>>>>> 79ba4235
 
 			v = exp_ref(sql, v);
 			if (!(v = rel_check_type(sql, tpe, rel_val, v, type_cast)))
@@ -243,7 +215,7 @@
 
 	assert(n->next->next->next->type == type_int);
 	rel = rel_create_table(query, SQL_DECLARED_TABLE, sname, name, false, n->next->next->data.sym,
-						   n->next->next->next->data.i_val, NULL, NULL, NULL, false, NULL, 
+						   n->next->next->next->data.i_val, NULL, NULL, NULL, false, NULL,
 						   n->next->next->next->next->next->next->data.i_val);
 
 	if (!rel)
@@ -477,7 +449,6 @@
 		ek.card = card_relation;
 	else if (return_sym->token == SQL_TABLE)
 		return sql_error(sql, 02, SQLSTATE(42000) "RETURN: TABLE return not allowed for non table returning functions");
-<<<<<<< HEAD
 	if (return_sym->token == SQL_COLUMN && restypelist) { /* RETURN x; where x is a reference to a table */
 		dlist *l = return_sym->data.lval;
 		const char *sname = qname_schema(l);
@@ -517,20 +488,6 @@
 				res = exp_ref(sql, (sql_exp*) rel->exps->t->data);
 				requires_proj = true;
 			}
-=======
-	res = rel_value_exp2(query, &rel, return_sym, sql_sel, ek);
-	if (!res)
-		return NULL;
-	if (!rel && exp_is_rel(res)) {
-		rel = exp_rel_get_rel(sql->sa, res);
-		if (rel && !restypelist && !is_groupby(rel->op)) { /* On regular functions return zero or 1 rows for every row */
-			rel->card = CARD_MULTI;
-			rel = rel_return_zero_or_one(sql, rel, ek);
-			if (list_length(rel->exps) != 1)
-				return sql_error(sql, 02, SQLSTATE(42000) "RETURN: must return a single column");
-			res = exp_ref(sql, (sql_exp*) rel->exps->t->data);
-			requires_proj = true;
->>>>>>> 79ba4235
 		}
 	}
 
@@ -645,13 +602,6 @@
 		if (!resolve_variable_on_scope(sql, s, sname, vname, &var, &a, &tpe, &level, "SELECT INTO"))
 			return NULL;
 
-<<<<<<< HEAD
-=======
-		if (!stack_find_var(sql, nme))
-			return sql_error(sql, 02, SQLSTATE(42000) "SELECT INTO: variable '%s' unknown", nme);
-		tpe = stack_find_type(sql, nme);
-		level = stack_find_frame(sql, nme);
->>>>>>> 79ba4235
 		v = exp_ref(sql, v);
 		if (!(v = rel_check_type(sql, tpe, r, v, type_equal)))
 			return NULL;
@@ -698,11 +648,7 @@
 }
 
 static list *
-<<<<<<< HEAD
 sequential_block(sql_query *query, sql_subtype *restype, list *restypelist, dlist *blk, char *opt_label, int is_func)
-=======
-sequential_block (sql_query *query, sql_subtype *restype, list *restypelist, dlist *blk, char *opt_label, int is_func)
->>>>>>> 79ba4235
 {
 	mvc *sql = query->sql;
 	list *l=0;
@@ -1482,13 +1428,8 @@
 		return sql_error(sql, 02, SQLSTATE(3F000) "DROP TRIGGER: no such schema '%s'", sname);
 	}
 
-<<<<<<< HEAD
-	if (!mvc_schema_privs(sql, ss)) 
+	if (!mvc_schema_privs(sql, ss))
 		return sql_error(sql, 02, SQLSTATE(3F000) "DROP TRIGGER: access denied for %s to schema '%s'", sqlvar_get_string(find_global_var(sql, mvc_bind_schema(sql, "sys"), "current_user")), ss->base.name);
-=======
-	if (!mvc_schema_privs(sql, ss))
-		return sql_error(sql, 02, SQLSTATE(3F000) "DROP TRIGGER: access denied for %s to schema '%s'", stack_get_string(sql, "current_user"), ss->base.name);
->>>>>>> 79ba4235
 	return rel_drop_trigger(sql, ss->base.name, tname, if_exists);
 }
 
