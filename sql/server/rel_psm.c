/*
 * This Source Code Form is subject to the terms of the Mozilla Public
 * License, v. 2.0.  If a copy of the MPL was not distributed with this
 * file, You can obtain one at http://mozilla.org/MPL/2.0/.
 *
 * Copyright 1997 - July 2008 CWI, August 2008 - 2019 MonetDB B.V.
 */

#include "monetdb_config.h"
#include "rel_psm.h"
#include "rel_semantic.h"
#include "rel_schema.h"
#include "rel_select.h"
#include "rel_rel.h"
#include "rel_exp.h"
#include "rel_updates.h"
#include "sql_privileges.h"

static list *sequential_block(sql_query *query, sql_subtype *restype, list *restypelist, dlist *blk, char *opt_name, int is_func);

sql_rel *
rel_psm_block(sql_allocator *sa, list *l)
{
	if (l) {
		sql_rel *r = rel_create(sa);
		if(!r)
			return NULL;

		r->op = op_ddl;
		r->flag = ddl_psm;
		r->exps = l;
		return r;
	}
	return NULL;
}

sql_rel *
rel_psm_stmt(sql_allocator *sa, sql_exp *e)
{
	if (e) {
		list *l = sa_list(sa);
		if(!l)
			return NULL;

		list_append(l, e);
		return rel_psm_block(sa, l);
	}
	return NULL;
}

/* SET variable = value and set (variable1, .., variableN) = (query) */
static sql_exp *
psm_set_exp(sql_query *query, dnode *n)
{
	mvc *sql = query->sql;
	symbol *val = n->next->data.sym;
	sql_exp *e = NULL;
	int level = 0, is_last = 0;
	sql_subtype *tpe = NULL;
	sql_rel *rel = NULL;
	sql_exp *res = NULL;
	int single = (n->type == type_string);

	if (single) {
		exp_kind ek = {type_value, card_value, FALSE};
		const char *name = n->data.sval;
		/* name can be 
			'parameter of the function' (ie in the param list)
			or a local or global variable, declared earlier
		*/

		/* check if variable is known from the stack */
		if (!stack_find_var(sql, name)) {
			sql_arg *a = sql_bind_param(sql, name);

			if (!a) /* not parameter, ie local var ? */
				return sql_error(sql, 01, SQLSTATE(42000) "Variable %s unknown", name);
			tpe = &a->type;
		} else { 
			tpe = stack_find_type(sql, name);
		}

		e = rel_value_exp2(query, &rel, val, sql_sel, ek, &is_last);
		if (!e || (rel && e->card > CARD_AGGR))
			return NULL;

		level = stack_find_frame(sql, name);
		e = rel_check_type(sql, tpe, rel, e, type_cast);
		if (!e)
			return NULL;
		if (rel) {
			sql_exp *er = exp_rel(sql, rel);
			list *b = sa_list(sql->sa);

			append(b, er);
			append(b, exp_set(sql->sa, name, e, level));
			res = exp_rel(sql, rel_psm_block(sql->sa, b));
		} else {
			res = exp_set(sql->sa, name, e, level);
		}
	} else { /* multi assignment */
		exp_kind ek = {type_value, card_relation, FALSE};
		sql_rel *rel_val = rel_subquery(query, NULL, val, ek);
		dlist *vars = n->data.lval;
		dnode *m;
		node *n;
		list *b;

		if (!rel_val || !is_project(rel_val->op) || dlist_length(vars) != list_length(rel_val->exps))
			return sql_error(sql, 02, SQLSTATE(42000) "SET: Number of variables not equal to number of supplied values");

		b = sa_list(sql->sa);
		append(b, exp_rel(sql, rel_val));

		for(m = vars->h, n = rel_val->exps->h; n && m; n = n->next, m = m->next) {
			char *vname = m->data.sval;
			sql_exp *v = n->data;

			if (!stack_find_var(sql, vname)) {
				sql_arg *a = sql_bind_param(sql, vname);

				if (!a) /* not parameter, ie local var ? */
					return sql_error(sql, 01, SQLSTATE(42000) "Variable %s unknown", vname);
				tpe = &a->type;
			} else { 
				tpe = stack_find_type(sql, vname);
			}

			if (!exp_name(v))
				exp_label(sql->sa, v, ++sql->label);
			v = exp_ref(sql->sa, v);

			level = stack_find_frame(sql, vname);
			v = rel_check_type(sql, tpe, rel_val, v, type_cast);
			if (!v)
				return NULL;
			if (v->card > CARD_AGGR) {
				sql_subaggr *zero_or_one = sql_bind_aggr(sql->sa, sql->session->schema, "zero_or_one", exp_subtype(v));
				assert(zero_or_one);
				v = exp_aggr1(sql->sa, v, zero_or_one, 0, 0, CARD_ATOM, 0);
			}
			append(b, exp_set(sql->sa, vname, v, level));
		}
		res = exp_rel(sql, rel_psm_block(sql->sa, b));
	}
	return res;
}

static sql_exp*
rel_psm_call(sql_query * query, symbol *se)
{
	mvc *sql = query->sql;
	sql_subtype *t;
	sql_exp *res = NULL;
	exp_kind ek = {type_value, card_none, FALSE};
	sql_rel *rel = NULL;

	res = rel_value_exp(query, &rel, se, sql_sel, ek);
	if (!res || rel || ((t=exp_subtype(res)) && t->type))  /* only procedures */
		return sql_error(sql, 01, SQLSTATE(42000) "Function calls are ignored");
	return res;
}

static list *
rel_psm_declare(mvc *sql, dnode *n)
{
	list *l = sa_list(sql->sa);

	while(n) { /* list of 'identfiers with type' */
		dnode *ids = n->data.sym->data.lval->h->data.lval->h;
		sql_subtype *ctype = &n->data.sym->data.lval->h->next->data.typeval;
		while(ids) {
			const char *name = ids->data.sval;
			sql_exp *r = NULL;

			/* check if we overwrite a scope local variable declare x; declare x; */
			if (frame_find_var(sql, name)) {
				return sql_error(sql, 01,
					SQLSTATE(42000) "Variable '%s' already declared", name);
			}
			/* variables are put on stack, 
 			 * TODO make sure on plan/explain etc they only 
 			 * exist during plan phase */
			if(!stack_push_var(sql, name, ctype)) {
				return sql_error(sql, 02, SQLSTATE(HY001) MAL_MALLOC_FAIL);
			}
			r = exp_var(sql->sa, sa_strdup(sql->sa, name), ctype, sql->frame);
			append(l, r);
			ids = ids->next;
		}
		n = n->next;
	}
	return l;
}

static sql_exp *
rel_psm_declare_table(sql_query *query, dnode *n)
{
	mvc *sql = query->sql;
	sql_rel *rel = NULL, *baset = NULL;
	dlist *qname = n->next->data.lval;
	const char *name = qname_table(qname);
	const char *sname = qname_schema(qname);
	sql_table *t;

	if (sname)  /* not allowed here */
		return sql_error(sql, 02, SQLSTATE(42000) "DECLARE TABLE: qualified name not allowed");
	if (frame_find_var(sql, name))
		return sql_error(sql, 01, SQLSTATE(42000) "Variable '%s' already declared", name);

	assert(n->next->next->next->type == type_int);
	rel = rel_create_table(query, cur_schema(sql), SQL_DECLARED_TABLE, NULL, name, n->next->next->data.sym,
			n->next->next->next->data.i_val, NULL, NULL, NULL, false, NULL, 0);

	if (!rel)
		return NULL;
	if(rel->op == op_ddl) {
		baset = rel;
	} else if(rel->op == op_insert) {
		baset = rel->l;
	} else {
		return NULL;
	}
	if(baset->flag != ddl_create_table)
		return NULL;
	t = (sql_table*)((atom*)((sql_exp*)baset->exps->t->data)->l)->data.val.pval;
	if(!stack_push_table(sql, name, baset, t))
		return sql_error(sql, 02, SQLSTATE(HY001) MAL_MALLOC_FAIL);
	return exp_table(sql->sa, sa_strdup(sql->sa, name), t, sql->frame);
}

/* [ label: ]
   while (cond) do 
	statement_list
   end [ label ]
   currently we only parse the labels, they cannot be used as there is no

   support for LEAVE and ITERATE (sql multi-level break and continue)
 */
static sql_exp * 
rel_psm_while_do( sql_query *query, sql_subtype *res, list *restypelist, dnode *w, int is_func )
{
	mvc *sql = query->sql;
	if (!w)
		return NULL;
	if (w->type == type_symbol) { 
		sql_exp *cond;
		list *whilestmts;
		dnode *n = w;
		sql_rel *rel = NULL;

		cond = rel_logical_value_exp(query, &rel, n->data.sym, sql_sel); 
		n = n->next;
		whilestmts = sequential_block(query, res, restypelist, n->data.lval, n->next->data.sval, is_func);

		if (sql->session->status || !cond || !whilestmts) 
			return NULL;
		if (rel) {
			sql_exp *er = exp_rel(sql, rel);
			list *b = sa_list(sql->sa);

			append(b, er);
			append(b, exp_while( sql->sa, cond, whilestmts ));
			return exp_rel(sql, rel_psm_block(sql->sa, b));
		}
		return exp_while( sql->sa, cond, whilestmts );
	}
	return NULL;
}

/* if (cond) then statement_list
   [ elseif (cond) then statement_list ]*
   [ else statement_list ]
   end if
 */
static list * 
psm_if_then_else( sql_query *query, sql_subtype *res, list *restypelist, dnode *elseif, int is_func)
{
	mvc *sql = query->sql;
	if (!elseif)
		return NULL;
	assert(elseif->type == type_symbol); 
	if (elseif->data.sym && elseif->data.sym->token == SQL_IF) {
		sql_exp *cond;
		list *ifstmts, *elsestmts;
		dnode *n = elseif->data.sym->data.lval->h;
		sql_rel *rel = NULL;

		cond = rel_logical_value_exp(query, &rel, n->data.sym, sql_sel); 
		n = n->next;
		ifstmts = sequential_block(query, res, restypelist, n->data.lval, NULL, is_func);
		n = n->next;
		elsestmts = psm_if_then_else( query, res, restypelist, n, is_func);

		if (sql->session->status || !cond || !ifstmts) 
			return NULL;
		if (rel) {
			sql_exp *er = exp_rel(sql, rel);
			list *b = sa_list(sql->sa);

			append(b, er);
			append(b, exp_if(sql->sa, cond, ifstmts, elsestmts));
			return b;
		}
		return append(sa_list(sql->sa), exp_if( sql->sa, cond, ifstmts, elsestmts));
	} else { /* else */
		symbol *e = elseif->data.sym;

		if (e==NULL || (e->token != SQL_ELSE))
			return NULL;
		return sequential_block( query, res, restypelist, e->data.lval, NULL, is_func);
	}
}

static sql_exp * 
rel_psm_if_then_else( sql_query *query, sql_subtype *res, list *restypelist, dnode *elseif, int is_func)
{
	mvc *sql = query->sql;
	if (!elseif)
		return NULL;
	if (elseif->next && elseif->type == type_symbol) { /* if or elseif */
		sql_exp *cond;
		list *ifstmts, *elsestmts;
		dnode *n = elseif;
		sql_rel *rel = NULL;

		cond = rel_logical_value_exp(query, &rel, n->data.sym, sql_sel); 
		n = n->next;
		ifstmts = sequential_block(query, res, restypelist, n->data.lval, NULL, is_func);
		n = n->next;
		elsestmts = psm_if_then_else( query, res, restypelist, n, is_func);
		if (sql->session->status || !cond || !ifstmts) 
			return NULL;
		if (rel) {
			sql_exp *er = exp_rel(sql, rel);
			list *b = sa_list(sql->sa);

			append(b, er);
			append(b, exp_if(sql->sa, cond, ifstmts, elsestmts));
			return exp_rel(sql, rel_psm_block(sql->sa, b));
		}
		return exp_if( sql->sa, cond, ifstmts, elsestmts);
	}
	return NULL;
}

/* 	1
	CASE
	WHEN search_condition THEN statements
	[ WHEN search_condition THEN statements ]
	[ ELSE statements ]
	END CASE

	2
	CASE case_value
	WHEN when_value THEN statements
	[ WHEN when_value THEN statements ]
	[ ELSE statements ]
	END CASE
 */
static list * 
rel_psm_case( sql_query *query, sql_subtype *res, list *restypelist, dnode *case_when, int is_func )
{
	mvc *sql = query->sql;
	list *case_stmts = sa_list(sql->sa);

	if (!case_when)
		return NULL;

	/* case 1 */
	if (case_when->type == type_symbol) {
		dnode *n = case_when;
		symbol *case_value = n->data.sym;
		dlist *when_statements = n->next->data.lval;
		dlist *else_statements = n->next->next->data.lval;
		list *else_stmt = NULL;
		sql_rel *rel = NULL;
		exp_kind ek = {type_value, card_value, FALSE};
		sql_exp *v = rel_value_exp(query, &rel, case_value, sql_sel, ek);

		if (!v)
			return NULL;
		if (rel)
			return sql_error(sql, 02, SQLSTATE(42000) "CASE: No SELECT statements allowed within the CASE condition");
		if (else_statements) {
			else_stmt = sequential_block( query, res, restypelist, else_statements, NULL, is_func);
			if (!else_stmt) 
				return NULL;
		}
		n = when_statements->h;
		while(n) {
			dnode *m = n->data.sym->data.lval->h;
			sql_exp *cond=0, *when_value = rel_value_exp(query, &rel, m->data.sym, sql_sel, ek);
			list *if_stmts = NULL;
			sql_exp *case_stmt = NULL;

			if (!when_value || rel ||
			   (cond = rel_binop_(query, rel, v, when_value, NULL, "=", card_value)) == NULL ||
			   (if_stmts = sequential_block( query, res, restypelist, m->next->data.lval, NULL, is_func)) == NULL ) {
				if (rel)
					return sql_error(sql, 02, SQLSTATE(42000) "CASE: No SELECT statements allowed within the CASE condition");
				return NULL;
			}
			case_stmt = exp_if(sql->sa, cond, if_stmts, NULL);
			list_append(case_stmts, case_stmt);
			n = n->next;
		}
		if (else_stmt)
			list_merge(case_stmts, else_stmt, NULL);
		return case_stmts;
	} else { 
		/* case 2 */
		dnode *n = case_when;
		dlist *whenlist = n->data.lval;
		dlist *else_statements = n->next->data.lval;
		list *else_stmt = NULL;

		if (else_statements) {
			else_stmt = sequential_block( query, res, restypelist, else_statements, NULL, is_func);
			if (!else_stmt) 
				return NULL;
		}
		n = whenlist->h;
		while(n) {
			dnode *m = n->data.sym->data.lval->h;
			sql_rel *rel = NULL;
			sql_exp *cond = rel_logical_value_exp(query, &rel, m->data.sym, sql_sel);
			list *if_stmts = NULL;
			sql_exp *case_stmt = NULL;

			if (!cond || rel ||
			   (if_stmts = sequential_block( query, res, restypelist, m->next->data.lval, NULL, is_func)) == NULL ) {
				if (rel)
					return sql_error(sql, 02, SQLSTATE(42000) "CASE: No SELECT statements allowed within the CASE condition");
				return NULL;
			}
			case_stmt = exp_if(sql->sa, cond, if_stmts, NULL);
			list_append(case_stmts, case_stmt);
			n = n->next;
		}
		if (else_stmt)
			list_merge(case_stmts, else_stmt, NULL);
		return case_stmts;
	}
}

/* return val;
 */
static list * 
rel_psm_return( sql_query *query, sql_subtype *restype, list *restypelist, symbol *return_sym )
{
	mvc *sql = query->sql;
	exp_kind ek = {type_value, card_value, FALSE};
	sql_exp *res;
	sql_rel *rel = NULL;
	int is_last = 0;
	list *l = sa_list(sql->sa);

	if (restypelist)
		ek.card = card_relation;
	res = rel_value_exp2(query, &rel, return_sym, sql_sel, ek, &is_last);
	if (!res)
		return NULL;
	if (ek.card != card_relation && (!restype || (res = rel_check_type(sql, restype, rel, res, type_equal)) == NULL))
		return (!restype)?sql_error(sql, 02, SQLSTATE(42000) "RETURN: return type does not match"):NULL;
	else if (ek.card == card_relation && !rel)
		return NULL;

	if (rel && ek.card != card_relation)
		append(l, exp_rel(sql, rel));
	else if (rel && !is_ddl(rel->op)) {
		list *exps = sa_list(sql->sa), *oexps = rel->exps;
		node *n, *m;
		int isproject = (rel->op == op_project);
		sql_rel *l = rel->l, *oexps_rel = rel;

		if (is_topn(rel->op) || is_sample(rel->op)) {
			oexps_rel = l;
			oexps = l->exps;
		}
		for (n = oexps->h, m = restypelist->h; n && m; n = n->next, m = m->next) {
			sql_exp *e = n->data;
			sql_arg *ce = m->data;
			const char *cname = exp_name(e);
			char name[16];

			if (!cname)
				cname = sa_strdup(sql->sa, number2name(name, sizeof(name), ++sql->label));
			if (!isproject) 
				e = exp_ref(sql->sa, e);
			e = rel_check_type(sql, &ce->type, oexps_rel, e, type_equal);
			if (!e)
				return NULL;
			append(exps, e);
		}
		if (isproject)
			rel -> exps = exps;
		else
			rel = rel_project(sql->sa, rel, exps);
		res = exp_rel(sql, rel);
	} else if (rel && restypelist){ /* handle return table-var */
		list *exps = sa_list(sql->sa);
		sql_table *t = rel_ddl_table_get(rel);
		node *n, *m;
		const char *tname = t->base.name;

		if (cs_size(&t->columns) != list_length(restypelist))
			return sql_error(sql, 02, SQLSTATE(42000) "RETURN: number of columns do not match");
		for (n = t->columns.set->h, m = restypelist->h; n && m; n = n->next, m = m->next) {
			sql_column *c = n->data;
			sql_arg *ce = m->data;
			sql_exp *e = exp_column(sql->sa, tname, c->base.name, &c->type, CARD_MULTI, c->null, 0);

			e = rel_check_type(sql, &ce->type, rel, e, type_equal);
			if (!e)
				return NULL;
			append(exps, e);
		}
		rel = rel_project(sql->sa, rel, exps);
		res = exp_rel(sql, rel);
	}
	append(l, exp_return(sql->sa, res, stack_nr_of_declared_tables(sql)));
	return l;
}

static list *
rel_select_into( sql_query *query, symbol *sq, exp_kind ek)
{
	mvc *sql = query->sql;
	SelectNode *sn = (SelectNode*)sq;
	dlist *into = sn->into;
	node *m;
	dnode *n;
	sql_rel *r;
	list *nl = NULL;

	/* SELECT ... INTO var_list */
	sn->into = NULL;
	r = rel_subquery(query, NULL, sq, ek);
	if (!r) 
		return NULL;
	nl = sa_list(sql->sa);
	append(nl, exp_rel(sql, r));
	for (m = r->exps->h, n = into->h; m && n; m = m->next, n = n->next) {
		sql_subtype *tpe = NULL;
		char *nme = n->data.sval;
		sql_exp *v = m->data;
		int level;

		if (!stack_find_var(sql, nme)) 
			return sql_error(sql, 02, SQLSTATE(42000) "SELECT INTO: variable '%s' unknown", nme);
		/* dynamic check for single values */
		if (v->card > CARD_AGGR) {
			sql_subaggr *zero_or_one = sql_bind_aggr(sql->sa, sql->session->schema, "zero_or_one", exp_subtype(v));
			assert(zero_or_one);
			v = exp_aggr1(sql->sa, v, zero_or_one, 0, 0, CARD_ATOM, 0);
		}
		tpe = stack_find_type(sql, nme);
		level = stack_find_frame(sql, nme);
		if (!v || !(v = rel_check_type(sql, tpe, r, v, type_equal)))
			return NULL;
		v = exp_set(sql->sa, nme, v, level);
		list_append(nl, v);
	}
	return nl;
}

extern sql_rel *
rel_select_with_into(sql_query *query, symbol *sq)
{
	exp_kind ek = {type_value, card_row, TRUE};
	list *reslist = rel_select_into(query, sq, ek);
	if (!reslist)
		return NULL;
	return rel_psm_block(query->sql->sa, reslist);
}

static int has_return( list *l );

static int
exp_has_return(sql_exp *e) 
{
	if (e->type == e_psm) {
		if (e->flag & PSM_RETURN) 
			return 1;
		if (e->flag & PSM_IF) 
			return has_return(e->r) && (!e->f || has_return(e->f));
	}
	return 0;
}

static int
has_return( list *l )
{
	node *n = l->t;
	sql_exp *e = n->data;

	/* last statment of sequential block */
	if (exp_has_return(e)) 
		return 1;
	return 0;
}

static list *
sequential_block (sql_query *query, sql_subtype *restype, list *restypelist, dlist *blk, char *opt_label, int is_func) 
{
	mvc *sql = query->sql;
	list *l=0;
	dnode *n;

	assert(!restype || !restypelist);

 	if (THRhighwater())
		return sql_error(sql, 10, SQLSTATE(42000) "SELECT: too many nested operators");

	if (blk->h)
 		l = sa_list(sql->sa);
	if(!stack_push_frame(sql, opt_label))
		return sql_error(sql, 02, SQLSTATE(HY001) MAL_MALLOC_FAIL);
	for (n = blk->h; n; n = n->next ) {
		sql_exp *res = NULL;
		list *reslist = NULL;
		symbol *s = n->data.sym;

		switch (s->token) {
		case SQL_SET:
			res = psm_set_exp(query, s->data.lval->h);
			break;
		case SQL_DECLARE:
			reslist = rel_psm_declare(sql, s->data.lval->h);
			break;
		case SQL_DECLARE_TABLE:
		case SQL_CREATE_TABLE: 
			res = rel_psm_declare_table(query, s->data.lval->h);
			break;
		case SQL_WHILE:
			res = rel_psm_while_do(query, restype, restypelist, s->data.lval->h, is_func);
			break;
		case SQL_IF:
			res = rel_psm_if_then_else(query, restype, restypelist, s->data.lval->h, is_func);
			break;
		case SQL_CASE:
			reslist = rel_psm_case(query, restype, restypelist, s->data.lval->h, is_func);
			break;
		case SQL_CALL:
			res = rel_psm_call(query, s->data.sym);
			break;
		case SQL_RETURN:
			/*If it is not a function it cannot have a return statement*/
			if (!is_func)
				res = sql_error(sql, 01, SQLSTATE(42000) "Return statement in the procedure body");
			else {
				/* should be last statement of a sequential_block */
				if (n->next) { 
					res = sql_error(sql, 01, SQLSTATE(42000) "Statement after return");
				} else {
					res = NULL;
					reslist = rel_psm_return(query, restype, restypelist, s->data.sym);
				}
			}
			break;
		case SQL_SELECT: { /* row selections (into variables) */
			exp_kind ek = {type_value, card_row, TRUE};
			reslist = rel_select_into(query, s, ek);
		}	break;
		case SQL_COPYFROM:
		case SQL_BINCOPYFROM:
		case SQL_INSERT:
		case SQL_UPDATE:
		case SQL_DELETE:
		case SQL_TRUNCATE:
		case SQL_MERGE: {
			sql_rel *r = rel_updates(query, s);
			if (!r)
				return NULL;
			res = exp_rel(sql, r);
		}	break;
		default:
			res = sql_error(sql, 01, SQLSTATE(42000) "Statement '%s' is not a valid flow control statement",
			 token2string(s->token));
		}
		if (!res && !reslist) {
			l = NULL;
			break;
		}
		if (res)
			list_append(l, res);
		else
			list_merge(l, reslist, NULL);
	}
	stack_pop_frame(sql);
	return l;
}

static int
arg_cmp(void *A, void *N) 
{
	sql_arg *a = A;
	char *name = N;
	return strcmp(a->name, name);
}

static list *
result_type(mvc *sql, symbol *res) 
{
	if (res->token == SQL_TYPE) {
		sql_subtype *st = &res->data.lval->h->data.typeval;
		sql_arg *a = sql_create_arg(sql->sa, "result", st, ARG_OUT);

		return list_append(sa_list(sql->sa), a);
	} else if (res->token == SQL_TABLE) {
		sql_arg *a;
		dnode *n = res->data.lval->h;
		list *types = sa_list(sql->sa);

		for(;n; n = n->next->next) {
			sql_subtype *ct = &n->next->data.typeval;

			if (list_find(types, n->data.sval, &arg_cmp) != NULL)
				return sql_error(sql, ERR_AMBIGUOUS, SQLSTATE(42000) "CREATE FUNC: identifier '%s' ambiguous", n->data.sval);

		       	a = sql_create_arg(sql->sa, n->data.sval, ct, ARG_OUT);
			list_append(types, a);
		}
		return types;
	}
	return NULL;
}

static list *
create_type_list(mvc *sql, dlist *params, int param)
{
	sql_subtype *par_subtype;
	list * type_list = sa_list(sql->sa);
	dnode * n = NULL;
	
	if (params) {
		for (n = params->h; n; n = n->next) {
			dnode *an = n;
	
			if (param) {
				an = n->data.lval->h;
				par_subtype = &an->next->data.typeval;
				if (par_subtype && !par_subtype->type) /* var arg */
					return type_list;
				list_append(type_list, par_subtype);
			} else { 
				par_subtype = &an->data.typeval;
				list_prepend(type_list, par_subtype);
			}
		}
	}
	return type_list;
}

static sql_rel*
rel_create_function(sql_allocator *sa, const char *sname, sql_func *f)
{
	sql_rel *rel = rel_create(sa);
	list *exps = new_exp_list(sa);
	if(!rel || !exps)
		return NULL;

	append(exps, exp_atom_clob(sa, sname));
	if (f)
		append(exps, exp_atom_clob(sa, f->base.name));
	append(exps, exp_atom_ptr(sa, f));
	rel->l = NULL;
	rel->r = NULL;
	rel->op = op_ddl;
	rel->flag = ddl_create_function;
	rel->exps = exps;
	rel->card = 0;
	rel->nrcols = 0;
	return rel;
}

static sql_rel *
rel_create_func(sql_query *query, dlist *qname, dlist *params, symbol *res, dlist *ext_name, dlist *body, sql_ftype type, sql_flang lang, int replace)
{
	mvc *sql = query->sql;
	const char *fname = qname_table(qname);
	const char *sname = qname_schema(qname);
	sql_schema *s = NULL;
	sql_func *f = NULL;
	sql_subfunc *sf;
	dnode *n;
	list *type_list = NULL, *restype = NULL;
	int instantiate = (sql->emode == m_instantiate);
	int deps = (sql->emode == m_deps);
	int create = (!instantiate && !deps);
	bit vararg = FALSE;

	char is_table = (res && res->token == SQL_TABLE);
	char is_aggr = (type == F_AGGR);
	char is_func = (type != F_PROC);
	char is_loader = (type == F_LOADER);

	char *F = is_loader?"LOADER":(is_aggr?"AGGREGATE":(is_func?"FUNCTION":"PROCEDURE"));
	char *fn = is_loader?"loader":(is_aggr ? "aggregate" : (is_func ? "function" : "procedure"));
	char *KF = type==F_FILT?"FILTER ": type==F_UNION?"UNION ": "";
	char *kf = type == F_FILT ? "filter " : type == F_UNION ? "union " : "";

	assert(res || type == F_PROC || type == F_FILT || type == F_LOADER);

	if (is_table)
		type = F_UNION;

	if (STORE_READONLY && create) 
		return sql_error(sql, 06, SQLSTATE(42000) "Schema statements cannot be executed on a readonly database.");
			
	if (sname && !(s = mvc_bind_schema(sql, sname)))
		return sql_error(sql, 02, SQLSTATE(3F000) "CREATE %s%s: no such schema '%s'", KF, F, sname);
	if (s == NULL)
		s = cur_schema(sql);

	type_list = create_type_list(sql, params, 1);
	if ((sf = sql_bind_func_(sql->sa, s, fname, type_list, type)) != NULL && create) {
		if (replace) {
			sql_func *func = sf->func;
			if (!mvc_schema_privs(sql, s))
				return sql_error(sql, 02, SQLSTATE(42000) "CREATE OR REPLACE %s%s: access denied for %s to schema '%s'", KF, F, stack_get_string(sql, "current_user"), s->base.name);
			if (mvc_check_dependency(sql, func->base.id, !IS_PROC(func) ? FUNC_DEPENDENCY : PROC_DEPENDENCY, NULL))
				return sql_error(sql, 02, SQLSTATE(42000) "CREATE OR REPLACE %s%s: there are database objects dependent on %s%s %s;", KF, F, kf, fn, func->base.name);
			if (!func->s)
				return sql_error(sql, 02, SQLSTATE(42000) "CREATE OR REPLACE %s%s: not allowed to replace system %s%s %s;", KF, F, kf, fn, func->base.name);
			if (mvc_drop_func(sql, s, func, 0))
				return sql_error(sql, 02, SQLSTATE(HY001) MAL_MALLOC_FAIL);
			sf = NULL;
		} else {
			if (params) {
				char *arg_list = NULL;
				node *n;
				
				for (n = type_list->h; n; n = n->next) {
					char *tpe =  subtype2string((sql_subtype *) n->data);
					
					if (arg_list) {
						char *t = arg_list;
						arg_list = sql_message("%s, %s", arg_list, tpe);
						_DELETE(t);
						_DELETE(tpe);
					} else {
						arg_list = tpe;
					}
				}
				(void)sql_error(sql, 02, SQLSTATE(42000) "CREATE %s%s: name '%s' (%s) already in use", KF, F, fname, arg_list ? arg_list : "");
				_DELETE(arg_list);
				list_destroy(type_list);
				return NULL;
			} else {
				list_destroy(type_list);
				return sql_error(sql, 02, SQLSTATE(42000) "CREATE %s%s: name '%s' already in use", KF, F, fname);
			}
		}
	}
	list_destroy(type_list);
	if (create && !mvc_schema_privs(sql, s)) {
		return sql_error(sql, 02, SQLSTATE(42000) "CREATE %s%s: insufficient privileges for user '%s' in schema '%s'", KF, F,
						 stack_get_string(sql, "current_user"), s->base.name);
	} else {
		char *q = QUERY(sql->scanner);
		list *l = NULL;

	 	if (params) {
			for (n = params->h; n; n = n->next) {
				dnode *an = n->data.lval->h;
				sql_add_param(sql, an->data.sval, &an->next->data.typeval);
			}
			l = sql->params;
			if (l && list_length(l) == 1) {
				sql_arg *a = l->h->data;

				if (strcmp(a->name, "*") == 0) {
					l = NULL;
					vararg = TRUE;
				}
			}
		}
		if (!l)
			l = sa_list(sql->sa);
		if (res) {
			restype = result_type(sql, res);
			if (!restype)
				return sql_error(sql, 01, SQLSTATE(42000) "CREATE %s%s: failed to get restype", KF, F);
		}
		if (body && LANG_EXT(lang)) {
			char *lang_body = body->h->data.sval, *mod = NULL, *slang = NULL;
			switch (lang) {
				case FUNC_LANG_R:
					mod = "rapi";
					slang = "R";
					break;
				case FUNC_LANG_C:
					mod = "capi";
					slang = "C";
					break;
				case FUNC_LANG_CPP:
					mod = "capi";
					slang = "CPP";
					break;
				case FUNC_LANG_J:
					mod = "japi";
					slang = "Javascript";
					break;
				case FUNC_LANG_PY:
					mod = "pyapi";
					slang = "Python";
					break;
				case FUNC_LANG_MAP_PY:
					mod = "pyapimap";
					slang = "Python";
					break;
				default:
					assert(0);
			}
			sql->params = NULL;
			if (create) {
				f = mvc_create_func(sql, sql->sa, s, fname, l, restype, type, lang, mod, fname, lang_body, (type == F_LOADER)?TRUE:FALSE, vararg, FALSE);
			} else if (!sf) {
				return sql_error(sql, 01, SQLSTATE(42000) "CREATE %s%s: %s function %s.%s not bound", KF, F, slang, s->base.name, fname);
			}
		} else if (body) {
			sql_arg *ra = (restype && !is_table)?restype->h->data:NULL;
			list *b = NULL;
			sql_schema *old_schema = cur_schema(sql);

			if (create) { /* needed for recursive functions */
				q = query_cleaned(q);
				sql->forward = f = mvc_create_func(sql, sql->sa, s, fname, l, restype, type, lang, "user", q, q, FALSE, vararg, FALSE);
				GDKfree(q);
			}
			sql->session->schema = s;
			b = sequential_block(query, (ra)?&ra->type:NULL, ra?NULL:restype, body, NULL, is_func);
			sql->forward = NULL;
			sql->session->schema = old_schema;
			sql->params = NULL;
			if (!b)
				return NULL;
		
			/* check if we have a return statement */
			if (is_func && restype && !has_return(b))
				return sql_error(sql, 01, SQLSTATE(42000) "CREATE %s%s: missing return statement", KF, F);
			if (!is_func && !restype && has_return(b))
				return sql_error(sql, 01, SQLSTATE(42000) "CREATE %s%s: procedures cannot have return statements", KF, F);
			/* in execute mode we instantiate the function */
			if (instantiate || deps)
				return rel_psm_block(sql->sa, b);
<<<<<<< HEAD
		} else {
=======
			}
		} else { /* MAL implementation */
>>>>>>> 10bdb917
			char *fmod = qname_module(ext_name);
			char *fnme = qname_fname(ext_name);

			if (!fmod || !fnme)
				return NULL;
			sql->params = NULL;
			if (create) {
				q = query_cleaned(q);
				f = mvc_create_func(sql, sql->sa, s, fname, l, restype, type, lang, fmod, fnme, q, FALSE, vararg, FALSE);
				GDKfree(q);
			} else if (!sf) {
				return sql_error(sql, 01, SQLSTATE(42000) "CREATE %s%s: external name %s.%s not bound (%s.%s)", KF, F, fmod, fnme, s->base.name, fname );
			} else {
				sql_func *f = sf->func;
				if (!f->mod || strcmp(f->mod, fmod))
					f->mod = _STRDUP(fmod);
				if (!f->imp || strcmp(f->imp, fnme)) 
					f->imp = (f->sa)?sa_strdup(f->sa, fnme):_STRDUP(fnme);
				if (!f->mod || !f->imp) {
					_DELETE(f->mod);
					_DELETE(f->imp);
					return sql_error(sql, 02, SQLSTATE(HY001) "CREATE %s%s: could not allocate space", KF, F);
				}
				f->sql = 0; /* native */
				f->lang = FUNC_LANG_INT;
			}
			if (!f)
				f = sf->func;
			assert(f);
			if (!backend_resolve_function(sql, f))
				return sql_error(sql, 01, SQLSTATE(3F000) "CREATE %s%s: external name %s.%s not bound (%s.%s)", KF, F, fmod, fnme, s->base.name, fname );
		}
	}
	return rel_create_function(sql->sa, s->base.name, f);
}

static sql_rel*
rel_drop_function(sql_allocator *sa, const char *sname, const char *name, int nr, sql_ftype type, int action)
{
	sql_rel *rel = rel_create(sa);
	list *exps = new_exp_list(sa);
	if(!rel || !exps)
		return NULL;

	append(exps, exp_atom_clob(sa, sname));
	append(exps, exp_atom_clob(sa, name));
	append(exps, exp_atom_int(sa, nr));
	append(exps, exp_atom_int(sa, (int) type));
	append(exps, exp_atom_int(sa, action));
	rel->l = NULL;
	rel->r = NULL;
	rel->op = op_ddl;
	rel->flag = ddl_drop_function;
	rel->exps = exps;
	rel->card = 0;
	rel->nrcols = 0;
	return rel;
}

sql_func *
resolve_func( mvc *sql, sql_schema *s, const char *name, dlist *typelist, sql_ftype type, char *op, int if_exists)
{
	sql_func *func = NULL;
	list *list_func = NULL, *type_list = NULL;
	char is_aggr = (type == F_AGGR);
	char is_func = (type != F_PROC && type != F_LOADER);
	char *F = is_aggr?"AGGREGATE":(is_func?"FUNCTION":"PROCEDURE");
	char *f = is_aggr?"aggregate":(is_func?"function":"procedure");
	char *KF = type==F_FILT?"FILTER ": type==F_UNION?"UNION ": "";
	char *kf = type==F_FILT?"filter ": type==F_UNION?"union ": "";

	if (typelist) {	
		sql_subfunc *sub_func;

		type_list = create_type_list(sql, typelist, 0);
		sub_func = sql_bind_func_(sql->sa, s, name, type_list, type);
		if (!sub_func && type == F_FUNC) {
			sub_func = sql_bind_func_(sql->sa, s, name, type_list, F_UNION);
			type = sub_func?F_UNION:F_FUNC;
		}
		if ( sub_func && sub_func->func->type == type)
			func = sub_func->func;
	} else {
		list_func = schema_bind_func(sql, s, name, type);
		if (!list_func && type == F_FUNC) 
			list_func = schema_bind_func(sql,s,name, F_UNION);
		if (list_func && list_func->cnt > 1) {
			list_destroy(list_func);
			return sql_error(sql, 02, SQLSTATE(42000) "%s %s%s: there are more than one %s%s called '%s', please use the full signature", op, KF, F, kf, f,name);
		}
		if (list_func && list_func->cnt == 1)
			func = (sql_func*) list_func->h->data;
	}

	if (!func) {
		void *e = NULL;
		if (typelist) {
			char *arg_list = NULL;
			node *n;
			
			if (type_list->cnt > 0) {
				for (n = type_list->h; n; n = n->next) {
					char *tpe =  subtype2string((sql_subtype *) n->data);
				
					if (arg_list) {
						char *t = arg_list;
						arg_list = sql_message("%s, %s", arg_list, tpe);
						_DELETE(tpe);
						_DELETE(t);
					} else {
						arg_list = tpe;
					}
				}
				list_destroy(list_func);
				list_destroy(type_list);
				if(!if_exists)
					e = sql_error(sql, 02, SQLSTATE(42000) "%s %s%s: no such %s%s '%s' (%s)", op, KF, F, kf, f, name, arg_list);
				_DELETE(arg_list);
				return e;
			}
			list_destroy(list_func);
			list_destroy(type_list);
			if(!if_exists)
				e = sql_error(sql, 02, SQLSTATE(42000) "%s %s%s: no such %s%s '%s' ()", op, KF, F, kf, f, name);
			return e;

		} else {
			if(!if_exists)
				e = sql_error(sql, 02, SQLSTATE(42000) "%s %s%s: no such %s%s '%s'", op, KF, F, kf, f, name);
			return e;
		}
	} else if (((is_func && type != F_FILT) && !func->res) || 
		   (!is_func && func->res)) {
		list_destroy(list_func);
		list_destroy(type_list);
		return sql_error(sql, 02, SQLSTATE(42000) "%s %s%s: cannot drop %s '%s'", KF, F, is_func?"procedure":"function", op, name);
	}

	list_destroy(list_func);
	list_destroy(type_list);
	return func;
}

static sql_rel* 
rel_drop_func(mvc *sql, dlist *qname, dlist *typelist, int drop_action, sql_ftype type, int if_exists)
{
	const char *name = qname_table(qname);
	const char *sname = qname_schema(qname);
	sql_schema *s = NULL;
	sql_func *func = NULL;

	char is_aggr = (type == F_AGGR);
	char is_func = (type != F_PROC);
	char *F = is_aggr?"AGGREGATE":(is_func?"FUNCTION":"PROCEDURE");
	char *KF = type==F_FILT?"FILTER ": type==F_UNION?"UNION ": "";

	if (sname && !(s = mvc_bind_schema(sql, sname)))
		return sql_error(sql, 02, SQLSTATE(3F000) "DROP %s%s: no such schema '%s'", KF, F, sname);

	if (s == NULL) 
		s =  cur_schema(sql);
	
	func = resolve_func(sql, s, name, typelist, type, "DROP", if_exists);
	if (!func && !sname) {
		s = tmp_schema(sql);
		func = resolve_func(sql, s, name, typelist, type, "DROP", if_exists);
	}
	if (func)
		return rel_drop_function(sql->sa, s->base.name, name, func->base.id, type, drop_action);
	else if(if_exists && !sql->session->status)
		return rel_drop_function(sql->sa, s->base.name, name, -2, type, drop_action);
	return NULL;
}

static sql_rel* 
rel_drop_all_func(mvc *sql, dlist *qname, int drop_action, sql_ftype type)
{
	const char *name = qname_table(qname);
	const char *sname = qname_schema(qname);
	sql_schema *s = NULL;
	list * list_func = NULL; 

	char is_aggr = (type == F_AGGR);
	char is_func = (type != F_PROC);
	char *F = is_aggr?"AGGREGATE":(is_func?"FUNCTION":"PROCEDURE");
	char *f = is_aggr?"aggregate":(is_func?"function":"procedure");
	char *KF = type==F_FILT?"FILTER ": type==F_UNION?"UNION ": "";
	char *kf = type==F_FILT?"filter ": type==F_UNION?"union ": "";

	if (sname && !(s = mvc_bind_schema(sql, sname)))
		return sql_error(sql, 02, SQLSTATE(3F000) "DROP %s%s: no such schema '%s'", KF, F, sname);

	if (s == NULL) 
		s =  cur_schema(sql);
	
	list_func = schema_bind_func(sql, s, name, type);
	if (!list_func) 
		return sql_error(sql, 02, SQLSTATE(3F000) "DROP ALL %s%s: no such %s%s '%s'", KF, F, kf, f, name);
	list_destroy(list_func);
	return rel_drop_function(sql->sa, s->base.name, name, -1, type, drop_action);
}

static sql_rel *
rel_create_trigger(mvc *sql, const char *sname, const char *tname, const char *triggername, int time, int orientation, int event, const char *old_name, const char *new_name, symbol *condition, const char *query)
{
	sql_rel *rel = rel_create(sql->sa);
	list *exps = new_exp_list(sql->sa);
	if(!rel || !exps)
		return NULL;

	append(exps, exp_atom_str(sql->sa, sname, sql_bind_localtype("str") ));
	append(exps, exp_atom_str(sql->sa, tname, sql_bind_localtype("str") ));
	append(exps, exp_atom_str(sql->sa, triggername, sql_bind_localtype("str") ));
	append(exps, exp_atom_int(sql->sa, time));
	append(exps, exp_atom_int(sql->sa, orientation));
	append(exps, exp_atom_int(sql->sa, event));
	append(exps, exp_atom_str(sql->sa, old_name, sql_bind_localtype("str") ));
	append(exps, exp_atom_str(sql->sa, new_name, sql_bind_localtype("str") ));
	(void)condition;
	append(exps, exp_atom_str(sql->sa, NULL, sql_bind_localtype("str") ));
	append(exps, exp_atom_str(sql->sa, query, sql_bind_localtype("str") ));
	rel->l = NULL;
	rel->r = NULL;
	rel->op = op_ddl;
	rel->flag = ddl_create_trigger;
	rel->exps = exps;
	rel->card = CARD_MULTI;
	rel->nrcols = 0;
	return rel;
}

static sql_var*
_stack_push_table(mvc *sql, const char *tname, sql_table *t)
{
	sql_rel *r = rel_basetable(sql, t, tname );
	return stack_push_rel_view(sql, tname, r);
}

static sql_rel *
create_trigger(sql_query *query, dlist *qname, int time, symbol *trigger_event, dlist *tqname, dlist *opt_ref, dlist *triggered_action, int replace)
{
	mvc *sql = query->sql;
	const char *triggerschema = qname_schema(qname);
	const char *triggername = qname_table(qname);
	const char *sname = qname_schema(tqname);
	const char *tname = qname_table(tqname);
	sql_schema *ss = cur_schema(sql);
	sql_table *t = NULL;
	sql_trigger *st = NULL;
	int instantiate = (sql->emode == m_instantiate);
	int create = (!instantiate && sql->emode != m_deps), event, orientation;
	list *sq = NULL;
	sql_rel *r = NULL;
	char *q, *base = replace ? "CREATE OR REPLACE" : "CREATE";

	dlist *columns = trigger_event->data.lval;
	const char *old_name = NULL, *new_name = NULL; 
	dlist *stmts = triggered_action->h->next->next->data.lval;
	symbol *condition = triggered_action->h->next->data.sym;

	if (!sname)
		sname = ss->base.name;

	if (sname && !(ss = mvc_bind_schema(sql, sname)))
		return sql_error(sql, 02, SQLSTATE(3F000) "%s TRIGGER: no such schema '%s'", base, sname);

	if (opt_ref) {
		dnode *dl = opt_ref->h;
		for ( ; dl; dl = dl->next) {
			/* list (new(1)/old(0)), char */
			char *n = dl->data.lval->h->next->data.sval;

			assert(dl->data.lval->h->type == type_int);
			if (!dl->data.lval->h->data.i_val) /*?l_val?*/
				old_name = n;
			else
				new_name = n;
		}
	}

	if (create && !mvc_schema_privs(sql, ss))
		return sql_error(sql, 02, SQLSTATE(42000) "%s TRIGGER: access denied for %s to schema '%s'", base, stack_get_string(sql, "current_user"), ss->base.name);
	if (create && !(t = mvc_bind_table(sql, ss, tname)))
		return sql_error(sql, 02, SQLSTATE(42000) "%s TRIGGER: unknown table '%s'", base, tname);
	if (create && isView(t))
		return sql_error(sql, 02, SQLSTATE(42000) "%s TRIGGER: cannot create trigger on view '%s'", base, tname);
	if (triggerschema && strcmp(triggerschema, sname) != 0)
		return sql_error(sql, 02, SQLSTATE(42000) "%s TRIGGER: trigger and respective table must belong to the same schema", base);
	if (create && (st = mvc_bind_trigger(sql, ss, triggername)) != NULL) {
		if (replace) {
			if(mvc_drop_trigger(sql, ss, st))
				return sql_error(sql, 02, SQLSTATE(HY001) "%s TRIGGER: %s", base, MAL_MALLOC_FAIL);
		} else {
			return sql_error(sql, 02, SQLSTATE(42000) "%s TRIGGER: name '%s' already in use", base, triggername);
		}
	}

	if (create) {
		switch (trigger_event->token) {
			case SQL_INSERT:
				event = 0;
				break;
			case SQL_DELETE:
				event = 1;
				break;
			case SQL_TRUNCATE:
				event = 3;
				break;
			default:
				event = 2;
				break;
		}
		orientation = triggered_action->h->data.i_val;
		q = query_cleaned(QUERY(sql->scanner));

		assert(triggered_action->h->type == type_int);
		r = rel_create_trigger(sql, t->s->base.name, t->base.name, triggername, time, orientation, event, old_name, new_name, condition, q);
		GDKfree(q);
		return r;
	}

	if (!instantiate) {
		t = mvc_bind_table(sql, ss, tname);
		if (!stack_push_frame(sql, "OLD-NEW"))
			return sql_error(sql, 02, SQLSTATE(HY001) MAL_MALLOC_FAIL);
		/* we need to add the old and new tables */
		if (new_name && !_stack_push_table(sql, new_name, t)) {
			stack_pop_frame(sql);
			return sql_error(sql, 02, SQLSTATE(HY001) MAL_MALLOC_FAIL);
		}
		if (old_name && !_stack_push_table(sql, old_name, t)) {
			stack_pop_frame(sql);
			return sql_error(sql, 02, SQLSTATE(HY001) MAL_MALLOC_FAIL);
		}
	}
	if (condition) {
		sql_rel *rel = NULL;

		if (new_name) /* in case of updates same relations is available via both names */ 
			rel = stack_find_rel_view(sql, new_name);
		if (!rel && old_name)
			rel = stack_find_rel_view(sql, old_name);
		if (rel)
			rel = rel_logical_exp(query, rel, condition, sql_where);
		if (!rel) {
			if (!instantiate)
				stack_pop_frame(sql);
			return NULL;
		}
		/* transition tables */
		/* insert: rel_select(table [new], searchcondition) */
		/* delete: rel_select(table [old], searchcondition) */
		/* update: rel_select(table [old,new]), searchcondition) */
		if (new_name)
			stack_update_rel_view(sql, new_name, rel);
		if (old_name)
			stack_update_rel_view(sql, old_name, new_name?rel_dup(rel):rel);
	}
	sq = sequential_block(query, NULL, NULL, stmts, NULL, 1);
	r = rel_psm_block(sql->sa, sq);

	if (!instantiate)
		stack_pop_frame(sql);
	/* todo trigger_columns */
	(void)columns;
	return r;
}

static sql_rel *
rel_drop_trigger(mvc *sql, const char *sname, const char *tname, int if_exists)
{
	sql_rel *rel = rel_create(sql->sa);
	list *exps = new_exp_list(sql->sa);
	if(!rel || !exps)
		return NULL;

	append(exps, exp_atom_str(sql->sa, sname, sql_bind_localtype("str") ));
	append(exps, exp_atom_str(sql->sa, tname, sql_bind_localtype("str") ));
	append(exps, exp_atom_int(sql->sa, if_exists));
	rel->l = NULL;
	rel->r = NULL;
	rel->op = op_ddl;
	rel->flag = ddl_drop_trigger;
	rel->exps = exps;
	rel->card = CARD_MULTI;
	rel->nrcols = 0;
	return rel;
}

static sql_rel *
drop_trigger(mvc *sql, dlist *qname, int if_exists)
{
	const char *sname = qname_schema(qname);
	const char *tname = qname_table(qname);
	sql_schema *ss = cur_schema(sql);

	if (!sname)
		sname = ss->base.name;

	if (sname && !(ss = mvc_bind_schema(sql, sname)))
		return sql_error(sql, 02, SQLSTATE(3F000) "DROP TRIGGER: no such schema '%s'", sname);

	if (!mvc_schema_privs(sql, ss)) 
		return sql_error(sql, 02, SQLSTATE(3F000) "DROP TRIGGER: access denied for %s to schema '%s'", stack_get_string(sql, "current_user"), ss->base.name);
	return rel_drop_trigger(sql, ss->base.name, tname, if_exists);
}

static sql_rel *
psm_analyze(sql_query *query, char *analyzeType, dlist *qname, dlist *columns, symbol *sample, int minmax )
{
	mvc *sql = query->sql;
	exp_kind ek = {type_value, card_value, FALSE};
	sql_exp *sample_exp = NULL, *call, *mm_exp = NULL;
	const char *sname = NULL, *tname = NULL;
	list *tl = sa_list(sql->sa);
	list *exps = sa_list(sql->sa), *analyze_calls = sa_list(sql->sa);
	sql_subfunc *f = NULL;

	append(exps, mm_exp = exp_atom_int(sql->sa, minmax));
	append(tl, exp_subtype(mm_exp));
	if (sample) {
		sql_subtype *tpe = sql_bind_localtype("lng");
		dlist* sample_parameters = sample->data.lval;

		if (sample_parameters->cnt == 1 && (sample_exp = rel_value_exp(query, NULL, sample_parameters->h->data.sym, 0, ek)))
			sample_exp = rel_check_type(sql, tpe, NULL, sample_exp, type_cast);
		else
			return sql_error(sql, 01, SQLSTATE(42000) "Analyze sample size incorrect");
	} else {
		sample_exp = exp_atom_lng(sql->sa, 0);
	}
	append(exps, sample_exp);
	append(tl, exp_subtype(sample_exp));

	assert(qname);
	if (qname) {
		if (qname->h->next)
			sname = qname_schema(qname);
		else
			sname = qname_table(qname);
		if (!sname)
			sname = cur_schema(sql)->base.name;
		if (qname->h->next)
			tname = qname_table(qname);
	}
	/* call analyze( [schema, [ table ]], opt_sample_size, opt_minmax ) */
	if (sname) {
		sql_exp *sname_exp = exp_atom_clob(sql->sa, sname);

		append(exps, sname_exp);
		append(tl, exp_subtype(sname_exp));
	}
	if (tname) {
		sql_exp *tname_exp = exp_atom_clob(sql->sa, tname);

		append(exps, tname_exp);
		append(tl, exp_subtype(tname_exp));

		if (columns)
			append(tl, exp_subtype(tname_exp));
	}
	if (!columns) {
		f = sql_bind_func_(sql->sa, mvc_bind_schema(sql, "sys"), analyzeType, tl, F_PROC);
		if (!f)
			return sql_error(sql, 01, SQLSTATE(42000) "Analyze procedure missing");
		call = exp_op(sql->sa, exps, f);
		append(analyze_calls, call);
	} else {
		dnode *n;

		if (!sname || !tname)
			return sql_error(sql, 01, SQLSTATE(42000) "Analyze schema or table name missing");
		f = sql_bind_func_(sql->sa, mvc_bind_schema(sql, "sys"), analyzeType, tl, F_PROC);
		if (!f)
			return sql_error(sql, 01, SQLSTATE(42000) "Analyze procedure missing");
		for( n = columns->h; n; n = n->next) {
			const char *cname = n->data.sval;
			list *nexps = list_dup(exps, NULL);
			sql_exp *cname_exp = exp_atom_clob(sql->sa, cname);

			append(nexps, cname_exp);
			/* call analyze( opt_minmax, opt_sample_size, sname, tname, cname) */
			call = exp_op(sql->sa, nexps, f);
			append(analyze_calls, call);
		}
	}
	return rel_psm_block(sql->sa, analyze_calls);
}

static sql_rel*
create_table_from_loader(sql_query *query, dlist *qname, symbol *fcall)
{
	mvc *sql = query->sql;
	sql_schema *s = NULL;
	char *sname = qname_schema(qname);
	char *tname = qname_table(qname);
	sql_subfunc *loader = NULL;
	sql_rel* rel = NULL;

	if (sname && !(s = mvc_bind_schema(sql, sname)))
		return sql_error(sql, 02, SQLSTATE(3F000) "CREATE TABLE: no such schema '%s'", sname);

	if (mvc_bind_table(sql, s, tname)) {
		return sql_error(sql, 02, SQLSTATE(42S01) "CREATE TABLE: name '%s' already in use", tname);
	} else if (!mvc_schema_privs(sql, s)){
		return sql_error(sql, 02, SQLSTATE(42000) "CREATE TABLE: insufficient privileges for user '%s' in schema '%s'", stack_get_string(sql, "current_user"), s->base.name);
	}

	rel = rel_loader_function(query, fcall, new_exp_list(sql->sa), &loader);
	if (!rel || !loader) {
		return NULL;
	}
	loader->sname = sname ? sa_zalloc(sql->sa, strlen(sname) + 1) : NULL;
	loader->tname = tname ? sa_zalloc(sql->sa, strlen(tname) + 1) : NULL;

	if (sname) strcpy(loader->sname, sname);
	if (tname) strcpy(loader->tname, tname);

	return rel;
}

sql_rel *
rel_psm(sql_query *query, symbol *s)
{
	mvc *sql = query->sql;
	sql_rel *ret = NULL;

	switch (s->token) {
	case SQL_CREATE_FUNC:
	{
		dlist *l = s->data.lval;
		sql_ftype type = (sql_ftype) l->h->next->next->next->next->next->data.i_val;
		sql_flang lang = (sql_flang) l->h->next->next->next->next->next->next->data.i_val;
		int repl = l->h->next->next->next->next->next->next->next->data.i_val;

		ret = rel_create_func(query, l->h->data.lval, l->h->next->data.lval, l->h->next->next->data.sym, l->h->next->next->next->data.lval, l->h->next->next->next->next->data.lval, type, lang, repl);
		sql->type = Q_SCHEMA;
	} 	break;
	case SQL_DROP_FUNC:
	{
		dlist *l = s->data.lval;
		dlist *qname = l->h->data.lval;
		dlist *typelist = l->h->next->data.lval;
		sql_ftype type = (sql_ftype) l->h->next->next->data.i_val;
		int if_exists = l->h->next->next->next->data.i_val;
		int all = l->h->next->next->next->next->data.i_val;
		int drop_action = l->h->next->next->next->next->next->data.i_val;

		if (STORE_READONLY) 
			return sql_error(sql, 06, SQLSTATE(42000) "Schema statements cannot be executed on a readonly database.");
			
		if (all)
			ret = rel_drop_all_func(sql, qname, drop_action, type);
		else {
			ret = rel_drop_func(sql, qname, typelist, drop_action, type, if_exists);
		}

		sql->type = Q_SCHEMA;
	}	break;
	case SQL_SET:
		ret = rel_psm_stmt(sql->sa, psm_set_exp(query, s->data.lval->h));
		sql->type = Q_SCHEMA;
		break;
	case SQL_DECLARE:
		ret = rel_psm_block(sql->sa, rel_psm_declare(sql, s->data.lval->h));
		sql->type = Q_SCHEMA;
		break;
	case SQL_CALL:
		ret = rel_psm_stmt(sql->sa, rel_psm_call(query, s->data.sym));
		sql->type = Q_UPDATE;
		break;
	case SQL_CREATE_TABLE_LOADER:
	{
	    dlist *l = s->data.lval;
	    dlist *qname = l->h->data.lval;
	    symbol *sym = l->h->next->data.sym;

	    ret = create_table_from_loader(query, qname, sym);
	    if (ret == NULL)
		    return NULL;
	    ret = rel_psm_stmt(sql->sa, exp_rel(sql, ret));
	    sql->type = Q_SCHEMA;
	}	break;
	case SQL_CREATE_TRIGGER:
	{
		dlist *l = s->data.lval;

		assert(l->h->next->type == type_int);
		ret = create_trigger(query, l->h->data.lval, l->h->next->data.i_val, l->h->next->next->data.sym, l->h->next->next->next->data.lval, l->h->next->next->next->next->data.lval, l->h->next->next->next->next->next->data.lval, l->h->next->next->next->next->next->next->data.i_val);
		sql->type = Q_SCHEMA;
	}
		break;

	case SQL_DROP_TRIGGER:
	{
		dlist *l = s->data.lval;
		dlist *qname = l->h->data.lval;
		int if_exists = l->h->next->data.i_val;

		ret = drop_trigger(sql, qname, if_exists);
		sql->type = Q_SCHEMA;
	}
		break;

	case SQL_ANALYZE: {
		dlist *l = s->data.lval;

		ret = psm_analyze(query, "analyze", l->h->data.lval /* qualified table name */, l->h->next->data.lval /* opt list of column */, l->h->next->next->data.sym /* opt_sample_size */, l->h->next->next->next->data.i_val);
		sql->type = Q_UPDATE;
	} 	break;
	default:
		return sql_error(sql, 01, SQLSTATE(42000) "Schema statement unknown symbol(%p)->token = %s", s, token2string(s->token));
	}
	return ret;
}<|MERGE_RESOLUTION|>--- conflicted
+++ resolved
@@ -946,12 +946,7 @@
 			/* in execute mode we instantiate the function */
 			if (instantiate || deps)
 				return rel_psm_block(sql->sa, b);
-<<<<<<< HEAD
-		} else {
-=======
-			}
 		} else { /* MAL implementation */
->>>>>>> 10bdb917
 			char *fmod = qname_module(ext_name);
 			char *fnme = qname_fname(ext_name);
 
