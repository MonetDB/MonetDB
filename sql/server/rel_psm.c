/*
 * The contents of this file are subject to the MonetDB Public License
 * Version 1.1 (the "License"); you may not use this file except in
 * compliance with the License. You may obtain a copy of the License at
 * http://www.monetdb.org/Legal/MonetDBLicense
 *
 * Software distributed under the License is distributed on an "AS IS"
 * basis, WITHOUT WARRANTY OF ANY KIND, either express or implied. See the
 * License for the specific language governing rights and limitations
 * under the License.
 *
 * The Original Code is the MonetDB Database System.
 *
 * The Initial Developer of the Original Code is CWI.
 * Portions created by CWI are Copyright (C) 1997-July 2008 CWI.
 * Copyright August 2008-2014 MonetDB B.V.
 * All Rights Reserved.
 */

#include "monetdb_config.h"
#include "rel_psm.h"
#include "rel_semantic.h"
#include "rel_schema.h"
#include "rel_select.h"
#include "rel_exp.h"
#include "rel_updates.h"
#include "sql_privileges.h"

static list *sequential_block(mvc *sql, sql_subtype *restype, list *restypelist, dlist *blk, char *opt_name, int is_func);

static sql_rel *
rel_psm_block(sql_allocator *sa, list *l)
{
	if (l) {
		sql_rel *r = rel_create(sa);

		r->op = op_ddl;
		r->flag = DDL_PSM;
		r->exps = l;
		return r;
	}
	return NULL;
}

static sql_rel *
rel_psm_stmt(sql_allocator *sa, sql_exp *e)
{
	if (e) {
		list *l = sa_list(sa);

		list_append(l, e);
		return rel_psm_block(sa, l);
	}
	return NULL;
}

/* SET variable = value */
static sql_exp *
psm_set_exp(mvc *sql, dnode *n)
{
	exp_kind ek = {type_value, card_value, FALSE};
	char *name = n->data.sval;
	symbol *val = n->next->data.sym;
	sql_exp *e = NULL;
	int level = 0, is_last = 0;
	sql_subtype *tpe = NULL;
	sql_rel *rel = NULL;
	sql_exp *res = NULL;

	/* name can be 
		'parameter of the function' (ie in the param list)
		or a local or global variable, declared earlier
	*/

	/* check if variable is known from the stack */
	if (!stack_find_var(sql, name)) {
		sql_arg *a = sql_bind_param(sql, name);

		if (!a) /* not parameter, ie local var ? */
			return sql_error(sql, 01, "Variable %s unknown", name);
		tpe = &a->type;
	} else { 
		tpe = stack_find_type(sql, name);
	}

	e = rel_value_exp2(sql, &rel, val, sql_sel, ek, &is_last);
	if (!e || (rel && e->card > CARD_AGGR))
		return NULL;

	level = stack_find_frame(sql, name);
	e = rel_check_type(sql, tpe, e, type_cast); 
	if (!e)
		return NULL;
	if (rel) {
		sql_exp *er = exp_rel(sql, rel);
		list *b = sa_list(sql->sa);

		append(b, er);
		append(b, exp_set(sql->sa, name, e, level));
		res = exp_rel(sql, rel_psm_block(sql->sa, b));
	} else {
		res = exp_set(sql->sa, name, e, level);
	}
	return res;
}

static sql_exp*
rel_psm_call(mvc * sql, symbol *se)
{
	sql_subtype *t;
	sql_exp *res = NULL;
	exp_kind ek = {type_value, card_none, FALSE};
	sql_rel *rel = NULL;

	res = rel_value_exp(sql, &rel, se, sql_sel, ek);
	if (!res || rel || ((t=exp_subtype(res)) && t->type))  /* only procedures */
		return sql_error(sql, 01, "function calls are ignored");
	return res;
}

static list *
rel_psm_declare(mvc *sql, dnode *n)
{
	list *l = sa_list(sql->sa);

	while(n) { /* list of 'identfiers with type' */
		dnode *ids = n->data.sym->data.lval->h->data.lval->h;
		sql_subtype *ctype = &n->data.sym->data.lval->h->next->data.typeval;
		while(ids) {
			char *name = ids->data.sval;
			sql_exp *r = NULL;

			/* check if we overwrite a scope local variable declare x; declare x; */
			if (frame_find_var(sql, name)) {
				return sql_error(sql, 01, 
					"Variable '%s' already declared", name);
			}
			/* variables are put on stack, 
 			 * TODO make sure on plan/explain etc they only 
 			 * exist during plan phase */
			stack_push_var(sql, name, ctype);
			r = exp_var(sql->sa, sa_strdup(sql->sa, name), ctype, sql->frame);
			append(l, r);
			ids = ids->next;
		}
		n = n->next;
	}
	return l;
}

static sql_exp *
rel_psm_declare_table(mvc *sql, dnode *n)
{
	sql_rel *rel = NULL;
	dlist *qname = n->next->data.lval;
	char *name = qname_table(qname);
	char *sname = qname_schema(qname);
	sql_table *t;

	if (sname)  /* not allowed here */
		return sql_error(sql, 02, "DECLARE TABLE: qualified name not allowed");
	if (frame_find_var(sql, name)) 
		return sql_error(sql, 01, "Variable '%s' already declared", name);
	
	assert(n->next->next->next->type == type_int);
	
	rel = rel_create_table(sql, cur_schema(sql), SQL_DECLARED_TABLE, NULL, name, n->next->next->data.sym, n->next->next->next->data.i_val, NULL);

	if (!rel || rel->op != op_ddl || rel->flag != DDL_CREATE_TABLE)
		return NULL;

	t = (sql_table*)((atom*)((sql_exp*)rel->exps->t->data)->l)->data.val.pval;
	stack_push_table(sql, name, rel, t);
	return exp_table(sql->sa, sa_strdup(sql->sa, name), t, sql->frame);
}

/* [ label: ]
   while (cond) do 
	statement_list
   end [ label ]
   currently we only parse the labels, they cannot be used as there is no

   support for LEAVE and ITERATE (sql multi-level break and continue)
 */
static sql_exp * 
rel_psm_while_do( mvc *sql, sql_subtype *res, dnode *w, int is_func )
{
	if (!w)
		return NULL;
	if (w->type == type_symbol) { 
		sql_exp *cond;
		list *whilestmts;
		dnode *n = w;
		sql_rel *rel = NULL;

		cond = rel_logical_value_exp(sql, &rel, n->data.sym, sql_sel); 
		n = n->next;
		whilestmts = sequential_block(sql, res, NULL, n->data.lval, n->next->data.sval, is_func);

		if (sql->session->status || !cond || !whilestmts || rel) 
			return NULL;
		return exp_while( sql->sa, cond, whilestmts );
	}
	return NULL;
}


/* if (cond) then statement_list
   [ elseif (cond) then statement_list ]*
   [ else statement_list ]
   end if
 */
static list * 
psm_if_then_else( mvc *sql, sql_subtype *res, dnode *elseif, int is_func)
{
	if (!elseif)
		return NULL;
	if (elseif->next && elseif->type == type_symbol) { /* if or elseif */
		sql_exp *cond;
		list *ifstmts, *elsestmts;
		dnode *n = elseif;
		sql_rel *rel = NULL;

		cond = rel_logical_value_exp(sql, &rel, n->data.sym, sql_sel); 
		n = n->next;
		ifstmts = sequential_block(sql, res, NULL, n->data.lval, NULL, is_func);
		n = n->next;
		elsestmts = psm_if_then_else( sql, res, n, is_func);

		if (sql->session->status || !cond || !ifstmts || rel) {
			if (rel)
				return sql_error(sql, 02, "IF THEN: No SELECT statements allowed within the IF condition");
			return NULL;
		}
		return append(sa_list(sql->sa), exp_if( sql->sa, cond, ifstmts, elsestmts));
	} else { /* else */
		symbol *e = elseif->data.sym;

		if (e==NULL || (e->token != SQL_ELSE))
			return NULL;
		return sequential_block( sql, res, NULL, e->data.lval, NULL, is_func);
	}
}

static sql_exp * 
rel_psm_if_then_else( mvc *sql, sql_subtype *res, dnode *elseif, int is_func)
{
	if (!elseif)
		return NULL;
	if (elseif->next && elseif->type == type_symbol) { /* if or elseif */
		sql_exp *cond;
		list *ifstmts, *elsestmts;
		dnode *n = elseif;
		sql_rel *rel = NULL;

		cond = rel_logical_value_exp(sql, &rel, n->data.sym, sql_sel); 
		n = n->next;
		ifstmts = sequential_block(sql, res, NULL, n->data.lval, NULL, is_func);
		n = n->next;
		elsestmts = psm_if_then_else( sql, res, n, is_func);
		if (sql->session->status || !cond || !ifstmts || rel) {
			if (rel)
				return sql_error(sql, 02, "IF THEN ELSE: No SELECT statements allowed within the IF condition");
			return NULL;
		}
		return exp_if( sql->sa, cond, ifstmts, elsestmts);
	}
	return NULL;
}

/* 	1
	CASE
	WHEN search_condition THEN statements
	[ WHEN search_condition THEN statements ]
	[ ELSE statements ]
	END CASE

	2
	CASE case_value
	WHEN when_value THEN statements
	[ WHEN when_value THEN statements ]
	[ ELSE statements ]
	END CASE
 */
static list * 
rel_psm_case( mvc *sql, sql_subtype *res, dnode *case_when, int is_func )
{
	list *case_stmts = sa_list(sql->sa);

	if (!case_when)
		return NULL;

	/* case 1 */
	if (case_when->type == type_symbol) {
		dnode *n = case_when;
		symbol *case_value = n->data.sym;
		dlist *when_statements = n->next->data.lval;
		dlist *else_statements = n->next->next->data.lval;
		list *else_stmt = NULL;
		sql_rel *rel = NULL;
		exp_kind ek = {type_value, card_value, FALSE};
		sql_exp *v = rel_value_exp(sql, &rel, case_value, sql_sel, ek);

		if (!v)
			return NULL;
		if (rel)
			return sql_error(sql, 02, "CASE: No SELECT statements allowed within the CASE condition");
		if (else_statements) {
			else_stmt = sequential_block( sql, res, NULL, else_statements, NULL, is_func);
			if (!else_stmt) 
				return NULL;
		}
		n = when_statements->h;
		while(n) {
			dnode *m = n->data.sym->data.lval->h;
			sql_exp *cond=0, *when_value = rel_value_exp(sql, &rel, m->data.sym, sql_sel, ek);
			list *if_stmts = NULL;
			sql_exp *case_stmt = NULL;

			if (!when_value || rel ||
			   (cond = rel_binop_(sql, v, when_value, NULL, "=", card_value)) == NULL || 
			   (if_stmts = sequential_block( sql, res, NULL, m->next->data.lval, NULL, is_func)) == NULL ) {
				if (rel)
					return sql_error(sql, 02, "CASE: No SELECT statements allowed within the CASE condition");
				return NULL;
			}
			case_stmt = exp_if(sql->sa, cond, if_stmts, NULL);
			list_append(case_stmts, case_stmt);
			n = n->next;
		}
		if (else_stmt)
			list_merge(case_stmts, else_stmt, NULL);
		return case_stmts;
	} else { 
		/* case 2 */
		dnode *n = case_when;
		dlist *whenlist = n->data.lval;
		dlist *else_statements = n->next->data.lval;
		list *else_stmt = NULL;

		if (else_statements) {
			else_stmt = sequential_block( sql, res, NULL, else_statements, NULL, is_func);
			if (!else_stmt) 
				return NULL;
		}
		n = whenlist->h;
		while(n) {
			dnode *m = n->data.sym->data.lval->h;
			sql_rel *rel = NULL;
			sql_exp *cond = rel_logical_value_exp(sql, &rel, m->data.sym, sql_sel);
			list *if_stmts = NULL;
			sql_exp *case_stmt = NULL;

			if (!cond || rel ||
			   (if_stmts = sequential_block( sql, res, NULL, m->next->data.lval, NULL, is_func)) == NULL ) {
				if (rel)
					return sql_error(sql, 02, "CASE: No SELECT statements allowed within the CASE condition");
				return NULL;
			}
			case_stmt = exp_if(sql->sa, cond, if_stmts, NULL);
			list_append(case_stmts, case_stmt);
			n = n->next;
		}
		if (else_stmt)
			list_merge(case_stmts, else_stmt, NULL);
		return case_stmts;
	}
}

/* return val;
 */
static list * 
rel_psm_return( mvc *sql, sql_subtype *restype, list *restypelist, symbol *return_sym )
{
	exp_kind ek = {type_value, card_value, FALSE};
	sql_exp *res;
	sql_rel *rel = NULL;
	int is_last = 0;
	list *l = sa_list(sql->sa);

	if (restypelist)
		ek.card = card_relation;
	res = rel_value_exp2(sql, &rel, return_sym, sql_sel, ek, &is_last);
	if (!res)
		return NULL;
	if (ek.card != card_relation && (!res || 
           	(res = rel_check_type(sql, restype, res, type_equal)) == NULL))
		return NULL;
<<<<<<< HEAD
	else if (ek.card == card_relation && !rel)
=======
	else if (ek.card == card_relation && !rel && !res->tpe.comp_type)
>>>>>>> 5b2c3442
		return NULL;
	
	if (rel && ek.card != card_relation)
		append(l, exp_rel(sql, rel));
	else if (rel && !is_ddl(rel->op)) {
		list *exps = sa_list(sql->sa);
		node *n, *m;
		int isproject = (rel->op == op_project);
		list *oexps = rel->exps;
		sql_rel *l = rel->l;

		if (is_topn(rel->op))
			oexps = l->exps;
		for (n = oexps->h, m = restypelist->h; n && m; n = n->next, m = m->next) {
			sql_exp *e = n->data;
			sql_arg *ce = m->data;
			char *cname = exp_name(e);
			char name[16];

			if (!cname)
				cname = sa_strdup(sql->sa, number2name(name, 16, ++sql->label));
			if (!isproject) 
				e = exp_column(sql->sa, exp_relname(e), cname, exp_subtype(e), exp_card(e), has_nil(e), is_intern(e));
			e = rel_check_type(sql, &ce->type, e, type_equal);
			if (!e)
				return NULL;
			append(exps, e);
		}
		if (isproject)
			rel -> exps = exps;
		else
			rel = rel_project(sql->sa, rel, exps);
		res = exp_rel(sql, rel);
	} else if (rel && restypelist){ /* handle return table-var */
		list *exps = sa_list(sql->sa);
		sql_table *t = rel_ddl_table_get(rel);
		node *n, *m;
		char *tname = t->base.name;

		if (cs_size(&t->columns) != list_length(restypelist))
			return sql_error(sql, 02, "RETURN: number of columns do not match");
		for (n = t->columns.set->h, m = restypelist->h; n && m; n = n->next, m = m->next) {
			sql_column *c = n->data;
			sql_arg *ce = m->data;
			sql_exp *e = exp_alias(sql->sa, tname, c->base.name, tname, c->base.name, &c->type, CARD_MULTI, c->null, 0);

			e = rel_check_type(sql, &ce->type, e, type_equal);
			if (!e)
				return NULL;
			append(exps, e);
		}
		rel = rel_project(sql->sa, rel, exps);
		res = exp_rel(sql, rel);
	}
	append(l, exp_return(sql->sa, res, stack_nr_of_declared_tables(sql)));
	return l;
}

static list *
rel_select_into( mvc *sql, symbol *sq, exp_kind ek)
{
        SelectNode *sn = (SelectNode*)sq;
        dlist *into = sn->into;
	node *m;
	dnode *n;
	sql_rel *r;
	list *nl = NULL;

        /* SELECT ... INTO var_list */
        sn->into = NULL;
	r = rel_subquery(sql, NULL, sq, ek, APPLY_JOIN);
	if (!r) 
		return NULL;
	nl = sa_list(sql->sa);
	append(nl, exp_rel(sql, r));
	for (m = r->exps->h, n = into->h; m && n; m = m->next, n = n->next) {
		sql_subtype *tpe = NULL;
		char *nme = n->data.sval;
		sql_exp *v = m->data;
		int level;

		if (!stack_find_var(sql, nme)) 
			return sql_error(sql, 02, "SELECT INTO: variable '%s' unknown", nme);
		/* dynamic check for single values */
		if (v->card > CARD_AGGR) {
			sql_subaggr *zero_or_one = sql_bind_aggr(sql->sa, sql->session->schema, "zero_or_one", exp_subtype(v));
			assert(zero_or_one);
			v = exp_aggr1(sql->sa, v, zero_or_one, 0, 0, CARD_ATOM, 0);
		}
		tpe = stack_find_type(sql, nme);
		level = stack_find_frame(sql, nme);
		if (!v || !(v = rel_check_type(sql, tpe, v, type_equal))) 
			return NULL;
		v = exp_set(sql->sa, nme, v, level);
		list_append(nl, v);
	}
	return nl;
}

extern sql_rel *
rel_select_with_into(mvc *sql, symbol *sq)
{
	exp_kind ek = {type_value, card_row, TRUE};
	list *reslist = rel_select_into(sql, sq, ek);
	if (!reslist)
		return NULL;
	return rel_psm_block(sql->sa, reslist);
}

static int has_return( list *l );

static int
exp_has_return(sql_exp *e) 
{
	if (e->type == e_psm) {
		if (e->flag & PSM_RETURN) 
			return 1;
		if (e->flag & PSM_IF) 
			return has_return(e->r) && (!e->f || has_return(e->f));
	}
	return 0;
}

static int
has_return( list *l )
{
	node *n = l->t;
	sql_exp *e = n->data;

	/* last statment of sequential block */
	if (exp_has_return(e)) 
		return 1;
	return 0;
}

static list *
sequential_block (mvc *sql, sql_subtype *restype, list *restypelist, dlist *blk, char *opt_label, int is_func) 
{
	list *l=0;
	dnode *n;

	assert(!restype || !restypelist);

 	if (THRhighwater())
		return sql_error(sql, 10, "SELECT: too many nested operators");

	if (blk->h)
 		l = sa_list(sql->sa);
	stack_push_frame(sql, opt_label);
	for (n = blk->h; n; n = n->next ) {
		sql_exp *res = NULL;
		list *reslist = NULL;
		symbol *s = n->data.sym;

		switch (s->token) {
		case SQL_SET:
			res = psm_set_exp(sql, s->data.lval->h);
			break;
		case SQL_DECLARE:
			reslist = rel_psm_declare(sql, s->data.lval->h);
			break;
		case SQL_CREATE_TABLE: 
			res = rel_psm_declare_table(sql, s->data.lval->h);
			break;
		case SQL_WHILE:
			res = rel_psm_while_do(sql, restype, s->data.lval->h, is_func);
			break;
		case SQL_IF:
			res = rel_psm_if_then_else(sql, restype, s->data.lval->h, is_func);
			break;
		case SQL_CASE:
			reslist = rel_psm_case(sql, restype, s->data.lval->h, is_func);
			break;
		case SQL_CALL:
			res = rel_psm_call(sql, s->data.sym);
			break;
		case SQL_RETURN:
			/*If it is not a function it cannot have a return statement*/
			if (!is_func)
				res = sql_error(sql, 01, 
					"Return statement in the procedure body");
			else {
				/* should be last statement of a sequential_block */
				if (n->next) { 
					res = sql_error(sql, 01, 
						"Statement after return");
				} else {
					reslist = rel_psm_return(sql, restype, restypelist, s->data.sym);
				}
			}
			break;
		case SQL_SELECT: { /* row selections (into variables) */
			exp_kind ek = {type_value, card_row, TRUE};
			reslist = rel_select_into(sql, s, ek);
		}	break;
		case SQL_COPYFROM:
		case SQL_BINCOPYFROM:
		case SQL_INSERT:
		case SQL_UPDATE:
		case SQL_DELETE: {
			sql_rel *r = rel_updates(sql, s);
			if (!r)
				return NULL;
			res = exp_rel(sql, r);
		}	break;
		default:
			res = sql_error(sql, 01, 
			 "Statement '%s' is not a valid flow control statement",
			 token2string(s->token));
		}
		if (!res && !reslist) {
			l = NULL;
			break;
		}
		if (res)
			list_append(l, res);
		else
			list_merge(l, reslist, NULL);
	}
	stack_pop_frame(sql);
	return l;
}

static list *
result_type(mvc *sql, symbol *res) 
{
	if (res->token == SQL_TYPE) {
		sql_subtype *st = &res->data.lval->h->data.typeval;
		sql_arg *a = sql_create_arg(sql->sa, "result", st, ARG_OUT);

		return list_append(sa_list(sql->sa), a);
	} else if (res->token == SQL_TABLE) {
		sql_arg *a;
		dnode *n = res->data.lval->h;
		list *types = sa_list(sql->sa);

		for(;n; n = n->next->next) {
			sql_subtype *ct = &n->next->data.typeval;

		       	a = sql_create_arg(sql->sa, n->data.sval, ct, ARG_OUT);
			list_append(types, a);
		}
		return types;
	}
	return NULL;
}

static list *
create_type_list(mvc *sql, dlist *params, int param)
{
	sql_subtype *par_subtype;
	list * type_list = sa_list(sql->sa);
	dnode * n = NULL;
	
	if (params) {
		for (n = params->h; n; n = n->next) {
			dnode *an = n;
	
			if (param) {
				an = n->data.lval->h;
				par_subtype = &an->next->data.typeval;
				list_append(type_list, par_subtype);
			} else { 
				par_subtype = &an->data.typeval;
				list_prepend(type_list, par_subtype);
			}
		}
	}
	return type_list;
}

static sql_rel*
rel_create_function(sql_allocator *sa, char *sname, sql_func *f)
{
	sql_rel *rel = rel_create(sa);
	list *exps = new_exp_list(sa);

	append(exps, exp_atom_clob(sa, sname));
	append(exps, exp_atom_ptr(sa, f));
	rel->l = NULL;
	rel->r = NULL;
	rel->op = op_ddl;
	rel->flag = DDL_CREATE_FUNCTION;
	rel->exps = exps;
	rel->card = 0;
	rel->nrcols = 0;
	return rel;
}

static sql_rel *
rel_create_func(mvc *sql, dlist *qname, dlist *params, symbol *res, dlist *ext_name, dlist *body, int type)
{
	char *fname = qname_table(qname);
	char *sname = qname_schema(qname);
	sql_schema *s = NULL;
	sql_func *f = NULL;
	sql_subfunc *sf;
	dnode *n;
	list *type_list = NULL, *restype = NULL;
	int instantiate = (sql->emode == m_instantiate);
	int deps = (sql->emode == m_deps);
	int create = (!instantiate && !deps);
	bit vararg = FALSE;

	char is_table = (res && res->token == SQL_TABLE);
	char is_aggr = (type == F_AGGR);
	char is_func = (type != F_PROC);
	char *F = is_aggr?"AGGREGATE":(is_func?"FUNCTION":"PROCEDURE");
	char *KF = type==F_FILT?"FILTER ": type==F_UNION?"UNION ": "";

	assert(res || type == F_PROC || type == F_FILT);

	if (is_table)
		type = F_UNION;

	if (STORE_READONLY && create) 
		return sql_error(sql, 06, "schema statements cannot be executed on a readonly database.");
			
	if (sname && !(s = mvc_bind_schema(sql, sname)))
		return sql_error(sql, 02, "3F000!CREATE %s%s: no such schema '%s'", KF, F, sname);
	if (s == NULL)
		s = cur_schema(sql);

	type_list = create_type_list(sql, params, 1);
	if ((sf = sql_bind_func_(sql->sa, s, fname, type_list, type)) != NULL && create) {
		if (params) {
			char *arg_list = NULL;
			node *n;
			
			for (n = type_list->h; n; n = n->next) {
				char *tpe =  subtype2string((sql_subtype *) n->data);
				
				if (arg_list) {
					arg_list = sql_message("%s, %s", arg_list, tpe);
					_DELETE(tpe);	
				} else {
					arg_list = tpe;
				}
			}
			(void)sql_error(sql, 02, "CREATE %s%s: name '%s' (%s) already in use", KF, F, fname, arg_list);
			_DELETE(arg_list);
			list_destroy(type_list);
			return NULL;
		} else {
			list_destroy(type_list);
			return sql_error(sql, 02, "CREATE %s%s: name '%s' already in use", KF, F, fname);
		}
	} else {
		list_destroy(type_list);
		if (create && !schema_privs(sql->role_id, s)) {
			return sql_error(sql, 02, "CREATE %s%s: insufficient privileges "
					"for user '%s' in schema '%s'", KF, F,
					stack_get_string(sql, "current_user"), s->base.name);
		} else {
			char *q = QUERY(sql->scanner);
			list *l = NULL;

		 	if (params) {
				for (n = params->h; n; n = n->next) {
					dnode *an = n->data.lval->h;
		
					sql_add_param(sql, an->data.sval, &an->next->data.typeval);
				}
				l = sql->params;
				if (l && list_length(l) == 1) {
					sql_arg *a = l->h->data;

					if (strcmp(a->name, "*") == 0) {
						l = NULL;
						vararg = TRUE;
					}
				}
			}
			if (!l)
				l = sa_list(sql->sa);
			if (res) {
				restype = result_type(sql, res);
				if (!restype)
					return sql_error(sql, 01,
							"CREATE %s%s: failed to get restype", KF, F);
			}

		 	if (body) {		/* sql func */
				sql_arg *ra = (restype && !is_table)?restype->h->data:NULL;
				list *b = NULL;
				sql_schema *old_schema = cur_schema(sql);
	
<<<<<<< HEAD
				if (s)
					sql->session->schema = s;
				b = sequential_block(sql, (ra)?&ra->type:NULL, ra?NULL:restype, body, NULL, is_func);
=======
				sql->session->schema = s;
				b = sequential_block(sql, restype, body, NULL, is_func);
>>>>>>> 5b2c3442
				sql->session->schema = old_schema;
				sql->params = NULL;
				if (!b) 
					return NULL;
			
				/* check if we have a return statement */
				if (is_func && restype && !has_return(b)) {
					return sql_error(sql, 01,
							"CREATE %s%s: missing return statement", KF, F);
				}
				if (!is_func && !restype && has_return(b)) {
					return sql_error(sql, 01, "CREATE %s%s: procedures "
							"cannot have return statements", KF, F);
				}
	
				/* in execute mode we instantiate the function */
				if (instantiate || deps) {
					return rel_psm_block(sql->sa, b);
				} else if (create) {
					f = mvc_create_func(sql, sql->sa, s, fname, l, restype, type, "user", q, q, FALSE, vararg);
				}
			} else {
				char *fmod = qname_module(ext_name);
				char *fnme = qname_fname(ext_name);

				if (!fmod || !fnme)
					return NULL;
				sql->params = NULL;
				if (create) {
					f = mvc_create_func(sql, sql->sa, s, fname, l, restype, type, fmod, fnme, q, FALSE, vararg);
				} else if (!sf) {
					return sql_error(sql, 01, "CREATE %s%s: external name %s.%s not bound (%s,%s)", KF, F, fmod, fnme, s->base.name, fname );
				} else {
					sql_func *f = sf->func;
					f->mod = _STRDUP(fmod);
					f->imp = _STRDUP(fnme);
					f->sql = 0; /* native */
				}
			}
		}
	}
	return rel_create_function(sql->sa, s->base.name, f);
}

static sql_rel*
rel_drop_function(sql_allocator *sa, char *sname, char *name, int nr, int type, int action)
{
	sql_rel *rel = rel_create(sa);
	list *exps = new_exp_list(sa);

	append(exps, exp_atom_clob(sa, sname));
	append(exps, exp_atom_clob(sa, name));
	append(exps, exp_atom_int(sa, nr));
	append(exps, exp_atom_int(sa, type));
	append(exps, exp_atom_int(sa, action));
	rel->l = NULL;
	rel->r = NULL;
	rel->op = op_ddl;
	rel->flag = DDL_DROP_FUNCTION;
	rel->exps = exps;
	rel->card = 0;
	rel->nrcols = 0;
	return rel;
}

static sql_rel* 
rel_drop_func(mvc *sql, dlist *qname, dlist *typelist, int drop_action, int type)
{
	char *name = qname_table(qname);
	char *sname = qname_schema(qname);
	sql_schema *s = NULL;
	list * list_func = NULL, *type_list = NULL; 
	sql_subfunc *sub_func = NULL;
	sql_func *func = NULL;

	char is_aggr = (type == F_AGGR);
	char is_func = (type != F_PROC);
	char *F = is_aggr?"AGGREGATE":(is_func?"FUNCTION":"PROCEDURE");
	char *f = is_aggr?"aggregate":(is_func?"function":"procedure");
	char *KF = type==F_FILT?"FILTER ": type==F_UNION?"UNION ": "";
	char *kf = type==F_FILT?"filter ": type==F_UNION?"union ": "";

	if (sname && !(s = mvc_bind_schema(sql, sname)))
		return sql_error(sql, 02, "3F000!DROP %s%s: no such schema '%s'", KF, F, sname);

	if (s == NULL) 
		s =  cur_schema(sql);
	
	if (typelist) {	
		type_list = create_type_list(sql, typelist, 0);
		sub_func = sql_bind_func_(sql->sa, s, name, type_list, type);
		if (!sub_func && type == F_FUNC) {
			sub_func = sql_bind_func_(sql->sa, s, name, type_list, F_UNION);
			type = sub_func?F_UNION:F_FUNC;
		}
		if (!sub_func && !sname) {
			s = tmp_schema(sql);
			sub_func = sql_bind_func_(sql->sa, s, name, type_list, type);
			if (!sub_func && type == F_FUNC) {
				sub_func = sql_bind_func_(sql->sa, s, name, type_list, F_UNION);
				type = sub_func?F_UNION:F_FUNC;
			}
		}
		if ( sub_func && sub_func->func->type == type)
			func = sub_func->func;
	} else {
		list_func = schema_bind_func(sql,s,name, type);
		if (!list_func && type == F_FUNC) 
			list_func = schema_bind_func(sql,s,name, F_UNION);
		if (list_func && list_func->cnt > 1) {
			list_destroy(list_func);
			return sql_error(sql, 02, "DROP %s%s: there are more than one %s%s called '%s', please use the full signature", KF, F, kf, f,name);
		}
		if (list_func && list_func->cnt == 1)
			func = (sql_func*) list_func->h->data;
	}
	
	if (!func) { 
		if (typelist) {
			char *arg_list = NULL;
			node *n;
			
			if (type_list->cnt > 0) {
				for (n = type_list->h; n; n = n->next) {
					char *tpe =  subtype2string((sql_subtype *) n->data);
				
					if (arg_list) {
						arg_list = sql_message("%s, %s", arg_list, tpe);
						_DELETE(tpe);	
					} else {
						arg_list = tpe;
					}
				}
				list_destroy(list_func);
				list_destroy(type_list);
				return sql_error(sql, 02, "DROP %s%s: no such %s%s '%s' (%s)", KF, F, kf, f, name, arg_list);
			}
			list_destroy(list_func);
			list_destroy(type_list);
			return sql_error(sql, 02, "DROP %s%s: no such %s%s '%s' ()", KF, F, kf, f, name);

		} else {
			return sql_error(sql, 02, "DROP %s%s: no such %s%s '%s'", KF, F, kf, f, name);
		}
	} else if (((is_func && type != F_FILT) && !func->res) || 
		   (!is_func && func->res)) {
		list_destroy(list_func);
		list_destroy(type_list);
		return sql_error(sql, 02, "DROP %s%s: cannot drop %s '%s'", KF, F, is_func?"procedure":"function", name);
	}

	list_destroy(list_func);
	list_destroy(type_list);
	return rel_drop_function(sql->sa, s->base.name, name, func->base.id, type, drop_action);
}

static sql_rel* 
rel_drop_all_func(mvc *sql, dlist *qname, int drop_action, int type)
{
	char *name = qname_table(qname);
	char *sname = qname_schema(qname);
	sql_schema *s = NULL;
	list * list_func = NULL; 

	char is_aggr = (type == F_AGGR);
	char is_func = (type != F_PROC);
	char *F = is_aggr?"AGGREGATE":(is_func?"FUNCTION":"PROCEDURE");
	char *f = is_aggr?"aggregate":(is_func?"function":"procedure");
	char *KF = type==F_FILT?"FILTER ": type==F_UNION?"UNION ": "";
	char *kf = type==F_FILT?"filter ": type==F_UNION?"union ": "";

	if (sname && !(s = mvc_bind_schema(sql, sname)))
		return sql_error(sql, 02, "3F000!DROP %s%s: no such schema '%s'", KF, F, sname);

	if (s == NULL) 
		s =  cur_schema(sql);
	
	list_func = schema_bind_func(sql, s, name, type);
	if (!list_func) 
		return sql_error(sql, 02, "DROP ALL %s%s: no such %s%s '%s'", KF, F, kf, f, name);
	list_destroy(list_func);
	return rel_drop_function(sql->sa, s->base.name, name, -1, type, drop_action);
}

static sql_rel *
rel_create_trigger(mvc *sql, char *sname, char *tname, char *triggername, int time, int orientation, int event, char *old_name, char *new_name, char *condition, char *query)
{
	sql_rel *rel = rel_create(sql->sa);
	list *exps = new_exp_list(sql->sa);

	append(exps, exp_atom_str(sql->sa, sname, sql_bind_localtype("str") ));
	append(exps, exp_atom_str(sql->sa, tname, sql_bind_localtype("str") ));
	append(exps, exp_atom_str(sql->sa, triggername, sql_bind_localtype("str") ));
	append(exps, exp_atom_int(sql->sa, time));
	append(exps, exp_atom_int(sql->sa, orientation));
	append(exps, exp_atom_int(sql->sa, event));
	append(exps, exp_atom_str(sql->sa, old_name, sql_bind_localtype("str") ));
	append(exps, exp_atom_str(sql->sa, new_name, sql_bind_localtype("str") ));
	append(exps, exp_atom_str(sql->sa, condition, sql_bind_localtype("str") ));
	append(exps, exp_atom_str(sql->sa, query, sql_bind_localtype("str") ));
	rel->l = NULL;
	rel->r = NULL;
	rel->op = op_ddl;
	rel->flag = DDL_CREATE_TRIGGER;
	rel->exps = exps;
	rel->card = CARD_MULTI;
	rel->nrcols = 0;
	return rel;
}

static void
_stack_push_table(mvc *sql, char *tname, sql_table *t)
{
	sql_rel *r = rel_basetable(sql, t, tname );
		
	stack_push_rel_view(sql, tname, r);
}

static sql_rel *
create_trigger(mvc *sql, dlist *qname, int time, symbol *trigger_event, char *table_name, dlist *opt_ref, dlist *triggered_action)
{
	char *tname = qname_table(qname);
	sql_schema *ss = cur_schema(sql);
	sql_table *t = NULL;
	int instantiate = (sql->emode == m_instantiate);
	int create = (!instantiate && sql->emode != m_deps);
	list *sq = NULL;
	sql_rel *r = NULL;

	dlist *columns = trigger_event->data.lval;
	char *old_name = NULL, *new_name = NULL; 
	dlist *stmts = triggered_action->h->next->next->data.lval;
	
	if (opt_ref) {
		dnode *dl = opt_ref->h;
		for ( ; dl; dl = dl->next) {
			/* list (new(1)/old(0)), char */
			char *n = dl->data.lval->h->next->data.sval;

			assert(dl->data.lval->h->type == type_int);
			if (!dl->data.lval->h->data.i_val) /*?l_val?*/
				old_name = n;
			else
				new_name = n;
		}
	}
	if (create && !schema_privs(sql->role_id, ss)) 
		return sql_error(sql, 02, "CREATE TRIGGER: access denied for %s to schema ;'%s'", stack_get_string(sql, "current_user"), ss->base.name);
	if (create && mvc_bind_trigger(sql, ss, tname) != NULL) 
		return sql_error(sql, 02, "CREATE TRIGGER: name '%s' already in use", tname);
	
	if (create && !(t = mvc_bind_table(sql, ss, table_name)))
		return sql_error(sql, 02, "CREATE TRIGGER: unknown table '%s'", table_name);
	if (create && isView(t)) 
		return sql_error(sql, 02, "CREATE TRIGGER: cannot create trigger on view '%s'", table_name);
	
	if (create) {
		int event = (trigger_event->token == SQL_INSERT)?0:
			    (trigger_event->token == SQL_DELETE)?1:2;
		int orientation = triggered_action->h->data.i_val;
		char *condition = triggered_action->h->next->data.sval;
		char *q = QUERY(sql->scanner);

		assert(triggered_action->h->type == type_int);
		return rel_create_trigger(sql, t->s->base.name, t->base.name, tname, time, orientation, event, old_name, new_name, condition, q);
	}

	t = mvc_bind_table(sql, ss, table_name);
	stack_push_frame(sql, "OLD-NEW");
	/* we need to add the old and new tables */
	if (new_name)
		_stack_push_table(sql, new_name, t);
	if (old_name)
		_stack_push_table(sql, old_name, t);
	sq = sequential_block(sql, NULL, NULL, stmts, NULL, 1);
	r = rel_psm_block(sql->sa, sq);

	/* todo trigger_columns */
	(void)columns;
	return r;
}

static sql_rel *
rel_drop_trigger(mvc *sql, char *sname, char *tname)
{
	sql_rel *rel = rel_create(sql->sa);
	list *exps = new_exp_list(sql->sa);

	append(exps, exp_atom_str(sql->sa, sname, sql_bind_localtype("str") ));
	append(exps, exp_atom_str(sql->sa, tname, sql_bind_localtype("str") ));
	rel->l = NULL;
	rel->r = NULL;
	rel->op = op_ddl;
	rel->flag = DDL_DROP_TRIGGER;
	rel->exps = exps;
	rel->card = CARD_MULTI;
	rel->nrcols = 0;
	return rel;
}

static sql_rel *
drop_trigger(mvc *sql, dlist *qname)
{
	char *tname = qname_table(qname);
	sql_schema *ss = cur_schema(sql);

	if (!schema_privs(sql->role_id, ss)) 
		return sql_error(sql, 02, "DROP TRIGGER: access denied for %s to schema ;'%s'", stack_get_string(sql, "current_user"), ss->base.name);
	return rel_drop_trigger(sql, ss->base.name, tname);
}

static sql_rel *
psm_analyze(mvc *sql, dlist *qname, dlist *columns, symbol *sample )
{
	exp_kind ek = {type_value, card_value, FALSE};
	sql_exp *sample_exp = NULL, *call;
	char *sname = NULL, *tname = NULL;
	list *tl = sa_list(sql->sa);
	list *exps = sa_list(sql->sa), *analyze_calls = sa_list(sql->sa);
	sql_subfunc *f = NULL;

	if (sample) {
		sql_subtype *tpe = sql_bind_localtype("lng");

       		sample_exp = rel_value_exp( sql, NULL, sample, 0, ek);
		if (sample_exp)
			sample_exp = rel_check_type(sql, tpe, sample_exp, type_cast); 
	}
	if (qname) {
		if (qname->h->next)
			sname = qname_schema(qname);
		else
			sname = qname_table(qname);
		if (!sname)
			sname = cur_schema(sql)->base.name;
		if (qname->h->next)
			tname = qname_table(qname);
	}
	/* call analyze( [schema, [ table ]], opt_sample_size ) */
	if (sname) {
		sql_exp *sname_exp = exp_atom_clob(sql->sa, sname);

		append(exps, sname_exp);
		append(tl, exp_subtype(sname_exp));
	}
	if (tname) {
		sql_exp *tname_exp = exp_atom_clob(sql->sa, tname);

		append(exps, tname_exp);
		append(tl, exp_subtype(tname_exp));

		if (columns)
			append(tl, exp_subtype(tname_exp));
	}
	if (!columns) {
		if (sample_exp) {
			append(exps, sample_exp);
			append(tl, exp_subtype(sample_exp));
		}
		f = sql_bind_func_(sql->sa, mvc_bind_schema(sql, "sys"), "analyze", tl, F_PROC);
		if (!f)
			return sql_error(sql, 01, "Analyze procedure missing");
		call = exp_op(sql->sa, exps, f);
		append(analyze_calls, call);
	} else {
		dnode *n;

		if (sample_exp)
			append(tl, exp_subtype(sample_exp));
		f = sql_bind_func_(sql->sa, mvc_bind_schema(sql, "sys"), "analyze", tl, F_PROC);

		if (!f)
			return sql_error(sql, 01, "Analyze procedure missing");
		for( n = columns->h; n; n = n->next) {
			char *cname = n->data.sval;
			list *nexps = list_dup(exps, NULL);
			sql_exp *cname_exp = exp_atom_clob(sql->sa, cname);

			append(nexps, cname_exp);
			if (sample_exp)
				append(nexps, sample_exp);
			/* call analyze( sname, tname, cname, opt_sample_size ) */
			call = exp_op(sql->sa, nexps, f);
			append(analyze_calls, call);
		}
	}
	return rel_psm_block(sql->sa, analyze_calls);
}


sql_rel *
rel_psm(mvc *sql, symbol *s)
{
	sql_rel *ret = NULL;

	switch (s->token) {
	case SQL_CREATE_FUNC:
	{
		dlist *l = s->data.lval;
		int type = l->h->next->next->next->next->next->data.i_val;

		ret = rel_create_func(sql, l->h->data.lval, l->h->next->data.lval, l->h->next->next->data.sym, l->h->next->next->next->data.lval, l->h->next->next->next->next->data.lval, type);
		sql->type = Q_SCHEMA;
	} 	break;
	case SQL_DROP_FUNC:
	{
		dlist *l = s->data.lval;
		int type = l->h->next->next->next->next->data.i_val;

		if (STORE_READONLY) 
			return sql_error(sql, 06, "schema statements cannot be executed on a readonly database.");
			
		assert(l->h->next->type == type_int);
		assert(l->h->next->next->next->type == type_int);
		if (l->h->next->data.i_val) /*?l_val?*/
			ret = rel_drop_all_func(sql, l->h->data.lval, l->h->next->next->next->data.i_val, type);
		else
			ret = rel_drop_func(sql, l->h->data.lval, l->h->next->next->data.lval, l->h->next->next->next->data.i_val, type);

		sql->type = Q_SCHEMA;
	}	break;
	case SQL_SET:
		ret = rel_psm_stmt(sql->sa, psm_set_exp(sql, s->data.lval->h));
		sql->type = Q_SCHEMA;
		break;
	case SQL_DECLARE:
		ret = rel_psm_block(sql->sa, rel_psm_declare(sql, s->data.lval->h));
		sql->type = Q_SCHEMA;
		break;
	case SQL_CALL:
		ret = rel_psm_stmt(sql->sa, rel_psm_call(sql, s->data.sym));
		sql->type = Q_UPDATE;
		break;
	case SQL_CREATE_TRIGGER:
	{
		dlist *l = s->data.lval;

		assert(l->h->next->type == type_int);
		ret = create_trigger(sql, l->h->data.lval, l->h->next->data.i_val, l->h->next->next->data.sym, l->h->next->next->next->data.sval, l->h->next->next->next->next->data.lval, l->h->next->next->next->next->next->data.lval);
		sql->type = Q_SCHEMA;
	}
		break;

	case SQL_DROP_TRIGGER:
	{
		dlist *l = s->data.lval;

		ret = drop_trigger(sql, l);
		sql->type = Q_SCHEMA;
	}
		break;

	case SQL_ANALYZE: {
		dlist *l = s->data.lval;

		ret = psm_analyze(sql, l->h->data.lval /* qualified table name */, l->h->next->data.lval /* opt list of column */, l->h->next->next->data.sym /* opt_sample_size */);
		sql->type = Q_UPDATE;
	} 	break;
	default:
		return sql_error(sql, 01, "schema statement unknown symbol(" PTRFMT ")->token = %s", PTRFMTCAST s, token2string(s->token));
	}
	return ret;
}<|MERGE_RESOLUTION|>--- conflicted
+++ resolved
@@ -386,11 +386,7 @@
 	if (ek.card != card_relation && (!res || 
            	(res = rel_check_type(sql, restype, res, type_equal)) == NULL))
 		return NULL;
-<<<<<<< HEAD
 	else if (ek.card == card_relation && !rel)
-=======
-	else if (ek.card == card_relation && !rel && !res->tpe.comp_type)
->>>>>>> 5b2c3442
 		return NULL;
 	
 	if (rel && ek.card != card_relation)
@@ -778,14 +774,8 @@
 				list *b = NULL;
 				sql_schema *old_schema = cur_schema(sql);
 	
-<<<<<<< HEAD
-				if (s)
-					sql->session->schema = s;
+				sql->session->schema = s;
 				b = sequential_block(sql, (ra)?&ra->type:NULL, ra?NULL:restype, body, NULL, is_func);
-=======
-				sql->session->schema = s;
-				b = sequential_block(sql, restype, body, NULL, is_func);
->>>>>>> 5b2c3442
 				sql->session->schema = old_schema;
 				sql->params = NULL;
 				if (!b) 
