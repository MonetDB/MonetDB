/*
 * This Source Code Form is subject to the terms of the Mozilla Public
 * License, v. 2.0.  If a copy of the MPL was not distributed with this
 * file, You can obtain one at http://mozilla.org/MPL/2.0/.
 *
 * Copyright 1997 - July 2008 CWI, August 2008 - 2020 MonetDB B.V.
 */

#include "monetdb_config.h"
#include "rel_psm.h"
#include "rel_semantic.h"
#include "rel_schema.h"
#include "rel_select.h"
#include "rel_rel.h"
#include "rel_exp.h"
#include "rel_updates.h"
#include "sql_privileges.h"

static list *sequential_block(sql_query *query, sql_subtype *restype, list *restypelist, dlist *blk, char *opt_name, int is_func);

sql_rel *
rel_psm_block(sql_allocator *sa, list *l)
{
	if (l) {
		sql_rel *r = rel_create(sa);
		if(!r)
			return NULL;

		r->op = op_ddl;
		r->flag = ddl_psm;
		r->exps = l;
		return r;
	}
	return NULL;
}

sql_rel *
rel_psm_stmt(sql_allocator *sa, sql_exp *e)
{
	if (e) {
		list *l = sa_list(sa);
		if(!l)
			return NULL;

		list_append(l, e);
		return rel_psm_block(sa, l);
	}
	return NULL;
}

/* SET [ schema '.' ] variable = value and set ( [ schema1 '.' ] variable1, .., [ schemaN '.' ] variableN) = (query) */
static sql_exp *
psm_set_exp(sql_query *query, dnode *n)
{
	mvc *sql = query->sql;
	dlist *qname = n->data.lval;
	symbol *val = n->next->data.sym;
	sql_exp *res = NULL, *e = NULL;
	int level = 0, single = (qname->h->type == type_string);
	sql_subtype *tpe = NULL;
	sql_rel *rel = NULL;

	if (single) {
		exp_kind ek = {type_value, card_value, FALSE};
		const char *sname = qname_schema(qname);
		const char *vname = qname_schema_object(qname);
		sql_schema *s = NULL;

		if (sname && !(s = mvc_bind_schema(sql, sname)))
			return sql_error(sql, 02, SQLSTATE(3F000) "SET: No such schema '%s'", sname);
		if (s == NULL)
			s = cur_schema(sql);

		/* vname can be 
			'parameter of the function' (ie in the param list)
			or a local or global variable, declared earlier
		*/

		/* check if variable is known from the stack */
		if (!stack_find_var(sql, s, vname)) {
			sql_arg *a = sql_bind_param(sql, vname);

			if (!a) /* not parameter, ie local var ? */
				return sql_error(sql, 01, SQLSTATE(42000) "SET: Variable '%s%s%s' unknown", sname ? sname : "", sname ? "." : "", vname);
			tpe = &a->type;
		} else { 
			tpe = stack_find_type(sql, vname);
		}

		e = rel_value_exp2(query, &rel, val, sql_sel | sql_update_set, ek);
		if (!e)
			return NULL;
		if (e->card > CARD_AGGR) {
			sql_subfunc *zero_or_one = sql_bind_func(sql->sa, sql->session->schema, "zero_or_one", exp_subtype(e), NULL, F_AGGR);
			assert(zero_or_one);
			e = exp_aggr1(sql->sa, e, zero_or_one, 0, 0, CARD_ATOM, has_nil(e));
		}

		level = stack_find_frame(sql, s, vname);
		e = rel_check_type(sql, tpe, rel, e, type_cast);
		if (!e)
			return NULL;

		res = exp_set(sql->sa, s->base.name, vname, e, level);
	} else { /* multi assignment */
		exp_kind ek = {type_value, card_relation, FALSE};
		sql_rel *rel_val = rel_subquery(query, NULL, val, ek);
		dlist *vars = n->data.lval;
		dnode *m;
		node *n;
		list *b;

		if (!rel_val)
			return NULL;
		if (!is_project(rel_val->op))
			return sql_error(sql, 02, SQLSTATE(42000) "SET: The subquery is not a projection");
		if (dlist_length(vars) != list_length(rel_val->exps))
			return sql_error(sql, 02, SQLSTATE(42000) "SET: Number of variables not equal to number of supplied values");
		rel_val = rel_zero_or_one(sql, rel_val, ek);

		b = sa_list(sql->sa);
		append(b, exp_rel(sql, rel_val));

		for (m = vars->h, n = rel_val->exps->h; n && m; n = n->next, m = m->next) {
			dlist *nqname = m->data.lval;
			const char *sname = qname_schema(nqname);
			const char *vname = qname_schema_object(nqname);
			sql_exp *v = n->data;
			sql_schema *s = NULL;

			if (sname && !(s = mvc_bind_schema(sql, sname)))
				return sql_error(sql, 02, SQLSTATE(3F000) "SET: No such schema '%s'", sname);
			if (s == NULL)
				s = cur_schema(sql);

			if (!stack_find_var(sql, s, vname)) {
				sql_arg *a = sql_bind_param(sql, vname);

				if (!a) /* not parameter, ie local var ? */
					return sql_error(sql, 01, SQLSTATE(42000) "SET: Variable '%s%s%s' unknown", sname ? sname : "", sname ? "." : "", vname);
				tpe = &a->type;
			} else { 
				tpe = stack_find_type(sql, vname);
			}

			level = stack_find_frame(sql, vname);
			if (!exp_name(v)) 
				exp_label(sql->sa, v, ++sql->label);
			v = exp_ref(sql->sa, v);
<<<<<<< HEAD

			level = stack_find_frame(sql, s, vname);
			v = rel_check_type(sql, tpe, rel_val, v, type_cast);
			if (!v)
				return NULL;
			if (v->card > CARD_AGGR) {
				sql_subfunc *zero_or_one = sql_bind_func(sql->sa, sql->session->schema, "zero_or_one", exp_subtype(v), NULL, F_AGGR);
				assert(zero_or_one);
				v = exp_aggr1(sql->sa, v, zero_or_one, 0, 0, CARD_ATOM, has_nil(v));
			}
			append(b, exp_set(sql->sa, s->base.name, vname, v, level));
=======
			if (!(v = rel_check_type(sql, tpe, rel_val, v, type_cast)))
				return NULL;
			append(b, exp_set(sql->sa, vname, v, level));
>>>>>>> deb7876e
		}
		res = exp_rel(sql, rel_psm_block(sql->sa, b));
	}
	return res;
}

static sql_exp*
rel_psm_call(sql_query * query, symbol *se)
{
	mvc *sql = query->sql;
	sql_subtype *t;
	sql_exp *res = NULL;
	exp_kind ek = {type_value, card_none, FALSE};
	sql_rel *rel = NULL;

	res = rel_value_exp(query, &rel, se, sql_sel | psm_call, ek);
	if (!res || rel || ((t=exp_subtype(res)) && t->type))  /* only procedures */
		return sql_error(sql, 01, SQLSTATE(42000) "Function calls are ignored");
	return res;
}

static list *
rel_psm_declare(mvc *sql, dnode *n)
{
	list *l = sa_list(sql->sa);

	while (n) { /* list of 'identfiers with type' */
		dnode *ids = n->data.sym->data.lval->h->data.lval->h;
		sql_subtype *ctype = &n->data.sym->data.lval->h->next->data.typeval;
		while (ids) {
			dlist *qname = ids->data.lval;
			const char *sname = qname_schema(qname);
			const char *tname = qname_schema_object(qname);
			sql_schema *s = cur_schema(sql);
			sql_exp *r = NULL;

			if (sname && !(s = mvc_bind_schema(sql, sname)))
				return sql_error(sql, 02, SQLSTATE(3F000) "DECLARE: No such schema '%s'", sname);

			/* check if we overwrite a scope local variable declare x; declare x; */
			if (frame_find_var(sql, s, tname))
				return sql_error(sql, 01, SQLSTATE(42000) "DECLARE: Variable '%s%s%s' already declared", sname ? sname : "", sname ? "." : "", tname);
			/* variables are put on stack */
			if (!stack_push_var(sql, s, tname, ctype))
				return sql_error(sql, 02, SQLSTATE(HY013) MAL_MALLOC_FAIL);
			r = exp_var(sql->sa, sa_strdup(sql->sa, s->base.name), sa_strdup(sql->sa, tname), ctype, sql->frame);
			append(l, r);
			ids = ids->next;
		}
		n = n->next;
	}
	return l;
}

static sql_exp *
rel_psm_declare_table(sql_query *query, dnode *n)
{
	mvc *sql = query->sql;
	sql_rel *rel = NULL, *baset = NULL;
	dlist *qname = n->next->data.lval;
	const char *sname = qname_schema(qname);
	const char *name = qname_schema_object(qname);
	sql_table *t;
	sql_schema *s = cur_schema(sql);

	if (sname && !(s = mvc_bind_schema(sql, sname)))
		return sql_error(sql, 02, SQLSTATE(3F000) "DECLARE: No such schema '%s'", sname);
	if (frame_find_var(sql, s, name))
		return sql_error(sql, 01, SQLSTATE(42000) "DECLARE: Variable '%s' already declared", name);

	assert(n->next->next->next->type == type_int);
	rel = rel_create_table(query, cur_schema(sql), SQL_DECLARED_TABLE, s->base.name, name, n->next->next->data.sym,
						   n->next->next->next->data.i_val, NULL, NULL, NULL, false, NULL, 0);

	if (!rel)
		return NULL;
	if (rel->op == op_ddl) {
		baset = rel;
	} else if (rel->op == op_insert) {
		baset = rel->l;
	} else {
		return NULL;
	}
	if (baset->flag != ddl_create_table)
		return NULL;
	t = (sql_table*)((atom*)((sql_exp*)baset->exps->t->data)->l)->data.val.pval;
	if (!stack_push_table(sql, s, name, baset, t))
		return sql_error(sql, 02, SQLSTATE(HY013) MAL_MALLOC_FAIL);
	return exp_table(sql->sa, sa_strdup(sql->sa, sname), sa_strdup(sql->sa, name), t, sql->frame);
}

/* [ label: ]
   while (cond) do 
	statement_list
   end [ label ]
   currently we only parse the labels, they cannot be used as there is no

   support for LEAVE and ITERATE (sql multi-level break and continue)
 */
static sql_exp * 
rel_psm_while_do( sql_query *query, sql_subtype *res, list *restypelist, dnode *w, int is_func )
{
	mvc *sql = query->sql;
	if (!w)
		return NULL;
	if (w->type == type_symbol) { 
		sql_exp *cond;
		list *whilestmts;
		dnode *n = w;
		sql_rel *rel = NULL;
		exp_kind ek = {type_value, card_value, FALSE};

		cond = rel_logical_value_exp(query, &rel, n->data.sym, sql_sel, ek); 
		n = n->next;
		whilestmts = sequential_block(query, res, restypelist, n->data.lval, n->next->data.sval, is_func);

		if (sql->session->status || !cond || !whilestmts) 
			return NULL;

		assert(!rel);
		return exp_while( sql->sa, cond, whilestmts );
	}
	return NULL;
}

/* if (cond) then statement_list
   [ elseif (cond) then statement_list ]*
   [ else statement_list ]
   end if
 */
static list * 
psm_if_then_else( sql_query *query, sql_subtype *res, list *restypelist, dnode *elseif, int is_func)
{
	mvc *sql = query->sql;
	if (!elseif)
		return NULL;
	assert(elseif->type == type_symbol); 
	if (elseif->data.sym && elseif->data.sym->token == SQL_IF) {
		sql_exp *cond;
		list *ifstmts, *elsestmts;
		dnode *n = elseif->data.sym->data.lval->h;
		sql_rel *rel = NULL;
		exp_kind ek = {type_value, card_value, FALSE};

		cond = rel_logical_value_exp(query, &rel, n->data.sym, sql_sel, ek); 
		n = n->next;
		ifstmts = sequential_block(query, res, restypelist, n->data.lval, NULL, is_func);
		n = n->next;
		elsestmts = psm_if_then_else( query, res, restypelist, n, is_func);

		if (sql->session->status || !cond || !ifstmts) 
			return NULL;

		assert(!rel);
		return append(sa_list(sql->sa), exp_if( sql->sa, cond, ifstmts, elsestmts));
	} else { /* else */
		symbol *e = elseif->data.sym;

		if (e==NULL || (e->token != SQL_ELSE))
			return NULL;
		return sequential_block( query, res, restypelist, e->data.lval, NULL, is_func);
	}
}

static sql_exp * 
rel_psm_if_then_else( sql_query *query, sql_subtype *res, list *restypelist, dnode *elseif, int is_func)
{
	mvc *sql = query->sql;
	if (!elseif)
		return NULL;
	if (elseif->next && elseif->type == type_symbol) { /* if or elseif */
		sql_exp *cond;
		list *ifstmts, *elsestmts;
		dnode *n = elseif;
		sql_rel *rel = NULL;
		exp_kind ek = {type_value, card_value, FALSE};

		cond = rel_logical_value_exp(query, &rel, n->data.sym, sql_sel, ek); 
		n = n->next;
		ifstmts = sequential_block(query, res, restypelist, n->data.lval, NULL, is_func);
		n = n->next;
		elsestmts = psm_if_then_else( query, res, restypelist, n, is_func);
		if (sql->session->status || !cond || !ifstmts) 
			return NULL;

		assert(!rel);
		return exp_if( sql->sa, cond, ifstmts, elsestmts);
	}
	return NULL;
}

/* 	1
	CASE
	WHEN search_condition THEN statements
	[ WHEN search_condition THEN statements ]
	[ ELSE statements ]
	END CASE

	2
	CASE case_value
	WHEN when_value THEN statements
	[ WHEN when_value THEN statements ]
	[ ELSE statements ]
	END CASE
 */
static list * 
rel_psm_case( sql_query *query, sql_subtype *res, list *restypelist, dnode *case_when, int is_func )
{
	mvc *sql = query->sql;
	list *case_stmts = sa_list(sql->sa);

	if (!case_when)
		return NULL;

	/* case 1 */
	if (case_when->type == type_symbol) {
		dnode *n = case_when;
		symbol *case_value = n->data.sym;
		dlist *when_statements = n->next->data.lval;
		dlist *else_statements = n->next->next->data.lval;
		list *else_stmt = NULL;
		sql_rel *rel = NULL;
		exp_kind ek = {type_value, card_value, FALSE};
		sql_exp *v = rel_value_exp(query, &rel, case_value, sql_sel, ek);

		if (!v)
			return NULL;
		if (rel)
			return sql_error(sql, 02, SQLSTATE(42000) "CASE: No SELECT statements allowed within the CASE condition");
		if (else_statements) {
			if (!(else_stmt = sequential_block(query, res, restypelist, else_statements, NULL, is_func)))
				return NULL;
		}
		n = when_statements->h;
		while(n) {
			dnode *m = n->data.sym->data.lval->h;
			sql_exp *cond=0, *when_value = rel_value_exp(query, &rel, m->data.sym, sql_sel, ek);
			list *if_stmts = NULL;
			sql_exp *case_stmt = NULL;

			if (!when_value || rel ||
			   (cond = rel_binop_(sql, rel, v, when_value, NULL, "=", card_value)) == NULL ||
			   (if_stmts = sequential_block(query, res, restypelist, m->next->data.lval, NULL, is_func)) == NULL ) {
				if (rel)
					return sql_error(sql, 02, SQLSTATE(42000) "CASE: No SELECT statements allowed within the CASE condition");
				return NULL;
			}
			case_stmt = exp_if(sql->sa, cond, if_stmts, NULL);
			list_append(case_stmts, case_stmt);
			n = n->next;
		}
		if (else_stmt)
			list_merge(case_stmts, else_stmt, NULL);
		return case_stmts;
	} else { 
		/* case 2 */
		dnode *n = case_when;
		dlist *whenlist = n->data.lval;
		dlist *else_statements = n->next->data.lval;
		list *else_stmt = NULL;

		if (else_statements) {
			if (!(else_stmt = sequential_block(query, res, restypelist, else_statements, NULL, is_func)))
				return NULL;
		}
		n = whenlist->h;
		while(n) {
			dnode *m = n->data.sym->data.lval->h;
			sql_rel *rel = NULL;
			exp_kind ek = {type_value, card_value, FALSE};
			sql_exp *cond = rel_logical_value_exp(query, &rel, m->data.sym, sql_sel, ek);
			list *if_stmts = NULL;
			sql_exp *case_stmt = NULL;

			if (!cond || rel ||
			   (if_stmts = sequential_block(query, res, restypelist, m->next->data.lval, NULL, is_func)) == NULL ) {
				if (rel)
					return sql_error(sql, 02, SQLSTATE(42000) "CASE: No SELECT statements allowed within the CASE condition");
				return NULL;
			}
			case_stmt = exp_if(sql->sa, cond, if_stmts, NULL);
			list_append(case_stmts, case_stmt);
			n = n->next;
		}
		if (else_stmt)
			list_merge(case_stmts, else_stmt, NULL);
		return case_stmts;
	}
}

/* return val;
 */
static list * 
rel_psm_return( sql_query *query, sql_subtype *restype, list *restypelist, symbol *return_sym )
{
	mvc *sql = query->sql;
	exp_kind ek = {type_value, card_value, FALSE};
	sql_exp *res;
	sql_rel *rel = NULL;
	list *l = sa_list(sql->sa);

	if (restypelist)
		ek.card = card_relation;
	res = rel_value_exp2(query, &rel, return_sym, sql_sel, ek);
	if (!res)
		return NULL;
	if (!rel && exp_is_rel(res))
		rel = exp_rel_get_rel(sql->sa, res);
	if (ek.card != card_relation && (!restype || (res = rel_check_type(sql, restype, rel, res, type_equal)) == NULL))
		return (!restype)?sql_error(sql, 02, SQLSTATE(42000) "RETURN: return type does not match"):NULL;
	else if (ek.card == card_relation && !rel)
		return NULL;

	if (rel && !is_ddl(rel->op) && ek.card == card_relation) {
		list *exps = sa_list(sql->sa), *oexps = rel->exps;
		node *n, *m;
		int isproject = (rel->op == op_project);
		sql_rel *l = rel->l, *oexps_rel = rel;

		if (is_topn(rel->op) || is_sample(rel->op)) {
			oexps_rel = l;
			oexps = l->exps;
		}
		for (n = oexps->h, m = restypelist->h; n && m; n = n->next, m = m->next) {
			sql_exp *e = n->data;
			sql_arg *ce = m->data;
			const char *cname = exp_name(e);
			char name[16];

			if (!cname)
				cname = sa_strdup(sql->sa, number2name(name, sizeof(name), ++sql->label));
			if (!isproject) 
				e = exp_ref(sql->sa, e);
			e = rel_check_type(sql, &ce->type, oexps_rel, e, type_equal);
			if (!e)
				return NULL;
			append(exps, e);
		}
		if (isproject)
			rel -> exps = exps;
		else
			rel = rel_project(sql->sa, rel, exps);
		res = exp_rel(sql, rel);
	} else if (rel && restypelist){ /* handle return table-var */
		list *exps = sa_list(sql->sa);
		sql_table *t = rel_ddl_table_get(rel);
		node *n, *m;
		const char *tname = t->base.name;

		if (cs_size(&t->columns) != list_length(restypelist))
			return sql_error(sql, 02, SQLSTATE(42000) "RETURN: number of columns do not match");
		for (n = t->columns.set->h, m = restypelist->h; n && m; n = n->next, m = m->next) {
			sql_column *c = n->data;
			sql_arg *ce = m->data;
			sql_exp *e = exp_column(sql->sa, tname, c->base.name, &c->type, CARD_MULTI, c->null, 0);

			e = rel_check_type(sql, &ce->type, rel, e, type_equal);
			if (!e)
				return NULL;
			append(exps, e);
		}
		rel = rel_project(sql->sa, rel, exps);
		res = exp_rel(sql, rel);
	}
	append(l, res = exp_return(sql->sa, res, stack_nr_of_declared_tables(sql)));
	if (ek.card != card_relation) 
		res->card = CARD_ATOM;
	else
		res->card = CARD_MULTI;
	return l;
}

static list *
rel_select_into( sql_query *query, symbol *sq, exp_kind ek)
{
	mvc *sql = query->sql;
	SelectNode *sn = (SelectNode*)sq;
	dlist *into = sn->into;
	node *m;
	dnode *n;
	sql_rel *r;
	list *nl = NULL;

	/* SELECT ... INTO var_list */
	sn->into = NULL;
	r = rel_subquery(query, NULL, sq, ek);
	if (!r) 
		return NULL;
	if (!is_project(r->op))
		return sql_error(sql, 02, SQLSTATE(42000) "SELECT INTO: The subquery is not a projection");
	if (list_length(r->exps) != dlist_length(into))
		return sql_error(sql, 02, SQLSTATE(21S01) "SELECT INTO: number of values doesn't match number of variables to set");
	r = rel_zero_or_one(sql, r, ek);
	nl = sa_list(sql->sa);
	append(nl, exp_rel(sql, r));
	for (m = r->exps->h, n = into->h; m && n; m = m->next, n = n->next) {
		dlist *qname = n->data.lval;
		const char *sname = qname_schema(qname);
		const char *name = qname_schema_object(qname);
		sql_subtype *tpe = NULL;
		sql_schema *s = cur_schema(sql);
		sql_exp *v = m->data;
		int level;

<<<<<<< HEAD
		if (sname && !(s = mvc_bind_schema(sql, sname)))
			return sql_error(sql, 02, SQLSTATE(3F000) "SELECT INTO: No such schema '%s'", sname);

		if (!stack_find_var(sql, s, name)) 
			return sql_error(sql, 02, SQLSTATE(42000) "SELECT INTO: Variable '%s%s%s' unknown", sname ? sname : "", sname ? "." : "", name);
		/* dynamic check for single values */
		if (v->card > CARD_AGGR) {
			sql_subfunc *zero_or_one = sql_bind_func(sql->sa, sql->session->schema, "zero_or_one", exp_subtype(v), NULL, F_AGGR);
			assert(zero_or_one);
			v = exp_aggr1(sql->sa, v, zero_or_one, 0, 0, CARD_ATOM, has_nil(v));
		}
		tpe = stack_find_type(sql, name);
		level = stack_find_frame(sql, s, name);
		if (!v || !(v = rel_check_type(sql, tpe, r, v, type_equal)))
=======
		if (!stack_find_var(sql, nme)) 
			return sql_error(sql, 02, SQLSTATE(42000) "SELECT INTO: variable '%s' unknown", nme);
		tpe = stack_find_type(sql, nme);
		level = stack_find_frame(sql, nme);
		if (!exp_name(v)) 
			exp_label(sql->sa, v, ++sql->label);
		v = exp_ref(sql->sa, v);
		if (!(v = rel_check_type(sql, tpe, r, v, type_equal)))
>>>>>>> deb7876e
			return NULL;
		v = exp_set(sql->sa, s->base.name, name, v, level);
		list_append(nl, v);
	}
	return nl;
}

extern sql_rel *
rel_select_with_into(sql_query *query, symbol *sq)
{
	exp_kind ek = {type_value, card_row, TRUE};
	list *reslist = rel_select_into(query, sq, ek);
	if (!reslist)
		return NULL;
	return rel_psm_block(query->sql->sa, reslist);
}

static int has_return( list *l );

static int
exp_has_return(sql_exp *e) 
{
	if (e->type == e_psm) {
		if (e->flag & PSM_RETURN) 
			return 1;
		if (e->flag & PSM_IF) 
			return has_return(e->r) && (!e->f || has_return(e->f));
	}
	return 0;
}

static int
has_return( list *l )
{
	node *n = l->t;
	sql_exp *e = n->data;

	/* last statment of sequential block */
	if (exp_has_return(e)) 
		return 1;
	return 0;
}

static list *
sequential_block (sql_query *query, sql_subtype *restype, list *restypelist, dlist *blk, char *opt_label, int is_func) 
{
	mvc *sql = query->sql;
	list *l=0;
	dnode *n;

	assert(!restype || !restypelist);

 	if (THRhighwater())
		return sql_error(sql, 10, SQLSTATE(42000) "Query too complex: running out of stack space");

	if (blk->h)
 		l = sa_list(sql->sa);
	if(!stack_push_frame(sql, opt_label))
		return sql_error(sql, 02, SQLSTATE(HY013) MAL_MALLOC_FAIL);
	for (n = blk->h; n; n = n->next ) {
		sql_exp *res = NULL;
		list *reslist = NULL;
		symbol *s = n->data.sym;

		switch (s->token) {
		case SQL_SET:
			res = psm_set_exp(query, s->data.lval->h);
			break;
		case SQL_DECLARE:
			reslist = rel_psm_declare(sql, s->data.lval->h);
			break;
		case SQL_DECLARE_TABLE:
		case SQL_CREATE_TABLE: 
			res = rel_psm_declare_table(query, s->data.lval->h);
			break;
		case SQL_WHILE:
			res = rel_psm_while_do(query, restype, restypelist, s->data.lval->h, is_func);
			break;
		case SQL_IF:
			res = rel_psm_if_then_else(query, restype, restypelist, s->data.lval->h, is_func);
			break;
		case SQL_CASE:
			reslist = rel_psm_case(query, restype, restypelist, s->data.lval->h, is_func);
			break;
		case SQL_CALL:
			res = rel_psm_call(query, s->data.sym);
			break;
		case SQL_RETURN:
			/*If it is not a function it cannot have a return statement*/
			if (!is_func)
				res = sql_error(sql, 01, SQLSTATE(42000) "Return statement in the procedure body");
			else {
				/* should be last statement of a sequential_block */
				if (n->next) { 
					res = sql_error(sql, 01, SQLSTATE(42000) "Statement after return");
				} else {
					res = NULL;
					reslist = rel_psm_return(query, restype, restypelist, s->data.sym);
				}
			}
			break;
		case SQL_SELECT: { /* row selections (into variables) */
			exp_kind ek = {type_value, card_row, TRUE};
			reslist = rel_select_into(query, s, ek);
		}	break;
		case SQL_COPYFROM:
		case SQL_BINCOPYFROM:
		case SQL_INSERT:
		case SQL_UPDATE:
		case SQL_DELETE:
		case SQL_TRUNCATE:
		case SQL_MERGE: {
			sql_rel *r = rel_updates(query, s);
			if (!r)
				return NULL;
			res = exp_rel(sql, r);
		}	break;
		default:
			res = sql_error(sql, 01, SQLSTATE(42000) "Statement '%s' is not a valid flow control statement",
			 token2string(s->token));
		}
		if (!res && !reslist) {
			l = NULL;
			break;
		}
		if (res)
			list_append(l, res);
		else
			list_merge(l, reslist, NULL);
	}
	stack_pop_frame(sql);
	return l;
}

static int
arg_cmp(void *A, void *N) 
{
	sql_arg *a = A;
	char *name = N;
	return strcmp(a->name, name);
}

static list *
result_type(mvc *sql, symbol *res) 
{
	if (res->token == SQL_TYPE) {
		sql_subtype *st = &res->data.lval->h->data.typeval;
		sql_arg *a = sql_create_arg(sql->sa, "result", st, ARG_OUT);

		return list_append(sa_list(sql->sa), a);
	} else if (res->token == SQL_TABLE) {
		sql_arg *a;
		dnode *n = res->data.lval->h;
		list *types = sa_list(sql->sa);

		for(;n; n = n->next->next) {
			sql_subtype *ct = &n->next->data.typeval;

			if (list_find(types, n->data.sval, &arg_cmp) != NULL)
				return sql_error(sql, ERR_AMBIGUOUS, SQLSTATE(42000) "CREATE FUNC: identifier '%s' ambiguous", n->data.sval);

			a = sql_create_arg(sql->sa, n->data.sval, ct, ARG_OUT);
			list_append(types, a);
		}
		return types;
	}
	return NULL;
}

static list *
create_type_list(mvc *sql, dlist *params, int param)
{
	sql_subtype *par_subtype;
	list * type_list = sa_list(sql->sa);
	dnode * n = NULL;
	
	if (params) {
		for (n = params->h; n; n = n->next) {
			dnode *an = n;
	
			if (param) {
				an = n->data.lval->h;
				par_subtype = &an->next->data.typeval;
				if (par_subtype && !par_subtype->type) /* var arg */
					return type_list;
				list_append(type_list, par_subtype);
			} else { 
				par_subtype = &an->data.typeval;
				list_prepend(type_list, par_subtype);
			}
		}
	}
	return type_list;
}

static sql_rel*
rel_create_function(sql_allocator *sa, const char *sname, sql_func *f)
{
	sql_rel *rel = rel_create(sa);
	list *exps = new_exp_list(sa);
	if(!rel || !exps)
		return NULL;

	append(exps, exp_atom_clob(sa, sname));
	if (f)
		append(exps, exp_atom_clob(sa, f->base.name));
	append(exps, exp_atom_ptr(sa, f));
	rel->l = NULL;
	rel->r = NULL;
	rel->op = op_ddl;
	rel->flag = ddl_create_function;
	rel->exps = exps;
	rel->card = 0;
	rel->nrcols = 0;
	return rel;
}

static sql_rel *
rel_create_func(sql_query *query, dlist *qname, dlist *params, symbol *res, dlist *ext_name, dlist *body, sql_ftype type, sql_flang lang, int replace)
{
	mvc *sql = query->sql;
	const char *fname = qname_schema_object(qname);
	const char *sname = qname_schema(qname);
	sql_schema *s = cur_schema(sql);
	sql_func *f = NULL;
	sql_subfunc *sf;
	dnode *n;
	list *type_list = NULL, *restype = NULL;
	int instantiate = (sql->emode == m_instantiate);
	int deps = (sql->emode == m_deps);
	int create = (!instantiate && !deps);
	bit vararg = FALSE;
	char *F = NULL, *fn = NULL, is_func;

	if (res && res->token == SQL_TABLE)
		type = F_UNION;

	FUNC_TYPE_STR(type)

	is_func = (type != F_PROC && type != F_LOADER);
	assert(lang != FUNC_LANG_INT);

	if (STORE_READONLY && create)
		return sql_error(sql, 06, SQLSTATE(42000) "Schema statements cannot be executed on a readonly database.");

	if (res && type == F_PROC)
		return sql_error(sql, 02, SQLSTATE(42000) "CREATE %s: procedures cannot have return parameters", F);
	else if (res && (type == F_FILT || type == F_LOADER))
		return sql_error(sql, 02, SQLSTATE(42000) "CREATE %s: %s functions don't have to specify a return type", F, fn);
	else if (!res && !(type == F_PROC || type == F_FILT || type == F_LOADER))
		return sql_error(sql, 02, SQLSTATE(42000) "CREATE %s: %ss require a return type", F, fn);
	else if (lang == FUNC_LANG_MAL && type == F_LOADER)
		return sql_error(sql, 02, SQLSTATE(42000) "CREATE %s: %s functions creation via MAL not supported", F, fn);
	else if (lang == FUNC_LANG_SQL && !(type == F_FUNC || type == F_PROC || type == F_UNION))
		return sql_error(sql, 02, SQLSTATE(42000) "CREATE %s: %s functions creation via SQL not supported", F, fn);
	else if (LANG_EXT(lang) && !(type == F_FUNC || type == F_AGGR || type == F_UNION || type == F_LOADER))
		return sql_error(sql, 02, SQLSTATE(42000) "CREATE %s: %ss creation via external programming languages not supported", F, fn);

	if (sname && !(s = mvc_bind_schema(sql, sname)))
		return sql_error(sql, 02, SQLSTATE(3F000) "CREATE %s: no such schema '%s'", F, sname);

	type_list = create_type_list(sql, params, 1);
	if ((type == F_FUNC || type == F_AGGR) && sql_bind_func_(sql->sa, s, fname, type_list, (type == F_FUNC) ? F_AGGR : F_FUNC))
		return sql_error(sql, 02, SQLSTATE(42000) "CREATE %s: there's %s with the name '%s' and the same parameters, which causes ambiguous calls", F, (type == F_FUNC) ? "an aggregate" : "a function", fname);

	if ((sf = sql_bind_func_(sql->sa, s, fname, type_list, type)) != NULL && create) {
		if (replace) {
			sql_func *func = sf->func;
			if (!mvc_schema_privs(sql, s))
				return sql_error(sql, 02, SQLSTATE(42000) "CREATE OR REPLACE %s: access denied for %s to schema '%s'", F, stack_get_string(sql, mvc_bind_schema(sql, "sys"), "current_user"), s->base.name);
			if (mvc_check_dependency(sql, func->base.id, !IS_PROC(func) ? FUNC_DEPENDENCY : PROC_DEPENDENCY, NULL))
				return sql_error(sql, 02, SQLSTATE(42000) "CREATE OR REPLACE %s: there are database objects dependent on %s %s;", F, fn, func->base.name);
			if (!func->s)
				return sql_error(sql, 02, SQLSTATE(42000) "CREATE OR REPLACE %s: not allowed to replace system %s %s;", F, fn, func->base.name);
			if (mvc_drop_func(sql, s, func, 0))
				return sql_error(sql, 02, SQLSTATE(HY013) MAL_MALLOC_FAIL);
			sf = NULL;
		} else {
			if (params) {
				char *arg_list = NULL;
				node *n;
				
				for (n = type_list->h; n; n = n->next) {
					char *tpe =  subtype2string((sql_subtype *) n->data);
					
					if (arg_list) {
						char *t = arg_list;
						arg_list = sql_message("%s, %s", arg_list, tpe);
						_DELETE(t);
						_DELETE(tpe);
					} else {
						arg_list = tpe;
					}
				}
				(void)sql_error(sql, 02, SQLSTATE(42000) "CREATE %s: name '%s' (%s) already in use", F, fname, arg_list ? arg_list : "");
				_DELETE(arg_list);
				list_destroy(type_list);
				return NULL;
			} else {
				list_destroy(type_list);
				return sql_error(sql, 02, SQLSTATE(42000) "CREATE %s: name '%s' already in use", F, fname);
			}
		}
	}
	list_destroy(type_list);
	if (create && !mvc_schema_privs(sql, s)) {
		return sql_error(sql, 02, SQLSTATE(42000) "CREATE %s: insufficient privileges for user '%s' in schema '%s'", F,
						 stack_get_string(sql, mvc_bind_schema(sql, "sys"), "current_user"), s->base.name);
	} else {
		char *q = QUERY(sql->scanner);
		list *l = NULL;

	 	if (params) {
			for (n = params->h; n; n = n->next) {
				dnode *an = n->data.lval->h;
				sql_add_param(sql, an->data.sval, &an->next->data.typeval);
			}
			l = sql->params;
			if (l && list_length(l) == 1) {
				sql_arg *a = l->h->data;

				if (strcmp(a->name, "*") == 0) {
					l = NULL;
					vararg = TRUE;
				}
			}
		}
		if (!l)
			l = sa_list(sql->sa);
		if (res) {
			restype = result_type(sql, res);
			if (!restype)
				return sql_error(sql, 01, SQLSTATE(42000) "CREATE %s: failed to get restype", F);
		}
		if (body && LANG_EXT(lang)) {
			const char *lang_body = body->h->data.sval, *mod = "unknown", *slang = "Unknown";
			switch (lang) {
			case FUNC_LANG_R:
				mod = "rapi";
				slang = "R";
				break;
			case FUNC_LANG_C:
				mod = "capi";
				slang = "C";
				break;
			case FUNC_LANG_CPP:
				mod = "capi";
				slang = "CPP";
				break;
			case FUNC_LANG_J:
				mod = "japi";
				slang = "Javascript";
				break;
			case FUNC_LANG_PY:
				mod = "pyapi";
				slang = "Python";
				break;
			case FUNC_LANG_MAP_PY:
				mod = "pyapimap";
				slang = "Python";
				break;
			case FUNC_LANG_PY3:
				mod = "pyapi3";
				slang = "Python";
				break;
			case FUNC_LANG_MAP_PY3:
				mod = "pyapi3map";
				slang = "Python";
				break;
			default:
				assert(0);
			}

			if (type == F_LOADER && !(lang == FUNC_LANG_PY || lang == FUNC_LANG_PY3))
				return sql_error(sql, 01, SQLSTATE(42000) "CREATE %s: Language name \"Python[3]\" expected", F);

			sql->params = NULL;
			if (create) {
				f = mvc_create_func(sql, sql->sa, s, fname, l, restype, type, lang, mod, fname, lang_body, (type == F_LOADER)?TRUE:FALSE, vararg, FALSE);
			} else if (!sf) {
				return sql_error(sql, 01, SQLSTATE(42000) "CREATE %s: %s function %s.%s not bound", F, slang, s->base.name, fname);
			}
		} else if (body) { /* SQL implementation */
			sql_arg *ra = (restype && type != F_UNION)?restype->h->data:NULL;
			list *b = NULL;
			sql_schema *old_schema = cur_schema(sql);

			if (create) { /* needed for recursive functions */
				q = query_cleaned(q);
				sql->forward = f = mvc_create_func(sql, sql->sa, s, fname, l, restype, type, lang, "user", q, q, FALSE, vararg, FALSE);
				GDKfree(q);
			}
			sql->session->schema = s;
			b = sequential_block(query, (ra)?&ra->type:NULL, ra?NULL:restype, body, NULL, is_func);
			sql->forward = NULL;
			sql->session->schema = old_schema;
			sql->params = NULL;
			if (!b)
				return NULL;
		
			/* check if we have a return statement */
			if (is_func && restype && !has_return(b))
				return sql_error(sql, 01, SQLSTATE(42000) "CREATE %s: missing return statement", F);
			if (!is_func && !restype && has_return(b))
				return sql_error(sql, 01, SQLSTATE(42000) "CREATE %s: %ss cannot have return statements", F, fn);
			/* in execute mode we instantiate the function */
			if (instantiate || deps)
				return rel_psm_block(sql->sa, b);
		} else { /* MAL implementation */
			char *fmod = qname_module(ext_name);
			char *fnme = qname_schema_object(ext_name);
			int clientid = sql->clientid;

			if (!fmod || !fnme)
				return NULL;
			sql->params = NULL;
			if (create) {
				q = query_cleaned(q);
				f = mvc_create_func(sql, sql->sa, s, fname, l, restype, type, lang, fmod, fnme, q, FALSE, vararg, FALSE);
				GDKfree(q);
			} else if (!sf) {
				return sql_error(sql, 01, SQLSTATE(42000) "CREATE %s: external name %s.%s not bound (%s.%s)", F, fmod, fnme, s->base.name, fname );
			} else {
				sql_func *f = sf->func;
				if (!f->mod || strcmp(f->mod, fmod))
					f->mod = _STRDUP(fmod);
				if (!f->imp || strcmp(f->imp, fnme)) 
					f->imp = (f->sa)?sa_strdup(f->sa, fnme):_STRDUP(fnme);
				if (!f->mod || !f->imp) {
					_DELETE(f->mod);
					_DELETE(f->imp);
					return sql_error(sql, 02, SQLSTATE(HY013) "CREATE %s: could not allocate space", F);
				}
				f->sql = 0; /* native */
				f->lang = FUNC_LANG_INT;
			}
			if (!f)
				f = sf->func;
			assert(f);
			if (!backend_resolve_function(&clientid, f))
				return sql_error(sql, 01, SQLSTATE(3F000) "CREATE %s: external name %s.%s not bound (%s.%s)", F, fmod, fnme, s->base.name, fname );
		}
	}
	return rel_create_function(sql->sa, s->base.name, f);
}

static sql_rel*
rel_drop_function(sql_allocator *sa, const char *sname, const char *name, int nr, sql_ftype type, int action)
{
	sql_rel *rel = rel_create(sa);
	list *exps = new_exp_list(sa);
	if(!rel || !exps)
		return NULL;

	append(exps, exp_atom_clob(sa, sname));
	append(exps, exp_atom_clob(sa, name));
	append(exps, exp_atom_int(sa, nr));
	append(exps, exp_atom_int(sa, (int) type));
	append(exps, exp_atom_int(sa, action));
	rel->l = NULL;
	rel->r = NULL;
	rel->op = op_ddl;
	rel->flag = ddl_drop_function;
	rel->exps = exps;
	rel->card = 0;
	rel->nrcols = 0;
	return rel;
}

sql_func *
resolve_func( mvc *sql, sql_schema *s, const char *name, dlist *typelist, sql_ftype type, char *op, int if_exists)
{
	sql_func *func = NULL;
	list *list_func = NULL, *type_list = NULL;
	char is_func = (type != F_PROC && type != F_LOADER), *F = NULL, *fn = NULL;

	FUNC_TYPE_STR(type)

	if (typelist) {
		sql_subfunc *sub_func;

		type_list = create_type_list(sql, typelist, 0);
		sub_func = sql_bind_func_(sql->sa, s, name, type_list, type);
		if (!sub_func && type == F_FUNC) {
			sub_func = sql_bind_func_(sql->sa, s, name, type_list, F_UNION);
			type = sub_func?F_UNION:F_FUNC;
		}
		if ( sub_func && sub_func->func->type == type)
			func = sub_func->func;
	} else {
		list_func = schema_bind_func(sql, s, name, type);
		if (!list_func && type == F_FUNC) 
			list_func = schema_bind_func(sql,s,name, F_UNION);
		if (list_func && list_func->cnt > 1) {
			list_destroy(list_func);
			return sql_error(sql, 02, SQLSTATE(42000) "%s %s: there are more than one %s called '%s', please use the full signature", op, F, fn, name);
		}
		if (list_func && list_func->cnt == 1)
			func = (sql_func*) list_func->h->data;
	}

	if (!func) {
		void *e = NULL;
		if (typelist) {
			char *arg_list = NULL;
			node *n;
			
			if (type_list->cnt > 0) {
				for (n = type_list->h; n; n = n->next) {
					char *tpe =  subtype2string((sql_subtype *) n->data);
				
					if (arg_list) {
						char *t = arg_list;
						arg_list = sql_message("%s, %s", arg_list, tpe);
						_DELETE(tpe);
						_DELETE(t);
					} else {
						arg_list = tpe;
					}
				}
				list_destroy(list_func);
				list_destroy(type_list);
				if(!if_exists)
					e = sql_error(sql, 02, SQLSTATE(42000) "%s %s: no such %s '%s' (%s)", op, F, fn, name, arg_list);
				_DELETE(arg_list);
				return e;
			}
			list_destroy(list_func);
			list_destroy(type_list);
			if(!if_exists)
				e = sql_error(sql, 02, SQLSTATE(42000) "%s %s: no such %s '%s' ()", op, F, fn, name);
			return e;
		} else {
			if(!if_exists)
				e = sql_error(sql, 02, SQLSTATE(42000) "%s %s: no such %s '%s'", op, F, fn, name);
			return e;
		}
	} else if (((is_func && type != F_FILT) && !func->res) || (!is_func && func->res)) {
		list_destroy(list_func);
		list_destroy(type_list);
		return sql_error(sql, 02, SQLSTATE(42000) "%s %s: cannot drop %s '%s'", op, F, fn, name);
	}

	list_destroy(list_func);
	list_destroy(type_list);
	return func;
}

static sql_rel* 
rel_drop_func(mvc *sql, dlist *qname, dlist *typelist, int drop_action, sql_ftype type, int if_exists)
{
	const char *name = qname_schema_object(qname);
	const char *sname = qname_schema(qname);
	sql_schema *s = cur_schema(sql);
	sql_func *func = NULL;
	char *F = NULL, *fn = NULL;

	FUNC_TYPE_STR(type)

	if (sname && !(s = mvc_bind_schema(sql, sname)) && !if_exists)
		return sql_error(sql, 02, SQLSTATE(3F000) "DROP %s: no such schema '%s'", F, sname);

	if (s)
		func = resolve_func(sql, s, name, typelist, type, "DROP", if_exists);
	if (!func && !sname) {
		s = tmp_schema(sql);
		func = resolve_func(sql, s, name, typelist, type, "DROP", if_exists);
	}
	if (func && s)
		return rel_drop_function(sql->sa, s->base.name, name, func->base.id, type, drop_action);
	if (if_exists)
		return rel_drop_function(sql->sa, sname, name, -2, type, drop_action);
	return sql_error(sql, 02, SQLSTATE(42000) "DROP %s: %s %s not found", F, fn, name);
}

static sql_rel* 
rel_drop_all_func(mvc *sql, dlist *qname, int drop_action, sql_ftype type)
{
	const char *name = qname_schema_object(qname);
	const char *sname = qname_schema(qname);
	sql_schema *s = cur_schema(sql);
	list * list_func = NULL;
	char *F = NULL, *fn = NULL;

	FUNC_TYPE_STR(type)

	if (sname && !(s = mvc_bind_schema(sql, sname)))
		return sql_error(sql, 02, SQLSTATE(3F000) "DROP %s: no such schema '%s'", F, sname);

	list_func = schema_bind_func(sql, s, name, type);
	if (!list_func) 
		return sql_error(sql, 02, SQLSTATE(3F000) "DROP ALL %s: no such %s '%s'", F, fn, name);
	list_destroy(list_func);
	return rel_drop_function(sql->sa, s->base.name, name, -1, type, drop_action);
}

static sql_rel *
rel_create_trigger(mvc *sql, const char *sname, const char *tname, const char *triggername, int time, int orientation, int event, const char *old_name, const char *new_name, symbol *condition, const char *query)
{
	sql_rel *rel = rel_create(sql->sa);
	list *exps = new_exp_list(sql->sa);
	if(!rel || !exps)
		return NULL;

	append(exps, exp_atom_str(sql->sa, sname, sql_bind_localtype("str") ));
	append(exps, exp_atom_str(sql->sa, tname, sql_bind_localtype("str") ));
	append(exps, exp_atom_str(sql->sa, triggername, sql_bind_localtype("str") ));
	append(exps, exp_atom_int(sql->sa, time));
	append(exps, exp_atom_int(sql->sa, orientation));
	append(exps, exp_atom_int(sql->sa, event));
	append(exps, exp_atom_str(sql->sa, old_name, sql_bind_localtype("str") ));
	append(exps, exp_atom_str(sql->sa, new_name, sql_bind_localtype("str") ));
	(void)condition;
	append(exps, exp_atom_str(sql->sa, NULL, sql_bind_localtype("str") ));
	append(exps, exp_atom_str(sql->sa, query, sql_bind_localtype("str") ));
	rel->l = NULL;
	rel->r = NULL;
	rel->op = op_ddl;
	rel->flag = ddl_create_trigger;
	rel->exps = exps;
	rel->card = CARD_MULTI;
	rel->nrcols = 0;
	return rel;
}

static sql_var*
_stack_push_table(mvc *sql, const char *tname, sql_table *t)
{
	sql_rel *r = rel_basetable(sql, t, tname );
	return stack_push_rel_view(sql, tname, r);
}

static sql_rel *
create_trigger(sql_query *query, dlist *qname, int time, symbol *trigger_event, dlist *tqname, dlist *opt_ref, dlist *triggered_action, int replace)
{
	mvc *sql = query->sql;
	const char *triggerschema = qname_schema(qname);
	const char *triggername = qname_schema_object(qname);
	const char *sname = qname_schema(tqname);
	const char *tname = qname_schema_object(tqname);
	sql_schema *ss = cur_schema(sql);
	sql_table *t = NULL;
	sql_trigger *st = NULL;
	int instantiate = (sql->emode == m_instantiate);
	int create = (!instantiate && sql->emode != m_deps), event, orientation;
	list *sq = NULL;
	sql_rel *r = NULL;
	char *q, *base = replace ? "CREATE OR REPLACE" : "CREATE";
	dlist *columns = trigger_event->data.lval;
	const char *old_name = NULL, *new_name = NULL;
	dlist *stmts = triggered_action->h->next->next->data.lval;
	symbol *condition = triggered_action->h->next->data.sym;

	if (sname && !(ss = mvc_bind_schema(sql, sname)))
		return sql_error(sql, 02, SQLSTATE(3F000) "%s TRIGGER: no such schema '%s'", base, sname);

	if (opt_ref) {
		dnode *dl = opt_ref->h;
		for ( ; dl; dl = dl->next) {
			/* list (new(1)/old(0)), char */
			char *n = dl->data.lval->h->next->data.sval;

			assert(dl->data.lval->h->type == type_int);
			if (!dl->data.lval->h->data.i_val) /*?l_val?*/
				old_name = n;
			else
				new_name = n;
		}
	}

	if (create && !mvc_schema_privs(sql, ss))
		return sql_error(sql, 02, SQLSTATE(42000) "%s TRIGGER: access denied for %s to schema '%s'", base, stack_get_string(sql, mvc_bind_schema(sql, "sys"), "current_user"), ss->base.name);
	if (create && !(t = mvc_bind_table(sql, ss, tname)))
		return sql_error(sql, 02, SQLSTATE(42000) "%s TRIGGER: unknown table '%s'", base, tname);
	if (create && isView(t))
		return sql_error(sql, 02, SQLSTATE(42000) "%s TRIGGER: cannot create trigger on view '%s'", base, tname);
	if (triggerschema && strcmp(triggerschema, ss->base.name) != 0)
		return sql_error(sql, 02, SQLSTATE(42000) "%s TRIGGER: trigger and respective table must belong to the same schema", base);
	if (create && (st = mvc_bind_trigger(sql, ss, triggername)) != NULL) {
		if (replace) {
			if (mvc_drop_trigger(sql, ss, st))
				return sql_error(sql, 02, SQLSTATE(HY013) "%s TRIGGER: %s", base, MAL_MALLOC_FAIL);
		} else {
			return sql_error(sql, 02, SQLSTATE(42000) "%s TRIGGER: name '%s' already in use", base, triggername);
		}
	}

	if (create) {
		switch (trigger_event->token) {
			case SQL_INSERT:
				event = 0;
				break;
			case SQL_DELETE:
				event = 1;
				break;
			case SQL_TRUNCATE:
				event = 3;
				break;
			default:
				event = 2;
				break;
		}
		orientation = triggered_action->h->data.i_val;
		q = query_cleaned(QUERY(sql->scanner));

		assert(triggered_action->h->type == type_int);
		r = rel_create_trigger(sql, t->s->base.name, t->base.name, triggername, time, orientation, event, old_name, new_name, condition, q);
		GDKfree(q);
		return r;
	}

	if (!instantiate) {
		t = mvc_bind_table(sql, ss, tname);
		if (!stack_push_frame(sql, "OLD-NEW"))
			return sql_error(sql, 02, SQLSTATE(HY013) MAL_MALLOC_FAIL);
		/* we need to add the old and new tables */
		if (new_name && !_stack_push_table(sql, new_name, t)) {
			stack_pop_frame(sql);
			return sql_error(sql, 02, SQLSTATE(HY013) MAL_MALLOC_FAIL);
		}
		if (old_name && !_stack_push_table(sql, old_name, t)) {
			stack_pop_frame(sql);
			return sql_error(sql, 02, SQLSTATE(HY013) MAL_MALLOC_FAIL);
		}
	}
	if (condition) {
		sql_rel *rel = NULL;

		if (new_name) /* in case of updates same relations is available via both names */ 
			rel = stack_find_rel_view(sql, new_name);
		if (!rel && old_name)
			rel = stack_find_rel_view(sql, old_name);
		if (!rel)
			rel = stack_find_rel_view(sql, "old");
		if (!rel)
			rel = stack_find_rel_view(sql, "new");
		rel = rel_logical_exp(query, rel, condition, sql_where);
		if (!rel) {
			if (!instantiate)
				stack_pop_frame(sql);
			return NULL;
		}
		/* transition tables */
		/* insert: rel_select(table [new], searchcondition) */
		/* delete: rel_select(table [old], searchcondition) */
		/* update: rel_select(table [old,new]), searchcondition) */
		if (new_name)
			stack_update_rel_view(sql, new_name, rel);
		if (old_name)
			stack_update_rel_view(sql, old_name, new_name?rel_dup(rel):rel);
	}
	if (!(sq = sequential_block(query, NULL, NULL, stmts, NULL, 1)))
		return NULL;
	r = rel_psm_block(sql->sa, sq);

	if (!instantiate)
		stack_pop_frame(sql);
	/* todo trigger_columns */
	(void)columns;
	return r;
}

static sql_rel *
rel_drop_trigger(mvc *sql, const char *sname, const char *tname, int if_exists)
{
	sql_rel *rel = rel_create(sql->sa);
	list *exps = new_exp_list(sql->sa);
	if(!rel || !exps)
		return NULL;

	append(exps, exp_atom_str(sql->sa, sname, sql_bind_localtype("str") ));
	append(exps, exp_atom_str(sql->sa, tname, sql_bind_localtype("str") ));
	append(exps, exp_atom_int(sql->sa, if_exists));
	rel->l = NULL;
	rel->r = NULL;
	rel->op = op_ddl;
	rel->flag = ddl_drop_trigger;
	rel->exps = exps;
	rel->card = CARD_MULTI;
	rel->nrcols = 0;
	return rel;
}

static sql_rel *
drop_trigger(mvc *sql, dlist *qname, int if_exists)
{
	const char *sname = qname_schema(qname);
	const char *tname = qname_schema_object(qname);
	sql_schema *ss = cur_schema(sql);

	if (sname && !(ss = mvc_bind_schema(sql, sname))) {
		if (if_exists)
			return rel_drop_trigger(sql, sname, tname, if_exists);
		return sql_error(sql, 02, SQLSTATE(3F000) "DROP TRIGGER: no such schema '%s'", sname);
	}

	if (!mvc_schema_privs(sql, ss)) 
		return sql_error(sql, 02, SQLSTATE(3F000) "DROP TRIGGER: access denied for %s to schema '%s'", stack_get_string(sql, mvc_bind_schema(sql, "sys"), "current_user"), ss->base.name);
	return rel_drop_trigger(sql, ss->base.name, tname, if_exists);
}

static sql_rel *
psm_analyze(sql_query *query, char *analyzeType, dlist *qname, dlist *columns, symbol *sample, int minmax )
{
	mvc *sql = query->sql;
	exp_kind ek = {type_value, card_value, FALSE};
	sql_exp *sample_exp = NULL, *call, *mm_exp = NULL;
	const char *sname = NULL, *tname = NULL;
	list *tl = sa_list(sql->sa);
	list *exps = sa_list(sql->sa), *analyze_calls = sa_list(sql->sa);
	sql_subfunc *f = NULL;

	append(exps, mm_exp = exp_atom_int(sql->sa, minmax));
	append(tl, exp_subtype(mm_exp));
	if (sample) {
		sample_exp = rel_value_exp(query, NULL, sample, 0, ek);
		if (!sample_exp || !(sample_exp = rel_check_type(sql, sql_bind_localtype("lng"), NULL, sample_exp, type_cast)))
			return NULL;
	} else {
		sample_exp = exp_atom_lng(sql->sa, 0);
	}
	append(exps, sample_exp);
	append(tl, exp_subtype(sample_exp));

	assert(qname);
	if (qname) {
		if (qname->h->next)
			sname = qname_schema(qname);
		else
			sname = qname_schema_object(qname);
		if (!sname)
			sname = cur_schema(sql)->base.name;
		if (qname->h->next)
			tname = qname_schema_object(qname);
	}
	/* call analyze( [schema, [ table ]], opt_sample_size, opt_minmax ) */
	if (sname) {
		sql_exp *sname_exp = exp_atom_clob(sql->sa, sname);

		append(exps, sname_exp);
		append(tl, exp_subtype(sname_exp));
	}
	if (tname) {
		sql_exp *tname_exp = exp_atom_clob(sql->sa, tname);

		append(exps, tname_exp);
		append(tl, exp_subtype(tname_exp));

		if (columns)
			append(tl, exp_subtype(tname_exp));
	}
	if (!columns) {
		f = sql_bind_func_(sql->sa, mvc_bind_schema(sql, "sys"), analyzeType, tl, F_PROC);
		if (!f)
			return sql_error(sql, 01, SQLSTATE(42000) "Analyze procedure missing");
		call = exp_op(sql->sa, exps, f);
		append(analyze_calls, call);
	} else {
		dnode *n;

		if (!sname || !tname)
			return sql_error(sql, 01, SQLSTATE(42000) "Analyze schema or table name missing");
		f = sql_bind_func_(sql->sa, mvc_bind_schema(sql, "sys"), analyzeType, tl, F_PROC);
		if (!f)
			return sql_error(sql, 01, SQLSTATE(42000) "Analyze procedure missing");
		for( n = columns->h; n; n = n->next) {
			const char *cname = n->data.sval;
			list *nexps = list_dup(exps, NULL);
			sql_exp *cname_exp = exp_atom_clob(sql->sa, cname);

			append(nexps, cname_exp);
			/* call analyze( opt_minmax, opt_sample_size, sname, tname, cname) */
			call = exp_op(sql->sa, nexps, f);
			append(analyze_calls, call);
		}
	}
	return rel_psm_block(sql->sa, analyze_calls);
}

static sql_rel*
create_table_from_loader(sql_query *query, dlist *qname, symbol *fcall)
{
	mvc *sql = query->sql;
	sql_schema *s = cur_schema(sql);
	char *sname = qname_schema(qname);
	char *tname = qname_schema_object(qname);
	sql_subfunc *loader = NULL;
	sql_rel* rel = NULL;

	if (sname && !(s = mvc_bind_schema(sql, sname)))
		return sql_error(sql, 02, SQLSTATE(3F000) "CREATE TABLE FROM LOADER: no such schema '%s'", sname);
	if (!mvc_schema_privs(sql, s))
		return sql_error(sql, 02, SQLSTATE(42000) "CREATE TABLE FROM LOADER: insufficient privileges for user '%s' in schema '%s'", stack_get_string(sql, mvc_bind_schema(sql, "sys"), "current_user"), s->base.name);
	if (mvc_bind_table(sql, s, tname))
		return sql_error(sql, 02, SQLSTATE(42S01) "CREATE TABLE FROM LOADER: name '%s' already in use", tname);

	rel = rel_loader_function(query, fcall, new_exp_list(sql->sa), &loader);
	if (!rel || !loader)
		return NULL;

	loader->sname = sname ? sa_zalloc(sql->sa, strlen(sname) + 1) : NULL;
	loader->tname = tname ? sa_zalloc(sql->sa, strlen(tname) + 1) : NULL;
	if (sname) strcpy(loader->sname, sname);
	if (tname) strcpy(loader->tname, tname);

	return rel;
}

sql_rel *
rel_psm(sql_query *query, symbol *s)
{
	mvc *sql = query->sql;
	sql_rel *ret = NULL;

	switch (s->token) {
	case SQL_CREATE_FUNC:
	{
		dlist *l = s->data.lval;
		sql_ftype type = (sql_ftype) l->h->next->next->next->next->next->data.i_val;
		sql_flang lang = (sql_flang) l->h->next->next->next->next->next->next->data.i_val;
		int repl = l->h->next->next->next->next->next->next->next->data.i_val;

		ret = rel_create_func(query, l->h->data.lval, l->h->next->data.lval, l->h->next->next->data.sym, l->h->next->next->next->data.lval, l->h->next->next->next->next->data.lval, type, lang, repl);
		sql->type = Q_SCHEMA;
	} 	break;
	case SQL_DROP_FUNC:
	{
		dlist *l = s->data.lval;
		dlist *qname = l->h->data.lval;
		dlist *typelist = l->h->next->data.lval;
		sql_ftype type = (sql_ftype) l->h->next->next->data.i_val;
		int if_exists = l->h->next->next->next->data.i_val;
		int all = l->h->next->next->next->next->data.i_val;
		int drop_action = l->h->next->next->next->next->next->data.i_val;

		if (STORE_READONLY) 
			return sql_error(sql, 06, SQLSTATE(42000) "Schema statements cannot be executed on a readonly database.");
			
		if (all)
			ret = rel_drop_all_func(sql, qname, drop_action, type);
		else {
			ret = rel_drop_func(sql, qname, typelist, drop_action, type, if_exists);
		}

		sql->type = Q_SCHEMA;
	}	break;
	case SQL_SET:
		ret = rel_psm_stmt(sql->sa, psm_set_exp(query, s->data.lval->h));
		sql->type = Q_SCHEMA;
		break;
	case SQL_DECLARE:
		ret = rel_psm_block(sql->sa, rel_psm_declare(sql, s->data.lval->h));
		sql->type = Q_SCHEMA;
		break;
	case SQL_CALL:
		ret = rel_psm_stmt(sql->sa, rel_psm_call(query, s->data.sym));
		sql->type = Q_UPDATE;
		break;
	case SQL_CREATE_TABLE_LOADER:
	{
	    dlist *l = s->data.lval;
	    dlist *qname = l->h->data.lval;
	    symbol *sym = l->h->next->data.sym;

	    ret = create_table_from_loader(query, qname, sym);
	    if (ret == NULL)
		    return NULL;
	    ret = rel_psm_stmt(sql->sa, exp_rel(sql, ret));
	    sql->type = Q_SCHEMA;
	}	break;
	case SQL_CREATE_TRIGGER:
	{
		dlist *l = s->data.lval;

		assert(l->h->next->type == type_int);
		ret = create_trigger(query, l->h->data.lval, l->h->next->data.i_val, l->h->next->next->data.sym, l->h->next->next->next->data.lval, l->h->next->next->next->next->data.lval, l->h->next->next->next->next->next->data.lval, l->h->next->next->next->next->next->next->data.i_val);
		sql->type = Q_SCHEMA;
	}
		break;

	case SQL_DROP_TRIGGER:
	{
		dlist *l = s->data.lval;
		dlist *qname = l->h->data.lval;
		int if_exists = l->h->next->data.i_val;

		ret = drop_trigger(sql, qname, if_exists);
		sql->type = Q_SCHEMA;
	}
		break;

	case SQL_ANALYZE: {
		dlist *l = s->data.lval;

		ret = psm_analyze(query, "analyze", l->h->data.lval /* qualified table name */, l->h->next->data.lval /* opt list of column */, l->h->next->next->data.sym /* opt_sample_size */, l->h->next->next->next->data.i_val);
		sql->type = Q_UPDATE;
	} 	break;
	default:
		return sql_error(sql, 01, SQLSTATE(42000) "Schema statement unknown symbol(%p)->token = %s", s, token2string(s->token));
	}
	return ret;
}<|MERGE_RESOLUTION|>--- conflicted
+++ resolved
@@ -64,12 +64,10 @@
 		exp_kind ek = {type_value, card_value, FALSE};
 		const char *sname = qname_schema(qname);
 		const char *vname = qname_schema_object(qname);
-		sql_schema *s = NULL;
+		sql_schema *s = cur_schema(sql);
 
 		if (sname && !(s = mvc_bind_schema(sql, sname)))
 			return sql_error(sql, 02, SQLSTATE(3F000) "SET: No such schema '%s'", sname);
-		if (s == NULL)
-			s = cur_schema(sql);
 
 		/* vname can be 
 			'parameter of the function' (ie in the param list)
@@ -126,12 +124,10 @@
 			const char *sname = qname_schema(nqname);
 			const char *vname = qname_schema_object(nqname);
 			sql_exp *v = n->data;
-			sql_schema *s = NULL;
+			sql_schema *s = cur_schema(sql);
 
 			if (sname && !(s = mvc_bind_schema(sql, sname)))
 				return sql_error(sql, 02, SQLSTATE(3F000) "SET: No such schema '%s'", sname);
-			if (s == NULL)
-				s = cur_schema(sql);
 
 			if (!stack_find_var(sql, s, vname)) {
 				sql_arg *a = sql_bind_param(sql, vname);
@@ -143,27 +139,13 @@
 				tpe = stack_find_type(sql, vname);
 			}
 
-			level = stack_find_frame(sql, vname);
+			level = stack_find_frame(sql, s, vname);
 			if (!exp_name(v)) 
 				exp_label(sql->sa, v, ++sql->label);
 			v = exp_ref(sql->sa, v);
-<<<<<<< HEAD
-
-			level = stack_find_frame(sql, s, vname);
-			v = rel_check_type(sql, tpe, rel_val, v, type_cast);
-			if (!v)
-				return NULL;
-			if (v->card > CARD_AGGR) {
-				sql_subfunc *zero_or_one = sql_bind_func(sql->sa, sql->session->schema, "zero_or_one", exp_subtype(v), NULL, F_AGGR);
-				assert(zero_or_one);
-				v = exp_aggr1(sql->sa, v, zero_or_one, 0, 0, CARD_ATOM, has_nil(v));
-			}
-			append(b, exp_set(sql->sa, s->base.name, vname, v, level));
-=======
 			if (!(v = rel_check_type(sql, tpe, rel_val, v, type_cast)))
 				return NULL;
-			append(b, exp_set(sql->sa, vname, v, level));
->>>>>>> deb7876e
+			append(b, exp_set(sql->sa, s->base.name, vname, v, level));
 		}
 		res = exp_rel(sql, rel_psm_block(sql->sa, b));
 	}
@@ -235,7 +217,7 @@
 		return sql_error(sql, 01, SQLSTATE(42000) "DECLARE: Variable '%s' already declared", name);
 
 	assert(n->next->next->next->type == type_int);
-	rel = rel_create_table(query, cur_schema(sql), SQL_DECLARED_TABLE, s->base.name, name, n->next->next->data.sym,
+	rel = rel_create_table(query, s, SQL_DECLARED_TABLE, s->base.name, name, n->next->next->data.sym,
 						   n->next->next->next->data.i_val, NULL, NULL, NULL, false, NULL, 0);
 
 	if (!rel)
@@ -568,31 +550,16 @@
 		sql_exp *v = m->data;
 		int level;
 
-<<<<<<< HEAD
 		if (sname && !(s = mvc_bind_schema(sql, sname)))
 			return sql_error(sql, 02, SQLSTATE(3F000) "SELECT INTO: No such schema '%s'", sname);
-
 		if (!stack_find_var(sql, s, name)) 
 			return sql_error(sql, 02, SQLSTATE(42000) "SELECT INTO: Variable '%s%s%s' unknown", sname ? sname : "", sname ? "." : "", name);
-		/* dynamic check for single values */
-		if (v->card > CARD_AGGR) {
-			sql_subfunc *zero_or_one = sql_bind_func(sql->sa, sql->session->schema, "zero_or_one", exp_subtype(v), NULL, F_AGGR);
-			assert(zero_or_one);
-			v = exp_aggr1(sql->sa, v, zero_or_one, 0, 0, CARD_ATOM, has_nil(v));
-		}
 		tpe = stack_find_type(sql, name);
 		level = stack_find_frame(sql, s, name);
-		if (!v || !(v = rel_check_type(sql, tpe, r, v, type_equal)))
-=======
-		if (!stack_find_var(sql, nme)) 
-			return sql_error(sql, 02, SQLSTATE(42000) "SELECT INTO: variable '%s' unknown", nme);
-		tpe = stack_find_type(sql, nme);
-		level = stack_find_frame(sql, nme);
 		if (!exp_name(v)) 
 			exp_label(sql->sa, v, ++sql->label);
 		v = exp_ref(sql->sa, v);
 		if (!(v = rel_check_type(sql, tpe, r, v, type_equal)))
->>>>>>> deb7876e
 			return NULL;
 		v = exp_set(sql->sa, s->base.name, name, v, level);
 		list_append(nl, v);
