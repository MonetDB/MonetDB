--- conflicted
+++ resolved
@@ -941,18 +941,10 @@
 	FUNC_TYPE_STR
 
 	is_func = (type != F_PROC && type != F_LOADER);
+	sql->is_factory = 0;
 	assert(lang != FUNC_LANG_INT);
 
-<<<<<<< HEAD
-	if (is_table)
-		type = F_UNION;
-
-	sql->is_factory = 0;
-
-	if (STORE_READONLY && create) 
-=======
 	if (STORE_READONLY && create)
->>>>>>> e56e11dd
 		return sql_error(sql, 06, SQLSTATE(42000) "Schema statements cannot be executed on a readonly database.");
 
 	if (res && type == F_PROC)
@@ -1105,19 +1097,12 @@
 			if (!b)
 				return NULL;
 			/* check if we have a return statement */
-<<<<<<< HEAD
 			if (!sql->is_factory && is_func && restype && !has_return(b))
-				return sql_error(sql, 01, SQLSTATE(42000) "CREATE %s%s: missing return statement", KF, F);
+				return sql_error(sql, 01, SQLSTATE(42000) "CREATE %s: missing return statement", F);
 			if (!sql->is_factory && !is_func && !restype && has_return(b))
-				return sql_error(sql, 01, SQLSTATE(42000) "CREATE %s%s: procedures cannot have return statements", KF, F);
-			if (sql->is_factory && (is_aggr || is_loader || !is_func))
-				return sql_error(sql, 01, SQLSTATE(42000) "CREATE %s%s: procedures cannot have yield statements", KF, F);
-=======
-			if (is_func && restype && !has_return(b))
-				return sql_error(sql, 01, SQLSTATE(42000) "CREATE %s: missing return statement", F);
-			if (!is_func && !restype && has_return(b))
 				return sql_error(sql, 01, SQLSTATE(42000) "CREATE %s: %ss cannot have return statements", F, fn);
->>>>>>> e56e11dd
+			if (sql->is_factory && !is_func)
+				return sql_error(sql, 01, SQLSTATE(42000) "CREATE %s: %ss cannot have yield statements", F, fn);
 			/* in execute mode we instantiate the function */
 			if (instantiate || deps)
 				return rel_psm_block(sql->sa, b);
