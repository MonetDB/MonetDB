--- conflicted
+++ resolved
@@ -1281,15 +1281,10 @@
 		if (!rel && old_name)
 			rel = stack_find_rel_view(sql, old_name);
 		if (rel)
-<<<<<<< HEAD
 			rel = rel_logical_exp(query, rel, condition, sql_where);
-		if (!rel)
-=======
-			rel = rel_logical_exp(sql, rel, condition, sql_where);
 		if (!rel) {
 			if (!instantiate)
 				stack_pop_frame(sql);
->>>>>>> 2021ba65
 			return NULL;
 		}
 		/* transition tables */
