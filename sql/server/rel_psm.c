--- conflicted
+++ resolved
@@ -507,17 +507,12 @@
 
 		if (ol_length(t->columns) != list_length(restypelist))
 			return sql_error(sql, 02, SQLSTATE(42000) "RETURN: number of columns do not match");
-<<<<<<< HEAD
-		for (n = t->columns.set->h, m = restypelist->h; n && m; n = n->next, m = m->next) {
-			sql_exp *e;
-=======
 		for (n = ol_first_node(t->columns), m = restypelist->h; n && m; n = n->next, m = m->next) {
->>>>>>> 4797da2b
 			sql_column *c = n->data;
 			sql_arg *ce = m->data;
 			bool has_nils = c->null;
 
-			e = exp_column(sql->sa, tname, c->base.name, &c->type, CARD_MULTI, has_nils, 0);
+			sql_exp *e = exp_column(sql->sa, tname, c->base.name, &c->type, CARD_MULTI, has_nils, 0);
 			e = exp_check_type(sql, &ce->type, rel, e, type_equal);
 			if (!e)
 				return NULL;
