/*
 * This Source Code Form is subject to the terms of the Mozilla Public
 * License, v. 2.0.  If a copy of the MPL was not distributed with this
 * file, You can obtain one at http://mozilla.org/MPL/2.0/.
 *
 * Copyright 1997 - July 2008 CWI, August 2008 - 2018 MonetDB B.V.
 */

#include "monetdb_config.h"
#include "rel_psm.h"
#include "rel_semantic.h"
#include "rel_schema.h"
#include "rel_select.h"
#include "rel_rel.h"
#include "rel_exp.h"
#include "rel_updates.h"
#include "sql_privileges.h"
#include "sql_timestamps.h"

static list *sequential_block(mvc *sql, sql_subtype *restype, list *restypelist, dlist *blk, char *opt_name, int is_func);

static sql_rel *
rel_psm_block(sql_allocator *sa, list *l)
{
	if (l) {
		sql_rel *r = rel_create(sa);
		if(!r)
			return NULL;

		r->op = op_ddl;
		r->flag = DDL_PSM;
		r->exps = l;
		return r;
	}
	return NULL;
}

sql_rel *
rel_psm_stmt(sql_allocator *sa, sql_exp *e)
{
	if (e) {
		list *l = sa_list(sa);
		if(!l)
			return NULL;

		list_append(l, e);
		return rel_psm_block(sa, l);
	}
	return NULL;
}

/* SET variable = value and set (variable1, .., variableN) = (query) */
static sql_exp *
psm_set_exp(mvc *sql, dnode *n)
{
	symbol *val = n->next->data.sym;
	sql_exp *e = NULL;
	int level = 0, is_last = 0;
	sql_subtype *tpe = NULL;
	sql_rel *rel = NULL;
	sql_exp *res = NULL;
	int single = (n->type == type_string);


	if (single) {
		exp_kind ek = {type_value, card_value, FALSE};
		const char *name = n->data.sval;
		/* name can be 
			'parameter of the function' (ie in the param list)
			or a local or global variable, declared earlier
		*/

		/* check if variable is known from the stack */
		if (!stack_find_var(sql, name)) {
			sql_arg *a = sql_bind_param(sql, name);

			if (!a) /* not parameter, ie local var ? */
				return sql_error(sql, 01, SQLSTATE(42000) "Variable %s unknown", name);
			tpe = &a->type;
		} else { 
			tpe = stack_find_type(sql, name);
		}

		e = rel_value_exp2(sql, &rel, val, sql_sel, ek, &is_last);
		if (!e || (rel && e->card > CARD_AGGR))
			return NULL;

		level = stack_find_frame(sql, name);
		e = rel_check_type(sql, tpe, e, type_cast); 
		if (!e)
			return NULL;
		if (rel) {
			sql_exp *er = exp_rel(sql, rel);
			list *b = sa_list(sql->sa);

			append(b, er);
			append(b, exp_set(sql->sa, name, e, level));
			res = exp_rel(sql, rel_psm_block(sql->sa, b));
		} else {
			res = exp_set(sql->sa, name, e, level);
		}
	} else { /* multi assignment */
		exp_kind ek = {type_value, (single)?card_column:card_relation, FALSE};
		sql_rel *rel_val = rel_subquery(sql, NULL, val, ek, APPLY_JOIN);
		dlist *vars = n->data.lval;
		dnode *m;
		node *n;
		list *b;

		if (!rel_val || !is_project(rel_val->op) ||
			    dlist_length(vars) != list_length(rel_val->exps)) {
			return sql_error(sql, 02, SQLSTATE(42000) "SET: Number of variables not equal to number of supplied values");
		}

	       	b = sa_list(sql->sa);
		if (rel_val) {
			sql_exp *er = exp_rel(sql, rel_val);

			append(b, er);
		}

		for(m = vars->h, n = rel_val->exps->h; n && m; n = n->next, m = m->next) {
			char *vname = m->data.sval;
			sql_exp *v = n->data;

			if (!stack_find_var(sql, vname)) {
				sql_arg *a = sql_bind_param(sql, vname);

				if (!a) /* not parameter, ie local var ? */
					return sql_error(sql, 01, SQLSTATE(42000) "Variable %s unknown", vname);
				tpe = &a->type;
			} else { 
				tpe = stack_find_type(sql, vname);
			}

			if (!exp_name(v))
				exp_label(sql->sa, v, ++sql->label);
			v = exp_column(sql->sa, exp_relname(v), exp_name(v), exp_subtype(v), v->card, has_nil(v), is_intern(v));

			level = stack_find_frame(sql, vname);
			v = rel_check_type(sql, tpe, v, type_cast); 
			if (!v)
				return NULL;
			if (v->card > CARD_AGGR) {
				sql_subaggr *zero_or_one = sql_bind_aggr(sql->sa, sql->session->schema, "zero_or_one", exp_subtype(v));
				assert(zero_or_one);
				v = exp_aggr1(sql->sa, v, zero_or_one, 0, 0, CARD_ATOM, 0);
			}
			append(b, exp_set(sql->sa, vname, v, level));
		}
		res = exp_rel(sql, rel_psm_block(sql->sa, b));
	}
	return res;
}

static sql_exp*
rel_psm_call(mvc * sql, symbol *se)
{
	sql_subtype *t;
	sql_exp *res = NULL;
	exp_kind ek = {type_value, card_none, FALSE};
	sql_rel *rel = NULL;

	res = rel_value_exp(sql, &rel, se, sql_sel, ek);

	/* only procedures or continuous queries */
	if ((!res || rel || ((t=exp_subtype(res)) && t->type)))
		return sql_error(sql, 01, SQLSTATE(42000) "Function calls are ignored");
	return res;
}

static list *
rel_psm_declare(mvc *sql, dnode *n)
{
	list *l = sa_list(sql->sa);

	while(n) { /* list of 'identfiers with type' */
		dnode *ids = n->data.sym->data.lval->h->data.lval->h;
		sql_subtype *ctype = &n->data.sym->data.lval->h->next->data.typeval;
		while(ids) {
			const char *name = ids->data.sval;
			sql_exp *r = NULL;

			/* check if we overwrite a scope local variable declare x; declare x; */
			if (frame_find_var(sql, name)) {
				return sql_error(sql, 01,
					SQLSTATE(42000) "Variable '%s' already declared", name);
			}
			/* variables are put on stack, 
 			 * TODO make sure on plan/explain etc they only 
 			 * exist during plan phase */
			if(!stack_push_var(sql, name, ctype)) {
				return sql_error(sql, 02, SQLSTATE(HY001) MAL_MALLOC_FAIL);
			}
			r = exp_var(sql->sa, sa_strdup(sql->sa, name), ctype, sql->frame);
			append(l, r);
			ids = ids->next;
		}
		n = n->next;
	}
	return l;
}

static sql_exp *
rel_psm_declare_table(mvc *sql, dnode *n)
{
	sql_rel *rel = NULL;
	dlist *qname = n->next->data.lval;
	const char *name = qname_table(qname);
	const char *sname = qname_schema(qname);
	sql_table *t;

	if (sname)  /* not allowed here */
		return sql_error(sql, 02, SQLSTATE(42000) "DECLARE TABLE: qualified name not allowed");
	if (frame_find_var(sql, name)) 
		return sql_error(sql, 01, SQLSTATE(42000) "Variable '%s' already declared", name);
	
	assert(n->next->next->next->type == type_int);
	
	rel = rel_create_table(sql, cur_schema(sql), SQL_DECLARED_TABLE, NULL, name, n->next->next->data.sym, n->next->next->next->data.i_val, NULL, 0, NULL);

	if (!rel || rel->op != op_ddl || rel->flag != DDL_CREATE_TABLE)
		return NULL;

	t = (sql_table*)((atom*)((sql_exp*)rel->exps->t->data)->l)->data.val.pval;
	if(!stack_push_table(sql, name, rel, t))
		return sql_error(sql, 02, SQLSTATE(HY001) MAL_MALLOC_FAIL);
	return exp_table(sql->sa, sa_strdup(sql->sa, name), t, sql->frame);
}

/* [ label: ]
   while (cond) do 
	statement_list
   end [ label ]
   currently we only parse the labels, they cannot be used as there is no

   support for LEAVE and ITERATE (sql multi-level break and continue)
 */
static sql_exp * 
rel_psm_while_do( mvc *sql, sql_subtype *res, list *restypelist, dnode *w, int is_func )
{
	if (!w)
		return NULL;
	if (w->type == type_symbol) { 
		sql_exp *cond;
		list *whilestmts;
		dnode *n = w;
		sql_rel *rel = NULL;

		cond = rel_logical_value_exp(sql, &rel, n->data.sym, sql_sel); 
		n = n->next;
		whilestmts = sequential_block(sql, res, restypelist, n->data.lval, n->next->data.sval, is_func);

		if (sql->session->status || !cond || !whilestmts) 
			return NULL;
		if (rel) {
			sql_exp *er = exp_rel(sql, rel);
			list *b = sa_list(sql->sa);

			append(b, er);
			append(b, exp_while( sql->sa, cond, whilestmts ));
			return exp_rel(sql, rel_psm_block(sql->sa, b));
		}
		return exp_while( sql->sa, cond, whilestmts );
	}
	return NULL;
}


/* if (cond) then statement_list
   [ elseif (cond) then statement_list ]*
   [ else statement_list ]
   end if
 */
static list * 
psm_if_then_else( mvc *sql, sql_subtype *res, list *restypelist, dnode *elseif, int is_func)
{
	if (!elseif)
		return NULL;
	assert(elseif->type == type_symbol); 
	if (elseif->data.sym && elseif->data.sym->token == SQL_IF) {
		sql_exp *cond;
		list *ifstmts, *elsestmts;
		dnode *n = elseif->data.sym->data.lval->h;
		sql_rel *rel = NULL;

		cond = rel_logical_value_exp(sql, &rel, n->data.sym, sql_sel); 
		n = n->next;
		ifstmts = sequential_block(sql, res, restypelist, n->data.lval, NULL, is_func);
		n = n->next;
		elsestmts = psm_if_then_else( sql, res, restypelist, n, is_func);

		if (sql->session->status || !cond || !ifstmts) 
			return NULL;
		if (rel) {
			sql_exp *er = exp_rel(sql, rel);
			list *b = sa_list(sql->sa);

			append(b, er);
			append(b, exp_if(sql->sa, cond, ifstmts, elsestmts));
			return b;
		}
		return append(sa_list(sql->sa), exp_if( sql->sa, cond, ifstmts, elsestmts));
	} else { /* else */
		symbol *e = elseif->data.sym;

		if (e==NULL || (e->token != SQL_ELSE))
			return NULL;
		return sequential_block( sql, res, restypelist, e->data.lval, NULL, is_func);
	}
}

static sql_exp * 
rel_psm_if_then_else( mvc *sql, sql_subtype *res, list *restypelist, dnode *elseif, int is_func)
{
	if (!elseif)
		return NULL;
	if (elseif->next && elseif->type == type_symbol) { /* if or elseif */
		sql_exp *cond;
		list *ifstmts, *elsestmts;
		dnode *n = elseif;
		sql_rel *rel = NULL;

		cond = rel_logical_value_exp(sql, &rel, n->data.sym, sql_sel); 
		n = n->next;
		ifstmts = sequential_block(sql, res, restypelist, n->data.lval, NULL, is_func);
		n = n->next;
		elsestmts = psm_if_then_else( sql, res, restypelist, n, is_func);
		if (sql->session->status || !cond || !ifstmts) 
			return NULL;
		if (rel) {
			sql_exp *er = exp_rel(sql, rel);
			list *b = sa_list(sql->sa);

			append(b, er);
			append(b, exp_if(sql->sa, cond, ifstmts, elsestmts));
			return exp_rel(sql, rel_psm_block(sql->sa, b));
		}
		return exp_if( sql->sa, cond, ifstmts, elsestmts);
	}
	return NULL;
}

/* 	1
	CASE
	WHEN search_condition THEN statements
	[ WHEN search_condition THEN statements ]
	[ ELSE statements ]
	END CASE

	2
	CASE case_value
	WHEN when_value THEN statements
	[ WHEN when_value THEN statements ]
	[ ELSE statements ]
	END CASE
 */
static list * 
rel_psm_case( mvc *sql, sql_subtype *res, list *restypelist, dnode *case_when, int is_func )
{
	list *case_stmts = sa_list(sql->sa);

	if (!case_when)
		return NULL;

	/* case 1 */
	if (case_when->type == type_symbol) {
		dnode *n = case_when;
		symbol *case_value = n->data.sym;
		dlist *when_statements = n->next->data.lval;
		dlist *else_statements = n->next->next->data.lval;
		list *else_stmt = NULL;
		sql_rel *rel = NULL;
		exp_kind ek = {type_value, card_value, FALSE};
		sql_exp *v = rel_value_exp(sql, &rel, case_value, sql_sel, ek);

		if (!v)
			return NULL;
		if (rel)
			return sql_error(sql, 02, SQLSTATE(42000) "CASE: No SELECT statements allowed within the CASE condition");
		if (else_statements) {
			else_stmt = sequential_block( sql, res, restypelist, else_statements, NULL, is_func);
			if (!else_stmt) 
				return NULL;
		}
		n = when_statements->h;
		while(n) {
			dnode *m = n->data.sym->data.lval->h;
			sql_exp *cond=0, *when_value = rel_value_exp(sql, &rel, m->data.sym, sql_sel, ek);
			list *if_stmts = NULL;
			sql_exp *case_stmt = NULL;

			if (!when_value || rel ||
			   (cond = rel_binop_(sql, v, when_value, NULL, "=", card_value)) == NULL || 
			   (if_stmts = sequential_block( sql, res, restypelist, m->next->data.lval, NULL, is_func)) == NULL ) {
				if (rel)
					return sql_error(sql, 02, SQLSTATE(42000) "CASE: No SELECT statements allowed within the CASE condition");
				return NULL;
			}
			case_stmt = exp_if(sql->sa, cond, if_stmts, NULL);
			list_append(case_stmts, case_stmt);
			n = n->next;
		}
		if (else_stmt)
			list_merge(case_stmts, else_stmt, NULL);
		return case_stmts;
	} else { 
		/* case 2 */
		dnode *n = case_when;
		dlist *whenlist = n->data.lval;
		dlist *else_statements = n->next->data.lval;
		list *else_stmt = NULL;

		if (else_statements) {
			else_stmt = sequential_block( sql, res, restypelist, else_statements, NULL, is_func);
			if (!else_stmt) 
				return NULL;
		}
		n = whenlist->h;
		while(n) {
			dnode *m = n->data.sym->data.lval->h;
			sql_rel *rel = NULL;
			sql_exp *cond = rel_logical_value_exp(sql, &rel, m->data.sym, sql_sel);
			list *if_stmts = NULL;
			sql_exp *case_stmt = NULL;

			if (!cond || rel ||
			   (if_stmts = sequential_block( sql, res, restypelist, m->next->data.lval, NULL, is_func)) == NULL ) {
				if (rel)
					return sql_error(sql, 02, SQLSTATE(42000) "CASE: No SELECT statements allowed within the CASE condition");
				return NULL;
			}
			case_stmt = exp_if(sql->sa, cond, if_stmts, NULL);
			list_append(case_stmts, case_stmt);
			n = n->next;
		}
		if (else_stmt)
			list_merge(case_stmts, else_stmt, NULL);
		return case_stmts;
	}
}

/* return val; yield val;
 */
static list * 
rel_psm_return( mvc *sql, sql_subtype *restype, list *restypelist, symbol *return_sym, int token )
{
	exp_kind ek = {type_value, card_value, FALSE};
	sql_exp *res, *to_append;
	sql_rel *rel = NULL;
	int is_last = 0;
	list *l = sa_list(sql->sa);
	char* psm_Err = token == SQL_RETURN ? "RETURN" : "YIELD";
	char* psm_err = token == SQL_RETURN ? "return" : "yield";

	if (restypelist)
		ek.card = card_relation;
	res = rel_value_exp2(sql, &rel, return_sym, sql_sel, ek, &is_last);
	if (!res)
		return NULL;
	if (ek.card != card_relation && (!res || !restype ||
           	(res = rel_check_type(sql, restype, res, type_equal)) == NULL))
		return (!restype)?sql_error(sql, 02, SQLSTATE(42000) "%s: %s type does not match", psm_Err, psm_err):NULL;
	else if (ek.card == card_relation && !rel)
		return NULL;
	
	if (rel && ek.card != card_relation)
		append(l, exp_rel(sql, rel));
	else if (rel && !is_ddl(rel->op)) {
		list *exps = sa_list(sql->sa);
		node *n, *m;
		int isproject = (rel->op == op_project);
		list *oexps = rel->exps;
		sql_rel *l = rel->l;

		if (is_topn(rel->op) || is_sample(rel->op))
			oexps = l->exps;
		for (n = oexps->h, m = restypelist->h; n && m; n = n->next, m = m->next) {
			sql_exp *e = n->data;
			sql_arg *ce = m->data;
			const char *cname = exp_name(e);
			char name[16];

			if (!cname)
				cname = sa_strdup(sql->sa, number2name(name, 16, ++sql->label));
			if (!isproject) 
				e = exp_column(sql->sa, exp_relname(e), cname, exp_subtype(e), exp_card(e), has_nil(e), is_intern(e));
			e = rel_check_type(sql, &ce->type, e, type_equal);
			if (!e)
				return NULL;
			append(exps, e);
		}
		if (isproject)
			rel -> exps = exps;
		else
			rel = rel_project(sql->sa, rel, exps);
		res = exp_rel(sql, rel);
	} else if (rel && restypelist){ /* handle return table-var */
		list *exps = sa_list(sql->sa);
		sql_table *t = rel_ddl_table_get(rel);
		node *n, *m;
		const char *tname = t->base.name;

		if (cs_size(&t->columns) != list_length(restypelist))
			return sql_error(sql, 02, SQLSTATE(42000) "%s: number of columns do not match", psm_Err);
		for (n = t->columns.set->h, m = restypelist->h; n && m; n = n->next, m = m->next) {
			sql_column *c = n->data;
			sql_arg *ce = m->data;
			sql_exp *e = exp_alias(sql->sa, tname, c->base.name, tname, c->base.name, &c->type, CARD_MULTI, c->null, 0);

			e = rel_check_type(sql, &ce->type, e, type_equal);
			if (!e)
				return NULL;
			append(exps, e);
		}
		rel = rel_project(sql->sa, rel, exps);
		res = exp_rel(sql, rel);
	}
	to_append = (token == SQL_RETURN) ? exp_return(sql->sa, res, stack_nr_of_declared_tables(sql)) :
			 exp_yield(sql->sa, res, stack_nr_of_declared_tables(sql));
	append(l, to_append);
	return l;
}

static list *
rel_select_into( mvc *sql, symbol *sq, exp_kind ek)
{
	SelectNode *sn = (SelectNode*)sq;
	dlist *into = sn->into;
	node *m;
	dnode *n;
	sql_rel *r;
	list *nl = NULL;

	/* SELECT ... INTO var_list */
	sn->into = NULL;
	r = rel_subquery(sql, NULL, sq, ek, APPLY_JOIN);
	if (!r) 
		return NULL;
	nl = sa_list(sql->sa);
	append(nl, exp_rel(sql, r));
	for (m = r->exps->h, n = into->h; m && n; m = m->next, n = n->next) {
		sql_subtype *tpe = NULL;
		char *nme = n->data.sval;
		sql_exp *v = m->data;
		int level;

		if (!stack_find_var(sql, nme)) 
			return sql_error(sql, 02, SQLSTATE(42000) "SELECT INTO: variable '%s' unknown", nme);
		/* dynamic check for single values */
		if (v->card > CARD_AGGR) {
			sql_subaggr *zero_or_one = sql_bind_aggr(sql->sa, sql->session->schema, "zero_or_one", exp_subtype(v));
			assert(zero_or_one);
			v = exp_aggr1(sql->sa, v, zero_or_one, 0, 0, CARD_ATOM, 0);
		}
		tpe = stack_find_type(sql, nme);
		level = stack_find_frame(sql, nme);
		if (!v || !(v = rel_check_type(sql, tpe, v, type_equal))) 
			return NULL;
		v = exp_set(sql->sa, nme, v, level);
		list_append(nl, v);
	}
	return nl;
}

extern sql_rel *
rel_select_with_into(mvc *sql, symbol *sq)
{
	exp_kind ek = {type_value, card_row, TRUE};
	list *reslist = rel_select_into(sql, sq, ek);
	if (!reslist)
		return NULL;
	return rel_psm_block(sql->sa, reslist);
}

static int has_return( list *l );

static int
exp_has_return(sql_exp *e) 
{
	if (e->type == e_psm) {
		if (e->flag & PSM_RETURN)
			return 1;
		if (e->flag & PSM_IF) 
			return has_return(e->r) && (!e->f || has_return(e->f));
	}
	return 0;
}

static int
has_return( list *l )
{
	node *n = l->t;
	sql_exp *e = n->data;

	/* last statement of sequential block */
	if (exp_has_return(e))
		return 1;
	return 0;
}

static sql_rel*
rel_start_continuous_query(mvc *sql, dnode *w) {
	sql_rel *rel;
	AtomNode* an = NULL;
	lng start_at = 0;
	str msg = NULL;
	list *cq_parameters = new_exp_list(sql->sa);
	symbol *sym = w->next->data.sym;
	dnode *l = sym->data.lval->h;
	char *sname = qname_schema(l->data.lval);
	char *fname = qname_fname(l->data.lval);

	an = (AtomNode*) w->next->next->next->data.sym;
	if(an && (msg = convert_atom_into_unix_timestamp(an->a, &start_at)) != NULL){
		return sql_error(sql, 01, "%s", msg);
	}
	append(cq_parameters, exp_atom_clob(sql->sa, sname)); //function schema
	append(cq_parameters, exp_atom_clob(sql->sa, fname)); //function name
	append(cq_parameters, exp_atom_int(sql->sa, sql->argc)); //args
	append(cq_parameters, exp_atom_ptr(sql->sa, sql->args)); //argv
	append(cq_parameters, exp_atom_clob(sql->sa, w->next->next->next->next->next->data.sval)); //alias
	append(cq_parameters, exp_atom_int(sql->sa, w->data.i_val)); //start query, procedure or function?
	append(cq_parameters, exp_atom_lng(sql->sa, w->next->next->data.l_val)); //heartbeats
	append(cq_parameters, exp_atom_lng(sql->sa, start_at)); //start at value
	append(cq_parameters, exp_atom_int(sql->sa, w->next->next->next->next->data.i_val)); //cycles

	rel = rel_create(sql->sa);
	rel->l = NULL;
	rel->r = NULL;
	rel->op = op_ddl;
	rel->flag = DDL_START_SINGLE_CP;
	rel->exps = cq_parameters;
	rel->card = 0;
	rel->nrcols = 0;
	return rel;
}

static sql_rel *
rel_single_continuous_query(mvc *sql, dnode *w) {
	sql_rel *rel;
	list *exps;
	int action = w->data.i_val; //pause, resume or stop query?
	AtomNode* an;
	lng start_at_parsed = 0;
	str msg = NULL;

	if(action & mod_resume_continuous) {
		an = (AtomNode*) w->next->next->next->data.sym;
		if(an){
			if((msg = convert_atom_into_unix_timestamp(an->a, &start_at_parsed)) != NULL)
				return sql_error(sql, 02, "%s", msg);
		}
	}

	rel = rel_create(sql->sa);
	exps = new_exp_list(sql->sa);

	append(exps, exp_atom_clob(sql->sa, w->next->data.sval)); //alias
	append(exps, exp_atom_int(sql->sa, action));
	if(action & mod_resume_continuous) {
		append(exps, exp_atom_lng(sql->sa, w->next->next->data.l_val)); //heartbeats
		append(exps, exp_atom_lng(sql->sa, start_at_parsed)); //start at value
		append(exps, exp_atom_int(sql->sa, w->next->next->next->next->data.i_val)); //cycles
	} else {
		append(exps, exp_atom_lng(sql->sa, 0));
		append(exps, exp_atom_lng(sql->sa, 0));
		append(exps, exp_atom_int(sql->sa, 0));
	}

	rel->l = NULL;
	rel->r = NULL;
	rel->op = op_ddl;
	rel->flag = DDL_CHANGE_SINGLE_CP;
	rel->exps = exps;
	rel->card = 0;
	rel->nrcols = 0;
	return rel;
}

static sql_rel *
rel_all_continuous_queries(mvc *sql, int action) {
	sql_rel *rel = rel_create(sql->sa);
	list *exps = new_exp_list(sql->sa);
	append(exps, exp_atom_int(sql->sa, action));

	rel->l = NULL;
	rel->r = NULL;
	rel->op = op_ddl;
	rel->flag = DDL_CHANGE_ALL_CP;
	rel->exps = exps;
	rel->card = 0;
	rel->nrcols = 0;
	return rel;
}

static list *
sequential_block (mvc *sql, sql_subtype *restype, list *restypelist, dlist *blk, char *opt_label, int is_func) 
{
	list *l=0;
	dnode *n;

	assert(!restype || !restypelist);

 	if (THRhighwater())
		return sql_error(sql, 10, SQLSTATE(42000) "SELECT: too many nested operators");

	if (blk->h)
 		l = sa_list(sql->sa);
	if(!stack_push_frame(sql, opt_label))
		return sql_error(sql, 02, SQLSTATE(HY001) MAL_MALLOC_FAIL);
	for (n = blk->h; n; n = n->next ) {
		sql_exp *res = NULL;
		list *reslist = NULL;
		symbol *s = n->data.sym;

		switch (s->token) {
		case SQL_SET:
			res = psm_set_exp(sql, s->data.lval->h);
			break;
		case SQL_DECLARE:
			reslist = rel_psm_declare(sql, s->data.lval->h);
			break;
		case SQL_CREATE_TABLE: 
			res = rel_psm_declare_table(sql, s->data.lval->h);
			break;
		case SQL_WHILE:
			res = rel_psm_while_do(sql, restype, restypelist, s->data.lval->h, is_func);
			break;
		case SQL_IF:
			res = rel_psm_if_then_else(sql, restype, restypelist, s->data.lval->h, is_func);
			break;
		case SQL_CASE:
			reslist = rel_psm_case(sql, restype, restypelist, s->data.lval->h, is_func);
			break;
		case SQL_CALL:
			res = rel_psm_call(sql, s->data.sym);
			break;
		case SQL_START_CONTINUOUS_QUERY:
			res = exp_rel(sql, rel_start_continuous_query(sql, s->data.lval->h));
			break;
		case SQL_CHANGE_CONTINUOUS_QUERY:
			res = exp_rel(sql, rel_single_continuous_query(sql, s->data.lval->h));
			break;
		case SQL_ALL_CONTINUOUS_QUERIES:
			res = exp_rel(sql, rel_all_continuous_queries(sql, s->data.i_val));
			break;
		case SQL_RETURN:
		case SQL_YIELD:
			/*If it is not a function it cannot have a return statement*/
			if (!is_func)
				res = sql_error(sql, 01, SQLSTATE(42000) "Return statement in the procedure body");
			else {
				/* should be last statement of a sequential_block */
				if (s->token == SQL_RETURN && n->next) {
					res = sql_error(sql, 01, SQLSTATE(42000) "Statement after return");
				} else {
					if(s->token == SQL_YIELD) {
						sql->is_factory = 1;
					}
					res = NULL;
					reslist = rel_psm_return(sql, restype, restypelist, s->data.sym, s->token);
				}
			}
			break;
		case SQL_SELECT: { /* row selections (into variables) */
			exp_kind ek = {type_value, card_row, TRUE};
			reslist = rel_select_into(sql, s, ek);
		}	break;
		case SQL_COPYFROM:
		case SQL_BINCOPYFROM:
		case SQL_INSERT:
		case SQL_UPDATE:
		case SQL_DELETE:
		case SQL_TRUNCATE: {
			sql_rel *r = rel_updates(sql, s);
			if (!r)
				return NULL;
			res = exp_rel(sql, r);
		}	break;
		default:
			res = sql_error(sql, 01, SQLSTATE(42000) "Statement '%s' is not a valid flow control statement",
			 token2string(s->token));
		}
		if (!res && !reslist) {
			l = NULL;
			break;
		}
		if (res)
			list_append(l, res);
		else
			list_merge(l, reslist, NULL);
	}
	stack_pop_frame(sql);
	return l;
}

static int
arg_cmp(void *A, void *N) 
{
	sql_arg *a = A;
	char *name = N;
	return strcmp(a->name, name);
}

static list *
result_type(mvc *sql, symbol *res) 
{
	if (res->token == SQL_TYPE) {
		sql_subtype *st = &res->data.lval->h->data.typeval;
		sql_arg *a = sql_create_arg(sql->sa, "result", st, ARG_OUT);

		return list_append(sa_list(sql->sa), a);
	} else if (res->token == SQL_TABLE) {
		sql_arg *a;
		dnode *n = res->data.lval->h;
		list *types = sa_list(sql->sa);

		for(;n; n = n->next->next) {
			sql_subtype *ct = &n->next->data.typeval;

			if (list_find(types, n->data.sval, &arg_cmp) != NULL)
				return sql_error(sql, ERR_AMBIGUOUS, SQLSTATE(42000) "CREATE FUNC: identifier '%s' ambiguous", n->data.sval);

		       	a = sql_create_arg(sql->sa, n->data.sval, ct, ARG_OUT);
			list_append(types, a);
		}
		return types;
	}
	return NULL;
}

static list *
create_type_list(mvc *sql, dlist *params, int param)
{
	sql_subtype *par_subtype;
	list * type_list = sa_list(sql->sa);
	dnode * n = NULL;
	
	if (params) {
		for (n = params->h; n; n = n->next) {
			dnode *an = n;
	
			if (param) {
				an = n->data.lval->h;
				par_subtype = &an->next->data.typeval;
				if (par_subtype && !par_subtype->type) /* var arg */
					return type_list;
				list_append(type_list, par_subtype);
			} else { 
				par_subtype = &an->data.typeval;
				list_prepend(type_list, par_subtype);
			}
		}
	}
	return type_list;
}

static sql_rel*
rel_create_function(sql_allocator *sa, const char *sname, sql_func *f, sql_func *fo, int replace)
{
	sql_rel *rel = rel_create(sa);
	list *exps = new_exp_list(sa);
	if(!rel || !exps)
		return NULL;

	append(exps, exp_atom_clob(sa, sname));
	if (f)
		append(exps, exp_atom_clob(sa, f->base.name));
	append(exps, exp_atom_ptr(sa, f));
	append(exps, exp_atom_ptr(sa, fo));
	append(exps, exp_atom_int(sa, replace));
	rel->l = NULL;
	rel->r = NULL;
	rel->op = op_ddl;
	rel->flag = DDL_CREATE_FUNCTION;
	rel->exps = exps;
	rel->card = 0;
	rel->nrcols = 0;
	return rel;
}

static sql_rel *
rel_create_func(mvc *sql, dlist *qname, dlist *params, symbol *res, dlist *ext_name, dlist *body, int type, int lang, int replace)
{
	const char *fname = qname_table(qname);
	const char *sname = qname_schema(qname);
	sql_schema *s = NULL;
	sql_func *f = NULL;
	sql_subfunc *sf;
	dnode *n;
	list *type_list = NULL, *restype = NULL;
	int instantiate = (sql->emode == m_instantiate);
	int deps = (sql->emode == m_deps);
	int create = (!instantiate && !deps);
	bit vararg = FALSE;

	char is_table = (res && res->token == SQL_TABLE);
	char is_aggr = (type == F_AGGR);
	char is_func = (type != F_PROC);
	char is_loader = (type == F_LOADER);

	char *F = is_loader?"LOADER":(is_aggr?"AGGREGATE":(is_func?"FUNCTION":"PROCEDURE"));
	char *fn = is_loader?"loader":(is_aggr ? "aggregate" : (is_func ? "function" : "procedure"));
	char *KF = type==F_FILT?"FILTER ": type==F_UNION?"UNION ": "";
	char *kf = type == F_FILT ? "filter " : type == F_UNION ? "union " : "";

	assert(res || type == F_PROC || type == F_FILT || type == F_LOADER);

	if (is_table)
		type = F_UNION;

	sql->is_factory = 0;

	if (STORE_READONLY && create) 
		return sql_error(sql, 06, SQLSTATE(42000) "Schema statements cannot be executed on a readonly database.");
			
	if (sname && !(s = mvc_bind_schema(sql, sname)))
		return sql_error(sql, 02, SQLSTATE(3F000) "CREATE %s%s: no such schema '%s'", KF, F, sname);
	if (s == NULL)
		s = cur_schema(sql);

	type_list = create_type_list(sql, params, 1);
	if ((sf = sql_bind_func_(sql->sa, s, fname, type_list, type)) != NULL && create) {
		if (replace) {
			sql_func *func = sf->func;
			if (!mvc_schema_privs(sql, s))
				return sql_error(sql, 06, SQLSTATE(42000) "CREATE OR REPLACE %s%s: access denied for %s to schema ;'%s'", KF, F, stack_get_string(sql, "current_user"), s->base.name);
			if (mvc_check_dependency(sql, func->base.id, !IS_PROC(func) ? FUNC_DEPENDENCY : PROC_DEPENDENCY, NULL))
				return sql_error(sql, 02, SQLSTATE(42000) "CREATE OR REPLACE %s%s: there are database objects dependent on %s%s %s;", KF, F, kf, fn, func->base.name);
			if (!func->s) {
				return sql_error(sql, 02, SQLSTATE(42000) "CREATE OR REPLACE %s%s: not allowed to replace system %s%s %s;", KF, F, kf, fn, func->base.name);
			}
<<<<<<< HEAD
			//I moved the mvc_drop to the backend layer so there I can check if a procedure is on the Petri-net
=======

			if(mvc_drop_func(sql, s, func, action))
				return sql_error(sql, 02, SQLSTATE(HY001) MAL_MALLOC_FAIL);
			sf = NULL;
>>>>>>> a86cf5a9
		} else {
			if (params) {
				char *arg_list = NULL;
				node *n;
				
				for (n = type_list->h; n; n = n->next) {
					char *tpe =  subtype2string((sql_subtype *) n->data);
					
					if (arg_list) {
						char *t = arg_list;
						arg_list = sql_message("%s, %s", arg_list, tpe);
						_DELETE(t);
						_DELETE(tpe);
					} else {
						arg_list = tpe;
					}
				}
				(void)sql_error(sql, 02, SQLSTATE(42000) "CREATE %s%s: name '%s' (%s) already in use", KF, F, fname, arg_list);
				_DELETE(arg_list);
				list_destroy(type_list);
				return NULL;
			} else {
				list_destroy(type_list);
				return sql_error(sql, 02, SQLSTATE(42000) "CREATE %s%s: name '%s' already in use", KF, F, fname);
			}
		}
	}
	list_destroy(type_list);
	if (create && !mvc_schema_privs(sql, s)) {
		return sql_error(sql, 02, SQLSTATE(42000) "CREATE %s%s: insufficient privileges "
				"for user '%s' in schema '%s'", KF, F,
				stack_get_string(sql, "current_user"), s->base.name);
	} else {
		char *q = QUERY(sql->scanner);
		list *l = NULL;

	 	if (params) {
			for (n = params->h; n; n = n->next) {
				dnode *an = n->data.lval->h;
				sql_add_param(sql, an->data.sval, &an->next->data.typeval);
			}
			l = sql->params;
			if (l && list_length(l) == 1) {
				sql_arg *a = l->h->data;

				if (strcmp(a->name, "*") == 0) {
					l = NULL;
					vararg = TRUE;
				}
			}
		}
		if (!l)
			l = sa_list(sql->sa);
		if (res) {
			restype = result_type(sql, res);
			if (!restype)
				return sql_error(sql, 01, SQLSTATE(42000) "CREATE %s%s: failed to get restype", KF, F);
		}
		if (body && lang > FUNC_LANG_SQL) {
			char *lang_body = body->h->data.sval;
			char *mod = 	
					(lang == FUNC_LANG_R)?"rapi":
					(lang == FUNC_LANG_C || lang == FUNC_LANG_CPP)?"capi":
					(lang == FUNC_LANG_J)?"japi":
					(lang == FUNC_LANG_PY)?"pyapi":
 					(lang == FUNC_LANG_MAP_PY)?"pyapimap":"unknown";
			sql->params = NULL;
			if (create) {
				f = mvc_create_func(sql, sql->sa, s, fname, l, restype, type, lang,  mod, fname, lang_body, (type == F_LOADER)?TRUE:FALSE, vararg);
			} else if (!sf) {
				return sql_error(sql, 01, SQLSTATE(42000) "CREATE %s%s: R function %s.%s not bound", KF, F, s->base.name, fname );
			} /*else {
				sql_func *f = sf->func;
				f->mod = _STRDUP("rapi");
				f->imp = _STRDUP("eval");
				if (res && restype)
					f->res = restype;
				f->sql = 0;
				f->lang = FUNC_LANG_INT;
			}*/
		} else if (body) {
			sql_arg *ra = (restype && !is_table)?restype->h->data:NULL;
			list *b = NULL;
			sql_schema *old_schema = cur_schema(sql);

			if (create) { /* needed for recursive functions */
				q = query_cleaned(q);
				sql->forward = f = mvc_create_func(sql, sql->sa, s, fname, l, restype, type, lang, "user", q, q, FALSE, vararg);
				GDKfree(q);
			}
			sql->session->schema = s;
			b = sequential_block(sql, (ra)?&ra->type:NULL, ra?NULL:restype, body, NULL, is_func);
			sql->forward = NULL;
			sql->session->schema = old_schema;
			sql->params = NULL;
			if (!b) 
				return NULL;
			/* check if we have a return statement */
			if (!sql->is_factory && is_func && restype && !has_return(b)) {
				return sql_error(sql, 01, SQLSTATE(42000) "CREATE %s%s: missing return statement", KF, F);
			}
			if (!sql->is_factory && !is_func && !restype && has_return(b)) {
				return sql_error(sql, 01, SQLSTATE(42000) "CREATE %s%s: procedures "
						"cannot have return statements", KF, F);
			}
			if(sql->is_factory && (is_aggr || is_loader || !is_func)) {
				return sql_error(sql, 01, SQLSTATE(42000) "CREATE %s%s: %s%ss "
					"cannot have yield statements", KF, F, kf, fn);
			}
			/* in execute mode we instantiate the function */
			if (instantiate || deps) {
				return rel_psm_block(sql->sa, b);
			}
		} else {
			char *fmod = qname_module(ext_name);
			char *fnme = qname_fname(ext_name);

			if (!fmod || !fnme)
				return NULL;
			sql->params = NULL;
			if (create) {
				q = query_cleaned(q);
				f = mvc_create_func(sql, sql->sa, s, fname, l, restype, type, lang, fmod, fnme, q, FALSE, vararg);
				GDKfree(q);
			} else if (!sf) {
				return sql_error(sql, 01, SQLSTATE(42000) "CREATE %s%s: external name %s.%s not bound (%s.%s)", KF, F, fmod, fnme, s->base.name, fname );
			} else {
				sql_func *f = sf->func;
				if (!f->mod || strcmp(f->mod, fmod))
					f->mod = _STRDUP(fmod);
				if (!f->imp || strcmp(f->imp, fnme)) 
					f->imp = (f->sa)?sa_strdup(f->sa, fnme):_STRDUP(fnme);
				if(!f->mod || !f->imp) {
					_DELETE(f->mod);
					_DELETE(f->imp);
					return sql_error(sql, 02, SQLSTATE(HY001) "CREATE %s%s: could not allocate space", KF, F);
				}
				f->sql = 0; /* native */
				f->lang = FUNC_LANG_INT;
			}
		}
	}
	return rel_create_function(sql->sa, s->base.name, f, sf ? sf->func : NULL, replace);
}

static sql_rel*
rel_drop_function(sql_allocator *sa, const char *sname, const char *name, int nr, int type, int action)
{
	sql_rel *rel = rel_create(sa);
	list *exps = new_exp_list(sa);
	if(!rel || !exps)
		return NULL;

	append(exps, exp_atom_clob(sa, sname));
	append(exps, exp_atom_clob(sa, name));
	append(exps, exp_atom_int(sa, nr));
	append(exps, exp_atom_int(sa, type));
	append(exps, exp_atom_int(sa, action));
	rel->l = NULL;
	rel->r = NULL;
	rel->op = op_ddl;
	rel->flag = DDL_DROP_FUNCTION;
	rel->exps = exps;
	rel->card = 0;
	rel->nrcols = 0;
	return rel;
}

sql_func *
resolve_func( mvc *sql, sql_schema *s, const char *name, dlist *typelist, int type, char *op, int if_exists)
{
	sql_func *func = NULL;
	list *list_func = NULL, *type_list = NULL;
	char is_aggr = (type == F_AGGR);
	char is_func = (type != F_PROC && type != F_LOADER);
	char *F = is_aggr?"AGGREGATE":(is_func?"FUNCTION":"PROCEDURE");
	char *f = is_aggr?"aggregate":(is_func?"function":"procedure");
	char *KF = type==F_FILT?"FILTER ": type==F_UNION?"UNION ": "";
	char *kf = type==F_FILT?"filter ": type==F_UNION?"union ": "";

	if (typelist) {	
		sql_subfunc *sub_func;

		type_list = create_type_list(sql, typelist, 0);
		sub_func = sql_bind_func_(sql->sa, s, name, type_list, type);
		if (!sub_func && type == F_FUNC) {
			sub_func = sql_bind_func_(sql->sa, s, name, type_list, F_UNION);
			type = sub_func?F_UNION:F_FUNC;
		}
		if ( sub_func && sub_func->func->type == type)
			func = sub_func->func;
	} else {
		list_func = schema_bind_func(sql, s, name, type);
		if (!list_func && type == F_FUNC) 
			list_func = schema_bind_func(sql,s,name, F_UNION);
		if (list_func && list_func->cnt > 1) {
			list_destroy(list_func);
			return sql_error(sql, 02, SQLSTATE(42000) "%s %s%s: there are more than one %s%s called '%s', please use the full signature", op, KF, F, kf, f,name);
		}
		if (list_func && list_func->cnt == 1)
			func = (sql_func*) list_func->h->data;
	}

	if (!func) {
		void *e = NULL;
		if (typelist) {
			char *arg_list = NULL;
			node *n;
			
			if (type_list->cnt > 0) {
				for (n = type_list->h; n; n = n->next) {
					char *tpe =  subtype2string((sql_subtype *) n->data);
				
					if (arg_list) {
						char *t = arg_list;
						arg_list = sql_message("%s, %s", arg_list, tpe);
						_DELETE(tpe);
						_DELETE(t);
					} else {
						arg_list = tpe;
					}
				}
				list_destroy(list_func);
				list_destroy(type_list);
				if(!if_exists)
					e = sql_error(sql, 02, SQLSTATE(42000) "%s %s%s: no such %s%s '%s' (%s)", op, KF, F, kf, f, name, arg_list);
				_DELETE(arg_list);
				return e;
			}
			list_destroy(list_func);
			list_destroy(type_list);
			if(!if_exists)
				e = sql_error(sql, 02, SQLSTATE(42000) "%s %s%s: no such %s%s '%s' ()", op, KF, F, kf, f, name);
			return e;

		} else {
			if(!if_exists)
				e = sql_error(sql, 02, SQLSTATE(42000) "%s %s%s: no such %s%s '%s'", op, KF, F, kf, f, name);
			return e;
		}
	} else if (((is_func && type != F_FILT) && !func->res) || 
		   (!is_func && func->res)) {
		list_destroy(list_func);
		list_destroy(type_list);
		return sql_error(sql, 02, SQLSTATE(42000) "%s %s%s: cannot drop %s '%s'", KF, F, is_func?"procedure":"function", op, name);
	}

	list_destroy(list_func);
	list_destroy(type_list);
	return func;
}

static sql_rel* 
rel_drop_func(mvc *sql, dlist *qname, dlist *typelist, int drop_action, int type, int if_exists)
{
	const char *name = qname_table(qname);
	const char *sname = qname_schema(qname);
	sql_schema *s = NULL;
	sql_func *func = NULL;

	char is_aggr = (type == F_AGGR);
	char is_func = (type != F_PROC);
	char *F = is_aggr?"AGGREGATE":(is_func?"FUNCTION":"PROCEDURE");
	char *KF = type==F_FILT?"FILTER ": type==F_UNION?"UNION ": "";

	if (sname && !(s = mvc_bind_schema(sql, sname)))
		return sql_error(sql, 02, SQLSTATE(3F000) "DROP %s%s: no such schema '%s'", KF, F, sname);

	if (s == NULL) 
		s =  cur_schema(sql);
	
	func = resolve_func(sql, s, name, typelist, type, "DROP", if_exists);
	if (!func && !sname) {
		s = tmp_schema(sql);
		func = resolve_func(sql, s, name, typelist, type, "DROP", if_exists);
	}
	if (func)
		return rel_drop_function(sql->sa, s->base.name, name, func->base.id, type, drop_action);
	else if(if_exists && !sql->session->status)
		return rel_drop_function(sql->sa, s->base.name, name, -2, type, drop_action);
	return NULL;
}

static sql_rel* 
rel_drop_all_func(mvc *sql, dlist *qname, int drop_action, int type)
{
	const char *name = qname_table(qname);
	const char *sname = qname_schema(qname);
	sql_schema *s = NULL;
	list * list_func = NULL; 

	char is_aggr = (type == F_AGGR);
	char is_func = (type != F_PROC);
	char *F = is_aggr?"AGGREGATE":(is_func?"FUNCTION":"PROCEDURE");
	char *f = is_aggr?"aggregate":(is_func?"function":"procedure");
	char *KF = type==F_FILT?"FILTER ": type==F_UNION?"UNION ": "";
	char *kf = type==F_FILT?"filter ": type==F_UNION?"union ": "";

	if (sname && !(s = mvc_bind_schema(sql, sname)))
		return sql_error(sql, 02, SQLSTATE(3F000) "DROP %s%s: no such schema '%s'", KF, F, sname);

	if (s == NULL) 
		s =  cur_schema(sql);
	
	list_func = schema_bind_func(sql, s, name, type);
	if (!list_func) 
		return sql_error(sql, 02, SQLSTATE(3F000) "DROP ALL %s%s: no such %s%s '%s'", KF, F, kf, f, name);
	list_destroy(list_func);
	return rel_drop_function(sql->sa, s->base.name, name, -1, type, drop_action);
}

static sql_rel *
rel_create_trigger(mvc *sql, const char *sname, const char *tname, const char *triggername, int time, int orientation, int event, const char *old_name, const char *new_name, symbol *condition, const char *query)
{
	sql_rel *rel = rel_create(sql->sa);
	list *exps = new_exp_list(sql->sa);
	if(!rel || !exps)
		return NULL;

	append(exps, exp_atom_str(sql->sa, sname, sql_bind_localtype("str") ));
	append(exps, exp_atom_str(sql->sa, tname, sql_bind_localtype("str") ));
	append(exps, exp_atom_str(sql->sa, triggername, sql_bind_localtype("str") ));
	append(exps, exp_atom_int(sql->sa, time));
	append(exps, exp_atom_int(sql->sa, orientation));
	append(exps, exp_atom_int(sql->sa, event));
	append(exps, exp_atom_str(sql->sa, old_name, sql_bind_localtype("str") ));
	append(exps, exp_atom_str(sql->sa, new_name, sql_bind_localtype("str") ));
	(void)condition;
	append(exps, exp_atom_str(sql->sa, NULL, sql_bind_localtype("str") ));
	append(exps, exp_atom_str(sql->sa, query, sql_bind_localtype("str") ));
	rel->l = NULL;
	rel->r = NULL;
	rel->op = op_ddl;
	rel->flag = DDL_CREATE_TRIGGER;
	rel->exps = exps;
	rel->card = CARD_MULTI;
	rel->nrcols = 0;
	return rel;
}

static sql_var*
_stack_push_table(mvc *sql, const char *tname, sql_table *t)
{
	sql_rel *r = rel_basetable(sql, t, tname );
	return stack_push_rel_view(sql, tname, r);
}

static sql_rel *
create_trigger(mvc *sql, dlist *qname, int time, symbol *trigger_event, dlist *tqname, dlist *opt_ref, dlist *triggered_action, int replace)
{
	const char *triggername = qname_table(qname);
	const char *sname = qname_schema(tqname);
	const char *tname = qname_table(tqname);
	sql_schema *ss = cur_schema(sql);
	sql_table *t = NULL;
	sql_trigger *st = NULL;
	int instantiate = (sql->emode == m_instantiate);
	int create = (!instantiate && sql->emode != m_deps), event, orientation;
	list *sq = NULL;
	sql_rel *r = NULL;
	char *q, *base = replace ? "CREATE OR REPLACE" : "CREATE";

	dlist *columns = trigger_event->data.lval;
	const char *old_name = NULL, *new_name = NULL; 
	dlist *stmts = triggered_action->h->next->next->data.lval;
	symbol *condition = triggered_action->h->next->data.sym;

	if (!sname)
		sname = ss->base.name;

	if (sname && !(ss = mvc_bind_schema(sql, sname)))
		return sql_error(sql, 02, SQLSTATE(3F000) "%s TRIGGER: no such schema '%s'", base, sname);

	if (opt_ref) {
		dnode *dl = opt_ref->h;
		for ( ; dl; dl = dl->next) {
			/* list (new(1)/old(0)), char */
			char *n = dl->data.lval->h->next->data.sval;

			assert(dl->data.lval->h->type == type_int);
			if (!dl->data.lval->h->data.i_val) /*?l_val?*/
				old_name = n;
			else
				new_name = n;
		}
	}

	if (create && !mvc_schema_privs(sql, ss))
		return sql_error(sql, 02, SQLSTATE(42000) "%s TRIGGER: access denied for %s to schema ;'%s'", base, stack_get_string(sql, "current_user"), ss->base.name);
	if (create && !(t = mvc_bind_table(sql, ss, tname)))
		return sql_error(sql, 02, SQLSTATE(42000) "%s TRIGGER: unknown table '%s'", base, tname);
	if (create && isView(t))
		return sql_error(sql, 02, SQLSTATE(42000) "%s TRIGGER: cannot create trigger on view '%s'", base, tname);
	if (create && (st = mvc_bind_trigger(sql, ss, triggername)) != NULL) {
		if (replace) {
			if(mvc_drop_trigger(sql, ss, st))
				return sql_error(sql, 02, SQLSTATE(HY001) "%s TRIGGER: %s", base, MAL_MALLOC_FAIL);
		} else {
			return sql_error(sql, 02, SQLSTATE(42000) "%s TRIGGER: name '%s' already in use", base, triggername);
		}
	}

	if (create) {
		switch (trigger_event->token) {
			case SQL_INSERT:
				event = 0;
				break;
			case SQL_DELETE:
				event = 1;
				break;
			case SQL_TRUNCATE:
				event = 3;
				break;
			default:
				event = 2;
				break;
		}
		orientation = triggered_action->h->data.i_val;
		q = query_cleaned(QUERY(sql->scanner));

		assert(triggered_action->h->type == type_int);
		r = rel_create_trigger(sql, t->s->base.name, t->base.name, triggername, time, orientation, event, old_name, new_name, condition, q);
		GDKfree(q);
		return r;
	}

	if (!instantiate) {
		t = mvc_bind_table(sql, ss, tname);
		if(!stack_push_frame(sql, "OLD-NEW"))
			return sql_error(sql, 02, SQLSTATE(HY001) MAL_MALLOC_FAIL);
		/* we need to add the old and new tables */
		if (!instantiate && new_name) {
			if(!_stack_push_table(sql, new_name, t))
				return sql_error(sql, 02, SQLSTATE(HY001) MAL_MALLOC_FAIL);
		}
		if (!instantiate && old_name) {
			if(!_stack_push_table(sql, old_name, t))
				return sql_error(sql, 02, SQLSTATE(HY001) MAL_MALLOC_FAIL);
		}
	}
	if (condition) {
		sql_rel *rel = NULL;

		if (new_name) /* in case of updates same relations is available via both names */ 
			rel = stack_find_rel_view(sql, new_name);
		if (!rel && old_name)
			rel = stack_find_rel_view(sql, old_name);
		if (rel)
			rel = rel_logical_exp(sql, rel, condition, sql_where);
		if (!rel)
			return NULL;
		/* transition tables */
		/* insert: rel_select(table [new], searchcondition) */
		/* delete: rel_select(table [old], searchcondition) */
		/* update: rel_select(table [old,new]), searchcondition) */
		if (new_name)
			stack_update_rel_view(sql, new_name, rel);
		if (old_name)
			stack_update_rel_view(sql, old_name, new_name?rel_dup(rel):rel);
	}
	sq = sequential_block(sql, NULL, NULL, stmts, NULL, 1);
	r = rel_psm_block(sql->sa, sq);

	/* todo trigger_columns */
	(void)columns;
	return r;
}

static sql_rel *
rel_drop_trigger(mvc *sql, const char *sname, const char *tname, int if_exists)
{
	sql_rel *rel = rel_create(sql->sa);
	list *exps = new_exp_list(sql->sa);
	if(!rel || !exps)
		return NULL;

	append(exps, exp_atom_str(sql->sa, sname, sql_bind_localtype("str") ));
	append(exps, exp_atom_str(sql->sa, tname, sql_bind_localtype("str") ));
	append(exps, exp_atom_int(sql->sa, if_exists));
	rel->l = NULL;
	rel->r = NULL;
	rel->op = op_ddl;
	rel->flag = DDL_DROP_TRIGGER;
	rel->exps = exps;
	rel->card = CARD_MULTI;
	rel->nrcols = 0;
	return rel;
}

static sql_rel *
drop_trigger(mvc *sql, dlist *qname, int if_exists)
{
	const char *sname = qname_schema(qname);
	const char *tname = qname_table(qname);
	sql_schema *ss = cur_schema(sql);

	if (!sname)
		sname = ss->base.name;

	if (sname && !(ss = mvc_bind_schema(sql, sname)))
		return sql_error(sql, 02, SQLSTATE(3F000) "DROP TRIGGER: no such schema '%s'", sname);

	if (!mvc_schema_privs(sql, ss)) 
		return sql_error(sql, 02, SQLSTATE(3F000) "DROP TRIGGER: access denied for %s to schema ;'%s'", stack_get_string(sql, "current_user"), ss->base.name);
	return rel_drop_trigger(sql, ss->base.name, tname, if_exists);
}

static sql_rel *
psm_analyze(mvc *sql, char *analyzeType, dlist *qname, dlist *columns, symbol *sample, int minmax )
{
	exp_kind ek = {type_value, card_value, FALSE};
	sql_exp *sample_exp = NULL, *call, *mm_exp = NULL;
	const char *sname = NULL, *tname = NULL;
	list *tl = sa_list(sql->sa);
	list *exps = sa_list(sql->sa), *analyze_calls = sa_list(sql->sa);
	sql_subfunc *f = NULL;

	append(exps, mm_exp = exp_atom_int(sql->sa, minmax));
	append(tl, exp_subtype(mm_exp));
	if (sample) {
		sql_subtype *tpe = sql_bind_localtype("lng");

       		sample_exp = rel_value_exp( sql, NULL, sample, 0, ek);
		if (sample_exp)
			sample_exp = rel_check_type(sql, tpe, sample_exp, type_cast); 
	} else {
		sample_exp = exp_atom_lng(sql->sa, 0);
	}
	append(exps, sample_exp);
	append(tl, exp_subtype(sample_exp));

	if (qname) {
		if (qname->h->next)
			sname = qname_schema(qname);
		else
			sname = qname_table(qname);
		if (!sname)
			sname = cur_schema(sql)->base.name;
		if (qname->h->next)
			tname = qname_table(qname);
	}
	/* call analyze( [schema, [ table ]], opt_sample_size, opt_minmax ) */
	if (sname) {
		sql_exp *sname_exp = exp_atom_clob(sql->sa, sname);

		append(exps, sname_exp);
		append(tl, exp_subtype(sname_exp));
	}
	if (tname) {
		sql_exp *tname_exp = exp_atom_clob(sql->sa, tname);

		append(exps, tname_exp);
		append(tl, exp_subtype(tname_exp));

		if (columns)
			append(tl, exp_subtype(tname_exp));
	}
	if (!columns) {
		f = sql_bind_func_(sql->sa, mvc_bind_schema(sql, "sys"), analyzeType, tl, F_PROC);
		if (!f)
			return sql_error(sql, 01, SQLSTATE(42000) "Analyze procedure missing");
		call = exp_op(sql->sa, exps, f);
		append(analyze_calls, call);
	} else {
		dnode *n;

		f = sql_bind_func_(sql->sa, mvc_bind_schema(sql, "sys"), analyzeType, tl, F_PROC);
		if (!f)
			return sql_error(sql, 01, SQLSTATE(42000) "Analyze procedure missing");
		for( n = columns->h; n; n = n->next) {
			const char *cname = n->data.sval;
			list *nexps = list_dup(exps, NULL);
			sql_exp *cname_exp = exp_atom_clob(sql->sa, cname);

			append(nexps, cname_exp);
			/* call analyze( opt_minmax, opt_sample_size, sname, tname, cname) */
			call = exp_op(sql->sa, nexps, f);
			append(analyze_calls, call);
		}
	}
	return rel_psm_block(sql->sa, analyze_calls);
}

static sql_rel*
create_table_from_loader(mvc *sql, dlist *qname, symbol *fcall) {
	sql_schema *s = NULL;
	char *sname = qname_schema(qname);
	char *tname = qname_table(qname);
	sql_subfunc *loader = NULL;
	sql_rel* rel = NULL;

	if (sname && !(s = mvc_bind_schema(sql, sname)))
		return sql_error(sql, 02, SQLSTATE(3F000) "CREATE TABLE: no such schema '%s'", sname);

	if (mvc_bind_table(sql, s, tname)) {
		return sql_error(sql, 02, SQLSTATE(42S01) "CREATE TABLE: name '%s' already in use", tname);
	} else if (!mvc_schema_privs(sql, s)){
		return sql_error(sql, 02, SQLSTATE(42000) "CREATE TABLE: insufficient privileges for user '%s' in schema '%s'", stack_get_string(sql, "current_user"), s->base.name);
	}

	rel = rel_loader_function(sql, fcall, new_exp_list(sql->sa), &loader);
	if (!rel || !loader) {
		return NULL;
	}
	loader->sname = sname ? sa_zalloc(sql->sa, strlen(sname) + 1) : NULL;
	loader->tname = tname ? sa_zalloc(sql->sa, strlen(tname) + 1) : NULL;

	if (sname) strcpy(loader->sname, sname);
	if (tname) strcpy(loader->tname, tname);

	return rel;
}

sql_rel *
rel_psm(mvc *sql, symbol *s)
{
	sql_rel *ret = NULL;

	switch (s->token) {
	case SQL_CREATE_FUNC:
	{
		dlist *l = s->data.lval;
		int type = l->h->next->next->next->next->next->data.i_val;
		int lang = l->h->next->next->next->next->next->next->data.i_val;
		int repl = l->h->next->next->next->next->next->next->next->data.i_val;

		ret = rel_create_func(sql, l->h->data.lval, l->h->next->data.lval, l->h->next->next->data.sym, l->h->next->next->next->data.lval, l->h->next->next->next->next->data.lval, type, lang, repl);
		sql->type = Q_SCHEMA;
	} 	break;
	case SQL_DROP_FUNC:
	{
		dlist *l = s->data.lval;
		dlist *qname = l->h->data.lval;
		dlist *typelist = l->h->next->data.lval;
		int type = l->h->next->next->data.i_val;
		int if_exists = l->h->next->next->next->data.i_val;
		int all = l->h->next->next->next->next->data.i_val;
		int drop_action = l->h->next->next->next->next->next->data.i_val;

		if (STORE_READONLY) 
			return sql_error(sql, 06, SQLSTATE(42000) "Schema statements cannot be executed on a readonly database.");
			
		if (all)
			ret = rel_drop_all_func(sql, qname, drop_action, type);
		else {
			ret = rel_drop_func(sql, qname, typelist, drop_action, type, if_exists);
		}

		sql->type = Q_SCHEMA;
	}	break;
	case SQL_SET:
		ret = rel_psm_stmt(sql->sa, psm_set_exp(sql, s->data.lval->h));
		sql->type = Q_SCHEMA;
		break;
	case SQL_DECLARE:
		ret = rel_psm_block(sql->sa, rel_psm_declare(sql, s->data.lval->h));
		sql->type = Q_SCHEMA;
		break;
	case SQL_CALL:
		ret = rel_psm_stmt(sql->sa, rel_psm_call(sql, s->data.sym));
		sql->type = Q_UPDATE;
		break;
	case SQL_START_CONTINUOUS_QUERY:
		ret = rel_psm_stmt(sql->sa, exp_rel(sql, rel_start_continuous_query(sql, s->data.lval->h)));
		sql->type = Q_UPDATE;
		break;
	case SQL_CHANGE_CONTINUOUS_QUERY:
		ret = rel_psm_stmt(sql->sa, exp_rel(sql, rel_single_continuous_query(sql, s->data.lval->h)));
		sql->type = Q_UPDATE;
		break;
	case SQL_ALL_CONTINUOUS_QUERIES:
		ret = rel_psm_stmt(sql->sa, exp_rel(sql, rel_all_continuous_queries(sql, s->data.i_val)));
		sql->type = Q_UPDATE;
		break;
	case SQL_CREATE_TABLE_LOADER:
	{
	    dlist *l = s->data.lval;
	    dlist *qname = l->h->data.lval;
	    symbol *sym = l->h->next->data.sym;

	    ret = rel_psm_stmt(sql->sa, exp_rel(sql, create_table_from_loader(sql, qname, sym)));
	    sql->type = Q_SCHEMA;
	}	break;
	case SQL_CREATE_TRIGGER:
	{
		dlist *l = s->data.lval;

		assert(l->h->next->type == type_int);
		ret = create_trigger(sql, l->h->data.lval, l->h->next->data.i_val, l->h->next->next->data.sym, l->h->next->next->next->data.lval, l->h->next->next->next->next->data.lval, l->h->next->next->next->next->next->data.lval, l->h->next->next->next->next->next->next->data.i_val);
		sql->type = Q_SCHEMA;
	}
		break;

	case SQL_DROP_TRIGGER:
	{
		dlist *l = s->data.lval;
		dlist *qname = l->h->data.lval;
		int if_exists = l->h->next->data.i_val;

		ret = drop_trigger(sql, qname, if_exists);
		sql->type = Q_SCHEMA;
	}
		break;

	case SQL_ANALYZE: {
		dlist *l = s->data.lval;

		ret = psm_analyze(sql, "analyze", l->h->data.lval /* qualified table name */, l->h->next->data.lval /* opt list of column */, l->h->next->next->data.sym /* opt_sample_size */, l->h->next->next->next->data.i_val);
		sql->type = Q_UPDATE;
	} 	break;
	default:
		return sql_error(sql, 01, SQLSTATE(42000) "Schema statement unknown symbol(%p)->token = %s", s, token2string(s->token));
	}
	return ret;
}<|MERGE_RESOLUTION|>--- conflicted
+++ resolved
@@ -931,14 +931,7 @@
 			if (!func->s) {
 				return sql_error(sql, 02, SQLSTATE(42000) "CREATE OR REPLACE %s%s: not allowed to replace system %s%s %s;", KF, F, kf, fn, func->base.name);
 			}
-<<<<<<< HEAD
 			//I moved the mvc_drop to the backend layer so there I can check if a procedure is on the Petri-net
-=======
-
-			if(mvc_drop_func(sql, s, func, action))
-				return sql_error(sql, 02, SQLSTATE(HY001) MAL_MALLOC_FAIL);
-			sf = NULL;
->>>>>>> a86cf5a9
 		} else {
 			if (params) {
 				char *arg_list = NULL;
