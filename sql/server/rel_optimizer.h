--- conflicted
+++ resolved
@@ -16,11 +16,7 @@
 
 extern int exp_joins_rels(sql_exp *e, list *rels);
 
-<<<<<<< HEAD
-=======
-extern sql_column *name_find_column(sql_rel *rel, const char *rname, const char *name, int pnr, sql_rel **bt);
 /* WARNING exps_unique doesn't check for duplicate NULL values */
->>>>>>> 05797bef
 extern int exps_unique(mvc *sql, sql_rel *rel, list *exps);
 
 #endif /*_REL_OPTIMIZER_H_*/