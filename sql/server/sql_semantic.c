/*
 * This Source Code Form is subject to the terms of the Mozilla Public
 * License, v. 2.0.  If a copy of the MPL was not distributed with this
 * file, You can obtain one at http://mozilla.org/MPL/2.0/.
 *
 * Copyright 1997 - July 2008 CWI, August 2008 - 2020 MonetDB B.V.
 */

#include "monetdb_config.h"
#include "sql_parser.h"
#include "sql_symbol.h"
#include "sql_semantic.h"
#include "sql_env.h"
#include "sql_privileges.h"
#include "sql_string.h"
#include "sql_atom.h"

#include <unistd.h>
#include <string.h>
#include <ctype.h>

#include "rel_semantic.h"
#include "rel_unnest.h"
#include "rel_optimizer.h"

/* 
 * For debugging purposes we need to be able to convert sql-tokens to 
 * a string representation.
 *
 * !SQL ERROR <sqlerrno> : <details>
 * !SQL DEBUG  <details>
 * !SQL WARNING <details>
 * !SQL  <informative message, reserved for ...rows affected>
 */

atom *
sql_add_arg(mvc *sql, atom *v)
{
	atom** new_args;
	int next_size = sql->argmax;

	if (sql->argc == (1<<16)-1)
		sql->caching = 0;
	if (sql->caching && sql->argc == next_size) {
		next_size *= 2;
		new_args = RENEW_ARRAY(atom*,sql->args,next_size);
		if(new_args) {
			sql->args = new_args;
			sql->argmax = next_size;
		} else
			return NULL;
	}
	sql->args[sql->argc++] = v;
	return v;
}

atom *
sql_set_arg(mvc *sql, int nr, atom *v)
{
	atom** new_args;
	int next_size = sql->argmax;
	if (nr >= next_size) {
		next_size *= 2;
		if (nr >= next_size)
			next_size = nr*2;
		new_args = RENEW_ARRAY(atom*,sql->args,next_size);
		if(new_args) {
			sql->args = new_args;
			sql->argmax = next_size;
		} else
			return NULL;
	}
	if (sql->argc < nr+1)
		sql->argc = nr+1;
	sql->args[nr] = v;
	return v;
}

void
sql_add_param(mvc *sql, const char *name, sql_subtype *st)
{
	sql_arg *a = SA_ZNEW(sql->sa, sql_arg);

	if (name)
		a->name = sa_strdup(sql->sa, name);
	if (st && st->type)
		a->type = *st;
	a->inout = ARG_IN;
	if (name && strcmp(name, "*") == 0) 
		a->type = *sql_bind_localtype("int");
	if (!sql->params)
		sql->params = sa_list(sql->sa);
	list_append(sql->params, a);
}

sql_arg *
sql_bind_param(mvc *sql, const char *name)
{
	node *n;

	if (sql->params) {
		for (n = sql->params->h; n; n = n->next) {
			sql_arg *a = n->data;

			if (a->name && strcmp(a->name, name) == 0) 
				return a;
		}
	}
	return NULL;
}

static sql_arg *
sql_bind_paramnr(mvc *sql, int nr)
{
	int i=0;
	node *n;

	if (sql->params && nr < list_length(sql->params)) {
		for (n = sql->params->h, i=0; n && i<nr; n = n->next, i++) 
			;

		if (n)
			return n->data;
	}
	return NULL;
}

atom *
sql_bind_arg(mvc *sql, int nr)
{
	if (nr < sql->argc)
		return sql->args[nr];
	return NULL;
}

void
sql_destroy_params(mvc *sql)
{
	sql->params = NULL;
}

void
sql_destroy_args(mvc *sql)
{
	sql->argc = 0;
}

sql_schema *
cur_schema(mvc *sql)
{
	return sql->session->schema;
}

sql_schema *
tmp_schema(mvc *sql)
{
	return mvc_bind_schema(sql, "tmp");
}

char *
qname_schema(dlist *qname)
{
	assert(qname && qname->h);

	if (dlist_length(qname) == 2) {
		return qname->h->data.sval;
	} else if (dlist_length(qname) == 3) {
		return qname->h->next->data.sval;
	}
	return NULL;
}

char *
qname_schema_object(dlist *qname)
{
	assert(qname && qname->h);

	if (dlist_length(qname) == 1) {
		return qname->h->data.sval;
	} else if (dlist_length(qname) == 2) {
		return qname->h->next->data.sval;
	} else if (dlist_length(qname) == 3) {
		return qname->h->next->next->data.sval;
	}
	return "unknown";
}

char *
qname_catalog(dlist *qname)
{
	assert(qname && qname->h);

	if (dlist_length(qname) == 3) {
		return qname->h->data.sval;
	}
	return NULL;
}

int
set_type_param(mvc *sql, sql_subtype *type, int nr)
{
	sql_arg *a = sql_bind_paramnr(sql, nr);

	if (!a) 
		return -1;
	a->type = *type;
	return 0;
}

sql_subtype *
supertype(sql_subtype *super, sql_subtype *r, sql_subtype *i)
{
	/* first find super type */
	char *tpe = r->type->sqlname;
	int radix = r->type->radix;
	int digits = 0;
	int idigits = i->digits;
	int rdigits = r->digits;
	unsigned int scale = sql_max(i->scale, r->scale);
	sql_subtype lsuper;

	lsuper = *r;
	if (i->type->base.id > r->type->base.id || 
	    (EC_VARCHAR(i->type->eclass) && !EC_VARCHAR(r->type->eclass))) {
		lsuper = *i;
		radix = i->type->radix;
		tpe = i->type->sqlname;
	}
	if (!lsuper.type->localtype)
		tpe = "smallint";
	/* 
	 * In case of different radix we should change one.
	 */
	if (i->type->radix != r->type->radix) {
		if (radix == 10 || radix == 0 /* strings */) {
			/* change to radix 10 */
			if (i->type->radix == 2)
				idigits = bits2digits(idigits);
			if (r->type->radix == 2)
				rdigits = bits2digits(rdigits);
		} else if (radix == 2) { /* change to radix 2 */
			if (i->type->radix == 10)
				idigits = digits2bits(idigits);
			if (r->type->radix == 10)
				rdigits = digits2bits(rdigits);
		}
	}
	/* handle OID horror */
	if (i->type->radix == r->type->radix && i->type->base.id < r->type->base.id && strcmp(i->type->sqlname, "oid") == 0)
		tpe = i->type->sqlname;
	if (scale == 0 && (idigits == 0 || rdigits == 0)) {
		sql_find_subtype(&lsuper, tpe, 0, 0);
	} else {
		digits = sql_max(idigits - i->scale, rdigits - r->scale);
		sql_find_subtype(&lsuper, tpe, digits+scale, scale);
	}
	*super = lsuper;
	return super;
}

char *
toUpperCopy(char *dest, const char *src) 
{
	size_t i, len;

	if (src == NULL) {
		*dest = '\0';
		return(dest);
	}

	len = _strlen(src);
	for (i = 0; i < len; i++)
		dest[i] = (char)toupper((int)src[i]);
	
	dest[i] = '\0';
	return(dest);
}

char *
dlist2string(mvc *sql, dlist *l, int expression, char **err)
{
	char *b = NULL;
	dnode *n;

	for (n=l->h; n; n = n->next) {
		char *s = NULL;

		if (n->type == type_string && n->data.sval)
			s = _STRDUP(n->data.sval);
		else if (n->type == type_symbol)
			s = symbol2string(sql, n->data.sym, expression, err);

		if (!s) {
			_DELETE(b);
			return NULL;
		}
		if (b) {
			char *o = NEW_ARRAY(char, strlen(b) + strlen(s) + 2);
			if (o)
				stpcpy(stpcpy(stpcpy(o, b), "."), s);
			_DELETE(b);
			_DELETE(s);
			b = o;
			if (b == NULL)
				return NULL;
		} else {
			b = s;
		}
	}
	return b;
}

char *
symbol2string(mvc *sql, symbol *se, int expression, char **err) /**/
{
	switch (se->token) {
	case SQL_NOP: {
<<<<<<< HEAD
		dnode *lst = se->data.lval->h;
		dnode *ops = lst->next->next->data.lval->h;
		char *op = qname_schema_object(lst->data.lval);
=======
		dnode *lst = se->data.lval->h, *ops = lst->next->next->data.lval->h, *aux;
		const char *op = qname_fname(lst->data.lval), *sname = qname_schema(lst->data.lval);
		int i = 0, nargs = 0;
		char** inputs = NULL, *res;
		size_t inputs_length = 0;
>>>>>>> 6a06ee15

		if (!sname)
			sname = sql->session->schema->base.name;

		for (aux = ops; aux; aux = aux->next) nargs++;
		inputs = GDKzalloc(nargs * sizeof(char**));

		for (aux = ops; aux; aux = aux->next) {
			if (!(inputs[i] = symbol2string(sql, aux->data.sym, expression, err))) {
				for (int j = 0; j < i; j++)
					GDKfree(inputs[j]);
				GDKfree(inputs);
				return NULL;
			}
			inputs_length += strlen(inputs[i]);
			i++;
		}

		if ((res = NEW_ARRAY(char, strlen(sname) + strlen(op) + inputs_length + 6 + (nargs - 1 /* commas */) + 2))) {
			char *concat = stpcpy(stpcpy(stpcpy(stpcpy(stpcpy(res, "\""), sname), "\".\""), op), "\"(");
			i = 0;
			for (aux = ops; aux; aux = aux->next) {
				concat = stpcpy(concat, inputs[i]);
				if (aux->next)
					concat = stpcpy(concat, ",");
				i++;
			}
			concat = stpcpy(concat, ")");
		}

		for (int j = 0; j < nargs; j++)
			GDKfree(inputs[j]);
		GDKfree(inputs);
		return res;
	} break;
	case SQL_BINOP: {
		dnode *lst = se->data.lval->h;
<<<<<<< HEAD
		char *op = qname_schema_object(lst->data.lval);
		char *l;
		char *r;
		l = symbol2string(sql, lst->next->next->data.sym, expression, err);
		if (l == NULL)
			return NULL;
		r = symbol2string(sql, lst->next->next->next->data.sym, expression, err);
		if (r == NULL) {
=======
		const char *op = qname_fname(lst->data.lval), *sname = qname_schema(lst->data.lval);
		char *l = NULL, *r = NULL, *res;

		if (!sname)
			sname = sql->session->schema->base.name;
		if (!(l = symbol2string(sql, lst->next->next->data.sym, expression, err)) || !(r = symbol2string(sql, lst->next->next->next->data.sym, expression, err))) {
>>>>>>> 6a06ee15
			_DELETE(l);
			_DELETE(r);
			return NULL;
		}

		if ((res = NEW_ARRAY(char, strlen(sname) + strlen(op) + strlen(l) + strlen(r) + 9)))
			stpcpy(stpcpy(stpcpy(stpcpy(stpcpy(stpcpy(stpcpy(stpcpy(stpcpy(res, "\""), sname), "\".\""), op), "\"("), l), ","), r), ")");

		_DELETE(l);
		_DELETE(r);
		return res;
	} break;
	case SQL_OP: {
		dnode *lst = se->data.lval->h;
<<<<<<< HEAD
		char *op = qname_schema_object(lst->data.lval);
		len = snprintf( buf+len, BUFSIZ-len, "%s()", op ); 
	} break;
	case SQL_UNOP: {
		dnode *lst = se->data.lval->h;
		char *op = qname_schema_object(lst->data.lval);
		char *l = symbol2string(sql, lst->next->next->data.sym, expression, err);
		if (l == NULL)
=======
		const char *op = qname_fname(lst->data.lval), *sname = qname_schema(lst->data.lval);
		char *res;

		if (!sname)
			sname = sql->session->schema->base.name;

		if ((res = NEW_ARRAY(char, strlen(sname) + strlen(op) + 8)))
			stpcpy(stpcpy(stpcpy(stpcpy(stpcpy(res, "\""), sname), "\".\""), op), "\"()");

		return res;
	} break;
	case SQL_UNOP: {
		dnode *lst = se->data.lval->h;
		const char *op = qname_fname(lst->data.lval), *sname = qname_schema(lst->data.lval);
		char *l = symbol2string(sql, lst->next->next->data.sym, expression, err), *res;

		if (!sname)
			sname = sql->session->schema->base.name;
		if (!l)
>>>>>>> 6a06ee15
			return NULL;

		if ((res = NEW_ARRAY(char, strlen(sname) + strlen(op) + strlen(l) + 8)))
			stpcpy(stpcpy(stpcpy(stpcpy(stpcpy(stpcpy(stpcpy(res, "\""), sname), "\".\""), op), "\"("), l), ")");

		_DELETE(l);
		return res;
	}
	case SQL_PARAMETER:
		return _STRDUP("?");
	case SQL_NULL:
		return _STRDUP("NULL");
	case SQL_ATOM:{
		AtomNode *an = (AtomNode *) se;
		if (an && an->a) 
			return atom2sql(an->a);
		else
			return _STRDUP("NULL");
	}
<<<<<<< HEAD
	case SQL_NEXT:{
		const char *seq = qname_schema_object(se->data.lval);
		const char *sname = qname_schema(se->data.lval);
		const char *s;
=======
	case SQL_NEXT: {
		const char *seq = qname_table(se->data.lval), *sname = qname_schema(se->data.lval);
		char *res;
>>>>>>> 6a06ee15

		if (!sname)
			sname = sql->session->schema->base.name;

		if ((res = NEW_ARRAY(char, strlen("next value for \"") + strlen(sname) + strlen(seq) + 5)))
			stpcpy(stpcpy(stpcpy(stpcpy(stpcpy(res, "next value for \""), sname), "\".\""), seq), "\"");
		return res;
	}	break;
	case SQL_IDENT:
	case SQL_COLUMN: {
		/* can only be variables */
		dlist *l = se->data.lval;
		assert(l->h->type != type_lng);
		if (dlist_length(l) == 1 && l->h->type == type_int) {
			atom *a = sql_bind_arg(sql, l->h->data.i_val);
			return atom2sql(a);
		} else if (expression && dlist_length(l) == 1 && l->h->type == type_string) {
			/* when compiling an expression, a column of a table might be present in the symbol, so we need this case */
			const char *op = l->h->data.sval;
			char *res;

			if ((res = NEW_ARRAY(char, strlen(op) + 3)))
				stpcpy(stpcpy(stpcpy(res, "\""), op), "\"");
			return res;
		} else if (expression && dlist_length(l) == 2 && l->h->type == type_string && l->h->next->type == type_string) {
			char *first = l->h->data.sval, *second = l->h->next->data.sval, *res;

			if (!first || !second)
				return NULL;
			if ((res = NEW_ARRAY(char, strlen(first) + strlen(second) + 6)))
				stpcpy(stpcpy(stpcpy(stpcpy(stpcpy(res, "\""), first), "\".\""), second), "\"");
			return res;
		} else {
			char *e = dlist2string(sql, l, expression, err);
			if (e)
				*err = e;
			return NULL;
		}
	}
	case SQL_CAST: {
		dlist *dl = se->data.lval;
		char *val = NULL, *tpe = NULL, *res;

		if (!(val = symbol2string(sql, dl->h->data.sym, expression, err)) || !(tpe = subtype2string(&dl->h->next->data.typeval))) {
			_DELETE(val);
			_DELETE(tpe);
			return NULL;
		}
		if ((res = NEW_ARRAY(char, strlen(val) + strlen(tpe) + 11)))
			stpcpy(stpcpy(stpcpy(stpcpy(stpcpy(res, "cast("), val), " as "), tpe), ")");
		_DELETE(val);
		_DELETE(tpe);
		return res;
	}
	case SQL_AGGR:
	case SQL_SELECT:
	case SQL_CASE:
	case SQL_COALESCE:
	case SQL_NULLIF:
	default:
		return NULL;
	}
	return NULL;
}<|MERGE_RESOLUTION|>--- conflicted
+++ resolved
@@ -315,17 +315,11 @@
 {
 	switch (se->token) {
 	case SQL_NOP: {
-<<<<<<< HEAD
-		dnode *lst = se->data.lval->h;
-		dnode *ops = lst->next->next->data.lval->h;
-		char *op = qname_schema_object(lst->data.lval);
-=======
 		dnode *lst = se->data.lval->h, *ops = lst->next->next->data.lval->h, *aux;
-		const char *op = qname_fname(lst->data.lval), *sname = qname_schema(lst->data.lval);
+		const char *op = qname_schema_object(lst->data.lval), *sname = qname_schema(lst->data.lval);
 		int i = 0, nargs = 0;
 		char** inputs = NULL, *res;
 		size_t inputs_length = 0;
->>>>>>> 6a06ee15
 
 		if (!sname)
 			sname = sql->session->schema->base.name;
@@ -363,23 +357,12 @@
 	} break;
 	case SQL_BINOP: {
 		dnode *lst = se->data.lval->h;
-<<<<<<< HEAD
-		char *op = qname_schema_object(lst->data.lval);
-		char *l;
-		char *r;
-		l = symbol2string(sql, lst->next->next->data.sym, expression, err);
-		if (l == NULL)
-			return NULL;
-		r = symbol2string(sql, lst->next->next->next->data.sym, expression, err);
-		if (r == NULL) {
-=======
-		const char *op = qname_fname(lst->data.lval), *sname = qname_schema(lst->data.lval);
+		const char *op = qname_schema_object(lst->data.lval), *sname = qname_schema(lst->data.lval);
 		char *l = NULL, *r = NULL, *res;
 
 		if (!sname)
 			sname = sql->session->schema->base.name;
 		if (!(l = symbol2string(sql, lst->next->next->data.sym, expression, err)) || !(r = symbol2string(sql, lst->next->next->next->data.sym, expression, err))) {
->>>>>>> 6a06ee15
 			_DELETE(l);
 			_DELETE(r);
 			return NULL;
@@ -394,36 +377,25 @@
 	} break;
 	case SQL_OP: {
 		dnode *lst = se->data.lval->h;
-<<<<<<< HEAD
-		char *op = qname_schema_object(lst->data.lval);
-		len = snprintf( buf+len, BUFSIZ-len, "%s()", op ); 
+		const char *op = qname_schema_object(lst->data.lval), *sname = qname_schema(lst->data.lval);
+		char *res;
+
+		if (!sname)
+			sname = sql->session->schema->base.name;
+
+		if ((res = NEW_ARRAY(char, strlen(sname) + strlen(op) + 8)))
+			stpcpy(stpcpy(stpcpy(stpcpy(stpcpy(res, "\""), sname), "\".\""), op), "\"()");
+
+		return res;
 	} break;
 	case SQL_UNOP: {
 		dnode *lst = se->data.lval->h;
-		char *op = qname_schema_object(lst->data.lval);
-		char *l = symbol2string(sql, lst->next->next->data.sym, expression, err);
-		if (l == NULL)
-=======
-		const char *op = qname_fname(lst->data.lval), *sname = qname_schema(lst->data.lval);
-		char *res;
-
-		if (!sname)
-			sname = sql->session->schema->base.name;
-
-		if ((res = NEW_ARRAY(char, strlen(sname) + strlen(op) + 8)))
-			stpcpy(stpcpy(stpcpy(stpcpy(stpcpy(res, "\""), sname), "\".\""), op), "\"()");
-
-		return res;
-	} break;
-	case SQL_UNOP: {
-		dnode *lst = se->data.lval->h;
-		const char *op = qname_fname(lst->data.lval), *sname = qname_schema(lst->data.lval);
+		const char *op = qname_schema_object(lst->data.lval), *sname = qname_schema(lst->data.lval);
 		char *l = symbol2string(sql, lst->next->next->data.sym, expression, err), *res;
 
 		if (!sname)
 			sname = sql->session->schema->base.name;
 		if (!l)
->>>>>>> 6a06ee15
 			return NULL;
 
 		if ((res = NEW_ARRAY(char, strlen(sname) + strlen(op) + strlen(l) + 8)))
@@ -443,16 +415,9 @@
 		else
 			return _STRDUP("NULL");
 	}
-<<<<<<< HEAD
-	case SQL_NEXT:{
-		const char *seq = qname_schema_object(se->data.lval);
-		const char *sname = qname_schema(se->data.lval);
-		const char *s;
-=======
 	case SQL_NEXT: {
-		const char *seq = qname_table(se->data.lval), *sname = qname_schema(se->data.lval);
+		const char *seq = qname_schema_object(se->data.lval), *sname = qname_schema(se->data.lval);
 		char *res;
->>>>>>> 6a06ee15
 
 		if (!sname)
 			sname = sql->session->schema->base.name;
