--- conflicted
+++ resolved
@@ -960,18 +960,10 @@
 	case SQL_NOP: {
 		dnode *lst = se->data.lval->h, *ops = lst->next->next->data.lval->h, *aux;
 		const char *op = symbol_escape_ident(sql->ta, qname_schema_object(lst->data.lval)),
-				   *sname = qname_schema(lst->data.lval);
+				   *sname = symbol_escape_ident(sql->ta, qname_schema(lst->data.lval));
 		int i = 0, nargs = 0;
 		char** inputs = NULL, *res;
-<<<<<<< HEAD
 		size_t inputs_length = 0, extra = sname ? strlen(sname) + 3 : 0;
-=======
-		size_t inputs_length = 0;
-
-		if (!sname)
-			sname = sql->session->schema->base.name;
-		sname = symbol_escape_ident(sql->ta, sname);
->>>>>>> d6d31531
 
 		for (aux = ops; aux; aux = aux->next)
 			nargs++;
@@ -1005,17 +997,10 @@
 	case SQL_BINOP: {
 		dnode *lst = se->data.lval->h;
 		const char *op = symbol_escape_ident(sql->ta, qname_schema_object(lst->data.lval)),
-				   *sname = qname_schema(lst->data.lval);
+				   *sname = symbol_escape_ident(sql->ta, qname_schema(lst->data.lval));
 		char *l = NULL, *r = NULL, *res;
 		size_t extra = sname ? strlen(sname) + 3 : 0;
 
-<<<<<<< HEAD
-=======
-		if (!sname)
-			sname = sql->session->schema->base.name;
-		sname = symbol_escape_ident(sql->ta, sname);
-
->>>>>>> d6d31531
 		if (!(l = _symbol2string(sql, lst->next->next->data.sym, expression, err)) || !(r = _symbol2string(sql, lst->next->next->next->data.sym, expression, err)))
 			return NULL;
 
@@ -1030,41 +1015,25 @@
 	case SQL_OP: {
 		dnode *lst = se->data.lval->h;
 		const char *op = symbol_escape_ident(sql->ta, qname_schema_object(lst->data.lval)),
-				   *sname = qname_schema(lst->data.lval);
+				   *sname = symbol_escape_ident(sql->ta, qname_schema(lst->data.lval));
 		char *res;
 		size_t extra = sname ? strlen(sname) + 3 : 0;
 
-<<<<<<< HEAD
 		if ((res = SA_NEW_ARRAY(sql->ta, char, extra + strlen(op) + 5))) {
 			char *concat = res;
 			if (sname)
 				concat = stpcpy(stpcpy(stpcpy(res, "\""), sname), "\".");
 			stpcpy(stpcpy(stpcpy(concat, "\""), op), "\"()");
 		}
-=======
-		if (!sname)
-			sname = sql->session->schema->base.name;
-		sname = symbol_escape_ident(sql->ta, sname);
-
-		if ((res = SA_NEW_ARRAY(sql->ta, char, strlen(sname) + strlen(op) + 8)))
-			stpcpy(stpcpy(stpcpy(stpcpy(stpcpy(res, "\""), sname), "\".\""), op), "\"()");
-
->>>>>>> d6d31531
 		return res;
 	} break;
 	case SQL_UNOP: {
 		dnode *lst = se->data.lval->h;
 		const char *op = symbol_escape_ident(sql->ta, qname_schema_object(lst->data.lval)),
-				   *sname = qname_schema(lst->data.lval);
+				   *sname = symbol_escape_ident(sql->ta, qname_schema(lst->data.lval));
 		char *l = _symbol2string(sql, lst->next->next->data.sym, expression, err), *res;
 		size_t extra = sname ? strlen(sname) + 3 : 0;
 
-<<<<<<< HEAD
-=======
-		if (!sname)
-			sname = sql->session->schema->base.name;
-		sname = symbol_escape_ident(sql->ta, sname);
->>>>>>> d6d31531
 		if (!l)
 			return NULL;
 
