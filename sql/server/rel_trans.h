/*
 * The contents of this file are subject to the MonetDB Public License
 * Version 1.1 (the "License"); you may not use this file except in
 * compliance with the License. You may obtain a copy of the License at
 * http://www.monetdb.org/Legal/MonetDBLicense
 *
 * Software distributed under the License is distributed on an "AS IS"
 * basis, WITHOUT WARRANTY OF ANY KIND, either express or implied. See the
 * License for the specific language governing rights and limitations
 * under the License.
 *
 * The Original Code is the MonetDB Database System.
 *
 * The Initial Developer of the Original Code is CWI.
 * Portions created by CWI are Copyright (C) 1997-July 2008 CWI.
 * Copyright August 2008-2015 MonetDB B.V.
 * All Rights Reserved.
 */

#ifndef _REL_TRANS_H_
#define _REL_TRANS_H_

#include "sql_symbol.h"
#include "sql_mvc.h"
#include "sql_relation.h"

<<<<<<< HEAD
//#define tr_none		0
//#define tr_readonly	1
//#define tr_writable	2
//#define tr_serializable 4
//#define tr_append	8

=======
>>>>>>> 3168306d
extern sql_rel *rel_transactions(mvc *sql, symbol *sym);

#endif /*_REL_TRANS_H_*/
<|MERGE_RESOLUTION|>--- conflicted
+++ resolved
@@ -24,15 +24,6 @@
 #include "sql_mvc.h"
 #include "sql_relation.h"
 
-<<<<<<< HEAD
-//#define tr_none		0
-//#define tr_readonly	1
-//#define tr_writable	2
-//#define tr_serializable 4
-//#define tr_append	8
-
-=======
->>>>>>> 3168306d
 extern sql_rel *rel_transactions(mvc *sql, symbol *sym);
 
 #endif /*_REL_TRANS_H_*/
