/*
 * This Source Code Form is subject to the terms of the Mozilla Public
 * License, v. 2.0.  If a copy of the MPL was not distributed with this
 * file, You can obtain one at http://mozilla.org/MPL/2.0/.
 *
 * Copyright 1997 - July 2008 CWI, August 2008 - 2020 MonetDB B.V.
 */

#include "monetdb_config.h"
#include "rel_propagate.h"
#include "rel_rel.h"
#include "rel_exp.h"
#include "rel_prop.h"
#include "rel_dump.h"
#include "rel_select.h"
#include "rel_updates.h"
#include "sql_mvc.h"
#include "sql_partition.h"

extern sql_rel *rel_list(sql_allocator *sa, sql_rel *l, sql_rel *r);

static sql_exp*
rel_generate_anti_expression(mvc *sql, sql_rel **anti_rel, sql_table *mt, sql_table *pt)
{
	sql_exp* res = NULL;

	*anti_rel = rel_basetable(sql, pt, pt->base.name);

	if (isPartitionedByColumnTable(mt)) {
		int colr = mt->part.pcol->colnr;
		res = list_fetch((*anti_rel)->exps, colr);
		res = exp_ref(sql, res);
	} else if (isPartitionedByExpressionTable(mt)) {
		*anti_rel = rel_project(sql->sa, *anti_rel, NULL);
		if (!(res = rel_parse_val(sql, mt->part.pexp->exp, NULL, sql->emode, (*anti_rel)->l)))
			return NULL;
	} else {
		assert(0);
	}
	(*anti_rel)->exps = new_exp_list(sql->sa);
	append((*anti_rel)->exps, res);
	res = exp_ref(sql, res);
	return res;
}

static sql_rel*
rel_create_common_relation(mvc *sql, sql_rel *rel, sql_table *t)
{
	if (isPartitionedByColumnTable(t)) {
		return rel_dup(rel->r);
	} else if (isPartitionedByExpressionTable(t)) {
		sql_rel *inserts;
		list *l = new_exp_list(sql->sa);

		rel->r = rel_project(sql->sa, rel->r, l);
		set_processed((sql_rel*)rel->r);
		inserts = ((sql_rel*)(rel->r))->l;
		for (node *n = t->columns.set->h, *m = inserts->exps->h; n && m; n = n->next, m = m->next) {
			sql_column *col = n->data;
			sql_exp *before = m->data, *help;

			help = exp_ref(sql, before);
			exp_setname(sql->sa, help, t->base.name, col->base.name);
			list_append(l, help);
		}
		return rel_dup(rel->r);
	}
	return NULL;
}

static sql_exp*
rel_generate_anti_insert_expression(mvc *sql, sql_rel **anti_rel, sql_table *t)
{
	sql_exp* res = NULL;

	if ((*anti_rel)->op != op_project && (*anti_rel)->op != op_basetable && (*anti_rel)->op != op_table) {
		sql_rel *inserts; /* In a nested partition case the operation is a op_select, then a projection must be created */
		list *l = new_exp_list(sql->sa);
		*anti_rel = rel_project(sql->sa, *anti_rel, l);

		inserts = (*anti_rel)->l;
		if (inserts->op != op_project && inserts->op != op_union && inserts->op != op_basetable && inserts->op != op_table)
			inserts = inserts->l;
		for (node *n = t->columns.set->h, *m = inserts->exps->h; n && m; n = n->next, m = m->next) {
			sql_column *col = n->data;
			sql_exp *before = m->data, *help;

			help = exp_ref(sql, before);
			exp_setname(sql->sa, help, t->base.name, col->base.name);
			list_append(l, help);
		}
	}

	if (isPartitionedByColumnTable(t)) {
		int colr = t->part.pcol->colnr;
		res = list_fetch((*anti_rel)->exps, colr);
	} else if (isPartitionedByExpressionTable(t)) {
		*anti_rel = rel_project(sql->sa, *anti_rel, rel_projections(sql, *anti_rel, NULL, 1, 1));
		if (!(res = rel_parse_val(sql, t->part.pexp->exp, NULL, sql->emode, (*anti_rel)->l)))
			return NULL;
		exp_label(sql->sa, res, ++sql->label);
		append((*anti_rel)->exps, res);
	} else {
		assert(0);
	}
	res = exp_ref(sql, res);
	return res;
}

static void
generate_alter_table_error_message(char* buf, sql_table *mt)
{
	char *s1 = isRangePartitionTable(mt) ? "range":"list of values";
	if (isPartitionedByColumnTable(mt)) {
		sql_column* col = mt->part.pcol;
		snprintf(buf, BUFSIZ, "ALTER TABLE: there are values in the column %s outside the partition %s", col->base.name, s1);
	} else if (isPartitionedByExpressionTable(mt)) {
		snprintf(buf, BUFSIZ, "ALTER TABLE: there are values in the expression outside the partition %s", s1);
	} else {
		assert(0);
	}
}

static sql_exp *
generate_partition_limits(sql_query *query, sql_rel **r, symbol *s, sql_subtype tpe, bool nilok)
{
	mvc *sql = query->sql;
	if (!s) {
		return NULL;
	} else if (s->token == SQL_NULL && !nilok) {
		return sql_error(sql, 02, SQLSTATE(42000) "ALTER TABLE: range bound cannot be null");
	} else if (s->token == SQL_MINVALUE) {
		atom *amin = atom_general(sql->sa, &tpe, NULL);
		if (!amin) {
			char *err = sql_subtype_string(sql->ta, &tpe);
			if (!err)
				return sql_error(sql, 02, SQLSTATE(HY013) MAL_MALLOC_FAIL);
			sql_error(sql, 02, SQLSTATE(42000) "ALTER TABLE: absolute minimum value not available for %s type", err);
			return NULL;
		}
		return exp_atom(sql->sa, amin);
	} else if (s->token == SQL_MAXVALUE) {
		atom *amax = atom_general(sql->sa, &tpe, NULL);
		if (!amax) {
			char *err = sql_subtype_string(sql->ta, &tpe);
			if (!err)
				return sql_error(sql, 02, SQLSTATE(HY013) MAL_MALLOC_FAIL);
			sql_error(sql, 02, SQLSTATE(42000) "ALTER TABLE: absolute maximum value not available for %s type", err);
			return NULL;
		}
		return exp_atom(sql->sa, amax);
	} else {
		exp_kind ek = {type_value, card_value, FALSE};
		sql_exp *e = rel_value_exp2(query, r, s, sql_sel | sql_values, ek);

		if (!e)
			return NULL;
		return exp_check_type(sql, &tpe, r ? *r : NULL, e, type_equal);
	}
}

static sql_rel*
create_range_partition_anti_rel(sql_query* query, sql_table *mt, sql_table *pt, bit with_nills, sql_exp *pmin, sql_exp *pmax, bool all_ranges, bool max_equal_min)
{
	mvc *sql = query->sql;
	sql_rel *anti_rel;
	sql_exp *exception, *aggr, *anti_exp = NULL, *anti_le, *e1, *e2, *anti_nils;
	sql_subfunc *cf = sql_bind_func(sql->sa, sql->session->schema, "count", sql_bind_localtype("void"), NULL, F_AGGR);
	char buf[BUFSIZ];
	sql_subtype tpe;

	find_partition_type(&tpe, mt);

	anti_le = rel_generate_anti_expression(sql, &anti_rel, mt, pt);
	anti_nils = rel_unop_(sql, anti_rel, anti_le, NULL, "isnull", card_value);
	set_has_no_nil(anti_nils);
	if (pmin && pmax) {
		if (all_ranges) { /*if holds all values in range, don't generate the range comparison */
			assert(!with_nills);
		} else {
			sql_exp *range1, *range2;

			e1 = exp_copy(sql, pmin);
			if (!(e1 = exp_check_type(sql, &tpe, NULL, e1, type_equal)))
				return NULL;

			if (max_equal_min) {
				anti_exp = exp_compare(sql->sa, exp_copy(sql, anti_le), e1, cmp_notequal);
			} else {
				e2 = exp_copy(sql, pmax);
				if (!(e2 = exp_check_type(sql, &tpe, NULL, e2, type_equal)))
					return NULL;

				range1 = exp_compare(sql->sa, exp_copy(sql, anti_le), e1, cmp_lt);
				range2 = exp_compare(sql->sa, exp_copy(sql, anti_le), e2, cmp_gte);
				anti_exp = exp_or(sql->sa, list_append(new_exp_list(sql->sa), range1),
								list_append(new_exp_list(sql->sa), range2), 0);
			}
		}
		if (!with_nills) {
			anti_nils = exp_compare(sql->sa, anti_nils, exp_atom_bool(sql->sa, 1), cmp_equal);
			if (anti_exp)
				anti_exp = exp_or(sql->sa, list_append(new_exp_list(sql->sa), anti_exp),
								  list_append(new_exp_list(sql->sa), anti_nils), 0);
			else
				anti_exp = anti_nils;
		}
	} else {
		anti_exp = exp_compare(sql->sa, anti_nils, exp_atom_bool(sql->sa, 0), cmp_equal);
	}

	anti_rel = rel_select(sql->sa, anti_rel, anti_exp);
	anti_rel = rel_groupby(sql, anti_rel, NULL);
	aggr = exp_aggr(sql->sa, NULL, cf, 0, 0, anti_rel->card, 0);
	(void) rel_groupby_add_aggr(sql, anti_rel, aggr);
	exp_label(sql->sa, aggr, ++sql->label);

	/* generate the exception */
	aggr = exp_ref(sql, aggr);
	generate_alter_table_error_message(buf, mt);
	exception = exp_exception(sql->sa, aggr, buf);

	return rel_exception(sql->sa, NULL, anti_rel, list_append(new_exp_list(sql->sa), exception));
}

static sql_rel*
create_list_partition_anti_rel(sql_query* query, sql_table *mt, sql_table *pt, bit with_nills, list *anti_exps)
{
	mvc *sql = query->sql;
	sql_rel *anti_rel;
	sql_exp *exception, *aggr, *anti_exp, *anti_le, *anti_nils;
	sql_subfunc *cf = sql_bind_func(sql->sa, sql->session->schema, "count", sql_bind_localtype("void"), NULL, F_AGGR);
	char buf[BUFSIZ];
	sql_subtype tpe;

	find_partition_type(&tpe, mt);

	anti_le = rel_generate_anti_expression(sql, &anti_rel, mt, pt);
	anti_nils = rel_unop_(sql, anti_rel, anti_le, NULL, "isnull", card_value);

	set_has_no_nil(anti_nils);
	if (list_length(anti_exps) > 0) {
		anti_exp = exp_in(sql->sa, anti_le, anti_exps, cmp_notin);
		if (!with_nills) {
			anti_nils = exp_compare(sql->sa, anti_nils, exp_atom_bool(sql->sa, 1), cmp_equal);
			anti_exp = exp_or(sql->sa, append(new_exp_list(sql->sa), anti_exp),
							  append(new_exp_list(sql->sa), anti_nils), 0);
		}
	} else {
		assert(with_nills);
		anti_exp = exp_compare(sql->sa, anti_nils, exp_atom_bool(sql->sa, 0), cmp_equal);
	}

	anti_rel = rel_select(sql->sa, anti_rel, anti_exp);
	anti_rel = rel_groupby(sql, anti_rel, NULL);
	aggr = exp_aggr(sql->sa, NULL, cf, 0, 0, anti_rel->card, 0);
	(void) rel_groupby_add_aggr(sql, anti_rel, aggr);
	exp_label(sql->sa, aggr, ++sql->label);

	/* generate the exception */
	aggr = exp_ref(sql, aggr);
	generate_alter_table_error_message(buf, mt);
	exception = exp_exception(sql->sa, aggr, buf);

	return rel_exception(sql->sa, NULL, anti_rel, list_append(new_exp_list(sql->sa), exception));
}

static sql_rel *
propagate_validation_to_upper_tables(sql_query* query, sql_table *mt, sql_table *pt, sql_rel *rel)
{
	mvc *sql = query->sql;
	sql_part *it = NULL;

	for (sql_table *prev = mt ; prev; prev = it?it->t:NULL) {
		if (!isPartition(prev) || (it=partition_find_part(sql->session->tr, prev, NULL)) == NULL)
			break;
		sql_part *spt = it;
		if (spt) {
			if (isRangePartitionTable(it->t)) {
				int tpe = spt->tpe.type->localtype;
				int (*atomcmp)(const void *, const void *) = ATOMcompare(tpe);
				const void *nil = ATOMnilptr(tpe);
				sql_exp *e1 = NULL, *e2 = NULL;
				bool found_all = false, max_equal_min = false;

				if (atomcmp(spt->part.range.minvalue, nil) != 0 && atomcmp(spt->part.range.maxvalue, nil) != 0) {
<<<<<<< HEAD
					e1 = exp_atom(sql->sa, atom_general_ptr(sql->sa, &spt->tpe, spt->part.range.minvalue));
					e2 = exp_atom(sql->sa, atom_general_ptr(sql->sa, &spt->tpe, spt->part.range.maxvalue));
=======
					max_equal_min = ATOMcmp(spt->tpe.type->localtype, spt->part.range.maxvalue, spt->part.range.minvalue) == 0;
					e1 = create_table_part_atom_exp(sql, spt->tpe, spt->part.range.minvalue);
					if (!max_equal_min)
						e2 = create_table_part_atom_exp(sql, spt->tpe, spt->part.range.maxvalue);
>>>>>>> 06e4295f
				} else {
					assert(spt->with_nills);
					found_all = is_bit_nil(spt->with_nills);
				}
				if (!found_all || !spt->with_nills)
					rel = rel_list(sql->sa, rel, create_range_partition_anti_rel(query, it->t, pt, spt->with_nills, e1, e2, false, max_equal_min));
			} else if (isListPartitionTable(it->t)) {
				list *exps = new_exp_list(sql->sa);
				for (node *n = spt->part.values->h ; n ; n = n->next) {
					sql_part_value *next = (sql_part_value*) n->data;
					sql_exp *e1 = exp_atom(sql->sa, atom_general_ptr(sql->sa, &spt->tpe, next->value));
					list_append(exps, e1);
				}
				rel = rel_list(sql->sa, rel, create_list_partition_anti_rel(query, it->t, pt, spt->with_nills, exps));
			} else {
				assert(0);
			}
		} else { /* the sql_part should exist */
			assert(0);
		}
	}
	return rel;
}

sql_rel *
rel_alter_table_add_partition_range(sql_query* query, sql_table *mt, sql_table *pt, char *sname, char *tname, char *sname2,
									char *tname2, symbol* min, symbol* max, bit with_nills, int update)
{
	mvc *sql = query->sql;
	sql_rel *rel_psm = rel_create(sql->sa), *res;
	list *exps = new_exp_list(sql->sa);
	sql_exp *pmin, *pmax;
	sql_subtype tpe;
	bool all_ranges = false;

	if (!rel_psm || !exps)
		return NULL;

	find_partition_type(&tpe, mt);

	assert((!min && !max && with_nills) || (min && max));
	if (min && max) {
		pmin = generate_partition_limits(query, &rel_psm, min, tpe, false);
		pmax = generate_partition_limits(query, &rel_psm, max, tpe, false);
		if (!pmin || !pmax)
			return NULL;
		if (min->token == SQL_MINVALUE && max->token == SQL_MAXVALUE && with_nills)
			with_nills = bit_nil; /* holds all values in range */
		all_ranges = (min->token == SQL_MINVALUE && max->token == SQL_MAXVALUE);
	} else {
		pmin = exp_atom(sql->sa, atom_general(sql->sa, &tpe, NULL));
		pmax = exp_atom(sql->sa, atom_general(sql->sa, &tpe, NULL));
	}

	/* generate the psm statement */
	append(exps, exp_atom_clob(sql->sa, sname));
	append(exps, exp_atom_clob(sql->sa, tname));
	assert((sname2 && tname2) || (!sname2 && !tname2));
	if (sname2) {
		append(exps, exp_atom_clob(sql->sa, sname2));
		append(exps, exp_atom_clob(sql->sa, tname2));
	}
	append(exps, pmin);
	append(exps, pmax);
	append(exps, is_bit_nil(with_nills) ? exp_atom(sql->sa, atom_general(sql->sa, sql_bind_localtype("bit"), NULL)) : exp_atom_bool(sql->sa, with_nills));
	append(exps, exp_atom_int(sql->sa, update));
	rel_psm->l = NULL;
	rel_psm->r = NULL;
	rel_psm->op = op_ddl;
	rel_psm->flag = ddl_alter_table_add_range_partition;
	rel_psm->exps = exps;
	rel_psm->card = CARD_MULTI;
	rel_psm->nrcols = 0;

	if (!is_bit_nil(with_nills)) {
		bool min_max_equal = false;
		if (pmin && pmax && pmin->type == e_atom && pmax->type == e_atom && pmin->l && pmax->l) {
			atom *e1 = pmin->l, *e2 = pmax->l;
			min_max_equal = ATOMcmp(tpe.type->localtype, &e1->data.val, &e2->data.val) == 0;
		}
		res = create_range_partition_anti_rel(query, mt, pt, with_nills, (min && max) ? pmin : NULL, (min && max) ? pmax : NULL, all_ranges, min_max_equal);
		res->l = rel_psm;
	} else {
		res = rel_psm;
	}

	return propagate_validation_to_upper_tables(query, mt, pt, res);
}

sql_rel *
rel_alter_table_add_partition_list(sql_query *query, sql_table *mt, sql_table *pt, char *sname, char *tname, char *sname2,
								   char *tname2, dlist* values, bit with_nills, int update)
{
	mvc *sql = query->sql;
	sql_rel *rel_psm = rel_create(sql->sa), *res;
	list *exps = new_exp_list(sql->sa), *lvals = new_exp_list(sql->sa);
	sql_subtype tpe;
	sql_exp *converted_values = NULL;

	if (!rel_psm || !exps)
		return NULL;

	find_partition_type(&tpe, mt);

	if (values) {
		for (dnode *dn = values->h; dn ; dn = dn->next) { /* parse the atoms and generate the expressions */
			symbol* next = dn->data.sym;
			sql_exp *pnext = generate_partition_limits(query, &rel_psm, next, tpe, true);

			if (next->token == SQL_NULL)
				return sql_error(sql, 02, SQLSTATE(42000) "ALTER TABLE: a list value cannot be null");
			append(lvals, pnext);
		}
	}

	converted_values = exp_values(sql->sa, lvals);
	if (!(converted_values = exp_values_set_supertype(sql, converted_values, &tpe)))
		return NULL;
	for (node *n = ((list*)converted_values->f)->h ; n ; n = n->next)
		if (!(n->data = exp_check_type(sql, &tpe, NULL, n->data, type_equal)))
			return NULL;

	/* generate the psm statement */
	append(exps, exp_atom_clob(sql->sa, sname));
	append(exps, exp_atom_clob(sql->sa, tname));
	assert((sname2 && tname2) || (!sname2 && !tname2));
	if (sname2) {
		append(exps, exp_atom_clob(sql->sa, sname2));
		append(exps, exp_atom_clob(sql->sa, tname2));
	}
	append(exps, exp_atom_bool(sql->sa, with_nills));
	append(exps, exp_atom_int(sql->sa, update));
	rel_psm->l = NULL;
	rel_psm->r = NULL;
	rel_psm->op = op_ddl;
	rel_psm->flag = ddl_alter_table_add_list_partition;
	rel_psm->exps = list_merge(exps, converted_values->f, (fdup)NULL);
	rel_psm->card = CARD_MULTI;
	rel_psm->nrcols = 0;

	res = create_list_partition_anti_rel(query, mt, pt, with_nills, exps_copy(sql, (list*)converted_values->f));
	res->l = rel_psm;

	return propagate_validation_to_upper_tables(query, mt, pt, res);
}

static sql_rel* rel_change_base_table(mvc* sql, sql_rel* rel, sql_table* oldt, sql_table* newt);

static sql_exp*
exp_change_column_table(mvc *sql, sql_exp *e, sql_table* oldt, sql_table* newt)
{
	if (THRhighwater())
		return sql_error(sql, 10, SQLSTATE(42000) "Query too complex: running out of stack space");

	if (!e)
		return NULL;
	switch(e->type) {
		case e_psm: {
			if (e->flag & PSM_RETURN) {
				for (node *n = ((list*)e->r)->h ; n ; n = n->next)
					n->data = exp_change_column_table(sql, (sql_exp*) n->data, oldt, newt);
			} else if (e->flag & PSM_WHILE) {
				e->l = exp_change_column_table(sql, e->l, oldt, newt);
				for (node *n = ((list*)e->r)->h ; n ; n = n->next)
					n->data = exp_change_column_table(sql, (sql_exp*) n->data, oldt, newt);
			} else if (e->flag & PSM_IF) {
				e->l = exp_change_column_table(sql, e->l, oldt, newt);
				for (node *n = ((list*)e->r)->h ; n ; n = n->next)
					n->data = exp_change_column_table(sql, (sql_exp*) n->data, oldt, newt);
				if (e->f)
					for (node *n = ((list*)e->f)->h ; n ; n = n->next)
						n->data = exp_change_column_table(sql, (sql_exp*) n->data, oldt, newt);
			} else if (e->flag & PSM_REL) {
				rel_change_base_table(sql, e->l, oldt, newt);
			} else if (e->flag & PSM_EXCEPTION) {
				e->l = exp_change_column_table(sql, e->l, oldt, newt);
			}
		} break;
		case e_convert: {
			e->l = exp_change_column_table(sql, e->l, oldt, newt);
		} break;
		case e_atom:
			break;
		case e_aggr:
		case e_func: {
			if (e->l)
				for (node *n = ((list*)e->l)->h ; n ; n = n->next)
					n->data = exp_change_column_table(sql, (sql_exp*) n->data, oldt, newt);
			if (e->type == e_func && e->r)
				for (node *n = ((list*)e->r)->h ; n ; n = n->next)
					n->data = exp_change_column_table(sql, (sql_exp*) n->data, oldt, newt);
		} break;
		case e_column: {
			if (!strcmp(e->l, oldt->base.name))
				e->l = sa_strdup(sql->sa, newt->base.name);
		} break;
		case e_cmp: {
			if (e->flag == cmp_in || e->flag == cmp_notin) {
				e->l = exp_change_column_table(sql, e->l, oldt, newt);
				for (node *n = ((list*)e->r)->h ; n ; n = n->next)
					n->data = exp_change_column_table(sql, (sql_exp*) n->data, oldt, newt);
			} else if (e->flag == cmp_or || e->flag == cmp_filter) {
				for (node *n = ((list*)e->l)->h ; n ; n = n->next)
					n->data = exp_change_column_table(sql, (sql_exp*) n->data, oldt, newt);
				for (node *n = ((list*)e->r)->h ; n ; n = n->next)
					n->data = exp_change_column_table(sql, (sql_exp*) n->data, oldt, newt);
			} else {
				if (e->l)
					e->l = exp_change_column_table(sql, e->l, oldt, newt);
				if (e->r)
					e->r = exp_change_column_table(sql, e->r, oldt, newt);
				if (e->f)
					e->f = exp_change_column_table(sql, e->f, oldt, newt);
			}
		} break;
	}
	if (exp_relname(e) && !strcmp(exp_relname(e), oldt->base.name))
		exp_setname(sql->sa, e, newt->base.name, NULL);
	return e;
}

static sql_rel*
rel_change_base_table(mvc* sql, sql_rel* rel, sql_table* oldt, sql_table* newt)
{
	if (THRhighwater())
		return sql_error(sql, 10, SQLSTATE(42000) "Query too complex: running out of stack space");

	if (!rel)
		return NULL;

	if (rel->exps)
		for (node *n = rel->exps->h ; n ; n = n->next)
			n->data = exp_change_column_table(sql, (sql_exp*) n->data, oldt, newt);

	switch (rel->op) {
		case op_basetable:
			if (rel->l == oldt)
				rel->l = newt;
			break;
		case op_table:
			if (IS_TABLE_PROD_FUNC(rel->flag) || rel->flag == TABLE_FROM_RELATION) {
				if (rel->l)
					rel->l = rel_change_base_table(sql, rel->l, oldt, newt);
			}
			break;
		case op_join:
		case op_left:
		case op_right:
		case op_full:
		case op_semi:
		case op_anti:
		case op_union:
		case op_inter:
		case op_except:
		case op_insert:
		case op_update:
		case op_delete:
			if (rel->l)
				rel->l = rel_change_base_table(sql, rel->l, oldt, newt);
			if (rel->r)
				rel->r = rel_change_base_table(sql, rel->r, oldt, newt);
			break;
		case op_groupby:
		case op_project:
		case op_select:
		case op_topn:
		case op_sample:
		case op_truncate:
			if (rel->l)
				rel->l = rel_change_base_table(sql, rel->l, oldt, newt);
			break;
		case op_ddl:
			if (rel->flag == ddl_output || rel->flag == ddl_create_seq || rel->flag == ddl_alter_seq || rel->flag == ddl_alter_table || rel->flag == ddl_create_table || rel->flag == ddl_create_view) {
				if (rel->l)
					rel->l = rel_change_base_table(sql, rel->l, oldt, newt);
			} else if (rel->flag == ddl_list || rel->flag == ddl_exception) {
				if (rel->l)
					rel->l = rel_change_base_table(sql, rel->l, oldt, newt);
				if (rel->r)
					rel->r = rel_change_base_table(sql, rel->r, oldt, newt);
			}
		break;
	}
	return rel;
}

static sql_rel *
rel_truncate_duplicate(mvc *sql, sql_rel *table, sql_rel *ori)
{
	sql_rel *r = rel_create(sql->sa);

	r->exps = exps_copy(sql, ori->exps);
	r->op = op_truncate;
	r->l = table;
	r->r = NULL;
	return r;
}

static sql_rel*
rel_generate_subdeletes(mvc *sql, sql_rel *rel, sql_table *t, int *changes)
{
	int just_one = 1;
	sql_rel *sel = NULL;

	for (node *n = t->members->h; n; n = n->next) {
		sql_part *pt = (sql_part *) n->data;
		sql_table *sub = find_sql_table_id(t->s, pt->base.id);
		sql_rel *s1, *dup = NULL;

		if (!update_allowed(sql, sub, sub->base.name, is_delete(rel->op) ? "DELETE": "TRUNCATE",
						   is_delete(rel->op) ? "delete": "truncate",  is_delete(rel->op) ? 1 : 2))
			return NULL;

		if (rel->r) {
			dup = rel_copy(sql, rel->r, 1);
			dup = rel_change_base_table(sql, dup, t, sub);
		}
		if (is_delete(rel->op))
			s1 = rel_delete(sql->sa, rel_basetable(sql, sub, sub->base.name), dup);
		else
			s1 = rel_truncate_duplicate(sql, rel_basetable(sql, sub, sub->base.name), rel);
		if (just_one == 0) {
			sel = rel_list(sql->sa, sel, s1);
		} else {
			sel = s1;
			just_one = 0;
		}
		(*changes)++;
	}
	return sel;
}

static sql_rel*
rel_generate_subupdates(mvc *sql, sql_rel *rel, sql_table *t, int *changes)
{
	int just_one = 1;
	sql_rel *sel = NULL;

	for (node *n = t->members->h; n; n = n->next) {
		sql_part *pt = (sql_part *) n->data;
		sql_table *sub = find_sql_table_id(t->s, pt->base.id);
		sql_rel *s1, *dup = NULL;
		list *uexps = exps_copy(sql, rel->exps), *checked_updates = new_exp_list(sql->sa);

		if (!update_allowed(sql, sub, sub->base.name, "UPDATE", "update", 0))
			return NULL;

		for (node *n = uexps->h ; n ; n = n->next) {
			sql_exp *e = (sql_exp *) n->data;
			const char *cname = exp_name(e);

			if (strcmp(cname, TID) != 0) { /* Skip TID column */
				sql_column *c = mvc_bind_column(sql, sub, cname);

				if (!c)
					return sql_error(sql, 02, SQLSTATE(42S22) "UPDATE: no such column '%s.%s'\n", sub->base.name, cname);
				if (!(e = update_check_column(sql, sub, c, e, rel, c->base.name, "UPDATE")))
					return NULL;
			}
			list_append(checked_updates, e);
		}

		if (rel->r) {
			dup = rel_copy(sql, rel->r, 1);
			dup = rel_change_base_table(sql, dup, t, sub);
		}

		for (node *ne = checked_updates->h ; ne ; ne = ne->next)
			ne->data = exp_change_column_table(sql, (sql_exp*) ne->data, t, sub);

		s1 = rel_update(sql, rel_basetable(sql, sub, sub->base.name), dup, NULL, checked_updates);
		if (just_one == 0) {
			sel = rel_list(sql->sa, sel, s1);
		} else {
			sel = s1;
			just_one = 0;
		}
		(*changes)++;
	}

	return sel;
}

static sql_rel*
rel_generate_subinserts(sql_query *query, sql_rel *rel, sql_table *t, int *changes,
						const char *operation, const char *desc)
{
	mvc *sql = query->sql;
	int just_one = 1, found_nils = 0, found_all_range_values = 0;
	sql_rel *new_table = NULL, *sel = NULL, *anti_rel = NULL;
	sql_exp *anti_exp = NULL, *anti_le = NULL, *anti_nils = NULL, *accum = NULL, *aggr = NULL;
	list *anti_exps = new_exp_list(sql->sa);
	sql_subfunc *cf = sql_bind_func(sql->sa, sql->session->schema, "count", sql_bind_localtype("void"), NULL, F_AGGR);
	char buf[BUFSIZ];

	if (isPartitionedByColumnTable(t)) {
		anti_rel = rel_dup(rel->r);
	} else if (isPartitionedByExpressionTable(t)) {
		anti_rel = rel_create_common_relation(sql, rel, t);
		if (!anti_rel)
			return NULL;
	} else {
		assert(0);
	}
	anti_le = rel_generate_anti_insert_expression(sql, &anti_rel, t);

	for (node *n = t->members->h; n; n = n->next) {
		sql_part *pt = (sql_part *) n->data;
		sql_table *sub = find_sql_table_id(t->s, pt->base.id);
		sql_rel *s1 = NULL, *dup = NULL;
		sql_exp *le = NULL;

		if (!insert_allowed(sql, sub, sub->base.name, "INSERT", "insert"))
			return NULL;

		if (isPartitionedByColumnTable(t)) {
			dup = rel_dup(rel->r);
			le = rel_generate_anti_insert_expression(sql, &dup, t);
		} else if (isPartitionedByExpressionTable(t)) {
			dup = rel_dup(anti_rel);
			le = anti_le;
		} else {
			assert(0);
		}

		if (isRangePartitionTable(t)) {
			sql_exp *range = NULL, *full_range = NULL;
			int tpe = pt->tpe.type->localtype;
			int (*atomcmp)(const void *, const void *) = ATOMcompare(tpe);
			const void *nil = ATOMnilptr(tpe);

			if (atomcmp(pt->part.range.minvalue, nil) != 0 || atomcmp(pt->part.range.maxvalue, nil) != 0) {
				sql_exp *e1, *e2;
<<<<<<< HEAD
				e1 = exp_atom(sql->sa, atom_general_ptr(sql->sa, &pt->tpe, pt->part.range.minvalue));
				e2 = exp_atom(sql->sa, atom_general_ptr(sql->sa, &pt->tpe, pt->part.range.maxvalue));
				range = exp_compare2(sql->sa, le, e1, e2, cmp_gte|CMP_BETWEEN);
=======
				bool max_equal_min = ATOMcmp(pt->tpe.type->localtype, pt->part.range.maxvalue, pt->part.range.minvalue) == 0;

				e1 = create_table_part_atom_exp(sql, pt->tpe, pt->part.range.minvalue);
				if (!max_equal_min) {
					e2 = create_table_part_atom_exp(sql, pt->tpe, pt->part.range.maxvalue);
					range = exp_compare2(sql->sa, le, e1, e2, cmp_gte|CMP_BETWEEN);
				} else {
					range = exp_compare(sql->sa, le, e1, cmp_equal);
				}
>>>>>>> 06e4295f
				full_range = range;
			} else {
				found_all_range_values |= (pt->with_nills != 1);
				found_nils |= is_bit_nil(pt->with_nills);
				if (pt->with_nills == false) { /* full range without nils */
					sql_exp *nils = rel_unop_(sql, dup, le, NULL, "isnull", card_value);

					set_has_no_nil(nils);
					nils = exp_compare(sql->sa, nils, exp_atom_bool(sql->sa, 0), cmp_equal);
					full_range = range = nils; /* ugh */
				}
			}
			if (pt->with_nills == true) { /* handle the nulls case */
				sql_exp *nils = rel_unop_(sql, dup, le, NULL, "isnull", card_value);

				set_has_no_nil(nils);
				nils = exp_compare(sql->sa, nils, exp_atom_bool(sql->sa, 1), cmp_equal);
				if (full_range) {
					full_range = exp_or(sql->sa, list_append(new_exp_list(sql->sa), full_range),
										list_append(new_exp_list(sql->sa), nils), 0);
				} else {
					full_range = nils;
				}
				found_nils = 1;
			}
			if (accum && range) {
				accum = exp_or(sql->sa, list_append(new_exp_list(sql->sa), accum),
							   list_append(new_exp_list(sql->sa), exp_copy(sql, range)), 0);
			} else if (range) {
				accum = exp_copy(sql, range);
			}
			if (full_range)
				dup = rel_select(sql->sa, dup, full_range);
		} else if (isListPartitionTable(t)) {
			sql_exp *ein = NULL;

			if (list_length(pt->part.values)) { /* if the partition holds non-null values */
				list *exps = new_exp_list(sql->sa);
				for (node *nn = pt->part.values->h ; nn ; nn = nn->next) {
					sql_part_value *next = (sql_part_value*) nn->data;
					sql_exp *e1 = exp_atom(sql->sa, atom_general_ptr(sql->sa, &pt->tpe, next->value));
					list_append(exps, e1);
					list_append(anti_exps, exp_copy(sql, e1));
				}
				ein = exp_in(sql->sa, le, exps, cmp_in);
			} else {
				assert(pt->with_nills);
			}
			if (pt->with_nills) { /* handle the nulls case */
				sql_exp *nils = rel_unop_(sql, dup, le, NULL, "isnull", card_value);

				set_has_no_nil(nils);
				nils = exp_compare(sql->sa, nils, exp_atom_bool(sql->sa, 1), cmp_equal);
				if (ein) {
					ein = exp_or(sql->sa, list_append(new_exp_list(sql->sa), ein),
								 list_append(new_exp_list(sql->sa), nils), 0);
				} else {
					ein = nils;
				}
				found_nils = 1;
			}
			dup = rel_select(sql->sa, dup, ein);
		} else {
			assert(0);
		}

		new_table = rel_basetable(sql, sub, sub->base.name);
		new_table->p = prop_create(sql->sa, PROP_USED, new_table->p); /* don't create infinite loops in the optimizer */

		if (isPartitionedByExpressionTable(t)) {
			sql_exp *del;
			dup = rel_project(sql->sa, dup, rel_projections(sql, dup, NULL, 1, 1));
			del = list_fetch(dup->exps, list_length(dup->exps) - 1);
			list_remove_data(dup->exps, del);
		}

		s1 = rel_insert(query->sql, new_table, dup);
		if (just_one == 0) {
			sel = rel_list(sql->sa, sel, s1);
		} else {
			sel = s1;
			just_one = 0;
		}
		(*changes)++;
	}

	if (!found_all_range_values || !found_nils) {
		/* generate the exception */
		if (isRangePartitionTable(t)) {
			if (accum) {
				set_anti(accum);
				anti_exp = accum;
			}
		} else if (isListPartitionTable(t)) {
			if (list_length(anti_exps))
				anti_exp = exp_in(sql->sa, anti_le, anti_exps, cmp_notin);
		} else {
			assert(0);
		}
		if (!found_nils) {
			assert(anti_exp);
			anti_nils = rel_unop_(sql, NULL, anti_le, NULL, "isnull", card_value);
			set_has_no_nil(anti_nils);
			anti_nils = exp_compare(sql->sa, anti_nils, exp_atom_bool(sql->sa, 1), cmp_equal);
			anti_exp = exp_or(sql->sa, list_append(new_exp_list(sql->sa), anti_exp),
							list_append(new_exp_list(sql->sa), anti_nils), 0);
		} else if (!anti_exp) {
			anti_nils = rel_unop_(sql, NULL, exp_copy(sql, anti_le), NULL, "isnull", card_value);
			set_has_no_nil(anti_nils);
			anti_exp = exp_compare(sql->sa, anti_nils, exp_atom_bool(sql->sa, 0), cmp_equal);
		}
		/* generate a count aggregation for the values not present in any of the partitions */
		anti_rel = rel_select(sql->sa, anti_rel, anti_exp);
		anti_rel = rel_groupby(sql, anti_rel, NULL);
		aggr = exp_aggr(sql->sa, NULL, cf, 0, 0, anti_rel->card, 0);
		(void) rel_groupby_add_aggr(sql, anti_rel, aggr);
		exp_label(sql->sa, aggr, ++sql->label);

		aggr = exp_ref(sql, aggr);
		snprintf(buf, BUFSIZ, "%s: the %s violates the partition %s of values", operation, desc,
				isRangePartitionTable(t) ? "range (NB higher limit exclusive)" : "list");

		sql_exp *exception = exp_exception(sql->sa, aggr, buf);
		sel = rel_exception(query->sql->sa, sel, anti_rel, list_append(new_exp_list(query->sql->sa), exception));
	}
	sel->p = prop_create(query->sql->sa, PROP_DISTRIBUTE, sel->p);
	return sel;
}

static sql_rel*
rel_propagate_insert(sql_query *query, sql_rel *rel, sql_table *t, int *changes)
{
	return rel_generate_subinserts(query, rel, t, changes, "INSERT", "insert");
}

static sql_rel*
rel_propagate_delete(mvc *sql, sql_rel *rel, sql_table *t, int *changes)
{
	rel = rel_generate_subdeletes(sql, rel, t, changes);
	if (rel) {
		rel = rel_exception(sql->sa, rel, NULL, NULL);
		rel->p = prop_create(sql->sa, PROP_DISTRIBUTE, rel->p);
	}
	return rel;
}

static bool
update_move_across_partitions(sql_rel *rel, sql_table *t)
{
	for (node *n = ((sql_rel*)rel->r)->exps->h; n; n = n->next) {
		sql_exp* exp = (sql_exp*) n->data;
		if (exp->type == e_column && exp->l && exp->r && !strcmp((char*)exp->l, t->base.name)) {
			char* colname = (char*)exp->r;

			if (isPartitionedByColumnTable(t)) {
				if (!strcmp(colname, t->part.pcol->base.name))
					return true;
			} else if (isPartitionedByExpressionTable(t)) {
				for (node *nn = t->part.pexp->cols->h; nn; nn = nn->next) {
					int next = *(int*) nn->data;
					sql_column *col = find_sql_column(t, colname);
					if (col && next == col->colnr)
						return true;
				}
			} else {
				assert(0);
			}
		}
	}
	return false;
}

static sql_rel*
rel_propagate_update(mvc *sql, sql_rel *rel, sql_table *t, int *changes)
{
	bool found_partition_col = update_move_across_partitions(rel, t);
	sql_rel *sel = NULL;

	if (!found_partition_col) { /* easy scenario where the partitioned column is not being updated, just propagate */
		sel = rel_generate_subupdates(sql, rel, t, changes);
		if (sel) {
			sel = rel_exception(sql->sa, sel, NULL, NULL);
			sel->p = prop_create(sql->sa, PROP_DISTRIBUTE, sel->p);
		}
	} else { /* harder scenario, has to insert and delete across partitions. */
		/*sql_exp *exception = NULL;
		sql_rel *inserts = NULL, *deletes = NULL, *anti_rel = NULL;

		deletes = rel_generate_subdeletes(sql, rel, t, changes);
		deletes = rel_exception(sql->sa, deletes, NULL, NULL);
		inserts = rel_generate_subinserts(query, rel, &anti_rel, &exception, t, changes, "UPDATE", "update");
		inserts = rel_exception(sql->sa, inserts, anti_rel, list_append(new_exp_list(sql->sa), exception));
		return rel_list(sql->sa, deletes, inserts);*/
		assert(0);
	}
	return sel;
}

static sql_rel*
rel_subtable_insert(sql_query *query, sql_rel *rel, sql_table *t, int *changes)
{
	mvc *sql = query->sql;
	sql_part *upper = partition_find_part(sql->session->tr, t, NULL);
	if (!upper)
		return NULL;
	sql_part *pt = upper;
	sql_rel *anti_dup = rel_create_common_relation(sql, rel, upper->t), *left = rel->l;
	if (!anti_dup)
		return NULL;
	sql_exp *anti_exp = NULL, *anti_le = rel_generate_anti_insert_expression(sql, &anti_dup, upper->t), *aggr = NULL,
			*exception = NULL, *anti_nils = NULL;
	list *anti_exps = new_exp_list(sql->sa);
	sql_subfunc *cf = sql_bind_func(sql->sa, sql->session->schema, "count", sql_bind_localtype("void"), NULL, F_AGGR);
	char buf[BUFSIZ];
	bool found_nils = false, found_all_range_values = false;

	if (isRangePartitionTable(upper->t)) {
		int tpe = pt->tpe.type->localtype;
		int (*atomcmp)(const void *, const void *) = ATOMcompare(tpe);
		const void *nil = ATOMnilptr(tpe);

		if (pt->with_nills == true || is_bit_nil(pt->with_nills))
			found_nils = true;

		if (atomcmp(pt->part.range.minvalue, nil) == 0) {
			if (atomcmp(pt->part.range.maxvalue, nil) == 0) {
				found_all_range_values = pt->with_nills != 1;
				if (pt->with_nills == true) {
					anti_nils = rel_unop_(sql, anti_dup, exp_copy(sql, anti_le), NULL, "isnull", card_value);
					set_has_no_nil(anti_nils);
					anti_exp = exp_compare(sql->sa, anti_nils, exp_atom_bool(sql->sa, 0), cmp_equal);
				}
			} else {
				sql_exp *e2 = exp_atom(sql->sa, atom_general_ptr(sql->sa, &pt->tpe, pt->part.range.maxvalue));
				anti_exp = exp_compare(sql->sa, exp_copy(sql, anti_le), e2, cmp_gte);
			}
		} else {
			if (atomcmp(pt->part.range.maxvalue, nil) == 0) {
				sql_exp *e1 = exp_atom(sql->sa, atom_general_ptr(sql->sa, &pt->tpe, pt->part.range.minvalue));
				anti_exp = exp_compare(sql->sa, exp_copy(sql, anti_le), e1, cmp_lt);
			} else {
<<<<<<< HEAD
				sql_exp *e1 = exp_atom(sql->sa, atom_general_ptr(sql->sa, &pt->tpe, pt->part.range.minvalue)),
					*e2 = exp_atom(sql->sa, atom_general_ptr(sql->sa, &pt->tpe, pt->part.range.maxvalue)),
					*range1 = exp_compare(sql->sa, exp_copy(sql, anti_le), e1, cmp_lt),
					*range2 = exp_compare(sql->sa, exp_copy(sql, anti_le), e2, cmp_gte);
				anti_exp = exp_or(sql->sa, list_append(new_exp_list(sql->sa), range1),
						  list_append(new_exp_list(sql->sa), range2), 0);
=======
				sql_exp *e1 = create_table_part_atom_exp(sql, pt->tpe, pt->part.range.minvalue);
				bool max_equal_min = ATOMcmp(pt->tpe.type->localtype, pt->part.range.maxvalue, pt->part.range.minvalue) == 0;

				if (max_equal_min) {
					anti_exp = exp_compare(sql->sa, exp_copy(sql, anti_le), e1, cmp_notequal);
				} else {
					sql_exp *e2 = create_table_part_atom_exp(sql, pt->tpe, pt->part.range.maxvalue),
						*range1 = exp_compare(sql->sa, exp_copy(sql, anti_le), e1, cmp_lt),
						*range2 = exp_compare(sql->sa, exp_copy(sql, anti_le), e2, cmp_gte);

					anti_exp = exp_or(sql->sa, list_append(new_exp_list(sql->sa), range1),
							list_append(new_exp_list(sql->sa), range2), 0);
				}
>>>>>>> 06e4295f
			}
		}
		if (!pt->with_nills) { /* handle the nulls case */
			anti_nils = rel_unop_(sql, anti_dup, exp_copy(sql, anti_le), NULL, "isnull", card_value);
			set_has_no_nil(anti_nils);
			anti_nils = exp_compare(sql->sa, anti_nils, exp_atom_bool(sql->sa, 1), cmp_equal);
			if (anti_exp)
				anti_exp = exp_or(sql->sa, list_append(new_exp_list(sql->sa), anti_exp),
					 	 list_append(new_exp_list(sql->sa), anti_nils), 0);
			else
				anti_exp = anti_nils;
		}
	} else if (isListPartitionTable(upper->t)) {
		if (list_length(pt->part.values)) { /* if the partition holds non-null values */
			for (node *n = pt->part.values->h ; n ; n = n->next) {
				sql_part_value *next = (sql_part_value*) n->data;
				sql_exp *e1 = exp_atom(sql->sa, atom_general_ptr(sql->sa, &pt->tpe, next->value));
				list_append(anti_exps, exp_copy(sql, e1));
			}
			anti_exp = exp_in(sql->sa, exp_copy(sql, anti_le), anti_exps, cmp_notin);

			if (!pt->with_nills) { /* handle the nulls case */
				anti_nils = rel_unop_(sql, anti_dup, exp_copy(sql, anti_le), NULL, "isnull", card_value);
				set_has_no_nil(anti_nils);
				anti_nils = exp_compare(sql->sa, anti_nils, exp_atom_bool(sql->sa, 1), cmp_equal);
				anti_exp = exp_or(sql->sa, list_append(new_exp_list(sql->sa), anti_exp),
								  list_append(new_exp_list(sql->sa), anti_nils), 0);
			}
		} else {
			assert(pt->with_nills);
			anti_nils = rel_unop_(sql, anti_dup, exp_copy(sql, anti_le), NULL, "isnull", card_value);
			set_has_no_nil(anti_nils);
			anti_exp = exp_compare(sql->sa, anti_nils, exp_atom_bool(sql->sa, 0), cmp_equal);
		}
	} else {
		assert(0);
	}

	if (!found_all_range_values || !found_nils) {
		/* generate a count aggregation for the values not present in any of the partitions */
		anti_dup = rel_select(sql->sa, anti_dup, anti_exp);
		anti_dup = rel_groupby(sql, anti_dup, NULL);
		aggr = exp_aggr(sql->sa, NULL, cf, 0, 0, anti_dup->card, 0);
		(void) rel_groupby_add_aggr(sql, anti_dup, aggr);
		exp_label(sql->sa, aggr, ++sql->label);

		/* generate the exception */
		aggr = exp_ref(sql, aggr);
		snprintf(buf, BUFSIZ, "INSERT: table %s.%s is part of merge table %s.%s and the insert violates the "
				"partition %s of values", t->s->base.name, t->base.name, upper->t->s->base.name,
				upper->t->base.name, isRangePartitionTable(upper->t) ? "range" : "list");
		exception = exp_exception(sql->sa, aggr, buf);

		left->p = prop_create(sql->sa, PROP_USED, left->p);
		(*changes)++;

		rel = rel_exception(sql->sa, rel, anti_dup, list_append(new_exp_list(sql->sa), exception));
	}
	rel->p = prop_create(sql->sa, PROP_DISTRIBUTE, rel->p);
	return rel;
}

sql_rel *
rel_propagate(sql_query *query, sql_rel *rel, int *changes)
{
	mvc *sql = query->sql;
	bool isSubtable = false;
	sql_rel *l = rel->l, *propagate = rel;

	if (l->op == op_basetable) {
		sql_table *t = l->l;

		if (isPartition(t) && !find_prop(l->p, PROP_USED)) {
			isSubtable = true;
			if (is_insert(rel->op)) { /* insertion directly to sub-table (must do validation) */
				sql_rel *nrel = rel_subtable_insert(query, rel, t, changes);
				if (!nrel)
					return rel;
				rel = nrel;
				propagate = nrel->l;
			}
		}
		if (isMergeTable(t)) {
			assert(!list_empty(t->members));
			if (is_delete(propagate->op) || is_truncate(propagate->op)) { /* propagate deletions to the partitions */
				rel = rel_propagate_delete(sql, rel, t, changes);
			} else if (isRangePartitionTable(t) || isListPartitionTable(t)) {
				if (is_insert(propagate->op)) { /* on inserts create a selection for each partition */
					if (isSubtable) {
						rel->l = rel_propagate_insert(query, propagate, t, changes);
					} else {
						rel = rel_propagate_insert(query, rel, t, changes);
					}
				} else if (is_update(propagate->op)) { /* for updates propagate like in deletions */
					rel = rel_propagate_update(sql, rel, t, changes);
				} else {
					assert(0);
				}
			} else {
				assert(0);
			}
		}
	}
	return rel;
}<|MERGE_RESOLUTION|>--- conflicted
+++ resolved
@@ -284,15 +284,10 @@
 				bool found_all = false, max_equal_min = false;
 
 				if (atomcmp(spt->part.range.minvalue, nil) != 0 && atomcmp(spt->part.range.maxvalue, nil) != 0) {
-<<<<<<< HEAD
+					max_equal_min = ATOMcmp(spt->tpe.type->localtype, spt->part.range.maxvalue, spt->part.range.minvalue) == 0;
 					e1 = exp_atom(sql->sa, atom_general_ptr(sql->sa, &spt->tpe, spt->part.range.minvalue));
-					e2 = exp_atom(sql->sa, atom_general_ptr(sql->sa, &spt->tpe, spt->part.range.maxvalue));
-=======
-					max_equal_min = ATOMcmp(spt->tpe.type->localtype, spt->part.range.maxvalue, spt->part.range.minvalue) == 0;
-					e1 = create_table_part_atom_exp(sql, spt->tpe, spt->part.range.minvalue);
 					if (!max_equal_min)
-						e2 = create_table_part_atom_exp(sql, spt->tpe, spt->part.range.maxvalue);
->>>>>>> 06e4295f
+						e2 = exp_atom(sql->sa, atom_general_ptr(sql->sa, &spt->tpe, spt->part.range.maxvalue));
 				} else {
 					assert(spt->with_nills);
 					found_all = is_bit_nil(spt->with_nills);
@@ -726,21 +721,15 @@
 
 			if (atomcmp(pt->part.range.minvalue, nil) != 0 || atomcmp(pt->part.range.maxvalue, nil) != 0) {
 				sql_exp *e1, *e2;
-<<<<<<< HEAD
+				bool max_equal_min = ATOMcmp(pt->tpe.type->localtype, pt->part.range.maxvalue, pt->part.range.minvalue) == 0;
+
 				e1 = exp_atom(sql->sa, atom_general_ptr(sql->sa, &pt->tpe, pt->part.range.minvalue));
-				e2 = exp_atom(sql->sa, atom_general_ptr(sql->sa, &pt->tpe, pt->part.range.maxvalue));
-				range = exp_compare2(sql->sa, le, e1, e2, cmp_gte|CMP_BETWEEN);
-=======
-				bool max_equal_min = ATOMcmp(pt->tpe.type->localtype, pt->part.range.maxvalue, pt->part.range.minvalue) == 0;
-
-				e1 = create_table_part_atom_exp(sql, pt->tpe, pt->part.range.minvalue);
 				if (!max_equal_min) {
-					e2 = create_table_part_atom_exp(sql, pt->tpe, pt->part.range.maxvalue);
+					e2 = exp_atom(sql->sa, atom_general_ptr(sql->sa, &pt->tpe, pt->part.range.maxvalue));
 					range = exp_compare2(sql->sa, le, e1, e2, cmp_gte|CMP_BETWEEN);
 				} else {
 					range = exp_compare(sql->sa, le, e1, cmp_equal);
 				}
->>>>>>> 06e4295f
 				full_range = range;
 			} else {
 				found_all_range_values |= (pt->with_nills != 1);
@@ -982,28 +971,19 @@
 				sql_exp *e1 = exp_atom(sql->sa, atom_general_ptr(sql->sa, &pt->tpe, pt->part.range.minvalue));
 				anti_exp = exp_compare(sql->sa, exp_copy(sql, anti_le), e1, cmp_lt);
 			} else {
-<<<<<<< HEAD
-				sql_exp *e1 = exp_atom(sql->sa, atom_general_ptr(sql->sa, &pt->tpe, pt->part.range.minvalue)),
-					*e2 = exp_atom(sql->sa, atom_general_ptr(sql->sa, &pt->tpe, pt->part.range.maxvalue)),
-					*range1 = exp_compare(sql->sa, exp_copy(sql, anti_le), e1, cmp_lt),
-					*range2 = exp_compare(sql->sa, exp_copy(sql, anti_le), e2, cmp_gte);
-				anti_exp = exp_or(sql->sa, list_append(new_exp_list(sql->sa), range1),
-						  list_append(new_exp_list(sql->sa), range2), 0);
-=======
-				sql_exp *e1 = create_table_part_atom_exp(sql, pt->tpe, pt->part.range.minvalue);
+				sql_exp *e1 = exp_atom(sql->sa, atom_general_ptr(sql->sa, &pt->tpe, pt->part.range.minvalue));
 				bool max_equal_min = ATOMcmp(pt->tpe.type->localtype, pt->part.range.maxvalue, pt->part.range.minvalue) == 0;
 
 				if (max_equal_min) {
 					anti_exp = exp_compare(sql->sa, exp_copy(sql, anti_le), e1, cmp_notequal);
 				} else {
-					sql_exp *e2 = create_table_part_atom_exp(sql, pt->tpe, pt->part.range.maxvalue),
+					sql_exp *e2 = exp_atom(sql->sa, atom_general_ptr(sql->sa, &pt->tpe, pt->part.range.maxvalue)),
 						*range1 = exp_compare(sql->sa, exp_copy(sql, anti_le), e1, cmp_lt),
 						*range2 = exp_compare(sql->sa, exp_copy(sql, anti_le), e2, cmp_gte);
 
 					anti_exp = exp_or(sql->sa, list_append(new_exp_list(sql->sa), range1),
 							list_append(new_exp_list(sql->sa), range2), 0);
 				}
->>>>>>> 06e4295f
 			}
 		}
 		if (!pt->with_nills) { /* handle the nulls case */
