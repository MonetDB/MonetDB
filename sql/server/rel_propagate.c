--- conflicted
+++ resolved
@@ -622,28 +622,17 @@
 						   is_delete(rel->op) ? "delete": "truncate",  is_delete(rel->op) ? 1 : 2))
 			return NULL;
 
-<<<<<<< HEAD
-		if (rel->r) {
-			dup = rel_copy(sql, rel->r, 1);
-			dup = rel_change_base_table(sql, dup, t, sub);
-		}
 		sql_alias *sa = a_create(sql->sa, sub->base.name);
-		if (is_delete(rel->op))
-			s1 = rel_delete(sql->sa, rel_basetable(sql, sub, sa), dup);
-		else
-			s1 = rel_truncate_duplicate(sql, rel_basetable(sql, sub, sa), rel);
-=======
 		if (is_delete(rel->op)) {
 			sql_rel *dup = NULL;
 			if (rel->r) {
 				dup = rel_copy(sql, rel->r, 1);
 				dup = rel_change_base_table(sql, dup, t, sub);
 			}
-			s1 = rel_delete(sql->sa, rel_basetable(sql, sub, sub->base.name), dup);
+			s1 = rel_delete(sql->sa, rel_basetable(sql, sub, sa), dup);
 			s1 = rel_update_count(sql, s1);
 		} else
-			s1 = rel_truncate_duplicate(sql, rel_basetable(sql, sub, sub->base.name), rel);
->>>>>>> 170ea9ec
+			s1 = rel_truncate_duplicate(sql, rel_basetable(sql, sub, sa), rel);
 		if (just_one == 0) {
 			sel = rel_list(sql->sa, sel, s1);
 		} else {
@@ -840,15 +829,9 @@
 			assert(0);
 		}
 
-<<<<<<< HEAD
 		new_table = rel_basetable(sql, sub, sa);
-		rel_base_use_all(query->sql, new_table);
-		new_table = rewrite_basetable(query->sql, new_table);
-=======
-		new_table = rel_basetable(sql, sub, sub->base.name);
 		rel_base_use_all(v->sql, new_table);
 		new_table = rewrite_basetable(v->sql, new_table, false);
->>>>>>> 170ea9ec
 		new_table->p = prop_create(sql->sa, PROP_USED, new_table->p); /* don't create infinite loops in the optimizer */
 
 		if (isPartitionedByExpressionTable(t)) {
