/*
 * This Source Code Form is subject to the terms of the Mozilla Public
 * License, v. 2.0.  If a copy of the MPL was not distributed with this
 * file, You can obtain one at http://mozilla.org/MPL/2.0/.
 *
 * Copyright 1997 - July 2008 CWI, August 2008 - 2020 MonetDB B.V.
 */

#include "monetdb_config.h"
#include "rel_propagate.h"
#include "rel_rel.h"
#include "rel_exp.h"
#include "rel_prop.h"
#include "rel_dump.h"
#include "rel_select.h"
#include "rel_updates.h"
#include "sql_mvc.h"
#include "sql_partition.h"

extern sql_rel *rel_list(sql_allocator *sa, sql_rel *l, sql_rel *r);

static sql_exp*
rel_generate_anti_expression(mvc *sql, sql_rel **anti_rel, sql_table *mt, sql_table *pt)
{
	sql_exp* res = NULL;

	*anti_rel = rel_basetable(sql, pt, pt->base.name);

	if (isPartitionedByColumnTable(mt)) {
		int colr = mt->part.pcol->colnr;
		res = list_fetch((*anti_rel)->exps, colr);
		res = exp_ref(sql, res);
	} else if (isPartitionedByExpressionTable(mt)) {
		*anti_rel = rel_project(sql->sa, *anti_rel, NULL);
		if (!(res = rel_parse_val(sql, sa_message(sql->sa, "select %s;", mt->part.pexp->exp), sql->emode, (*anti_rel)->l)))
			return NULL;
	} else {
		assert(0);
	}
	(*anti_rel)->exps = new_exp_list(sql->sa);
	append((*anti_rel)->exps, res);
	res = exp_ref(sql, res);
	return res;
}

static sql_rel*
rel_create_common_relation(mvc *sql, sql_rel *rel, sql_table *t)
{
	if (isPartitionedByColumnTable(t)) {
		return rel_dup(rel->r);
	} else if (isPartitionedByExpressionTable(t)) {
		sql_rel *inserts;
		list *l = new_exp_list(sql->sa);

		rel->r = rel_project(sql->sa, rel->r, l);
		set_processed((sql_rel*)rel->r);
		inserts = ((sql_rel*)(rel->r))->l;
		for (node *n = t->columns.set->h, *m = inserts->exps->h; n && m; n = n->next, m = m->next) {
			sql_column *col = n->data;
			sql_exp *before = m->data, *help;

			help = exp_ref(sql, before);
			exp_setname(sql->sa, help, t->base.name, col->base.name);
			list_append(l, help);
		}
		return rel_dup(rel->r);
	} else {
		assert(0);
	}
	return NULL;
}

static sql_exp*
rel_generate_anti_insert_expression(mvc *sql, sql_rel **anti_rel, sql_table *t)
{
	sql_exp* res = NULL;

	if ((*anti_rel)->op != op_project && (*anti_rel)->op != op_basetable && (*anti_rel)->op != op_table) {
		sql_rel *inserts; //In a nested partition case the operation is a op_select, then a projection must be created
		list *l = new_exp_list(sql->sa);
		*anti_rel = rel_project(sql->sa, *anti_rel, l);

		inserts = (*anti_rel)->l;
		if (inserts->op != op_project && inserts->op != op_union && inserts->op != op_basetable && inserts->op != op_table)
			inserts = inserts->l;
		for (node *n = t->columns.set->h, *m = inserts->exps->h; n && m; n = n->next, m = m->next) {
			sql_column *col = n->data;
			sql_exp *before = m->data, *help;

			help = exp_ref(sql, before);
			exp_setname(sql->sa, help, t->base.name, col->base.name);
			list_append(l, help);
		}
	}

	if (isPartitionedByColumnTable(t)) {
		int colr = t->part.pcol->colnr;
		res = list_fetch((*anti_rel)->exps, colr);
	} else if (isPartitionedByExpressionTable(t)) {
		*anti_rel = rel_project(sql->sa, *anti_rel, rel_projections(sql, *anti_rel, NULL, 1, 1));
		if (!(res = rel_parse_val(sql, sa_message(sql->sa, "select %s;", t->part.pexp->exp), sql->emode, (*anti_rel)->l)))
			return NULL;
		exp_label(sql->sa, res, ++sql->label);
		append((*anti_rel)->exps, res);
	} else {
		assert(0);
	}
	res = exp_ref(sql, res);
	return res;
}

static void
generate_alter_table_error_message(char* buf, sql_table *mt)
{
	char *s1 = isRangePartitionTable(mt) ? "range":"list of values";
	if (isPartitionedByColumnTable(mt)) {
		sql_column* col = mt->part.pcol;
		snprintf(buf, BUFSIZ, "ALTER TABLE: there are values in the column %s outside the partition %s", col->base.name, s1);
	} else if (isPartitionedByExpressionTable(mt)) {
		snprintf(buf, BUFSIZ, "ALTER TABLE: there are values in the expression outside the partition %s", s1);
	} else {
		assert(0);
	}
}

static sql_exp *
generate_partition_limits(sql_query *query, sql_rel **r, symbol *s, sql_subtype tpe, bool nilok)
{
	mvc *sql = query->sql;
	if (!s) {
		return NULL;
	} else if (s->token == SQL_NULL ||
		   (!nilok &&
		    s->token == SQL_IDENT &&
		    s->data.lval->h->type == type_int &&
		    sql->args[s->data.lval->h->data.i_val]->isnull)) {
		return sql_error(sql, 02, SQLSTATE(42000) "ALTER TABLE: range bound cannot be null");
	} else if (s->token == SQL_MINVALUE) {
		atom *amin = atom_general(sql->sa, &tpe, NULL);
		if (!amin) {
			char *err = sql_subtype_string(&tpe);
			if (!err)
				return sql_error(sql, 02, SQLSTATE(HY013) MAL_MALLOC_FAIL);
			sql_error(sql, 02, SQLSTATE(42000) "ALTER TABLE: absolute minimum value not available for %s type", err);
			GDKfree(err);
			return NULL;
		}
		return exp_atom(sql->sa, amin);
	} else if (s->token == SQL_MAXVALUE) {
		atom *amax = atom_general(sql->sa, &tpe, NULL);
		if (!amax) {
			char *err = sql_subtype_string(&tpe);
			if (!err)
				return sql_error(sql, 02, SQLSTATE(HY013) MAL_MALLOC_FAIL);
			sql_error(sql, 02, SQLSTATE(42000) "ALTER TABLE: absolute maximum value not available for %s type", err);
			GDKfree(err);
			return NULL;
		}
		return exp_atom(sql->sa, amax);
	} else {
		exp_kind ek = {type_value, card_value, FALSE};
		sql_exp *e = rel_value_exp2(query, r, s, sql_sel | sql_values, ek);

		if (!e)
			return NULL;
		return rel_check_type(sql, &tpe, r ? *r : NULL, e, type_equal);
	}
}

static sql_rel*
create_range_partition_anti_rel(sql_query* query, sql_table *mt, sql_table *pt, bit with_nills, sql_exp *pmin, sql_exp *pmax, bool all_ranges)
{
	mvc *sql = query->sql;
	sql_rel *anti_rel;
	sql_exp *exception, *aggr, *anti_exp = NULL, *anti_le, *e1, *e2, *anti_nils;
	sql_subfunc *cf = sql_bind_func(sql->sa, sql->session->schema, "count", sql_bind_localtype("void"), NULL, F_AGGR);
	char buf[BUFSIZ];
	sql_subtype tpe;

	find_partition_type(&tpe, mt);

	anti_le = rel_generate_anti_expression(sql, &anti_rel, mt, pt);
	anti_nils = rel_unop_(sql, anti_rel, anti_le, NULL, "isnull", card_value);
	set_has_no_nil(anti_nils);
	if (pmin && pmax) {
		if (all_ranges) { /*if holds all values in range, don't generate the range comparison */
			assert(!with_nills);
		} else {
			sql_exp *range1, *range2;

			e1 = exp_copy(sql, pmin);
			if (subtype_cmp(exp_subtype(pmin), &tpe) != 0)
				e1 = exp_convert(sql->sa, e1, exp_subtype(e1), &tpe);

			e2 = exp_copy(sql, pmax);
			if (subtype_cmp(exp_subtype(e2), &tpe) != 0)
				e2 = exp_convert(sql->sa, e2, exp_subtype(e2), &tpe);

			range1 = exp_compare(sql->sa, exp_copy(sql, anti_le), e1, 3);
			range2 = exp_compare(sql->sa, exp_copy(sql, anti_le), e2, 1);
			anti_exp = exp_or(sql->sa, list_append(new_exp_list(sql->sa), range1),
							list_append(new_exp_list(sql->sa), range2), 0);
		}
		if (!with_nills) {
			anti_nils = exp_compare(sql->sa, anti_nils, exp_atom_bool(sql->sa, 1), cmp_equal);
			if (anti_exp)
				anti_exp = exp_or(sql->sa, list_append(new_exp_list(sql->sa), anti_exp),
								  list_append(new_exp_list(sql->sa), anti_nils), 0);
			else
				anti_exp = anti_nils;
		}
	} else {
		anti_exp = exp_compare(sql->sa, anti_nils, exp_atom_bool(sql->sa, 0), cmp_equal);
	}

	anti_rel = rel_select(sql->sa, anti_rel, anti_exp);
	anti_rel = rel_groupby(sql, anti_rel, NULL);
	aggr = exp_aggr(sql->sa, NULL, cf, 0, 0, anti_rel->card, 0);
	(void) rel_groupby_add_aggr(sql, anti_rel, aggr);
	exp_label(sql->sa, aggr, ++sql->label);

	//generate the exception
	aggr = exp_ref(sql, aggr);
	generate_alter_table_error_message(buf, mt);
	exception = exp_exception(sql->sa, aggr, buf);

	return rel_exception(sql->sa, NULL, anti_rel, list_append(new_exp_list(sql->sa), exception));
}

static sql_rel*
create_list_partition_anti_rel(sql_query* query, sql_table *mt, sql_table *pt, bit with_nills, list *anti_exps)
{
	mvc *sql = query->sql;
	sql_rel *anti_rel;
	sql_exp *exception, *aggr, *anti_exp, *anti_le, *anti_nils;
	sql_subfunc *cf = sql_bind_func(sql->sa, sql->session->schema, "count", sql_bind_localtype("void"), NULL, F_AGGR);
	char buf[BUFSIZ];
	sql_subtype tpe;

	find_partition_type(&tpe, mt);

	anti_le = rel_generate_anti_expression(sql, &anti_rel, mt, pt);
	anti_nils = rel_unop_(sql, anti_rel, anti_le, NULL, "isnull", card_value);

	set_has_no_nil(anti_nils);
	if (list_length(anti_exps) > 0) {
		anti_exp = exp_in(sql->sa, anti_le, anti_exps, cmp_notin);
		if (!with_nills) {
			anti_nils = exp_compare(sql->sa, anti_nils, exp_atom_bool(sql->sa, 1), cmp_equal);
			anti_exp = exp_or(sql->sa, append(new_exp_list(sql->sa), anti_exp),
							  append(new_exp_list(sql->sa), anti_nils), 0);
		}
	} else {
		assert(with_nills);
		anti_exp = exp_compare(sql->sa, anti_nils, exp_atom_bool(sql->sa, 0), cmp_equal);
	}

	anti_rel = rel_select(sql->sa, anti_rel, anti_exp);
	anti_rel = rel_groupby(sql, anti_rel, NULL);
	aggr = exp_aggr(sql->sa, NULL, cf, 0, 0, anti_rel->card, 0);
	(void) rel_groupby_add_aggr(sql, anti_rel, aggr);
	exp_label(sql->sa, aggr, ++sql->label);

	//generate the exception
	aggr = exp_ref(sql, aggr);
	generate_alter_table_error_message(buf, mt);
	exception = exp_exception(sql->sa, aggr, buf);

	return rel_exception(sql->sa, NULL, anti_rel, list_append(new_exp_list(sql->sa), exception));
}

static sql_rel *
propagate_validation_to_upper_tables(sql_query* query, sql_table *mt, sql_table *pt, sql_rel *rel)
{
	mvc *sql = query->sql;
	sql->caching = 0;
	for (sql_table *prev = mt, *it = prev->p ; it && prev ; prev = it, it = it->p) {
		sql_part *spt = find_sql_part(it, prev->base.name);
		if (spt) {
			if (isRangePartitionTable(it)) {
				int tpe = spt->tpe.type->localtype;
				int (*atomcmp)(const void *, const void *) = ATOMcompare(tpe);
				const void *nil = ATOMnilptr(tpe);
				sql_exp *e1 = NULL, *e2 = NULL;
				bool found_all = false;

				if (atomcmp(spt->part.range.minvalue, nil) != 0 && atomcmp(spt->part.range.maxvalue, nil) != 0) {
					e1 = create_table_part_atom_exp(sql, spt->tpe, spt->part.range.minvalue);
					e2 = create_table_part_atom_exp(sql, spt->tpe, spt->part.range.maxvalue);
				} else {
					assert(spt->with_nills);
					found_all = is_bit_nil(spt->with_nills);
				}
				if (!found_all || !spt->with_nills)
					rel = rel_list(sql->sa, rel, create_range_partition_anti_rel(query, it, pt, spt->with_nills, e1, e2, false));
			} else if (isListPartitionTable(it)) {
				list *exps = new_exp_list(sql->sa);
				for (node *n = spt->part.values->h ; n ; n = n->next) {
					sql_part_value *next = (sql_part_value*) n->data;
					sql_exp *e1 = create_table_part_atom_exp(sql, spt->tpe, next->value);
					list_append(exps, e1);
				}
				rel = rel_list(sql->sa, rel, create_list_partition_anti_rel(query, it, pt, spt->with_nills, exps));
			} else {
				assert(0);
			}
		} else { //the sql_part should exist
			assert(0);
		}
	}
	return rel;
}

sql_rel *
rel_alter_table_add_partition_range(sql_query* query, sql_table *mt, sql_table *pt, char *sname, char *tname, char *sname2,
									char *tname2, symbol* min, symbol* max, bit with_nills, int update)
{
	mvc *sql = query->sql;
	sql_rel *rel_psm = rel_create(sql->sa), *res;
	list *exps = new_exp_list(sql->sa);
	sql_exp *pmin, *pmax;
	sql_subtype tpe;
	bool all_ranges = false;

	if (!rel_psm || !exps)
		return NULL;

	find_partition_type(&tpe, mt);

	assert((!min && !max && with_nills) || (min && max));
	if (min && max) {
		pmin = generate_partition_limits(query, &rel_psm, min, tpe, false);
		pmax = generate_partition_limits(query, &rel_psm, max, tpe, false);
		if (!pmin || !pmax)
			return NULL;
		if (min->token == SQL_MINVALUE && max->token == SQL_MAXVALUE && with_nills)
			with_nills = bit_nil; /* holds all values in range */
		all_ranges = (min->token == SQL_MINVALUE && max->token == SQL_MAXVALUE);
	} else {
		pmin = exp_atom(sql->sa, atom_general(sql->sa, &tpe, NULL));
		pmax = exp_atom(sql->sa, atom_general(sql->sa, &tpe, NULL));
	}

	//generate the psm statement
	append(exps, exp_atom_clob(sql->sa, sname));
	append(exps, exp_atom_clob(sql->sa, tname));
	assert((sname2 && tname2) || (!sname2 && !tname2));
	if (sname2) {
		append(exps, exp_atom_clob(sql->sa, sname2));
		append(exps, exp_atom_clob(sql->sa, tname2));
	}
	append(exps, pmin);
	append(exps, pmax);
	append(exps, is_bit_nil(with_nills) ? exp_atom(sql->sa, atom_null_value(sql->sa, sql_bind_localtype("bit"))) : exp_atom_bool(sql->sa, with_nills));
	append(exps, exp_atom_int(sql->sa, update));
	rel_psm->l = NULL;
	rel_psm->r = NULL;
	rel_psm->op = op_ddl;
	rel_psm->flag = ddl_alter_table_add_range_partition;
	rel_psm->exps = exps;
	rel_psm->card = CARD_MULTI;
	rel_psm->nrcols = 0;

	if (!is_bit_nil(with_nills)) {
		res = create_range_partition_anti_rel(query, mt, pt, with_nills, (min && max) ? pmin : NULL, (min && max) ? pmax : NULL, all_ranges);
		res->l = rel_psm;
	} else {
		res = rel_psm;
	}

	return propagate_validation_to_upper_tables(query, mt, pt, res);
}

sql_rel *
rel_alter_table_add_partition_list(sql_query *query, sql_table *mt, sql_table *pt, char *sname, char *tname, char *sname2,
								   char *tname2, dlist* values, bit with_nills, int update)
{
	mvc *sql = query->sql;
	sql_rel *rel_psm = rel_create(sql->sa), *res;
	list *exps = new_exp_list(sql->sa), *anti_exps = new_exp_list(sql->sa), *lvals = new_exp_list(sql->sa);
	sql_subtype tpe;

	if (!rel_psm || !exps)
		return NULL;

	find_partition_type(&tpe, mt);

	if (values) {
		for (dnode *dn = values->h; dn ; dn = dn->next) { /* parse the atoms and generate the expressions */
			symbol* next = dn->data.sym;
			sql_exp *pnext = generate_partition_limits(query, &rel_psm, next, tpe, true);
			if (subtype_cmp(exp_subtype(pnext), &tpe) != 0)
				pnext = exp_convert(sql->sa, pnext, exp_subtype(pnext), &tpe);

			if (next->token == SQL_NULL)
				return sql_error(sql, 02, SQLSTATE(42000) "ALTER TABLE: a list value cannot be null");
			append(lvals, pnext);
			append(anti_exps, exp_copy(sql, pnext));
		}
	}

	//generate the psm statement
	append(exps, exp_atom_clob(sql->sa, sname));
	append(exps, exp_atom_clob(sql->sa, tname));
	assert((sname2 && tname2) || (!sname2 && !tname2));
	if (sname2) {
		append(exps, exp_atom_clob(sql->sa, sname2));
		append(exps, exp_atom_clob(sql->sa, tname2));
	}
	append(exps, exp_atom_bool(sql->sa, with_nills));
	append(exps, exp_atom_int(sql->sa, update));
	rel_psm->l = NULL;
	rel_psm->r = NULL;
	rel_psm->op = op_ddl;
	rel_psm->flag = ddl_alter_table_add_list_partition;
	rel_psm->exps = list_merge(exps, lvals, (fdup)NULL);
	rel_psm->card = CARD_MULTI;
	rel_psm->nrcols = 0;

	res = create_list_partition_anti_rel(query, mt, pt, with_nills, anti_exps);
	res->l = rel_psm;

	return propagate_validation_to_upper_tables(query, mt, pt, res);
}

static sql_rel* rel_change_base_table(mvc* sql, sql_rel* rel, sql_table* oldt, sql_table* newt);

static sql_exp*
exp_change_column_table(mvc *sql, sql_exp *e, sql_table* oldt, sql_table* newt)
{
	if (THRhighwater())
		return sql_error(sql, 10, SQLSTATE(42000) "Query too complex: running out of stack space");

	if (!e)
		return NULL;
	switch(e->type) {
		case e_psm: {
<<<<<<< HEAD
			if (e->flag & PSM_RETURN || e->flag & PSM_YIELD) {
				for(node *n = ((list*)e->r)->h ; n ; n = n->next)
=======
			if (e->flag & PSM_RETURN) {
				for (node *n = ((list*)e->r)->h ; n ; n = n->next)
>>>>>>> 0b782f68
					n->data = exp_change_column_table(sql, (sql_exp*) n->data, oldt, newt);
			} else if (e->flag & PSM_WHILE) {
				e->l = exp_change_column_table(sql, e->l, oldt, newt);
				for (node *n = ((list*)e->r)->h ; n ; n = n->next)
					n->data = exp_change_column_table(sql, (sql_exp*) n->data, oldt, newt);
			} else if (e->flag & PSM_IF) {
				e->l = exp_change_column_table(sql, e->l, oldt, newt);
				for (node *n = ((list*)e->r)->h ; n ; n = n->next)
					n->data = exp_change_column_table(sql, (sql_exp*) n->data, oldt, newt);
				if (e->f)
					for (node *n = ((list*)e->f)->h ; n ; n = n->next)
						n->data = exp_change_column_table(sql, (sql_exp*) n->data, oldt, newt);
			} else if (e->flag & PSM_REL) {
				rel_change_base_table(sql, e->l, oldt, newt);
			} else if (e->flag & PSM_EXCEPTION) {
				e->l = exp_change_column_table(sql, e->l, oldt, newt);
			}
		} break;
		case e_convert: {
			e->l = exp_change_column_table(sql, e->l, oldt, newt);
		} break;
		case e_atom:
			break;
		case e_func: {
			for (node *n = ((list*)e->l)->h ; n ; n = n->next)
				n->data = exp_change_column_table(sql, (sql_exp*) n->data, oldt, newt);
			if (e->r)
				for (node *n = ((list*)e->r)->h ; n ; n = n->next)
					n->data = exp_change_column_table(sql, (sql_exp*) n->data, oldt, newt);
		} 	break;
		case e_aggr: {
			if (e->l)
				for (node *n = ((list*)e->l)->h ; n ; n = n->next)
					n->data = exp_change_column_table(sql, (sql_exp*) n->data, oldt, newt);
		} 	break;
		case e_column: {
			if (!strcmp(e->l, oldt->base.name))
				e->l = sa_strdup(sql->sa, newt->base.name);
		} break;
		case e_cmp: {
			if (e->flag == cmp_in || e->flag == cmp_notin) {
				e->l = exp_change_column_table(sql, e->l, oldt, newt);
				for (node *n = ((list*)e->r)->h ; n ; n = n->next)
					n->data = exp_change_column_table(sql, (sql_exp*) n->data, oldt, newt);
			} else if (e->flag == cmp_or || e->flag == cmp_filter) {
				for (node *n = ((list*)e->l)->h ; n ; n = n->next)
					n->data = exp_change_column_table(sql, (sql_exp*) n->data, oldt, newt);
				for (node *n = ((list*)e->r)->h ; n ; n = n->next)
					n->data = exp_change_column_table(sql, (sql_exp*) n->data, oldt, newt);
			} else {
				if (e->l)
					e->l = exp_change_column_table(sql, e->l, oldt, newt);
				if (e->r)
					e->r = exp_change_column_table(sql, e->r, oldt, newt);
				if (e->f)
					e->f = exp_change_column_table(sql, e->f, oldt, newt);
			}
		} break;
	}
	if (exp_relname(e) && !strcmp(exp_relname(e), oldt->base.name))
		exp_setname(sql->sa, e, newt->base.name, NULL);
	return e;
}

static sql_rel*
rel_change_base_table(mvc* sql, sql_rel* rel, sql_table* oldt, sql_table* newt)
{
	if (THRhighwater())
		return sql_error(sql, 10, SQLSTATE(42000) "Query too complex: running out of stack space");

	if (!rel)
		return NULL;

	if (rel->exps)
		for (node *n = rel->exps->h ; n ; n = n->next)
			n->data = exp_change_column_table(sql, (sql_exp*) n->data, oldt, newt);

	switch (rel->op) {
		case op_basetable:
			if (rel->l == oldt)
				rel->l = newt;
			break;
		case op_table:
			if (IS_TABLE_PROD_FUNC(rel->flag) || rel->flag == TABLE_FROM_RELATION) {
				if (rel->l)
					rel->l = rel_change_base_table(sql, rel->l, oldt, newt);
			}
			break;
		case op_join:
		case op_left:
		case op_right:
		case op_full:
		case op_semi:
		case op_anti:
		case op_union:
		case op_inter:
		case op_except:
		case op_insert:
		case op_update:
		case op_delete:
			if (rel->l)
				rel->l = rel_change_base_table(sql, rel->l, oldt, newt);
			if (rel->r)
				rel->r = rel_change_base_table(sql, rel->r, oldt, newt);
			break;
		case op_groupby:
		case op_project:
		case op_select:
		case op_topn:
		case op_sample:
		case op_truncate:
			if (rel->l)
				rel->l = rel_change_base_table(sql, rel->l, oldt, newt);
			break;
		case op_ddl:
			if (rel->flag == ddl_output || rel->flag == ddl_create_seq || rel->flag == ddl_alter_seq || rel->flag == ddl_alter_table || rel->flag == ddl_create_table || rel->flag == ddl_create_view) {
				if (rel->l)
					rel->l = rel_change_base_table(sql, rel->l, oldt, newt);
			} else if (rel->flag == ddl_list || rel->flag == ddl_exception) {
				if (rel->l)
					rel->l = rel_change_base_table(sql, rel->l, oldt, newt);
				if (rel->r)
					rel->r = rel_change_base_table(sql, rel->r, oldt, newt);
			}
		break;
	}
	return rel;
}

static sql_rel *
rel_truncate_duplicate(mvc *sql, sql_rel *table, sql_rel *ori)
{
	sql_rel *r = rel_create(sql->sa);

	r->exps = exps_copy(sql, ori->exps);
	r->op = op_truncate;
	r->l = table;
	r->r = NULL;
	return r;
}

static sql_rel*
rel_generate_subdeletes(mvc *sql, sql_rel *rel, sql_table *t, int *changes)
{
	int just_one = 1;
	sql_rel *sel = NULL;

	for (node *n = t->members.set->h; n; n = n->next) {
		sql_part *pt = (sql_part *) n->data;
		sql_table *sub = find_sql_table(t->s, pt->base.name);
		sql_rel *s1, *dup = NULL;

		if (!update_allowed(sql, sub, sub->base.name, is_delete(rel->op) ? "DELETE": "TRUNCATE",
						   is_delete(rel->op) ? "delete": "truncate",  is_delete(rel->op) ? 1 : 2))
			return NULL;

		if (rel->r) {
			dup = rel_copy(sql, rel->r, 1);
			dup = rel_change_base_table(sql, dup, t, sub);
		}
		if (is_delete(rel->op))
			s1 = rel_delete(sql->sa, rel_basetable(sql, sub, sub->base.name), dup);
		else
			s1 = rel_truncate_duplicate(sql, rel_basetable(sql, sub, sub->base.name), rel);
		if (just_one == 0) {
			sel = rel_list(sql->sa, sel, s1);
		} else {
			sel = s1;
			just_one = 0;
		}
		(*changes)++;
	}
	return sel;
}

static sql_rel*
rel_generate_subupdates(mvc *sql, sql_rel *rel, sql_table *t, int *changes)
{
	int just_one = 1;
	sql_rel *sel = NULL;

	for (node *n = t->members.set->h; n; n = n->next) {
		sql_part *pt = (sql_part *) n->data;
		sql_table *sub = find_sql_table(t->s, pt->base.name);
		sql_rel *s1, *dup = NULL;
		list *uexps = exps_copy(sql, rel->exps), *checked_updates = new_exp_list(sql->sa);

		if (!update_allowed(sql, sub, sub->base.name, "UPDATE", "update", 0))
			return NULL;

		for (node *n = uexps->h ; n ; n = n->next) {
			sql_exp *e = (sql_exp *) n->data;
			const char *cname = exp_name(e);

			if (strcmp(cname, TID) != 0) { /* Skip TID column */
				sql_column *c = mvc_bind_column(sql, sub, cname);

				if (!c)
					return sql_error(sql, 02, SQLSTATE(42S22) "UPDATE: no such column '%s.%s'\n", sub->base.name, cname);
				if (!(e = update_check_column(sql, sub, c, e, rel, c->base.name, "UPDATE")))
					return NULL;
			}
			list_append(checked_updates, e);
		}

		if (rel->r) {
			dup = rel_copy(sql, rel->r, 1);
			dup = rel_change_base_table(sql, dup, t, sub);
		}

		for (node *ne = checked_updates->h ; ne ; ne = ne->next)
			ne->data = exp_change_column_table(sql, (sql_exp*) ne->data, t, sub);

		s1 = rel_update(sql, rel_basetable(sql, sub, sub->base.name), dup, NULL, checked_updates);
		if (just_one == 0) {
			sel = rel_list(sql->sa, sel, s1);
		} else {
			sel = s1;
			just_one = 0;
		}
		(*changes)++;
	}

	return sel;
}

static sql_rel*
rel_generate_subinserts(sql_query *query, sql_rel *rel, sql_table *t, int *changes,
						const char *operation, const char *desc)
{
	mvc *sql = query->sql;
	int just_one = 1, found_nils = 0, found_all_range_values = 0;
	sql_rel *new_table = NULL, *sel = NULL, *anti_rel = NULL;
	sql_exp *anti_exp = NULL, *anti_le = NULL, *anti_nils = NULL, *accum = NULL, *aggr = NULL;
	list *anti_exps = new_exp_list(sql->sa);
	sql_subfunc *cf = sql_bind_func(sql->sa, sql->session->schema, "count", sql_bind_localtype("void"), NULL, F_AGGR);
	char buf[BUFSIZ];

	if (isPartitionedByColumnTable(t)) {
		anti_rel = rel_dup(rel->r);
	} else if (isPartitionedByExpressionTable(t)) {
		anti_rel = rel_create_common_relation(sql, rel, t);
	} else {
		assert(0);
	}
	anti_le = rel_generate_anti_insert_expression(sql, &anti_rel, t);

	for (node *n = t->members.set->h; n; n = n->next) {
		sql_part *pt = (sql_part *) n->data;
		sql_table *sub = find_sql_table(t->s, pt->base.name);
		sql_rel *s1 = NULL, *dup = NULL;
		sql_exp *le = NULL;

		if (!insert_allowed(sql, sub, sub->base.name, "INSERT", "insert"))
			return NULL;

		if (isPartitionedByColumnTable(t)) {
			dup = rel_dup(rel->r);
			le = rel_generate_anti_insert_expression(sql, &dup, t);
		} else if (isPartitionedByExpressionTable(t)) {
			dup = rel_dup(anti_rel);
			le = anti_le;
		} else {
			assert(0);
		}

		if (isRangePartitionTable(t)) {
			sql_exp *range = NULL, *full_range = NULL;
			int tpe = pt->tpe.type->localtype;
			int (*atomcmp)(const void *, const void *) = ATOMcompare(tpe);
			const void *nil = ATOMnilptr(tpe);

			if (atomcmp(pt->part.range.minvalue, nil) != 0 || atomcmp(pt->part.range.maxvalue, nil) != 0) {
				sql_exp *e1, *e2;
				e1 = create_table_part_atom_exp(sql, pt->tpe, pt->part.range.minvalue);
				e2 = create_table_part_atom_exp(sql, pt->tpe, pt->part.range.maxvalue);
				range = exp_compare2(sql->sa, le, e1, e2, cmp_gte|CMP_BETWEEN);
				full_range = range;
			} else {
				found_all_range_values |= (pt->with_nills != 1);
				found_nils |= is_bit_nil(pt->with_nills);
				if (pt->with_nills == false) { /* full range without nils */
					sql_exp *nils = rel_unop_(sql, dup, le, NULL, "isnull", card_value);

					set_has_no_nil(nils);
					nils = exp_compare(sql->sa, nils, exp_atom_bool(sql->sa, 0), cmp_equal);
					full_range = range = nils; /* ugh */
				}
			}
			if (pt->with_nills == true) { /* handle the nulls case */
				sql_exp *nils = rel_unop_(sql, dup, le, NULL, "isnull", card_value);

				set_has_no_nil(nils);
				nils = exp_compare(sql->sa, nils, exp_atom_bool(sql->sa, 1), cmp_equal);
				if (full_range) {
					full_range = exp_or(sql->sa, list_append(new_exp_list(sql->sa), full_range),
										list_append(new_exp_list(sql->sa), nils), 0);
				} else {
					full_range = nils;
				}
				found_nils = 1;
			}
			if (accum && range) {
				accum = exp_or(sql->sa, list_append(new_exp_list(sql->sa), accum),
							   list_append(new_exp_list(sql->sa), exp_copy(sql, range)), 0);
			} else if (range) {
				accum = exp_copy(sql, range);
			}
			if (full_range)
				dup = rel_select(sql->sa, dup, full_range);
		} else if (isListPartitionTable(t)) {
			sql_exp *ein = NULL;

			if (list_length(pt->part.values)) { /* if the partition holds non-null values */
				list *exps = new_exp_list(sql->sa);
				for (node *nn = pt->part.values->h ; nn ; nn = nn->next) {
					sql_part_value *next = (sql_part_value*) nn->data;
					sql_exp *e1 = create_table_part_atom_exp(sql, pt->tpe, next->value);
					list_append(exps, e1);
					list_append(anti_exps, exp_copy(sql, e1));
				}
				ein = exp_in(sql->sa, le, exps, cmp_in);
			} else {
				assert(pt->with_nills);
			}
			if (pt->with_nills) { /* handle the nulls case */
				sql_exp *nils = rel_unop_(sql, dup, le, NULL, "isnull", card_value);

				set_has_no_nil(nils);
				nils = exp_compare(sql->sa, nils, exp_atom_bool(sql->sa, 1), cmp_equal);
				if (ein) {
					ein = exp_or(sql->sa, list_append(new_exp_list(sql->sa), ein),
								 list_append(new_exp_list(sql->sa), nils), 0);
				} else {
					ein = nils;
				}
				found_nils = 1;
			}
			dup = rel_select(sql->sa, dup, ein);
		} else {
			assert(0);
		}

		new_table = rel_basetable(sql, sub, sub->base.name);
		new_table->p = prop_create(sql->sa, PROP_USED, new_table->p); //don't create infinite loops in the optimizer

		if (isPartitionedByExpressionTable(t)) {
			sql_exp *del;
			dup = rel_project(sql->sa, dup, rel_projections(sql, dup, NULL, 1, 1));
			del = list_fetch(dup->exps, list_length(dup->exps) - 1);
			list_remove_data(dup->exps, del);
		}

		s1 = rel_insert(query->sql, new_table, dup);
		if (just_one == 0) {
			sel = rel_list(sql->sa, sel, s1);
		} else {
			sel = s1;
			just_one = 0;
		}
		(*changes)++;
	}

	if (!found_all_range_values || !found_nils) {
		//generate the exception
		if (isRangePartitionTable(t)) {
			if (accum) {
				set_anti(accum);
				anti_exp = accum;
			}
		} else if (isListPartitionTable(t)) {
			if (list_length(anti_exps))
				anti_exp = exp_in(sql->sa, anti_le, anti_exps, cmp_notin);
		} else {
			assert(0);
		}
		if (!found_nils) {
			assert(anti_exp);
			anti_nils = rel_unop_(sql, NULL, anti_le, NULL, "isnull", card_value);
			set_has_no_nil(anti_nils);
			anti_nils = exp_compare(sql->sa, anti_nils, exp_atom_bool(sql->sa, 1), cmp_equal);
			anti_exp = exp_or(sql->sa, list_append(new_exp_list(sql->sa), anti_exp),
							list_append(new_exp_list(sql->sa), anti_nils), 0);
		} else if (!anti_exp) {
			anti_nils = rel_unop_(sql, NULL, exp_copy(sql, anti_le), NULL, "isnull", card_value);
			set_has_no_nil(anti_nils);
			anti_exp = exp_compare(sql->sa, anti_nils, exp_atom_bool(sql->sa, 0), cmp_equal);
		}
		//generate a count aggregation for the values not present in any of the partitions
		anti_rel = rel_select(sql->sa, anti_rel, anti_exp);
		anti_rel = rel_groupby(sql, anti_rel, NULL);
		aggr = exp_aggr(sql->sa, NULL, cf, 0, 0, anti_rel->card, 0);
		(void) rel_groupby_add_aggr(sql, anti_rel, aggr);
		exp_label(sql->sa, aggr, ++sql->label);

		aggr = exp_ref(sql, aggr);
		snprintf(buf, BUFSIZ, "%s: the %s violates the partition %s of values", operation, desc,
				isRangePartitionTable(t) ? "range (NB higher limit exclusive)" : "list");

		sql_exp *exception = exp_exception(sql->sa, aggr, buf);
		sel = rel_exception(query->sql->sa, sel, anti_rel, list_append(new_exp_list(query->sql->sa), exception));
	}
	sel->p = prop_create(query->sql->sa, PROP_DISTRIBUTE, sel->p);
	return sel;
}

static sql_rel*
rel_propagate_insert(sql_query *query, sql_rel *rel, sql_table *t, int *changes)
{
	return rel_generate_subinserts(query, rel, t, changes, "INSERT", "insert");
}

static sql_rel*
rel_propagate_delete(mvc *sql, sql_rel *rel, sql_table *t, int *changes)
{
	rel = rel_generate_subdeletes(sql, rel, t, changes);
	if (rel) {
		rel = rel_exception(sql->sa, rel, NULL, NULL);
		rel->p = prop_create(sql->sa, PROP_DISTRIBUTE, rel->p);
	}
	return rel;
}

static bool
update_move_across_partitions(sql_rel *rel, sql_table *t)
{
	for (node *n = ((sql_rel*)rel->r)->exps->h; n; n = n->next) {
		sql_exp* exp = (sql_exp*) n->data;
		if (exp->type == e_column && exp->l && exp->r && !strcmp((char*)exp->l, t->base.name)) {
			char* colname = (char*)exp->r;

			if (isPartitionedByColumnTable(t)) {
				if (!strcmp(colname, t->part.pcol->base.name))
					return true;
			} else if (isPartitionedByExpressionTable(t)) {
				for (node *nn = t->part.pexp->cols->h; nn; nn = nn->next) {
					int next = *(int*) nn->data;
					sql_column *col = find_sql_column(t, colname);
					if (col && next == col->colnr)
						return true;
				}
			} else {
				assert(0);
			}
		}
	}
	return false;
}

static sql_rel*
rel_propagate_update(mvc *sql, sql_rel *rel, sql_table *t, int *changes)
{
	bool found_partition_col = update_move_across_partitions(rel, t);
	sql_rel *sel = NULL;

	if (!found_partition_col) { //easy scenario where the partitioned column is not being updated, just propagate
		sel = rel_generate_subupdates(sql, rel, t, changes);
		if (sel) {
			sel = rel_exception(sql->sa, sel, NULL, NULL);
			sel->p = prop_create(sql->sa, PROP_DISTRIBUTE, sel->p);
		}
	} else { //harder scenario, has to insert and delete across partitions.
		/*sql_exp *exception = NULL;
		sql_rel *inserts = NULL, *deletes = NULL, *anti_rel = NULL;

		deletes = rel_generate_subdeletes(sql, rel, t, changes);
		deletes = rel_exception(sql->sa, deletes, NULL, NULL);
		inserts = rel_generate_subinserts(query, rel, &anti_rel, &exception, t, changes, "UPDATE", "update");
		inserts = rel_exception(sql->sa, inserts, anti_rel, list_append(new_exp_list(sql->sa), exception));
		return rel_list(sql->sa, deletes, inserts);*/
		assert(0);
	}
	return sel;
}

static sql_rel*
rel_subtable_insert(sql_query *query, sql_rel *rel, sql_table *t, int *changes)
{
	mvc *sql = query->sql;
	sql_table *upper = t->p; //is part of a partition table and not been used yet
	sql_part *pt = find_sql_part(upper, t->base.name);
	sql_rel *anti_dup = rel_create_common_relation(sql, rel, upper), *left = rel->l;
	sql_exp *anti_exp = NULL, *anti_le = rel_generate_anti_insert_expression(sql, &anti_dup, upper), *aggr = NULL,
			*exception = NULL, *anti_nils = NULL;
	list *anti_exps = new_exp_list(sql->sa);
	sql_subfunc *cf = sql_bind_func(sql->sa, sql->session->schema, "count", sql_bind_localtype("void"), NULL, F_AGGR);
	char buf[BUFSIZ];
	bool found_nils = false, found_all_range_values = false;

	if (isRangePartitionTable(upper)) {
		int tpe = pt->tpe.type->localtype;
		int (*atomcmp)(const void *, const void *) = ATOMcompare(tpe);
		const void *nil = ATOMnilptr(tpe);

		if (pt->with_nills == true || is_bit_nil(pt->with_nills))
			found_nils = true;

		if (atomcmp(pt->part.range.minvalue, nil) == 0) {
			if (atomcmp(pt->part.range.maxvalue, nil) == 0) {
				found_all_range_values = pt->with_nills != 1;
				if (pt->with_nills == true) {
					anti_nils = rel_unop_(sql, anti_dup, exp_copy(sql, anti_le), NULL, "isnull", card_value);
					set_has_no_nil(anti_nils);
					anti_exp = exp_compare(sql->sa, anti_nils, exp_atom_bool(sql->sa, 0), cmp_equal);
				}
			} else {
				sql_exp *e2 = create_table_part_atom_exp(sql, pt->tpe, pt->part.range.maxvalue);
				anti_exp = exp_compare(sql->sa, exp_copy(sql, anti_le), e2, cmp_gte);
			}
		} else {
			if (atomcmp(pt->part.range.maxvalue, nil) == 0) {
				sql_exp *e1 = create_table_part_atom_exp(sql, pt->tpe, pt->part.range.minvalue);
				anti_exp = exp_compare(sql->sa, exp_copy(sql, anti_le), e1, cmp_lt);
			} else {
				sql_exp *e1 = create_table_part_atom_exp(sql, pt->tpe, pt->part.range.minvalue),
					*e2 = create_table_part_atom_exp(sql, pt->tpe, pt->part.range.maxvalue),
					*range1 = exp_compare(sql->sa, exp_copy(sql, anti_le), e1, cmp_lt),
					*range2 = exp_compare(sql->sa, exp_copy(sql, anti_le), e2, cmp_gte);
				anti_exp = exp_or(sql->sa, list_append(new_exp_list(sql->sa), range1),
						  list_append(new_exp_list(sql->sa), range2), 0);
			}
		}
		if (!pt->with_nills) { /* handle the nulls case */
			anti_nils = rel_unop_(sql, anti_dup, exp_copy(sql, anti_le), NULL, "isnull", card_value);
			set_has_no_nil(anti_nils);
			anti_nils = exp_compare(sql->sa, anti_nils, exp_atom_bool(sql->sa, 1), cmp_equal);
			if (anti_exp)
				anti_exp = exp_or(sql->sa, list_append(new_exp_list(sql->sa), anti_exp),
					 	 list_append(new_exp_list(sql->sa), anti_nils), 0);
			else
				anti_exp = anti_nils;
		}
	} else if (isListPartitionTable(upper)) {
		if (list_length(pt->part.values)) { /* if the partition holds non-null values */
			for (node *n = pt->part.values->h ; n ; n = n->next) {
				sql_part_value *next = (sql_part_value*) n->data;
				sql_exp *e1 = create_table_part_atom_exp(sql, pt->tpe, next->value);
				list_append(anti_exps, exp_copy(sql, e1));
			}
			anti_exp = exp_in(sql->sa, exp_copy(sql, anti_le), anti_exps, cmp_notin);

			if (!pt->with_nills) { /* handle the nulls case */
				anti_nils = rel_unop_(sql, anti_dup, exp_copy(sql, anti_le), NULL, "isnull", card_value);
				set_has_no_nil(anti_nils);
				anti_nils = exp_compare(sql->sa, anti_nils, exp_atom_bool(sql->sa, 1), cmp_equal);
				anti_exp = exp_or(sql->sa, list_append(new_exp_list(sql->sa), anti_exp),
								  list_append(new_exp_list(sql->sa), anti_nils), 0);
			}
		} else {
			assert(pt->with_nills);
			anti_nils = rel_unop_(sql, anti_dup, exp_copy(sql, anti_le), NULL, "isnull", card_value);
			set_has_no_nil(anti_nils);
			anti_exp = exp_compare(sql->sa, anti_nils, exp_atom_bool(sql->sa, 0), cmp_equal);
		}
	} else {
		assert(0);
	}

	if (!found_all_range_values || !found_nils) {
		//generate a count aggregation for the values not present in any of the partitions
		anti_dup = rel_select(sql->sa, anti_dup, anti_exp);
		anti_dup = rel_groupby(sql, anti_dup, NULL);
		aggr = exp_aggr(sql->sa, NULL, cf, 0, 0, anti_dup->card, 0);
		(void) rel_groupby_add_aggr(sql, anti_dup, aggr);
		exp_label(sql->sa, aggr, ++sql->label);

		//generate the exception
		aggr = exp_ref(sql, aggr);
		snprintf(buf, BUFSIZ, "INSERT: table %s.%s is part of merge table %s.%s and the insert violates the "
				"partition %s of values", t->s->base.name, t->base.name, upper->s->base.name,
				upper->base.name, isRangePartitionTable(upper) ? "range" : "list");
		exception = exp_exception(sql->sa, aggr, buf);

		left->p = prop_create(sql->sa, PROP_USED, left->p);
		(*changes)++;

		rel = rel_exception(sql->sa, rel, anti_dup, list_append(new_exp_list(sql->sa), exception));
	}
	rel->p = prop_create(sql->sa, PROP_DISTRIBUTE, rel->p);
	return rel;
}

sql_rel *
rel_propagate(sql_query *query, sql_rel *rel, int *changes)
{
	mvc *sql = query->sql;
	bool isSubtable = false;
	sql_rel *l = rel->l, *propagate = rel;

	if (l->op == op_basetable) {
		sql_table *t = l->l;

		if (t->p && (isRangePartitionTable(t->p) || isListPartitionTable(t->p)) && !find_prop(l->p, PROP_USED)) {
			isSubtable = true;
			if (is_insert(rel->op)) { //insertion directly to sub-table (must do validation)
				sql->caching = 0;
				rel = rel_subtable_insert(query, rel, t, changes);
				propagate = rel->l;
			}
		}
		if (isMergeTable(t)) {
			assert(list_length(t->members.set) > 0);
			if (is_delete(propagate->op) || is_truncate(propagate->op)) { //propagate deletions to the partitions
				sql->caching = 0;
				rel = rel_propagate_delete(sql, rel, t, changes);
			} else if (isRangePartitionTable(t) || isListPartitionTable(t)) {
				if (is_insert(propagate->op)) { //on inserts create a selection for each partition
					sql->caching = 0;
					if (isSubtable) {
						rel->l = rel_propagate_insert(query, propagate, t, changes);
					} else {
						rel = rel_propagate_insert(query, rel, t, changes);
					}
				} else if (is_update(propagate->op)) { //for updates propagate like in deletions
					sql->caching = 0;
					rel = rel_propagate_update(sql, rel, t, changes);
				} else {
					assert(0);
				}
			} else {
				assert(0);
			}
		}
	}
	return rel;
}<|MERGE_RESOLUTION|>--- conflicted
+++ resolved
@@ -435,13 +435,8 @@
 		return NULL;
 	switch(e->type) {
 		case e_psm: {
-<<<<<<< HEAD
 			if (e->flag & PSM_RETURN || e->flag & PSM_YIELD) {
-				for(node *n = ((list*)e->r)->h ; n ; n = n->next)
-=======
-			if (e->flag & PSM_RETURN) {
 				for (node *n = ((list*)e->r)->h ; n ; n = n->next)
->>>>>>> 0b782f68
 					n->data = exp_change_column_table(sql, (sql_exp*) n->data, oldt, newt);
 			} else if (e->flag & PSM_WHILE) {
 				e->l = exp_change_column_table(sql, e->l, oldt, newt);
