/*
 * The contents of this file are subject to the MonetDB Public License
 * Version 1.1 (the "License"); you may not use this file except in
 * compliance with the License. You may obtain a copy of the License at
 * http://www.monetdb.org/Legal/MonetDBLicense
 *
 * Software distributed under the License is distributed on an "AS IS"
 * basis, WITHOUT WARRANTY OF ANY KIND, either express or implied. See the
 * License for the specific language governing rights and limitations
 * under the License.
 *
 * The Original Code is the MonetDB Database System.
 *
 * The Initial Developer of the Original Code is CWI.
 * Portions created by CWI are Copyright (C) 1997-July 2008 CWI.
 * Copyright August 2008-2013 MonetDB B.V.
 * All Rights Reserved.
 */

/*
 * Environment variables
 * =====================
 *
 * The processing setting of the SQL front-end can collect information
 * for postprocessing and debugging by setting a flag
 * using the SQL construct:
 * SET <variable>=<string>
 * SET <variable>=<boolean>
 * SET <variable>=<int>
 *
 * The SQL engine comes with a limited set of environment variables
 * to control its behavior.
 * The 'debug' variable takes an integer and sets the Mserver global
 * debug flag. (See MonetDB documentation.)
 *
 * By default all remaining variables are stored as strings and
 * any type analysis is up to the user. The can be freely used by the
 * SQL programmer for inclusion in his queries.
 *
 * The limited number of built-in variables defined above are
 * strongly typed the hard way.
 * Moreover, they have a counterpart representation in the
 * MVC structure to ease inspection during query processing.
 *
 * The variables can be retrieved using the table producing function var();
 */

#include "monetdb_config.h"
#include "sql_env.h"
#include "sql_semantic.h"
#include "sql_privileges.h"

#define SESSION_RW 0
#define SESSION_RO 1

int
mvc_debug_on(mvc *m, int flg)
{

	if (m->debug & flg)
		return 1;

	return 0;
}

str
sql_update_var(mvc *m, char *name, char *sval, lng sgn)
{
	if (strcmp(name, "debug") == 0) {
		assert((lng) GDK_int_min <= sgn && sgn <= (lng) GDK_int_max);
		m->debug = (int) sgn;
	} else if (strcmp(name, "current_schema") == 0) {
		if (!mvc_set_schema(m, sval)) {
			return sql_message( "Schema (%s) missing\n", sval);
		}
	} else if (strcmp(name, "current_role") == 0) {
		if (!mvc_set_role(m, sval)) {
			return sql_message( "Role (%s) missing\n", sval);
		}
	} else if (strcmp(name, "current_timezone") == 0) {
		assert((lng) GDK_int_min <= sgn && sgn <= (lng) GDK_int_max);
		m->timezone = (int) sgn;
	} else if (strcmp(name, "cache") == 0) {
		assert((lng) GDK_int_min <= sgn && sgn <= (lng) GDK_int_max);
		m->cache = (int) sgn;
	} else if (strcmp(name, "history") == 0) {
<<<<<<< HEAD
		sgn = stack_get_number(m, "history");
=======
		sql_schema *sys = mvc_bind_schema(m, "sys");

>>>>>>> ee81b2f0
		assert((lng) GDK_int_min <= sgn && sgn <= (lng) GDK_int_max);
		m->history = (int) (sgn)?1:0;
	} 
	return NULL;
}

int
sql_create_env(mvc *m, sql_schema *s)
{
	list *l;
	/* here we create a new table-type */
	sql_subtype tpe;
	sql_table *

	t = mvc_create_generated(m, s, "#env", NULL, 1);
	mvc_create_column_(m, t, "name", "varchar", 1024);
	mvc_create_column_(m, t, "value", "varchar", 2048);

	sql_find_subtype(&tpe, "table", 0, 0);
	tpe.comp_type = t;
	tpe.digits = t->base.id; /* pass the table through digits */

	/* add function */
	l = sa_list(m->sa);
	mvc_create_func(m, NULL, s, "env", l, &tpe, F_FUNC, "sql", "sql_environment", "CREATE FUNCTION env () RETURNS TABLE( name varchar(1024), value varchar(2048)) EXTERNAL NAME sql.sql_environment;");
	if (m->sa == NULL)
		_DELETE(l);

	t = mvc_create_generated(m, s, "#var", NULL, 1);
	mvc_create_column_(m, t, "name", "varchar", 1024);

	sql_find_subtype(&tpe, "table", 0, 0);
	tpe.comp_type = t;
	tpe.digits = t->base.id; /* pass the table through digits */

	/* add function */
	l = sa_list(m->sa);
	mvc_create_func(m, NULL, s, "var", l, &tpe, F_FUNC, "sql", "sql_variables", "CREATE FUNCTION var() RETURNS TABLE( name varchar(1024)) EXTERNAL NAME sql.sql_variables;");
	if (m->sa == NULL)
		_DELETE(l);
	return 0;
}<|MERGE_RESOLUTION|>--- conflicted
+++ resolved
@@ -84,12 +84,6 @@
 		assert((lng) GDK_int_min <= sgn && sgn <= (lng) GDK_int_max);
 		m->cache = (int) sgn;
 	} else if (strcmp(name, "history") == 0) {
-<<<<<<< HEAD
-		sgn = stack_get_number(m, "history");
-=======
-		sql_schema *sys = mvc_bind_schema(m, "sys");
-
->>>>>>> ee81b2f0
 		assert((lng) GDK_int_min <= sgn && sgn <= (lng) GDK_int_max);
 		m->history = (int) (sgn)?1:0;
 	} 
