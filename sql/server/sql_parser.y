--- conflicted
+++ resolved
@@ -2509,30 +2509,15 @@
 	;
 
 variable_ref_commalist_parens:
-		'(' variable_ref_commalist ')'	{ $$ = $2; }
+		'(' variable_ref_commalist ')' { $$ = $2; }
 	;
 
 opt_table_function_column_list:
-    table_function_column_list
- |  /* empty */				{ $$ = NULL; }
- ;
+		table_function_column_list
+	|	/*empty */ { $$ = NULL; }
+	;
 
 type_def:
-<<<<<<< HEAD
-    create TYPE if_not_exists qname EXTERNAL sqlNAME ident
-	{ dlist *l = L();
-	  append_list(l, $4);
-	  append_string(l, $7);
-	  append_int(l, $3);
-	  $$ = _symbol_create_list( SQL_CREATE_TYPE, l ); }
- |  create TYPE if_not_exists qname AS '(' opt_table_function_column_list ')'
-	{ dlist *l = L();
-	  append_list(l, $4);
-	  append_list(l, $7);
-	  append_int(l, $3);
-	  $$ = _symbol_create_list( SQL_CREATE_TYPE, l ); }
- ;
-=======
 		create TYPE if_not_exists qname EXTERNAL sqlNAME ident
 		{
 			dlist *l = L();
@@ -2541,8 +2526,15 @@
 			append_int(l, $3);
 			$$ = _symbol_create_list( SQL_CREATE_TYPE, l );
 		}
-	;
->>>>>>> 65f2cc07
+	|	create TYPE if_not_exists qname AS '(' opt_table_function_column_list ')'
+		{
+			dlist *l = L();
+			append_list(l, $4);
+			append_list(l, $7);
+			append_int(l, $3);
+			$$ = _symbol_create_list( SQL_CREATE_TYPE, l );
+		}
+	;
 
 external_function_name:
 		column_id '.' type_function_name { $$ = append_string(append_string(L(), $1), $3); }
@@ -4185,87 +4177,6 @@
 	;
 
 table_ref:
-<<<<<<< HEAD
-    qname opt_table_name	{ dlist *l = L();
-				  append_list(l, $1);
-				  append_int(l, 0);
-				  append_symbol(l, $2);
-				  $$ = _symbol_create_list(SQL_NAME, l); }
- |  string opt_table_name	{
-				  dlist *f = L();
-				  const char *s = $1;
-				  const char *loader = looks_like_url(s) ? "proto_loader" : "file_loader";
-				  append_list(f, append_string(L(), loader));
-				  append_int(f, FALSE); /* ignore distinct */
-				  int len = UTF8_strlen(s);
-				  sql_subtype t;
-				  sql_find_subtype(&t, "char", len, 0);
-
-				  dlist *args = L();
-				  append_symbol(args, _newAtomNode( _atom_string(&t, s)));
-				  append_list(f, args);
-
-				  dlist *l = L();
-				  append_symbol(l, _symbol_create_list( SQL_NOP, f));
-
-				  append_int(l, 0);
-				  append_symbol(l, $2);
-				  $$ = _symbol_create_list(SQL_TABLE, l); }
- |  func_ref opt_table_name
-			        { dlist *l = L();
-				  append_symbol(l, $1);
-				  append_int(l, 0);
-				  append_symbol(l, $2);
-				  $$ = _symbol_create_list(SQL_TABLE, l); }
- |  LATERAL func_ref opt_table_name
-			        { dlist *l = L();
-				  append_symbol(l, $2);
-				  append_int(l, 1);
-				  append_symbol(l, $3);
-				  $$ = _symbol_create_list(SQL_TABLE, l); }
- |  select_with_parens opt_table_name
-				{
-				  $$ = $1;
-				  if ($$->token == SQL_SELECT) {
-					SelectNode *sn = (SelectNode*)$1;
-					sn->name = $2;
-				  } else if ($$->token == SQL_VALUES || $$->token == SQL_ROW || $$->token == SQL_SET || $$->token == SQL_NOP) {
-					symbol *s = $$;
-			        	dlist *l = L();
-				  	append_symbol(l, s);
-				  	append_int(l, 0);
-				  	append_symbol(l, $2);
-				  	$$ = _symbol_create_list(SQL_TABLE, l);
-				  } else {
-					append_int($$->data.lval, 0);
-					append_symbol($$->data.lval, $2);
-				  }
-				}
- |  LATERAL select_with_parens opt_table_name
-				{
-				  $$ = $2;
-				  if ($$->token == SQL_SELECT) {
-					SelectNode *sn = (SelectNode*)$2;
-					sn->name = $3;
-					sn->lateral = 1;
-				  } else if ($$->token == SQL_VALUES || $$->token == SQL_ROW || $$->token == SQL_SET || $$->token == SQL_NOP) {
-					symbol *s = $$;
-			        	dlist *l = L();
-				  	append_symbol(l, s);
-				  	append_int(l, 1);
-				  	append_symbol(l, $3);
-				  	$$ = _symbol_create_list(SQL_TABLE, l);
-				  } else {	/* setops */
-					append_int($$->data.lval, 1);
-					append_symbol($$->data.lval, $3);
-				  }
-				}
- |  joined_table		{ $$ = $1;
-				  append_symbol($1->data.lval, NULL); }
- |  '(' joined_table ')' table_name	{ $$ = $2;
-				  append_symbol($2->data.lval, $4); }
- ;
-=======
 		qname opt_table_name
 		{
 			dlist *l = L();
@@ -4318,7 +4229,7 @@
 			if ($$->token == SQL_SELECT) {
 				SelectNode *sn = (SelectNode*)$1;
 				sn->name = $2;
-			} else if ($$->token == SQL_VALUES || $$->token == SQL_NOP) {
+			} else if ($$->token == SQL_VALUES || $$->token == SQL_ROW || $$->token == SQL_SET || $$->token == SQL_NOP) {
 				symbol *s = $$;
 				dlist *l = L();
 				append_symbol(l, s);
@@ -4337,7 +4248,7 @@
 				SelectNode *sn = (SelectNode*)$2;
 				sn->name = $3;
 				sn->lateral = 1;
-			} else if ($$->token == SQL_VALUES || $$->token == SQL_NOP) {
+			} else if ($$->token == SQL_VALUES || $$->token == SQL_ROW || $$->token == SQL_SET || $$->token == SQL_NOP) {
 				symbol *s = $$;
 				dlist *l = L();
 				append_symbol(l, s);
@@ -4360,7 +4271,6 @@
 			append_symbol($2->data.lval, $4);
 		}
 	;
->>>>>>> 65f2cc07
 
 table_name:
 		AS column_id '(' ident_commalist ')'
@@ -4693,253 +4603,6 @@
 	;
 
 filter_exp:
-<<<<<<< HEAD
- filter_args qname filter_args
-		{ dlist *l = L();
-		  append_list(l, $1);
-		  append_list(l, $2);
-		  append_list(l, $3);
-		  $$ = _symbol_create_list(SQL_FILTER, l ); }
- ;
-*/
-
-/* expressions */
-scalar_exp:
-    value_exp
- |  scalar_exp '+' scalar_exp
-			{ dlist *l = L();
-			  append_list(l, append_string(append_string(L(), sa_strdup(SA, "sys")), sa_strdup(SA, "sql_add")));
-			  append_int(l, FALSE); /* ignore distinct */
-			  dlist *args = append_symbol(L(), $1);
-			  append_symbol(args, $3);
-			  append_list(l, args);
-			  $$ = _symbol_create_list( SQL_NOP, l ); }
- |  scalar_exp '-' scalar_exp
-			{ dlist *l = L();
-			  append_list(l, append_string(append_string(L(), sa_strdup(SA, "sys")), sa_strdup(SA, "sql_sub")));
-			  append_int(l, FALSE); /* ignore distinct */
-			  dlist *args = append_symbol(L(), $1);
-			  append_symbol(args, $3);
-			  append_list(l, args);
-			  $$ = _symbol_create_list( SQL_NOP, l ); }
- |  scalar_exp '*' scalar_exp
-			{ dlist *l = L();
-			  append_list(l, append_string(append_string(L(), sa_strdup(SA, "sys")), sa_strdup(SA, "sql_mul")));
-			  append_int(l, FALSE); /* ignore distinct */
-			  dlist *args = append_symbol(L(), $1);
-			  append_symbol(args, $3);
-			  append_list(l, args);
-			  $$ = _symbol_create_list( SQL_NOP, l ); }
- |  scalar_exp '/' scalar_exp
-			{ dlist *l = L();
-			  append_list(l, append_string(append_string(L(), sa_strdup(SA, "sys")), sa_strdup(SA, "sql_div")));
-			  append_int(l, FALSE); /* ignore distinct */
-			  dlist *args = append_symbol(L(), $1);
-			  append_symbol(args, $3);
-			  append_list(l, args);
-			  $$ = _symbol_create_list( SQL_NOP, l ); }
- |  scalar_exp '%' scalar_exp
-			{ dlist *l = L();
-			  append_list(l, append_string(append_string(L(), sa_strdup(SA, "sys")), sa_strdup(SA, "mod")));
-			  append_int(l, FALSE); /* ignore distinct */
-			  dlist *args = append_symbol(L(), $1);
-			  append_symbol(args, $3);
-			  append_list(l, args);
-			  $$ = _symbol_create_list( SQL_NOP, l ); }
- |  scalar_exp '^' scalar_exp
-			{ dlist *l = L();
-			  append_list(l, append_string(append_string(L(), sa_strdup(SA, "sys")), sa_strdup(SA, "bit_xor")));
-			  append_int(l, FALSE); /* ignore distinct */
-			  dlist *args = append_symbol(L(), $1);
-			  append_symbol(args, $3);
-			  append_list(l, args);
-			  $$ = _symbol_create_list( SQL_NOP, l ); }
- |  scalar_exp '&' scalar_exp
-			{ dlist *l = L();
-			  append_list(l, append_string(append_string(L(), sa_strdup(SA, "sys")), sa_strdup(SA, "bit_and")));
-			  append_int(l, FALSE); /* ignore distinct */
-			  dlist *args = append_symbol(L(), $1);
-			  append_symbol(args, $3);
-			  append_list(l, args);
-			  $$ = _symbol_create_list( SQL_NOP, l ); }
-  | scalar_exp OPERATORS scalar_exp
-			{ dlist *l = L();
-			  append_list(l, append_string(L(), $2));
-			  append_int(l, FALSE); /* ignore distinct */
-			  dlist *args = append_symbol(L(), $1);
-			  append_symbol(args, $3);
-			  append_list(l, args);
-			  $$ = _symbol_create_list( SQL_NOP, l ); }
-/*
-  | scalar_exp OPERATORS '[' expr_list ']'
-			{ dlist *l = L();
-			  append_list(l, append_string(L(), $2));
-			  append_int(l, FALSE); /* ignore distinct */
-/*
-			  dlist *args = prepend_node($4, node_symbol(SA, $1));
-			  append_list(l, args);
-			  $$ = _symbol_create_list( SQL_NOP, l ); }
-*/
-  | scalar_exp OPERATORS '[' scalar_exp ']' scalar_exp
-			{ dlist *l = L();
-			  append_list(l, append_string(L(), $2));
-			  append_int(l, FALSE); /* ignore distinct */
-			  dlist *args = append_symbol(L(), $1);
-			  append_symbol(args, $6);
-			  append_symbol(args, $4);
-			  append_list(l, args);
-			  $$ = _symbol_create_list( SQL_NOP, l ); }
-  | scalar_exp CONCATSTRING scalar_exp
-			{ dlist *l = L();
-			  append_list(l, append_string(L(), sa_strdup(SA, "concat")));
-			  append_int(l, FALSE); /* ignore distinct */
-			  dlist *args = append_symbol(L(), $1);
-			  append_symbol(args, $3);
-			  append_list(l, args);
-			  $$ = _symbol_create_list( SQL_NOP, l ); }
- | scalar_exp GEOM_OVERLAP scalar_exp
-			{ dlist *l = L();
-			  append_list(l, append_string(L(), sa_strdup(SA, "mbr_overlap")));
-			  append_int(l, FALSE); /* ignore distinct */
-			  dlist *args = append_symbol(L(), $1);
-			  append_symbol(args, $3);
-			  append_list(l, args);
-			  $$ = _symbol_create_list( SQL_NOP, l ); }
- | scalar_exp GEOM_OVERLAP_OR_LEFT scalar_exp
-			{ dlist *l = L();
-			  append_list(l, append_string(L(), sa_strdup(SA, "mbr_overlap_or_left")));
-			  append_int(l, FALSE); /* ignore distinct */
-			  dlist *args = append_symbol(L(), $1);
-			  append_symbol(args, $3);
-			  append_list(l, args);
-			  $$ = _symbol_create_list( SQL_NOP, l ); }
- | scalar_exp  GEOM_OVERLAP_OR_RIGHT scalar_exp
-			{ dlist *l = L();
-			  append_list(l, append_string(L(), sa_strdup(SA, "mbr_overlap_or_right")));
-			  append_int(l, FALSE); /* ignore distinct */
-			  dlist *args = append_symbol(L(), $1);
-			  append_symbol(args, $3);
-			  append_list(l, args);
-			  $$ = _symbol_create_list( SQL_NOP, l ); }
- | scalar_exp GEOM_OVERLAP_OR_BELOW scalar_exp
-			{ dlist *l = L();
-			  append_list(l, append_string(L(), sa_strdup(SA, "mbr_overlap_or_below")));
-			  append_int(l, FALSE); /* ignore distinct */
-			  dlist *args = append_symbol(L(), $1);
-			  append_symbol(args, $3);
-			  append_list(l, args);
-			  $$ = _symbol_create_list( SQL_NOP, l ); }
- | scalar_exp GEOM_BELOW scalar_exp
-			{ dlist *l = L();
-			  append_list(l, append_string(L(), sa_strdup(SA, "mbr_below")));
-			  append_int(l, FALSE); /* ignore distinct */
-			  dlist *args = append_symbol(L(), $1);
-			  append_symbol(args, $3);
-			  append_list(l, args);
-			  $$ = _symbol_create_list( SQL_NOP, l ); }
- | scalar_exp GEOM_OVERLAP_OR_ABOVE scalar_exp
-			{ dlist *l = L();
-			  append_list(l, append_string(L(), sa_strdup(SA, "mbr_overlap_or_above")));
-			  append_int(l, FALSE); /* ignore distinct */
-			  dlist *args = append_symbol(L(), $1);
-			  append_symbol(args, $3);
-			  append_list(l, args);
-			  $$ = _symbol_create_list( SQL_NOP, l ); }
- | scalar_exp GEOM_ABOVE scalar_exp
-			{ dlist *l = L();
-			  append_list(l, append_string(L(), sa_strdup(SA, "mbr_above")));
-			  append_int(l, FALSE); /* ignore distinct */
-			  dlist *args = append_symbol(L(), $1);
-			  append_symbol(args, $3);
-			  append_list(l, args);
-			  $$ = _symbol_create_list( SQL_NOP, l ); }
- | scalar_exp GEOM_DIST scalar_exp
-			{ dlist *l = L();
-			  append_list(l, append_string(L(), sa_strdup(SA, "mbr_distance")));
-			  append_int(l, FALSE); /* ignore distinct */
-			  dlist *args = append_symbol(L(), $1);
-			  append_symbol(args, $3);
-			  append_list(l, args);
-			  $$ = _symbol_create_list( SQL_NOP, l ); }
- |  scalar_exp AT scalar_exp
-			{ dlist *l = L();
-			  append_list(l, append_string(L(), sa_strdup(SA, "mbr_contained")));
-			  append_int(l, FALSE); /* ignore distinct */
-			  dlist *args = append_symbol(L(), $1);
-			  append_symbol(args, $3);
-			  append_list(l, args);
-			  $$ = _symbol_create_list( SQL_NOP, l ); }
- |  scalar_exp '|' scalar_exp
-			{ dlist *l = L();
-			  append_list(l, append_string(append_string(L(), sa_strdup(SA, "sys")), sa_strdup(SA, "bit_or")));
-			  append_int(l, FALSE); /* ignore distinct */
-			  dlist *args = append_symbol(L(), $1);
-			  append_symbol(args, $3);
-			  append_list(l, args);
-			  $$ = _symbol_create_list( SQL_NOP, l ); }
- |  scalar_exp '~' scalar_exp
-			{ dlist *l = L();
-			  append_list(l, append_string(L(), sa_strdup(SA, "mbr_contains")));
-			  append_int(l, FALSE); /* ignore distinct */
-			  dlist *args = append_symbol(L(), $1);
-			  append_symbol(args, $3);
-			  append_list(l, args);
-			  $$ = _symbol_create_list( SQL_NOP, l ); }
- |  scalar_exp GEOM_MBR_EQUAL scalar_exp
-			{ dlist *l = L();
-			  append_list(l, append_string(L(), sa_strdup(SA, "mbr_equal")));
-			  append_int(l, FALSE); /* ignore distinct */
-			  dlist *args = append_symbol(L(), $1);
-			  append_symbol(args, $3);
-			  append_list(l, args);
-			  $$ = _symbol_create_list( SQL_NOP, l ); }
- |  '~' scalar_exp
-			{ dlist *l = L();
-			  append_list(l, append_string(append_string(L(), sa_strdup(SA, "sys")), sa_strdup(SA, "bit_not")));
-			  append_int(l, FALSE); /* ignore distinct */
-	  		  append_list(l, append_symbol(L(), $2));
-	  		  $$ = _symbol_create_list( SQL_NOP, l );
-			}
- |  scalar_exp LEFT_SHIFT scalar_exp
-			{ dlist *l = L();
-			  append_list(l, append_string(append_string(L(), sa_strdup(SA, "sys")), sa_strdup(SA, "left_shift")));
-			  append_int(l, FALSE); /* ignore distinct */
-			  dlist *args = append_symbol(L(), $1);
-			  append_symbol(args, $3);
-			  append_list(l, args);
-			  $$ = _symbol_create_list( SQL_NOP, l ); }
- |  scalar_exp RIGHT_SHIFT scalar_exp
-			{ dlist *l = L();
-			  append_list(l, append_string(append_string(L(), sa_strdup(SA, "sys")), sa_strdup(SA, "right_shift")));
-			  append_int(l, FALSE); /* ignore distinct */
-			  dlist *args = append_symbol(L(), $1);
-			  append_symbol(args, $3);
-			  append_list(l, args);
-			  $$ = _symbol_create_list( SQL_NOP, l ); }
- |  scalar_exp LEFT_SHIFT_ASSIGN scalar_exp
-			{ dlist *l = L();
-			  append_list(l, append_string(append_string(L(), sa_strdup(SA, "sys")), sa_strdup(SA, "left_shift_assign")));
-			  append_int(l, FALSE); /* ignore distinct */
-			  dlist *args = append_symbol(L(), $1);
-			  append_symbol(args, $3);
-			  append_list(l, args);
-			  $$ = _symbol_create_list( SQL_NOP, l ); }
- |  scalar_exp RIGHT_SHIFT_ASSIGN scalar_exp
-			{ dlist *l = L();
-			  append_list(l, append_string(append_string(L(), sa_strdup(SA, "sys")), sa_strdup(SA, "right_shift_assign")));
-			  append_int(l, FALSE); /* ignore distinct */
-			  dlist *args = append_symbol(L(), $1);
-			  append_symbol(args, $3);
-			  append_list(l, args);
-			  $$ = _symbol_create_list( SQL_NOP, l ); }
- |  '+' scalar_exp %prec UMINUS
-			{ $$ = $2; }
- |  '-' scalar_exp %prec UMINUS
-			{
-			  $$ = NULL;
-			  assert(($2->token != SQL_COLUMN && $2->token != SQL_IDENT) || $2->data.lval->h->type != type_lng);
-			  if (!$$) {
-=======
 		filter_args qname filter_args
 		{
 			dlist *l = L();
@@ -4949,6 +4612,7 @@
 			$$ = _symbol_create_list(SQL_FILTER, l );
 		}
 	;
+*/
 
 /* expressions */
 scalar_exp:
@@ -5023,6 +4687,38 @@
 			append_list(l, args);
 			$$ = _symbol_create_list( SQL_NOP, l );
 		}
+	|	scalar_exp OPERATORS scalar_exp
+		{
+			dlist *l = L();
+			append_list(l, append_string(L(), $2));
+			append_int(l, FALSE); /* ignore distinct */
+			dlist *args = append_symbol(L(), $1);
+			append_symbol(args, $3);
+			append_list(l, args);
+			$$ = _symbol_create_list( SQL_NOP, l );
+		}
+/*
+	|	scalar_exp OPERATORS '[' expr_list ']'
+		{
+		dlist *l = L();
+		append_list(l, append_string(L(), $2));
+		append_int(l, FALSE); /* ignore distinct */
+/*
+		dlist *args = prepend_node($4, node_symbol(SA, $1));
+		append_list(l, args);
+		$$ = _symbol_create_list( SQL_NOP, l ); }
+*/
+	|	scalar_exp OPERATORS '[' scalar_exp ']' scalar_exp
+		{
+			dlist *l = L();
+			append_list(l, append_string(L(), $2));
+			append_int(l, FALSE); /* ignore distinct */
+			dlist *args = append_symbol(L(), $1);
+			append_symbol(args, $6);
+			append_symbol(args, $4);
+			append_list(l, args);
+			$$ = _symbol_create_list( SQL_NOP, l );
+		}
 	|	scalar_exp CONCATSTRING scalar_exp
 		{
 			dlist *l = L();
@@ -5207,7 +4903,6 @@
 			$$ = NULL;
 			assert(($2->token != SQL_COLUMN && $2->token != SQL_IDENT) || $2->data.lval->h->type != type_lng);
 			if (!$$) {
->>>>>>> 65f2cc07
 				dlist *l = L();
 				append_list(l,
 							append_string(append_string(L(), sa_strdup(SA, "sys")), sa_strdup(SA, "sql_neg")));
@@ -5230,117 +4925,6 @@
 		}
 	|	scalar_exp OR scalar_exp
 		{
-<<<<<<< HEAD
-		  if ($1->token == SQL_OR) {
- 			append_symbol($1->data.lval, $3);
-			$$ = $1;
-		  } else {
- 		  	dlist *l = L();
-		  	append_symbol(l, $1);
-		  	append_symbol(l, $3);
-		  	$$ = _symbol_create_list(SQL_OR, l );
-		  }
-		}
-  | NOT scalar_exp 	{ $$ = _symbol_create_symbol(SQL_NOT, $2); }
-  | like_predicate
-  //| filter_exp
-  | scalar_exp COMPARISON scalar_exp					%prec COMPARISON
-		{ dlist *l = L();
-		  append_symbol(l, $1);
-		  append_string(l, $2);
-		  append_symbol(l, $3);
-		  $$ = _symbol_create_list(SQL_COMPARE, l ); }
- | scalar_exp COMPARISON any_all_some select_with_parens		%prec COMPARISON
-		{ dlist *l = L();
-		  append_symbol(l, $1);
-		  append_string(l, $2);
-		  append_symbol(l, $4);
-		  append_int(l, $3);
-		  $$ = _symbol_create_list(SQL_COMPARE, l ); }
- | scalar_exp COMPARISON any_all_some '(' scalar_exp ')'		%prec COMPARISON
-		{ dlist *l = L();
-		  append_symbol(l, $1);
-		  append_string(l, $2);
-		  append_symbol(l, $5);
-		  append_int(l, $3);
-		  $$ = _symbol_create_list(SQL_COMPARE, l ); }
- |  scalar_exp '=' scalar_exp						%prec '='
-		{ dlist *l = L();
-		  append_symbol(l, $1);
-		  append_string(l, sa_strdup(SA, "="));
-		  append_symbol(l, $3);
-		  $$ = _symbol_create_list(SQL_COMPARE, l ); }
- | scalar_exp '=' any_all_some select_with_parens			%prec '='
-		{ dlist *l = L();
-		  append_symbol(l, $1);
-		  append_string(l, sa_strdup(SA, "="));
-		  append_symbol(l, $4);
-		  append_int(l, $3);
-		  $$ = _symbol_create_list(SQL_COMPARE, l ); }
- | scalar_exp '=' any_all_some '(' scalar_exp ')'			%prec '='
-		{ dlist *l = L();
-		  append_symbol(l, $1);
-		  append_string(l, sa_strdup(SA, "="));
-		  append_symbol(l, $5);
-		  append_int(l, $3);
-		  $$ = _symbol_create_list(SQL_COMPARE, l ); }
- | scalar_exp IS NOT DISTINCT FROM scalar_exp				%prec IS
-		{ dlist *l = L();
-		  append_symbol(l, $1);
-		  append_string(l, sa_strdup(SA, "="));
-		  append_symbol(l, $6);
-		  append_int(l, 2);
-		  $$ = _symbol_create_list(SQL_COMPARE, l ); }
- | scalar_exp IS DISTINCT FROM scalar_exp				%prec IS
-		{ dlist *l = L();
-		  append_symbol(l, $1);
-		  append_string(l, sa_strdup(SA, "<>"));
-		  append_symbol(l, $5);
-		  append_int(l, 3);
-		  $$ = _symbol_create_list(SQL_COMPARE, l ); }
-  | scalar_exp IS NOT sqlNULL { $$ = _symbol_create_symbol( SQL_IS_NOT_NULL, $1 );}
-  | scalar_exp IS sqlNULL     { $$ = _symbol_create_symbol( SQL_IS_NULL, $1 ); }
-  | scalar_exp NOT_IN in_expr
-		{ dlist *l = L();
-		  append_symbol(l, $1);
-		  append_list(l, $3);
-		  $$ = _symbol_create_list(SQL_NOT_IN, l ); }
-  | scalar_exp sqlIN in_expr
-		{ dlist *l = L();
-		  append_symbol(l, $1);
-		  append_list(l, $3);
-		  $$ = _symbol_create_list(SQL_IN, l ); }
-  | scalar_exp NOT_BETWEEN SYMMETRIC scalar_exp_no_and AND scalar_exp  %prec NOT_BETWEEN
-		{ dlist *l = L();
-		  append_symbol(l, $1);
-		  append_int(l, 1);
-		  append_symbol(l, $4);
-		  append_symbol(l, $6);
-		  $$ = _symbol_create_list(SQL_NOT_BETWEEN, l ); }
-  | scalar_exp NOT_BETWEEN asymmetric scalar_exp_no_and AND scalar_exp  %prec NOT_BETWEEN
-		{ dlist *l = L();
-		  append_symbol(l, $1);
-		  append_int(l, 0);
-		  append_symbol(l, $4);
-		  append_symbol(l, $6);
-		  $$ = _symbol_create_list(SQL_NOT_BETWEEN, l ); }
- |  scalar_exp BETWEEN SYMMETRIC scalar_exp_no_and AND scalar_exp  	%prec BETWEEN
-		{ dlist *l = L();
-		  append_symbol(l, $1);
-		  append_int(l, 1);
-		  append_symbol(l, $4);
-		  append_symbol(l, $6);
-		  $$ = _symbol_create_list(SQL_BETWEEN, l ); }
- |  scalar_exp BETWEEN asymmetric scalar_exp_no_and AND scalar_exp  	%prec BETWEEN
-		{ dlist *l = L();
-		  append_symbol(l, $1);
-		  append_int(l, 0);
-		  append_symbol(l, $4);
-		  append_symbol(l, $6);
-		  $$ = _symbol_create_list(SQL_BETWEEN, l ); }
- |  DEFAULT	{ $$ = _symbol_create(SQL_DEFAULT, NULL ); }
- ;
-=======
 			if ($1->token == SQL_OR) {
 				append_symbol($1->data.lval, $3);
 				$$ = $1;
@@ -5353,7 +4937,7 @@
 		}
 	|	NOT scalar_exp { $$ = _symbol_create_symbol(SQL_NOT, $2); }
 	|	like_predicate
-	|	filter_exp
+	/* |	filter_exp */
 	|	scalar_exp COMPARISON scalar_exp                              %prec COMPARISON
 		{
 			dlist *l = L();
@@ -5478,7 +5062,6 @@
 		}
 	|	DEFAULT { $$ = _symbol_create(SQL_DEFAULT, NULL ); }
 	;
->>>>>>> 65f2cc07
 
 in_expr:
 		select_with_parens { $$ = append_symbol(L(), $1); }
@@ -5638,78 +5221,18 @@
 	;
 
 array_expr:
-    '[' expr_list ']'	 	{ $$ = $2; }
- |  '[' array_expr_list ']' 	{ $$ = $2; }
- |  '[' ']'		 	{ $$ = NULL; }
- ;
-
+		'[' expr_list ']'      { $$ = $2; }
+	|	'['array_expr_list ']' { $$ = $2; }
+	|	'[' ']'                { $$ = NULL; }
+	;
 
 array_expr_list:
-    array_expr                         { $$ = $1; }
- |  array_expr_list ',' array_expr     { $$ = $3; }
- ;
+		array_expr                     { $$ = $1; }
+	|  	array_expr_list ',' array_expr { $$ = $3; }
+	;
 
 value_exp:
-<<<<<<< HEAD
-    atom			{ $$ = $1; }
- |  cast_exp
- |  aggr_or_window_ref opt_over {
-		if ($2 && $2->token == SQL_NAME)
-			$$ = _symbol_create_list(SQL_WINDOW, append_string(append_symbol(L(), $1), $2->data.lval->h->data.sval));
-		else if ($2)
-			$$ = _symbol_create_list(SQL_WINDOW, append_list(append_symbol(L(), $1), $2->data.lval->h->data.lval));
-		else
-			$$ = $1;
-	}
- |  case_exp
- |  column_ref       				{ $$ = _symbol_create_list(SQL_COLUMN, $1); }
- |  '(' scalar_exp ')' opt_indirection 		{ $$ = $2; }
- |  '(' expr_list ',' scalar_exp ')' 		{ $$ = _symbol_create_list(SQL_ROW, append_symbol($2, $4)); }
- |  ARRAY select_with_parens			{ $$ = $2; }
- |  ARRAY array_expr		{ $$ = _symbol_create_list(SQL_SET, $2); }
- |  session_user     { $$ = _symbol_create_list(SQL_NAME, append_string(append_string(L(), sa_strdup(SA, "sys")), sa_strdup(SA, "current_user"))); }
- |  CURRENT_SCHEMA   { $$ = _symbol_create_list(SQL_NAME, append_string(append_string(L(), sa_strdup(SA, "sys")), sa_strdup(SA, "current_schema"))); }
- |  CURRENT_ROLE     { $$ = _symbol_create_list(SQL_NAME, append_string(append_string(L(), sa_strdup(SA, "sys")), sa_strdup(SA, "current_role"))); }
- |  CURRENT_TIMEZONE { $$ = _symbol_create_list(SQL_NAME, append_string(append_string(L(), sa_strdup(SA, "sys")), sa_strdup(SA, "current_timezone"))); }
- |  datetime_funcs
- |  EXISTS select_with_parens		{ $$ = _symbol_create_symbol( SQL_EXISTS, $2 ); }
- |  NOT_EXISTS select_with_parens	{ $$ = _symbol_create_symbol( SQL_NOT_EXISTS, $2 ); }
- |  GROUPING '(' column_ref_commalist ')'
-	{ dlist *l = L();
-		append_list(l, append_string(L(), "grouping"));
-		append_int(l, FALSE); /* ignore distinct */
-		append_list(l, $3);
-		$$ = _symbol_create_list(SQL_AGGR, l); }
- |  NEXT VALUE FOR qname                  { $$ = _symbol_create_list(SQL_NEXT, $4); }
- |  null
- |  param
- |  string_funcs
- |  XML_value_function
- |  odbc_scalar_func_escape
- |  select_with_parens  %prec UMINUS { $$ = $1; }
- ;
-
-param:
-     PARAM
-	{
-	  int nr = 0;
-	  if ($1[0] == '?') {
-	  	nr = (m->params)?list_length(m->params):0;
-
-	  	sql_add_param(m, NULL, NULL);
-	  } else {
-	  	nr = sql_bind_param( m, $1);
-
-	  	if (nr < 0) {
-			nr = (m->params)?list_length(m->params):0;
-			sql_add_param(m, $1, NULL);
-	  	}
-	  }
-	  $$ = _symbol_create_int( SQL_PARAMETER, nr );
-	}
-  ;
-=======
-		atom
+		atom { $$ = $1; }
 	|	cast_exp
 	|	aggr_or_window_ref opt_over
 		{
@@ -5721,9 +5244,11 @@
 				$$ = $1;
 		}
 	|	case_exp
-	|	column_ref                      { $$ = _symbol_create_list(SQL_COLUMN, $1); }
-	|	'('scalar_exp ')'               { $$ = $2; }
-	|	'('expr_list ',' scalar_exp ')' { $$ = _symbol_create_list(SQL_VALUES, append_list(L(), append_symbol($2, $4))); }
+	|	column_ref                        { $$ = _symbol_create_list(SQL_COLUMN, $1); }
+	|	'('scalar_exp ')' opt_indirection { $$ = $2; }
+	|	'('expr_list ',' scalar_exp ')'   { $$ = _symbol_create_list(SQL_ROW, append_symbol($2, $4)); }
+	|	ARRAY select_with_parens          { $$ = $2; }
+	|	ARRAY array_expr                  { $$ = _symbol_create_list(SQL_SET, $2); }		
 	|	session_user     { $$ = _symbol_create_list(SQL_NAME, append_string(append_string(L(), sa_strdup(SA, "sys")), sa_strdup(SA, "current_user"))); }
 	|	CURRENT_SCHEMA   { $$ = _symbol_create_list(SQL_NAME, append_string(append_string(L(), sa_strdup(SA, "sys")), sa_strdup(SA, "current_schema"))); }
 	|	CURRENT_ROLE     { $$ = _symbol_create_list(SQL_NAME, append_string(append_string(L(), sa_strdup(SA, "sys")), sa_strdup(SA, "current_role"))); }
@@ -5749,23 +5274,22 @@
 	;
 
 param:
-		'?'
-		{
-			int nr = (m->params) ? list_length(m->params) : 0;
-			sql_add_param(m, NULL, NULL);
+		PARAM
+		{
+			int nr = 0;
+			if ($1[0] == '?') {
+				nr = (m->params) ? list_length(m->params) : 0;
+				sql_add_param(m, NULL, NULL);
+			} else {
+				nr = sql_bind_param( m, $1);
+				if (nr < 0) {
+					nr = (m->params) ? list_length(m->params) : 0;
+					sql_add_param(m, $1, NULL);
+				}
+			}
 			$$ = _symbol_create_int( SQL_PARAMETER, nr );
 		}
-	|	':'ident
-		{
-			int nr = sql_bind_param( m, $2);
-			if (nr < 0) {
-				nr = (m->params)?list_length(m->params):0;
-				sql_add_param(m, $2, NULL);
-			}
-			$$ = _symbol_create_int( SQL_PARAMETER, nr );
-		}
-	;
->>>>>>> 65f2cc07
+	;
 
 window_specification:
 		window_ident_clause window_partition_clause window_order_clause window_frame_clause
@@ -6825,64 +6349,46 @@
 	;
 
 indirection_el:
-   '.' attr_name 	{ $$ = node_string(SA, $2); }
- | '.' '*' 		{ $$ = node_string(SA, NULL); }
- | '[' scalar_exp ']'	{ $$ = node_symbol(SA, $2); }
- | '[' opt_slice_bound ':' opt_slice_bound ']'
- 			{ $$ = node_symbol(SA, $2);
-			  $$->next = node_symbol(SA, $4); }
- ;
+		'.' attr_name     { $$ = node_string(SA, $2); }
+	|	'.' '*'           { $$ = node_string(SA, NULL); }
+	|	'['scalar_exp ']' { $$ = node_symbol(SA, $2); }
+	|	'['opt_slice_bound ':' opt_slice_bound ']'
+		{
+			$$ = node_symbol(SA, $2);
+			$$->next = node_symbol(SA, $4);
+		}
+	;
 
 opt_slice_bound:
-    scalar_exp          { $$ = $1; }
- | /*EMPTY*/            { $$ = NULL; }
- ;
-
+		scalar_exp  { $$ = $1; }
+	|	/* empty */ { $$ = NULL; }
+	;
 
 indirection:
-   indirection_el                { $$ = append_node(L(), $1); }
- | indirection indirection_el    { $$ = append_node($1, $2); }
- ;
+		indirection_el                { $$ = append_node(L(), $1); }
+	| 	indirection indirection_el    { $$ = append_node($1, $2); }
+		;
 
 opt_indirection:
-    /*EMPTY*/				{ $$ = NULL; }
- |  opt_indirection indirection_el	{ if ($1) $$ = append_node($1, $2); else $$ = append_node(L(), $2);  }
- ;
+		/* empty */                    { $$ = NULL; }
+	|	opt_indirection indirection_el
+		{
+			if ($1)
+				$$ = append_node($1, $2);
+			else
+				$$ = append_node(L(), $2);
+		}
+	;
 
 qname:
-<<<<<<< HEAD
-    column_id			{ $$ = append_string(L(), $1); }
- |  column_id indirection       { $$ = prepend_node($2, node_string(SA, $1)); }
- ;
+		column_id             { $$ = append_string(L(), $1); }
+	|	column_id indirection { $$ = prepend_node($2, node_string(SA, $1)); }
+	;
 
 column_ref:
-    column_id			{ $$ = append_string(L(), $1); }
-  | column_id indirection       { $$ = prepend_node($2, node_string(SA, $1)); }
- ;
-=======
-		column_id
-		{
-			$$ = append_string(L(), $1);
-		}
-	|	column_id '.' column_id
-		{
-			m->scanner.schema = $1;
-			$$ = append_string(append_string(L(), $1), $3);
-		}
-	|	column_id '.' column_id '.' column_id
-		{
-			m->scanner.schema = $1;
-			$$ = append_string(append_string(append_string(L(), $1), $3), $5);
-		}
-	;
-
-column_ref:
-		column_id                             { $$ = append_string(L(), $1); }
-	|	column_id '.' column_id               { $$ = append_string(append_string(L(), $1), $3); }
-	|	column_id '.' column_id '.' column_id { $$ = append_string(append_string( append_string(L(), $1), $3), $5); }
-	|	column_id '.' '*'                     { $$ = append_string(append_string(L(), $1), NULL); }
-	;
->>>>>>> 65f2cc07
+		column_id             { $$ = append_string(L(), $1); }
+	|	column_id indirection { $$ = prepend_node($2, node_string(SA, $1)); }
+	;
 
 variable_ref:
 		variable                { $$ = append_string(L(), $1); }
@@ -6995,62 +6501,22 @@
 	;
 
 data_type:
-<<<<<<< HEAD
-    simple_data_type opt_array_bounds			{ $$ = $1; if ($2) $$.multiset = MS_ARRAY; }
- |  SETOF simple_data_type opt_array_bounds		{ $$ = $2; $$.multiset = MS_SETOF; }
- |  simple_data_type ARRAY '[' posint ']'		{ $$ = $1; $$.multiset = MS_ARRAY; }
- |  SETOF simple_data_type ARRAY '[' posint ']'		{ $$ = $2; $$.multiset = MS_SETOF; }
- |  simple_data_type ARRAY				{ $$ = $1; $$.multiset = MS_ARRAY; }
- |  SETOF simple_data_type ARRAY			{ $$ = $2; $$.multiset = MS_SETOF; }
- ;
+		simple_data_type opt_array_bounds           { $$ = $1; if ($2) $$.multiset = MS_ARRAY; }
+	|	SETOF simple_data_type opt_array_bounds     { $$ = $2; $$.multiset = MS_SETOF; }
+	|	simple_data_type ARRAY '[' posint ']'       { $$ = $1; $$.multiset = MS_ARRAY; }
+	|	SETOF simple_data_type ARRAY '[' posint ']' { $$ = $2; $$.multiset = MS_SETOF; }
+	|	simple_data_type ARRAY                      { $$ = $1; $$.multiset = MS_ARRAY; }
+	|	SETOF simple_data_type ARRAY                { $$ = $2; $$.multiset = MS_SETOF; }
+	;
 
 /* for now no multi dimential arrays */
 opt_array_bounds:
-    /*opt_array_bounds*/ '[' ']' 		{  $$ = append_int(L(), -1); }
- |  /*opt_array_bounds*/ '[' posint ']' 	{  $$ = append_int(L(), $2); }
- |  /*EMPTY*/ 					{  $$ = NULL; }
- ;
+		/*opt_array_bounds*/ '[' ']'        { $$ = append_int(L(), -1); }
+	|	/*opt_array_bounds*/ '[' posint ']' {  $$ = append_int(L(), $2); }
+	|	/* empty */                         { $$ = NULL; }
+	;
 
 simple_data_type:
-    CHARACTER
-			{ sql_find_subtype(&$$, "char", 1, 0); }
- |  varchar		{ sql_find_subtype(&$$, "varchar", 0, 0); }
- |  clob		{ sql_find_subtype(&$$, "varchar", 0, 0); }
- |  CHARACTER '(' nonzero ')'
-			{ sql_find_subtype(&$$, "char", $3, 0); }
- |  varchar '(' nonzero ')'
-			{ sql_find_subtype(&$$, "varchar", $3, 0); }
- |  clob '(' nonzero ')'
-			{ sql_find_subtype(&$$, "varchar", $3, 0);
-			  /* NOTE: CLOB may be called as CLOB(2K) which is equivalent
-			   *       to CLOB(2048).  Due to 'nonzero' it is not possible
-			   *       to enter this as the parser rejects it.  However it
-			   *       might be a ToDo for the future.
-			   *       See p. 125 SQL-99
-			   */
-			}
- |  blob		{ sql_find_subtype(&$$, "blob", 0, 0); }
- |  blob '(' nonzero ')'
-			{ sql_find_subtype(&$$, "blob", $3, 0);
-			  /* NOTE: BLOB may be called as BLOB(2K) which is equivalent
-			   *       to BLOB(2048).  Due to 'nonzero' it is not possible
-			   *       to enter this as the parser rejects it.  However it
-			   *       might be a ToDo for the future.
-			   *       See p. 85 SQL-99
-			   */
-			}
- |  TINYINT		{ sql_find_subtype(&$$, "tinyint", 0, 0); }
- |  SMALLINT		{ sql_find_subtype(&$$, "smallint", 0, 0); }
- |  sqlINTEGER		{ sql_find_subtype(&$$, "int", 0, 0); }
- |  BIGINT		{ sql_find_subtype(&$$, "bigint", 0, 0); }
- |  HUGEINT		{ sql_find_subtype(&$$, "hugeint", 0, 0); }
-
- |  sqlDECIMAL		{ sql_find_subtype(&$$, "decimal", 0, 0); }
- |  sqlDECIMAL '(' nonzero ')'
-			{
-			  int d = $3;
-			  if (d > MAX_DEC_DIGITS) {
-=======
 		CHARACTER                 { sql_find_subtype(&$$, "char", 1, 0); }
 	|	varchar                   { sql_find_subtype(&$$, "varchar", 0, 0); }
 	|	clob                      { sql_find_subtype(&$$, "varchar", 0, 0); }
@@ -7087,7 +6553,6 @@
 		{
 			int d = $3;
 			if (d > MAX_DEC_DIGITS) {
->>>>>>> 65f2cc07
 				sqlformaterror(m, SQLSTATE(22003) "Decimal of %d digits are not supported", d);
 				$$.type = NULL;
 				YYABORT;
@@ -7268,11 +6733,10 @@
 	|	BINARY LARGE OBJECT { $$ = $1; }
 	;
 
-<<<<<<< HEAD
-attr_name: 	column_label;
-variable:	column_id;
-authid:		restricted_ident ;
-=======
+attr_name:
+		column_label
+	;
+
 variable:
 		column_id
 	;
@@ -7280,7 +6744,6 @@
 authid:
 		restricted_ident
 	;
->>>>>>> 65f2cc07
 
 restricted_ident:
 		ident
@@ -7324,118 +6787,6 @@
 	;
 
 non_reserved_keyword:
-<<<<<<< HEAD
-  AUTHORIZATION	{ $$ = sa_strdup(SA, "authorization"); }/* sloppy: officially reserved */
-| ANALYZE	{ $$ = sa_strdup(SA, "analyze"); }	/* sloppy: officially reserve */
-| CACHE		{ $$ = sa_strdup(SA, "cache"); }
-| CYCLE		{ $$ = sa_strdup(SA, "cycle"); }	/* sloppy: officially reserved */
-| sqlDATE	{ $$ = sa_strdup(SA, "date"); }		/* sloppy: officially reserved */
-| DEALLOCATE    { $$ = sa_strdup(SA, "deallocate"); }	/* sloppy: officially reserved */
-| FILTER	{ $$ = sa_strdup(SA, "filter"); }	/* sloppy: officially reserved */
-| LANGUAGE	{ $$ = sa_strdup(SA, "language"); }	/* sloppy: officially reserved */
-| LARGE		{ $$ = sa_strdup(SA, "large"); }	/* sloppy: officially reserved */
-| MATCH		{ $$ = sa_strdup(SA, "match"); }	/* sloppy: officially reserved */
-| NO		{ $$ = sa_strdup(SA, "no"); }		/* sloppy: officially reserved */
-| PREPARE	{ $$ = sa_strdup(SA, "prepare"); }	/* sloppy: officially reserved */
-| RELEASE	{ $$ = sa_strdup(SA, "release"); }	/* sloppy: officially reserved */
-| START		{ $$ = sa_strdup(SA, "start"); }	/* sloppy: officially reserved */
-| UESCAPE	{ $$ = sa_strdup(SA, "uescape"); }	/* sloppy: officially reserved */
-| VALUE		{ $$ = sa_strdup(SA, "value"); }	/* sloppy: officially reserved */
-| WITHOUT	{ $$ = sa_strdup(SA, "without"); }	/* sloppy: officially reserved */
-
-/* SQL/XML non reserved words */
-| ABSENT	{ $$ = sa_strdup(SA, "absent"); }
-| ACCORDING	{ $$ = sa_strdup(SA, "according"); }
-| CONTENT	{ $$ = sa_strdup(SA, "content"); }
-| DOCUMENT	{ $$ = sa_strdup(SA, "document"); }
-| ELEMENT	{ $$ = sa_strdup(SA, "element"); }
-| EMPTY		{ $$ = sa_strdup(SA, "empty"); }
-| ID		{ $$ = sa_strdup(SA, "id"); }
-| LOCATION	{ $$ = sa_strdup(SA, "location"); }
-| NAMESPACE	{ $$ = sa_strdup(SA, "namespace"); }
-| NIL		{ $$ = sa_strdup(SA, "nil"); }
-| PASSING	{ $$ = sa_strdup(SA, "passing"); }
-| REF		{ $$ = sa_strdup(SA, "ref"); }
-| STRIP		{ $$ = sa_strdup(SA, "strip"); }
-| URI		{ $$ = sa_strdup(SA, "uri"); }
-| WHITESPACE	{ $$ = sa_strdup(SA, "whitespace"); }
-
-| ACTION	{ $$ = sa_strdup(SA, "action"); }
-| AUTO_COMMIT	{ $$ = sa_strdup(SA, "auto_commit"); }
-| BIG		{ $$ = sa_strdup(SA, "big"); }
-| sqlBOOL	{ $$ = sa_strdup(SA, "bool"); }
-| CENTURY	{ $$ = sa_strdup(SA, "century"); }
-| CLIENT	{ $$ = sa_strdup(SA, "client"); }
-| COMMENT	{ $$ = sa_strdup(SA, "comment"); }
-| DATA		{ $$ = sa_strdup(SA, "data"); }
-| DECADE	{ $$ = sa_strdup(SA, "decade"); }
-| DESC		{ $$ = sa_strdup(SA, "desc"); }
-| DIAGNOSTICS	{ $$ = sa_strdup(SA, "diagnostics"); }
-| DOW		{ $$ = sa_strdup(SA, "dow"); }
-| DOY		{ $$ = sa_strdup(SA, "doy"); }
-| ENDIAN	{ $$ = sa_strdup(SA, "endian"); }
-| EPOCH		{ $$ = sa_strdup(SA, "epoch"); }
-| SQL_EXPLAIN	{ $$ = sa_strdup(SA, "explain"); }
-| FIRST		{ $$ = sa_strdup(SA, "first"); }
-| GEOMETRY	{ $$ = sa_strdup(SA, "geometry"); }
-| IMPRINTS	{ $$ = sa_strdup(SA, "imprints"); }
-| INCREMENT	{ $$ = sa_strdup(SA, "increment"); }
-| KEY		{ $$ = sa_strdup(SA, "key"); }
-| LAST		{ $$ = sa_strdup(SA, "last"); }
-| LEVEL		{ $$ = sa_strdup(SA, "level"); }
-| LITTLE	{ $$ = sa_strdup(SA, "little"); }
-| LOGIN		{ $$ = sa_strdup(SA, "login"); }
-| MAX_MEMORY	{ $$ = sa_strdup(SA, "max_memory"); }
-| MAXVALUE	{ $$ = sa_strdup(SA, "maxvalue"); }
-| MAX_WORKERS	{ $$ = sa_strdup(SA, "max_workers"); }
-| MINVALUE	{ $$ = sa_strdup(SA, "minvalue"); }
-| sqlNAME	{ $$ = sa_strdup(SA, "name"); }
-| NATIVE	{ $$ = sa_strdup(SA, "native"); }
-| NULLS		{ $$ = sa_strdup(SA, "nulls"); }
-| OBJECT	{ $$ = sa_strdup(SA, "object"); }
-| OPTIMIZER	{ $$ = sa_strdup(SA, "optimizer"); }
-| OPTIONS	{ $$ = sa_strdup(SA, "options"); }
-| PASSWORD	{ $$ = sa_strdup(SA, "password"); }
-| PATH		{ $$ = sa_strdup(SA, "path"); }
-| SQL_PLAN	{ $$ = sa_strdup(SA, "plan"); }
-| PREP		{ $$ = sa_strdup(SA, "prep"); }
-| PRIVILEGES	{ $$ = sa_strdup(SA, "privileges"); }
-| QUARTER	{ $$ = sa_strdup(SA, "quarter"); }
-| REPLACE	{ $$ = sa_strdup(SA, "replace"); }
-| ROLE		{ $$ = sa_strdup(SA, "role"); }
-| SCHEMA	{ $$ = sa_strdup(SA, "schema"); }
-| SERVER	{ $$ = sa_strdup(SA, "server"); }
-| sqlSESSION	{ $$ = sa_strdup(SA, "session"); }
-| sqlSIZE	{ $$ = sa_strdup(SA, "size"); }
-| STATEMENT	{ $$ = sa_strdup(SA, "statement"); }
-| STORAGE	{ $$ = sa_strdup(SA, "storage"); }
-| TEMP		{ $$ = sa_strdup(SA, "temp"); }
-| TEMPORARY	{ $$ = sa_strdup(SA, "temporary"); }
-| sqlTEXT	{ $$ = sa_strdup(SA, "text"); }
-| SQL_TRACE	{ $$ = sa_strdup(SA, "trace"); }
-| TYPE		{ $$ = sa_strdup(SA, "type"); }
-| UNLOGGED	{ $$ = sa_strdup(SA, "unlogged"); }
-| WEEK		{ $$ = sa_strdup(SA, "week"); }
-| ZONE		{ $$ = sa_strdup(SA, "zone"); }
-
-/* odbc escape sequence non reserved words */
-| ODBC_DATE_ESCAPE_PREFIX { $$ = sa_strdup(SA, "d"); }
-| ODBC_TIME_ESCAPE_PREFIX { $$ = sa_strdup(SA, "t"); }
-| ODBC_TIMESTAMP_ESCAPE_PREFIX { $$ = sa_strdup(SA, "ts"); }
-| ODBC_GUID_ESCAPE_PREFIX { $$ = sa_strdup(SA, "guid"); }
-| ODBC_FUNC_ESCAPE_PREFIX { $$ = sa_strdup(SA, "fn"); }
-| ODBC_OJ_ESCAPE_PREFIX { $$ = sa_strdup(SA, "oj"); }
-| DAYNAME { $$ = sa_strdup(SA, "dayname"); }
-| MONTHNAME { $$ = sa_strdup(SA, "monthname"); }
-| TIMESTAMPADD { $$ = sa_strdup(SA, "timestampadd"); }
-| TIMESTAMPDIFF { $$ = sa_strdup(SA, "timestampdiff"); }
-
-| aTYPE	{ $$ = $1; }	/* non reserved */
-| RANK	{ $$ = $1; }	/* without '(' */
-| MARGFUNC	{ $$ = $1; }	/* without '(' */
-| OPERATORS	{ $$ = $1; }	/* non reserved */
-;
-=======
 		AUTHORIZATION { $$ = sa_strdup(SA, "authorization"); } /* sloppy: officially reserved */
 	|	ANALYZE       { $$ = sa_strdup(SA, "analyze"); }       /* sloppy: officially reserve */
 	|	CACHE         { $$ = sa_strdup(SA, "cache"); }
@@ -7543,8 +6894,8 @@
 	|	aTYPE         { $$ = $1; } /* non reserved */
 	|	RANK          { $$ = $1; } /* without '(' */
 	|	MARGFUNC      { $$ = $1; } /* without '(' */
-	;
->>>>>>> 65f2cc07
+	|	OPERATORS     { $$ = $1; } /* non reserved */
+	;
 
 /* column identifiers */
 column_name_keyword:
