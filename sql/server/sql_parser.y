--- conflicted
+++ resolved
@@ -1808,16 +1808,11 @@
 				lang = FUNC_LANG_C;
 			else if (l == 'J' || l == 'j')
 				lang = FUNC_LANG_J;
-<<<<<<< HEAD
-			else
-				yyerror(m, sql_message("Language name R, C, P(ython), PYTHON_MAP or J(avascript):expected, received '%c'", l));
-=======
 			else {
-				char *msg = sql_message("Language name R, C, or J(avascript):expected, received '%c'", l);
+				char *msg = sql_message("Language name R, C, P(ython), PYTHON_MAP or J(avascript):expected, received '%c'", l);
 				yyerror(m, msg);
 				_DELETE(msg);
 			}
->>>>>>> e44d2797
 
 			append_list(f, $3);
 			append_list(f, $5);
@@ -1873,16 +1868,11 @@
 				lang = FUNC_LANG_C;
 			else if (l == 'J' || l == 'j')
 				lang = FUNC_LANG_J;
-<<<<<<< HEAD
-			else
-				yyerror(m, sql_message("Language name R, C, P(ython), PYTHON_MAP or J(avascript):expected, received '%c'", l));
-=======
 			else {
-				char *msg = sql_message("Language name R, C, or J(avascript):expected, received '%c'", l);
+				char *msg = sql_message("Language name R, C, P(ython), PYTHON_MAP or J(avascript):expected, received '%c'", l);
 				yyerror(m, msg);
 				_DELETE(msg);
 			}
->>>>>>> e44d2797
 
 			append_list(f, $3);
 			append_list(f, $5);
