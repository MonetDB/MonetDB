/*
 * The contents of this file are subject to the MonetDB Public License
 * Version 1.1 (the "License"); you may not use this file except in
 * compliance with the License. You may obtain a copy of the License at
 * http://www.monetdb.org/Legal/MonetDBLicense
 *
 * Software distributed under the License is distributed on an "AS IS"
 * basis, WITHOUT WARRANTY OF ANY KIND, either express or implied. See the
 * License for the specific language governing rights and limitations
 * under the License.
 *
 * The Original Code is the MonetDB Database System.
 *
 * The Initial Developer of the Original Code is CWI.
 * Portions created by CWI are Copyright (C) 1997-July 2008 CWI.
 * Copyright August 2008-2012 MonetDB B.V.
 * All Rights Reserved.
 */

%{
#include "monetdb_config.h"
#include <sql_mem.h>
#include "sql_parser.h"
#include "sql_symbol.h"
#include "sql_datetime.h"
#include "sql_decimal.h"	/* for decimal_from_str() */
#include "sql_semantic.h"	/* for sql_add_param() & sql_add_arg() */
#include "sql_env.h"
#include "rel_sequence.h"	/* for sql_next_seq_name() */

#include <unistd.h>
#include <string.h>
#include <stdlib.h>

#define SA 	(((mvc*)parm)->sa)
#define _symbol_create(t,d)         symbol_create( SA, t, d)
#define _symbol_create_list(t,d)    symbol_create_list( SA, t, d)
#define _symbol_create_int(t,d)     symbol_create_int( SA, t, d)
#define _symbol_create_lng(t,d)     symbol_create_lng( SA, t, d)
#define _symbol_create_symbol(t,d)  symbol_create_symbol( SA, t, d)
#define _symbol_create_hexa(t,d)    symbol_create_hexa( SA, t, d)
#define _newAtomNode(d)		    newAtomNode( SA, d)

#define L()                  dlist_create( SA )

#define append_list(l,d)     dlist_append_list( SA, l, d)
#define append_int(l,d)      dlist_append_int( SA, l, d)
#define append_lng(l,d)      dlist_append_lng( SA, l, d)
#define append_symbol(l,d)   dlist_append_symbol( SA, l, d)
#define append_string(l,d)   dlist_append_string( SA, l, d)
#define append_type(l,d)     dlist_append_type( SA, l, d)

#define _atom_string(t, v)   atom_string(SA, t, v)
 
#define YYPARSE_PARAM parm
#define YYLEX_PARAM parm
#ifdef yyerror
#undef yyerror
#endif
#define yyerror(s) parse_error(YYLEX_PARAM, s)
#define sqlerror(s) parse_error(YYLEX_PARAM, s)	/* needed for bison++ 1.21.11-3 */

#define YYMALLOC malloc
#define YYFREE free

#define YY_parse_LSP_NEEDED	/* needed for bison++ 1.21.11-3 */

#define FALSE 0
#define TRUE 1

%}
/* KNOWN NOT DONE OF sql'99
 *
 * COLLATION
 * TRANSLATION
 * REF/SCOPE
 * UDT
 */

/* reentrant parser */
%pure_parser
%union {
	int		i_val,bval;
	wrd		w_val;
	lng		l_val,operation;
	double		fval;
	char *		sval;
	symbol*		sym;
	dlist*		l;
	sql_subtype	type;
}
%{
extern int sqllex( YYSTYPE *yylval, void *m );
/* enable to activate debugging support
int yydebug=1;
*/
%}

	/* symbolic tokens */
%type <sym>
	user_passwd
	alter_statement
	assignment
	create_statement
	drop_statement
	declare_statement
	set_statement
	sql
	sqlstmt
	schema
	opt_schema_default_char_set
	opt_path_specification
	path_specification
	schema_element
	delete_stmt
	copyfrom_stmt
	table_def
	view_def
	query_expression
	role_def
	type_def
	func_def
	index_def
	seq_def
	all_or_any_predicate
	like_exp
	between_predicate
	comparison_predicate
	opt_from_clause
	existence_test
	in_predicate
	insert_stmt
	transaction_statement
	_transaction_stmt
	like_predicate
	opt_where_clause
	opt_having_clause
	opt_group_by_clause
	predicate
	filter_exp
	joined_table
	join_spec
	search_condition
	and_exp
	not_exp
	update_statement
	sql_connections_statement
	update_stmt
	connect_stmt
	disconnect_stmt
	control_statement
	select_statement_single_row
	call_statement
	call_procedure_statement
	routine_invocation
	return_statement
	return_value
	case_statement
	when_statement
	when_search_statement
	if_statement
	while_statement
	simple_select
	select_no_parens
	select_no_parens_orderby
	subquery
	test_for_null
	values_or_query_spec
	grant
	revoke
	operation
	table_content_source
	table_element
	add_table_element
	alter_table_element
	drop_table_element
	table_constraint
	table_constraint_type
	column_def
	column_options
	column_option
	column_constraint
	column_constraint_type
	generated_column
	like_table
	domain_constraint_type 
	opt_order_by_clause
	default
	default_value
	cast_value
	aggr_ref
	var_ref
	func_ref
	datetime_funcs
	string_funcs
	scalar_exp
	pred_exp
	simple_scalar_exp
	value_exp
	column_exp
	atom
	insert_atom
	simple_atom
	value
	literal
	null
	interval_expression
	ordering_spec
	simple_table
	table_ref
	opt_limit
	opt_offset
	opt_sample
	param
	case_exp
	case_scalar_exp
	cast_exp
	when_value
	when_search
	case_opt_else
	table_name
	object_name
	exec
	exec_ref
	trigger_def
	trigger_event
	opt_when
	procedure_statement
	trigger_procedure_statement
	if_opt_else
	func_data_type
	with_list_element
	window_function
	window_function_type
	window_partition_clause
	window_order_clause
	window_frame_clause
	window_frame_start
	window_frame_end
	window_frame_preceding
	window_frame_following
	XML_value_function
	XML_comment
  	XML_concatenation
  	XML_document
  	XML_element
  	XML_forest
  	XML_parse
  	XML_PI
  	XML_query
  	XML_text
  	XML_validate
	XML_namespace_declaration
	opt_XML_namespace_declaration_and_comma
	XML_namespace_declaration_item_list
	XML_namespace_declaration_item
	XML_regular_namespace_declaration_item
	XML_default_namespace_declaration_item
	XML_namespace_URI
	XML_attributes
	XML_attribute_list
	XML_attribute
	XML_attribute_value
	XML_element_content
	forest_element_value
	XML_aggregate
	XML_value_expression
	XML_primary
	opt_comma_string_value_expression

	dimension
	array_dim_slice
	array_cell_ref
	index_term

%type <type>
	data_type
	datetime_type
	interval_type

%type <sval>
	opt_lang
	opt_db_alias
	opt_constraint_name
	non_reserved_word
	ident
	authorization_identifier
	func_ident
	restricted_ident
	column
	authid
	grantee
	opt_alias_name
	opt_to_savepoint
	opt_using
	opt_null_string
	string
	type_alias
	varchar
	clob
	blob
	opt_begin_label
	opt_end_label
	target_specification
	XML_element_name
	opt_XML_attribute_name
	XML_attribute_name
	opt_forest_element_name
	forest_element_name
	XML_namespace_prefix
	XML_PI_target

%type <l>
	passwd_schema
	object_privileges
	privileges
	schema_name_clause
	assignment_commalist
	opt_column_list
	column_commalist_parens
	ident_commalist
	opt_corresponding
	column_ref_commalist
	name_commalist
	schema_name_list
	column_ref
	atom_commalist
	value_commalist
	row_commalist
	qname
	qfunc
	routine_name
	sort_specification_list
	opt_schema_element_list
	schema_element_list
	operation_commalist
	authid_list
	grantee_commalist
	column_def_opt_list
	opt_column_def_opt_list
	table_exp
	table_ref_commalist
	table_element_list
	as_subquery_clause
	column_exp_commalist
	column_option_list
	selection
	start_field
	end_field
	single_datetime_field
	interval_qualifier
	scalar_exp_list
	case_scalar_exp_list
	when_value_list
	when_search_list
	opt_seps
	opt_nr
	string_commalist
	paramlist
	opt_paramlist
	opt_typelist
	typelist
	opt_seq_params
	opt_alt_seq_params
	serial_opt_params
	opt_restart
	triggered_action
	opt_referencing_list
	old_or_new_values_alias_list
	old_or_new_values_alias
	triggered_statement
	procedure_statement_list
	trigger_procedure_statement_list
	argument_list
	when_statements
	when_search_statements
	case_opt_else_statement
	variable_list
	routine_body
	table_function_column_list
	select_target_list
	external_function_name
	with_list
	window_specification
	opt_comma_XML_namespace_declaration_attributes_element_content
	XML_element_content_and_option
	XML_element_content_list
	forest_element_list
	forest_element
	XML_value_expression_list
	window_frame_extent
	window_frame_between
	dim_range
	dim_range_list
	dim_exp
	index_exp /* position indices of array cells */
	index_exp_list
	array_element_def_list
	array_function_column_list
	tiling_commalist

%type <i_val>
	any_all_some
	datetime_field
	document_or_content
	document_or_content_or_sequence
	drop_action
	grantor
	intval
	join_type
	non_second_datetime_field
	nonzero
	opt_bounds
	opt_column
	opt_cycle
	opt_encrypted
	opt_for_each
	opt_from_grantor
	opt_grantor
	opt_index_type
	opt_match
	opt_match_type
	opt_on_commit
	opt_port
	opt_ref_action
	opt_sign
	opt_temp
	opt_XML_content_option
	opt_XML_returning_clause
	outer_join_type
	posint
	ref_action
	ref_on_delete
	ref_on_update
	row_or_statement
	serial_or_bigserial
	time_precision
	timestamp_precision
	transaction_mode
	transaction_mode_list
	_transaction_mode_list
	trigger_action_time
	with_or_without_data
	XML_content_option
	XML_whitespace_option
	window_frame_units
	window_frame_exclusion
	table_or_array

%type <w_val>
	wrdval
	poswrd
	nonzerowrd

%type <l_val>
	opt_start
	lngval
	poslng
	nonzerolng
	opt_increment
	opt_min
	opt_max
	opt_cache

%type <bval>
	opt_brackets

	opt_work
	opt_chain
	opt_distinct
	opt_locked
	set_distinct
	opt_with_check_option

	opt_with_grant
	opt_with_admin
	opt_admin_for
	opt_grant_for

	opt_asc_desc
	tz

%right <sval> STRING

/* sql prefixes to avoid name clashes on various architectures */
%token <sval>
	IDENT aTYPE ALIAS AGGR RANK sqlINT HEXADECIMAL INTNUM APPROXNUM 
	USING 
	ALL ANY SOME GLOBAL CAST CONVERT
	CHARACTER VARYING LARGE OBJECT VARCHAR CLOB sqlTEXT BINARY sqlBLOB
	sqlDECIMAL sqlFLOAT
	TINYINT SMALLINT BIGINT sqlINTEGER
	sqlDOUBLE sqlREAL PRECISION PARTIAL SIMPLE ACTION CASCADE RESTRICT
	BOOL_FALSE BOOL_TRUE
	CURRENT_DATE CURRENT_TIMESTAMP CURRENT_TIME LOCALTIMESTAMP LOCALTIME
	LEX_ERROR 

%token	USER CURRENT_USER SESSION_USER LOCAL LOCKED
%token  CURRENT_ROLE sqlSESSION
%token <sval> sqlDELETE UPDATE SELECT INSERT DATABASE CONNECT DISCONNECT PORT 
%token <sval> LEFT RIGHT FULL OUTER NATURAL CROSS JOIN INNER
%token <sval> COMMIT ROLLBACK SAVEPOINT RELEASE WORK CHAIN NO PRESERVE ROWS
%token  START TRANSACTION READ WRITE ONLY ISOLATION LEVEL
%token  UNCOMMITTED COMMITTED sqlREPEATABLE SERIALIZABLE DIAGNOSTICS sqlSIZE

%token <sval> ASYMMETRIC SYMMETRIC ORDER BY
%token <sval> LIKE ILIKE BETWEEN
%token <operation> sqlIN EXISTS ESCAPE HAVING sqlGROUP sqlNULL
%token <operation> FROM FOR MATCH

%token <operation> EXTRACT

/* sequence operations */
%token SEQUENCE INCREMENT RESTART
%token MAXVALUE MINVALUE CYCLE
%token NOMAXVALUE NOMINVALUE NOCYCLE
%token NEXT VALUE CACHE
%token GENERATED ALWAYS IDENTITY
%token SERIAL BIGSERIAL AUTO_INCREMENT /* PostgreSQL and MySQL immitators */

/* SQL's terminator, the semi-colon */
%token SCOLON AT

/* SQL/XML tokens */
%token XMLCOMMENT XMLCONCAT XMLDOCUMENT XMLELEMENT XMLATTRIBUTES XMLFOREST 
%token XMLPARSE STRIP WHITESPACE XMLPI XMLQUERY PASSING XMLTEXT
%token NIL REF ABSENT EMPTY DOCUMENT ELEMENT CONTENT XMLNAMESPACES NAMESPACE
%token XMLVALIDATE RETURNING LOCATION ID ACCORDING XMLSCHEMA URI XMLAGG
%token FILTER

/* SciQL tokens */
%token ARRAY DIMENSION

/* operators */
%left UNION EXCEPT INTERSECT CORRESPONDING UNIONJOIN
%left JOIN CROSS LEFT FULL RIGHT INNER NATURAL
%left LIKE BETWEEN sqlIN WITH DATA '[' ']'  ':'
%left <operation> OR
%left <operation> AND
%left <operation> NOT
%left <operation> '(' ')'
%left <sval> COMPARISON /* <> < > <= >= */
%left <sval> FILTER_FUNC 
%left <operation> '='
%left <operation> '&' '|' '^' LEFT_SHIFT RIGHT_SHIFT
%left <operation> '+' '-'
%left <operation> '*'
%left <operation> '/' '%' 
%left <operation> SUBSTRING CONCATSTRING POSITION
%right UMINUS

	/* literal keyword tokens */
/*
CONTINUE CURRENT CURSOR FOUND GOTO GO LANGUAGE
SQLCODE SQLERROR UNDER WHENEVER
*/

%token TEMPORARY STREAM MERGE REMOTE REPLICA
%token<sval> ASC DESC AUTHORIZATION
%token CHECK CONSTRAINT CREATE
%token TYPE PROCEDURE FUNCTION AGGREGATE RETURNS EXTERNAL sqlNAME DECLARE
%token CALL LANGUAGE 
%token SQL_EXPLAIN SQL_PLAN SQL_DEBUG SQL_TRACE SQL_DOT PREPARE EXECUTE
%token DEFAULT DISTINCT DROP
%token FOREIGN
%token RENAME ENCRYPTED UNENCRYPTED PASSWORD GRANT REVOKE ROLE ADMIN INTO
%token IS KEY ON OPTION OPTIONS
%token PATH PRIMARY PRIVILEGES
%token<sval> PUBLIC REFERENCES SCHEMA SET AUTO_COMMIT
%token RETURN 

%token ALTER ADD TABLE COLUMN TO UNIQUE VALUES VIEW WHERE WITH
%token<sval> sqlDATE TIME TIMESTAMP INTERVAL
%token YEAR MONTH DAY HOUR MINUTE SECOND ZONE
%token LIMIT OFFSET SAMPLE

%token CASE WHEN THEN ELSE NULLIF COALESCE IF ELSEIF WHILE DO
%token ATOMIC BEGIN END
%token COPY RECORDS DELIMITERS STDIN STDOUT
%token INDEX

%token AS TRIGGER OF BEFORE AFTER ROW STATEMENT sqlNEW OLD EACH REFERENCING
%token OVER PARTITION CURRENT EXCLUDE FOLLOWING PRECEDING OTHERS TIES RANGE UNBOUNDED

%%

sqlstmt:
   sql SCOLON
	{
		mvc *m = (mvc*)parm;
		if (m->sym) {
			append_symbol(m->sym->data.lval, $$);
			$$ = m->sym;
		} else {
			m->sym = $$ = $1;
		}
		YYACCEPT;
	}

 | PREPARE 		{ mvc *m = (mvc*)parm;
		  	  m->emode = m_prepare; 
			  m->scanner.as = m->scanner.yycur; 
			  m->scanner.key = 0;
			}
	sql SCOLON 	{ mvc *m = (mvc*)parm;
			  if (m->sym) {
				append_symbol(m->sym->data.lval, $3);
				$$ = m->sym;
			  } else {
				m->sym = $$ = $3;
			  }
			  YYACCEPT;
			}
 | SQL_PLAN 		{ mvc *m = (mvc*)parm;
		  	  m->emode = m_plan;
			  m->scanner.as = m->scanner.yycur; 
			  m->scanner.key = 0;
			}
	sql SCOLON 	{ mvc *m = (mvc*)parm;
			  if (m->sym) {
				append_symbol(m->sym->data.lval, $3);
				$$ = m->sym;
			  } else {
				m->sym = $$ = $3;
			  }
			  YYACCEPT;
			}

 | SQL_EXPLAIN 		{ mvc *m = (mvc*)parm;
		  	  m->emod |= mod_explain;
			  m->scanner.as = m->scanner.yycur; 
			  m->scanner.key = 0;
			}
   sql SCOLON 		{ mvc *m = (mvc*)parm;
			  if (m->sym) {
				append_symbol(m->sym->data.lval, $3);
				$$ = m->sym;
			  } else {
				m->sym = $$ = $3;
			  }
			  YYACCEPT;
			}

 | SQL_DOT 		{ mvc *m = (mvc*)parm;
		  	  m->emod |= mod_dot;
			  m->scanner.as = m->scanner.yycur; 
			  m->scanner.key = 0;
			}
	sql SCOLON 	{ mvc *m = (mvc*)parm;
			  if (m->sym) {
				append_symbol(m->sym->data.lval, $3);
				$$ = m->sym;
			  } else {
				m->sym = $$ = $3;
			  }
			  YYACCEPT;
			}

 | SQL_DEBUG 		{ mvc *m = (mvc*)parm;
			  if (m->scanner.mode == LINE_1) {
				yyerror("SQL debugging only supported in interactive mode");
				YYABORT;
			  }
		  	  m->emod |= mod_debug;
			  m->scanner.as = m->scanner.yycur; 
			  m->scanner.key = 0;
			}
   sqlstmt		{ $$ = $3; YYACCEPT; }
 | SQL_TRACE 		{ mvc *m = (mvc*)parm;
		  	  m->emod |= mod_trace;
			  m->scanner.as = m->scanner.yycur; 
			  m->scanner.key = 0;
			}
   sqlstmt		{ $$ = $3; YYACCEPT; }
 | exec SCOLON		{ mvc *m = (mvc*)parm;
			  m->sym = $$ = $1; YYACCEPT; }
 | /*empty*/		{ mvc *m = (mvc*)parm;
			  m->sym = $$ = NULL; YYACCEPT; }
 | SCOLON		{ mvc *m = (mvc*)parm;
			  m->sym = $$ = NULL; YYACCEPT; }
 | error SCOLON		{ mvc *m = (mvc*)parm;
			  m->sym = $$ = NULL; YYACCEPT; }
 | LEX_ERROR		{ mvc *m = (mvc*)parm;
			  m->sym = $$ = NULL; YYABORT; }
 ;


create:
    CREATE 		

drop:
    DROP 		

set:
    SET 		

declare:
    DECLARE 		

	/* schema definition language */
sql:
    schema
 |  grant
 |  revoke
 |  create_statement
 |  drop_statement
 |  alter_statement
 |  declare_statement
 |  set_statement
 |  call_procedure_statement
 ;

declare_statement:
	declare variable_list
		{ $$ = _symbol_create_list( SQL_DECLARE, $2); }
    |   declare table_def { $$ = $2; }
    ;

variable_list:
	ident_commalist data_type
		{ dlist *l = L();
		append_list(l, $1 );
		append_type(l, &$2 );
		$$ = append_symbol(L(), _symbol_create_list( SQL_DECLARE, l)); }
    |	variable_list ',' ident_commalist data_type
		{ dlist *l = L();
		append_list(l, $3 );
		append_type(l, &$4 );
		$$ = append_symbol($1, _symbol_create_list( SQL_DECLARE, l)); }
    ;

set_statement:
	set ident '=' simple_atom
		{ dlist *l = L();
		append_string(l, $2 );
		append_symbol(l, $4 );
		$$ = _symbol_create_list( SQL_SET, l); }
  |	set sqlSESSION AUTHORIZATION ident
		{ dlist *l = L();
		  sql_subtype t;
	        sql_find_subtype(&t, "char", _strlen($4), 0 );
		append_string(l, sa_strdup(SA, "current_user"));
		append_symbol(l,
			_newAtomNode( _atom_string(&t, sql2str($4))) );
		$$ = _symbol_create_list( SQL_SET, l); }
  |	set SCHEMA ident
		{ dlist *l = L();
		  sql_subtype t;
		sql_find_subtype(&t, "char", _strlen($3), 0 );
		append_string(l, sa_strdup(SA, "current_schema"));
		append_symbol(l,
			_newAtomNode( _atom_string(&t, sql2str($3))) );
		$$ = _symbol_create_list( SQL_SET, l); }
  |	set user '=' ident
		{ dlist *l = L();
		  sql_subtype t;
		sql_find_subtype(&t, "char", _strlen($4), 0 );
		append_string(l, sa_strdup(SA, "current_user"));
		append_symbol(l,
			_newAtomNode( _atom_string(&t, sql2str($4))) );
		$$ = _symbol_create_list( SQL_SET, l); }
  |	set ROLE ident
		{ dlist *l = L();
		  sql_subtype t;
		sql_find_subtype(&t, "char", _strlen($3), 0);
		append_string(l, sa_strdup(SA, "current_role"));
		append_symbol(l,
			_newAtomNode( _atom_string(&t, sql2str($3))) );
		$$ = _symbol_create_list( SQL_SET, l); }
  |	set TIME ZONE LOCAL
		{ dlist *l = L();
		append_string(l, sa_strdup(SA, "current_timezone"));
		append_symbol(l, _symbol_create_list( SQL_OP, append_list(L(),
			append_string( L(), sa_strdup(SA, "local_timezone")))));
		$$ = _symbol_create_list( SQL_SET, l); }
  |	set TIME ZONE interval_expression
		{ dlist *l = L();
		append_string(l, sa_strdup(SA, "current_timezone"));
		append_symbol(l, $4 );
		$$ = _symbol_create_list( SQL_SET, l); }
  ;

schema:
	create SCHEMA schema_name_clause opt_schema_default_char_set
			opt_path_specification	opt_schema_element_list
		{ dlist *l = L();
		append_list(l, $3);
		append_symbol(l, $4);
		append_symbol(l, $5);
		append_list(l, $6);
		$$ = _symbol_create_list( SQL_CREATE_SCHEMA, l); }
  |	drop SCHEMA qname drop_action
		{ dlist *l = L();
		append_list(l, $3);
		append_int(l, $4);
		$$ = _symbol_create_list( SQL_DROP_SCHEMA, l); }
 ;

schema_name_clause:
    ident
	{ $$ = L();
	  append_string($$, $1 );
	  append_string($$, NULL ); }
 |  AUTHORIZATION authorization_identifier
	{ $$ = L();
	  append_string($$, NULL );
	  append_string($$, $2 ); }
 |  ident AUTHORIZATION authorization_identifier
	{ $$ = L();
	  append_string($$, $1 );
	  append_string($$, $3 ); }
 ;

authorization_identifier:
	ident	/* role name | user identifier */ ;

opt_schema_default_char_set:
    /* empty */			{ $$ = NULL; }
 |  DEFAULT CHARACTER SET ident { $$ = _symbol_create( SQL_CHARSET, $4 ); }
 ;

opt_schema_element_list:
    /* empty */			{ $$ = L(); }
 |  schema_element_list
 ;

schema_element_list:
    schema_element	{ $$ = append_symbol(L(), $1); }
 |  schema_element_list schema_element
			{ $$ = append_symbol( $1, $2 ); }
 ;

schema_element: grant | revoke | create_statement | drop_statement | alter_statement ;

opt_grantor:
     /* empty */	 { $$ = cur_user; }
 |   WITH ADMIN grantor  { $$ = $3; }
 ;

grantor:
    CURRENT_USER	{ $$ = cur_user; }
 |  CURRENT_ROLE	{ $$ = cur_role; }
 ;

grant:
    GRANT privileges TO grantee_commalist opt_with_grant opt_from_grantor
	{ dlist *l = L();
	  append_list(l, $2);
	  append_list(l, $4);
	  append_int(l, $5);
	  append_int(l, $6);
	$$ = _symbol_create_list( SQL_GRANT, l);
	}

 |  GRANT authid_list TO grantee_commalist opt_with_admin
		opt_from_grantor
	{ dlist *l = L();
	  append_list(l, $2);
	  append_list(l, $4);
	  append_int(l, $5);
	  append_int(l, $6);
	$$ = _symbol_create_list( SQL_GRANT_ROLES, l); }
 ;

authid_list:
	authid		{ $$ = append_string(L(), $1); }
 |	authid_list ',' authid
			{ $$ = append_string($1, $3); }
 ;

opt_with_grant:
    /* empty */				{ $$ = 0; }
 |	WITH GRANT OPTION		{ $$ = 1; }
 ;

opt_with_admin:
	/* emtpy */		{ $$ = 0; }
 |	WITH ADMIN OPTION	{ $$ = 1; }
 ;


opt_from_grantor:
	/* empty */	{ $$ = cur_user; }
 |	FROM grantor	{ $$ = $2; }
 ;

revoke:
     REVOKE opt_grant_for privileges FROM grantee_commalist opt_from_grantor
	{ dlist *l = L();
	  append_list(l, $3);
	  append_list(l, $5);
	  append_int(l, $2); /* GRANT OPTION FOR */
	  append_int(l, 0);
	  append_int(l, $6);
	$$ = _symbol_create_list( SQL_REVOKE, l); }
 |   REVOKE opt_admin_for authid_list FROM grantee_commalist opt_from_grantor
	{ dlist *l = L();
	  append_list(l, $3);
	  append_list(l, $5);
	  append_int(l, $6);
	  append_int(l, $2);
	$$ = _symbol_create_list( SQL_REVOKE_ROLES, l); }
 ;

opt_grant_for:
	/* empty */			{ $$ = 0; }
 |	GRANT OPTION FOR		{ $$ = 1; }
 ;

opt_admin_for:
	/* empty */			{ $$ = 0; }
 |	ADMIN OPTION FOR		{ $$ = 1; }
 ;

privileges:
	object_privileges ON object_name
	{ $$ = L();
	  append_list($$, $1);
	  append_symbol($$, $3); }
 ;

object_name:
     TABLE qname		{ $$ = _symbol_create_list(SQL_TABLE, $2); }
 |   qname			{ $$ = _symbol_create_list(SQL_NAME, $1); }

/* | DOMAIN domain_name
   | CHARACTER SET char_set_name
   | COLLATION collation_name
   | TRANSLATION trans_name
   | TYPE udt_name
   | TYPE typed_table_name
*/
 ;

object_privileges:
    ALL PRIVILEGES			{ $$ = NULL; }
 |  ALL					{ $$ = NULL; }
 |  operation_commalist
 ;

operation_commalist:
    operation		{ $$ = append_symbol(L(), $1); }
 |  operation_commalist ',' operation
			{ $$ = append_symbol($1, $3); }
 ;

operation:
    INSERT			    { $$ = _symbol_create(SQL_INSERT,NULL); }
 |  sqlDELETE			    { $$ = _symbol_create(SQL_DELETE,NULL); }
 |  UPDATE opt_column_list          { $$ = _symbol_create_list(SQL_UPDATE,$2); }
 |  SELECT opt_column_list	    { $$ = _symbol_create_list(SQL_SELECT,$2); }
 |  REFERENCES opt_column_list 	    { $$ = _symbol_create_list(SQL_SELECT,$2); }
 |  EXECUTE			    { $$ = _symbol_create(SQL_EXECUTE,NULL); }
 ;

grantee_commalist:
    grantee			{ $$ = append_string(L(), $1); }
 |  grantee_commalist ',' grantee
				{ $$ = append_string($1, $3); }
 ;

grantee:
    PUBLIC			{ $$ = NULL; }
 |  authid			{ $$ = $1; }
 ;

/* DOMAIN, ASSERTION, CHARACTER SET, TRANSLATION, TRIGGER */

alter_statement:
   ALTER table_or_array qname ADD opt_column add_table_element

	{ dlist *l = L();
	  append_list(l, $3);
	  append_symbol(l, $6);
	  if ($2 == SQL_TABLE)
	  	$$ = _symbol_create_list( SQL_ALTER_TABLE, l );
	  else /* $2 == SQL_ARRAY */
	  	$$ = _symbol_create_list( SQL_ALTER_ARRAY, l );
	}
 | ALTER table_or_array qname ADD TABLE qname
	{ dlist *l = L();
	  if ($2 == SQL_ARRAY) {
			$$ = NULL;
			yyerror("\"ADD TABLE\" to an array not allowed");
			YYABORT;
	  }
	  append_list(l, $3);
	  append_symbol(l, _symbol_create_list( SQL_TABLE, $6));
	  $$ = _symbol_create_list( SQL_ALTER_TABLE, l ); }
 | ALTER table_or_array qname ALTER alter_table_element
	{ dlist *l = L();
	  append_list(l, $3);
	  append_symbol(l, $5);
	  if ($2 == SQL_TABLE)
	  	$$ = _symbol_create_list( SQL_ALTER_TABLE, l );
	  else /* $2 == SQL_ARRAY */
	  	$$ = _symbol_create_list( SQL_ALTER_ARRAY, l );
	}
 | ALTER table_or_array qname DROP drop_table_element
	{ dlist *l = L();
	  append_list(l, $3);
	  append_symbol(l, $5);
	  if ($2 == SQL_TABLE)
	  	$$ = _symbol_create_list( SQL_ALTER_TABLE, l );
	  else /* $2 == SQL_ARRAY */
	  	$$ = _symbol_create_list( SQL_ALTER_ARRAY, l );
	}
 | ALTER table_or_array qname SET READ ONLY
	{ dlist *l = L();
	  append_list(l, $3);
	  append_symbol(l, NULL);
	  if ($2 == SQL_TABLE)
	  	$$ = _symbol_create_list( SQL_ALTER_TABLE, l );
	  else /* $2 == SQL_ARRAY */
	  	$$ = _symbol_create_list( SQL_ALTER_ARRAY, l );
	}
 | ALTER USER ident passwd_schema
	{ dlist *l = L();
	  append_string(l, $3);
	  append_list(l, $4);
	  $$ = _symbol_create_list( SQL_ALTER_USER, l ); }
 | ALTER USER ident RENAME TO ident
	{ dlist *l = L();
	  append_string(l, $3);
	  append_string(l, $6);
	  $$ = _symbol_create_list( SQL_RENAME_USER, l ); }
 | ALTER USER SET opt_encrypted PASSWORD string USING OLD PASSWORD string
	{ dlist *l = L();
	  dlist *p = L();
	  append_string(l, NULL);
	  append_string(p, $6);
	  append_string(p, NULL);
	  append_int(p, $4);
	  append_string(p, $10);
	  append_list(l, p);
	  $$ = _symbol_create_list( SQL_ALTER_USER, l ); }
  ;

passwd_schema:
  	WITH opt_encrypted PASSWORD string	{ dlist * l = L();
				  append_string(l, $4);
				  append_string(l, NULL);
				  append_int(l, $2);
				  append_string(l, NULL);
				  $$ = l; }
  |	SET SCHEMA ident	{ dlist * l = L();
				  append_string(l, NULL);
				  append_string(l, $3);
				  append_int(l, 0);
				  append_string(l, NULL);
				  $$ = l; }
  |	WITH opt_encrypted PASSWORD string SET SCHEMA ident	
				{ dlist * l = L();
				  append_string(l, $4);
				  append_string(l, $7);
				  append_int(l, $2);
				  append_string(l, NULL);
				  $$ = l; }
  ;

alter_table_element:
	opt_column ident SET DEFAULT default_value
	{ dlist *l = L();
	  append_string(l, $2);
	  append_symbol(l, $5);
	  $$ = _symbol_create_list( SQL_DEFAULT, l); }
 |	opt_column ident SET sqlNULL
	{ dlist *l = L();
	  append_string(l, $2);
	  $$ = _symbol_create_list( SQL_NULL, l); }
 |	opt_column ident SET NOT sqlNULL
	{ dlist *l = L();
	  append_string(l, $2);
	  $$ = _symbol_create_list( SQL_NOT_NULL, l); }
 |	opt_column ident DROP DEFAULT
	{ $$ = _symbol_create( SQL_DROP_DEFAULT, $2); }
 | opt_column ident dimension
	{ dlist *l = L();
		l = append_string(l,$2);
		l = append_symbol(l,$3);
		$$= _symbol_create_list(SQL_DIMENSION, l);
	}
 ;

drop_table_element:
     opt_column ident drop_action
	{ dlist *l = L();
	  append_string(l, $2 );
	  append_int(l, $3 );
	  $$ = _symbol_create_list( SQL_DROP_COLUMN, l ); }
  |  CONSTRAINT ident drop_action
	{ dlist *l = L();
	  append_string(l, $2 );
	  append_int(l, $3 );
	  $$ = _symbol_create_list( SQL_DROP_CONSTRAINT, l ); }
  |  TABLE ident drop_action
	{ dlist *l = L();
	  append_string(l, $2 );
	  append_int(l, $3 );
	  $$ = _symbol_create_list( SQL_DROP_TABLE, l ); }
  ;

opt_column:
     COLUMN	 { $$ = 0; }
 |   /* empty */ { $$ = 0; }
 ;

create_statement:	
   role_def 
 | create table_def 	{ $$ = $2; }
 | view_def
 | type_def
 | func_def
 | index_def
 | seq_def
 | trigger_def
 ;

/*=== BEGIN SEQUENCES ===*/
seq_def:
/*
 * CREATE SEQUENCE name AS datatype
 * 	[ START WITH start ] 
 * 	[ INCREMENT BY increment ]
 * 	[ MINVALUE minvalue | NO MINVALUE ]
 * 	[ MAXVALUE maxvalue | NO MAXVALUE ]
 * 	[ CACHE cache ]
 * 	[ [ NO ] CYCLE ]
 * start may be a value or subquery
 */
    create SEQUENCE qname
    AS data_type
    opt_seq_params
	{
		dlist *l = L();
		append_list(l, $3);
		append_type(l, &$5);
		append_list(l, $6);
		$$ = _symbol_create_list(SQL_CREATE_SEQ, l);
	}
/*
 * DROP SEQUENCE name
 */
  | drop SEQUENCE qname
	{
		dlist *l = L();
		append_list(l, $3);
		$$ = _symbol_create_list(SQL_DROP_SEQ, l);
	}
/*
 * ALTER SEQUENCE name
 * 	[ RESTART [ WITH start ] ] 
 * 	[ INCREMENT BY increment ]
 * 	[ MINVALUE minvalue | NO MINVALUE ]
 * 	[ MAXVALUE maxvalue | NO MAXVALUE ]
 * 	[ CACHE cache ]
 * 	[ [ NO ] CYCLE ]
 * start may be a value or subquery
 */
  | ALTER SEQUENCE qname opt_alt_seq_params
	{
		dlist *l = L();
		append_list(l, $3);
		append_type(l, NULL);
		append_list(l, $4);
		$$ = _symbol_create_list(SQL_ALTER_SEQ, l);
	}
 ;

opt_seq_params:
	opt_start
	opt_increment
	opt_min
	opt_max
	opt_cache
	opt_cycle
	{ dlist *l = L();
	  append_lng(l, $1);
	  append_lng(l, $2);
	  append_lng(l, $3);
	  append_lng(l, $4);
	  append_lng(l, $5);
	  append_int(l, $6);
	  append_int(l, 0);	/* bedropped */
	  $$ = l;
	}
;

opt_alt_seq_params:
	opt_restart
	opt_increment
	opt_min
	opt_max
	opt_cache
	opt_cycle
	{ dlist *l = L();
	  append_list(l, $1);
	  append_lng(l, $2);
	  append_lng(l, $3);
	  append_lng(l, $4);
	  append_lng(l, $5);
	  append_int(l, $6);
	  $$ = l;
	}
;

/*
 * opt_start returns sequence start number 
 */
opt_start:
   	/* empty */		{ $$ = 1; }
  |	START WITH poslng 	{ $$ = $3; }
  ;

/*
 * opt_restart returns a list consisting of:
 * - int: indicating the type of symbol
 *   * -1  absent/empty
 *   *  0  no argument (only for RESTART)
 *   *  1  argument is a subquery
 *   *  2  argument is simple lng
 * - symbol: the symbol
 */
opt_restart:
	/* empty */	{ $$ = append_int(L(), -1); }
  |	RESTART		{ $$ = append_int(L(), 0); }
  | 	RESTART WITH 
	poslng 		{ $$ = append_lng(append_int(L(), 2), $3); }
  | 	RESTART WITH	
    	subquery	{ $$ = append_symbol(append_int(L(), 1), $3); }
  ;

/*
 * opt_increment returns a list consisting of:
 * - int: indicating the value
 *   * -1  absent/empty
 *   * else the value
 */
opt_increment:
	/* empty */		{ $$ = -1; }
  |	INCREMENT BY nonzerolng	{ $$ = $3; }
  ;

/*
 * opt_min returns a list consisting of:
 * - int: indicating the value
 *   * -1  absent/empty
 *   *  0  NOMINVALUE
 *   * else the MINVALUE value
 */
opt_min:
	/* empty */ 			{ $$ = -1; }
  |	MINVALUE nonzerolng		{ $$ = $2; }
  |	NOMINVALUE			{ $$ =  0; }
  ;

/*
 * opt_max returns a list consisting of:
 * - int: indicating the value
 *   * -1  absent/empty
 *   *  0  NOMAXVALUE
 *   * else the MAXVALUE value
 */
opt_max:
	/* empty */			{ $$ = -1; }
  |	MAXVALUE nonzerolng		{ $$ = $2; }
  |	NOMAXVALUE			{ $$ =  0; }
  ;

/*
 * opt_cache returns a list consisting of:
 * - int: indicating the value
 *   * -1  absent/empty
 *   * else the value
 */
opt_cache:
	/* empty */			{ $$ = -1; }
  |	CACHE nonzerolng		{ $$ = $2; }
  ;

/*
 * opt_cycle returns a list consisting of:
 * - int: indicating the value
 *   *  0  NOCYCLE (default)
 *   *  1  CYCLE
 */
opt_cycle:
	/* empty */				{ $$ = 0; }
  |	CYCLE					{ $$ = 1; }
  |	NOCYCLE					{ $$ = 0; }
  ;
/*=== END SEQUENCES ===*/


index_def:
    create opt_index_type INDEX ident ON qname '(' ident_commalist ')'
	{ dlist *l = L();
	  append_string(l, $4);
	  append_int(l, $2);
	  append_list(l, $6);
	  append_list(l, $8);
	  $$ = _symbol_create_list( SQL_CREATE_INDEX, l); }
  ;

opt_index_type:
     UNIQUE		{ $$ = hash_idx; }
 |   /* empty */	{ $$ = hash_idx; }
 ;

/* sql-server def
CREATE [ UNIQUE ] INDEX index_name
    ON { table | view } ( column [ ASC | DESC ] [ ,...n ] )
[ WITH < index_option > [ ,...n] ]
[ ON filegroup ]

< index_option > :: =
    { PAD_INDEX |
        FILLFACTOR = fillfactor |
        IGNORE_DUP_KEY |
        DROP_EXISTING |
    STATISTICS_NORECOMPUTE |
    SORT_IN_TEMPDB
}
*/

role_def:
    create ROLE ident opt_grantor
	{ dlist *l = L();
	  append_string(l, $3);
	  append_int(l, $4);
	  $$ = _symbol_create_list( SQL_CREATE_ROLE, l ); }
 |  create USER ident WITH opt_encrypted PASSWORD string sqlNAME string SCHEMA ident
	{ dlist *l = L();
	  append_string(l, $3);
	  append_string(l, $7);
	  append_string(l, $9);
	  append_string(l, $11);
	  append_int(l, $5);
	  $$ = _symbol_create_list( SQL_CREATE_USER, l ); }
 ;

opt_encrypted:
    /* empty */		{ $$ = SQL_PW_UNENCRYPTED; }
 |  UNENCRYPTED		{ $$ = SQL_PW_UNENCRYPTED; }
 |  ENCRYPTED		{ $$ = SQL_PW_ENCRYPTED; }
 ;

table_def:
    TABLE qname table_content_source 
	{ int commit_action = CA_COMMIT;
	  dlist *l = L();

	  append_int(l, SQL_PERSIST);
	  append_list(l, $2);
	  append_symbol(l, $3);
	  append_int(l, commit_action);
	  append_string(l, NULL);
	  $$ = _symbol_create_list( SQL_CREATE_TABLE, l ); }
 |  ARRAY qname table_content_source 
	{ int commit_action = CA_COMMIT, tpe = SQL_ARRAY;
	  dlist *l = L();

	  append_int(l, tpe);
	  append_list(l, $2);
	  append_symbol(l, $3);
	  append_int(l, commit_action);
	  append_string(l, NULL);
	  $$ = _symbol_create_list( SQL_CREATE_ARRAY, l ); }
 |  STREAM TABLE qname table_content_source 
	{ int commit_action = CA_COMMIT, tpe = SQL_STREAM;
	  dlist *l = L();

	  append_int(l, tpe);
	  append_list(l, $3);
	  append_symbol(l, $4);
	  append_int(l, commit_action);
	  append_string(l, NULL);
	  $$ = _symbol_create_list( SQL_CREATE_TABLE, l ); }
 |  MERGE TABLE qname table_content_source 
	{ int commit_action = CA_COMMIT, tpe = SQL_MERGE_TABLE;
	  dlist *l = L();

	  append_int(l, tpe);
	  append_list(l, $3);
	  append_symbol(l, $4);
	  append_int(l, commit_action);
	  append_string(l, NULL);
	  $$ = _symbol_create_list( SQL_CREATE_TABLE, l ); }
 |  REPLICA TABLE qname table_content_source 
	{ int commit_action = CA_COMMIT, tpe = SQL_REPLICA_TABLE;
	  dlist *l = L();

	  append_int(l, tpe);
	  append_list(l, $3);
	  append_symbol(l, $4);
	  append_int(l, commit_action);
	  append_string(l, NULL);
	  $$ = _symbol_create_list( SQL_CREATE_TABLE, l ); }
 /* mapi:monetdb://host:port/database (assumed monetdb/monetdb) */
 |  REMOTE TABLE qname table_content_source ON STRING
	{ int commit_action = CA_COMMIT, tpe = SQL_REMOTE;
	  dlist *l = L();

	  append_int(l, tpe);
	  append_list(l, $3);
	  append_symbol(l, $4);
	  append_int(l, commit_action);
	  append_string(l, $6);
	  $$ = _symbol_create_list( SQL_CREATE_TABLE, l ); }
  | opt_temp TABLE qname table_content_source opt_on_commit 
	{ int commit_action = CA_COMMIT;
	  dlist *l = L();

	  append_int(l, $1);
	  append_list(l, $3);
	  append_symbol(l, $4);
	  if ($1 != SQL_PERSIST)
		commit_action = $5;
	  append_int(l, commit_action);
	  append_string(l, NULL);
	  $$ = _symbol_create_list(SQL_CREATE_TABLE, l ); }
 ;

table_or_array:
	TABLE	{$$= SQL_TABLE;}
	| ARRAY	{$$= SQL_ARRAY;}

opt_temp:
    TEMPORARY		{ $$ = SQL_LOCAL_TEMP; }
 |  LOCAL TEMPORARY	{ $$ = SQL_LOCAL_TEMP; }
 |  GLOBAL TEMPORARY	{ $$ = SQL_GLOBAL_TEMP; }
 ;

opt_on_commit: /* only for temporary tables */
    /* empty */			 { $$ = CA_COMMIT; } 
 |  ON COMMIT sqlDELETE ROWS	 { $$ = CA_DELETE; }
 |  ON COMMIT PRESERVE ROWS	 { $$ = CA_PRESERVE; }
 |  ON COMMIT DROP	 	 { $$ = CA_DROP; }
 ;

table_content_source:
    '(' table_element_list ')'	{ $$ = _symbol_create_list( SQL_CREATE_TABLE, $2); }
 |  as_subquery_clause		{ $$ = _symbol_create_list( SQL_SELECT, $1); }		
 ;

as_subquery_clause:
	opt_column_list
	AS
	query_expression			
	with_or_without_data
			{ $$ = append_list(L(), $1);
			  append_symbol($$, $3); 
			  append_int($$, $4); }
 ;

with_or_without_data:
     WITH NO DATA  	{ $$ = 0; }
 |   WITH DATA 		{ $$ = 1; }
 ;

table_element_list:
    table_element
			{ $$ = append_symbol(L(), $1); }
 |  table_element_list ',' table_element
			{ $$ = append_symbol( $1, $3 ); }
 ;

add_table_element: column_def | table_constraint ;
table_element: add_table_element | column_options | like_table ;

serial_or_bigserial:
	SERIAL       { $$ = 0; }
 |	BIGSERIAL    { $$ = 1; }
 ;

column_def:
	column data_type opt_column_def_opt_list
		{
			dlist *l = L();
			append_string(l, $1);
			append_type(l, &$2);
			append_list(l, $3);
			$$ = _symbol_create_list(SQL_COLUMN, l);
		}
 |	column data_type dimension opt_column_def_opt_list
		{
			dlist *l = L();
			append_string(l, $1);
			append_type(l, &$2);
			append_list(l, $4);
			append_symbol(l, $3);
			$$ = _symbol_create_list(SQL_COLUMN, l);
		}
 |  column serial_or_bigserial
		{ /* SERIAL = INTEGER GENERATED ALWAYS AS IDENTITY PRIMARY KEY */
			/* handle multi-statements by wrapping them in a list */
			sql_subtype it;
			dlist* stmts;
			mvc *m = (mvc*)parm;
			/* note: sql_next_seq_name uses sa_alloc */
			str sn = sql_next_seq_name(m);
			dlist *p; /* primary key */
			/* sequence generation code */
			dlist *l = L();
			/* finally all the options */
			dlist *o = L();

			/* the name of the sequence */
			dlist *seqn1 = L(), *seqn2 = L();

			if (m->scanner.schema)
				append_string(seqn1, m->scanner.schema);
			append_list(l, append_string(seqn1, sn));
			/* ultra dirty: inline 'integer' type generation */
			if ($2 == 1)
				sql_find_subtype(&it, "bigint", 64, 0);
			else
				sql_find_subtype(&it, "int", 32, 0);
			append_type(l, &it);
			/* finally all the options (no defaults here) */
			append_lng(o, 1); /* start */
			append_lng(o, 1); /* increment */
			append_lng(o, 1); /* min */
			append_lng(o, 0); /* max */
			append_lng(o, 1); /* cache */
			append_int(o, 0); /* cycle */
			append_int(o, 1); /* bedropped */
			append_list(l, o);

			if (m->sym) {
				stmts = m->sym->data.lval;
			} else {
				stmts = L();
				m->sym = _symbol_create_list(SQL_MULSTMT, stmts);
			}	
			append_symbol(stmts, _symbol_create_list(SQL_CREATE_SEQ, l));

			l = L();
			append_string(l, $1);
			append_type(l, &it);
			o = L();
			if (m->scanner.schema)
				append_string(seqn2, m->scanner.schema);
			append_string(seqn2, sn);
			append_symbol(o, _symbol_create_symbol(SQL_DEFAULT, _symbol_create_list(SQL_NEXT, seqn2)));
			p = L();
			append_string(p, NULL);
			append_symbol(p, _symbol_create(SQL_PRIMARY_KEY, NULL));
			append_symbol(o, _symbol_create_list(SQL_CONSTRAINT, p));
			append_list(l, o);
			$$ = _symbol_create_list(SQL_COLUMN, l);
		}
 ;

opt_column_def_opt_list:
    /* empty */			{ $$ = NULL; }
 | column_def_opt_list
 ;

column_def_opt_list:
    column_option
			{ $$ = append_symbol(L(), $1 ); }
 |  column_def_opt_list column_option
			{ $$ = append_symbol( $1, $2 ); }
 ;

column_options:
    ident WITH OPTIONS '(' column_option_list ')'

	{ dlist *l = L();
	  append_string(l, $1 );
	  append_list(l, $5 );
	  $$ = _symbol_create_list( SQL_COLUMN_OPTIONS, l ); }
 ;

column_option_list:
    column_option
			{ $$ = append_symbol(L(), $1 ); }
 |  column_option_list ',' column_option
			{ $$ = append_symbol($1, $3 ); }
 ;

column_option: default | column_constraint | generated_column;

default:
    DEFAULT default_value { $$ = _symbol_create_symbol(SQL_DEFAULT, $2); }
 ;

default_value:
    simple_scalar_exp 	{ $$ = $1; }
 |  sqlNULL 	{ $$ = _newAtomNode( NULL);  }
 ;

column_constraint:
    opt_constraint_name column_constraint_type  /*opt_constraint_attributes*/

	{ dlist *l = L();
	  append_string(l, $1 );
	  append_symbol(l, $2 );
	  $$ = _symbol_create_list( SQL_CONSTRAINT, l ); }
 ;

generated_column:
	GENERATED ALWAYS AS IDENTITY serial_opt_params
	{
		/* handle multi-statements by wrapping them in a list */
		sql_subtype it;
		dlist* stmts;
		mvc *m = (mvc*)parm;
		/* note: sql_next_seq_name uses sa_alloc */
		str sn = sql_next_seq_name(m);
		/* sequence generation code */
		dlist *l = L();
		/* the name of the sequence */
		append_list(l, append_string(L(), sn));
		/* ultra dirty: inline 'integer' type generation */
		sql_find_subtype(&it, "int", 32, 0);
		append_type(l, &it);

		/* finally all the options */
		append_list(l, $5);
		$$ = _symbol_create_symbol(SQL_DEFAULT, _symbol_create_list(SQL_NEXT, append_string(L(), sn)));

		if (m->sym) {
			stmts = m->sym->data.lval;
		} else {
			stmts = L();
			m->sym = _symbol_create_list(SQL_MULSTMT, stmts);
		}	
		append_symbol(stmts, _symbol_create_list(SQL_CREATE_SEQ, l));
	}
 |	AUTO_INCREMENT
	{
		/* handle multi-statements by wrapping them in a list */
		sql_subtype it;
		dlist* stmts;
		mvc *m = (mvc*)parm;
		/* note: sql_next_seq_name uses sa_alloc */
		str sn = sql_next_seq_name(m);
		/* sequence generation code */
		dlist *l = L();
		/* finally all the options */
		dlist *o = L();

		/* the name of the sequence */
		dlist *seqn1 = L(), *seqn2 = L();

		if (m->scanner.schema)
			append_string(seqn1, m->scanner.schema);
		append_list(l, append_string(seqn1, sn));
		/* ultra dirty: inline 'integer' type generation */
		sql_find_subtype(&it, "int", 32, 0);
		append_type(l, &it);
		/* finally all the options (no defaults here) */
		append_lng(o, 1); /* start */
		append_lng(o, 1); /* increment */
		append_lng(o, 1); /* min */
		append_lng(o, 0); /* max */
		append_lng(o, 1); /* cache */
		append_int(o, 0); /* cycle */
		append_int(o, 0); /* bedropped */
		append_list(l, o);
		if (m->scanner.schema)
			append_string(seqn2, m->scanner.schema);
		append_string(seqn2, sn);
		$$ = _symbol_create_symbol(SQL_DEFAULT, _symbol_create_list(SQL_NEXT, seqn2));

		if (m->sym) {
			stmts = m->sym->data.lval;
		} else {
			stmts = L();
			m->sym = _symbol_create_list(SQL_MULSTMT, stmts);
		}	
		append_symbol(stmts, _symbol_create_list(SQL_CREATE_SEQ, l));
	}
 ;

dimension: DIMENSION dim_range
	{
		dlist *l = L();
		append_list(l, $2);
		$$= _symbol_create_list(SQL_DIMENSION,l);
	}
  | DIMENSION {
		$$= _symbol_create_list(SQL_DIMENSION,NULL);
	}
  | ARRAY dim_range_list
	{
		dlist *l = L();
		append_list(l, $2);
		$$= _symbol_create_list(SQL_DIMENSION,l);
	}
;

dim_range_list:	
	dim_range {
		$$= $1;
	}
  | dim_range_list dim_range {
		$$= append_list($1,$2);
	}
;

dim_range:
	'[' dim_exp ':' dim_exp ':' dim_exp ']'
	{
		dlist *l = L();
		append_list(l, $2);
		append_list(l, $4);
		$$ = append_list(l, $6);
	}
	| '[' dim_exp ':' dim_exp ']'
	{
		dlist *l = L();
		append_list(l, $2);
		$$ = append_list(l, $4);
	}
	| '[' dim_exp ']' /* size of INT dim or '*' */
	{
		$$= append_list(L(), $2);
	}
	| '[' ident ']'  /* sequence name */
	{
		$$= append_string(L(), $2);
	}
;

dim_exp:
	literal
	{
		$$= append_symbol(L(), $1);
	}
 |	'-' literal
	{
		dlist *l = L();
		append_string(l, sa_strdup(SA, "sql_neg"));
		$$= append_symbol(l, $2);
	}
  | '*'
	{
		$$= append_symbol(L(), NULL);
	}
 ;

serial_opt_params:
	/* empty: return the defaults */
	{ $$ = L();
	  /* finally all the options (no defaults here) */
	  append_lng($$, 1); /* start */
	  append_lng($$, -1); /* increment */
	  append_lng($$, -1); /* min */
	  append_lng($$, -1); /* max */
	  append_lng($$, -1); /* cache */
	  append_int($$, 0);  /* cycle */
	  append_int($$, 0);  /* bedropped */
	}
  |	'(' opt_seq_params ')'	{ $$ = $2; }
 ;


table_constraint:
    opt_constraint_name table_constraint_type  /*opt_constraint_attributes*/

	{ dlist *l = L();
	  append_string(l, $1 );
	  append_symbol(l, $2 );
	  $$ = _symbol_create_list( SQL_CONSTRAINT, l ); }
 ;

/* opt_constraint_attributes: ; */

opt_constraint_name:
    /* empty */			{ $$ = NULL; }
 |  CONSTRAINT ident		{ $$ = $2; }
 ;

ref_action:
	NO ACTION		{ $$ = 0; }
 |	CASCADE			{ $$ = 1; }
 |	RESTRICT		{ $$ = 2; }
 |	SET sqlNULL		{ $$ = 3; }
 |	SET DEFAULT		{ $$ = 4; }
 ;

ref_on_update:
   ON UPDATE ref_action         { $$ = ($3 << 8); }
;

ref_on_delete:
   ON sqlDELETE ref_action      { $$ = $3; }
 ;

opt_ref_action:
   /* empty */                          { $$ = (2 << 8) + 2; /* defaults are RESTRICT */ }
 | ref_on_update                        { $$ = $1; }
 | ref_on_delete                        { $$ = $1; }
 | ref_on_delete ref_on_update          { $$ = $1 + $2; }
 | ref_on_update ref_on_delete          { $$ = $1 + $2; }
 ;

opt_match_type:
    /* empty */			{ $$ = 0; }
 | FULL				{ $$ = 1; }
 | PARTIAL			{ $$ = 2; }
 | SIMPLE			{ $$ = 0; }
 ;

opt_match:
    /* empty */			{ $$ = 0; }
 | MATCH opt_match_type		{ $$ = $2; }
 ;

column_constraint_type:
    NOT sqlNULL	{ $$ = _symbol_create( SQL_NOT_NULL, NULL); }
 |  sqlNULL	{ $$ = _symbol_create( SQL_NULL, NULL); }
 |  UNIQUE	{ $$ = _symbol_create( SQL_UNIQUE, NULL ); }
 |  PRIMARY KEY	{ $$ = _symbol_create( SQL_PRIMARY_KEY, NULL ); }
 |  REFERENCES qname opt_column_list opt_match opt_ref_action

			{ dlist *l = L();
			  append_list(l, $2 );
			  append_list(l, $3 );
			  append_int(l, $4 );
			  append_int(l, $5 );
			  $$ = _symbol_create_list( SQL_FOREIGN_KEY, l); }
 /*TODO: Implemente domain_constraint_type*/

 |  domain_constraint_type
 ;

table_constraint_type:
    UNIQUE column_commalist_parens
			{ $$ = _symbol_create_list( SQL_UNIQUE, $2); }
 |  PRIMARY KEY column_commalist_parens
			{ $$ = _symbol_create_list( SQL_PRIMARY_KEY, $3); }
 |  FOREIGN KEY column_commalist_parens
    REFERENCES qname opt_column_list opt_match opt_ref_action

			{ dlist *l = L();
			  append_list(l, $5 );
			  append_list(l, $3 );
			  append_list(l, $6 );
			  append_int(l, $7 );
			  append_int(l, $8 );
			  $$ = _symbol_create_list( SQL_FOREIGN_KEY, l); }
 /*TODO: Implemente domain_constraint_type*/
 ;

domain_constraint_type:
/*    CHECK '(' search_condition ')' { $$ = _symbol_create_symbol(SQL_CHECK, $3); }*/
    CHECK '(' search_condition ')' { $$ = NULL; }
 ;

ident_commalist:
    ident
			{ $$ = append_string(L(), $1); }
 |  ident_commalist ',' ident
			{ $$ = append_string( $1, $3 ); }
 ;

like_table:
	LIKE qname	{ $$ = _symbol_create_list( SQL_LIKE, $2 ); }
 ;

view_def:
    create VIEW qname opt_column_list AS query_expression opt_with_check_option
	{  dlist *l = L();
	  append_list(l, $3);
	  append_list(l, $4);
	  append_symbol(l, $6);
	  append_int(l, $7);
	  append_int(l, TRUE);	/* persistent view */
	  $$ = _symbol_create_list( SQL_CREATE_VIEW, l ); 
	}
 | create VIEW ARRAY qname '(' array_element_def_list ')' AS query_expression opt_with_check_option
	{  dlist *l = L();
	  append_list(l, $4);
	  append_list(l, $6);
	  append_symbol(l, $9);
	  append_int(l, $10);
	  append_int(l, TRUE);	/* persistent view */
	  $$ = _symbol_create_list( SQL_CREATE_VIEW, l ); 
	}
  ;

query_expression:
	select_no_parens_orderby
  ;

opt_with_check_option:
    /* empty */			{ $$ = FALSE; }
 |  WITH CHECK OPTION		{ $$ = TRUE; }
 ;

opt_column_list:
    /* empty */			{ $$ = NULL; }
 | column_commalist_parens
 ;

column_commalist_parens:
   '(' ident_commalist ')'	{ $$ = $2; }
 ;

type_def:
    create TYPE ident EXTERNAL sqlNAME ident
			{ dlist *l = L();
				append_string(l, $3);
				append_string(l, $6);
			  $$ = _symbol_create_list( SQL_CREATE_TYPE, l ); }
 ;

external_function_name:
	ident '.' ident { $$ = append_string(append_string(L(), $1), $3); }
 ;

func_def:
    create FUNCTION qname
	'(' opt_paramlist ')'
    RETURNS func_data_type
    EXTERNAL sqlNAME external_function_name 	
			{ dlist *f = L();
				append_list(f, $3);
				append_list(f, $5);
				append_symbol(f, $8);
				append_list(f, $11);
				append_list(f, NULL);
				append_int(f, F_FUNC);
			  $$ = _symbol_create_list( SQL_CREATE_FUNC, f ); }
 /* table in / table out functions */
 |  create UNION FUNCTION qname
	'(' opt_paramlist ')'
    RETURNS func_data_type
    EXTERNAL sqlNAME external_function_name 	
			{ dlist *f = L();
				append_list(f, $4);
				append_list(f, $6);
				append_symbol(f, $9);
				append_list(f, $12);
				append_list(f, NULL);
				append_int(f, F_UNION);
			  $$ = _symbol_create_list( SQL_CREATE_FUNC, f ); }
 |  create FUNCTION qname
	'(' opt_paramlist ')'
    RETURNS func_data_type
    routine_body
			{ dlist *f = L();
				append_list(f, $3);
				append_list(f, $5);
				append_symbol(f, $8);
				append_string(f, NULL);
				append_list(f, $9);
				append_int(f, F_FUNC);
			  $$ = _symbol_create_list( SQL_CREATE_FUNC, f ); }
  | create FILTER FUNCTION qname
	'(' opt_paramlist ')'
    EXTERNAL sqlNAME external_function_name 	
			{ dlist *f = L();
				append_list(f, $4);
				append_list(f, $6); 
				/* no returns - use OID */
				append_symbol(f, NULL); 
				append_list(f, $10);
				append_list(f, NULL);
				append_int(f, F_FILT);
			  $$ = _symbol_create_list( SQL_CREATE_FUNC, f ); }
  | create AGGREGATE qname
	'(' opt_paramlist ')'
    RETURNS func_data_type
    EXTERNAL sqlNAME external_function_name 	
			{ dlist *f = L();
				append_list(f, $3);
				append_list(f, $5);
				append_symbol(f, $8);
				append_list(f, $11);
				append_list(f, NULL);
				append_int(f, F_AGGR);
			  $$ = _symbol_create_list( SQL_CREATE_FUNC, f ); }
 | /* proc ie no result */
    create PROCEDURE qname
	'(' opt_paramlist ')'
    EXTERNAL sqlNAME external_function_name 	
			{ dlist *f = L();
				append_list(f, $3);
				append_list(f, $5);
				append_symbol(f, NULL); /* no result */
				append_list(f, $9);
				append_list(f, NULL);
				append_int(f, F_PROC);
			  $$ = _symbol_create_list( SQL_CREATE_FUNC, f ); }
  | create PROCEDURE qname
	'(' opt_paramlist ')'
    routine_body
			{ dlist *f = L();
				append_list(f, $3);
				append_list(f, $5);
				append_symbol(f, NULL); /* no result */
				append_string(f, NULL); /* no mil-impl */
				append_list(f, $7);
				append_int(f, F_PROC);
			  $$ = _symbol_create_list( SQL_CREATE_FUNC, f ); }
 ;

routine_body:
	procedure_statement 
		{ $$ = L(); append_symbol( $$, $1); }
 |  BEGIN
	procedure_statement_list procedure_statement SCOLON 
    END
		{ $$ = append_symbol($2,$3); }
 |  BEGIN ATOMIC
	procedure_statement_list procedure_statement SCOLON 
    END
		{ $$ = append_symbol($3,$4); }
 ;

/* change into compound statement 
<compound statement> ::=
                [ <beginning label> <colon> ] BEGIN [ [ NOT ] ATOMIC ]
                [ <local declaration list> ] [ <local cursor declaration list> ] [ <local handler declaration list> ]
                [ <SQL statement list> ] END [ <ending label> ]

<beginning label> ::= <statement label>

<statement label> ::= <identifier>
*/

procedure_statement_list:
    /* empty*/ 	 { $$ = L(); }
 |  procedure_statement_list 
    procedure_statement SCOLON 	{ $$ = append_symbol($1,$2);}
 ;

trigger_procedure_statement_list:
    /* empty*/ 	 { $$ = L(); }
 |  trigger_procedure_statement_list 
    trigger_procedure_statement SCOLON 	{ $$ = append_symbol($1,$2);}
 ;

procedure_statement:
	transaction_statement
    |	update_statement
    |	schema
    | 	grant
    | 	revoke
    | 	create_statement
    |	drop_statement
    |	alter_statement
    |   declare_statement
    |   set_statement
    |	control_statement
    |   select_statement_single_row
    ;

trigger_procedure_statement:
	transaction_statement
    |	update_statement
    | 	grant
    | 	revoke
    |   declare_statement
    |   set_statement
    |	control_statement
    |   select_statement_single_row
    ;

control_statement:
	call_procedure_statement
    |	call_statement
    |   while_statement
    |   if_statement
    |   case_statement
    |	return_statement
/*
    |   for_statement		fetch tuples, not supported because of cursors 

    |   loop_statement		while (true) 
    |   repeat_statement	do while 

    |   leave_statement 	multilevel break 
    |   iterate_statement	multilevel continue 
*/
    ;

call_statement:
	CALL routine_invocation 	{ $$ = $2; }
    ;

call_procedure_statement:
	CALL func_ref		 	{$$ = _symbol_create_symbol(SQL_CALL, $2);}
    ;

routine_invocation: 
	routine_name '(' argument_list ')'
		{ dlist *l = L(); 
		  append_list( l, $1);
		  append_list( l, $3);
		  $$ = _symbol_create_list( SQL_FUNC, l);
		}
    ;

routine_name: qname ;

argument_list:
 /*empty*/		{$$ = L();}
 |  scalar_exp 		{ $$ = append_symbol( L(), $1); }
 |  argument_list ',' scalar_exp
			{ $$ = append_symbol( $1, $3); }
 ;


return_statement:
        RETURN return_value { $$ = _symbol_create_symbol(SQL_RETURN, $2); }
   ;

return_value:
      select_no_parens_orderby
   |  search_condition
   |  table_or_array '(' select_no_parens_orderby ')'	
		{ $$ = _symbol_create_symbol($1, $3); }
   |  sqlNULL 	{ $$ = _newAtomNode( NULL);  }
   ;

case_statement:
     CASE scalar_exp when_statements case_opt_else_statement END CASE
		{ $$ = _symbol_create_list(SQL_CASE,
		   append_list(
		    append_list(
		     append_symbol(
		      L(),$2),$3),$4)); }
 |   CASE when_search_statements case_opt_else_statement END CASE
		 { $$ = _symbol_create_list(SQL_CASE,
		   append_list(
		    append_list(
		     L(),$2),$3)); }
 ;

when_statement:
    WHEN scalar_exp THEN procedure_statement_list
			{ $$ = _symbol_create_list( SQL_WHEN,
			   append_list(
			    append_symbol(
			     L(), $2),$4)); }
 ;

when_statements:
    when_statement
			{ $$ = append_symbol( L(), $1);}
 |  when_statements when_statement
			{ $$ = append_symbol( $1, $2); }
 ;

when_search_statement:
    WHEN search_condition THEN procedure_statement_list
			{ $$ = _symbol_create_list( SQL_WHEN,
			   append_list(
			    append_symbol(
			     L(), $2),$4)); }
 ;

when_search_statements:
    when_search_statement
			{ $$ = append_symbol( L(), $1); }
 |  when_search_statements when_search_statement
			{ $$ = append_symbol( $1, $2); }
 ;

case_opt_else_statement:
    /* empty */	        		{ $$ = NULL; }
 |  ELSE procedure_statement_list	{ $$ = $2; }
 ;

		/* data types, more types to come */


if_statement:
	IF search_condition THEN procedure_statement_list 
	if_opt_else
	END IF
		{ dlist *l = L();
		  append_symbol(l, $2);
		  append_list(l, $4);
		  append_symbol(l, $5);
		  $$ = _symbol_create_list(SQL_IF, l);
		}
		  
	;

if_opt_else:
	/* empty */ 	
		{ $$ = NULL; }
   |	ELSE procedure_statement_list 
	  	{ $$ = _symbol_create_list(SQL_ELSE, $2); }
   |	ELSEIF search_condition THEN procedure_statement_list 
	if_opt_else
		{ dlist *l = L();
		  append_symbol(l, $2);
		  append_list(l, $4);
		  append_symbol(l, $5);
		  { $$ = _symbol_create_list(SQL_IF, l); }
		}
	;

while_statement:
	opt_begin_label
	WHILE search_condition DO
	procedure_statement_list
	END WHILE opt_end_label

		{ dlist *l;
		  char *label = $1?$1:$8;
		  if ($1 && $8 && strcmp($1, $8) != 0) {
			$$ = NULL;
			yyerror("WHILE: labels should match");
			YYABORT;
		  }
 		  l = L();
		  append_symbol(l, $3); /* condition */
		  append_list(l, $5);	/* statements */
		  append_string(l, label);
		  $$ = _symbol_create_list(SQL_WHILE, l);
		}
 ;

opt_begin_label:
	/* empty */ 	{ $$ = NULL; }
 |	ident ':'
 ;

opt_end_label:
	/* empty */ 	{ $$ = NULL; }
 |	ident 
 ;
	
	
table_function_column_list:
	column data_type	{ $$ = L();
				  append_string($$, $1);
			  	  append_type($$, &$2);
				}
  |     table_function_column_list ',' column data_type
				{ 
				  append_string($$, $3);
			  	  append_type($$, &$4);
				}
  ;

array_function_column_list:
column data_type dimension	{ $$ = L();
	append_string($$, $1);
	append_type($$, &$2);
	/* append_symbol($$, $3); Since the compiler can't deal with the dimensionality we ommit it'*/
} | array_function_column_list ',' column data_type dimension {
	append_string($$, $3);
	append_type($$, &$4);
	/* append_symbol($$, $5); Since the compiler can't deal with the dimensionality we ommit it*/
} | column data_type{ $$ = L();
	append_string($$, $1);
	append_type($$, &$2);
} | array_function_column_list ',' column data_type{
	append_string($$, $3);
	append_type($$, &$4);
};

func_data_type:
    TABLE '(' table_function_column_list ')'	
		{ $$ = _symbol_create_list(SQL_TABLE, $3); }
  | ARRAY '(' array_function_column_list ')'
	{	$$ = _symbol_create_list(SQL_ARRAY, $3); }
 |  data_type
		{ $$ = _symbol_create_list(SQL_TYPE, append_type(L(),&$1)); }
 ;

opt_paramlist:
    paramlist
 |			{ $$ = NULL; }
 ;

paramlist:
    paramlist ',' ident data_type
			{ dlist *p = L();
			  append_string(p, $3);
			  append_type(p, &$4);
			  $$ = append_list($1, p); }
 |  ident data_type
			{ dlist *l = L();
			  dlist *p = L();
			  append_string(p, $1);
			  append_type(p, &$2);
			  $$ = append_list(l, p); }
 ;

/*
Define triggered SQL-statements.

  <trigger definition>    ::=
         CREATE TRIGGER <trigger name> <trigger action time> <trigger event>
         ON <table name> [ REFERENCING <old or new values alias list> ]
         <triggered action>

  <trigger action time>    ::=   BEFORE | AFTER

  <trigger event>    ::=   INSERT | DELETE | UPDATE [ OF <trigger column list> ]

  <trigger column list>    ::=   <column name list>

  <triggered action>    ::=
         [ FOR EACH { ROW | STATEMENT } ]
         [ WHEN <left paren> <search condition> <right paren> ]
         <triggered SQL statement>

  <triggered SQL statement>    ::=
         <SQL procedure statement>
     |     BEGIN ATOMIC { <SQL procedure statement> <semicolon> }... END

  <old or new values alias list>    ::=   <old or new values alias> ...

  <old or new values alias>    ::=
         OLD [ ROW ] [ AS ] <old values correlation name>
     |   NEW [ ROW ] [ AS ] <new values correlation name>
     |   OLD TABLE [ AS ] <old values table alias>
     |   NEW TABLE [ AS ] <new values table alias>

  <old values table alias>    ::=   <identifier>

  <new values table alias>    ::=   <identifier>

  <old values correlation name>    ::=   <correlation name>

  <new values correlation name>    ::=   <correlation name>
*/

trigger_def:
    create TRIGGER qname trigger_action_time trigger_event
    ON ident opt_referencing_list triggered_action
	{ dlist *l = L();
	  append_list(l, $3);
	  append_int(l, $4);
	  append_symbol(l, $5);
	  append_string(l, $7);
	  append_list(l, $8);
	  append_list(l, $9);
	  $$ = _symbol_create_list(SQL_CREATE_TRIGGER, l); 
	}
 ;

trigger_action_time:
    BEFORE	{ $$ = 0; }
 |  AFTER	{ $$ = 1; }
 ;

trigger_event:
    INSERT 			{ $$ = _symbol_create_list(SQL_INSERT, NULL); }
 |  sqlDELETE 			{ $$ = _symbol_create_list(SQL_DELETE, NULL); }
 |  UPDATE 			{ $$ = _symbol_create_list(SQL_UPDATE, NULL); }
 |  UPDATE OF ident_commalist 	{ $$ = _symbol_create_list(SQL_UPDATE, $3); }
 ;

opt_referencing_list:
    /* empty */ 				{ $$ = NULL; }
 |  REFERENCING old_or_new_values_alias_list 	{ $$ = $2; }
 ;

old_or_new_values_alias_list:
    old_or_new_values_alias	{ $$ = append_list(L(), $1); }
 |  old_or_new_values_alias_list 
    old_or_new_values_alias	{ $$ = append_list($1, $2); } 
 ;
       
old_or_new_values_alias:
	/* is really a correlation name */
       OLD opt_row opt_as ident	{ $$ = append_string(append_int(L(), 0), $4); }
 |  sqlNEW opt_row opt_as ident	{ $$ = append_string(append_int(L(), 1), $4); }
 |     OLD TABLE opt_as ident 	{ $$ = append_string(append_int(L(), 0), $4); }
 |  sqlNEW TABLE opt_as ident 	{ $$ = append_string(append_int(L(), 1), $4); }
 ;

opt_as:
    /* empty */
 |  AS
 ;

opt_row:
    /* empty */
 |  ROW	
 ;

triggered_action:
    opt_for_each opt_when triggered_statement
	{ $$ = L();
	  append_int($$, $1);
	  append_symbol($$, $2);
	  append_list($$, $3);
	}

opt_for_each:
    /* default for each statement */ 	{ $$ = 1; }
 |  FOR EACH row_or_statement 		{ $$ = $3; }
 ;

row_or_statement:
    ROW 	{ $$ = 0; }
 |  STATEMENT 	{ $$ = 1; }
 ;

opt_when:
    /* empty */ 			{ $$ = NULL; }
 |  WHEN  search_condition  	{ $$ = $2; }
 ;

triggered_statement:
    trigger_procedure_statement		
				{ $$ = append_symbol(L(), $1); }
 |  BEGIN ATOMIC 
    trigger_procedure_statement_list 
    END 			{ $$ = $3; }
 ;

drop_statement:
   drop TABLE qname drop_action
	{ dlist *l = L();
	  append_list(l, $3 );
	  append_int(l, $4 );
	  $$ = _symbol_create_list( SQL_DROP_TABLE, l ); }
<<<<<<< HEAD
 | DROP ARRAY qname drop_action
	{ dlist *l = L();
	  append_list(l, $3 );
	  append_int(l, $4 );
	  $$ = _symbol_create_list( SQL_DROP_ARRAY, l ); }
 | DROP FUNCTION qname opt_typelist drop_action
=======
 | drop FUNCTION qname opt_typelist drop_action
>>>>>>> d20c0a2b
	{ dlist *l = L();
	  append_list(l, $3 );
	  append_int(l, 0 );
	  append_list(l, $4 );
	  append_int(l, $5 );
	  append_int(l, F_FUNC );
	  $$ = _symbol_create_list( SQL_DROP_FUNC, l ); }
 | drop UNION FUNCTION qname opt_typelist drop_action
	{ dlist *l = L();
	  append_list(l, $4 );
	  append_int(l, 0 );
	  append_list(l, $5 );
	  append_int(l, $6 );
	  append_int(l, F_UNION );
	  $$ = _symbol_create_list( SQL_DROP_FUNC, l ); }
 | drop FILTER FUNCTION qname opt_typelist drop_action
	{ dlist *l = L();
	  append_list(l, $4 );
	  append_int(l, 0 );
	  append_list(l, $5 );
	  append_int(l, $6 );
	  append_int(l, F_FILT );
	  $$ = _symbol_create_list( SQL_DROP_FUNC, l ); }
 | drop AGGREGATE qname opt_typelist drop_action
	{ dlist *l = L();
	  append_list(l, $3 );
	  append_int(l, 0 );
	  append_list(l, $4 );
	  append_int(l, $5 );
	  append_int(l, F_AGGR );
	  $$ = _symbol_create_list( SQL_DROP_FUNC, l ); }
 | drop PROCEDURE qname opt_typelist drop_action
	{ dlist *l = L();
	  append_list(l, $3 );
	  append_int(l, 0 );
	  append_list(l, $4 );
	  append_int(l, $5 );
	  append_int(l, F_PROC );
	  $$ = _symbol_create_list( SQL_DROP_FUNC, l ); }
 | drop ALL FUNCTION qname drop_action
	{ dlist *l = L();
	  append_list(l, $4 );
	  append_int(l, 1 );
	  append_list(l, NULL );
	  append_int(l, $5 );
	  append_int(l, F_FUNC );
	  $$ = _symbol_create_list( SQL_DROP_FUNC, l ); }
 | drop ALL UNION FUNCTION qname drop_action
	{ dlist *l = L();
	  append_list(l, $5 );
	  append_int(l, 1 );
	  append_list(l, NULL );
	  append_int(l, $6 );
	  append_int(l, F_UNION );
	  $$ = _symbol_create_list( SQL_DROP_FUNC, l ); }
 | drop ALL FILTER FUNCTION qname drop_action
	{ dlist *l = L();
	  append_list(l, $5 );
	  append_int(l, 1 );
	  append_list(l, NULL );
	  append_int(l, $6 );
	  append_int(l, F_FILT );
	  $$ = _symbol_create_list( SQL_DROP_FUNC, l ); }
 | drop ALL AGGREGATE qname drop_action
	{ dlist *l = L();
	  append_list(l, $4 );
	  append_int(l, 1 );
	  append_list(l, NULL );
	  append_int(l, $5 );
	  append_int(l, F_AGGR );
	  $$ = _symbol_create_list( SQL_DROP_FUNC, l ); }
 | drop ALL PROCEDURE qname drop_action
	{ dlist *l = L();
	  append_list(l, $4 );
	  append_int(l, 1 );
	  append_list(l, NULL );
	  append_int(l, $5 );
	  append_int(l, F_PROC );
	  $$ = _symbol_create_list( SQL_DROP_FUNC, l ); }
 |  drop VIEW qname drop_action
	{ dlist *l = L();
	  append_list(l, $3 );
	  append_int(l, $4 );
	  $$ = _symbol_create_list( SQL_DROP_VIEW, l ); }
 |  drop ROLE ident	  { $$ = _symbol_create( SQL_DROP_ROLE, $3 ); }
 |  drop USER ident	  { $$ = _symbol_create( SQL_DROP_USER, $3 ); }
 |  drop INDEX qname	  { $$ = _symbol_create_list( SQL_DROP_INDEX, $3 ); }
 |  drop TRIGGER qname	  { $$ = _symbol_create_list( SQL_DROP_TRIGGER, $3 ); }
 ;

opt_typelist:
    /*empty*/		{$$ = NULL;}
 |  '(' typelist ')'	{$$ = $2;}
 |  '(' ')'		{$$ = L(); }
 ;

typelist:
    data_type			{ dlist *l = L();
				  append_type(l, &$1 );
				  $$= l; }
 |  data_type ',' typelist	{ append_type($3, &$1);
				  $$ = $3; }
 ;

drop_action:
    /* empty */		{ $$ = 0; }
 |  RESTRICT		{ $$ = 0; }
 |  CASCADE		{ $$ = 1; }
 ;
	/* data manipulative stmts */

sql:
   transaction_statement
 | update_statement
 | sql_connections_statement
 ;

update_statement: 
/* todo merge statement */
   delete_stmt
 | insert_stmt
 | update_stmt
 | copyfrom_stmt
 ;

sql_connections_statement:
   connect_stmt
 | disconnect_stmt
;
transaction_statement:
   _transaction_stmt
	{ mvc *m = (mvc*)parm;
	  $$ = $1;
	  m->type = Q_TRANS;					}
 ;

_transaction_stmt:
    COMMIT opt_work opt_chain
		{ $$ = _symbol_create_int( TR_COMMIT, $3);  }
 |  SAVEPOINT ident
		{ $$ = _symbol_create( TR_SAVEPOINT, $2); }
 |  RELEASE SAVEPOINT ident
		{ $$ = _symbol_create( TR_RELEASE, $3); }
 |  ROLLBACK opt_work opt_chain opt_to_savepoint
		{ $$ = _symbol_create_list( TR_ROLLBACK,
		   append_string(
			append_int(L(), $3), $4 )); }
 |  START TRANSACTION transaction_mode_list
		{ $$ = _symbol_create_int( TR_START, $3); }
 |  SET LOCAL TRANSACTION transaction_mode_list
		{ $$ = _symbol_create_int( TR_MODE, $4); }
 |  SET TRANSACTION transaction_mode_list
		{ $$ = _symbol_create_int( TR_MODE, $3); }
 ;

transaction_mode_list:
	/* empty */		{ $$ = tr_none; }
 |	_transaction_mode_list
 ;

_transaction_mode_list:
	transaction_mode
		{ $$ = $1; }
 |	_transaction_mode_list ',' transaction_mode
		{ $$ = ($1 | $3); }
 ;


transaction_mode:
	READ ONLY			{ $$ = tr_readonly; }
 |	READ WRITE			{ $$ = tr_writable; }
 |	ISOLATION LEVEL iso_level	{ $$ = tr_serializable; }
 |	DIAGNOSTICS sqlSIZE intval	{ $$ = tr_none; /* not supported */ }
 ;

iso_level:
	READ UNCOMMITTED
 |	READ COMMITTED
 |	sqlREPEATABLE READ
 |	SERIALIZABLE
 ;

opt_work: /* pure syntax sugar */
    WORK		{ $$ = 0; }
 |  /* empty */		{ $$ = 0; }
 ;

opt_chain:
    AND CHAIN		{ $$ = 1; }
 |  AND NO CHAIN	{ $$ = 0; }
 |  /* empty */		{ $$ = 0; }
 ;

opt_to_savepoint:
    /* empty */		{ $$ = NULL; }
 |  TO SAVEPOINT ident  { $$ = $3; }
 ;

copyfrom_stmt:
    COPY opt_nr INTO qname FROM string_commalist opt_seps opt_null_string opt_locked
	{ dlist *l = L();
	  append_list(l, $4);
	  append_list(l, $6);
	  append_list(l, $7);
	  append_list(l, $2);
	  append_string(l, $8);
	  append_int(l, $9);
	  $$ = _symbol_create_list( SQL_COPYFROM, l ); }
  | COPY opt_nr INTO qname FROM STDIN opt_seps opt_null_string opt_locked
	{ dlist *l = L();
	  append_list(l, $4);
	  append_list(l, NULL);
	  append_list(l, $7);
	  append_list(l, $2);
	  append_string(l, $8);
	  append_int(l, $9);
	  $$ = _symbol_create_list( SQL_COPYFROM, l ); }
/* binary copy from */
   | COPY opt_nr INTO qname FROM '(' string_commalist ')'
	{ dlist *l = L();
	  if ($2 != NULL) {
	  	yyerror("COPY INTO: cannot pass number of records when using binary COPY INTO");
		YYABORT;
	  }
	  append_list(l, $4);
	  append_list(l, $7);
	  $$ = _symbol_create_list( SQL_BINCOPYFROM, l ); }
  | COPY select_no_parens_orderby INTO string opt_seps opt_null_string
	{ dlist *l = L();
	  append_symbol(l, $2);
	  append_string(l, $4);
	  append_list(l, $5);
	  append_string(l, $6);
	  $$ = _symbol_create_list( SQL_COPYTO, l ); }
  | COPY select_no_parens_orderby INTO STDOUT opt_seps opt_null_string
	{ dlist *l = L();
	  append_symbol(l, $2);
	  append_string(l, NULL);
	  append_list(l, $5);
	  append_string(l, $6);
	  $$ = _symbol_create_list( SQL_COPYTO, l ); }
  ;

opt_seps:
    /* empty */
				{ dlist *l = L();
				  append_string(l, sa_strdup(SA, "|"));
				  append_string(l, sa_strdup(SA, "\\n"));
				  $$ = l; }
 |  opt_using DELIMITERS string
				{ dlist *l = L();
				  append_string(l, $3);
				  append_string(l, sa_strdup(SA, "\\n"));
				  $$ = l; }
 |  opt_using DELIMITERS string ',' string
				{ dlist *l = L();
				  append_string(l, $3);
				  append_string(l, $5);
				  $$ = l; }
 |  opt_using DELIMITERS string ',' string ',' string
				{ dlist *l = L();
				  append_string(l, $3);
				  append_string(l, $5);
				  append_string(l, sql2str($7));
				  $$ = l; }
 ;

opt_using:
    /* empty */			{ $$ = NULL; }
 |  USING			{ $$ = NULL; }
 ;

opt_nr:
    /* empty */			{ $$ = NULL; }
 |  poslng RECORDS		{ $$ = append_lng(append_lng(L(), $1), 0); }
 |  poslng OFFSET poslng RECORDS	{ $$ = append_lng(append_lng(L(), $1), $3); }
 ;

opt_null_string:
	/* empty */		{ $$ = NULL; }
 |  	sqlNULL opt_as string	{ $$ = $3; }
 ;

opt_locked:
	/* empty */	{ $$ = FALSE; }
 |  	LOCKED		{ $$ = TRUE; }
 ;

string_commalist:
    string		{ $$ = append_string(L(), $1); }
 |  string_commalist ',' string
			{ $$ = append_string($1, $3); }
 ;

delete_stmt:
    sqlDELETE FROM qname opt_where_clause

	{ dlist *l = L();
	  append_list(l, $3);
	  append_symbol(l, $4);
	  $$ = _symbol_create_list( SQL_DELETE, l ); }
 ;

update_stmt:
    UPDATE qname SET assignment_commalist opt_where_clause

	{ dlist *l = L();
	  append_list(l, $2);
	  append_list(l, $4);
	  append_symbol(l, $5);
	  $$ = _symbol_create_list( SQL_UPDATE, l ); }
 ;

connect_stmt:
    CONNECT TO DEFAULT		{ $$ = _symbol_create_list(SQL_CONNECT, L()); }
 |  CONNECT TO string opt_port DATABASE string opt_db_alias user_passwd opt_lang

	{ dlist *l = L();
	  append_string(l, $3);
	  append_int(l, $4);
	  append_string(l, $6);
	  append_string(l, $7);
	  append_symbol(l, $8);
	  append_string(l, $9);
	  $$ = _symbol_create_list( SQL_CONNECT, l ); }
 ;

disconnect_stmt:
    DISCONNECT string		{ dlist *l = L(); 
				 append_string(l, $2);
				 append_int(l, 0);
				 $$ = _symbol_create_list(SQL_DISCONNECT, l);
				}
 |  DISCONNECT ALL		{ dlist *l = L();
				 $$ = _symbol_create_list(SQL_DISCONNECT, l);
				}
 ;

opt_port:
    /*empty*/		{ $$ = 0; }
 |  PORT intval		{ $$ = $2; }
 ;

opt_db_alias:
    /*empty*/		{ $$ = NULL; }
 |  AS string		{ $$ = $2; }
 ;

user_passwd:
 USER string PASSWORD string		{ dlist *l = L(); 
					append_string(l, $2);
					append_string(l, $4);
					$$ = _symbol_create_list(SQL_USER, l);
					}
 ;

opt_lang:
    /*empty*/		{ $$ = NULL; }
 |  LANGUAGE string	{ $$ = $2; }
 ;

/* todo merge statment 

Conditionally update rows of a table, or insert new rows into a table, or both.


<merge statement> ::=
		MERGE INTO <target table> [ [ AS ] <merge correlation name> ]
		USING <table reference> ON <search condition> <merge operation specification>

<merge correlation name> ::= <correlation name>

<merge operation specification> ::= <merge when clause>...

<merge when clause> ::= <merge when matched clause> | <merge when not matched clause>

<merge when matched clause> ::= WHEN MATCHED THEN <merge update specification>

<merge when not matched clause> ::= WHEN NOT MATCHED THEN <merge insert specification>

<merge update specification> ::= UPDATE SET <set clause list>

<merge insert specification> ::=
		INSERT [ <left paren> <insert column list> <right paren> ]
		[ <override clause> ] VALUES <merge insert value list>

<merge insert value list> ::=
		<left paren> <merge insert value element> [ { <comma> <merge insert value element> }... ] <right paren>

<merge insert value element> ::= <value expression> | <contextually typed value specification>
*/

insert_stmt:
    INSERT INTO qname values_or_query_spec

	{ dlist *l = L();
	  append_list(l, $3);
	  append_list(l, NULL);
	  append_symbol(l, $4);
	  $$ = _symbol_create_list( SQL_INSERT, l ); }

 |  INSERT INTO qname column_commalist_parens values_or_query_spec

	{ dlist *l = L();
	  append_list(l, $3);
	  append_list(l, $4);
	  append_symbol(l, $5);
	  $$ = _symbol_create_list( SQL_INSERT, l ); }
 ;

values_or_query_spec:
/* empty values list */
		{ $$ = _symbol_create_list( SQL_VALUES, L()); }
 |   DEFAULT VALUES
		{ $$ = _symbol_create_list( SQL_VALUES, L()); }
 |   VALUES row_commalist
		{ $$ = _symbol_create_list( SQL_VALUES, $2); }
 |  select_no_parens_orderby
 ;


row_commalist:
    '(' atom_commalist ')'	{ $$ = append_list(L(), $2); }
 |  row_commalist ',' '(' atom_commalist ')'
				{ $$ = append_list($1, $4); }
 ;

atom_commalist:
    insert_atom		{ $$ = append_symbol(L(), $1); }
 |  atom_commalist ',' insert_atom
			{ $$ = append_symbol($1, $3); }
 ;

value_commalist:
    value		{ $$ = append_symbol(L(), $1); }
 |  value_commalist ',' value
			{ $$ = append_symbol($1, $3); }
 ;

null:
   sqlNULL
	 { 
	   mvc *m = (mvc*)parm;

	  if (m->emode == m_normal && m->caching) {
		/* replace by argument */
		atom *a = atom_general(SA, sql_bind_localtype("str"), NULL);

		sql_add_arg( m, a);
		$$ = _symbol_create_list( SQL_COLUMN,
			append_int(L(), m->argc-1));
	   } else {
		$$ = _symbol_create(SQL_NULL, NULL );
	   }
	}
 ;


simple_atom:
    scalar_exp
 |  null
 ;

insert_atom:
    simple_atom
 ;

value:
    simple_atom
 |  select_no_parens
 ;

opt_distinct:
    /* empty */		{ $$ = FALSE; }
 |  ALL			{ $$ = FALSE; }
 |  DISTINCT		{ $$ = TRUE; }
 ;

assignment_commalist:
    assignment		{ $$ = append_symbol(L(), $1 ); }
 |  assignment_commalist ',' assignment
			{ $$ = append_symbol($1, $3 ); }
 ;

assignment:
   column '=' search_condition

	{ dlist *l = L();
	  append_symbol(l, $3 );
	  append_string(l, $1);
	  $$ = _symbol_create_list( SQL_ASSIGN, l); }

 | array_cell_ref '=' search_condition

	{ dlist *l = L();
	  append_symbol(l, $3 );
	  append_symbol(l, $1);
	  $$ = _symbol_create_list( SQL_ASSIGN, l); }

 | column '=' sqlNULL

	{ dlist *l = L();
	  append_symbol(l, NULL );
	  append_string(l, $1);
	  $$ = _symbol_create_list( SQL_ASSIGN, l); }
 ;

opt_where_clause:
    /* empty */			{ $$ = NULL; }
 |  WHERE search_condition	{ $$ = $2; }
 ;

	/* query expressions */

joined_table:
   '(' joined_table ')'
	{ $$ = $2; }
 |  table_ref CROSS JOIN table_ref

	{ dlist *l = L();
	  append_symbol(l, $1);
	  append_symbol(l, $4);
	  $$ = _symbol_create_list( SQL_CROSS, l); }
 |  table_ref UNIONJOIN table_ref join_spec
	{ dlist *l = L();
	  append_symbol(l, $1);
	  append_int(l, 0);
	  append_int(l, 4);
	  append_symbol(l, $3);
	  append_symbol(l, $4);
	  $$ = _symbol_create_list( SQL_UNIONJOIN, l); }
 |  table_ref JOIN table_ref join_spec
	{ dlist *l = L();
	  append_symbol(l, $1);
	  append_int(l, 0);
	  append_int(l, 0);
	  append_symbol(l, $3);
	  append_symbol(l, $4);
	  $$ = _symbol_create_list( SQL_JOIN, l); }
 |  table_ref NATURAL JOIN table_ref
	{ dlist *l = L();
	  append_symbol(l, $1);
	  append_int(l, 1);
	  append_int(l, 0);
	  append_symbol(l, $4);
	  append_symbol(l, NULL);
	  $$ = _symbol_create_list( SQL_JOIN, l); }
 |  table_ref join_type JOIN table_ref join_spec
	{ dlist *l = L();
	  append_symbol(l, $1);
	  append_int(l, 0);
	  append_int(l, $2);
	  append_symbol(l, $4);
	  append_symbol(l, $5);
	  $$ = _symbol_create_list( SQL_JOIN, l); }
 |  table_ref NATURAL join_type JOIN table_ref
	{ dlist *l = L();
	  append_symbol(l, $1);
	  append_int(l, 1);
	  append_int(l, $3);
	  append_symbol(l, $5);
	  append_symbol(l, NULL);
	  $$ = _symbol_create_list( SQL_JOIN, l); }
  ;

join_type:
    INNER			{ $$ = 0; }
  | outer_join_type OUTER	{ $$ = 1 + $1; }
  | outer_join_type		{ $$ = 1 + $1; }
  ;

outer_join_type:
    LEFT		{ $$ = 0; }
  | RIGHT		{ $$ = 1; }
  | FULL		{ $$ = 2; }
  ;

join_spec:
    ON search_condition			{ $$ = $2; }
  | USING column_commalist_parens
		{ $$ = _symbol_create_list( SQL_USING, $2); }
  ;

/*
<query expression> ::= [ <with clause> ] <query expression body>

<with clause> ::= WITH [ RECURSIVE ] <with list>

<with list> ::= <with list element> [ { <comma> <with list element> }... ]

<with list element> ::=
                <query name> [ <left paren> <with column list> <right paren> ]
                AS <left paren> <query expression> <right paren> [ <search or cycle clause> ]

<with column list> ::= <column name list>

RECURSIVE and <search or cycle clause> are currently not supported
*/
sql:
	WITH with_list query_expression
	{
		dlist *l = L();
	  	append_list(l, $2);
	  	append_symbol(l, $3);
	  	$$ = _symbol_create_list( SQL_WITH, l ); 
	}
 ;

with_list:
	with_list ',' with_list_element	 { $$ = append_symbol($1, $3); }
 |	with_list_element	 	 { $$ = append_symbol(L(), $1); }
 ;

with_list_element: 
    ident opt_column_list AS '(' query_expression ')'
	{  dlist *l = L();
	  append_list(l, append_string(L(), $1));
	  append_list(l, $2);
	  append_symbol(l, $5);
	  append_int(l, FALSE);	/* no with check */
	  append_int(l, FALSE);	/* inlined view  (ie not persistent) */
	  $$ = _symbol_create_list( SQL_CREATE_VIEW, l ); 
	}
 ;

sql:
    select_no_parens_orderby
 ;

simple_select:
    SELECT opt_distinct selection table_exp
	{ $$ = newSelectNode( SA, $2, $3, NULL,
		$4->h->data.sym,
		$4->h->next->data.sym,
		$4->h->next->next->data.sym,
		$4->h->next->next->next->data.sym,
		NULL, NULL, NULL, NULL, NULL);
	}
    ;

select_statement_single_row:
    SELECT opt_distinct selection INTO select_target_list table_exp
	{ $$ = newSelectNode( SA, $2, $3, $5,
		$6->h->data.sym,
		$6->h->next->data.sym,
		$6->h->next->next->data.sym,
		$6->h->next->next->next->data.sym,
		NULL, NULL, NULL, NULL, NULL);
	}
    ;

select_no_parens_orderby:
     select_no_parens opt_order_by_clause opt_limit opt_offset opt_sample
	 { 
	  $$ = $1;
	  if ($2 || $3 || $4 || $5) {
	  	if ($1 != NULL &&
		    ($1->token == SQL_SELECT ||
		     $1->token == SQL_UNION  ||
		     $1->token == SQL_EXCEPT ||
		     $1->token == SQL_INTERSECT)) {
			if ($1->token == SQL_SELECT) {
	 			SelectNode *s = (SelectNode*)$1;
	
	  			s -> orderby = $2;
	  			s -> limit = $3;
	  			s -> offset = $4;
	  			s -> sample = $5;
			} else { /* Add extra select * from .. in case of UNION, EXCEPT, INTERSECT */
				$$ = newSelectNode( 
					SA, 0, 
					append_symbol(L(), _symbol_create_list(SQL_TABLE, append_string(append_string(L(),NULL),NULL))), NULL,
					_symbol_create_list( SQL_FROM, append_symbol(L(), $1)), NULL, NULL, NULL, $2, _symbol_create_list(SQL_NAME, append_list(append_string(L(),"inner"),NULL)), $3, $4, $5);
			}
	  	} else {
			yyerror("missing SELECT operator");
			YYABORT;
	  	}
	 } 
	}
    ;

select_target_list:
	target_specification 	{ $$ = append_string(L(), $1); }
 |  	select_target_list ',' target_specification
				{ $$ = append_string($1, $3); }
 ;

target_specification:
	ident
 ;

select_no_parens:
    select_no_parens UNION set_distinct opt_corresponding select_no_parens

	{ dlist *l = L();
	  append_symbol(l, $1);
	  append_int(l, $3);
	  append_list(l, $4);
	  append_symbol(l, $5);
	  $$ = _symbol_create_list( SQL_UNION, l); }

 |  select_no_parens EXCEPT set_distinct opt_corresponding select_no_parens

	{ dlist *l = L();
	  append_symbol(l, $1);
	  append_int(l, $3);
	  append_list(l, $4);
	  append_symbol(l, $5);
	  $$ = _symbol_create_list( SQL_EXCEPT, l); }

 |  select_no_parens INTERSECT set_distinct opt_corresponding select_no_parens

	{ dlist *l = L();
	  append_symbol(l, $1);
	  append_int(l, $3);
	  append_list(l, $4);
	  append_symbol(l, $5);
	  $$ = _symbol_create_list( SQL_INTERSECT, l); }
 |  '(' select_no_parens ')' { $$ = $2; }
 |   simple_select
 ;

set_distinct:
    /* empty */		{ $$ = TRUE; }
 |  ALL			{ $$ = FALSE; }
 |  DISTINCT		{ $$ = TRUE; }
 ;


opt_corresponding:
	/* empty */	{ $$ = NULL; }
 |  CORRESPONDING
			{ $$ = L(); }
 |  CORRESPONDING BY '(' column_ref_commalist ')'
			{ $$ = $4; }
 ;

selection:
    column_exp_commalist
 ;

table_exp:
    opt_from_clause opt_where_clause opt_group_by_clause opt_having_clause

	{ $$ = L();
	  append_symbol($$, $1);
	  append_symbol($$, $2);
	  append_symbol($$, $3);
	  append_symbol($$, $4); }
 ;

opt_from_clause:
    /* empty */			 { $$ = NULL; }
 |  FROM table_ref_commalist 	 { $$ = _symbol_create_list( SQL_FROM, $2); }
 ;

table_ref_commalist:
    table_ref		{ $$ = append_symbol(L(), $1); }
 |  table_ref_commalist ',' table_ref
			{ $$ = append_symbol($1, $3); }
 ;

simple_table:
   qname 			{ dlist *l = L();
		  		  append_list(l, $1);
		  	  	  append_symbol(l, NULL);
		  		  $$ = _symbol_create_list(SQL_NAME, l); }
 | qname table_name 		{ dlist *l = L();
		  		  append_list(l, $1);
		  	  	  append_symbol(l, $2);
		  		  $$ = _symbol_create_list(SQL_NAME, l); }
 | func_ref table_name		{ dlist *l = L();
		  		  append_symbol(l, $1);
		  	  	  append_symbol(l, $2);
		  		  $$ = _symbol_create_list(SQL_TABLE, l); }
 | func_ref 			{ dlist *l = L();
		  		  append_symbol(l, $1);
		  	  	  append_symbol(l, NULL);
		  		  $$ = _symbol_create_list(SQL_TABLE, l); }
 ;

table_ref:
    simple_table
 |  subquery table_name
				{
				  $$ = $1;
				  if ($$->token == SQL_SELECT) {
				  	SelectNode *sn = (SelectNode*)$1;
				  	sn->name = $2;
				  } else {
				  	append_symbol($1->data.lval, $2);
				  }
				}
 |  subquery
				{ $$ = NULL;
				  yyerror("subquery table reference needs alias, use AS xxx");
				  YYABORT;
				}
 |  joined_table 		{ $$ = $1;
				  append_symbol($1->data.lval, NULL); }
/* the following rule seems to be redundant ?  
 |  '(' joined_table ')' table_name
				{ $$ = $2;
				  append_symbol($2->data.lval, $4); }
*/
 |  array_dim_slice { /* allow "s1.a1[x][1:2]" */
 	dlist *l = L();
	append_symbol(l, $1);
	append_symbol(l, NULL);
	$$ = _symbol_create_list( SQL_ARRAY, l);
	}
 |  array_dim_slice table_name { /* allow "s1.a1[x][1:2] AS <ident>" */
	dlist *l = L();
	append_symbol(l, $1);
	append_symbol(l, $2);
	$$ = _symbol_create_list( SQL_ARRAY, l);
	}

/* Basket expression, TODO window */
 |  '[' 
	{
		mvc *m = (mvc*)parm;
		
		m->caching = 0;
	}
	select_no_parens ']' table_name 	
	{
		dlist *op = L();

 	  	append_symbol(op, $3);
		append_symbol(op, $5);
		$$ = _symbol_create_list(SQL_TABLE_OPERATOR, op); 
	}
 ;

table_name:
    AS ident '(' name_commalist ')'
				{ dlist *l = L();
		  		  append_string(l, $2);
		  	  	  append_list(l, $4);
		  		  $$ = _symbol_create_list(SQL_NAME, l); }
 |  AS ident
				{ dlist *l = L();
		  		  append_string(l, $2);
		  	  	  append_list(l, NULL);
		  		  $$ = _symbol_create_list(SQL_NAME, l); }
 |  ident '(' name_commalist ')'
				{ dlist *l = L();
		  		  append_string(l, $1);
		  	  	  append_list(l, $3);
		  		  $$ = _symbol_create_list(SQL_NAME, l); }
 |  ident
				{ dlist *l = L();
		  		  append_string(l, $1);
		  	  	  append_list(l, NULL);
		  		  $$ = _symbol_create_list(SQL_NAME, l); }
 ;

opt_group_by_clause:
    /* empty */ 		  { $$ = NULL; }
 |  sqlGROUP BY column_ref_commalist { $$ = _symbol_create_list( SQL_GROUPBY, $3 );}
 |  sqlGROUP BY tiling_commalist { $$ = _symbol_create_list( SQL_GROUPBY, append_int($3,0) );}
 |  sqlGROUP BY DISTINCT tiling_commalist { $$ = _symbol_create_list( SQL_GROUPBY, append_int($4,1) );}
 ;

tiling_commalist:
    array_dim_slice { $$ = append_symbol(L(),$1);}
 |  tiling_commalist ',' array_dim_slice
			{ $$ = append_symbol( $1, $3);}
 ;

column_ref_commalist:
    column_ref		{ $$ = append_symbol(L(),
			       _symbol_create_list(SQL_COLUMN,$1)); }
 |  column_ref_commalist ',' column_ref
			{ $$ = append_symbol( $1,
			       _symbol_create_list(SQL_COLUMN,$3)); }
 ;

opt_having_clause:
    /* empty */ 		 { $$ = NULL; }
 |  HAVING search_condition	 { $$ = $2; }
 ;


search_condition:
    and_exp OR search_condition
		{ dlist *l = L();
		  append_symbol(l, $1);
		  append_symbol(l, $3);
		  $$ = _symbol_create_list(SQL_OR, l ); }
 |  and_exp	{ $$ = $1; }
 ;
   
and_exp:
    not_exp AND and_exp
		{ dlist *l = L();
		  append_symbol(l, $1);
		  append_symbol(l, $3);
		  $$ = _symbol_create_list(SQL_AND, l ); }
 |  not_exp	{ $$ = $1; }
 ;

not_exp:
    NOT not_exp 
		{ $$ = $2;

		  if ($$->token == SQL_EXISTS)
			$$->token = SQL_NOT_EXISTS;
		  else
			$$ = _symbol_create_symbol(SQL_NOT, $2); }
 |  pred_exp	{ $$ = $1; }
 ;

opt_order_by_clause:
    /* empty */ 			  { $$ = NULL; }
 |  ORDER BY sort_specification_list
		{ $$ = _symbol_create_list( SQL_ORDERBY, $3); }
 ;

opt_limit:
    /* empty */ 	{ $$ = NULL; }
 |  LIMIT nonzerowrd	{ 
		  	  sql_subtype *t = sql_bind_localtype("wrd");
			  $$ = _newAtomNode( atom_int(SA, t, (lng)$2)); 
			}
 |  LIMIT param		{ $$ = $2; }
 ;

opt_offset:
	/* empty */	{ $$ = NULL; }
 |  OFFSET poswrd	{ 
		  	  sql_subtype *t = sql_bind_localtype("wrd");
			  $$ = _newAtomNode( atom_int(SA, t, (lng)$2)); 
			}
 |  OFFSET param	{ $$ = $2; }
 ;

opt_sample:
	/* empty */	{ $$ = NULL; }
 |  SAMPLE poswrd	{
		  	  sql_subtype *t = sql_bind_localtype("wrd");
			  $$ = _newAtomNode( atom_int(SA, t, (lng)$2));
			}
 |  SAMPLE INTNUM	{
		  	  sql_subtype *t = sql_bind_localtype("dbl");
			  $$ = _newAtomNode( atom_float(SA, t, strtod($2,NULL)));
			}
 |  SAMPLE param	{ $$ = $2; }
 ;

sort_specification_list:
    ordering_spec	 { $$ = append_symbol(L(), $1); }
 |  sort_specification_list ',' ordering_spec
			 { $$ = append_symbol( $1, $3 ); }
 ;

ordering_spec:
    scalar_exp opt_asc_desc
	{ dlist *l = L();
	  append_symbol(l, $1);
	  append_int(l, $2);
	  $$ = _symbol_create_list(SQL_COLUMN, l ); }

 ;

opt_asc_desc:
    /* empty */ 	{ $$ = TRUE; }
 |  ASC			{ $$ = TRUE; }
 |  DESC		{ $$ = FALSE; }
 ;

predicate:
    comparison_predicate
 |  between_predicate
 |  like_predicate
 |  test_for_null
 |  in_predicate
 |  all_or_any_predicate
 |  existence_test
 |  filter_exp
 |  scalar_exp
 ;

pred_exp:
    predicate
 ;

comparison_predicate:
    pred_exp COMPARISON pred_exp
		{ dlist *l = L();
		  append_symbol(l, $1);
		  append_string(l, $2);
		  append_symbol(l, $3);
		  $$ = _symbol_create_list(SQL_COMPARE, l ); }
 |  pred_exp '=' pred_exp
		{ dlist *l = L();
		  append_symbol(l, $1);
		  append_string(l, sa_strdup(SA, "="));
		  append_symbol(l, $3);
		  $$ = _symbol_create_list(SQL_COMPARE, l ); }
 ;

between_predicate:
    pred_exp NOT BETWEEN opt_bounds pred_exp AND pred_exp
		{ dlist *l = L();
		  append_symbol(l, $1);
		  append_int(l, $4);
		  append_symbol(l, $5);
		  append_symbol(l, $7);
		  $$ = _symbol_create_list(SQL_NOT_BETWEEN, l ); }
 |  pred_exp BETWEEN opt_bounds pred_exp AND pred_exp
		{ dlist *l = L();
		  append_symbol(l, $1);
		  append_int(l, $3);
		  append_symbol(l, $4);
		  append_symbol(l, $6);
		  $$ = _symbol_create_list(SQL_BETWEEN, l ); }
 ;

opt_bounds:
   /* empty */ 	{ $$ = 0; }
 | ASYMMETRIC 	{ $$ = 0; }
 | SYMMETRIC 	{ $$ = 1; }
 ;

like_predicate:
    pred_exp NOT LIKE like_exp
		{ dlist *l = L();
		  append_symbol(l, $1);
		  append_symbol(l, $4);
		  append_int(l, FALSE);  /* case sensitive */
		  $$ = _symbol_create_symbol(SQL_NOT, _symbol_create_list( SQL_LIKE, l )); }
 |  pred_exp NOT ILIKE like_exp
		{ dlist *l = L();
		  append_symbol(l, $1);
		  append_symbol(l, $4);
		  append_int(l, TRUE);  /* case insensitive */
		  $$ = _symbol_create_symbol(SQL_NOT, _symbol_create_list( SQL_LIKE, l )); }
 |  pred_exp LIKE like_exp
		{ dlist *l = L();
		  append_symbol(l, $1);
		  append_symbol(l, $3);
		  append_int(l, FALSE);  /* case sensitive */
		  $$ = _symbol_create_list( SQL_LIKE, l ); }
 |  pred_exp ILIKE like_exp
		{ dlist *l = L();
		  append_symbol(l, $1);
		  append_symbol(l, $3);
		  append_int(l, TRUE);  /* case insensitive */
		  $$ = _symbol_create_list( SQL_LIKE, l ); }
 ;

like_exp:
    scalar_exp
	{ dlist *l = L();
	  append_symbol(l, $1);
	  $$ = _symbol_create_list(SQL_ESCAPE, l ); }
 |  scalar_exp ESCAPE string
 	{ char *s = sql2str($3);
	  if (_strlen(s) != 1) {
		char *msg = sql_message("\b22025!ESCAPE must be one character");
		yyerror(msg);
		_DELETE(msg)
		$$ = NULL;
		YYABORT;
	  } else {
		dlist *l = L();
		append_symbol(l, $1);
		append_string(l, s);
		$$ = _symbol_create_list(SQL_ESCAPE, l);
	  }
	}
 ;

test_for_null:
    scalar_exp IS NOT sqlNULL { $$ = _symbol_create_symbol( SQL_IS_NOT_NULL, $1 );}
 |  scalar_exp IS sqlNULL     { $$ = _symbol_create_symbol( SQL_IS_NULL, $1 ); }
 ;

in_predicate:
    pred_exp NOT sqlIN '(' value_commalist ')'
		{ dlist *l = L();
		  append_symbol(l, $1);
		  append_list(l, $5);
		  $$ = _symbol_create_list(SQL_NOT_IN, l ); }
 |  pred_exp sqlIN '(' value_commalist ')'
		{ dlist *l = L();
		  append_symbol(l, $1);
		  append_list(l, $4);
		  $$ = _symbol_create_list(SQL_IN, l ); }
 ;

all_or_any_predicate:
    pred_exp COMPARISON any_all_some subquery

		{ dlist *l = L();
		  append_symbol(l, $1);
		  append_string(l, $2);
		  append_symbol(l, $4);
		  append_int(l, $3);
		  $$ = _symbol_create_list(SQL_COMPARE, l ); }
 ;

any_all_some:
    ANY		{ $$ = 0; }
 |  SOME	{ $$ = 0; }
 |  ALL		{ $$ = 1; }
 ;

existence_test:
    EXISTS subquery 	{ $$ = _symbol_create_symbol( SQL_EXISTS, $2 ); }
/*|  NOT EXISTS subquery { $$ = _symbol_create_symbol( SQL_NOT_EXISTS, $3 ); }*/
 ;

filter_exp:
    pred_exp FILTER_FUNC pred_exp
		{ dlist *l = L();
		  append_symbol(l, $1);
		  append_string(l, $2);
		  append_symbol(l, $3);
		  $$ = _symbol_create_list(SQL_FILTER, l ); }
 |  pred_exp FILTER_FUNC '(' pred_exp ')'  pred_exp 
		{ dlist *l = L();
		  append_symbol(l, $1);
		  append_string(l, $2);
		  append_symbol(l, $6);
		  append_symbol(l, $4);	/* option last */
		  $$ = _symbol_create_list(SQL_FILTER, l ); }
 ;

subquery:
    '(' select_no_parens ')'	{ $$ = $2; }
 |  '(' VALUES row_commalist ')'	
				{ $$ = _symbol_create_list( SQL_VALUES, $3); }
 ;

	/* simple_scalar expressions */
simple_scalar_exp:
    value_exp
 |  scalar_exp '+' scalar_exp
			{ dlist *l = L();
			  append_list(l, 
			  	append_string(L(), sa_strdup(SA, "sql_add")));
	  		  append_symbol(l, $1);
	  		  append_symbol(l, $3);
	  		  $$ = _symbol_create_list( SQL_BINOP, l ); }
 |  scalar_exp '-' scalar_exp
			{ dlist *l = L();
			  append_list(l, 
			  	append_string(L(), sa_strdup(SA, "sql_sub")));
	  		  append_symbol(l, $1);
	  		  append_symbol(l, $3);
	  		  $$ = _symbol_create_list( SQL_BINOP, l ); }
 |  scalar_exp '*' scalar_exp
			{ dlist *l = L();
			  append_list(l, 
			  	append_string(L(), sa_strdup(SA, "sql_mul")));
	  		  append_symbol(l, $1);
	  		  append_symbol(l, $3);
	  		  $$ = _symbol_create_list( SQL_BINOP, l ); }
 |  scalar_exp '/' scalar_exp
			{ dlist *l = L();
			  append_list(l, 
			  	append_string(L(), sa_strdup(SA, "sql_div")));
	  		  append_symbol(l, $1);
	  		  append_symbol(l, $3);
	  		  $$ = _symbol_create_list( SQL_BINOP, l ); }
 |  scalar_exp '%' scalar_exp
			{ dlist *l = L();
			  append_list(l, 
			  	append_string(L(), sa_strdup(SA, "mod")));
	  		  append_symbol(l, $1);
	  		  append_symbol(l, $3);
	  		  $$ = _symbol_create_list( SQL_BINOP, l ); }
 |  scalar_exp '^' scalar_exp
			{ dlist *l = L();
			  append_list(l, 
			  	append_string(L(), sa_strdup(SA, "power")));
	  		  append_symbol(l, $1);
	  		  append_symbol(l, $3);
	  		  $$ = _symbol_create_list( SQL_BINOP, l ); }
 |  scalar_exp '&' scalar_exp
			{ dlist *l = L();
			  append_list(l, 
			  	append_string(L(), sa_strdup(SA, "bit_and")));
	  		  append_symbol(l, $1);
			  append_symbol(l, $3);
	  		  $$ = _symbol_create_list( SQL_BINOP, l ); }
 |  scalar_exp '|' scalar_exp
			{ dlist *l = L();
			  append_list(l, 
			  	append_string(L(), sa_strdup(SA, "bit_or")));
	  		  append_symbol(l, $1);
	  		  append_symbol(l, $3);
	  		  $$ = _symbol_create_list( SQL_BINOP, l ); }
 |  scalar_exp LEFT_SHIFT scalar_exp
			{ dlist *l = L();
			  append_list(l, 
			  	append_string(L(), sa_strdup(SA, "left_shift")));
	  		  append_symbol(l, $1);
	  		  append_symbol(l, $3);
	  		  $$ = _symbol_create_list( SQL_BINOP, l ); }
 |  scalar_exp RIGHT_SHIFT scalar_exp
			{ dlist *l = L();
			  append_list(l, 
			  	append_string(L(), sa_strdup(SA, "right_shift")));
	  		  append_symbol(l, $1);
	  		  append_symbol(l, $3);
	  		  $$ = _symbol_create_list( SQL_BINOP, l ); }
 |  '+' scalar_exp %prec UMINUS 
			{ $$ = $2; }
 |  '-' scalar_exp %prec UMINUS 
			{ 
 			  $$ = NULL;
			  assert($2->token != SQL_COLUMN || $2->data.lval->h->type != type_lng);
			  if ($2->token == SQL_COLUMN && $2->data.lval->h->type == type_int) {
				atom *a = sql_bind_arg(parm, $2->data.lval->h->data.i_val);
				if (!atom_neg(a))
					$$ = $2;
			  } 
			  if (!$$) {
				dlist *l = L();
			  	append_list(l, 
			  		append_string(L(), sa_strdup(SA, "sql_neg")));
	  		  	append_symbol(l, $2);
	  		  	$$ = _symbol_create_list( SQL_UNOP, l ); 
			  }
			}
 |  '(' search_condition ')' 	{ $$ = $2; }
 ;

scalar_exp:
    simple_scalar_exp 	{ $$ = $1; }
 |  subquery	%prec UMINUS
 ;

value_exp:
    atom
 |  user		{ $$ = _symbol_create_list( SQL_COLUMN, 
			  append_string(L(), sa_strdup(SA, "current_user"))); }
 |  CURRENT_ROLE	{ $$ = _symbol_create_list( SQL_COLUMN, 
			  append_string(L(), sa_strdup(SA, "current_role"))); }
 |  window_function
 |  column_ref 		{ $$ = _symbol_create_list( SQL_COLUMN, $1); }
 |  var_ref		
 |  aggr_ref
 |  func_ref
 |  NEXT VALUE FOR qname	{ $$ = _symbol_create_list( SQL_NEXT, $4); }
 |  datetime_funcs
 |  string_funcs
 |  case_exp
 |  cast_exp
 |  XML_value_function
 |  param
 |  array_dim_slice
 |  array_cell_ref
 |  ARRAY '(' scalar_exp_list ')' {
	dlist *l = L();
	l = append_list(l,$3);
	$$ = _symbol_create_list( SQL_ARRAY, l);
	}
;

array_dim_slice:
	qname index_exp_list { 
		dlist *l = L();
		append_list(l, $1);
		append_list(l, $2);
		$$ = _symbol_create_list( SQL_ARRAY_DIM_SLICE, l);
		}
;

/* TODO: haven't all uses of this syntax been replaced with:
 * SELECT <ident> FROM <array_dim_slice>? */
array_cell_ref:
	array_dim_slice '.' ident { 
		dlist *l = L();
		append_symbol(l, $1);
		append_string(l, $3);
		$$ = _symbol_create_list( SQL_COLUMN, l);
		}
;

param:  
   '?'			
	{ 
    	  mvc *m = (mvc*)parm;
	  int nr = (m->params)?list_length(m->params):0;

	  sql_add_param(m, NULL, NULL);
	  $$ = _symbol_create_int( SQL_PARAMETER, nr ); 
	}

/*
<window function> ::= <window function type> OVER <window name or specification>

<window function type> ::=
		<rank function type> <left paren> <right paren>
	|	ROW_NUMBER <left paren> <right paren>
	|	<aggregate function>

<rank function type> ::= RANK | DENSE_RANK | PERCENT_RANK | CUME_DIST

<window name or specification> ::= <window name> | <in-line window specification>

<in-line window specification> ::= <window specification>


<window specification> ::= <left paren> <window specification details> <right paren>

<window specification details> ::=
                [ <existing window name> ] [ <window partition clause> ] [ <window order clause> ] [ <window frame clause> ]

<existing window name> ::= <window name>

<window partition clause> ::= PARTITION BY <window partition column reference list>

<window partition column reference list> ::= <window partition column reference> [ { <comma> <window partition column reference> }... ]

<window partition column reference> ::= <column reference> [ <collate clause> ]

<window order clause> ::= ORDER BY <sort specification list>

<window frame clause> ::= <window frame units> <window frame extent> [ <window frame exclusion> ]

<window frame units> ::= ROWS | RANGE

<window frame extent> ::= <window frame start> | <window frame between>

<window frame start> ::= UNBOUNDED PRECEDING | <window frame preceding> | CURRENT ROW

<window frame preceding> ::= <unsigned value specification> PRECEDING

<window frame between> ::= BETWEEN <window frame bound 1> AND <window frame bound 2>

<window frame bound 1> ::= <window frame bound>

<window frame bound 2> ::= <window frame bound>

<window frame bound> ::=
                <window frame start>
        |       UNBOUNDED FOLLOWING
        |       <window frame following>

<window frame following> ::= <unsigned value specification> FOLLOWING

<window frame exclusion> ::=
                EXCLUDE CURRENT ROW
        |       EXCLUDE GROUP
        |       EXCLUDE TIES
        |       EXCLUDE NO OTHERS

*/

window_function: 
	window_function_type OVER '(' window_specification ')'
	{ $$ = _symbol_create_list( SQL_RANK, 
		append_list(append_symbol(L(), $1), $4)); }
  ;

window_function_type:
	RANK '(' ')' 	{ $$ = _symbol_create( SQL_RANK, $1 ); }
  |	aggr_ref
  ;

window_specification:
	window_partition_clause window_order_clause window_frame_clause
	{ $$ = append_symbol(append_symbol(append_symbol(L(), $1), $2), $3); }
  ;

window_partition_clause:
	/* empty */ 	{ $$ = NULL; }
  |	PARTITION BY column_ref_commalist
	{ $$ = _symbol_create_list( SQL_GROUPBY, $3 ); }
  ;

window_order_clause:
	/* empty */ 	{ $$ = NULL; }
  |	ORDER BY sort_specification_list
	{ $$ = _symbol_create_list( SQL_ORDERBY, $3 ); }
  ;

window_frame_clause:
	/* empty */ 	{ $$ = NULL; }
  |	window_frame_units window_frame_extent window_frame_exclusion
	{ $$ = _symbol_create_list( SQL_FRAME, append_int(append_int($2, $1), $3)); }
  ;

window_frame_units:
	ROWS		{ $$ = FRAME_ROWS; }
  |	RANGE		{ $$ = FRAME_RANGE; }
  ;

window_frame_extent:
	window_frame_start	{ $$ = append_symbol(append_symbol(L(), $1), _symbol_create_int(SQL_FRAME, -1)); }
  |	window_frame_between	{ $$ = $1; }
  ;

window_frame_start:
	UNBOUNDED PRECEDING	{ $$ = _symbol_create_int(SQL_FRAME, -1); }
  |	window_frame_preceding  { $$ = $1; }
  |	CURRENT ROW		{ $$ = _symbol_create_int(SQL_FRAME, 0); }
  ;

window_frame_preceding:
	value_exp PRECEDING	{ $$ = $1; }
  ;
	
window_frame_between:
	BETWEEN window_frame_start AND window_frame_end
				{ $$ = append_symbol(append_symbol(L(), $2), $4); }
  ;

window_frame_end:
	UNBOUNDED FOLLOWING	{ $$ = _symbol_create_int(SQL_FRAME, -1); }
  | 	window_frame_following	{ $$ = $1; }
  |	CURRENT ROW		{ $$ = _symbol_create_int(SQL_FRAME, 0); }
  ;

window_frame_following:
	value_exp PRECEDING	{ $$ = $1; }
  ;

window_frame_exclusion:
 	/* empty */		{ $$ = EXCLUDE_NONE; }
 |      EXCLUDE CURRENT ROW	{ $$ = EXCLUDE_CURRENT_ROW; }
 |      EXCLUDE sqlGROUP	{ $$ = EXCLUDE_GROUP; }
 |      EXCLUDE TIES		{ $$ = EXCLUDE_TIES; }
 |      EXCLUDE NO OTHERS	{ $$ = EXCLUDE_NO_OTHERS; }
 ;
	
var_ref:
	AT ident 	{ $$ = _symbol_create( SQL_NAME, $2 ); }
 ;

func_ref:
    qfunc '(' ')'
	{ dlist *l = L();
  	  append_list(l, $1);
	  $$ = _symbol_create_list( SQL_OP, l ); }
|   qfunc '(' scalar_exp_list ')'
	{ dlist *l = L();
  	  append_list(l, $1);
	  if (dlist_length($3) == 1) {
  	  	append_symbol(l, $3->h->data.sym);
	  	$$ = _symbol_create_list( SQL_UNOP, l ); 
	  } else if (dlist_length($3) == 2) {
  	  	append_symbol(l, $3->h->data.sym);
  	  	append_symbol(l, $3->h->next->data.sym);
	  	$$ = _symbol_create_list( SQL_BINOP, l ); 
	  } else {
  	  	append_list(l, $3);
	  	$$ = _symbol_create_list( SQL_NOP, l ); 
	  }
	}
/*
|   '(' '(' scalar_exp_list ')' qfunc '(' scalar_exp_list ')' ')'
	{ dlist *l = L();
  	  append_list(l, $5);
  	  append_list(l, $3);
  	  append_list(l, $7);
  	  append_int(l, 0);	
	  $$ = _symbol_create_list( SQL_JOIN, l ); 
	}
*/
 ;

qfunc:
	func_ident		{ $$ = append_string(L(), $1); }
 |      ident '.' func_ident	{ $$ = append_string(
					append_string(L(), $1), $3);}
 ;

func_ident:
	IDENT 	{ $$ = $1; }
 |	LEFT	{ $$ = sa_strdup(SA, "left"); }
 |	RIGHT	{ $$ = sa_strdup(SA, "right"); }
 |	INSERT	{ $$ = sa_strdup(SA, "insert"); }
 ;

datetime_funcs:
    EXTRACT '(' datetime_field FROM scalar_exp ')'
			{ dlist *l = L();
			  const char *ident = datetime_field((itype)$3);
			  append_list(l,
  		  	  	append_string(L(), sa_strdup(SA, ident)));
  		  	  append_symbol(l, $5);
		  	  $$ = _symbol_create_list( SQL_UNOP, l ); }
 |  CURRENT_DATE opt_brackets
 			{ dlist *l = L();
			  append_list(l,
			  	append_string(L(), sa_strdup(SA, "current_date")));
	  		  $$ = _symbol_create_list( SQL_OP, l ); }
 |  CURRENT_TIME opt_brackets
 			{ dlist *l = L();
			  append_list(l,
			  	append_string(L(), sa_strdup(SA, "current_time")));
	  		  $$ = _symbol_create_list( SQL_OP, l ); }
 |  CURRENT_TIMESTAMP opt_brackets
 			{ dlist *l = L();
			  append_list(l,
			  	append_string(L(), sa_strdup(SA, "current_timestamp")));
	  		  $$ = _symbol_create_list( SQL_OP, l ); }
 |  LOCALTIME opt_brackets
 			{ dlist *l = L();
			  append_list(l,
			  	append_string(L(), sa_strdup(SA, "localtime")));
	  		  $$ = _symbol_create_list( SQL_OP, l ); }
 |  LOCALTIMESTAMP opt_brackets
 			{ dlist *l = L();
			  append_list(l,
			  	append_string(L(), sa_strdup(SA, "localtimestamp")));
	  		  $$ = _symbol_create_list( SQL_OP, l ); }
 ;

opt_brackets:
   /* empty */	{ $$ = 0; }
 | '(' ')'	{ $$ = 1; }
 ;

string_funcs:
    SUBSTRING '(' scalar_exp FROM scalar_exp FOR scalar_exp ')'
			{ dlist *l = L();
			  dlist *ops = L();
  		  	  append_list(l,
				append_string(L(), sa_strdup(SA, "substring")));
  		  	  append_symbol(ops, $3);
  		  	  append_symbol(ops, $5);
  		  	  append_symbol(ops, $7);
			  append_list(l, ops);
		  	  $$ = _symbol_create_list( SQL_NOP, l ); }
  | SUBSTRING '(' scalar_exp ',' scalar_exp ',' scalar_exp ')'
			{ dlist *l = L();
			  dlist *ops = L();
  		  	  append_list(l,
  		  	  	append_string(L(), sa_strdup(SA, "substring")));
  		  	  append_symbol(ops, $3);
  		  	  append_symbol(ops, $5);
  		  	  append_symbol(ops, $7);
			  append_list(l, ops);
		  	  $$ = _symbol_create_list( SQL_NOP, l ); }
  | SUBSTRING '(' scalar_exp FROM scalar_exp ')'
			{ dlist *l = L();
  		  	  append_list(l,
  		  	  	append_string(L(), sa_strdup(SA, "substring")));
  		  	  append_symbol(l, $3);
  		  	  append_symbol(l, $5);
		  	  $$ = _symbol_create_list( SQL_BINOP, l ); }
  | SUBSTRING '(' scalar_exp ',' scalar_exp ')'
			{ dlist *l = L();
  		  	  append_list(l,
  		  	  	append_string(L(), sa_strdup(SA, "substring")));
  		  	  append_symbol(l, $3);
  		  	  append_symbol(l, $5);
		  	  $$ = _symbol_create_list( SQL_BINOP, l ); }
  | POSITION '(' scalar_exp sqlIN scalar_exp ')'
			{ dlist *l = L();
  		  	  append_list(l,
  		  	  	append_string(L(), sa_strdup(SA, "locate")));
  		  	  append_symbol(l, $3);
  		  	  append_symbol(l, $5);
		  	  $$ = _symbol_create_list( SQL_BINOP, l ); }
  | scalar_exp CONCATSTRING scalar_exp
			{ dlist *l = L();
  		  	  append_list(l,
  		  	  	append_string(L(), sa_strdup(SA, "concat")));
  		  	  append_symbol(l, $1);
  		  	  append_symbol(l, $3);
		  	  $$ = _symbol_create_list( SQL_BINOP, l ); }
 ;

column_exp_commalist:
    column_exp 		{ $$ = append_symbol(L(), $1 ); }
 |  column_exp_commalist ',' column_exp
			{ $$ = append_symbol( $1, $3 ); }
 ;

column_exp:
    '*'
		{ dlist *l = L();
  		  append_string(l, NULL);
  		  append_string(l, NULL);
  		  $$ = _symbol_create_list( SQL_TABLE, l ); }
 |  ident '.' '*'
		{ dlist *l = L();
  		  append_string(l, $1);
  		  append_string(l, NULL);
  		  $$ = _symbol_create_list( SQL_TABLE, l ); }
 |  func_ref '.' '*'
		{ dlist *l = L();
  		  append_symbol(l, $1);
  		  append_string(l, NULL);
  		  $$ = _symbol_create_list( SQL_TABLE, l ); }
 |  null opt_alias_name
		{ dlist *l = L();
  		  append_symbol(l, $1 );
  		  append_string(l, $2);
  		  $$ = _symbol_create_list( SQL_COLUMN, l ); }
 |  search_condition opt_alias_name
		{ dlist *l = L();
  		  append_symbol(l, $1);
  		  append_string(l, $2);
  		  $$ = _symbol_create_list( SQL_COLUMN, l ); }
 |  '[' '*' ']'
		{ dlist *l = L();
  		  append_string(l, NULL);
  		  append_string(l, NULL);
  		  $$ = _symbol_create_list( SQL_TABLE, l ); }
 |  '[' ident '.' '*' ']'
		{ dlist *l = L();
  		  append_string(l, $2);
  		  append_string(l, NULL);
  		  $$ = _symbol_create_list( SQL_TABLE, l ); }
 |  '[' search_condition ']' opt_alias_name
		{ dlist *l = L();
  		  append_symbol(l, $2);
  		  append_string(l, $4);
  		  $$ = _symbol_create_list( SQL_COLUMN, l ); }
 ;

opt_alias_name:
    /* empty */	{ $$ = NULL; }
 |  AS ident	{ $$ = $2; }
 ;

atom:
    literal
	{ 
	  mvc *m = (mvc*)parm;
	
	  if (m->emode == m_normal && m->caching) { 
	  	/* replace by argument */
	  	AtomNode *an = (AtomNode*)$1;
	
	  	sql_add_arg( m, an->a);
		an->a = NULL;
	  	/* we miss use SQL_COLUMN also for param's, maybe
	     		change SQL_COLUMN to SQL_IDENT */
 	  	$$ = _symbol_create_list( SQL_COLUMN,
			append_int(L(), m->argc-1));
	   } else {
	  	AtomNode *an = (AtomNode*)$1;
		atom *a = an->a; 
		an->a = atom_dup(SA, a); 
		$$ = $1;
	   }
	}
 ;


/* change to set function */
aggr_ref:
    AGGR '(' '*' ')'
		{ dlist *l = L();
  		  append_string(l, $1);
  		  append_int(l, FALSE);
  		  append_symbol(l, NULL);
		  $$ = _symbol_create_list( SQL_AGGR, l ); }
 |  AGGR '(' ident '.' '*' ')'
		{ dlist *l = L();
  		  append_string(l, $1);
  		  append_int(l, FALSE);
  		  append_symbol(l, NULL);
		  $$ = _symbol_create_list( SQL_AGGR, l ); }
 |  AGGR '(' DISTINCT column_ref ')'
		{ dlist *l = L();
  		  append_string(l, $1);
  		  append_int(l, TRUE);
  		  append_symbol(l, _symbol_create_list(SQL_COLUMN, $4));
		  $$ = _symbol_create_list( SQL_AGGR, l ); }
 |  AGGR '(' DISTINCT case_scalar_exp ')'
		{ dlist *l = L();
  		  append_string(l, $1);
  		  append_int(l, TRUE);
  		  append_symbol(l, $4);
		  $$ = _symbol_create_list( SQL_AGGR, l ); }
 |  AGGR '(' ALL case_scalar_exp ')'
		{ dlist *l = L();
  		  append_string(l, $1);
  		  append_int(l, FALSE);
  		  append_symbol(l, $4);
		  $$ = _symbol_create_list( SQL_AGGR, l ); }
 |  AGGR '(' case_scalar_exp ')'
		{ dlist *l = L();
  		  append_string(l, $1);
  		  append_int(l, FALSE);
  		  append_symbol(l, $3);
		  $$ = _symbol_create_list( SQL_AGGR, l ); }
 |  XML_aggregate
 ;

opt_sign:
   '+'		{ $$ = 1; }
 | '-' 		{ $$ = -1; }
 | /* empty */	{ $$ = 1; }
 ;

tz:
	WITH TIME ZONE	{ $$ = 1; }
 | /* empty */		{ $$ = 0; }
 ;

/* note: the maximum precision for interval, time and timestamp should be equal
 *       and at minimum 6.  The SQL standard prescribes that at least two
 *       fractional precisions are supported: 0 and 6, where 0 is the
 *       default for time, and 6 the default precision for timestamp and interval.
 *       It might be nice to check for a certain maximum of precision in
 *       the future here.
 */
time_precision:
	'(' intval ')' 	{ $$ = $2+1; }
/* a time defaults to a fractional precision of 0 */
 | /* empty */		{ $$ = 0+1; }
 ;

timestamp_precision:
	'(' intval ')' 	{ $$ = $2+1; }
/* a timestamp defaults to a fractional precision of 6 */
 | /* empty */		{ $$ = 6+1; }
 ;

datetime_type:
    sqlDATE		{ sql_find_subtype(&$$, "date", 0, 0); }
 |  TIME time_precision tz 	
			{ if ($3)
				sql_find_subtype(&$$, "timetz", $2, 0); 
			  else
				sql_find_subtype(&$$, "time", $2, 0); 
			}
 |  TIMESTAMP timestamp_precision tz 
			{ if ($3)
				sql_find_subtype(&$$, "timestamptz", $2, 0); 
			  else
				sql_find_subtype(&$$, "timestamp", $2, 0); 
			}
 ;

non_second_datetime_field:
    YEAR		{ $$ = iyear; }
 |  MONTH		{ $$ = imonth; }
 |  DAY			{ $$ = iday; }
 |  HOUR		{ $$ = ihour; }
 |  MINUTE		{ $$ = imin; }
 ;

datetime_field:
    non_second_datetime_field
 |  SECOND		{ $$ = isec; }
 ;

start_field:
    non_second_datetime_field time_precision
		{ $$ = append_int(
			 	append_int( L(), $1), $2-1);  }
 ;

end_field:
    non_second_datetime_field
		{ $$ = append_int(
			 	append_int( L(), $1), 0);  }
 |  SECOND timestamp_precision
		{ $$ = append_int(
			 	append_int( L(), isec), $2-1);  }
 ;

single_datetime_field:
    non_second_datetime_field time_precision
		{ $$ = append_int(
			 	append_int( L(), $1), $2-1);  }
 |  SECOND timestamp_precision
		{ $$ = append_int(
			 	append_int( L(), isec), $2-1);  }
 ;

interval_qualifier:
    start_field TO end_field
	{ $$ =  append_list(
			append_list( L(), $1), $3 ); }
 |  single_datetime_field
	{ $$ =  append_list( L(), $1); }
 ;

interval_type:
    INTERVAL interval_qualifier	{
		int sk, ek, sp, ep;
		mvc *m = (mvc*)parm;
	  	int tpe;

		$$.type = NULL;
	  	if ( (tpe = parse_interval_qualifier( m, $2, &sk, &ek, &sp, &ep )) < 0){
			yyerror("\b22006!incorrect interval");
			YYABORT;
	  	} else {
			int d = inttype2digits(sk, ek);
			if (tpe == 0){
				sql_find_subtype(&$$, "month_interval", d, 0);
			} else {
				sql_find_subtype(&$$, "sec_interval", d, 0);
			}
	  	}
	}
 ;

user:
    USER 
 |  SESSION_USER
 |  CURRENT_USER 
 ;

literal:
    string 	{ char *s = sql2str($1);
		  int len = _strlen(s);
		  sql_subtype t;
		  sql_find_subtype(&t, "char", len, 0 );
		  $$ = _newAtomNode( _atom_string(&t, s)); }

 |  HEXADECIMAL { int len = _strlen($1), i = 2, err = 0;
		  char * hexa = $1;
	 	  sql_subtype t;
		  long res = 0;

		  while (i<len)
		  {
			res <<= 4;
			if ('0'<= hexa[i] && hexa[i] <= '9')
				res = res + (hexa[i] - '0');
			else if ('A' <= hexa[i] && hexa[i] <= 'F')
				res = res + (hexa[i] - 'A' + 10);
			else if ('a' <= hexa[i] && hexa[i] <= 'f')
				res = res + (hexa[i] - 'a' + 10);
			else
				err = 1; 
		  	i++;
		  }
		
		  if ( i >= 2 && i <= 6)
		  	sql_find_subtype(&t, "smallint", 16, 0);
		  else if ( i > 6 && i <= 10)
		  	sql_find_subtype(&t, "int", 32, 0);
		  else if ( i > 10 && i <= 18)
		  	sql_find_subtype(&t, "bigint", 64, 0);
		  else
			err = 1;
		  
		  if (err) {
			char *msg = sql_message("\b22003!invalid hexadecimal number or hexadecimal too large (%s)", $1);

			yyerror(msg);
			_DELETE(msg);
			$$ = NULL;
			YYABORT;
		  } else {
			$$ = _newAtomNode( atom_int(SA, &t, res));
		  }
		}
 |  sqlINT
		{ int digits = _strlen($1), err = 0, len = sizeof(lng);
		  lng value, *p = &value;
		  sql_subtype t;

		  lngFromStr($1, &len, &p);
		  if (value == lng_nil)
		  	err = 2;

		  /* find the most suitable data type for the given number */
		  if (!err) {
		    int bits = digits2bits(digits);
		    if (value > GDK_bte_min && value <= GDK_bte_max)
		  	  sql_find_subtype(&t, "tinyint", bits, 0 );
		    else if (value > GDK_sht_min && value <= GDK_sht_max)
		  	  sql_find_subtype(&t, "smallint", bits, 0 );
		    else if (value > GDK_int_min && value <= GDK_int_max)
		  	  sql_find_subtype(&t, "int", bits, 0 );
		    else if ((value > GDK_lng_min && value <= GDK_lng_max))
		  	  sql_find_subtype(&t, "bigint", bits, 0 );
		    else
			  err = 1;
		  }

		  if (err) {
			char *msg = sql_message("\b22003!integer value too large or not a number (%s)", $1);

			yyerror(msg);
			_DELETE(msg);
			$$ = NULL;
			YYABORT;
		  } else {
		  	$$ = _newAtomNode( atom_int(SA, &t, value));
		  }
		}
 |  INTNUM
		{ char *s = $1;
		  char *dot = strchr(s, '.');
		  int digits = _strlen(s) - 1;
		  int scale = digits - (int) (dot-s);
		  sql_subtype t;

		  if (digits <= 0)
			digits = 1;
		  if (digits <= 18) {
		  	double val = strtod($1,NULL);
		  	lng value = decimal_from_str(s);

		  	if (*s == '+' || *s == '-')
				digits --;
		  	sql_find_subtype(&t, "decimal", digits, scale );
		  	$$ = _newAtomNode( atom_dec(SA, &t, value, val));
		   } else {
			char *p = $1;
			double val;

			errno = 0;
			val = strtod($1,&p);
			if (p == $1 || (errno == ERANGE && (val < -1 || val > 1))) {
				char *msg = sql_message("\b22003!double value too large or not a number (%s)", $1);

				yyerror(msg);
				_DELETE(msg);
				$$ = NULL;
				YYABORT;
			}
		  	sql_find_subtype(&t, "double", 51, 0 );
		  	$$ = _newAtomNode(atom_float(SA, &t, val));
		   }
		}
 |  APPROXNUM
		{ sql_subtype t;
  		  char *p = $1;
		  double val;

		  errno = 0;
 		  val = strtod($1,&p);
		  if (p == $1 || (errno == ERANGE && (val < -1 || val > 1))) {
			char *msg = sql_message("\b22003!double value too large or not a number (%s)", $1);

			yyerror(msg);
			_DELETE(msg);
			$$ = NULL;
			YYABORT;
		  }
		  sql_find_subtype(&t, "double", 51, 0 );
		  $$ = _newAtomNode(atom_float(SA, &t, val)); }
 |  sqlDATE string
		{ sql_subtype t;
		  atom *a;
		  int r;

 		  r = sql_find_subtype(&t, "date", 0, 0 );
		  if (!r || (a = atom_general(SA, &t, $2)) == NULL) {
			char *msg = sql_message("\b22007!incorrect date value (%s)", $2);

			yyerror(msg);
			_DELETE(msg);
			$$ = NULL;
			YYABORT;
		  } else {
		  	$$ = _newAtomNode(a);
		} }
 |  TIME time_precision tz string
		{ sql_subtype t;
		  atom *a;
		  int r;

	          r = sql_find_subtype(&t, ($3)?"timetz":"time", $2, 0);
		  if (!r || (a = atom_general(SA, &t, $4)) == NULL) {
			char *msg = sql_message("\b22007!incorrect time value (%s)", $4);

			yyerror(msg);
			_DELETE(msg);
			$$ = NULL;
			YYABORT;
		  } else {
		  	$$ = _newAtomNode(a);
		} }
 |  TIMESTAMP timestamp_precision tz string
		{ sql_subtype t;
		  atom *a;
		  int r;

 		  r = sql_find_subtype(&t, ($3)?"timestamptz":"timestamp",$2,0);
		  if (!r || (a = atom_general(SA, &t, $4)) == NULL) {
			char *msg = sql_message("\b22007!incorrect timestamp value (%s)", $4);

			yyerror(msg);
			_DELETE(msg);
			$$ = NULL;
			YYABORT;
		  } else {
		  	$$ = _newAtomNode(a);
		} }
 |  interval_expression
 |  blob string
		{ sql_subtype t;
		  atom *a= 0;
		  int r;

		  $$ = NULL;
 		  r = sql_find_subtype(&t, "blob", 0, 0);
	          if (r && (a = atom_general(SA, &t, $2)) != NULL)
			$$ = _newAtomNode(a);
		  if (!$$) {
			char *msg = sql_message("\b22M28!incorrect blob %s", $2);

			yyerror(msg);
			_DELETE(msg);
			YYABORT;
		  }
		}
 |  aTYPE string
		{ sql_subtype t;
		  atom *a= 0;
		  int r;

		  $$ = NULL;
		  r = sql_find_subtype(&t, $1, 0, 0);
	          if (r && (a = atom_general(SA, &t, $2)) != NULL)
			$$ = _newAtomNode(a);
		  if (!$$) {
			char *msg = sql_message("\b22000!incorrect %s %s", $1, $2);

			yyerror(msg);
			_DELETE(msg);
			YYABORT;
		  }
		}
 | type_alias string
		{ sql_subtype t; 
		  atom *a = 0;
		  int r;

		  $$ = NULL;
		  r = sql_find_subtype(&t, $1, 0, 0);
	          if (r && (a = atom_general(SA, &t, $2)) != NULL)
			$$ = _newAtomNode(a);
		  if (!$$) {
			char *msg = sql_message("\b22000!incorrect %s %s", $1, $2);

			yyerror(msg);
			_DELETE(msg);
			YYABORT;
		  }
		}
 | IDENT string
		{ mvc *m = (mvc*)parm;
		  sql_type *t = mvc_bind_type(m, $1);
		  atom *a;

		  $$ = NULL;
		  if (t) {
		  	sql_subtype tpe;
			sql_init_subtype(&tpe, t, 0, 0);
			a = atom_general(SA, &tpe, $2);
			if (a)
				$$ = _newAtomNode(a);
		  }
		  if (!t || !$$) {
			char *msg = sql_message("\b22000!type (%s) unknown", $1);

			yyerror(msg);
			_DELETE(msg);
			YYABORT;
		  }
		}
 |  BOOL_FALSE
		{ sql_subtype t;
		  sql_find_subtype(&t, "boolean", 0, 0 );
		  $$ = _newAtomNode( atom_bool(SA, &t, FALSE)); }
 |  BOOL_TRUE
		{ sql_subtype t;
		  sql_find_subtype(&t, "boolean", 0, 0 );
		  $$ = _newAtomNode( atom_bool(SA, &t, TRUE)); }
 ;

interval_expression:
   INTERVAL opt_sign string interval_qualifier { 
		sql_subtype t;
		int sk, ek, sp, ep, tpe;
		mvc *m = (mvc*)parm;
	  	lng i = 0;
		int r = 0;

		$$ = NULL;
	  	if ( (tpe = parse_interval_qualifier( m, $4, &sk, &ek, &sp, &ep )) < 0){
			yyerror("incorrect interval");
			YYABORT;
	  	} else {
			int d = inttype2digits(sk, ek);
			if (tpe == 0){
				r=sql_find_subtype(&t, "month_interval", d, 0);
			} else {
				r=sql_find_subtype(&t, "sec_interval", d, 0);
			}
	  	}
	  	if (!r || (tpe = parse_interval( m, $2, $3, sk, ek, sp, ep, &i)) < 0) { 
			yyerror("incorrect interval");
			$$ = NULL;
			YYABORT;
	  	} else {
			/* count the number of digits in the input */
/*
			lng cpyval = i, inlen = 1;

			cpyval /= qualifier2multiplier(ek);
			while (cpyval /= 10)
				inlen++;
		    	if (inlen > t.digits) {
				char *msg = sql_message("\b22006!incorrect interval (" LLFMT " > %d)", inlen, t.digits);
				yyerror(msg);
				$$ = NULL;
				YYABORT;
			}
*/
	  		$$ = _newAtomNode( atom_int(SA, &t, i));
	  	}
	}

	/* miscellaneous */
 ;

qname:
    ident			{ $$ = append_string(L(), $1); }
 |  ident '.' ident		{ mvc *m = (mvc*)parm;
				  m->scanner.schema = $1;
				  $$ = append_string(
					append_string(L(), $1), $3);}
 |  ident '.' ident '.' ident	{ mvc *m = (mvc*)parm;
				  m->scanner.schema = $1;
				  $$ = append_string(
					append_string(
						append_string(L(), $1), 
						$3), 
					$5)
				;}
 ;

column_ref:
    ident		{ $$ = append_string(
				L(), $1); }

 |  ident '.' ident	{ $$ = append_string(
				append_string(
				 L(), $1), $3);}

 |  ident '.' ident '.' ident
    			{ $$ = append_string(
				append_string(
				 append_string(
				  L(), $1), $3), $5);}
 ;

index_exp_list:
	index_exp
	{
		$$= append_list(L(), $1);
	}
  | index_exp_list index_exp
	{
		$$ = append_list($1, $2);
	}
;

index_exp:
	'[' index_term ':' index_term ':' index_term ']'
	{
		dlist *l = L();
		append_symbol(l, $2);
		append_symbol(l, $4);
		$$ = append_symbol(l, $6);
	}
	| '[' index_term ':' index_term ']'
	{
		dlist *l = L();
		append_symbol(l, $2);
		$$ = append_symbol(l, $4);
	}
	| '[' index_term ']'
	{
		$$= append_symbol(L(), $2);
	}
;

index_term:
	scalar_exp { $$= $1; }
  | '*' { $$= NULL; }
;

cast_exp:
     CAST '(' cast_value AS data_type ')'
 	{ dlist *l = L();
	  append_symbol(l, $3);
	  append_type(l, &$5);
	  $$ = _symbol_create_list( SQL_CAST, l ); }
 |
     CONVERT '(' cast_value ',' data_type ')'
 	{ dlist *l = L();
	  append_symbol(l, $3);
	  append_type(l, &$5);
	  $$ = _symbol_create_list( SQL_CAST, l ); }
 ;

cast_value:
  	search_condition
 | 	null	 
 ;

case_exp:
     NULLIF '(' scalar_exp ',' scalar_exp ')'
		{ $$ = _symbol_create_list(SQL_NULLIF,
		   append_symbol(
		    append_symbol(
		     L(), $3), $5)); }
 |   COALESCE '(' case_scalar_exp_list ')'
		{ $$ = _symbol_create_list(SQL_COALESCE, $3); }
 |   CASE scalar_exp when_value_list case_opt_else END
		{ $$ = _symbol_create_list(SQL_CASE,
		   append_symbol(
		    append_list(
		     append_symbol(
		      L(),$2),$3),$4)); }
 |   CASE when_search_list case_opt_else END
		 { $$ = _symbol_create_list(SQL_CASE,
		   append_symbol(
		    append_list(
		     L(),$2),$3)); }
 ;

scalar_exp_list:
    simple_atom
			{ $$ = append_symbol( L(), $1); }
 |  scalar_exp_list ',' simple_atom
			{ $$ = append_symbol( $1, $3); }
 ;

case_scalar_exp_list: /* at least 2 scalar_exp (or null) */
    simple_atom ',' simple_atom
			{ $$ = append_symbol( L(), $1);
			  $$ = append_symbol( $$, $3);
			}
 |  case_scalar_exp_list ',' simple_atom
			{ $$ = append_symbol( $1, $3); }
 ;


when_value:
    WHEN scalar_exp THEN simple_atom
			{ $$ = _symbol_create_list( SQL_WHEN,
			   append_symbol(
			    append_symbol(
			     L(), $2),$4)); }
 ;

when_value_list:
    when_value
			{ $$ = append_symbol( L(), $1);}
 |  when_value_list when_value
			{ $$ = append_symbol( $1, $2); }
 ;

when_search:
    WHEN search_condition THEN simple_atom
			{ $$ = _symbol_create_list( SQL_WHEN,
			   append_symbol(
			    append_symbol(
			     L(), $2),$4)); }
 ;

when_search_list:
    when_search
			{ $$ = append_symbol( L(), $1); }
 |  when_search_list when_search
			{ $$ = append_symbol( $1, $2); }
 ;

case_opt_else:
    /* empty */	        { $$ = NULL; }
 |  ELSE scalar_exp	{ $$ = $2; }
 |  ELSE sqlNULL 	{ $$ = _newAtomNode(NULL); }
 ;

case_scalar_exp:
    sqlNULL		{ $$ = _newAtomNode(NULL); }
 |  scalar_exp	
 ;
		/* data types, more types to come */

nonzero:
	intval
		{ $$ = $1;
		  if ($$ <= 0) {
			$$ = -1;
			yyerror("Positive value greater than 0 expected");
			YYABORT;
		  }
		}
	;

nonzerolng:
	lngval
		{ $$ = $1;
		  if ($$ <= 0) {
			$$ = -1;
			yyerror("Positive value greater than 0 expected");
			YYABORT;
		  }
		}
	;

nonzerowrd:
	wrdval
		{ $$ = $1;
		  if ($$ <= 0) {
			$$ = -1;
			yyerror("Positive value greater than 0 expected");
			YYABORT;
		  }
		}
	;

poslng:
	lngval 	{ $$ = $1;
		  if ($$ < 0) {
			$$ = -1;
			yyerror("Positive value expected");
			YYABORT;
		  }
		}
	;

poswrd:
	wrdval  { $$ = $1;
		  if ($$ < 0) {
			$$ = -1;
			yyerror("Positive value expected");
			YYABORT;
		  }
		}
	;

posint:
	intval 	{ $$ = $1;
		  if ($$ < 0) {
			$$ = -1;
			yyerror("Positive value expected");
			YYABORT;
		  }
		}
	;

data_type:
    CHARACTER
			{ sql_find_subtype(&$$, "char", 1, 0); }
 |  varchar
			{ $$.type = NULL;
			  yyerror("CHARACTER VARYING needs a mandatory length specification");
			  YYABORT;
			}
 |  clob		{ sql_find_subtype(&$$, "clob", 0, 0); }
 |  CHARACTER '(' nonzero ')'
			{ sql_find_subtype(&$$, "char", $3, 0); }
 |  varchar '(' nonzero ')'
			{ sql_find_subtype(&$$, "varchar", $3, 0); }
 |  clob '(' nonzero ')'
			{ sql_find_subtype(&$$, "clob", $3, 0);
			  /* NOTE: CLOB may be called as CLOB(2K) which is equivalent
			   *       to CLOB(2048).  Due to 'nonzero' it is not possible
			   *       to enter this as the parser rejects it.  However it
			   *       might be a ToDo for the future.
			   *       See p. 125 SQL-99
			   */
			}
 |  blob		{ sql_find_subtype(&$$, "blob", 0, 0); }
 |  blob '(' nonzero ')'
			{ sql_find_subtype(&$$, "blob", $3, 0);
			  /* NOTE: BLOB may be called as BLOB(2K) which is equivalent
			   *       to BLOB(2048).  Due to 'nonzero' it is not possible
			   *       to enter this as the parser rejects it.  However it
			   *       might be a ToDo for the future.
			   *       See p. 85 SQL-99
			   */
			}
 |  TINYINT		{ sql_find_subtype(&$$, "tinyint", 0, 0); }
 |  SMALLINT		{ sql_find_subtype(&$$, "smallint", 0, 0); }
 |  sqlINTEGER		{ sql_find_subtype(&$$, "int", 0, 0); }
 |  BIGINT		{ sql_find_subtype(&$$, "bigint", 0, 0); }

 |  sqlDECIMAL		{ sql_find_subtype(&$$, "decimal", 1, 0); }
 |  sqlDECIMAL '(' nonzero ')'
			{ 
			  int d = $3;
			  if (d > 18) {
				char *msg = sql_message("\b22003!decimal of %d digits are not supported", d);
				yyerror(msg);
				_DELETE(msg);
				$$.type = NULL;
				YYABORT;
			  } else {
			        sql_find_subtype(&$$, "decimal", d, 0); 
			  }
			}
 |  sqlDECIMAL '(' nonzero ',' posint ')'
			{ 
			  int d = $3;
			  int s = $5;
			  if (s > d || d > 18) {
				char *msg = NULL;
				if (s > d)
					msg = sql_message("\b22003!scale (%d) should be less or equal to the precision (%d)", s, d);
				else
					msg = sql_message("\b22003!decimal(%d,%d) isn't supported because P=%d > 18", d, s, d);
				yyerror(msg);
				_DELETE(msg);
				$$.type = NULL;
				YYABORT;
			  } else {
				sql_find_subtype(&$$, "decimal", d, s);
			  }
			}
 |  sqlFLOAT		{ sql_find_subtype(&$$, "double", 0, 0); }
 |  sqlFLOAT '(' nonzero ')'
			{ if ($3 > 0 && $3 <= 24) {
				sql_find_subtype(&$$, "real", $3, 0);
			  } else if ($3 > 24 && $3 <= 53) {
				sql_find_subtype(&$$, "double", $3, 0);
			  } else {
				char *msg = sql_message("\b22003!number of digits for FLOAT values should be between 1 and 53");

				yyerror(msg);
				_DELETE(msg);
				$$.type = NULL;
				YYABORT;
			  }
			}
 |  sqlFLOAT '(' intval ',' intval ')'
			{ if ($5 >= $3) {
				char *msg = sql_message("\b22003!precision(%d) should be less than number of digits(%d)", $5, $3);

				yyerror(msg);
				_DELETE(msg);
				$$.type = NULL;
				YYABORT;
			  } else if ($3 > 0 && $3 <= 24) {
				sql_find_subtype(&$$, "real", $3, $5);
			  } else if ($3 > 24 && $3 <= 53) {
				sql_find_subtype(&$$, "double", $3, $5);
			  } else {
				char *msg = sql_message("\b22003!number of digits for FLOAT values should be between 1 and 53");
				yyerror(msg);
				_DELETE(msg);
				$$.type = NULL;
				YYABORT;
			  }
			}
 | sqlDOUBLE 		{ sql_find_subtype(&$$, "double", 0, 0); }
 | sqlDOUBLE PRECISION	{ sql_find_subtype(&$$, "double", 0, 0); }
 | sqlREAL 		{ sql_find_subtype(&$$, "real", 0, 0); }
 | datetime_type
 | interval_type
 | aTYPE		{ sql_find_subtype(&$$, $1, 0, 0); }
 | aTYPE '(' nonzero ')'
			{ sql_find_subtype(&$$, $1, $3, 0); }
 | type_alias 		{ sql_find_subtype(&$$, $1, 0, 0); }
 | type_alias '(' nonzero ')'
			{ sql_find_subtype(&$$, $1, $3, 0); }
 | type_alias '(' intval ',' intval ')'
			{ if ($5 >= $3) {
				char *msg = sql_message("\b22003!precision(%d) should be less than number of digits(%d)", $5, $3);

				yyerror(msg);
				_DELETE(msg);
				$$.type = NULL;
				YYABORT;
			  } else {
			 	sql_find_subtype(&$$, $1, $3, $5);
			  }
			}
 | IDENT		{ mvc *m = (mvc*)parm;
			  sql_type *t = mvc_bind_type(m, $1);
			  if (!t) {
				char *msg = sql_message("\b22000!type (%s) unknown", $1);

				yyerror(msg);
				_DELETE(msg);
				$$.type = NULL;
				YYABORT;
			  } else {
				sql_init_subtype(&$$, t, 0, 0);
			  }
			}

 | IDENT '(' nonzero ')'
			{ mvc *m = (mvc*)parm;
			  sql_type *t = mvc_bind_type(m, $1);
			  if (!t) {
				char *msg = sql_message("\b22000!type (%s) unknown", $1);

				yyerror(msg);
				_DELETE(msg);
				$$.type = NULL;
				YYABORT;
			  } else {
				sql_init_subtype(&$$, t, $3, 0);
			  }
			}
/*
 * Stefan.Manegold@cwi.nl:
 * IMHO, this does not belong here, as an ARRAY is not an atomic data type.
 *
 * Instead, a correct(ed) version of this needs to be added to "func_data_type:"
 * to enable ARRAY-returning functions in additition to TABLE-returning functions.
 *
 | ARRAY '(' array_element_def_list ')' { 
	/ * use a fake type  for now * /
	sql_find_subtype(&$$, "int", 0, 0);
	}
*/
 ;

array_element_def_list:
	column_def
		{ $$ = append_symbol(L(), $1); }
 | array_element_def_list ',' column_def
		{ $$ = append_symbol($1, $3); }
;

type_alias:
 ALIAS
	{ 	char *t = sql_bind_alias($1);
	  	if (!t) {
			char *msg = sql_message("\b22000!type (%s) unknown", $1);

			yyerror(msg);
			_DELETE(msg);
			$$ = NULL;
			YYABORT;
		}
		$$ = t;
	}
 ;

varchar:
	VARCHAR				{ $$ = $1; }
 |	CHARACTER VARYING		{ $$ = $1; }
;

clob:
	CLOB				{ $$ = $1; }
 |	sqlTEXT				{ $$ = $1; }
 |	CHARACTER LARGE OBJECT		{ $$ = $1; }
;
blob:
	sqlBLOB				{ $$ = $1; }
 |	BINARY LARGE OBJECT		{ $$ = $1; }
;

column:			ident ;

authid: 		restricted_ident ;

restricted_ident:
    IDENT	{ $$ = $1; }
 |  aTYPE	{ $$ = $1; }
 |  ALIAS	{ $$ = $1; }
 |  AGGR	{ $$ = $1; } 	/* without '(' */
 |  RANK	{ $$ = $1; }	/* without '(' */
 ;

ident:
    IDENT	{ $$ = $1; }
 |  aTYPE	{ $$ = $1; }
 |  FILTER_FUNC	{ $$ = $1; }
 |  ALIAS	{ $$ = $1; }
 |  AGGR	{ $$ = $1; } 	/* without '(' */
 |  RANK	{ $$ = $1; }	/* without '(' */
 |  non_reserved_word
 ;

non_reserved_word:  /* (lexicographically sorted for convenience) */
  LARGE		{ $$ = sa_strdup(SA, "large"); }	/* sloppy: officially reserved */
| sqlNAME	{ $$ = sa_strdup(SA, "name"); }
| OBJECT	{ $$ = sa_strdup(SA, "object"); }	/* sloppy: officially reserved */
| PASSWORD	{ $$ = sa_strdup(SA, "password"); }	/* neither reserved nor non-reserv. */
| PATH		{ $$ = sa_strdup(SA, "path"); }		/* sloppy: officially reserved */
| PRECISION 	{ $$ = sa_strdup(SA, "precision"); }	/* sloppy: officially reserved */
| PRIVILEGES	{ $$ = sa_strdup(SA, "privileges"); }	/* sloppy: officially reserved */
| ROLE		{ $$ = sa_strdup(SA, "role"); }	 	/* neither reserved nor non-reserv. */
| sqlSIZE	{ $$ = sa_strdup(SA, "size"); }		/* sloppy: officially reserved */
| TYPE		{ $$ = sa_strdup(SA, "type"); }
| RELEASE	{ $$ = sa_strdup(SA, "release"); }	/* sloppy: officially reserved */
| VALUE		{ $$ = sa_strdup(SA, "value"); }	/* sloppy: officially reserved */
| ZONE		{ $$ = sa_strdup(SA, "zone"); }		/* sloppy: officially reserved */

|  CACHE	{ $$ = sa_strdup(SA, "cache"); }
|  DATA 	{ $$ = sa_strdup(SA, "data"); }
|  DIAGNOSTICS 	{ $$ = sa_strdup(SA, "diagnostics"); }
|  MATCH	{ $$ = sa_strdup(SA, "match"); }
|  OPTIONS	{ $$ = sa_strdup(SA, "options"); }
|  ROW		{ $$ = sa_strdup(SA, "row"); }
|  KEY		{ $$ = sa_strdup(SA, "key"); }
|  LANGUAGE	{ $$ = sa_strdup(SA, "language"); }
|  LEVEL	{ $$ = sa_strdup(SA, "level"); }
|  sqlSESSION	{ $$ = sa_strdup(SA, "session"); }
|  sqlDATE	{ $$ = sa_strdup(SA, "date"); }
|  TIME 	{ $$ = sa_strdup(SA, "time"); }
|  TIMESTAMP	{ $$ = sa_strdup(SA, "timestamp"); }
|  INTERVAL	{ $$ = sa_strdup(SA, "interval"); }

|  PREPARE	{ $$ = sa_strdup(SA, "prepare"); }
|  EXECUTE	{ $$ = sa_strdup(SA, "execute"); }
|  SQL_EXPLAIN	{ $$ = sa_strdup(SA, "explain"); }
|  SQL_DOT	{ $$ = sa_strdup(SA, "dot"); }
|  SQL_DEBUG	{ $$ = sa_strdup(SA, "debug"); }
|  SQL_TRACE	{ $$ = sa_strdup(SA, "trace"); }
|  sqlTEXT     	{ $$ = sa_strdup(SA, "text"); }
|  AUTO_COMMIT	{ $$ = sa_strdup(SA, "auto_commit"); }
/* SQL/XML non reserved words */
|  STRIP	{ $$ = sa_strdup(SA, "strip"); }
|  WHITESPACE	{ $$ = sa_strdup(SA, "whitespace"); }
|  PASSING	{ $$ = sa_strdup(SA, "passing"); }
|  NIL		{ $$ = sa_strdup(SA, "nil"); }
|  REF		{ $$ = sa_strdup(SA, "ref"); }
|  ABSENT	{ $$ = sa_strdup(SA, "absent"); }
|  EMPTY	{ $$ = sa_strdup(SA, "empty"); }
|  DOCUMENT	{ $$ = sa_strdup(SA, "document"); }
|  ELEMENT	{ $$ = sa_strdup(SA, "element"); }
|  CONTENT	{ $$ = sa_strdup(SA, "content"); }
|  NAMESPACE	{ $$ = sa_strdup(SA, "namespace"); }
|  RETURNING	{ $$ = sa_strdup(SA, "returning"); }
|  LOCATION	{ $$ = sa_strdup(SA, "location"); }
|  ID		{ $$ = sa_strdup(SA, "id"); }
|  ACCORDING	{ $$ = sa_strdup(SA, "according"); }
|  URI		{ $$ = sa_strdup(SA, "uri"); }
|  FILTER	{ $$ = sa_strdup(SA, "filter"); }
;

name_commalist:
    ident	{ $$ = append_string(L(), $1); }
 |  name_commalist ',' ident
			{ $$ = append_string($1, $3); }
 ;

lngval:
	sqlINT	{ $$ = strtoll($1,NULL,10); }
;

wrdval:
	sqlINT  {
#if SIZEOF_WRD == SIZEOF_INT
		  $$ = strtol($1,NULL,10);
#else /* SIZEOF_WRD == SIZEOF_LNG a*/
		  $$ = strtoll($1,NULL,10);
#endif
		}
;

intval:
	sqlINT	{ $$ = strtol($1,NULL,10); }
 |	IDENT	{ mvc *m = (mvc*)parm;
		  char *name = $1;
		  sql_subtype *tpe;

		  if (!stack_find_var(m, name)) {
			char *msg = sql_message("\b22000!constant (%s) unknown", $1);

			yyerror(msg);
			_DELETE(msg);
			$$ = 0;
			YYABORT;
		  }
		  tpe = stack_find_type(m, name);
		  if (tpe->type->localtype == TYPE_lng ||
		      tpe->type->localtype == TYPE_int ||
		      tpe->type->localtype == TYPE_sht ||
		      tpe->type->localtype == TYPE_bte ) {
			lng sgn = stack_get_number(m, name);
			assert((lng) GDK_int_min < sgn && sgn <= (lng) GDK_int_max);
			$$ = (int) sgn;
		  } else {
			char *msg = sql_message("\b22000!constant (%s) has wrong type (number expected)", $1);

			yyerror(msg);
			_DELETE(msg);
			$$ = 0;
			YYABORT;
		  }
		}
 ;

string:
    STRING
		{ $$ = $1; }
 |  STRING string
		{ char *s = strconcat($1,$2); 
	 	  $$ = sa_strdup(SA, s);	
		  _DELETE(s);
		}
 ;

exec:
     EXECUTE exec_ref
		{ mvc *m = (mvc*)parm;
		  m->emode = m_execute;
		  $$ = $2; }
 ;

exec_ref:
    intval '(' ')'
	{ dlist *l = L();
  	  append_int(l, $1);
  	  append_list(l, NULL);
	  $$ = _symbol_create_list( SQL_NOP, l ); }
|   intval '(' value_commalist ')'
	{ dlist *l = L();
  	  append_int(l, $1);
  	  append_list(l, $3);
	  $$ = _symbol_create_list( SQL_NOP, l ); }
 ;

/* path specification> 

Specify an order for searching for an SQL-invoked routine.

CURRENTLY only parsed 
*/

opt_path_specification: 
	/* empty */ 	{ $$ = NULL; }
   |	path_specification
   ;

path_specification: 
        PATH schema_name_list 	{ $$ = _symbol_create_list( SQL_PATH, $2); }
   ;

schema_name_list: name_commalist ;

XML_value_expression:
  XML_primary	
  ;

XML_value_expression_list:
    XML_value_expression	
		{ $$ = append_symbol(L(), $1); }
  | XML_value_expression_list ',' XML_value_expression
		{ $$ = append_symbol($1, $3); }
  ;

XML_primary:
    scalar_exp
  ;

XML_value_function:
    XML_comment
  | XML_concatenation
  | XML_document
  | XML_element
  | XML_forest
  | XML_parse
  | XML_PI
  | XML_query
  | XML_text
  | XML_validate
  ;

XML_comment:
  XMLCOMMENT '(' value_exp /* should be a string */ opt_XML_returning_clause ')'
	{ dlist *l = L();
	  append_symbol(l, $3);
	  append_int(l, $4);
	  $$ = _symbol_create_list( SQL_XMLCOMMENT, l); }
 ;

XML_concatenation:
  XMLCONCAT '(' XML_value_expression_list opt_XML_returning_clause ')'
	{ dlist *l = L();
	  append_list(l, $3);
	  append_int(l, $4);
	  $$ = _symbol_create_list( SQL_XMLCONCAT, l); } 
  ;

XML_document:
  XMLDOCUMENT '(' XML_value_expression opt_XML_returning_clause ')'
	{ dlist *l = L();
	  append_symbol(l, $3);
	  append_int(l, $4);
	  $$ = _symbol_create_list( SQL_XMLDOCUMENT, l); } 

XML_element:
  XMLELEMENT '(' sqlNAME XML_element_name 
	opt_comma_XML_namespace_declaration_attributes_element_content
	opt_XML_returning_clause ')'

	{ dlist *l = L();
	  append_string(l, $4);
	  append_list(l, $5);
	  append_int(l, $6);
	  $$ = _symbol_create_list( SQL_XMLELEMENT, l);
	}
  ;

opt_comma_XML_namespace_declaration_attributes_element_content:
     /* empty */						
	{ $$ = NULL; }
  |  ',' XML_namespace_declaration 				
 	{ $$ = append_symbol(L(), $2);
	  $$ = append_symbol($$, NULL);
	  $$ = append_list($$, NULL); }
  |  ',' XML_namespace_declaration ',' XML_attributes		
 	{ $$ = append_symbol(L(), $2);
	  $$ = append_symbol($$, $4);
	  $$ = append_list($$, NULL); }
  |  ',' XML_namespace_declaration ',' XML_attributes ',' XML_element_content_and_option
 	{ $$ = append_symbol(L(), $2);
	  $$ = append_symbol($$, $4);
	  $$ = append_list($$, $6); }
  |  ',' XML_namespace_declaration ',' XML_element_content_and_option
 	{ $$ = append_symbol(L(), $2);
	  $$ = append_symbol($$, NULL);
	  $$ = append_list($$, $4); }
  |  ',' XML_attributes					
 	{ $$ = append_symbol(L(), NULL);
	  $$ = append_symbol($$, $2);
	  $$ = append_list($$, NULL); }
  |  ',' XML_attributes ',' XML_element_content_and_option 
 	{ $$ = append_symbol(L(), NULL);
	  $$ = append_symbol($$, $2);
	  $$ = append_list($$, $4); }
  |  ',' XML_element_content_and_option 			
 	{ $$ = append_symbol(L(), NULL);
	  $$ = append_symbol($$, NULL);
	  $$ = append_list($$, $2); }
  ;

XML_element_name: 
    ident 		
  ;

XML_attributes:
  XMLATTRIBUTES '(' XML_attribute_list ')'	{ $$ = $3; }
  ;

XML_attribute_list:
    XML_attribute 				{ $$ = $1; }
  | XML_attribute_list ',' XML_attribute 	
		{ dlist *l = L();
		  append_list(l, 
		  	append_string(L(), sa_strdup(SA, "concat")));
	  	  append_symbol(l, $1);
	  	  append_symbol(l, $3);
	  	  $$ = _symbol_create_list( SQL_BINOP, l ); }
  ;

XML_attribute:
  XML_attribute_value opt_XML_attribute_name	
	{ dlist *l = L();
	  append_string(l, $2);
	  append_symbol(l, $1);
	  $$ = _symbol_create_list( SQL_XMLATTRIBUTE, l ); }
  ;

opt_XML_attribute_name:
     /* empty */ 				{ $$ = NULL; }
  | AS XML_attribute_name 			{ $$ = $2; }
  ; 

XML_attribute_value:
     scalar_exp
  ;

XML_attribute_name:
    ident
  ;

XML_element_content_and_option:
    XML_element_content_list opt_XML_content_option
		{ $$ = L();
		  $$ = append_list($$, $1);
		  $$ = append_int($$, $2); 	}
  ;

XML_element_content_list:
    XML_element_content
		{ $$ = append_symbol(L(), $1); }
  | XML_element_content_list ',' XML_element_content	
		{ $$ = append_symbol($1, $3); }
  ;

XML_element_content:
     scalar_exp
  ;

opt_XML_content_option:
    /* empty */			{ $$ = 0; }
  | OPTION XML_content_option	{ $$ = $2; }
  ;

XML_content_option:
    sqlNULL ON sqlNULL		{ $$ = 0; }
  | EMPTY ON sqlNULL		{ $$ = 1; }
  | ABSENT ON sqlNULL		{ $$ = 2; }
  | NIL ON sqlNULL		{ $$ = 3; }
  | NIL ON NO CONTENT		{ $$ = 4; }
  ;

XML_forest:
    XMLFOREST '(' opt_XML_namespace_declaration_and_comma
      forest_element_list opt_XML_content_option
      opt_XML_returning_clause ')'
	{ dlist *l = L();
	  append_symbol(l, $3);
	  append_list(l, $4);
	  append_int(l, $5);
	  append_int(l, $6);
	  $$ = _symbol_create_list( SQL_XMLFOREST, l);
	}
  ;

opt_XML_namespace_declaration_and_comma: 
     /* empty */			{ $$ = NULL; }
  |  XML_namespace_declaration ','	{ $$ = $1; }
  ;

forest_element_list:
     forest_element 				
		{ $$ = append_list(L(), $1); }
  |  forest_element_list ',' forest_element
		{ $$ = append_list($1, $3); }
  ;

forest_element:
    forest_element_value opt_forest_element_name
		{ $$ = append_symbol(L(), $1);
		  $$ = append_string($$, $2); }
  ;

forest_element_value:
    scalar_exp	{ $$ = $1; }
  ;

opt_forest_element_name:
    /* empty */			{ $$ = NULL; }
  | AS forest_element_name	{ $$ = $2; }
  ;

forest_element_name:
    ident			{ $$ = $1; }
  ;

 /* | XML_value_function */
XML_parse:
  XMLPARSE '(' document_or_content value_exp /* should be a string */
      XML_whitespace_option ')'
	{ dlist *l = L();
	  append_int(l, $3 );
	  append_symbol(l, $4);
	  append_int(l, $5);
	  $$ = _symbol_create_list( SQL_XMLPARSE, l); }

XML_whitespace_option:
    PRESERVE WHITESPACE		{ $$ = 0; }
  | STRIP WHITESPACE		{ $$ = 1; }
  ;

XML_PI:
  XMLPI '(' sqlNAME XML_PI_target
	opt_comma_string_value_expression
	opt_XML_returning_clause ')'
	{ dlist *l = L();
	  append_string(l, $4);
	  append_symbol(l, $5);
	  append_int(l, $6);
	  $$ = _symbol_create_list( SQL_XMLPI, l); }
  ;

XML_PI_target:
    ident
  ;

opt_comma_string_value_expression:
	/* empty */ 	{ $$ = NULL; }
  | ',' value_exp /* should be a string */
			{ $$ = $2; }
  ;

XML_query:
  XMLQUERY '('
      XQuery_expression
      opt_XML_query_argument_list
      opt_XML_returning_clause	/* not correct, ie need to combine with next */
      opt_XML_query_returning_mechanism
      XML_query_empty_handling_option
      ')'
	{ $$ = NULL; }

XQuery_expression:
	STRING
  ;

opt_XML_query_argument_list:
	/* empty */
  | PASSING XML_query_default_passing_mechanism XML_query_argument_list
  ;

XML_query_default_passing_mechanism:
     XML_passing_mechanism
  ;

XML_query_argument_list:
    XML_query_argument
  | XML_query_argument_list ',' XML_query_argument
  ;

XML_query_argument:
    XML_query_context_item
  | XML_query_variable
  ;

XML_query_context_item:
     value_exp opt_XML_passing_mechanism
  ;

XML_query_variable:
    value_exp AS ident opt_XML_passing_mechanism
  ; 

opt_XML_query_returning_mechanism:
   /* empty */
 | XML_passing_mechanism
 ;

XML_query_empty_handling_option:
    sqlNULL ON EMPTY
  | EMPTY ON EMPTY
  ;

XML_text:
  XMLTEXT '(' value_exp /* should be a string */
      opt_XML_returning_clause ')'
	{ dlist *l = L();
	  append_symbol(l, $3);
	  append_int(l, $4);
	  $$ = _symbol_create_list( SQL_XMLTEXT, l); } 

XML_validate:
  XMLVALIDATE '('
      document_or_content_or_sequence
      XML_value_expression
      opt_XML_valid_according_to_clause
      ')'
	{ $$ = NULL; }
  ;

document_or_content_or_sequence:
    document_or_content
  | SEQUENCE		{ $$ = 2; }
  ;

document_or_content:
    DOCUMENT		{ $$ = 0; }
  | CONTENT		{ $$ = 1; }
  ;

opt_XML_returning_clause:
   /* empty */			{ $$ = 0; }
 | RETURNING CONTENT		{ $$ = 0; }
 | RETURNING SEQUENCE		{ $$ = 1; }
 ;

/*
<XML lexically scoped options> ::=
  <XML lexically scoped option> [ <comma> <XML lexically scoped option> ]
<XML lexically scoped option> ::=
    <XML namespace declaration>
  | <XML binary encoding>

<XML binary encoding> ::=
  XMLBINARY [ USING ] { BASE64 | HEX }
*/

XML_namespace_declaration:
  XMLNAMESPACES '(' XML_namespace_declaration_item_list ')' 	{ $$ = $3; }
  ;

XML_namespace_declaration_item_list:
 	XML_namespace_declaration_item 	{ $$ = $1; }
  |     XML_namespace_declaration_item_list ',' XML_namespace_declaration_item
		{ dlist *l = L();
		  append_list(l, 
		  	append_string(L(), sa_strdup(SA, "concat")));
	  	  append_symbol(l, $1);
	  	  append_symbol(l, $3);
	  	  $$ = _symbol_create_list( SQL_BINOP, l ); }
  ;

XML_namespace_declaration_item:
    	XML_regular_namespace_declaration_item
  | 	XML_default_namespace_declaration_item
  ;

XML_namespace_prefix:
    	ident
  ;

XML_namespace_URI:
	scalar_exp
  ;

XML_regular_namespace_declaration_item:
    XML_namespace_URI AS XML_namespace_prefix
				{ char *s = strconcat("xmlns:", $3);
				  dlist *l = L();
	  			  append_string(l, sa_strdup(SA, s));
				  _DELETE(s);
	  			  append_symbol(l, $1);
	  			  $$ = _symbol_create_list( SQL_XMLATTRIBUTE, l ); }
  ;

XML_default_namespace_declaration_item:
    DEFAULT XML_namespace_URI	{ dlist *l = L();
	  			  append_string(l, sa_strdup(SA, "xmlns" ));
	  			  append_symbol(l, $2);
	  			  $$ = _symbol_create_list( SQL_XMLATTRIBUTE, l ); }
  | NO DEFAULT			{ $$ = NULL; }
  ;

opt_XML_passing_mechanism:
    /* empty */
  | XML_passing_mechanism
  ;

XML_passing_mechanism:
    BY REF
  | BY VALUE
  ;

opt_XML_valid_according_to_clause:
    /* empty */
  | XML_valid_according_to_clause
  ;

XML_valid_according_to_clause:
    ACCORDING TO XMLSCHEMA XML_valid_according_to_what
      opt_XML_valid_element_clause
  ;

XML_valid_according_to_what:
    XML_valid_according_to_URI
  | XML_valid_according_to_identifier
  ;

XML_valid_according_to_URI:
    URI XML_valid_target_namespace_URI opt_XML_valid_schema_location
  | NO NAMESPACE opt_XML_valid_schema_location
  ;

XML_valid_target_namespace_URI:
    XML_URI
  ;

XML_URI:
    STRING
  ;

opt_XML_valid_schema_location:
   /* empty */
 | LOCATION XML_valid_schema_location_URI
 ;

XML_valid_schema_location_URI:
   XML_URI
 ;

XML_valid_according_to_identifier:
   ID registered_XML_Schema_name
 ;

registered_XML_Schema_name:
    ident
  ;

opt_XML_valid_element_clause:
    /* empty */
 |  XML_valid_element_clause
 ;

XML_valid_element_clause:
    XML_valid_element_name_specification
  | XML_valid_element_namespace_specification
      opt_XML_valid_element_name_specification
  ;

opt_XML_valid_element_name_specification:
    /* empty */
 |  XML_valid_element_name_specification
 ;

XML_valid_element_name_specification:
   ELEMENT XML_valid_element_name
 ;

XML_valid_element_namespace_specification:
    NO NAMESPACE
  | NAMESPACE XML_valid_element_namespace_URI
  ;

XML_valid_element_namespace_URI:
   XML_URI
 ;

XML_valid_element_name:
   ident
 ;

XML_aggregate:
  XMLAGG '(' XML_value_expression
      opt_order_by_clause
      opt_XML_returning_clause
      ')'
	{ 
          dlist *aggr = L();

          if ($4) {
	  	if ($3 != NULL && $3->token == SQL_SELECT) {
			SelectNode *s = (SelectNode*)$3;
	
			s->orderby = $4;
	  	} else {
			yyerror("ORDER BY: missing select operator");
			YYABORT;
		}
	  }
	  append_string(aggr, "xmlagg");
  	  append_int(aggr, FALSE);
	  append_symbol(aggr, $3);
	  /* int returning not used */
	  $$ = _symbol_create_list( SQL_AGGR, aggr);
	}
 ;

%%
char *token2string(int token)
{
	switch (token) {
#define SQL(TYPE) case SQL_##TYPE : return #TYPE
	SQL(CREATE_SCHEMA);
	SQL(CREATE_TABLE);
	SQL(CREATE_ARRAY);
	SQL(CREATE_VIEW);
	SQL(CREATE_INDEX);
	SQL(CREATE_ROLE);
	SQL(CREATE_USER);
	SQL(CREATE_TYPE);
	SQL(CREATE_FUNC);
	SQL(CREATE_SEQ);
	SQL(CREATE_TRIGGER);
	SQL(DROP_SCHEMA);
	SQL(DROP_TABLE);
	SQL(DROP_ARRAY);
	SQL(DROP_VIEW);
	SQL(DROP_INDEX);
	SQL(DROP_ROLE);
	SQL(DROP_USER);
	SQL(DROP_TYPE);
	SQL(DROP_FUNC);
	SQL(DROP_SEQ);
	SQL(DROP_TRIGGER);
	SQL(ALTER_TABLE);
	SQL(ALTER_ARRAY);
	SQL(ALTER_SEQ);
	SQL(ALTER_USER);
	SQL(DROP_COLUMN);
	SQL(DROP_CONSTRAINT);
	SQL(DROP_DEFAULT);
	SQL(DECLARE);
	SQL(SET);
	SQL(PREP);
	SQL(NAME);
	SQL(USER);
	SQL(PATH);
	SQL(CHARSET);
	SQL(SCHEMA);
	SQL(TABLE);
	SQL(TYPE);
	SQL(CASE);
	SQL(CAST);
	SQL(RETURN);
	SQL(IF);
	SQL(ELSE);
	SQL(WHILE);
	SQL(COLUMN);
	SQL(COLUMN_OPTIONS);
	SQL(COALESCE);
	SQL(CONSTRAINT);
	SQL(CHECK);
	SQL(DEFAULT);
	SQL(NOT_NULL);
	SQL(NULL);
	SQL(NULLIF);
	SQL(UNIQUE);
	SQL(PRIMARY_KEY);
	SQL(FOREIGN_KEY);
	SQL(BEGIN);
#define TR(TYPE) case TR_##TYPE : return #TYPE
	TR(COMMIT);
	TR(ROLLBACK);
	TR(SAVEPOINT);
	TR(RELEASE);
	TR(START);
	TR(MODE);
	SQL(INSERT);
	SQL(DELETE);
	SQL(UPDATE);
	SQL(CROSS);
	SQL(JOIN);
	SQL(SELECT);
	SQL(CONNECT);
	SQL(DISCONNECT);
	SQL(DATABASE);
	SQL(PORT);
	SQL(WHERE);
	SQL(FROM);
	SQL(UNIONJOIN);
	SQL(UNION);
	SQL(EXCEPT);
	SQL(INTERSECT);
	SQL(VALUES);
	SQL(ASSIGN);
	SQL(ORDERBY);
	SQL(GROUPBY);
	SQL(DESC);
	SQL(AND);
	SQL(OR);
	SQL(NOT);
	SQL(EXISTS);
	SQL(NOT_EXISTS);
	SQL(OP);
	SQL(UNOP);
	SQL(BINOP);
	SQL(NOP);
	SQL(BETWEEN);
	SQL(NOT_BETWEEN);
	SQL(LIKE);
	SQL(IN);
	SQL(NOT_IN);
	SQL(GRANT);
	SQL(GRANT_ROLES);
	SQL(REVOKE);
	SQL(REVOKE_ROLES);
	SQL(EXECUTE);
	SQL(PRIVILEGES);
	SQL(ROLE);
	SQL(PARAMETER);
	SQL(FUNC);
	SQL(AGGR);
	SQL(RANK);
	SQL(FRAME);
	SQL(COMPARE);
	SQL(FILTER);
	SQL(TEMP_LOCAL);
	SQL(TEMP_GLOBAL);
	SQL(INT_VALUE);
	SQL(ATOM);
	SQL(USING);
	SQL(WHEN);
	SQL(ESCAPE);
	SQL(COPYFROM);
	SQL(BINCOPYFROM);
	SQL(COPYTO);
	SQL(EXPORT);
	SQL(NEXT);
	SQL(MULSTMT);
	SQL(WITH);
	SQL(XMLCOMMENT);
	SQL(XMLCONCAT);
	SQL(XMLDOCUMENT);
	SQL(XMLELEMENT);
	SQL(XMLATTRIBUTE);
	SQL(XMLFOREST);
	SQL(XMLPARSE);
	SQL(XMLPI);
	SQL(XMLQUERY);
	SQL(XMLTEXT);
	SQL(XMLVALIDATE);
	SQL(XMLNAMESPACES);
	SQL(ARRAY);
	SQL(ARRAY_DIM_SLICE);
	SQL(DIMENSION);
	}
	return "unknown";	/* just needed for broken compilers ! */
}

void *sql_error( mvc * sql, int error_code, char *format, ... )
{
	va_list	ap;

	va_start (ap,format);
	if (sql->errstr[0] == '\0') 
		vsnprintf(sql->errstr, ERRSIZE-1, _(format), ap);
	if (!sql->session->status)
		sql->session->status = -error_code;
	va_end (ap);
	return NULL;
}

int parse_error(mvc * c, const char *err)
{
	char *sqlstate = "42000!";
	if (err && *err == '\b') {
		sqlstate = "";
		err++;
	}
	(void)sql_error( c, 4,
		 "!%s%s in: \"%s\"\n",
		 sqlstate, err, QUERY(c->scanner));
	return 1;
}
<|MERGE_RESOLUTION|>--- conflicted
+++ resolved
@@ -2420,16 +2420,12 @@
 	  append_list(l, $3 );
 	  append_int(l, $4 );
 	  $$ = _symbol_create_list( SQL_DROP_TABLE, l ); }
-<<<<<<< HEAD
- | DROP ARRAY qname drop_action
+ | drop ARRAY qname drop_action
 	{ dlist *l = L();
 	  append_list(l, $3 );
 	  append_int(l, $4 );
 	  $$ = _symbol_create_list( SQL_DROP_ARRAY, l ); }
- | DROP FUNCTION qname opt_typelist drop_action
-=======
  | drop FUNCTION qname opt_typelist drop_action
->>>>>>> d20c0a2b
 	{ dlist *l = L();
 	  append_list(l, $3 );
 	  append_int(l, 0 );
