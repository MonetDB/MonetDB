--- conflicted
+++ resolved
@@ -57,18 +57,12 @@
 
 #define YY_parse_LSP_NEEDED	/* needed for bison++ 1.21.11-3 */
 
-<<<<<<< HEAD
-#define FALSE 0
-#define TRUE 1
-
 #ifdef HAVE_HGE
 #define MAX_DEC_DIGITS 38
 #else
 #define MAX_DEC_DIGITS 18
 #endif
 
-=======
->>>>>>> 955f8d81
 %}
 /* KNOWN NOT DONE OF sql'99
  *
