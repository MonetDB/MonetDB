--- conflicted
+++ resolved
@@ -525,6 +525,8 @@
 %type <i_val>
 	_transaction_mode_list
 	check_identity
+	cycles_set
+	database_object
 	datetime_field
 	dealloc_ref
 	document_or_content
@@ -538,16 +540,7 @@
 	join_type
 	non_second_datetime_field
 	nonzero
-<<<<<<< HEAD
-	stream_window_set
-	stream_window_update
-	stream_stride_set
-	stream_stride_update
-	database_object
-	cycles_set
-=======
 	opt_any_all_some
->>>>>>> 2c6cd6b7
 	opt_bounds
 	opt_column
 	opt_encrypted
@@ -574,6 +567,10 @@
 	ref_on_update
 	row_or_statement
 	serial_or_bigserial
+	stream_stride_set
+	stream_stride_update
+	stream_window_set
+	stream_window_update
 	subgeometry_type
 	time_precision
 	timestamp_precision
