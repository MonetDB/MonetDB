--- conflicted
+++ resolved
@@ -410,11 +410,8 @@
 	XML_namespace_prefix
 	XML_PI_target
 	function_body
-<<<<<<< HEAD
+	opt_uescape
 	window_ident_clause
-=======
-	opt_uescape
->>>>>>> af788d2d
 
 %type <l>
 	passwd_schema
@@ -604,11 +601,7 @@
 
 /* sql prefixes to avoid name clashes on various architectures */
 %token <sval>
-<<<<<<< HEAD
-	IDENT aTYPE ALIAS AGGR AGGR2 RANK sqlINT OIDNUM HEXADECIMAL INTNUM APPROXNUM
-=======
-	IDENT UIDENT aTYPE ALIAS AGGR AGGR2 RANK sqlINT OIDNUM HEXADECIMAL INTNUM APPROXNUM 
->>>>>>> af788d2d
+	IDENT UIDENT aTYPE ALIAS AGGR AGGR2 RANK sqlINT OIDNUM HEXADECIMAL INTNUM APPROXNUM
 	USING 
 	GLOBAL CAST CONVERT
 	CHARACTER VARYING LARGE OBJECT VARCHAR CLOB sqlTEXT BINARY sqlBLOB
