--- conflicted
+++ resolved
@@ -3716,7 +3716,6 @@
  |  grouping_set_list ',' grouping_set_element { $$ = append_symbol($1, $3); }
  ;
 
-<<<<<<< HEAD
 grouping_set_element:
     ordinary_grouping_element               { $$ = _symbol_create_list(SQL_GROUPBY, append_symbol(L(), $1)); }
  |  ROLLUP '(' ordinary_grouping_set ')'    { $$ = _symbol_create_list(SQL_ROLLUP, $3); }
@@ -3730,8 +3729,6 @@
  |  HAVING search_condition { $$ = $2; }
  ;
 
-=======
->>>>>>> 836a893c
 search_condition:
     search_condition OR and_exp
 		{ dlist *l = L();
