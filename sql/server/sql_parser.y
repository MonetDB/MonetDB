--- conflicted
+++ resolved
@@ -413,12 +413,9 @@
 	XML_namespace_prefix
 	XML_PI_target
 	function_body
-<<<<<<< HEAD
-	cq_alias
-=======
 	opt_uescape
 	window_ident_clause
->>>>>>> a0915387
+	cq_alias
 
 %type <l>
 	passwd_schema
@@ -637,7 +634,7 @@
 %token <sval> LATERAL LEFT RIGHT FULL OUTER NATURAL CROSS JOIN INNER
 %token <sval> COMMIT ROLLBACK SAVEPOINT RELEASE WORK CHAIN NO PRESERVE ROWS
 %token  CONTINUOUS START_CONTINUOUS STOP STOP_CONTINUOUS PAUSE PAUSE_CONTINUOUS RESUME RESUME_CONTINUOUS
-%token  WINDOW NO_WINDOW STRIDE NO_STRIDE HEARTBEAT NO_HEARTBEAT CLOCK NO_CLOCK CYCLES NO_CYCLES
+%token  NO_WINDOW STRIDE NO_STRIDE HEARTBEAT NO_HEARTBEAT CLOCK NO_CLOCK CYCLES NO_CYCLES
 %token  START TRANSACTION READ WRITE ONLY ISOLATION LEVEL
 %token  UNCOMMITTED COMMITTED sqlREPEATABLE SERIALIZABLE DIAGNOSTICS sqlSIZE STORAGE
 
@@ -1249,25 +1246,24 @@
 	  append_string(p, $10);
 	  append_list(l, p);
 	  $$ = _symbol_create_list( SQL_ALTER_USER, l ); }
-<<<<<<< HEAD
- | ALTER STREAM TABLE qname SET stream_window_update
-	{ dlist *l = L();
-	  append_list(l, $4);
-	  append_symbol(l, _symbol_create_int(SQL_STREAM_TABLE_WINDOW, $6));
-	  $$ = _symbol_create_list( SQL_ALTER_TABLE, l ); }
- | ALTER STREAM TABLE qname SET stream_stride_update
-	{ dlist *l = L();
-	  append_list(l, $4);
-	  append_symbol(l, _symbol_create_int(SQL_STREAM_TABLE_STRIDE, $6));
-	  $$ = _symbol_create_list( SQL_ALTER_TABLE, l ); }
-=======
  | ALTER SCHEMA if_exists ident RENAME TO ident
 	{ dlist *l = L();
 	  append_string(l, $4);
 	  append_string(l, $7);
 	  append_int(l, $3);
 	  $$ = _symbol_create_list( SQL_RENAME_SCHEMA, l ); }
->>>>>>> a0915387
+ | ALTER STREAM TABLE if_exists qname SET stream_window_update
+	{ dlist *l = L();
+	  append_list(l, $5);
+	  append_symbol(l, _symbol_create_int(SQL_STREAM_TABLE_WINDOW, $7));
+	  append_int(l, $4);
+	  $$ = _symbol_create_list( SQL_ALTER_TABLE, l ); }
+ | ALTER STREAM TABLE if_exists qname SET stream_stride_update
+	{ dlist *l = L();
+	  append_list(l, $5);
+	  append_symbol(l, _symbol_create_int(SQL_STREAM_TABLE_STRIDE, $7));
+	  append_int(l, $4);
+	  $$ = _symbol_create_list( SQL_ALTER_TABLE, l ); }
   ;
 
 passwd_schema:
@@ -1543,11 +1539,8 @@
 	  append_list(l, NULL);
 	  append_int(l, $2);
 	  append_list(l, $5);
-<<<<<<< HEAD
+	  append_symbol(l, NULL); /* only used for merge table */
 	  append_list(l, NULL); /* only used for stream table */
-=======
-	  append_symbol(l, NULL); /* only used for merge table */
->>>>>>> a0915387
 	  $$ = _symbol_create_list( SQL_CREATE_TABLE, l ); }
  |  TABLE if_not_exists qname FROM sqlLOADER func_ref
     {
@@ -1565,14 +1558,10 @@
 	  append_symbol(l, $6);
 	  append_int(l, (tpe == SQL_PERSISTED_STREAM) ? CA_COMMIT : CA_PRESERVE);
 	  append_string(l, NULL);
-<<<<<<< HEAD
+	  append_list(l, NULL);
 	  append_int(l, $4);
+	  append_symbol(l, NULL); /* only used for merge table */
 	  append_list(l, $7);
-=======
-	  append_list(l, NULL);
-	  append_int(l, $3);
-	  append_symbol(l, NULL); /* only used for merge table */
->>>>>>> a0915387
 	  $$ = _symbol_create_list( SQL_CREATE_TABLE, l ); }
  |  MERGE TABLE if_not_exists qname table_content_source opt_partition_by
 	{ int commit_action = CA_COMMIT, tpe = SQL_MERGE_TABLE;
@@ -1585,11 +1574,8 @@
 	  append_string(l, NULL);
 	  append_list(l, NULL);
 	  append_int(l, $3);
-<<<<<<< HEAD
+	  append_symbol(l, $6);
 	  append_list(l, NULL); /* only used for stream table */
-=======
-	  append_symbol(l, $6);
->>>>>>> a0915387
 	  $$ = _symbol_create_list( SQL_CREATE_TABLE, l ); }
  |  REPLICA TABLE if_not_exists qname table_content_source 
 	{ int commit_action = CA_COMMIT, tpe = SQL_REPLICA_TABLE;
@@ -1602,11 +1588,8 @@
 	  append_string(l, NULL);
 	  append_list(l, NULL);
 	  append_int(l, $3);
-<<<<<<< HEAD
+	  append_symbol(l, NULL); /* only used for merge table */
 	  append_list(l, NULL); /* only used for stream table */
-=======
-	  append_symbol(l, NULL); /* only used for merge table */
->>>>>>> a0915387
 	  $$ = _symbol_create_list( SQL_CREATE_TABLE, l ); }
  /* mapi:monetdb://host:port/database[/schema[/table]] 
     This also allows access via monetdbd. 
@@ -1622,11 +1605,8 @@
 	  append_string(l, $7);
 	  append_list(l, $8);
 	  append_int(l, $3);
-<<<<<<< HEAD
+	  append_symbol(l, NULL); /* only used for merge table */
 	  append_list(l, NULL); /* only used for stream table */
-=======
-	  append_symbol(l, NULL); /* only used for merge table */
->>>>>>> a0915387
 	  $$ = _symbol_create_list( SQL_CREATE_TABLE, l ); }
   | opt_temp TABLE if_not_exists qname table_content_source opt_on_commit 
 	{ int commit_action = CA_COMMIT;
@@ -1641,11 +1621,8 @@
 	  append_string(l, NULL);
 	  append_list(l, NULL);
 	  append_int(l, $3);
-<<<<<<< HEAD
+	  append_symbol(l, NULL); /* only used for merge table */
 	  append_list(l, NULL); /* only used for stream table */
-=======
-	  append_symbol(l, NULL); /* only used for merge table */
->>>>>>> a0915387
 	  $$ = _symbol_create_list( SQL_CREATE_TABLE, l ); }
  ;
 
@@ -5870,17 +5847,20 @@
 | OPTIONS	{ $$ = sa_strdup(SA, "options"); }
 | PASSWORD	{ $$ = sa_strdup(SA, "password"); }
 | PATH		{ $$ = sa_strdup(SA, "path"); }
+| PAUSE		{ $$ = sa_strdup(SA, "pause"); }
 | SQL_PLAN	{ $$ = sa_strdup(SA, "plan"); }
 | PREP		{ $$ = sa_strdup(SA, "prep"); }
 | PRIVILEGES	{ $$ = sa_strdup(SA, "privileges"); }
 | QUARTER	{ $$ = sa_strdup(SA, "quarter"); }
 | REPLACE	{ $$ = sa_strdup(SA, "replace"); }
+| RESUME	{ $$ = sa_strdup(SA, "resume"); }
 | ROLE		{ $$ = sa_strdup(SA, "role"); }
 | SCHEMA	{ $$ = sa_strdup(SA, "schema"); }
 | SERVER	{ $$ = sa_strdup(SA, "server"); }
 | sqlSESSION	{ $$ = sa_strdup(SA, "session"); }
 | sqlSIZE	{ $$ = sa_strdup(SA, "size"); }
 | STATEMENT	{ $$ = sa_strdup(SA, "statement"); }
+| STOP		{ $$ = sa_strdup(SA, "stop"); }
 | STORAGE	{ $$ = sa_strdup(SA, "storage"); }
 | TEMP		{ $$ = sa_strdup(SA, "temp"); }
 | TEMPORARY	{ $$ = sa_strdup(SA, "temporary"); }
@@ -5890,41 +5870,6 @@
 | WEEK 		{ $$ = sa_strdup(SA, "week"); }
 | ZONE		{ $$ = sa_strdup(SA, "zone"); }
 
-<<<<<<< HEAD
-| PAUSE		{ $$ = sa_strdup(SA, "pause"); } 	
-| RESUME	{ $$ = sa_strdup(SA, "resume"); } 
-| STOP		{ $$ = sa_strdup(SA, "stop"); } 
-
-|  CACHE	{ $$ = sa_strdup(SA, "cache"); }
-|  DATA 	{ $$ = sa_strdup(SA, "data"); }
-|  DIAGNOSTICS 	{ $$ = sa_strdup(SA, "diagnostics"); }
-|  MATCH	{ $$ = sa_strdup(SA, "match"); }
-|  OPTIONS	{ $$ = sa_strdup(SA, "options"); }
-|  ROW		{ $$ = sa_strdup(SA, "row"); }
-|  KEY		{ $$ = sa_strdup(SA, "key"); }
-|  LANGUAGE	{ $$ = sa_strdup(SA, "language"); }
-|  LEVEL	{ $$ = sa_strdup(SA, "level"); }
-|  sqlSESSION	{ $$ = sa_strdup(SA, "session"); }
-|  sqlDATE	{ $$ = sa_strdup(SA, "date"); }
-|  TIME 	{ $$ = sa_strdup(SA, "time"); }
-|  TIMESTAMP	{ $$ = sa_strdup(SA, "timestamp"); }
-|  INTERVAL	{ $$ = sa_strdup(SA, "interval"); }
-|  QUARTER	{ $$ = sa_strdup(SA, "quarter"); }
-|  WEEK 	{ $$ = sa_strdup(SA, "week"); }
-|  IMPRINTS	{ $$ = sa_strdup(SA, "imprints"); }
-
-|  PREP		{ $$ = sa_strdup(SA, "prep"); }
-|  PREPARE	{ $$ = sa_strdup(SA, "prepare"); }
-|  EXEC		{ $$ = sa_strdup(SA, "exec"); }
-|  EXECUTE	{ $$ = sa_strdup(SA, "execute"); }
-|  SQL_EXPLAIN	{ $$ = sa_strdup(SA, "explain"); }
-|  SQL_DEBUG	{ $$ = sa_strdup(SA, "debug"); }
-|  SQL_TRACE	{ $$ = sa_strdup(SA, "trace"); }
-|  sqlTEXT     	{ $$ = sa_strdup(SA, "text"); }
-|  AUTO_COMMIT	{ $$ = sa_strdup(SA, "auto_commit"); }
-|  NO		{ $$ = sa_strdup(SA, "no"); }
-=======
->>>>>>> a0915387
 /* SQL/XML non reserved words */
 | ABSENT	{ $$ = sa_strdup(SA, "absent"); }
 | ACCORDING	{ $$ = sa_strdup(SA, "according"); }
