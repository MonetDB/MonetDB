--- conflicted
+++ resolved
@@ -2744,11 +2744,7 @@
   ;
 
 copyfrom_stmt:
-<<<<<<< HEAD
-    COPY opt_nr INTO qname opt_column_list FROM string_commalist opt_header_list opt_on_location opt_seps opt_null_string opt_best_effort opt_constraint opt_fwf_widths
-=======
-    COPY opt_nr INTO qname opt_column_list FROM string_commalist opt_header_list opt_on_location opt_seps opt_escape opt_null_string opt_locked opt_best_effort opt_constraint opt_fwf_widths
->>>>>>> 49e1c7d9
+    COPY opt_nr INTO qname opt_column_list FROM string_commalist opt_header_list opt_on_location opt_seps opt_escape opt_null_string opt_best_effort opt_constraint opt_fwf_widths
 	{ dlist *l = L();
 	  append_list(l, $4);
 	  append_list(l, $5);
@@ -2758,21 +2754,12 @@
 	  append_list(l, $2);
 	  append_string(l, $12);
 	  append_int(l, $13);
-<<<<<<< HEAD
-	  append_list(l, $14);
-=======
 	  append_int(l, $14);
-	  append_int(l, $15);
-	  append_list(l, $16);
->>>>>>> 49e1c7d9
+	  append_list(l, $15);
 	  append_int(l, $9);
 	  append_int(l, $11);
 	  $$ = _symbol_create_list( SQL_COPYFROM, l ); }
-<<<<<<< HEAD
-  | COPY opt_nr INTO qname opt_column_list FROM STDIN  opt_header_list opt_seps opt_null_string opt_best_effort opt_constraint
-=======
-  | COPY opt_nr INTO qname opt_column_list FROM STDIN  opt_header_list opt_seps opt_escape opt_null_string opt_locked opt_best_effort opt_constraint
->>>>>>> 49e1c7d9
+  | COPY opt_nr INTO qname opt_column_list FROM STDIN  opt_header_list opt_seps opt_escape opt_null_string opt_best_effort opt_constraint
 	{ dlist *l = L();
 	  append_list(l, $4);
 	  append_list(l, $5);
@@ -2782,11 +2769,7 @@
 	  append_list(l, $2);
 	  append_string(l, $11);
 	  append_int(l, $12);
-<<<<<<< HEAD
-=======
 	  append_int(l, $13);
-	  append_int(l, $14);
->>>>>>> 49e1c7d9
 	  append_list(l, NULL);
 	  append_int(l, 0);
 	  append_int(l, $10);
@@ -2900,20 +2883,12 @@
  |  	sqlNULL opt_as string	{ $$ = $3; }
  ;
 
-<<<<<<< HEAD
-=======
 opt_escape:
 	/* empty */	{ $$ = TRUE; }		/* ESCAPE is default */
  |  	ESCAPE		{ $$ = TRUE; }
  |  	NO ESCAPE	{ $$ = FALSE; }
  ;
 
-opt_locked:
-	/* empty */	{ $$ = FALSE; }
- |  	LOCKED		{ $$ = TRUE; }
- ;
-
->>>>>>> 49e1c7d9
 opt_best_effort:
 	/* empty */	{ $$ = FALSE; }
  |  	BEST EFFORT	{ $$ = TRUE; }
