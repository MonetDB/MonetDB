/*
 * The contents of this file are subject to the MonetDB Public License
 * Version 1.1 (the "License"); you may not use this file except in
 * compliance with the License. You may obtain a copy of the License at
 * http://www.monetdb.org/Legal/MonetDBLicense
 *
 * Software distributed under the License is distributed on an "AS IS"
 * basis, WITHOUT WARRANTY OF ANY KIND, either express or implied. See the
 * License for the specific language governing rights and limitations
 * under the License.
 *
 * The Original Code is the MonetDB Database System.
 *
 * The Initial Developer of the Original Code is CWI.
 * Portions created by CWI are Copyright (C) 1997-July 2008 CWI.
 * Copyright August 2008-2012 MonetDB B.V.
 * All Rights Reserved.
 */

%{
#include "monetdb_config.h"
#include <sql_mem.h>
#include "sql_parser.h"
#include "sql_symbol.h"
#include "sql_datetime.h"
#include "sql_decimal.h"	/* for decimal_from_str() */
#include "sql_semantic.h"	/* for sql_add_param() & sql_add_arg() */
#include "sql_env.h"
#include "rel_sequence.h"	/* for sql_next_seq_name() */

#include <unistd.h>
#include <string.h>
#include <stdlib.h>

#define SA 	m->sa
#define _symbol_create(t,d)         symbol_create( SA, t, d)
#define _symbol_create_list(t,d)    symbol_create_list( SA, t, d)
#define _symbol_create_int(t,d)     symbol_create_int( SA, t, d)
#define _symbol_create_lng(t,d)     symbol_create_lng( SA, t, d)
#define _symbol_create_symbol(t,d)  symbol_create_symbol( SA, t, d)
#define _symbol_create_hexa(t,d)    symbol_create_hexa( SA, t, d)
#define _newAtomNode(d)		    newAtomNode( SA, d)

#define L()                  dlist_create( SA )

#define append_list(l,d)     dlist_append_list( SA, l, d)
#define append_int(l,d)      dlist_append_int( SA, l, d)
#define append_lng(l,d)      dlist_append_lng( SA, l, d)
#define append_symbol(l,d)   dlist_append_symbol( SA, l, d)
#define append_string(l,d)   dlist_append_string( SA, l, d)
#define append_type(l,d)     dlist_append_type( SA, l, d)

#define _atom_string(t, v)   atom_string(SA, t, v)

#define YYMALLOC malloc
#define YYFREE free

#define YY_parse_LSP_NEEDED	/* needed for bison++ 1.21.11-3 */

#define FALSE 0
#define TRUE 1

%}
/* KNOWN NOT DONE OF sql'99
 *
 * COLLATION
 * TRANSLATION
 * REF/SCOPE
 * UDT
 */

%parse-param { mvc *m }
%lex-param { void *m }

/* reentrant parser */
%pure_parser
%union {
	int		i_val,bval;
	wrd		w_val;
	lng		l_val,operation;
	double		fval;
	char *		sval;
	symbol*		sym;
	dlist*		l;
	sql_subtype	type;
}
%{
extern int sqllex( YYSTYPE *yylval, void *m );
/* enable to activate debugging support
int yydebug=1;
*/
%}

	/* symbolic tokens */
%type <sym>
	alter_statement
	assignment
	create_statement
	drop_statement
	declare_statement
	set_statement
	sql
	sqlstmt
	with_query
	schema
	opt_schema_default_char_set
	opt_path_specification
	path_specification
	schema_element
	delete_stmt
	copyfrom_stmt
	table_def
	view_def
	query_expression
	role_def
	type_def
	func_def
	index_def
	seq_def
	all_or_any_predicate
	like_exp
	between_predicate
	comparison_predicate
	opt_from_clause
	existence_test
	in_predicate
	insert_stmt
	transaction_statement
	_transaction_stmt
	like_predicate
	opt_where_clause
	opt_having_clause
	opt_group_by_clause
	predicate
	filter_exp
	joined_table
	join_spec
	search_condition
	and_exp
	not_exp
	update_statement
	update_stmt
	control_statement
	select_statement_single_row
	call_statement
	call_procedure_statement
	routine_invocation
	return_statement
	return_value
	case_statement
	when_statement
	when_search_statement
	if_statement
	while_statement
	simple_select
	select_no_parens
	select_no_parens_orderby
	subquery
	test_for_null
	values_or_query_spec
	grant
	revoke
	operation
	table_content_source
	table_element
	add_table_element
	alter_table_element
	drop_table_element
	table_constraint
	table_constraint_type
	column_def
	column_options
	column_option
	column_constraint
	column_constraint_type
	generated_column
	like_table
	domain_constraint_type 
	opt_order_by_clause
	default
	default_value
	cast_value
	aggr_ref
	var_ref
	func_ref
	datetime_funcs
	string_funcs
	scalar_exp
	pred_exp
	simple_scalar_exp
	value_exp
	column_exp
	atom
	insert_atom
	simple_atom
	value
	literal
	null
	interval_expression
	ordering_spec
	simple_table
	table_ref
	opt_limit
	opt_offset
	opt_sample
	param
	case_exp
	case_scalar_exp
	cast_exp
	when_value
	when_search
	case_opt_else
	table_name
	object_name
	exec
	exec_ref
	trigger_def
	trigger_event
	opt_when
	procedure_statement
	trigger_procedure_statement
	if_opt_else
	func_data_type
	with_list_element
	window_function
	window_function_type
	window_partition_clause
	window_order_clause
	window_frame_clause
	window_frame_start
	window_frame_end
	window_frame_preceding
	window_frame_following
	XML_value_function
	XML_comment
  	XML_concatenation
  	XML_document
  	XML_element
  	XML_forest
  	XML_parse
  	XML_PI
  	XML_query
  	XML_text
  	XML_validate
	XML_namespace_declaration
	opt_XML_namespace_declaration_and_comma
	XML_namespace_declaration_item_list
	XML_namespace_declaration_item
	XML_regular_namespace_declaration_item
	XML_default_namespace_declaration_item
	XML_namespace_URI
	XML_attributes
	XML_attribute_list
	XML_attribute
	XML_attribute_value
	XML_element_content
	forest_element_value
	XML_aggregate
	XML_value_expression
	XML_primary
	opt_comma_string_value_expression

	dimension
	array_dim_slice
	array_cell_ref
	range_term

%type <type>
	data_type
	datetime_type
	interval_type

%type <sval>
	opt_constraint_name
	non_reserved_word
	ident
	authorization_identifier
	func_ident
	restricted_ident
	column
	authid
	grantee
	opt_alias_name
	opt_to_savepoint
	opt_using
	opt_null_string
	string
	type_alias
	varchar
	clob
	blob
	opt_begin_label
	opt_end_label
	target_specification
	XML_element_name
	opt_XML_attribute_name
	XML_attribute_name
	opt_forest_element_name
	forest_element_name
	XML_namespace_prefix
	XML_PI_target

%type <l>
	passwd_schema
	object_privileges
	privileges
	schema_name_clause
	assignment_commalist
	opt_column_list
	column_commalist_parens
	ident_commalist
	opt_corresponding
	column_ref_commalist
	name_commalist
	schema_name_list
	column_ref
	atom_commalist
	value_commalist
	row_commalist
	qname
	qfunc
	routine_name
	sort_specification_list
	opt_schema_element_list
	schema_element_list
	operation_commalist
	authid_list
	grantee_commalist
	column_def_opt_list
	opt_column_def_opt_list
	table_exp
	table_ref_commalist
	table_element_list
	as_subquery_clause
	column_exp_commalist
	column_option_list
	selection
	start_field
	end_field
	single_datetime_field
	interval_qualifier
	scalar_exp_list
	case_scalar_exp_list
	when_value_list
	when_search_list
	opt_seps
	opt_nr
	string_commalist
	string_commalist_contents
	paramlist
	opt_paramlist
	opt_typelist
	typelist
	opt_seq_params
	opt_alt_seq_params
	serial_opt_params
	opt_restart
	triggered_action
	opt_referencing_list
	old_or_new_values_alias_list
	old_or_new_values_alias
	triggered_statement
	procedure_statement_list
	trigger_procedure_statement_list
	argument_list
	when_statements
	when_search_statements
	case_opt_else_statement
	variable_list
	routine_body
	table_function_column_list
	select_target_list
	external_function_name
	with_list
	window_specification
	opt_comma_XML_namespace_declaration_attributes_element_content
	XML_element_content_and_option
	XML_element_content_list
	forest_element_list
	forest_element
	XML_value_expression_list
	window_frame_extent
	window_frame_between
	range_exp
	range_exp_list
	array_element_def_list
	tiling_commalist

%type <i_val>
	any_all_some
	datetime_field
	document_or_content
	document_or_content_or_sequence
	drop_action
	grantor
	intval
	join_type
	non_second_datetime_field
	nonzero
	opt_bounds
	opt_column
	opt_cycle
	opt_encrypted
	opt_for_each
	opt_from_grantor
	opt_grantor
	opt_index_type
	opt_match
	opt_match_type
	opt_on_commit
	opt_ref_action
	opt_sign
	opt_temp
	opt_XML_content_option
	opt_XML_returning_clause
	outer_join_type
	posint
	ref_action
	ref_on_delete
	ref_on_update
	row_or_statement
	serial_or_bigserial
	time_precision
	timestamp_precision
	transaction_mode
	transaction_mode_list
	_transaction_mode_list
	trigger_action_time
	with_or_without_data
	XML_content_option
	XML_whitespace_option
	window_frame_units
	window_frame_exclusion
	table_or_array

%type <w_val>
	wrdval
	poswrd
	nonzerowrd

%type <l_val>
	opt_start
	lngval
	poslng
	nonzerolng
	opt_increment
	opt_min
	opt_max
	opt_cache

%type <bval>
	opt_brackets

	opt_work
	opt_chain
	opt_distinct
	opt_locked
	set_distinct
	opt_with_check_option

	opt_with_grant
	opt_with_admin
	opt_admin_for
	opt_grant_for

	opt_asc_desc
	tz

%right <sval> STRING

/* sql prefixes to avoid name clashes on various architectures */
%token <sval>
	IDENT aTYPE ALIAS AGGR AGGR2 RANK sqlINT HEXADECIMAL INTNUM APPROXNUM 
	USING 
	GLOBAL CAST CONVERT
	CHARACTER VARYING LARGE OBJECT VARCHAR CLOB sqlTEXT BINARY sqlBLOB
	sqlDECIMAL sqlFLOAT
	TINYINT SMALLINT BIGINT sqlINTEGER
	sqlDOUBLE sqlREAL PRECISION PARTIAL SIMPLE ACTION CASCADE RESTRICT
	BOOL_FALSE BOOL_TRUE
	CURRENT_DATE CURRENT_TIMESTAMP CURRENT_TIME LOCALTIMESTAMP LOCALTIME
	LEX_ERROR 

%token	USER CURRENT_USER SESSION_USER LOCAL LOCKED
%token  CURRENT_ROLE sqlSESSION
%token <sval> sqlDELETE UPDATE SELECT INSERT DATABASE 
%token <sval> LEFT RIGHT FULL OUTER NATURAL CROSS JOIN INNER
%token <sval> COMMIT ROLLBACK SAVEPOINT RELEASE WORK CHAIN NO PRESERVE ROWS
%token  START TRANSACTION READ WRITE ONLY ISOLATION LEVEL
%token  UNCOMMITTED COMMITTED sqlREPEATABLE SERIALIZABLE DIAGNOSTICS sqlSIZE

%token <sval> ASYMMETRIC SYMMETRIC ORDER BY
%token <operation> EXISTS ESCAPE HAVING sqlGROUP sqlNULL
%token <operation> FROM FOR MATCH

%token <operation> EXTRACT

/* sequence operations */
%token SEQUENCE INCREMENT RESTART
%token MAXVALUE MINVALUE CYCLE
%token NOMAXVALUE NOMINVALUE NOCYCLE
%token NEXT VALUE CACHE
%token GENERATED ALWAYS IDENTITY
%token SERIAL BIGSERIAL AUTO_INCREMENT /* PostgreSQL and MySQL immitators */

/* SQL's terminator, the semi-colon */
%token SCOLON AT

/* SQL/XML tokens */
%token XMLCOMMENT XMLCONCAT XMLDOCUMENT XMLELEMENT XMLATTRIBUTES XMLFOREST 
%token XMLPARSE STRIP WHITESPACE XMLPI XMLQUERY PASSING XMLTEXT
%token NIL REF ABSENT EMPTY DOCUMENT ELEMENT CONTENT XMLNAMESPACES NAMESPACE
%token XMLVALIDATE RETURNING LOCATION ID ACCORDING XMLSCHEMA URI XMLAGG
%token FILTER

/* SciQL tokens */
%token ARRAY DIMENSION

/* operators */
%left UNION EXCEPT INTERSECT CORRESPONDING UNIONJOIN
%left JOIN CROSS LEFT FULL RIGHT INNER NATURAL
<<<<<<< HEAD
%left LIKE BETWEEN sqlIN WITH DATA '[' ']'  ':'
%left <operation> OR
%left <operation> AND
%left <operation> NOT
=======
%left WITH DATA
>>>>>>> 923fec74
%left <operation> '(' ')'
%left <sval> FILTER_FUNC 

%left <operation> '='
%left <operation> ALL ANY BETWEEN sqlIN LIKE ILIKE OR SOME
%left <operation> AND
%left <operation> NOT
%left <sval> COMPARISON /* <> < > <= >= */
%left <operation> '+' '-' '&' '|' '^' LEFT_SHIFT RIGHT_SHIFT CONCATSTRING SUBSTRING POSITION
%right UMINUS
%left <operation> '*' 
%left <operation> '/' '%'
%left <operation> '~'

	/* literal keyword tokens */
/*
CONTINUE CURRENT CURSOR FOUND GOTO GO LANGUAGE
SQLCODE SQLERROR UNDER WHENEVER
*/

%token TEMPORARY STREAM MERGE REMOTE REPLICA
%token<sval> ASC DESC AUTHORIZATION
%token CHECK CONSTRAINT CREATE
%token TYPE PROCEDURE FUNCTION AGGREGATE RETURNS EXTERNAL sqlNAME DECLARE
%token CALL LANGUAGE 
%token SQL_EXPLAIN SQL_PLAN SQL_DEBUG SQL_TRACE SQL_DOT PREPARE EXECUTE
%token DEFAULT DISTINCT DROP
%token FOREIGN
%token RENAME ENCRYPTED UNENCRYPTED PASSWORD GRANT REVOKE ROLE ADMIN INTO
%token IS KEY ON OPTION OPTIONS
%token PATH PRIMARY PRIVILEGES
%token<sval> PUBLIC REFERENCES SCHEMA SET AUTO_COMMIT
%token RETURN 

%token ALTER ADD TABLE COLUMN TO UNIQUE VALUES VIEW WHERE WITH
%token<sval> sqlDATE TIME TIMESTAMP INTERVAL
%token YEAR MONTH DAY HOUR MINUTE SECOND ZONE
%token LIMIT OFFSET SAMPLE

%token CASE WHEN THEN ELSE NULLIF COALESCE IF ELSEIF WHILE DO
%token ATOMIC BEGIN END
%token COPY RECORDS DELIMITERS STDIN STDOUT
%token INDEX

%token AS TRIGGER OF BEFORE AFTER ROW STATEMENT sqlNEW OLD EACH REFERENCING
%token OVER PARTITION CURRENT EXCLUDE FOLLOWING PRECEDING OTHERS TIES RANGE UNBOUNDED

%%

sqlstmt:
   sql SCOLON
	{
		if (m->sym) {
			append_symbol(m->sym->data.lval, $$);
			$$ = m->sym;
		} else {
			m->sym = $$ = $1;
		}
		YYACCEPT;
	}

 | PREPARE 		{
		  	  m->emode = m_prepare; 
			  m->scanner.as = m->scanner.yycur; 
			  m->scanner.key = 0;
			}
	sql SCOLON 	{
			  if (m->sym) {
				append_symbol(m->sym->data.lval, $3);
				$$ = m->sym;
			  } else {
				m->sym = $$ = $3;
			  }
			  YYACCEPT;
			}
 | SQL_PLAN 		{
		  	  m->emode = m_plan;
			  m->scanner.as = m->scanner.yycur; 
			  m->scanner.key = 0;
			}
	sql SCOLON 	{
			  if (m->sym) {
				append_symbol(m->sym->data.lval, $3);
				$$ = m->sym;
			  } else {
				m->sym = $$ = $3;
			  }
			  YYACCEPT;
			}

 | SQL_EXPLAIN 		{
		  	  m->emod |= mod_explain;
			  m->scanner.as = m->scanner.yycur; 
			  m->scanner.key = 0;
			}
   sql SCOLON 		{
			  if (m->sym) {
				append_symbol(m->sym->data.lval, $3);
				$$ = m->sym;
			  } else {
				m->sym = $$ = $3;
			  }
			  YYACCEPT;
			}

 | SQL_DOT 		{
		  	  m->emod |= mod_dot;
			  m->scanner.as = m->scanner.yycur; 
			  m->scanner.key = 0;
			}
	sql SCOLON 	{
			  if (m->sym) {
				append_symbol(m->sym->data.lval, $3);
				$$ = m->sym;
			  } else {
				m->sym = $$ = $3;
			  }
			  YYACCEPT;
			}

 | SQL_DEBUG 		{
			  if (m->scanner.mode == LINE_1) {
				yyerror(m, "SQL debugging only supported in interactive mode");
				YYABORT;
			  }
		  	  m->emod |= mod_debug;
			  m->scanner.as = m->scanner.yycur; 
			  m->scanner.key = 0;
			}
   sqlstmt		{ $$ = $3; YYACCEPT; }
 | SQL_TRACE 		{
		  	  m->emod |= mod_trace;
			  m->scanner.as = m->scanner.yycur; 
			  m->scanner.key = 0;
			}
   sqlstmt		{ $$ = $3; YYACCEPT; }
 | exec SCOLON		{ m->sym = $$ = $1; YYACCEPT; }
 | /*empty*/		{ m->sym = $$ = NULL; YYACCEPT; }
 | SCOLON		{ m->sym = $$ = NULL; YYACCEPT; }
 | error SCOLON		{ m->sym = $$ = NULL; YYACCEPT; }
 | LEX_ERROR		{ m->sym = $$ = NULL; YYABORT; }
 ;


create:
    CREATE 		

drop:
    DROP 		

set:
    SET 		

declare:
    DECLARE 		

	/* schema definition language */
sql:
    schema
 |  grant
 |  revoke
 |  create_statement
 |  drop_statement
 |  alter_statement
 |  declare_statement
 |  set_statement
 |  call_procedure_statement
 ;

declare_statement:
	declare variable_list
		{ $$ = _symbol_create_list( SQL_DECLARE, $2); }
    |   declare table_def { $$ = $2; }
    ;

variable_list:
	ident_commalist data_type
		{ dlist *l = L();
		append_list(l, $1 );
		append_type(l, &$2 );
		$$ = append_symbol(L(), _symbol_create_list( SQL_DECLARE, l)); }
    |	variable_list ',' ident_commalist data_type
		{ dlist *l = L();
		append_list(l, $3 );
		append_type(l, &$4 );
		$$ = append_symbol($1, _symbol_create_list( SQL_DECLARE, l)); }
    ;

set_statement:
	set ident '=' simple_atom
		{ dlist *l = L();
		append_string(l, $2 );
		append_symbol(l, $4 );
		$$ = _symbol_create_list( SQL_SET, l); }
  |	set sqlSESSION AUTHORIZATION ident
		{ dlist *l = L();
		  sql_subtype t;
	        sql_find_subtype(&t, "char", _strlen($4), 0 );
		append_string(l, sa_strdup(SA, "current_user"));
		append_symbol(l,
			_newAtomNode( _atom_string(&t, sql2str($4))) );
		$$ = _symbol_create_list( SQL_SET, l); }
  |	set SCHEMA ident
		{ dlist *l = L();
		  sql_subtype t;
		sql_find_subtype(&t, "char", _strlen($3), 0 );
		append_string(l, sa_strdup(SA, "current_schema"));
		append_symbol(l,
			_newAtomNode( _atom_string(&t, sql2str($3))) );
		$$ = _symbol_create_list( SQL_SET, l); }
  |	set user '=' ident
		{ dlist *l = L();
		  sql_subtype t;
		sql_find_subtype(&t, "char", _strlen($4), 0 );
		append_string(l, sa_strdup(SA, "current_user"));
		append_symbol(l,
			_newAtomNode( _atom_string(&t, sql2str($4))) );
		$$ = _symbol_create_list( SQL_SET, l); }
  |	set ROLE ident
		{ dlist *l = L();
		  sql_subtype t;
		sql_find_subtype(&t, "char", _strlen($3), 0);
		append_string(l, sa_strdup(SA, "current_role"));
		append_symbol(l,
			_newAtomNode( _atom_string(&t, sql2str($3))) );
		$$ = _symbol_create_list( SQL_SET, l); }
  |	set TIME ZONE LOCAL
		{ dlist *l = L();
		append_string(l, sa_strdup(SA, "current_timezone"));
		append_symbol(l, _symbol_create_list( SQL_OP, append_list(L(),
			append_string( L(), sa_strdup(SA, "local_timezone")))));
		$$ = _symbol_create_list( SQL_SET, l); }
  |	set TIME ZONE interval_expression
		{ dlist *l = L();
		append_string(l, sa_strdup(SA, "current_timezone"));
		append_symbol(l, $4 );
		$$ = _symbol_create_list( SQL_SET, l); }
  ;

schema:
	create SCHEMA schema_name_clause opt_schema_default_char_set
			opt_path_specification	opt_schema_element_list
		{ dlist *l = L();
		append_list(l, $3);
		append_symbol(l, $4);
		append_symbol(l, $5);
		append_list(l, $6);
		$$ = _symbol_create_list( SQL_CREATE_SCHEMA, l); }
  |	drop SCHEMA qname drop_action
		{ dlist *l = L();
		append_list(l, $3);
		append_int(l, $4);
		$$ = _symbol_create_list( SQL_DROP_SCHEMA, l); }
 ;

schema_name_clause:
    ident
	{ $$ = L();
	  append_string($$, $1 );
	  append_string($$, NULL ); }
 |  AUTHORIZATION authorization_identifier
	{ $$ = L();
	  append_string($$, NULL );
	  append_string($$, $2 ); }
 |  ident AUTHORIZATION authorization_identifier
	{ $$ = L();
	  append_string($$, $1 );
	  append_string($$, $3 ); }
 ;

authorization_identifier:
	ident	/* role name | user identifier */ ;

opt_schema_default_char_set:
    /* empty */			{ $$ = NULL; }
 |  DEFAULT CHARACTER SET ident { $$ = _symbol_create( SQL_CHARSET, $4 ); }
 ;

opt_schema_element_list:
    /* empty */			{ $$ = L(); }
 |  schema_element_list
 ;

schema_element_list:
    schema_element	{ $$ = append_symbol(L(), $1); }
 |  schema_element_list schema_element
			{ $$ = append_symbol( $1, $2 ); }
 ;

schema_element: grant | revoke | create_statement | drop_statement | alter_statement ;

opt_grantor:
     /* empty */	 { $$ = cur_user; }
 |   WITH ADMIN grantor  { $$ = $3; }
 ;

grantor:
    CURRENT_USER	{ $$ = cur_user; }
 |  CURRENT_ROLE	{ $$ = cur_role; }
 ;

grant:
    GRANT privileges TO grantee_commalist opt_with_grant opt_from_grantor
	{ dlist *l = L();
	  append_list(l, $2);
	  append_list(l, $4);
	  append_int(l, $5);
	  append_int(l, $6);
	$$ = _symbol_create_list( SQL_GRANT, l);
	}

 |  GRANT authid_list TO grantee_commalist opt_with_admin
		opt_from_grantor
	{ dlist *l = L();
	  append_list(l, $2);
	  append_list(l, $4);
	  append_int(l, $5);
	  append_int(l, $6);
	$$ = _symbol_create_list( SQL_GRANT_ROLES, l); }
 ;

authid_list:
	authid		{ $$ = append_string(L(), $1); }
 |	authid_list ',' authid
			{ $$ = append_string($1, $3); }
 ;

opt_with_grant:
    /* empty */				{ $$ = 0; }
 |	WITH GRANT OPTION		{ $$ = 1; }
 ;

opt_with_admin:
	/* emtpy */		{ $$ = 0; }
 |	WITH ADMIN OPTION	{ $$ = 1; }
 ;


opt_from_grantor:
	/* empty */	{ $$ = cur_user; }
 |	FROM grantor	{ $$ = $2; }
 ;

revoke:
     REVOKE opt_grant_for privileges FROM grantee_commalist opt_from_grantor
	{ dlist *l = L();
	  append_list(l, $3);
	  append_list(l, $5);
	  append_int(l, $2); /* GRANT OPTION FOR */
	  append_int(l, 0);
	  append_int(l, $6);
	$$ = _symbol_create_list( SQL_REVOKE, l); }
 |   REVOKE opt_admin_for authid_list FROM grantee_commalist opt_from_grantor
	{ dlist *l = L();
	  append_list(l, $3);
	  append_list(l, $5);
	  append_int(l, $6);
	  append_int(l, $2);
	$$ = _symbol_create_list( SQL_REVOKE_ROLES, l); }
 ;

opt_grant_for:
	/* empty */			{ $$ = 0; }
 |	GRANT OPTION FOR		{ $$ = 1; }
 ;

opt_admin_for:
	/* empty */			{ $$ = 0; }
 |	ADMIN OPTION FOR		{ $$ = 1; }
 ;

privileges:
	object_privileges ON object_name
	{ $$ = L();
	  append_list($$, $1);
	  append_symbol($$, $3); }
 ;

object_name:
     TABLE qname		{ $$ = _symbol_create_list(SQL_TABLE, $2); }
 |   qname			{ $$ = _symbol_create_list(SQL_NAME, $1); }

/* | DOMAIN domain_name
   | CHARACTER SET char_set_name
   | COLLATION collation_name
   | TRANSLATION trans_name
   | TYPE udt_name
   | TYPE typed_table_name
*/
 ;

object_privileges:
    ALL PRIVILEGES			{ $$ = NULL; }
 |  ALL					{ $$ = NULL; }
 |  operation_commalist
 ;

operation_commalist:
    operation		{ $$ = append_symbol(L(), $1); }
 |  operation_commalist ',' operation
			{ $$ = append_symbol($1, $3); }
 ;

operation:
    INSERT			    { $$ = _symbol_create(SQL_INSERT,NULL); }
 |  sqlDELETE			    { $$ = _symbol_create(SQL_DELETE,NULL); }
 |  UPDATE opt_column_list          { $$ = _symbol_create_list(SQL_UPDATE,$2); }
 |  SELECT opt_column_list	    { $$ = _symbol_create_list(SQL_SELECT,$2); }
 |  REFERENCES opt_column_list 	    { $$ = _symbol_create_list(SQL_SELECT,$2); }
 |  EXECUTE			    { $$ = _symbol_create(SQL_EXECUTE,NULL); }
 ;

grantee_commalist:
    grantee			{ $$ = append_string(L(), $1); }
 |  grantee_commalist ',' grantee
				{ $$ = append_string($1, $3); }
 ;

grantee:
    PUBLIC			{ $$ = NULL; }
 |  authid			{ $$ = $1; }
 ;

/* DOMAIN, ASSERTION, CHARACTER SET, TRANSLATION, TRIGGER */

alter_statement:
   ALTER table_or_array qname ADD opt_column add_table_element

	{ dlist *l = L();
	  append_list(l, $3);
	  append_symbol(l, $6);
	  if ($2 == SQL_TABLE)
	  	$$ = _symbol_create_list( SQL_ALTER_TABLE, l );
	  else /* $2 == SQL_ARRAY */
	  	$$ = _symbol_create_list( SQL_ALTER_ARRAY, l );
	}
 | ALTER table_or_array qname ADD TABLE qname
	{ dlist *l = L();
	  if ($2 == SQL_ARRAY) {
			$$ = NULL;
			yyerror(m, "\"ADD TABLE\" to an array not allowed");
			YYABORT;
	  }
	  append_list(l, $3);
	  append_symbol(l, _symbol_create_list( SQL_TABLE, $6));
	  $$ = _symbol_create_list( SQL_ALTER_TABLE, l ); }
 | ALTER table_or_array qname ALTER alter_table_element
	{ dlist *l = L();
	  append_list(l, $3);
	  append_symbol(l, $5);
	  if ($2 == SQL_TABLE)
	  	$$ = _symbol_create_list( SQL_ALTER_TABLE, l );
	  else /* $2 == SQL_ARRAY */
	  	$$ = _symbol_create_list( SQL_ALTER_ARRAY, l );
	}
 | ALTER table_or_array qname DROP drop_table_element
	{ dlist *l = L();
	  append_list(l, $3);
	  append_symbol(l, $5);
	  if ($2 == SQL_TABLE)
	  	$$ = _symbol_create_list( SQL_ALTER_TABLE, l );
	  else /* $2 == SQL_ARRAY */
	  	$$ = _symbol_create_list( SQL_ALTER_ARRAY, l );
	}
 | ALTER table_or_array qname SET READ ONLY
	{ dlist *l = L();
	  append_list(l, $3);
	  append_symbol(l, NULL);
	  if ($2 == SQL_TABLE)
	  	$$ = _symbol_create_list( SQL_ALTER_TABLE, l );
	  else /* $2 == SQL_ARRAY */
	  	$$ = _symbol_create_list( SQL_ALTER_ARRAY, l );
	}
 | ALTER USER ident passwd_schema
	{ dlist *l = L();
	  append_string(l, $3);
	  append_list(l, $4);
	  $$ = _symbol_create_list( SQL_ALTER_USER, l ); }
 | ALTER USER ident RENAME TO ident
	{ dlist *l = L();
	  append_string(l, $3);
	  append_string(l, $6);
	  $$ = _symbol_create_list( SQL_RENAME_USER, l ); }
 | ALTER USER SET opt_encrypted PASSWORD string USING OLD PASSWORD string
	{ dlist *l = L();
	  dlist *p = L();
	  append_string(l, NULL);
	  append_string(p, $6);
	  append_string(p, NULL);
	  append_int(p, $4);
	  append_string(p, $10);
	  append_list(l, p);
	  $$ = _symbol_create_list( SQL_ALTER_USER, l ); }
  ;

passwd_schema:
  	WITH opt_encrypted PASSWORD string	{ dlist * l = L();
				  append_string(l, $4);
				  append_string(l, NULL);
				  append_int(l, $2);
				  append_string(l, NULL);
				  $$ = l; }
  |	SET SCHEMA ident	{ dlist * l = L();
				  append_string(l, NULL);
				  append_string(l, $3);
				  append_int(l, 0);
				  append_string(l, NULL);
				  $$ = l; }
  |	WITH opt_encrypted PASSWORD string SET SCHEMA ident	
				{ dlist * l = L();
				  append_string(l, $4);
				  append_string(l, $7);
				  append_int(l, $2);
				  append_string(l, NULL);
				  $$ = l; }
  ;

alter_table_element:
	opt_column ident SET DEFAULT default_value
	{ dlist *l = L();
	  append_string(l, $2);
	  append_symbol(l, $5);
	  $$ = _symbol_create_list( SQL_DEFAULT, l); }
 |	opt_column ident SET sqlNULL
	{ dlist *l = L();
	  append_string(l, $2);
	  $$ = _symbol_create_list( SQL_NULL, l); }
 |	opt_column ident SET NOT sqlNULL
	{ dlist *l = L();
	  append_string(l, $2);
	  $$ = _symbol_create_list( SQL_NOT_NULL, l); }
 |	opt_column ident DROP DEFAULT
	{ $$ = _symbol_create( SQL_DROP_DEFAULT, $2); }
 | opt_column ident dimension
	{ dlist *l = L();
		l = append_string(l,$2);
		l = append_symbol(l,$3);
		$$= _symbol_create_list(SQL_DIMENSION, l);
	}
 ;

drop_table_element:
     opt_column ident drop_action
	{ dlist *l = L();
	  append_string(l, $2 );
	  append_int(l, $3 );
	  $$ = _symbol_create_list( SQL_DROP_COLUMN, l ); }
  |  CONSTRAINT ident drop_action
	{ dlist *l = L();
	  append_string(l, $2 );
	  append_int(l, $3 );
	  $$ = _symbol_create_list( SQL_DROP_CONSTRAINT, l ); }
  |  TABLE ident drop_action
	{ dlist *l = L();
	  append_string(l, $2 );
	  append_int(l, $3 );
	  $$ = _symbol_create_list( SQL_DROP_TABLE, l ); }
  ;

opt_column:
     COLUMN	 { $$ = 0; }
 |   /* empty */ { $$ = 0; }
 ;

create_statement:	
   role_def 
 | create table_def 	{ $$ = $2; }
 | view_def
 | type_def
 | func_def
 | index_def
 | seq_def
 | trigger_def
 ;

/*=== BEGIN SEQUENCES ===*/
seq_def:
/*
 * CREATE SEQUENCE name AS datatype
 * 	[ START WITH start ] 
 * 	[ INCREMENT BY increment ]
 * 	[ MINVALUE minvalue | NO MINVALUE ]
 * 	[ MAXVALUE maxvalue | NO MAXVALUE ]
 * 	[ CACHE cache ]
 * 	[ [ NO ] CYCLE ]
 * start may be a value or subquery
 */
    create SEQUENCE qname
    AS data_type
    opt_seq_params
	{
		dlist *l = L();
		append_list(l, $3);
		append_type(l, &$5);
		append_list(l, $6);
		$$ = _symbol_create_list(SQL_CREATE_SEQ, l);
	}
/*
 * DROP SEQUENCE name
 */
  | drop SEQUENCE qname
	{
		dlist *l = L();
		append_list(l, $3);
		$$ = _symbol_create_list(SQL_DROP_SEQ, l);
	}
/*
 * ALTER SEQUENCE name
 * 	[ RESTART [ WITH start ] ] 
 * 	[ INCREMENT BY increment ]
 * 	[ MINVALUE minvalue | NO MINVALUE ]
 * 	[ MAXVALUE maxvalue | NO MAXVALUE ]
 * 	[ CACHE cache ]
 * 	[ [ NO ] CYCLE ]
 * start may be a value or subquery
 */
  | ALTER SEQUENCE qname opt_alt_seq_params
	{
		dlist *l = L();
		append_list(l, $3);
		append_type(l, NULL);
		append_list(l, $4);
		$$ = _symbol_create_list(SQL_ALTER_SEQ, l);
	}
 ;

opt_seq_params:
	opt_start
	opt_increment
	opt_min
	opt_max
	opt_cache
	opt_cycle
	{ dlist *l = L();
	  append_lng(l, $1);
	  append_lng(l, $2);
	  append_lng(l, $3);
	  append_lng(l, $4);
	  append_lng(l, $5);
	  append_int(l, $6);
	  append_int(l, 0);	/* bedropped */
	  $$ = l;
	}
;

opt_alt_seq_params:
	opt_restart
	opt_increment
	opt_min
	opt_max
	opt_cache
	opt_cycle
	{ dlist *l = L();
	  append_list(l, $1);
	  append_lng(l, $2);
	  append_lng(l, $3);
	  append_lng(l, $4);
	  append_lng(l, $5);
	  append_int(l, $6);
	  $$ = l;
	}
;

/*
 * opt_start returns sequence start number 
 */
opt_start:
   	/* empty */		{ $$ = 1; }
  |	START WITH poslng 	{ $$ = $3; }
  ;

/*
 * opt_restart returns a list consisting of:
 * - int: indicating the type of symbol
 *   * -1  absent/empty
 *   *  0  no argument (only for RESTART)
 *   *  1  argument is a subquery
 *   *  2  argument is simple lng
 * - symbol: the symbol
 */
opt_restart:
	/* empty */	{ $$ = append_int(L(), -1); }
  |	RESTART		{ $$ = append_int(L(), 0); }
  | 	RESTART WITH 
	poslng 		{ $$ = append_lng(append_int(L(), 2), $3); }
  | 	RESTART WITH	
    	subquery	{ $$ = append_symbol(append_int(L(), 1), $3); }
  ;

/*
 * opt_increment returns a list consisting of:
 * - int: indicating the value
 *   * -1  absent/empty
 *   * else the value
 */
opt_increment:
	/* empty */		{ $$ = -1; }
  |	INCREMENT BY nonzerolng	{ $$ = $3; }
  ;

/*
 * opt_min returns a list consisting of:
 * - int: indicating the value
 *   * -1  absent/empty
 *   *  0  NOMINVALUE
 *   * else the MINVALUE value
 */
opt_min:
	/* empty */ 			{ $$ = -1; }
  |	MINVALUE nonzerolng		{ $$ = $2; }
  |	NOMINVALUE			{ $$ =  0; }
  ;

/*
 * opt_max returns a list consisting of:
 * - int: indicating the value
 *   * -1  absent/empty
 *   *  0  NOMAXVALUE
 *   * else the MAXVALUE value
 */
opt_max:
	/* empty */			{ $$ = -1; }
  |	MAXVALUE nonzerolng		{ $$ = $2; }
  |	NOMAXVALUE			{ $$ =  0; }
  ;

/*
 * opt_cache returns a list consisting of:
 * - int: indicating the value
 *   * -1  absent/empty
 *   * else the value
 */
opt_cache:
	/* empty */			{ $$ = -1; }
  |	CACHE nonzerolng		{ $$ = $2; }
  ;

/*
 * opt_cycle returns a list consisting of:
 * - int: indicating the value
 *   *  0  NOCYCLE (default)
 *   *  1  CYCLE
 */
opt_cycle:
	/* empty */				{ $$ = 0; }
  |	CYCLE					{ $$ = 1; }
  |	NOCYCLE					{ $$ = 0; }
  ;
/*=== END SEQUENCES ===*/


index_def:
    create opt_index_type INDEX ident ON qname '(' ident_commalist ')'
	{ dlist *l = L();
	  append_string(l, $4);
	  append_int(l, $2);
	  append_list(l, $6);
	  append_list(l, $8);
	  $$ = _symbol_create_list( SQL_CREATE_INDEX, l); }
  ;

opt_index_type:
     UNIQUE		{ $$ = hash_idx; }
 |   /* empty */	{ $$ = hash_idx; }
 ;

/* sql-server def
CREATE [ UNIQUE ] INDEX index_name
    ON { table | view } ( column [ ASC | DESC ] [ ,...n ] )
[ WITH < index_option > [ ,...n] ]
[ ON filegroup ]

< index_option > :: =
    { PAD_INDEX |
        FILLFACTOR = fillfactor |
        IGNORE_DUP_KEY |
        DROP_EXISTING |
    STATISTICS_NORECOMPUTE |
    SORT_IN_TEMPDB
}
*/

role_def:
    create ROLE ident opt_grantor
	{ dlist *l = L();
	  append_string(l, $3);
	  append_int(l, $4);
	  $$ = _symbol_create_list( SQL_CREATE_ROLE, l ); }
 |  create USER ident WITH opt_encrypted PASSWORD string sqlNAME string SCHEMA ident
	{ dlist *l = L();
	  append_string(l, $3);
	  append_string(l, $7);
	  append_string(l, $9);
	  append_string(l, $11);
	  append_int(l, $5);
	  $$ = _symbol_create_list( SQL_CREATE_USER, l ); }
 ;

opt_encrypted:
    /* empty */		{ $$ = SQL_PW_UNENCRYPTED; }
 |  UNENCRYPTED		{ $$ = SQL_PW_UNENCRYPTED; }
 |  ENCRYPTED		{ $$ = SQL_PW_ENCRYPTED; }
 ;

table_def:
    table_or_array qname table_content_source 
	{ int commit_action = CA_COMMIT;
	  dlist *l = L();

	  /* since there is no way in table_content_source to tell a TABLE from an
	   *  ARRAY, we have to do it here.
	   * This is quite dirty, but is a neater way of distinguish arrays from 
	   *  tables than checking the token of an outer symbol, since that
	   *  information is not always passed through.
	   */
	  if ($1 == SQL_ARRAY)
	  	$3->token = SQL_CREATE_ARRAY;

	  append_int(l, SQL_PERSIST);
	  append_list(l, $2);
	  append_symbol(l, $3);
	  append_int(l, commit_action);
	  append_string(l, NULL);
	  $$ = _symbol_create_list( $1 == SQL_TABLE ? SQL_CREATE_TABLE : SQL_CREATE_ARRAY, l ); }
 |  STREAM TABLE qname table_content_source 
	{ int commit_action = CA_COMMIT, tpe = SQL_STREAM;
	  dlist *l = L();

	  append_int(l, tpe);
	  append_list(l, $3);
	  append_symbol(l, $4);
	  append_int(l, commit_action);
	  append_string(l, NULL);
	  $$ = _symbol_create_list( SQL_CREATE_TABLE, l ); }
 |  MERGE TABLE qname table_content_source 
	{ int commit_action = CA_COMMIT, tpe = SQL_MERGE_TABLE;
	  dlist *l = L();

	  append_int(l, tpe);
	  append_list(l, $3);
	  append_symbol(l, $4);
	  append_int(l, commit_action);
	  append_string(l, NULL);
	  $$ = _symbol_create_list( SQL_CREATE_TABLE, l ); }
 |  REPLICA TABLE qname table_content_source 
	{ int commit_action = CA_COMMIT, tpe = SQL_REPLICA_TABLE;
	  dlist *l = L();

	  append_int(l, tpe);
	  append_list(l, $3);
	  append_symbol(l, $4);
	  append_int(l, commit_action);
	  append_string(l, NULL);
	  $$ = _symbol_create_list( SQL_CREATE_TABLE, l ); }
 /* mapi:monetdb://host:port/database (assumed monetdb/monetdb) */
 |  REMOTE TABLE qname table_content_source ON STRING
	{ int commit_action = CA_COMMIT, tpe = SQL_REMOTE;
	  dlist *l = L();

	  append_int(l, tpe);
	  append_list(l, $3);
	  append_symbol(l, $4);
	  append_int(l, commit_action);
	  append_string(l, $6);
	  $$ = _symbol_create_list( SQL_CREATE_TABLE, l ); }
  | opt_temp TABLE qname table_content_source opt_on_commit 
	{ int commit_action = CA_COMMIT;
	  dlist *l = L();

	  append_int(l, $1);
	  append_list(l, $3);
	  append_symbol(l, $4);
	  if ($1 != SQL_PERSIST)
		commit_action = $5;
	  append_int(l, commit_action);
	  append_string(l, NULL);
	  $$ = _symbol_create_list(SQL_CREATE_TABLE, l ); }
 ;

table_or_array:
	TABLE	{$$= SQL_TABLE;}
	| ARRAY	{$$= SQL_ARRAY;}

opt_temp:
    TEMPORARY		{ $$ = SQL_LOCAL_TEMP; }
 |  LOCAL TEMPORARY	{ $$ = SQL_LOCAL_TEMP; }
 |  GLOBAL TEMPORARY	{ $$ = SQL_GLOBAL_TEMP; }
 ;

opt_on_commit: /* only for temporary tables */
    /* empty */			 { $$ = CA_COMMIT; } 
 |  ON COMMIT sqlDELETE ROWS	 { $$ = CA_DELETE; }
 |  ON COMMIT PRESERVE ROWS	 { $$ = CA_PRESERVE; }
 |  ON COMMIT DROP	 	 { $$ = CA_DROP; }
 ;

table_content_source:
    '(' table_element_list ')'	{ $$ = _symbol_create_list( SQL_CREATE_TABLE, $2); }
 |  as_subquery_clause		{ $$ = _symbol_create_list( SQL_SELECT, $1); }		
 ;

as_subquery_clause:
	opt_column_list
	AS
	query_expression			
	with_or_without_data
			{ $$ = append_list(L(), $1);
			  append_symbol($$, $3); 
			  append_int($$, $4); }
 ;

with_or_without_data:
     WITH NO DATA  	{ $$ = 0; }
 |   WITH DATA 		{ $$ = 1; }
 ;

table_element_list:
    table_element
			{ $$ = append_symbol(L(), $1); }
 |  table_element_list ',' table_element
			{ $$ = append_symbol( $1, $3 ); }
 ;

add_table_element: column_def | table_constraint ;
table_element: add_table_element | column_options | like_table ;

serial_or_bigserial:
	SERIAL       { $$ = 0; }
 |	BIGSERIAL    { $$ = 1; }
 ;

column_def:
	column data_type opt_column_def_opt_list
		{
			dlist *l = L();
			append_string(l, $1);
			append_type(l, &$2);
			append_list(l, $3);
			$$ = _symbol_create_list(SQL_COLUMN, l);
		}
 |	column data_type dimension opt_column_def_opt_list
		{
			dlist *l = L();
			append_string(l, $1);
			append_type(l, &$2);
			append_list(l, $4);
			append_symbol(l, $3);
			$$ = _symbol_create_list(SQL_COLUMN, l);
		}
 |  column serial_or_bigserial
		{ /* SERIAL = INTEGER GENERATED ALWAYS AS IDENTITY PRIMARY KEY */
			/* handle multi-statements by wrapping them in a list */
			sql_subtype it;
			dlist* stmts;
			/* note: sql_next_seq_name uses sa_alloc */
			str sn = sql_next_seq_name(m);
			dlist *p; /* primary key */
			/* sequence generation code */
			dlist *l = L();
			/* finally all the options */
			dlist *o = L();

			/* the name of the sequence */
			dlist *seqn1 = L(), *seqn2 = L();

			if (m->scanner.schema)
				append_string(seqn1, m->scanner.schema);
			append_list(l, append_string(seqn1, sn));
			/* ultra dirty: inline 'integer' type generation */
			if ($2 == 1)
				sql_find_subtype(&it, "bigint", 64, 0);
			else
				sql_find_subtype(&it, "int", 32, 0);
			append_type(l, &it);
			/* finally all the options (no defaults here) */
			append_lng(o, 1); /* start */
			append_lng(o, 1); /* increment */
			append_lng(o, 1); /* min */
			append_lng(o, 0); /* max */
			append_lng(o, 1); /* cache */
			append_int(o, 0); /* cycle */
			append_int(o, 1); /* bedropped */
			append_list(l, o);

			if (m->sym) {
				stmts = m->sym->data.lval;
			} else {
				stmts = L();
				m->sym = _symbol_create_list(SQL_MULSTMT, stmts);
			}	
			append_symbol(stmts, _symbol_create_list(SQL_CREATE_SEQ, l));

			l = L();
			append_string(l, $1);
			append_type(l, &it);
			o = L();
			if (m->scanner.schema)
				append_string(seqn2, m->scanner.schema);
			append_string(seqn2, sn);
			append_symbol(o, _symbol_create_symbol(SQL_DEFAULT, _symbol_create_list(SQL_NEXT, seqn2)));
			p = L();
			append_string(p, NULL);
			append_symbol(p, _symbol_create(SQL_PRIMARY_KEY, NULL));
			append_symbol(o, _symbol_create_list(SQL_CONSTRAINT, p));
			append_list(l, o);
			$$ = _symbol_create_list(SQL_COLUMN, l);
		}
 ;

opt_column_def_opt_list:
    /* empty */			{ $$ = NULL; }
 | column_def_opt_list
 ;

column_def_opt_list:
    column_option
			{ $$ = append_symbol(L(), $1 ); }
 |  column_def_opt_list column_option
			{ $$ = append_symbol( $1, $2 ); }
 ;

column_options:
    ident WITH OPTIONS '(' column_option_list ')'

	{ dlist *l = L();
	  append_string(l, $1 );
	  append_list(l, $5 );
	  $$ = _symbol_create_list( SQL_COLUMN_OPTIONS, l ); }
 ;

column_option_list:
    column_option
			{ $$ = append_symbol(L(), $1 ); }
 |  column_option_list ',' column_option
			{ $$ = append_symbol($1, $3 ); }
 ;

column_option: default | column_constraint | generated_column;

default:
    DEFAULT default_value { $$ = _symbol_create_symbol(SQL_DEFAULT, $2); }
 ;

default_value:
    simple_scalar_exp 	{ $$ = $1; }
 |  sqlNULL 	{ $$ = _newAtomNode( NULL);  }
 ;

column_constraint:
    opt_constraint_name column_constraint_type  /*opt_constraint_attributes*/

	{ dlist *l = L();
	  append_string(l, $1 );
	  append_symbol(l, $2 );
	  $$ = _symbol_create_list( SQL_CONSTRAINT, l ); }
 ;

generated_column:
	GENERATED ALWAYS AS IDENTITY serial_opt_params
	{
		/* handle multi-statements by wrapping them in a list */
		sql_subtype it;
		dlist* stmts;
		/* note: sql_next_seq_name uses sa_alloc */
		str sn = sql_next_seq_name(m);
		/* sequence generation code */
		dlist *l = L();
		/* the name of the sequence */
		append_list(l, append_string(L(), sn));
		/* ultra dirty: inline 'integer' type generation */
		sql_find_subtype(&it, "int", 32, 0);
		append_type(l, &it);

		/* finally all the options */
		append_list(l, $5);
		$$ = _symbol_create_symbol(SQL_DEFAULT, _symbol_create_list(SQL_NEXT, append_string(L(), sn)));

		if (m->sym) {
			stmts = m->sym->data.lval;
		} else {
			stmts = L();
			m->sym = _symbol_create_list(SQL_MULSTMT, stmts);
		}	
		append_symbol(stmts, _symbol_create_list(SQL_CREATE_SEQ, l));
	}
 |	AUTO_INCREMENT
	{
		/* handle multi-statements by wrapping them in a list */
		sql_subtype it;
		dlist* stmts;
		/* note: sql_next_seq_name uses sa_alloc */
		str sn = sql_next_seq_name(m);
		/* sequence generation code */
		dlist *l = L();
		/* finally all the options */
		dlist *o = L();

		/* the name of the sequence */
		dlist *seqn1 = L(), *seqn2 = L();

		if (m->scanner.schema)
			append_string(seqn1, m->scanner.schema);
		append_list(l, append_string(seqn1, sn));
		/* ultra dirty: inline 'integer' type generation */
		sql_find_subtype(&it, "int", 32, 0);
		append_type(l, &it);
		/* finally all the options (no defaults here) */
		append_lng(o, 1); /* start */
		append_lng(o, 1); /* increment */
		append_lng(o, 1); /* min */
		append_lng(o, 0); /* max */
		append_lng(o, 1); /* cache */
		append_int(o, 0); /* cycle */
		append_int(o, 0); /* bedropped */
		append_list(l, o);
		if (m->scanner.schema)
			append_string(seqn2, m->scanner.schema);
		append_string(seqn2, sn);
		$$ = _symbol_create_symbol(SQL_DEFAULT, _symbol_create_list(SQL_NEXT, seqn2));

		if (m->sym) {
			stmts = m->sym->data.lval;
		} else {
			stmts = L();
			m->sym = _symbol_create_list(SQL_MULSTMT, stmts);
		}	
		append_symbol(stmts, _symbol_create_list(SQL_CREATE_SEQ, l));
	}
 ;

dimension:
	DIMENSION range_exp
	{
		$$= _symbol_create_list(SQL_DIMENSION,$2);
	}
  | DIMENSION {
		$$= _symbol_create_list(SQL_DIMENSION,L());
	}
;

serial_opt_params:
	/* empty: return the defaults */
	{ $$ = L();
	  /* finally all the options (no defaults here) */
	  append_lng($$, 1); /* start */
	  append_lng($$, -1); /* increment */
	  append_lng($$, -1); /* min */
	  append_lng($$, -1); /* max */
	  append_lng($$, -1); /* cache */
	  append_int($$, 0);  /* cycle */
	  append_int($$, 0);  /* bedropped */
	}
  |	'(' opt_seq_params ')'	{ $$ = $2; }
 ;


table_constraint:
    opt_constraint_name table_constraint_type  /*opt_constraint_attributes*/

	{ dlist *l = L();
	  append_string(l, $1 );
	  append_symbol(l, $2 );
	  $$ = _symbol_create_list( SQL_CONSTRAINT, l ); }
 ;

/* opt_constraint_attributes: ; */

opt_constraint_name:
    /* empty */			{ $$ = NULL; }
 |  CONSTRAINT ident		{ $$ = $2; }
 ;

ref_action:
	NO ACTION		{ $$ = 0; }
 |	CASCADE			{ $$ = 1; }
 |	RESTRICT		{ $$ = 2; }
 |	SET sqlNULL		{ $$ = 3; }
 |	SET DEFAULT		{ $$ = 4; }
 ;

ref_on_update:
   ON UPDATE ref_action         { $$ = ($3 << 8); }
;

ref_on_delete:
   ON sqlDELETE ref_action      { $$ = $3; }
 ;

opt_ref_action:
   /* empty */                          { $$ = (2 << 8) + 2; /* defaults are RESTRICT */ }
 | ref_on_update                        { $$ = $1; }
 | ref_on_delete                        { $$ = $1; }
 | ref_on_delete ref_on_update          { $$ = $1 + $2; }
 | ref_on_update ref_on_delete          { $$ = $1 + $2; }
 ;

opt_match_type:
    /* empty */			{ $$ = 0; }
 | FULL				{ $$ = 1; }
 | PARTIAL			{ $$ = 2; }
 | SIMPLE			{ $$ = 0; }
 ;

opt_match:
    /* empty */			{ $$ = 0; }
 | MATCH opt_match_type		{ $$ = $2; }
 ;

column_constraint_type:
    NOT sqlNULL	{ $$ = _symbol_create( SQL_NOT_NULL, NULL); }
 |  sqlNULL	{ $$ = _symbol_create( SQL_NULL, NULL); }
 |  UNIQUE	{ $$ = _symbol_create( SQL_UNIQUE, NULL ); }
 |  PRIMARY KEY	{ $$ = _symbol_create( SQL_PRIMARY_KEY, NULL ); }
 |  REFERENCES qname opt_column_list opt_match opt_ref_action

			{ dlist *l = L();
			  append_list(l, $2 );
			  append_list(l, $3 );
			  append_int(l, $4 );
			  append_int(l, $5 );
			  $$ = _symbol_create_list( SQL_FOREIGN_KEY, l); }
 /*TODO: Implemente domain_constraint_type*/

 |  domain_constraint_type
 ;

table_constraint_type:
    UNIQUE column_commalist_parens
			{ $$ = _symbol_create_list( SQL_UNIQUE, $2); }
 |  PRIMARY KEY column_commalist_parens
			{ $$ = _symbol_create_list( SQL_PRIMARY_KEY, $3); }
 |  FOREIGN KEY column_commalist_parens
    REFERENCES qname opt_column_list opt_match opt_ref_action

			{ dlist *l = L();
			  append_list(l, $5 );
			  append_list(l, $3 );
			  append_list(l, $6 );
			  append_int(l, $7 );
			  append_int(l, $8 );
			  $$ = _symbol_create_list( SQL_FOREIGN_KEY, l); }
 /*TODO: Implemente domain_constraint_type*/
 ;

domain_constraint_type:
/*    CHECK '(' search_condition ')' { $$ = _symbol_create_symbol(SQL_CHECK, $3); }*/
    CHECK '(' search_condition ')' { $$ = NULL; }
 ;

ident_commalist:
    ident
			{ $$ = append_string(L(), $1); }
 |  ident_commalist ',' ident
			{ $$ = append_string( $1, $3 ); }
 ;

like_table:
	LIKE qname	{ $$ = _symbol_create_list( SQL_LIKE, $2 ); }
 ;

view_def:
    create VIEW qname opt_column_list AS query_expression opt_with_check_option
	{  dlist *l = L();
	  append_list(l, $3);
	  append_list(l, $4);
	  append_symbol(l, $6);
	  append_int(l, $7);
	  append_int(l, TRUE);	/* persistent view */
	  $$ = _symbol_create_list( SQL_CREATE_VIEW, l ); 
	}
 | create VIEW ARRAY qname '(' array_element_def_list ')' AS query_expression opt_with_check_option
	{  dlist *l = L();
	  append_list(l, $4);
	  append_list(l, $6);
	  append_symbol(l, $9);
	  append_int(l, $10);
	  append_int(l, TRUE);	/* persistent view */
	  $$ = _symbol_create_list( SQL_CREATE_VIEW, l ); 
	}
  ;

query_expression:
	select_no_parens_orderby
  ;

opt_with_check_option:
    /* empty */			{ $$ = FALSE; }
 |  WITH CHECK OPTION		{ $$ = TRUE; }
 ;

opt_column_list:
    /* empty */			{ $$ = NULL; }
 | column_commalist_parens
 ;

column_commalist_parens:
   '(' ident_commalist ')'	{ $$ = $2; }
 ;

type_def:
    create TYPE ident EXTERNAL sqlNAME ident
			{ dlist *l = L();
				append_string(l, $3);
				append_string(l, $6);
			  $$ = _symbol_create_list( SQL_CREATE_TYPE, l ); }
 ;

external_function_name:
	ident '.' ident { $$ = append_string(append_string(L(), $1), $3); }
 ;

func_def:
    create FUNCTION qname
	'(' opt_paramlist ')'
    RETURNS func_data_type
    EXTERNAL sqlNAME external_function_name 	
			{ dlist *f = L();
				append_list(f, $3);
				append_list(f, $5);
				append_symbol(f, $8);
				append_list(f, $11);
				append_list(f, NULL);
				append_int(f, F_FUNC);
			  $$ = _symbol_create_list( SQL_CREATE_FUNC, f ); }
 /* table in / table out functions */
 |  create UNION FUNCTION qname
	'(' opt_paramlist ')'
    RETURNS func_data_type
    EXTERNAL sqlNAME external_function_name 	
			{ dlist *f = L();
				append_list(f, $4);
				append_list(f, $6);
				append_symbol(f, $9);
				append_list(f, $12);
				append_list(f, NULL);
				append_int(f, F_UNION);
			  $$ = _symbol_create_list( SQL_CREATE_FUNC, f ); }
 |  create FUNCTION qname
	'(' opt_paramlist ')'
    RETURNS func_data_type
    routine_body
			{ dlist *f = L();
				append_list(f, $3);
				append_list(f, $5);
				append_symbol(f, $8);
				append_string(f, NULL);
				append_list(f, $9);
				append_int(f, F_FUNC);
			  $$ = _symbol_create_list( SQL_CREATE_FUNC, f ); }
  | create FILTER FUNCTION qname
	'(' opt_paramlist ')'
    EXTERNAL sqlNAME external_function_name 	
			{ dlist *f = L();
				append_list(f, $4);
				append_list(f, $6); 
				/* no returns - use OID */
				append_symbol(f, NULL); 
				append_list(f, $10);
				append_list(f, NULL);
				append_int(f, F_FILT);
			  $$ = _symbol_create_list( SQL_CREATE_FUNC, f ); }
  | create AGGREGATE qname
	'(' opt_paramlist ')'
    RETURNS func_data_type
    EXTERNAL sqlNAME external_function_name 	
			{ dlist *f = L();
				append_list(f, $3);
				append_list(f, $5);
				append_symbol(f, $8);
				append_list(f, $11);
				append_list(f, NULL);
				append_int(f, F_AGGR);
			  $$ = _symbol_create_list( SQL_CREATE_FUNC, f ); }
 | /* proc ie no result */
    create PROCEDURE qname
	'(' opt_paramlist ')'
    EXTERNAL sqlNAME external_function_name 	
			{ dlist *f = L();
				append_list(f, $3);
				append_list(f, $5);
				append_symbol(f, NULL); /* no result */
				append_list(f, $9);
				append_list(f, NULL);
				append_int(f, F_PROC);
			  $$ = _symbol_create_list( SQL_CREATE_FUNC, f ); }
  | create PROCEDURE qname
	'(' opt_paramlist ')'
    routine_body
			{ dlist *f = L();
				append_list(f, $3);
				append_list(f, $5);
				append_symbol(f, NULL); /* no result */
				append_string(f, NULL); /* no mil-impl */
				append_list(f, $7);
				append_int(f, F_PROC);
			  $$ = _symbol_create_list( SQL_CREATE_FUNC, f ); }
 ;

routine_body:
	procedure_statement 
		{ $$ = L(); append_symbol( $$, $1); }
 |  BEGIN
	procedure_statement_list procedure_statement SCOLON 
    END
		{ $$ = append_symbol($2,$3); }
 |  BEGIN ATOMIC
	procedure_statement_list procedure_statement SCOLON 
    END
		{ $$ = append_symbol($3,$4); }
 ;

/* change into compound statement 
<compound statement> ::=
                [ <beginning label> <colon> ] BEGIN [ [ NOT ] ATOMIC ]
                [ <local declaration list> ] [ <local cursor declaration list> ] [ <local handler declaration list> ]
                [ <SQL statement list> ] END [ <ending label> ]

<beginning label> ::= <statement label>

<statement label> ::= <identifier>
*/

procedure_statement_list:
    /* empty*/ 	 { $$ = L(); }
 |  procedure_statement_list 
    procedure_statement SCOLON 	{ $$ = append_symbol($1,$2);}
 ;

trigger_procedure_statement_list:
    /* empty*/ 	 { $$ = L(); }
 |  trigger_procedure_statement_list 
    trigger_procedure_statement SCOLON 	{ $$ = append_symbol($1,$2);}
 ;

procedure_statement:
	transaction_statement
    |	update_statement
    |	schema
    | 	grant
    | 	revoke
    | 	create_statement
    |	drop_statement
    |	alter_statement
    |   declare_statement
    |   set_statement
    |	control_statement
    |   select_statement_single_row
    ;

trigger_procedure_statement:
	transaction_statement
    |	update_statement
    | 	grant
    | 	revoke
    |   declare_statement
    |   set_statement
    |	control_statement
    |   select_statement_single_row
    ;

control_statement:
	call_procedure_statement
    |	call_statement
    |   while_statement
    |   if_statement
    |   case_statement
    |	return_statement
/*
    |   for_statement		fetch tuples, not supported because of cursors 

    |   loop_statement		while (true) 
    |   repeat_statement	do while 

    |   leave_statement 	multilevel break 
    |   iterate_statement	multilevel continue 
*/
    ;

call_statement:
	CALL routine_invocation 	{ $$ = $2; }
    ;

call_procedure_statement:
	CALL func_ref		 	{$$ = _symbol_create_symbol(SQL_CALL, $2);}
    ;

routine_invocation: 
	routine_name '(' argument_list ')'
		{ dlist *l = L(); 
		  append_list( l, $1);
		  append_list( l, $3);
		  $$ = _symbol_create_list( SQL_FUNC, l);
		}
    ;

routine_name: qname ;

argument_list:
 /*empty*/		{$$ = L();}
 |  scalar_exp 		{ $$ = append_symbol( L(), $1); }
 |  argument_list ',' scalar_exp
			{ $$ = append_symbol( $1, $3); }
 ;


return_statement:
        RETURN return_value { $$ = _symbol_create_symbol(SQL_RETURN, $2); }
   ;

return_value:
      select_no_parens_orderby
   |  search_condition
   |  table_or_array '(' select_no_parens_orderby ')'	
		{ $$ = _symbol_create_symbol($1, $3); }
   |  sqlNULL 	{ $$ = _newAtomNode( NULL);  }
   ;

case_statement:
     CASE scalar_exp when_statements case_opt_else_statement END CASE
		{ $$ = _symbol_create_list(SQL_CASE,
		   append_list(
		    append_list(
		     append_symbol(
		      L(),$2),$3),$4)); }
 |   CASE when_search_statements case_opt_else_statement END CASE
		 { $$ = _symbol_create_list(SQL_CASE,
		   append_list(
		    append_list(
		     L(),$2),$3)); }
 ;

when_statement:
    WHEN scalar_exp THEN procedure_statement_list
			{ $$ = _symbol_create_list( SQL_WHEN,
			   append_list(
			    append_symbol(
			     L(), $2),$4)); }
 ;

when_statements:
    when_statement
			{ $$ = append_symbol( L(), $1);}
 |  when_statements when_statement
			{ $$ = append_symbol( $1, $2); }
 ;

when_search_statement:
    WHEN search_condition THEN procedure_statement_list
			{ $$ = _symbol_create_list( SQL_WHEN,
			   append_list(
			    append_symbol(
			     L(), $2),$4)); }
 ;

when_search_statements:
    when_search_statement
			{ $$ = append_symbol( L(), $1); }
 |  when_search_statements when_search_statement
			{ $$ = append_symbol( $1, $2); }
 ;

case_opt_else_statement:
    /* empty */	        		{ $$ = NULL; }
 |  ELSE procedure_statement_list	{ $$ = $2; }
 ;

		/* data types, more types to come */


if_statement:
	IF search_condition THEN procedure_statement_list 
	if_opt_else
	END IF
		{ dlist *l = L();
		  append_symbol(l, $2);
		  append_list(l, $4);
		  append_symbol(l, $5);
		  $$ = _symbol_create_list(SQL_IF, l);
		}
		  
	;

if_opt_else:
	/* empty */ 	
		{ $$ = NULL; }
   |	ELSE procedure_statement_list 
	  	{ $$ = _symbol_create_list(SQL_ELSE, $2); }
   |	ELSEIF search_condition THEN procedure_statement_list 
	if_opt_else
		{ dlist *l = L();
		  append_symbol(l, $2);
		  append_list(l, $4);
		  append_symbol(l, $5);
		  { $$ = _symbol_create_list(SQL_IF, l); }
		}
	;

while_statement:
	opt_begin_label
	WHILE search_condition DO
	procedure_statement_list
	END WHILE opt_end_label

		{ dlist *l;
		  char *label = $1?$1:$8;
		  if ($1 && $8 && strcmp($1, $8) != 0) {
			$$ = NULL;
			yyerror(m, "WHILE: labels should match");
			YYABORT;
		  }
 		  l = L();
		  append_symbol(l, $3); /* condition */
		  append_list(l, $5);	/* statements */
		  append_string(l, label);
		  $$ = _symbol_create_list(SQL_WHILE, l);
		}
 ;

opt_begin_label:
	/* empty */ 	{ $$ = NULL; }
 |	ident ':'
 ;

opt_end_label:
	/* empty */ 	{ $$ = NULL; }
 |	ident 
 ;

table_function_column_list:
	column data_type	{ $$ = L();
				  append_string($$, $1);
			  	  append_type($$, &$2);
				}
  | column data_type dimension	{ $$ = L();
				  append_string($$, $1);
			  	  append_type($$, &$2);
			  	  append_symbol($$, $3);
				}
  | table_function_column_list ',' column data_type
  	{ append_string($$, $3);
	  append_type($$, &$4);
	}
  | table_function_column_list ',' column data_type dimension
  	{ append_string($$, $3);
	  append_type($$, &$4);
	  append_symbol($$, $5);
	}
  ;

func_data_type:
    table_or_array '(' table_function_column_list ')'
	{
		if ($1 == SQL_TABLE) {
			$$ = _symbol_create_list(SQL_TABLE, $3);
		  } else {
			$$ = _symbol_create_list(SQL_ARRAY, $3);
		  }
	}
 |  data_type
		{ $$ = _symbol_create_list(SQL_TYPE, append_type(L(),&$1)); }
 ;

opt_paramlist:
    paramlist
 |			{ $$ = NULL; }
 ;

paramlist:
    paramlist ',' ident data_type
			{ dlist *p = L();
			  append_string(p, $3);
			  append_type(p, &$4);
			  $$ = append_list($1, p); }
 |  ident data_type
			{ dlist *l = L();
			  dlist *p = L();
			  append_string(p, $1);
			  append_type(p, &$2);
			  $$ = append_list(l, p); }
 ;

/*
Define triggered SQL-statements.

  <trigger definition>    ::=
         CREATE TRIGGER <trigger name> <trigger action time> <trigger event>
         ON <table name> [ REFERENCING <old or new values alias list> ]
         <triggered action>

  <trigger action time>    ::=   BEFORE | AFTER

  <trigger event>    ::=   INSERT | DELETE | UPDATE [ OF <trigger column list> ]

  <trigger column list>    ::=   <column name list>

  <triggered action>    ::=
         [ FOR EACH { ROW | STATEMENT } ]
         [ WHEN <left paren> <search condition> <right paren> ]
         <triggered SQL statement>

  <triggered SQL statement>    ::=
         <SQL procedure statement>
     |     BEGIN ATOMIC { <SQL procedure statement> <semicolon> }... END

  <old or new values alias list>    ::=   <old or new values alias> ...

  <old or new values alias>    ::=
         OLD [ ROW ] [ AS ] <old values correlation name>
     |   NEW [ ROW ] [ AS ] <new values correlation name>
     |   OLD TABLE [ AS ] <old values table alias>
     |   NEW TABLE [ AS ] <new values table alias>

  <old values table alias>    ::=   <identifier>

  <new values table alias>    ::=   <identifier>

  <old values correlation name>    ::=   <correlation name>

  <new values correlation name>    ::=   <correlation name>
*/

trigger_def:
    create TRIGGER qname trigger_action_time trigger_event
    ON ident opt_referencing_list triggered_action
	{ dlist *l = L();
	  append_list(l, $3);
	  append_int(l, $4);
	  append_symbol(l, $5);
	  append_string(l, $7);
	  append_list(l, $8);
	  append_list(l, $9);
	  $$ = _symbol_create_list(SQL_CREATE_TRIGGER, l); 
	}
 ;

trigger_action_time:
    BEFORE	{ $$ = 0; }
 |  AFTER	{ $$ = 1; }
 ;

trigger_event:
    INSERT 			{ $$ = _symbol_create_list(SQL_INSERT, NULL); }
 |  sqlDELETE 			{ $$ = _symbol_create_list(SQL_DELETE, NULL); }
 |  UPDATE 			{ $$ = _symbol_create_list(SQL_UPDATE, NULL); }
 |  UPDATE OF ident_commalist 	{ $$ = _symbol_create_list(SQL_UPDATE, $3); }
 ;

opt_referencing_list:
    /* empty */ 				{ $$ = NULL; }
 |  REFERENCING old_or_new_values_alias_list 	{ $$ = $2; }
 ;

old_or_new_values_alias_list:
    old_or_new_values_alias	{ $$ = append_list(L(), $1); }
 |  old_or_new_values_alias_list 
    old_or_new_values_alias	{ $$ = append_list($1, $2); } 
 ;
       
old_or_new_values_alias:
	/* is really a correlation name */
       OLD opt_row opt_as ident	{ $$ = append_string(append_int(L(), 0), $4); }
 |  sqlNEW opt_row opt_as ident	{ $$ = append_string(append_int(L(), 1), $4); }
 |     OLD TABLE opt_as ident 	{ $$ = append_string(append_int(L(), 0), $4); }
 |  sqlNEW TABLE opt_as ident 	{ $$ = append_string(append_int(L(), 1), $4); }
 ;

opt_as:
    /* empty */
 |  AS
 ;

opt_row:
    /* empty */
 |  ROW	
 ;

triggered_action:
    opt_for_each opt_when triggered_statement
	{ $$ = L();
	  append_int($$, $1);
	  append_symbol($$, $2);
	  append_list($$, $3);
	}

opt_for_each:
    /* default for each statement */ 	{ $$ = 1; }
 |  FOR EACH row_or_statement 		{ $$ = $3; }
 ;

row_or_statement:
    ROW 	{ $$ = 0; }
 |  STATEMENT 	{ $$ = 1; }
 ;

opt_when:
    /* empty */ 			{ $$ = NULL; }
 |  WHEN  search_condition  	{ $$ = $2; }
 ;

triggered_statement:
    trigger_procedure_statement		
				{ $$ = append_symbol(L(), $1); }
 |  BEGIN ATOMIC 
    trigger_procedure_statement_list 
    END 			{ $$ = $3; }
 ;

drop_statement:
   drop TABLE qname drop_action
	{ dlist *l = L();
	  append_list(l, $3 );
	  append_int(l, $4 );
	  $$ = _symbol_create_list( SQL_DROP_TABLE, l ); }
 | drop ARRAY qname drop_action
	{ dlist *l = L();
	  append_list(l, $3 );
	  append_int(l, $4 );
	  $$ = _symbol_create_list( SQL_DROP_ARRAY, l ); }
 | drop FUNCTION qname opt_typelist drop_action
	{ dlist *l = L();
	  append_list(l, $3 );
	  append_int(l, 0 );
	  append_list(l, $4 );
	  append_int(l, $5 );
	  append_int(l, F_FUNC );
	  $$ = _symbol_create_list( SQL_DROP_FUNC, l ); }
 | drop UNION FUNCTION qname opt_typelist drop_action
	{ dlist *l = L();
	  append_list(l, $4 );
	  append_int(l, 0 );
	  append_list(l, $5 );
	  append_int(l, $6 );
	  append_int(l, F_UNION );
	  $$ = _symbol_create_list( SQL_DROP_FUNC, l ); }
 | drop FILTER FUNCTION qname opt_typelist drop_action
	{ dlist *l = L();
	  append_list(l, $4 );
	  append_int(l, 0 );
	  append_list(l, $5 );
	  append_int(l, $6 );
	  append_int(l, F_FILT );
	  $$ = _symbol_create_list( SQL_DROP_FUNC, l ); }
 | drop AGGREGATE qname opt_typelist drop_action
	{ dlist *l = L();
	  append_list(l, $3 );
	  append_int(l, 0 );
	  append_list(l, $4 );
	  append_int(l, $5 );
	  append_int(l, F_AGGR );
	  $$ = _symbol_create_list( SQL_DROP_FUNC, l ); }
 | drop PROCEDURE qname opt_typelist drop_action
	{ dlist *l = L();
	  append_list(l, $3 );
	  append_int(l, 0 );
	  append_list(l, $4 );
	  append_int(l, $5 );
	  append_int(l, F_PROC );
	  $$ = _symbol_create_list( SQL_DROP_FUNC, l ); }
 | drop ALL FUNCTION qname drop_action
	{ dlist *l = L();
	  append_list(l, $4 );
	  append_int(l, 1 );
	  append_list(l, NULL );
	  append_int(l, $5 );
	  append_int(l, F_FUNC );
	  $$ = _symbol_create_list( SQL_DROP_FUNC, l ); }
 | drop ALL UNION FUNCTION qname drop_action
	{ dlist *l = L();
	  append_list(l, $5 );
	  append_int(l, 1 );
	  append_list(l, NULL );
	  append_int(l, $6 );
	  append_int(l, F_UNION );
	  $$ = _symbol_create_list( SQL_DROP_FUNC, l ); }
 | drop ALL FILTER FUNCTION qname drop_action
	{ dlist *l = L();
	  append_list(l, $5 );
	  append_int(l, 1 );
	  append_list(l, NULL );
	  append_int(l, $6 );
	  append_int(l, F_FILT );
	  $$ = _symbol_create_list( SQL_DROP_FUNC, l ); }
 | drop ALL AGGREGATE qname drop_action
	{ dlist *l = L();
	  append_list(l, $4 );
	  append_int(l, 1 );
	  append_list(l, NULL );
	  append_int(l, $5 );
	  append_int(l, F_AGGR );
	  $$ = _symbol_create_list( SQL_DROP_FUNC, l ); }
 | drop ALL PROCEDURE qname drop_action
	{ dlist *l = L();
	  append_list(l, $4 );
	  append_int(l, 1 );
	  append_list(l, NULL );
	  append_int(l, $5 );
	  append_int(l, F_PROC );
	  $$ = _symbol_create_list( SQL_DROP_FUNC, l ); }
 |  drop VIEW qname drop_action
	{ dlist *l = L();
	  append_list(l, $3 );
	  append_int(l, $4 );
	  $$ = _symbol_create_list( SQL_DROP_VIEW, l ); }
 |  drop ROLE ident	  { $$ = _symbol_create( SQL_DROP_ROLE, $3 ); }
 |  drop USER ident	  { $$ = _symbol_create( SQL_DROP_USER, $3 ); }
 |  drop INDEX qname	  { $$ = _symbol_create_list( SQL_DROP_INDEX, $3 ); }
 |  drop TRIGGER qname	  { $$ = _symbol_create_list( SQL_DROP_TRIGGER, $3 ); }
 ;

opt_typelist:
    /*empty*/		{$$ = NULL;}
 |  '(' typelist ')'	{$$ = $2;}
 |  '(' ')'		{$$ = L(); }
 ;

typelist:
    data_type			{ dlist *l = L();
				  append_type(l, &$1 );
				  $$= l; }
 |  data_type ',' typelist	{ append_type($3, &$1);
				  $$ = $3; }
 ;

drop_action:
    /* empty */		{ $$ = 0; }
 |  RESTRICT		{ $$ = 0; }
 |  CASCADE		{ $$ = 1; }
 ;
	/* data manipulative stmts */

sql:
   transaction_statement
 | update_statement
 ;

update_statement: 
/* todo merge statement */
   delete_stmt
 | insert_stmt
 | update_stmt
 | copyfrom_stmt
 ;

transaction_statement:
   _transaction_stmt
	{
	  $$ = $1;
	  m->type = Q_TRANS;					}
 ;

_transaction_stmt:
    COMMIT opt_work opt_chain
		{ $$ = _symbol_create_int( TR_COMMIT, $3);  }
 |  SAVEPOINT ident
		{ $$ = _symbol_create( TR_SAVEPOINT, $2); }
 |  RELEASE SAVEPOINT ident
		{ $$ = _symbol_create( TR_RELEASE, $3); }
 |  ROLLBACK opt_work opt_chain opt_to_savepoint
		{ $$ = _symbol_create_list( TR_ROLLBACK,
		   append_string(
			append_int(L(), $3), $4 )); }
 |  START TRANSACTION transaction_mode_list
		{ $$ = _symbol_create_int( TR_START, $3); }
 |  SET LOCAL TRANSACTION transaction_mode_list
		{ $$ = _symbol_create_int( TR_MODE, $4); }
 |  SET TRANSACTION transaction_mode_list
		{ $$ = _symbol_create_int( TR_MODE, $3); }
 ;

transaction_mode_list:
	/* empty */		{ $$ = tr_none; }
 |	_transaction_mode_list
 ;

_transaction_mode_list:
	transaction_mode
		{ $$ = $1; }
 |	_transaction_mode_list ',' transaction_mode
		{ $$ = ($1 | $3); }
 ;


transaction_mode:
	READ ONLY			{ $$ = tr_readonly; }
 |	READ WRITE			{ $$ = tr_writable; }
 |	ISOLATION LEVEL iso_level	{ $$ = tr_serializable; }
 |	DIAGNOSTICS sqlSIZE intval	{ $$ = tr_none; /* not supported */ }
 ;

iso_level:
	READ UNCOMMITTED
 |	READ COMMITTED
 |	sqlREPEATABLE READ
 |	SERIALIZABLE
 ;

opt_work: /* pure syntax sugar */
    WORK		{ $$ = 0; }
 |  /* empty */		{ $$ = 0; }
 ;

opt_chain:
    AND CHAIN		{ $$ = 1; }
 |  AND NO CHAIN	{ $$ = 0; }
 |  /* empty */		{ $$ = 0; }
 ;

opt_to_savepoint:
    /* empty */		{ $$ = NULL; }
 |  TO SAVEPOINT ident  { $$ = $3; }
 ;

copyfrom_stmt:
    COPY opt_nr INTO qname FROM string_commalist opt_seps opt_null_string opt_locked
	{ dlist *l = L();
	  append_list(l, $4);
	  append_list(l, $6);
	  append_list(l, $7);
	  append_list(l, $2);
	  append_string(l, $8);
	  append_int(l, $9);
	  $$ = _symbol_create_list( SQL_COPYFROM, l ); }
  | COPY opt_nr INTO qname FROM STDIN opt_seps opt_null_string opt_locked
	{ dlist *l = L();
	  append_list(l, $4);
	  append_list(l, NULL);
	  append_list(l, $7);
	  append_list(l, $2);
	  append_string(l, $8);
	  append_int(l, $9);
	  $$ = _symbol_create_list( SQL_COPYFROM, l ); }
   | COPY opt_nr BINARY INTO qname FROM string_commalist /* binary copy from */
	{ dlist *l = L();
	  if ($2 != NULL) {
	  	yyerror(m, "COPY INTO: cannot pass number of records when using binary COPY INTO");
		YYABORT;
	  }
	  append_list(l, $5);
	  append_list(l, $7);
	  $$ = _symbol_create_list( SQL_BINCOPYFROM, l ); }
  | COPY select_no_parens_orderby INTO string opt_seps opt_null_string
	{ dlist *l = L();
	  append_symbol(l, $2);
	  append_string(l, $4);
	  append_list(l, $5);
	  append_string(l, $6);
	  $$ = _symbol_create_list( SQL_COPYTO, l ); }
  | COPY select_no_parens_orderby INTO STDOUT opt_seps opt_null_string
	{ dlist *l = L();
	  append_symbol(l, $2);
	  append_string(l, NULL);
	  append_list(l, $5);
	  append_string(l, $6);
	  $$ = _symbol_create_list( SQL_COPYTO, l ); }
  ;

opt_seps:
    /* empty */
				{ dlist *l = L();
				  append_string(l, sa_strdup(SA, "|"));
				  append_string(l, sa_strdup(SA, "\\n"));
				  $$ = l; }
 |  opt_using DELIMITERS string
				{ dlist *l = L();
				  append_string(l, $3);
				  append_string(l, sa_strdup(SA, "\\n"));
				  $$ = l; }
 |  opt_using DELIMITERS string ',' string
				{ dlist *l = L();
				  append_string(l, $3);
				  append_string(l, $5);
				  $$ = l; }
 |  opt_using DELIMITERS string ',' string ',' string
				{ dlist *l = L();
				  append_string(l, $3);
				  append_string(l, $5);
				  append_string(l, sql2str($7));
				  $$ = l; }
 ;

opt_using:
    /* empty */			{ $$ = NULL; }
 |  USING			{ $$ = NULL; }
 ;

opt_nr:
    /* empty */			{ $$ = NULL; }
 |  poslng RECORDS		{ $$ = append_lng(append_lng(L(), $1), 0); }
 |  poslng OFFSET poslng RECORDS	{ $$ = append_lng(append_lng(L(), $1), $3); }
 ;

opt_null_string:
	/* empty */		{ $$ = NULL; }
 |  	sqlNULL opt_as string	{ $$ = $3; }
 ;

opt_locked:
	/* empty */	{ $$ = FALSE; }
 |  	LOCKED		{ $$ = TRUE; }
 ;

string_commalist:
	string_commalist_contents          { $$ = $1; }
 |	'(' string_commalist_contents ')'  { $$ = $2; }
 ;

string_commalist_contents:
    string		{ $$ = append_string(L(), $1); }
 |  string_commalist_contents ',' string
			{ $$ = append_string($1, $3); }
 ;

delete_stmt:
    sqlDELETE FROM qname opt_where_clause

	{ dlist *l = L();
	  append_list(l, $3);
	  append_symbol(l, $4);
	  $$ = _symbol_create_list( SQL_DELETE, l ); }
 ;

update_stmt:
    UPDATE qname SET assignment_commalist opt_where_clause

	{ dlist *l = L();
	  append_list(l, $2);
	  append_list(l, $4);
	  append_symbol(l, $5);
	  $$ = _symbol_create_list( SQL_UPDATE, l ); }
 ;

/* todo merge statment 

Conditionally update rows of a table, or insert new rows into a table, or both.


<merge statement> ::=
		MERGE INTO <target table> [ [ AS ] <merge correlation name> ]
		USING <table reference> ON <search condition> <merge operation specification>

<merge correlation name> ::= <correlation name>

<merge operation specification> ::= <merge when clause>...

<merge when clause> ::= <merge when matched clause> | <merge when not matched clause>

<merge when matched clause> ::= WHEN MATCHED THEN <merge update specification>

<merge when not matched clause> ::= WHEN NOT MATCHED THEN <merge insert specification>

<merge update specification> ::= UPDATE SET <set clause list>

<merge insert specification> ::=
		INSERT [ <left paren> <insert column list> <right paren> ]
		[ <override clause> ] VALUES <merge insert value list>

<merge insert value list> ::=
		<left paren> <merge insert value element> [ { <comma> <merge insert value element> }... ] <right paren>

<merge insert value element> ::= <value expression> | <contextually typed value specification>
*/

insert_stmt:
    INSERT INTO qname values_or_query_spec

	{ dlist *l = L();
	  append_list(l, $3);
	  append_list(l, NULL);
	  append_symbol(l, $4);
	  $$ = _symbol_create_list( SQL_INSERT, l ); }

 |  INSERT INTO qname column_commalist_parens values_or_query_spec

	{ dlist *l = L();
	  append_list(l, $3);
	  append_list(l, $4);
	  append_symbol(l, $5);
	  $$ = _symbol_create_list( SQL_INSERT, l ); }
 ;

values_or_query_spec:
/* empty values list */
		{ $$ = _symbol_create_list( SQL_VALUES, L()); }
 |   DEFAULT VALUES
		{ $$ = _symbol_create_list( SQL_VALUES, L()); }
 |   VALUES row_commalist
		{ $$ = _symbol_create_list( SQL_VALUES, $2); }
 |  select_no_parens_orderby
 ;


row_commalist:
    '(' atom_commalist ')'	{ $$ = append_list(L(), $2); }
 |  row_commalist ',' '(' atom_commalist ')'
				{ $$ = append_list($1, $4); }
 ;

atom_commalist:
    insert_atom		{ $$ = append_symbol(L(), $1); }
 |  atom_commalist ',' insert_atom
			{ $$ = append_symbol($1, $3); }
 ;

value_commalist:
    value		{ $$ = append_symbol(L(), $1); }
 |  value_commalist ',' value
			{ $$ = append_symbol($1, $3); }
 ;

null:
   sqlNULL
	 { 
	  if (m->emode == m_normal && m->caching) {
		/* replace by argument */
		atom *a = atom_general(SA, sql_bind_localtype("void"), NULL);

		sql_add_arg( m, a);
		$$ = _symbol_create_list( SQL_COLUMN,
			append_int(L(), m->argc-1));
	   } else {
		$$ = _symbol_create(SQL_NULL, NULL );
	   }
	}
 ;


simple_atom:
    scalar_exp
 |  null
 ;

insert_atom:
    simple_atom
 ;

value:
    simple_atom
 |  select_no_parens
 ;

opt_distinct:
    /* empty */		{ $$ = FALSE; }
 |  ALL			{ $$ = FALSE; }
 |  DISTINCT		{ $$ = TRUE; }
 ;

assignment_commalist:
    assignment		{ $$ = append_symbol(L(), $1 ); }
 |  assignment_commalist ',' assignment
			{ $$ = append_symbol($1, $3 ); }
 ;

assignment:
   column '=' search_condition

	{ dlist *l = L();
	  append_symbol(l, $3 );
	  append_string(l, $1);
	  $$ = _symbol_create_list( SQL_ASSIGN, l); }

 | array_cell_ref '=' search_condition

	{ dlist *l = L();
	  append_symbol(l, $3 );
	  append_symbol(l, $1);
	  $$ = _symbol_create_list( SQL_ASSIGN, l); }

 | column '=' sqlNULL

	{ dlist *l = L();
	  append_symbol(l, NULL );
	  append_string(l, $1);
	  $$ = _symbol_create_list( SQL_ASSIGN, l); }
 ;

opt_where_clause:
    /* empty */			{ $$ = NULL; }
 |  WHERE search_condition	{ $$ = $2; }
 ;

	/* query expressions */

joined_table:
   '(' joined_table ')'
	{ $$ = $2; }
 |  table_ref CROSS JOIN table_ref

	{ dlist *l = L();
	  append_symbol(l, $1);
	  append_symbol(l, $4);
	  $$ = _symbol_create_list( SQL_CROSS, l); }
 |  table_ref UNIONJOIN table_ref join_spec
	{ dlist *l = L();
	  append_symbol(l, $1);
	  append_int(l, 0);
	  append_int(l, 4);
	  append_symbol(l, $3);
	  append_symbol(l, $4);
	  $$ = _symbol_create_list( SQL_UNIONJOIN, l); }
 |  table_ref JOIN table_ref join_spec
	{ dlist *l = L();
	  append_symbol(l, $1);
	  append_int(l, 0);
	  append_int(l, 0);
	  append_symbol(l, $3);
	  append_symbol(l, $4);
	  $$ = _symbol_create_list( SQL_JOIN, l); }
 |  table_ref NATURAL JOIN table_ref
	{ dlist *l = L();
	  append_symbol(l, $1);
	  append_int(l, 1);
	  append_int(l, 0);
	  append_symbol(l, $4);
	  append_symbol(l, NULL);
	  $$ = _symbol_create_list( SQL_JOIN, l); }
 |  table_ref join_type JOIN table_ref join_spec
	{ dlist *l = L();
	  append_symbol(l, $1);
	  append_int(l, 0);
	  append_int(l, $2);
	  append_symbol(l, $4);
	  append_symbol(l, $5);
	  $$ = _symbol_create_list( SQL_JOIN, l); }
 |  table_ref NATURAL join_type JOIN table_ref
	{ dlist *l = L();
	  append_symbol(l, $1);
	  append_int(l, 1);
	  append_int(l, $3);
	  append_symbol(l, $5);
	  append_symbol(l, NULL);
	  $$ = _symbol_create_list( SQL_JOIN, l); }
  ;

join_type:
    INNER			{ $$ = 0; }
  | outer_join_type OUTER	{ $$ = 1 + $1; }
  | outer_join_type		{ $$ = 1 + $1; }
  ;

outer_join_type:
    LEFT		{ $$ = 0; }
  | RIGHT		{ $$ = 1; }
  | FULL		{ $$ = 2; }
  ;

join_spec:
    ON search_condition			{ $$ = $2; }
  | USING column_commalist_parens
		{ $$ = _symbol_create_list( SQL_USING, $2); }
  ;

/*
<query expression> ::= [ <with clause> ] <query expression body>

<with clause> ::= WITH [ RECURSIVE ] <with list>

<with list> ::= <with list element> [ { <comma> <with list element> }... ]

<with list element> ::=
                <query name> [ <left paren> <with column list> <right paren> ]
                AS <left paren> <query expression> <right paren> [ <search or cycle clause> ]

<with column list> ::= <column name list>

RECURSIVE and <search or cycle clause> are currently not supported
*/

sql: with_query
	;

with_query:
	WITH with_list query_expression
	{
		dlist *l = L();
	  	append_list(l, $2);
	  	append_symbol(l, $3);
	  	$$ = _symbol_create_list( SQL_WITH, l ); 
	}
  ;

with_list:
	with_list ',' with_list_element	 { $$ = append_symbol($1, $3); }
 |	with_list_element	 	 { $$ = append_symbol(L(), $1); }
 ;

with_list_element: 
    ident opt_column_list AS '(' query_expression ')'
	{  dlist *l = L();
	  append_list(l, append_string(L(), $1));
	  append_list(l, $2);
	  append_symbol(l, $5);
	  append_int(l, FALSE);	/* no with check */
	  append_int(l, FALSE);	/* inlined view  (ie not persistent) */
	  $$ = _symbol_create_list( SQL_CREATE_VIEW, l ); 
	}
 ;

sql:
    select_statement_single_row
|
    select_no_parens_orderby
 ;

simple_select:
    SELECT opt_distinct selection table_exp
	{ $$ = newSelectNode( SA, $2, $3, NULL,
		$4->h->data.sym,
		$4->h->next->data.sym,
		$4->h->next->next->data.sym,
		$4->h->next->next->next->data.sym,
		NULL, NULL, NULL, NULL, NULL);
	}
    ;

select_statement_single_row:
    SELECT opt_distinct selection INTO select_target_list table_exp
	{ $$ = newSelectNode( SA, $2, $3, $5,
		$6->h->data.sym,
		$6->h->next->data.sym,
		$6->h->next->next->data.sym,
		$6->h->next->next->next->data.sym,
		NULL, NULL, NULL, NULL, NULL);
	}
    ;

select_no_parens_orderby:
     select_no_parens opt_order_by_clause opt_limit opt_offset opt_sample
	 { 
	  $$ = $1;
	  if ($2 || $3 || $4 || $5) {
	  	if ($1 != NULL &&
		    ($1->token == SQL_SELECT ||
		     $1->token == SQL_UNION  ||
		     $1->token == SQL_EXCEPT ||
		     $1->token == SQL_INTERSECT)) {
			if ($1->token == SQL_SELECT) {
	 			SelectNode *s = (SelectNode*)$1;
	
	  			s -> orderby = $2;
	  			s -> limit = $3;
	  			s -> offset = $4;
	  			s -> sample = $5;
			} else { /* Add extra select * from .. in case of UNION, EXCEPT, INTERSECT */
				$$ = newSelectNode( 
					SA, 0, 
					append_symbol(L(), _symbol_create_list(SQL_TABLE, append_string(append_string(L(),NULL),NULL))), NULL,
					_symbol_create_list( SQL_FROM, append_symbol(L(), $1)), NULL, NULL, NULL, $2, _symbol_create_list(SQL_NAME, append_list(append_string(L(),"inner"),NULL)), $3, $4, $5);
			}
	  	} else {
			yyerror(m, "missing SELECT operator");
			YYABORT;
	  	}
	 } 
	}
    ;

select_target_list:
	target_specification 	{ $$ = append_string(L(), $1); }
 |  	select_target_list ',' target_specification
				{ $$ = append_string($1, $3); }
 ;

target_specification:
	ident
 ;

select_no_parens:
    select_no_parens UNION set_distinct opt_corresponding select_no_parens

	{ dlist *l = L();
	  append_symbol(l, $1);
	  append_int(l, $3);
	  append_list(l, $4);
	  append_symbol(l, $5);
	  $$ = _symbol_create_list( SQL_UNION, l); }

 |  select_no_parens EXCEPT set_distinct opt_corresponding select_no_parens

	{ dlist *l = L();
	  append_symbol(l, $1);
	  append_int(l, $3);
	  append_list(l, $4);
	  append_symbol(l, $5);
	  $$ = _symbol_create_list( SQL_EXCEPT, l); }

 |  select_no_parens INTERSECT set_distinct opt_corresponding select_no_parens

	{ dlist *l = L();
	  append_symbol(l, $1);
	  append_int(l, $3);
	  append_list(l, $4);
	  append_symbol(l, $5);
	  $$ = _symbol_create_list( SQL_INTERSECT, l); }
 |  '(' select_no_parens ')' { $$ = $2; }
 |   simple_select
 ;

set_distinct:
    /* empty */		{ $$ = TRUE; }
 |  ALL			{ $$ = FALSE; }
 |  DISTINCT		{ $$ = TRUE; }
 ;


opt_corresponding:
	/* empty */	{ $$ = NULL; }
 |  CORRESPONDING
			{ $$ = L(); }
 |  CORRESPONDING BY '(' column_ref_commalist ')'
			{ $$ = $4; }
 ;

selection:
    column_exp_commalist
 ;

table_exp:
    opt_from_clause opt_where_clause opt_group_by_clause opt_having_clause

	{ $$ = L();
	  append_symbol($$, $1);
	  append_symbol($$, $2);
	  append_symbol($$, $3);
	  append_symbol($$, $4); }
 ;

opt_from_clause:
    /* empty */			 { $$ = NULL; }
 |  FROM table_ref_commalist 	 { $$ = _symbol_create_list( SQL_FROM, $2); }
 ;

table_ref_commalist:
    table_ref		{ $$ = append_symbol(L(), $1); }
 |  table_ref_commalist ',' table_ref
			{ $$ = append_symbol($1, $3); }
 ;

simple_table:
   qname 			{ dlist *l = L();
		  		  append_list(l, $1);
		  	  	  append_symbol(l, NULL);
		  		  $$ = _symbol_create_list(SQL_NAME, l); }
 | qname table_name 		{ dlist *l = L();
		  		  append_list(l, $1);
		  	  	  append_symbol(l, $2);
		  		  $$ = _symbol_create_list(SQL_NAME, l); }
 | func_ref table_name		{ dlist *l = L();
		  		  append_symbol(l, $1);
		  	  	  append_symbol(l, $2);
		  		  $$ = _symbol_create_list(SQL_TABLE, l); }
 | func_ref 			{ dlist *l = L();
		  		  append_symbol(l, $1);
		  	  	  append_symbol(l, NULL);
		  		  $$ = _symbol_create_list(SQL_TABLE, l); }
 ;

table_ref:
    simple_table
 |  subquery table_name
				{
				  $$ = $1;
				  if ($$->token == SQL_SELECT) {
				  	SelectNode *sn = (SelectNode*)$1;
				  	sn->name = $2;
				  } else {
				  	append_symbol($1->data.lval, $2);
				  }
				}
 |  subquery
				{ $$ = NULL;
				  yyerror(m, "subquery table reference needs alias, use AS xxx");
				  YYABORT;
				}
 |  joined_table 		{ $$ = $1;
				  append_symbol($1->data.lval, NULL); }
/* the following rule seems to be redundant ?  
 |  '(' joined_table ')' table_name
				{ $$ = $2;
				  append_symbol($2->data.lval, $4); }
*/
 |  array_dim_slice { /* allow "s1.a1[x][1:2]" */
 	dlist *l = L();
	append_symbol(l, $1);
	append_symbol(l, NULL);
	$$ = _symbol_create_list( SQL_ARRAY, l);
	}
 |  array_dim_slice table_name { /* allow "s1.a1[x][1:2] AS <ident>" */
	dlist *l = L();
	append_symbol(l, $1);
	append_symbol(l, $2);
	$$ = _symbol_create_list( SQL_ARRAY, l);
	}

/* Basket expression, TODO window */
 |  '[' 
	{ m->caching = 0; }
	select_no_parens ']' table_name 	
	{
		dlist *op = L();

 	  	append_symbol(op, $3);
		append_symbol(op, $5);
		$$ = _symbol_create_list(SQL_TABLE_OPERATOR, op); 
	}
 ;

table_name:
    AS ident '(' name_commalist ')'
				{ dlist *l = L();
		  		  append_string(l, $2);
		  	  	  append_list(l, $4);
		  		  $$ = _symbol_create_list(SQL_NAME, l); }
 |  AS ident
				{ dlist *l = L();
		  		  append_string(l, $2);
		  	  	  append_list(l, NULL);
		  		  $$ = _symbol_create_list(SQL_NAME, l); }
 |  ident '(' name_commalist ')'
				{ dlist *l = L();
		  		  append_string(l, $1);
		  	  	  append_list(l, $3);
		  		  $$ = _symbol_create_list(SQL_NAME, l); }
 |  ident
				{ dlist *l = L();
		  		  append_string(l, $1);
		  	  	  append_list(l, NULL);
		  		  $$ = _symbol_create_list(SQL_NAME, l); }
 ;

opt_group_by_clause:
    /* empty */ 		  { $$ = NULL; }
 |  sqlGROUP BY column_ref_commalist { $$ = _symbol_create_list( SQL_GROUPBY, $3 );}
 |  sqlGROUP BY tiling_commalist { $$ = _symbol_create_list( SQL_GROUPBY, append_int($3,0) );}
 |  sqlGROUP BY DISTINCT tiling_commalist { $$ = _symbol_create_list( SQL_GROUPBY, append_int($4,1) );}
 ;

tiling_commalist:
    array_dim_slice { $$ = append_symbol(L(),$1);}
 |  tiling_commalist ',' array_dim_slice
			{ $$ = append_symbol( $1, $3);}
 ;

column_ref_commalist:
    column_ref		{ $$ = append_symbol(L(),
			       _symbol_create_list(SQL_COLUMN,$1)); }
 |  column_ref_commalist ',' column_ref
			{ $$ = append_symbol( $1,
			       _symbol_create_list(SQL_COLUMN,$3)); }
 ;

opt_having_clause:
    /* empty */ 		 { $$ = NULL; }
 |  HAVING search_condition	 { $$ = $2; }
 ;


search_condition:
    and_exp OR search_condition
		{ dlist *l = L();
		  append_symbol(l, $1);
		  append_symbol(l, $3);
		  $$ = _symbol_create_list(SQL_OR, l ); }
 |  and_exp	{ $$ = $1; }
 ;
   
and_exp:
    not_exp AND and_exp
		{ dlist *l = L();
		  append_symbol(l, $1);
		  append_symbol(l, $3);
		  $$ = _symbol_create_list(SQL_AND, l ); }
 |  not_exp	{ $$ = $1; }
 ;

not_exp:
    NOT not_exp 
		{ $$ = $2;

		  if ($$->token == SQL_EXISTS)
			$$->token = SQL_NOT_EXISTS;
		  else
			$$ = _symbol_create_symbol(SQL_NOT, $2); }
 |  pred_exp	{ $$ = $1; }
 ;

opt_order_by_clause:
    /* empty */ 			  { $$ = NULL; }
 |  ORDER BY sort_specification_list
		{ $$ = _symbol_create_list( SQL_ORDERBY, $3); }
 ;

opt_limit:
    /* empty */ 	{ $$ = NULL; }
 |  LIMIT nonzerowrd	{ 
		  	  sql_subtype *t = sql_bind_localtype("wrd");
			  $$ = _newAtomNode( atom_int(SA, t, (lng)$2)); 
			}
 |  LIMIT param		{ $$ = $2; }
 ;

opt_offset:
	/* empty */	{ $$ = NULL; }
 |  OFFSET poswrd	{ 
		  	  sql_subtype *t = sql_bind_localtype("wrd");
			  $$ = _newAtomNode( atom_int(SA, t, (lng)$2)); 
			}
 |  OFFSET param	{ $$ = $2; }
 ;

opt_sample:
	/* empty */	{ $$ = NULL; }
 |  SAMPLE poswrd	{
		  	  sql_subtype *t = sql_bind_localtype("wrd");
			  $$ = _newAtomNode( atom_int(SA, t, (lng)$2));
			}
 |  SAMPLE INTNUM	{
		  	  sql_subtype *t = sql_bind_localtype("dbl");
			  $$ = _newAtomNode( atom_float(SA, t, strtod($2,NULL)));
			}
 |  SAMPLE param	{ $$ = $2; }
 ;

sort_specification_list:
    ordering_spec	 { $$ = append_symbol(L(), $1); }
 |  sort_specification_list ',' ordering_spec
			 { $$ = append_symbol( $1, $3 ); }
 ;

ordering_spec:
    scalar_exp opt_asc_desc
	{ dlist *l = L();
	  append_symbol(l, $1);
	  append_int(l, $2);
	  $$ = _symbol_create_list(SQL_COLUMN, l ); }

 ;

opt_asc_desc:
    /* empty */ 	{ $$ = TRUE; }
 |  ASC			{ $$ = TRUE; }
 |  DESC		{ $$ = FALSE; }
 ;

predicate:
    comparison_predicate
 |  between_predicate
 |  like_predicate
 |  test_for_null
 |  in_predicate
 |  all_or_any_predicate
 |  existence_test
 |  filter_exp
 |  scalar_exp
 ;

pred_exp:
    predicate
 ;

comparison_predicate:
    pred_exp COMPARISON pred_exp
		{ dlist *l = L();
		  append_symbol(l, $1);
		  append_string(l, $2);
		  append_symbol(l, $3);
		  $$ = _symbol_create_list(SQL_COMPARE, l ); }
 |  pred_exp '=' pred_exp
		{ dlist *l = L();
		  append_symbol(l, $1);
		  append_string(l, sa_strdup(SA, "="));
		  append_symbol(l, $3);
		  $$ = _symbol_create_list(SQL_COMPARE, l ); }
 ;

between_predicate:
    pred_exp NOT BETWEEN opt_bounds pred_exp AND pred_exp
		{ dlist *l = L();
		  append_symbol(l, $1);
		  append_int(l, $4);
		  append_symbol(l, $5);
		  append_symbol(l, $7);
		  $$ = _symbol_create_list(SQL_NOT_BETWEEN, l ); }
 |  pred_exp BETWEEN opt_bounds pred_exp AND pred_exp
		{ dlist *l = L();
		  append_symbol(l, $1);
		  append_int(l, $3);
		  append_symbol(l, $4);
		  append_symbol(l, $6);
		  $$ = _symbol_create_list(SQL_BETWEEN, l ); }
 ;

opt_bounds:
   /* empty */ 	{ $$ = 0; }
 | ASYMMETRIC 	{ $$ = 0; }
 | SYMMETRIC 	{ $$ = 1; }
 ;

like_predicate:
    pred_exp NOT LIKE like_exp
		{ dlist *l = L();
		  append_symbol(l, $1);
		  append_symbol(l, $4);
		  append_int(l, FALSE);  /* case sensitive */
		  append_int(l, TRUE);  /* anti */
		  $$ = _symbol_create_list( SQL_LIKE, l ); }
 |  pred_exp NOT ILIKE like_exp
		{ dlist *l = L();
		  append_symbol(l, $1);
		  append_symbol(l, $4);
		  append_int(l, TRUE);  /* case insensitive */
		  append_int(l, TRUE);  /* anti */
		  $$ = _symbol_create_list( SQL_LIKE, l ); }
 |  pred_exp LIKE like_exp
		{ dlist *l = L();
		  append_symbol(l, $1);
		  append_symbol(l, $3);
		  append_int(l, FALSE);  /* case sensitive */
		  append_int(l, FALSE);  /* anti */
		  $$ = _symbol_create_list( SQL_LIKE, l ); }
 |  pred_exp ILIKE like_exp
		{ dlist *l = L();
		  append_symbol(l, $1);
		  append_symbol(l, $3);
		  append_int(l, TRUE);  /* case insensitive */
		  append_int(l, FALSE);  /* anti */
		  $$ = _symbol_create_list( SQL_LIKE, l ); }
 ;

like_exp:
    scalar_exp
	{ dlist *l = L();
	  append_symbol(l, $1);
	  $$ = _symbol_create_list(SQL_ESCAPE, l ); }
 |  scalar_exp ESCAPE string
 	{ char *s = sql2str($3);
	  if (_strlen(s) != 1) {
		char *msg = sql_message("\b22025!ESCAPE must be one character");
		yyerror(m, msg);
		_DELETE(msg);
		$$ = NULL;
		YYABORT;
	  } else {
		dlist *l = L();
		append_symbol(l, $1);
		append_string(l, s);
		$$ = _symbol_create_list(SQL_ESCAPE, l);
	  }
	}
 ;

test_for_null:
    scalar_exp IS NOT sqlNULL { $$ = _symbol_create_symbol( SQL_IS_NOT_NULL, $1 );}
 |  scalar_exp IS sqlNULL     { $$ = _symbol_create_symbol( SQL_IS_NULL, $1 ); }
 ;

in_predicate:
    pred_exp NOT sqlIN '(' value_commalist ')'
		{ dlist *l = L();
		  append_symbol(l, $1);
		  append_list(l, $5);
		  $$ = _symbol_create_list(SQL_NOT_IN, l ); }
 |  pred_exp sqlIN '(' value_commalist ')'
		{ dlist *l = L();
		  append_symbol(l, $1);
		  append_list(l, $4);
		  $$ = _symbol_create_list(SQL_IN, l ); }
 ;

all_or_any_predicate:
    pred_exp COMPARISON any_all_some subquery

		{ dlist *l = L();
		  append_symbol(l, $1);
		  append_string(l, $2);
		  append_symbol(l, $4);
		  append_int(l, $3);
		  $$ = _symbol_create_list(SQL_COMPARE, l ); }
 ;

any_all_some:
    ANY		{ $$ = 0; }
 |  SOME	{ $$ = 0; }
 |  ALL		{ $$ = 1; }
 ;

existence_test:
    EXISTS subquery 	{ $$ = _symbol_create_symbol( SQL_EXISTS, $2 ); }
/*|  NOT EXISTS subquery { $$ = _symbol_create_symbol( SQL_NOT_EXISTS, $3 ); }*/
 ;

filter_exp:
    pred_exp FILTER_FUNC pred_exp
		{ dlist *l = L();
		  append_symbol(l, $1);
		  append_string(l, $2);
		  append_symbol(l, $3);
		  $$ = _symbol_create_list(SQL_FILTER, l ); }
 |  pred_exp FILTER_FUNC '(' pred_exp ')'  pred_exp 
		{ dlist *l = L();
		  append_symbol(l, $1);
		  append_string(l, $2);
		  append_symbol(l, $6);
		  append_symbol(l, $4);	/* option last */
		  $$ = _symbol_create_list(SQL_FILTER, l ); }
 ;

subquery:
    '(' select_no_parens ')'	{ $$ = $2; }
 |  '(' VALUES row_commalist ')'	
				{ $$ = _symbol_create_list( SQL_VALUES, $3); }
 |  '(' with_query ')'	
				{ $$ = $2; }
 ;

	/* simple_scalar expressions */
simple_scalar_exp:
    value_exp
 |  scalar_exp '+' scalar_exp
			{ dlist *l = L();
			  append_list(l, 
			  	append_string(L(), sa_strdup(SA, "sql_add")));
	  		  append_symbol(l, $1);
	  		  append_symbol(l, $3);
	  		  $$ = _symbol_create_list( SQL_BINOP, l ); }
 |  scalar_exp '-' scalar_exp
			{ dlist *l = L();
			  append_list(l, 
			  	append_string(L(), sa_strdup(SA, "sql_sub")));
	  		  append_symbol(l, $1);
	  		  append_symbol(l, $3);
	  		  $$ = _symbol_create_list( SQL_BINOP, l ); }
 |  scalar_exp '*' scalar_exp
			{ dlist *l = L();
			  append_list(l, 
			  	append_string(L(), sa_strdup(SA, "sql_mul")));
	  		  append_symbol(l, $1);
	  		  append_symbol(l, $3);
	  		  $$ = _symbol_create_list( SQL_BINOP, l ); }
 |  scalar_exp '/' scalar_exp
			{ dlist *l = L();
			  append_list(l, 
			  	append_string(L(), sa_strdup(SA, "sql_div")));
	  		  append_symbol(l, $1);
	  		  append_symbol(l, $3);
	  		  $$ = _symbol_create_list( SQL_BINOP, l ); }
 |  scalar_exp '%' scalar_exp
			{ dlist *l = L();
			  append_list(l, 
			  	append_string(L(), sa_strdup(SA, "mod")));
	  		  append_symbol(l, $1);
	  		  append_symbol(l, $3);
	  		  $$ = _symbol_create_list( SQL_BINOP, l ); }
 |  scalar_exp '^' scalar_exp
			{ dlist *l = L();
			  append_list(l, 
			  	append_string(L(), sa_strdup(SA, "bit_xor")));
	  		  append_symbol(l, $1);
	  		  append_symbol(l, $3);
	  		  $$ = _symbol_create_list( SQL_BINOP, l ); }
 |  scalar_exp '&' scalar_exp
			{ dlist *l = L();
			  append_list(l, 
			  	append_string(L(), sa_strdup(SA, "bit_and")));
	  		  append_symbol(l, $1);
			  append_symbol(l, $3);
	  		  $$ = _symbol_create_list( SQL_BINOP, l ); }
 |  scalar_exp '|' scalar_exp
			{ dlist *l = L();
			  append_list(l, 
			  	append_string(L(), sa_strdup(SA, "bit_or")));
	  		  append_symbol(l, $1);
	  		  append_symbol(l, $3);
	  		  $$ = _symbol_create_list( SQL_BINOP, l ); }
 |  '~' scalar_exp
			{ dlist *l = L();
			  append_list(l, 
			  	append_string(L(), sa_strdup(SA, "bit_not")));
	  		  append_symbol(l, $2);
	  		  $$ = _symbol_create_list( SQL_BINOP, l ); }
 |  scalar_exp LEFT_SHIFT scalar_exp
			{ dlist *l = L();
			  append_list(l, 
			  	append_string(L(), sa_strdup(SA, "left_shift")));
	  		  append_symbol(l, $1);
	  		  append_symbol(l, $3);
	  		  $$ = _symbol_create_list( SQL_BINOP, l ); }
 |  scalar_exp RIGHT_SHIFT scalar_exp
			{ dlist *l = L();
			  append_list(l, 
			  	append_string(L(), sa_strdup(SA, "right_shift")));
	  		  append_symbol(l, $1);
	  		  append_symbol(l, $3);
	  		  $$ = _symbol_create_list( SQL_BINOP, l ); }
 |  '+' scalar_exp %prec UMINUS 
			{ $$ = $2; }
 |  '-' scalar_exp %prec UMINUS 
			{ 
 			  $$ = NULL;
			  assert($2->token != SQL_COLUMN || $2->data.lval->h->type != type_lng);
			  if ($2->token == SQL_COLUMN && $2->data.lval->h->type == type_int) {
				atom *a = sql_bind_arg(m, $2->data.lval->h->data.i_val);
				if (!atom_neg(a))
					$$ = $2;
			  } 
			  if (!$$) {
				dlist *l = L();
			  	append_list(l, 
			  		append_string(L(), sa_strdup(SA, "sql_neg")));
	  		  	append_symbol(l, $2);
	  		  	$$ = _symbol_create_list( SQL_UNOP, l ); 
			  }
			}
 |  '(' search_condition ')' 	{ $$ = $2; }
 ;

scalar_exp:
    simple_scalar_exp 	{ $$ = $1; }
 |  subquery	%prec UMINUS
 ;

value_exp:
    atom
 |  user		{ $$ = _symbol_create_list( SQL_COLUMN, 
			  append_string(L(), sa_strdup(SA, "current_user"))); }
 |  CURRENT_ROLE	{ $$ = _symbol_create_list( SQL_COLUMN, 
			  append_string(L(), sa_strdup(SA, "current_role"))); }
 |  window_function
 |  column_ref 		{ $$ = _symbol_create_list( SQL_COLUMN, $1); }
 |  var_ref		
 |  aggr_ref
 |  func_ref
 |  NEXT VALUE FOR qname	{ $$ = _symbol_create_list( SQL_NEXT, $4); }
 |  datetime_funcs
 |  string_funcs
 |  case_exp
 |  cast_exp
 |  XML_value_function
 |  param
 |  array_dim_slice
 |  array_cell_ref
 |  ARRAY '(' scalar_exp_list ')' {
	dlist *l = L();
	l = append_list(l,$3);
	$$ = _symbol_create_list( SQL_ARRAY, l);
	}
;

array_dim_slice:
	qname range_exp_list { 
		dlist *l = L();
		append_list(l, $1);
		append_list(l, $2);
		$$ = _symbol_create_list( SQL_ARRAY_DIM_SLICE, l);
		}
;

/* TODO: haven't all uses of this syntax been replaced with:
 * SELECT <ident> FROM <array_dim_slice>? */
array_cell_ref:
	array_dim_slice '.' ident { 
		dlist *l = L();
		append_symbol(l, $1);
		append_string(l, $3);
		$$ = _symbol_create_list( SQL_COLUMN, l);
		}
;

param:  
   '?'			
	{ 
	  int nr = (m->params)?list_length(m->params):0;

	  sql_add_param(m, NULL, NULL);
	  $$ = _symbol_create_int( SQL_PARAMETER, nr ); 
	}

/*
<window function> ::= <window function type> OVER <window name or specification>

<window function type> ::=
		<rank function type> <left paren> <right paren>
	|	ROW_NUMBER <left paren> <right paren>
	|	<aggregate function>

<rank function type> ::= RANK | DENSE_RANK | PERCENT_RANK | CUME_DIST

<window name or specification> ::= <window name> | <in-line window specification>

<in-line window specification> ::= <window specification>


<window specification> ::= <left paren> <window specification details> <right paren>

<window specification details> ::=
                [ <existing window name> ] [ <window partition clause> ] [ <window order clause> ] [ <window frame clause> ]

<existing window name> ::= <window name>

<window partition clause> ::= PARTITION BY <window partition column reference list>

<window partition column reference list> ::= <window partition column reference> [ { <comma> <window partition column reference> }... ]

<window partition column reference> ::= <column reference> [ <collate clause> ]

<window order clause> ::= ORDER BY <sort specification list>

<window frame clause> ::= <window frame units> <window frame extent> [ <window frame exclusion> ]

<window frame units> ::= ROWS | RANGE

<window frame extent> ::= <window frame start> | <window frame between>

<window frame start> ::= UNBOUNDED PRECEDING | <window frame preceding> | CURRENT ROW

<window frame preceding> ::= <unsigned value specification> PRECEDING

<window frame between> ::= BETWEEN <window frame bound 1> AND <window frame bound 2>

<window frame bound 1> ::= <window frame bound>

<window frame bound 2> ::= <window frame bound>

<window frame bound> ::=
                <window frame start>
        |       UNBOUNDED FOLLOWING
        |       <window frame following>

<window frame following> ::= <unsigned value specification> FOLLOWING

<window frame exclusion> ::=
                EXCLUDE CURRENT ROW
        |       EXCLUDE GROUP
        |       EXCLUDE TIES
        |       EXCLUDE NO OTHERS

*/

window_function: 
	window_function_type OVER '(' window_specification ')'
	{ $$ = _symbol_create_list( SQL_RANK, 
		append_list(append_symbol(L(), $1), $4)); }
  ;

window_function_type:
	RANK '(' ')' 	{ $$ = _symbol_create( SQL_RANK, $1 ); }
  |	aggr_ref
  ;

window_specification:
	window_partition_clause window_order_clause window_frame_clause
	{ $$ = append_symbol(append_symbol(append_symbol(L(), $1), $2), $3); }
  ;

window_partition_clause:
	/* empty */ 	{ $$ = NULL; }
  |	PARTITION BY column_ref_commalist
	{ $$ = _symbol_create_list( SQL_GROUPBY, $3 ); }
  ;

window_order_clause:
	/* empty */ 	{ $$ = NULL; }
  |	ORDER BY sort_specification_list
	{ $$ = _symbol_create_list( SQL_ORDERBY, $3 ); }
  ;

window_frame_clause:
	/* empty */ 	{ $$ = NULL; }
  |	window_frame_units window_frame_extent window_frame_exclusion
	{ $$ = _symbol_create_list( SQL_FRAME, append_int(append_int($2, $1), $3)); }
  ;

window_frame_units:
	ROWS		{ $$ = FRAME_ROWS; }
  |	RANGE		{ $$ = FRAME_RANGE; }
  ;

window_frame_extent:
	window_frame_start	{ $$ = append_symbol(append_symbol(L(), $1), _symbol_create_int(SQL_FRAME, -1)); }
  |	window_frame_between	{ $$ = $1; }
  ;

window_frame_start:
	UNBOUNDED PRECEDING	{ $$ = _symbol_create_int(SQL_FRAME, -1); }
  |	window_frame_preceding  { $$ = $1; }
  |	CURRENT ROW		{ $$ = _symbol_create_int(SQL_FRAME, 0); }
  ;

window_frame_preceding:
	value_exp PRECEDING	{ $$ = $1; }
  ;
	
window_frame_between:
	BETWEEN window_frame_start AND window_frame_end
				{ $$ = append_symbol(append_symbol(L(), $2), $4); }
  ;

window_frame_end:
	UNBOUNDED FOLLOWING	{ $$ = _symbol_create_int(SQL_FRAME, -1); }
  | 	window_frame_following	{ $$ = $1; }
  |	CURRENT ROW		{ $$ = _symbol_create_int(SQL_FRAME, 0); }
  ;

window_frame_following:
	value_exp PRECEDING	{ $$ = $1; }
  ;

window_frame_exclusion:
 	/* empty */		{ $$ = EXCLUDE_NONE; }
 |      EXCLUDE CURRENT ROW	{ $$ = EXCLUDE_CURRENT_ROW; }
 |      EXCLUDE sqlGROUP	{ $$ = EXCLUDE_GROUP; }
 |      EXCLUDE TIES		{ $$ = EXCLUDE_TIES; }
 |      EXCLUDE NO OTHERS	{ $$ = EXCLUDE_NO_OTHERS; }
 ;
	
var_ref:
	AT ident 	{ $$ = _symbol_create( SQL_NAME, $2 ); }
 ;

func_ref:
    qfunc '(' ')'
	{ dlist *l = L();
  	  append_list(l, $1);
	  $$ = _symbol_create_list( SQL_OP, l ); }
|   qfunc '(' scalar_exp_list ')'
	{ dlist *l = L();
  	  append_list(l, $1);
	  if (dlist_length($3) == 1) {
  	  	append_symbol(l, $3->h->data.sym);
	  	$$ = _symbol_create_list( SQL_UNOP, l ); 
	  } else if (dlist_length($3) == 2) {
  	  	append_symbol(l, $3->h->data.sym);
  	  	append_symbol(l, $3->h->next->data.sym);
	  	$$ = _symbol_create_list( SQL_BINOP, l ); 
	  } else {
  	  	append_list(l, $3);
	  	$$ = _symbol_create_list( SQL_NOP, l ); 
	  }
	}
/*
|   '(' '(' scalar_exp_list ')' qfunc '(' scalar_exp_list ')' ')'
	{ dlist *l = L();
  	  append_list(l, $5);
  	  append_list(l, $3);
  	  append_list(l, $7);
  	  append_int(l, 0);	
	  $$ = _symbol_create_list( SQL_JOIN, l ); 
	}
*/
 ;

qfunc:
	func_ident		{ $$ = append_string(L(), $1); }
 |      ident '.' func_ident	{ $$ = append_string(
					append_string(L(), $1), $3);}
 ;

func_ident:
	IDENT 	{ $$ = $1; }
 |	LEFT	{ $$ = sa_strdup(SA, "left"); }
 |	RIGHT	{ $$ = sa_strdup(SA, "right"); }
 |	INSERT	{ $$ = sa_strdup(SA, "insert"); }
 ;

datetime_funcs:
    EXTRACT '(' datetime_field FROM scalar_exp ')'
			{ dlist *l = L();
			  const char *ident = datetime_field((itype)$3);
			  append_list(l,
  		  	  	append_string(L(), sa_strdup(SA, ident)));
  		  	  append_symbol(l, $5);
		  	  $$ = _symbol_create_list( SQL_UNOP, l ); }
 |  CURRENT_DATE opt_brackets
 			{ dlist *l = L();
			  append_list(l,
			  	append_string(L(), sa_strdup(SA, "current_date")));
	  		  $$ = _symbol_create_list( SQL_OP, l ); }
 |  CURRENT_TIME opt_brackets
 			{ dlist *l = L();
			  append_list(l,
			  	append_string(L(), sa_strdup(SA, "current_time")));
	  		  $$ = _symbol_create_list( SQL_OP, l ); }
 |  CURRENT_TIMESTAMP opt_brackets
 			{ dlist *l = L();
			  append_list(l,
			  	append_string(L(), sa_strdup(SA, "current_timestamp")));
	  		  $$ = _symbol_create_list( SQL_OP, l ); }
 |  LOCALTIME opt_brackets
 			{ dlist *l = L();
			  append_list(l,
			  	append_string(L(), sa_strdup(SA, "localtime")));
	  		  $$ = _symbol_create_list( SQL_OP, l ); }
 |  LOCALTIMESTAMP opt_brackets
 			{ dlist *l = L();
			  append_list(l,
			  	append_string(L(), sa_strdup(SA, "localtimestamp")));
	  		  $$ = _symbol_create_list( SQL_OP, l ); }
 ;

opt_brackets:
   /* empty */	{ $$ = 0; }
 | '(' ')'	{ $$ = 1; }
 ;

string_funcs:
    SUBSTRING '(' scalar_exp FROM scalar_exp FOR scalar_exp ')'
			{ dlist *l = L();
			  dlist *ops = L();
  		  	  append_list(l,
				append_string(L(), sa_strdup(SA, "substring")));
  		  	  append_symbol(ops, $3);
  		  	  append_symbol(ops, $5);
  		  	  append_symbol(ops, $7);
			  append_list(l, ops);
		  	  $$ = _symbol_create_list( SQL_NOP, l ); }
  | SUBSTRING '(' scalar_exp ',' scalar_exp ',' scalar_exp ')'
			{ dlist *l = L();
			  dlist *ops = L();
  		  	  append_list(l,
  		  	  	append_string(L(), sa_strdup(SA, "substring")));
  		  	  append_symbol(ops, $3);
  		  	  append_symbol(ops, $5);
  		  	  append_symbol(ops, $7);
			  append_list(l, ops);
		  	  $$ = _symbol_create_list( SQL_NOP, l ); }
  | SUBSTRING '(' scalar_exp FROM scalar_exp ')'
			{ dlist *l = L();
  		  	  append_list(l,
  		  	  	append_string(L(), sa_strdup(SA, "substring")));
  		  	  append_symbol(l, $3);
  		  	  append_symbol(l, $5);
		  	  $$ = _symbol_create_list( SQL_BINOP, l ); }
  | SUBSTRING '(' scalar_exp ',' scalar_exp ')'
			{ dlist *l = L();
  		  	  append_list(l,
  		  	  	append_string(L(), sa_strdup(SA, "substring")));
  		  	  append_symbol(l, $3);
  		  	  append_symbol(l, $5);
		  	  $$ = _symbol_create_list( SQL_BINOP, l ); }
  | POSITION '(' scalar_exp sqlIN scalar_exp ')'
			{ dlist *l = L();
  		  	  append_list(l,
  		  	  	append_string(L(), sa_strdup(SA, "locate")));
  		  	  append_symbol(l, $3);
  		  	  append_symbol(l, $5);
		  	  $$ = _symbol_create_list( SQL_BINOP, l ); }
  | scalar_exp CONCATSTRING scalar_exp
			{ dlist *l = L();
  		  	  append_list(l,
  		  	  	append_string(L(), sa_strdup(SA, "concat")));
  		  	  append_symbol(l, $1);
  		  	  append_symbol(l, $3);
		  	  $$ = _symbol_create_list( SQL_BINOP, l ); }
 ;

column_exp_commalist:
    column_exp 		{ $$ = append_symbol(L(), $1 ); }
 |  column_exp_commalist ',' column_exp
			{ $$ = append_symbol( $1, $3 ); }
 ;

column_exp:
    '*'
		{ dlist *l = L();
  		  append_string(l, NULL);
  		  append_string(l, NULL);
  		  $$ = _symbol_create_list( SQL_TABLE, l ); }
 |  ident '.' '*'
		{ dlist *l = L();
  		  append_string(l, $1);
  		  append_string(l, NULL);
  		  $$ = _symbol_create_list( SQL_TABLE, l ); }
 |  func_ref '.' '*'
		{ dlist *l = L();
  		  append_symbol(l, $1);
  		  append_string(l, NULL);
  		  $$ = _symbol_create_list( SQL_TABLE, l ); }
 |  null opt_alias_name
		{ dlist *l = L();
  		  append_symbol(l, $1 );
  		  append_string(l, $2);
  		  $$ = _symbol_create_list( SQL_COLUMN, l ); }
 |  search_condition opt_alias_name
		{ dlist *l = L();
  		  append_symbol(l, $1);
  		  append_string(l, $2);
  		  $$ = _symbol_create_list( SQL_COLUMN, l ); }
 |  '[' '*' ']'
		{ dlist *l = L();
  		  append_string(l, NULL);
  		  append_string(l, NULL);
  		  $$ = _symbol_create_list( SQL_TABLE, l ); }
 |  '[' ident '.' '*' ']'
		{ dlist *l = L();
  		  append_string(l, $2);
  		  append_string(l, NULL);
  		  $$ = _symbol_create_list( SQL_TABLE, l ); }
 |  '[' search_condition ']' opt_alias_name
		{ dlist *l = L();
  		  append_symbol(l, $2);
  		  append_string(l, $4);
  		  $$ = _symbol_create_list( SQL_COLUMN, l ); }
 ;

opt_alias_name:
    /* empty */	{ $$ = NULL; }
 |  AS ident	{ $$ = $2; }
 ;

atom:
    literal
	{ 
	  if (m->emode == m_normal && m->caching && m->argc < 100) { 
	  	/* replace by argument */
	  	AtomNode *an = (AtomNode*)$1;
	
	  	sql_add_arg( m, an->a);
		an->a = NULL;
	  	/* we miss use SQL_COLUMN also for param's, maybe
	     		change SQL_COLUMN to SQL_IDENT */
 	  	$$ = _symbol_create_list( SQL_COLUMN,
			append_int(L(), m->argc-1));
	   } else {
	  	AtomNode *an = (AtomNode*)$1;
		atom *a = an->a; 
		an->a = atom_dup(SA, a); 
		$$ = $1;
	   }
	}
 ;


/* change to set function */
aggr_ref:
    AGGR '(' '*' ')'
		{ dlist *l = L();
  		  append_string(l, $1);
  		  append_int(l, FALSE);
  		  append_symbol(l, NULL);
		  $$ = _symbol_create_list( SQL_AGGR, l ); }
 |  AGGR '(' ident '.' '*' ')'
		{ dlist *l = L();
  		  append_string(l, $1);
  		  append_int(l, FALSE);
  		  append_symbol(l, NULL);
		  $$ = _symbol_create_list( SQL_AGGR, l ); }
/*
 |  AGGR '(' DISTINCT column_ref ')'
		{ dlist *l = L();
  		  append_string(l, $1);
  		  append_int(l, TRUE);
  		  append_symbol(l, _symbol_create_list(SQL_COLUMN, $4));
		  $$ = _symbol_create_list( SQL_AGGR, l ); }
*/
 |  AGGR '(' DISTINCT case_scalar_exp ')'
		{ dlist *l = L();
  		  append_string(l, $1);
  		  append_int(l, TRUE);
  		  append_symbol(l, $4);
		  $$ = _symbol_create_list( SQL_AGGR, l ); }
 |  AGGR '(' ALL case_scalar_exp ')'
		{ dlist *l = L();
  		  append_string(l, $1);
  		  append_int(l, FALSE);
  		  append_symbol(l, $4);
		  $$ = _symbol_create_list( SQL_AGGR, l ); }
 |  AGGR '(' case_scalar_exp ')'
		{ dlist *l = L();
  		  append_string(l, $1);
  		  append_int(l, FALSE);
  		  append_symbol(l, $3);
		  $$ = _symbol_create_list( SQL_AGGR, l ); }
 |  AGGR2 '(' case_scalar_exp ',' case_scalar_exp ')'
		{ dlist *l = L();
  		  append_string(l, $1);
  		  append_int(l, FALSE);
  		  append_symbol(l, $3);
  		  append_symbol(l, $5);
		  $$ = _symbol_create_list( SQL_AGGR, l ); }
 |  XML_aggregate
 ;

opt_sign:
   '+'		{ $$ = 1; }
 | '-' 		{ $$ = -1; }
 | /* empty */	{ $$ = 1; }
 ;

tz:
	WITH TIME ZONE	{ $$ = 1; }
 | /* empty */		{ $$ = 0; }
 ;

/* note: the maximum precision for interval, time and timestamp should be equal
 *       and at minimum 6.  The SQL standard prescribes that at least two
 *       fractional precisions are supported: 0 and 6, where 0 is the
 *       default for time, and 6 the default precision for timestamp and interval.
 *       It might be nice to check for a certain maximum of precision in
 *       the future here.
 */
time_precision:
	'(' intval ')' 	{ $$ = $2+1; }
/* a time defaults to a fractional precision of 0 */
 | /* empty */		{ $$ = 0+1; }
 ;

timestamp_precision:
	'(' intval ')' 	{ $$ = $2+1; }
/* a timestamp defaults to a fractional precision of 6 */
 | /* empty */		{ $$ = 6+1; }
 ;

datetime_type:
    sqlDATE		{ sql_find_subtype(&$$, "date", 0, 0); }
 |  TIME time_precision tz 	
			{ if ($3)
				sql_find_subtype(&$$, "timetz", $2, 0); 
			  else
				sql_find_subtype(&$$, "time", $2, 0); 
			}
 |  TIMESTAMP timestamp_precision tz 
			{ if ($3)
				sql_find_subtype(&$$, "timestamptz", $2, 0); 
			  else
				sql_find_subtype(&$$, "timestamp", $2, 0); 
			}
 ;

non_second_datetime_field:
    YEAR		{ $$ = iyear; }
 |  MONTH		{ $$ = imonth; }
 |  DAY			{ $$ = iday; }
 |  HOUR		{ $$ = ihour; }
 |  MINUTE		{ $$ = imin; }
 ;

datetime_field:
    non_second_datetime_field
 |  SECOND		{ $$ = isec; }
 ;

start_field:
    non_second_datetime_field time_precision
		{ $$ = append_int(
			 	append_int( L(), $1), $2-1);  }
 ;

end_field:
    non_second_datetime_field
		{ $$ = append_int(
			 	append_int( L(), $1), 0);  }
 |  SECOND timestamp_precision
		{ $$ = append_int(
			 	append_int( L(), isec), $2-1);  }
 ;

single_datetime_field:
    non_second_datetime_field time_precision
		{ $$ = append_int(
			 	append_int( L(), $1), $2-1);  }
 |  SECOND timestamp_precision
		{ $$ = append_int(
			 	append_int( L(), isec), $2-1);  }
 ;

interval_qualifier:
    start_field TO end_field
	{ $$ =  append_list(
			append_list( L(), $1), $3 ); }
 |  single_datetime_field
	{ $$ =  append_list( L(), $1); }
 ;

interval_type:
    INTERVAL interval_qualifier	{
		int sk, ek, sp, ep;
	  	int tpe;

		$$.type = NULL;
	  	if ( (tpe = parse_interval_qualifier( m, $2, &sk, &ek, &sp, &ep )) < 0){
			yyerror(m, "\b22006!incorrect interval");
			YYABORT;
	  	} else {
			int d = inttype2digits(sk, ek);
			if (tpe == 0){
				sql_find_subtype(&$$, "month_interval", d, 0);
			} else {
				sql_find_subtype(&$$, "sec_interval", d, 0);
			}
	  	}
	}
 ;

user:
    USER 
 |  SESSION_USER
 |  CURRENT_USER 
 ;

literal:
    string 	{ char *s = sql2str($1);
		  int len = _strlen(s);
		  sql_subtype t;
		  sql_find_subtype(&t, "char", len, 0 );
		  $$ = _newAtomNode( _atom_string(&t, s)); }

 |  HEXADECIMAL { int len = _strlen($1), i = 2, err = 0;
		  char * hexa = $1;
	 	  sql_subtype t;
		  long res = 0;

		  while (i<len)
		  {
			res <<= 4;
			if ('0'<= hexa[i] && hexa[i] <= '9')
				res = res + (hexa[i] - '0');
			else if ('A' <= hexa[i] && hexa[i] <= 'F')
				res = res + (hexa[i] - 'A' + 10);
			else if ('a' <= hexa[i] && hexa[i] <= 'f')
				res = res + (hexa[i] - 'a' + 10);
			else
				err = 1; 
		  	i++;
		  }
		
		  if ( i >= 2 && i <= 6)
		  	sql_find_subtype(&t, "smallint", 16, 0);
		  else if ( i > 6 && i <= 10)
		  	sql_find_subtype(&t, "int", 32, 0);
		  else if ( i > 10 && i <= 18)
		  	sql_find_subtype(&t, "bigint", 64, 0);
		  else
			err = 1;
		  
		  if (err) {
			char *msg = sql_message("\b22003!invalid hexadecimal number or hexadecimal too large (%s)", $1);

			yyerror(m, msg);
			_DELETE(msg);
			$$ = NULL;
			YYABORT;
		  } else {
			$$ = _newAtomNode( atom_int(SA, &t, res));
		  }
		}
 |  sqlINT
		{ int digits = _strlen($1), err = 0, len = sizeof(lng);
		  lng value, *p = &value;
		  sql_subtype t;

		  lngFromStr($1, &len, &p);
		  if (value == lng_nil)
		  	err = 2;

		  /* find the most suitable data type for the given number */
		  if (!err) {
		    int bits = digits2bits(digits);
		    if (value > GDK_bte_min && value <= GDK_bte_max)
		  	  sql_find_subtype(&t, "tinyint", bits, 0 );
		    else if (value > GDK_sht_min && value <= GDK_sht_max)
		  	  sql_find_subtype(&t, "smallint", bits, 0 );
		    else if (value > GDK_int_min && value <= GDK_int_max)
		  	  sql_find_subtype(&t, "int", bits, 0 );
		    else if ((value > GDK_lng_min && value <= GDK_lng_max))
		  	  sql_find_subtype(&t, "bigint", bits, 0 );
		    else
			  err = 1;
		  }

		  if (err) {
			char *msg = sql_message("\b22003!integer value too large or not a number (%s)", $1);

			yyerror(m, msg);
			_DELETE(msg);
			$$ = NULL;
			YYABORT;
		  } else {
		  	$$ = _newAtomNode( atom_int(SA, &t, value));
		  }
		}
 |  INTNUM
		{ char *s = $1;
		  char *dot = strchr(s, '.');
		  int digits = _strlen(s) - 1;
		  int scale = digits - (int) (dot-s);
		  sql_subtype t;

		  if (digits <= 0)
			digits = 1;
		  if (digits <= 18) {
		  	double val = strtod($1,NULL);
		  	lng value = decimal_from_str(s);

		  	if (*s == '+' || *s == '-')
				digits --;
		  	sql_find_subtype(&t, "decimal", digits, scale );
		  	$$ = _newAtomNode( atom_dec(SA, &t, value, val));
		   } else {
			char *p = $1;
			double val;

			errno = 0;
			val = strtod($1,&p);
			if (p == $1 || (errno == ERANGE && (val < -1 || val > 1))) {
				char *msg = sql_message("\b22003!double value too large or not a number (%s)", $1);

				yyerror(m, msg);
				_DELETE(msg);
				$$ = NULL;
				YYABORT;
			}
		  	sql_find_subtype(&t, "double", 51, 0 );
		  	$$ = _newAtomNode(atom_float(SA, &t, val));
		   }
		}
 |  APPROXNUM
		{ sql_subtype t;
  		  char *p = $1;
		  double val;

		  errno = 0;
 		  val = strtod($1,&p);
		  if (p == $1 || (errno == ERANGE && (val < -1 || val > 1))) {
			char *msg = sql_message("\b22003!double value too large or not a number (%s)", $1);

			yyerror(m, msg);
			_DELETE(msg);
			$$ = NULL;
			YYABORT;
		  }
		  sql_find_subtype(&t, "double", 51, 0 );
		  $$ = _newAtomNode(atom_float(SA, &t, val)); }
 |  sqlDATE string
		{ sql_subtype t;
		  atom *a;
		  int r;

 		  r = sql_find_subtype(&t, "date", 0, 0 );
		  if (!r || (a = atom_general(SA, &t, $2)) == NULL) {
			char *msg = sql_message("\b22007!incorrect date value (%s)", $2);

			yyerror(m, msg);
			_DELETE(msg);
			$$ = NULL;
			YYABORT;
		  } else {
		  	$$ = _newAtomNode(a);
		} }
 |  TIME time_precision tz string
		{ sql_subtype t;
		  atom *a;
		  int r;

	          r = sql_find_subtype(&t, ($3)?"timetz":"time", $2, 0);
		  if (!r || (a = atom_general(SA, &t, $4)) == NULL) {
			char *msg = sql_message("\b22007!incorrect time value (%s)", $4);

			yyerror(m, msg);
			_DELETE(msg);
			$$ = NULL;
			YYABORT;
		  } else {
		  	$$ = _newAtomNode(a);
		} }
 |  TIMESTAMP timestamp_precision tz string
		{ sql_subtype t;
		  atom *a;
		  int r;

 		  r = sql_find_subtype(&t, ($3)?"timestamptz":"timestamp",$2,0);
		  if (!r || (a = atom_general(SA, &t, $4)) == NULL) {
			char *msg = sql_message("\b22007!incorrect timestamp value (%s)", $4);

			yyerror(m, msg);
			_DELETE(msg);
			$$ = NULL;
			YYABORT;
		  } else {
		  	$$ = _newAtomNode(a);
		} }
 |  interval_expression
 |  blob string
		{ sql_subtype t;
		  atom *a= 0;
		  int r;

		  $$ = NULL;
 		  r = sql_find_subtype(&t, "blob", 0, 0);
	          if (r && (a = atom_general(SA, &t, $2)) != NULL)
			$$ = _newAtomNode(a);
		  if (!$$) {
			char *msg = sql_message("\b22M28!incorrect blob %s", $2);

			yyerror(m, msg);
			_DELETE(msg);
			YYABORT;
		  }
		}
 |  aTYPE string
		{ sql_subtype t;
		  atom *a= 0;
		  int r;

		  $$ = NULL;
		  r = sql_find_subtype(&t, $1, 0, 0);
	          if (r && (a = atom_general(SA, &t, $2)) != NULL)
			$$ = _newAtomNode(a);
		  if (!$$) {
			char *msg = sql_message("\b22000!incorrect %s %s", $1, $2);

			yyerror(m, msg);
			_DELETE(msg);
			YYABORT;
		  }
		}
 | type_alias string
		{ sql_subtype t; 
		  atom *a = 0;
		  int r;

		  $$ = NULL;
		  r = sql_find_subtype(&t, $1, 0, 0);
	          if (r && (a = atom_general(SA, &t, $2)) != NULL)
			$$ = _newAtomNode(a);
		  if (!$$) {
			char *msg = sql_message("\b22000!incorrect %s %s", $1, $2);

			yyerror(m, msg);
			_DELETE(msg);
			YYABORT;
		  }
		}
 | IDENT string
		{
		  sql_type *t = mvc_bind_type(m, $1);
		  atom *a;

		  $$ = NULL;
		  if (t) {
		  	sql_subtype tpe;
			sql_init_subtype(&tpe, t, 0, 0);
			a = atom_general(SA, &tpe, $2);
			if (a)
				$$ = _newAtomNode(a);
		  }
		  if (!t || !$$) {
			char *msg = sql_message("\b22000!type (%s) unknown", $1);

			yyerror(m, msg);
			_DELETE(msg);
			YYABORT;
		  }
		}
 |  BOOL_FALSE
		{ sql_subtype t;
		  sql_find_subtype(&t, "boolean", 0, 0 );
		  $$ = _newAtomNode( atom_bool(SA, &t, FALSE)); }
 |  BOOL_TRUE
		{ sql_subtype t;
		  sql_find_subtype(&t, "boolean", 0, 0 );
		  $$ = _newAtomNode( atom_bool(SA, &t, TRUE)); }
 ;

interval_expression:
   INTERVAL opt_sign string interval_qualifier { 
		sql_subtype t;
		int sk, ek, sp, ep, tpe;
	  	lng i = 0;
		int r = 0;

		$$ = NULL;
	  	if ( (tpe = parse_interval_qualifier( m, $4, &sk, &ek, &sp, &ep )) < 0){
			yyerror(m, "incorrect interval");
			YYABORT;
	  	} else {
			int d = inttype2digits(sk, ek);
			if (tpe == 0){
				r=sql_find_subtype(&t, "month_interval", d, 0);
			} else {
				r=sql_find_subtype(&t, "sec_interval", d, 0);
			}
	  	}
	  	if (!r || (tpe = parse_interval( m, $2, $3, sk, ek, sp, ep, &i)) < 0) { 
			yyerror(m, "incorrect interval");
			$$ = NULL;
			YYABORT;
	  	} else {
			/* count the number of digits in the input */
/*
			lng cpyval = i, inlen = 1;

			cpyval /= qualifier2multiplier(ek);
			while (cpyval /= 10)
				inlen++;
		    	if (inlen > t.digits) {
				char *msg = sql_message("\b22006!incorrect interval (" LLFMT " > %d)", inlen, t.digits);
				yyerror(m, msg);
				$$ = NULL;
				YYABORT;
			}
*/
	  		$$ = _newAtomNode( atom_int(SA, &t, i));
	  	}
	}

	/* miscellaneous */
 ;

qname:
    ident			{ $$ = append_string(L(), $1); }
 |  ident '.' ident		{
				  m->scanner.schema = $1;
				  $$ = append_string(
					append_string(L(), $1), $3);}
 |  ident '.' ident '.' ident	{
				  m->scanner.schema = $1;
				  $$ = append_string(
					append_string(
						append_string(L(), $1), 
						$3), 
					$5)
				;}
 ;

column_ref:
    ident		{ $$ = append_string(
				L(), $1); }

 |  ident '.' ident	{ $$ = append_string(
				append_string(
				 L(), $1), $3);}

 |  ident '.' ident '.' ident
    			{ $$ = append_string(
				append_string(
				 append_string(
				  L(), $1), $3), $5);}
 ;

range_exp_list:
	range_exp
	{
		$$= append_list(L(), $1);
	}
  | range_exp_list range_exp
	{
		$$ = append_list($1, $2);
	}
;

range_exp:
	'[' range_term ':' range_term ':' range_term ']'
	{
		dlist *l = L();
		append_symbol(l, $2);
		append_symbol(l, $4);
		$$ = append_symbol(l, $6);
	}
	| '[' range_term ':' range_term ']'
	{
		dlist *l = L();
		append_symbol(l, $2);
		$$ = append_symbol(l, $4);
	}
	| '[' range_term ']'
	{
		$$= append_symbol(L(), $2);
	}
;

range_term:
	scalar_exp { $$= $1; }
  | '*' { $$= NULL; }
;

cast_exp:
     CAST '(' cast_value AS data_type ')'
 	{ dlist *l = L();
	  append_symbol(l, $3);
	  append_type(l, &$5);
	  $$ = _symbol_create_list( SQL_CAST, l ); }
 |
     CONVERT '(' cast_value ',' data_type ')'
 	{ dlist *l = L();
	  append_symbol(l, $3);
	  append_type(l, &$5);
	  $$ = _symbol_create_list( SQL_CAST, l ); }
 ;

cast_value:
  	search_condition
 | 	null	 
 ;

case_exp:
     NULLIF '(' scalar_exp ',' scalar_exp ')'
		{ $$ = _symbol_create_list(SQL_NULLIF,
		   append_symbol(
		    append_symbol(
		     L(), $3), $5)); }
 |   COALESCE '(' case_scalar_exp_list ')'
		{ $$ = _symbol_create_list(SQL_COALESCE, $3); }
 |   CASE scalar_exp when_value_list case_opt_else END
		{ $$ = _symbol_create_list(SQL_CASE,
		   append_symbol(
		    append_list(
		     append_symbol(
		      L(),$2),$3),$4)); }
 |   CASE when_search_list case_opt_else END
		 { $$ = _symbol_create_list(SQL_CASE,
		   append_symbol(
		    append_list(
		     L(),$2),$3)); }
 ;

scalar_exp_list:
    simple_atom
			{ $$ = append_symbol( L(), $1); }
 |  scalar_exp_list ',' simple_atom
			{ $$ = append_symbol( $1, $3); }
 ;

case_scalar_exp_list: /* at least 2 scalar_exp (or null) */
    simple_atom ',' simple_atom
			{ $$ = append_symbol( L(), $1);
			  $$ = append_symbol( $$, $3);
			}
 |  case_scalar_exp_list ',' simple_atom
			{ $$ = append_symbol( $1, $3); }
 ;


when_value:
    WHEN scalar_exp THEN simple_atom
			{ $$ = _symbol_create_list( SQL_WHEN,
			   append_symbol(
			    append_symbol(
			     L(), $2),$4)); }
 ;

when_value_list:
    when_value
			{ $$ = append_symbol( L(), $1);}
 |  when_value_list when_value
			{ $$ = append_symbol( $1, $2); }
 ;

when_search:
    WHEN search_condition THEN simple_atom
			{ $$ = _symbol_create_list( SQL_WHEN,
			   append_symbol(
			    append_symbol(
			     L(), $2),$4)); }
 ;

when_search_list:
    when_search
			{ $$ = append_symbol( L(), $1); }
 |  when_search_list when_search
			{ $$ = append_symbol( $1, $2); }
 ;

case_opt_else:
    /* empty */	        { $$ = NULL; }
 |  ELSE scalar_exp	{ $$ = $2; }
 |  ELSE sqlNULL 	{ $$ = _newAtomNode(NULL); }
 ;

case_scalar_exp:
    sqlNULL		{ $$ = _newAtomNode(NULL); }
 |  scalar_exp	
 ;
		/* data types, more types to come */

nonzero:
	intval
		{ $$ = $1;
		  if ($$ <= 0) {
			$$ = -1;
			yyerror(m, "Positive value greater than 0 expected");
			YYABORT;
		  }
		}
	;

nonzerolng:
	lngval
		{ $$ = $1;
		  if ($$ <= 0) {
			$$ = -1;
			yyerror(m, "Positive value greater than 0 expected");
			YYABORT;
		  }
		}
	;

nonzerowrd:
	wrdval
		{ $$ = $1;
		  if ($$ <= 0) {
			$$ = -1;
			yyerror(m, "Positive value greater than 0 expected");
			YYABORT;
		  }
		}
	;

poslng:
	lngval 	{ $$ = $1;
		  if ($$ < 0) {
			$$ = -1;
			yyerror(m, "Positive value expected");
			YYABORT;
		  }
		}
	;

poswrd:
	wrdval  { $$ = $1;
		  if ($$ < 0) {
			$$ = -1;
			yyerror(m, "Positive value expected");
			YYABORT;
		  }
		}
	;

posint:
	intval 	{ $$ = $1;
		  if ($$ < 0) {
			$$ = -1;
			yyerror(m, "Positive value expected");
			YYABORT;
		  }
		}
	;

data_type:
    CHARACTER
			{ sql_find_subtype(&$$, "char", 1, 0); }
 |  varchar
			{ $$.type = NULL;
			  yyerror(m, "CHARACTER VARYING needs a mandatory length specification");
			  YYABORT;
			}
 |  clob		{ sql_find_subtype(&$$, "clob", 0, 0); }
 |  CHARACTER '(' nonzero ')'
			{ sql_find_subtype(&$$, "char", $3, 0); }
 |  varchar '(' nonzero ')'
			{ sql_find_subtype(&$$, "varchar", $3, 0); }
 |  clob '(' nonzero ')'
			{ sql_find_subtype(&$$, "clob", $3, 0);
			  /* NOTE: CLOB may be called as CLOB(2K) which is equivalent
			   *       to CLOB(2048).  Due to 'nonzero' it is not possible
			   *       to enter this as the parser rejects it.  However it
			   *       might be a ToDo for the future.
			   *       See p. 125 SQL-99
			   */
			}
 |  blob		{ sql_find_subtype(&$$, "blob", 0, 0); }
 |  blob '(' nonzero ')'
			{ sql_find_subtype(&$$, "blob", $3, 0);
			  /* NOTE: BLOB may be called as BLOB(2K) which is equivalent
			   *       to BLOB(2048).  Due to 'nonzero' it is not possible
			   *       to enter this as the parser rejects it.  However it
			   *       might be a ToDo for the future.
			   *       See p. 85 SQL-99
			   */
			}
 |  TINYINT		{ sql_find_subtype(&$$, "tinyint", 0, 0); }
 |  SMALLINT		{ sql_find_subtype(&$$, "smallint", 0, 0); }
 |  sqlINTEGER		{ sql_find_subtype(&$$, "int", 0, 0); }
 |  BIGINT		{ sql_find_subtype(&$$, "bigint", 0, 0); }

 |  sqlDECIMAL		{ sql_find_subtype(&$$, "decimal", 1, 0); }
 |  sqlDECIMAL '(' nonzero ')'
			{ 
			  int d = $3;
			  if (d > 18) {
				char *msg = sql_message("\b22003!decimal of %d digits are not supported", d);
				yyerror(m, msg);
				_DELETE(msg);
				$$.type = NULL;
				YYABORT;
			  } else {
			        sql_find_subtype(&$$, "decimal", d, 0); 
			  }
			}
 |  sqlDECIMAL '(' nonzero ',' posint ')'
			{ 
			  int d = $3;
			  int s = $5;
			  if (s > d || d > 18) {
				char *msg = NULL;
				if (s > d)
					msg = sql_message("\b22003!scale (%d) should be less or equal to the precision (%d)", s, d);
				else
					msg = sql_message("\b22003!decimal(%d,%d) isn't supported because P=%d > 18", d, s, d);
				yyerror(m, msg);
				_DELETE(msg);
				$$.type = NULL;
				YYABORT;
			  } else {
				sql_find_subtype(&$$, "decimal", d, s);
			  }
			}
 |  sqlFLOAT		{ sql_find_subtype(&$$, "double", 0, 0); }
 |  sqlFLOAT '(' nonzero ')'
			{ if ($3 > 0 && $3 <= 24) {
				sql_find_subtype(&$$, "real", $3, 0);
			  } else if ($3 > 24 && $3 <= 53) {
				sql_find_subtype(&$$, "double", $3, 0);
			  } else {
				char *msg = sql_message("\b22003!number of digits for FLOAT values should be between 1 and 53");

				yyerror(m, msg);
				_DELETE(msg);
				$$.type = NULL;
				YYABORT;
			  }
			}
 |  sqlFLOAT '(' intval ',' intval ')'
			{ if ($5 >= $3) {
				char *msg = sql_message("\b22003!precision(%d) should be less than number of digits(%d)", $5, $3);

				yyerror(m, msg);
				_DELETE(msg);
				$$.type = NULL;
				YYABORT;
			  } else if ($3 > 0 && $3 <= 24) {
				sql_find_subtype(&$$, "real", $3, $5);
			  } else if ($3 > 24 && $3 <= 53) {
				sql_find_subtype(&$$, "double", $3, $5);
			  } else {
				char *msg = sql_message("\b22003!number of digits for FLOAT values should be between 1 and 53");
				yyerror(m, msg);
				_DELETE(msg);
				$$.type = NULL;
				YYABORT;
			  }
			}
 | sqlDOUBLE 		{ sql_find_subtype(&$$, "double", 0, 0); }
 | sqlDOUBLE PRECISION	{ sql_find_subtype(&$$, "double", 0, 0); }
 | sqlREAL 		{ sql_find_subtype(&$$, "real", 0, 0); }
 | datetime_type
 | interval_type
 | aTYPE		{ sql_find_subtype(&$$, $1, 0, 0); }
 | aTYPE '(' nonzero ')'
			{ sql_find_subtype(&$$, $1, $3, 0); }
 | type_alias 		{ sql_find_subtype(&$$, $1, 0, 0); }
 | type_alias '(' nonzero ')'
			{ sql_find_subtype(&$$, $1, $3, 0); }
 | type_alias '(' intval ',' intval ')'
			{ if ($5 >= $3) {
				char *msg = sql_message("\b22003!precision(%d) should be less than number of digits(%d)", $5, $3);

				yyerror(m, msg);
				_DELETE(msg);
				$$.type = NULL;
				YYABORT;
			  } else {
			 	sql_find_subtype(&$$, $1, $3, $5);
			  }
			}
 | IDENT		{
			  sql_type *t = mvc_bind_type(m, $1);
			  if (!t) {
				char *msg = sql_message("\b22000!type (%s) unknown", $1);

				yyerror(m, msg);
				_DELETE(msg);
				$$.type = NULL;
				YYABORT;
			  } else {
				sql_init_subtype(&$$, t, 0, 0);
			  }
			}

 | IDENT '(' nonzero ')'
			{
			  sql_type *t = mvc_bind_type(m, $1);
			  if (!t) {
				char *msg = sql_message("\b22000!type (%s) unknown", $1);

				yyerror(m, msg);
				_DELETE(msg);
				$$.type = NULL;
				YYABORT;
			  } else {
				sql_init_subtype(&$$, t, $3, 0);
			  }
			}
/*
 * Stefan.Manegold@cwi.nl:
 * IMHO, this does not belong here, as an ARRAY is not an atomic data type.
 *
 * Instead, a correct(ed) version of this needs to be added to "func_data_type:"
 * to enable ARRAY-returning functions in additition to TABLE-returning functions.
 *
 | ARRAY '(' array_element_def_list ')' { 
	/ * use a fake type  for now * /
	sql_find_subtype(&$$, "int", 0, 0);
	}
*/
 ;

array_element_def_list:
	column_def
		{ $$ = append_symbol(L(), $1); }
 | array_element_def_list ',' column_def
		{ $$ = append_symbol($1, $3); }
;

type_alias:
 ALIAS
	{ 	char *t = sql_bind_alias($1);
	  	if (!t) {
			char *msg = sql_message("\b22000!type (%s) unknown", $1);

			yyerror(m, msg);
			_DELETE(msg);
			$$ = NULL;
			YYABORT;
		}
		$$ = t;
	}
 ;

varchar:
	VARCHAR				{ $$ = $1; }
 |	CHARACTER VARYING		{ $$ = $1; }
;

clob:
	CLOB				{ $$ = $1; }
 |	sqlTEXT				{ $$ = $1; }
 |	CHARACTER LARGE OBJECT		{ $$ = $1; }
;
blob:
	sqlBLOB				{ $$ = $1; }
 |	BINARY LARGE OBJECT		{ $$ = $1; }
;

column:			ident ;

authid: 		restricted_ident ;

restricted_ident:
    IDENT	{ $$ = $1; }
 |  aTYPE	{ $$ = $1; }
 |  ALIAS	{ $$ = $1; }
 |  AGGR	{ $$ = $1; } 	/* without '(' */
 |  AGGR2	{ $$ = $1; } 	/* without '(' */
 |  RANK	{ $$ = $1; }	/* without '(' */
 ;

ident:
    IDENT	{ $$ = $1; }
 |  aTYPE	{ $$ = $1; }
 |  FILTER_FUNC	{ $$ = $1; }
 |  ALIAS	{ $$ = $1; }
 |  AGGR	{ $$ = $1; } 	/* without '(' */
 |  AGGR2	{ $$ = $1; } 	/* without '(' */
 |  RANK	{ $$ = $1; }	/* without '(' */
 |  non_reserved_word
 ;

non_reserved_word: 
  LARGE		{ $$ = sa_strdup(SA, "large"); }	/* sloppy: officially reserved */
| sqlNAME	{ $$ = sa_strdup(SA, "name"); }
| OBJECT	{ $$ = sa_strdup(SA, "object"); }	/* sloppy: officially reserved */
| PASSWORD	{ $$ = sa_strdup(SA, "password"); }	/* neither reserved nor non-reserv. */
| PATH		{ $$ = sa_strdup(SA, "path"); }		/* sloppy: officially reserved */
| PRECISION 	{ $$ = sa_strdup(SA, "precision"); }	/* sloppy: officially reserved */
| PRIVILEGES	{ $$ = sa_strdup(SA, "privileges"); }	/* sloppy: officially reserved */
| ROLE		{ $$ = sa_strdup(SA, "role"); }	 	/* neither reserved nor non-reserv. */
| sqlSIZE	{ $$ = sa_strdup(SA, "size"); }		/* sloppy: officially reserved */
| TYPE		{ $$ = sa_strdup(SA, "type"); }
| RELEASE	{ $$ = sa_strdup(SA, "release"); }	/* sloppy: officially reserved */
| VALUE		{ $$ = sa_strdup(SA, "value"); }	/* sloppy: officially reserved */
| ZONE		{ $$ = sa_strdup(SA, "zone"); }		/* sloppy: officially reserved */

|  CACHE	{ $$ = sa_strdup(SA, "cache"); }
|  DATA 	{ $$ = sa_strdup(SA, "data"); }
|  DIAGNOSTICS 	{ $$ = sa_strdup(SA, "diagnostics"); }
|  MATCH	{ $$ = sa_strdup(SA, "match"); }
|  OPTIONS	{ $$ = sa_strdup(SA, "options"); }
|  ROW		{ $$ = sa_strdup(SA, "row"); }
|  KEY		{ $$ = sa_strdup(SA, "key"); }
|  LANGUAGE	{ $$ = sa_strdup(SA, "language"); }
|  LEVEL	{ $$ = sa_strdup(SA, "level"); }
|  sqlSESSION	{ $$ = sa_strdup(SA, "session"); }
|  sqlDATE	{ $$ = sa_strdup(SA, "date"); }
|  TIME 	{ $$ = sa_strdup(SA, "time"); }
|  TIMESTAMP	{ $$ = sa_strdup(SA, "timestamp"); }
|  INTERVAL	{ $$ = sa_strdup(SA, "interval"); }

|  PREPARE	{ $$ = sa_strdup(SA, "prepare"); }
|  EXECUTE	{ $$ = sa_strdup(SA, "execute"); }
|  SQL_EXPLAIN	{ $$ = sa_strdup(SA, "explain"); }
|  SQL_DOT	{ $$ = sa_strdup(SA, "dot"); }
|  SQL_DEBUG	{ $$ = sa_strdup(SA, "debug"); }
|  SQL_TRACE	{ $$ = sa_strdup(SA, "trace"); }
|  sqlTEXT     	{ $$ = sa_strdup(SA, "text"); }
|  AUTO_COMMIT	{ $$ = sa_strdup(SA, "auto_commit"); }
|  NO		{ $$ = sa_strdup(SA, "no"); }
/* SQL/XML non reserved words */
|  STRIP	{ $$ = sa_strdup(SA, "strip"); }
|  WHITESPACE	{ $$ = sa_strdup(SA, "whitespace"); }
|  PASSING	{ $$ = sa_strdup(SA, "passing"); }
|  NIL		{ $$ = sa_strdup(SA, "nil"); }
|  REF		{ $$ = sa_strdup(SA, "ref"); }
|  ABSENT	{ $$ = sa_strdup(SA, "absent"); }
|  EMPTY	{ $$ = sa_strdup(SA, "empty"); }
|  DOCUMENT	{ $$ = sa_strdup(SA, "document"); }
|  ELEMENT	{ $$ = sa_strdup(SA, "element"); }
|  CONTENT	{ $$ = sa_strdup(SA, "content"); }
|  NAMESPACE	{ $$ = sa_strdup(SA, "namespace"); }
|  RETURNING	{ $$ = sa_strdup(SA, "returning"); }
|  LOCATION	{ $$ = sa_strdup(SA, "location"); }
|  ID		{ $$ = sa_strdup(SA, "id"); }
|  ACCORDING	{ $$ = sa_strdup(SA, "according"); }
|  URI		{ $$ = sa_strdup(SA, "uri"); }
|  FILTER	{ $$ = sa_strdup(SA, "filter"); }
;

name_commalist:
    ident	{ $$ = append_string(L(), $1); }
 |  name_commalist ',' ident
			{ $$ = append_string($1, $3); }
 ;

lngval:
	sqlINT	{ $$ = strtoll($1,NULL,10); }
;

wrdval:
	sqlINT  {
#if SIZEOF_WRD == SIZEOF_INT
		  $$ = strtol($1,NULL,10);
#else /* SIZEOF_WRD == SIZEOF_LNG a*/
		  $$ = strtoll($1,NULL,10);
#endif
		}
;

intval:
	sqlINT	{ $$ = strtol($1,NULL,10); }
 |	IDENT	{
		  char *name = $1;
		  sql_subtype *tpe;

		  if (!stack_find_var(m, name)) {
			char *msg = sql_message("\b22000!constant (%s) unknown", $1);

			yyerror(m, msg);
			_DELETE(msg);
			$$ = 0;
			YYABORT;
		  }
		  tpe = stack_find_type(m, name);
		  if (tpe->type->localtype == TYPE_lng ||
		      tpe->type->localtype == TYPE_int ||
		      tpe->type->localtype == TYPE_sht ||
		      tpe->type->localtype == TYPE_bte ) {
			lng sgn = stack_get_number(m, name);
			assert((lng) GDK_int_min < sgn && sgn <= (lng) GDK_int_max);
			$$ = (int) sgn;
		  } else {
			char *msg = sql_message("\b22000!constant (%s) has wrong type (number expected)", $1);

			yyerror(m, msg);
			_DELETE(msg);
			$$ = 0;
			YYABORT;
		  }
		}
 ;

string:
    STRING
		{ $$ = $1; }
 |  STRING string
		{ char *s = strconcat($1,$2); 
	 	  $$ = sa_strdup(SA, s);	
		  _DELETE(s);
		}
 ;

exec:
     EXECUTE exec_ref
		{
		  m->emode = m_execute;
		  $$ = $2; }
 ;

exec_ref:
    intval '(' ')'
	{ dlist *l = L();
  	  append_int(l, $1);
  	  append_list(l, NULL);
	  $$ = _symbol_create_list( SQL_NOP, l ); }
|   intval '(' value_commalist ')'
	{ dlist *l = L();
  	  append_int(l, $1);
  	  append_list(l, $3);
	  $$ = _symbol_create_list( SQL_NOP, l ); }
 ;

/* path specification> 

Specify an order for searching for an SQL-invoked routine.

CURRENTLY only parsed 
*/

opt_path_specification: 
	/* empty */ 	{ $$ = NULL; }
   |	path_specification
   ;

path_specification: 
        PATH schema_name_list 	{ $$ = _symbol_create_list( SQL_PATH, $2); }
   ;

schema_name_list: name_commalist ;

XML_value_expression:
  XML_primary	
  ;

XML_value_expression_list:
    XML_value_expression	
		{ $$ = append_symbol(L(), $1); }
  | XML_value_expression_list ',' XML_value_expression
		{ $$ = append_symbol($1, $3); }
  ;

XML_primary:
    scalar_exp
  ;

XML_value_function:
    XML_comment
  | XML_concatenation
  | XML_document
  | XML_element
  | XML_forest
  | XML_parse
  | XML_PI
  | XML_query
  | XML_text
  | XML_validate
  ;

XML_comment:
  XMLCOMMENT '(' value_exp /* should be a string */ opt_XML_returning_clause ')'
	{ dlist *l = L();
	  append_symbol(l, $3);
	  append_int(l, $4);
	  $$ = _symbol_create_list( SQL_XMLCOMMENT, l); }
 ;

XML_concatenation:
  XMLCONCAT '(' XML_value_expression_list opt_XML_returning_clause ')'
	{ dlist *l = L();
	  append_list(l, $3);
	  append_int(l, $4);
	  $$ = _symbol_create_list( SQL_XMLCONCAT, l); } 
  ;

XML_document:
  XMLDOCUMENT '(' XML_value_expression opt_XML_returning_clause ')'
	{ dlist *l = L();
	  append_symbol(l, $3);
	  append_int(l, $4);
	  $$ = _symbol_create_list( SQL_XMLDOCUMENT, l); } 

XML_element:
  XMLELEMENT '(' sqlNAME XML_element_name 
	opt_comma_XML_namespace_declaration_attributes_element_content
	opt_XML_returning_clause ')'

	{ dlist *l = L();
	  append_string(l, $4);
	  append_list(l, $5);
	  append_int(l, $6);
	  $$ = _symbol_create_list( SQL_XMLELEMENT, l);
	}
  ;

opt_comma_XML_namespace_declaration_attributes_element_content:
     /* empty */						
	{ $$ = NULL; }
  |  ',' XML_namespace_declaration 				
 	{ $$ = append_symbol(L(), $2);
	  $$ = append_symbol($$, NULL);
	  $$ = append_list($$, NULL); }
  |  ',' XML_namespace_declaration ',' XML_attributes		
 	{ $$ = append_symbol(L(), $2);
	  $$ = append_symbol($$, $4);
	  $$ = append_list($$, NULL); }
  |  ',' XML_namespace_declaration ',' XML_attributes ',' XML_element_content_and_option
 	{ $$ = append_symbol(L(), $2);
	  $$ = append_symbol($$, $4);
	  $$ = append_list($$, $6); }
  |  ',' XML_namespace_declaration ',' XML_element_content_and_option
 	{ $$ = append_symbol(L(), $2);
	  $$ = append_symbol($$, NULL);
	  $$ = append_list($$, $4); }
  |  ',' XML_attributes					
 	{ $$ = append_symbol(L(), NULL);
	  $$ = append_symbol($$, $2);
	  $$ = append_list($$, NULL); }
  |  ',' XML_attributes ',' XML_element_content_and_option 
 	{ $$ = append_symbol(L(), NULL);
	  $$ = append_symbol($$, $2);
	  $$ = append_list($$, $4); }
  |  ',' XML_element_content_and_option 			
 	{ $$ = append_symbol(L(), NULL);
	  $$ = append_symbol($$, NULL);
	  $$ = append_list($$, $2); }
  ;

XML_element_name: 
    ident 		
  ;

XML_attributes:
  XMLATTRIBUTES '(' XML_attribute_list ')'	{ $$ = $3; }
  ;

XML_attribute_list:
    XML_attribute 				{ $$ = $1; }
  | XML_attribute_list ',' XML_attribute 	
		{ dlist *l = L();
		  append_list(l, 
		  	append_string(L(), sa_strdup(SA, "concat")));
	  	  append_symbol(l, $1);
	  	  append_symbol(l, $3);
	  	  $$ = _symbol_create_list( SQL_BINOP, l ); }
  ;

XML_attribute:
  XML_attribute_value opt_XML_attribute_name	
	{ dlist *l = L();
	  append_string(l, $2);
	  append_symbol(l, $1);
	  $$ = _symbol_create_list( SQL_XMLATTRIBUTE, l ); }
  ;

opt_XML_attribute_name:
     /* empty */ 				{ $$ = NULL; }
  | AS XML_attribute_name 			{ $$ = $2; }
  ; 

XML_attribute_value:
     scalar_exp
  ;

XML_attribute_name:
    ident
  ;

XML_element_content_and_option:
    XML_element_content_list opt_XML_content_option
		{ $$ = L();
		  $$ = append_list($$, $1);
		  $$ = append_int($$, $2); 	}
  ;

XML_element_content_list:
    XML_element_content
		{ $$ = append_symbol(L(), $1); }
  | XML_element_content_list ',' XML_element_content	
		{ $$ = append_symbol($1, $3); }
  ;

XML_element_content:
     scalar_exp
  ;

opt_XML_content_option:
    /* empty */			{ $$ = 0; }
  | OPTION XML_content_option	{ $$ = $2; }
  ;

XML_content_option:
    sqlNULL ON sqlNULL		{ $$ = 0; }
  | EMPTY ON sqlNULL		{ $$ = 1; }
  | ABSENT ON sqlNULL		{ $$ = 2; }
  | NIL ON sqlNULL		{ $$ = 3; }
  | NIL ON NO CONTENT		{ $$ = 4; }
  ;

XML_forest:
    XMLFOREST '(' opt_XML_namespace_declaration_and_comma
      forest_element_list opt_XML_content_option
      opt_XML_returning_clause ')'
	{ dlist *l = L();
	  append_symbol(l, $3);
	  append_list(l, $4);
	  append_int(l, $5);
	  append_int(l, $6);
	  $$ = _symbol_create_list( SQL_XMLFOREST, l);
	}
  ;

opt_XML_namespace_declaration_and_comma: 
     /* empty */			{ $$ = NULL; }
  |  XML_namespace_declaration ','	{ $$ = $1; }
  ;

forest_element_list:
     forest_element 				
		{ $$ = append_list(L(), $1); }
  |  forest_element_list ',' forest_element
		{ $$ = append_list($1, $3); }
  ;

forest_element:
    forest_element_value opt_forest_element_name
		{ $$ = append_symbol(L(), $1);
		  $$ = append_string($$, $2); }
  ;

forest_element_value:
    scalar_exp	{ $$ = $1; }
  ;

opt_forest_element_name:
    /* empty */			{ $$ = NULL; }
  | AS forest_element_name	{ $$ = $2; }
  ;

forest_element_name:
    ident			{ $$ = $1; }
  ;

 /* | XML_value_function */
XML_parse:
  XMLPARSE '(' document_or_content value_exp /* should be a string */
      XML_whitespace_option ')'
	{ dlist *l = L();
	  append_int(l, $3 );
	  append_symbol(l, $4);
	  append_int(l, $5);
	  $$ = _symbol_create_list( SQL_XMLPARSE, l); }

XML_whitespace_option:
    PRESERVE WHITESPACE		{ $$ = 0; }
  | STRIP WHITESPACE		{ $$ = 1; }
  ;

XML_PI:
  XMLPI '(' sqlNAME XML_PI_target
	opt_comma_string_value_expression
	opt_XML_returning_clause ')'
	{ dlist *l = L();
	  append_string(l, $4);
	  append_symbol(l, $5);
	  append_int(l, $6);
	  $$ = _symbol_create_list( SQL_XMLPI, l); }
  ;

XML_PI_target:
    ident
  ;

opt_comma_string_value_expression:
	/* empty */ 	{ $$ = NULL; }
  | ',' value_exp /* should be a string */
			{ $$ = $2; }
  ;

XML_query:
  XMLQUERY '('
      XQuery_expression
      opt_XML_query_argument_list
      opt_XML_returning_clause	/* not correct, ie need to combine with next */
      opt_XML_query_returning_mechanism
      XML_query_empty_handling_option
      ')'
	{ $$ = NULL; }

XQuery_expression:
	STRING
  ;

opt_XML_query_argument_list:
	/* empty */
  | PASSING XML_query_default_passing_mechanism XML_query_argument_list
  ;

XML_query_default_passing_mechanism:
     XML_passing_mechanism
  ;

XML_query_argument_list:
    XML_query_argument
  | XML_query_argument_list ',' XML_query_argument
  ;

XML_query_argument:
    XML_query_context_item
  | XML_query_variable
  ;

XML_query_context_item:
     value_exp opt_XML_passing_mechanism
  ;

XML_query_variable:
    value_exp AS ident opt_XML_passing_mechanism
  ; 

opt_XML_query_returning_mechanism:
   /* empty */
 | XML_passing_mechanism
 ;

XML_query_empty_handling_option:
    sqlNULL ON EMPTY
  | EMPTY ON EMPTY
  ;

XML_text:
  XMLTEXT '(' value_exp /* should be a string */
      opt_XML_returning_clause ')'
	{ dlist *l = L();
	  append_symbol(l, $3);
	  append_int(l, $4);
	  $$ = _symbol_create_list( SQL_XMLTEXT, l); } 

XML_validate:
  XMLVALIDATE '('
      document_or_content_or_sequence
      XML_value_expression
      opt_XML_valid_according_to_clause
      ')'
	{ $$ = NULL; }
  ;

document_or_content_or_sequence:
    document_or_content
  | SEQUENCE		{ $$ = 2; }
  ;

document_or_content:
    DOCUMENT		{ $$ = 0; }
  | CONTENT		{ $$ = 1; }
  ;

opt_XML_returning_clause:
   /* empty */			{ $$ = 0; }
 | RETURNING CONTENT		{ $$ = 0; }
 | RETURNING SEQUENCE		{ $$ = 1; }
 ;

/*
<XML lexically scoped options> ::=
  <XML lexically scoped option> [ <comma> <XML lexically scoped option> ]
<XML lexically scoped option> ::=
    <XML namespace declaration>
  | <XML binary encoding>

<XML binary encoding> ::=
  XMLBINARY [ USING ] { BASE64 | HEX }
*/

XML_namespace_declaration:
  XMLNAMESPACES '(' XML_namespace_declaration_item_list ')' 	{ $$ = $3; }
  ;

XML_namespace_declaration_item_list:
 	XML_namespace_declaration_item 	{ $$ = $1; }
  |     XML_namespace_declaration_item_list ',' XML_namespace_declaration_item
		{ dlist *l = L();
		  append_list(l, 
		  	append_string(L(), sa_strdup(SA, "concat")));
	  	  append_symbol(l, $1);
	  	  append_symbol(l, $3);
	  	  $$ = _symbol_create_list( SQL_BINOP, l ); }
  ;

XML_namespace_declaration_item:
    	XML_regular_namespace_declaration_item
  | 	XML_default_namespace_declaration_item
  ;

XML_namespace_prefix:
    	ident
  ;

XML_namespace_URI:
	scalar_exp
  ;

XML_regular_namespace_declaration_item:
    XML_namespace_URI AS XML_namespace_prefix
				{ char *s = strconcat("xmlns:", $3);
				  dlist *l = L();
	  			  append_string(l, sa_strdup(SA, s));
				  _DELETE(s);
	  			  append_symbol(l, $1);
	  			  $$ = _symbol_create_list( SQL_XMLATTRIBUTE, l ); }
  ;

XML_default_namespace_declaration_item:
    DEFAULT XML_namespace_URI	{ dlist *l = L();
	  			  append_string(l, sa_strdup(SA, "xmlns" ));
	  			  append_symbol(l, $2);
	  			  $$ = _symbol_create_list( SQL_XMLATTRIBUTE, l ); }
  | NO DEFAULT			{ $$ = NULL; }
  ;

opt_XML_passing_mechanism:
    /* empty */
  | XML_passing_mechanism
  ;

XML_passing_mechanism:
    BY REF
  | BY VALUE
  ;

opt_XML_valid_according_to_clause:
    /* empty */
  | XML_valid_according_to_clause
  ;

XML_valid_according_to_clause:
    ACCORDING TO XMLSCHEMA XML_valid_according_to_what
      opt_XML_valid_element_clause
  ;

XML_valid_according_to_what:
    XML_valid_according_to_URI
  | XML_valid_according_to_identifier
  ;

XML_valid_according_to_URI:
    URI XML_valid_target_namespace_URI opt_XML_valid_schema_location
  | NO NAMESPACE opt_XML_valid_schema_location
  ;

XML_valid_target_namespace_URI:
    XML_URI
  ;

XML_URI:
    STRING
  ;

opt_XML_valid_schema_location:
   /* empty */
 | LOCATION XML_valid_schema_location_URI
 ;

XML_valid_schema_location_URI:
   XML_URI
 ;

XML_valid_according_to_identifier:
   ID registered_XML_Schema_name
 ;

registered_XML_Schema_name:
    ident
  ;

opt_XML_valid_element_clause:
    /* empty */
 |  XML_valid_element_clause
 ;

XML_valid_element_clause:
    XML_valid_element_name_specification
  | XML_valid_element_namespace_specification
      opt_XML_valid_element_name_specification
  ;

opt_XML_valid_element_name_specification:
    /* empty */
 |  XML_valid_element_name_specification
 ;

XML_valid_element_name_specification:
   ELEMENT XML_valid_element_name
 ;

XML_valid_element_namespace_specification:
    NO NAMESPACE
  | NAMESPACE XML_valid_element_namespace_URI
  ;

XML_valid_element_namespace_URI:
   XML_URI
 ;

XML_valid_element_name:
   ident
 ;

XML_aggregate:
  XMLAGG '(' XML_value_expression
      opt_order_by_clause
      opt_XML_returning_clause
      ')'
	{ 
          dlist *aggr = L();

          if ($4) {
	  	if ($3 != NULL && $3->token == SQL_SELECT) {
			SelectNode *s = (SelectNode*)$3;
	
			s->orderby = $4;
	  	} else {
			yyerror(m, "ORDER BY: missing select operator");
			YYABORT;
		}
	  }
	  append_string(aggr, "xmlagg");
  	  append_int(aggr, FALSE);
	  append_symbol(aggr, $3);
	  /* int returning not used */
	  $$ = _symbol_create_list( SQL_AGGR, aggr);
	}
 ;

%%
char *token2string(int token)
{
	switch (token) {
#define SQL(TYPE) case SQL_##TYPE : return #TYPE
	SQL(CREATE_SCHEMA);
	SQL(CREATE_TABLE);
	SQL(CREATE_ARRAY);
	SQL(CREATE_VIEW);
	SQL(CREATE_INDEX);
	SQL(CREATE_ROLE);
	SQL(CREATE_USER);
	SQL(CREATE_TYPE);
	SQL(CREATE_FUNC);
	SQL(CREATE_SEQ);
	SQL(CREATE_TRIGGER);
	SQL(DROP_SCHEMA);
	SQL(DROP_TABLE);
	SQL(DROP_ARRAY);
	SQL(DROP_VIEW);
	SQL(DROP_INDEX);
	SQL(DROP_ROLE);
	SQL(DROP_USER);
	SQL(DROP_TYPE);
	SQL(DROP_FUNC);
	SQL(DROP_SEQ);
	SQL(DROP_TRIGGER);
	SQL(ALTER_TABLE);
	SQL(ALTER_ARRAY);
	SQL(ALTER_SEQ);
	SQL(ALTER_USER);
	SQL(DROP_COLUMN);
	SQL(DROP_CONSTRAINT);
	SQL(DROP_DEFAULT);
	SQL(DECLARE);
	SQL(SET);
	SQL(PREP);
	SQL(NAME);
	SQL(USER);
	SQL(PATH);
	SQL(CHARSET);
	SQL(SCHEMA);
	SQL(TABLE);
	SQL(TYPE);
	SQL(CASE);
	SQL(CAST);
	SQL(RETURN);
	SQL(IF);
	SQL(ELSE);
	SQL(WHILE);
	SQL(COLUMN);
	SQL(COLUMN_OPTIONS);
	SQL(COALESCE);
	SQL(CONSTRAINT);
	SQL(CHECK);
	SQL(DEFAULT);
	SQL(NOT_NULL);
	SQL(NULL);
	SQL(NULLIF);
	SQL(UNIQUE);
	SQL(PRIMARY_KEY);
	SQL(FOREIGN_KEY);
	SQL(BEGIN);
#define TR(TYPE) case TR_##TYPE : return #TYPE
	TR(COMMIT);
	TR(ROLLBACK);
	TR(SAVEPOINT);
	TR(RELEASE);
	TR(START);
	TR(MODE);
	SQL(INSERT);
	SQL(DELETE);
	SQL(UPDATE);
	SQL(CROSS);
	SQL(JOIN);
	SQL(SELECT);
	SQL(DATABASE);
	SQL(WHERE);
	SQL(FROM);
	SQL(UNIONJOIN);
	SQL(UNION);
	SQL(EXCEPT);
	SQL(INTERSECT);
	SQL(VALUES);
	SQL(ASSIGN);
	SQL(ORDERBY);
	SQL(GROUPBY);
	SQL(DESC);
	SQL(AND);
	SQL(OR);
	SQL(NOT);
	SQL(EXISTS);
	SQL(NOT_EXISTS);
	SQL(OP);
	SQL(UNOP);
	SQL(BINOP);
	SQL(NOP);
	SQL(BETWEEN);
	SQL(NOT_BETWEEN);
	SQL(LIKE);
	SQL(IN);
	SQL(NOT_IN);
	SQL(GRANT);
	SQL(GRANT_ROLES);
	SQL(REVOKE);
	SQL(REVOKE_ROLES);
	SQL(EXECUTE);
	SQL(PRIVILEGES);
	SQL(ROLE);
	SQL(PARAMETER);
	SQL(FUNC);
	SQL(AGGR);
	SQL(RANK);
	SQL(FRAME);
	SQL(COMPARE);
	SQL(FILTER);
	SQL(TEMP_LOCAL);
	SQL(TEMP_GLOBAL);
	SQL(INT_VALUE);
	SQL(ATOM);
	SQL(USING);
	SQL(WHEN);
	SQL(ESCAPE);
	SQL(COPYFROM);
	SQL(BINCOPYFROM);
	SQL(COPYTO);
	SQL(EXPORT);
	SQL(NEXT);
	SQL(MULSTMT);
	SQL(WITH);
	SQL(XMLCOMMENT);
	SQL(XMLCONCAT);
	SQL(XMLDOCUMENT);
	SQL(XMLELEMENT);
	SQL(XMLATTRIBUTE);
	SQL(XMLFOREST);
	SQL(XMLPARSE);
	SQL(XMLPI);
	SQL(XMLQUERY);
	SQL(XMLTEXT);
	SQL(XMLVALIDATE);
	SQL(XMLNAMESPACES);
	SQL(ARRAY);
	SQL(ARRAY_DIM_SLICE);
	SQL(DIMENSION);
	}
	return "unknown";	/* just needed for broken compilers ! */
}

void *sql_error( mvc * sql, int error_code, char *format, ... )
{
	va_list	ap;

	va_start (ap,format);
	if (sql->errstr[0] == '\0') 
		vsnprintf(sql->errstr, ERRSIZE-1, _(format), ap);
	if (!sql->session->status)
		sql->session->status = -error_code;
	va_end (ap);
	return NULL;
}

int sqlerror(mvc * c, const char *err)
{
	char *sqlstate = "42000!";
	if (err && *err == '\b') {
		sqlstate = "";
		err++;
	}
	(void)sql_error( c, 4,
		 "!%s%s in: \"%s\"\n",
		 sqlstate, err, QUERY(c->scanner));
	return 1;
}
<|MERGE_RESOLUTION|>--- conflicted
+++ resolved
@@ -519,14 +519,7 @@
 /* operators */
 %left UNION EXCEPT INTERSECT CORRESPONDING UNIONJOIN
 %left JOIN CROSS LEFT FULL RIGHT INNER NATURAL
-<<<<<<< HEAD
-%left LIKE BETWEEN sqlIN WITH DATA '[' ']'  ':'
-%left <operation> OR
-%left <operation> AND
-%left <operation> NOT
-=======
 %left WITH DATA
->>>>>>> 923fec74
 %left <operation> '(' ')'
 %left <sval> FILTER_FUNC 
 
