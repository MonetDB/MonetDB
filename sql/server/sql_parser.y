/*
 * SPDX-License-Identifier: MPL-2.0
 *
 * This Source Code Form is subject to the terms of the Mozilla Public
 * License, v. 2.0.  If a copy of the MPL was not distributed with this
 * file, You can obtain one at http://mozilla.org/MPL/2.0/.
 *
 * Copyright 2024, 2025 MonetDB Foundation;
 * Copyright August 2008 - 2023 MonetDB B.V.;
 * Copyright 1997 - July 2008 CWI.
 */

%{
#include "monetdb_config.h"
#include "sql_mem.h"
#include "sql_parser.h"
#include "sql_symbol.h"
#include "sql_datetime.h"
#include "sql_decimal.h"	/* for decimal_from_str() */
#include "sql_semantic.h"	/* for sql_add_param() */
#include "sql_env.h"
#include "rel_sequence.h"	/* for sql_next_seq_name() */

static int sqlerror(mvc *sql, const char *err);

static void *ma_alloc(allocator *sa, size_t sz);
static void ma_free(void *p);
static inline symbol*
makeAtomNode(mvc *m, const char* type, const char* val, unsigned int digits, unsigned int scale, bool bind);

#include <unistd.h>
#include <string.h>

#define SA	m->sa
#define _symbol_create(t,d)         symbol_create( SA, t, d)
#define _symbol_create_list(t,d)    symbol_create_list( SA, t, d)
#define _symbol_create_int(t,d)     symbol_create_int( SA, t, d)
#define _symbol_create_lng(t,d)     symbol_create_lng( SA, t, d)
#define _symbol_create_symbol(t,d)  symbol_create_symbol( SA, t, d)
#define _symbol_create_hexa(t,d)    symbol_create_hexa( SA, t, d)
#define _newAtomNode(d)		    newAtomNode( SA, d)

#define L()                  dlist_create( SA )

#define append_list(l,d)     dlist_append_list( SA, l, d)
#define append_int(l,d)      dlist_append_int( SA, l, d)
#define append_lng(l,d)      dlist_append_lng( SA, l, d)
#define append_symbol(l,d)   dlist_append_symbol( SA, l, d)
#define append_string(l,d)   dlist_append_string( SA, l, d)
#define append_type(l,d)     dlist_append_type( SA, l, d)

#define _atom_string(t, v)   atom_string(SA, t, v)

#define Malloc(sz) ma_alloc(m->ta,sz)
#define YYMALLOC Malloc
#define YYFREE ma_free

#define YY_parse_LSP_NEEDED	/* needed for bison++ 1.21.11-3 */

#define SET_Z(info)(info = info | 0x02)
#define SET_M(info)(info = info | 0x01)

#ifdef HAVE_HGE
#define MAX_DEC_DIGITS 38
#define MAX_HEX_DIGITS 32
#define MAX_OCT_DIGITS 64 /* TODO */
#else
#define MAX_DEC_DIGITS 18
#define MAX_HEX_DIGITS 16
#define MAX_OCT_DIGITS 32 /* TODO */
#endif

static inline int
UTF8_strlen(const char *val)
{
	const unsigned char *s = (const unsigned char *) val;
	int pos = 0;

	while (*s) {
		int c = *s++;

		pos++;
		if (c < 0xC0)
			continue;
		if (*s++ < 0x80)
			return int_nil;
		if (c < 0xE0)
			continue;
		if (*s++ < 0x80)
			return int_nil;
		if (c < 0xF0)
			continue;
		if (*s++ < 0x80)
			return int_nil;
		if (c < 0xF8)
			continue;
		if (*s++ < 0x80)
			return int_nil;
		if (c < 0xFC)
			continue;
		if (*s++ < 0x80)
			return int_nil;
	}
	return pos;
}

static lng
size_unit(const char *suffix)
{
	if (suffix[0] == '\0')
		return 1;
	else if (strcasecmp("k", suffix) == 0)
		return 1000L;
	else if (strcasecmp("kib", suffix) == 0)
		return 1024L;
	else if (strcasecmp("m", suffix) == 0)
		return 1000L * 1000L;
	else if (strcasecmp("mib", suffix) == 0)
		return 1024L * 1024L;
	else if (strcasecmp("g", suffix) == 0)
		return 1000L * 1000L * 1000L;
	else if (strcasecmp("gib", suffix) == 0)
		return 1024L * 1024L * 1024L;
	else
		return -1;
}

%}
/* KNOWN NOT DONE OF sql'99
 *
 * COLLATION
 * TRANSLATION
 * REF/SCOPE
 * UDT
 */

%parse-param { mvc *m }
%lex-param { void *m }

/* only possible from bison 3.0 and up */
%define parse.error verbose

/* reentrant parser */
%define api.pure
%union {
	int		i_val,bval;
	lng		l_val,operation;
	lng		lpair[2];
	double		fval;
	char *		sval;
	symbol*		sym;
	dlist*		l;
	sql_subtype	type;
}
%{
extern int sqllex( YYSTYPE *yylval, void *m );
/* enable to activate debugging support
int yydebug=1;
*/
%}

/* symbolic tokens */
%type <sym>
	add_table_element
	aggr_or_window_ref
	alter_statement
	alter_table_element
	analyze_statement
	assignment
	atom
	call_statement
	case_exp
	case_arg
	case_opt_else
	case_statement
	cast_exp
	catalog_object
	column_constraint
	column_constraint_type
	column_def
	column_exp
	column_option
	column_options
	check_parenthesis_open
	check_search_condition
	comment_on_statement
	control_statement
	copyfrom_stmt
	copyto_stmt
	create_statement
	create_statement_in_schema
	datetime_funcs
	dealloc
	declare_statement
	default
	default_value
	delete_stmt
	drop_statement
	drop_table_element
	exec
	exec_ref
	arg_list_ref
	named_arg_list_ref
	filter_exp
	forest_element_value
	func_data_type
	func_def
	func_def_opt_returns
	func_ref
	generated_column
	grant
	group_by_element
	grouping_set_element
	if_opt_else
	if_statement
	index_def
	insert_stmt
	interval_expression
	join_spec
	joined_table
	json_funcs
	like_exp
	like_predicate
	like_table
	literal
	merge_insert
	merge_match_clause
	merge_stmt
	merge_update_or_delete
	null
	object_name
	operation
	opt_alt_seq_param
	opt_as_partition
	opt_comma_string_value_expression
	opt_from_clause
	opt_group_by_clause
	opt_having_clause
	opt_order_by_clause
	opt_within_group
	order_by_clause
	opt_over
	opt_partition_by
	opt_partition_spec
	opt_path_specification
	opt_sample
	sample
	opt_schema_default_char_set
	opt_search_condition
	opt_seed
	opt_seq_common_param
	opt_seq_param
	opt_table_name
	opt_when
	opt_where_clause
	opt_window_clause
	opt_XML_namespace_declaration_and_comma
	ordering_spec
	ordinary_grouping_element
	param
	partition_expression
	partition_list_value
	partition_on
	partition_range_from
	partition_range_to
	path_specification
        poslng_or_param
        poslng_or_param_rows
	procedure_statement
	return_statement
	return_value
	revoke
	role_def
	scalar_exp
	scalar_exp_no_and
	schema
	schema_element
	select_no_parens
	select_with_parens
	seq_def
	set_statement
	simple_select
	values_clause
	select_clause
	sql
	SelectStmt
	sqlstmt
	string_funcs
	table_constraint
	table_constraint_type
	table_content_source
	table_def
	table_element
	table_name
	table_ref
	transaction_statement
	transaction_stmt
	trigger_def
	trigger_event
	trigger_procedure_statement
	truncate_stmt
	type_def
	update_statement
	update_stmt
	value_exp
	view_def
	when_statement
	when_value
	while_statement
	window_bound
	window_definition
	window_following_bound
	window_frame_clause
	window_frame_start
	window_order_clause
	window_partition_clause
	with_list_element
	opt_with_clause
	with_clause
	XML_aggregate
	XML_attribute
	XML_attribute_list
	XML_attribute_value
	XML_attributes
	XML_comment
	XML_default_namespace_declaration_item
	XML_element_content
	XML_namespace_declaration
	XML_namespace_declaration_item
	XML_namespace_declaration_item_list
	XML_namespace_URI
	XML_primary
	XML_regular_namespace_declaration_item
	XML_value_expression
	XML_value_function
	XML_concatenation
	XML_document
	XML_element
	XML_forest
	XML_parse
	XML_PI
	XML_query
	XML_text
	XML_validate

%type <type>
	data_type
	datetime_type
	interval_type

%type <sval>
	authid
	authorization_identifier
	blob
	blobstring
	check_parenthesis_close
	clob
	column
	variable
	forest_element_name
	function_body
	grantee
	column_label
	column_id
	bare_column_label
	reduced_keywords
	ident
	non_reserved_keyword
	column_name_keyword
	function_name_keyword
	type_function_name
	reserved_keyword
	alias_name
	opt_alias_name
	opt_begin_label
	opt_constraint_name
	opt_end_label
	opt_forest_element_name
	opt_null_string
	opt_to_savepoint
	opt_using
	opt_XML_attribute_name
	restricted_ident
	sstring
	string
	user_schema
	opt_schema_path
	varchar
	window_ident_clause
	XML_attribute_name
	XML_element_name
	XML_namespace_prefix
	XML_PI_target
	opt_optimizer
	opt_default_role

%type <lpair>
	opt_max_memory_max_workers

%type <l>
	as_subquery_clause
	assignment_commalist
	authid_list
	case_opt_else_statement
	column_commalist_parens
	column_def_opt_list
	column_exp_commalist
	column_option_list
	column_ref
	column_ref_commalist
	end_field
	external_function_name
	filter_arg_list
	filter_args
	forest_element
	forest_element_list
	fwf_widthlist
	global_privileges
	grantee_commalist
	group_by_list
	grouping_set_list
	header
	header_list
	ident_commalist
	insert_rest
	interval_qualifier
	in_expr
	merge_when_list
	object_privileges
	old_or_new_values_alias
	old_or_new_values_alias_list
	operation_commalist
	opt_alt_seq_params
	opt_column_def_opt_list
	opt_column_list
	opt_comma_XML_namespace_declaration_attributes_element_content
	opt_corresponding
	opt_fwf_widths
	opt_header_list
	limit_clause
	opt_nr
	opt_paramlist
	opt_referencing_list
	opt_schema_element_list
	opt_seps
	opt_decimal_seps
	opt_returning_clause
	opt_seq_params
	opt_typelist
	opt_with_encrypted_password
	ordinary_grouping_set
	paramlist
	params_list
	partition_list
	privileges
	procedure_statement_list
	qfunc
	qname
	routine_body
	procedure_body
	routine_designator
	expr_list
	schema_element_list
	schema_name_clause
	schema_name_list
	selection
	serial_opt_params
	single_datetime_field
	sort_specification_list
	string_commalist
	string_commalist_contents
	table_element_list
	table_exp
	table_function_column_list
	table_ref_commalist
	trigger_procedure_statement_list
	triggered_action
	triggered_statement
	trim_list
	typelist
	named_value_commalist
	variable_list
	variable_ref
	variable_ref_commalist
	variable_ref_commalist_parens
	into_clause
	when_statements
	when_value_list
	window_definition_list
	window_frame_between
	window_frame_extent
	window_specification
	with_list
	with_opt_credentials
	XML_element_content_and_option
	XML_element_content_list
	XML_value_expression_list
	opt_schema_details_list
	opt_qname

%type <i_val>
	_transaction_mode_list
	any_all_some
	check_identity
	datetime_field
	dealloc_ref
	document_or_content
	document_or_content_or_sequence
	drop_action
	extract_datetime_field
	func_def_type
	func_def_opt_order_spec
	func_def_type_no_proc
	global_privilege
	grantor
	intval
	join_type
	non_second_datetime_field
	nonzero
	asymmetric
	opt_column
	opt_encrypted
	opt_endianness
	opt_for_each
	opt_from_grantor
	opt_grantor
	opt_index_type
	opt_match
	opt_match_type
	opt_on_commit
	opt_outer
	opt_recursive
	opt_ref_action
	opt_sign
	opt_temp
	opt_XML_content_option
	opt_XML_returning_clause
	XML_returning_clause
	outer_join_type
	partition_type
	posint
	ref_action
	ref_on_delete
	ref_on_update
	row_or_statement
	serial_or_bigserial
	subgeometry_type
	time_precision
	timestamp_precision
	transaction_mode
	iso_level
	transaction_mode_list
	trigger_action_time
	window_frame_exclusion
	window_frame_units
	with_or_without_data
	XML_content_option
	XML_whitespace_option
	max_workers


%type <l_val>
	lngval
	poslng
	nonzerolng
	max_memory

%type <bval>
	create
	create_or_replace
	if_exists
	table_if_not_exists
	opt_admin_for
	opt_asc_desc
	opt_best_effort
	opt_brackets
	opt_chain
	opt_distinct
	opt_escape
	opt_grant_for
	opt_nulls_first_last
	opt_on_location
	opt_with_admin
	opt_with_check_option
	opt_with_grant
	opt_with_nulls
	opt_work
	set_distinct
	tz

%right <sval> STRING XSTRING
%right <sval> X_BODY

/* sql prefixes to avoid name clashes on various architectures */
%token <sval>
	IDENT aTYPE RANK MARGFUNC sqlINT OIDNUM HEXADECIMALNUM OCTALNUM BINARYNUM INTNUM APPROXNUM
	USING
	GLOBAL CAST CONVERT
	CHARACTER VARYING LARGE OBJECT VARCHAR CLOB sqlTEXT BINARY sqlBLOB
	sqlDECIMAL sqlFLOAT
	TINYINT SMALLINT BIGINT HUGEINT sqlINTEGER
	sqlDOUBLE sqlREAL PRECISION PARTIAL SIMPLE ACTION CASCADE RESTRICT
	sqlBOOL BOOL_FALSE BOOL_TRUE
	CURRENT_DATE CURRENT_TIMESTAMP CURRENT_TIME LOCALTIMESTAMP LOCALTIME
	BIG LITTLE NATIVE ENDIAN
	LEX_ERROR

/* the tokens used in geom */
%token <sval> GEOMETRY GEOMETRYSUBTYPE

%token <sval> ALL ANY SOME DATA
%token <sval> USER CURRENT_USER SESSION_USER LOCAL BEST EFFORT
%token <sval>  CURRENT_ROLE sqlSESSION CURRENT_SCHEMA CURRENT_TIMEZONE
%token <sval> sqlDELETE UPDATE SELECT INSERT MATCHED LOGIN
%token <sval> LATERAL LEFT RIGHT FULL OUTER NATURAL CROSS JOIN INNER
%token <sval> COMMIT ROLLBACK SAVEPOINT RELEASE WORK CHAIN NO PRESERVE ROWS
%token  START TRANSACTION READ WRITE ONLY ISOLATION LEVEL
%token  UNCOMMITTED COMMITTED sqlREPEATABLE SERIALIZABLE DIAGNOSTICS sqlSIZE STORAGE SNAPSHOT

%token <sval> ASYMMETRIC SYMMETRIC ORDER ORDERED BY IMPRINTS
%token <sval> ESCAPE UESCAPE HAVING sqlGROUP ROLLUP CUBE sqlNULL
%token <sval> GROUPING SETS FROM FOR MATCH

%token <sval> EXTRACT

/* sequence operations */
%token SEQUENCE INCREMENT RESTART CONTINUE
%token MAXVALUE MINVALUE CYCLE
%token NEXT VALUE CACHE
%token GENERATED ALWAYS IDENTITY
%token SERIAL BIGSERIAL AUTO_INCREMENT /* PostgreSQL and MySQL immitators */

/* SQL's terminator, the semi-colon */
%token SCOLON AT

/* SQL/XML tokens */
<<<<<<< HEAD
%token XMLCOMMENT XMLCONCAT XMLDOCUMENT XMLELEMENT XMLATTRIBUTES XMLFOREST
%token XMLPARSE STRIP WHITESPACE XMLPI XMLQUERY PASSING XMLTEXT
%token NIL REF ABSENT EMPTY DOCUMENT ELEMENT CONTENT XMLNAMESPACES NAMESPACE
%token XMLVALIDATE RETURNING LOCATION ID ACCORDING XMLSCHEMA URI XMLAGG
%token FIELD FILTER

/* operators */
%left UNION EXCEPT INTERSECT CORRESPONDING
%left JOIN CROSS LEFT FULL RIGHT INNER NATURAL
%left WITH DATA
%left <operation> '(' ')' '{' '}'

%left <operation> NOT
%left <operation> '='
%left <operation> ALL ANY NOT_BETWEEN BETWEEN NOT_IN sqlIN NOT_EXISTS EXISTS NOT_LIKE LIKE NOT_ILIKE ILIKE OR SOME
%left <operation> AND
%left <sval> COMPARISON /* <> < > <= >= */
%left <operation> '+' '-' '&' '|' '^' LEFT_SHIFT RIGHT_SHIFT LEFT_SHIFT_ASSIGN RIGHT_SHIFT_ASSIGN CONCATSTRING JSON_VALUE SUBSTRING TRIM POSITION SPLIT_PART
%left <operation> '*' '/' '%'
%left UMINUS
%left <operation> '~'

%left <operation> GEOM_OVERLAP GEOM_OVERLAP_OR_ABOVE GEOM_OVERLAP_OR_BELOW GEOM_OVERLAP_OR_LEFT
%left <operation> GEOM_OVERLAP_OR_RIGHT GEOM_BELOW GEOM_ABOVE GEOM_DIST GEOM_MBR_EQUAL
=======
%token <sval> XMLCOMMENT XMLCONCAT XMLDOCUMENT XMLELEMENT XMLATTRIBUTES XMLFOREST
%token <sval> XMLPARSE STRIP WHITESPACE XMLPI XMLQUERY PASSING XMLTEXT
%token <sval> NIL REF ABSENT EMPTY DOCUMENT ELEMENT CONTENT XMLNAMESPACES NAMESPACE
%token <sval> XMLVALIDATE RETURNING LOCATION ID ACCORDING XMLSCHEMA URI XMLAGG
%token <sval> FILTER
%token <sval> CORRESPONDING
>>>>>>> 43dac22c

/* literal keyword tokens */
/*
CONTINUE CURRENT CURSOR FOUND GOTO GO LANGUAGE
SQLCODE SQLERROR UNDER WHENEVER
*/

%token TEMP TEMPORARY MERGE REMOTE REPLICA UNLOGGED
%token<sval> ASC DESC AUTHORIZATION
%token CHECK CONSTRAINT CREATE COMMENT NULLS FIRST LAST
%token TYPE PROCEDURE FUNCTION sqlLOADER AGGREGATE RETURNS EXTERNAL sqlNAME DECLARE
%token CALL LANGUAGE
%token ANALYZE SQL_EXPLAIN SQL_PLAN SQL_TRACE PREP PREPARE EXEC EXECUTE DEALLOCATE
%token DEFAULT DISTINCT DROP TRUNCATE
%token FOREIGN
%token RENAME ENCRYPTED UNENCRYPTED PASSWORD GRANT REVOKE ROLE ADMIN INTO
%token IS KEY ON OPTION OPTIONS
%token PATH PRIMARY PRIVILEGES
%token<sval> PUBLIC REFERENCES SCHEMA SET AUTO_COMMIT
%token RETURN
%token LEADING TRAILING BOTH

%token <sval> ALTER ADD TABLE COLUMN TO UNIQUE VALUES VIEW WHERE WITH WITHIN WITHOUT RECURSIVE
%token <sval> sqlDATE TIME TIMESTAMP INTERVAL
%token CENTURY DECADE YEAR QUARTER DOW DOY MONTH WEEK DAY HOUR MINUTE SECOND EPOCH ZONE
%token LIMIT OFFSET SAMPLE SEED FETCH
%token <sval> CASE WHEN THEN ELSE NULLIF COALESCE IFNULL IF ELSEIF WHILE DO
%token <sval> ATOMIC BEGIN END
%token <sval> COPY RECORDS DELIMITERS STDIN STDOUT FWF CLIENT SERVER
%token <sval> INDEX REPLACE

%token <sval> AS TRIGGER OF BEFORE AFTER ROW STATEMENT sqlNEW OLD EACH REFERENCING
%token <sval> OVER PARTITION CURRENT EXCLUDE FOLLOWING PRECEDING OTHERS TIES RANGE UNBOUNDED GROUPS WINDOW

%token X_BODY
%token MAX_MEMORY MAX_WORKERS OPTIMIZER
/* odbc tokens */
%token DAYNAME MONTHNAME TIMESTAMPADD TIMESTAMPDIFF ODBC_TIMESTAMPADD ODBC_TIMESTAMPDIFF 
/* odbc data type tokens */
%token <sval>
	SQL_BIGINT
	SQL_BINARY
	SQL_BIT
	SQL_CHAR
	SQL_DATE
	SQL_DECIMAL
	SQL_DOUBLE
	SQL_FLOAT
	SQL_GUID
	SQL_HUGEINT
	SQL_INTEGER
	SQL_INTERVAL_DAY
	SQL_INTERVAL_DAY_TO_HOUR
	SQL_INTERVAL_DAY_TO_MINUTE
	SQL_INTERVAL_DAY_TO_SECOND
	SQL_INTERVAL_HOUR
	SQL_INTERVAL_HOUR_TO_MINUTE
	SQL_INTERVAL_HOUR_TO_SECOND
	SQL_INTERVAL_MINUTE
	SQL_INTERVAL_MINUTE_TO_SECOND
	SQL_INTERVAL_MONTH
	SQL_INTERVAL_SECOND
	SQL_INTERVAL_YEAR
	SQL_INTERVAL_YEAR_TO_MONTH
	SQL_LONGVARBINARY
	SQL_LONGVARCHAR
	SQL_NUMERIC
	SQL_REAL
	SQL_SMALLINT
	SQL_TIME
	SQL_TIMESTAMP
	SQL_TINYINT
	SQL_VARBINARY
	SQL_VARCHAR
	SQL_WCHAR
	SQL_WLONGVARCHAR
	SQL_WVARCHAR
	SQL_TSI_FRAC_SECOND
	SQL_TSI_SECOND
	SQL_TSI_MINUTE
	SQL_TSI_HOUR
	SQL_TSI_DAY
	SQL_TSI_WEEK
	SQL_TSI_MONTH
	SQL_TSI_QUARTER
	SQL_TSI_YEAR

%type <type>
	odbc_data_type

%type <i_val>
    odbc_tsi_qualifier

/* odbc escape prefix tokens */
%token <sval>
    ODBC_DATE_ESCAPE_PREFIX
    ODBC_TIME_ESCAPE_PREFIX
    ODBC_TIMESTAMP_ESCAPE_PREFIX
    ODBC_GUID_ESCAPE_PREFIX
    ODBC_FUNC_ESCAPE_PREFIX
    ODBC_OJ_ESCAPE_PREFIX

/* odbc symbolic types */
%type <sym>
    odbc_date_escape
    odbc_time_escape
    odbc_timestamp_escape
    odbc_guid_escape
    odbc_interval_escape
    odbc_scalar_func_escape
    odbc_scalar_func
    odbc_datetime_func

%token <sval> POSITION SUBSTRING TRIM SPLIT_PART

/* scanner rewrite NOT * -> NOT_*
   WITH TIME -> WITH_LA TIME
   INTO STRING -> INTO_LA STRING
   OUTER UNION -> OUTER_UNION
   TO (MONTH etc) -> TO_LA MONTH ..
 */
%token <sval> WITH_LA INTO_LA OUTER_UNION TO_LA

/* operators (highest precedence at the end) */
%left OUTER_UNION UNION EXCEPT
%left INTERSECT
%left OR
%left <operation> AND
%right NOT
%nonassoc IS
%nonassoc <operation> '='
%nonassoc <sval> COMPARISON /* <> < > <= >= */
%nonassoc <sval> NOT_BETWEEN BETWEEN NOT_IN sqlIN NOT_EXISTS EXISTS NOT_LIKE LIKE NOT_ILIKE ILIKE
%nonassoc ESCAPE

%nonassoc UNBOUNDED
%nonassoc IDENT PARTITION RANGE ROWS GROUPS PRECEDING FOLLOWING CUBE ROLLUP
                        SET OBJECT VALUE WITH WITHOUT PATH 
%left '+' '-' '&' '|' '^' LEFT_SHIFT RIGHT_SHIFT LEFT_SHIFT_ASSIGN RIGHT_SHIFT_ASSIGN CONCATSTRING
%left '*' '/' '%'
%left AT
%right UMINUS
%left '[' ']'
%left '(' ')' '{' '}'
%left '.'

%left JOIN CROSS LEFT FULL RIGHT INNER NATURAL

%left <operation> '~'

%left <operation> GEOM_OVERLAP GEOM_OVERLAP_OR_ABOVE GEOM_OVERLAP_OR_BELOW GEOM_OVERLAP_OR_LEFT
%left <operation> GEOM_OVERLAP_OR_RIGHT GEOM_BELOW GEOM_ABOVE GEOM_DIST GEOM_MBR_EQUAL


%%

sqlstmt:
   sql SCOLON
	{
		(void)yynerrs;
		if (m->sym) {
			append_symbol(m->sym->data.lval, $1);
			$$ = m->sym;
		} else {
			m->sym = $$ = $1;
		}
		YYACCEPT;
	}

 | sql ':' named_arg_list_ref SCOLON
	{
		(void)yynerrs;
		 if (!m->emode) /* don't replace m_deps/instantiate */
			m->emode = m_prepare;
		if (m->sym) {
			append_symbol(m->sym->data.lval, $1);
			$$ = m->sym;
		} else {
			dlist* stmts = L();
			append_symbol(stmts, $$ = $1);
			m->sym = _symbol_create_list(SQL_MULSTMT, stmts);
		}
		/* call( query, nop(-1, false, parameters) ) */
		if (m->sym->data.lval) {
			m->emod |= mod_exec;
			dlist* l = L();
			append_symbol(l, m->sym);
			append_symbol(l, $3);
			m->sym = _symbol_create_list(SQL_CALL, l);
		}
		YYACCEPT;
	}

 | prepare		{
			  if (!m->emode) /* don't replace m_deps/instantiate */
				m->emode = m_prepare;
			  m->scanner.as = m->scanner.yycur;
			}
   sql SCOLON	{
			  if (m->sym) {
				append_symbol(m->sym->data.lval, $3);
				$$ = m->sym;
			  } else {
				m->sym = $$ = $3;
			  }
			  YYACCEPT;
			}
 | SQL_PLAN		{
			  m->emode = m_plan;
			  m->scanner.as = m->scanner.yycur;
			}
   sql SCOLON	{
			  if (m->sym) {
				append_symbol(m->sym->data.lval, $3);
				$$ = m->sym;
			  } else {
				m->sym = $$ = $3;
			  }
			  YYACCEPT;
			}

 | SQL_EXPLAIN		{
			  m->emod |= mod_explain;
			  m->scanner.as = m->scanner.yycur;
			}
   sql SCOLON		{
			  if (m->sym) {
				append_symbol(m->sym->data.lval, $3);
				$$ = m->sym;
			  } else {
				m->sym = $$ = $3;
			  }
			  YYACCEPT;
			}

 | SQL_TRACE		{
			  m->emod |= mod_trace;
			  m->scanner.as = m->scanner.yycur;
			}
   sql SCOLON		{
			  if (m->sym) {
				append_symbol(m->sym->data.lval, $3);
				$$ = m->sym;
			  } else {
				m->sym = $$ = $3;
			  }
			  YYACCEPT;
			}
 | exec SCOLON		{ m->sym = $$ = $1; YYACCEPT; }
 | dealloc SCOLON	{ m->sym = $$ = $1; YYACCEPT; }
 | /*empty*/		{ m->sym = $$ = NULL; YYACCEPT; }
 | SCOLON		{ m->sym = $$ = NULL; YYACCEPT; }
 | error SCOLON		{ m->sym = $$ = NULL; YYACCEPT; }
 | LEX_ERROR		{ m->sym = $$ = NULL; YYABORT; }
 ;

prepare:
   PREPARE
 | PREP
 ;

execute:
   EXECUTE
 | EXEC
 ;

opt_prepare:
   /* empty */
 | prepare
 ;

deallocate:
   DEALLOCATE
 ;

create:
    CREATE  { $$ = FALSE; }

create_or_replace:
	create
|	CREATE OR REPLACE { $$ = TRUE; }
;

if_exists:
	/* empty */   { $$ = FALSE; }
|	IF EXISTS     { $$ = TRUE; }
;

table_if_not_exists:
	TABLE   { $$ = FALSE; }
|	TABLE IF NOT_EXISTS { $$ = TRUE; }
;

drop:
    DROP

set:
    SET

declare:
    DECLARE

	/* schema definition language */
analyze_statement:
   ANALYZE qname opt_column_list
		{ dlist *l = L();
		append_list(l, $2);
		append_list(l, $3);
		$$ = _symbol_create_list( SQL_ANALYZE, l); }
 ;

sql:
    schema
 |  grant
 |  revoke
 |  create_statement
 |  drop_statement
 |  alter_statement
 |  declare_statement
 |  set_statement
 |  call_statement
 |  analyze_statement
 |  comment_on_statement
 ;

declare_statement:
	declare variable_list { $$ = _symbol_create_list( SQL_DECLARE, $2); }
  | declare table_def     { $$ = $2; if ($$) $$->token = SQL_DECLARE_TABLE; }
 ;

variable_ref_commalist:
    variable_ref                            { $$ = append_list(L(), $1); }
 |  variable_ref_commalist ',' variable_ref { $$ = append_list( $1, $3 ); }
 ;

variable_list:
	variable_ref_commalist data_type
		{ dlist *l = L();
		append_list(l, $1 );
		append_type(l, &$2 );
		$$ = append_symbol(L(), _symbol_create_list( SQL_DECLARE, l)); }
    |	variable_list ',' variable_ref_commalist data_type
		{ dlist *l = L();
		append_list(l, $3 );
		append_type(l, &$4 );
		$$ = append_symbol($1, _symbol_create_list( SQL_DECLARE, l)); }
 ;

opt_equal:
    '='
  |
  ;

set_statement:
    set variable_ref '=' scalar_exp
		{ dlist *l = L();
		append_list(l, $2 );
		append_symbol(l, $4 );
		$$ = _symbol_create_list( SQL_SET, l); }
  | set variable_ref_commalist_parens '=' select_with_parens
		{ dlist *l = L();
		append_list(l, $2);
		append_symbol(l, $4);
		$$ = _symbol_create_list( SQL_SET, l ); }
  | set sqlSESSION AUTHORIZATION opt_equal ident
		{ dlist *l = L();
		  sql_subtype t;
		sql_find_subtype(&t, "char", UTF8_strlen($5), 0 );
		append_list(l, append_string(append_string(L(), sa_strdup(SA, "sys")), sa_strdup(SA, "current_user")));
		append_symbol(l, _newAtomNode( _atom_string(&t, $5)) );
		$$ = _symbol_create_list( SQL_SET, l); }
  | set session_schema ident
		{ dlist *l = L();
		  sql_subtype t;
		sql_find_subtype(&t, "char", UTF8_strlen($3), 0 );
		append_list(l, append_string(append_string(L(), sa_strdup(SA, "sys")), sa_strdup(SA, "current_schema")));
		append_symbol(l, _newAtomNode( _atom_string(&t, $3)) );
		$$ = _symbol_create_list( SQL_SET, l); }
  | set session_user opt_equal ident
		{ dlist *l = L();
		  sql_subtype t;
		sql_find_subtype(&t, "char", UTF8_strlen($4), 0 );
		append_list(l, append_string(append_string(L(), sa_strdup(SA, "sys")), sa_strdup(SA, "current_user")));
		append_symbol(l, _newAtomNode( _atom_string(&t, $4)) );
		$$ = _symbol_create_list( SQL_SET, l); }
  | set ROLE ident
		{ dlist *l = L();
		  sql_subtype t;
		sql_find_subtype(&t, "char", UTF8_strlen($3), 0);
		append_list(l, append_string(append_string(L(), sa_strdup(SA, "sys")), sa_strdup(SA, "current_role")));
		append_symbol(l, _newAtomNode( _atom_string(&t, $3)) );
		$$ = _symbol_create_list( SQL_SET, l); }
  | set CURRENT_ROLE opt_equal ident
		{ dlist *l = L();
		  sql_subtype t;
		sql_find_subtype(&t, "char", UTF8_strlen($4), 0);
		append_list(l, append_string(append_string(L(), sa_strdup(SA, "sys")), sa_strdup(SA, "current_role")));
		append_symbol(l, _newAtomNode( _atom_string(&t, $4)) );
		$$ = _symbol_create_list( SQL_SET, l); }
  | set session_timezone opt_equal LOCAL
		{ dlist *l = L();
		  sql_subtype t;
		sql_find_subtype(&t, "sec_interval", inttype2digits(ihour, isec), 0);
		append_list(l, append_string(append_string(L(), sa_strdup(SA, "sys")), sa_strdup(SA, "current_timezone")));
		append_symbol(l, _newAtomNode(atom_int(SA, &t, 0)));
		$$ = _symbol_create_list( SQL_SET, l); }
  | set session_timezone opt_equal literal
		{ dlist *l = L();
		append_list(l, append_string(append_string(L(), sa_strdup(SA, "sys")), sa_strdup(SA, "current_timezone")));
		append_symbol(l, $4 );
		$$ = _symbol_create_list( SQL_SET, l); }
 ;

schema:
    create SCHEMA schema_name_clause opt_schema_default_char_set opt_path_specification	opt_schema_element_list
		{ dlist *l = L();
		append_list(l, $3);
		append_symbol(l, $4);
		append_symbol(l, $5);
		append_list(l, $6);
		append_int(l, FALSE);
		$$ = _symbol_create_list( SQL_CREATE_SCHEMA, l); }
  | create SCHEMA IF NOT_EXISTS schema_name_clause opt_schema_default_char_set opt_path_specification opt_schema_element_list
		{ dlist *l = L();
		append_list(l, $5);
		append_symbol(l, $6);
		append_symbol(l, $7);
		append_list(l, $8);
		append_int(l, TRUE);
		$$ = _symbol_create_list( SQL_CREATE_SCHEMA, l); }
  | drop SCHEMA if_exists qname drop_action
		{ dlist *l = L();
		append_list(l, $4);
		append_int(l, $5);
		append_int(l, $3);
		$$ = _symbol_create_list( SQL_DROP_SCHEMA, l); }
 ;

schema_name_clause:
    ident
	{ $$ = L();
	  append_string($$, $1 );
	  append_string($$, NULL ); }
 |  AUTHORIZATION authorization_identifier
	{ $$ = L();
	  append_string($$, NULL );
	  append_string($$, $2 ); }
 |  ident AUTHORIZATION authorization_identifier
	{ $$ = L();
	  append_string($$, $1 );
	  append_string($$, $3 ); }
 ;

authorization_identifier:
	ident	/* role name | user identifier */ ;

opt_schema_default_char_set:
    /* empty */			{ $$ = NULL; }
 |  DEFAULT CHARACTER SET ident { $$ = _symbol_create( SQL_CHARSET, $4 ); }
 ;

opt_schema_element_list:
    /* empty */			{ $$ = L(); }
 |  schema_element_list
 ;

schema_element_list:
    schema_element	{ $$ = append_symbol(L(), $1); }
 |  schema_element_list schema_element
			{ $$ = append_symbol( $1, $2 ); }
 ;

schema_element: grant | revoke | create_statement_in_schema | drop_statement | alter_statement ;

opt_grantor:
     /* empty */	 { $$ = cur_user; }
 |   WITH ADMIN grantor  { $$ = $3; }
 ;

grantor:
    CURRENT_USER	{ $$ = cur_user; }
 |  CURRENT_ROLE	{ $$ = cur_role; }
 ;

grant:
    GRANT privileges TO grantee_commalist opt_with_grant opt_from_grantor
	{ dlist *l = L();
	  append_list(l, $2);
	  append_list(l, $4);
	  append_int(l, $5);
	  append_int(l, $6);
	$$ = _symbol_create_list( SQL_GRANT, l);
	}
 |  GRANT authid_list TO grantee_commalist opt_with_admin
		opt_from_grantor
	{ dlist *l = L();
	  append_list(l, $2);
	  append_list(l, $4);
	  append_int(l, $5);
	  append_int(l, $6);
	$$ = _symbol_create_list( SQL_GRANT_ROLES, l); }
 ;

authid_list:
	authid		{ $$ = append_string(L(), $1); }
 |	authid_list ',' authid
			{ $$ = append_string($1, $3); }
 ;

opt_with_grant:
    /* empty */				{ $$ = 0; }
 |	WITH GRANT OPTION		{ $$ = 1; }
 ;

opt_with_admin:
	/* emtpy */		    { $$ = 0; }
 |	WITH ADMIN OPTION	{ $$ = 1; }
 ;


opt_from_grantor:
	/* empty */	{ $$ = cur_user; }
 |	FROM grantor	{ $$ = $2; }
 ;

revoke:
     REVOKE opt_grant_for privileges FROM grantee_commalist opt_from_grantor
	{ dlist *l = L();
	  append_list(l, $3);
	  append_list(l, $5);
	  append_int(l, $2); /* GRANT OPTION FOR */
	  append_int(l, 0);
	  append_int(l, $6);
	$$ = _symbol_create_list( SQL_REVOKE, l); }
 |   REVOKE opt_admin_for authid_list FROM grantee_commalist opt_from_grantor
	{ dlist *l = L();
	  append_list(l, $3);
	  append_list(l, $5);
	  append_int(l, $2);
	  append_int(l, $6);
	$$ = _symbol_create_list( SQL_REVOKE_ROLES, l); }
 ;

opt_grant_for:
	/* empty */			{ $$ = 0; }
 |	GRANT OPTION FOR		{ $$ = 1; }
 ;

opt_admin_for:
	/* empty */			{ $$ = 0; }
 |	ADMIN OPTION FOR		{ $$ = 1; }
 ;

privileges:
	global_privileges
	{ $$ = L();
	  append_list($$, $1);
	  append_symbol($$, _symbol_create(SQL_GRANT, NULL)); }
 |	object_privileges ON object_name
	{ $$ = L();
	  append_list($$, $1);
	  append_symbol($$, $3); }
 ;

global_privileges:
    global_privilege	{ $$ = append_int(L(), $1); }
 |  global_privilege ',' global_privilege
			{ $$ = append_int(append_int(L(), $1), $3); }
 ;

global_privilege:
	COPY FROM	{ $$ = PRIV_COPYFROMFILE; }
 |	COPY INTO	{ $$ = PRIV_COPYINTOFILE; }
 ;

object_name:
     TABLE qname		{ $$ = _symbol_create_list(SQL_TABLE, $2); }
 |   qname			{ $$ = _symbol_create_list(SQL_NAME, $1); }
 |   routine_designator		{ $$ = _symbol_create_list(SQL_FUNC, $1); }
/* | DOMAIN domain_name
   | CHARACTER SET char_set_name
   | COLLATION collation_name
   | TRANSLATION trans_name
   | TYPE udt_name
   | TYPE typed_table_name
*/
 ;

object_privileges:
    ALL PRIVILEGES			{ $$ = NULL; }
 |  ALL					{ $$ = NULL; }
 |  operation_commalist
 ;

operation_commalist:
    operation		{ $$ = append_symbol(L(), $1); }
 |  operation_commalist ',' operation
			{ $$ = append_symbol($1, $3); }
 ;

operation:
    INSERT			    { $$ = _symbol_create(SQL_INSERT,NULL); }
 |  sqlDELETE			    { $$ = _symbol_create(SQL_DELETE,NULL); }
 |  TRUNCATE			    { $$ = _symbol_create(SQL_TRUNCATE,NULL); }
 |  UPDATE opt_column_list          { $$ = _symbol_create_list(SQL_UPDATE,$2); }
 |  SELECT opt_column_list	    { $$ = _symbol_create_list(SQL_SELECT,$2); }
 |  REFERENCES opt_column_list	    { $$ = _symbol_create_list(SQL_SELECT,$2); }
 |  execute			    { $$ = _symbol_create(SQL_EXECUTE,NULL); }
 ;

grantee_commalist:
    grantee			{ $$ = append_string(L(), $1); }
 |  grantee_commalist ',' grantee
				{ $$ = append_string($1, $3); }
 ;

grantee:
    PUBLIC			{ $$ = NULL; }
 |  authid			{ $$ = $1; }
 ;

/* DOMAIN, ASSERTION, CHARACTER SET, TRANSLATION, TRIGGER */

alter_statement:
   ALTER TABLE if_exists qname ADD opt_column add_table_element
	{ dlist *l = L();
	  append_list(l, $4);
	  append_symbol(l, $7);
	  append_int(l, $3);
	  $$ = _symbol_create_list( SQL_ALTER_TABLE, l ); }
 | ALTER TABLE if_exists qname ADD TABLE qname opt_as_partition
	{ dlist *l = L(), *part;
	  append_list(l, $4);
	  append_symbol(l, _symbol_create_list( SQL_TABLE, append_list(L(),$7)));
	  append_int(l, $3);
	  if($8) {
	      part = $8->data.lval;
	      append_int(part, FALSE);
	  }
	  append_symbol(l, $8);
	  $$ = _symbol_create_list( SQL_ALTER_TABLE, l ); }
 | ALTER TABLE if_exists qname ALTER alter_table_element
	{ dlist *l = L();
	  append_list(l, $4);
	  append_symbol(l, $6);
	  append_int(l, $3);
	  $$ = _symbol_create_list( SQL_ALTER_TABLE, l ); }
 | ALTER TABLE if_exists qname DROP drop_table_element
	{ dlist *l = L();
	  append_list(l, $4);
	  append_symbol(l, $6);
	  append_int(l, $3);
	  $$ = _symbol_create_list( SQL_ALTER_TABLE, l ); }
 | ALTER TABLE if_exists qname SET READ ONLY
	{ dlist *l = L();
	  append_list(l, $4);
	  append_symbol(l, _symbol_create_int(SQL_ALTER_TABLE, tr_readonly));
	  append_int(l, $3);
	  $$ = _symbol_create_list( SQL_ALTER_TABLE, l ); }
 | ALTER TABLE if_exists qname SET INSERT ONLY
	{ dlist *l = L();
	  append_list(l, $4);
	  append_symbol(l, _symbol_create_int(SQL_ALTER_TABLE, tr_append));
	  append_int(l, $3);
	  $$ = _symbol_create_list( SQL_ALTER_TABLE, l ); }
 | ALTER TABLE if_exists qname SET READ WRITE
	{ dlist *l = L();
	  append_list(l, $4);
	  append_symbol(l, _symbol_create_int(SQL_ALTER_TABLE, tr_writable));
	  append_int(l, $3);
	  $$ = _symbol_create_list( SQL_ALTER_TABLE, l ); }
 | ALTER TABLE if_exists qname SET TABLE qname opt_as_partition
	{ dlist *l = L(), *part;
	  append_list(l, $4);
	  append_symbol(l, _symbol_create_list( SQL_TABLE, append_list(L(),$7)));
	  append_int(l, $3);
	  if($8) {
	      part = $8->data.lval;
	      append_int(part, TRUE);
	  }
	  append_symbol(l, $8);
	  $$ = _symbol_create_list( SQL_ALTER_TABLE, l ); }
 | ALTER TABLE if_exists qname RENAME TO column_id
	{ dlist *l = L();
	  append_list(l, $4);
	  append_string(l, $7);
	  append_int(l, $3);
	  $$ = _symbol_create_list( SQL_RENAME_TABLE, l ); }
 | ALTER TABLE if_exists qname RENAME opt_column column_id TO column_id
	{ dlist *l = L();
	  append_list(l, $4);
	  append_string(l, $7);
	  append_string(l, $8);
	  append_int(l, $3);
	  $$ = _symbol_create_list( SQL_RENAME_COLUMN, l); }
 | ALTER TABLE if_exists qname SET SCHEMA column_id
	{ dlist *l = L();
	  append_list(l, $4);
	  append_string(l, $7);
	  append_int(l, $3);
	  $$ = _symbol_create_list( SQL_SET_TABLE_SCHEMA, l ); }
 | ALTER USER column_id opt_with_encrypted_password user_schema opt_schema_path opt_default_role opt_max_memory_max_workers
	{ dlist *l = L(), *p = L();
	  if (!$4 && !$5 && !$6 && !$7 && $8[0] < 0 && $8[1] < 0) {
		yyerror(m, "ALTER USER: At least one property should be updated");
		YYABORT;
	  }
	  append_string(l, $3);
	  append_string(p, $4 ? $4->h->data.sval : NULL);
	  append_string(p, $5);
	  append_string(p, $6);
	  append_int(p, $4 ? $4->h->next->data.i_val : 0);
	  append_string(p, NULL);
	  append_list(l, p);
	  append_string(l, $7);
	  append_lng(l, $8[0]);
	  append_int(l, (int)$8[1]);
	  $$ = _symbol_create_list( SQL_ALTER_USER, l ); }
 | ALTER USER column_id RENAME TO column_id
	{ dlist *l = L();
	  append_string(l, $3);
	  append_string(l, $6);
	  $$ = _symbol_create_list( SQL_RENAME_USER, l ); }
 | ALTER USER SET opt_encrypted PASSWORD string USING OLD PASSWORD string
	{ dlist *l = L();
	  dlist *p = L();
	  append_string(l, NULL);
	  append_string(p, $6);
	  append_string(p, NULL);
	  append_string(p, NULL);
	  append_int(p, $4);
	  append_string(p, $10);
	  append_list(l, p);
	  append_string(l, NULL);
	  append_lng(l, -1);
	  append_int(l, -1);
	  $$ = _symbol_create_list( SQL_ALTER_USER, l ); }
 | ALTER SCHEMA if_exists column_id RENAME TO column_id
	{ dlist *l = L();
	  append_string(l, $4);
	  append_string(l, $7);
	  append_int(l, $3);
	  $$ = _symbol_create_list( SQL_RENAME_SCHEMA, l ); }
  ;

opt_with_encrypted_password:
	WITH opt_encrypted PASSWORD string	{ $$ = append_int(append_string(L(), $4), $2); }
 |  /* empty */							{ $$ = NULL; }
 ;

user_schema:
	SET SCHEMA ident	{ $$ = $3; }
 |  /* empty */			{ $$ = NULL; }
 ;

opt_schema_path:
	SCHEMA PATH string	{ $$ = $3; }
 |  /* empty */			{ $$ = NULL; }
 ;


alter_table_element:
	column SET DEFAULT default_value
	{ dlist *l = L();
	  append_string(l, $1);
	  append_symbol(l, $4);
	  $$ = _symbol_create_list( SQL_DEFAULT, l); }
 |	column SET sqlNULL
	{ dlist *l = L();
	  append_string(l, $1);
	  $$ = _symbol_create_list( SQL_NULL, l); }
 |	column SET NOT sqlNULL
	{ dlist *l = L();
	  append_string(l, $1);
	  $$ = _symbol_create_list( SQL_NOT_NULL, l); }
 |	column DROP DEFAULT
	{ $$ = _symbol_create( SQL_DROP_DEFAULT, $1); }
 |	column SET STORAGE string
	{ dlist *l = L();
	  append_string(l, $1);
	  if (!strlen($4))
		append_string(l, NULL);
	  else
		append_string(l, $4);
	  $$ = _symbol_create_list( SQL_STORAGE, l); }
 |	column SET STORAGE sqlNULL
	{ dlist *l = L();
	  append_string(l, $1);
	  append_string(l, NULL);
	  $$ = _symbol_create_list( SQL_STORAGE, l); }
 ;

drop_table_element:
     COLUMN column_id drop_action
	{ dlist *l = L();
	  append_string(l, $2 );
	  append_int(l, $3 );
	  $$ = _symbol_create_list( SQL_DROP_COLUMN, l ); }
  |  column_id drop_action
	{ dlist *l = L();
	  append_string(l, $1 );
	  append_int(l, $2 );
	  $$ = _symbol_create_list( SQL_DROP_COLUMN, l ); }
  |  CONSTRAINT column_id drop_action
	{ dlist *l = L();
	  append_string(l, $2 );
	  append_int(l, $3 );
	  $$ = _symbol_create_list( SQL_DROP_CONSTRAINT, l ); }
  |  TABLE qname drop_action
	{ dlist *l = L();
	  append_list(l, $2 );
	  append_int(l, $3 );
	  append_int(l, FALSE); /* no if exists check */
	  $$ = _symbol_create_list( SQL_DROP_TABLE, l ); }
  ;

opt_column:
     COLUMN	 { $$ = 0; }
 |   /* empty */ { $$ = 0; }
 ;

column:
     column_id
 |   COLUMN column_id	 { $$ = $2; }
 ;

create_statement:
   create role_def	{ $$ = $2; }
 | create table_def	{ $$ = $2; }
 | view_def	{ $$ = $1; }
 | type_def
 | func_def
 | index_def
 | seq_def
 | trigger_def
 ;

create_statement_in_schema:
   create table_def	{ $$ = $2; }
 | view_def	{ $$ = $1; }
 | index_def
 | seq_def
 | trigger_def
 ;

/*=== BEGIN SEQUENCES ===*/
seq_def:
/*
 * CREATE SEQUENCE name
 *      [ AS datatype ]
 *	[ START WITH start ]
 *	[ INCREMENT BY increment ]
 *	[ MINVALUE minvalue | NO MINVALUE ]
 *	[ MAXVALUE maxvalue | NO MAXVALUE ]
 *	[ CACHE cache ]		* not part of standard -- will be dropped *
 *	[ [ NO ] CYCLE ]
 * start may be a value or subquery
 */
    create SEQUENCE qname opt_seq_params
	{
		dlist *l = L();
		append_list(l, $3);
		append_list(l, $4);
		append_int(l, 0); /* to be dropped */
		$$ = _symbol_create_list(SQL_CREATE_SEQ, l);
	}
/*
 * DROP SEQUENCE name
 */
  | drop SEQUENCE qname
	{
		dlist *l = L();
		append_list(l, $3);
		$$ = _symbol_create_list(SQL_DROP_SEQ, l);
	}
/*
 * ALTER SEQUENCE name
 *      [ AS datatype ]
 *	[ RESTART [ WITH start ] ]
 *	[ INCREMENT BY increment ]
 *	[ MINVALUE minvalue | NO MINVALUE ]
 *	[ MAXVALUE maxvalue | NO MAXVALUE ]
 *	[ CACHE cache ]		* not part of standard -- will be dropped *
 *	[ [ NO ] CYCLE ]
 * start may be a value or subquery
 */
  | ALTER SEQUENCE qname opt_alt_seq_params
	{
		dlist *l = L();
		append_list(l, $3);
		append_list(l, $4);
		$$ = _symbol_create_list(SQL_ALTER_SEQ, l);
	}
  ;

opt_seq_params:
	params_list  { $$ = $1; }
  |              { $$ = NULL; }

params_list:
	opt_seq_param			  { $$ = append_symbol(L(), $1); }
  |	params_list opt_seq_param { $$ = append_symbol($1, $2); }
  ;

opt_alt_seq_params:
	opt_alt_seq_param			{ $$ = append_symbol(L(), $1); }
  |	opt_alt_seq_params opt_alt_seq_param	{ $$ = append_symbol($1, $2); }
  ;

opt_seq_param:
	AS data_type			{ $$ = _symbol_create_list(SQL_TYPE, append_type(L(),&$2)); }
  |	START WITH opt_sign lngval	{ $$ = _symbol_create_lng(SQL_START, is_lng_nil($4) ? $4 : $3 * $4); }
  |	opt_seq_common_param		{ $$ = $1; }
  ;

opt_alt_seq_param:
	AS data_type			{ $$ = _symbol_create_list(SQL_TYPE, append_type(L(),&$2)); }
  |	RESTART				{ $$ = _symbol_create_list(SQL_START, append_int(L(),0)); /* plain restart now */ }
  |	RESTART WITH opt_sign lngval	{ $$ = _symbol_create_list(SQL_START, append_lng(append_int(L(),2), is_lng_nil($4) ? $4 : $3 * $4));  }
  |	RESTART WITH select_with_parens	{ $$ = _symbol_create_list(SQL_START, append_symbol(append_int(L(),1), $3));  }
  |	opt_seq_common_param		{ $$ = $1; }
  ;

opt_seq_common_param:
	INCREMENT BY opt_sign lngval	{ $$ = _symbol_create_lng(SQL_INC, is_lng_nil($4) ? $4 : $3 * $4); }
  |	MINVALUE opt_sign lngval	{ $$ = _symbol_create_lng(SQL_MINVALUE, is_lng_nil($3) ? $3 : $2 * $3); }
  |	NO MINVALUE			{ $$ = _symbol_create_int(SQL_MINVALUE, int_nil); /* Hack: SQL_MINVALUE + int_nil signals NO MINVALUE */ }
  |	MAXVALUE opt_sign lngval	{ $$ = _symbol_create_lng(SQL_MAXVALUE, is_lng_nil($3) ? $3 : $2 * $3); }
  |	NO MAXVALUE			{ $$ = _symbol_create_int(SQL_MAXVALUE, int_nil); /* Hack: SQL_MAXVALUE + int_nil signals NO MAXVALUE */ }
  |	CACHE nonzerolng		{ $$ = _symbol_create_lng(SQL_CACHE, $2); }
  |	CYCLE				{ $$ = _symbol_create_int(SQL_CYCLE, 1); }
  |	NO CYCLE			{ $$ = _symbol_create_int(SQL_CYCLE, 0); }
  ;

/*=== END SEQUENCES ===*/


index_def:
    create opt_index_type INDEX ident ON qname '(' ident_commalist ')'
	{ dlist *l = L();
	  append_string(l, $4);
	  append_int(l, $2);
	  append_list(l, $6);
	  append_list(l, $8);
	  $$ = _symbol_create_list( SQL_CREATE_INDEX, l); }
  ;

opt_index_type:
     UNIQUE		{ $$ = hash_idx; }
 |   ORDERED		{ $$ = ordered_idx; }
 |   IMPRINTS		{ $$ = imprints_idx; }
 |   /* empty */	{ $$ = hash_idx; }
 ;

/* sql-server def
CREATE [ UNIQUE ] INDEX index_name
    ON { table | view } ( column [ ASC | DESC ] [ ,...n ] )
[ WITH < index_option > [ ,...n] ]
[ ON filegroup ]

< index_option > :: =
    { PAD_INDEX |
        FILLFACTOR = fillfactor |
        IGNORE_DUP_KEY |
        DROP_EXISTING |
    STATISTICS_NORECOMPUTE |
    SORT_IN_TEMPDB
}
*/

role_def:
    ROLE column_id opt_grantor
	{ dlist *l = L();
	  append_string(l, $2);
	  append_int(l, $3);
	  $$ = _symbol_create_list( SQL_CREATE_ROLE, l ); }
 |  USER column_id WITH opt_encrypted PASSWORD string sqlNAME string opt_schema_details_list opt_max_memory_max_workers opt_optimizer opt_default_role
    { dlist *l = L();
	  append_string(l, $2);
	  append_string(l, $6);
	  append_string(l, $8);
	  append_list(l, $9);
	  append_int(l, $4);
	  append_lng(l, $10[0]);
	  append_int(l, (int)$10[1]);
	  append_string(l, $11);
	  append_string(l, $12);
	  $$ = _symbol_create_list( SQL_CREATE_USER, l ); }
 ;

opt_max_memory_max_workers: /* pair of (max_workers -1, max_memory default -1) */
    /* empty */         		{ $$[0] = -1; $$[1] = -1; }
 |  NO MAX_MEMORY 			{ $$[0] = 0;  $$[1] = -1; }
 |  NO MAX_MEMORY max_workers  		{ $$[0] = 0; $$[1] = $3; }
 |  NO MAX_MEMORY NO MAX_WORKERS      	{ $$[0] = 0; $$[1] = 0; }
 |  max_memory NO MAX_WORKERS		{ $$[0] = $1; $$[1] = 0; }
 |  max_memory 				{ $$[0] = $1; $$[1] = -1; }
 |  max_workers 			{ $$[0] = -1; $$[1] = $1; }
 |  max_memory max_workers		{ $$[0] = $1; $$[1] = $2; }
 ;

max_memory:
    MAX_MEMORY poslng   { $$ = $2; }
 |  MAX_MEMORY string   {
		char *end = NULL;
		errno = 0;
		lng size = strtoll($2, &end, 10);
		lng unit;
		if (errno == ERANGE || size < 0 || (unit = size_unit(end)) < 0) {
			$$ = -1;
			yyerror(m, "Invalid size");
			YYABORT;
		}
		$$ = size * unit;
	}
 ;

max_workers:
    MAX_WORKERS posint  { $$ = $2; }
 ;

opt_optimizer:
    /* empty */         { $$ = NULL; }
 |  OPTIMIZER string    { $$ = $2; }
 ;

opt_default_role:
    /* empty */           { $$ = NULL; }
 |  DEFAULT ROLE ident    { $$ = $3; }
 ;

opt_schema_details_list:
    opt_schema_path
    { dlist *l = L();
      append_string(l, NULL);
      $$ = append_string(l, $1);}
 |  SCHEMA ident opt_schema_path
    { dlist *l = L();
      append_string(l, $2);
      $$ = append_string(l, $3);}
 ;

opt_encrypted:
    /* empty */		{ $$ = SQL_PW_UNENCRYPTED; }
 |  UNENCRYPTED		{ $$ = SQL_PW_UNENCRYPTED; }
 |  ENCRYPTED		{ $$ = SQL_PW_ENCRYPTED; }
 ;

table_def:
    table_if_not_exists qname table_content_source
	{ int commit_action = CA_COMMIT;
	  dlist *l = L();
	  append_int(l, SQL_PERSIST);
	  append_list(l, $2);
	  append_symbol(l, $3);
	  append_int(l, commit_action);
	  append_string(l, NULL);
	  append_list(l, NULL);
	  append_int(l, $1);
	  append_symbol(l, NULL); /* only used for merge table */
	  $$ = _symbol_create_list( SQL_CREATE_TABLE, l ); }
 |  table_if_not_exists qname FROM sqlLOADER func_ref
    {
      dlist *l = L();
      append_list(l, $2);
      append_symbol(l, $5);
      $$ = _symbol_create_list( SQL_CREATE_TABLE_LOADER, l);
    }
 |  MERGE table_if_not_exists qname table_content_source opt_partition_by
	{ int commit_action = CA_COMMIT, tpe = SQL_MERGE_TABLE;
	  dlist *l = L();
	  append_int(l, tpe);
	  append_list(l, $3);
	  append_symbol(l, $4);
	  append_int(l, commit_action);
	  append_string(l, NULL);
	  append_list(l, NULL);
	  append_int(l, $2);
	  append_symbol(l, $5);
	  $$ = _symbol_create_list( SQL_CREATE_TABLE, l ); }
 |  REPLICA table_if_not_exists qname table_content_source
	{ int commit_action = CA_COMMIT, tpe = SQL_REPLICA_TABLE;
	  dlist *l = L();
	  append_int(l, tpe);
	  append_list(l, $3);
	  append_symbol(l, $4);
	  append_int(l, commit_action);
	  append_string(l, NULL);
	  append_list(l, NULL);
	  append_int(l, $2);
	  append_symbol(l, NULL); /* only used for merge table */
	  $$ = _symbol_create_list( SQL_CREATE_TABLE, l ); }
 /* mapi:monetdb://host:port/database[/schema[/table]]
    This also allows access via monetdbd.
    We assume the monetdb user with default password */
 |  REMOTE table_if_not_exists qname table_content_source ON string with_opt_credentials
	{ int commit_action = CA_COMMIT, tpe = SQL_REMOTE;
	  dlist *l = L();
	  append_int(l, tpe);
	  append_list(l, $3);
	  append_symbol(l, $4);
	  append_int(l, commit_action);
	  append_string(l, $6);
	  append_list(l, $7);
	  append_int(l, $2);
	  append_symbol(l, NULL); /* only used for merge table */
	  $$ = _symbol_create_list( SQL_CREATE_TABLE, l ); }
 |  UNLOGGED table_if_not_exists qname table_content_source
	{ int commit_action = CA_COMMIT, tpe = SQL_UNLOGGED_TABLE;
	  dlist *l = L();
	  append_int(l, tpe);
	  append_list(l, $3);
	  append_symbol(l, $4);
	  append_int(l, commit_action);
	  append_string(l, NULL);
	  append_list(l, NULL);
	  append_int(l, $2);
	  append_symbol(l, NULL); /* only used for merge table */
	  $$ = _symbol_create_list( SQL_CREATE_TABLE, l ); }
  | opt_temp table_if_not_exists qname table_content_source opt_on_commit
	{ int commit_action = CA_COMMIT;
	  dlist *l = L();
	  append_int(l, $1);
	  append_list(l, $3);
	  append_symbol(l, $4);
	  if ($1 != SQL_PERSIST)
		commit_action = $5;
	  append_int(l, commit_action);
	  append_string(l, NULL);
	  append_list(l, NULL);
	  append_int(l, $2);
	  append_symbol(l, NULL); /* only used for merge table */
	  $$ = _symbol_create_list( SQL_CREATE_TABLE, l ); }
  | opt_temp VIEW qname opt_column_list AS SelectStmt opt_with_check_option
	{  dlist *l = L();
	  append_int(l, $1);
	  append_list(l, $3);
	  append_list(l, $4);
	  append_symbol(l, $6);
	  append_int(l, $7);
	  append_int(l, TRUE);
	  append_int(l, FALSE);
	  $$ = _symbol_create_list( SQL_CREATE_VIEW, l );
	}
 ;

partition_type:
   RANGE	{ $$ = PARTITION_RANGE; }
 | VALUES	{ $$ = PARTITION_LIST; }
 ;

partition_expression:
   scalar_exp	{ $$ = $1; }
 ;

partition_on:
   ON '(' column_id ')'                   { $$ = _symbol_create_list( SQL_PARTITION_COLUMN, append_string(L(), $3) ); }
 | USING '(' partition_expression ')' { $$ = _symbol_create_list( SQL_PARTITION_EXPRESSION, append_symbol(L(), $3) ); }
 ;

opt_partition_by:
 /* empty */		{ $$ = NULL; }
 | PARTITION BY partition_type partition_on
   { dlist *l = L();
     int properties = $3;
     append_int(l, $3);
     append_symbol(l, $4);

     assert($3 == PARTITION_RANGE || $3 == PARTITION_LIST);
     if($4->token == SQL_PARTITION_COLUMN) {
        properties |= PARTITION_COLUMN;
     } else if($4->token == SQL_PARTITION_EXPRESSION) {
        properties |= PARTITION_EXPRESSION;
     } else {
        assert(0);
     }
     append_int(l, properties);

     $$ = _symbol_create_list( SQL_MERGE_PARTITION, l ); }
 ;

partition_list_value:
   scalar_exp { $$ = $1; }
 ;

partition_range_from:
   scalar_exp { $$ = $1; }
 | RANGE MINVALUE    { $$ = _symbol_create(SQL_MINVALUE, NULL ); }
 ;

partition_range_to:
   scalar_exp { $$ = $1; }
 | RANGE MAXVALUE    { $$ = _symbol_create(SQL_MAXVALUE, NULL ); }
 ;

partition_list:
   partition_list_value						{ $$ = append_symbol(L(), $1 ); }
 | partition_list ',' partition_list_value  { $$ = append_symbol($1, $3 ); }
 ;

opt_with_nulls:
    /* empty */		{ $$ = FALSE; }
 |  WITH sqlNULL VALUES	{ $$ = TRUE; }
 ;

opt_partition_spec:
   sqlIN '(' partition_list ')' opt_with_nulls
    { dlist *l = L();
      append_list(l, $3);
      append_int(l, $5);
      $$ = _symbol_create_list( SQL_PARTITION_LIST, l ); }
 | FROM partition_range_from TO partition_range_to opt_with_nulls
    { dlist *l = L();
      append_symbol(l, $2);
      append_symbol(l, $4);
      append_int(l, $5);
      $$ = _symbol_create_list( SQL_PARTITION_RANGE, l ); }
 | FOR sqlNULL VALUES
    { dlist *l = L();
      append_symbol(l, NULL);
      append_symbol(l, NULL);
      append_int(l, TRUE);
      $$ = _symbol_create_list( SQL_MERGE_PARTITION, l ); }
 ;

opt_as_partition:
 /* empty */						 { $$ = NULL; }
 | AS PARTITION opt_partition_spec	 { $$ = $3; }
 ;

with_opt_credentials:
  /* empty */
  {
	  $$ = append_string(L(), NULL);
	  append_int($$, SQL_PW_ENCRYPTED);
	  append_string($$, NULL);
  }
  | WITH USER string opt_encrypted PASSWORD string
  {
	  $$ = append_string(L(), $3);
	  append_int($$, $4);
	  append_string($$, $6);
  }
  | WITH opt_encrypted PASSWORD string
  {
	  $$ = append_string(L(), NULL);
	  append_int($$, $2);
	  append_string($$, $4);
  }
  ;

opt_temp:
    TEMPORARY		{ $$ = SQL_LOCAL_TEMP; }
 |  TEMP		{ $$ = SQL_LOCAL_TEMP; }
 |  LOCAL TEMPORARY	{ $$ = SQL_LOCAL_TEMP; }
 |  LOCAL TEMP		{ $$ = SQL_LOCAL_TEMP; }
 |  GLOBAL TEMPORARY	{ $$ = SQL_GLOBAL_TEMP; }
 |  GLOBAL TEMP		{ $$ = SQL_GLOBAL_TEMP; }
 ;

opt_on_commit: /* only for temporary tables */
    /* empty */			 { $$ = CA_COMMIT; }
 |  ON COMMIT sqlDELETE ROWS	 { $$ = CA_DELETE; }
 |  ON COMMIT PRESERVE ROWS	 { $$ = CA_PRESERVE; }
 |  ON COMMIT DROP		 { $$ = CA_DROP; }
 ;

table_content_source:
    '(' table_element_list ')'	{ $$ = _symbol_create_list( SQL_CREATE_TABLE, $2); }
 |  as_subquery_clause		{ $$ = _symbol_create_list( SQL_SELECT, $1); }
 ;

as_subquery_clause:
	opt_column_list
	AS
	SelectStmt
	with_or_without_data
			{ $$ = append_list(L(), $1);
			  append_symbol($$, $3);
			  append_int($$, $4); }
 ;

with_or_without_data:
	 /* empty */	{ $$ = 1; }
 |   WITH NO DATA	{ $$ = 0; }
 |   WITH DATA		{ $$ = 1; }
 ;

table_element_list:
    table_element
			{ $$ = append_symbol(L(), $1); }
 |  table_element_list ',' table_element
			{ $$ = append_symbol( $1, $3 ); }
 ;

add_table_element: column_def | table_constraint ;
table_element: add_table_element | column_options | like_table ;

serial_or_bigserial:
	SERIAL       { $$ = 0; }
 |	BIGSERIAL    { $$ = 1; }
 ;

column_def:
    column_id data_type opt_column_def_opt_list
		{
			dlist *l = L();
			append_string(l, $1);
			append_type(l, &$2);
			append_list(l, $3);
			$$ = _symbol_create_list(SQL_COLUMN, l);
		}
 |  column_id serial_or_bigserial
		{ /* SERIAL = INTEGER GENERATED ALWAYS AS IDENTITY PRIMARY KEY */
		  /* BIGSERIAL = BIGINT GENERATED ALWAYS AS IDENTITY PRIMARY KEY */
			/* handle multi-statements by wrapping them in a list */
			sql_subtype it;
			dlist* stmts;
			/* note: sql_next_seq_name uses sa_alloc */
			str sn = sql_next_seq_name(m);
			dlist *p; /* primary key */
			/* sequence generation code */
			dlist *l = L();
			/* finally all the options */
			dlist *o = L();

			/* the name of the sequence */
			dlist *seqn1 = L(), *seqn2 = L();

			if (m->scanner.schema)
				append_string(seqn1, m->scanner.schema);
			append_list(l, append_string(seqn1, sn));
			if ($2 == 1)
				sql_find_subtype(&it, "bigint", 63, 0);
			else
				sql_find_subtype(&it, "int", 31, 0);
			append_symbol(o, _symbol_create_list(SQL_TYPE, append_type(L(),&it)));
			append_list(l, o);
			append_int(l, 1); /* to be dropped */

			if (m->sym) {
				stmts = m->sym->data.lval;
			} else {
				stmts = L();
				m->sym = _symbol_create_list(SQL_MULSTMT, stmts);
			}
			append_symbol(stmts, _symbol_create_list(SQL_CREATE_SEQ, l));

			l = L();
			append_string(l, $1);
			append_type(l, &it);
			o = L();
			if (m->scanner.schema)
				append_string(seqn2, m->scanner.schema);
			append_string(seqn2, sn);
			append_symbol(o, _symbol_create_symbol(SQL_DEFAULT, _symbol_create_list(SQL_NEXT, seqn2)));
			p = L();
			append_string(p, NULL);
			append_symbol(p, _symbol_create(SQL_PRIMARY_KEY, NULL));
			append_symbol(o, _symbol_create_list(SQL_CONSTRAINT, p));
			append_list(l, o);
			$$ = _symbol_create_list(SQL_COLUMN, l);
		}
 ;

opt_column_def_opt_list:
    /* empty */			{ $$ = NULL; }
 | column_def_opt_list
 ;

column_def_opt_list:
    column_option
			{ $$ = append_symbol(L(), $1 ); }
 |  column_def_opt_list column_option
			{ $$ = append_symbol( $1, $2 ); }
 ;

column_options:
    ident WITH OPTIONS '(' column_option_list ')'

	{ dlist *l = L();
	  append_string(l, $1 );
	  append_list(l, $5 );
	  $$ = _symbol_create_list( SQL_COLUMN_OPTIONS, l ); }
 ;

column_option_list:
    column_option
			{ $$ = append_symbol(L(), $1 ); }
 |  column_option_list ',' column_option
			{ $$ = append_symbol($1, $3 ); }
 ;

column_option: default | column_constraint | generated_column;

default:
    DEFAULT default_value { $$ = _symbol_create_symbol(SQL_DEFAULT, $2); }
 ;

default_value:
    scalar_exp_no_and	{ $$ = $1; }
 ;

column_constraint:
    opt_constraint_name column_constraint_type  /*opt_constraint_attributes*/

	{ dlist *l = L();
	  append_string(l, $1 );
	  append_symbol(l, $2 );
	  $$ = _symbol_create_list( SQL_CONSTRAINT, l ); }
 ;

always_or_by_default:
	ALWAYS
   |	BY DEFAULT
   ;

generated_column:
		/* we handle both by default and always alike, ie inserts/updates are allowed */
	GENERATED always_or_by_default AS IDENTITY serial_opt_params
	{
		/* handle multi-statements by wrapping them in a list */
		sql_subtype it;
		dlist* stmts;
		/* note: sql_next_seq_name uses sa_alloc */
		str sn = sql_next_seq_name(m);
		/* sequence generation code */
		dlist *l = L();
		/* the name of the sequence */
		append_list(l, append_string(L(), sn));
		if (!$5)
			$5 = L();
		sql_find_subtype(&it, "int", 31, 0);
		append_symbol($5, _symbol_create_list(SQL_TYPE, append_type(L(),&it)));

		/* finally all the options */
		append_list(l, $5);
		append_int(l, 1); /* to be dropped */
		$$ = _symbol_create_symbol(SQL_DEFAULT, _symbol_create_list(SQL_NEXT, append_string(L(), sn)));

		if (m->sym) {
			stmts = m->sym->data.lval;
		} else {
			stmts = L();
			m->sym = _symbol_create_list(SQL_MULSTMT, stmts);
		}
		append_symbol(stmts, _symbol_create_list(SQL_CREATE_SEQ, l));
	}
 |	AUTO_INCREMENT
	{
		/* handle multi-statements by wrapping them in a list */
		sql_subtype it;
		dlist* stmts;
		/* note: sql_next_seq_name uses sa_alloc */
		str sn = sql_next_seq_name(m);
		/* sequence generation code */
		dlist *l = L();
		/* finally all the options */
		dlist *o = L();

		/* the name of the sequence */
		dlist *seqn1 = L(), *seqn2 = L();

		if (m->scanner.schema)
			append_string(seqn1, m->scanner.schema);
		append_list(l, append_string(seqn1, sn));
		sql_find_subtype(&it, "int", 31, 0);
		append_symbol(o, _symbol_create_list(SQL_TYPE, append_type(L(),&it)));
		append_list(l, o);
		append_int(l, 1); /* to be dropped */
		if (m->scanner.schema)
			append_string(seqn2, m->scanner.schema);
		append_string(seqn2, sn);
		$$ = _symbol_create_symbol(SQL_DEFAULT, _symbol_create_list(SQL_NEXT, seqn2));

		if (m->sym) {
			stmts = m->sym->data.lval;
		} else {
			stmts = L();
			m->sym = _symbol_create_list(SQL_MULSTMT, stmts);
		}
		append_symbol(stmts, _symbol_create_list(SQL_CREATE_SEQ, l));
	}
 ;

serial_opt_params:
	/* empty: return the defaults */	{ $$ = NULL; }
  |	'(' params_list ')'					{ $$ = $2; }
 ;


table_constraint:
    opt_constraint_name table_constraint_type  /*opt_constraint_attributes*/

	{ dlist *l = L();
	  append_string(l, $1 );
	  append_symbol(l, $2 );
	  $$ = _symbol_create_list( SQL_CONSTRAINT, l ); }
 ;

/* opt_constraint_attributes: ; */

opt_constraint_name:
    /* empty */			{ $$ = NULL; }
 |  CONSTRAINT ident		{ $$ = $2; }
 ;

ref_action:
	NO ACTION		{ $$ = 0; }
 |	CASCADE			{ $$ = 1; }
 |	RESTRICT		{ $$ = 2; }
 |	SET sqlNULL		{ $$ = 3; }
 |	SET DEFAULT		{ $$ = 4; }
 ;

ref_on_update:
   ON UPDATE ref_action         { $$ = ($3 << 8); }
;

ref_on_delete:
   ON sqlDELETE ref_action      { $$ = $3; }
 ;

opt_ref_action:
   /* empty */                          { $$ = (2 << 8) + 2; /* defaults are RESTRICT */ }
 | ref_on_update                        { $$ = $1; }
 | ref_on_delete                        { $$ = $1; }
 | ref_on_delete ref_on_update          { $$ = $1 + $2; }
 | ref_on_update ref_on_delete          { $$ = $1 + $2; }
 ;

opt_match_type:
    /* empty */			{ $$ = 0; }
 | FULL				{ $$ = 1; }
 | PARTIAL			{ $$ = 2; }
 | SIMPLE			{ $$ = 0; }
 ;

opt_match:
    /* empty */			{ $$ = 0; }
 | MATCH opt_match_type		{ $$ = $2; }
 ;

check_parenthesis_open:
	'('
	{
		struct scanner *lc = &m->scanner;
		lc->as = lc->rs->pos + lc->yycur;
	}
;

check_parenthesis_close:
	')'
	{
		struct scanner *lc = &m->scanner;
		char* check_sql = sa_strndup(SA, lc->rs->buf+lc->as, lc->rs->pos + lc->yycur - lc->as - 1);
		$$ = check_sql;
	}
;

 check_search_condition:
 check_parenthesis_open scalar_exp check_parenthesis_close
 	{
		dlist *l = L();
		append_symbol(l, $2);
		append_string(l, $3);
		$$ = _symbol_create_list(SQL_CHECK, l);
	}

column_constraint_type:
    NOT sqlNULL	{ $$ = _symbol_create( SQL_NOT_NULL, NULL); }
 |  sqlNULL	{ $$ = _symbol_create( SQL_NULL, NULL); }
 |  UNIQUE	{ $$ = _symbol_create( SQL_UNIQUE, NULL ); }
 |  UNIQUE NULLS DISTINCT	{ $$ = _symbol_create( SQL_UNIQUE, NULL ); }
 |  UNIQUE NULLS NOT DISTINCT	{ $$ = _symbol_create( SQL_UNIQUE_NULLS_NOT_DISTINCT, NULL ); }
 |  PRIMARY KEY	{ $$ = _symbol_create( SQL_PRIMARY_KEY, NULL ); }
 |  REFERENCES qname opt_column_list opt_match opt_ref_action

			{ dlist *l = L();
			  append_list(l, $2 );
			  append_list(l, $3 );
			  append_int(l, $4 );
			  append_int(l, $5 );
			  $$ = _symbol_create_list( SQL_FOREIGN_KEY, l); }
 |  CHECK check_search_condition { $$ = $2; }
 ;

table_constraint_type:
    UNIQUE column_commalist_parens
			{ $$ = _symbol_create_list( SQL_UNIQUE, $2); }
 |  UNIQUE NULLS DISTINCT column_commalist_parens
			{ $$ = _symbol_create_list( SQL_UNIQUE, $4); }
 |  UNIQUE NULLS NOT DISTINCT column_commalist_parens
			{ $$ = _symbol_create_list( SQL_UNIQUE_NULLS_NOT_DISTINCT, $5); }
 |  PRIMARY KEY column_commalist_parens
			{ $$ = _symbol_create_list( SQL_PRIMARY_KEY, $3); }
 |  FOREIGN KEY column_commalist_parens
    REFERENCES qname opt_column_list opt_match opt_ref_action
			{ dlist *l = L();
			  append_list(l, $5 );
			  append_list(l, $3 );
			  append_list(l, $6 );
			  append_int(l, $7 );
			  append_int(l, $8 );
			  $$ = _symbol_create_list( SQL_FOREIGN_KEY, l); }
 |  CHECK check_search_condition { $$ = $2; }
 ;

ident_commalist:
    column_id
			{ $$ = append_string(L(), $1); }
 |  ident_commalist ',' column_id
			{ $$ = append_string( $1, $3 ); }
 ;

like_table:
	LIKE qname	{ $$ = _symbol_create_list( SQL_LIKE, $2 ); }
 ;

view_def:
    create_or_replace VIEW qname opt_column_list AS SelectStmt opt_with_check_option
	{  dlist *l = L();
	  append_int(l, SQL_PERSIST);
	  append_list(l, $3);
	  append_list(l, $4);
	  append_symbol(l, $6);
	  append_int(l, $7);
	  append_int(l, TRUE);	/* persistent view */
	  append_int(l, $1);
	  $$ = _symbol_create_list( SQL_CREATE_VIEW, l );
	}
  ;

opt_with_check_option:
    /* empty */			{ $$ = FALSE; }
 |  WITH CHECK OPTION		{ $$ = TRUE; }
 ;

opt_column_list:
    /* empty */			{ $$ = NULL; }
 | column_commalist_parens
 ;

column_commalist_parens:
   '(' ident_commalist ')'	{ $$ = $2; }
 ;

variable_ref_commalist_parens:
   '(' variable_ref_commalist ')'	{ $$ = $2; }
 ;

type_def:
    create TYPE qname EXTERNAL sqlNAME ident
			{ dlist *l = L();
				append_list(l, $3);
				append_string(l, $6);
			  $$ = _symbol_create_list( SQL_CREATE_TYPE, l ); }
 ;

external_function_name:
	column_id '.' type_function_name { $$ = append_string(append_string(L(), $1), $3); }
 ;

function_body:
	X_BODY
|	string
;

func_def_type_no_proc:
	FUNCTION		{ $$ = F_FUNC; }
|	AGGREGATE		{ $$ = F_AGGR; }
|	AGGREGATE FUNCTION	{ $$ = F_AGGR; }
|	FILTER			{ $$ = F_FILT; }
|	FILTER FUNCTION		{ $$ = F_FILT; }
|	WINDOW			{ $$ = F_ANALYTIC; }
|	WINDOW FUNCTION		{ $$ = F_ANALYTIC; }
|	sqlLOADER		{ $$ = F_LOADER; }
|	sqlLOADER FUNCTION	{ $$ = F_LOADER; }
;

func_def_type:
	func_def_type_no_proc
|	PROCEDURE		{ $$ = F_PROC; }
;

func_def_opt_returns:
	RETURNS func_data_type	{ $$ = $2; }
|				{ $$ = NULL; }
;

func_def_opt_order_spec:
	WITH ORDER		{ $$ = 1; }
|	ORDERED			{ $$ = 2; }
|				{ $$ = 0; }
;

func_def:
    create_or_replace func_def_type_no_proc qfunc
	'(' opt_paramlist ')'
    func_def_opt_returns
    func_def_opt_order_spec
    EXTERNAL sqlNAME external_function_name
			{ dlist *f = L();
				append_list(f, $3);
				append_list(f, $5);
				append_symbol(f, $7);
				append_list(f, $11);
				append_list(f, NULL);
				append_int(f, $2);
				append_int(f, FUNC_LANG_MAL);
				append_int(f, $1);
				append_int(f, $8);
			  $$ = _symbol_create_list( SQL_CREATE_FUNC, f ); }
 |  create_or_replace PROCEDURE qfunc
	'(' opt_paramlist ')'
    EXTERNAL sqlNAME external_function_name
			{ dlist *f = L();
				append_list(f, $3);
				append_list(f, $5);
				append_symbol(f, NULL);
				append_list(f, $9);
				append_list(f, NULL);
				append_int(f, F_PROC);
				append_int(f, FUNC_LANG_MAL);
				append_int(f, $1);
				append_int(f, 0);
			  $$ = _symbol_create_list( SQL_CREATE_FUNC, f ); }
 |  create_or_replace func_def_type_no_proc qfunc
	'(' opt_paramlist ')'
    func_def_opt_returns
    routine_body
			{ dlist *f = L();
				append_list(f, $3);
				append_list(f, $5);
				append_symbol(f, $7);
				append_list(f, NULL);
				append_list(f, $8);
				append_int(f, $2);
				append_int(f, FUNC_LANG_SQL);
				append_int(f, $1);
				append_int(f, 0);
			  $$ = _symbol_create_list( SQL_CREATE_FUNC, f ); }
 |  create_or_replace PROCEDURE qfunc
	'(' opt_paramlist ')'
    procedure_body
			{ dlist *f = L();
				append_list(f, $3);
				append_list(f, $5);
				append_symbol(f, NULL);
				append_list(f, NULL);
				append_list(f, $7);
				append_int(f, F_PROC);
				append_int(f, FUNC_LANG_SQL);
				append_int(f, $1);
				append_int(f, 0);
			  $$ = _symbol_create_list( SQL_CREATE_FUNC, f ); }
  | create_or_replace func_def_type_no_proc qfunc
	'(' opt_paramlist ')'
    func_def_opt_returns
    LANGUAGE IDENT function_body
		{
			int lang = 0;
			dlist *f = L();
			char l = *$9;

			if (l == 'R' || l == 'r')
				lang = FUNC_LANG_R;
			else if (l == 'P' || l == 'p') {
				if (strcasecmp($9, "PYTHON3") == 0) {
					lang = FUNC_LANG_PY3;
				} else {
					lang = FUNC_LANG_PY;
				}
			} else if (l == 'C' || l == 'c') {
				if (strcasecmp($9, "CPP") == 0) {
					lang = FUNC_LANG_CPP;
				} else {
					lang = FUNC_LANG_C;
				}
			}
			else if (l == 'J' || l == 'j')
				lang = FUNC_LANG_J;	/* Javascript */
			else {
				sqlformaterror(m, "Language name C, CPP, PYTHON, PYTHON3, R or J(avascript) expected, received '%s'", $9);
			}

			append_list(f, $3);
			append_list(f, $5);
			append_symbol(f, $7);
			append_list(f, NULL);
			append_list(f, append_string(L(), $10));
			append_int(f, $2);
			append_int(f, lang);
			append_int(f, $1);
			append_int(f, 0);
			$$ = _symbol_create_list( SQL_CREATE_FUNC, f );
		}
;

routine_body:
	return_statement
		{ $$ = L(); append_symbol( $$, $1); }
 |  BEGIN
	procedure_statement_list procedure_statement SCOLON
    END
		{ $$ = append_symbol($2,$3); }
 |  BEGIN ATOMIC
	procedure_statement_list procedure_statement SCOLON
    END
		{ $$ = append_symbol($3,$4); }
 ;

procedure_body:
	procedure_statement
		{ $$ = L(); append_symbol( $$, $1); }
 |  BEGIN
	procedure_statement_list procedure_statement SCOLON
    END
		{ $$ = append_symbol($2,$3); }
 |  BEGIN ATOMIC
	procedure_statement_list procedure_statement SCOLON
    END
		{ $$ = append_symbol($3,$4); }
 ;

/* change into compound statement
<compound statement> ::=
                [ <beginning label> <colon> ] BEGIN [ [ NOT ] ATOMIC ]
                [ <local declaration list> ] [ <local cursor declaration list> ] [ <local handler declaration list> ]
                [ <SQL statement list> ] END [ <ending label> ]

<beginning label> ::= <statement label>

<statement label> ::= <identifier>
*/

procedure_statement_list:
    /* empty*/	 { $$ = L(); }
 |  procedure_statement_list
    procedure_statement SCOLON	{ $$ = append_symbol($1,$2);}
 ;

trigger_procedure_statement_list:
    /* empty*/	 { $$ = L(); }
 |  trigger_procedure_statement_list
    trigger_procedure_statement SCOLON	{ $$ = append_symbol($1,$2);}
 ;

procedure_statement:
	transaction_statement
    |	update_statement
    |	schema
    |	grant
    |	revoke
    |	create_statement
    |	drop_statement
    |	alter_statement
    |   declare_statement
    |   set_statement
    |	control_statement
    |	call_statement
    |   analyze_statement
    |   SelectStmt
    {
	$$ = $1;
	if ($$ && $$->token == SQL_SELECT) {
		SelectNode *s = (SelectNode*)$$;
		if (s->into == NULL) {
			$$ = NULL;
			yyerror(m, "regular select statements not allowed inside procedures");
			YYABORT;
		}
	}
    }
    ;

trigger_procedure_statement:
	transaction_statement
    |	update_statement
    |	grant
    |	revoke
    |   declare_statement
    |   set_statement
    |	control_statement
    |	call_statement
    |   analyze_statement
    |   SelectStmt
    ;

control_statement:
        while_statement
    |   if_statement
    |   case_statement
    |	return_statement
/*
    |   for_statement		fetch tuples, not supported because of cursors

    |   loop_statement		while (true)
    |   repeat_statement	do while

    |   leave_statement	multilevel break
    |   iterate_statement	multilevel continue
*/
    ;

call_statement:
	CALL func_ref			{$$ = _symbol_create_symbol(SQL_CALL, $2);}
    /* odbc procedure call escape */
    | '{' CALL func_ref '}' {$$ = _symbol_create_symbol(SQL_CALL, $3);}
    ;

return_statement:
        RETURN return_value { $$ = _symbol_create_symbol(SQL_RETURN, $2); }
   ;

return_value:
      select_no_parens
   |  scalar_exp
   |  TABLE select_with_parens
		{ $$ = _symbol_create_symbol(SQL_TABLE, $2); }
   ;

case_statement:
     CASE scalar_exp when_statements case_opt_else_statement END CASE
		{ $$ = _symbol_create_list(SQL_CASE,
		   append_list(
		    append_list(
		     append_symbol(
		      L(),$2),$3),$4)); }
 |   CASE when_statements case_opt_else_statement END CASE
		 { $$ = _symbol_create_list(SQL_CASE,
		   append_list(
		    append_list(
		     L(),$2),$3)); }
 ;

when_statement:
    WHEN scalar_exp THEN procedure_statement_list
			{ $$ = _symbol_create_list( SQL_WHEN,
			   append_list(
			    append_symbol(
			     L(), $2),$4)); }
 ;

when_statements:
    when_statement
			{ $$ = append_symbol( L(), $1);}
 |  when_statements when_statement
			{ $$ = append_symbol( $1, $2); }
 ;

case_opt_else_statement:
    /* empty */				{ $$ = NULL; }
 |  ELSE procedure_statement_list	{ $$ = $2; }
 ;

		/* data types, more types to come */

if_statement:
	IF scalar_exp THEN procedure_statement_list
	if_opt_else
	END IF
		{ dlist *l = L();
		  append_symbol(l, $2);
		  append_list(l, $4);
		  append_symbol(l, $5);
		  $$ = _symbol_create_list(SQL_IF, l);
		}
	;

if_opt_else:
	/* empty */
		{ $$ = NULL; }
   |	ELSE procedure_statement_list
		{ $$ = _symbol_create_list(SQL_ELSE, $2); }
   |	ELSEIF scalar_exp THEN procedure_statement_list
	if_opt_else
		{ dlist *l = L();
		  append_symbol(l, $2);
		  append_list(l, $4);
		  append_symbol(l, $5);
		  { $$ = _symbol_create_list(SQL_IF, l); }
		}
	;

while_statement:
	opt_begin_label
	WHILE scalar_exp DO
	procedure_statement_list
	END WHILE opt_end_label

		{ dlist *l;
		  char *label = $1?$1:$8;
		  if ($1 && $8 && strcmp($1, $8) != 0) {
			$$ = NULL;
			yyerror(m, "WHILE: labels should match");
			YYABORT;
		  }
		  l = L();
		  append_symbol(l, $3); /* condition */
		  append_list(l, $5);	/* statements */
		  append_string(l, label);
		  $$ = _symbol_create_list(SQL_WHILE, l);
		}
 ;

opt_begin_label:
	/* empty */	{ $$ = NULL; }
 |	ident ':'
 ;

opt_end_label:
	/* empty */	{ $$ = NULL; }
 |	ident
 ;

table_function_column_list:
	column_id data_type	{ $$ = L();
				  append_string($$, $1);
				  append_type($$, &$2);
				}
  |     table_function_column_list ',' column_id data_type
				{
				  append_string($$, $3);
				  append_type($$, &$4);
				}
  ;

func_data_type:
    TABLE '(' table_function_column_list ')'
		{ $$ = _symbol_create_list(SQL_TABLE, $3); }
 |  data_type
		{ $$ = _symbol_create_list(SQL_TYPE, append_type(L(),&$1)); }
 ;

opt_paramlist:
    paramlist
 |  '*'			{ dlist *vararg = L();
			  append_string(vararg, "*");
			  append_type(vararg, NULL);
			  $$ = append_list(L(), vararg); }
 |			{ $$ = NULL; }
 ;

paramlist:
    paramlist ',' column_id data_type
			{ dlist *p = L();
			  append_string(p, $3);
			  append_type(p, &$4);
			  $$ = append_list($1, p); }
 |  column_id data_type
			{ dlist *l = L();
			  dlist *p = L();
			  append_string(p, $1);
			  append_type(p, &$2);
			  $$ = append_list(l, p); }
 ;

/*
Define triggered SQL-statements.

  <trigger definition>    ::=
         CREATE TRIGGER <trigger name> <trigger action time> <trigger event>
         ON <table name> [ REFERENCING <old or new values alias list> ]
         <triggered action>

  <trigger action time>    ::=   BEFORE | AFTER | INSTEAD OF

  <trigger event>    ::=   INSERT | DELETE | UPDATE [ OF <trigger column list> ]

  <trigger column list>    ::=   <column name list>

  <triggered action>    ::=
         [ FOR EACH { ROW | STATEMENT } ]
         [ WHEN <left paren> <search condition> <right paren> ]
         <triggered SQL statement>

  <triggered SQL statement>    ::=
         <SQL procedure statement>
     |     BEGIN ATOMIC { <SQL procedure statement> <semicolon> }... END

  <old or new values alias list>    ::=   <old or new values alias> ...

  <old or new values alias>    ::=
         OLD [ ROW ] [ AS ] <old values correlation name>
     |   NEW [ ROW ] [ AS ] <new values correlation name>
     |   OLD TABLE [ AS ] <old values table alias>
     |   NEW TABLE [ AS ] <new values table alias>

  <old values table alias>    ::=   <identifier>

  <new values table alias>    ::=   <identifier>

  <old values correlation name>    ::=   <correlation name>

  <new values correlation name>    ::=   <correlation name>
*/

trigger_def:
    create_or_replace TRIGGER qname trigger_action_time trigger_event
    opt_qname opt_referencing_list triggered_action
	{ dlist *l = L();
	  append_list(l, $3);
	  append_int(l, $4);
	  append_symbol(l, $5);
	  append_list(l, $6);
	  append_list(l, $7);
	  append_list(l, $8);
	  append_int(l, $1);
	  $$ = _symbol_create_list(SQL_CREATE_TRIGGER, l);
	}
 ;

opt_qname:
    /* empty */ { $$ = NULL; }
    | ON qname  { $$ = $2; }
    ;

trigger_action_time:
    BEFORE	{ $$ = 0; }
 |  AFTER	{ $$ = 1; }
/* | INSTEAD OF { $$ = 2; } */
 ;

trigger_event:
    INSERT			{ $$ = _symbol_create_list(SQL_INSERT, NULL); }
 |  sqlDELETE		{ $$ = _symbol_create_list(SQL_DELETE, NULL); }
 |  TRUNCATE		{ $$ = _symbol_create_list(SQL_TRUNCATE, NULL); }
 |  UPDATE			{ $$ = _symbol_create_list(SQL_UPDATE, NULL); }
 |  UPDATE OF ident_commalist	{ $$ = _symbol_create_list(SQL_UPDATE, $3); }
 |  LOGIN			{ $$ = _symbol_create_list(SQL_LOGIN, NULL); }
 ;

opt_referencing_list:
    /* empty */				{ $$ = NULL; }
 |  REFERENCING old_or_new_values_alias_list	{ $$ = $2; }
 ;

old_or_new_values_alias_list:
    old_or_new_values_alias	{ $$ = append_list(L(), $1); }
 |  old_or_new_values_alias_list
    old_or_new_values_alias	{ $$ = append_list($1, $2); }
 ;

old_or_new_values_alias:
	/* is really a correlation name */
       OLD opt_row opt_as ident	{ $$ = append_string(append_int(L(), 0), $4); }
 |  sqlNEW opt_row opt_as ident	{ $$ = append_string(append_int(L(), 1), $4); }
 |     OLD TABLE opt_as ident	{ $$ = append_string(append_int(L(), 0), $4); }
 |  sqlNEW TABLE opt_as ident	{ $$ = append_string(append_int(L(), 1), $4); }
 ;

opt_as:
    /* empty */
 |  AS
 ;

opt_row:
    /* empty */
 |  ROW
 ;

triggered_action:
    opt_for_each opt_when triggered_statement
	{ $$ = L();
	  append_int($$, $1);
	  append_symbol($$, $2);
	  append_list($$, $3);
	}

opt_for_each:
    /* default for each statement */	{ $$ = 1; }
 |  FOR EACH row_or_statement		{ $$ = $3; }
 ;

row_or_statement:
    ROW	{ $$ = 0; }
 |  STATEMENT	{ $$ = 1; }
 ;

opt_when:
    /* empty */			{ $$ = NULL; }
 |  WHEN  '(' scalar_exp ')'	{ $$ = $3; }
 ;

triggered_statement:
    trigger_procedure_statement
				{ $$ = append_symbol(L(), $1); }
 |  BEGIN ATOMIC
    trigger_procedure_statement_list
    END			{ $$ = $3; }
 ;

routine_designator:
	func_def_type qname opt_typelist
	{ dlist *l = L();
	  append_list(l, $2 );
	  append_list(l, $3 );
	  append_int(l, $1 );
	  $$ = l; }
 ;

drop_statement:
   drop TABLE if_exists qname drop_action
	{ dlist *l = L();
	  append_list(l, $4 );
	  append_int(l, $5 );
	  append_int(l, $3 );
	  $$ = _symbol_create_list( SQL_DROP_TABLE, l ); }
 | drop func_def_type if_exists qname opt_typelist drop_action
	{ dlist *l = L();
	  append_list(l, $4 );
	  append_list(l, $5 );
	  append_int(l, $2 );
	  append_int(l, $3 );
	  append_int(l, 0 ); /* not all */
	  append_int(l, $6 );
	  $$ = _symbol_create_list( SQL_DROP_FUNC, l ); }
 | drop ALL func_def_type qname drop_action
	{ dlist *l = L();
	  append_list(l, $4 );
	  append_list(l, NULL );
	  append_int(l, $3 );
	  append_int(l, FALSE );
	  append_int(l, 1 ); /* all */
	  append_int(l, $5 );
	  $$ = _symbol_create_list( SQL_DROP_FUNC, l ); }
 |  drop VIEW if_exists qname drop_action
	{ dlist *l = L();
	  append_list(l, $4 );
	  append_int(l, $5 );
	  append_int(l, $3 );
	  $$ = _symbol_create_list( SQL_DROP_VIEW, l ); }
 |  drop TYPE qname drop_action
	{ dlist *l = L();
	  append_list(l, $3 );
	  append_int(l, $4 );
	  $$ = _symbol_create_list( SQL_DROP_TYPE, l ); }
 |  drop ROLE column_id	  { $$ = _symbol_create( SQL_DROP_ROLE, $3 ); }
 |  drop USER column_id	  { $$ = _symbol_create( SQL_DROP_USER, $3 ); }
 |  drop INDEX qname	  { $$ = _symbol_create_list( SQL_DROP_INDEX, $3 ); }
 |  drop TRIGGER if_exists qname
	{ dlist *l = L();
	  append_list(l, $4 );
	  append_int(l, $3 );
	  $$ = _symbol_create_list( SQL_DROP_TRIGGER, l );
	}
 ;

opt_typelist:
    /*empty*/		{$$ = NULL;}
 |  '(' typelist ')'	{$$ = $2;}
 |  '(' ')'		{$$ = L(); }
 ;

typelist:
    data_type			{ dlist *l = L();
				  append_type(l, &$1 );
				  $$= l; }
 |  data_type ',' typelist	{ append_type($3, &$1);
				  $$ = $3; }
 ;

drop_action:
    /* empty */		{ $$ = 0; }
 |  RESTRICT		{ $$ = 0; }
 |  CASCADE		{ $$ = 1; }
 ;
	/* data manipulative stmts */

sql:
   transaction_statement
 | update_statement
 ;

update_statement:
   delete_stmt
 | truncate_stmt
 | insert_stmt
 | update_stmt
 | merge_stmt
 | copyfrom_stmt
 | copyto_stmt
 ;

transaction_statement:
   transaction_stmt
	{
	  $$ = $1;
	  m->type = Q_TRANS;					}
 ;

start_transaction:
   START
 | BEGIN
 ;

transaction_stmt:
    COMMIT opt_work opt_chain
		{ $$ = _symbol_create_int( TR_COMMIT, $3);  }
 |  SAVEPOINT column_id
		{ $$ = _symbol_create( TR_SAVEPOINT, $2); }
 |  RELEASE SAVEPOINT column_id
		{ $$ = _symbol_create( TR_RELEASE, $3); }
 |  ROLLBACK opt_work opt_chain opt_to_savepoint
		{ $$ = _symbol_create_list( TR_ROLLBACK,
		   append_string(
			append_int(L(), $3), $4 )); }
 |  start_transaction TRANSACTION transaction_mode_list
		{ $$ = _symbol_create_int( TR_START, $3); }
 |  SET LOCAL TRANSACTION transaction_mode_list
		{ $$ = _symbol_create_int( TR_MODE, $4); }
 |  SET TRANSACTION transaction_mode_list
		{ $$ = _symbol_create_int( TR_MODE, $3); }
 ;

transaction_mode_list:
	/* empty */		{ $$ = tr_serializable; }
 |	_transaction_mode_list  { $$ = $1; }
 ;

_transaction_mode_list:
	transaction_mode
		{ $$ = $1; }
 |	_transaction_mode_list ',' transaction_mode
		{ $$ = ($1 | $3); }
 ;

transaction_mode:
	READ ONLY			{ $$ = tr_readonly; }
 |	READ WRITE			{ $$ = tr_writable; }
 |	ISOLATION LEVEL iso_level	{ $$ = $3; }
 |	DIAGNOSTICS sqlSIZE intval	{ $$ = tr_none; /* not supported */ }
 ;

iso_level:
	READ UNCOMMITTED	{ $$ = tr_snapshot; }
 |	READ COMMITTED		{ $$ = tr_snapshot; }
 |	sqlREPEATABLE READ	{ $$ = tr_snapshot; }
 |	SNAPSHOT		{ $$ = tr_snapshot; }
 |	SERIALIZABLE		{ $$ = tr_serializable; }
 ;

opt_work: /* pure syntax sugar */
    WORK		{ $$ = 0; }
 |  /* empty */		{ $$ = 0; }
 ;

opt_chain:
    AND CHAIN		{ $$ = 1; }
 |  AND NO CHAIN	{ $$ = 0; }
 |  /* empty */		{ $$ = 0; }
 ;

opt_to_savepoint:
    /* empty */		{ $$ = NULL; }
 |  TO SAVEPOINT ident  { $$ = $3; }
 ;

opt_on_location:
    /* empty */		{ $$ = 0; }
  | ON CLIENT		{ $$ = 1; }
  | ON SERVER		{ $$ = 0; }
  ;

copyfrom_stmt:
/*  1    2      3    4     5               6    7                8               9               10       11               12         13              14              15 */
    COPY opt_nr INTO qname opt_column_list FROM string_commalist opt_header_list opt_on_location opt_seps opt_decimal_seps opt_escape opt_null_string opt_best_effort opt_fwf_widths
	{ dlist *l = L();
	  append_list(l, $4);
	  append_list(l, $5);
	  append_list(l, $7);
	  append_list(l, $8);
	  append_list(l, $10);
	  append_list(l, $2);
	  append_string(l, $13);
	  append_int(l, $14);
	  append_list(l, $15);
	  append_int(l, $9);
	  append_int(l, $12);
	  append_list(l, $11);
	  $$ = _symbol_create_list( SQL_COPYFROM, l ); }
/*  1    2      3    4     5               6    7      8               9        10               11         12              13*/
  | COPY opt_nr INTO qname opt_column_list FROM STDIN  opt_header_list opt_seps opt_decimal_seps opt_escape opt_null_string opt_best_effort
	{ dlist *l = L();
	  append_list(l, $4);
	  append_list(l, $5);
	  append_list(l, NULL);
	  append_list(l, $8);
	  append_list(l, $9);
	  append_list(l, $2);
	  append_string(l, $12);
	  append_int(l, $13);
	  append_list(l, NULL);
	  append_int(l, 0);
	  append_int(l, $11);
	  append_list(l, $10);
	  $$ = _symbol_create_list( SQL_COPYFROM, l ); }
/*  1    2         3    4     5    6 */
  | COPY sqlLOADER INTO qname FROM func_ref
	{ dlist *l = L();
	  append_list(l, $4);
	  append_symbol(l, $6);
	  $$ = _symbol_create_list( SQL_COPYLOADER, l ); }
/*   1      2              3      4    5     6               7    8                9 */
   | COPY opt_endianness BINARY INTO qname opt_column_list FROM string_commalist opt_on_location
	{ dlist *l = L();
	  append_list(l, $5);
	  append_list(l, $6);
	  append_list(l, $8);
	  append_int(l, $9);
	  append_int(l, $2);
	  $$ = _symbol_create_list( SQL_BINCOPYFROM, l ); }
  ;

copyto_stmt:
/*  1    2               3    4      5               6        7 */
    COPY SelectStmt INTO_LA string opt_on_location opt_seps opt_null_string
	{ dlist *l = L();
	  append_symbol(l, $2);
	  append_string(l, $4);
	  append_list(l, $6);
	  append_string(l, $7);
	  append_int(l, $5);
	  $$ = _symbol_create_list( SQL_COPYINTO, l ); }
/*  1    2                    3    4      5        6 */
  | COPY SelectStmt INTO_LA STDOUT opt_seps opt_null_string
	{ dlist *l = L();
	  append_symbol(l, $2);
	  append_string(l, NULL);
	  append_list(l, $5);
	  append_string(l, $6);
	  append_int(l, 0);
	  $$ = _symbol_create_list( SQL_COPYINTO, l ); }
/*  1    2              3    4              5      6                7 */
  | COPY SelectStmt INTO_LA opt_endianness BINARY string_commalist opt_on_location
	{ dlist *l = L();
	  append_symbol(l, $2);
	  append_int(l, $4);
	  append_list(l, $6);
	  append_int(l, $7);
	  $$ = _symbol_create_list( SQL_BINCOPYINTO, l ); }
  ;

opt_fwf_widths:
       /* empty */		{ $$ = NULL; }
 | FWF '(' fwf_widthlist ')' { $$ = $3; }
 ;

 fwf_widthlist:
    poslng		{ $$ = append_lng(L(), $1); }
 |  fwf_widthlist ',' poslng
			{ $$ = append_lng($1, $3); }
 ;

opt_header_list:
       /* empty */		{ $$ = NULL; }
 | '(' header_list ')'		{ $$ = $2; }
 ;

header_list:
   header			{ $$ = append_list(L(), $1); }
 | header_list ',' header	{ $$ = append_list($1, $3); }
 ;

header:
	column_id
			{ dlist *l = L();
			  append_string(l, $1 );
			  $$ = l; }
 |	column_id string
			{ dlist *l = L();
			  append_string(l, $1 );
			  append_string(l, $2 );
			  $$ = l; }
 ;

opt_seps:
    /* empty */
				{ dlist *l = L();
				  append_string(l, sa_strdup(SA, "|"));
				  append_string(l, sa_strdup(SA, "\n"));
				  $$ = l; }
 |  opt_using DELIMITERS string
				{ dlist *l = L();
				  append_string(l, $3);
				  append_string(l, sa_strdup(SA, "\n"));
				  $$ = l; }
 |  opt_using DELIMITERS string ',' string
				{ dlist *l = L();
				  append_string(l, $3);
				  append_string(l, $5);
				  $$ = l; }
 |  opt_using DELIMITERS string ',' string ',' string
				{ dlist *l = L();
				  append_string(l, $3);
				  append_string(l, $5);
				  append_string(l, $7);
				  $$ = l; }
 ;

opt_decimal_seps:
	/* empty */
				{ dlist *l = L();
				  append_string(l, sa_strdup(SA, "."));
				  $$ = l; }
	| sqlDECIMAL opt_as string
				{ dlist *l = L();
				  append_string(l, $3);
				  $$ = l; }
	| sqlDECIMAL opt_as string ',' string
				{ dlist *l = L();
				  append_string(l, $3);
				  append_string(l, $5);
				  $$ = l; }
;

opt_using:
    /* empty */			{ $$ = NULL; }
 |  USING			{ $$ = NULL; }
 ;

opt_nr:
    /* empty */			{ $$ = NULL; }
 |  poslng RECORDS		{ $$ = append_lng(append_lng(L(), $1), 0); }
 |  OFFSET poslng		{ $$ = append_lng(append_lng(L(), -1), $2); }
 |  poslng OFFSET poslng RECORDS
				{ $$ = append_lng(append_lng(L(), $1), $3); }
 |  poslng RECORDS OFFSET poslng
				{ $$ = append_lng(append_lng(L(), $1), $4); }
 ;

opt_null_string:
	/* empty */		{ $$ = NULL; }
 |	sqlNULL opt_as string	{ $$ = $3; }
 ;

opt_escape:
	/* empty */	{ $$ = TRUE; }		/* ESCAPE is default */
 |	ESCAPE		{ $$ = TRUE; }
 |	NO ESCAPE	{ $$ = FALSE; }
 ;

opt_best_effort:
	/* empty */	{ $$ = FALSE; }
 |	BEST EFFORT	{ $$ = TRUE; }
 ;

string_commalist:
	string_commalist_contents          { $$ = $1; }
 |	'(' string_commalist_contents ')'  { $$ = $2; }
 ;

string_commalist_contents:
    string		{ $$ = append_string(L(), $1); }
 |  string_commalist_contents ',' string
			{ $$ = append_string($1, $3); }
 ;

opt_endianness:
	/* empty */		{ $$ = endian_native; }
	| BIG ENDIAN		{ $$ = endian_big; }
	| LITTLE ENDIAN	{ $$ = endian_little; }
	| NATIVE ENDIAN	{ $$ = endian_native; }
	;

opt_returning_clause:
    /* empty */				{ $$ = NULL; }
	| RETURNING selection	{ $$ = $2; }
	;

delete_stmt:
    opt_with_clause sqlDELETE FROM qname opt_alias_name opt_where_clause opt_returning_clause

	{ dlist *l = L();
	  append_list(l, $4);
	  append_string(l, $5);
	  append_symbol(l, $6);
	  append_list(l, $7);
	  $$ = _symbol_create_list( SQL_DELETE, l );
	  if ($1) {
	  	$1->data.lval->h->next->data.sym = $$;
		$$ = $1;
	  }
	}
 ;

check_identity:
    /* empty */			{ $$ = 0; }
 |  CONTINUE IDENTITY	{ $$ = 0; }
 |  RESTART IDENTITY	{ $$ = 1; }
 ;

truncate_stmt:
   TRUNCATE TABLE qname check_identity drop_action
	{ dlist *l = L();
	  append_list(l, $3 );
	  append_int(l, $4 );
	  append_int(l, $5 );
	  $$ = _symbol_create_list( SQL_TRUNCATE, l ); }
 | TRUNCATE qname check_identity drop_action
	{ dlist *l = L();
	  append_list(l, $2 );
	  append_int(l, $3 );
	  append_int(l, $4 );
	  $$ = _symbol_create_list( SQL_TRUNCATE, l ); }
 ;

update_stmt:
    opt_with_clause UPDATE qname opt_alias_name SET assignment_commalist opt_from_clause opt_where_clause opt_returning_clause
	{ dlist *l = L();
	  append_list(l, $3);
	  append_string(l, $4);
	  append_list(l, $6);
	  append_symbol(l, $7);
	  append_symbol(l, $8);
	  append_list(l, $9);
	  $$ = _symbol_create_list( SQL_UPDATE, l );
	  if ($1) {
	  	$1->data.lval->h->next->data.sym = $$;
		$$ = $1;
	  }
	}
 ;

opt_search_condition:
 /* empty */            { $$ = NULL; }
 | AND scalar_exp { $$ = $2; }
 ;

merge_update_or_delete:
   UPDATE SET assignment_commalist
   { dlist *l = L();
     append_list(l, $3);
     $$ = _symbol_create_list( SQL_UPDATE, l ); }
 | sqlDELETE
   { $$ = _symbol_create_list( SQL_DELETE, NULL ); }
 ;

merge_insert:
   INSERT insert_rest
   { dlist *l = L();
     append_list(l, $2?$2->h->data.lval:NULL);
     append_symbol(l, $2?$2->h->next->data.sym:NULL);
     $$ = _symbol_create_list( SQL_INSERT, l ); }
 ;

merge_match_clause:
   WHEN MATCHED opt_search_condition THEN merge_update_or_delete
   { dlist *l = L();
     append_symbol(l, $3);
     append_symbol(l, $5);
     $$ = _symbol_create_list( SQL_MERGE_MATCH, l ); }
 | WHEN NOT MATCHED opt_search_condition THEN merge_insert
   { dlist *l = L();
     append_symbol(l, $4);
     append_symbol(l, $6);
     $$ = _symbol_create_list( SQL_MERGE_NO_MATCH, l ); }
 ;

merge_when_list:
   merge_match_clause                 { $$ = append_symbol(L(), $1); }
 | merge_when_list merge_match_clause { $$ = append_symbol($1, $2); }
 ;

merge_stmt:
    opt_with_clause MERGE INTO qname opt_alias_name USING table_ref ON scalar_exp merge_when_list /* TODO handle returning !! */
	{ dlist *l = L();
	  append_list(l, $4);
	  append_string(l, $5);
	  append_symbol(l, $7);
	  append_symbol(l, $9);
	  append_list(l, $10);
	  $$ = _symbol_create_list( SQL_MERGE, l );
	  if ($1) {
	  	$1->data.lval->h->next->data.sym = $$;
		$$ = $1;
	  }
	}
 ;

insert_stmt:
    opt_with_clause INSERT INTO qname insert_rest opt_returning_clause
	{ dlist *l = L();
	  append_list(l, $4);
	  append_list(l, $5?$5->h->data.lval:NULL);
	  append_symbol(l, $5?$5->h->next->data.sym:NULL);
	  append_list(l, $6);
	  $$ = _symbol_create_list( SQL_INSERT, l );
	  if ($1) {
	  	$1->data.lval->h->next->data.sym = $$;
		$$ = $1;
	  }
	}
 ;

insert_rest:
/* empty values list */
	{
          dlist *p = L();
	  dlist *l = L();
	  append_list(p, NULL); /* no column spec */
	  append_symbol(p, _symbol_create_list(SQL_VALUES, l));
	  $$ = p;
        }
 |   DEFAULT VALUES
	{
          dlist *p = L();
          dlist *l = L();
	  append_list(p, NULL); /* no column spec */
	  append_symbol(p, _symbol_create_list(SQL_VALUES, l));
	  $$ = p;
	}
 |  SelectStmt
	{
          dlist *p = L();
	  append_list(p, NULL); /* no column spec */
	  append_symbol(p, $1);
	  $$ = p;
	}
 |  column_commalist_parens SelectStmt
	{
          dlist *p = L();
	  append_list(p, $1); /* no column spec */
	  append_symbol(p, $2);
	  $$ = p;
	}
 ;

expr_list:
	scalar_exp		 { $$ = append_symbol(L(), $1); }
 |	expr_list ',' scalar_exp { $$ = append_symbol($1, $3); }
 ;

named_value_commalist:
    ident scalar_exp		{ $$ = append_string(append_symbol(L(), $2), $1); }
 |  named_value_commalist ',' ident scalar_exp
			{ $$ = append_string(append_symbol($1, $4), $3); }
 ;

null:
   sqlNULL		{ $$ = _symbol_create(SQL_NULL, NULL ); }
 ;

opt_distinct:
    /* empty */		{ $$ = FALSE; }
 |  ALL			{ $$ = FALSE; }
 |  DISTINCT		{ $$ = TRUE; }
 ;

assignment_commalist:
    assignment		{ $$ = append_symbol(L(), $1 ); }
 |  assignment_commalist ',' assignment
			{ $$ = append_symbol($1, $3 ); }
 ;

assignment:
   column_id '=' scalar_exp
	{ dlist *l = L();
	  append_symbol(l, $3);
	  append_string(l, $1);
	  $$ = _symbol_create_list( SQL_ASSIGN, l); }
 |  column_commalist_parens '=' scalar_exp
	{ dlist *l = L();
	  append_symbol(l, $3);
	  append_list(l, $1);
	  $$ = _symbol_create_list( SQL_ASSIGN, l ); }
 ;

opt_where_clause:
    /* empty */			{ $$ = NULL; }
 |  WHERE scalar_exp	{ $$ = $2; }
 ;

	/* query expressions */

joined_table:
   '(' joined_table ')'
	{ $$ = $2; }
 |  table_ref CROSS JOIN table_ref
	{ dlist *l = L();
	  append_symbol(l, $1);
	  append_int(l, 0);
	  append_int(l, 4);
	  append_symbol(l, $4);
	  append_symbol(l, NULL);
	  $$ = _symbol_create_list( SQL_JOIN, l); }
 |  table_ref join_type JOIN table_ref join_spec
	{ dlist *l = L();
	  append_symbol(l, $1);
	  append_int(l, 0);
	  append_int(l, $2);
	  append_symbol(l, $4);
	  append_symbol(l, $5);
	  $$ = _symbol_create_list( SQL_JOIN, l); }
 |  table_ref JOIN table_ref join_spec
	{ dlist *l = L();
	  append_symbol(l, $1);
	  append_int(l, 0);
	  append_int(l, 0);
	  append_symbol(l, $3);
	  append_symbol(l, $4);
	  $$ = _symbol_create_list( SQL_JOIN, l); }
 |  table_ref NATURAL join_type JOIN table_ref
	{ dlist *l = L();
	  append_symbol(l, $1);
	  append_int(l, 1);
	  append_int(l, $3);
	  append_symbol(l, $5);
	  append_symbol(l, NULL);
	  $$ = _symbol_create_list( SQL_JOIN, l); }
 |  table_ref NATURAL JOIN table_ref
	{ dlist *l = L();
	  append_symbol(l, $1);
	  append_int(l, 1);
	  append_int(l, 0);
	  append_symbol(l, $4);
	  append_symbol(l, NULL);
	  $$ = _symbol_create_list( SQL_JOIN, l); }
 | '{' ODBC_OJ_ESCAPE_PREFIX table_ref join_type JOIN table_ref join_spec '}' /* we allow normal join syntax here to solve parser conflicts */
	{ dlist *l = L();
	  append_symbol(l, $3);
	  append_int(l, 0);
	  append_int(l, $4 + 1);
	  append_symbol(l, $6);
	  append_symbol(l, $7);
	  $$ = _symbol_create_list( SQL_JOIN, l); }
  ;

join_type:
    INNER			{ $$ = 0; }
  | outer_join_type opt_outer	{ $$ = 1 + $1; }
  ;

opt_outer:
    /* empty */		{ $$ = 0; }
  | OUTER			{ $$ = 0; }
  ;

outer_join_type:
    LEFT		{ $$ = 0; }
  | RIGHT		{ $$ = 1; }
  | FULL		{ $$ = 2; }
  ;

join_spec:
    ON scalar_exp			{ $$ = $2; }
  | USING column_commalist_parens
		{ $$ = _symbol_create_list( SQL_USING, $2); }
  ;

/*
<query expression> ::= [ <with clause> ] <query expression body>

<with clause> ::= WITH [ RECURSIVE ] <with list>

<with list> ::= <with list element> [ { <comma> <with list element> }... ]

<with list element> ::=
                <query name> [ <left paren> <with column list> <right paren> ]
                AS <left paren> <query expression> <right paren> [ <search or cycle clause> ]

<with column list> ::= <column name list>

RECURSIVE and <search or cycle clause> are currently not supported
*/

opt_with_clause:
	with_clause
 | /* empty */		{ $$ = NULL; }
 ;

with_clause:
	WITH opt_recursive with_list
	{
		dlist *l = L();
		append_list(l, $3);
		append_symbol(l, NULL); /* filled in later */
		append_int(l, $2);
		$$ = _symbol_create_list( SQL_WITH, l );
	}
  ;

opt_recursive:
   /* empty */  { $$ = false; }
 | RECURSIVE 	{ $$ = true; }
 ;

with_list:
	with_list ',' with_list_element	 { $$ = append_symbol($1, $3); }
 |	with_list_element		 { $$ = append_symbol(L(), $1); }
 ;

with_list_element:
    column_id opt_column_list AS select_with_parens
	{  dlist *l = L();
 	  append_int(l, 0);
	  append_list(l, append_string(L(), $1));
	  append_list(l, $2);
	  append_symbol(l, $4);
	  append_int(l, FALSE);	/* no with check */
	  append_int(l, FALSE);	/* inlined view  (ie not persistent) */
	  append_int(l, FALSE); /* no replace clause */
	  $$ = _symbol_create_list( SQL_CREATE_VIEW, l );
	}
 ;

sql:
   SelectStmt
 ;

SelectStmt:
	select_no_parens		%prec UMINUS
 |	select_with_parens		%prec UMINUS
 ;

select_with_parens:
    '(' select_no_parens ')'		{ $$ = $2; }
 |  '(' select_with_parens ')'		{ $$ = $2; }
 ;

into_clause:
     INTO variable_ref_commalist 	{ $$ = $2; }
 |   /* empty */			{ $$ = NULL; }
 ;

values_clause:
    VALUES '(' expr_list ')'
	{ dlist *l = append_list(L(), $3);
	  $$ = _symbol_create_list(SQL_VALUES, l); }
  | values_clause ',' '(' expr_list ')'
	{ append_list($1->data.lval, $4);
          $$ = $1; }
  ;

simple_select:
    SELECT opt_distinct selection into_clause table_exp
	{ $$ = newSelectNode( SA, $2, $3, $4,
		$5->h->data.sym,
		$5->h->next->data.sym,
		$5->h->next->next->data.sym,
		$5->h->next->next->next->data.sym,
		NULL, NULL, NULL, NULL, NULL, NULL,
		$5->h->next->next->next->next->data.sym);
	}
  |  values_clause 		{ $$ = $1; }
  |  select_clause UNION set_distinct opt_corresponding select_clause
	{ dlist *l = L();
	  append_symbol(l, $1);
	  append_int(l, $3);
	  append_list(l, $4);
	  append_symbol(l, $5);
	  append_int(l, 0);
	  $$ = _symbol_create_list( SQL_UNION, l); }
  |  select_clause OUTER_UNION set_distinct opt_corresponding select_clause
	{ dlist *l = L();
	  append_symbol(l, $1);
	  append_int(l, $3);
	  append_list(l, $4);
	  append_symbol(l, $5);
	  append_int(l, 1);
	  $$ = _symbol_create_list( SQL_UNION, l); }
  |  select_clause EXCEPT set_distinct opt_corresponding select_clause
	{ dlist *l = L();
	  append_symbol(l, $1);
	  append_int(l, $3);
	  append_list(l, $4);
	  append_symbol(l, $5);
	  $$ = _symbol_create_list( SQL_EXCEPT, l); }
  |  select_clause INTERSECT set_distinct opt_corresponding select_clause
	{ dlist *l = L();
	  append_symbol(l, $1);
	  append_int(l, $3);
	  append_list(l, $4);
	  append_symbol(l, $5);
	  $$ = _symbol_create_list( SQL_INTERSECT, l); }
  ;

select_no_parens:
     simple_select
 |   select_clause order_by_clause
     {
	  $$ = $1;
	  if ($2) {
		if ($1 != NULL &&
		    ($1->token == SQL_SELECT ||
		     $1->token == SQL_UNION  ||
		     $1->token == SQL_EXCEPT ||
		     $1->token == SQL_INTERSECT)) {
			if ($1->token == SQL_SELECT) {
				SelectNode *s = (SelectNode*)$1;
				s -> orderby = $2;
			} else { /* Add extra select * from .. in case of UNION, EXCEPT, INTERSECT */
				$$ = newSelectNode(
					SA, 0,
					append_symbol(L(), _symbol_create_list(SQL_TABLE, append_string(append_string(L(),NULL),NULL))), NULL,
					_symbol_create_list( SQL_FROM, append_symbol(L(), $1)), NULL, NULL, NULL, $2, _symbol_create_list(SQL_NAME, append_list(append_string(L(),"inner"),NULL)), NULL, NULL, NULL, NULL, NULL);
			}
		} else {
			yyerror(m, "missing SELECT operator");
			YYABORT;
		}
	  }
    }
 |   select_clause opt_order_by_clause limit_clause opt_sample opt_seed
     {
	  $$ = $1;
	  if ($2 || $3 || $4 || $5) {
		if ($1 != NULL &&
		    ($1->token == SQL_SELECT ||
		     $1->token == SQL_UNION  ||
		     $1->token == SQL_EXCEPT ||
		     $1->token == SQL_INTERSECT)) {
			if ($1->token == SQL_SELECT) {
				SelectNode *s = (SelectNode*)$1;
				s -> orderby = $2;
				s -> offset = $3?$3->h->next->data.sym:NULL;
				s -> limit = $3?$3->h->data.sym:NULL;
				s -> sample = $4;
				s -> seed = $5;
			} else { /* Add extra select * from .. in case of UNION, EXCEPT, INTERSECT */
				$$ = newSelectNode(
					SA, 0,
					append_symbol(L(), _symbol_create_list(SQL_TABLE, append_string(append_string(L(),NULL),NULL))), NULL,
					_symbol_create_list( SQL_FROM, append_symbol(L(), $1)), NULL, NULL, NULL, $2, _symbol_create_list(SQL_NAME, append_list(append_string(L(),"inner"),NULL)), $3?$3->h->data.sym:NULL, $3?$3->h->next->data.sym:NULL, $4, $5, NULL);
			}
		} else {
			yyerror(m, "missing SELECT operator");
			YYABORT;
		}
	  }
    }
 |   select_clause opt_order_by_clause sample opt_seed
     {
	  $$ = $1;
	  if ($2 || $3 || $4) {
		if ($1 != NULL &&
		    ($1->token == SQL_SELECT ||
		     $1->token == SQL_UNION  ||
		     $1->token == SQL_EXCEPT ||
		     $1->token == SQL_INTERSECT)) {
			if ($1->token == SQL_SELECT) {
				SelectNode *s = (SelectNode*)$1;
				s -> orderby = $2;
				s -> sample = $3;
				s -> seed = $4;
			} else { /* Add extra select * from .. in case of UNION, EXCEPT, INTERSECT */
				$$ = newSelectNode(
					SA, 0,
					append_symbol(L(), _symbol_create_list(SQL_TABLE, append_string(append_string(L(),NULL),NULL))), NULL,
					_symbol_create_list( SQL_FROM, append_symbol(L(), $1)), NULL, NULL, NULL, $2, _symbol_create_list(SQL_NAME, append_list(append_string(L(),"inner"),NULL)), NULL, NULL, $3, $4, NULL);
			}
		} else {
			yyerror(m, "missing SELECT operator");
			YYABORT;
		}
	  }
    }
 |   with_clause select_clause
     {
 	$$ = $1;
	$$->data.lval->h->next->data.sym = $2;
     }
 |   with_clause select_clause order_by_clause
     {
 	$$ = $1;
	if ($3) {
		if ($2 != NULL &&
		    ($2->token == SQL_SELECT ||
		     $2->token == SQL_UNION  ||
		     $2->token == SQL_EXCEPT ||
		     $2->token == SQL_INTERSECT)) {
			if ($2->token == SQL_SELECT) {
				SelectNode *s = (SelectNode*)$2;
				s -> orderby = $3;
			} else { /* Add extra select * from .. in case of UNION, EXCEPT, INTERSECT */
				$2 = newSelectNode(
					SA, 0,
					append_symbol(L(), _symbol_create_list(SQL_TABLE, append_string(append_string(L(),NULL),NULL))), NULL,
					_symbol_create_list( SQL_FROM, append_symbol(L(), $2)), NULL, NULL, NULL, $3, _symbol_create_list(SQL_NAME, append_list(append_string(L(),"inner"),NULL)), NULL, NULL, NULL, NULL, NULL);
			}
		} else {
			yyerror(m, "missing SELECT operator");
			YYABORT;
		}
	}
	$$->data.lval->h->next->data.sym = $2;
     }
 |   with_clause select_clause opt_order_by_clause limit_clause opt_sample opt_seed
     { 
	  $$ = $1;
	  if ($2 || $3 || $4 || $5 || $6) {
		if ($2 != NULL &&
		    ($2->token == SQL_SELECT ||
		     $2->token == SQL_UNION  ||
		     $2->token == SQL_EXCEPT ||
		     $2->token == SQL_INTERSECT)) {
			if ($2->token == SQL_SELECT) {
				SelectNode *s = (SelectNode*)$2;
				s -> orderby = $3;
				s -> offset = $4?$4->h->next->data.sym:NULL;
				s -> limit = $4?$4->h->data.sym:NULL;
				s -> sample = $5;
				s -> seed = $6;
			} else { /* Add extra select * from .. in case of UNION, EXCEPT, INTERSECT */
				$2 = newSelectNode(
					SA, 0,
					append_symbol(L(), _symbol_create_list(SQL_TABLE, append_string(append_string(L(),NULL),NULL))), NULL,
					_symbol_create_list( SQL_FROM, append_symbol(L(), $2)), NULL, NULL, NULL, $3, _symbol_create_list(SQL_NAME, append_list(append_string(L(),"inner"),NULL)), $4?$4->h->data.sym:NULL, $4?$4->h->next->data.sym:NULL, $5, $6, NULL);
			}
		} else {
			yyerror(m, "missing SELECT operator");
			YYABORT;
		}
	  }
	  $$->data.lval->h->next->data.sym = $2;
     }
 |   with_clause select_clause opt_order_by_clause sample opt_seed
     {
	  $$ = $1;
	  if ($2 || $3 || $4 || $5) {
		if ($2 != NULL &&
		    ($2->token == SQL_SELECT ||
		     $2->token == SQL_UNION  ||
		     $2->token == SQL_EXCEPT ||
		     $2->token == SQL_INTERSECT)) {
			if ($2->token == SQL_SELECT) {
				SelectNode *s = (SelectNode*)$2;
				s -> orderby = $3;
				s -> sample = $4;
				s -> seed = $5;
			} else { /* Add extra select * from .. in case of UNION, EXCEPT, INTERSECT */
				$2 = newSelectNode(
					SA, 0,
					append_symbol(L(), _symbol_create_list(SQL_TABLE, append_string(append_string(L(),NULL),NULL))), NULL,
					_symbol_create_list( SQL_FROM, append_symbol(L(), $2)), NULL, NULL, NULL, $3, _symbol_create_list(SQL_NAME, append_list(append_string(L(),"inner"),NULL)), NULL, NULL, $4, $5, NULL);
			}
		} else {
			yyerror(m, "missing SELECT operator");
			YYABORT;
		}
	  }
	  $$->data.lval->h->next->data.sym = $2;
    }
 ;

select_clause:
   simple_select      { $$ = $1; }
 | select_with_parens { $$ = $1; }
 ;

set_distinct:
    ALL			{ $$ = FALSE; }
 |  DISTINCT		{ $$ = TRUE; }
 |  /* empty */		{ $$ = TRUE; }
 ;


opt_corresponding:
	/* empty */	{ $$ = NULL; }
 |  CORRESPONDING
			{ $$ = L(); }
 |  CORRESPONDING BY '(' column_ref_commalist ')'
			{ $$ = $4; }
 ;

selection:
    column_exp_commalist
 ;

table_exp:
    opt_from_clause opt_window_clause opt_where_clause opt_group_by_clause opt_having_clause
	{ $$ = L();
	  append_symbol($$, $1);
	  append_symbol($$, $3);
	  append_symbol($$, $4);
	  append_symbol($$, $5);
	  append_symbol($$, $2); }
 ;

window_definition:
    ident AS '(' window_specification ')' { dlist *l = L(); append_string(l, $1); append_list(l, $4);
                                            $$ = _symbol_create_list(SQL_NAME, l); }
 ;

window_definition_list:
    window_definition                            { $$ = append_symbol(L(), $1); }
 |  window_definition_list ',' window_definition { $$ = append_symbol($1, $3); }
 ;

opt_window_clause:
    /* empty */                   { $$ = NULL; }
 |  WINDOW window_definition_list { $$ = _symbol_create_list( SQL_WINDOW, $2); }
 ;

opt_from_clause:
    /* empty */			 { $$ = NULL; }
 |  FROM table_ref_commalist	 { $$ = _symbol_create_list( SQL_FROM, $2); }
 ;

table_ref_commalist:
    table_ref		{ $$ = append_symbol(L(), $1); }
 |  table_ref_commalist ',' table_ref
			{ $$ = append_symbol($1, $3); }
 ;

table_ref:
    qname opt_table_name	{ dlist *l = L();
				  append_list(l, $1);
				  append_int(l, 0);
				  append_symbol(l, $2);
				  $$ = _symbol_create_list(SQL_NAME, l); }
 |  string opt_table_name	{ 
				  dlist *f = L();
				  append_list(f, append_string(L(), "file_loader"));
				  append_int(f, FALSE); /* ignore distinct */
				  const char *s = $1;
				  int len = UTF8_strlen(s);
				  sql_subtype t;
				  sql_find_subtype(&t, "char", len, 0);

				  dlist *args = L();
				  append_symbol(args, _newAtomNode( _atom_string(&t, s)));
				  append_list(f, args);

				  dlist *l = L();
				  append_symbol(l, _symbol_create_list( SQL_NOP, f));

				  append_int(l, 0);
				  append_symbol(l, $2);
				  $$ = _symbol_create_list(SQL_TABLE, l); }
 |  func_ref opt_table_name
			        { dlist *l = L();
				  append_symbol(l, $1);
				  append_int(l, 0);
				  append_symbol(l, $2);
				  $$ = _symbol_create_list(SQL_TABLE, l); }
 |  LATERAL func_ref opt_table_name
			        { dlist *l = L();
				  append_symbol(l, $2);
				  append_int(l, 1);
				  append_symbol(l, $3);
				  $$ = _symbol_create_list(SQL_TABLE, l); }
 |  select_with_parens opt_table_name
				{
				  $$ = $1;
				  if ($$->token == SQL_SELECT) {
					SelectNode *sn = (SelectNode*)$1;
					sn->name = $2;
				  } else if ($$->token == SQL_VALUES || $$->token == SQL_NOP) {
					symbol *s = $$;
			        	dlist *l = L();
				  	append_symbol(l, s);
				  	append_int(l, 0);
				  	append_symbol(l, $2);
				  	$$ = _symbol_create_list(SQL_TABLE, l);
				  } else {
					append_int($2->data.lval, 0);
					append_symbol($1->data.lval, $2);
				  }
				}
 |  LATERAL select_with_parens opt_table_name
				{
				  $$ = $2;
				  if ($$->token == SQL_SELECT) {
					SelectNode *sn = (SelectNode*)$2;
					sn->name = $3;
					sn->lateral = 1;
				  } else if ($$->token == SQL_VALUES || $$->token == SQL_NOP) {
					symbol *s = $$;
			        	dlist *l = L();
				  	append_symbol(l, s);
				  	append_int(l, 1);
				  	append_symbol(l, $3);
				  	$$ = _symbol_create_list(SQL_TABLE, l);
				  } else {	/* setops */
					append_int($$->data.lval, 1);
					append_symbol($$->data.lval, $3);
				  }
				}
/*
 |  select_with_parens
				{ $$ = NULL;
				  yyerror(m, "subquery table reference needs alias, use AS xxx");
				  YYABORT;
				}
*/
 |  joined_table		{ $$ = $1;
				  append_symbol($1->data.lval, NULL); }
 |  '(' joined_table ')' table_name	{ $$ = $2;
				  append_symbol($2->data.lval, $4); }
 ;

table_name:
    AS column_id '(' ident_commalist ')'
				{ dlist *l = L();
				  append_string(l, $2);
				  append_list(l, $4);
				  $$ = _symbol_create_list(SQL_NAME, l); }
 |  AS column_id
				{ dlist *l = L();
				  append_string(l, $2);
				  append_list(l, NULL);
				  $$ = _symbol_create_list(SQL_NAME, l); }
 |  column_id '(' ident_commalist ')'
				{ dlist *l = L();
				  append_string(l, $1);
				  append_list(l, $3);
				  $$ = _symbol_create_list(SQL_NAME, l); }
 |  column_id
				{ dlist *l = L();
				  append_string(l, $1);
				  append_list(l, NULL);
				  $$ = _symbol_create_list(SQL_NAME, l); }
 ;

opt_table_name:
	/* empty */ { $$ = NULL; }
 |  table_name  { $$ = $1; }
 ;

all:
    ALL
 |  '*'
 ;

opt_group_by_clause:
    sqlGROUP BY all 		{ $$ = _symbol_create_list(SQL_GROUPBY, NULL); }
 |  sqlGROUP BY group_by_list 	{ $$ = _symbol_create_list(SQL_GROUPBY, $3); }
 |      /* empty */             { $$ = NULL; }
 ;

group_by_list:
    group_by_element                   { $$ = append_symbol(L(), $1); }
 |  group_by_list ',' group_by_element { $$ = append_symbol($1, $3); }
 ;

group_by_element:
    scalar_exp                              { $$ = _symbol_create_list(SQL_GROUPBY, append_symbol(L(), $1)); }
 |  ROLLUP '(' ordinary_grouping_set ')'    { $$ = _symbol_create_list(SQL_ROLLUP, $3); }
 |  CUBE '(' ordinary_grouping_set ')'      { $$ = _symbol_create_list(SQL_CUBE, $3); }
 |  GROUPING SETS '(' grouping_set_list ')' { $$ = _symbol_create_list(SQL_GROUPING_SETS, $4); }
 |  '(' ')'                                 { $$ = _symbol_create_list(SQL_GROUPBY, NULL); }
 ;

ordinary_grouping_set:
    ordinary_grouping_element                           { $$ = append_symbol(L(), $1); }
 |  ordinary_grouping_set ',' ordinary_grouping_element { $$ = append_symbol($1, $3); }
 ;

ordinary_grouping_element:
    '(' column_ref_commalist ')' { $$ = _symbol_create_list(SQL_COLUMN_GROUP, $2); }
 |  column_ref                   { $$ = _symbol_create_list(SQL_COLUMN, $1); }
 ;

column_ref_commalist:
    column_ref		                    { $$ = append_symbol(L(), _symbol_create_list(SQL_COLUMN,$1)); }
 |  column_ref_commalist ',' column_ref { $$ = append_symbol($1, _symbol_create_list(SQL_COLUMN,$3)); }
 ;

grouping_set_list:
	grouping_set_element                       { $$ = append_symbol(L(), $1); }
 |  grouping_set_list ',' grouping_set_element { $$ = append_symbol($1, $3); }
 ;

grouping_set_element:
    ordinary_grouping_element               { $$ = _symbol_create_list(SQL_GROUPBY, append_symbol(L(), $1)); }
 |  ROLLUP '(' ordinary_grouping_set ')'    { $$ = _symbol_create_list(SQL_ROLLUP, $3); }
 |  CUBE '(' ordinary_grouping_set ')'      { $$ = _symbol_create_list(SQL_CUBE, $3); }
 |  GROUPING SETS '(' grouping_set_list ')' { $$ = _symbol_create_list(SQL_GROUPING_SETS, $4); }
 |  '(' ')'                                 { $$ = _symbol_create_list(SQL_GROUPBY, NULL); }
 ;

opt_having_clause:
    /* empty */             { $$ = NULL; }
 |  HAVING scalar_exp { $$ = $2; }
 ;

opt_order_by_clause:
    /* empty */			  	{ $$ = NULL; }
 |  order_by_clause			{ $$ = $1; }
 ;

order_by_clause:
    ORDER BY all		  	{ $$ = _symbol_create_list( SQL_ORDERBY, NULL); }
 |  ORDER BY sort_specification_list 	{ $$ = _symbol_create_list( SQL_ORDERBY, $3); }
 ;

first_next:
    FIRST
 |  NEXT
 ;

rows:
    ROW
 |  ROWS
 ;

opt_rows:
   rows
 | /* empty */
 ;

/* TODO add support for limit start, end */
poslng_or_param:
     poslng                { sql_subtype *t = sql_bind_localtype("lng");
			     $$ = _newAtomNode( atom_int(SA, t, $1));
			   }
 |   param                 { $$ = $1; }
 ;

poslng_or_param_rows:
     rows ONLY             { sql_subtype *t = sql_bind_localtype("lng");
		             $$ = _newAtomNode( atom_int(SA, t, 1));
		           }
 |   nonzerolng rows ONLY  { sql_subtype *t = sql_bind_localtype("lng");
			     $$ = _newAtomNode( atom_int(SA, t, $1));
			   }

 |   param rows ONLY 	   { $$ = $1; }
 ;

limit_clause:
     LIMIT poslng_or_param                                              { $$ = append_symbol(append_symbol(L(), $2), NULL); }
 |   LIMIT poslng_or_param OFFSET poslng_or_param	                { $$ = append_symbol(append_symbol(L(), $2), $4); }
 |   OFFSET poslng_or_param opt_rows                                    { $$ = append_symbol(append_symbol(L(), NULL), $2); }
 |   OFFSET poslng_or_param FETCH first_next poslng_or_param_rows       { $$ = append_symbol(append_symbol(L(), $5), $2); }
 |   OFFSET poslng_or_param rows FETCH first_next poslng_or_param_rows  { $$ = append_symbol(append_symbol(L(), $6), $2); }
 |   FETCH first_next poslng_or_param_rows  				{ $$ = append_symbol(append_symbol(L(), $3), NULL); }
 ;

sample:
    SAMPLE poslng	{
			  sql_subtype *t = sql_bind_localtype("lng");
			  $$ = _newAtomNode( atom_int(SA, t, $2));
			}
 |  SAMPLE INTNUM	{
			  sql_subtype *t = sql_bind_localtype("dbl");
			  $$ = _newAtomNode( atom_float(SA, t, strtod($2, NULL)));
			}
 |  SAMPLE param	{ $$ = $2; }
 ;

opt_sample:
	  sample
 | /* empty */	{ $$ = NULL; }
 ;

opt_seed:
	/* empty */	{ $$ = NULL; }
 |  SEED intval	{
			  sql_subtype *t = sql_bind_localtype("int");
			  $$ = _newAtomNode( atom_int(SA, t, $2));
			}
 |  SEED param	{ $$ = $2; }
 ;

sort_specification_list:
    ordering_spec	 { $$ = append_symbol(L(), $1); }
 |  sort_specification_list ',' ordering_spec
			 { $$ = append_symbol( $1, $3 ); }
 ;

ordering_spec:
    scalar_exp opt_asc_desc opt_nulls_first_last
	{ dlist *l = L();
	  append_symbol(l, $1);
	  append_int(l, $2 | (($3 == -1 ? !$2 : $3) << 1));
	  $$ = _symbol_create_list(SQL_COLUMN, l ); }
 ;

opt_asc_desc:
    /* empty */ { $$ = TRUE; }
 |  ASC			{ $$ = TRUE; }
 |  DESC		{ $$ = FALSE; }
 ;

opt_nulls_first_last:
    /* empty */	{ $$ = -1; }
 |  NULLS LAST		{ $$ = TRUE; }
 |  NULLS FIRST		{ $$ = FALSE; }
 ;

any_all_some:
    ANY		{ $$ = 0; }
 |  SOME	{ $$ = 0; }
 |  ALL		{ $$ = 1; }
 ;

like_predicate:
    scalar_exp NOT_LIKE scalar_exp			%prec LIKE
		{ dlist *l = L();
		  append_symbol(l, $1);
		  append_symbol(l, _symbol_create_list(SQL_ESCAPE, append_symbol(L(), $3)));
		  append_int(l, FALSE);  /* case sensitive */
		  append_int(l, TRUE);  /* anti */
		  $$ = _symbol_create_list( SQL_LIKE, l ); }
 |  scalar_exp NOT_LIKE like_exp			%prec LIKE
		{ dlist *l = L();
		  append_symbol(l, $1);
		  append_symbol(l, $3);
		  append_int(l, FALSE);  /* case sensitive */
		  append_int(l, TRUE);  /* anti */
		  $$ = _symbol_create_list( SQL_LIKE, l ); }
 |  scalar_exp NOT_ILIKE scalar_exp			%prec LIKE
		{ dlist *l = L();
		  append_symbol(l, $1);
		  append_symbol(l, _symbol_create_list(SQL_ESCAPE, append_symbol(L(), $3)));
		  append_int(l, TRUE);  /* case insensitive */
		  append_int(l, TRUE);  /* anti */
		  $$ = _symbol_create_list( SQL_LIKE, l ); }
 |  scalar_exp NOT_ILIKE like_exp			%prec LIKE
		{ dlist *l = L();
		  append_symbol(l, $1);
		  append_symbol(l, $3);
		  append_int(l, TRUE);  /* case insensitive */
		  append_int(l, TRUE);  /* anti */
		  $$ = _symbol_create_list( SQL_LIKE, l ); }
 |  scalar_exp LIKE scalar_exp				%prec LIKE
		{ dlist *l = L();
		  append_symbol(l, $1);
		  append_symbol(l, _symbol_create_list(SQL_ESCAPE, append_symbol(L(), $3)));
		  append_int(l, FALSE);  /* case sensitive */
		  append_int(l, FALSE);  /* anti */
		  $$ = _symbol_create_list( SQL_LIKE, l ); }
 |  scalar_exp LIKE like_exp				%prec LIKE
		{ dlist *l = L();
		  append_symbol(l, $1);
		  append_symbol(l, $3);
		  append_int(l, FALSE);  /* case sensitive */
		  append_int(l, FALSE);  /* anti */
		  $$ = _symbol_create_list( SQL_LIKE, l ); }
 |  scalar_exp ILIKE scalar_exp				%prec LIKE
		{ dlist *l = L();
		  append_symbol(l, $1);
		  append_symbol(l, _symbol_create_list(SQL_ESCAPE, append_symbol(L(), $3)));
		  append_int(l, TRUE);  /* case insensitive */
		  append_int(l, FALSE);  /* anti */
		  $$ = _symbol_create_list( SQL_LIKE, l ); }
 |  scalar_exp ILIKE like_exp				%prec LIKE
		{ dlist *l = L();
		  append_symbol(l, $1);
		  append_symbol(l, $3);
		  append_int(l, TRUE);  /* case insensitive */
		  append_int(l, FALSE);  /* anti */
		  $$ = _symbol_create_list( SQL_LIKE, l ); }
 ;

like_exp:
   scalar_exp ESCAPE string
	{ const char *s = $3;
	  if (_strlen(s) != 1) {
		sqlformaterror(m, SQLSTATE(22019) "%s", "ESCAPE must be one character");
		$$ = NULL;
		YYABORT;
	  } else {
		dlist *l = L();
		append_symbol(l, $1);
		append_string(l, s);
		$$ = _symbol_create_list(SQL_ESCAPE, l);
	  }
	}

 /* odbc like escape */
 |  scalar_exp '{' ESCAPE string '}'
    {
	const char* esc = $4;
	if (_strlen(esc) != 1) {
		    sqlformaterror(m, SQLSTATE(22019) "%s", "ESCAPE must be one character");
	    $$= NULL;
	    YYABORT;
	} else {
	    dlist *l = L();
	    append_symbol(l, $1);
	    append_string(l, esc);
	    $$ = _symbol_create_list(SQL_ESCAPE, l);
	}
    }
 ;

filter_arg_list:
       scalar_exp				{ $$ = append_symbol(L(), $1); }
 |     filter_arg_list ',' scalar_exp	{ $$ = append_symbol($1, $3);  }
 ;

filter_args:
	'[' filter_arg_list ']'	{ $$ = $2; }
 ;

filter_exp:
 filter_args qname filter_args
		{ dlist *l = L();
		  append_list(l, $1);
		  append_list(l, $2);
		  append_list(l, $3);
		  $$ = _symbol_create_list(SQL_FILTER, l ); }
 ;

/* expressions */
scalar_exp:
    value_exp
 |  scalar_exp '+' scalar_exp
			{ dlist *l = L();
			  append_list(l, append_string(append_string(L(), sa_strdup(SA, "sys")), sa_strdup(SA, "sql_add")));
			  append_int(l, FALSE); /* ignore distinct */
			  dlist *args = append_symbol(L(), $1);
			  append_symbol(args, $3);
			  append_list(l, args);
			  $$ = _symbol_create_list( SQL_NOP, l ); }
 |  scalar_exp '-' scalar_exp
			{ dlist *l = L();
			  append_list(l, append_string(append_string(L(), sa_strdup(SA, "sys")), sa_strdup(SA, "sql_sub")));
			  append_int(l, FALSE); /* ignore distinct */
			  dlist *args = append_symbol(L(), $1);
			  append_symbol(args, $3);
			  append_list(l, args);
			  $$ = _symbol_create_list( SQL_NOP, l ); }
 |  scalar_exp '*' scalar_exp
			{ dlist *l = L();
			  append_list(l, append_string(append_string(L(), sa_strdup(SA, "sys")), sa_strdup(SA, "sql_mul")));
			  append_int(l, FALSE); /* ignore distinct */
			  dlist *args = append_symbol(L(), $1);
			  append_symbol(args, $3);
			  append_list(l, args);
			  $$ = _symbol_create_list( SQL_NOP, l ); }
 |  scalar_exp '/' scalar_exp
			{ dlist *l = L();
			  append_list(l, append_string(append_string(L(), sa_strdup(SA, "sys")), sa_strdup(SA, "sql_div")));
			  append_int(l, FALSE); /* ignore distinct */
			  dlist *args = append_symbol(L(), $1);
			  append_symbol(args, $3);
			  append_list(l, args);
			  $$ = _symbol_create_list( SQL_NOP, l ); }
 |  scalar_exp '%' scalar_exp
			{ dlist *l = L();
			  append_list(l, append_string(append_string(L(), sa_strdup(SA, "sys")), sa_strdup(SA, "mod")));
			  append_int(l, FALSE); /* ignore distinct */
			  dlist *args = append_symbol(L(), $1);
			  append_symbol(args, $3);
			  append_list(l, args);
			  $$ = _symbol_create_list( SQL_NOP, l ); }
 |  scalar_exp '^' scalar_exp
			{ dlist *l = L();
			  append_list(l, append_string(append_string(L(), sa_strdup(SA, "sys")), sa_strdup(SA, "bit_xor")));
			  append_int(l, FALSE); /* ignore distinct */
			  dlist *args = append_symbol(L(), $1);
			  append_symbol(args, $3);
			  append_list(l, args);
			  $$ = _symbol_create_list( SQL_NOP, l ); }
 |  scalar_exp '&' scalar_exp
			{ dlist *l = L();
			  append_list(l, append_string(append_string(L(), sa_strdup(SA, "sys")), sa_strdup(SA, "bit_and")));
			  append_int(l, FALSE); /* ignore distinct */
			  dlist *args = append_symbol(L(), $1);
			  append_symbol(args, $3);
			  append_list(l, args);
			  $$ = _symbol_create_list( SQL_NOP, l ); }
  | scalar_exp CONCATSTRING scalar_exp
			{ dlist *l = L();
			  append_list(l, append_string(L(), sa_strdup(SA, "concat")));
			  append_int(l, FALSE); /* ignore distinct */
			  dlist *args = append_symbol(L(), $1);
			  append_symbol(args, $3);
			  append_list(l, args);
			  $$ = _symbol_create_list( SQL_NOP, l ); }
 | scalar_exp GEOM_OVERLAP scalar_exp
			{ dlist *l = L();
			  append_list(l, append_string(L(), sa_strdup(SA, "mbr_overlap")));
			  append_int(l, FALSE); /* ignore distinct */
			  dlist *args = append_symbol(L(), $1);
			  append_symbol(args, $3);
			  append_list(l, args);
			  $$ = _symbol_create_list( SQL_NOP, l ); }
 | scalar_exp GEOM_OVERLAP_OR_LEFT scalar_exp
			{ dlist *l = L();
			  append_list(l, append_string(L(), sa_strdup(SA, "mbr_overlap_or_left")));
			  append_int(l, FALSE); /* ignore distinct */
			  dlist *args = append_symbol(L(), $1);
			  append_symbol(args, $3);
			  append_list(l, args);
			  $$ = _symbol_create_list( SQL_NOP, l ); }
 | scalar_exp  GEOM_OVERLAP_OR_RIGHT scalar_exp
			{ dlist *l = L();
			  append_list(l, append_string(L(), sa_strdup(SA, "mbr_overlap_or_right")));
			  append_int(l, FALSE); /* ignore distinct */
			  dlist *args = append_symbol(L(), $1);
			  append_symbol(args, $3);
			  append_list(l, args);
			  $$ = _symbol_create_list( SQL_NOP, l ); }
 | scalar_exp GEOM_OVERLAP_OR_BELOW scalar_exp
			{ dlist *l = L();
			  append_list(l, append_string(L(), sa_strdup(SA, "mbr_overlap_or_below")));
			  append_int(l, FALSE); /* ignore distinct */
			  dlist *args = append_symbol(L(), $1);
			  append_symbol(args, $3);
			  append_list(l, args);
			  $$ = _symbol_create_list( SQL_NOP, l ); }
 | scalar_exp GEOM_BELOW scalar_exp
			{ dlist *l = L();
			  append_list(l, append_string(L(), sa_strdup(SA, "mbr_below")));
			  append_int(l, FALSE); /* ignore distinct */
			  dlist *args = append_symbol(L(), $1);
			  append_symbol(args, $3);
			  append_list(l, args);
			  $$ = _symbol_create_list( SQL_NOP, l ); }
 | scalar_exp GEOM_OVERLAP_OR_ABOVE scalar_exp
			{ dlist *l = L();
			  append_list(l, append_string(L(), sa_strdup(SA, "mbr_overlap_or_above")));
			  append_int(l, FALSE); /* ignore distinct */
			  dlist *args = append_symbol(L(), $1);
			  append_symbol(args, $3);
			  append_list(l, args);
			  $$ = _symbol_create_list( SQL_NOP, l ); }
 | scalar_exp GEOM_ABOVE scalar_exp
			{ dlist *l = L();
			  append_list(l, append_string(L(), sa_strdup(SA, "mbr_above")));
			  append_int(l, FALSE); /* ignore distinct */
			  dlist *args = append_symbol(L(), $1);
			  append_symbol(args, $3);
			  append_list(l, args);
			  $$ = _symbol_create_list( SQL_NOP, l ); }
 | scalar_exp GEOM_DIST scalar_exp
			{ dlist *l = L();
			  append_list(l, append_string(L(), sa_strdup(SA, "mbr_distance")));
			  append_int(l, FALSE); /* ignore distinct */
			  dlist *args = append_symbol(L(), $1);
			  append_symbol(args, $3);
			  append_list(l, args);
			  $$ = _symbol_create_list( SQL_NOP, l ); }
 |  scalar_exp AT scalar_exp
			{ dlist *l = L();
			  append_list(l, append_string(L(), sa_strdup(SA, "mbr_contained")));
			  append_int(l, FALSE); /* ignore distinct */
			  dlist *args = append_symbol(L(), $1);
			  append_symbol(args, $3);
			  append_list(l, args);
			  $$ = _symbol_create_list( SQL_NOP, l ); }
 |  scalar_exp '|' scalar_exp
			{ dlist *l = L();
			  append_list(l, append_string(append_string(L(), sa_strdup(SA, "sys")), sa_strdup(SA, "bit_or")));
			  append_int(l, FALSE); /* ignore distinct */
			  dlist *args = append_symbol(L(), $1);
			  append_symbol(args, $3);
			  append_list(l, args);
			  $$ = _symbol_create_list( SQL_NOP, l ); }
 |  scalar_exp '~' scalar_exp
			{ dlist *l = L();
			  append_list(l, append_string(L(), sa_strdup(SA, "mbr_contains")));
			  append_int(l, FALSE); /* ignore distinct */
			  dlist *args = append_symbol(L(), $1);
			  append_symbol(args, $3);
			  append_list(l, args);
			  $$ = _symbol_create_list( SQL_NOP, l ); }
 |  scalar_exp GEOM_MBR_EQUAL scalar_exp
			{ dlist *l = L();
			  append_list(l, append_string(L(), sa_strdup(SA, "mbr_equal")));
			  append_int(l, FALSE); /* ignore distinct */
			  dlist *args = append_symbol(L(), $1);
			  append_symbol(args, $3);
			  append_list(l, args);
			  $$ = _symbol_create_list( SQL_NOP, l ); }
 |  '~' scalar_exp
			{ dlist *l = L();
			  append_list(l, append_string(append_string(L(), sa_strdup(SA, "sys")), sa_strdup(SA, "bit_not")));
			  append_int(l, FALSE); /* ignore distinct */
	  		  append_list(l, append_symbol(L(), $2));
	  		  $$ = _symbol_create_list( SQL_NOP, l );
			}
 |  scalar_exp LEFT_SHIFT scalar_exp
			{ dlist *l = L();
			  append_list(l, append_string(append_string(L(), sa_strdup(SA, "sys")), sa_strdup(SA, "left_shift")));
			  append_int(l, FALSE); /* ignore distinct */
			  dlist *args = append_symbol(L(), $1);
			  append_symbol(args, $3);
			  append_list(l, args);
			  $$ = _symbol_create_list( SQL_NOP, l ); }
 |  scalar_exp RIGHT_SHIFT scalar_exp
			{ dlist *l = L();
			  append_list(l, append_string(append_string(L(), sa_strdup(SA, "sys")), sa_strdup(SA, "right_shift")));
			  append_int(l, FALSE); /* ignore distinct */
			  dlist *args = append_symbol(L(), $1);
			  append_symbol(args, $3);
			  append_list(l, args);
			  $$ = _symbol_create_list( SQL_NOP, l ); }
 |  scalar_exp LEFT_SHIFT_ASSIGN scalar_exp
			{ dlist *l = L();
			  append_list(l, append_string(append_string(L(), sa_strdup(SA, "sys")), sa_strdup(SA, "left_shift_assign")));
			  append_int(l, FALSE); /* ignore distinct */
			  dlist *args = append_symbol(L(), $1);
			  append_symbol(args, $3);
			  append_list(l, args);
			  $$ = _symbol_create_list( SQL_NOP, l ); }
 |  scalar_exp RIGHT_SHIFT_ASSIGN scalar_exp
			{ dlist *l = L();
			  append_list(l, append_string(append_string(L(), sa_strdup(SA, "sys")), sa_strdup(SA, "right_shift_assign")));
			  append_int(l, FALSE); /* ignore distinct */
			  dlist *args = append_symbol(L(), $1);
			  append_symbol(args, $3);
			  append_list(l, args);
			  $$ = _symbol_create_list( SQL_NOP, l ); }
 |  '+' scalar_exp %prec UMINUS
			{ $$ = $2; }
 |  '-' scalar_exp %prec UMINUS
			{
			  $$ = NULL;
			  assert(($2->token != SQL_COLUMN && $2->token != SQL_IDENT) || $2->data.lval->h->type != type_lng);
			  if (!$$) {
				dlist *l = L();
				append_list(l,
					append_string(append_string(L(), sa_strdup(SA, "sys")), sa_strdup(SA, "sql_neg")));
				append_int(l, FALSE); /* ignore distinct */
	  		  	append_list(l, append_symbol(L(), $2));
	  		  	$$ = _symbol_create_list( SQL_NOP, l );
			  }
			}
  | scalar_exp AND scalar_exp					 	%prec AND
		{ dlist *l = L();
		  append_symbol(l, $1);
		  append_symbol(l, $3);
		  $$ = _symbol_create_list(SQL_AND, l ); }
  | scalar_exp OR scalar_exp
		{ dlist *l = L();
		  append_symbol(l, $1);
		  append_symbol(l, $3);
		  $$ = _symbol_create_list(SQL_OR, l ); }
  | NOT scalar_exp 	{ $$ = _symbol_create_symbol(SQL_NOT, $2); }
  | like_predicate
  | filter_exp
  | scalar_exp COMPARISON scalar_exp					%prec COMPARISON
		{ dlist *l = L();
		  append_symbol(l, $1);
		  append_string(l, $2);
		  append_symbol(l, $3);
		  $$ = _symbol_create_list(SQL_COMPARE, l ); }
 | scalar_exp COMPARISON any_all_some select_with_parens		%prec COMPARISON
		{ dlist *l = L();
		  append_symbol(l, $1);
		  append_string(l, $2);
		  append_symbol(l, $4);
		  append_int(l, $3);
		  $$ = _symbol_create_list(SQL_COMPARE, l ); }
 | scalar_exp COMPARISON any_all_some '(' scalar_exp ')'		%prec COMPARISON
		{ dlist *l = L();
		  append_symbol(l, $1);
		  append_string(l, $2);
		  append_symbol(l, $5);
		  append_int(l, $3);
		  $$ = _symbol_create_list(SQL_COMPARE, l ); }
 |  scalar_exp '=' scalar_exp						%prec '='
		{ dlist *l = L();
		  append_symbol(l, $1);
		  append_string(l, sa_strdup(SA, "="));
		  append_symbol(l, $3);
		  $$ = _symbol_create_list(SQL_COMPARE, l ); }
 | scalar_exp '=' any_all_some select_with_parens			%prec '='
		{ dlist *l = L();
		  append_symbol(l, $1);
		  append_string(l, sa_strdup(SA, "="));
		  append_symbol(l, $4);
		  append_int(l, $3);
		  $$ = _symbol_create_list(SQL_COMPARE, l ); }
 | scalar_exp '=' any_all_some '(' scalar_exp ')'			%prec '='
		{ dlist *l = L();
		  append_symbol(l, $1);
		  append_string(l, sa_strdup(SA, "="));
		  append_symbol(l, $5);
		  append_int(l, $3);
		  $$ = _symbol_create_list(SQL_COMPARE, l ); }
 | scalar_exp IS NOT DISTINCT FROM scalar_exp				%prec IS
		{ dlist *l = L();
		  append_symbol(l, $1);
		  append_string(l, sa_strdup(SA, "="));
		  append_symbol(l, $6);
		  append_int(l, 2);
		  $$ = _symbol_create_list(SQL_COMPARE, l ); }
 | scalar_exp IS DISTINCT FROM scalar_exp				%prec IS
		{ dlist *l = L();
		  append_symbol(l, $1);
		  append_string(l, sa_strdup(SA, "<>"));
		  append_symbol(l, $5);
		  append_int(l, 3);
		  $$ = _symbol_create_list(SQL_COMPARE, l ); }
  | scalar_exp IS NOT sqlNULL { $$ = _symbol_create_symbol( SQL_IS_NOT_NULL, $1 );}
  | scalar_exp IS sqlNULL     { $$ = _symbol_create_symbol( SQL_IS_NULL, $1 ); }
  | scalar_exp NOT_IN in_expr
		{ dlist *l = L();
		  append_symbol(l, $1);
		  append_list(l, $3);
		  $$ = _symbol_create_list(SQL_NOT_IN, l ); }
  | scalar_exp sqlIN in_expr
		{ dlist *l = L();
		  append_symbol(l, $1);
		  append_list(l, $3);
		  $$ = _symbol_create_list(SQL_IN, l ); }
  | scalar_exp NOT_BETWEEN SYMMETRIC scalar_exp_no_and AND scalar_exp  %prec NOT_BETWEEN
		{ dlist *l = L();
		  append_symbol(l, $1);
		  append_int(l, 1);
		  append_symbol(l, $4);
		  append_symbol(l, $6);
		  $$ = _symbol_create_list(SQL_NOT_BETWEEN, l ); }
  | scalar_exp NOT_BETWEEN asymmetric scalar_exp_no_and AND scalar_exp  %prec NOT_BETWEEN
		{ dlist *l = L();
		  append_symbol(l, $1);
		  append_int(l, 0);
		  append_symbol(l, $4);
		  append_symbol(l, $6);
		  $$ = _symbol_create_list(SQL_NOT_BETWEEN, l ); }
 |  scalar_exp BETWEEN SYMMETRIC scalar_exp_no_and AND scalar_exp  	%prec BETWEEN
		{ dlist *l = L();
		  append_symbol(l, $1);
		  append_int(l, 1);
		  append_symbol(l, $4);
		  append_symbol(l, $6);
		  $$ = _symbol_create_list(SQL_BETWEEN, l ); }
 |  scalar_exp BETWEEN asymmetric scalar_exp_no_and AND scalar_exp  	%prec BETWEEN
		{ dlist *l = L();
		  append_symbol(l, $1);
		  append_int(l, 0);
		  append_symbol(l, $4);
		  append_symbol(l, $6);
		  $$ = _symbol_create_list(SQL_BETWEEN, l ); }
 |  DEFAULT	{ $$ = _symbol_create(SQL_DEFAULT, NULL ); }
 ;

in_expr:
     select_with_parens { $$ = append_symbol(L(), $1); }
 | '(' expr_list ')'	{ $$ = $2; }
 ;

asymmetric:
   /* empty */	{ $$ = 0; }
 | ASYMMETRIC	{ $$ = 0; }
 ;

scalar_exp_no_and:
    value_exp		{ $$ = $1; }
 |  '+' scalar_exp_no_and %prec UMINUS
			{ $$ = $2; }
 |  '-' scalar_exp_no_and %prec UMINUS
			{
			  $$ = NULL;
			  assert(($2->token != SQL_COLUMN && $2->token != SQL_IDENT) || $2->data.lval->h->type != type_lng);
			  if (!$$) {
				dlist *l = L();
				append_list(l,
					append_string(append_string(L(), sa_strdup(SA, "sys")), sa_strdup(SA, "sql_neg")));
				append_int(l, FALSE); /* ignore distinct */
	  		  	append_list(l, append_symbol(L(), $2));
	  		  	$$ = _symbol_create_list( SQL_NOP, l );
			  }
			}
 |  scalar_exp_no_and '+' scalar_exp_no_and
			{ dlist *l = L();
			  append_list(l, append_string(append_string(L(), sa_strdup(SA, "sys")), sa_strdup(SA, "sql_add")));
			  append_int(l, FALSE); /* ignore distinct */
			  dlist *args = append_symbol(L(), $1);
			  append_symbol(args, $3);
			  append_list(l, args);
			  $$ = _symbol_create_list( SQL_NOP, l ); }
 |  scalar_exp_no_and '-' scalar_exp_no_and
			{ dlist *l = L();
			  append_list(l, append_string(append_string(L(), sa_strdup(SA, "sys")), sa_strdup(SA, "sql_sub")));
			  append_int(l, FALSE); /* ignore distinct */
			  dlist *args = append_symbol(L(), $1);
			  append_symbol(args, $3);
			  append_list(l, args);
			  $$ = _symbol_create_list( SQL_NOP, l ); }
 |  scalar_exp_no_and '*' scalar_exp_no_and
			{ dlist *l = L();
			  append_list(l, append_string(append_string(L(), sa_strdup(SA, "sys")), sa_strdup(SA, "sql_mul")));
			  append_int(l, FALSE); /* ignore distinct */
			  dlist *args = append_symbol(L(), $1);
			  append_symbol(args, $3);
			  append_list(l, args);
			  $$ = _symbol_create_list( SQL_NOP, l ); }
 |  scalar_exp_no_and '/' scalar_exp_no_and
			{ dlist *l = L();
			  append_list(l, append_string(append_string(L(), sa_strdup(SA, "sys")), sa_strdup(SA, "sql_div")));
			  append_int(l, FALSE); /* ignore distinct */
			  dlist *args = append_symbol(L(), $1);
			  append_symbol(args, $3);
			  append_list(l, args);
			  $$ = _symbol_create_list( SQL_NOP, l ); }
 |  scalar_exp_no_and '%' scalar_exp_no_and
			{ dlist *l = L();
			  append_list(l, append_string(append_string(L(), sa_strdup(SA, "sys")), sa_strdup(SA, "mod")));
			  append_int(l, FALSE); /* ignore distinct */
			  dlist *args = append_symbol(L(), $1);
			  append_symbol(args, $3);
			  append_list(l, args);
			  $$ = _symbol_create_list( SQL_NOP, l ); }
 |  scalar_exp_no_and '^' scalar_exp_no_and
			{ dlist *l = L();
			  append_list(l, append_string(append_string(L(), sa_strdup(SA, "sys")), sa_strdup(SA, "bit_xor")));
			  append_int(l, FALSE); /* ignore distinct */
			  dlist *args = append_symbol(L(), $1);
			  append_symbol(args, $3);
			  append_list(l, args);
			  $$ = _symbol_create_list( SQL_NOP, l ); }
 | scalar_exp_no_and COMPARISON scalar_exp_no_and
		{ dlist *l = L();
		  append_symbol(l, $1);
		  append_string(l, $2);
		  append_symbol(l, $3);
		  $$ = _symbol_create_list(SQL_COMPARE, l ); }
 | scalar_exp_no_and '=' scalar_exp_no_and
		{ dlist *l = L();
		  append_symbol(l, $1);
		  append_string(l, sa_strdup(SA, "="));
		  append_symbol(l, $3);
		  $$ = _symbol_create_list(SQL_COMPARE, l ); }
 | scalar_exp_no_and COMPARISON any_all_some '(' scalar_exp ')'		%prec COMPARISON
		{ dlist *l = L();
		  append_symbol(l, $1);
		  append_string(l, $2);
		  append_symbol(l, $5);
		  append_int(l, $3);
		  $$ = _symbol_create_list(SQL_COMPARE, l ); }
 | scalar_exp_no_and '=' any_all_some select_with_parens			%prec '='
		{ dlist *l = L();
		  append_symbol(l, $1);
		  append_string(l, sa_strdup(SA, "="));
		  append_symbol(l, $4);
		  append_int(l, $3);
		  $$ = _symbol_create_list(SQL_COMPARE, l ); }
 | scalar_exp_no_and '=' any_all_some '(' scalar_exp ')'			%prec '='
		{ dlist *l = L();
		  append_symbol(l, $1);
		  append_string(l, sa_strdup(SA, "="));
		  append_symbol(l, $5);
		  append_int(l, $3);
		  $$ = _symbol_create_list(SQL_COMPARE, l ); }
 | scalar_exp_no_and IS NOT DISTINCT FROM scalar_exp_no_and		%prec IS
		{ dlist *l = L();
		  append_symbol(l, $1);
		  append_string(l, sa_strdup(SA, "="));
		  append_symbol(l, $6);
		  append_int(l, 2);
		  $$ = _symbol_create_list(SQL_COMPARE, l ); }
 | scalar_exp_no_and IS DISTINCT FROM scalar_exp_no_and			%prec IS
		{ dlist *l = L();
		  append_symbol(l, $1);
		  append_string(l, sa_strdup(SA, "<>"));
		  append_symbol(l, $5);
		  append_int(l, 3);
		  $$ = _symbol_create_list(SQL_COMPARE, l ); }
 ;

opt_over:
	OVER '(' window_specification ')' { $$ = _symbol_create_list(SQL_WINDOW, append_list(L(), $3)); }
 |  OVER ident                        { $$ = _symbol_create_list(SQL_NAME, append_string(L(), $2)); }
 |                                    { $$ = NULL; }
 ;

value_exp:
    atom
 |  cast_exp
 |  aggr_or_window_ref opt_over {
		if ($2 && $2->token == SQL_NAME)
			$$ = _symbol_create_list(SQL_WINDOW, append_string(append_symbol(L(), $1), $2->data.lval->h->data.sval));
		else if ($2)
			$$ = _symbol_create_list(SQL_WINDOW, append_list(append_symbol(L(), $1), $2->data.lval->h->data.lval));
		else
			$$ = $1;
	}
 |  case_exp
 |  column_ref       { $$ = _symbol_create_list(SQL_COLUMN, $1); }
 |  '(' scalar_exp ')'{ $$ = $2; }
 |  '(' expr_list ',' scalar_exp ')'{ $$ = _symbol_create_list(SQL_VALUES, append_list(L(), append_symbol($2, $4))); }
 |  session_user     { $$ = _symbol_create_list(SQL_NAME, append_string(append_string(L(), sa_strdup(SA, "sys")), sa_strdup(SA, "current_user"))); }
 |  CURRENT_SCHEMA   { $$ = _symbol_create_list(SQL_NAME, append_string(append_string(L(), sa_strdup(SA, "sys")), sa_strdup(SA, "current_schema"))); }
 |  CURRENT_ROLE     { $$ = _symbol_create_list(SQL_NAME, append_string(append_string(L(), sa_strdup(SA, "sys")), sa_strdup(SA, "current_role"))); }
 |  CURRENT_TIMEZONE { $$ = _symbol_create_list(SQL_NAME, append_string(append_string(L(), sa_strdup(SA, "sys")), sa_strdup(SA, "current_timezone"))); }
 |  datetime_funcs
 |  EXISTS select_with_parens		{ $$ = _symbol_create_symbol( SQL_EXISTS, $2 ); }
 |  NOT_EXISTS select_with_parens	{ $$ = _symbol_create_symbol( SQL_NOT_EXISTS, $2 ); }
 |  GROUPING '(' column_ref_commalist ')'
	{ dlist *l = L();
		append_list(l, append_string(L(), "grouping"));
		append_int(l, FALSE); /* ignore distinct */
		append_list(l, $3);
		$$ = _symbol_create_list(SQL_AGGR, l); }
 |  NEXT VALUE FOR qname                  { $$ = _symbol_create_list(SQL_NEXT, $4); }
 |  null
 |  param
 |  json_funcs
 |  string_funcs
 |  XML_value_function
 |  odbc_scalar_func_escape
 |  select_with_parens  %prec UMINUS { $$ = $1; }
 ;

param:
   '?'
	{
	  int nr = (m->params)?list_length(m->params):0;

	  sql_add_param(m, NULL, NULL);
	  $$ = _symbol_create_int( SQL_PARAMETER, nr );
	}
  | ':' ident
	{
	  int nr = sql_bind_param( m, $2);

	  if (nr < 0) {
		nr = (m->params)?list_length(m->params):0;
		sql_add_param(m, $2, NULL);
	  }
	  $$ = _symbol_create_int( SQL_PARAMETER, nr );
	}
  ;

window_specification:
	window_ident_clause window_partition_clause window_order_clause window_frame_clause
	{ $$ = append_symbol(append_symbol(append_symbol(append_string(L(), $1), $2), $3), $4); }
  ;

window_ident_clause:
	/* empty */ { $$ = NULL; }
  |	ident       { $$ = $1; }
  ;

window_partition_clause:
	/* empty */	{ $$ = NULL; }
  |	PARTITION BY expr_list
	{ $$ = _symbol_create_list( SQL_GROUPBY, $3 ); }
  ;

window_order_clause:
	/* empty */	{ $$ = NULL; }
  |	ORDER BY sort_specification_list
	{ $$ = _symbol_create_list( SQL_ORDERBY, $3 ); }
  ;

window_frame_clause:
	/* empty */	{ $$ = NULL; }
  |	window_frame_units window_frame_extent window_frame_exclusion
	{ $$ = _symbol_create_list( SQL_FRAME, append_int(append_int($2, $1), $3)); }
  ;

window_frame_units:
	ROWS		{ $$ = FRAME_ROWS; }
  |	RANGE		{ $$ = FRAME_RANGE; }
  |	GROUPS		{ $$ = FRAME_GROUPS; }
  ;

window_frame_extent:
	window_frame_start    { dlist *l = L(); append_symbol(l, $1);
                            symbol *s = _symbol_create_int( SQL_FOLLOWING, CURRENT_ROW_BOUND);
                            dlist *l2 = append_symbol(L(), s);
                            symbol *sym = _symbol_create_list( SQL_CURRENT_ROW, l2);
                            append_symbol(l, sym);
                            $$ = l; }
  | window_frame_between  { $$ = $1; }
  ;

window_frame_start:
	UNBOUNDED PRECEDING   { symbol *s = _symbol_create_int( SQL_PRECEDING, UNBOUNDED_PRECEDING_BOUND);
                            dlist *l2 = append_symbol(L(), s);
                            $$ = _symbol_create_list( SQL_PRECEDING, l2); }
  | scalar_exp PRECEDING { dlist *l2 = append_symbol(L(), $1);
                            $$ = _symbol_create_list( SQL_PRECEDING, l2); }
  | CURRENT ROW           { symbol *s = _symbol_create_int( SQL_PRECEDING, CURRENT_ROW_BOUND);
                            dlist *l = append_symbol(L(), s);
                            $$ = _symbol_create_list( SQL_CURRENT_ROW, l); }
  ;

window_bound:
	window_frame_start
  | window_following_bound
  ;

window_frame_between:
	BETWEEN window_bound AND window_bound { $$ = append_symbol(append_symbol(L(), $2), $4); }
  ;

window_following_bound:
	UNBOUNDED FOLLOWING   { symbol *s = _symbol_create_int( SQL_FOLLOWING, UNBOUNDED_FOLLOWING_BOUND);
                            dlist *l2 = append_symbol(L(), s);
                            $$ = _symbol_create_list( SQL_FOLLOWING, l2); }
  | scalar_exp FOLLOWING { dlist *l2 = append_symbol(L(), $1);
                            $$ = _symbol_create_list( SQL_FOLLOWING, l2); }
  ;

window_frame_exclusion:
	/* empty */			{ $$ = EXCLUDE_NONE; }
  |	EXCLUDE CURRENT ROW	{ $$ = EXCLUDE_CURRENT_ROW; }
  |	EXCLUDE sqlGROUP	{ $$ = EXCLUDE_GROUP; }
  |	EXCLUDE TIES		{ $$ = EXCLUDE_TIES; }
  |	EXCLUDE NO OTHERS	{ $$ = EXCLUDE_NONE; }
  ;

func_ref:
    qfunc '(' ')'
	{ dlist *l = L();
	  append_list(l, $1);
	  append_int(l, FALSE); /* ignore distinct */
	  append_list(l, NULL);
	  $$ = _symbol_create_list( SQL_NOP, l ); }
|   qfunc '(' expr_list ')'
	{ dlist *l = L();
	  append_list(l, $1);
	  append_int(l, FALSE); /* ignore distinct */
	  append_list(l, $3);
	  $$ = _symbol_create_list( SQL_NOP, l );
	}
 ;

qfunc:
	type_function_name	{ $$ = append_string(L(), $1); }
 |      column_id '.' column_id	{ $$ = append_string(
					append_string(L(), $1), $3);}
 ;

datetime_funcs:
    EXTRACT '(' extract_datetime_field FROM scalar_exp ')'
			{ dlist *l = L();
			  const char *ident = datetime_field((itype)$3);
			  append_list(l, append_string(L(), sa_strdup(SA, ident)));
			  append_int(l, FALSE); /* ignore distinct */
	  		  append_list(l, append_symbol(L(), $5));
	  		  $$ = _symbol_create_list( SQL_NOP, l );
			}
 |  CURRENT_DATE opt_brackets
			{ dlist *l = L();
			  append_list(l, append_string(L(), sa_strdup(SA, "current_date")));
			  append_int(l, FALSE); /* ignore distinct */
		  	  append_list(l, NULL);
			  $$ = _symbol_create_list( SQL_NOP, l ); }
 |  CURRENT_TIME opt_brackets
			{ dlist *l = L();
			  append_list(l, append_string(L(), sa_strdup(SA, "current_time")));
			  append_int(l, FALSE); /* ignore distinct */
		  	  append_list(l, NULL);
			  $$ = _symbol_create_list( SQL_NOP, l ); }
 |  CURRENT_TIMESTAMP opt_brackets
			{ dlist *l = L();
			  append_list(l, append_string(L(), sa_strdup(SA, "current_timestamp")));
			  append_int(l, FALSE); /* ignore distinct */
		  	  append_list(l, NULL);
			  $$ = _symbol_create_list( SQL_NOP, l ); }
 |  LOCALTIME opt_brackets
			{ dlist *l = L();
			  append_list(l, append_string(L(), sa_strdup(SA, "localtime")));
			  append_int(l, FALSE); /* ignore distinct */
		  	  append_list(l, NULL);
			  $$ = _symbol_create_list( SQL_NOP, l ); }
 |  LOCALTIMESTAMP opt_brackets
			{ dlist *l = L();
			  append_list(l, append_string(L(), sa_strdup(SA, "localtimestamp")));
			  append_int(l, FALSE); /* ignore distinct */
		  	  append_list(l, NULL);
			  $$ = _symbol_create_list( SQL_NOP, l ); }
 ;

opt_brackets:
   /* empty */	{ $$ = 0; }
 | '(' ')'	{ $$ = 1; }
 ;

trim_list:
	scalar_exp FROM expr_list 	{ $$ = append_symbol($3, $1); }
  | 	FROM expr_list 			{ $$ = $2; }
  |	expr_list			{ $$ = $$; }
  ;

json_funcs:
	JSON_VALUE '(' scalar_exp ',' scalar_exp ')'
	{
		 dlist *l = L();
		dlist *ops = L();
		append_list(l,
		append_string(L(), sa_strdup(SA, "json_value")));
		append_int(l, FALSE); /* ignore distinct */
		append_symbol(ops, $3);
		append_symbol(ops, $5);
		append_list(l, ops);
		$$ = _symbol_create_list( SQL_NOP, l );
	}


string_funcs:
    SUBSTRING '(' scalar_exp FROM scalar_exp FOR scalar_exp ')'
			{ dlist *l = L();
			  dlist *ops = L();
			  append_list(l,
				append_string(L(), sa_strdup(SA, "substring")));
			  append_int(l, FALSE); /* ignore distinct */
			  append_symbol(ops, $3);
			  append_symbol(ops, $5);
			  append_symbol(ops, $7);
			  append_list(l, ops);
			  $$ = _symbol_create_list( SQL_NOP, l ); }
  | SUBSTRING '(' scalar_exp ',' scalar_exp ',' scalar_exp ')'
			{ dlist *l = L();
			  dlist *ops = L();
			  append_list(l,
				append_string(L(), sa_strdup(SA, "substring")));
			append_int(l, FALSE); /* ignore distinct */
			  append_symbol(ops, $3);
			  append_symbol(ops, $5);
			  append_symbol(ops, $7);
			  append_list(l, ops);
			  $$ = _symbol_create_list( SQL_NOP, l ); }
  | SUBSTRING '(' scalar_exp FROM scalar_exp ')'
			{ dlist *l = L();
			  append_list(l, append_string(L(), sa_strdup(SA, "substring")));
			  append_int(l, FALSE); /* ignore distinct */
			  dlist *args = append_symbol(L(), $3);
			  append_symbol(args, $5);
			  append_list(l, args);
			  $$ = _symbol_create_list( SQL_NOP, l ); }
  | SUBSTRING '(' scalar_exp ',' scalar_exp ')'
			{ dlist *l = L();
			  append_list(l, append_string(L(), sa_strdup(SA, "substring")));
			  append_int(l, FALSE); /* ignore distinct */
			  dlist *args = append_symbol(L(), $3);
			  append_symbol(args, $5);
			  append_list(l, args);
			  $$ = _symbol_create_list( SQL_NOP, l ); }
  | POSITION '(' scalar_exp_no_and sqlIN scalar_exp_no_and ')'
			{ dlist *l = L();
			  append_list(l, append_string(L(), sa_strdup(SA, "locate")));
			  append_int(l, FALSE); /* ignore distinct */
			  dlist *args = append_symbol(L(), $3);
			  append_symbol(args, $5);
			  append_list(l, args);
			  $$ = _symbol_create_list( SQL_NOP, l ); }
  | SPLIT_PART '(' scalar_exp ',' scalar_exp ',' scalar_exp ')'
			{ dlist *l = L();
			  dlist *ops = L();
			  append_list(l, append_string(L(), sa_strdup(SA, "splitpart")));
			  append_int(l, FALSE); /* ignore distinct */
			  append_symbol(ops, $3);
			  append_symbol(ops, $5);
			  append_symbol(ops, $7);
			  append_list(l, ops);
			  $$ = _symbol_create_list( SQL_NOP, l ); }
| TRIM '(' trim_list ')'
			{ dlist *l = L();
			  append_list(l, append_string(L(), sa_strdup(SA, "btrim")));
			  append_int(l, FALSE); /* ignore distinct */
			  append_list(l, $3);
			  $$ = _symbol_create_list( SQL_NOP, l ); }
| TRIM '(' BOTH trim_list ')'
			{ dlist *l = L();
			  append_list(l, append_string(L(), "btrim"));
			  append_int(l, FALSE); /* ignore distinct */
			  append_list(l, $4);
			  $$ = _symbol_create_list( SQL_NOP, l ); }
| TRIM '(' LEADING trim_list ')'
			{ dlist *l = L();
			  append_list(l, append_string(L(), "ltrim"));
			  append_int(l, FALSE); /* ignore distinct */
			  append_list(l, $4);
			  $$ = _symbol_create_list( SQL_NOP, l ); }
| TRIM '(' TRAILING trim_list ')'
			{ dlist *l = L();
			  append_list(l, append_string(L(), "ltrim"));
			  append_int(l, FALSE); /* ignore distinct */
			  append_list(l, $4);
			  $$ = _symbol_create_list( SQL_NOP, l ); }
 ;

column_exp_commalist:
    column_exp		{ $$ = append_symbol(L(), $1 ); }
 |  column_exp_commalist ',' column_exp
			{ $$ = append_symbol( $1, $3 ); }
 ;

column_exp:
    scalar_exp AS column_label
		{ dlist *l = L();
		  append_symbol(l, $1);
		  append_string(l, $3);
		  $$ = _symbol_create_list( SQL_COLUMN, l ); }
 |  scalar_exp bare_column_label
		{ dlist *l = L();
		  append_symbol(l, $1);
		  append_string(l, $2);
		  $$ = _symbol_create_list( SQL_COLUMN, l ); }
 |  scalar_exp
		{ dlist *l = L();
		  append_symbol(l, $1);
		  append_string(l, NULL);
		  $$ = _symbol_create_list( SQL_COLUMN, l ); }
/*
 |  ident '.' '*'
		{ dlist *l = L();
		  append_string(l, $1);
		  append_string(l, NULL);
		  $$ = _symbol_create_list( SQL_TABLE, l ); }
*/
 |  '*'
		{ dlist *l = L();
		  append_string(l, NULL);
		  append_string(l, NULL);
		  $$ = _symbol_create_list( SQL_TABLE, l ); }
 ;

alias_name:
	  AS column_label	{ $$ = $2; }
 |        bare_column_label	{ $$ = $1; }
 ;

opt_alias_name:
    /* empty */	{ $$ = NULL; }
 |  alias_name  { $$ = $1; }
 ;

atom:
    literal
 ;

opt_within_group:
	WITHIN sqlGROUP '(' order_by_clause ')' /* TODO add where part */ 	{ $$ = $4; }
 | 	/* empty */								{ $$ = NULL; }
 ;

aggr_or_window_ref:
    qfunc '(' '*' ')'
		{ dlist *l = L();
		  append_list(l, $1);
		  append_int(l, FALSE); /* ignore distinct */
		  append_list(l, NULL);
		  $$ = _symbol_create_list(SQL_AGGR, l ); }
 |  qfunc '(' column_id '.' '*' ')'
		{ dlist *l = L();
		  append_list(l, $1);
		  append_int(l, FALSE); /* ignore distinct */
		  append_list(l, NULL);
		  $$ = _symbol_create_list(SQL_AGGR, l ); }
 |  qfunc '(' ')'
		{ dlist *l = L();
		  append_list(l, $1);
		  append_int(l, FALSE); /* ignore distinct */
		  append_list(l, NULL);
		  $$ = _symbol_create_list( SQL_NOP, l ); }
 |  qfunc '(' expr_list opt_order_by_clause ')' opt_within_group
		{ dlist *l = L();
		  append_list(l, $1);
		  append_int(l, FALSE); /* ignore distinct */
		  if ($4 && $6) {
			yyerror(m, "Cannot have both order by clause and within group clause");
			YYABORT;
		  }
		  append_list(l, $3);
		  if ($4)
		  	append_symbol(l, $4);
		  else
		  	append_symbol(l, $6);
		  $$ = _symbol_create_list( SQL_NOP, l ); }
 |  qfunc '(' DISTINCT expr_list ')'
		{ dlist *l = L();
		  append_list(l, $1);
		  append_int(l, TRUE);
		  append_list(l, $4);
		  $$ = _symbol_create_list( SQL_NOP, l );
		}
 |  qfunc '(' ALL expr_list ')'
		{ dlist *l = L();
		  append_list(l, $1);
		  append_int(l, FALSE);
		  append_list(l, $4);
		  $$ = _symbol_create_list( SQL_NOP, l );
		}
 |  XML_aggregate
 ;

opt_sign:
   '+'		{ $$ = 1; }
 | '-'		{ $$ = -1; }
 | /* empty */	{ $$ = 1; }
 ;

tz:
	WITH_LA TIME ZONE		{ $$ = 1; }
 |	WITHOUT TIME ZONE	{ $$ = 0; } /* the default */
 | /* empty */			{ $$ = 0; }
 ;

/* note: the maximum precision for interval, time and timestamp should be equal
 *       and at minimum 6.  The SQL standard prescribes that at least two
 *       fractional precisions are supported: 0 and 6, where 0 is the
 *       default for time, and 6 the default precision for timestamp and interval.
 *       It might be nice to check for a certain maximum of precision in
 *       the future here.
 */
time_precision:
	'(' intval ')'	{ $$ = $2+1; }
/* a time defaults to a fractional precision of 0 */
 | /* empty */		{ $$ = 0+1; }
 ;

timestamp_precision:
	'(' intval ')'	{ $$ = $2+1; }
/* a timestamp defaults to a fractional precision of 6 */
 | /* empty */		{ $$ = 6+1; }
 ;

datetime_type:
    sqlDATE		{ sql_find_subtype(&$$, "date", 0, 0); }
 |  TIME time_precision tz
			{ if ($3)
				sql_find_subtype(&$$, "timetz", $2, 0);
			  else
				sql_find_subtype(&$$, "time", $2, 0);
			}
 |  TIMESTAMP timestamp_precision tz
			{ if ($3)
				sql_find_subtype(&$$, "timestamptz", $2, 0);
			  else
				sql_find_subtype(&$$, "timestamp", $2, 0);
			}
 ;

non_second_datetime_field:
    YEAR		{ $$ = iyear; }
 |  MONTH		{ $$ = imonth; }
 |  DAY			{ $$ = iday; }
 |  HOUR		{ $$ = ihour; }
 |  MINUTE		{ $$ = imin; }
 ;

datetime_field:
    non_second_datetime_field
 |  SECOND		{ $$ = isec; }
 ;

extract_datetime_field:
    datetime_field
 |  CENTURY		{ $$ = icentury; }
 |  DECADE		{ $$ = idecade; }
 |  QUARTER		{ $$ = iquarter; }
 |  WEEK		{ $$ = iweek; }
 |  DOW			{ $$ = idow; }
 /* |  DAY OF WEEK		{ $$ = idow; } */
 |  DOY			{ $$ = idoy; }
 /* |  DAY OF YEAR		{ $$ = idoy; } */
 |  EPOCH		{ $$ = iepoch; }
 ;

end_field:
    non_second_datetime_field
		{ $$ = append_int( append_int( L(), $1), 0);  }
 |  SECOND timestamp_precision
		{ $$ = append_int( append_int( L(), isec), $2-1);  }
 ;

single_datetime_field:
    non_second_datetime_field time_precision
		{ $$ = append_int( append_int( L(), $1), $2-1);  }
 |  SECOND timestamp_precision
		{ $$ = append_int( append_int( L(), isec), $2-1);  }
 ;

interval_qualifier:
    non_second_datetime_field time_precision TO_LA end_field
	{ $$ =  append_list(append_list( L(), append_int( append_int( L(), $1), $2-1)), $4 ); }
 |  single_datetime_field
	{ $$ =  append_list( L(), $1); }
 ;

interval_type:
    INTERVAL interval_qualifier	{
		int sk, ek, sp, ep;
		int tpe;

		$$.type = NULL;
		if ( (tpe = parse_interval_qualifier( m, $2, &sk, &ek, &sp, &ep )) < 0){
			sqlformaterror(m, SQLSTATE(22006) "%s", "incorrect interval");
			YYABORT;
		} else {
			int d = inttype2digits(sk, ek);
			if (tpe == 0){
				sql_find_subtype(&$$, "month_interval", d, 0);
			} else if (d == 4) {
				sql_find_subtype(&$$, "day_interval", d, 0);
			} else {
				sql_find_subtype(&$$, "sec_interval", d, 0);
			}
		}
	}
 ;

session_user:
    USER
 |  SESSION_USER
 |  CURRENT_USER
 ;

session_timezone:
    TIME ZONE
 |  CURRENT_TIMEZONE
 ;

session_schema:
    SCHEMA
 |  CURRENT_SCHEMA
 ;

literal:
    string	{ const char *s = $1;
		  int len = UTF8_strlen(s);
		  sql_subtype t;
		  sql_find_subtype(&t, "varchar", len, 0 );
		  $$ = _newAtomNode( _atom_string(&t, s)); }

 |  BINARYNUM { int len = _strlen($1), i = 2, err = 0;
		  char * binary = $1;
		  sql_subtype t;
#ifdef HAVE_HGE
		  hge res = 0;
#else
		  lng res = 0;
#endif
		  /* skip leading '0' */
		  while (i < len && binary[i] == '0')
			i++;

		  if (len - i < MAX_OCT_DIGITS || (len - i == MAX_OCT_DIGITS && binary[i] < '2'))
			while (err == 0 && i < len)
			{
				if (binary[i] == '_') {
					i++;
					continue;
				}
				res <<= 1;
				if (binary[i] == '0' || binary[i] == '1') // TODO: an be asserted
					res = res + (binary[i] - '0');
				else
					err = 1;
				i++;
			}
		  else
			err = 1;

		  if (err == 0) {
			assert(res >= 0);

			/* use smallest type that can accommodate the given value */
			if (res <= GDK_bte_max)
				sql_find_subtype(&t, "tinyint", 7, 0 );
			else if (res <= GDK_sht_max)
				sql_find_subtype(&t, "smallint", 15, 0 );
			else if (res <= GDK_int_max)
				sql_find_subtype(&t, "int", 31, 0 );
			else if (res <= GDK_lng_max)
				sql_find_subtype(&t, "bigint", 63, 0 );
#ifdef HAVE_HGE
			else if (res <= GDK_hge_max)
				sql_find_subtype(&t, "hugeint", 127, 0 );
#endif
			else
				err = 1;
		  }

		  if (err != 0) {
			sqlformaterror(m, SQLSTATE(22003) "Invalid binary number or binary too large (%s)", $1);
			$$ = NULL;
			YYABORT;
		  } else {
			$$ = _newAtomNode( atom_int(SA, &t, res));
		  }

 }
 |  OCTALNUM { int len = _strlen($1), i = 2, err = 0;
		  char * octal = $1;
		  sql_subtype t;
#ifdef HAVE_HGE
		  hge res = 0;
#else
		  lng res = 0;
#endif
		  /* skip leading '0' */
		  while (i < len && octal[i] == '0')
			i++;

		  if (len - i < MAX_OCT_DIGITS || (len - i == MAX_OCT_DIGITS && octal[i] < '8'))
			while (err == 0 && i < len)
			{
				if (octal[i] == '_') {
					i++;
					continue;
				}
				res <<= 3;
				if ('0' <= octal[i] && octal[i] < '8')
					res = res + (octal[i] - '0');
				else
					err = 1;
				i++;
			}
		  else
			err = 1;

		  if (err == 0) {
			assert(res >= 0);

			/* use smallest type that can accommodate the given value */
			if (res <= GDK_bte_max)
				sql_find_subtype(&t, "tinyint", 7, 0 );
			else if (res <= GDK_sht_max)
				sql_find_subtype(&t, "smallint", 15, 0 );
			else if (res <= GDK_int_max)
				sql_find_subtype(&t, "int", 31, 0 );
			else if (res <= GDK_lng_max)
				sql_find_subtype(&t, "bigint", 63, 0 );
#ifdef HAVE_HGE
			else if (res <= GDK_hge_max)
				sql_find_subtype(&t, "hugeint", 127, 0 );
#endif
			else
				err = 1;
		  }

		  if (err != 0) {
			sqlformaterror(m, SQLSTATE(22003) "Invalid octal number or octal too large (%s)", $1);
			$$ = NULL;
			YYABORT;
		  } else {
			$$ = _newAtomNode( atom_int(SA, &t, res));
		  }

 }
 |  HEXADECIMALNUM { int len = _strlen($1), i = 2, err = 0; 
		  char * hexa = $1;
		  sql_subtype t;
#ifdef HAVE_HGE
		  hge res = 0;
#else
		  lng res = 0;
#endif
		  /* skip leading '0' */
		  while (i < len && hexa[i] == '0')
			i++;

		  /* we only support positive values that fit in a signed 128-bit type,
		   * i.e., max. 63/127 bit => < 2^63/2^127 => < 0x800...
		   * (leading sign (-0x...) is handled separately elsewhere)
		   */
		  if (len - i < MAX_HEX_DIGITS || (len - i == MAX_HEX_DIGITS && hexa[i] < '8'))
			while (err == 0 && i < len)
			{
				if (hexa[i] == '_') {
					i++;
					continue;
				}
				res <<= 4;
				if (isdigit((unsigned char) hexa[i]))
					res = res + (hexa[i] - '0');
				else if ('A' <= hexa[i] && hexa[i] <= 'F')
					res = res + (hexa[i] - 'A' + 10);
				else if ('a' <= hexa[i] && hexa[i] <= 'f')
					res = res + (hexa[i] - 'a' + 10);
				else
					err = 1;
				i++;
			}
		  else
			err = 1;

		  if (err == 0) {
			assert(res >= 0);

			/* use smallest type that can accommodate the given value */
			if (res <= GDK_bte_max)
				sql_find_subtype(&t, "tinyint", 7, 0 );
			else if (res <= GDK_sht_max)
				sql_find_subtype(&t, "smallint", 15, 0 );
			else if (res <= GDK_int_max)
				sql_find_subtype(&t, "int", 31, 0 );
			else if (res <= GDK_lng_max)
				sql_find_subtype(&t, "bigint", 63, 0 );
#ifdef HAVE_HGE
			else if (res <= GDK_hge_max)
				sql_find_subtype(&t, "hugeint", 127, 0 );
#endif
			else
				err = 1;
		  }

		  if (err != 0) {
			sqlformaterror(m, SQLSTATE(22003) "Invalid hexadecimal number or hexadecimal too large (%s)", $1);
			$$ = NULL;
			YYABORT;
		  } else {
			$$ = _newAtomNode( atom_int(SA, &t, res));
		  }
		}
 |  OIDNUM
		{ int err = 0;
		  size_t len = sizeof(lng);
		  lng value, *p = &value;
		  sql_subtype t;

		  if (lngFromStr($1, &len, &p, false) < 0 || is_lng_nil(value))
			err = 2;

		  if (!err) {
		    if (value >= (lng) GDK_oid_min && value <= (lng) GDK_oid_max)
#if SIZEOF_OID == SIZEOF_INT
			  sql_find_subtype(&t, "oid", 31, 0 );
#else
			  sql_find_subtype(&t, "oid", 63, 0 );
#endif
		    else
			  err = 1;
		  }

		  if (err) {
			sqlformaterror(m, SQLSTATE(22003) "OID value too large or not a number (%s)", $1);
			$$ = NULL;
			YYABORT;
		  } else {
			$$ = _newAtomNode( atom_int(SA, &t, value));
		  }
		}
 |  sqlINT
		{ 
			char filtered[50] = {0};
			int j = 0;
			for (int i = 0; i < 50; i++) {
				char d = $1[i];
				if (!d)
					break;
				else if (d == '_')
					continue;
				filtered[j] = d;
				++j;
			}
			int err = 0;
#ifdef HAVE_HGE
		  hge value, *p = &value;
		  size_t len = sizeof(hge);
#else
		  lng value, *p = &value;
		  size_t len = sizeof(lng);
#endif
		  sql_subtype t;

#ifdef HAVE_HGE
		  if (hgeFromStr(filtered, &len, &p, false) < 0 || is_hge_nil(value))
			err = 2;
#else
		  if (lngFromStr(filtered, &len, &p, false) < 0 || is_lng_nil(value))
			err = 2;
#endif

		  /* find the most suitable data type for the given number */
		  if (!err) {
		    int bits = number_bits(value);

		    if (value >= GDK_bte_min && value <= GDK_bte_max)
			  sql_find_subtype(&t, "tinyint", bits, 0 );
		    else if (value >= GDK_sht_min && value <= GDK_sht_max)
			  sql_find_subtype(&t, "smallint", bits, 0 );
		    else if (value >= GDK_int_min && value <= GDK_int_max)
			  sql_find_subtype(&t, "int", bits, 0 );
		    else if (value >= GDK_lng_min && value <= GDK_lng_max)
			  sql_find_subtype(&t, "bigint", bits, 0 );
#ifdef HAVE_HGE
		    else if (value >= GDK_hge_min && value <= GDK_hge_max)
			  sql_find_subtype(&t, "hugeint", bits, 0 );
#endif
		    else
			  err = 1;
		  }

		  if (err) {
			sqlformaterror(m, SQLSTATE(22003) "Integer value too large or not a number (%s)", $1);
			$$ = NULL;
			YYABORT;
		  } else {
			$$ = _newAtomNode( atom_int(SA, &t, value));
		  }
		}
 |  INTNUM
		{
			char filtered[51] = {0};
			int j = 0;
			for (int i = 0; i < 50; i++) {
				char d = $1[i];
				if (!d)
					break;
				else if (d == '_')
					continue;
				filtered[j] = d;
				++j;
			}
			filtered[j] = 0;
			char *s = filtered;

			int digits;
			int scale;
			int has_errors;
			sql_subtype t;

			DEC_TPE value = decimal_from_str(s, &digits, &scale, &has_errors);

			if (!has_errors && digits <= MAX_DEC_DIGITS) {
				/* The float-like value seems to fit in decimal storage */
				sql_find_subtype(&t, "decimal", digits, scale );
				$$ = _newAtomNode( atom_dec(SA, &t, value));
			}
			else {
				/*
				* The float-like value either doesn't fit in integer decimal storage
				* or it is not a valid float representation.
				*/
				char *p = s;
				double val;

				errno = 0;
				val = strtod(s,&p);
				if (p == s || is_dbl_nil(val) || (errno == ERANGE && (val < -1 || val > 1))) {
					sqlformaterror(m, SQLSTATE(22003) "Double value too large or not a number (%s)", $1);
					$$ = NULL;
					YYABORT;
				} else {
					sql_find_subtype(&t, "double", 51, 0 );
					$$ = _newAtomNode(atom_float(SA, &t, val));
				}
		   }
		}
 |  APPROXNUM
		{
		  char filtered[50] = {0};
		  int j = 0;
		  for (int i = 0; i < 50; i++) {
				char d = $1[i];
				if (!d)
					break;
				else if (d == '_')
			continue;
			filtered[j] = d;
			++j;
		  }
		  sql_subtype t;
		  char *p = filtered;
		  double val;

		  errno = 0;
		  val = strtod(filtered,&p);
		  if (p == filtered || is_dbl_nil(val) || (errno == ERANGE && (val < -1 || val > 1))) {
			sqlformaterror(m, SQLSTATE(22003) "Double value too large or not a number (%s)", $1);
			$$ = NULL;
			YYABORT;
		  }
		  sql_find_subtype(&t, "double", 51, 0 );
		  $$ = _newAtomNode(atom_float(SA, &t, val)); }
 |  sqlDATE string
	{
	    symbol* node = makeAtomNode(m, "date", $2, 0, 0, false);
	    if (node == NULL)
		YYABORT;
	    $$ = node;
	}
 |  odbc_date_escape
 |  TIME time_precision tz string
		{ sql_subtype t;
		  atom *a;
		  int r;
		  int precision = $2;

		  if (precision == 1 && strlen($4) > 9)
			precision += (int) strlen($4) - 9;
		  r = sql_find_subtype(&t, ($3)?"timetz":"time", precision, 0);
		  if (!r || (a = atom_general(SA, &t, $4, m->timezone)) == NULL) {
			sqlformaterror(m, SQLSTATE(22007) "Incorrect time value (%s)", $4);
			$$ = NULL;
			YYABORT;
		  } else {
			$$ = _newAtomNode(a);
		} }
 |  odbc_time_escape
 |  TIMESTAMP timestamp_precision tz string
		{ sql_subtype t;
		  atom *a;
		  int r;

		  r = sql_find_subtype(&t, ($3)?"timestamptz":"timestamp",$2,0);
		  if (!r || (a = atom_general(SA, &t, $4, m->timezone)) == NULL) {
			sqlformaterror(m, SQLSTATE(22007) "Incorrect timestamp value (%s)", $4);
			$$ = NULL;
			YYABORT;
		  } else {
			$$ = _newAtomNode(a);
		} }
 |  odbc_timestamp_escape
 |  interval_expression
 |  odbc_interval_escape
 |  blob string
		{ sql_subtype t;
		  atom *a= 0;
		  int r;

		  $$ = NULL;
		  r = sql_find_subtype(&t, "blob", 0, 0);
		  if (r && (a = atom_general(SA, &t, $2, m->timezone)) != NULL)
			$$ = _newAtomNode(a);
		  if (!$$) {
			sqlformaterror(m, SQLSTATE(22M28) "Incorrect blob (%s)", $2);
			YYABORT;
		  }
		}
 |  blobstring
		{ sql_subtype t;
		  atom *a= 0;
		  int r;

		  $$ = NULL;
		  r = sql_find_subtype(&t, "blob", 0, 0);
		  if (r && (a = atom_general(SA, &t, $1, m->timezone)) != NULL)
			$$ = _newAtomNode(a);
		  if (!$$) {
			sqlformaterror(m, SQLSTATE(22M28) "Incorrect blob (%s)", $1);
			YYABORT;
		  }
		}
 |  aTYPE string
		{ sql_subtype t;
		  atom *a = NULL;
		  int r;

		  if (!(r = sql_find_subtype(&t, $1, 0, 0))) {
			sqlformaterror(m, SQLSTATE(22000) "Type (%s) unknown", $1);
			YYABORT;
		  }
		  if (!(a = atom_general(SA, &t, $2, m->timezone))) {
			sqlformaterror(m, SQLSTATE(22000) "Incorrect %s (%s)", $1, $2);
			YYABORT;
		  }
		  $$ = _newAtomNode(a);
		}
 |  ident string
		{
		  sql_type *t = NULL;
		  sql_subtype tpe;
		  atom *a = NULL;

		  if (!(t = mvc_bind_type(m, $1))) {
			sqlformaterror(m, SQLSTATE(22000) "Type (%s) unknown", $1);
			YYABORT;
		  }
		  sql_init_subtype(&tpe, t, 0, 0);
		  if (!(a = atom_general(SA, &tpe, $2, m->timezone))) {
			sqlformaterror(m, SQLSTATE(22000) "Incorrect %s (%s)", $1, $2);
			YYABORT;
		  }
		  $$ = _newAtomNode(a);
		}
 | sqlBOOL string
		{ sql_subtype t;
		  atom *a = NULL;
		  int r;

		  if (!(r = sql_find_subtype(&t, "boolean", 0, 0))) {
			sqlformaterror(m, SQLSTATE(22000) "Type (%s) unknown", $1);
			YYABORT;
		  }
		  if (!(a = atom_general(SA, &t, $2, m->timezone))) {
			sqlformaterror(m, SQLSTATE(22000) "Incorrect %s (%s)", $1, $2);
			YYABORT;
		  }
		  $$ = _newAtomNode(a);
		}
 |  odbc_guid_escape
 |  BOOL_FALSE
		{ sql_subtype t;
		  sql_find_subtype(&t, "boolean", 0, 0 );
		  $$ = _newAtomNode( atom_bool(SA, &t, FALSE)); }
 |  BOOL_TRUE
		{ sql_subtype t;
		  sql_find_subtype(&t, "boolean", 0, 0 );
		  $$ = _newAtomNode( atom_bool(SA, &t, TRUE)); }
 ;

interval_expression:
   INTERVAL /*opt_sign*/ string interval_qualifier {
		sql_subtype t;
		int sk, ek, sp, ep, tpe;
		lng i = 0;
		int r = 0;

		$$ = NULL;
		if ( (tpe = parse_interval_qualifier( m, $3, &sk, &ek, &sp, &ep )) < 0){
			yyerror(m, "incorrect interval");
			YYABORT;
		} else {
			int d = inttype2digits(sk, ek);
			if (tpe == 0){
				r=sql_find_subtype(&t, "month_interval", d, 0);
			} else if (d == 4) {
				r=sql_find_subtype(&t, "day_interval", d, 0);
			} else {
				r=sql_find_subtype(&t, "sec_interval", d, 0);
			}
		}
		if (!r || (tpe = parse_interval( m, 1, $2, sk, ek, sp, ep, &i)) < 0) {
			yyerror(m, "incorrect interval");
			$$ = NULL;
			YYABORT;
		} else {
			/* count the number of digits in the input */
/*
			lng cpyval = i, inlen = 1;

			cpyval /= qualifier2multiplier(ek);
			while (cpyval /= 10)
				inlen++;
			if (inlen > t.digits) {
				sqlformaterror(m, SQLSTATE(22006) "incorrect interval (" LLFMT " > %d)", inlen, t.digits);
				$$ = NULL;
				YYABORT;
			}
*/
			$$ = _newAtomNode( atom_int(SA, &t, i));
		}
	}

	/* miscellaneous */
 ;

qname:
    column_id			{ $$ = append_string(L(), $1); }
 |  column_id '.' column_id		{ m->scanner.schema = $1;
				  $$ = append_string(
					append_string(L(), $1), $3);}
 |  column_id '.' column_id '.' column_id	{ m->scanner.schema = $1;
				  $$ = append_string(
					append_string(
						append_string(L(), $1), $3),
					$5);}
 ;

column_ref:
    column_id	{ $$ = append_string(
				L(), $1); }

 |  column_id '.' column_id	{ $$ = append_string(
				append_string(
				 L(), $1), $3);}

 |  column_id '.' column_id '.' column_id
			{ $$ = append_string(
				append_string(
				 append_string(
				  L(), $1), $3), $5);}
  |  column_id '.' '*'	{ $$ = append_string(
				append_string(
				 L(), $1), NULL); }
 ;

variable_ref:
    variable		{ $$ = append_string(
				L(), $1); }

 |  column_id '.' column_id	{ $$ = append_string(
				append_string(
				 L(), $1), $3);}
 ;

cast_exp:
     CAST '(' scalar_exp AS data_type ')'
	{ dlist *l = L();
	  append_symbol(l, $3);
	  append_type(l, &$5);
	  $$ = _symbol_create_list( SQL_CAST, l ); }
 |
     CONVERT '(' scalar_exp ',' data_type ')'
	{ dlist *l = L();
	  append_symbol(l, $3);
	  append_type(l, &$5);
	  $$ = _symbol_create_list( SQL_CAST, l ); }
 ;

case_exp:
     NULLIF '(' scalar_exp ',' scalar_exp ')'
		{ $$ = _symbol_create_list(SQL_NULLIF,
		   append_symbol(
		    append_symbol(
		     L(), $3), $5)); }
 |   IFNULL '(' scalar_exp ',' scalar_exp ')'
		{ $$ = _symbol_create_list(SQL_COALESCE,
		   append_symbol(
		    append_symbol(
		     L(), $3), $5)); }
 |   COALESCE '(' expr_list ')'
		{ $$ = _symbol_create_list(SQL_COALESCE, $3); }
 |   CASE case_arg when_value_list case_opt_else END
		{ dlist *l = L();
 		  if ($2)
		  	l = append_symbol(l, $2);
		  l = append_list(l, $3);
		  l = append_symbol(l, $4);
		  $$ = _symbol_create_list(SQL_CASE, l); }
 ;

when_value_list:
    when_value
			{ $$ = append_symbol( L(), $1);}
 |  when_value_list when_value
			{ $$ = append_symbol( $1, $2); }
 ;

when_value:
    WHEN scalar_exp THEN scalar_exp
			{ $$ = _symbol_create_list( SQL_WHEN,
			   append_symbol(
			    append_symbol(
			     L(), $2),$4)); }
 ;

case_arg:
    scalar_exp		{ $$ = $1; }
 |  /* empty */	        { $$ = NULL; }
 ;

case_opt_else:
    ELSE scalar_exp	{ $$ = $2; }
 |  /* empty */	        { $$ = NULL; }
 ;

		/* data types, more types to come */

nonzero:
	intval
		{ $$ = $1;
		  if ($$ <= 0) {
			$$ = -1;
			yyerror(m, "Positive value greater than 0 expected");
			YYABORT;
		  }
		}
	;

nonzerolng:
	lngval
		{ $$ = $1;
		  if ($$ <= 0) {
			$$ = -1;
			yyerror(m, "Positive value greater than 0 expected");
			YYABORT;
		  }
		}
	;

poslng:
	lngval	{ $$ = $1;
		  if ($$ < 0) {
			$$ = -1;
			yyerror(m, "Positive value expected");
			YYABORT;
		  }
		}
	;

posint:
	intval	{ $$ = $1;
		  if ($$ < 0) {
			$$ = -1;
			yyerror(m, "Positive value expected");
			YYABORT;
		  }
		}
	;

data_type:
    CHARACTER
			{ sql_find_subtype(&$$, "char", 1, 0); }
 |  varchar		{ sql_find_subtype(&$$, "varchar", 0, 0); }
 |  clob		{ sql_find_subtype(&$$, "varchar", 0, 0); }
 |  CHARACTER '(' nonzero ')'
			{ sql_find_subtype(&$$, "char", $3, 0); }
 |  varchar '(' nonzero ')'
			{ sql_find_subtype(&$$, "varchar", $3, 0); }
 |  clob '(' nonzero ')'
			{ sql_find_subtype(&$$, "varchar", $3, 0);
			  /* NOTE: CLOB may be called as CLOB(2K) which is equivalent
			   *       to CLOB(2048).  Due to 'nonzero' it is not possible
			   *       to enter this as the parser rejects it.  However it
			   *       might be a ToDo for the future.
			   *       See p. 125 SQL-99
			   */
			}
 |  blob		{ sql_find_subtype(&$$, "blob", 0, 0); }
 |  blob '(' nonzero ')'
			{ sql_find_subtype(&$$, "blob", $3, 0);
			  /* NOTE: BLOB may be called as BLOB(2K) which is equivalent
			   *       to BLOB(2048).  Due to 'nonzero' it is not possible
			   *       to enter this as the parser rejects it.  However it
			   *       might be a ToDo for the future.
			   *       See p. 85 SQL-99
			   */
			}
 |  TINYINT		{ sql_find_subtype(&$$, "tinyint", 0, 0); }
 |  SMALLINT		{ sql_find_subtype(&$$, "smallint", 0, 0); }
 |  sqlINTEGER		{ sql_find_subtype(&$$, "int", 0, 0); }
 |  BIGINT		{ sql_find_subtype(&$$, "bigint", 0, 0); }
 |  HUGEINT		{ sql_find_subtype(&$$, "hugeint", 0, 0); }

 |  sqlDECIMAL		{ sql_find_subtype(&$$, "decimal", 0, 0); }
 |  sqlDECIMAL '(' nonzero ')'
			{
			  int d = $3;
			  if (d > MAX_DEC_DIGITS) {
				sqlformaterror(m, SQLSTATE(22003) "Decimal of %d digits are not supported", d);
				$$.type = NULL;
				YYABORT;
			  } else {
			        sql_find_subtype(&$$, "decimal", d, 0);
			  }
			}
 |  sqlDECIMAL '(' nonzero ',' posint ')'
			{
			  int d = $3;
			  int s = $5;
			  if (s > d || d > MAX_DEC_DIGITS) {
				if (s > d)
					sqlformaterror(m, SQLSTATE(22003) "Scale (%d) should be less or equal to the precision (%d)", s, d);
				else
					sqlformaterror(m, SQLSTATE(22003) "Decimal(%d,%d) isn't supported because P=%d > %d", d, s, d, MAX_DEC_DIGITS);
				$$.type = NULL;
				YYABORT;
			  } else {
				sql_find_subtype(&$$, "decimal", d, s);
			  }
			}
 |  sqlFLOAT		{ sql_find_subtype(&$$, "double", 0, 0); }
 |  sqlFLOAT '(' nonzero ')'
			{ if ($3 > 0 && $3 <= 24) {
				sql_find_subtype(&$$, "real", $3, 0);
			  } else if ($3 > 24 && $3 <= 53) {
				sql_find_subtype(&$$, "double", $3, 0);
			  } else {
				sqlformaterror(m, SQLSTATE(22003) "Number of digits for FLOAT values should be between 1 and 53");
				$$.type = NULL;
				YYABORT;
			  }
			}
 |  sqlFLOAT '(' intval ',' intval ')'
			{ if ($5 >= $3) {
				sqlformaterror(m, SQLSTATE(22003) "Precision(%d) should be less than number of digits(%d)", $5, $3);
				$$.type = NULL;
				YYABORT;
			  } else if ($3 > 0 && $3 <= 24) {
				sql_find_subtype(&$$, "real", $3, $5);
			  } else if ($3 > 24 && $3 <= 53) {
				sql_find_subtype(&$$, "double", $3, $5);
			  } else {
				sqlformaterror(m, SQLSTATE(22003) "Number of digits for FLOAT values should be between 1 and 53");
				$$.type = NULL;
				YYABORT;
			  }
			}
 | sqlDOUBLE		{ sql_find_subtype(&$$, "double", 0, 0); }
 | sqlDOUBLE PRECISION	{ sql_find_subtype(&$$, "double", 0, 0); }
 | sqlREAL		{ sql_find_subtype(&$$, "real", 0, 0); }
 | datetime_type
 | interval_type
 | aTYPE		{ sql_find_subtype(&$$, $1, 0, 0); }
 | aTYPE '(' nonzero ')'
			{ sql_find_subtype(&$$, $1, $3, 0); }
 | sqlBOOL		{ sql_find_subtype(&$$, "boolean", 0, 0); }
 | ident	{
			  sql_type *t = mvc_bind_type(m, $1);
			  if (!t) {
				sqlformaterror(m, SQLSTATE(22000) "Type (%s) unknown", $1);
				$$.type = NULL;
				YYABORT;
			  } else {
				sql_init_subtype(&$$, t, 0, 0);
			  }
			}

 | ident '(' nonzero ')'
			{
			  sql_type *t = mvc_bind_type(m, $1);
			  if (!t) {
				sqlformaterror(m, SQLSTATE(22000) "Type (%s) unknown", $1);
				$$.type = NULL;
				YYABORT;
			  } else {
				sql_init_subtype(&$$, t, $3, 0);
			  }
			}
| GEOMETRY {
		if (!sql_find_subtype(&$$, "geometry", 0, 0 )) {
			sqlformaterror(m, "%s", SQLSTATE(22000) "Type (geometry) unknown");
			$$.type = NULL;
			YYABORT;
		}
	}
| GEOMETRY '(' subgeometry_type ')' {
		int geoSubType = $3;

		if(geoSubType == 0) {
			$$.type = NULL;
			YYABORT;
		} else if (!sql_find_subtype(&$$, "geometry", geoSubType, 0 )) {
			sqlformaterror(m, SQLSTATE(22000) "Type (%s) unknown", $1);
			$$.type = NULL;
			YYABORT;
		}
	}
| GEOMETRY '(' subgeometry_type ',' intval ')' {
		int geoSubType = $3;
		int srid = $5;

		if(geoSubType == 0) {
			$$.type = NULL;
			YYABORT;
		} else if (!sql_find_subtype(&$$, "geometry", geoSubType, srid )) {
			sqlformaterror(m, SQLSTATE(22000) "Type (%s) unknown", $1);
			$$.type = NULL;
			YYABORT;
		}
	}
| GEOMETRYSUBTYPE {
	int geoSubType = find_subgeometry_type(m, $1);

	if(geoSubType == 0) {
		$$.type = NULL;
		sqlformaterror(m, SQLSTATE(22000) "Type (%s) unknown", $1);
		YYABORT;
	} else if (geoSubType == -1) {
		$$.type = NULL;
		sqlformaterror(m, SQLSTATE(HY013) "%s", "allocation failure");
		YYABORT;
	}  else if (!sql_find_subtype(&$$, "geometry", geoSubType, 0 )) {
		sqlformaterror(m, SQLSTATE(22000) "Type (%s) unknown", $1);
		$$.type = NULL;
		YYABORT;
	}
}
 ;

subgeometry_type:
  GEOMETRYSUBTYPE {
	int subtype = find_subgeometry_type(m, $1);
	char* geoSubType = $1;

	if(subtype == 0) {
		sqlformaterror(m, SQLSTATE(22000) "Type (%s) unknown", geoSubType);
		YYABORT;
	} else if(subtype == -1) {
		sqlformaterror(m, SQLSTATE(HY013) "%s", "allocation failure");
		YYABORT;
	}
	$$ = subtype;
    }
| string {
	int subtype = find_subgeometry_type(m, $1);
	char* geoSubType = $1;

	if(subtype == 0) {
		sqlformaterror(m, SQLSTATE(22000) "Type (%s) unknown", geoSubType);
		YYABORT;
	} else if (subtype == -1) {
		sqlformaterror(m, SQLSTATE(HY013) "%s", "allocation failure");
		YYABORT;
	}
	$$ = subtype;
    }
;

varchar:
	VARCHAR				{ $$ = $1; }
 |	CHARACTER VARYING		{ $$ = $1; }
;

clob:
	CLOB				{ $$ = $1; }
 |	sqlTEXT				{ $$ = $1; }
 |	CHARACTER LARGE OBJECT		{ $$ = $1; }
;
blob:
	sqlBLOB				{ $$ = $1; }
 |	BINARY LARGE OBJECT		{ $$ = $1; }
;

variable:		column_id;

authid:		restricted_ident ;

restricted_ident:
   ident
 | non_reserved_keyword
 ;

bare_column_label:
    ident { $$ = $1; }
 |  reduced_keywords
 ;

type_function_name:
   ident
 | non_reserved_keyword
 | function_name_keyword
 ;

column_label:
   ident
 | non_reserved_keyword
 | column_name_keyword
 | function_name_keyword
 | reserved_keyword
 ;

column_id:
   ident
 | non_reserved_keyword
 | column_name_keyword
 ;

ident:
   IDENT
	{
		$$ = $1;
		if (!$1 || _strlen($1) == 0) {
			sqlformaterror(m, SQLSTATE(42000) "An identifier cannot be empty");
			YYABORT;
		}
	}
 ;

non_reserved_keyword:
  AUTHORIZATION	{ $$ = sa_strdup(SA, "authorization"); }/* sloppy: officially reserved */
| ANALYZE	{ $$ = sa_strdup(SA, "analyze"); }	/* sloppy: officially reserve */
| CACHE		{ $$ = sa_strdup(SA, "cache"); }
| CYCLE		{ $$ = sa_strdup(SA, "cycle"); }	/* sloppy: officially reserved */
| sqlDATE	{ $$ = sa_strdup(SA, "date"); }		/* sloppy: officially reserved */
| DEALLOCATE    { $$ = sa_strdup(SA, "deallocate"); }	/* sloppy: officially reserved */
| FILTER	{ $$ = sa_strdup(SA, "filter"); }	/* sloppy: officially reserved */
| LANGUAGE	{ $$ = sa_strdup(SA, "language"); }	/* sloppy: officially reserved */
| LARGE		{ $$ = sa_strdup(SA, "large"); }	/* sloppy: officially reserved */
| MATCH		{ $$ = sa_strdup(SA, "match"); }	/* sloppy: officially reserved */
| NO		{ $$ = sa_strdup(SA, "no"); }		/* sloppy: officially reserved */
| PREPARE	{ $$ = sa_strdup(SA, "prepare"); }	/* sloppy: officially reserved */
| RELEASE	{ $$ = sa_strdup(SA, "release"); }	/* sloppy: officially reserved */
| START		{ $$ = sa_strdup(SA, "start"); }	/* sloppy: officially reserved */
| UESCAPE	{ $$ = sa_strdup(SA, "uescape"); }	/* sloppy: officially reserved */
| VALUE		{ $$ = sa_strdup(SA, "value"); }	/* sloppy: officially reserved */
| WITHOUT	{ $$ = sa_strdup(SA, "without"); }	/* sloppy: officially reserved */

/* SQL/XML non reserved words */
| ABSENT	{ $$ = sa_strdup(SA, "absent"); }
| ACCORDING	{ $$ = sa_strdup(SA, "according"); }
| CONTENT	{ $$ = sa_strdup(SA, "content"); }
| DOCUMENT	{ $$ = sa_strdup(SA, "document"); }
| ELEMENT	{ $$ = sa_strdup(SA, "element"); }
| EMPTY		{ $$ = sa_strdup(SA, "empty"); }
| ID		{ $$ = sa_strdup(SA, "id"); }
| LOCATION	{ $$ = sa_strdup(SA, "location"); }
| NAMESPACE	{ $$ = sa_strdup(SA, "namespace"); }
| NIL		{ $$ = sa_strdup(SA, "nil"); }
| PASSING	{ $$ = sa_strdup(SA, "passing"); }
| REF		{ $$ = sa_strdup(SA, "ref"); }
| STRIP		{ $$ = sa_strdup(SA, "strip"); }
| URI		{ $$ = sa_strdup(SA, "uri"); }
| WHITESPACE	{ $$ = sa_strdup(SA, "whitespace"); }

| ACTION	{ $$ = sa_strdup(SA, "action"); }
| AUTO_COMMIT	{ $$ = sa_strdup(SA, "auto_commit"); }
| BIG		{ $$ = sa_strdup(SA, "big"); }
| sqlBOOL	{ $$ = sa_strdup(SA, "bool"); }
| CENTURY	{ $$ = sa_strdup(SA, "century"); }
| CLIENT	{ $$ = sa_strdup(SA, "client"); }
| COMMENT	{ $$ = sa_strdup(SA, "comment"); }
| DATA		{ $$ = sa_strdup(SA, "data"); }
| DECADE	{ $$ = sa_strdup(SA, "decade"); }
| DESC		{ $$ = sa_strdup(SA, "desc"); }
| DIAGNOSTICS	{ $$ = sa_strdup(SA, "diagnostics"); }
| DOW		{ $$ = sa_strdup(SA, "dow"); }
| DOY		{ $$ = sa_strdup(SA, "doy"); }
| ENDIAN	{ $$ = sa_strdup(SA, "endian"); }
| EPOCH		{ $$ = sa_strdup(SA, "epoch"); }
| SQL_EXPLAIN	{ $$ = sa_strdup(SA, "explain"); }
| FIRST		{ $$ = sa_strdup(SA, "first"); }
| GEOMETRY	{ $$ = sa_strdup(SA, "geometry"); }
| IMPRINTS	{ $$ = sa_strdup(SA, "imprints"); }
| INCREMENT	{ $$ = sa_strdup(SA, "increment"); }
| KEY		{ $$ = sa_strdup(SA, "key"); }
| LAST		{ $$ = sa_strdup(SA, "last"); }
| LEVEL		{ $$ = sa_strdup(SA, "level"); }
| LITTLE	{ $$ = sa_strdup(SA, "little"); }
| LOGIN		{ $$ = sa_strdup(SA, "login"); }
| MAX_MEMORY	{ $$ = sa_strdup(SA, "max_memory"); }
| MAXVALUE	{ $$ = sa_strdup(SA, "maxvalue"); }
| MAX_WORKERS	{ $$ = sa_strdup(SA, "max_workers"); }
| MINVALUE	{ $$ = sa_strdup(SA, "minvalue"); }
| sqlNAME	{ $$ = sa_strdup(SA, "name"); }
| NATIVE	{ $$ = sa_strdup(SA, "native"); }
| NULLS		{ $$ = sa_strdup(SA, "nulls"); }
| OBJECT	{ $$ = sa_strdup(SA, "object"); }
| OPTIMIZER	{ $$ = sa_strdup(SA, "optimizer"); }
| OPTIONS	{ $$ = sa_strdup(SA, "options"); }
| PASSWORD	{ $$ = sa_strdup(SA, "password"); }
| PATH		{ $$ = sa_strdup(SA, "path"); }
| SQL_PLAN	{ $$ = sa_strdup(SA, "plan"); }
| PREP		{ $$ = sa_strdup(SA, "prep"); }
| PRIVILEGES	{ $$ = sa_strdup(SA, "privileges"); }
| QUARTER	{ $$ = sa_strdup(SA, "quarter"); }
| REPLACE	{ $$ = sa_strdup(SA, "replace"); }
| ROLE		{ $$ = sa_strdup(SA, "role"); }
| SCHEMA	{ $$ = sa_strdup(SA, "schema"); }
| SERVER	{ $$ = sa_strdup(SA, "server"); }
| sqlSESSION	{ $$ = sa_strdup(SA, "session"); }
| sqlSIZE	{ $$ = sa_strdup(SA, "size"); }
| STATEMENT	{ $$ = sa_strdup(SA, "statement"); }
| STORAGE	{ $$ = sa_strdup(SA, "storage"); }
| TEMP		{ $$ = sa_strdup(SA, "temp"); }
| TEMPORARY	{ $$ = sa_strdup(SA, "temporary"); }
| sqlTEXT	{ $$ = sa_strdup(SA, "text"); }
| SQL_TRACE	{ $$ = sa_strdup(SA, "trace"); }
| TYPE		{ $$ = sa_strdup(SA, "type"); }
| UNLOGGED	{ $$ = sa_strdup(SA, "unlogged"); }
| WEEK		{ $$ = sa_strdup(SA, "week"); }
| ZONE		{ $$ = sa_strdup(SA, "zone"); }

/* odbc escape sequence non reserved words */
| ODBC_DATE_ESCAPE_PREFIX { $$ = sa_strdup(SA, "d"); }
| ODBC_TIME_ESCAPE_PREFIX { $$ = sa_strdup(SA, "t"); }
| ODBC_TIMESTAMP_ESCAPE_PREFIX { $$ = sa_strdup(SA, "ts"); }
| ODBC_GUID_ESCAPE_PREFIX { $$ = sa_strdup(SA, "guid"); }
| ODBC_FUNC_ESCAPE_PREFIX { $$ = sa_strdup(SA, "fn"); }
| ODBC_OJ_ESCAPE_PREFIX { $$ = sa_strdup(SA, "oj"); }
| DAYNAME { $$ = sa_strdup(SA, "dayname"); }
| MONTHNAME { $$ = sa_strdup(SA, "monthname"); }
| TIMESTAMPADD { $$ = sa_strdup(SA, "timestampadd"); }
| TIMESTAMPDIFF { $$ = sa_strdup(SA, "timestampdiff"); }

| aTYPE	{ $$ = $1; }	/* non reserved */
| RANK	{ $$ = $1; }	/* without '(' */
| MARGFUNC	{ $$ = $1; }	/* without '(' */
;

/* column identifiers */
column_name_keyword:
  BETWEEN 	{ $$ = sa_strdup(SA, "between"); }
| CHARACTER 	{ $$ = sa_strdup(SA, "character"); }
| COALESCE 	{ $$ = sa_strdup(SA, "coalesce"); }
| EXISTS 	{ $$ = sa_strdup(SA, "exists"); }
| EXTRACT 	{ $$ = sa_strdup(SA, "extract"); }
| GROUPING 	{ $$ = sa_strdup(SA, "grouping"); }
| INTERVAL 	{ $$ = sa_strdup(SA, "interval"); }
| NULLIF 	{ $$ = sa_strdup(SA, "nullif"); }
| POSITION 	{ $$ = sa_strdup(SA, "position"); }
| PRECISION	{ $$ = sa_strdup(SA, "precision"); }	/* sloppy: officially reserved */
| sqlREAL
| ROW		{ $$ = sa_strdup(SA, "row"); }		/* sloppy: officially reserved */
| SUBSTRING	{ $$ = sa_strdup(SA, "substring"); }
| TIME		{ $$ = sa_strdup(SA, "time"); }	
| TIMESTAMP	{ $$ = sa_strdup(SA, "timestamp"); }
| TRIM		{ $$ = sa_strdup(SA, "trim"); }
| VALUES	{ $$ = sa_strdup(SA, "values"); }
| XMLATTRIBUTES	{ $$ = sa_strdup(SA, "xmlatributes"); }
| XMLCONCAT	{ $$ = sa_strdup(SA, "xmlconcat"); }
| XMLELEMENT	{ $$ = sa_strdup(SA, "xmlelement"); }
| XMLFOREST	{ $$ = sa_strdup(SA, "xmlforest"); }
| XMLPARSE	{ $$ = sa_strdup(SA, "xmlparse"); }
| XMLPI		{ $$ = sa_strdup(SA, "xmlpi"); }
/* odbc */
| IFNULL { $$ = sa_strdup(SA, "ifnull"); }
;

function_name_keyword:
  LEFT	{ $$ = sa_strdup(SA, "left"); }
| RIGHT	{ $$ = sa_strdup(SA, "right"); }
| INSERT	{ $$ = sa_strdup(SA, "insert"); }
;

reserved_keyword:
  ALL		{ $$ = sa_strdup(SA, "all"); }
| AND		{ $$ = sa_strdup(SA, "and"); }
| ANY		{ $$ = sa_strdup(SA, "ANY"); }
| AS		{ $$ = sa_strdup(SA, "as"); }
| ASC		{ $$ = sa_strdup(SA, "asc"); }
| ASYMMETRIC	{ $$ = sa_strdup(SA, "asymmetric"); }
| BOTH		{ $$ = sa_strdup(SA, "both"); }
| CASE		{ $$ = sa_strdup(SA, "case"); }
| CAST		{ $$ = sa_strdup(SA, "cast"); }
| CURRENT_ROLE	{ $$ = sa_strdup(SA, "current_role"); }
| COLUMN	{ $$ = sa_strdup(SA, "column"); }
| DISTINCT	{ $$ = sa_strdup(SA, "distinct"); }
| EXEC		{ $$ = sa_strdup(SA, "exec"); }
| EXECUTE	{ $$ = sa_strdup(SA, "execute"); }
| TABLE		{ $$ = sa_strdup(SA, "table"); }
| FROM		{ $$ = sa_strdup(SA, "from"); }
;

reduced_keywords:
  AUTHORIZATION	{ $$ = sa_strdup(SA, "authorization"); }
| COLUMN	{ $$ = sa_strdup(SA, "column"); }
| CYCLE		{ $$ = sa_strdup(SA, "cycle"); }
| DISTINCT	{ $$ = sa_strdup(SA, "distinct"); }
| INTERVAL	{ $$ = sa_strdup(SA, "interval"); }
| PRECISION	{ $$ = sa_strdup(SA, "precision"); }
| ROW		{ $$ = sa_strdup(SA, "row"); }
| CACHE		{ $$ = sa_strdup(SA, "cache"); }
/* SQL/XML non reserved words */
| ABSENT	{ $$ = sa_strdup(SA, "absent"); }
| ACCORDING	{ $$ = sa_strdup(SA, "according"); }
| CONTENT	{ $$ = sa_strdup(SA, "content"); }
| DOCUMENT	{ $$ = sa_strdup(SA, "document"); }
| ELEMENT	{ $$ = sa_strdup(SA, "element"); }
| EMPTY		{ $$ = sa_strdup(SA, "empty"); }
| EXEC		{ $$ = sa_strdup(SA, "exec"); }
| EXECUTE	{ $$ = sa_strdup(SA, "execute"); }
| ID		{ $$ = sa_strdup(SA, "id"); }
| LOCATION	{ $$ = sa_strdup(SA, "location"); }
| NAMESPACE	{ $$ = sa_strdup(SA, "namespace"); }
| NIL		{ $$ = sa_strdup(SA, "nil"); }
| PASSING	{ $$ = sa_strdup(SA, "passing"); }
| REF		{ $$ = sa_strdup(SA, "ref"); }
| STRIP		{ $$ = sa_strdup(SA, "strip"); }
| TABLE		{ $$ = sa_strdup(SA, "table"); }
| TIME		{ $$ = sa_strdup(SA, "time"); }	
| TIMESTAMP	{ $$ = sa_strdup(SA, "timestamp"); }
| UESCAPE	{ $$ = sa_strdup(SA, "uescape"); }
| URI		{ $$ = sa_strdup(SA, "uri"); }
| WHITESPACE	{ $$ = sa_strdup(SA, "whitespace"); }
/* odbc */
| IFNULL { $$ = sa_strdup(SA, "ifnull"); }

| ODBC_DATE_ESCAPE_PREFIX { $$ = sa_strdup(SA, "d"); }
| ODBC_TIME_ESCAPE_PREFIX { $$ = sa_strdup(SA, "t"); }
| ODBC_TIMESTAMP_ESCAPE_PREFIX { $$ = sa_strdup(SA, "ts"); }
| ODBC_GUID_ESCAPE_PREFIX { $$ = sa_strdup(SA, "guid"); }
| ODBC_FUNC_ESCAPE_PREFIX { $$ = sa_strdup(SA, "fn"); }
| ODBC_OJ_ESCAPE_PREFIX { $$ = sa_strdup(SA, "oj"); }
| DAYNAME { $$ = sa_strdup(SA, "dayname"); }
| MONTHNAME { $$ = sa_strdup(SA, "monthname"); }
| TIMESTAMPADD { $$ = sa_strdup(SA, "timestampadd"); }
| TIMESTAMPDIFF { $$ = sa_strdup(SA, "timestampdiff"); }
;


lngval:
	sqlINT
		{
		  char *end = NULL, *s = $1;
		  int l = _strlen(s);
		  /* errno might be non-zero due to other people's code */
		  errno = 0;
		  if (l <= 19) {
			$$ = strtoll(s,&end,10);
		  } else {
			$$ = 0;
		  }
		  if (s+l != end || errno == ERANGE) {
			errno = 0;
			sqlformaterror(m, SQLSTATE(22003) "Integer value too large or not a number (%s)", $1);
			$$ = 0;
			YYABORT;
		  }
		}
   ;

intval:
	sqlINT
		{
		  char *end = NULL, *s = $1;
		  int l = _strlen(s);
		  /* errno might be non-zero due to other people's code */
		  errno = 0;
		  if (l <= 10) {
			long v = strtol(s,&end,10);
#if SIZEOF_LONG > SIZEOF_INT
			if (v > INT_MAX)
				errno = ERANGE;
#endif
			$$ = (int) v;
		  } else {
			$$ = 0;
		  }
		  if (s+l != end || errno == ERANGE) {
			errno = 0;
			sqlformaterror(m, SQLSTATE(22003) "Integer value too large or not a number (%s)", $1);
			$$ = 0;
			YYABORT;
		  }
		}
    ;

blobstring:
    XSTRING	/* X'<hexit>...' */
		{ $$ = $1; }
 |  XSTRING sstring
		{ $$ = sa_strconcat(SA, $1, $2); }
 ;

sstring:
    STRING
		{ $$ = $1; }
 |  STRING sstring
		{ $$ = sa_strconcat(SA, $1, $2); }
 ;

string:
   sstring	{ $$ = $1; }
 ;


exec:
     execute exec_ref
		{
		  m->emod |= mod_exec;
		  $$ = _symbol_create_symbol(SQL_CALL, $2); }
 ;

dealloc_ref:
   posint { $$ = $1; }
 | ALL    { $$ = -1; } /* prepared statements numbers cannot be negative, so set -1 to deallocate all */
 ;

dealloc:
     deallocate opt_prepare dealloc_ref
		{
		  m->emode = m_deallocate;
		  $$ = _newAtomNode(atom_int(SA, sql_bind_localtype("int"), $3)); }
 ;

exec_ref:
    posint arg_list_ref { $$ = $2; $$->data.lval->h->data.i_val = $1; }
 ;

arg_list_ref:
    '(' ')'
	{ dlist *l = L();
	  append_int(l, -1);
	  append_int(l, FALSE); /* ignore distinct */
	  append_list(l, NULL);
	  $$ = _symbol_create_list( SQL_NOP, l ); }
 |  '(' expr_list ')'
	{ dlist *l = L();
	  append_int(l, -1);
	  append_int(l, FALSE); /* ignore distinct */
	  append_list(l, $2);
	  $$ = _symbol_create_list( SQL_NOP, l ); }
 ;

named_arg_list_ref:
    '(' ')'
	{ dlist *l = L();
	  append_int(l, -1);
	  append_int(l, FALSE); /* ignore distinct */
	  append_list(l, NULL);
	  $$ = _symbol_create_list( SQL_NOP, l ); }
 |  '(' named_value_commalist ')'
	{ dlist *l = L();
	  append_int(l, -1);
	  append_int(l, FALSE); /* ignore distinct */
	  append_list(l, $2);
	  $$ = _symbol_create_list( SQL_NOP, l ); }
 ;

/* path specification>

Specify an order for searching for an SQL-invoked routine.

CURRENTLY only parsed
*/

opt_path_specification:
	/* empty */	{ $$ = NULL; }
   |	path_specification
   ;

path_specification:
        PATH schema_name_list	{ $$ = _symbol_create_list( SQL_PATH, $2); }
   ;

schema_name_list: ident_commalist ;

comment_on_statement:
	COMMENT ON catalog_object IS string
	{ dlist *l = L();
	  append_symbol(l, $3);
	  append_string(l, $5);
	  $$ = _symbol_create_list( SQL_COMMENT, l );
	}
	| COMMENT ON catalog_object IS sqlNULL
	{ dlist *l = L();
	  append_symbol(l, $3);
	  append_string(l, NULL);
	  $$ = _symbol_create_list( SQL_COMMENT, l );
	}
	;

catalog_object:
	  SCHEMA ident { $$ = _symbol_create( SQL_SCHEMA, $2 ); }
	| TABLE qname { $$ = _symbol_create_list( SQL_TABLE, $2 ); }
	| VIEW qname { $$ = _symbol_create_list( SQL_VIEW, $2 ); }
	| COLUMN column_id '.' ident
	{ dlist *l = L();
	  append_string(l, $2);
	  append_string(l, $4);
	  $$ = _symbol_create_list( SQL_COLUMN, l );
	}
	| COLUMN column_id '.' ident '.' ident
	{ dlist *l = L();
	  append_string(l, $2);
	  append_string(l, $4);
	  append_string(l, $6);
	  $$ = _symbol_create_list( SQL_COLUMN, l );
	}
	| INDEX qname { $$ = _symbol_create_list( SQL_INDEX, $2 ); }
	| SEQUENCE qname { $$ = _symbol_create_list( SQL_SEQUENCE, $2 ); }
	| routine_designator { $$ = _symbol_create_list( SQL_ROUTINE, $1 ); }
	;

XML_value_expression:
  XML_primary
  ;

XML_value_expression_list:
    XML_value_expression
		{ $$ = append_symbol(L(), $1); }
  | XML_value_expression_list ',' XML_value_expression
		{ $$ = append_symbol($1, $3); }
  ;

XML_primary:
    scalar_exp
  ;

XML_value_function:
    XML_comment
  | XML_concatenation
  | XML_document
  | XML_element
  | XML_forest
  | XML_parse
  | XML_PI
  | XML_query
  | XML_text
  | XML_validate
  ;

XML_comment:
  XMLCOMMENT '(' value_exp /* should be a string */ opt_XML_returning_clause ')'
	{ dlist *l = L();
	  append_symbol(l, $3);
	  append_int(l, $4);
	  $$ = _symbol_create_list( SQL_XMLCOMMENT, l); }
 ;

XML_concatenation:
  XMLCONCAT '(' XML_value_expression_list opt_XML_returning_clause ')'
	{ dlist *l = L();
	  append_list(l, $3);
	  append_int(l, $4);
	  $$ = _symbol_create_list( SQL_XMLCONCAT, l); }
  ;

XML_document:
  XMLDOCUMENT '(' XML_value_expression opt_XML_returning_clause ')'
	{ dlist *l = L();
	  append_symbol(l, $3);
	  append_int(l, $4);
	  $$ = _symbol_create_list( SQL_XMLDOCUMENT, l); }

XML_element:
  XMLELEMENT '(' sqlNAME XML_element_name
	opt_comma_XML_namespace_declaration_attributes_element_content
	opt_XML_returning_clause ')'

	{ dlist *l = L();
	  append_string(l, $4);
	  append_list(l, $5);
	  append_int(l, $6);
	  $$ = _symbol_create_list( SQL_XMLELEMENT, l);
	}
  ;

opt_comma_XML_namespace_declaration_attributes_element_content:
     /* empty */
	{ $$ = NULL; }
  |  ',' XML_namespace_declaration
	{ $$ = append_symbol(L(), $2);
	  $$ = append_symbol($$, NULL);
	  $$ = append_list($$, NULL); }
  |  ',' XML_namespace_declaration ',' XML_attributes
	{ $$ = append_symbol(L(), $2);
	  $$ = append_symbol($$, $4);
	  $$ = append_list($$, NULL); }
  |  ',' XML_namespace_declaration ',' XML_attributes ',' XML_element_content_and_option
	{ $$ = append_symbol(L(), $2);
	  $$ = append_symbol($$, $4);
	  $$ = append_list($$, $6); }
  |  ',' XML_namespace_declaration ',' XML_element_content_and_option
	{ $$ = append_symbol(L(), $2);
	  $$ = append_symbol($$, NULL);
	  $$ = append_list($$, $4); }
  |  ',' XML_attributes
	{ $$ = append_symbol(L(), NULL);
	  $$ = append_symbol($$, $2);
	  $$ = append_list($$, NULL); }
  |  ',' XML_attributes ',' XML_element_content_and_option
	{ $$ = append_symbol(L(), NULL);
	  $$ = append_symbol($$, $2);
	  $$ = append_list($$, $4); }
  |  ',' XML_element_content_and_option
	{ $$ = append_symbol(L(), NULL);
	  $$ = append_symbol($$, NULL);
	  $$ = append_list($$, $2); }
  ;

XML_element_name:
    column_id
  ;

XML_attributes:
  XMLATTRIBUTES '(' XML_attribute_list ')'	{ $$ = $3; }
  ;

XML_attribute_list:
    XML_attribute				{ $$ = $1; }
  | XML_attribute_list ',' XML_attribute
		{ dlist *l = L();
		  append_list(l, append_string(L(), sa_strdup(SA, "concat")));
		  append_int(l, FALSE); /* ignore distinct */
		  dlist *args = append_symbol(L(), $1);
		  append_symbol(args, $3);
		  append_list(l, args);
		  $$ = _symbol_create_list( SQL_NOP, l ); }
  ;

XML_attribute:
  XML_attribute_value opt_XML_attribute_name
	{ dlist *l = L();
	  append_string(l, $2);
	  append_symbol(l, $1);
	  $$ = _symbol_create_list( SQL_XMLATTRIBUTE, l ); }
  ;

opt_XML_attribute_name:
     /* empty */				{ $$ = NULL; }
  | AS XML_attribute_name			{ $$ = $2; }
  ;

XML_attribute_value:
     scalar_exp
  ;

XML_attribute_name:
    ident
  ;

XML_element_content_and_option:
    XML_element_content_list opt_XML_content_option
		{ $$ = L();
		  $$ = append_list($$, $1);
		  $$ = append_int($$, $2);	}
  ;

XML_element_content_list:
    XML_element_content
		{ $$ = append_symbol(L(), $1); }
  | XML_element_content_list ',' XML_element_content
		{ $$ = append_symbol($1, $3); }
  ;

XML_element_content:
     scalar_exp
  ;

opt_XML_content_option:
    /* empty */			{ $$ = 0; }
  | OPTION XML_content_option	{ $$ = $2; }
  ;

XML_content_option:
    sqlNULL ON sqlNULL		{ $$ = 0; }
  | EMPTY ON sqlNULL		{ $$ = 1; }
  | ABSENT ON sqlNULL		{ $$ = 2; }
  | NIL ON sqlNULL		{ $$ = 3; }
  | NIL ON NO CONTENT		{ $$ = 4; }
  ;

XML_forest:
    XMLFOREST '(' opt_XML_namespace_declaration_and_comma
      forest_element_list opt_XML_content_option
      opt_XML_returning_clause ')'
	{ dlist *l = L();
	  append_symbol(l, $3);
	  append_list(l, $4);
	  append_int(l, $5);
	  append_int(l, $6);
	  $$ = _symbol_create_list( SQL_XMLFOREST, l);
	}
  ;

opt_XML_namespace_declaration_and_comma:
     /* empty */			{ $$ = NULL; }
  |  XML_namespace_declaration ','	{ $$ = $1; }
  ;

forest_element_list:
     forest_element
		{ $$ = append_list(L(), $1); }
  |  forest_element_list ',' forest_element
		{ $$ = append_list($1, $3); }
  ;

forest_element:
    forest_element_value opt_forest_element_name
		{ $$ = append_symbol(L(), $1);
		  $$ = append_string($$, $2); }
  ;

forest_element_value:
    scalar_exp	{ $$ = $1; }
  ;

opt_forest_element_name:
    /* empty */			{ $$ = NULL; }
  | AS forest_element_name	{ $$ = $2; }
  ;

forest_element_name:
    column_label		{ $$ = $1; }
  ;

 /* | XML_value_function */
XML_parse:
  XMLPARSE '(' document_or_content value_exp /* should be a string */
      XML_whitespace_option ')'
	{ dlist *l = L();
	  append_int(l, $3 );
	  append_symbol(l, $4);
	  append_int(l, $5);
	  $$ = _symbol_create_list( SQL_XMLPARSE, l); }

XML_whitespace_option:
    PRESERVE WHITESPACE		{ $$ = 0; }
  | STRIP WHITESPACE		{ $$ = 1; }
  ;

XML_PI:
  XMLPI '(' sqlNAME XML_PI_target
	opt_comma_string_value_expression
	opt_XML_returning_clause ')'
	{ dlist *l = L();
	  append_string(l, $4);
	  append_symbol(l, $5);
	  append_int(l, $6);
	  $$ = _symbol_create_list( SQL_XMLPI, l); }
  ;

XML_PI_target:
    ident
  ;

opt_comma_string_value_expression:
	/* empty */	{ $$ = NULL; }
  | ',' value_exp /* should be a string */
			{ $$ = $2; }
  ;

XML_query:
  XMLQUERY '('
      XQuery_expression
      opt_XML_query_argument_list
      opt_XML_returning_clause_query_returning_mechanism
      XML_query_empty_handling_option
      ')'
	{ $$ = NULL; }

XQuery_expression:
	STRING
  ;

opt_XML_query_argument_list:
	/* empty */
  | PASSING XML_query_default_passing_mechanism XML_query_argument_list
  ;

XML_query_default_passing_mechanism:
     XML_passing_mechanism
  ;

XML_query_argument_list:
    XML_query_argument
  | XML_query_argument_list ',' XML_query_argument
  ;

XML_query_argument:
     value_exp
  |  value_exp XML_passing_mechanism
  |  value_exp AS ident
  |  value_exp AS ident XML_passing_mechanism
  ;

opt_XML_query_returning_mechanism:
   /* empty */
 | XML_passing_mechanism
 ;

opt_XML_returning_clause_query_returning_mechanism:
   /* empty */
 | XML_returning_clause opt_XML_query_returning_mechanism
 ;

XML_query_empty_handling_option:
    sqlNULL ON EMPTY
  | EMPTY ON EMPTY
  ;

XML_text:
  XMLTEXT '(' value_exp /* should be a string */
      opt_XML_returning_clause ')'
	{ dlist *l = L();
	  append_symbol(l, $3);
	  append_int(l, $4);
	  $$ = _symbol_create_list( SQL_XMLTEXT, l); }

XML_validate:
  XMLVALIDATE '('
      document_or_content_or_sequence
      XML_value_expression
      opt_XML_valid_according_to_clause
      ')'
	{ $$ = NULL; }
  ;

document_or_content_or_sequence:
    document_or_content
  | SEQUENCE		{ $$ = 2; }
  ;

document_or_content:
    DOCUMENT		{ $$ = 0; }
  | CONTENT		{ $$ = 1; }
  ;

opt_XML_returning_clause:
   /* empty */			{ $$ = 0; }
 | XML_returning_clause
 ;

XML_returning_clause:
   RETURNING CONTENT		{ $$ = 0; }
 | RETURNING SEQUENCE		{ $$ = 1; }
 ;

/*
<XML lexically scoped options> ::=
  <XML lexically scoped option> [ <comma> <XML lexically scoped option> ]
<XML lexically scoped option> ::=
    <XML namespace declaration>
  | <XML binary encoding>

<XML binary encoding> ::=
  XMLBINARY [ USING ] { BASE64 | HEX }
*/

XML_namespace_declaration:
  XMLNAMESPACES '(' XML_namespace_declaration_item_list ')'	{ $$ = $3; }
  ;

XML_namespace_declaration_item_list:
	XML_namespace_declaration_item	{ $$ = $1; }
  |     XML_namespace_declaration_item_list ',' XML_namespace_declaration_item
		{ dlist *l = L();
		  append_list(l, append_string(L(), sa_strdup(SA, "concat")));
		  append_int(l, FALSE); /* ignore distinct */
		  dlist *args = append_symbol(L(), $1);
		  append_symbol(args, $3);
		  append_list(l, args);
		  $$ = _symbol_create_list( SQL_NOP, l ); }
  ;

XML_namespace_declaration_item:
    XML_regular_namespace_declaration_item
  | XML_default_namespace_declaration_item
  ;

XML_namespace_prefix:
    ident
  ;

XML_namespace_URI:
    scalar_exp_no_and
  ;

XML_regular_namespace_declaration_item:
    XML_namespace_URI AS XML_namespace_prefix
		{ dlist *l = L();
		  append_string(l, sa_strconcat(SA, "xmlns:", $3));
		  append_symbol(l, $1);
		  $$ = _symbol_create_list( SQL_XMLATTRIBUTE, l ); }
  ;

XML_default_namespace_declaration_item:
    DEFAULT XML_namespace_URI	{ dlist *l = L();
				  append_string(l, sa_strdup(SA, "xmlns" ));
				  append_symbol(l, $2);
				  $$ = _symbol_create_list( SQL_XMLATTRIBUTE, l ); }
  | NO DEFAULT			{ $$ = NULL; }
  ;

XML_passing_mechanism:
    BY REF
  | BY VALUE
  ;

opt_XML_valid_according_to_clause:
    /* empty */
  | XML_valid_according_to_clause
  ;

XML_valid_according_to_clause:
    ACCORDING TO XMLSCHEMA XML_valid_according_to_what
      opt_XML_valid_element_clause
  ;

XML_valid_according_to_what:
    XML_valid_according_to_URI
  | XML_valid_according_to_identifier
  ;

XML_valid_according_to_URI:
    URI XML_valid_target_namespace_URI opt_XML_valid_schema_location
  | NO NAMESPACE opt_XML_valid_schema_location
  ;

XML_valid_target_namespace_URI:
    XML_URI
  ;

XML_URI:
    STRING
  ;

opt_XML_valid_schema_location:
   /* empty */
 | LOCATION XML_valid_schema_location_URI
 ;

XML_valid_schema_location_URI:
   XML_URI
 ;

XML_valid_according_to_identifier:
   ID registered_XML_Schema_name
 ;

registered_XML_Schema_name:
    ident
  ;

opt_XML_valid_element_clause:
    /* empty */
 |  XML_valid_element_clause
 ;

XML_valid_element_clause:
    XML_valid_element_name_specification
  | XML_valid_element_namespace_specification
      opt_XML_valid_element_name_specification
  ;

opt_XML_valid_element_name_specification:
    /* empty */
 |  XML_valid_element_name_specification
 ;

XML_valid_element_name_specification:
   ELEMENT XML_valid_element_name
 ;

XML_valid_element_namespace_specification:
    NO NAMESPACE
  | NAMESPACE XML_valid_element_namespace_URI
  ;

XML_valid_element_namespace_URI:
   XML_URI
 ;

XML_valid_element_name:
   ident
 ;

XML_aggregate:
  XMLAGG '(' XML_value_expression
      opt_order_by_clause
      opt_XML_returning_clause ')'
	{
	  dlist *aggr = L();

	  append_list(aggr, append_string(append_string(L(), "sys"), "xmlagg"));
	  append_int(aggr, FALSE); /* ignore distinct */
	  append_list(aggr, append_symbol(L(), $3));
	  append_symbol(aggr, $4);
	  /* int returning not used */
	  $$ = _symbol_create_list( SQL_NOP, aggr);
	}
 ;

odbc_date_escape:
    '{' ODBC_DATE_ESCAPE_PREFIX string '}'
	{
	    symbol* node = makeAtomNode(m, "date", $3, 0, 0, false);
	    if (node == NULL)
	        YYABORT;
	    $$ = node;
	}
    ;

odbc_time_escape:
    '{' ODBC_TIME_ESCAPE_PREFIX string '}'
	{
	    unsigned int pr = get_time_precision($3) + 1;
	    symbol* node = makeAtomNode(m, "time", $3, pr, 0, false);
	    if (node == NULL)
	        YYABORT;
	    $$ = node;
	}
    ;

odbc_timestamp_escape:
    '{' ODBC_TIMESTAMP_ESCAPE_PREFIX string '}'
	{
	    unsigned int pr = get_timestamp_precision($3);
	    pr = pr ? (pr + 1) : (pr + 6);
	    symbol* node = makeAtomNode(m, "timestamp", $3, pr, 0, false);
	    if (node == NULL)
	        YYABORT;
	    $$ = node;
	}
    ;

odbc_guid_escape:
    '{' ODBC_GUID_ESCAPE_PREFIX string '}'
	{
	    symbol* node = makeAtomNode(m, "uuid", $3, 0, 0, true);
	    if (node == NULL)
	        YYABORT;
	    $$ = node;
	}
    ;

odbc_interval_escape:
    '{' interval_expression '}' {$$ = $2;}
    ;


odbc_scalar_func_escape:
    '{' ODBC_FUNC_ESCAPE_PREFIX odbc_scalar_func '}' {$$ = $3;}
    ;

odbc_datetime_func:
    HOUR '(' scalar_exp ')'
	{ dlist *l = L();
	  append_list( l, append_string(L(), sa_strdup(SA, "hour")));
	  append_int(l, FALSE); /* ignore distinct */
	  append_list(l, append_symbol(L(), $3));
	  $$ = _symbol_create_list( SQL_NOP, l );
	}
    | MINUTE '(' scalar_exp ')'
	{ dlist *l = L();
	  append_list( l, append_string(L(), sa_strdup(SA, "minute")));
	  append_int(l, FALSE); /* ignore distinct */
	  append_list(l, append_symbol(L(), $3));
	  $$ = _symbol_create_list( SQL_NOP, l );
	}
    | SECOND '(' scalar_exp ')'
	{ dlist *l = L();
	  append_list( l, append_string(L(), sa_strdup(SA, "second")));
	  append_int(l, FALSE); /* ignore distinct */
	  append_list(l, append_symbol(L(), $3));
	  $$ = _symbol_create_list( SQL_NOP, l );
	}
    | MONTH '(' scalar_exp ')'
	{ dlist *l = L();
	  append_list( l, append_string(L(), sa_strdup(SA, "month")));
	  append_int(l, FALSE); /* ignore distinct */
	  append_list(l, append_symbol(L(), $3));
	  $$ = _symbol_create_list( SQL_NOP, l );
	}
    | YEAR '(' scalar_exp ')'
	{ dlist *l = L();
	  append_list( l, append_string(L(), sa_strdup(SA, "year")));
	  append_int(l, FALSE); /* ignore distinct */
	  append_list(l, append_symbol(L(), $3));
	  $$ = _symbol_create_list( SQL_NOP, l );
	}
    | ODBC_TIMESTAMPADD '(' odbc_tsi_qualifier ',' scalar_exp ',' scalar_exp ')'
	{ dlist *l = L();
	  append_list( l, append_string(L(), sa_strdup(SA, "timestampadd")));
	  append_int(l, FALSE); /* ignore distinct */
	  sql_subtype t;
	  lng i = 0;
	  if (process_odbc_interval(m, $3, 1, &t, &i) < 0) {
		yyerror(m, "incorrect interval");
		$$ = NULL;
		YYABORT;
	  }

	  dlist *args = append_symbol(L(), _newAtomNode(atom_int(SA, &t, i)));
	  append_symbol(args, $5);

	  dlist *nargs = append_symbol(L(), $7);
	  nargs = append_symbol(nargs, _symbol_create_list( SQL_NOP,
		    append_list(
		      append_int(
			append_list(L(), append_string(L(), sa_strdup(SA, "sql_mul"))),
			   FALSE), /* ignore distinct */
			    args)));
	  append_list(l, nargs);
	  $$ = _symbol_create_list( SQL_NOP, l );
	}
    | ODBC_TIMESTAMPDIFF '(' odbc_tsi_qualifier ',' scalar_exp ',' scalar_exp ')'
	{ dlist *l = L();
	  switch($3) {
	    case iyear:
		append_list( l, append_string(L(), sa_strdup(SA, "timestampdiff_year")));
		break;
	    case iquarter:
		append_list( l, append_string(L(), sa_strdup(SA, "timestampdiff_quarter")));
		break;
	    case imonth:
		append_list( l, append_string(L(), sa_strdup(SA, "timestampdiff_month")));
		break;
	    case iweek:
		append_list( l, append_string(L(), sa_strdup(SA, "timestampdiff_week")));
		break;
	    case iday:
		append_list( l, append_string(L(), sa_strdup(SA, "timestampdiff_day")));
		break;
	    case ihour:
		append_list( l, append_string(L(), sa_strdup(SA, "timestampdiff_hour")));
		break;
	    case imin:
		append_list( l, append_string(L(), sa_strdup(SA, "timestampdiff_min")));
		break;
	    case isec:
		append_list( l, append_string(L(), sa_strdup(SA, "timestampdiff_sec")));
		break;
	    default:
		/* diff in ms */
		append_list( l, append_string(L(), sa_strdup(SA, "timestampdiff")));
	  }
	  append_int(l, FALSE); /* ignore distinct */
	  dlist *args = append_symbol(L(), $7);
	  append_symbol(args, $5);
	  append_list(l, args);
	  $$ = _symbol_create_list( SQL_NOP, l );
	}
;

odbc_scalar_func:
      func_ref { $$ = $1;}
    | string_funcs { $$ = $1;}
    | datetime_funcs { $$ = $1;}
    | odbc_datetime_func { $$ = $1;}
    | CONVERT '(' scalar_exp ',' odbc_data_type ')'
	{ dlist *l = L();
	  append_symbol(l, $3);
	  append_type(l, &$5);
	  $$ = _symbol_create_list( SQL_CAST, l );
	}
    | USER '(' ')'
	{ $$ = _symbol_create_list(SQL_NAME, append_string(append_string(L(), sa_strdup(SA, "sys")), sa_strdup(SA, "current_user"))); }
    | CHARACTER '(' scalar_exp ')'
	{ dlist *l = L();
	  append_list( l, append_string(L(), sa_strdup(SA, "code")));
	  append_int(l, FALSE); /* ignore distinct */
	  append_list(l, append_symbol(L(), $3));
	  $$ = _symbol_create_list( SQL_NOP, l );
	}
    | TRUNCATE '(' scalar_exp ',' scalar_exp ')'
	{ dlist *l = L();
	  append_list( l, append_string(L(), sa_strdup(SA, "ms_trunc")));
	  append_int(l, FALSE); /* ignore distinct */
	  dlist *args = append_symbol(L(), $3);
	  append_symbol(args, $5);
	  append_list(l, args);
	  $$ = _symbol_create_list( SQL_NOP, l );
	}
    | IFNULL '(' scalar_exp ',' scalar_exp ')'
	{ dlist *l = L();
	  append_symbol( l, $3);
	  append_symbol( l, $5);
	  $$ = _symbol_create_list(SQL_COALESCE, l);
	}
;

odbc_data_type:
      SQL_BIGINT
	{ sql_find_subtype(&$$, "bigint", 0, 0); }
    | SQL_BINARY
	{ sql_find_subtype(&$$, "blob", 0, 0); }
    | SQL_BIT
	{ sql_find_subtype(&$$, "boolean", 0, 0); }
    | SQL_CHAR
	{ sql_find_subtype(&$$, "char", 0, 0); }
    | SQL_DATE
	{ sql_find_subtype(&$$, "date", 0, 0); }
    | SQL_DECIMAL
	{ sql_find_subtype(&$$, "decimal", 0, 0); }
    | SQL_DOUBLE
	{ sql_find_subtype(&$$, "double", 0, 0); }
    | SQL_FLOAT
	{ sql_find_subtype(&$$, "double", 0, 0); }
    | SQL_GUID
	{
	    sql_type* t = NULL;
	    if (!(t = mvc_bind_type(m, "uuid"))) {
	        sqlformaterror(m, SQLSTATE(22000) "Type uuid unknown");
	        YYABORT;
	    }
	    sql_init_subtype(&$$, t, 0, 0);
	}
    | SQL_HUGEINT  /* Note: SQL_HUGEINT is not part of or defined in ODBC. This is a MonetDB extension. */
	{ sql_find_subtype(&$$, "hugeint", 0, 0); }
    | SQL_INTEGER
	{ sql_find_subtype(&$$, "int", 0, 0); }
    | SQL_INTERVAL_YEAR
	{ sql_find_subtype(&$$, "month_interval", 1, 0); }
    | SQL_INTERVAL_YEAR_TO_MONTH
	{ sql_find_subtype(&$$, "month_interval", 2, 0); }
    | SQL_INTERVAL_MONTH
	{ sql_find_subtype(&$$, "month_interval", 3, 0); }
    | SQL_INTERVAL_DAY
	{ sql_find_subtype(&$$, "day_interval", 4, 0); }
    | SQL_INTERVAL_DAY_TO_HOUR
	{ sql_find_subtype(&$$, "sec_interval", 5, 0); }
    | SQL_INTERVAL_DAY_TO_MINUTE
	{ sql_find_subtype(&$$, "sec_interval", 6, 0); }
    | SQL_INTERVAL_DAY_TO_SECOND
	{ sql_find_subtype(&$$, "sec_interval", 7, 0); }
    | SQL_INTERVAL_HOUR
	{ sql_find_subtype(&$$, "sec_interval", 8, 0); }
    | SQL_INTERVAL_HOUR_TO_MINUTE
	{ sql_find_subtype(&$$, "sec_interval", 9, 0); }
    | SQL_INTERVAL_HOUR_TO_SECOND
	{ sql_find_subtype(&$$, "sec_interval", 10, 0); }
    | SQL_INTERVAL_MINUTE
	{ sql_find_subtype(&$$, "sec_interval", 11, 0); }
    | SQL_INTERVAL_MINUTE_TO_SECOND
	{ sql_find_subtype(&$$, "sec_interval", 12, 0); }
    | SQL_INTERVAL_SECOND
	{ sql_find_subtype(&$$, "sec_interval", 13, 0); }
    | SQL_LONGVARBINARY
	{ sql_find_subtype(&$$, "blob", 0, 0); }
    | SQL_LONGVARCHAR
	{ sql_find_subtype(&$$, "varchar", 0, 0); }
    | SQL_NUMERIC
	{ sql_find_subtype(&$$, "decimal", 0, 0); }
    | SQL_REAL
	{ sql_find_subtype(&$$, "real", 0, 0); }
    | SQL_SMALLINT
	{ sql_find_subtype(&$$, "smallint", 0, 0); }
    | SQL_TIME
	{ sql_find_subtype(&$$, "time", 0, 0); }
    | SQL_TIMESTAMP
	{ sql_find_subtype(&$$, "timestamp", 6, 0); }
    | SQL_TINYINT
	{ sql_find_subtype(&$$, "tinyint", 0, 0); }
    | SQL_VARBINARY
	{ sql_find_subtype(&$$, "blob", 0, 0); }
    | SQL_VARCHAR
	{ sql_find_subtype(&$$, "varchar", 0, 0); }
    | SQL_WCHAR
	{ sql_find_subtype(&$$, "char", 0, 0); }
    | SQL_WLONGVARCHAR
	{ sql_find_subtype(&$$, "varchar", 0, 0); }
    | SQL_WVARCHAR
	{ sql_find_subtype(&$$, "varchar", 0, 0); }
;

odbc_tsi_qualifier:
      SQL_TSI_FRAC_SECOND
	{ $$ = insec; }
    | SQL_TSI_SECOND
	{ $$ = isec; }
    | SQL_TSI_MINUTE
	{ $$ = imin; }
    | SQL_TSI_HOUR
	{ $$ = ihour; }
    | SQL_TSI_DAY
	{ $$ = iday; }
    | SQL_TSI_WEEK
	{ $$ = iweek; }
    | SQL_TSI_MONTH
	{ $$ = imonth; }
    | SQL_TSI_QUARTER
	{ $$ = iquarter; }
    | SQL_TSI_YEAR
	{ $$ = iyear; }
;


%%


static inline symbol*
makeAtomNode(mvc *m, const char* typename, const char* val, unsigned int digits, unsigned int scale, bool bind) {
    sql_subtype sub_t;
    atom *a;
    int sub_t_found = 0;
    if (bind) {
        sql_type* t = NULL;
        if (!(t = mvc_bind_type(m, typename))) {
            sqlformaterror(m, SQLSTATE(22000) "Type (%s) unknown", typename);
            return NULL;
        }
        sql_init_subtype(&sub_t, t, 0, 0);
    } else {
        sub_t_found = sql_find_subtype(&sub_t, typename, digits, scale);
    }
    if ((!bind && !sub_t_found) || (a = atom_general(m->sa, &sub_t, val, m->timezone)) == NULL) {
        sqlformaterror(m, SQLSTATE(22007) "Incorrect %s value (%s)", typename, val);
        return NULL;
    }
    return _newAtomNode(a);
}

int find_subgeometry_type(mvc *m, char* geoSubType) {
	int subType = 0;
	if(strcmp(geoSubType, "point") == 0 )
		subType = (1 << 2);
	else if(strcmp(geoSubType, "linestring") == 0)
		subType = (2 << 2);
	else if(strcmp(geoSubType, "polygon") == 0)
		subType = (4 << 2);
	else if(strcmp(geoSubType, "multipoint") == 0)
		subType = (5 << 2);
	else if(strcmp(geoSubType, "multilinestring") == 0)
		subType = (6 << 2);
	else if(strcmp(geoSubType, "multipolygon") == 0)
		subType = (7 << 2);
	else if(strcmp(geoSubType, "geometrycollection") == 0)
		subType = (8 << 2);
	else {
		size_t strLength = strlen(geoSubType);
		if(strLength > 0 ) {
			char *typeSubStr = SA_NEW_ARRAY(m->ta, char, strLength);
			char flag = geoSubType[strLength-1];

			if (typeSubStr == NULL) {
				return -1;
			}
			memcpy(typeSubStr, geoSubType, strLength-1);
			typeSubStr[strLength-1]='\0';
			if(flag == 'z' || flag == 'm' ) {
				subType = find_subgeometry_type(m, typeSubStr);
				if (subType == -1) {
					return -1;
				}
				if(flag == 'z')
					SET_Z(subType);
				if(flag == 'm')
					SET_M(subType);
			}
		}
	}
	return subType;
}

char *token2string(tokens token)
{
	switch (token) {
	/* Please keep this list sorted for easy of maintenance */
#define SQL(TYPE) case SQL_##TYPE : return #TYPE
	SQL(AGGR);
	SQL(ALTER_SEQ);
	SQL(ALTER_TABLE);
	SQL(ALTER_USER);
	SQL(ANALYZE);
	SQL(AND);
	SQL(ASSIGN);
	SQL(ATOM);
	SQL(BETWEEN);
	SQL(BINCOPYFROM);
	SQL(BINCOPYINTO);
	SQL(CACHE);
	SQL(CALL);
	SQL(CASE);
	SQL(CAST);
	SQL(CHARSET);
	SQL(CHECK);
	SQL(COALESCE);
	SQL(COLUMN);
	SQL(COLUMN_GROUP);
	SQL(COLUMN_OPTIONS);
	SQL(COMMENT);
	SQL(COMPARE);
	SQL(CONSTRAINT);
	SQL(COPYFROM);
	SQL(COPYLOADER);
	SQL(COPYINTO);
	SQL(CREATE_FUNC);
	SQL(CREATE_INDEX);
	SQL(CREATE_ROLE);
	SQL(CREATE_SCHEMA);
	SQL(CREATE_SEQ);
	SQL(CREATE_TABLE);
	SQL(CREATE_TABLE_LOADER);
	SQL(CREATE_TRIGGER);
	SQL(CREATE_TYPE);
	SQL(CREATE_USER);
	SQL(CREATE_VIEW);
	SQL(CUBE);
	SQL(CURRENT_ROW);
	SQL(CYCLE);
	SQL(DECLARE);
	SQL(DECLARE_TABLE);
	SQL(DEFAULT);
	SQL(DELETE);
	SQL(DROP_COLUMN);
	SQL(DROP_CONSTRAINT);
	SQL(DROP_DEFAULT);
	SQL(DROP_FUNC);
	SQL(DROP_INDEX);
	SQL(DROP_ROLE);
	SQL(DROP_SCHEMA);
	SQL(DROP_SEQ);
	SQL(DROP_TABLE);
	SQL(DROP_TRIGGER);
	SQL(DROP_TYPE);
	SQL(DROP_USER);
	SQL(DROP_VIEW);
	SQL(ELSE);
	SQL(ESCAPE);
	SQL(EXCEPT);
	SQL(EXECUTE);
	SQL(EXISTS);
	SQL(FILTER);
	SQL(FOLLOWING);
	SQL(FOREIGN_KEY);
	SQL(FRAME);
	SQL(FROM);
	SQL(FUNC);
	SQL(GRANT);
	SQL(GRANT_ROLES);
	SQL(GROUPBY);
	SQL(GROUPING_SETS);
	SQL(IDENT);
	SQL(IF);
	SQL(IN);
	SQL(INC);
	SQL(INDEX);
	SQL(INSERT);
	SQL(INTERSECT);
	SQL(IS_NOT_NULL);
	SQL(IS_NULL);
	SQL(JOIN);
	SQL(LIKE);
	SQL(LOGIN);
	SQL(MAXVALUE);
	SQL(MERGE);
	SQL(MERGE_MATCH);
	SQL(MERGE_NO_MATCH);
	SQL(MERGE_PARTITION);
	SQL(MINVALUE);
	SQL(MULSTMT);
	SQL(NAME);
	SQL(NEXT);
	SQL(NOP);
	SQL(NOT);
	SQL(NOT_BETWEEN);
	SQL(NOT_EXISTS);
	SQL(NOT_IN);
	SQL(NOT_LIKE);
	SQL(NOT_NULL);
	SQL(NULL);
	SQL(NULLIF);
	SQL(OR);
	SQL(ORDERBY);
	SQL(PARAMETER);
	SQL(PARTITION_COLUMN);
	SQL(PARTITION_EXPRESSION);
	SQL(PARTITION_LIST);
	SQL(PARTITION_RANGE);
	SQL(PATH);
	SQL(PRECEDING);
	SQL(PREP);
	SQL(PRIMARY_KEY);
	SQL(PW_ENCRYPTED);
	SQL(PW_UNENCRYPTED);
	SQL(RANK);
	SQL(RECURSIVE);
	SQL(RENAME_COLUMN);
	SQL(RENAME_SCHEMA);
	SQL(RENAME_TABLE);
	SQL(RENAME_USER);
	SQL(RETURN);
	SQL(REVOKE);
	SQL(REVOKE_ROLES);
	SQL(ROLLUP);
	SQL(ROUTINE);
	SQL(SCHEMA);
	SQL(SELECT);
	SQL(SEQUENCE);
	SQL(SET);
	SQL(SET_TABLE_SCHEMA);
	SQL(START);
	SQL(STORAGE);
	SQL(TABLE);
	SQL(TRUNCATE);
	SQL(TYPE);
	SQL(UNION);
	SQL(UNIQUE);
	SQL(UNIQUE_NULLS_NOT_DISTINCT);
	SQL(UPDATE);
	SQL(USING);
	SQL(VALUES);
	SQL(VIEW);
	SQL(WHEN);
	SQL(WHILE);
	SQL(WINDOW);
	SQL(WITH);
	SQL(XMLATTRIBUTE);
	SQL(XMLCOMMENT);
	SQL(XMLCONCAT);
	SQL(XMLDOCUMENT);
	SQL(XMLELEMENT);
	SQL(XMLFOREST);
	SQL(XMLPARSE);
	SQL(XMLPI);
	SQL(XMLTEXT);
#define TR(TYPE) case TR_##TYPE : return #TYPE
	TR(COMMIT);
	TR(MODE);
	TR(RELEASE);
	TR(ROLLBACK);
	TR(SAVEPOINT);
	TR(START);
	/* Please keep this list sorted for easy of maintenance */
	}
	return "unknown";	/* just needed for broken compilers ! */
}

void *
sql_error( mvc * sql, int error_code, const char *format, ... )
{
	va_list	ap;

	va_start (ap,format);
	if (sql->errstr[0] == '\0' || error_code == 5 || error_code == ERR_NOTFOUND)
		vsnprintf(sql->errstr, ERRSIZE-1, _(format), ap);
	if (!sql->session->status || error_code == 5 || error_code == ERR_NOTFOUND) {
		if (error_code < 0)
			error_code = -error_code;
		sql->session->status = -error_code;
	}
	va_end (ap);
	return NULL;
}

int
sqlformaterror(mvc * sql, const char *format, ...)
{
	va_list	ap;
	const char *sqlstate = NULL;
	size_t len = 0;

	if (sql->scanner.aborted) {
		snprintf(sql->errstr, ERRSIZE, "Query aborted\n");
		return 1;
	}
	va_start (ap,format);
	if (format && strlen(format) > 6 && format[5] == '!') {
		/* sql state provided */
		sqlstate = NULL;
	} else {
		/* default: Syntax error or access rule violation */
		sqlstate = SQLSTATE(42000);
	}
	if (sql->errstr[0] == '\0') {
		if (sqlstate)
			len += snprintf(sql->errstr+len, ERRSIZE-1-len, "%s", sqlstate);
		len += vsnprintf(sql->errstr+len, ERRSIZE-1-len, _(format), ap);
		snprintf(sql->errstr+len, ERRSIZE-1-len, " in: \"%.800s\"\n", QUERY(sql->scanner));
	}
	if (!sql->session->status)
		sql->session->status = -4;
	va_end (ap);
	return 1;
}

static int
sqlerror(mvc *sql, const char *err)
{
	return sqlformaterror(sql, "%s", sql->scanner.errstr ? sql->scanner.errstr : err);
}

static void *ma_alloc(allocator *sa, size_t sz)
{
	return sa_alloc(sa, sz);
}

static void ma_free(void *p)
{
	(void)p;
}<|MERGE_RESOLUTION|>--- conflicted
+++ resolved
@@ -218,7 +218,6 @@
 	interval_expression
 	join_spec
 	joined_table
-	json_funcs
 	like_exp
 	like_predicate
 	like_table
@@ -634,39 +633,12 @@
 %token SCOLON AT
 
 /* SQL/XML tokens */
-<<<<<<< HEAD
-%token XMLCOMMENT XMLCONCAT XMLDOCUMENT XMLELEMENT XMLATTRIBUTES XMLFOREST
-%token XMLPARSE STRIP WHITESPACE XMLPI XMLQUERY PASSING XMLTEXT
-%token NIL REF ABSENT EMPTY DOCUMENT ELEMENT CONTENT XMLNAMESPACES NAMESPACE
-%token XMLVALIDATE RETURNING LOCATION ID ACCORDING XMLSCHEMA URI XMLAGG
-%token FIELD FILTER
-
-/* operators */
-%left UNION EXCEPT INTERSECT CORRESPONDING
-%left JOIN CROSS LEFT FULL RIGHT INNER NATURAL
-%left WITH DATA
-%left <operation> '(' ')' '{' '}'
-
-%left <operation> NOT
-%left <operation> '='
-%left <operation> ALL ANY NOT_BETWEEN BETWEEN NOT_IN sqlIN NOT_EXISTS EXISTS NOT_LIKE LIKE NOT_ILIKE ILIKE OR SOME
-%left <operation> AND
-%left <sval> COMPARISON /* <> < > <= >= */
-%left <operation> '+' '-' '&' '|' '^' LEFT_SHIFT RIGHT_SHIFT LEFT_SHIFT_ASSIGN RIGHT_SHIFT_ASSIGN CONCATSTRING JSON_VALUE SUBSTRING TRIM POSITION SPLIT_PART
-%left <operation> '*' '/' '%'
-%left UMINUS
-%left <operation> '~'
-
-%left <operation> GEOM_OVERLAP GEOM_OVERLAP_OR_ABOVE GEOM_OVERLAP_OR_BELOW GEOM_OVERLAP_OR_LEFT
-%left <operation> GEOM_OVERLAP_OR_RIGHT GEOM_BELOW GEOM_ABOVE GEOM_DIST GEOM_MBR_EQUAL
-=======
 %token <sval> XMLCOMMENT XMLCONCAT XMLDOCUMENT XMLELEMENT XMLATTRIBUTES XMLFOREST
 %token <sval> XMLPARSE STRIP WHITESPACE XMLPI XMLQUERY PASSING XMLTEXT
 %token <sval> NIL REF ABSENT EMPTY DOCUMENT ELEMENT CONTENT XMLNAMESPACES NAMESPACE
 %token <sval> XMLVALIDATE RETURNING LOCATION ID ACCORDING XMLSCHEMA URI XMLAGG
 %token <sval> FILTER
 %token <sval> CORRESPONDING
->>>>>>> 43dac22c
 
 /* literal keyword tokens */
 /*
@@ -4753,7 +4725,6 @@
  |  NEXT VALUE FOR qname                  { $$ = _symbol_create_list(SQL_NEXT, $4); }
  |  null
  |  param
- |  json_funcs
  |  string_funcs
  |  XML_value_function
  |  odbc_scalar_func_escape
@@ -4933,21 +4904,6 @@
   | 	FROM expr_list 			{ $$ = $2; }
   |	expr_list			{ $$ = $$; }
   ;
-
-json_funcs:
-	JSON_VALUE '(' scalar_exp ',' scalar_exp ')'
-	{
-		 dlist *l = L();
-		dlist *ops = L();
-		append_list(l,
-		append_string(L(), sa_strdup(SA, "json_value")));
-		append_int(l, FALSE); /* ignore distinct */
-		append_symbol(ops, $3);
-		append_symbol(ops, $5);
-		append_list(l, ops);
-		$$ = _symbol_create_list( SQL_NOP, l );
-	}
-
 
 string_funcs:
     SUBSTRING '(' scalar_exp FROM scalar_exp FOR scalar_exp ')'
