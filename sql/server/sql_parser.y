--- conflicted
+++ resolved
@@ -2362,25 +2362,18 @@
  ;
 
 type_def:
-<<<<<<< HEAD
-    create TYPE qname EXTERNAL sqlNAME ident
-			{ dlist *l = L();
-				append_list(l, $3);
-				append_string(l, $6);
-			  $$ = _symbol_create_list( SQL_CREATE_TYPE, l ); }
- |  create TYPE qname AS '(' opt_table_function_column_list ')'
-			{ dlist *l = L();
-				append_list(l, $3);
-				append_list(l, $6);
-			  $$ = _symbol_create_list( SQL_CREATE_TYPE, l ); }
-=======
     create TYPE if_not_exists qname EXTERNAL sqlNAME ident
 	{ dlist *l = L();
 	  append_list(l, $4);
 	  append_string(l, $7);
 	  append_int(l, $3);
 	  $$ = _symbol_create_list( SQL_CREATE_TYPE, l ); }
->>>>>>> e103b10a
+ |  create TYPE if_not_exists qname AS '(' opt_table_function_column_list ')'
+	{ dlist *l = L();
+	  append_list(l, $4);
+	  append_list(l, $7);
+	  append_int(l, $3);
+	  $$ = _symbol_create_list( SQL_CREATE_TYPE, l ); }
  ;
 
 external_function_name:
