/*
 * This Source Code Form is subject to the terms of the Mozilla Public
 * License, v. 2.0.  If a copy of the MPL was not distributed with this
 * file, You can obtain one at http://mozilla.org/MPL/2.0/.
 *
 * Copyright 1997 - July 2008 CWI, August 2008 - 2020 MonetDB B.V.
 */

%{
#include "monetdb_config.h"
#include "sql_mem.h"
#include "sql_parser.h"
#include "sql_symbol.h"
#include "sql_datetime.h"
#include "sql_decimal.h"	/* for decimal_from_str() */
#include "sql_semantic.h"	/* for sql_add_param() & sql_add_arg() */
#include "sql_env.h"
#include "rel_sequence.h"	/* for sql_next_seq_name() */
#ifdef HAVE_HGE
#include "mal.h"		/* for have_hge */
#endif

#include <unistd.h>
#include <string.h>

#define SA 	m->sa
#define _symbol_create(t,d)         symbol_create( SA, t, d)
#define _symbol_create_list(t,d)    symbol_create_list( SA, t, d)
#define _symbol_create_int(t,d)     symbol_create_int( SA, t, d)
#define _symbol_create_lng(t,d)     symbol_create_lng( SA, t, d)
#define _symbol_create_symbol(t,d)  symbol_create_symbol( SA, t, d)
#define _symbol_create_hexa(t,d)    symbol_create_hexa( SA, t, d)
#define _newAtomNode(d)		    newAtomNode( SA, d)

#define L()                  dlist_create( SA )

#define append_list(l,d)     dlist_append_list( SA, l, d)
#define append_int(l,d)      dlist_append_int( SA, l, d)
#define append_lng(l,d)      dlist_append_lng( SA, l, d)
#define append_symbol(l,d)   dlist_append_symbol( SA, l, d)
#define append_string(l,d)   dlist_append_string( SA, l, d)
#define append_type(l,d)     dlist_append_type( SA, l, d)

#define _atom_string(t, v)   atom_string(SA, t, v)

#define YYMALLOC GDKmalloc
#define YYFREE GDKfree

#define YY_parse_LSP_NEEDED	/* needed for bison++ 1.21.11-3 */

#define SET_Z(info)(info = info | 0x02)
#define SET_M(info)(info = info | 0x01)

#ifdef HAVE_HGE
#define MAX_DEC_DIGITS (have_hge ? 38 : 18)
#define MAX_HEX_DIGITS (have_hge ? 32 : 16)
#else
#define MAX_DEC_DIGITS 18
#define MAX_HEX_DIGITS 16
#endif

static inline int
UTF8_strlen(const char *val)
{
	const unsigned char *s = (const unsigned char *) val;
	int pos = 0;

	while (*s) {
		int c = *s++;

		pos++;
		if (c < 0xC0)
			continue;
		if (*s++ < 0x80)
			return int_nil;
		if (c < 0xE0)
			continue;
		if (*s++ < 0x80)
			return int_nil;
		if (c < 0xF0)
			continue;
		if (*s++ < 0x80)
			return int_nil;
		if (c < 0xF8)
			continue;
		if (*s++ < 0x80)
			return int_nil;
		if (c < 0xFC)
			continue;
		if (*s++ < 0x80)
			return int_nil;
	}
	return pos;
}

static char *
uescape_xform(char *restrict s, const char *restrict esc)
{
	size_t i, j;

	for (i = j = 0; s[i]; i++) {
		if (s[i] == *esc) {
			if (s[i + 1] == *esc) {
				s[j++] = *esc;
				i++;
			} else {
				int c = 0;
				int n;
				if (s[i + 1] == '+') {
					n = 6;
					i++;
				} else {
					n = 4;
				}
				do {
					i++;
					c <<= 4;
					if ('0' <= s[i] && s[i] <= '9')
						c |= s[i] - '0';
					else if ('a' <= s[i] && s[i] <= 'f')
						c |= s[i] - 'a' + 10;
					else if ('A' <= s[i] && s[i] <= 'F')
						c |= s[i] - 'A' + 10;
					else
						return NULL;
				} while (--n > 0);
				if (c == 0 || c > 0x10FFFF || (c & 0xFFF800) == 0xD800)
					return NULL;
				if (c < 0x80) {
					s[j++] = c;
				} else {
					if (c < 0x800) {
						s[j++] = 0xC0 | (c >> 6);
					} else {
						if (c < 0x10000) {
							s[j++] = 0xE0 | (c >> 12);
						} else {
							s[j++] = 0xF0 | (c >> 18);
							s[j++] = 0x80 | ((c >> 12) & 0x3F);
						}
						s[j++] = 0x80 | ((c >> 6) & 0x3F);
					}
					s[j++] = 0x80 | (c & 0x3F);
				}
			}
		} else {
			s[j++] = s[i];
		}
	}
	s[j] = 0;
	return s;
}
%}
/* KNOWN NOT DONE OF sql'99
 *
 * COLLATION
 * TRANSLATION
 * REF/SCOPE
 * UDT
 */

%parse-param { mvc *m }
%lex-param { void *m }

/* reentrant parser */
%define api.pure
%union {
	int		i_val,bval;
	lng		l_val,operation;
	double		fval;
	char *		sval;
	symbol*		sym;
	dlist*		l;
	sql_subtype	type;
}
%{
extern int sqllex( YYSTYPE *yylval, void *m );
/* enable to activate debugging support
int yydebug=1;
*/
%}

/* symbolic tokens */
%type <sym>
	add_table_element
	aggr_ref
	all_or_any_predicate
	alter_statement
	alter_table_element
	and_exp
	assign_default
	assignment
	atom
	between_predicate
	call_procedure_statement
	call_statement
	case_exp
	case_opt_else
	case_scalar_exp
	case_statement
	cast_exp
	cast_value
	catalog_object
	column_constraint
	column_constraint_type
	column_def
	column_exp
	column_option
	column_options
	comment_on_statement
	comparison_predicate
	control_statement
	copyfrom_stmt
	create_statement
	datetime_funcs
	dealloc
	declare_statement
	default
	default_value
	delete_stmt
	domain_constraint_type 
	drop_statement
	drop_table_element
	exec
	exec_ref
	existence_test
	filter_exp
	forest_element_value
	func_data_type
	func_def
	func_ref
	generated_column
	grant
	group_by_element
	grouping_set_element
	if_opt_else
	if_statement
	in_predicate
	index_def
	insert_atom
	insert_stmt
	interval_expression
	join_spec
	joined_table
	like_exp
	like_predicate
	like_table
	literal
	merge_insert
	merge_match_clause
	merge_stmt
	merge_update_or_delete
	null
	object_name
	operation
	opt_alt_seq_param
	opt_as_partition
	opt_comma_string_value_expression
	opt_from_clause
	opt_group_by_clause
	opt_having_clause
	opt_limit
	opt_offset
	opt_order_by_clause
	opt_partition_by
	opt_partition_spec
	opt_path_specification
	opt_sample
	opt_schema_default_char_set
	opt_search_condition
	opt_seed
	opt_seq_common_param
	opt_seq_param
	opt_table_name
	opt_when
	opt_where_clause
	opt_window_clause
	opt_XML_namespace_declaration_and_comma
	ordering_spec
	ordinary_grouping_element
	param
	partition_expression
	partition_list_value
	partition_on
	partition_range_from
	partition_range_to
	path_specification
	pred_exp
	predicate
<<<<<<< HEAD
	filter_exp
	joined_table
	join_spec
	search_condition
	and_exp
	update_statement
	update_stmt
	control_statement
	select_statement_single_row
	call_statement
	call_procedure_statement
	continuous_query_statement
	routine_invocation
	yield_statement
=======
	procedure_statement
	query_expression
	query_expression_def
>>>>>>> cd043195
	return_statement
	return_value
	revoke
	role_def
	routine_invocation
	scalar_exp
	schema
	schema_element
	search_condition
	select_no_parens
	select_no_parens_orderby
	select_statement_single_row
	seq_def
	set_statement
	simple_atom
	simple_scalar_exp
	simple_select
	sql
	sqlstmt
	string_funcs
	subquery
	subquery_with_orderby
	table_constraint
	table_constraint_type
<<<<<<< HEAD
	column_def
	column_options
	column_option
	column_constraint
	column_constraint_type
	generated_column
	like_table
	domain_constraint_type 
	opt_order_by_clause
	default
	default_value
	assign_default
	cast_value
	aggr_ref
	var_ref
	func_ref
	datetime_funcs
	string_funcs
	scalar_exp
	pred_exp
	simple_scalar_exp
	value_exp
	column_exp
	atom
	insert_atom
	simple_atom
	value
	literal
	clock_at_set
	null
	interval_expression
	ordering_spec
	table_ref
	opt_limit
	opt_offset
	opt_sample
	opt_seed
	param
	case_exp
	case_scalar_exp
	cast_exp
	when_value
	when_search
	case_opt_else
=======
	table_content_source
	table_def
	table_element
>>>>>>> cd043195
	table_name
	table_ref
	test_for_null
	transaction_statement
	transaction_stmt
	trigger_def
	trigger_event
	trigger_procedure_statement
	truncate_stmt
	type_def
	update_statement
	update_stmt
	value
	value_exp
	values_or_query_spec
	var_ref
	view_def
	when_search
	when_search_statement
	when_statement
	when_value
	while_statement
	window_bound
	window_definition
	window_following_bound
	window_frame_clause
	window_frame_start
	window_function
	window_function_type
	window_order_clause
	window_partition_clause
	with_list_element
	with_query
	with_query_expression
	XML_aggregate
	XML_attribute
	XML_attribute_list
	XML_attribute_value
	XML_attributes
	XML_comment
	XML_default_namespace_declaration_item
	XML_element_content
	XML_namespace_declaration
	XML_namespace_declaration_item
	XML_namespace_declaration_item_list
	XML_namespace_URI
	XML_primary
	XML_regular_namespace_declaration_item
	XML_value_expression
	XML_value_function
	XML_concatenation
	XML_document
	XML_element
	XML_forest
	XML_parse
	XML_PI
	XML_query
	XML_text
	XML_validate

%type <type>
	data_type
	datetime_type
	interval_type

%type <sval>
	authid
	authorization_identifier
	blob
	blobstring
	calc_ident
	calc_restricted_ident
	clob
	column
	forest_element_name
	func_ident
	function_body
	grantee
	ident
	ident_or_uident
	non_reserved_word
	opt_alias_name
	opt_begin_label
	opt_constraint_name
	opt_end_label
	opt_forest_element_name
	opt_null_string
	opt_to_savepoint
	opt_uescape
	opt_using
	opt_XML_attribute_name
	restricted_ident
	sstring
	string
	target_specification
	type_alias
	ustring
	varchar
	window_ident_clause
<<<<<<< HEAD
	cq_alias

%type <l>
	passwd_schema
	object_privileges
	global_privileges
	privileges
	schema_name_clause
=======
	XML_attribute_name
	XML_element_name
	XML_namespace_prefix
	XML_PI_target

%type <l>
	argument_list
	as_subquery_clause
>>>>>>> cd043195
	assignment_commalist
	atom_commalist
	authid_list
	case_opt_else_statement
	case_scalar_exp_list
	column_commalist_parens
	column_def_opt_list
	column_exp_commalist
	column_option_list
	column_ref
	column_ref_commalist
	drop_routine_designator
	end_field
	external_function_name
	filter_arg_list
	filter_args
	forest_element
	forest_element_list
	fwf_widthlist
	global_privileges
	grantee_commalist
	group_by_list
	grouping_set_list
	header
	header_list
	ident_commalist
	interval_qualifier
	merge_when_list
	name_commalist
	object_privileges
	old_or_new_values_alias
	old_or_new_values_alias_list
	operation_commalist
	opt_alt_seq_params
	opt_column_def_opt_list
	opt_column_list
	opt_comma_XML_namespace_declaration_attributes_element_content
	opt_corresponding
	opt_fwf_widths
	opt_header_list
	opt_nr
	opt_paramlist
	opt_referencing_list
	opt_schema_element_list
	opt_seps
	opt_seq_params
	opt_typelist
	ordinary_grouping_set
	paramlist
	params_list
	partition_list
	passwd_schema
	pred_exp_list
<<<<<<< HEAD
	row_commalist
	filter_arg_list
	filter_args
	qname
	stream_table_details
	qfunc
	qrank
=======
	privileges
	procedure_statement_list
>>>>>>> cd043195
	qaggr
	qaggr2
	qfunc
	qname
	qrank
	routine_body
	routine_designator
	routine_name
	row_commalist
	scalar_exp_list
	schema_element_list
	schema_name_clause
	schema_name_list
	search_condition_commalist
	select_target_list
	selection
	serial_opt_params
	single_datetime_field
	sort_specification_list
	start_field
	string_commalist
	string_commalist_contents
	table_element_list
	table_exp
	table_function_column_list
	table_opt_storage
	table_ref_commalist
	trigger_procedure_statement_list
	triggered_action
	triggered_statement
	typelist
	value_commalist
	variable_list
	when_search_list
	when_search_statements
	when_statements
	when_value_list
	window_definition_list
	window_frame_between
	window_frame_extent
	window_specification
	with_list
	with_opt_credentials
	XML_element_content_and_option
	XML_element_content_list
	XML_value_expression_list

%type <i_val>
	_transaction_mode_list
	any_all_some
	check_identity
	datetime_field
	dealloc_ref
	document_or_content
	document_or_content_or_sequence
	drop_action
	extract_datetime_field
	global_privilege
	grantor
	intval
	join_type
	non_second_datetime_field
	nonzero
	stream_window_set
	stream_window_update
	stream_stride_set
	stream_stride_update
	database_object
	cycles_set
	opt_bounds
	opt_column
	opt_encrypted
	opt_for_each
	opt_from_grantor
	opt_grantor	
	opt_index_type
	opt_match
	opt_match_type
	opt_minmax
	opt_on_commit
	opt_outer
	opt_ref_action
	opt_sign
	opt_temp
<<<<<<< HEAD
	opt_temp_stream
	opt_minmax
=======
>>>>>>> cd043195
	opt_XML_content_option
	opt_XML_returning_clause
	outer_join_type
	partition_type
	posint
	ref_action
	ref_on_delete
	ref_on_update
	row_or_statement
	serial_or_bigserial
	subgeometry_type
	time_precision
	timestamp_precision
	transaction_mode
	transaction_mode_list
	trigger_action_time
	window_frame_exclusion
	window_frame_units
	with_or_without_data
	XML_content_option
	XML_whitespace_option

%type <l_val>
	lngval
	poslng
	nonzerolng
	heartbeat_set

%type <bval>
	create
	create_or_replace
	if_exists
	if_not_exists
	opt_admin_for
	opt_asc_desc
	opt_best_effort
	opt_brackets
	opt_chain
	opt_constraint
	opt_distinct
	opt_grant_for
	opt_locked
	opt_nulls_first_last
	opt_on_location
	opt_with_admin
	opt_with_check_option
	opt_with_grant
	opt_with_nulls
	opt_work
	set_distinct
	tz

%right <sval> STRING USTRING XSTRING
%right <sval> X_BODY

/* sql prefixes to avoid name clashes on various architectures */
%token <sval>
	IDENT UIDENT aTYPE ALIAS AGGR AGGR2 RANK sqlINT OIDNUM HEXADECIMAL INTNUM APPROXNUM
	USING 
	GLOBAL CAST CONVERT
	CHARACTER VARYING LARGE OBJECT VARCHAR CLOB sqlTEXT BINARY sqlBLOB
	sqlDECIMAL sqlFLOAT
	TINYINT SMALLINT BIGINT HUGEINT sqlINTEGER
	sqlDOUBLE sqlREAL PRECISION PARTIAL SIMPLE ACTION CASCADE RESTRICT
	BOOL_FALSE BOOL_TRUE
	CURRENT_DATE CURRENT_TIMESTAMP CURRENT_TIME LOCALTIMESTAMP LOCALTIME
	LEX_ERROR 
	
/* the tokens used in geom */
%token <sval> GEOMETRY GEOMETRYSUBTYPE GEOMETRYA 

%token	USER CURRENT_USER SESSION_USER LOCAL LOCKED BEST EFFORT
%token  CURRENT_ROLE sqlSESSION
%token <sval> sqlDELETE UPDATE SELECT INSERT MATCHED
%token <sval> LATERAL LEFT RIGHT FULL OUTER NATURAL CROSS JOIN INNER
%token <sval> COMMIT ROLLBACK SAVEPOINT RELEASE WORK CHAIN NO PRESERVE ROWS
%token  CONTINUOUS START_CONTINUOUS STOP STOP_CONTINUOUS PAUSE PAUSE_CONTINUOUS RESUME RESUME_CONTINUOUS
%token  NO_WINDOW STRIDE NO_STRIDE HEARTBEAT NO_HEARTBEAT CLOCK NO_CLOCK CYCLES NO_CYCLES
%token  START TRANSACTION READ WRITE ONLY ISOLATION LEVEL
%token  UNCOMMITTED COMMITTED sqlREPEATABLE SERIALIZABLE DIAGNOSTICS sqlSIZE STORAGE

%token <sval> ASYMMETRIC SYMMETRIC ORDER ORDERED BY IMPRINTS
%token <operation> EXISTS ESCAPE UESCAPE HAVING sqlGROUP ROLLUP CUBE sqlNULL
%token <operation> GROUPING SETS FROM FOR MATCH

%token <operation> EXTRACT

/* sequence operations */
%token SEQUENCE INCREMENT RESTART CONTINUE
%token MAXVALUE MINVALUE CYCLE
%token NEXT VALUE CACHE
%token GENERATED ALWAYS IDENTITY
%token SERIAL BIGSERIAL AUTO_INCREMENT /* PostgreSQL and MySQL immitators */

/* SQL's terminator, the semi-colon */
%token SCOLON AT

/* SQL/XML tokens */
%token XMLCOMMENT XMLCONCAT XMLDOCUMENT XMLELEMENT XMLATTRIBUTES XMLFOREST 
%token XMLPARSE STRIP WHITESPACE XMLPI XMLQUERY PASSING XMLTEXT
%token NIL REF ABSENT EMPTY DOCUMENT ELEMENT CONTENT XMLNAMESPACES NAMESPACE
%token XMLVALIDATE RETURNING LOCATION ID ACCORDING XMLSCHEMA URI XMLAGG
%token FILTER

/* operators */
%left UNION EXCEPT INTERSECT CORRESPONDING UNIONJOIN
%left JOIN CROSS LEFT FULL RIGHT INNER NATURAL
%left WITH DATA
%left <operation> '(' ')'
%left <sval> FILTER_FUNC 

%left <operation> NOT
%left <operation> '='
%left <operation> ALL ANY NOT_BETWEEN BETWEEN NOT_IN sqlIN NOT_LIKE LIKE NOT_ILIKE ILIKE OR SOME
%left <operation> AND
%left <sval> COMPARISON /* <> < > <= >= */
%left <operation> '+' '-' '&' '|' '^' LEFT_SHIFT RIGHT_SHIFT LEFT_SHIFT_ASSIGN RIGHT_SHIFT_ASSIGN CONCATSTRING SUBSTRING POSITION SPLIT_PART
%left <operation> '*' '/' '%'
%left UMINUS
%left <operation> '~'

%left <operation> GEOM_OVERLAP GEOM_OVERLAP_OR_ABOVE GEOM_OVERLAP_OR_BELOW GEOM_OVERLAP_OR_LEFT
%left <operation> GEOM_OVERLAP_OR_RIGHT GEOM_BELOW GEOM_ABOVE GEOM_DIST GEOM_MBR_EQUAL

/* literal keyword tokens */
/*
CONTINUE CURRENT CURSOR FOUND GOTO GO LANGUAGE
SQLCODE SQLERROR UNDER WHENEVER
*/

%token TEMP TEMPORARY STREAM MERGE REMOTE REPLICA
%token<sval> ASC DESC AUTHORIZATION
%token CHECK CONSTRAINT CREATE COMMENT NULLS FIRST LAST
%token TYPE PROCEDURE FUNCTION sqlLOADER AGGREGATE RETURNS EXTERNAL sqlNAME DECLARE
%token CALL LANGUAGE
%token ANALYZE MINMAX SQL_EXPLAIN SQL_PLAN SQL_DEBUG SQL_TRACE PREP PREPARE EXEC EXECUTE DEALLOCATE
%token DEFAULT DISTINCT DROP TRUNCATE
%token FOREIGN
%token RENAME ENCRYPTED UNENCRYPTED PASSWORD GRANT REVOKE ROLE ADMIN INTO
%token IS KEY ON OPTION OPTIONS
%token PATH PRIMARY PRIVILEGES
%token<sval> PUBLIC REFERENCES SCHEMA SET AUTO_COMMIT
%token RETURN YIELD

%token ALTER ADD TABLE COLUMN TO UNIQUE VALUES VIEW WHERE WITH
%token<sval> sqlDATE TIME TIMESTAMP INTERVAL
%token CENTURY DECADE YEAR QUARTER DOW DOY MONTH WEEK DAY HOUR MINUTE SECOND ZONE
%token LIMIT OFFSET SAMPLE SEED

%token CASE WHEN THEN ELSE NULLIF COALESCE IF ELSEIF WHILE DO
%token ATOMIC BEGIN END
%token COPY RECORDS DELIMITERS STDIN STDOUT FWF CLIENT SERVER
%token INDEX REPLACE

%token AS TRIGGER OF BEFORE AFTER ROW STATEMENT sqlNEW OLD EACH REFERENCING
%token OVER PARTITION CURRENT EXCLUDE FOLLOWING PRECEDING OTHERS TIES RANGE UNBOUNDED GROUPS WINDOW

%token X_BODY 
%%

sqlstmt:
   sql SCOLON
	{
		if (m->sym) {
			append_symbol(m->sym->data.lval, $$);
			$$ = m->sym;
		} else {
			m->sym = $$ = $1;
		}
		YYACCEPT;
	}

 | prepare 		{
		  	  m->emode = m_prepare; 
			  m->scanner.as = m->scanner.yycur; 
			  m->scanner.key = 0;
			}
	sql SCOLON 	{
			  if (m->sym) {
				append_symbol(m->sym->data.lval, $3);
				$$ = m->sym;
			  } else {
				m->sym = $$ = $3;
			  }
			  YYACCEPT;
			}
 | SQL_PLAN 		{
		  	  m->emode = m_plan;
			  m->scanner.as = m->scanner.yycur; 
			  m->scanner.key = 0;
			}
	sql SCOLON 	{
			  if (m->sym) {
				append_symbol(m->sym->data.lval, $3);
				$$ = m->sym;
			  } else {
				m->sym = $$ = $3;
			  }
			  YYACCEPT;
			}

 | SQL_EXPLAIN 		{
		  	  m->emod |= mod_explain;
			  m->scanner.as = m->scanner.yycur; 
			  m->scanner.key = 0;
			}
   sql SCOLON 		{
			  if (m->sym) {
				append_symbol(m->sym->data.lval, $3);
				$$ = m->sym;
			  } else {
				m->sym = $$ = $3;
			  }
			  YYACCEPT;
			}

 | SQL_DEBUG 		{
			  if (m->scanner.mode == LINE_1) {
				yyerror(m, "SQL debugging only supported in interactive mode");
				YYABORT;
			  }
		  	  m->emod |= mod_debug;
			  m->scanner.as = m->scanner.yycur; 
			  m->scanner.key = 0;
			}
   sqlstmt		{ $$ = $3; YYACCEPT; }
 | SQL_TRACE 		{
		  	  m->emod |= mod_trace;
			  m->scanner.as = m->scanner.yycur; 
			  m->scanner.key = 0;
			}
   sqlstmt		{ $$ = $3; YYACCEPT; }
 | exec SCOLON		{ m->sym = $$ = $1; YYACCEPT; }
 | dealloc SCOLON	{ m->sym = $$ = $1; YYACCEPT; }
 | /*empty*/		{ m->sym = $$ = NULL; YYACCEPT; }
 | SCOLON		{ m->sym = $$ = NULL; YYACCEPT; }
 | error SCOLON		{ m->sym = $$ = NULL; YYACCEPT; }
 | LEX_ERROR		{ m->sym = $$ = NULL; YYABORT; }
 ;

prepare:
   PREPARE
 | PREP
 ; 

execute:
   EXECUTE
 | EXEC
 ; 

opt_prepare:
   /* empty */
 | prepare
 ;

deallocate:
   DEALLOCATE
 ;

create:
    CREATE  { $$ = FALSE; }

create_or_replace:
	create
|	CREATE OR REPLACE { $$ = TRUE; }
;

if_exists:
	/* empty */   { $$ = FALSE; }
|	IF EXISTS     { $$ = TRUE; }
;

if_not_exists:
	/* empty */   { $$ = FALSE; }
|	IF NOT EXISTS { $$ = TRUE; }
;

drop:
    DROP 

set:
    SET

declare:
    DECLARE 

	/* schema definition language */
sql:
    schema
 |  grant
 |  revoke
 |  create_statement
 |  drop_statement
 |  alter_statement
 |  declare_statement
 |  set_statement
 |  ANALYZE qname opt_column_list opt_sample opt_minmax
		{ dlist *l = L();
		append_list(l, $2);
		append_list(l, $3);
		append_symbol(l, $4);
		append_int(l, $5);
		$$ = _symbol_create_list( SQL_ANALYZE, l); }
 |  call_procedure_statement
 |  comment_on_statement
 ;

opt_minmax:
   /* empty */  	{ $$ = 0; }
 | MINMAX		{ $$ = 1; }
 ;

declare_statement:
	declare variable_list
		{ $$ = _symbol_create_list( SQL_DECLARE, $2); }
    |   declare table_def { $$ = $2; if ($$) $$->token = SQL_DECLARE_TABLE; }
    ;

variable_list:
	ident_commalist data_type
		{ dlist *l = L();
		append_list(l, $1 );
		append_type(l, &$2 );
		$$ = append_symbol(L(), _symbol_create_list( SQL_DECLARE, l)); }
    |	variable_list ',' ident_commalist data_type
		{ dlist *l = L();
		append_list(l, $3 );
		append_type(l, &$4 );
		$$ = append_symbol($1, _symbol_create_list( SQL_DECLARE, l)); }
    ;

set_statement:
	/*set ident '=' simple_atom*/
        set ident '=' search_condition
		{ dlist *l = L();
		append_string(l, $2 );
		append_symbol(l, $4 );
		$$ = _symbol_create_list( SQL_SET, l); }
  |     set column_commalist_parens '=' subquery
		{ dlist *l = L();
	  	append_list(l, $2);
	  	append_symbol(l, $4);
	  	$$ = _symbol_create_list( SQL_SET, l ); }
  |	set sqlSESSION AUTHORIZATION ident
		{ dlist *l = L();
		  sql_subtype t;
	        sql_find_subtype(&t, "char", UTF8_strlen($4), 0 );
		append_string(l, sa_strdup(SA, "current_user"));
		append_symbol(l,
			_newAtomNode( _atom_string(&t, $4)) );
		$$ = _symbol_create_list( SQL_SET, l); }
  |	set SCHEMA ident
		{ dlist *l = L();
		  sql_subtype t;
		sql_find_subtype(&t, "char", UTF8_strlen($3), 0 );
		append_string(l, sa_strdup(SA, "current_schema"));
		append_symbol(l,
			_newAtomNode( _atom_string(&t, $3)) );
		$$ = _symbol_create_list( SQL_SET, l); }
  |	set user '=' ident
		{ dlist *l = L();
		  sql_subtype t;
		sql_find_subtype(&t, "char", UTF8_strlen($4), 0 );
		append_string(l, sa_strdup(SA, "current_user"));
		append_symbol(l,
			_newAtomNode( _atom_string(&t, $4)) );
		$$ = _symbol_create_list( SQL_SET, l); }
  |	set ROLE ident
		{ dlist *l = L();
		  sql_subtype t;
		sql_find_subtype(&t, "char", UTF8_strlen($3), 0);
		append_string(l, sa_strdup(SA, "current_role"));
		append_symbol(l,
			_newAtomNode( _atom_string(&t, $3)) );
		$$ = _symbol_create_list( SQL_SET, l); }
  |	set TIME ZONE LOCAL
		{ dlist *l = L();
		sql_subtype t;
		append_string(l, sa_strdup(SA, "current_timezone"));
		sql_find_subtype(&t, "sec_interval", inttype2digits(ihour, isec), 0);
		append_symbol(l, _newAtomNode(atom_int(SA, &t, 0)));
		$$ = _symbol_create_list( SQL_SET, l); }
  |	set TIME ZONE interval_expression
		{ dlist *l = L();
		append_string(l, sa_strdup(SA, "current_timezone"));
		append_symbol(l, $4 );
		$$ = _symbol_create_list( SQL_SET, l); }
  ;

schema:
	create SCHEMA if_not_exists schema_name_clause opt_schema_default_char_set
			opt_path_specification	opt_schema_element_list
		{ dlist *l = L();
		append_list(l, $4);
		append_symbol(l, $5);
		append_symbol(l, $6);
		append_list(l, $7);
		append_int(l, $3);
		$$ = _symbol_create_list( SQL_CREATE_SCHEMA, l); }
  |	drop SCHEMA if_exists qname drop_action
		{ dlist *l = L();
		append_list(l, $4);
		append_int(l, $5);
		append_int(l, $3);
		$$ = _symbol_create_list( SQL_DROP_SCHEMA, l); }
 ;

schema_name_clause:
    ident
	{ $$ = L();
	  append_string($$, $1 );
	  append_string($$, NULL ); }
 |  AUTHORIZATION authorization_identifier
	{ $$ = L();
	  append_string($$, NULL );
	  append_string($$, $2 ); }
 |  ident AUTHORIZATION authorization_identifier
	{ $$ = L();
	  append_string($$, $1 );
	  append_string($$, $3 ); }
 ;

authorization_identifier:
	ident	/* role name | user identifier */ ;

opt_schema_default_char_set:
    /* empty */			{ $$ = NULL; }
 |  DEFAULT CHARACTER SET ident { $$ = _symbol_create( SQL_CHARSET, $4 ); }
 ;

opt_schema_element_list:
    /* empty */			{ $$ = L(); }
 |  schema_element_list
 ;

schema_element_list:
    schema_element	{ $$ = append_symbol(L(), $1); }
 |  schema_element_list schema_element
			{ $$ = append_symbol( $1, $2 ); }
 ;

schema_element: grant | revoke | create_statement | drop_statement | alter_statement ;

opt_grantor:
     /* empty */	 { $$ = cur_user; }
 |   WITH ADMIN grantor  { $$ = $3; }
 ;

grantor:
    CURRENT_USER	{ $$ = cur_user; }
 |  CURRENT_ROLE	{ $$ = cur_role; }
 ;

grant:
    GRANT privileges TO grantee_commalist opt_with_grant opt_from_grantor
	{ dlist *l = L();
	  append_list(l, $2);
	  append_list(l, $4);
	  append_int(l, $5);
	  append_int(l, $6);
	$$ = _symbol_create_list( SQL_GRANT, l);
	}

 |  GRANT authid_list TO grantee_commalist opt_with_admin
		opt_from_grantor
	{ dlist *l = L();
	  append_list(l, $2);
	  append_list(l, $4);
	  append_int(l, $5);
	  append_int(l, $6);
	$$ = _symbol_create_list( SQL_GRANT_ROLES, l); }
 ;

authid_list:
	authid		{ $$ = append_string(L(), $1); }
 |	authid_list ',' authid
			{ $$ = append_string($1, $3); }
 ;

opt_with_grant:
    /* empty */				{ $$ = 0; }
 |	WITH GRANT OPTION		{ $$ = 1; }
 ;

opt_with_admin:
	/* emtpy */		{ $$ = 0; }
 |	WITH ADMIN OPTION	{ $$ = 1; }
 ;


opt_from_grantor:
	/* empty */	{ $$ = cur_user; }
 |	FROM grantor	{ $$ = $2; }
 ;

revoke:
     REVOKE opt_grant_for privileges FROM grantee_commalist opt_from_grantor
	{ dlist *l = L();
	  append_list(l, $3);
	  append_list(l, $5);
	  append_int(l, $2); /* GRANT OPTION FOR */
	  append_int(l, 0);
	  append_int(l, $6);
	$$ = _symbol_create_list( SQL_REVOKE, l); }
 |   REVOKE opt_admin_for authid_list FROM grantee_commalist opt_from_grantor
	{ dlist *l = L();
	  append_list(l, $3);
	  append_list(l, $5);
	  append_int(l, $2);
	  append_int(l, $6);
	$$ = _symbol_create_list( SQL_REVOKE_ROLES, l); }
 ;

opt_grant_for:
	/* empty */			{ $$ = 0; }
 |	GRANT OPTION FOR		{ $$ = 1; }
 ;

opt_admin_for:
	/* empty */			{ $$ = 0; }
 |	ADMIN OPTION FOR		{ $$ = 1; }
 ;

privileges:
 	global_privileges 
	{ $$ = L();
	  append_list($$, $1);
	  append_symbol($$, _symbol_create(SQL_GRANT, NULL)); }
 |	object_privileges ON object_name
	{ $$ = L();
	  append_list($$, $1);
	  append_symbol($$, $3); }
 ;

global_privileges:
    global_privilege	{ $$ = append_int(L(), $1); }
 |  global_privilege ',' global_privilege
			{ $$ = append_int(append_int(L(), $1), $3); }
 ;

global_privilege:
	COPY FROM 	{ $$ = PRIV_COPYFROMFILE; }
 |	COPY INTO 	{ $$ = PRIV_COPYINTOFILE; }
 ;

object_name:
     TABLE qname		{ $$ = _symbol_create_list(SQL_TABLE, $2); }
 |   qname			{ $$ = _symbol_create_list(SQL_NAME, $1); }
 |   routine_designator 	{ $$ = _symbol_create_list(SQL_FUNC, $1); }
/* | DOMAIN domain_name
   | CHARACTER SET char_set_name
   | COLLATION collation_name
   | TRANSLATION trans_name
   | TYPE udt_name
   | TYPE typed_table_name
*/
 ;

object_privileges:
    ALL PRIVILEGES			{ $$ = NULL; }
 |  ALL					{ $$ = NULL; }
 |  operation_commalist
 ;

operation_commalist:
    operation		{ $$ = append_symbol(L(), $1); }
 |  operation_commalist ',' operation
			{ $$ = append_symbol($1, $3); }
 ;

operation:
    INSERT			    { $$ = _symbol_create(SQL_INSERT,NULL); }
 |  sqlDELETE			    { $$ = _symbol_create(SQL_DELETE,NULL); }
 |  TRUNCATE			    { $$ = _symbol_create(SQL_TRUNCATE,NULL); }
 |  UPDATE opt_column_list          { $$ = _symbol_create_list(SQL_UPDATE,$2); }
 |  SELECT opt_column_list	    { $$ = _symbol_create_list(SQL_SELECT,$2); }
 |  REFERENCES opt_column_list 	    { $$ = _symbol_create_list(SQL_SELECT,$2); }
 |  execute			    { $$ = _symbol_create(SQL_EXECUTE,NULL); }
 ;

grantee_commalist:
    grantee			{ $$ = append_string(L(), $1); }
 |  grantee_commalist ',' grantee
				{ $$ = append_string($1, $3); }
 ;

grantee:
    PUBLIC			{ $$ = NULL; }
 |  authid			{ $$ = $1; }
 ;

/* DOMAIN, ASSERTION, CHARACTER SET, TRANSLATION, TRIGGER */

stream_window_update:
    WINDOW intval { $$ = $2; }                   /* trigger every N tuples */
 |  NO_WINDOW     { $$ = DEFAULT_TABLE_WINDOW; } /* don't set a window constraint, make CP time based */
 ;

stream_stride_update:
    STRIDE intval { $$ = $2; }         /* tumble N tuples each cycle */
 |  STRIDE ALL    { $$ = STRIDE_ALL; } /* delete all tuples */
 |  NO_STRIDE     { $$ = 0; }          /* never tumble tuples */
 ;

alter_statement:
   ALTER TABLE if_exists qname ADD opt_column add_table_element
	{ dlist *l = L();
	  append_list(l, $4);
	  append_symbol(l, $7);
	  append_int(l, $3);
	  $$ = _symbol_create_list( SQL_ALTER_TABLE, l ); }
 | ALTER TABLE if_exists qname ADD TABLE qname opt_as_partition
	{ dlist *l = L(), *part;
	  append_list(l, $4);
	  append_symbol(l, _symbol_create_list( SQL_TABLE, append_list(L(),$7)));
	  append_int(l, $3);
	  if($8) {
	      part = $8->data.lval;
	      append_int(part, FALSE);
	  }
	  append_symbol(l, $8);
	  $$ = _symbol_create_list( SQL_ALTER_TABLE, l ); }
 | ALTER TABLE if_exists qname ALTER alter_table_element
	{ dlist *l = L();
	  append_list(l, $4);
	  append_symbol(l, $6);
	  append_int(l, $3);
	  $$ = _symbol_create_list( SQL_ALTER_TABLE, l ); }
 | ALTER TABLE if_exists qname DROP drop_table_element
	{ dlist *l = L();
	  append_list(l, $4);
	  append_symbol(l, $6);
	  append_int(l, $3);
	  $$ = _symbol_create_list( SQL_ALTER_TABLE, l ); }
 | ALTER TABLE if_exists qname SET READ ONLY
	{ dlist *l = L();
	  append_list(l, $4);
	  append_symbol(l, _symbol_create_int(SQL_ALTER_TABLE, tr_readonly));
	  append_int(l, $3);
	  $$ = _symbol_create_list( SQL_ALTER_TABLE, l ); }
 | ALTER TABLE if_exists qname SET INSERT ONLY
	{ dlist *l = L();
	  append_list(l, $4);
	  append_symbol(l, _symbol_create_int(SQL_ALTER_TABLE, tr_append));
	  append_int(l, $3);
	  $$ = _symbol_create_list( SQL_ALTER_TABLE, l ); }
 | ALTER TABLE if_exists qname SET READ WRITE
	{ dlist *l = L();
	  append_list(l, $4);
	  append_symbol(l, _symbol_create_int(SQL_ALTER_TABLE, tr_writable));
	  append_int(l, $3);
	  $$ = _symbol_create_list( SQL_ALTER_TABLE, l ); }
 | ALTER TABLE if_exists qname SET TABLE qname opt_as_partition
	{ dlist *l = L(), *part;
	  append_list(l, $4);
	  append_symbol(l, _symbol_create_list( SQL_TABLE, append_list(L(),$7)));
	  append_int(l, $3);
	  if($8) {
	      part = $8->data.lval;
	      append_int(part, TRUE);
	  }
	  append_symbol(l, $8);
	  $$ = _symbol_create_list( SQL_ALTER_TABLE, l ); }
 | ALTER TABLE if_exists qname RENAME TO ident
	{ dlist *l = L();
	  append_list(l, $4);
	  append_string(l, $7);
	  append_int(l, $3);
	  $$ = _symbol_create_list( SQL_RENAME_TABLE, l ); }
 | ALTER TABLE if_exists qname RENAME opt_column ident TO ident
	{ dlist *l = L();
	  append_list(l, $4);
	  append_string(l, $7);
	  append_string(l, $9);
	  append_int(l, $3);
	  $$ = _symbol_create_list( SQL_RENAME_COLUMN, l); }
 | ALTER TABLE if_exists qname SET SCHEMA ident
	{ dlist *l = L();
	  append_list(l, $4);
	  append_string(l, $7);
	  append_int(l, $3);
	  $$ = _symbol_create_list( SQL_SET_TABLE_SCHEMA, l ); }
 | ALTER USER ident passwd_schema
	{ dlist *l = L();
	  append_string(l, $3);
	  append_list(l, $4);
	  $$ = _symbol_create_list( SQL_ALTER_USER, l ); }
 | ALTER USER ident RENAME TO ident
	{ dlist *l = L();
	  append_string(l, $3);
	  append_string(l, $6);
	  $$ = _symbol_create_list( SQL_RENAME_USER, l ); }
 | ALTER USER SET opt_encrypted PASSWORD string USING OLD PASSWORD string
	{ dlist *l = L();
	  dlist *p = L();
	  append_string(l, NULL);
	  append_string(p, $6);
	  append_string(p, NULL);
	  append_int(p, $4);
	  append_string(p, $10);
	  append_list(l, p);
	  $$ = _symbol_create_list( SQL_ALTER_USER, l ); }
 | ALTER SCHEMA if_exists ident RENAME TO ident
	{ dlist *l = L();
	  append_string(l, $4);
	  append_string(l, $7);
	  append_int(l, $3);
	  $$ = _symbol_create_list( SQL_RENAME_SCHEMA, l ); }
 | ALTER STREAM TABLE if_exists qname SET stream_window_update
	{ dlist *l = L();
	  append_list(l, $5);
	  append_symbol(l, _symbol_create_int(SQL_STREAM_TABLE_WINDOW, $7));
	  append_int(l, $4);
	  $$ = _symbol_create_list( SQL_ALTER_TABLE, l ); }
 | ALTER STREAM TABLE if_exists qname SET stream_stride_update
	{ dlist *l = L();
	  append_list(l, $5);
	  append_symbol(l, _symbol_create_int(SQL_STREAM_TABLE_STRIDE, $7));
	  append_int(l, $4);
	  $$ = _symbol_create_list( SQL_ALTER_TABLE, l ); }
  ;

passwd_schema:
  	WITH opt_encrypted PASSWORD string	{ dlist * l = L();
				  append_string(l, $4);
				  append_string(l, NULL);
				  append_int(l, $2);
				  append_string(l, NULL);
				  $$ = l; }
  |	SET SCHEMA ident	{ dlist * l = L();
				  append_string(l, NULL);
				  append_string(l, $3);
				  append_int(l, 0);
				  append_string(l, NULL);
				  $$ = l; }
  |	WITH opt_encrypted PASSWORD string SET SCHEMA ident	
				{ dlist * l = L();
				  append_string(l, $4);
				  append_string(l, $7);
				  append_int(l, $2);
				  append_string(l, NULL);
				  $$ = l; }
  ;

alter_table_element:
	opt_column ident SET DEFAULT default_value
	{ dlist *l = L();
	  append_string(l, $2);
	  append_symbol(l, $5);
	  $$ = _symbol_create_list( SQL_DEFAULT, l); }
 |	opt_column ident SET sqlNULL
	{ dlist *l = L();
	  append_string(l, $2);
	  $$ = _symbol_create_list( SQL_NULL, l); }
 |	opt_column ident SET NOT sqlNULL
	{ dlist *l = L();
	  append_string(l, $2);
	  $$ = _symbol_create_list( SQL_NOT_NULL, l); }
 |	opt_column ident DROP DEFAULT
	{ $$ = _symbol_create( SQL_DROP_DEFAULT, $2); }
 |	opt_column ident SET STORAGE string
	{ dlist *l = L();
	  append_string(l, $2);
	  if (!strlen($5))
	  	append_string(l, NULL);
	  else
	  	append_string(l, $5);
	  $$ = _symbol_create_list( SQL_STORAGE, l); }
 |	opt_column ident SET STORAGE sqlNULL
	{ dlist *l = L();
	  append_string(l, $2);
	  append_string(l, NULL);
	  $$ = _symbol_create_list( SQL_STORAGE, l); }
 ;

drop_table_element:
     opt_column ident drop_action
	{ dlist *l = L();
	  append_string(l, $2 );
	  append_int(l, $3 );
	  $$ = _symbol_create_list( SQL_DROP_COLUMN, l ); }
  |  CONSTRAINT ident drop_action
	{ dlist *l = L();
	  append_string(l, $2 );
	  append_int(l, $3 );
	  $$ = _symbol_create_list( SQL_DROP_CONSTRAINT, l ); }
  |  TABLE qname drop_action
	{ dlist *l = L();
	  append_list(l, $2 );
	  append_int(l, $3 );
	  append_int(l, FALSE); /* no if exists check */
	  $$ = _symbol_create_list( SQL_DROP_TABLE, l ); }
  ;

opt_column:
     COLUMN	 { $$ = 0; }
 |   /* empty */ { $$ = 0; }
 ;

create_statement:	
   create role_def 	{ $$ = $2; }
 | create table_def 	{ $$ = $2; }
 | view_def 	{ $$ = $1; }
 | type_def
 | func_def
 | index_def
 | seq_def
 | trigger_def
 ;

/*=== BEGIN SEQUENCES ===*/
seq_def:
/*
 * CREATE SEQUENCE name 
 *      [ AS datatype ]
 * 	[ START WITH start ] 
 * 	[ INCREMENT BY increment ]
 * 	[ MINVALUE minvalue | NO MINVALUE ]
 * 	[ MAXVALUE maxvalue | NO MAXVALUE ]
 * 	[ CACHE cache ] 		* not part of standard -- will be dropped *
 * 	[ [ NO ] CYCLE ]
 * start may be a value or subquery
 */
    create SEQUENCE qname opt_seq_params
	{
		dlist *l = L();
		append_list(l, $3);
		append_list(l, $4);
		append_int(l, 0); /* to be dropped */
		$$ = _symbol_create_list(SQL_CREATE_SEQ, l);
	}
/*
 * DROP SEQUENCE name
 */
  | drop SEQUENCE qname
	{
		dlist *l = L();
		append_list(l, $3);
		$$ = _symbol_create_list(SQL_DROP_SEQ, l);
	}
/*
 * ALTER SEQUENCE name
 *      [ AS datatype ]
 * 	[ RESTART [ WITH start ] ] 
 * 	[ INCREMENT BY increment ]
 * 	[ MINVALUE minvalue | NO MINVALUE ]
 * 	[ MAXVALUE maxvalue | NO MAXVALUE ]
 * 	[ CACHE cache ] 		* not part of standard -- will be dropped *
 * 	[ [ NO ] CYCLE ]
 * start may be a value or subquery
 */
  | ALTER SEQUENCE qname opt_alt_seq_params
	{
		dlist *l = L();
		append_list(l, $3);
		append_list(l, $4); 
		$$ = _symbol_create_list(SQL_ALTER_SEQ, l);
	}
  ;

opt_seq_params:
	params_list  { $$ = $1; }
  |              { $$ = NULL; }

params_list:
	opt_seq_param			  { $$ = append_symbol(L(), $1); }
  |	params_list opt_seq_param { $$ = append_symbol($1, $2); }
  ;

opt_alt_seq_params:
	opt_alt_seq_param			{ $$ = append_symbol(L(), $1); }
  |	opt_alt_seq_params opt_alt_seq_param	{ $$ = append_symbol($1, $2); }
  ;

opt_seq_param:
	AS data_type 			{ $$ = _symbol_create_list(SQL_TYPE, append_type(L(),&$2)); }
  |	START WITH opt_sign lngval 	{ $$ = _symbol_create_lng(SQL_START, is_lng_nil($4) ? $4 : $3 * $4); }
  |	opt_seq_common_param		{ $$ = $1; }
  ;

opt_alt_seq_param:
	AS data_type 			{ $$ = _symbol_create_list(SQL_TYPE, append_type(L(),&$2)); }
  |	RESTART 			{ $$ = _symbol_create_list(SQL_START, append_int(L(),0)); /* plain restart now */ }
  |	RESTART WITH opt_sign lngval 	{ $$ = _symbol_create_list(SQL_START, append_lng(append_int(L(),2), is_lng_nil($4) ? $4 : $3 * $4));  }
  |	RESTART WITH subquery 		{ $$ = _symbol_create_list(SQL_START, append_symbol(append_int(L(),1), $3));  }
  |	opt_seq_common_param		{ $$ = $1; }
  ;

opt_seq_common_param:
	INCREMENT BY opt_sign lngval	{ $$ = _symbol_create_lng(SQL_INC, is_lng_nil($4) ? $4 : $3 * $4); }
  |	MINVALUE opt_sign lngval	{ $$ = _symbol_create_lng(SQL_MINVALUE, is_lng_nil($3) ? $3 : $2 * $3); }
  |	NO MINVALUE			{ $$ = _symbol_create_lng(SQL_MINVALUE, 0); }
  |	MAXVALUE opt_sign lngval	{ $$ = _symbol_create_lng(SQL_MAXVALUE, is_lng_nil($3) ? $3 : $2 * $3); }
  |	NO MAXVALUE			{ $$ = _symbol_create_lng(SQL_MAXVALUE, 0); }
  |	CACHE nonzerolng		{ $$ = _symbol_create_lng(SQL_CACHE, $2); }
  |	CYCLE				{ $$ = _symbol_create_int(SQL_CYCLE, 1); }
  |	NO CYCLE			{ $$ = _symbol_create_int(SQL_CYCLE, 0); }
  ;

/*=== END SEQUENCES ===*/


index_def:
    create opt_index_type INDEX ident ON qname '(' ident_commalist ')'
	{ dlist *l = L();
	  append_string(l, $4);
	  append_int(l, $2);
	  append_list(l, $6);
	  append_list(l, $8);
	  $$ = _symbol_create_list( SQL_CREATE_INDEX, l); }
  ;

opt_index_type:
     UNIQUE		{ $$ = hash_idx; }
 |   ORDERED		{ $$ = ordered_idx; }
 |   IMPRINTS		{ $$ = imprints_idx; }
 |   /* empty */	{ $$ = hash_idx; }
 ;

/* sql-server def
CREATE [ UNIQUE ] INDEX index_name
    ON { table | view } ( column [ ASC | DESC ] [ ,...n ] )
[ WITH < index_option > [ ,...n] ]
[ ON filegroup ]

< index_option > :: =
    { PAD_INDEX |
        FILLFACTOR = fillfactor |
        IGNORE_DUP_KEY |
        DROP_EXISTING |
    STATISTICS_NORECOMPUTE |
    SORT_IN_TEMPDB
}
*/

role_def:
    ROLE ident opt_grantor
	{ dlist *l = L();
	  append_string(l, $2);
	  append_int(l, $3);
	  $$ = _symbol_create_list( SQL_CREATE_ROLE, l ); }
 |  USER ident WITH opt_encrypted PASSWORD string sqlNAME string SCHEMA ident
	{ dlist *l = L();
	  append_string(l, $2);
	  append_string(l, $6);
	  append_string(l, $8);
	  append_string(l, $10);
	  append_int(l, $4);
	  $$ = _symbol_create_list( SQL_CREATE_USER, l ); }
 ;

opt_encrypted:
    /* empty */		{ $$ = SQL_PW_UNENCRYPTED; }
 |  UNENCRYPTED		{ $$ = SQL_PW_UNENCRYPTED; }
 |  ENCRYPTED		{ $$ = SQL_PW_ENCRYPTED; }
 ;

table_opt_storage:
    /* empty */		 { $$ = NULL; }
 |  STORAGE ident string { $$ = append_string(append_string(L(), $2), $3); } 
 ;

opt_temp_stream:
    /* empty */ { $$ = SQL_PERSISTED_STREAM; }
 |  TEMP        { $$ = SQL_TEMP_STREAM; }
 |  TEMPORARY   { $$ = SQL_TEMP_STREAM; }
 ;

stream_window_set:
    /* empty */   { $$ = DEFAULT_TABLE_WINDOW; } /* don't set a window constraint, make CP time based */
 |  WINDOW intval { $$ = $2; }                   /* trigger every N tuples */
 |  NO_WINDOW     { $$ = DEFAULT_TABLE_WINDOW; }
 ;

stream_stride_set:
    /* empty */   { $$ = DEFAULT_TABLE_STRIDE; } /* delete all tuples */
 |  STRIDE intval { $$ = $2; }                   /* tumble N tuples each cycle */
 |  STRIDE ALL    { $$ = STRIDE_ALL; }           /* delete all tuples */
 |  NO_STRIDE     { $$ = 0; }
 ;

stream_table_details:
    /* empty */                             { $$ = append_int(append_int(L(), DEFAULT_TABLE_WINDOW), DEFAULT_TABLE_STRIDE); }
 |  SET stream_window_set stream_stride_set { $$ = append_int(append_int(L(), $2), $3); }
 ;

table_def:
    TABLE if_not_exists qname table_content_source table_opt_storage
	{ int commit_action = CA_COMMIT;
	  dlist *l = L();

	  append_int(l, SQL_PERSIST);
	  append_list(l, $3);
	  append_symbol(l, $4);
	  append_int(l, commit_action);
	  append_string(l, NULL);
	  append_list(l, NULL);
	  append_int(l, $2);
	  append_list(l, $5);
	  append_symbol(l, NULL); /* only used for merge table */
	  append_list(l, NULL); /* only used for stream table */
	  $$ = _symbol_create_list( SQL_CREATE_TABLE, l ); }
 |  TABLE if_not_exists qname FROM sqlLOADER func_ref
    {
      dlist *l = L();
      append_list(l, $3);
      append_symbol(l, $6);
      $$ = _symbol_create_list( SQL_CREATE_TABLE_LOADER, l);
    }
 |  opt_temp_stream STREAM TABLE if_not_exists qname table_content_source stream_table_details
	{ int tpe = $1;
	  dlist *l = L();

	  append_int(l, tpe);
	  append_list(l, $5);
	  append_symbol(l, $6);
	  append_int(l, (tpe == SQL_PERSISTED_STREAM) ? CA_COMMIT : CA_PRESERVE);
	  append_string(l, NULL);
	  append_list(l, NULL);
	  append_int(l, $4);
	  append_symbol(l, NULL); /* only used for merge table */
	  append_list(l, $7);
	  $$ = _symbol_create_list( SQL_CREATE_TABLE, l ); }
 |  MERGE TABLE if_not_exists qname table_content_source opt_partition_by
	{ int commit_action = CA_COMMIT, tpe = SQL_MERGE_TABLE;
	  dlist *l = L();

	  append_int(l, tpe);
	  append_list(l, $4);
	  append_symbol(l, $5);
	  append_int(l, commit_action);
	  append_string(l, NULL);
	  append_list(l, NULL);
	  append_int(l, $3);
	  append_symbol(l, $6);
	  append_list(l, NULL); /* only used for stream table */
	  $$ = _symbol_create_list( SQL_CREATE_TABLE, l ); }
 |  REPLICA TABLE if_not_exists qname table_content_source 
	{ int commit_action = CA_COMMIT, tpe = SQL_REPLICA_TABLE;
	  dlist *l = L();

	  append_int(l, tpe);
	  append_list(l, $4);
	  append_symbol(l, $5);
	  append_int(l, commit_action);
	  append_string(l, NULL);
	  append_list(l, NULL);
	  append_int(l, $3);
	  append_symbol(l, NULL); /* only used for merge table */
	  append_list(l, NULL); /* only used for stream table */
	  $$ = _symbol_create_list( SQL_CREATE_TABLE, l ); }
 /* mapi:monetdb://host:port/database[/schema[/table]] 
    This also allows access via monetdbd. 
    We assume the monetdb user with default password */
 |  REMOTE TABLE if_not_exists qname table_content_source ON string with_opt_credentials
	{ int commit_action = CA_COMMIT, tpe = SQL_REMOTE;
	  dlist *l = L();

	  append_int(l, tpe);
	  append_list(l, $4);
	  append_symbol(l, $5);
	  append_int(l, commit_action);
	  append_string(l, $7);
	  append_list(l, $8);
	  append_int(l, $3);
	  append_symbol(l, NULL); /* only used for merge table */
	  append_list(l, NULL); /* only used for stream table */
	  $$ = _symbol_create_list( SQL_CREATE_TABLE, l ); }
  | opt_temp TABLE if_not_exists qname table_content_source opt_on_commit 
	{ int commit_action = CA_COMMIT;
	  dlist *l = L();

	  append_int(l, $1);
	  append_list(l, $4);
	  append_symbol(l, $5);
	  if ($1 != SQL_PERSIST)
		commit_action = $6;
	  append_int(l, commit_action);
	  append_string(l, NULL);
	  append_list(l, NULL);
	  append_int(l, $3);
	  append_symbol(l, NULL); /* only used for merge table */
	  append_list(l, NULL); /* only used for stream table */
	  $$ = _symbol_create_list( SQL_CREATE_TABLE, l ); }
 ;

partition_type:
   RANGE	{ $$ = PARTITION_RANGE; }
 | VALUES	{ $$ = PARTITION_LIST; }
 ;

partition_expression:
   simple_scalar_exp 	{ $$ = $1; }
 ;

partition_on:
   ON '(' ident ')'                   { $$ = _symbol_create_list( SQL_PARTITION_COLUMN, append_string(L(), $3) ); }
 | USING '(' partition_expression ')' { $$ = _symbol_create_list( SQL_PARTITION_EXPRESSION, append_symbol(L(), $3) ); }
 ;

opt_partition_by:
 /* empty */									 { $$ = NULL; }
 | PARTITION BY partition_type partition_on
   { dlist *l = L();
     int properties = $3;
     append_int(l, $3);
     append_symbol(l, $4);

     assert($3 == PARTITION_RANGE || $3 == PARTITION_LIST);
     if($4->token == SQL_PARTITION_COLUMN) {
        properties |= PARTITION_COLUMN;
     } else if($4->token == SQL_PARTITION_EXPRESSION) {
        properties |= PARTITION_EXPRESSION;
     } else {
        assert(0);
     }
     append_int(l, properties);

     $$ = _symbol_create_list( SQL_MERGE_PARTITION, l ); }
 ;

partition_list_value:
   simple_scalar_exp { $$ = $1; }
 ;

partition_range_from:
   simple_scalar_exp { $$ = $1; }
 | RANGE MINVALUE    { $$ = _symbol_create(SQL_MINVALUE, NULL ); }
 ;

partition_range_to:
   simple_scalar_exp { $$ = $1; }
 | RANGE MAXVALUE    { $$ = _symbol_create(SQL_MAXVALUE, NULL ); }
 ;

partition_list:
   partition_list_value						{ $$ = append_symbol(L(), $1 ); }
 | partition_list ',' partition_list_value  { $$ = append_symbol($1, $3 ); }
 ;

opt_with_nulls:
    /* empty */		{ $$ = FALSE; }
 |  WITH sqlNULL VALUES	{ $$ = TRUE; }
 ;

opt_partition_spec:
   sqlIN '(' partition_list ')' opt_with_nulls
    { dlist *l = L();
      append_list(l, $3);
      append_int(l, $5);
      $$ = _symbol_create_list( SQL_PARTITION_LIST, l ); }
 | FROM partition_range_from TO partition_range_to opt_with_nulls
    { dlist *l = L();
      append_symbol(l, $2);
      append_symbol(l, $4);
      append_int(l, $5);
      $$ = _symbol_create_list( SQL_PARTITION_RANGE, l ); }
 | FOR sqlNULL VALUES
    { dlist *l = L();
      append_symbol(l, NULL);
      append_symbol(l, NULL);
      append_int(l, TRUE);
      $$ = _symbol_create_list( SQL_MERGE_PARTITION, l ); }
 ;

opt_as_partition:
 /* empty */						 { $$ = NULL; }
 | AS PARTITION opt_partition_spec	 { $$ = $3; }
 ;

with_opt_credentials:
  /* empty */
  {
	  $$ = append_string(L(), NULL);
	  append_int($$, SQL_PW_ENCRYPTED);
	  append_string($$, NULL);
  }
  | WITH USER string opt_encrypted PASSWORD string
  {
	  $$ = append_string(L(), $3);
	  append_int($$, $4);
	  append_string($$, $6);
  }
  | WITH opt_encrypted PASSWORD string
  {
	  $$ = append_string(L(), NULL);
	  append_int($$, $2);
	  append_string($$, $4);
  }
  ;

opt_temp:
    TEMPORARY		{ $$ = SQL_LOCAL_TEMP; }
 |  TEMP		{ $$ = SQL_LOCAL_TEMP; }
 |  LOCAL TEMPORARY	{ $$ = SQL_LOCAL_TEMP; }
 |  LOCAL TEMP		{ $$ = SQL_LOCAL_TEMP; }
 |  GLOBAL TEMPORARY	{ $$ = SQL_GLOBAL_TEMP; }
 |  GLOBAL TEMP		{ $$ = SQL_GLOBAL_TEMP; }
 ;

opt_on_commit: /* only for temporary tables */
    /* empty */			 { $$ = CA_COMMIT; } 
 |  ON COMMIT sqlDELETE ROWS	 { $$ = CA_DELETE; }
 |  ON COMMIT PRESERVE ROWS	 { $$ = CA_PRESERVE; }
 |  ON COMMIT DROP	 	 { $$ = CA_DROP; }
 ;

table_content_source:
    '(' table_element_list ')'	{ $$ = _symbol_create_list( SQL_CREATE_TABLE, $2); }
 |  as_subquery_clause		{ $$ = _symbol_create_list( SQL_SELECT, $1); }		
 ;

as_subquery_clause:
	opt_column_list
	AS
	query_expression_def
	with_or_without_data
			{ $$ = append_list(L(), $1);
			  append_symbol($$, $3); 
			  append_int($$, $4); }
 ;

with_or_without_data:
	 /* empty */	{ $$ = 1; }
 |   WITH NO DATA  	{ $$ = 0; }
 |   WITH DATA 		{ $$ = 1; }
 ;

table_element_list:
    table_element
			{ $$ = append_symbol(L(), $1); }
 |  table_element_list ',' table_element
			{ $$ = append_symbol( $1, $3 ); }
 ;

add_table_element: column_def | table_constraint ;
table_element: add_table_element | column_options | like_table ;

serial_or_bigserial:
	SERIAL       { $$ = 0; }
 |	BIGSERIAL    { $$ = 1; }
 ;

column_def:
	column data_type opt_column_def_opt_list
		{
			dlist *l = L();
			append_string(l, $1);
			append_type(l, &$2);
			append_list(l, $3);
			$$ = _symbol_create_list(SQL_COLUMN, l);
		}
 |  column serial_or_bigserial
		{ /* SERIAL = INTEGER GENERATED ALWAYS AS IDENTITY PRIMARY KEY */
			/* handle multi-statements by wrapping them in a list */
			sql_subtype it;
			dlist* stmts;
			/* note: sql_next_seq_name uses sa_alloc */
			str sn = sql_next_seq_name(m);
			dlist *p; /* primary key */
			/* sequence generation code */
			dlist *l = L();
			/* finally all the options */
			dlist *o = L();

			/* the name of the sequence */
			dlist *seqn1 = L(), *seqn2 = L();

			if (m->scanner.schema)
				append_string(seqn1, m->scanner.schema);
			append_list(l, append_string(seqn1, sn));
			if ($2 == 1)
				sql_find_subtype(&it, "bigint", 64, 0);
			else
				sql_find_subtype(&it, "int", 32, 0);
    			append_symbol(o, _symbol_create_list(SQL_TYPE, append_type(L(),&it)));
			append_list(l, o);
			append_int(l, 1); /* to be dropped */

			if (m->sym) {
				stmts = m->sym->data.lval;
			} else {
				stmts = L();
				m->sym = _symbol_create_list(SQL_MULSTMT, stmts);
			}	
			append_symbol(stmts, _symbol_create_list(SQL_CREATE_SEQ, l));

			l = L();
			append_string(l, $1);
			append_type(l, &it);
			o = L();
			if (m->scanner.schema)
				append_string(seqn2, m->scanner.schema);
			append_string(seqn2, sn);
			append_symbol(o, _symbol_create_symbol(SQL_DEFAULT, _symbol_create_list(SQL_NEXT, seqn2)));
			p = L();
			append_string(p, NULL);
			append_symbol(p, _symbol_create(SQL_PRIMARY_KEY, NULL));
			append_symbol(o, _symbol_create_list(SQL_CONSTRAINT, p));
			append_list(l, o);
			$$ = _symbol_create_list(SQL_COLUMN, l);
		}
 ;

opt_column_def_opt_list:
    /* empty */			{ $$ = NULL; }
 | column_def_opt_list
 ;

column_def_opt_list:
    column_option
			{ $$ = append_symbol(L(), $1 ); }
 |  column_def_opt_list column_option
			{ $$ = append_symbol( $1, $2 ); }
 ;

column_options:
    ident WITH OPTIONS '(' column_option_list ')'

	{ dlist *l = L();
	  append_string(l, $1 );
	  append_list(l, $5 );
	  $$ = _symbol_create_list( SQL_COLUMN_OPTIONS, l ); }
 ;

column_option_list:
    column_option
			{ $$ = append_symbol(L(), $1 ); }
 |  column_option_list ',' column_option
			{ $$ = append_symbol($1, $3 ); }
 ;

column_option: default | column_constraint | generated_column;

default:
    DEFAULT default_value { $$ = _symbol_create_symbol(SQL_DEFAULT, $2); }
 ;

default_value:
    simple_scalar_exp 	{ $$ = $1; }
 ;

column_constraint:
    opt_constraint_name column_constraint_type  /*opt_constraint_attributes*/

	{ dlist *l = L();
	  append_string(l, $1 );
	  append_symbol(l, $2 );
	  $$ = _symbol_create_list( SQL_CONSTRAINT, l ); }
 ;

generated_column:
	GENERATED ALWAYS AS IDENTITY serial_opt_params
	{
		/* handle multi-statements by wrapping them in a list */
		sql_subtype it;
		dlist* stmts;
		/* note: sql_next_seq_name uses sa_alloc */
		str sn = sql_next_seq_name(m);
		/* sequence generation code */
		dlist *l = L();
		/* the name of the sequence */
		append_list(l, append_string(L(), sn));
		if (!$5)
			$5 = L();
		sql_find_subtype(&it, "int", 32, 0);
		append_symbol($5, _symbol_create_list(SQL_TYPE, append_type(L(),&it)));

		/* finally all the options */
		append_list(l, $5);
		append_int(l, 1); /* to be dropped */
		$$ = _symbol_create_symbol(SQL_DEFAULT, _symbol_create_list(SQL_NEXT, append_string(L(), sn)));

		if (m->sym) {
			stmts = m->sym->data.lval;
		} else {
			stmts = L();
			m->sym = _symbol_create_list(SQL_MULSTMT, stmts);
		}	
		append_symbol(stmts, _symbol_create_list(SQL_CREATE_SEQ, l));
	}
 |	AUTO_INCREMENT
	{
		/* handle multi-statements by wrapping them in a list */
		sql_subtype it;
		dlist* stmts;
		/* note: sql_next_seq_name uses sa_alloc */
		str sn = sql_next_seq_name(m);
		/* sequence generation code */
		dlist *l = L();
		/* finally all the options */
		dlist *o = L();

		/* the name of the sequence */
		dlist *seqn1 = L(), *seqn2 = L();

		if (m->scanner.schema)
			append_string(seqn1, m->scanner.schema);
		append_list(l, append_string(seqn1, sn));
		sql_find_subtype(&it, "int", 32, 0);
    		append_symbol(o, _symbol_create_list(SQL_TYPE, append_type(L(),&it)));
		append_list(l, o);
		append_int(l, 1); /* to be dropped */
		if (m->scanner.schema)
			append_string(seqn2, m->scanner.schema);
		append_string(seqn2, sn);
		$$ = _symbol_create_symbol(SQL_DEFAULT, _symbol_create_list(SQL_NEXT, seqn2));

		if (m->sym) {
			stmts = m->sym->data.lval;
		} else {
			stmts = L();
			m->sym = _symbol_create_list(SQL_MULSTMT, stmts);
		}	
		append_symbol(stmts, _symbol_create_list(SQL_CREATE_SEQ, l));
	}
 ;

serial_opt_params:
	/* empty: return the defaults */ 	{ $$ = NULL; }
  |	'(' params_list ')'					{ $$ = $2; }
 ;


table_constraint:
    opt_constraint_name table_constraint_type  /*opt_constraint_attributes*/

	{ dlist *l = L();
	  append_string(l, $1 );
	  append_symbol(l, $2 );
	  $$ = _symbol_create_list( SQL_CONSTRAINT, l ); }
 ;

/* opt_constraint_attributes: ; */

opt_constraint_name:
    /* empty */			{ $$ = NULL; }
 |  CONSTRAINT ident		{ $$ = $2; }
 ;

ref_action:
	NO ACTION		{ $$ = 0; }
 |	CASCADE			{ $$ = 1; }
 |	RESTRICT		{ $$ = 2; }
 |	SET sqlNULL		{ $$ = 3; }
 |	SET DEFAULT		{ $$ = 4; }
 ;

ref_on_update:
   ON UPDATE ref_action         { $$ = ($3 << 8); }
;

ref_on_delete:
   ON sqlDELETE ref_action      { $$ = $3; }
 ;

opt_ref_action:
   /* empty */                          { $$ = (2 << 8) + 2; /* defaults are RESTRICT */ }
 | ref_on_update                        { $$ = $1; }
 | ref_on_delete                        { $$ = $1; }
 | ref_on_delete ref_on_update          { $$ = $1 + $2; }
 | ref_on_update ref_on_delete          { $$ = $1 + $2; }
 ;

opt_match_type:
    /* empty */			{ $$ = 0; }
 | FULL				{ $$ = 1; }
 | PARTIAL			{ $$ = 2; }
 | SIMPLE			{ $$ = 0; }
 ;

opt_match:
    /* empty */			{ $$ = 0; }
 | MATCH opt_match_type		{ $$ = $2; }
 ;

column_constraint_type:
    NOT sqlNULL	{ $$ = _symbol_create( SQL_NOT_NULL, NULL); }
 |  sqlNULL	{ $$ = _symbol_create( SQL_NULL, NULL); }
 |  UNIQUE	{ $$ = _symbol_create( SQL_UNIQUE, NULL ); }
 |  PRIMARY KEY	{ $$ = _symbol_create( SQL_PRIMARY_KEY, NULL ); }
 |  REFERENCES qname opt_column_list opt_match opt_ref_action

			{ dlist *l = L();
			  append_list(l, $2 );
			  append_list(l, $3 );
			  append_int(l, $4 );
			  append_int(l, $5 );
			  $$ = _symbol_create_list( SQL_FOREIGN_KEY, l); }
 /*TODO: Implemente domain_constraint_type*/

 |  domain_constraint_type
 ;

table_constraint_type:
    UNIQUE column_commalist_parens
			{ $$ = _symbol_create_list( SQL_UNIQUE, $2); }
 |  PRIMARY KEY column_commalist_parens
			{ $$ = _symbol_create_list( SQL_PRIMARY_KEY, $3); }
 |  FOREIGN KEY column_commalist_parens
    REFERENCES qname opt_column_list opt_match opt_ref_action

			{ dlist *l = L();
			  append_list(l, $5 );
			  append_list(l, $3 );
			  append_list(l, $6 );
			  append_int(l, $7 );
			  append_int(l, $8 );
			  $$ = _symbol_create_list( SQL_FOREIGN_KEY, l); }
 /*TODO: Implemente domain_constraint_type*/
 ;

domain_constraint_type:
    CHECK '(' search_condition ')' { $$ = _symbol_create_symbol(SQL_CHECK, $3); }
 ;

ident_commalist:
    ident
			{ $$ = append_string(L(), $1); }
 |  ident_commalist ',' ident
			{ $$ = append_string( $1, $3 ); }
 ;

like_table:
	LIKE qname	{ $$ = _symbol_create_list( SQL_LIKE, $2 ); }
 ;

view_def:
    create_or_replace VIEW qname opt_column_list AS query_expression_def opt_with_check_option
	{  dlist *l = L();
	  append_list(l, $3);
	  append_list(l, $4);
	  append_symbol(l, $6);
	  append_int(l, $7);
	  append_int(l, TRUE);	/* persistent view */
	  append_int(l, $1);
	  $$ = _symbol_create_list( SQL_CREATE_VIEW, l ); 
	}
  ;

query_expression_def:
	query_expression
  |	'(' query_expression_def ')'	{ $$ = $2; }
  ;

query_expression:
	select_no_parens_orderby
  |	with_query
  ;

opt_with_check_option:
    /* empty */			{ $$ = FALSE; }
 |  WITH CHECK OPTION		{ $$ = TRUE; }
 ;

opt_column_list:
    /* empty */			{ $$ = NULL; }
 | column_commalist_parens
 ;

column_commalist_parens:
   '(' ident_commalist ')'	{ $$ = $2; }
 ;

type_def:
    create TYPE qname EXTERNAL sqlNAME ident
			{ dlist *l = L();
				append_list(l, $3);
				append_string(l, $6);
			  $$ = _symbol_create_list( SQL_CREATE_TYPE, l ); }
 ;

external_function_name:
	ident '.' ident { $$ = append_string(append_string(L(), $1), $3); }
 ;

function_body:
	X_BODY
|	string
;

func_def:
    create_or_replace FUNCTION qname
	'(' opt_paramlist ')'
    RETURNS func_data_type
    EXTERNAL sqlNAME external_function_name 	
			{ dlist *f = L();
				append_list(f, $3);
				append_list(f, $5);
				append_symbol(f, $8);
				append_list(f, $11);
				append_list(f, NULL);
				append_int(f, F_FUNC);
				append_int(f, FUNC_LANG_MAL);
				append_int(f, $1);
			  $$ = _symbol_create_list( SQL_CREATE_FUNC, f ); }
 |  create_or_replace FUNCTION qname
	'(' opt_paramlist ')'
    RETURNS func_data_type
    routine_body
			{ dlist *f = L();
				append_list(f, $3);
				append_list(f, $5);
				append_symbol(f, $8);
				append_list(f, NULL);
				append_list(f, $9);
				append_int(f, F_FUNC);
				append_int(f, FUNC_LANG_SQL);
				append_int(f, $1);
			  $$ = _symbol_create_list( SQL_CREATE_FUNC, f ); }
  | create_or_replace FUNCTION qname
	'(' opt_paramlist ')'
    RETURNS func_data_type
    LANGUAGE IDENT function_body
		{
			int lang = 0;
			dlist *f = L();
			char l = *$10;

			if (l == 'R' || l == 'r')
				lang = FUNC_LANG_R;
			else if (l == 'P' || l == 'p') {
				// code does not get cleaner than this people
				if (strcasecmp($10, "PYTHON_MAP") == 0) {
					lang = FUNC_LANG_MAP_PY;
				} else if (strcasecmp($10, "PYTHON3_MAP") == 0) {
					lang = FUNC_LANG_MAP_PY3;
				} else if (strcasecmp($10, "PYTHON3") == 0) {
					lang = FUNC_LANG_PY3;
				} else if (strcasecmp($10, "PYTHON2_MAP") == 0) {
					lang = FUNC_LANG_MAP_PY2;
				} else if (strcasecmp($10, "PYTHON2") == 0) {
					lang = FUNC_LANG_PY2;
				} else {
					lang = FUNC_LANG_PY;
				}
			} else if (l == 'C' || l == 'c') {
				if (strcasecmp($10, "CPP") == 0) {
					lang = FUNC_LANG_CPP;
				} else {
					lang = FUNC_LANG_C;
				}
			}
			else if (l == 'J' || l == 'j')
				lang = FUNC_LANG_J;
			else {
				char *msg = sql_message("Language name R, C, PYTHON[3], PYTHON[3]_MAP or J(avascript):expected, received '%c'", l);
				yyerror(m, msg);
				_DELETE(msg);
			}

			append_list(f, $3);
			append_list(f, $5);
			append_symbol(f, $8);
			append_list(f, NULL);
			append_list(f, append_string(L(), $11));
			append_int(f, F_FUNC);
			append_int(f, lang);
			append_int(f, $1);
			$$ = _symbol_create_list( SQL_CREATE_FUNC, f );
		}
  | create_or_replace FILTER FUNCTION qname
	'(' opt_paramlist ')'
    EXTERNAL sqlNAME external_function_name 	
			{ dlist *f = L();
				append_list(f, $4);
				append_list(f, $6); 
				/* no returns - use OID */
				append_symbol(f, NULL); 
				append_list(f, $10);
				append_list(f, NULL);
				append_int(f, F_FILT);
				append_int(f, FUNC_LANG_MAL);
				append_int(f, $1);
			  $$ = _symbol_create_list( SQL_CREATE_FUNC, f ); }
  | create_or_replace AGGREGATE qname
	'(' opt_paramlist ')'
    RETURNS func_data_type
    EXTERNAL sqlNAME external_function_name 	
			{ dlist *f = L();
				append_list(f, $3);
				append_list(f, $5);
				append_symbol(f, $8);
				append_list(f, $11);
				append_list(f, NULL);
				append_int(f, F_AGGR);
				append_int(f, FUNC_LANG_MAL);
				append_int(f, $1);
			  $$ = _symbol_create_list( SQL_CREATE_FUNC, f ); }
  | create_or_replace AGGREGATE qname
	'(' opt_paramlist ')'
    RETURNS func_data_type
    LANGUAGE IDENT function_body
		{
			int lang = 0;
			dlist *f = L();
			char l = *$10;

			if (l == 'R' || l == 'r')
				lang = FUNC_LANG_R;
			else if (l == 'P' || l == 'p') {
				if (strcasecmp($10, "PYTHON_MAP") == 0) {
					lang = FUNC_LANG_MAP_PY;
				} else if (strcasecmp($10, "PYTHON3_MAP") == 0) {
					lang = FUNC_LANG_MAP_PY3;
				} else if (strcasecmp($10, "PYTHON3") == 0) {
					lang = FUNC_LANG_PY3;
				} else if (strcasecmp($10, "PYTHON2_MAP") == 0) {
					lang = FUNC_LANG_MAP_PY2;
				} else if (strcasecmp($10, "PYTHON2") == 0) {
					lang = FUNC_LANG_PY2;
				} else {
					lang = FUNC_LANG_PY;
				}
			} else if (l == 'C' || l == 'c') {
				if (strcasecmp($10, "CPP") == 0) {
					lang = FUNC_LANG_CPP;
				} else {
					lang = FUNC_LANG_C;
				}
			}
			else if (l == 'J' || l == 'j')
				lang = FUNC_LANG_J;
			else {
				char *msg = sql_message("Language name R, C, PYTHON[3], PYTHON[3]_MAP or J(avascript):expected, received '%c'", l);
				yyerror(m, msg);
				_DELETE(msg);
			}

			append_list(f, $3);
			append_list(f, $5);
			append_symbol(f, $8);
			append_list(f, NULL);
			append_list(f, append_string(L(), $11));
			append_int(f, F_AGGR);
			append_int(f, lang);
			append_int(f, $1);
			$$ = _symbol_create_list( SQL_CREATE_FUNC, f ); }
 | /* proc ie no result */
    create_or_replace PROCEDURE qname
	'(' opt_paramlist ')'
    EXTERNAL sqlNAME external_function_name 	
			{ dlist *f = L();
				append_list(f, $3);
				append_list(f, $5);
				append_symbol(f, NULL); /* no result */
				append_list(f, $9);
				append_list(f, NULL);
				append_int(f, F_PROC);
				append_int(f, FUNC_LANG_MAL);
				append_int(f, $1);
			  $$ = _symbol_create_list( SQL_CREATE_FUNC, f ); }
  | create_or_replace PROCEDURE qname
	'(' opt_paramlist ')'
    routine_body
			{ dlist *f = L();
				append_list(f, $3);
				append_list(f, $5);
				append_symbol(f, NULL); /* no result */
				append_list(f, NULL); 
				append_list(f, $7);
				append_int(f, F_PROC);
				append_int(f, FUNC_LANG_SQL);
				append_int(f, $1);
			  $$ = _symbol_create_list( SQL_CREATE_FUNC, f ); }
  |	create_or_replace sqlLOADER qname
	'(' opt_paramlist ')'
    LANGUAGE IDENT function_body { 
			int lang = 0;
			dlist *f = L();
			char l = *$8;
			/* other languages here if we ever get to it */
			if (l == 'P' || l == 'p') {
				lang = FUNC_LANG_PY;
			} else
				yyerror(m, sql_message("Language name P(ython) expected, received '%c'", l));

			append_list(f, $3);
			append_list(f, $5);
			append_symbol(f, NULL);
			append_list(f, NULL); 
			append_list(f, append_string(L(), $9));
			append_int(f, F_LOADER);
			append_int(f, lang);
			append_int(f, $1);
			$$ = _symbol_create_list( SQL_CREATE_FUNC, f ); }
;

routine_body:
	procedure_statement 
		{ $$ = L(); append_symbol( $$, $1); }
 |  BEGIN
	procedure_statement_list procedure_statement SCOLON 
    END
		{ $$ = append_symbol($2,$3); }
 |  BEGIN ATOMIC
	procedure_statement_list procedure_statement SCOLON 
    END
		{ $$ = append_symbol($3,$4); }
 ;

/* change into compound statement 
<compound statement> ::=
                [ <beginning label> <colon> ] BEGIN [ [ NOT ] ATOMIC ]
                [ <local declaration list> ] [ <local cursor declaration list> ] [ <local handler declaration list> ]
                [ <SQL statement list> ] END [ <ending label> ]

<beginning label> ::= <statement label>

<statement label> ::= <identifier>
*/

procedure_statement_list:
    /* empty*/ 	 { $$ = L(); }
 |  procedure_statement_list 
    procedure_statement SCOLON 	{ $$ = append_symbol($1,$2);}
 ;

trigger_procedure_statement_list:
    /* empty*/ 	 { $$ = L(); }
 |  trigger_procedure_statement_list 
    trigger_procedure_statement SCOLON 	{ $$ = append_symbol($1,$2);}
 ;

procedure_statement:
	transaction_statement
    |	update_statement
    |	schema
    | 	grant
    | 	revoke
    | 	create_statement
    |	drop_statement
    |	alter_statement
    |   declare_statement
    |   set_statement
    |	control_statement
    |   select_statement_single_row
    ;

trigger_procedure_statement:
	transaction_statement
    |	update_statement
    | 	grant
    | 	revoke
    |   declare_statement
    |   set_statement
    |	control_statement
    |   select_statement_single_row
    ;

control_statement:
	call_procedure_statement
    |	call_statement
    |   while_statement
    |   if_statement
    |   case_statement
    |   yield_statement
    |	return_statement
/*
    |   for_statement		fetch tuples, not supported because of cursors 

    |   loop_statement		while (true) 
    |   repeat_statement	do while 

    |   leave_statement 	multilevel break 
    |   iterate_statement	multilevel continue 
*/
    ;

call_statement:
	CALL routine_invocation 	{ $$ = $2; }
    ;

call_procedure_statement:
	CALL func_ref		 				{ $$ = _symbol_create_symbol(SQL_CALL, $2);}
	| continuous_query_statement
	;

database_object:
	  /* empty */ { $$ = mod_continuous_procedure; }
	| PROCEDURE   { $$ = mod_continuous_procedure; }
	| FUNCTION    { $$ = mod_continuous_function; }
	;

heartbeat_set:
	  /* empty */      { $$ = DEFAULT_CP_HEARTBEAT; } /* CQ never triggered by time */
	| HEARTBEAT intval { $$ = $2; }
	| NO_HEARTBEAT     { $$ = DEFAULT_CP_HEARTBEAT; }
	;

clock_at_set:
	  /* empty */   { $$ = NULL; } /* CQ not delayed, so starts now */
	| CLOCK literal { $$ = $2; }
	| NO_CLOCK      { $$ = NULL; }
	;

cycles_set:
	  /* empty */   { $$ = DEFAULT_CP_CYCLES; } /* the CQ will run forever */
	| CYCLES intval { $$ = $2; }
	| NO_CYCLES     { $$ = DEFAULT_CP_CYCLES; }
	;

cq_alias:
	  /* empty */ { $$ = NULL; } /* use the UDF name as the alias of the CQ */
	| AS ident    { $$ = $2; }
	;

continuous_query_statement:
	START_CONTINUOUS database_object func_ref WITH heartbeat_set clock_at_set cycles_set cq_alias
		{ dlist *l = L();
		  append_int( l, mod_start_continuous | $2);
		  append_symbol( l, $3);
		  append_lng( l, $5);
		  append_symbol( l, $6);
		  append_int( l, $7);
		  append_string( l, $8);
		  $$ = _symbol_create_list( SQL_START_CONTINUOUS_QUERY, l ); }
	| START_CONTINUOUS database_object func_ref cq_alias
		{ dlist *l = L();
		  append_int( l, mod_start_continuous | $2);
		  append_symbol( l, $3);
		  append_lng( l, DEFAULT_CP_HEARTBEAT);
		  append_symbol( l, NULL);
		  append_int( l, DEFAULT_CP_CYCLES);
		  append_string( l, $4);
		  $$ = _symbol_create_list( SQL_START_CONTINUOUS_QUERY, l ); }
	| STOP_CONTINUOUS ident
		{ dlist *l = L();
		  append_int( l, mod_stop_continuous);
		  append_string( l, $2);
		  $$ = _symbol_create_list( SQL_CHANGE_CONTINUOUS_QUERY, l ); }
	| PAUSE_CONTINUOUS ident
		{ dlist *l = L();
		  append_int( l, mod_pause_continuous);
		  append_string( l, $2);
		  $$ = _symbol_create_list( SQL_CHANGE_CONTINUOUS_QUERY, l ); }
	| RESUME_CONTINUOUS ident WITH heartbeat_set clock_at_set cycles_set
		{ dlist *l = L();
		  append_int( l, mod_resume_continuous);
		  append_string( l, $2);
		  append_lng( l, $4);
		  append_symbol( l, $5);
		  append_int( l, $6);
		  $$ = _symbol_create_list( SQL_CHANGE_CONTINUOUS_QUERY, l ); }
	| RESUME_CONTINUOUS ident
		{ dlist *l = L();
		  append_int( l, mod_resume_continuous_no_alter);
		  append_string( l, $2);
		  $$ = _symbol_create_list( SQL_CHANGE_CONTINUOUS_QUERY, l ); }
	| STOP ALL CONTINUOUS
		{ $$ = _symbol_create_int( SQL_ALL_CONTINUOUS_QUERIES, mod_stop_all_continuous ); }
	| PAUSE ALL CONTINUOUS
		{ $$ = _symbol_create_int( SQL_ALL_CONTINUOUS_QUERIES, mod_pause_all_continuous ); }
	| RESUME ALL CONTINUOUS
		{ $$ = _symbol_create_int( SQL_ALL_CONTINUOUS_QUERIES, mod_resume_all_continuous ); }

routine_invocation: 
	routine_name '(' argument_list ')'
		{ dlist *l = L(); 
		  append_list( l, $1);
		  append_list( l, $3);
		  $$ = _symbol_create_list( SQL_FUNC, l);
		}
    ;

routine_name: qname ;

argument_list:
 /*empty*/		{$$ = L();}
 |  scalar_exp 		{ $$ = append_symbol( L(), $1); }
 |  argument_list ',' scalar_exp
			{ $$ = append_symbol( $1, $3); }
 ;

yield_statement:
        YIELD return_value { $$ = _symbol_create_symbol(SQL_YIELD, $2); }
   ;

return_statement:
        RETURN return_value { $$ = _symbol_create_symbol(SQL_RETURN, $2); }
   ;

return_value:
      query_expression
   |  search_condition
   |  TABLE '(' query_expression ')'	
		{ $$ = _symbol_create_symbol(SQL_TABLE, $3); }
   ;

case_statement:
     CASE scalar_exp when_statements case_opt_else_statement END CASE
		{ $$ = _symbol_create_list(SQL_CASE,
		   append_list(
		    append_list(
		     append_symbol(
		      L(),$2),$3),$4)); }
 |   CASE when_search_statements case_opt_else_statement END CASE
		 { $$ = _symbol_create_list(SQL_CASE,
		   append_list(
		    append_list(
		     L(),$2),$3)); }
 ;

when_statement:
    WHEN scalar_exp THEN procedure_statement_list
			{ $$ = _symbol_create_list( SQL_WHEN,
			   append_list(
			    append_symbol(
			     L(), $2),$4)); }
 ;

when_statements:
    when_statement
			{ $$ = append_symbol( L(), $1);}
 |  when_statements when_statement
			{ $$ = append_symbol( $1, $2); }
 ;

when_search_statement:
    WHEN search_condition THEN procedure_statement_list
			{ $$ = _symbol_create_list( SQL_WHEN,
			   append_list(
			    append_symbol(
			     L(), $2),$4)); }
 ;

when_search_statements:
    when_search_statement
			{ $$ = append_symbol( L(), $1); }
 |  when_search_statements when_search_statement
			{ $$ = append_symbol( $1, $2); }
 ;

case_opt_else_statement:
    /* empty */	        		{ $$ = NULL; }
 |  ELSE procedure_statement_list	{ $$ = $2; }
 ;

		/* data types, more types to come */


if_statement:
	IF search_condition THEN procedure_statement_list 
	if_opt_else
	END IF
		{ dlist *l = L();
		  append_symbol(l, $2);
		  append_list(l, $4);
		  append_symbol(l, $5);
		  $$ = _symbol_create_list(SQL_IF, l);
		}
		  
	;

if_opt_else:
	/* empty */ 	
		{ $$ = NULL; }
   |	ELSE procedure_statement_list 
	  	{ $$ = _symbol_create_list(SQL_ELSE, $2); }
   |	ELSEIF search_condition THEN procedure_statement_list 
	if_opt_else
		{ dlist *l = L();
		  append_symbol(l, $2);
		  append_list(l, $4);
		  append_symbol(l, $5);
		  { $$ = _symbol_create_list(SQL_IF, l); }
		}
	;

while_statement:
	opt_begin_label
	WHILE search_condition DO
	procedure_statement_list
	END WHILE opt_end_label

		{ dlist *l;
		  char *label = $1?$1:$8;
		  if ($1 && $8 && strcmp($1, $8) != 0) {
			$$ = NULL;
			yyerror(m, "WHILE: labels should match");
			YYABORT;
		  }
 		  l = L();
		  append_symbol(l, $3); /* condition */
		  append_list(l, $5);	/* statements */
		  append_string(l, label);
		  $$ = _symbol_create_list(SQL_WHILE, l);
		}
 ;

opt_begin_label:
	/* empty */ 	{ $$ = NULL; }
 |	ident ':'
 ;

opt_end_label:
	/* empty */ 	{ $$ = NULL; }
 |	ident 
 ;
	
	
table_function_column_list:
	column data_type	{ $$ = L();
				  append_string($$, $1);
			  	  append_type($$, &$2);
				}
  |     table_function_column_list ',' column data_type
				{ 
				  append_string($$, $3);
			  	  append_type($$, &$4);
				}
  ;

func_data_type:
    TABLE '(' table_function_column_list ')'	
		{ $$ = _symbol_create_list(SQL_TABLE, $3); }
 |  data_type
		{ $$ = _symbol_create_list(SQL_TYPE, append_type(L(),&$1)); }
 ;

opt_paramlist:
    paramlist
 |  '*'			{ dlist *vararg = L();
			  append_string(vararg, "*");
			  append_type(vararg, NULL);
			  $$ = append_list(L(), vararg); }
 |			{ $$ = NULL; }
 ;

paramlist:
    paramlist ',' ident data_type
			{ dlist *p = L();
			  append_string(p, $3);
			  append_type(p, &$4);
			  $$ = append_list($1, p); }
 |  ident data_type
			{ dlist *l = L();
			  dlist *p = L();
			  append_string(p, $1);
			  append_type(p, &$2);
			  $$ = append_list(l, p); }
 ;

/*
Define triggered SQL-statements.

  <trigger definition>    ::=
         CREATE TRIGGER <trigger name> <trigger action time> <trigger event>
         ON <table name> [ REFERENCING <old or new values alias list> ]
         <triggered action>

  <trigger action time>    ::=   BEFORE | AFTER | INSTEAD OF

  <trigger event>    ::=   INSERT | DELETE | UPDATE [ OF <trigger column list> ]

  <trigger column list>    ::=   <column name list>

  <triggered action>    ::=
         [ FOR EACH { ROW | STATEMENT } ]
         [ WHEN <left paren> <search condition> <right paren> ]
         <triggered SQL statement>

  <triggered SQL statement>    ::=
         <SQL procedure statement>
     |     BEGIN ATOMIC { <SQL procedure statement> <semicolon> }... END

  <old or new values alias list>    ::=   <old or new values alias> ...

  <old or new values alias>    ::=
         OLD [ ROW ] [ AS ] <old values correlation name>
     |   NEW [ ROW ] [ AS ] <new values correlation name>
     |   OLD TABLE [ AS ] <old values table alias>
     |   NEW TABLE [ AS ] <new values table alias>

  <old values table alias>    ::=   <identifier>

  <new values table alias>    ::=   <identifier>

  <old values correlation name>    ::=   <correlation name>

  <new values correlation name>    ::=   <correlation name>
*/

trigger_def:
    create_or_replace TRIGGER qname trigger_action_time trigger_event
    ON qname opt_referencing_list triggered_action
	{ dlist *l = L();
	  append_list(l, $3);
	  append_int(l, $4);
	  append_symbol(l, $5);
	  append_list(l, $7);
	  append_list(l, $8);
	  append_list(l, $9);
	  append_int(l, $1);
	  $$ = _symbol_create_list(SQL_CREATE_TRIGGER, l); 
	}
 ;

trigger_action_time:
    BEFORE	{ $$ = 0; }
 |  AFTER	{ $$ = 1; }
/* | INSTEAD OF { $$ = 2; } */
 ;

trigger_event:
    INSERT 			{ $$ = _symbol_create_list(SQL_INSERT, NULL); }
 |  sqlDELETE 		{ $$ = _symbol_create_list(SQL_DELETE, NULL); }
 |  TRUNCATE 		{ $$ = _symbol_create_list(SQL_TRUNCATE, NULL); }
 |  UPDATE 			{ $$ = _symbol_create_list(SQL_UPDATE, NULL); }
 |  UPDATE OF ident_commalist 	{ $$ = _symbol_create_list(SQL_UPDATE, $3); }
 ;

opt_referencing_list:
    /* empty */ 				{ $$ = NULL; }
 |  REFERENCING old_or_new_values_alias_list 	{ $$ = $2; }
 ;

old_or_new_values_alias_list:
    old_or_new_values_alias	{ $$ = append_list(L(), $1); }
 |  old_or_new_values_alias_list 
    old_or_new_values_alias	{ $$ = append_list($1, $2); } 
 ;
       
old_or_new_values_alias:
	/* is really a correlation name */
       OLD opt_row opt_as ident	{ $$ = append_string(append_int(L(), 0), $4); }
 |  sqlNEW opt_row opt_as ident	{ $$ = append_string(append_int(L(), 1), $4); }
 |     OLD TABLE opt_as ident 	{ $$ = append_string(append_int(L(), 0), $4); }
 |  sqlNEW TABLE opt_as ident 	{ $$ = append_string(append_int(L(), 1), $4); }
 ;

opt_as:
    /* empty */
 |  AS
 ;

opt_row:
    /* empty */
 |  ROW	
 ;

triggered_action:
    opt_for_each opt_when triggered_statement
	{ $$ = L();
	  append_int($$, $1);
	  append_symbol($$, $2);
	  append_list($$, $3);
	}

opt_for_each:
    /* default for each statement */ 	{ $$ = 1; }
 |  FOR EACH row_or_statement 		{ $$ = $3; }
 ;

row_or_statement:
    ROW 	{ $$ = 0; }
 |  STATEMENT 	{ $$ = 1; }
 ;

opt_when:
    /* empty */ 			{ $$ = NULL; }
 |  WHEN  '(' search_condition ')'  	{ $$ = $3; }
 ;

triggered_statement:
    trigger_procedure_statement		
				{ $$ = append_symbol(L(), $1); }
 |  BEGIN ATOMIC 
    trigger_procedure_statement_list 
    END 			{ $$ = $3; }
 ;

routine_designator:
	FUNCTION qname opt_typelist
	{ dlist *l = L();
	  append_list(l, $2 );	
	  append_list(l, $3 );
	  append_int(l, F_FUNC );
	  $$ = l; }
 |	FILTER FUNCTION qname opt_typelist
	{ dlist *l = L();
	  append_list(l, $3 );	
	  append_list(l, $4 );
	  append_int(l, F_FILT );
	  $$ = l; }
 |	AGGREGATE qname opt_typelist
	{ dlist *l = L();
	  append_list(l, $2 );	
	  append_list(l, $3 );
	  append_int(l, F_AGGR );
	  $$ = l; }
 |	PROCEDURE qname opt_typelist
	{ dlist *l = L();
	  append_list(l, $2 );	
	  append_list(l, $3 );
	  append_int(l, F_PROC );
	  $$ = l; }
 |	sqlLOADER qname opt_typelist
	{ dlist *l = L();
	  append_list(l, $2 );	
	  append_list(l, $3 );
	  append_int(l, F_LOADER );
	  $$ = l; }
 ;

drop_routine_designator:
	FUNCTION if_exists qname opt_typelist
	{ dlist *l = L();
	  append_list(l, $3 );
	  append_list(l, $4 );
	  append_int(l, F_FUNC );
	  append_int(l, $2 );
	  $$ = l; }
 |	FILTER FUNCTION if_exists qname opt_typelist
	{ dlist *l = L();
	  append_list(l, $4 );
	  append_list(l, $5 );
	  append_int(l, F_FILT );
	  append_int(l, $3 );
	  $$ = l; }
 |	AGGREGATE if_exists qname opt_typelist
	{ dlist *l = L();
	  append_list(l, $3 );
	  append_list(l, $4 );
	  append_int(l, F_AGGR );
	  append_int(l, $2 );
	  $$ = l; }
 |	PROCEDURE if_exists qname opt_typelist
	{ dlist *l = L();
	  append_list(l, $3 );
	  append_list(l, $4 );
	  append_int(l, F_PROC );
	  append_int(l, $2 );
	  $$ = l; }
 |	sqlLOADER if_exists qname opt_typelist
	{ dlist *l = L();
	  append_list(l, $3 );
	  append_list(l, $4 );
	  append_int(l, F_LOADER );
	  append_int(l, $2 );
	  $$ = l; }
 ;

drop_statement:
   drop TABLE if_exists qname drop_action
	{ dlist *l = L();
	  append_list(l, $4 );
	  append_int(l, $5 );
	  append_int(l, $3 );
	  $$ = _symbol_create_list( SQL_DROP_TABLE, l ); }
 | drop drop_routine_designator drop_action
	{ dlist *l = $2;
	  append_int(l, 0 ); /* not all */
	  append_int(l, $3 );
	  $$ = _symbol_create_list( SQL_DROP_FUNC, l ); }
 | drop ALL FUNCTION qname drop_action
	{ dlist *l = L();
	  append_list(l, $4 );
	  append_list(l, NULL );
	  append_int(l, F_FUNC );
	  append_int(l, FALSE );
	  append_int(l, 1 );
	  append_int(l, $5 );
	  $$ = _symbol_create_list( SQL_DROP_FUNC, l ); }
 | drop ALL FILTER FUNCTION qname drop_action
	{ dlist *l = L();
	  append_list(l, $5 );
	  append_list(l, NULL );
	  append_int(l, F_FILT );
	  append_int(l, FALSE );
	  append_int(l, 1 );
	  append_int(l, $6 );
	  $$ = _symbol_create_list( SQL_DROP_FUNC, l ); }
 | drop ALL AGGREGATE qname drop_action
	{ dlist *l = L();
	  append_list(l, $4 );
	  append_list(l, NULL );
	  append_int(l, F_AGGR );
	  append_int(l, FALSE );
	  append_int(l, 1 );
	  append_int(l, $5 );
	  $$ = _symbol_create_list( SQL_DROP_FUNC, l ); }
 | drop ALL PROCEDURE qname drop_action
	{ dlist *l = L();
	  append_list(l, $4 );
	  append_list(l, NULL );
	  append_int(l, F_PROC );
	  append_int(l, FALSE );
	  append_int(l, 1 );
	  append_int(l, $5 );
	  $$ = _symbol_create_list( SQL_DROP_FUNC, l ); }
 | drop ALL sqlLOADER qname drop_action
	{ dlist *l = L();
	  append_list(l, $4 );
	  append_list(l, NULL );
	  append_int(l, F_LOADER );
	  append_int(l, FALSE );
	  append_int(l, 1 );
	  append_int(l, $5 );
	  $$ = _symbol_create_list( SQL_DROP_FUNC, l ); }
 |  drop VIEW if_exists qname drop_action
	{ dlist *l = L();
	  append_list(l, $4 );
	  append_int(l, $5 );
	  append_int(l, $3 );
	  $$ = _symbol_create_list( SQL_DROP_VIEW, l ); }
 |  drop TYPE qname drop_action
	{ dlist *l = L();
	  append_list(l, $3 );
	  append_int(l, $4 );
	  $$ = _symbol_create_list( SQL_DROP_TYPE, l ); }
 |  drop ROLE ident	  { $$ = _symbol_create( SQL_DROP_ROLE, $3 ); }
 |  drop USER ident	  { $$ = _symbol_create( SQL_DROP_USER, $3 ); }
 |  drop INDEX qname	  { $$ = _symbol_create_list( SQL_DROP_INDEX, $3 ); }
 |  drop TRIGGER if_exists qname
	{ dlist *l = L();
	  append_list(l, $4 );
	  append_int(l, $3 );
	  $$ = _symbol_create_list( SQL_DROP_TRIGGER, l );
	}
 ;

opt_typelist:
    /*empty*/		{$$ = NULL;}
 |  '(' typelist ')'	{$$ = $2;}
 |  '(' ')'		{$$ = L(); }
 ;

typelist:
    data_type			{ dlist *l = L();
				  append_type(l, &$1 );
				  $$= l; }
 |  data_type ',' typelist	{ append_type($3, &$1);
				  $$ = $3; }
 ;

drop_action:
    /* empty */		{ $$ = 0; }
 |  RESTRICT		{ $$ = 0; }
 |  CASCADE		{ $$ = 1; }
 ;
	/* data manipulative stmts */

sql:
   transaction_statement
 | update_statement
 ;

update_statement:
   delete_stmt
 | truncate_stmt
 | insert_stmt
 | update_stmt
 | merge_stmt
 | copyfrom_stmt
 ;

transaction_statement:
   transaction_stmt
	{
	  $$ = $1;
	  m->type = Q_TRANS;					}
 ;

transaction_stmt:
    COMMIT opt_work opt_chain
		{ $$ = _symbol_create_int( TR_COMMIT, $3);  }
 |  SAVEPOINT ident
		{ $$ = _symbol_create( TR_SAVEPOINT, $2); }
 |  RELEASE SAVEPOINT ident
		{ $$ = _symbol_create( TR_RELEASE, $3); }
 |  ROLLBACK opt_work opt_chain opt_to_savepoint
		{ $$ = _symbol_create_list( TR_ROLLBACK,
		   append_string(
			append_int(L(), $3), $4 )); }
 |  START TRANSACTION transaction_mode_list
		{ $$ = _symbol_create_int( TR_START, $3); }
 |  SET LOCAL TRANSACTION transaction_mode_list
		{ $$ = _symbol_create_int( TR_MODE, $4); }
 |  SET TRANSACTION transaction_mode_list
		{ $$ = _symbol_create_int( TR_MODE, $3); }
 ;

transaction_mode_list:
	/* empty */		{ $$ = tr_none; }
 |	_transaction_mode_list
 ;

_transaction_mode_list:
	transaction_mode
		{ $$ = $1; }
 |	_transaction_mode_list ',' transaction_mode
		{ $$ = ($1 | $3); }
 ;

transaction_mode:
	READ ONLY			{ $$ = tr_readonly; }
 |	READ WRITE			{ $$ = tr_writable; }
 |	ISOLATION LEVEL iso_level	{ $$ = tr_serializable; }
 |	DIAGNOSTICS sqlSIZE intval	{ $$ = tr_none; /* not supported */ }
 ;

iso_level:
	READ UNCOMMITTED
 |	READ COMMITTED
 |	sqlREPEATABLE READ
 |	SERIALIZABLE
 ;

opt_work: /* pure syntax sugar */
    WORK		{ $$ = 0; }
 |  /* empty */		{ $$ = 0; }
 ;

opt_chain:
    AND CHAIN		{ $$ = 1; }
 |  AND NO CHAIN	{ $$ = 0; }
 |  /* empty */		{ $$ = 0; }
 ;

opt_to_savepoint:
    /* empty */		{ $$ = NULL; }
 |  TO SAVEPOINT ident  { $$ = $3; }
 ;

opt_on_location:
    /* empty */		{ $$ = 0; }
  | ON CLIENT		{ $$ = 1; }
  | ON SERVER		{ $$ = 0; }
  ;

copyfrom_stmt:
    COPY opt_nr INTO qname opt_column_list FROM string_commalist opt_header_list opt_on_location opt_seps opt_null_string opt_locked opt_best_effort opt_constraint opt_fwf_widths
	{ dlist *l = L();
	  append_list(l, $4);
	  append_list(l, $5);
	  append_list(l, $7);
	  append_list(l, $8);
	  append_list(l, $10);
	  append_list(l, $2);
	  append_string(l, $11);
	  append_int(l, $12);
	  append_int(l, $13);
	  append_int(l, $14);
	  append_list(l, $15);
	  append_int(l, $9);
	  $$ = _symbol_create_list( SQL_COPYFROM, l ); }
  | COPY opt_nr INTO qname opt_column_list FROM STDIN  opt_header_list opt_seps opt_null_string opt_locked opt_best_effort opt_constraint
	{ dlist *l = L();
	  append_list(l, $4);
	  append_list(l, $5);
	  append_list(l, NULL);
	  append_list(l, $8);
	  append_list(l, $9);
	  append_list(l, $2);
	  append_string(l, $10);
	  append_int(l, $11);
	  append_int(l, $12);
	  append_int(l, $13);
	  append_list(l, NULL);
	  append_int(l, 0);
	  $$ = _symbol_create_list( SQL_COPYFROM, l ); }
  | COPY sqlLOADER INTO qname FROM func_ref
	{ dlist *l = L();
	  append_list(l, $4);
	  append_symbol(l, $6);
	  $$ = _symbol_create_list( SQL_COPYLOADER, l ); }
   | COPY BINARY INTO qname opt_column_list FROM string_commalist opt_on_location opt_constraint
	{ dlist *l = L();
	  append_list(l, $4);
	  append_list(l, $5);
	  append_list(l, $7);
	  append_int(l, $9);
	  append_int(l, $8);
	  $$ = _symbol_create_list( SQL_BINCOPYFROM, l ); }
  | COPY query_expression_def INTO string opt_on_location opt_seps opt_null_string
	{ dlist *l = L();
	  append_symbol(l, $2);
	  append_string(l, $4);
	  append_list(l, $6);
	  append_string(l, $7);
	  append_int(l, $5);
	  $$ = _symbol_create_list( SQL_COPYTO, l ); }
  | COPY query_expression_def INTO STDOUT opt_seps opt_null_string
	{ dlist *l = L();
	  append_symbol(l, $2);
	  append_string(l, NULL);
	  append_list(l, $5);
	  append_string(l, $6);
	  append_int(l, 0);
	  $$ = _symbol_create_list( SQL_COPYTO, l ); }
  ;

opt_fwf_widths:
       /* empty */		{ $$ = NULL; }
| FWF '(' fwf_widthlist ')' { $$ = $3; }
 
 ;
 
 fwf_widthlist:
    poslng		{ $$ = append_lng(L(), $1); }
 |  fwf_widthlist ',' poslng
			{ $$ = append_lng($1, $3); }
 ;

 
opt_header_list:
       /* empty */		{ $$ = NULL; }
 | '(' header_list ')'		{ $$ = $2; }
 ;

header_list:
   header 			{ $$ = append_list(L(), $1); }
 | header_list ',' header 	{ $$ = append_list($1, $3); }
 ;

header:
	ident		
			{ dlist *l = L();
			  append_string(l, $1 );
			  $$ = l; }
 |	ident string
			{ dlist *l = L();
			  append_string(l, $1 );
			  append_string(l, $2 );
			  $$ = l; }
 ;

opt_seps:
    /* empty */
				{ dlist *l = L();
				  append_string(l, sa_strdup(SA, "|"));
				  append_string(l, sa_strdup(SA, "\n"));
				  $$ = l; }
 |  opt_using DELIMITERS string
				{ dlist *l = L();
				  append_string(l, $3);
				  append_string(l, sa_strdup(SA, "\n"));
				  $$ = l; }
 |  opt_using DELIMITERS string ',' string
				{ dlist *l = L();
				  append_string(l, $3);
				  append_string(l, $5);
				  $$ = l; }
 |  opt_using DELIMITERS string ',' string ',' string
				{ dlist *l = L();
				  append_string(l, $3);
				  append_string(l, $5);
				  append_string(l, $7);
				  $$ = l; }
 ;

opt_using:
    /* empty */			{ $$ = NULL; }
 |  USING			{ $$ = NULL; }
 ;

opt_nr:
    /* empty */			{ $$ = NULL; }
 |  poslng RECORDS		{ $$ = append_lng(append_lng(L(), $1), 0); }
 |  OFFSET poslng 		{ $$ = append_lng(append_lng(L(), -1), $2); }
 |  poslng OFFSET poslng RECORDS	
				{ $$ = append_lng(append_lng(L(), $1), $3); }
 |  poslng RECORDS OFFSET poslng	
				{ $$ = append_lng(append_lng(L(), $1), $4); }
 ;

opt_null_string:
	/* empty */		{ $$ = NULL; }
 |  	sqlNULL opt_as string	{ $$ = $3; }
 ;

opt_locked:
	/* empty */	{ $$ = FALSE; }
 |  	LOCKED		{ $$ = TRUE; }
 ;

opt_best_effort:
	/* empty */	{ $$ = FALSE; }
 |  	BEST EFFORT	{ $$ = TRUE; }
 ;

opt_constraint:
	/* empty */	{ $$ = TRUE; }
 |  	NO CONSTRAINT	{ $$ = FALSE; }
 ;

string_commalist:
	string_commalist_contents          { $$ = $1; }
 |	'(' string_commalist_contents ')'  { $$ = $2; }
 ;

string_commalist_contents:
    string		{ $$ = append_string(L(), $1); }
 |  string_commalist_contents ',' string
			{ $$ = append_string($1, $3); }
 ;

delete_stmt:
    sqlDELETE FROM qname opt_alias_name opt_where_clause

	{ dlist *l = L();
	  append_list(l, $3);
	  append_string(l, $4);
	  append_symbol(l, $5);
	  $$ = _symbol_create_list( SQL_DELETE, l ); }
 ;

check_identity:
    /* empty */			{ $$ = 0; }
 |  CONTINUE IDENTITY	{ $$ = 0; }
 |  RESTART IDENTITY	{ $$ = 1; }
 ;

truncate_stmt:
   TRUNCATE TABLE qname check_identity drop_action
	{ dlist *l = L();
	  append_list(l, $3 );
	  append_int(l, $4 );
	  append_int(l, $5 );
	  $$ = _symbol_create_list( SQL_TRUNCATE, l ); }
 | TRUNCATE qname check_identity drop_action
	{ dlist *l = L();
	  append_list(l, $2 );
	  append_int(l, $3 );
	  append_int(l, $4 );
	  $$ = _symbol_create_list( SQL_TRUNCATE, l ); }
 ;

update_stmt:
    UPDATE qname opt_alias_name SET assignment_commalist opt_from_clause opt_where_clause

	{ dlist *l = L();
	  append_list(l, $2);
	  append_string(l, $3);
	  append_list(l, $5);
	  append_symbol(l, $6);
	  append_symbol(l, $7);
	  $$ = _symbol_create_list( SQL_UPDATE, l ); }
 ;

opt_search_condition:
 /* empty */            { $$ = NULL; }
 | AND search_condition { $$ = $2; }
 ;

merge_update_or_delete:
   UPDATE SET assignment_commalist
   { dlist *l = L();
     append_list(l, $3);
     $$ = _symbol_create_list( SQL_UPDATE, l ); }
 | sqlDELETE
   { $$ = _symbol_create_list( SQL_DELETE, NULL ); }
 ;

merge_insert:
   INSERT opt_column_list values_or_query_spec
   { dlist *l = L();
     append_list(l, $2);
     append_symbol(l, $3);
     $$ = _symbol_create_list( SQL_INSERT, l ); }
 ;

merge_match_clause:
   WHEN MATCHED opt_search_condition THEN merge_update_or_delete
   { dlist *l = L();
     append_symbol(l, $3);
     append_symbol(l, $5);
     $$ = _symbol_create_list( SQL_MERGE_MATCH, l ); }
 | WHEN NOT MATCHED opt_search_condition THEN merge_insert
   { dlist *l = L();
     append_symbol(l, $4);
     append_symbol(l, $6);
     $$ = _symbol_create_list( SQL_MERGE_NO_MATCH, l ); }
 ;

merge_when_list:
   merge_match_clause                 { $$ = append_symbol(L(), $1); }
 | merge_when_list merge_match_clause { $$ = append_symbol($1, $2); }
 ;

merge_stmt:
    MERGE INTO qname opt_alias_name USING table_ref ON search_condition merge_when_list

	{ dlist *l = L();
	  append_list(l, $3);
	  append_string(l, $4);
	  append_symbol(l, $6);
	  append_symbol(l, $8);
	  append_list(l, $9);
	  $$ = _symbol_create_list( SQL_MERGE, l ); }

insert_stmt:
    INSERT INTO qname values_or_query_spec

	{ dlist *l = L();
	  append_list(l, $3);
	  append_list(l, NULL);
	  append_symbol(l, $4);
	  $$ = _symbol_create_list( SQL_INSERT, l ); }

 |  INSERT INTO qname column_commalist_parens values_or_query_spec

	{ dlist *l = L();
	  append_list(l, $3);
	  append_list(l, $4);
	  append_symbol(l, $5);
	  $$ = _symbol_create_list( SQL_INSERT, l ); }
 ;

values_or_query_spec:
/* empty values list */
		{ $$ = _symbol_create_list( SQL_VALUES, L()); }
 |   DEFAULT VALUES
		{ $$ = _symbol_create_list( SQL_VALUES, L()); }
 |  query_expression
 ;


row_commalist:
    '(' atom_commalist ')'	{ $$ = append_list(L(), $2); }
 |  row_commalist ',' '(' atom_commalist ')'
				{ $$ = append_list($1, $4); }
 ;

atom_commalist:
    insert_atom		{ $$ = append_symbol(L(), $1); }
 |  atom_commalist ',' insert_atom
			{ $$ = append_symbol($1, $3); }
 ;

value_commalist:
    value		{ $$ = append_symbol(L(), $1); }
 |  value_commalist ',' value
			{ $$ = append_symbol($1, $3); }
 ;

null:
   sqlNULL
	 { 
	  if (m->emode == m_normal && m->caching) {
		/* replace by argument */
		atom *a = atom_general(SA, sql_bind_localtype("void"), NULL);

		if(!sql_add_arg( m, a)) {
			char *msg = sql_message(SQLSTATE(HY013) "allocation failure");
			yyerror(m, msg);
			_DELETE(msg);
			YYABORT;
		}
		$$ = _symbol_create_list( SQL_IDENT,
			append_int(L(), m->argc-1));
	   } else {
		$$ = _symbol_create(SQL_NULL, NULL );
	   }
	}
 ;


simple_atom:
    scalar_exp
 ;

insert_atom:
    simple_atom
 |  DEFAULT		{ $$ = _symbol_create(SQL_DEFAULT, NULL ); }
 ;

value:
    simple_atom
 |  select_no_parens
 ;

opt_distinct:
    /* empty */		{ $$ = FALSE; }
 |  ALL			{ $$ = FALSE; }
 |  DISTINCT		{ $$ = TRUE; }
 ;

assignment_commalist:
    assignment		{ $$ = append_symbol(L(), $1 ); }
 |  assignment_commalist ',' assignment
			{ $$ = append_symbol($1, $3 ); }
 ;

assign_default:
    DEFAULT		{ $$ = _symbol_create(SQL_DEFAULT, NULL ); }
 ;

assignment:
   column '=' assign_default
	{ dlist *l = L();
	  append_symbol(l, $3);
	  append_string(l, $1);
	  $$ = _symbol_create_list( SQL_ASSIGN, l); }
 |  column '=' search_condition
	{ dlist *l = L();
	  append_symbol(l, $3 );
	  append_string(l, $1);
	  $$ = _symbol_create_list( SQL_ASSIGN, l); }
 |  column_commalist_parens '=' subquery
	{ dlist *l = L();
	  append_symbol(l, $3);
	  append_list(l, $1);
	  $$ = _symbol_create_list( SQL_ASSIGN, l ); }
 ;

opt_where_clause:
    /* empty */			{ $$ = NULL; }
 |  WHERE search_condition	{ $$ = $2; }
 ;

	/* query expressions */

joined_table:
   '(' joined_table ')'
	{ $$ = $2; }
 |  table_ref CROSS JOIN table_ref
	{ dlist *l = L();
	  append_symbol(l, $1);
	  append_symbol(l, $4);
	  $$ = _symbol_create_list( SQL_CROSS, l); }
 |  table_ref UNIONJOIN table_ref join_spec
	{ dlist *l = L();
	  append_symbol(l, $1);
	  append_int(l, 0);
	  append_int(l, 4);
	  append_symbol(l, $3);
	  append_symbol(l, $4);
	  $$ = _symbol_create_list( SQL_UNIONJOIN, l); }
 |  table_ref join_type JOIN table_ref join_spec
	{ dlist *l = L();
	  append_symbol(l, $1);
	  append_int(l, 0);
	  append_int(l, $2);
	  append_symbol(l, $4);
	  append_symbol(l, $5);
	  $$ = _symbol_create_list( SQL_JOIN, l); }
 |  table_ref NATURAL join_type JOIN table_ref
	{ dlist *l = L();
	  append_symbol(l, $1);
	  append_int(l, 1);
	  append_int(l, $3);
	  append_symbol(l, $5);
	  append_symbol(l, NULL);
	  $$ = _symbol_create_list( SQL_JOIN, l); }
  ;

join_type:
    /* empty */			{ $$ = 0; }
  | INNER			{ $$ = 0; }
  | outer_join_type opt_outer	{ $$ = 1 + $1; }
  ;

opt_outer:
    /* empty */ 		{ $$ = 0; }
  | OUTER			{ $$ = 0; }
  ;

outer_join_type:
    LEFT		{ $$ = 0; }
  | RIGHT		{ $$ = 1; }
  | FULL		{ $$ = 2; }
  ;

join_spec:
    ON search_condition			{ $$ = $2; }
  | USING column_commalist_parens
		{ $$ = _symbol_create_list( SQL_USING, $2); }
  ;

/*
<query expression> ::= [ <with clause> ] <query expression body>

<with clause> ::= WITH [ RECURSIVE ] <with list>

<with list> ::= <with list element> [ { <comma> <with list element> }... ]

<with list element> ::=
                <query name> [ <left paren> <with column list> <right paren> ]
                AS <left paren> <query expression> <right paren> [ <search or cycle clause> ]

<with column list> ::= <column name list>

RECURSIVE and <search or cycle clause> are currently not supported
*/

sql: with_query
	;

with_query:
	WITH with_list with_query_expression
	{
		dlist *l = L();
	  	append_list(l, $2);
	  	append_symbol(l, $3);
	  	$$ = _symbol_create_list( SQL_WITH, l ); 
	}
  ;

with_list:
	with_list ',' with_list_element	 { $$ = append_symbol($1, $3); }
 |	with_list_element	 	 { $$ = append_symbol(L(), $1); }
 ;

with_list_element: 
    ident opt_column_list AS subquery_with_orderby 
	{  dlist *l = L();
	  append_list(l, append_string(L(), $1));
	  append_list(l, $2);
	  append_symbol(l, $4);
	  append_int(l, FALSE);	/* no with check */
	  append_int(l, FALSE);	/* inlined view  (ie not persistent) */
	  append_int(l, FALSE); /* no replace clause */
	  $$ = _symbol_create_list( SQL_CREATE_VIEW, l ); 
	}
 ;

with_query_expression:
   select_no_parens_orderby
 | select_statement_single_row
 | delete_stmt
 | insert_stmt
 | update_stmt
 | merge_stmt
 ;

sql:
   select_statement_single_row
 | select_no_parens_orderby
 ;

simple_select:
    SELECT opt_distinct selection table_exp
	{ $$ = newSelectNode( SA, $2, $3, NULL,
		$4->h->data.sym,
		$4->h->next->data.sym,
		$4->h->next->next->data.sym,
		$4->h->next->next->next->data.sym,
		NULL, NULL, NULL, NULL, NULL,
		$4->h->next->next->next->next->data.sym);
	}
    ;

select_statement_single_row:
    SELECT opt_distinct selection INTO select_target_list table_exp
	{ $$ = newSelectNode( SA, $2, $3, $5,
		$6->h->data.sym,
		$6->h->next->data.sym,
		$6->h->next->next->data.sym,
		$6->h->next->next->next->data.sym,
		NULL, NULL, NULL, NULL, NULL,
		$6->h->next->next->next->next->data.sym);
	}
    ;

select_no_parens_orderby:
     select_no_parens opt_order_by_clause opt_limit opt_offset opt_sample
	 { 
	  $$ = $1;
	  if ($2 || $3 || $4 || $5) {
	  	if ($1 != NULL &&
		    ($1->token == SQL_SELECT ||
		     $1->token == SQL_UNION  ||
		     $1->token == SQL_EXCEPT ||
		     $1->token == SQL_INTERSECT)) {
			if ($1->token == SQL_SELECT) {
	 			SelectNode *s = (SelectNode*)$1;
	
	  			s -> orderby = $2;
	  			s -> limit = $3;
	  			s -> offset = $4;
	  			s -> sample = $5;
			} else { /* Add extra select * from .. in case of UNION, EXCEPT, INTERSECT */
				$$ = newSelectNode( 
					SA, 0, 
					append_symbol(L(), _symbol_create_list(SQL_TABLE, append_string(append_string(L(),NULL),NULL))), NULL,
					_symbol_create_list( SQL_FROM, append_symbol(L(), $1)), NULL, NULL, NULL, $2, _symbol_create_list(SQL_NAME, append_list(append_string(L(),"inner"),NULL)), $3, $4, $5, NULL);
			}
	  	} else {
			yyerror(m, "missing SELECT operator");
			YYABORT;
	  	}
	 } 
	}
    ;

select_target_list:
	target_specification 	{ $$ = append_string(L(), $1); }
 |  	select_target_list ',' target_specification
				{ $$ = append_string($1, $3); }
 ;

target_specification:
	ident
 ;

select_no_parens:
    select_no_parens UNION set_distinct opt_corresponding select_no_parens

	{ dlist *l = L();
	  append_symbol(l, $1);
	  append_int(l, $3);
	  append_list(l, $4);
	  append_symbol(l, $5);
	  $$ = _symbol_create_list( SQL_UNION, l); }

 |  select_no_parens EXCEPT set_distinct opt_corresponding select_no_parens

	{ dlist *l = L();
	  append_symbol(l, $1);
	  append_int(l, $3);
	  append_list(l, $4);
	  append_symbol(l, $5);
	  $$ = _symbol_create_list( SQL_EXCEPT, l); }

 |  select_no_parens INTERSECT set_distinct opt_corresponding select_no_parens

	{ dlist *l = L();
	  append_symbol(l, $1);
	  append_int(l, $3);
	  append_list(l, $4);
	  append_symbol(l, $5);
	  $$ = _symbol_create_list( SQL_INTERSECT, l); }
 |  VALUES row_commalist     { $$ = _symbol_create_list( SQL_VALUES, $2); }
 |  '(' select_no_parens ')' { $$ = $2; }
 |   simple_select
 ;

set_distinct:
    /* empty */		{ $$ = TRUE; }
 |  ALL			{ $$ = FALSE; }
 |  DISTINCT		{ $$ = TRUE; }
 ;


opt_corresponding:
	/* empty */	{ $$ = NULL; }
 |  CORRESPONDING
			{ $$ = L(); }
 |  CORRESPONDING BY '(' column_ref_commalist ')'
			{ $$ = $4; }
 ;

selection:
    column_exp_commalist
 ;

table_exp:
    opt_from_clause opt_window_clause opt_where_clause opt_group_by_clause opt_having_clause

	{ $$ = L();
	  append_symbol($$, $1);
	  append_symbol($$, $3);
	  append_symbol($$, $4);
	  append_symbol($$, $5);
	  append_symbol($$, $2); }
 ;

window_definition:
    ident AS '(' window_specification ')' { dlist *l = L(); append_string(l, $1); append_list(l, $4);
                                            $$ = _symbol_create_list(SQL_NAME, l); }
 ;

window_definition_list:
    window_definition                            { $$ = append_symbol(L(), $1); }
 |  window_definition_list ',' window_definition { $$ = append_symbol($1, $3); }
 ;

opt_window_clause:
    /* empty */                   { $$ = NULL; }
 |  WINDOW window_definition_list { $$ = _symbol_create_list( SQL_WINDOW, $2); }
 ;

opt_from_clause:
    /* empty */			 { $$ = NULL; }
 |  FROM table_ref_commalist 	 { $$ = _symbol_create_list( SQL_FROM, $2); }
 ;

table_ref_commalist:
    table_ref		{ $$ = append_symbol(L(), $1); }
 |  table_ref_commalist ',' table_ref
			{ $$ = append_symbol($1, $3); }
 ;

table_ref:
    qname opt_table_name 	{ dlist *l = L();
		  		  append_list(l, $1);
		  	  	  append_symbol(l, $2);
		  		  $$ = _symbol_create_list(SQL_NAME, l); }
 |  func_ref opt_table_name
	 		        { dlist *l = L();
		  		  append_symbol(l, $1);
		  	  	  append_symbol(l, $2);
		  	  	  append_int(l, 0);
		  		  $$ = _symbol_create_list(SQL_TABLE, l); }
 |  LATERAL func_ref opt_table_name
	 		        { dlist *l = L();
		  		  append_symbol(l, $2);
		  	  	  append_symbol(l, $3);
		  	  	  append_int(l, 1);
		  		  $$ = _symbol_create_list(SQL_TABLE, l); }
 |  subquery_with_orderby table_name
				{
				  $$ = $1;
				  if ($$->token == SQL_SELECT) {
				  	SelectNode *sn = (SelectNode*)$1;
				  	sn->name = $2;
				  } else {
				  	append_symbol($1->data.lval, $2);
				  }
				}
 |  LATERAL subquery table_name
				{
				  $$ = $2;
				  if ($$->token == SQL_SELECT) {
				  	SelectNode *sn = (SelectNode*)$2;
				  	sn->name = $3;
					sn->lateral = 1;
				  } else {
				  	append_symbol($2->data.lval, $3);
	  				append_int($2->data.lval, 1);
				  }
				}
 |  subquery_with_orderby
				{ $$ = NULL;
				  yyerror(m, "subquery table reference needs alias, use AS xxx");
				  YYABORT;
				}
 |  joined_table 		{ $$ = $1;
				  append_symbol($1->data.lval, NULL); }
 ;

table_name:
    AS ident '(' name_commalist ')'
				{ dlist *l = L();
		  		  append_string(l, $2);
		  	  	  append_list(l, $4);
		  		  $$ = _symbol_create_list(SQL_NAME, l); }
 |  AS ident
				{ dlist *l = L();
		  		  append_string(l, $2);
		  	  	  append_list(l, NULL);
		  		  $$ = _symbol_create_list(SQL_NAME, l); }
 |  ident '(' name_commalist ')'
				{ dlist *l = L();
		  		  append_string(l, $1);
		  	  	  append_list(l, $3);
		  		  $$ = _symbol_create_list(SQL_NAME, l); }
 |  ident
				{ dlist *l = L();
		  		  append_string(l, $1);
		  	  	  append_list(l, NULL);
		  		  $$ = _symbol_create_list(SQL_NAME, l); }
 ;

opt_table_name:
	/* empty */ { $$ = NULL; }
 |  table_name  { $$ = $1; }
 ;

opt_group_by_clause:
	/* empty */               { $$ = NULL; }
 |  sqlGROUP BY group_by_list { $$ = _symbol_create_list(SQL_GROUPBY, $3); }
 ;

group_by_list:
	group_by_element                   { $$ = append_symbol(L(), $1); }
 |  group_by_list ',' group_by_element { $$ = append_symbol($1, $3); }
 ;

group_by_element:
    search_condition                        { $$ = _symbol_create_list(SQL_GROUPBY, append_symbol(L(), $1)); }
 |  ROLLUP '(' ordinary_grouping_set ')'    { $$ = _symbol_create_list(SQL_ROLLUP, $3); }
 |  CUBE '(' ordinary_grouping_set ')'      { $$ = _symbol_create_list(SQL_CUBE, $3); }
 |  GROUPING SETS '(' grouping_set_list ')' { $$ = _symbol_create_list(SQL_GROUPING_SETS, $4); }
 |  '(' ')'                                 { $$ = _symbol_create_list(SQL_GROUPBY, NULL); }
 ;

ordinary_grouping_set:
    ordinary_grouping_element                           { $$ = append_symbol(L(), $1); }
 |  ordinary_grouping_set ',' ordinary_grouping_element { $$ = append_symbol($1, $3); }
 ;

ordinary_grouping_element:
    '(' column_ref_commalist ')' { $$ = _symbol_create_list(SQL_COLUMN_GROUP, $2); }
 |  column_ref                   { $$ = _symbol_create_list(SQL_COLUMN, $1); }
 ;

column_ref_commalist:
    column_ref		                    { $$ = append_symbol(L(), _symbol_create_list(SQL_COLUMN,$1)); }
 |  column_ref_commalist ',' column_ref { $$ = append_symbol($1, _symbol_create_list(SQL_COLUMN,$3)); }
 ;

grouping_set_list:
	grouping_set_element                       { $$ = append_symbol(L(), $1); }
 |  grouping_set_list ',' grouping_set_element { $$ = append_symbol($1, $3); }
 ;

grouping_set_element:
    ordinary_grouping_element               { $$ = _symbol_create_list(SQL_GROUPBY, append_symbol(L(), $1)); }
 |  ROLLUP '(' ordinary_grouping_set ')'    { $$ = _symbol_create_list(SQL_ROLLUP, $3); }
 |  CUBE '(' ordinary_grouping_set ')'      { $$ = _symbol_create_list(SQL_CUBE, $3); }
 |  GROUPING SETS '(' grouping_set_list ')' { $$ = _symbol_create_list(SQL_GROUPING_SETS, $4); }
 |  '(' ')'                                 { $$ = _symbol_create_list(SQL_GROUPBY, NULL); }
 ;

opt_having_clause:
    /* empty */             { $$ = NULL; }
 |  HAVING search_condition { $$ = $2; }
 ;

search_condition:
    search_condition OR and_exp
		{ dlist *l = L();
		  append_symbol(l, $1);
		  append_symbol(l, $3);
		  $$ = _symbol_create_list(SQL_OR, l ); }
 |  and_exp	{ $$ = $1; }
 ;
   
and_exp:
    and_exp AND pred_exp
		{ dlist *l = L();
		  append_symbol(l, $1);
		  append_symbol(l, $3);
		  $$ = _symbol_create_list(SQL_AND, l ); }
 |  pred_exp	{ $$ = $1; }
 ;

opt_order_by_clause:
    /* empty */ 			  { $$ = NULL; }
 |  ORDER BY sort_specification_list
		{ $$ = _symbol_create_list( SQL_ORDERBY, $3); }
 ;

opt_limit:
    /* empty */ 	{ $$ = NULL; }
 |  LIMIT nonzerolng	{ 
		  	  sql_subtype *t = sql_bind_localtype("lng");
			  $$ = _newAtomNode( atom_int(SA, t, $2)); 
			}
 |  LIMIT param		{ $$ = $2; }
 ;

opt_offset:
	/* empty */	{ $$ = NULL; }
 |  OFFSET poslng	{ 
		  	  sql_subtype *t = sql_bind_localtype("lng");
			  $$ = _newAtomNode( atom_int(SA, t, $2)); 
			}
 |  OFFSET param	{ $$ = $2; }
 ;

opt_sample:
	/* empty */	{ $$ = NULL; }
 |  SAMPLE poslng opt_seed	{

	 				dlist *l = L();

					 append_symbol(l,
					 	_newAtomNode( atom_int(SA, sql_bind_localtype("lng"), $2)) );

					if ($3)
						append_symbol(l,$3);

			  $$ = _symbol_create_list(SQL_SAMPLE, l);
			}
 |  SAMPLE INTNUM opt_seed	{

	 				dlist *l = L();

				append_symbol(l,
					 	_newAtomNode( atom_float(SA, sql_bind_localtype("dbl"), strtod($2,NULL))) );
				
				if ($3)
						append_symbol(l,$3);

			  $$ = _symbol_create_list(SQL_SAMPLE, l);
			}
 |  SAMPLE param	{ $$ = $2; }
 ;

 opt_seed:
	/* empty */	{ $$ = NULL; }
 | SEED intval {
			  $$ = _newAtomNode( atom_int(SA, sql_bind_localtype("int"), $2));
 }

sort_specification_list:
    ordering_spec	 { $$ = append_symbol(L(), $1); }
 |  sort_specification_list ',' ordering_spec
			 { $$ = append_symbol( $1, $3 ); }
 ;

ordering_spec:
    search_condition opt_asc_desc opt_nulls_first_last
	{ dlist *l = L();
	  append_symbol(l, $1);
	  append_int(l, $2 | (($3 == -1 ? !$2 : $3) << 1));
	  $$ = _symbol_create_list(SQL_COLUMN, l ); }
 ;

opt_asc_desc:
    /* empty */ { $$ = TRUE; }
 |  ASC			{ $$ = TRUE; }
 |  DESC		{ $$ = FALSE; }
 ;

opt_nulls_first_last:
    /* empty */ 	{ $$ = -1; }
 |  NULLS LAST		{ $$ = TRUE; }
 |  NULLS FIRST		{ $$ = FALSE; }
 ;

predicate:
    comparison_predicate
 |  between_predicate
 |  like_predicate
 |  test_for_null
 |  in_predicate
 |  all_or_any_predicate
 |  existence_test
 |  filter_exp
 |  scalar_exp
 ;

pred_exp:
    NOT pred_exp 
		{ $$ = $2;

		  if ($$->token == SQL_EXISTS)
			$$->token = SQL_NOT_EXISTS;
		  else if ($$->token == SQL_NOT_EXISTS)
			$$->token = SQL_EXISTS;
		  else if ($$->token == SQL_NOT_BETWEEN)
			$$->token = SQL_BETWEEN;
		  else if ($$->token == SQL_BETWEEN)
			$$->token = SQL_NOT_BETWEEN;
		  else if ($$->token == SQL_NOT_LIKE)
			$$->token = SQL_LIKE;
		  else if ($$->token == SQL_LIKE)
			$$->token = SQL_NOT_LIKE;
		  else
			$$ = _symbol_create_symbol(SQL_NOT, $2); }
 |   predicate	{ $$ = $1; }
 ;

comparison_predicate:
    pred_exp COMPARISON pred_exp
		{ dlist *l = L();

		  append_symbol(l, $1);
		  append_string(l, $2);
		  append_symbol(l, $3);
		  $$ = _symbol_create_list(SQL_COMPARE, l ); }
 |  pred_exp '=' pred_exp
		{ dlist *l = L();

		  append_symbol(l, $1);
		  append_string(l, sa_strdup(SA, "="));
		  append_symbol(l, $3);
		  $$ = _symbol_create_list(SQL_COMPARE, l ); }
 ;

between_predicate:
    pred_exp NOT_BETWEEN opt_bounds pred_exp AND pred_exp
		{ dlist *l = L();
		  append_symbol(l, $1);
		  append_int(l, $3);
		  append_symbol(l, $4);
		  append_symbol(l, $6);
		  $$ = _symbol_create_list(SQL_NOT_BETWEEN, l ); }
 |  pred_exp BETWEEN opt_bounds pred_exp AND pred_exp
		{ dlist *l = L();
		  append_symbol(l, $1);
		  append_int(l, $3);
		  append_symbol(l, $4);
		  append_symbol(l, $6);
		  $$ = _symbol_create_list(SQL_BETWEEN, l ); }
 ;

opt_bounds:
   /* empty */ 	{ $$ = 0; }
 | ASYMMETRIC 	{ $$ = 0; }
 | SYMMETRIC 	{ $$ = 1; }
 ;

like_predicate:
    pred_exp NOT_LIKE like_exp
		{ dlist *l = L();
		  append_symbol(l, $1);
		  append_symbol(l, $3);
		  append_int(l, FALSE);  /* case sensitive */
		  append_int(l, TRUE);  /* anti */
		  $$ = _symbol_create_list( SQL_LIKE, l ); }
 |  pred_exp NOT_ILIKE like_exp
		{ dlist *l = L();
		  append_symbol(l, $1);
		  append_symbol(l, $3);
		  append_int(l, TRUE);  /* case insensitive */
		  append_int(l, TRUE);  /* anti */
		  $$ = _symbol_create_list( SQL_LIKE, l ); }
 |  pred_exp LIKE like_exp
		{ dlist *l = L();
		  append_symbol(l, $1);
		  append_symbol(l, $3);
		  append_int(l, FALSE);  /* case sensitive */
		  append_int(l, FALSE);  /* anti */
		  $$ = _symbol_create_list( SQL_LIKE, l ); }
 |  pred_exp ILIKE like_exp
		{ dlist *l = L();
		  append_symbol(l, $1);
		  append_symbol(l, $3);
		  append_int(l, TRUE);  /* case insensitive */
		  append_int(l, FALSE);  /* anti */
		  $$ = _symbol_create_list( SQL_LIKE, l ); }
 ;

like_exp:
    scalar_exp
	{ dlist *l = L();
	  append_symbol(l, $1);
	  $$ = _symbol_create_list(SQL_ESCAPE, l ); }
 |  scalar_exp ESCAPE string
 	{ const char *s = $3;
	  if (_strlen(s) != 1) {
		yyerror(m, SQLSTATE(22019) "ESCAPE must be one character");
		$$ = NULL;
		YYABORT;
	  } else {
		dlist *l = L();
		append_symbol(l, $1);
		append_string(l, s);
		$$ = _symbol_create_list(SQL_ESCAPE, l);
	  }
	}
 ;

test_for_null:
    scalar_exp IS NOT sqlNULL { $$ = _symbol_create_symbol( SQL_IS_NOT_NULL, $1 );}
 |  scalar_exp IS sqlNULL     { $$ = _symbol_create_symbol( SQL_IS_NULL, $1 ); }
 ;

in_predicate:
    pred_exp NOT_IN '(' value_commalist ')'
		{ dlist *l = L();

		  append_symbol(l, $1);
		  append_list(l, $4);
		  $$ = _symbol_create_list(SQL_NOT_IN, l ); }
 |  pred_exp sqlIN '(' value_commalist ')'
		{ dlist *l = L();

		  append_symbol(l, $1);
		  append_list(l, $4);
		  $$ = _symbol_create_list(SQL_IN, l ); }
 |  '(' pred_exp_list ')' NOT_IN '(' value_commalist ')'
		{ dlist *l = L();
		  append_list(l, $2);
		  append_list(l, $6);
		  $$ = _symbol_create_list(SQL_NOT_IN, l ); }
 |  '(' pred_exp_list ')' sqlIN '(' value_commalist ')'
		{ dlist *l = L();
		  append_list(l, $2);
		  append_list(l, $6);
		  $$ = _symbol_create_list(SQL_IN, l ); }
 ;

pred_exp_list:
    pred_exp
			{ $$ = append_symbol( L(), $1);}
 |  pred_exp_list ',' pred_exp
			{ $$ = append_symbol( $1, $3); }
 ;

all_or_any_predicate:
    pred_exp COMPARISON any_all_some subquery

		{ dlist *l = L();
		  append_symbol(l, $1);
		  append_string(l, $2);
		  append_symbol(l, $4);
		  append_int(l, $3);
		  $$ = _symbol_create_list(SQL_COMPARE, l ); }
 |  pred_exp '=' any_all_some pred_exp
		{ dlist *l = L();
		  append_symbol(l, $1);
		  append_string(l, sa_strdup(SA, "="));
		  append_symbol(l, $4);
		  append_int(l, $3);
		  $$ = _symbol_create_list(SQL_COMPARE, l ); }
 ;

any_all_some:
    ANY		{ $$ = 0; }
 |  SOME	{ $$ = 0; }
 |  ALL		{ $$ = 1; }
 ;

existence_test:
    EXISTS subquery 	{ $$ = _symbol_create_symbol( SQL_EXISTS, $2 ); }
 ;

filter_arg_list:
       pred_exp				{ $$ = append_symbol(L(), $1); }
 |     filter_arg_list ',' pred_exp	{ $$ = append_symbol($1, $3);  }
 ;

filter_args:
	'[' filter_arg_list ']' 	{ $$ = $2; }
 ;

filter_exp:
 filter_args qname filter_args
		{ dlist *l = L();
		  append_list(l, $1);
		  append_list(l, $2);
		  append_list(l, $3);
		  $$ = _symbol_create_list(SQL_FILTER, l ); }
 ;

subquery_with_orderby:
    '(' select_no_parens_orderby ')'	{ $$ = $2; }
 |  '(' with_query ')'			{ $$ = $2; }
 ;

subquery:
    '(' select_no_parens ')'	{ $$ = $2; }
 |  '(' with_query ')'		{ $$ = $2; }
 ;

	/* simple_scalar expressions */
simple_scalar_exp:
    value_exp
 |  scalar_exp '+' scalar_exp
			{ dlist *l = L();
			  append_list(l, 
			  	append_string(append_string(L(), sa_strdup(SA, "sys")), sa_strdup(SA, "sql_add")));
	  		  append_symbol(l, $1);
	  		  append_symbol(l, $3);
	  		  $$ = _symbol_create_list( SQL_BINOP, l ); }
 |  scalar_exp '-' scalar_exp
			{ dlist *l = L();
			  append_list(l, 
			  	append_string(append_string(L(), sa_strdup(SA, "sys")), sa_strdup(SA, "sql_sub")));
	  		  append_symbol(l, $1);
	  		  append_symbol(l, $3);
	  		  $$ = _symbol_create_list( SQL_BINOP, l ); }
 |  scalar_exp '*' scalar_exp
			{ dlist *l = L();
			  append_list(l, 
			  	append_string(append_string(L(), sa_strdup(SA, "sys")), sa_strdup(SA, "sql_mul")));
	  		  append_symbol(l, $1);
	  		  append_symbol(l, $3);
	  		  $$ = _symbol_create_list( SQL_BINOP, l ); }
 |  scalar_exp '/' scalar_exp
			{ dlist *l = L();
			  append_list(l, 
			  	append_string(append_string(L(), sa_strdup(SA, "sys")), sa_strdup(SA, "sql_div")));
	  		  append_symbol(l, $1);
	  		  append_symbol(l, $3);
	  		  $$ = _symbol_create_list( SQL_BINOP, l ); }
 |  scalar_exp '%' scalar_exp
			{ dlist *l = L();
			  append_list(l, 
			  	append_string(append_string(L(), sa_strdup(SA, "sys")), sa_strdup(SA, "mod")));
	  		  append_symbol(l, $1);
	  		  append_symbol(l, $3);
	  		  $$ = _symbol_create_list( SQL_BINOP, l ); }
 |  scalar_exp '^' scalar_exp
			{ dlist *l = L();
			  append_list(l, 
			  	append_string(append_string(L(), sa_strdup(SA, "sys")), sa_strdup(SA, "bit_xor")));
	  		  append_symbol(l, $1);
	  		  append_symbol(l, $3);
	  		  $$ = _symbol_create_list( SQL_BINOP, l ); }
 |  scalar_exp '&' scalar_exp
			{ dlist *l = L();
			  append_list(l, 
			  	append_string(append_string(L(), sa_strdup(SA, "sys")), sa_strdup(SA, "bit_and")));
	  		  append_symbol(l, $1);
			  append_symbol(l, $3);
	  		  $$ = _symbol_create_list( SQL_BINOP, l ); }
 | scalar_exp GEOM_OVERLAP scalar_exp
			{ dlist *l = L();
			  append_list(l, 
			  	append_string(L(), sa_strdup(SA, "mbr_overlap")));
	  		  append_symbol(l, $1);
	  		  append_symbol(l, $3);
	  		  $$ = _symbol_create_list( SQL_BINOP, l ); }
 | scalar_exp GEOM_OVERLAP_OR_LEFT scalar_exp
			{ dlist *l = L();
			  append_list(l, 
			  	append_string(L(), sa_strdup(SA, "mbr_overlap_or_left")));
	  		  append_symbol(l, $1);
	  		  append_symbol(l, $3);
	  		  $$ = _symbol_create_list( SQL_BINOP, l ); }
 | scalar_exp  GEOM_OVERLAP_OR_RIGHT scalar_exp
			{ dlist *l = L();
			  append_list(l, 
			  	append_string(L(), sa_strdup(SA, "mbr_overlap_or_right")));
	  		  append_symbol(l, $1);
	  		  append_symbol(l, $3);
	  		  $$ = _symbol_create_list( SQL_BINOP, l ); }
 | scalar_exp GEOM_OVERLAP_OR_BELOW scalar_exp
			{ dlist *l = L();
			  append_list(l, 
			  	append_string(L(), sa_strdup(SA, "mbr_overlap_or_below")));
	  		  append_symbol(l, $1);
	  		  append_symbol(l, $3);
	  		  $$ = _symbol_create_list( SQL_BINOP, l ); }
 | scalar_exp GEOM_BELOW scalar_exp
			{ dlist *l = L();
			  append_list(l, append_string(L(), sa_strdup(SA, "mbr_below")));
	  		  append_symbol(l, $1);
	  		  append_symbol(l, $3);
	  		  $$ = _symbol_create_list( SQL_BINOP, l ); }
 | scalar_exp GEOM_OVERLAP_OR_ABOVE scalar_exp
			{ dlist *l = L();
			  append_list(l, 
			  	append_string(L(), sa_strdup(SA, "mbr_overlap_or_above")));
	  		  append_symbol(l, $1);
	  		  append_symbol(l, $3);
	  		  $$ = _symbol_create_list( SQL_BINOP, l ); }
 | scalar_exp GEOM_ABOVE scalar_exp
			{ dlist *l = L();
			  append_list(l, 
			  	append_string(L(), sa_strdup(SA, "mbr_above")));
	  		  append_symbol(l, $1);
	  		  append_symbol(l, $3);
	  		  $$ = _symbol_create_list( SQL_BINOP, l ); }
 | scalar_exp GEOM_DIST scalar_exp
			{ dlist *l = L();
			  append_list(l, 
			  	append_string(L(), sa_strdup(SA, "mbr_distance")));
	  		  append_symbol(l, $1);
	  		  append_symbol(l, $3);
	  		  $$ = _symbol_create_list( SQL_BINOP, l ); }
 |  scalar_exp AT scalar_exp
			{ dlist *l = L();
			  append_list(l, 
			  	append_string(L(), sa_strdup(SA, "mbr_contained")));
	  		  append_symbol(l, $1);
	  		  append_symbol(l, $3);
	  		  $$ = _symbol_create_list( SQL_BINOP, l ); }
 |  scalar_exp '|' scalar_exp
			{ dlist *l = L();
			  append_list(l, 
			  	append_string(append_string(L(), sa_strdup(SA, "sys")), sa_strdup(SA, "bit_or")));
	  		  append_symbol(l, $1);
	  		  append_symbol(l, $3);
	  		  $$ = _symbol_create_list( SQL_BINOP, l ); }
 |  scalar_exp '~' scalar_exp
			{ dlist *l = L();
			  append_list(l, 
			  	append_string(L(), sa_strdup(SA, "mbr_contains")));
	  		  append_symbol(l, $1);
	  		  append_symbol(l, $3);
	  		  $$ = _symbol_create_list( SQL_BINOP, l ); }
 |  scalar_exp GEOM_MBR_EQUAL scalar_exp
			{ dlist *l = L();
			  append_list(l, 
			  	append_string(L(), sa_strdup(SA, "mbr_equal")));
	  		  append_symbol(l, $1);
	  		  append_symbol(l, $3);
	  		  $$ = _symbol_create_list( SQL_BINOP, l ); }
 |  '~' scalar_exp
			{ dlist *l = L();
			  append_list(l, 
			  	append_string(append_string(L(), sa_strdup(SA, "sys")), sa_strdup(SA, "bit_not")));
	  		  append_symbol(l, $2);
	  		  $$ = _symbol_create_list( SQL_UNOP, l ); }
 |  scalar_exp LEFT_SHIFT scalar_exp
			{ dlist *l = L();
			  append_list(l, 
			  	append_string(append_string(L(), sa_strdup(SA, "sys")), sa_strdup(SA, "left_shift")));
	  		  append_symbol(l, $1);
	  		  append_symbol(l, $3);
	  		  $$ = _symbol_create_list( SQL_BINOP, l ); }
 |  scalar_exp RIGHT_SHIFT scalar_exp
			{ dlist *l = L();
			  append_list(l, 
			  	append_string(append_string(L(), sa_strdup(SA, "sys")), sa_strdup(SA, "right_shift")));
	  		  append_symbol(l, $1);
	  		  append_symbol(l, $3);
	  		  $$ = _symbol_create_list( SQL_BINOP, l ); }
 |  scalar_exp LEFT_SHIFT_ASSIGN scalar_exp
			{ dlist *l = L();
			  append_list(l, 
			  	append_string(append_string(L(), sa_strdup(SA, "sys")), sa_strdup(SA, "left_shift_assign")));
	  		  append_symbol(l, $1);
	  		  append_symbol(l, $3);
	  		  $$ = _symbol_create_list( SQL_BINOP, l ); }
 |  scalar_exp RIGHT_SHIFT_ASSIGN scalar_exp
			{ dlist *l = L();
			  append_list(l, 
			  	append_string(append_string(L(), sa_strdup(SA, "sys")), sa_strdup(SA, "right_shift_assign")));
	  		  append_symbol(l, $1);
	  		  append_symbol(l, $3);
	  		  $$ = _symbol_create_list( SQL_BINOP, l ); }
 |  '+' scalar_exp %prec UMINUS 
			{ $$ = $2; }
 |  '-' scalar_exp %prec UMINUS 
			{ 
 			  $$ = NULL;
			  assert(($2->token != SQL_COLUMN && $2->token != SQL_IDENT) || $2->data.lval->h->type != type_lng);
			  if (($2->token == SQL_COLUMN || $2->token == SQL_IDENT) && $2->data.lval->h->type == type_int) {
				atom *a = sql_bind_arg(m, $2->data.lval->h->data.i_val);
				if (!atom_neg(a)) {
					$$ = $2;
				} else {
					yyerror(m, SQLSTATE(22003) "value too large or not a number");
					$$ = NULL;
					YYABORT;
				}
			  } 
			  if (!$$) {
				dlist *l = L();
			  	append_list(l, 
			  		append_string(append_string(L(), sa_strdup(SA, "sys")), sa_strdup(SA, "sql_neg")));
	  		  	append_symbol(l, $2);
	  		  	$$ = _symbol_create_list( SQL_UNOP, l ); 
			  }
			}
 |  '(' search_condition ')' 	{ $$ = $2; }
 ;

scalar_exp:
    simple_scalar_exp 	{ $$ = $1; }
 |  subquery	%prec UMINUS
 ;

value_exp:
    atom
 |  aggr_ref
 |  case_exp
 |  cast_exp
 |  column_ref                            { $$ = _symbol_create_list(SQL_COLUMN, $1); }
 |  CURRENT_ROLE   { $$ = _symbol_create_list(SQL_COLUMN, append_string(L(), sa_strdup(SA, "current_role"))); }
 |  datetime_funcs
 |  func_ref
 |  GROUPING '(' column_ref_commalist ')' { dlist *l = L();
										    append_list(l, append_string(L(), "grouping"));
										    append_int(l, FALSE);
											for (dnode *dn = $3->h ; dn ; dn = dn->next) {
												symbol *sym = dn->data.sym; /* do like a aggrN */
												append_symbol(l, _symbol_create_list(SQL_COLUMN, sym->data.lval));
											}
										    $$ = _symbol_create_list(SQL_AGGR, l); }
 |  NEXT VALUE FOR qname                  { $$ = _symbol_create_list(SQL_NEXT, $4); }
 |  null
 |  param
 |  string_funcs
 |  user            { $$ = _symbol_create_list(SQL_COLUMN, append_string(L(), sa_strdup(SA, "current_user"))); }
 |  var_ref
 |  window_function
 |  XML_value_function
 ;

param:
   '?'
	{ 
	  int nr = (m->params)?list_length(m->params):0;

	  sql_add_param(m, NULL, NULL);
	  $$ = _symbol_create_int( SQL_PARAMETER, nr ); 
	}

window_function:
	window_function_type OVER '(' window_specification ')'
	{ $$ = _symbol_create_list( SQL_RANK, append_list(append_symbol(L(), $1), $4)); }
  | window_function_type OVER ident
	{ $$ = _symbol_create_list( SQL_RANK, append_string(append_symbol(L(), $1), $3)); }
  ;

window_function_type:
	qrank '(' ')'
	{ dlist *l = L();
	  append_list(l, $1);
	  append_list(l, NULL);
	  $$ = _symbol_create_list( SQL_RANK, l ); }
  | qrank '(' scalar_exp_list ')'
	{ dlist *l = L();
	  append_list(l, $1);
	  append_list(l, $3);
	  $$ = _symbol_create_list( SQL_RANK, l ); }
  |	aggr_ref
  ;

window_specification:
	window_ident_clause window_partition_clause window_order_clause window_frame_clause
	{ $$ = append_symbol(append_symbol(append_symbol(append_string(L(), $1), $2), $3), $4); }
  ;

window_ident_clause:
	/* empty */ { $$ = NULL; }
  |	ident       { $$ = $1; }
  ;

search_condition_commalist:
    search_condition                                { $$ = append_symbol(L(), $1); }
 |  search_condition_commalist ',' search_condition { $$ = append_symbol($1, $3); }
 ;

window_partition_clause:
	/* empty */ 	{ $$ = NULL; }
  |	PARTITION BY search_condition_commalist
	{ $$ = _symbol_create_list( SQL_GROUPBY, $3 ); }
  ;

window_order_clause:
	/* empty */ 	{ $$ = NULL; }
  |	ORDER BY sort_specification_list
	{ $$ = _symbol_create_list( SQL_ORDERBY, $3 ); }
  ;

window_frame_clause:
	/* empty */ 	{ $$ = NULL; }
  |	window_frame_units window_frame_extent window_frame_exclusion
	{ $$ = _symbol_create_list( SQL_FRAME, append_int(append_int($2, $1), $3)); }
  ;

window_frame_units:
	ROWS		{ $$ = FRAME_ROWS; }
  |	RANGE		{ $$ = FRAME_RANGE; }
  |	GROUPS		{ $$ = FRAME_GROUPS; }
  ;

window_frame_extent:
	window_frame_start    { dlist *l = L(); append_symbol(l, $1);
                            symbol *s = _symbol_create_int( SQL_FOLLOWING, CURRENT_ROW_BOUND);
                            dlist *l2 = append_symbol(L(), s);
                            symbol *sym = _symbol_create_list( SQL_CURRENT_ROW, l2);
                            append_symbol(l, sym);
                            $$ = l; }
  | window_frame_between  { $$ = $1; }
  ;

window_frame_start:
	UNBOUNDED PRECEDING   { symbol *s = _symbol_create_int( SQL_PRECEDING, UNBOUNDED_PRECEDING_BOUND);
                            dlist *l2 = append_symbol(L(), s);
                            $$ = _symbol_create_list( SQL_PRECEDING, l2); }
  | simple_atom PRECEDING { dlist *l2 = append_symbol(L(), $1);
                            $$ = _symbol_create_list( SQL_PRECEDING, l2); }
  | CURRENT ROW           { symbol *s = _symbol_create_int( SQL_PRECEDING, CURRENT_ROW_BOUND);
                            dlist *l = append_symbol(L(), s);
                            $$ = _symbol_create_list( SQL_CURRENT_ROW, l); }
  ;

window_bound:
	window_frame_start
  | window_following_bound
  ;

window_frame_between:
	BETWEEN window_bound AND window_bound { $$ = append_symbol(append_symbol(L(), $2), $4); }
  ;

window_following_bound:
	UNBOUNDED FOLLOWING   { symbol *s = _symbol_create_int( SQL_FOLLOWING, UNBOUNDED_FOLLOWING_BOUND);
                            dlist *l2 = append_symbol(L(), s);
                            $$ = _symbol_create_list( SQL_FOLLOWING, l2); }
  | simple_atom FOLLOWING { dlist *l2 = append_symbol(L(), $1);
                            $$ = _symbol_create_list( SQL_FOLLOWING, l2); }
  ;

window_frame_exclusion:
	/* empty */			{ $$ = EXCLUDE_NONE; }
  |	EXCLUDE CURRENT ROW	{ $$ = EXCLUDE_CURRENT_ROW; }
  |	EXCLUDE sqlGROUP	{ $$ = EXCLUDE_GROUP; }
  |	EXCLUDE TIES		{ $$ = EXCLUDE_TIES; }
  |	EXCLUDE NO OTHERS	{ $$ = EXCLUDE_NONE; }
  ;

var_ref:
	AT ident 	{ $$ = _symbol_create( SQL_NAME, $2 ); }
 ;

func_ref:
    qfunc '(' ')'
	{ dlist *l = L();
  	  append_list(l, $1);
	  $$ = _symbol_create_list( SQL_OP, l ); }
|   qfunc '(' scalar_exp_list ')'
	{ dlist *l = L();
  	  append_list(l, $1);
	  if (dlist_length($3) == 1) {
  	  	append_symbol(l, $3->h->data.sym);
	  	$$ = _symbol_create_list( SQL_UNOP, l ); 
	  } else if (dlist_length($3) == 2) {
  	  	append_symbol(l, $3->h->data.sym);
  	  	append_symbol(l, $3->h->next->data.sym);
	  	$$ = _symbol_create_list( SQL_BINOP, l ); 
	  } else {
  	  	append_list(l, $3);
	  	$$ = _symbol_create_list( SQL_NOP, l ); 
	  }
	}
/*
|   '(' '(' scalar_exp_list ')' qfunc '(' scalar_exp_list ')' ')'
	{ dlist *l = L();
  	  append_list(l, $5);
  	  append_list(l, $3);
  	  append_list(l, $7);
  	  append_int(l, 0);	
	  $$ = _symbol_create_list( SQL_JOIN, l ); 
	}
*/
 ;

qfunc:
	func_ident		{ $$ = append_string(L(), $1); }
 |      ident '.' func_ident	{ $$ = append_string(
					append_string(L(), $1), $3);}
 ;

func_ident:
	ident 	{ $$ = $1; }
 |	LEFT	{ $$ = sa_strdup(SA, "left"); }
 |	RIGHT	{ $$ = sa_strdup(SA, "right"); }
 |	INSERT	{ $$ = sa_strdup(SA, "insert"); }
 ;

datetime_funcs:
    EXTRACT '(' extract_datetime_field FROM scalar_exp ')'
			{ dlist *l = L();
			  const char *ident = datetime_field((itype)$3);
			  append_list(l,
  		  	  	append_string(L(), sa_strdup(SA, ident)));
  		  	  append_symbol(l, $5);
		  	  $$ = _symbol_create_list( SQL_UNOP, l ); }
 |  CURRENT_DATE opt_brackets
 			{ dlist *l = L();
			  append_list(l,
			  	append_string(L(), sa_strdup(SA, "current_date")));
	  		  $$ = _symbol_create_list( SQL_OP, l ); }
 |  CURRENT_TIME opt_brackets
 			{ dlist *l = L();
			  append_list(l,
			  	append_string(L(), sa_strdup(SA, "current_time")));
	  		  $$ = _symbol_create_list( SQL_OP, l ); }
 |  CURRENT_TIMESTAMP opt_brackets
 			{ dlist *l = L();
			  append_list(l,
			  	append_string(L(), sa_strdup(SA, "current_timestamp")));
	  		  $$ = _symbol_create_list( SQL_OP, l ); }
 |  LOCALTIME opt_brackets
 			{ dlist *l = L();
			  append_list(l,
			  	append_string(L(), sa_strdup(SA, "localtime")));
	  		  $$ = _symbol_create_list( SQL_OP, l ); }
 |  LOCALTIMESTAMP opt_brackets
 			{ dlist *l = L();
			  append_list(l,
			  	append_string(L(), sa_strdup(SA, "localtimestamp")));
	  		  $$ = _symbol_create_list( SQL_OP, l ); }
 ;

opt_brackets:
   /* empty */	{ $$ = 0; }
 | '(' ')'	{ $$ = 1; }
 ;

string_funcs:
    SUBSTRING '(' scalar_exp FROM scalar_exp FOR scalar_exp ')'
			{ dlist *l = L();
			  dlist *ops = L();
  		  	  append_list(l,
				append_string(L(), sa_strdup(SA, "substring")));
  		  	  append_symbol(ops, $3);
  		  	  append_symbol(ops, $5);
  		  	  append_symbol(ops, $7);
			  append_list(l, ops);
		  	  $$ = _symbol_create_list( SQL_NOP, l ); }
  | SUBSTRING '(' scalar_exp ',' scalar_exp ',' scalar_exp ')'
			{ dlist *l = L();
			  dlist *ops = L();
  		  	  append_list(l,
  		  	  	append_string(L(), sa_strdup(SA, "substring")));
  		  	  append_symbol(ops, $3);
  		  	  append_symbol(ops, $5);
  		  	  append_symbol(ops, $7);
			  append_list(l, ops);
		  	  $$ = _symbol_create_list( SQL_NOP, l ); }
  | SUBSTRING '(' scalar_exp FROM scalar_exp ')'
			{ dlist *l = L();
  		  	  append_list(l,
  		  	  	append_string(L(), sa_strdup(SA, "substring")));
  		  	  append_symbol(l, $3);
  		  	  append_symbol(l, $5);
		  	  $$ = _symbol_create_list( SQL_BINOP, l ); }
  | SUBSTRING '(' scalar_exp ',' scalar_exp ')'
			{ dlist *l = L();
  		  	  append_list(l,
  		  	  	append_string(L(), sa_strdup(SA, "substring")));
  		  	  append_symbol(l, $3);
  		  	  append_symbol(l, $5);
		  	  $$ = _symbol_create_list( SQL_BINOP, l ); }
  | POSITION '(' scalar_exp sqlIN scalar_exp ')'
			{ dlist *l = L();
  		  	  append_list(l,
  		  	  	append_string(L(), sa_strdup(SA, "locate")));
  		  	  append_symbol(l, $3);
  		  	  append_symbol(l, $5);
		  	  $$ = _symbol_create_list( SQL_BINOP, l ); }
  | scalar_exp CONCATSTRING scalar_exp
			{ dlist *l = L();
  		  	  append_list(l,
  		  	  	append_string(L(), sa_strdup(SA, "concat")));
  		  	  append_symbol(l, $1);
  		  	  append_symbol(l, $3);
		  	  $$ = _symbol_create_list( SQL_BINOP, l ); }
  | SPLIT_PART '(' scalar_exp ',' scalar_exp ',' scalar_exp ')'
			{ dlist *l = L();
			  dlist *ops = L();
  		  	  append_list(l,
				append_string(L(), sa_strdup(SA, "splitpart")));
  		  	  append_symbol(ops, $3);
  		  	  append_symbol(ops, $5);
  		  	  append_symbol(ops, $7);
			  append_list(l, ops);
		  	  $$ = _symbol_create_list( SQL_NOP, l ); }
 ;

column_exp_commalist:
    column_exp 		{ $$ = append_symbol(L(), $1 ); }
 |  column_exp_commalist ',' column_exp
			{ $$ = append_symbol( $1, $3 ); }
 ;

column_exp:
    '*'
		{ dlist *l = L();
  		  append_string(l, NULL);
  		  append_string(l, NULL);
  		  $$ = _symbol_create_list( SQL_TABLE, l ); }
 |  ident '.' '*'
		{ dlist *l = L();
  		  append_string(l, $1);
  		  append_string(l, NULL);
  		  $$ = _symbol_create_list( SQL_TABLE, l ); }
 |  func_ref '.' '*'
		{ dlist *l = L();
  		  append_symbol(l, $1);
  		  append_string(l, NULL);
  		  $$ = _symbol_create_list( SQL_TABLE, l ); }
 |  search_condition opt_alias_name
		{ dlist *l = L();
  		  append_symbol(l, $1);
  		  append_string(l, $2);
  		  $$ = _symbol_create_list( SQL_COLUMN, l ); }
 ;

opt_alias_name:
    /* empty */	{ $$ = NULL; }
 |  AS ident	{ $$ = $2; }
 |  ident	{ $$ = $1; }
 ;

atom:
    literal
	{ 
	  if (m->emode == m_normal && m->caching) {
		/* replace by argument */
		AtomNode *an = (AtomNode*)$1;

		if(!sql_add_arg( m, an->a)) {
			char *msg = sql_message(SQLSTATE(HY013) "allocation failure");
			yyerror(m, msg);
			_DELETE(msg);
			YYABORT;
		}
		an->a = NULL;
		$$ = _symbol_create_list( SQL_IDENT,
			append_int(L(), m->argc-1));
	  } else {
		AtomNode *an = (AtomNode*)$1;
		atom *a = an->a; 
		an->a = atom_dup(SA, a); 
		$$ = $1;
	  }
	}
 ;

qrank:
	RANK		{ $$ = append_string(L(), $1); }
 |      ident '.' RANK	{ $$ = append_string(
			  append_string(L(), $1), $3);}
 ;

qaggr:
	AGGR		{ $$ = append_string(L(), $1); }
 |      ident '.' AGGR	{ $$ = append_string(
			  append_string(L(), $1), $3);}
 ;

qaggr2:
	AGGR2		{ $$ = append_string(L(), $1); }
 |      ident '.' AGGR2	{ $$ = append_string(
			  append_string(L(), $1), $3);}
 ;

/* change to set function */
aggr_ref:
    qaggr '(' '*' ')'
		{ dlist *l = L();
  		  append_list(l, $1);
  		  append_int(l, FALSE);
  		  append_symbol(l, NULL);
		  $$ = _symbol_create_list( SQL_AGGR, l ); }
 |  qaggr '(' ident '.' '*' ')'
		{ dlist *l = L();
  		  append_list(l, $1);
  		  append_int(l, FALSE);
  		  append_symbol(l, NULL);
		  $$ = _symbol_create_list( SQL_AGGR, l ); }
 |  qaggr '(' DISTINCT case_scalar_exp ')'
		{ dlist *l = L();
  		  append_list(l, $1);
  		  append_int(l, TRUE);
  		  append_symbol(l, $4);
		  $$ = _symbol_create_list( SQL_AGGR, l ); }
 |  qaggr '(' ALL case_scalar_exp ')'
		{ dlist *l = L();
  		  append_list(l, $1);
  		  append_int(l, FALSE);
  		  append_symbol(l, $4);
		  $$ = _symbol_create_list( SQL_AGGR, l ); }
 |  qaggr '(' case_scalar_exp ')'
		{ dlist *l = L();
  		  append_list(l, $1);
  		  append_int(l, FALSE);
  		  append_symbol(l, $3);
		  $$ = _symbol_create_list( SQL_AGGR, l ); }
 |  qaggr2 '(' case_scalar_exp ',' case_scalar_exp ')'
		{ dlist *l = L();
  		  append_list(l, $1);
  		  append_int(l, FALSE);
  		  append_symbol(l, $3);
  		  append_symbol(l, $5);
		  $$ = _symbol_create_list( SQL_AGGR, l ); }
 |  XML_aggregate
 ;

opt_sign:
   '+'		{ $$ = 1; }
 | '-' 		{ $$ = -1; }
 | /* empty */	{ $$ = 1; }
 ;

tz:
	WITH TIME ZONE	{ $$ = 1; }
 | /* empty */		{ $$ = 0; }
 ;

/* note: the maximum precision for interval, time and timestamp should be equal
 *       and at minimum 6.  The SQL standard prescribes that at least two
 *       fractional precisions are supported: 0 and 6, where 0 is the
 *       default for time, and 6 the default precision for timestamp and interval.
 *       It might be nice to check for a certain maximum of precision in
 *       the future here.
 */
time_precision:
	'(' intval ')' 	{ $$ = $2+1; }
/* a time defaults to a fractional precision of 0 */
 | /* empty */		{ $$ = 0+1; }
 ;

timestamp_precision:
	'(' intval ')' 	{ $$ = $2+1; }
/* a timestamp defaults to a fractional precision of 6 */
 | /* empty */		{ $$ = 6+1; }
 ;

datetime_type:
    sqlDATE		{ sql_find_subtype(&$$, "date", 0, 0); }
 |  TIME time_precision tz 	
			{ if ($3)
				sql_find_subtype(&$$, "timetz", $2, 0); 
			  else
				sql_find_subtype(&$$, "time", $2, 0); 
			}
 |  TIMESTAMP timestamp_precision tz 
			{ if ($3)
				sql_find_subtype(&$$, "timestamptz", $2, 0); 
			  else
				sql_find_subtype(&$$, "timestamp", $2, 0); 
			}
 ;

non_second_datetime_field:
    YEAR		{ $$ = iyear; }
 |  MONTH		{ $$ = imonth; }
 |  DAY			{ $$ = iday; }
 |  HOUR		{ $$ = ihour; }
 |  MINUTE		{ $$ = imin; }
 ;

datetime_field:
    non_second_datetime_field
 |  SECOND		{ $$ = isec; }
 ;

extract_datetime_field:
    datetime_field
 |  CENTURY		{ $$ = icentury; }
 |  DECADE		{ $$ = idecade; }
 |  QUARTER		{ $$ = iquarter; }
 |  WEEK		{ $$ = iweek; }
 |  DOW			{ $$ = idow; }
 /* |  DAY OF WEEK		{ $$ = idow; } */
 |  DOY			{ $$ = idoy; }
 /* |  DAY OF YEAR		{ $$ = idoy; } */
 ;

start_field:
    non_second_datetime_field time_precision
		{ $$ = append_int(
			 	append_int( L(), $1), $2-1);  }
 ;

end_field:
    non_second_datetime_field
		{ $$ = append_int(
			 	append_int( L(), $1), 0);  }
 |  SECOND timestamp_precision
		{ $$ = append_int(
			 	append_int( L(), isec), $2-1);  }
 ;

single_datetime_field:
    non_second_datetime_field time_precision
		{ $$ = append_int(
			 	append_int( L(), $1), $2-1);  }
 |  SECOND timestamp_precision
		{ $$ = append_int(
			 	append_int( L(), isec), $2-1);  }
 ;

interval_qualifier:
    start_field TO end_field
	{ $$ =  append_list(
			append_list( L(), $1), $3 ); }
 |  single_datetime_field
	{ $$ =  append_list( L(), $1); }
 ;

interval_type:
    INTERVAL interval_qualifier	{
		int sk, ek, sp, ep;
	  	int tpe;

		$$.type = NULL;
	  	if ( (tpe = parse_interval_qualifier( m, $2, &sk, &ek, &sp, &ep )) < 0){
			yyerror(m, SQLSTATE(22006) "incorrect interval");
			YYABORT;
	  	} else {
			int d = inttype2digits(sk, ek);
			if (tpe == 0){
				sql_find_subtype(&$$, "month_interval", d, 0);
			} else {
				sql_find_subtype(&$$, "sec_interval", d, 0);
			}
	  	}
	}
 ;

user:
    USER 
 |  SESSION_USER
 |  CURRENT_USER 
 ;

literal:
    string 	{ const char *s = $1;
		  int len = UTF8_strlen(s);
		  sql_subtype t;
		  sql_find_subtype(&t, "char", len, 0 );
		  $$ = _newAtomNode( _atom_string(&t, s)); }

 |  HEXADECIMAL { int len = _strlen($1), i = 2, err = 0;
		  char * hexa = $1;
	 	  sql_subtype t;
#ifdef HAVE_HGE
		  hge res = 0;
#else
		  lng res = 0;
#endif
		  /* skip leading '0' */
		  while (i < len && hexa[i] == '0')
		  	i++;

		  /* we only support positive values that fit in a signed 128-bit type,
		   * i.e., max. 63/127 bit => < 2^63/2^127 => < 0x800...
		   * (leading sign (-0x...) is handled separately elsewhere)
		   */
		  if (len - i < MAX_HEX_DIGITS || (len - i == MAX_HEX_DIGITS && hexa[i] < '8'))
		  	while (err == 0 && i < len)
		  	{
				res <<= 4;
				if (isdigit((unsigned char) hexa[i]))
					res = res + (hexa[i] - '0');
				else if ('A' <= hexa[i] && hexa[i] <= 'F')
					res = res + (hexa[i] - 'A' + 10);
				else if ('a' <= hexa[i] && hexa[i] <= 'f')
					res = res + (hexa[i] - 'a' + 10);
				else
					err = 1;
		  		i++;
			}
		  else
			err = 1;

		  if (err == 0) {
		  	assert(res >= 0);

		  	/* use smallest type that can accommodate the given value */
			if (res <= GDK_bte_max)
				sql_find_subtype(&t, "tinyint", 8, 0 );
			else if (res <= GDK_sht_max)
				sql_find_subtype(&t, "smallint", 16, 0 );
		  	else if (res <= GDK_int_max)
				sql_find_subtype(&t, "int", 32, 0 );
			else if (res <= GDK_lng_max)
				sql_find_subtype(&t, "bigint", 64, 0 );
#ifdef HAVE_HGE
			else if (res <= GDK_hge_max && have_hge)
				sql_find_subtype(&t, "hugeint", 128, 0 );
#endif
			else
				err = 1;
		  }

		  if (err != 0) {
			char *msg = sql_message(SQLSTATE(22003) "Invalid hexadecimal number or hexadecimal too large (%s)", $1);

			yyerror(m, msg);
			_DELETE(msg);
			$$ = NULL;
			YYABORT;
		  } else {
			$$ = _newAtomNode( atom_int(SA, &t, res));
		  }
		}
 |  OIDNUM
		{ int err = 0;
		  size_t len = sizeof(lng);
		  lng value, *p = &value;
		  sql_subtype t;

		  if (lngFromStr($1, &len, &p, false) < 0 || is_lng_nil(value))
		  	err = 2;

		  if (!err) {
		    if ((value >= GDK_lng_min && value <= GDK_lng_max))
#if SIZEOF_OID == SIZEOF_INT
		  	  sql_find_subtype(&t, "oid", 31, 0 );
#else
		  	  sql_find_subtype(&t, "oid", 63, 0 );
#endif
		    else
			  err = 1;
		  }

		  if (err) {
			char *msg = sql_message(SQLSTATE(22003) "OID value too large or not a number (%s)", $1);

			yyerror(m, msg);
			_DELETE(msg);
			$$ = NULL;
			YYABORT;
		  } else {
		  	$$ = _newAtomNode( atom_int(SA, &t, value));
		  }
		}
 |  sqlINT
		{ int digits = _strlen($1), err = 0;
#ifdef HAVE_HGE
		  hge value, *p = &value;
		  size_t len = sizeof(hge);
		  const hge one = 1;
#else
		  lng value, *p = &value;
		  size_t len = sizeof(lng);
		  const lng one = 1;
#endif
		  sql_subtype t;

#ifdef HAVE_HGE
		  if (hgeFromStr($1, &len, &p, false) < 0 || is_hge_nil(value))
		  	err = 2;
#else
		  if (lngFromStr($1, &len, &p, false) < 0 || is_lng_nil(value))
		  	err = 2;
#endif

		  /* find the most suitable data type for the given number */
		  if (!err) {
		    int bits = digits2bits(digits), obits = bits;

		    while (bits > 0 &&
			   (bits == sizeof(value) * 8 ||
			    (one << (bits - 1)) > value))
			  bits--;

 		    if (bits != obits &&
		       (bits == 8 || bits == 16 || bits == 32 || bits == 64))
				bits++;
		
		    if (value >= GDK_bte_min && value <= GDK_bte_max)
		  	  sql_find_subtype(&t, "tinyint", bits, 0 );
		    else if (value >= GDK_sht_min && value <= GDK_sht_max)
		  	  sql_find_subtype(&t, "smallint", bits, 0 );
		    else if (value >= GDK_int_min && value <= GDK_int_max)
		  	  sql_find_subtype(&t, "int", bits, 0 );
		    else if (value >= GDK_lng_min && value <= GDK_lng_max)
		  	  sql_find_subtype(&t, "bigint", bits, 0 );
#ifdef HAVE_HGE
		    else if (value >= GDK_hge_min && value <= GDK_hge_max && have_hge)
		  	  sql_find_subtype(&t, "hugeint", bits, 0 );
#endif
		    else
			  err = 1;
		  }

		  if (err) {
			char *msg = sql_message(SQLSTATE(22003) "integer value too large or not a number (%s)", $1);

			yyerror(m, msg);
			_DELETE(msg);
			$$ = NULL;
			YYABORT;
		  } else {
		  	$$ = _newAtomNode( atom_int(SA, &t, value));
		  }
		}
 |  INTNUM
		{ char *s = sa_strdup(SA, $1);
		  char *dot = strchr(s, '.');
		  int digits = _strlen(s) - 1;
		  int scale = digits - (int) (dot-s);
		  sql_subtype t;

		  if (digits <= 0)
			digits = 1;
		  if (digits <= MAX_DEC_DIGITS) {
		  	double val = strtod($1,NULL);
#ifdef HAVE_HGE
		  	hge value = decimal_from_str(s, NULL);
#else
		  	lng value = decimal_from_str(s, NULL);
#endif

		  	if (*s == '+' || *s == '-')
				digits --;
		  	sql_find_subtype(&t, "decimal", digits, scale );
		  	$$ = _newAtomNode( atom_dec(SA, &t, value, val));
		   } else {
			char *p = $1;
			double val;

			errno = 0;
			val = strtod($1,&p);
			if (p == $1 || is_dbl_nil(val) || (errno == ERANGE && (val < -1 || val > 1))) {
				char *msg = sql_message(SQLSTATE(22003) "Double value too large or not a number (%s)", $1);

				yyerror(m, msg);
				_DELETE(msg);
				$$ = NULL;
				YYABORT;
			}
		  	sql_find_subtype(&t, "double", 51, 0 );
		  	$$ = _newAtomNode(atom_float(SA, &t, val));
		   }
		}
 |  APPROXNUM
		{ sql_subtype t;
  		  char *p = $1;
		  double val;

		  errno = 0;
 		  val = strtod($1,&p);
		  if (p == $1 || is_dbl_nil(val) || (errno == ERANGE && (val < -1 || val > 1))) {
			char *msg = sql_message(SQLSTATE(22003) "Double value too large or not a number (%s)", $1);

			yyerror(m, msg);
			_DELETE(msg);
			$$ = NULL;
			YYABORT;
		  }
		  sql_find_subtype(&t, "double", 51, 0 );
		  $$ = _newAtomNode(atom_float(SA, &t, val)); }
 |  sqlDATE string
		{ sql_subtype t;
		  atom *a;
		  int r;

 		  r = sql_find_subtype(&t, "date", 0, 0 );
		  if (!r || (a = atom_general(SA, &t, $2)) == NULL) {
			char *msg = sql_message(SQLSTATE(22007) "Incorrect date value (%s)", $2);

			yyerror(m, msg);
			_DELETE(msg);
			$$ = NULL;
			YYABORT;
		  } else {
		  	$$ = _newAtomNode(a);
		} }
 |  TIME time_precision tz string
		{ sql_subtype t;
		  atom *a;
		  int r;

	          r = sql_find_subtype(&t, ($3)?"timetz":"time", $2, 0);
		  if (!r || (a = atom_general(SA, &t, $4)) == NULL) {
			char *msg = sql_message(SQLSTATE(22007) "Incorrect time value (%s)", $4);

			yyerror(m, msg);
			_DELETE(msg);
			$$ = NULL;
			YYABORT;
		  } else {
		  	$$ = _newAtomNode(a);
		} }
 |  TIMESTAMP timestamp_precision tz string
		{ sql_subtype t;
		  atom *a;
		  int r;

 		  r = sql_find_subtype(&t, ($3)?"timestamptz":"timestamp",$2,0);
		  if (!r || (a = atom_general(SA, &t, $4)) == NULL) {
			char *msg = sql_message(SQLSTATE(22007) "Incorrect timestamp value (%s)", $4);

			yyerror(m, msg);
			_DELETE(msg);
			$$ = NULL;
			YYABORT;
		  } else {
		  	$$ = _newAtomNode(a);
		} }
 |  interval_expression
 |  blob string
		{ sql_subtype t;
		  atom *a= 0;
		  int r;

		  $$ = NULL;
 		  r = sql_find_subtype(&t, "blob", 0, 0);
	          if (r && (a = atom_general(SA, &t, $2)) != NULL)
			$$ = _newAtomNode(a);
		  if (!$$) {
			char *msg = sql_message(SQLSTATE(22M28) "incorrect blob %s", $2);

			yyerror(m, msg);
			_DELETE(msg);
			YYABORT;
		  }
		}
 |  blobstring
		{ sql_subtype t;
		  atom *a= 0;
		  int r;

		  $$ = NULL;
 		  r = sql_find_subtype(&t, "blob", 0, 0);
	          if (r && (a = atom_general(SA, &t, $1)) != NULL)
			$$ = _newAtomNode(a);
		  if (!$$) {
			char *msg = sql_message(SQLSTATE(22M28) "incorrect blob %s", $1);

			yyerror(m, msg);
			_DELETE(msg);
			YYABORT;
		  }
		}
 |  aTYPE string
		{ sql_subtype t;
		  atom *a= 0;
		  int r;

		  $$ = NULL;
		  r = sql_find_subtype(&t, $1, 0, 0);
	          if (r && (a = atom_general(SA, &t, $2)) != NULL)
			$$ = _newAtomNode(a);
		  if (!$$) {
			char *msg = sql_message(SQLSTATE(22000) "incorrect %s %s", $1, $2);

			yyerror(m, msg);
			_DELETE(msg);
			YYABORT;
		  }
		}
 | type_alias string
		{ sql_subtype t; 
		  atom *a = 0;
		  int r;

		  $$ = NULL;
		  r = sql_find_subtype(&t, $1, 0, 0);
	          if (r && (a = atom_general(SA, &t, $2)) != NULL)
			$$ = _newAtomNode(a);
		  if (!$$) {
			char *msg = sql_message(SQLSTATE(22000) "incorrect %s %s", $1, $2);

			yyerror(m, msg);
			_DELETE(msg);
			YYABORT;
		  }
		}
 | ident_or_uident string
		{
		  sql_type *t = mvc_bind_type(m, $1);
		  atom *a;

		  $$ = NULL;
		  if (t) {
		  	sql_subtype tpe;
			sql_init_subtype(&tpe, t, 0, 0);
			a = atom_general(SA, &tpe, $2);
			if (a)
				$$ = _newAtomNode(a);
		  }
		  if (!t || !$$) {
			char *msg = sql_message(SQLSTATE(22000) "type (%s) unknown", $1);

			yyerror(m, msg);
			_DELETE(msg);
			YYABORT;
		  }
		}
 |  BOOL_FALSE
		{ sql_subtype t;
		  sql_find_subtype(&t, "boolean", 0, 0 );
		  $$ = _newAtomNode( atom_bool(SA, &t, FALSE)); }
 |  BOOL_TRUE
		{ sql_subtype t;
		  sql_find_subtype(&t, "boolean", 0, 0 );
		  $$ = _newAtomNode( atom_bool(SA, &t, TRUE)); }
 ;

interval_expression:
   INTERVAL opt_sign string interval_qualifier { 
		sql_subtype t;
		int sk, ek, sp, ep, tpe;
	  	lng i = 0;
		int r = 0;

		$$ = NULL;
	  	if ( (tpe = parse_interval_qualifier( m, $4, &sk, &ek, &sp, &ep )) < 0){
			yyerror(m, "incorrect interval");
			YYABORT;
	  	} else {
			int d = inttype2digits(sk, ek);
			if (tpe == 0){
				r=sql_find_subtype(&t, "month_interval", d, 0);
			} else {
				r=sql_find_subtype(&t, "sec_interval", d, 0);
			}
	  	}
	  	if (!r || (tpe = parse_interval( m, $2, $3, sk, ek, sp, ep, &i)) < 0) { 
			yyerror(m, "incorrect interval");
			$$ = NULL;
			YYABORT;
	  	} else {
			/* count the number of digits in the input */
/*
			lng cpyval = i, inlen = 1;

			cpyval /= qualifier2multiplier(ek);
			while (cpyval /= 10)
				inlen++;
		    	if (inlen > t.digits) {
				char *msg = sql_message(SQLSTATE(22006) "incorrect interval (" LLFMT " > %d)", inlen, t.digits);
				yyerror(m, msg);
				$$ = NULL;
				YYABORT;
			}
*/
	  		$$ = _newAtomNode( atom_int(SA, &t, i));
	  	}
	}

	/* miscellaneous */
 ;

qname:
    ident			{ $$ = append_string(L(), $1); }
 |  ident '.' ident		{
				  m->scanner.schema = $1;
				  $$ = append_string(
					append_string(L(), $1), $3);}
 |  ident '.' ident '.' ident	{
				  m->scanner.schema = $1;
				  $$ = append_string(
					append_string(
						append_string(L(), $1), 
						$3), 
					$5)
				;}
 ;

column_ref:
    ident		{ $$ = append_string(
				L(), $1); }

 |  ident '.' ident	{ $$ = append_string(
				append_string(
				 L(), $1), $3);}

 |  ident '.' ident '.' ident
    			{ $$ = append_string(
				append_string(
				 append_string(
				  L(), $1), $3), $5);}
 ;

cast_exp:
     CAST '(' cast_value AS data_type ')'
 	{ dlist *l = L();
	  append_symbol(l, $3);
	  append_type(l, &$5);
	  $$ = _symbol_create_list( SQL_CAST, l ); }
 |
     CONVERT '(' cast_value ',' data_type ')'
 	{ dlist *l = L();
	  append_symbol(l, $3);
	  append_type(l, &$5);
	  $$ = _symbol_create_list( SQL_CAST, l ); }
 ;

cast_value:
  	search_condition
 ;

case_exp:
     NULLIF '(' scalar_exp ',' scalar_exp ')'
		{ $$ = _symbol_create_list(SQL_NULLIF,
		   append_symbol(
		    append_symbol(
		     L(), $3), $5)); }
 |   COALESCE '(' case_scalar_exp_list ')'
		{ $$ = _symbol_create_list(SQL_COALESCE, $3); }
 |   CASE scalar_exp when_value_list case_opt_else END
		{ $$ = _symbol_create_list(SQL_CASE,
		   append_symbol(
		    append_list(
		     append_symbol(
		      L(),$2),$3),$4)); }
 |   CASE when_search_list case_opt_else END
		 { $$ = _symbol_create_list(SQL_CASE,
		   append_symbol(
		    append_list(
		     L(),$2),$3)); }
 ;

scalar_exp_list:
    simple_atom
			{ $$ = append_symbol( L(), $1); }
 |  scalar_exp_list ',' simple_atom
			{ $$ = append_symbol( $1, $3); }
 ;

case_scalar_exp_list: /* at least 2 scalar_exp (or null) */
    simple_atom ',' simple_atom
			{ $$ = append_symbol( L(), $1);
			  $$ = append_symbol( $$, $3);
			}
 |  case_scalar_exp_list ',' simple_atom
			{ $$ = append_symbol( $1, $3); }
 ;


when_value:
    WHEN scalar_exp THEN simple_atom
			{ $$ = _symbol_create_list( SQL_WHEN,
			   append_symbol(
			    append_symbol(
			     L(), $2),$4)); }
 ;

when_value_list:
    when_value
			{ $$ = append_symbol( L(), $1);}
 |  when_value_list when_value
			{ $$ = append_symbol( $1, $2); }
 ;

when_search:
    WHEN search_condition THEN simple_atom
			{ $$ = _symbol_create_list( SQL_WHEN,
			   append_symbol(
			    append_symbol(
			     L(), $2),$4)); }
 ;

when_search_list:
    when_search
			{ $$ = append_symbol( L(), $1); }
 |  when_search_list when_search
			{ $$ = append_symbol( $1, $2); }
 ;

case_opt_else:
    /* empty */	        { $$ = NULL; }
 |  ELSE scalar_exp	{ $$ = $2; }
 ;

case_scalar_exp:
    scalar_exp	
 ;
		/* data types, more types to come */

nonzero:
	intval
		{ $$ = $1;
		  if ($$ <= 0) {
			$$ = -1;
			yyerror(m, "Positive value greater than 0 expected");
			YYABORT;
		  }
		}
	;

nonzerolng:
	lngval
		{ $$ = $1;
		  if ($$ <= 0) {
			$$ = -1;
			yyerror(m, "Positive value greater than 0 expected");
			YYABORT;
		  }
		}
	;

poslng:
	lngval 	{ $$ = $1;
		  if ($$ < 0) {
			$$ = -1;
			yyerror(m, "Positive value expected");
			YYABORT;
		  }
		}
	;

posint:
	intval 	{ $$ = $1;
		  if ($$ < 0) {
			$$ = -1;
			yyerror(m, "Positive value expected");
			YYABORT;
		  }
		}
	;

data_type:
    CHARACTER
			{ sql_find_subtype(&$$, "char", 1, 0); }
 |  varchar
			{ $$.type = NULL;
			  yyerror(m, "CHARACTER VARYING needs a mandatory length specification");
			  YYABORT;
			}
 |  clob		{ sql_find_subtype(&$$, "clob", 0, 0); }
 |  CHARACTER '(' nonzero ')'
			{ sql_find_subtype(&$$, "char", $3, 0); }
 |  varchar '(' nonzero ')'
			{ sql_find_subtype(&$$, "varchar", $3, 0); }
 |  clob '(' nonzero ')'
			{ sql_find_subtype(&$$, "clob", $3, 0);
			  /* NOTE: CLOB may be called as CLOB(2K) which is equivalent
			   *       to CLOB(2048).  Due to 'nonzero' it is not possible
			   *       to enter this as the parser rejects it.  However it
			   *       might be a ToDo for the future.
			   *       See p. 125 SQL-99
			   */
			}
 |  blob		{ sql_find_subtype(&$$, "blob", 0, 0); }
 |  blob '(' nonzero ')'
			{ sql_find_subtype(&$$, "blob", $3, 0);
			  /* NOTE: BLOB may be called as BLOB(2K) which is equivalent
			   *       to BLOB(2048).  Due to 'nonzero' it is not possible
			   *       to enter this as the parser rejects it.  However it
			   *       might be a ToDo for the future.
			   *       See p. 85 SQL-99
			   */
			}
 |  TINYINT		{ sql_find_subtype(&$$, "tinyint", 0, 0); }
 |  SMALLINT		{ sql_find_subtype(&$$, "smallint", 0, 0); }
 |  sqlINTEGER		{ sql_find_subtype(&$$, "int", 0, 0); }
 |  BIGINT		{ sql_find_subtype(&$$, "bigint", 0, 0); }
 |  HUGEINT		{ sql_find_subtype(&$$, "hugeint", 0, 0); }

 |  sqlDECIMAL		{ sql_find_subtype(&$$, "decimal", 18, 3); }
 |  sqlDECIMAL '(' nonzero ')'
			{ 
			  int d = $3;
			  if (d > MAX_DEC_DIGITS) {
				char *msg = sql_message(SQLSTATE(22003) "Decimal of %d digits are not supported", d);
				yyerror(m, msg);
				_DELETE(msg);
				$$.type = NULL;
				YYABORT;
			  } else {
			        sql_find_subtype(&$$, "decimal", d, 0); 
			  }
			}
 |  sqlDECIMAL '(' nonzero ',' posint ')'
			{ 
			  int d = $3;
			  int s = $5;
			  if (s > d || d > MAX_DEC_DIGITS) {
				char *msg = NULL;
				if (s > d)
					msg = sql_message(SQLSTATE(22003) "Scale (%d) should be less or equal to the precision (%d)", s, d);
				else
					msg = sql_message(SQLSTATE(22003) "Decimal(%d,%d) isn't supported because P=%d > %d", d, s, d, MAX_DEC_DIGITS);
				yyerror(m, msg);
				_DELETE(msg);
				$$.type = NULL;
				YYABORT;
			  } else {
				sql_find_subtype(&$$, "decimal", d, s);
			  }
			}
 |  sqlFLOAT		{ sql_find_subtype(&$$, "double", 0, 0); }
 |  sqlFLOAT '(' nonzero ')'
			{ if ($3 > 0 && $3 <= 24) {
				sql_find_subtype(&$$, "real", $3, 0);
			  } else if ($3 > 24 && $3 <= 53) {
				sql_find_subtype(&$$, "double", $3, 0);
			  } else {
				char *msg = sql_message(SQLSTATE(22003) "Number of digits for FLOAT values should be between 1 and 53");

				yyerror(m, msg);
				_DELETE(msg);
				$$.type = NULL;
				YYABORT;
			  }
			}
 |  sqlFLOAT '(' intval ',' intval ')'
			{ if ($5 >= $3) {
				char *msg = sql_message(SQLSTATE(22003) "Precision(%d) should be less than number of digits(%d)", $5, $3);

				yyerror(m, msg);
				_DELETE(msg);
				$$.type = NULL;
				YYABORT;
			  } else if ($3 > 0 && $3 <= 24) {
				sql_find_subtype(&$$, "real", $3, $5);
			  } else if ($3 > 24 && $3 <= 53) {
				sql_find_subtype(&$$, "double", $3, $5);
			  } else {
				char *msg = sql_message(SQLSTATE(22003) "Number of digits for FLOAT values should be between 1 and 53");
				yyerror(m, msg);
				_DELETE(msg);
				$$.type = NULL;
				YYABORT;
			  }
			}
 | sqlDOUBLE 		{ sql_find_subtype(&$$, "double", 0, 0); }
 | sqlDOUBLE PRECISION	{ sql_find_subtype(&$$, "double", 0, 0); }
 | sqlREAL 		{ sql_find_subtype(&$$, "real", 0, 0); }
 | datetime_type
 | interval_type
 | aTYPE		{ sql_find_subtype(&$$, $1, 0, 0); }
 | aTYPE '(' nonzero ')'
			{ sql_find_subtype(&$$, $1, $3, 0); }
 | type_alias 		{ sql_find_subtype(&$$, $1, 0, 0); }
 | type_alias '(' nonzero ')'
			{ sql_find_subtype(&$$, $1, $3, 0); }
 | type_alias '(' intval ',' intval ')'
			{ if ($5 >= $3) {
				char *msg = sql_message(SQLSTATE(22003) "Precision(%d) should be less than number of digits(%d)", $5, $3);

				yyerror(m, msg);
				_DELETE(msg);
				$$.type = NULL;
				YYABORT;
			  } else {
			 	sql_find_subtype(&$$, $1, $3, $5);
			  }
			}
 | ident_or_uident	{
			  sql_type *t = mvc_bind_type(m, $1);
			  if (!t) {
				char *msg = sql_message(SQLSTATE(22000) "Type (%s) unknown", $1);

				yyerror(m, msg);
				_DELETE(msg);
				$$.type = NULL;
				YYABORT;
			  } else {
				sql_init_subtype(&$$, t, 0, 0);
			  }
			}

 | ident_or_uident '(' nonzero ')'
			{
			  sql_type *t = mvc_bind_type(m, $1);
			  if (!t) {
				char *msg = sql_message(SQLSTATE(22000) "Type (%s) unknown", $1);

				yyerror(m, msg);
				_DELETE(msg);
				$$.type = NULL;
				YYABORT;
			  } else {
				sql_init_subtype(&$$, t, $3, 0);
			  }
			}
| GEOMETRY {
		if (!sql_find_subtype(&$$, "geometry", 0, 0 )) {
			yyerror(m, SQLSTATE(22000) "type (geometry) unknown");
			$$.type = NULL;
			YYABORT;
		}
	}
| GEOMETRY '(' subgeometry_type ')' {
		int geoSubType = $3; 

		if(geoSubType == 0) {
			$$.type = NULL;
			YYABORT;
		} else if (!sql_find_subtype(&$$, "geometry", geoSubType, 0 )) {
			char *msg = sql_message(SQLSTATE(22000) "Type (%s) unknown", $1);
			yyerror(m, msg);
			_DELETE(msg);
			$$.type = NULL;
			YYABORT;
		}
		
	}
| GEOMETRY '(' subgeometry_type ',' intval ')' {
		int geoSubType = $3; 
		int srid = $5; 

		if(geoSubType == 0) {
			$$.type = NULL;
			YYABORT;
		} else if (!sql_find_subtype(&$$, "geometry", geoSubType, srid )) {
			char *msg = sql_message(SQLSTATE(22000) "Type (%s) unknown", $1);
			yyerror(m, msg);
			_DELETE(msg);
			$$.type = NULL;
			YYABORT;
		}
	}
| GEOMETRYA {
		if (!sql_find_subtype(&$$, "geometrya", 0, 0 )) {
			yyerror(m, SQLSTATE(22000) "type (geometrya) unknown");
			$$.type = NULL;
			YYABORT;
		}
	}
| GEOMETRYSUBTYPE {
	int geoSubType = find_subgeometry_type($1);

	if(geoSubType == 0) {
		char *msg = sql_message(SQLSTATE(22000) "Type (%s) unknown", $1);
		$$.type = NULL;
		yyerror(m, msg);
		_DELETE(msg);
		YYABORT;
	} else if (geoSubType == -1) {
		char *msg = sql_message(SQLSTATE(HY013) "allocation failure");
		$$.type = NULL;
		yyerror(m, msg);
		_DELETE(msg);
		YYABORT;
	}  else if (!sql_find_subtype(&$$, "geometry", geoSubType, 0 )) {
		char *msg = sql_message(SQLSTATE(22000) "Type (%s) unknown", $1);
		yyerror(m, msg);
		_DELETE(msg);
		$$.type = NULL;
		YYABORT;
	}
}
 ;

subgeometry_type:
  GEOMETRYSUBTYPE {
	int subtype = find_subgeometry_type($1);
	char* geoSubType = $1;

	if(subtype == 0) {
		char *msg = sql_message(SQLSTATE(22000) "Type (%s) unknown", geoSubType);
		yyerror(m, msg);
		_DELETE(msg);
		YYABORT;
	} else if(subtype == -1) {
		char *msg = sql_message(SQLSTATE(HY013) "allocation failure");
		yyerror(m, msg);
		_DELETE(msg);
		YYABORT;
	} 
	$$ = subtype;	
}
| string {
	int subtype = find_subgeometry_type($1);
	char* geoSubType = $1;

	if(subtype == 0) {
		char *msg = sql_message(SQLSTATE(22000) "Type (%s) unknown", geoSubType);
		yyerror(m, msg);
		_DELETE(msg);
		YYABORT;
	} else if (subtype == -1) {
		char *msg = sql_message(SQLSTATE(HY013) "allocation failure");
		yyerror(m, msg);
		_DELETE(msg);
		YYABORT;
	} 
	$$ = subtype;	
}
;

type_alias:
 ALIAS
	{ 	char *t = sql_bind_alias($1);
	  	if (!t) {
			char *msg = sql_message(SQLSTATE(22000) "Type (%s) unknown", $1);

			yyerror(m, msg);
			_DELETE(msg);
			$$ = NULL;
			YYABORT;
		}
		$$ = t;
	}
 ;

varchar:
	VARCHAR				{ $$ = $1; }
 |	CHARACTER VARYING		{ $$ = $1; }
;

clob:
	CLOB				{ $$ = $1; }
 |	sqlTEXT				{ $$ = $1; }
 |	CHARACTER LARGE OBJECT		{ $$ = $1; }
;
blob:
	sqlBLOB				{ $$ = $1; }
 |	BINARY LARGE OBJECT		{ $$ = $1; }
;

column:			ident ;

authid: 		restricted_ident ;

calc_restricted_ident:
    IDENT	{ $$ = $1; }
 |  UIDENT opt_uescape
		{ $$ = uescape_xform($1, $2); }
 |  aTYPE	{ $$ = $1; }
 |  ALIAS	{ $$ = $1; }
 |  AGGR	{ $$ = $1; } 	/* without '(' */
 |  AGGR2	{ $$ = $1; } 	/* without '(' */
 |  RANK	{ $$ = $1; }	/* without '(' */
 ;

restricted_ident:
	calc_restricted_ident
	{
		$$ = $1;
		if (!$1 || _strlen($1) == 0) {
			char *msg = sql_message(SQLSTATE(42000) "An identifier cannot be empty");
			yyerror(m, msg);
			_DELETE(msg);
			YYABORT;
		}
	}
 ;

calc_ident:
    IDENT	{ $$ = $1; }
 |  UIDENT opt_uescape
		{ $$ = uescape_xform($1, $2); }
 |  aTYPE	{ $$ = $1; }
 |  FILTER_FUNC	{ $$ = $1; }
 |  ALIAS	{ $$ = $1; }
 |  AGGR	{ $$ = $1; } 	/* without '(' */
 |  AGGR2	{ $$ = $1; } 	/* without '(' */
 |  RANK	{ $$ = $1; }	/* without '(' */
 |  non_reserved_word
 ;

ident:
	calc_ident
	{
		$$ = $1;
		if (!$1 || _strlen($1) == 0) {
			char *msg = sql_message(SQLSTATE(42000) "An identifier cannot be empty");
			yyerror(m, msg);
			_DELETE(msg);
			YYABORT;
		}
	}
 ;

non_reserved_word:
  AS		{ $$ = sa_strdup(SA, "as"); }		/* sloppy: officially reserved */
| AUTHORIZATION	{ $$ = sa_strdup(SA, "authorization"); }/* sloppy: officially reserved */
| COLUMN	{ $$ = sa_strdup(SA, "column"); }	/* sloppy: officially reserved */
| CYCLE		{ $$ = sa_strdup(SA, "cycle"); }	/* sloppy: officially reserved */
| sqlDATE	{ $$ = sa_strdup(SA, "date"); }		/* sloppy: officially reserved */
| DEALLOCATE { $$ = sa_strdup(SA, "deallocate"); }	/* sloppy: officially reserved */
| DISTINCT	{ $$ = sa_strdup(SA, "distinct"); }	/* sloppy: officially reserved */
| EXEC		{ $$ = sa_strdup(SA, "exec"); }		/* sloppy: officially reserved */
| EXECUTE	{ $$ = sa_strdup(SA, "execute"); }	/* sloppy: officially reserved */
| FILTER	{ $$ = sa_strdup(SA, "filter"); }	/* sloppy: officially reserved */
| INTERVAL	{ $$ = sa_strdup(SA, "interval"); }	/* sloppy: officially reserved */
| LANGUAGE	{ $$ = sa_strdup(SA, "language"); }	/* sloppy: officially reserved */
| LARGE		{ $$ = sa_strdup(SA, "large"); }	/* sloppy: officially reserved */
| MATCH		{ $$ = sa_strdup(SA, "match"); }	/* sloppy: officially reserved */
| NO		{ $$ = sa_strdup(SA, "no"); }		/* sloppy: officially reserved */
| PRECISION 	{ $$ = sa_strdup(SA, "precision"); }	/* sloppy: officially reserved */
| PREPARE	{ $$ = sa_strdup(SA, "prepare"); }	/* sloppy: officially reserved */
| RELEASE	{ $$ = sa_strdup(SA, "release"); }	/* sloppy: officially reserved */
| ROW		{ $$ = sa_strdup(SA, "row"); }		/* sloppy: officially reserved */
| START		{ $$ = sa_strdup(SA, "start"); }	/* sloppy: officially reserved */
| TABLE		{ $$ = sa_strdup(SA, "table"); } 	/* sloppy: officially reserved */
| TIME 		{ $$ = sa_strdup(SA, "time"); }		/* sloppy: officially reserved */
| TIMESTAMP	{ $$ = sa_strdup(SA, "timestamp"); }	/* sloppy: officially reserved */
| UESCAPE	{ $$ = sa_strdup(SA, "uescape"); }	/* sloppy: officially reserved */
| VALUE		{ $$ = sa_strdup(SA, "value"); }	/* sloppy: officially reserved */

| ACTION	{ $$ = sa_strdup(SA, "action"); }
| ANALYZE	{ $$ = sa_strdup(SA, "analyze"); }
| AUTO_COMMIT	{ $$ = sa_strdup(SA, "auto_commit"); }
| CACHE		{ $$ = sa_strdup(SA, "cache"); }
| CENTURY	{ $$ = sa_strdup(SA, "century"); }
| CLIENT	{ $$ = sa_strdup(SA, "client"); }
| COMMENT	{ $$ = sa_strdup(SA, "comment"); }
| DATA 		{ $$ = sa_strdup(SA, "data"); }
| DECADE	{ $$ = sa_strdup(SA, "decade"); }
| SQL_DEBUG	{ $$ = sa_strdup(SA, "debug"); }
| DIAGNOSTICS 	{ $$ = sa_strdup(SA, "diagnostics"); }
| SQL_EXPLAIN	{ $$ = sa_strdup(SA, "explain"); }
| FIRST		{ $$ = sa_strdup(SA, "first"); }
| GEOMETRY	{ $$ = sa_strdup(SA, "geometry"); }
| IMPRINTS	{ $$ = sa_strdup(SA, "imprints"); }
| INCREMENT	{ $$ = sa_strdup(SA, "increment"); }
| KEY		{ $$ = sa_strdup(SA, "key"); }
| LAST		{ $$ = sa_strdup(SA, "last"); }
| LEVEL		{ $$ = sa_strdup(SA, "level"); }
| MAXVALUE	{ $$ = sa_strdup(SA, "maxvalue"); }
| MINMAX	{ $$ = sa_strdup(SA, "MinMax"); }
| MINVALUE	{ $$ = sa_strdup(SA, "minvalue"); }
| sqlNAME	{ $$ = sa_strdup(SA, "name"); }
| NULLS		{ $$ = sa_strdup(SA, "nulls"); }
| OBJECT	{ $$ = sa_strdup(SA, "object"); }
| OPTIONS	{ $$ = sa_strdup(SA, "options"); }
| PASSWORD	{ $$ = sa_strdup(SA, "password"); }
| PATH		{ $$ = sa_strdup(SA, "path"); }
| PAUSE		{ $$ = sa_strdup(SA, "pause"); }
| SQL_PLAN	{ $$ = sa_strdup(SA, "plan"); }
| PREP		{ $$ = sa_strdup(SA, "prep"); }
| PRIVILEGES	{ $$ = sa_strdup(SA, "privileges"); }
| QUARTER	{ $$ = sa_strdup(SA, "quarter"); }
| REPLACE	{ $$ = sa_strdup(SA, "replace"); }
| RESUME	{ $$ = sa_strdup(SA, "resume"); }
| ROLE		{ $$ = sa_strdup(SA, "role"); }
| SCHEMA	{ $$ = sa_strdup(SA, "schema"); }
| SERVER	{ $$ = sa_strdup(SA, "server"); }
| sqlSESSION	{ $$ = sa_strdup(SA, "session"); }
| sqlSIZE	{ $$ = sa_strdup(SA, "size"); }
| STATEMENT	{ $$ = sa_strdup(SA, "statement"); }
| STOP		{ $$ = sa_strdup(SA, "stop"); }
| STORAGE	{ $$ = sa_strdup(SA, "storage"); }
| TEMP		{ $$ = sa_strdup(SA, "temp"); }
| TEMPORARY	{ $$ = sa_strdup(SA, "temporary"); }
| sqlTEXT	{ $$ = sa_strdup(SA, "text"); }
| SQL_TRACE	{ $$ = sa_strdup(SA, "trace"); }
| TYPE		{ $$ = sa_strdup(SA, "type"); }
| WEEK 		{ $$ = sa_strdup(SA, "week"); }
| DOW 		{ $$ = sa_strdup(SA, "dow"); }
| DOY 		{ $$ = sa_strdup(SA, "doy"); }
| ZONE		{ $$ = sa_strdup(SA, "zone"); }

/* SQL/XML non reserved words */
| ABSENT	{ $$ = sa_strdup(SA, "absent"); }
| ACCORDING	{ $$ = sa_strdup(SA, "according"); }
| CONTENT	{ $$ = sa_strdup(SA, "content"); }
| DOCUMENT	{ $$ = sa_strdup(SA, "document"); }
| ELEMENT	{ $$ = sa_strdup(SA, "element"); }
| EMPTY		{ $$ = sa_strdup(SA, "empty"); }
| ID		{ $$ = sa_strdup(SA, "id"); }
| LOCATION	{ $$ = sa_strdup(SA, "location"); }
| NAMESPACE	{ $$ = sa_strdup(SA, "namespace"); }
| NIL		{ $$ = sa_strdup(SA, "nil"); }
| PASSING	{ $$ = sa_strdup(SA, "passing"); }
| REF		{ $$ = sa_strdup(SA, "ref"); }
| RETURNING	{ $$ = sa_strdup(SA, "returning"); }
| STRIP		{ $$ = sa_strdup(SA, "strip"); }
| URI		{ $$ = sa_strdup(SA, "uri"); }
| WHITESPACE	{ $$ = sa_strdup(SA, "whitespace"); }
;

name_commalist:
    ident	{ $$ = append_string(L(), $1); }
 |  name_commalist ',' ident
			{ $$ = append_string($1, $3); }
 ;

lngval:
	sqlINT	
 		{
		  char *end = NULL, *s = $1;
		  int l = _strlen(s);
		  // errno might be non-zero due to other people's code
		  errno = 0;
		  if (l <= 19) {
		  	$$ = strtoll(s,&end,10);
		  } else {
			$$ = 0;
		  }
		  if (s+l != end || errno == ERANGE) {
			char *msg = sql_message(SQLSTATE(22003) "Integer value too large or not a number (%s)", $1);

			errno = 0;
			yyerror(m, msg);
			_DELETE(msg);
			$$ = 0;
			YYABORT;
		  }
		}

ident_or_uident:
	IDENT			{ $$ = $1; }
    |	UIDENT opt_uescape	{ $$ = uescape_xform($1, $2); }
    ;

intval:
	sqlINT	
 		{
		  char *end = NULL, *s = $1;
		  int l = _strlen(s);
		  // errno might be non-zero due to other people's code
		  errno = 0;
		  if (l <= 10) {
		  	$$ = strtol(s,&end,10);
		  } else {
			$$ = 0;
		  }
		  if (s+l != end || errno == ERANGE) {
			char *msg = sql_message(SQLSTATE(22003) "Integer value too large or not a number (%s)", $1);

			errno = 0;
			yyerror(m, msg);
			_DELETE(msg);
			$$ = 0;
			YYABORT;
		  }
		}
 |	ident_or_uident	{
		  char *name = $1;
		  sql_subtype *tpe;

		  if (!stack_find_var(m, name)) {
			char *msg = sql_message(SQLSTATE(22000) "Constant (%s) unknown", $1);

			yyerror(m, msg);
			_DELETE(msg);
			$$ = 0;
			YYABORT;
		  }
		  tpe = stack_find_type(m, name);
		  if (tpe->type->localtype == TYPE_lng ||
		      tpe->type->localtype == TYPE_int ||
		      tpe->type->localtype == TYPE_sht ||
		      tpe->type->localtype == TYPE_bte ) {
#ifdef HAVE_HGE
			hge sgn = stack_get_number(m, name);
			assert((hge) GDK_int_min <= sgn && sgn <= (hge) GDK_int_max);
#else
			lng sgn = stack_get_number(m, name);
			assert((lng) GDK_int_min <= sgn && sgn <= (lng) GDK_int_max);
#endif
			$$ = (int) sgn;
		  } else {
			char *msg = sql_message(SQLSTATE(22000) "Constant (%s) has wrong type (number expected)", $1);

			yyerror(m, msg);
			_DELETE(msg);
			$$ = 0;
			YYABORT;
		  }
		}
 ;

opt_uescape:
/* empty */	{ $$ = "\\"; }
| UESCAPE string
		{ char *s = $2;
		  if (strlen(s) != 1 || strchr("\"'0123456789abcdefABCDEF+ \t\n\r\f", *s) != NULL) {
			yyerror(m, SQLSTATE(22019) "UESCAPE must be one character");
			$$ = NULL;
			YYABORT;
		  } else {
			$$ = s;
		  }
		}

ustring:
    USTRING
		{ $$ = $1; }
 |  USTRING sstring
		{ char *s = strconcat($1,$2);
	 	  $$ = sa_strdup(SA, s);
		  _DELETE(s);
		}
 ;

blobstring:
    XSTRING	/* X'<hexit>...' */
		{ $$ = $1; }
 |  XSTRING sstring
		{ char *s = strconcat($1,$2);
	 	  $$ = sa_strdup(SA, s);
		  _DELETE(s);
		}
 ;

sstring:
    STRING
		{ $$ = $1; }
 |  STRING sstring
		{ char *s = strconcat($1,$2);
	 	  $$ = sa_strdup(SA, s);
		  _DELETE(s);
		}
 ;

string:
   sstring	{ $$ = $1; }
 | ustring opt_uescape
		{ $$ = uescape_xform($1, $2);
		  if ($$ == NULL) {
			yyerror(m, SQLSTATE(22019) "Bad Unicode string");
			YYABORT;
		  }
		}
 ;

exec:
     execute exec_ref
		{
		  m->emode = m_execute;
		  $$ = $2; }
 ;

dealloc_ref:
   posint { $$ = $1; }
 | ALL    { $$ = -1; } /* prepared statements numbers cannot be negative, so set -1 to deallocate all */
 ;

dealloc:
     deallocate opt_prepare dealloc_ref
		{
		  m->emode = m_deallocate;
		  $$ = _newAtomNode(atom_int(SA, sql_bind_localtype("int"), $3)); }
 ;

exec_ref:
    posint '(' ')'
	{ dlist *l = L();
  	  append_int(l, $1);
  	  append_list(l, NULL);
	  $$ = _symbol_create_list( SQL_NOP, l ); }
|   posint '(' value_commalist ')'
	{ dlist *l = L();
  	  append_int(l, $1);
  	  append_list(l, $3);
	  $$ = _symbol_create_list( SQL_NOP, l ); }
 ;

/* path specification> 

Specify an order for searching for an SQL-invoked routine.

CURRENTLY only parsed 
*/

opt_path_specification: 
	/* empty */ 	{ $$ = NULL; }
   |	path_specification
   ;

path_specification: 
        PATH schema_name_list 	{ $$ = _symbol_create_list( SQL_PATH, $2); }
   ;

schema_name_list: name_commalist ;


comment_on_statement:
	COMMENT ON catalog_object IS string
	{ dlist *l = L();
	  append_symbol(l, $3);
	  append_string(l, $5);
	  $$ = _symbol_create_list( SQL_COMMENT, l );
	}
	| COMMENT ON catalog_object IS sqlNULL
	{ dlist *l = L();
	  append_symbol(l, $3);
	  append_string(l, NULL);
	  $$ = _symbol_create_list( SQL_COMMENT, l );
	}
	;

catalog_object:
	  SCHEMA ident { $$ = _symbol_create( SQL_SCHEMA, $2 ); }
	| TABLE qname { $$ = _symbol_create_list( SQL_TABLE, $2 ); }
	| VIEW qname { $$ = _symbol_create_list( SQL_VIEW, $2 ); }
	| COLUMN ident '.' ident
	{ dlist *l = L();
	  append_string(l, $2);
	  append_string(l, $4);
	  $$ = _symbol_create_list( SQL_COLUMN, l );
	}
	| COLUMN ident '.' ident '.' ident
	{ dlist *l = L();
	  append_string(l, $2);
	  append_string(l, $4);
	  append_string(l, $6);
	  $$ = _symbol_create_list( SQL_COLUMN, l );
	}
	| INDEX qname { $$ = _symbol_create_list( SQL_INDEX, $2 ); }
	| SEQUENCE qname { $$ = _symbol_create_list( SQL_SEQUENCE, $2 ); }
	| routine_designator { $$ = _symbol_create_list( SQL_ROUTINE, $1 ); }
	;

XML_value_expression:
  XML_primary
  ;

XML_value_expression_list:
    XML_value_expression	
		{ $$ = append_symbol(L(), $1); }
  | XML_value_expression_list ',' XML_value_expression
		{ $$ = append_symbol($1, $3); }
  ;

XML_primary:
    scalar_exp
  ;

XML_value_function:
    XML_comment
  | XML_concatenation
  | XML_document
  | XML_element
  | XML_forest
  | XML_parse
  | XML_PI
  | XML_query
  | XML_text
  | XML_validate
  ;

XML_comment:
  XMLCOMMENT '(' value_exp /* should be a string */ opt_XML_returning_clause ')'
	{ dlist *l = L();
	  append_symbol(l, $3);
	  append_int(l, $4);
	  $$ = _symbol_create_list( SQL_XMLCOMMENT, l); }
 ;

XML_concatenation:
  XMLCONCAT '(' XML_value_expression_list opt_XML_returning_clause ')'
	{ dlist *l = L();
	  append_list(l, $3);
	  append_int(l, $4);
	  $$ = _symbol_create_list( SQL_XMLCONCAT, l); } 
  ;

XML_document:
  XMLDOCUMENT '(' XML_value_expression opt_XML_returning_clause ')'
	{ dlist *l = L();
	  append_symbol(l, $3);
	  append_int(l, $4);
	  $$ = _symbol_create_list( SQL_XMLDOCUMENT, l); } 

XML_element:
  XMLELEMENT '(' sqlNAME XML_element_name 
	opt_comma_XML_namespace_declaration_attributes_element_content
	opt_XML_returning_clause ')'

	{ dlist *l = L();
	  append_string(l, $4);
	  append_list(l, $5);
	  append_int(l, $6);
	  $$ = _symbol_create_list( SQL_XMLELEMENT, l);
	}
  ;

opt_comma_XML_namespace_declaration_attributes_element_content:
     /* empty */						
	{ $$ = NULL; }
  |  ',' XML_namespace_declaration 				
 	{ $$ = append_symbol(L(), $2);
	  $$ = append_symbol($$, NULL);
	  $$ = append_list($$, NULL); }
  |  ',' XML_namespace_declaration ',' XML_attributes		
 	{ $$ = append_symbol(L(), $2);
	  $$ = append_symbol($$, $4);
	  $$ = append_list($$, NULL); }
  |  ',' XML_namespace_declaration ',' XML_attributes ',' XML_element_content_and_option
 	{ $$ = append_symbol(L(), $2);
	  $$ = append_symbol($$, $4);
	  $$ = append_list($$, $6); }
  |  ',' XML_namespace_declaration ',' XML_element_content_and_option
 	{ $$ = append_symbol(L(), $2);
	  $$ = append_symbol($$, NULL);
	  $$ = append_list($$, $4); }
  |  ',' XML_attributes					
 	{ $$ = append_symbol(L(), NULL);
	  $$ = append_symbol($$, $2);
	  $$ = append_list($$, NULL); }
  |  ',' XML_attributes ',' XML_element_content_and_option 
 	{ $$ = append_symbol(L(), NULL);
	  $$ = append_symbol($$, $2);
	  $$ = append_list($$, $4); }
  |  ',' XML_element_content_and_option 			
 	{ $$ = append_symbol(L(), NULL);
	  $$ = append_symbol($$, NULL);
	  $$ = append_list($$, $2); }
  ;

XML_element_name: 
    ident 		
  ;

XML_attributes:
  XMLATTRIBUTES '(' XML_attribute_list ')'	{ $$ = $3; }
  ;

XML_attribute_list:
    XML_attribute 				{ $$ = $1; }
  | XML_attribute_list ',' XML_attribute 	
		{ dlist *l = L();
		  append_list(l, 
		  	append_string(L(), sa_strdup(SA, "concat")));
	  	  append_symbol(l, $1);
	  	  append_symbol(l, $3);
	  	  $$ = _symbol_create_list( SQL_BINOP, l ); }
  ;

XML_attribute:
  XML_attribute_value opt_XML_attribute_name	
	{ dlist *l = L();
	  append_string(l, $2);
	  append_symbol(l, $1);
	  $$ = _symbol_create_list( SQL_XMLATTRIBUTE, l ); }
  ;

opt_XML_attribute_name:
     /* empty */ 				{ $$ = NULL; }
  | AS XML_attribute_name 			{ $$ = $2; }
  ; 

XML_attribute_value:
     scalar_exp
  ;

XML_attribute_name:
    ident
  ;

XML_element_content_and_option:
    XML_element_content_list opt_XML_content_option
		{ $$ = L();
		  $$ = append_list($$, $1);
		  $$ = append_int($$, $2); 	}
  ;

XML_element_content_list:
    XML_element_content
		{ $$ = append_symbol(L(), $1); }
  | XML_element_content_list ',' XML_element_content	
		{ $$ = append_symbol($1, $3); }
  ;

XML_element_content:
     scalar_exp
  ;

opt_XML_content_option:
    /* empty */			{ $$ = 0; }
  | OPTION XML_content_option	{ $$ = $2; }
  ;

XML_content_option:
    sqlNULL ON sqlNULL		{ $$ = 0; }
  | EMPTY ON sqlNULL		{ $$ = 1; }
  | ABSENT ON sqlNULL		{ $$ = 2; }
  | NIL ON sqlNULL		{ $$ = 3; }
  | NIL ON NO CONTENT		{ $$ = 4; }
  ;

XML_forest:
    XMLFOREST '(' opt_XML_namespace_declaration_and_comma
      forest_element_list opt_XML_content_option
      opt_XML_returning_clause ')'
	{ dlist *l = L();
	  append_symbol(l, $3);
	  append_list(l, $4);
	  append_int(l, $5);
	  append_int(l, $6);
	  $$ = _symbol_create_list( SQL_XMLFOREST, l);
	}
  ;

opt_XML_namespace_declaration_and_comma: 
     /* empty */			{ $$ = NULL; }
  |  XML_namespace_declaration ','	{ $$ = $1; }
  ;

forest_element_list:
     forest_element 				
		{ $$ = append_list(L(), $1); }
  |  forest_element_list ',' forest_element
		{ $$ = append_list($1, $3); }
  ;

forest_element:
    forest_element_value opt_forest_element_name
		{ $$ = append_symbol(L(), $1);
		  $$ = append_string($$, $2); }
  ;

forest_element_value:
    scalar_exp	{ $$ = $1; }
  ;

opt_forest_element_name:
    /* empty */			{ $$ = NULL; }
  | AS forest_element_name	{ $$ = $2; }
  ;

forest_element_name:
    ident			{ $$ = $1; }
  ;

 /* | XML_value_function */
XML_parse:
  XMLPARSE '(' document_or_content value_exp /* should be a string */
      XML_whitespace_option ')'
	{ dlist *l = L();
	  append_int(l, $3 );
	  append_symbol(l, $4);
	  append_int(l, $5);
	  $$ = _symbol_create_list( SQL_XMLPARSE, l); }

XML_whitespace_option:
    PRESERVE WHITESPACE		{ $$ = 0; }
  | STRIP WHITESPACE		{ $$ = 1; }
  ;

XML_PI:
  XMLPI '(' sqlNAME XML_PI_target
	opt_comma_string_value_expression
	opt_XML_returning_clause ')'
	{ dlist *l = L();
	  append_string(l, $4);
	  append_symbol(l, $5);
	  append_int(l, $6);
	  $$ = _symbol_create_list( SQL_XMLPI, l); }
  ;

XML_PI_target:
    ident
  ;

opt_comma_string_value_expression:
	/* empty */ 	{ $$ = NULL; }
  | ',' value_exp /* should be a string */
			{ $$ = $2; }
  ;

XML_query:
  XMLQUERY '('
      XQuery_expression
      opt_XML_query_argument_list
      opt_XML_returning_clause	/* not correct, ie need to combine with next */
      opt_XML_query_returning_mechanism
      XML_query_empty_handling_option
      ')'
	{ $$ = NULL; }

XQuery_expression:
	STRING
  ;

opt_XML_query_argument_list:
	/* empty */
  | PASSING XML_query_default_passing_mechanism XML_query_argument_list
  ;

XML_query_default_passing_mechanism:
     XML_passing_mechanism
  ;

XML_query_argument_list:
    XML_query_argument
  | XML_query_argument_list ',' XML_query_argument
  ;

XML_query_argument:
    XML_query_context_item
  | XML_query_variable
  ;

XML_query_context_item:
     value_exp opt_XML_passing_mechanism
  ;

XML_query_variable:
    value_exp AS ident opt_XML_passing_mechanism
  ; 

opt_XML_query_returning_mechanism:
   /* empty */
 | XML_passing_mechanism
 ;

XML_query_empty_handling_option:
    sqlNULL ON EMPTY
  | EMPTY ON EMPTY
  ;

XML_text:
  XMLTEXT '(' value_exp /* should be a string */
      opt_XML_returning_clause ')'
	{ dlist *l = L();
	  append_symbol(l, $3);
	  append_int(l, $4);
	  $$ = _symbol_create_list( SQL_XMLTEXT, l); } 

XML_validate:
  XMLVALIDATE '('
      document_or_content_or_sequence
      XML_value_expression
      opt_XML_valid_according_to_clause
      ')'
	{ $$ = NULL; }
  ;

document_or_content_or_sequence:
    document_or_content
  | SEQUENCE		{ $$ = 2; }
  ;

document_or_content:
    DOCUMENT		{ $$ = 0; }
  | CONTENT		{ $$ = 1; }
  ;

opt_XML_returning_clause:
   /* empty */			{ $$ = 0; }
 | RETURNING CONTENT		{ $$ = 0; }
 | RETURNING SEQUENCE		{ $$ = 1; }
 ;

/*
<XML lexically scoped options> ::=
  <XML lexically scoped option> [ <comma> <XML lexically scoped option> ]
<XML lexically scoped option> ::=
    <XML namespace declaration>
  | <XML binary encoding>

<XML binary encoding> ::=
  XMLBINARY [ USING ] { BASE64 | HEX }
*/

XML_namespace_declaration:
  XMLNAMESPACES '(' XML_namespace_declaration_item_list ')' 	{ $$ = $3; }
  ;

XML_namespace_declaration_item_list:
 	XML_namespace_declaration_item 	{ $$ = $1; }
  |     XML_namespace_declaration_item_list ',' XML_namespace_declaration_item
		{ dlist *l = L();
		  append_list(l, 
		  	append_string(L(), sa_strdup(SA, "concat")));
	  	  append_symbol(l, $1);
	  	  append_symbol(l, $3);
	  	  $$ = _symbol_create_list( SQL_BINOP, l ); }
  ;

XML_namespace_declaration_item:
    	XML_regular_namespace_declaration_item
  | 	XML_default_namespace_declaration_item
  ;

XML_namespace_prefix:
    	ident
  ;

XML_namespace_URI:
	scalar_exp
  ;

XML_regular_namespace_declaration_item:
    XML_namespace_URI AS XML_namespace_prefix
				{ char *s = strconcat("xmlns:", $3);
				  dlist *l = L();
	  			  append_string(l, sa_strdup(SA, s));
				  _DELETE(s);
	  			  append_symbol(l, $1);
	  			  $$ = _symbol_create_list( SQL_XMLATTRIBUTE, l ); }
  ;

XML_default_namespace_declaration_item:
    DEFAULT XML_namespace_URI	{ dlist *l = L();
	  			  append_string(l, sa_strdup(SA, "xmlns" ));
	  			  append_symbol(l, $2);
	  			  $$ = _symbol_create_list( SQL_XMLATTRIBUTE, l ); }
  | NO DEFAULT			{ $$ = NULL; }
  ;

opt_XML_passing_mechanism:
    /* empty */
  | XML_passing_mechanism
  ;

XML_passing_mechanism:
    BY REF
  | BY VALUE
  ;

opt_XML_valid_according_to_clause:
    /* empty */
  | XML_valid_according_to_clause
  ;

XML_valid_according_to_clause:
    ACCORDING TO XMLSCHEMA XML_valid_according_to_what
      opt_XML_valid_element_clause
  ;

XML_valid_according_to_what:
    XML_valid_according_to_URI
  | XML_valid_according_to_identifier
  ;

XML_valid_according_to_URI:
    URI XML_valid_target_namespace_URI opt_XML_valid_schema_location
  | NO NAMESPACE opt_XML_valid_schema_location
  ;

XML_valid_target_namespace_URI:
    XML_URI
  ;

XML_URI:
    STRING
  ;

opt_XML_valid_schema_location:
   /* empty */
 | LOCATION XML_valid_schema_location_URI
 ;

XML_valid_schema_location_URI:
   XML_URI
 ;

XML_valid_according_to_identifier:
   ID registered_XML_Schema_name
 ;

registered_XML_Schema_name:
    ident
  ;

opt_XML_valid_element_clause:
    /* empty */
 |  XML_valid_element_clause
 ;

XML_valid_element_clause:
    XML_valid_element_name_specification
  | XML_valid_element_namespace_specification
      opt_XML_valid_element_name_specification
  ;

opt_XML_valid_element_name_specification:
    /* empty */
 |  XML_valid_element_name_specification
 ;

XML_valid_element_name_specification:
   ELEMENT XML_valid_element_name
 ;

XML_valid_element_namespace_specification:
    NO NAMESPACE
  | NAMESPACE XML_valid_element_namespace_URI
  ;

XML_valid_element_namespace_URI:
   XML_URI
 ;

XML_valid_element_name:
   ident
 ;

XML_aggregate:
  XMLAGG '(' XML_value_expression
      opt_order_by_clause
      opt_XML_returning_clause
      ')'
	{ 
          dlist *aggr = L();

          if ($4) {
	  	if ($3 != NULL && $3->token == SQL_SELECT) {
			SelectNode *s = (SelectNode*)$3;
	
			s->orderby = $4;
	  	} else {
			yyerror(m, "ORDER BY: missing select operator");
			YYABORT;
		}
	  }
          append_list(aggr, append_string(append_string(L(), "sys"), "xmlagg"));
  	  append_int(aggr, FALSE);
	  append_symbol(aggr, $3);
	  /* int returning not used */
	  $$ = _symbol_create_list( SQL_AGGR, aggr);
	}
 ;

%%
int find_subgeometry_type(char* geoSubType) {
	int subType = 0;
	if(strcmp(geoSubType, "point") == 0 )
		subType = (1 << 2);
	else if(strcmp(geoSubType, "linestring") == 0)
		subType = (2 << 2);
	else if(strcmp(geoSubType, "polygon") == 0)
		subType = (4 << 2);
	else if(strcmp(geoSubType, "multipoint") == 0)
		subType = (5 << 2);
	else if(strcmp(geoSubType, "multilinestring") == 0)
		subType = (6 << 2);
	else if(strcmp(geoSubType, "multipolygon") == 0)
		subType = (7 << 2);
	else if(strcmp(geoSubType, "geometrycollection") == 0)
		subType = (8 << 2);
	else {
		size_t strLength = strlen(geoSubType);
		if(strLength > 0 ) {
			char *typeSubStr = GDKmalloc(strLength);
			char flag = geoSubType[strLength-1]; 

			if (typeSubStr == NULL) {
				return -1;
			}
			memcpy(typeSubStr, geoSubType, strLength-1);
			typeSubStr[strLength-1]='\0';
			if(flag == 'z' || flag == 'm' ) {
				subType = find_subgeometry_type(typeSubStr);
				if (subType == -1) {
					GDKfree(typeSubStr);
					return -1;
				}
				if(flag == 'z')
					SET_Z(subType);
				if(flag == 'm')
					SET_M(subType);
			}
			GDKfree(typeSubStr);
		}

	}
	return subType;	
}

char *token2string(tokens token)
{
	switch (token) {
	// Please keep this list sorted for easy of maintenance
#define SQL(TYPE) case SQL_##TYPE : return #TYPE
	SQL(AGGR);
	SQL(ALTER_SEQ);
	SQL(ALTER_TABLE);
	SQL(ALTER_USER);
	SQL(ANALYZE);
	SQL(AND);
	SQL(ASSIGN);
	SQL(ATOM);
	SQL(BETWEEN);
	SQL(BINCOPYFROM);
	SQL(BINOP);
	SQL(CACHE);
	SQL(CALL);
	SQL(CASE);
	SQL(CAST);
	SQL(CHARSET);
	SQL(CHECK);
	SQL(COALESCE);
	SQL(COLUMN);
	SQL(COLUMN_GROUP);
	SQL(COLUMN_OPTIONS);
	SQL(COMMENT);
	SQL(COMPARE);
	SQL(CONSTRAINT);
	SQL(COPYFROM);
	SQL(COPYLOADER);
	SQL(COPYTO);
	SQL(CREATE_FUNC);
	SQL(CREATE_INDEX);
	SQL(CREATE_ROLE);
	SQL(CREATE_SCHEMA);
	SQL(CREATE_SEQ);
	SQL(CREATE_TABLE);
	SQL(CREATE_TABLE_LOADER);
	SQL(CREATE_TRIGGER);
	SQL(CREATE_TYPE);
	SQL(CREATE_USER);
	SQL(CREATE_VIEW);
	SQL(CROSS);
	SQL(CUBE);
	SQL(CURRENT_ROW);
	SQL(CYCLE);
	SQL(DECLARE);
	SQL(DECLARE_TABLE);
	SQL(DEFAULT);
	SQL(DELETE);
	SQL(DROP_COLUMN);
	SQL(DROP_CONSTRAINT);
	SQL(DROP_DEFAULT);
	SQL(DROP_FUNC);
	SQL(DROP_INDEX);
	SQL(DROP_ROLE);
	SQL(DROP_SCHEMA);
	SQL(DROP_SEQ);
	SQL(DROP_TABLE);
	SQL(DROP_TRIGGER);
	SQL(DROP_TYPE);
	SQL(DROP_USER);
	SQL(DROP_VIEW);
	SQL(ELSE);
	SQL(ESCAPE);
	SQL(EXCEPT);
	SQL(EXECUTE);
	SQL(EXISTS);
	SQL(FILTER);
	SQL(FOLLOWING);
	SQL(FOREIGN_KEY);
	SQL(FRAME);
	SQL(FROM);
	SQL(FUNC);
	SQL(GRANT);
	SQL(GRANT_ROLES);
	SQL(GROUPBY);
	SQL(GROUPING_SETS);
	SQL(IDENT);
	SQL(IF);
	SQL(IN);
	SQL(INC);
	SQL(INDEX);
	SQL(INSERT);
	SQL(INTERSECT);
	SQL(IS_NOT_NULL);
	SQL(IS_NULL);
	SQL(JOIN);
	SQL(LIKE);
	SQL(MAXVALUE);
	SQL(MERGE);
	SQL(MERGE_MATCH);
	SQL(MERGE_NO_MATCH);
	SQL(MERGE_PARTITION);
	SQL(MINVALUE);
	SQL(MULSTMT);
	SQL(NAME);
	SQL(NEXT);
	SQL(NOP);
	SQL(NOT);
	SQL(NOT_BETWEEN);
	SQL(NOT_EXISTS);
	SQL(NOT_IN);
	SQL(NOT_LIKE);
	SQL(NOT_NULL);
	SQL(NULL);
	SQL(NULLIF);
	SQL(OP);
	SQL(OR);
	SQL(ORDERBY);
	SQL(PARAMETER);
	SQL(PARTITION_COLUMN);
	SQL(PARTITION_EXPRESSION);
	SQL(PARTITION_LIST);
	SQL(PARTITION_RANGE);
	SQL(PATH);
	SQL(PRECEDING);
	SQL(PREP);
	SQL(PRIMARY_KEY);
	SQL(PW_ENCRYPTED);
	SQL(PW_UNENCRYPTED);
	SQL(RANK);
	SQL(RENAME_COLUMN);
	SQL(RENAME_SCHEMA);
	SQL(RENAME_TABLE);
	SQL(RENAME_USER);
	SQL(RETURN);
	SQL(REVOKE);
	SQL(REVOKE_ROLES);
	SQL(ROLLUP);
	SQL(ROUTINE);
	SQL(SAMPLE);
	SQL(SCHEMA);
	SQL(SELECT);
	SQL(SEQUENCE);
	SQL(SET);
	SQL(SET_TABLE_SCHEMA);
	SQL(START);
	SQL(STORAGE);
	SQL(TABLE);
	SQL(TRUNCATE);
	SQL(TYPE);
	SQL(UNION);
	SQL(UNIONJOIN);
	SQL(UNIQUE);
	SQL(UNOP);
	SQL(UPDATE);
	SQL(USING);
	SQL(VALUES);
	SQL(VIEW);
	SQL(WHEN);
	SQL(WHILE);
	SQL(WINDOW);
	SQL(WITH);
	SQL(XMLATTRIBUTE);
	SQL(XMLCOMMENT);
	SQL(XMLCONCAT);
	SQL(XMLDOCUMENT);
	SQL(XMLELEMENT);
	SQL(XMLFOREST);
	SQL(XMLPARSE);
	SQL(XMLPI);
	SQL(XMLTEXT);
#define TR(TYPE) case TR_##TYPE : return #TYPE
	TR(COMMIT);
	TR(MODE);
	TR(RELEASE);
	TR(ROLLBACK);
	TR(SAVEPOINT);
	TR(START);
	// Please keep this list sorted for easy of maintenance
	}
	return "unknown";	/* just needed for broken compilers ! */
}

void *sql_error( mvc * sql, int error_code, char *format, ... )
{
	va_list	ap;

	va_start (ap,format);
	if (sql->errstr[0] == '\0' || error_code == 5)
		vsnprintf(sql->errstr, ERRSIZE-1, _(format), ap);
	if (!sql->session->status || error_code == 5)
		sql->session->status = -error_code;
	va_end (ap);
	return NULL;
}

int sqlerror(mvc * c, const char *err)
{
	const char *sqlstate;

	if (err && strlen(err) > 6 && err[5] == '!') {
		/* sql state provided */
		sqlstate = "";
	} else {
		/* default: Syntax error or access rule violation */
		sqlstate = SQLSTATE(42000);
	}
	if (c->scanner.errstr) {
		if (c->scanner.errstr[0] == '!'){
			assert(0);// catch it
			(void)sql_error(c, 4,
					"%s%s: %s\n",
					sqlstate, err, c->scanner.errstr + 1);
		} else
			(void)sql_error(c, 4,
					"%s%s: %s in \"%.80s\"\n",
					sqlstate, err, c->scanner.errstr,
					QUERY(c->scanner));
	} else
		(void)sql_error(c, 4,
				"%s%s in: \"%.80s\"\n",
				sqlstate, err, QUERY(c->scanner));
	return 1;
}<|MERGE_RESOLUTION|>--- conflicted
+++ resolved
@@ -201,6 +201,7 @@
 	cast_exp
 	cast_value
 	catalog_object
+	clock_at_set
 	column_constraint
 	column_constraint_type
 	column_def
@@ -209,6 +210,7 @@
 	column_options
 	comment_on_statement
 	comparison_predicate
+	continuous_query_statement
 	control_statement
 	copyfrom_stmt
 	create_statement
@@ -287,26 +289,9 @@
 	path_specification
 	pred_exp
 	predicate
-<<<<<<< HEAD
-	filter_exp
-	joined_table
-	join_spec
-	search_condition
-	and_exp
-	update_statement
-	update_stmt
-	control_statement
-	select_statement_single_row
-	call_statement
-	call_procedure_statement
-	continuous_query_statement
-	routine_invocation
-	yield_statement
-=======
 	procedure_statement
 	query_expression
 	query_expression_def
->>>>>>> cd043195
 	return_statement
 	return_value
 	revoke
@@ -331,56 +316,9 @@
 	subquery_with_orderby
 	table_constraint
 	table_constraint_type
-<<<<<<< HEAD
-	column_def
-	column_options
-	column_option
-	column_constraint
-	column_constraint_type
-	generated_column
-	like_table
-	domain_constraint_type 
-	opt_order_by_clause
-	default
-	default_value
-	assign_default
-	cast_value
-	aggr_ref
-	var_ref
-	func_ref
-	datetime_funcs
-	string_funcs
-	scalar_exp
-	pred_exp
-	simple_scalar_exp
-	value_exp
-	column_exp
-	atom
-	insert_atom
-	simple_atom
-	value
-	literal
-	clock_at_set
-	null
-	interval_expression
-	ordering_spec
-	table_ref
-	opt_limit
-	opt_offset
-	opt_sample
-	opt_seed
-	param
-	case_exp
-	case_scalar_exp
-	cast_exp
-	when_value
-	when_search
-	case_opt_else
-=======
 	table_content_source
 	table_def
 	table_element
->>>>>>> cd043195
 	table_name
 	table_ref
 	test_for_null
@@ -421,25 +359,26 @@
 	XML_attribute_value
 	XML_attributes
 	XML_comment
+	XML_concatenation
 	XML_default_namespace_declaration_item
+	XML_document
+	XML_element
 	XML_element_content
+	XML_forest
 	XML_namespace_declaration
 	XML_namespace_declaration_item
 	XML_namespace_declaration_item_list
 	XML_namespace_URI
+	XML_parse
+	XML_PI
 	XML_primary
+	XML_query
 	XML_regular_namespace_declaration_item
+	XML_text
+	XML_validate
 	XML_value_expression
 	XML_value_function
-	XML_concatenation
-	XML_document
-	XML_element
-	XML_forest
-	XML_parse
-	XML_PI
-	XML_query
-	XML_text
-	XML_validate
+	yield_statement
 
 %type <type>
 	data_type
@@ -455,6 +394,7 @@
 	calc_restricted_ident
 	clob
 	column
+	cq_alias
 	forest_element_name
 	func_ident
 	function_body
@@ -480,16 +420,6 @@
 	ustring
 	varchar
 	window_ident_clause
-<<<<<<< HEAD
-	cq_alias
-
-%type <l>
-	passwd_schema
-	object_privileges
-	global_privileges
-	privileges
-	schema_name_clause
-=======
 	XML_attribute_name
 	XML_element_name
 	XML_namespace_prefix
@@ -498,7 +428,6 @@
 %type <l>
 	argument_list
 	as_subquery_clause
->>>>>>> cd043195
 	assignment_commalist
 	atom_commalist
 	authid_list
@@ -552,18 +481,8 @@
 	partition_list
 	passwd_schema
 	pred_exp_list
-<<<<<<< HEAD
-	row_commalist
-	filter_arg_list
-	filter_args
-	qname
-	stream_table_details
-	qfunc
-	qrank
-=======
 	privileges
 	procedure_statement_list
->>>>>>> cd043195
 	qaggr
 	qaggr2
 	qfunc
@@ -584,6 +503,7 @@
 	single_datetime_field
 	sort_specification_list
 	start_field
+	stream_table_details
 	string_commalist
 	string_commalist_contents
 	table_element_list
@@ -648,11 +568,7 @@
 	opt_ref_action
 	opt_sign
 	opt_temp
-<<<<<<< HEAD
 	opt_temp_stream
-	opt_minmax
-=======
->>>>>>> cd043195
 	opt_XML_content_option
 	opt_XML_returning_clause
 	outer_join_type
@@ -6842,6 +6758,7 @@
 	// Please keep this list sorted for easy of maintenance
 #define SQL(TYPE) case SQL_##TYPE : return #TYPE
 	SQL(AGGR);
+	SQL(ALL_CONTINUOUS_QUERIES);
 	SQL(ALTER_SEQ);
 	SQL(ALTER_TABLE);
 	SQL(ALTER_USER);
@@ -6856,6 +6773,7 @@
 	SQL(CALL);
 	SQL(CASE);
 	SQL(CAST);
+	SQL(CHANGE_CONTINUOUS_QUERY);
 	SQL(CHARSET);
 	SQL(CHECK);
 	SQL(COALESCE);
@@ -6975,7 +6893,10 @@
 	SQL(SET);
 	SQL(SET_TABLE_SCHEMA);
 	SQL(START);
+	SQL(START_CONTINUOUS_QUERY);
 	SQL(STORAGE);
+	SQL(STREAM_TABLE_STRIDE);
+	SQL(STREAM_TABLE_WINDOW);
 	SQL(TABLE);
 	SQL(TRUNCATE);
 	SQL(TYPE);
@@ -7000,6 +6921,7 @@
 	SQL(XMLPARSE);
 	SQL(XMLPI);
 	SQL(XMLTEXT);
+	SQL(YIELD);
 #define TR(TYPE) case TR_##TYPE : return #TYPE
 	TR(COMMIT);
 	TR(MODE);
