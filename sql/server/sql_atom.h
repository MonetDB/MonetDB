--- conflicted
+++ resolved
@@ -25,15 +25,9 @@
 #else
 extern atom *atom_int( allocator *sa, sql_subtype *tpe, lng val);
 #endif
-<<<<<<< HEAD
 extern atom *atom_float( allocator *sa, sql_subtype *tpe, dbl val);
 extern atom *atom_string( allocator *sa, sql_subtype *tpe, const char *val);
-extern atom *atom_general( allocator *sa, sql_subtype *tpe, const char *val);
-=======
-extern atom *atom_float( sql_allocator *sa, sql_subtype *tpe, dbl val);
-extern atom *atom_string( sql_allocator *sa, sql_subtype *tpe, const char *val);
-extern atom *atom_general( sql_allocator *sa, sql_subtype *tpe, const char *val, long tz_offset);
->>>>>>> 098973c8
+extern atom *atom_general( allocator *sa, sql_subtype *tpe, const char *val, long tz_offset);
 #ifdef HAVE_HGE
 extern atom *atom_dec( allocator *sa, sql_subtype *tpe, hge val);
 #else
@@ -82,12 +76,7 @@
 extern const lng scales[MAX_SCALE];
 #endif
 
-<<<<<<< HEAD
 extern atom *atom_zero_value(allocator *sa, sql_subtype *tpe);
 extern atom *atom_max_value(allocator *sa, sql_subtype *tpe);
-=======
-extern atom *atom_zero_value(sql_allocator *sa, sql_subtype *tpe);
-extern atom *atom_max_value(sql_allocator *sa, sql_subtype *tpe);
 
->>>>>>> 098973c8
 #endif /* _SQL_ATOM_H_ */