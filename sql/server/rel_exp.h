/*
 * SPDX-License-Identifier: MPL-2.0
 *
 * This Source Code Form is subject to the terms of the Mozilla Public
 * License, v. 2.0.  If a copy of the MPL was not distributed with this
 * file, You can obtain one at http://mozilla.org/MPL/2.0/.
 *
 * Copyright 2024, 2025 MonetDB Foundation;
 * Copyright August 2008 - 2023 MonetDB B.V.;
 * Copyright 1997 - July 2008 CWI.
 */

#ifndef _REL_EXP_H_
#define _REL_EXP_H_

#include "sql_relation.h"
#include "sql_mvc.h"
#include "sql_atom.h"
#include "sql_semantic.h"
#include "rel_prop.h"

#define LANG_INT_OR_MAL(l)  ((l)==FUNC_LANG_INT || (l)==FUNC_LANG_MAL)

#define new_exp_list(sa) sa_list(sa)
#define exp2list(sa,e)   append(sa_list(sa),e)

#define is_compare_func(sf) (!sf->func->s && \
	(strcmp(sf->func->base.name, "<") == 0 || strcmp(sf->func->base.name, "<=") == 0 || \
 	 strcmp(sf->func->base.name, "=") == 0 || strcmp(sf->func->base.name, "<>") == 0 || \
 	 strcmp(sf->func->base.name, ">") == 0 || strcmp(sf->func->base.name, ">=") == 0) )

#define is_notequal_func(sf) (!sf->func->s && strcmp(sf->func->base.name, "<>") == 0)

extern comp_type compare_str2type(const char *compare_op);
extern comp_type swap_compare( comp_type t );
extern comp_type negate_compare( comp_type t );
extern comp_type range2lcompare( int r );
extern comp_type range2rcompare( int r );
extern int compare2range( int l, int r );
extern int compare_funcs2range(const char *l, const char *r);

extern sql_exp *exp_compare(allocator *sa, sql_exp *l, sql_exp *r, int cmptype);
extern sql_exp *exp_compare2(allocator *sa, sql_exp *l, sql_exp *r, sql_exp *f, int cmptype, int symmetric);
extern sql_exp *exp_filter(allocator *sa, list *l, list *r, sql_subfunc *f, int anti);
extern sql_exp *exp_in(allocator *sa, sql_exp *l, list *r, int cmptype);
extern sql_exp *exp_in_func(mvc *sql, sql_exp *le, sql_exp *vals, int anyequal, int is_tuple);
extern sql_exp *exp_in_aggr(mvc *sql, sql_exp *le, sql_exp *vals, int anyequal, int is_tuple);
extern sql_exp *exp_compare_func(mvc *sql, sql_exp *le, sql_exp *re, const char *compareop, int quantifier);

extern sql_exp *exp_conjunctive(allocator *sa, list *exps);
extern sql_exp *exp_disjunctive(allocator *sa, list *exps);
extern sql_exp *exp_disjunctive2(allocator *sa, sql_exp *e1, sql_exp *e2);

#define exp_fromtype(e)	((list*)e->r)->h->data
#define exp_totype(e)	((list*)e->r)->h->next->data
extern sql_exp *exp_convert(mvc *sql, sql_exp *exp, sql_subtype *fromtype, sql_subtype *totype );
sql_export str number2name(str s, int len, int i);
sql_export sql_exp *exp_op(allocator *sa, list *l, sql_subfunc *f );
extern sql_exp *exp_rank_op(allocator *sa, list *largs, list *gbe, list *obe, sql_subfunc *f );

#define append(l,v) list_append(l,v)
#define exp_unop(sa,l,f) \
	exp_op(sa, append(new_exp_list(sa),l), f)
#define exp_binop(sa,l,r,f) \
	exp_op(sa, append(append(new_exp_list(sa),l),r), f)
#define exp_op3(sa,l,r,r2,f) \
	exp_op(sa, append(append(append(new_exp_list(sa),l),r),r2), f)
#define exp_op4(sa,l,r,r2,r3,f) \
	exp_op(sa, append(append(append(append(new_exp_list(sa),l),r),r2),r3), f)
extern sql_exp *exp_aggr(allocator *sa, list *l, sql_subfunc *a, int distinct, int no_nils, unsigned int card, int has_nil );
#define exp_aggr1(sa, e, a, d, n, c, hn) \
	exp_aggr(sa, append(new_exp_list(sa), e), a, d, n, c, hn)
#define exp_aggr2(sa, e1, e2, a, d, n, c, hn) \
	exp_aggr(sa, append(append(new_exp_list(sa),e1),e2), a, d, n, c, hn)
#define exp_aggr3(sa, e1, e2, e3, a, d, n, c, hn) \
	exp_aggr(sa, append(append(append(new_exp_list(sa),e1),e2),e3), a, d, n, c, hn)
extern sql_exp * exp_atom(allocator *sa, atom *a);
extern sql_exp * exp_atom_max(allocator *sa, sql_subtype *tpe);
extern sql_exp * exp_atom_bool(allocator *sa, int b);
extern sql_exp * exp_atom_bte(allocator *sa, bte i);
extern sql_exp * exp_atom_sht(allocator *sa, sht i);
sql_export sql_exp * exp_atom_int(allocator *sa, int i);
sql_export sql_exp * exp_atom_lng(allocator *sa, lng l);
extern sql_exp *exp_atom_oid(allocator *sa, oid i);
#ifdef HAVE_HGE
extern sql_exp * exp_atom_hge(allocator *sa, hge l);
#endif
extern sql_exp * exp_atom_flt(allocator *sa, flt f);
extern sql_exp * exp_atom_dbl(allocator *sa, dbl d);
sql_export sql_exp * exp_atom_str(allocator *sa, const char *s, sql_subtype *st);
extern sql_exp * exp_atom_clob(allocator *sa, const char *s);
sql_export sql_exp * exp_atom_ptr(allocator *sa, void *s);
extern sql_exp * exp_atom_ref(allocator *sa, int i, sql_subtype *tpe);
extern sql_exp * exp_null(allocator *sa, sql_subtype *tpe);
extern sql_exp * exp_zero(allocator *sa, sql_subtype *tpe); /* Apply it to numeric types only obviously */
extern sql_exp * exp_param_or_declared(allocator *sa, const char *sname, const char *name, sql_subtype *tpe, int frame);
extern atom * exp_value(mvc *sql, sql_exp *e);
extern sql_exp * exp_values(allocator *sa, list *exps);
extern list * exp_get_values(sql_exp *e); /* get expression list from the values expression */
extern list * exp_types(allocator *sa, list *exps);
extern int have_nil(list *exps);
extern int have_semantics(list *exps);

sql_export sql_exp *exp_column(allocator *sa, sql_alias *parent, const char *name, sql_subtype *t, unsigned int card, int has_nils, int unique, int intern);
extern sql_exp * exp_propagate(allocator *sa, sql_exp *ne, sql_exp *oe);
extern sql_exp * exp_ref(mvc *sql, sql_exp *e);
extern sql_exp * exp_ref_save(mvc *sql, sql_exp *e); /* if needed mark the input expression as a referenced expression, return reference to e */
extern sql_exp * exp_alias(mvc *sql, sql_alias *arname, const char *acname, sql_alias *org_rname, const char *org_cname, sql_subtype *t, unsigned int card, int has_nils, int unique, int intern);
extern sql_exp * exp_alias_ref(mvc *sql, sql_exp *e);
extern sql_exp * exp_set(allocator *sa, const char *sname, const char *name, sql_exp *val, int level);
extern sql_exp * exp_var(allocator *sa, const char *sname, const char *name, sql_subtype *type, int level);
extern sql_exp * exp_table(allocator *sa, const char *name, sql_table *t, int level);
extern sql_exp * exp_return(allocator *sa, sql_exp *val, int level);
extern sql_exp * exp_while(allocator *sa, sql_exp *cond, list *stmts);
extern sql_exp * exp_exception(allocator *sa, sql_exp *cond, const char *error_message);
extern sql_exp * exp_if(allocator *sa, sql_exp *cond, list *if_stmts, list *else_stmts);
extern sql_exp * exp_rel(mvc *sql, sql_rel * r);

extern void exp_setname(mvc *sql, sql_exp *e, sql_alias *p, const char *name );
extern void exp_setrelname(allocator *sa, sql_exp *e, int nr );
extern void exp_setalias(sql_exp *e, int label, sql_alias *p, const char *name);
extern void exp_prop_alias(allocator *sa, sql_exp *e, sql_exp *oe);

extern void noninternexp_setname(mvc *sql, sql_exp *e, sql_alias *p, const char *name );
extern void noninternexp_settname(mvc *sql, sql_exp *e, sql_alias *p);
extern char* make_label(allocator *sa, int nr);
extern sql_exp* exp_label(allocator *sa, sql_exp *e, int nr);
extern list* exps_label(mvc *sql, list *exps);

extern sql_exp * exp_copy( mvc *sql, sql_exp *e);
extern list * exps_copy( mvc *sql, list *exps);
extern list * exps_alias( mvc *sql, list *exps);

extern void exp_swap( sql_exp *e );

extern sql_subtype * exp_subtype( sql_exp *e );
extern const char * exp_name( sql_exp *e );
extern sql_alias* exp_relname( sql_exp *e );
extern const char * exp_func_name( sql_exp *e );
extern unsigned int exp_card(sql_exp *e);
extern unsigned int exp_get_label(sql_exp *e);

extern sql_alias *exp_find_rel_name(sql_exp *e);

extern sql_exp *rel_find_exp(sql_rel *rel, sql_exp *e);
extern sql_exp *rel_find_exp_and_corresponding_rel(sql_rel *rel, sql_exp *e, bool subexp, sql_rel **res, bool *under_join);
extern bool rel_find_nid(sql_rel *rel, int nid);

extern int exp_cmp( sql_exp *e1, sql_exp *e2);
extern int exp_equal( sql_exp *e1, sql_exp *e2);
extern int is_conflict( sql_exp *e1, sql_exp *e2);
extern int exp_refers( sql_exp *p, sql_exp *c);
extern sql_exp *exps_refers( sql_exp *p, list *exps);
extern int exp_match( sql_exp *e1, sql_exp *e2);
extern sql_exp* exps_find_exp( list *l, sql_exp *e);
extern int exp_match_exp( sql_exp *e1, sql_exp *e2);
extern int exp_match_exp_semantics( sql_exp *e1, sql_exp *e2, bool semantics);
extern sql_exp* exps_any_match(list *l, sql_exp *e);
/* match just the column (cmp equality) expressions */
extern int exp_match_col_exps( sql_exp *e, list *l);
extern int exps_match_col_exps( sql_exp *e1, sql_exp *e2);
/* todo rename */
extern int exp_match_list( list *l, list *r);
extern int exp_is_join(sql_exp *e, list *rels);
extern int exp_is_eqjoin(sql_exp *e, void *dummy);
extern int exp_is_join_exp(sql_exp *e);
extern int exp_is_atom(sql_exp *e);
/* exp_is_true/false etc return true if the expression is true, on unknown etc false is returned */
extern int exp_is_true(sql_exp *e);
extern int exp_is_false(sql_exp *e);
extern int exp_is_zero(sql_exp *e);
extern int exp_is_not_null(sql_exp *e);
extern int exp_is_null(sql_exp *e);
extern int exp_is_rel(sql_exp *e);
extern int exps_one_is_rel(list *exps);
extern int exp_is_aggr(sql_rel *r, sql_exp *e); /* check if e is aggregation result of r */
extern int exp_has_aggr(sql_rel *r, sql_exp *e); /* check if group by expression has some aggregate function from r */
extern int exp_has_rel(sql_exp *e);
extern int exps_have_rel_exp(list *exps);
extern int exps_have_func(list *exps);
extern sql_rel *exp_rel_get_rel(allocator *sa, sql_exp *e);
extern sql_exp *exp_rel_update_exp(mvc *sql, sql_exp *e, bool up);
extern sql_exp *exp_rel_label(mvc *sql, sql_exp *e);
extern int exp_rel_depth(sql_exp *e);
extern int exps_are_atoms(list *exps);
extern int exp_has_func(sql_exp *e);
extern bool exps_have_unsafe(list *exps, bool allow_identity, bool card /* on true check for possible cardinality related
																		  unsafeness (conversions for example) */);
extern bool exp_unsafe(sql_exp *e, bool allow_identity, bool card);
extern int exp_has_sideeffect(sql_exp *e);
extern bool exp_is_fallible(sql_exp *e); /* exp could result in an error, ie push up of lower restricting expressions isn't possible */
extern bool exps_have_fallible(list *l);

extern sql_exp *exps_find_prop(list *exps, rel_prop kind);

/* returns 0 when the relation contain the passed expression (or sub expressions if subexp is set) else < 0 */
extern int rel_has_exp(sql_rel *rel, sql_exp *e, bool subexp);
/* return 0 when the relation contain at least one of the passed expressions (or sub expressions if subexp is set) else < 0 */
extern int rel_has_exps(sql_rel *rel, list *e, bool subexp);
/* return 1 when the relation contains all of the passed expressions else 0 */
extern int rel_has_all_exps(sql_rel *rel, list *e);

extern sql_rel *find_rel(list *rels, sql_exp *e);
extern sql_rel *find_one_rel(list *rels, sql_exp *e);

extern sql_exp *exps_bind_nid(list *exps, int nid); /* get first expression to which this nid points */
extern sql_exp *exps_uses_nid(list *exps, int nid); /* get first expression which references back to nid */
extern sql_exp *exps_bind_column(list *exps, const char *cname, int *ambiguous, int *multiple, int no_tname /* set if expressions should be without a tname */);
extern sql_exp *exps_bind_column2(list *exps, sql_alias *rname, const char *cname, int *multiple);
extern sql_exp * list_find_exp( list *exps, sql_exp *e);

sql_export sql_alias *a_create(allocator *sa, const char *name);
extern sql_alias *schema_alias(allocator *sa, sql_schema *s);
extern sql_alias *table_alias(allocator *sa, sql_table *t, sql_alias *p);
#define a_no_name(a) ((a)->name == NULL)
#define a_obj_name(a) ((a)->name)
#define a_parent(a) ((a)->parent)
extern bool a_cmp_obj_name(sql_alias *n, const char *name);
extern bool a_cmp_obj_names(sql_alias *n, sql_alias *n2);
extern bool a_match_obj(sql_alias *l, sql_alias *r);
extern bool a_match(sql_alias *l, sql_alias *r);
extern bool a_cmp(sql_alias *l, sql_alias *r);

extern unsigned int exps_card( list *l );
extern void exps_fix_card( list *exps, unsigned int card);
extern void exps_setcard( list *exps, unsigned int card);
extern int exps_intern(list *exps);
extern sql_exp *exps_find_one_multi_exp(list *exps);

extern const char *compare_func( comp_type t, int anti );
extern int is_identity( sql_exp *e, sql_rel *r);

extern void exps_scale_fix(sql_subfunc *f, list *exps, sql_subtype *atp);
extern void exps_max_bits(sql_subfunc *f, list *exps);
extern void exps_sum_scales(sql_subfunc *f, list *exps);
extern sql_exp *exps_scale_algebra(mvc *sql, sql_subfunc *f, sql_rel *rel, list *exps);
extern void exps_digits_add(sql_subfunc *f, list *exps);
extern void exps_inout(sql_subfunc *f, list *exps);
extern void exps_largest_int(sql_subfunc *f, list *exps, lng cnt);

extern int exp_aggr_is_count(sql_exp *e);
extern list *check_distinct_exp_names(mvc *sql, list *exps);

extern sql_exp *exp_check_type(mvc *sql, sql_subtype *t, sql_rel *rel, sql_exp *exp, check_type tpe);
extern list *exps_check_type(mvc *sql, sql_subtype *t, list *exps);
extern int rel_set_type_param(mvc *sql, sql_subtype *type, sql_rel *rel, sql_exp *rel_exp, int upcast);
extern sql_exp *exp_numeric_supertype(mvc *sql, sql_exp *e);
extern sql_exp *exp_values_set_supertype(mvc *sql, sql_exp *values, sql_subtype *opt_super);
<<<<<<< HEAD
extern sql_exp *exp_check_multiset(mvc *sql, sql_exp *exp); /* cast to any multiset */
=======
extern void free_exp(allocator *sa, sql_exp *e);
extern void free_exps(allocator *sa, list *exps);
>>>>>>> be8b89d6

#endif /* _REL_EXP_H_ */<|MERGE_RESOLUTION|>--- conflicted
+++ resolved
@@ -246,11 +246,8 @@
 extern int rel_set_type_param(mvc *sql, sql_subtype *type, sql_rel *rel, sql_exp *rel_exp, int upcast);
 extern sql_exp *exp_numeric_supertype(mvc *sql, sql_exp *e);
 extern sql_exp *exp_values_set_supertype(mvc *sql, sql_exp *values, sql_subtype *opt_super);
-<<<<<<< HEAD
 extern sql_exp *exp_check_multiset(mvc *sql, sql_exp *exp); /* cast to any multiset */
-=======
 extern void free_exp(allocator *sa, sql_exp *e);
 extern void free_exps(allocator *sa, list *exps);
->>>>>>> be8b89d6
 
 #endif /* _REL_EXP_H_ */