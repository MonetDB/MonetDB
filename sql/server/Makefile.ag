--- conflicted
+++ resolved
@@ -59,10 +59,7 @@
 		rel_updates.h rel_psm.h rel_xml.h sql_atom.h sql_datetime.h \
 		sql_decimal.h sql_env.h sql_mvc.h sql_parser.h \
 		sql_privileges.h sql_qc.h sql_scan.h \
-<<<<<<< HEAD
 		sql_semantic.h sql_symbol.h \
-		sql_timestamps.c sql_timestamps.h
-=======
-		sql_semantic.h sql_symbol.h sql_partition.h
->>>>>>> a0915387
+		sql_timestamps.c sql_timestamps.h \
+		sql_partition.h
 }