/*
 * SPDX-License-Identifier: MPL-2.0
 *
 * This Source Code Form is subject to the terms of the Mozilla Public
 * License, v. 2.0.  If a copy of the MPL was not distributed with this
 * file, You can obtain one at http://mozilla.org/MPL/2.0/.
 *
 * Copyright 2024 MonetDB Foundation;
 * Copyright August 2008 - 2023 MonetDB B.V.;
 * Copyright 1997 - July 2008 CWI.
 */

#include "monetdb_config.h"
#include "rel_optimizer_private.h"
#include "rel_planner.h"
#include "rel_exp.h"
#include "rel_select.h"
#include "rel_rewriter.h"

/* Split_select optimizer splits case statements in select expressions. This is a step needed for cse */
static void select_split_exps(mvc *sql, list *exps, sql_rel *rel);

static sql_exp *
select_split_exp(mvc *sql, sql_exp *e, sql_rel *rel)
{
	switch(e->type) {
	case e_column:
		return e;
	case e_convert:
		e->l = select_split_exp(sql, e->l, rel);
		return e;
	case e_aggr:
	case e_func:
		if (!is_analytic(e) && !exp_has_sideeffect(e)) {
			sql_subfunc *f = e->f;
			if (e->type == e_func && !f->func->s && is_caselike_func(f) /*is_ifthenelse_func(f)*/)
				return add_exp_too_project(sql, e, rel);
		}
		return e;
	case e_cmp:
		if (e->flag == cmp_or || e->flag == cmp_filter) {
			select_split_exps(sql, e->l, rel);
			select_split_exps(sql, e->r, rel);
		} else if (e->flag == cmp_in || e->flag == cmp_notin) {
			e->l = select_split_exp(sql, e->l, rel);
			select_split_exps(sql, e->r, rel);
		} else {
			e->l = select_split_exp(sql, e->l, rel);
			e->r = select_split_exp(sql, e->r, rel);
			if (e->f)
				e->f = select_split_exp(sql, e->f, rel);
		}
		return e;
	case e_atom:
	case e_psm:
		return e;
	}
	return e;
}

static void
select_split_exps(mvc *sql, list *exps, sql_rel *rel)
{
	node *n;

	if (!exps)
		return;
	for(n=exps->h; n; n = n->next){
		sql_exp *e = n->data;

		e = select_split_exp(sql, e, rel);
		n->data = e;
	}
}

static sql_rel *
rel_split_select_(visitor *v, sql_rel *rel)
{
	if (!rel || !is_select(rel->op) || list_empty(rel->exps) || !rel->l || mvc_highwater(v->sql))
		return rel;

	bool funcs = false;

	/* are there functions */
	for (node *n = rel->exps->h; n && !funcs; n = n->next)
		funcs = exp_has_func(n->data);

	/* introduce extra project */
	if (funcs) {
		sql_rel *nrel = rel_project(v->sql->sa, rel->l,
			rel_projections(v->sql, rel->l, NULL, 1, 1));
		if (!nrel || !nrel->exps)
			return NULL;
		rel->l = nrel;
		/* recursively split all functions and add those to the projection list */
		select_split_exps(v->sql, rel->exps, nrel);
		return rel;
	}
	return rel;
}

static sql_rel *
rel_split_select(visitor *v, global_props *gp, sql_rel *rel)
{
	(void) gp;
	return rel_visitor_bottomup(v, rel, &rel_split_select_);
}

run_optimizer
bind_split_select(visitor *v, global_props *gp)
{
	int flag = v->sql->sql_optimizer;
	return gp->opt_cycle == 0 && gp->opt_level == 1 && (flag & split_select)
		   && gp->cnt[op_select] ? rel_split_select : NULL;
}


/*
 * Remove a redundant join
 *
 * join (L, Distinct Project(join(L,P) [ p.key == l.lkey]) [p.key]) [ p.key == l.lkey]
 * =>
 * join(L, P) [p.key==l.lkey]
 */
static sql_rel *
rel_remove_redundant_join_(visitor *v, sql_rel *rel)
{
	if ((is_join(rel->op) || is_semi(rel->op)) && !list_empty(rel->exps)) {
		sql_rel *l = rel->l, *r = rel->r, *b, *p = NULL, *j;

		if (is_basetable(l->op) && is_simple_project(r->op) && need_distinct(r)) {
			b = l;
			p = r;
			j = p->l;
		} else if (is_basetable(r->op) && is_simple_project(l->op) && need_distinct(l)) {
			b = r;
			p = l;
			j = p->l;
		}
		if (!p || !j || j->op != rel->op)
			return rel;
		/* j must have b->l (ie table) */
		sql_rel *jl = j->l, *jr = j->r;
		if ((is_basetable(jl->op) && jl->l == b->l) ||
		    (is_basetable(jr->op) && jr->l == b->l)) {
			int left = 0;
			if (is_basetable(jl->op) && jl->l == b->l)
				left = 1;
			if (!list_empty(p->exps)) {
				for (node *n=p->exps->h; n; n = n->next) { /* all exps of 'p' must be bound to the opposite side */
					sql_exp *e = n->data;

					if (!rel_rebind_exp(v->sql, left ? jr : jl, e))
						return rel;
				}
			}
			if (exp_match_list(j->exps, rel->exps)) {
				p->l = (left)?rel_dup(jr):rel_dup(jl);
				rel_destroy(j);
				set_nodistinct(p);
				v->changes++;
				return rel;
			}
		}
	}
	return rel;
}

static sql_rel *
rel_remove_redundant_join(visitor *v, global_props *gp, sql_rel *rel)
{
	(void) gp;
	return rel_visitor_bottomup(v, rel, &rel_remove_redundant_join_); /* this optimizer has to run before rel_first_level_optimizations */
}

run_optimizer
bind_remove_redundant_join(visitor *v, global_props *gp)
{
	int flag = v->sql->sql_optimizer;
	return gp->opt_cycle == 0 && gp->opt_level == 1 && (gp->cnt[op_left] || gp->cnt[op_right]
		   || gp->cnt[op_full] || gp->cnt[op_join] || gp->cnt[op_semi] || gp->cnt[op_anti]) &&
		   (flag & remove_redundant_join) ? rel_remove_redundant_join : NULL;
}


static list *
exp_merge_range(visitor *v, sql_rel *rel, list *exps)
{
	node *n, *m;
	for (n=exps->h; n; n = n->next) {
		sql_exp *e = n->data;
		sql_exp *le = e->l;
		sql_exp *re = e->r;

		/* handle the and's in the or lists */
		if (e->type == e_cmp && e->flag == cmp_or && !is_anti(e)) {
			e->l = exp_merge_range(v, rel, e->l);
			e->r = exp_merge_range(v, rel, e->r);
		/* only look for gt, gte, lte, lt */
		} else if (n->next &&
		    e->type == e_cmp && e->flag < cmp_equal && !e->f &&
		    re->card == CARD_ATOM && !is_anti(e)) {
			for (m=n->next; m; m = m->next) {
				sql_exp *f = m->data;
				sql_exp *lf = f->l;
				sql_exp *rf = f->r;
				int c_le = is_numeric_upcast(le), c_lf = is_numeric_upcast(lf);

				if (f->type == e_cmp && f->flag < cmp_equal && !f->f &&
				    rf->card == CARD_ATOM && !is_anti(f) &&
				    exp_match_exp(c_le?le->l:le, c_lf?lf->l:lf)) {
					sql_exp *ne;
					int swap = 0, lt = 0, gt = 0;
					sql_subtype super;
					/* for now only   c1 <[=] x <[=] c2 */

					swap = lt = (e->flag == cmp_lt || e->flag == cmp_lte);
					gt = !lt;

					if (gt &&
					   (f->flag == cmp_gt ||
					    f->flag == cmp_gte))
						continue;
					if (lt &&
					   (f->flag == cmp_lt ||
					    f->flag == cmp_lte))
						continue;

					cmp_supertype(&super, exp_subtype(le), exp_subtype(lf));
					if (!(rf = exp_check_type(v->sql, &super, rel, rf, type_equal)) ||
						!(le = exp_check_type(v->sql, &super, rel, le, type_equal)) ||
						!(re = exp_check_type(v->sql, &super, rel, re, type_equal))) {
							v->sql->session->status = 0;
							v->sql->errstr[0] = 0;
							continue;
						}
					if (!swap)
						ne = exp_compare2(v->sql->sa, le, re, rf, compare2range(e->flag, f->flag), 0);
					else
						ne = exp_compare2(v->sql->sa, le, rf, re, compare2range(f->flag, e->flag), 0);

					list_remove_data(exps, NULL, e);
					list_remove_data(exps, NULL, f);
					list_append(exps, ne);
					v->changes++;
					return exp_merge_range(v, rel, exps);
				}
			}
		} else if (n->next &&
			   e->type == e_cmp && e->flag < cmp_equal && !e->f &&
		    	   re->card > CARD_ATOM && !is_anti(e)) {
			for (m=n->next; m; m = m->next) {
				sql_exp *f = m->data;
				sql_exp *lf = f->l;
				sql_exp *rf = f->r;

				if (f->type == e_cmp && f->flag < cmp_equal && !f->f  &&
				    rf->card > CARD_ATOM && !is_anti(f)) {
					sql_exp *ne, *t;
					int swap = 0, lt = 0, gt = 0;
					comp_type ef = (comp_type) e->flag, ff = (comp_type) f->flag;
					int c_re = is_numeric_upcast(re), c_rf = is_numeric_upcast(rf);
					int c_le = is_numeric_upcast(le), c_lf = is_numeric_upcast(lf), c;
					sql_subtype super;

					/* both swapped ? */
					if (exp_match_exp(c_re?re->l:re, c_rf?rf->l:rf)) {
						t = re;
						re = le;
						le = t;
						c = c_re; c_re = c_le; c_le = c;
						ef = swap_compare(ef);
						t = rf;
						rf = lf;
						lf = t;
						c = c_rf; c_rf = c_lf; c_lf = c;
						ff = swap_compare(ff);
					}

					/* is left swapped ? */
					if (exp_match_exp(c_re?re->l:re, c_lf?lf->l:lf)) {
						t = re;
						re = le;
						le = t;
						c = c_re; c_re = c_le; c_le = c;
						ef = swap_compare(ef);
					}

					/* is right swapped ? */
					if (exp_match_exp(c_le?le->l:le, c_rf?rf->l:rf)) {
						t = rf;
						rf = lf;
						lf = t;
						c = c_rf; c_rf = c_lf; c_lf = c;
						ff = swap_compare(ff);
					}

					if (!exp_match_exp(c_le?le->l:le, c_lf?lf->l:lf))
						continue;

					/* for now only   c1 <[=] x <[=] c2 */
					swap = lt = (ef == cmp_lt || ef == cmp_lte);
					gt = !lt;

					if (gt && (ff == cmp_gt || ff == cmp_gte))
						continue;
					if (lt && (ff == cmp_lt || ff == cmp_lte))
						continue;

					cmp_supertype(&super, exp_subtype(le), exp_subtype(lf));
					if (!(rf = exp_check_type(v->sql, &super, rel, rf, type_equal)) ||
						!(le = exp_check_type(v->sql, &super, rel, le, type_equal)) ||
						!(re = exp_check_type(v->sql, &super, rel, re, type_equal))) {
							v->sql->session->status = 0;
							v->sql->errstr[0] = 0;
							continue;
						}
					if (!swap)
						ne = exp_compare2(v->sql->sa, le, re, rf, compare2range(ef, ff), 0);
					else
						ne = exp_compare2(v->sql->sa, le, rf, re, compare2range(ff, ef), 0);

					list_remove_data(exps, NULL, e);
					list_remove_data(exps, NULL, f);
					list_append(exps, ne);
					v->changes++;
					return exp_merge_range(v, rel, exps);
				}
			}
		}
	}
	return exps;
}

static int
exps_cse( mvc *sql, list *oexps, list *l, list *r )
{
	list *nexps;
	node *n, *m;
	char *lu, *ru;
	int lc = 0, rc = 0, match = 0, res = 0;

	if (list_length(l) == 0 || list_length(r) == 0)
		return 0;

	/* first recusive exps_cse */
	nexps = new_exp_list(sql->sa);
	for (n = l->h; n; n = n->next) {
		sql_exp *e = n->data;

		if (e->type == e_cmp && e->flag == cmp_or && !is_anti(e)) {
			res = exps_cse(sql, nexps, e->l, e->r);
		} else {
			append(nexps, e);
		}
	}
	l = nexps;

	nexps = new_exp_list(sql->sa);
	for (n = r->h; n; n = n->next) {
		sql_exp *e = n->data;

		if (e->type == e_cmp && e->flag == cmp_or && !is_anti(e)) {
			res = exps_cse(sql, nexps, e->l, e->r);
		} else {
			append(nexps, e);
		}
	}
	r = nexps;

	/* simplify  true or .. and .. or true */
	if (list_length(l) == list_length(r) && list_length(l) == 1) {
		sql_exp *le = l->h->data, *re = r->h->data;

		if (exp_is_true(le)) {
			append(oexps, le);
			return 1;
		}
		if (exp_is_true(re)) {
			append(oexps, re);
			return 1;
		}
	}

	lu = SA_ZNEW_ARRAY(sql->ta, char, list_length(l));
	ru = SA_ZNEW_ARRAY(sql->ta, char, list_length(r));
	for (n = l->h, lc = 0; n; n = n->next, lc++) {
		sql_exp *le = n->data;

		for ( m = r->h, rc = 0; m; m = m->next, rc++) {
			sql_exp *re = m->data;

			if (!ru[rc] && exp_match_exp(le,re)) {
				lu[lc] = 1;
				ru[rc] = 1;
				match = 1;
			}
		}
	}
	if (match) {
		list *nl = new_exp_list(sql->sa);
		list *nr = new_exp_list(sql->sa);

		for (n = l->h, lc = 0; n; n = n->next, lc++)
			if (!lu[lc])
				append(nl, n->data);
		for (n = r->h, rc = 0; n; n = n->next, rc++)
			if (!ru[rc])
				append(nr, n->data);

		if (list_length(nl) && list_length(nr))
			append(oexps, exp_or(sql->sa, nl, nr, 0));

		for (n = l->h, lc = 0; n; n = n->next, lc++) {
			if (lu[lc])
				append(oexps, n->data);
		}
		res = 1;
	} else {
		append(oexps, exp_or(sql->sa, list_dup(l, (fdup)NULL),
				     list_dup(r, (fdup)NULL), 0));
	}
	return res;
}

static int
are_equality_exps( list *exps, sql_exp **L)
{
	sql_exp *l = *L;

	if (list_length(exps) == 1) {
		sql_exp *e = exps->h->data, *le = e->l, *re = e->r;

		if (e->type == e_cmp && e->flag == cmp_equal && le->card != CARD_ATOM && re->card == CARD_ATOM && !is_semantics(e)) {
			if (!l) {
				*L = l = le;
				if (!is_column(le->type))
					return 0;
			}
			return (exp_match(l, le));
		}
		if (e->type == e_cmp && e->flag == cmp_or && !is_anti(e) && !is_semantics(e))
			return (are_equality_exps(e->l, L) && are_equality_exps(e->r, L));
	}
	return 0;
}

static void
get_exps( list *n, list *l )
{
	sql_exp *e = l->h->data, *re = e->r;

	if (e->type == e_cmp && e->flag == cmp_equal && re->card == CARD_ATOM)
		list_append(n, re);
	if (e->type == e_cmp && e->flag == cmp_or) {
		get_exps(n, e->l);
		get_exps(n, e->r);
	}
}

static sql_exp *
equality_exps_2_in( mvc *sql, sql_exp *ce, list *l, list *r)
{
	list *nl = new_exp_list(sql->sa);

	get_exps(nl, l);
	get_exps(nl, r);

	return exp_in( sql->sa, ce, nl, cmp_in);
}

static list *
merge_ors(mvc *sql, list *exps, int *changes)
{
	list *nexps = NULL;
	int needed = 0;

	for (node *n = exps->h; n && !needed; n = n->next) {
		sql_exp *e = n->data;

		if (e->type == e_cmp && e->flag == cmp_or && !is_anti(e))
			needed = 1;
	}

	if (needed) {
		nexps = new_exp_list(sql->sa);
		for (node *n = exps->h; n; n = n->next) {
			sql_exp *e = n->data, *l = NULL;

			if (e->type == e_cmp && e->flag == cmp_or && !is_anti(e) && are_equality_exps(e->l, &l) && are_equality_exps(e->r, &l) && l) {
				(*changes)++;
				append(nexps, equality_exps_2_in(sql, l, e->l, e->r));
			} else {
				append(nexps, e);
			}
		}
	} else {
		nexps = exps;
	}

	for (node *n = nexps->h; n ; n = n->next) {
		sql_exp *e = n->data;

		if (e->type == e_cmp && e->flag == cmp_or) {
			e->l = merge_ors(sql, e->l, changes);
			e->r = merge_ors(sql, e->r, changes);
		}
	}

	return nexps;
}

#define TRIVIAL_NOT_EQUAL_CMP(e) \
	((e)->type == e_cmp && (e)->flag == cmp_notequal && !is_anti((e)) && !is_semantics((e)) && ((sql_exp*)(e)->l)->card != CARD_ATOM && ((sql_exp*)(e)->r)->card == CARD_ATOM)

static list *
merge_notequal(mvc *sql, list *exps, int *changes)
{
	list *inequality_groups = NULL, *nexps = NULL;
	int needed = 0;

	for (node *n = exps->h; n; n = n->next) {
		sql_exp *e = n->data;

		if (TRIVIAL_NOT_EQUAL_CMP(e)) {
			bool appended = false;

			if (inequality_groups) {
				for (node *m = inequality_groups->h; m && !appended; m = m->next) {
					list *next = m->data;
					sql_exp *first = (sql_exp*) next->h->data;

					if (exp_match(first->l, e->l)) {
						list_append(next, e);
						appended = true;
					}
				}
			}
			if (!appended) {
				if (!inequality_groups)
					inequality_groups = new_exp_list(sql->sa);
				list_append(inequality_groups, list_append(new_exp_list(sql->sa), e));
			}
		}
	}

	if (inequality_groups) { /* if one list of inequalities has more than one entry, then the re-write is needed */
		for (node *n = inequality_groups->h; n; n = n->next) {
			list *next = n->data;

			if (list_length(next) > 1)
				needed = 1;
		}
	}

	if (needed) {
		nexps = new_exp_list(sql->sa);
		for (node *n = inequality_groups->h; n; n = n->next) {
			list *next = n->data;
			sql_exp *first = (sql_exp*) next->h->data;

			if (list_length(next) > 1) {
				list *notin = new_exp_list(sql->sa);

				for (node *m = next->h; m; m = m->next) {
					sql_exp *e = m->data;
					list_append(notin, e->r);
				}
				list_append(nexps, exp_in(sql->sa, first->l, notin, cmp_notin));
			} else {
				list_append(nexps, first);
			}
		}

		for (node *n = exps->h; n; n = n->next) {
			sql_exp *e = n->data;

			if (!TRIVIAL_NOT_EQUAL_CMP(e))
				list_append(nexps, e);
		}
		(*changes)++;
	} else {
		nexps = exps;
	}

	for (node *n = nexps->h; n ; n = n->next) {
		sql_exp *e = n->data;

		if (e->type == e_cmp && e->flag == cmp_or) {
			e->l = merge_notequal(sql, e->l, changes);
			e->r = merge_notequal(sql, e->r, changes);
		}
	}

	return nexps;
}

int
is_numeric_upcast(sql_exp *e)
{
	if (is_convert(e->type)) {
		sql_subtype *f = exp_fromtype(e);
		sql_subtype *t = exp_totype(e);

		if (f->type->eclass == t->type->eclass && EC_COMPUTE(f->type->eclass)) {
			if (f->type->localtype < t->type->localtype)
				return 1;
		}
	}
	return 0;
}

/* optimize (a = b) or (a is null and b is null) -> a = b with null semantics */
static sql_exp *
try_rewrite_equal_or_is_null(mvc *sql, sql_rel *rel, sql_exp *or, list *l1, list *l2)
{
	if (list_length(l1) == 1) {
		bool valid = true, first_is_null_found = false, second_is_null_found = false;
		sql_exp *cmp = l1->h->data;
		sql_exp *first = cmp->l, *second = cmp->r;

		if (is_compare(cmp->type) && !is_anti(cmp) && !cmp->f && cmp->flag == cmp_equal) {
			int fupcast = is_numeric_upcast(first), supcast = is_numeric_upcast(second);
			for(node *n = l2->h ; n && valid; n = n->next) {
				sql_exp *e = n->data, *l = e->l, *r = e->r;

				if (is_compare(e->type) && e->flag == cmp_equal && !e->f &&
					!is_anti(e) && is_semantics(e)) {
					int lupcast = is_numeric_upcast(l);
					int rupcast = is_numeric_upcast(r);
					sql_exp *rr = rupcast ? r->l : r;

					if (rr->type == e_atom && rr->l && atom_null(rr->l)) {
						if (exp_match_exp(fupcast?first->l:first, lupcast?l->l:l))
							first_is_null_found = true;
						else if (exp_match_exp(supcast?second->l:second, lupcast?l->l:l))
							second_is_null_found = true;
						else
							valid = false;
					} else {
						valid = false;
					}
				} else {
					valid = false;
				}
			}
			if (valid && first_is_null_found && second_is_null_found) {
				sql_subtype super;

				cmp_supertype(&super, exp_subtype(first), exp_subtype(second)); /* first and second must have the same type */
				if (!(first = exp_check_type(sql, &super, rel, first, type_equal)) ||
					!(second = exp_check_type(sql, &super, rel, second, type_equal))) {
						sql->session->status = 0;
						sql->errstr[0] = 0;
						return or;
					}
				sql_exp *res = exp_compare(sql->sa, first, second, cmp->flag);
				set_semantics(res);
				if (exp_name(or))
					exp_prop_alias(sql->sa, res, or);
				return res;
			}
		}
	}
	return or;
}

static list *
merge_cmp_or_null(mvc *sql, sql_rel *rel, list *exps, int *changes)
{
	for (node *n = exps->h; n ; n = n->next) {
		sql_exp *e = n->data;

		if (is_compare(e->type) && e->flag == cmp_or && !is_anti(e)) {
			sql_exp *ne = try_rewrite_equal_or_is_null(sql, rel, e, e->l, e->r);
			if (ne != e) {
				(*changes)++;
				n->data = ne;
			}
			ne = try_rewrite_equal_or_is_null(sql, rel, e, e->r, e->l);
			if (ne != e) {
				(*changes)++;
				n->data = ne;
			}
		}
	}
	return exps;
}

static list *
cleanup_equal_exps(mvc *sql, sql_rel *rel, list *exps, int *changes)
{
	if (list_length(exps) <= 1)
		return exps;
	if (is_join(rel->op)) {
		for(node *n = exps->h; n; n = n->next) {
			sql_exp *e = n->data;
			if (e->type == e_cmp && !e->f && e->flag <= cmp_notequal &&
				!rel_find_exp(rel->l, e->l) && !rel_find_exp(rel->r, e->r) &&
				!find_prop(e->p, PROP_HASHCOL) && !find_prop(e->p, PROP_JOINIDX)) {
				exp_swap(e);
			}
		}
	}
	bool needed = false;
	for(node *n = exps->h; !needed && n; n = n->next) {
		for (node *m = n->next; !needed && m; m = m->next) {
			if (exp_match_exp_semantics(n->data, m->data, false))
				needed = true;
		}
	}
	if (needed) {
		list *nexps = sa_list(sql->sa);

		for(node *n = exps->h; n; n = n->next) {
			bool done = false;
			for (node *m = exps->h; m && !done; m = m->next) {
				if (n != m && exp_match_exp_semantics(n->data, m->data, false)) {
					sql_exp *e1 = n->data, *e2 = m->data;
					if ((is_any(e1) || is_semantics(e1)) || (!is_any(e2) && !is_semantics(e2))) {
						append(nexps, e1);
						if ((!is_any(e2) && !is_semantics(e2)) && is_left(rel->op) && list_length(rel->attr) == 1) {
							/* nil is false */
							sql_exp *m = rel->attr->h->data;
							if (exp_is_atom(m))
								set_no_nil(m);
						}
					}
					done = true;
				}
			}
			if (!done)
				append(nexps, n->data);
		}
		return nexps;
	}
	(void)changes;
	return exps;
}

static inline sql_rel *
rel_select_cse(visitor *v, sql_rel *rel)
{
	if ((is_select(rel->op) || is_join(rel->op) || is_semi(rel->op)) && rel->exps) /* cleanup equal expressions */
		rel->exps = cleanup_equal_exps(v->sql, rel, rel->exps, &v->changes); /* (a = b) and (a += b) */

	if (is_select(rel->op) && rel->exps)
		rel->exps = merge_ors(v->sql, rel->exps, &v->changes); /* x = 1 or x = 2 => x in (1, 2)*/

	if (is_select(rel->op) && rel->exps)
		rel->exps = merge_notequal(v->sql, rel->exps, &v->changes); /* x <> 1 and x <> 2 => x not in (1, 2)*/

	if ((is_select(rel->op) || is_join(rel->op) || is_semi(rel->op)) && rel->exps)
		rel->exps = merge_cmp_or_null(v->sql, rel, rel->exps, &v->changes); /* (a = b) or (a is null and b is null) -> a = b with null semantics */

	if ((is_select(rel->op) || is_join(rel->op) || is_semi(rel->op)) && rel->exps) {
		node *n;
		list *nexps;
		int needed = 0;

		for (n=rel->exps->h; n && !needed; n = n->next) {
			sql_exp *e = n->data;

			if (e->type == e_cmp && e->flag == cmp_or && !is_anti(e))
				needed = 1;
		}
		if (!needed)
			return rel;
		nexps = new_exp_list(v->sql->sa);
		for (n=rel->exps->h; n; n = n->next) {
			sql_exp *e = n->data;

			if (e->type == e_cmp && e->flag == cmp_or && !is_anti(e)) {
				/* split the common expressions */
				v->changes += exps_cse(v->sql, nexps, e->l, e->r);
			} else {
				append(nexps, e);
			}
		}
		rel->exps = nexps;
	}
	return rel;
}

static list *
exps_merge_select_rse( mvc *sql, list *l, list *r, bool *merged)
{
	node *n, *m, *o;
	list *nexps = NULL, *lexps, *rexps;
	bool lmerged = true, rmerged = true;

 	lexps = new_exp_list(sql->sa);
	for (n = l->h; n; n = n->next) {
		sql_exp *e = n->data;

		if (e->type == e_cmp && e->flag == cmp_or && !is_anti(e) && !is_semantics(e)) {
			lmerged = false;
			list *nexps = exps_merge_select_rse(sql, e->l, e->r, &lmerged);
			for (o = nexps->h; o; o = o->next)
				append(lexps, o->data);
		} else {
			append(lexps, e);
		}
	}
	if (lmerged)
		lmerged = (list_length(lexps) == 1);
 	rexps = new_exp_list(sql->sa);
	for (n = r->h; n; n = n->next) {
		sql_exp *e = n->data;

		if (e->type == e_cmp && e->flag == cmp_or && !is_anti(e) && !is_semantics(e)) {
			rmerged = false;
			list *nexps = exps_merge_select_rse(sql, e->l, e->r, &rmerged);
			for (o = nexps->h; o; o = o->next)
				append(rexps, o->data);
		} else {
			append(rexps, e);
		}
	}
	if (rmerged)
		rmerged = (list_length(r) == 1);

 	nexps = new_exp_list(sql->sa);

	/* merge merged lists first ? */
	for (n = lexps->h; n; n = n->next) {
		sql_exp *le = n->data, *re, *fnd = NULL;

		if (le->type != e_cmp || le->flag == cmp_or || is_anti(le) || is_semantics(le) || is_symmetric(le))
			continue;
		for (m = rexps->h; !fnd && m; m = m->next) {
			re = m->data;
			if (exps_match_col_exps(le, re))
				fnd = re;
		}
		if (fnd && (is_anti(fnd) || is_semantics(fnd)))
			continue;
		/* cases
		 * 1) 2 values (cmp_equal)
		 * 2) 1 value (cmp_equal), and cmp_in
		 * 	(also cmp_in, cmp_equal)
		 * 3) 2 cmp_in
		 * 4) ranges
		 */
		if (fnd) {
			re = fnd;
			fnd = NULL;
			if (is_anti(le) || is_anti(re) || is_symmetric(re))
				continue;
			if (le->flag == cmp_equal && re->flag == cmp_equal) {
				list *exps = new_exp_list(sql->sa);

				append(exps, le->r);
				append(exps, re->r);
				fnd = exp_in(sql->sa, le->l, exps, cmp_in);
			} else if (le->flag == cmp_equal && re->flag == cmp_in){
				list *exps = new_exp_list(sql->sa);

				append(exps, le->r);
				list_merge(exps, re->r, NULL);
				fnd = exp_in(sql->sa, le->l, exps, cmp_in);
			} else if (le->flag == cmp_in && re->flag == cmp_equal){
				list *exps = new_exp_list(sql->sa);

				append(exps, re->r);
				list_merge(exps, le->r, NULL);
				fnd = exp_in(sql->sa, le->l, exps, cmp_in);
			} else if (le->flag == cmp_in && re->flag == cmp_in){
				list *exps = new_exp_list(sql->sa);

				list_merge(exps, le->r, NULL);
				list_merge(exps, re->r, NULL);
				fnd = exp_in(sql->sa, le->l, exps, cmp_in);
			} else if (le->f && re->f && /* merge ranges */
				   le->flag == re->flag && le->flag <= cmp_lt) {
				sql_exp *mine = NULL, *maxe = NULL;

<<<<<<< HEAD
				if (!(mine = rel_binop_(sql, NULL, le->r, re->r, "sys", "sql_min", card_value, true))) {
=======
				if (!(mine = rel_binop_(sql, NULL, exp_copy(sql, le->r), exp_copy(sql, re->r), "sys", "sql_min", card_value))) {
>>>>>>> 94877000
					sql->session->status = 0;
					sql->errstr[0] = '\0';
					continue;
				}
<<<<<<< HEAD
				if (!(maxe = rel_binop_(sql, NULL, le->f, re->f, "sys", "sql_max", card_value, true))) {
=======
				if (!(maxe = rel_binop_(sql, NULL, exp_copy(sql, le->f), exp_copy(sql, re->f), "sys", "sql_max", card_value))) {
>>>>>>> 94877000
					sql->session->status = 0;
					sql->errstr[0] = '\0';
					continue;
				}
				fnd = exp_compare2(sql->sa, exp_copy(sql, le->l), mine, maxe, le->flag, 0);
				lmerged = false;
			}
			if (fnd) {
				append(nexps, fnd);
				*merged = (fnd && lmerged && rmerged);
			}
		}
	}
	return nexps;
}

/* merge related sub expressions
 *
 * ie   (x = a and y > 1 and y < 5) or
 *      (x = c and y > 1 and y < 10) or
 *      (x = e and y > 1 and y < 20)
 * ->
 *     ((x = a and y > 1 and y < 5) or
 *      (x = c and y > 1 and y < 10) or
 *      (x = e and y > 1 and y < 20)) and
 *     	 x in (a,c,e) and
 *     	 y > 1 and y < 20
 *
 * for single expression or's we can do better
 *		x in (a, b, c) or x in (d, e, f)
 *		->
 *		x in (a, b, c, d, e, f)
 * */
static inline sql_rel *
rel_merge_select_rse(visitor *v, sql_rel *rel)
{
	/* only execute once per select */
	if ((is_select(rel->op) || is_join(rel->op) || is_semi(rel->op)) && rel->exps && !is_rel_merge_select_rse_used(rel->used)) {
		node *n, *o;
		list *nexps = new_exp_list(v->sql->sa);

		for (n=rel->exps->h; n; n = n->next) {
			sql_exp *e = n->data;

			if (e->type == e_cmp && e->flag == cmp_or && !is_anti(e) && !is_semantics(e)) {
				/* possibly merge related expressions */
				bool merged = false;

				list *ps = exps_merge_select_rse(v->sql, e->l, e->r, &merged);
				for (o = ps->h; o; o = o->next)
					append(nexps, o->data);
				if (merged)
					v->changes++;
				else
					append(nexps, e);
			} else {
				append(nexps, e);
			}
		}
		rel->exps = nexps;
		rel->used |= rel_merge_select_rse_used;
	}
	return rel;
}

/* pack optimizers into a single function call to avoid iterations in the AST */
static sql_rel *
rel_optimize_select_and_joins_bottomup_(visitor *v, sql_rel *rel)
{
	if (!rel || (!is_join(rel->op) && !is_semi(rel->op) && !is_select(rel->op)) || list_empty(rel->exps))
		return rel;
	uint8_t cycle = *(uint8_t*) v->data;

	rel->exps = exp_merge_range(v, rel, rel->exps);
	rel = rel_select_cse(v, rel);
	if (cycle == 1)
		rel = rel_merge_select_rse(v, rel);
	rel = rewrite_simplify(v, cycle, v->value_based_opt, rel);
	return rel;
}

static sql_rel *
rel_optimize_select_and_joins_bottomup(visitor *v, global_props *gp, sql_rel *rel)
{
	v->data = &gp->opt_cycle;
	rel = rel_visitor_bottomup(v, rel, &rel_optimize_select_and_joins_bottomup_);
	v->data = gp;
	return rel;
}

run_optimizer
bind_optimize_select_and_joins_bottomup(visitor *v, global_props *gp)
{
	int flag = v->sql->sql_optimizer;
	return gp->opt_level == 1 && (gp->cnt[op_join] || gp->cnt[op_left] || gp->cnt[op_right] ||
		   gp->cnt[op_full] || gp->cnt[op_semi] || gp->cnt[op_anti] ||
		   gp->cnt[op_select]) && (flag & optimize_select_and_joins_bottomup) ? rel_optimize_select_and_joins_bottomup : NULL;
}


static inline sql_rel *
rel_push_join_exps_down(visitor *v, sql_rel *rel)
{
	/* push select exps part of join expressions down */
	/* TODO CHECK WHY not semi enabled */
	if ((is_innerjoin(rel->op) || is_left(rel->op) || is_right(rel->op) /*|| is_semi(rel->op)*/) && !list_empty(rel->exps)) {
		int left = is_innerjoin(rel->op) || is_right(rel->op) || rel->op == op_semi;
		int right = is_innerjoin(rel->op) || is_left(rel->op) || is_semi(rel->op);
		sql_rel *jl = rel->l, *ojl = jl, *jr = rel->r, *ojr = jr;

		set_processed(jl);
		set_processed(jr);
		for (node *n = rel->exps->h; n;) {
			node *next = n->next;
			sql_exp *e = n->data;

			if (left && rel_rebind_exp(v->sql, jl, e) && !is_any(e)) { /* select expressions on left */
				if (!is_select(jl->op) || rel_is_ref(jl))
					rel->l = jl = rel_select(v->sql->sa, jl, NULL);
				rel_select_add_exp(v->sql->sa, jl, e);
				list_remove_node(rel->exps, NULL, n);
				v->changes++;
			} else if (right && rel_rebind_exp(v->sql, jr, e) && !is_any(e)) { /* select expressions on right */
				if (!is_select(jr->op) || rel_is_ref(jr))
					rel->r = jr = rel_select(v->sql->sa, jr, NULL);
				rel_select_add_exp(v->sql->sa, jr, e);
				list_remove_node(rel->exps, NULL, n);
				v->changes++;
			}
			n = next;
		}
		if (ojl != jl)
			set_processed(jl);
		if (ojr != jr)
			set_processed(jr);
	}
	return rel;
}

static inline bool
is_non_trivial_select_applied_to_outer_join(sql_rel *rel)
{
	return is_select(rel->op) && rel->exps && is_outerjoin(((sql_rel*) rel->l)->op);
}

extern list *list_append_before(list *l, node *n, void *data);

static void replace_column_references_with_nulls_2(mvc *sql, list* crefs, sql_exp* e);

static void
replace_column_references_with_nulls_1(mvc *sql, list* crefs, list* exps) {
	if (list_empty(exps))
		return;
	for(node* n = exps->h; n; n=n->next) {
		sql_exp* e = n->data;
		replace_column_references_with_nulls_2(sql, crefs, e);
	}
}

static void
replace_column_references_with_nulls_2(mvc *sql, list* crefs, sql_exp* e) {
	if (e == NULL) {
		return;
	}

	switch (e->type) {
	case e_column:
		{
			sql_exp *c = NULL;
			if (e->l) {
				c = exps_bind_column2(crefs, e->l, e->r, NULL);
			} else {
				c = exps_bind_column(crefs, e->r, NULL, NULL, 1);
			}
			if (c) {
				e->type = e_atom;
				e->l = atom_general(sql->sa, &e->tpe, NULL, 0);
				e->r = e->f = NULL;
			}
		}
		break;
	case e_cmp:
		switch (e->flag) {
		case cmp_gt:
		case cmp_gte:
		case cmp_lte:
		case cmp_lt:
		case cmp_equal:
		case cmp_notequal:
		{
			sql_exp* l = e->l;
			sql_exp* r = e->r;
			sql_exp* f = e->f;

			replace_column_references_with_nulls_2(sql, crefs, l);
			replace_column_references_with_nulls_2(sql, crefs, r);
			replace_column_references_with_nulls_2(sql, crefs, f);
			break;
		}
		case cmp_filter:
		case cmp_or:
		{
			list* l = e->l;
			list* r = e->r;
			replace_column_references_with_nulls_1(sql, crefs, l);
			replace_column_references_with_nulls_1(sql, crefs, r);
			break;
		}
		case cmp_in:
		case cmp_notin:
		{
			sql_exp* l = e->l;
			list* r = e->r;
			replace_column_references_with_nulls_2(sql, crefs, l);
			replace_column_references_with_nulls_1(sql, crefs, r);
			break;
		}
		default:
			break;
		}
		break;
	case e_func:
	{
		list* l = e->l;
		replace_column_references_with_nulls_1(sql, crefs, l);
		break;
	}
	case e_convert:
	{
		sql_exp* l = e->l;
		replace_column_references_with_nulls_2(sql, crefs, l);
		break;
	}
	default:
		break;
	}
}

static sql_rel *
out2inner(visitor *v, sql_rel* sel, sql_rel* join, sql_rel* inner_join_side, operator_type new_type) {

	/* handle inner_join relations with a simple select */
	if (is_select(inner_join_side->op) && inner_join_side->l)
		inner_join_side = inner_join_side->l;
	if (!is_base(inner_join_side->op) && !is_simple_project(inner_join_side->op)) {
		// Nothing to do here.
		return sel;
	}

	list* inner_join_column_references = inner_join_side->exps;
	list* select_predicates = exps_copy(v->sql, sel->exps);

	for(node* n = select_predicates->h; n; n=n->next) {
		sql_exp* e = n->data;
		replace_column_references_with_nulls_2(v->sql, inner_join_column_references, e);

		if (exp_is_false(e)) {
			join->op = new_type;
			v->changes++;
			break;
		}
	}

	return sel;
}

static inline sql_rel *
rel_out2inner(visitor *v, sql_rel *rel) {

	if (!is_non_trivial_select_applied_to_outer_join(rel)) {
		// Nothing to do here.
		return rel;
	}

	sql_rel* join = (sql_rel*) rel->l;

	if (rel_is_ref(join)) {
		/* Do not alter a multi-referenced join relation.
			* This is problematic (e.g. in the case of the plan of a merge statement)
			* basically because there are no guarantees on the other container relations.
			* In particular there is no guarantee that the other referencing relations are
			* select relations with null-rejacting predicates on the inner join side.
			*/
		return rel;
	}

	sql_rel* inner_join_side;
	if (is_left(join->op)) {
		inner_join_side = join->r;
		return out2inner(v, rel, join, inner_join_side, op_join);
	}
	else if (is_right(join->op)) {
		inner_join_side = join->l;
		return out2inner(v, rel, join, inner_join_side, op_join);
	}
	else /*full outer join*/ {
		// First check if left side can degenerate from full outer join to just right outer join.
		inner_join_side = join->r;
		rel = out2inner(v, rel, join, inner_join_side, op_right);
		/* Now test if the right side can degenerate to
			* a normal inner join or a left outer join
			* depending on the result of previous call to out2inner.
			*/

		inner_join_side = join->l;
		return out2inner(v, rel, join, inner_join_side, is_right(join->op)? op_join: op_left);
	}
}

static bool
exps_uses_any(list *exps, list *l)
{
	bool uses_any = false;

	if (list_empty(exps) || list_empty(l))
		return false;
	for (node *n = l->h; n && !uses_any; n = n->next) {
		sql_exp *e = n->data;
		uses_any |= list_exps_uses_exp(exps, exp_relname(e), exp_name(e)) != NULL;
	}

	return uses_any;
}

/* TODO At the moment I have to disable the new join2semi because the join order optimizer doesn't take semi-joins into account,
so plans get deteriorated if more joins are optimized into semi-joins. Later I will review the join order with semi-joins and hopefully,
I will be able to re-enable the new join2semi. */
#if 0
#define NO_EXP_FOUND 0
#define FOUND_WITH_DUPLICATES 1
#define MAY_HAVE_DUPLICATE_NULLS 2
#define ALL_VALUES_DISTINCT 3

static int
find_projection_for_join2semi(sql_rel *rel, sql_exp *jc)
{
	sql_rel *res = NULL;
	sql_exp *e = NULL;
	bool underjoin = false;

	if ((e = rel_find_exp_and_corresponding_rel(rel, jc, &res, &underjoin))) {
		if (underjoin || e->type != e_column)
			return FOUND_WITH_DUPLICATES;
		/* if just one groupby column is projected or the relation needs distinct values and one column is projected or is a primary key, it will be distinct */
		if (is_unique(e) ||
			(is_groupby(res->op) && list_length(res->r) == 1 && exps_find_exp(res->r, e)) ||
			((is_project(res->op) || is_base(res->op)) && ((need_distinct(res) && list_length(res->exps) == 1) || res->card < CARD_AGGR)))
			return has_nil(e) ? MAY_HAVE_DUPLICATE_NULLS : ALL_VALUES_DISTINCT;
		return FOUND_WITH_DUPLICATES;
	}
	return NO_EXP_FOUND;
}

static int
subrel_uses_exp_outside_subrel(visitor *v, sql_rel *rel, list *l, sql_rel *j)
{
	if (rel == j)
		return 0;
	if (mvc_highwater(v->sql))
		return 1;
	switch(rel->op){
	case op_join:
	case op_left:
	case op_right:
	case op_full:
		return exps_uses_any(rel->exps, l) ||
			subrel_uses_exp_outside_subrel(v, rel->l, l, j) || subrel_uses_exp_outside_subrel(v, rel->r, l, j);
	case op_semi:
	case op_anti:
	case op_select:
		return exps_uses_any(rel->exps, l) ||
			subrel_uses_exp_outside_subrel(v, rel->l, l, j);
	case op_project:
	case op_groupby:
		return exps_uses_any(rel->exps, l) || exps_uses_any(rel->r, l);
	case op_basetable:
	case op_table:
	case op_union:
	case op_except:
	case op_inter:
		return exps_uses_any(rel->exps, l);
	case op_topn:
	case op_sample:
		return subrel_uses_exp_outside_subrel(v, rel->l, l, j);
	default:
		return 1;
	}
}

static int
projrel_uses_exp_outside_subrel(visitor *v, sql_rel *rel, list *l, sql_rel *j)
{
	/* test if projecting relation uses any of the join expressions */
	assert((is_simple_project(rel->op) || is_groupby(rel->op)) && rel->l);
	return exps_uses_any(rel->exps, l) || exps_uses_any(rel->r, l) || subrel_uses_exp_outside_subrel(v, rel->l, l, j);
}

static sql_rel *
rewrite_joins2semi(visitor *v, sql_rel *proj, sql_rel *rel)
{
	/* generalize possibility : we need the visitor 'step' here */
	if (rel_is_ref(rel) || mvc_highwater(v->sql)) /* if the join has multiple references, it's dangerous to convert it into a semijoin */
		return rel;
	if (is_innerjoin(rel->op) && !list_empty(rel->exps)) {
		sql_rel *l = rel->l, *r = rel->r;
		bool left_unique = true, right_unique = true;

		/* these relations don't project anything, so skip them */
		while (is_topn(l->op) || is_sample(l->op) || is_select(l->op) || is_semi(l->op))
			l = l->l;
		/* joins will expand values, so don't search on those */
		if (!is_base(l->op) && !is_project(l->op))
			left_unique = false;
		while (is_topn(r->op) || is_sample(r->op) || is_select(r->op) || is_semi(r->op))
			r = r->l;
		if (!is_base(r->op) && !is_project(r->op))
			right_unique = false;
		/* if all columns used in equi-joins from one of the sides are unique, the join can be rewritten into a semijoin */
		for (node *n=rel->exps->h; n && (left_unique || right_unique); n = n->next) {
			sql_exp *e = n->data, *el = e->l, *er = e->r;

			if (!is_compare(e->type) || e->flag != cmp_equal || exp_has_func(el) || exp_has_func(er)) {
				left_unique = right_unique = false;
			} else {
				int found = 0;

				if (left_unique && (found = find_projection_for_join2semi(l, el)) > NO_EXP_FOUND)
					left_unique &= (found == ALL_VALUES_DISTINCT || (found == MAY_HAVE_DUPLICATE_NULLS && (!is_semantics(e) || !has_nil(er))));
				if (left_unique && (found = find_projection_for_join2semi(l, er)) > NO_EXP_FOUND)
					left_unique &= (found == ALL_VALUES_DISTINCT || (found == MAY_HAVE_DUPLICATE_NULLS && (!is_semantics(e) || !has_nil(el))));
				if (right_unique && (found = find_projection_for_join2semi(r, el)) > NO_EXP_FOUND)
					right_unique &= (found == ALL_VALUES_DISTINCT || (found == MAY_HAVE_DUPLICATE_NULLS && (!is_semantics(e) || !has_nil(er))));
				if (right_unique && (found = find_projection_for_join2semi(r, er)) > NO_EXP_FOUND)
					right_unique &= (found == ALL_VALUES_DISTINCT || (found == MAY_HAVE_DUPLICATE_NULLS && (!is_semantics(e) || !has_nil(el))));
			}
		}

		/* now we need to check relation's expressions are not used */
		if (left_unique && !projrel_uses_exp_outside_subrel(v, proj, l->exps, rel)) {
			sql_rel *tmp = rel->r;
			rel->r = rel->l;
			rel->l = tmp;
			rel->op = op_semi;
			v->changes++;
		} else if (right_unique && !projrel_uses_exp_outside_subrel(v, proj, r->exps, rel)) {
			rel->op = op_semi;
			v->changes++;
		}
	}
	if (is_join(rel->op)) {
		rel->l = rewrite_joins2semi(v, proj, rel->l);
		rel->r = rewrite_joins2semi(v, proj, rel->r);
	} else if (is_topn(rel->op) || is_sample(rel->op) || is_select(rel->op) || is_semi(rel->op)) {
		rel->l = rewrite_joins2semi(v, proj, rel->l);
	}
	return rel;
}

static inline sql_rel *
rel_join2semijoin(visitor *v, sql_rel *rel)
{
	if ((is_simple_project(rel->op) || is_groupby(rel->op)) && rel->l)
		rel->l = rewrite_joins2semi(v, rel, rel->l);
	return rel;
}
#endif

#define NO_PROJECTION_FOUND 0
#define MAY_HAVE_DUPLICATE_NULLS 1
#define ALL_VALUES_DISTINCT 2

static int
find_projection_for_join2semi(sql_rel *rel)
{
	if (is_simple_project(rel->op) || is_groupby(rel->op) || is_inter(rel->op) || is_except(rel->op) || is_base(rel->op) || (is_union(rel->op) && need_distinct(rel))) {
		if (rel->card < CARD_AGGR) /* const or groupby without group by exps */
			return ALL_VALUES_DISTINCT;
		if (list_length(rel->exps) == 1) {
			sql_exp *e = rel->exps->h->data;
			/* a single group by column in the projection list from a group by relation is guaranteed to be unique, but not an aggregate */
			if (e->type == e_column) {
				sql_rel *res = NULL;
				sql_exp *found = NULL;
				bool underjoin = false;

				/* if just one groupby column is projected or the relation needs distinct values and one column is projected or is a primary key, it will be distinct */
				if ((is_groupby(rel->op) && list_length(rel->r) == 1 && exps_find_exp(rel->r, e)) || (need_distinct(rel) && list_length(rel->exps) == 1))
					return ALL_VALUES_DISTINCT;
				if (is_unique(e))
					return has_nil(e) ? MAY_HAVE_DUPLICATE_NULLS : ALL_VALUES_DISTINCT;

				if ((is_simple_project(rel->op) || is_groupby(rel->op) || is_inter(rel->op) || is_except(rel->op)) &&
					(found = rel_find_exp_and_corresponding_rel(rel->l, e, false, &res, &underjoin)) && !underjoin) { /* grouping column on inner relation */
					if (need_distinct(res) && list_length(res->exps) == 1)
						return ALL_VALUES_DISTINCT;
					if (is_unique(found))
						return has_nil(e) ? MAY_HAVE_DUPLICATE_NULLS : ALL_VALUES_DISTINCT;
					if (found->type == e_column && found->card <= CARD_AGGR) {
						if (!is_groupby(res->op) && list_length(res->exps) != 1)
							return NO_PROJECTION_FOUND;
						for (node *n = res->exps->h ; n ; n = n->next) { /* must be the single column in the group by expression list */
							sql_exp *e = n->data;
							if (e != found && e->type == e_column)
								return NO_PROJECTION_FOUND;
						}
						return ALL_VALUES_DISTINCT;
					}
				}
			}
		}
	}
	return NO_PROJECTION_FOUND;
}

static sql_rel *
find_candidate_join2semi(visitor *v, sql_rel *rel, bool *swap)
{
	/* generalize possibility : we need the visitor 'step' here */
	if (rel_is_ref(rel)) /* if the join has multiple references, it's dangerous to convert it into a semijoin */
		return NULL;
	if (rel->op == op_join && !list_empty(rel->exps) && list_empty(rel->attr)) {
		sql_rel *l = rel->l, *r = rel->r;
		int foundr = NO_PROJECTION_FOUND, foundl = NO_PROJECTION_FOUND, found = NO_PROJECTION_FOUND;
		bool ok = false;

		foundr = find_projection_for_join2semi(r);
		if (foundr < ALL_VALUES_DISTINCT)
			foundl = find_projection_for_join2semi(l);
		if (foundr && foundr > foundl) {
			*swap = false;
			found = foundr;
		} else if (foundl) {
			*swap = true;
			found = foundl;
		}

		if (found > NO_PROJECTION_FOUND) {
			/* if all join expressions can be pushed down or have function calls, then it cannot be rewritten into a semijoin */
			for (node *n=rel->exps->h; n && !ok; n = n->next) {
				sql_exp *e = n->data;

				ok |= e->type == e_cmp && e->flag == cmp_equal && !exp_has_func(e) && !rel_rebind_exp(v->sql, l, e) && !rel_rebind_exp(v->sql, r, e) &&
					(found == ALL_VALUES_DISTINCT || !is_semantics(e) || !has_nil((sql_exp *)e->l) || !has_nil((sql_exp *)e->r));
			}
		}

		if (ok)
			return rel;
	}
	if (is_join(rel->op) || is_semi(rel->op)) {
		sql_rel *c;

		if ((c=find_candidate_join2semi(v, rel->l, swap)) != NULL ||
		    (c=find_candidate_join2semi(v, rel->r, swap)) != NULL)
			if (list_empty(c->attr))
				return c;
	}
	if (is_topn(rel->op) || is_sample(rel->op))
		return find_candidate_join2semi(v, rel->l, swap);
	return NULL;
}

static int
subrel_uses_exp_outside_subrel(sql_rel *rel, list *l, sql_rel *c)
{
	if (rel == c)
		return 0;
	/* for subrel only expect joins (later possibly selects) */
	if (is_join(rel->op) || is_semi(rel->op)) {
		if (exps_uses_any(rel->exps, l))
			return 1;
		if (subrel_uses_exp_outside_subrel(rel->l, l, c) ||
		    subrel_uses_exp_outside_subrel(rel->r, l, c))
			return 1;
	}
	if (is_topn(rel->op) || is_sample(rel->op))
		return subrel_uses_exp_outside_subrel(rel->l, l, c);
	return 0;
}

static int
rel_uses_exp_outside_subrel(sql_rel *rel, list *l, sql_rel *c)
{
	/* for now we only expect sub relations of type project, selects (rel) or join/semi */
	if (is_simple_project(rel->op) || is_groupby(rel->op) || is_select(rel->op)) {
		if (!list_empty(rel->exps) && exps_uses_any(rel->exps, l))
			return 1;
		if ((is_simple_project(rel->op) || is_groupby(rel->op)) && !list_empty(rel->r) && exps_uses_any(rel->r, l))
			return 1;
		if (rel->l)
			return subrel_uses_exp_outside_subrel(rel->l, l, c);
	}
	if (is_topn(rel->op) || is_sample(rel->op))
		return subrel_uses_exp_outside_subrel(rel->l, l, c);
	return 1;
}

static inline sql_rel *
rel_join2semijoin(visitor *v, sql_rel *rel)
{
	if ((is_simple_project(rel->op) || is_groupby(rel->op)) && rel->l) {
		bool swap = false;
		sql_rel *l = rel->l;
		sql_rel *c = find_candidate_join2semi(v, l, &swap);

		if (c) {
			/* 'p' is a project */
			sql_rel *p = swap ? c->l : c->r;

			/* now we need to check if ce is only used at the level of c */
			if (!rel_uses_exp_outside_subrel(rel, p->exps, c)) {
				c->op = op_semi;
				if (swap) {
					sql_rel *tmp = c->r;
					c->r = c->l;
					c->l = tmp;
				}
				v->changes++;
			}
		}
	}
	return rel;
}

static inline sql_rel *
rel_push_join_down_outer(visitor *v, sql_rel *rel)
{
	if (is_join(rel->op) && !is_outerjoin(rel->op) && !is_single(rel) && !list_empty(rel->exps) && !rel_is_ref(rel)) {
		sql_rel *l = rel->l, *r = rel->r;

		if (is_left(r->op) && (is_select(l->op) || (is_join(l->op) && !is_outerjoin(l->op))) && !rel_is_ref(l) &&
				!rel_is_ref(r)) {
			sql_rel *rl = r->l;
			sql_rel *rr = r->r;
			if (rel_is_ref(rl) || rel_is_ref(rr))
				return rel;
			/* join exps should only include l and r.l */
			list *njexps = sa_list(v->sql->sa);
			for(node *n = rel->exps->h; n; n = n->next) {
				sql_exp *je = n->data;

				assert(je->type == e_cmp);
				if (je->f)
					return rel;
				if ((rel_find_exp(l, je->l) && rel_find_exp(rl, je->r)) || (rel_find_exp(l, je->r) && rel_find_exp(rl, je->l))) {
					list_append(njexps, je);
				} else {
					return rel;
				}
			}
			sql_rel *nl = rel_crossproduct(v->sql->sa, rel_dup(l), rl, rel->op);
			r->l = nl;
			nl->exps = njexps;
			nl->attr = rel->attr;
			rel->attr = NULL;
			set_processed(nl);
			rel_dup(r);
			rel_destroy(rel);
			rel = r;
			v->changes++;
		}
	}
	return rel;
}

static sql_rel *
rel_optimize_joins_(visitor *v, sql_rel *rel)
{
	rel = rel_push_join_exps_down(v, rel);
	rel = rel_out2inner(v, rel);
	rel = rel_join2semijoin(v, rel);
	rel = rel_push_join_down_outer(v, rel);
	return rel;
}

static sql_rel *
rel_optimize_joins(visitor *v, global_props *gp, sql_rel *rel)
{
	(void) gp;
	return rel_visitor_topdown(v, rel, &rel_optimize_joins_);
}

run_optimizer
bind_optimize_joins(visitor *v, global_props *gp)
{
	int flag = v->sql->sql_optimizer;
	return gp->opt_level == 1 && (gp->cnt[op_join] || gp->cnt[op_left] || gp->cnt[op_right]
		   || gp->cnt[op_full] || gp->cnt[op_semi] || gp->cnt[op_anti]) && (flag & optimize_joins) ? rel_optimize_joins : NULL;
}


static sql_rel *rel_join_order_(visitor *v, sql_rel *rel);

static void
get_relations(visitor *v, sql_rel *rel, list *rels)
{
	if (list_empty(rel->attr) && !rel_is_ref(rel) && rel->op == op_join && rel->exps == NULL) {
		sql_rel *l = rel->l;
		sql_rel *r = rel->r;

		get_relations(v, l, rels);
		get_relations(v, r, rels);
		rel->l = NULL;
		rel->r = NULL;
		rel_destroy(rel);
	} else {
		rel = rel_join_order_(v, rel);
		append(rels, rel);
	}
}

static void
get_inner_relations(mvc *sql, sql_rel *rel, list *rels)
{
	if (!rel_is_ref(rel) && is_join(rel->op)) {
		sql_rel *l = rel->l;
		sql_rel *r = rel->r;

		get_inner_relations(sql, l, rels);
		get_inner_relations(sql, r, rels);
	} else {
		append(rels, rel);
	}
}

static int
exp_count(int *cnt, sql_exp *e)
{
	int flag;
	if (!e)
		return 0;
	if (find_prop(e->p, PROP_JOINIDX))
		*cnt += 100;
	if (find_prop(e->p, PROP_HASHCOL))
		*cnt += 100;
	if (find_prop(e->p, PROP_HASHIDX))
		*cnt += 100;
	switch(e->type) {
	case e_cmp:
		if (!is_complex_exp(e->flag)) {
			exp_count(cnt, e->l);
			exp_count(cnt, e->r);
			if (e->f)
				exp_count(cnt, e->f);
		}
 		flag = e->flag;
		switch (flag) {
		case cmp_equal:
			*cnt += 90;
			return 90;
		case cmp_notequal:
			*cnt += 7;
			return 7;
		case cmp_gt:
		case cmp_gte:
		case cmp_lt:
		case cmp_lte:
			*cnt += 6;
			if (e->l) {
				sql_exp *l = e->l;
				sql_subtype *t = exp_subtype(l);
				if (EC_TEMP(t->type->eclass)) /* give preference to temporal ranges */
					*cnt += 90;
			}
			if (e->f){ /* range */
				*cnt += 6;
				return 12;
			}
			return 6;
		case cmp_filter:
			if (exps_card(e->r) > CARD_AGGR) {
				/* filters for joins are special */
				*cnt += 1000;
				return 1000;
			}
			*cnt += 2;
			return 2;
		case cmp_in:
		case cmp_notin: {
			list *l = e->r;
			int c = 9 - 10*list_length(l);
			*cnt += c;
			return c;
		}
		case cmp_or: /* prefer or over functions */
			*cnt += 3;
			return 3;
		default:
			return 0;
		}
	case e_column:
		*cnt += 20;
		return 20;
	case e_atom:
		*cnt += 10;
		return 10;
	case e_func:
		/* functions are more expensive, depending on the number of columns involved. */
		if (e->card == CARD_ATOM)
			return 0;
		*cnt -= 5*list_length(e->l);
		return 5*list_length(e->l);
	case e_convert:
		/* functions are more expensive, depending on the number of columns involved. */
		if (e->card == CARD_ATOM)
			return 0;
		/* fall through */
	default:
		*cnt -= 5;
		return -5;
	}
}

int
exp_keyvalue(sql_exp *e)
{
	int cnt = 0;
	exp_count(&cnt, e);
	return cnt;
}

static sql_exp *
joinexp_col(sql_exp *e, sql_rel *r)
{
	if (e->type == e_cmp) {
		if (rel_has_exp(r, e->l, false) >= 0)
			return e->l;
		return e->r;
	}
	assert(0);
	return NULL;
}

static int
rel_has_exp2(sql_rel *r, sql_exp *e)
{
	return rel_has_exp(r, e, false);
}

static sql_column *
table_colexp(sql_exp *e, sql_rel *r)
{
	sql_table *t = r->l;

	if (e->type == e_column) {
		const char *name = exp_name(e);
		node *cn;

		if (r->exps) { /* use alias */
			for (cn = r->exps->h; cn; cn = cn->next) {
				sql_exp *ce = cn->data;
				if (strcmp(exp_name(ce), name) == 0) {
					name = ce->r;
					break;
				}
			}
		}
		for (cn = ol_first_node(t->columns); cn; cn = cn->next) {
			sql_column *c = cn->data;
			if (strcmp(c->base.name, name) == 0)
				return c;
		}
	}
	return NULL;
}

static list *
matching_joins(sql_allocator *sa, list *rels, list *exps, sql_exp *je)
{
	sql_rel *l, *r;

	assert (je->type == e_cmp);

	l = find_rel(rels, je->l);
	r = find_rel(rels, je->r);
	if (l && r) {
		list *res;
		list *n_rels = sa_list(sa);

		append(n_rels, l);
		append(n_rels, r);
		res = list_select(exps, n_rels, (fcmp) &exp_joins_rels, (fdup)NULL);
		return res;
	}
	return sa_list(sa);
}

static int
sql_column_kc_cmp(sql_column *c, sql_kc *kc)
{
	/* return on equality */
	return (c->colnr - kc->c->colnr);
}

static sql_idx *
find_fk_index(mvc *sql, sql_table *l, list *lcols, sql_table *r, list *rcols)
{
	sql_trans *tr = sql->session->tr;

	if (l->idxs) {
		node *in;
		for (in = ol_first_node(l->idxs); in; in = in->next){
			sql_idx *li = in->data;
			if (li->type == join_idx) {
				sql_key *rk = (sql_key*)os_find_id(tr->cat->objects, tr, ((sql_fkey*)li->key)->rkey);
				fcmp cmp = (fcmp)&sql_column_kc_cmp;

				if (rk->t == r &&
					list_match(lcols, li->columns, cmp) == 0 &&
					list_match(rcols, rk->columns, cmp) == 0) {
					return li;
				}
			}
		}
	}
	return NULL;
}

static sql_rel *
find_basetable( sql_rel *r)
{
	if (!r)
		return NULL;
	switch(r->op) {
	case op_basetable:
		if (!r->l)
			return NULL;
		return r;
	case op_semi:
	case op_anti:
	case op_project:
	case op_select:
	case op_topn:
	case op_sample:
		return find_basetable(r->l);
	default:
		return NULL;
	}
}

static int
exps_count(list *exps)
{
	node *n;
	int cnt = 0;

	if (!exps)
		return 0;
	for (n = exps->h; n; n=n->next)
		exp_count(&cnt, n->data);
	return cnt;
}

static list *
order_join_expressions(mvc *sql, list *dje, list *rels)
{
	node *n;
	int cnt = list_length(dje);

	if (cnt <= 1)
		return dje;

	list *res = sa_list(sql->sa);
	int i, *keys = SA_NEW_ARRAY(sql->ta, int, cnt);
	void **data = SA_NEW_ARRAY(sql->ta, void*, cnt);

	for (n = dje->h, i = 0; n; n = n->next, i++) {
		sql_exp *e = n->data;

		keys[i] = exp_keyvalue(e);
		/* add some weight for the selections */
		if (e->type == e_cmp && !is_complex_exp(e->flag)) {
			sql_rel *l = find_rel(rels, e->l);
			sql_rel *r = find_rel(rels, e->r);

			if (l && is_select(l->op) && l->exps)
				keys[i] += list_length(l->exps)*10 + exps_count(l->exps);
			if (r && is_select(r->op) && r->exps)
				keys[i] += list_length(r->exps)*10 + exps_count(r->exps);
		}
		data[i] = n->data;
	}
	/* sort descending */
	GDKqsort(keys, data, NULL, cnt, sizeof(int), sizeof(void *), TYPE_int, true, true);
	for(i=0; i<cnt; i++) {
		list_append(res, data[i]);
	}
	return res;
}

static int
find_join_rels(list **L, list **R, list *exps, list *rels)
{
	node *n;

	*L = sa_list(exps->sa);
	*R = sa_list(exps->sa);
	if (!exps || list_length(exps) <= 1)
		return -1;
	for(n = exps->h; n; n = n->next) {
		sql_exp *e = n->data;
		sql_rel *l = NULL, *r = NULL;

		if (!is_complex_exp(e->flag)){
			l = find_rel(rels, e->l);
			r = find_rel(rels, e->r);
		}
		if (l<r) {
			list_append(*L, l);
			list_append(*R, r);
		} else {
			list_append(*L, r);
			list_append(*R, l);
		}
	}
	return 0;
}

static list *
distinct_join_exps(list *aje, list *lrels, list *rrels)
{
	node *n, *m, *o, *p;
	int len = list_length(aje), i, j;
	char *used = SA_ZNEW_ARRAY(aje->sa, char, len);
	list *res = sa_list(aje->sa);

	assert(len == list_length(lrels));
	for(n = lrels->h, m = rrels->h, j = 0; n && m;
	    n = n->next, m = m->next, j++) {
		if (n->data && m->data)
		for(o = n->next, p = m->next, i = j+1; o && p;
		    o = o->next, p = p->next, i++) {
			if (o->data == n->data && p->data == m->data)
				used[i] = 1;
		}
	}
	for (i = 0, n = aje->h; i < len; n = n->next, i++) {
		if (!used[i])
			list_append(res, n->data);
	}
	return res;
}

static list *
find_fk( mvc *sql, list *rels, list *exps)
{
	node *djn;
	list *sdje, *aje, *dje;
	list *lrels, *rrels;

	/* first find the distinct join expressions */
	aje = list_select(exps, rels, (fcmp) &exp_is_join, (fdup)NULL);
	/* add left/right relation */
	if (find_join_rels(&lrels, &rrels, aje, rels) < 0)
		dje = aje;
	else
		dje = distinct_join_exps(aje, lrels, rrels);
	for(djn=dje->h; djn; djn = djn->next) {
		/* equal join expressions */
		sql_idx *idx = NULL;
		sql_exp *je = djn->data, *le = je->l, *re = je->r;

		if (is_complex_exp(je->flag))
			break;
		if (!find_prop(je->p, PROP_JOINIDX)) {
			int swapped = 0;
			list *aaje = matching_joins(sql->sa, rels, aje, je);
			list *eje = list_select(aaje, (void*)1, (fcmp) &exp_is_eqjoin, (fdup)NULL);
			sql_rel *lr = find_rel(rels, le), *olr = lr;
			sql_rel *rr = find_rel(rels, re), *orr = rr;
			sql_rel *bt = NULL;
			char *iname;

			sql_table *l, *r;
			list *lexps = list_map(eje, lr, (fmap) &joinexp_col);
			list *rexps = list_map(eje, rr, (fmap) &joinexp_col);
			list *lcols, *rcols;

			lr = find_basetable(lr);
			rr = find_basetable(rr);
			if (!lr || !rr)
				continue;
			l = lr->l;
			r = rr->l;
			lcols = list_map(lexps, lr, (fmap) &table_colexp);
			rcols = list_map(rexps, rr, (fmap) &table_colexp);
			lcols->destroy = NULL;
			rcols->destroy = NULL;
			if (list_length(lcols) != list_length(rcols))
				continue;

			idx = find_fk_index(sql, l, lcols, r, rcols);
			if (!idx) {
				idx = find_fk_index(sql, r, rcols, l, lcols);
				swapped = 1;
			}

			if (idx && (iname = sa_strconcat( sql->sa, "%", idx->base.name)) != NULL &&
				   ((!swapped && name_find_column(olr, NULL, iname, -2, &bt) == NULL) ||
			            ( swapped && name_find_column(orr, NULL, iname, -2, &bt) == NULL)))
				idx = NULL;

			if (idx) {
				prop *p;
				node *n;
				sql_exp *t = NULL, *i = NULL;

				if (list_length(lcols) > 1 || !mvc_debug_on(sql, 512)) {

					/* Add join between idx and TID */
					if (swapped) {
						sql_exp *s = je->l, *l = je->r;

						t = rel_find_column(sql->sa, olr, s->l, TID);
						i = rel_find_column(sql->sa, orr, l->l, iname);
						if (!t || !i)
							continue;
						je = exp_compare(sql->sa, i, t, cmp_equal);
					} else {
						sql_exp *s = je->r, *l = je->l;

						t = rel_find_column(sql->sa, orr, s->l, TID);
						i = rel_find_column(sql->sa, olr, l->l, iname);
						if (!t || !i)
							continue;
						je = exp_compare(sql->sa, i, t, cmp_equal);
					}

					/* Remove all join expressions */
					for (n = eje->h; n; n = n->next)
						list_remove_data(exps, NULL, n->data);
					append(exps, je);
					djn->data = je;
				} else if (swapped) { /* else keep je for single column expressions */
					je = exp_compare(sql->sa, je->r, je->l, cmp_equal);
					/* Remove all join expressions */
					for (n = eje->h; n; n = n->next)
						list_remove_data(exps, NULL, n->data);
					append(exps, je);
					djn->data = je;
				}
				je->p = p = prop_create(sql->sa, PROP_JOINIDX, je->p);
				p->value.pval = idx;
			}
		}
	}

	/* sort expressions on weighted number of reducing operators */
	sdje = order_join_expressions(sql, dje, rels);
	return sdje;
}

static sql_rel *
order_joins(visitor *v, list *rels, list *exps)
{
	sql_rel *top = NULL, *l = NULL, *r = NULL;
	sql_exp *cje;
	node *djn;
	list *sdje, *n_rels = sa_list(v->sql->sa);
	int fnd = 0;
	unsigned int rsingle;

	/* find foreign keys and reorder the expressions on reducing quality */
	sdje = find_fk(v->sql, rels, exps);

	if (list_length(rels) > 2 && mvc_debug_on(v->sql, 256)) {
		for(djn = sdje->h; djn; djn = djn->next ) {
			sql_exp *e = djn->data;
			list_remove_data(exps, NULL, e);
		}
		top =  rel_planner(v->sql, rels, sdje, exps);
		return top;
	}

	/* open problem, some expressions use more than 2 relations */
	/* For example a.x = b.y * c.z; */
	if (list_length(rels) >= 2 && sdje->h) {
		/* get the first expression */
		cje = sdje->h->data;

		/* find the involved relations */

		/* complex expressions may touch multiple base tables
		 * Should be pushed up to extra selection.
		 * */
		if (cje->type != e_cmp || is_complex_exp(cje->flag) || !find_prop(cje->p, PROP_HASHCOL) ||
		   (cje->type == e_cmp && cje->f == NULL)) {
			l = find_one_rel(rels, cje->l);
			r = find_one_rel(rels, cje->r);
		}

		if (l && r && l != r) {
			list_remove_data(sdje, NULL, cje);
			list_remove_data(exps, NULL, cje);
		}
	}
	if (l && r && l != r) {
		list_remove_data(rels, NULL, l);
		list_remove_data(rels, NULL, r);
		list_append(n_rels, l);
		list_append(n_rels, r);

		/* Create a relation between l and r. Since the calling
	   	   functions rewrote the join tree, into a list of expressions
	   	   and a list of (simple) relations, there are no outer joins
	   	   involved, we can simply do a crossproduct here.
	 	 */
		rsingle = is_single(r);
		reset_single(r);
		top = rel_crossproduct(v->sql->sa, l, r, op_join);
		if (rsingle)
			set_single(r);
		rel_join_add_exp(v->sql->sa, top, cje);

		/* all other join expressions on these 2 relations */
		for (node *en = exps->h; en; ) {
			node *next = en->next;
			sql_exp *e = en->data;
			if (rel_rebind_exp(v->sql, top, e)) {
				rel_join_add_exp(v->sql->sa, top, e);
				list_remove_data(exps, NULL, e);
			}
			en = next;
		}
		/* Remove other joins on the current 'n_rels' set in the distinct list too */
		for (node *en = sdje->h; en; ) {
			node *next = en->next;
			sql_exp *e = en->data;
			if (rel_rebind_exp(v->sql, top, e))
				list_remove_data(sdje, NULL, en->data);
			en = next;
		}
		fnd = 1;
	}
	/* build join tree using the ordered list */
	while(list_length(exps) && fnd) {
		fnd = 0;
		/* find the first expression which could be added */
		if (list_length(sdje) > 1)
			sdje = order_join_expressions(v->sql, sdje, rels);
		for(djn = sdje->h; djn && !fnd && rels->h; djn = (!fnd)?djn->next:NULL) {
			node *ln, *rn, *en;

			cje = djn->data;
			ln = list_find(n_rels, cje->l, (fcmp)&rel_has_exp2);
			rn = list_find(n_rels, cje->r, (fcmp)&rel_has_exp2);

			if (ln && rn) {
				assert(0);
				/* create a selection on the current */
				l = ln->data;
				r = rn->data;
				rel_join_add_exp(v->sql->sa, top, cje);
				fnd = 1;
			} else if (ln || rn) {
				if (ln) {
					l = ln->data;
					r = find_rel(rels, cje->r);
				} else {
					l = rn->data;
					r = find_rel(rels, cje->l);
				}
				if (!r) {
					fnd = 1; /* not really, but this bails out */
					list_remove_data(sdje, NULL, cje); /* handle later as select */
					continue;
				}

				/* remove the expression from the lists */
				list_remove_data(sdje, NULL, cje);
				list_remove_data(exps, NULL, cje);

				list_remove_data(rels, NULL, r);
				append(n_rels, r);

				/* create a join using the current expression */
				rsingle = is_single(r);
				reset_single(r);
				top = rel_crossproduct(v->sql->sa, top, r, op_join);
				if (rsingle)
					set_single(r);
				rel_join_add_exp(v->sql->sa, top, cje);

				/* all join expressions on these tables */
				for (en = exps->h; en; ) {
					node *next = en->next;
					sql_exp *e = en->data;
					if (rel_rebind_exp(v->sql, top, e)) {
						rel_join_add_exp(v->sql->sa, top, e);
						list_remove_data(exps, NULL, e);
					}
					en = next;
				}
				/* Remove other joins on the current 'n_rels'
				   set in the distinct list too */
				for (en = sdje->h; en; ) {
					node *next = en->next;
					sql_exp *e = en->data;
					if (rel_rebind_exp(v->sql, top, e))
						list_remove_data(sdje, NULL, en->data);
					en = next;
				}
				fnd = 1;
			}
		}
	}
	if (list_length(rels)) { /* more relations */
		node *n;
		for(n=rels->h; n; n = n->next) {
			sql_rel *nr = n->data;

			if (top) {
				rsingle = is_single(nr);
				reset_single(nr);
				top = rel_crossproduct(v->sql->sa, top, nr, op_join);
				if (rsingle)
					set_single(nr);
			} else
				top = nr;
		}
	}
	if (list_length(exps)) { /* more expressions (add selects) */
		top = rel_select(v->sql->sa, top, NULL);
		for(node *n=exps->h; n; n = n->next) {
			sql_exp *e = n->data;

			/* find the involved relations */

			/* complex expressions may touch multiple base tables
		 	 * Should be push up to extra selection. */
			/*
			l = find_one_rel(rels, e->l);
			r = find_one_rel(rels, e->r);

			if (l && r)
			*/
			if (exp_is_join_exp(e) == 0) {
				sql_rel *nr = NULL;
				if (is_theta_exp(e->flag)) {
					nr = rel_push_join(v->sql, top->l, e->l, e->r, e->f, e, 0);
				} else if (e->flag == cmp_filter || e->flag == cmp_or) {
					sql_exp *l = exps_find_one_multi_exp(e->l), *r = exps_find_one_multi_exp(e->r);
					if (l && r)
						nr = rel_push_join(v->sql, top->l, l, r, NULL, e, 0);
				}
				if (!nr)
					rel_join_add_exp(v->sql->sa, top->l, e);
			} else
				rel_select_add_exp(v->sql->sa, top, e);
		}
		if (list_empty(top->exps)) { /* empty select */
			sql_rel *l = top->l;
			top->l = NULL;
			rel_destroy(top);
			top = l;
		}
	}
	return top;
}

static int
rel_neg_in_size(sql_rel *r)
{
	if (is_union(r->op) && r->nrcols == 0)
		return -1 + rel_neg_in_size(r->l);
	if (is_project(r->op) && r->nrcols == 0)
		return -1;
	return 0;
}

static void _rel_destroy(void *dummy, sql_rel *rel)
{
	(void)dummy;
	rel_destroy(rel);
}

static list *
push_in_join_down(mvc *sql, list *rels, list *exps)
{
	node *n;
	int restart = 1;
	list *nrels;

	/* we should sort these first, ie small in's before large one's */
	nrels = list_sort(rels, (fkeyvalue)&rel_neg_in_size, (fdup)&rel_dup);

	/* we need to cleanup, the new refs ! */
	rels->destroy = (fdestroy)_rel_destroy;
	list_destroy(rels);
	rels = nrels;

	/* one of the rels should be a op_union with nrcols == 0 */
	while (restart) {
		for (n = rels->h; n; n = n->next) {
			sql_rel *r = n->data;

			restart = 0;
			if (is_project(r->op) && r->nrcols == 0) {
				/* next step find expression on this relation */
				node *m;
				sql_rel *l = NULL;
				sql_exp *je = NULL;

				for(m = exps->h; !je && m; m = m->next) {
					sql_exp *e = m->data;

					if (e->type == e_cmp && e->flag == cmp_equal) {
						/* in values are on
							the right of the join */
						if (rel_has_exp(r, e->r, false) >= 0)
							je = e;
					}
				}
				/* with this expression find other relation */
				if (je && (l = find_rel(rels, je->l)) != NULL) {
					unsigned int rsingle = is_single(r);
					reset_single(r);
					sql_rel *nr = rel_crossproduct(sql->sa, l, r, op_join);
					if (rsingle)
						set_single(r);
					rel_join_add_exp(sql->sa, nr, je);
					list_append(rels, nr);
					list_remove_data(rels, NULL, l);
					list_remove_data(rels, NULL, r);
					list_remove_data(exps, NULL, je);
					restart = 1;
					break;
				}

			}
		}
	}
	return rels;
}

static list *
push_up_join_exps( mvc *sql, sql_rel *rel)
{
	if (rel_is_ref(rel))
		return NULL;

	switch(rel->op) {
	case op_join: {
		sql_rel *rl = rel->l;
		sql_rel *rr = rel->r;
		list *l, *r;

		if (rel_is_ref(rl) && rel_is_ref(rr)) {
			l = rel->exps;
			rel->exps = NULL;
			return l;
		}
		l = push_up_join_exps(sql, rl);
		r = push_up_join_exps(sql, rr);
		if (l && r) {
			l = list_merge(l, r, (fdup)NULL);
			r = NULL;
		} else if (!l) {
			l = r;
			r = NULL;
		}
		if (rel->exps) {
			if (l && !r)
				r = l;
			l = list_merge(rel->exps, r, (fdup)NULL);
		}
		rel->exps = NULL;
		return l;
	}
	default:
		return NULL;
	}
}

static sql_rel *
reorder_join(visitor *v, sql_rel *rel)
{
	list *exps, *rels;

	if (is_innerjoin(rel->op) && !is_single(rel) && !rel_is_ref(rel) && list_empty(rel->attr))
		rel->exps = push_up_join_exps(v->sql, rel);

	if (!is_innerjoin(rel->op) || is_single(rel) || rel_is_ref(rel) || list_empty(rel->exps) || !list_empty(rel->attr)) {
		if (!list_empty(rel->exps)) { /* cannot add join idxs to cross products */
			exps = rel->exps;
			rel->exps = NULL; /* should be all crosstables by now */
			rels = sa_list(v->sql->sa);
			/* try to use an join index also for outer joins */
			get_inner_relations(v->sql, rel, rels);
			int cnt = list_length(exps);
			rel->exps = find_fk(v->sql, rels, exps);
			if (list_length(rel->exps) != cnt)
				rel->exps = order_join_expressions(v->sql, exps, rels);
		}
		rel->l = rel_join_order_(v, rel->l);
		rel->r = rel_join_order_(v, rel->r);
	} else {
		exps = rel->exps;
		rel->exps = NULL; /* should be all crosstables by now */
		rels = sa_list(v->sql->sa);
		get_relations(v, rel, rels);
		if (list_length(rels) > 1) {
			rels = push_in_join_down(v->sql, rels, exps);
			rel = order_joins(v, rels, exps);
		} else {
			rel->exps = exps;
		}
	}
	return rel;
}

static sql_rel *
rel_join_order_(visitor *v, sql_rel *rel)
{
	if (!rel)
		return rel;
	/*
	if (is_join(rel->op))
		rel = reorder_join(v, rel);
	return rel;
	*/

	switch (rel->op) {
	case op_basetable:
		break;
	case op_table:
		if (IS_TABLE_PROD_FUNC(rel->flag) || rel->flag == TABLE_FROM_RELATION)
			rel->l = rel_join_order_(v, rel->l);
		break;
	case op_join:
	case op_left:
	case op_right:
	case op_full:
		break;

	case op_semi:
	case op_anti:

	case op_union:
	case op_inter:
	case op_except:
	case op_merge:
		rel->l = rel_join_order_(v, rel->l);
		rel->r = rel_join_order_(v, rel->r);
		break;
	case op_project:
	case op_select:
	case op_groupby:
	case op_topn:
	case op_sample:
		rel->l = rel_join_order_(v, rel->l);
		break;
	case op_ddl:
		if (rel->flag == ddl_output || rel->flag == ddl_create_seq || rel->flag == ddl_alter_seq || rel->flag == ddl_alter_table || rel->flag == ddl_create_table || rel->flag == ddl_create_view) {
			rel->l = rel_join_order_(v, rel->l);
		} else if (rel->flag == ddl_list || rel->flag == ddl_exception) {
			rel->l = rel_join_order_(v, rel->l);
			rel->r = rel_join_order_(v, rel->r);
		}
		break;
	case op_insert:
	case op_update:
	case op_delete:
		rel->r = rel_join_order_(v, rel->r);
		break;
	case op_truncate:
		break;
	}
	if (is_join(rel->op))
		rel = reorder_join(v, rel);
	return rel;
}

static sql_rel *
rel_join_order(visitor *v, global_props *gp, sql_rel *rel)
{
	(void) gp;
	return rel_join_order_(v, rel);
	/*
	rel = rel_visitor_bottomup(v, rel, &rel_join_order_);
	return rel;
	*/
}

run_optimizer
bind_join_order(visitor *v, global_props *gp)
{
	int flag = v->sql->sql_optimizer;
	return gp->opt_level == 1 && !gp->cnt[op_update] && (gp->cnt[op_join] || gp->cnt[op_left] ||
		   gp->cnt[op_right] || gp->cnt[op_full]) && (flag & join_order) ? rel_join_order : NULL;
}

/* this join order is to be done once after statistics are gathered */
run_optimizer
bind_join_order2(visitor *v, global_props *gp)
{
	/*int flag = v->sql->sql_optimizer;
	return gp->opt_level == 1 && !gp->has_special_modify && !gp->cnt[op_update] && (gp->cnt[op_join] || gp->cnt[op_left] ||
		   gp->cnt[op_right] || gp->cnt[op_full]) && (flag & join_order) ? rel_join_order : NULL;*/
	/* TODO we have to propagate count statistics here */
	(void) v;
	(void) gp;
	return NULL;
}


static int
is_identity_of(sql_exp *e, sql_rel *l)
{
	if (e->type != e_cmp)
		return 0;
	if (!is_identity(e->l, l) || !is_identity(e->r, l) || (e->f && !is_identity(e->f, l)))
		return 0;
	return 1;
}

static inline sql_rel *
rel_rewrite_semijoin(visitor *v, sql_rel *rel)
{
	assert(is_semi(rel->op));
	{
		sql_rel *l = rel->l;
		sql_rel *r = rel->r;
		sql_rel *rl = (r->l)?r->l:NULL;
		int on_identity = 1;

		if (!rel->exps || list_length(rel->exps) != 1 || !is_identity_of(rel->exps->h->data, l))
			on_identity = 0;

		/* rewrite {semi,anti}join (A, join(A,B)) into {semi,anti}join (A,B)
		 * and     {semi,anti}join (A, join(B,A)) into {semi,anti}join (A,B)
		 * Where the semi/anti join is done using the identity */
		if (on_identity && l->ref.refcnt == 2 && ((is_join(r->op) && (l == r->l || l == r->r)) ||
		   (is_project(r->op) && rl && is_join(rl->op) && (l == rl->l || l == rl->r)))){
			sql_rel *or = r;

			if (is_project(r->op))
				r = rl;

			if (l == r->r)
				rel->r = rel_dup(r->l);
			else
				rel->r = rel_dup(r->r);

			rel->exps = r->exps;
			r->exps = NULL;
			rel->attr = r->attr;
			r->attr = NULL;
			rel_destroy(or);
			v->changes++;
		}
	}
	{
		sql_rel *l = rel->l, *rl = NULL;
		sql_rel *r = rel->r, *or = r;

		if (r)
			rl = r->l;
		if (r && is_project(r->op)) {
			r = rl;
			if (r)
				rl = r->l;
		}

		/* More general case is (join reduction)
   		   {semi,anti}join (A, join(A,B) [A.c1 == B.c1]) [ A.c1 == B.c1 ]
		   into {semi,anti}join (A,B) [ A.c1 == B.c1 ]

		   for semijoin also A.c1 == B.k1 ] [ A.c1 == B.k2 ] could be rewriten
		 */
		if (l && r && rl &&
		    is_basetable(l->op) && is_basetable(rl->op) &&
		    is_join(r->op) && l->l == rl->l)
		{
			node *n, *m;
			list *exps;

			if (!rel->exps || !r->exps ||
		       	    list_length(rel->exps) != list_length(r->exps))
				return rel;
			exps = new_exp_list(v->sql->sa);

			/* are the join conditions equal */
			for (n = rel->exps->h, m = r->exps->h;
			     n && m; n = n->next, m = m->next)
			{
				sql_exp *le = NULL, *oe = n->data;
				sql_exp *re = NULL, *ne = m->data;
				sql_column *cl;
				int equal = 0;

				if (oe->type != e_cmp || ne->type != e_cmp ||
				    oe->flag != cmp_equal ||
				    ne->flag != cmp_equal || is_anti(oe) || is_anti(ne))
					return rel;

				if ((cl = exp_find_column(rel->l, oe->l, -2)) != NULL) {
					le = oe->l;
					re = oe->r;
				} else if ((cl = exp_find_column(rel->l, oe->r, -2)) != NULL) {
					le = oe->r;
					re = oe->l;
				} else
					return rel;

				if (exp_find_column(rl, ne->l, -2) == cl) {
					sql_exp *e = (or != r)?rel_find_exp(or, re):re;

					equal = exp_match_exp(ne->r, e);
					if (!equal)
						return rel;
					re = ne->r;
				} else if (exp_find_column(rl, ne->r, -2) == cl) {
					sql_exp *e = (or != r)?rel_find_exp(or, re):re;

					equal = exp_match_exp(ne->l, e);
					if (!equal)
						return rel;
					re = ne->l;
				} else
					return rel;

				ne = exp_compare(v->sql->sa, le, re, cmp_equal);
				append(exps, ne);
			}

			rel->r = rel_dup(r->r);
			rel->exps = exps;
			rel_destroy(or);
			v->changes++;
		}
	}
	return rel;
}

/*
 * Push semijoins down, pushes the semijoin through a join.
 *
 * semijoin( join(A, B) [ A.x == B.y ], C ) [ A.z == C.c ]
 * ->
 * join( semijoin(A, C) [ A.z == C.c ], B ) [ A.x == B.y ]
 *
 * also push simple expressions of a semijoin down if they only
 * involve the left sided of the semijoin.
 *
 * in some cases the other way is usefull, ie push join down
 * semijoin. When the join reduces (ie when there are selects on it).
 *
 * At the moment, we only flag changes by this optimizer on the first level of optimization
 */
static inline sql_rel *
rel_push_semijoin_down_or_up(visitor *v, sql_rel *rel)
{
	uint8_t cycle = *(uint8_t*) v->data;

	if (rel->op == op_join && rel->exps && rel->l) {
		sql_rel *l = rel->l, *r = rel->r;

		if (is_semi(l->op) && !rel_is_ref(l) && is_select(r->op) && !rel_is_ref(r)) {
			rel->l = l->l;
			l->l = rel;
			if (cycle <= 0)
				v->changes++;
			return l;
		}
	}
	/* also case with 2 joins */
	/* join ( join ( semijoin(), table), select (table)); */
	if (rel->op == op_join && rel->exps && rel->l) {
		sql_rel *l = rel->l, *r = rel->r;
		sql_rel *ll;

		if (is_join(l->op) && !rel_is_ref(l) && is_select(r->op) && !rel_is_ref(r)) {
			ll = l->l;
			if (is_semi(ll->op) && !rel_is_ref(ll)) {
				l->l = ll->l;
				ll->l = rel;
				if (cycle <= 0)
					v->changes++;
				return ll;
			}
		}
	}
	/* first push down the expressions involving only A */
	if (rel->op == op_semi && rel->exps && rel->l) {
		sql_rel *jl = rel->l, *ojl = jl;

		set_processed(jl);
		for (node *n = rel->exps->h; n;) {
			node *next = n->next;
			sql_exp *e = n->data;

			if (n != rel->exps->h && e->type == e_cmp && rel_rebind_exp(v->sql, jl, e)) {
				if (!is_select(jl->op) || rel_is_ref(jl))
					rel->l = jl = rel_select(v->sql->sa, jl, NULL);
				rel_select_add_exp(v->sql->sa, jl, e);
				list_remove_node(rel->exps, NULL, n);
				if (cycle <= 0)
					v->changes++;
			}
			n = next;
		}
		if (ojl != jl)
			set_processed(jl);
	}
	if (rel->op == op_semi && rel->exps && rel->l) {
		operator_type op = rel->op, lop;
		node *n;
		sql_rel *l = rel->l, *ll = NULL, *lr = NULL;
		sql_rel *r = rel->r;
		list *exps = rel->exps, *nsexps, *njexps, *nsattr, *njattr;
		int left = 1, right = 1;

		/* handle project
		if (l->op == op_project && !need_distinct(l))
			l = l->l;
		*/

		if (!is_join(l->op) || is_full(l->op) || rel_is_ref(l) || is_single(l))
			return rel;

		lop = l->op;
		ll = l->l;
		lr = l->r;

		/* check which side is used and other exps are atoms or from right of semijoin */
		for(n = exps->h; n; n = n->next) {
			sql_exp *sje = n->data;

			if (sje->type != e_cmp || is_complex_exp(sje->flag))
				return rel;
			/* sje->l from ll and sje->r/f from semijoin r ||
			 * sje->l from semijoin r and sje->r/f from ll ||
			 * sje->l from lr and sje->r/f from semijoin r ||
			 * sje->l from semijoin r and sje->r/f from lr */
			if (left &&
			   ((rel_rebind_exp(v->sql, ll, sje->l) && rel_rebind_exp(v->sql, rel->r, sje->r) && (!sje->f || rel_rebind_exp(v->sql, rel->r, sje->f))) ||
			    (rel_rebind_exp(v->sql, rel->r, sje->l) && rel_rebind_exp(v->sql, ll, sje->r) && (!sje->f || rel_rebind_exp(v->sql, ll, sje->f)))))
				right = 0;
			else
				left = 0;
			if (right &&
			   ((rel_rebind_exp(v->sql, lr, sje->l) && rel_rebind_exp(v->sql, rel->r, sje->r) && (!sje->f || rel_rebind_exp(v->sql, rel->r, sje->f))) ||
			    (rel_rebind_exp(v->sql, rel->r, sje->l) && rel_rebind_exp(v->sql, lr, sje->r) && (!sje->f || rel_rebind_exp(v->sql, lr, sje->f)))))
				left = 0;
			else
				right = 0;
			if (!right && !left)
				return rel;
		}
		if (left && is_right(lop))
			return rel;
		if (right && is_left(lop))
			return rel;
		nsexps = exps_copy(v->sql, rel->exps);
		nsattr = exps_copy(v->sql, rel->attr);
		njexps = exps_copy(v->sql, l->exps);
		njattr = exps_copy(v->sql, l->attr);
		if (left)
			l = rel_crossproduct(v->sql->sa, rel_dup(ll), rel_dup(r), op);
		else
			l = rel_crossproduct(v->sql->sa, rel_dup(lr), rel_dup(r), op);
		l->exps = nsexps;
		l->attr = nsattr;
		set_processed(l);
		if (left)
			l = rel_crossproduct(v->sql->sa, l, rel_dup(lr), lop);
		else
			l = rel_crossproduct(v->sql->sa, rel_dup(ll), l, lop);
		l->exps = njexps;
		l->attr = njattr;
		set_processed(l);
		rel_destroy(rel);
		rel = l;
		if (cycle <= 0)
			v->changes++;
	}
	return rel;
}

/* antijoin(a, union(b,c)) -> antijoin(antijoin(a,b), c) */
static inline sql_rel *
rel_rewrite_antijoin(visitor *v, sql_rel *rel)
{
	sql_rel *l = rel->l;
	sql_rel *r = rel->r;

	assert(rel->op == op_anti);
	if (l && !rel_is_ref(l) && r && !rel_is_ref(r) && is_union(r->op) && !is_single(r)) {
		sql_rel *rl = rel_dup(r->l), *nl;
		sql_rel *rr = rel_dup(r->r);

		if (!is_project(rl->op))
			rl = rel_project(v->sql->sa, rl,
				rel_projections(v->sql, rl, NULL, 1, 1));
		if (!is_project(rr->op))
			rr = rel_project(v->sql->sa, rr,
				rel_projections(v->sql, rr, NULL, 1, 1));
		rel_rename_exps(v->sql, r->exps, rl->exps);
		rel_rename_exps(v->sql, r->exps, rr->exps);

		nl = rel_crossproduct(v->sql->sa, rel->l, rl, op_anti);
		nl->exps = exps_copy(v->sql, rel->exps);
		nl->attr = exps_copy(v->sql, rel->attr);
		set_processed(nl);
		rel->l = nl;
		rel->r = rr;
		rel_destroy(r);
		v->changes++;
		return rel;
	}
	return rel;
}

static sql_rel *
rel_optimize_semi_and_anti_(visitor *v, sql_rel *rel)
{
	/* rewrite semijoin (A, join(A,B)) into semijoin (A,B) */
	if (rel && is_semi(rel->op))
		rel = rel_rewrite_semijoin(v, rel);
	/* push semijoin through join */
	if (rel && (is_semi(rel->op) || is_innerjoin(rel->op)))
		rel = rel_push_semijoin_down_or_up(v, rel);
	/* antijoin(a, union(b,c)) -> antijoin(antijoin(a,b), c) */
	if (rel && rel->op == op_anti)
		rel = rel_rewrite_antijoin(v, rel);
	return rel;
}

static sql_rel *
rel_optimize_semi_and_anti(visitor *v, global_props *gp, sql_rel *rel)
{
	v->data = &gp->opt_cycle;
	rel = rel_visitor_bottomup(v, rel, &rel_optimize_semi_and_anti_);
	v->data = gp;
	return rel;
}

run_optimizer
bind_optimize_semi_and_anti(visitor *v, global_props *gp)
{
	/* Important -> Re-write semijoins after rel_join_order */
	int flag = v->sql->sql_optimizer;
	return gp->opt_level == 1 && (gp->cnt[op_join] || gp->cnt[op_left] || gp->cnt[op_right]
		   || gp->cnt[op_full] || gp->cnt[op_semi] || gp->cnt[op_anti]) && (flag & optimize_semi_and_anti) ? rel_optimize_semi_and_anti : NULL;
}


static sql_rel *
rel_semijoin_use_fk(visitor *v, sql_rel *rel)
{
	if (is_semi(rel->op) && rel->exps) {
		list *exps = rel->exps;
		list *rels = sa_list(v->sql->sa);

		rel->exps = NULL;
		append(rels, rel->l);
		append(rels, rel->r);
		(void) find_fk( v->sql, rels, exps);

		rel->exps = exps;
	}
	return rel;
}

/*
 * Push {semi}joins down, pushes the joins through group by expressions.
 * When the join is on the group by columns, we can push the joins left
 * under the group by. This should only be done, iff the new semijoin would
 * reduce the input table to the groupby. So there should be a reduction
 * (selection) on the table A and this should be propagated to the groupby via
 * for example a primary key.
 *
 * {semi}join( A, groupby( B ) [gbe][aggrs] ) [ gbe == A.x ]
 * ->
 * {semi}join( A, groupby( semijoin(B,A) [gbe == A.x] ) [gbe][aggrs] ) [ gbe == A.x ]
 */
static inline sql_rel *
rel_push_join_down(visitor *v, sql_rel *rel)
{
	if (!rel_is_ref(rel) && ((is_left(rel->op) || rel->op == op_join || is_semi(rel->op)) && rel->l && rel->exps)) {
		sql_rel *gb = rel->r, *ogb = gb, *l = NULL, *rell = rel->l;

		if (is_simple_project(gb->op) && !rel_is_ref(gb))
			gb = gb->l;

		if (rel_is_ref(rell) || !gb || rel_is_ref(gb))
			return rel;

		if (is_groupby(gb->op) && gb->r && list_length(gb->r)) {
			list *exps = rel->exps, *jes = new_exp_list(v->sql->sa), *gbes = gb->r;
			node *n, *m;
			/* find out if all group by expressions are used in the join */
			for(n = gbes->h; n; n = n->next) {
				sql_exp *gbe = n->data;
				int fnd = 0;
				const char *rname = NULL, *name = NULL;

				/* project in between, ie find alias */
				/* first find expression in expression list */
				gbe = exps_uses_exp( gb->exps, gbe);
				if (!gbe)
					continue;
				if (ogb != gb)
					gbe = exps_uses_exp( ogb->exps, gbe);
				if (gbe) {
					rname = exp_find_rel_name(gbe);
					name = exp_name(gbe);
				}

				if (!name)
					return rel;

				for (m = exps->h; m && !fnd; m = m->next) {
					sql_exp *je = m->data;

					if (je->card >= CARD_ATOM && je->type == e_cmp &&
					    !is_complex_exp(je->flag)) {
						/* expect right expression to match */
						sql_exp *r = je->r;

						if (r == 0 || r->type != e_column)
							continue;
						if (r->l && rname && strcmp(r->l, rname) == 0 && strcmp(r->r, name)==0) {
							fnd = 1;
						} else if (!r->l && !rname  && strcmp(r->r, name)==0) {
							fnd = 1;
						}
						if (fnd) {
							sql_exp *le = je->l;
							sql_exp *re = exp_push_down_prj(v->sql, r, gb, gb->l);
							if (!re || (list_length(jes) == 0 && !find_prop(le->p, PROP_HASHCOL))) {
								fnd = 0;
							} else {
								int anti = is_anti(je), semantics = is_semantics(je);

								je = exp_compare(v->sql->sa, le, re, je->flag);
								if (anti) set_anti(je);
								if (semantics) set_semantics(je);
								list_append(jes, je);
							}
						}
					}
				}
				if (!fnd)
					return rel;
			}
			l = rel_dup(rel->l);

			/* push join's left side (as semijoin) down group by */
			l = gb->l = rel_crossproduct(v->sql->sa, gb->l, l, op_semi);
			l->exps = jes;
			set_processed(l);
			v->changes++;
			return rel;
		}
	}
	return rel;
}

static bool
check_projection_on_foreignside(sql_rel *r, list *pexps, int fk_left)
{
	/* projection columns from the foreign side */
	if (list_empty(pexps))
		return true;
	for (node *n = pexps->h; n; n = n->next) {
		sql_exp *pe = n->data;

		if (pe && is_atom(pe->type))
			continue;
		if (pe && !is_alias(pe->type))
			return false;
		/* check for columns from the pk side, then keep the join with the pk */
		if ((fk_left && rel_find_exp(r->r, pe)) || (!fk_left && rel_find_exp(r->l, pe)))
			return false;
	}
	return true;
}

static sql_rel *
rel_simplify_project_fk_join(mvc *sql, sql_rel *r, list *pexps, list *orderexps, int *changes)
{
	sql_rel *rl = r->l, *rr = r->r, *nr = NULL;
	sql_exp *je, *le, *nje, *re;
	int fk_left = 1;

	/* check for foreign key join */
	if (list_length(r->exps) != 1 || !list_empty(r->attr))
		return r;
	if (!(je = exps_find_prop(r->exps, PROP_JOINIDX)) || je->flag != cmp_equal)
		return r;
	/* je->l == foreign expression, je->r == primary expression */
	if (rel_find_exp(r->l, je->l)) {
		fk_left = 1;
	} else if (rel_find_exp(r->r, je->l)) {
		fk_left = 0;
	} else { /* not found */
		return r;
	}

	/* primary side must be a full table */
	if ((fk_left && (!is_left(r->op) && !is_full(r->op)) && !is_basetable(rr->op)) ||
		(!fk_left && (!is_right(r->op) && !is_full(r->op)) && !is_basetable(rl->op)))
		return r;

	if (!check_projection_on_foreignside(r, pexps, fk_left) || !check_projection_on_foreignside(r, orderexps, fk_left))
		return r;

	/* rewrite, ie remove pkey side if possible */
	le = (sql_exp*)je->l, re = (sql_exp*)je->l;

	/* both have NULL and there are semantics, the join cannot be removed */
	if (is_semantics(je) && has_nil(le) && has_nil(re))
		return r;

	(*changes)++;
	/* if the foreign key column doesn't have NULL values, then return it */
	if (!has_nil(le) || is_full(r->op) || (fk_left && is_left(r->op)) || (!fk_left && is_right(r->op))) {
		/* if ->attr, introduce group by on index */
		if (fk_left) {
			nr = rel_dup(r->l);
		} else {
			nr = rel_dup(r->r);
		}
		if (!list_empty(r->attr)) {
			nr = rel_groupby(sql, nr, NULL);
			if (nr) {
				// printf("# introduced groupby  \n");
				nr->r = append(sa_list(sql->sa), le);
				nr->exps = r->attr;
			}
		}
		return nr;
	}

	/* remove NULL values, ie generate a select not null */
	nje = exp_compare(sql->sa, exp_ref(sql, le), exp_atom(sql->sa, atom_general(sql->sa, exp_subtype(le), NULL, 0)), cmp_equal);
	set_anti(nje);
	set_has_no_nil(nje);
	set_semantics(nje);
	if (fk_left) {
		nr = rel_dup(r->l);
	} else {
		nr = rel_dup(r->r);
	}
	nr = rel_select(sql->sa, nr, nje);
	set_processed(nr);
	return nr;
}

static sql_rel *
rel_simplify_count_fk_join(mvc *sql, sql_rel *r, list *gexps, list *gcols, int *changes)
{
	sql_rel *rl = r->l, *rr = r->r, *nr = NULL;
	sql_exp *je, *le, *nje, *re, *oce;
	int fk_left = 1;

	/* check for foreign key join */
	if (list_length(r->exps) != 1)
		return r;
	if (!(je = exps_find_prop(r->exps, PROP_JOINIDX)) || je->flag != cmp_equal)
		return r;
	/* je->l == foreign expression, je->r == primary expression */
	if (rel_find_exp(r->l, je->l)) {
		fk_left = 1;
	} else if (rel_find_exp(r->r, je->l)) {
		fk_left = 0;
	} else { /* not found */
		return r;
	}

	oce = gexps->h->data;
	if (oce->l) /* we only handle COUNT(*) */
		return r;

	/* primary side must be a full table */
	if ((fk_left && (!is_left(r->op) && !is_full(r->op)) && !is_basetable(rr->op)) ||
		(!fk_left && (!is_right(r->op) && !is_full(r->op)) && !is_basetable(rl->op)))
		return r;

	if (fk_left && is_join(rl->op) && !rel_is_ref(rl)) {
		r->l = rel_simplify_count_fk_join(sql, rl, gexps, gcols, changes);
		if (rl != r->l)
			rel_destroy(rl);
	}
	if (!fk_left && is_join(rr->op) && !rel_is_ref(rr)) {
		r->r = rel_simplify_count_fk_join(sql, rr, gexps, gcols, changes);
		if (rr != r->r)
			rel_destroy(rr);
	}

	if (!check_projection_on_foreignside(r, gcols, fk_left))
		return r;

	/* rewrite, ie remove pkey side if possible */
	le = (sql_exp*)je->l, re = (sql_exp*)je->l;

	/* both have NULL and there are semantics, the join cannot be removed */
	if (is_semantics(je) && has_nil(le) && has_nil(re))
		return r;

	(*changes)++;
	/* if the foreign key column doesn't have NULL values, then return it */
	if (!has_nil(le) || is_full(r->op) || (fk_left && is_left(r->op)) || (!fk_left && is_right(r->op))) {
		if (fk_left) {
			nr = rel_dup(r->l);
		} else {
			nr = rel_dup(r->r);
		}
		return nr;
	}

	/* remove NULL values, ie generate a select not null */
	nje = exp_compare(sql->sa, exp_ref(sql, le), exp_atom(sql->sa, atom_general(sql->sa, exp_subtype(le), NULL, 0)), cmp_equal);
	set_anti(nje);
	set_has_no_nil(nje);
	set_semantics(nje);
	if (fk_left) {
		nr = rel_dup(r->l);
	} else {
		nr = rel_dup(r->r);
	}
	nr = rel_select(sql->sa, nr, nje);
	set_processed(nr);
	return nr;
}

/*
 * Handle (left/right/outer/natural) join fk-pk rewrites
 *   1 group by ( fk-pk-join () ) [ count(*) ] -> group by ( fk )
 *   2 project ( fk-pk-join () ) [ fk-column ] -> project (fk table)[ fk-column ]
 *   3 project ( fk1-pk1-join( fk2-pk2-join()) [ fk-column, pk1 column ] -> project (fk1-pk1-join)[ fk-column, pk1 column ]
 */
static inline sql_rel *
rel_simplify_fk_joins(visitor *v, sql_rel *rel)
{
	sql_rel *r = NULL;

	if (is_simple_project(rel->op))
		r = rel->l;

	while (is_simple_project(rel->op) && r && list_length(r->exps) == 1 && (is_join(r->op) || r->op == op_semi) && !(rel_is_ref(r))) {
		sql_rel *or = r;

		r = rel_simplify_project_fk_join(v->sql, r, rel->exps, rel->r, &v->changes);
		if (r == or)
			return rel;
		rel_destroy(rel->l);
		rel->l = r;
	}

	if (!is_groupby(rel->op))
		return rel;

	r = rel->l;
	while(r && is_simple_project(r->op))
		r = r->l;

	while (is_groupby(rel->op) && !rel_is_ref(rel) && r && (is_join(r->op) || r->op == op_semi) && list_length(r->exps) == 1 && !(rel_is_ref(r)) &&
		   /* currently only single count aggregation is handled, no other projects or aggregation */
		   list_length(rel->exps) == 1 && exp_aggr_is_count(rel->exps->h->data)) {
		sql_rel *or = r;

		r = rel_simplify_count_fk_join(v->sql, r, rel->exps, rel->r, &v->changes);
		if (r == or)
			return rel;
		rel_destroy(rel->l);
		rel->l = r;
	}
	return rel;
}

/*
 * Gets the column expressions of a diff function and adds them to "columns".
 * The diff function has two possible argument types: either a sql_exp representing a column
 * or a sql_exp representing another diff function, therefore this function is recursive.
 */
static void
get_diff_function_columns(sql_exp *diffExp, list *columns) {
	list *args = diffExp->l;

	for (node *arg = args->h; arg; arg = arg->next) {
		sql_exp *exp = arg->data;

		// diff function
		if (exp->type == e_func) {
			get_diff_function_columns(exp, columns);
		}
		// column
		else {
			list_append(columns, exp);
		}
	}
}

/*
 * Builds a list of aggregation key columns to be used by the select push down algorithm, namely for
 * window functions. Returns NULL if the window function does not partition by any column
 */
static list *
get_aggregation_key_columns(sql_allocator *sa, sql_rel *r) {
	for (node* n = r->exps->h; n; n = n->next) {
		sql_exp *e = n->data;

		if (e->type == e_func) {
			sql_subfunc *f = e->f;

			// aggregation function
			if (!strcmp(f->func->base.name, "rank")) {
				list* rankArguments = e->l;
				// the partition key is the second argument
				sql_exp *partitionExp = rankArguments->h->next->data;

				// check if the key contains any columns, i.e., is a diff function
				if (partitionExp->type == e_func) {
					// get columns to list
					list *aggColumns = sa_list(sa);
					get_diff_function_columns(partitionExp, aggColumns);
					return aggColumns;
				}
				// the function has no aggregation columns (e_atom of boolean)
				else {
					return NULL;
				}

			}
		}
	}
	return NULL;
}

/*
 * Checks if a filter column is also used as an aggregation key, so it can be later safely pushed down.
 */
static int
filter_column_in_aggregation_columns(sql_exp *column, list *aggColumns) {
	/* check if it is a column or an e_convert, and get the actual column if it is the latter */
	if (column->type == e_convert) {
		column = column->l;
	}

	char *tableName = column->l;
	char *columnName = column->r;

	for (node *n = aggColumns->h; n; n = n->next) {
		sql_exp *aggCol = n->data;
		char *aggColTableName = aggCol->l;
		char *aggColColumnName = aggCol->r;

		if (!strcmp(tableName, aggColTableName) && !strcmp(columnName, aggColColumnName)) {
			/* match */
			return 1;
		}
	}

	/* no matches found */
	return 0;
}


/*
 * Push select down, pushes the selects through (simple) projections. Also
 * it cleans up the projections which become useless.
 *
 * WARNING - Make sure to call try_remove_empty_select macro before returning so we ensure
 * possible generated empty selects won't never be generated
 */
static sql_rel *
rel_push_select_down(visitor *v, sql_rel *rel)
{
	list *exps = NULL;
	sql_rel *r = NULL;
	node *n;

	if (rel_is_ref(rel)) {
		if (is_select(rel->op) && rel->exps) {
			/* add inplace empty select */
			sql_rel *l = rel_select(v->sql->sa, rel->l, NULL);

			l->exps = rel->exps;
			set_processed(l);
			rel->exps = NULL;
			rel->l = l;
			v->changes++;
		}
		return rel;
	}

	/* don't make changes for empty selects */
	if (is_select(rel->op) && list_empty(rel->exps))
		return try_remove_empty_select(v, rel);

	/* merge 2 selects */
	r = rel->l;
	if (is_select(rel->op) && r && r->exps && is_select(r->op) && !(rel_is_ref(r)) && !exps_have_func(rel->exps)) {
		(void)list_merge(r->exps, rel->exps, (fdup)NULL);
		rel->l = NULL;
		rel_destroy(rel);
		v->changes++;
		return try_remove_empty_select(v, r);
	}
	/*
	 * Push select through semi/anti join
	 * 	select (semi(A,B)) == semi(select(A), B)
	 */
	if (is_select(rel->op) && r && is_semi(r->op) && !(rel_is_ref(r))) {
		rel->l = r->l;
		r->l = rel;
		v->changes++;
		/*
		 * if A has 2 references (ie used on both sides of
		 * the semi join), we also push the select into A.
		 */
		if (rel_is_ref(rel->l) && rel->l == rel_find_ref(r->r)){
			sql_rel *lx = rel->l;
			sql_rel *rx = r->r;
			if (lx->ref.refcnt == 2 && !rel_is_ref(rx)) {
				while (rx->l && !rel_is_ref(rx->l) &&
	      			       (is_project(rx->op) ||
					is_select(rx->op) ||
					is_join(rx->op)))
						rx = rx->l;
				/* probably we need to introduce a project */
				rel_destroy(rel->l);
				lx = rel_project(v->sql->sa, rel, rel_projections(v->sql, rel, NULL, 1, 1));
				r->l = lx;
				rx->l = rel_dup(lx);
			}
		}
		return r;
	}
	exps = rel->exps;

	/* push select through join */
	if (is_select(rel->op) && r && is_join(r->op) && !rel_is_ref(r) && !is_single(r)){
		sql_rel *jl = r->l, *ojl = jl, *jr = r->r, *ojr = jr;
		int left = r->op == op_join || r->op == op_left;
		int right = r->op == op_join || r->op == op_right;

		if (r->op == op_full)
			return rel;

		/* introduce selects under the join (if needed) */
		set_processed(jl);
		set_processed(jr);
		for (n = exps->h; n;) {
			node *next = n->next;
			sql_exp *e = n->data;

			if (left && rel_rebind_exp(v->sql, jl, e)) {
				if (!is_select(jl->op) || rel_is_ref(jl))
					r->l = jl = rel_select(v->sql->sa, jl, NULL);
				rel_select_add_exp(v->sql->sa, jl, e);
				list_remove_node(exps, NULL, n);
				v->changes++;
			} else if (right && rel_rebind_exp(v->sql, jr, e)) {
				if (!is_select(jr->op) || rel_is_ref(jr))
					r->r = jr = rel_select(v->sql->sa, jr, NULL);
				rel_select_add_exp(v->sql->sa, jr, e);
				list_remove_node(exps, NULL, n);
				v->changes++;
			}
			n = next;
		}
		if (ojl != jl)
			set_processed(jl);
		if (ojr != jr)
			set_processed(jr);
	}

	/* merge select and cross product ? */
	if (is_select(rel->op) && r && r->op == op_join && !rel_is_ref(r) && !is_single(r)){
		for (n = exps->h; n;) {
			node *next = n->next;
			sql_exp *e = n->data;

			if (exp_is_join(e, NULL) == 0) {
				if (!r->exps)
					r->exps = sa_list(v->sql->sa);
				append(r->exps, e);
				list_remove_node(exps, NULL, n);
				v->changes++;
			}
			n = next;
		}
	}

	if (is_select(rel->op) && r && (is_simple_project(r->op) || (is_groupby(r->op) && !list_empty(r->r))) && !rel_is_ref(r) && !is_single(r)){
		sql_rel *pl = r->l, *opl = pl;
		/* we cannot push through window functions (for safety I disabled projects over DDL too) */
		if (pl && pl->op != op_ddl && !exps_have_unsafe(r->exps, 0)) {
			/* introduce selects under the project (if needed) */
			set_processed(pl);
			if (!pl->exps)
				pl->exps = sa_list(v->sql->sa);
			for (n = exps->h; n;) {
				node *next = n->next;
				sql_exp *e = n->data, *ne = NULL;

				/* can we move it down */
				if (e->type == e_cmp && (ne = exp_push_down_prj(v->sql, e, r, pl)) && ne != e) {
					if (!(is_select(pl->op) && is_join(pl->op) && is_semi(pl->op)) || rel_is_ref(pl))
						r->l = pl = rel_select(v->sql->sa, pl, NULL);
					rel_select_add_exp(v->sql->sa, pl, ne);
					list_remove_node(exps, NULL, n);
					v->changes++;
				}
				n = next;
			}
			if (opl != pl)
				set_processed(pl);
		}

		/* push filters if they match the aggregation key on a window function */
		else if (pl && pl->op != op_ddl && exps_have_unsafe(r->exps, 0)) {
			set_processed(pl);
			/* list of aggregation key columns */
			list *aggColumns = get_aggregation_key_columns(v->sql->sa, r);

			/* aggregation keys found, check if any filter matches them */
			if (aggColumns) {
				for (n = exps->h; n;) {
					node *next = n->next;
					sql_exp *e = n->data, *ne = NULL;

					if (e->type == e_cmp) {
						/* simple comparison filter */
						if (e->flag == cmp_gt || e->flag == cmp_gte || e->flag == cmp_lte || e->flag == cmp_lt
							|| e->flag == cmp_equal || e->flag == cmp_notequal || e->flag == cmp_in || e->flag == cmp_notin
							|| (e->flag == cmp_filter && ((list*)e->l)->cnt == 1)) {
							sql_exp* column;
							/* the column in 'like' filters is stored inside a list */
							if (e->flag == cmp_filter) {
								column = ((list*)e->l)->h->data;
							}
							else {
								column = e->l;
							}

							/* check if the expression matches any aggregation key, meaning we can
							   try to safely push it down */
							if (filter_column_in_aggregation_columns(column, aggColumns)) {
								ne = exp_push_down_prj(v->sql, e, r, pl);

								/* can we move it down */
								if (ne && ne != e && pl->exps) {
									if (!is_select(pl->op) || rel_is_ref(pl))
										r->l = pl = rel_select(v->sql->sa, pl, NULL);
									rel_select_add_exp(v->sql->sa, pl, ne);
									list_remove_node(exps, NULL, n);
									v->changes++;
								}
							}
						}
					}
					n = next;
				}

				/* cleanup list */
				list_destroy(aggColumns);
			}
		}
	}

	/* try push select under set relation */
	if (is_select(rel->op) && r && is_set(r->op) && !list_empty(r->exps) && !rel_is_ref(r) && !is_single(r) && !list_empty(exps)) {
		sql_rel *u = r, *ul = u->l, *ur = u->r;

		ul = rel_dup(ul);
		ur = rel_dup(ur);
		if (!is_project(ul->op))
			ul = rel_project(v->sql->sa, ul,
				rel_projections(v->sql, ul, NULL, 1, 1));
		if (!is_project(ur->op))
			ur = rel_project(v->sql->sa, ur,
				rel_projections(v->sql, ur, NULL, 1, 1));
		rel_rename_exps(v->sql, u->exps, ul->exps);
		rel_rename_exps(v->sql, u->exps, ur->exps);

		/* introduce selects under the set */
		ul = rel_select(v->sql->sa, ul, NULL);
		ul->exps = exps_copy(v->sql, exps);
		set_processed(ul);
		ur = rel_select(v->sql->sa, ur, NULL);
		ur->exps = exps_copy(v->sql, exps);
		set_processed(ur);

		rel = rel_inplace_setop(v->sql, rel, ul, ur, u->op, rel_projections(v->sql, rel, NULL, 1, 1));
		if (need_distinct(u))
			set_distinct(rel);
		v->changes++;
	}

	return try_remove_empty_select(v, rel);
}

static int
index_exp(sql_exp *e, sql_idx *i)
{
	if (e->type == e_cmp && !is_complex_exp(e->flag)) {
		switch(i->type) {
		case hash_idx:
		case oph_idx:
			if (e->flag == cmp_equal)
				return 0;
			/* fall through */
		case join_idx:
		default:
			return -1;
		}
	}
	return -1;
}

/* find column for the select/join expression */
static sql_column *
sjexp_col(sql_exp *e, sql_rel *r)
{
	sql_column *res = NULL;

	if (e->type == e_cmp && !is_complex_exp(e->flag)) {
		res = exp_find_column(r, e->l, -2);
		if (!res)
			res = exp_find_column(r, e->r, -2);
	}
	return res;
}

static sql_idx *
find_index(sql_allocator *sa, sql_rel *rel, sql_rel *sub, list **EXPS)
{
	node *n;

	/* any (partial) match of the expressions with the index columns */
	/* Depending on the index type we may need full matches and only
	   limited number of cmp types (hash only equality etc) */
	/* Depending on the index type we should (in the rel_bin) generate
	   more code, ie for spatial index add post filter etc, for hash
	   compute hash value and use index */

	if (sub->exps && rel->exps)
	for(n = sub->exps->h; n; n = n->next) {
		prop *p;
		sql_exp *e = n->data;

		if ((p = find_prop(e->p, PROP_HASHIDX)) != NULL) {
			list *exps, *cols;
			sql_idx *i = p->value.pval;
			fcmp cmp = (fcmp)&sql_column_kc_cmp;

			/* join indices are only interesting for joins */
			if (i->type == join_idx || list_length(i->columns) <= 1)
				continue;
			/* based on the index type, find qualifying exps */
			exps = list_select(rel->exps, i, (fcmp) &index_exp, (fdup)NULL);
			if (list_empty(exps))
				continue;
			/* now we obtain the columns, move into sql_column_kc_cmp! */
			cols = list_map(exps, sub, (fmap) &sjexp_col);

			/* TODO check that at most 2 relations are involved */

			/* Match the index columns with the expression columns.
			   TODO, Allow partial matches ! */
			if (list_match(cols, i->columns, cmp) == 0) {
				/* re-order exps in index order */
				node *n, *m;
				list *es = sa_list(sa);

				for(n = i->columns->h; n; n = n->next) {
					int i = 0;
					for(m = cols->h; m; m = m->next, i++) {
						if (cmp(m->data, n->data) == 0){
							sql_exp *e = list_fetch(exps, i);
							list_append(es, e);
							break;
						}
					}
				}
				/* fix the destroy function */
				cols->destroy = NULL;
				*EXPS = es;
				e->used = 1;
				return i;
			}
			cols->destroy = NULL;
		}
	}
	return NULL;
}

static inline sql_rel *
rel_use_index(visitor *v, sql_rel *rel)
{
	list *exps = NULL;
	sql_idx *i = find_index(v->sql->sa, rel, rel->l, &exps);
	int left = 1;

	assert(is_select(rel->op) || is_join(rel->op));
	if (!i && is_join(rel->op)) {
		left = 0;
		i = find_index(v->sql->sa, rel, rel->r, &exps);
	}

	if (i) {
		prop *p;
		node *n;
		int single_table = 1;
		sql_exp *re = NULL;

		for( n = exps->h; n && single_table; n = n->next) {
			sql_exp *e = n->data, *nre = e->l;

			if (!is_compare(e->type) || is_anti(e) || e->flag != cmp_equal)
				return rel;
			if (is_join(rel->op) && ((left && !rel_find_exp(rel->l, nre)) || (!left && rel_find_exp(rel->r, nre))))
				nre = e->r;
			single_table = (!re || (exp_relname(nre) && exp_relname(re) && strcmp(exp_relname(nre), exp_relname(re)) == 0));
			re = nre;
		}
		if (single_table) { /* add PROP_HASHCOL to all column exps */
			for( n = exps->h; n; n = n->next) {
				sql_exp *e = n->data;

				/* swapped ? */
				if (is_join(rel->op) && ((left && !rel_find_exp(rel->l, e->l)) || (!left && !rel_find_exp(rel->r, e->l)))) {
					exp_swap(e);
				}
				p = find_prop(e->p, PROP_HASHCOL);
				if (!p)
					e->p = p = prop_create(v->sql->sa, PROP_HASHCOL, e->p);
				p->value.pval = i;
			}
		}
		/* add the remaining exps to the new exp list */
		if (list_length(rel->exps) > list_length(exps)) {
			for( n = rel->exps->h; n; n = n->next) {
				sql_exp *e = n->data;
				if (!list_find(exps, e, (fcmp)&exp_cmp))
					list_append(exps, e);
			}
		}
		rel->exps = exps;
	}
	return rel;
}

static sql_rel *
rel_select_leftgroup_2_semi(visitor *v, sql_rel *rel)
{
	if (rel_is_ref(rel) || !is_select(rel->op) || list_empty(rel->exps))
		return rel;
	sql_rel *l = rel->l;

	if (!l || rel_is_ref(l) || !is_left(l->op) || list_empty(l->attr))
		return rel;

	for(node *n = rel->exps->h; n; n = n->next) {
		sql_exp *e = n->data;

		if (e->type == e_cmp && !is_semantics(e) && !e->f) {
			list *attrs = l->attr;
			sql_exp *a = attrs->h->data;

			if (exps_find_exp(l->attr, e->l) && exp_is_true(e->r) && e->flag == cmp_equal /*&& exp_is_true(a)*/) {
				// printf("# optimize select leftgroup -> semi\n");
				if (!list_empty(l->exps)) {
					for(node *m = l->exps->h; m; m = m->next) {
						sql_exp *j = m->data;
						reset_any(j);
					}
				}
				l->attr = NULL;
				l->op = exp_is_true(a)?op_semi:op_anti;
				list_remove_node(rel->exps, NULL, n);
				rel = rel_project(v->sql->sa, rel, rel_projections(v->sql, rel, NULL, 1, 1));
				list_append(rel->exps, attrs->h->data);
				v->changes++;
				return rel;
			}
		}
	}
	return rel;
}

static sql_rel *
rel_optimize_select_and_joins_topdown_(visitor *v, sql_rel *rel)
{
	/* push_join_down introduces semijoins */
	uint8_t cycle = *(uint8_t*) v->data;
	if (cycle <= 0) {
		rel = rel_semijoin_use_fk(v, rel);
		rel = rel_push_join_down(v, rel);
	}

	rel = rel_simplify_fk_joins(v, rel);
	rel = rel_push_select_down(v, rel);
	rel = rel_select_leftgroup_2_semi(v, rel);
	if (rel && rel->l && (is_select(rel->op) || is_join(rel->op)))
		rel = rel_use_index(v, rel);
	return rel;
}

static sql_rel *
rel_optimize_select_and_joins_topdown(visitor *v, global_props *gp, sql_rel *rel)
{
	v->data = &gp->opt_cycle;
	rel = rel_visitor_topdown(v, rel, &rel_optimize_select_and_joins_topdown_);
	v->data = gp;
	return rel;
}

run_optimizer
bind_optimize_select_and_joins_topdown(visitor *v, global_props *gp)
{
	int flag = v->sql->sql_optimizer;
	return gp->opt_level == 1 && (gp->cnt[op_join] || gp->cnt[op_left] || gp->cnt[op_right]
		   || gp->cnt[op_full] || gp->cnt[op_semi] || gp->cnt[op_anti] ||
		   gp->cnt[op_select]) && (flag & optimize_select_and_joins_topdown) ? rel_optimize_select_and_joins_topdown : NULL;
}


static int
can_push_func(sql_exp *e, sql_rel *rel, int *must, int depth)
{
	switch(e->type) {
	case e_cmp: {
		sql_exp *l = e->l, *r = e->r, *f = e->f;

		/* don't push down functions inside attribute joins */
		if (e->flag == cmp_or || e->flag == cmp_in || e->flag == cmp_notin || e->flag == cmp_filter || (is_join(rel->op) && is_any(e)))
			return 0;
		if (depth > 0) { /* for comparisons under the top ones, they become functions */
			int lmust = 0;
			int res = can_push_func(l, rel, &lmust, depth + 1) && can_push_func(r, rel, &lmust, depth + 1) &&
					(!f || can_push_func(f, rel, &lmust, depth + 1));
			if (res && !lmust)
				return 1;
			(*must) |= lmust;
			return res;
		} else {
			int mustl = 0, mustr = 0, mustf = 0;
			return ((l->type == e_column || can_push_func(l, rel, &mustl, depth + 1)) && (*must = mustl)) ||
					((r->type == e_column || can_push_func(r, rel, &mustr, depth + 1)) && (*must = mustr)) ||
					((f && (f->type == e_column || can_push_func(f, rel, &mustf, depth + 1)) && (*must = mustf)));
		}
	}
	case e_convert:
		return can_push_func(e->l, rel, must, depth + 1);
	case e_aggr:
	case e_func: {
		list *l = e->l;
		int res = 1, lmust = 0;

		if (exp_unsafe(e, 0))
			return 0;
		if (l) for (node *n = l->h; n && res; n = n->next)
			res &= can_push_func(n->data, rel, &lmust, depth + 1);
		if (res && !lmust)
			return 1;
		(*must) |= lmust;
		return res;
	}
	case e_column:
		if (rel && !rel_find_exp(rel, e))
			return 0;
		(*must) = 1;
		/* fall through */
	default:
		return 1;
	}
}

static int
exps_can_push_func(list *exps, sql_rel *rel)
{
	for(node *n = exps->h; n; n = n->next) {
		sql_exp *e = n->data;
		int mustl = 0, mustr = 0;

		if ((is_joinop(rel->op) || is_select(rel->op)) && ((can_push_func(e, rel->l, &mustl, 0) && mustl)))
			return 1;
		if (is_joinop(rel->op) && can_push_func(e, rel->r, &mustr, 0) && mustr)
			return 1;
	}
	return 0;
}

static int
exp_needs_push_down(sql_rel *rel, sql_exp *e)
{
	switch(e->type) {
	case e_cmp:
		/* don't push down functions inside attribute joins */
		if (e->flag == cmp_or || e->flag == cmp_in || e->flag == cmp_notin || e->flag == cmp_filter || (is_join(rel->op) && is_any(e)))
			return 0;
		return exp_needs_push_down(rel, e->l) || exp_needs_push_down(rel, e->r) || (e->f && exp_needs_push_down(rel, e->f));
	case e_convert:
		return exp_needs_push_down(rel, e->l);
	case e_aggr:
	case e_func:
		if (!e->l || exps_are_atoms(e->l))
			return 0;
		return 1;
	case e_atom:
		if (!e->f || exps_are_atoms(e->f))
			return 0;
		return 1;
	case e_column:
	default:
		return 0;
	}
}

static int
exps_need_push_down(sql_rel *rel, list *exps )
{
	for(node *n = exps->h; n; n = n->next)
		if (exp_needs_push_down(rel, n->data))
			return 1;
	return 0;
}

static sql_exp *exp_push_single_func_down(visitor *v, sql_rel *rel, sql_rel *ol, sql_rel *or, sql_exp *e, int depth);

static list *
exps_push_single_func_down(visitor *v, sql_rel *rel, sql_rel *ol, sql_rel *or, list *exps, int depth)
{
	if (mvc_highwater(v->sql))
		return exps;

	for (node *n = exps->h; n; n = n->next)
		if ((n->data = exp_push_single_func_down(v, rel, ol, or, n->data, depth)) == NULL)
			return NULL;
	return exps;
}

static sql_exp *
exp_push_single_func_down(visitor *v, sql_rel *rel, sql_rel *ol, sql_rel *or, sql_exp *e, int depth)
{
	if (mvc_highwater(v->sql))
		return e;

	switch(e->type) {
	case e_cmp: {
		if (e->flag == cmp_or || e->flag == cmp_filter) {
			if ((e->l = exps_push_single_func_down(v, rel, ol, or, e->l, depth + 1)) == NULL)
				return NULL;
			if ((e->r = exps_push_single_func_down(v, rel, ol, or, e->r, depth + 1)) == NULL)
				return NULL;
		} else if (e->flag == cmp_in || e->flag == cmp_notin) {
			if ((e->l = exp_push_single_func_down(v, rel, ol, or, e->l, depth + 1)) == NULL)
				return NULL;
			if ((e->r = exps_push_single_func_down(v, rel, ol, or, e->r, depth + 1)) == NULL)
				return NULL;
		} else {
			if ((e->l = exp_push_single_func_down(v, rel, ol, or, e->l, depth + 1)) == NULL)
				return NULL;
			if ((e->r = exp_push_single_func_down(v, rel, ol, or, e->r, depth + 1)) == NULL)
				return NULL;
			if (e->f && (e->f = exp_push_single_func_down(v, rel, ol, or, e->f, depth + 1)) == NULL)
				return NULL;
		}
	} break;
	case e_convert:
		if ((e->l = exp_push_single_func_down(v, rel, ol, or, e->l, depth + 1)) == NULL)
			return NULL;
		break;
	case e_aggr:
	case e_func: {
		sql_rel *l = rel->l, *r = rel->r;
		int must = 0, mustl = 0, mustr = 0;

		if (exp_unsafe(e, 0))
			return e;
		if (!e->l || exps_are_atoms(e->l))
			return e;
		if ((is_joinop(rel->op) && ((can_push_func(e, l, &mustl, depth + 1) && mustl) || (can_push_func(e, r, &mustr, depth + 1) && mustr))) ||
			(is_select(rel->op) && can_push_func(e, l, &must, depth + 1) && must)) {
			exp_label(v->sql->sa, e, ++v->sql->label);
			/* we need a full projection, group by's and unions cannot be extended with more expressions */
			if (mustr) {
				if (r == or) /* don't project twice */
					rel->r = r = rel_project(v->sql->sa, r, rel_projections(v->sql, r, NULL, 1, 1));
				list_append(r->exps, e);
			} else {
				if (l == ol) /* don't project twice */
					rel->l = l = rel_project(v->sql->sa, l, rel_projections(v->sql, l, NULL, 1, 1));
				list_append(l->exps, e);
			}
			e = exp_ref(v->sql, e);
			v->changes++;
		}
	} break;
	case e_atom: {
		if (e->f && (e->f = exps_push_single_func_down(v, rel, ol, or, e->f, depth + 1)) == NULL)
			return NULL;
	} break;
	case e_column:
	case e_psm:
		break;
	}
	return e;
}

static inline sql_rel *
rel_push_func_down(visitor *v, sql_rel *rel)
{
	if ((is_select(rel->op) || is_joinop(rel->op)) && rel->l && rel->exps && !(rel_is_ref(rel))) {
		int changes = v->changes;
		sql_rel *l = rel->l, *r = rel->r;

		/* only push down when is useful */
		if ((is_select(rel->op) && list_length(rel->exps) <= 1) || rel_is_ref(l) || (is_joinop(rel->op) && rel_is_ref(r)))
			return rel;
		if (exps_can_push_func(rel->exps, rel) && exps_need_push_down(rel, rel->exps) && !exps_push_single_func_down(v, rel, l, r, rel->exps, 0))
			return NULL;
		if (v->changes > changes) /* once we get a better join order, we can try to remove this projection */
			return rel_project(v->sql->sa, rel, rel_projections(v->sql, rel, NULL, 1, 1));
	}
	if (is_simple_project(rel->op) && rel->l && rel->exps) {
		sql_rel *pl = rel->l;

		if (is_joinop(pl->op) && exps_can_push_func(rel->exps, rel)) {
			sql_rel *l = pl->l, *r = pl->r, *ol = l, *or = r;

			for (node *n = rel->exps->h; n; ) {
				node *next = n->next;
				sql_exp *e = n->data;
				int mustl = 0, mustr = 0;

				if ((can_push_func(e, l, &mustl, 0) && mustl) || (can_push_func(e, r, &mustr, 0) && mustr)) {
					if (mustl) {
						if (l == ol) /* don't project twice */
							pl->l = l = rel_project(v->sql->sa, l, rel_projections(v->sql, l, NULL, 1, 1));
						list_append(l->exps, e);
						list_remove_node(rel->exps, NULL, n);
						v->changes++;
					} else {
						if (r == or) /* don't project twice */
							pl->r = r = rel_project(v->sql->sa, r, rel_projections(v->sql, r, NULL, 1, 1));
						list_append(r->exps, e);
						list_remove_node(rel->exps, NULL, n);
						v->changes++;
					}
				}
				n = next;
			}
		}
	}
	return rel;
}

static sql_rel *
rel_push_func_and_select_down_(visitor *v, sql_rel *rel)
{
	if (rel)
		rel = rel_push_func_down(v, rel);
	if (rel)
		rel = rel_push_select_down(v, rel);
	return rel;
}

static sql_rel *
rel_push_func_and_select_down(visitor *v, global_props *gp, sql_rel *rel)
{
	(void) gp;
	return rel_visitor_topdown(v, rel, &rel_push_func_and_select_down_);
}

run_optimizer
bind_push_func_and_select_down(visitor *v, global_props *gp)
{
	int flag = v->sql->sql_optimizer;
	return gp->opt_level == 1 && (gp->cnt[op_join] || gp->cnt[op_left] || gp->cnt[op_right]
			|| gp->cnt[op_full] || gp->cnt[op_semi] || gp->cnt[op_anti] || gp->cnt[op_select])
			&& (flag & push_func_and_select_down) ? rel_push_func_and_select_down : NULL;
}<|MERGE_RESOLUTION|>--- conflicted
+++ resolved
@@ -875,20 +875,12 @@
 				   le->flag == re->flag && le->flag <= cmp_lt) {
 				sql_exp *mine = NULL, *maxe = NULL;
 
-<<<<<<< HEAD
-				if (!(mine = rel_binop_(sql, NULL, le->r, re->r, "sys", "sql_min", card_value, true))) {
-=======
-				if (!(mine = rel_binop_(sql, NULL, exp_copy(sql, le->r), exp_copy(sql, re->r), "sys", "sql_min", card_value))) {
->>>>>>> 94877000
+				if (!(mine = rel_binop_(sql, NULL, exp_copy(sql, le->r), exp_copy(sql, re->r), "sys", "sql_min", card_value, true))) {
 					sql->session->status = 0;
 					sql->errstr[0] = '\0';
 					continue;
 				}
-<<<<<<< HEAD
-				if (!(maxe = rel_binop_(sql, NULL, le->f, re->f, "sys", "sql_max", card_value, true))) {
-=======
-				if (!(maxe = rel_binop_(sql, NULL, exp_copy(sql, le->f), exp_copy(sql, re->f), "sys", "sql_max", card_value))) {
->>>>>>> 94877000
+				if (!(maxe = rel_binop_(sql, NULL, exp_copy(sql, le->f), exp_copy(sql, re->f), "sys", "sql_max", card_value, true))) {
 					sql->session->status = 0;
 					sql->errstr[0] = '\0';
 					continue;
