/*
 * This Source Code Form is subject to the terms of the Mozilla Public
 * License, v. 2.0.  If a copy of the MPL was not distributed with this
 * file, You can obtain one at http://mozilla.org/MPL/2.0/.
 *
 * Copyright 1997 - July 2008 CWI, August 2008 - 2019 MonetDB B.V.
 */

#ifndef _REL_REL_H_
#define _REL_REL_H_

#include "sql_relation.h"
#include "sql_mvc.h"

#define sql_from     1
#define sql_where    2
#define sql_sel      4
#define sql_having   8
#define sql_orderby 16
#define sql_groupby 32 //ORed
#define sql_aggr    64 //ORed
#define sql_farg   128 //ORed
#define sql_window 256 //ORed
<<<<<<< HEAD
#define sql_group_totals 512 //ORed
=======
#define sql_join   512 //ORed
>>>>>>> e2f366ab

#define is_sql_from(X)    ((X & sql_from) == sql_from)
#define is_sql_where(X)   ((X & sql_where) == sql_where)
#define is_sql_sel(X)     ((X & sql_sel) == sql_sel)
#define is_sql_having(X)  ((X & sql_having) == sql_having)
#define is_sql_orderby(X) ((X & sql_orderby) == sql_orderby)
#define is_sql_groupby(X) ((X & sql_groupby) == sql_groupby)
#define is_sql_aggr(X)    ((X & sql_aggr) == sql_aggr)
#define is_sql_farg(X)    ((X & sql_farg) == sql_farg)
#define is_sql_window(X)  ((X & sql_window) == sql_window)
<<<<<<< HEAD
#define is_sql_group_totals(X) ((X & sql_group_totals) == sql_group_totals)
=======
#define is_sql_join(X)    ((X & sql_join) == sql_join)
>>>>>>> e2f366ab

#define rel_groupby_gbe(m,r,e) rel_groupby(m, r, append(new_exp_list(m->sa), e))
#define new_rel_list(sa) sa_list(sa)

#define is_updateble(rel) \
	(rel->op == op_basetable || \
	(rel->op == op_ddl && (rel->flag == ddl_create_table || rel->flag == ddl_alter_table)))

extern const char *rel_name( sql_rel *r );
extern sql_rel *rel_distinct(sql_rel *l);

extern sql_rel *rel_dup(sql_rel *r);
extern void rel_destroy(sql_rel *rel);
extern sql_rel *rel_create(sql_allocator *sa);
extern sql_rel *rel_copy(sql_allocator *sa, sql_rel *r, int deep);
extern sql_rel *rel_select_copy(sql_allocator *sa, sql_rel *l, list *exps);

extern sql_exp *rel_bind_column( mvc *sql, sql_rel *rel, const char *cname, int f );
extern sql_exp *rel_bind_column2( mvc *sql, sql_rel *rel, const char *tname, const char *cname, int f );

extern sql_rel *rel_inplace_setop(sql_rel *rel, sql_rel *l, sql_rel *r, operator_type setop, list *exps);
extern sql_rel *rel_inplace_project(sql_allocator *sa, sql_rel *rel, sql_rel *l, list *e);
extern sql_rel *rel_inplace_groupby(sql_rel *rel, sql_rel *l, list *groupbyexps, list *exps );

extern int rel_convert_types(mvc *sql, sql_rel *ll, sql_rel *rr, sql_exp **L, sql_exp **R, int scale_fixing, int tpe);
extern sql_rel *rel_setop(sql_allocator *sa, sql_rel *l, sql_rel *r, operator_type setop);
extern sql_rel *rel_setop_check_types(mvc *sql, sql_rel *l, sql_rel *r, list *ls, list *rs, operator_type op);
extern sql_rel *rel_crossproduct(sql_allocator *sa, sql_rel *l, sql_rel *r, operator_type join);

/* in case e is an constant and rel is a simple project of only e, free rel */
extern sql_exp *rel_is_constant(sql_rel **rel, sql_exp *e);

extern sql_rel *rel_topn(sql_allocator *sa, sql_rel *l, list *exps );
extern sql_rel *rel_sample(sql_allocator *sa, sql_rel *l, list *exps );

extern sql_rel *rel_label( mvc *sql, sql_rel *r, int all);
extern sql_exp *rel_project_add_exp( mvc *sql, sql_rel *rel, sql_exp *e);
extern void rel_select_add_exp(sql_allocator *sa, sql_rel *l, sql_exp *e);
extern void rel_join_add_exp(sql_allocator *sa, sql_rel *rel, sql_exp *e);
extern sql_exp *rel_groupby_add_aggr(mvc *sql, sql_rel *rel, sql_exp *e);

extern sql_rel *rel_select(sql_allocator *sa, sql_rel *l, sql_exp *e);
extern sql_rel *rel_basetable(mvc *sql, sql_table *t, const char *tname);
extern sql_rel *rel_groupby(mvc *sql, sql_rel *l, list *groupbyexps );
extern sql_rel *rel_project(sql_allocator *sa, sql_rel *l, list *e);
extern sql_rel *rel_project_exp(sql_allocator *sa, sql_exp *e);
extern sql_rel *rel_exception(sql_allocator *sa, sql_rel *l, sql_rel *r, list *exps);

extern sql_rel *rel_relational_func(sql_allocator *sa, sql_rel *l, list *exps);
extern sql_rel *rel_table_func(sql_allocator *sa, sql_rel *l, sql_exp *f, list *exps, int kind);


extern list *_rel_projections(mvc *sql, sql_rel *rel, const char *tname, int settname , int intern, int basecol);
extern list *rel_projections(mvc *sql, sql_rel *rel, const char *tname, int settname , int intern);

extern sql_rel *rel_push_select(mvc *sql, sql_rel *rel, sql_exp *ls, sql_exp *e);
extern sql_rel *rel_push_join(mvc *sql, sql_rel *rel, sql_exp *ls, sql_exp *rs, sql_exp *rs2, sql_exp *e);
extern sql_rel *rel_or(mvc *sql, sql_rel *rel, sql_rel *l, sql_rel *r, list *oexps, list *lexps, list *rexps);

extern sql_table *rel_ddl_table_get(sql_rel *r);

extern sql_rel *rel_add_identity(mvc *sql, sql_rel *rel, sql_exp **exp);
extern sql_rel *rel_add_identity2(mvc *sql, sql_rel *rel, sql_exp **exp);
extern sql_exp * rel_find_column( sql_allocator *sa, sql_rel *rel, const char *tname, const char *cname );

extern int rel_in_rel(sql_rel *super, sql_rel *sub);
#endif /* _REL_REL_H_ */<|MERGE_RESOLUTION|>--- conflicted
+++ resolved
@@ -21,11 +21,8 @@
 #define sql_aggr    64 //ORed
 #define sql_farg   128 //ORed
 #define sql_window 256 //ORed
-<<<<<<< HEAD
-#define sql_group_totals 512 //ORed
-=======
 #define sql_join   512 //ORed
->>>>>>> e2f366ab
+#define sql_group_totals 1024 //ORed
 
 #define is_sql_from(X)    ((X & sql_from) == sql_from)
 #define is_sql_where(X)   ((X & sql_where) == sql_where)
@@ -36,11 +33,8 @@
 #define is_sql_aggr(X)    ((X & sql_aggr) == sql_aggr)
 #define is_sql_farg(X)    ((X & sql_farg) == sql_farg)
 #define is_sql_window(X)  ((X & sql_window) == sql_window)
-<<<<<<< HEAD
+#define is_sql_join(X)    ((X & sql_join) == sql_join)
 #define is_sql_group_totals(X) ((X & sql_group_totals) == sql_group_totals)
-=======
-#define is_sql_join(X)    ((X & sql_join) == sql_join)
->>>>>>> e2f366ab
 
 #define rel_groupby_gbe(m,r,e) rel_groupby(m, r, append(new_exp_list(m->sa), e))
 #define new_rel_list(sa) sa_list(sa)
