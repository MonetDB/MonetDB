/*
 * This Source Code Form is subject to the terms of the Mozilla Public
 * License, v. 2.0.  If a copy of the MPL was not distributed with this
 * file, You can obtain one at http://mozilla.org/MPL/2.0/.
 *
 * Copyright 1997 - July 2008 CWI, August 2008 - 2020 MonetDB B.V.
 */

/*#define DEBUG*/

#include "monetdb_config.h"
#include "rel_optimizer.h"
#include "rel_rel.h"
#include "rel_exp.h"
#include "rel_prop.h"
#include "rel_dump.h"
#include "rel_planner.h"
#include "rel_propagate.h"
#include "sql_mvc.h"
#ifdef HAVE_HGE
#include "mal.h"		/* for have_hge */
#endif
#include "mtime.h"

#define new_func_list(sa) sa_list(sa)
#define new_col_list(sa) sa_list(sa)

typedef struct global_props {
	int cnt[ddl_maxops];
} global_props;

typedef sql_rel *(*rewrite_fptr)(int *changes, mvc *sql, sql_rel *rel);
typedef sql_rel *(*rewrite_rel_fptr)(mvc *sql, sql_rel *rel, rewrite_fptr rewriter, int *has_changes);
typedef int (*find_prop_fptr)(mvc *sql, sql_rel *rel);

static sql_rel * rewrite_topdown(mvc *sql, sql_rel *rel, rewrite_fptr rewriter, int *has_changes);
static sql_rel * rewrite(mvc *sql, sql_rel *rel, rewrite_fptr rewriter, int *has_changes) ;
static list * rewrite_exps(mvc *sql, list *l, rewrite_rel_fptr rewrite_rel, rewrite_fptr rewriter, int *has_changes);

static sql_rel * rel_remove_empty_select(int *changes, mvc *sql, sql_rel *rel);

static sql_subfunc *find_func( mvc *sql, char *name, list *exps );

/* The important task of the relational optimizer is to optimize the
   join order. 

   The current implementation chooses the join order based on 
   select counts, ie if one of the join sides has been reduced using
   a select this join is choosen over one without such selections. 
 */

/* currently we only find simple column expressions */
void *
name_find_column( sql_rel *rel, const char *rname, const char *name, int pnr, sql_rel **bt ) 
{
	sql_exp *alias = NULL;
	sql_column *c = NULL;

	switch (rel->op) {
	case op_basetable: {
		node *cn;
		sql_table *t = rel->l;

		if (rel->exps) {
			sql_exp *e;

			if (rname)
				e = exps_bind_column2(rel->exps, rname, name);
			else
				e = exps_bind_column(rel->exps, name, NULL, 0);
			if (!e || e->type != e_column) 
				return NULL;
			if (e->l)
				rname = e->l;
			name = e->r;
		}
		if (name && !t)
			return rel->r;
		if (rname && strcmp(t->base.name, rname) != 0)
			return NULL;
		for (cn = t->columns.set->h; cn; cn = cn->next) {
			sql_column *c = cn->data;
			if (strcmp(c->base.name, name) == 0) {
				*bt = rel;
				if (pnr < 0 || (c->t->p &&
				    list_position(c->t->p->members.set, c->t) == pnr))
					return c;
			}
		}
		if (t->idxs.set)
		for (cn = t->idxs.set->h; cn; cn = cn->next) {
			sql_idx *i = cn->data;
			if (strcmp(i->base.name, name+1 /* skip % */) == 0) {
				*bt = rel;
				if (pnr < 0 || (i->t->p &&
				    list_position(i->t->p->members.set, i->t) == pnr)) {
					sql_kc *c = i->columns->h->data;
					return c->c;
				}
			}
		}
		break;
	}
	case op_table:
		/* table func */
		return NULL;
	case op_ddl: 
		if (is_updateble(rel))
			return name_find_column( rel->l, rname, name, pnr, bt);
		return NULL;
	case op_join: 
	case op_left: 
	case op_right: 
	case op_full: 
		/* first right (possible subquery) */
		c = name_find_column( rel->r, rname, name, pnr, bt);
		/* fall through */
	case op_semi: 
	case op_anti: 
		if (!c) 
			c = name_find_column( rel->l, rname, name, pnr, bt);
		return c;
	case op_select:
	case op_topn:
	case op_sample:
		return name_find_column( rel->l, rname, name, pnr, bt);
	case op_union:
	case op_inter:
	case op_except:

		if (pnr >= 0 || pnr == -2) {
			/* first right (possible subquery) */
			c = name_find_column( rel->r, rname, name, pnr, bt);
			if (!c) 
				c = name_find_column( rel->l, rname, name, pnr, bt);
			return c;
		}
		return NULL;

	case op_project:
	case op_groupby:
		if (!rel->exps)
			break;
		if (rname)
			alias = exps_bind_column2(rel->exps, rname, name);
		else
			alias = exps_bind_column(rel->exps, name, NULL, 1);
		if (is_groupby(rel->op) && alias && alias->type == e_column && rel->r) {
			if (alias->l)
				alias = exps_bind_column2(rel->r, alias->l, alias->r);
			else
				alias = exps_bind_column(rel->r, alias->r, NULL, 1);
		}
		if (is_groupby(rel->op) && !alias && rel->l) {
			/* Group by column not found as alias in projection 
			 * list, fall back to check plain input columns */
			return name_find_column( rel->l, rname, name, pnr, bt);
		}
		break;
	case op_insert:
	case op_update:
	case op_delete:
	case op_truncate:
		break;
	}
	if (alias) { /* we found an expression with the correct name, but
			we need sql_columns */
		if (rel->l && alias->type == e_column) /* real alias */
			return name_find_column(rel->l, alias->l, alias->r, pnr, bt);
	}
	return NULL;
}

static sql_column *
exp_find_column( sql_rel *rel, sql_exp *exp, int pnr )
{
	if (exp->type == e_column) { 
		sql_rel *bt = NULL;
		return name_find_column(rel, exp->l, exp->r, pnr, &bt);
	}
	return NULL;
}

static sql_column *
exp_find_column_( sql_rel *rel, sql_exp *exp, int pnr, sql_rel **bt )
{
	if (exp->type == e_column) 
		return name_find_column(rel, exp->l, exp->r, pnr, bt);
	return NULL;
}

/* find column for the select/join expression */
static sql_column *
sjexp_col(sql_exp *e, sql_rel *r) 
{
	sql_column *res = NULL;

	if (e->type == e_cmp && !is_complex_exp(e->flag)) {
		res = exp_find_column(r, e->l, -2);
		if (!res)
			res = exp_find_column(r, e->r, -2);
	}
	return res;
}

static sql_exp *
list_find_exp( list *exps, sql_exp *e)
{
	sql_exp *ne = NULL;

	if (e->type != e_column)
		return NULL;
	if (( e->l && (ne=exps_bind_column2(exps, e->l, e->r)) != NULL) ||
	   ((!e->l && (ne=exps_bind_column(exps, e->r, NULL, 1)) != NULL)))
		return ne;
	return NULL;
}

static int
kc_column_cmp(sql_kc *kc, sql_column *c)
{
	/* return on equality */
	return !(c == kc->c);
}

static void psm_exps_properties(mvc *sql, global_props *gp, list *exps);
static void rel_properties(mvc *sql, global_props *gp, sql_rel *rel);

static void
psm_exp_properties(mvc *sql, global_props *gp, sql_exp *e)
{
	/* only functions need fix up */
	if (e->type == e_psm) {
		if (e->flag & PSM_SET) {
			psm_exp_properties(sql, gp, e->l);
		} else if (e->flag & PSM_RETURN) {
			psm_exp_properties(sql, gp, e->l);
		} else if (e->flag & PSM_WHILE) {
			psm_exp_properties(sql, gp, e->l);
			psm_exps_properties(sql, gp, e->r);
		} else if (e->flag & PSM_IF) {
			psm_exp_properties(sql, gp, e->l);
			psm_exps_properties(sql, gp, e->r);
			if (e->f)
				psm_exps_properties(sql, gp, e->f);
		} else if (e->flag & PSM_REL) {
			rel_properties(sql, gp, e->l);
		} else if (e->flag & PSM_EXCEPTION) {
			psm_exp_properties(sql, gp, e->l);
		}
	}
}

static void
psm_exps_properties(mvc *sql, global_props *gp, list *exps)
{
	node *n;

	if (!exps)
		return;
	for (n = exps->h; n; n = n->next) 
		psm_exp_properties(sql, gp, n->data);
}

static void
rel_properties(mvc *sql, global_props *gp, sql_rel *rel) 
{
	if(!rel)
		return;

	gp->cnt[(int)rel->op]++;
	switch (rel->op) {
	case op_basetable:
	case op_table:
		if (rel->op == op_table && rel->l && rel->flag != 2) 
			rel_properties(sql, gp, rel->l);
		break;
	case op_join: 
	case op_left: 
	case op_right: 
	case op_full: 

	case op_semi: 
	case op_anti: 

	case op_union: 
	case op_inter: 
	case op_except: 
		rel_properties(sql, gp, rel->l);
		rel_properties(sql, gp, rel->r);
		break;
	case op_project:
	case op_select:
	case op_groupby:
	case op_topn:
	case op_sample:
	case op_ddl:
		if (rel->op == op_ddl && rel->flag == ddl_psm && rel->exps)
			psm_exps_properties(sql, gp, rel->exps);
		if (rel->l)
			rel_properties(sql, gp, rel->l);
		break;
	case op_insert:
	case op_update:
	case op_delete:
	case op_truncate:
		if (rel->r) 
			rel_properties(sql, gp, rel->r);
		break;
	}

	switch (rel->op) {
	case op_basetable:
	case op_table:
		if (!find_prop(rel->p, PROP_COUNT))
			rel->p = prop_create(sql->sa, PROP_COUNT, rel->p);
		break;
	case op_join: 
	case op_left: 
	case op_right: 
	case op_full: 

	case op_semi: 
	case op_anti: 

	case op_union: 
	case op_inter: 
	case op_except: 
		break;

	case op_project:
	case op_groupby:
	case op_topn:
	case op_sample:
	case op_select:
		break;

	case op_insert:
	case op_update:
	case op_delete:
	case op_truncate:
	case op_ddl:
		break;
	}
}

static sql_rel * rel_join_order(mvc *sql, sql_rel *rel) ;

static void
get_relations(mvc *sql, sql_rel *rel, list *rels)
{
	if (!rel_is_ref(rel) && rel->op == op_join && rel->exps == NULL) {
		sql_rel *l = rel->l;
		sql_rel *r = rel->r;
		
		get_relations(sql, l, rels);
		get_relations(sql, r, rels);
		rel->l = NULL;
		rel->r = NULL;
		rel_destroy(rel);
	} else {
		rel = rel_join_order(sql, rel);
		append(rels, rel);
	}
}

static void
get_inner_relations(mvc *sql, sql_rel *rel, list *rels)
{
	if (!rel_is_ref(rel) && is_join(rel->op)) {
		sql_rel *l = rel->l;
		sql_rel *r = rel->r;
		
		get_inner_relations(sql, l, rels);
		get_inner_relations(sql, r, rels);
	} else {
		append(rels, rel);
	}
}

static int
exp_count(int *cnt, sql_exp *e) 
{
	if (!e)
		return 0;
	if (find_prop(e->p, PROP_JOINIDX))
		*cnt += 100;
	if (find_prop(e->p, PROP_HASHCOL)) 
		*cnt += 100;
	if (find_prop(e->p, PROP_HASHIDX)) 
		*cnt += 100;
	switch(e->type) {
	case e_cmp:
		if (!is_complex_exp(e->flag)) {
			exp_count(cnt, e->l); 
			exp_count(cnt, e->r);
			if (e->f)
				exp_count(cnt, e->f);
		}	
		switch (e->flag) {
		case cmp_equal:
			*cnt += 90;
			return 90;
		case cmp_notequal:
			*cnt += 7;
			return 7;
		case cmp_gt:
		case cmp_gte:
		case cmp_lt:
		case cmp_lte:
			*cnt += 6;
			if (e->f){ /* range */
				*cnt += 6;
				return 12;
			}
			return 6;
		case cmp_filter:
			if (exps_card(e->r) > CARD_AGGR) {
				/* filters for joins are special */
				*cnt += 1000;
				return 1000;
			}
			*cnt += 2;
			return 2;
		case cmp_in: 
		case cmp_notin: {
			list *l = e->r;
			int c = 9 - 10*list_length(l);
			*cnt += c;
			return c;
		}
		case cmp_or: /* prefer or over functions */
			*cnt += 3;
			return 3;
		case mark_in:
		case mark_notin:
		case mark_exists:
		case mark_notexists:
			*cnt += 0;
			return 0;
		default:
			return 0;
		}
	case e_column: 
		*cnt += 20;
		return 20;
	case e_atom:
		*cnt += 10;
		return 10;
	case e_func:
		/* functions are more expensive, depending on the number of columns involved. */ 
		if (e->card == CARD_ATOM)
			return 0;
		*cnt -= 5*list_length(e->l);
		return 5*list_length(e->l);
	case e_convert:
		/* functions are more expensive, depending on the number of columns involved. */ 
		if (e->card == CARD_ATOM)
			return 0;
		/* fall through */
	default:
		*cnt -= 5;
		return -5;
	}
}

static int
exp_keyvalue(sql_exp *e) 
{
	int cnt = 0;
	exp_count(&cnt, e);
	return cnt;
}

static sql_exp *
joinexp_col(sql_exp *e, sql_rel *r)
{
	if (e->type == e_cmp) {
		if (rel_has_exp(r, e->l) >= 0) 
			return e->l;
		return e->r;
	}
	assert(0);
	return NULL;
}

static sql_column *
table_colexp(sql_exp *e, sql_rel *r)
{
	sql_table *t = r->l;

	if (e->type == e_column) {
		const char *name = exp_name(e);
		node *cn;

		if (r->exps) { /* use alias */
			for (cn = r->exps->h; cn; cn = cn->next) {
				sql_exp *ce = cn->data;
				if (strcmp(exp_name(ce), name) == 0) {
					name = ce->r;
					break;
				}
			}
		}
		for (cn = t->columns.set->h; cn; cn = cn->next) {
			sql_column *c = cn->data;
			if (strcmp(c->base.name, name) == 0) 
				return c;
		}
	}
	return NULL;
}

int
exp_joins_rels(sql_exp *e, list *rels)
{
	sql_rel *l = NULL, *r = NULL;

	assert (e->type == e_cmp);
		
	if (e->flag == cmp_or) {
		l = NULL;
	} else if (e->flag == cmp_filter) {
		list *ll = e->l;
		list *lr = e->r;

		l = find_rel(rels, ll->h->data);
		r = find_rel(rels, lr->h->data);
	} else if (e->flag == cmp_in || e->flag == cmp_notin) {
		list *lr = e->r;

		l = find_rel(rels, e->l);
		if (lr && lr->h)
			r = find_rel(rels, lr->h->data);
	} else {
		l = find_rel(rels, e->l);
		r = find_rel(rels, e->r);
	}

	if (l && r)
		return 0;
	return -1;
}

static list *
matching_joins(sql_allocator *sa, list *rels, list *exps, sql_exp *je) 
{
	sql_rel *l, *r;

	assert (je->type == e_cmp);

	l = find_rel(rels, je->l);
	r = find_rel(rels, je->r);
	if (l && r) {
		list *res;
		list *n_rels = new_rel_list(sa);	

		append(n_rels, l);
		append(n_rels, r);
		res = list_select(exps, n_rels, (fcmp) &exp_joins_rels, (fdup)NULL);
		return res; 
	}
	return new_rel_list(sa);
}

static int
sql_column_kc_cmp(sql_column *c, sql_kc *kc)
{
	/* return on equality */
	return (c->colnr - kc->c->colnr);
}

static sql_idx *
find_fk_index(sql_table *l, list *lcols, sql_table *r, list *rcols)
{
	if (l->idxs.set) {
		node *in;
		for (in = l->idxs.set->h; in; in = in->next){
			sql_idx *li = in->data;
			if (li->type == join_idx) {
				sql_key *rk = &((sql_fkey*)li->key)->rkey->k;
				fcmp cmp = (fcmp)&sql_column_kc_cmp;

				if (rk->t == r && 
					list_match(lcols, li->columns, cmp) == 0 &&
					list_match(rcols, rk->columns, cmp) == 0) {
					return li;
				}
			}
		}
	}
	return NULL;
}

static sql_rel *
find_basetable( sql_rel *r)
{
	if (!r)
		return NULL;
	switch(r->op) {
	case op_basetable:	
		if (!r->l)
			return NULL;
		return r;
	case op_project:
	case op_select:
		return find_basetable(r->l);
	default:
		return NULL;
	}
}

static int
exps_count(list *exps) 
{
	node *n;
	int cnt = 0;

	if (!exps)
		return 0;
	for (n = exps->h; n; n=n->next)
		exp_count(&cnt, n->data);
	return cnt;
}

static list *
order_join_expressions(mvc *sql, list *dje, list *rels)
{
	list *res;
	node *n = NULL;
	int i, *keys, cnt = list_length(dje);
	void **data;
	int debug = mvc_debug_on(sql, 16);

	keys = malloc(cnt*sizeof(int));
	data = malloc(cnt*sizeof(void *));
	if (keys == NULL || data == NULL) {
		if (keys)
			free(keys);
		if (data)
			free(data);
		return NULL;
	}
	res = sa_list(sql->sa);
	if (res == NULL) {
		free(keys);
		free(data);
		return NULL;
	}
	for (n = dje->h, i = 0; n; n = n->next, i++) {
		sql_exp *e = n->data;

		keys[i] = exp_keyvalue(e);
		/* add some weight for the selections */
		if (e->type == e_cmp && !is_complex_exp(e->flag)) {
			sql_rel *l = find_rel(rels, e->l);
			sql_rel *r = find_rel(rels, e->r);

			if (l && is_select(l->op) && l->exps)
				keys[i] += list_length(l->exps)*10 + exps_count(l->exps)*debug;
			if (r && is_select(r->op) && r->exps)
				keys[i] += list_length(r->exps)*10 + exps_count(r->exps)*debug;
		}
		data[i] = n->data;
	}
	/* sort descending */
	GDKqsort(keys, data, NULL, cnt, sizeof(int), sizeof(void *), TYPE_int, true, true);
	for(i=0; i<cnt; i++) {
		list_append(res, data[i]);
	}
	free(keys);
	free(data);
	return res;
}

static int
find_join_rels(list **L, list **R, list *exps, list *rels)
{
	node *n;

	*L = sa_list(exps->sa);
	*R = sa_list(exps->sa);
	if (!exps || list_length(exps) <= 1)
		return -1;
	for(n = exps->h; n; n = n->next) {
		sql_exp *e = n->data;
		sql_rel *l = NULL, *r = NULL;

		if (!is_complex_exp(e->flag)){
			l = find_rel(rels, e->l);
			r = find_rel(rels, e->r);
		}
		if (l<r) {
			list_append(*L, l);
			list_append(*R, r);
		} else {
			list_append(*L, r);
			list_append(*R, l);
		}
	}
	return 0;
}

static list * 
distinct_join_exps(list *aje, list *lrels, list *rrels)
{
	node *n, *m, *o, *p;
	int len = 0, i, j;
	char *used = SA_NEW_ARRAY(aje->sa, char, len = list_length(aje));
	list *res = sa_list(aje->sa);

	memset(used, 0, len);
	assert(len == list_length(lrels));
	for(n = lrels->h, m = rrels->h, j = 0; n && m; 
	    n = n->next, m = m->next, j++) {
		if (n->data && m->data)
		for(o = n->next, p = m->next, i = j+1; o && p; 
		    o = o->next, p = p->next, i++) {
			if (o->data == n->data && p->data == m->data)
				used[i] = 1;
		}
	}
	for (i = 0, n = aje->h; i < len; n = n->next, i++) {
		if (!used[i])
			list_append(res, n->data);
	}
	return res;
}

static list *
find_fk( mvc *sql, list *rels, list *exps) 
{
	node *djn;
	list *sdje, *aje, *dje;
	list *lrels, *rrels;

	/* first find the distinct join expressions */
	aje = list_select(exps, rels, (fcmp) &exp_is_join, (fdup)NULL);
	/* add left/right relation */
	if (find_join_rels(&lrels, &rrels, aje, rels) < 0)
		dje = aje;
	else
		dje = distinct_join_exps(aje, lrels, rrels);
	for(djn=dje->h; djn; djn = djn->next) {
		/* equal join expressions */
		sql_idx *idx = NULL;
		sql_exp *je = djn->data, *le = je->l, *re = je->r; 

		if (is_complex_exp(je->flag))
			break;
		if (!find_prop(je->p, PROP_JOINIDX)) {
			int swapped = 0;
			list *aaje = matching_joins(sql->sa, rels, aje, je);
			list *eje = list_select(aaje, (void*)1, (fcmp) &exp_is_eqjoin, (fdup)NULL);
			sql_rel *lr = find_rel(rels, le), *olr = lr;
			sql_rel *rr = find_rel(rels, re), *orr = rr;
			sql_rel *bt = NULL;
			char *iname;

			sql_table *l, *r;
			list *lexps = list_map(eje, lr, (fmap) &joinexp_col);
			list *rexps = list_map(eje, rr, (fmap) &joinexp_col);
			list *lcols, *rcols;

			lr = find_basetable(lr);
			rr = find_basetable(rr);
			if (!lr || !rr) 
				continue;
			l = lr->l;
			r = rr->l;
			lcols = list_map(lexps, lr, (fmap) &table_colexp);
			rcols = list_map(rexps, rr, (fmap) &table_colexp);
			lcols->destroy = NULL;
			rcols->destroy = NULL;
			if (list_length(lcols) != list_length(rcols)) 
				continue;

			idx = find_fk_index(l, lcols, r, rcols); 
			if (!idx) {
				idx = find_fk_index(r, rcols, l, lcols); 
				swapped = 1;
			} 

			if (idx && (iname = sa_strconcat( sql->sa, "%", idx->base.name)) != NULL &&
				   ((!swapped && name_find_column(olr, NULL, iname, -2, &bt) == NULL) ||
			            ( swapped && name_find_column(orr, NULL, iname, -2, &bt) == NULL))) 
				idx = NULL;

			if (idx) { 
				prop *p;
				node *n;
				sql_exp *t = NULL, *i = NULL;
	
				if (list_length(lcols) > 1 || !mvc_debug_on(sql, 512)) { 

					/* Add join between idx and TID */
					if (swapped) {
						sql_exp *s = je->l, *l = je->r;

						t = rel_find_column(sql->sa, olr, s->l, TID);
						i = rel_find_column(sql->sa, orr, l->l, iname);
						if (!t || !i) 
							continue;
						je = exp_compare(sql->sa, i, t, cmp_equal);
					} else {
						sql_exp *s = je->r, *l = je->l;

						t = rel_find_column(sql->sa, orr, s->l, TID);
						i = rel_find_column(sql->sa, olr, l->l, iname);
						if (!t || !i) 
							continue;
						je = exp_compare(sql->sa, i, t, cmp_equal);
					}

					/* Remove all join expressions */
					for (n = eje->h; n; n = n->next) 
						list_remove_data(exps, n->data);
					append(exps, je);
					djn->data = je;
				} else if (swapped) { /* else keep je for single column expressions */
					je = exp_compare(sql->sa, je->r, je->l, cmp_equal);
					/* Remove all join expressions */
					for (n = eje->h; n; n = n->next) 
						list_remove_data(exps, n->data);
					append(exps, je);
					djn->data = je;
				}
				je->p = p = prop_create(sql->sa, PROP_JOINIDX, je->p);
				p->value = idx;
			}
		}
	}

	/* sort expressions on weighted number of reducing operators */
	sdje = order_join_expressions(sql, dje, rels);
	return sdje;
}

static sql_rel *
order_joins(mvc *sql, list *rels, list *exps)
{
	sql_rel *top = NULL, *l = NULL, *r = NULL;
	sql_exp *cje;
	node *djn;
	list *sdje, *n_rels = new_rel_list(sql->sa);
	int fnd = 0;

	/* find foreign keys and reorder the expressions on reducing quality */
	sdje = find_fk(sql, rels, exps);

	if (list_length(rels) > 2 && mvc_debug_on(sql, 256)) {
		for(djn = sdje->h; djn; djn = djn->next ) {
			sql_exp *e = djn->data;
			list_remove_data(exps, e);
		}
		top =  rel_planner(sql, rels, sdje, exps);
		return top;
	}

	/* open problem, some expressions use more than 2 relations */
	/* For example a.x = b.y * c.z; */
	if (list_length(rels) >= 2 && sdje->h) {
		/* get the first expression */
		cje = sdje->h->data;

		/* find the involved relations */

		/* complex expressions may touch multiple base tables 
		 * Should be pushed up to extra selection.
		 * */
		if (cje->type != e_cmp || !is_complex_exp(cje->flag) || !find_prop(cje->p, PROP_HASHCOL) /*||
		   (cje->type == e_cmp && cje->f == NULL)*/) {
			l = find_one_rel(rels, cje->l);
			r = find_one_rel(rels, cje->r);
		}

		if (l && r && l != r) {
			list_remove_data(sdje, cje);
			list_remove_data(exps, cje);
		}
	}
	if (l && r && l != r) {
		list_remove_data(rels, l);
		list_remove_data(rels, r);
		list_append(n_rels, l);
		list_append(n_rels, r);

		/* Create a relation between l and r. Since the calling 
	   	   functions rewrote the join tree, into a list of expressions 
	   	   and a list of (simple) relations, there are no outer joins 
	   	   involved, we can simply do a crossproduct here.
	 	 */
		top = rel_crossproduct(sql->sa, l, r, op_join);
		rel_join_add_exp(sql->sa, top, cje);

		/* all other join expressions on these 2 relations */
		while((djn = list_find(exps, n_rels, (fcmp)&exp_joins_rels)) != NULL) {
			sql_exp *e = djn->data;

			rel_join_add_exp(sql->sa, top, e);
			list_remove_data(exps, e);
		}
		/* Remove other joins on the current 'n_rels' set in the distinct list too */
		while((djn = list_find(sdje, n_rels, (fcmp)&exp_joins_rels)) != NULL) 
			list_remove_data(sdje, djn->data);
		fnd = 1;
	}
	/* build join tree using the ordered list */
	while(list_length(exps) && fnd) {
		fnd = 0;
		/* find the first expression which could be added */
		for(djn = sdje->h; djn && !fnd && rels->h; djn = (!fnd)?djn->next:NULL) {
			node *ln, *rn, *en;
			
			cje = djn->data;
			ln = list_find(n_rels, cje->l, (fcmp)&rel_has_exp);
			rn = list_find(n_rels, cje->r, (fcmp)&rel_has_exp);

			if (ln || rn) {
				/* remove the expression from the lists */
				list_remove_data(sdje, cje);
				list_remove_data(exps, cje);
			}
			if (ln && rn) {
				assert(0);
				/* create a selection on the current */
				l = ln->data;
				r = rn->data;
				rel_join_add_exp(sql->sa, top, cje);
				fnd = 1;
			} else if (ln || rn) {
				if (ln) {
					l = ln->data;
					r = find_rel(rels, cje->r);
				} else {
					l = rn->data;
					r = find_rel(rels, cje->l);
				}
				if (!r) {
					fnd = 1; /* not really, but this bails out */
					continue;
				}
				list_remove_data(rels, r);
				append(n_rels, r);

				/* create a join using the current expression */
				top = rel_crossproduct(sql->sa, top, r, op_join);
				rel_join_add_exp(sql->sa, top, cje);

				/* all join expressions on these tables */
				while((en = list_find(exps, n_rels, (fcmp)&exp_joins_rels)) != NULL) {
					sql_exp *e = en->data;
					rel_join_add_exp(sql->sa, top, e);
					list_remove_data(exps, e);
				}
				/* Remove other joins on the current 'n_rels' 
				   set in the distinct list too */
				while((en = list_find(sdje, n_rels, (fcmp)&exp_joins_rels)) != NULL) 
					list_remove_data(sdje, en->data);
				fnd = 1;
			}
		}
	}
	if (list_length(rels)) { /* more relations */
		node *n;
		for(n=rels->h; n; n = n->next) {
			if (top)
				top = rel_crossproduct(sql->sa, top, n->data, op_join);
			else 
				top = n->data;
		}
	}
	if (list_length(exps)) { /* more expressions (add selects) */
		node *n;
		top = rel_select(sql->sa, top, NULL);
		for(n=exps->h; n; n = n->next) {
			sql_exp *e = n->data;

			/* find the involved relations */

			/* complex expressions may touch multiple base tables 
		 	 * Should be push up to extra selection. */
			/*
			l = find_one_rel(rels, e->l);
			r = find_one_rel(rels, e->r);

			if (l && r) 
			*/
			if (exp_is_join_exp(e) == 0) {
				sql_rel *nr = NULL;
				if (e->flag == cmp_equal)
					nr = rel_push_join(sql, top->l, e->l, e->r, NULL, e);
				if (!nr)
					rel_join_add_exp(sql->sa, top->l, e);
			} else
				rel_select_add_exp(sql->sa, top, e);
		}
	}
	return top;
}

static int
rel_neg_in_size(sql_rel *r)
{
	if (is_union(r->op) && r->nrcols == 0) 
		return -1 + rel_neg_in_size(r->l);
	if (is_project(r->op) && r->nrcols == 0) 
		return -1;
	return 0;
}

static list *
push_in_join_down(mvc *sql, list *rels, list *exps)
{
	node *n;
	int restart = 1;
	list *nrels;

	/* we should sort these first, ie small in's before large one's */
	nrels = list_sort(rels, (fkeyvalue)&rel_neg_in_size, (fdup)&rel_dup);

	/* we need to cleanup, the new refs ! */
	rels->destroy = (fdestroy)rel_destroy;
	list_destroy(rels);
	rels = nrels;

	/* one of the rels should be a op_union with nrcols == 0 */
	while (restart) {
		for (n = rels->h; n; n = n->next) {
			sql_rel *r = n->data;

			restart = 0;
			if ((is_union(r->op) || is_project(r->op)) && r->nrcols == 0) {
				/* next step find expression on this relation */
				node *m;
				sql_rel *l = NULL;
				sql_exp *je = NULL;

				for(m = exps->h; !je && m; m = m->next) {
					sql_exp *e = m->data;

					if (e->type == e_cmp && e->flag == cmp_equal) {
						/* in values are on 
							the right of the join */
						if (rel_has_exp(r, e->r) >= 0) 
							je = e;
					}
				}
				/* with this expression find other relation */
				if (je && (l = find_rel(rels, je->l)) != NULL) {
					sql_rel *nr = rel_crossproduct(sql->sa, l, r, op_join);

					rel_join_add_exp(sql->sa, nr, je);
					list_append(rels, nr); 
					list_remove_data(rels, l);
					list_remove_data(rels, r);
					list_remove_data(exps, je);
					restart = 1;
					break;
				}

			}
		}
	}
	return rels;
}

static list *
push_up_join_exps( mvc *sql, sql_rel *rel) 
{
	if (rel_is_ref(rel))
		return NULL;

	switch(rel->op) {
	case op_join: {
		sql_rel *rl = rel->l;
		sql_rel *rr = rel->r;
		list *l, *r;

		if (rel_is_ref(rl) && rel_is_ref(rr)) {
			l = rel->exps;
			rel->exps = NULL;
			return l;
		}
		l = push_up_join_exps(sql, rl);
		r = push_up_join_exps(sql, rr);
		if (l && r) {
			l = list_merge(l, r, (fdup)NULL);
			r = NULL;
		}
		if (rel->exps) {
			if (l && !r)
				r = l;
			l = list_merge(rel->exps, r, (fdup)NULL);
		}
		rel->exps = NULL;
		return l;
	}
	default:
		return NULL;
	}
}

static sql_rel *
reorder_join(mvc *sql, sql_rel *rel)
{
	list *exps;
	list *rels;

	if (rel->op == op_join && !rel_is_ref(rel))
		rel->exps = push_up_join_exps(sql, rel);

	exps = rel->exps;
	if (!exps) /* crosstable, ie order not important */
		return rel;
	rel->exps = NULL; /* should be all crosstables by now */
 	rels = new_rel_list(sql->sa);
	if (is_outerjoin(rel->op)) {
		sql_rel *l, *r;
		int cnt = 0;
		/* try to use an join index also for outer joins */
 		get_inner_relations(sql, rel, rels);
		cnt = list_length(exps);
		rel->exps = find_fk(sql, rels, exps);
		if (list_length(rel->exps) != cnt) 
			rel->exps = order_join_expressions(sql, exps, rels);
		l = rel->l;
		r = rel->r;
		if (is_join(l->op))
			rel->l = reorder_join(sql, rel->l);
		if (is_join(r->op))
			rel->r = reorder_join(sql, rel->r);
	} else { 
 		get_relations(sql, rel, rels);
		if (list_length(rels) > 1) {
			rels = push_in_join_down(sql, rels, exps);
			rel = order_joins(sql, rels, exps);
		} else {
			rel->exps = exps;
			exps = NULL;
		}
	}
	return rel;
}

static sql_rel *
rel_join_order(mvc *sql, sql_rel *rel) 
{
	int e_changes = 0;

	if (!rel)
		return rel;

	switch (rel->op) {
	case op_basetable:
	case op_table:
		break;
	case op_join: 
	case op_left: 
	case op_right: 
	case op_full: 
		break;

	case op_semi: 
	case op_anti: 

	case op_union: 
	case op_inter: 
	case op_except: 
		rel->l = rel_join_order(sql, rel->l);
		rel->r = rel_join_order(sql, rel->r);
		break;
	case op_project:
	case op_select: 
	case op_groupby: 
	case op_topn: 
	case op_sample: 
		rel->l = rel_join_order(sql, rel->l);
		break;
	case op_ddl: 
		rel->l = rel_join_order(sql, rel->l);
		if (rel->r)
			rel->r = rel_join_order(sql, rel->r);
		break;
	case op_insert:
	case op_update:
	case op_delete:
	case op_truncate:
		rel->l = rel_join_order(sql, rel->l);
		rel->r = rel_join_order(sql, rel->r);
		break;
	}
	if (is_join(rel->op) && rel->exps && !rel_is_ref(rel)) {
		rel = rewrite(sql, rel, &rel_remove_empty_select, &e_changes); 
		if (!rel_is_ref(rel))
			rel = reorder_join(sql, rel);
	} else if (is_join(rel->op)) {
		rel->l = rel_join_order(sql, rel->l);
		rel->r = rel_join_order(sql, rel->r);
	}
	(void)e_changes;
	return rel;
}

/* exp_rename */
static sql_exp * exp_rename(mvc *sql, sql_exp *e, sql_rel *f, sql_rel *t);

static list *
exps_rename(mvc *sql, list *l, sql_rel *f, sql_rel *t) 
{
	node *n;
	list *nl = new_exp_list(sql->sa);

	for(n=l->h; n; n=n->next) {
		sql_exp *arg = n->data;

		arg = exp_rename(sql, arg, f, t);
		if (!arg) 
			return NULL;
		append(nl, arg);
	}
	return nl;
}

/* exp_rename */
static sql_exp *
exp_rename(mvc *sql, sql_exp *e, sql_rel *f, sql_rel *t) 
{
	sql_exp *ne = NULL, *l, *r, *r2;

	switch(e->type) {
	case e_column:
		if (e->l) { 
			ne = exps_bind_column2(f->exps, e->l, e->r);
			/* if relation name matches expressions relation name, find column based on column name alone */
		} else {
			ne = exps_bind_column(f->exps, e->r, NULL, 1);
		}
		if (!ne)
			return e;
		e = NULL;
		if (exp_name(ne) && ne->r && ne->l) 
			e = rel_bind_column2(sql, t, ne->l, ne->r, 0);
		if (!e && ne->r)
			e = rel_bind_column(sql, t, ne->r, 0, 1);
		sql->session->status = 0;
		sql->errstr[0] = 0;
		if (!e && exp_is_atom(ne))
			return ne;
		return exp_ref(sql->sa ,e);
	case e_cmp: 
		if (e->flag == cmp_or || e->flag == cmp_filter) {
			list *l = exps_rename(sql, e->l, f, t);
			list *r = exps_rename(sql, e->r, f, t);
			if (l && r) {
				if (e->flag == cmp_filter) 
					ne = exp_filter(sql->sa, l, r, e->f, is_anti(e));
				else
					ne = exp_or(sql->sa, l, r, is_anti(e));
			}
		} else if (e->flag == cmp_in || e->flag == cmp_notin) {
			sql_exp *l = exp_rename(sql, e->l, f, t);
			list *r = exps_rename(sql, e->r, f, t);
			if (l && r)
				ne = exp_in(sql->sa, l, r, e->flag);
		} else {
			l = exp_rename(sql, e->l, f, t);
			r = exp_rename(sql, e->r, f, t);
			if (e->f) {
				r2 = exp_rename(sql, e->f, f, t);
				if (l && r && r2)
					ne = exp_compare2(sql->sa, l, r, r2, e->flag);
			} else if (l && r) {
				ne = exp_compare(sql->sa, l, r, e->flag);
			}
		}
		break;
	case e_convert:
		l = exp_rename(sql, e->l, f, t);
		if (l)
			ne = exp_convert(sql->sa, l, exp_fromtype(e), exp_totype(e));
		break;
	case e_aggr:
	case e_func: {
		list *l = e->l, *nl = NULL;

		if (!l) {
			return e;
		} else {
			nl = exps_rename(sql, l, f, t);
			if (!nl)
				return NULL;
		}
		if (e->type == e_func)
			ne = exp_op(sql->sa, nl, e->f);
		else 
			ne = exp_aggr(sql->sa, nl, e->f, need_distinct(e), need_no_nil(e), e->card, has_nil(e));
		break;
	}	
	case e_atom:
	case e_psm:
		return e;
	}
	if (!ne)
		return NULL;
	return exp_propagate(sql->sa, ne, e);
}

/* push the expression down, ie translate colum references 
	from relation f into expression of relation t 
*/ 

static sql_exp * _exp_push_down(mvc *sql, sql_exp *e, sql_rel *f, sql_rel *t);

static list *
exps_push_down(mvc *sql, list *exps, sql_rel *f, sql_rel *t)
{
	node *n;
	list *nl = new_exp_list(sql->sa);

	for(n = exps->h; n; n = n->next) {
		sql_exp *arg = n->data, *narg = NULL;

		narg = _exp_push_down(sql, arg, f, t);
		if (!narg) 
			return NULL;
		narg = exp_propagate(sql->sa, narg, arg);
		append(nl, narg);
	}
	return nl;
}

static sql_exp *
_exp_push_down(mvc *sql, sql_exp *e, sql_rel *f, sql_rel *t) 
{
	sql_exp *oe = e;
	sql_exp *ne = NULL, *l, *r, *r2;

	switch(e->type) {
	case e_column:
		if (is_union(f->op)) {
			int p = list_position(f->exps, rel_find_exp(f, e));

			return list_fetch(t->exps, p);
		}
		if (e->l) { 
			ne = rel_bind_column2(sql, f, e->l, e->r, 0);
			/* if relation name matches expressions relation name, find column based on column name alone */
		}
		if (!ne && !e->l)
			ne = rel_bind_column(sql, f, e->r, 0, 1);
		if (!ne || ne->type != e_column)
			return NULL;
		e = NULL;
		if (ne->l && ne->r)
			e = rel_bind_column2(sql, t, ne->l, ne->r, 0);
		if (!e && ne->r && !ne->l)
			e = rel_bind_column(sql, t, ne->r, 0, 1);
		sql->session->status = 0;
		sql->errstr[0] = 0;
		if (e && oe)
			e = exp_propagate(sql->sa, e, oe);
		/* if the upper exp was an alias, keep this */ 
		if (e && exp_relname(ne)) 
			exp_setname(sql->sa, e, exp_relname(ne), exp_name(ne));
		return e;
	case e_cmp: 
		if (e->flag == cmp_or || e->flag == cmp_filter) {
			list *l, *r;

			l = exps_push_down(sql, e->l, f, t);
			if (!l)
				return NULL;
			r = exps_push_down(sql, e->r, f, t);
			if (!r) 
				return NULL;
			if (e->flag == cmp_filter) 
				return exp_filter(sql->sa, l, r, e->f, is_anti(e));
			return exp_or(sql->sa, l, r, is_anti(e));
		} else if (e->flag == cmp_in || e->flag == cmp_notin) {
			list *r;

			l = _exp_push_down(sql, e->l, f, t);
			if (!l)
				return NULL;
			r = exps_push_down(sql, e->r, f, t);
			if (!r)
				return NULL;
			return exp_in(sql->sa, l, r, e->flag);
		} else {
			l = _exp_push_down(sql, e->l, f, t);
			if (!l)
				return NULL;
			r = _exp_push_down(sql, e->r, f, t);
			if (!r)
				return NULL;
			if (e->f) {
				r2 = _exp_push_down(sql, e->f, f, t);
				if (l && r && r2)
					ne = exp_compare2(sql->sa, l, r, r2, e->flag);
			} else if (l && r) {
				if (l->card < r->card)
					ne = exp_compare(sql->sa, r, l, swap_compare((comp_type)e->flag));
				else
					ne = exp_compare(sql->sa, l, r, e->flag);
			}
		}
		if (!ne) 
			return NULL;
		return exp_propagate(sql->sa, ne, e);
	case e_convert:
		l = _exp_push_down(sql, e->l, f, t);
		if (l)
			return exp_convert(sql->sa, l, exp_fromtype(e), exp_totype(e));
		return NULL;
	case e_aggr:
	case e_func: {
		list *l = e->l, *nl = NULL;

		if (!l) {
			return e;
		} else {
			nl = exps_push_down(sql, l, f, t);
			if (!nl)
				return NULL;
		}
		if (e->type == e_func)
			return exp_op(sql->sa, nl, e->f);
		else 
			return exp_aggr(sql->sa, nl, e->f, need_distinct(e), need_no_nil(e), e->card, has_nil(e));
	}	
	case e_atom:
	case e_psm:
		return e;
	}
	return NULL;
}

static sql_exp *
exp_push_down(mvc *sql, sql_exp *e, sql_rel *f, sql_rel *t) 
{
	return _exp_push_down(sql, e, f, t);
}

/* some projections results are order dependend (row_number etc) */
static int 
project_unsafe(sql_rel *rel, int allow_identity)
{
	sql_rel *sub = rel->l;
	node *n;

	if (need_distinct(rel) || rel->r /* order by */)
		return 1;
	if (!rel->exps)
		return 0;
	/* projects without sub and projects around ddl's cannot be changed */
	if (!sub || (sub && sub->op == op_ddl))
		return 1;
	for(n = rel->exps->h; n; n = n->next) {
		sql_exp *e = n->data;

		/* aggr func in project ! */
		if (exp_unsafe(e, allow_identity))
			return 1;
	}
	return 0;
}

static int 
math_unsafe(sql_subfunc *f)
{
	if (!f->func->s) {
		if (strcmp(f->func->base.name, "sql_div") == 0 ||
		    strcmp(f->func->base.name, "sqrt") == 0 ||
		    strcmp(f->func->base.name, "atan") == 0 ) 
			return 1;
	}
	return 0;
}

static int 
can_push_func(sql_exp *e, sql_rel *rel, int *must)
{
	if (!e)
		return 0;
	switch(e->type) {
	case e_cmp: {
		int mustl = 0, mustr = 0, mustf = 0;
		sql_exp *l = e->l, *r = e->r, *f = e->f;

		if (e->flag == cmp_or || e->flag == cmp_in || e->flag == cmp_notin || e->flag == cmp_filter) 
			return 0;
		return ((l->type == e_column || can_push_func(l, rel, &mustl)) && (*must = mustl)) || 
	               (!f && (r->type == e_column || can_push_func(r, rel, &mustr)) && (*must = mustr)) || 
		       (f && 
	               (r->type == e_column || can_push_func(r, rel, &mustr)) && 
		       (f->type == e_column || can_push_func(f, rel, &mustf)) && (*must = (mustr || mustf)));
	}
	case e_convert:
		return can_push_func(e->l, rel, must);
	case e_func: {
		list *l = e->l;
		node *n;
		int res = 1, lmust = 0;
		
		if (e->f){
			sql_subfunc *f = e->f;
			if (math_unsafe(f) || f->func->type != F_FUNC)
				return 0;
		}
		if (l) for (n = l->h; n && res; n = n->next)
			res &= can_push_func(n->data, rel, &lmust);
		if (res && !lmust)
			return 1;
		(*must) |= lmust;
		return res;
	}
	case e_column:
		if (rel && !rel_find_exp(rel, e)) 
			return 0;
		(*must) = 1;
		/* fall through */
	case e_atom:
	default:
		return 1;
	}
}

static int
exps_can_push_func(list *exps, sql_rel *rel) 
{
	node *n;

	for(n = exps->h; n; n = n->next) {
		sql_exp *e = n->data;
		int must = 0, mustl = 0, mustr = 0;

		if (is_joinop(rel->op) && ((can_push_func(e, rel->l, &mustl) && mustl) || (can_push_func(e, rel->r, &mustr) && mustr)))
			return 1;
		else if (is_select(rel->op) && can_push_func(e, NULL, &must) && must)
			return 1;
	}
	return 0;
}

static int
exp_needs_push_down(sql_exp *e)
{
	if (!e)
		return 0;
	switch(e->type) {
	case e_cmp: 
		if (e->flag == cmp_or || e->flag == cmp_in || e->flag == cmp_notin || e->flag == cmp_filter) 
			return 0;
		return exp_needs_push_down(e->l) || exp_needs_push_down(e->r) || (e->f && exp_needs_push_down(e->f));
	case e_convert:
		return exp_needs_push_down(e->l);
	case e_aggr: 
	case e_func: 
		return 1;
	case e_column:
	case e_atom:
	default:
		return 0;
	}
}

static int
exps_need_push_down( list *exps )
{
	node *n;
	for(n = exps->h; n; n = n->next) 
		if (exp_needs_push_down(n->data))
			return 1;
	return 0;
}

static sql_rel *
rel_push_func_down(int *changes, mvc *sql, sql_rel *rel) 
{
	if ((is_select(rel->op) || is_joinop(rel->op)) && rel->l && rel->exps && !(rel_is_ref(rel))) {
		list *exps = rel->exps;

		if (is_select(rel->op) &&  list_length(rel->exps) <= 1)  /* only push down when thats useful */
			return rel;
		if (exps_can_push_func(exps, rel) && exps_need_push_down(exps)) {
			sql_rel *nrel;
			sql_rel *l = rel->l, *ol = l;
			sql_rel *r = rel->r, *or = r;
			node *n;

			/* we need a full projection, group by's and unions cannot be extended
 			 * with more expressions */
			if (rel_is_ref(l))
				return rel;
			if (l->op != op_project) { 
				if (is_subquery(l))
					return rel;
				rel->l = l = rel_project(sql->sa, l, 
					rel_projections(sql, l, NULL, 1, 1));
			}
			if (is_joinop(rel->op) && rel_is_ref(r))
				return rel;
			if (is_joinop(rel->op) && r->op != op_project) {
				if (is_subquery(r))
					return rel;
				rel->r = r = rel_project(sql->sa, r, 
					rel_projections(sql, r, NULL, 1, 1));
			}
 			nrel = rel_project(sql->sa, rel, rel_projections(sql, rel, NULL, 1, 1));
			for(n = exps->h; n; n = n->next) {
				sql_exp *e = n->data, *ne = NULL;
				int must = 0, mustl = 0, mustr = 0;

				if (e->type == e_column)
					continue;
				if ((is_joinop(rel->op) && ((can_push_func(e, l, &mustl) && mustl) || (can_push_func(e, r, &mustr) && mustr))) ||
				    (is_select(rel->op) && can_push_func(e, NULL, &must) && must)) {
					must = 0; mustl = 0; mustr = 0;
					if (e->type != e_cmp) { /* predicate */
						if ((is_joinop(rel->op) && ((can_push_func(e, l, &mustl) && mustl) || (can_push_func(e, r, &mustr) && mustr))) ||
					    	    (is_select(rel->op) && can_push_func(e, NULL, &must) && must)) {
							exp_label(sql->sa, e, ++sql->label);
							if (mustr)
								append(r->exps, e);
							else
								append(l->exps, e);
							e = exp_ref(sql->sa, e);
							n->data = e;
							(*changes)++;
						}
					} else {
						ne = e->l;
						if ((is_joinop(rel->op) && ((can_push_func(ne, l, &mustl) && mustl) || (can_push_func(ne, r, &mustr) && mustr))) ||
					    	    (is_select(rel->op) && can_push_func(ne, NULL, &must) && must)) {
							exp_label(sql->sa, ne, ++sql->label);
							if (mustr)
								append(r->exps, ne);
							else
								append(l->exps, ne);
							ne = exp_ref(sql->sa, ne);
							(*changes)++;
						}
						e->l = ne;

						must = 0; mustl = 0; mustr = 0;
						ne = e->r;
						if ((is_joinop(rel->op) && ((can_push_func(ne, l, &mustl) && mustl) || (can_push_func(ne, r, &mustr) && mustr))) ||
					    	    (is_select(rel->op) && can_push_func(ne, NULL, &must) && must)) {
							exp_label(sql->sa, ne, ++sql->label);
							if (mustr)
								append(r->exps, ne);
							else
								append(l->exps, ne);
							ne = exp_ref(sql->sa, ne);
							(*changes)++;
						}
						e->r = ne;

						if (e->f) {
							must = 0; mustl = 0; mustr = 0;
							ne = e->f;
							if ((is_joinop(rel->op) && ((can_push_func(ne, l, &mustl) && mustl) || (can_push_func(ne, r, &mustr) && mustr))) ||
					            	    (is_select(rel->op) && can_push_func(ne, NULL, &must) && must)) {
								exp_label(sql->sa, ne, ++sql->label);
								if (mustr)
									append(r->exps, ne);
								else
									append(l->exps, ne);
								ne = exp_ref(sql->sa, ne);
								(*changes)++;
							}
							e->f = ne;
						}
					}
				}
			}
			if (*changes) {
				rel = nrel;
			} else {
				if (l != ol)
					rel->l = ol;
				if (is_joinop(rel->op) && r != or)
					rel->r = or;
			}
		}
	}
	if (rel->op == op_project && rel->l && rel->exps) {
		sql_rel *pl = rel->l;

		if (is_joinop(pl->op) && exps_can_push_func(rel->exps, rel)) {
			node *n;
			sql_rel *l = pl->l, *r = pl->r;
			list *nexps;

			if (l->op != op_project) { 
				if (is_subquery(l))
					return rel;
				pl->l = l = rel_project(sql->sa, l, 
					rel_projections(sql, l, NULL, 1, 1));
			}
			if (is_joinop(rel->op) && r->op != op_project) {
				if (is_subquery(r))
					return rel;
				pl->r = r = rel_project(sql->sa, r, 
					rel_projections(sql, r, NULL, 1, 1));
			}
			nexps = new_exp_list(sql->sa);
			for ( n = rel->exps->h; n; n = n->next) {
				sql_exp *e = n->data;
				int mustl = 0, mustr = 0;

				if ((can_push_func(e, l, &mustl) && mustl) || 
				    (can_push_func(e, r, &mustr) && mustr)) {
					if (mustl)
						append(l->exps, e);
					else
						append(r->exps, e);
				} else
					append(nexps, e);
			}
			rel->exps = nexps;
			(*changes)++;
		}
	}
	return rel;
}


/*
 * Push Count inside crossjoin down, and multiply the results
 * 
 *     project (                                project(
 *          group by (                               crossproduct (
 *		crossproduct(                             project (
 *		     L,			 =>                    group by (
 *		     R                                              L
 *		) [ ] [ count NOT NULL ]                       ) [ ] [ count NOT NULL ]
 *          )                                             ),
 *     ) [ NOT NULL ]                                     project (
 *                                                              group by (
 *                                                                  R
 *                                                              ) [ ] [ count NOT NULL ]
 *                                                        )
 *                                                   ) [ sql_mul(.., .. NOT NULL) ]
 *                                              )
 */
static sql_rel *
rel_push_count_down(int *changes, mvc *sql, sql_rel *rel)
{
	sql_rel *r;

	if (!is_groupby(rel->op))
		return rel;

	r = rel->l;

	if (is_groupby(rel->op) && !rel_is_ref(rel) &&
		r && !r->exps && r->op == op_join && !(rel_is_ref(r)) && 
		/* currently only single count aggregation is handled, no other projects or aggregation */
		list_length(rel->exps) == 1 && exp_aggr_is_count(rel->exps->h->data)) {
		sql_exp *nce, *oce;
		sql_rel *gbl, *gbr;		/* Group By */
		sql_rel *cp;			/* Cross Product */
		sql_subfunc *mult;
		list *args;
		const char *rname = NULL, *name = NULL;
		sql_rel *srel;

		oce = rel->exps->h->data;
		if (oce->l) /* we only handle COUNT(*) */ 
			return rel;
		rname = exp_relname(oce);
		name  = exp_name(oce);

		args = new_exp_list(sql->sa);
		srel = r->l;
		{
			sql_subaggr *cf = sql_bind_aggr(sql->sa, sql->session->schema, "count", NULL);
			sql_exp *cnt, *e = exp_aggr(sql->sa, NULL, cf, need_distinct(oce), need_no_nil(oce), oce->card, 0);

			exp_label(sql->sa, e, ++sql->label);
			cnt = exp_ref(sql->sa, e);
			gbl = rel_groupby(sql, rel_dup(srel), NULL);
			rel_groupby_add_aggr(sql, gbl, e);
			append(args, cnt);
		}

		srel = r->r;
		{
			sql_subaggr *cf = sql_bind_aggr(sql->sa, sql->session->schema, "count", NULL);
			sql_exp *cnt, *e = exp_aggr(sql->sa, NULL, cf, need_distinct(oce), need_no_nil(oce), oce->card, 0);

			exp_label(sql->sa, e, ++sql->label);
			cnt = exp_ref(sql->sa, e);
			gbr = rel_groupby(sql, rel_dup(srel), NULL);
			rel_groupby_add_aggr(sql, gbr, e);
			append(args, cnt);
		}

		mult = find_func(sql, "sql_mul", args);
		cp = rel_crossproduct(sql->sa, gbl, gbr, op_join);

		nce = exp_op(sql->sa, args, mult);
		exp_setname(sql->sa, nce, rname, name );

		rel_destroy(rel);
		rel = rel_project(sql->sa, cp, append(new_exp_list(sql->sa), nce));

		(*changes)++;
	}
	
	return rel;
}


static sql_rel *
rel_simplify_project_fk_join(int *changes, mvc *sql, sql_rel *r, list *pexps) 
{
	sql_rel *rl = r->l;
	sql_rel *rr = r->r;
	sql_exp *je;
	node *n;
	int fk_left = 1;

	/* check for foreign key join */
	if (!r->exps || list_length(r->exps) != 1)
		return r;
	je = r->exps->h->data;
	if (je && !find_prop(je->p, PROP_JOINIDX))
		return r;
	/* je->l == foreign expression, je->r == primary expression */
	if (rel_find_exp(r->l, je->l)) {
		fk_left = 1;
	} else if (rel_find_exp(r->r, je->l)) {
		fk_left = 0;
	} else { /* not found */
		return r;
	}

	(void)sql;
#if 0
	if (fk_left && is_join(rl->op) && !rel_is_ref(rl)) {
		rl = rel_simplify_project_fk_join(changes, sql, rl, pexps);
		r->l = rl;
	}
	if (!fk_left && is_join(rr->op) && !rel_is_ref(rr)) {
		rr = rel_simplify_project_fk_join(changes, sql, rr, pexps);
		r->r = rr;
	}
#endif
	/* primary side must be a full table */
	if ((fk_left && (!is_left(r->op) && !is_full(r->op)) && !is_basetable(rr->op)) || 
	    (!fk_left && (!is_right(r->op) && !is_full(r->op)) && !is_basetable(rl->op))) 
		return r;

	/* projection columns from the foreign side */
	for (n = pexps->h; n; n = n->next) {
		sql_exp *pe = n->data;

		if (pe && is_atom(pe->type))
			continue;
		if (pe && !is_alias(pe->type))
			return r;
		/* check for columns from the pk side, then keep the join with the pk */
		if ((fk_left && rel_find_exp(r->r, pe)) ||
		    (!fk_left && rel_find_exp(r->l, pe)))
			return r;
	}
		
	(*changes)++;
	/* rewrite, ie remove pkey side */
	if (fk_left)
		return r->l;
	return r->r;
}

static sql_rel *
rel_simplify_count_fk_join(int *changes, mvc *sql, sql_rel *r, list *gexps) 
{
	sql_rel *rl = r->l;
	sql_rel *rr = r->r;
	sql_exp *oce, *je;
	int fk_left = 1;

	/* check for foreign key join */
	if (!r->exps || list_length(r->exps) != 1)
		return r;
	je = r->exps->h->data;
	if (je && !find_prop(je->p, PROP_JOINIDX))
		return r;
	/* je->l == foreign expression, je->r == primary expression */
	if (rel_find_exp(r->l, je->l)) {
		fk_left = 1;
	} else if (rel_find_exp(r->r, je->l)) {
		fk_left = 0;
	} else { /* not found */
		return r;
	}

	oce = gexps->h->data;
	if (oce->l) /* we only handle COUNT(*) */ 
		return r;

	if (fk_left && is_join(rl->op) && !rel_is_ref(rl)) {
		rl = rel_simplify_count_fk_join(changes, sql, rl, gexps);
		r->l = rl;
	}
	if (!fk_left && is_join(rr->op) && !rel_is_ref(rr)) {
		rr = rel_simplify_count_fk_join(changes, sql, rr, gexps);
		r->r = rr;
	}
	/* primary side must be a full table */
	if ((fk_left && (!is_left(r->op) && !is_full(r->op)) && !is_basetable(rr->op)) || 
	    (!fk_left && (!is_right(r->op) && !is_full(r->op)) && !is_basetable(rl->op))) 
		return r;

	(*changes)++;
	/* rewrite, ie remove pkey side */
	if (fk_left)
		return r->l;
	return r->r;
}

/*
 * Handle (left/right/outer/natural) join fk-pk rewrites
 *   1 group by ( fk-pk-join () ) [ count(*) ] -> groub py ( fk )
 *   2 project ( fk-pk-join () ) [ fk-column ] -> project (fk table)[ fk-column ]
 *   3 project ( fk1-pk1-join( fk2-pk2-join()) [ fk-column, pk1 column ] -> project (fk1-pk1-join)[ fk-column, pk1 column ]
 */
static sql_rel *
rel_simplify_fk_joins(int *changes, mvc *sql, sql_rel *rel)
{
	sql_rel *r = NULL;

	if (rel->op == op_project)
		r = rel->l;

	while (rel->op == op_project && r && r->exps && list_length(r->exps) == 1 && is_join(r->op) && !(rel_is_ref(r))) {
		sql_rel *or = r;

		r = rel_simplify_project_fk_join(changes, sql, r, rel->exps);
		if (r == or)
			return rel;
		rel->l = r;
	}

	(void)sql;
	if (!is_groupby(rel->op))
		return rel;

	r = rel->l;
	while(r && r->op == op_project)
		r = r->l;

	while (is_groupby(rel->op) && !rel_is_ref(rel) &&
            r && r->exps && is_join(r->op) && list_length(r->exps) == 1 && !(rel_is_ref(r)) && 
	    /* currently only single count aggregation is handled, no other projects or aggregation */
	    list_length(rel->exps) == 1 && exp_aggr_is_count(rel->exps->h->data)) {
		sql_rel *or = r;

		r = rel_simplify_count_fk_join(changes, sql, r, rel->exps);
		if (r == or)
			return rel;
		rel->l = r;
	}
	return rel;
}

/*
 * Push TopN (only LIMIT, no ORDER BY) down through projections underneath crossproduct, i.e.,
 *
 *     topn(                          topn(
 *         project(                       project(
 *             crossproduct(                  crossproduct(
 *                 L,           =>                topn( L )[ n ],
 *                 R                              topn( R )[ n ]
 *             )                              )
 *         )[ Cs ]*                       )[ Cs ]*
 *     )[ n ]                         )[ n ]
 *
 *  (TODO: in case of n==1 we can omit the original top-level TopN)
 *
 * also push topn under (non reordering) projections.
 */

static list *
sum_limit_offset(mvc *sql, list *exps )
{
	list *nexps = new_exp_list(sql->sa);
	sql_subtype *lng = sql_bind_localtype("lng");
	sql_subfunc *add;

	/* if the expression list only consists of a limit expression, 
	 * we copy it */
	if (list_length(exps) == 1 && exps->h->data)
		return append(nexps, exps->h->data);
	add = sql_bind_func_result(sql->sa, sql->session->schema, "sql_add", lng, lng, lng);
	return append(nexps, exp_op(sql->sa, exps, add));
}

static int 
topn_save_exps( list *exps )
{
	node *n;

	/* Limit only expression lists are always save */
	if (list_length(exps) == 1)
		return 1;
	for (n = exps->h; n; n = n->next ) {
		sql_exp *e = n->data;

		if (!e || e->type != e_atom) 
			return 0;
	}
	return 1;
}

static void
rel_no_rename_exps( list *exps )
{
	node *n;

	for (n = exps->h; n; n = n->next) {
		sql_exp *e = n->data;

		exp_setalias(e, e->l, e->r);
	}
}

static void
rel_rename_exps( mvc *sql, list *exps1, list *exps2)
{
	int pos = 0;
	node *n, *m;

	(void)sql;
	/* check if a column uses an alias earlier in the list */
	for (n = exps1->h, m = exps2->h; n && m; n = n->next, m = m->next, pos++) {
		sql_exp *e2 = m->data;

		if (e2->type == e_column) {
			sql_exp *ne = NULL;

			if (e2->l) 
				ne = exps_bind_column2(exps2, e2->l, e2->r);
			if (!ne && !e2->l)
				ne = exps_bind_column(exps2, e2->r, NULL, 1);
			if (ne) {
				int p = list_position(exps2, ne);

				if (p < pos) {
					ne = list_fetch(exps1, p);
					if (e2->l)
						e2->l = (void *) exp_relname(ne);
					e2->r = (void *) exp_name(ne);
				}
			}
		}
	}

	assert(list_length(exps1) <= list_length(exps2)); 
	for (n = exps1->h, m = exps2->h; n && m; n = n->next, m = m->next) {
		sql_exp *e1 = n->data;
		sql_exp *e2 = m->data;
		const char *rname = exp_relname(e1);

		if (!rname && e1->type == e_column && e1->l && exp_relname(e2) && 
		    strcmp(e1->l, exp_relname(e2)) == 0)
			rname = exp_relname(e2);
		exp_setalias(e2, rname, exp_name(e1));
	}
	MT_lock_set(&exps2->ht_lock);
	exps2->ht = NULL;
	MT_lock_unset(&exps2->ht_lock);
}

static sql_rel *
rel_push_topn_down(int *changes, mvc *sql, sql_rel *rel) 
{
	sql_rel *rl, *r = rel->l;

	if (rel->op == op_topn && topn_save_exps(rel->exps)) {
		sql_rel *rp = NULL;

		if (r && r->op == op_project && need_distinct(r)) 
			return rel;
		/* duplicate topn direct under union */

		if (r && r->exps && r->op == op_union && !(rel_is_ref(r)) && r->l) {
			sql_rel *u = r, *x;
			sql_rel *ul = u->l;
			sql_rel *ur = u->r;

			/* only push topn once */
			x = ul;
			while(x->op == op_project && x->l)
				x = x->l;
			if (x && x->op == op_topn)
				return rel;
			x = ur;
			while(x->op == op_project && x->l)
				x = x->l;
			if (x && x->op == op_topn)
				return rel;

			ul = rel_topn(sql->sa, ul, sum_limit_offset(sql, rel->exps));
			ur = rel_topn(sql->sa, ur, sum_limit_offset(sql, rel->exps));
			u->l = ul;
			u->r = ur;
			(*changes)++;
			return rel;
		}
		/* duplicate topn + [ project-order ] under union */
		if (r)
			rp = r->l;
		if (r && r->exps && r->op == op_project && !(rel_is_ref(r)) && r->r && r->l &&
		    rp->op == op_union) {
			sql_rel *u = rp, *ou = u, *x;
			sql_rel *ul = u->l;
			sql_rel *ur = u->r;
			int add_r = 0;

			/* only push topn once */
			x = ul;
			while(x->op == op_project && x->l)
				x = x->l;
			if (x && x->op == op_topn)
				return rel;
			x = ur;
			while(x->op == op_project && x->l)
				x = x->l;
			if (x && x->op == op_topn)
				return rel;

			if (list_length(ul->exps) > list_length(r->exps))
				add_r = 1;
			ul = rel_dup(ul);
			ur = rel_dup(ur);
			if (!is_project(ul->op)) 
				ul = rel_project(sql->sa, ul, 
					rel_projections(sql, ul, NULL, 1, 1));
			if (!is_project(ur->op)) 
				ur = rel_project(sql->sa, ur, 
					rel_projections(sql, ur, NULL, 1, 1));
			rel_rename_exps(sql, u->exps, ul->exps);
			rel_rename_exps(sql, u->exps, ur->exps);

			/* introduce projects under the set */
			ul = rel_project(sql->sa, ul, NULL);
			ul->exps = exps_copy(sql, r->exps);
			/* possibly add order by column */
			if (add_r)
				ul->exps = list_merge(ul->exps, exps_copy(sql, r->r), NULL);
			ul->r = exps_copy(sql, r->r);
			ul = rel_topn(sql->sa, ul, sum_limit_offset(sql, rel->exps));
			ur = rel_project(sql->sa, ur, NULL);
			ur->exps = exps_copy(sql, r->exps);
			/* possibly add order by column */
			if (add_r)
				ur->exps = list_merge(ur->exps, exps_copy(sql, r->r), NULL);
			ur->r = exps_copy(sql, r->r);
			ur = rel_topn(sql->sa, ur, sum_limit_offset(sql, rel->exps));
			u = rel_setop(sql->sa, ul, ur, op_union);
			u->exps = exps_alias(sql->sa, r->exps); 
			set_processed(u);
			/* possibly add order by column */
			if (add_r)
				u->exps = list_merge(u->exps, exps_copy(sql, r->r), NULL);
			if (need_distinct(r)) {
				set_distinct(ul);
				set_distinct(ur);
			}

			/* zap names */
			rel_no_rename_exps(u->exps);
			rel_destroy(ou);

			ur = rel_project(sql->sa, u, exps_alias(sql->sa, r->exps));
			ur->r = r->r;
			r->l = NULL;

			if (need_distinct(r)) 
				set_distinct(ur);

			rel_destroy(r);
			rel->l = ur;
			(*changes)++;
			return rel;
		}

		/* pass through projections */
		while (r && is_project(r->op) && !need_distinct(r) &&
			!(rel_is_ref(r)) &&
			!r->r && (rl = r->l) != NULL && is_project(rl->op)) {
			/* ensure there is no order by */
			if (!r->r) {
				r = r->l;
			} else {
				r = NULL;
			}
		}
		if (r && r != rel && r->op == op_project && !(rel_is_ref(r)) && !r->r && r->l) {
			r = rel_topn(sql->sa, r, sum_limit_offset(sql, rel->exps));
		}

		/* push topn under crossproduct */
		if (r && !r->exps && r->op == op_join && !(rel_is_ref(r)) &&
		    ((sql_rel *)r->l)->op != op_topn && ((sql_rel *)r->r)->op != op_topn) {
			r->l = rel_topn(sql->sa, r->l, sum_limit_offset(sql, rel->exps));
			r->r = rel_topn(sql->sa, r->r, sum_limit_offset(sql, rel->exps));
			(*changes)++;
			return rel;
		}
/* TODO */
#if 0
		/* duplicate topn + [ project-order ] under join on independend always matching joins */
		if (r)
			rp = r->l;
		if (r && r->exps && r->op == op_project && !(rel_is_ref(r)) && r->r && r->l &&
		    rp->op == op_join && rp->exps && rp->exps->h && ((prop*)((sql_exp*)rp->exps->h->data)->p)->kind == PROP_FETCH &&
		    ((sql_rel *)rp->l)->op != op_topn && ((sql_rel *)rp->r)->op != op_topn) {
			/* TODO check if order by columns are independend of join conditions */
			r->l = rel_topn(sql->sa, r->l, sum_limit_offset(sql, rel->exps));
			r->r = rel_topn(sql->sa, r->r, sum_limit_offset(sql, rel->exps));
			(*changes)++;
			return rel;
		}
#endif
	}
	return rel;
}

/* merge projection */

/* push an expression through a projection. 
 * The result should again used in a projection.
 */
static sql_exp *
exp_push_down_prj(mvc *sql, sql_exp *e, sql_rel *f, sql_rel *t);

static list *
exps_push_down_prj(mvc *sql, list *exps, sql_rel *f, sql_rel *t)
{
	node *n;
	list *nl = new_exp_list(sql->sa);

	for(n = exps->h; n; n = n->next) {
		sql_exp *arg = n->data, *narg = NULL;

		narg = exp_push_down_prj(sql, arg, f, t);
		if (!narg) 
			return NULL;
		narg = exp_propagate(sql->sa, narg, arg);
		append(nl, narg);
	}
	return nl;
}

static sql_exp *
exp_push_down_prj(mvc *sql, sql_exp *e, sql_rel *f, sql_rel *t) 
{
	sql_exp *ne = NULL, *l, *r, *r2;

	assert(is_project(f->op));

	switch(e->type) {
	case e_column:
		if (e->l) 
			ne = exps_bind_column2(f->exps, e->l, e->r);
		if (!ne && !e->l)
			ne = exps_bind_column(f->exps, e->r, NULL, 1);
		if (!ne || (ne->type != e_column && ne->type != e_atom))
			return NULL;
		while (ne && has_label(ne) && f->op == op_project && ne->type == e_column) {
			sql_exp *oe = e, *one = ne;

			e = ne;
			ne = NULL;
			if (e->l)
				ne = exps_bind_column2(f->exps, e->l, e->r);
			if (!ne && !e->l)
				ne = exps_bind_column(f->exps, e->r, NULL, 1);
			if (ne && ne != one && list_position(f->exps, ne) >= list_position(f->exps, one)) 
				ne = NULL;
			if (!ne || ne == one) {
				ne = one;
				e = oe;
				break;
			}
			if (ne->type != e_column && ne->type != e_atom)
				return NULL;
		}
		/* possibly a groupby/project column is renamed */
		if (is_groupby(f->op) && f->r) {
			sql_exp *gbe = NULL;
			if (ne->l) 
				gbe = exps_bind_column2(f->r, ne->l, ne->r);
			if (!gbe && !e->l)
				gbe = exps_bind_column(f->r, ne->r, NULL, 1);
			ne = gbe;
			if (!ne || (ne->type != e_column && ne->type != e_atom))
				return NULL;
		}
		if (ne->type == e_atom) 
			e = exp_copy(sql, ne);
		else
			e = exp_alias(sql->sa, exp_relname(e), exp_name(e), ne->l, ne->r, exp_subtype(e), e->card, has_nil(e), is_intern(e));
		return exp_propagate(sql->sa, e, ne);
	case e_cmp: 
		if (e->flag == cmp_or || e->flag == cmp_filter) {
			list *l = exps_push_down_prj(sql, e->l, f, t);
			list *r = exps_push_down_prj(sql, e->r, f, t);

			if (!l || !r) 
				return NULL;
			if (e->flag == cmp_filter) 
				return exp_filter(sql->sa, l, r, e->f, is_anti(e));
			return exp_or(sql->sa, l, r, is_anti(e));
		} else if (e->flag == cmp_in || e->flag == cmp_notin) {
			sql_exp *l = exp_push_down_prj(sql, e->l, f, t);
			list *r = exps_push_down_prj(sql, e->r, f, t);

			if (!l || !r) 
				return NULL;
			return exp_in(sql->sa, l, r, e->flag);
		} else {
			l = exp_push_down_prj(sql, e->l, f, t);
			r = exp_push_down_prj(sql, e->r, f, t);
			if (e->f) {
				r2 = exp_push_down_prj(sql, e->f, f, t);
				if (l && r && r2)
					ne = exp_compare2(sql->sa, l, r, r2, e->flag);
			} else if (l && r) {
				ne = exp_compare(sql->sa, l, r, e->flag);
			}
		}
		if (!ne)
			return NULL;
		return exp_propagate(sql->sa, ne, e);
	case e_convert:
		l = exp_push_down_prj(sql, e->l, f, t);
		if (l)
			return exp_convert(sql->sa, l, exp_fromtype(e), exp_totype(e));
		return NULL;
	case e_aggr:
	case e_func: {
		list *l = e->l, *nl = NULL;
		sql_exp *ne = NULL;

		if (e->type == e_func && exp_unsafe(e,0))
			return NULL;
		if (!l) {
			return e;
		} else {
			nl = exps_push_down_prj(sql, l, f, t);
			if (!nl)
				return NULL;
		}
		if (e->type == e_func)
			ne = exp_op(sql->sa, nl, e->f);
		else 
			ne = exp_aggr(sql->sa, nl, e->f, need_distinct(e), need_no_nil(e), e->card, has_nil(e));
		return exp_propagate(sql->sa, ne, e);
	}	
	case e_atom:
	case e_psm:
		if (e->type == e_atom && e->f) /* value list */
			return NULL;
		return e;
	}
	return NULL;
}

static int
rel_is_unique( sql_rel *rel, sql_ukey *k)
{
	switch(rel->op) {
	case op_left:
	case op_right:
	case op_full:
	case op_join:
		return 0;
	case op_semi:
	case op_anti:
		return rel_is_unique(rel->l, k);
	case op_table:
	case op_basetable:
		return 1;
	default:
		return 0;
	}
}

int
exps_unique(mvc *sql, sql_rel *rel, list *exps)
{
	node *n;
	char *matched = NULL; 
	int nr = 0;
	sql_ukey *k = NULL;

	if (list_empty(exps))
		return 0;
	for(n = exps->h; n && !k; n = n->next) {
		sql_exp *e = n->data;
		prop *p;

		if (e && (p = find_prop(e->p, PROP_HASHCOL)) != NULL)
			k = p->value;
	}
	if (!k || list_length(k->k.columns) > list_length(exps))
		return 0;
	if (rel) {
		matched = (char*)sa_alloc(sql->sa, list_length(k->k.columns));
		memset(matched, 0, list_length(k->k.columns));
		for(n = exps->h; n; n = n->next) {
			sql_exp *e = n->data;
			fcmp cmp = (fcmp)&kc_column_cmp;
			sql_column *c = exp_find_column(rel, e, -2);
			node *m;
	
			if (c && (m=list_find(k->k.columns, c, cmp)) != NULL) {
				int pos = list_position(k->k.columns, m->data);
				if (!matched[pos]) 
					nr++;
				matched[pos] = 1;
			}
		}
		if (nr == list_length(k->k.columns)) {
			return rel_is_unique(rel, k);
		}
	}
	/*
	if ((n = exps->h) != NULL) {
		sql_exp *e = n->data;
		prop *p;

		if (e && (p = find_prop(e->p, PROP_HASHCOL)) != NULL) {
			sql_ukey *k = p->value;
			if (k && list_length(k->k.columns) <= 1)
				return 1;
		}
	}
	*/
	return 0;
}

static int
rel_is_join_on_pkey( sql_rel *rel ) 
{
	node *n;

	if (!rel || !rel->exps)
		return 0;
	for (n = rel->exps->h; n; n = n->next){
		sql_exp *je = n->data;

		if (je->type == e_cmp && je->flag == cmp_equal &&
		    find_prop(((sql_exp*)je->l)->p, PROP_HASHCOL)) { /* aligned PKEY JOIN */
			fcmp cmp = (fcmp)&kc_column_cmp;
			sql_exp *e = je->l;
			sql_column *c = exp_find_column(rel, e, -2);

			if (c && c->t->pkey && list_find(c->t->pkey->k.columns, c, cmp) != NULL)
				return 1;
		}
	}
	return 0;
}

/* if all arguments to a distinct aggregate are unique, remove 'distinct' property */
static sql_rel *
rel_distinct_aggregate_on_unique_values(int *changes, mvc *sql, sql_rel *rel)
{
	sql_rel *l = (sql_rel*) rel->l;

	(void) sql;
	if (rel->op == op_groupby && (!l || is_base(l->op))) {
		for (node *n = rel->exps->h; n; n = n->next) {
			sql_exp *exp = (sql_exp*) n->data;

			if (exp->type == e_aggr && need_distinct(exp)) {
				bool all_unique = true;

				for (node *m = ((list*)exp->l)->h; m && all_unique; m = m->next) {
					sql_exp *arg = (sql_exp*) m->data;

					if (arg->type == e_column) {
						fcmp cmp = (fcmp)&kc_column_cmp;
						sql_column *c = exp_find_column(rel, arg, -2);

						if (c) {
							/* column is the only primary key column of its table */
							if (find_prop(arg->p, PROP_HASHCOL) && c->t->pkey && list_find(c->t->pkey->k.columns, c, cmp) != NULL && list_length(c->t->pkey->k.columns) == 1)
								continue;
							else if (c->unique == 1) /* column has unique constraint */
								continue;
							else
								all_unique = false;
						} else
							all_unique = false;
					} else
						all_unique = false;
				}
				if (all_unique) {
					set_nodistinct(exp);
					*changes = 1;
				}
			}
		}
	}
	return rel;
}

static sql_rel *
rel_distinct_project2groupby(int *changes, mvc *sql, sql_rel *rel)
{
	sql_rel *l = rel->l;

	/* rewrite distinct project (table) [ constant ] -> project [ constant ] */
	if (rel->op == op_project && rel->l && !rel->r /* no order by */ && need_distinct(rel) &&
	    exps_card(rel->exps) <= CARD_ATOM) {
		set_nodistinct(rel);
		rel->l = rel_topn(sql->sa, rel->l, append(sa_list(sql->sa), exp_atom_lng(sql->sa, 1)));
	}

	/* rewrite distinct project [ pk ] ( select ( table ) [ e op val ]) 
	 * into project [ pk ] ( select/semijoin ( table )  */
	if (rel->op == op_project && rel->l && !rel->r /* no order by */ && need_distinct(rel) &&
	    (l->op == op_select || l->op == op_semi) && exps_unique(sql, rel, rel->exps)) 
		set_nodistinct(rel);

	/* rewrite distinct project ( join(p,f) [ p.pk = f.fk] ) [ p.pk ] ->
	 * 	   project(p)[p.pk]
	 */
	if (rel->op == op_project && rel->l && !rel->r /* no order by */ && need_distinct(rel) &&
	    l && l->op == op_join && rel_is_join_on_pkey(l) /* [ pk == fk ] */) {
		sql_rel *j = l;
		sql_rel *p = j->l;
		sql_exp *je = l->exps->h->data, *le = je->l;

		if (exps_find_exp(rel->exps, le)) { /* rel must have the same primary key on the projection list */
			int pside = (rel_find_exp(p, le) != NULL)?1:0;

			p = (pside)?j->l:j->r;
			rel->l = rel_dup(p);
			rel_destroy(j);
			*changes = 1;
			set_nodistinct(rel);
			return rel;
		}
	}
	/* rewrite distinct project [ gbe ] ( select ( groupby [ gbe ] [ gbe, e ] )[ e op val ]) 
	 * into project [ gbe ] ( select ( group etc ) */
	if (rel->op == op_project && rel->l && !rel->r /* no order by */ && 
	    need_distinct(rel) && l->op == op_select){ 
		sql_rel *g = l->l;
		if (is_groupby(g->op)) {
			list *used = sa_list(sql->sa);
			list *gbe = g->r;
			node *n;
			int fnd = 1;

			for (n = rel->exps->h; n && fnd; n = n->next) {
				sql_exp *e = n->data;

				if (e->card > CARD_ATOM) { 
					/* find e in gbe */
					sql_exp *ne = list_find_exp(g->exps, e);

					if (ne) 
						ne = list_find_exp( gbe, ne);
					if (ne && !list_find_exp(used, ne)) {
						fnd++;
						list_append(used, ne);
					}
					if (!ne) 
						fnd = 0;
				}
			}
			if (fnd == (list_length(gbe)+1)) 
				set_nodistinct(rel);
		}
	}
	if (rel->op == op_project && rel->l && 
	    need_distinct(rel) && exps_card(rel->exps) > CARD_ATOM) {
		node *n;
		list *exps = new_exp_list(sql->sa), *gbe = new_exp_list(sql->sa);
		list *obe = rel->r; /* we need to read the ordering later */

		if (obe) { 
			int fnd = 0;

			for(n = obe->h; n && !fnd; n = n->next) { 
				sql_exp *e = n->data;

				if (e->type != e_column) 
					fnd = 1;
				else if (exps_bind_column2(rel->exps, e->l, e->r) == 0) 
					fnd = 1;
			}
			if (fnd)
				return rel;
		}
		rel->l = rel_project(sql->sa, rel->l, rel->exps);

		for (n = rel->exps->h; n; n = n->next) {
			sql_exp *e = n->data, *ne;

			if (!exp_name(e))
				exp_label(sql->sa, e, ++sql->label);
			ne = exp_ref(sql->sa, e);
			if (e->card > CARD_ATOM) { /* no need to group by on constants */
				append(gbe, ne);
			}
			append(exps, ne);
		}
		rel->op = op_groupby;
		rel->exps = exps;
		rel->r = gbe;
		set_nodistinct(rel);
		if (obe) {
			/* add order again */
			rel = rel_project(sql->sa, rel, rel_projections(sql, rel, NULL, 1, 1));
			rel->r = obe;
		}
		*changes = 1;
	}
	return rel;
}

static int
exp_shares_exps( sql_exp *e, list *shared, lng *uses)
{
	switch(e->type) {
	case e_cmp: /* not in projection list */
	case e_psm:
		assert(0);
	case e_atom:
		return 0;
	case e_column: 
		{
			sql_exp *ne = NULL;
			if (e->l) 
				ne = exps_bind_column2(shared, e->l, e->r);
			if (!ne && !e->l)
				ne = exps_bind_column(shared, e->r, NULL, 1);
			if (!ne)
				return 0;
			if (ne && ne->type != e_column) {
				lng used = (lng) 1 << list_position(shared, ne);
				if (used & *uses)
					return 1;
				*uses &= used;
				return 0;
			}
			if (ne && ne != e && (list_position(shared, e) < 0 || list_position(shared, e) > list_position(shared, ne))) 
				/* maybe ne refers to a local complex exp */
				return exp_shares_exps( ne, shared, uses);
			return 0;
		}
	case e_convert:
		return exp_shares_exps(e->l, shared, uses);

	case e_aggr:
	case e_func: 
		{
			list *l = e->l;
			node *n;

			if (!l)
				return 0;
			for (n = l->h; n; n = n->next) {
				sql_exp *e = n->data;

				if (exp_shares_exps( e, shared, uses))
					return 1;
			}
		}
	}
	return 0;
}

static int
exps_share_expensive_exp( list *exps, list *shared )
{
	node *n;
	lng uses = 0;

	if (!exps || !shared)
		return 0;
	for (n = exps->h; n; n = n->next){
		sql_exp *e = n->data;

		if (exp_shares_exps( e, shared, &uses))
			return 1;
	}
	return 0;
}

static int ambigious_ref( list *exps, sql_exp *e);
static int
ambigious_refs( list *exps, list *refs) 
{
	node *n;

	if (!refs)
		return 0;
	for(n=refs->h; n; n = n->next) {
		if (ambigious_ref(exps, n->data))
			return 1;
	}
	return 0;
}

static int
ambigious_ref( list *exps, sql_exp *e) 
{
	sql_exp *ne = NULL;

	if (e->type == e_column) {
		if (e->l) 
			ne = exps_bind_column2(exps, e->l, e->r);
		if (!ne && !e->l)
			ne = exps_bind_column(exps, e->r, NULL, 1);
		if (ne && e != ne) 
			return 1;
	}
	if (e->type == e_func) 
		return ambigious_refs(exps, e->l);
	return 0;
}

/* merge 2 projects into the lower one */
static sql_rel *
rel_merge_projects(int *changes, mvc *sql, sql_rel *rel) 
{
	list *exps = rel->exps;
	sql_rel *prj = rel->l;
	node *n;

	if (rel->op == op_project && 
	    prj && prj->op == op_project && !(rel_is_ref(prj)) && !prj->r) {
		int all = 1;

		if (project_unsafe(rel,0) || project_unsafe(prj,0) || exps_share_expensive_exp(rel->exps, prj->exps))
			return rel;
	
		/* here we need to fix aliases */
		rel->exps = new_exp_list(sql->sa); 

		/* for each exp check if we can rename it */
		for (n = exps->h; n && all; n = n->next) { 
			sql_exp *e = n->data, *ne = NULL;

			/* We do not handle expressions pointing back in the list */
			if (ambigious_ref(exps, e)) {
				all = 0;
				break;
			}
			ne = exp_push_down_prj(sql, e, prj, prj->l);
			/* check if the refered alias name isn't used twice */
			if (ne && ambigious_ref(rel->exps, ne)) {
				all = 0;
				break;
			}
			/*
			if (ne && ne->type == e_column) { 
				sql_exp *nne = NULL;

				if (ne->l)
					nne = exps_bind_column2(rel->exps, ne->l, ne->r);
				if (!nne && !ne->l)
					nne = exps_bind_column(rel->exps, ne->r, NULL, 1);
				if (nne && ne != nne && nne != e) {
					all = 0;
					break;
				}
			}
			*/
			if (ne) {
				exp_setname(sql->sa, ne, exp_relname(e), exp_name(e));
				list_append(rel->exps, ne);
			} else {
				all = 0;
			}
		}
		if (all) {
			/* we can now remove the intermediate project */
			/* push order by expressions */
			if (rel->r) {
				list *nr = new_exp_list(sql->sa), *res = rel->r; 
				for (n = res->h; n; n = n->next) { 
					sql_exp *e = n->data, *ne = NULL;
	
					ne = exp_push_down_prj(sql, e, prj, prj->l);
					if (ne) {
						exp_setname(sql->sa, ne, exp_relname(e), exp_name(e));
						list_append(nr, ne);
					} else {
						all = 0;
					}
				}
				if (all) {
					rel->r = nr;
				} else {
					/* leave as is */
					rel->exps = exps;
					return rel;
				}
			}
			rel->l = prj->l;
			prj->l = NULL;
			rel_destroy(prj);
			(*changes)++;
			return rel_merge_projects(changes, sql, rel);
		} else {
			/* leave as is */
			rel->exps = exps;
		}
		return rel;
	}
	return rel;
}

static sql_subfunc *
find_func( mvc *sql, char *name, list *exps )
{
	list * l = new_func_list(sql->sa); 
	node *n;

	for(n = exps->h; n; n = n->next)
		append(l, exp_subtype(n->data)); 
	return sql_bind_func_(sql->sa, sql->session->schema, name, l, F_FUNC);
}

static sql_exp * exp_case_fixup( mvc *sql, sql_rel *rel, sql_exp *e, sql_exp *cc );

static list *
exps_case_fixup( mvc *sql, list *exps, sql_exp *cond )
{
	node *n;

	if (exps) {
		list *nexps = new_exp_list(sql->sa);
		for( n = exps->h; n; n = n->next) {
			sql_exp *e = n->data;

			e = exp_case_fixup(sql, NULL, e, cond);
			append(nexps, e);
		}
		return nexps;
	}
	return exps;
}

static sql_exp *
exp_case_fixup( mvc *sql, sql_rel *rel, sql_exp *e, sql_exp *cc )
{
	/* only functions need fix up */
	if (e->type == e_psm) {
		if (e->flag & PSM_SET) {
			/* todo */
		} else if (e->flag & PSM_VAR) {
			/* todo */
		} else if (e->flag & PSM_RETURN) {
			e->l = exp_case_fixup(sql, rel, e->l, cc);
		} else if (e->flag & PSM_WHILE) {
			e->l = exp_case_fixup(sql, rel, e->l, cc);
			e->r = exps_case_fixup(sql, e->r, cc);
		} else if (e->flag & PSM_IF) {
			e->l = exp_case_fixup(sql, rel, e->l, cc);
			e->r = exps_case_fixup(sql, e->r, cc);
			if (e->f)
				e->f = exps_case_fixup(sql, e->f, cc);
		} else if (e->flag & PSM_REL || e->flag & PSM_EXCEPTION) {
		}
		return e;
	}
	if (e->type == e_func && e->l && !is_analytic(e) ) {
		list *l = new_exp_list(sql->sa), *args = e->l;
		node *n;
		sql_exp *ne = e;
		sql_subfunc *f = e->f;

		/* first fixup arguments */
		if (f->func->s || strcmp(f->func->base.name, "ifthenelse")) { 
			for (n=args->h; n; n=n->next) {
				sql_exp *a = exp_case_fixup(sql, rel, n->data, cc);
				list_append(l, a);
			}
			ne = exp_op(sql->sa, l, f);
			exp_prop_alias(sql->sa, ne, e);
			if (cc && math_unsafe(f)) {
				/* only add one condition */
				assert(f->func->varres || f->func->vararg || list_length(ne->l) == list_length(f->func->ops)); 
				append(ne->l, cc);
			}
		} else {
		/* ifthenelse with one of the sides an 'sql_div' */
			sql_exp *cond = args->h->data, *nne, *ncond = NULL; 
			sql_exp *a1 = args->h->next->data; 
			sql_exp *a2 = args->h->next->next->data; 

			cond = exp_case_fixup(sql, rel, cond, cc);
			if (rel) {
				exp_label(sql->sa, cond, ++sql->label);
				append(rel->exps, cond);
				cond = exp_ref(sql->sa, cond);
			}
			/* rewrite right hands of div */
			ncond = cond;
			if (cc) {
				sql_subtype *t = exp_subtype(cc);
				sql_subfunc *f = sql_bind_func(sql->sa, NULL, "and", t, t, F_FUNC);

				ncond = exp_binop(sql->sa, cc, ncond, f);
			}
			a1 = exp_case_fixup(sql, rel, a1, ncond);
			if (1){
				sql_subtype *t = exp_subtype(cond);
				sql_subfunc *f = sql_bind_func(sql->sa, NULL, "not", t, NULL, F_FUNC);
				sql_exp *nc;
	
				assert(f);
				nc = exp_unop(sql->sa, cond, f);
				if (cc) {
					sql_subtype *t = exp_subtype(cc);
					sql_subfunc *f = sql_bind_func(sql->sa, NULL, "and", t, t, F_FUNC);

					nc = exp_binop(sql->sa, cc, nc, f);
				}
				a2 = exp_case_fixup(sql, rel, a2, nc);
			}
			assert(cond && a1 && a2);
			nne = exp_op3(sql->sa, cond, a1, a2, ne->f);
			exp_prop_alias(sql->sa, nne, ne);
			ne = nne;
		}
		return ne;
	}
	if (e->type == e_convert) {
		sql_exp *e1 = exp_case_fixup(sql, rel, e->l, cc);
		sql_exp *ne = exp_convert(sql->sa, e1, exp_fromtype(e), exp_totype(e));

		exp_prop_alias(sql->sa, ne, e);
		return ne;
	} 
	if (e->type == e_aggr) {
		list *l = NULL, *args = e->l;
		node *n;
		sql_exp *ne;
		sql_subaggr *f = e->f;

		/* first fixup arguments */
		if (args) {
 			l = new_exp_list(sql->sa);
			for (n=args->h; n; n=n->next) {
				sql_exp *a = exp_case_fixup(sql, rel, n->data, cc);
				list_append(l, a);
			}
		}
		ne = exp_aggr(sql->sa, l, f, need_distinct(e), need_no_nil(e), e->card, has_nil(e));
		exp_prop_alias(sql->sa, ne, e);
		return ne;
	}
	return e;
}

static sql_rel * rel_case_fixup(int *changes, mvc *sql, sql_rel *rel, int top);
static sql_exp * rewrite_case_exp(mvc *sql, sql_exp *e, int *has_changes);

static sql_rel * 
rel_case_fixup_top(int *changes, mvc *sql, sql_rel *rel)
{
	return rel_case_fixup(changes, sql, rel, 1);
}

static list *
rewrite_case_exps(mvc *sql, list *l, int *has_changes)
{
	node *n;

	if (!l)
		return l;
	for(n = l->h; n; n = n->next) 
		n->data = rewrite_case_exp(sql, n->data, has_changes);
	return l;
}


static sql_exp *
rewrite_case_exp(mvc *sql, sql_exp *e, int *has_changes)
{
	if (e->type != e_psm)
		return e;
	if (e->flag & PSM_VAR) 
		return e;
	if (e->flag & PSM_SET || e->flag & PSM_RETURN) {
		e->l = rewrite_case_exp(sql, e->l, has_changes);
	}
	if (e->flag & PSM_WHILE || e->flag & PSM_IF) {
		e->l = rewrite_case_exp(sql, e->l, has_changes);
		e->r = rewrite_case_exps(sql, e->r, has_changes);
		if (e->f)
			e->f = rewrite_case_exps(sql, e->f, has_changes);
		return e;
	}
	if ((e->flag & PSM_REL) && e->l)
		e->l = rel_case_fixup_top(has_changes, sql, e->l);
	if (e->flag & PSM_EXCEPTION)
		e->l = rewrite_case_exp(sql, e->l, has_changes);
	return e;
}

static sql_rel *
rel_case_fixup(int *changes, mvc *sql, sql_rel *rel, int top) 
{
	(void)changes; /* only go through it once, ie don't mark for changes */

	if (!top && rel_is_ref(rel))
		return rel;
	if ((is_project(rel->op) || (rel->op == op_ddl && rel->flag == ddl_psm)) && rel->exps) {
		list *exps = rel->exps;
		node *n;
		int needed = 0;
		sql_rel *res = rel;
		int push_down = 0;

		for (n = exps->h; n && !needed; n = n->next) { 
			sql_exp *e = n->data;

			if (e->type == e_func || e->type == e_convert ||
			    e->type == e_aggr || e->type == e_psm) 
				needed = 1;
		}
		if (!needed) {
			if (rel->l)
				rel->l = rel_case_fixup(changes, sql, rel->l, is_topn(rel->op)?top:0);
			return rel;
		}

		/* get proper output first, then rewrite lower project (such that it can split expressions) */
		push_down = is_simple_project(rel->op) && !rel->r && !rel_is_ref(rel);
		if (push_down) {
			if (top)
				res = rel_safe_project(sql, rel);
			else
				res = rel_project(sql->sa, rel, rel_projections(sql, rel, NULL, 1, 1));
			if (need_distinct(rel))
				set_distinct(res);
		}

		rel->exps = new_exp_list(sql->sa); 
		for (n = exps->h; n; n = n->next) { 
			sql_exp *e = exp_case_fixup( sql, push_down?rel:NULL, n->data, NULL );
		
			if (!e) 
				return NULL;
			list_append(rel->exps, e);
		}
		if (is_ddl(rel->op) && rel->flag == ddl_psm)
			rel->exps = rewrite_case_exps(sql, rel->exps, changes);
		if (rel->l)
			rel->l = rel_case_fixup(changes, sql, rel->l, is_topn(rel->op)?top:0);
		if (is_ddl(rel->op) && rel->r)
			rel->r = rel_case_fixup(changes, sql, rel->r, is_ddl(rel->op)?top:0);
		return res;
	} 
	if (is_basetable(rel->op))
		return rel;
	if (rel->l)
		rel->l = rel_case_fixup(changes, sql, rel->l,
			(is_topn(rel->op)||is_ddl(rel->op)||is_modify(rel->op))?top:0);
	if ((is_join(rel->op) || is_ddl(rel->op) || is_modify(rel->op) || is_set(rel->op)) && rel->r)
		rel->r = rel_case_fixup(changes, sql, rel->r,
			(is_topn(rel->op)||is_ddl(rel->op)||is_modify(rel->op))?top:0);
	return rel;
}

static sql_exp *
exp_simplify_math( mvc *sql, sql_exp *e, int *changes)
{
	if (e->type == e_func || e->type == e_aggr) {
		list *l = e->l;
		sql_subfunc *f = e->f;
		node *n;
		sql_exp *le;

		if (list_length(l) < 1)
			return e;

		le = l->h->data;
		if (!exp_subtype(le) || (!EC_COMPUTE(exp_subtype(le)->type->eclass) && exp_subtype(le)->type->eclass != EC_DEC))
			return e;

		if (!f->func->s && list_length(l) == 2) {
			sql_exp *le = l->h->data;
			sql_exp *re = l->h->next->data;
			sql_subtype *et = exp_subtype(e);

			/* if one argument is NULL, return it, EXCEPT
			 * if "_no_nil" is in the name of the
			 * implementation function (currently either
			 * min_no_nil or max_no_nil), in which case we
			 * ignore the NULL and return the other
			 * value */
			if (exp_is_atom(le) && exp_is_null(sql, le)) {
				(*changes)++;
				if (f && f->func && f->func->imp && strstr(f->func->imp, "_no_nil") != NULL) {
					exp_setname(sql->sa, re, exp_relname(e), exp_name(e));
					if (subtype_cmp(et, exp_subtype(re)) != 0)
						re = exp_convert(sql->sa, re, exp_subtype(re), et);
					return re;
				}
				exp_setname(sql->sa, le, exp_relname(e), exp_name(e));
				if (subtype_cmp(et, exp_subtype(le)) != 0)
					le = exp_convert(sql->sa, le, exp_subtype(le), et);
				return le;
			}
			if (exp_is_atom(re) && exp_is_null(sql, re)) {
				(*changes)++;
				if (f && f->func && f->func->imp && strstr(f->func->imp, "_no_nil") != NULL) {
					exp_setname(sql->sa, le, exp_relname(e), exp_name(e));
					if (subtype_cmp(et, exp_subtype(le)) != 0)
						le = exp_convert(sql->sa, le, exp_subtype(le), et);
					return le;
				}
				exp_setname(sql->sa, re, exp_relname(e), exp_name(e));
				if (subtype_cmp(et, exp_subtype(re)) != 0)
					re = exp_convert(sql->sa, re, exp_subtype(re), et);
				return re;
			}
		}
		if (!f->func->s && !strcmp(f->func->base.name, "sql_mul") && list_length(l) == 2) {
			sql_exp *le = l->h->data;
			sql_exp *re = l->h->next->data;
			sql_subtype *et = exp_subtype(e);

			/* 0*a = 0 */
			if (exp_is_atom(le) && exp_is_zero(sql, le) && exp_is_atom(re) && exp_is_not_null(sql, re)) {
				(*changes)++;
				exp_setname(sql->sa, le, exp_relname(e), exp_name(e));
				if (subtype_cmp(et, exp_subtype(le)) != 0)
					le = exp_convert(sql->sa, le, exp_subtype(le), et);
				return le;
			}
			/* a*0 = 0 */
			if (exp_is_atom(re) && exp_is_zero(sql, re) && exp_is_atom(le) && exp_is_not_null(sql, le)) {
				(*changes)++;
				exp_setname(sql->sa, re, exp_relname(e), exp_name(e));
				if (subtype_cmp(et, exp_subtype(re)) != 0)
					re = exp_convert(sql->sa, re, exp_subtype(re), et);
				return re;
			}
			/* 1*a = a
			if (exp_is_atom(le) && exp_is_one(sql, le)) {
				(*changes)++;
				exp_setname(sql->sa, re, exp_relname(e), exp_name(e));
				return re;
			}
			*/
			/* a*1 = a
			if (exp_is_atom(re) && exp_is_one(sql, re)) {
				(*changes)++;
				exp_setname(sql->sa, le, exp_relname(e), exp_name(e));
				return le;
			}
			*/
			if (exp_is_atom(le) && exp_is_atom(re)) {
				atom *la = exp_flatten(sql, le);
				atom *ra = exp_flatten(sql, re);

				/* TODO check if output type is larger then input */
				if (la && ra && subtype_cmp(atom_type(la), atom_type(ra)) == 0 && subtype_cmp(atom_type(la), exp_subtype(e)) == 0) {
					atom *a = atom_mul(la, ra);

					if (a && atom_cast(sql->sa, a, exp_subtype(e))) {
						sql_exp *ne = exp_atom(sql->sa, a);
						(*changes)++;
						exp_setname(sql->sa, ne, exp_relname(e), exp_name(e));
						return ne;
					}
				}
			}
			/* move constants to the right, ie c*A = A*c */
			else if (exp_is_atom(le)) {
				l->h->data = re;
				l->h->next->data = le;
				e->f = sql_bind_func(sql->sa, NULL, "sql_mul", exp_subtype(re), exp_subtype(le), F_FUNC);
				exp_sum_scales(e->f, re, le);
				(*changes)++;
				return e;
			}
			/* change a*a into pow(a,2), later change pow(a,2) back into a*a */
			if (exp_equal(le, re)==0 && exp_subtype(le)->type->eclass == EC_FLT) {
				/* pow */
				list *l;
				sql_exp *ne;
				sql_subfunc *pow = sql_bind_func(sql->sa, sql->session->schema, "power", exp_subtype(le), exp_subtype(re), F_FUNC);
				assert(pow);
				if (exp_subtype(le)->type->localtype == TYPE_flt)
					re = exp_atom_flt(sql->sa, 2);
				else
					re = exp_atom_dbl(sql->sa, 2);
				l = sa_list(sql->sa);
				append(l, le);
				append(l, re);
				(*changes)++;
				ne = exp_op(sql->sa, l, pow);
				exp_setname(sql->sa, ne, exp_relname(e), exp_name(e));
				return ne;
			}
			/* change a*pow(a,n) or pow(a,n)*a into pow(a,n+1) */
			if (is_func(le->type)) { 
				list *l = le->l;
				sql_subfunc *f = le->f;

				if (!f->func->s && !strcmp(f->func->base.name, "power") && list_length(l) == 2) {
					sql_exp *lle = l->h->data;
					sql_exp *lre = l->h->next->data;
					if (exp_equal(re, lle)==0) {
						if (atom_inc(exp_value(sql, lre, sql->args, sql->argc))) {
							(*changes)++;
							exp_setname(sql->sa, le, exp_relname(e), exp_name(e));
							return le;
						}
					}
				}
				if (!f->func->s && !strcmp(f->func->base.name, "sql_mul") && list_length(l) == 2) {
					sql_exp *lle = l->h->data;
					sql_exp *lre = l->h->next->data;
					if (!exp_is_atom(lle) && exp_is_atom(lre) && exp_is_atom(re)) {
						sql_subtype et = *exp_subtype(e);
						/* (x*c1)*c2 -> x * (c1*c2) */
						list *l = sa_list(sql->sa);
						append(l, lre);
						append(l, re);
						le->l = l;
						le->f = sql_bind_func(sql->sa, NULL, "sql_mul", exp_subtype(lre), exp_subtype(re), F_FUNC);
						exp_sum_scales(le->f, lre, re);
						l = e->l;
						l->h->data = lle;
						l->h->next->data = le;
						e->f = sql_bind_func(sql->sa, NULL, "sql_mul", exp_subtype(lle), exp_subtype(le), F_FUNC);
						exp_sum_scales(e->f, lle, le);
						if (subtype_cmp(&et, exp_subtype(e)) != 0)
							e = exp_convert(sql->sa, e, exp_subtype(e), &et);
						(*changes)++;
						return e;
					}
				}
			}
		}
		if (!f->func->s && !strcmp(f->func->base.name, "sql_add") && list_length(l) == 2) {
			sql_exp *le = l->h->data;
			sql_exp *re = l->h->next->data;
			if (exp_is_atom(le) && exp_is_zero(sql, le)) {
				(*changes)++;
				exp_setname(sql->sa, re, exp_relname(e), exp_name(e));
				return re;
			}
			if (exp_is_atom(re) && exp_is_zero(sql, re)) {
				(*changes)++;
				exp_setname(sql->sa, le, exp_relname(e), exp_name(e));
				return le;
			}
			if (exp_is_atom(le) && exp_is_atom(re)) {
				atom *la = exp_flatten(sql, le);
				atom *ra = exp_flatten(sql, re);

				if (la && ra) {
					atom *a = atom_add(la, ra);

					if (a) { 
						sql_exp *ne = exp_atom(sql->sa, a);
						(*changes)++;
						exp_setname(sql->sa, ne, exp_relname(e), exp_name(e));
						return ne;
					}
				}
			}
			/* move constants to the right, ie c+A = A+c */
			else if (exp_is_atom(le)) {
				l->h->data = re;
				l->h->next->data = le;
				(*changes)++;
				return e;
			} else if (is_func(le->type)) {
				list *ll = le->l;
				sql_subfunc *f = le->f;
				if (!f->func->s && !strcmp(f->func->base.name, "sql_add") && list_length(ll) == 2) {
					sql_exp *lle = ll->h->data;
					sql_exp *lre = ll->h->next->data;

					if (exp_is_atom(lle) && exp_is_atom(lre))
						return e;
					if (!exp_is_atom(re) && exp_is_atom(lre)) {
						/* (x+c1)+y -> (x+y) + c1 */
						ll->h->next->data = re; 
						l->h->next->data = lre;
						l->h->data = exp_simplify_math(sql, le, changes);
						(*changes)++;
						return e;
					}
					if (exp_is_atom(re) && exp_is_atom(lre)) {
						/* (x+c1)+c2 -> (c2+c1) + x */
						ll->h->data = re; 
						l->h->next->data = lle;
						l->h->data = exp_simplify_math(sql, le, changes);
						(*changes)++;
						return e;
					}
				}
			}
			/*
			if (is_func(re->type)) {
				list *ll = re->l;
				sql_subfunc *f = re->f;
				if (!f->func->s && !strcmp(f->func->base.name, "sql_add") && list_length(ll) == 2) {
					if (exp_is_atom(le)) {
						* c1+(x+y) -> (x+y) + c1 *
						l->h->data = re;
						l->h->next->data = le;
						(*changes)++;
						return e;
					}
				}
			}
			*/
		}
		if (!f->func->s && !strcmp(f->func->base.name, "sql_sub") && list_length(l) == 2) {
			sql_exp *le = l->h->data;
			sql_exp *re = l->h->next->data;

			if (exp_is_atom(le) && exp_is_atom(re)) {
				atom *la = exp_flatten(sql, le);
				atom *ra = exp_flatten(sql, re);

				if (la && ra) {
					atom *a = atom_sub(la, ra);

					if (a) {
						sql_exp *ne = exp_atom(sql->sa, a);
						(*changes)++;
						exp_setname(sql->sa, ne, exp_relname(e), exp_name(e));
						return ne;
					}
				}
			}
			if (exp_equal(le,re) == 0) { /* a - a = 0 */
				atom *a;
				sql_exp *ne;

				if (exp_subtype(le)->type->eclass == EC_NUM) {
					a = atom_int(sql->sa, exp_subtype(le), 0);
				} else if (exp_subtype(le)->type->eclass == EC_FLT) {
					a = atom_float(sql->sa, exp_subtype(le), 0);
				} else {
					return e;
				}
				ne = exp_atom(sql->sa, a);
				(*changes)++;
				exp_setname(sql->sa, ne, exp_relname(e), exp_name(e));
				return ne;
			}
			if (is_func(le->type)) {
				list *ll = le->l;
				sql_subfunc *f = le->f;
				if (!f->func->s && !strcmp(f->func->base.name, "sql_add") && list_length(ll) == 2) {
					sql_exp *lle = ll->h->data;
					sql_exp *lre = ll->h->next->data;
					if (exp_equal(re, lre) == 0) {
						/* (x+a)-a = x*/
						exp_setname(sql->sa, lle, exp_relname(e), exp_name(e));
						(*changes)++;
						return lle;
					}
					if (exp_is_atom(lle) && exp_is_atom(lre))
						return e;
					if (!exp_is_atom(re) && exp_is_atom(lre)) {
						/* (x+c1)-y -> (x-y) + c1 */
						ll->h->next->data = re; 
						l->h->next->data = lre;
						le->f = e->f;
						e->f = f;
						l->h->data = exp_simplify_math(sql, le, changes);
						(*changes)++;
						return e;
					}
					if (exp_is_atom(re) && exp_is_atom(lre)) {
						/* (x+c1)-c2 -> (c1-c2) + x */
						ll->h->data = lre; 
						ll->h->next->data = re; 
						l->h->next->data = lle;
						le->f = e->f;
						e->f = f;
						l->h->data = exp_simplify_math(sql, le, changes);
						(*changes)++;
						return e;
					}
				}
			}
		}
		if (l)
			for (n = l->h; n; n = n->next) 
				n->data = exp_simplify_math(sql, n->data, changes);
	}
	if (e->type == e_convert)
		e->l = exp_simplify_math(sql, e->l, changes);
	return e;
}

static sql_rel *
rel_simplify_math(int *changes, mvc *sql, sql_rel *rel) 
{
	
	if ((is_project(rel->op) || (rel->op == op_ddl && rel->flag == ddl_psm)) && rel->exps) {
		list *exps = rel->exps;
		node *n;
		int needed = 0;

		for (n = exps->h; n && !needed; n = n->next) { 
			sql_exp *e = n->data;

			if (e->type == e_func || e->type == e_convert ||
			    e->type == e_aggr || e->type == e_psm) 
				needed = 1;
		}
		if (!needed)
			return rel;

		rel->exps = new_exp_list(sql->sa); 
		for (n = exps->h; n; n = n->next) { 
			sql_exp *e = exp_simplify_math( sql, n->data, changes);
		
			if (!e) 
				return NULL;
			list_append(rel->exps, e);
		}
	} 
	if (*changes) /* if rewritten don't cache this query */
		sql->caching = 0;
	return rel;
}

static sql_rel *
rel_find_ref( sql_rel *r)
{
	while (!rel_is_ref(r) && r->l && 
	      (is_project(r->op) || is_select(r->op) /*|| is_join(r->op)*/))
		r = r->l;
	if (rel_is_ref(r))
		return r;
	return NULL;
}

static sql_rel *
rel_find_select( sql_rel *r)
{
	while (!is_select(r->op) && r->l && is_project(r->op))
		r = r->l;
	if (is_select(r->op))
		return r;
	return NULL;
}

static int
rel_match_projections(sql_rel *l, sql_rel *r)
{
	node *n, *m;
	list *le = l->exps;
	list *re = r->exps;

	if (!le || !re)
		return 0;
	if (list_length(le) != list_length(re))
		return 0;

	for (n = le->h, m = re->h; n && m; n = n->next, m = m->next) 
		if (!exp_match(n->data, m->data))
			return 0;
	return 1;
}

static int
exps_has_predicate( list *l )
{
	node *n;

	for( n = l->h; n; n = n->next){
		sql_exp *e = n->data;

		if (e->card <= CARD_ATOM)
			return 1;
	}
	return 0;
}

static sql_rel *
rel_merge_union(int *changes, mvc *sql, sql_rel *rel) 
{
	sql_rel *l = rel->l;
	sql_rel *r = rel->r;
	sql_rel *ref = NULL;

	if (is_union(rel->op) && 
	    l && is_project(l->op) && !project_unsafe(l,0) &&
	    r && is_project(r->op) && !project_unsafe(r,0) &&	
	    (ref = rel_find_ref(l)) != NULL && ref == rel_find_ref(r)) {
		/* Find selects and try to merge */
		sql_rel *ls = rel_find_select(l);
		sql_rel *rs = rel_find_select(r);
		
		/* can we merge ? */
		if (!ls || !rs) 
			return rel;

		/* merge any extra projects */
		if (l->l != ls) 
			rel->l = l = rel_merge_projects(changes, sql, l);
		if (r->l != rs) 
			rel->r = r = rel_merge_projects(changes, sql, r);
		
		if (!rel_match_projections(l,r)) 
			return rel;

		/* for now only union(project*(select(R),project*(select(R))) */
		if (ls != l->l || rs != r->l || 
		    ls->l != rs->l || !rel_is_ref(ls->l))
			return rel;

		if (!ls->exps || !rs->exps || 
		    exps_has_predicate(ls->exps) || 
		    exps_has_predicate(rs->exps))
			return rel;

		/* merge, ie. add 'or exp' */
		(*changes)++;
		ls->exps = append(new_exp_list(sql->sa), exp_or(sql->sa, ls->exps, rs->exps, 0));
		rs->exps = NULL;
		rel = rel_inplace_project(sql->sa, rel, rel_dup(rel->l), rel->exps);
		set_processed(rel);
		return rel;
	}
	return rel;
}

static int
exps_cse( mvc *sql, list *oexps, list *l, list *r )
{
	list *nexps;
	node *n, *m;
	char *lu, *ru;
	int lc = 0, rc = 0, match = 0, res = 0;

	/* first recusive exps_cse */
	nexps = new_exp_list(sql->sa);
	for (n = l->h; n; n = n->next) {
		sql_exp *e = n->data;

		if (e->type == e_cmp && e->flag == cmp_or && !is_anti(e)) {
			res = exps_cse(sql, nexps, e->l, e->r); 
		} else {
			append(nexps, e);
		}
	}
	l = nexps;

	nexps = new_exp_list(sql->sa);
	for (n = r->h; n; n = n->next) {
		sql_exp *e = n->data;

		if (e->type == e_cmp && e->flag == cmp_or && !is_anti(e)) {
			res = exps_cse(sql, nexps, e->l, e->r); 
		} else {
			append(nexps, e);
		}
	}
	r = nexps;

	/* simplify  true or .. and .. or true */
	if (list_length(l) == list_length(r) && list_length(l) == 1) {
		sql_exp *le = l->h->data, *re = r->h->data;

		if (exp_is_true(sql, le)) {
			append(oexps, le);
			return 1;
		}
		if (exp_is_true(sql, re)) {
			append(oexps, re);
			return 1;
		}
	}

	lu = calloc(list_length(l), sizeof(char));
	ru = calloc(list_length(r), sizeof(char));
	for (n = l->h, lc = 0; n; n = n->next, lc++) {
		sql_exp *le = n->data;

		for ( m = r->h, rc = 0; m; m = m->next, rc++) {
			sql_exp *re = m->data;

			if (!ru[rc] && exp_match_exp(le,re)) {
				lu[lc] = 1;
				ru[rc] = 1;
				match = 1;
			}
		}
	}
	if (match) {
		list *nl = new_exp_list(sql->sa);
		list *nr = new_exp_list(sql->sa);

		for (n = l->h, lc = 0; n; n = n->next, lc++) 
			if (!lu[lc])
				append(nl, n->data);
		for (n = r->h, rc = 0; n; n = n->next, rc++) 
			if (!ru[rc])
				append(nr, n->data);

		if (list_length(nl) && list_length(nr)) 
			append(oexps, exp_or(sql->sa, nl, nr, 0)); 

		for (n = l->h, lc = 0; n; n = n->next, lc++) {
			if (lu[lc])
				append(oexps, n->data);
		}
		res = 1;
	} else {
		append(oexps, exp_or(sql->sa, list_dup(l, (fdup)NULL), 
				     list_dup(r, (fdup)NULL), 0));
	}
	free(lu);
	free(ru);
	return res;
}

static int
are_equality_exps( list *exps, sql_exp **L) 
{
	sql_exp *l = *L;

	if (list_length(exps) == 1) {
		sql_exp *e = exps->h->data, *le = e->l, *re = e->r;

		if (e->type == e_cmp && e->flag == cmp_equal && le->card != CARD_ATOM && re->card == CARD_ATOM) {
			if (!l) {
				*L = l = le;
				if (!is_column(le->type))
					return 0;
			}
			return (exp_match(l, le));
		}
		if (e->type == e_cmp && e->flag == cmp_or && !is_anti(e))
			return (are_equality_exps(e->l, L) && 
				are_equality_exps(e->r, L));
	}
	return 0;
}

static void 
get_exps( list *n, list *l )
{
	sql_exp *e = l->h->data, *re = e->r;

	if (e->type == e_cmp && e->flag == cmp_equal && re->card == CARD_ATOM)
		list_append(n, re);
	if (e->type == e_cmp && e->flag == cmp_or) {
		get_exps(n, e->l);
		get_exps(n, e->r);
	}
}

static sql_exp *
equality_exps_2_in( mvc *sql, sql_exp *ce, list *l, list *r)
{
	list *nl = new_exp_list(sql->sa);

	get_exps(nl, l);
	get_exps(nl, r);

	return exp_in( sql->sa, ce, nl, cmp_in);
}

static sql_rel *
rel_select_cse(int *changes, mvc *sql, sql_rel *rel) 
{
	if (is_select(rel->op) && rel->exps) { 
		node *n;
		list *nexps;
		int needed = 0;

		for (n=rel->exps->h; n && !needed; n = n->next) {
			sql_exp *e = n->data;

			if (e->type == e_cmp && e->flag == cmp_or && !is_anti(e)) 
				needed = 1;
		}
		if (!needed)
			return rel;

		nexps = new_exp_list(sql->sa);
		for (n=rel->exps->h; n; n = n->next) {
			sql_exp *e = n->data, *l = NULL;

			if (e->type == e_cmp && e->flag == cmp_or && !is_anti(e) && are_equality_exps(e->l, &l) && are_equality_exps(e->r, &l) && l) {
				(*changes)++;
				append(nexps, equality_exps_2_in(sql, l, e->l, e->r));
			} else {
				append(nexps, e);
			}
		}
		rel->exps = nexps;
	}
	if ((is_select(rel->op) || is_join(rel->op) || is_semi(rel->op)) && rel->exps) { 
		node *n;
		list *nexps;
		int needed = 0;

		for (n=rel->exps->h; n && !needed; n = n->next) {
			sql_exp *e = n->data;

			if (e->type == e_cmp && e->flag == cmp_or && !is_anti(e)) 
				needed = 1;
		}
		if (!needed)
			return rel;
		nexps = new_exp_list(sql->sa);
		for (n=rel->exps->h; n; n = n->next) {
			sql_exp *e = n->data;

			if (e->type == e_cmp && e->flag == cmp_or && !is_anti(e)) {
				/* split the common expressions */
				*changes += exps_cse(sql, nexps, e->l, e->r);
			} else {
				append(nexps, e);
			}
		}
		rel->exps = nexps;
	}
	return rel;
}

static sql_rel *
rel_project_cse(int *changes, mvc *sql, sql_rel *rel) 
{
	(void)changes;
	if (is_project(rel->op) && rel->exps) { 
		node *n, *m;
		list *nexps;
		int needed = 0;

		for (n=rel->exps->h; n && !needed; n = n->next) {
			sql_exp *e1 = n->data;

			if (e1->type != e_column && !exp_is_atom(e1) && exp_name(e1)) {
				for (m=n->next; m; m = m->next){
					sql_exp *e2 = m->data;
				
					if (exp_name(e2) && exp_match_exp(e1, e2)) 
						needed = 1;
				}
			}
		}

		if (!needed)
			return rel;

		nexps = new_exp_list(sql->sa);
		for (n=rel->exps->h; n; n = n->next) {
			sql_exp *e1 = n->data;

			if (e1->type != e_column && !exp_is_atom(e1) && exp_name(e1)) {
				for (m=nexps->h; m; m = m->next){
					sql_exp *e2 = m->data;
				
					if (exp_name(e2) && exp_match_exp(e1, e2)) {
						sql_exp *ne = exp_alias(sql->sa, exp_relname(e1), exp_name(e1), exp_relname(e2), exp_name(e2), exp_subtype(e2), e2->card, has_nil(e2), is_intern(e1));

						ne = exp_propagate(sql->sa, ne, e1);
						e1 = ne;
						break;
					}
				}
			}
			append(nexps, e1);
		}
		rel->exps = nexps;
	}
	return rel;
}

static list *
exps_merge_select_rse( mvc *sql, list *l, list *r )
{
	node *n, *m, *o;
	list *nexps = NULL, *lexps, *rexps;

 	lexps = new_exp_list(sql->sa);
	for (n = l->h; n; n = n->next) {
		sql_exp *e = n->data;
	
		if (e->type == e_cmp && e->flag == cmp_or && !is_anti(e)) {
			list *nexps = exps_merge_select_rse(sql, e->l, e->r);
			for (o = nexps->h; o; o = o->next) 
				append(lexps, o->data);
		} else {
			append(lexps, e);
		}
	}
 	rexps = new_exp_list(sql->sa);
	for (n = r->h; n; n = n->next) {
		sql_exp *e = n->data;
	
		if (e->type == e_cmp && e->flag == cmp_or && !is_anti(e)) {
			list *nexps = exps_merge_select_rse(sql, e->l, e->r);
			for (o = nexps->h; o; o = o->next) 
				append(rexps, o->data);
		} else {
			append(rexps, e);
		}
	}

 	nexps = new_exp_list(sql->sa);

	/* merge merged lists first ? */
	for (n = lexps->h; n; n = n->next) {
		sql_exp *le = n->data, *re, *fnd = NULL;

		if (le->type != e_cmp || le->flag == cmp_or || is_anti(le))
			continue;
		for (m = rexps->h; !fnd && m; m = m->next) {
			re = m->data;
			if (exps_match_col_exps(le, re))
				fnd = re;
		}
		if (fnd && is_anti(fnd))
			continue;
		/* cases
		 * 1) 2 values (cmp_equal)
		 * 2) 1 value (cmp_equal), and cmp_in 
		 * 	(also cmp_in, cmp_equal)
		 * 3) 2 cmp_in
		 * 4) ranges 
		 */
		if (fnd) {
			re = fnd;
			fnd = NULL;
			if (le->anti || re->anti)
				continue;
			if (le->flag == cmp_equal && re->flag == cmp_equal) {
				list *exps = new_exp_list(sql->sa);

				append(exps, le->r);
				append(exps, re->r);
				fnd = exp_in(sql->sa, le->l, exps, cmp_in);
			} else if (le->flag == cmp_equal && re->flag == cmp_in){
				list *exps = new_exp_list(sql->sa);
				
				append(exps, le->r);
				list_merge(exps, re->r, NULL);
				fnd = exp_in(sql->sa, le->l, exps, cmp_in);
			} else if (le->flag == cmp_in && re->flag == cmp_equal){
				list *exps = new_exp_list(sql->sa);
				
				append(exps, re->r);
				list_merge(exps, le->r, NULL);
				fnd = exp_in(sql->sa, le->l, exps, cmp_in);
			} else if (le->flag == cmp_in && re->flag == cmp_in){
				list *exps = new_exp_list(sql->sa);

				list_merge(exps, le->r, NULL);
				list_merge(exps, re->r, NULL);
				fnd = exp_in(sql->sa, le->l, exps, cmp_in);
			} else if (le->f && re->f && /* merge ranges */
				   le->flag == re->flag && le->flag <= cmp_lt) {
				sql_subfunc *min = sql_bind_func(sql->sa, sql->session->schema, "sql_min", exp_subtype(le->r), exp_subtype(re->r), F_FUNC);
				sql_subfunc *max = sql_bind_func(sql->sa, sql->session->schema, "sql_max", exp_subtype(le->f), exp_subtype(re->f), F_FUNC);
				sql_exp *mine, *maxe;

				if (!min || !max)
					continue;
				mine = exp_binop(sql->sa, le->r, re->r, min);
				maxe = exp_binop(sql->sa, le->f, re->f, max);
				fnd = exp_compare2(sql->sa, le->l, mine, maxe, le->flag);
			}
			if (fnd)
				append(nexps, fnd);
		}
	}
	return nexps;
}

static list *
exps_merge_project_rse( mvc *sql, list *exps)
{
	node *n;
	list *nexps = NULL;

 	nexps = new_exp_list(sql->sa);
	for (n = exps->h; n; n = n->next) {
		sql_exp *e = n->data;
	
		if (is_func(e->type) && e->l) { 
			list *fexps = e->l;
			sql_subfunc *f = e->f;

			/* is and function */
			if (strcmp(f->func->base.name, "and") == 0 && list_length(fexps) == 2) {
				sql_exp *l = list_fetch(fexps, 0);
				sql_exp *r = list_fetch(fexps, 1);

				/* check merge into single between */
				if (is_func(l->type) && is_func(r->type)) {
					list *lfexps = l->l;
					list *rfexps = r->l;
					sql_subfunc *lf = l->f;
					sql_subfunc *rf = r->f;

					if (((strcmp(lf->func->base.name, ">=") == 0 || strcmp(lf->func->base.name, ">") == 0) && list_length(lfexps) == 2) && 
					    ((strcmp(rf->func->base.name, "<=") == 0 || strcmp(rf->func->base.name, "<") == 0) && list_length(rfexps) == 2)
					    && exp_equal(list_fetch(lfexps,0), list_fetch(rfexps,0)) == 0) { 
						sql_exp *ce = list_fetch(lfexps, 0);
						list *types, *ops = sa_list(sql->sa);
						sql_subfunc *between;

						append(ops, ce);
						append(ops, list_fetch(lfexps, 1));
						append(ops, list_fetch(rfexps, 1));
						append(ops, exp_atom_bool(sql->sa, 0)); /* non symetrical */
						append(ops, exp_atom_bool(sql->sa, lf->func->base.name[1] == '=')); /* left inclusive */
						append(ops, exp_atom_bool(sql->sa, rf->func->base.name[1] == '=')); /* right exclusive */
						append(ops, exp_atom_bool(sql->sa, 0)); /* nils_false */
						append(ops, exp_atom_bool(sql->sa, 0)); /* anti */

						types = exp_types(sql->sa, ops);
						/* convert into between */
						between = sql_bind_func_(sql->sa, mvc_bind_schema(sql, "sys"), "between", types, F_FUNC);
						if (between) {
							sql_exp *ne = exp_op(sql->sa, ops, between);

							exp_setname(sql->sa, ne, exp_relname(e), exp_name(e));
							e = ne;
						}
					}
				}
			} else {
				e->l = exps_merge_project_rse(sql, fexps);
			}
		}
		append(nexps, e);
	}
	return nexps;
}

/* merge related sub expressions 
 * 
 * ie   (x = a and y > 1 and y < 5) or 
 *      (x = c and y > 1 and y < 10) or 
 *      (x = e and y > 1 and y < 20) 
 * ->
 *     ((x = a and y > 1 and y < 5) or 
 *      (x = c and y > 1 and y < 10) or 
 *      (x = e and y > 1 and y < 20)) and
 *     	 x in (a,c,e) and
 *     	 y > 1 and y < 20
 * */
static sql_rel *
rel_merge_rse(int *changes, mvc *sql, sql_rel *rel) 
{
	/* only execute once per select */
	(void)*changes;

	if ((is_select(rel->op) || is_join(rel->op) || is_semi(rel->op)) && rel->exps) { 
		node *n, *o;
		list *nexps = new_exp_list(sql->sa);

		for (n=rel->exps->h; n; n = n->next) {
			sql_exp *e = n->data;

			if (e->type == e_cmp && e->flag == cmp_or && !is_anti(e)) {
				/* possibly merge related expressions */
				list *ps = exps_merge_select_rse(sql, e->l, e->r);
				for (o = ps->h; o; o = o->next) 
					append(nexps, o->data);
			}
		}
		if (list_length(nexps))
		       for (o = nexps->h; o; o = o->next)
				append(rel->exps, o->data);
	}
	/* the project case of rse */
	if (is_project(rel->op) && rel->exps)
		rel->exps = exps_merge_project_rse(sql, rel->exps);
	return rel;
}

/* find in the list of expression an expression which uses e */ 
static sql_exp *
exp_uses_exp( list *exps, sql_exp *e)
{
	node *n;
	const char *rname = exp_relname(e);
	const char *name = exp_name(e);

	if (!exps)
		return NULL;

	for ( n = exps->h; n; n = n->next) {
		sql_exp *u = n->data;

		if (u->l && rname && strcmp(u->l, rname) == 0 &&
		    u->r && name && strcmp(u->r, name) == 0) 
			return u;
		if (!u->l && !rname &&
		    u->r && name && strcmp(u->r, name) == 0) 
			return u;
	}
	return NULL;
}

/*
 * Rewrite aggregations over union all.
 *	groupby ([ union all (a, b) ], [gbe], [ count, sum ] )
 *
 * into
 * 	groupby ( [ union all( groupby( a, [gbe], [ count, sum] ), [ groupby( b, [gbe], [ count, sum] )) , [gbe], [sum, sum] ) 
 */
static sql_rel *
rel_push_aggr_down(int *changes, mvc *sql, sql_rel *rel) 
{
	if (rel->op == op_groupby && rel->l) {
		sql_rel *u = rel->l, *ou = u;
		sql_rel *g = rel;
		sql_rel *ul = u->l;
		sql_rel *ur = u->r;
		node *n, *m;
		list *lgbe = NULL, *rgbe = NULL, *gbe = NULL, *exps = NULL;

		if (u->op == op_project)
			u = u->l;

		if (!u || !is_union(u->op) || need_distinct(u) || !u->exps || rel_is_ref(u)) 
			return rel;

		ul = u->l;
		ur = u->r;

		/* make sure we don't create group by on group by's */
		if (ul->op == op_groupby || ur->op == op_groupby) 
			return rel;

		rel->subquery = 0;
		/* distinct should be done over the full result */
		for (n = g->exps->h; n; n = n->next) {
			sql_exp *e = n->data;
			sql_subaggr *af = e->f;

			if (e->type == e_atom || 
			    e->type == e_func || 
			   (e->type == e_aggr && 
			   ((strcmp(af->aggr->base.name, "sum") && 
			     strcmp(af->aggr->base.name, "count") &&
			     strcmp(af->aggr->base.name, "min") &&
			     strcmp(af->aggr->base.name, "max")) ||
			   need_distinct(e))))
				return rel; 
		}

		ul = rel_dup(ul);
		ur = rel_dup(ur);
		if (!is_project(ul->op)) 
			ul = rel_project(sql->sa, ul, 
				rel_projections(sql, ul, NULL, 1, 1));
		if (!is_project(ur->op)) 
			ur = rel_project(sql->sa, ur, 
				rel_projections(sql, ur, NULL, 1, 1));
		rel_rename_exps(sql, u->exps, ul->exps);
		rel_rename_exps(sql, u->exps, ur->exps);
		if (u != ou) {
			ul = rel_project(sql->sa, ul, NULL);
			ul->exps = exps_copy(sql, ou->exps);
			rel_rename_exps(sql, ou->exps, ul->exps);
			ur = rel_project(sql->sa, ur, NULL);
			ur->exps = exps_copy(sql, ou->exps);
			rel_rename_exps(sql, ou->exps, ur->exps);
		}	

		if (g->r && list_length(g->r) > 0) {
			list *gbe = g->r;

			lgbe = exps_copy(sql, gbe);
			rgbe = exps_copy(sql, gbe);
		}
		ul = rel_groupby(sql, ul, NULL);
		ul->r = lgbe;
		ul->nrcols = g->nrcols;
		ul->card = g->card;
		ul->exps = list_merge(exps_copy(sql, g->exps), exps_copy(sql, ul->r), (fdup)NULL);

		ur = rel_groupby(sql, ur, NULL);
		ur->r = rgbe;
		ur->nrcols = g->nrcols;
		ur->card = g->card;
		ur->exps = list_merge(exps_copy(sql, g->exps), exps_copy(sql, ur->r), (fdup)NULL);

		/* group by on primary keys which define the partioning scheme 
		 * don't need a finalizing group by */
		/* how to check if a partion is based on some primary key ? 
		 * */
		if (rel->r && list_length(rel->r)) {
			node *n;

			for (n = ((list*)rel->r)->h; n; n = n->next) {
				sql_exp *gbe = n->data;

				if (find_prop(gbe->p, PROP_HASHCOL)) {
					fcmp cmp = (fcmp)&kc_column_cmp;
					sql_column *c = exp_find_column(rel->l, gbe, -2);

					/* check if key is partition key */
					if (c && c->t->p && list_find(c->t->pkey->k.columns, c, cmp) != NULL) {
						(*changes)++;
						return rel_inplace_setop(rel, ul, ur, op_union,
					       	       rel_projections(sql, rel, NULL, 1, 1));
					}
				}
			}
		}

		u = rel_setop(sql->sa, ul, ur, op_union);
		u->exps = rel_projections(sql, ul, NULL, 1, 1);
		set_processed(u);

		if (rel->r) {
			list *ogbe = rel->r;

			gbe = new_exp_list(sql->sa);
			for (n = ogbe->h; n; n = n->next) { 
				sql_exp *e = n->data, *ne;

				ne = exp_uses_exp( rel->exps, e);
				if (!ne)
					ne = e;
				ne = list_find_exp( u->exps, ne);
				assert(ne);
				ne = exp_ref(sql->sa, ne);
				append(gbe, ne);
			}
		}
		exps = new_exp_list(sql->sa); 
		for (n = u->exps->h, m = rel->exps->h; n && m; n = n->next, m = m->next) {
			sql_exp *ne, *e = n->data, *oa = m->data;

			if (oa->type == e_aggr) {
				sql_subaggr *f = oa->f;
				int cnt = exp_aggr_is_count(oa);
				sql_subaggr *a = sql_bind_aggr(sql->sa, sql->session->schema, (cnt)?"sum":f->aggr->base.name, exp_subtype(e));

				assert(a);
				/* union of aggr result may have nils 
			   	 * because sum/count of empty set */
				set_has_nil(e);
				e = exp_ref(sql->sa, e);
				ne = exp_aggr1(sql->sa, e, a, need_distinct(e), 1, e->card, 1);
				if (/* DISABLES CODE */ (0) && cnt)
					ne->p = prop_create(sql->sa, PROP_COUNT, ne->p);
			} else {
				ne = exp_copy(sql, oa);
			}
			exp_setname(sql->sa, ne, exp_find_rel_name(oa), exp_name(oa));
			append(exps, ne);
		}
		(*changes)++;
		return rel_inplace_groupby( rel, u, gbe, exps);
	}
	return rel;
}

/*
 * More general 
 * 	groupby(
 * 	 [ outer ] join(
 * 	    project(
 * 	      table(A) [ c1, c2, .. ] 
 * 	    ) [ c1, c2, identity(c2) as I, .. ], 
 * 	    table(B) [ c1, c2, .. ]
 * 	  ) [ A.c1 = B.c1 ]
 * 	) [ I ] [ a1, a2, .. ]
 *
 * ->
 *
 * 	[ outer ] join(
 * 	  project(
 * 	    table(A) [ c1, c2, .. ] 
 * 	  ) [ c1, c2, .. ], 
 * 	  groupby (
 * 	    table(B) [ c1, c2, .. ]
 * 	  ) [ B.c1 ] [ a1, a2, .. ]
 * 	) [ A.c1 = B.c1 ]
 */
static sql_rel *
gen_push_groupby_down(int *changes, mvc *sql, sql_rel *rel) 
{
	sql_rel *j = rel->l;
	list *gbe = rel->r;

	(void)changes;
	if (rel->op == op_groupby && list_length(gbe) == 1 && j->op == op_join){
		sql_rel *jl = j->l, *jr = j->r, *cr, *cl;
		sql_exp *gb = gbe->h->data, *e;
		node *n;
		int left = 1;
		list *aggrs, *aliases, *gbe;

		if (!is_identity(gb, jl) && !is_identity(gb, jr))
			return rel;
		if (jl->op == op_project &&
		    (e = list_find_exp( jl->exps, gb)) != NULL &&
		     find_prop(e->p, PROP_HASHCOL) != NULL) {
			left = 0;
			cr = jr;
			cl = jl;
		} else if (jr->op == op_project &&
		    (e = list_find_exp( jr->exps, gb)) != NULL &&
		     find_prop(e->p, PROP_HASHCOL) != NULL) {
			left = 1;
			cr = jl;
			cl = jr;
		} else {
			return rel;
		}

		if ((left && is_base(jl->op)) || (!left && is_base(jr->op))||
		    (left && is_select(jl->op)) || (!left && is_select(jr->op)) 
		    || rel_is_join_on_pkey(j))
			return rel;

		/* only add aggr (based on left/right), and repeat the group by column */
		aggrs = sa_list(sql->sa);
		aliases = sa_list(sql->sa);
		if (rel->exps) for (n = rel->exps->h; n; n = n->next) {
			sql_exp *ce = n->data;

			if (exp_is_atom(ce))
				list_append(aliases, ce);
			else if (ce->type == e_column) {
				if (rel_has_exp(cl, ce) == 0) /* collect aliases outside groupby */
					list_append(aliases, ce);
				else
					list_append(aggrs, ce);
			} else if (ce->type == e_aggr) {
				list *args = ce->l;

				/* check args are part of left/right */
				if (!list_empty(args) && rel_has_exps(cl, args) == 0)
					return rel;
				if (rel->op != op_join && exp_aggr_is_count(ce))
					ce->p = prop_create(sql->sa, PROP_COUNT, ce->p);
				list_append(aggrs, ce); 
			}
		}
		/* TODO move any column expressions (aliases) into the project list */

		/* find gb in left or right and should be unique */
		gbe = sa_list(sql->sa);
		/* push groupby to right, group on join exps */
		if (j->exps) for (n = j->exps->h; n; n = n->next) {
			sql_exp *ce = n->data, *e;

			/* get left/right hand of e_cmp */
			assert(ce->type == e_cmp);
			if (ce->flag != cmp_equal)
				return rel;
			e = rel_find_exp(cr, ce->l);
			if (!e)
				e = rel_find_exp(cr, ce->r);
			if (!e)
				return rel;
			e = exp_ref(sql->sa, e);
			list_append(gbe, e);
		}
		if (!left) 
			cr = j->r = rel_groupby(sql, cr, gbe);
		else 
			cr = j->l = rel_groupby(sql, cr, gbe);
		cr->exps = list_merge(cr->exps, aggrs, (fdup)NULL);
		if (!is_project(cl->op)) 
			cl = rel_project(sql->sa, cl, 
				rel_projections(sql, cl, NULL, 1, 1));
		cl->exps = list_merge(cl->exps, aliases, (fdup)NULL);
		if (!left)
			j->l = cl;
		else 
			j->r = cl;
		rel -> l = NULL;
		rel_destroy(rel);

		if (list_empty(cr->exps) && list_empty(j->exps)) { /* remove crossproduct */ 
			sql_rel *r = cl;
			if (!left) 
				j->l = NULL;
			else
				j->r = NULL;
			rel_destroy(j);
			j = r;
		}
		return j;
	}
	return rel;
}

/*
 * Rewrite group(project(join(A,Dict)[a.i==dict.i])[...dict.n])[dict.n][ ... dict.n ]
 * into
 * 	project(join(groupby (A)[a.i],[a.i]), Dict)[a.i==dict.i])[dict.n] 
 *
 */
static sql_rel *
rel_push_groupby_down(int *changes, mvc *sql, sql_rel *rel) 
{
	sql_rel *p = rel->l;
	list *gbe = rel->r;

	if (rel->op == op_groupby && gbe && p && is_join(p->op)) 
		return gen_push_groupby_down(changes, sql, rel);
	if (rel->op == op_groupby && gbe && p && p->op == op_project) {
		sql_rel *j = p->l;
		sql_rel *jl, *jr;
		node *n;

		if (!j || j->op != op_join || list_length(j->exps) != 1)
			return gen_push_groupby_down(changes, sql, rel);
		jl = j->l;
		jr = j->r;

		/* check if jr is a dict with index and var still used */
		if (jr->op != op_basetable || jr->l || !jr->r || list_length(jr->exps) != 2) 
			return gen_push_groupby_down(changes, sql, rel);

		/* check if group by is done on dict column */
		for(n = gbe->h; n; n = n->next) {
			sql_exp *ge = n->data, *pe = NULL, *e = NULL;

			/* find group by exp in project, then in dict */
			pe = rel_find_exp(p, ge);
			if (pe) /* find project exp in right hand of join, ie dict */
				e = rel_find_exp(jr, pe);
			if (pe && e) {  /* Rewrite: join with dict after the group by */
				list *pexps = rel_projections(sql, rel, NULL, 1, 1), *npexps;
				node *m;
				sql_exp *ne = j->exps->h->data; /* join exp */
				p->l = jl;	/* Project now only on the left side of the join */

				ne = ne->l; 	/* The left side of the compare is the index of the left */

				/* find ge reference in new projection list */
				npexps = sa_list(sql->sa);
				for (m = pexps->h; m; m = m->next) {
					sql_exp *a = m->data;

					if (exp_refers(ge, a)) { 
						sql_exp *sc = jr->exps->t->data;
						sql_exp *e = exp_ref(sql->sa, sc);
						exp_setname(sql->sa, e, exp_relname(a), exp_name(a));
						a = e;
					}
					append(npexps, a);
				}

				/* find ge in aggr list */
				for (m = rel->exps->h; m; m = m->next) {
					sql_exp *a = m->data;

					if (exp_match_exp(a, ge) || exp_refers(ge, a)) {
						a = exp_ref(sql->sa, ne);
						exp_setname(sql->sa, a, exp_relname(ne), exp_name(ne));
						m->data = a;
					}
				}

				/* change alias pe, ie project out the index  */
				pe->l = (void*)exp_relname(ne); 
				pe->r = (void*)exp_name(ne);
				exp_setname(sql->sa, pe, exp_relname(ne), exp_name(ne));

				/* change alias ge */
				ge->l = (void*)exp_relname(pe); 
				ge->r = (void*)exp_name(pe);
				exp_setname(sql->sa, ge, exp_relname(pe), exp_name(pe));

				/* zap both project and groupby name hash tables (as we changed names above) */
				rel->exps->ht = NULL;
				((list*)rel->r)->ht = NULL;
				p->exps->ht = NULL;
				
				/* add join */
				j->l = rel;
				rel = rel_project(sql->sa, j, npexps);
				(*changes)++;
			}
		}
		(void)sql;
	}
	return rel;
}

/*
 * Push select down, pushes the selects through (simple) projections. Also
 * it cleans up the projections which become useless.
 */

/* TODO push select expressions in outer joins down */
static sql_rel *
rel_push_select_down(int *changes, mvc *sql, sql_rel *rel) 
{
	list *exps = NULL;
	sql_rel *r = NULL;
	node *n;

	if (rel_is_ref(rel)) {
		if (is_select(rel->op) && rel->exps) {
			/* add inplace empty select */
			sql_rel *l = rel_select(sql->sa, rel->l, NULL);

			if (!l->exps)
				l->exps = sa_list(sql->sa);
			(void)list_merge(l->exps, rel->exps, (fdup)NULL);
			rel->exps = NULL;
			rel->l = l;
			(*changes)++;
		}
		return rel;
	}

	/* don't make changes for empty selects */
	if (is_select(rel->op) && (!rel->exps || list_length(rel->exps) == 0)) 
		return rel;

	/* merge 2 selects */
	r = rel->l;
	if (is_select(rel->op) && r && r->exps && is_select(r->op) && !(rel_is_ref(r))) {
		(void)list_merge(r->exps, rel->exps, (fdup)NULL);
		rel->l = NULL;
		rel_destroy(rel);
		(*changes)++;
		return rel_push_select_down(changes, sql, r);
	}
	/* 
	 * Push select through semi/anti join 
	 * 	select (semi(A,B)) == semi(select(A), B) 
	 */
	if (is_select(rel->op) && r && is_semi(r->op) && !(rel_is_ref(r))) {
		rel->l = r->l;
		r->l = rel;
		(*changes)++;
		/* 
		 * if A has 2 references (ie used on both sides of 
		 * the semi join), we also push the select into A. 
		 */
		if (rel_is_ref(rel->l) && rel->l == rel_find_ref(r->r)){
			sql_rel *lx = rel->l;
			sql_rel *rx = r->r;
			if (lx->ref.refcnt == 2 && !rel_is_ref(rx)) {
				while (rx->l && !rel_is_ref(rx->l) &&
	      			       (is_project(rx->op) || 
					is_select(rx->op) ||
					is_join(rx->op)))
						rx = rx->l;
				/* probably we need to introduce a project */
				rel_destroy(rel->l);
				lx = rel_project(sql->sa, rel, rel_projections(sql, rel, NULL, 1, 1));
				r->l = lx;
				rx->l = rel_dup(lx);
			}
		}
		return r;
	}
	exps = rel->exps;

	if (rel->op == op_project && 
	    r && r->op == op_project && !(rel_is_ref(r))) 
		return rel_merge_projects(changes, sql, rel);

	/* push select through join */
	if (is_select(rel->op) && r && is_join(r->op) && !(rel_is_ref(r))) {
		sql_rel *jl = r->l;
		sql_rel *jr = r->r;
		int left = r->op == op_join || r->op == op_left;
		int right = r->op == op_join || r->op == op_right;

		if (r->op == op_full)
			return rel;

		/* introduce selects under the join (if needed) */
		set_processed(jl);
		set_processed(jr);
		if (!is_select(jl->op)) 
			r->l = jl = rel_select(sql->sa, jl, NULL);
		if (!is_select(jr->op))
			r->r = jr = rel_select(sql->sa, jr, NULL);
		
		rel->exps = new_exp_list(sql->sa); 
		for (n = exps->h; n; n = n->next) { 
			sql_exp *e = n->data, *ne = NULL;
			int done = 0;
	
			if (left)
				ne = exp_push_down(sql, e, jl, jl);
			if (ne && ne != e) {
				done = 1; 
				rel_select_add_exp(sql->sa, jl, ne);
			} else if (right) {
				ne = exp_push_down(sql, e, jr, jr);
				if (ne && ne != e) {
					done = 1; 
					rel_select_add_exp(sql->sa, jr, ne);
				}
			}
			if (!done)
				append(rel->exps, e);
			*changes += done;
		}
	}

	/* merge select and cross product ? */
	if (is_select(rel->op) && r && r->op == op_join && !(rel_is_ref(r))) {
		list *exps = rel->exps;

		if (!r->exps)
			r->exps = new_exp_list(sql->sa); 
		rel->exps = new_exp_list(sql->sa); 
		for (n = exps->h; n; n = n->next) { 
			sql_exp *e = n->data;

			if (exp_is_join(e, NULL) == 0) {
				append(r->exps, e);
				(*changes)++;
			} else {
				append(rel->exps, e);
			}
		}
		return rel;
	}

	if (is_select(rel->op) && r && r->op == op_project && !(rel_is_ref(r))){
		list *exps = rel->exps;
		sql_rel *pl;
		/* we cannot push through rank (row_number etc) functions or
		   projects with distinct */
		if (!r->l || project_unsafe(r,1))
			return rel;

		/* here we need to fix aliases */
		rel->exps = new_exp_list(sql->sa); 
		pl = r->l;
		/* introduce selects under the project (if needed) */
		set_processed(pl);
		if (!is_select(pl->op) || rel_is_ref(pl))
			r->l = pl = rel_select(sql->sa, pl, NULL);

		/* for each exp check if we can rename it */
		for (n = exps->h; n; n = n->next) { 
			sql_exp *e = n->data, *ne = NULL;

			if (e->type == e_cmp) {
				ne = exp_push_down_prj(sql, e, r, pl);

				/* can we move it down */
				if (ne && ne != e && pl->exps) {
					rel_select_add_exp(sql->sa, pl, ne);
					(*changes)++;
				} else {
					append(rel->exps, (ne)?ne:e);
				}
			} else {
				list_append(rel->exps, e);
			}
		}
		return rel;
	}
	return rel;
}

static sql_rel *
rel_push_select_down_join(int *changes, mvc *sql, sql_rel *rel) 
{
	list *exps = NULL;
	sql_rel *r = NULL;
	node *n;

	exps = rel->exps;
	r = rel->l;

	/* push select through join */
	if (is_select(rel->op) && exps && r && r->op == op_join && !(rel_is_ref(r))) {
		rel->exps = new_exp_list(sql->sa); 
		for (n = exps->h; n; n = n->next) { 
			sql_exp *e = n->data;
			if (e->type == e_cmp && !e->f && !is_complex_exp(e->flag)) {
				sql_rel *nr = NULL;
				sql_exp *re = e->r, *ne = rel_find_exp(r, re);

				if (ne && ne->card >= CARD_AGGR) 
					re->card = ne->card;

				if (re->card >= CARD_AGGR) {
					nr = rel_push_join(sql, r, e->l, re, NULL, e);
				} else {
					nr = rel_push_select(sql, r, e->l, e);
				}
				if (nr)
					rel->l = nr;
				/* only pushed down selects are counted */
				if (r == rel->l) {
					(*changes)++;
				} else { /* Do not introduce an extra select */
					sql_rel *r = rel->l;

					rel->l = r->l;
					r->l = NULL;
					list_append(rel->exps, e);
					rel_destroy(r);
				}
				assert(r == rel->l);
			} else {
				list_append(rel->exps, e);
			} 
		}
		return rel;
	}
	return rel;
}

static sql_rel *
rel_remove_empty_select(int *changes, mvc *sql, sql_rel *rel) 
{
	(void)sql;

	if ((is_join(rel->op) || is_semi(rel->op) || is_select(rel->op) || is_project(rel->op) || is_topn(rel->op) || is_sample(rel->op)) && rel->l) {
		sql_rel *l = rel->l;
		if (is_select(l->op) && !(rel_is_ref(l)) && list_empty(l->exps)) {
			rel->l = l->l;
			l->l = NULL;
			rel_destroy(l);
			(*changes)++;
		} 
	}
	if ((is_join(rel->op) || is_semi(rel->op) || is_set(rel->op)) && rel->r) {
		sql_rel *r = rel->r;
		if (is_select(r->op) && !(rel_is_ref(r)) && list_empty(r->exps)) {
			rel->r = r->l;
			r->l = NULL;
			rel_destroy(r);
			(*changes)++;
		}
	} 
	if (is_join(rel->op) && list_empty(rel->exps)) 
		rel->exps = NULL; /* crossproduct */
	return rel;
}

/*
 * Push {semi}joins down, pushes the joins through group by expressions. 
 * When the join is on the group by columns, we can push the joins left
 * under the group by. This should only be done, iff the new semijoin would
 * reduce the input table to the groupby. So there should be a reduction 
 * (selection) on the table A and this should be propagated to the groupby via
 * for example a primary key.
 *
 * {semi}join( A, groupby( B ) [gbe][aggrs] ) [ gbe == A.x ]
 * ->
 * {semi}join( A, groupby( semijoin(B,A) [gbe == A.x] ) [gbe][aggrs] ) [ gbe == A.x ]
 */

static sql_rel *
rel_push_join_down(int *changes, mvc *sql, sql_rel *rel) 
{
	list *exps = NULL;

	(void)*changes;
	if (!rel_is_ref(rel) && ((is_join(rel->op) || is_semi(rel->op)) && rel->l && rel->exps)) {
		sql_rel *gb = rel->r, *ogb = gb, *l = NULL, *rell = rel->l;

		if (gb->op == op_project)
			gb = gb->l;

		if (is_basetable(rell->op) || rel_is_ref(rell))
			return rel;

		exps = rel->exps;
		if (gb && gb->op == op_groupby && gb->r && list_length(gb->r)) {
			list *jes = new_exp_list(sql->sa);
			node *n, *m;
			list *gbes = gb->r;
			/* find out if all group by expressions are used in the join */
			for(n = gbes->h; n; n = n->next) {
				sql_exp *gbe = n->data;
				int fnd = 0;
				const char *rname = NULL, *name = NULL;

				/* project in between, ie find alias */
				/* first find expression in expression list */
				gbe = exp_uses_exp( gb->exps, gbe);
				if (!gbe)
					continue;
				if (ogb != gb) 
					gbe = exp_uses_exp( ogb->exps, gbe);
				if (gbe) {
					rname = exp_find_rel_name(gbe);
					name = exp_name(gbe);
				}

				if (!name) 
					return rel;

				for (m = exps->h; m && !fnd; m = m->next) {
					sql_exp *je = m->data;

					if (je->card >= CARD_ATOM && je->type == e_cmp && 
					    !is_complex_exp(je->flag)) {
						/* expect right expression to match */
						sql_exp *r = je->r;

						if (r == 0 || r->type != e_column)
							continue;
						if (r->l && rname && strcmp(r->l, rname) == 0 && strcmp(r->r, name)==0) {
							fnd = 1;
						} else if (!r->l && !rname  && strcmp(r->r, name)==0) {
							fnd = 1;
						}
						if (fnd) {
							sql_exp *le = je->l;
							sql_exp *re = exp_push_down_prj(sql, r, gb, gb->l);
							if (!re || (list_length(jes) == 0 && !find_prop(le->p, PROP_HASHCOL))) {
								fnd = 0;
							} else {
								int anti = is_anti(je);

								je = exp_compare(sql->sa, le, re, je->flag);
								if (anti) set_anti(je);
								list_append(jes, je);
							}
						}
					}
				}
				if (!fnd) 
					return rel;
			}
			l = rel_dup(rel->l);

			/* push join's left side (as semijoin) down group by */
			l = gb->l = rel_crossproduct(sql->sa, gb->l, l, op_semi);
			l->exps = jes;
			return rel;
		} 
	}
	return rel;
}

/*
 * Push semijoins down, pushes the semijoin through a join. 
 *
 * semijoin( join(A, B) [ A.x == B.y ], C ) [ A.z == C.c ]
 * ->
 * join( semijoin(A, C) [ A.z == C.c ], B ) [ A.x == B.y ]
 *
 * also push simple expressions of a semijoin down if they only
 * involve the left sided of the semijoin.
 *
 * in some cases the other way is usefull, ie push join down
 * semijoin. When the join reduces (ie when there are selects on it).
 */
static sql_rel *
rel_push_semijoin_down_or_up(int *changes, mvc *sql, sql_rel *rel) 
{
	(void)*changes;

	if (rel->op == op_join && rel->exps && rel->l) {
		sql_rel *l = rel->l, *r = rel->r;

		if (is_semi(l->op) && !rel_is_ref(l) && is_select(r->op) && !rel_is_ref(r)) {
			rel->l = l->l;
			l->l = rel;
			return l;
		}
	}
	/* also case with 2 joins */
	/* join ( join ( semijoin(), table), select (table)); */
	if (rel->op == op_join && rel->exps && rel->l) {
		sql_rel *l = rel->l, *r = rel->r;
		sql_rel *ll;

		if (is_join(l->op) && !rel_is_ref(l) && is_select(r->op) && !rel_is_ref(r)) {
			ll = l->l;
			if (is_semi(ll->op) && !rel_is_ref(ll)) {
				l->l = ll->l;
				ll->l = rel;
				return ll;
			}
		}
	}
	/* first push down the expressions involving only A */
	if (rel->op == op_semi && rel->exps && rel->l) {
		list *exps = rel->exps, *nexps = sa_list(sql->sa);
		node *n;

		if (nexps == NULL)
			return NULL;
		for(n = exps->h; n; n = n->next) {
			sql_exp *sje = n->data;

			if (n != exps->h && sje->type == e_cmp &&
			    !is_complex_exp(sje->flag) &&
			     rel_has_exp(rel->l, sje->l) >= 0 &&
			     rel_has_exp(rel->l, sje->r) >= 0) {
				rel->l = rel_select(sql->sa, rel->l, NULL);
				rel_select_add_exp(sql->sa, rel->l, sje);
			} else {
				append(nexps, sje);
			}
		} 
		rel->exps = nexps;
	}
	if (rel->op == op_semi && rel->exps && rel->l) {
		operator_type op = rel->op, lop;
		node *n;
		sql_rel *l = rel->l, *ll = NULL, *lr = NULL;
		sql_rel *r = rel->r;
		list *exps = rel->exps, *nsexps, *njexps;
		int left = 1, right = 1;

		/* handle project 
		if (l->op == op_project && !need_distinct(l))
			l = l->l;
		*/

		if (!is_join(l->op) || rel_is_ref(l))
			return rel;

		lop = l->op;
		ll = l->l;
		lr = l->r;
		/* semijoin shouldn't be based on right relation of join */
		for(n = exps->h; n; n = n->next) {
			sql_exp *sje = n->data;

			if (sje->type != e_cmp)
				return rel;
			if (right &&
				(is_complex_exp(sje->flag) || 
			    	rel_has_exp(lr, sje->l) >= 0 ||
			    	rel_has_exp(lr, sje->r) >= 0)) {
				right = 0;
			}
			if (right)
				left = 0;
			if (!right && left &&
				(is_complex_exp(sje->flag) || 
			    	rel_has_exp(ll, sje->l) >= 0 ||
			    	rel_has_exp(ll, sje->r) >= 0)) {
				left = 0;
			}
			if (!right && !left)
				return rel;
		} 
		nsexps = exps_copy(sql, rel->exps);
		njexps = exps_copy(sql, l->exps);
		if (right)
			l = rel_crossproduct(sql->sa, rel_dup(ll), rel_dup(r), op);
		else
			l = rel_crossproduct(sql->sa, rel_dup(lr), rel_dup(r), op);
		l->exps = nsexps;
		if (right)
			l = rel_crossproduct(sql->sa, l, rel_dup(lr), lop);
		else
			l = rel_crossproduct(sql->sa, l, rel_dup(ll), lop);
		l->exps = njexps;
		rel_destroy(rel);
		rel = l;
	}
	return rel;
}

static int
rel_part_nr( sql_rel *rel, sql_exp *e )
{
	sql_column *c;
	sql_table *pp;
	assert(e->type == e_cmp);

	c = exp_find_column(rel, e->l, -1); 
	if (!c)
		c = exp_find_column(rel, e->r, -1); 
	if (!c)
		return -1;
	pp = c->t;
	if (pp->p)
		return list_position(pp->p->members.set, pp);
	return -1;
}

static int
rel_uses_part_nr( sql_rel *rel, sql_exp *e, int pnr )
{
	sql_column *c;
	assert(e->type == e_cmp);

	/* 
	 * following case fails. 
	 *
	 * semijoin( A1, union [A1, A2] )
	 * The union will never return proper column (from A2).
	 * ie need different solution (probaly pass pnr).
	 */
	c = exp_find_column(rel, e->l, pnr); 
	if (!c)
		c = exp_find_column(rel, e->r, pnr); 
	if (c) {
		sql_table *pp = c->t;
		if (pp->p && list_position(pp->p->members.set, pp) == pnr)
			return 1;
	}
	/* for projects we may need to do a rename! */
	if (is_project(rel->op) || is_topn(rel->op) || is_sample(rel->op))
		return rel_uses_part_nr( rel->l, e, pnr);

	if (is_union(rel->op) || is_join(rel->op) || is_semi(rel->op)) {
		if (rel_uses_part_nr( rel->l, e, pnr))
			return 1;
		if (!is_semi(rel->op) && rel_uses_part_nr( rel->r, e, pnr))
			return 1;
	}
	return 0;
}

static int
rel_has_cmp_exp(sql_rel *rel, sql_exp *e)
{
	if (e->type == e_cmp) {
		if (e->flag == cmp_or || e->flag == cmp_filter) {
			return rel_has_all_exps(rel, e->l) &&
				rel_has_all_exps(rel, e->r);
		} else if (e->flag == cmp_in || e->flag == cmp_notin) {
			return rel_has_exp(rel, e->l) == 0 &&
				rel_has_all_exps(rel, e->r);
		} else {
			return rel_has_exp(rel, e->l) == 0 &&
				rel_has_exp(rel, e->r) == 0 &&
		 		(!e->f || rel_has_exp(rel, e->f) == 0);
		}
	}
	return 0;
}

static sql_rel *
rel_join_push_exps_down(int *changes, mvc *sql, sql_rel *rel) 
{
	if ((is_join(rel->op) && !is_outerjoin(rel->op)) || is_semi(rel->op)) {
		sql_rel *l = rel->l, *r = rel->r;
		list *jexps = NULL, *lexps = NULL, *rexps = NULL;
		node *n;

		if (list_empty(rel->exps))
			return rel;

		for(n=rel->exps->h; n; n=n->next) {
			sql_exp *e = n->data;
			int le = rel_has_cmp_exp(l, e);
			int re = rel_has_cmp_exp(r, e);

			/* select expressions on left */
			if (le && !re) { 
				if (!lexps)
					lexps=sa_list(sql->sa);
				append(lexps, e);
			/* select expressions on right */
			} else if (!le && re && (rel->op != op_anti || (e->flag != mark_notin && e->flag != mark_in))) { 
				if (!rexps)
					rexps=sa_list(sql->sa);
				append(rexps, e);
			} else {
				if (!jexps)
					jexps=sa_list(sql->sa);
				append(jexps, e);
			}
		}
		if (lexps || rexps)
			rel->exps = jexps;
		if (lexps) {
			l = rel->l = rel_select(sql->sa, rel->l, NULL);
			l->exps = lexps;
			(*changes) = 1;
		}
		if (rexps) {
			r = rel->r = rel_select(sql->sa, rel->r, NULL);
			r->exps = rexps;
			(*changes) = 1;
		}
	}
	return rel;
}

/*
 * Push (semi)joins down unions, this is basically for merge tables, where
 * we know that the fk-indices are split over two clustered merge tables.
 */
static sql_rel *
rel_push_join_down_union(int *changes, mvc *sql, sql_rel *rel) 
{
	if ((is_join(rel->op) && !is_outerjoin(rel->op)) || is_semi(rel->op)) {
		sql_rel *l = rel->l, *r = rel->r, *ol = l, *or = r;
		list *exps = rel->exps;
		sql_exp *je = !list_empty(exps)?exps->h->data:NULL;

		if (!l || !r || need_distinct(l) || need_distinct(r))
			return rel;
		if (l->op == op_project)
			l = l->l;
		if (r->op == op_project)
			r = r->l;

		/* both sides only if we have a join index */
		if (!l || !r ||(is_union(l->op) && is_union(r->op) && 
			je && !find_prop(je->p, PROP_JOINIDX) && /* FKEY JOIN */
			!rel_is_join_on_pkey(rel))) /* aligned PKEY JOIN */
			return rel;
		if (is_semi(rel->op) && is_union(l->op) && je && !find_prop(je->p, PROP_JOINIDX))
			return rel;

		ol->subquery = or->subquery = 0;
		if ((is_union(l->op) && !need_distinct(l)) && !is_union(r->op)){
			sql_rel *nl, *nr;
			sql_rel *ll = rel_dup(l->l), *lr = rel_dup(l->r);

			/* join(union(a,b), c) -> union(join(a,c), join(b,c)) */
			if (!is_project(ll->op))
				ll = rel_project(sql->sa, ll, 
					rel_projections(sql, ll, NULL, 1, 1));
			if (!is_project(lr->op))
				lr = rel_project(sql->sa, lr, 
					rel_projections(sql, lr, NULL, 1, 1));
			rel_rename_exps(sql, l->exps, ll->exps);
			rel_rename_exps(sql, l->exps, lr->exps);
			if (l != ol) {
				ll = rel_project(sql->sa, ll, NULL);
				ll->exps = exps_copy(sql, ol->exps);
				lr = rel_project(sql->sa, lr, NULL);
				lr->exps = exps_copy(sql, ol->exps);
			}	
			nl = rel_crossproduct(sql->sa, ll, rel_dup(or), rel->op);
			nr = rel_crossproduct(sql->sa, lr, rel_dup(or), rel->op);
			nl->exps = exps_copy(sql, exps);
			nr->exps = exps_copy(sql, exps);
			nl = rel_project(sql->sa, nl, rel_projections(sql, nl, NULL, 1, 1));
			nr = rel_project(sql->sa, nr, rel_projections(sql, nr, NULL, 1, 1));
			(*changes)++;
			return rel_inplace_setop(rel, nl, nr, op_union, rel_projections(sql, rel, NULL, 1, 1));
		} else if (is_union(l->op) && !need_distinct(l) &&
			   is_union(r->op) && !need_distinct(r)) {
			sql_rel *nl, *nr;
			sql_rel *ll = rel_dup(l->l), *lr = rel_dup(l->r);
			sql_rel *rl = rel_dup(r->l), *rr = rel_dup(r->r);

			/* join(union(a,b), union(c,d)) -> union(join(a,c), join(b,d)) */
			if (!is_project(ll->op))
				ll = rel_project(sql->sa, ll, 
					rel_projections(sql, ll, NULL, 1, 1));
			if (!is_project(lr->op))
				lr = rel_project(sql->sa, lr, 
					rel_projections(sql, lr, NULL, 1, 1));
			rel_rename_exps(sql, l->exps, ll->exps);
			rel_rename_exps(sql, l->exps, lr->exps);
			if (l != ol) {
				ll = rel_project(sql->sa, ll, NULL);
				ll->exps = exps_copy(sql, ol->exps);
				lr = rel_project(sql->sa, lr, NULL);
				lr->exps = exps_copy(sql, ol->exps);
			}	
			if (!is_project(rl->op))
				rl = rel_project(sql->sa, rl, 
					rel_projections(sql, rl, NULL, 1, 1));
			if (!is_project(rr->op))
				rr = rel_project(sql->sa, rr, 
					rel_projections(sql, rr, NULL, 1, 1));
			rel_rename_exps(sql, r->exps, rl->exps);
			rel_rename_exps(sql, r->exps, rr->exps);
			if (r != or) {
				rl = rel_project(sql->sa, rl, NULL);
				rl->exps = exps_copy(sql, or->exps);
				rr = rel_project(sql->sa, rr, NULL);
				rr->exps = exps_copy(sql, or->exps);
			}	
			nl = rel_crossproduct(sql->sa, ll, rl, rel->op);
			nr = rel_crossproduct(sql->sa, lr, rr, rel->op);
			nl->exps = exps_copy(sql, exps);
			nr->exps = exps_copy(sql, exps);
			nl = rel_project(sql->sa, nl, rel_projections(sql, nl, NULL, 1, 1));
			nr = rel_project(sql->sa, nr, rel_projections(sql, nr, NULL, 1, 1));
			(*changes)++;
			return rel_inplace_setop(rel, nl, nr, op_union, rel_projections(sql, rel, NULL, 1, 1));
		} else if (!is_union(l->op) && 
			   is_union(r->op) && !need_distinct(r) &&
			   !is_semi(rel->op)) {
			sql_rel *nl, *nr;
			sql_rel *rl = rel_dup(r->l), *rr = rel_dup(r->r);

			/* join(a, union(b,c)) -> union(join(a,b), join(a,c)) */
			if (!is_project(rl->op))
				rl = rel_project(sql->sa, rl, 
					rel_projections(sql, rl, NULL, 1, 1));
			if (!is_project(rr->op))
				rr = rel_project(sql->sa, rr, 
					rel_projections(sql, rr, NULL, 1, 1));
			rel_rename_exps(sql, r->exps, rl->exps);
			rel_rename_exps(sql, r->exps, rr->exps);
			if (r != or) {
				rl = rel_project(sql->sa, rl, NULL);
				rl->exps = exps_copy(sql, or->exps);
				rr = rel_project(sql->sa, rr, NULL);
				rr->exps = exps_copy(sql, or->exps);
			}	
			nl = rel_crossproduct(sql->sa, rel_dup(ol), rl, rel->op);
			nr = rel_crossproduct(sql->sa, rel_dup(ol), rr, rel->op);
			nl->exps = exps_copy(sql, exps);
			nr->exps = exps_copy(sql, exps);
			nl = rel_project(sql->sa, nl, rel_projections(sql, nl, NULL, 1, 1));
			nr = rel_project(sql->sa, nr, rel_projections(sql, nr, NULL, 1, 1));
			(*changes)++;
			return rel_inplace_setop(rel, nl, nr, op_union, rel_projections(sql, rel, NULL, 1, 1));
		/* {semi}join ( A1, union (A2, B)) [A1.partkey = A2.partkey] ->
		 * {semi}join ( A1, A2 ) 
		 * and
		 * {semi}join ( A1, union (B, A2)) [A1.partkey = A2.partkey] ->
		 * {semi}join ( A1, A2 ) 
		 * (ie a single part on the left)
		 *
		 * Howto detect that a relation isn't matching.
		 *
		 * partitioning is currently done only on pkey/fkey's
		 * ie only matching per part if join is on pkey/fkey (parts)
		 *
		 * and part numbers should match.
		 *
		 * */
		} else if (!is_union(l->op) && 
			   is_union(r->op) && !need_distinct(r) &&
			   is_semi(rel->op) && rel_is_join_on_pkey(rel)) {
			/* use first join expression, to find part nr */
			sql_exp *je = rel->exps->h->data;
			int lpnr = rel_part_nr(l, je);
			sql_rel *rl = r->l;
			sql_rel *rr = r->r;

			if (lpnr < 0)
				return rel;
			/* case 1: uses left not right */
			if (rel_uses_part_nr(rl, je, lpnr) && 
			   !rel_uses_part_nr(rr, je, lpnr)) {
				sql_rel *nl;

				rl = rel_dup(rl);
				if (!is_project(rl->op))
					rl = rel_project(sql->sa, rl, 
					rel_projections(sql, rl, NULL, 1, 1));
				rel_rename_exps(sql, r->exps, rl->exps);
				if (r != or) {
					rl = rel_project(sql->sa, rl, NULL);
					rl->exps = exps_copy(sql, or->exps);
				}	
				nl = rel_crossproduct(sql->sa, rel_dup(ol), rl, rel->op);
				nl->exps = exps_copy(sql, exps);
				(*changes)++;
				return rel_inplace_project(sql->sa, rel, nl, rel_projections(sql, rel, NULL, 1, 1));
			/* case 2: uses right not left */
			} else if (!rel_uses_part_nr(rl, je, lpnr) && 
				    rel_uses_part_nr(rr, je, lpnr)) {
				sql_rel *nl;

				rr = rel_dup(rr);
				if (!is_project(rr->op))
					rr = rel_project(sql->sa, rr, 
						rel_projections(sql, rr, NULL, 1, 1));
				rel_rename_exps(sql, r->exps, rr->exps);
				if (r != or) {
					rr = rel_project(sql->sa, rr, NULL);
					rr->exps = exps_copy(sql, or->exps);
				}	
				nl = rel_crossproduct(sql->sa, rel_dup(ol), rr, rel->op);
				nl->exps = exps_copy(sql, exps);
				(*changes)++;
				return rel_inplace_project(sql->sa, rel, nl, rel_projections(sql, rel, NULL, 1, 1));
			}
		}
	}
	return rel;
}

static int 
rel_is_empty( sql_rel *rel )
{
	if ((is_join(rel->op) || is_semi(rel->op)) && !list_empty(rel->exps)) {
		sql_rel *l = rel->l, *r = rel->r;

		if (rel_is_empty(l) || ((is_join(rel->op) || is_semi(rel->op)) && rel_is_empty(r)))
			return 1;
		/* check */
		if (rel_is_join_on_pkey(rel)) {
			sql_exp *je = rel->exps->h->data;
			int lpnr = rel_part_nr(l, je);

			if (lpnr >= 0 && !rel_uses_part_nr(r, je, lpnr))
				return 1;
		}
	}
	if (!is_union(rel->op)) {
		if (is_simple_project(rel->op) || is_topn(rel->op) || is_select(rel->op) || is_sample(rel->op)) {
			if (rel->l)
				return rel_is_empty(rel->l);
		} else if (is_join(rel->op) || is_semi(rel->op) || is_set(rel->op)) {
			int empty = 1;
			if (rel->l)
				empty &= rel_is_empty(rel->l);
			if (empty && rel->r)
				empty &= rel_is_empty(rel->r);
			return empty;
		}
	}
	return 0;
}

/* non overlapping partitions should be removed */
static sql_rel *
rel_remove_empty_join(mvc *sql, sql_rel *rel, int *changes) 
{
	/* recurse check rel_is_empty 
	 * For half empty unions replace by projects
	 * */
	if (is_union(rel->op)) {
		sql_rel *l = rel->l, *r = rel->r;

		rel->l = l = rel_remove_empty_join(sql, l, changes);
		rel->r = r = rel_remove_empty_join(sql, r, changes);
		if (rel_is_empty(l)) {
			(*changes)++;
			return rel_inplace_project(sql->sa, rel, rel_dup(r), rel->exps);
		} else if (rel_is_empty(r)) {
			(*changes)++;
			return rel_inplace_project(sql->sa, rel, rel_dup(l), rel->exps);
		}
	} else if ((is_simple_project(rel->op) || is_groupby(rel->op) || is_topn(rel->op) || 
				is_select(rel->op) || is_sample(rel->op))) {
		if (rel->l)
			rel->l = rel_remove_empty_join(sql, rel->l, changes);
	} else if (is_join(rel->op) || is_semi(rel->op) || is_set(rel->op)) {
		if (rel->l)
			rel->l = rel_remove_empty_join(sql, rel->l, changes);
		if (rel->r)
			rel->r = rel_remove_empty_join(sql, rel->r, changes);
	}
	return rel;
}

typedef struct {
	sql_rel *p; /* the found join's parent */
	sql_rel *j; /* the found join relation itself */
} found_join;

static void
rel_find_joins(mvc *sql, sql_rel *parent, sql_rel *rel, list *l, int depth)
{
	if (!rel || depth == 5) /* limit to 5 relations below in the tree */
		return;

	switch (rel->op) {
		case op_basetable:
		case op_table:
		case op_ddl:
			break;
		case op_join:
		case op_left:
		case op_right:
		case op_full:
		case op_semi:
		case op_anti: {
			found_join *fl = SA_NEW(sql->sa, found_join);
			fl->p = parent;
			fl->j = rel;
			list_append(l, fl);

			if (rel->l)
				rel_find_joins(sql, rel, rel->l, l, depth + 1);
			if (rel->r)
				rel_find_joins(sql, rel, rel->r, l, depth + 1);
		} break;
		case op_union:
		case op_inter:
		case op_except: {
			if (rel->l)
				rel_find_joins(sql, rel, rel->l, l, depth + 1);
			if (rel->r)
				rel_find_joins(sql, rel, rel->r, l, depth + 1);
		} break;
		case op_groupby:
		case op_project:
		case op_select:
		case op_topn:
		case op_sample: {
			if (rel->l)
				rel_find_joins(sql, rel, rel->l, l, depth + 1);
		} break;
		case op_insert:
		case op_update:
		case op_delete:
		case op_truncate: {
			if (rel->r)
				rel_find_joins(sql, rel, rel->r, l, depth + 1);
		} break;
	}
}

/* find identical joins in diferent branches of the relational plan and merge them together */
static sql_rel *
rel_merge_identical_joins(int *changes, mvc *sql, sql_rel *rel) 
{
	if (is_joinop(rel->op) && rel->l && rel->r) {
		list *l1 = sa_list(sql->sa), *l2 = sa_list(sql->sa);

		rel_find_joins(sql, rel, rel->l, l1, 0);
		rel_find_joins(sql, rel, rel->r, l2, 0);

		if (list_length(l1) && list_length(l2)) { /* found joins on both */
			for (node *n1 = l1->h ; n1; n1 = n1->next) {
				found_join *f1 = (found_join*) n1->data;
				for (node *n2 = l2->h ; n2; n2 = n2->next) {
					found_join *f2 = (found_join*) n2->data;
					sql_rel *j1 = f1->j, *j2 = f2->j, *j1_l = j1->l, *j1_r = j1->r, *j2_l = j2->l, *j2_r = j2->r;
					bool sides_equal = false;

					if (j1 != j2) {
						const char *j1_ln = rel_name(j1_l), *j1_rn = rel_name(j1_r), *j2_ln = rel_name(j2_l), *j2_rn = rel_name(j2_r);

						/* So far it looks on identical relations and common basetable relations */
						if ((j1_l == j2_l || (is_basetable(j1_l->op) && is_basetable(j2_l->op) && strcmp(j1_ln, j2_ln) == 0 && j1_l->l == j2_l->l)) && 
							(j1_r == j2_r || (is_basetable(j1_r->op) && is_basetable(j2_r->op) && strcmp(j1_rn, j2_rn) == 0 && j1_r->l == j2_r->l)))
							sides_equal = true;
						else if ((j1_l == j2_r || (is_basetable(j1_l->op) && is_basetable(j2_r->op) && strcmp(j1_ln, j2_rn) == 0 && j1_l->l == j2_r->l)) && 
							(j1_r == j2_l || (is_basetable(j1_r->op) && is_basetable(j2_l->op) && strcmp(j1_rn, j2_ln) == 0 && j1_r->l == j2_l->l)))
							sides_equal = true;

						/* the left and right sides are equal */
						if (sides_equal && exp_match_list(j1->exps, j2->exps)) {
							sql_rel *p2 = f2->p;

							if (p2->l == j2) {/* replace j2's parent join with j1 */
								rel_destroy(p2->l);
								p2->l = rel_dup(j1);
							} else {
								rel_destroy(p2->r);
								p2->r = rel_dup(j1);
							}
							(*changes)++;
							return rel;
						}
					}
				}
			}
		}
	}
	return rel;
}

static sql_rel *
rel_push_select_down_union(int *changes, mvc *sql, sql_rel *rel) 
{
	if (is_select(rel->op) && rel->l && rel->exps) {
		sql_rel *u = rel->l, *ou = u;
		sql_rel *s = rel;
		sql_rel *ul = u->l;
		sql_rel *ur = u->r;

		if (u->op == op_project)
			u = u->l;

		if (!u || !is_union(u->op) || need_distinct(u) || !u->exps || rel_is_ref(u))
			return rel;

		ul = u->l;
		ur = u->r;

		rel->subquery = 0;
		u->subquery = 0;
		ul->subquery = 0;
		ur->subquery = 0;
		ul = rel_dup(ul);
		ur = rel_dup(ur);
		if (!is_project(ul->op)) 
			ul = rel_project(sql->sa, ul, 
				rel_projections(sql, ul, NULL, 1, 1));
		if (!is_project(ur->op)) 
			ur = rel_project(sql->sa, ur, 
				rel_projections(sql, ur, NULL, 1, 1));
		rel_rename_exps(sql, u->exps, ul->exps);
		rel_rename_exps(sql, u->exps, ur->exps);

		if (u != ou) {
			ul = rel_project(sql->sa, ul, NULL);
			ul->exps = exps_copy(sql, ou->exps);
			rel_rename_exps(sql, ou->exps, ul->exps);
			ur = rel_project(sql->sa, ur, NULL);
			ur->exps = exps_copy(sql, ou->exps);
			rel_rename_exps(sql, ou->exps, ur->exps);
		}	

		/* introduce selects under the set (if needed) */
		set_processed(ul);
		set_processed(ur);
		ul = rel_select(sql->sa, ul, NULL);
		ur = rel_select(sql->sa, ur, NULL);
		
		ul->exps = exps_copy(sql, s->exps);
		ur->exps = exps_copy(sql, s->exps);

		rel = rel_inplace_setop(rel, ul, ur, op_union, rel_projections(sql, rel, NULL, 1, 1));
		(*changes)++;
		return rel;
	}
	return rel;
}

static sql_rel *
rel_push_project_down_union(int *changes, mvc *sql, sql_rel *rel) 
{
	/* first remove distinct if already unique */
	if (rel->op == op_project && need_distinct(rel) && rel->exps && exps_unique(sql, rel, rel->exps))
		set_nodistinct(rel);

	if (rel->op == op_project && rel->l && rel->exps && !rel->r) {
		int need_distinct = need_distinct(rel);
		sql_rel *u = rel->l;
		sql_rel *p = rel;
		sql_rel *ul = u->l;
		sql_rel *ur = u->r;

		if (!u || !is_union(u->op) || need_distinct(u) || !u->exps || rel_is_ref(u) || project_unsafe(rel,0))
			return rel;
		/* don't push project down union of single values */
		if ((is_project(ul->op) && !ul->l) || (is_project(ur->op) && !ur->l))
			return rel;

		rel->subquery = 0;
		u->subquery = 0;
		ul = rel_dup(ul);
		ur = rel_dup(ur);

		if (!is_project(ul->op)) 
			ul = rel_project(sql->sa, ul, 
				rel_projections(sql, ul, NULL, 1, 1));
		if (!is_project(ur->op)) 
			ur = rel_project(sql->sa, ur, 
				rel_projections(sql, ur, NULL, 1, 1));
		need_distinct = (need_distinct && 
				(!exps_unique(sql, ul, ul->exps) ||
				 !exps_unique(sql, ur, ur->exps)));
		rel_rename_exps(sql, u->exps, ul->exps);
		rel_rename_exps(sql, u->exps, ur->exps);

		/* introduce projects under the set */
		ul = rel_project(sql->sa, ul, NULL);
		if (need_distinct)
			set_distinct(ul);
		ur = rel_project(sql->sa, ur, NULL);
		if (need_distinct)
			set_distinct(ur);
		
		ul->exps = exps_copy(sql, p->exps);
		ur->exps = exps_copy(sql, p->exps);

		rel = rel_inplace_setop(rel, ul, ur, op_union,
			rel_projections(sql, rel, NULL, 1, 1));
		if (need_distinct)
			set_distinct(rel);
		(*changes)++;
		rel->l = rel_merge_projects(changes, sql, rel->l);
		rel->r = rel_merge_projects(changes, sql, rel->r);
		return rel;
	}
	return rel;
}

/* Compute the efficiency of using this expression early in a group by list */
static int
score_gbe( mvc *sql, sql_rel *rel, sql_exp *e)
{
	int res = 10;
	sql_subtype *t = exp_subtype(e);
	sql_column *c = NULL;

	/* can we find out if the underlying table is sorted */
	if ( (c = exp_find_column(rel, e, -2)) != NULL) {
		if (mvc_is_sorted (sql, c)) 
			res += 500;
	}

	/* is the column selective */

	/* prefer the shorter var types over the longer onces */
	if (!EC_FIXED(t->type->eclass) && t->digits)
		res -= t->digits;
	/* smallest type first */
	if (EC_FIXED(t->type->eclass))
		res -= t->type->eclass; 
	return res;
}

/* reorder group by expressions */
static sql_rel *
rel_groupby_order(int *changes, mvc *sql, sql_rel *rel) 
{
	list *gbe = rel->r;

	(void)*changes;
	if (is_groupby(rel->op) && list_length(gbe) > 1 && list_length(gbe)<9) {
		node *n;
		int i, *scores = calloc(list_length(gbe), sizeof(int));

		for (i = 0, n = gbe->h; n; i++, n = n->next) 
			scores[i] = score_gbe(sql, rel, n->data);
		rel->r = list_keysort(gbe, scores, (fdup)NULL);
		free(scores);
	}
	return rel;
}


/* reduce group by expressions based on pkey info 
 *
 * The reduced group by and (derived) aggr expressions are restored via
 * extra (new) aggregate columns.
 */
static sql_rel *
rel_reduce_groupby_exps(int *changes, mvc *sql, sql_rel *rel) 
{
	list *gbe = rel->r;

	if (is_groupby(rel->op) && rel->r && !rel_is_ref(rel)) {
		node *n, *m;
		int8_t *scores = malloc(list_length(gbe));
		int k, j, i;
		sql_column *c;
		sql_table **tbls;
		sql_rel **bts, *bt = NULL;

		gbe = rel->r;
		tbls = (sql_table**)malloc(sizeof(sql_table*)*list_length(gbe));
		bts = (sql_rel**)malloc(sizeof(sql_rel*)*list_length(gbe));
		if (scores == NULL || tbls == NULL || bts == NULL) {
			if (scores)
				free(scores);
			if (tbls)
				free(tbls);
			if (bts)
				free(bts);
			return NULL;
		}
		for (k = 0, i = 0, n = gbe->h; n; n = n->next, k++) {
			sql_exp *e = n->data;

			c = exp_find_column_(rel, e, -2, &bt);
			if (c) {
				for(j = 0; j < i; j++)
					if (c->t == tbls[j] && bts[j] == bt)
						break;
				tbls[j] = c->t;
				bts[j] = bt;
				i += (j == i);
			}
		}
		if (i) { /* forall tables find pkey and 
				remove useless other columns */
			/* TODO also remove group by columns which are related to
			 * the other columns using a foreign-key join (n->1), ie 1
			 * on the to be removed side.
			 */
			for(j = 0; j < i; j++) {
				int l, nr = 0, cnr = 0;

				k = list_length(gbe);
				memset(scores, 0, list_length(gbe));
				if (tbls[j]->pkey) {
					for (l = 0, n = gbe->h; l < k && n; l++, n = n->next) {
						fcmp cmp = (fcmp)&kc_column_cmp;
						sql_exp *e = n->data;

						c = exp_find_column_(rel, e, -2, &bt);
						if (c && c->t == tbls[j] && bts[j] == bt &&  
						    list_find(tbls[j]->pkey->k.columns, c, cmp) != NULL) {
							scores[l] = 1;
							nr ++;
						} else if (c && c->t == tbls[j] && bts[j] == bt) { 
							/* Okay we can cleanup a group by column */
							scores[l] = -1;
							cnr ++;
						}
					}
				}
				if (nr) { 
					int all = (list_length(tbls[j]->pkey->k.columns) == nr); 
					sql_kc *kc = tbls[j]->pkey->k.columns->h->data; 

					c = kc->c;
					for (l = 0, n = gbe->h; l < k && n; l++, n = n->next) {
						sql_exp *e = n->data;

						/* pkey based group by */
						if (scores[l] == 1 && ((all || 
						   /* first of key */
						   (c == exp_find_column(rel, e, -2))) && !find_prop(e->p, PROP_HASHCOL)))
							e->p = prop_create(sql->sa, PROP_HASHCOL, e->p);
					}
					for (m = rel->exps->h; m; m = m->next ){
						sql_exp *e = m->data;

						for (l = 0, n = gbe->h; l < k && n; l++, n = n->next) {
							sql_exp *gb = n->data;

							/* pkey based group by */
							if (scores[l] == 1 && exp_match_exp(e,gb) && find_prop(gb->p, PROP_HASHCOL) && !find_prop(e->p, PROP_HASHCOL)) {
								e->p = prop_create(sql->sa, PROP_HASHCOL, e->p);
								break;
							}

						}
					}
				}
				if (cnr && nr && list_length(tbls[j]->pkey->k.columns) == nr) {
					list *ngbe = new_exp_list(sql->sa);
					list *exps = rel->exps, *nexps = new_exp_list(sql->sa);

					for (l = 0, n = gbe->h; l < k && n; l++, n = n->next) {
						sql_exp *e = n->data;

						/* keep the group by columns which form a primary key
						 * of this table. And those unrelated to this table. */
						if (scores[l] != -1) 
							append(ngbe, e); 
					}
					rel->r = ngbe;
					/* rewrite gbe and aggr, in the aggr list */
					for (m = exps->h; m; m = m->next ){
						sql_exp *e = m->data;
						int fnd = 0;

						for (l = 0, n = gbe->h; l < k && n && !fnd; l++, n = n->next) {
							sql_exp *gb = n->data;

							if (scores[l] == -1 && exp_refers(gb, e)) {
								sql_exp *rs = exp_column(sql->sa, gb->l?gb->l:exp_relname(gb), gb->r?gb->r:exp_name(gb), exp_subtype(gb), rel->card, has_nil(gb), is_intern(gb));
								exp_setname(sql->sa, rs, exp_find_rel_name(e), exp_name(e));
								e = rs;
								fnd = 1;
							}
						}
						append(nexps, e);
					}
					/* new reduced aggr expression list */
					assert(list_length(nexps)>0);
					rel->exps = nexps;
					/* only one reduction at a time */
					*changes = 1;
					free(bts);
					free(tbls);
					free(scores);
					return rel;
				} 
				gbe = rel->r;
			}
		}
		free(bts);
		free(tbls);
		free(scores);
	}
	/* remove constants from group by list */
	if (is_groupby(rel->op) && rel->r && !rel_is_ref(rel)) {
		int i;
		node *n;
		
		for (i = 0, n = gbe->h; n; n = n->next) {
			sql_exp *e = n->data;

			if (exp_is_atom(e))
				i++;
		}
		if (i) {
			list *ngbe = new_exp_list(sql->sa);
			list *dgbe = new_exp_list(sql->sa);

			for (n = gbe->h; n; n = n->next) {
				sql_exp *e = n->data;

				if (!exp_is_atom(e))
					append(ngbe, e);
				/* we need at least one gbe */
				else if (!n->next && list_empty(ngbe))
					append(ngbe, e);
				else
					append(dgbe, e);
			}
			rel->r = ngbe;
			if (!list_empty(dgbe)) {
				/* use atom's directly in the aggr expr list */
				list *nexps = new_exp_list(sql->sa);

				for (n = rel->exps->h; n; n = n->next) {
					sql_exp *e = n->data, *ne = NULL;

					if (e->type == e_column) {
						if (e->l) 
							ne = exps_bind_column2(dgbe, e->l, e->r);
						else
							ne = exps_bind_column(dgbe, e->r, NULL, 1);
						if (ne) {
							ne = exp_copy(sql, ne);
							exp_prop_alias(sql->sa, ne, e);
							e = ne;
						}
					}
					append(nexps, e);
				}
				rel->exps = nexps;
				(*changes)++;
			}
		}
	}
	return rel;
}

/* Rewrite group by expressions with distinct 
 *
 * ie select a, count(distinct b) from c where ... groupby a;
 * No other aggregations should be present
 *
 * Rewrite the more general case, good for parallel execution
 *
 * groupby(R) [e,f] [ aggr1 a distinct, aggr2 b distinct, aggr3 c, aggr4 d]
 *
 * into
 *
 * groupby(
 * 	groupby(R) [e,f,a,b] [ a, b, aggr3 c, aggr4 d]
 * ) [e,f]( aggr1 a distinct, aggr2 b distinct, aggr3_phase2 c, aggr4_phase2 d)
 */

#if 0
static sql_rel *
rel_groupby_distinct2(int *changes, mvc *sql, sql_rel *rel) 
{
	list *ngbes = sa_list(sql->sa), *gbes, *naggrs = sa_list(sql->sa), *aggrs = sa_list(sql->sa);
	sql_rel *l;
	node *n;

	gbes = rel->r;
	if (!gbes) 
		return rel;

	/* check if each aggr is, rewritable (max,min,sum,count) 
	 *  			  and only has one argument */
	for (n = rel->exps->h; n; n = n->next) {
		sql_exp *e = n->data;
		sql_subaggr *af = e->f;

		if (e->type == e_aggr && 
		   (strcmp(af->aggr->base.name, "sum") && 
		     strcmp(af->aggr->base.name, "count") &&
		     strcmp(af->aggr->base.name, "min") &&
		     strcmp(af->aggr->base.name, "max"))) 
			return rel; 
	}

	for (n = gbes->h; n; n = n->next) {
		sql_exp *e = n->data;

		e = exp_column(sql->sa, exp_find_rel_name(e), exp_name(e), exp_subtype(e), e->card, has_nil(e), is_intern(e));
		append(ngbes, e);
	}

	/* 1 for each aggr(distinct v) add the attribute expression v to gbes and aggrs list
	 * 2 for each aggr(z) add aggr_phase2('z') to the naggrs list 
	 * 3 for each group by col, add also to the naggrs list 
	 * */
	for (n = rel->exps->h; n; n = n->next) {
		sql_exp *e = n->data;

		if (e->type == e_aggr && need_distinct(e)) { /* 1 */
			/* need column expression */
			list *args = e->l;
			sql_exp *v = args->h->data;
			append(gbes, v);
			if (!exp_name(v))
				exp_label(sql->sa, v, ++sql->label);
			v = exp_column(sql->sa, exp_find_rel_name(v), exp_name(v), exp_subtype(v), v->card, has_nil(v), is_intern(v));
			append(aggrs, v);
			v = exp_aggr1(sql->sa, v, e->f, need_distinct(e), 1, e->card, 1);
			exp_setname(sql->sa, v, exp_find_rel_name(e), exp_name(e));
			append(naggrs, v);
		} else if (e->type == e_aggr && !need_distinct(e)) {
			sql_exp *v;
			sql_subaggr *f = e->f;
			int cnt = exp_aggr_is_count(e);
			sql_subaggr *a = sql_bind_aggr(sql->sa, sql->session->schema, (cnt)?"sum":f->aggr->base.name, exp_subtype(e));

			append(aggrs, e);
			if (!exp_name(e))
				exp_label(sql->sa, e, ++sql->label);
			set_has_nil(e);
			v = exp_column(sql->sa, exp_find_rel_name(e), exp_name(e), exp_subtype(e), e->card, has_nil(e), is_intern(e));
			v = exp_aggr1(sql->sa, v, a, 0, 1, e->card, 1);
			if (cnt)
				set_zero_if_empty(v);
			exp_setname(sql->sa, v, exp_find_rel_name(e), exp_name(e));
			append(naggrs, v);
		} else { /* group by col */
			if (list_find_exp(gbes, e) || !list_find_exp(naggrs, e)) { 
				append(aggrs, e);
	
				e = exp_column(sql->sa, exp_find_rel_name(e), exp_name(e), exp_subtype(e), e->card, has_nil(e), is_intern(e));
			}
			append(naggrs, e);
		}
	}

	l = rel->l = rel_groupby(sql, rel->l, gbes);
	l->exps = aggrs;
	rel->r = ngbes;
	rel->exps = naggrs;
	(*changes)++;
	return rel;
}
#endif

static sql_rel *
rel_groupby_distinct(int *changes, mvc *sql, sql_rel *rel) 
{
	if (is_groupby(rel->op) && !rel_is_ref(rel) && rel->exps && list_empty(rel->r)) { 
		node *n;

		for (n = rel->exps->h; n; n = n->next) {
			sql_exp *e = n->data;

			if (exp_aggr_is_count(e) && need_distinct(e)) {
				/* if count over unique values (ukey/pkey) */
				if (e->l && exps_unique(sql, rel, e->l))
					set_nodistinct(e);
			}
		}
	}

	if (is_groupby(rel->op)) {
		sql_rel *l = rel->l;
		if (!l || is_groupby(l->op))
			return rel;
	}
	if (is_groupby(rel->op) && rel->r && !rel_is_ref(rel)) {
		node *n;
		int nr = 0;
		list *gbe, *ngbe, *arg, *exps, *nexps;
		sql_exp *distinct = NULL, *darg;
		sql_rel *l = NULL;

		for (n=rel->exps->h; n && nr <= 2; n = n->next) {
			sql_exp *e = n->data;
			if (need_distinct(e)) {
				distinct = n->data;
				nr++;
			}
		}
		if (nr < 1 || distinct->type != e_aggr)
			return rel;
		if ((nr > 1 || list_length(rel->r) + nr != list_length(rel->exps)))
			return rel;//rel_groupby_distinct2(changes, sql, rel);
		arg = distinct->l;
		if (list_length(arg) != 1 || list_length(rel->r) + nr != list_length(rel->exps)) 
			return rel;

		gbe = rel->r;
		ngbe = sa_list(sql->sa);
		exps = sa_list(sql->sa);
		nexps = sa_list(sql->sa);
		for (n=rel->exps->h; n; n = n->next) {
			sql_exp *e = n->data;
			if (e != distinct) {
				if (e->type == e_aggr) { /* copy the arguments to the aggregate */
					list *args = e->l;
<<<<<<< HEAD
					sql_exp *dargs = args->h->data;

					list_append(ngbe, exp_copy(sql, dargs));
					list_append(exps, exp_copy(sql, dargs));
=======
					if (args) {
						for (node *n = args->h ; n ; n = n->next) {
							sql_exp *e = n->data;
							list_append(ngbe, exp_copy(sql->sa, e));
							list_append(exps, exp_copy(sql->sa, e));
						}
					}
>>>>>>> dc38d7da
				} else {
					e = exp_ref(sql->sa, e);
					append(ngbe, e);
					append(exps, e);
				}
				if (e->type == e_aggr) /* aggregates must be copied */
					e = exp_copy(sql, e);
				else
					e = exp_ref(sql->sa, e);
				append(nexps, e);
			}
		}

		darg = arg->h->data;
		list_append(gbe, darg = exp_copy(sql, darg));
		exp_label(sql->sa, darg, ++sql->label);

		darg = exp_ref(sql->sa, darg);
		list_append(exps, darg);
		darg = exp_ref(sql->sa, darg);
		arg->h->data = darg;
		l = rel->l = rel_groupby(sql, rel->l, gbe);
		l->exps = exps;
		rel->r = ngbe;
		rel->exps = nexps;
		set_nodistinct(distinct);
		append(nexps, distinct);
		(*changes)++;
	}
	return rel;
}

static sql_exp *split_aggr_and_project(mvc *sql, list *aexps, sql_exp *e);

static void
list_split_aggr_and_project(mvc *sql, list *aexps, list *exps)
{
	node *n;

	if (!exps)
		return ;
	for(n = exps->h; n; n = n->next) 
		n->data = split_aggr_and_project(sql, aexps, n->data);
}

static sql_exp *
split_aggr_and_project(mvc *sql, list *aexps, sql_exp *e)
{
	switch(e->type) {
	case e_aggr:
		/* add to the aggrs */
		if (!exp_name(e))
			exp_label(sql->sa, e, ++sql->label);
		list_append(aexps, e);
		return exp_ref(sql->sa, e);
	case e_cmp:
		/* e_cmp's shouldn't exist in an aggr expression list */
		assert(0);
	case e_convert:
		e->l = split_aggr_and_project(sql, aexps, e->l);
		return e;
	case e_func: 
		list_split_aggr_and_project(sql, aexps, e->l);
		return e;
	case e_column: /* constants and columns shouldn't be rewriten */
	case e_atom:
	case e_psm:
		return e;
	}
	return NULL;
}

static sql_exp *
exp_use_consts(mvc *sql, sql_exp *e, list *consts);

static list *
exps_use_consts(mvc *sql, list *exps, list *consts)
{
	node *n;
	list *nl = new_exp_list(sql->sa);

	if (!exps)
		return sa_list(sql->sa);
	for(n = exps->h; n; n = n->next) {
		sql_exp *arg = n->data, *narg = NULL;

		narg = exp_use_consts(sql, arg, consts);
		if (!narg) 
			return NULL;
		narg = exp_propagate(sql->sa, narg, arg);
		append(nl, narg);
	}
	return nl;
}

static sql_exp *
exp_use_consts(mvc *sql, sql_exp *e, list *consts) 
{
	sql_exp *ne = NULL, *l, *r, *r2;

	switch(e->type) {
	case e_column:
		if (e->l) 
			ne = exps_bind_column2(consts, e->l, e->r);
		if (!ne && !e->l)
			ne = exps_bind_column(consts, e->r, NULL, 1);
		if (!ne)
			return e;
		return ne;
	case e_cmp: 
		if (e->flag == cmp_or || e->flag == cmp_filter) {
			list *l = exps_use_consts(sql, e->l, consts);
			list *r = exps_use_consts(sql, e->r, consts);

			if (!l || !r) 
				return NULL;
			if (e->flag == cmp_filter) 
				return exp_filter(sql->sa, l, r, e->f, is_anti(e));
			return exp_or(sql->sa, l, r, is_anti(e));
		} else if (e->flag == cmp_in || e->flag == cmp_notin) {
			sql_exp *l = exp_use_consts(sql, e->l, consts);
			list *r = exps_use_consts(sql, e->r, consts);

			if (!l || !r) 
				return NULL;
			return exp_in(sql->sa, l, r, e->flag);
		} else {
			l = exp_use_consts(sql, e->l, consts);
			r = exp_use_consts(sql, e->r, consts);
			if (e->f) {
				r2 = exp_use_consts(sql, e->f, consts);
				if (l && r && r2)
					ne = exp_compare2(sql->sa, l, r, r2, e->flag);
			} else if (l && r) {
				ne = exp_compare(sql->sa, l, r, e->flag);
			}
		}
		if (!ne)
			return NULL;
		return exp_propagate(sql->sa, ne, e);
	case e_convert:
		l = exp_use_consts(sql, e->l, consts);
		if (l)
			return exp_convert(sql->sa, l, exp_fromtype(e), exp_totype(e));
		return NULL;
	case e_aggr:
	case e_func: {
		list *l = e->l, *nl = NULL;

		if (!l) {
			return e;
		} else {
			nl = exps_use_consts(sql, l, consts);
			if (!nl)
				return NULL;
		}
		if (e->type == e_func)
			return exp_op(sql->sa, nl, e->f);
		else 
			return exp_aggr(sql->sa, nl, e->f, need_distinct(e), need_no_nil(e), e->card, has_nil(e));
	}	
	case e_atom:
	case e_psm:
		return e;
	}
	return NULL;
}

static list *
exps_remove_dictexps(mvc *sql, list *exps, sql_rel *r)
{
	node *n;
	list *nl = new_exp_list(sql->sa);

	if (!exps)
		return nl;
	for(n = exps->h; n; n = n->next) {
		sql_exp *arg = n->data;

		if (!list_find_exp(r->exps, arg->l) && !list_find_exp(r->exps, arg->r)) 
			append(nl, arg);
	}
	return nl;
}

static sql_rel *
rel_remove_join(int *changes, mvc *sql, sql_rel *rel)
{
	if (is_join(rel->op) && !is_outerjoin(rel->op)) {
		sql_rel *l = rel->l;
		sql_rel *r = rel->r;
		int lconst = 0, rconst = 0;

		if (!l || rel_is_ref(l) || !r || rel_is_ref(r) ||
		   (l->op != op_project && r->op != op_project)) 
			return rel;
		if (l->op == op_project && exps_are_atoms(l->exps))
			lconst = 1;
		if (r->op == op_project && exps_are_atoms(r->exps))
			rconst = 1;
		if (lconst || rconst) {
			(*changes)++;
			/* use constant (instead of alias) in expressions */
			if (lconst) {
				sql_rel *s = l;
				l = r;
				r = s;
			}
			rel->exps = exps_use_consts(sql, rel->exps, r->exps);
			/* change into select */
			rel->op = op_select;
			rel->l = l;
			rel->r = NULL;
			/* wrap in a project including, the constant columns */
			l->subquery = 0;
			rel = rel_project(sql->sa, rel, rel_projections(sql, l, NULL, 1, 1));
			list_merge(rel->exps, r->exps, (fdup)NULL);
		}
	}
	if (is_join(rel->op)) {
		sql_rel *l = rel->l;
		sql_rel *r = rel->r;
		int ldict = 0, rdict = 0;

		if (!l || rel_is_ref(l) || !r || rel_is_ref(r) ||
		   (l->op != op_basetable && r->op != op_basetable)) 
			return rel;
		/* check if dict (last column) isn't used, one column only */
		if (l->op == op_basetable && !l->l && list_length(l->exps) <= 1)
			ldict = 1;
		if (r->op == op_basetable && !r->l && list_length(r->exps) <= 1)
			rdict = 1;
		if (!ldict && !rdict)
			return rel;
		(*changes)++;

		assert(0);
		if (ldict) {
			sql_rel *s = l;
			l = r;
			r = s;
		}
		rel->exps = exps_remove_dictexps(sql, rel->exps, r);
		/* change into select */
		rel->op = op_select;
		rel->l = l;
		rel->r = NULL;
		/* wrap in a project including, the dict/index columns */
		l->subquery = 0;
		rel = rel_project(sql->sa, rel, rel_projections(sql, l, NULL, 1, 1));
		list_merge(rel->exps, r->exps, (fdup)NULL);
	}
	/* project (join (A,B)[ A.x = B.y ] ) [project_cols] -> project (A) [project_cols]
	 * where non of the project_cols are from B and x=y is a foreign key join (B is the unique side)
	 * and there are no filters on B
	 */
	if (is_project(rel->op)) {
		sql_rel *j = rel->l;

		if (is_join(j->op)) {
			node *n;
			sql_rel *l = j->l;
			sql_rel *r = j->r;

			if (!l || rel_is_ref(l) || !r || rel_is_ref(r) || r->op != op_basetable || r->l)
				return rel;

			/* check if all projection cols can be found in l */
			for(n = rel->exps->h; n; n = n->next) {
				sql_exp *e = n->data;

				if (!rel_find_exp(l, e))
					return rel;

			}
			assert(0);
			(*changes)++;
			rel->l = l;
			rel->r = NULL;
			l->subquery = 0;
		}
	}
	return rel;
}

/* Pushing projects up the tree. Done very early in the optimizer.
 * Makes later steps easier. 
 */
static sql_rel *
rel_push_project_up(int *changes, mvc *sql, sql_rel *rel) 
{
	/* project/project cleanup is done later */
	if (is_join(rel->op) || is_select(rel->op)) {
		node *n;
		list *exps = NULL, *l_exps, *r_exps;
		sql_rel *l = rel->l;
		sql_rel *r = rel->r;
		sql_rel *t;

		/* Don't rewrite refs, non projections or constant or 
		   order by projections  */
		if (!l || rel_is_ref(l) || is_topn(l->op) || 
		   (is_join(rel->op) && (!r || rel_is_ref(r))) ||
		   (is_select(rel->op) && l->op != op_project) ||
		   (is_join(rel->op) && ((l->op != op_project && r->op != op_project) || is_topn(r->op))) ||
		  ((l->op == op_project && (!l->l || l->r || project_unsafe(l,is_select(rel->op)))) ||
		   (is_join(rel->op) && (is_subquery(r) ||
		    (r->op == op_project && (!r->l || r->r || project_unsafe(r,0))))))) 
			return rel;

		if (l->op == op_project && l->l) {
			/* Go through the list of project expressions.
			   Check if they can be pushed up, ie are they not
			   changing or introducing any columns used
			   by the upper operator. */

			exps = new_exp_list(sql->sa);
			for (n = l->exps->h; n; n = n->next) { 
				sql_exp *e = n->data;

		   		/* we cannot rewrite projection with atomic values from outer joins */
				if (is_column(e->type) && exp_is_atom(e) && !(is_right(rel->op) || is_full(rel->op))) {
					list_append(exps, e);
				} else if (e->type == e_column) {
					if (has_label(e))
						return rel;
					list_append(exps, e);
				} else {
					return rel;
				}
			}
		} else {
			exps = rel_projections(sql, l, NULL, 1, 1);
		}
		/* also handle right hand of join */
		if (is_join(rel->op) && r->op == op_project && r->l) {
			/* Here we also check all expressions of r like above
			   but also we need to check for ambigious names. */ 

			for (n = r->exps->h; n; n = n->next) { 
				sql_exp *e = n->data;

		   		/* we cannot rewrite projection with atomic values from outer joins */
				if (is_column(e->type) && exp_is_atom(e) && !(is_left(rel->op) || is_full(rel->op))) {
					list_append(exps, e);
				} else if (e->type == e_column) {
					if (has_label(e))
						return rel;
					list_append(exps, e);
				} else {
					return rel;
				}
			}
		} else if (is_join(rel->op)) {
			list *r_exps = rel_projections(sql, r, NULL, 1, 1);

			list_merge(exps, r_exps, (fdup)NULL);
		}
		/* Here we should check for ambigious names ? */
		if (is_join(rel->op) && r) {
			t = (l->op == op_project && l->l)?l->l:l;
			l_exps = rel_projections(sql, t, NULL, 1, 1);
			/* conflict with old right expressions */
			r_exps = rel_projections(sql, r, NULL, 1, 1);
			for(n = l_exps->h; n; n = n->next) {
				sql_exp *e = n->data;
				const char *rname = exp_relname(e);
				const char *name = exp_name(e);
	
				if (exp_is_atom(e))
					continue;
				if ((rname && exps_bind_column2(r_exps, rname, name) != NULL) || 
				    (!rname && exps_bind_column(r_exps, name, NULL, 1) != NULL)) 
					return rel;
			}
			t = (r->op == op_project && r->l)?r->l:r;
			r_exps = rel_projections(sql, t, NULL, 1, 1);
			/* conflict with new right expressions */
			for(n = l_exps->h; n; n = n->next) {
				sql_exp *e = n->data;
	
				if (exp_is_atom(e))
					continue;
				if ((e->l && exps_bind_column2(r_exps, e->l, e->r) != NULL) || 
				   (exps_bind_column(r_exps, e->r, NULL, 1) != NULL && (!e->l || !e->r)))
					return rel;
			}
			/* conflict with new left expressions */
			for(n = r_exps->h; n; n = n->next) {
				sql_exp *e = n->data;
	
				if (exp_is_atom(e))
					continue;
				if ((e->l && exps_bind_column2(l_exps, e->l, e->r) != NULL) || 
				   (exps_bind_column(l_exps, e->r, NULL, 1) != NULL && (!e->l || !e->r)))
					return rel;
			}
		}

		/* rename operator expressions */
		if (l->op == op_project) {
			/* rewrite rel from rel->l into rel->l->l */
			if (rel->exps) {
				list *nexps = new_exp_list(sql->sa);

				for (n = rel->exps->h; n; n = n->next) {
					sql_exp *e = n->data;
	
					e = exp_rename(sql, e, l, l->l);
					assert(e);
					list_append(nexps, e);
				}
				rel->exps = nexps;
			}
			rel->l = l->l;
			l->l = NULL;
			rel_destroy(l);
		}
		if (is_join(rel->op) && r->op == op_project) {
			/* rewrite rel from rel->r into rel->r->l */
			if (rel->exps) {
				list *nexps = new_exp_list(sql->sa);

				for (n = rel->exps->h; n; n = n->next) {
					sql_exp *e = n->data;

					e = exp_rename(sql, e, r, r->l);
					assert(e);
					list_append(nexps, e);
				}
				rel->exps = nexps;
			}
			rel->r = r->l;
			r->l = NULL;
			rel_destroy(r);
		} 
		/* Done, ie introduce new project */
		exps_fix_card(exps, rel->card);
		(*changes)++;
		return rel_inplace_project(sql->sa, rel, NULL, exps);
	}
	if (is_groupby(rel->op) && !rel_is_ref(rel) && rel->exps && list_length(rel->exps) > 1) {
		node *n;
		int fnd = 0;
		list *aexps, *pexps;

		/* check if some are expressions aren't e_aggr */
		for (n = rel->exps->h; n && !fnd; n = n->next) {
			sql_exp *e = n->data;

			if (e->type != e_aggr && e->type != e_column && e->type != e_atom) {
				fnd = 1;
			}
		}
		/* only aggr, no rewrite needed */
		if (!fnd) 
			return rel;

		aexps = sa_list(sql->sa);
		pexps = sa_list(sql->sa);
		for (n = rel->exps->h; n; n = n->next) {
			sql_exp *e = n->data, *ne = NULL;

			switch (e->type) {	
			case e_atom: /* move over to the projection */
				list_append(pexps, e);
				break;
			case e_func: 
				list_append(pexps, e);
				list_split_aggr_and_project(sql, aexps, e->l);
				break;
			case e_convert: 
				list_append(pexps, e);
				e->l = split_aggr_and_project(sql, aexps, e->l);
				break;
			default: /* simple alias */
				list_append(aexps, e);
				ne = exp_column(sql->sa, exp_find_rel_name(e), exp_name(e), exp_subtype(e), e->card, has_nil(e), is_intern(e));
				list_append(pexps, ne);
				break;
			}
		}
		(*changes)++;
		rel->exps = aexps;
		return rel_inplace_project( sql->sa, rel, NULL, pexps);
	}
	return rel;
}

/* if local_proj is set: the current expression is from the same projection */
static int exp_mark_used(sql_rel *subrel, sql_exp *e, int local_proj);

static int 
exps_mark_used(sql_rel *subrel, list *l, int local_proj) 
{
	int nr = 0;
	if (list_empty(l))
		return nr;

	for (node *n = l->h; n != NULL; n = n->next) 
		nr += exp_mark_used(subrel, n->data, local_proj);
	return nr;
}

static int
exp_mark_used(sql_rel *subrel, sql_exp *e, int local_proj)
{
	int nr = 0;
	sql_exp *ne = NULL;

	switch(e->type) {
	case e_column:
		ne = rel_find_exp(subrel, e);
		break;
	case e_convert:
		return exp_mark_used(subrel, e->l, local_proj);
	case e_aggr:
	case e_func: {
		if (e->l)
			nr += exps_mark_used(subrel, e->l, local_proj);
		break;
	}
	case e_cmp:
		if (e->flag == cmp_or || e->flag == cmp_filter) {
			nr += exps_mark_used(subrel, e->l, local_proj);
			nr += exps_mark_used(subrel, e->r, local_proj);
		} else if (e->flag == cmp_in || e->flag == cmp_notin) {
			nr += exp_mark_used(subrel, e->l, local_proj);
			nr += exps_mark_used(subrel, e->r, local_proj);
		} else {
			nr += exp_mark_used(subrel, e->l, local_proj);
			nr += exp_mark_used(subrel, e->r, local_proj);
			if (e->f)
				nr += exp_mark_used(subrel, e->f, local_proj);
		}
		break;
	case e_atom:
		/* atoms are used in e_cmp */
		e->used = 1;
		/* return 0 as constants may require a full column ! */
		if (e->f)
			nr += exps_mark_used(subrel, e->f, local_proj);
		return nr;
	case e_psm:
		e->used = 1;
		break;
	}
	if (ne && e != ne) {
		if (!local_proj || (has_label(ne) || (ne->alias.rname && ne->alias.rname[0] == '%')))
			ne->used = 1;
		return ne->used;
	}
	return nr;
}

static void
positional_exps_mark_used( sql_rel *rel, sql_rel *subrel )
{
	assert(rel->exps);

	if ((is_topn(subrel->op) || is_sample(subrel->op)) && subrel->l)
		subrel = subrel->l;
	/* everything is used within the set operation */
	if (rel->exps && subrel->exps) {
		node *m;
		for (m=subrel->exps->h; m; m = m->next) {
			sql_exp *se = m->data;

			se->used = 1;
		}
	}
}

static void
rel_exps_mark_used(sql_allocator *sa, sql_rel *rel, sql_rel *subrel)
{
	int nr = 0;

	if (rel->r && (rel->op == op_project || rel->op  == op_groupby)) {
		list *l = rel->r;
		node *n;

		for (n=l->h; n; n = n->next) {
			sql_exp *e = n->data;

			e->used = 1;
			exp_mark_used(rel, e, 1);
		}
	}

	if (rel->exps) {
		node *n;
		int len = list_length(rel->exps), i;
		sql_exp **exps = SA_NEW_ARRAY(sa, sql_exp*, len);

		for (n=rel->exps->h, i = 0; n; n = n->next, i++) {
			sql_exp *e = exps[i] = n->data;

			nr += e->used;
		}

		if (!nr && is_project(rel->op) && len > 0) /* project at least one column if exists */
			exps[0]->used = 1; 

		for (i = len-1; i >= 0; i--) {
			sql_exp *e = exps[i];

			if (!is_project(rel->op) || e->used) {
				if (is_project(rel->op))
					nr += exp_mark_used(rel, e, 1);
				nr += exp_mark_used(subrel, e, 0);
			}
		}
	}
	/* for count/rank we need atleast one column */
	if (subrel && !nr && (is_project(subrel->op) || is_base(subrel->op)) && subrel->exps->h) {
		sql_exp *e = subrel->exps->h->data;
		e->used = 1;
	}
	if (rel->r && (rel->op == op_project || rel->op  == op_groupby)) {
		list *l = rel->r;
		node *n;

		for (n=l->h; n; n = n->next) {
			sql_exp *e = n->data;

			e->used = 1;
			/* possibly project/groupby uses columns from the inner */ 
			exp_mark_used(subrel, e, 0);
		}
	}
}

static void exps_used(list *l);

static void
exp_used(sql_exp *e)
{
	if (e) {
		e->used = 1;
		if ((e->type == e_func || e->type == e_aggr) && e->l)
			exps_used(e->l);
	}
}

static void
exps_used(list *l)
{
	if (l) {
		node *n;

		for (n = l->h; n; n = n->next) 
			exp_used(n->data);
	}
}

static void
rel_used(sql_rel *rel)
{
	if (!rel)
		return;
	if (is_join(rel->op) || is_set(rel->op) || is_semi(rel->op)) {
		if (rel->l) 
			rel_used(rel->l);
		if (rel->r) 
			rel_used(rel->r);
	} else if (is_topn(rel->op) || is_select(rel->op) || is_sample(rel->op)) {
		rel_used(rel->l);
		rel = rel->l;
	} else if (rel->op == op_table && rel->r) {
		exp_used(rel->r);
	}
	if (rel && rel->exps) {
		exps_used(rel->exps);
		if (rel->r && (rel->op == op_project || rel->op  == op_groupby))
			exps_used(rel->r);
	}
}

static void
rel_mark_used(mvc *sql, sql_rel *rel, int proj)
{
	(void)sql;

	if (proj && (need_distinct(rel))) 
		rel_used(rel);

	switch(rel->op) {
	case op_basetable:
	case op_table:

		if (rel->op == op_table && rel->l && rel->flag != 2) {
			rel_used(rel);
			if (rel->r)
				exp_mark_used(rel->l, rel->r, 0);
			rel_mark_used(sql, rel->l, proj);
		}
		break;

	case op_topn:
	case op_sample:
		if (proj) {
			rel = rel ->l;
			rel_mark_used(sql, rel, proj);
			break;
		}
		/* fall through */
	case op_project:
	case op_groupby: 
		if (proj && rel->l) {
			rel_exps_mark_used(sql->sa, rel, rel->l);
			rel_mark_used(sql, rel->l, 0);
		} else if (proj) {
			rel_exps_mark_used(sql->sa, rel, NULL);
		}
		break;
	case op_update:
	case op_delete:
		if (proj && rel->r) {
			sql_rel *r = rel->r;
			if (r->exps && r->exps->h) { /* TID is used */
				sql_exp *e = r->exps->h->data;
				e->used = 1;
			}
			rel_exps_mark_used(sql->sa, rel, rel->r);
			rel_mark_used(sql, rel->r, 0);
		}
		break;

	case op_insert:
	case op_truncate:
	case op_ddl:
		break;

	case op_select:
		if (rel->l) {
			rel_exps_mark_used(sql->sa, rel, rel->l);
			rel_mark_used(sql, rel->l, 0);
		}
		break;

	case op_union: 
	case op_inter: 
	case op_except: 
		/* For now we mark all union expression as used */

		/* Later we should (in case of union all) remove unused
		 * columns from the projection.
		 * 
 		 * Project part of union is based on column position.
		 */
		if (proj && (need_distinct(rel) || !rel->exps)) {
			rel_used(rel);
			if (!rel->exps) {
				rel_used(rel->l);
				rel_used(rel->r);
			}
			rel_mark_used(sql, rel->l, 0);
			rel_mark_used(sql, rel->r, 0);
		} else if (proj && !need_distinct(rel)) {
			sql_rel *l = rel->l;

			positional_exps_mark_used(rel, l);
			rel_exps_mark_used(sql->sa, rel, l);
			rel_mark_used(sql, rel->l, 0);
			/* based on child check set expression list */
			if (is_project(l->op) && need_distinct(l))
				positional_exps_mark_used(l, rel);
			positional_exps_mark_used(rel, rel->r);
			rel_exps_mark_used(sql->sa, rel, rel->r);
			rel_mark_used(sql, rel->r, 0);
		}
		break;

	case op_join: 
	case op_left: 
	case op_right: 
	case op_full: 
	case op_semi: 
	case op_anti: 
		rel_exps_mark_used(sql->sa, rel, rel->l);
		rel_exps_mark_used(sql->sa, rel, rel->r);
		rel_mark_used(sql, rel->l, 0);
		rel_mark_used(sql, rel->r, 0);
		break;
	}
}

static sql_rel * rel_dce_sub(mvc *sql, sql_rel *rel);

static sql_rel *
rel_remove_unused(mvc *sql, sql_rel *rel) 
{
	int needed = 0;

	if (!rel)
		return rel;

	switch(rel->op) {
	case op_basetable: {
		sql_table *t = rel->l;

		if (t && isReplicaTable(t)) /* TODO fix rewriting in rel_distribute.c */
			return rel;
	}
	/* fall through */
	case op_table:
		if (rel->exps && (rel->op != op_table || rel->flag != TABLE_PROD_FUNC) ) {
			node *n;
			list *exps;

			for(n=rel->exps->h; n && !needed; n = n->next) {
				sql_exp *e = n->data;

				if (!e->used)
					needed = 1;
			}

			if (!needed)
				return rel;

			exps = new_exp_list(sql->sa);
			for(n=rel->exps->h; n; n = n->next) {
				sql_exp *e = n->data;

				if (e->used)
					append(exps, e);
			}
			/* atleast one (needed for crossproducts, count(*), rank() and single value projections) !, handled by rel_exps_mark_used */
			if (list_length(exps) == 0)
				append(exps, rel->exps->h->data);
			rel->exps = exps;
		}
		return rel;

	case op_topn:
	case op_sample:

		if (rel->l)
			rel->l = rel_remove_unused(sql, rel->l);
		return rel;

	case op_project:
	case op_groupby: 

		if (/*rel->l &&*/ rel->exps) {
			node *n;
			list *exps;

			for(n=rel->exps->h; n && !needed; n = n->next) {
				sql_exp *e = n->data;

				if (!e->used)
					needed = 1;
			}
			if (!needed)
				return rel;

			exps = new_exp_list(sql->sa);
			for(n=rel->exps->h; n; n = n->next) {
				sql_exp *e = n->data;

				if (e->used)
					append(exps, e);
			}
			/* atleast one (needed for crossproducts, count(*), rank() and single value projections) */
			if (list_length(exps) <= 0)
				append(exps, rel->exps->h->data);
			rel->exps = exps;
		}
		return rel;

	case op_union: 
	case op_inter: 
	case op_except: 

	case op_insert:
	case op_update:
	case op_delete:
	case op_truncate:

	case op_select: 

	case op_join: 
	case op_left: 
	case op_right: 
	case op_full: 
	case op_semi: 
	case op_anti: 
	case op_ddl:
		return rel;
	}
	return rel;
}

static void
rel_dce_refs(mvc *sql, sql_rel *rel, list *refs) 
{
	if (!rel || (rel_is_ref(rel) && list_find(refs, rel, NULL))) 
		return ;

	switch(rel->op) {
	case op_table:
	case op_topn: 
	case op_sample: 
	case op_project:
	case op_groupby: 
	case op_select: 

		if (rel->l && (rel->op != op_table || rel->flag != 2))
			rel_dce_refs(sql, rel->l, refs);
		break;

	case op_basetable:
	case op_insert:
	case op_ddl:
		break;

	case op_update:
	case op_delete:
	case op_truncate:

		if (rel->r)
			rel_dce_refs(sql, rel->r, refs);
		break;


	case op_union: 
	case op_inter: 
	case op_except: 
	case op_join: 
	case op_left: 
	case op_right: 
	case op_full: 
	case op_semi: 
	case op_anti: 

		if (rel->l)
			rel_dce_refs(sql, rel->l, refs);
		if (rel->r)
			rel_dce_refs(sql, rel->r, refs);
		break;
	}

	if (rel_is_ref(rel) && !list_find(refs, rel, NULL)) 
		list_prepend(refs, rel);
}

static sql_rel *
rel_dce_down(mvc *sql, sql_rel *rel, int skip_proj) 
{
	if (!rel)
		return rel;

	if (!skip_proj && rel_is_ref(rel))
		return rel;

	switch(rel->op) {
	case op_basetable:
	case op_table:

		if (skip_proj && rel->l && rel->op == op_table && rel->flag != 2)
			rel->l = rel_dce_down(sql, rel->l, 0);
		if (!skip_proj)
			rel_dce_sub(sql, rel);
		/* fall through */

	case op_truncate:
	case op_ddl:

		return rel;

	case op_insert:
		rel_used(rel->r);
		rel_dce_sub(sql, rel->r);
		return rel;

	case op_update:
	case op_delete:

		if (skip_proj && rel->r)
			rel->r = rel_dce_down(sql, rel->r, 0);
		if (!skip_proj)
			rel_dce_sub(sql, rel);
		return rel;

	case op_topn: 
	case op_sample: 
	case op_project:
	case op_groupby: 

		if (skip_proj && rel->l)
			rel->l = rel_dce_down(sql, rel->l, is_topn(rel->op) || is_sample(rel->op));
		if (!skip_proj)
			rel_dce_sub(sql, rel);
		return rel;

	case op_union: 
	case op_inter: 
	case op_except: 
		if (skip_proj) {
			if (rel->l)
				rel->l = rel_dce_down(sql, rel->l, 0);
			if (rel->r)
				rel->r = rel_dce_down(sql, rel->r, 0);
		}
		if (!skip_proj)
			rel_dce_sub(sql, rel);
		return rel;

	case op_select: 
		if (rel->l)
			rel->l = rel_dce_down(sql, rel->l, 0);
		return rel;

	case op_join: 
	case op_left: 
	case op_right: 
	case op_full: 
	case op_semi: 
	case op_anti: 
		if (rel->l)
			rel->l = rel_dce_down(sql, rel->l, 0);
		if (rel->r)
			rel->r = rel_dce_down(sql, rel->r, 0);
		return rel;
	}
	return rel;
}

/* DCE
 *
 * Based on top relation expressions mark sub expressions as used.
 * Then recurse down until the projections. Clean them up and repeat.
 */

static sql_rel *
rel_dce_sub(mvc *sql, sql_rel *rel)
{
	if (!rel)
		return rel;
	
	/* 
  	 * Mark used up until the next project 
	 * For setops we need to first mark, then remove 
         * because of positional dependency 
 	 */
	rel_mark_used(sql, rel, 1);
	rel = rel_remove_unused(sql, rel);
	rel_dce_down(sql, rel, 1);
	return rel;
}

/* add projects under set ops */
static sql_rel *
rel_add_projects(mvc *sql, sql_rel *rel) 
{
	if (!rel)
		return rel;

	switch(rel->op) {
	case op_basetable:
	case op_table:

	case op_insert:
	case op_update:
	case op_delete:
	case op_truncate:
	case op_ddl:

		return rel;

	case op_union: 
	case op_inter: 
	case op_except: 

		/* We can only reduce the list of expressions of an set op
		 * if the projection under it can also be reduced.
		 */
		if (rel->l) {
			sql_rel *l = rel->l;

			l->subquery = 0;
			if (!is_project(l->op) && !need_distinct(rel))
				l = rel_project(sql->sa, l, rel_projections(sql, l, NULL, 1, 1));
			rel->l = rel_add_projects(sql, l);
		}
		if (rel->r) {
			sql_rel *r = rel->r;

			r->subquery = 0;
			if (!is_project(r->op) && !need_distinct(rel))
				r = rel_project(sql->sa, r, rel_projections(sql, r, NULL, 1, 1));
			rel->r = rel_add_projects(sql, r);
		}
		return rel;

	case op_topn: 
	case op_sample: 
	case op_project:
	case op_groupby: 
	case op_select: 
		if (rel->l)
			rel->l = rel_add_projects(sql, rel->l);
		return rel;

	case op_join: 
	case op_left: 
	case op_right: 
	case op_full: 
	case op_semi: 
	case op_anti: 
		if (rel->l)
			rel->l = rel_add_projects(sql, rel->l);
		if (rel->r)
			rel->r = rel_add_projects(sql, rel->r);
		return rel;
	}
	return rel;
}

sql_rel *
rel_dce(mvc *sql, sql_rel *rel)
{
	list *refs = sa_list(sql->sa);

	rel_dce_refs(sql, rel, refs);
	if (refs) {
		node *n;

		for(n = refs->h; n; n = n->next) {
			sql_rel *i = n->data;

			while (!rel_is_ref(i) && i->l && !is_base(i->op))
				i = i->l;
			if (i)
				rel_used(i);
		}
	}
	rel = rel_add_projects(sql, rel);
	rel_used(rel);
	rel_dce_sub(sql, rel);
	return rel;
}

static int
index_exp(sql_exp *e, sql_idx *i) 
{
	if (e->type == e_cmp && !is_complex_exp(e->flag)) {
		switch(i->type) {
		case hash_idx:
		case oph_idx:
			if (e->flag == cmp_equal)
				return 0;
			/* fall through */
		case join_idx:
		default:
			return -1;
		}
	}
	return -1;
}

static sql_idx *
find_index(sql_allocator *sa, sql_rel *rel, sql_rel *sub, list **EXPS)
{
	node *n;

	/* any (partial) match of the expressions with the index columns */
	/* Depending on the index type we may need full matches and only
	   limited number of cmp types (hash only equality etc) */
	/* Depending on the index type we should (in the rel_bin) generate
	   more code, ie for spatial index add post filter etc, for hash
	   compute hash value and use index */

	if (sub->exps && rel->exps) 
	for(n = sub->exps->h; n; n = n->next) {
		prop *p;
		sql_exp *e = n->data;

		if ((p = find_prop(e->p, PROP_HASHIDX)) != NULL) {
			list *exps, *cols;
			sql_idx *i = p->value;
			fcmp cmp = (fcmp)&sql_column_kc_cmp;

			/* join indices are only interesting for joins */
			if (i->type == join_idx || list_length(i->columns) <= 1)
				continue;
			/* based on the index type, find qualifying exps */
			exps = list_select(rel->exps, i, (fcmp) &index_exp, (fdup)NULL);
			if (!exps || !list_length(exps))
				continue;
			/* now we obtain the columns, move into sql_column_kc_cmp! */
			cols = list_map(exps, sub, (fmap) &sjexp_col);

			/* TODO check that at most 2 relations are involved */

			/* Match the index columns with the expression columns. 
			   TODO, Allow partial matches ! */
			if (list_match(cols, i->columns, cmp) == 0) {
				/* re-order exps in index order */
				node *n, *m;
				list *es = sa_list(sa);

				for(n = i->columns->h; n; n = n->next) {
					int i = 0;
					for(m = cols->h; m; m = m->next, i++) {
						if (cmp(m->data, n->data) == 0){
							sql_exp *e = list_fetch(exps, i);
							list_append(es, e);
							break;
						}
					}
				}
				/* fix the destroy function */
				cols->destroy = NULL;
				*EXPS = es;
				e->used = 1;
				return i;
			}
			cols->destroy = NULL;
		}
	}
	return NULL;
}

static sql_rel *
rel_use_index(int *changes, mvc *sql, sql_rel *rel) 
{
	(void)changes;
	if (rel->l && (is_select(rel->op) || is_join(rel->op))) {
		list *exps = NULL;
		sql_idx *i = find_index(sql->sa, rel, rel->l, &exps);
		int left = 1;

		if (!i && is_join(rel->op))
			i = find_index(sql->sa, rel, rel->l, &exps);
		if (!i && is_join(rel->op)) {
			left = 0;
			i = find_index(sql->sa, rel, rel->r, &exps);
		}
			
		if (i) {
			prop *p;
			node *n;
			int single_table = 1;
			sql_exp *re = NULL;
	
			for( n = exps->h; n && single_table; n = n->next) { 
				sql_exp *e = n->data;
				sql_exp *nre = e->r;

				if (is_join(rel->op) && 
				 	((left && !rel_find_exp(rel->l, e->l)) ||
				 	(!left && !rel_find_exp(rel->r, e->l)))) 
					nre = e->l;
				single_table = (!re || (exp_relname(nre) && exp_relname(re) && strcmp(exp_relname(nre), exp_relname(re)) == 0));
				re = nre;
			}
			if (single_table) { /* add PROP_HASHCOL to all column exps */
				for( n = exps->h; n; n = n->next) { 
					sql_exp *e = n->data;
					int anti = is_anti(e);

					/* swapped ? */
					if (is_join(rel->op) && 
					 	((left && !rel_find_exp(rel->l, e->l)) ||
					 	(!left && !rel_find_exp(rel->r, e->l))))
						n->data = e = exp_compare(sql->sa, e->r, e->l, cmp_equal);
					if (anti) set_anti(e);
					p = find_prop(e->p, PROP_HASHCOL);
					if (!p)
						e->p = p = prop_create(sql->sa, PROP_HASHCOL, e->p);
					p->value = i;
				}
			}
			/* add the remaining exps to the new exp list */
			if (list_length(rel->exps) > list_length(exps)) {
				for( n = rel->exps->h; n; n = n->next) {
					sql_exp *e = n->data;
					if (!list_find(exps, e, (fcmp)&exp_cmp))
						list_append(exps, e);
				}
			}
			rel->exps = exps;
		}
	}
	return rel;
}

static int
score_se( mvc *sql, sql_rel *rel, sql_exp *e)
{
	int score = 0;
	if (e->type == e_cmp && !is_complex_exp(e->flag)) {
		score += score_gbe(sql, rel, e->l);
	}
	score += exp_keyvalue(e);
	return score;
}

static sql_rel *
rel_select_order(int *changes, mvc *sql, sql_rel *rel) 
{
	(void)changes;
	if (is_select(rel->op) && rel->exps && list_length(rel->exps)>1) {
		int i, *scores = calloc(list_length(rel->exps), sizeof(int));
		node *n;

		for (i = 0, n = rel->exps->h; n; i++, n = n->next) 
			scores[i] = score_se(sql, rel, n->data);
		rel->exps = list_keysort(rel->exps, scores, (fdup)NULL);
		free(scores);
	}
	return rel;
}

static sql_rel *
rel_simplify_like_select(int *changes, mvc *sql, sql_rel *rel) 
{
	if (is_select(rel->op) && rel->exps) {
		node *n;
		list *exps;
		int needed = 0;

		for (n = rel->exps->h; n && !needed; n = n->next) {
			sql_exp *e = n->data;
			list *l = e->l;
			list *r = e->r;

			if (e->type == e_cmp && e->flag == cmp_filter && strcmp(((sql_subfunc*)e->f)->func->base.name, "like") == 0 && list_length(l) == 1 && list_length(r) <= 2 && !is_anti(e))
				needed = 1;
		}

		if (!needed)
			return rel;
	       
		exps = sa_list(sql->sa);
		if (exps == NULL)
			return NULL;
		for (n = rel->exps->h; n; n = n->next) {
			sql_exp *e = n->data;
			list *l = e->l;
			list *r = e->r;

			if (e->type == e_cmp && e->flag == cmp_filter && strcmp(((sql_subfunc*)e->f)->func->base.name, "like") == 0 && list_length(l) == 1 && list_length(r) <= 2 && !is_anti(e)) {
				list *r = e->r;
				sql_exp *fmt = r->h->data;
				sql_exp *esc = (r->h->next)?r->h->next->data:NULL;
				int rewrite = 0;

				if (fmt->type == e_convert)
					fmt = fmt->l;
				/* check for simple like expression */
				if (is_atom(fmt->type)) {
					atom *fa = NULL;

					if (fmt->l) {
						fa = fmt->l;
					/* simple numbered argument */
					} else if (!fmt->r && !fmt->f) {
						fa = sql->args[fmt->flag];

					}
					if (fa && fa->data.vtype == TYPE_str && 
					    !strchr(fa->data.val.sval, '%') &&
					    !strchr(fa->data.val.sval, '_'))
						rewrite = 1;
				}
				if (rewrite && esc && is_atom(esc->type)) {
			 		atom *ea = NULL;

					if (esc->l) {
						ea = esc->l;
					/* simple numbered argument */
					} else if (!esc->r && !esc->f) {
						ea = sql->args[esc->flag];

					}
					if (ea && (ea->data.vtype != TYPE_str ||
					    strlen(ea->data.val.sval) != 0))
						rewrite = 0;
				}
				if (rewrite) { 	/* rewrite to cmp_equal ! */
					list *l = e->l;
					list *r = e->r;
					sql_exp *ne = exp_compare(sql->sa, l->h->data, r->h->data, cmp_equal);

					if (is_anti(e)) set_anti(ne);
					/* if rewritten don't cache this query */
					list_append(exps, ne);
					sql->caching = 0;
					(*changes)++;
				} else {
					list_append(exps, e);
				}
			} else {
				list_append(exps, e);
			}
		}
		rel->exps = exps;
	}
	return rel;
}

static sql_rel *
rel_simplify_predicates(int *changes, mvc *sql, sql_rel *rel) 
{
	if ((is_select(rel->op) || is_join(rel->op) || is_semi(rel->op)) && rel->exps && rel->card > CARD_ATOM) {
		node *n;
		list *exps = sa_list(sql->sa);

		for (n = rel->exps->h; n; n = n->next) {
			sql_exp *e = n->data;

			if (is_atom(e->type) && e->l) { /* direct literal */
				atom *a = e->l;
				int flag = a->data.val.bval;

				/* remove simple select true expressions */
				if (flag)
					continue;
			}
			if (is_atom(e->type) && !e->l && !e->r) { /* numbered variable */
				atom *a = sql->args[e->flag];
				int flag = a->data.val.bval;

				/* remove simple select true expressions */
				if (flag) {
					sql->caching = 0;
					continue;
				}
			}
			if (e->type == e_cmp && e->flag == cmp_equal) {
				sql_exp *l = e->l;
				sql_exp *r = e->r;

				if (l->type == e_func) {
					sql_subfunc *f = l->f;

					/* rewrite isnull(x) = TRUE/FALSE => x =/<> NULL */
					if (is_select(rel->op) && !f->func->s && !strcmp(f->func->base.name, "isnull") && 
					     is_atom(r->type) && r->l) { /* direct literal */
						atom *a = r->l;
						int flag = a->data.val.bval;
						list *args = l->l;

						assert(list_length(args) == 1);
						l = args->h->data;
						if (exp_subtype(l)) {
							r = exp_atom(sql->sa, atom_general(sql->sa, exp_subtype(l), NULL));
							e = exp_compare2(sql->sa, l, r, r, 3);
							if (e && !flag)
								set_anti(e);
						}
					} else if (!f->func->s && !strcmp(f->func->base.name, "not")) {
						if (is_atom(r->type) && r->l) { /* direct literal */
							atom *a = r->l;
							list *args = l->l;
							sql_exp *inner = args->h->data;
							sql_subfunc *inf = inner->f;

							assert(list_length(args) == 1);

							/* not(not(x)) = TRUE/FALSE => x = TRUE/FALSE */
							if (inner->type == e_func && 
							    !inf->func->s && 
							    !strcmp(inf->func->base.name, "not")) {
								int anti = is_anti(e);

								args = inner->l;
								assert(list_length(args) == 1);
								l = args->h->data;
								e = exp_compare(sql->sa, l, r, e->flag);
								if (anti) set_anti(e);
							/* rewrite not(=/<>(a,b)) = TRUE/FALSE => a=b of a<>b */
							} else if (inner->type == e_func && 
							    !inf->func->s && 
							    (!strcmp(inf->func->base.name, "=") ||
							     !strcmp(inf->func->base.name, "<>"))) {
								int flag = a->data.val.bval;
								args = inner->l;

								if (!strcmp(inf->func->base.name, "<>"))
									flag = !flag;
								assert(list_length(args) == 2);
								l = args->h->data;
								r = args->h->next->data;
								e = exp_compare(sql->sa, l, r, (!flag)?cmp_equal:cmp_notequal);
							} else if (a && a->data.vtype == TYPE_bit) {
								int anti = is_anti(e);

								/* change atom's value on right */
								l = args->h->data;
								a->data.val.bval = !a->data.val.bval;
								e = exp_compare(sql->sa, l, r, e->flag);
								if (anti) set_anti(e);
								(*changes)++;
							}
						}
					}
				}
				list_append(exps, e);
			} else {
				list_append(exps, e);
			}
		}
		rel->exps = exps;
	}
	return rel;
}

static void split_exps(mvc *sql, list *exps, sql_rel *rel);

static int
exp_match_exp_cmp( sql_exp *e1, sql_exp *e2)
{
	if (exp_match_exp(e1,e2))
		return 0;
	return -1;
}

static int
exp_refers_cmp( sql_exp *e1, sql_exp *e2)
{
	if (exp_refers(e1,e2))
		return 0;
	return -1;
}

static sql_exp *
add_exp_too_project(mvc *sql, sql_exp *e, sql_rel *rel)
{
	node *n = list_find(rel->exps, e, (fcmp)&exp_match_exp_cmp);

	/* if not matching we may refer to an older expression */
	if (!n) 
		n = list_find(rel->exps, e, (fcmp)&exp_refers_cmp);
	if (!n) {
		exp_label(sql->sa, e, ++sql->label);
		append(rel->exps, e);
	} else {
		e = n->data;
	}
	e = exp_ref(sql->sa, e);
	return e;
}

static void
add_exps_too_project(mvc *sql, list *exps, sql_rel *rel)
{
	node *n;

	if (!exps)
		return;
	for(n=exps->h; n; n = n->next) {
		sql_exp *e = n->data;

		if (e->type != e_column && !exp_is_atom(e))
			n->data = add_exp_too_project(sql, e, rel);
	}
}

static sql_exp *
split_exp(mvc *sql, sql_exp *e, sql_rel *rel)
{
	if (exp_is_atom(e))
		return e;
	switch(e->type) {
	case e_column:
		return e;
	case e_convert:
		e->l = split_exp(sql, e->l, rel);
		return e;
	case e_aggr:
	case e_func: 
		if (!is_analytic(e) && !exp_has_sideeffect(e)) {
			sql_subfunc *f = e->f;
			if (e->type == e_func && !f->func->s && !strcmp(f->func->base.name, "ifthenelse")) { 
				return e;
			} else {
				split_exps(sql, e->l, rel);
				add_exps_too_project(sql, e->l, rel);
			}
		}
		return e;
	case e_cmp:	
		if (e->flag == cmp_or) {
			split_exps(sql, e->l, rel);
			split_exps(sql, e->r, rel);
		} else if (e->flag == cmp_in || e->flag == cmp_notin || e->flag == cmp_filter) {
			e->l = split_exp(sql, e->l, rel);
			split_exps(sql, e->r, rel);
		} else {
			e->l = split_exp(sql, e->l, rel);
			e->r = split_exp(sql, e->r, rel);
			if (e->f) {
				e->f = split_exp(sql, e->f, rel);
			}
		}
		return e;
	case e_psm:
	case e_atom:
		return e;
	}
	return e;
}

static void
split_exps(mvc *sql, list *exps, sql_rel *rel)
{
	node *n;

	if (!exps)
		return;
	for(n=exps->h; n; n = n->next){
		sql_exp *e = n->data;

		e = split_exp(sql, e, rel);
		n->data = e;
	}
}

static sql_rel *
rel_split_project(int *changes, mvc *sql, sql_rel *rel, int top) 
{
	if (is_project(rel->op) && list_length(rel->exps) && (is_groupby(rel->op) || rel->l) && !need_distinct(rel)) {
		list *exps = rel->exps;
		node *n;
		int funcs = 0;
		sql_rel *nrel;

		/* are there functions */
		for (n=exps->h; n && !funcs; n = n->next) {
			sql_exp *e = n->data;

			funcs = exp_has_func(e);
		}
		/* introduce extra project */
		if (funcs && rel->op != op_project) {
			nrel = rel_project(sql->sa, rel->l, 
				rel_projections(sql, rel->l, NULL, 1, 1));
			rel->l = nrel;
			/* recursively split all functions and add those to the projection list */
			split_exps(sql, rel->exps, nrel);
			if (nrel->l)
				nrel->l = rel_split_project(changes, sql, nrel->l, is_topn(rel->op)?top:0);
			return rel;
		} else if (funcs && !top && !rel->r) {
			/* projects can have columns point back into the expression list, ie
			 * create a new list including the split expressions */
			node *n;
			list *exps = rel->exps;

			rel->exps = sa_list(sql->sa);
			for (n=exps->h; n; n = n->next) 
				append(rel->exps, split_exp(sql, n->data, rel));
		} else if (funcs && top && rel_is_ref(rel) && !rel->r) {
			/* inplace */
			list *exps = rel_projections(sql, rel, NULL, 1, 1);
			sql_rel *l = rel_project(sql->sa, rel->l, NULL); 
			rel->l = l;
			l->exps = rel->exps;
			rel->exps = exps;
		}
	}
	if (is_set(rel->op) || is_basetable(rel->op))
		return rel;
	if (rel->l)
		rel->l = rel_split_project(changes, sql, rel->l, 
			(is_topn(rel->op)||is_ddl(rel->op)||is_modify(rel->op))?top:0);
	if ((is_join(rel->op) || is_semi(rel->op)) && rel->r)
		rel->r = rel_split_project(changes, sql, rel->r, 
			(is_topn(rel->op)||is_ddl(rel->op)||is_modify(rel->op))?top:0);
	return rel;
}

static void select_split_exps(mvc *sql, list *exps, sql_rel *rel);

static sql_exp *
select_split_exp(mvc *sql, sql_exp *e, sql_rel *rel)
{
	switch(e->type) {
	case e_column:
		return e;
	case e_convert:
		e->l = select_split_exp(sql, e->l, rel);
		return e;
	case e_aggr:
	case e_func:
		if (!is_analytic(e) && !exp_has_sideeffect(e)) {
			sql_subfunc *f = e->f;
			if (e->type == e_func && !f->func->s && !strcmp(f->func->base.name, "ifthenelse"))
				return add_exp_too_project(sql, e, rel);
		}
		return e;
	case e_cmp:	
		if (e->flag == cmp_or) {
			select_split_exps(sql, e->l, rel);
			select_split_exps(sql, e->r, rel);
		} else if (e->flag == cmp_in || e->flag == cmp_notin || e->flag == cmp_filter) {
			e->l = select_split_exp(sql, e->l, rel);
			select_split_exps(sql, e->r, rel);
		} else {
			e->l = select_split_exp(sql, e->l, rel);
			e->r = select_split_exp(sql, e->r, rel);
			if (e->f) {
				e->f = select_split_exp(sql, e->f, rel);
			}
		}
		return e;
	case e_psm:
	case e_atom:
		return e;
	}
	return e;
}

static void
select_split_exps(mvc *sql, list *exps, sql_rel *rel)
{
	node *n;

	if (!exps)
		return;
	for(n=exps->h; n; n = n->next){
		sql_exp *e = n->data;

		e = select_split_exp(sql, e, rel);
		n->data = e;
	}
}

static sql_rel *
rel_split_select(int *changes, mvc *sql, sql_rel *rel, int top) 
{
	if (is_select(rel->op) && list_length(rel->exps) && rel->l) {
		list *exps = rel->exps;
		node *n;
		int funcs = 0;
		sql_rel *nrel;

		/* are there functions */
		for (n=exps->h; n && !funcs; n = n->next) {
			sql_exp *e = n->data;

			funcs = exp_has_func(e);
		}
		/* introduce extra project */
		if (funcs && rel->op != op_project) {
			nrel = rel_project(sql->sa, rel->l, 
				rel_projections(sql, rel->l, NULL, 1, 1));
			rel->l = nrel;
			/* recursively split all functions and add those to the projection list */
			select_split_exps(sql, rel->exps, nrel);
			if (nrel->l)
				nrel->l = rel_split_project(changes, sql, nrel->l, is_topn(rel->op)?top:0);
			return rel;
		} else if (funcs && !top && !rel->r) {
			/* projects can have columns point back into the expression list, ie
			 * create a new list including the split expressions */
			node *n;
			list *exps = rel->exps;

			rel->exps = sa_list(sql->sa);
			for (n=exps->h; n; n = n->next) 
				append(rel->exps, select_split_exp(sql, n->data, rel));
		} else if (funcs && top && rel_is_ref(rel) && !rel->r) {
			/* inplace */
			list *exps = rel_projections(sql, rel, NULL, 1, 1);
			sql_rel *l = rel_project(sql->sa, rel->l, NULL); 
			rel->l = l;
			l->exps = rel->exps;
			rel->exps = exps;
		}
	}
	if (is_set(rel->op) || is_basetable(rel->op))
		return rel;
	if (rel->l)
		rel->l = rel_split_select(changes, sql, rel->l, 
			(is_topn(rel->op)||is_ddl(rel->op)||is_modify(rel->op))?top:0);
	if ((is_join(rel->op) || is_semi(rel->op)) && rel->r)
		rel->r = rel_split_select(changes, sql, rel->r, 
			(is_topn(rel->op)||is_ddl(rel->op)||is_modify(rel->op))?top:0);
	return rel;
}

static list *
exp_merge_range(sql_allocator *sa, list *exps)
{
	node *n, *m;
	for (n=exps->h; n; n = n->next) {
		sql_exp *e = n->data;
		sql_exp *le = e->l;
		sql_exp *re = e->r;

		/* handle the and's in the or lists */
		if (e->type == e_cmp && e->flag == cmp_or && !is_anti(e)) {
			e->l = exp_merge_range(sa, e->l);
			e->r = exp_merge_range(sa, e->r);
		/* only look for gt, gte, lte, lt */
		} else if (n->next &&
		    e->type == e_cmp && e->flag < cmp_equal && !e->f && 
		    re->card == CARD_ATOM && !is_anti(e)) {
			for (m=n->next; m; m = m->next) {
				sql_exp *f = m->data;
				sql_exp *lf = f->l;
				sql_exp *rf = f->r;

				if (f->type == e_cmp && f->flag < cmp_equal && !f->f &&
				    rf->card == CARD_ATOM && !is_anti(f) &&
				    exp_match_exp(le, lf)) {
					sql_exp *ne;
					int swap = 0, lt = 0, gt = 0;
					/* for now only   c1 <[=] x <[=] c2 */ 

					swap = lt = (e->flag == cmp_lt || e->flag == cmp_lte);
					gt = !lt;

					if (gt && 
					   (f->flag == cmp_gt ||
					    f->flag == cmp_gte)) 
						continue;
					if (lt && 
					   (f->flag == cmp_lt ||
					    f->flag == cmp_lte)) 
						continue;
					if (!swap) 
						ne = exp_compare2(sa, le, re, rf, compare2range(e->flag, f->flag));
					else
						ne = exp_compare2(sa, le, rf, re, compare2range(f->flag, e->flag));

					list_remove_data(exps, e);
					list_remove_data(exps, f);
					list_append(exps, ne);
					return exp_merge_range(sa, exps);
				}
			}
		} else if (n->next &&
			   e->type == e_cmp && e->flag < cmp_equal && !e->f && 
		    	   re->card > CARD_ATOM && !is_anti(e)) {
			for (m=n->next; m; m = m->next) {
				sql_exp *f = m->data;
				sql_exp *lf = f->l;
				sql_exp *rf = f->r;

				if (f->type == e_cmp && f->flag < cmp_equal && !f->f  &&
				    rf->card > CARD_ATOM && !is_anti(f)) {
					sql_exp *ne, *t;
					int swap = 0, lt = 0, gt = 0;
					comp_type ef = (comp_type) e->flag, ff = (comp_type) f->flag;
				
					/* both swapped ? */
				     	if (exp_match_exp(re, rf)) {
						t = re; 
						re = le;
						le = t;
						ef = swap_compare(ef);
						t = rf;
						rf = lf;
						lf = t;
						ff = swap_compare(ff);
					}

					/* is left swapped ? */
				     	if (exp_match_exp(re, lf)) {
						t = re; 
						re = le;
						le = t;
						ef = swap_compare(ef);
					}

					/* is right swapped ? */
				     	if (exp_match_exp(le, rf)) {
						t = rf; 
						rf = lf;
						lf = t;
						ff = swap_compare(ff);
					}

				    	if (!exp_match_exp(le, lf))
						continue;

					/* for now only   c1 <[=] x <[=] c2 */ 
					swap = lt = (ef == cmp_lt || ef == cmp_lte);
					gt = !lt;

					if (gt && (ff == cmp_gt || ff == cmp_gte)) 
						continue;
					if (lt && (ff == cmp_lt || ff == cmp_lte)) 
						continue;
					if (!swap) 
						ne = exp_compare2(sa, le, re, rf, compare2range(ef, ff));
					else
						ne = exp_compare2(sa, le, rf, re, compare2range(ff, ef));

					list_remove_data(exps, e);
					list_remove_data(exps, f);
					list_append(exps, ne);
					return exp_merge_range(sa, exps);
				}
			}
		}
	}
	return exps;
}

static sql_rel *
rel_find_range(int *changes, mvc *sql, sql_rel *rel) 
{
	(void)changes;
	if ((is_join(rel->op) || is_semi(rel->op) || is_select(rel->op)) && rel->exps && !list_empty(rel->exps)) 
		rel->exps = exp_merge_range(sql->sa, rel->exps);
	return rel;
}

/* 
 * Casting decimal values on both sides of a compare expression is expensive,
 * both in preformance (cpu cost) and memory requirements (need for large 
 * types). 
 */

static int
reduce_scale(atom *a)
{
#ifdef HAVE_HGE
	if (a->data.vtype == TYPE_hge) {
		hge v = a->data.val.hval;
		int i = 0;

		if (v != 0) 
			while( (v/10)*10 == v ) {
				i++;
				v /= 10;
			}
		a->data.val.hval = v;
		return i;
	}
#endif
	if (a->data.vtype == TYPE_lng) {
		lng v = a->data.val.lval;
		int i = 0;

		if (v != 0)
			while( (v/10)*10 == v ) {
				i++;
				v /= 10;
			}
		a->data.val.lval = v;
		return i;
	}
	if (a->data.vtype == TYPE_int) {
		int v = a->data.val.ival;
		int i = 0;

		if (v != 0)
			while( (v/10)*10 == v ) {
				i++;
				v /= 10;
			}
		a->data.val.ival = v;
		return i;
	}
	if (a->data.vtype == TYPE_sht) {
		sht v = a->data.val.shval;
		int i = 0;

		if (v != 0)
			while( (v/10)*10 == v ) {
				i++;
				v /= 10;
			}
		a->data.val.shval = v;
		return i;
	}
	return 0;
}

static sql_rel *
rel_project_reduce_casts(int *changes, mvc *sql, sql_rel *rel) 
{
	if (is_project(rel->op) && list_length(rel->exps)) {
		list *exps = rel->exps;
		node *n;

		for (n=exps->h; n; n = n->next) {
			sql_exp *e = n->data;

			if (e && e->type == e_func) {
				sql_subfunc *f = e->f;
				sql_subtype *res = f->res->h->data; 

				if (!f->func->s && !strcmp(f->func->base.name, "sql_mul") && res->scale > 0) {
					list *args = e->l;
					sql_exp *h = args->h->data;
					sql_exp *t = args->t->data;
					atom *a;

					if ((is_atom(h->type) && (a = exp_value(sql, h, sql->args, sql->argc)) != NULL) ||
					    (is_atom(t->type) && (a = exp_value(sql, t, sql->args, sql->argc)) != NULL)) {
						int rs = reduce_scale(a);

						res->scale -= rs; 
						if (rs)
							(*changes)+= rs;
					}
				}
			}
		}
	}
	return rel;
}

static sql_rel *
rel_reduce_casts(int *changes, mvc *sql, sql_rel *rel) 
{
	(void)sql;
	(void)changes;
	if ((is_join(rel->op) || is_semi(rel->op) || is_select(rel->op)) && 
			rel->exps && list_length(rel->exps)) {
		list *exps = rel->exps;
		node *n;

		for (n=exps->h; n; n = n->next) {
			sql_exp *e = n->data;
			sql_exp *le = e->l;
			sql_exp *re = e->r;
			int anti = is_anti(e);
	
			/* handle the and's in the or lists */
			if (e->type != e_cmp || !is_theta_exp(e->flag) || e->f)
				continue;
			/* rewrite e if left or right is a cast */
			if (le->type == e_convert || re->type == e_convert) {
				sql_rel *r = rel->r;
				sql_subtype *st = exp_subtype(re);

				/* e_convert(le) ==, <(=), >(=), !=  e_atom(re), conversion between integers only */
				if (le->type == e_convert && is_simple_atom(re) && st->type->eclass == EC_NUM) {
					sql_subtype *tt = exp_totype(le);
					sql_subtype *ft = exp_fromtype(le);

					if (tt->type->eclass != EC_NUM || ft->type->eclass != EC_NUM || tt->type->localtype < ft->type->localtype)
						continue;

					/* tt->type larger then tt->type, ie empty result, ie change into > max */
					re = exp_atom_max( sql->sa, ft);
					if (!re)
						continue;
					/* the ==, > and >=  change to l > max, the !=, < and <=  change to l < max */
					if (e->flag == cmp_equal || e->flag == cmp_gt || e->flag == cmp_gte)
						e = exp_compare(sql->sa, le->l, re, cmp_gt);
					else
						e = exp_compare(sql->sa, le->l, re, cmp_lt);
					sql->caching = 0;
				} else
				/* if convert on left then find
				 * mul or div on right which increased
				 * scale!
				 */
				if (le->type == e_convert && re->type == e_column && (e->flag == cmp_lt || e->flag == cmp_gt) && r && is_project(r->op)) {
					sql_exp *nre = rel_find_exp(r, re);
					sql_subtype *tt = exp_totype(le);
					sql_subtype *ft = exp_fromtype(le);

					if (nre && nre->type == e_func) {
						sql_subfunc *f = nre->f;

						if (!f->func->s && !strcmp(f->func->base.name, "sql_mul")) {
							list *args = nre->l;
							sql_exp *ce = args->t->data;
							sql_subtype *fst = exp_subtype(args->h->data);
							atom *a;

							if (fst->scale == ft->scale &&
							   (a = exp_value(sql, ce, sql->args, sql->argc)) != NULL) {
#ifdef HAVE_HGE
								hge v = 1;
#else
								lng v = 1;
#endif
								/* multiply with smallest value, then scale and (round) */
								int scale = tt->scale - ft->scale;
								int rs = reduce_scale(a);

								scale -= rs;

								args = new_exp_list(sql->sa);
								while(scale > 0) {
									scale--;
									v *= 10;
								}
								append(args, re);
#ifdef HAVE_HGE
								append(args, have_hge ? exp_atom_hge(sql->sa, v) : exp_atom_lng(sql->sa, (lng) v));
#else
								append(args, exp_atom_lng(sql->sa, v));
#endif
								f = find_func(sql, "scale_down", args);
								nre = exp_op(sql->sa, args, f);
								e = exp_compare(sql->sa, le->l, nre, e->flag);
							}
						}
					}
				}
			}
			if (anti) set_anti(e);
			n->data = e;
		}
	}
	return rel;
}

static int
is_identity_of(sql_exp *e, sql_rel *l) 
{
	if (e->type != e_cmp)
		return 0;
	if (!is_identity(e->l, l) || !is_identity(e->r, l))
		return 0;
	return 1;
}


static sql_rel *
rel_rewrite_semijoin(int *changes, mvc *sql, sql_rel *rel)
{
	(void)sql;
	if (is_semi(rel->op)) {
		sql_rel *l = rel->l;
		sql_rel *r = rel->r;
		sql_rel *rl = (r->l)?r->l:NULL;
		int on_identity = 1;

		if (!rel->exps || list_length(rel->exps) != 1 || !is_identity_of(rel->exps->h->data, l))
			on_identity = 0;
			
		/* rewrite {semi,anti}join (A, join(A,B)) into {semi,anti}join (A,B) 
		 * and     {semi,anti}join (A, join(B,A)) into {semi,anti}join (A,B) 
		 * Where the semi/anti join is done using the identity */
		if (on_identity && l->ref.refcnt == 2 && ((is_join(r->op) && (l == r->l || l == r->r)) || 
		   (is_project(r->op) && rl && is_join(rl->op) && (l == rl->l || l == rl->r)))){
			sql_rel *or = r;

			if (is_project(r->op)) 
				r = rl;

			if (l == r->r)
				rel->r = rel_dup(r->l);
			else
				rel->r = rel_dup(r->r);

			rel->exps = r->exps;
			r->exps = NULL;
			rel_destroy(or);
			(*changes)++;
		}
	}
	if (is_semi(rel->op)) {
		sql_rel *l = rel->l, *rl = NULL;
		sql_rel *r = rel->r, *or = r;

		if (r)
			rl = r->l;
		if (r && is_project(r->op)) {
			r = rl;
			if (r)
				rl = r->l;
		}

		/* More general case is (join reduction)
   		   {semi,anti}join (A, join(A,B) [A.c1 == B.c1]) [ A.c1 == B.c1 ]
		   into {semi,anti}join (A,B) [ A.c1 == B.c1 ] 

		   for semijoin also A.c1 == B.k1 ] [ A.c1 == B.k2 ] could be rewriten
		 */
		if (l && r && rl && 
		    is_basetable(l->op) && is_basetable(rl->op) &&
		    is_join(r->op) && l->l == rl->l)
		{
			node *n, *m;
			list *exps;

			if (!rel->exps || !r->exps ||
		       	    list_length(rel->exps) != list_length(r->exps)) 
				return rel;
			exps = new_exp_list(sql->sa);

			/* are the join conditions equal */
			for (n = rel->exps->h, m = r->exps->h;
			     n && m; n = n->next, m = m->next)
			{
				sql_exp *le = NULL, *oe = n->data;
				sql_exp *re = NULL, *ne = m->data;
				sql_column *cl;  
				int equal = 0;
				
				if (oe->type != e_cmp || ne->type != e_cmp ||
				    oe->flag != cmp_equal || 
				    ne->flag != cmp_equal || is_anti(oe) || is_anti(ne))
					return rel;

				if ((cl = exp_find_column(rel->l, oe->l, -2)) != NULL) {
					le = oe->l;
					re = oe->r;
				} else if ((cl = exp_find_column(rel->l, oe->r, -2)) != NULL) {
					le = oe->r;
					re = oe->l;
				} else
					return rel;

				if (exp_find_column(rl, ne->l, -2) == cl) {
					sql_exp *e = (or != r)?rel_find_exp(or, re):re;

					equal = exp_match_exp(ne->r, e);
					if (!equal)
						return rel;
					re = ne->r;
				} else if (exp_find_column(rl, ne->r, -2) == cl) {
					sql_exp *e = (or != r)?rel_find_exp(or, re):re;

					equal = exp_match_exp(ne->l, e);
					if (!equal)
						return rel;
					re = ne->l;
				} else
					return rel;

				ne = exp_compare(sql->sa, le, re, cmp_equal);
				append(exps, ne);
			}

			rel->r = rel_dup(r->r);
			rel->exps = exps;
			rel_destroy(or);
			(*changes)++;
		}
	}
	return rel;
}

/* antijoin(a, union(b,c)) -> antijoin(antijoin(a,b), c) */
static sql_rel *
rel_rewrite_antijoin(int *changes, mvc *sql, sql_rel *rel)
{
	if (rel->op == op_anti) {
		sql_rel *l = rel->l;
		sql_rel *r = rel->r;

		if (l && !rel_is_ref(l) && 
		    r && !rel_is_ref(r) && is_union(r->op)) {
			sql_rel *rl = rel_dup(r->l), *nl;
			sql_rel *rr = rel_dup(r->r);

			if (!is_project(rl->op)) 
				rl = rel_project(sql->sa, rl, 
					rel_projections(sql, rl, NULL, 1, 1));
			if (!is_project(rr->op)) 
				rr = rel_project(sql->sa, rr,
					rel_projections(sql, rr, NULL, 1, 1));
			rel_rename_exps(sql, r->exps, rl->exps);
			rel_rename_exps(sql, r->exps, rr->exps);

			nl = rel_crossproduct(sql->sa, rel->l, rl, op_anti);
			nl->exps = exps_copy(sql, rel->exps);
			rel->l = nl;
			rel->r = rr;
			rel_destroy(r);
			(*changes)++;
			return rel;
		}
	}
	return rel;
}

static sql_rel *
rel_semijoin_use_fk(int *changes, mvc *sql, sql_rel *rel)
{
	(void)changes;
	if (is_semi(rel->op) && rel->exps) {
		list *exps = rel->exps;
		list *rels = new_rel_list(sql->sa);

		rel->exps = NULL;
		append(rels, rel->l);
		append(rels, rel->r);
		(void) find_fk( sql, rels, exps);

		rel->exps = exps;
	}
	return rel;
}

/* leftouterjoin(a,b)[ a.C op b.D or a.E op2 b.F ]) -> 
 * union(
 * 	join(a,b)[ a.C op b.D or a.E op2 b. F ], 
 * 	project( 
 * 		antijoin(a,b) [a.C op b.D or a.E op2 b.F ])
 *	 	[ a.*, NULL * foreach column of b]
 * )
 */
static int
exps_nr_of_or(list *exps)
{
	int ors = 0;
	node *n;

	if (!exps)
		return ors;
	for(n=exps->h; n; n = n->next) {
		sql_exp *e = n->data;

		if (e->type == e_cmp && e->flag == cmp_or)
			ors++;
	}
	return ors;
}

static void 
add_nulls(mvc *sql, sql_rel *rel, sql_rel *r)
{
	list *exps;
	node *n;

	exps = rel_projections(sql, r, NULL, 1, 1);
	for(n = exps->h; n; n = n->next) {
		sql_exp *e = n->data, *ne;

		ne = exp_atom(sql->sa, atom_general(sql->sa, exp_subtype(e), NULL));
		exp_setname(sql->sa, ne, exp_relname(e), exp_name(e));
		append(rel->exps, ne);
	}
}

static sql_rel *
rel_split_outerjoin(int *changes, mvc *sql, sql_rel *rel)
{
	if ((rel->op == op_left || rel->op == op_right || rel->op == op_full) &&
	    list_length(rel->exps) == 1 && exps_nr_of_or(rel->exps) == list_length(rel->exps)) { 
		sql_rel *l = rel->l, *nl, *nll, *nlr;
		sql_rel *r = rel->r, *nr;
		sql_exp *e;
		list *exps;

		nll = rel_crossproduct(sql->sa, rel_dup(l), rel_dup(r), op_join); 
		nlr = rel_crossproduct(sql->sa, rel_dup(l), rel_dup(r), op_join); 

		/* TODO find or exp, ie handle rest with extra joins */
		/* expect only a single or expr for now */
		assert(list_length(rel->exps) == 1);
	       	e = rel->exps->h->data;
		nll->exps = exps_copy(sql, e->l);
		nlr->exps = exps_copy(sql, e->r);
		nl = rel_or( sql, NULL, nll, nlr, NULL, NULL, NULL);

		if (rel->op == op_left || rel->op == op_full) {
			/* split in 2 anti joins */
			nr = rel_crossproduct(sql->sa, rel_dup(l), rel_dup(r), op_anti);
			nr->exps = exps_copy(sql, e->l);
			nr = rel_crossproduct(sql->sa, nr, rel_dup(r), op_anti);
			nr->exps = exps_copy(sql, e->r);

			/* project left */
			nr = rel_project(sql->sa, nr, 
				rel_projections(sql, l, NULL, 1, 1));
			/* add null's for right */
			add_nulls( sql, nr, r);
			exps = rel_projections(sql, nl, NULL, 1, 1);
			nl = rel_setop(sql->sa, nl, nr, op_union);
			nl->exps = exps;
			set_processed(nl);
		}
		if (rel->op == op_right || rel->op == op_full) {
			/* split in 2 anti joins */
			nr = rel_crossproduct(sql->sa, rel_dup(r), rel_dup(l), op_anti);
			nr->exps = exps_copy(sql, e->l);
			nr = rel_crossproduct(sql->sa, nr, rel_dup(l), op_anti);
			nr->exps = exps_copy(sql, e->r);

			nr = rel_project(sql->sa, nr, sa_list(sql->sa));
			/* add null's for left */
			add_nulls( sql, nr, l);
			/* project right */
			nr->exps = list_merge(nr->exps, 
				rel_projections(sql, r, NULL, 1, 1),
				(fdup)NULL);
			exps = rel_projections(sql, nl, NULL, 1, 1);
			nl = rel_setop(sql->sa, nl, nr, op_union);
			nl->exps = exps;
			set_processed(nl);
		}

		rel_destroy(rel);
		*changes = 1;
		rel = nl;
	}
	return rel;
}

/* rewrite sqltype into backend types */
static sql_rel *
rel_rewrite_types(int *changes, mvc *sql, sql_rel *rel)
{
	(void)sql;
	(void)changes;
	return rel;
}

static sql_exp *
exp_indexcol(mvc *sql, sql_exp *e, const char *tname, const char *cname, int de, bit unique)
{
	sql_subtype *rt = sql_bind_localtype(de==1?"bte":de==2?"sht":"int");
	sql_exp *u = exp_atom_bool(sql->sa, unique);
	sql_subfunc *f = sql_bind_func_result(sql->sa, mvc_bind_schema(sql,"sys"), "index", exp_subtype(e), exp_subtype(u), rt);

	e = exp_binop(sql->sa, e, u, f);
	exp_setname(sql->sa, e, tname, cname);
	return e;
}

static sql_exp *
exp_stringscol(mvc *sql, sql_exp *e, const char *tname, const char *cname)
{
	sql_subfunc *f = sql_bind_func(sql->sa, mvc_bind_schema(sql,"sys"), "strings", exp_subtype(e), NULL, F_FUNC);

	e = exp_unop(sql->sa, e, f);
	exp_setname(sql->sa, e, tname, cname);
	return e;
}

static sql_rel *
rel_dicttable(mvc *sql, sql_column *c, const char *tname, int de)
{
	sql_rel *rel = rel_create(sql->sa);
	sql_exp *e, *ie;
	int nr = 0;
	char name[16], *nme;
	if(!rel)
		return NULL;

	e = exp_column(sql->sa, tname, c->base.name, &c->type, CARD_MULTI, c->null, 0);
	rel->l = NULL;
	rel->r = c;
	rel->op = op_basetable; 
	rel->exps = new_exp_list(sql->sa);

	ie = exp_indexcol(sql, e, tname, c->base.name, de, 1);
        nr = ++sql->label;
	nme = sa_strdup(sql->sa, number2name(name, sizeof(name), nr));
	exp_setname(sql->sa, ie, nme, nme);
	append(rel->exps, ie);

	ie = exp_stringscol(sql, e, tname, c->base.name);
        nr = ++sql->label;
	nme = sa_strdup(sql->sa, number2name(name, sizeof(name), nr));
	exp_setname(sql->sa, ie, nme, nme);
	append(rel->exps, ie);
	e->p = prop_create(sql->sa, PROP_HASHCOL, e->p);

	rel->card = CARD_MULTI;
	rel->nrcols = 2;
	return rel;
}

/* rewrite merge tables into union of base tables and call optimizer again */
static sql_rel *
rel_add_dicts(int *changes, mvc *sql, sql_rel *rel)
{
	if (is_basetable(rel->op) && rel->l) {
		node *n;
		sql_table *t = rel->l;
		list *l = sa_list(sql->sa), *vcols = NULL, *pexps = sa_list(sql->sa);

		for (n = rel->exps->h; n; n = n->next) {
			sql_exp *e = n->data, *ne = NULL;
			const char *rname = exp_relname(e)?exp_relname(e):e->l;
			const char *oname = e->r;
			int de;

			if (!is_func(e->type) && oname[0] != '%') { 
				sql_column *c = find_sql_column(t, oname);

				if (EC_VARCHAR(c->type.type->eclass) && (de = store_funcs.double_elim_col(sql->session->tr, c)) != 0) {
					int nr = ++sql->label;
					char name[16], *nme;
					sql_rel *vt = rel_dicttable(sql, c, rname, de);

					nme = sa_strdup(sql->sa, number2name(name, sizeof(name), nr));
					if (!vcols)
						vcols = sa_list(sql->sa);
					append(vcols, vt);
					e = exp_indexcol(sql, e, nme, nme, de, 0);
					ne = exp_ref(sql->sa, e);
					append(vcols, ne);
					append(vcols, n->data);
					(*changes)++;
				}
			}
			list_append(l, e);
			if (!ne)
				list_append(pexps, e);
		}
		rel->exps = l;

		/* add joins for double_eliminated (large) columns */
		if (vcols) {
			node *n;

			for(n = vcols->h; n; n = n->next->next->next) {
				sql_rel *vt = n->data;
				sql_exp *ic = n->next->data, *vti = NULL, *vtv;
				sql_exp *c = n->next->next->data, *cmp;
				const char *rname = exp_relname(c)?exp_relname(c):c->l;
				const char *oname = c->r;
	
				rel = rel_crossproduct(sql->sa, rel, vt, op_join);
				vti = vt->exps->h->data;
				vtv = vt->exps->h->next->data;
				vti = exp_ref(sql->sa, vti);
				cmp = exp_compare(sql->sa, ic, vti, cmp_equal);
				cmp->p = prop_create(sql->sa, PROP_FETCH, cmp->p);
				rel_join_add_exp( sql->sa, rel, cmp);
	
				vtv = exp_ref(sql->sa, vtv);
				exp_setname(sql->sa, vtv, rname, oname);
				append(pexps, vtv);
			}
			rel = rel_project(sql->sa, rel, pexps);
		}
	}
	return rel;
}

static int
find_col_exp( list *exps, sql_exp *e)
{
	node *n;
	int nr = 0; 

	for (n=exps->h; n; n=n->next, nr++){
		if (n->data == e)
			return nr;
	}
	return -1;
}

static int
exp_range_overlap( mvc *sql, sql_exp *e, char *min, char *max, atom *emin, atom *emax)
{
	sql_subtype *t = exp_subtype(e);

	if (!min || !max || !emin || !emax)
		return 0;

	if (GDK_STRNIL(min))
		return 0;
	if (GDK_STRNIL(max))
		return 0;

	if (t->type->localtype == TYPE_dbl) {
		atom *cmin = atom_general(sql->sa, t, min);
		atom *cmax = atom_general(sql->sa, t, max);

		if (emax->d < cmin->data.val.dval || emin->d > cmax->data.val.dval)
			return 0;
	}
	if (t->type->localtype == TYPE_bte) {
		atom *cmin = atom_general(sql->sa, t, min);
		atom *cmax = atom_general(sql->sa, t, max);

		if (emax->data.val.btval < cmin->data.val.btval || emin->data.val.btval > cmax->data.val.btval)
			return 0;
	}
	if (t->type->localtype == TYPE_sht) {
		atom *cmin = atom_general(sql->sa, t, min);
		atom *cmax = atom_general(sql->sa, t, max);

		if (emax->data.val.shval < cmin->data.val.shval || emin->data.val.shval > cmax->data.val.shval)
			return 0;
	}
	if (t->type->localtype == TYPE_int || t->type->localtype == TYPE_date) {
		atom *cmin = atom_general(sql->sa, t, min);
		atom *cmax = atom_general(sql->sa, t, max);

		if (emax->data.val.ival < cmin->data.val.ival || emin->data.val.ival > cmax->data.val.ival)
			return 0;
	}
	if (t->type->localtype == TYPE_lng || t->type->localtype == TYPE_timestamp) {
		atom *cmin = atom_general(sql->sa, t, min);
		atom *cmax = atom_general(sql->sa, t, max);

		if (emax->data.val.lval < cmin->data.val.lval || emin->data.val.lval > cmax->data.val.lval)
			return 0;
	}
	return 1;
}

static sql_rel *
rel_rename_part(mvc *sql, sql_rel *p, char *tname, sql_table *mt) 
{
	node *n, *m;

	assert(list_length(p->exps) >= list_length(mt->columns.set));
	for( n = p->exps->h, m = mt->columns.set->h; n && m; n = n->next, m = m->next) {
		sql_exp *ne = n->data;
		sql_column *c = m->data;

		exp_setname(sql->sa, ne, tname, c->base.name);
	}
	if (n) /* skip TID */
		n = n->next;
	if (mt->idxs.set) {
		/* also possible index name mismatches */
		for( m = mt->idxs.set->h; n && m; m = m->next) {
			sql_exp *ne = n->data;
			sql_idx *i = m->data;
			char *iname = NULL;

			if (hash_index(i->type) && list_length(i->columns) <= 1)
				continue;

			iname = sa_strconcat( sql->sa, "%", i->base.name);
			exp_setname(sql->sa, ne, tname, iname);
			n = n->next;
		}
	}
	return p;
}

/* rewrite merge tables into union of base tables and call optimizer again */
static sql_rel *
rel_merge_table_rewrite(int *changes, mvc *sql, sql_rel *rel)
{
	sql_rel *sel = NULL;

	if(is_modify(rel->op)) {
		sql_query *query = query_create(sql);
		return rel_propagate(query, rel, changes);
	} else {
		if (is_select(rel->op) && rel->l) {
			sel = rel;
			rel = rel->l;
		}
		if (is_basetable(rel->op) && rel->l) {
			sql_table *t = rel->l;

			if (isMergeTable(t)) {
				/* instantiate merge table */
				sql_rel *nrel = NULL;
				char *tname = t->base.name;
				list *cols = NULL, *low = NULL, *high = NULL;

				if (list_empty(t->members.set))
					return rel;
				if (sel) {
					node *n;

					/* no need to reduce the tables list */
					if (list_length(t->members.set) <= 1)
						return sel;

					cols = sa_list(sql->sa);
					low = sa_list(sql->sa);
					high = sa_list(sql->sa);
					for(n = sel->exps->h; n; n = n->next) {
						sql_exp *e = n->data;
						atom *lval = NULL, *hval = NULL;

						if (e->type == e_cmp && (e->flag == cmp_equal || e->f )) {
							sql_exp *l = e->r;
							sql_exp *h = e->f;
							sql_exp *c = e->l;

							c = rel_find_exp(rel, c);
							lval = exp_flatten(sql, l);
							if (!h)
								hval = lval;
							else if (h)
								hval = exp_flatten(sql, h);
							if (c && lval && hval) {
								append(cols, c);
								append(low, lval);
								append(high, hval);
							}
						}
						/* handle in lists */
						if (e->type == e_cmp && e->flag == cmp_in) {
							list *vals = e->r;
							sql_exp *c = e->l;
							node *n;
							list *vlist = sa_list(sql->sa);

							c = rel_find_exp(rel, c);
							if (c) {
								for ( n = vals->h; n; n = n->next) {
									sql_exp *l = n->data;
									atom *lval = exp_flatten(sql, l);

									if (!lval)
										break;
									append(vlist, lval);
								}
								if (!n) {
									append(cols, c);
									append(low, NULL); /* mark high as value list */
									append(high, vlist);
								}
							}
						}
					}
				}
				(*changes)++;
				if (t->members.set) {
					list *tables = sa_list(sql->sa);
					node *nt;
					int *pos = NULL, nr = list_length(rel->exps), first = 1;

					/* rename (mostly the idxs) */
					pos = SA_NEW_ARRAY(sql->sa, int, nr);
					memset(pos, 0, sizeof(int)*nr);
					for (nt = t->members.set->h; nt; nt = nt->next) {
						sql_part *pd = nt->data;
						sql_table *pt = find_sql_table(t->s, pd->base.name);
						sql_rel *prel = rel_basetable(sql, pt, tname);
						node *n;
						int skip = 0, j;
						list *exps = NULL;

						/* do not include empty partitions */
						if ((nrel || nt->next) &&
							pt && isTable(pt) && pt->access == TABLE_READONLY && !store_funcs.count_col(sql->session->tr, pt->columns.set->h->data, 1)){
							continue;
						}

						prel = rel_rename_part(sql, prel, tname, t);

						MT_lock_set(&prel->exps->ht_lock);
						prel->exps->ht = NULL;
						MT_lock_unset(&prel->exps->ht_lock);
						exps = sa_list(sql->sa);
						for (n = rel->exps->h, j=0; n && (!skip || first); n = n->next, j++) {
							sql_exp *e = n->data, *ne = NULL;
							int i;

							if (e)
								ne = exps_bind_column2(prel->exps, e->l, e->r);
							if (!e || !ne) {
								(*changes)--;
								assert(0);
								return rel;
							}
							if (pt && isTable(pt) && pt->access == TABLE_READONLY && sel && (nrel || nt->next) &&
								((first && (i=find_col_exp(cols, e)) != -1) ||
								 (!first && pos[j] > 0))) {
								/* check if the part falls within the bounds of the select expression else skip this (keep at least on part-table) */
								char *min, *max;
								sql_column *col = NULL;
								sql_rel *bt = NULL;

								if (first)
									pos[j] = i + 1;
								i = pos[j] - 1;
								col = name_find_column(prel, e->l, e->r, -2, &bt);
								assert(col);
								if (sql_trans_ranges(sql->session->tr, col, &min, &max)) {
									atom *lval = list_fetch(low,i);
									atom *hval = list_fetch(high,i);

									if (lval && !exp_range_overlap(sql, e, min, max, lval, hval))
										skip = 1;
									else if (!lval) {
										node *n;
										list *l = list_fetch(high,i);

										skip = 1;
										for (n = l->h; n && skip; n = n->next) {
											hval = lval = n->data;

											if (exp_range_overlap(sql, e, min, max, lval, hval))
												skip = 0;
										}
									}
								}
							}
							assert(e->type == e_column);
							exp_setname(sql->sa, ne, e->l, e->r);
							append(exps, ne);
						}
						prel->exps = exps;
						first = 0;
						if (!skip) {
							append(tables, prel);
							nrel = prel;
						} else {
							sql->caching = 0;
						}
					}
					while (list_length(tables) > 1) {
						list *ntables = sa_list(sql->sa);
						node *n;

						for(n=tables->h; n && n->next; n = n->next->next) {
							sql_rel *l = n->data;
							sql_rel *r = n->next->data;
							nrel = rel_setop(sql->sa, l, r, op_union);
							nrel->exps = rel_projections(sql, rel, NULL, 1, 1);
							set_processed(nrel);
							append(ntables, nrel);
						}
						if (n)
							append(ntables, n->data);
						tables = ntables;
					}
				}
				if (nrel && list_length(t->members.set) == 1) {
					nrel = rel_project(sql->sa, nrel, rel->exps);
				} else if (nrel)
					nrel->exps = rel->exps;
				rel_destroy(rel);
				if (sel) {
					int changes = 0;
					sel->l = nrel;
					sel = rewrite_topdown(sql, sel, &rel_push_select_down_union, &changes);
					if (changes)
						sel = rewrite(sql, sel, &rel_push_project_up, &changes);
					return sel;
				}
				return nrel;
			}
		}
	}
	if (sel)
		return sel;
	return rel;
}

static sql_rel*
exp_skip_output_parts(sql_rel *rel)
{
	while ((is_topn(rel->op) || is_project(rel->op) || is_sample(rel->op)) && rel->l) {
		if (rel->op == op_groupby && list_empty(rel->r))
			return rel;			/* a group-by with no columns is a plain aggregate and hence always returns one row */
		rel = rel->l;
	}
	return rel;
}

/* return true if the given expression is guaranteed to have no rows */
static int
exp_is_zero_rows(mvc *sql, sql_rel *rel, sql_rel *sel)
{
	sql_table *t;
	node *n;

	if (!rel)
		return 0;
	rel = exp_skip_output_parts(rel);
	if (is_select(rel->op) && rel->l) {
		sel = rel;
		rel = exp_skip_output_parts(rel->l);
	}
	if (!sel)
		return 0;
	if (rel->op == op_join)
		return exp_is_zero_rows(sql, rel->l, sel) || exp_is_zero_rows(sql, rel->r, sel);
	if (rel->op == op_left || is_semi(rel->op))
		return exp_is_zero_rows(sql, rel->l, sel);
	if (rel->op == op_right)
		return exp_is_zero_rows(sql, rel->r, sel);
	if (!is_basetable(rel->op) || !rel->l)
		return 0;
	t = rel->l;
	if (!isTable(t) || t->access != TABLE_READONLY)
		return 0;

	if (sel->exps) for (n = sel->exps->h; n; n = n->next) {
		sql_exp *e = n->data;	
		atom *lval = NULL, *hval = NULL;

		if (e->type == e_cmp && (e->flag == cmp_equal || e->f)) {   /* half-ranges are theoretically optimizable here, but not implemented */
			sql_exp *c = e->l;
			if (c->type == e_column) {
				sql_exp *l = e->r;
				sql_exp *h = e->f;

				lval = exp_flatten(sql, l);
				hval = h ? exp_flatten(sql, h) : lval;
				if (lval && hval) {
					sql_rel *bt;
					sql_column *col = name_find_column(sel, exp_relname(c), exp_name(c), -2, &bt);
					char *min, *max;
					if (col
						&& col->t == t
						&& sql_trans_ranges(sql->session->tr, col, &min, &max)
						&& !exp_range_overlap(sql, c, min, max, lval, hval)) {
						return 1;
					}
				}
			}
		}
	}
	return 0;
}

/* discard sides of UNION or UNION ALL which cannot produce any rows, as per
statistics, similarly to the merge table optimizer, e.g.
	select * from a where x between 1 and 2 union all select * from b where x between 1 and 2
->	select * from b where x between 1 and 2   [assuming a has no rows with 1<=x<=2]
*/
static sql_rel *
rel_remove_union_partitions(int *changes, mvc *sql, sql_rel *rel) 
{
	if (!is_union(rel->op))
		return rel;
	if (exp_is_zero_rows(sql, rel->l, NULL)) {
		sql_rel *r = rel->r;
		rel_rename_exps(sql, rel->exps, r->exps); 
		rel->r = NULL;
		rel_destroy(rel);
		(*changes)++;
		sql->caching = 0;
		return r;
	}
	if (exp_is_zero_rows(sql, rel->r, NULL)) {
		sql_rel *l = rel->l;
		rel_rename_exps(sql, rel->exps, l->exps); 
		rel->l = NULL;
		rel_destroy(rel);
		(*changes)++;
		sql->caching = 0;
		return l;
	}
	return rel;
}

static sql_exp *
rewrite_exp(mvc *sql, sql_exp *e, rewrite_rel_fptr rewrite_rel, rewrite_fptr rewriter, int *has_changes)
{
	if (e->type != e_psm)
		return e;
	if (e->flag & PSM_VAR) 
		return e;
	if (e->flag & PSM_SET || e->flag & PSM_RETURN) {
		e->l = rewrite_exp(sql, e->l, rewrite_rel, rewriter, has_changes);
	}
	if (e->flag & PSM_WHILE || e->flag & PSM_IF) {
		e->l = rewrite_exp(sql, e->l, rewrite_rel, rewriter, has_changes);
		e->r = rewrite_exps(sql, e->r, rewrite_rel, rewriter, has_changes);
		if (e->f)
			e->f = rewrite_exps(sql, e->f, rewrite_rel, rewriter, has_changes);
		return e;
	}
	if (e->flag & PSM_REL)
		e->l = rewrite_rel(sql, e->l, rewriter, has_changes);
	if (e->flag & PSM_EXCEPTION)
		e->l = rewrite_exp(sql, e->l, rewrite_rel, rewriter, has_changes);
	return e;
}

static list *
rewrite_exps(mvc *sql, list *l, rewrite_rel_fptr rewrite_rel, rewrite_fptr rewriter, int *has_changes)
{
	node *n;

	if (!l)
		return l;
	for(n = l->h; n; n = n->next) 
		n->data = rewrite_exp(sql, n->data, rewrite_rel, rewriter, has_changes);
	return l;
}


static sql_rel *
rewrite(mvc *sql, sql_rel *rel, rewrite_fptr rewriter, int *has_changes) 
{
	int changes = 0;

	if (!rel)
		return rel;

	switch (rel->op) {
	case op_basetable:
	case op_table:
		break;
	case op_join: 
	case op_left: 
	case op_right: 
	case op_full: 

	case op_semi: 
	case op_anti: 

	case op_union: 
	case op_inter: 
	case op_except: 
		rel->l = rewrite(sql, rel->l, rewriter, has_changes);
		rel->r = rewrite(sql, rel->r, rewriter, has_changes);
		break;
	case op_project:
	case op_select: 
	case op_groupby: 
	case op_topn: 
	case op_sample: 
		rel->l = rewrite(sql, rel->l, rewriter, has_changes);
		break;
	case op_ddl:
		if (rel->flag == ddl_psm && rel->exps)
			rel->exps = rewrite_exps(sql, rel->exps, &rewrite, rewriter, has_changes);
		rel->l = rewrite(sql, rel->l, rewriter, has_changes);
		if (rel->r)
			rel->r = rewrite(sql, rel->r, rewriter, has_changes);
		break;
	case op_insert:
	case op_update:
	case op_delete:
	case op_truncate:
		rel->l = rewrite(sql, rel->l, rewriter, has_changes);
		rel->r = rewrite(sql, rel->r, rewriter, has_changes);
		break;
	}
	rel = rewriter(&changes, sql, rel);
	if (changes) {
		(*has_changes)++;
		return rewrite(sql, rel, rewriter, has_changes);
	}
	return rel;
}

static sql_rel *
rewrite_topdown(mvc *sql, sql_rel *rel, rewrite_fptr rewriter, int *has_changes) 
{
	if (!rel)
		return rel;

	rel = rewriter(has_changes, sql, rel);
	if (!rel)
		return rel;

	switch (rel->op) {
	case op_basetable:
	case op_table:
		if (rel->op == op_table && rel->l && rel->flag != 2) 
			rel->l = rewrite(sql, rel->l, rewriter, has_changes);
		if (rel->op == op_table && rel->l && rel->flag != 2) 
			rel->l = rewrite_topdown(sql, rel->l, rewriter, has_changes);
		break;
	case op_join: 
	case op_left: 
	case op_right: 
	case op_full: 

	case op_semi: 
	case op_anti: 

	case op_union: 
	case op_inter: 
	case op_except: 
		rel->l = rewrite_topdown(sql, rel->l, rewriter, has_changes);
		rel->r = rewrite_topdown(sql, rel->r, rewriter, has_changes);
		break;
	case op_project:
	case op_select: 
	case op_groupby: 
	case op_topn: 
	case op_sample: 
		rel->l = rewrite_topdown(sql, rel->l, rewriter, has_changes);
		break;
	case op_ddl: 
		if (rel->flag == ddl_psm && rel->exps)
			rewrite_exps(sql, rel->exps, &rewrite_topdown, rewriter, has_changes);
		rel->l = rewrite_topdown(sql, rel->l, rewriter, has_changes);
		if (rel->r)
			rel->r = rewrite_topdown(sql, rel->r, rewriter, has_changes);
		break;
	case op_insert:
	case op_update:
	case op_delete:
	case op_truncate:
		rel->l = rewrite_topdown(sql, rel->l, rewriter, has_changes);
		rel->r = rewrite_topdown(sql, rel->r, rewriter, has_changes);
		break;
	}
	return rel;
}

static sql_rel *
optimize_rel(mvc *sql, sql_rel *rel, int *g_changes, int level, int value_based_opt) 
{
	int changes = 0, e_changes = 0;
	global_props gp; 

	gp = (global_props) {.cnt = {0},};
	rel_properties(sql, &gp, rel);

#ifdef DEBUG
{
	int i;
	for (i = 0; i < ddl_maxops; i++) {
		if (gp.cnt[i]> 0)
			printf("%s %d\n", op2string((operator_type)i), gp.cnt[i]);
	}
}
#endif
	if (level <= 0 && gp.cnt[op_select]) 
		rel = rel_split_select(&changes, sql, rel, 1);

	/* simple merging of projects */
	if (gp.cnt[op_project] || gp.cnt[op_groupby] || gp.cnt[op_ddl]) {
		rel = rewrite(sql, rel, &rel_merge_projects, &changes);

		/* push (simple renaming) projections up */
		if (gp.cnt[op_project])
			rel = rewrite(sql, rel, &rel_push_project_up, &changes); 
		if (level <= 0 && (gp.cnt[op_project] || gp.cnt[op_groupby])) 
			rel = rel_split_project(&changes, sql, rel, 1);

		if (level <= 0) {
			rel = rel_case_fixup(&changes, sql, rel, 1);
			if (value_based_opt)
				rel = rewrite(sql, rel, &rel_simplify_math, &changes);
			rel = rewrite(sql, rel, &rel_distinct_aggregate_on_unique_values, &changes);
			rel = rewrite(sql, rel, &rel_distinct_project2groupby, &changes);
		}
	}

	if ((gp.cnt[op_select] || gp.cnt[op_left] || gp.cnt[op_right] || gp.cnt[op_full] || 
		 gp.cnt[op_join] || gp.cnt[op_semi] || gp.cnt[op_anti]) && level <= 0)
		if (value_based_opt)
			rel = rewrite(sql, rel, &rel_simplify_predicates, &changes); 

	/* join's/crossproducts between a relation and a constant (row).
	 * could be rewritten 
	 *
	 * also joins between a relation and a DICT (which isn't used)
	 * could be removed.
	 * */
	if (gp.cnt[op_join] && gp.cnt[op_project] && /* DISABLES CODE */ (0))
		rel = rewrite(sql, rel, &rel_remove_join, &changes); 

	if (gp.cnt[op_join] || 
		gp.cnt[op_left] || gp.cnt[op_right] || gp.cnt[op_full] || 
		gp.cnt[op_semi] || gp.cnt[op_anti] ||
		gp.cnt[op_select]) {
		rel = rewrite(sql, rel, &rel_find_range, &changes);
		if (value_based_opt) {
			rel = rel_project_reduce_casts(&changes, sql, rel);
			rel = rewrite(sql, rel, &rel_reduce_casts, &changes);
		}
	}

	if (gp.cnt[op_union])
		rel = rewrite(sql, rel, &rel_merge_union, &changes); 

	if (gp.cnt[op_select] || gp.cnt[op_left] || gp.cnt[op_right] || gp.cnt[op_full] || 
		gp.cnt[op_anti] || gp.cnt[op_join] || gp.cnt[op_semi])
		rel = rewrite(sql, rel, &rel_select_cse, &changes); 

	if (gp.cnt[op_project]) 
		rel = rewrite(sql, rel, &rel_project_cse, &changes);

	rel = rewrite(sql, rel, &rel_rewrite_types, &changes); 

	if ((gp.cnt[op_left] || gp.cnt[op_right] || gp.cnt[op_full]) && /* DISABLES CODE */ (0)) 
		rel = rewrite_topdown(sql, rel, &rel_split_outerjoin, &changes);

	if (gp.cnt[op_select] || gp.cnt[op_project]) 
		if (level == 1) /* only once */
			rel = rewrite(sql, rel, &rel_merge_rse, &changes); 

	if (gp.cnt[op_select] && gp.cnt[op_join] && /* DISABLES CODE */ (0))
		rel = rewrite_topdown(sql, rel, &rel_push_select_down_join, &changes); 

	if (gp.cnt[op_select])
		rel = rewrite_topdown(sql, rel, &rel_push_select_down_union, &changes); 

	if (gp.cnt[op_union] && gp.cnt[op_select])
		rel = rewrite(sql, rel, &rel_remove_union_partitions, &changes); 

	if (gp.cnt[op_select])
		rel = rewrite(sql, rel, &rel_remove_empty_select, &e_changes); 

	if (gp.cnt[op_groupby]) {
		rel = rewrite_topdown(sql, rel, &rel_push_aggr_down, &changes);
		rel = rewrite_topdown(sql, rel, &rel_push_groupby_down, &changes);
		rel = rewrite(sql, rel, &rel_groupby_order, &changes); 
		rel = rewrite(sql, rel, &rel_reduce_groupby_exps, &changes); 
		rel = rewrite(sql, rel, &rel_groupby_distinct, &changes); 
	}

	if (gp.cnt[op_join] || gp.cnt[op_left] || gp.cnt[op_right] || gp.cnt[op_full] || gp.cnt[op_semi] || gp.cnt[op_anti]) {
		rel = rel_remove_empty_join(sql, rel, &changes);
		if (!gp.cnt[op_update])
			rel = rel_join_order(sql, rel);
		rel = rewrite(sql, rel, &rel_push_join_down_union, &changes); 
		/* rel_join_order may introduce empty selects */
		rel = rewrite(sql, rel, &rel_remove_empty_select, &e_changes); 

		if (level <= 0)
			rel = rewrite(sql, rel, &rel_join_push_exps_down, &changes);

		if (/* DISABLES CODE */ (0)) rel = rewrite(sql, rel, &rel_merge_identical_joins, &e_changes);
	}

	/* Important -> Re-write semijoins after rel_join_order */
	if ((gp.cnt[op_join] || gp.cnt[op_semi] || gp.cnt[op_anti]) && gp.cnt[op_groupby]) {
		rel = rewrite_topdown(sql, rel, &rel_push_count_down, &changes);
		if (level <= 0)
			rel = rewrite_topdown(sql, rel, &rel_push_join_down, &changes); 

		/* push_join_down introduces semijoins */
		/* rewrite semijoin (A, join(A,B)) into semijoin (A,B) */
		rel = rewrite(sql, rel, &rel_rewrite_semijoin, &changes);
	}

	if (gp.cnt[op_anti] || gp.cnt[op_semi]) {
		/* rewrite semijoin (A, join(A,B)) into semijoin (A,B) */
		rel = rewrite(sql, rel, &rel_rewrite_semijoin, &changes);
		/* push semijoin through join */
		rel = rewrite(sql, rel, &rel_push_semijoin_down_or_up, &changes);
		/* antijoin(a, union(b,c)) -> antijoin(antijoin(a,b), c) */
		rel = rewrite(sql, rel, &rel_rewrite_antijoin, &changes);
		if (level <= 0)
			rel = rewrite_topdown(sql, rel, &rel_semijoin_use_fk, &changes);
	}

	/* Important -> Make sure rel_push_select_down gets called after rel_join_order,
	   because pushing down select expressions makes rel_join_order more difficult */
	if (gp.cnt[op_select] || gp.cnt[op_semi]) {
		rel = rewrite_topdown(sql, rel, &rel_push_select_down, &changes); 
		rel = rewrite(sql, rel, &rel_remove_empty_select, &e_changes); 
	}

	if (gp.cnt[op_join] || gp.cnt[op_left] || gp.cnt[op_right] || gp.cnt[op_full] || gp.cnt[op_semi] || gp.cnt[op_anti]) {
		rel = rewrite_topdown(sql, rel, &rel_simplify_fk_joins, &changes);
	}

	if (gp.cnt[op_select] && sql->emode != m_prepare) 
		rel = rewrite(sql, rel, &rel_simplify_like_select, &changes); 

	if (gp.cnt[op_select]) 
		rel = rewrite(sql, rel, &rel_select_order, &changes); 

	if (gp.cnt[op_select] || gp.cnt[op_join])
		rel = rewrite(sql, rel, &rel_use_index, &changes); 

	if (gp.cnt[op_project])
		rel = rewrite_topdown(sql, rel, &rel_push_project_down_union, &changes);

	/* Remove unused expressions */
	if (level <= 0)
		rel = rel_dce(sql, rel);

	if (gp.cnt[op_join] || gp.cnt[op_left] || gp.cnt[op_right] || gp.cnt[op_full] || 
	    gp.cnt[op_semi] || gp.cnt[op_anti] || gp.cnt[op_select]) {
		rel = rewrite(sql, rel, &rel_push_func_down, &changes);
		rel = rewrite_topdown(sql, rel, &rel_push_select_down, &changes); 
		rel = rewrite(sql, rel, &rel_remove_empty_select, &e_changes); 
	}

	if (!changes && gp.cnt[op_topn]) {
		rel = rewrite_topdown(sql, rel, &rel_push_topn_down, &changes); 
		changes = 0;
	}

	if (value_based_opt)
		rel = rewrite_topdown(sql, rel, &rel_merge_table_rewrite, &changes);
	if (level <= 0 && mvc_debug_on(sql,8))
		rel = rewrite_topdown(sql, rel, &rel_add_dicts, &changes);
	*g_changes = changes;
	return rel;
}

/* make sure the outer project (without order by or distinct) has all the aliases */
static sql_rel *
rel_keep_renames(mvc *sql, sql_rel *rel)
{
	if (!is_simple_project(rel->op) || (!rel->r && !need_distinct(rel)) || list_length(rel->exps) <= 1)
		return rel;

	int needed = 0;
	for(node *n = rel->exps->h; n && !needed; n = n->next) {
		sql_exp *e = n->data;

		if (exp_name(e) && (e->type != e_column || strcmp(exp_name(e), e->r) != 0)) 
			needed = 1;
	}
	if (!needed)
		return rel;

	list *new_outer_exps = sa_list(sql->sa);
	list *new_inner_exps = sa_list(sql->sa);
	for(node *n = rel->exps->h; n; n = n->next) {
		sql_exp *e = n->data, *ie, *oe;
		const char *rname = exp_relname(e);
		const char *name = exp_name(e);

		exp_label(sql->sa, e, ++sql->label);
		ie = e;
		oe = exp_ref(sql->sa, ie);
		exp_setname(sql->sa, oe, rname, name);
		append(new_inner_exps, ie);
		append(new_outer_exps, oe);
	}
	rel->exps = new_inner_exps;
	rel = rel_project(sql->sa, rel, new_outer_exps);
	return rel;
}

sql_rel *
rel_optimizer(mvc *sql, sql_rel *rel, int value_based_opt)
{
	lng Tbegin = GDKusec();
	int level = 0, changes = 1;

	rel = rel_keep_renames(sql, rel);
	for( ;rel && level < 20 && changes; level++)
		rel = optimize_rel(sql, rel, &changes, level, value_based_opt);
	sql->Topt += GDKusec() - Tbegin;
	return rel;
}<|MERGE_RESOLUTION|>--- conflicted
+++ resolved
@@ -5893,20 +5893,13 @@
 			if (e != distinct) {
 				if (e->type == e_aggr) { /* copy the arguments to the aggregate */
 					list *args = e->l;
-<<<<<<< HEAD
-					sql_exp *dargs = args->h->data;
-
-					list_append(ngbe, exp_copy(sql, dargs));
-					list_append(exps, exp_copy(sql, dargs));
-=======
 					if (args) {
 						for (node *n = args->h ; n ; n = n->next) {
 							sql_exp *e = n->data;
-							list_append(ngbe, exp_copy(sql->sa, e));
-							list_append(exps, exp_copy(sql->sa, e));
+							list_append(ngbe, exp_copy(sql, e));
+							list_append(exps, exp_copy(sql, e));
 						}
 					}
->>>>>>> dc38d7da
 				} else {
 					e = exp_ref(sql->sa, e);
 					append(ngbe, e);
