--- conflicted
+++ resolved
@@ -9012,11 +9012,7 @@
 						sqlstore *store = v->sql->session->tr->store;
 
 						/* Do not include empty partitions */
-<<<<<<< HEAD
-						if (pt && isTable(pt) && pt->access == TABLE_READONLY && !store_funcs.count_col(v->sql->session->tr, pt->columns.set->h->data, 0))
-=======
 						if (pt && isTable(pt) && pt->access == TABLE_READONLY && !store->storage_api.count_col(v->sql->session->tr, pt->columns.set->h->data, 1))
->>>>>>> e025c6e8
 							continue;
 
 						prel = rel_rename_part(v->sql, prel, tname, t);
