--- conflicted
+++ resolved
@@ -4147,14 +4147,8 @@
 			}
 		}
 
-<<<<<<< HEAD
 		u = rel_setop(v->sql->sa, ul, ur, op_union);
-		u->exps = rel_projections(v->sql, ul, NULL, 1, 1);
-		u->nrcols = list_length(u->exps);
-=======
-		u = rel_setop(sql->sa, ul, ur, op_union);
-		rel_setop_set_exps(sql, u, rel_projections(sql, ul, NULL, 1, 1));
->>>>>>> 97dc0901
+		rel_setop_set_exps(v->sql, u, rel_projections(v->sql, ul, NULL, 1, 1));
 		set_processed(u);
 
 		if (rel->r) {
@@ -8587,18 +8581,10 @@
 			nr = rel_project(v->sql->sa, nr,
 				rel_projections(v->sql, l, NULL, 1, 1));
 			/* add null's for right */
-<<<<<<< HEAD
 			add_nulls( v->sql, nr, r);
 			exps = rel_projections(v->sql, nl, NULL, 1, 1);
 			nl = rel_setop(v->sql->sa, nl, nr, op_union);
-			nl->exps = exps;
-			nr->nrcols = list_length(exps);
-=======
-			add_nulls( sql, nr, r);
-			exps = rel_projections(sql, nl, NULL, 1, 1);
-			nl = rel_setop(sql->sa, nl, nr, op_union);
-			rel_setop_set_exps(sql, nl, exps);
->>>>>>> 97dc0901
+			rel_setop_set_exps(v->sql, nl, exps);
 			set_processed(nl);
 		}
 		if (rel->op == op_right || rel->op == op_full) {
@@ -8615,16 +8601,9 @@
 			nr->exps = list_merge(nr->exps,
 				rel_projections(v->sql, r, NULL, 1, 1),
 				(fdup)NULL);
-<<<<<<< HEAD
 			exps = rel_projections(v->sql, nl, NULL, 1, 1);
 			nl = rel_setop(v->sql->sa, nl, nr, op_union);
-			nl->exps = exps;
-			nl->nrcols = list_length(exps);
-=======
-			exps = rel_projections(sql, nl, NULL, 1, 1);
-			nl = rel_setop(sql->sa, nl, nr, op_union);
-			rel_setop_set_exps(sql, nl, exps);
->>>>>>> 97dc0901
+			rel_setop_set_exps(v->sql, nl, exps);
 			set_processed(nl);
 		}
 
@@ -9025,13 +9004,8 @@
 						for(n=tables->h; n && n->next; n = n->next->next) {
 							sql_rel *l = n->data;
 							sql_rel *r = n->next->data;
-<<<<<<< HEAD
 							nrel = rel_setop(v->sql->sa, l, r, op_union);
-							rel_set_exps(nrel, rel_projections(v->sql, rel, NULL, 1, 1));
-=======
-							nrel = rel_setop(sql->sa, l, r, op_union);
-							rel_setop_set_exps(sql, nrel, rel_projections(sql, rel, NULL, 1, 1));
->>>>>>> 97dc0901
+							rel_setop_set_exps(v->sql, nrel, rel_projections(v->sql, rel, NULL, 1, 1));
 							set_processed(nrel);
 							append(ntables, nrel);
 						}
