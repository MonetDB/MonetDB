/*
 * This Source Code Form is subject to the terms of the Mozilla Public
 * License, v. 2.0.  If a copy of the MPL was not distributed with this
 * file, You can obtain one at http://mozilla.org/MPL/2.0/.
 *
 * Copyright 1997 - July 2008 CWI, August 2008 - 2019 MonetDB B.V.
 */

/*#define DEBUG*/

#include "monetdb_config.h"
#include "rel_optimizer.h"
#include "rel_rel.h"
#include "rel_exp.h"
#include "rel_prop.h"
#include "rel_dump.h"
#include "rel_planner.h"
#include "rel_propagate.h"
#include "sql_mvc.h"
#ifdef HAVE_HGE
#include "mal.h"		/* for have_hge */
#endif
#include "mtime.h"

#define new_func_list(sa) sa_list(sa)
#define new_col_list(sa) sa_list(sa)

typedef struct global_props {
	int cnt[MAXOPS];
} global_props;

typedef sql_rel *(*rewrite_fptr)(int *changes, mvc *sql, sql_rel *rel);
typedef sql_rel *(*rewrite_rel_fptr)(mvc *sql, sql_rel *rel, rewrite_fptr rewriter, int *has_changes);
typedef int (*find_prop_fptr)(mvc *sql, sql_rel *rel);

static sql_rel * rewrite_topdown(mvc *sql, sql_rel *rel, rewrite_fptr rewriter, int *has_changes);
static sql_rel * rewrite(mvc *sql, sql_rel *rel, rewrite_fptr rewriter, int *has_changes) ;
static list * rewrite_exps(mvc *sql, list *l, rewrite_rel_fptr rewrite_rel, rewrite_fptr rewriter, int *has_changes);

static sql_rel * rel_remove_empty_select(int *changes, mvc *sql, sql_rel *rel);

static sql_subfunc *find_func( mvc *sql, char *name, list *exps );

static int
exps_unique( list *exps )
{
	node *n;

	if ((n = exps->h) != NULL) {
		sql_exp *e = n->data;
		prop *p;

		if (e && (p = find_prop(e->p, PROP_HASHCOL)) != NULL) {
			sql_ukey *k = p->value;
			if (k && list_length(k->k.columns) <= 1)
				return 1;
		}
	}
	return 0;
}

/* The important task of the relational optimizer is to optimize the
   join order. 

   The current implementation chooses the join order based on 
   select counts, ie if one of the join sides has been reduced using
   a select this join is choosen over one without such selections. 
 */

/* currently we only find simple column expressions */
void *
name_find_column( sql_rel *rel, const char *rname, const char *name, int pnr, sql_rel **bt ) 
{
	sql_exp *alias = NULL;
	sql_column *c = NULL;

	switch (rel->op) {
	case op_basetable: {
		node *cn;
		sql_table *t = rel->l;

		if (rel->exps) {
			sql_exp *e;
		       
			if (rname)
				e = exps_bind_column2(rel->exps, rname, name);
			else
				e = exps_bind_column(rel->exps, name, NULL);
			if (!e || e->type != e_column) 
				return NULL;
			if (e->l)
				rname = e->l;
			name = e->r;
		}
		if (name && !t)
			return rel->r;
		if (rname && strcmp(t->base.name, rname) != 0)
			return NULL;
		for (cn = t->columns.set->h; cn; cn = cn->next) {
			sql_column *c = cn->data;
			if (strcmp(c->base.name, name) == 0) {
				*bt = rel;
				if (pnr < 0 || (c->t->p &&
				    list_position(c->t->p->members.set, c->t) == pnr))
					return c;
			}
		}
		if (t->idxs.set)
		for (cn = t->idxs.set->h; cn; cn = cn->next) {
			sql_idx *i = cn->data;
			if (strcmp(i->base.name, name+1 /* skip % */) == 0) {
				*bt = rel;
				if (pnr < 0 || (i->t->p &&
				    list_position(i->t->p->members.set, i->t) == pnr)) {
					sql_kc *c = i->columns->h->data;
					return c->c;
				}
			}
		}
		break;
	}
	case op_table:
		/* table func */
		return NULL;
	case op_ddl: 
		if (is_updateble(rel))
			return name_find_column( rel->l, rname, name, pnr, bt);
		return NULL;
	case op_join: 
	case op_left: 
	case op_right: 
	case op_full: 
	case op_semi: 
	case op_anti: 
		/* first right (possible subquery) */
		c = name_find_column( rel->r, rname, name, pnr, bt);
		if (!c) 
			c = name_find_column( rel->l, rname, name, pnr, bt);
		return c;
	case op_select:
	case op_topn:
	case op_sample:
		return name_find_column( rel->l, rname, name, pnr, bt);
	case op_union:
	case op_inter:
	case op_except:

		if (pnr >= 0 || pnr == -2) {
			/* first right (possible subquery) */
			c = name_find_column( rel->r, rname, name, pnr, bt);
			if (!c) 
				c = name_find_column( rel->l, rname, name, pnr, bt);
			return c;
		}
		return NULL;

	case op_project:
	case op_groupby:
		if (!rel->exps)
			break;
		if (rname)
			alias = exps_bind_column2(rel->exps, rname, name);
		else
			alias = exps_bind_column(rel->exps, name, NULL);
		if (is_groupby(rel->op) && alias && alias->type == e_column && rel->r) {
			if (alias->l)
				alias = exps_bind_column2(rel->r, alias->l, alias->r);
			else
				alias = exps_bind_column(rel->r, alias->r, NULL);
		}
		if (is_groupby(rel->op) && !alias && rel->l) {
			/* Group by column not found as alias in projection 
			 * list, fall back to check plain input columns */
			return name_find_column( rel->l, rname, name, pnr, bt);
		}
		break;
	case op_insert:
	case op_update:
	case op_delete:
	case op_truncate:
		break;
	}
	if (alias) { /* we found an expression with the correct name, but
			we need sql_columns */
		if (rel->l && alias->type == e_column) /* real alias */
			return name_find_column(rel->l, alias->l, alias->r, pnr, bt);
	}
	return NULL;
}

static sql_column *
exp_find_column( sql_rel *rel, sql_exp *exp, int pnr )
{
	if (exp->type == e_column) { 
		sql_rel *bt = NULL;
		return name_find_column(rel, exp->l, exp->r, pnr, &bt);
	}
	return NULL;
}

static sql_column *
exp_find_column_( sql_rel *rel, sql_exp *exp, int pnr, sql_rel **bt )
{
	if (exp->type == e_column) 
		return name_find_column(rel, exp->l, exp->r, pnr, bt);
	return NULL;
}

/* find column for the select/join expression */
static sql_column *
sjexp_col(sql_exp *e, sql_rel *r) 
{
	sql_column *res = NULL;

	if (e->type == e_cmp && !is_complex_exp(e->flag)) {
		res = exp_find_column(r, e->l, -2);
		if (!res)
			res = exp_find_column(r, e->r, -2);
	}
	return res;
}

static sql_exp *
list_find_exp( list *exps, sql_exp *e)
{
	sql_exp *ne = NULL;

	if (e->type != e_column)
		return NULL;
	if (( e->l && (ne=exps_bind_column2(exps, e->l, e->r)) != NULL) ||
	   ((!e->l && (ne=exps_bind_column(exps, e->r, NULL)) != NULL)))
		return ne;
	return NULL;
}

static int
kc_column_cmp(sql_kc *kc, sql_column *c)
{
	/* return on equality */
	return !(c == kc->c);
}

static void psm_exps_properties(mvc *sql, global_props *gp, list *exps);
static void rel_properties(mvc *sql, global_props *gp, sql_rel *rel);

static void
psm_exp_properties(mvc *sql, global_props *gp, sql_exp *e)
{
	/* only functions need fix up */
	if (e->type == e_psm) {
		if (e->flag & PSM_SET) {
			psm_exp_properties(sql, gp, e->l);
		} else if (e->flag & PSM_RETURN) {
			psm_exp_properties(sql, gp, e->l);
		} else if (e->flag & PSM_WHILE) {
			psm_exp_properties(sql, gp, e->l);
			psm_exps_properties(sql, gp, e->r);
		} else if (e->flag & PSM_IF) {
			psm_exp_properties(sql, gp, e->l);
			psm_exps_properties(sql, gp, e->r);
			if (e->f)
				psm_exps_properties(sql, gp, e->f);
		} else if (e->flag & PSM_REL) {
			rel_properties(sql, gp, e->l);
		} else if (e->flag & PSM_EXCEPTION) {
			psm_exp_properties(sql, gp, e->l);
		}
	}
}

static void
psm_exps_properties(mvc *sql, global_props *gp, list *exps)
{
	node *n;

	if (!exps)
		return;
	for (n = exps->h; n; n = n->next) 
		psm_exp_properties(sql, gp, n->data);
}

static void
rel_properties(mvc *sql, global_props *gp, sql_rel *rel) 
{
	if(!rel)
		return;

	gp->cnt[(int)rel->op]++;
	switch (rel->op) {
	case op_basetable:
	case op_table:
		if (rel->op == op_table && rel->l && rel->flag != 2) 
			rel_properties(sql, gp, rel->l);
		break;
	case op_join: 
	case op_left: 
	case op_right: 
	case op_full: 

	case op_semi: 
	case op_anti: 

	case op_union: 
	case op_inter: 
	case op_except: 
		rel_properties(sql, gp, rel->l);
		rel_properties(sql, gp, rel->r);
		break;
	case op_project:
	case op_select:
	case op_groupby:
	case op_topn:
	case op_sample:
	case op_ddl:
		if (rel->op == op_ddl && rel->flag == DDL_PSM && rel->exps)
			psm_exps_properties(sql, gp, rel->exps);
		if (rel->l)
			rel_properties(sql, gp, rel->l);
		break;
	case op_insert:
	case op_update:
	case op_delete:
	case op_truncate:
		if (rel->r) 
			rel_properties(sql, gp, rel->r);
		break;
	}

	switch (rel->op) {
	case op_basetable:
	case op_table:
		if (!find_prop(rel->p, PROP_COUNT))
			rel->p = prop_create(sql->sa, PROP_COUNT, rel->p);
		break;
	case op_join: 
	case op_left: 
	case op_right: 
	case op_full: 

	case op_semi: 
	case op_anti: 

	case op_union: 
	case op_inter: 
	case op_except: 
		break;

	case op_project:
	case op_groupby:
	case op_topn:
	case op_sample:
	case op_select:
		break;

	case op_insert:
	case op_update:
	case op_delete:
	case op_truncate:
	case op_ddl:
		break;
	}
}

static sql_rel * rel_join_order(mvc *sql, sql_rel *rel) ;

static void
get_relations(mvc *sql, sql_rel *rel, list *rels)
{
	if (!rel_is_ref(rel) && rel->op == op_join && rel->exps == NULL) {
		sql_rel *l = rel->l;
		sql_rel *r = rel->r;
		
		get_relations(sql, l, rels);
		get_relations(sql, r, rels);
		rel->l = NULL;
		rel->r = NULL;
		rel_destroy(rel);
	} else {
		rel = rel_join_order(sql, rel);
		append(rels, rel);
	}
}

static void
get_inner_relations(mvc *sql, sql_rel *rel, list *rels)
{
	if (!rel_is_ref(rel) && is_join(rel->op)) {
		sql_rel *l = rel->l;
		sql_rel *r = rel->r;
		
		get_inner_relations(sql, l, rels);
		get_inner_relations(sql, r, rels);
	} else {
		append(rels, rel);
	}
}

static int
exp_count(int *cnt, sql_exp *e) 
{
	if (!e)
		return 0;
	if (find_prop(e->p, PROP_JOINIDX))
		*cnt += 100;
	if (find_prop(e->p, PROP_HASHCOL)) 
		*cnt += 100;
	if (find_prop(e->p, PROP_HASHIDX)) 
		*cnt += 100;
	switch(e->type) {
	case e_cmp:
		if (!is_complex_exp(e->flag)) {
			exp_count(cnt, e->l); 
			exp_count(cnt, e->r);
			if (e->f)
				exp_count(cnt, e->f);
		}	
		switch (get_cmp(e)) {
		case cmp_equal:
			*cnt += 90;
			return 90;
		case cmp_notequal:
			*cnt += 7;
			return 7;
		case cmp_gt:
		case cmp_gte:
		case cmp_lt:
		case cmp_lte:
			*cnt += 6;
			if (e->f){ /* range */
				*cnt += 6;
				return 12;
			}
			return 6;
		case cmp_filter:
			if (exps_card(e->r) > CARD_AGGR) {
				/* filters for joins are special */
				*cnt += 1000;
				return 1000;
			}
			*cnt += 2;
			return 2;
		case cmp_in: 
		case cmp_notin: {
			list *l = e->r;
			int c = 9 - 10*list_length(l);
			*cnt += c;
			return c;
		}
		case cmp_or: /* prefer or over functions */
			*cnt += 3;
			return 3;
		case mark_in:
		case mark_notin:
		case mark_exists:
		case mark_notexists:
			*cnt += 0;
			return 0;
		default:
			return 0;
		}
	case e_column: 
		*cnt += 20;
		return 20;
	case e_atom:
		*cnt += 10;
		return 10;
	case e_func:
		/* functions are more expensive, depending on the number of columns involved. */ 
		if (e->card == CARD_ATOM)
			return 0;
		*cnt -= 5*list_length(e->l);
		return 5*list_length(e->l);
	case e_convert:
		/* functions are more expensive, depending on the number of columns involved. */ 
		if (e->card == CARD_ATOM)
			return 0;
		/* fall through */
	default:
		*cnt -= 5;
		return -5;
	}
}

static int
exp_keyvalue(sql_exp *e) 
{
	int cnt = 0;
	exp_count(&cnt, e);
	return cnt;
}

static sql_exp *
joinexp_col(sql_exp *e, sql_rel *r)
{
	if (e->type == e_cmp) {
		if (rel_has_exp(r, e->l) >= 0) 
			return e->l;
		return e->r;
	}
	assert(0);
	return NULL;
}

static sql_column *
table_colexp(sql_exp *e, sql_rel *r)
{
	sql_table *t = r->l;

	if (e->type == e_column) {
		const char *name = e->name;
		node *cn;

		if (r->exps) { /* use alias */
			for (cn = r->exps->h; cn; cn = cn->next) {
				sql_exp *ce = cn->data;
				if (strcmp(ce->name, name) == 0) {
					name = ce->r;
					break;
				}
			}
		}
		for (cn = t->columns.set->h; cn; cn = cn->next) {
			sql_column *c = cn->data;
			if (strcmp(c->base.name, name) == 0) 
				return c;
		}
	}
	return NULL;
}

int
exp_joins_rels(sql_exp *e, list *rels)
{
	sql_rel *l = NULL, *r = NULL;

	assert (e->type == e_cmp);
		
	if (get_cmp(e) == cmp_or) {
		l = NULL;
	} else if (get_cmp(e) == cmp_filter) {
		list *ll = e->l;
		list *lr = e->r;

		l = find_rel(rels, ll->h->data);
		r = find_rel(rels, lr->h->data);
	} else if (e->flag == cmp_in || e->flag == cmp_notin) {
		list *lr = e->r;

		l = find_rel(rels, e->l);
		if (lr && lr->h)
			r = find_rel(rels, lr->h->data);
	} else {
		l = find_rel(rels, e->l);
		r = find_rel(rels, e->r);
	}

	if (l && r)
		return 0;
	return -1;
}

static list *
matching_joins(sql_allocator *sa, list *rels, list *exps, sql_exp *je) 
{
	sql_rel *l, *r;

	assert (je->type == e_cmp);
		
	l = find_rel(rels, je->l);
	r = find_rel(rels, je->r);
	if (l && r) {
		list *res;
		list *n_rels = new_rel_list(sa);	

		append(n_rels, l);
		append(n_rels, r);
		res = list_select(exps, n_rels, (fcmp) &exp_joins_rels, (fdup)NULL);
		return res; 
	}
	return new_rel_list(sa);
}

static int
sql_column_kc_cmp(sql_column *c, sql_kc *kc)
{
	/* return on equality */
	return (c->colnr - kc->c->colnr);
}

static sql_idx *
find_fk_index(sql_table *l, list *lcols, sql_table *r, list *rcols)
{
	if (l->idxs.set) {
		node *in;
	   	for(in = l->idxs.set->h; in; in = in->next){
	    		sql_idx *li = in->data;
			if (li->type == join_idx) {
		        	sql_key *rk = &((sql_fkey*)li->key)->rkey->k;
				fcmp cmp = (fcmp)&sql_column_kc_cmp;

              			if (rk->t == r && 
				    list_match(lcols, li->columns, cmp) == 0 &&
				    list_match(rcols, rk->columns, cmp) == 0) {
					return li;
				}
			}
		}
	}
	return NULL;
}

static sql_rel *
find_basetable( sql_rel *r)
{
	if (!r)
		return NULL;
	switch(r->op) {
	case op_basetable:	
		if (!r->l)
			return NULL;
		return r;
	case op_project:
	case op_select:
		return find_basetable(r->l);
	default:
		return NULL;
	}
}

static int
exps_count(list *exps) 
{
	node *n;
	int cnt = 0;

	if (!exps)
		return 0;
	for (n = exps->h; n; n=n->next)
		exp_count(&cnt, n->data);
	return cnt;
}

static list *
order_join_expressions(mvc *sql, list *dje, list *rels)
{
	list *res;
	node *n = NULL;
	int i, *keys, cnt = list_length(dje);
	void **data;
	int debug = mvc_debug_on(sql, 16);

	keys = malloc(cnt*sizeof(int));
	data = malloc(cnt*sizeof(void *));
	if (keys == NULL || data == NULL) {
		if (keys)
			free(keys);
		if (data)
			free(data);
		return NULL;
	}
	res = sa_list(sql->sa);
	if (res == NULL) {
		free(keys);
		free(data);
		return NULL;
	}
	for (n = dje->h, i = 0; n; n = n->next, i++) {
		sql_exp *e = n->data;

		keys[i] = exp_keyvalue(e);
		/* add some weight for the selections */
		if (e->type == e_cmp && !is_complex_exp(e->flag)) {
			sql_rel *l = find_rel(rels, e->l);
			sql_rel *r = find_rel(rels, e->r);

			if (l && is_select(l->op) && l->exps)
				keys[i] += list_length(l->exps)*10 + exps_count(l->exps)*debug;
			if (r && is_select(r->op) && r->exps)
				keys[i] += list_length(r->exps)*10 + exps_count(r->exps)*debug;
		}
		data[i] = n->data;
	}
	/* sort descending */
	GDKqsort(keys, data, NULL, cnt, sizeof(int), sizeof(void *), TYPE_int, true, true);
	for(i=0; i<cnt; i++) {
		list_append(res, data[i]);
	}
	free(keys);
	free(data);
	return res;
}

static int
find_join_rels(list **L, list **R, list *exps, list *rels)
{
	node *n;

	*L = sa_list(exps->sa);
	*R = sa_list(exps->sa);
	if (!exps || list_length(exps) <= 1)
		return -1;
	for(n = exps->h; n; n = n->next) {
		sql_exp *e = n->data;
		sql_rel *l = NULL, *r = NULL;

		if (!is_complex_exp(e->flag)){
			l = find_rel(rels, e->l);
			r = find_rel(rels, e->r);
		}
		if (l<r) {
			list_append(*L, l);
			list_append(*R, r);
		} else {
			list_append(*L, r);
			list_append(*R, l);
		}
	}
	return 0;
}

static list * 
distinct_join_exps(list *aje, list *lrels, list *rrels)
{
	node *n, *m, *o, *p;
	int len = 0, i, j;
	char *used = SA_NEW_ARRAY(aje->sa, char, len = list_length(aje));
	list *res = sa_list(aje->sa);

	memset(used, 0, len);
	assert(len == list_length(lrels));
	for(n = lrels->h, m = rrels->h, j = 0; n && m; 
	    n = n->next, m = m->next, j++) {
		if (n->data && m->data)
		for(o = n->next, p = m->next, i = j+1; o && p; 
		    o = o->next, p = p->next, i++) {
			if (o->data == n->data && p->data == m->data)
				used[i] = 1;
		}
	}
	for (i = 0, n = aje->h; i < len; n = n->next, i++) {
		if (!used[i])
			list_append(res, n->data);
	}
	return res;
}

static list *
find_fk( mvc *sql, list *rels, list *exps) 
{
	node *djn;
	list *sdje, *aje, *dje;
	list *lrels, *rrels;

	/* first find the distinct join expressions */
	aje = list_select(exps, rels, (fcmp) &exp_is_join, (fdup)NULL);
	/* add left/right relation */
	if (find_join_rels(&lrels, &rrels, aje, rels) < 0)
		dje = aje;
	else
		dje = distinct_join_exps(aje, lrels, rrels);
	for(djn=dje->h; djn; djn = djn->next) {
		/* equal join expressions */
		sql_idx *idx = NULL;
		sql_exp *je = djn->data, *le = je->l, *re = je->r; 

		if (is_complex_exp(je->flag))
			break;
		if (!find_prop(je->p, PROP_JOINIDX)) {
			int swapped = 0;
			list *aaje = matching_joins(sql->sa, rels, aje, je);
			list *eje = list_select(aaje, (void*)1, (fcmp) &exp_is_eqjoin, (fdup)NULL);
			sql_rel *lr = find_rel(rels, le), *olr = lr;
			sql_rel *rr = find_rel(rels, re), *orr = rr;
			sql_rel *bt = NULL;
			char *iname;

			sql_table *l, *r;
			list *lexps = list_map(eje, lr, (fmap) &joinexp_col);
			list *rexps = list_map(eje, rr, (fmap) &joinexp_col);
			list *lcols, *rcols;
			
			lr = find_basetable(lr);
			rr = find_basetable(rr);
			if (!lr || !rr) 
				continue;
			l = lr->l;
			r = rr->l;
			lcols = list_map(lexps, lr, (fmap) &table_colexp);
			rcols = list_map(rexps, rr, (fmap) &table_colexp);
			lcols->destroy = NULL;
			rcols->destroy = NULL;
			if (list_length(lcols) != list_length(rcols)) 
				continue;

			idx = find_fk_index(l, lcols, r, rcols); 
			if (!idx) {
				idx = find_fk_index(r, rcols, l, lcols); 
				swapped = 1;
			} 

			if (idx && (iname = sa_strconcat( sql->sa, "%", idx->base.name)) != NULL &&
				   ((!swapped && name_find_column(olr, NULL, iname, -2, &bt) == NULL) ||
			            ( swapped && name_find_column(orr, NULL, iname, -2, &bt) == NULL))) 
				idx = NULL;

			if (idx) { 
				prop *p;
				node *n;
				sql_exp *t = NULL, *i = NULL;
	
				if (list_length(lcols) > 1 || !mvc_debug_on(sql, 512)) { 

					/* Add join between idx and TID */
					if (swapped) {
						sql_exp *s = je->l, *l = je->r;

						t = rel_find_column(sql->sa, olr, s->l, TID);
						i = rel_find_column(sql->sa, orr, l->l, iname);
						if (!t || !i) 
							continue;
						je = exp_compare(sql->sa, i, t, cmp_equal);
					} else {
						sql_exp *s = je->r, *l = je->l;

						t = rel_find_column(sql->sa, orr, s->l, TID);
						i = rel_find_column(sql->sa, olr, l->l, iname);
						if (!t || !i) 
							continue;
						je = exp_compare(sql->sa, i, t, cmp_equal);
					}

					/* Remove all join expressions */
					for (n = eje->h; n; n = n->next) 
						list_remove_data(exps, n->data);
					append(exps, je);
					djn->data = je;
				} else if (swapped) { /* else keep je for single column expressions */
					je = exp_compare(sql->sa, je->r, je->l, cmp_equal);
					/* Remove all join expressions */
					for (n = eje->h; n; n = n->next) 
						list_remove_data(exps, n->data);
					append(exps, je);
					djn->data = je;
				}
				je->p = p = prop_create(sql->sa, PROP_JOINIDX, je->p);
				p->value = idx;
			}
		}
	}

	/* sort expressions on weighted number of reducing operators */
	sdje = order_join_expressions(sql, dje, rels);
	return sdje;
}

static sql_rel *
order_joins(mvc *sql, list *rels, list *exps)
{
	sql_rel *top = NULL, *l = NULL, *r = NULL;
	sql_exp *cje;
	node *djn;
	list *sdje, *n_rels = new_rel_list(sql->sa);
	int fnd = 0;

	/* find foreign keys and reorder the expressions on reducing quality */
	sdje = find_fk(sql, rels, exps);

	if (list_length(rels) > 2 && mvc_debug_on(sql, 256)) {
		for(djn = sdje->h; djn; djn = djn->next ) {
			sql_exp *e = djn->data;
			list_remove_data(exps, e);
		}
		top =  rel_planner(sql, rels, sdje, exps);
		return top;
	}

	/* open problem, some expressions use more than 2 relations */
	/* For example a.x = b.y * c.z; */
	if (list_length(rels) >= 2 && sdje->h) {
		/* get the first expression */
		cje = sdje->h->data;

		/* find the involved relations */

		/* complex expressions may touch multiple base tables 
		 * Should be pushed up to extra selection.
		 * */
		if (cje->type != e_cmp || !is_complex_exp(cje->flag) || !find_prop(cje->p, PROP_HASHCOL) /*||
		   (cje->type == e_cmp && cje->f == NULL)*/) {
			l = find_one_rel(rels, cje->l);
			r = find_one_rel(rels, cje->r);
		}

		if (l && r && l != r) {
			list_remove_data(sdje, cje);
			list_remove_data(exps, cje);
		}
	}
	if (l && r && l != r) {
		list_remove_data(rels, l);
		list_remove_data(rels, r);
		list_append(n_rels, l);
		list_append(n_rels, r);

		/* Create a relation between l and r. Since the calling 
	   	   functions rewrote the join tree, into a list of expressions 
	   	   and a list of (simple) relations, there are no outer joins 
	   	   involved, we can simply do a crossproduct here.
	 	 */
		top = rel_crossproduct(sql->sa, l, r, op_join);
		rel_join_add_exp(sql->sa, top, cje);

		/* all other join expressions on these 2 relations */
		while((djn = list_find(exps, n_rels, (fcmp)&exp_joins_rels)) != NULL) {
			sql_exp *e = djn->data;

			rel_join_add_exp(sql->sa, top, e);
			list_remove_data(exps, e);
		}
		/* Remove other joins on the current 'n_rels' set in the distinct list too */
		while((djn = list_find(sdje, n_rels, (fcmp)&exp_joins_rels)) != NULL) 
			list_remove_data(sdje, djn->data);
		fnd = 1;
	}
	/* build join tree using the ordered list */
	while(list_length(exps) && fnd) {
		fnd = 0;
		/* find the first expression which could be added */
		for(djn = sdje->h; djn && !fnd && rels->h; djn = (!fnd)?djn->next:NULL) {
			node *ln, *rn, *en;
			
			cje = djn->data;
			ln = list_find(n_rels, cje->l, (fcmp)&rel_has_exp);
			rn = list_find(n_rels, cje->r, (fcmp)&rel_has_exp);

			if (ln || rn) {
				/* remove the expression from the lists */
				list_remove_data(sdje, cje);
				list_remove_data(exps, cje);
			}
			if (ln && rn) {
				assert(0);
				/* create a selection on the current */
				l = ln->data;
				r = rn->data;
				rel_join_add_exp(sql->sa, top, cje);
				fnd = 1;
			} else if (ln || rn) {
				if (ln) {
					l = ln->data;
					r = find_rel(rels, cje->r);
				} else {
					l = rn->data;
					r = find_rel(rels, cje->l);
				}
				list_remove_data(rels, r);
				append(n_rels, r);

				/* create a join using the current expression */
				top = rel_crossproduct(sql->sa, top, r, op_join);
				rel_join_add_exp(sql->sa, top, cje);

				/* all join expressions on these tables */
				while((en = list_find(exps, n_rels, (fcmp)&exp_joins_rels)) != NULL) {
					sql_exp *e = en->data;
					rel_join_add_exp(sql->sa, top, e);
					list_remove_data(exps, e);
				}
				/* Remove other joins on the current 'n_rels' 
				   set in the distinct list too */
				while((en = list_find(sdje, n_rels, (fcmp)&exp_joins_rels)) != NULL) 
					list_remove_data(sdje, en->data);
				fnd = 1;
			}
		}
	}
	if (list_length(rels)) { /* more relations */
		node *n;
		for(n=rels->h; n; n = n->next) {
			if (top)
				top = rel_crossproduct(sql->sa, top, n->data, op_join);
			else 
				top = n->data;
		}
	}
	if (list_length(exps)) { /* more expressions (add selects) */
		node *n;
		//set_processed(top);
		top = rel_select(sql->sa, top, NULL);
		for(n=exps->h; n; n = n->next) {
			sql_exp *e = n->data;

			/* find the involved relations */

			/* complex expressions may touch multiple base tables 
		 	 * Should be push up to extra selection. */
			/*
			l = find_one_rel(rels, e->l);
			r = find_one_rel(rels, e->r);

			if (l && r) 
			*/
			if (exp_is_join_exp(e) == 0) {
				sql_rel *nr = NULL;
				if (e->flag == cmp_equal)
					nr = rel_push_join(sql, top->l, e->l, e->r, NULL, e);
				if (!nr)
					rel_join_add_exp(sql->sa, top->l, e);
			} else
				rel_select_add_exp(sql->sa, top, e);
		}
	}
	return top;
}

static int
rel_neg_in_size(sql_rel *r)
{
	if (is_union(r->op) && r->nrcols == 0) 
		return -1 + rel_neg_in_size(r->l);
	if (is_project(r->op) && r->nrcols == 0) 
		return -1;
	return 0;
}

static list *
push_in_join_down(mvc *sql, list *rels, list *exps)
{
	node *n;
	int restart = 1;
	list *nrels;

	/* we should sort these first, ie small in's before large one's */
	nrels = list_sort(rels, (fkeyvalue)&rel_neg_in_size, (fdup)&rel_dup);

	/* we need to cleanup, the new refs ! */
	rels->destroy = (fdestroy)rel_destroy;
	list_destroy(rels);
	rels = nrels;

	/* one of the rels should be a op_union with nrcols == 0 */
	while(restart) {
	    for(n = rels->h; n; n = n->next) {
		sql_rel *r = n->data;
	
		restart = 0;
		if ((is_union(r->op) || is_project(r->op)) && r->nrcols == 0) {
			/* next step find expression on this relation */
			node *m;
			sql_rel *l = NULL;
			sql_exp *je = NULL;

			for(m = exps->h; !je && m; m = m->next) {
				sql_exp *e = m->data;

				if (e->type == e_cmp && e->flag == cmp_equal) {
					/* in values are on 
						the right of the join */
					if (rel_has_exp(r, e->r) >= 0) 
						je = e;
				}
			}
			/* with this expression find other relation */
			if (je && (l = find_rel(rels, je->l)) != NULL) {
				sql_rel *nr = rel_crossproduct(sql->sa, l, r, op_join);

				rel_join_add_exp(sql->sa, nr, je);
				list_append(rels, nr); 
				list_remove_data(rels, l);
				list_remove_data(rels, r);
				list_remove_data(exps, je);
				restart = 1;
				break;
			}

		}
	    }
	}
	return rels;
}

static list *
push_up_join_exps( mvc *sql, sql_rel *rel) 
{
	if (rel_is_ref(rel))
		return NULL;

	switch(rel->op) {
	case op_join: {
		sql_rel *rl = rel->l;
		sql_rel *rr = rel->r;
		list *l, *r;

		if (rel_is_ref(rl) && rel_is_ref(rr)) {
			l = rel->exps;
			rel->exps = NULL;
			return l;
		}
		l = push_up_join_exps(sql, rl);
		r = push_up_join_exps(sql, rr);
		if (l && r) {
			l = list_merge(l, r, (fdup)NULL);
			r = NULL;
		}
		if (rel->exps) {
			if (l && !r)
				r = l;
			l = list_merge(rel->exps, r, (fdup)NULL);
		}
		rel->exps = NULL;
		return l;
	}
	default:
		return NULL;
	}
}

static sql_rel *
reorder_join(mvc *sql, sql_rel *rel)
{
	list *exps;
	list *rels;

	if (rel->op == op_join)
		rel->exps = push_up_join_exps(sql, rel);

       	exps = rel->exps;
	if (!exps) /* crosstable, ie order not important */
		return rel;
	rel->exps = NULL; /* should be all crosstables by now */
 	rels = new_rel_list(sql->sa);
	if (is_outerjoin(rel->op)) {
		sql_rel *l, *r;
		int cnt = 0;
		/* try to use an join index also for outer joins */
 		get_inner_relations(sql, rel, rels);
		cnt = list_length(exps);
		rel->exps = find_fk(sql, rels, exps);
		if (list_length(rel->exps) != cnt) 
			rel->exps = order_join_expressions(sql, exps, rels);
		l = rel->l;
		r = rel->r;
		if (is_join(l->op))
			rel->l = reorder_join(sql, rel->l);
		if (is_join(r->op))
			rel->r = reorder_join(sql, rel->r);
	} else { 
 		get_relations(sql, rel, rels);
		if (list_length(rels) > 1) {
			rels = push_in_join_down(sql, rels, exps);
			rel = order_joins(sql, rels, exps);
		} else {
			rel->exps = exps;
			exps = NULL;
		}
	}
	return rel;
}

static sql_rel *
rel_join_order(mvc *sql, sql_rel *rel) 
{
	int e_changes = 0;

	if (!rel)
		return rel;

	switch (rel->op) {
	case op_basetable:
	case op_table:
		break;
	case op_join: 
	case op_left: 
	case op_right: 
	case op_full: 
		break;

	case op_semi: 
	case op_anti: 

	case op_union: 
	case op_inter: 
	case op_except: 
		rel->l = rel_join_order(sql, rel->l);
		rel->r = rel_join_order(sql, rel->r);
		break;
	case op_project:
	case op_select: 
	case op_groupby: 
	case op_topn: 
	case op_sample: 
		rel->l = rel_join_order(sql, rel->l);
		break;
	case op_ddl: 
		rel->l = rel_join_order(sql, rel->l);
		if (rel->r)
			rel->r = rel_join_order(sql, rel->r);
		break;
	case op_insert:
	case op_update:
	case op_delete:
	case op_truncate:
		rel->l = rel_join_order(sql, rel->l);
		rel->r = rel_join_order(sql, rel->r);
		break;
	}
	if (is_join(rel->op) && rel->exps && !rel_is_ref(rel)) {
		rel = rewrite(sql, rel, &rel_remove_empty_select, &e_changes); 
		rel = reorder_join(sql, rel);
	}
	(void)e_changes;
	return rel;
}

/* exp_rename */
static sql_exp * exp_rename(mvc *sql, sql_exp *e, sql_rel *f, sql_rel *t);

static list *
exps_rename(mvc *sql, list *l, sql_rel *f, sql_rel *t) 
{
	node *n;
	list *nl = new_exp_list(sql->sa);

	for(n=l->h; n; n=n->next) {
		sql_exp *arg = n->data;

		arg = exp_rename(sql, arg, f, t);
		if (!arg) 
			return NULL;
		append(nl, arg);
	}
	return nl;
}

/* exp_rename */
static sql_exp *
exp_rename(mvc *sql, sql_exp *e, sql_rel *f, sql_rel *t) 
{
	sql_exp *ne = NULL, *l, *r, *r2;

	switch(e->type) {
	case e_column:
		if (e->l) { 
			ne = exps_bind_column2(f->exps, e->l, e->r);
			/* if relation name matches expressions relation name, find column based on column name alone */
		} else {
			ne = exps_bind_column(f->exps, e->r, NULL);
		}
		if (!ne)
			return e;
		e = NULL;
		if (ne->name && ne->r && ne->l) 
			e = rel_bind_column2(sql, t, ne->l, ne->r, 0);
		if (!e && ne->r)
			e = rel_bind_column(sql, t, ne->r, 0);
		sql->session->status = 0;
		sql->errstr[0] = 0;
		if (!e && exp_is_atom(ne))
			return ne;
		return e;
	case e_cmp: 
		if (get_cmp(e) == cmp_or || get_cmp(e) == cmp_filter) {
			list *l = exps_rename(sql, e->l, f, t);
			list *r = exps_rename(sql, e->r, f, t);
			if (l && r) {
				if (get_cmp(e) == cmp_filter) 
					ne = exp_filter(sql->sa, l, r, e->f, is_anti(e));
				else
					ne = exp_or(sql->sa, l, r, is_anti(e));
			}
		} else if (e->flag == cmp_in || e->flag == cmp_notin) {
			sql_exp *l = exp_rename(sql, e->l, f, t);
			list *r = exps_rename(sql, e->r, f, t);
			if (l && r)
				ne = exp_in(sql->sa, l, r, e->flag);
		} else {
			l = exp_rename(sql, e->l, f, t);
			r = exp_rename(sql, e->r, f, t);
			if (e->f) {
				r2 = exp_rename(sql, e->f, f, t);
				if (l && r && r2)
					ne = exp_compare2(sql->sa, l, r, r2, e->flag);
			} else if (l && r) {
				ne = exp_compare(sql->sa, l, r, e->flag);
			}
		}
		break;
	case e_convert:
		l = exp_rename(sql, e->l, f, t);
		if (l)
			ne = exp_convert(sql->sa, l, exp_fromtype(e), exp_totype(e));
		break;
	case e_aggr:
	case e_func: {
		list *l = e->l, *nl = NULL;

		if (!l) {
			return e;
		} else {
			nl = exps_rename(sql, l, f, t);
			if (!nl)
				return NULL;
		}
		if (e->type == e_func)
			ne = exp_op(sql->sa, nl, e->f);
		else 
			ne = exp_aggr(sql->sa, nl, e->f, need_distinct(e), need_no_nil(e), e->card, has_nil(e));
		break;
	}	
	case e_atom:
	case e_psm:
		return e;
	}
	if (ne && e->p)
		ne->p = prop_copy(sql->sa, e->p);
	return ne;
}

/* push the expression down, ie translate colum references 
	from relation f into expression of relation t 
*/ 

static sql_exp * _exp_push_down(mvc *sql, sql_exp *e, sql_rel *f, sql_rel *t);

static list *
exps_push_down(mvc *sql, list *exps, sql_rel *f, sql_rel *t)
{
	node *n;
	list *nl = new_exp_list(sql->sa);

	for(n = exps->h; n; n = n->next) {
		sql_exp *arg = n->data, *narg = NULL;

		narg = _exp_push_down(sql, arg, f, t);
		if (!narg) 
			return NULL;
		if (arg->p)
			narg->p = prop_copy(sql->sa, arg->p);
		append(nl, narg);
	}
	return nl;
}

static sql_exp *
_exp_push_down(mvc *sql, sql_exp *e, sql_rel *f, sql_rel *t) 
{
	int flag = e->flag;
	sql_exp *ne = NULL, *l, *r, *r2;

	switch(e->type) {
	case e_column:
		if (is_union(f->op)) {
			int p = list_position(f->exps, rel_find_exp(f, e));

			return list_fetch(t->exps, p);
		}
		if (e->l) { 
			ne = rel_bind_column2(sql, f, e->l, e->r, 0);
			/* if relation name matches expressions relation name, find column based on column name alone */
		}
		if (!ne && !e->l)
			ne = rel_bind_column(sql, f, e->r, 0);
		if (!ne || ne->type != e_column)
			return NULL;
		e = NULL;
		/*
		if (ne->name && ne->rname)
			e = rel_bind_column2(sql, t, ne->rname, ne->name, 0);
		if (!e && ne->name && !ne->rname)
			e = rel_bind_column(sql, t, ne->name, 0);
		if (!e && ne->name && ne->r && ne->l) 
			e = rel_bind_column2(sql, t, ne->l, ne->r, 0);
		if (!e && ne->r && !ne->l)
			e = rel_bind_column(sql, t, ne->r, 0);
			*/
		if (ne->l && ne->r)
			e = rel_bind_column2(sql, t, ne->l, ne->r, 0);
		if (!e && ne->r && !ne->l)
			e = rel_bind_column(sql, t, ne->r, 0);
		sql->session->status = 0;
		sql->errstr[0] = 0;
		if (e && flag)
			e->flag = flag;
		/* if the upper exp was an alias, keep this */ 
		if (e && ne->rname) 
			exp_setname(sql->sa, e, ne->rname, ne->name);
		return e;
	case e_cmp: 
		if (get_cmp(e) == cmp_or || get_cmp(e) == cmp_filter) {
			list *l, *r;

		       	l = exps_push_down(sql, e->l, f, t);
			if (!l)
				return NULL;
			r = exps_push_down(sql, e->r, f, t);
			if (!r) 
				return NULL;
			if (get_cmp(e) == cmp_filter) 
				return exp_filter(sql->sa, l, r, e->f, is_anti(e));
			return exp_or(sql->sa, l, r, is_anti(e));
		} else if (e->flag == cmp_in || e->flag == cmp_notin) {
			list *r;

			l = _exp_push_down(sql, e->l, f, t);
			if (!l)
				return NULL;
			r = exps_push_down(sql, e->r, f, t);
			if (!r)
				return NULL;
			return exp_in(sql->sa, l, r, e->flag);
		} else {
			l = _exp_push_down(sql, e->l, f, t);
			if (!l)
				return NULL;
			r = _exp_push_down(sql, e->r, f, t);
			if (!r)
				return NULL;
			if (e->f) {
				r2 = _exp_push_down(sql, e->f, f, t);
				if (l && r && r2)
					return exp_compare2(sql->sa, l, r, r2, e->flag);
			} else if (l && r) {
				if (l->card < r->card)
					return exp_compare(sql->sa, r, l, swap_compare((comp_type)e->flag));
				else
					return exp_compare(sql->sa, l, r, e->flag);
			}
		}
		return NULL;
	case e_convert:
		l = _exp_push_down(sql, e->l, f, t);
		if (l)
			return exp_convert(sql->sa, l, exp_fromtype(e), exp_totype(e));
		return NULL;
	case e_aggr:
	case e_func: {
		list *l = e->l, *nl = NULL;

		if (!l) {
			return e;
		} else {
			nl = exps_push_down(sql, l, f, t);
			if (!nl)
				return NULL;
		}
		if (e->type == e_func)
			return exp_op(sql->sa, nl, e->f);
		else 
			return exp_aggr(sql->sa, nl, e->f, need_distinct(e), need_no_nil(e), e->card, has_nil(e));
	}	
	case e_atom:
	case e_psm:
		return e;
	}
	return NULL;
}

static sql_exp *
exp_push_down(mvc *sql, sql_exp *e, sql_rel *f, sql_rel *t) 
{
	return _exp_push_down(sql, e, f, t);
}


/* some projections results are order dependend (row_number etc) */
static int 
project_unsafe(sql_rel *rel)
{
	sql_rel *sub = rel->l;
	node *n;

	if (need_distinct(rel) || rel->r /* order by */)
		return 1;
	if (!rel->exps)
		return 0;
	/* projects without sub and projects around ddl's cannot be changed */
	if (!sub || (sub && sub->op == op_ddl))
		return 1;
	for(n = rel->exps->h; n; n = n->next) {
		sql_exp *e = n->data;

		/* aggr func in project ! */
		if (exp_unsafe(e))
			return 1;
	}
	return 0;
}

static int 
math_unsafe(sql_subfunc *f)
{
	if (!f->func->s) {
		if (strcmp(f->func->base.name, "sql_div") == 0 ||
		    strcmp(f->func->base.name, "sqrt") == 0 ||
		    strcmp(f->func->base.name, "atan") == 0 ) 
			return 1;
	}
	return 0;
}

static int 
can_push_func(sql_exp *e, sql_rel *rel, int *must)
{
	if (!e)
		return 0;
	switch(e->type) {
	case e_cmp: {
		int mustl = 0, mustr = 0, mustf = 0;
		sql_exp *l = e->l, *r = e->r, *f = e->f;

		if (get_cmp(e) == cmp_or || e->flag == cmp_in || e->flag == cmp_notin || get_cmp(e) == cmp_filter) 
			return 0;
		return ((l->type == e_column || can_push_func(l, rel, &mustl)) && (*must = mustl)) || 
	               (!f && (r->type == e_column || can_push_func(r, rel, &mustr)) && (*must = mustr)) || 
		       (f && 
	               (r->type == e_column || can_push_func(r, rel, &mustr)) && 
		       (f->type == e_column || can_push_func(f, rel, &mustf)) && (*must = (mustr || mustf)));
	}
	case e_convert:
		return can_push_func(e->l, rel, must);
	case e_func: {
		list *l = e->l;
		node *n;
		int res = 1, lmust = 0;
		
		if (e->f){
			sql_subfunc *f = e->f;
			if (math_unsafe(f) || f->func->type != F_FUNC)
				return 0;
		}
		if (l) for (n = l->h; n && res; n = n->next)
			res &= can_push_func(n->data, rel, &lmust);
		if (res && !lmust)
			return 1;
		(*must) |= lmust;
		return res;
	}
	case e_column:
		if (rel && !rel_find_exp(rel, e)) 
			return 0;
		(*must) = 1;
		/* fall through */
	case e_atom:
	default:
		return 1;
	}
}

static int
exps_can_push_func(list *exps, sql_rel *rel) 
{
	node *n;

	for(n = exps->h; n; n = n->next) {
		sql_exp *e = n->data;
		int must = 0, mustl = 0, mustr = 0;

		if (is_joinop(rel->op) && ((can_push_func(e, rel->l, &mustl) && mustl) || (can_push_func(e, rel->r, &mustr) && mustr)))
			return 1;
		else if (is_select(rel->op) && can_push_func(e, NULL, &must) && must)
			return 1;
	}
	return 0;
}

static int
exp_needs_push_down(sql_exp *e)
{
	if (!e)
		return 0;
	switch(e->type) {
	case e_cmp: 
		if (get_cmp(e) == cmp_or || e->flag == cmp_in || e->flag == cmp_notin || get_cmp(e) == cmp_filter) 
			return 0;
		return exp_needs_push_down(e->l) || exp_needs_push_down(e->r) || (e->f && exp_needs_push_down(e->f));
	case e_convert:
		return exp_needs_push_down(e->l);
	case e_aggr: 
	case e_func: 
		return 1;
	case e_column:
	case e_atom:
	default:
		return 0;
	}
}

static int
exps_need_push_down( list *exps )
{
	node *n;
	for(n = exps->h; n; n = n->next) 
		if (exp_needs_push_down(n->data))
			return 1;
	return 0;
}

static sql_rel *
rel_push_func_down(int *changes, mvc *sql, sql_rel *rel) 
{
	if ((is_select(rel->op) || is_joinop(rel->op)) && rel->l && rel->exps && !(rel_is_ref(rel))) {
		list *exps = rel->exps;

		if (is_select(rel->op) &&  list_length(rel->exps) <= 1)  /* only push down when thats useful */
			return rel;
		if (exps_can_push_func(exps, rel) && exps_need_push_down(exps)) {
			sql_rel *nrel;
			sql_rel *l = rel->l, *ol = l;
			sql_rel *r = rel->r, *or = r;
			node *n;

			/* we need a full projection, group by's and unions cannot be extended
 			 * with more expressions */
			if (rel_is_ref(l))
				return rel;
			if (l->op != op_project) { 
				if (is_subquery(l))
					return rel;
				rel->l = l = rel_project(sql->sa, l, 
					rel_projections(sql, l, NULL, 1, 1));
			}
			if (is_joinop(rel->op) && rel_is_ref(r))
				return rel;
			if (is_joinop(rel->op) && r->op != op_project) {
				if (is_subquery(r))
					return rel;
				rel->r = r = rel_project(sql->sa, r, 
					rel_projections(sql, r, NULL, 1, 1));
			}
 			nrel = rel_project(sql->sa, rel, rel_projections(sql, rel, NULL, 1, 1));
			for(n = exps->h; n; n = n->next) {
				sql_exp *e = n->data, *ne = NULL;
				int must = 0, mustl = 0, mustr = 0;

				if (e->type == e_column)
					continue;
				if ((is_joinop(rel->op) && ((can_push_func(e, l, &mustl) && mustl) || (can_push_func(e, r, &mustr) && mustr))) ||
				    (is_select(rel->op) && can_push_func(e, NULL, &must) && must)) {
					must = 0; mustl = 0; mustr = 0;
					if (e->type != e_cmp) { /* predicate */
						if ((is_joinop(rel->op) && ((can_push_func(e, l, &mustl) && mustl) || (can_push_func(e, r, &mustr) && mustr))) ||
					    	    (is_select(rel->op) && can_push_func(e, NULL, &must) && must)) {
							exp_label(sql->sa, e, ++sql->label);
							if (mustr)
								append(r->exps, e);
							else
								append(l->exps, e);
							e = exp_column(sql->sa, exp_relname(e), exp_name(e), exp_subtype(e), e->card, has_nil(e), is_intern(e));
							n->data = e;
							(*changes)++;
						}
					} else {
						ne = e->l;
						if ((is_joinop(rel->op) && ((can_push_func(ne, l, &mustl) && mustl) || (can_push_func(ne, r, &mustr) && mustr))) ||
					    	    (is_select(rel->op) && can_push_func(ne, NULL, &must) && must)) {
							exp_label(sql->sa, ne, ++sql->label);
							if (mustr)
								append(r->exps, ne);
							else
								append(l->exps, ne);
							ne = exp_column(sql->sa, exp_relname(ne), exp_name(ne), exp_subtype(ne), ne->card, has_nil(ne), is_intern(ne));
							(*changes)++;
						}
						e->l = ne;

						must = 0; mustl = 0; mustr = 0;
						ne = e->r;
						if ((is_joinop(rel->op) && ((can_push_func(ne, l, &mustl) && mustl) || (can_push_func(ne, r, &mustr) && mustr))) ||
					    	    (is_select(rel->op) && can_push_func(ne, NULL, &must) && must)) {
							exp_label(sql->sa, ne, ++sql->label);
							if (mustr)
								append(r->exps, ne);
							else
								append(l->exps, ne);
							ne = exp_column(sql->sa, exp_relname(ne), exp_name(ne), exp_subtype(ne), ne->card, has_nil(ne), is_intern(ne));
							(*changes)++;
						}
						e->r = ne;

						if (e->f) {
							must = 0; mustl = 0; mustr = 0;
							ne = e->f;
							if ((is_joinop(rel->op) && ((can_push_func(ne, l, &mustl) && mustl) || (can_push_func(ne, r, &mustr) && mustr))) ||
					            	    (is_select(rel->op) && can_push_func(ne, NULL, &must) && must)) {
								exp_label(sql->sa, ne, ++sql->label);
								if (mustr)
									append(r->exps, ne);
								else
									append(l->exps, ne);
								ne = exp_column(sql->sa, exp_relname(ne), exp_name(ne), exp_subtype(ne), ne->card, has_nil(ne), is_intern(ne));
								(*changes)++;
							}
							e->f = ne;
						}
					}
				}
			}
			if (*changes) {
				rel = nrel;
			} else {
				if (l != ol)
					rel->l = ol;
				if (is_joinop(rel->op) && r != or)
					rel->r = or;
			}
		}
	}
	if (rel->op == op_project && rel->l && rel->exps) {
		sql_rel *pl = rel->l;

		if (is_joinop(pl->op) && exps_can_push_func(rel->exps, rel)) {
			node *n;
			sql_rel *l = pl->l, *r = pl->r;
			list *nexps;

			if (l->op != op_project) { 
				if (is_subquery(l))
					return rel;
				pl->l = l = rel_project(sql->sa, l, 
					rel_projections(sql, l, NULL, 1, 1));
			}
			if (is_joinop(rel->op) && r->op != op_project) {
				if (is_subquery(r))
					return rel;
				pl->r = r = rel_project(sql->sa, r, 
					rel_projections(sql, r, NULL, 1, 1));
			}
			nexps = new_exp_list(sql->sa);
			for ( n = rel->exps->h; n; n = n->next) {
				sql_exp *e = n->data;
				int mustl = 0, mustr = 0;

				if ((can_push_func(e, l, &mustl) && mustl) || 
				    (can_push_func(e, r, &mustr) && mustr)) {
					if (mustl)
						append(l->exps, e);
					else
						append(r->exps, e);
				} else
					append(nexps, e);
			}
			rel->exps = nexps;
			(*changes)++;
		}
	}
	return rel;
}


/*
 * Push Count inside crossjoin down, and multiply the results
 * 
 *     project (                                project(
 *          group by (                               crossproduct (
 *		crossproduct(                             project (
 *		     L,			 =>                    group by (
 *		     R                                              L
 *		) [ ] [ count NOT NULL ]                       ) [ ] [ count NOT NULL ]
 *          )                                             ),
 *     ) [ NOT NULL ]                                     project (
 *                                                              group by (
 *                                                                  R
 *                                                              ) [ ] [ count NOT NULL ]
 *                                                        )
 *                                                   ) [ sql_mul(.., .. NOT NULL) ]
 *                                              )
 */
static sql_rel *
rel_push_count_down(int *changes, mvc *sql, sql_rel *rel)
{
	sql_rel *r;

	if (!is_groupby(rel->op))
		return rel;

       	r = rel->l;

	if (is_groupby(rel->op) && !rel_is_ref(rel) &&
            r && !r->exps && r->op == op_join && !(rel_is_ref(r)) && 
	    /* currently only single count aggregation is handled, no other projects or aggregation */
	    list_length(rel->exps) == 1 && exp_aggr_is_count(rel->exps->h->data)) {
	    	sql_exp *nce, *oce;
		sql_rel *gbl, *gbr;		/* Group By */
		sql_rel *cp;			/* Cross Product */
		sql_subfunc *mult;
		list *args;
		const char *rname = NULL, *name = NULL;
		sql_rel *srel;

		oce = rel->exps->h->data;
		if (oce->l) /* we only handle COUNT(*) */ 
			return rel;
		rname = oce->rname;
		name  = oce->name;

 		args = new_exp_list(sql->sa);
		srel = r->l;
		{
			sql_subaggr *cf = sql_bind_aggr(sql->sa, sql->session->schema, "count", NULL);
			sql_exp *cnt, *e = exp_aggr(sql->sa, NULL, cf, need_distinct(oce), need_no_nil(oce), oce->card, 0);

			exp_label(sql->sa, e, ++sql->label);
			cnt = exp_column(sql->sa, NULL, exp_name(e), exp_subtype(e), e->card, has_nil(e), is_intern(e));
			gbl = rel_groupby(sql, rel_dup(srel), NULL);
			rel_groupby_add_aggr(sql, gbl, e);
			append(args, cnt);
		}

		srel = r->r;
		{
			sql_subaggr *cf = sql_bind_aggr(sql->sa, sql->session->schema, "count", NULL);
			sql_exp *cnt, *e = exp_aggr(sql->sa, NULL, cf, need_distinct(oce), need_no_nil(oce), oce->card, 0);

			exp_label(sql->sa, e, ++sql->label);
			cnt = exp_column(sql->sa, NULL, exp_name(e), exp_subtype(e), e->card, has_nil(e), is_intern(e));
			gbr = rel_groupby(sql, rel_dup(srel), NULL);
			rel_groupby_add_aggr(sql, gbr, e);
			append(args, cnt);
		}

		mult = find_func(sql, "sql_mul", args);
		cp = rel_crossproduct(sql->sa, gbl, gbr, op_join);

		nce = exp_op(sql->sa, args, mult);
		exp_setname(sql->sa, nce, rname, name );

		rel_destroy(rel);
		rel = rel_project(sql->sa, cp, append(new_exp_list(sql->sa), nce));

		(*changes)++;
	}
	
	return rel;
}


static sql_rel *
rel_simplify_project_fk_join(int *changes, mvc *sql, sql_rel *r, list *pexps) 
{
	sql_rel *rl = r->l;
	sql_rel *rr = r->r;
	sql_exp *je;
	node *n;
	int fk_left = 1;

	/* check for foreign key join */
	if (!r->exps || list_length(r->exps) != 1)
		return r;
	je = r->exps->h->data;
	if (je && !find_prop(je->p, PROP_JOINIDX))
		return r;
	/* je->l == foreign expression, je->r == primary expression */
	if (rel_find_exp(r->l, je->l)) {
		fk_left = 1;
	} else if (rel_find_exp(r->r, je->l)) {
		fk_left = 0;
	} else { /* not found */
		return r;
	}

	if (fk_left && is_join(rl->op) && !rel_is_ref(rl)) {
		rl = rel_simplify_project_fk_join(changes, sql, rl, pexps);
		r->l = rl;
	}
	if (!fk_left && is_join(rr->op) && !rel_is_ref(rr)) {
		rr = rel_simplify_project_fk_join(changes, sql, rr, pexps);
		r->r = rr;
	}
	/* primary side must be a full table */
	if ((fk_left && (!is_left(r->op) && !is_full(r->op)) && !is_basetable(rr->op)) || 
	    (!fk_left && (!is_right(r->op) && !is_full(r->op)) && !is_basetable(rl->op))) 
		return r;

	/* projection columns from the foreign side */
	for (n = pexps->h; n; n = n->next) {
		sql_exp *pe = n->data;

		if (pe && is_atom(pe->type))
			continue;
		if (pe && !is_alias(pe->type))
			return r;
		/* check for columns from the pk side, then keep the join with the pk */
		if ((fk_left && rel_find_exp(r->r, pe)) ||
		    (!fk_left && rel_find_exp(r->l, pe)))
			return r;
	}
		
	(*changes)++;
	/* rewrite, ie remove pkey side */
	if (fk_left)
		return r->l;
	return r->r;
}

static sql_rel *
rel_simplify_count_fk_join(int *changes, mvc *sql, sql_rel *r, list *gexps) 
{
	sql_rel *rl = r->l;
	sql_rel *rr = r->r;
	sql_exp *oce, *je;
	int fk_left = 1;

	/* check for foreign key join */
	if (!r->exps || list_length(r->exps) != 1)
		return r;
	je = r->exps->h->data;
	if (je && !find_prop(je->p, PROP_JOINIDX))
		return r;
	/* je->l == foreign expression, je->r == primary expression */
	if (rel_find_exp(r->l, je->l)) {
		fk_left = 1;
	} else if (rel_find_exp(r->r, je->l)) {
		fk_left = 0;
	} else { /* not found */
		return r;
	}

	oce = gexps->h->data;
	if (oce->l) /* we only handle COUNT(*) */ 
		return r;

	if (fk_left && is_join(rl->op) && !rel_is_ref(rl)) {
		rl = rel_simplify_count_fk_join(changes, sql, rl, gexps);
		r->l = rl;
	}
	if (!fk_left && is_join(rr->op) && !rel_is_ref(rr)) {
		rr = rel_simplify_count_fk_join(changes, sql, rr, gexps);
		r->r = rr;
	}
	/* primary side must be a full table */
	if ((fk_left && (!is_left(r->op) && !is_full(r->op)) && !is_basetable(rr->op)) || 
	    (!fk_left && (!is_right(r->op) && !is_full(r->op)) && !is_basetable(rl->op))) 
		return r;

	(*changes)++;
	/* rewrite, ie remove pkey side */
	if (fk_left)
		return r->l;
	return r->r;
}

/*
 * Handle (left/right/outer/natural) join fk-pk rewrites
 *   1 group by ( fk-pk-join () ) [ count(*) ] -> groub py ( fk )
 *   2 project ( fk-pk-join () ) [ fk-column ] -> project (fk table)[ fk-column ]
 *   3 project ( fk1-pk1-join( fk2-pk2-join()) [ fk-column, pk1 column ] -> project (fk1-pk1-join)[ fk-column, pk1 column ]
 */
static sql_rel *
rel_simplify_fk_joins(int *changes, mvc *sql, sql_rel *rel)
{
	sql_rel *r = NULL;

	if (rel->op == op_project)
		r = rel->l;

	while (rel->op == op_project && r && r->exps && list_length(r->exps) == 1 && is_join(r->op) && !(rel_is_ref(r))) {
		sql_rel *or = r;

		r = rel_simplify_project_fk_join(changes, sql, r, rel->exps);
		if (r == or)
			return rel;
		rel->l = r;
	}

	(void)sql;
	if (!is_groupby(rel->op))
		return rel;

	r = rel->l;
	while(r && r->op == op_project)
		r = r->l;

	while (is_groupby(rel->op) && !rel_is_ref(rel) &&
            r && r->exps && is_join(r->op) && list_length(r->exps) == 1 && !(rel_is_ref(r)) && 
	    /* currently only single count aggregation is handled, no other projects or aggregation */
	    list_length(rel->exps) == 1 && exp_aggr_is_count(rel->exps->h->data)) {
		sql_rel *or = r;

		r = rel_simplify_count_fk_join(changes, sql, r, rel->exps);
		if (r == or)
			return rel;
		rel->l = r;
	}
	return rel;
}

/*
 * Push TopN (only LIMIT, no ORDER BY) down through projections underneath crossproduct, i.e.,
 *
 *     topn(                          topn(
 *         project(                       project(
 *             crossproduct(                  crossproduct(
 *                 L,           =>                topn( L )[ n ],
 *                 R                              topn( R )[ n ]
 *             )                              )
 *         )[ Cs ]*                       )[ Cs ]*
 *     )[ n ]                         )[ n ]
 *
 *  (TODO: in case of n==1 we can omit the original top-level TopN)
 *
 * also push topn under (non reordering) projections.
 */

static list *
sum_limit_offset(mvc *sql, list *exps )
{
	list *nexps = new_exp_list(sql->sa);
	sql_subtype *lng = sql_bind_localtype("lng");
	sql_subfunc *add;

	/* if the expression list only consists of a limit expression, 
	 * we copy it */
	if (list_length(exps) == 1 && exps->h->data)
		return append(nexps, exps->h->data);
	add = sql_bind_func_result(sql->sa, sql->session->schema, "sql_add", lng, lng, lng);
	return append(nexps, exp_op(sql->sa, exps, add));
}

static int 
topn_save_exps( list *exps )
{
	node *n;

	/* Limit only expression lists are always save */
	if (list_length(exps) == 1)
		return 1;
	for (n = exps->h; n; n = n->next ) {
		sql_exp *e = n->data;

		if (!e || e->type != e_atom) 
			return 0;
	}
	return 1;
}

static void
rel_no_rename_exps( list *exps )
{
	node *n;

	for (n = exps->h; n; n = n->next) {
		sql_exp *e = n->data;

		e->rname = e->l;
		e->name = e->r;
	}
}

static void
rel_rename_exps( mvc *sql, list *exps1, list *exps2)
{
	int pos = 0;
	node *n, *m;

	/* check if a column uses an alias earlier in the list */
	for (n = exps1->h, m = exps2->h; n && m; n = n->next, m = m->next, pos++) {
		sql_exp *e2 = m->data;

		if (e2->type == e_column) {
			sql_exp *ne = NULL;

			if (e2->l) 
				ne = exps_bind_column2(exps2, e2->l, e2->r);
			if (!ne && !e2->l)
				ne = exps_bind_column(exps2, e2->r, NULL);
			if (ne) {
				int p = list_position(exps2, ne);

				if (p < pos) {
					ne = list_fetch(exps1, p);
					if (e2->l)
						e2->l = (void *) exp_relname(ne);
					e2->r = (void *) exp_name(ne);
				}
			}
		}
	}

	assert(list_length(exps1) <= list_length(exps2)); 
	for (n = exps1->h, m = exps2->h; n && m; n = n->next, m = m->next) {
		sql_exp *e1 = n->data;
		sql_exp *e2 = m->data;
		const char *rname = e1->rname;

		if (!rname && e1->type == e_column && e1->l && e2->rname && 
		    strcmp(e1->l, e2->rname) == 0)
			rname = e2->rname;
		exp_setname(sql->sa, e2, rname, e1->name );
	}
	MT_lock_set(&exps2->ht_lock);
	exps2->ht = NULL;
	MT_lock_unset(&exps2->ht_lock);
}

static sql_rel *
rel_push_topn_down(int *changes, mvc *sql, sql_rel *rel) 
{
	sql_rel *rl, *r = rel->l;

	if (rel->op == op_topn && topn_save_exps(rel->exps)) {
		sql_rel *rp = NULL;

		if (r && r->op == op_project && need_distinct(r)) 
			return rel;
		/* duplicate topn direct under union */

		if (r && r->exps && r->op == op_union && !(rel_is_ref(r)) && r->l) {
			sql_rel *u = r, *x;
			sql_rel *ul = u->l;
			sql_rel *ur = u->r;

			/* only push topn once */
			x = ul;
			while(x->op == op_project && x->l)
				x = x->l;
			if (x && x->op == op_topn)
				return rel;
			x = ur;
			while(x->op == op_project && x->l)
				x = x->l;
			if (x && x->op == op_topn)
				return rel;

			ul = rel_topn(sql->sa, ul, sum_limit_offset(sql, rel->exps));
			ur = rel_topn(sql->sa, ur, sum_limit_offset(sql, rel->exps));
			u->l = ul;
			u->r = ur;
			(*changes)++;
			return rel;
		}
		/* duplicate topn + [ project-order ] under union */
		if (r)
			rp = r->l;
		if (r && r->exps && r->op == op_project && !(rel_is_ref(r)) && r->r && r->l &&
		    rp->op == op_union) {
			sql_rel *u = rp, *ou = u, *x;
			sql_rel *ul = u->l;
			sql_rel *ur = u->r;
			int add_r = 0;

			/* only push topn once */
			x = ul;
			while(x->op == op_project && x->l)
				x = x->l;
			if (x && x->op == op_topn)
				return rel;
			x = ur;
			while(x->op == op_project && x->l)
				x = x->l;
			if (x && x->op == op_topn)
				return rel;

			if (list_length(ul->exps) > list_length(r->exps))
				add_r = 1;
			ul = rel_dup(ul);
			ur = rel_dup(ur);
			if (!is_project(ul->op)) 
				ul = rel_project(sql->sa, ul, 
					rel_projections(sql, ul, NULL, 1, 1));
			if (!is_project(ur->op)) 
				ur = rel_project(sql->sa, ur, 
					rel_projections(sql, ur, NULL, 1, 1));
			rel_rename_exps(sql, u->exps, ul->exps);
			rel_rename_exps(sql, u->exps, ur->exps);

			/* introduce projects under the set */
			ul = rel_project(sql->sa, ul, NULL);
			ul->exps = exps_copy(sql->sa, r->exps);
			/* possibly add order by column */
			if (add_r)
				ul->exps = list_merge(ul->exps, exps_copy(sql->sa, r->r), NULL);
			ul->r = exps_copy(sql->sa, r->r);
			ul = rel_topn(sql->sa, ul, sum_limit_offset(sql, rel->exps));
			ur = rel_project(sql->sa, ur, NULL);
			ur->exps = exps_copy(sql->sa, r->exps);
			/* possibly add order by column */
			if (add_r)
				ur->exps = list_merge(ur->exps, exps_copy(sql->sa, r->r), NULL);
			ur->r = exps_copy(sql->sa, r->r);
			ur = rel_topn(sql->sa, ur, sum_limit_offset(sql, rel->exps));
			u = rel_setop(sql->sa, ul, ur, op_union);
			u->exps = exps_alias(sql->sa, r->exps); 
			set_processed(u);
			/* possibly add order by column */
			if (add_r)
				u->exps = list_merge(u->exps, exps_copy(sql->sa, r->r), NULL);

			if (need_distinct(r)) {
				set_distinct(ul);
				set_distinct(ur);
			}

			/* zap names */
			rel_no_rename_exps(u->exps);
			rel_destroy(ou);

			ur = rel_project(sql->sa, u, exps_alias(sql->sa, r->exps));
			ur->r = r->r;
			r->l = NULL;

			if (need_distinct(r)) 
				set_distinct(ur);

			rel_destroy(r);
			rel->l = ur;
			(*changes)++;
			return rel;
		}

		/* pass through projections */
		while (r && is_project(r->op) && !need_distinct(r) &&
			!(rel_is_ref(r)) &&
			!r->r && (rl = r->l) != NULL && is_project(rl->op)) {
			/* ensure there is no order by */
			if (!r->r) {
				r = r->l;
			} else {
				r = NULL;
			}
		}
		if (r && r != rel && r->op == op_project && !(rel_is_ref(r)) && !r->r && r->l) {
			r = rel_topn(sql->sa, r, sum_limit_offset(sql, rel->exps));
		}

		/* push topn under crossproduct */
		if (r && !r->exps && r->op == op_join && !(rel_is_ref(r)) &&
		    ((sql_rel *)r->l)->op != op_topn && ((sql_rel *)r->r)->op != op_topn) {
			r->l = rel_topn(sql->sa, r->l, sum_limit_offset(sql, rel->exps));
			r->r = rel_topn(sql->sa, r->r, sum_limit_offset(sql, rel->exps));
			(*changes)++;
			return rel;
		}
/* TODO */
#if 0
		/* duplicate topn + [ project-order ] under join on independend always matching joins */
		if (r)
			rp = r->l;
		if (r && r->exps && r->op == op_project && !(rel_is_ref(r)) && r->r && r->l &&
		    rp->op == op_join && rp->exps && rp->exps->h && ((prop*)((sql_exp*)rp->exps->h->data)->p)->kind == PROP_FETCH &&
		    ((sql_rel *)rp->l)->op != op_topn && ((sql_rel *)rp->r)->op != op_topn) {
			/* TODO check if order by columns are independend of join conditions */
			r->l = rel_topn(sql->sa, r->l, sum_limit_offset(sql, rel->exps));
			r->r = rel_topn(sql->sa, r->r, sum_limit_offset(sql, rel->exps));
			(*changes)++;
			return rel;
		}
#endif
	}
	return rel;
}

/* merge projection */

/* push an expression through a projection. 
 * The result should again used in a projection.
 */
static sql_exp *
exp_push_down_prj(mvc *sql, sql_exp *e, sql_rel *f, sql_rel *t);

static list *
exps_push_down_prj(mvc *sql, list *exps, sql_rel *f, sql_rel *t)
{
	node *n;
	list *nl = new_exp_list(sql->sa);

	for(n = exps->h; n; n = n->next) {
		sql_exp *arg = n->data, *narg = NULL;

		narg = exp_push_down_prj(sql, arg, f, t);
		if (!narg) 
			return NULL;
		if (arg->p)
			narg->p = prop_copy(sql->sa, arg->p);
		append(nl, narg);
	}
	return nl;
}

static sql_exp *
exp_push_down_prj(mvc *sql, sql_exp *e, sql_rel *f, sql_rel *t) 
{
	sql_exp *ne = NULL, *l, *r, *r2;

	assert(is_project(f->op));

	switch(e->type) {
	case e_column:
		if (e->l) 
			ne = exps_bind_column2(f->exps, e->l, e->r);
		if (!ne && !e->l)
			ne = exps_bind_column(f->exps, e->r, NULL);
		if (!ne || (ne->type != e_column && ne->type != e_atom))
			return NULL;
		if (ne && list_position(f->exps, ne) >= list_position(f->exps, e)) 
			return NULL;
		while (ne && f->op == op_project && ne->type == e_column) {
			sql_exp *oe = e, *one = ne;

			e = ne;
			ne = NULL;
			if (e->l)
				ne = exps_bind_column2(f->exps, e->l, e->r);
			if (!ne && !e->l)
				ne = exps_bind_column(f->exps, e->r, NULL);
			if (ne && ne != one && list_position(f->exps, ne) >= list_position(f->exps, one)) 
				ne = NULL;
			if (!ne || ne == one) {
				ne = one;
				e = oe;
				break;
			}
			if (ne->type != e_column && ne->type != e_atom)
				return NULL;
		}
		/* possibly a groupby/project column is renamed */
		if (is_groupby(f->op) && f->r) {
			sql_exp *gbe = NULL;
			if (ne->l) 
				gbe = exps_bind_column2(f->r, ne->l, ne->r);
			if (!gbe && !e->l)
				gbe = exps_bind_column(f->r, ne->r, NULL);
			ne = gbe;
			if (!ne || (ne->type != e_column && ne->type != e_atom))
				return NULL;
		}
		if (ne->type == e_atom) 
			e = exp_copy(sql->sa, ne);
		else
			e = exp_alias(sql->sa, e->rname, exp_name(e), ne->l, ne->r, exp_subtype(e), e->card, has_nil(e), is_intern(e));
		if (ne->p)
			e->p = prop_copy(sql->sa, ne->p);
		return e;
	case e_cmp: 
		if (get_cmp(e) == cmp_or || get_cmp(e) == cmp_filter) {
			list *l = exps_push_down_prj(sql, e->l, f, t);
			list *r = exps_push_down_prj(sql, e->r, f, t);

			if (!l || !r) 
				return NULL;
			if (get_cmp(e) == cmp_filter) 
				return exp_filter(sql->sa, l, r, e->f, is_anti(e));
			return exp_or(sql->sa, l, r, is_anti(e));
		} else if (e->flag == cmp_in || e->flag == cmp_notin) {
			sql_exp *l = exp_push_down_prj(sql, e->l, f, t);
			list *r = exps_push_down_prj(sql, e->r, f, t);

			if (!l || !r) 
				return NULL;
			return exp_in(sql->sa, l, r, e->flag);
		} else {
			l = exp_push_down_prj(sql, e->l, f, t);
			r = exp_push_down_prj(sql, e->r, f, t);
			if (e->f) {
				r2 = exp_push_down_prj(sql, e->f, f, t);
				if (l && r && r2)
					return exp_compare2(sql->sa, l, r, r2, e->flag);
			} else if (l && r) {
				return exp_compare(sql->sa, l, r, e->flag);
			}
		}
		return NULL;
	case e_convert:
		l = exp_push_down_prj(sql, e->l, f, t);
		if (l)
			return exp_convert(sql->sa, l, exp_fromtype(e), exp_totype(e));
		return NULL;
	case e_aggr:
	case e_func: {
		list *l = e->l, *nl = NULL;
		sql_exp *ne = NULL;

		if (e->type == e_func && exp_unsafe(e))
			return NULL;
		if (!l) {
			return e;
		} else {
			nl = exps_push_down_prj(sql, l, f, t);
			if (!nl)
				return NULL;
		}
		if (e->type == e_func)
			ne = exp_op(sql->sa, nl, e->f);
		else 
			ne = exp_aggr(sql->sa, nl, e->f, need_distinct(e), need_no_nil(e), e->card, has_nil(e));
		if (e->p)
			ne->p = prop_copy(sql->sa, e->p);
		return ne;
	}	
	case e_atom:
	case e_psm:
		if (e->type == e_atom && e->f) /* value list */
			return NULL;
		return e;
	}
	return NULL;
}

static sql_rel *
rel_distinct_project2groupby(int *changes, mvc *sql, sql_rel *rel)
{
	sql_rel *l = rel->l;

	/* rewrite distinct project (table) [ constant ] -> project [ constant ] */
	if (rel->op == op_project && rel->l && !rel->r /* no order by */ && need_distinct(rel) &&
	    exps_card(rel->exps) <= CARD_ATOM) {
		set_nodistinct(rel);
		rel->l = rel_topn(sql->sa, rel->l, append(sa_list(sql->sa), exp_atom_lng(sql->sa, 1)));
	}

	/* rewrite distinct project [ pk ] ( select ( table ) [ e op val ]) 
	 * into project [ pk ] ( select ( table )  */
	if (rel->op == op_project && rel->l && !rel->r /* no order by */ && need_distinct(rel) &&
	    l->op == op_select && exps_unique(rel->exps)) 
		set_nodistinct(rel);
	/* rewrite distinct project [ gbe ] ( select ( groupby [ gbe ] [ gbe, e ] )[ e op val ]) 
	 * into project [ gbe ] ( select ( group etc ) */
	if (rel->op == op_project && rel->l && !rel->r /* no order by */ && 
	    need_distinct(rel) && l->op == op_select){ 
		sql_rel *g = l->l;
		if (is_groupby(g->op)) {
			list *used = sa_list(sql->sa);
			list *gbe = g->r;
			node *n;
			int fnd = 1;

			for (n = rel->exps->h; n && fnd; n = n->next) {
				sql_exp *e = n->data;

				if (e->card > CARD_ATOM) { 
					/* find e in gbe */
					sql_exp *ne = list_find_exp(g->exps, e);

					if (ne) 
						ne = list_find_exp( gbe, ne);
					if (ne && !list_find_exp(used, ne)) {
						fnd++;
						list_append(used, ne);
					}
					if (!ne) 
						fnd = 0;
				}
			}
			if (fnd == (list_length(gbe)+1)) 
				set_nodistinct(rel);
		}
	}
	if (rel->op == op_project && rel->l && 
	    need_distinct(rel) && exps_card(rel->exps) > CARD_ATOM) {
		node *n;
		list *exps = new_exp_list(sql->sa), *gbe = new_exp_list(sql->sa);
		list *obe = rel->r; /* we need to read the ordering later */

		if (obe) { 
			int fnd = 0;

			for(n = obe->h; n && !fnd; n = n->next) { 
				sql_exp *e = n->data;

				if (e->type != e_column) 
					fnd = 1;
				else if (exps_bind_column2(rel->exps, e->l, e->r) == 0) 
					fnd = 1;
			}
			if (fnd)
				return rel;
		}
		rel->l = rel_project(sql->sa, rel->l, rel->exps);

		for (n = rel->exps->h; n; n = n->next) {
			sql_exp *e = n->data, *ne;

			if (!exp_name(e))
				exp_label(sql->sa, e, ++sql->label);
			ne = exp_column(sql->sa, exp_relname(e), exp_name(e), exp_subtype(e), exp_card(e), has_nil(e), 0);
			if (e->card > CARD_ATOM) { /* no need to group by on constants */
				append(gbe, ne);
			}
			append(exps, ne);
		}
		rel->op = op_groupby;
		rel->exps = exps;
		rel->r = gbe;
		set_nodistinct(rel);
		if (obe) {
			/* add order again */
			rel = rel_project(sql->sa, rel, rel_projections(sql, rel, NULL, 1, 1));
			rel->r = obe;
		}
		*changes = 1;
	}
	return rel;
}

static int
exp_shares_exps( sql_exp *e, list *shared, lng *uses)
{
	switch(e->type) {
	case e_cmp: /* not in projection list */
	case e_psm:
		assert(0);
	case e_atom:
		return 0;
	case e_column: 
		{
			sql_exp *ne = NULL;
			if (e->l) 
				ne = exps_bind_column2(shared, e->l, e->r);
			if (!ne && !e->l)
				ne = exps_bind_column(shared, e->r, NULL);
			if (!ne)
				return 0;
			if (ne && ne->type != e_column) {
				lng used = (lng) 1 << list_position(shared, ne);
				if (used & *uses)
					return 1;
				*uses &= used;
				return 0;
			}
			if (ne && ne != e && (list_position(shared, e) < 0 || list_position(shared, e) > list_position(shared, ne))) 
				/* maybe ne refers to a local complex exp */
				return exp_shares_exps( ne, shared, uses);
			return 0;
		}
	case e_convert:
		return exp_shares_exps(e->l, shared, uses);

	case e_aggr:
	case e_func: 
		{
			list *l = e->l;
			node *n;

			if (!l)
				return 0;
			for (n = l->h; n; n = n->next) {
				sql_exp *e = n->data;

				if (exp_shares_exps( e, shared, uses))
					return 1;
			}
		}
	}
	return 0;
}

static int
exps_share_expensive_exp( list *exps, list *shared )
{
	node *n;
	lng uses = 0;

	if (!exps || !shared)
		return 0;
	for (n = exps->h; n; n = n->next){
		sql_exp *e = n->data;

		if (exp_shares_exps( e, shared, &uses))
			return 1;
	}
	return 0;
}

static int ambigious_ref( list *exps, sql_exp *e);
static int
ambigious_refs( list *exps, list *refs) 
{
	node *n;

	if (!refs)
		return 0;
	for(n=refs->h; n; n = n->next) {
		if (ambigious_ref(exps, n->data))
			return 1;
	}
	return 0;
}

static int
ambigious_ref( list *exps, sql_exp *e) 
{
	sql_exp *ne = NULL;

	if (e->type == e_column) {
		if (e->l) 
			ne = exps_bind_column2(exps, e->l, e->r);
		if (!ne && !e->l)
			ne = exps_bind_column(exps, e->r, NULL);
		if (ne && e != ne) 
			return 1;
	}
	if (e->type == e_func) 
		return ambigious_refs(exps, e->l);
	return 0;
}

/* merge 2 projects into the lower one */
static sql_rel *
rel_merge_projects(int *changes, mvc *sql, sql_rel *rel) 
{
	list *exps = rel->exps;
	sql_rel *prj = rel->l;
	node *n;

	if (rel->op == op_project && 
	    prj && prj->op == op_project && !(rel_is_ref(prj)) && !prj->r) {
		int all = 1;

		if (project_unsafe(rel) || project_unsafe(prj) || exps_share_expensive_exp(rel->exps, prj->exps))
			return rel;
	
		/* here we need to fix aliases */
		rel->exps = new_exp_list(sql->sa); 

		/* for each exp check if we can rename it */
		for (n = exps->h; n && all; n = n->next) { 
			sql_exp *e = n->data, *ne = NULL;

			/* We do not handle expressions pointing back in the list */
			if (ambigious_ref(exps, e)) {
				all = 0;
				break;
			}
			ne = exp_push_down_prj(sql, e, prj, prj->l);
			/* check if the refered alias name isn't used twice */
			if (ne && ambigious_ref(rel->exps, ne)) {
				all = 0;
				break;
			}
			/*
			if (ne && ne->type == e_column) { 
				sql_exp *nne = NULL;

				if (ne->l)
					nne = exps_bind_column2(rel->exps, ne->l, ne->r);
				if (!nne && !ne->l)
					nne = exps_bind_column(rel->exps, ne->r, NULL);
				if (nne && ne != nne && nne != e) {
					all = 0;
					break;
				}
			}
			*/
			if (ne) {
				exp_setname(sql->sa, ne, exp_relname(e), exp_name(e));
				list_append(rel->exps, ne);
			} else {
				all = 0;
			}
		}
		if (all) {
			/* we can now remove the intermediate project */
			/* push order by expressions */
			if (rel->r) {
				list *nr = new_exp_list(sql->sa), *res = rel->r; 
				for (n = res->h; n; n = n->next) { 
					sql_exp *e = n->data, *ne = NULL;
	
					ne = exp_push_down_prj(sql, e, prj, prj->l);
					if (ne) {
						exp_setname(sql->sa, ne, exp_relname(e), exp_name(e));
						list_append(nr, ne);
					} else {
						all = 0;
					}
				}
				if (all) {
					rel->r = nr;
				} else {
					/* leave as is */
					rel->exps = exps;
					return rel;
				}
			}
			rel->l = prj->l;
			prj->l = NULL;
			rel_destroy(prj);
			(*changes)++;
			return rel_merge_projects(changes, sql, rel);
		} else {
			/* leave as is */
			rel->exps = exps;
		}
		return rel;
	}
	return rel;
}

static sql_subfunc *
find_func( mvc *sql, char *name, list *exps )
{
	list * l = new_func_list(sql->sa); 
	node *n;

	for(n = exps->h; n; n = n->next)
		append(l, exp_subtype(n->data)); 
	return sql_bind_func_(sql->sa, sql->session->schema, name, l, F_FUNC);
}

static sql_exp * exp_case_fixup( mvc *sql, sql_rel *rel, sql_exp *e, sql_exp *cc );

static list *
exps_case_fixup( mvc *sql, list *exps, sql_exp *cond )
{
	node *n;

	if (exps) {
		list *nexps = new_exp_list(sql->sa);
		for( n = exps->h; n; n = n->next) {
			sql_exp *e = n->data;

			e = exp_case_fixup(sql, NULL, e, cond);
			append(nexps, e);
		}
		return nexps;
	}
	return exps;
}

static sql_exp *
exp_case_fixup( mvc *sql, sql_rel *rel, sql_exp *e, sql_exp *cc )
{
	/* only functions need fix up */
	if (e->type == e_psm) {
		if (e->flag & PSM_SET) {
			/* todo */
		} else if (e->flag & PSM_VAR) {
			/* todo */
		} else if (e->flag & PSM_RETURN) {
			e->l = exp_case_fixup(sql, rel, e->l, cc);
		} else if (e->flag & PSM_WHILE) {
			e->l = exp_case_fixup(sql, rel, e->l, cc);
			e->r = exps_case_fixup(sql, e->r, cc);
		} else if (e->flag & PSM_IF) {
			e->l = exp_case_fixup(sql, rel, e->l, cc);
			e->r = exps_case_fixup(sql, e->r, cc);
			if (e->f)
				e->f = exps_case_fixup(sql, e->f, cc);
		} else if (e->flag & PSM_REL || e->flag & PSM_EXCEPTION) {
		}
		return e;
	}
	if (e->type == e_func && e->l && !is_analytic(e) ) {
		list *l = new_exp_list(sql->sa), *args = e->l;
		node *n;
		sql_exp *ne = e;
		sql_subfunc *f = e->f;

		/* first fixup arguments */
		if (f->func->s || strcmp(f->func->base.name, "ifthenelse")) { 
			for (n=args->h; n; n=n->next) {
				sql_exp *a = exp_case_fixup(sql, rel, n->data, cc);
				list_append(l, a);
			}
			ne = exp_op(sql->sa, l, f);
			exp_setname(sql->sa, ne, e->rname, e->name );
			if (cc && math_unsafe(f)) {
				/* only add one condition */
				assert(f->func->varres || f->func->vararg || list_length(ne->l) == list_length(f->func->ops)); 
				append(ne->l, cc);
			}
		} else {
		/* ifthenelse with one of the sides an 'sql_div' */
			sql_exp *cond = args->h->data, *nne, *ncond = NULL; 
			sql_exp *a1 = args->h->next->data; 
			sql_exp *a2 = args->h->next->next->data; 

			cond = exp_case_fixup(sql, rel, cond, cc);
			if (rel) {
				exp_label(sql->sa, cond, ++sql->label);
				append(rel->exps, cond);
				cond = exp_column(sql->sa, exp_find_rel_name(cond), exp_name(cond), exp_subtype(cond), cond->card, has_nil(cond), is_intern(cond));
			}
			/* rewrite right hands of div */
			ncond = cond;
			if (cc) {
				sql_subtype *t = exp_subtype(cc);
				sql_subfunc *f = sql_bind_func(sql->sa, NULL, "and", t, t, F_FUNC);

				ncond = exp_binop(sql->sa, cc, ncond, f);
			}
			a1 = exp_case_fixup(sql, rel, a1, ncond);
			if (1){
				sql_subtype *t = exp_subtype(cond);
				sql_subfunc *f = sql_bind_func(sql->sa, NULL, "not", t, NULL, F_FUNC);
				sql_exp *nc;
	
				assert(f);
				nc = exp_unop(sql->sa, cond, f);
				if (cc) {
					sql_subtype *t = exp_subtype(cc);
					sql_subfunc *f = sql_bind_func(sql->sa, NULL, "and", t, t, F_FUNC);

					nc = exp_binop(sql->sa, cc, nc, f);
				}
				a2 = exp_case_fixup(sql, rel, a2, nc);
			}
			assert(cond && a1 && a2);
			nne = exp_op3(sql->sa, cond, a1, a2, ne->f);
			exp_setname(sql->sa, nne, ne->rname, ne->name );
			ne = nne;
		}
		return ne;
	}
	if (e->type == e_convert) {
		sql_exp *e1 = exp_case_fixup(sql, rel, e->l, cc);
		sql_exp *ne = exp_convert(sql->sa, e1, exp_fromtype(e), exp_totype(e));
		exp_setname(sql->sa, ne, e->rname, e->name);
		return ne;
	} 
	if (e->type == e_aggr) {
		list *l = NULL, *args = e->l;
		node *n;
		sql_exp *ne;
		sql_subaggr *f = e->f;

		/* first fixup arguments */
		if (args) {
 			l = new_exp_list(sql->sa);
			for (n=args->h; n; n=n->next) {
				sql_exp *a = exp_case_fixup(sql, rel, n->data, cc);
				list_append(l, a);
			}
		}
		ne = exp_aggr(sql->sa, l, f, need_distinct(e), need_no_nil(e), e->card, has_nil(e));
		exp_setname(sql->sa, ne, e->rname, e->name );
		return ne;
	}
	return e;
}

static sql_rel * rel_case_fixup(int *changes, mvc *sql, sql_rel *rel, int top);
static sql_exp * rewrite_case_exp(mvc *sql, sql_exp *e, int *has_changes);

static sql_rel * 
rel_case_fixup_top(int *changes, mvc *sql, sql_rel *rel)
{
	return rel_case_fixup(changes, sql, rel, 1);
}

static list *
rewrite_case_exps(mvc *sql, list *l, int *has_changes)
{
	node *n;

	if (!l)
		return l;
	for(n = l->h; n; n = n->next) 
		n->data = rewrite_case_exp(sql, n->data, has_changes);
	return l;
}


static sql_exp *
rewrite_case_exp(mvc *sql, sql_exp *e, int *has_changes)
{
	if (e->type != e_psm)
		return e;
	if (e->flag & PSM_VAR) 
		return e;
	if (e->flag & PSM_SET || e->flag & PSM_RETURN) {
		e->l = rewrite_case_exp(sql, e->l, has_changes);
	}
	if (e->flag & PSM_WHILE || e->flag & PSM_IF) {
		e->l = rewrite_case_exp(sql, e->l, has_changes);
		e->r = rewrite_case_exps(sql, e->r, has_changes);
		if (e->f)
			e->f = rewrite_case_exps(sql, e->f, has_changes);
		return e;
	}
	if ((e->flag & PSM_REL) && e->l)
		e->l = rel_case_fixup_top(has_changes, sql, e->l);
	if (e->flag & PSM_EXCEPTION)
		e->l = rewrite_case_exp(sql, e->l, has_changes);
	return e;
}

static sql_rel *
rel_case_fixup(int *changes, mvc *sql, sql_rel *rel, int top) 
{
	(void)changes; /* only go through it once, ie don't mark for changes */

	if (!top && rel_is_ref(rel))
		return rel;
	if ((is_project(rel->op) || (rel->op == op_ddl && rel->flag == DDL_PSM)) && rel->exps) {
		list *exps = rel->exps;
		node *n;
		int needed = 0;
		sql_rel *res = rel;
		int push_down = 0;

		for (n = exps->h; n && !needed; n = n->next) { 
			sql_exp *e = n->data;

			if (e->type == e_func || e->type == e_convert ||
			    e->type == e_aggr || e->type == e_psm) 
				needed = 1;
		}
		if (!needed) {
			if (rel->l)
				rel->l = rel_case_fixup(changes, sql, rel->l, is_topn(rel->op)?top:0);
			return rel;
		}

		/* get proper output first, then rewrite lower project (such that it can split expressions) */
		push_down = is_simple_project(rel->op) && !rel->r && !rel_is_ref(rel) && !need_distinct(rel);
		if (push_down)
			res = rel_project(sql->sa, rel, rel_projections(sql, rel, NULL, 1, 2));

		rel->exps = new_exp_list(sql->sa); 
		for (n = exps->h; n; n = n->next) { 
			sql_exp *e = exp_case_fixup( sql, push_down?rel:NULL, n->data, NULL );
		
			if (!e) 
				return NULL;
			list_append(rel->exps, e);
		}
		if (is_ddl(rel->op) && rel->flag == DDL_PSM) 
			rel->exps = rewrite_case_exps(sql, rel->exps, changes);
		if (rel->l)
			rel->l = rel_case_fixup(changes, sql, rel->l, is_topn(rel->op)?top:0);
		if (is_ddl(rel->op) && rel->r)
			rel->r = rel_case_fixup(changes, sql, rel->r, is_ddl(rel->op)?top:0);
		return res;
	} 
	if (is_basetable(rel->op))
		return rel;
	if (rel->l)
		rel->l = rel_case_fixup(changes, sql, rel->l,
			(is_topn(rel->op)||is_ddl(rel->op)||is_modify(rel->op))?top:0);
	if ((is_join(rel->op) || is_ddl(rel->op) || is_modify(rel->op) || is_set(rel->op)) && rel->r)
		rel->r = rel_case_fixup(changes, sql, rel->r,
			(is_topn(rel->op)||is_ddl(rel->op)||is_modify(rel->op))?top:0);
	return rel;
}

static sql_exp *
exp_simplify_math( mvc *sql, sql_exp *e, int *changes)
{
	if (e->type == e_func || e->type == e_aggr) {
		list *l = e->l;
		sql_subfunc *f = e->f;
		node *n;
		sql_exp *le;

		if (list_length(l) < 1)
			return e;

		le = l->h->data;
		if (!exp_subtype(le) || (!EC_COMPUTE(exp_subtype(le)->type->eclass) && exp_subtype(le)->type->eclass != EC_DEC))
			return e;

		if (!f->func->s && list_length(l) == 2) {
			sql_exp *le = l->h->data;
			sql_exp *re = l->h->next->data;
			sql_subtype *et = exp_subtype(e);

			/* if one argument is NULL, return it, EXCEPT
			 * if "_no_nil" is in the name of the
			 * implementation function (currently either
			 * min_no_nil or max_no_nil), in which case we
			 * ignore the NULL and return the other
			 * value */
			if (exp_is_atom(le) && exp_is_null(sql, le)) {
				(*changes)++;
				if (f && f->func && f->func->imp && strstr(f->func->imp, "_no_nil") != NULL) {
					exp_setname(sql->sa, re, exp_relname(e), exp_name(e));
					if (subtype_cmp(et, exp_subtype(re)) != 0)
						re = exp_convert(sql->sa, re, exp_subtype(re), et);
					return re;
				}
				exp_setname(sql->sa, le, exp_relname(e), exp_name(e));
				if (subtype_cmp(et, exp_subtype(le)) != 0)
					le = exp_convert(sql->sa, le, exp_subtype(le), et);
				return le;
			}
			if (exp_is_atom(re) && exp_is_null(sql, re)) {
				(*changes)++;
				if (f && f->func && f->func->imp && strstr(f->func->imp, "_no_nil") != NULL) {
					exp_setname(sql->sa, le, exp_relname(e), exp_name(e));
					if (subtype_cmp(et, exp_subtype(le)) != 0)
						le = exp_convert(sql->sa, le, exp_subtype(le), et);
					return le;
				}
				exp_setname(sql->sa, re, exp_relname(e), exp_name(e));
				if (subtype_cmp(et, exp_subtype(re)) != 0)
					re = exp_convert(sql->sa, re, exp_subtype(re), et);
				return re;
			}
		}
		if (!f->func->s && !strcmp(f->func->base.name, "sql_mul") && list_length(l) == 2) {
			sql_exp *le = l->h->data;
			sql_exp *re = l->h->next->data;
			sql_subtype *et = exp_subtype(e);

			/* 0*a = 0 */
			if (exp_is_atom(le) && exp_is_zero(sql, le) && exp_is_atom(re) && exp_is_not_null(sql, re)) {
				(*changes)++;
				exp_setname(sql->sa, le, exp_relname(e), exp_name(e));
				if (subtype_cmp(et, exp_subtype(le)) != 0)
					le = exp_convert(sql->sa, le, exp_subtype(le), et);
				return le;
			}
			/* a*0 = 0 */
			if (exp_is_atom(re) && exp_is_zero(sql, re) && exp_is_atom(le) && exp_is_not_null(sql, le)) {
				(*changes)++;
				exp_setname(sql->sa, re, exp_relname(e), exp_name(e));
				if (subtype_cmp(et, exp_subtype(re)) != 0)
					re = exp_convert(sql->sa, re, exp_subtype(re), et);
				return re;
			}
			/* 1*a = a
			if (exp_is_atom(le) && exp_is_one(sql, le)) {
				(*changes)++;
				exp_setname(sql->sa, re, exp_relname(e), exp_name(e));
				return re;
			}
			*/
			/* a*1 = a
			if (exp_is_atom(re) && exp_is_one(sql, re)) {
				(*changes)++;
				exp_setname(sql->sa, le, exp_relname(e), exp_name(e));
				return le;
			}
			*/
			if (exp_is_atom(le) && exp_is_atom(re)) {
				atom *la = exp_flatten(sql, le);
				atom *ra = exp_flatten(sql, re);

				if (la && ra) {
					atom *a = atom_mul(la, ra);

					if (a && atom_cast(sql->sa, a, exp_subtype(e))) {
						sql_exp *ne = exp_atom(sql->sa, a);
						(*changes)++;
						exp_setname(sql->sa, ne, exp_relname(e), exp_name(e));
						return ne;
					}
				}
			}
			/* move constants to the right, ie c*A = A*c */
			else if (exp_is_atom(le)) {
				l->h->data = re;
				l->h->next->data = le;
				e->f = sql_bind_func(sql->sa, NULL, "sql_mul", exp_subtype(re), exp_subtype(le), F_FUNC);
				exp_sum_scales(e->f, re, le);
				(*changes)++;
				return e;
			}
			/* change a*a into pow(a,2), later change pow(a,2) back into a*a */
			if (exp_equal(le, re)==0 && exp_subtype(le)->type->eclass == EC_FLT) {
				/* pow */
				list *l;
				sql_exp *ne;
				sql_subfunc *pow = sql_bind_func(sql->sa, sql->session->schema, "power", exp_subtype(le), exp_subtype(re), F_FUNC);
				assert(pow);
				if (exp_subtype(le)->type->localtype == TYPE_flt)
					re = exp_atom_flt(sql->sa, 2);
				else
					re = exp_atom_dbl(sql->sa, 2);
				l = sa_list(sql->sa);
				append(l, le);
				append(l, re);
				(*changes)++;
				ne = exp_op(sql->sa, l, pow);
				exp_setname(sql->sa, ne, exp_relname(e), exp_name(e));
				return ne;
			}
			/* change a*pow(a,n) or pow(a,n)*a into pow(a,n+1) */
			if (is_func(le->type)) { 
				list *l = le->l;
				sql_subfunc *f = le->f;

				if (!f->func->s && !strcmp(f->func->base.name, "power") && list_length(l) == 2) {
					sql_exp *lle = l->h->data;
					sql_exp *lre = l->h->next->data;
					if (exp_equal(re, lle)==0) {
						if (atom_inc(exp_value(sql, lre, sql->args, sql->argc))) {
							(*changes)++;
							exp_setname(sql->sa, le, exp_relname(e), exp_name(e));
							return le;
						}
					}
				}
				if (!f->func->s && !strcmp(f->func->base.name, "sql_mul") && list_length(l) == 2) {
					sql_exp *lle = l->h->data;
					sql_exp *lre = l->h->next->data;
					if (!exp_is_atom(lle) && exp_is_atom(lre) && exp_is_atom(re)) {
						sql_subtype et = *exp_subtype(e);
						/* (x*c1)*c2 -> x * (c1*c2) */
						list *l = sa_list(sql->sa);
						append(l, lre);
						append(l, re);
						le->l = l;
						le->f = sql_bind_func(sql->sa, NULL, "sql_mul", exp_subtype(lre), exp_subtype(re), F_FUNC);
						exp_sum_scales(le->f, lre, re);
						l = e->l;
						l->h->data = lle;
						l->h->next->data = le;
						e->f = sql_bind_func(sql->sa, NULL, "sql_mul", exp_subtype(lle), exp_subtype(le), F_FUNC);
						exp_sum_scales(e->f, lle, le);
						if (subtype_cmp(&et, exp_subtype(e)) != 0)
							e = exp_convert(sql->sa, e, exp_subtype(e), &et);
						(*changes)++;
						return e;
					}
				}
			}
		}
		if (!f->func->s && !strcmp(f->func->base.name, "sql_add") && list_length(l) == 2) {
			sql_exp *le = l->h->data;
			sql_exp *re = l->h->next->data;
			if (exp_is_atom(le) && exp_is_zero(sql, le)) {
				(*changes)++;
				exp_setname(sql->sa, re, exp_relname(e), exp_name(e));
				return re;
			}
			if (exp_is_atom(re) && exp_is_zero(sql, re)) {
				(*changes)++;
				exp_setname(sql->sa, le, exp_relname(e), exp_name(e));
				return le;
			}
			if (exp_is_atom(le) && exp_is_atom(re)) {
				atom *la = exp_flatten(sql, le);
				atom *ra = exp_flatten(sql, re);

				if (la && ra) {
					atom *a = atom_add(la, ra);

					if (a) { 
						sql_exp *ne = exp_atom(sql->sa, a);
						(*changes)++;
						exp_setname(sql->sa, ne, exp_relname(e), exp_name(e));
						return ne;
					}
				}
			}
			/* move constants to the right, ie c+A = A+c */
			else if (exp_is_atom(le)) {
				l->h->data = re;
				l->h->next->data = le;
				(*changes)++;
				return e;
			} else if (is_func(le->type)) {
				list *ll = le->l;
				sql_subfunc *f = le->f;
				if (!f->func->s && !strcmp(f->func->base.name, "sql_add") && list_length(ll) == 2) {
					sql_exp *lle = ll->h->data;
					sql_exp *lre = ll->h->next->data;

					if (exp_is_atom(lle) && exp_is_atom(lre))
						return e;
					if (!exp_is_atom(re) && exp_is_atom(lre)) {
						/* (x+c1)+y -> (x+y) + c1 */
						ll->h->next->data = re; 
						l->h->next->data = lre;
						l->h->data = exp_simplify_math(sql, le, changes);
						(*changes)++;
						return e;
					}
					if (exp_is_atom(re) && exp_is_atom(lre)) {
						/* (x+c1)+c2 -> (c2+c1) + x */
						ll->h->data = re; 
						l->h->next->data = lle;
						l->h->data = exp_simplify_math(sql, le, changes);
						(*changes)++;
						return e;
					}
				}
			}
			/*
			if (is_func(re->type)) {
				list *ll = re->l;
				sql_subfunc *f = re->f;
				if (!f->func->s && !strcmp(f->func->base.name, "sql_add") && list_length(ll) == 2) {
					if (exp_is_atom(le)) {
						* c1+(x+y) -> (x+y) + c1 *
						l->h->data = re;
						l->h->next->data = le;
						(*changes)++;
						return e;
					}
				}
			}
			*/
		}
		if (!f->func->s && !strcmp(f->func->base.name, "sql_sub") && list_length(l) == 2) {
			sql_exp *le = l->h->data;
			sql_exp *re = l->h->next->data;

			if (exp_is_atom(le) && exp_is_atom(re)) {
				atom *la = exp_flatten(sql, le);
				atom *ra = exp_flatten(sql, re);

				if (la && ra) {
					atom *a = atom_sub(la, ra);

					if (a) {
						sql_exp *ne = exp_atom(sql->sa, a);
						(*changes)++;
						exp_setname(sql->sa, ne, exp_relname(e), exp_name(e));
						return ne;
					}
				}
			}
			if (exp_equal(le,re) == 0) { /* a - a = 0 */
				atom *a;
				sql_exp *ne;

				if (exp_subtype(le)->type->eclass == EC_NUM) {
					a = atom_int(sql->sa, exp_subtype(le), 0);
				} else if (exp_subtype(le)->type->eclass == EC_FLT) {
					a = atom_float(sql->sa, exp_subtype(le), 0);
				} else {
					return e;
				}
				ne = exp_atom(sql->sa, a);
				(*changes)++;
				exp_setname(sql->sa, ne, exp_relname(e), exp_name(e));
				return ne;
			}
			if (is_func(le->type)) {
				list *ll = le->l;
				sql_subfunc *f = le->f;
				if (!f->func->s && !strcmp(f->func->base.name, "sql_add") && list_length(ll) == 2) {
					sql_exp *lle = ll->h->data;
					sql_exp *lre = ll->h->next->data;
					if (exp_equal(re, lre) == 0) {
						/* (x+a)-a = x*/
						exp_setname(sql->sa, lle, exp_relname(e), exp_name(e));
						(*changes)++;
						return lle;
					}
					if (exp_is_atom(lle) && exp_is_atom(lre))
						return e;
					if (!exp_is_atom(re) && exp_is_atom(lre)) {
						/* (x+c1)-y -> (x-y) + c1 */
						ll->h->next->data = re; 
						l->h->next->data = lre;
						le->f = e->f;
						e->f = f;
						l->h->data = exp_simplify_math(sql, le, changes);
						(*changes)++;
						return e;
					}
					if (exp_is_atom(re) && exp_is_atom(lre)) {
						/* (x+c1)-c2 -> (c1-c2) + x */
						ll->h->data = lre; 
						ll->h->next->data = re; 
						l->h->next->data = lle;
						le->f = e->f;
						e->f = f;
						l->h->data = exp_simplify_math(sql, le, changes);
						(*changes)++;
						return e;
					}
				}
			}
		}
		if (l)
			for (n = l->h; n; n = n->next) 
				n->data = exp_simplify_math(sql, n->data, changes);
	}
	if (e->type == e_convert)
		e->l = exp_simplify_math(sql, e->l, changes);
	return e;
}

static sql_rel *
rel_simplify_math(int *changes, mvc *sql, sql_rel *rel) 
{
	
	if ((is_project(rel->op) || (rel->op == op_ddl && rel->flag == DDL_PSM)) && rel->exps) {
		list *exps = rel->exps;
		node *n;
		int needed = 0;

		for (n = exps->h; n && !needed; n = n->next) { 
			sql_exp *e = n->data;

			if (e->type == e_func || e->type == e_convert ||
			    e->type == e_aggr || e->type == e_psm) 
				needed = 1;
		}
		if (!needed)
			return rel;

		rel->exps = new_exp_list(sql->sa); 
		for (n = exps->h; n; n = n->next) { 
			sql_exp *e = exp_simplify_math( sql, n->data, changes);
		
			if (!e) 
				return NULL;
			list_append(rel->exps, e);
		}
	} 
	if (*changes) /* if rewritten don't cache this query */
		sql->caching = 0;
	return rel;
}

static sql_rel *
rel_find_ref( sql_rel *r)
{
	while (!rel_is_ref(r) && r->l && 
	      (is_project(r->op) || is_select(r->op) /*|| is_join(r->op)*/))
		r = r->l;
	if (rel_is_ref(r))
		return r;
	return NULL;
}

static sql_rel *
rel_find_select( sql_rel *r)
{
	while (!is_select(r->op) && r->l && is_project(r->op))
		r = r->l;
	if (is_select(r->op))
		return r;
	return NULL;
}

static int
rel_match_projections(sql_rel *l, sql_rel *r)
{
	node *n, *m;
	list *le = l->exps;
	list *re = r->exps;

	if (!le || !re)
		return 0;
	if (list_length(le) != list_length(re))
		return 0;

	for (n = le->h, m = re->h; n && m; n = n->next, m = m->next) 
		if (!exp_match(n->data, m->data))
			return 0;
	return 1;
}

static int
exps_has_predicate( list *l )
{
	node *n;

	for( n = l->h; n; n = n->next){
		sql_exp *e = n->data;

		if (e->card <= CARD_ATOM)
			return 1;
	}
	return 0;
}

static sql_rel *
rel_merge_union(int *changes, mvc *sql, sql_rel *rel) 
{
	sql_rel *l = rel->l;
	sql_rel *r = rel->r;
	sql_rel *ref = NULL;

	if (is_union(rel->op) && 
	    l && is_project(l->op) && !project_unsafe(l) &&
	    r && is_project(r->op) && !project_unsafe(r) &&	
	    (ref = rel_find_ref(l)) != NULL && ref == rel_find_ref(r)) {
		/* Find selects and try to merge */
		sql_rel *ls = rel_find_select(l);
		sql_rel *rs = rel_find_select(r);
		
		/* can we merge ? */
		if (!ls || !rs) 
			return rel;

		/* merge any extra projects */
		if (l->l != ls) 
			rel->l = l = rel_merge_projects(changes, sql, l);
		if (r->l != rs) 
			rel->r = r = rel_merge_projects(changes, sql, r);
		
		if (!rel_match_projections(l,r)) 
			return rel;

		/* for now only union(project*(select(R),project*(select(R))) */
		if (ls != l->l || rs != r->l || 
		    ls->l != rs->l || !rel_is_ref(ls->l))
			return rel;

		if (!ls->exps || !rs->exps || 
		    exps_has_predicate(ls->exps) || 
		    exps_has_predicate(rs->exps))
			return rel;

		/* merge, ie. add 'or exp' */
		(*changes)++;
		ls->exps = append(new_exp_list(sql->sa), exp_or(sql->sa, ls->exps, rs->exps, 0));
		rs->exps = NULL;
		rel = rel_inplace_project(sql->sa, rel, rel_dup(rel->l), rel->exps);
		set_processed(rel);
		return rel;
	}
	return rel;
}

static int
exps_cse( mvc *sql, list *oexps, list *l, list *r )
{
	list *nexps;
	node *n, *m;
	char *lu, *ru;
	int lc = 0, rc = 0, match = 0, res = 0;

	/* first recusive exps_cse */
	nexps = new_exp_list(sql->sa);
	for (n = l->h; n; n = n->next) {
		sql_exp *e = n->data;

		if (e->type == e_cmp && e->flag == cmp_or) {
			res = exps_cse(sql, nexps, e->l, e->r); 
		} else {
			append(nexps, e);
		}
	}
	l = nexps;

	nexps = new_exp_list(sql->sa);
	for (n = r->h; n; n = n->next) {
		sql_exp *e = n->data;

		if (e->type == e_cmp && e->flag == cmp_or) {
			res = exps_cse(sql, nexps, e->l, e->r); 
		} else {
			append(nexps, e);
		}
	}
	r = nexps;

	/* simplify  true or .. and .. or true */
	if (list_length(l) == list_length(r) && list_length(l) == 1) {
		sql_exp *le = l->h->data, *re = r->h->data;

		if (exp_is_true(sql, le)) {
			append(oexps, le);
			return 1;
		}
		if (exp_is_true(sql, re)) {
			append(oexps, re);
			return 1;
		}
	}

	lu = calloc(list_length(l), sizeof(char));
	ru = calloc(list_length(r), sizeof(char));
	for (n = l->h, lc = 0; n; n = n->next, lc++) {
		sql_exp *le = n->data;

		for ( m = r->h, rc = 0; m; m = m->next, rc++) {
			sql_exp *re = m->data;

			if (!ru[rc] && exp_match_exp(le,re)) {
				lu[lc] = 1;
				ru[rc] = 1;
				match = 1;
			}
		}
	}
	if (match) {
		list *nl = new_exp_list(sql->sa);
		list *nr = new_exp_list(sql->sa);

		for (n = l->h, lc = 0; n; n = n->next, lc++) 
			if (!lu[lc])
				append(nl, n->data);
		for (n = r->h, rc = 0; n; n = n->next, rc++) 
			if (!ru[rc])
				append(nr, n->data);

		if (list_length(nl) && list_length(nr)) 
			append(oexps, exp_or(sql->sa, nl, nr, 0)); 

		for (n = l->h, lc = 0; n; n = n->next, lc++) {
			if (lu[lc])
				append(oexps, n->data);
		}
		res = 1;
	} else {
		append(oexps, exp_or(sql->sa, list_dup(l, (fdup)NULL), 
				     list_dup(r, (fdup)NULL), 0));
	}
	free(lu);
	free(ru);
	return res;
}

static int
are_equality_exps( list *exps, sql_exp **L) 
{
	sql_exp *l = *L;

	if (list_length(exps) == 1) {
		sql_exp *e = exps->h->data, *le = e->l, *re = e->r;

		if (e->type == e_cmp && e->flag == cmp_equal && le->card != CARD_ATOM && re->card == CARD_ATOM) {
			if (!l) {
				*L = l = le;
				if (!is_column(le->type))
					return 0;
			}
			return (exp_match(l, le));
		}
		if (e->type == e_cmp && e->flag == cmp_or)
			return (are_equality_exps(e->l, L) && 
				are_equality_exps(e->r, L));
	}
	return 0;
}

static void 
get_exps( list *n, list *l )
{
	sql_exp *e = l->h->data, *re = e->r;

	if (e->type == e_cmp && e->flag == cmp_equal && re->card == CARD_ATOM)
		list_append(n, re);
	if (e->type == e_cmp && e->flag == cmp_or) {
		get_exps(n, e->l);
		get_exps(n, e->r);
	}
}

static sql_exp *
equality_exps_2_in( mvc *sql, sql_exp *ce, list *l, list *r)
{
	list *nl = new_exp_list(sql->sa);

	get_exps(nl, l);
	get_exps(nl, r);

	return exp_in( sql->sa, ce, nl, cmp_in);
}

static sql_rel *
rel_select_cse(int *changes, mvc *sql, sql_rel *rel) 
{
	(void)sql;
	if (is_select(rel->op) && rel->exps) { 
		node *n;
		list *nexps;
		int needed = 0;

		for (n=rel->exps->h; n && !needed; n = n->next) {
			sql_exp *e = n->data;

			if (e->type == e_cmp && e->flag == cmp_or) 
				needed = 1;
		}
		if (!needed)
			return rel;

		nexps = new_exp_list(sql->sa);
		for (n=rel->exps->h; n; n = n->next) {
			sql_exp *e = n->data, *l = NULL;

			if (e->type == e_cmp && e->flag == cmp_or && are_equality_exps(e->l, &l) && are_equality_exps(e->r, &l) && l) {
				(*changes)++;
				append(nexps, equality_exps_2_in(sql, l, e->l, e->r));
			} else {
				append(nexps, e);
			}
		}
		rel->exps = nexps;
	}
	if ((is_select(rel->op) || is_join(rel->op)) && rel->exps) { 
		node *n;
		list *nexps;
		int needed = 0;

		for (n=rel->exps->h; n && !needed; n = n->next) {
			sql_exp *e = n->data;

			if (e->type == e_cmp && e->flag == cmp_or) 
				needed = 1;
		}
		if (!needed)
			return rel;
		nexps = new_exp_list(sql->sa);
		for (n=rel->exps->h; n; n = n->next) {
			sql_exp *e = n->data;

			if (e->type == e_cmp && e->flag == cmp_or) {
				/* split the common expressions */
				*changes += exps_cse(sql, nexps, e->l, e->r);
			} else {
				append(nexps, e);
			}
		}
		rel->exps = nexps;
	}
	return rel;
}

static sql_rel *
rel_project_cse(int *changes, mvc *sql, sql_rel *rel) 
{
	(void)changes;
	if (is_project(rel->op) && rel->exps) { 
		node *n, *m;
		list *nexps;
		int needed = 0;

		for (n=rel->exps->h; n && !needed; n = n->next) {
			sql_exp *e1 = n->data;

			if (e1->type != e_column && e1->type != e_atom && e1->name) {
				for (m=n->next; m; m = m->next){
					sql_exp *e2 = m->data;
				
					if (exp_name(e2) && exp_match_exp(e1, e2)) 
						needed = 1;
				}
			}
		}

		if (!needed)
			return rel;

		nexps = new_exp_list(sql->sa);
		for (n=rel->exps->h; n; n = n->next) {
			sql_exp *e1 = n->data;

			if (e1->type != e_column && e1->type != e_atom && e1->name) {
				for (m=nexps->h; m; m = m->next){
					sql_exp *e2 = m->data;
				
					if (exp_name(e2) && exp_match_exp(e1, e2)) {
						sql_exp *ne = exp_alias(sql->sa, e1->rname, exp_name(e1), e2->rname, exp_name(e2), exp_subtype(e2), e2->card, has_nil(e2), is_intern(e1));
						if (e2->p)
							ne->p = prop_copy(sql->sa, e2->p);
						e1 = ne;
						break;
					}
				}
			}
			append(nexps, e1);
		}
		rel->exps = nexps;
	}
	return rel;
}

static list *
exps_merge_rse( mvc *sql, list *l, list *r )
{
	node *n, *m, *o;
	list *nexps = NULL, *lexps, *rexps;

 	lexps = new_exp_list(sql->sa);
	for (n = l->h; n; n = n->next) {
		sql_exp *e = n->data;
	
		if (e->type == e_cmp && e->flag == cmp_or) {
			list *nexps = exps_merge_rse(sql, e->l, e->r);
			for (o = nexps->h; o; o = o->next) 
				append(lexps, o->data);
		} else {
			append(lexps, e);
		}
	}
 	rexps = new_exp_list(sql->sa);
	for (n = r->h; n; n = n->next) {
		sql_exp *e = n->data;
	
		if (e->type == e_cmp && e->flag == cmp_or) {
			list *nexps = exps_merge_rse(sql, e->l, e->r);
			for (o = nexps->h; o; o = o->next) 
				append(rexps, o->data);
		} else {
			append(rexps, e);
		}
	}

 	nexps = new_exp_list(sql->sa);

	/* merge merged lists first ? */
	for (n = lexps->h; n; n = n->next) {
		sql_exp *le = n->data, *re, *fnd = NULL;

		if (le->type != e_cmp || le->flag == cmp_or)
			continue;
		for (m = rexps->h; !fnd && m; m = m->next) {
			re = m->data;
			if (exps_match_col_exps(le, re))
				fnd = re;
		}
		/* cases
		 * 1) 2 values (cmp_equal)
		 * 2) 1 value (cmp_equal), and cmp_in 
		 * 	(also cmp_in, cmp_equal)
		 * 3) 2 cmp_in
		 * 4) ranges 
		 */
		if (fnd) {
			re = fnd;
			fnd = NULL;
			if (le->flag == cmp_equal && re->flag == cmp_equal) {
				list *exps = new_exp_list(sql->sa);

				append(exps, le->r);
				append(exps, re->r);
				fnd = exp_in(sql->sa, le->l, exps, cmp_in);
			} else if (le->flag == cmp_equal && re->flag == cmp_in){
				list *exps = new_exp_list(sql->sa);
				
				append(exps, le->r);
				list_merge(exps, re->r, NULL);
				fnd = exp_in(sql->sa, le->l, exps, cmp_in);
			} else if (le->flag == cmp_in && re->flag == cmp_equal){
				list *exps = new_exp_list(sql->sa);
				
				append(exps, re->r);
				list_merge(exps, le->r, NULL);
				fnd = exp_in(sql->sa, le->l, exps, cmp_in);
			} else if (le->flag == cmp_in && re->flag == cmp_in){
				list *exps = new_exp_list(sql->sa);

				list_merge(exps, le->r, NULL);
				list_merge(exps, re->r, NULL);
				fnd = exp_in(sql->sa, le->l, exps, cmp_in);
			} else if (le->f && re->f && /* merge ranges */
				   le->flag == re->flag && le->flag <= cmp_lt) {
				sql_subfunc *min = sql_bind_func(sql->sa, sql->session->schema, "sql_min", exp_subtype(le->r), exp_subtype(re->r), F_FUNC);
				sql_subfunc *max = sql_bind_func(sql->sa, sql->session->schema, "sql_max", exp_subtype(le->f), exp_subtype(re->f), F_FUNC);
				sql_exp *mine, *maxe;

				if (!min || !max)
					continue;
				mine = exp_binop(sql->sa, le->r, re->r, min);
				maxe = exp_binop(sql->sa, le->f, re->f, max);
				fnd = exp_compare2(sql->sa, le->l, mine, maxe, le->flag);
			}
			if (fnd)
				append(nexps, fnd);
		}
	}
	return nexps;
}


/* merge related sub expressions 
 * 
 * ie   (x = a and y > 1 and y < 5) or 
 *      (x = c and y > 1 and y < 10) or 
 *      (x = e and y > 1 and y < 20) 
 * ->
 *     ((x = a and y > 1 and y < 5) or 
 *      (x = c and y > 1 and y < 10) or 
 *      (x = e and y > 1 and y < 20)) and
 *     	 x in (a,c,e) and
 *     	 y > 1 and y < 20
 * */
static sql_rel *
rel_merge_rse(int *changes, mvc *sql, sql_rel *rel) 
{
	/* only execute once per select */
	(void)*changes;

	if (is_select(rel->op) && rel->exps) { 
		node *n, *o;
		list *nexps = new_exp_list(sql->sa);

		for (n=rel->exps->h; n; n = n->next) {
			sql_exp *e = n->data;

			if (e->type == e_cmp && e->flag == cmp_or) {
				/* possibly merge related expressions */
				list *ps = exps_merge_rse(sql, e->l, e->r);
				for (o = ps->h; o; o = o->next) 
					append(nexps, o->data);
			}
		}
		if (list_length(nexps))
		       for (o = nexps->h; o; o = o->next)
				append(rel->exps, o->data);
	}
	return rel;
}

/* find in the list of expression an expression which uses e */ 
static sql_exp *
exp_uses_exp( list *exps, sql_exp *e)
{
	node *n;
	const char *rname = exp_relname(e);
	const char *name = exp_name(e);

	if (!exps)
		return NULL;

	for ( n = exps->h; n; n = n->next) {
		sql_exp *u = n->data;

		if (u->l && rname && strcmp(u->l, rname) == 0 &&
		    u->r && name && strcmp(u->r, name) == 0) 
			return u;
		if (!u->l && !rname &&
		    u->r && name && strcmp(u->r, name) == 0) 
			return u;
	}
	return NULL;
}

/*
 * Rewrite aggregations over union all.
 *	groupby ([ union all (a, b) ], [gbe], [ count, sum ] )
 *
 * into
 * 	groupby ( [ union all( groupby( a, [gbe], [ count, sum] ), [ groupby( b, [gbe], [ count, sum] )) , [gbe], [sum, sum] ) 
 */
static sql_rel *
rel_push_aggr_down(int *changes, mvc *sql, sql_rel *rel) 
{
	if (rel->op == op_groupby && rel->l) {
		sql_rel *u = rel->l, *ou = u;
		sql_rel *g = rel;
		sql_rel *ul = u->l;
		sql_rel *ur = u->r;
		node *n, *m;
		list *lgbe = NULL, *rgbe = NULL, *gbe = NULL, *exps = NULL;

		if (u->op == op_project)
			u = u->l;

		if (!u || !is_union(u->op) || need_distinct(u) || !u->exps || rel_is_ref(u)) 
			return rel;

		ul = u->l;
		ur = u->r;

		/* make sure we don't create group by on group by's */
		if (ul->op == op_groupby || ur->op == op_groupby) 
			return rel;

		rel->subquery = 0;
		/* distinct should be done over the full result */
		for (n = g->exps->h; n; n = n->next) {
			sql_exp *e = n->data;
			sql_subaggr *af = e->f;

			if (e->type == e_atom || 
			    e->type == e_func || 
			   (e->type == e_aggr && 
			   ((strcmp(af->aggr->base.name, "sum") && 
			     strcmp(af->aggr->base.name, "count") &&
			     strcmp(af->aggr->base.name, "min") &&
			     strcmp(af->aggr->base.name, "max")) ||
			   need_distinct(e))))
				return rel; 
		}

		ul = rel_dup(ul);
		ur = rel_dup(ur);
		if (!is_project(ul->op)) 
			ul = rel_project(sql->sa, ul, 
				rel_projections(sql, ul, NULL, 1, 1));
		if (!is_project(ur->op)) 
			ur = rel_project(sql->sa, ur, 
				rel_projections(sql, ur, NULL, 1, 1));
		rel_rename_exps(sql, u->exps, ul->exps);
		rel_rename_exps(sql, u->exps, ur->exps);
		if (u != ou) {
			ul = rel_project(sql->sa, ul, NULL);
			ul->exps = exps_copy(sql->sa, ou->exps);
			rel_rename_exps(sql, ou->exps, ul->exps);
			ur = rel_project(sql->sa, ur, NULL);
			ur->exps = exps_copy(sql->sa, ou->exps);
			rel_rename_exps(sql, ou->exps, ur->exps);
		}	

		if (g->r && list_length(g->r) > 0) {
			list *gbe = g->r;

			lgbe = exps_copy(sql->sa, gbe);
			rgbe = exps_copy(sql->sa, gbe);
		}
		ul = rel_groupby(sql, ul, NULL);
		ul->r = lgbe;
		ul->nrcols = g->nrcols;
		ul->card = g->card;
		ul->exps = exps_copy(sql->sa, g->exps);

		ur = rel_groupby(sql, ur, NULL);
		ur->r = rgbe;
		ur->nrcols = g->nrcols;
		ur->card = g->card;
		ur->exps = exps_copy(sql->sa, g->exps);

		/* group by on primary keys which define the partioning scheme 
		 * don't need a finalizing group by */
		/* how to check if a partion is based on some primary key ? 
		 * */
		if (rel->r && list_length(rel->r)) {
			node *n;

			for (n = ((list*)rel->r)->h; n; n = n->next) {
				sql_exp *gbe = n->data;

				if (find_prop(gbe->p, PROP_HASHCOL)) {
					fcmp cmp = (fcmp)&kc_column_cmp;
					sql_column *c = exp_find_column(rel->l, gbe, -2);

					/* check if key is partition key */
					if (c && c->t->p && list_find(c->t->pkey->k.columns, c, cmp) != NULL) {
						(*changes)++;
						return rel_inplace_setop(rel, ul, ur, op_union,
					       	       rel_projections(sql, rel, NULL, 1, 1));
					}
				}
			}
		}

		u = rel_setop(sql->sa, ul, ur, op_union);
		u->exps = rel_projections(sql, rel, NULL, 1, 1);
		set_processed(u);

		if (rel->r) {
			list *ogbe = rel->r;

			gbe = new_exp_list(sql->sa);
			for (n = ogbe->h; n; n = n->next) { 
				sql_exp *e = n->data, *ne;

				ne = exp_uses_exp( rel->exps, e);
				assert(ne);
				ne = list_find_exp( u->exps, ne);
				assert(ne);
				ne = exp_column(sql->sa, exp_find_rel_name(ne), exp_name(ne), exp_subtype(ne), ne->card, has_nil(ne), is_intern(ne));
				append(gbe, ne);
			}
		}
		exps = new_exp_list(sql->sa); 
		for (n = u->exps->h, m = rel->exps->h; n && m; n = n->next, m = m->next) {
			sql_exp *ne, *e = n->data, *oa = m->data;

			if (oa->type == e_aggr) {
				sql_subaggr *f = oa->f;
				int cnt = exp_aggr_is_count(oa);
				sql_subaggr *a = sql_bind_aggr(sql->sa, sql->session->schema, (cnt)?"sum":f->aggr->base.name, exp_subtype(e));

				assert(a);
				/* union of aggr result may have nils 
			   	 * because sum/count of empty set */
				set_has_nil(e);
				e = exp_column(sql->sa, exp_find_rel_name(e), exp_name(e), exp_subtype(e), e->card, has_nil(e), is_intern(e));
				ne = exp_aggr1(sql->sa, e, a, need_distinct(e), 1, e->card, 1);
				if (/* DISABLES CODE */ (0) && cnt)
					ne->p = prop_create(sql->sa, PROP_COUNT, ne->p);
			} else {
				ne = exp_copy(sql->sa, oa);
			}
			exp_setname(sql->sa, ne, exp_find_rel_name(oa), exp_name(oa));
			append(exps, ne);
		}
		(*changes)++;
		return rel_inplace_groupby( rel, u, gbe, exps);
	}
	return rel;
}

static int
rel_is_join_on_pkey( sql_rel *rel ) 
{
	node *n;

	if (!rel || !rel->exps)
		return 0;
	for (n = rel->exps->h; n; n = n->next){
		sql_exp *je = n->data;

		if (je->type == e_cmp && je->flag == cmp_equal &&
		    find_prop(((sql_exp*)je->l)->p, PROP_HASHCOL)) { /* aligned PKEY JOIN */
			fcmp cmp = (fcmp)&kc_column_cmp;
			sql_exp *e = je->l;
			sql_column *c = exp_find_column(rel, e, -2);

			if (c && c->t->pkey && list_find(c->t->pkey->k.columns, c, cmp) != NULL) 
				return 1;
		}
	}
	return 0;
}

/*
 * More general 
 * 	groupby(
 * 	 [ outer ] join(
 * 	    project(
 * 	      table(A) [ c1, c2, .. ] 
 * 	    ) [ c1, c2, identity(c2) as I, .. ], 
 * 	    table(B) [ c1, c2, .. ]
 * 	  ) [ A.c1 = B.c1 ]
 * 	) [ I ] [ a1, a2, .. ]
 *
 * ->
 *
 * 	[ outer ] join(
 * 	  project(
 * 	    table(A) [ c1, c2, .. ] 
 * 	  ) [ c1, c2, .. ], 
 * 	  groupby (
 * 	    table(B) [ c1, c2, .. ]
 * 	  ) [ B.c1 ] [ a1, a2, .. ]
 * 	) [ A.c1 = B.c1 ]
 */
static sql_rel *
gen_push_groupby_down(int *changes, mvc *sql, sql_rel *rel) 
{
	sql_rel *j = rel->l;
	list *gbe = rel->r;

	(void)changes;
	if (rel->op == op_groupby && list_length(gbe) == 1 && j->op == op_join){ //&& is_join(j->op)) {
		sql_rel *jl = j->l, *jr = j->r, *cr, *cl;
		sql_exp *gb = gbe->h->data, *e;
		node *n;
		int left = 1;
		list *aggrs, *aliases, *gbe;

		if (!is_identity(gb, jl) && !is_identity(gb, jr))
			return rel;
		if (jl->op == op_project &&
		    (e = list_find_exp( jl->exps, gb)) != NULL &&
		     find_prop(e->p, PROP_HASHCOL) != NULL) {
			left = 0;
			cr = jr;
			cl = jl;
		} else if (jr->op == op_project &&
		    (e = list_find_exp( jr->exps, gb)) != NULL &&
		     find_prop(e->p, PROP_HASHCOL) != NULL) {
			left = 1;
			cr = jl;
			cl = jr;
		} else {
			return rel;
		}

		if ((left && is_base(jl->op)) || (!left && is_base(jr->op))||
		    (left && is_select(jl->op)) || (!left && is_select(jr->op)) 
		    || rel_is_join_on_pkey(j))
			return rel;

		/* only add aggr (based on left/right), and repeat the group by column */
		aggrs = sa_list(sql->sa);
		aliases = sa_list(sql->sa);
		if (rel->exps) for (n = rel->exps->h; n; n = n->next) {
			sql_exp *ce = n->data;

			if (exp_is_atom(ce))
				list_append(aliases, ce);
			else if (ce->type == e_column) {
				if (rel_has_exp(cl, ce) == 0) /* collect aliases outside groupby */
					list_append(aliases, ce);
				else
					list_append(aggrs, ce);
			} else if (ce->type == e_aggr) {
				list *args = ce->l;

				/* check args are part of left/right */
				if (!list_empty(args) && rel_has_exps(cl, args) == 0)
					return rel;
				if (rel->op != op_join && exp_aggr_is_count(ce))
					ce->p = prop_create(sql->sa, PROP_COUNT, ce->p);
				list_append(aggrs, ce); 
			}
		}
		/* TODO move any column expressions (aliases) into the project list */

		/* find gb in left or right and should be unique */
		gbe = sa_list(sql->sa);
		/* push groupby to right, group on join exps */
		if (j->exps) for (n = j->exps->h; n; n = n->next) {
			sql_exp *ce = n->data, *e;

			/* get left/right hand of e_cmp */
			assert(ce->type == e_cmp);
			if (ce->flag != cmp_equal)
				return rel;
			e = rel_find_exp(cr, ce->l);
			if (!e)
				e = rel_find_exp(cr, ce->r);
			if (!e)
				return rel;
			e = exp_alias(sql->sa, e->rname, exp_name(e), e->rname, exp_name(e), exp_subtype(e), e->card, has_nil(e), is_intern(e));
			list_append(gbe, e);
		}
		if (!left) 
			cr = j->r = rel_groupby(sql, cr, gbe);
		else 
			cr = j->l = rel_groupby(sql, cr, gbe);
		cr->exps = list_merge(cr->exps, aggrs, (fdup)NULL);
		if (!is_project(cl->op)) 
			cl = rel_project(sql->sa, cl, 
				rel_projections(sql, cl, NULL, 1, 1));
		cl->exps = list_merge(cl->exps, aliases, (fdup)NULL);
		if (!left)
			j->l = cl;
		else 
			j->r = cl;
		rel -> l = NULL;
		rel_destroy(rel);

		if (list_empty(cr->exps) && list_empty(j->exps)) { /* remove crossproduct */ 
			sql_rel *r = cl;
			if (!left) 
				j->l = NULL;
			else
				j->r = NULL;
			rel_destroy(j);
			j = r;
		}
		return j;
	}
	return rel;
}

/*
 * Rewrite group(project(join(A,Dict)[a.i==dict.i])[...dict.n])[dict.n][ ... dict.n ]
 * into
 * 	project(join(groupby (A)[a.i],[a.i]), Dict)[a.i==dict.i])[dict.n] 
 *
 */
static sql_rel *
rel_push_groupby_down(int *changes, mvc *sql, sql_rel *rel) 
{
	sql_rel *p = rel->l;
	list *gbe = rel->r;

	if (rel->op == op_groupby && gbe && p && is_join(p->op)) 
		return gen_push_groupby_down(changes, sql, rel);
	if (rel->op == op_groupby && gbe && p && p->op == op_project) {
		sql_rel *j = p->l;
		sql_rel *jl, *jr;
		node *n;

		if (!j || j->op != op_join || list_length(j->exps) != 1)
			return gen_push_groupby_down(changes, sql, rel);
		jl = j->l;
		jr = j->r;

		/* check if jr is a dict with index and var still used */
		if (jr->op != op_basetable || jr->l || !jr->r || list_length(jr->exps) != 2) 
			return gen_push_groupby_down(changes, sql, rel);

		/* check if group by is done on dict column */
		for(n = gbe->h; n; n = n->next) {
			sql_exp *ge = n->data, *pe = NULL, *e = NULL;

			/* find group by exp in project, then in dict */
			pe = rel_find_exp(p, ge);
			if (pe) /* find project exp in right hand of join, ie dict */
				e = rel_find_exp(jr, pe);
			if (pe && e) {  /* Rewrite: join with dict after the group by */
				list *pexps = rel_projections(sql, rel, NULL, 1, 1), *npexps;
				node *m;
				sql_exp *ne = j->exps->h->data; /* join exp */
				p->l = jl;	/* Project now only on the left side of the join */

				ne = ne->l; 	/* The left side of the compare is the index of the left */

				/* find ge reference in new projection list */
				npexps = sa_list(sql->sa);
				for (m = pexps->h; m; m = m->next) {
					sql_exp *a = m->data;

					if (exp_refers(ge, a)) { 
						sql_exp *sc = jr->exps->t->data;
						sql_exp *e = exp_column(sql->sa, exp_relname(sc), exp_name(sc), exp_subtype(sc), sc->card, has_nil(sc), is_intern(sc));
						exp_setname(sql->sa, e, exp_relname(a), exp_name(a));
						a = e;
					}
					append(npexps, a);
				}

				/* find ge in aggr list */
				for (m = rel->exps->h; m; m = m->next) {
					sql_exp *a = m->data;

					if (exp_match_exp(a, ge) || exp_refers(ge, a)) {
						a = exp_column(sql->sa, exp_relname(ne), exp_name(ne), exp_subtype(ne), ne->card, has_nil(ne), is_intern(ne));
						exp_setname(sql->sa, a, exp_relname(ne), exp_name(ne));
						m->data = a;
					}
				}

				/* change alias pe, ie project out the index  */
				pe->l = (void*)exp_relname(ne); 
				pe->r = (void*)exp_name(ne);
				exp_setname(sql->sa, pe, exp_relname(ne), exp_name(ne));

				/* change alias ge */
				ge->l = (void*)exp_relname(pe); 
				ge->r = (void*)exp_name(pe);
				exp_setname(sql->sa, ge, exp_relname(pe), exp_name(pe));

				/* zap both project and groupby name hash tables (as we changed names above) */
				rel->exps->ht = NULL;
				((list*)rel->r)->ht = NULL;
				p->exps->ht = NULL;
				
				/* add join */
				j->l = rel;
				rel = rel_project(sql->sa, j, npexps);
				(*changes)++;
			}
		}
		(void)sql;
	}
	return rel;
}

/*
 * Push select down, pushes the selects through (simple) projections. Also
 * it cleans up the projections which become useless.
 */

/* TODO push select expressions in outer joins down */
static sql_rel *
rel_push_select_down(int *changes, mvc *sql, sql_rel *rel) 
{
	list *exps = NULL;
	sql_rel *r = NULL;
	node *n;

	if (rel_is_ref(rel)) {
		if (is_select(rel->op) && rel->exps) {
			/* add inplace empty select */
			sql_rel *l = rel_select(sql->sa, rel->l, NULL);

			if (!l->exps)
				l->exps = sa_list(sql->sa);
			(void)list_merge(l->exps, rel->exps, (fdup)NULL);
			rel->exps = NULL;
			rel->l = l;
			(*changes)++;
		}
		return rel;
	}

	/* don't make changes for empty selects */
	if (is_select(rel->op) && (!rel->exps || list_length(rel->exps) == 0)) 
		return rel;

	/* merge 2 selects */
	r = rel->l;
	if (is_select(rel->op) && r && r->exps && is_select(r->op) && !(rel_is_ref(r))) {
		(void)list_merge(r->exps, rel->exps, (fdup)NULL);
		rel->l = NULL;
		rel_destroy(rel);
		(*changes)++;
		return rel_push_select_down(changes, sql, r);
	}
	/* 
	 * Push select through semi/anti join 
	 * 	select (semi(A,B)) == semi(select(A), B) 
	 */
	if (is_select(rel->op) && r && is_semi(r->op) && !(rel_is_ref(r))) {
		rel->l = r->l;
		r->l = rel;
		(*changes)++;
		/* 
		 * if A has 2 references (ie used on both sides of 
		 * the semi join), we also push the select into A. 
		 */
		if (rel_is_ref(rel->l) && rel->l == rel_find_ref(r->r)){
			sql_rel *lx = rel->l;
			sql_rel *rx = r->r;
			if (lx->ref.refcnt == 2 && !rel_is_ref(rx)) {
				while (rx->l && !rel_is_ref(rx->l) &&
	      			       (is_project(rx->op) || 
					is_select(rx->op) ||
					is_join(rx->op)))
						rx = rx->l;
				/* probably we need to introduce a project */
				rel_destroy(rel->l);
				lx = rel_project(sql->sa, rel, rel_projections(sql, rel, NULL, 1, 1));
				r->l = lx;
				rx->l = rel_dup(lx);
			}
		}
		return r;
	}
	exps = rel->exps;

	if (rel->op == op_project && 
	    r && r->op == op_project && !(rel_is_ref(r))) 
		return rel_merge_projects(changes, sql, rel);

	/* push select through join */
	if (is_select(rel->op) && r && is_join(r->op) && !(rel_is_ref(r))) {
		sql_rel *jl = r->l;
		sql_rel *jr = r->r;
		int left = r->op == op_join || r->op == op_left;
		int right = r->op == op_join || r->op == op_right;

		if (r->op == op_full)
			return rel;

		/* introduce selects under the join (if needed) */
		set_processed(jl);
		set_processed(jr);
		if (!is_select(jl->op)) 
			r->l = jl = rel_select(sql->sa, jl, NULL);
		if (!is_select(jr->op))
			r->r = jr = rel_select(sql->sa, jr, NULL);
		
		rel->exps = new_exp_list(sql->sa); 
		for (n = exps->h; n; n = n->next) { 
			sql_exp *e = n->data, *ne = NULL;
			int done = 0;
	
			if (left)
				ne = exp_push_down(sql, e, jl, jl);
			if (ne && ne != e) {
				done = 1; 
				rel_select_add_exp(sql->sa, jl, ne);
			} else if (right) {
				ne = exp_push_down(sql, e, jr, jr);
				if (ne && ne != e) {
					done = 1; 
					rel_select_add_exp(sql->sa, jr, ne);
				}
			}
			if (!done)
				append(rel->exps, e);
			*changes += done;
		}
	}

	/* merge select and cross product ? */
	if (is_select(rel->op) && r && r->op == op_join && !(rel_is_ref(r))) {
		list *exps = rel->exps;

		if (!r->exps)
			r->exps = new_exp_list(sql->sa); 
		rel->exps = new_exp_list(sql->sa); 
		for (n = exps->h; n; n = n->next) { 
			sql_exp *e = n->data;

			if (exp_is_join_exp(e) == 0) {
				append(r->exps, e);
				(*changes)++;
			} else {
				append(rel->exps, e);
			}
		}
		return rel;
	}

	if (is_select(rel->op) && r && r->op == op_project && !(rel_is_ref(r))){
		list *exps = rel->exps;
		sql_rel *pl;
		/* we cannot push through rank (row_number etc) functions or
		   projects with distinct */
		if (!r->l || project_unsafe(r))
			return rel;

		/* here we need to fix aliases */
		rel->exps = new_exp_list(sql->sa); 
		pl = r->l;
		/* introduce selects under the project (if needed) */
		set_processed(pl);
		if (!is_select(pl->op) || rel_is_ref(pl))
			r->l = pl = rel_select(sql->sa, pl, NULL);

		/* for each exp check if we can rename it */
		for (n = exps->h; n; n = n->next) { 
			sql_exp *e = n->data, *ne = NULL;

			if (e->type == e_cmp) {
				ne = exp_push_down_prj(sql, e, r, pl);

				/* can we move it down */
				if (ne && ne != e && pl->exps) {
					rel_select_add_exp(sql->sa, pl, ne);
					(*changes)++;
				} else {
					append(rel->exps, (ne)?ne:e);
				}
			} else {
				list_append(rel->exps, e);
			}
		}
		return rel;
	}
	return rel;
}

static sql_rel *
rel_push_select_down_join(int *changes, mvc *sql, sql_rel *rel) 
{
	list *exps = NULL;
	sql_rel *r = NULL;
	node *n;

	exps = rel->exps;
	r = rel->l;

	/* push select through join */
	if (is_select(rel->op) && exps && r && r->op == op_join && !(rel_is_ref(r))) {
		rel->exps = new_exp_list(sql->sa); 
		for (n = exps->h; n; n = n->next) { 
			sql_exp *e = n->data;
			if (e->type == e_cmp && !e->f && !is_complex_exp(e->flag)) {
				sql_rel *nr = NULL;
				sql_exp *re = e->r, *ne = rel_find_exp(r, re);

				if (ne && ne->card >= CARD_AGGR) 
					re->card = ne->card;

				if (re->card >= CARD_AGGR) {
					nr = rel_push_join(sql, r, e->l, re, NULL, e);
				} else {
					nr = rel_push_select(sql, r, e->l, e);
				}
				if (nr)
					rel->l = nr;
				/* only pushed down selects are counted */
				if (r == rel->l) {
					(*changes)++;
				} else { /* Do not introduce an extra select */
					sql_rel *r = rel->l;

					rel->l = r->l;
					r->l = NULL;
					list_append(rel->exps, e);
					rel_destroy(r);
				}
				assert(r == rel->l);
			} else {
				list_append(rel->exps, e);
			} 
		}
		return rel;
	}
	return rel;
}

static sql_rel *
rel_remove_empty_select(int *changes, mvc *sql, sql_rel *rel) 
{
	(void)sql;

	if ((is_join(rel->op) || is_semi(rel->op) || is_select(rel->op) || is_project(rel->op) || is_topn(rel->op) || is_sample(rel->op)) && rel->l) {
		sql_rel *l = rel->l;
		if (is_select(l->op) && !(rel_is_ref(l)) &&
		   (!l->exps || list_length(l->exps) == 0)) {
			rel->l = l->l;
			l->l = NULL;
			rel_destroy(l);
			(*changes)++;
		} 
	}
	if ((is_join(rel->op) || is_semi(rel->op) || is_set(rel->op)) && rel->r) {
		sql_rel *r = rel->r;
		if (is_select(r->op) && !(rel_is_ref(r)) &&
	   	   (!r->exps || list_length(r->exps) == 0)) {
			rel->r = r->l;
			r->l = NULL;
			rel_destroy(r);
			(*changes)++;
		}
	} 
	if (is_join(rel->op) && rel->exps && list_length(rel->exps) == 0) 
		rel->exps = NULL;
	return rel;
}

/*
 * Push {semi}joins down, pushes the joins through group by expressions. 
 * When the join is on the group by columns, we can push the joins left
 * under the group by. This should only be done, iff the new semijoin would
 * reduce the input table to the groupby. So there should be a reduction 
 * (selection) on the table A and this should be propagated to the groupby via
 * for example a primary key.
 *
 * {semi}join( A, groupby( B ) [gbe][aggrs] ) [ gbe == A.x ]
 * ->
 * {semi}join( A, groupby( semijoin(B,A) [gbe == A.x] ) [gbe][aggrs] ) [ gbe == A.x ]
 */

static sql_rel *
rel_push_join_down(int *changes, mvc *sql, sql_rel *rel) 
{
	list *exps = NULL;

	(void)*changes;
	if (!rel_is_ref(rel) && ((is_join(rel->op) || is_semi(rel->op)) && rel->l && rel->exps)) {
		sql_rel *gb = rel->r, *ogb = gb, *l = NULL, *rell = rel->l;

		if (gb->op == op_project)
			gb = gb->l;

		if (is_basetable(rell->op) || rel_is_ref(rell))
			return rel;

		exps = rel->exps;
		if (gb && gb->op == op_groupby && gb->r && list_length(gb->r)) {
			list *jes = new_exp_list(sql->sa);
			node *n, *m;
			list *gbes = gb->r;
			/* find out if all group by expressions are used in the join */
			for(n = gbes->h; n; n = n->next) {
				sql_exp *gbe = n->data;
				int fnd = 0;
				const char *rname = NULL, *name = NULL;

				/* project in between, ie find alias */
				/* first find expression in expression list */
				gbe = exp_uses_exp( gb->exps, gbe);
				if (!gbe)
					continue;
				if (ogb != gb) 
					gbe = exp_uses_exp( ogb->exps, gbe);
				if (gbe) {
					rname = exp_find_rel_name(gbe);
					name = exp_name(gbe);
				}

				if (!name) 
					return rel;

				for (m = exps->h; m && !fnd; m = m->next) {
					sql_exp *je = m->data;

					if (je->card >= CARD_ATOM && je->type == e_cmp && 
					    !is_complex_exp(je->flag)) {
						/* expect right expression to match */
						sql_exp *r = je->r;

						if (r == 0 || r->type != e_column)
							continue;
						if (r->l && rname && strcmp(r->l, rname) == 0 && strcmp(r->r, name)==0) {
							fnd = 1;
						} else if (!r->l && !rname  && strcmp(r->r, name)==0) {
							fnd = 1;
						}
						if (fnd) {
							sql_exp *le = je->l;
							sql_exp *re = exp_push_down_prj(sql, r, gb, gb->l);
							if (!re || (list_length(jes) == 0 && !find_prop(le->p, PROP_HASHCOL))) {
								fnd = 0;
							} else {
								je = exp_compare(sql->sa, le, re, je->flag);
								list_append(jes, je);
							}
						}
					}
				}
				if (!fnd) 
					return rel;
			}
			l = rel_dup(rel->l);

			/* push join's left side (as semijoin) down group by */
			l = gb->l = rel_crossproduct(sql->sa, gb->l, l, op_semi);
			l->exps = jes;
			return rel;
		} 
	}
	return rel;
}

/*
 * Push semijoins down, pushes the semijoin through a join. 
 *
 * semijoin( join(A, B) [ A.x == B.y ], C ) [ A.z == C.c ]
 * ->
 * join( semijoin(A, C) [ A.z == C.c ], B ) [ A.x == B.y ]
 *
 * also push simple expressions of a semijoin down if they only
 * involve the left sided of the semijoin.
 */
static sql_rel *
rel_push_semijoin_down(int *changes, mvc *sql, sql_rel *rel) 
{
	(void)*changes;

	/* first push down the expressions involving only A */
	if (rel->op == op_semi && rel->exps && rel->l) {
		list *exps = rel->exps, *nexps = sa_list(sql->sa);
		node *n;

		if (nexps == NULL)
			return NULL;
		for(n = exps->h; n; n = n->next) {
			sql_exp *sje = n->data;

			if (n != exps->h && sje->type == e_cmp &&
			    !is_complex_exp(sje->flag) &&
			     rel_has_exp(rel->l, sje->l) >= 0 &&
			     rel_has_exp(rel->l, sje->r) >= 0) {
				rel->l = rel_select(sql->sa, rel->l, NULL);
				rel_select_add_exp(sql->sa, rel->l, sje);
			} else {
				append(nexps, sje);
			}
		} 
		rel->exps = nexps;
	}
	if (rel->op == op_semi && rel->exps && rel->l) {
		operator_type op = rel->op, lop;
		node *n;
		sql_rel *l = rel->l, *ll = NULL, *lr = NULL;
		sql_rel *r = rel->r;
		list *exps = rel->exps, *nsexps, *njexps;
		int left = 1, right = 1;

		/* handle project 
		if (l->op == op_project && !need_distinct(l))
			l = l->l;
		*/

		if (!is_join(l->op) || rel_is_ref(l))
			return rel;

		lop = l->op;
		ll = l->l;
		lr = l->r;
		/* semijoin shouldn't be based on right relation of join */
		for(n = exps->h; n; n = n->next) {
			sql_exp *sje = n->data;

			if (sje->type != e_cmp)
				return rel;
			if (right &&
				(is_complex_exp(sje->flag) || 
			    	rel_has_exp(lr, sje->l) >= 0 ||
			    	rel_has_exp(lr, sje->r) >= 0)) {
				right = 0;
			}
			if (right)
				left = 0;
			if (!right && left &&
				(is_complex_exp(sje->flag) || 
			    	rel_has_exp(ll, sje->l) >= 0 ||
			    	rel_has_exp(ll, sje->r) >= 0)) {
				left = 0;
			}
			if (!right && !left)
				return rel;
		} 
		nsexps = exps_copy(sql->sa, rel->exps);
		njexps = exps_copy(sql->sa, l->exps);
		if (right)
			l = rel_crossproduct(sql->sa, rel_dup(ll), rel_dup(r), op);
		else
			l = rel_crossproduct(sql->sa, rel_dup(lr), rel_dup(r), op);
		l->exps = nsexps;
		if (right)
			l = rel_crossproduct(sql->sa, l, rel_dup(lr), lop);
		else
			l = rel_crossproduct(sql->sa, l, rel_dup(ll), lop);
		l->exps = njexps;
		rel_destroy(rel);
		rel = l;
	}
	return rel;
}

static int
rel_part_nr( sql_rel *rel, sql_exp *e )
{
	sql_column *c;
	sql_table *pp;
	assert(e->type == e_cmp);

	c = exp_find_column(rel, e->l, -1); 
	if (!c)
		c = exp_find_column(rel, e->r, -1); 
	if (!c)
		return -1;
	pp = c->t;
	if (pp->p)
		return list_position(pp->p->members.set, pp);
	return -1;
}

static int
rel_uses_part_nr( sql_rel *rel, sql_exp *e, int pnr )
{
	sql_column *c;
	assert(e->type == e_cmp);

	/* 
	 * following case fails. 
	 *
	 * semijoin( A1, union [A1, A2] )
	 * The union will never return proper column (from A2).
	 * ie need different solution (probaly pass pnr).
	 */
	c = exp_find_column(rel, e->l, pnr); 
	if (!c)
		c = exp_find_column(rel, e->r, pnr); 
	if (c) {
		sql_table *pp = c->t;
		if (pp->p && list_position(pp->p->members.set, pp) == pnr)
			return 1;
	}
	/* for projects we may need to do a rename! */
	if (is_project(rel->op) || is_topn(rel->op) || is_sample(rel->op))
		return rel_uses_part_nr( rel->l, e, pnr);

	if (is_union(rel->op) || is_join(rel->op) || is_semi(rel->op)) {
		if (rel_uses_part_nr( rel->l, e, pnr))
			return 1;
		if (!is_semi(rel->op) && rel_uses_part_nr( rel->r, e, pnr))
			return 1;
	}
	return 0;
}

static int
rel_has_cmp_exp(sql_rel *rel, sql_exp *e)
{
	if (e->type == e_cmp) {
		if (get_cmp(e) == cmp_or) {
			return rel_has_exp(rel, e->l) == 0 &&
				rel_has_all_exps(rel, e->r);
		} else if (e->flag == cmp_in || e->flag == cmp_notin || get_cmp(e) == cmp_filter) {
			return rel_has_all_exps(rel, e->l) &&
				rel_has_all_exps(rel, e->r);
		} else {
			return rel_has_exp(rel, e->l) == 0 &&
				rel_has_exp(rel, e->r) == 0 &&
		 		(!e->f || rel_has_exp(rel, e->f) == 0);
		}
	}
	return 0;
}

static sql_rel *
rel_join_push_exps_down(int *changes, mvc *sql, sql_rel *rel) 
{
	if ((is_join(rel->op) && !is_outerjoin(rel->op)) || is_semi(rel->op)) {
		sql_rel *l = rel->l, *r = rel->r;
		list *jexps = NULL, *lexps = NULL, *rexps = NULL;
		node *n;

		if (list_empty(rel->exps))
			return rel;

		for(n=rel->exps->h; n; n=n->next) {
			sql_exp *e = n->data;
			int le = rel_has_cmp_exp(l, e);
			int re = rel_has_cmp_exp(r, e);

			if (le && !re) {
				if (!lexps)
					lexps=sa_list(sql->sa);
				append(lexps, e);
			} else if (!le && re) {
				if (!rexps)
					rexps=sa_list(sql->sa);
				append(rexps, e);
			} else {
				if (!jexps)
					jexps=sa_list(sql->sa);
				append(jexps, e);
			}
		}
		if (lexps || rexps)
			rel->exps = jexps;
		if (lexps) {
			l = rel->l = rel_select(sql->sa, rel->l, NULL);
			l->exps = lexps;
			(*changes) = 1;
		}
		if (rexps) {
			r = rel->r = rel_select(sql->sa, rel->r, NULL);
			r->exps = rexps;
			(*changes) = 1;
		}
	}
	return rel;
}

/*
 * Push (semi)joins down unions, this is basically for merge tables, where
 * we know that the fk-indices are split over two clustered merge tables.
 */
static sql_rel *
rel_push_join_down_union(int *changes, mvc *sql, sql_rel *rel) 
{
	if ((is_join(rel->op) && !is_outerjoin(rel->op)) || is_semi(rel->op)) {
		sql_rel *l = rel->l, *r = rel->r, *ol = l, *or = r;
		list *exps = rel->exps;
		sql_exp *je = !list_empty(exps)?exps->h->data:NULL;

		if (!l || !r || need_distinct(l) || need_distinct(r))
			return rel;
		if (l->op == op_project)
			l = l->l;
		if (r->op == op_project)
			r = r->l;

		/* both sides only if we have a join index */
		if (!l || !r ||(is_union(l->op) && is_union(r->op) && 
			je && !find_prop(je->p, PROP_JOINIDX) && /* FKEY JOIN */
			!rel_is_join_on_pkey(rel))) /* aligned PKEY JOIN */
			return rel;
		if (is_semi(rel->op) && is_union(l->op) && je && !find_prop(je->p, PROP_JOINIDX))
			return rel;

		ol->subquery = or->subquery = 0;
		if ((is_union(l->op) && !need_distinct(l)) && !is_union(r->op)){
			sql_rel *nl, *nr;
			sql_rel *ll = rel_dup(l->l), *lr = rel_dup(l->r);

			/* join(union(a,b), c) -> union(join(a,c), join(b,c)) */
			if (!is_project(ll->op))
				ll = rel_project(sql->sa, ll, 
					rel_projections(sql, ll, NULL, 1, 1));
			if (!is_project(lr->op))
				lr = rel_project(sql->sa, lr, 
					rel_projections(sql, lr, NULL, 1, 1));
			rel_rename_exps(sql, l->exps, ll->exps);
			rel_rename_exps(sql, l->exps, lr->exps);
			if (l != ol) {
				ll = rel_project(sql->sa, ll, NULL);
				ll->exps = exps_copy(sql->sa, ol->exps);
				lr = rel_project(sql->sa, lr, NULL);
				lr->exps = exps_copy(sql->sa, ol->exps);
			}	
			nl = rel_crossproduct(sql->sa, ll, rel_dup(or), rel->op);
			nr = rel_crossproduct(sql->sa, lr, rel_dup(or), rel->op);
			if (need_no_nil(rel)) {
				set_no_nil(nl);
				set_no_nil(nr);
			}
			nl->exps = exps_copy(sql->sa, exps);
			nr->exps = exps_copy(sql->sa, exps);
			nl = rel_project(sql->sa, nl, rel_projections(sql, nl, NULL, 1, 1));
			nr = rel_project(sql->sa, nr, rel_projections(sql, nr, NULL, 1, 1));
			(*changes)++;
			return rel_inplace_setop(rel, nl, nr, op_union, rel_projections(sql, rel, NULL, 1, 1));
		} else if (is_union(l->op) && !need_distinct(l) &&
			   is_union(r->op) && !need_distinct(r)) {
			sql_rel *nl, *nr;
			sql_rel *ll = rel_dup(l->l), *lr = rel_dup(l->r);
			sql_rel *rl = rel_dup(r->l), *rr = rel_dup(r->r);

			/* join(union(a,b), union(c,d)) -> union(join(a,c), join(b,d)) */
			if (!is_project(ll->op))
				ll = rel_project(sql->sa, ll, 
					rel_projections(sql, ll, NULL, 1, 1));
			if (!is_project(lr->op))
				lr = rel_project(sql->sa, lr, 
					rel_projections(sql, lr, NULL, 1, 1));
			rel_rename_exps(sql, l->exps, ll->exps);
			rel_rename_exps(sql, l->exps, lr->exps);
			if (l != ol) {
				ll = rel_project(sql->sa, ll, NULL);
				ll->exps = exps_copy(sql->sa, ol->exps);
				lr = rel_project(sql->sa, lr, NULL);
				lr->exps = exps_copy(sql->sa, ol->exps);
			}	
			if (!is_project(rl->op))
				rl = rel_project(sql->sa, rl, 
					rel_projections(sql, rl, NULL, 1, 1));
			if (!is_project(rr->op))
				rr = rel_project(sql->sa, rr, 
					rel_projections(sql, rr, NULL, 1, 1));
			rel_rename_exps(sql, r->exps, rl->exps);
			rel_rename_exps(sql, r->exps, rr->exps);
			if (r != or) {
				rl = rel_project(sql->sa, rl, NULL);
				rl->exps = exps_copy(sql->sa, or->exps);
				rr = rel_project(sql->sa, rr, NULL);
				rr->exps = exps_copy(sql->sa, or->exps);
			}	
			nl = rel_crossproduct(sql->sa, ll, rl, rel->op);
			nr = rel_crossproduct(sql->sa, lr, rr, rel->op);
			if (need_no_nil(rel)) {
				set_no_nil(nl);
				set_no_nil(nr);
			}
			nl->exps = exps_copy(sql->sa, exps);
			nr->exps = exps_copy(sql->sa, exps);
			nl = rel_project(sql->sa, nl, rel_projections(sql, nl, NULL, 1, 1));
			nr = rel_project(sql->sa, nr, rel_projections(sql, nr, NULL, 1, 1));
			(*changes)++;
			return rel_inplace_setop(rel, nl, nr, op_union, rel_projections(sql, rel, NULL, 1, 1));
		} else if (!is_union(l->op) && 
			   is_union(r->op) && !need_distinct(r) &&
			   !is_semi(rel->op)) {
			sql_rel *nl, *nr;
			sql_rel *rl = rel_dup(r->l), *rr = rel_dup(r->r);

			/* join(a, union(b,c)) -> union(join(a,b), join(a,c)) */
			if (!is_project(rl->op))
				rl = rel_project(sql->sa, rl, 
					rel_projections(sql, rl, NULL, 1, 1));
			if (!is_project(rr->op))
				rr = rel_project(sql->sa, rr, 
					rel_projections(sql, rr, NULL, 1, 1));
			rel_rename_exps(sql, r->exps, rl->exps);
			rel_rename_exps(sql, r->exps, rr->exps);
			if (r != or) {
				rl = rel_project(sql->sa, rl, NULL);
				rl->exps = exps_copy(sql->sa, or->exps);
				rr = rel_project(sql->sa, rr, NULL);
				rr->exps = exps_copy(sql->sa, or->exps);
			}	
			nl = rel_crossproduct(sql->sa, rel_dup(ol), rl, rel->op);
			nr = rel_crossproduct(sql->sa, rel_dup(ol), rr, rel->op);
			if (need_no_nil(rel)) {
				set_no_nil(nl);
				set_no_nil(nr);
			}
			nl->exps = exps_copy(sql->sa, exps);
			nr->exps = exps_copy(sql->sa, exps);
			nl = rel_project(sql->sa, nl, rel_projections(sql, nl, NULL, 1, 1));
			nr = rel_project(sql->sa, nr, rel_projections(sql, nr, NULL, 1, 1));
			(*changes)++;
			return rel_inplace_setop(rel, nl, nr, op_union, rel_projections(sql, rel, NULL, 1, 1));
		/* {semi}join ( A1, union (A2, B)) [A1.partkey = A2.partkey] ->
		 * {semi}join ( A1, A2 ) 
		 * and
		 * {semi}join ( A1, union (B, A2)) [A1.partkey = A2.partkey] ->
		 * {semi}join ( A1, A2 ) 
		 * (ie a single part on the left)
		 *
		 * Howto detect that a relation isn't matching.
		 *
		 * partitioning is currently done only on pkey/fkey's
		 * ie only matching per part if join is on pkey/fkey (parts)
		 *
		 * and part numbers should match.
		 *
		 * */
		} else if (!is_union(l->op) && 
			   is_union(r->op) && !need_distinct(r) &&
			   is_semi(rel->op) && rel_is_join_on_pkey(rel)) {
			/* use first join expression, to find part nr */
			sql_exp *je = rel->exps->h->data;
			int lpnr = rel_part_nr(l, je);
			sql_rel *rl = r->l;
			sql_rel *rr = r->r;

			if (lpnr < 0)
				return rel;
			/* case 1: uses left not right */
			if (rel_uses_part_nr(rl, je, lpnr) && 
			   !rel_uses_part_nr(rr, je, lpnr)) {
				sql_rel *nl;

				rl = rel_dup(rl);
				if (!is_project(rl->op))
					rl = rel_project(sql->sa, rl, 
					rel_projections(sql, rl, NULL, 1, 1));
				rel_rename_exps(sql, r->exps, rl->exps);
				if (r != or) {
					rl = rel_project(sql->sa, rl, NULL);
					rl->exps = exps_copy(sql->sa, or->exps);
				}	
				nl = rel_crossproduct(sql->sa, rel_dup(ol), rl, rel->op);
				if (need_no_nil(rel)) 
					set_no_nil(nl);
				nl->exps = exps_copy(sql->sa, exps);
				(*changes)++;
				return rel_inplace_project(sql->sa, rel, nl, rel_projections(sql, rel, NULL, 1, 1));
			/* case 2: uses right not left */
			} else if (!rel_uses_part_nr(rl, je, lpnr) && 
				    rel_uses_part_nr(rr, je, lpnr)) {
				sql_rel *nl;

				rr = rel_dup(rr);
				if (!is_project(rr->op))
					rr = rel_project(sql->sa, rr, 
						rel_projections(sql, rr, NULL, 1, 1));
				rel_rename_exps(sql, r->exps, rr->exps);
				if (r != or) {
					rr = rel_project(sql->sa, rr, NULL);
					rr->exps = exps_copy(sql->sa, or->exps);
				}	
				nl = rel_crossproduct(sql->sa, rel_dup(ol), rr, rel->op);
				if (need_no_nil(rel)) 
					set_no_nil(nl);
				nl->exps = exps_copy(sql->sa, exps);
				(*changes)++;
				return rel_inplace_project(sql->sa, rel, nl, rel_projections(sql, rel, NULL, 1, 1));
			}
		}
	}
	return rel;
}

static int 
rel_is_empty( sql_rel *rel )
{
	(void)rel;
	if ((is_join(rel->op) || is_semi(rel->op)) && !list_empty(rel->exps)) {
		sql_rel *l = rel->l, *r = rel->r;

		if (rel_is_empty(l) || (is_join(rel->op) && rel_is_empty(r)))
			return 1;
		/* check */
		if (rel_is_join_on_pkey(rel)) {
			sql_exp *je = rel->exps->h->data;
			int lpnr = rel_part_nr(l, je);

			if (lpnr >= 0 && !rel_uses_part_nr(r, je, lpnr))
				return 1;
		}
	}
	if (!is_union(rel->op) && 
			(is_project(rel->op) || is_topn(rel->op)) && rel->l)
		return rel_is_empty(rel->l);
	return 0;
}

/* non overlapping partitions should be removed */
static sql_rel *
rel_remove_empty_join(mvc *sql, sql_rel *rel, int *changes) 
{
	/* recurse check rel_is_empty 
	 * For half empty unions replace by projects
	 * */
	if (is_union(rel->op)) {
		sql_rel *l = rel->l, *r = rel->r;

		rel->l = l = rel_remove_empty_join(sql, l, changes);
		rel->r = r = rel_remove_empty_join(sql, r, changes);
		if (rel_is_empty(l)) {
			(*changes)++;
			return rel_inplace_project(sql->sa, rel, rel_dup(r), rel->exps);
		} else if (rel_is_empty(r)) {
			(*changes)++;
			return rel_inplace_project(sql->sa, rel, rel_dup(l), rel->exps);
		}
	} else if ((is_project(rel->op) || is_topn(rel->op) || is_select(rel->op)
				|| is_sample(rel->op)) && rel->l) {
		rel->l = rel_remove_empty_join(sql, rel->l, changes);
	} else if (is_join(rel->op)) {
		rel->l = rel_remove_empty_join(sql, rel->l, changes);
		rel->r = rel_remove_empty_join(sql, rel->r, changes);
	}
	return rel;
}

static sql_rel *
rel_push_select_down_union(int *changes, mvc *sql, sql_rel *rel) 
{
	if (is_select(rel->op) && rel->l && rel->exps) {
		sql_rel *u = rel->l, *ou = u;
		sql_rel *s = rel;
		sql_rel *ul = u->l;
		sql_rel *ur = u->r;

		if (u->op == op_project)
			u = u->l;

		if (!u || !is_union(u->op) || need_distinct(u) || !u->exps || rel_is_ref(u))
			return rel;

		ul = u->l;
		ur = u->r;

		rel->subquery = 0;
		u->subquery = 0;
		ul->subquery = 0;
		ur->subquery = 0;
		ul = rel_dup(ul);
		ur = rel_dup(ur);
		if (!is_project(ul->op)) 
			ul = rel_project(sql->sa, ul, 
				rel_projections(sql, ul, NULL, 1, 1));
		if (!is_project(ur->op)) 
			ur = rel_project(sql->sa, ur, 
				rel_projections(sql, ur, NULL, 1, 1));
		rel_rename_exps(sql, u->exps, ul->exps);
		rel_rename_exps(sql, u->exps, ur->exps);

		if (u != ou) {
			ul = rel_project(sql->sa, ul, NULL);
			ul->exps = exps_copy(sql->sa, ou->exps);
			rel_rename_exps(sql, ou->exps, ul->exps);
			ur = rel_project(sql->sa, ur, NULL);
			ur->exps = exps_copy(sql->sa, ou->exps);
			rel_rename_exps(sql, ou->exps, ur->exps);
		}	

		/* introduce selects under the set (if needed) */
		set_processed(ul);
		set_processed(ur);
		ul = rel_select(sql->sa, ul, NULL);
		ur = rel_select(sql->sa, ur, NULL);
		
		ul->exps = exps_copy(sql->sa, s->exps);
		ur->exps = exps_copy(sql->sa, s->exps);

		rel = rel_inplace_setop(rel, ul, ur, op_union, rel_projections(sql, rel, NULL, 1, 1));
		(*changes)++;
		return rel;
	}
	return rel;
}

static sql_rel *
rel_push_project_down_union(int *changes, mvc *sql, sql_rel *rel) 
{
	/* first remove distinct if already unique */
	if (rel->op == op_project && need_distinct(rel) && rel->exps && exps_unique(rel->exps))
		set_nodistinct(rel);

	if (rel->op == op_project && rel->l && rel->exps && !rel->r) {
		int need_distinct = need_distinct(rel);
		sql_rel *u = rel->l;
		sql_rel *p = rel;
		sql_rel *ul = u->l;
		sql_rel *ur = u->r;

		if (!u || !is_union(u->op) || need_distinct(u) || !u->exps || rel_is_ref(u) || project_unsafe(rel))
			return rel;
		/* don't push project down union of single values */
		if ((is_project(ul->op) && !ul->l) || (is_project(ur->op) && !ur->l))
			return rel;

		rel->subquery = 0;
		u->subquery = 0;
		ul = rel_dup(ul);
		ur = rel_dup(ur);

		if (!is_project(ul->op)) 
			ul = rel_project(sql->sa, ul, 
				rel_projections(sql, ul, NULL, 1, 1));
		if (!is_project(ur->op)) 
			ur = rel_project(sql->sa, ur, 
				rel_projections(sql, ur, NULL, 1, 1));
		need_distinct = (need_distinct && 
				(!exps_unique(ul->exps) ||
				 !exps_unique(ur->exps)));
		rel_rename_exps(sql, u->exps, ul->exps);
		rel_rename_exps(sql, u->exps, ur->exps);

		/* introduce projects under the set */
		ul = rel_project(sql->sa, ul, NULL);
		if (need_distinct)
			set_distinct(ul);
		ur = rel_project(sql->sa, ur, NULL);
		if (need_distinct)
			set_distinct(ur);
		
		ul->exps = exps_copy(sql->sa, p->exps);
		ur->exps = exps_copy(sql->sa, p->exps);

		rel = rel_inplace_setop(rel, ul, ur, op_union,
			rel_projections(sql, rel, NULL, 1, 1));
		if (need_distinct)
			set_distinct(rel);
		(*changes)++;
		rel->l = rel_merge_projects(changes, sql, rel->l);
		rel->r = rel_merge_projects(changes, sql, rel->r);
		return rel;
	}
	return rel;
}

/* Compute the efficiency of using this expression early in a group by list */
static int
score_gbe( mvc *sql, sql_rel *rel, sql_exp *e)
{
	int res = 10;
	sql_subtype *t = exp_subtype(e);
	sql_column *c = NULL;

	/* can we find out if the underlying table is sorted */
	if ( (c = exp_find_column(rel, e, -2)) != NULL) {
		if (mvc_is_sorted (sql, c)) 
			res += 500;
	}

	/* is the column selective */

	/* prefer the shorter var types over the longer onces */
	if (!EC_FIXED(t->type->eclass) && t->digits)
		res -= t->digits;
	/* smallest type first */
	if (EC_FIXED(t->type->eclass))
		res -= t->type->eclass; 
	return res;
}

/* reorder group by expressions */
static sql_rel *
rel_groupby_order(int *changes, mvc *sql, sql_rel *rel) 
{
	list *gbe = rel->r;

	(void)*changes;
	if (is_groupby(rel->op) && list_length(gbe) > 1 && list_length(gbe)<9) {
		node *n;
		int i, *scores = calloc(list_length(gbe), sizeof(int));

		for (i = 0, n = gbe->h; n; i++, n = n->next) 
			scores[i] = score_gbe(sql, rel, n->data);
		rel->r = list_keysort(gbe, scores, (fdup)NULL);
		free(scores);
	}
	return rel;
}


/* reduce group by expressions based on pkey info 
 *
 * The reduced group by and (derived) aggr expressions are restored via
 * extra (new) aggregate columns.
 */
static sql_rel *
rel_reduce_groupby_exps(int *changes, mvc *sql, sql_rel *rel) 
{
	list *gbe = rel->r;

	if (is_groupby(rel->op) && rel->r && !rel_is_ref(rel)) {
		node *n, *m;
		int8_t *scores = malloc(list_length(gbe));
		int k, j, i;
		sql_column *c;
		sql_table **tbls;
		sql_rel **bts, *bt = NULL;

		gbe = rel->r;
		tbls = (sql_table**)malloc(sizeof(sql_table*)*list_length(gbe));
		bts = (sql_rel**)malloc(sizeof(sql_rel*)*list_length(gbe));
		if (scores == NULL || tbls == NULL || bts == NULL) {
			if (scores)
				free(scores);
			if (tbls)
				free(tbls);
			if (bts)
				free(bts);
			return NULL;
		}
		for (k = 0, i = 0, n = gbe->h; n; n = n->next, k++) {
			sql_exp *e = n->data;

			c = exp_find_column_(rel, e, -2, &bt);
			if (c) {
				for(j = 0; j < i; j++)
					if (c->t == tbls[j] && bts[j] == bt)
						break;
				tbls[j] = c->t;
				bts[j] = bt;
				i += (j == i);
			}
		}
		if (i) { /* forall tables find pkey and 
				remove useless other columns */
			/* TODO also remove group by columns which are related to
			 * the other columns using a foreign-key join (n->1), ie 1
			 * on the to be removed side.
			 */
			for(j = 0; j < i; j++) {
				int l, nr = 0, cnr = 0;

				k = list_length(gbe);
				memset(scores, 0, list_length(gbe));
				if (tbls[j]->pkey) {
					for (l = 0, n = gbe->h; l < k && n; l++, n = n->next) {
						fcmp cmp = (fcmp)&kc_column_cmp;
						sql_exp *e = n->data;

						c = exp_find_column_(rel, e, -2, &bt);
						if (c && c->t == tbls[j] && bts[j] == bt &&  
						    list_find(tbls[j]->pkey->k.columns, c, cmp) != NULL) {
							scores[l] = 1;
							nr ++;
						} else if (c && c->t == tbls[j] && bts[j] == bt) { 
							/* Okay we can cleanup a group by column */
							scores[l] = -1;
							cnr ++;
						}
					}
				}
				if (nr) { 
					int all = (list_length(tbls[j]->pkey->k.columns) == nr); 
					sql_kc *kc = tbls[j]->pkey->k.columns->h->data; 

					c = kc->c;
					for (l = 0, n = gbe->h; l < k && n; l++, n = n->next) {
						sql_exp *e = n->data;

						/* pkey based group by */
						if (scores[l] == 1 && ((all || 
						   /* first of key */
						   (c == exp_find_column(rel, e, -2))) && !find_prop(e->p, PROP_HASHCOL)))
							e->p = prop_create(sql->sa, PROP_HASHCOL, e->p);
					}
					for (m = rel->exps->h; m; m = m->next ){
						sql_exp *e = m->data;

						for (l = 0, n = gbe->h; l < k && n; l++, n = n->next) {
							sql_exp *gb = n->data;

							/* pkey based group by */
							if (scores[l] == 1 && exp_match_exp(e,gb) && find_prop(gb->p, PROP_HASHCOL) && !find_prop(e->p, PROP_HASHCOL)) {
								e->p = prop_create(sql->sa, PROP_HASHCOL, e->p);
								break;
							}

						}
					}
				}
				if (cnr && nr && list_length(tbls[j]->pkey->k.columns) == nr) {
					list *ngbe = new_exp_list(sql->sa);
					list *exps = rel->exps, *nexps = new_exp_list(sql->sa);

					for (l = 0, n = gbe->h; l < k && n; l++, n = n->next) {
						sql_exp *e = n->data;

						/* keep the group by columns which form a primary key
						 * of this table. And those unrelated to this table. */
						if (scores[l] != -1) 
							append(ngbe, e); 
					}
					rel->r = ngbe;
					/* rewrite gbe and aggr, in the aggr list */
					for (m = exps->h; m; m = m->next ){
						sql_exp *e = m->data;
						int fnd = 0;

						for (l = 0, n = gbe->h; l < k && n && !fnd; l++, n = n->next) {
							sql_exp *gb = n->data;

							if (scores[l] == -1 && exp_refers(gb, e)) {
								sql_exp *rs = exp_column(sql->sa, gb->l?gb->l:exp_relname(gb), gb->r?gb->r:exp_name(gb), exp_subtype(gb), rel->card, has_nil(gb), is_intern(gb));
								exp_setname(sql->sa, rs, exp_find_rel_name(e), exp_name(e));
								e = rs;
								fnd = 1;
							}
						}
						append(nexps, e);
					}
					/* new reduced aggr expression list */
					assert(list_length(nexps)>0);
					rel->exps = nexps;
					/* only one reduction at a time */
					*changes = 1;
					free(bts);
					free(tbls);
					free(scores);
					return rel;
				} 
				gbe = rel->r;
			}
		}
		free(bts);
		free(tbls);
		free(scores);
	}
	/* remove constants from group by list */
	if (is_groupby(rel->op) && rel->r && !rel_is_ref(rel)) {
		int i;
		node *n;
		
		for (i = 0, n = gbe->h; n; n = n->next) {
			sql_exp *e = n->data;

			if (exp_is_atom(e))
				i++;
		}
		if (i) {
			list *ngbe = new_exp_list(sql->sa);
			list *dgbe = new_exp_list(sql->sa);

			for (n = gbe->h; n; n = n->next) {
				sql_exp *e = n->data;

				if (!exp_is_atom(e))
					append(ngbe, e);
				/* we need at least one gbe */
				else if (!n->next && list_empty(ngbe))
					append(ngbe, e);
				else
					append(dgbe, e);
			}
			rel->r = ngbe;
			if (!list_empty(dgbe)) {
				/* use atom's directly in the aggr expr list */
				list *nexps = new_exp_list(sql->sa);

				for (n = rel->exps->h; n; n = n->next) {
					sql_exp *e = n->data, *ne = NULL;

					if (e->type == e_column) {
						if (e->l) 
							ne = exps_bind_column2(dgbe, e->l, e->r);
						else
							ne = exps_bind_column(dgbe, e->r, NULL);
						if (ne) {
							ne = exp_copy(sql->sa, ne);
							exp_setname(sql->sa, ne, e->rname, e->name);
							e = ne;
						}
					}
					append(nexps, e);
				}
				rel->exps = nexps;
				(*changes)++;
			}
		}
	}
	return rel;
}

/* Rewrite group by expressions with distinct 
 *
 * ie select a, count(distinct b) from c where ... groupby a;
 * No other aggregations should be present
 *
 * Rewrite the more general case, good for parallel execution
 *
 * groupby(R) [e,f] [ aggr1 a distinct, aggr2 b distinct, aggr3 c, aggr4 d]
 *
 * into
 *
 * groupby(
 * 	groupby(R) [e,f,a,b] [ a, b, aggr3 c, aggr4 d]
 * ) [e,f]( aggr1 a distinct, aggr2 b distinct, aggr3_phase2 c, aggr4_phase2 d)
 */

static sql_rel *
rel_groupby_distinct2(int *changes, mvc *sql, sql_rel *rel) 
{
	list *ngbes = sa_list(sql->sa), *gbes, *naggrs = sa_list(sql->sa), *aggrs = sa_list(sql->sa);
	sql_rel *l;
	node *n;

	gbes = rel->r;
	if (!gbes) 
		return rel;

	/* check if each aggr is, rewritable (max,min,sum,count) 
	 *  			  and only has one argument */
	for (n = rel->exps->h; n; n = n->next) {
		sql_exp *e = n->data;
		sql_subaggr *af = e->f;

		if (e->type == e_aggr && 
		   (strcmp(af->aggr->base.name, "sum") && 
		     strcmp(af->aggr->base.name, "count") &&
		     strcmp(af->aggr->base.name, "min") &&
		     strcmp(af->aggr->base.name, "max"))) 
			return rel; 
	}

	for (n = gbes->h; n; n = n->next) {
		sql_exp *e = n->data;

		e = exp_column(sql->sa, exp_find_rel_name(e), exp_name(e), exp_subtype(e), e->card, has_nil(e), is_intern(e));
		append(ngbes, e);
	}

	/* 1 for each aggr(distinct v) add the attribute expression v to gbes and aggrs list
	 * 2 for each aggr(z) add aggr_phase2('z') to the naggrs list 
	 * 3 for each group by col, add also to the naggrs list 
	 * */
	for (n = rel->exps->h; n; n = n->next) {
		sql_exp *e = n->data;

		if (e->type == e_aggr && need_distinct(e)) { /* 1 */
			/* need column expression */
			list *args = e->l;
			sql_exp *v = args->h->data;
			append(gbes, v);
			if (!exp_name(v))
				exp_label(sql->sa, v, ++sql->label);
			v = exp_column(sql->sa, exp_find_rel_name(v), exp_name(v), exp_subtype(v), v->card, has_nil(v), is_intern(v));
			append(aggrs, v);
			v = exp_aggr1(sql->sa, v, e->f, need_distinct(e), 1, e->card, 1);
			exp_setname(sql->sa, v, exp_find_rel_name(e), exp_name(e));
			append(naggrs, v);
		} else if (e->type == e_aggr && !need_distinct(e)) {
			sql_exp *v;
			sql_subaggr *f = e->f;
			int cnt = exp_aggr_is_count(e);
			sql_subaggr *a = sql_bind_aggr(sql->sa, sql->session->schema, (cnt)?"sum":f->aggr->base.name, exp_subtype(e));

			append(aggrs, e);
			if (!exp_name(e))
				exp_label(sql->sa, e, ++sql->label);
			set_has_nil(e);
			v = exp_column(sql->sa, exp_find_rel_name(e), exp_name(e), exp_subtype(e), e->card, has_nil(e), is_intern(e));
			v = exp_aggr1(sql->sa, v, a, 0, 1, e->card, 1);
			if (cnt)
				set_zero_if_empty(v);
			exp_setname(sql->sa, v, exp_find_rel_name(e), exp_name(e));
			append(naggrs, v);
		} else { /* group by col */
			if (list_find_exp(gbes, e) || !list_find_exp(naggrs, e)) { 
				append(aggrs, e);
	
				e = exp_column(sql->sa, exp_find_rel_name(e), exp_name(e), exp_subtype(e), e->card, has_nil(e), is_intern(e));
			}
			append(naggrs, e);
		}
	}

	l = rel->l = rel_groupby(sql, rel->l, gbes);
	l->exps = aggrs;
	rel->r = ngbes;
	rel->exps = naggrs;
	(*changes)++;
	return rel;
}

static sql_rel *
rel_groupby_distinct(int *changes, mvc *sql, sql_rel *rel) 
{
	if (is_groupby(rel->op) && !rel_is_ref(rel) && rel->exps && list_empty(rel->r)) { 
		node *n;

		for (n = rel->exps->h; n; n = n->next) {
			sql_exp *e = n->data;

	    		if (exp_aggr_is_count(e) && need_distinct(e)) {
				/* if count over unique values (ukey/pkey) */
				if (e->l && exps_unique(e->l))
					set_nodistinct(e);
			}
		}
	}

	if (is_groupby(rel->op)) {
		sql_rel *l = rel->l;
		if (!l || is_groupby(l->op))
			return rel;
	}
	if (is_groupby(rel->op) && rel->r && !rel_is_ref(rel)) {
		node *n;
		int nr = 0;
		list *gbe, *ngbe, *arg, *exps, *nexps;
		sql_exp *distinct = NULL, *darg;
		sql_rel *l = NULL;

		for (n=rel->exps->h; n && nr <= 2; n = n->next) {
			sql_exp *e = n->data;
			if (need_distinct(e)) {
				distinct = n->data;
				nr++;
			}
		}
		if (nr < 1 || distinct->type != e_aggr)
			return rel;
		if ((nr > 1 || list_length(rel->r) + nr != list_length(rel->exps)))
			return rel_groupby_distinct2(changes, sql, rel);
		arg = distinct->l;
		if (list_length(arg) != 1 || list_length(rel->r) + nr != list_length(rel->exps)) 
			return rel;

		gbe = rel->r;
		ngbe = sa_list(sql->sa);
		exps = sa_list(sql->sa);
		nexps = sa_list(sql->sa);
		for (n=rel->exps->h; n; n = n->next) {
			sql_exp *e = n->data;
			if (e != distinct) {
				e = exp_column(sql->sa, exp_relname(e), exp_name(e), exp_subtype(e), e->card, has_nil(e), is_intern(e));
				append(ngbe, e);
				append(exps, e);
				e = exp_column(sql->sa, exp_relname(e), exp_name(e), exp_subtype(e), e->card, has_nil(e), is_intern(e));
				append(nexps, e);
			}
		}

		darg = arg->h->data;
		list_append(gbe, darg = exp_copy(sql->sa, darg));
		exp_label(sql->sa, darg, ++sql->label);

		darg = exp_column(sql->sa, exp_relname(darg), exp_name(darg), exp_subtype(darg), darg->card, has_nil(darg), is_intern(darg));
		list_append(exps, darg);
		darg = exp_column(sql->sa, exp_relname(darg), exp_name(darg), exp_subtype(darg), darg->card, has_nil(darg), is_intern(darg));
		arg->h->data = darg;
		l = rel->l = rel_groupby(sql, rel->l, gbe);
		l->exps = exps;
		rel->r = ngbe;
		rel->exps = nexps;
		set_nodistinct(distinct);
		append(nexps, distinct);
		(*changes)++;
	}
	return rel;
}

static sql_exp *split_aggr_and_project(mvc *sql, list *aexps, sql_exp *e);

static void
list_split_aggr_and_project(mvc *sql, list *aexps, list *exps)
{
	node *n;

	if (!exps)
		return ;
	for(n = exps->h; n; n = n->next) 
		n->data = split_aggr_and_project(sql, aexps, n->data);
}

static sql_exp *
split_aggr_and_project(mvc *sql, list *aexps, sql_exp *e)
{
	switch(e->type) {
	case e_aggr:
		/* add to the aggrs */
		if (!exp_name(e)) {
			exp_label(sql->sa, e, ++sql->label);
			e->rname = e->name;
		}
		list_append(aexps, e);
		return exp_column(sql->sa, exp_find_rel_name(e), exp_name(e), exp_subtype(e), e->card, has_nil(e), is_intern(e));
	case e_cmp:
		/* e_cmp's shouldn't exist in an aggr expression list */
		assert(0);
	case e_convert:
		e->l = split_aggr_and_project(sql, aexps, e->l);
		return e;
	case e_func: 
		list_split_aggr_and_project(sql, aexps, e->l);
		return e;
	case e_column: /* constants and columns shouldn't be rewriten */
	case e_atom:
	case e_psm:
		return e;
	}
	return NULL;
}

static sql_exp *
exp_use_consts(mvc *sql, sql_exp *e, list *consts);

static list *
exps_use_consts(mvc *sql, list *exps, list *consts)
{
	node *n;
	list *nl = new_exp_list(sql->sa);

	if (!exps)
		return sa_list(sql->sa);
	for(n = exps->h; n; n = n->next) {
		sql_exp *arg = n->data, *narg = NULL;

		narg = exp_use_consts(sql, arg, consts);
		if (!narg) 
			return NULL;
		if (arg->p)
			narg->p = prop_copy(sql->sa, arg->p);
		append(nl, narg);
	}
	return nl;
}

static sql_exp *
exp_use_consts(mvc *sql, sql_exp *e, list *consts) 
{
	sql_exp *ne = NULL, *l, *r, *r2;

	switch(e->type) {
	case e_column:
		if (e->l) 
			ne = exps_bind_column2(consts, e->l, e->r);
		if (!ne && !e->l)
			ne = exps_bind_column(consts, e->r, NULL);
		if (!ne)
			return e;
		return ne;
	case e_cmp: 
		if (get_cmp(e) == cmp_or || get_cmp(e) == cmp_filter) {
			list *l = exps_use_consts(sql, e->l, consts);
			list *r = exps_use_consts(sql, e->r, consts);

			if (!l || !r) 
				return NULL;
			if (get_cmp(e) == cmp_filter) 
				return exp_filter(sql->sa, l, r, e->f, is_anti(e));
			return exp_or(sql->sa, l, r, is_anti(e));
		} else if (e->flag == cmp_in || e->flag == cmp_notin) {
			sql_exp *l = exp_use_consts(sql, e->l, consts);
			list *r = exps_use_consts(sql, e->r, consts);

			if (!l || !r) 
				return NULL;
			return exp_in(sql->sa, l, r, e->flag);
		} else {
			l = exp_use_consts(sql, e->l, consts);
			r = exp_use_consts(sql, e->r, consts);
			if (e->f) {
				r2 = exp_use_consts(sql, e->f, consts);
				if (l && r && r2)
					return exp_compare2(sql->sa, l, r, r2, e->flag);
			} else if (l && r) {
				return exp_compare(sql->sa, l, r, e->flag);
			}
		}
		return NULL;
	case e_convert:
		l = exp_use_consts(sql, e->l, consts);
		if (l)
			return exp_convert(sql->sa, l, exp_fromtype(e), exp_totype(e));
		return NULL;
	case e_aggr:
	case e_func: {
		list *l = e->l, *nl = NULL;

		if (!l) {
			return e;
		} else {
			nl = exps_use_consts(sql, l, consts);
			if (!nl)
				return NULL;
		}
		if (e->type == e_func)
			return exp_op(sql->sa, nl, e->f);
		else 
			return exp_aggr(sql->sa, nl, e->f, need_distinct(e), need_no_nil(e), e->card, has_nil(e));
	}	
	case e_atom:
	case e_psm:
		return e;
	}
	return NULL;
}

static list *
exps_remove_dictexps(mvc *sql, list *exps, sql_rel *r)
{
	node *n;
	list *nl = new_exp_list(sql->sa);

	if (!exps)
		return nl;
	for(n = exps->h; n; n = n->next) {
		sql_exp *arg = n->data;

		if (!list_find_exp(r->exps, arg->l) && !list_find_exp(r->exps, arg->r)) 
			append(nl, arg);
	}
	return nl;
}

static sql_rel *
rel_remove_join(int *changes, mvc *sql, sql_rel *rel)
{
	if (is_join(rel->op) && !is_outerjoin(rel->op) && /* DISABLES CODE */ (0)) {
		sql_rel *l = rel->l;
		sql_rel *r = rel->r;
		int lconst = 0, rconst = 0;

		if (!l || rel_is_ref(l) || !r || rel_is_ref(r) ||
		   (l->op != op_project && r->op != op_project)) 
			return rel;
		if (l->op == op_project && exps_are_atoms(l->exps))
			lconst = 1;
		if (r->op == op_project && exps_are_atoms(r->exps))
			rconst = 1;
		if (lconst || rconst) {
			(*changes)++;
			/* use constant (instead of alias) in expressions */
			if (lconst) {
				sql_rel *s = l;
				l = r;
				r = s;
			}
			rel->exps = exps_use_consts(sql, rel->exps, r->exps);
			/* change into select */
			rel->op = op_select;
			rel->l = l;
			rel->r = NULL;
			/* wrap in a project including, the constant columns */
			l->subquery = 0;
			rel = rel_project(sql->sa, rel, rel_projections(sql, l, NULL, 1, 1));
			list_merge(rel->exps, r->exps, (fdup)NULL);
		}
	}
	if (is_join(rel->op) && /* DISABLES CODE */ (0)) {
		sql_rel *l = rel->l;
		sql_rel *r = rel->r;
		int ldict = 0, rdict = 0;

		if (!l || rel_is_ref(l) || !r || rel_is_ref(r) ||
		   (l->op != op_basetable && r->op != op_basetable)) 
			return rel;
		/* check if dict (last column) isn't used, one column only */
		if (l->op == op_basetable && !l->l && list_length(l->exps) <= 1)
			ldict = 1;
		if (r->op == op_basetable && !r->l && list_length(r->exps) <= 1)
			rdict = 1;
		if (!ldict && !rdict)
			return rel;
		(*changes)++;

		assert(0);
		if (ldict) {
			sql_rel *s = l;
			l = r;
			r = s;
		}
		rel->exps = exps_remove_dictexps(sql, rel->exps, r);
		/* change into select */
		rel->op = op_select;
		rel->l = l;
		rel->r = NULL;
		/* wrap in a project including, the dict/index columns */
		l->subquery = 0;
		rel = rel_project(sql->sa, rel, rel_projections(sql, l, NULL, 1, 1));
		list_merge(rel->exps, r->exps, (fdup)NULL);
	}
	/* project (join (A,B)[ A.x = B.y ] ) [project_cols] -> project (A) [project_cols]
	 * where non of the project_cols are from B and x=y is a foreign key join (B is the unique side)
	 * and there are no filters on B
	 */
	if (/* DISABLES CODE */ (0) && is_project(rel->op)) {
		sql_rel *j = rel->l;

		if (is_join(j->op)) {
			node *n;
			sql_rel *l = j->l;
			sql_rel *r = j->r;

			if (!l || rel_is_ref(l) || !r || rel_is_ref(r) || r->op != op_basetable || r->l)
				return rel;

			/* check if all projection cols can be found in l */
			for(n = rel->exps->h; n; n = n->next) {
				sql_exp *e = n->data;

				if (!rel_find_exp(l, e))
					return rel;

			}
			assert(0);
			(*changes)++;
			rel->l = l;
			rel->r = NULL;
			l->subquery = 0;
		}
	}
	return rel;
}

/* Pushing projects up the tree. Done very early in the optimizer.
 * Makes later steps easier. 
 */
static sql_rel *
rel_push_project_up(int *changes, mvc *sql, sql_rel *rel) 
{
	/* project/project cleanup is done later */
	if (is_join(rel->op) || is_select(rel->op)) {
		node *n;
		list *exps = NULL, *l_exps, *r_exps;
		sql_rel *l = rel->l;
		sql_rel *r = rel->r;
		sql_rel *t;

		/* Don't rewrite refs, non projections or constant or 
		   order by projections  */
		if (!l || rel_is_ref(l) || 
		   (is_join(rel->op) && (!r || rel_is_ref(r))) ||
		   (is_select(rel->op) && l->op != op_project) ||
		   (is_join(rel->op) && l->op != op_project && r->op != op_project) ||
		  ((l->op == op_project && (!l->l || l->r || project_unsafe(l))) ||
		   (is_join(rel->op) && (is_subquery(r) ||
		    (r->op == op_project && (!r->l || r->r || project_unsafe(r))))))) 
			return rel;

		if (l->op == op_project && l->l) {
			/* Go through the list of project expressions.
			   Check if they can be pushed up, ie are they not
			   changing or introducing any columns used
			   by the upper operator. */

			exps = new_exp_list(sql->sa);
			for (n = l->exps->h; n; n = n->next) { 
				sql_exp *e = n->data;

		   		/* we cannot rewrite projection with atomic values from outer joins */
				if (is_column(e->type) && exp_is_atom(e) && !(is_right(rel->op) || is_full(rel->op))) {
					list_append(exps, e);
				} else if (e->type == e_column) {
					if (e->name && e->name[0] == 'L')
						return rel;
					list_append(exps, e);
				} else {
					return rel;
				}
			}
		} else {
			exps = rel_projections(sql, l, NULL, 1, 1);
		}
		/* also handle right hand of join */
		if (is_join(rel->op) && r->op == op_project && r->l) {
			/* Here we also check all expressions of r like above
			   but also we need to check for ambigious names. */ 

			for (n = r->exps->h; n; n = n->next) { 
				sql_exp *e = n->data;

		   		/* we cannot rewrite projection with atomic values from outer joins */
				if (is_column(e->type) && exp_is_atom(e) && !(is_left(rel->op) || is_full(rel->op))) {
					list_append(exps, e);
				} else if (e->type == e_column) {
					if (e->name && e->name[0] == 'L')
						return rel;
					list_append(exps, e);
				} else {
					return rel;
				}
			}
		} else if (is_join(rel->op)) {
			list *r_exps = rel_projections(sql, r, NULL, 1, 2);

			list_merge(exps, r_exps, (fdup)NULL);
		}
		/* Here we should check for ambigious names ? */
		if (is_join(rel->op) && r) {
			t = (l->op == op_project && l->l)?l->l:l;
			l_exps = rel_projections(sql, t, NULL, 1, 1);
			/* conflict with old right expressions */
			r_exps = rel_projections(sql, r, NULL, 1, 1);
			for(n = l_exps->h; n; n = n->next) {
				sql_exp *e = n->data;
				const char *rname = exp_relname(e);
				const char *name = exp_name(e);
	
				if (exp_is_atom(e))
					continue;
				if ((rname && exps_bind_column2(r_exps, rname, name) != NULL) || 
				    (!rname && exps_bind_column(r_exps, name, NULL) != NULL)) 
					return rel;
			}
			t = (r->op == op_project && r->l)?r->l:r;
			r_exps = rel_projections(sql, t, NULL, 1, 1);
			/* conflict with new right expressions */
			for(n = l_exps->h; n; n = n->next) {
				sql_exp *e = n->data;
	
				if (exp_is_atom(e))
					continue;
				if ((e->l && exps_bind_column2(r_exps, e->l, e->r) != NULL) || 
				   (exps_bind_column(r_exps, e->r, NULL) != NULL && (!e->l || !e->r)))
					return rel;
			}
			/* conflict with new left expressions */
			for(n = r_exps->h; n; n = n->next) {
				sql_exp *e = n->data;
	
				if (exp_is_atom(e))
					continue;
				if ((e->l && exps_bind_column2(l_exps, e->l, e->r) != NULL) || 
				   (exps_bind_column(l_exps, e->r, NULL) != NULL && (!e->l || !e->r)))
					return rel;
			}
		}

		/* rename operator expressions */
		if (l->op == op_project) {
			/* rewrite rel from rel->l into rel->l->l */
			if (rel->exps) {
				list *nexps = new_exp_list(sql->sa);

				for (n = rel->exps->h; n; n = n->next) {
					sql_exp *e = n->data;
	
					e = exp_rename(sql, e, l, l->l);
					assert(e);
					list_append(nexps, e);
				}
				rel->exps = nexps;
			}
			rel->l = l->l;
			l->l = NULL;
			rel_destroy(l);
		}
		if (is_join(rel->op) && r->op == op_project) {
			/* rewrite rel from rel->r into rel->r->l */
			if (rel->exps) {
				list *nexps = new_exp_list(sql->sa);

				for (n = rel->exps->h; n; n = n->next) {
					sql_exp *e = n->data;

					e = exp_rename(sql, e, r, r->l);
					assert(e);
					list_append(nexps, e);
				}
				rel->exps = nexps;
			}
			rel->r = r->l;
			r->l = NULL;
			rel_destroy(r);
		} 
		/* Done, ie introduce new project */
		exps_fix_card(exps, rel->card);
		(*changes)++;
		return rel_inplace_project(sql->sa, rel, NULL, exps);
	}
	if (is_groupby(rel->op) && !rel_is_ref(rel) && rel->exps) {
		node *n;
		int fnd = 0;
		list *aexps, *pexps;

		/* check if some are expressions aren't e_aggr */
		for (n = rel->exps->h; n && !fnd; n = n->next) {
			sql_exp *e = n->data;

			if (e->type != e_aggr && e->type != e_column) {
				fnd = 1;
			}
		}
		/* only aggr, no rewrite needed */
		if (!fnd) 
			return rel;

		aexps = sa_list(sql->sa);
		pexps = sa_list(sql->sa);
		for ( n = rel->exps->h; n; n = n->next) {
			sql_exp *e = n->data, *ne = NULL;

			switch (e->type) {	
			case e_atom: /* move over to the projection */
				list_append(pexps, e);
				break;
			case e_func: 
				list_append(pexps, e);
				list_split_aggr_and_project(sql, aexps, e->l);
				break;
			case e_convert: 
				list_append(pexps, e);
				e->l = split_aggr_and_project(sql, aexps, e->l);
				break;
			default: /* simple alias */
				list_append(aexps, e);
				ne = exp_column(sql->sa, exp_find_rel_name(e), exp_name(e), exp_subtype(e), e->card, has_nil(e), is_intern(e));
				list_append(pexps, ne);
				break;
			}
		}
		(*changes)++;
		rel->exps = aexps;
		return rel_inplace_project( sql->sa, rel, NULL, pexps);
	}
	return rel;
}

static int
exp_mark_used(sql_rel *subrel, sql_exp *e)
{
	int nr = 0;
	sql_exp *ne = NULL;

	switch(e->type) {
	case e_column:
		ne = rel_find_exp(subrel, e);
		break;
	case e_convert:
		return exp_mark_used(subrel, e->l);
	case e_aggr:
	case e_func: {
		if (e->l) {
			list *l = e->l;
			node *n = l->h;
	
			for (;n != NULL; n = n->next) 
				nr += exp_mark_used(subrel, n->data);
		}
		break;
	}
	case e_cmp:
		if (get_cmp(e) == cmp_or || get_cmp(e) == cmp_filter) {
			list *l = e->l;
			node *n;
	
			for (n = l->h; n != NULL; n = n->next) 
				nr += exp_mark_used(subrel, n->data);
			l = e->r;
			for (n = l->h; n != NULL; n = n->next) 
				nr += exp_mark_used(subrel, n->data);
		} else if (e->flag == cmp_in || e->flag == cmp_notin) {
			list *r = e->r;
			node *n;

			nr += exp_mark_used(subrel, e->l);
			for (n = r->h; n != NULL; n = n->next)
				nr += exp_mark_used(subrel, n->data);
		} else {
			nr += exp_mark_used(subrel, e->l);
			nr += exp_mark_used(subrel, e->r);
			if (e->f)
				nr += exp_mark_used(subrel, e->f);
		}
		break;
	case e_atom:
		/* atoms are used in e_cmp */
		e->used = 1;
		/* return 0 as constants may require a full column ! */
		return 0;
	case e_psm:
		e->used = 1;
		break;
	}
	if (ne) {
		ne->used = 1;
		return ne->used;
	}
	return nr;
}

static void
positional_exps_mark_used( sql_rel *rel, sql_rel *subrel )
{
	assert(rel->exps);

	if ((is_topn(subrel->op) || is_sample(subrel->op)) && subrel->l)
		subrel = subrel->l;
	/* everything is used within the set operation */
	if (rel->exps && subrel->exps) {
		node *m;
		for (m=subrel->exps->h; m; m = m->next) {
			sql_exp *se = m->data;

			se->used = 1;
		}
	}
}

static void
exps_mark_used(sql_allocator *sa, sql_rel *rel, sql_rel *subrel)
{
	int nr = 0;

	if (rel->r && (rel->op == op_project || rel->op  == op_groupby)) {
		list *l = rel->r;
		node *n;

		for (n=l->h; n; n = n->next) {
			sql_exp *e = n->data;

			exp_mark_used(rel, e);
		}
	}

	if (rel->exps) {
		node *n;
		int len = list_length(rel->exps), i;
		sql_exp **exps = SA_NEW_ARRAY(sa, sql_exp*, len);

		for (n=rel->exps->h, i = 0; n; n = n->next, i++) {
			sql_exp *e = exps[i] = n->data;

			nr += e->used;
		}

		if (!nr && is_project(rel->op)) /* project atleast one column */
			exps[0]->used = 1; 

		for (i = len-1; i >= 0; i--) {
			sql_exp *e = exps[i];

			if (!is_project(rel->op) || e->used) {
				if (is_project(rel->op))
					nr += exp_mark_used(rel, e);
				nr += exp_mark_used(subrel, e);
			}
		}
	}
	/* for count/rank we need atleast one column */
	if (subrel && !nr && (is_project(subrel->op) || is_base(subrel->op)) && subrel->exps->h) {
		sql_exp *e = subrel->exps->h->data;
		e->used = 1;
	}
	if (rel->r && (rel->op == op_project || rel->op  == op_groupby)) {
		list *l = rel->r;
		node *n;

		for (n=l->h; n; n = n->next) {
			sql_exp *e = n->data;

		//	exp_mark_used(rel, e);
			/* possibly project/groupby uses columns from the inner */ 
			exp_mark_used(subrel, e);
		}
	}
}

static void exps_used(list *l);

static void
exp_used(sql_exp *e)
{
	if (e) {
		e->used = 1;
		if ((e->type == e_func || e->type == e_aggr) && e->l)
			exps_used(e->l);
	}
}

static void
exps_used(list *l)
{
	if (l) {
		node *n;

		for (n = l->h; n; n = n->next) 
			exp_used(n->data);
	}
}

static void
rel_used(sql_rel *rel)
{
	if (!rel)
		return;
	if (is_join(rel->op) || is_set(rel->op) || is_semi(rel->op)) {
		if (rel->l) 
			rel_used(rel->l);
		if (rel->r) 
			rel_used(rel->r);
	} else if (is_topn(rel->op) || is_select(rel->op) || is_sample(rel->op)) {
		rel_used(rel->l);
		rel = rel->l;
	} else if (rel->op == op_table && rel->r) {
		exp_used(rel->r);
	}
	if (rel && rel->exps) {
		exps_used(rel->exps);
		if (rel->r && (rel->op == op_project || rel->op  == op_groupby))
			exps_used(rel->r);
	}
}

static void
rel_mark_used(mvc *sql, sql_rel *rel, int proj)
{
	(void)sql;

	if (proj && (need_distinct(rel))) 
		rel_used(rel);

	switch(rel->op) {
	case op_basetable:
	case op_table:

		if (rel->op == op_table && rel->l && rel->flag != 2) {
			rel_used(rel);
			if (rel->r)
				exp_mark_used(rel->l, rel->r);
			rel_mark_used(sql, rel->l, proj);
		}
		break;

	case op_topn:
	case op_sample:
		if (proj) {
			rel = rel ->l;
			rel_mark_used(sql, rel, proj);
			break;
		}
		/* fall through */
	case op_project:
	case op_groupby: 
		if (proj && rel->l) {
			exps_mark_used(sql->sa, rel, rel->l);
			rel_mark_used(sql, rel->l, 0);
		} else if (proj) {
			exps_mark_used(sql->sa, rel, NULL);
		}
		break;
	case op_update:
	case op_delete:
		if (proj && rel->r) {
			sql_rel *r = rel->r;
			if (r->exps && r->exps->h) { /* TID is used */
				sql_exp *e = r->exps->h->data;
				e->used = 1;
			}
			exps_mark_used(sql->sa, rel, rel->r);
			rel_mark_used(sql, rel->r, 0);
		}
		break;

	case op_insert:
	case op_truncate:
	case op_ddl:
		break;

	case op_select:
		if (rel->l) {
			exps_mark_used(sql->sa, rel, rel->l);
			rel_mark_used(sql, rel->l, 0);
		}
		break;

	case op_union: 
	case op_inter: 
	case op_except: 
		/* For now we mark all union expression as used */

		/* Later we should (in case of union all) remove unused
		 * columns from the projection.
		 * 
 		 * Project part of union is based on column position.
		 */
		if (proj && (need_distinct(rel) || !rel->exps)) {
			rel_used(rel);
			if (!rel->exps) {
				rel_used(rel->l);
				rel_used(rel->r);
			}
			rel_mark_used(sql, rel->l, 0);
			rel_mark_used(sql, rel->r, 0);
		} else if (proj && !need_distinct(rel)) {
			sql_rel *l = rel->l;

			positional_exps_mark_used(rel, l);
			exps_mark_used(sql->sa, rel, l);
			rel_mark_used(sql, rel->l, 0);
			/* based on child check set expression list */
			if (is_project(l->op) && need_distinct(l))
				positional_exps_mark_used(l, rel);
			positional_exps_mark_used(rel, rel->r);
			exps_mark_used(sql->sa, rel, rel->r);
			rel_mark_used(sql, rel->r, 0);
		}
		break;

	case op_join: 
	case op_left: 
	case op_right: 
	case op_full: 
	case op_semi: 
	case op_anti: 
		exps_mark_used(sql->sa, rel, rel->l);
		exps_mark_used(sql->sa, rel, rel->r);
		rel_mark_used(sql, rel->l, 0);
		rel_mark_used(sql, rel->r, 0);
		break;
	}
}

static sql_rel * rel_dce_sub(mvc *sql, sql_rel *rel, list *refs);

static sql_rel *
rel_remove_unused(mvc *sql, sql_rel *rel) 
{
	int needed = 0;

	if (!rel)
		return rel;

	switch(rel->op) {
	case op_basetable: {
		sql_table *t = rel->l;

		if (t && isReplicaTable(t)) /* TODO fix rewriting in rel_distribute.c */
			return rel;
	}
	/* fall through */
	case op_table:
		if (rel->exps) {
			node *n;
			list *exps;

			for(n=rel->exps->h; n && !needed; n = n->next) {
				sql_exp *e = n->data;

				if (!e->used)
					needed = 1;
			}

			if (!needed)
				return rel;

			exps = new_exp_list(sql->sa);
			for(n=rel->exps->h; n; n = n->next) {
				sql_exp *e = n->data;

				if (e->used)
					append(exps, e);
			}
			/* atleast one (needed for crossproducts, count(*), rank() and single value projections) !, handled by exps_mark_used */
			if (list_length(exps) == 0)
				append(exps, rel->exps->h->data);
			rel->exps = exps;
		}
		return rel;

	case op_topn:
	case op_sample:

		if (rel->l)
			rel->l = rel_remove_unused(sql, rel->l);
		return rel;

	case op_project:
	case op_groupby: 

		if (/*rel->l &&*/ rel->exps) {
			node *n;
			list *exps;

			for(n=rel->exps->h; n && !needed; n = n->next) {
				sql_exp *e = n->data;

				if (!e->used)
					needed = 1;
			}
			if (!needed)
				return rel;

			exps = new_exp_list(sql->sa);
			for(n=rel->exps->h; n; n = n->next) {
				sql_exp *e = n->data;

				if (e->used)
					append(exps, e);
			}
			/* atleast one (needed for crossproducts, count(*), rank() and single value projections) */
			if (list_length(exps) <= 0)
				append(exps, rel->exps->h->data);
			rel->exps = exps;
		}
		return rel;

	case op_union: 
	case op_inter: 
	case op_except: 

	case op_insert:
	case op_update:
	case op_delete:
	case op_truncate:

	case op_select: 

	case op_join: 
	case op_left: 
	case op_right: 
	case op_full: 
	case op_semi: 
	case op_anti: 
	case op_ddl:
		return rel;
	}
	return rel;
}

static void
rel_dep_graph( char *deps, list *refs, sql_rel *parent, sql_rel *rel) 
{
	if (!parent)
		return ;

	if (rel_is_ref(rel) && parent != rel) {
		int n = list_length(refs);
		int pnr = list_position(refs, parent);
		int cnr = list_position(refs, rel);

		deps[pnr*n + cnr] = 1;
		parent = rel;
	}

	switch(rel->op) {
	case op_table:
	case op_topn: 
	case op_sample: 
	case op_project:
	case op_groupby: 
	case op_select: 

		if (rel->l && (rel->op != op_table || rel->flag != 2))
			rel_dep_graph(deps, refs, parent, rel->l);

	case op_basetable:
	case op_insert:
	case op_ddl:
		break;

	case op_update:
	case op_delete:
	case op_truncate:

		if (rel->r)
			rel_dep_graph(deps, refs, parent, rel->r);
		break;


	case op_union: 
	case op_inter: 
	case op_except: 
	case op_join: 
	case op_left: 
	case op_right: 
	case op_full: 
	case op_semi: 
	case op_anti: 

		if (rel->l)
			rel_dep_graph(deps, refs, parent, rel->l);
		if (rel->r)
			rel_dep_graph(deps, refs, parent, rel->r);
		break;
	}
}

/*
extern void _rel_print(mvc *sql, sql_rel *rel);

static void 
print_deps(mvc *sql, char *deps, list *refs) 
{
	int i, j;
	int n = list_length(refs);

	for (i=0; i<n; i++) {
		sql_rel *r = list_fetch(refs, i);
		printf("dep %d\n", i);
		_rel_print(sql,r);
	}
	for (i=0; i<n; i++) {
		for (j=0; j<n; j++) {
			printf("%c ", i==j?'x' : deps[i*n + j]?'1':'0');
		}
		printf("\n");
	}

}	
*/

static int 
depends_on(int nr, char *deps, int n, int dnr) 
{
	for(;dnr < n; dnr++) {
		if (dnr == nr)
			dnr++;
		if (deps[nr*n + dnr])
			return dnr;
	}
	return -1;
}

static void
flatten_dep(list *nrefs, list *refs, int nr, char *deps, int n) 
{
	int dnr = 0;

	if (deps[nr*n + nr])
		return;
	for (;(dnr = depends_on(nr, deps, n, dnr)) >= 0 && dnr < n; dnr++) 
		flatten_dep(nrefs, refs, dnr, deps, n);
	if (!deps[nr*n + nr]) {
		list_prepend(nrefs, list_fetch(refs,nr));
		deps[nr*n+nr] = 1; /* mark done */
	}
}

static list *
flatten_dep_graph(mvc *sql, char *deps, list *refs)
{
	list *nrefs = sa_list(sql->sa);
	int n = list_length(refs), nr = 0;

	for (nr = 0; nr < n; nr++) {
		if (deps[nr*n + nr])
			continue;
		flatten_dep(nrefs, refs, nr, deps, n);
	}
	return nrefs;
}

static list *
rel_dependencies(mvc *sql, list *refs)
{
	int n = list_length(refs);

	if (n > 1) {
		char *deps = SA_NEW_ARRAY(sql->sa, char, n*n);
		node *m;

		memset(deps, 0, n*n);
		for (m = refs->h; m; m = m->next) {
			rel_dep_graph(deps, refs, m->data, m->data);
		}
		refs = flatten_dep_graph(sql, deps, refs);
		//print_deps(sql, deps, refs);
	}
	return refs;
}

static void
rel_dce_refs(mvc *sql, sql_rel *rel, list *refs) 
{
	if (!rel)
		return ;

	switch(rel->op) {
	case op_table:
	case op_topn: 
	case op_sample: 
	case op_project:
	case op_groupby: 
	case op_select: 

		if (rel->l && (rel->op != op_table || rel->flag != 2))
			rel_dce_refs(sql, rel->l, refs);

	case op_basetable:
	case op_insert:
	case op_ddl:
		break;

	case op_update:
	case op_delete:
	case op_truncate:

		if (rel->r)
			rel_dce_refs(sql, rel->r, refs);
		break;


	case op_union: 
	case op_inter: 
	case op_except: 
	case op_join: 
	case op_left: 
	case op_right: 
	case op_full: 
	case op_semi: 
	case op_anti: 

		if (rel->l)
			rel_dce_refs(sql, rel->l, refs);
		if (rel->r)
			rel_dce_refs(sql, rel->r, refs);
		break;
	}

	if (rel_is_ref(rel) && !list_find(refs, rel, NULL)) 
		list_prepend(refs, rel);
}

static sql_rel *
rel_dce_down(mvc *sql, sql_rel *rel, list *refs, int skip_proj) 
{
	if (!rel)
		return rel;

	if (!skip_proj && rel_is_ref(rel)) {
		if (!list_find(refs, rel, NULL))
			list_append(refs, rel);
		return rel;
	}

	switch(rel->op) {
	case op_basetable:
	case op_table:

		if (skip_proj && rel->l && rel->op == op_table && rel->flag != 2)
			rel->l = rel_dce_down(sql, rel->l, refs, 0);
		if (!skip_proj)
			rel_dce_sub(sql, rel, refs);
		/* fall through */

	case op_truncate:
	case op_ddl:

		return rel;

	case op_insert:
		rel_used(rel->r);
		rel_dce_sub(sql, rel->r, refs);
		return rel;

	case op_update:
	case op_delete:

		if (skip_proj && rel->r)
			rel->r = rel_dce_down(sql, rel->r, refs, 0);
		if (!skip_proj)
			rel_dce_sub(sql, rel, refs);
		return rel;

	case op_topn: 
	case op_sample: 
	case op_project:
	case op_groupby: 

		if (skip_proj && rel->l)
			rel->l = rel_dce_down(sql, rel->l, refs, is_topn(rel->op) || is_sample(rel->op));
		if (!skip_proj)
			rel_dce_sub(sql, rel, refs);
		return rel;

	case op_union: 
	case op_inter: 
	case op_except: 
		if (skip_proj) {
			if (rel->l)
				rel->l = rel_dce_down(sql, rel->l, refs, 0);
			if (rel->r)
				rel->r = rel_dce_down(sql, rel->r, refs, 0);
		}
		if (!skip_proj)
			rel_dce_sub(sql, rel, refs);
		return rel;

	case op_select: 
		if (rel->l)
			rel->l = rel_dce_down(sql, rel->l, refs, 0);
		return rel;

	case op_join: 
	case op_left: 
	case op_right: 
	case op_full: 
	case op_semi: 
	case op_anti: 
		if (rel->l)
			rel->l = rel_dce_down(sql, rel->l, refs, 0);
		if (rel->r)
			rel->r = rel_dce_down(sql, rel->r, refs, 0);
		return rel;
	}
	return rel;
}

/* DCE
 *
 * Based on top relation expressions mark sub expressions as used.
 * Then recurse down until the projections. Clean them up and repeat.
 */

static sql_rel *
rel_dce_sub(mvc *sql, sql_rel *rel, list *refs)
{
	if (!rel)
		return rel;
	
	/* 
  	 * Mark used up until the next project 
	 * For setops we need to first mark, then remove 
         * because of positional dependency 
 	 */
	rel_mark_used(sql, rel, 1);
	rel = rel_remove_unused(sql, rel);
	rel_dce_down(sql, rel, refs, 1);
	return rel;
}

/* add projects under set ops */
static sql_rel *
rel_add_projects(mvc *sql, sql_rel *rel) 
{
	if (!rel)
		return rel;

	switch(rel->op) {
	case op_basetable:
	case op_table:

	case op_insert:
	case op_update:
	case op_delete:
	case op_truncate:
	case op_ddl:

		return rel;

	case op_union: 
	case op_inter: 
	case op_except: 

		/* We can only reduce the list of expressions of an set op
		 * if the projection under it can also be reduced.
		 */
		if (rel->l) {
			sql_rel *l = rel->l;

			l->subquery = 0;
			if (!is_project(l->op) && !need_distinct(rel))
				l = rel_project(sql->sa, l, rel_projections(sql, l, NULL, 1, 1));
			rel->l = rel_add_projects(sql, l);
		}
		if (rel->r) {
			sql_rel *r = rel->r;

			r->subquery = 0;
			if (!is_project(r->op) && !need_distinct(rel))
				r = rel_project(sql->sa, r, rel_projections(sql, r, NULL, 1, 1));
			rel->r = rel_add_projects(sql, r);
		}
		return rel;

	case op_topn: 
	case op_sample: 
	case op_project:
	case op_groupby: 
	case op_select: 
		if (rel->l)
			rel->l = rel_add_projects(sql, rel->l);
		return rel;

	case op_join: 
	case op_left: 
	case op_right: 
	case op_full: 
	case op_semi: 
	case op_anti: 
		if (rel->l)
			rel->l = rel_add_projects(sql, rel->l);
		if (rel->r)
			rel->r = rel_add_projects(sql, rel->r);
		return rel;
	}
	return rel;
}

sql_rel *
rel_dce(mvc *sql, sql_rel *rel)
{
	list *refs = sa_list(sql->sa);
	node *n;

<<<<<<< HEAD
	rel_dce_refs(sql, rel, refs);
	if (refs) {
=======
	if (refs == NULL)
		return NULL;
	if (sql->sqs) {
>>>>>>> 25b93633
		node *n;

		for(n = refs->h; n; n = n->next) {
			sql_rel *i = n->data;

			while (!rel_is_ref(i) && i->l && !is_base(i->op))
				i = i->l;
			if (i)
				rel_used(i);
		}
	}
	rel = rel_add_projects(sql, rel);
	rel_used(rel);
	rel_dce_sub(sql, rel, refs);

	if (refs) {
		refs = rel_dependencies(sql, refs);
		for (n = refs->h; n; n = n->next)
			rel_dce_sub(sql, n->data, refs);
	}
	return rel;
}

static int
index_exp(sql_exp *e, sql_idx *i) 
{
	if (e->type == e_cmp && !is_complex_exp(e->flag)) {
		switch(i->type) {
		case hash_idx:
		case oph_idx:
			if (e->flag == cmp_equal)
				return 0;
			/* fall through */
		case join_idx:
		default:
			return -1;
		}
	}
	return -1;
}

static sql_idx *
find_index(sql_allocator *sa, sql_rel *rel, sql_rel *sub, list **EXPS)
{
	node *n;

	/* any (partial) match of the expressions with the index columns */
	/* Depending on the index type we may need full matches and only
	   limited number of cmp types (hash only equality etc) */
	/* Depending on the index type we should (in the rel_bin) generate
	   more code, ie for spatial index add post filter etc, for hash
	   compute hash value and use index */

	if (sub->exps && rel->exps) 
	for(n = sub->exps->h; n; n = n->next) {
		prop *p;
		sql_exp *e = n->data;

		if ((p = find_prop(e->p, PROP_HASHIDX)) != NULL) {
			list *exps, *cols;
	    		sql_idx *i = p->value;
			fcmp cmp = (fcmp)&sql_column_kc_cmp;

			/* join indices are only interesting for joins */
			if (i->type == join_idx || list_length(i->columns) <= 1)
				continue;
			/* based on the index type, find qualifying exps */
			exps = list_select(rel->exps, i, (fcmp) &index_exp, (fdup)NULL);
			if (!exps || !list_length(exps))
				continue;
			/* now we obtain the columns, move into sql_column_kc_cmp! */
			cols = list_map(exps, sub, (fmap) &sjexp_col);

			/* TODO check that at most 2 relations are involved */

			/* Match the index columns with the expression columns. 
			   TODO, Allow partial matches ! */
			if (list_match(cols, i->columns, cmp) == 0) {
				/* re-order exps in index order */
				node *n, *m;
				list *es = sa_list(sa);

				for(n = i->columns->h; n; n = n->next) {
					int i = 0;
					for(m = cols->h; m; m = m->next, i++) {
						if (cmp(m->data, n->data) == 0){
							sql_exp *e = list_fetch(exps, i);
							list_append(es, e);
							break;
						}
					}
				}
				/* fix the destroy function */
				cols->destroy = NULL;
				*EXPS = es;
				e->used = 1;
				return i;
			}
			cols->destroy = NULL;
		}
	}
	return NULL;
}

static sql_rel *
rel_use_index(int *changes, mvc *sql, sql_rel *rel) 
{
	(void)changes;
	(void)sql;
	if (rel->l && (is_select(rel->op) || is_join(rel->op))) {
		list *exps = NULL;
		sql_idx *i = find_index(sql->sa, rel, rel->l, &exps);
		int left = 1;

		if (!i && is_join(rel->op))
			i = find_index(sql->sa, rel, rel->l, &exps);
		if (!i && is_join(rel->op)) {
			left = 0;
			i = find_index(sql->sa, rel, rel->r, &exps);
		}
			
		if (i) {
			prop *p;
			node *n;
			int single_table = 1;
			sql_exp *re = NULL;
	
			for( n = exps->h; n && single_table; n = n->next) { 
				sql_exp *e = n->data;
				sql_exp *nre = e->r;

				if (is_join(rel->op) && 
				 	((left && !rel_find_exp(rel->l, e->l)) ||
				 	(!left && !rel_find_exp(rel->r, e->l)))) 
					nre = e->l;
				single_table = (!re || (exp_relname(nre) && exp_relname(re) && strcmp(exp_relname(nre), exp_relname(re)) == 0));
				re = nre;
			}
			if (single_table) { /* add PROP_HASHCOL to all column exps */
				for( n = exps->h; n; n = n->next) { 
					sql_exp *e = n->data;

					/* swapped ? */
					if (is_join(rel->op) && 
					 	((left && !rel_find_exp(rel->l, e->l)) ||
					 	(!left && !rel_find_exp(rel->r, e->l)))) 
						n->data = e = exp_compare(sql->sa, e->r, e->l, cmp_equal);
					p = find_prop(e->p, PROP_HASHCOL);
					if (!p)
						e->p = p = prop_create(sql->sa, PROP_HASHCOL, e->p);
					p->value = i;
				}
			}
			/* add the remaining exps to the new exp list */
			if (list_length(rel->exps) > list_length(exps)) {
				for( n = rel->exps->h; n; n = n->next) {
					sql_exp *e = n->data;
					if (!list_find(exps, e, (fcmp)&exp_cmp))
						list_append(exps, e);
				}
			}
			rel->exps = exps;
		}
	}
	return rel;
}

/* TODO CSE */
#if 0
static list *
exp_merge(list *exps)
{
	node *n, *m;
	for (n=exps->h; n && n->next; n = n->next) {
		sql_exp *e = n->data;
		/*sql_exp *le = e->l;*/
		sql_exp *re = e->r;

		if (e->type == e_cmp && e->flag == cmp_or)
			continue;

		/* only look for gt, gte, lte, lt */
		if (re->card == CARD_ATOM && e->flag < cmp_equal) {
			for (m=n->next; m; m = m->next) {
				sql_exp *f = m->data;
				/*sql_exp *lf = f->l;*/
				sql_exp *rf = f->r;

				if (rf->card == CARD_ATOM && f->flag < cmp_equal) {
					printf("possible candidate\n");
				}
			}
		}
	}
	return exps;
}
#endif

static int
score_se( mvc *sql, sql_rel *rel, sql_exp *e)
{
	int score = 0;
	if (e->type == e_cmp && !is_complex_exp(e->flag)) {
		score += score_gbe(sql, rel, e->l);
	}
	score += exp_keyvalue(e);
	return score;
}

static sql_rel *
rel_select_order(int *changes, mvc *sql, sql_rel *rel) 
{
	(void)changes;
	(void)sql;
	if (is_select(rel->op) && rel->exps && list_length(rel->exps)>1) {
		int i, *scores = calloc(list_length(rel->exps), sizeof(int));
		node *n;

		for (i = 0, n = rel->exps->h; n; i++, n = n->next) 
			scores[i] = score_se(sql, rel, n->data);
		rel->exps = list_keysort(rel->exps, scores, (fdup)NULL);
		free(scores);
	}
	return rel;
}

static sql_rel *
rel_simplify_like_select(int *changes, mvc *sql, sql_rel *rel) 
{
	(void)sql;
	if (is_select(rel->op) && rel->exps) {
		node *n;
		list *exps = sa_list(sql->sa);

		if (exps == NULL)
			return NULL;
		for (n = rel->exps->h; n; n = n->next) {
			sql_exp *e = n->data;
			list *l = e->l;
			list *r = e->r;

			if (e->type == e_cmp && get_cmp(e) == cmp_filter && strcmp(((sql_subfunc*)e->f)->func->base.name, "like") == 0 && list_length(l) == 1 && list_length(r) <= 2 && !(e->flag & ANTISEL)) {
				list *r = e->r;
				sql_exp *fmt = r->h->data;
				sql_exp *esc = (r->h->next)?r->h->next->data:NULL;
				int rewrite = 0;

				if (fmt->type == e_convert)
					fmt = fmt->l;
				/* check for simple like expression */
				if (is_atom(fmt->type)) {
					atom *fa = NULL;

					if (fmt->l) {
						fa = fmt->l;
					/* simple numbered argument */
					} else if (!fmt->r && !fmt->f) {
						fa = sql->args[fmt->flag];

					}
					if (fa && fa->data.vtype == TYPE_str && 
					    !strchr(fa->data.val.sval, '%') &&
					    !strchr(fa->data.val.sval, '_'))
						rewrite = 1;
				}
				if (rewrite && esc && is_atom(esc->type)) {
			 		atom *ea = NULL;

					if (esc->l) {
						ea = esc->l;
					/* simple numbered argument */
					} else if (!esc->r && !esc->f) {
						ea = sql->args[esc->flag];

					}
					if (ea && (ea->data.vtype != TYPE_str ||
					    strlen(ea->data.val.sval) != 0))
						rewrite = 0;
				}
				if (rewrite) { 	/* rewrite to cmp_equal ! */
					list *l = e->l;
					list *r = e->r;
					sql_exp *ne = exp_compare(sql->sa, l->h->data, r->h->data, cmp_equal);
					/* if rewritten don't cache this query */
					list_append(exps, ne);
					sql->caching = 0;
					(*changes)++;
				} else {
					list_append(exps, e);
				}
			} else {
				list_append(exps, e);
			}
		}
		rel->exps = exps;
	}
	return rel;
}

static sql_rel *
rel_simplify_predicates(int *changes, mvc *sql, sql_rel *rel) 
{
	if ((is_select(rel->op) || is_join(rel->op)) && rel->exps) {
		node *n;
		list *exps = sa_list(sql->sa);
			
		for (n = rel->exps->h; n; n = n->next) {
			sql_exp *e = n->data;

			if (is_atom(e->type) && e->l) { /* direct literal */
				atom *a = e->l;
				int flag = a->data.val.bval;

				/* remove simple select true expressions */
				if (flag)
					continue;
			}
			if (is_atom(e->type) && !e->l && !e->r) { /* numbered variable */
				atom *a = sql->args[e->flag];
				int flag = a->data.val.bval;

				/* remove simple select true expressions */
				if (flag) {
					sql->caching = 0;
					continue;
				}
			}
			if (e->type == e_cmp && get_cmp(e) == cmp_equal) {
				sql_exp *l = e->l;
				sql_exp *r = e->r;

				if (l->type == e_func) {
					sql_subfunc *f = l->f;
					
					/* rewrite isnull(x) = TRUE/FALSE => x =/<> NULL */
					if (!f->func->s && !strcmp(f->func->base.name, "isnull") && 
					     is_atom(r->type) && r->l) { /* direct literal */
						atom *a = r->l;
						int flag = a->data.val.bval;
						list *args = l->l;

						assert(list_length(args) == 1);
						l = args->h->data;
						r = exp_atom(sql->sa, atom_general(sql->sa, exp_subtype(l), NULL));
						e = exp_compare2(sql->sa, l, r, r, 3);
						if (e && !flag)
							set_anti(e);
					} else if (!f->func->s && !strcmp(f->func->base.name, "not")) {
						if (is_atom(r->type) && r->l) { /* direct literal */
							atom *a = r->l;
							list *args = l->l;
							sql_exp *inner = args->h->data;
							sql_subfunc *inf = inner->f;

							assert(list_length(args) == 1);

							/* not(not(x)) = TRUE/FALSE => x = TRUE/FALSE */
							if (inner->type == e_func && 
							    !inf->func->s && 
							    !strcmp(inf->func->base.name, "not")) {
								args = inner->l;

								assert(list_length(args) == 1);
								l = args->h->data;
								e = exp_compare(sql->sa, l, r, e->flag);
							/* rewrite not(=/<>(a,b)) = TRUE/FALSE => a=b of a<>b */
							} else if (inner->type == e_func && 
							    !inf->func->s && 
							    (!strcmp(inf->func->base.name, "=") ||
							     !strcmp(inf->func->base.name, "<>"))) {
								int flag = a->data.val.bval;
								args = inner->l;

								if (!strcmp(inf->func->base.name, "<>"))
									flag = !flag;
								assert(list_length(args) == 2);
								l = args->h->data;
								r = args->h->next->data;
								e = exp_compare(sql->sa, l, r, (!flag)?cmp_equal:cmp_notequal);
							} else if (a && a->data.vtype == TYPE_bit) {
								/* change atom's value on right */
								l = args->h->data;
								a->data.val.bval = !a->data.val.bval;
								e = exp_compare(sql->sa, l, r, e->flag);
								(*changes)++;
							}
						}
					}
				}
				list_append(exps, e);
			} else {
				list_append(exps, e);
			}
		}
		rel->exps = exps;
	}
	return rel;
}

static void split_exps(mvc *sql, list *exps, sql_rel *rel);

static int
exp_match_exp_cmp( sql_exp *e1, sql_exp *e2)
{
	if (exp_match_exp(e1,e2))
		return 0;
	return -1;
}

static int
exp_refers_cmp( sql_exp *e1, sql_exp *e2)
{
	if (exp_refers(e1,e2))
		return 0;
	return -1;
}

static sql_exp *
add_exp_too_project(mvc *sql, sql_exp *e, sql_rel *rel)
{
	node *n = list_find(rel->exps, e, (fcmp)&exp_match_exp_cmp);

	/* if not matching we may refer to an older expression */
	if (!n) 
		n = list_find(rel->exps, e, (fcmp)&exp_refers_cmp);
	if (!n) {
		exp_label(sql->sa, e, ++sql->label);
		append(rel->exps, e);
	} else {
		e = n->data;
	}
	e = exp_column(sql->sa, exp_relname(e), exp_name(e), exp_subtype(e), e->card, has_nil(e), is_intern(e));
	return e;
}

static void
add_exps_too_project(mvc *sql, list *exps, sql_rel *rel)
{
	node *n;

	if (!exps)
		return;
	for(n=exps->h; n; n = n->next) {
		sql_exp *e = n->data;

		if (e->type != e_column)
			n->data = add_exp_too_project(sql, e, rel);
	}
}

static sql_exp *
split_exp(mvc *sql, sql_exp *e, sql_rel *rel)
{
	switch(e->type) {
	case e_column:
		return e;
	case e_convert:
		e->l = split_exp(sql, e->l, rel);
		return e;
	case e_aggr:
	case e_func: 
		if (!is_analytic(e) && !exp_has_sideeffect(e)) {
			sql_subfunc *f = e->f;
			if (e->type == e_func && !f->func->s && !strcmp(f->func->base.name, "ifthenelse")) { 
				return e;
			} else {
				split_exps(sql, e->l, rel);
				add_exps_too_project(sql, e->l, rel);
			}
		}
		return e;
	case e_cmp:	
		if (get_cmp(e) == cmp_or) {
			split_exps(sql, e->l, rel);
			split_exps(sql, e->r, rel);
		} else if (e->flag == cmp_in || e->flag == cmp_notin || get_cmp(e) == cmp_filter) {
			e->l = split_exp(sql, e->l, rel);
			split_exps(sql, e->r, rel);
		} else {
			e->l = split_exp(sql, e->l, rel);
			e->r = split_exp(sql, e->r, rel);
			if (e->f) {
				e->f = split_exp(sql, e->f, rel);
			}
		}
		return e;
	case e_psm:
	case e_atom:
		return e;
	}
	return e;
}

static void
split_exps(mvc *sql, list *exps, sql_rel *rel)
{
	node *n;

	if (!exps)
		return;
	for(n=exps->h; n; n = n->next){
		sql_exp *e = n->data;

		e = split_exp(sql, e, rel);
		n->data = e;
	}
}

static sql_rel *
rel_split_project(int *changes, mvc *sql, sql_rel *rel, int top) 
{
	if (is_project(rel->op) && list_length(rel->exps) && (is_groupby(rel->op) || rel->l)) {
		list *exps = rel->exps;
		node *n;
		int funcs = 0;
		sql_rel *nrel;

		/* are there functions */
		for (n=exps->h; n && !funcs; n = n->next) {
			sql_exp *e = n->data;

			funcs = exp_has_func(e);
		}
		/* introduce extra project */
		if (funcs && rel->op != op_project) {
			nrel = rel_project(sql->sa, rel->l, 
				rel_projections(sql, rel->l, NULL, 1, 1));
			rel->l = nrel;
			/* recursively split all functions and add those to the projection list */
			split_exps(sql, rel->exps, nrel);
			if (nrel->l)
				nrel->l = rel_split_project(changes, sql, nrel->l, is_topn(rel->op)?top:0);
			return rel;
		} else if (funcs && !top && !rel->r) {
			/* projects can have columns point back into the expression list, ie
			 * create a new list including the split expressions */
			node *n;
			list *exps = rel->exps;

			rel->exps = sa_list(sql->sa);
			for (n=exps->h; n; n = n->next) 
				append(rel->exps, split_exp(sql, n->data, rel));
		} else if (funcs && top && rel_is_ref(rel) && !rel->r) {
			/* inplace */
			list *exps = rel_projections(sql, rel, NULL, 1, 1);
			sql_rel *l = rel_project(sql->sa, rel->l, NULL); 
			rel->l = l;
			l->exps = rel->exps;
			rel->exps = exps;
		}
	}
	if (is_set(rel->op) || is_basetable(rel->op))
		return rel;
	if (rel->l)
		rel->l = rel_split_project(changes, sql, rel->l, 
			(is_topn(rel->op)||is_ddl(rel->op)||is_modify(rel->op))?top:0);
	if (is_join(rel->op) && rel->r)
		rel->r = rel_split_project(changes, sql, rel->r, 
			(is_topn(rel->op)||is_ddl(rel->op)||is_modify(rel->op))?top:0);
	return rel;
}

static void select_split_exps(mvc *sql, list *exps, sql_rel *rel);

static sql_exp *
select_split_exp(mvc *sql, sql_exp *e, sql_rel *rel)
{
	switch(e->type) {
	case e_column:
		return e;
	case e_convert:
		e->l = select_split_exp(sql, e->l, rel);
		return e;
	case e_aggr:
	case e_func:
		if (!is_analytic(e) && !exp_has_sideeffect(e)) {
			sql_subfunc *f = e->f;
			if (e->type == e_func && !f->func->s && !strcmp(f->func->base.name, "ifthenelse"))
				return add_exp_too_project(sql, e, rel);
		}
		return e;
	case e_cmp:	
		if (get_cmp(e) == cmp_or) {
			select_split_exps(sql, e->l, rel);
			select_split_exps(sql, e->r, rel);
		} else if (e->flag == cmp_in || e->flag == cmp_notin || get_cmp(e) == cmp_filter) {
			e->l = select_split_exp(sql, e->l, rel);
			select_split_exps(sql, e->r, rel);
		} else {
			e->l = select_split_exp(sql, e->l, rel);
			e->r = select_split_exp(sql, e->r, rel);
			if (e->f) {
				e->f = select_split_exp(sql, e->f, rel);
			}
		}
		return e;
	case e_psm:
	case e_atom:
		return e;
	}
	return e;
}

static void
select_split_exps(mvc *sql, list *exps, sql_rel *rel)
{
	node *n;

	if (!exps)
		return;
	for(n=exps->h; n; n = n->next){
		sql_exp *e = n->data;

		e = select_split_exp(sql, e, rel);
		n->data = e;
	}
}

static sql_rel *
rel_split_select(int *changes, mvc *sql, sql_rel *rel, int top) 
{
	if (is_select(rel->op) && list_length(rel->exps) && rel->l) {
		list *exps = rel->exps;
		node *n;
		int funcs = 0;
		sql_rel *nrel;

		/* are there functions */
		for (n=exps->h; n && !funcs; n = n->next) {
			sql_exp *e = n->data;

			funcs = exp_has_func(e);
		}
		/* introduce extra project */
		if (funcs && rel->op != op_project) {
			nrel = rel_project(sql->sa, rel->l, 
				rel_projections(sql, rel->l, NULL, 1, 1));
			rel->l = nrel;
			/* recursively split all functions and add those to the projection list */
			select_split_exps(sql, rel->exps, nrel);
			if (nrel->l)
				nrel->l = rel_split_project(changes, sql, nrel->l, is_topn(rel->op)?top:0);
			return rel;
		} else if (funcs && !top && !rel->r) {
			/* projects can have columns point back into the expression list, ie
			 * create a new list including the split expressions */
			node *n;
			list *exps = rel->exps;

			rel->exps = sa_list(sql->sa);
			for (n=exps->h; n; n = n->next) 
				append(rel->exps, select_split_exp(sql, n->data, rel));
		} else if (funcs && top && rel_is_ref(rel) && !rel->r) {
			/* inplace */
			list *exps = rel_projections(sql, rel, NULL, 1, 1);
			sql_rel *l = rel_project(sql->sa, rel->l, NULL); 
			rel->l = l;
			l->exps = rel->exps;
			rel->exps = exps;
		}
	}
	if (is_set(rel->op) || is_basetable(rel->op))
		return rel;
	if (rel->l)
		rel->l = rel_split_select(changes, sql, rel->l, 
			(is_topn(rel->op)||is_ddl(rel->op)||is_modify(rel->op))?top:0);
	if (is_join(rel->op) && rel->r)
		rel->r = rel_split_select(changes, sql, rel->r, 
			(is_topn(rel->op)||is_ddl(rel->op)||is_modify(rel->op))?top:0);
	return rel;
}

static list *
exp_merge_range(sql_allocator *sa, list *exps)
{
	node *n, *m;
	for (n=exps->h; n; n = n->next) {
		sql_exp *e = n->data;
		sql_exp *le = e->l;
		sql_exp *re = e->r;

		/* handle the and's in the or lists */
		if (e->type == e_cmp && e->flag == cmp_or) {
			e->l = exp_merge_range(sa, e->l);
			e->r = exp_merge_range(sa, e->r);
		/* only look for gt, gte, lte, lt */
		} else if (n->next &&
		    e->type == e_cmp && e->flag < cmp_equal && !e->f && 
		    re->card == CARD_ATOM) {
			for (m=n->next; m; m = m->next) {
				sql_exp *f = m->data;
				sql_exp *lf = f->l;
				sql_exp *rf = f->r;

				if (f->type == e_cmp && f->flag < cmp_equal && !f->f &&
				    rf->card == CARD_ATOM && 
				    exp_match_exp(le, lf)) {
					sql_exp *ne;
					int swap = 0, lt = 0, gt = 0;
					/* for now only   c1 <[=] x <[=] c2 */ 

					swap = lt = (e->flag == cmp_lt || e->flag == cmp_lte);
					gt = !lt;

					if (gt && 
					   (f->flag == cmp_gt ||
					    f->flag == cmp_gte)) 
						continue;
					if (lt && 
					   (f->flag == cmp_lt ||
					    f->flag == cmp_lte)) 
						continue;
					if (!swap) 
						ne = exp_compare2(sa, le, re, rf, compare2range(e->flag, f->flag));
					else
						ne = exp_compare2(sa, le, rf, re, compare2range(f->flag, e->flag));

					list_remove_data(exps, e);
					list_remove_data(exps, f);
					list_append(exps, ne);
					return exp_merge_range(sa, exps);
				}
			}
		} else if (n->next &&
			   e->type == e_cmp && e->flag < cmp_equal && !e->f && 
		    	   re->card > CARD_ATOM) {
			for (m=n->next; m; m = m->next) {
				sql_exp *f = m->data;
				sql_exp *lf = f->l;
				sql_exp *rf = f->r;

				if (f->type == e_cmp && f->flag < cmp_equal && !f->f  &&
				    rf->card > CARD_ATOM) {
					sql_exp *ne, *t;
					int swap = 0, lt = 0, gt = 0;
					comp_type ef = (comp_type) e->flag, ff = (comp_type) f->flag;
				
					/* both swapped ? */
				     	if (exp_match_exp(re, rf)) {
						t = re; 
						re = le;
						le = t;
						ef = swap_compare(ef);
						t = rf;
						rf = lf;
						lf = t;
						ff = swap_compare(ff);
					}

					/* is left swapped ? */
				     	if (exp_match_exp(re, lf)) {
						t = re; 
						re = le;
						le = t;
						ef = swap_compare(ef);
					}

					/* is right swapped ? */
				     	if (exp_match_exp(le, rf)) {
						t = rf; 
						rf = lf;
						lf = t;
						ff = swap_compare(ff);
					}

				    	if (!exp_match_exp(le, lf))
						continue;

					/* for now only   c1 <[=] x <[=] c2 */ 
					swap = lt = (ef == cmp_lt || ef == cmp_lte);
					gt = !lt;

					if (gt && (ff == cmp_gt || ff == cmp_gte)) 
						continue;
					if (lt && (ff == cmp_lt || ff == cmp_lte)) 
						continue;
					if (!swap) 
						ne = exp_compare2(sa, le, re, rf, compare2range(ef, ff));
					else
						ne = exp_compare2(sa, le, rf, re, compare2range(ff, ef));

					list_remove_data(exps, e);
					list_remove_data(exps, f);
					list_append(exps, ne);
					return exp_merge_range(sa, exps);
				}
			}
		}
	}
	return exps;
}

static sql_rel *
rel_find_range(int *changes, mvc *sql, sql_rel *rel) 
{
	(void)changes;
	if ((is_join(rel->op) || is_select(rel->op)) && rel->exps && list_length(rel->exps)>1) 
		rel->exps = exp_merge_range(sql->sa, rel->exps);
	return rel;
}

/* 
 * Casting decimal values on both sides of a compare expression is expensive,
 * both in preformance (cpu cost) and memory requirements (need for large 
 * types). 
 */

static int
reduce_scale(atom *a)
{
#ifdef HAVE_HGE
	if (a->data.vtype == TYPE_hge) {
		hge v = a->data.val.hval;
		int i = 0;

		if (v != 0) 
			while( (v/10)*10 == v ) {
				i++;
				v /= 10;
			}
		a->data.val.hval = v;
		return i;
	}
#endif
	if (a->data.vtype == TYPE_lng) {
		lng v = a->data.val.lval;
		int i = 0;

		if (v != 0)
			while( (v/10)*10 == v ) {
				i++;
				v /= 10;
			}
		a->data.val.lval = v;
		return i;
	}
	if (a->data.vtype == TYPE_int) {
		int v = a->data.val.ival;
		int i = 0;

		if (v != 0)
			while( (v/10)*10 == v ) {
				i++;
				v /= 10;
			}
		a->data.val.ival = v;
		return i;
	}
	if (a->data.vtype == TYPE_sht) {
		sht v = a->data.val.shval;
		int i = 0;

		if (v != 0)
			while( (v/10)*10 == v ) {
				i++;
				v /= 10;
			}
		a->data.val.shval = v;
		return i;
	}
	return 0;
}

static sql_rel *
rel_project_reduce_casts(int *changes, mvc *sql, sql_rel *rel) 
{
	if (is_project(rel->op) && list_length(rel->exps)) {
		list *exps = rel->exps;
		node *n;

		for (n=exps->h; n; n = n->next) {
			sql_exp *e = n->data;

			if (e && e->type == e_func) {
				sql_subfunc *f = e->f;
				sql_subtype *res = f->res->h->data; 

				if (!f->func->s && !strcmp(f->func->base.name, "sql_mul") && res->scale > 0) {
					list *args = e->l;
					sql_exp *h = args->h->data;
					sql_exp *t = args->t->data;
					atom *a;

					if ((is_atom(h->type) && (a = exp_value(sql, h, sql->args, sql->argc)) != NULL) ||
					    (is_atom(t->type) && (a = exp_value(sql, t, sql->args, sql->argc)) != NULL)) {
						int rs = reduce_scale(a);

						res->scale -= rs; 
						if (rs)
							(*changes)+= rs;
					}
				}
			}
		}
	}
	return rel;
}

static sql_rel *
rel_reduce_casts(int *changes, mvc *sql, sql_rel *rel) 
{
	(void)sql;
	(void)changes;
	if ((is_join(rel->op) || is_semi(rel->op) || is_select(rel->op)) && 
			rel->exps && list_length(rel->exps)) {
		list *exps = rel->exps;
		node *n;

		for (n=exps->h; n; n = n->next) {
			sql_exp *e = n->data;
			sql_exp *le = e->l;
			sql_exp *re = e->r;
	
			/* handle the and's in the or lists */
			if (e->type != e_cmp || !is_theta_exp(e->flag) || e->f)
				continue;
			/* rewrite e if left or right is a cast */
			if (le->type == e_convert || re->type == e_convert) {
				sql_rel *r = rel->r;
				sql_subtype *st = exp_subtype(re);

				/* e_convert(le) ==, <(=), >(=), !=  e_atom(re), conversion between integers only */
				if (le->type == e_convert && is_simple_atom(re) && st->type->eclass == EC_NUM) {
					sql_subtype *tt = exp_totype(le);
					sql_subtype *ft = exp_fromtype(le);

					if (tt->type->eclass != EC_NUM || ft->type->eclass != EC_NUM || tt->type->localtype < ft->type->localtype)
						continue;

					/* tt->type larger then tt->type, ie empty result, ie change into > max */
					re = exp_atom_max( sql->sa, ft);
					if (!re)
						continue;
					/* the ==, > and >=  change to l > max, the !=, < and <=  change to l < max */
					if (e->flag == cmp_equal || e->flag == cmp_gt || e->flag == cmp_gte)
						e = exp_compare(sql->sa, le->l, re, cmp_gt);
					else
						e = exp_compare(sql->sa, le->l, re, cmp_lt);
					sql->caching = 0;
				} else
				/* if convert on left then find
				 * mul or div on right which increased
				 * scale!
				 */
				if (le->type == e_convert && re->type == e_column && (e->flag == cmp_lt || e->flag == cmp_gt) && r && is_project(r->op)) {
					sql_exp *nre = rel_find_exp(r, re);
					sql_subtype *tt = exp_totype(le);
					sql_subtype *ft = exp_fromtype(le);

					if (nre && nre->type == e_func) {
						sql_subfunc *f = nre->f;

						if (!f->func->s && !strcmp(f->func->base.name, "sql_mul")) {
							list *args = nre->l;
							sql_exp *ce = args->t->data;
							sql_subtype *fst = exp_subtype(args->h->data);
							atom *a;

							if (fst->scale == ft->scale &&
							   (a = exp_value(sql, ce, sql->args, sql->argc)) != NULL) {
#ifdef HAVE_HGE
								hge v = 1;
#else
								lng v = 1;
#endif
								/* multiply with smallest value, then scale and (round) */
								int scale = tt->scale - ft->scale;
								int rs = reduce_scale(a);

								scale -= rs;

								args = new_exp_list(sql->sa);
								while(scale > 0) {
									scale--;
									v *= 10;
								}
								append(args, re);
#ifdef HAVE_HGE
								append(args, have_hge ? exp_atom_hge(sql->sa, v) : exp_atom_lng(sql->sa, (lng) v));
#else
								append(args, exp_atom_lng(sql->sa, v));
#endif
								f = find_func(sql, "scale_down", args);
								nre = exp_op(sql->sa, args, f);
								e = exp_compare(sql->sa, le->l, nre, e->flag);
							}
						}
					}
				}
			}
			n->data = e;	
		}
	}
	return rel;
}

static int
is_identity_of(sql_exp *e, sql_rel *l) 
{
	if (e->type != e_cmp)
		return 0;
	if (!is_identity(e->l, l) || !is_identity(e->r, l))
		return 0;
	return 1;
}


static sql_rel *
rel_rewrite_semijoin(int *changes, mvc *sql, sql_rel *rel)
{
	(void)sql;
	if (is_semi(rel->op)) {
		sql_rel *l = rel->l;
		sql_rel *r = rel->r;
		sql_rel *rl = (r->l)?r->l:NULL;
		int on_identity = 1;

		if (!rel->exps || list_length(rel->exps) != 1 || !is_identity_of(rel->exps->h->data, l))
			on_identity = 0;
			
		/* rewrite {semi,anti}join (A, join(A,B)) into {semi,anti}join (A,B) 
		 * and     {semi,anti}join (A, join(B,A)) into {semi,anti}join (A,B) 
		 * Where the semi/anti join is done using the identity */
		if (on_identity && l->ref.refcnt == 2 && ((is_join(r->op) && (l == r->l || l == r->r)) || 
		   (is_project(r->op) && rl && is_join(rl->op) && (l == rl->l || l == rl->r)))){
			sql_rel *or = r;

			if (is_project(r->op)) 
				r = rl;

			if (l == r->r)
				rel->r = rel_dup(r->l);
			else
				rel->r = rel_dup(r->r);

			rel->exps = r->exps;
			r->exps = NULL;
			rel_destroy(or);
			(*changes)++;
		}
	}
	if (is_semi(rel->op)) {
		sql_rel *l = rel->l, *rl = NULL;
		sql_rel *r = rel->r, *or = r;

		if (r)
			rl = r->l;
		if (r && is_project(r->op)) {
			r = rl;
			if (r)
				rl = r->l;
		}

		/* More general case is (join reduction)
   		   {semi,anti}join (A, join(A,B) [A.c1 == B.c1]) [ A.c1 == B.c1 ]
		   into {semi,anti}join (A,B) [ A.c1 == B.c1 ] 

		   for semijoin also A.c1 == B.k1 ] [ A.c1 == B.k2 ] could be rewriten
		 */
		if (l && r && rl && 
		    is_basetable(l->op) && is_basetable(rl->op) &&
		    is_join(r->op) && l->l == rl->l)
		{
			node *n, *m;
			list *exps;

			if (!rel->exps || !r->exps ||
		       	    list_length(rel->exps) != list_length(r->exps)) 
				return rel;
			exps = new_exp_list(sql->sa);

			/* are the join conditions equal */
			for (n = rel->exps->h, m = r->exps->h;
			     n && m; n = n->next, m = m->next)
			{
				sql_exp *le = NULL, *oe = n->data;
				sql_exp *re = NULL, *ne = m->data;
				sql_column *cl;  
				int equal = 0;
				
				if (oe->type != e_cmp || ne->type != e_cmp ||
				    oe->flag != cmp_equal || 
				    ne->flag != cmp_equal)
					return rel;

				if ((cl = exp_find_column(rel->l, oe->l, -2)) != NULL) {
					le = oe->l;
					re = oe->r;
				} else if ((cl = exp_find_column(rel->l, oe->r, -2)) != NULL) {
					le = oe->r;
					re = oe->l;
				} else
					return rel;

				if (exp_find_column(rl, ne->l, -2) == cl) {
					sql_exp *e = (or != r)?rel_find_exp(or, re):re;

					equal = exp_match_exp(ne->r, e);
					if (!equal)
						return rel;
					re = ne->r;
				} else if (exp_find_column(rl, ne->r, -2) == cl) {
					sql_exp *e = (or != r)?rel_find_exp(or, re):re;

					equal = exp_match_exp(ne->l, e);
					if (!equal)
						return rel;
					re = ne->l;
				} else
					return rel;

				ne = exp_compare(sql->sa, le, re, cmp_equal);
				append(exps, ne);
			}

			rel->r = rel_dup(r->r);
			rel->exps = exps;
			rel_destroy(or);
			(*changes)++;
		}
	}
	return rel;
}

/* antijoin(a, union(b,c)) -> antijoin(antijoin(a,b), c) */
static sql_rel *
rel_rewrite_antijoin(int *changes, mvc *sql, sql_rel *rel)
{
	if (rel->op == op_anti) {
		sql_rel *l = rel->l;
		sql_rel *r = rel->r;

		if (l && !rel_is_ref(l) && 
		    r && !rel_is_ref(r) && is_union(r->op)) {
			sql_rel *rl = rel_dup(r->l), *nl;
			sql_rel *rr = rel_dup(r->r);

			if (!is_project(rl->op)) 
				rl = rel_project(sql->sa, rl, 
					rel_projections(sql, rl, NULL, 1, 1));
			if (!is_project(rr->op)) 
				rr = rel_project(sql->sa, rr,
					rel_projections(sql, rr, NULL, 1, 1));
			rel_rename_exps(sql, r->exps, rl->exps);
			rel_rename_exps(sql, r->exps, rr->exps);

			nl = rel_crossproduct(sql->sa, rel->l, rl, op_anti);
			if (need_no_nil(rel))
				set_no_nil(nl);
			nl->exps = exps_copy(sql->sa, rel->exps);
			rel->l = nl;
			rel->r = rr;
			rel_destroy(r);
			(*changes)++;
			return rel;
		}
	}
	return rel;
}

static sql_rel *
rel_semijoin_use_fk(int *changes, mvc *sql, sql_rel *rel)
{
	(void)changes;
	if (is_semi(rel->op) && rel->exps) {
		list *exps = rel->exps;
		list *rels = new_rel_list(sql->sa);

		rel->exps = NULL;
		append(rels, rel->l);
		append(rels, rel->r);
		(void) find_fk( sql, rels, exps);

		rel->exps = exps;
	}
	return rel;
}

/* leftouterjoin(a,b)[ a.C op b.D or a.E op2 b.F ]) -> 
 * union(
 * 	join(a,b)[ a.C op b.D or a.E op2 b. F ], 
 * 	project( 
 * 		antijoin(a,b) [a.C op b.D or a.E op2 b.F ])
 *	 	[ a.*, NULL * foreach column of b]
 * )
 */
static int
exps_nr_of_or(list *exps)
{
	int ors = 0;
	node *n;

	if (!exps)
		return ors;
	for(n=exps->h; n; n = n->next) {
		sql_exp *e = n->data;

		if (e->type == e_cmp && e->flag == cmp_or)
			ors++;
	}
	return ors;
}

static void 
add_nulls(mvc *sql, sql_rel *rel, sql_rel *r)
{
	list *exps;
	node *n;

	exps = rel_projections(sql, r, NULL, 1, 1);
	for(n = exps->h; n; n = n->next) {
		sql_exp *e = n->data, *ne;

		ne = exp_atom(sql->sa, atom_general(sql->sa, exp_subtype(e), NULL));
		exp_setname(sql->sa, ne, exp_relname(e), exp_name(e));
		append(rel->exps, ne);
	}
}

static sql_rel *
rel_split_outerjoin(int *changes, mvc *sql, sql_rel *rel)
{
	if (/* DISABLES CODE */ (0) && (rel->op == op_left || rel->op == op_right || rel->op == op_full) &&
	    list_length(rel->exps) == 1 && exps_nr_of_or(rel->exps) == list_length(rel->exps)) { 
		sql_rel *l = rel->l, *nl, *nll, *nlr;
		sql_rel *r = rel->r, *nr;
		sql_exp *e;
		list *exps;

		nll = rel_crossproduct(sql->sa, rel_dup(l), rel_dup(r), op_join); 
		nlr = rel_crossproduct(sql->sa, rel_dup(l), rel_dup(r), op_join); 

		/* TODO find or exp, ie handle rest with extra joins */
		/* expect only a single or expr for now */
		assert(list_length(rel->exps) == 1);
	       	e = rel->exps->h->data;
		nll->exps = exps_copy(sql->sa, e->l);
		nlr->exps = exps_copy(sql->sa, e->r);
		nl = rel_or( sql, NULL, nll, nlr, NULL, NULL, NULL);

		if (rel->op == op_left || rel->op == op_full) {
			/* split in 2 anti joins */
			nr = rel_crossproduct(sql->sa, rel_dup(l), rel_dup(r), op_anti);
			nr->exps = exps_copy(sql->sa, e->l);
			nr = rel_crossproduct(sql->sa, nr, rel_dup(r), op_anti);
			nr->exps = exps_copy(sql->sa, e->r);

			/* project left */
			nr = rel_project(sql->sa, nr, 
				rel_projections(sql, l, NULL, 1, 1));
			/* add null's for right */
			add_nulls( sql, nr, r);
			exps = rel_projections(sql, nl, NULL, 1, 1);
			nl = rel_setop(sql->sa, nl, nr, op_union);
			nl->exps = exps;
			set_processed(nl);
		}
		if (rel->op == op_right || rel->op == op_full) {
			/* split in 2 anti joins */
			nr = rel_crossproduct(sql->sa, rel_dup(r), rel_dup(l), op_anti);
			nr->exps = exps_copy(sql->sa, e->l);
			nr = rel_crossproduct(sql->sa, nr, rel_dup(l), op_anti);
			nr->exps = exps_copy(sql->sa, e->r);

			nr = rel_project(sql->sa, nr, sa_list(sql->sa));
			/* add null's for left */
			add_nulls( sql, nr, l);
			/* project right */
			nr->exps = list_merge(nr->exps, 
				rel_projections(sql, r, NULL, 1, 1),
				(fdup)NULL);
			exps = rel_projections(sql, nl, NULL, 1, 1);
			nl = rel_setop(sql->sa, nl, nr, op_union);
			nl->exps = exps;
			set_processed(nl);
		}

		rel_destroy(rel);
		*changes = 1;
		rel = nl;
	}
	return rel;
}

/* rewrite sqltype into backend types */
static sql_rel *
rel_rewrite_types(int *changes, mvc *sql, sql_rel *rel)
{
	(void)sql;
	(void)changes;
	return rel;
}

static sql_exp *
exp_indexcol(mvc *sql, sql_exp *e, const char *tname, const char *cname, int de, bit unique)
{
	sql_subtype *rt = sql_bind_localtype(de==1?"bte":de==2?"sht":"int");
	sql_exp *u = exp_atom_bool(sql->sa, unique);
	sql_subfunc *f = sql_bind_func_result(sql->sa, mvc_bind_schema(sql,"sys"), "index", exp_subtype(e), exp_subtype(u), rt);

	e = exp_binop(sql->sa, e, u, f);
	exp_setname(sql->sa, e, tname, cname);
	return e;
}

static sql_exp *
exp_stringscol(mvc *sql, sql_exp *e, const char *tname, const char *cname)
{
	sql_subfunc *f = sql_bind_func(sql->sa, mvc_bind_schema(sql,"sys"), "strings", exp_subtype(e), NULL, F_FUNC);

	e = exp_unop(sql->sa, e, f);
	exp_setname(sql->sa, e, tname, cname);
	return e;
}

static sql_rel *
rel_dicttable(mvc *sql, sql_column *c, const char *tname, int de)
{
	sql_rel *rel = rel_create(sql->sa);
	sql_exp *e, *ie;
	int nr = 0;
	char name[16], *nme;
	if(!rel)
		return NULL;

	e = exp_alias(sql->sa, tname, c->base.name, tname, c->base.name, &c->type, CARD_MULTI, c->null, 0);
	rel->l = NULL;
	rel->r = c;
	rel->op = op_basetable; 
	rel->exps = new_exp_list(sql->sa);

	ie = exp_indexcol(sql, e, tname, c->base.name, de, 1);
        nr = ++sql->label;
	nme = sa_strdup(sql->sa, number2name(name, 16, nr));
	exp_setname(sql->sa, ie, nme, nme);
	append(rel->exps, ie);

	ie = exp_stringscol(sql, e, tname, c->base.name);
        nr = ++sql->label;
	nme = sa_strdup(sql->sa, number2name(name, 16, nr));
	exp_setname(sql->sa, ie, nme, nme);
	append(rel->exps, ie);
	e->p = prop_create(sql->sa, PROP_HASHCOL, e->p);

	rel->card = CARD_MULTI;
	rel->nrcols = 2;
	return rel;
}

/* rewrite merge tables into union of base tables and call optimizer again */
static sql_rel *
rel_add_dicts(int *changes, mvc *sql, sql_rel *rel)
{
	if (is_basetable(rel->op) && rel->l) {
		node *n;
		sql_table *t = rel->l;
		list *l = sa_list(sql->sa), *vcols = NULL, *pexps = sa_list(sql->sa);

		for (n = rel->exps->h; n; n = n->next) {
			sql_exp *e = n->data, *ne = NULL;
			const char *rname = e->rname?e->rname:e->l;
			const char *oname = e->r;
			int de;

			if (!is_func(e->type) && oname[0] != '%') { 
				sql_column *c = find_sql_column(t, oname);

				if (EC_VARCHAR(c->type.type->eclass) && (de = store_funcs.double_elim_col(sql->session->tr, c)) != 0) {
					int nr = ++sql->label;
					char name[16], *nme;
					sql_rel *vt = rel_dicttable(sql, c, rname, de);

					nme = sa_strdup(sql->sa, number2name(name, 16, nr));
					if (!vcols)
						vcols = sa_list(sql->sa);
					append(vcols, vt);
					e = exp_indexcol(sql, e, nme, nme, de, 0);
					ne = exp_column(sql->sa, e->rname, e->name, exp_subtype(e), e->card, has_nil(e), is_intern(e));
					append(vcols, ne);
					append(vcols, n->data);
					(*changes)++;
				}
			}
			list_append(l, e);
			if (!ne)
				list_append(pexps, e);
		}
		rel->exps = l;

		/* add joins for double_eliminated (large) columns */
		if (vcols) {
			node *n;

			for(n = vcols->h; n; n = n->next->next->next) {
				sql_rel *vt = n->data;
				sql_exp *ic = n->next->data, *vti = NULL, *vtv;
				sql_exp *c = n->next->next->data, *cmp;
				const char *rname = c->rname?c->rname:c->l;
				const char *oname = c->r;
	
				rel = rel_crossproduct(sql->sa, rel, vt, op_join);
				vti = vt->exps->h->data;
				vtv = vt->exps->h->next->data;
				vti = exp_column(sql->sa, vti->rname, vti->name, exp_subtype(vti), vti->card, has_nil(vti), is_intern(vti));
				cmp = exp_compare(sql->sa, ic, vti, cmp_equal);
				cmp->p = prop_create(sql->sa, PROP_FETCH, cmp->p);
				rel_join_add_exp( sql->sa, rel, cmp);
	
				vtv = exp_column(sql->sa, vtv->rname, vtv->name, exp_subtype(vtv), vtv->card, has_nil(vtv), is_intern(vtv));
				exp_setname(sql->sa, vtv, rname, oname);
				append(pexps, vtv);
			}
			rel = rel_project(sql->sa, rel, pexps);
		}
	}
	return rel;
}

static int
find_col_exp( list *exps, sql_exp *e)
{
	node *n;
	int nr = 0; 

	for (n=exps->h; n; n=n->next, nr++){
		if (n->data == e)
			return nr;
	}
	return -1;
}

static int
exp_range_overlap( mvc *sql, sql_exp *e, void *min, void *max, atom *emin, atom *emax)
{
	sql_subtype *t = exp_subtype(e);

	if (!min || !max || !emin || !emax)
		return 0;

	if (strcmp("nil", (char*)min) == 0)
		return 0;
	if (strcmp("nil", (char*)max) == 0)
		return 0;

	if (t->type->localtype == TYPE_dbl) {
		atom *cmin = atom_general(sql->sa, t, min);
		atom *cmax = atom_general(sql->sa, t, max);

		if (emax->d < cmin->data.val.dval || emin->d > cmax->data.val.dval)
			return 0;
	}
	if (t->type->localtype == TYPE_bte) {
		atom *cmin = atom_general(sql->sa, t, min);
		atom *cmax = atom_general(sql->sa, t, max);

		if (emax->data.val.btval < cmin->data.val.btval || emin->data.val.btval > cmax->data.val.btval)
			return 0;
	}
	if (t->type->localtype == TYPE_sht) {
		atom *cmin = atom_general(sql->sa, t, min);
		atom *cmax = atom_general(sql->sa, t, max);

		if (emax->data.val.shval < cmin->data.val.shval || emin->data.val.shval > cmax->data.val.shval)
			return 0;
	}
	if (t->type->localtype == TYPE_int || t->type->localtype == TYPE_date) {
		atom *cmin = atom_general(sql->sa, t, min);
		atom *cmax = atom_general(sql->sa, t, max);

		if (emax->data.val.ival < cmin->data.val.ival || emin->data.val.ival > cmax->data.val.ival)
			return 0;
	}
	if (t->type->localtype == TYPE_lng || t->type->localtype == TYPE_timestamp) {
		atom *cmin = atom_general(sql->sa, t, min);
		atom *cmax = atom_general(sql->sa, t, max);

		if (emax->data.val.lval < cmin->data.val.lval || emin->data.val.lval > cmax->data.val.lval)
			return 0;
	}
	return 1;
}

static sql_rel *
rel_rename_part(mvc *sql, sql_rel *p, char *tname, sql_table *mt) 
{
	node *n, *m;

	assert(list_length(p->exps) >= list_length(mt->columns.set));
	for( n = p->exps->h, m = mt->columns.set->h; n && m; n = n->next, m = m->next) {
		sql_exp *ne = n->data;
		sql_column *c = m->data;

		exp_setname(sql->sa, ne, tname, c->base.name);
	}
	if (n) /* skip TID */
		n = n->next;
	if (mt->idxs.set) {
		/* also possible index name mismatches */
		for( m = mt->idxs.set->h; n && m; m = m->next) {
			sql_exp *ne = n->data;
			sql_idx *i = m->data;
			char *iname = NULL;

			if (hash_index(i->type) && list_length(i->columns) <= 1)
				continue;

			iname = sa_strconcat( sql->sa, "%", i->base.name);
			exp_setname(sql->sa, ne, tname, iname);
			n = n->next;
		}
	}
	return p;
}

/* rewrite merge tables into union of base tables and call optimizer again */
static sql_rel *
rel_merge_table_rewrite(int *changes, mvc *sql, sql_rel *rel)
{
	sql_rel *sel = NULL;

	if(is_modify(rel->op)) {
		sql_query *query = query_create(sql);
		return rel_propagate(query, rel, changes);
	} else {
		if (is_select(rel->op) && rel->l) {
			sel = rel;
			rel = rel->l;
		}
		if (is_basetable(rel->op) && rel->l) {
			sql_table *t = rel->l;

			if (isMergeTable(t)) {
				/* instantiate merge table */
				sql_rel *nrel = NULL;
				char *tname = t->base.name;
				list *cols = NULL, *low = NULL, *high = NULL;

				if (list_empty(t->members.set))
					return rel;
				if (sel) {
					node *n;

					/* no need to reduce the tables list */
					if (list_length(t->members.set) <= 1)
						return sel;

					cols = sa_list(sql->sa);
					low = sa_list(sql->sa);
					high = sa_list(sql->sa);
					for(n = sel->exps->h; n; n = n->next) {
						sql_exp *e = n->data;
						atom *lval = NULL, *hval = NULL;

						if (e->type == e_cmp && (e->flag == cmp_equal || e->f )) {
							sql_exp *l = e->r;
							sql_exp *h = e->f;
							sql_exp *c = e->l;

							c = rel_find_exp(rel, c);
							lval = exp_flatten(sql, l);
							if (!h)
								hval = lval;
							else if (h)
								hval = exp_flatten(sql, h);
							if (c && lval && hval) {
								append(cols, c);
								append(low, lval);
								append(high, hval);
							}
						}
						/* handle in lists */
						if (e->type == e_cmp && e->flag == cmp_in) {
							list *vals = e->r;
							sql_exp *c = e->l;
							node *n;
							list *vlist = sa_list(sql->sa);

							c = rel_find_exp(rel, c);
							if (c) {
								for ( n = vals->h; n; n = n->next) {
									sql_exp *l = n->data;
									atom *lval = exp_flatten(sql, l);

									if (!lval)
										break;
									append(vlist, lval);
								}
								if (!n) {
									append(cols, c);
									append(low, NULL); /* mark high as value list */
									append(high, vlist);
								}
							}
						}
					}
				}
				(*changes)++;
				if (t->members.set) {
					list *tables = sa_list(sql->sa);
					node *nt;
					int *pos = NULL, nr = list_length(rel->exps), first = 1;

					/* rename (mostly the idxs) */
					pos = SA_NEW_ARRAY(sql->sa, int, nr);
					memset(pos, 0, sizeof(int)*nr);
					for (nt = t->members.set->h; nt; nt = nt->next) {
						sql_part *pd = nt->data;
						sql_table *pt = find_sql_table(t->s, pd->base.name);
						sql_rel *prel = rel_basetable(sql, pt, tname);
						node *n;
						int skip = 0, j;
						list *exps = NULL;

						/* do not include empty partitions */
						if ((nrel || nt->next) &&
							pt && isTable(pt) && pt->access == TABLE_READONLY && !store_funcs.count_col(sql->session->tr, pt->columns.set->h->data, 1)){
							continue;
						}

						prel = rel_rename_part(sql, prel, tname, t);

						MT_lock_set(&prel->exps->ht_lock);
						prel->exps->ht = NULL;
						MT_lock_unset(&prel->exps->ht_lock);
						exps = sa_list(sql->sa);
						for (n = rel->exps->h, j=0; n && (!skip || first); n = n->next, j++) {
							sql_exp *e = n->data, *ne = NULL;
							int i;

							if (e)
								ne = exps_bind_column2(prel->exps, e->l, e->r);
							if (!e || !ne) {
								(*changes)--;
								assert(0);
								return rel;
							}
							if (pt && isTable(pt) && pt->access == TABLE_READONLY && sel && (nrel || nt->next) &&
								((first && (i=find_col_exp(cols, e)) != -1) ||
								 (!first && pos[j] > 0))) {
								/* check if the part falls within the bounds of the select expression else skip this (keep at least on part-table) */
								void *min, *max;
								sql_column *col = NULL;
								sql_rel *bt = NULL;

								if (first)
									pos[j] = i + 1;
								i = pos[j] - 1;
								col = name_find_column(prel, e->l, e->r, -2, &bt);
								assert(col);
								if (sql_trans_ranges(sql->session->tr, col, &min, &max)) {
									atom *lval = list_fetch(low,i);
									atom *hval = list_fetch(high,i);

									if (lval && !exp_range_overlap(sql, e, min, max, lval, hval))
										skip = 1;
									else if (!lval) {
										node *n;
										list *l = list_fetch(high,i);

										skip = 1;
										for (n = l->h; n && skip; n = n->next) {
											hval = lval = n->data;

											if (exp_range_overlap(sql, e, min, max, lval, hval))
												skip = 0;
										}
									}
								}
							}
							assert(e->type == e_column);
							exp_setname(sql->sa, ne, e->l, e->r);
							append(exps, ne);
						}
						prel->exps = exps;
						first = 0;
						if (!skip) {
							append(tables, prel);
							nrel = prel;
						} else {
							sql->caching = 0;
						}
					}
					while (list_length(tables) > 1) {
						list *ntables = sa_list(sql->sa);
						node *n;

						for(n=tables->h; n && n->next; n = n->next->next) {
							sql_rel *l = n->data;
							sql_rel *r = n->next->data;
							nrel = rel_setop(sql->sa, l, r, op_union);
							nrel->exps = rel_projections(sql, rel, NULL, 1, 1);
							set_processed(nrel);
							append(ntables, nrel);
						}
						if (n)
							append(ntables, n->data);
						tables = ntables;
					}
				}
				if (nrel && list_length(t->members.set) == 1) {
					nrel = rel_project(sql->sa, nrel, rel->exps);
				} else if (nrel)
					nrel->exps = rel->exps;
				rel_destroy(rel);
				if (sel) {
					int changes = 0;
					sel->l = nrel;
					sel = rewrite_topdown(sql, sel, &rel_push_select_down_union, &changes);
					if (changes)
						sel = rewrite(sql, sel, &rel_push_project_up, &changes);
					return sel;
				}
				return nrel;
			}
		}
	}
	if (sel)
		return sel;
	return rel;
}

static sql_rel*
exp_skip_output_parts(sql_rel *rel)
{
	while ((is_topn(rel->op) || is_project(rel->op) || is_sample(rel->op)) && rel->l) {
		if (rel->op == op_groupby && list_empty(rel->r))
			return rel;			/* a group-by with no columns is a plain aggregate and hence always returns one row */
		rel = rel->l;
	}
	return rel;
}

/* return true if the given expression is guaranteed to have no rows */
static int
exp_is_zero_rows(mvc *sql, sql_rel *rel, sql_rel *sel)
{
	sql_table *t;
	node *n;

	if (!rel)
		return 0;
	rel = exp_skip_output_parts(rel);
	if (is_select(rel->op) && rel->l) {
		sel = rel;
		rel = exp_skip_output_parts(rel->l);
	}
	if (!sel)
		return 0;
	if (rel->op == op_join)
		return exp_is_zero_rows(sql, rel->l, sel) || exp_is_zero_rows(sql, rel->r, sel);
	if (rel->op == op_left || is_semi(rel->op))
		return exp_is_zero_rows(sql, rel->l, sel);
	if (rel->op == op_right)
		return exp_is_zero_rows(sql, rel->r, sel);
	if (!is_basetable(rel->op) || !rel->l)
		return 0;
	t = rel->l;
	if (!isTable(t) || t->access != TABLE_READONLY)
		return 0;

	if (sel->exps) for (n = sel->exps->h; n; n = n->next) {
		sql_exp *e = n->data;	
		atom *lval = NULL, *hval = NULL;

		if (e->type == e_cmp && (e->flag == cmp_equal || e->f)) {   /* half-ranges are theoretically optimizable here, but not implemented */
			sql_exp *c = e->l;
			if (c->type == e_column) {
				sql_exp *l = e->r;
				sql_exp *h = e->f;

				lval = exp_flatten(sql, l);
				hval = h ? exp_flatten(sql, h) : lval;
				if (lval && hval) {
					sql_rel *bt;
					sql_column *col = name_find_column(sel, c->rname, c->name, -2, &bt);
					void *min, *max;
					if (col
						&& col->t == t
						&& sql_trans_ranges(sql->session->tr, col, &min, &max)
						&& !exp_range_overlap(sql, c, min, max, lval, hval)) {
						return 1;
					}
				}
			}
		}
	}
	return 0;
}

/* discard sides of UNION or UNION ALL which cannot produce any rows, as per
statistics, similarly to the merge table optimizer, e.g.
	select * from a where x between 1 and 2 union all select * from b where x between 1 and 2
->	select * from b where x between 1 and 2   [assuming a has no rows with 1<=x<=2]
*/
static sql_rel *
rel_remove_union_partitions(int *changes, mvc *sql, sql_rel *rel) 
{
	if (!is_union(rel->op))
		return rel;
	if (exp_is_zero_rows(sql, rel->l, NULL)) {
		sql_rel *r = rel->r;
		rel->r = NULL;
		rel_destroy(rel);
		(*changes)++;
		sql->caching = 0;
		return r;
	}
	if (exp_is_zero_rows(sql, rel->r, NULL)) {
		sql_rel *l = rel->l;
		rel->l = NULL;
		rel_destroy(rel);
		(*changes)++;
		sql->caching = 0;
		return l;
	}
	return rel;
}

static sql_exp *
rewrite_exp(mvc *sql, sql_exp *e, rewrite_rel_fptr rewrite_rel, rewrite_fptr rewriter, int *has_changes)
{
	if (e->type != e_psm)
		return e;
	if (e->flag & PSM_VAR) 
		return e;
	if (e->flag & PSM_SET || e->flag & PSM_RETURN) {
		e->l = rewrite_exp(sql, e->l, rewrite_rel, rewriter, has_changes);
	}
	if (e->flag & PSM_WHILE || e->flag & PSM_IF) {
		e->l = rewrite_exp(sql, e->l, rewrite_rel, rewriter, has_changes);
		e->r = rewrite_exps(sql, e->r, rewrite_rel, rewriter, has_changes);
		if (e->f)
			e->f = rewrite_exps(sql, e->f, rewrite_rel, rewriter, has_changes);
		return e;
	}
	if (e->flag & PSM_REL)
		e->l = rewrite_rel(sql, e->l, rewriter, has_changes);
	if (e->flag & PSM_EXCEPTION)
		e->l = rewrite_exp(sql, e->l, rewrite_rel, rewriter, has_changes);
	return e;
}

static list *
rewrite_exps(mvc *sql, list *l, rewrite_rel_fptr rewrite_rel, rewrite_fptr rewriter, int *has_changes)
{
	node *n;

	if (!l)
		return l;
	for(n = l->h; n; n = n->next) 
		n->data = rewrite_exp(sql, n->data, rewrite_rel, rewriter, has_changes);
	return l;
}


static sql_rel *
rewrite(mvc *sql, sql_rel *rel, rewrite_fptr rewriter, int *has_changes) 
{
	int changes = 0;

	if (!rel)
		return rel;

	switch (rel->op) {
	case op_basetable:
	case op_table:
		break;
	case op_join: 
	case op_left: 
	case op_right: 
	case op_full: 

	case op_semi: 
	case op_anti: 

	case op_union: 
	case op_inter: 
	case op_except: 
		rel->l = rewrite(sql, rel->l, rewriter, has_changes);
		rel->r = rewrite(sql, rel->r, rewriter, has_changes);
		break;
	case op_project:
	case op_select: 
	case op_groupby: 
	case op_topn: 
	case op_sample: 
		rel->l = rewrite(sql, rel->l, rewriter, has_changes);
		break;
	case op_ddl:
		if (rel->flag == DDL_PSM && rel->exps)
			rel->exps = rewrite_exps(sql, rel->exps, &rewrite, rewriter, has_changes);
		rel->l = rewrite(sql, rel->l, rewriter, has_changes);
		if (rel->r)
			rel->r = rewrite(sql, rel->r, rewriter, has_changes);
		break;
	case op_insert:
	case op_update:
	case op_delete:
	case op_truncate:
		rel->l = rewrite(sql, rel->l, rewriter, has_changes);
		rel->r = rewrite(sql, rel->r, rewriter, has_changes);
		break;
	}
	rel = rewriter(&changes, sql, rel);
	if (changes) {
		(*has_changes)++;
		return rewrite(sql, rel, rewriter, has_changes);
	}
	return rel;
}

static sql_rel *
rewrite_topdown(mvc *sql, sql_rel *rel, rewrite_fptr rewriter, int *has_changes) 
{
	if (!rel)
		return rel;

	rel = rewriter(has_changes, sql, rel);
	if (!rel)
		return rel;

	switch (rel->op) {
	case op_basetable:
	case op_table:
		if (rel->op == op_table && rel->l && rel->flag != 2) 
			rel->l = rewrite(sql, rel->l, rewriter, has_changes);
		if (rel->op == op_table && rel->l && rel->flag != 2) 
			rel->l = rewrite_topdown(sql, rel->l, rewriter, has_changes);
		break;
	case op_join: 
	case op_left: 
	case op_right: 
	case op_full: 

	case op_semi: 
	case op_anti: 

	case op_union: 
	case op_inter: 
	case op_except: 
		rel->l = rewrite_topdown(sql, rel->l, rewriter, has_changes);
		rel->r = rewrite_topdown(sql, rel->r, rewriter, has_changes);
		break;
	case op_project:
	case op_select: 
	case op_groupby: 
	case op_topn: 
	case op_sample: 
		rel->l = rewrite_topdown(sql, rel->l, rewriter, has_changes);
		break;
	case op_ddl: 
		if (rel->flag == DDL_PSM && rel->exps)
			rewrite_exps(sql, rel->exps, &rewrite_topdown, rewriter, has_changes);
		rel->l = rewrite_topdown(sql, rel->l, rewriter, has_changes);
		if (rel->r)
			rel->r = rewrite_topdown(sql, rel->r, rewriter, has_changes);
		break;
	case op_insert:
	case op_update:
	case op_delete:
	case op_truncate:
		rel->l = rewrite_topdown(sql, rel->l, rewriter, has_changes);
		rel->r = rewrite_topdown(sql, rel->r, rewriter, has_changes);
		break;
	}
	return rel;
}

static sql_rel *
optimize_rel(mvc *sql, sql_rel *rel, int *g_changes, int level, int value_based_opt) 
{
	int changes = 0, e_changes = 0;
	global_props gp; 

	gp = (global_props) {.cnt = {0},};
	rel_properties(sql, &gp, rel);

#ifdef DEBUG
{
	int i;
	for (i = 0; i < MAXOPS; i++) {
		if (gp.cnt[i]> 0)
			printf("%s %d\n", op2string((operator_type)i), gp.cnt[i]);
	}
}
#endif
	if (level <= 0 && gp.cnt[op_select]) 
		rel = rel_split_select(&changes, sql, rel, 1);

	/* simple merging of projects */
	if (gp.cnt[op_project] || gp.cnt[op_groupby] || gp.cnt[op_ddl]) {
		rel = rewrite(sql, rel, &rel_merge_projects, &changes);

		/* push (simple renaming) projections up */
		if (gp.cnt[op_project])
			rel = rewrite(sql, rel, &rel_push_project_up, &changes); 
		if (level <= 0 && (gp.cnt[op_project] || gp.cnt[op_groupby])) 
			rel = rel_split_project(&changes, sql, rel, 1);

		if (level <= 0) {
			rel = rel_case_fixup(&changes, sql, rel, 1);
			if (value_based_opt)
				rel = rewrite(sql, rel, &rel_simplify_math, &changes);
			rel = rewrite(sql, rel, &rel_distinct_project2groupby, &changes);
		}
	}

	if ((gp.cnt[op_select] || gp.cnt[op_left] || gp.cnt[op_right] || gp.cnt[op_full]) && level <= 0)
		if (value_based_opt)
			rel = rewrite(sql, rel, &rel_simplify_predicates, &changes); 

	/* join's/crossproducts between a relation and a constant (row).
	 * could be rewritten 
	 *
	 * also joins between a relation and a DICT (which isn't used)
	 * could be removed.
	 * */
	if (gp.cnt[op_join] && gp.cnt[op_project])
		rel = rewrite(sql, rel, &rel_remove_join, &changes); 

	if (gp.cnt[op_join] || 
	    gp.cnt[op_left] || gp.cnt[op_right] || gp.cnt[op_full] || 
	    gp.cnt[op_semi] || gp.cnt[op_anti] ||
	    gp.cnt[op_select]) {
		rel = rewrite(sql, rel, &rel_find_range, &changes);
		if (value_based_opt) {
			rel = rel_project_reduce_casts(&changes, sql, rel);
			rel = rewrite(sql, rel, &rel_reduce_casts, &changes);
		}
	}

	if (gp.cnt[op_union])
		rel = rewrite(sql, rel, &rel_merge_union, &changes); 

	if (gp.cnt[op_select] || gp.cnt[op_left] || gp.cnt[op_right] || gp.cnt[op_full])
		rel = rewrite(sql, rel, &rel_select_cse, &changes); 

	if (gp.cnt[op_project]) 
		rel = rewrite(sql, rel, &rel_project_cse, &changes);

	rel = rewrite(sql, rel, &rel_rewrite_types, &changes); 

	if (gp.cnt[op_anti] || gp.cnt[op_semi]) {
		/* rewrite semijoin (A, join(A,B)) into semijoin (A,B) */
		rel = rewrite(sql, rel, &rel_rewrite_semijoin, &changes);
		/* push semijoin through join */
		rel = rewrite(sql, rel, &rel_push_semijoin_down, &changes);
		/* antijoin(a, union(b,c)) -> antijoin(antijoin(a,b), c) */
		rel = rewrite(sql, rel, &rel_rewrite_antijoin, &changes);
		if (level <= 0)
			rel = rewrite_topdown(sql, rel, &rel_semijoin_use_fk, &changes);
	}

	if (gp.cnt[op_left] || gp.cnt[op_right] || gp.cnt[op_full]) 
		rel = rewrite_topdown(sql, rel, &rel_split_outerjoin, &changes);

	if (gp.cnt[op_select] || gp.cnt[op_semi]) {
		/* only once */
		if (level <= 0)
			rel = rewrite(sql, rel, &rel_merge_rse, &changes); 

		rel = rewrite_topdown(sql, rel, &rel_push_select_down, &changes); 
		rel = rewrite(sql, rel, &rel_remove_empty_select, &e_changes); 
	}

	if (gp.cnt[op_select] && gp.cnt[op_join]) {
		if (/* DISABLES CODE */ (0)) rel = rewrite_topdown(sql, rel, &rel_push_select_down_join, &changes); 
		rel = rewrite(sql, rel, &rel_remove_empty_select, &e_changes); 
	}

	if (gp.cnt[op_join] && gp.cnt[op_groupby]) {
		rel = rewrite_topdown(sql, rel, &rel_push_count_down, &changes);
		if (level <= 0)
			rel = rewrite_topdown(sql, rel, &rel_push_join_down, &changes); 

		/* push_join_down introduces semijoins */
		/* rewrite semijoin (A, join(A,B)) into semijoin (A,B) */
		rel = rewrite(sql, rel, &rel_rewrite_semijoin, &changes);
	}

	if (gp.cnt[op_select])
		rel = rewrite_topdown(sql, rel, &rel_push_select_down_union, &changes); 

	if (gp.cnt[op_union] && gp.cnt[op_select])
		rel = rewrite(sql, rel, &rel_remove_union_partitions, &changes); 

	if (gp.cnt[op_groupby]) {
		rel = rewrite_topdown(sql, rel, &rel_push_aggr_down, &changes);
		rel = rewrite_topdown(sql, rel, &rel_push_groupby_down, &changes);
		rel = rewrite(sql, rel, &rel_groupby_order, &changes); 
		rel = rewrite(sql, rel, &rel_reduce_groupby_exps, &changes); 
		rel = rewrite(sql, rel, &rel_groupby_distinct, &changes); 
	}

	if (gp.cnt[op_join] || gp.cnt[op_left] || gp.cnt[op_right] || gp.cnt[op_full] || gp.cnt[op_semi] || gp.cnt[op_anti]) {
		rel = rel_remove_empty_join(sql, rel, &changes);
		if (!gp.cnt[op_update])
			rel = rel_join_order(sql, rel);
		rel = rewrite(sql, rel, &rel_push_join_down_union, &changes); 
		/* rel_join_order may introduce empty selects */
		rel = rewrite(sql, rel, &rel_remove_empty_select, &e_changes); 

		if (level <= 0 && /* DISABLES CODE */ (0))
			rel = rewrite(sql, rel, &rel_join_push_exps_down, &changes); 
	}

	if (gp.cnt[op_join] || gp.cnt[op_left] || gp.cnt[op_right] || gp.cnt[op_full]) {
		rel = rewrite_topdown(sql, rel, &rel_simplify_fk_joins, &changes);
	}

	if (gp.cnt[op_select] && sql->emode != m_prepare) 
		rel = rewrite(sql, rel, &rel_simplify_like_select, &changes); 

	if (gp.cnt[op_select]) 
		rel = rewrite(sql, rel, &rel_select_order, &changes); 

	if (gp.cnt[op_select] || gp.cnt[op_join])
		rel = rewrite(sql, rel, &rel_use_index, &changes); 

	if (gp.cnt[op_project]) 
		rel = rewrite_topdown(sql, rel, &rel_push_project_down_union, &changes);

	/* Remove unused expressions */
	if (level <= 0)
		rel = rel_dce(sql, rel);

	if (gp.cnt[op_join] || gp.cnt[op_left] || gp.cnt[op_right] || gp.cnt[op_full] || 
	    gp.cnt[op_semi] || gp.cnt[op_anti] || gp.cnt[op_select]) {
		rel = rewrite(sql, rel, &rel_push_func_down, &changes);
		rel = rewrite_topdown(sql, rel, &rel_push_select_down, &changes); 
		rel = rewrite(sql, rel, &rel_remove_empty_select, &e_changes); 
	}

	if (!changes && gp.cnt[op_topn]) {
		rel = rewrite_topdown(sql, rel, &rel_push_topn_down, &changes); 
		changes = 0;
	}

	rel = rewrite_topdown(sql, rel, &rel_merge_table_rewrite, &changes);
	if (level <= 0 && mvc_debug_on(sql,8))
		rel = rewrite_topdown(sql, rel, &rel_add_dicts, &changes);
	*g_changes = changes;
	return rel;
}

static void
rel_reset_subquery(sql_rel *rel)
{
	if (!rel)
		return;

	rel->subquery = 0;
	switch(rel->op){
	case op_basetable:
	case op_table:
	case op_ddl:

	case op_insert:
	case op_update:
	case op_delete:
	case op_truncate:
		break;
	case op_select:
	case op_topn:
	case op_sample:

	case op_project:
	case op_groupby:
		if (rel->l)
			rel_reset_subquery(rel->l);
		break;
	case op_join:
	case op_left:
	case op_right:
	case op_full:
	case op_semi:
	case op_anti:

	case op_union:
	case op_inter:
	case op_except:
		if (rel->l)
			rel_reset_subquery(rel->l);
		if (rel->r)
			rel_reset_subquery(rel->r);
	}

}

static sql_rel *
optimize(mvc *sql, sql_rel *rel, int value_based_opt) 
{
	list *refs = sa_list(sql->sa);
	node *n;
	int level = 0, changes = 1;


	rel_reset_subquery(rel);
	for( ;rel && level < 20 && changes; level++)
		rel = optimize_rel(sql, rel, &changes, level, value_based_opt);

	rel_dce_refs(sql, rel, refs);
	if (refs) {
		refs = rel_dependencies(sql, refs);
		for (n = refs->h; n; n = n->next)
			n->data = optimize_rel(sql, n->data, &changes, 0, value_based_opt);
	}

	return rel;
}

sql_rel *
rel_optimizer(mvc *sql, sql_rel *rel, int value_based_opt)
{
	lng Tbegin = GDKusec();
	rel = optimize(sql, rel, value_based_opt);
	sql->Topt += GDKusec() - Tbegin;
	return rel;
}<|MERGE_RESOLUTION|>--- conflicted
+++ resolved
@@ -6825,14 +6825,8 @@
 	list *refs = sa_list(sql->sa);
 	node *n;
 
-<<<<<<< HEAD
 	rel_dce_refs(sql, rel, refs);
 	if (refs) {
-=======
-	if (refs == NULL)
-		return NULL;
-	if (sql->sqs) {
->>>>>>> 25b93633
 		node *n;
 
 		for(n = refs->h; n; n = n->next) {
