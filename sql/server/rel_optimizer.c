/*
 * This Source Code Form is subject to the terms of the Mozilla Public
 * License, v. 2.0.  If a copy of the MPL was not distributed with this
 * file, You can obtain one at http://mozilla.org/MPL/2.0/.
 *
 * Copyright 1997 - July 2008 CWI, August 2008 - 2020 MonetDB B.V.
 */

#include "monetdb_config.h"
#include "rel_optimizer.h"
#include "rel_rel.h"
#include "rel_exp.h"
#include "rel_prop.h"
#include "rel_dump.h"
#include "rel_planner.h"
#include "rel_propagate.h"
#include "rel_rewriter.h"
#include "sql_mvc.h"
#include "gdk_time.h"

typedef struct global_props {
	int cnt[ddl_maxops];
} global_props;

static sql_subfunc *find_func(mvc *sql, char *name, list *exps);

/* The important task of the relational optimizer is to optimize the
   join order.

   The current implementation chooses the join order based on
   select counts, ie if one of the join sides has been reduced using
   a select this join is choosen over one without such selections.
 */

/* currently we only find simple column expressions */
void *
name_find_column( sql_rel *rel, const char *rname, const char *name, int pnr, sql_rel **bt )
{
	sql_exp *alias = NULL;
	sql_column *c = NULL;

	switch (rel->op) {
	case op_basetable: {
		node *cn;
		sql_table *t = rel->l;

		if (rel->exps) {
			sql_exp *e;

			if (rname)
				e = exps_bind_column2(rel->exps, rname, name);
			else
				e = exps_bind_column(rel->exps, name, NULL, 0);
			if (!e || e->type != e_column)
				return NULL;
			if (e->l)
				rname = e->l;
			name = e->r;
		}
		if (name && !t)
			return rel->r;
		if (rname && strcmp(t->base.name, rname) != 0)
			return NULL;
		for (cn = t->columns.set->h; cn; cn = cn->next) {
			sql_column *c = cn->data;
			if (strcmp(c->base.name, name) == 0) {
				*bt = rel;
				if (pnr < 0 || (c->t->p &&
				    list_position(c->t->p->members.set, c->t) == pnr))
					return c;
			}
		}
		if (t->idxs.set)
		for (cn = t->idxs.set->h; cn; cn = cn->next) {
			sql_idx *i = cn->data;
			if (strcmp(i->base.name, name+1 /* skip % */) == 0) {
				*bt = rel;
				if (pnr < 0 || (i->t->p &&
				    list_position(i->t->p->members.set, i->t) == pnr)) {
					sql_kc *c = i->columns->h->data;
					return c->c;
				}
			}
		}
		break;
	}
	case op_table:
		/* table func */
		return NULL;
	case op_ddl:
		if (is_updateble(rel))
			return name_find_column( rel->l, rname, name, pnr, bt);
		return NULL;
	case op_join:
	case op_left:
	case op_right:
	case op_full:
		/* first right (possible subquery) */
		c = name_find_column( rel->r, rname, name, pnr, bt);
		/* fall through */
	case op_semi:
	case op_anti:
		if (!c)
			c = name_find_column( rel->l, rname, name, pnr, bt);
		return c;
	case op_select:
	case op_topn:
	case op_sample:
		return name_find_column( rel->l, rname, name, pnr, bt);
	case op_union:
	case op_inter:
	case op_except:

		if (pnr >= 0 || pnr == -2) {
			/* first right (possible subquery) */
			c = name_find_column( rel->r, rname, name, pnr, bt);
			if (!c)
				c = name_find_column( rel->l, rname, name, pnr, bt);
			return c;
		}
		return NULL;

	case op_project:
	case op_groupby:
		if (!rel->exps)
			break;
		if (rname)
			alias = exps_bind_column2(rel->exps, rname, name);
		else
			alias = exps_bind_column(rel->exps, name, NULL, 1);
		if (is_groupby(rel->op) && alias && alias->type == e_column && rel->r) {
			if (alias->l)
				alias = exps_bind_column2(rel->r, alias->l, alias->r);
			else
				alias = exps_bind_column(rel->r, alias->r, NULL, 1);
		}
		if (is_groupby(rel->op) && !alias && rel->l) {
			/* Group by column not found as alias in projection
			 * list, fall back to check plain input columns */
			return name_find_column( rel->l, rname, name, pnr, bt);
		}
		break;
	case op_insert:
	case op_update:
	case op_delete:
	case op_truncate:
		break;
	}
	if (alias) { /* we found an expression with the correct name, but
			we need sql_columns */
		if (rel->l && alias->type == e_column) /* real alias */
			return name_find_column(rel->l, alias->l, alias->r, pnr, bt);
	}
	return NULL;
}

static sql_column *
exp_find_column( sql_rel *rel, sql_exp *exp, int pnr )
{
	if (exp->type == e_column) {
		sql_rel *bt = NULL;
		return name_find_column(rel, exp->l, exp->r, pnr, &bt);
	}
	return NULL;
}

static sql_column *
exp_find_column_( sql_rel *rel, sql_exp *exp, int pnr, sql_rel **bt )
{
	if (exp->type == e_column)
		return name_find_column(rel, exp->l, exp->r, pnr, bt);
	return NULL;
}

/* find column for the select/join expression */
static sql_column *
sjexp_col(sql_exp *e, sql_rel *r)
{
	sql_column *res = NULL;

	if (e->type == e_cmp && !is_complex_exp(e->flag)) {
		res = exp_find_column(r, e->l, -2);
		if (!res)
			res = exp_find_column(r, e->r, -2);
	}
	return res;
}

static sql_exp *
list_find_exp( list *exps, sql_exp *e)
{
	sql_exp *ne = NULL;

	if (e->type != e_column)
		return NULL;
	if (( e->l && (ne=exps_bind_column2(exps, e->l, e->r)) != NULL) ||
	   ((!e->l && (ne=exps_bind_column(exps, e->r, NULL, 1)) != NULL)))
		return ne;
	return NULL;
}

static int
kc_column_cmp(sql_kc *kc, sql_column *c)
{
	/* return on equality */
	return !(c == kc->c);
}

static void psm_exps_properties(mvc *sql, global_props *gp, list *exps);
static void rel_properties(mvc *sql, global_props *gp, sql_rel *rel);

static void
psm_exp_properties(mvc *sql, global_props *gp, sql_exp *e)
{
	/* only functions need fix up */
	switch(e->type) {
	case e_atom:
	case e_column:
		break;
	case e_convert:
		psm_exp_properties(sql, gp, e->l);
		break;
	case e_aggr:
	case e_func:
		psm_exps_properties(sql, gp, e->l);
		assert(!e->r);
		break;
	case e_cmp:
		if (e->flag == cmp_or || e->flag == cmp_filter) {
			psm_exps_properties(sql, gp, e->l);
			psm_exps_properties(sql, gp, e->r);
		} else if (e->flag == cmp_in || e->flag == cmp_notin) {
			psm_exp_properties(sql, gp, e->l);
			psm_exps_properties(sql, gp, e->r);
		} else {
			psm_exp_properties(sql, gp, e->l);
			psm_exp_properties(sql, gp, e->r);
			if (e->f)
				psm_exp_properties(sql, gp, e->f);
		}
		break;
	case e_psm:
		if (e->flag & PSM_SET || e->flag & PSM_RETURN || e->flag & PSM_EXCEPTION) {
			psm_exp_properties(sql, gp, e->l);
		} else if (e->flag & PSM_WHILE || e->flag & PSM_IF) {
			psm_exp_properties(sql, gp, e->l);
			psm_exps_properties(sql, gp, e->r);
			if (e->flag == PSM_IF && e->f)
				psm_exps_properties(sql, gp, e->f);
		} else if (e->flag & PSM_REL && e->l) {
			rel_properties(sql, gp, e->l);
		}
		break;
	}
}

static void
psm_exps_properties(mvc *sql, global_props *gp, list *exps)
{
	node *n;

	if (!exps)
		return;
	for (n = exps->h; n; n = n->next)
		psm_exp_properties(sql, gp, n->data);
}

static void
rel_properties(mvc *sql, global_props *gp, sql_rel *rel)
{
	if (!rel)
		return;

	gp->cnt[(int)rel->op]++;
	switch (rel->op) {
	case op_basetable:
		break;
	case op_table:
		if (rel->l && rel->flag != TRIGGER_WRAPPER)
			rel_properties(sql, gp, rel->l);
		break;
	case op_join:
	case op_left:
	case op_right:
	case op_full:

	case op_semi:
	case op_anti:

	case op_union:
	case op_inter:
	case op_except:

	case op_insert:
	case op_update:
	case op_delete:
		if (rel->l)
			rel_properties(sql, gp, rel->l);
		if (rel->r)
			rel_properties(sql, gp, rel->r);
		break;
	case op_project:
	case op_select:
	case op_groupby:
	case op_topn:
	case op_sample:
	case op_truncate:
		if (rel->l)
			rel_properties(sql, gp, rel->l);
		break;
	case op_ddl:
		if (rel->flag == ddl_psm && rel->exps)
			psm_exps_properties(sql, gp, rel->exps);
		if (rel->flag == ddl_output || rel->flag == ddl_create_seq || rel->flag == ddl_alter_seq || rel->flag == ddl_alter_table || rel->flag == ddl_create_table || rel->flag == ddl_create_view) {
			if (rel->l)
				rel_properties(sql, gp, rel->l);
		} else if (rel->flag == ddl_list || rel->flag == ddl_exception) {
			if (rel->l)
				rel_properties(sql, gp, rel->l);
			if (rel->r)
				rel_properties(sql, gp, rel->r);
		}
		break;
	}

	switch (rel->op) {
	case op_basetable:
	case op_table:
		if (!find_prop(rel->p, PROP_COUNT))
			rel->p = prop_create(sql->sa, PROP_COUNT, rel->p);
		break;
	case op_join:
	case op_left:
	case op_right:
	case op_full:

	case op_semi:
	case op_anti:

	case op_union:
	case op_inter:
	case op_except:
		break;

	case op_project:
	case op_groupby:
	case op_topn:
	case op_sample:
	case op_select:
		break;

	case op_insert:
	case op_update:
	case op_delete:
	case op_truncate:
	case op_ddl:
		break;
	}
}

static sql_rel * rel_join_order(visitor *v, sql_rel *rel) ;

static void
get_relations(visitor *v, sql_rel *rel, list *rels)
{
	if (!rel_is_ref(rel) && rel->op == op_join && rel->exps == NULL) {
		sql_rel *l = rel->l;
		sql_rel *r = rel->r;

		get_relations(v, l, rels);
		get_relations(v, r, rels);
		rel->l = NULL;
		rel->r = NULL;
		rel_destroy(rel);
	} else {
		rel = rel_join_order(v, rel);
		append(rels, rel);
	}
}

static void
get_inner_relations(mvc *sql, sql_rel *rel, list *rels)
{
	if (!rel_is_ref(rel) && is_join(rel->op)) {
		sql_rel *l = rel->l;
		sql_rel *r = rel->r;

		get_inner_relations(sql, l, rels);
		get_inner_relations(sql, r, rels);
	} else {
		append(rels, rel);
	}
}

static int
exp_count(int *cnt, sql_exp *e)
{
	int flag;
	if (!e)
		return 0;
	if (find_prop(e->p, PROP_JOINIDX))
		*cnt += 100;
	if (find_prop(e->p, PROP_HASHCOL))
		*cnt += 100;
	if (find_prop(e->p, PROP_HASHIDX))
		*cnt += 100;
	switch(e->type) {
	case e_cmp:
		if (!is_complex_exp(e->flag)) {
			exp_count(cnt, e->l);
			exp_count(cnt, e->r);
			if (e->f)
				exp_count(cnt, e->f);
		}
 		flag = e->flag & (~CMP_BETWEEN);
		switch (flag) {
		case cmp_equal:
			*cnt += 90;
			return 90;
		case cmp_notequal:
			*cnt += 7;
			return 7;
		case cmp_gt:
		case cmp_gte:
		case cmp_lt:
		case cmp_lte:
			*cnt += 6;
			if (e->f){ /* range */
				*cnt += 6;
				return 12;
			}
			return 6;
		case cmp_filter:
			if (exps_card(e->r) > CARD_AGGR) {
				/* filters for joins are special */
				*cnt += 1000;
				return 1000;
			}
			*cnt += 2;
			return 2;
		case cmp_in:
		case cmp_notin: {
			list *l = e->r;
			int c = 9 - 10*list_length(l);
			*cnt += c;
			return c;
		}
		case cmp_or: /* prefer or over functions */
			*cnt += 3;
			return 3;
		case mark_in:
		case mark_notin:
			*cnt += 0;
			return 0;
		default:
			return 0;
		}
	case e_column:
		*cnt += 20;
		return 20;
	case e_atom:
		*cnt += 10;
		return 10;
	case e_func:
		/* functions are more expensive, depending on the number of columns involved. */
		if (e->card == CARD_ATOM)
			return 0;
		*cnt -= 5*list_length(e->l);
		return 5*list_length(e->l);
	case e_convert:
		/* functions are more expensive, depending on the number of columns involved. */
		if (e->card == CARD_ATOM)
			return 0;
		/* fall through */
	default:
		*cnt -= 5;
		return -5;
	}
}

static int
exp_keyvalue(sql_exp *e)
{
	int cnt = 0;
	exp_count(&cnt, e);
	return cnt;
}

static sql_exp *
joinexp_col(sql_exp *e, sql_rel *r)
{
	if (e->type == e_cmp) {
		if (rel_has_exp(r, e->l) >= 0)
			return e->l;
		return e->r;
	}
	assert(0);
	return NULL;
}

static sql_column *
table_colexp(sql_exp *e, sql_rel *r)
{
	sql_table *t = r->l;

	if (e->type == e_column) {
		const char *name = exp_name(e);
		node *cn;

		if (r->exps) { /* use alias */
			for (cn = r->exps->h; cn; cn = cn->next) {
				sql_exp *ce = cn->data;
				if (strcmp(exp_name(ce), name) == 0) {
					name = ce->r;
					break;
				}
			}
		}
		for (cn = t->columns.set->h; cn; cn = cn->next) {
			sql_column *c = cn->data;
			if (strcmp(c->base.name, name) == 0)
				return c;
		}
	}
	return NULL;
}

int
exp_joins_rels(sql_exp *e, list *rels)
{
	sql_rel *l = NULL, *r = NULL;

	assert (e->type == e_cmp);

	if (e->flag == cmp_or) {
		l = NULL;
	} else if (e->flag == cmp_filter) {
		list *ll = e->l;
		list *lr = e->r;

		l = find_rel(rels, ll->h->data);
		r = find_rel(rels, lr->h->data);
	} else if (e->flag == cmp_in || e->flag == cmp_notin) {
		list *lr = e->r;

		l = find_rel(rels, e->l);
		if (lr && lr->h)
			r = find_rel(rels, lr->h->data);
	} else {
		l = find_rel(rels, e->l);
		r = find_rel(rels, e->r);
	}

	if (l && r)
		return 0;
	return -1;
}

static list *
matching_joins(sql_allocator *sa, list *rels, list *exps, sql_exp *je)
{
	sql_rel *l, *r;

	assert (je->type == e_cmp);

	l = find_rel(rels, je->l);
	r = find_rel(rels, je->r);
	if (l && r) {
		list *res;
		list *n_rels = sa_list(sa);

		append(n_rels, l);
		append(n_rels, r);
		res = list_select(exps, n_rels, (fcmp) &exp_joins_rels, (fdup)NULL);
		return res;
	}
	return sa_list(sa);
}

static int
sql_column_kc_cmp(sql_column *c, sql_kc *kc)
{
	/* return on equality */
	return (c->colnr - kc->c->colnr);
}

static sql_idx *
find_fk_index(sql_table *l, list *lcols, sql_table *r, list *rcols)
{
	if (l->idxs.set) {
		node *in;
		for (in = l->idxs.set->h; in; in = in->next){
			sql_idx *li = in->data;
			if (li->type == join_idx) {
				sql_key *rk = &((sql_fkey*)li->key)->rkey->k;
				fcmp cmp = (fcmp)&sql_column_kc_cmp;

				if (rk->t == r &&
					list_match(lcols, li->columns, cmp) == 0 &&
					list_match(rcols, rk->columns, cmp) == 0) {
					return li;
				}
			}
		}
	}
	return NULL;
}

static sql_rel *
find_basetable( sql_rel *r)
{
	if (!r)
		return NULL;
	switch(r->op) {
	case op_basetable:
		if (!r->l)
			return NULL;
		return r;
	case op_project:
	case op_select:
		return find_basetable(r->l);
	default:
		return NULL;
	}
}

static int
exps_count(list *exps)
{
	node *n;
	int cnt = 0;

	if (!exps)
		return 0;
	for (n = exps->h; n; n=n->next)
		exp_count(&cnt, n->data);
	return cnt;
}

static list *
order_join_expressions(mvc *sql, list *dje, list *rels)
{
	list *res = sa_list(sql->sa);
	node *n = NULL;
	int i, *keys, cnt = list_length(dje);
	void **data;
	int debug = mvc_debug_on(sql, 16);

	if (cnt == 0)
		return res;

	keys = GDKmalloc(cnt*sizeof(int));
	data = GDKmalloc(cnt*sizeof(void *));
	if (keys == NULL || data == NULL) {
		GDKfree(keys);
		GDKfree(data);
		return NULL;
	}

	for (n = dje->h, i = 0; n; n = n->next, i++) {
		sql_exp *e = n->data;

		keys[i] = exp_keyvalue(e);
		/* add some weight for the selections */
		if (e->type == e_cmp && !is_complex_exp(e->flag)) {
			sql_rel *l = find_rel(rels, e->l);
			sql_rel *r = find_rel(rels, e->r);

			if (l && is_select(l->op) && l->exps)
				keys[i] += list_length(l->exps)*10 + exps_count(l->exps)*debug;
			if (r && is_select(r->op) && r->exps)
				keys[i] += list_length(r->exps)*10 + exps_count(r->exps)*debug;
		}
		data[i] = n->data;
	}
	/* sort descending */
	GDKqsort(keys, data, NULL, cnt, sizeof(int), sizeof(void *), TYPE_int, true, true);
	for(i=0; i<cnt; i++) {
		list_append(res, data[i]);
	}
	GDKfree(keys);
	GDKfree(data);
	return res;
}

static int
find_join_rels(list **L, list **R, list *exps, list *rels)
{
	node *n;

	*L = sa_list(exps->sa);
	*R = sa_list(exps->sa);
	if (!exps || list_length(exps) <= 1)
		return -1;
	for(n = exps->h; n; n = n->next) {
		sql_exp *e = n->data;
		sql_rel *l = NULL, *r = NULL;

		if (!is_complex_exp(e->flag)){
			l = find_rel(rels, e->l);
			r = find_rel(rels, e->r);
		}
		if (l<r) {
			list_append(*L, l);
			list_append(*R, r);
		} else {
			list_append(*L, r);
			list_append(*R, l);
		}
	}
	return 0;
}

static list *
distinct_join_exps(list *aje, list *lrels, list *rrels)
{
	node *n, *m, *o, *p;
	int len = 0, i, j;
	char *used = SA_NEW_ARRAY(aje->sa, char, len = list_length(aje));
	list *res = sa_list(aje->sa);

	memset(used, 0, len);
	assert(len == list_length(lrels));
	for(n = lrels->h, m = rrels->h, j = 0; n && m;
	    n = n->next, m = m->next, j++) {
		if (n->data && m->data)
		for(o = n->next, p = m->next, i = j+1; o && p;
		    o = o->next, p = p->next, i++) {
			if (o->data == n->data && p->data == m->data)
				used[i] = 1;
		}
	}
	for (i = 0, n = aje->h; i < len; n = n->next, i++) {
		if (!used[i])
			list_append(res, n->data);
	}
	return res;
}

static list *
find_fk( mvc *sql, list *rels, list *exps)
{
	node *djn;
	list *sdje, *aje, *dje;
	list *lrels, *rrels;

	/* first find the distinct join expressions */
	aje = list_select(exps, rels, (fcmp) &exp_is_join, (fdup)NULL);
	/* add left/right relation */
	if (find_join_rels(&lrels, &rrels, aje, rels) < 0)
		dje = aje;
	else
		dje = distinct_join_exps(aje, lrels, rrels);
	for(djn=dje->h; djn; djn = djn->next) {
		/* equal join expressions */
		sql_idx *idx = NULL;
		sql_exp *je = djn->data, *le = je->l, *re = je->r;

		if (is_complex_exp(je->flag))
			break;
		if (!find_prop(je->p, PROP_JOINIDX)) {
			int swapped = 0;
			list *aaje = matching_joins(sql->sa, rels, aje, je);
			list *eje = list_select(aaje, (void*)1, (fcmp) &exp_is_eqjoin, (fdup)NULL);
			sql_rel *lr = find_rel(rels, le), *olr = lr;
			sql_rel *rr = find_rel(rels, re), *orr = rr;
			sql_rel *bt = NULL;
			char *iname;

			sql_table *l, *r;
			list *lexps = list_map(eje, lr, (fmap) &joinexp_col);
			list *rexps = list_map(eje, rr, (fmap) &joinexp_col);
			list *lcols, *rcols;

			lr = find_basetable(lr);
			rr = find_basetable(rr);
			if (!lr || !rr)
				continue;
			l = lr->l;
			r = rr->l;
			lcols = list_map(lexps, lr, (fmap) &table_colexp);
			rcols = list_map(rexps, rr, (fmap) &table_colexp);
			lcols->destroy = NULL;
			rcols->destroy = NULL;
			if (list_length(lcols) != list_length(rcols))
				continue;

			idx = find_fk_index(l, lcols, r, rcols);
			if (!idx) {
				idx = find_fk_index(r, rcols, l, lcols);
				swapped = 1;
			}

			if (idx && (iname = sa_strconcat( sql->sa, "%", idx->base.name)) != NULL &&
				   ((!swapped && name_find_column(olr, NULL, iname, -2, &bt) == NULL) ||
			            ( swapped && name_find_column(orr, NULL, iname, -2, &bt) == NULL)))
				idx = NULL;

			if (idx) {
				prop *p;
				node *n;
				sql_exp *t = NULL, *i = NULL;

				if (list_length(lcols) > 1 || !mvc_debug_on(sql, 512)) {

					/* Add join between idx and TID */
					if (swapped) {
						sql_exp *s = je->l, *l = je->r;

						t = rel_find_column(sql->sa, olr, s->l, TID);
						i = rel_find_column(sql->sa, orr, l->l, iname);
						if (!t || !i)
							continue;
						je = exp_compare(sql->sa, i, t, cmp_equal);
					} else {
						sql_exp *s = je->r, *l = je->l;

						t = rel_find_column(sql->sa, orr, s->l, TID);
						i = rel_find_column(sql->sa, olr, l->l, iname);
						if (!t || !i)
							continue;
						je = exp_compare(sql->sa, i, t, cmp_equal);
					}

					/* Remove all join expressions */
					for (n = eje->h; n; n = n->next)
						list_remove_data(exps, n->data);
					append(exps, je);
					djn->data = je;
				} else if (swapped) { /* else keep je for single column expressions */
					je = exp_compare(sql->sa, je->r, je->l, cmp_equal);
					/* Remove all join expressions */
					for (n = eje->h; n; n = n->next)
						list_remove_data(exps, n->data);
					append(exps, je);
					djn->data = je;
				}
				je->p = p = prop_create(sql->sa, PROP_JOINIDX, je->p);
				p->value = idx;
			}
		}
	}

	/* sort expressions on weighted number of reducing operators */
	sdje = order_join_expressions(sql, dje, rels);
	return sdje;
}

static sql_rel *
order_joins(visitor *v, list *rels, list *exps)
{
	sql_rel *top = NULL, *l = NULL, *r = NULL;
	sql_exp *cje;
	node *djn;
	list *sdje, *n_rels = sa_list(v->sql->sa);
	int fnd = 0;

	/* find foreign keys and reorder the expressions on reducing quality */
	sdje = find_fk(v->sql, rels, exps);

	if (list_length(rels) > 2 && mvc_debug_on(v->sql, 256)) {
		for(djn = sdje->h; djn; djn = djn->next ) {
			sql_exp *e = djn->data;
			list_remove_data(exps, e);
		}
		top =  rel_planner(v->sql, rels, sdje, exps);
		return top;
	}

	/* open problem, some expressions use more than 2 relations */
	/* For example a.x = b.y * c.z; */
	if (list_length(rels) >= 2 && sdje->h) {
		/* get the first expression */
		cje = sdje->h->data;

		/* find the involved relations */

		/* complex expressions may touch multiple base tables
		 * Should be pushed up to extra selection.
		 * */
		if (cje->type != e_cmp || is_complex_exp(cje->flag) || !find_prop(cje->p, PROP_HASHCOL) /*||
		   (cje->type == e_cmp && cje->f == NULL)*/) {
			l = find_one_rel(rels, cje->l);
			r = find_one_rel(rels, cje->r);
		}

		if (l && r && l != r) {
			list_remove_data(sdje, cje);
			list_remove_data(exps, cje);
		}
	}
	if (l && r && l != r) {
		list_remove_data(rels, l);
		list_remove_data(rels, r);
		list_append(n_rels, l);
		list_append(n_rels, r);

		/* Create a relation between l and r. Since the calling
	   	   functions rewrote the join tree, into a list of expressions
	   	   and a list of (simple) relations, there are no outer joins
	   	   involved, we can simply do a crossproduct here.
	 	 */
		top = rel_crossproduct(v->sql->sa, l, r, op_join);
		rel_join_add_exp(v->sql->sa, top, cje);

		/* all other join expressions on these 2 relations */
		while((djn = list_find(exps, n_rels, (fcmp)&exp_joins_rels)) != NULL) {
			sql_exp *e = djn->data;

			rel_join_add_exp(v->sql->sa, top, e);
			list_remove_data(exps, e);
		}
		/* Remove other joins on the current 'n_rels' set in the distinct list too */
		while((djn = list_find(sdje, n_rels, (fcmp)&exp_joins_rels)) != NULL)
			list_remove_data(sdje, djn->data);
		fnd = 1;
	}
	/* build join tree using the ordered list */
	while(list_length(exps) && fnd) {
		fnd = 0;
		/* find the first expression which could be added */
		for(djn = sdje->h; djn && !fnd && rels->h; djn = (!fnd)?djn->next:NULL) {
			node *ln, *rn, *en;

			cje = djn->data;
			ln = list_find(n_rels, cje->l, (fcmp)&rel_has_exp);
			rn = list_find(n_rels, cje->r, (fcmp)&rel_has_exp);

			if (ln || rn) {
				/* remove the expression from the lists */
				list_remove_data(sdje, cje);
				list_remove_data(exps, cje);
			}
			if (ln && rn) {
				assert(0);
				/* create a selection on the current */
				l = ln->data;
				r = rn->data;
				rel_join_add_exp(v->sql->sa, top, cje);
				fnd = 1;
			} else if (ln || rn) {
				if (ln) {
					l = ln->data;
					r = find_rel(rels, cje->r);
				} else {
					l = rn->data;
					r = find_rel(rels, cje->l);
				}
				if (!r) {
					fnd = 1; /* not really, but this bails out */
					continue;
				}
				list_remove_data(rels, r);
				append(n_rels, r);

				/* create a join using the current expression */
				top = rel_crossproduct(v->sql->sa, top, r, op_join);
				rel_join_add_exp(v->sql->sa, top, cje);

				/* all join expressions on these tables */
				while((en = list_find(exps, n_rels, (fcmp)&exp_joins_rels)) != NULL) {
					sql_exp *e = en->data;
					rel_join_add_exp(v->sql->sa, top, e);
					list_remove_data(exps, e);
				}
				/* Remove other joins on the current 'n_rels'
				   set in the distinct list too */
				while((en = list_find(sdje, n_rels, (fcmp)&exp_joins_rels)) != NULL)
					list_remove_data(sdje, en->data);
				fnd = 1;
			}
		}
	}
	if (list_length(rels)) { /* more relations */
		node *n;
		for(n=rels->h; n; n = n->next) {
			if (top)
				top = rel_crossproduct(v->sql->sa, top, n->data, op_join);
			else
				top = n->data;
		}
	}
	if (list_length(exps)) { /* more expressions (add selects) */
		node *n;
		top = rel_select(v->sql->sa, top, NULL);
		for(n=exps->h; n; n = n->next) {
			sql_exp *e = n->data;

			/* find the involved relations */

			/* complex expressions may touch multiple base tables
		 	 * Should be push up to extra selection. */
			/*
			l = find_one_rel(rels, e->l);
			r = find_one_rel(rels, e->r);

			if (l && r)
			*/
			if (exp_is_join_exp(e) == 0) {
				sql_rel *nr = NULL;
				if (e->flag == cmp_equal)
					nr = rel_push_join(v->sql, top->l, e->l, e->r, NULL, e, 0);
				if (!nr)
					rel_join_add_exp(v->sql->sa, top->l, e);
			} else
				rel_select_add_exp(v->sql->sa, top, e);
		}
	}
	return top;
}

static int
rel_neg_in_size(sql_rel *r)
{
	if (is_union(r->op) && r->nrcols == 0)
		return -1 + rel_neg_in_size(r->l);
	if (is_project(r->op) && r->nrcols == 0)
		return -1;
	return 0;
}

static list *
push_in_join_down(mvc *sql, list *rels, list *exps)
{
	node *n;
	int restart = 1;
	list *nrels;

	/* we should sort these first, ie small in's before large one's */
	nrels = list_sort(rels, (fkeyvalue)&rel_neg_in_size, (fdup)&rel_dup);

	/* we need to cleanup, the new refs ! */
	rels->destroy = (fdestroy)rel_destroy;
	list_destroy(rels);
	rels = nrels;

	/* one of the rels should be a op_union with nrcols == 0 */
	while (restart) {
		for (n = rels->h; n; n = n->next) {
			sql_rel *r = n->data;

			restart = 0;
			if (is_project(r->op) && r->nrcols == 0) {
				/* next step find expression on this relation */
				node *m;
				sql_rel *l = NULL;
				sql_exp *je = NULL;

				for(m = exps->h; !je && m; m = m->next) {
					sql_exp *e = m->data;

					if (e->type == e_cmp && e->flag == cmp_equal) {
						/* in values are on
							the right of the join */
						if (rel_has_exp(r, e->r) >= 0)
							je = e;
					}
				}
				/* with this expression find other relation */
				if (je && (l = find_rel(rels, je->l)) != NULL) {
					sql_rel *nr = rel_crossproduct(sql->sa, l, r, op_join);

					rel_join_add_exp(sql->sa, nr, je);
					list_append(rels, nr);
					list_remove_data(rels, l);
					list_remove_data(rels, r);
					list_remove_data(exps, je);
					restart = 1;
					break;
				}

			}
		}
	}
	return rels;
}

static list *
push_up_join_exps( mvc *sql, sql_rel *rel)
{
	if (rel_is_ref(rel))
		return NULL;

	switch(rel->op) {
	case op_join: {
		sql_rel *rl = rel->l;
		sql_rel *rr = rel->r;
		list *l, *r;

		if (rel_is_ref(rl) && rel_is_ref(rr)) {
			l = rel->exps;
			rel->exps = NULL;
			return l;
		}
		l = push_up_join_exps(sql, rl);
		r = push_up_join_exps(sql, rr);
		if (l && r) {
			l = list_merge(l, r, (fdup)NULL);
			r = NULL;
		}
		if (rel->exps) {
			if (l && !r)
				r = l;
			l = list_merge(rel->exps, r, (fdup)NULL);
		}
		rel->exps = NULL;
		return l;
	}
	default:
		return NULL;
	}
}

static sql_rel *
reorder_join(visitor *v, sql_rel *rel)
{
	list *exps;
	list *rels;

	if (rel->op == op_join && !rel_is_ref(rel))
		rel->exps = push_up_join_exps(v->sql, rel);

	exps = rel->exps;
	if (!exps) /* crosstable, ie order not important */
		return rel;
	rel->exps = NULL; /* should be all crosstables by now */
 	rels = sa_list(v->sql->sa);
	if (is_outerjoin(rel->op) || is_single(rel)) {
		sql_rel *l, *r;
		int cnt = 0;
		/* try to use an join index also for outer joins */
 		get_inner_relations(v->sql, rel, rels);
		cnt = list_length(exps);
		rel->exps = find_fk(v->sql, rels, exps);
		if (list_length(rel->exps) != cnt)
			rel->exps = order_join_expressions(v->sql, exps, rels);
		l = rel->l;
		r = rel->r;
		if (is_join(l->op))
			rel->l = reorder_join(v, rel->l);
		if (is_join(r->op))
			rel->r = reorder_join(v, rel->r);
	} else {
 		get_relations(v, rel, rels);
		if (list_length(rels) > 1) {
			rels = push_in_join_down(v->sql, rels, exps);
			rel = order_joins(v, rels, exps);
		} else {
			rel->exps = exps;
			exps = NULL;
		}
	}
	return rel;
}

static sql_rel *
rel_join_order(visitor *v, sql_rel *rel)
{
	visitor ev = { .sql = v->sql };

	if (!rel)
		return rel;

	switch (rel->op) {
	case op_basetable:
	case op_table:
		break;
	case op_join:
	case op_left:
	case op_right:
	case op_full:
		break;

	case op_semi:
	case op_anti:

	case op_union:
	case op_inter:
	case op_except:
		rel->l = rel_join_order(v, rel->l);
		rel->r = rel_join_order(v, rel->r);
		break;
	case op_project:
	case op_select:
	case op_groupby:
	case op_topn:
	case op_sample:
		rel->l = rel_join_order(v, rel->l);
		break;
	case op_ddl:
		if (rel->flag == ddl_output || rel->flag == ddl_create_seq || rel->flag == ddl_alter_seq || rel->flag == ddl_alter_table || rel->flag == ddl_create_table || rel->flag == ddl_create_view) {
			rel->l = rel_join_order(v, rel->l);
		} else if (rel->flag == ddl_list || rel->flag == ddl_exception) {
			rel->l = rel_join_order(v, rel->l);
			rel->r = rel_join_order(v, rel->r);
		}
		break;
	case op_insert:
	case op_update:
	case op_delete:
		rel->r = rel_join_order(v, rel->r);
		break;
	case op_truncate:
		break;
	}
	if (is_join(rel->op) && rel->exps && !rel_is_ref(rel)) {
		rel = rel_visitor_bottomup(&ev, rel, &rel_remove_empty_select);
		if (rel && !rel_is_ref(rel))
			rel = reorder_join(v, rel);
	} else if (is_join(rel->op)) {
		rel->l = rel_join_order(v, rel->l);
		rel->r = rel_join_order(v, rel->r);
	}
	return rel;
}

/* exp_rename */
static sql_exp * exp_rename(mvc *sql, sql_exp *e, sql_rel *f, sql_rel *t);

static list *
exps_rename(mvc *sql, list *l, sql_rel *f, sql_rel *t)
{
	node *n;
	list *nl = new_exp_list(sql->sa);

	for(n=l->h; n; n=n->next) {
		sql_exp *arg = n->data;

		arg = exp_rename(sql, arg, f, t);
		if (!arg)
			return NULL;
		append(nl, arg);
	}
	return nl;
}

/* exp_rename */
static sql_exp *
exp_rename(mvc *sql, sql_exp *e, sql_rel *f, sql_rel *t)
{
	sql_exp *ne = NULL, *l, *r, *r2;

	switch(e->type) {
	case e_column:
		if (e->l) {
			ne = exps_bind_column2(f->exps, e->l, e->r);
			/* if relation name matches expressions relation name, find column based on column name alone */
		} else {
			ne = exps_bind_column(f->exps, e->r, NULL, 1);
		}
		if (!ne)
			return e;
		e = NULL;
		if (exp_name(ne) && ne->r && ne->l)
			e = rel_bind_column2(sql, t, ne->l, ne->r, 0);
		if (!e && ne->r)
			e = rel_bind_column(sql, t, ne->r, 0, 1);
		sql->session->status = 0;
		sql->errstr[0] = 0;
		if (!e && exp_is_atom(ne))
			return ne;
		return exp_ref(sql ,e);
	case e_cmp:
		if (e->flag == cmp_or || e->flag == cmp_filter) {
			list *l = exps_rename(sql, e->l, f, t);
			list *r = exps_rename(sql, e->r, f, t);
			if (l && r) {
				if (e->flag == cmp_filter)
					ne = exp_filter(sql->sa, l, r, e->f, is_anti(e));
				else
					ne = exp_or(sql->sa, l, r, is_anti(e));
			}
		} else if (e->flag == cmp_in || e->flag == cmp_notin) {
			sql_exp *l = exp_rename(sql, e->l, f, t);
			list *r = exps_rename(sql, e->r, f, t);
			if (l && r)
				ne = exp_in(sql->sa, l, r, e->flag);
		} else {
			l = exp_rename(sql, e->l, f, t);
			r = exp_rename(sql, e->r, f, t);
			if (e->f) {
				r2 = exp_rename(sql, e->f, f, t);
				if (l && r && r2)
					ne = exp_compare2(sql->sa, l, r, r2, e->flag);
			} else if (l && r) {
				ne = exp_compare(sql->sa, l, r, e->flag);
			}
		}
		break;
	case e_convert:
		l = exp_rename(sql, e->l, f, t);
		if (l)
			ne = exp_convert(sql->sa, l, exp_fromtype(e), exp_totype(e));
		break;
	case e_aggr:
	case e_func: {
		list *l = e->l, *nl = NULL;

		if (!l) {
			return e;
		} else {
			nl = exps_rename(sql, l, f, t);
			if (!nl)
				return NULL;
		}
		if (e->type == e_func)
			ne = exp_op(sql->sa, nl, e->f);
		else
			ne = exp_aggr(sql->sa, nl, e->f, need_distinct(e), need_no_nil(e), e->card, has_nil(e));
		break;
	}
	case e_atom:
	case e_psm:
		return e;
	}
	if (!ne)
		return NULL;
	return exp_propagate(sql->sa, ne, e);
}

static int
can_push_func(sql_exp *e, sql_rel *rel, int *must)
{
	switch(e->type) {
	case e_cmp: {
		int mustl = 0, mustr = 0, mustf = 0;
		sql_exp *l = e->l, *r = e->r, *f = e->f;

		if (e->flag == cmp_or || e->flag == cmp_in || e->flag == cmp_notin || e->flag == cmp_filter)
			return 0;
		return ((l->type == e_column || can_push_func(l, rel, &mustl)) && (*must = mustl)) ||
				(!f && (r->type == e_column || can_push_func(r, rel, &mustr)) && (*must = mustr)) ||
			(f &&
				(r->type == e_column || can_push_func(r, rel, &mustr)) &&
			(f->type == e_column || can_push_func(f, rel, &mustf)) && (*must = (mustr || mustf)));
	}
	case e_convert:
		return can_push_func(e->l, rel, must);
	case e_aggr:
	case e_func: {
		list *l = e->l;
		int res = 1, lmust = 0;

		if (exp_unsafe(e, 0))
			return 0;
		if (l) for (node *n = l->h; n && res; n = n->next)
			res &= can_push_func(n->data, rel, &lmust);
		if (res && !lmust)
			return 1;
		(*must) |= lmust;
		return res;
	}
	case e_column:
		if (rel && !rel_find_exp(rel, e))
			return 0;
		(*must) = 1;
		/* fall through */
	default:
		return 1;
	}
}

static int
exps_can_push_func(list *exps, sql_rel *rel)
{
	for(node *n = exps->h; n; n = n->next) {
		sql_exp *e = n->data;
		int must = 0, mustl = 0, mustr = 0;

		if (is_joinop(rel->op) && ((can_push_func(e, rel->l, &mustl) && mustl) || (can_push_func(e, rel->r, &mustr) && mustr)))
			return 1;
		else if (is_select(rel->op) && can_push_func(e, rel->l, &must) && must)
			return 1;
	}
	return 0;
}

static int
exp_needs_push_down(sql_exp *e)
{
	switch(e->type) {
	case e_cmp:
		if (e->flag == cmp_or || e->flag == cmp_in || e->flag == cmp_notin || e->flag == cmp_filter)
			return 0;
		return exp_needs_push_down(e->l) || exp_needs_push_down(e->r) || (e->f && exp_needs_push_down(e->f));
	case e_convert:
		return exp_needs_push_down(e->l);
	case e_aggr:
	case e_func: {
		if (!e->l || exps_are_atoms(e->l))
			return 0;
		return 1;
	} break;
	case e_column:
	case e_atom:
	default:
		return 0;
	}
}

static int
exps_need_push_down( list *exps )
{
	for(node *n = exps->h; n; n = n->next)
		if (exp_needs_push_down(n->data))
			return 1;
	return 0;
}

static sql_exp *exp_push_single_func_down(visitor *v, sql_rel *rel, sql_rel *l, sql_rel *r, sql_exp *e);

static list *
exps_push_single_func_down(visitor *v, sql_rel *rel, sql_rel *l, sql_rel *r, list *exps)
{
	if (THRhighwater())
		return sql_error(v->sql, 10, SQLSTATE(42000) "Query too complex: running out of stack space");

	for (node *n = exps->h; n; n = n->next)
		if ((n->data = exp_push_single_func_down(v, rel, l, r, n->data)) == NULL)
			return NULL;
	return exps;
}

static sql_exp *
exp_push_single_func_down(visitor *v, sql_rel *rel, sql_rel *l, sql_rel *r, sql_exp *e)
{
	if (THRhighwater())
		return sql_error(v->sql, 10, SQLSTATE(42000) "Query too complex: running out of stack space");

	switch(e->type) {
	case e_cmp: {
		if (e->flag == cmp_or || e->flag == cmp_filter) {
			if ((e->l = exps_push_single_func_down(v, rel, l, r, e->l)) == NULL)
				return NULL;
			if ((e->r = exps_push_single_func_down(v, rel, l, r, e->r)) == NULL)
				return NULL;
		} else if (e->flag == cmp_in || e->flag == cmp_notin) {
			if ((e->l = exp_push_single_func_down(v, rel, l, r, e->l)) == NULL)
				return NULL;
			if ((e->r = exps_push_single_func_down(v, rel, l, r, e->r)) == NULL)
				return NULL;
		} else {
			if ((e->l = exp_push_single_func_down(v, rel, l, r, e->l)) == NULL)
				return NULL;
			if ((e->r = exp_push_single_func_down(v, rel, l, r, e->r)) == NULL)
				return NULL;
			if (e->f && (e->f = exp_push_single_func_down(v, rel, l, r, e->f)) == NULL)
				return NULL;
		}
	} break;
	case e_convert:
		if ((e->l = exp_push_single_func_down(v, rel, l, r, e->l)) == NULL)
			return NULL;
		break;
	case e_aggr:
	case e_func: {
		int must = 0, mustl = 0, mustr = 0;

		if (exp_unsafe(e, 0))
			return e;
		if (!e->l || exps_are_atoms(e->l))
			return e;
		if ((is_joinop(rel->op) && ((can_push_func(e, l, &mustl) && mustl) || (can_push_func(e, r, &mustr) && mustr))) ||
			(is_select(rel->op) && can_push_func(e, l, &must) && must)) {
			exp_label(v->sql->sa, e, ++v->sql->label);
			if (mustr)
				append(r->exps, e);
			else
				append(l->exps, e);
			e = exp_ref(v->sql, e);
			v->changes++;
		}
	} break;
	case e_atom:
	case e_column:
	case e_psm:
		break;
	}
	return e;
}

static sql_rel *
rel_push_func_down(visitor *v, sql_rel *rel)
{
	if ((is_select(rel->op) || is_joinop(rel->op)) && rel->l && rel->exps && !(rel_is_ref(rel))) {
		list *exps = rel->exps;

		if (is_select(rel->op) &&  list_length(rel->exps) <= 1)  /* only push down when thats useful */
			return rel;
		if (exps_can_push_func(exps, rel) && exps_need_push_down(exps)) {
			sql_rel *nrel;
			sql_rel *l = rel->l, *ol = l;
			sql_rel *r = rel->r, *or = r;

			/* we need a full projection, group by's and unions cannot be extended
 			 * with more expressions */
			if (rel_is_ref(l))
				return rel;
			if (l->op != op_project) {
				if (is_subquery(l))
					return rel;
				rel->l = l = rel_project(v->sql->sa, l, rel_projections(v->sql, l, NULL, 1, 1));
			}
			if (is_joinop(rel->op) && rel_is_ref(r))
				return rel;
			if (is_joinop(rel->op) && r->op != op_project) {
				if (is_subquery(r))
					return rel;
				rel->r = r = rel_project(v->sql->sa, r, rel_projections(v->sql, r, NULL, 1, 1));
			}
 			nrel = rel_project(v->sql->sa, rel, rel_projections(v->sql, rel, NULL, 1, 1));

			int old_changes = v->changes;
			v->changes = 0;
			if (!(exps = exps_push_single_func_down(v, rel, l, r, exps))) {
				v->changes = old_changes;
				return NULL;
			}
			if (v->changes) {
				rel = nrel;
			} else {
				if (l != ol)
					rel->l = ol;
				if (is_joinop(rel->op) && r != or)
					rel->r = or;
			}
			v->changes += old_changes;
		}
	}
	if (rel->op == op_project && rel->l && rel->exps) {
		sql_rel *pl = rel->l;

		if (is_joinop(pl->op) && exps_can_push_func(rel->exps, rel)) {
			node *n;
			sql_rel *l = pl->l, *r = pl->r;
			list *nexps;

			if (l->op != op_project) {
				if (is_subquery(l))
					return rel;
				pl->l = l = rel_project(v->sql->sa, l, rel_projections(v->sql, l, NULL, 1, 1));
			}
			if (is_joinop(rel->op) && r->op != op_project) {
				if (is_subquery(r))
					return rel;
				pl->r = r = rel_project(v->sql->sa, r, rel_projections(v->sql, r, NULL, 1, 1));
			}
			nexps = new_exp_list(v->sql->sa);
			for ( n = rel->exps->h; n; n = n->next) {
				sql_exp *e = n->data;
				int mustl = 0, mustr = 0;

				if ((can_push_func(e, l, &mustl) && mustl) ||
				    (can_push_func(e, r, &mustr) && mustr)) {
					if (mustl)
						append(l->exps, e);
					else
						append(r->exps, e);
				} else
					append(nexps, e);
			}
			rel->exps = nexps;
			v->changes++;
		}
	}
	return rel;
}

/*
 * Push Count inside crossjoin down, and multiply the results
 *
 *     project (                                project(
 *          group by (                               crossproduct (
 *		crossproduct(                             project (
 *		     L,			 =>                    group by (
 *		     R                                              L
 *		) [ ] [ count NOT NULL ]                       ) [ ] [ count NOT NULL ]
 *          )                                             ),
 *     ) [ NOT NULL ]                                     project (
 *                                                              group by (
 *                                                                  R
 *                                                              ) [ ] [ count NOT NULL ]
 *                                                        )
 *                                                   ) [ sql_mul(.., .. NOT NULL) ]
 *                                              )
 */
static sql_rel *
rel_push_count_down(visitor *v, sql_rel *rel)
{
	sql_rel *r;

	if (!is_groupby(rel->op))
		return rel;

	r = rel->l;

	if (is_groupby(rel->op) && !rel_is_ref(rel) &&
		r && !r->exps && r->op == op_join && !(rel_is_ref(r)) &&
		/* currently only single count aggregation is handled, no other projects or aggregation */
		list_length(rel->exps) == 1 && exp_aggr_is_count(rel->exps->h->data)) {
		sql_exp *nce, *oce;
		sql_rel *gbl, *gbr;		/* Group By */
		sql_rel *cp;			/* Cross Product */
		sql_subfunc *mult;
		list *args;
		sql_rel *srel;

		oce = rel->exps->h->data;
		if (oce->l) /* we only handle COUNT(*) */
			return rel;

		args = new_exp_list(v->sql->sa);
		srel = r->l;
		{
			sql_subfunc *cf = sql_bind_func(v->sql->sa, v->sql->session->schema, "count", sql_bind_localtype("void"), NULL, F_AGGR);
			sql_exp *cnt, *e = exp_aggr(v->sql->sa, NULL, cf, need_distinct(oce), need_no_nil(oce), oce->card, 0);

			exp_label(v->sql->sa, e, ++v->sql->label);
			cnt = exp_ref(v->sql, e);
			gbl = rel_groupby(v->sql, rel_dup(srel), NULL);
			set_processed(gbl);
			rel_groupby_add_aggr(v->sql, gbl, e);
			append(args, cnt);
		}

		srel = r->r;
		{
			sql_subfunc *cf = sql_bind_func(v->sql->sa, v->sql->session->schema, "count", sql_bind_localtype("void"), NULL, F_AGGR);
			sql_exp *cnt, *e = exp_aggr(v->sql->sa, NULL, cf, need_distinct(oce), need_no_nil(oce), oce->card, 0);

			exp_label(v->sql->sa, e, ++v->sql->label);
			cnt = exp_ref(v->sql, e);
			gbr = rel_groupby(v->sql, rel_dup(srel), NULL);
			set_processed(gbr);
			rel_groupby_add_aggr(v->sql, gbr, e);
			append(args, cnt);
		}

		mult = find_func(v->sql, "sql_mul", args);
		cp = rel_crossproduct(v->sql->sa, gbl, gbr, op_join);

		nce = exp_op(v->sql->sa, args, mult);
		if (exp_name(oce))
			exp_prop_alias(v->sql->sa, nce, oce);

		rel_destroy(rel);
		rel = rel_project(v->sql->sa, cp, append(new_exp_list(v->sql->sa), nce));
		set_processed(rel);

		v->changes++;
	}

	return rel;
}

static sql_rel *
rel_simplify_project_fk_join(mvc *sql, sql_rel *r, list *pexps, int *changes)
{
	sql_rel *rl = r->l;
	sql_rel *rr = r->r;
	sql_exp *je;
	node *n;
	int fk_left = 1;

	/* check for foreign key join */
	if (!r->exps || list_length(r->exps) != 1)
		return r;
	je = r->exps->h->data;
	if (je && !find_prop(je->p, PROP_JOINIDX))
		return r;
	/* je->l == foreign expression, je->r == primary expression */
	if (rel_find_exp(r->l, je->l)) {
		fk_left = 1;
	} else if (rel_find_exp(r->r, je->l)) {
		fk_left = 0;
	} else { /* not found */
		return r;
	}

	(void)sql;
#if 0
	if (fk_left && is_join(rl->op) && !rel_is_ref(rl)) {
		rl = rel_simplify_project_fk_join(sql, rl, pexps, changes);
		r->l = rl;
	}
	if (!fk_left && is_join(rr->op) && !rel_is_ref(rr)) {
		rr = rel_simplify_project_fk_join(sql, rr, pexps, changes);
		r->r = rr;
	}
#endif
	/* primary side must be a full table */
	if ((fk_left && (!is_left(r->op) && !is_full(r->op)) && !is_basetable(rr->op)) ||
	    (!fk_left && (!is_right(r->op) && !is_full(r->op)) && !is_basetable(rl->op)))
		return r;

	/* projection columns from the foreign side */
	for (n = pexps->h; n; n = n->next) {
		sql_exp *pe = n->data;

		if (pe && is_atom(pe->type))
			continue;
		if (pe && !is_alias(pe->type))
			return r;
		/* check for columns from the pk side, then keep the join with the pk */
		if ((fk_left && rel_find_exp(r->r, pe)) ||
		    (!fk_left && rel_find_exp(r->l, pe)))
			return r;
	}

	(*changes)++;
	/* rewrite, ie remove pkey side */
	if (fk_left)
		return r->l;
	return r->r;
}

static sql_rel *
rel_simplify_count_fk_join(mvc *sql, sql_rel *r, list *gexps, int *changes)
{
	sql_rel *rl = r->l;
	sql_rel *rr = r->r;
	sql_exp *oce, *je;
	int fk_left = 1;

	/* check for foreign key join */
	if (!r->exps || list_length(r->exps) != 1)
		return r;
	je = r->exps->h->data;
	if (je && !find_prop(je->p, PROP_JOINIDX))
		return r;
	/* je->l == foreign expression, je->r == primary expression */
	if (rel_find_exp(r->l, je->l)) {
		fk_left = 1;
	} else if (rel_find_exp(r->r, je->l)) {
		fk_left = 0;
	} else { /* not found */
		return r;
	}

	oce = gexps->h->data;
	if (oce->l) /* we only handle COUNT(*) */
		return r;

	/* primary side must be a full table */
	if ((fk_left && (!is_left(r->op) && !is_full(r->op)) && !is_basetable(rr->op)) ||
	    (!fk_left && (!is_right(r->op) && !is_full(r->op)) && !is_basetable(rl->op)))
		return r;

	if (fk_left && is_join(rl->op) && !rel_is_ref(rl)) {
		rl = rel_simplify_count_fk_join(sql, rl, gexps, changes);
		r->l = rl;
	}
	if (!fk_left && is_join(rr->op) && !rel_is_ref(rr)) {
		rr = rel_simplify_count_fk_join(sql, rr, gexps, changes);
		r->r = rr;
	}

	(*changes)++;
	/* rewrite, ie remove pkey side */
	if (fk_left)
		return r->l;
	return r->r;
}

/*
 * Handle (left/right/outer/natural) join fk-pk rewrites
 *   1 group by ( fk-pk-join () ) [ count(*) ] -> groub py ( fk )
 *   2 project ( fk-pk-join () ) [ fk-column ] -> project (fk table)[ fk-column ]
 *   3 project ( fk1-pk1-join( fk2-pk2-join()) [ fk-column, pk1 column ] -> project (fk1-pk1-join)[ fk-column, pk1 column ]
 */
static sql_rel *
rel_simplify_fk_joins(visitor *v, sql_rel *rel)
{
	sql_rel *r = NULL;

	if (rel->op == op_project)
		r = rel->l;

	while (rel->op == op_project && r && r->exps && list_length(r->exps) == 1 && is_join(r->op) && !(rel_is_ref(r))) {
		sql_rel *or = r;

		r = rel_simplify_project_fk_join(v->sql, r, rel->exps, &v->changes);
		if (r == or)
			return rel;
		rel->l = r;
	}

	if (!is_groupby(rel->op))
		return rel;

	r = rel->l;
	while(r && r->op == op_project)
		r = r->l;

	while (is_groupby(rel->op) && !rel_is_ref(rel) &&
            r && r->exps && is_join(r->op) && list_length(r->exps) == 1 && !(rel_is_ref(r)) &&
	    /* currently only single count aggregation is handled, no other projects or aggregation */
	    list_length(rel->exps) == 1 && exp_aggr_is_count(rel->exps->h->data)) {
		sql_rel *or = r;

		r = rel_simplify_count_fk_join(v->sql, r, rel->exps, &v->changes);
		if (r == or)
			return rel;
		rel->l = r;
	}
	return rel;
}

/*
 * Push TopN (only LIMIT, no ORDER BY) down through projections underneath crossproduct, i.e.,
 *
 *     topn(                          topn(
 *         project(                       project(
 *             crossproduct(                  crossproduct(
 *                 L,           =>                topn( L )[ n ],
 *                 R                              topn( R )[ n ]
 *             )                              )
 *         )[ Cs ]*                       )[ Cs ]*
 *     )[ n ]                         )[ n ]
 *
 *  (TODO: in case of n==1 we can omit the original top-level TopN)
 *
 * also push topn under (non reordering) projections.
 */

static list *
sum_limit_offset(mvc *sql, sql_rel *rel)
{
	list *nexps = new_exp_list(sql->sa);
	sql_subtype *lng = sql_bind_localtype("lng");
	sql_subfunc *add;

	/* for sample we always propagate */
	if (is_sample(rel->op))
		return exps_copy(sql, rel->exps);
	/* if the expression list only consists of a limit expression, we copy it */
	if (list_length(rel->exps) == 1 && rel->exps->h->data)
		return append(nexps, rel->exps->h->data);
	add = sql_bind_func_result(sql->sa, sql->session->schema, "sql_add", F_FUNC, lng, 2, lng, lng);
	return append(nexps, exp_op(sql->sa, rel->exps, add));
}

static int
topn_sample_save_exps( list *exps )
{
	node *n;

	/* Limit only expression lists are always save */
	if (list_length(exps) == 1)
		return 1;
	for (n = exps->h; n; n = n->next ) {
		sql_exp *e = n->data;

		if (!e || e->type != e_atom)
			return 0;
	}
	return 1;
}

static void
rel_no_rename_exps( list *exps )
{
	node *n;

	for (n = exps->h; n; n = n->next) {
		sql_exp *e = n->data;

		exp_setalias(e, e->l, e->r);
	}
}

static void
rel_rename_exps( mvc *sql, list *exps1, list *exps2)
{
	int pos = 0;
	node *n, *m;

	(void)sql;
	/* check if a column uses an alias earlier in the list */
	for (n = exps1->h, m = exps2->h; n && m; n = n->next, m = m->next, pos++) {
		sql_exp *e2 = m->data;

		if (e2->type == e_column) {
			sql_exp *ne = NULL;

			if (e2->l)
				ne = exps_bind_column2(exps2, e2->l, e2->r);
			if (!ne && !e2->l)
				ne = exps_bind_column(exps2, e2->r, NULL, 1);
			if (ne) {
				int p = list_position(exps2, ne);

				if (p < pos) {
					ne = list_fetch(exps1, p);
					if (e2->l)
						e2->l = (void *) exp_relname(ne);
					e2->r = (void *) exp_name(ne);
				}
			}
		}
	}

	assert(list_length(exps1) <= list_length(exps2));
	for (n = exps1->h, m = exps2->h; n && m; n = n->next, m = m->next) {
		sql_exp *e1 = n->data;
		sql_exp *e2 = m->data;
		const char *rname = exp_relname(e1);

		if (!rname && e1->type == e_column && e1->l && exp_relname(e2) &&
		    strcmp(e1->l, exp_relname(e2)) == 0)
			rname = exp_relname(e2);
		exp_setalias(e2, rname, exp_name(e1));
	}
	MT_lock_set(&exps2->ht_lock);
	exps2->ht = NULL;
	MT_lock_unset(&exps2->ht_lock);
}

static sql_rel *
rel_push_topn_and_sample_down(visitor *v, sql_rel *rel)
{
	sql_rel *rp = NULL, *r = rel->l;

	if ((is_topn(rel->op) || is_sample(rel->op)) && topn_sample_save_exps(rel->exps)) {
		sql_rel *(*func) (sql_allocator *, sql_rel *, list *) = is_topn(rel->op) ? rel_topn : rel_sample;

		/* nested topN relations */
		if (r && is_topn(rel->op) && is_topn(r->op) && !rel_is_ref(r)) {
			sql_exp *topN1 = rel->exps->h->data, *topN2 = r->exps->h->data;
			sql_exp *offset1 = list_length(rel->exps) > 1 ? rel->exps->h->next->data : NULL;
			sql_exp *offset2 = list_length(r->exps) > 1 ? r->exps->h->next->data : NULL;

			if (topN1->l && topN2->l && (!offset1 || offset1->l) && (!offset2 || offset2->l)) { /* no parameters */
				bool changed = false;

				if ((!offset1 || (offset1->type == e_atom && offset1->l)) && (!offset2 || (offset2->type == e_atom && offset2->l))) { /* only atoms */
					if (!offset1 && offset2) {
						list_append(rel->exps, exp_copy(v->sql, offset2));
						changed = true;
					} else if (offset1 && offset2) { /* sum offsets */
						atom *b1 = (atom *)offset1->l, *b2 = (atom *)offset2->l, *c = atom_add(b1, b2);

						if (!c) /* error, don't apply optimization, WARNING because of this the offset optimization must come before the limit one */
							return rel;
						if (atom_cmp(c, b2) < 0) /* overflow */
							c = atom_int(v->sql->sa, sql_bind_localtype("lng"), GDK_lng_max);
						offset1->l = c;
						changed = true;
					}
				}

				if (topN1->type == e_atom && topN1->l && topN2->type == e_atom && topN2->l) { /* only atoms */
					atom *a1 = (atom *)topN1->l, *a2 = (atom *)topN2->l;

					if (!a2->isnull && (a1->isnull || atom_cmp(a1, a2) >= 0)) { /* topN1 is not set or is larger than topN2 */
						rel->exps->h->data = exp_copy(v->sql, topN2);
						changed = true;
					}
				}

				if (changed) {
					rel->l = r->l;
					r->l = NULL;
					rel_destroy(r);
					v->changes++;
					return rel;
				}
			}
		}

		if (r && need_distinct(r))
			return rel;

		/* push topn/sample under projections */
		if (!rel_is_ref(rel) && r && is_simple_project(r->op) && !need_distinct(r) && !rel_is_ref(r) && r->l && !r->r) {
			sql_rel *x = r, *px = x;

			while (is_simple_project(x->op) && !need_distinct(x) && !rel_is_ref(x) && x->l && !x->r) {
				px = x;
				x = x->l;
			}
			/* only push topn once */
			if (x && x->op == rel->op)
				return rel;
	
			rel->l = x;
			px->l = rel;
			rel = r;
			v->changes++;
			return rel;
		}

		/* duplicate topn/sample direct under union or crossproduct */
		if (r && !rel_is_ref(r) && r->l && r->r && ((is_union(r->op) && r->exps) || (r->op == op_join && list_empty(r->exps)))) {
			sql_rel *u = r, *x;
			sql_rel *ul = u->l;
			sql_rel *ur = u->r;

			/* only push topn once */
			x = ul;
			while (is_simple_project(x->op) && x->l)
				x = x->l;
			if (x && x->op == rel->op)
				return rel;
			x = ur;
			while (is_simple_project(x->op) && x->l)
				x = x->l;
			if (x && x->op == rel->op)
				return rel;

			ul = func(v->sql->sa, ul, sum_limit_offset(v->sql, rel));
			ur = func(v->sql->sa, ur, sum_limit_offset(v->sql, rel));
			u->l = ul;
			u->r = ur;
			v->changes++;
			return rel;
		}

		/* duplicate topn/sample + [ project-order ] under union */
		if (r)
			rp = r->l;
		if (r && r->exps && is_simple_project(r->op) && !rel_is_ref(r) && r->r && r->l && is_union(rp->op)) {
			sql_rel *u = rp, *ou = u, *x;
			sql_rel *ul = u->l;
			sql_rel *ur = u->r;
			int add_r = 0;

			/* only push topn/sample once */
			x = ul;
			while (is_simple_project(x->op) && x->l)
				x = x->l;
			if (x && x->op == rel->op)
				return rel;
			x = ur;
			while (is_simple_project(x->op) && x->l)
				x = x->l;
			if (x && x->op == rel->op)
				return rel;

			if (list_length(ul->exps) > list_length(r->exps))
				add_r = 1;
			ul = rel_dup(ul);
			ur = rel_dup(ur);
			if (!is_project(ul->op))
				ul = rel_project(v->sql->sa, ul,
					rel_projections(v->sql, ul, NULL, 1, 1));
			if (!is_project(ur->op))
				ur = rel_project(v->sql->sa, ur,
					rel_projections(v->sql, ur, NULL, 1, 1));
			rel_rename_exps(v->sql, u->exps, ul->exps);
			rel_rename_exps(v->sql, u->exps, ur->exps);

			/* introduce projects under the set */
			ul = rel_project(v->sql->sa, ul, NULL);
			ul->exps = exps_copy(v->sql, r->exps);
			/* possibly add order by column */
			if (add_r)
				ul->exps = list_merge(ul->exps, exps_copy(v->sql, r->r), NULL);
			ul->nrcols = list_length(ul->exps);
			ul->r = exps_copy(v->sql, r->r);
			ul = func(v->sql->sa, ul, sum_limit_offset(v->sql, rel));

			ur = rel_project(v->sql->sa, ur, NULL);
			ur->exps = exps_copy(v->sql, r->exps);
			/* possibly add order by column */
			if (add_r)
				ur->exps = list_merge(ur->exps, exps_copy(v->sql, r->r), NULL);
			ur->nrcols = list_length(ur->exps);
			ur->r = exps_copy(v->sql, r->r);
			ur = func(v->sql->sa, ur, sum_limit_offset(v->sql, rel));

			u = rel_setop(v->sql->sa, ul, ur, op_union);
			u->exps = exps_alias(v->sql, r->exps);
			u->nrcols = list_length(u->exps);
			set_processed(u);
			/* possibly add order by column */
			if (add_r)
				u->exps = list_merge(u->exps, exps_copy(v->sql, r->r), NULL);
			if (need_distinct(r)) {
				set_distinct(ul);
				set_distinct(ur);
			}

			/* zap names */
			rel_no_rename_exps(u->exps);
			rel_destroy(ou);

			ur = rel_project(v->sql->sa, u, exps_alias(v->sql, r->exps));
			ur->r = r->r;
			r->l = NULL;

			if (need_distinct(r))
				set_distinct(ur);

			rel_destroy(r);
			rel->l = ur;
			v->changes++;
			return rel;
		}
/* TODO */
#if 0
		/* duplicate topn/sample + [ project-order ] under join on independend always matching joins */
		if (r)
			rp = r->l;
		if (r && r->exps && is_simple_project(r->op) && !(rel_is_ref(r)) && r->r && r->l &&
		    rp->op == op_join && rp->exps && rp->exps->h && ((prop*)((sql_exp*)rp->exps->h->data)->p)->kind == PROP_FETCH &&
		    ((sql_rel *)rp->l)->op != rel->op && ((sql_rel *)rp->r)->op != rel->op) {
			/* TODO check if order by columns are independend of join conditions */
			r->l = func(v->sql->sa, r->l, sum_limit_offset(v->sql, rel));
			r->r = func(v->sql->sa, r->r, sum_limit_offset(v->sql, rel));
			v->changes++;
			return rel;
		}
#endif
	}
	return rel;
}

/* merge projection */

/* push an expression through a projection.
 * The result should again used in a projection.
 */
static sql_exp *
exp_push_down_prj(mvc *sql, sql_exp *e, sql_rel *f, sql_rel *t);

static list *
exps_push_down_prj(mvc *sql, list *exps, sql_rel *f, sql_rel *t)
{
	node *n;
	list *nl = new_exp_list(sql->sa);

	for(n = exps->h; n; n = n->next) {
		sql_exp *arg = n->data, *narg = NULL;

		narg = exp_push_down_prj(sql, arg, f, t);
		if (!narg)
			return NULL;
		narg = exp_propagate(sql->sa, narg, arg);
		append(nl, narg);
	}
	return nl;
}

static sql_exp *
exp_push_down_prj(mvc *sql, sql_exp *e, sql_rel *f, sql_rel *t)
{
	sql_exp *ne = NULL, *l, *r, *r2;

	assert(is_project(f->op));

	switch(e->type) {
	case e_column:
		if (e->l)
			ne = exps_bind_column2(f->exps, e->l, e->r);
		if (!ne && !e->l)
			ne = exps_bind_column(f->exps, e->r, NULL, 1);
		if (!ne || (ne->type != e_column && ne->type != e_atom))
			return NULL;
		while (ne && has_label(ne) && f->op == op_project && ne->type == e_column) {
			sql_exp *oe = e, *one = ne;

			e = ne;
			ne = NULL;
			if (e->l)
				ne = exps_bind_column2(f->exps, e->l, e->r);
			if (!ne && !e->l)
				ne = exps_bind_column(f->exps, e->r, NULL, 1);
			if (ne && ne != one && list_position(f->exps, ne) >= list_position(f->exps, one))
				ne = NULL;
			if (!ne || ne == one) {
				ne = one;
				e = oe;
				break;
			}
			if (ne->type != e_column && ne->type != e_atom)
				return NULL;
		}
		/* possibly a groupby/project column is renamed */
		if (is_groupby(f->op) && f->r) {
			sql_exp *gbe = NULL;
			if (ne->l)
				gbe = exps_bind_column2(f->r, ne->l, ne->r);
			if (!gbe && !e->l)
				gbe = exps_bind_column(f->r, ne->r, NULL, 1);
			ne = gbe;
			if (!ne || (ne->type != e_column && ne->type != e_atom))
				return NULL;
		}
		if (ne->type == e_atom)
			e = exp_copy(sql, ne);
		else
			e = exp_alias(sql->sa, exp_relname(e), exp_name(e), ne->l, ne->r, exp_subtype(e), e->card, has_nil(e), is_intern(e));
		return exp_propagate(sql->sa, e, ne);
	case e_cmp:
		if (e->flag == cmp_or || e->flag == cmp_filter) {
			list *l = exps_push_down_prj(sql, e->l, f, t);
			list *r = exps_push_down_prj(sql, e->r, f, t);

			if (!l || !r)
				return NULL;
			if (e->flag == cmp_filter)
				return exp_filter(sql->sa, l, r, e->f, is_anti(e));
			return exp_or(sql->sa, l, r, is_anti(e));
		} else if (e->flag == cmp_in || e->flag == cmp_notin) {
			sql_exp *l = exp_push_down_prj(sql, e->l, f, t);
			list *r = exps_push_down_prj(sql, e->r, f, t);

			if (!l || !r)
				return NULL;
			return exp_in(sql->sa, l, r, e->flag);
		} else {
			l = exp_push_down_prj(sql, e->l, f, t);
			r = exp_push_down_prj(sql, e->r, f, t);
			if (e->f) {
				r2 = exp_push_down_prj(sql, e->f, f, t);
				if (l && r && r2)
					ne = exp_compare2(sql->sa, l, r, r2, e->flag);
			} else if (l && r) {
				ne = exp_compare(sql->sa, l, r, e->flag);
			}
		}
		if (!ne)
			return NULL;
		return exp_propagate(sql->sa, ne, e);
	case e_convert:
		l = exp_push_down_prj(sql, e->l, f, t);
		if (l)
			return exp_convert(sql->sa, l, exp_fromtype(e), exp_totype(e));
		return NULL;
	case e_aggr:
	case e_func: {
		list *l = e->l, *nl = NULL;
		sql_exp *ne = NULL;

		if (e->type == e_func && exp_unsafe(e,0))
			return NULL;
		if (!l) {
			return e;
		} else {
			nl = exps_push_down_prj(sql, l, f, t);
			if (!nl)
				return NULL;
		}
		if (e->type == e_func)
			ne = exp_op(sql->sa, nl, e->f);
		else
			ne = exp_aggr(sql->sa, nl, e->f, need_distinct(e), need_no_nil(e), e->card, has_nil(e));
		return exp_propagate(sql->sa, ne, e);
	}
	case e_atom:
	case e_psm:
		if (e->type == e_atom && e->f) /* value list */
			return NULL;
		return e;
	}
	return NULL;
}

static int
rel_is_unique( sql_rel *rel, sql_ukey *k)
{
	switch(rel->op) {
	case op_left:
	case op_right:
	case op_full:
	case op_join:
		return 0;
	case op_semi:
	case op_anti:
		return rel_is_unique(rel->l, k);
	case op_table:
	case op_basetable:
		return 1;
	default:
		return 0;
	}
}

int
exps_unique(mvc *sql, sql_rel *rel, list *exps)
{
	node *n;
	char *matched = NULL;
	int nr = 0;
	sql_ukey *k = NULL;

	if (list_empty(exps))
		return 0;
	for(n = exps->h; n && !k; n = n->next) {
		sql_exp *e = n->data;
		prop *p;

		if (e && (p = find_prop(e->p, PROP_HASHCOL)) != NULL)
			k = p->value;
	}
	if (!k || list_length(k->k.columns) > list_length(exps))
		return 0;
	if (rel) {
		matched = (char*)sa_alloc(sql->sa, list_length(k->k.columns));
		memset(matched, 0, list_length(k->k.columns));
		for(n = exps->h; n; n = n->next) {
			sql_exp *e = n->data;
			fcmp cmp = (fcmp)&kc_column_cmp;
			sql_column *c = exp_find_column(rel, e, -2);
			node *m;

			if (c && (m=list_find(k->k.columns, c, cmp)) != NULL) {
				int pos = list_position(k->k.columns, m->data);
				if (!matched[pos])
					nr++;
				matched[pos] = 1;
			}
		}
		if (nr == list_length(k->k.columns)) {
			return rel_is_unique(rel, k);
		}
	}
	/*
	if ((n = exps->h) != NULL) {
		sql_exp *e = n->data;
		prop *p;

		if (e && (p = find_prop(e->p, PROP_HASHCOL)) != NULL) {
			sql_ukey *k = p->value;
			if (k && list_length(k->k.columns) <= 1)
				return 1;
		}
	}
	*/
	return 0;
}

static sql_column *
exp_is_pkey(sql_rel *rel, sql_exp *e)
{
	if (find_prop(e->p, PROP_HASHCOL)) { /* aligned PKEY JOIN */
		fcmp cmp = (fcmp)&kc_column_cmp;
		sql_column *c = exp_find_column(rel, e, -2);

		if (c && c->t->pkey && list_find(c->t->pkey->k.columns, c, cmp) != NULL)
			return c;
	}
	return NULL;
}

static int
rel_is_join_on_pkey(sql_rel *rel)
{
	if (!rel || !rel->exps)
		return 0;
	for (node *n = rel->exps->h; n; n = n->next) {
		sql_exp *je = n->data;

		if (je->type == e_cmp && je->flag == cmp_equal && (exp_is_pkey(rel, je->l) || exp_is_pkey(rel, je->r)))
			return 1;
	}
	return 0;
}

/* if all arguments to a distinct aggregate are unique, remove 'distinct' property */
static sql_rel *
rel_distinct_aggregate_on_unique_values(visitor *v, sql_rel *rel)
{
	sql_rel *l = (sql_rel*) rel->l;

	if (rel->op == op_groupby && (!l || is_base(l->op))) {
		for (node *n = rel->exps->h; n; n = n->next) {
			sql_exp *exp = (sql_exp*) n->data;

			if (exp->type == e_aggr && need_distinct(exp)) {
				bool all_unique = true;

				for (node *m = ((list*)exp->l)->h; m && all_unique; m = m->next) {
					sql_exp *arg = (sql_exp*) m->data;

					if (arg->type == e_column) {
						fcmp cmp = (fcmp)&kc_column_cmp;
						sql_column *c = exp_find_column(rel, arg, -2);

						if (c) {
							/* column is the only primary key column of its table */
							if (find_prop(arg->p, PROP_HASHCOL) && c->t->pkey && list_find(c->t->pkey->k.columns, c, cmp) != NULL && list_length(c->t->pkey->k.columns) == 1)
								continue;
							else if (c->unique == 1) /* column has unique constraint */
								continue;
							else
								all_unique = false;
						} else
							all_unique = false;
					} else
						all_unique = false;
				}
				if (all_unique) {
					set_nodistinct(exp);
					v->changes = 1;
				}
			}
		}
	}
	return rel;
}

static bool
has_no_selectivity(mvc *sql, sql_rel *rel)
{
	if (!rel)
		return true;

	switch(rel->op){
	case op_basetable:
	case op_truncate:
	case op_table:
		return true;
	case op_topn:
	case op_sample:
	case op_project:
	case op_groupby:
		return has_no_selectivity(sql, rel->l);
	case op_ddl:
	case op_insert:
	case op_update:
	case op_delete:
	case op_join:
	case op_left:
	case op_right:
	case op_full:
	case op_semi:
	case op_anti:
	case op_union:
	case op_inter:
	case op_except:
	case op_select:
		return false;
	}
	return rel;
}

/*
 * Remove a redundant join
 *
 * join (L, Distinct Project(join(L,P) [ p.key == l.lkey]) [p.key]) [ p.key == l.lkey]
 * =>
 * join(L, P) [p.key==l.lkey]
 */
static sql_rel *
rel_remove_redundant_join(visitor *v, sql_rel *rel)
{
	if ((is_join(rel->op) || is_semi(rel->op)) && !list_empty(rel->exps)) {
		sql_rel *l = rel->l, *r = rel->r, *b, *p = NULL, *j;

		if (is_basetable(l->op) && is_simple_project(r->op) && need_distinct(r)) {
			b = l;
			p = r;
			j = p->l;
		} else if (is_basetable(r->op) && is_simple_project(l->op) && need_distinct(l)) {
			b = r;
			p = l;
			j = p->l;
		}
		if (!p || !j || !is_join(j->op))
			return rel;
		/* j must have b->l (ie table) */
		sql_rel *jl = j->l, *jr = j->r;
		if ((is_basetable(jl->op) && jl->l == b->l) ||
		    (is_basetable(jr->op) && jr->l == b->l)) {
			int left = 0;
			if (is_basetable(jl->op) && jl->l == b->l)
				left = 1;
			if (exp_match_list(j->exps, rel->exps)) {
				p->l = (left)?rel_dup(jr):rel_dup(jl);
				rel_destroy(j);
				set_nodistinct(p);
				v->changes++;
				return rel;
			}
		}
	}
	return rel;
}

static sql_column *
is_fk_column_of_pk(sql_rel *rel, sql_column *pkc, sql_exp *e) /* test if e is a foreing key column for the pk on pkc */
{
	sql_column *c = exp_find_column(rel, e, -2);

	if (c) {
		sql_table *t = c->t;

		for (node *n = t->idxs.set->h; n; n = n->next) {
			sql_idx *li = n->data;

			if (li->type == join_idx) {
				for (node *m = li->columns->h ; m ; m = m->next) {
					sql_kc *fkc = m->data;

					if (strcmp(fkc->c->base.name, c->base.name) == 0) { /* same fkey column */
						sql_key *fkey = &((sql_fkey*)li->key)->rkey->k;

						if (strcmp(fkey->t->base.name, pkc->t->base.name) == 0) { /* to same pk table */
							for (node *o = fkey->columns->h ; o ; o = n->next) {
								sql_kc *kc = m->data;

								if (strcmp(kc->c->base.name, pkc->base.name) == 0) /* to same pk table column */
									return c;
							}
						}
					}
				}
			}
		}
	}
	return NULL;
}

static sql_rel *
rel_distinct_project2groupby(visitor *v, sql_rel *rel)
{
	sql_rel *l = rel->l;

	/* rewrite distinct project (table) [ constant ] -> project [ constant ] */
	if (rel->op == op_project && rel->l && !rel->r /* no order by */ && need_distinct(rel) &&
	    exps_card(rel->exps) <= CARD_ATOM) {
		set_nodistinct(rel);
		if (rel->card > CARD_ATOM) /* if the projection just contains constants, then no topN is needed */
			rel->l = rel_topn(v->sql->sa, rel->l, append(sa_list(v->sql->sa), exp_atom_lng(v->sql->sa, 1)));
	}

	/* rewrite distinct project [ pk ] ( select ( table ) [ e op val ])
	 * into project [ pk ] ( select/semijoin ( table )  */
	if (rel->op == op_project && rel->l && !rel->r /* no order by */ && need_distinct(rel) &&
	    (l->op == op_select || l->op == op_semi) && exps_unique(v->sql, rel, rel->exps))
		set_nodistinct(rel);

	/* rewrite distinct project ( join(p,f) [ p.pk = f.fk ] ) [ p.pk ]
	 * 	into project( (semi)join(p,f) [ p.pk = f.fk ] ) [ p.pk ] */
	if (rel->op == op_project && rel->l && !rel->r /* no order by */ && need_distinct(rel) &&
	    l && (is_select(l->op) || l->op == op_join) && rel_is_join_on_pkey(l) /* [ pk == fk ] */) {
		sql_exp *found = NULL, *pk = NULL, *fk = NULL;
		bool all_exps_atoms = true;
		sql_column *pkc = NULL;

		for (node *m = l->exps->h ; m ; m = m->next) { /* find a primary key join */
			sql_exp *je = (sql_exp *) m->data;
			sql_exp *le = je->l, *re = je->r;

			if ((pkc = exp_is_pkey(l, le))) { /* le is the primary key */
				all_exps_atoms = true;

				for (node *n = rel->exps->h; n && all_exps_atoms; n = n->next) {
					sql_exp *e = (sql_exp *) n->data;

					if (exp_match(e, le) || exp_refers(e, le))
						found = e;
					else if (e->card > CARD_ATOM)
						all_exps_atoms = false;
				}
				pk = le;
				fk = re;
			}
			if (!found && (pkc = exp_is_pkey(l, re))) { /* re is the primary key */
				all_exps_atoms = true;

				for (node *n = rel->exps->h; n && all_exps_atoms; n = n->next) {
					sql_exp *e = (sql_exp *) n->data;

					if (exp_match(e, re) || exp_refers(e, re))
						found = e;
					else if (e->card > CARD_ATOM)
						all_exps_atoms = false;
				}
				pk = re;
				fk = le;
			}
		}

		if (all_exps_atoms && found) { /* rel must have the same primary key on the projection list */
			/* if the foreign key has no selectivity, the join can be removed */
			if (!(rel_is_ref(l)) && ((rel_find_exp(l->l, fk) && is_fk_column_of_pk(l->l, pkc, fk) && has_no_selectivity(v->sql, l->l)) ||
				(l->r && rel_find_exp(l->r, fk) && is_fk_column_of_pk(l->r, pkc, fk) && has_no_selectivity(v->sql, l->r)))) {
				sql_rel *side = (rel_find_exp(l->l, pk) != NULL)?l->l:l->r;

				rel->l = rel_dup(side);
				rel_destroy(l);
				v->changes = 1;
				set_nodistinct(rel);
				return rel;
			}
			/* if the join has no multiple references it can be re-written into a semijoin */
			if (l->op == op_join && !(rel_is_ref(l)) && list_length(rel->exps) == 1) { /* other expressions may come from the other side */
				if (l->r && rel_find_exp(l->r, pk)) {
					sql_rel *temp = l->l;
					l->l = l->r;
					l->r = temp;

					l->op = op_semi;
				} else if (rel_find_exp(l->l, pk)) {
					l->op = op_semi;
				}
			}
			v->changes = 1;
			set_nodistinct(rel);
			return rel;
		}
	}
	/* rewrite distinct project [ gbe ] ( select ( groupby [ gbe ] [ gbe, e ] )[ e op val ])
	 * into project [ gbe ] ( select ( group etc ) */
	if (rel->op == op_project && rel->l && !rel->r /* no order by */ &&
	    need_distinct(rel) && l->op == op_select){
		sql_rel *g = l->l;
		if (is_groupby(g->op)) {
			list *used = sa_list(v->sql->sa);
			list *gbe = g->r;
			node *n;
			int fnd = 1;

			for (n = rel->exps->h; n && fnd; n = n->next) {
				sql_exp *e = n->data;

				if (e->card > CARD_ATOM) {
					/* find e in gbe */
					sql_exp *ne = list_find_exp(g->exps, e);

					if (ne)
						ne = list_find_exp( gbe, ne);
					if (ne && !list_find_exp(used, ne)) {
						fnd++;
						list_append(used, ne);
					}
					if (!ne)
						fnd = 0;
				}
			}
			if (fnd == (list_length(gbe)+1))
				set_nodistinct(rel);
		}
	}
	if (rel->op == op_project && rel->l &&
	    need_distinct(rel) && exps_card(rel->exps) > CARD_ATOM) {
		node *n;
		list *exps = new_exp_list(v->sql->sa), *gbe = new_exp_list(v->sql->sa);
		list *obe = rel->r; /* we need to read the ordering later */

		if (obe) {
			int fnd = 0;

			for(n = obe->h; n && !fnd; n = n->next) {
				sql_exp *e = n->data;

				if (e->type != e_column)
					fnd = 1;
				else if (exps_bind_column2(rel->exps, e->l, e->r) == 0)
					fnd = 1;
			}
			if (fnd)
				return rel;
		}
		rel->l = rel_project(v->sql->sa, rel->l, rel->exps);

		for (n = rel->exps->h; n; n = n->next) {
			sql_exp *e = n->data, *ne;

			ne = exp_ref(v->sql, e);
			if (e->card > CARD_ATOM && !list_find_exp(gbe, ne)) /* no need to group by on constants, or the same column multiple times */
				append(gbe, ne);
			append(exps, ne);
		}
		rel->op = op_groupby;
		rel->exps = exps;
		rel->r = gbe;
		set_nodistinct(rel);
		if (obe) {
			/* add order again */
			rel = rel_project(v->sql->sa, rel, rel_projections(v->sql, rel, NULL, 1, 1));
			rel->r = obe;
		}
		v->changes = 1;
	}
	return rel;
}

static int
exp_shares_exps( sql_exp *e, list *shared, lng *uses)
{
	switch(e->type) {
	case e_cmp: /* not in projection list */
	case e_psm:
		assert(0);
	case e_atom:
		return 0;
	case e_column:
		{
			sql_exp *ne = NULL;
			if (e->l)
				ne = exps_bind_column2(shared, e->l, e->r);
			if (!ne && !e->l)
				ne = exps_bind_column(shared, e->r, NULL, 1);
			if (!ne)
				return 0;
			if (ne && ne->type != e_column) {
				lng used = (lng) 1 << list_position(shared, ne);
				if (used & *uses)
					return 1;
				*uses &= used;
				return 0;
			}
			if (ne && ne != e && (list_position(shared, e) < 0 || list_position(shared, e) > list_position(shared, ne)))
				/* maybe ne refers to a local complex exp */
				return exp_shares_exps( ne, shared, uses);
			return 0;
		}
	case e_convert:
		return exp_shares_exps(e->l, shared, uses);

	case e_aggr:
	case e_func:
		{
			list *l = e->l;
			node *n;

			if (!l)
				return 0;
			for (n = l->h; n; n = n->next) {
				sql_exp *e = n->data;

				if (exp_shares_exps( e, shared, uses))
					return 1;
			}
		}
	}
	return 0;
}

static int
exps_share_expensive_exp( list *exps, list *shared )
{
	node *n;
	lng uses = 0;

	if (!exps || !shared)
		return 0;
	for (n = exps->h; n; n = n->next){
		sql_exp *e = n->data;

		if (exp_shares_exps( e, shared, &uses))
			return 1;
	}
	return 0;
}

static int ambigious_ref( list *exps, sql_exp *e);
static int
ambigious_refs( list *exps, list *refs)
{
	node *n;

	if (!refs)
		return 0;
	for(n=refs->h; n; n = n->next) {
		if (ambigious_ref(exps, n->data))
			return 1;
	}
	return 0;
}

static int
ambigious_ref( list *exps, sql_exp *e)
{
	sql_exp *ne = NULL;

	if (e->type == e_column) {
		if (e->l)
			ne = exps_bind_column2(exps, e->l, e->r);
		if (!ne && !e->l)
			ne = exps_bind_column(exps, e->r, NULL, 1);
		if (ne && e != ne)
			return 1;
	}
	if (e->type == e_func)
		return ambigious_refs(exps, e->l);
	return 0;
}

/* merge 2 projects into the lower one */
static sql_rel *
rel_merge_projects(visitor *v, sql_rel *rel)
{
	list *exps = rel->exps;
	sql_rel *prj = rel->l;
	node *n;

	if (rel->op == op_project &&
	    prj && prj->op == op_project && !(rel_is_ref(prj)) && !prj->r) {
		int all = 1;

		if (project_unsafe(rel,0) || project_unsafe(prj,0) || exps_share_expensive_exp(rel->exps, prj->exps))
			return rel;

		/* here we need to fix aliases */
		rel->exps = new_exp_list(v->sql->sa);

		/* for each exp check if we can rename it */
		for (n = exps->h; n && all; n = n->next) {
			sql_exp *e = n->data, *ne = NULL;

			/* We do not handle expressions pointing back in the list */
			if (ambigious_ref(exps, e)) {
				all = 0;
				break;
			}
			ne = exp_push_down_prj(v->sql, e, prj, prj->l);
			/* check if the refered alias name isn't used twice */
			if (ne && ambigious_ref(rel->exps, ne)) {
				all = 0;
				break;
			}
			if (ne) {
				if (exp_name(e))
					exp_prop_alias(v->sql->sa, ne, e);
				list_append(rel->exps, ne);
			} else {
				all = 0;
			}
		}
		if (all) {
			/* we can now remove the intermediate project */
			/* push order by expressions */
			if (rel->r) {
				list *nr = new_exp_list(v->sql->sa), *res = rel->r;
				for (n = res->h; n; n = n->next) {
					sql_exp *e = n->data, *ne = NULL;

					ne = exp_push_down_prj(v->sql, e, prj, prj->l);
					if (ne) {
						if (exp_name(e))
							exp_prop_alias(v->sql->sa, ne, e);
						list_append(nr, ne);
					} else {
						all = 0;
					}
				}
				if (all) {
					rel->r = nr;
				} else {
					/* leave as is */
					rel->exps = exps;
					return rel;
				}
			}
			rel->l = prj->l;
			prj->l = NULL;
			rel_destroy(prj);
			v->changes++;
			return rel_merge_projects(v, rel);
		} else {
			/* leave as is */
			rel->exps = exps;
		}
		return rel;
	}
	return rel;
}

static sql_subfunc *
find_func( mvc *sql, char *name, list *exps )
{
	list * l = sa_list(sql->sa);
	node *n;

	for(n = exps->h; n; n = n->next)
		append(l, exp_subtype(n->data));
	return sql_bind_func_(sql->sa, sql->session->schema, name, l, F_FUNC);
}

static sql_exp *
exp_simplify_math( mvc *sql, sql_exp *e, int *changes)
{
	if (e->type == e_func || e->type == e_aggr) {
		list *l = e->l;
		sql_subfunc *f = e->f;
		node *n;
		sql_exp *le;

		if (list_length(l) < 1)
			return e;

		/* if the function has no null semantics we can return NULL if one of the arguments is NULL */
		if (!f->func->semantics && f->func->type != F_PROC) {
			for (node *n = l->h ; n ; n = n->next) {
				sql_exp *arg = n->data;

				if (exp_is_atom(arg) && exp_is_null(sql, arg)) {
					sql_exp *ne = exp_null(sql->sa, exp_subtype(e));
					(*changes)++;
					if (exp_name(e))
						exp_prop_alias(sql->sa, ne, e);
					return ne;
				}
			}
		}
		if (!f->func->s && list_length(l) == 2 && strstr(f->func->imp, "_no_nil") != NULL) {
			sql_exp *le = l->h->data;
			sql_exp *re = l->h->next->data;

			/* if "_no_nil" is in the name of the
			 * implementation function (currently either
			 * min_no_nil or max_no_nil), in which case we
			 * ignore the NULL and return the other value */

			if (exp_is_atom(le) && exp_is_null(sql, le)) {
				(*changes)++;
				if (exp_name(e))
					exp_prop_alias(sql->sa, re, e);
				return re;
			}
			if (exp_is_atom(re) && exp_is_null(sql, re)) {
				(*changes)++;
				if (exp_name(e))
					exp_prop_alias(sql->sa, le, e);
				return le;
			}
		}

		le = l->h->data;
		if (!EC_COMPUTE(exp_subtype(le)->type->eclass) && exp_subtype(le)->type->eclass != EC_DEC)
			return e;

		if (!f->func->s && !strcmp(f->func->base.name, "sql_mul") && list_length(l) == 2) {
			sql_exp *le = l->h->data;
			sql_exp *re = l->h->next->data;
			sql_subtype *et = exp_subtype(e);

			/* 0*a = 0 */
			if (exp_is_atom(le) && exp_is_zero(sql, le) && exp_is_atom(re) && exp_is_not_null(sql, re)) {
				(*changes)++;
				le = exp_zero(sql->sa, et);
				if (exp_name(e))
					exp_prop_alias(sql->sa, le, e);
				return le;
			}
			/* a*0 = 0 */
			if (exp_is_atom(re) && exp_is_zero(sql, re) && exp_is_atom(le) && exp_is_not_null(sql, le)) {
				(*changes)++;
				re = exp_zero(sql->sa, et);
				if (exp_name(e))
					exp_prop_alias(sql->sa, re, e);
				return re;
			}
			/* 1*a = a
			if (exp_is_atom(le) && exp_is_one(sql, le)) {
				(*changes)++;
				if (exp_name(e))
					exp_prop_alias(sql->sa, re, e);
				return re;
			}
			*/
			/* a*1 = a
			if (exp_is_atom(re) && exp_is_one(sql, re)) {
				(*changes)++;
				if (exp_name(e))
					exp_prop_alias(sql->sa, le, e);
				return le;
			}
			*/
			if (exp_is_atom(le) && exp_is_atom(re)) {
				atom *la = exp_flatten(sql, le);
				atom *ra = exp_flatten(sql, re);

				/* TODO check if output type is larger then input */
				if (la && ra && subtype_cmp(atom_type(la), atom_type(ra)) == 0 && subtype_cmp(atom_type(la), exp_subtype(e)) == 0) {
					atom *a = atom_mul(la, ra);

					if (a && atom_cast(sql->sa, a, exp_subtype(e))) {
						sql_exp *ne = exp_atom(sql->sa, a);
						(*changes)++;
						if (exp_name(e))
							exp_prop_alias(sql->sa, ne, e);
						return ne;
					}
				}
			}
			/* move constants to the right, ie c*A = A*c */
			else if (exp_is_atom(le)) {
				l->h->data = re;
				l->h->next->data = le;
				e->f = sql_bind_func(sql->sa, NULL, "sql_mul", exp_subtype(re), exp_subtype(le), F_FUNC);
				exp_sum_scales(e->f, re, le);
				(*changes)++;
				return e;
			}
			/* change a*a into pow(a,2), later change pow(a,2) back into a*a */
			if (/* DISABLES CODE */ (0) && exp_equal(le, re)==0 && exp_subtype(le)->type->eclass == EC_FLT) {
				/* pow */
				list *l;
				sql_exp *ne;
				sql_subfunc *pow = sql_bind_func(sql->sa, sql->session->schema, "power", exp_subtype(le), exp_subtype(re), F_FUNC);
				assert(pow);
				if (exp_subtype(le)->type->localtype == TYPE_flt)
					re = exp_atom_flt(sql->sa, 2);
				else
					re = exp_atom_dbl(sql->sa, 2);
				l = sa_list(sql->sa);
				append(l, le);
				append(l, re);
				(*changes)++;
				ne = exp_op(sql->sa, l, pow);
				if (exp_name(e))
					exp_prop_alias(sql->sa, ne, e);
				return ne;
			}
			/* change a*pow(a,n) or pow(a,n)*a into pow(a,n+1) */
			if (is_func(le->type)) {
				list *l = le->l;
				sql_subfunc *f = le->f;

				if (!f->func->s && !strcmp(f->func->base.name, "power") && list_length(l) == 2) {
					sql_exp *lle = l->h->data;
					sql_exp *lre = l->h->next->data;
					if (exp_equal(re, lle)==0) {
						if (atom_inc(exp_value(sql, lre, sql->args, sql->argc))) {
							(*changes)++;
							if (exp_name(e))
								exp_prop_alias(sql->sa, le, e);
							return le;
						}
					}
				}
				if (!f->func->s && !strcmp(f->func->base.name, "sql_mul") && list_length(l) == 2) {
					sql_exp *lle = l->h->data;
					sql_exp *lre = l->h->next->data;
					if (!exp_is_atom(lle) && exp_is_atom(lre) && exp_is_atom(re)) {
						sql_subtype et = *exp_subtype(e);
						/* (x*c1)*c2 -> x * (c1*c2) */
						list *l = sa_list(sql->sa);
						append(l, lre);
						append(l, re);
						le->l = l;
						le->f = sql_bind_func(sql->sa, NULL, "sql_mul", exp_subtype(lre), exp_subtype(re), F_FUNC);
						exp_sum_scales(le->f, lre, re);
						l = e->l;
						l->h->data = lle;
						l->h->next->data = le;
						e->f = sql_bind_func(sql->sa, NULL, "sql_mul", exp_subtype(lle), exp_subtype(le), F_FUNC);
						exp_sum_scales(e->f, lle, le);
						if (subtype_cmp(&et, exp_subtype(e)) != 0)
							e = exp_convert(sql->sa, e, exp_subtype(e), &et);
						(*changes)++;
						return e;
					}
				}
			}
		}
		if (!f->func->s && !strcmp(f->func->base.name, "sql_add") && list_length(l) == 2) {
			sql_exp *le = l->h->data;
			sql_exp *re = l->h->next->data;
			if (exp_is_atom(le) && exp_is_zero(sql, le)) {
				(*changes)++;
				if (exp_name(e))
					exp_prop_alias(sql->sa, re, e);
				return re;
			}
			if (exp_is_atom(re) && exp_is_zero(sql, re)) {
				(*changes)++;
				if (exp_name(e))
					exp_prop_alias(sql->sa, le, e);
				return le;
			}
			if (exp_is_atom(le) && exp_is_atom(re)) {
				atom *la = exp_flatten(sql, le);
				atom *ra = exp_flatten(sql, re);

				if (la && ra) {
					atom *a = atom_add(la, ra);

					if (a) {
						sql_exp *ne = exp_atom(sql->sa, a);
						(*changes)++;
						if (exp_name(e))
							exp_prop_alias(sql->sa, ne, e);
						return ne;
					}
				}
			}
			/* move constants to the right, ie c+A = A+c */
			else if (exp_is_atom(le)) {
				l->h->data = re;
				l->h->next->data = le;
				(*changes)++;
				return e;
			} else if (is_func(le->type)) {
				list *ll = le->l;
				sql_subfunc *f = le->f;
				if (!f->func->s && !strcmp(f->func->base.name, "sql_add") && list_length(ll) == 2) {
					sql_exp *lle = ll->h->data;
					sql_exp *lre = ll->h->next->data;

					if (exp_is_atom(lle) && exp_is_atom(lre))
						return e;
					if (!exp_is_atom(re) && exp_is_atom(lre)) {
						/* (x+c1)+y -> (x+y) + c1 */
						ll->h->next->data = re;
						l->h->next->data = lre;
						l->h->data = exp_simplify_math(sql, le, changes);
						(*changes)++;
						return e;
					}
					if (exp_is_atom(re) && exp_is_atom(lre)) {
						/* (x+c1)+c2 -> (c2+c1) + x */
						ll->h->data = re;
						l->h->next->data = lle;
						l->h->data = exp_simplify_math(sql, le, changes);
						(*changes)++;
						return e;
					}
				}
			}
			/*
			if (is_func(re->type)) {
				list *ll = re->l;
				sql_subfunc *f = re->f;
				if (!f->func->s && !strcmp(f->func->base.name, "sql_add") && list_length(ll) == 2) {
					if (exp_is_atom(le)) {
						* c1+(x+y) -> (x+y) + c1 *
						l->h->data = re;
						l->h->next->data = le;
						(*changes)++;
						return e;
					}
				}
			}
			*/
		}
		if (!f->func->s && !strcmp(f->func->base.name, "sql_sub") && list_length(l) == 2) {
			sql_exp *le = l->h->data;
			sql_exp *re = l->h->next->data;

			if (exp_is_atom(le) && exp_is_atom(re)) {
				atom *la = exp_flatten(sql, le);
				atom *ra = exp_flatten(sql, re);

				if (la && ra) {
					atom *a = atom_sub(la, ra);

					if (a) {
						sql_exp *ne = exp_atom(sql->sa, a);
						(*changes)++;
						if (exp_name(e))
							exp_prop_alias(sql->sa, ne, e);
						return ne;
					}
				}
			}
			if (exp_equal(le,re) == 0) { /* a - a = 0 */
				atom *a;
				sql_exp *ne;

				if (exp_subtype(le)->type->eclass == EC_NUM) {
					a = atom_int(sql->sa, exp_subtype(le), 0);
				} else if (exp_subtype(le)->type->eclass == EC_FLT) {
					a = atom_float(sql->sa, exp_subtype(le), 0);
				} else {
					return e;
				}
				ne = exp_atom(sql->sa, a);
				(*changes)++;
				if (exp_name(e))
					exp_prop_alias(sql->sa, ne, e);
				return ne;
			}
			if (is_func(le->type)) {
				list *ll = le->l;
				sql_subfunc *f = le->f;
				if (!f->func->s && !strcmp(f->func->base.name, "sql_add") && list_length(ll) == 2) {
					sql_exp *lle = ll->h->data;
					sql_exp *lre = ll->h->next->data;
					if (exp_equal(re, lre) == 0) {
						/* (x+a)-a = x*/
						if (exp_name(e))
							exp_prop_alias(sql->sa, lle, e);
						(*changes)++;
						return lle;
					}
					if (exp_is_atom(lle) && exp_is_atom(lre))
						return e;
					if (!exp_is_atom(re) && exp_is_atom(lre)) {
						/* (x+c1)-y -> (x-y) + c1 */
						ll->h->next->data = re;
						l->h->next->data = lre;
						le->f = e->f;
						e->f = f;
						l->h->data = exp_simplify_math(sql, le, changes);
						(*changes)++;
						return e;
					}
					if (exp_is_atom(re) && exp_is_atom(lre)) {
						/* (x+c1)-c2 -> (c1-c2) + x */
						ll->h->data = lre;
						ll->h->next->data = re;
						l->h->next->data = lle;
						le->f = e->f;
						e->f = f;
						l->h->data = exp_simplify_math(sql, le, changes);
						(*changes)++;
						return e;
					}
				}
			}
		}
		if (l)
			for (n = l->h; n; n = n->next)
				n->data = exp_simplify_math(sql, n->data, changes);
	}
	if (e->type == e_convert)
		e->l = exp_simplify_math(sql, e->l, changes);
	return e;
}

static sql_rel *
rel_simplify_math(visitor *v, sql_rel *rel)
{
	int ochanges = 0;

	if ((is_project(rel->op) || (rel->op == op_ddl && rel->flag == ddl_psm)) && rel->exps) {
		list *exps = rel->exps;
		node *n;
		int needed = 0;

		for (n = exps->h; n && !needed; n = n->next) {
			sql_exp *e = n->data;

			if (e->type == e_func || e->type == e_convert ||
			    e->type == e_aggr || e->type == e_psm)
				needed = 1;
		}
		if (!needed)
			return rel;

		rel->exps = new_exp_list(v->sql->sa);
		for (n = exps->h; n; n = n->next) {
			sql_exp *e = exp_simplify_math( v->sql, n->data, &ochanges);

			if (!e)
				return NULL;
			list_append(rel->exps, e);
		}
	}
	if (ochanges) /* if rewritten don't cache this query */
		v->sql->caching = 0;
	v->changes += ochanges;
	return rel;
}

static sql_rel *
rel_push_down_bounds(visitor *v, sql_rel *rel)
{
	if (is_simple_project(rel->op) && rel->exps) {
		list *exps = rel->exps;
		node *n;

		for (n = exps->h; n ; n = n->next) {
			sql_exp *e = n->data;
			int cnt;
			sql_exp *b1, *b2;
			sql_subfunc *f;
			list *l;

			if (e->type != e_func || ((sql_subfunc*)e->f)->func->type != F_ANALYTIC)
				continue;

			f = (sql_subfunc*) e->f;
			l = (list*) e->l;
			if (f->func->type != F_ANALYTIC || !strcmp(f->func->base.name, "diff") || !strcmp(f->func->base.name, "window_bound"))
				continue;

			/* Extract sql.diff calls into a lower projection and re-use them */
			cnt = list_length(l);
			assert(cnt >= 3); /* There will be at least 3 expressions in the parameters for the window function */
			b1 = (sql_exp*) list_fetch(l, cnt - 2);
			b2 = (sql_exp*) list_fetch(l, cnt - 1);

			if (b1->type == e_func && b2->type == e_func) { /* if both are 'window_bound' calls, push down a diff call */
				sql_subfunc *sf1 = (sql_subfunc*) b1->f, *sf2 = (sql_subfunc*) b2->f;

				if (!strcmp(sf1->func->base.name, "window_bound") && !strcmp(sf2->func->base.name, "window_bound")) {
					list *args1 = (list*) b1->l, *args2 = (list*) b2->l;
					sql_exp *first1 = (sql_exp*) args1->h->data, *first2 = (sql_exp*) args2->h->data;

					if (first1->type == e_func && exp_match_exp(first1, first2)) { /* push down only function calls to avoid infinite recursion */
						rel->l = rel_project(v->sql->sa, rel->l, rel_projections(v->sql, rel->l, NULL, 1, 1));
						first1 = rel_project_add_exp(v->sql, rel->l, first1);
						args1->h->data = exp_ref(v->sql, first1);
						args2->h->data = exp_ref(v->sql, first1);

						if (list_length(args1) == 6 && list_length(args2) == 6) {
							sql_exp *second1 = (sql_exp*) args1->h->next->data, *second2 = (sql_exp*) args2->h->next->data;

							if (second1->type == e_func && exp_match_exp(second1, second2)) {
								second1 = rel_project_add_exp(v->sql, rel->l, second1);
								args1->h->next->data = exp_ref(v->sql, second1);
								args2->h->next->data = exp_ref(v->sql, second1);
							}
						}

						v->changes++;
					}
				}
			}
		}
	}
	return rel;
}

static sql_rel *
rel_find_ref( sql_rel *r)
{
	while (!rel_is_ref(r) && r->l &&
	      (is_project(r->op) || is_select(r->op) /*|| is_join(r->op)*/))
		r = r->l;
	if (rel_is_ref(r))
		return r;
	return NULL;
}

static sql_rel *
rel_find_select( sql_rel *r)
{
	while (!is_select(r->op) && r->l && is_project(r->op))
		r = r->l;
	if (is_select(r->op))
		return r;
	return NULL;
}

static int
rel_match_projections(sql_rel *l, sql_rel *r)
{
	node *n, *m;
	list *le = l->exps;
	list *re = r->exps;

	if (!le || !re)
		return 0;
	if (list_length(le) != list_length(re))
		return 0;

	for (n = le->h, m = re->h; n && m; n = n->next, m = m->next)
		if (!exp_match(n->data, m->data))
			return 0;
	return 1;
}

static int
exps_has_predicate( list *l )
{
	node *n;

	for( n = l->h; n; n = n->next){
		sql_exp *e = n->data;

		if (e->card <= CARD_ATOM)
			return 1;
	}
	return 0;
}

static sql_rel *
rel_merge_union(visitor *v, sql_rel *rel)
{
	sql_rel *l = rel->l;
	sql_rel *r = rel->r;
	sql_rel *ref = NULL;

	if (is_union(rel->op) &&
	    l && is_project(l->op) && !project_unsafe(l,0) &&
	    r && is_project(r->op) && !project_unsafe(r,0) &&
	    (ref = rel_find_ref(l)) != NULL && ref == rel_find_ref(r)) {
		/* Find selects and try to merge */
		sql_rel *ls = rel_find_select(l);
		sql_rel *rs = rel_find_select(r);

		/* can we merge ? */
		if (!ls || !rs)
			return rel;

		/* merge any extra projects */
		if (l->l != ls)
			rel->l = l = rel_merge_projects(v, l);
		if (r->l != rs)
			rel->r = r = rel_merge_projects(v, r);

		if (!rel_match_projections(l,r))
			return rel;

		/* for now only union(project*(select(R),project*(select(R))) */
		if (ls != l->l || rs != r->l ||
		    ls->l != rs->l || !rel_is_ref(ls->l))
			return rel;

		if (!ls->exps || !rs->exps ||
		    exps_has_predicate(ls->exps) ||
		    exps_has_predicate(rs->exps))
			return rel;

		/* merge, ie. add 'or exp' */
		v->changes++;
		ls->exps = append(new_exp_list(v->sql->sa), exp_or(v->sql->sa, ls->exps, rs->exps, 0));
		rs->exps = NULL;
		rel = rel_inplace_project(v->sql->sa, rel, rel_dup(rel->l), rel->exps);
		set_processed(rel);
		return rel;
	}
	return rel;
}

static int
exps_cse( mvc *sql, list *oexps, list *l, list *r )
{
	list *nexps;
	node *n, *m;
	char *lu, *ru;
	int lc = 0, rc = 0, match = 0, res = 0;

	if (list_length(l) == 0 || list_length(r) == 0)
		return 0;

	/* first recusive exps_cse */
	nexps = new_exp_list(sql->sa);
	for (n = l->h; n; n = n->next) {
		sql_exp *e = n->data;

		if (e->type == e_cmp && e->flag == cmp_or && !is_anti(e)) {
			res = exps_cse(sql, nexps, e->l, e->r);
		} else {
			append(nexps, e);
		}
	}
	l = nexps;

	nexps = new_exp_list(sql->sa);
	for (n = r->h; n; n = n->next) {
		sql_exp *e = n->data;

		if (e->type == e_cmp && e->flag == cmp_or && !is_anti(e)) {
			res = exps_cse(sql, nexps, e->l, e->r);
		} else {
			append(nexps, e);
		}
	}
	r = nexps;

	/* simplify  true or .. and .. or true */
	if (list_length(l) == list_length(r) && list_length(l) == 1) {
		sql_exp *le = l->h->data, *re = r->h->data;

		if (exp_is_true(sql, le)) {
			append(oexps, le);
			return 1;
		}
		if (exp_is_true(sql, re)) {
			append(oexps, re);
			return 1;
		}
	}

	lu = GDKzalloc(list_length(l) * sizeof(char));
	ru = GDKzalloc(list_length(r) * sizeof(char));
	for (n = l->h, lc = 0; n; n = n->next, lc++) {
		sql_exp *le = n->data;

		for ( m = r->h, rc = 0; m; m = m->next, rc++) {
			sql_exp *re = m->data;

			if (!ru[rc] && exp_match_exp(le,re)) {
				lu[lc] = 1;
				ru[rc] = 1;
				match = 1;
			}
		}
	}
	if (match) {
		list *nl = new_exp_list(sql->sa);
		list *nr = new_exp_list(sql->sa);

		for (n = l->h, lc = 0; n; n = n->next, lc++)
			if (!lu[lc])
				append(nl, n->data);
		for (n = r->h, rc = 0; n; n = n->next, rc++)
			if (!ru[rc])
				append(nr, n->data);

		if (list_length(nl) && list_length(nr))
			append(oexps, exp_or(sql->sa, nl, nr, 0));

		for (n = l->h, lc = 0; n; n = n->next, lc++) {
			if (lu[lc])
				append(oexps, n->data);
		}
		res = 1;
	} else {
		append(oexps, exp_or(sql->sa, list_dup(l, (fdup)NULL),
				     list_dup(r, (fdup)NULL), 0));
	}
	GDKfree(lu);
	GDKfree(ru);
	return res;
}

static int
are_equality_exps( list *exps, sql_exp **L)
{
	sql_exp *l = *L;

	if (list_length(exps) == 1) {
		sql_exp *e = exps->h->data, *le = e->l, *re = e->r;

		if (e->type == e_cmp && e->flag == cmp_equal && le->card != CARD_ATOM && re->card == CARD_ATOM && !is_semantics(e)) {
			if (!l) {
				*L = l = le;
				if (!is_column(le->type))
					return 0;
			}
			return (exp_match(l, le));
		}
		if (e->type == e_cmp && e->flag == cmp_or && !is_anti(e) && !is_semantics(e))
			return (are_equality_exps(e->l, L) && are_equality_exps(e->r, L));
	}
	return 0;
}

static void
get_exps( list *n, list *l )
{
	sql_exp *e = l->h->data, *re = e->r;

	if (e->type == e_cmp && e->flag == cmp_equal && re->card == CARD_ATOM)
		list_append(n, re);
	if (e->type == e_cmp && e->flag == cmp_or) {
		get_exps(n, e->l);
		get_exps(n, e->r);
	}
}

static sql_exp *
equality_exps_2_in( mvc *sql, sql_exp *ce, list *l, list *r)
{
	list *nl = new_exp_list(sql->sa);

	get_exps(nl, l);
	get_exps(nl, r);

	return exp_in( sql->sa, ce, nl, cmp_in);
}

static list *
merge_ors(mvc *sql, list *exps, int *changes)
{
	list *nexps = NULL;
	int needed = 0;

	for (node *n = exps->h; n && !needed; n = n->next) {
		sql_exp *e = n->data;

		if (e->type == e_cmp && e->flag == cmp_or && !is_anti(e))
			needed = 1;
	}

	if (needed) {
		nexps = new_exp_list(sql->sa);
		for (node *n = exps->h; n; n = n->next) {
			sql_exp *e = n->data, *l = NULL;

			if (e->type == e_cmp && e->flag == cmp_or && !is_anti(e) && are_equality_exps(e->l, &l) && are_equality_exps(e->r, &l) && l) {
				(*changes)++;
				append(nexps, equality_exps_2_in(sql, l, e->l, e->r));
			} else {
				append(nexps, e);
			}
		}
	} else {
		nexps = exps;
	}

	for (node *n = nexps->h; n ; n = n->next) {
		sql_exp *e = n->data;

		if (e->type == e_cmp && e->flag == cmp_or) {
			e->l = merge_ors(sql, e->l, changes);
			e->r = merge_ors(sql, e->r, changes);
		}
	}

	return nexps;
}

#define TRIVIAL_NOT_EQUAL_CMP(e) \
	((e)->type == e_cmp && (e)->flag == cmp_notequal && !is_anti((e)) && !is_semantics((e)) && ((sql_exp*)(e)->l)->card != CARD_ATOM && ((sql_exp*)(e)->r)->card == CARD_ATOM)

static list *
merge_notequal(mvc *sql, list *exps, int *changes)
{
	list *inequality_groups = NULL, *nexps = NULL;
	int needed = 0;

	for (node *n = exps->h; n; n = n->next) {
		sql_exp *e = n->data;

		if (TRIVIAL_NOT_EQUAL_CMP(e)) {
			bool appended = false;

			if (inequality_groups) {
				for (node *m = inequality_groups->h; m && !appended; m = m->next) {
					list *next = m->data;
					sql_exp *first = (sql_exp*) next->h->data;

					if (exp_match(first->l, e->l)) {
						list_append(next, e);
						appended = true;
					}
				}
			}
			if (!appended) {
				if (!inequality_groups)
					inequality_groups = new_exp_list(sql->sa);
				list_append(inequality_groups, list_append(new_exp_list(sql->sa), e));
			}
		}
	}

	if (inequality_groups) { /* if one list of inequalities has more than one entry, then the re-write is needed */
		for (node *n = inequality_groups->h; n; n = n->next) {
			list *next = n->data;

			if (list_length(next) > 1)
				needed = 1;
		}
	}

	if (needed) {
		nexps = new_exp_list(sql->sa);
		for (node *n = inequality_groups->h; n; n = n->next) {
			list *next = n->data;
			sql_exp *first = (sql_exp*) next->h->data;
			list *notin = new_exp_list(sql->sa);

			for (node *m = next->h; m; m = m->next) {
				sql_exp *e = m->data;
				list_append(notin, e->r);
			}
			list_append(nexps, exp_in(sql->sa, first->l, notin, cmp_notin));
		}

		for (node *n = exps->h; n; n = n->next) {
			sql_exp *e = n->data;

			if (!TRIVIAL_NOT_EQUAL_CMP(e))
				list_append(nexps, e);
		}
		(*changes)++;
	} else {
		nexps = exps;
	}

	for (node *n = nexps->h; n ; n = n->next) {
		sql_exp *e = n->data;

		if (e->type == e_cmp && e->flag == cmp_or) {
			e->l = merge_notequal(sql, e->l, changes);
			e->r = merge_notequal(sql, e->r, changes);
		}
	}

	return nexps;
}

static sql_rel *
rel_select_cse(visitor *v, sql_rel *rel)
{
	if (is_select(rel->op) && rel->exps)
		rel->exps = merge_ors(v->sql, rel->exps, &v->changes); /* x = 1 or x = 2 => x in (1, 2)*/

	if (is_select(rel->op) && rel->exps)
		rel->exps = merge_notequal(v->sql, rel->exps, &v->changes); /* x <> 1 and x <> 2 => x not in (1, 2)*/

	if ((is_select(rel->op) || is_join(rel->op) || is_semi(rel->op)) && rel->exps) {
		node *n;
		list *nexps;
		int needed = 0;

		for (n=rel->exps->h; n && !needed; n = n->next) {
			sql_exp *e = n->data;

			if (e->type == e_cmp && e->flag == cmp_or && !is_anti(e))
				needed = 1;
		}
		if (!needed)
			return rel;
		nexps = new_exp_list(v->sql->sa);
		for (n=rel->exps->h; n; n = n->next) {
			sql_exp *e = n->data;

			if (e->type == e_cmp && e->flag == cmp_or && !is_anti(e)) {
				/* split the common expressions */
				v->changes += exps_cse(v->sql, nexps, e->l, e->r);
			} else {
				append(nexps, e);
			}
		}
		rel->exps = nexps;
	}
	return rel;
}

static sql_rel *
rel_project_cse(visitor *v, sql_rel *rel)
{
	if (is_project(rel->op) && rel->exps) {
		node *n, *m;
		list *nexps;
		int needed = 0;

		for (n=rel->exps->h; n && !needed; n = n->next) {
			sql_exp *e1 = n->data;

			if (e1->type != e_column && !exp_is_atom(e1) && exp_name(e1)) {
				for (m=n->next; m; m = m->next){
					sql_exp *e2 = m->data;

					if (exp_name(e2) && exp_match_exp(e1, e2))
						needed = 1;
				}
			}
		}

		if (!needed)
			return rel;

		nexps = new_exp_list(v->sql->sa);
		for (n=rel->exps->h; n; n = n->next) {
			sql_exp *e1 = n->data;

			if (e1->type != e_column && !exp_is_atom(e1) && exp_name(e1)) {
				for (m=nexps->h; m; m = m->next){
					sql_exp *e2 = m->data;

					if (exp_name(e2) && exp_match_exp(e1, e2) && (e1->type != e_column || exps_bind_column2(nexps, exp_relname(e1), exp_name(e1)) == e1)) {
						sql_exp *ne = exp_alias(v->sql->sa, exp_relname(e1), exp_name(e1), exp_relname(e2), exp_name(e2), exp_subtype(e2), e2->card, has_nil(e2), is_intern(e1));

						ne = exp_propagate(v->sql->sa, ne, e1);
						exp_prop_alias(v->sql->sa, ne, e1);
						e1 = ne;
						break;
					}
				}
			}
			append(nexps, e1);
		}
		rel->exps = nexps;
	}
	return rel;
}

static list *
exps_merge_select_rse( mvc *sql, list *l, list *r )
{
	node *n, *m, *o;
	list *nexps = NULL, *lexps, *rexps;

 	lexps = new_exp_list(sql->sa);
	for (n = l->h; n; n = n->next) {
		sql_exp *e = n->data;

		if (e->type == e_cmp && e->flag == cmp_or && !is_anti(e) && !is_semantics(e)) {
			list *nexps = exps_merge_select_rse(sql, e->l, e->r);
			for (o = nexps->h; o; o = o->next)
				append(lexps, o->data);
		} else {
			append(lexps, e);
		}
	}
 	rexps = new_exp_list(sql->sa);
	for (n = r->h; n; n = n->next) {
		sql_exp *e = n->data;

		if (e->type == e_cmp && e->flag == cmp_or && !is_anti(e) && !is_semantics(e)) {
			list *nexps = exps_merge_select_rse(sql, e->l, e->r);
			for (o = nexps->h; o; o = o->next)
				append(rexps, o->data);
		} else {
			append(rexps, e);
		}
	}

 	nexps = new_exp_list(sql->sa);

	/* merge merged lists first ? */
	for (n = lexps->h; n; n = n->next) {
		sql_exp *le = n->data, *re, *fnd = NULL;

		if (le->type != e_cmp || le->flag == cmp_or || is_anti(le) || is_semantics(le))
			continue;
		for (m = rexps->h; !fnd && m; m = m->next) {
			re = m->data;
			if (exps_match_col_exps(le, re))
				fnd = re;
		}
		if (fnd && (is_anti(fnd) || is_semantics(fnd)))
			continue;
		/* cases
		 * 1) 2 values (cmp_equal)
		 * 2) 1 value (cmp_equal), and cmp_in
		 * 	(also cmp_in, cmp_equal)
		 * 3) 2 cmp_in
		 * 4) ranges
		 */
		if (fnd) {
			re = fnd;
			fnd = NULL;
			if (le->anti || re->anti)
				continue;
			if (le->flag == cmp_equal && re->flag == cmp_equal) {
				list *exps = new_exp_list(sql->sa);

				append(exps, le->r);
				append(exps, re->r);
				fnd = exp_in(sql->sa, le->l, exps, cmp_in);
			} else if (le->flag == cmp_equal && re->flag == cmp_in){
				list *exps = new_exp_list(sql->sa);

				append(exps, le->r);
				list_merge(exps, re->r, NULL);
				fnd = exp_in(sql->sa, le->l, exps, cmp_in);
			} else if (le->flag == cmp_in && re->flag == cmp_equal){
				list *exps = new_exp_list(sql->sa);

				append(exps, re->r);
				list_merge(exps, le->r, NULL);
				fnd = exp_in(sql->sa, le->l, exps, cmp_in);
			} else if (le->flag == cmp_in && re->flag == cmp_in){
				list *exps = new_exp_list(sql->sa);

				list_merge(exps, le->r, NULL);
				list_merge(exps, re->r, NULL);
				fnd = exp_in(sql->sa, le->l, exps, cmp_in);
			} else if (le->f && re->f && /* merge ranges */
				   le->flag == re->flag && le->flag <= cmp_lt) {
				sql_subfunc *min = sql_bind_func(sql->sa, sql->session->schema, "sql_min", exp_subtype(le->r), exp_subtype(re->r), F_FUNC);
				sql_subfunc *max = sql_bind_func(sql->sa, sql->session->schema, "sql_max", exp_subtype(le->f), exp_subtype(re->f), F_FUNC);
				sql_exp *mine, *maxe;

				if (!min || !max)
					continue;
				mine = exp_binop(sql->sa, le->r, re->r, min);
				maxe = exp_binop(sql->sa, le->f, re->f, max);
				fnd = exp_compare2(sql->sa, le->l, mine, maxe, CMP_BETWEEN|le->flag);
			}
			if (fnd)
				append(nexps, fnd);
		}
	}
	return nexps;
}

static sql_exp *
rel_merge_project_rse(visitor *v, sql_rel *rel, sql_exp *e, int depth)
{
	(void) depth;

	if (is_simple_project(rel->op) && is_func(e->type) && e->l) {
		list *fexps = e->l;
		sql_subfunc *f = e->f;

		/* is and function */
		if (strcmp(f->func->base.name, "and") == 0 && list_length(fexps) == 2) {
			sql_exp *l = list_fetch(fexps, 0);
			sql_exp *r = list_fetch(fexps, 1);

			/* check merge into single between */
			if (is_func(l->type) && is_func(r->type)) {
				list *lfexps = l->l;
				list *rfexps = r->l;
				sql_subfunc *lf = l->f;
				sql_subfunc *rf = r->f;

				if (((strcmp(lf->func->base.name, ">=") == 0 || strcmp(lf->func->base.name, ">") == 0) && list_length(lfexps) == 2) &&
				    ((strcmp(rf->func->base.name, "<=") == 0 || strcmp(rf->func->base.name, "<") == 0) && list_length(rfexps) == 2)
				    && exp_equal(list_fetch(lfexps,0), list_fetch(rfexps,0)) == 0) {
					sql_exp *ce = list_fetch(lfexps, 0);
					list *types, *ops = sa_list(v->sql->sa);
					sql_subfunc *between;

					append(ops, ce);
					append(ops, list_fetch(lfexps, 1));
					append(ops, list_fetch(rfexps, 1));
					append(ops, exp_atom_bool(v->sql->sa, 0)); /* non symetrical */
					append(ops, exp_atom_bool(v->sql->sa, lf->func->base.name[1] == '=')); /* left inclusive */
					append(ops, exp_atom_bool(v->sql->sa, rf->func->base.name[1] == '=')); /* right exclusive */
					append(ops, exp_atom_bool(v->sql->sa, 0)); /* nils_false */
					append(ops, exp_atom_bool(v->sql->sa, 0)); /* anti */

					types = exp_types(v->sql->sa, ops);
					/* convert into between */
					between = sql_bind_func_(v->sql->sa, mvc_bind_schema(v->sql, "sys"), "between", types, F_FUNC);
					if (between) {
						sql_exp *ne = exp_op(v->sql->sa, ops, between);

						if (exp_name(e))
							exp_prop_alias(v->sql->sa, ne, e);
						e = ne;
					}
					v->changes++;
				}
			}
		}
	}
	return e;
}

/* merge related sub expressions
 *
 * ie   (x = a and y > 1 and y < 5) or
 *      (x = c and y > 1 and y < 10) or
 *      (x = e and y > 1 and y < 20)
 * ->
 *     ((x = a and y > 1 and y < 5) or
 *      (x = c and y > 1 and y < 10) or
 *      (x = e and y > 1 and y < 20)) and
 *     	 x in (a,c,e) and
 *     	 y > 1 and y < 20
 * */
static sql_rel *
rel_merge_select_rse(visitor *v, sql_rel *rel)
{
	/* only execute once per select */
	if ((is_select(rel->op) || is_join(rel->op) || is_semi(rel->op)) && rel->exps && !rel->used) {
		node *n, *o;
		list *nexps = new_exp_list(v->sql->sa);

		for (n=rel->exps->h; n; n = n->next) {
			sql_exp *e = n->data;

			if (e->type == e_cmp && e->flag == cmp_or && !is_anti(e) && !is_semantics(e)) {
				/* possibly merge related expressions */
				list *ps = exps_merge_select_rse(v->sql, e->l, e->r);
				for (o = ps->h; o; o = o->next)
					append(nexps, o->data);
			}
		}
		if (!list_empty(nexps))
			for (o = nexps->h; o; o = o->next)
				append(rel->exps, o->data);
		rel->used = 1;
	}
	return rel;
}

static sql_exp *list_exps_uses_exp(list *exps, const char *rname, const char *name);

static sql_exp*
exp_uses_exp(sql_exp *e, const char *rname, const char *name)
{
	sql_exp *res = NULL;

	switch (e->type) {
		case e_psm:
		case e_atom:
			break;
		case e_convert:
			return exp_uses_exp(e->l, rname, name);
		case e_column: {
			if (e->l && rname && strcmp(e->l, rname) == 0 &&
				e->r && name && strcmp(e->r, name) == 0)
				return e;
			if (!e->l && !rname &&
				e->r && name && strcmp(e->r, name) == 0)
				return e;
		} break;
		case e_func:
		case e_aggr: {
			if (e->l)
				return list_exps_uses_exp(e->l, rname, name);
		} 	break;
		case e_cmp: {
			if (e->flag == cmp_in || e->flag == cmp_notin) {
				if ((res = exp_uses_exp(e->l, rname, name)))
					return res;
				return list_exps_uses_exp(e->r, rname, name);
			} else if (e->flag == cmp_or || e->flag == cmp_filter) {
				if ((res = list_exps_uses_exp(e->l, rname, name)))
					return res;
				return list_exps_uses_exp(e->r, rname, name);
			} else {
				if ((res = exp_uses_exp(e->l, rname, name)))
					return res;
				if ((res = exp_uses_exp(e->r, rname, name)))
					return res;
				if (e->f)
					return exp_uses_exp(e->f, rname, name);
			}
		} break;
	}
	return NULL;
}

static sql_exp *
list_exps_uses_exp(list *exps, const char *rname, const char *name)
{
	sql_exp *res = NULL;

	if (!exps)
		return NULL;
	for (node *n = exps->h; n && !res; n = n->next) {
		sql_exp *e = n->data;
		res = exp_uses_exp(e, rname, name);
	}
	return res;
}

/* find in the list of expression an expression which uses e */
static sql_exp *
exps_uses_exp(list *exps, sql_exp *e)
{
	return list_exps_uses_exp(exps, exp_relname(e), exp_name(e));
}

/*
 * Rewrite aggregations over union all.
 *	groupby ([ union all (a, b) ], [gbe], [ count, sum ] )
 *
 * into
 * 	groupby ( [ union all( groupby( a, [gbe], [ count, sum] ), [ groupby( b, [gbe], [ count, sum] )) , [gbe], [sum, sum] )
 */
static sql_rel *
rel_push_aggr_down(visitor *v, sql_rel *rel)
{
	if (rel->op == op_groupby && rel->l) {
		sql_rel *u = rel->l, *ou = u;
		sql_rel *g = rel;
		sql_rel *ul = u->l;
		sql_rel *ur = u->r;
		node *n, *m;
		list *lgbe = NULL, *rgbe = NULL, *gbe = NULL, *exps = NULL;

		if (u->op == op_project)
			u = u->l;

		if (!u || !is_union(u->op) || need_distinct(u) || !u->exps || rel_is_ref(u))
			return rel;

		ul = u->l;
		ur = u->r;

		/* make sure we don't create group by on group by's */
		if (ul->op == op_groupby || ur->op == op_groupby)
			return rel;

		rel->subquery = 0;
		/* distinct should be done over the full result */
		for (n = g->exps->h; n; n = n->next) {
			sql_exp *e = n->data;
			sql_subfunc *af = e->f;

			if (e->type == e_atom ||
			    e->type == e_func ||
			   (e->type == e_aggr &&
			   ((strcmp(af->func->base.name, "sum") &&
			     strcmp(af->func->base.name, "count") &&
			     strcmp(af->func->base.name, "min") &&
			     strcmp(af->func->base.name, "max")) ||
			   need_distinct(e))))
				return rel;
		}

		ul = rel_dup(ul);
		ur = rel_dup(ur);
		if (!is_project(ul->op))
			ul = rel_project(v->sql->sa, ul,
				rel_projections(v->sql, ul, NULL, 1, 1));
		if (!is_project(ur->op))
			ur = rel_project(v->sql->sa, ur,
				rel_projections(v->sql, ur, NULL, 1, 1));
		rel_rename_exps(v->sql, u->exps, ul->exps);
		rel_rename_exps(v->sql, u->exps, ur->exps);
		if (u != ou) {
			ul = rel_project(v->sql->sa, ul, NULL);
			ul->exps = exps_copy(v->sql, ou->exps);
			rel_rename_exps(v->sql, ou->exps, ul->exps);
			ur = rel_project(v->sql->sa, ur, NULL);
			ur->exps = exps_copy(v->sql, ou->exps);
			rel_rename_exps(v->sql, ou->exps, ur->exps);
		}

		if (g->r && list_length(g->r) > 0) {
			list *gbe = g->r;

			lgbe = exps_copy(v->sql, gbe);
			rgbe = exps_copy(v->sql, gbe);
		}
		ul = rel_groupby(v->sql, ul, NULL);
		ul->r = lgbe;
		ul->nrcols = g->nrcols;
		ul->card = g->card;
		ul->exps = exps_copy(v->sql, g->exps);
		ul->nrcols = list_length(ul->exps);

		ur = rel_groupby(v->sql, ur, NULL);
		ur->r = rgbe;
		ur->nrcols = g->nrcols;
		ur->card = g->card;
		ur->exps = exps_copy(v->sql, g->exps);
		ur->nrcols = list_length(ur->exps);

		/* group by on primary keys which define the partioning scheme
		 * don't need a finalizing group by */
		/* how to check if a partion is based on some primary key ?
		 * */
		if (rel->r && list_length(rel->r)) {
			node *n;

			for (n = ((list*)rel->r)->h; n; n = n->next) {
				sql_exp *gbe = n->data;

				if (find_prop(gbe->p, PROP_HASHCOL)) {
					fcmp cmp = (fcmp)&kc_column_cmp;
					sql_column *c = exp_find_column(rel->l, gbe, -2);

					/* check if key is partition key */
					if (c && c->t->p && list_find(c->t->pkey->k.columns, c, cmp) != NULL) {
						v->changes++;
						return rel_inplace_setop(rel, ul, ur, op_union,
					       	       rel_projections(v->sql, rel, NULL, 1, 1));
					}
				}
			}
		}

		u = rel_setop(v->sql->sa, ul, ur, op_union);
		rel_setop_set_exps(v->sql, u, rel_projections(v->sql, ul, NULL, 1, 1));
		set_processed(u);

		if (rel->r) {
			list *ogbe = rel->r;

			gbe = new_exp_list(v->sql->sa);
			for (n = ogbe->h; n; n = n->next) {
				sql_exp *e = n->data, *ne;

				ne = exps_uses_exp( rel->exps, e);
				if (!ne)
					continue;
				ne = list_find_exp( u->exps, ne);
				assert(ne);
				ne = exp_ref(v->sql, ne);
				append(gbe, ne);
			}
		}
		exps = new_exp_list(v->sql->sa);
		for (n = u->exps->h, m = rel->exps->h; n && m; n = n->next, m = m->next) {
			sql_exp *ne, *e = n->data, *oa = m->data;

			if (oa->type == e_aggr) {
				sql_subfunc *f = oa->f;
				int cnt = exp_aggr_is_count(oa);
				sql_subfunc *a = sql_bind_func(v->sql->sa, v->sql->session->schema, (cnt)?"sum":f->func->base.name, exp_subtype(e), NULL, F_AGGR);

				assert(a);
				/* union of aggr result may have nils
			   	 * because sum/count of empty set */
				set_has_nil(e);
				e = exp_ref(v->sql, e);
				ne = exp_aggr1(v->sql->sa, e, a, need_distinct(e), 1, e->card, 1);
				if (/* DISABLES CODE */ (0) && cnt)
					ne->p = prop_create(v->sql->sa, PROP_COUNT, ne->p);
			} else {
				ne = exp_copy(v->sql, oa);
			}
			exp_setname(v->sql->sa, ne, exp_find_rel_name(oa), exp_name(oa));
			append(exps, ne);
		}
		v->changes++;
		return rel_inplace_groupby( rel, u, gbe, exps);
	}
	return rel;
}

/*
 * More general
 * 	groupby(
 * 	 [ outer ] join(
 * 	    project(
 * 	      table(A) [ c1, c2, .. ]
 * 	    ) [ c1, c2, identity(c2) as I, .. ],
 * 	    table(B) [ c1, c2, .. ]
 * 	  ) [ A.c1 = B.c1 ]
 * 	) [ I ] [ a1, a2, .. ]
 *
 * ->
 *
 * 	[ outer ] join(
 * 	  project(
 * 	    table(A) [ c1, c2, .. ]
 * 	  ) [ c1, c2, .. ],
 * 	  groupby (
 * 	    table(B) [ c1, c2, .. ]
 * 	  ) [ B.c1 ] [ a1, a2, .. ]
 * 	) [ A.c1 = B.c1 ]
 */
static sql_rel *
gen_push_groupby_down(mvc *sql, sql_rel *rel, int *changes)
{
	sql_rel *j = rel->l;
	list *gbe = rel->r;

	(void)changes;
	if (rel->op == op_groupby && list_length(gbe) == 1 && j->op == op_join){
		sql_rel *jl = j->l, *jr = j->r, *cr, *cl;
		sql_exp *gb = gbe->h->data, *e;
		node *n;
		int left = 1;
		list *aggrs, *aliases, *gbe;

		if (!is_identity(gb, jl) && !is_identity(gb, jr))
			return rel;
		if (jl->op == op_project &&
		    (e = list_find_exp( jl->exps, gb)) != NULL &&
		     find_prop(e->p, PROP_HASHCOL) != NULL) {
			left = 0;
			cr = jr;
			cl = jl;
		} else if (jr->op == op_project &&
		    (e = list_find_exp( jr->exps, gb)) != NULL &&
		     find_prop(e->p, PROP_HASHCOL) != NULL) {
			left = 1;
			cr = jl;
			cl = jr;
		} else {
			return rel;
		}

		if ((left && is_base(jl->op)) || (!left && is_base(jr->op))||
		    (left && is_select(jl->op)) || (!left && is_select(jr->op))
		    || rel_is_join_on_pkey(j))
			return rel;

		/* only add aggr (based on left/right), and repeat the group by column */
		aggrs = sa_list(sql->sa);
		aliases = sa_list(sql->sa);
		if (rel->exps) for (n = rel->exps->h; n; n = n->next) {
			sql_exp *ce = n->data;

			if (exp_is_atom(ce))
				list_append(aliases, ce);
			else if (ce->type == e_column) {
				if (rel_has_exp(cl, ce) == 0) /* collect aliases outside groupby */
					list_append(aliases, ce);
				else
					list_append(aggrs, ce);
			} else if (ce->type == e_aggr) {
				list *args = ce->l;

				/* check args are part of left/right */
				if (!list_empty(args) && rel_has_exps(cl, args) == 0)
					return rel;
				if (rel->op != op_join && exp_aggr_is_count(ce))
					ce->p = prop_create(sql->sa, PROP_COUNT, ce->p);
				list_append(aggrs, ce);
			}
		}
		/* TODO move any column expressions (aliases) into the project list */

		/* find gb in left or right and should be unique */
		gbe = sa_list(sql->sa);
		/* push groupby to right, group on join exps */
		if (j->exps) for (n = j->exps->h; n; n = n->next) {
			sql_exp *ce = n->data, *e;

			/* get left/right hand of e_cmp */
			assert(ce->type == e_cmp);
			if (ce->flag != cmp_equal)
				return rel;
			e = rel_find_exp(cr, ce->l);
			if (!e)
				e = rel_find_exp(cr, ce->r);
			if (!e)
				return rel;
			e = exp_ref(sql, e);
			list_append(gbe, e);
		}
		if (!left)
			cr = j->r = rel_groupby(sql, cr, gbe);
		else
			cr = j->l = rel_groupby(sql, cr, gbe);
		cr->exps = list_merge(cr->exps, aggrs, (fdup)NULL);
		set_processed(cr);
		if (!is_project(cl->op))
			cl = rel_project(sql->sa, cl,
				rel_projections(sql, cl, NULL, 1, 1));
		cl->exps = list_merge(cl->exps, aliases, (fdup)NULL);
		set_processed(cl);
		if (!left)
			j->l = cl;
		else
			j->r = cl;
		rel -> l = NULL;
		rel_destroy(rel);

		if (list_empty(cr->exps) && list_empty(j->exps)) { /* remove crossproduct */
			sql_rel *r = cl;
			if (!left)
				j->l = NULL;
			else
				j->r = NULL;
			rel_destroy(j);
			j = r;
		}
		return j;
	}
	return rel;
}

/*
 * Rewrite group(project(join(A,Dict)[a.i==dict.i])[...dict.n])[dict.n][ ... dict.n ]
 * into
 * 	project(join(groupby (A)[a.i],[a.i]), Dict)[a.i==dict.i])[dict.n]
 *
 */
static sql_rel *
rel_push_groupby_down(visitor *v, sql_rel *rel)
{
	sql_rel *p = rel->l;
	list *gbe = rel->r;

	if (rel->op == op_groupby && gbe && p && is_join(p->op))
		return gen_push_groupby_down(v->sql, rel, &v->changes);
	if (rel->op == op_groupby && gbe && p && p->op == op_project) {
		sql_rel *j = p->l;
		sql_rel *jl, *jr;
		node *n;

		if (!j || j->op != op_join || list_length(j->exps) != 1)
			return gen_push_groupby_down(v->sql, rel, &v->changes);
		jl = j->l;
		jr = j->r;

		/* check if jr is a dict with index and var still used */
		if (jr->op != op_basetable || jr->l || !jr->r || list_length(jr->exps) != 2)
			return gen_push_groupby_down(v->sql, rel, &v->changes);

		/* check if group by is done on dict column */
		for(n = gbe->h; n; n = n->next) {
			sql_exp *ge = n->data, *pe = NULL, *e = NULL;

			/* find group by exp in project, then in dict */
			pe = rel_find_exp(p, ge);
			if (pe) /* find project exp in right hand of join, ie dict */
				e = rel_find_exp(jr, pe);
			if (pe && e) {  /* Rewrite: join with dict after the group by */
				list *pexps = rel_projections(v->sql, rel, NULL, 1, 1), *npexps;
				node *m;
				sql_exp *ne = j->exps->h->data; /* join exp */
				p->l = jl;	/* Project now only on the left side of the join */

				ne = ne->l; 	/* The left side of the compare is the index of the left */

				/* find ge reference in new projection list */
				npexps = sa_list(v->sql->sa);
				for (m = pexps->h; m; m = m->next) {
					sql_exp *a = m->data;

					if (exp_refers(ge, a)) {
						sql_exp *sc = jr->exps->t->data;
						sql_exp *e = exp_ref(v->sql, sc);
						if (exp_name(a))
							exp_prop_alias(v->sql->sa, e, a);
						a = e;
					}
					append(npexps, a);
				}

				/* find ge in aggr list */
				for (m = rel->exps->h; m; m = m->next) {
					sql_exp *a = m->data;

					if (exp_match_exp(a, ge) || exp_refers(ge, a)) {
						a = exp_ref(v->sql, ne);
						if (exp_name(ne))
							exp_prop_alias(v->sql->sa, a, ne);
						m->data = a;
					}
				}

				/* change alias pe, ie project out the index  */
				pe->l = (void*)exp_relname(ne);
				pe->r = (void*)exp_name(ne);
				if (exp_name(ne))
					exp_prop_alias(v->sql->sa, pe, ne);

				/* change alias ge */
				ge->l = (void*)exp_relname(pe);
				ge->r = (void*)exp_name(pe);
				if (exp_name(pe))
					exp_prop_alias(v->sql->sa, ge, pe);

				/* zap both project and groupby name hash tables (as we changed names above) */
				rel->exps->ht = NULL;
				((list*)rel->r)->ht = NULL;
				p->exps->ht = NULL;

				/* add join */
				j->l = rel;
				rel = rel_project(v->sql->sa, j, npexps);
				v->changes++;
			}
		}
	}
	return rel;
}

/*
 * Push select down, pushes the selects through (simple) projections. Also
 * it cleans up the projections which become useless.
 */

/* TODO push select expressions in outer joins down */
static sql_rel *
rel_push_select_down(visitor *v, sql_rel *rel)
{
	list *exps = NULL;
	sql_rel *r = NULL;
	node *n;

	if (rel_is_ref(rel)) {
		if (is_select(rel->op) && rel->exps) {
			/* add inplace empty select */
			sql_rel *l = rel_select(v->sql->sa, rel->l, NULL);

			if (!l->exps)
				l->exps = sa_list(v->sql->sa);
			(void)list_merge(l->exps, rel->exps, (fdup)NULL);
			rel->exps = NULL;
			rel->l = l;
			v->changes++;
		}
		return rel;
	}

	/* don't make changes for empty selects */
	if (is_select(rel->op) && (!rel->exps || list_length(rel->exps) == 0))
		return rel;

	/* merge 2 selects */
	r = rel->l;
	if (is_select(rel->op) && r && r->exps && is_select(r->op) && !(rel_is_ref(r)) && !exps_have_func(rel->exps)) {
		(void)list_merge(r->exps, rel->exps, (fdup)NULL);
		rel->l = NULL;
		rel_destroy(rel);
		v->changes++;
		return rel_push_select_down(v, r);
	}
	/*
	 * Push select through semi/anti join
	 * 	select (semi(A,B)) == semi(select(A), B)
	 */
	if (is_select(rel->op) && r && is_semi(r->op) && !(rel_is_ref(r))) {
		rel->l = r->l;
		r->l = rel;
		v->changes++;
		/*
		 * if A has 2 references (ie used on both sides of
		 * the semi join), we also push the select into A.
		 */
		if (rel_is_ref(rel->l) && rel->l == rel_find_ref(r->r)){
			sql_rel *lx = rel->l;
			sql_rel *rx = r->r;
			if (lx->ref.refcnt == 2 && !rel_is_ref(rx)) {
				while (rx->l && !rel_is_ref(rx->l) &&
	      			       (is_project(rx->op) ||
					is_select(rx->op) ||
					is_join(rx->op)))
						rx = rx->l;
				/* probably we need to introduce a project */
				rel_destroy(rel->l);
				lx = rel_project(v->sql->sa, rel, rel_projections(v->sql, rel, NULL, 1, 1));
				r->l = lx;
				rx->l = rel_dup(lx);
			}
		}
		return r;
	}
	exps = rel->exps;

	if (rel->op == op_project &&
	    r && r->op == op_project && !(rel_is_ref(r)))
		return rel_merge_projects(v, rel);

	/* push select through join */
	if (is_select(rel->op) && r && is_join(r->op) && !(rel_is_ref(r))) {
		sql_rel *jl = r->l;
		sql_rel *jr = r->r;
		int left = r->op == op_join || r->op == op_left;
		int right = r->op == op_join || r->op == op_right;

		if (r->op == op_full || is_single(r))
			return rel;

		/* introduce selects under the join (if needed) */
		set_processed(jl);
		set_processed(jr);
		if (!is_select(jl->op) || rel_is_ref(jl))
			r->l = jl = rel_select(v->sql->sa, jl, NULL);
		if (!is_select(jr->op) || rel_is_ref(jr))
			r->r = jr = rel_select(v->sql->sa, jr, NULL);

		rel->exps = new_exp_list(v->sql->sa);
		for (n = exps->h; n; n = n->next) {
			sql_exp *e = n->data, *ne = NULL;
			int done = 0;

			if (left)
				ne = exp_push_down(v->sql, e, jl, jl);
			if (ne && ne != e) {
				done = 1;
				rel_select_add_exp(v->sql->sa, jl, ne);
			} else if (right) {
				ne = exp_push_down(v->sql, e, jr, jr);
				if (ne && ne != e) {
					done = 1;
					rel_select_add_exp(v->sql->sa, jr, ne);
				}
			}
			if (!done)
				append(rel->exps, e);
			v->changes += done;
		}
	}

	/* merge select and cross product ? */
	if (is_select(rel->op) && r && r->op == op_join && !(rel_is_ref(r))) {
		list *exps = rel->exps;

		if (!r->exps)
			r->exps = new_exp_list(v->sql->sa);
		rel->exps = new_exp_list(v->sql->sa);
		for (n = exps->h; n; n = n->next) {
			sql_exp *e = n->data;

			if (exp_is_join(e, NULL) == 0) {
				append(r->exps, e);
				v->changes++;
			} else {
				append(rel->exps, e);
			}
		}
		return rel;
	}

	if (is_select(rel->op) && r && r->op == op_project && !(rel_is_ref(r))){
		list *exps = rel->exps;
		sql_rel *pl;
		/* we cannot push through rank (row_number etc) functions or
		   projects with distinct */
		if (!r->l || project_unsafe(r,1))
			return rel;

		/* here we need to fix aliases */
		rel->exps = new_exp_list(v->sql->sa);
		pl = r->l;
		/* introduce selects under the project (if needed) */
		set_processed(pl);
		if (!is_select(pl->op) || rel_is_ref(pl))
			r->l = pl = rel_select(v->sql->sa, pl, NULL);

		/* for each exp check if we can rename it */
		for (n = exps->h; n; n = n->next) {
			sql_exp *e = n->data, *ne = NULL;

			if (e->type == e_cmp) {
				ne = exp_push_down_prj(v->sql, e, r, pl);

				/* can we move it down */
				if (ne && ne != e && pl->exps) {
					rel_select_add_exp(v->sql->sa, pl, ne);
					v->changes++;
				} else {
					append(rel->exps, (ne)?ne:e);
				}
			} else {
				list_append(rel->exps, e);
			}
		}
		return rel;
	}
	return rel;
}

static sql_rel *
rel_push_select_down_join(visitor *v, sql_rel *rel)
{
	list *exps = NULL;
	sql_rel *r = NULL;
	node *n;

	exps = rel->exps;
	r = rel->l;

	/* push select through join */
	if (is_select(rel->op) && exps && r && r->op == op_join && !(rel_is_ref(r))) {
		rel->exps = new_exp_list(v->sql->sa);
		for (n = exps->h; n; n = n->next) {
			sql_exp *e = n->data;
			if (e->type == e_cmp && !e->f && !is_complex_exp(e->flag)) {
				sql_rel *nr = NULL;
				sql_exp *re = e->r, *ne = rel_find_exp(r, re);

				if (ne && ne->card >= CARD_AGGR)
					re->card = ne->card;

				if (re->card >= CARD_AGGR) {
					nr = rel_push_join(v->sql, r, e->l, re, NULL, e, 0);
				} else {
					nr = rel_push_select(v->sql, r, e->l, e, 0);
				}
				if (nr)
					rel->l = nr;
				/* only pushed down selects are counted */
				if (r == rel->l) {
					v->changes++;
				} else { /* Do not introduce an extra select */
					sql_rel *r = rel->l;

					rel->l = r->l;
					r->l = NULL;
					list_append(rel->exps, e);
					rel_destroy(r);
				}
				assert(r == rel->l);
			} else {
				list_append(rel->exps, e);
			}
		}
		return rel;
	}
	return rel;
}

/*
 * Push {semi}joins down, pushes the joins through group by expressions.
 * When the join is on the group by columns, we can push the joins left
 * under the group by. This should only be done, iff the new semijoin would
 * reduce the input table to the groupby. So there should be a reduction
 * (selection) on the table A and this should be propagated to the groupby via
 * for example a primary key.
 *
 * {semi}join( A, groupby( B ) [gbe][aggrs] ) [ gbe == A.x ]
 * ->
 * {semi}join( A, groupby( semijoin(B,A) [gbe == A.x] ) [gbe][aggrs] ) [ gbe == A.x ]
 */

static sql_rel *
rel_push_join_down(visitor *v, sql_rel *rel)
{
	list *exps = NULL;

	if (!rel_is_ref(rel) && ((is_left(rel->op) || rel->op == op_join || is_semi(rel->op)) && rel->l && rel->exps)) {
		sql_rel *gb = rel->r, *ogb = gb, *l = NULL, *rell = rel->l;

		if (gb->op == op_project)
			gb = gb->l;

		if (rel_is_ref(rell))
			return rel;

		exps = rel->exps;
		if (gb && gb->op == op_groupby && gb->r && list_length(gb->r)) {
			list *jes = new_exp_list(v->sql->sa);
			node *n, *m;
			list *gbes = gb->r;
			/* find out if all group by expressions are used in the join */
			for(n = gbes->h; n; n = n->next) {
				sql_exp *gbe = n->data;
				int fnd = 0;
				const char *rname = NULL, *name = NULL;

				/* project in between, ie find alias */
				/* first find expression in expression list */
				gbe = exps_uses_exp( gb->exps, gbe);
				if (!gbe)
					continue;
				if (ogb != gb)
					gbe = exps_uses_exp( ogb->exps, gbe);
				if (gbe) {
					rname = exp_find_rel_name(gbe);
					name = exp_name(gbe);
				}

				if (!name)
					return rel;

				for (m = exps->h; m && !fnd; m = m->next) {
					sql_exp *je = m->data;

					if (je->card >= CARD_ATOM && je->type == e_cmp &&
					    !is_complex_exp(je->flag)) {
						/* expect right expression to match */
						sql_exp *r = je->r;

						if (r == 0 || r->type != e_column)
							continue;
						if (r->l && rname && strcmp(r->l, rname) == 0 && strcmp(r->r, name)==0) {
							fnd = 1;
						} else if (!r->l && !rname  && strcmp(r->r, name)==0) {
							fnd = 1;
						}
						if (fnd) {
							sql_exp *le = je->l;
							sql_exp *re = exp_push_down_prj(v->sql, r, gb, gb->l);
							if (!re || (list_length(jes) == 0 && !find_prop(le->p, PROP_HASHCOL))) {
								fnd = 0;
							} else {
								int anti = is_anti(je);

								je = exp_compare(v->sql->sa, le, re, je->flag);
								if (anti) set_anti(je);
								list_append(jes, je);
							}
						}
					}
				}
				if (!fnd)
					return rel;
			}
			l = rel_dup(rel->l);

			/* push join's left side (as semijoin) down group by */
			l = gb->l = rel_crossproduct(v->sql->sa, gb->l, l, op_semi);
			l->exps = jes;
			return rel;
		}
	}
	return rel;
}

/*
 * Push semijoins down, pushes the semijoin through a join.
 *
 * semijoin( join(A, B) [ A.x == B.y ], C ) [ A.z == C.c ]
 * ->
 * join( semijoin(A, C) [ A.z == C.c ], B ) [ A.x == B.y ]
 *
 * also push simple expressions of a semijoin down if they only
 * involve the left sided of the semijoin.
 *
 * in some cases the other way is usefull, ie push join down
 * semijoin. When the join reduces (ie when there are selects on it).
 */
static sql_rel *
rel_push_semijoin_down_or_up(visitor *v, sql_rel *rel)
{
	if (rel->op == op_join && rel->exps && rel->l) {
		sql_rel *l = rel->l, *r = rel->r;

		if (is_semi(l->op) && !rel_is_ref(l) && is_select(r->op) && !rel_is_ref(r)) {
			rel->l = l->l;
			l->l = rel;
			v->changes++;
			return l;
		}
	}
	/* also case with 2 joins */
	/* join ( join ( semijoin(), table), select (table)); */
	if (rel->op == op_join && rel->exps && rel->l) {
		sql_rel *l = rel->l, *r = rel->r;
		sql_rel *ll;

		if (is_join(l->op) && !rel_is_ref(l) && is_select(r->op) && !rel_is_ref(r)) {
			ll = l->l;
			if (is_semi(ll->op) && !rel_is_ref(ll)) {
				l->l = ll->l;
				ll->l = rel;
				v->changes++;
				return ll;
			}
		}
	}
	/* first push down the expressions involving only A */
	if (rel->op == op_semi && rel->exps && rel->l) {
		list *exps = rel->exps, *nexps = sa_list(v->sql->sa);
		node *n;

		if (nexps == NULL)
			return NULL;
		for(n = exps->h; n; n = n->next) {
			sql_exp *sje = n->data;

			if (n != exps->h && sje->type == e_cmp &&
			    !is_complex_exp(sje->flag) &&
			     rel_has_exp(rel->l, sje->l) >= 0 &&
			     rel_has_exp(rel->l, sje->r) >= 0) {
				rel->l = rel_select(v->sql->sa, rel->l, NULL);
				rel_select_add_exp(v->sql->sa, rel->l, sje);
				v->changes++;
			} else {
				append(nexps, sje);
			}
		}
		rel->exps = nexps;
	}
	if (rel->op == op_semi && rel->exps && rel->l) {
		operator_type op = rel->op, lop;
		node *n;
		sql_rel *l = rel->l, *ll = NULL, *lr = NULL;
		sql_rel *r = rel->r;
		list *exps = rel->exps, *nsexps, *njexps;
		int left = 1, right = 1;

		/* handle project
		if (l->op == op_project && !need_distinct(l))
			l = l->l;
		*/

		if (!is_join(l->op) || rel_is_ref(l))
			return rel;

		lop = l->op;
		ll = l->l;
		lr = l->r;
		/* semijoin shouldn't be based on right relation of join */
		for(n = exps->h; n; n = n->next) {
			sql_exp *sje = n->data;

			if (sje->type != e_cmp)
				return rel;
			if (right &&
				(is_complex_exp(sje->flag) ||
			    	rel_has_exp(lr, sje->l) >= 0 ||
			    	rel_has_exp(lr, sje->r) >= 0)) {
				right = 0;
			}
			if (right)
				left = 0;
			if (!right && left &&
				(is_complex_exp(sje->flag) ||
			    	rel_has_exp(ll, sje->l) >= 0 ||
			    	rel_has_exp(ll, sje->r) >= 0)) {
				left = 0;
			}
			if (!right && !left)
				return rel;
		}
		nsexps = exps_copy(v->sql, rel->exps);
		njexps = exps_copy(v->sql, l->exps);
		if (right)
			l = rel_crossproduct(v->sql->sa, rel_dup(ll), rel_dup(r), op);
		else
			l = rel_crossproduct(v->sql->sa, rel_dup(lr), rel_dup(r), op);
		l->exps = nsexps;
		if (right)
			l = rel_crossproduct(v->sql->sa, l, rel_dup(lr), lop);
		else
			l = rel_crossproduct(v->sql->sa, l, rel_dup(ll), lop);
		l->exps = njexps;
		rel_destroy(rel);
		rel = l;
		v->changes++;
	}
	return rel;
}

static int
rel_part_nr( sql_rel *rel, sql_exp *e )
{
	sql_column *c;
	sql_table *pp;
	assert(e->type == e_cmp);

	c = exp_find_column(rel, e->l, -1);
	if (!c)
		c = exp_find_column(rel, e->r, -1);
	if (!c)
		return -1;
	pp = c->t;
	if (pp->p)
		return list_position(pp->p->members.set, pp);
	return -1;
}

static int
rel_uses_part_nr( sql_rel *rel, sql_exp *e, int pnr )
{
	sql_column *c;
	assert(e->type == e_cmp);

	/*
	 * following case fails.
	 *
	 * semijoin( A1, union [A1, A2] )
	 * The union will never return proper column (from A2).
	 * ie need different solution (probaly pass pnr).
	 */
	c = exp_find_column(rel, e->l, pnr);
	if (!c)
		c = exp_find_column(rel, e->r, pnr);
	if (c) {
		sql_table *pp = c->t;
		if (pp->p && list_position(pp->p->members.set, pp) == pnr)
			return 1;
	}
	/* for projects we may need to do a rename! */
	if (is_project(rel->op) || is_topn(rel->op) || is_sample(rel->op))
		return rel_uses_part_nr( rel->l, e, pnr);

	if (is_union(rel->op) || is_join(rel->op) || is_semi(rel->op)) {
		if (rel_uses_part_nr( rel->l, e, pnr))
			return 1;
		if (!is_semi(rel->op) && rel_uses_part_nr( rel->r, e, pnr))
			return 1;
	}
	return 0;
}

static int
rel_has_cmp_exp(sql_rel *rel, sql_exp *e)
{
	if (e->type == e_cmp) {
		if (e->flag == cmp_or || e->flag == cmp_filter) {
			return rel_has_all_exps(rel, e->l) &&
				rel_has_all_exps(rel, e->r);
		} else if (e->flag == cmp_in || e->flag == cmp_notin) {
			return rel_has_exp(rel, e->l) == 0 &&
				rel_has_all_exps(rel, e->r);
		} else {
			return rel_has_exp(rel, e->l) == 0 &&
				rel_has_exp(rel, e->r) == 0 &&
		 		(!e->f || rel_has_exp(rel, e->f) == 0);
		}
	}
	return 0;
}

static sql_rel *
rel_join_push_exps_down(visitor *v, sql_rel *rel)
{
	if ((is_join(rel->op) && !is_outerjoin(rel->op)) || is_semi(rel->op)) {
		sql_rel *l = rel->l, *r = rel->r;
		list *jexps = NULL, *lexps = NULL, *rexps = NULL;
		node *n;

		if (list_empty(rel->exps))
			return rel;

		for(n=rel->exps->h; n; n=n->next) {
			sql_exp *e = n->data;
			int le = rel_has_cmp_exp(l, e);
			int re = rel_has_cmp_exp(r, e);

			/* select expressions on left */
			if (le && !re) {
				if (!lexps)
					lexps=sa_list(v->sql->sa);
				append(lexps, e);
			/* select expressions on right */
			} else if (!le && re && (rel->op != op_anti || (e->flag != mark_notin && e->flag != mark_in))) {
				if (!rexps)
					rexps=sa_list(v->sql->sa);
				append(rexps, e);
			} else {
				if (!jexps)
					jexps=sa_list(v->sql->sa);
				append(jexps, e);
			}
		}
		if (lexps || rexps)
			rel->exps = jexps;
		if (lexps) {
			l = rel->l = rel_select(v->sql->sa, rel->l, NULL);
			l->exps = lexps;
			v->changes = 1;
		}
		if (rexps) {
			r = rel->r = rel_select(v->sql->sa, rel->r, NULL);
			r->exps = rexps;
			v->changes = 1;
		}
	}
	return rel;
}

/*
 * Push (semi)joins down unions, this is basically for merge tables, where
 * we know that the fk-indices are split over two clustered merge tables.
 */
static sql_rel *
rel_push_join_down_union(visitor *v, sql_rel *rel)
{
	if ((is_join(rel->op) && !is_outerjoin(rel->op) && !is_single(rel)) || is_semi(rel->op)) {
		sql_rel *l = rel->l, *r = rel->r, *ol = l, *or = r;
		list *exps = rel->exps;
		sql_exp *je = !list_empty(exps)?exps->h->data:NULL;

		if (!l || !r || need_distinct(l) || need_distinct(r) || rel_is_ref(l) || rel_is_ref(r))
			return rel;
		if (l->op == op_project)
			l = l->l;
		if (r->op == op_project)
			r = r->l;

		/* both sides only if we have a join index */
		if (!l || !r ||(is_union(l->op) && is_union(r->op) &&
			je && !find_prop(je->p, PROP_JOINIDX) && /* FKEY JOIN */
			!rel_is_join_on_pkey(rel))) /* aligned PKEY JOIN */
			return rel;
		if (is_semi(rel->op) && is_union(l->op) && je && !find_prop(je->p, PROP_JOINIDX))
			return rel;

		ol->subquery = or->subquery = 0;
		if ((is_union(l->op) && !need_distinct(l)) && !is_union(r->op)){
			sql_rel *nl, *nr;
			sql_rel *ll = rel_dup(l->l), *lr = rel_dup(l->r);

			/* join(union(a,b), c) -> union(join(a,c), join(b,c)) */
			if (!is_project(ll->op))
				ll = rel_project(v->sql->sa, ll,
					rel_projections(v->sql, ll, NULL, 1, 1));
			if (!is_project(lr->op))
				lr = rel_project(v->sql->sa, lr,
					rel_projections(v->sql, lr, NULL, 1, 1));
			rel_rename_exps(v->sql, l->exps, ll->exps);
			rel_rename_exps(v->sql, l->exps, lr->exps);
			if (l != ol) {
				ll = rel_project(v->sql->sa, ll, NULL);
				ll->exps = exps_copy(v->sql, ol->exps);
				lr = rel_project(v->sql->sa, lr, NULL);
				lr->exps = exps_copy(v->sql, ol->exps);
			}
			nl = rel_crossproduct(v->sql->sa, ll, rel_dup(or), rel->op);
			nr = rel_crossproduct(v->sql->sa, lr, rel_dup(or), rel->op);
			nl->exps = exps_copy(v->sql, exps);
			nr->exps = exps_copy(v->sql, exps);
			nl = rel_project(v->sql->sa, nl, rel_projections(v->sql, nl, NULL, 1, 1));
			nr = rel_project(v->sql->sa, nr, rel_projections(v->sql, nr, NULL, 1, 1));
			v->changes++;
			return rel_inplace_setop(rel, nl, nr, op_union, rel_projections(v->sql, rel, NULL, 1, 1));
		} else if (is_union(l->op) && !need_distinct(l) &&
			   is_union(r->op) && !need_distinct(r)) {
			sql_rel *nl, *nr;
			sql_rel *ll = rel_dup(l->l), *lr = rel_dup(l->r);
			sql_rel *rl = rel_dup(r->l), *rr = rel_dup(r->r);

			/* join(union(a,b), union(c,d)) -> union(join(a,c), join(b,d)) */
			if (!is_project(ll->op))
				ll = rel_project(v->sql->sa, ll,
					rel_projections(v->sql, ll, NULL, 1, 1));
			if (!is_project(lr->op))
				lr = rel_project(v->sql->sa, lr,
					rel_projections(v->sql, lr, NULL, 1, 1));
			rel_rename_exps(v->sql, l->exps, ll->exps);
			rel_rename_exps(v->sql, l->exps, lr->exps);
			if (l != ol) {
				ll = rel_project(v->sql->sa, ll, NULL);
				ll->exps = exps_copy(v->sql, ol->exps);
				lr = rel_project(v->sql->sa, lr, NULL);
				lr->exps = exps_copy(v->sql, ol->exps);
			}
			if (!is_project(rl->op))
				rl = rel_project(v->sql->sa, rl,
					rel_projections(v->sql, rl, NULL, 1, 1));
			if (!is_project(rr->op))
				rr = rel_project(v->sql->sa, rr,
					rel_projections(v->sql, rr, NULL, 1, 1));
			rel_rename_exps(v->sql, r->exps, rl->exps);
			rel_rename_exps(v->sql, r->exps, rr->exps);
			if (r != or) {
				rl = rel_project(v->sql->sa, rl, NULL);
				rl->exps = exps_copy(v->sql, or->exps);
				rr = rel_project(v->sql->sa, rr, NULL);
				rr->exps = exps_copy(v->sql, or->exps);
			}
			nl = rel_crossproduct(v->sql->sa, ll, rl, rel->op);
			nr = rel_crossproduct(v->sql->sa, lr, rr, rel->op);
			nl->exps = exps_copy(v->sql, exps);
			nr->exps = exps_copy(v->sql, exps);
			nl = rel_project(v->sql->sa, nl, rel_projections(v->sql, nl, NULL, 1, 1));
			nr = rel_project(v->sql->sa, nr, rel_projections(v->sql, nr, NULL, 1, 1));
			v->changes++;
			return rel_inplace_setop(rel, nl, nr, op_union, rel_projections(v->sql, rel, NULL, 1, 1));
		} else if (!is_union(l->op) &&
			   is_union(r->op) && !need_distinct(r) &&
			   !is_semi(rel->op)) {
			sql_rel *nl, *nr;
			sql_rel *rl = rel_dup(r->l), *rr = rel_dup(r->r);

			/* join(a, union(b,c)) -> union(join(a,b), join(a,c)) */
			if (!is_project(rl->op))
				rl = rel_project(v->sql->sa, rl,
					rel_projections(v->sql, rl, NULL, 1, 1));
			if (!is_project(rr->op))
				rr = rel_project(v->sql->sa, rr,
					rel_projections(v->sql, rr, NULL, 1, 1));
			rel_rename_exps(v->sql, r->exps, rl->exps);
			rel_rename_exps(v->sql, r->exps, rr->exps);
			if (r != or) {
				rl = rel_project(v->sql->sa, rl, NULL);
				rl->exps = exps_copy(v->sql, or->exps);
				rr = rel_project(v->sql->sa, rr, NULL);
				rr->exps = exps_copy(v->sql, or->exps);
			}
			nl = rel_crossproduct(v->sql->sa, rel_dup(ol), rl, rel->op);
			nr = rel_crossproduct(v->sql->sa, rel_dup(ol), rr, rel->op);
			nl->exps = exps_copy(v->sql, exps);
			nr->exps = exps_copy(v->sql, exps);
			nl = rel_project(v->sql->sa, nl, rel_projections(v->sql, nl, NULL, 1, 1));
			nr = rel_project(v->sql->sa, nr, rel_projections(v->sql, nr, NULL, 1, 1));
			v->changes++;
			return rel_inplace_setop(rel, nl, nr, op_union, rel_projections(v->sql, rel, NULL, 1, 1));
		/* {semi}join ( A1, union (A2, B)) [A1.partkey = A2.partkey] ->
		 * {semi}join ( A1, A2 )
		 * and
		 * {semi}join ( A1, union (B, A2)) [A1.partkey = A2.partkey] ->
		 * {semi}join ( A1, A2 )
		 * (ie a single part on the left)
		 *
		 * Howto detect that a relation isn't matching.
		 *
		 * partitioning is currently done only on pkey/fkey's
		 * ie only matching per part if join is on pkey/fkey (parts)
		 *
		 * and part numbers should match.
		 *
		 * */
		} else if (!is_union(l->op) &&
			   is_union(r->op) && !need_distinct(r) &&
			   is_semi(rel->op) && rel_is_join_on_pkey(rel)) {
			/* use first join expression, to find part nr */
			sql_exp *je = rel->exps->h->data;
			int lpnr = rel_part_nr(l, je);
			sql_rel *rl = r->l;
			sql_rel *rr = r->r;

			if (lpnr < 0)
				return rel;
			/* case 1: uses left not right */
			if (rel_uses_part_nr(rl, je, lpnr) &&
			   !rel_uses_part_nr(rr, je, lpnr)) {
				sql_rel *nl;

				rl = rel_dup(rl);
				if (!is_project(rl->op))
					rl = rel_project(v->sql->sa, rl,
					rel_projections(v->sql, rl, NULL, 1, 1));
				rel_rename_exps(v->sql, r->exps, rl->exps);
				if (r != or) {
					rl = rel_project(v->sql->sa, rl, NULL);
					rl->exps = exps_copy(v->sql, or->exps);
				}
				nl = rel_crossproduct(v->sql->sa, rel_dup(ol), rl, rel->op);
				nl->exps = exps_copy(v->sql, exps);
				v->changes++;
				return rel_inplace_project(v->sql->sa, rel, nl, rel_projections(v->sql, rel, NULL, 1, 1));
			/* case 2: uses right not left */
			} else if (!rel_uses_part_nr(rl, je, lpnr) &&
				    rel_uses_part_nr(rr, je, lpnr)) {
				sql_rel *nl;

				rr = rel_dup(rr);
				if (!is_project(rr->op))
					rr = rel_project(v->sql->sa, rr,
						rel_projections(v->sql, rr, NULL, 1, 1));
				rel_rename_exps(v->sql, r->exps, rr->exps);
				if (r != or) {
					rr = rel_project(v->sql->sa, rr, NULL);
					rr->exps = exps_copy(v->sql, or->exps);
				}
				nl = rel_crossproduct(v->sql->sa, rel_dup(ol), rr, rel->op);
				nl->exps = exps_copy(v->sql, exps);
				v->changes++;
				return rel_inplace_project(v->sql->sa, rel, nl, rel_projections(v->sql, rel, NULL, 1, 1));
			}
		}
	}
	return rel;
}

static int
rel_is_empty( sql_rel *rel )
{
	if ((is_join(rel->op) || is_semi(rel->op)) && !list_empty(rel->exps)) {
		sql_rel *l = rel->l, *r = rel->r;

		if (rel_is_empty(l) || ((is_join(rel->op) || is_semi(rel->op)) && rel_is_empty(r)))
			return 1;
		/* check */
		if (rel_is_join_on_pkey(rel)) {
			sql_exp *je = rel->exps->h->data;
			int lpnr = rel_part_nr(l, je);

			if (lpnr >= 0 && !rel_uses_part_nr(r, je, lpnr))
				return 1;
		}
	}
	if (!is_union(rel->op)) {
		if (is_simple_project(rel->op) || is_topn(rel->op) || is_select(rel->op) || is_sample(rel->op)) {
			if (rel->l)
				return rel_is_empty(rel->l);
		} else if (is_join(rel->op) || is_semi(rel->op) || is_set(rel->op)) {
			int empty = 1;
			if (rel->l)
				empty &= rel_is_empty(rel->l);
			if (empty && rel->r)
				empty &= rel_is_empty(rel->r);
			return empty;
		}
	}
	return 0;
}

/* non overlapping partitions should be removed */
static sql_rel *
rel_remove_empty_join(visitor *v, sql_rel *rel)
{
	if (THRhighwater())
		return sql_error(v->sql, 10, SQLSTATE(42000) "Query too complex: running out of stack space");

	if (!rel)
		return NULL;
	/* recurse check rel_is_empty
	 * For half empty unions replace by projects
	 * */
	if (is_union(rel->op)) {
		sql_rel *l = rel->l, *r = rel->r;

		if (!(rel->l = l = rel_remove_empty_join(v, l)))
			return NULL;
		if (!(rel->r = r = rel_remove_empty_join(v, r)))
			return NULL;
		if (rel_is_empty(l)) {
			v->changes++;
			return rel_inplace_project(v->sql->sa, rel, rel_dup(r), rel->exps);
		} else if (rel_is_empty(r)) {
			v->changes++;
			return rel_inplace_project(v->sql->sa, rel, rel_dup(l), rel->exps);
		}
	} else if ((is_simple_project(rel->op) || is_groupby(rel->op) || is_topn(rel->op) ||
				is_select(rel->op) || is_sample(rel->op))) {
		if (rel->l && !(rel->l = rel_remove_empty_join(v, rel->l)))
			return NULL;
	} else if (is_join(rel->op) || is_semi(rel->op) || is_set(rel->op)) {
		if (rel->l && !(rel->l = rel_remove_empty_join(v, rel->l)))
			return NULL;
		if (rel->r && !(rel->r = rel_remove_empty_join(v, rel->r)))
			return NULL;
	}
	return rel;
}

static bool
find_simple_projection_for_join2semi(sql_rel *rel)
{
	if (is_project(rel->op) && !is_union(rel->op) && list_length(rel->exps) == 1) {
		sql_exp *e = rel->exps->h->data;

		if (rel->card < CARD_AGGR) /* const or groupby without group by exps */
			return true;
		/* a single group by column in the projection list from a group by relation is guaranteed to be unique, but not an aggregate */
		if (e->type == e_column) {
			sql_rel *res = NULL;
			sql_exp *found = NULL;
			bool underjoin = false;

			if (is_groupby(rel->op) || need_distinct(rel) || find_prop(e->p, PROP_HASHCOL))
				return true;

			found = rel_find_exp_and_corresponding_rel(rel->l, e, &res, &underjoin); /* grouping column on inner relation */
			if (found && !underjoin) {
				if (find_prop(found->p, PROP_HASHCOL)) /* primary key always unique */
					return true;
				if (found->type == e_column && found->card <= CARD_AGGR) {
					if (!(is_groupby(res->op) || need_distinct(res)) && list_length(res->exps) != 1)
						return false;
					for (node *n = res->exps->h ; n ; n = n->next) { /* must be the single column in the group by expression list */
						sql_exp *e = n->data;
						if (e != found && e->type == e_column)
							return false;
					}
					return true;
				}
			}
		}
	}
	return false;
}

static sql_rel *
find_candidate_join2semi(sql_rel *rel, bool *swap)
{
	/* generalize possibility : we need the visitor 'step' here */
	if (rel_is_ref(rel)) /* if the join has multiple references, it's dangerous to convert it into a semijoin */
		return NULL;
	if (rel->op == op_join && rel->exps) {
		sql_rel *l = rel->l, *r = rel->r;

		if (find_simple_projection_for_join2semi(r)) {
			*swap = false;
			return rel;
		}
		if (find_simple_projection_for_join2semi(l)) {
			*swap = true;
			return rel;
		}
	}
	if (is_join(rel->op) || is_semi(rel->op)) {
		sql_rel *c;

		if ((c=find_candidate_join2semi(rel->l, swap)) != NULL ||
		    (c=find_candidate_join2semi(rel->r, swap)) != NULL)
			return c;
	}
	if (is_topn(rel->op) || is_sample(rel->op))
		return find_candidate_join2semi(rel->l, swap);
	return NULL;
}

static int
subrel_uses_exp_outside_subrel(sql_rel *rel, sql_exp *e, sql_rel *c)
{
	if (rel == c)
		return 0;
	/* for subrel only expect joins (later possibly selects) */
	if (is_join(rel->op) || is_semi(rel->op)) {
		if (exps_uses_exp(rel->exps, e))
			return 1;
		if (subrel_uses_exp_outside_subrel(rel->l, e, c) ||
		    subrel_uses_exp_outside_subrel(rel->r, e, c))
			return 1;
	}
	if (is_topn(rel->op) || is_sample(rel->op))
		return subrel_uses_exp_outside_subrel(rel->l, e, c);
	return 0;
}

static int
rel_uses_exp_outside_subrel(sql_rel *rel, sql_exp *e, sql_rel *c)
{
	/* for now we only expect sub relations of type project, selects (rel) or join/semi */
	if (is_simple_project(rel->op) || is_groupby(rel->op) || is_select(rel->op)) {
		if (!list_empty(rel->exps) && exps_uses_exp(rel->exps, e))
			return 1;
		if ((is_simple_project(rel->op) || is_groupby(rel->op)) && !list_empty(rel->r) && exps_uses_exp(rel->r, e))
			return 1;
		if (rel->l)
			return subrel_uses_exp_outside_subrel(rel->l, e, c);
	}
	if (is_topn(rel->op) || is_sample(rel->op))
		return subrel_uses_exp_outside_subrel(rel->l, e, c);
	return 1;
}

static sql_rel *
rel_join2semijoin(visitor *v, sql_rel *rel)
{
	if ((is_simple_project(rel->op) || is_groupby(rel->op)) && rel->l) {
		bool swap = false;
		sql_rel *l = rel->l;
		sql_rel *c = find_candidate_join2semi(l, &swap);

		if (c) {
			/* 'p' is a project and only has one result */
			sql_rel *p = swap ? c->l : c->r;
			sql_exp *re = p->exps->h->data;

			/* now we need to check if ce is only used at the level of c */
			if (!rel_uses_exp_outside_subrel(rel, re, c)) {
				c->op = op_semi;
				if (swap) {
					sql_rel *tmp = c->r;
					c->r = c->l;
					c->l = tmp;
				}
				v->changes++;
			}
		}
	}
	return rel;
}

static sql_rel *
rel_push_select_down_union(visitor *v, sql_rel *rel)
{
	if (is_select(rel->op) && rel->l && rel->exps) {
		sql_rel *u = rel->l, *ou = u;
		sql_rel *s = rel;
		sql_rel *ul = u->l;
		sql_rel *ur = u->r;

		if (u->op == op_project)
			u = u->l;

		if (!u || !is_union(u->op) || need_distinct(u) || !u->exps || rel_is_ref(u))
			return rel;

		ul = u->l;
		ur = u->r;

		rel->subquery = 0;
		u->subquery = 0;
		ul->subquery = 0;
		ur->subquery = 0;
		ul = rel_dup(ul);
		ur = rel_dup(ur);
		if (!is_project(ul->op))
			ul = rel_project(v->sql->sa, ul,
				rel_projections(v->sql, ul, NULL, 1, 1));
		if (!is_project(ur->op))
			ur = rel_project(v->sql->sa, ur,
				rel_projections(v->sql, ur, NULL, 1, 1));
		rel_rename_exps(v->sql, u->exps, ul->exps);
		rel_rename_exps(v->sql, u->exps, ur->exps);

		if (u != ou) {
			ul = rel_project(v->sql->sa, ul, NULL);
			ul->exps = exps_copy(v->sql, ou->exps);
			rel_rename_exps(v->sql, ou->exps, ul->exps);
			ur = rel_project(v->sql->sa, ur, NULL);
			ur->exps = exps_copy(v->sql, ou->exps);
			rel_rename_exps(v->sql, ou->exps, ur->exps);
		}

		/* introduce selects under the set (if needed) */
		set_processed(ul);
		set_processed(ur);
		ul = rel_select(v->sql->sa, ul, NULL);
		ur = rel_select(v->sql->sa, ur, NULL);

		ul->exps = exps_copy(v->sql, s->exps);
		ur->exps = exps_copy(v->sql, s->exps);

		rel = rel_inplace_setop(rel, ul, ur, op_union, rel_projections(v->sql, rel, NULL, 1, 1));
		v->changes++;
		return rel;
	}
	return rel;
}

static int
exp_is_rename(sql_exp *e)
{
	return (e->type == e_column);
}

static int
exp_is_useless_rename(sql_exp *e)
{
	return (e->type == e_column &&
			((!e->l && !exp_relname(e)) ||
			 (e->l && exp_relname(e) && strcmp(e->l, exp_relname(e)) == 0)) &&
			strcmp(e->r, exp_name(e)) == 0);
}

static list *
rel_used_projections(mvc *sql, list *exps, list *users)
{
	list *nexps = sa_list(sql->sa);
	bool *used = (bool*)GDKzalloc(sizeof(bool) * list_length(exps));
	int i = 0;

	for(node *n = users->h; n; n = n->next) {
		sql_exp *e = n->data, *ne = NULL;
		if ((e->l && (ne = exps_bind_column2(exps, e->l, e->r))) || (ne = exps_bind_column(exps, e->r, NULL, 1))) {
			used[list_position(exps, ne)] = 1;
		}
	}
	for(node *n = exps->h; n; n = n->next, i++) {
		sql_exp *e = n->data;
		if (is_intern(e) || used[i])
			append(nexps, e);
	}
	GDKfree(used);
	return nexps;
}

/* move projects down with the goal op removing them completely (ie push renames/reduced lists into basetable)
 * for some cases we can directly remove iff renames rename into same alias
 * */
static sql_rel *
rel_push_project_down(visitor *v, sql_rel *rel)
{
	/* for now only push down renames */
	if (v->depth > 1 && is_simple_project(rel->op) && !need_distinct(rel) && !rel_is_ref(rel) && rel->l && !rel->r &&
			v->parent &&
			!is_modify(v->parent->op) && !is_topn(v->parent->op) && !is_sample(v->parent->op) &&
			!is_ddl(v->parent->op) && !is_set(v->parent->op) &&
			list_check_prop_all(rel->exps, (prop_check_func)&exp_is_rename)) {
		sql_rel *l = rel->l;

		if (rel_is_ref(l))
			return rel;
		if (is_base(l->op)) {
			if (list_check_prop_all(rel->exps, (prop_check_func)&exp_is_useless_rename)) {
				/* TODO reduce list (those in the project + internal) */
				rel->l = NULL;
				l->exps = rel_used_projections(v->sql, l->exps, rel->exps);
				rel_destroy(rel);
				v->changes++;
				return l;
			}
			return rel;
		} else if (list_check_prop_all(rel->exps, (prop_check_func)&exp_is_useless_rename)) {
			if ((is_project(l->op) && list_length(l->exps) == list_length(rel->exps)) || is_select(l->op) || is_join(l->op) || is_topn(l->op) || is_sample(l->op)) {
				rel->l = NULL;
				rel_destroy(rel);
				v->changes++;
				return l;
			}
		}
	}
	return rel;
}

static sql_rel *
rel_push_project_down_union(visitor *v, sql_rel *rel)
{
	/* first remove distinct if already unique */
	if (rel->op == op_project && need_distinct(rel) && rel->exps && exps_unique(v->sql, rel, rel->exps))
		set_nodistinct(rel);

	if (rel->op == op_project && rel->l && rel->exps && !rel->r) {
		int need_distinct = need_distinct(rel);
		sql_rel *u = rel->l;
		sql_rel *p = rel;
		sql_rel *ul = u->l;
		sql_rel *ur = u->r;

		if (!u || !is_union(u->op) || need_distinct(u) || !u->exps || rel_is_ref(u) || project_unsafe(rel,0))
			return rel;
		/* don't push project down union of single values */
		if ((is_project(ul->op) && !ul->l) || (is_project(ur->op) && !ur->l))
			return rel;

		rel->subquery = 0;
		u->subquery = 0;
		ul = rel_dup(ul);
		ur = rel_dup(ur);

		if (!is_project(ul->op))
			ul = rel_project(v->sql->sa, ul,
				rel_projections(v->sql, ul, NULL, 1, 1));
		if (!is_project(ur->op))
			ur = rel_project(v->sql->sa, ur,
				rel_projections(v->sql, ur, NULL, 1, 1));
		need_distinct = (need_distinct &&
				(!exps_unique(v->sql, ul, ul->exps) ||
				 !exps_unique(v->sql, ur, ur->exps)));
		rel_rename_exps(v->sql, u->exps, ul->exps);
		rel_rename_exps(v->sql, u->exps, ur->exps);

		/* introduce projects under the set */
		ul = rel_project(v->sql->sa, ul, NULL);
		if (need_distinct)
			set_distinct(ul);
		ur = rel_project(v->sql->sa, ur, NULL);
		if (need_distinct)
			set_distinct(ur);

		ul->exps = exps_copy(v->sql, p->exps);
		ur->exps = exps_copy(v->sql, p->exps);

		rel = rel_inplace_setop(rel, ul, ur, op_union,
			rel_projections(v->sql, rel, NULL, 1, 1));
		if (need_distinct)
			set_distinct(rel);
		v->changes++;
		rel->l = rel_merge_projects(v, rel->l);
		rel->r = rel_merge_projects(v, rel->r);
		return rel;
	}
	return rel;
}

static int
sql_class_base_score(mvc *sql, sql_column *c, sql_subtype *t, bool equality_based)
{
	int de;

	switch (ATOMstorage(t->type->localtype)) {
		case TYPE_bte:
			return 150 - 8;
		case TYPE_sht:
			return 150 - 16;
		case TYPE_int:
			return 150 - 32;
		case TYPE_void:
		case TYPE_lng:
			return 150 - 64;
#ifdef HAVE_HGE
		case TYPE_hge:
<<<<<<< HEAD
			return 150 - 128;
=======
			return 150 - (have_hge ? 128 : 64);
>>>>>>> 267e4544
#endif
		case TYPE_flt:
			return 75 - 24;
		case TYPE_dbl:
			return 75 - 53;
		default: {
			if (equality_based && c && (de = sql_trans_is_duplicate_eliminated(sql->session->tr, c)))
				return 150 - de * 8;
			/* strings and blobs not duplicate eliminated don't get any points here */
			return 0;
		}
	}
}

/* Compute the efficiency of using this expression earl	y in a group by list */
static int
score_gbe(mvc *sql, sql_rel *rel, sql_exp *e)
{
	int res = 0;
	sql_subtype *t = exp_subtype(e);
	sql_column *c = exp_find_column(rel, e, -2);

	if (e->card == CARD_ATOM) /* constants are trivial to group */
		res += 1000;
	/* can we find out if the underlying table is sorted */
	if (find_prop(e->p, PROP_HASHCOL) || (c && mvc_is_unique(sql, c))) /* distinct columns */
		res += 700;
	if (c && mvc_is_sorted(sql, c))
		res += 500;
	if (find_prop(e->p, PROP_SORTIDX)) /* has sort index */
		res += 300;
	if (find_prop(e->p, PROP_HASHIDX)) /* has hash index */
		res += 200;

	/* prefer the shorter var types over the longer ones */
	res += sql_class_base_score(sql, c, t, true); /* smaller the type, better */
	return res;
}

/* reorder group by expressions */
static sql_rel *
rel_groupby_order(visitor *v, sql_rel *rel)
{
	int *scores = NULL;
	sql_exp **exps = NULL;

	if (is_groupby(rel->op) && list_length(rel->r) > 1) {
		node *n;
		list *gbe = rel->r;
		int i, ngbe = list_length(gbe);
		scores = GDKmalloc(ngbe * sizeof(int));
		exps = GDKmalloc(ngbe * sizeof(sql_exp*));

		if (scores && exps) {
			/* first sorting step, give priority for integers and sorted columns */
			for (i = 0, n = gbe->h; n; i++, n = n->next) {
				exps[i] = n->data;
				scores[i] = score_gbe(v->sql, rel, exps[i]);
			}
			GDKqsort(scores, exps, NULL, ngbe, sizeof(int), sizeof(void *), TYPE_int, true, true);

			/* second sorting step, give priority to strings with lower number of digits */
			for (i = ngbe - 1; i && !scores[i]; i--); /* find epressions with no score from the first round */
			if (scores[i])
				i++;
			if (ngbe - i > 1) {
				for (int j = i; j < ngbe; j++) {
					sql_subtype *t = exp_subtype(exps[j]);
					scores[j] = t->digits;
				}
				/* the less number of digits the better, order ascending */
				GDKqsort(scores + i, exps + i, NULL, ngbe - i, sizeof(int), sizeof(void *), TYPE_int, false, true);
			}

			for (i = 0, n = gbe->h; n; i++, n = n->next)
				n->data = exps[i];
		}
	}

	GDKfree(scores);
	GDKfree(exps);
	return rel;
}

/* reduce group by expressions based on pkey info
 *
 * The reduced group by and (derived) aggr expressions are restored via
 * extra (new) aggregate columns.
 */
static sql_rel *
rel_reduce_groupby_exps(visitor *v, sql_rel *rel)
{
	list *gbe = rel->r;

	if (is_groupby(rel->op) && rel->r && !rel_is_ref(rel) && list_length(gbe)) {
		node *n, *m;
		int8_t *scores = GDKmalloc(list_length(gbe));
		int k, j, i;
		sql_column *c;
		sql_table **tbls;
		sql_rel **bts, *bt = NULL;

		gbe = rel->r;
		tbls = (sql_table**)GDKmalloc(sizeof(sql_table*)*list_length(gbe));
		bts = (sql_rel**)GDKmalloc(sizeof(sql_rel*)*list_length(gbe));
		if (scores == NULL || tbls == NULL || bts == NULL) {
			GDKfree(scores);
			GDKfree(tbls);
			GDKfree(bts);
			return NULL;
		}
		for (k = 0, i = 0, n = gbe->h; n; n = n->next, k++) {
			sql_exp *e = n->data;

			c = exp_find_column_(rel, e, -2, &bt);
			if (c) {
				for(j = 0; j < i; j++)
					if (c->t == tbls[j] && bts[j] == bt)
						break;
				tbls[j] = c->t;
				bts[j] = bt;
				i += (j == i);
			}
		}
		if (i) { /* forall tables find pkey and
				remove useless other columns */
			/* TODO also remove group by columns which are related to
			 * the other columns using a foreign-key join (n->1), ie 1
			 * on the to be removed side.
			 */
			for(j = 0; j < i; j++) {
				int l, nr = 0, cnr = 0;

				k = list_length(gbe);
				memset(scores, 0, list_length(gbe));
				if (tbls[j]->pkey) {
					for (l = 0, n = gbe->h; l < k && n; l++, n = n->next) {
						fcmp cmp = (fcmp)&kc_column_cmp;
						sql_exp *e = n->data;

						c = exp_find_column_(rel, e, -2, &bt);
						if (c && c->t == tbls[j] && bts[j] == bt &&
						    list_find(tbls[j]->pkey->k.columns, c, cmp) != NULL) {
							scores[l] = 1;
							nr ++;
						} else if (c && c->t == tbls[j] && bts[j] == bt) {
							/* Okay we can cleanup a group by column */
							scores[l] = -1;
							cnr ++;
						}
					}
				}
				if (nr) {
					int all = (list_length(tbls[j]->pkey->k.columns) == nr);
					sql_kc *kc = tbls[j]->pkey->k.columns->h->data;

					c = kc->c;
					for (l = 0, n = gbe->h; l < k && n; l++, n = n->next) {
						sql_exp *e = n->data;

						/* pkey based group by */
						if (scores[l] == 1 && ((all ||
						   /* first of key */
						   (c == exp_find_column(rel, e, -2))) && !find_prop(e->p, PROP_HASHCOL)))
							e->p = prop_create(v->sql->sa, PROP_HASHCOL, e->p);
					}
					for (m = rel->exps->h; m; m = m->next ){
						sql_exp *e = m->data;

						for (l = 0, n = gbe->h; l < k && n; l++, n = n->next) {
							sql_exp *gb = n->data;

							/* pkey based group by */
							if (scores[l] == 1 && exp_match_exp(e,gb) && find_prop(gb->p, PROP_HASHCOL) && !find_prop(e->p, PROP_HASHCOL)) {
								e->p = prop_create(v->sql->sa, PROP_HASHCOL, e->p);
								break;
							}

						}
					}
				}
				if (cnr && nr && list_length(tbls[j]->pkey->k.columns) == nr) {
					list *ngbe = new_exp_list(v->sql->sa);
					list *exps = rel->exps, *nexps = new_exp_list(v->sql->sa);

					for (l = 0, n = gbe->h; l < k && n; l++, n = n->next) {
						sql_exp *e = n->data;

						/* keep the group by columns which form a primary key
						 * of this table. And those unrelated to this table. */
						if (scores[l] != -1)
							append(ngbe, e);
					}
					rel->r = ngbe;
					/* rewrite gbe and aggr, in the aggr list */
					for (m = exps->h; m; m = m->next ){
						sql_exp *e = m->data;
						int fnd = 0;

						for (l = 0, n = gbe->h; l < k && n && !fnd; l++, n = n->next) {
							sql_exp *gb = n->data;

							if (scores[l] == -1 && exp_refers(gb, e)) {
								sql_exp *rs = exp_column(v->sql->sa, gb->l?gb->l:exp_relname(gb), gb->r?gb->r:exp_name(gb), exp_subtype(gb), rel->card, has_nil(gb), is_intern(gb));
								exp_setname(v->sql->sa, rs, exp_find_rel_name(e), exp_name(e));
								e = rs;
								fnd = 1;
							}
						}
						append(nexps, e);
					}
					/* new reduced aggr expression list */
					assert(list_length(nexps)>0);
					rel->exps = nexps;
					/* only one reduction at a time */
					v->changes = 1;
					GDKfree(bts);
					GDKfree(tbls);
					GDKfree(scores);
					return rel;
				}
				gbe = rel->r;
			}
		}
		GDKfree(bts);
		GDKfree(tbls);
		GDKfree(scores);
	}
	/* remove constants from group by list */
	if (is_groupby(rel->op) && rel->r && !rel_is_ref(rel)) {
		int i;
		node *n;

		for (i = 0, n = gbe->h; n; n = n->next) {
			sql_exp *e = n->data;

			if (exp_is_atom(e))
				i++;
		}
		if (i) {
			list *ngbe = new_exp_list(v->sql->sa);
			list *dgbe = new_exp_list(v->sql->sa);

			for (n = gbe->h; n; n = n->next) {
				sql_exp *e = n->data;

				if (!exp_is_atom(e))
					append(ngbe, e);
				/* we need at least one gbe */
				else if (!n->next && list_empty(ngbe))
					append(ngbe, e);
				else
					append(dgbe, e);
			}
			rel->r = ngbe;
			if (!list_empty(dgbe)) {
				/* use atom's directly in the aggr expr list */
				list *nexps = new_exp_list(v->sql->sa);

				for (n = rel->exps->h; n; n = n->next) {
					sql_exp *e = n->data, *ne = NULL;

					if (e->type == e_column) {
						if (e->l)
							ne = exps_bind_column2(dgbe, e->l, e->r);
						else
							ne = exps_bind_column(dgbe, e->r, NULL, 1);
						if (ne) {
							ne = exp_copy(v->sql, ne);
							exp_prop_alias(v->sql->sa, ne, e);
							e = ne;
						}
					}
					append(nexps, e);
				}
				rel->exps = nexps;
				v->changes++;
			}
		}
	}
	return rel;
}

/* Rewrite group by expressions with distinct
 *
 * ie select a, count(distinct b) from c where ... groupby a;
 * No other aggregations should be present
 *
 * Rewrite the more general case, good for parallel execution
 *
 * groupby(R) [e,f] [ aggr1 a distinct, aggr2 b distinct, aggr3 c, aggr4 d]
 *
 * into
 *
 * groupby(
 * 	groupby(R) [e,f,a,b] [ a, b, aggr3 c, aggr4 d]
 * ) [e,f]( aggr1 a distinct, aggr2 b distinct, aggr3_phase2 c, aggr4_phase2 d)
 */

#if 0
static sql_rel *
rel_groupby_distinct2(visitor *v, sql_rel *rel)
{
	list *ngbes = sa_list(v->sql->sa), *gbes, *naggrs = sa_list(v->sql->sa), *aggrs = sa_list(v->sql->sa);
	sql_rel *l;
	node *n;

	gbes = rel->r;
	if (!gbes)
		return rel;

	/* check if each aggr is, rewritable (max,min,sum,count)
	 *  			  and only has one argument */
	for (n = rel->exps->h; n; n = n->next) {
		sql_exp *e = n->data;
		sql_subfunc *af = e->f;

		if (e->type == e_aggr &&
		   (strcmp(af->func->base.name, "sum") &&
		     strcmp(af->func->base.name, "count") &&
		     strcmp(af->func->base.name, "min") &&
		     strcmp(af->func->base.name, "max")))
			return rel;
	}

	for (n = gbes->h; n; n = n->next) {
		sql_exp *e = n->data;

		e = exp_column(v->sql->sa, exp_find_rel_name(e), exp_name(e), exp_subtype(e), e->card, has_nil(e), is_intern(e));
		append(ngbes, e);
	}

	/* 1 for each aggr(distinct v) add the attribute expression v to gbes and aggrs list
	 * 2 for each aggr(z) add aggr_phase2('z') to the naggrs list
	 * 3 for each group by col, add also to the naggrs list
	 * */
	for (n = rel->exps->h; n; n = n->next) {
		sql_exp *e = n->data;

		if (e->type == e_aggr && need_distinct(e)) { /* 1 */
			/* need column expression */
			list *args = e->l;
			sql_exp *v = args->h->data;
			append(gbes, v);
			if (!exp_name(v))
				exp_label(v->sql->sa, v, ++v->sql->label);
			v = exp_column(v->sql->sa, exp_find_rel_name(v), exp_name(v), exp_subtype(v), v->card, has_nil(v), is_intern(v));
			append(aggrs, v);
			v = exp_aggr1(v->sql->sa, v, e->f, need_distinct(e), 1, e->card, 1);
			exp_setname(v->sql->sa, v, exp_find_rel_name(e), exp_name(e));
			append(naggrs, v);
		} else if (e->type == e_aggr && !need_distinct(e)) {
			sql_exp *v;
			sql_subfunc *f = e->f;
			int cnt = exp_aggr_is_count(e);
			sql_subfunc *a = sql_bind_func(v->sql->sa, v->sql->session->schema, (cnt)?"sum":f->func->base.name, exp_subtype(e), NULL, F_AGGR);

			append(aggrs, e);
			if (!exp_name(e))
				exp_label(v->sql->sa, e, ++v->sql->label);
			set_has_nil(e);
			v = exp_column(v->sql->sa, exp_find_rel_name(e), exp_name(e), exp_subtype(e), e->card, has_nil(e), is_intern(e));
			v = exp_aggr1(v->sql->sa, v, a, 0, 1, e->card, 1);
			if (cnt)
				set_zero_if_empty(v);
			exp_setname(v->sql->sa, v, exp_find_rel_name(e), exp_name(e));
			append(naggrs, v);
		} else { /* group by col */
			if (list_find_exp(gbes, e) || !list_find_exp(naggrs, e)) {
				append(aggrs, e);

				e = exp_column(v->sql->sa, exp_find_rel_name(e), exp_name(e), exp_subtype(e), e->card, has_nil(e), is_intern(e));
			}
			append(naggrs, e);
		}
	}

	l = rel->l = rel_groupby(v->sql, rel->l, gbes);
	l->exps = aggrs;
	rel->r = ngbes;
	rel->exps = naggrs;
	v->changes++;
	return rel;
}
#endif

static sql_rel *
rel_groupby_distinct(visitor *v, sql_rel *rel)
{
	if (is_groupby(rel->op) && !rel_is_ref(rel) && rel->exps && list_empty(rel->r)) {
		node *n;

		for (n = rel->exps->h; n; n = n->next) {
			sql_exp *e = n->data;

			if (exp_aggr_is_count(e) && need_distinct(e)) {
				/* if count over unique values (ukey/pkey) */
				if (e->l && exps_unique(v->sql, rel, e->l))
					set_nodistinct(e);
			}
		}
	}

	if (is_groupby(rel->op)) {
		sql_rel *l = rel->l;
		if (!l || is_groupby(l->op))
			return rel;
	}
	if (is_groupby(rel->op) && rel->r && !rel_is_ref(rel)) {
		node *n;
		int nr = 0;
		list *gbe, *ngbe, *arg, *exps, *nexps;
		sql_exp *distinct = NULL, *darg;
		sql_rel *l = NULL;

		for (n=rel->exps->h; n && nr <= 2; n = n->next) {
			sql_exp *e = n->data;
			if (need_distinct(e)) {
				distinct = n->data;
				nr++;
			}
		}
		if (nr < 1 || distinct->type != e_aggr)
			return rel;
		if ((nr > 1 || list_length(rel->r) + nr != list_length(rel->exps)))
			return rel;//rel_groupby_distinct2(v, rel);
		arg = distinct->l;
		if (list_length(arg) != 1 || list_length(rel->r) + nr != list_length(rel->exps))
			return rel;

		gbe = rel->r;
		ngbe = sa_list(v->sql->sa);
		exps = sa_list(v->sql->sa);
		nexps = sa_list(v->sql->sa);
		for (n=rel->exps->h; n; n = n->next) {
			sql_exp *e = n->data;
			if (e != distinct) {
				if (e->type == e_aggr) { /* copy the arguments to the aggregate */
					list *args = e->l;
					if (args) {
						for (node *n = args->h ; n ; n = n->next) {
							sql_exp *e = n->data;
							list_append(ngbe, exp_copy(v->sql, e));
							list_append(exps, exp_copy(v->sql, e));
						}
					}
				} else {
					e = exp_ref(v->sql, e);
					append(ngbe, e);
					append(exps, e);
				}
				if (e->type == e_aggr) /* aggregates must be copied */
					e = exp_copy(v->sql, e);
				else
					e = exp_ref(v->sql, e);
				append(nexps, e);
			}
		}

		darg = arg->h->data;
		list_append(gbe, darg = exp_copy(v->sql, darg));
		exp_label(v->sql->sa, darg, ++v->sql->label);

		darg = exp_ref(v->sql, darg);
		list_append(exps, darg);
		darg = exp_ref(v->sql, darg);
		arg->h->data = darg;
		l = rel->l = rel_groupby(v->sql, rel->l, gbe);
		l->exps = exps;
		set_processed(l);
		rel->r = ngbe;
		rel->exps = nexps;
		set_nodistinct(distinct);
		append(nexps, distinct);
		v->changes++;
	}
	return rel;
}

static sql_exp *split_aggr_and_project(mvc *sql, list *aexps, sql_exp *e);

static void
list_split_aggr_and_project(mvc *sql, list *aexps, list *exps)
{
	node *n;

	if (!exps)
		return ;
	for(n = exps->h; n; n = n->next)
		n->data = split_aggr_and_project(sql, aexps, n->data);
}

static sql_exp *
split_aggr_and_project(mvc *sql, list *aexps, sql_exp *e)
{
	switch(e->type) {
	case e_aggr:
		/* add to the aggrs */
		if (!exp_name(e))
			exp_label(sql->sa, e, ++sql->label);
		list_append(aexps, e);
		return exp_ref(sql, e);
	case e_cmp:
		/* e_cmp's shouldn't exist in an aggr expression list */
		assert(0);
	case e_convert:
		e->l = split_aggr_and_project(sql, aexps, e->l);
		return e;
	case e_func:
		list_split_aggr_and_project(sql, aexps, e->l);
		return e;
	case e_column: /* constants and columns shouldn't be rewriten */
	case e_atom:
	case e_psm:
		return e;
	}
	return NULL;
}

static sql_exp *
exp_use_consts(mvc *sql, sql_exp *e, list *consts);

static list *
exps_use_consts(mvc *sql, list *exps, list *consts)
{
	node *n;
	list *nl = new_exp_list(sql->sa);

	if (!exps)
		return sa_list(sql->sa);
	for(n = exps->h; n; n = n->next) {
		sql_exp *arg = n->data, *narg = NULL;

		narg = exp_use_consts(sql, arg, consts);
		if (!narg)
			return NULL;
		narg = exp_propagate(sql->sa, narg, arg);
		append(nl, narg);
	}
	return nl;
}

static sql_exp *
exp_use_consts(mvc *sql, sql_exp *e, list *consts)
{
	sql_exp *ne = NULL, *l, *r, *r2;

	switch(e->type) {
	case e_column:
		if (e->l)
			ne = exps_bind_column2(consts, e->l, e->r);
		if (!ne && !e->l)
			ne = exps_bind_column(consts, e->r, NULL, 1);
		if (!ne)
			return e;
		return ne;
	case e_cmp:
		if (e->flag == cmp_or || e->flag == cmp_filter) {
			list *l = exps_use_consts(sql, e->l, consts);
			list *r = exps_use_consts(sql, e->r, consts);

			if (!l || !r)
				return NULL;
			if (e->flag == cmp_filter)
				return exp_filter(sql->sa, l, r, e->f, is_anti(e));
			return exp_or(sql->sa, l, r, is_anti(e));
		} else if (e->flag == cmp_in || e->flag == cmp_notin) {
			sql_exp *l = exp_use_consts(sql, e->l, consts);
			list *r = exps_use_consts(sql, e->r, consts);

			if (!l || !r)
				return NULL;
			return exp_in(sql->sa, l, r, e->flag);
		} else {
			l = exp_use_consts(sql, e->l, consts);
			r = exp_use_consts(sql, e->r, consts);
			if (e->f) {
				r2 = exp_use_consts(sql, e->f, consts);
				if (l && r && r2)
					ne = exp_compare2(sql->sa, l, r, r2, e->flag);
			} else if (l && r) {
				ne = exp_compare(sql->sa, l, r, e->flag);
			}
		}
		if (!ne)
			return NULL;
		return exp_propagate(sql->sa, ne, e);
	case e_convert:
		l = exp_use_consts(sql, e->l, consts);
		if (l)
			return exp_convert(sql->sa, l, exp_fromtype(e), exp_totype(e));
		return NULL;
	case e_aggr:
	case e_func: {
		list *l = e->l, *nl = NULL;

		if (!l) {
			return e;
		} else {
			nl = exps_use_consts(sql, l, consts);
			if (!nl)
				return NULL;
		}
		if (e->type == e_func)
			return exp_op(sql->sa, nl, e->f);
		else
			return exp_aggr(sql->sa, nl, e->f, need_distinct(e), need_no_nil(e), e->card, has_nil(e));
	}
	case e_atom:
	case e_psm:
		return e;
	}
	return NULL;
}

static list *
exps_remove_dictexps(mvc *sql, list *exps, sql_rel *r)
{
	node *n;
	list *nl = new_exp_list(sql->sa);

	if (!exps)
		return nl;
	for(n = exps->h; n; n = n->next) {
		sql_exp *arg = n->data;

		if (!list_find_exp(r->exps, arg->l) && !list_find_exp(r->exps, arg->r))
			append(nl, arg);
	}
	return nl;
}

static sql_rel *
rel_remove_join(visitor *v, sql_rel *rel)
{
	if (is_join(rel->op) && !is_outerjoin(rel->op)) {
		sql_rel *l = rel->l;
		sql_rel *r = rel->r;
		int lconst = 0, rconst = 0;

		if (!l || rel_is_ref(l) || !r || rel_is_ref(r) ||
		   (l->op != op_project && r->op != op_project))
			return rel;
		if (l->op == op_project && exps_are_atoms(l->exps))
			lconst = 1;
		if (r->op == op_project && exps_are_atoms(r->exps))
			rconst = 1;
		if (lconst || rconst) {
			v->changes++;
			/* use constant (instead of alias) in expressions */
			if (lconst) {
				sql_rel *s = l;
				l = r;
				r = s;
			}
			rel->exps = exps_use_consts(v->sql, rel->exps, r->exps);
			/* change into select */
			rel->op = op_select;
			rel->l = l;
			rel->r = NULL;
			/* wrap in a project including, the constant columns */
			l->subquery = 0;
			rel = rel_project(v->sql->sa, rel, rel_projections(v->sql, l, NULL, 1, 1));
			list_merge(rel->exps, r->exps, (fdup)NULL);
		}
	}
	if (is_join(rel->op)) {
		sql_rel *l = rel->l;
		sql_rel *r = rel->r;
		int ldict = 0, rdict = 0;

		if (!l || rel_is_ref(l) || !r || rel_is_ref(r) ||
		   (l->op != op_basetable && r->op != op_basetable))
			return rel;
		/* check if dict (last column) isn't used, one column only */
		if (l->op == op_basetable && !l->l && list_length(l->exps) <= 1)
			ldict = 1;
		if (r->op == op_basetable && !r->l && list_length(r->exps) <= 1)
			rdict = 1;
		if (!ldict && !rdict)
			return rel;
		v->changes++;

		assert(0);
		if (ldict) {
			sql_rel *s = l;
			l = r;
			r = s;
		}
		rel->exps = exps_remove_dictexps(v->sql, rel->exps, r);
		/* change into select */
		rel->op = op_select;
		rel->l = l;
		rel->r = NULL;
		/* wrap in a project including, the dict/index columns */
		l->subquery = 0;
		rel = rel_project(v->sql->sa, rel, rel_projections(v->sql, l, NULL, 1, 1));
		list_merge(rel->exps, r->exps, (fdup)NULL);
	}
	/* project (join (A,B)[ A.x = B.y ] ) [project_cols] -> project (A) [project_cols]
	 * where non of the project_cols are from B and x=y is a foreign key join (B is the unique side)
	 * and there are no filters on B
	 */
	if (is_project(rel->op)) {
		sql_rel *j = rel->l;

		if (is_join(j->op)) {
			node *n;
			sql_rel *l = j->l;
			sql_rel *r = j->r;

			if (!l || rel_is_ref(l) || !r || rel_is_ref(r) || r->op != op_basetable || r->l)
				return rel;

			/* check if all projection cols can be found in l */
			for(n = rel->exps->h; n; n = n->next) {
				sql_exp *e = n->data;

				if (!rel_find_exp(l, e))
					return rel;

			}
			assert(0);
			v->changes++;
			rel->l = l;
			rel->r = NULL;
			l->subquery = 0;
		}
	}
	return rel;
}

/* Pushing projects up the tree. Done very early in the optimizer.
 * Makes later steps easier.
 */
static sql_rel *
rel_push_project_up(visitor *v, sql_rel *rel)
{
	if (is_simple_project(rel->op) && rel->l && !rel_is_ref(rel)) {
		sql_rel *l = rel->l;
		if (is_simple_project(l->op))
			return rel_merge_projects(v, rel);
	}

	/* project/project cleanup is done later */
	if (is_join(rel->op) || is_select(rel->op)) {
		node *n;
		list *exps = NULL, *l_exps, *r_exps;
		sql_rel *l = rel->l;
		sql_rel *r = rel->r;
		sql_rel *t;

		/* Don't rewrite refs, non projections or constant or
		   order by projections  */
		if (!l || rel_is_ref(l) || is_topn(l->op) ||
		   (is_join(rel->op) && (!r || rel_is_ref(r))) ||
		   (is_select(rel->op) && l->op != op_project) ||
		   (is_join(rel->op) && ((l->op != op_project && r->op != op_project) || is_topn(r->op))) ||
		  ((l->op == op_project && (!l->l || l->r || project_unsafe(l,is_select(rel->op)))) ||
		   (is_join(rel->op) && (is_subquery(r) ||
		    (r->op == op_project && (!r->l || r->r || project_unsafe(r,0)))))))
			return rel;

		if (l->op == op_project && l->l) {
			/* Go through the list of project expressions.
			   Check if they can be pushed up, ie are they not
			   changing or introducing any columns used
			   by the upper operator. */

			exps = new_exp_list(v->sql->sa);
			for (n = l->exps->h; n; n = n->next) {
				sql_exp *e = n->data;

		   		/* we cannot rewrite projection with atomic values from outer joins */
				if (is_column(e->type) && exp_is_atom(e) && !(is_right(rel->op) || is_full(rel->op))) {
					list_append(exps, e);
				} else if (e->type == e_column) {
					if (has_label(e))
						return rel;
					list_append(exps, e);
				} else {
					return rel;
				}
			}
		} else {
			exps = rel_projections(v->sql, l, NULL, 1, 1);
		}
		/* also handle right hand of join */
		if (is_join(rel->op) && r->op == op_project && r->l) {
			/* Here we also check all expressions of r like above
			   but also we need to check for ambigious names. */

			for (n = r->exps->h; n; n = n->next) {
				sql_exp *e = n->data;

		   		/* we cannot rewrite projection with atomic values from outer joins */
				if (is_column(e->type) && exp_is_atom(e) && !(is_left(rel->op) || is_full(rel->op))) {
					list_append(exps, e);
				} else if (e->type == e_column) {
					if (has_label(e))
						return rel;
					list_append(exps, e);
				} else {
					return rel;
				}
			}
		} else if (is_join(rel->op)) {
			list *r_exps = rel_projections(v->sql, r, NULL, 1, 1);

			list_merge(exps, r_exps, (fdup)NULL);
		}
		/* Here we should check for ambigious names ? */
		if (is_join(rel->op) && r) {
			t = (l->op == op_project && l->l)?l->l:l;
			l_exps = rel_projections(v->sql, t, NULL, 1, 1);
			/* conflict with old right expressions */
			r_exps = rel_projections(v->sql, r, NULL, 1, 1);
			for(n = l_exps->h; n; n = n->next) {
				sql_exp *e = n->data;
				const char *rname = exp_relname(e);
				const char *name = exp_name(e);

				if (exp_is_atom(e))
					continue;
				if ((rname && exps_bind_column2(r_exps, rname, name) != NULL) ||
				    (!rname && exps_bind_column(r_exps, name, NULL, 1) != NULL))
					return rel;
			}
			t = (r->op == op_project && r->l)?r->l:r;
			r_exps = rel_projections(v->sql, t, NULL, 1, 1);
			/* conflict with new right expressions */
			for(n = l_exps->h; n; n = n->next) {
				sql_exp *e = n->data;

				if (exp_is_atom(e))
					continue;
				if ((e->l && exps_bind_column2(r_exps, e->l, e->r) != NULL) ||
				   (exps_bind_column(r_exps, e->r, NULL, 1) != NULL && (!e->l || !e->r)))
					return rel;
			}
			/* conflict with new left expressions */
			for(n = r_exps->h; n; n = n->next) {
				sql_exp *e = n->data;

				if (exp_is_atom(e))
					continue;
				if ((e->l && exps_bind_column2(l_exps, e->l, e->r) != NULL) ||
				   (exps_bind_column(l_exps, e->r, NULL, 1) != NULL && (!e->l || !e->r)))
					return rel;
			}
		}

		/* rename operator expressions */
		if (l->op == op_project) {
			/* rewrite rel from rel->l into rel->l->l */
			if (rel->exps) {
				list *nexps = new_exp_list(v->sql->sa);

				for (n = rel->exps->h; n; n = n->next) {
					sql_exp *e = n->data;

					e = exp_rename(v->sql, e, l, l->l);
					assert(e);
					list_append(nexps, e);
				}
				rel->exps = nexps;
			}
			rel->l = l->l;
			l->l = NULL;
			rel_destroy(l);
		}
		if (is_join(rel->op) && r->op == op_project) {
			/* rewrite rel from rel->r into rel->r->l */
			if (rel->exps) {
				list *nexps = new_exp_list(v->sql->sa);

				for (n = rel->exps->h; n; n = n->next) {
					sql_exp *e = n->data;

					e = exp_rename(v->sql, e, r, r->l);
					assert(e);
					list_append(nexps, e);
				}
				rel->exps = nexps;
			}
			rel->r = r->l;
			r->l = NULL;
			rel_destroy(r);
		}
		/* Done, ie introduce new project */
		exps_fix_card(exps, rel->card);
		v->changes++;
		return rel_inplace_project(v->sql->sa, rel, NULL, exps);
	}
	if (is_groupby(rel->op) && !rel_is_ref(rel) && rel->exps && list_length(rel->exps) > 1) {
		node *n;
		int fnd = 0;
		list *aexps, *pexps;

		/* check if some are expressions aren't e_aggr */
		for (n = rel->exps->h; n && !fnd; n = n->next) {
			sql_exp *e = n->data;

			if (e->type != e_aggr && e->type != e_column && e->type != e_atom) {
				fnd = 1;
			}
		}
		/* only aggr, no rewrite needed */
		if (!fnd)
			return rel;

		aexps = sa_list(v->sql->sa);
		pexps = sa_list(v->sql->sa);
		for (n = rel->exps->h; n; n = n->next) {
			sql_exp *e = n->data, *ne = NULL;

			switch (e->type) {
			case e_atom: /* move over to the projection */
				list_append(pexps, e);
				break;
			case e_func:
				list_append(pexps, e);
				list_split_aggr_and_project(v->sql, aexps, e->l);
				break;
			case e_convert:
				list_append(pexps, e);
				e->l = split_aggr_and_project(v->sql, aexps, e->l);
				break;
			default: /* simple alias */
				list_append(aexps, e);
				ne = exp_column(v->sql->sa, exp_find_rel_name(e), exp_name(e), exp_subtype(e), e->card, has_nil(e), is_intern(e));
				list_append(pexps, ne);
				break;
			}
		}
		v->changes++;
		rel->exps = aexps;
		return rel_inplace_project( v->sql->sa, rel, NULL, pexps);
	}
	return rel;
}

/* if local_proj is set: the current expression is from the same projection */
static int exp_mark_used(sql_rel *subrel, sql_exp *e, int local_proj);

static int
exps_mark_used(sql_rel *subrel, list *l, int local_proj)
{
	int nr = 0;
	if (list_empty(l))
		return nr;

	for (node *n = l->h; n != NULL; n = n->next)
		nr += exp_mark_used(subrel, n->data, local_proj);
	return nr;
}

static int
exp_mark_used(sql_rel *subrel, sql_exp *e, int local_proj)
{
	int nr = 0;
	sql_exp *ne = NULL;

	switch(e->type) {
	case e_column:
		ne = rel_find_exp(subrel, e);
		break;
	case e_convert:
		return exp_mark_used(subrel, e->l, local_proj);
	case e_aggr:
	case e_func: {
		if (e->l)
			nr += exps_mark_used(subrel, e->l, local_proj);
		assert(!e->r);
		break;
	}
	case e_cmp:
		if (e->flag == cmp_or || e->flag == cmp_filter) {
			nr += exps_mark_used(subrel, e->l, local_proj);
			nr += exps_mark_used(subrel, e->r, local_proj);
		} else if (e->flag == cmp_in || e->flag == cmp_notin) {
			nr += exp_mark_used(subrel, e->l, local_proj);
			nr += exps_mark_used(subrel, e->r, local_proj);
		} else {
			nr += exp_mark_used(subrel, e->l, local_proj);
			nr += exp_mark_used(subrel, e->r, local_proj);
			if (e->f)
				nr += exp_mark_used(subrel, e->f, local_proj);
		}
		break;
	case e_atom:
		/* atoms are used in e_cmp */
		e->used = 1;
		/* return 0 as constants may require a full column ! */
		if (e->f)
			nr += exps_mark_used(subrel, e->f, local_proj);
		return nr;
	case e_psm:
		if (e->flag & PSM_SET || e->flag & PSM_RETURN || e->flag & PSM_EXCEPTION) {
			nr += exp_mark_used(subrel, e->l, local_proj);
		} else if (e->flag & PSM_WHILE || e->flag & PSM_IF) {
			nr += exp_mark_used(subrel, e->l, local_proj);
			nr += exps_mark_used(subrel, e->r, local_proj);
			if (e->flag == PSM_IF && e->f)
				nr += exps_mark_used(subrel, e->f, local_proj);
		}
		e->used = 1;
		break;
	}
	if (ne && e != ne) {
		if (!local_proj || (has_label(ne) || (ne->alias.rname && ne->alias.rname[0] == '%')) || (subrel->l && !rel_find_exp(subrel->l, e)))
			ne->used = 1;
		return ne->used;
	}
	return nr;
}

static void
positional_exps_mark_used( sql_rel *rel, sql_rel *subrel )
{
	assert(rel->exps);

	if ((is_topn(subrel->op) || is_sample(subrel->op)) && subrel->l)
		subrel = subrel->l;
	/* everything is used within the set operation */
	if (rel->exps && subrel->exps) {
		node *m;
		for (m=subrel->exps->h; m; m = m->next) {
			sql_exp *se = m->data;

			se->used = 1;
		}
	}
}

static void
rel_exps_mark_used(sql_allocator *sa, sql_rel *rel, sql_rel *subrel)
{
	int nr = 0;

	if (rel->r && (is_simple_project(rel->op) || is_groupby(rel->op))) {
		list *l = rel->r;
		node *n;

		for (n=l->h; n; n = n->next) {
			sql_exp *e = n->data;

			e->used = 1;
			exp_mark_used(rel, e, 1);
		}
	}

	if (rel->exps) {
		node *n;
		int len = list_length(rel->exps), i;
		sql_exp **exps = SA_NEW_ARRAY(sa, sql_exp*, len);

		for (n=rel->exps->h, i = 0; n; n = n->next, i++) {
			sql_exp *e = exps[i] = n->data;

			nr += e->used;
		}

		if (!nr && is_project(rel->op) && len > 0) /* project at least one column if exists */
			exps[0]->used = 1;

		for (i = len-1; i >= 0; i--) {
			sql_exp *e = exps[i];

			if (!is_project(rel->op) || e->used) {
				if (is_project(rel->op))
					nr += exp_mark_used(rel, e, 1);
				nr += exp_mark_used(subrel, e, 0);
			}
		}
	}
	/* for count/rank we need atleast one column */
	if (subrel && !nr && (is_project(subrel->op) || is_base(subrel->op)) && subrel->exps->h) {
		sql_exp *e = subrel->exps->h->data;
		e->used = 1;
	}
	if (rel->r && (is_simple_project(rel->op) || is_groupby(rel->op))) {
		list *l = rel->r;
		node *n;

		for (n=l->h; n; n = n->next) {
			sql_exp *e = n->data;

			e->used = 1;
			/* possibly project/groupby uses columns from the inner */
			exp_mark_used(subrel, e, 0);
		}
	}
}

static void exps_used(list *l);

static void
exp_used(sql_exp *e)
{
	if (e) {
		e->used = 1;
		if ((e->type == e_func || e->type == e_aggr) && e->l)
			exps_used(e->l);
	}
}

static void
exps_used(list *l)
{
	if (l) {
		node *n;

		for (n = l->h; n; n = n->next)
			exp_used(n->data);
	}
}

static void
rel_used(sql_rel *rel)
{
	if (!rel)
		return;
	if (is_join(rel->op) || is_set(rel->op) || is_semi(rel->op) || is_modify(rel->op)) {
		rel_used(rel->l);
		rel_used(rel->r);
	} else if (is_topn(rel->op) || is_select(rel->op) || is_sample(rel->op)) {
		rel_used(rel->l);
		rel = rel->l;
	} else if (is_ddl(rel->op)) {
		if (rel->flag == ddl_output || rel->flag == ddl_create_seq || rel->flag == ddl_alter_seq || rel->flag == ddl_alter_table || rel->flag == ddl_create_table || rel->flag == ddl_create_view) {
			rel_used(rel->l);
		} else if (rel->flag == ddl_list || rel->flag == ddl_exception) {
			rel_used(rel->l);
			rel_used(rel->r);
		} else if (rel->flag == ddl_psm) {
			exps_used(rel->exps);
		}
	} else if (rel->op == op_table) {
		if (IS_TABLE_PROD_FUNC(rel->flag) || rel->flag == TABLE_FROM_RELATION)
			rel_used(rel->l);
		exp_used(rel->r);
	}
	if (rel && rel->exps) {
		exps_used(rel->exps);
		if (rel->r && (is_simple_project(rel->op) || is_groupby(rel->op)))
			exps_used(rel->r);
	}
}

static void
rel_mark_used(mvc *sql, sql_rel *rel, int proj)
{
	if (proj && (need_distinct(rel)))
		rel_used(rel);

	switch(rel->op) {
	case op_basetable:
		break;
	case op_table:

		if (rel->l && rel->flag != TRIGGER_WRAPPER) {
			rel_used(rel);
			if (rel->r)
				exp_mark_used(rel->l, rel->r, 0);
			rel_mark_used(sql, rel->l, proj);
		}
		break;

	case op_topn:
	case op_sample:
		if (proj) {
			rel = rel ->l;
			rel_mark_used(sql, rel, proj);
			break;
		}
		/* fall through */
	case op_project:
	case op_groupby:
		if (proj && rel->l) {
			rel_exps_mark_used(sql->sa, rel, rel->l);
			rel_mark_used(sql, rel->l, 0);
		} else if (proj) {
			rel_exps_mark_used(sql->sa, rel, NULL);
		}
		break;
	case op_update:
	case op_delete:
		if (proj && rel->r) {
			sql_rel *r = rel->r;
			if (r->exps && r->exps->h) { /* TID is used */
				sql_exp *e = r->exps->h->data;
				e->used = 1;
			}
			rel_exps_mark_used(sql->sa, rel, rel->r);
			rel_mark_used(sql, rel->r, 0);
		}
		break;

	case op_insert:
	case op_truncate:
		break;
	case op_ddl:
		if (rel->flag == ddl_output || rel->flag == ddl_create_seq || rel->flag == ddl_alter_seq || rel->flag == ddl_alter_table || rel->flag == ddl_create_table || rel->flag == ddl_create_view) {
			if (rel->l)
				rel_mark_used(sql, rel->l, 0);
		} else if (rel->flag == ddl_list || rel->flag == ddl_exception) {
			if (rel->l)
				rel_mark_used(sql, rel->l, 0);
			if (rel->r)
				rel_mark_used(sql, rel->r, 0);
		}
		break;

	case op_select:
		if (rel->l) {
			rel_exps_mark_used(sql->sa, rel, rel->l);
			rel_mark_used(sql, rel->l, 0);
		}
		break;

	case op_union:
	case op_inter:
	case op_except:
		/* For now we mark all union expression as used */

		/* Later we should (in case of union all) remove unused
		 * columns from the projection.
		 *
 		 * Project part of union is based on column position.
		 */
		if (proj && (need_distinct(rel) || !rel->exps)) {
			rel_used(rel);
			if (!rel->exps) {
				rel_used(rel->l);
				rel_used(rel->r);
			}
			rel_mark_used(sql, rel->l, 0);
			rel_mark_used(sql, rel->r, 0);
		} else if (proj && !need_distinct(rel)) {
			sql_rel *l = rel->l;

			positional_exps_mark_used(rel, l);
			rel_exps_mark_used(sql->sa, rel, l);
			rel_mark_used(sql, rel->l, 0);
			/* based on child check set expression list */
			if (is_project(l->op) && need_distinct(l))
				positional_exps_mark_used(l, rel);
			positional_exps_mark_used(rel, rel->r);
			rel_exps_mark_used(sql->sa, rel, rel->r);
			rel_mark_used(sql, rel->r, 0);
		}
		break;

	case op_join:
	case op_left:
	case op_right:
	case op_full:
	case op_semi:
	case op_anti:
		rel_exps_mark_used(sql->sa, rel, rel->l);
		rel_exps_mark_used(sql->sa, rel, rel->r);
		rel_mark_used(sql, rel->l, 0);
		rel_mark_used(sql, rel->r, 0);
		break;
	}
}

static sql_rel * rel_dce_sub(mvc *sql, sql_rel *rel);

static sql_rel *
rel_remove_unused(mvc *sql, sql_rel *rel)
{
	int needed = 0;

	if (!rel)
		return rel;

	switch(rel->op) {
	case op_basetable: {
		sql_table *t = rel->l;

		if (t && isReplicaTable(t)) /* TODO fix rewriting in rel_distribute.c */
			return rel;
	}
	/* fall through */
	case op_table:
		if (rel->exps && (rel->op != op_table || !IS_TABLE_PROD_FUNC(rel->flag))) {
			node *n;
			list *exps;

			for(n=rel->exps->h; n && !needed; n = n->next) {
				sql_exp *e = n->data;

				if (!e->used)
					needed = 1;
			}

			if (!needed)
				return rel;

			exps = new_exp_list(sql->sa);
			for(n=rel->exps->h; n; n = n->next) {
				sql_exp *e = n->data;

				if (e->used)
					append(exps, e);
			}
			/* atleast one (needed for crossproducts, count(*), rank() and single value projections) !, handled by rel_exps_mark_used */
			if (list_length(exps) == 0)
				append(exps, rel->exps->h->data);
			rel->exps = exps;
		}
		if (rel->op == op_table && (IS_TABLE_PROD_FUNC(rel->flag) || rel->flag == TABLE_FROM_RELATION))
			rel->l = rel_remove_unused(sql, rel->l);
		return rel;

	case op_topn:
	case op_sample:

		if (rel->l)
			rel->l = rel_remove_unused(sql, rel->l);
		return rel;

	case op_project:
	case op_groupby:

		if (/*rel->l &&*/ rel->exps) {
			node *n;
			list *exps;

			for(n=rel->exps->h; n && !needed; n = n->next) {
				sql_exp *e = n->data;

				if (!e->used)
					needed = 1;
			}
			if (!needed)
				return rel;

			exps = new_exp_list(sql->sa);
			for(n=rel->exps->h; n; n = n->next) {
				sql_exp *e = n->data;

				if (e->used)
					append(exps, e);
			}
			/* atleast one (needed for crossproducts, count(*), rank() and single value projections) */
			if (list_length(exps) <= 0)
				append(exps, rel->exps->h->data);
			rel->exps = exps;
		}
		return rel;

	case op_union:
	case op_inter:
	case op_except:

	case op_insert:
	case op_update:
	case op_delete:
	case op_truncate:

	case op_select:

	case op_join:
	case op_left:
	case op_right:
	case op_full:
	case op_semi:
	case op_anti:
		return rel;
	case op_ddl:
		if (rel->flag == ddl_output || rel->flag == ddl_create_seq || rel->flag == ddl_alter_seq || rel->flag == ddl_alter_table || rel->flag == ddl_create_table || rel->flag == ddl_create_view) {
			if (rel->l)
				rel->l = rel_remove_unused(sql, rel->l);
		} else if (rel->flag == ddl_list || rel->flag == ddl_exception) {
			if (rel->l)
				rel->l = rel_remove_unused(sql, rel->l);
			if (rel->r)
				rel->r = rel_remove_unused(sql, rel->r);
		}
		return rel;
	}
	return rel;
}

static void
rel_dce_refs(mvc *sql, sql_rel *rel, list *refs)
{
	if (!rel || (rel_is_ref(rel) && list_find(refs, rel, NULL)))
		return ;

	switch(rel->op) {
	case op_table:
	case op_topn:
	case op_sample:
	case op_project:
	case op_groupby:
	case op_select:

		if (rel->l && (rel->op != op_table || rel->flag != TRIGGER_WRAPPER))
			rel_dce_refs(sql, rel->l, refs);
		break;

	case op_basetable:
	case op_insert:
	case op_truncate:
		break;

	case op_update:
	case op_delete:

		if (rel->r)
			rel_dce_refs(sql, rel->r, refs);
		break;

	case op_union:
	case op_inter:
	case op_except:
	case op_join:
	case op_left:
	case op_right:
	case op_full:
	case op_semi:
	case op_anti:

		if (rel->l)
			rel_dce_refs(sql, rel->l, refs);
		if (rel->r)
			rel_dce_refs(sql, rel->r, refs);
		break;
	case op_ddl:

		if (rel->flag == ddl_output || rel->flag == ddl_create_seq || rel->flag == ddl_alter_seq || rel->flag == ddl_alter_table || rel->flag == ddl_create_table || rel->flag == ddl_create_view) {
			if (rel->l)
				rel_dce_refs(sql, rel->l, refs);
		} else if (rel->flag == ddl_list || rel->flag == ddl_exception) {
			if (rel->l)
				rel_dce_refs(sql, rel->l, refs);
			if (rel->r)
				rel_dce_refs(sql, rel->r, refs);
		} break;
	}

	if (rel_is_ref(rel) && !list_find(refs, rel, NULL))
		list_prepend(refs, rel);
}

static sql_rel *
rel_dce_down(mvc *sql, sql_rel *rel, int skip_proj)
{
	if (!rel)
		return rel;

	if (!skip_proj && rel_is_ref(rel))
		return rel;

	switch(rel->op) {
	case op_basetable:
	case op_table:

		if (skip_proj && rel->l && rel->op == op_table && rel->flag != TRIGGER_WRAPPER)
			rel->l = rel_dce_down(sql, rel->l, 0);
		if (!skip_proj)
			rel_dce_sub(sql, rel);
		/* fall through */

	case op_truncate:
		return rel;

	case op_insert:
		rel_used(rel->r);
		rel_dce_sub(sql, rel->r);
		return rel;

	case op_update:
	case op_delete:

		if (skip_proj && rel->r)
			rel->r = rel_dce_down(sql, rel->r, 0);
		if (!skip_proj)
			rel_dce_sub(sql, rel);
		return rel;

	case op_topn:
	case op_sample:
	case op_project:
	case op_groupby:

		if (skip_proj && rel->l)
			rel->l = rel_dce_down(sql, rel->l, is_topn(rel->op) || is_sample(rel->op));
		if (!skip_proj)
			rel_dce_sub(sql, rel);
		return rel;

	case op_union:
	case op_inter:
	case op_except:
		if (skip_proj) {
			if (rel->l)
				rel->l = rel_dce_down(sql, rel->l, 0);
			if (rel->r)
				rel->r = rel_dce_down(sql, rel->r, 0);
		}
		if (!skip_proj)
			rel_dce_sub(sql, rel);
		return rel;

	case op_select:
		if (rel->l)
			rel->l = rel_dce_down(sql, rel->l, 0);
		return rel;

	case op_join:
	case op_left:
	case op_right:
	case op_full:
	case op_semi:
	case op_anti:
		if (rel->l)
			rel->l = rel_dce_down(sql, rel->l, 0);
		if (rel->r)
			rel->r = rel_dce_down(sql, rel->r, 0);
		return rel;

	case op_ddl:
		if (rel->flag == ddl_output || rel->flag == ddl_create_seq || rel->flag == ddl_alter_seq || rel->flag == ddl_alter_table || rel->flag == ddl_create_table || rel->flag == ddl_create_view) {
			if (rel->l)
				rel->l = rel_dce_down(sql, rel->l, 0);
		} else if (rel->flag == ddl_list || rel->flag == ddl_exception) {
			if (rel->l)
				rel->l = rel_dce_down(sql, rel->l, 0);
			if (rel->r)
				rel->r = rel_dce_down(sql, rel->r, 0);
		}
		return rel;
	}
	return rel;
}

/* DCE
 *
 * Based on top relation expressions mark sub expressions as used.
 * Then recurse down until the projections. Clean them up and repeat.
 */

static sql_rel *
rel_dce_sub(mvc *sql, sql_rel *rel)
{
	if (!rel)
		return rel;

	/*
  	 * Mark used up until the next project
	 * For setops we need to first mark, then remove
         * because of positional dependency
 	 */
	rel_mark_used(sql, rel, 1);
	rel = rel_remove_unused(sql, rel);
	rel_dce_down(sql, rel, 1);
	return rel;
}

/* add projects under set ops */
static sql_rel *
rel_add_projects(mvc *sql, sql_rel *rel)
{
	if (!rel)
		return rel;

	switch(rel->op) {
	case op_basetable:
	case op_table:

	case op_insert:
	case op_update:
	case op_delete:
	case op_truncate:
	case op_ddl:

		return rel;

	case op_union:
	case op_inter:
	case op_except:

		/* We can only reduce the list of expressions of an set op
		 * if the projection under it can also be reduced.
		 */
		if (rel->l) {
			sql_rel *l = rel->l;

			l->subquery = 0;
			if (!is_project(l->op) && !need_distinct(rel))
				l = rel_project(sql->sa, l, rel_projections(sql, l, NULL, 1, 1));
			rel->l = rel_add_projects(sql, l);
		}
		if (rel->r) {
			sql_rel *r = rel->r;

			r->subquery = 0;
			if (!is_project(r->op) && !need_distinct(rel))
				r = rel_project(sql->sa, r, rel_projections(sql, r, NULL, 1, 1));
			rel->r = rel_add_projects(sql, r);
		}
		return rel;

	case op_topn:
	case op_sample:
	case op_project:
	case op_groupby:
	case op_select:
		if (rel->l)
			rel->l = rel_add_projects(sql, rel->l);
		return rel;

	case op_join:
	case op_left:
	case op_right:
	case op_full:
	case op_semi:
	case op_anti:
		if (rel->l)
			rel->l = rel_add_projects(sql, rel->l);
		if (rel->r)
			rel->r = rel_add_projects(sql, rel->r);
		return rel;
	}
	return rel;
}

sql_rel *
rel_dce(mvc *sql, sql_rel *rel)
{
	list *refs = sa_list(sql->sa);

	rel_dce_refs(sql, rel, refs);
	if (refs) {
		node *n;

		for(n = refs->h; n; n = n->next) {
			sql_rel *i = n->data;

			while (!rel_is_ref(i) && i->l && !is_base(i->op))
				i = i->l;
			if (i)
				rel_used(i);
		}
	}
	rel = rel_add_projects(sql, rel);
	rel_used(rel);
	rel_dce_sub(sql, rel);
	return rel;
}

static int
index_exp(sql_exp *e, sql_idx *i)
{
	if (e->type == e_cmp && !is_complex_exp(e->flag)) {
		switch(i->type) {
		case hash_idx:
		case oph_idx:
			if (e->flag == cmp_equal)
				return 0;
			/* fall through */
		case join_idx:
		default:
			return -1;
		}
	}
	return -1;
}

static sql_idx *
find_index(sql_allocator *sa, sql_rel *rel, sql_rel *sub, list **EXPS)
{
	node *n;

	/* any (partial) match of the expressions with the index columns */
	/* Depending on the index type we may need full matches and only
	   limited number of cmp types (hash only equality etc) */
	/* Depending on the index type we should (in the rel_bin) generate
	   more code, ie for spatial index add post filter etc, for hash
	   compute hash value and use index */

	if (sub->exps && rel->exps)
	for(n = sub->exps->h; n; n = n->next) {
		prop *p;
		sql_exp *e = n->data;

		if ((p = find_prop(e->p, PROP_HASHIDX)) != NULL) {
			list *exps, *cols;
			sql_idx *i = p->value;
			fcmp cmp = (fcmp)&sql_column_kc_cmp;

			/* join indices are only interesting for joins */
			if (i->type == join_idx || list_length(i->columns) <= 1)
				continue;
			/* based on the index type, find qualifying exps */
			exps = list_select(rel->exps, i, (fcmp) &index_exp, (fdup)NULL);
			if (!exps || !list_length(exps))
				continue;
			/* now we obtain the columns, move into sql_column_kc_cmp! */
			cols = list_map(exps, sub, (fmap) &sjexp_col);

			/* TODO check that at most 2 relations are involved */

			/* Match the index columns with the expression columns.
			   TODO, Allow partial matches ! */
			if (list_match(cols, i->columns, cmp) == 0) {
				/* re-order exps in index order */
				node *n, *m;
				list *es = sa_list(sa);

				for(n = i->columns->h; n; n = n->next) {
					int i = 0;
					for(m = cols->h; m; m = m->next, i++) {
						if (cmp(m->data, n->data) == 0){
							sql_exp *e = list_fetch(exps, i);
							list_append(es, e);
							break;
						}
					}
				}
				/* fix the destroy function */
				cols->destroy = NULL;
				*EXPS = es;
				e->used = 1;
				return i;
			}
			cols->destroy = NULL;
		}
	}
	return NULL;
}

static sql_rel *
rel_use_index(visitor *v, sql_rel *rel)
{
	if (rel->l && (is_select(rel->op) || is_join(rel->op))) {
		list *exps = NULL;
		sql_idx *i = find_index(v->sql->sa, rel, rel->l, &exps);
		int left = 1;

		if (!i && is_join(rel->op))
			i = find_index(v->sql->sa, rel, rel->l, &exps);
		if (!i && is_join(rel->op)) {
			left = 0;
			i = find_index(v->sql->sa, rel, rel->r, &exps);
		}

		if (i) {
			prop *p;
			node *n;
			int single_table = 1;
			sql_exp *re = NULL;

			for( n = exps->h; n && single_table; n = n->next) {
				sql_exp *e = n->data;
				sql_exp *nre = e->r;

				if (is_join(rel->op) &&
				 	((left && !rel_find_exp(rel->l, e->l)) ||
				 	(!left && !rel_find_exp(rel->r, e->l))))
					nre = e->l;
				single_table = (!re || (exp_relname(nre) && exp_relname(re) && strcmp(exp_relname(nre), exp_relname(re)) == 0));
				re = nre;
			}
			if (single_table) { /* add PROP_HASHCOL to all column exps */
				for( n = exps->h; n; n = n->next) {
					sql_exp *e = n->data;
					int anti = is_anti(e);

					/* swapped ? */
					if (is_join(rel->op) &&
					 	((left && !rel_find_exp(rel->l, e->l)) ||
					 	(!left && !rel_find_exp(rel->r, e->l))))
						n->data = e = exp_compare(v->sql->sa, e->r, e->l, cmp_equal);
					if (anti) set_anti(e);
					p = find_prop(e->p, PROP_HASHCOL);
					if (!p)
						e->p = p = prop_create(v->sql->sa, PROP_HASHCOL, e->p);
					p->value = i;
				}
			}
			/* add the remaining exps to the new exp list */
			if (list_length(rel->exps) > list_length(exps)) {
				for( n = rel->exps->h; n; n = n->next) {
					sql_exp *e = n->data;
					if (!list_find(exps, e, (fcmp)&exp_cmp))
						list_append(exps, e);
				}
			}
			rel->exps = exps;
		}
	}
	return rel;
}

static int
score_se_base(mvc *sql, sql_rel *rel, sql_exp *e)
{
	int res = 0;
	sql_subtype *t = exp_subtype(e);
	sql_column *c = NULL;

	/* can we find out if the underlying table is sorted */
	if ((c = exp_find_column(rel, e, -2)) && mvc_is_sorted(sql, c))
		res += 600;
	if (find_prop(e->p, PROP_SORTIDX)) /* has sort index */
		res += 400;

	/* prefer the shorter var types over the longer ones */
	res += sql_class_base_score(sql, c, t, is_equality_or_inequality_exp(e->flag)); /* smaller the type, better */
	return res;
}

static int
score_se(mvc *sql, sql_rel *rel, sql_exp *e)
{
	int score = 0;
	if (e->type == e_cmp && !is_complex_exp(e->flag)) {
		sql_exp *l = e->l;

		while (l->type == e_cmp) { /* go through nested comparisons */
			sql_exp *ll;

			if (l->flag == cmp_filter || l->flag == cmp_or)
				ll = ((list*)l->l)->h->data;
			else
				ll = l->l;
			if (ll->type != e_cmp)
				break;
			l = ll;
		}
		score += score_se_base(sql, rel, l);
	}
	score += exp_keyvalue(e);
	return score;
}

static sql_rel *
rel_select_order(visitor *v, sql_rel *rel)
{
	int *scores = NULL;
	sql_exp **exps = NULL;

	if (is_select(rel->op) && list_length(rel->exps) > 1) {
		node *n;
		int i, nexps = list_length(rel->exps);
		scores = GDKmalloc(nexps * sizeof(int));
		exps = GDKmalloc(nexps * sizeof(sql_exp*));

		if (scores && exps) {
			for (i = 0, n = rel->exps->h; n; i++, n = n->next) {
				exps[i] = n->data;
				scores[i] = score_se(v->sql, rel, n->data);
			}
			GDKqsort(scores, exps, NULL, nexps, sizeof(int), sizeof(void *), TYPE_int, true, true);

			for (i = 0, n = rel->exps->h; n; i++, n = n->next)
				n->data = exps[i];
		}
	}

	GDKfree(scores);
	GDKfree(exps);
	return rel;
}

static sql_rel *
rel_simplify_like_select(visitor *v, sql_rel *rel)
{
	if (is_select(rel->op) && rel->exps) {
		node *n;
		list *exps;
		int needed = 0;

		for (n = rel->exps->h; n && !needed; n = n->next) {
			sql_exp *e = n->data;
			list *l = e->l;
			list *r = e->r;

			if (e->type == e_cmp && e->flag == cmp_filter && strcmp(((sql_subfunc*)e->f)->func->base.name, "like") == 0 && list_length(l) == 1 && list_length(r) <= 2 && !is_anti(e))
				needed = 1;
		}

		if (!needed)
			return rel;

		exps = sa_list(v->sql->sa);
		if (exps == NULL)
			return NULL;
		for (n = rel->exps->h; n; n = n->next) {
			sql_exp *e = n->data;
			list *l = e->l;
			list *r = e->r;

			if (e->type == e_cmp && e->flag == cmp_filter && strcmp(((sql_subfunc*)e->f)->func->base.name, "like") == 0 && list_length(l) == 1 && list_length(r) <= 2 && !is_anti(e)) {
				list *r = e->r;
				sql_exp *fmt = r->h->data;
				sql_exp *esc = (r->h->next)?r->h->next->data:NULL;
				int rewrite = 0;

				if (fmt->type == e_convert)
					fmt = fmt->l;
				/* check for simple like expression */
				if (is_atom(fmt->type)) {
					atom *fa = NULL;

					if (fmt->l) {
						fa = fmt->l;
					/* simple numbered argument */
					} else if (!fmt->r && !fmt->f) {
						fa = v->sql->args[fmt->flag];
					}
					if (fa && fa->data.vtype == TYPE_str &&
					    !strchr(fa->data.val.sval, '%') &&
					    !strchr(fa->data.val.sval, '_'))
						rewrite = 1;
				}
				if (rewrite && esc && is_atom(esc->type)) {
			 		atom *ea = NULL;

					if (esc->l) {
						ea = esc->l;
					/* simple numbered argument */
					} else if (!esc->r && !esc->f) {
						ea = v->sql->args[esc->flag];

					}
					if (ea && (ea->data.vtype != TYPE_str ||
					    strlen(ea->data.val.sval) != 0))
						rewrite = 0;
				}
				if (rewrite) { 	/* rewrite to cmp_equal ! */
					list *l = e->l;
					list *r = e->r;
					sql_exp *ne = exp_compare(v->sql->sa, l->h->data, r->h->data, cmp_equal);

					if (is_anti(e)) set_anti(ne);
					/* if rewritten don't cache this query */
					list_append(exps, ne);
					v->sql->caching = 0;
					v->changes++;
				} else {
					list_append(exps, e);
				}
			} else {
				list_append(exps, e);
			}
		}
		rel->exps = exps;
	}
	return rel;
}

static sql_exp *
rel_simplify_predicates(visitor *v, sql_rel *rel, sql_exp *e, int depth)
{
	(void)depth;
	if (is_select(rel->op) || is_join(rel->op) || is_semi(rel->op)) {
		if (is_atom(e->type) && ((!e->l && !e->r && !e->f) || e->r)) /* prepared statement parameter or argument */
			return e;
		if (is_atom(e->type) && e->l) { /* direct literal */
			atom *a = e->l;
			int flag = a->data.val.bval;

			/* remove simple select true expressions */
			if (flag)
				return e;
		}
		if (is_atom(e->type) && !e->l && !e->r) { /* numbered variable */
			atom *a = v->sql->args[e->flag];
			int flag = a->data.val.bval;

			/* remove simple select true expressions */
			if (flag) {
				v->sql->caching = 0;
				return e;
			}
		}
		if (is_compare(e->type) && is_theta_exp(e->flag)) {
			sql_exp *l = e->l;
			sql_exp *r = e->r;

			if (is_func(l->type) && (e->flag == cmp_equal || e->flag == cmp_notequal)) {
				sql_subfunc *f = l->f;

				/* rewrite isnull(x) = TRUE/FALSE => x =/<> NULL */
				if (!f->func->s && is_isnull_func(f)) {
					list *args = l->l;
					sql_exp *ie = args->h->data;

					if (!has_nil(ie) || exp_is_not_null(v->sql, ie)) { /* is null on something that is never null, is always false */
						ie = exp_atom_bool(v->sql->sa, 0);
						v->changes++;
						e->l = ie;
					} else if (exp_is_null(v->sql, ie)) { /* is null on something that is always null, is always true */
						ie = exp_atom_bool(v->sql->sa, 1);
						v->changes++;
						e->l = ie;
					} else if (is_atom(r->type) && r->l) { /* direct literal */
						atom *a = r->l;

						if (a->isnull) {
							if (is_semantics(e)) /* isnull(x) = NULL -> false, isnull(x) <> NULL -> true */
								e = exp_atom_bool(v->sql->sa, e->flag == cmp_notequal);
							else /* always NULL */
								e = exp_null(v->sql->sa, sql_bind_localtype("bit"));
							v->changes++;
						} else {
							int flag = a->data.val.bval;

							assert(list_length(args) == 1);
							l = args->h->data;
							if (exp_subtype(l)) {
								r = exp_atom(v->sql->sa, atom_general(v->sql->sa, exp_subtype(l), NULL));
								e = exp_compare(v->sql->sa, l, r, e->flag);
								if (e && !flag)
									set_anti(e);
								if (e)
									set_semantics(e);
								v->changes++;
							}
						}
					}
				} else if (!f->func->s && is_not_func(f)) {
					if (is_atom(r->type) && r->l) { /* direct literal */
						atom *a = r->l;
						list *args = l->l;
						sql_exp *inner = args->h->data;
						sql_subfunc *inf = inner->f;

						assert(list_length(args) == 1);

						/* not(not(x)) = TRUE/FALSE => x = TRUE/FALSE */
						if (is_func(inner->type) &&
							!inf->func->s &&
							is_not_func(inf)) {
							int anti = is_anti(e), is_semantics = is_semantics(e);

							args = inner->l;
							assert(list_length(args) == 1);
							l = args->h->data;
							e = exp_compare(v->sql->sa, l, r, e->flag);
							if (anti) set_anti(e);
							if (is_semantics) set_semantics(e);
							v->changes++;
						/* rewrite not(=/<>(a,b)) = TRUE/FALSE => a=b / a<>b */
						} else if (is_func(inner->type) &&
							!inf->func->s &&
							(!strcmp(inf->func->base.name, "=") ||
							 !strcmp(inf->func->base.name, "<>"))) {
							int flag = a->data.val.bval;
							sql_exp *ne;
							args = inner->l;

							if (!strcmp(inf->func->base.name, "<>"))
								flag = !flag;
							assert(list_length(args) == 2);
							l = args->h->data;
							r = args->h->next->data;
							ne = exp_compare(v->sql->sa, l, r, (!flag)?cmp_equal:cmp_notequal);
							if (a->isnull)
								e->l = ne;
							else
								e = ne;
							v->changes++;
						} else if (a && a->data.vtype == TYPE_bit) {
							int anti = is_anti(e), is_semantics = is_semantics(e);

							/* change atom's value on right */
							l = args->h->data;
							if (!a->isnull)
								a->data.val.bval = !a->data.val.bval;
							e = exp_compare(v->sql->sa, l, r, e->flag);
							if (anti) set_anti(e);
							if (is_semantics) set_semantics(e);
							v->changes++;
						}
					}
				}
			} else if (is_atom(l->type) && is_atom(r->type) && !is_semantics(e)) {
				if (exp_is_null(v->sql, l) || exp_is_null(v->sql, r)) {
					e = exp_null(v->sql->sa, sql_bind_localtype("bit"));
					v->changes++;
				} else if (l->l && r->l) {
					int res = atom_cmp(l->l, r->l);

					if (res == 0)
						e = exp_atom_bool(v->sql->sa, (e->flag == cmp_equal || e->flag == cmp_gte || e->flag == cmp_lte) ? 1 : 0);
					else if (res > 0)
						e = exp_atom_bool(v->sql->sa, (e->flag == cmp_gt || e->flag == cmp_gte || e->flag == cmp_notequal) ? 1 : 0);
					else
						e = exp_atom_bool(v->sql->sa, (e->flag == cmp_lt || e->flag == cmp_lte || e->flag == cmp_notequal) ? 1 : 0);
					v->changes++;
				}
			}
		}
	}
	return e;
}

static sql_exp *
rel_simplify_ifthenelse(visitor *v, sql_rel *rel, sql_exp *e, int depth)
{
	(void) depth;
	if (is_project(rel->op)) {
		if (is_func(e->type) && list_length(e->l) == 3 && is_ifthenelse_func((sql_subfunc*)e->f)) {
			list *args = e->l;
			sql_exp *ie = args->h->data;

			if (exp_is_true(v->sql, ie)) { /* ifthenelse(true, x, y) -> x */
				sql_exp *res = args->h->next->data;
				if (exp_name(e))
					exp_prop_alias(v->sql->sa, res, e);
				v->changes++;
				return res;
			} else if (exp_is_false(v->sql, ie) || exp_is_null(v->sql, ie)) { /* ifthenelse(false or null, x, y) -> y */
				sql_exp *res = args->h->next->next->data;
				if (exp_name(e))
					exp_prop_alias(v->sql->sa, res, e);
				v->changes++;
				return res;
			}
		}
	}
	return e;
}

static void split_exps(mvc *sql, list *exps, sql_rel *rel);

static int
exp_match_exp_cmp( sql_exp *e1, sql_exp *e2)
{
	if (exp_match_exp(e1,e2))
		return 0;
	return -1;
}

static int
exp_refers_cmp( sql_exp *e1, sql_exp *e2)
{
	if (exp_refers(e1,e2))
		return 0;
	return -1;
}

static sql_exp *
add_exp_too_project(mvc *sql, sql_exp *e, sql_rel *rel)
{
	node *n = list_find(rel->exps, e, (fcmp)&exp_match_exp_cmp);

	/* if not matching we may refer to an older expression */
	if (!n)
		n = list_find(rel->exps, e, (fcmp)&exp_refers_cmp);
	if (!n) {
		exp_label(sql->sa, e, ++sql->label);
		append(rel->exps, e);
	} else {
		sql_exp *ne = n->data;

		if (rel && rel->l) {
			if ((exp_relname(ne) && exp_name(ne) && rel_bind_column2(sql, rel->l, exp_relname(ne), exp_name(ne), 0)) ||
			   (!exp_relname(ne) && exp_name(ne) && rel_bind_column(sql, rel->l, exp_name(ne), 0, 1))) {
				exp_label(sql->sa, e, ++sql->label);
				append(rel->exps, e);
				ne = e;
			}
		}
		e = ne;
	}
	e = exp_ref(sql, e);
	return e;
}

static void
add_exps_too_project(mvc *sql, list *exps, sql_rel *rel)
{
	node *n;

	if (!exps)
		return;
	for(n=exps->h; n; n = n->next) {
		sql_exp *e = n->data;

		if (e->type != e_column && !exp_is_atom(e))
			n->data = add_exp_too_project(sql, e, rel);
	}
}

static sql_exp *
split_exp(mvc *sql, sql_exp *e, sql_rel *rel)
{
	if (exp_is_atom(e))
		return e;
	switch(e->type) {
	case e_column:
		return e;
	case e_convert:
		e->l = split_exp(sql, e->l, rel);
		return e;
	case e_aggr:
	case e_func:
		if (!is_analytic(e) && !exp_has_sideeffect(e)) {
			sql_subfunc *f = e->f;
			if (e->type == e_func && !f->func->s && is_ifthenelse_func(f)) {
				return e;
			} else {
				split_exps(sql, e->l, rel);
				add_exps_too_project(sql, e->l, rel);
			}
		}
		return e;
	case e_cmp:
		if (e->flag == cmp_or || e->flag == cmp_filter) {
			split_exps(sql, e->l, rel);
			split_exps(sql, e->r, rel);
		} else if (e->flag == cmp_in || e->flag == cmp_notin) {
			e->l = split_exp(sql, e->l, rel);
			split_exps(sql, e->r, rel);
		} else {
			e->l = split_exp(sql, e->l, rel);
			e->r = split_exp(sql, e->r, rel);
			if (e->f)
				e->f = split_exp(sql, e->f, rel);
		}
		return e;
	case e_psm:
	case e_atom:
		return e;
	}
	return e;
}

static void
split_exps(mvc *sql, list *exps, sql_rel *rel)
{
	node *n;

	if (!exps)
		return;
	for(n=exps->h; n; n = n->next){
		sql_exp *e = n->data;

		e = split_exp(sql, e, rel);
		n->data = e;
	}
}

static sql_rel *
rel_split_project(visitor *v, sql_rel *rel, int top)
{
	if (THRhighwater())
		return sql_error(v->sql, 10, SQLSTATE(42000) "Query too complex: running out of stack space");

	if (!rel)
		return NULL;
	if (is_project(rel->op) && list_length(rel->exps) && (is_groupby(rel->op) || rel->l) && !need_distinct(rel)) {
		list *exps = rel->exps;
		node *n;
		int funcs = 0;
		sql_rel *nrel;

		/* are there functions */
		for (n=exps->h; n && !funcs; n = n->next) {
			sql_exp *e = n->data;

			funcs = exp_has_func(e);
		}
		/* introduce extra project */
		if (funcs && rel->op != op_project) {
			nrel = rel_project(v->sql->sa, rel->l,
				rel_projections(v->sql, rel->l, NULL, 1, 1));
			rel->l = nrel;
			/* recursively split all functions and add those to the projection list */
			split_exps(v->sql, rel->exps, nrel);
			if (nrel->l && !(nrel->l = rel_split_project(v, nrel->l, is_topn(rel->op)?top:0)))
				return NULL;
			return rel;
		} else if (funcs && !top && !rel->r) {
			/* projects can have columns point back into the expression list, ie
			 * create a new list including the split expressions */
			node *n;
			list *exps = rel->exps;

			rel->exps = sa_list(v->sql->sa);
			for (n=exps->h; n; n = n->next)
				append(rel->exps, split_exp(v->sql, n->data, rel));
		} else if (funcs && top && rel_is_ref(rel) && !rel->r) {
			/* inplace */
			list *exps = rel_projections(v->sql, rel, NULL, 1, 1);
			sql_rel *l = rel_project(v->sql->sa, rel->l, NULL);
			rel->l = l;
			l->exps = rel->exps;
			rel->exps = exps;
		}
	}
	if (is_set(rel->op) || is_basetable(rel->op))
		return rel;
	if (rel->l) {
		rel->l = rel_split_project(v, rel->l, (is_topn(rel->op)||is_ddl(rel->op)||is_modify(rel->op))?top:0);
		if (!rel->l)
			return NULL;
	}
	if ((is_join(rel->op) || is_semi(rel->op)) && rel->r) {
		rel->r = rel_split_project(v, rel->r, (is_topn(rel->op)||is_ddl(rel->op)||is_modify(rel->op))?top:0);
		if (!rel->r)
			return NULL;
	}
	return rel;
}

static void select_split_exps(mvc *sql, list *exps, sql_rel *rel);

static sql_exp *
select_split_exp(mvc *sql, sql_exp *e, sql_rel *rel)
{
	switch(e->type) {
	case e_column:
		return e;
	case e_convert:
		e->l = select_split_exp(sql, e->l, rel);
		return e;
	case e_aggr:
	case e_func:
		if (!is_analytic(e) && !exp_has_sideeffect(e)) {
			sql_subfunc *f = e->f;
			if (e->type == e_func && !f->func->s && is_ifthenelse_func(f))
				return add_exp_too_project(sql, e, rel);
		}
		return e;
	case e_cmp:
		if (e->flag == cmp_or || e->flag == cmp_filter) {
			select_split_exps(sql, e->l, rel);
			select_split_exps(sql, e->r, rel);
		} else if (e->flag == cmp_in || e->flag == cmp_notin) {
			e->l = select_split_exp(sql, e->l, rel);
			select_split_exps(sql, e->r, rel);
		} else {
			e->l = select_split_exp(sql, e->l, rel);
			e->r = select_split_exp(sql, e->r, rel);
			if (e->f)
				e->f = select_split_exp(sql, e->f, rel);
		}
		return e;
	case e_psm:
	case e_atom:
		return e;
	}
	return e;
}

static void
select_split_exps(mvc *sql, list *exps, sql_rel *rel)
{
	node *n;

	if (!exps)
		return;
	for(n=exps->h; n; n = n->next){
		sql_exp *e = n->data;

		e = select_split_exp(sql, e, rel);
		n->data = e;
	}
}

static sql_rel *
rel_split_select(visitor *v, sql_rel *rel, int top)
{
	if (THRhighwater())
		return sql_error(v->sql, 10, SQLSTATE(42000) "Query too complex: running out of stack space");

	if (!rel)
		return NULL;
	if (is_select(rel->op) && list_length(rel->exps) && rel->l) {
		list *exps = rel->exps;
		node *n;
		int funcs = 0;
		sql_rel *nrel;

		/* are there functions */
		for (n=exps->h; n && !funcs; n = n->next) {
			sql_exp *e = n->data;

			funcs = exp_has_func(e);
		}
		/* introduce extra project */
		if (funcs && rel->op != op_project) {
			nrel = rel_project(v->sql->sa, rel->l,
				rel_projections(v->sql, rel->l, NULL, 1, 1));
			rel->l = nrel;
			/* recursively split all functions and add those to the projection list */
			select_split_exps(v->sql, rel->exps, nrel);
			if (nrel->l && !(nrel->l = rel_split_project(v, nrel->l, is_topn(rel->op)?top:0)))
				return NULL;
			return rel;
		} else if (funcs && !top && !rel->r) {
			/* projects can have columns point back into the expression list, ie
			 * create a new list including the split expressions */
			node *n;
			list *exps = rel->exps;

			rel->exps = sa_list(v->sql->sa);
			for (n=exps->h; n; n = n->next)
				append(rel->exps, select_split_exp(v->sql, n->data, rel));
		} else if (funcs && top && rel_is_ref(rel) && !rel->r) {
			/* inplace */
			list *exps = rel_projections(v->sql, rel, NULL, 1, 1);
			sql_rel *l = rel_project(v->sql->sa, rel->l, NULL);
			rel->l = l;
			l->exps = rel->exps;
			rel->exps = exps;
		}
	}
	if (is_set(rel->op) || is_basetable(rel->op))
		return rel;
	if (rel->l) {
		rel->l = rel_split_select(v, rel->l, (is_topn(rel->op)||is_ddl(rel->op)||is_modify(rel->op))?top:0);
		if (!rel->l)
			return NULL;
	}
	if ((is_join(rel->op) || is_semi(rel->op)) && rel->r) {
		rel->r = rel_split_select(v, rel->r, (is_topn(rel->op)||is_ddl(rel->op)||is_modify(rel->op))?top:0);
		if (!rel->r)
			return NULL;
	}
	return rel;
}

static list *
exp_merge_range(sql_allocator *sa, list *exps)
{
	node *n, *m;
	for (n=exps->h; n; n = n->next) {
		sql_exp *e = n->data;
		sql_exp *le = e->l;
		sql_exp *re = e->r;

		/* handle the and's in the or lists */
		if (e->type == e_cmp && e->flag == cmp_or && !is_anti(e)) {
			e->l = exp_merge_range(sa, e->l);
			e->r = exp_merge_range(sa, e->r);
		/* only look for gt, gte, lte, lt */
		} else if (n->next &&
		    e->type == e_cmp && e->flag < cmp_equal && !e->f &&
		    re->card == CARD_ATOM && !is_anti(e)) {
			for (m=n->next; m; m = m->next) {
				sql_exp *f = m->data;
				sql_exp *lf = f->l;
				sql_exp *rf = f->r;

				if (f->type == e_cmp && f->flag < cmp_equal && !f->f &&
				    rf->card == CARD_ATOM && !is_anti(f) &&
				    exp_match_exp(le, lf)) {
					sql_exp *ne;
					int swap = 0, lt = 0, gt = 0;
					/* for now only   c1 <[=] x <[=] c2 */

					swap = lt = (e->flag == cmp_lt || e->flag == cmp_lte);
					gt = !lt;

					if (gt &&
					   (f->flag == cmp_gt ||
					    f->flag == cmp_gte))
						continue;
					if (lt &&
					   (f->flag == cmp_lt ||
					    f->flag == cmp_lte))
						continue;
					if (!swap)
						ne = exp_compare2(sa, le, re, rf, CMP_BETWEEN|compare2range(e->flag, f->flag));
					else
						ne = exp_compare2(sa, le, rf, re, CMP_BETWEEN|compare2range(f->flag, e->flag));

					list_remove_data(exps, e);
					list_remove_data(exps, f);
					list_append(exps, ne);
					return exp_merge_range(sa, exps);
				}
			}
		} else if (n->next &&
			   e->type == e_cmp && e->flag < cmp_equal && !e->f &&
		    	   re->card > CARD_ATOM && !is_anti(e)) {
			for (m=n->next; m; m = m->next) {
				sql_exp *f = m->data;
				sql_exp *lf = f->l;
				sql_exp *rf = f->r;

				if (f->type == e_cmp && f->flag < cmp_equal && !f->f  &&
				    rf->card > CARD_ATOM && !is_anti(f)) {
					sql_exp *ne, *t;
					int swap = 0, lt = 0, gt = 0;
					comp_type ef = (comp_type) e->flag, ff = (comp_type) f->flag;

					/* both swapped ? */
					if (exp_match_exp(re, rf)) {
						t = re;
						re = le;
						le = t;
						ef = swap_compare(ef);
						t = rf;
						rf = lf;
						lf = t;
						ff = swap_compare(ff);
					}

					/* is left swapped ? */
					if (exp_match_exp(re, lf)) {
						t = re;
						re = le;
						le = t;
						ef = swap_compare(ef);
					}

					/* is right swapped ? */
					if (exp_match_exp(le, rf)) {
						t = rf;
						rf = lf;
						lf = t;
						ff = swap_compare(ff);
					}

					if (!exp_match_exp(le, lf))
						continue;

					/* for now only   c1 <[=] x <[=] c2 */
					swap = lt = (ef == cmp_lt || ef == cmp_lte);
					gt = !lt;

					if (gt && (ff == cmp_gt || ff == cmp_gte))
						continue;
					if (lt && (ff == cmp_lt || ff == cmp_lte))
						continue;
					if (!swap)
						ne = exp_compare2(sa, le, re, rf, CMP_BETWEEN|compare2range(ef, ff));
					else
						ne = exp_compare2(sa, le, rf, re, CMP_BETWEEN|compare2range(ff, ef));

					list_remove_data(exps, e);
					list_remove_data(exps, f);
					list_append(exps, ne);
					return exp_merge_range(sa, exps);
				}
			}
		}
	}
	return exps;
}

static sql_rel *
rel_find_range(visitor *v, sql_rel *rel)
{
	if ((is_join(rel->op) || is_semi(rel->op) || is_select(rel->op)) && rel->exps && !list_empty(rel->exps))
		rel->exps = exp_merge_range(v->sql->sa, rel->exps);
	return rel;
}

/*
 * Casting decimal values on both sides of a compare expression is expensive,
 * both in preformance (cpu cost) and memory requirements (need for large
 * types).
 */

static int
reduce_scale(atom *a)
{
#ifdef HAVE_HGE
	if (a->data.vtype == TYPE_hge) {
		hge v = a->data.val.hval;
		int i = 0;

		if (v != 0)
			while( (v/10)*10 == v ) {
				i++;
				v /= 10;
			}
		a->data.val.hval = v;
		return i;
	}
#endif
	if (a->data.vtype == TYPE_lng) {
		lng v = a->data.val.lval;
		int i = 0;

		if (v != 0)
			while( (v/10)*10 == v ) {
				i++;
				v /= 10;
			}
		a->data.val.lval = v;
		return i;
	}
	if (a->data.vtype == TYPE_int) {
		int v = a->data.val.ival;
		int i = 0;

		if (v != 0)
			while( (v/10)*10 == v ) {
				i++;
				v /= 10;
			}
		a->data.val.ival = v;
		return i;
	}
	if (a->data.vtype == TYPE_sht) {
		sht v = a->data.val.shval;
		int i = 0;

		if (v != 0)
			while( (v/10)*10 == v ) {
				i++;
				v /= 10;
			}
		a->data.val.shval = v;
		return i;
	}
	return 0;
}

static sql_rel *
rel_project_reduce_casts(visitor *v, sql_rel *rel)
{
	if (!rel)
		return NULL;
	if (is_project(rel->op) && list_length(rel->exps)) {
		list *exps = rel->exps;
		node *n;

		for (n=exps->h; n; n = n->next) {
			sql_exp *e = n->data;

			if (e && e->type == e_func) {
				sql_subfunc *f = e->f;
				sql_subtype *res = f->res->h->data;

				if (!f->func->s && !strcmp(f->func->base.name, "sql_mul") && res->scale > 0) {
					list *args = e->l;
					sql_exp *h = args->h->data;
					sql_exp *t = args->t->data;
					atom *a;

					if ((is_atom(h->type) && (a = exp_value(v->sql, h, v->sql->args, v->sql->argc)) != NULL) ||
					    (is_atom(t->type) && (a = exp_value(v->sql, t, v->sql->args, v->sql->argc)) != NULL)) {
						int rs = reduce_scale(a);

						res->scale -= rs;
						if (rs)
							v->changes+= rs;
					}
				}
			}
		}
	}
	return rel;
}

static sql_rel *
rel_reduce_casts(visitor *v, sql_rel *rel)
{
	if ((is_join(rel->op) || is_semi(rel->op) || is_select(rel->op)) &&
			rel->exps && list_length(rel->exps)) {
		list *exps = rel->exps;
		node *n;

		for (n=exps->h; n; n = n->next) {
			sql_exp *e = n->data;
			sql_exp *le = e->l;
			sql_exp *re = e->r;
			int anti = is_anti(e);

			/* handle the and's in the or lists */
			if (e->type != e_cmp || !is_theta_exp(e->flag) || e->f)
				continue;
			/* rewrite e if left or right is a cast */
			if (le->type == e_convert || re->type == e_convert) {
				sql_rel *r = rel->r;

				/* if convert on left then find
				 * mul or div on right which increased
				 * scale!
				 */
				if (le->type == e_convert && re->type == e_column && (e->flag == cmp_lt || e->flag == cmp_gt) && r && is_project(r->op)) {
					sql_exp *nre = rel_find_exp(r, re);
					sql_subtype *tt = exp_totype(le);
					sql_subtype *ft = exp_fromtype(le);

					if (nre && nre->type == e_func) {
						sql_subfunc *f = nre->f;

						if (!f->func->s && !strcmp(f->func->base.name, "sql_mul")) {
							list *args = nre->l;
							sql_exp *ce = args->t->data;
							sql_subtype *fst = exp_subtype(args->h->data);
							atom *a;

							if (fst->scale == ft->scale &&
							   (a = exp_value(v->sql, ce, v->sql->args, v->sql->argc)) != NULL) {
#ifdef HAVE_HGE
								hge val = 1;
#else
								lng val = 1;
#endif
								/* multiply with smallest value, then scale and (round) */
								int scale = tt->scale - ft->scale;
								int rs = reduce_scale(a);

								scale -= rs;

								args = new_exp_list(v->sql->sa);
								while(scale > 0) {
									scale--;
									val *= 10;
								}
								append(args, re);
#ifdef HAVE_HGE
								append(args, exp_atom_hge(v->sql->sa, val));
#else
								append(args, exp_atom_lng(v->sql->sa, val));
#endif
								f = find_func(v->sql, "scale_down", args);
								nre = exp_op(v->sql->sa, args, f);
								e = exp_compare(v->sql->sa, le->l, nre, e->flag);
							}
						}
					}
				}
			}
			if (anti) set_anti(e);
			n->data = e;
		}
	}
	return rel;
}

static int
is_identity_of(sql_exp *e, sql_rel *l)
{
	if (e->type != e_cmp)
		return 0;
	if (!is_identity(e->l, l) || !is_identity(e->r, l))
		return 0;
	return 1;
}


static sql_rel *
rel_rewrite_semijoin(visitor *v, sql_rel *rel)
{
	if (is_semi(rel->op)) {
		sql_rel *l = rel->l;
		sql_rel *r = rel->r;
		sql_rel *rl = (r->l)?r->l:NULL;
		int on_identity = 1;

		if (!rel->exps || list_length(rel->exps) != 1 || !is_identity_of(rel->exps->h->data, l))
			on_identity = 0;

		/* rewrite {semi,anti}join (A, join(A,B)) into {semi,anti}join (A,B)
		 * and     {semi,anti}join (A, join(B,A)) into {semi,anti}join (A,B)
		 * Where the semi/anti join is done using the identity */
		if (on_identity && l->ref.refcnt == 2 && ((is_join(r->op) && (l == r->l || l == r->r)) ||
		   (is_project(r->op) && rl && is_join(rl->op) && (l == rl->l || l == rl->r)))){
			sql_rel *or = r;

			if (is_project(r->op))
				r = rl;

			if (l == r->r)
				rel->r = rel_dup(r->l);
			else
				rel->r = rel_dup(r->r);

			rel->exps = r->exps;
			r->exps = NULL;
			rel_destroy(or);
			v->changes++;
		}
	}
	if (is_semi(rel->op)) {
		sql_rel *l = rel->l, *rl = NULL;
		sql_rel *r = rel->r, *or = r;

		if (r)
			rl = r->l;
		if (r && is_project(r->op)) {
			r = rl;
			if (r)
				rl = r->l;
		}

		/* More general case is (join reduction)
   		   {semi,anti}join (A, join(A,B) [A.c1 == B.c1]) [ A.c1 == B.c1 ]
		   into {semi,anti}join (A,B) [ A.c1 == B.c1 ]

		   for semijoin also A.c1 == B.k1 ] [ A.c1 == B.k2 ] could be rewriten
		 */
		if (l && r && rl &&
		    is_basetable(l->op) && is_basetable(rl->op) &&
		    is_join(r->op) && l->l == rl->l)
		{
			node *n, *m;
			list *exps;

			if (!rel->exps || !r->exps ||
		       	    list_length(rel->exps) != list_length(r->exps))
				return rel;
			exps = new_exp_list(v->sql->sa);

			/* are the join conditions equal */
			for (n = rel->exps->h, m = r->exps->h;
			     n && m; n = n->next, m = m->next)
			{
				sql_exp *le = NULL, *oe = n->data;
				sql_exp *re = NULL, *ne = m->data;
				sql_column *cl;
				int equal = 0;

				if (oe->type != e_cmp || ne->type != e_cmp ||
				    oe->flag != cmp_equal ||
				    ne->flag != cmp_equal || is_anti(oe) || is_anti(ne))
					return rel;

				if ((cl = exp_find_column(rel->l, oe->l, -2)) != NULL) {
					le = oe->l;
					re = oe->r;
				} else if ((cl = exp_find_column(rel->l, oe->r, -2)) != NULL) {
					le = oe->r;
					re = oe->l;
				} else
					return rel;

				if (exp_find_column(rl, ne->l, -2) == cl) {
					sql_exp *e = (or != r)?rel_find_exp(or, re):re;

					equal = exp_match_exp(ne->r, e);
					if (!equal)
						return rel;
					re = ne->r;
				} else if (exp_find_column(rl, ne->r, -2) == cl) {
					sql_exp *e = (or != r)?rel_find_exp(or, re):re;

					equal = exp_match_exp(ne->l, e);
					if (!equal)
						return rel;
					re = ne->l;
				} else
					return rel;

				ne = exp_compare(v->sql->sa, le, re, cmp_equal);
				append(exps, ne);
			}

			rel->r = rel_dup(r->r);
			rel->exps = exps;
			rel_destroy(or);
			v->changes++;
		}
	}
	return rel;
}

/* antijoin(a, union(b,c)) -> antijoin(antijoin(a,b), c) */
static sql_rel *
rel_rewrite_antijoin(visitor *v, sql_rel *rel)
{
	if (rel->op == op_anti) {
		sql_rel *l = rel->l;
		sql_rel *r = rel->r;

		if (l && !rel_is_ref(l) &&
		    r && !rel_is_ref(r) && is_union(r->op)) {
			sql_rel *rl = rel_dup(r->l), *nl;
			sql_rel *rr = rel_dup(r->r);

			if (!is_project(rl->op))
				rl = rel_project(v->sql->sa, rl,
					rel_projections(v->sql, rl, NULL, 1, 1));
			if (!is_project(rr->op))
				rr = rel_project(v->sql->sa, rr,
					rel_projections(v->sql, rr, NULL, 1, 1));
			rel_rename_exps(v->sql, r->exps, rl->exps);
			rel_rename_exps(v->sql, r->exps, rr->exps);

			nl = rel_crossproduct(v->sql->sa, rel->l, rl, op_anti);
			nl->exps = exps_copy(v->sql, rel->exps);
			rel->l = nl;
			rel->r = rr;
			rel_destroy(r);
			v->changes++;
			return rel;
		}
	}
	return rel;
}

static sql_rel *
rel_semijoin_use_fk(visitor *v, sql_rel *rel)
{
	if (is_semi(rel->op) && rel->exps) {
		list *exps = rel->exps;
		list *rels = sa_list(v->sql->sa);

		rel->exps = NULL;
		append(rels, rel->l);
		append(rels, rel->r);
		(void) find_fk( v->sql, rels, exps);

		rel->exps = exps;
	}
	return rel;
}

/* leftouterjoin(a,b)[ a.C op b.D or a.E op2 b.F ]) ->
 * union(
 * 	join(a,b)[ a.C op b.D or a.E op2 b. F ],
 * 	project(
 * 		antijoin(a,b) [a.C op b.D or a.E op2 b.F ])
 *	 	[ a.*, NULL * foreach column of b]
 * )
 */
static int
exps_nr_of_or(list *exps)
{
	int ors = 0;
	node *n;

	if (!exps)
		return ors;
	for(n=exps->h; n; n = n->next) {
		sql_exp *e = n->data;

		if (e->type == e_cmp && e->flag == cmp_or)
			ors++;
	}
	return ors;
}

static void
add_nulls(mvc *sql, sql_rel *rel, sql_rel *r)
{
	list *exps;
	node *n;

	exps = rel_projections(sql, r, NULL, 1, 1);
	for(n = exps->h; n; n = n->next) {
		sql_exp *e = n->data, *ne;

		ne = exp_atom(sql->sa, atom_general(sql->sa, exp_subtype(e), NULL));
		if (exp_name(e))
			exp_prop_alias(sql->sa, ne, e);
		append(rel->exps, ne);
	}
}

static sql_rel *
rel_split_outerjoin(visitor *v, sql_rel *rel)
{
	if ((rel->op == op_left || rel->op == op_right || rel->op == op_full) &&
	    list_length(rel->exps) == 1 && exps_nr_of_or(rel->exps) == list_length(rel->exps)) {
		sql_rel *l = rel->l, *nl, *nll, *nlr;
		sql_rel *r = rel->r, *nr;
		sql_exp *e;
		list *exps;

		nll = rel_crossproduct(v->sql->sa, rel_dup(l), rel_dup(r), op_join);
		nlr = rel_crossproduct(v->sql->sa, rel_dup(l), rel_dup(r), op_join);

		/* TODO find or exp, ie handle rest with extra joins */
		/* expect only a single or expr for now */
		assert(list_length(rel->exps) == 1);
	       	e = rel->exps->h->data;
		nll->exps = exps_copy(v->sql, e->l);
		nlr->exps = exps_copy(v->sql, e->r);
		if (!(nl = rel_or( v->sql, NULL, nll, nlr, NULL, NULL, NULL)))
			return NULL;

		if (rel->op == op_left || rel->op == op_full) {
			/* split in 2 anti joins */
			nr = rel_crossproduct(v->sql->sa, rel_dup(l), rel_dup(r), op_anti);
			nr->exps = exps_copy(v->sql, e->l);
			nr = rel_crossproduct(v->sql->sa, nr, rel_dup(r), op_anti);
			nr->exps = exps_copy(v->sql, e->r);

			/* project left */
			nr = rel_project(v->sql->sa, nr,
				rel_projections(v->sql, l, NULL, 1, 1));
			/* add null's for right */
			add_nulls( v->sql, nr, r);
			exps = rel_projections(v->sql, nl, NULL, 1, 1);
			nl = rel_setop(v->sql->sa, nl, nr, op_union);
			rel_setop_set_exps(v->sql, nl, exps);
			set_processed(nl);
		}
		if (rel->op == op_right || rel->op == op_full) {
			/* split in 2 anti joins */
			nr = rel_crossproduct(v->sql->sa, rel_dup(r), rel_dup(l), op_anti);
			nr->exps = exps_copy(v->sql, e->l);
			nr = rel_crossproduct(v->sql->sa, nr, rel_dup(l), op_anti);
			nr->exps = exps_copy(v->sql, e->r);

			nr = rel_project(v->sql->sa, nr, sa_list(v->sql->sa));
			/* add null's for left */
			add_nulls( v->sql, nr, l);
			/* project right */
			nr->exps = list_merge(nr->exps,
				rel_projections(v->sql, r, NULL, 1, 1),
				(fdup)NULL);
			exps = rel_projections(v->sql, nl, NULL, 1, 1);
			nl = rel_setop(v->sql->sa, nl, nr, op_union);
			rel_setop_set_exps(v->sql, nl, exps);
			set_processed(nl);
		}

		rel_destroy(rel);
		v->changes = 1;
		rel = nl;
	}
	return rel;
}

/* rewrite sqltype into backend types */
static sql_rel *
rel_rewrite_types(visitor *v, sql_rel *rel)
{
	(void)v;
	return rel;
}

static sql_exp *
exp_indexcol(mvc *sql, sql_exp *e, const char *tname, const char *cname, int de, bit unique)
{
	sql_subtype *rt = sql_bind_localtype(de==1?"bte":de==2?"sht":"int");
	sql_exp *u = exp_atom_bool(sql->sa, unique);
	sql_subfunc *f = sql_bind_func_result(sql->sa, mvc_bind_schema(sql,"sys"), "index", F_FUNC, rt, 2, exp_subtype(e), exp_subtype(u));

	e = exp_binop(sql->sa, e, u, f);
	exp_setname(sql->sa, e, tname, cname);
	return e;
}

static sql_exp *
exp_stringscol(mvc *sql, sql_exp *e, const char *tname, const char *cname)
{
	sql_subfunc *f = sql_bind_func(sql->sa, mvc_bind_schema(sql,"sys"), "strings", exp_subtype(e), NULL, F_FUNC);

	e = exp_unop(sql->sa, e, f);
	exp_setname(sql->sa, e, tname, cname);
	return e;
}

static sql_rel *
rel_dicttable(mvc *sql, sql_column *c, const char *tname, int de)
{
	sql_rel *rel = rel_create(sql->sa);
	sql_exp *e, *ie;
	int nr = 0;
	char name[16], *nme;
	if(!rel)
		return NULL;

	e = exp_column(sql->sa, tname, c->base.name, &c->type, CARD_MULTI, c->null, 0);
	rel->l = NULL;
	rel->r = c;
	rel->op = op_basetable;
	rel->exps = new_exp_list(sql->sa);

	ie = exp_indexcol(sql, e, tname, c->base.name, de, 1);
        nr = ++sql->label;
	nme = sa_strdup(sql->sa, number2name(name, sizeof(name), nr));
	exp_setname(sql->sa, ie, nme, nme);
	append(rel->exps, ie);

	ie = exp_stringscol(sql, e, tname, c->base.name);
        nr = ++sql->label;
	nme = sa_strdup(sql->sa, number2name(name, sizeof(name), nr));
	exp_setname(sql->sa, ie, nme, nme);
	append(rel->exps, ie);
	e->p = prop_create(sql->sa, PROP_HASHCOL, e->p);

	rel->card = CARD_MULTI;
	rel->nrcols = 2;
	return rel;
}

/* rewrite merge tables into union of base tables and call optimizer again */
static sql_rel *
rel_add_dicts(visitor *v, sql_rel *rel)
{
	if (is_basetable(rel->op) && rel->l) {
		node *n;
		sql_table *t = rel->l;
		list *l = sa_list(v->sql->sa), *vcols = NULL, *pexps = sa_list(v->sql->sa);

		for (n = rel->exps->h; n; n = n->next) {
			sql_exp *e = n->data, *ne = NULL;
			const char *rname = exp_relname(e)?exp_relname(e):e->l;
			const char *oname = e->r;
			int de;

			if (!is_func(e->type) && oname[0] != '%') {
				sql_column *c = find_sql_column(t, oname);

				if ((de = sql_trans_is_duplicate_eliminated(v->sql->session->tr, c)) != 0) {
					int nr = ++v->sql->label;
					char name[16], *nme;
					sql_rel *vt = rel_dicttable(v->sql, c, rname, de);

					nme = sa_strdup(v->sql->sa, number2name(name, sizeof(name), nr));
					if (!vcols)
						vcols = sa_list(v->sql->sa);
					append(vcols, vt);
					e = exp_indexcol(v->sql, e, nme, nme, de, 0);
					ne = exp_ref(v->sql, e);
					append(vcols, ne);
					append(vcols, n->data);
					v->changes++;
				}
			}
			list_append(l, e);
			if (!ne)
				list_append(pexps, e);
		}
		rel_set_exps(rel, l);

		/* add joins for double_eliminated (large) columns */
		if (vcols) {
			node *n;

			for(n = vcols->h; n; n = n->next->next->next) {
				sql_rel *vt = n->data;
				sql_exp *ic = n->next->data, *vti = NULL, *vtv;
				sql_exp *c = n->next->next->data, *cmp;

				rel = rel_crossproduct(v->sql->sa, rel, vt, op_join);
				vti = vt->exps->h->data;
				vtv = vt->exps->h->next->data;
				vti = exp_ref(v->sql, vti);
				cmp = exp_compare(v->sql->sa, ic, vti, cmp_equal);
				cmp->p = prop_create(v->sql->sa, PROP_FETCH, cmp->p);
				rel_join_add_exp( v->sql->sa, rel, cmp);

				vtv = exp_ref(v->sql, vtv);
				if (exp_name(c))
					exp_prop_alias(v->sql->sa, vtv, c);
				append(pexps, vtv);
			}
			rel = rel_project(v->sql->sa, rel, pexps);
		}
	}
	return rel;
}

static int
exp_range_overlap(atom *min, atom *max, atom *emin, atom *emax, bool min_exclusive, bool max_exclusive)
{
	if (!min || !max || !emin || !emax || min->isnull || max->isnull || emin->isnull || emax->isnull)
		return 0;

	if ((!min_exclusive && VALcmp(&(emax->data), &(min->data)) < 0) || (min_exclusive && VALcmp(&(emax->data), &(min->data)) <= 0))
		return 0;
	if ((!max_exclusive && VALcmp(&(emin->data), &(max->data)) > 0) || (max_exclusive && VALcmp(&(emin->data), &(max->data)) >= 0))
		return 0;
	return 1;
}

static sql_rel *
rel_rename_part(mvc *sql, sql_rel *p, char *tname, sql_table *mt)
{
	node *n, *m;

	assert(list_length(p->exps) >= list_length(mt->columns.set));
	for( n = p->exps->h, m = mt->columns.set->h; n && m; n = n->next, m = m->next) {
		sql_exp *ne = n->data;
		sql_column *c = m->data;

		exp_setname(sql->sa, ne, tname, c->base.name);
	}
	if (n) /* skip TID */
		n = n->next;
	if (mt->idxs.set) {
		/* also possible index name mismatches */
		for( m = mt->idxs.set->h; n && m; m = m->next) {
			sql_exp *ne = n->data;
			sql_idx *i = m->data;
			char *iname = NULL;

			if (hash_index(i->type) && list_length(i->columns) <= 1)
				continue;

			iname = sa_strconcat( sql->sa, "%", i->base.name);
			exp_setname(sql->sa, ne, tname, iname);
			n = n->next;
		}
	}
	return p;
}

typedef struct {
	atom *lval;
	atom *hval;
	bte anti:1,
		semantics:1;
	int flag;
	list *values;
} range_limit;

/* rewrite merge tables into union of base tables and call optimizer again */
static sql_rel *
rel_merge_table_rewrite(visitor *v, sql_rel *rel)
{
	sql_rel *sel = NULL;

	if (is_modify(rel->op)) {
		sql_query *query = query_create(v->sql);
		return rel_propagate(query, rel, &v->changes);
	} else {
		if (is_select(rel->op) && rel->l) {
			sel = rel;
			rel = rel->l;
		}
		if (is_basetable(rel->op) && rel->l) {
			sql_table *t = rel->l;

			if (isMergeTable(t)) {
				/* instantiate merge table */
				sql_rel *nrel = NULL;
				char *tname = t->base.name;
				list *cols = NULL, *ranges = NULL;

				if (list_empty(t->members.set))
					return rel;
				if (sel) {
					cols = sa_list(v->sql->sa);
					ranges = sa_list(v->sql->sa);
					for (node *n = sel->exps->h; n; n = n->next) {
						sql_exp *e = n->data, *c = e->l;
						int flag = e->flag & ~CMP_BETWEEN;

						if (e->type != e_cmp || (!is_theta_exp(flag) && flag != cmp_in) || !(c = rel_find_exp(rel, c)))
							continue;

						if (flag == cmp_gt || flag == cmp_gte || flag == cmp_lte || flag == cmp_lt || flag == cmp_equal) {
							sql_exp *l = e->r, *h = e->f;
							atom *lval = exp_flatten(v->sql, l);
							atom *hval = h ? exp_flatten(v->sql, h) : lval;

							if (lval && hval) {
								range_limit *next = SA_ZNEW(v->sql->sa, range_limit);
								next->lval = lval;
								next->hval = hval;
								next->flag = flag;
								next->anti = is_anti(e);
								next->semantics = is_semantics(e);

								list_append(cols, c);
								list_append(ranges, next);
							}
						}
						if (flag == cmp_in) { /* handle in lists */
							list *vals = e->r, *vlist = sa_list(v->sql->sa);

							node *m = NULL;
							for (m = vals->h; m; m = m->next) {
								sql_exp *l = m->data;
								atom *lval = exp_flatten(v->sql, l);

								if (!lval)
									break;
								list_append(vlist, lval);
							}
							if (!m) {
								range_limit *next = SA_ZNEW(v->sql->sa, range_limit);
								next->values = vlist; /* mark high as value list */
								next->flag = flag;
								next->anti = is_anti(e);
								next->semantics = is_semantics(e);

								list_append(cols, c);
								list_append(ranges, next);
							}
						}
					}
				}
				v->changes++;
				if (t->members.set) {
					list *tables = sa_list(v->sql->sa);

					for (node *nt = t->members.set->h; nt; nt = nt->next) {
						sql_part *pd = nt->data;
						sql_table *pt = find_sql_table(t->s, pd->base.name);
						sql_rel *prel = rel_basetable(v->sql, pt, tname), *bt = NULL;
						int skip = 0;
						list *exps = NULL;

						/* do not include empty partitions */
						if (pt && isTable(pt) && pt->access == TABLE_READONLY && !store_funcs.count_col(v->sql->session->tr, pt->columns.set->h->data, 1))
							continue;

						prel = rel_rename_part(v->sql, prel, tname, t);

						MT_lock_set(&prel->exps->ht_lock);
						prel->exps->ht = NULL;
						MT_lock_unset(&prel->exps->ht_lock);
						exps = sa_list(v->sql->sa);
						for (node *n = rel->exps->h; n && !skip; n = n->next) { /* for each column of the child table */
							sql_exp *e = n->data;
							int i = 0;
							sql_column *col = NULL;
							bool first_attempt = true;
							atom *cmin = NULL, *cmax = NULL, *rmin = NULL, *rmax = NULL;
							list *inlist = NULL;

							assert(e && e->type == e_column);
							if (cols && sel && ATOMlinear(exp_subtype(e)->type->localtype))
								for (node *nn = cols->h ; nn && !skip; nn = nn->next) { /* test if it passes all predicates around it */
									if (nn->data == e) {
										if (pt && isTable(pt)) {
											range_limit *next = list_fetch(ranges, i);
											atom *lval = next->lval, *hval = next->hval;
											list *values = next->values;

											if (!col) /* first predicate around the column */
												col = name_find_column(prel, e->l, e->r, -2, &bt);

											/* I don't handle cmp_in or cmp_notin cases with anti or null semantics yet */
											if (next->flag == cmp_in && (next->anti || next->semantics))
												continue;

											assert(col && (lval || values));
											if (!skip && pt->access == TABLE_READONLY) {
												/* check if the part falls within the bounds of the select expression else skip this (keep at least on part-table) */
												if (!cmin && !cmax && first_attempt) {
													char *min = NULL, *max = NULL;
													(void) sql_trans_ranges(v->sql->session->tr, col, &min, &max);
													if (min && max) {
														cmin = atom_general(v->sql->sa, &col->type, min);
														cmax = atom_general(v->sql->sa, &col->type, max);
													}
													first_attempt = false; /* no more attempts to read from storage */
												}

												if (cmin && cmax) {
													if (lval) {
														if (!next->semantics && ((lval && lval->isnull) || (hval && hval->isnull))) {
															skip = 1; /* NULL values don't match, skip them */
														} else if (!next->semantics) {
															if (next->flag == cmp_equal || hval != lval) {
																skip |= next->anti ? exp_range_overlap(cmin, cmax, lval, hval, false, false) != 0 : exp_range_overlap(cmin, cmax, lval, hval, false, false) == 0;
															} else {
																switch (next->flag) {
																	case cmp_gt:
																		skip |= next->anti ? VALcmp(&(lval->data), &(cmax->data)) < 0 : VALcmp(&(lval->data), &(cmax->data)) >= 0;
																		break;
																	case cmp_gte:
																		skip |= next->anti ? VALcmp(&(lval->data), &(cmax->data)) <= 0 : VALcmp(&(lval->data), &(cmax->data)) > 0;
																		break;
																	case cmp_lt:
																		skip |= next->anti ? VALcmp(&(lval->data), &(cmax->data)) < 0 : VALcmp(&(cmin->data), &(lval->data)) >= 0;
																		break;
																	case cmp_lte:
																		skip |= next->anti ? VALcmp(&(lval->data), &(cmax->data)) <= 0 : VALcmp(&(cmin->data), &(lval->data)) > 0;
																		break;
																	default:
																		break;
																}
															}
														}
													} else if (next->flag == cmp_in) {
														int nskip = 1;
														for (node *m = values->h; m && nskip; m = m->next) {
															atom *a = m->data;

															if (a->isnull)
																continue;
															nskip &= exp_range_overlap(cmin, cmax, a, a, false, false) == 0;
														}
														skip |= nskip;
													}
												}
											}
											if (!skip && isPartitionedByColumnTable(t) && strcmp(t->part.pcol->base.name, col->base.name) == 0) {
												if (!next->semantics && ((lval && lval->isnull) || (hval && hval->isnull))) {
													skip = 1; /* NULL values don't match, skip them */
												} else if (next->semantics) {
													/* TODO NOT NULL prunning for partitions that just hold NULL values is still missing */
													skip |= next->flag == cmp_equal && !next->anti && lval && lval->isnull ? pd->with_nills == 0 : 0; /* *= NULL case */
												} else {
													if (isRangePartitionTable(t)) {
														if (!rmin || !rmax) { /* initialize lazily */
															rmin = atom_general_ptr(v->sql->sa, &col->type, pd->part.range.minvalue);
															rmax = atom_general_ptr(v->sql->sa, &col->type, pd->part.range.maxvalue);
														}

														/* Prune range partitioned tables */
														if (rmin->isnull && rmax->isnull) {
															if (pd->with_nills == 1) /* the partition just holds null values, skip it */
																skip = 1;
															/* otherwise it holds all values in the range, cannot be pruned */
														} else if (rmin->isnull) { /* MINVALUE to limit */
															if (lval) {
																if (hval != lval) { /* For the between case */
																	skip |= next->anti ? VALcmp(&(lval->data), &(rmax->data)) < 0 : VALcmp(&(lval->data), &(rmax->data)) >= 0;
																} else {
																	switch (next->flag) { /* upper limit always exclusive */
																		case cmp_equal:
																		case cmp_gt:
																		case cmp_gte:
																			skip |= next->anti ? VALcmp(&(lval->data), &(rmax->data)) < 0 : VALcmp(&(lval->data), &(rmax->data)) >= 0;
																			break;
																		default:
																			break;
																	}
																}
															} else if (next->flag == cmp_in) {
																int nskip = 1;
																for (node *m = values->h; m && nskip; m = m->next) {
																	atom *a = m->data;

																	if (a->isnull)
																		continue;
																	nskip &= VALcmp(&(a->data), &(rmax->data)) >= 0;
																}
																skip |= nskip;
															}
														} else if (rmax->isnull) { /* limit to MAXVALUE */
															if (lval) {
																if (hval != lval) { /* For the between case */
																	skip |= next->anti ? VALcmp(&(rmin->data), &(hval->data)) <= 0 : VALcmp(&(rmin->data), &(hval->data)) > 0;
																} else {
																	switch (next->flag) {
																		case cmp_lt:
																			skip |= next->anti ? VALcmp(&(rmin->data), &(hval->data)) < 0 : VALcmp(&(rmin->data), &(hval->data)) >= 0;
																			break;
																		case cmp_equal:
																		case cmp_lte:
																			skip |= next->anti ? VALcmp(&(rmin->data), &(hval->data)) <= 0 : VALcmp(&(rmin->data), &(hval->data)) > 0;
																			break;
																		default:
																			break;
																	}
																}
															} else if (next->flag == cmp_in) {
																int nskip = 1;
																for (node *m = values->h; m && nskip; m = m->next) {
																	atom *a = m->data;

																	if (a->isnull)
																		continue;
																	nskip &= VALcmp(&(rmin->data), &(a->data)) > 0;
																}
																skip |= nskip;
															}
														} else { /* limit1 to limit2 (general case), limit2 is exclusive */
															if (lval) {
																if (next->flag == cmp_equal || hval != lval) {
																	skip |= next->anti ? exp_range_overlap(rmin, rmax, lval, hval, false, true) != 0 : exp_range_overlap(rmin, rmax, lval, hval, false, true) == 0;
																} else {
																	switch (next->flag) {
																		case cmp_gt:
																		case cmp_gte:
																			skip |= next->anti ? VALcmp(&(lval->data), &(rmax->data)) < 0 : VALcmp(&(lval->data), &(rmax->data)) >= 0;
																			break;
																		case cmp_lt:
																			skip |= next->anti ? VALcmp(&(rmin->data), &(lval->data)) < 0 : VALcmp(&(rmin->data), &(lval->data)) >= 0;
																			break;
																		case cmp_lte:
																			skip |= next->anti ? VALcmp(&(rmin->data), &(lval->data)) <= 0 : VALcmp(&(rmin->data), &(lval->data)) > 0;
																			break;
																		default:
																			break;
																	}
																}
															} else if (next->flag == cmp_in) {
																int nskip = 1;
																for (node *m = values->h; m && nskip; m = m->next) {
																	atom *a = m->data;

																	if (a->isnull)
																		continue;
																	nskip &= exp_range_overlap(rmin, rmax, a, a, false, true) == 0;
																}
																skip |= nskip;
															}
														}
													}

													if (isListPartitionTable(t) && (next->flag == cmp_equal || next->flag == cmp_in) && !next->anti) {
														/* if we find a value equal to one of the predicates, we don't prune */
														/* if the partition just holds null values, it will be skipped */
														if (!inlist) { /* initialize lazily */
															inlist = sa_list(v->sql->sa);
															for (node *m = pd->part.values->h; m; m = m->next) {
																sql_part_value *spv = (sql_part_value*) m->data;
																atom *pa = atom_general_ptr(v->sql->sa, &col->type, spv->value);

																list_append(inlist, pa);
															}
														}

														if (next->flag == cmp_equal) {
															int nskip = 1;
															for (node *m = inlist->h; m && nskip; m = m->next) {
																atom *pa = m->data;
																assert(!pa->isnull);
																nskip &= VALcmp(&(pa->data), &(lval->data)) != 0;
															}
															skip |= nskip;
														} else if (next->flag == cmp_in) {
															for (node *o = values->h; o && !skip; o = o->next) {
																atom *a = o->data;
																int nskip = 1;

																if (a->isnull)
																	continue;
																for (node *m = inlist->h; m && nskip; m = m->next) {
																	atom *pa = m->data;
																	assert(!pa->isnull);
																	nskip &= VALcmp(&(pa->data), &(a->data)) != 0;
																}
																skip |= nskip;
															}
														}
													}
												}
											}
										}
									}
									i++;
								}
							if (!skip) {
								sql_exp *ne = exps_bind_column2(prel->exps, e->l, e->r);
								assert(ne);
								exp_setname(v->sql->sa, ne, e->l, e->r);
								append(exps, ne);
							}
						}
						if (!skip) {
							rel_set_exps(prel, exps);
							append(tables, prel);
							nrel = prel;
						} else {
							v->sql->caching = 0;
						}
					}
					while (nrel && list_length(tables) > 1) {
						list *ntables = sa_list(v->sql->sa);
						node *n;

						for(n=tables->h; n && n->next; n = n->next->next) {
							sql_rel *l = n->data;
							sql_rel *r = n->next->data;
							nrel = rel_setop(v->sql->sa, l, r, op_union);
							rel_setop_set_exps(v->sql, nrel, rel_projections(v->sql, rel, NULL, 1, 1));
							set_processed(nrel);
							append(ntables, nrel);
						}
						if (n)
							append(ntables, n->data);
						tables = ntables;
					}
				}
				if (nrel && list_length(t->members.set) == 1) {
					nrel = rel_project(v->sql->sa, nrel, rel->exps);
				} else if (nrel) {
					rel_set_exps(nrel, rel->exps);
				} else { /* all children tables were pruned, create a dummy relation */
					list *converted = sa_list(v->sql->sa);
					nrel = rel_project(v->sql->sa, NULL, list_append(sa_list(v->sql->sa), exp_atom_bool(v->sql->sa, 1)));
					nrel = rel_select(v->sql->sa, nrel, exp_atom_bool(v->sql->sa, 0));

					for (node *n = rel->exps->h ; n ; n = n->next) {
						sql_exp *e = n->data, *a = exp_atom(v->sql->sa, atom_general(v->sql->sa, exp_subtype(e), NULL));
						exp_prop_alias(v->sql->sa, a, e);
						list_append(converted, a);
					}
					nrel = rel_project(v->sql->sa, nrel, converted);
				}
				rel_destroy(rel);
				if (sel) {
					visitor iv = { .sql = v->sql };
					sel->l = nrel;
					sel = rel_visitor_topdown(&iv, sel, &rel_push_select_down_union);
					if (iv.changes)
						sel = rel_visitor_bottomup(&iv, sel, &rel_push_project_up);
					return sel;
				}
				return nrel;
			}
		}
	}
	if (sel)
		return sel;
	return rel;
}

static bool is_non_trivial_select_applied_to_outer_join(sql_rel *rel) {
    return is_select(rel->op) && rel->exps && is_outerjoin(((sql_rel*) rel->l)->op);
}

extern list *list_append_before(list *l, node *n, void *data);

static void replace_column_references_with_nulls_2(mvc *sql, list* crefs, sql_exp* e);

static void
replace_column_references_with_nulls_1(mvc *sql, list* crefs, list* exps) {
    for(node* n = exps->h; n; n=n->next) {
        sql_exp* e = n->data;
        replace_column_references_with_nulls_2(sql, crefs, e);
    }
}

static void
replace_column_references_with_nulls_2(mvc *sql, list* crefs, sql_exp* e) {
    if (e == NULL) {
        return;
    }

    switch (e->type) {
    case e_column:
        for(node* n = crefs->h; n; n=n->next) {
            sql_exp* c = n->data;

            if (exp_match(e, c)) {
                e->type = e_atom;
                e->l = atom_general(sql->sa, &e->tpe, NULL);
                e->r = e->f = NULL;
                break;
            }
        }
        break;
    case e_cmp:
        switch (e->flag) {
        case cmp_gt:
        case cmp_gte:
        case cmp_lte:
        case cmp_lt:
        case cmp_equal:
        case cmp_notequal:
        {
            sql_exp* l = e->l;
            sql_exp* r = e->r;
            sql_exp* f = e->f;

            replace_column_references_with_nulls_2(sql, crefs, l);
            replace_column_references_with_nulls_2(sql, crefs, r);
            replace_column_references_with_nulls_2(sql, crefs, f);
            break;
        }
        case cmp_or:
        {
            list* l = e->l;
            list* r = e->r;
            replace_column_references_with_nulls_1(sql, crefs, l);
            replace_column_references_with_nulls_1(sql, crefs, r);
            break;
        }
        default:
            break;
        }
        break;
    case e_func:
    {
        list* l = e->l;
        replace_column_references_with_nulls_1(sql, crefs, l);
        break;
    }
    case e_convert:
    {
        sql_exp* l = e->l;
        replace_column_references_with_nulls_2(sql, crefs, l);
        break;
    }
    default:
        break;
    }
}

static sql_rel *
out2inner(visitor *v, sql_rel* sel, sql_rel* join, sql_rel* inner_join_side, operator_type new_type) {

    list* select_predicates = exps_copy(v->sql, sel->exps);

    if (!is_base(inner_join_side->op) && !is_simple_project(inner_join_side->op)) {
        // Nothing to do here.
        return sel;
    }

    list* inner_join_column_references = inner_join_side->exps;

    for(node* n = select_predicates->h; n; n=n->next) {
        sql_exp* e = n->data;
        replace_column_references_with_nulls_2(v->sql, inner_join_column_references, e);

        if (exp_is_false(v->sql, e)) {
            join->op = new_type;
            v->changes++;
            break;
        }
    }

    return sel;
}

static sql_rel *
rel_out2inner(visitor *v, sql_rel *rel) {

    if (!is_non_trivial_select_applied_to_outer_join(rel)) {
        // Nothing to do here.
        return rel;
    }

    sql_rel* join = (sql_rel*) rel->l;

    if (rel_is_ref(join)) {
        /* Do not alter a multi-referenced join relation.
         * This is problematic (e.g. in the case of the plan of a merge statement)
		 * basically because there are no guarantees on the other container relations.
		 * In particular there is no guarantee that the other referencing relations are
		 * select relations with null-rejacting predicates on the inner join side.
         */
        return rel;
    }

    sql_rel* inner_join_side;
    if (is_left(join->op)) {
        inner_join_side = join->r;
        return out2inner(v, rel, join, inner_join_side, op_join);
    }
    else if (is_right(join->op)) {
        inner_join_side = join->l;
        return out2inner(v, rel, join, inner_join_side, op_join);
    }
    else /*full outer join*/ {
        // First check if left side can degenerate from full outer join to just right outer join.
        inner_join_side = join->r;
        rel = out2inner(v, rel, join, inner_join_side, op_right);
        /* Now test if the right side can degenerate to
         * a normal inner join or a left outer join
         * depending on the result of previous call to out2inner.
         */

        inner_join_side = join->l;
        return out2inner(v, rel, join, inner_join_side, is_right(join->op)? op_join: op_left);
    }
}

static sql_rel*
exp_skip_output_parts(sql_rel *rel)
{
	while ((is_topn(rel->op) || is_project(rel->op) || is_sample(rel->op)) && rel->l) {
		if (is_groupby(rel->op) && list_empty(rel->r))
			return rel;			/* a group-by with no columns is a plain aggregate and hence always returns one row */
		rel = rel->l;
	}
	return rel;
}

/* return true if the given expression is guaranteed to have no rows */
static int
exp_is_zero_rows(mvc *sql, sql_rel *rel, sql_rel *sel)
{
	sql_table *t;
	node *n;

	if (!rel)
		return 0;
	rel = exp_skip_output_parts(rel);
	if (is_select(rel->op) && rel->l) {
		sel = rel;
		rel = exp_skip_output_parts(rel->l);
	}
	if (!sel)
		return 0;
	if (rel->op == op_join)
		return exp_is_zero_rows(sql, rel->l, sel) || exp_is_zero_rows(sql, rel->r, sel);
	if (rel->op == op_left || is_semi(rel->op))
		return exp_is_zero_rows(sql, rel->l, sel);
	if (rel->op == op_right)
		return exp_is_zero_rows(sql, rel->r, sel);
	if (!is_basetable(rel->op) || !rel->l)
		return 0;
	t = rel->l;
	if (!isTable(t) || t->access != TABLE_READONLY)
		return 0;

	if (sel->exps) for (n = sel->exps->h; n; n = n->next) {
		sql_exp *e = n->data;
		atom *lval = NULL, *hval = NULL;

		if (e->type == e_cmp && (e->flag == cmp_equal || e->f)) {   /* half-ranges are theoretically optimizable here, but not implemented */
			sql_exp *c = e->l;
			if (c->type == e_column) {
				sql_exp *l = e->r;
				sql_exp *h = e->f;

				lval = exp_flatten(sql, l);
				hval = h ? exp_flatten(sql, h) : lval;
				if (lval && hval) {
					sql_rel *bt;
					sql_column *col = name_find_column(sel, exp_relname(c), exp_name(c), -2, &bt);
					char *min, *max;
					atom *amin, *amax;
					sql_subtype *ct = exp_subtype(c);

					if (col
						&& col->t == t
						&& sql_trans_ranges(sql->session->tr, col, &min, &max)
						&& min && max
						&& (amin = atom_general(sql->sa, ct, min)) && (amax = atom_general(sql->sa, ct, max))
						&& !exp_range_overlap(amin, amax, lval, hval, false, false)) {
						return 1;
					}
				}
			}
		}
	}
	return 0;
}

/* discard sides of UNION or UNION ALL which cannot produce any rows, as per
statistics, similarly to the merge table optimizer, e.g.
	select * from a where x between 1 and 2 union all select * from b where x between 1 and 2
->	select * from b where x between 1 and 2   [assuming a has no rows with 1<=x<=2]
*/
static sql_rel *
rel_remove_union_partitions(visitor *v, sql_rel *rel)
{
	if (!is_union(rel->op))
		return rel;
	if (exp_is_zero_rows(v->sql, rel->l, NULL)) {
		sql_rel *r = rel->r;
		rel_rename_exps(v->sql, rel->exps, r->exps);
		rel->r = NULL;
		rel_destroy(rel);
		v->changes++;
		v->sql->caching = 0;
		return r;
	}
	if (exp_is_zero_rows(v->sql, rel->r, NULL)) {
		sql_rel *l = rel->l;
		rel_rename_exps(v->sql, rel->exps, l->exps);
		rel->l = NULL;
		rel_destroy(rel);
		v->changes++;
		v->sql->caching = 0;
		return l;
	}
	return rel;
}

static sql_rel *
optimize_rel(mvc *sql, sql_rel *rel, int *g_changes, int level, int value_based_opt)
{
	visitor v = { .sql = sql }, ev = { .sql = sql };
	global_props gp = (global_props) {.cnt = {0},};
	rel_properties(sql, &gp, rel);

	TRC_DEBUG_IF(SQL_REWRITER) {
		int i;
		for (i = 0; i < ddl_maxops; i++) {
			if (gp.cnt[i]> 0)
				TRC_DEBUG_ENDIF(SQL_REWRITER, "%s %d\n", op2string((operator_type)i), gp.cnt[i]);
		}
	}

	if (level <= 0 && gp.cnt[op_select])
		rel = rel_split_select(&v, rel, 1);

	/* simple merging of projects */
	if (gp.cnt[op_project] || gp.cnt[op_groupby] || gp.cnt[op_ddl]) {
		rel = rel_visitor_bottomup(&v, rel, &rel_push_project_down);
		rel = rel_visitor_bottomup(&v, rel, &rel_merge_projects);

		/* push (simple renaming) projections up */
		if (gp.cnt[op_project])
			rel = rel_visitor_bottomup(&v, rel, &rel_push_project_up);
		if (level <= 0 && (gp.cnt[op_project] || gp.cnt[op_groupby]))
			rel = rel_split_project(&v, rel, 1);

		if (level <= 0) {
			if (value_based_opt)
				rel = rel_visitor_bottomup(&v, rel, &rel_simplify_math);
			rel = rel_visitor_bottomup(&v, rel, &rel_distinct_aggregate_on_unique_values);
			rel = rel_visitor_bottomup(&v, rel, &rel_push_down_bounds);
			rel = rel_visitor_bottomup(&v, rel, &rel_remove_redundant_join);
			rel = rel_visitor_bottomup(&v, rel, &rel_distinct_project2groupby);
		}
	}

	if ((gp.cnt[op_select] || gp.cnt[op_left] || gp.cnt[op_right] || gp.cnt[op_full] ||
		 gp.cnt[op_join] || gp.cnt[op_semi] || gp.cnt[op_anti]) && level <= 1)
		if (value_based_opt)
			rel = rel_exp_visitor_bottomup(&v, rel, &rel_simplify_predicates, false);

	if ((gp.cnt[op_project] || gp.cnt[op_groupby] ||
		 gp.cnt[op_union] || gp.cnt[op_inter] || gp.cnt[op_except]) && level <= 1)
		if (value_based_opt)
			rel = rel_exp_visitor_bottomup(&v, rel, &rel_simplify_ifthenelse, false);

	/* join's/crossproducts between a relation and a constant (row).
	 * could be rewritten
	 *
	 * also joins between a relation and a DICT (which isn't used)
	 * could be removed.
	 * */
	if (gp.cnt[op_join] && gp.cnt[op_project] && /* DISABLES CODE */ (0))
		rel = rel_visitor_bottomup(&v, rel, &rel_remove_join);

	if (gp.cnt[op_join] ||
		gp.cnt[op_left] || gp.cnt[op_right] || gp.cnt[op_full] ||
		gp.cnt[op_semi] || gp.cnt[op_anti] ||
		gp.cnt[op_select]) {
		rel = rel_visitor_bottomup(&v, rel, &rel_find_range);
		if (value_based_opt) {
			rel = rel_project_reduce_casts(&v, rel);
			rel = rel_visitor_bottomup(&v, rel, &rel_reduce_casts);
		}
		rel = rel_visitor_bottomup(&v, rel, &rewrite_simplify);
	}

	if (gp.cnt[op_union])
		rel = rel_visitor_bottomup(&v, rel, &rel_merge_union);

	if (gp.cnt[op_select] || gp.cnt[op_left] || gp.cnt[op_right] || gp.cnt[op_full] ||
		gp.cnt[op_anti] || gp.cnt[op_join] || gp.cnt[op_semi])
		rel = rel_visitor_bottomup(&v, rel, &rel_select_cse);

	if (gp.cnt[op_project])
		rel = rel_visitor_bottomup(&v, rel, &rel_project_cse);

	rel = rel_visitor_bottomup(&v, rel, &rel_rewrite_types);

	if ((gp.cnt[op_left] || gp.cnt[op_right] || gp.cnt[op_full]) && /* DISABLES CODE */ (0))
		rel = rel_visitor_topdown(&v, rel, &rel_split_outerjoin);

	if ((gp.cnt[op_join] ||
		gp.cnt[op_left] || gp.cnt[op_right] || gp.cnt[op_full] ||
		gp.cnt[op_semi] || gp.cnt[op_anti] ||
		gp.cnt[op_select]) && level == 1) { /* only once */
			rel = rel_visitor_bottomup(&v, rel, &rel_merge_select_rse);
			rel = rel_visitor_bottomup(&v, rel, &rewrite_reset_used); /* reset used flag, used by rel_merge_select_rse */
		}

	if (gp.cnt[op_project])
		rel = rel_exp_visitor_bottomup(&v, rel, &rel_merge_project_rse, false);

	if (gp.cnt[op_select] && gp.cnt[op_join] && /* DISABLES CODE */ (0))
		rel = rel_visitor_topdown(&v, rel, &rel_push_select_down_join);

	if (gp.cnt[op_select])
		rel = rel_visitor_topdown(&v, rel, &rel_push_select_down_union);

	if (gp.cnt[op_union] && gp.cnt[op_select])
		rel = rel_visitor_bottomup(&v, rel, &rel_remove_union_partitions);

	if (gp.cnt[op_select])
		rel = rel_visitor_bottomup(&ev, rel, &rel_remove_empty_select);

	if (gp.cnt[op_groupby]) {
		rel = rel_visitor_topdown(&v, rel, &rel_push_aggr_down);
		rel = rel_visitor_topdown(&v, rel, &rel_push_groupby_down);
		rel = rel_visitor_bottomup(&v, rel, &rel_groupby_order);
		rel = rel_visitor_bottomup(&v, rel, &rel_reduce_groupby_exps);
		rel = rel_visitor_bottomup(&v, rel, &rel_groupby_distinct);
	}

	if (gp.cnt[op_join] || gp.cnt[op_left] || gp.cnt[op_right] || gp.cnt[op_full] || gp.cnt[op_semi] || gp.cnt[op_anti]) {
		rel = rel_remove_empty_join(&v, rel);

		rel = rel_visitor_topdown(&v, rel, &rel_out2inner);
		rel = rel_visitor_bottomup(&v, rel, &rel_join2semijoin);
		if (!gp.cnt[op_update])
			rel = rel_join_order(&v, rel);
		rel = rel_visitor_bottomup(&v, rel, &rel_push_join_down_union);
		/* rel_join_order may introduce empty selects */
		rel = rel_visitor_bottomup(&ev, rel, &rel_remove_empty_select);

		if (level <= 0)
			rel = rel_visitor_bottomup(&v, rel, &rel_join_push_exps_down);
	}

	/* Important -> Re-write semijoins after rel_join_order */
	if ((gp.cnt[op_join] || gp.cnt[op_semi] || gp.cnt[op_anti]) && gp.cnt[op_groupby]) {
		rel = rel_visitor_topdown(&v, rel, &rel_push_count_down);
		if (level <= 0) {
			rel = rel_visitor_topdown(&v, rel, &rel_push_select_down);
			rel = rel_visitor_bottomup(&ev, rel, &rel_remove_empty_select);
			rel = rel_visitor_topdown(&v, rel, &rel_push_join_down);
		}

		/* push_join_down introduces semijoins */
		/* rewrite semijoin (A, join(A,B)) into semijoin (A,B) */
		rel = rel_visitor_bottomup(&v, rel, &rel_rewrite_semijoin);
	}

	if (gp.cnt[op_anti] || gp.cnt[op_semi]) {
		/* rewrite semijoin (A, join(A,B)) into semijoin (A,B) */
		rel = rel_visitor_bottomup(&v, rel, &rel_rewrite_semijoin);
		/* push semijoin through join */
		ev.changes = 0;
		rel = rel_visitor_bottomup(&ev, rel, &rel_push_semijoin_down_or_up);
		if (level == 0) /* for now count optimizer changes just for first iteration */
			v.changes += ev.changes;
		/* antijoin(a, union(b,c)) -> antijoin(antijoin(a,b), c) */
		rel = rel_visitor_bottomup(&v, rel, &rel_rewrite_antijoin);
		if (level <= 0)
			rel = rel_visitor_topdown(&v, rel, &rel_semijoin_use_fk);
	}

	/* Important -> Make sure rel_push_select_down gets called after rel_join_order,
	   because pushing down select expressions makes rel_join_order more difficult */
	if (gp.cnt[op_select] || gp.cnt[op_semi]) {
		rel = rel_visitor_topdown(&v, rel, &rel_push_select_down);
		rel = rel_visitor_bottomup(&ev, rel, &rel_remove_empty_select);
	}

	if (gp.cnt[op_join] || gp.cnt[op_left] || gp.cnt[op_right] || gp.cnt[op_full] || gp.cnt[op_semi] || gp.cnt[op_anti]) {
		rel = rel_visitor_topdown(&v, rel, &rel_simplify_fk_joins);
	}

	if (gp.cnt[op_select] && sql->emode != m_prepare)
		rel = rel_visitor_bottomup(&v, rel, &rel_simplify_like_select);

	if (gp.cnt[op_select])
		rel = rel_visitor_bottomup(&v, rel, &rel_select_order);

	if (gp.cnt[op_select] || gp.cnt[op_join])
		rel = rel_visitor_bottomup(&v, rel, &rel_use_index);

	if (gp.cnt[op_project])
		rel = rel_visitor_topdown(&v, rel, &rel_push_project_down_union);

	/* Remove unused expressions */
	if (level <= 0)
		rel = rel_dce(sql, rel);

	if (gp.cnt[op_join] || gp.cnt[op_left] || gp.cnt[op_right] || gp.cnt[op_full] ||
	    gp.cnt[op_semi] || gp.cnt[op_anti] || gp.cnt[op_select]) {
		rel = rel_visitor_bottomup(&v, rel, &rel_push_func_down);
		rel = rel_visitor_topdown(&v, rel, &rel_push_select_down);
		rel = rel_visitor_bottomup(&ev, rel, &rel_remove_empty_select);
	}

	if (gp.cnt[op_topn] || gp.cnt[op_sample])
		rel = rel_visitor_topdown(&v, rel, &rel_push_topn_and_sample_down);

	if (value_based_opt)
		rel = rel_visitor_topdown(&v, rel, &rel_merge_table_rewrite);
	if (level <= 0 && mvc_debug_on(sql,8))
		rel = rel_visitor_topdown(&v, rel, &rel_add_dicts);

	*g_changes = v.changes;
	return rel;
}

/* make sure the outer project (without order by or distinct) has all the aliases */
static sql_rel *
rel_keep_renames(mvc *sql, sql_rel *rel)
{
	if (!is_simple_project(rel->op) || (!rel->r && !need_distinct(rel)) || list_length(rel->exps) <= 1)
		return rel;

	int needed = 0;
	for(node *n = rel->exps->h; n && !needed; n = n->next) {
		sql_exp *e = n->data;

		if (exp_name(e) && (e->type != e_column || strcmp(exp_name(e), e->r) != 0))
			needed = 1;
	}
	if (!needed)
		return rel;

	list *new_outer_exps = sa_list(sql->sa);
	list *new_inner_exps = sa_list(sql->sa);
	for(node *n = rel->exps->h; n; n = n->next) {
		sql_exp *e = n->data, *ie, *oe;
		const char *rname = exp_relname(e);
		const char *name = exp_name(e);

		exp_label(sql->sa, e, ++sql->label);
		ie = e;
		oe = exp_ref(sql, ie);
		exp_setname(sql->sa, oe, rname, name);
		append(new_inner_exps, ie);
		append(new_outer_exps, oe);
	}
	rel->exps = new_inner_exps;
	rel = rel_project(sql->sa, rel, new_outer_exps);
	return rel;
}

sql_rel *
rel_optimizer(mvc *sql, sql_rel *rel, int value_based_opt)
{
	lng Tbegin = GDKusec();
	int level = 0, changes = 1;

	rel = rel_keep_renames(sql, rel);
	for( ;rel && level < 20 && changes; level++)
		rel = optimize_rel(sql, rel, &changes, level, value_based_opt);
	sql->Topt += GDKusec() - Tbegin;
	return rel;
}<|MERGE_RESOLUTION|>--- conflicted
+++ resolved
@@ -5591,11 +5591,7 @@
 			return 150 - 64;
 #ifdef HAVE_HGE
 		case TYPE_hge:
-<<<<<<< HEAD
 			return 150 - 128;
-=======
-			return 150 - (have_hge ? 128 : 64);
->>>>>>> 267e4544
 #endif
 		case TYPE_flt:
 			return 75 - 24;
