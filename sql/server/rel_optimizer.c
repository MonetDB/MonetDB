--- conflicted
+++ resolved
@@ -1324,147 +1324,7 @@
 	return exp_propagate(sql->sa, ne, e);
 }
 
-<<<<<<< HEAD
-static int 
-=======
-/* push the expression down, ie translate colum references
-	from relation f into expression of relation t
-*/
-
-static sql_exp * _exp_push_down(mvc *sql, sql_exp *e, sql_rel *f, sql_rel *t);
-
-static list *
-exps_push_down(mvc *sql, list *exps, sql_rel *f, sql_rel *t)
-{
-	node *n;
-	list *nl = new_exp_list(sql->sa);
-
-	for(n = exps->h; n; n = n->next) {
-		sql_exp *arg = n->data, *narg = NULL;
-
-		narg = _exp_push_down(sql, arg, f, t);
-		if (!narg)
-			return NULL;
-		narg = exp_propagate(sql->sa, narg, arg);
-		append(nl, narg);
-	}
-	return nl;
-}
-
-static sql_exp *
-_exp_push_down(mvc *sql, sql_exp *e, sql_rel *f, sql_rel *t)
-{
-	sql_exp *oe = e;
-	sql_exp *ne = NULL, *l, *r, *r2;
-
-	switch(e->type) {
-	case e_column:
-		if (is_union(f->op)) {
-			int p = list_position(f->exps, rel_find_exp(f, e));
-
-			return list_fetch(t->exps, p);
-		}
-		if (e->l) {
-			ne = rel_bind_column2(sql, f, e->l, e->r, 0);
-			/* if relation name matches expressions relation name, find column based on column name alone */
-		}
-		if (!ne && !e->l)
-			ne = rel_bind_column(sql, f, e->r, 0, 1);
-		if (!ne || ne->type != e_column)
-			return NULL;
-		e = NULL;
-		if (ne->l && ne->r)
-			e = rel_bind_column2(sql, t, ne->l, ne->r, 0);
-		if (!e && ne->r && !ne->l)
-			e = rel_bind_column(sql, t, ne->r, 0, 1);
-		sql->session->status = 0;
-		sql->errstr[0] = 0;
-		if (e && oe)
-			e = exp_propagate(sql->sa, e, oe);
-		/* if the upper exp was an alias, keep this */
-		if (e && exp_relname(ne))
-			exp_setname(sql->sa, e, exp_relname(ne), exp_name(ne));
-		return e;
-	case e_cmp:
-		if (e->flag == cmp_or || e->flag == cmp_filter) {
-			list *l, *r;
-
-			l = exps_push_down(sql, e->l, f, t);
-			if (!l)
-				return NULL;
-			r = exps_push_down(sql, e->r, f, t);
-			if (!r)
-				return NULL;
-			if (e->flag == cmp_filter)
-				return exp_filter(sql->sa, l, r, e->f, is_anti(e));
-			return exp_or(sql->sa, l, r, is_anti(e));
-		} else if (e->flag == cmp_in || e->flag == cmp_notin) {
-			list *r;
-
-			l = _exp_push_down(sql, e->l, f, t);
-			if (!l)
-				return NULL;
-			r = exps_push_down(sql, e->r, f, t);
-			if (!r)
-				return NULL;
-			return exp_in(sql->sa, l, r, e->flag);
-		} else {
-			l = _exp_push_down(sql, e->l, f, t);
-			if (!l)
-				return NULL;
-			r = _exp_push_down(sql, e->r, f, t);
-			if (!r)
-				return NULL;
-			if (e->f) {
-				r2 = _exp_push_down(sql, e->f, f, t);
-				if (l && r && r2)
-					ne = exp_compare2(sql->sa, l, r, r2, e->flag);
-			} else if (l && r) {
-				if (l->card < r->card)
-					ne = exp_compare(sql->sa, r, l, swap_compare((comp_type)e->flag));
-				else
-					ne = exp_compare(sql->sa, l, r, e->flag);
-			}
-		}
-		if (!ne)
-			return NULL;
-		return exp_propagate(sql->sa, ne, e);
-	case e_convert:
-		l = _exp_push_down(sql, e->l, f, t);
-		if (l)
-			return exp_convert(sql->sa, l, exp_fromtype(e), exp_totype(e));
-		return NULL;
-	case e_aggr:
-	case e_func: {
-		list *l = e->l, *nl = NULL;
-
-		if (!l) {
-			return e;
-		} else {
-			nl = exps_push_down(sql, l, f, t);
-			if (!nl)
-				return NULL;
-		}
-		if (e->type == e_func)
-			return exp_op(sql->sa, nl, e->f);
-		else
-			return exp_aggr(sql->sa, nl, e->f, need_distinct(e), need_no_nil(e), e->card, has_nil(e));
-	}
-	case e_atom:
-	case e_psm:
-		return e;
-	}
-	return NULL;
-}
-
-static sql_exp *
-exp_push_down(mvc *sql, sql_exp *e, sql_rel *f, sql_rel *t)
-{
-	return _exp_push_down(sql, e, f, t);
-}
-
 static int
->>>>>>> 79ba4235
 can_push_func(sql_exp *e, sql_rel *rel, int *must)
 {
 	switch(e->type) {
@@ -3682,12 +3542,7 @@
 			return (exp_match(l, le));
 		}
 		if (e->type == e_cmp && e->flag == cmp_or && !is_anti(e) && !is_semantics(e))
-<<<<<<< HEAD
 			return (are_equality_exps(e->l, L) && are_equality_exps(e->r, L));
-=======
-			return (are_equality_exps(e->l, L) &&
-				are_equality_exps(e->r, L));
->>>>>>> 79ba4235
 	}
 	return 0;
 }
@@ -3719,30 +3574,15 @@
 static list *
 merge_ors(mvc *sql, list *exps, int *changes)
 {
-<<<<<<< HEAD
 	list *nexps = NULL;
 	int needed = 0;
-=======
-	if (is_select(rel->op) && rel->exps) {
-		node *n;
-		list *nexps;
-		int needed = 0;
->>>>>>> 79ba4235
 
 	for (node *n = exps->h; n && !needed; n = n->next) {
 		sql_exp *e = n->data;
 
-<<<<<<< HEAD
 		if (e->type == e_cmp && e->flag == cmp_or && !is_anti(e))
 			needed = 1;
 	}
-=======
-			if (e->type == e_cmp && e->flag == cmp_or && !is_anti(e))
-				needed = 1;
-		}
-		if (!needed)
-			return rel;
->>>>>>> 79ba4235
 
 	if (needed) {
 		nexps = new_exp_list(sql->sa);
@@ -3768,7 +3608,6 @@
 			e->r = merge_ors(sql, e->r, changes);
 		}
 	}
-<<<<<<< HEAD
 
 	return nexps;
 }
@@ -3863,10 +3702,7 @@
 	if (is_select(rel->op) && rel->exps)
 		rel->exps = merge_notequal(sql, rel->exps, changes); /* x <> 1 and x <> 2 => x not in (1, 2)*/
 
-	if ((is_select(rel->op) || is_join(rel->op) || is_semi(rel->op)) && rel->exps) { 
-=======
 	if ((is_select(rel->op) || is_join(rel->op) || is_semi(rel->op)) && rel->exps) {
->>>>>>> 79ba4235
 		node *n;
 		list *nexps;
 		int needed = 0;
@@ -9336,7 +9172,7 @@
         // First check if left side can degenerate from full outer join to just right outer join.
         inner_join_side = join->r;
         rel = out2inner(sql, rel, join, inner_join_side, changes, op_right);
-        /* Now test if the right side can degenerate to 
+        /* Now test if the right side can degenerate to
          * a normal inner join or a left outer join
          * depending on the result of previous call to out2inner.
          */
@@ -9556,12 +9392,8 @@
 	if (gp.cnt[op_join] || gp.cnt[op_left] || gp.cnt[op_right] || gp.cnt[op_full] || gp.cnt[op_semi] || gp.cnt[op_anti]) {
 		rel = rel_remove_empty_join(sql, rel, &changes);
 
-<<<<<<< HEAD
-		rel = rel_visitor_topdown(sql, rel, &rel_out2inner, &changes); 
-		rel = rel_visitor_bottomup(sql, rel, &rel_join2semijoin, &changes); 
-=======
+		rel = rel_visitor_topdown(sql, rel, &rel_out2inner, &changes);
 		rel = rel_visitor_bottomup(sql, rel, &rel_join2semijoin, &changes);
->>>>>>> 79ba4235
 		if (!gp.cnt[op_update])
 			rel = rel_join_order(sql, rel);
 		rel = rel_visitor_bottomup(sql, rel, &rel_push_join_down_union, &changes);
