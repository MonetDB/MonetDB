/*
 * This Source Code Form is subject to the terms of the Mozilla Public
 * License, v. 2.0.  If a copy of the MPL was not distributed with this
 * file, You can obtain one at http://mozilla.org/MPL/2.0/.
 *
 * Copyright 1997 - July 2008 CWI, August 2008 - 2020 MonetDB B.V.
 */

#include "monetdb_config.h"
#include "rel_optimizer.h"
#include "rel_rel.h"
#include "rel_exp.h"
#include "rel_prop.h"
#include "rel_dump.h"
#include "rel_planner.h"
#include "rel_propagate.h"
#include "rel_rewriter.h"
#include "sql_mvc.h"
#ifdef HAVE_HGE
#include "mal.h"		/* for have_hge */
#endif
#include "gdk_time.h"

typedef struct global_props {
	int cnt[ddl_maxops];
} global_props;

static sql_subfunc *find_func(mvc *sql, char *name, list *exps);

/* The important task of the relational optimizer is to optimize the
   join order.

   The current implementation chooses the join order based on
   select counts, ie if one of the join sides has been reduced using
   a select this join is choosen over one without such selections.
 */

/* currently we only find simple column expressions */
void *
name_find_column( sql_rel *rel, const char *rname, const char *name, int pnr, sql_rel **bt )
{
	sql_exp *alias = NULL;
	sql_column *c = NULL;

	switch (rel->op) {
	case op_basetable: {
		node *cn;
		sql_table *t = rel->l;

		if (rel->exps) {
			sql_exp *e;

			if (rname)
				e = exps_bind_column2(rel->exps, rname, name);
			else
				e = exps_bind_column(rel->exps, name, NULL, 0);
			if (!e || e->type != e_column)
				return NULL;
			if (e->l)
				rname = e->l;
			name = e->r;
		}
		if (name && !t)
			return rel->r;
		if (rname && strcmp(t->base.name, rname) != 0)
			return NULL;
		for (cn = t->columns.set->h; cn; cn = cn->next) {
			sql_column *c = cn->data;
			if (strcmp(c->base.name, name) == 0) {
				*bt = rel;
				if (pnr < 0 || (c->t->p &&
				    list_position(c->t->p->members.set, c->t) == pnr))
					return c;
			}
		}
		if (t->idxs.set)
		for (cn = t->idxs.set->h; cn; cn = cn->next) {
			sql_idx *i = cn->data;
			if (strcmp(i->base.name, name+1 /* skip % */) == 0) {
				*bt = rel;
				if (pnr < 0 || (i->t->p &&
				    list_position(i->t->p->members.set, i->t) == pnr)) {
					sql_kc *c = i->columns->h->data;
					return c->c;
				}
			}
		}
		break;
	}
	case op_table:
		/* table func */
		return NULL;
	case op_ddl:
		if (is_updateble(rel))
			return name_find_column( rel->l, rname, name, pnr, bt);
		return NULL;
	case op_join:
	case op_left:
	case op_right:
	case op_full:
		/* first right (possible subquery) */
		c = name_find_column( rel->r, rname, name, pnr, bt);
		/* fall through */
	case op_semi:
	case op_anti:
		if (!c)
			c = name_find_column( rel->l, rname, name, pnr, bt);
		return c;
	case op_select:
	case op_topn:
	case op_sample:
		return name_find_column( rel->l, rname, name, pnr, bt);
	case op_union:
	case op_inter:
	case op_except:

		if (pnr >= 0 || pnr == -2) {
			/* first right (possible subquery) */
			c = name_find_column( rel->r, rname, name, pnr, bt);
			if (!c)
				c = name_find_column( rel->l, rname, name, pnr, bt);
			return c;
		}
		return NULL;

	case op_project:
	case op_groupby:
		if (!rel->exps)
			break;
		if (rname)
			alias = exps_bind_column2(rel->exps, rname, name);
		else
			alias = exps_bind_column(rel->exps, name, NULL, 1);
		if (is_groupby(rel->op) && alias && alias->type == e_column && rel->r) {
			if (alias->l)
				alias = exps_bind_column2(rel->r, alias->l, alias->r);
			else
				alias = exps_bind_column(rel->r, alias->r, NULL, 1);
		}
		if (is_groupby(rel->op) && !alias && rel->l) {
			/* Group by column not found as alias in projection
			 * list, fall back to check plain input columns */
			return name_find_column( rel->l, rname, name, pnr, bt);
		}
		break;
	case op_insert:
	case op_update:
	case op_delete:
	case op_truncate:
		break;
	}
	if (alias) { /* we found an expression with the correct name, but
			we need sql_columns */
		if (rel->l && alias->type == e_column) /* real alias */
			return name_find_column(rel->l, alias->l, alias->r, pnr, bt);
	}
	return NULL;
}

static sql_column *
exp_find_column( sql_rel *rel, sql_exp *exp, int pnr )
{
	if (exp->type == e_column) {
		sql_rel *bt = NULL;
		return name_find_column(rel, exp->l, exp->r, pnr, &bt);
	}
	return NULL;
}

static sql_column *
exp_find_column_( sql_rel *rel, sql_exp *exp, int pnr, sql_rel **bt )
{
	if (exp->type == e_column)
		return name_find_column(rel, exp->l, exp->r, pnr, bt);
	return NULL;
}

/* find column for the select/join expression */
static sql_column *
sjexp_col(sql_exp *e, sql_rel *r)
{
	sql_column *res = NULL;

	if (e->type == e_cmp && !is_complex_exp(e->flag)) {
		res = exp_find_column(r, e->l, -2);
		if (!res)
			res = exp_find_column(r, e->r, -2);
	}
	return res;
}

static sql_exp *
list_find_exp( list *exps, sql_exp *e)
{
	sql_exp *ne = NULL;

	if (e->type != e_column)
		return NULL;
	if (( e->l && (ne=exps_bind_column2(exps, e->l, e->r)) != NULL) ||
	   ((!e->l && (ne=exps_bind_column(exps, e->r, NULL, 1)) != NULL)))
		return ne;
	return NULL;
}

static int
kc_column_cmp(sql_kc *kc, sql_column *c)
{
	/* return on equality */
	return !(c == kc->c);
}

static void psm_exps_properties(mvc *sql, global_props *gp, list *exps);
static void rel_properties(mvc *sql, global_props *gp, sql_rel *rel);

static void
psm_exp_properties(mvc *sql, global_props *gp, sql_exp *e)
{
	/* only functions need fix up */
	switch(e->type) {
	case e_atom:
	case e_column:
		break;
	case e_convert:
		psm_exp_properties(sql, gp, e->l);
		break;
	case e_aggr:
	case e_func:
		psm_exps_properties(sql, gp, e->l);
		assert(!e->r);
		break;
	case e_cmp:
		if (e->flag == cmp_or || e->flag == cmp_filter) {
			psm_exps_properties(sql, gp, e->l);
			psm_exps_properties(sql, gp, e->r);
		} else if (e->flag == cmp_in || e->flag == cmp_notin) {
			psm_exp_properties(sql, gp, e->l);
			psm_exps_properties(sql, gp, e->r);
		} else {
			psm_exp_properties(sql, gp, e->l);
			psm_exp_properties(sql, gp, e->r);
			if (e->f)
				psm_exp_properties(sql, gp, e->f);
		}
		break;
	case e_psm:
		if (e->flag & PSM_SET || e->flag & PSM_RETURN || e->flag & PSM_EXCEPTION) {
			psm_exp_properties(sql, gp, e->l);
		} else if (e->flag & PSM_WHILE || e->flag & PSM_IF) {
			psm_exp_properties(sql, gp, e->l);
			psm_exps_properties(sql, gp, e->r);
			if (e->flag == PSM_IF && e->f)
				psm_exps_properties(sql, gp, e->f);
		} else if (e->flag & PSM_REL && e->l) {
			rel_properties(sql, gp, e->l);
		}
		break;
	}
}

static void
psm_exps_properties(mvc *sql, global_props *gp, list *exps)
{
	node *n;

	if (!exps)
		return;
	for (n = exps->h; n; n = n->next)
		psm_exp_properties(sql, gp, n->data);
}

static void
rel_properties(mvc *sql, global_props *gp, sql_rel *rel)
{
	if (!rel)
		return;

	gp->cnt[(int)rel->op]++;
	switch (rel->op) {
	case op_basetable:
		break;
	case op_table:
		if (rel->l && rel->flag != TRIGGER_WRAPPER)
			rel_properties(sql, gp, rel->l);
		break;
	case op_join:
	case op_left:
	case op_right:
	case op_full:

	case op_semi:
	case op_anti:

	case op_union:
	case op_inter:
	case op_except:

	case op_insert:
	case op_update:
	case op_delete:
		if (rel->l)
			rel_properties(sql, gp, rel->l);
		if (rel->r)
			rel_properties(sql, gp, rel->r);
		break;
	case op_project:
	case op_select:
	case op_groupby:
	case op_topn:
	case op_sample:
	case op_truncate:
		if (rel->l)
			rel_properties(sql, gp, rel->l);
		break;
	case op_ddl:
		if (rel->flag == ddl_psm && rel->exps)
			psm_exps_properties(sql, gp, rel->exps);
		if (rel->flag == ddl_output || rel->flag == ddl_create_seq || rel->flag == ddl_alter_seq || rel->flag == ddl_alter_table || rel->flag == ddl_create_table || rel->flag == ddl_create_view) {
			if (rel->l)
				rel_properties(sql, gp, rel->l);
		} else if (rel->flag == ddl_list || rel->flag == ddl_exception) {
			if (rel->l)
				rel_properties(sql, gp, rel->l);
			if (rel->r)
				rel_properties(sql, gp, rel->r);
		}
		break;
	}

	switch (rel->op) {
	case op_basetable:
	case op_table:
		if (!find_prop(rel->p, PROP_COUNT))
			rel->p = prop_create(sql->sa, PROP_COUNT, rel->p);
		break;
	case op_join:
	case op_left:
	case op_right:
	case op_full:

	case op_semi:
	case op_anti:

	case op_union:
	case op_inter:
	case op_except:
		break;

	case op_project:
	case op_groupby:
	case op_topn:
	case op_sample:
	case op_select:
		break;

	case op_insert:
	case op_update:
	case op_delete:
	case op_truncate:
	case op_ddl:
		break;
	}
}

static sql_rel * rel_join_order(visitor *v, sql_rel *rel) ;

static void
get_relations(visitor *v, sql_rel *rel, list *rels)
{
	if (!rel_is_ref(rel) && rel->op == op_join && rel->exps == NULL) {
		sql_rel *l = rel->l;
		sql_rel *r = rel->r;

		get_relations(v, l, rels);
		get_relations(v, r, rels);
		rel->l = NULL;
		rel->r = NULL;
		rel_destroy(rel);
	} else {
		rel = rel_join_order(v, rel);
		append(rels, rel);
	}
}

static void
get_inner_relations(mvc *sql, sql_rel *rel, list *rels)
{
	if (!rel_is_ref(rel) && is_join(rel->op)) {
		sql_rel *l = rel->l;
		sql_rel *r = rel->r;

		get_inner_relations(sql, l, rels);
		get_inner_relations(sql, r, rels);
	} else {
		append(rels, rel);
	}
}

static int
exp_count(int *cnt, sql_exp *e)
{
	int flag;
	if (!e)
		return 0;
	if (find_prop(e->p, PROP_JOINIDX))
		*cnt += 100;
	if (find_prop(e->p, PROP_HASHCOL))
		*cnt += 100;
	if (find_prop(e->p, PROP_HASHIDX))
		*cnt += 100;
	switch(e->type) {
	case e_cmp:
		if (!is_complex_exp(e->flag)) {
			exp_count(cnt, e->l);
			exp_count(cnt, e->r);
			if (e->f)
				exp_count(cnt, e->f);
		}
 		flag = e->flag & (~CMP_BETWEEN);
		switch (flag) {
		case cmp_equal:
			*cnt += 90;
			return 90;
		case cmp_notequal:
			*cnt += 7;
			return 7;
		case cmp_gt:
		case cmp_gte:
		case cmp_lt:
		case cmp_lte:
			*cnt += 6;
			if (e->f){ /* range */
				*cnt += 6;
				return 12;
			}
			return 6;
		case cmp_filter:
			if (exps_card(e->r) > CARD_AGGR) {
				/* filters for joins are special */
				*cnt += 1000;
				return 1000;
			}
			*cnt += 2;
			return 2;
		case cmp_in:
		case cmp_notin: {
			list *l = e->r;
			int c = 9 - 10*list_length(l);
			*cnt += c;
			return c;
		}
		case cmp_or: /* prefer or over functions */
			*cnt += 3;
			return 3;
		case mark_in:
		case mark_notin:
			*cnt += 0;
			return 0;
		default:
			return 0;
		}
	case e_column:
		*cnt += 20;
		return 20;
	case e_atom:
		*cnt += 10;
		return 10;
	case e_func:
		/* functions are more expensive, depending on the number of columns involved. */
		if (e->card == CARD_ATOM)
			return 0;
		*cnt -= 5*list_length(e->l);
		return 5*list_length(e->l);
	case e_convert:
		/* functions are more expensive, depending on the number of columns involved. */
		if (e->card == CARD_ATOM)
			return 0;
		/* fall through */
	default:
		*cnt -= 5;
		return -5;
	}
}

static int
exp_keyvalue(sql_exp *e)
{
	int cnt = 0;
	exp_count(&cnt, e);
	return cnt;
}

static sql_exp *
joinexp_col(sql_exp *e, sql_rel *r)
{
	if (e->type == e_cmp) {
		if (rel_has_exp(r, e->l) >= 0)
			return e->l;
		return e->r;
	}
	assert(0);
	return NULL;
}

static sql_column *
table_colexp(sql_exp *e, sql_rel *r)
{
	sql_table *t = r->l;

	if (e->type == e_column) {
		const char *name = exp_name(e);
		node *cn;

		if (r->exps) { /* use alias */
			for (cn = r->exps->h; cn; cn = cn->next) {
				sql_exp *ce = cn->data;
				if (strcmp(exp_name(ce), name) == 0) {
					name = ce->r;
					break;
				}
			}
		}
		for (cn = t->columns.set->h; cn; cn = cn->next) {
			sql_column *c = cn->data;
			if (strcmp(c->base.name, name) == 0)
				return c;
		}
	}
	return NULL;
}

int
exp_joins_rels(sql_exp *e, list *rels)
{
	sql_rel *l = NULL, *r = NULL;

	assert (e->type == e_cmp);

	if (e->flag == cmp_or) {
		l = NULL;
	} else if (e->flag == cmp_filter) {
		list *ll = e->l;
		list *lr = e->r;

		l = find_rel(rels, ll->h->data);
		r = find_rel(rels, lr->h->data);
	} else if (e->flag == cmp_in || e->flag == cmp_notin) {
		list *lr = e->r;

		l = find_rel(rels, e->l);
		if (lr && lr->h)
			r = find_rel(rels, lr->h->data);
	} else {
		l = find_rel(rels, e->l);
		r = find_rel(rels, e->r);
	}

	if (l && r)
		return 0;
	return -1;
}

static list *
matching_joins(sql_allocator *sa, list *rels, list *exps, sql_exp *je)
{
	sql_rel *l, *r;

	assert (je->type == e_cmp);

	l = find_rel(rels, je->l);
	r = find_rel(rels, je->r);
	if (l && r) {
		list *res;
		list *n_rels = sa_list(sa);

		append(n_rels, l);
		append(n_rels, r);
		res = list_select(exps, n_rels, (fcmp) &exp_joins_rels, (fdup)NULL);
		return res;
	}
	return sa_list(sa);
}

static int
sql_column_kc_cmp(sql_column *c, sql_kc *kc)
{
	/* return on equality */
	return (c->colnr - kc->c->colnr);
}

static sql_idx *
find_fk_index(sql_table *l, list *lcols, sql_table *r, list *rcols)
{
	if (l->idxs.set) {
		node *in;
		for (in = l->idxs.set->h; in; in = in->next){
			sql_idx *li = in->data;
			if (li->type == join_idx) {
				sql_key *rk = &((sql_fkey*)li->key)->rkey->k;
				fcmp cmp = (fcmp)&sql_column_kc_cmp;

				if (rk->t == r &&
					list_match(lcols, li->columns, cmp) == 0 &&
					list_match(rcols, rk->columns, cmp) == 0) {
					return li;
				}
			}
		}
	}
	return NULL;
}

static sql_rel *
find_basetable( sql_rel *r)
{
	if (!r)
		return NULL;
	switch(r->op) {
	case op_basetable:
		if (!r->l)
			return NULL;
		return r;
	case op_project:
	case op_select:
		return find_basetable(r->l);
	default:
		return NULL;
	}
}

static int
exps_count(list *exps)
{
	node *n;
	int cnt = 0;

	if (!exps)
		return 0;
	for (n = exps->h; n; n=n->next)
		exp_count(&cnt, n->data);
	return cnt;
}

static list *
order_join_expressions(mvc *sql, list *dje, list *rels)
{
	list *res = sa_list(sql->sa);
	node *n = NULL;
	int i, *keys, cnt = list_length(dje);
	void **data;
	int debug = mvc_debug_on(sql, 16);

	if (cnt == 0)
		return res;

	keys = GDKmalloc(cnt*sizeof(int));
	data = GDKmalloc(cnt*sizeof(void *));
	if (keys == NULL || data == NULL) {
		GDKfree(keys);
		GDKfree(data);
		return NULL;
	}

	for (n = dje->h, i = 0; n; n = n->next, i++) {
		sql_exp *e = n->data;

		keys[i] = exp_keyvalue(e);
		/* add some weight for the selections */
		if (e->type == e_cmp && !is_complex_exp(e->flag)) {
			sql_rel *l = find_rel(rels, e->l);
			sql_rel *r = find_rel(rels, e->r);

			if (l && is_select(l->op) && l->exps)
				keys[i] += list_length(l->exps)*10 + exps_count(l->exps)*debug;
			if (r && is_select(r->op) && r->exps)
				keys[i] += list_length(r->exps)*10 + exps_count(r->exps)*debug;
		}
		data[i] = n->data;
	}
	/* sort descending */
	GDKqsort(keys, data, NULL, cnt, sizeof(int), sizeof(void *), TYPE_int, true, true);
	for(i=0; i<cnt; i++) {
		list_append(res, data[i]);
	}
	GDKfree(keys);
	GDKfree(data);
	return res;
}

static int
find_join_rels(list **L, list **R, list *exps, list *rels)
{
	node *n;

	*L = sa_list(exps->sa);
	*R = sa_list(exps->sa);
	if (!exps || list_length(exps) <= 1)
		return -1;
	for(n = exps->h; n; n = n->next) {
		sql_exp *e = n->data;
		sql_rel *l = NULL, *r = NULL;

		if (!is_complex_exp(e->flag)){
			l = find_rel(rels, e->l);
			r = find_rel(rels, e->r);
		}
		if (l<r) {
			list_append(*L, l);
			list_append(*R, r);
		} else {
			list_append(*L, r);
			list_append(*R, l);
		}
	}
	return 0;
}

static list *
distinct_join_exps(list *aje, list *lrels, list *rrels)
{
	node *n, *m, *o, *p;
	int len = 0, i, j;
	char *used = SA_NEW_ARRAY(aje->sa, char, len = list_length(aje));
	list *res = sa_list(aje->sa);

	memset(used, 0, len);
	assert(len == list_length(lrels));
	for(n = lrels->h, m = rrels->h, j = 0; n && m;
	    n = n->next, m = m->next, j++) {
		if (n->data && m->data)
		for(o = n->next, p = m->next, i = j+1; o && p;
		    o = o->next, p = p->next, i++) {
			if (o->data == n->data && p->data == m->data)
				used[i] = 1;
		}
	}
	for (i = 0, n = aje->h; i < len; n = n->next, i++) {
		if (!used[i])
			list_append(res, n->data);
	}
	return res;
}

static list *
find_fk( mvc *sql, list *rels, list *exps)
{
	node *djn;
	list *sdje, *aje, *dje;
	list *lrels, *rrels;

	/* first find the distinct join expressions */
	aje = list_select(exps, rels, (fcmp) &exp_is_join, (fdup)NULL);
	/* add left/right relation */
	if (find_join_rels(&lrels, &rrels, aje, rels) < 0)
		dje = aje;
	else
		dje = distinct_join_exps(aje, lrels, rrels);
	for(djn=dje->h; djn; djn = djn->next) {
		/* equal join expressions */
		sql_idx *idx = NULL;
		sql_exp *je = djn->data, *le = je->l, *re = je->r;

		if (is_complex_exp(je->flag))
			break;
		if (!find_prop(je->p, PROP_JOINIDX)) {
			int swapped = 0;
			list *aaje = matching_joins(sql->sa, rels, aje, je);
			list *eje = list_select(aaje, (void*)1, (fcmp) &exp_is_eqjoin, (fdup)NULL);
			sql_rel *lr = find_rel(rels, le), *olr = lr;
			sql_rel *rr = find_rel(rels, re), *orr = rr;
			sql_rel *bt = NULL;
			char *iname;

			sql_table *l, *r;
			list *lexps = list_map(eje, lr, (fmap) &joinexp_col);
			list *rexps = list_map(eje, rr, (fmap) &joinexp_col);
			list *lcols, *rcols;

			lr = find_basetable(lr);
			rr = find_basetable(rr);
			if (!lr || !rr)
				continue;
			l = lr->l;
			r = rr->l;
			lcols = list_map(lexps, lr, (fmap) &table_colexp);
			rcols = list_map(rexps, rr, (fmap) &table_colexp);
			lcols->destroy = NULL;
			rcols->destroy = NULL;
			if (list_length(lcols) != list_length(rcols))
				continue;

			idx = find_fk_index(l, lcols, r, rcols);
			if (!idx) {
				idx = find_fk_index(r, rcols, l, lcols);
				swapped = 1;
			}

			if (idx && (iname = sa_strconcat( sql->sa, "%", idx->base.name)) != NULL &&
				   ((!swapped && name_find_column(olr, NULL, iname, -2, &bt) == NULL) ||
			            ( swapped && name_find_column(orr, NULL, iname, -2, &bt) == NULL)))
				idx = NULL;

			if (idx) {
				prop *p;
				node *n;
				sql_exp *t = NULL, *i = NULL;

				if (list_length(lcols) > 1 || !mvc_debug_on(sql, 512)) {

					/* Add join between idx and TID */
					if (swapped) {
						sql_exp *s = je->l, *l = je->r;

						t = rel_find_column(sql->sa, olr, s->l, TID);
						i = rel_find_column(sql->sa, orr, l->l, iname);
						if (!t || !i)
							continue;
						je = exp_compare(sql->sa, i, t, cmp_equal);
					} else {
						sql_exp *s = je->r, *l = je->l;

						t = rel_find_column(sql->sa, orr, s->l, TID);
						i = rel_find_column(sql->sa, olr, l->l, iname);
						if (!t || !i)
							continue;
						je = exp_compare(sql->sa, i, t, cmp_equal);
					}

					/* Remove all join expressions */
					for (n = eje->h; n; n = n->next)
						list_remove_data(exps, n->data);
					append(exps, je);
					djn->data = je;
				} else if (swapped) { /* else keep je for single column expressions */
					je = exp_compare(sql->sa, je->r, je->l, cmp_equal);
					/* Remove all join expressions */
					for (n = eje->h; n; n = n->next)
						list_remove_data(exps, n->data);
					append(exps, je);
					djn->data = je;
				}
				je->p = p = prop_create(sql->sa, PROP_JOINIDX, je->p);
				p->value = idx;
			}
		}
	}

	/* sort expressions on weighted number of reducing operators */
	sdje = order_join_expressions(sql, dje, rels);
	return sdje;
}

static sql_rel *
order_joins(visitor *v, list *rels, list *exps)
{
	sql_rel *top = NULL, *l = NULL, *r = NULL;
	sql_exp *cje;
	node *djn;
	list *sdje, *n_rels = sa_list(v->sql->sa);
	int fnd = 0;

	/* find foreign keys and reorder the expressions on reducing quality */
	sdje = find_fk(v->sql, rels, exps);

	if (list_length(rels) > 2 && mvc_debug_on(v->sql, 256)) {
		for(djn = sdje->h; djn; djn = djn->next ) {
			sql_exp *e = djn->data;
			list_remove_data(exps, e);
		}
		top =  rel_planner(v->sql, rels, sdje, exps);
		return top;
	}

	/* open problem, some expressions use more than 2 relations */
	/* For example a.x = b.y * c.z; */
	if (list_length(rels) >= 2 && sdje->h) {
		/* get the first expression */
		cje = sdje->h->data;

		/* find the involved relations */

		/* complex expressions may touch multiple base tables
		 * Should be pushed up to extra selection.
		 * */
		if (cje->type != e_cmp || is_complex_exp(cje->flag) || !find_prop(cje->p, PROP_HASHCOL) /*||
		   (cje->type == e_cmp && cje->f == NULL)*/) {
			l = find_one_rel(rels, cje->l);
			r = find_one_rel(rels, cje->r);
		}

		if (l && r && l != r) {
			list_remove_data(sdje, cje);
			list_remove_data(exps, cje);
		}
	}
	if (l && r && l != r) {
		list_remove_data(rels, l);
		list_remove_data(rels, r);
		list_append(n_rels, l);
		list_append(n_rels, r);

		/* Create a relation between l and r. Since the calling
	   	   functions rewrote the join tree, into a list of expressions
	   	   and a list of (simple) relations, there are no outer joins
	   	   involved, we can simply do a crossproduct here.
	 	 */
		top = rel_crossproduct(v->sql->sa, l, r, op_join);
		rel_join_add_exp(v->sql->sa, top, cje);

		/* all other join expressions on these 2 relations */
		while((djn = list_find(exps, n_rels, (fcmp)&exp_joins_rels)) != NULL) {
			sql_exp *e = djn->data;

			rel_join_add_exp(v->sql->sa, top, e);
			list_remove_data(exps, e);
		}
		/* Remove other joins on the current 'n_rels' set in the distinct list too */
		while((djn = list_find(sdje, n_rels, (fcmp)&exp_joins_rels)) != NULL)
			list_remove_data(sdje, djn->data);
		fnd = 1;
	}
	/* build join tree using the ordered list */
	while(list_length(exps) && fnd) {
		fnd = 0;
		/* find the first expression which could be added */
		for(djn = sdje->h; djn && !fnd && rels->h; djn = (!fnd)?djn->next:NULL) {
			node *ln, *rn, *en;

			cje = djn->data;
			ln = list_find(n_rels, cje->l, (fcmp)&rel_has_exp);
			rn = list_find(n_rels, cje->r, (fcmp)&rel_has_exp);

			if (ln || rn) {
				/* remove the expression from the lists */
				list_remove_data(sdje, cje);
				list_remove_data(exps, cje);
			}
			if (ln && rn) {
				assert(0);
				/* create a selection on the current */
				l = ln->data;
				r = rn->data;
				rel_join_add_exp(v->sql->sa, top, cje);
				fnd = 1;
			} else if (ln || rn) {
				if (ln) {
					l = ln->data;
					r = find_rel(rels, cje->r);
				} else {
					l = rn->data;
					r = find_rel(rels, cje->l);
				}
				if (!r) {
					fnd = 1; /* not really, but this bails out */
					continue;
				}
				list_remove_data(rels, r);
				append(n_rels, r);

				/* create a join using the current expression */
				top = rel_crossproduct(v->sql->sa, top, r, op_join);
				rel_join_add_exp(v->sql->sa, top, cje);

				/* all join expressions on these tables */
				while((en = list_find(exps, n_rels, (fcmp)&exp_joins_rels)) != NULL) {
					sql_exp *e = en->data;
					rel_join_add_exp(v->sql->sa, top, e);
					list_remove_data(exps, e);
				}
				/* Remove other joins on the current 'n_rels'
				   set in the distinct list too */
				while((en = list_find(sdje, n_rels, (fcmp)&exp_joins_rels)) != NULL)
					list_remove_data(sdje, en->data);
				fnd = 1;
			}
		}
	}
	if (list_length(rels)) { /* more relations */
		node *n;
		for(n=rels->h; n; n = n->next) {
			if (top)
				top = rel_crossproduct(v->sql->sa, top, n->data, op_join);
			else
				top = n->data;
		}
	}
	if (list_length(exps)) { /* more expressions (add selects) */
		node *n;
		top = rel_select(v->sql->sa, top, NULL);
		for(n=exps->h; n; n = n->next) {
			sql_exp *e = n->data;

			/* find the involved relations */

			/* complex expressions may touch multiple base tables
		 	 * Should be push up to extra selection. */
			/*
			l = find_one_rel(rels, e->l);
			r = find_one_rel(rels, e->r);

			if (l && r)
			*/
			if (exp_is_join_exp(e) == 0) {
				sql_rel *nr = NULL;
				if (e->flag == cmp_equal)
					nr = rel_push_join(v->sql, top->l, e->l, e->r, NULL, e, 0);
				if (!nr)
					rel_join_add_exp(v->sql->sa, top->l, e);
			} else
				rel_select_add_exp(v->sql->sa, top, e);
		}
	}
	return top;
}

static int
rel_neg_in_size(sql_rel *r)
{
	if (is_union(r->op) && r->nrcols == 0)
		return -1 + rel_neg_in_size(r->l);
	if (is_project(r->op) && r->nrcols == 0)
		return -1;
	return 0;
}

static list *
push_in_join_down(mvc *sql, list *rels, list *exps)
{
	node *n;
	int restart = 1;
	list *nrels;

	/* we should sort these first, ie small in's before large one's */
	nrels = list_sort(rels, (fkeyvalue)&rel_neg_in_size, (fdup)&rel_dup);

	/* we need to cleanup, the new refs ! */
	rels->destroy = (fdestroy)rel_destroy;
	list_destroy(rels);
	rels = nrels;

	/* one of the rels should be a op_union with nrcols == 0 */
	while (restart) {
		for (n = rels->h; n; n = n->next) {
			sql_rel *r = n->data;

			restart = 0;
			if (is_project(r->op) && r->nrcols == 0) {
				/* next step find expression on this relation */
				node *m;
				sql_rel *l = NULL;
				sql_exp *je = NULL;

				for(m = exps->h; !je && m; m = m->next) {
					sql_exp *e = m->data;

					if (e->type == e_cmp && e->flag == cmp_equal) {
						/* in values are on
							the right of the join */
						if (rel_has_exp(r, e->r) >= 0)
							je = e;
					}
				}
				/* with this expression find other relation */
				if (je && (l = find_rel(rels, je->l)) != NULL) {
					sql_rel *nr = rel_crossproduct(sql->sa, l, r, op_join);

					rel_join_add_exp(sql->sa, nr, je);
					list_append(rels, nr);
					list_remove_data(rels, l);
					list_remove_data(rels, r);
					list_remove_data(exps, je);
					restart = 1;
					break;
				}

			}
		}
	}
	return rels;
}

static list *
push_up_join_exps( mvc *sql, sql_rel *rel)
{
	if (rel_is_ref(rel))
		return NULL;

	switch(rel->op) {
	case op_join: {
		sql_rel *rl = rel->l;
		sql_rel *rr = rel->r;
		list *l, *r;

		if (rel_is_ref(rl) && rel_is_ref(rr)) {
			l = rel->exps;
			rel->exps = NULL;
			return l;
		}
		l = push_up_join_exps(sql, rl);
		r = push_up_join_exps(sql, rr);
		if (l && r) {
			l = list_merge(l, r, (fdup)NULL);
			r = NULL;
		}
		if (rel->exps) {
			if (l && !r)
				r = l;
			l = list_merge(rel->exps, r, (fdup)NULL);
		}
		rel->exps = NULL;
		return l;
	}
	default:
		return NULL;
	}
}

static sql_rel *
reorder_join(visitor *v, sql_rel *rel)
{
	list *exps;
	list *rels;

	if (rel->op == op_join && !rel_is_ref(rel))
		rel->exps = push_up_join_exps(v->sql, rel);

	exps = rel->exps;
	if (!exps) /* crosstable, ie order not important */
		return rel;
	rel->exps = NULL; /* should be all crosstables by now */
 	rels = sa_list(v->sql->sa);
	if (is_outerjoin(rel->op) || is_single(rel)) {
		sql_rel *l, *r;
		int cnt = 0;
		/* try to use an join index also for outer joins */
 		get_inner_relations(v->sql, rel, rels);
		cnt = list_length(exps);
		rel->exps = find_fk(v->sql, rels, exps);
		if (list_length(rel->exps) != cnt)
			rel->exps = order_join_expressions(v->sql, exps, rels);
		l = rel->l;
		r = rel->r;
		if (is_join(l->op))
			rel->l = reorder_join(v, rel->l);
		if (is_join(r->op))
			rel->r = reorder_join(v, rel->r);
	} else {
 		get_relations(v, rel, rels);
		if (list_length(rels) > 1) {
			rels = push_in_join_down(v->sql, rels, exps);
			rel = order_joins(v, rels, exps);
		} else {
			rel->exps = exps;
			exps = NULL;
		}
	}
	return rel;
}

static sql_rel *
rel_join_order(visitor *v, sql_rel *rel)
{
	visitor ev = { .sql = v->sql };

	if (!rel)
		return rel;

	switch (rel->op) {
	case op_basetable:
	case op_table:
		break;
	case op_join:
	case op_left:
	case op_right:
	case op_full:
		break;

	case op_semi:
	case op_anti:

	case op_union:
	case op_inter:
	case op_except:
		rel->l = rel_join_order(v, rel->l);
		rel->r = rel_join_order(v, rel->r);
		break;
	case op_project:
	case op_select:
	case op_groupby:
	case op_topn:
	case op_sample:
		rel->l = rel_join_order(v, rel->l);
		break;
	case op_ddl:
		if (rel->flag == ddl_output || rel->flag == ddl_create_seq || rel->flag == ddl_alter_seq || rel->flag == ddl_alter_table || rel->flag == ddl_create_table || rel->flag == ddl_create_view) {
			rel->l = rel_join_order(v, rel->l);
		} else if (rel->flag == ddl_list || rel->flag == ddl_exception) {
			rel->l = rel_join_order(v, rel->l);
			rel->r = rel_join_order(v, rel->r);
		}
		break;
	case op_insert:
	case op_update:
	case op_delete:
		rel->r = rel_join_order(v, rel->r);
		break;
	case op_truncate:
		break;
	}
	if (is_join(rel->op) && rel->exps && !rel_is_ref(rel)) {
		rel = rel_visitor_bottomup(&ev, rel, &rel_remove_empty_select);
		if (rel && !rel_is_ref(rel))
			rel = reorder_join(v, rel);
	} else if (is_join(rel->op)) {
		rel->l = rel_join_order(v, rel->l);
		rel->r = rel_join_order(v, rel->r);
	}
	return rel;
}

/* exp_rename */
static sql_exp * exp_rename(mvc *sql, sql_exp *e, sql_rel *f, sql_rel *t);

static list *
exps_rename(mvc *sql, list *l, sql_rel *f, sql_rel *t)
{
	node *n;
	list *nl = new_exp_list(sql->sa);

	for(n=l->h; n; n=n->next) {
		sql_exp *arg = n->data;

		arg = exp_rename(sql, arg, f, t);
		if (!arg)
			return NULL;
		append(nl, arg);
	}
	return nl;
}

/* exp_rename */
static sql_exp *
exp_rename(mvc *sql, sql_exp *e, sql_rel *f, sql_rel *t)
{
	sql_exp *ne = NULL, *l, *r, *r2;

	switch(e->type) {
	case e_column:
		if (e->l) {
			ne = exps_bind_column2(f->exps, e->l, e->r);
			/* if relation name matches expressions relation name, find column based on column name alone */
		} else {
			ne = exps_bind_column(f->exps, e->r, NULL, 1);
		}
		if (!ne)
			return e;
		e = NULL;
		if (exp_name(ne) && ne->r && ne->l)
			e = rel_bind_column2(sql, t, ne->l, ne->r, 0);
		if (!e && ne->r)
			e = rel_bind_column(sql, t, ne->r, 0, 1);
		sql->session->status = 0;
		sql->errstr[0] = 0;
		if (!e && exp_is_atom(ne))
			return ne;
		return exp_ref(sql ,e);
	case e_cmp:
		if (e->flag == cmp_or || e->flag == cmp_filter) {
			list *l = exps_rename(sql, e->l, f, t);
			list *r = exps_rename(sql, e->r, f, t);
			if (l && r) {
				if (e->flag == cmp_filter)
					ne = exp_filter(sql->sa, l, r, e->f, is_anti(e));
				else
					ne = exp_or(sql->sa, l, r, is_anti(e));
			}
		} else if (e->flag == cmp_in || e->flag == cmp_notin) {
			sql_exp *l = exp_rename(sql, e->l, f, t);
			list *r = exps_rename(sql, e->r, f, t);
			if (l && r)
				ne = exp_in(sql->sa, l, r, e->flag);
		} else {
			l = exp_rename(sql, e->l, f, t);
			r = exp_rename(sql, e->r, f, t);
			if (e->f) {
				r2 = exp_rename(sql, e->f, f, t);
				if (l && r && r2)
					ne = exp_compare2(sql->sa, l, r, r2, e->flag);
			} else if (l && r) {
				ne = exp_compare(sql->sa, l, r, e->flag);
			}
		}
		break;
	case e_convert:
		l = exp_rename(sql, e->l, f, t);
		if (l)
			ne = exp_convert(sql->sa, l, exp_fromtype(e), exp_totype(e));
		break;
	case e_aggr:
	case e_func: {
		list *l = e->l, *nl = NULL;

		if (!l) {
			return e;
		} else {
			nl = exps_rename(sql, l, f, t);
			if (!nl)
				return NULL;
		}
		if (e->type == e_func)
			ne = exp_op(sql->sa, nl, e->f);
		else
			ne = exp_aggr(sql->sa, nl, e->f, need_distinct(e), need_no_nil(e), e->card, has_nil(e));
		break;
	}
	case e_atom:
	case e_psm:
		return e;
	}
	if (!ne)
		return NULL;
	return exp_propagate(sql->sa, ne, e);
}

<<<<<<< HEAD
=======
/* push the expression down, ie translate colum references
	from relation f into expression of relation t
*/

static sql_exp * _exp_push_down(mvc *sql, sql_exp *e, sql_rel *f, sql_rel *t);

static list *
exps_push_down(mvc *sql, list *exps, sql_rel *f, sql_rel *t)
{
	node *n;
	list *nl = new_exp_list(sql->sa);

	for(n = exps->h; n; n = n->next) {
		sql_exp *arg = n->data, *narg = NULL;

		narg = _exp_push_down(sql, arg, f, t);
		if (!narg)
			return NULL;
		narg = exp_propagate(sql->sa, narg, arg);
		append(nl, narg);
	}
	return nl;
}

static sql_exp *
_exp_push_down(mvc *sql, sql_exp *e, sql_rel *f, sql_rel *t)
{
	sql_exp *oe = e;
	sql_exp *ne = NULL, *l, *r, *r2;

	switch(e->type) {
	case e_column:
		if (is_union(f->op)) {
			int p = list_position(f->exps, rel_find_exp(f, e));

			return list_fetch(t->exps, p);
		}
		if (e->l) {
			ne = rel_bind_column2(sql, f, e->l, e->r, 0);
			/* if relation name matches expressions relation name, find column based on column name alone */
		}
		if (!ne && !e->l)
			ne = rel_bind_column(sql, f, e->r, 0, 1);
		if (!ne || ne->type != e_column)
			return NULL;
		e = NULL;
		if (ne->l && ne->r)
			e = rel_bind_column2(sql, t, ne->l, ne->r, 0);
		if (!e && ne->r && !ne->l)
			e = rel_bind_column(sql, t, ne->r, 0, 1);
		sql->session->status = 0;
		sql->errstr[0] = 0;
		if (e && oe)
			e = exp_propagate(sql->sa, e, oe);
		/* if the upper exp was an alias, keep this */
		if (e && exp_relname(ne))
			exp_prop_alias(sql->sa, e, ne);
		return e;
	case e_cmp:
		if (e->flag == cmp_or || e->flag == cmp_filter) {
			list *l, *r;

			l = exps_push_down(sql, e->l, f, t);
			if (!l)
				return NULL;
			r = exps_push_down(sql, e->r, f, t);
			if (!r)
				return NULL;
			if (e->flag == cmp_filter)
				return exp_filter(sql->sa, l, r, e->f, is_anti(e));
			return exp_or(sql->sa, l, r, is_anti(e));
		} else if (e->flag == cmp_in || e->flag == cmp_notin) {
			list *r;

			l = _exp_push_down(sql, e->l, f, t);
			if (!l)
				return NULL;
			r = exps_push_down(sql, e->r, f, t);
			if (!r)
				return NULL;
			return exp_in(sql->sa, l, r, e->flag);
		} else {
			l = _exp_push_down(sql, e->l, f, t);
			if (!l)
				return NULL;
			r = _exp_push_down(sql, e->r, f, t);
			if (!r)
				return NULL;
			if (e->f) {
				r2 = _exp_push_down(sql, e->f, f, t);
				if (l && r && r2)
					ne = exp_compare2(sql->sa, l, r, r2, e->flag);
			} else if (l && r) {
				if (l->card < r->card)
					ne = exp_compare(sql->sa, r, l, swap_compare((comp_type)e->flag));
				else
					ne = exp_compare(sql->sa, l, r, e->flag);
			}
		}
		if (!ne)
			return NULL;
		return exp_propagate(sql->sa, ne, e);
	case e_convert:
		l = _exp_push_down(sql, e->l, f, t);
		if (l)
			return exp_convert(sql->sa, l, exp_fromtype(e), exp_totype(e));
		return NULL;
	case e_aggr:
	case e_func: {
		list *l = e->l, *nl = NULL;

		if (!l) {
			return e;
		} else {
			nl = exps_push_down(sql, l, f, t);
			if (!nl)
				return NULL;
		}
		if (e->type == e_func)
			return exp_op(sql->sa, nl, e->f);
		else
			return exp_aggr(sql->sa, nl, e->f, need_distinct(e), need_no_nil(e), e->card, has_nil(e));
	}
	case e_atom:
	case e_psm:
		return e;
	}
	return NULL;
}

static sql_exp *
exp_push_down(mvc *sql, sql_exp *e, sql_rel *f, sql_rel *t)
{
	return _exp_push_down(sql, e, f, t);
}

>>>>>>> 0f102b58
static int
can_push_func(sql_exp *e, sql_rel *rel, int *must)
{
	switch(e->type) {
	case e_cmp: {
		int mustl = 0, mustr = 0, mustf = 0;
		sql_exp *l = e->l, *r = e->r, *f = e->f;

		if (e->flag == cmp_or || e->flag == cmp_in || e->flag == cmp_notin || e->flag == cmp_filter)
			return 0;
		return ((l->type == e_column || can_push_func(l, rel, &mustl)) && (*must = mustl)) ||
				(!f && (r->type == e_column || can_push_func(r, rel, &mustr)) && (*must = mustr)) ||
			(f &&
				(r->type == e_column || can_push_func(r, rel, &mustr)) &&
			(f->type == e_column || can_push_func(f, rel, &mustf)) && (*must = (mustr || mustf)));
	}
	case e_convert:
		return can_push_func(e->l, rel, must);
	case e_aggr:
	case e_func: {
		list *l = e->l;
		int res = 1, lmust = 0;

		if (exp_unsafe(e, 0))
			return 0;
		if (l) for (node *n = l->h; n && res; n = n->next)
			res &= can_push_func(n->data, rel, &lmust);
		if (res && !lmust)
			return 1;
		(*must) |= lmust;
		return res;
	}
	case e_column:
		if (rel && !rel_find_exp(rel, e))
			return 0;
		(*must) = 1;
		/* fall through */
	default:
		return 1;
	}
}

static int
exps_can_push_func(list *exps, sql_rel *rel)
{
	for(node *n = exps->h; n; n = n->next) {
		sql_exp *e = n->data;
		int must = 0, mustl = 0, mustr = 0;

		if (is_joinop(rel->op) && ((can_push_func(e, rel->l, &mustl) && mustl) || (can_push_func(e, rel->r, &mustr) && mustr)))
			return 1;
		else if (is_select(rel->op) && can_push_func(e, rel->l, &must) && must)
			return 1;
	}
	return 0;
}

static int
exp_needs_push_down(sql_exp *e)
{
	switch(e->type) {
	case e_cmp:
		if (e->flag == cmp_or || e->flag == cmp_in || e->flag == cmp_notin || e->flag == cmp_filter)
			return 0;
		return exp_needs_push_down(e->l) || exp_needs_push_down(e->r) || (e->f && exp_needs_push_down(e->f));
	case e_convert:
		return exp_needs_push_down(e->l);
	case e_aggr:
	case e_func: {
		if (!e->l || exps_are_atoms(e->l))
			return 0;
		return 1;
	} break;
	case e_column:
	case e_atom:
	default:
		return 0;
	}
}

static int
exps_need_push_down( list *exps )
{
	for(node *n = exps->h; n; n = n->next)
		if (exp_needs_push_down(n->data))
			return 1;
	return 0;
}

static sql_exp *exp_push_single_func_down(visitor *v, sql_rel *rel, sql_rel *l, sql_rel *r, sql_exp *e);

static list *
exps_push_single_func_down(visitor *v, sql_rel *rel, sql_rel *l, sql_rel *r, list *exps)
{
	if (THRhighwater())
		return sql_error(v->sql, 10, SQLSTATE(42000) "Query too complex: running out of stack space");

	for (node *n = exps->h; n; n = n->next)
		if ((n->data = exp_push_single_func_down(v, rel, l, r, n->data)) == NULL)
			return NULL;
	return exps;
}

static sql_exp *
exp_push_single_func_down(visitor *v, sql_rel *rel, sql_rel *l, sql_rel *r, sql_exp *e)
{
	if (THRhighwater())
		return sql_error(v->sql, 10, SQLSTATE(42000) "Query too complex: running out of stack space");

	switch(e->type) {
	case e_cmp: {
		if (e->flag == cmp_or || e->flag == cmp_filter) {
			if ((e->l = exps_push_single_func_down(v, rel, l, r, e->l)) == NULL)
				return NULL;
			if ((e->r = exps_push_single_func_down(v, rel, l, r, e->r)) == NULL)
				return NULL;
		} else if (e->flag == cmp_in || e->flag == cmp_notin) {
			if ((e->l = exp_push_single_func_down(v, rel, l, r, e->l)) == NULL)
				return NULL;
			if ((e->r = exps_push_single_func_down(v, rel, l, r, e->r)) == NULL)
				return NULL;
		} else {
			if ((e->l = exp_push_single_func_down(v, rel, l, r, e->l)) == NULL)
				return NULL;
			if ((e->r = exp_push_single_func_down(v, rel, l, r, e->r)) == NULL)
				return NULL;
			if (e->f && (e->f = exp_push_single_func_down(v, rel, l, r, e->f)) == NULL)
				return NULL;
		}
	} break;
	case e_convert:
		if ((e->l = exp_push_single_func_down(v, rel, l, r, e->l)) == NULL)
			return NULL;
		break;
	case e_aggr:
	case e_func: {
		int must = 0, mustl = 0, mustr = 0;

		if (exp_unsafe(e, 0))
			return e;
		if (!e->l || exps_are_atoms(e->l))
			return e;
		if ((is_joinop(rel->op) && ((can_push_func(e, l, &mustl) && mustl) || (can_push_func(e, r, &mustr) && mustr))) ||
			(is_select(rel->op) && can_push_func(e, l, &must) && must)) {
			exp_label(v->sql->sa, e, ++v->sql->label);
			if (mustr)
				append(r->exps, e);
			else
				append(l->exps, e);
			e = exp_ref(v->sql, e);
			v->changes++;
		}
	} break;
	case e_atom:
	case e_column:
	case e_psm:
		break;
	}
	return e;
}

static sql_rel *
rel_push_func_down(visitor *v, sql_rel *rel)
{
	if ((is_select(rel->op) || is_joinop(rel->op)) && rel->l && rel->exps && !(rel_is_ref(rel))) {
		list *exps = rel->exps;

		if (is_select(rel->op) &&  list_length(rel->exps) <= 1)  /* only push down when thats useful */
			return rel;
		if (exps_can_push_func(exps, rel) && exps_need_push_down(exps)) {
			sql_rel *nrel;
			sql_rel *l = rel->l, *ol = l;
			sql_rel *r = rel->r, *or = r;

			/* we need a full projection, group by's and unions cannot be extended
 			 * with more expressions */
			if (rel_is_ref(l))
				return rel;
			if (l->op != op_project) {
				if (is_subquery(l))
					return rel;
				rel->l = l = rel_project(v->sql->sa, l, rel_projections(v->sql, l, NULL, 1, 1));
			}
			if (is_joinop(rel->op) && rel_is_ref(r))
				return rel;
			if (is_joinop(rel->op) && r->op != op_project) {
				if (is_subquery(r))
					return rel;
				rel->r = r = rel_project(v->sql->sa, r, rel_projections(v->sql, r, NULL, 1, 1));
			}
 			nrel = rel_project(v->sql->sa, rel, rel_projections(v->sql, rel, NULL, 1, 1));
			if (!(exps = exps_push_single_func_down(v, rel, l, r, exps)))
				return NULL;
			if (v->changes) {
				rel = nrel;
			} else {
				if (l != ol)
					rel->l = ol;
				if (is_joinop(rel->op) && r != or)
					rel->r = or;
			}
		}
	}
	if (rel->op == op_project && rel->l && rel->exps) {
		sql_rel *pl = rel->l;

		if (is_joinop(pl->op) && exps_can_push_func(rel->exps, rel)) {
			node *n;
			sql_rel *l = pl->l, *r = pl->r;
			list *nexps;

			if (l->op != op_project) {
				if (is_subquery(l))
					return rel;
				pl->l = l = rel_project(v->sql->sa, l, rel_projections(v->sql, l, NULL, 1, 1));
			}
			if (is_joinop(rel->op) && r->op != op_project) {
				if (is_subquery(r))
					return rel;
				pl->r = r = rel_project(v->sql->sa, r, rel_projections(v->sql, r, NULL, 1, 1));
			}
			nexps = new_exp_list(v->sql->sa);
			for ( n = rel->exps->h; n; n = n->next) {
				sql_exp *e = n->data;
				int mustl = 0, mustr = 0;

				if ((can_push_func(e, l, &mustl) && mustl) ||
				    (can_push_func(e, r, &mustr) && mustr)) {
					if (mustl)
						append(l->exps, e);
					else
						append(r->exps, e);
				} else
					append(nexps, e);
			}
			rel->exps = nexps;
			v->changes++;
		}
	}
	return rel;
}

/*
 * Push Count inside crossjoin down, and multiply the results
 *
 *     project (                                project(
 *          group by (                               crossproduct (
 *		crossproduct(                             project (
 *		     L,			 =>                    group by (
 *		     R                                              L
 *		) [ ] [ count NOT NULL ]                       ) [ ] [ count NOT NULL ]
 *          )                                             ),
 *     ) [ NOT NULL ]                                     project (
 *                                                              group by (
 *                                                                  R
 *                                                              ) [ ] [ count NOT NULL ]
 *                                                        )
 *                                                   ) [ sql_mul(.., .. NOT NULL) ]
 *                                              )
 */
static sql_rel *
rel_push_count_down(visitor *v, sql_rel *rel)
{
	sql_rel *r;

	if (!is_groupby(rel->op))
		return rel;

	r = rel->l;

	if (is_groupby(rel->op) && !rel_is_ref(rel) &&
		r && !r->exps && r->op == op_join && !(rel_is_ref(r)) &&
		/* currently only single count aggregation is handled, no other projects or aggregation */
		list_length(rel->exps) == 1 && exp_aggr_is_count(rel->exps->h->data)) {
		sql_exp *nce, *oce;
		sql_rel *gbl, *gbr;		/* Group By */
		sql_rel *cp;			/* Cross Product */
		sql_subfunc *mult;
		list *args;
		sql_rel *srel;

		oce = rel->exps->h->data;
		if (oce->l) /* we only handle COUNT(*) */
			return rel;

		args = new_exp_list(v->sql->sa);
		srel = r->l;
		{
			sql_subfunc *cf = sql_bind_func(v->sql->sa, v->sql->session->schema, "count", sql_bind_localtype("void"), NULL, F_AGGR);
			sql_exp *cnt, *e = exp_aggr(v->sql->sa, NULL, cf, need_distinct(oce), need_no_nil(oce), oce->card, 0);

			exp_label(v->sql->sa, e, ++v->sql->label);
			cnt = exp_ref(v->sql, e);
			gbl = rel_groupby(v->sql, rel_dup(srel), NULL);
			set_processed(gbl);
			rel_groupby_add_aggr(v->sql, gbl, e);
			append(args, cnt);
		}

		srel = r->r;
		{
			sql_subfunc *cf = sql_bind_func(v->sql->sa, v->sql->session->schema, "count", sql_bind_localtype("void"), NULL, F_AGGR);
			sql_exp *cnt, *e = exp_aggr(v->sql->sa, NULL, cf, need_distinct(oce), need_no_nil(oce), oce->card, 0);

			exp_label(v->sql->sa, e, ++v->sql->label);
			cnt = exp_ref(v->sql, e);
			gbr = rel_groupby(v->sql, rel_dup(srel), NULL);
			set_processed(gbr);
			rel_groupby_add_aggr(v->sql, gbr, e);
			append(args, cnt);
		}

		mult = find_func(v->sql, "sql_mul", args);
		cp = rel_crossproduct(v->sql->sa, gbl, gbr, op_join);

		nce = exp_op(v->sql->sa, args, mult);
		if (exp_name(oce))
			exp_prop_alias(v->sql->sa, nce, oce);

		rel_destroy(rel);
		rel = rel_project(v->sql->sa, cp, append(new_exp_list(v->sql->sa), nce));
		set_processed(rel);

		v->changes++;
	}

	return rel;
}

static sql_rel *
rel_simplify_project_fk_join(mvc *sql, sql_rel *r, list *pexps, int *changes)
{
	sql_rel *rl = r->l;
	sql_rel *rr = r->r;
	sql_exp *je;
	node *n;
	int fk_left = 1;

	/* check for foreign key join */
	if (!r->exps || list_length(r->exps) != 1)
		return r;
	je = r->exps->h->data;
	if (je && !find_prop(je->p, PROP_JOINIDX))
		return r;
	/* je->l == foreign expression, je->r == primary expression */
	if (rel_find_exp(r->l, je->l)) {
		fk_left = 1;
	} else if (rel_find_exp(r->r, je->l)) {
		fk_left = 0;
	} else { /* not found */
		return r;
	}

	(void)sql;
#if 0
	if (fk_left && is_join(rl->op) && !rel_is_ref(rl)) {
		rl = rel_simplify_project_fk_join(sql, rl, pexps, changes);
		r->l = rl;
	}
	if (!fk_left && is_join(rr->op) && !rel_is_ref(rr)) {
		rr = rel_simplify_project_fk_join(sql, rr, pexps, changes);
		r->r = rr;
	}
#endif
	/* primary side must be a full table */
	if ((fk_left && (!is_left(r->op) && !is_full(r->op)) && !is_basetable(rr->op)) ||
	    (!fk_left && (!is_right(r->op) && !is_full(r->op)) && !is_basetable(rl->op)))
		return r;

	/* projection columns from the foreign side */
	for (n = pexps->h; n; n = n->next) {
		sql_exp *pe = n->data;

		if (pe && is_atom(pe->type))
			continue;
		if (pe && !is_alias(pe->type))
			return r;
		/* check for columns from the pk side, then keep the join with the pk */
		if ((fk_left && rel_find_exp(r->r, pe)) ||
		    (!fk_left && rel_find_exp(r->l, pe)))
			return r;
	}

	(*changes)++;
	/* rewrite, ie remove pkey side */
	if (fk_left)
		return r->l;
	return r->r;
}

static sql_rel *
rel_simplify_count_fk_join(mvc *sql, sql_rel *r, list *gexps, int *changes)
{
	sql_rel *rl = r->l;
	sql_rel *rr = r->r;
	sql_exp *oce, *je;
	int fk_left = 1;

	/* check for foreign key join */
	if (!r->exps || list_length(r->exps) != 1)
		return r;
	je = r->exps->h->data;
	if (je && !find_prop(je->p, PROP_JOINIDX))
		return r;
	/* je->l == foreign expression, je->r == primary expression */
	if (rel_find_exp(r->l, je->l)) {
		fk_left = 1;
	} else if (rel_find_exp(r->r, je->l)) {
		fk_left = 0;
	} else { /* not found */
		return r;
	}

	oce = gexps->h->data;
	if (oce->l) /* we only handle COUNT(*) */
		return r;

	/* primary side must be a full table */
	if ((fk_left && (!is_left(r->op) && !is_full(r->op)) && !is_basetable(rr->op)) ||
	    (!fk_left && (!is_right(r->op) && !is_full(r->op)) && !is_basetable(rl->op)))
		return r;

	if (fk_left && is_join(rl->op) && !rel_is_ref(rl)) {
		rl = rel_simplify_count_fk_join(sql, rl, gexps, changes);
		r->l = rl;
	}
	if (!fk_left && is_join(rr->op) && !rel_is_ref(rr)) {
		rr = rel_simplify_count_fk_join(sql, rr, gexps, changes);
		r->r = rr;
	}

	(*changes)++;
	/* rewrite, ie remove pkey side */
	if (fk_left)
		return r->l;
	return r->r;
}

/*
 * Handle (left/right/outer/natural) join fk-pk rewrites
 *   1 group by ( fk-pk-join () ) [ count(*) ] -> groub py ( fk )
 *   2 project ( fk-pk-join () ) [ fk-column ] -> project (fk table)[ fk-column ]
 *   3 project ( fk1-pk1-join( fk2-pk2-join()) [ fk-column, pk1 column ] -> project (fk1-pk1-join)[ fk-column, pk1 column ]
 */
static sql_rel *
rel_simplify_fk_joins(visitor *v, sql_rel *rel)
{
	sql_rel *r = NULL;

	if (rel->op == op_project)
		r = rel->l;

	while (rel->op == op_project && r && r->exps && list_length(r->exps) == 1 && is_join(r->op) && !(rel_is_ref(r))) {
		sql_rel *or = r;

		r = rel_simplify_project_fk_join(v->sql, r, rel->exps, &v->changes);
		if (r == or)
			return rel;
		rel->l = r;
	}

	if (!is_groupby(rel->op))
		return rel;

	r = rel->l;
	while(r && r->op == op_project)
		r = r->l;

	while (is_groupby(rel->op) && !rel_is_ref(rel) &&
            r && r->exps && is_join(r->op) && list_length(r->exps) == 1 && !(rel_is_ref(r)) &&
	    /* currently only single count aggregation is handled, no other projects or aggregation */
	    list_length(rel->exps) == 1 && exp_aggr_is_count(rel->exps->h->data)) {
		sql_rel *or = r;

		r = rel_simplify_count_fk_join(v->sql, r, rel->exps, &v->changes);
		if (r == or)
			return rel;
		rel->l = r;
	}
	return rel;
}

/*
 * Push TopN (only LIMIT, no ORDER BY) down through projections underneath crossproduct, i.e.,
 *
 *     topn(                          topn(
 *         project(                       project(
 *             crossproduct(                  crossproduct(
 *                 L,           =>                topn( L )[ n ],
 *                 R                              topn( R )[ n ]
 *             )                              )
 *         )[ Cs ]*                       )[ Cs ]*
 *     )[ n ]                         )[ n ]
 *
 *  (TODO: in case of n==1 we can omit the original top-level TopN)
 *
 * also push topn under (non reordering) projections.
 */

static list *
sum_limit_offset(mvc *sql, list *exps )
{
	list *nexps = new_exp_list(sql->sa);
	sql_subtype *lng = sql_bind_localtype("lng");
	sql_subfunc *add;

	/* if the expression list only consists of a limit expression,
	 * we copy it */
	if (list_length(exps) == 1 && exps->h->data)
		return append(nexps, exps->h->data);
	add = sql_bind_func_result(sql->sa, sql->session->schema, "sql_add", F_FUNC, lng, 2, lng, lng);
	return append(nexps, exp_op(sql->sa, exps, add));
}

static int
topn_sample_save_exps( list *exps )
{
	node *n;

	/* Limit only expression lists are always save */
	if (list_length(exps) == 1)
		return 1;
	for (n = exps->h; n; n = n->next ) {
		sql_exp *e = n->data;

		if (!e || e->type != e_atom)
			return 0;
	}
	return 1;
}

static void
rel_no_rename_exps( list *exps )
{
	node *n;

	for (n = exps->h; n; n = n->next) {
		sql_exp *e = n->data;

		exp_setalias(e, e->l, e->r);
	}
}

static void
rel_rename_exps( mvc *sql, list *exps1, list *exps2)
{
	int pos = 0;
	node *n, *m;

	(void)sql;
	/* check if a column uses an alias earlier in the list */
	for (n = exps1->h, m = exps2->h; n && m; n = n->next, m = m->next, pos++) {
		sql_exp *e2 = m->data;

		if (e2->type == e_column) {
			sql_exp *ne = NULL;

			if (e2->l)
				ne = exps_bind_column2(exps2, e2->l, e2->r);
			if (!ne && !e2->l)
				ne = exps_bind_column(exps2, e2->r, NULL, 1);
			if (ne) {
				int p = list_position(exps2, ne);

				if (p < pos) {
					ne = list_fetch(exps1, p);
					if (e2->l)
						e2->l = (void *) exp_relname(ne);
					e2->r = (void *) exp_name(ne);
				}
			}
		}
	}

	assert(list_length(exps1) <= list_length(exps2));
	for (n = exps1->h, m = exps2->h; n && m; n = n->next, m = m->next) {
		sql_exp *e1 = n->data;
		sql_exp *e2 = m->data;
		const char *rname = exp_relname(e1);

		if (!rname && e1->type == e_column && e1->l && exp_relname(e2) &&
		    strcmp(e1->l, exp_relname(e2)) == 0)
			rname = exp_relname(e2);
		exp_setalias(e2, rname, exp_name(e1));
	}
	MT_lock_set(&exps2->ht_lock);
	exps2->ht = NULL;
	MT_lock_unset(&exps2->ht_lock);
}

static sql_rel *
rel_push_topn_and_sample_down(visitor *v, sql_rel *rel)
{
	sql_rel *rl, *r = rel->l;

	if ((is_topn(rel->op) || is_sample(rel->op)) && topn_sample_save_exps(rel->exps)) {
		sql_rel *rp = NULL;
		operator_type relation_type = is_topn(rel->op) ? op_topn : op_sample;
		sql_rel *(*func) (sql_allocator *, sql_rel *, list *) = is_topn(rel->op) ? rel_topn : rel_sample;

		/* nested topN relations */
		if (r && is_topn(rel->op) && is_topn(r->op) && !rel_is_ref(r)) {
			sql_exp *topN1 = rel->exps->h->data, *topN2 = r->exps->h->data;
			sql_exp *offset1 = list_length(rel->exps) > 1 ? rel->exps->h->next->data : NULL;
			sql_exp *offset2 = list_length(r->exps) > 1 ? r->exps->h->next->data : NULL;

			if (topN1->l && topN2->l && (!offset1 || offset1->l) && (!offset2 || offset2->l)) { /* no parameters */
				bool changed = false;

				if ((!offset1 || (offset1->type == e_atom && offset1->l)) && (!offset2 || (offset2->type == e_atom && offset2->l))) { /* only atoms */
					if (!offset1 && offset2) {
						list_append(rel->exps, exp_copy(v->sql, offset2));
						changed = true;
					} else if (offset1 && offset2) { /* sum offsets */
						atom *b1 = (atom *)offset1->l, *b2 = (atom *)offset2->l, *c = atom_add(b1, b2);

						if (!c) /* error, don't apply optimization, WARNING because of this the offset optimization must come before the limit one */
							return rel;
						if (atom_cmp(c, b2) < 0) /* overflow */
							c = atom_int(v->sql->sa, sql_bind_localtype("lng"), GDK_lng_max);
						offset1->l = c;
						changed = true;
					}
				}

				if (topN1->type == e_atom && topN1->l && topN2->type == e_atom && topN2->l) { /* only atoms */
					atom *a1 = (atom *)topN1->l, *a2 = (atom *)topN2->l;

					if (!a2->isnull && (a1->isnull || atom_cmp(a1, a2) >= 0)) { /* topN1 is not set or is larger than topN2 */
						rel->exps->h->data = exp_copy(v->sql, topN2);
						changed = true;
					}
				}

				if (changed) {
					rel->l = r->l;
					r->l = NULL;
					rel_destroy(r);
					v->changes++;
					return rel;
				}
			}
		}

		if (r && is_simple_project(r->op) && need_distinct(r))
			return rel;

		/* push topn/sample under projections */

		if (!rel_is_ref(rel) && r && is_simple_project(r->op) && !need_distinct(r) && !rel_is_ref(r) && r->l && !r->r) {
			sql_rel *x = r, *px = x;

			while (is_simple_project(x->op) && !need_distinct(x) && !rel_is_ref(x) && x->l && !x->r) {
				px = x;
				x = x->l;
			}

			rel->l = x;
			px->l = rel;
			rel = r;
			v->changes++;
			return rel;
		}

		/* duplicate topn/sample direct under union */

		if (r && r->exps && is_union(r->op) && !rel_is_ref(r) && r->l) {
			sql_rel *u = r, *x;
			sql_rel *ul = u->l;
			sql_rel *ur = u->r;

			/* only push topn once */
			x = ul;
			while (is_simple_project(x->op) && x->l)
				x = x->l;
			if (x && x->op == relation_type)
				return rel;
			x = ur;
			while (is_simple_project(x->op) && x->l)
				x = x->l;
			if (x && x->op == relation_type)
				return rel;

			ul = func(v->sql->sa, ul, sum_limit_offset(v->sql, rel->exps));
			ur = func(v->sql->sa, ur, sum_limit_offset(v->sql, rel->exps));
			u->l = ul;
			u->r = ur;
			v->changes++;
			return rel;
		}
		/* duplicate topn/sample + [ project-order ] under union */
		if (r)
			rp = r->l;
		if (r && r->exps && is_simple_project(r->op) && !rel_is_ref(r) && r->r && r->l && is_union(rp->op)) {
			sql_rel *u = rp, *ou = u, *x;
			sql_rel *ul = u->l;
			sql_rel *ur = u->r;
			int add_r = 0;

			/* only push topn/sample once */
			x = ul;
			while (is_simple_project(x->op) && x->l)
				x = x->l;
			if (x && x->op == relation_type)
				return rel;
			x = ur;
			while (is_simple_project(x->op) && x->l)
				x = x->l;
			if (x && x->op == relation_type)
				return rel;

			if (list_length(ul->exps) > list_length(r->exps))
				add_r = 1;
			ul = rel_dup(ul);
			ur = rel_dup(ur);
			if (!is_project(ul->op))
				ul = rel_project(v->sql->sa, ul,
					rel_projections(v->sql, ul, NULL, 1, 1));
			if (!is_project(ur->op))
				ur = rel_project(v->sql->sa, ur,
					rel_projections(v->sql, ur, NULL, 1, 1));
			rel_rename_exps(v->sql, u->exps, ul->exps);
			rel_rename_exps(v->sql, u->exps, ur->exps);

			/* introduce projects under the set */
			ul = rel_project(v->sql->sa, ul, NULL);
			ul->exps = exps_copy(v->sql, r->exps);
			/* possibly add order by column */
			if (add_r)
				ul->exps = list_merge(ul->exps, exps_copy(v->sql, r->r), NULL);
			ul->nrcols = list_length(ul->exps);
			ul->r = exps_copy(v->sql, r->r);
			ul = func(v->sql->sa, ul, sum_limit_offset(v->sql, rel->exps));

			ur = rel_project(v->sql->sa, ur, NULL);
			ur->exps = exps_copy(v->sql, r->exps);
			/* possibly add order by column */
			if (add_r)
				ur->exps = list_merge(ur->exps, exps_copy(v->sql, r->r), NULL);
			ur->nrcols = list_length(ur->exps);
			ur->r = exps_copy(v->sql, r->r);
			ur = func(v->sql->sa, ur, sum_limit_offset(v->sql, rel->exps));

			u = rel_setop(v->sql->sa, ul, ur, op_union);
			u->exps = exps_alias(v->sql, r->exps);
			u->nrcols = list_length(u->exps);
			set_processed(u);
			/* possibly add order by column */
			if (add_r)
				u->exps = list_merge(u->exps, exps_copy(v->sql, r->r), NULL);
			if (need_distinct(r)) {
				set_distinct(ul);
				set_distinct(ur);
			}

			/* zap names */
			rel_no_rename_exps(u->exps);
			rel_destroy(ou);

			ur = rel_project(v->sql->sa, u, exps_alias(v->sql, r->exps));
			ur->r = r->r;
			r->l = NULL;

			if (need_distinct(r))
				set_distinct(ur);

			rel_destroy(r);
			rel->l = ur;
			v->changes++;
			return rel;
		}

		/* pass through projections */
		while (r && is_project(r->op) && !need_distinct(r) &&
			!rel_is_ref(r) &&
			!r->r && (rl = r->l) != NULL && is_project(rl->op)) {
			/* ensure there is no order by */
			if (!r->r) {
				r = r->l;
			} else {
				r = NULL;
			}
		}
		if (r && r != rel && is_simple_project(r->op) && !rel_is_ref(r) && !r->r && r->l)
			r = func(v->sql->sa, r, sum_limit_offset(v->sql, rel->exps));

		/* push topn/sample under crossproduct */
		if (r && !r->exps && r->op == op_join && !rel_is_ref(r) &&
		    ((sql_rel *)r->l)->op != relation_type && ((sql_rel *)r->r)->op != relation_type) {
			r->l = func(v->sql->sa, r->l, sum_limit_offset(v->sql, rel->exps));
			r->r = func(v->sql->sa, r->r, sum_limit_offset(v->sql, rel->exps));
			v->changes++;
			return rel;
		}
/* TODO */
#if 0
		/* duplicate topn/sample + [ project-order ] under join on independend always matching joins */
		if (r)
			rp = r->l;
		if (r && r->exps && is_simple_project(r->op) && !(rel_is_ref(r)) && r->r && r->l &&
		    rp->op == op_join && rp->exps && rp->exps->h && ((prop*)((sql_exp*)rp->exps->h->data)->p)->kind == PROP_FETCH &&
		    ((sql_rel *)rp->l)->op != relation_type && ((sql_rel *)rp->r)->op != relation_type) {
			/* TODO check if order by columns are independend of join conditions */
			r->l = func(v->sql->sa, r->l, sum_limit_offset(v->sql, rel->exps));
			r->r = func(v->sql->sa, r->r, sum_limit_offset(v->sql, rel->exps));
			v->changes++;
			return rel;
		}
#endif
	}
	return rel;
}

/* merge projection */

/* push an expression through a projection.
 * The result should again used in a projection.
 */
static sql_exp *
exp_push_down_prj(mvc *sql, sql_exp *e, sql_rel *f, sql_rel *t);

static list *
exps_push_down_prj(mvc *sql, list *exps, sql_rel *f, sql_rel *t)
{
	node *n;
	list *nl = new_exp_list(sql->sa);

	for(n = exps->h; n; n = n->next) {
		sql_exp *arg = n->data, *narg = NULL;

		narg = exp_push_down_prj(sql, arg, f, t);
		if (!narg)
			return NULL;
		narg = exp_propagate(sql->sa, narg, arg);
		append(nl, narg);
	}
	return nl;
}

static sql_exp *
exp_push_down_prj(mvc *sql, sql_exp *e, sql_rel *f, sql_rel *t)
{
	sql_exp *ne = NULL, *l, *r, *r2;

	assert(is_project(f->op));

	switch(e->type) {
	case e_column:
		if (e->l)
			ne = exps_bind_column2(f->exps, e->l, e->r);
		if (!ne && !e->l)
			ne = exps_bind_column(f->exps, e->r, NULL, 1);
		if (!ne || (ne->type != e_column && ne->type != e_atom))
			return NULL;
		while (ne && has_label(ne) && f->op == op_project && ne->type == e_column) {
			sql_exp *oe = e, *one = ne;

			e = ne;
			ne = NULL;
			if (e->l)
				ne = exps_bind_column2(f->exps, e->l, e->r);
			if (!ne && !e->l)
				ne = exps_bind_column(f->exps, e->r, NULL, 1);
			if (ne && ne != one && list_position(f->exps, ne) >= list_position(f->exps, one))
				ne = NULL;
			if (!ne || ne == one) {
				ne = one;
				e = oe;
				break;
			}
			if (ne->type != e_column && ne->type != e_atom)
				return NULL;
		}
		/* possibly a groupby/project column is renamed */
		if (is_groupby(f->op) && f->r) {
			sql_exp *gbe = NULL;
			if (ne->l)
				gbe = exps_bind_column2(f->r, ne->l, ne->r);
			if (!gbe && !e->l)
				gbe = exps_bind_column(f->r, ne->r, NULL, 1);
			ne = gbe;
			if (!ne || (ne->type != e_column && ne->type != e_atom))
				return NULL;
		}
		if (ne->type == e_atom)
			e = exp_copy(sql, ne);
		else
			e = exp_alias(sql->sa, exp_relname(e), exp_name(e), ne->l, ne->r, exp_subtype(e), e->card, has_nil(e), is_intern(e));
		return exp_propagate(sql->sa, e, ne);
	case e_cmp:
		if (e->flag == cmp_or || e->flag == cmp_filter) {
			list *l = exps_push_down_prj(sql, e->l, f, t);
			list *r = exps_push_down_prj(sql, e->r, f, t);

			if (!l || !r)
				return NULL;
			if (e->flag == cmp_filter)
				return exp_filter(sql->sa, l, r, e->f, is_anti(e));
			return exp_or(sql->sa, l, r, is_anti(e));
		} else if (e->flag == cmp_in || e->flag == cmp_notin) {
			sql_exp *l = exp_push_down_prj(sql, e->l, f, t);
			list *r = exps_push_down_prj(sql, e->r, f, t);

			if (!l || !r)
				return NULL;
			return exp_in(sql->sa, l, r, e->flag);
		} else {
			l = exp_push_down_prj(sql, e->l, f, t);
			r = exp_push_down_prj(sql, e->r, f, t);
			if (e->f) {
				r2 = exp_push_down_prj(sql, e->f, f, t);
				if (l && r && r2)
					ne = exp_compare2(sql->sa, l, r, r2, e->flag);
			} else if (l && r) {
				ne = exp_compare(sql->sa, l, r, e->flag);
			}
		}
		if (!ne)
			return NULL;
		return exp_propagate(sql->sa, ne, e);
	case e_convert:
		l = exp_push_down_prj(sql, e->l, f, t);
		if (l)
			return exp_convert(sql->sa, l, exp_fromtype(e), exp_totype(e));
		return NULL;
	case e_aggr:
	case e_func: {
		list *l = e->l, *nl = NULL;
		sql_exp *ne = NULL;

		if (e->type == e_func && exp_unsafe(e,0))
			return NULL;
		if (!l) {
			return e;
		} else {
			nl = exps_push_down_prj(sql, l, f, t);
			if (!nl)
				return NULL;
		}
		if (e->type == e_func)
			ne = exp_op(sql->sa, nl, e->f);
		else
			ne = exp_aggr(sql->sa, nl, e->f, need_distinct(e), need_no_nil(e), e->card, has_nil(e));
		return exp_propagate(sql->sa, ne, e);
	}
	case e_atom:
	case e_psm:
		if (e->type == e_atom && e->f) /* value list */
			return NULL;
		return e;
	}
	return NULL;
}

static int
rel_is_unique( sql_rel *rel, sql_ukey *k)
{
	switch(rel->op) {
	case op_left:
	case op_right:
	case op_full:
	case op_join:
		return 0;
	case op_semi:
	case op_anti:
		return rel_is_unique(rel->l, k);
	case op_table:
	case op_basetable:
		return 1;
	default:
		return 0;
	}
}

int
exps_unique(mvc *sql, sql_rel *rel, list *exps)
{
	node *n;
	char *matched = NULL;
	int nr = 0;
	sql_ukey *k = NULL;

	if (list_empty(exps))
		return 0;
	for(n = exps->h; n && !k; n = n->next) {
		sql_exp *e = n->data;
		prop *p;

		if (e && (p = find_prop(e->p, PROP_HASHCOL)) != NULL)
			k = p->value;
	}
	if (!k || list_length(k->k.columns) > list_length(exps))
		return 0;
	if (rel) {
		matched = (char*)sa_alloc(sql->sa, list_length(k->k.columns));
		memset(matched, 0, list_length(k->k.columns));
		for(n = exps->h; n; n = n->next) {
			sql_exp *e = n->data;
			fcmp cmp = (fcmp)&kc_column_cmp;
			sql_column *c = exp_find_column(rel, e, -2);
			node *m;

			if (c && (m=list_find(k->k.columns, c, cmp)) != NULL) {
				int pos = list_position(k->k.columns, m->data);
				if (!matched[pos])
					nr++;
				matched[pos] = 1;
			}
		}
		if (nr == list_length(k->k.columns)) {
			return rel_is_unique(rel, k);
		}
	}
	/*
	if ((n = exps->h) != NULL) {
		sql_exp *e = n->data;
		prop *p;

		if (e && (p = find_prop(e->p, PROP_HASHCOL)) != NULL) {
			sql_ukey *k = p->value;
			if (k && list_length(k->k.columns) <= 1)
				return 1;
		}
	}
	*/
	return 0;
}

static sql_column *
exp_is_pkey(sql_rel *rel, sql_exp *e)
{
	if (find_prop(e->p, PROP_HASHCOL)) { /* aligned PKEY JOIN */
		fcmp cmp = (fcmp)&kc_column_cmp;
		sql_column *c = exp_find_column(rel, e, -2);

		if (c && c->t->pkey && list_find(c->t->pkey->k.columns, c, cmp) != NULL)
			return c;
	}
	return NULL;
}

static int
rel_is_join_on_pkey(sql_rel *rel)
{
	if (!rel || !rel->exps)
		return 0;
	for (node *n = rel->exps->h; n; n = n->next) {
		sql_exp *je = n->data;

		if (je->type == e_cmp && je->flag == cmp_equal && (exp_is_pkey(rel, je->l) || exp_is_pkey(rel, je->r)))
			return 1;
	}
	return 0;
}

/* if all arguments to a distinct aggregate are unique, remove 'distinct' property */
static sql_rel *
rel_distinct_aggregate_on_unique_values(visitor *v, sql_rel *rel)
{
	sql_rel *l = (sql_rel*) rel->l;

	if (rel->op == op_groupby && (!l || is_base(l->op))) {
		for (node *n = rel->exps->h; n; n = n->next) {
			sql_exp *exp = (sql_exp*) n->data;

			if (exp->type == e_aggr && need_distinct(exp)) {
				bool all_unique = true;

				for (node *m = ((list*)exp->l)->h; m && all_unique; m = m->next) {
					sql_exp *arg = (sql_exp*) m->data;

					if (arg->type == e_column) {
						fcmp cmp = (fcmp)&kc_column_cmp;
						sql_column *c = exp_find_column(rel, arg, -2);

						if (c) {
							/* column is the only primary key column of its table */
							if (find_prop(arg->p, PROP_HASHCOL) && c->t->pkey && list_find(c->t->pkey->k.columns, c, cmp) != NULL && list_length(c->t->pkey->k.columns) == 1)
								continue;
							else if (c->unique == 1) /* column has unique constraint */
								continue;
							else
								all_unique = false;
						} else
							all_unique = false;
					} else
						all_unique = false;
				}
				if (all_unique) {
					set_nodistinct(exp);
					v->changes = 1;
				}
			}
		}
	}
	return rel;
}

static bool
has_no_selectivity(mvc *sql, sql_rel *rel)
{
	if (!rel)
		return true;

	switch(rel->op){
	case op_basetable:
	case op_truncate:
	case op_table:
		return true;
	case op_topn:
	case op_sample:
	case op_project:
	case op_groupby:
		return has_no_selectivity(sql, rel->l);
	case op_ddl:
	case op_insert:
	case op_update:
	case op_delete:
	case op_join:
	case op_left:
	case op_right:
	case op_full:
	case op_semi:
	case op_anti:
	case op_union:
	case op_inter:
	case op_except:
	case op_select:
		return false;
	}
	return rel;
}

/*
 * Remove a redundant join
 *
 * join (L, Distinct Project(join(L,P) [ p.key == l.lkey]) [p.key]) [ p.key == l.lkey]
 * =>
 * join(L, P) [p.key==l.lkey]
 */
static sql_rel *
rel_remove_redundant_join(visitor *v, sql_rel *rel)
{
	if ((is_join(rel->op) || is_semi(rel->op)) && !list_empty(rel->exps)) {
		sql_rel *l = rel->l, *r = rel->r, *b, *p = NULL, *j;

		if (is_basetable(l->op) && is_simple_project(r->op) && need_distinct(r)) {
			b = l;
			p = r;
			j = p->l;
		} else if (is_basetable(r->op) && is_simple_project(l->op) && need_distinct(l)) {
			b = r;
			p = l;
			j = p->l;
		}
		if (!p || !j || !is_join(j->op))
			return rel;
		/* j must have b->l (ie table) */
		sql_rel *jl = j->l, *jr = j->r;
		if ((is_basetable(jl->op) && jl->l == b->l) ||
		    (is_basetable(jr->op) && jr->l == b->l)) {
			int left = 0;
			if (is_basetable(jl->op) && jl->l == b->l)
				left = 1;
			if (exp_match_list(j->exps, rel->exps)) {
				p->l = (left)?rel_dup(jr):rel_dup(jl);
				rel_destroy(j);
				set_nodistinct(p);
				v->changes++;
				return rel;
			}
		}
	}
	return rel;
}

static sql_column *
is_fk_column_of_pk(sql_rel *rel, sql_column *pkc, sql_exp *e) /* test if e is a foreing key column for the pk on pkc */
{
	sql_column *c = exp_find_column(rel, e, -2);

	if (c) {
		sql_table *t = c->t;

		for (node *n = t->idxs.set->h; n; n = n->next) {
			sql_idx *li = n->data;

			if (li->type == join_idx) {
				for (node *m = li->columns->h ; m ; m = m->next) {
					sql_kc *fkc = m->data;

					if (strcmp(fkc->c->base.name, c->base.name) == 0) { /* same fkey column */
						sql_key *fkey = &((sql_fkey*)li->key)->rkey->k;

						if (strcmp(fkey->t->base.name, pkc->t->base.name) == 0) { /* to same pk table */
							for (node *o = fkey->columns->h ; o ; o = n->next) {
								sql_kc *kc = m->data;

								if (strcmp(kc->c->base.name, pkc->base.name) == 0) /* to same pk table column */
									return c;
							}
						}
					}
				}
			}
		}
	}
	return NULL;
}

static sql_rel *
rel_distinct_project2groupby(visitor *v, sql_rel *rel)
{
	sql_rel *l = rel->l;

	/* rewrite distinct project (table) [ constant ] -> project [ constant ] */
	if (rel->op == op_project && rel->l && !rel->r /* no order by */ && need_distinct(rel) &&
	    exps_card(rel->exps) <= CARD_ATOM) {
		set_nodistinct(rel);
		if (rel->card > CARD_ATOM) /* if the projection just contains constants, then no topN is needed */
			rel->l = rel_topn(v->sql->sa, rel->l, append(sa_list(v->sql->sa), exp_atom_lng(v->sql->sa, 1)));
	}

	/* rewrite distinct project [ pk ] ( select ( table ) [ e op val ])
	 * into project [ pk ] ( select/semijoin ( table )  */
	if (rel->op == op_project && rel->l && !rel->r /* no order by */ && need_distinct(rel) &&
	    (l->op == op_select || l->op == op_semi) && exps_unique(v->sql, rel, rel->exps))
		set_nodistinct(rel);

	/* rewrite distinct project ( join(p,f) [ p.pk = f.fk ] ) [ p.pk ]
	 * 	into project( (semi)join(p,f) [ p.pk = f.fk ] ) [ p.pk ] */
	if (rel->op == op_project && rel->l && !rel->r /* no order by */ && need_distinct(rel) &&
	    l && (is_select(l->op) || l->op == op_join) && rel_is_join_on_pkey(l) /* [ pk == fk ] */) {
		sql_exp *found = NULL, *pk = NULL, *fk = NULL;
		bool all_exps_atoms = true;
		sql_column *pkc = NULL;

		for (node *m = l->exps->h ; m ; m = m->next) { /* find a primary key join */
			sql_exp *je = (sql_exp *) m->data;
			sql_exp *le = je->l, *re = je->r;

			if ((pkc = exp_is_pkey(l, le))) { /* le is the primary key */
				all_exps_atoms = true;

				for (node *n = rel->exps->h; n && all_exps_atoms; n = n->next) {
					sql_exp *e = (sql_exp *) n->data;

					if (exp_match(e, le) || exp_refers(e, le))
						found = e;
					else if (e->card > CARD_ATOM)
						all_exps_atoms = false;
				}
				pk = le;
				fk = re;
			}
			if (!found && (pkc = exp_is_pkey(l, re))) { /* re is the primary key */
				all_exps_atoms = true;

				for (node *n = rel->exps->h; n && all_exps_atoms; n = n->next) {
					sql_exp *e = (sql_exp *) n->data;

					if (exp_match(e, re) || exp_refers(e, re))
						found = e;
					else if (e->card > CARD_ATOM)
						all_exps_atoms = false;
				}
				pk = re;
				fk = le;
			}
		}

		if (all_exps_atoms && found) { /* rel must have the same primary key on the projection list */
			/* if the foreign key has no selectivity, the join can be removed */
			if (!(rel_is_ref(l)) && ((rel_find_exp(l->l, fk) && is_fk_column_of_pk(l->l, pkc, fk) && has_no_selectivity(v->sql, l->l)) ||
				(l->r && rel_find_exp(l->r, fk) && is_fk_column_of_pk(l->r, pkc, fk) && has_no_selectivity(v->sql, l->r)))) {
				sql_rel *side = (rel_find_exp(l->l, pk) != NULL)?l->l:l->r;

				rel->l = rel_dup(side);
				rel_destroy(l);
				v->changes = 1;
				set_nodistinct(rel);
				return rel;
			}
			/* if the join has no multiple references it can be re-written into a semijoin */
			if (l->op == op_join && !(rel_is_ref(l)) && list_length(rel->exps) == 1) { /* other expressions may come from the other side */
				if (l->r && rel_find_exp(l->r, pk)) {
					sql_rel *temp = l->l;
					l->l = l->r;
					l->r = temp;

					l->op = op_semi;
				} else if (rel_find_exp(l->l, pk)) {
					l->op = op_semi;
				}
			}
			v->changes = 1;
			set_nodistinct(rel);
			return rel;
		}
	}
	/* rewrite distinct project [ gbe ] ( select ( groupby [ gbe ] [ gbe, e ] )[ e op val ])
	 * into project [ gbe ] ( select ( group etc ) */
	if (rel->op == op_project && rel->l && !rel->r /* no order by */ &&
	    need_distinct(rel) && l->op == op_select){
		sql_rel *g = l->l;
		if (is_groupby(g->op)) {
			list *used = sa_list(v->sql->sa);
			list *gbe = g->r;
			node *n;
			int fnd = 1;

			for (n = rel->exps->h; n && fnd; n = n->next) {
				sql_exp *e = n->data;

				if (e->card > CARD_ATOM) {
					/* find e in gbe */
					sql_exp *ne = list_find_exp(g->exps, e);

					if (ne)
						ne = list_find_exp( gbe, ne);
					if (ne && !list_find_exp(used, ne)) {
						fnd++;
						list_append(used, ne);
					}
					if (!ne)
						fnd = 0;
				}
			}
			if (fnd == (list_length(gbe)+1))
				set_nodistinct(rel);
		}
	}
	if (rel->op == op_project && rel->l &&
	    need_distinct(rel) && exps_card(rel->exps) > CARD_ATOM) {
		node *n;
		list *exps = new_exp_list(v->sql->sa), *gbe = new_exp_list(v->sql->sa);
		list *obe = rel->r; /* we need to read the ordering later */

		if (obe) {
			int fnd = 0;

			for(n = obe->h; n && !fnd; n = n->next) {
				sql_exp *e = n->data;

				if (e->type != e_column)
					fnd = 1;
				else if (exps_bind_column2(rel->exps, e->l, e->r) == 0)
					fnd = 1;
			}
			if (fnd)
				return rel;
		}
		rel->l = rel_project(v->sql->sa, rel->l, rel->exps);

		for (n = rel->exps->h; n; n = n->next) {
			sql_exp *e = n->data, *ne;

			ne = exp_ref(v->sql, e);
			if (e->card > CARD_ATOM && !list_find_exp(gbe, ne)) /* no need to group by on constants, or the same column multiple times */
				append(gbe, ne);
			append(exps, ne);
		}
		rel->op = op_groupby;
		rel->exps = exps;
		rel->r = gbe;
		set_nodistinct(rel);
		if (obe) {
			/* add order again */
			rel = rel_project(v->sql->sa, rel, rel_projections(v->sql, rel, NULL, 1, 1));
			rel->r = obe;
		}
		v->changes = 1;
	}
	return rel;
}

static int
exp_shares_exps( sql_exp *e, list *shared, lng *uses)
{
	switch(e->type) {
	case e_cmp: /* not in projection list */
	case e_psm:
		assert(0);
	case e_atom:
		return 0;
	case e_column:
		{
			sql_exp *ne = NULL;
			if (e->l)
				ne = exps_bind_column2(shared, e->l, e->r);
			if (!ne && !e->l)
				ne = exps_bind_column(shared, e->r, NULL, 1);
			if (!ne)
				return 0;
			if (ne && ne->type != e_column) {
				lng used = (lng) 1 << list_position(shared, ne);
				if (used & *uses)
					return 1;
				*uses &= used;
				return 0;
			}
			if (ne && ne != e && (list_position(shared, e) < 0 || list_position(shared, e) > list_position(shared, ne)))
				/* maybe ne refers to a local complex exp */
				return exp_shares_exps( ne, shared, uses);
			return 0;
		}
	case e_convert:
		return exp_shares_exps(e->l, shared, uses);

	case e_aggr:
	case e_func:
		{
			list *l = e->l;
			node *n;

			if (!l)
				return 0;
			for (n = l->h; n; n = n->next) {
				sql_exp *e = n->data;

				if (exp_shares_exps( e, shared, uses))
					return 1;
			}
		}
	}
	return 0;
}

static int
exps_share_expensive_exp( list *exps, list *shared )
{
	node *n;
	lng uses = 0;

	if (!exps || !shared)
		return 0;
	for (n = exps->h; n; n = n->next){
		sql_exp *e = n->data;

		if (exp_shares_exps( e, shared, &uses))
			return 1;
	}
	return 0;
}

static int ambigious_ref( list *exps, sql_exp *e);
static int
ambigious_refs( list *exps, list *refs)
{
	node *n;

	if (!refs)
		return 0;
	for(n=refs->h; n; n = n->next) {
		if (ambigious_ref(exps, n->data))
			return 1;
	}
	return 0;
}

static int
ambigious_ref( list *exps, sql_exp *e)
{
	sql_exp *ne = NULL;

	if (e->type == e_column) {
		if (e->l)
			ne = exps_bind_column2(exps, e->l, e->r);
		if (!ne && !e->l)
			ne = exps_bind_column(exps, e->r, NULL, 1);
		if (ne && e != ne)
			return 1;
	}
	if (e->type == e_func)
		return ambigious_refs(exps, e->l);
	return 0;
}

/* merge 2 projects into the lower one */
static sql_rel *
rel_merge_projects(visitor *v, sql_rel *rel)
{
	list *exps = rel->exps;
	sql_rel *prj = rel->l;
	node *n;

	if (rel->op == op_project &&
	    prj && prj->op == op_project && !(rel_is_ref(prj)) && !prj->r) {
		int all = 1;

		if (project_unsafe(rel,0) || project_unsafe(prj,0) || exps_share_expensive_exp(rel->exps, prj->exps))
			return rel;

		/* here we need to fix aliases */
		rel->exps = new_exp_list(v->sql->sa);

		/* for each exp check if we can rename it */
		for (n = exps->h; n && all; n = n->next) {
			sql_exp *e = n->data, *ne = NULL;

			/* We do not handle expressions pointing back in the list */
			if (ambigious_ref(exps, e)) {
				all = 0;
				break;
			}
			ne = exp_push_down_prj(v->sql, e, prj, prj->l);
			/* check if the refered alias name isn't used twice */
			if (ne && ambigious_ref(rel->exps, ne)) {
				all = 0;
				break;
			}
			/*
			if (ne && ne->type == e_column) {
				sql_exp *nne = NULL;

				if (ne->l)
					nne = exps_bind_column2(rel->exps, ne->l, ne->r);
				if (!nne && !ne->l)
					nne = exps_bind_column(rel->exps, ne->r, NULL, 1);
				if (nne && ne != nne && nne != e) {
					all = 0;
					break;
				}
			}
			*/
			if (ne) {
				if (exp_name(e))
					exp_prop_alias(v->sql->sa, ne, e);
				list_append(rel->exps, ne);
			} else {
				all = 0;
			}
		}
		if (all) {
			/* we can now remove the intermediate project */
			/* push order by expressions */
			if (rel->r) {
				list *nr = new_exp_list(v->sql->sa), *res = rel->r;
				for (n = res->h; n; n = n->next) {
					sql_exp *e = n->data, *ne = NULL;

					ne = exp_push_down_prj(v->sql, e, prj, prj->l);
					if (ne) {
						if (exp_name(e))
							exp_prop_alias(v->sql->sa, ne, e);
						list_append(nr, ne);
					} else {
						all = 0;
					}
				}
				if (all) {
					rel->r = nr;
				} else {
					/* leave as is */
					rel->exps = exps;
					return rel;
				}
			}
			rel->l = prj->l;
			prj->l = NULL;
			rel_destroy(prj);
			v->changes++;
			return rel_merge_projects(v, rel);
		} else {
			/* leave as is */
			rel->exps = exps;
		}
		return rel;
	}
	return rel;
}

static sql_subfunc *
find_func( mvc *sql, char *name, list *exps )
{
	list * l = sa_list(sql->sa);
	node *n;

	for(n = exps->h; n; n = n->next)
		append(l, exp_subtype(n->data));
	return sql_bind_func_(sql->sa, sql->session->schema, name, l, F_FUNC);
}

static sql_exp *
exp_simplify_math( mvc *sql, sql_exp *e, int *changes)
{
	if (e->type == e_func || e->type == e_aggr) {
		list *l = e->l;
		sql_subfunc *f = e->f;
		node *n;
		sql_exp *le;

		if (list_length(l) < 1)
			return e;

		le = l->h->data;
		if (!exp_subtype(le) || (!EC_COMPUTE(exp_subtype(le)->type->eclass) && exp_subtype(le)->type->eclass != EC_DEC))
			return e;

		if (!f->func->s && list_length(l) == 2) {
			sql_exp *le = l->h->data;
			sql_exp *re = l->h->next->data;
			sql_subtype *et = exp_subtype(e);

			/* if one argument is NULL, return it, EXCEPT
			 * if "_no_nil" is in the name of the
			 * implementation function (currently either
			 * min_no_nil or max_no_nil), in which case we
			 * ignore the NULL and return the other
			 * value */
			if (exp_is_atom(le) && exp_is_null(sql, le)) {
				(*changes)++;
				if (f && f->func && f->func->imp && strstr(f->func->imp, "_no_nil") != NULL) {
					if (exp_name(e))
						exp_prop_alias(sql->sa, re, e);
					return re;
				}
				le = exp_null(sql->sa, et);
				if (exp_name(e))
					exp_prop_alias(sql->sa, le, e);
				return le;
			}
			if (exp_is_atom(re) && exp_is_null(sql, re)) {
				(*changes)++;
				if (f && f->func && f->func->imp && strstr(f->func->imp, "_no_nil") != NULL) {
					if (exp_name(e))
						exp_prop_alias(sql->sa, le, e);
					return le;
				}
				re = exp_null(sql->sa, et);
				if (exp_name(e))
					exp_prop_alias(sql->sa, re, e);
				return re;
			}
		}
		if (!f->func->s && !strcmp(f->func->base.name, "sql_mul") && list_length(l) == 2) {
			sql_exp *le = l->h->data;
			sql_exp *re = l->h->next->data;
			sql_subtype *et = exp_subtype(e);

			/* 0*a = 0 */
			if (exp_is_atom(le) && exp_is_zero(sql, le) && exp_is_atom(re) && exp_is_not_null(sql, re)) {
				(*changes)++;
				le = exp_zero(sql->sa, et);
				if (exp_name(e))
					exp_prop_alias(sql->sa, le, e);
				return le;
			}
			/* a*0 = 0 */
			if (exp_is_atom(re) && exp_is_zero(sql, re) && exp_is_atom(le) && exp_is_not_null(sql, le)) {
				(*changes)++;
				re = exp_zero(sql->sa, et);
				if (exp_name(e))
					exp_prop_alias(sql->sa, re, e);
				return re;
			}
			/* 1*a = a
			if (exp_is_atom(le) && exp_is_one(sql, le)) {
				(*changes)++;
				if (exp_name(e))
					exp_prop_alias(sql->sa, re, e);
				return re;
			}
			*/
			/* a*1 = a
			if (exp_is_atom(re) && exp_is_one(sql, re)) {
				(*changes)++;
				if (exp_name(e))
					exp_prop_alias(sql->sa, le, e);
				return le;
			}
			*/
			if (exp_is_atom(le) && exp_is_atom(re)) {
				atom *la = exp_flatten(sql, le);
				atom *ra = exp_flatten(sql, re);

				/* TODO check if output type is larger then input */
				if (la && ra && subtype_cmp(atom_type(la), atom_type(ra)) == 0 && subtype_cmp(atom_type(la), exp_subtype(e)) == 0) {
					atom *a = atom_mul(la, ra);

					if (a && atom_cast(sql->sa, a, exp_subtype(e))) {
						sql_exp *ne = exp_atom(sql->sa, a);
						(*changes)++;
						if (exp_name(e))
							exp_prop_alias(sql->sa, ne, e);
						return ne;
					}
				}
			}
			/* move constants to the right, ie c*A = A*c */
			else if (exp_is_atom(le)) {
				l->h->data = re;
				l->h->next->data = le;
				e->f = sql_bind_func(sql->sa, NULL, "sql_mul", exp_subtype(re), exp_subtype(le), F_FUNC);
				exp_sum_scales(e->f, re, le);
				(*changes)++;
				return e;
			}
			/* change a*a into pow(a,2), later change pow(a,2) back into a*a */
			if (/* DISABLES CODE */ (0) && exp_equal(le, re)==0 && exp_subtype(le)->type->eclass == EC_FLT) {
				/* pow */
				list *l;
				sql_exp *ne;
				sql_subfunc *pow = sql_bind_func(sql->sa, sql->session->schema, "power", exp_subtype(le), exp_subtype(re), F_FUNC);
				assert(pow);
				if (exp_subtype(le)->type->localtype == TYPE_flt)
					re = exp_atom_flt(sql->sa, 2);
				else
					re = exp_atom_dbl(sql->sa, 2);
				l = sa_list(sql->sa);
				append(l, le);
				append(l, re);
				(*changes)++;
				ne = exp_op(sql->sa, l, pow);
				if (exp_name(e))
					exp_prop_alias(sql->sa, ne, e);
				return ne;
			}
			/* change a*pow(a,n) or pow(a,n)*a into pow(a,n+1) */
			if (is_func(le->type)) {
				list *l = le->l;
				sql_subfunc *f = le->f;

				if (!f->func->s && !strcmp(f->func->base.name, "power") && list_length(l) == 2) {
					sql_exp *lle = l->h->data;
					sql_exp *lre = l->h->next->data;
					if (exp_equal(re, lle)==0) {
						if (atom_inc(exp_value(sql, lre, sql->args, sql->argc))) {
							(*changes)++;
							if (exp_name(e))
								exp_prop_alias(sql->sa, le, e);
							return le;
						}
					}
				}
				if (!f->func->s && !strcmp(f->func->base.name, "sql_mul") && list_length(l) == 2) {
					sql_exp *lle = l->h->data;
					sql_exp *lre = l->h->next->data;
					if (!exp_is_atom(lle) && exp_is_atom(lre) && exp_is_atom(re)) {
						sql_subtype et = *exp_subtype(e);
						/* (x*c1)*c2 -> x * (c1*c2) */
						list *l = sa_list(sql->sa);
						append(l, lre);
						append(l, re);
						le->l = l;
						le->f = sql_bind_func(sql->sa, NULL, "sql_mul", exp_subtype(lre), exp_subtype(re), F_FUNC);
						exp_sum_scales(le->f, lre, re);
						l = e->l;
						l->h->data = lle;
						l->h->next->data = le;
						e->f = sql_bind_func(sql->sa, NULL, "sql_mul", exp_subtype(lle), exp_subtype(le), F_FUNC);
						exp_sum_scales(e->f, lle, le);
						if (subtype_cmp(&et, exp_subtype(e)) != 0)
							e = exp_convert(sql->sa, e, exp_subtype(e), &et);
						(*changes)++;
						return e;
					}
				}
			}
		}
		if (!f->func->s && !strcmp(f->func->base.name, "sql_add") && list_length(l) == 2) {
			sql_exp *le = l->h->data;
			sql_exp *re = l->h->next->data;
			if (exp_is_atom(le) && exp_is_zero(sql, le)) {
				(*changes)++;
				if (exp_name(e))
					exp_prop_alias(sql->sa, re, e);
				return re;
			}
			if (exp_is_atom(re) && exp_is_zero(sql, re)) {
				(*changes)++;
				if (exp_name(e))
					exp_prop_alias(sql->sa, le, e);
				return le;
			}
			if (exp_is_atom(le) && exp_is_atom(re)) {
				atom *la = exp_flatten(sql, le);
				atom *ra = exp_flatten(sql, re);

				if (la && ra) {
					atom *a = atom_add(la, ra);

					if (a) {
						sql_exp *ne = exp_atom(sql->sa, a);
						(*changes)++;
						if (exp_name(e))
							exp_prop_alias(sql->sa, ne, e);
						return ne;
					}
				}
			}
			/* move constants to the right, ie c+A = A+c */
			else if (exp_is_atom(le)) {
				l->h->data = re;
				l->h->next->data = le;
				(*changes)++;
				return e;
			} else if (is_func(le->type)) {
				list *ll = le->l;
				sql_subfunc *f = le->f;
				if (!f->func->s && !strcmp(f->func->base.name, "sql_add") && list_length(ll) == 2) {
					sql_exp *lle = ll->h->data;
					sql_exp *lre = ll->h->next->data;

					if (exp_is_atom(lle) && exp_is_atom(lre))
						return e;
					if (!exp_is_atom(re) && exp_is_atom(lre)) {
						/* (x+c1)+y -> (x+y) + c1 */
						ll->h->next->data = re;
						l->h->next->data = lre;
						l->h->data = exp_simplify_math(sql, le, changes);
						(*changes)++;
						return e;
					}
					if (exp_is_atom(re) && exp_is_atom(lre)) {
						/* (x+c1)+c2 -> (c2+c1) + x */
						ll->h->data = re;
						l->h->next->data = lle;
						l->h->data = exp_simplify_math(sql, le, changes);
						(*changes)++;
						return e;
					}
				}
			}
			/*
			if (is_func(re->type)) {
				list *ll = re->l;
				sql_subfunc *f = re->f;
				if (!f->func->s && !strcmp(f->func->base.name, "sql_add") && list_length(ll) == 2) {
					if (exp_is_atom(le)) {
						* c1+(x+y) -> (x+y) + c1 *
						l->h->data = re;
						l->h->next->data = le;
						(*changes)++;
						return e;
					}
				}
			}
			*/
		}
		if (!f->func->s && !strcmp(f->func->base.name, "sql_sub") && list_length(l) == 2) {
			sql_exp *le = l->h->data;
			sql_exp *re = l->h->next->data;

			if (exp_is_atom(le) && exp_is_atom(re)) {
				atom *la = exp_flatten(sql, le);
				atom *ra = exp_flatten(sql, re);

				if (la && ra) {
					atom *a = atom_sub(la, ra);

					if (a) {
						sql_exp *ne = exp_atom(sql->sa, a);
						(*changes)++;
						if (exp_name(e))
							exp_prop_alias(sql->sa, ne, e);
						return ne;
					}
				}
			}
			if (exp_equal(le,re) == 0) { /* a - a = 0 */
				atom *a;
				sql_exp *ne;

				if (exp_subtype(le)->type->eclass == EC_NUM) {
					a = atom_int(sql->sa, exp_subtype(le), 0);
				} else if (exp_subtype(le)->type->eclass == EC_FLT) {
					a = atom_float(sql->sa, exp_subtype(le), 0);
				} else {
					return e;
				}
				ne = exp_atom(sql->sa, a);
				(*changes)++;
				if (exp_name(e))
					exp_prop_alias(sql->sa, ne, e);
				return ne;
			}
			if (is_func(le->type)) {
				list *ll = le->l;
				sql_subfunc *f = le->f;
				if (!f->func->s && !strcmp(f->func->base.name, "sql_add") && list_length(ll) == 2) {
					sql_exp *lle = ll->h->data;
					sql_exp *lre = ll->h->next->data;
					if (exp_equal(re, lre) == 0) {
						/* (x+a)-a = x*/
						if (exp_name(e))
							exp_prop_alias(sql->sa, lle, e);
						(*changes)++;
						return lle;
					}
					if (exp_is_atom(lle) && exp_is_atom(lre))
						return e;
					if (!exp_is_atom(re) && exp_is_atom(lre)) {
						/* (x+c1)-y -> (x-y) + c1 */
						ll->h->next->data = re;
						l->h->next->data = lre;
						le->f = e->f;
						e->f = f;
						l->h->data = exp_simplify_math(sql, le, changes);
						(*changes)++;
						return e;
					}
					if (exp_is_atom(re) && exp_is_atom(lre)) {
						/* (x+c1)-c2 -> (c1-c2) + x */
						ll->h->data = lre;
						ll->h->next->data = re;
						l->h->next->data = lle;
						le->f = e->f;
						e->f = f;
						l->h->data = exp_simplify_math(sql, le, changes);
						(*changes)++;
						return e;
					}
				}
			}
		}
		if (l)
			for (n = l->h; n; n = n->next)
				n->data = exp_simplify_math(sql, n->data, changes);
	}
	if (e->type == e_convert)
		e->l = exp_simplify_math(sql, e->l, changes);
	return e;
}

static sql_rel *
rel_simplify_math(visitor *v, sql_rel *rel)
{
	int ochanges = 0;

	if ((is_project(rel->op) || (rel->op == op_ddl && rel->flag == ddl_psm)) && rel->exps) {
		list *exps = rel->exps;
		node *n;
		int needed = 0;

		for (n = exps->h; n && !needed; n = n->next) {
			sql_exp *e = n->data;

			if (e->type == e_func || e->type == e_convert ||
			    e->type == e_aggr || e->type == e_psm)
				needed = 1;
		}
		if (!needed)
			return rel;

		rel->exps = new_exp_list(v->sql->sa);
		for (n = exps->h; n; n = n->next) {
			sql_exp *e = exp_simplify_math( v->sql, n->data, &ochanges);

			if (!e)
				return NULL;
			list_append(rel->exps, e);
		}
	}
	if (ochanges) /* if rewritten don't cache this query */
		v->sql->caching = 0;
	v->changes += ochanges;
	return rel;
}

static sql_rel *
rel_push_down_bounds(visitor *v, sql_rel *rel)
{
	if (is_simple_project(rel->op) && rel->exps) {
		list *exps = rel->exps;
		node *n;

		for (n = exps->h; n ; n = n->next) {
			sql_exp *e = n->data;
			int cnt;
			sql_exp *b1, *b2;
			sql_subfunc *f;
			list *l;

			if (e->type != e_func || ((sql_subfunc*)e->f)->func->type != F_ANALYTIC)
				continue;

			f = (sql_subfunc*) e->f;
			l = (list*) e->l;
			if (f->func->type != F_ANALYTIC || !strcmp(f->func->base.name, "diff") || !strcmp(f->func->base.name, "window_bound"))
				continue;

			/* Extract sql.diff calls into a lower projection and re-use them */
			cnt = list_length(l);
			assert(cnt >= 3); /* There will be at least 3 expressions in the parameters for the window function */
			b1 = (sql_exp*) list_fetch(l, cnt - 2);
			b2 = (sql_exp*) list_fetch(l, cnt - 1);

			if (b1->type == e_func && b2->type == e_func) { /* if both are 'window_bound' calls, push down a diff call */
				sql_subfunc *sf1 = (sql_subfunc*) b1->f, *sf2 = (sql_subfunc*) b2->f;

				if (!strcmp(sf1->func->base.name, "window_bound") && !strcmp(sf2->func->base.name, "window_bound")) {
					list *args1 = (list*) b1->l, *args2 = (list*) b2->l;
					sql_exp *first1 = (sql_exp*) args1->h->data, *first2 = (sql_exp*) args2->h->data;

					if (first1->type == e_func && exp_match_exp(first1, first2)) { /* push down only function calls to avoid infinite recursion */
						rel->l = rel_project(v->sql->sa, rel->l, rel_projections(v->sql, rel->l, NULL, 1, 1));
						first1 = rel_project_add_exp(v->sql, rel->l, first1);
						args1->h->data = exp_ref(v->sql, first1);
						args2->h->data = exp_ref(v->sql, first1);

						if (list_length(args1) == 6 && list_length(args2) == 6) {
							sql_exp *second1 = (sql_exp*) args1->h->next->data, *second2 = (sql_exp*) args2->h->next->data;

							if (second1->type == e_func && exp_match_exp(second1, second2)) {
								second1 = rel_project_add_exp(v->sql, rel->l, second1);
								args1->h->next->data = exp_ref(v->sql, second1);
								args2->h->next->data = exp_ref(v->sql, second1);
							}
						}

						v->changes++;
					}
				}
			}
		}
	}
	return rel;
}

static sql_rel *
rel_find_ref( sql_rel *r)
{
	while (!rel_is_ref(r) && r->l &&
	      (is_project(r->op) || is_select(r->op) /*|| is_join(r->op)*/))
		r = r->l;
	if (rel_is_ref(r))
		return r;
	return NULL;
}

static sql_rel *
rel_find_select( sql_rel *r)
{
	while (!is_select(r->op) && r->l && is_project(r->op))
		r = r->l;
	if (is_select(r->op))
		return r;
	return NULL;
}

static int
rel_match_projections(sql_rel *l, sql_rel *r)
{
	node *n, *m;
	list *le = l->exps;
	list *re = r->exps;

	if (!le || !re)
		return 0;
	if (list_length(le) != list_length(re))
		return 0;

	for (n = le->h, m = re->h; n && m; n = n->next, m = m->next)
		if (!exp_match(n->data, m->data))
			return 0;
	return 1;
}

static int
exps_has_predicate( list *l )
{
	node *n;

	for( n = l->h; n; n = n->next){
		sql_exp *e = n->data;

		if (e->card <= CARD_ATOM)
			return 1;
	}
	return 0;
}

static sql_rel *
rel_merge_union(visitor *v, sql_rel *rel)
{
	sql_rel *l = rel->l;
	sql_rel *r = rel->r;
	sql_rel *ref = NULL;

	if (is_union(rel->op) &&
	    l && is_project(l->op) && !project_unsafe(l,0) &&
	    r && is_project(r->op) && !project_unsafe(r,0) &&
	    (ref = rel_find_ref(l)) != NULL && ref == rel_find_ref(r)) {
		/* Find selects and try to merge */
		sql_rel *ls = rel_find_select(l);
		sql_rel *rs = rel_find_select(r);

		/* can we merge ? */
		if (!ls || !rs)
			return rel;

		/* merge any extra projects */
		if (l->l != ls)
			rel->l = l = rel_merge_projects(v, l);
		if (r->l != rs)
			rel->r = r = rel_merge_projects(v, r);

		if (!rel_match_projections(l,r))
			return rel;

		/* for now only union(project*(select(R),project*(select(R))) */
		if (ls != l->l || rs != r->l ||
		    ls->l != rs->l || !rel_is_ref(ls->l))
			return rel;

		if (!ls->exps || !rs->exps ||
		    exps_has_predicate(ls->exps) ||
		    exps_has_predicate(rs->exps))
			return rel;

		/* merge, ie. add 'or exp' */
		v->changes++;
		ls->exps = append(new_exp_list(v->sql->sa), exp_or(v->sql->sa, ls->exps, rs->exps, 0));
		rs->exps = NULL;
		rel = rel_inplace_project(v->sql->sa, rel, rel_dup(rel->l), rel->exps);
		set_processed(rel);
		return rel;
	}
	return rel;
}

static int
exps_cse( mvc *sql, list *oexps, list *l, list *r )
{
	list *nexps;
	node *n, *m;
	char *lu, *ru;
	int lc = 0, rc = 0, match = 0, res = 0;

	if (list_length(l) == 0 || list_length(r) == 0)
		return 0;

	/* first recusive exps_cse */
	nexps = new_exp_list(sql->sa);
	for (n = l->h; n; n = n->next) {
		sql_exp *e = n->data;

		if (e->type == e_cmp && e->flag == cmp_or && !is_anti(e)) {
			res = exps_cse(sql, nexps, e->l, e->r);
		} else {
			append(nexps, e);
		}
	}
	l = nexps;

	nexps = new_exp_list(sql->sa);
	for (n = r->h; n; n = n->next) {
		sql_exp *e = n->data;

		if (e->type == e_cmp && e->flag == cmp_or && !is_anti(e)) {
			res = exps_cse(sql, nexps, e->l, e->r);
		} else {
			append(nexps, e);
		}
	}
	r = nexps;

	/* simplify  true or .. and .. or true */
	if (list_length(l) == list_length(r) && list_length(l) == 1) {
		sql_exp *le = l->h->data, *re = r->h->data;

		if (exp_is_true(sql, le)) {
			append(oexps, le);
			return 1;
		}
		if (exp_is_true(sql, re)) {
			append(oexps, re);
			return 1;
		}
	}

	lu = GDKzalloc(list_length(l) * sizeof(char));
	ru = GDKzalloc(list_length(r) * sizeof(char));
	for (n = l->h, lc = 0; n; n = n->next, lc++) {
		sql_exp *le = n->data;

		for ( m = r->h, rc = 0; m; m = m->next, rc++) {
			sql_exp *re = m->data;

			if (!ru[rc] && exp_match_exp(le,re)) {
				lu[lc] = 1;
				ru[rc] = 1;
				match = 1;
			}
		}
	}
	if (match) {
		list *nl = new_exp_list(sql->sa);
		list *nr = new_exp_list(sql->sa);

		for (n = l->h, lc = 0; n; n = n->next, lc++)
			if (!lu[lc])
				append(nl, n->data);
		for (n = r->h, rc = 0; n; n = n->next, rc++)
			if (!ru[rc])
				append(nr, n->data);

		if (list_length(nl) && list_length(nr))
			append(oexps, exp_or(sql->sa, nl, nr, 0));

		for (n = l->h, lc = 0; n; n = n->next, lc++) {
			if (lu[lc])
				append(oexps, n->data);
		}
		res = 1;
	} else {
		append(oexps, exp_or(sql->sa, list_dup(l, (fdup)NULL),
				     list_dup(r, (fdup)NULL), 0));
	}
	GDKfree(lu);
	GDKfree(ru);
	return res;
}

static int
are_equality_exps( list *exps, sql_exp **L)
{
	sql_exp *l = *L;

	if (list_length(exps) == 1) {
		sql_exp *e = exps->h->data, *le = e->l, *re = e->r;

		if (e->type == e_cmp && e->flag == cmp_equal && le->card != CARD_ATOM && re->card == CARD_ATOM && !is_semantics(e)) {
			if (!l) {
				*L = l = le;
				if (!is_column(le->type))
					return 0;
			}
			return (exp_match(l, le));
		}
		if (e->type == e_cmp && e->flag == cmp_or && !is_anti(e) && !is_semantics(e))
			return (are_equality_exps(e->l, L) && are_equality_exps(e->r, L));
	}
	return 0;
}

static void
get_exps( list *n, list *l )
{
	sql_exp *e = l->h->data, *re = e->r;

	if (e->type == e_cmp && e->flag == cmp_equal && re->card == CARD_ATOM)
		list_append(n, re);
	if (e->type == e_cmp && e->flag == cmp_or) {
		get_exps(n, e->l);
		get_exps(n, e->r);
	}
}

static sql_exp *
equality_exps_2_in( mvc *sql, sql_exp *ce, list *l, list *r)
{
	list *nl = new_exp_list(sql->sa);

	get_exps(nl, l);
	get_exps(nl, r);

	return exp_in( sql->sa, ce, nl, cmp_in);
}

static list *
merge_ors(mvc *sql, list *exps, int *changes)
{
	list *nexps = NULL;
	int needed = 0;

	for (node *n = exps->h; n && !needed; n = n->next) {
		sql_exp *e = n->data;

		if (e->type == e_cmp && e->flag == cmp_or && !is_anti(e))
			needed = 1;
	}

	if (needed) {
		nexps = new_exp_list(sql->sa);
		for (node *n = exps->h; n; n = n->next) {
			sql_exp *e = n->data, *l = NULL;

			if (e->type == e_cmp && e->flag == cmp_or && !is_anti(e) && are_equality_exps(e->l, &l) && are_equality_exps(e->r, &l) && l) {
				(*changes)++;
				append(nexps, equality_exps_2_in(sql, l, e->l, e->r));
			} else {
				append(nexps, e);
			}
		}
	} else {
		nexps = exps;
	}

	for (node *n = nexps->h; n ; n = n->next) {
		sql_exp *e = n->data;

		if (e->type == e_cmp && e->flag == cmp_or) {
			e->l = merge_ors(sql, e->l, changes);
			e->r = merge_ors(sql, e->r, changes);
		}
	}

	return nexps;
}

#define TRIVIAL_NOT_EQUAL_CMP(e) \
	((e)->type == e_cmp && (e)->flag == cmp_notequal && !is_anti((e)) && !is_semantics((e)) && ((sql_exp*)(e)->l)->card != CARD_ATOM && ((sql_exp*)(e)->r)->card == CARD_ATOM)

static list *
merge_notequal(mvc *sql, list *exps, int *changes)
{
	list *inequality_groups = NULL, *nexps = NULL;
	int needed = 0;

	for (node *n = exps->h; n; n = n->next) {
		sql_exp *e = n->data;

		if (TRIVIAL_NOT_EQUAL_CMP(e)) {
			bool appended = false;

			if (inequality_groups) {
				for (node *m = inequality_groups->h; m && !appended; m = m->next) {
					list *next = m->data;
					sql_exp *first = (sql_exp*) next->h->data;

					if (exp_match(first->l, e->l)) {
						list_append(next, e);
						appended = true;
					}
				}
			}
			if (!appended) {
				if (!inequality_groups)
					inequality_groups = new_exp_list(sql->sa);
				list_append(inequality_groups, list_append(new_exp_list(sql->sa), e));
			}
		}
	}

	if (inequality_groups) { /* if one list of inequalities has more than one entry, then the re-write is needed */
		for (node *n = inequality_groups->h; n; n = n->next) {
			list *next = n->data;

			if (list_length(next) > 1)
				needed = 1;
		}
	}

	if (needed) {
		nexps = new_exp_list(sql->sa);
		for (node *n = inequality_groups->h; n; n = n->next) {
			list *next = n->data;
			sql_exp *first = (sql_exp*) next->h->data;
			list *notin = new_exp_list(sql->sa);

			for (node *m = next->h; m; m = m->next) {
				sql_exp *e = m->data;
				list_append(notin, e->r);
			}
			list_append(nexps, exp_in(sql->sa, first->l, notin, cmp_notin));
		}

		for (node *n = exps->h; n; n = n->next) {
			sql_exp *e = n->data;

			if (!TRIVIAL_NOT_EQUAL_CMP(e))
				list_append(nexps, e);
		}
		(*changes)++;
	} else {
		nexps = exps;
	}

	for (node *n = nexps->h; n ; n = n->next) {
		sql_exp *e = n->data;

		if (e->type == e_cmp && e->flag == cmp_or) {
			e->l = merge_notequal(sql, e->l, changes);
			e->r = merge_notequal(sql, e->r, changes);
		}
	}

	return nexps;
}

static sql_rel *
rel_select_cse(visitor *v, sql_rel *rel)
{
	if (is_select(rel->op) && rel->exps)
		rel->exps = merge_ors(v->sql, rel->exps, &v->changes); /* x = 1 or x = 2 => x in (1, 2)*/

	if (is_select(rel->op) && rel->exps)
		rel->exps = merge_notequal(v->sql, rel->exps, &v->changes); /* x <> 1 and x <> 2 => x not in (1, 2)*/

	if ((is_select(rel->op) || is_join(rel->op) || is_semi(rel->op)) && rel->exps) {
		node *n;
		list *nexps;
		int needed = 0;

		for (n=rel->exps->h; n && !needed; n = n->next) {
			sql_exp *e = n->data;

			if (e->type == e_cmp && e->flag == cmp_or && !is_anti(e))
				needed = 1;
		}
		if (!needed)
			return rel;
		nexps = new_exp_list(v->sql->sa);
		for (n=rel->exps->h; n; n = n->next) {
			sql_exp *e = n->data;

			if (e->type == e_cmp && e->flag == cmp_or && !is_anti(e)) {
				/* split the common expressions */
				v->changes += exps_cse(v->sql, nexps, e->l, e->r);
			} else {
				append(nexps, e);
			}
		}
		rel->exps = nexps;
	}
	return rel;
}

static sql_rel *
rel_project_cse(visitor *v, sql_rel *rel)
{
	if (is_project(rel->op) && rel->exps) {
		node *n, *m;
		list *nexps;
		int needed = 0;

		for (n=rel->exps->h; n && !needed; n = n->next) {
			sql_exp *e1 = n->data;

			if (e1->type != e_column && !exp_is_atom(e1) && exp_name(e1)) {
				for (m=n->next; m; m = m->next){
					sql_exp *e2 = m->data;

					if (exp_name(e2) && exp_match_exp(e1, e2))
						needed = 1;
				}
			}
		}

		if (!needed)
			return rel;

		nexps = new_exp_list(v->sql->sa);
		for (n=rel->exps->h; n; n = n->next) {
			sql_exp *e1 = n->data;

			if (e1->type != e_column && !exp_is_atom(e1) && exp_name(e1)) {
				for (m=nexps->h; m; m = m->next){
					sql_exp *e2 = m->data;

					if (exp_name(e2) && exp_match_exp(e1, e2) && (e1->type != e_column || exps_bind_column2(nexps, exp_relname(e1), exp_name(e1)) == e1)) {
						sql_exp *ne = exp_alias(v->sql->sa, exp_relname(e1), exp_name(e1), exp_relname(e2), exp_name(e2), exp_subtype(e2), e2->card, has_nil(e2), is_intern(e1));

						ne = exp_propagate(v->sql->sa, ne, e1);
						exp_prop_alias(v->sql->sa, ne, e1);
						e1 = ne;
						break;
					}
				}
			}
			append(nexps, e1);
		}
		rel->exps = nexps;
	}
	return rel;
}

static list *
exps_merge_select_rse( mvc *sql, list *l, list *r )
{
	node *n, *m, *o;
	list *nexps = NULL, *lexps, *rexps;

 	lexps = new_exp_list(sql->sa);
	for (n = l->h; n; n = n->next) {
		sql_exp *e = n->data;

		if (e->type == e_cmp && e->flag == cmp_or && !is_anti(e) && !is_semantics(e)) {
			list *nexps = exps_merge_select_rse(sql, e->l, e->r);
			for (o = nexps->h; o; o = o->next)
				append(lexps, o->data);
		} else {
			append(lexps, e);
		}
	}
 	rexps = new_exp_list(sql->sa);
	for (n = r->h; n; n = n->next) {
		sql_exp *e = n->data;

		if (e->type == e_cmp && e->flag == cmp_or && !is_anti(e) && !is_semantics(e)) {
			list *nexps = exps_merge_select_rse(sql, e->l, e->r);
			for (o = nexps->h; o; o = o->next)
				append(rexps, o->data);
		} else {
			append(rexps, e);
		}
	}

 	nexps = new_exp_list(sql->sa);

	/* merge merged lists first ? */
	for (n = lexps->h; n; n = n->next) {
		sql_exp *le = n->data, *re, *fnd = NULL;

		if (le->type != e_cmp || le->flag == cmp_or || is_anti(le) || is_semantics(le))
			continue;
		for (m = rexps->h; !fnd && m; m = m->next) {
			re = m->data;
			if (exps_match_col_exps(le, re))
				fnd = re;
		}
		if (fnd && (is_anti(fnd) || is_semantics(fnd)))
			continue;
		/* cases
		 * 1) 2 values (cmp_equal)
		 * 2) 1 value (cmp_equal), and cmp_in
		 * 	(also cmp_in, cmp_equal)
		 * 3) 2 cmp_in
		 * 4) ranges
		 */
		if (fnd) {
			re = fnd;
			fnd = NULL;
			if (le->anti || re->anti)
				continue;
			if (le->flag == cmp_equal && re->flag == cmp_equal) {
				list *exps = new_exp_list(sql->sa);

				append(exps, le->r);
				append(exps, re->r);
				fnd = exp_in(sql->sa, le->l, exps, cmp_in);
			} else if (le->flag == cmp_equal && re->flag == cmp_in){
				list *exps = new_exp_list(sql->sa);

				append(exps, le->r);
				list_merge(exps, re->r, NULL);
				fnd = exp_in(sql->sa, le->l, exps, cmp_in);
			} else if (le->flag == cmp_in && re->flag == cmp_equal){
				list *exps = new_exp_list(sql->sa);

				append(exps, re->r);
				list_merge(exps, le->r, NULL);
				fnd = exp_in(sql->sa, le->l, exps, cmp_in);
			} else if (le->flag == cmp_in && re->flag == cmp_in){
				list *exps = new_exp_list(sql->sa);

				list_merge(exps, le->r, NULL);
				list_merge(exps, re->r, NULL);
				fnd = exp_in(sql->sa, le->l, exps, cmp_in);
			} else if (le->f && re->f && /* merge ranges */
				   le->flag == re->flag && le->flag <= cmp_lt) {
				sql_subfunc *min = sql_bind_func(sql->sa, sql->session->schema, "sql_min", exp_subtype(le->r), exp_subtype(re->r), F_FUNC);
				sql_subfunc *max = sql_bind_func(sql->sa, sql->session->schema, "sql_max", exp_subtype(le->f), exp_subtype(re->f), F_FUNC);
				sql_exp *mine, *maxe;

				if (!min || !max)
					continue;
				mine = exp_binop(sql->sa, le->r, re->r, min);
				maxe = exp_binop(sql->sa, le->f, re->f, max);
				fnd = exp_compare2(sql->sa, le->l, mine, maxe, CMP_BETWEEN|le->flag);
			}
			if (fnd)
				append(nexps, fnd);
		}
	}
	return nexps;
}

static sql_exp *
rel_merge_project_rse(visitor *v, sql_rel *rel, sql_exp *e, int depth)
{
	(void) depth;

	if (is_simple_project(rel->op) && is_func(e->type) && e->l) {
		list *fexps = e->l;
		sql_subfunc *f = e->f;

		/* is and function */
		if (strcmp(f->func->base.name, "and") == 0 && list_length(fexps) == 2) {
			sql_exp *l = list_fetch(fexps, 0);
			sql_exp *r = list_fetch(fexps, 1);

			/* check merge into single between */
			if (is_func(l->type) && is_func(r->type)) {
				list *lfexps = l->l;
				list *rfexps = r->l;
				sql_subfunc *lf = l->f;
				sql_subfunc *rf = r->f;

				if (((strcmp(lf->func->base.name, ">=") == 0 || strcmp(lf->func->base.name, ">") == 0) && list_length(lfexps) == 2) &&
				    ((strcmp(rf->func->base.name, "<=") == 0 || strcmp(rf->func->base.name, "<") == 0) && list_length(rfexps) == 2)
				    && exp_equal(list_fetch(lfexps,0), list_fetch(rfexps,0)) == 0) {
					sql_exp *ce = list_fetch(lfexps, 0);
					list *types, *ops = sa_list(v->sql->sa);
					sql_subfunc *between;

					append(ops, ce);
					append(ops, list_fetch(lfexps, 1));
					append(ops, list_fetch(rfexps, 1));
					append(ops, exp_atom_bool(v->sql->sa, 0)); /* non symetrical */
					append(ops, exp_atom_bool(v->sql->sa, lf->func->base.name[1] == '=')); /* left inclusive */
					append(ops, exp_atom_bool(v->sql->sa, rf->func->base.name[1] == '=')); /* right exclusive */
					append(ops, exp_atom_bool(v->sql->sa, 0)); /* nils_false */
					append(ops, exp_atom_bool(v->sql->sa, 0)); /* anti */

					types = exp_types(v->sql->sa, ops);
					/* convert into between */
					between = sql_bind_func_(v->sql->sa, mvc_bind_schema(v->sql, "sys"), "between", types, F_FUNC);
					if (between) {
						sql_exp *ne = exp_op(v->sql->sa, ops, between);

						if (exp_name(e))
							exp_prop_alias(v->sql->sa, ne, e);
						e = ne;
					}
					v->changes++;
				}
			}
		}
	}
	return e;
}

/* merge related sub expressions
 *
 * ie   (x = a and y > 1 and y < 5) or
 *      (x = c and y > 1 and y < 10) or
 *      (x = e and y > 1 and y < 20)
 * ->
 *     ((x = a and y > 1 and y < 5) or
 *      (x = c and y > 1 and y < 10) or
 *      (x = e and y > 1 and y < 20)) and
 *     	 x in (a,c,e) and
 *     	 y > 1 and y < 20
 * */
static sql_rel *
rel_merge_select_rse(visitor *v, sql_rel *rel)
{
	/* only execute once per select */
	if ((is_select(rel->op) || is_join(rel->op) || is_semi(rel->op)) && rel->exps && !rel->used) {
		node *n, *o;
		list *nexps = new_exp_list(v->sql->sa);

		for (n=rel->exps->h; n; n = n->next) {
			sql_exp *e = n->data;

			if (e->type == e_cmp && e->flag == cmp_or && !is_anti(e) && !is_semantics(e)) {
				/* possibly merge related expressions */
				list *ps = exps_merge_select_rse(v->sql, e->l, e->r);
				for (o = ps->h; o; o = o->next)
					append(nexps, o->data);
			}
		}
		if (!list_empty(nexps))
			for (o = nexps->h; o; o = o->next)
				append(rel->exps, o->data);
		rel->used = 1;
	}
	return rel;
}

static sql_exp *list_exps_uses_exp(list *exps, const char *rname, const char *name);

static sql_exp*
exp_uses_exp(sql_exp *e, const char *rname, const char *name)
{
	sql_exp *res = NULL;

	switch (e->type) {
		case e_psm:
		case e_atom:
			break;
		case e_convert:
			return exp_uses_exp(e->l, rname, name);
		case e_column: {
			if (e->l && rname && strcmp(e->l, rname) == 0 &&
				e->r && name && strcmp(e->r, name) == 0)
				return e;
			if (!e->l && !rname &&
				e->r && name && strcmp(e->r, name) == 0)
				return e;
		} break;
		case e_func:
		case e_aggr: {
			if (e->l)
				return list_exps_uses_exp(e->l, rname, name);
		} 	break;
		case e_cmp: {
			if (e->flag == cmp_in || e->flag == cmp_notin) {
				if ((res = exp_uses_exp(e->l, rname, name)))
					return res;
				return list_exps_uses_exp(e->r, rname, name);
			} else if (e->flag == cmp_or || e->flag == cmp_filter) {
				if ((res = list_exps_uses_exp(e->l, rname, name)))
					return res;
				return list_exps_uses_exp(e->r, rname, name);
			} else {
				if ((res = exp_uses_exp(e->l, rname, name)))
					return res;
				if ((res = exp_uses_exp(e->r, rname, name)))
					return res;
				if (e->f)
					return exp_uses_exp(e->f, rname, name);
			}
		} break;
	}
	return NULL;
}

static sql_exp *
list_exps_uses_exp(list *exps, const char *rname, const char *name)
{
	sql_exp *res = NULL;

	if (!exps)
		return NULL;
	for (node *n = exps->h; n && !res; n = n->next) {
		sql_exp *e = n->data;
		res = exp_uses_exp(e, rname, name);
	}
	return res;
}

/* find in the list of expression an expression which uses e */
static sql_exp *
exps_uses_exp(list *exps, sql_exp *e)
{
	return list_exps_uses_exp(exps, exp_relname(e), exp_name(e));
}

/*
 * Rewrite aggregations over union all.
 *	groupby ([ union all (a, b) ], [gbe], [ count, sum ] )
 *
 * into
 * 	groupby ( [ union all( groupby( a, [gbe], [ count, sum] ), [ groupby( b, [gbe], [ count, sum] )) , [gbe], [sum, sum] )
 */
static sql_rel *
rel_push_aggr_down(visitor *v, sql_rel *rel)
{
	if (rel->op == op_groupby && rel->l) {
		sql_rel *u = rel->l, *ou = u;
		sql_rel *g = rel;
		sql_rel *ul = u->l;
		sql_rel *ur = u->r;
		node *n, *m;
		list *lgbe = NULL, *rgbe = NULL, *gbe = NULL, *exps = NULL;

		if (u->op == op_project)
			u = u->l;

		if (!u || !is_union(u->op) || need_distinct(u) || !u->exps || rel_is_ref(u))
			return rel;

		ul = u->l;
		ur = u->r;

		/* make sure we don't create group by on group by's */
		if (ul->op == op_groupby || ur->op == op_groupby)
			return rel;

		rel->subquery = 0;
		/* distinct should be done over the full result */
		for (n = g->exps->h; n; n = n->next) {
			sql_exp *e = n->data;
			sql_subfunc *af = e->f;

			if (e->type == e_atom ||
			    e->type == e_func ||
			   (e->type == e_aggr &&
			   ((strcmp(af->func->base.name, "sum") &&
			     strcmp(af->func->base.name, "count") &&
			     strcmp(af->func->base.name, "min") &&
			     strcmp(af->func->base.name, "max")) ||
			   need_distinct(e))))
				return rel;
		}

		ul = rel_dup(ul);
		ur = rel_dup(ur);
		if (!is_project(ul->op))
			ul = rel_project(v->sql->sa, ul,
				rel_projections(v->sql, ul, NULL, 1, 1));
		if (!is_project(ur->op))
			ur = rel_project(v->sql->sa, ur,
				rel_projections(v->sql, ur, NULL, 1, 1));
		rel_rename_exps(v->sql, u->exps, ul->exps);
		rel_rename_exps(v->sql, u->exps, ur->exps);
		if (u != ou) {
			ul = rel_project(v->sql->sa, ul, NULL);
			ul->exps = exps_copy(v->sql, ou->exps);
			rel_rename_exps(v->sql, ou->exps, ul->exps);
			ur = rel_project(v->sql->sa, ur, NULL);
			ur->exps = exps_copy(v->sql, ou->exps);
			rel_rename_exps(v->sql, ou->exps, ur->exps);
		}

		if (g->r && list_length(g->r) > 0) {
			list *gbe = g->r;

			lgbe = exps_copy(v->sql, gbe);
			rgbe = exps_copy(v->sql, gbe);
		}
		ul = rel_groupby(v->sql, ul, NULL);
		ul->r = lgbe;
		ul->nrcols = g->nrcols;
		ul->card = g->card;
		ul->exps = exps_copy(v->sql, g->exps);
		ul->nrcols = list_length(ul->exps);

		ur = rel_groupby(v->sql, ur, NULL);
		ur->r = rgbe;
		ur->nrcols = g->nrcols;
		ur->card = g->card;
		ur->exps = exps_copy(v->sql, g->exps);
		ur->nrcols = list_length(ur->exps);

		/* group by on primary keys which define the partioning scheme
		 * don't need a finalizing group by */
		/* how to check if a partion is based on some primary key ?
		 * */
		if (rel->r && list_length(rel->r)) {
			node *n;

			for (n = ((list*)rel->r)->h; n; n = n->next) {
				sql_exp *gbe = n->data;

				if (find_prop(gbe->p, PROP_HASHCOL)) {
					fcmp cmp = (fcmp)&kc_column_cmp;
					sql_column *c = exp_find_column(rel->l, gbe, -2);

					/* check if key is partition key */
					if (c && c->t->p && list_find(c->t->pkey->k.columns, c, cmp) != NULL) {
						v->changes++;
						return rel_inplace_setop(rel, ul, ur, op_union,
					       	       rel_projections(v->sql, rel, NULL, 1, 1));
					}
				}
			}
		}

		u = rel_setop(v->sql->sa, ul, ur, op_union);
		rel_setop_set_exps(v->sql, u, rel_projections(v->sql, ul, NULL, 1, 1));
		set_processed(u);

		if (rel->r) {
			list *ogbe = rel->r;

			gbe = new_exp_list(v->sql->sa);
			for (n = ogbe->h; n; n = n->next) {
				sql_exp *e = n->data, *ne;

				ne = exps_uses_exp( rel->exps, e);
				if (!ne)
					continue;
				ne = list_find_exp( u->exps, ne);
				assert(ne);
				ne = exp_ref(v->sql, ne);
				append(gbe, ne);
			}
		}
		exps = new_exp_list(v->sql->sa);
		for (n = u->exps->h, m = rel->exps->h; n && m; n = n->next, m = m->next) {
			sql_exp *ne, *e = n->data, *oa = m->data;

			if (oa->type == e_aggr) {
				sql_subfunc *f = oa->f;
				int cnt = exp_aggr_is_count(oa);
				sql_subfunc *a = sql_bind_func(v->sql->sa, v->sql->session->schema, (cnt)?"sum":f->func->base.name, exp_subtype(e), NULL, F_AGGR);

				assert(a);
				/* union of aggr result may have nils
			   	 * because sum/count of empty set */
				set_has_nil(e);
				e = exp_ref(v->sql, e);
				ne = exp_aggr1(v->sql->sa, e, a, need_distinct(e), 1, e->card, 1);
				if (/* DISABLES CODE */ (0) && cnt)
					ne->p = prop_create(v->sql->sa, PROP_COUNT, ne->p);
			} else {
				ne = exp_copy(v->sql, oa);
			}
			exp_setname(v->sql->sa, ne, exp_find_rel_name(oa), exp_name(oa));
			append(exps, ne);
		}
		v->changes++;
		return rel_inplace_groupby( rel, u, gbe, exps);
	}
	return rel;
}

/*
 * More general
 * 	groupby(
 * 	 [ outer ] join(
 * 	    project(
 * 	      table(A) [ c1, c2, .. ]
 * 	    ) [ c1, c2, identity(c2) as I, .. ],
 * 	    table(B) [ c1, c2, .. ]
 * 	  ) [ A.c1 = B.c1 ]
 * 	) [ I ] [ a1, a2, .. ]
 *
 * ->
 *
 * 	[ outer ] join(
 * 	  project(
 * 	    table(A) [ c1, c2, .. ]
 * 	  ) [ c1, c2, .. ],
 * 	  groupby (
 * 	    table(B) [ c1, c2, .. ]
 * 	  ) [ B.c1 ] [ a1, a2, .. ]
 * 	) [ A.c1 = B.c1 ]
 */
static sql_rel *
gen_push_groupby_down(mvc *sql, sql_rel *rel, int *changes)
{
	sql_rel *j = rel->l;
	list *gbe = rel->r;

	(void)changes;
	if (rel->op == op_groupby && list_length(gbe) == 1 && j->op == op_join){
		sql_rel *jl = j->l, *jr = j->r, *cr, *cl;
		sql_exp *gb = gbe->h->data, *e;
		node *n;
		int left = 1;
		list *aggrs, *aliases, *gbe;

		if (!is_identity(gb, jl) && !is_identity(gb, jr))
			return rel;
		if (jl->op == op_project &&
		    (e = list_find_exp( jl->exps, gb)) != NULL &&
		     find_prop(e->p, PROP_HASHCOL) != NULL) {
			left = 0;
			cr = jr;
			cl = jl;
		} else if (jr->op == op_project &&
		    (e = list_find_exp( jr->exps, gb)) != NULL &&
		     find_prop(e->p, PROP_HASHCOL) != NULL) {
			left = 1;
			cr = jl;
			cl = jr;
		} else {
			return rel;
		}

		if ((left && is_base(jl->op)) || (!left && is_base(jr->op))||
		    (left && is_select(jl->op)) || (!left && is_select(jr->op))
		    || rel_is_join_on_pkey(j))
			return rel;

		/* only add aggr (based on left/right), and repeat the group by column */
		aggrs = sa_list(sql->sa);
		aliases = sa_list(sql->sa);
		if (rel->exps) for (n = rel->exps->h; n; n = n->next) {
			sql_exp *ce = n->data;

			if (exp_is_atom(ce))
				list_append(aliases, ce);
			else if (ce->type == e_column) {
				if (rel_has_exp(cl, ce) == 0) /* collect aliases outside groupby */
					list_append(aliases, ce);
				else
					list_append(aggrs, ce);
			} else if (ce->type == e_aggr) {
				list *args = ce->l;

				/* check args are part of left/right */
				if (!list_empty(args) && rel_has_exps(cl, args) == 0)
					return rel;
				if (rel->op != op_join && exp_aggr_is_count(ce))
					ce->p = prop_create(sql->sa, PROP_COUNT, ce->p);
				list_append(aggrs, ce);
			}
		}
		/* TODO move any column expressions (aliases) into the project list */

		/* find gb in left or right and should be unique */
		gbe = sa_list(sql->sa);
		/* push groupby to right, group on join exps */
		if (j->exps) for (n = j->exps->h; n; n = n->next) {
			sql_exp *ce = n->data, *e;

			/* get left/right hand of e_cmp */
			assert(ce->type == e_cmp);
			if (ce->flag != cmp_equal)
				return rel;
			e = rel_find_exp(cr, ce->l);
			if (!e)
				e = rel_find_exp(cr, ce->r);
			if (!e)
				return rel;
			e = exp_ref(sql, e);
			list_append(gbe, e);
		}
		if (!left)
			cr = j->r = rel_groupby(sql, cr, gbe);
		else
			cr = j->l = rel_groupby(sql, cr, gbe);
		cr->exps = list_merge(cr->exps, aggrs, (fdup)NULL);
		set_processed(cr);
		if (!is_project(cl->op))
			cl = rel_project(sql->sa, cl,
				rel_projections(sql, cl, NULL, 1, 1));
		cl->exps = list_merge(cl->exps, aliases, (fdup)NULL);
		set_processed(cl);
		if (!left)
			j->l = cl;
		else
			j->r = cl;
		rel -> l = NULL;
		rel_destroy(rel);

		if (list_empty(cr->exps) && list_empty(j->exps)) { /* remove crossproduct */
			sql_rel *r = cl;
			if (!left)
				j->l = NULL;
			else
				j->r = NULL;
			rel_destroy(j);
			j = r;
		}
		return j;
	}
	return rel;
}

/*
 * Rewrite group(project(join(A,Dict)[a.i==dict.i])[...dict.n])[dict.n][ ... dict.n ]
 * into
 * 	project(join(groupby (A)[a.i],[a.i]), Dict)[a.i==dict.i])[dict.n]
 *
 */
static sql_rel *
rel_push_groupby_down(visitor *v, sql_rel *rel)
{
	sql_rel *p = rel->l;
	list *gbe = rel->r;

	if (rel->op == op_groupby && gbe && p && is_join(p->op))
		return gen_push_groupby_down(v->sql, rel, &v->changes);
	if (rel->op == op_groupby && gbe && p && p->op == op_project) {
		sql_rel *j = p->l;
		sql_rel *jl, *jr;
		node *n;

		if (!j || j->op != op_join || list_length(j->exps) != 1)
			return gen_push_groupby_down(v->sql, rel, &v->changes);
		jl = j->l;
		jr = j->r;

		/* check if jr is a dict with index and var still used */
		if (jr->op != op_basetable || jr->l || !jr->r || list_length(jr->exps) != 2)
			return gen_push_groupby_down(v->sql, rel, &v->changes);

		/* check if group by is done on dict column */
		for(n = gbe->h; n; n = n->next) {
			sql_exp *ge = n->data, *pe = NULL, *e = NULL;

			/* find group by exp in project, then in dict */
			pe = rel_find_exp(p, ge);
			if (pe) /* find project exp in right hand of join, ie dict */
				e = rel_find_exp(jr, pe);
			if (pe && e) {  /* Rewrite: join with dict after the group by */
				list *pexps = rel_projections(v->sql, rel, NULL, 1, 1), *npexps;
				node *m;
				sql_exp *ne = j->exps->h->data; /* join exp */
				p->l = jl;	/* Project now only on the left side of the join */

				ne = ne->l; 	/* The left side of the compare is the index of the left */

				/* find ge reference in new projection list */
				npexps = sa_list(v->sql->sa);
				for (m = pexps->h; m; m = m->next) {
					sql_exp *a = m->data;

					if (exp_refers(ge, a)) {
						sql_exp *sc = jr->exps->t->data;
						sql_exp *e = exp_ref(v->sql, sc);
						if (exp_name(a))
							exp_prop_alias(v->sql->sa, e, a);
						a = e;
					}
					append(npexps, a);
				}

				/* find ge in aggr list */
				for (m = rel->exps->h; m; m = m->next) {
					sql_exp *a = m->data;

					if (exp_match_exp(a, ge) || exp_refers(ge, a)) {
						a = exp_ref(v->sql, ne);
						if (exp_name(ne))
							exp_prop_alias(v->sql->sa, a, ne);
						m->data = a;
					}
				}

				/* change alias pe, ie project out the index  */
				pe->l = (void*)exp_relname(ne);
				pe->r = (void*)exp_name(ne);
				if (exp_name(ne))
					exp_prop_alias(v->sql->sa, pe, ne);

				/* change alias ge */
				ge->l = (void*)exp_relname(pe);
				ge->r = (void*)exp_name(pe);
				if (exp_name(pe))
					exp_prop_alias(v->sql->sa, ge, pe);

				/* zap both project and groupby name hash tables (as we changed names above) */
				rel->exps->ht = NULL;
				((list*)rel->r)->ht = NULL;
				p->exps->ht = NULL;

				/* add join */
				j->l = rel;
				rel = rel_project(v->sql->sa, j, npexps);
				v->changes++;
			}
		}
	}
	return rel;
}

/*
 * Push select down, pushes the selects through (simple) projections. Also
 * it cleans up the projections which become useless.
 */

/* TODO push select expressions in outer joins down */
static sql_rel *
rel_push_select_down(visitor *v, sql_rel *rel)
{
	list *exps = NULL;
	sql_rel *r = NULL;
	node *n;

	if (rel_is_ref(rel)) {
		if (is_select(rel->op) && rel->exps) {
			/* add inplace empty select */
			sql_rel *l = rel_select(v->sql->sa, rel->l, NULL);

			if (!l->exps)
				l->exps = sa_list(v->sql->sa);
			(void)list_merge(l->exps, rel->exps, (fdup)NULL);
			rel->exps = NULL;
			rel->l = l;
			v->changes++;
		}
		return rel;
	}

	/* don't make changes for empty selects */
	if (is_select(rel->op) && (!rel->exps || list_length(rel->exps) == 0))
		return rel;

	/* merge 2 selects */
	r = rel->l;
	if (is_select(rel->op) && r && r->exps && is_select(r->op) && !(rel_is_ref(r))) {
		(void)list_merge(r->exps, rel->exps, (fdup)NULL);
		rel->l = NULL;
		rel_destroy(rel);
		v->changes++;
		return rel_push_select_down(v, r);
	}
	/*
	 * Push select through semi/anti join
	 * 	select (semi(A,B)) == semi(select(A), B)
	 */
	if (is_select(rel->op) && r && is_semi(r->op) && !(rel_is_ref(r))) {
		rel->l = r->l;
		r->l = rel;
		v->changes++;
		/*
		 * if A has 2 references (ie used on both sides of
		 * the semi join), we also push the select into A.
		 */
		if (rel_is_ref(rel->l) && rel->l == rel_find_ref(r->r)){
			sql_rel *lx = rel->l;
			sql_rel *rx = r->r;
			if (lx->ref.refcnt == 2 && !rel_is_ref(rx)) {
				while (rx->l && !rel_is_ref(rx->l) &&
	      			       (is_project(rx->op) ||
					is_select(rx->op) ||
					is_join(rx->op)))
						rx = rx->l;
				/* probably we need to introduce a project */
				rel_destroy(rel->l);
				lx = rel_project(v->sql->sa, rel, rel_projections(v->sql, rel, NULL, 1, 1));
				r->l = lx;
				rx->l = rel_dup(lx);
			}
		}
		return r;
	}
	exps = rel->exps;

	if (rel->op == op_project &&
	    r && r->op == op_project && !(rel_is_ref(r)))
		return rel_merge_projects(v, rel);

	/* push select through join */
	if (is_select(rel->op) && r && is_join(r->op) && !(rel_is_ref(r))) {
		sql_rel *jl = r->l;
		sql_rel *jr = r->r;
		int left = r->op == op_join || r->op == op_left;
		int right = r->op == op_join || r->op == op_right;

		if (r->op == op_full || is_single(r))
			return rel;

		/* introduce selects under the join (if needed) */
		set_processed(jl);
		set_processed(jr);
		if (!is_select(jl->op) || rel_is_ref(jl))
			r->l = jl = rel_select(v->sql->sa, jl, NULL);
		if (!is_select(jr->op) || rel_is_ref(jr))
			r->r = jr = rel_select(v->sql->sa, jr, NULL);

		rel->exps = new_exp_list(v->sql->sa);
		for (n = exps->h; n; n = n->next) {
			sql_exp *e = n->data, *ne = NULL;
			int done = 0;

			if (left)
				ne = exp_push_down(v->sql, e, jl, jl);
			if (ne && ne != e) {
				done = 1;
				rel_select_add_exp(v->sql->sa, jl, ne);
			} else if (right) {
				ne = exp_push_down(v->sql, e, jr, jr);
				if (ne && ne != e) {
					done = 1;
					rel_select_add_exp(v->sql->sa, jr, ne);
				}
			}
			if (!done)
				append(rel->exps, e);
			v->changes += done;
		}
	}

	/* merge select and cross product ? */
	if (is_select(rel->op) && r && r->op == op_join && !(rel_is_ref(r))) {
		list *exps = rel->exps;

		if (!r->exps)
			r->exps = new_exp_list(v->sql->sa);
		rel->exps = new_exp_list(v->sql->sa);
		for (n = exps->h; n; n = n->next) {
			sql_exp *e = n->data;

			if (exp_is_join(e, NULL) == 0) {
				append(r->exps, e);
				v->changes++;
			} else {
				append(rel->exps, e);
			}
		}
		return rel;
	}

	if (is_select(rel->op) && r && r->op == op_project && !(rel_is_ref(r))){
		list *exps = rel->exps;
		sql_rel *pl;
		/* we cannot push through rank (row_number etc) functions or
		   projects with distinct */
		if (!r->l || project_unsafe(r,1))
			return rel;

		/* here we need to fix aliases */
		rel->exps = new_exp_list(v->sql->sa);
		pl = r->l;
		/* introduce selects under the project (if needed) */
		set_processed(pl);
		if (!is_select(pl->op) || rel_is_ref(pl))
			r->l = pl = rel_select(v->sql->sa, pl, NULL);

		/* for each exp check if we can rename it */
		for (n = exps->h; n; n = n->next) {
			sql_exp *e = n->data, *ne = NULL;

			if (e->type == e_cmp) {
				ne = exp_push_down_prj(v->sql, e, r, pl);

				/* can we move it down */
				if (ne && ne != e && pl->exps) {
					rel_select_add_exp(v->sql->sa, pl, ne);
					v->changes++;
				} else {
					append(rel->exps, (ne)?ne:e);
				}
			} else {
				list_append(rel->exps, e);
			}
		}
		return rel;
	}
	return rel;
}

static sql_rel *
rel_push_select_down_join(visitor *v, sql_rel *rel)
{
	list *exps = NULL;
	sql_rel *r = NULL;
	node *n;

	exps = rel->exps;
	r = rel->l;

	/* push select through join */
	if (is_select(rel->op) && exps && r && r->op == op_join && !(rel_is_ref(r))) {
		rel->exps = new_exp_list(v->sql->sa);
		for (n = exps->h; n; n = n->next) {
			sql_exp *e = n->data;
			if (e->type == e_cmp && !e->f && !is_complex_exp(e->flag)) {
				sql_rel *nr = NULL;
				sql_exp *re = e->r, *ne = rel_find_exp(r, re);

				if (ne && ne->card >= CARD_AGGR)
					re->card = ne->card;

				if (re->card >= CARD_AGGR) {
					nr = rel_push_join(v->sql, r, e->l, re, NULL, e, 0);
				} else {
					nr = rel_push_select(v->sql, r, e->l, e, 0);
				}
				if (nr)
					rel->l = nr;
				/* only pushed down selects are counted */
				if (r == rel->l) {
					v->changes++;
				} else { /* Do not introduce an extra select */
					sql_rel *r = rel->l;

					rel->l = r->l;
					r->l = NULL;
					list_append(rel->exps, e);
					rel_destroy(r);
				}
				assert(r == rel->l);
			} else {
				list_append(rel->exps, e);
			}
		}
		return rel;
	}
	return rel;
}

static bool
find_simple_projection_for_join2semi(sql_rel *rel)
{
	if (is_project(rel->op) && list_length(rel->exps) == 1) {
		sql_exp *e = rel->exps->h->data;

		if (rel->card < CARD_AGGR) /* const or groupby without group by exps */
			return true;
		/* a single group by column in the projection list from a group by relation is guaranteed to be unique, but not an aggregate */
		if (e->type == e_column) {
			sql_rel *res = NULL;
			sql_exp *found = NULL;
			bool underjoin = false;

			if (is_groupby(rel->op) || need_distinct(rel) || find_prop(e->p, PROP_HASHCOL))
				return true;

			found = rel_find_exp_and_corresponding_rel(rel->l, e, &res, &underjoin); /* grouping column on inner relation */
			if (found && !underjoin) {
				if (find_prop(found->p, PROP_HASHCOL)) /* primary key always unique */
					return true;
				if (found->type == e_column && found->card <= CARD_AGGR) {
					if (!(is_groupby(res->op) || need_distinct(res)) && list_length(res->exps) != 1)
						return false;
					for (node *n = res->exps->h ; n ; n = n->next) { /* must be the single column in the group by expression list */
						sql_exp *e = n->data;
						if (e != found && e->type == e_column)
							return false;
					}
					return true;
				}
			}
		}
	}
	return false;
}

/*
 * Push {semi}joins down, pushes the joins through group by expressions.
 * When the join is on the group by columns, we can push the joins left
 * under the group by. This should only be done, iff the new semijoin would
 * reduce the input table to the groupby. So there should be a reduction
 * (selection) on the table A and this should be propagated to the groupby via
 * for example a primary key.
 *
 * {semi}join( A, groupby( B ) [gbe][aggrs] ) [ gbe == A.x ]
 * ->
 * {semi}join( A, groupby( semijoin(B,A) [gbe == A.x] ) [gbe][aggrs] ) [ gbe == A.x ]
 */

static sql_rel *
rel_push_join_down(visitor *v, sql_rel *rel)
{
	list *exps = NULL;

	if (!rel_is_ref(rel) && ((is_join(rel->op) || is_semi(rel->op)) && rel->l && rel->exps)) {
		sql_rel *gb = rel->r, *ogb = gb, *l = NULL, *rell = rel->l;

		if (gb->op == op_project)
			gb = gb->l;

		if (rel_is_ref(rell) || !find_simple_projection_for_join2semi(rell))
			return rel;

		exps = rel->exps;
		if (gb && gb->op == op_groupby && gb->r && list_length(gb->r)) {
			list *jes = new_exp_list(v->sql->sa);
			node *n, *m;
			list *gbes = gb->r;
			/* find out if all group by expressions are used in the join */
			for(n = gbes->h; n; n = n->next) {
				sql_exp *gbe = n->data;
				int fnd = 0;
				const char *rname = NULL, *name = NULL;

				/* project in between, ie find alias */
				/* first find expression in expression list */
				gbe = exps_uses_exp( gb->exps, gbe);
				if (!gbe)
					continue;
				if (ogb != gb)
					gbe = exps_uses_exp( ogb->exps, gbe);
				if (gbe) {
					rname = exp_find_rel_name(gbe);
					name = exp_name(gbe);
				}

				if (!name)
					return rel;

				for (m = exps->h; m && !fnd; m = m->next) {
					sql_exp *je = m->data;

					if (je->card >= CARD_ATOM && je->type == e_cmp &&
					    !is_complex_exp(je->flag)) {
						/* expect right expression to match */
						sql_exp *r = je->r;

						if (r == 0 || r->type != e_column)
							continue;
						if (r->l && rname && strcmp(r->l, rname) == 0 && strcmp(r->r, name)==0) {
							fnd = 1;
						} else if (!r->l && !rname  && strcmp(r->r, name)==0) {
							fnd = 1;
						}
						if (fnd) {
							sql_exp *le = je->l;
							sql_exp *re = exp_push_down_prj(v->sql, r, gb, gb->l);
							if (!re || (list_length(jes) == 0 && !find_prop(le->p, PROP_HASHCOL))) {
								fnd = 0;
							} else {
								int anti = is_anti(je);

								je = exp_compare(v->sql->sa, le, re, je->flag);
								if (anti) set_anti(je);
								list_append(jes, je);
							}
						}
					}
				}
				if (!fnd)
					return rel;
			}
			l = rel_dup(rel->l);

			/* push join's left side (as semijoin) down group by */
			l = gb->l = rel_crossproduct(v->sql->sa, gb->l, l, op_semi);
			l->exps = jes;
			return rel;
		}
	}
	return rel;
}

/*
 * Push semijoins down, pushes the semijoin through a join.
 *
 * semijoin( join(A, B) [ A.x == B.y ], C ) [ A.z == C.c ]
 * ->
 * join( semijoin(A, C) [ A.z == C.c ], B ) [ A.x == B.y ]
 *
 * also push simple expressions of a semijoin down if they only
 * involve the left sided of the semijoin.
 *
 * in some cases the other way is usefull, ie push join down
 * semijoin. When the join reduces (ie when there are selects on it).
 */
static sql_rel *
rel_push_semijoin_down_or_up(visitor *v, sql_rel *rel)
{
	if (rel->op == op_join && rel->exps && rel->l) {
		sql_rel *l = rel->l, *r = rel->r;

		if (is_semi(l->op) && !rel_is_ref(l) && is_select(r->op) && !rel_is_ref(r)) {
			rel->l = l->l;
			l->l = rel;
			v->changes++;
			return l;
		}
	}
	/* also case with 2 joins */
	/* join ( join ( semijoin(), table), select (table)); */
	if (rel->op == op_join && rel->exps && rel->l) {
		sql_rel *l = rel->l, *r = rel->r;
		sql_rel *ll;

		if (is_join(l->op) && !rel_is_ref(l) && is_select(r->op) && !rel_is_ref(r)) {
			ll = l->l;
			if (is_semi(ll->op) && !rel_is_ref(ll)) {
				l->l = ll->l;
				ll->l = rel;
				v->changes++;
				return ll;
			}
		}
	}
	/* first push down the expressions involving only A */
	if (rel->op == op_semi && rel->exps && rel->l) {
		list *exps = rel->exps, *nexps = sa_list(v->sql->sa);
		node *n;

		if (nexps == NULL)
			return NULL;
		for(n = exps->h; n; n = n->next) {
			sql_exp *sje = n->data;

			if (n != exps->h && sje->type == e_cmp &&
			    !is_complex_exp(sje->flag) &&
			     rel_has_exp(rel->l, sje->l) >= 0 &&
			     rel_has_exp(rel->l, sje->r) >= 0) {
				rel->l = rel_select(v->sql->sa, rel->l, NULL);
				rel_select_add_exp(v->sql->sa, rel->l, sje);
				v->changes++;
			} else {
				append(nexps, sje);
			}
		}
		rel->exps = nexps;
	}
	if (rel->op == op_semi && rel->exps && rel->l) {
		operator_type op = rel->op, lop;
		node *n;
		sql_rel *l = rel->l, *ll = NULL, *lr = NULL;
		sql_rel *r = rel->r;
		list *exps = rel->exps, *nsexps, *njexps;
		int left = 1, right = 1;

		/* handle project
		if (l->op == op_project && !need_distinct(l))
			l = l->l;
		*/

		if (!is_join(l->op) || rel_is_ref(l))
			return rel;

		lop = l->op;
		ll = l->l;
		lr = l->r;
		/* semijoin shouldn't be based on right relation of join */
		for(n = exps->h; n; n = n->next) {
			sql_exp *sje = n->data;

			if (sje->type != e_cmp)
				return rel;
			if (right &&
				(is_complex_exp(sje->flag) ||
			    	rel_has_exp(lr, sje->l) >= 0 ||
			    	rel_has_exp(lr, sje->r) >= 0)) {
				right = 0;
			}
			if (right)
				left = 0;
			if (!right && left &&
				(is_complex_exp(sje->flag) ||
			    	rel_has_exp(ll, sje->l) >= 0 ||
			    	rel_has_exp(ll, sje->r) >= 0)) {
				left = 0;
			}
			if (!right && !left)
				return rel;
		}
		nsexps = exps_copy(v->sql, rel->exps);
		njexps = exps_copy(v->sql, l->exps);
		if (right)
			l = rel_crossproduct(v->sql->sa, rel_dup(ll), rel_dup(r), op);
		else
			l = rel_crossproduct(v->sql->sa, rel_dup(lr), rel_dup(r), op);
		l->exps = nsexps;
		if (right)
			l = rel_crossproduct(v->sql->sa, l, rel_dup(lr), lop);
		else
			l = rel_crossproduct(v->sql->sa, l, rel_dup(ll), lop);
		l->exps = njexps;
		rel_destroy(rel);
		rel = l;
		v->changes++;
	}
	return rel;
}

static int
rel_part_nr( sql_rel *rel, sql_exp *e )
{
	sql_column *c;
	sql_table *pp;
	assert(e->type == e_cmp);

	c = exp_find_column(rel, e->l, -1);
	if (!c)
		c = exp_find_column(rel, e->r, -1);
	if (!c)
		return -1;
	pp = c->t;
	if (pp->p)
		return list_position(pp->p->members.set, pp);
	return -1;
}

static int
rel_uses_part_nr( sql_rel *rel, sql_exp *e, int pnr )
{
	sql_column *c;
	assert(e->type == e_cmp);

	/*
	 * following case fails.
	 *
	 * semijoin( A1, union [A1, A2] )
	 * The union will never return proper column (from A2).
	 * ie need different solution (probaly pass pnr).
	 */
	c = exp_find_column(rel, e->l, pnr);
	if (!c)
		c = exp_find_column(rel, e->r, pnr);
	if (c) {
		sql_table *pp = c->t;
		if (pp->p && list_position(pp->p->members.set, pp) == pnr)
			return 1;
	}
	/* for projects we may need to do a rename! */
	if (is_project(rel->op) || is_topn(rel->op) || is_sample(rel->op))
		return rel_uses_part_nr( rel->l, e, pnr);

	if (is_union(rel->op) || is_join(rel->op) || is_semi(rel->op)) {
		if (rel_uses_part_nr( rel->l, e, pnr))
			return 1;
		if (!is_semi(rel->op) && rel_uses_part_nr( rel->r, e, pnr))
			return 1;
	}
	return 0;
}

static int
rel_has_cmp_exp(sql_rel *rel, sql_exp *e)
{
	if (e->type == e_cmp) {
		if (e->flag == cmp_or || e->flag == cmp_filter) {
			return rel_has_all_exps(rel, e->l) &&
				rel_has_all_exps(rel, e->r);
		} else if (e->flag == cmp_in || e->flag == cmp_notin) {
			return rel_has_exp(rel, e->l) == 0 &&
				rel_has_all_exps(rel, e->r);
		} else {
			return rel_has_exp(rel, e->l) == 0 &&
				rel_has_exp(rel, e->r) == 0 &&
		 		(!e->f || rel_has_exp(rel, e->f) == 0);
		}
	}
	return 0;
}

static sql_rel *
rel_join_push_exps_down(visitor *v, sql_rel *rel)
{
	if ((is_join(rel->op) && !is_outerjoin(rel->op)) || is_semi(rel->op)) {
		sql_rel *l = rel->l, *r = rel->r;
		list *jexps = NULL, *lexps = NULL, *rexps = NULL;
		node *n;

		if (list_empty(rel->exps))
			return rel;

		for(n=rel->exps->h; n; n=n->next) {
			sql_exp *e = n->data;
			int le = rel_has_cmp_exp(l, e);
			int re = rel_has_cmp_exp(r, e);

			/* select expressions on left */
			if (le && !re) {
				if (!lexps)
					lexps=sa_list(v->sql->sa);
				append(lexps, e);
			/* select expressions on right */
			} else if (!le && re && (rel->op != op_anti || (e->flag != mark_notin && e->flag != mark_in))) {
				if (!rexps)
					rexps=sa_list(v->sql->sa);
				append(rexps, e);
			} else {
				if (!jexps)
					jexps=sa_list(v->sql->sa);
				append(jexps, e);
			}
		}
		if (lexps || rexps)
			rel->exps = jexps;
		if (lexps) {
			l = rel->l = rel_select(v->sql->sa, rel->l, NULL);
			l->exps = lexps;
			v->changes = 1;
		}
		if (rexps) {
			r = rel->r = rel_select(v->sql->sa, rel->r, NULL);
			r->exps = rexps;
			v->changes = 1;
		}
	}
	return rel;
}

/*
 * Push (semi)joins down unions, this is basically for merge tables, where
 * we know that the fk-indices are split over two clustered merge tables.
 */
static sql_rel *
rel_push_join_down_union(visitor *v, sql_rel *rel)
{
	if ((is_join(rel->op) && !is_outerjoin(rel->op) && !is_single(rel)) || is_semi(rel->op)) {
		sql_rel *l = rel->l, *r = rel->r, *ol = l, *or = r;
		list *exps = rel->exps;
		sql_exp *je = !list_empty(exps)?exps->h->data:NULL;

		if (!l || !r || need_distinct(l) || need_distinct(r) || rel_is_ref(l) || rel_is_ref(r))
			return rel;
		if (l->op == op_project)
			l = l->l;
		if (r->op == op_project)
			r = r->l;

		/* both sides only if we have a join index */
		if (!l || !r ||(is_union(l->op) && is_union(r->op) &&
			je && !find_prop(je->p, PROP_JOINIDX) && /* FKEY JOIN */
			!rel_is_join_on_pkey(rel))) /* aligned PKEY JOIN */
			return rel;
		if (is_semi(rel->op) && is_union(l->op) && je && !find_prop(je->p, PROP_JOINIDX))
			return rel;

		ol->subquery = or->subquery = 0;
		if ((is_union(l->op) && !need_distinct(l)) && !is_union(r->op)){
			sql_rel *nl, *nr;
			sql_rel *ll = rel_dup(l->l), *lr = rel_dup(l->r);

			/* join(union(a,b), c) -> union(join(a,c), join(b,c)) */
			if (!is_project(ll->op))
				ll = rel_project(v->sql->sa, ll,
					rel_projections(v->sql, ll, NULL, 1, 1));
			if (!is_project(lr->op))
				lr = rel_project(v->sql->sa, lr,
					rel_projections(v->sql, lr, NULL, 1, 1));
			rel_rename_exps(v->sql, l->exps, ll->exps);
			rel_rename_exps(v->sql, l->exps, lr->exps);
			if (l != ol) {
				ll = rel_project(v->sql->sa, ll, NULL);
				ll->exps = exps_copy(v->sql, ol->exps);
				lr = rel_project(v->sql->sa, lr, NULL);
				lr->exps = exps_copy(v->sql, ol->exps);
			}
			nl = rel_crossproduct(v->sql->sa, ll, rel_dup(or), rel->op);
			nr = rel_crossproduct(v->sql->sa, lr, rel_dup(or), rel->op);
			nl->exps = exps_copy(v->sql, exps);
			nr->exps = exps_copy(v->sql, exps);
			nl = rel_project(v->sql->sa, nl, rel_projections(v->sql, nl, NULL, 1, 1));
			nr = rel_project(v->sql->sa, nr, rel_projections(v->sql, nr, NULL, 1, 1));
			v->changes++;
			return rel_inplace_setop(rel, nl, nr, op_union, rel_projections(v->sql, rel, NULL, 1, 1));
		} else if (is_union(l->op) && !need_distinct(l) &&
			   is_union(r->op) && !need_distinct(r)) {
			sql_rel *nl, *nr;
			sql_rel *ll = rel_dup(l->l), *lr = rel_dup(l->r);
			sql_rel *rl = rel_dup(r->l), *rr = rel_dup(r->r);

			/* join(union(a,b), union(c,d)) -> union(join(a,c), join(b,d)) */
			if (!is_project(ll->op))
				ll = rel_project(v->sql->sa, ll,
					rel_projections(v->sql, ll, NULL, 1, 1));
			if (!is_project(lr->op))
				lr = rel_project(v->sql->sa, lr,
					rel_projections(v->sql, lr, NULL, 1, 1));
			rel_rename_exps(v->sql, l->exps, ll->exps);
			rel_rename_exps(v->sql, l->exps, lr->exps);
			if (l != ol) {
				ll = rel_project(v->sql->sa, ll, NULL);
				ll->exps = exps_copy(v->sql, ol->exps);
				lr = rel_project(v->sql->sa, lr, NULL);
				lr->exps = exps_copy(v->sql, ol->exps);
			}
			if (!is_project(rl->op))
				rl = rel_project(v->sql->sa, rl,
					rel_projections(v->sql, rl, NULL, 1, 1));
			if (!is_project(rr->op))
				rr = rel_project(v->sql->sa, rr,
					rel_projections(v->sql, rr, NULL, 1, 1));
			rel_rename_exps(v->sql, r->exps, rl->exps);
			rel_rename_exps(v->sql, r->exps, rr->exps);
			if (r != or) {
				rl = rel_project(v->sql->sa, rl, NULL);
				rl->exps = exps_copy(v->sql, or->exps);
				rr = rel_project(v->sql->sa, rr, NULL);
				rr->exps = exps_copy(v->sql, or->exps);
			}
			nl = rel_crossproduct(v->sql->sa, ll, rl, rel->op);
			nr = rel_crossproduct(v->sql->sa, lr, rr, rel->op);
			nl->exps = exps_copy(v->sql, exps);
			nr->exps = exps_copy(v->sql, exps);
			nl = rel_project(v->sql->sa, nl, rel_projections(v->sql, nl, NULL, 1, 1));
			nr = rel_project(v->sql->sa, nr, rel_projections(v->sql, nr, NULL, 1, 1));
			v->changes++;
			return rel_inplace_setop(rel, nl, nr, op_union, rel_projections(v->sql, rel, NULL, 1, 1));
		} else if (!is_union(l->op) &&
			   is_union(r->op) && !need_distinct(r) &&
			   !is_semi(rel->op)) {
			sql_rel *nl, *nr;
			sql_rel *rl = rel_dup(r->l), *rr = rel_dup(r->r);

			/* join(a, union(b,c)) -> union(join(a,b), join(a,c)) */
			if (!is_project(rl->op))
				rl = rel_project(v->sql->sa, rl,
					rel_projections(v->sql, rl, NULL, 1, 1));
			if (!is_project(rr->op))
				rr = rel_project(v->sql->sa, rr,
					rel_projections(v->sql, rr, NULL, 1, 1));
			rel_rename_exps(v->sql, r->exps, rl->exps);
			rel_rename_exps(v->sql, r->exps, rr->exps);
			if (r != or) {
				rl = rel_project(v->sql->sa, rl, NULL);
				rl->exps = exps_copy(v->sql, or->exps);
				rr = rel_project(v->sql->sa, rr, NULL);
				rr->exps = exps_copy(v->sql, or->exps);
			}
			nl = rel_crossproduct(v->sql->sa, rel_dup(ol), rl, rel->op);
			nr = rel_crossproduct(v->sql->sa, rel_dup(ol), rr, rel->op);
			nl->exps = exps_copy(v->sql, exps);
			nr->exps = exps_copy(v->sql, exps);
			nl = rel_project(v->sql->sa, nl, rel_projections(v->sql, nl, NULL, 1, 1));
			nr = rel_project(v->sql->sa, nr, rel_projections(v->sql, nr, NULL, 1, 1));
			v->changes++;
			return rel_inplace_setop(rel, nl, nr, op_union, rel_projections(v->sql, rel, NULL, 1, 1));
		/* {semi}join ( A1, union (A2, B)) [A1.partkey = A2.partkey] ->
		 * {semi}join ( A1, A2 )
		 * and
		 * {semi}join ( A1, union (B, A2)) [A1.partkey = A2.partkey] ->
		 * {semi}join ( A1, A2 )
		 * (ie a single part on the left)
		 *
		 * Howto detect that a relation isn't matching.
		 *
		 * partitioning is currently done only on pkey/fkey's
		 * ie only matching per part if join is on pkey/fkey (parts)
		 *
		 * and part numbers should match.
		 *
		 * */
		} else if (!is_union(l->op) &&
			   is_union(r->op) && !need_distinct(r) &&
			   is_semi(rel->op) && rel_is_join_on_pkey(rel)) {
			/* use first join expression, to find part nr */
			sql_exp *je = rel->exps->h->data;
			int lpnr = rel_part_nr(l, je);
			sql_rel *rl = r->l;
			sql_rel *rr = r->r;

			if (lpnr < 0)
				return rel;
			/* case 1: uses left not right */
			if (rel_uses_part_nr(rl, je, lpnr) &&
			   !rel_uses_part_nr(rr, je, lpnr)) {
				sql_rel *nl;

				rl = rel_dup(rl);
				if (!is_project(rl->op))
					rl = rel_project(v->sql->sa, rl,
					rel_projections(v->sql, rl, NULL, 1, 1));
				rel_rename_exps(v->sql, r->exps, rl->exps);
				if (r != or) {
					rl = rel_project(v->sql->sa, rl, NULL);
					rl->exps = exps_copy(v->sql, or->exps);
				}
				nl = rel_crossproduct(v->sql->sa, rel_dup(ol), rl, rel->op);
				nl->exps = exps_copy(v->sql, exps);
				v->changes++;
				return rel_inplace_project(v->sql->sa, rel, nl, rel_projections(v->sql, rel, NULL, 1, 1));
			/* case 2: uses right not left */
			} else if (!rel_uses_part_nr(rl, je, lpnr) &&
				    rel_uses_part_nr(rr, je, lpnr)) {
				sql_rel *nl;

				rr = rel_dup(rr);
				if (!is_project(rr->op))
					rr = rel_project(v->sql->sa, rr,
						rel_projections(v->sql, rr, NULL, 1, 1));
				rel_rename_exps(v->sql, r->exps, rr->exps);
				if (r != or) {
					rr = rel_project(v->sql->sa, rr, NULL);
					rr->exps = exps_copy(v->sql, or->exps);
				}
				nl = rel_crossproduct(v->sql->sa, rel_dup(ol), rr, rel->op);
				nl->exps = exps_copy(v->sql, exps);
				v->changes++;
				return rel_inplace_project(v->sql->sa, rel, nl, rel_projections(v->sql, rel, NULL, 1, 1));
			}
		}
	}
	return rel;
}

static int
rel_is_empty( sql_rel *rel )
{
	if ((is_join(rel->op) || is_semi(rel->op)) && !list_empty(rel->exps)) {
		sql_rel *l = rel->l, *r = rel->r;

		if (rel_is_empty(l) || ((is_join(rel->op) || is_semi(rel->op)) && rel_is_empty(r)))
			return 1;
		/* check */
		if (rel_is_join_on_pkey(rel)) {
			sql_exp *je = rel->exps->h->data;
			int lpnr = rel_part_nr(l, je);

			if (lpnr >= 0 && !rel_uses_part_nr(r, je, lpnr))
				return 1;
		}
	}
	if (!is_union(rel->op)) {
		if (is_simple_project(rel->op) || is_topn(rel->op) || is_select(rel->op) || is_sample(rel->op)) {
			if (rel->l)
				return rel_is_empty(rel->l);
		} else if (is_join(rel->op) || is_semi(rel->op) || is_set(rel->op)) {
			int empty = 1;
			if (rel->l)
				empty &= rel_is_empty(rel->l);
			if (empty && rel->r)
				empty &= rel_is_empty(rel->r);
			return empty;
		}
	}
	return 0;
}

/* non overlapping partitions should be removed */
static sql_rel *
rel_remove_empty_join(visitor *v, sql_rel *rel)
{
	if (THRhighwater())
		return sql_error(v->sql, 10, SQLSTATE(42000) "Query too complex: running out of stack space");

	if (!rel)
		return NULL;
	/* recurse check rel_is_empty
	 * For half empty unions replace by projects
	 * */
	if (is_union(rel->op)) {
		sql_rel *l = rel->l, *r = rel->r;

		if (!(rel->l = l = rel_remove_empty_join(v, l)))
			return NULL;
		if (!(rel->r = r = rel_remove_empty_join(v, r)))
			return NULL;
		if (rel_is_empty(l)) {
			v->changes++;
			return rel_inplace_project(v->sql->sa, rel, rel_dup(r), rel->exps);
		} else if (rel_is_empty(r)) {
			v->changes++;
			return rel_inplace_project(v->sql->sa, rel, rel_dup(l), rel->exps);
		}
	} else if ((is_simple_project(rel->op) || is_groupby(rel->op) || is_topn(rel->op) ||
				is_select(rel->op) || is_sample(rel->op))) {
		if (rel->l && !(rel->l = rel_remove_empty_join(v, rel->l)))
			return NULL;
	} else if (is_join(rel->op) || is_semi(rel->op) || is_set(rel->op)) {
		if (rel->l && !(rel->l = rel_remove_empty_join(v, rel->l)))
			return NULL;
		if (rel->r && !(rel->r = rel_remove_empty_join(v, rel->r)))
			return NULL;
	}
	return rel;
}

static sql_rel *
find_candidate_join2semi(sql_rel *rel, bool *swap)
{
	/* generalize possibility : we need the visitor 'step' here */
	if (rel_is_ref(rel)) /* if the join has multiple references, it's dangerous to convert it into a semijoin */
		return NULL;
	if (rel->op == op_join && rel->exps) {
		sql_rel *l = rel->l, *r = rel->r;

		if (find_simple_projection_for_join2semi(r)) {
			*swap = false;
			return rel;
		}
		if (find_simple_projection_for_join2semi(l)) {
			*swap = true;
			return rel;
		}
	}
	if (is_join(rel->op) || is_semi(rel->op)) {
		sql_rel *c;

		if ((c=find_candidate_join2semi(rel->l, swap)) != NULL ||
		    (c=find_candidate_join2semi(rel->r, swap)) != NULL)
			return c;
	}
	if (is_topn(rel->op) || is_sample(rel->op))
		return find_candidate_join2semi(rel->l, swap);
	return NULL;
}

static int
subrel_uses_exp_outside_subrel(sql_rel *rel, sql_exp *e, sql_rel *c)
{
	if (rel == c)
		return 0;
	/* for subrel only expect joins (later possibly selects) */
	if (is_join(rel->op) || is_semi(rel->op)) {
		if (exps_uses_exp(rel->exps, e))
			return 1;
		if (subrel_uses_exp_outside_subrel(rel->l, e, c) ||
		    subrel_uses_exp_outside_subrel(rel->r, e, c))
			return 1;
	}
	if (is_topn(rel->op) || is_sample(rel->op))
		return subrel_uses_exp_outside_subrel(rel->l, e, c);
	return 0;
}

static int
rel_uses_exp_outside_subrel(sql_rel *rel, sql_exp *e, sql_rel *c)
{
	/* for now we only expect sub relations of type project, selects (rel) or join/semi */
	if (is_simple_project(rel->op) || is_groupby(rel->op) || is_select(rel->op)) {
		if (!list_empty(rel->exps) && exps_uses_exp(rel->exps, e))
			return 1;
		if ((is_simple_project(rel->op) || is_groupby(rel->op)) && !list_empty(rel->r) && exps_uses_exp(rel->r, e))
			return 1;
		if (rel->l)
			return subrel_uses_exp_outside_subrel(rel->l, e, c);
	}
	if (is_topn(rel->op) || is_sample(rel->op))
		return subrel_uses_exp_outside_subrel(rel->l, e, c);
	return 1;
}

static sql_rel *
rel_join2semijoin(visitor *v, sql_rel *rel)
{
	if ((is_simple_project(rel->op) || is_groupby(rel->op)) && rel->l) {
		bool swap = false;
		sql_rel *l = rel->l;
		sql_rel *c = find_candidate_join2semi(l, &swap);

		if (c) {
			/* 'p' is a project and only has one result */
			sql_rel *p = swap ? c->l : c->r;
			sql_exp *re = p->exps->h->data;

			/* now we need to check if ce is only used at the level of c */
			if (!rel_uses_exp_outside_subrel(rel, re, c)) {
				c->op = op_semi;
				if (swap) {
					sql_rel *tmp = c->r;
					c->r = c->l;
					c->l = tmp;
				}
				v->changes++;
			}
		}
	}
	return rel;
}

static sql_rel *
rel_push_select_down_union(visitor *v, sql_rel *rel)
{
	if (is_select(rel->op) && rel->l && rel->exps) {
		sql_rel *u = rel->l, *ou = u;
		sql_rel *s = rel;
		sql_rel *ul = u->l;
		sql_rel *ur = u->r;

		if (u->op == op_project)
			u = u->l;

		if (!u || !is_union(u->op) || need_distinct(u) || !u->exps || rel_is_ref(u))
			return rel;

		ul = u->l;
		ur = u->r;

		rel->subquery = 0;
		u->subquery = 0;
		ul->subquery = 0;
		ur->subquery = 0;
		ul = rel_dup(ul);
		ur = rel_dup(ur);
		if (!is_project(ul->op))
			ul = rel_project(v->sql->sa, ul,
				rel_projections(v->sql, ul, NULL, 1, 1));
		if (!is_project(ur->op))
			ur = rel_project(v->sql->sa, ur,
				rel_projections(v->sql, ur, NULL, 1, 1));
		rel_rename_exps(v->sql, u->exps, ul->exps);
		rel_rename_exps(v->sql, u->exps, ur->exps);

		if (u != ou) {
			ul = rel_project(v->sql->sa, ul, NULL);
			ul->exps = exps_copy(v->sql, ou->exps);
			rel_rename_exps(v->sql, ou->exps, ul->exps);
			ur = rel_project(v->sql->sa, ur, NULL);
			ur->exps = exps_copy(v->sql, ou->exps);
			rel_rename_exps(v->sql, ou->exps, ur->exps);
		}

		/* introduce selects under the set (if needed) */
		set_processed(ul);
		set_processed(ur);
		ul = rel_select(v->sql->sa, ul, NULL);
		ur = rel_select(v->sql->sa, ur, NULL);

		ul->exps = exps_copy(v->sql, s->exps);
		ur->exps = exps_copy(v->sql, s->exps);

		rel = rel_inplace_setop(rel, ul, ur, op_union, rel_projections(v->sql, rel, NULL, 1, 1));
		v->changes++;
		return rel;
	}
	return rel;
}

static int
exp_is_rename(sql_exp *e)
{
	return (e->type == e_column);
}

static int
exp_is_useless_rename(sql_exp *e)
{
	return (e->type == e_column &&
			((!e->l && !exp_relname(e)) ||
			 (e->l && exp_relname(e) && strcmp(e->l, exp_relname(e)) == 0)) &&
			strcmp(e->r, exp_name(e)) == 0);
}

static list *
rel_used_projections(mvc *sql, list *exps, list *users)
{
	list *nexps = sa_list(sql->sa);
	bool *used = (bool*)GDKzalloc(sizeof(bool) * list_length(exps));
	int i = 0;

	for(node *n = users->h; n; n = n->next) {
		sql_exp *e = n->data, *ne = NULL;
		if ((e->l && (ne = exps_bind_column2(exps, e->l, e->r))) || (ne = exps_bind_column(exps, e->r, NULL, 1))) {
			used[list_position(exps, ne)] = 1;
		}
	}
	for(node *n = exps->h; n; n = n->next, i++) {
		sql_exp *e = n->data;
		if (is_intern(e) || used[i])
			append(nexps, e);
	}
	GDKfree(used);
	return nexps;
}

/* move projects down with the goal op removing them completely (ie push renames/reduced lists into basetable)
 * for some cases we can directly remove iff renames rename into same alias
 * */
static sql_rel *
rel_push_project_down(visitor *v, sql_rel *rel)
{
	/* for now only push down renames */
	if (v->depth > 1 && is_simple_project(rel->op) && !need_distinct(rel) && !rel_is_ref(rel) && rel->l && !rel->r &&
			v->parent &&
			!is_modify(v->parent->op) && !is_topn(v->parent->op) && !is_sample(v->parent->op) &&
			!is_ddl(v->parent->op) && !is_set(v->parent->op) &&
			list_check_prop_all(rel->exps, (prop_check_func)&exp_is_rename)) {
		sql_rel *l = rel->l;

		if (rel_is_ref(l))
			return rel;
		if (is_basetable(l->op)) {
			if (list_check_prop_all(rel->exps, (prop_check_func)&exp_is_useless_rename)) {
				/* TODO reduce list (those in the project + internal) */
				rel->l = NULL;
				l->exps = rel_used_projections(v->sql, l->exps, rel->exps);
				rel_destroy(rel);
				v->changes++;
				return l;
			}
			return rel;
#if 0
			/* keep important internal columns */
			for (node *n = l->exps->h; n; n = n->next) {
				sql_exp *e = n->data;

				if (is_intern(e))
					append(rel->exps, e);
			}
			l->exps = rel->exps;
			rel->l = NULL;
			rel_destroy(rel);
			v->changes++;
			return l;
#endif
		} else if (list_check_prop_all(rel->exps, (prop_check_func)&exp_is_useless_rename)) {
			if (is_simple_project(l->op) && list_length(l->exps) == list_length(rel->exps)) {
				rel->l = NULL;
				rel_destroy(rel);
				v->changes++;
				return l;
			} else if (is_select(l->op)) {
				/* push project under select (include exps used by selection) */
				l->l = rel_project(v->sql->sa, l->l, rel_projections(v->sql, l, NULL, 1, 1));
				l->l = rel_push_project_down(v, l->l);
				rel->l = NULL;
				rel_destroy(rel);
				v->changes++;
				return l;
			} else if (is_join(l->op)) {
				/* for each exp add to left or right project under join */
				sql_rel *ll = l->l, *lr = l->r;
				list *lexps = sa_list(v->sql->sa), *rexps = sa_list(v->sql->sa);

				list *exps = rel_projections(v->sql, l, NULL, 1, 1); /* include exps used by join exps */
				for(node *n = exps->h; n; n = n->next) {
					sql_exp *e = n->data;
					if ((exp_relname(e) && exp_name(e) && rel_bind_column2(v->sql, ll, exp_relname(e), exp_name(e), 0)) ||
						(!exp_relname(e) && exp_name(e) && rel_bind_column(v->sql, ll, exp_name(e), 0, 1))) {
						append(lexps, e);
					} else {
						append(rexps, e);
					}
				}
				l->l = rel_project(v->sql->sa, ll, lexps);
				l->l = rel_push_project_down(v, l->l);
				l->r = rel_project(v->sql->sa, lr, rexps);
				l->r = rel_push_project_down(v, l->r);
				rel->l = NULL;
				rel_destroy(rel);
				v->changes++;
				return l;
			}
		}
	}
	return rel;
}

static sql_rel *
rel_push_project_down_union(visitor *v, sql_rel *rel)
{
	/* first remove distinct if already unique */
	if (rel->op == op_project && need_distinct(rel) && rel->exps && exps_unique(v->sql, rel, rel->exps))
		set_nodistinct(rel);

	if (rel->op == op_project && rel->l && rel->exps && !rel->r) {
		int need_distinct = need_distinct(rel);
		sql_rel *u = rel->l;
		sql_rel *p = rel;
		sql_rel *ul = u->l;
		sql_rel *ur = u->r;

		if (!u || !is_union(u->op) || need_distinct(u) || !u->exps || rel_is_ref(u) || project_unsafe(rel,0))
			return rel;
		/* don't push project down union of single values */
		if ((is_project(ul->op) && !ul->l) || (is_project(ur->op) && !ur->l))
			return rel;

		rel->subquery = 0;
		u->subquery = 0;
		ul = rel_dup(ul);
		ur = rel_dup(ur);

		if (!is_project(ul->op))
			ul = rel_project(v->sql->sa, ul,
				rel_projections(v->sql, ul, NULL, 1, 1));
		if (!is_project(ur->op))
			ur = rel_project(v->sql->sa, ur,
				rel_projections(v->sql, ur, NULL, 1, 1));
		need_distinct = (need_distinct &&
				(!exps_unique(v->sql, ul, ul->exps) ||
				 !exps_unique(v->sql, ur, ur->exps)));
		rel_rename_exps(v->sql, u->exps, ul->exps);
		rel_rename_exps(v->sql, u->exps, ur->exps);

		/* introduce projects under the set */
		ul = rel_project(v->sql->sa, ul, NULL);
		if (need_distinct)
			set_distinct(ul);
		ur = rel_project(v->sql->sa, ur, NULL);
		if (need_distinct)
			set_distinct(ur);

		ul->exps = exps_copy(v->sql, p->exps);
		ur->exps = exps_copy(v->sql, p->exps);

		rel = rel_inplace_setop(rel, ul, ur, op_union,
			rel_projections(v->sql, rel, NULL, 1, 1));
		if (need_distinct)
			set_distinct(rel);
		v->changes++;
		rel->l = rel_merge_projects(v, rel->l);
		rel->r = rel_merge_projects(v, rel->r);
		return rel;
	}
	return rel;
}

static int
sql_class_base_score(mvc *sql, sql_column *c, sql_subtype *t, bool equality_based)
{
	int de;

	switch (ATOMstorage(t->type->localtype)) {
		case TYPE_bte:
			return 150 - 8;
		case TYPE_sht:
			return 150 - 16;
		case TYPE_int:
			return 150 - 32;
		case TYPE_void:
		case TYPE_lng:
			return 150 - 64;
#ifdef HAVE_HGE
		case TYPE_hge:
			return 150 - have_hge ? 128 : 64;
#endif
		case TYPE_flt:
			return 75 - 24;
		case TYPE_dbl:
			return 75 - 53;
		default: {
			if (equality_based && c && (de = sql_trans_is_duplicate_eliminated(sql->session->tr, c)))
				return 150 - de * 8;
			/* strings and blobs not duplicate eliminated don't get any points here */
			return 0;
		}
	}
}

/* Compute the efficiency of using this expression earl	y in a group by list */
static int
score_gbe(mvc *sql, sql_rel *rel, sql_exp *e)
{
	int res = 0;
	sql_subtype *t = exp_subtype(e);
	sql_column *c = exp_find_column(rel, e, -2);

	if (e->card == CARD_ATOM) /* constants are trivial to group */
		res += 1000;
	/* can we find out if the underlying table is sorted */
	if (find_prop(e->p, PROP_HASHCOL) || (c && mvc_is_unique(sql, c))) /* distinct columns */
		res += 700;
	if (c && mvc_is_sorted(sql, c))
		res += 500;
	if (find_prop(e->p, PROP_SORTIDX)) /* has sort index */
		res += 300;
	if (find_prop(e->p, PROP_HASHIDX)) /* has hash index */
		res += 200;

	/* prefer the shorter var types over the longer ones */
	res += sql_class_base_score(sql, c, t, true); /* smaller the type, better */
	return res;
}

/* reorder group by expressions */
static sql_rel *
rel_groupby_order(visitor *v, sql_rel *rel)
{
	int *scores = NULL;
	sql_exp **exps = NULL;

	if (is_groupby(rel->op) && list_length(rel->r) > 1) {
		node *n;
		list *gbe = rel->r;
		int i, ngbe = list_length(gbe);
		scores = GDKmalloc(ngbe * sizeof(int));
		exps = GDKmalloc(ngbe * sizeof(sql_exp*));

		if (scores && exps) {
			/* first sorting step, give priority for integers and sorted columns */
			for (i = 0, n = gbe->h; n; i++, n = n->next) {
				exps[i] = n->data;
				scores[i] = score_gbe(v->sql, rel, exps[i]);
			}
			GDKqsort(scores, exps, NULL, ngbe, sizeof(int), sizeof(void *), TYPE_int, true, true);

			/* second sorting step, give priority to strings with lower number of digits */
			for (i = ngbe - 1; i && !scores[i]; i--); /* find epressions with no score from the first round */
			if (scores[i])
				i++;
			if (ngbe - i > 1) {
				for (int j = i; j < ngbe; j++) {
					sql_subtype *t = exp_subtype(exps[j]);
					scores[j] = t->digits;
				}
				/* the less number of digits the better, order ascending */
				GDKqsort(scores + i, exps + i, NULL, ngbe - i, sizeof(int), sizeof(void *), TYPE_int, false, true);
			}

			for (i = 0, n = gbe->h; n; i++, n = n->next)
				n->data = exps[i];
		}
	}

	GDKfree(scores);
	GDKfree(exps);
	return rel;
}

/* reduce group by expressions based on pkey info
 *
 * The reduced group by and (derived) aggr expressions are restored via
 * extra (new) aggregate columns.
 */
static sql_rel *
rel_reduce_groupby_exps(visitor *v, sql_rel *rel)
{
	list *gbe = rel->r;

	if (is_groupby(rel->op) && rel->r && !rel_is_ref(rel) && list_length(gbe)) {
		node *n, *m;
		int8_t *scores = GDKmalloc(list_length(gbe));
		int k, j, i;
		sql_column *c;
		sql_table **tbls;
		sql_rel **bts, *bt = NULL;

		gbe = rel->r;
		tbls = (sql_table**)GDKmalloc(sizeof(sql_table*)*list_length(gbe));
		bts = (sql_rel**)GDKmalloc(sizeof(sql_rel*)*list_length(gbe));
		if (scores == NULL || tbls == NULL || bts == NULL) {
			GDKfree(scores);
			GDKfree(tbls);
			GDKfree(bts);
			return NULL;
		}
		for (k = 0, i = 0, n = gbe->h; n; n = n->next, k++) {
			sql_exp *e = n->data;

			c = exp_find_column_(rel, e, -2, &bt);
			if (c) {
				for(j = 0; j < i; j++)
					if (c->t == tbls[j] && bts[j] == bt)
						break;
				tbls[j] = c->t;
				bts[j] = bt;
				i += (j == i);
			}
		}
		if (i) { /* forall tables find pkey and
				remove useless other columns */
			/* TODO also remove group by columns which are related to
			 * the other columns using a foreign-key join (n->1), ie 1
			 * on the to be removed side.
			 */
			for(j = 0; j < i; j++) {
				int l, nr = 0, cnr = 0;

				k = list_length(gbe);
				memset(scores, 0, list_length(gbe));
				if (tbls[j]->pkey) {
					for (l = 0, n = gbe->h; l < k && n; l++, n = n->next) {
						fcmp cmp = (fcmp)&kc_column_cmp;
						sql_exp *e = n->data;

						c = exp_find_column_(rel, e, -2, &bt);
						if (c && c->t == tbls[j] && bts[j] == bt &&
						    list_find(tbls[j]->pkey->k.columns, c, cmp) != NULL) {
							scores[l] = 1;
							nr ++;
						} else if (c && c->t == tbls[j] && bts[j] == bt) {
							/* Okay we can cleanup a group by column */
							scores[l] = -1;
							cnr ++;
						}
					}
				}
				if (nr) {
					int all = (list_length(tbls[j]->pkey->k.columns) == nr);
					sql_kc *kc = tbls[j]->pkey->k.columns->h->data;

					c = kc->c;
					for (l = 0, n = gbe->h; l < k && n; l++, n = n->next) {
						sql_exp *e = n->data;

						/* pkey based group by */
						if (scores[l] == 1 && ((all ||
						   /* first of key */
						   (c == exp_find_column(rel, e, -2))) && !find_prop(e->p, PROP_HASHCOL)))
							e->p = prop_create(v->sql->sa, PROP_HASHCOL, e->p);
					}
					for (m = rel->exps->h; m; m = m->next ){
						sql_exp *e = m->data;

						for (l = 0, n = gbe->h; l < k && n; l++, n = n->next) {
							sql_exp *gb = n->data;

							/* pkey based group by */
							if (scores[l] == 1 && exp_match_exp(e,gb) && find_prop(gb->p, PROP_HASHCOL) && !find_prop(e->p, PROP_HASHCOL)) {
								e->p = prop_create(v->sql->sa, PROP_HASHCOL, e->p);
								break;
							}

						}
					}
				}
				if (cnr && nr && list_length(tbls[j]->pkey->k.columns) == nr) {
					list *ngbe = new_exp_list(v->sql->sa);
					list *exps = rel->exps, *nexps = new_exp_list(v->sql->sa);

					for (l = 0, n = gbe->h; l < k && n; l++, n = n->next) {
						sql_exp *e = n->data;

						/* keep the group by columns which form a primary key
						 * of this table. And those unrelated to this table. */
						if (scores[l] != -1)
							append(ngbe, e);
					}
					rel->r = ngbe;
					/* rewrite gbe and aggr, in the aggr list */
					for (m = exps->h; m; m = m->next ){
						sql_exp *e = m->data;
						int fnd = 0;

						for (l = 0, n = gbe->h; l < k && n && !fnd; l++, n = n->next) {
							sql_exp *gb = n->data;

							if (scores[l] == -1 && exp_refers(gb, e)) {
								sql_exp *rs = exp_column(v->sql->sa, gb->l?gb->l:exp_relname(gb), gb->r?gb->r:exp_name(gb), exp_subtype(gb), rel->card, has_nil(gb), is_intern(gb));
								exp_setname(v->sql->sa, rs, exp_find_rel_name(e), exp_name(e));
								e = rs;
								fnd = 1;
							}
						}
						append(nexps, e);
					}
					/* new reduced aggr expression list */
					assert(list_length(nexps)>0);
					rel->exps = nexps;
					/* only one reduction at a time */
					v->changes = 1;
					GDKfree(bts);
					GDKfree(tbls);
					GDKfree(scores);
					return rel;
				}
				gbe = rel->r;
			}
		}
		GDKfree(bts);
		GDKfree(tbls);
		GDKfree(scores);
	}
	/* remove constants from group by list */
	if (is_groupby(rel->op) && rel->r && !rel_is_ref(rel)) {
		int i;
		node *n;

		for (i = 0, n = gbe->h; n; n = n->next) {
			sql_exp *e = n->data;

			if (exp_is_atom(e))
				i++;
		}
		if (i) {
			list *ngbe = new_exp_list(v->sql->sa);
			list *dgbe = new_exp_list(v->sql->sa);

			for (n = gbe->h; n; n = n->next) {
				sql_exp *e = n->data;

				if (!exp_is_atom(e))
					append(ngbe, e);
				/* we need at least one gbe */
				else if (!n->next && list_empty(ngbe))
					append(ngbe, e);
				else
					append(dgbe, e);
			}
			rel->r = ngbe;
			if (!list_empty(dgbe)) {
				/* use atom's directly in the aggr expr list */
				list *nexps = new_exp_list(v->sql->sa);

				for (n = rel->exps->h; n; n = n->next) {
					sql_exp *e = n->data, *ne = NULL;

					if (e->type == e_column) {
						if (e->l)
							ne = exps_bind_column2(dgbe, e->l, e->r);
						else
							ne = exps_bind_column(dgbe, e->r, NULL, 1);
						if (ne) {
							ne = exp_copy(v->sql, ne);
							exp_prop_alias(v->sql->sa, ne, e);
							e = ne;
						}
					}
					append(nexps, e);
				}
				rel->exps = nexps;
				v->changes++;
			}
		}
	}
	return rel;
}

/* Rewrite group by expressions with distinct
 *
 * ie select a, count(distinct b) from c where ... groupby a;
 * No other aggregations should be present
 *
 * Rewrite the more general case, good for parallel execution
 *
 * groupby(R) [e,f] [ aggr1 a distinct, aggr2 b distinct, aggr3 c, aggr4 d]
 *
 * into
 *
 * groupby(
 * 	groupby(R) [e,f,a,b] [ a, b, aggr3 c, aggr4 d]
 * ) [e,f]( aggr1 a distinct, aggr2 b distinct, aggr3_phase2 c, aggr4_phase2 d)
 */

#if 0
static sql_rel *
rel_groupby_distinct2(visitor *v, sql_rel *rel)
{
	list *ngbes = sa_list(v->sql->sa), *gbes, *naggrs = sa_list(v->sql->sa), *aggrs = sa_list(v->sql->sa);
	sql_rel *l;
	node *n;

	gbes = rel->r;
	if (!gbes)
		return rel;

	/* check if each aggr is, rewritable (max,min,sum,count)
	 *  			  and only has one argument */
	for (n = rel->exps->h; n; n = n->next) {
		sql_exp *e = n->data;
		sql_subfunc *af = e->f;

		if (e->type == e_aggr &&
		   (strcmp(af->func->base.name, "sum") &&
		     strcmp(af->func->base.name, "count") &&
		     strcmp(af->func->base.name, "min") &&
		     strcmp(af->func->base.name, "max")))
			return rel;
	}

	for (n = gbes->h; n; n = n->next) {
		sql_exp *e = n->data;

		e = exp_column(v->sql->sa, exp_find_rel_name(e), exp_name(e), exp_subtype(e), e->card, has_nil(e), is_intern(e));
		append(ngbes, e);
	}

	/* 1 for each aggr(distinct v) add the attribute expression v to gbes and aggrs list
	 * 2 for each aggr(z) add aggr_phase2('z') to the naggrs list
	 * 3 for each group by col, add also to the naggrs list
	 * */
	for (n = rel->exps->h; n; n = n->next) {
		sql_exp *e = n->data;

		if (e->type == e_aggr && need_distinct(e)) { /* 1 */
			/* need column expression */
			list *args = e->l;
			sql_exp *v = args->h->data;
			append(gbes, v);
			if (!exp_name(v))
				exp_label(v->sql->sa, v, ++v->sql->label);
			v = exp_column(v->sql->sa, exp_find_rel_name(v), exp_name(v), exp_subtype(v), v->card, has_nil(v), is_intern(v));
			append(aggrs, v);
			v = exp_aggr1(v->sql->sa, v, e->f, need_distinct(e), 1, e->card, 1);
			exp_setname(v->sql->sa, v, exp_find_rel_name(e), exp_name(e));
			append(naggrs, v);
		} else if (e->type == e_aggr && !need_distinct(e)) {
			sql_exp *v;
			sql_subfunc *f = e->f;
			int cnt = exp_aggr_is_count(e);
			sql_subfunc *a = sql_bind_func(v->sql->sa, v->sql->session->schema, (cnt)?"sum":f->func->base.name, exp_subtype(e), NULL, F_AGGR);

			append(aggrs, e);
			if (!exp_name(e))
				exp_label(v->sql->sa, e, ++v->sql->label);
			set_has_nil(e);
			v = exp_column(v->sql->sa, exp_find_rel_name(e), exp_name(e), exp_subtype(e), e->card, has_nil(e), is_intern(e));
			v = exp_aggr1(v->sql->sa, v, a, 0, 1, e->card, 1);
			if (cnt)
				set_zero_if_empty(v);
			exp_setname(v->sql->sa, v, exp_find_rel_name(e), exp_name(e));
			append(naggrs, v);
		} else { /* group by col */
			if (list_find_exp(gbes, e) || !list_find_exp(naggrs, e)) {
				append(aggrs, e);

				e = exp_column(v->sql->sa, exp_find_rel_name(e), exp_name(e), exp_subtype(e), e->card, has_nil(e), is_intern(e));
			}
			append(naggrs, e);
		}
	}

	l = rel->l = rel_groupby(v->sql, rel->l, gbes);
	l->exps = aggrs;
	rel->r = ngbes;
	rel->exps = naggrs;
	v->changes++;
	return rel;
}
#endif

static sql_rel *
rel_groupby_distinct(visitor *v, sql_rel *rel)
{
	if (is_groupby(rel->op) && !rel_is_ref(rel) && rel->exps && list_empty(rel->r)) {
		node *n;

		for (n = rel->exps->h; n; n = n->next) {
			sql_exp *e = n->data;

			if (exp_aggr_is_count(e) && need_distinct(e)) {
				/* if count over unique values (ukey/pkey) */
				if (e->l && exps_unique(v->sql, rel, e->l))
					set_nodistinct(e);
			}
		}
	}

	if (is_groupby(rel->op)) {
		sql_rel *l = rel->l;
		if (!l || is_groupby(l->op))
			return rel;
	}
	if (is_groupby(rel->op) && rel->r && !rel_is_ref(rel)) {
		node *n;
		int nr = 0;
		list *gbe, *ngbe, *arg, *exps, *nexps;
		sql_exp *distinct = NULL, *darg;
		sql_rel *l = NULL;

		for (n=rel->exps->h; n && nr <= 2; n = n->next) {
			sql_exp *e = n->data;
			if (need_distinct(e)) {
				distinct = n->data;
				nr++;
			}
		}
		if (nr < 1 || distinct->type != e_aggr)
			return rel;
		if ((nr > 1 || list_length(rel->r) + nr != list_length(rel->exps)))
			return rel;//rel_groupby_distinct2(v, rel);
		arg = distinct->l;
		if (list_length(arg) != 1 || list_length(rel->r) + nr != list_length(rel->exps))
			return rel;

		gbe = rel->r;
		ngbe = sa_list(v->sql->sa);
		exps = sa_list(v->sql->sa);
		nexps = sa_list(v->sql->sa);
		for (n=rel->exps->h; n; n = n->next) {
			sql_exp *e = n->data;
			if (e != distinct) {
				if (e->type == e_aggr) { /* copy the arguments to the aggregate */
					list *args = e->l;
					if (args) {
						for (node *n = args->h ; n ; n = n->next) {
							sql_exp *e = n->data;
							list_append(ngbe, exp_copy(v->sql, e));
							list_append(exps, exp_copy(v->sql, e));
						}
					}
				} else {
					e = exp_ref(v->sql, e);
					append(ngbe, e);
					append(exps, e);
				}
				if (e->type == e_aggr) /* aggregates must be copied */
					e = exp_copy(v->sql, e);
				else
					e = exp_ref(v->sql, e);
				append(nexps, e);
			}
		}

		darg = arg->h->data;
		list_append(gbe, darg = exp_copy(v->sql, darg));
		exp_label(v->sql->sa, darg, ++v->sql->label);

		darg = exp_ref(v->sql, darg);
		list_append(exps, darg);
		darg = exp_ref(v->sql, darg);
		arg->h->data = darg;
		l = rel->l = rel_groupby(v->sql, rel->l, gbe);
		l->exps = exps;
		set_processed(l);
		rel->r = ngbe;
		rel->exps = nexps;
		set_nodistinct(distinct);
		append(nexps, distinct);
		v->changes++;
	}
	return rel;
}

static sql_exp *split_aggr_and_project(mvc *sql, list *aexps, sql_exp *e);

static void
list_split_aggr_and_project(mvc *sql, list *aexps, list *exps)
{
	node *n;

	if (!exps)
		return ;
	for(n = exps->h; n; n = n->next)
		n->data = split_aggr_and_project(sql, aexps, n->data);
}

static sql_exp *
split_aggr_and_project(mvc *sql, list *aexps, sql_exp *e)
{
	switch(e->type) {
	case e_aggr:
		/* add to the aggrs */
		if (!exp_name(e))
			exp_label(sql->sa, e, ++sql->label);
		list_append(aexps, e);
		return exp_ref(sql, e);
	case e_cmp:
		/* e_cmp's shouldn't exist in an aggr expression list */
		assert(0);
	case e_convert:
		e->l = split_aggr_and_project(sql, aexps, e->l);
		return e;
	case e_func:
		list_split_aggr_and_project(sql, aexps, e->l);
		return e;
	case e_column: /* constants and columns shouldn't be rewriten */
	case e_atom:
	case e_psm:
		return e;
	}
	return NULL;
}

static sql_exp *
exp_use_consts(mvc *sql, sql_exp *e, list *consts);

static list *
exps_use_consts(mvc *sql, list *exps, list *consts)
{
	node *n;
	list *nl = new_exp_list(sql->sa);

	if (!exps)
		return sa_list(sql->sa);
	for(n = exps->h; n; n = n->next) {
		sql_exp *arg = n->data, *narg = NULL;

		narg = exp_use_consts(sql, arg, consts);
		if (!narg)
			return NULL;
		narg = exp_propagate(sql->sa, narg, arg);
		append(nl, narg);
	}
	return nl;
}

static sql_exp *
exp_use_consts(mvc *sql, sql_exp *e, list *consts)
{
	sql_exp *ne = NULL, *l, *r, *r2;

	switch(e->type) {
	case e_column:
		if (e->l)
			ne = exps_bind_column2(consts, e->l, e->r);
		if (!ne && !e->l)
			ne = exps_bind_column(consts, e->r, NULL, 1);
		if (!ne)
			return e;
		return ne;
	case e_cmp:
		if (e->flag == cmp_or || e->flag == cmp_filter) {
			list *l = exps_use_consts(sql, e->l, consts);
			list *r = exps_use_consts(sql, e->r, consts);

			if (!l || !r)
				return NULL;
			if (e->flag == cmp_filter)
				return exp_filter(sql->sa, l, r, e->f, is_anti(e));
			return exp_or(sql->sa, l, r, is_anti(e));
		} else if (e->flag == cmp_in || e->flag == cmp_notin) {
			sql_exp *l = exp_use_consts(sql, e->l, consts);
			list *r = exps_use_consts(sql, e->r, consts);

			if (!l || !r)
				return NULL;
			return exp_in(sql->sa, l, r, e->flag);
		} else {
			l = exp_use_consts(sql, e->l, consts);
			r = exp_use_consts(sql, e->r, consts);
			if (e->f) {
				r2 = exp_use_consts(sql, e->f, consts);
				if (l && r && r2)
					ne = exp_compare2(sql->sa, l, r, r2, e->flag);
			} else if (l && r) {
				ne = exp_compare(sql->sa, l, r, e->flag);
			}
		}
		if (!ne)
			return NULL;
		return exp_propagate(sql->sa, ne, e);
	case e_convert:
		l = exp_use_consts(sql, e->l, consts);
		if (l)
			return exp_convert(sql->sa, l, exp_fromtype(e), exp_totype(e));
		return NULL;
	case e_aggr:
	case e_func: {
		list *l = e->l, *nl = NULL;

		if (!l) {
			return e;
		} else {
			nl = exps_use_consts(sql, l, consts);
			if (!nl)
				return NULL;
		}
		if (e->type == e_func)
			return exp_op(sql->sa, nl, e->f);
		else
			return exp_aggr(sql->sa, nl, e->f, need_distinct(e), need_no_nil(e), e->card, has_nil(e));
	}
	case e_atom:
	case e_psm:
		return e;
	}
	return NULL;
}

static list *
exps_remove_dictexps(mvc *sql, list *exps, sql_rel *r)
{
	node *n;
	list *nl = new_exp_list(sql->sa);

	if (!exps)
		return nl;
	for(n = exps->h; n; n = n->next) {
		sql_exp *arg = n->data;

		if (!list_find_exp(r->exps, arg->l) && !list_find_exp(r->exps, arg->r))
			append(nl, arg);
	}
	return nl;
}

static sql_rel *
rel_remove_join(visitor *v, sql_rel *rel)
{
	if (is_join(rel->op) && !is_outerjoin(rel->op)) {
		sql_rel *l = rel->l;
		sql_rel *r = rel->r;
		int lconst = 0, rconst = 0;

		if (!l || rel_is_ref(l) || !r || rel_is_ref(r) ||
		   (l->op != op_project && r->op != op_project))
			return rel;
		if (l->op == op_project && exps_are_atoms(l->exps))
			lconst = 1;
		if (r->op == op_project && exps_are_atoms(r->exps))
			rconst = 1;
		if (lconst || rconst) {
			v->changes++;
			/* use constant (instead of alias) in expressions */
			if (lconst) {
				sql_rel *s = l;
				l = r;
				r = s;
			}
			rel->exps = exps_use_consts(v->sql, rel->exps, r->exps);
			/* change into select */
			rel->op = op_select;
			rel->l = l;
			rel->r = NULL;
			/* wrap in a project including, the constant columns */
			l->subquery = 0;
			rel = rel_project(v->sql->sa, rel, rel_projections(v->sql, l, NULL, 1, 1));
			list_merge(rel->exps, r->exps, (fdup)NULL);
		}
	}
	if (is_join(rel->op)) {
		sql_rel *l = rel->l;
		sql_rel *r = rel->r;
		int ldict = 0, rdict = 0;

		if (!l || rel_is_ref(l) || !r || rel_is_ref(r) ||
		   (l->op != op_basetable && r->op != op_basetable))
			return rel;
		/* check if dict (last column) isn't used, one column only */
		if (l->op == op_basetable && !l->l && list_length(l->exps) <= 1)
			ldict = 1;
		if (r->op == op_basetable && !r->l && list_length(r->exps) <= 1)
			rdict = 1;
		if (!ldict && !rdict)
			return rel;
		v->changes++;

		assert(0);
		if (ldict) {
			sql_rel *s = l;
			l = r;
			r = s;
		}
		rel->exps = exps_remove_dictexps(v->sql, rel->exps, r);
		/* change into select */
		rel->op = op_select;
		rel->l = l;
		rel->r = NULL;
		/* wrap in a project including, the dict/index columns */
		l->subquery = 0;
		rel = rel_project(v->sql->sa, rel, rel_projections(v->sql, l, NULL, 1, 1));
		list_merge(rel->exps, r->exps, (fdup)NULL);
	}
	/* project (join (A,B)[ A.x = B.y ] ) [project_cols] -> project (A) [project_cols]
	 * where non of the project_cols are from B and x=y is a foreign key join (B is the unique side)
	 * and there are no filters on B
	 */
	if (is_project(rel->op)) {
		sql_rel *j = rel->l;

		if (is_join(j->op)) {
			node *n;
			sql_rel *l = j->l;
			sql_rel *r = j->r;

			if (!l || rel_is_ref(l) || !r || rel_is_ref(r) || r->op != op_basetable || r->l)
				return rel;

			/* check if all projection cols can be found in l */
			for(n = rel->exps->h; n; n = n->next) {
				sql_exp *e = n->data;

				if (!rel_find_exp(l, e))
					return rel;

			}
			assert(0);
			v->changes++;
			rel->l = l;
			rel->r = NULL;
			l->subquery = 0;
		}
	}
	return rel;
}

/* Pushing projects up the tree. Done very early in the optimizer.
 * Makes later steps easier.
 */
static sql_rel *
rel_push_project_up(visitor *v, sql_rel *rel)
{
	if (is_simple_project(rel->op) && rel->l && !rel_is_ref(rel)) {
		sql_rel *l = rel->l;
		if (is_simple_project(l->op))
			return rel_merge_projects(v, rel);
	}

	/* project/project cleanup is done later */
	if (is_join(rel->op) || is_select(rel->op)) {
		node *n;
		list *exps = NULL, *l_exps, *r_exps;
		sql_rel *l = rel->l;
		sql_rel *r = rel->r;
		sql_rel *t;

		/* Don't rewrite refs, non projections or constant or
		   order by projections  */
		if (!l || rel_is_ref(l) || is_topn(l->op) ||
		   (is_join(rel->op) && (!r || rel_is_ref(r))) ||
		   (is_select(rel->op) && l->op != op_project) ||
		   (is_join(rel->op) && ((l->op != op_project && r->op != op_project) || is_topn(r->op))) ||
		  ((l->op == op_project && (!l->l || l->r || project_unsafe(l,is_select(rel->op)))) ||
		   (is_join(rel->op) && (is_subquery(r) ||
		    (r->op == op_project && (!r->l || r->r || project_unsafe(r,0)))))))
			return rel;

		if (l->op == op_project && l->l) {
			/* Go through the list of project expressions.
			   Check if they can be pushed up, ie are they not
			   changing or introducing any columns used
			   by the upper operator. */

			exps = new_exp_list(v->sql->sa);
			for (n = l->exps->h; n; n = n->next) {
				sql_exp *e = n->data;

		   		/* we cannot rewrite projection with atomic values from outer joins */
				if (is_column(e->type) && exp_is_atom(e) && !(is_right(rel->op) || is_full(rel->op))) {
					list_append(exps, e);
				} else if (e->type == e_column) {
					if (has_label(e))
						return rel;
					list_append(exps, e);
				} else {
					return rel;
				}
			}
		} else {
			exps = rel_projections(v->sql, l, NULL, 1, 1);
		}
		/* also handle right hand of join */
		if (is_join(rel->op) && r->op == op_project && r->l) {
			/* Here we also check all expressions of r like above
			   but also we need to check for ambigious names. */

			for (n = r->exps->h; n; n = n->next) {
				sql_exp *e = n->data;

		   		/* we cannot rewrite projection with atomic values from outer joins */
				if (is_column(e->type) && exp_is_atom(e) && !(is_left(rel->op) || is_full(rel->op))) {
					list_append(exps, e);
				} else if (e->type == e_column) {
					if (has_label(e))
						return rel;
					list_append(exps, e);
				} else {
					return rel;
				}
			}
		} else if (is_join(rel->op)) {
			list *r_exps = rel_projections(v->sql, r, NULL, 1, 1);

			list_merge(exps, r_exps, (fdup)NULL);
		}
		/* Here we should check for ambigious names ? */
		if (is_join(rel->op) && r) {
			t = (l->op == op_project && l->l)?l->l:l;
			l_exps = rel_projections(v->sql, t, NULL, 1, 1);
			/* conflict with old right expressions */
			r_exps = rel_projections(v->sql, r, NULL, 1, 1);
			for(n = l_exps->h; n; n = n->next) {
				sql_exp *e = n->data;
				const char *rname = exp_relname(e);
				const char *name = exp_name(e);

				if (exp_is_atom(e))
					continue;
				if ((rname && exps_bind_column2(r_exps, rname, name) != NULL) ||
				    (!rname && exps_bind_column(r_exps, name, NULL, 1) != NULL))
					return rel;
			}
			t = (r->op == op_project && r->l)?r->l:r;
			r_exps = rel_projections(v->sql, t, NULL, 1, 1);
			/* conflict with new right expressions */
			for(n = l_exps->h; n; n = n->next) {
				sql_exp *e = n->data;

				if (exp_is_atom(e))
					continue;
				if ((e->l && exps_bind_column2(r_exps, e->l, e->r) != NULL) ||
				   (exps_bind_column(r_exps, e->r, NULL, 1) != NULL && (!e->l || !e->r)))
					return rel;
			}
			/* conflict with new left expressions */
			for(n = r_exps->h; n; n = n->next) {
				sql_exp *e = n->data;

				if (exp_is_atom(e))
					continue;
				if ((e->l && exps_bind_column2(l_exps, e->l, e->r) != NULL) ||
				   (exps_bind_column(l_exps, e->r, NULL, 1) != NULL && (!e->l || !e->r)))
					return rel;
			}
		}

		/* rename operator expressions */
		if (l->op == op_project) {
			/* rewrite rel from rel->l into rel->l->l */
			if (rel->exps) {
				list *nexps = new_exp_list(v->sql->sa);

				for (n = rel->exps->h; n; n = n->next) {
					sql_exp *e = n->data;

					e = exp_rename(v->sql, e, l, l->l);
					assert(e);
					list_append(nexps, e);
				}
				rel->exps = nexps;
			}
			rel->l = l->l;
			l->l = NULL;
			rel_destroy(l);
		}
		if (is_join(rel->op) && r->op == op_project) {
			/* rewrite rel from rel->r into rel->r->l */
			if (rel->exps) {
				list *nexps = new_exp_list(v->sql->sa);

				for (n = rel->exps->h; n; n = n->next) {
					sql_exp *e = n->data;

					e = exp_rename(v->sql, e, r, r->l);
					assert(e);
					list_append(nexps, e);
				}
				rel->exps = nexps;
			}
			rel->r = r->l;
			r->l = NULL;
			rel_destroy(r);
		}
		/* Done, ie introduce new project */
		exps_fix_card(exps, rel->card);
		v->changes++;
		return rel_inplace_project(v->sql->sa, rel, NULL, exps);
	}
	if (is_groupby(rel->op) && !rel_is_ref(rel) && rel->exps && list_length(rel->exps) > 1) {
		node *n;
		int fnd = 0;
		list *aexps, *pexps;

		/* check if some are expressions aren't e_aggr */
		for (n = rel->exps->h; n && !fnd; n = n->next) {
			sql_exp *e = n->data;

			if (e->type != e_aggr && e->type != e_column && e->type != e_atom) {
				fnd = 1;
			}
		}
		/* only aggr, no rewrite needed */
		if (!fnd)
			return rel;

		aexps = sa_list(v->sql->sa);
		pexps = sa_list(v->sql->sa);
		for (n = rel->exps->h; n; n = n->next) {
			sql_exp *e = n->data, *ne = NULL;

			switch (e->type) {
			case e_atom: /* move over to the projection */
				list_append(pexps, e);
				break;
			case e_func:
				list_append(pexps, e);
				list_split_aggr_and_project(v->sql, aexps, e->l);
				break;
			case e_convert:
				list_append(pexps, e);
				e->l = split_aggr_and_project(v->sql, aexps, e->l);
				break;
			default: /* simple alias */
				list_append(aexps, e);
				ne = exp_column(v->sql->sa, exp_find_rel_name(e), exp_name(e), exp_subtype(e), e->card, has_nil(e), is_intern(e));
				list_append(pexps, ne);
				break;
			}
		}
		v->changes++;
		rel->exps = aexps;
		return rel_inplace_project( v->sql->sa, rel, NULL, pexps);
	}
	return rel;
}

/* if local_proj is set: the current expression is from the same projection */
static int exp_mark_used(sql_rel *subrel, sql_exp *e, int local_proj);

static int
exps_mark_used(sql_rel *subrel, list *l, int local_proj)
{
	int nr = 0;
	if (list_empty(l))
		return nr;

	for (node *n = l->h; n != NULL; n = n->next)
		nr += exp_mark_used(subrel, n->data, local_proj);
	return nr;
}

static int
exp_mark_used(sql_rel *subrel, sql_exp *e, int local_proj)
{
	int nr = 0;
	sql_exp *ne = NULL;

	switch(e->type) {
	case e_column:
		ne = rel_find_exp(subrel, e);
		break;
	case e_convert:
		return exp_mark_used(subrel, e->l, local_proj);
	case e_aggr:
	case e_func: {
		if (e->l)
			nr += exps_mark_used(subrel, e->l, local_proj);
		assert(!e->r);
		break;
	}
	case e_cmp:
		if (e->flag == cmp_or || e->flag == cmp_filter) {
			nr += exps_mark_used(subrel, e->l, local_proj);
			nr += exps_mark_used(subrel, e->r, local_proj);
		} else if (e->flag == cmp_in || e->flag == cmp_notin) {
			nr += exp_mark_used(subrel, e->l, local_proj);
			nr += exps_mark_used(subrel, e->r, local_proj);
		} else {
			nr += exp_mark_used(subrel, e->l, local_proj);
			nr += exp_mark_used(subrel, e->r, local_proj);
			if (e->f)
				nr += exp_mark_used(subrel, e->f, local_proj);
		}
		break;
	case e_atom:
		/* atoms are used in e_cmp */
		e->used = 1;
		/* return 0 as constants may require a full column ! */
		if (e->f)
			nr += exps_mark_used(subrel, e->f, local_proj);
		return nr;
	case e_psm:
		if (e->flag & PSM_SET || e->flag & PSM_RETURN || e->flag & PSM_EXCEPTION) {
			nr += exp_mark_used(subrel, e->l, local_proj);
		} else if (e->flag & PSM_WHILE || e->flag & PSM_IF) {
			nr += exp_mark_used(subrel, e->l, local_proj);
			nr += exps_mark_used(subrel, e->r, local_proj);
			if (e->flag == PSM_IF && e->f)
				nr += exps_mark_used(subrel, e->f, local_proj);
		}
		e->used = 1;
		break;
	}
	if (ne && e != ne) {
		if (!local_proj || (has_label(ne) || (ne->alias.rname && ne->alias.rname[0] == '%')))
			ne->used = 1;
		return ne->used;
	}
	return nr;
}

static void
positional_exps_mark_used( sql_rel *rel, sql_rel *subrel )
{
	assert(rel->exps);

	if ((is_topn(subrel->op) || is_sample(subrel->op)) && subrel->l)
		subrel = subrel->l;
	/* everything is used within the set operation */
	if (rel->exps && subrel->exps) {
		node *m;
		for (m=subrel->exps->h; m; m = m->next) {
			sql_exp *se = m->data;

			se->used = 1;
		}
	}
}

static void
rel_exps_mark_used(sql_allocator *sa, sql_rel *rel, sql_rel *subrel)
{
	int nr = 0;

	if (rel->r && (is_simple_project(rel->op) || is_groupby(rel->op))) {
		list *l = rel->r;
		node *n;

		for (n=l->h; n; n = n->next) {
			sql_exp *e = n->data;

			e->used = 1;
			exp_mark_used(rel, e, 1);
		}
	}

	if (rel->exps) {
		node *n;
		int len = list_length(rel->exps), i;
		sql_exp **exps = SA_NEW_ARRAY(sa, sql_exp*, len);

		for (n=rel->exps->h, i = 0; n; n = n->next, i++) {
			sql_exp *e = exps[i] = n->data;

			nr += e->used;
		}

		if (!nr && is_project(rel->op) && len > 0) /* project at least one column if exists */
			exps[0]->used = 1;

		for (i = len-1; i >= 0; i--) {
			sql_exp *e = exps[i];

			if (!is_project(rel->op) || e->used) {
				if (is_project(rel->op))
					nr += exp_mark_used(rel, e, 1);
				nr += exp_mark_used(subrel, e, 0);
			}
		}
	}
	/* for count/rank we need atleast one column */
	if (subrel && !nr && (is_project(subrel->op) || is_base(subrel->op)) && subrel->exps->h) {
		sql_exp *e = subrel->exps->h->data;
		e->used = 1;
	}
	if (rel->r && (is_simple_project(rel->op) || is_groupby(rel->op))) {
		list *l = rel->r;
		node *n;

		for (n=l->h; n; n = n->next) {
			sql_exp *e = n->data;

			e->used = 1;
			/* possibly project/groupby uses columns from the inner */
			exp_mark_used(subrel, e, 0);
		}
	}
}

static void exps_used(list *l);

static void
exp_used(sql_exp *e)
{
	if (e) {
		e->used = 1;
		if ((e->type == e_func || e->type == e_aggr) && e->l)
			exps_used(e->l);
	}
}

static void
exps_used(list *l)
{
	if (l) {
		node *n;

		for (n = l->h; n; n = n->next)
			exp_used(n->data);
	}
}

static void
rel_used(sql_rel *rel)
{
	if (!rel)
		return;
	if (is_join(rel->op) || is_set(rel->op) || is_semi(rel->op) || is_modify(rel->op)) {
		rel_used(rel->l);
		rel_used(rel->r);
	} else if (is_topn(rel->op) || is_select(rel->op) || is_sample(rel->op)) {
		rel_used(rel->l);
		rel = rel->l;
	} else if (is_ddl(rel->op)) {
		if (rel->flag == ddl_output || rel->flag == ddl_create_seq || rel->flag == ddl_alter_seq || rel->flag == ddl_alter_table || rel->flag == ddl_create_table || rel->flag == ddl_create_view) {
			rel_used(rel->l);
		} else if (rel->flag == ddl_list || rel->flag == ddl_exception) {
			rel_used(rel->l);
			rel_used(rel->r);
		} else if (rel->flag == ddl_psm) {
			exps_used(rel->exps);
		}
	} else if (rel->op == op_table) {
		if (IS_TABLE_PROD_FUNC(rel->flag) || rel->flag == TABLE_FROM_RELATION)
			rel_used(rel->l);
		exp_used(rel->r);
	}
	if (rel && rel->exps) {
		exps_used(rel->exps);
		if (rel->r && (is_simple_project(rel->op) || is_groupby(rel->op)))
			exps_used(rel->r);
	}
}

static void
rel_mark_used(mvc *sql, sql_rel *rel, int proj)
{
	if (proj && (need_distinct(rel)))
		rel_used(rel);

	switch(rel->op) {
	case op_basetable:
		break;
	case op_table:

		if (rel->l && rel->flag != TRIGGER_WRAPPER) {
			rel_used(rel);
			if (rel->r)
				exp_mark_used(rel->l, rel->r, 0);
			rel_mark_used(sql, rel->l, proj);
		}
		break;

	case op_topn:
	case op_sample:
		if (proj) {
			rel = rel ->l;
			rel_mark_used(sql, rel, proj);
			break;
		}
		/* fall through */
	case op_project:
	case op_groupby:
		if (proj && rel->l) {
			rel_exps_mark_used(sql->sa, rel, rel->l);
			rel_mark_used(sql, rel->l, 0);
		} else if (proj) {
			rel_exps_mark_used(sql->sa, rel, NULL);
		}
		break;
	case op_update:
	case op_delete:
		if (proj && rel->r) {
			sql_rel *r = rel->r;
			if (r->exps && r->exps->h) { /* TID is used */
				sql_exp *e = r->exps->h->data;
				e->used = 1;
			}
			rel_exps_mark_used(sql->sa, rel, rel->r);
			rel_mark_used(sql, rel->r, 0);
		}
		break;

	case op_insert:
	case op_truncate:
		break;
	case op_ddl:
		if (rel->flag == ddl_output || rel->flag == ddl_create_seq || rel->flag == ddl_alter_seq || rel->flag == ddl_alter_table || rel->flag == ddl_create_table || rel->flag == ddl_create_view) {
			if (rel->l)
				rel_mark_used(sql, rel->l, 0);
		} else if (rel->flag == ddl_list || rel->flag == ddl_exception) {
			if (rel->l)
				rel_mark_used(sql, rel->l, 0);
			if (rel->r)
				rel_mark_used(sql, rel->r, 0);
		}
		break;

	case op_select:
		if (rel->l) {
			rel_exps_mark_used(sql->sa, rel, rel->l);
			rel_mark_used(sql, rel->l, 0);
		}
		break;

	case op_union:
	case op_inter:
	case op_except:
		/* For now we mark all union expression as used */

		/* Later we should (in case of union all) remove unused
		 * columns from the projection.
		 *
 		 * Project part of union is based on column position.
		 */
		if (proj && (need_distinct(rel) || !rel->exps)) {
			rel_used(rel);
			if (!rel->exps) {
				rel_used(rel->l);
				rel_used(rel->r);
			}
			rel_mark_used(sql, rel->l, 0);
			rel_mark_used(sql, rel->r, 0);
		} else if (proj && !need_distinct(rel)) {
			sql_rel *l = rel->l;

			positional_exps_mark_used(rel, l);
			rel_exps_mark_used(sql->sa, rel, l);
			rel_mark_used(sql, rel->l, 0);
			/* based on child check set expression list */
			if (is_project(l->op) && need_distinct(l))
				positional_exps_mark_used(l, rel);
			positional_exps_mark_used(rel, rel->r);
			rel_exps_mark_used(sql->sa, rel, rel->r);
			rel_mark_used(sql, rel->r, 0);
		}
		break;

	case op_join:
	case op_left:
	case op_right:
	case op_full:
	case op_semi:
	case op_anti:
		rel_exps_mark_used(sql->sa, rel, rel->l);
		rel_exps_mark_used(sql->sa, rel, rel->r);
		rel_mark_used(sql, rel->l, 0);
		rel_mark_used(sql, rel->r, 0);
		break;
	}
}

static sql_rel * rel_dce_sub(mvc *sql, sql_rel *rel);

static sql_rel *
rel_remove_unused(mvc *sql, sql_rel *rel)
{
	int needed = 0;

	if (!rel)
		return rel;

	switch(rel->op) {
	case op_basetable: {
		sql_table *t = rel->l;

		if (t && isReplicaTable(t)) /* TODO fix rewriting in rel_distribute.c */
			return rel;
	}
	/* fall through */
	case op_table:
		if (rel->exps && (rel->op != op_table || !IS_TABLE_PROD_FUNC(rel->flag))) {
			node *n;
			list *exps;

			for(n=rel->exps->h; n && !needed; n = n->next) {
				sql_exp *e = n->data;

				if (!e->used)
					needed = 1;
			}

			if (!needed)
				return rel;

			exps = new_exp_list(sql->sa);
			for(n=rel->exps->h; n; n = n->next) {
				sql_exp *e = n->data;

				if (e->used)
					append(exps, e);
			}
			/* atleast one (needed for crossproducts, count(*), rank() and single value projections) !, handled by rel_exps_mark_used */
			if (list_length(exps) == 0)
				append(exps, rel->exps->h->data);
			rel->exps = exps;
		}
		if (rel->op == op_table && (IS_TABLE_PROD_FUNC(rel->flag) || rel->flag == TABLE_FROM_RELATION))
			rel->l = rel_remove_unused(sql, rel->l);
		return rel;

	case op_topn:
	case op_sample:

		if (rel->l)
			rel->l = rel_remove_unused(sql, rel->l);
		return rel;

	case op_project:
	case op_groupby:

		if (/*rel->l &&*/ rel->exps) {
			node *n;
			list *exps;

			for(n=rel->exps->h; n && !needed; n = n->next) {
				sql_exp *e = n->data;

				if (!e->used)
					needed = 1;
			}
			if (!needed)
				return rel;

			exps = new_exp_list(sql->sa);
			for(n=rel->exps->h; n; n = n->next) {
				sql_exp *e = n->data;

				if (e->used)
					append(exps, e);
			}
			/* atleast one (needed for crossproducts, count(*), rank() and single value projections) */
			if (list_length(exps) <= 0)
				append(exps, rel->exps->h->data);
			rel->exps = exps;
		}
		return rel;

	case op_union:
	case op_inter:
	case op_except:

	case op_insert:
	case op_update:
	case op_delete:
	case op_truncate:

	case op_select:

	case op_join:
	case op_left:
	case op_right:
	case op_full:
	case op_semi:
	case op_anti:
		return rel;
	case op_ddl:
		if (rel->flag == ddl_output || rel->flag == ddl_create_seq || rel->flag == ddl_alter_seq || rel->flag == ddl_alter_table || rel->flag == ddl_create_table || rel->flag == ddl_create_view) {
			if (rel->l)
				rel->l = rel_remove_unused(sql, rel->l);
		} else if (rel->flag == ddl_list || rel->flag == ddl_exception) {
			if (rel->l)
				rel->l = rel_remove_unused(sql, rel->l);
			if (rel->r)
				rel->r = rel_remove_unused(sql, rel->r);
		}
		return rel;
	}
	return rel;
}

static void
rel_dce_refs(mvc *sql, sql_rel *rel, list *refs)
{
	if (!rel || (rel_is_ref(rel) && list_find(refs, rel, NULL)))
		return ;

	switch(rel->op) {
	case op_table:
	case op_topn:
	case op_sample:
	case op_project:
	case op_groupby:
	case op_select:

		if (rel->l && (rel->op != op_table || rel->flag != TRIGGER_WRAPPER))
			rel_dce_refs(sql, rel->l, refs);
		break;

	case op_basetable:
	case op_insert:
	case op_truncate:
		break;

	case op_update:
	case op_delete:

		if (rel->r)
			rel_dce_refs(sql, rel->r, refs);
		break;

	case op_union:
	case op_inter:
	case op_except:
	case op_join:
	case op_left:
	case op_right:
	case op_full:
	case op_semi:
	case op_anti:

		if (rel->l)
			rel_dce_refs(sql, rel->l, refs);
		if (rel->r)
			rel_dce_refs(sql, rel->r, refs);
		break;
	case op_ddl:

		if (rel->flag == ddl_output || rel->flag == ddl_create_seq || rel->flag == ddl_alter_seq || rel->flag == ddl_alter_table || rel->flag == ddl_create_table || rel->flag == ddl_create_view) {
			if (rel->l)
				rel_dce_refs(sql, rel->l, refs);
		} else if (rel->flag == ddl_list || rel->flag == ddl_exception) {
			if (rel->l)
				rel_dce_refs(sql, rel->l, refs);
			if (rel->r)
				rel_dce_refs(sql, rel->r, refs);
		} break;
	}

	if (rel_is_ref(rel) && !list_find(refs, rel, NULL))
		list_prepend(refs, rel);
}

static sql_rel *
rel_dce_down(mvc *sql, sql_rel *rel, int skip_proj)
{
	if (!rel)
		return rel;

	if (!skip_proj && rel_is_ref(rel))
		return rel;

	switch(rel->op) {
	case op_basetable:
	case op_table:

		if (skip_proj && rel->l && rel->op == op_table && rel->flag != TRIGGER_WRAPPER)
			rel->l = rel_dce_down(sql, rel->l, 0);
		if (!skip_proj)
			rel_dce_sub(sql, rel);
		/* fall through */

	case op_truncate:
		return rel;

	case op_insert:
		rel_used(rel->r);
		rel_dce_sub(sql, rel->r);
		return rel;

	case op_update:
	case op_delete:

		if (skip_proj && rel->r)
			rel->r = rel_dce_down(sql, rel->r, 0);
		if (!skip_proj)
			rel_dce_sub(sql, rel);
		return rel;

	case op_topn:
	case op_sample:
	case op_project:
	case op_groupby:

		if (skip_proj && rel->l)
			rel->l = rel_dce_down(sql, rel->l, is_topn(rel->op) || is_sample(rel->op));
		if (!skip_proj)
			rel_dce_sub(sql, rel);
		return rel;

	case op_union:
	case op_inter:
	case op_except:
		if (skip_proj) {
			if (rel->l)
				rel->l = rel_dce_down(sql, rel->l, 0);
			if (rel->r)
				rel->r = rel_dce_down(sql, rel->r, 0);
		}
		if (!skip_proj)
			rel_dce_sub(sql, rel);
		return rel;

	case op_select:
		if (rel->l)
			rel->l = rel_dce_down(sql, rel->l, 0);
		return rel;

	case op_join:
	case op_left:
	case op_right:
	case op_full:
	case op_semi:
	case op_anti:
		if (rel->l)
			rel->l = rel_dce_down(sql, rel->l, 0);
		if (rel->r)
			rel->r = rel_dce_down(sql, rel->r, 0);
		return rel;

	case op_ddl:
		if (rel->flag == ddl_output || rel->flag == ddl_create_seq || rel->flag == ddl_alter_seq || rel->flag == ddl_alter_table || rel->flag == ddl_create_table || rel->flag == ddl_create_view) {
			if (rel->l)
				rel->l = rel_dce_down(sql, rel->l, 0);
		} else if (rel->flag == ddl_list || rel->flag == ddl_exception) {
			if (rel->l)
				rel->l = rel_dce_down(sql, rel->l, 0);
			if (rel->r)
				rel->r = rel_dce_down(sql, rel->r, 0);
		}
		return rel;
	}
	return rel;
}

/* DCE
 *
 * Based on top relation expressions mark sub expressions as used.
 * Then recurse down until the projections. Clean them up and repeat.
 */

static sql_rel *
rel_dce_sub(mvc *sql, sql_rel *rel)
{
	if (!rel)
		return rel;

	/*
  	 * Mark used up until the next project
	 * For setops we need to first mark, then remove
         * because of positional dependency
 	 */
	rel_mark_used(sql, rel, 1);
	rel = rel_remove_unused(sql, rel);
	rel_dce_down(sql, rel, 1);
	return rel;
}

/* add projects under set ops */
static sql_rel *
rel_add_projects(mvc *sql, sql_rel *rel)
{
	if (!rel)
		return rel;

	switch(rel->op) {
	case op_basetable:
	case op_table:

	case op_insert:
	case op_update:
	case op_delete:
	case op_truncate:
	case op_ddl:

		return rel;

	case op_union:
	case op_inter:
	case op_except:

		/* We can only reduce the list of expressions of an set op
		 * if the projection under it can also be reduced.
		 */
		if (rel->l) {
			sql_rel *l = rel->l;

			l->subquery = 0;
			if (!is_project(l->op) && !need_distinct(rel))
				l = rel_project(sql->sa, l, rel_projections(sql, l, NULL, 1, 1));
			rel->l = rel_add_projects(sql, l);
		}
		if (rel->r) {
			sql_rel *r = rel->r;

			r->subquery = 0;
			if (!is_project(r->op) && !need_distinct(rel))
				r = rel_project(sql->sa, r, rel_projections(sql, r, NULL, 1, 1));
			rel->r = rel_add_projects(sql, r);
		}
		return rel;

	case op_topn:
	case op_sample:
	case op_project:
	case op_groupby:
	case op_select:
		if (rel->l)
			rel->l = rel_add_projects(sql, rel->l);
		return rel;

	case op_join:
	case op_left:
	case op_right:
	case op_full:
	case op_semi:
	case op_anti:
		if (rel->l)
			rel->l = rel_add_projects(sql, rel->l);
		if (rel->r)
			rel->r = rel_add_projects(sql, rel->r);
		return rel;
	}
	return rel;
}

sql_rel *
rel_dce(mvc *sql, sql_rel *rel)
{
	list *refs = sa_list(sql->sa);

	rel_dce_refs(sql, rel, refs);
	if (refs) {
		node *n;

		for(n = refs->h; n; n = n->next) {
			sql_rel *i = n->data;

			while (!rel_is_ref(i) && i->l && !is_base(i->op))
				i = i->l;
			if (i)
				rel_used(i);
		}
	}
	rel = rel_add_projects(sql, rel);
	rel_used(rel);
	rel_dce_sub(sql, rel);
	return rel;
}

static int
index_exp(sql_exp *e, sql_idx *i)
{
	if (e->type == e_cmp && !is_complex_exp(e->flag)) {
		switch(i->type) {
		case hash_idx:
		case oph_idx:
			if (e->flag == cmp_equal)
				return 0;
			/* fall through */
		case join_idx:
		default:
			return -1;
		}
	}
	return -1;
}

static sql_idx *
find_index(sql_allocator *sa, sql_rel *rel, sql_rel *sub, list **EXPS)
{
	node *n;

	/* any (partial) match of the expressions with the index columns */
	/* Depending on the index type we may need full matches and only
	   limited number of cmp types (hash only equality etc) */
	/* Depending on the index type we should (in the rel_bin) generate
	   more code, ie for spatial index add post filter etc, for hash
	   compute hash value and use index */

	if (sub->exps && rel->exps)
	for(n = sub->exps->h; n; n = n->next) {
		prop *p;
		sql_exp *e = n->data;

		if ((p = find_prop(e->p, PROP_HASHIDX)) != NULL) {
			list *exps, *cols;
			sql_idx *i = p->value;
			fcmp cmp = (fcmp)&sql_column_kc_cmp;

			/* join indices are only interesting for joins */
			if (i->type == join_idx || list_length(i->columns) <= 1)
				continue;
			/* based on the index type, find qualifying exps */
			exps = list_select(rel->exps, i, (fcmp) &index_exp, (fdup)NULL);
			if (!exps || !list_length(exps))
				continue;
			/* now we obtain the columns, move into sql_column_kc_cmp! */
			cols = list_map(exps, sub, (fmap) &sjexp_col);

			/* TODO check that at most 2 relations are involved */

			/* Match the index columns with the expression columns.
			   TODO, Allow partial matches ! */
			if (list_match(cols, i->columns, cmp) == 0) {
				/* re-order exps in index order */
				node *n, *m;
				list *es = sa_list(sa);

				for(n = i->columns->h; n; n = n->next) {
					int i = 0;
					for(m = cols->h; m; m = m->next, i++) {
						if (cmp(m->data, n->data) == 0){
							sql_exp *e = list_fetch(exps, i);
							list_append(es, e);
							break;
						}
					}
				}
				/* fix the destroy function */
				cols->destroy = NULL;
				*EXPS = es;
				e->used = 1;
				return i;
			}
			cols->destroy = NULL;
		}
	}
	return NULL;
}

static sql_rel *
rel_use_index(visitor *v, sql_rel *rel)
{
	if (rel->l && (is_select(rel->op) || is_join(rel->op))) {
		list *exps = NULL;
		sql_idx *i = find_index(v->sql->sa, rel, rel->l, &exps);
		int left = 1;

		if (!i && is_join(rel->op))
			i = find_index(v->sql->sa, rel, rel->l, &exps);
		if (!i && is_join(rel->op)) {
			left = 0;
			i = find_index(v->sql->sa, rel, rel->r, &exps);
		}

		if (i) {
			prop *p;
			node *n;
			int single_table = 1;
			sql_exp *re = NULL;

			for( n = exps->h; n && single_table; n = n->next) {
				sql_exp *e = n->data;
				sql_exp *nre = e->r;

				if (is_join(rel->op) &&
				 	((left && !rel_find_exp(rel->l, e->l)) ||
				 	(!left && !rel_find_exp(rel->r, e->l))))
					nre = e->l;
				single_table = (!re || (exp_relname(nre) && exp_relname(re) && strcmp(exp_relname(nre), exp_relname(re)) == 0));
				re = nre;
			}
			if (single_table) { /* add PROP_HASHCOL to all column exps */
				for( n = exps->h; n; n = n->next) {
					sql_exp *e = n->data;
					int anti = is_anti(e);

					/* swapped ? */
					if (is_join(rel->op) &&
					 	((left && !rel_find_exp(rel->l, e->l)) ||
					 	(!left && !rel_find_exp(rel->r, e->l))))
						n->data = e = exp_compare(v->sql->sa, e->r, e->l, cmp_equal);
					if (anti) set_anti(e);
					p = find_prop(e->p, PROP_HASHCOL);
					if (!p)
						e->p = p = prop_create(v->sql->sa, PROP_HASHCOL, e->p);
					p->value = i;
				}
			}
			/* add the remaining exps to the new exp list */
			if (list_length(rel->exps) > list_length(exps)) {
				for( n = rel->exps->h; n; n = n->next) {
					sql_exp *e = n->data;
					if (!list_find(exps, e, (fcmp)&exp_cmp))
						list_append(exps, e);
				}
			}
			rel->exps = exps;
		}
	}
	return rel;
}

static int
score_se_base(mvc *sql, sql_rel *rel, sql_exp *e)
{
	int res = 0;
	sql_subtype *t = exp_subtype(e);
	sql_column *c = NULL;

	/* can we find out if the underlying table is sorted */
	if ((c = exp_find_column(rel, e, -2)) && mvc_is_sorted(sql, c))
		res += 600;
	if (find_prop(e->p, PROP_SORTIDX)) /* has sort index */
		res += 400;

	/* prefer the shorter var types over the longer ones */
	res += sql_class_base_score(sql, c, t, is_equality_or_inequality_exp(e->flag)); /* smaller the type, better */
	return res;
}

static int
score_se(mvc *sql, sql_rel *rel, sql_exp *e)
{
	int score = 0;
	if (e->type == e_cmp && !is_complex_exp(e->flag)) {
		sql_exp *l = e->l;

		while (l->type == e_cmp) { /* go through nested comparisons */
			sql_exp *ll;

			if (l->flag == cmp_filter || l->flag == cmp_or)
				ll = ((list*)l->l)->h->data;
			else
				ll = l->l;
			if (ll->type != e_cmp)
				break;
			l = ll;
		}
		score += score_se_base(sql, rel, l);
	}
	score += exp_keyvalue(e);
	return score;
}

static sql_rel *
rel_select_order(visitor *v, sql_rel *rel)
{
	int *scores = NULL;
	sql_exp **exps = NULL;

	if (is_select(rel->op) && list_length(rel->exps) > 1) {
		node *n;
		int i, nexps = list_length(rel->exps);
		scores = GDKmalloc(nexps * sizeof(int));
		exps = GDKmalloc(nexps * sizeof(sql_exp*));

		if (scores && exps) {
			for (i = 0, n = rel->exps->h; n; i++, n = n->next) {
				exps[i] = n->data;
				scores[i] = score_se(v->sql, rel, n->data);
			}
			GDKqsort(scores, exps, NULL, nexps, sizeof(int), sizeof(void *), TYPE_int, true, true);

			for (i = 0, n = rel->exps->h; n; i++, n = n->next)
				n->data = exps[i];
		}
	}

	GDKfree(scores);
	GDKfree(exps);
	return rel;
}

static sql_rel *
rel_simplify_like_select(visitor *v, sql_rel *rel)
{
	if (is_select(rel->op) && rel->exps) {
		node *n;
		list *exps;
		int needed = 0;

		for (n = rel->exps->h; n && !needed; n = n->next) {
			sql_exp *e = n->data;
			list *l = e->l;
			list *r = e->r;

			if (e->type == e_cmp && e->flag == cmp_filter && strcmp(((sql_subfunc*)e->f)->func->base.name, "like") == 0 && list_length(l) == 1 && list_length(r) <= 2 && !is_anti(e))
				needed = 1;
		}

		if (!needed)
			return rel;

		exps = sa_list(v->sql->sa);
		if (exps == NULL)
			return NULL;
		for (n = rel->exps->h; n; n = n->next) {
			sql_exp *e = n->data;
			list *l = e->l;
			list *r = e->r;

			if (e->type == e_cmp && e->flag == cmp_filter && strcmp(((sql_subfunc*)e->f)->func->base.name, "like") == 0 && list_length(l) == 1 && list_length(r) <= 2 && !is_anti(e)) {
				list *r = e->r;
				sql_exp *fmt = r->h->data;
				sql_exp *esc = (r->h->next)?r->h->next->data:NULL;
				int rewrite = 0;

				if (fmt->type == e_convert)
					fmt = fmt->l;
				/* check for simple like expression */
				if (is_atom(fmt->type)) {
					atom *fa = NULL;

					if (fmt->l) {
						fa = fmt->l;
					/* simple numbered argument */
					} else if (!fmt->r && !fmt->f) {
						fa = v->sql->args[fmt->flag];
					}
					if (fa && fa->data.vtype == TYPE_str &&
					    !strchr(fa->data.val.sval, '%') &&
					    !strchr(fa->data.val.sval, '_'))
						rewrite = 1;
				}
				if (rewrite && esc && is_atom(esc->type)) {
			 		atom *ea = NULL;

					if (esc->l) {
						ea = esc->l;
					/* simple numbered argument */
					} else if (!esc->r && !esc->f) {
						ea = v->sql->args[esc->flag];

					}
					if (ea && (ea->data.vtype != TYPE_str ||
					    strlen(ea->data.val.sval) != 0))
						rewrite = 0;
				}
				if (rewrite) { 	/* rewrite to cmp_equal ! */
					list *l = e->l;
					list *r = e->r;
					sql_exp *ne = exp_compare(v->sql->sa, l->h->data, r->h->data, cmp_equal);

					if (is_anti(e)) set_anti(ne);
					/* if rewritten don't cache this query */
					list_append(exps, ne);
					v->sql->caching = 0;
					v->changes++;
				} else {
					list_append(exps, e);
				}
			} else {
				list_append(exps, e);
			}
		}
		rel->exps = exps;
	}
	return rel;
}

static sql_exp *
rel_simplify_predicates(visitor *v, sql_rel *rel, sql_exp *e, int depth)
{
	(void)depth;
	if (is_select(rel->op) || is_join(rel->op) || is_semi(rel->op)) {
		if (is_atom(e->type) && ((!e->l && !e->r && !e->f) || e->r)) /* prepared statement parameter or argument */
			return e;
		if (is_atom(e->type) && e->l) { /* direct literal */
			atom *a = e->l;
			int flag = a->data.val.bval;

			/* remove simple select true expressions */
			if (flag)
				return e;
		}
		if (is_atom(e->type) && !e->l && !e->r) { /* numbered variable */
			atom *a = v->sql->args[e->flag];
			int flag = a->data.val.bval;

			/* remove simple select true expressions */
			if (flag) {
				v->sql->caching = 0;
				return e;
			}
		}
		if (is_compare(e->type) && is_theta_exp(e->flag)) {
			sql_exp *l = e->l;
			sql_exp *r = e->r;

			if (is_func(l->type) && (e->flag == cmp_equal || e->flag == cmp_notequal)) {
				sql_subfunc *f = l->f;

				/* rewrite isnull(x) = TRUE/FALSE => x =/<> NULL */
				if (!f->func->s && is_isnull_func(f)) {
					list *args = l->l;
					sql_exp *ie = args->h->data;

					if (!has_nil(ie) || exp_is_not_null(v->sql, ie)) { /* is null on something that is never null, is always false */
						ie = exp_atom_bool(v->sql->sa, 0);
						v->changes++;
						e->l = ie;
					} else if (exp_is_null(v->sql, ie)) { /* is null on something that is always null, is always true */
						ie = exp_atom_bool(v->sql->sa, 1);
						v->changes++;
						e->l = ie;
					} else if (is_atom(r->type) && r->l) { /* direct literal */
						atom *a = r->l;

						if (a->isnull) {
							if (is_semantics(e)) /* isnull(x) = NULL -> false, isnull(x) <> NULL -> true */
								e = exp_atom_bool(v->sql->sa, e->flag == cmp_notequal);
							else /* always NULL */
								e = exp_null(v->sql->sa, sql_bind_localtype("bit"));
							v->changes++;
						} else {
							int flag = a->data.val.bval;

							assert(list_length(args) == 1);
							l = args->h->data;
							if (exp_subtype(l)) {
								r = exp_atom(v->sql->sa, atom_general(v->sql->sa, exp_subtype(l), NULL));
								e = exp_compare(v->sql->sa, l, r, e->flag);
								if (e && !flag)
									set_anti(e);
								if (e)
									set_semantics(e);
								v->changes++;
							}
						}
					}
				} else if (!f->func->s && is_not_func(f)) {
					if (is_atom(r->type) && r->l) { /* direct literal */
						atom *a = r->l;
						list *args = l->l;
						sql_exp *inner = args->h->data;
						sql_subfunc *inf = inner->f;

						assert(list_length(args) == 1);

						/* not(not(x)) = TRUE/FALSE => x = TRUE/FALSE */
						if (is_func(inner->type) &&
							!inf->func->s &&
							is_not_func(inf)) {
							int anti = is_anti(e), is_semantics = is_semantics(e);

							args = inner->l;
							assert(list_length(args) == 1);
							l = args->h->data;
							e = exp_compare(v->sql->sa, l, r, e->flag);
							if (anti) set_anti(e);
							if (is_semantics) set_semantics(e);
							v->changes++;
						/* rewrite not(=/<>(a,b)) = TRUE/FALSE => a=b / a<>b */
						} else if (is_func(inner->type) &&
							!inf->func->s &&
							(!strcmp(inf->func->base.name, "=") ||
							 !strcmp(inf->func->base.name, "<>"))) {
							int flag = a->data.val.bval;
							sql_exp *ne;
							args = inner->l;

							if (!strcmp(inf->func->base.name, "<>"))
								flag = !flag;
							assert(list_length(args) == 2);
							l = args->h->data;
							r = args->h->next->data;
							ne = exp_compare(v->sql->sa, l, r, (!flag)?cmp_equal:cmp_notequal);
							if (a->isnull)
								e->l = ne;
							else
								e = ne;
							v->changes++;
						} else if (a && a->data.vtype == TYPE_bit) {
							int anti = is_anti(e), is_semantics = is_semantics(e);

							/* change atom's value on right */
							l = args->h->data;
							if (!a->isnull)
								a->data.val.bval = !a->data.val.bval;
							e = exp_compare(v->sql->sa, l, r, e->flag);
							if (anti) set_anti(e);
							if (is_semantics) set_semantics(e);
							v->changes++;
						}
					}
				}
			} else if (is_atom(l->type) && is_atom(r->type) && !is_semantics(e)) {
				if (exp_is_null(v->sql, l) || exp_is_null(v->sql, r)) {
					e = exp_null(v->sql->sa, sql_bind_localtype("bit"));
					v->changes++;
				} else if (l->l && r->l) {
					int res = atom_cmp(l->l, r->l);

					if (res == 0)
						e = exp_atom_bool(v->sql->sa, (e->flag == cmp_equal || e->flag == cmp_gte || e->flag == cmp_lte) ? 1 : 0);
					else if (res > 0)
						e = exp_atom_bool(v->sql->sa, (e->flag == cmp_gt || e->flag == cmp_gte || e->flag == cmp_notequal) ? 1 : 0);
					else
						e = exp_atom_bool(v->sql->sa, (e->flag == cmp_lt || e->flag == cmp_lte || e->flag == cmp_notequal) ? 1 : 0);
					v->changes++;
				}
			}
		}
	}
	return e;
}

static sql_exp *
rel_simplify_ifthenelse(visitor *v, sql_rel *rel, sql_exp *e, int depth)
{
	(void) depth;
	if (is_project(rel->op)) {
		if (is_func(e->type) && list_length(e->l) == 3 && is_ifthenelse_func((sql_subfunc*)e->f)) {
			list *args = e->l;
			sql_exp *ie = args->h->data;

			if (exp_is_true(v->sql, ie)) { /* ifthenelse(true, x, y) -> x */
				sql_exp *res = args->h->next->data;
				if (exp_name(e))
					exp_prop_alias(v->sql->sa, res, e);
				v->changes++;
				return res;
			} else if (exp_is_false(v->sql, ie) || exp_is_null(v->sql, ie)) { /* ifthenelse(false or null, x, y) -> y */
				sql_exp *res = args->h->next->next->data;
				if (exp_name(e))
					exp_prop_alias(v->sql->sa, res, e);
				v->changes++;
				return res;
			}
		}
	}
	return e;
}

static void split_exps(mvc *sql, list *exps, sql_rel *rel);

static int
exp_match_exp_cmp( sql_exp *e1, sql_exp *e2)
{
	if (exp_match_exp(e1,e2))
		return 0;
	return -1;
}

static int
exp_refers_cmp( sql_exp *e1, sql_exp *e2)
{
	if (exp_refers(e1,e2))
		return 0;
	return -1;
}

static sql_exp *
add_exp_too_project(mvc *sql, sql_exp *e, sql_rel *rel)
{
	node *n = list_find(rel->exps, e, (fcmp)&exp_match_exp_cmp);

	/* if not matching we may refer to an older expression */
	if (!n)
		n = list_find(rel->exps, e, (fcmp)&exp_refers_cmp);
	if (!n) {
		exp_label(sql->sa, e, ++sql->label);
		append(rel->exps, e);
	} else {
		sql_exp *ne = n->data;

		if (rel && rel->l) {
			if ((exp_relname(ne) && exp_name(ne) && rel_bind_column2(sql, rel->l, exp_relname(ne), exp_name(ne), 0)) ||
			   (!exp_relname(ne) && exp_name(ne) && rel_bind_column(sql, rel->l, exp_name(ne), 0, 1))) {
				exp_label(sql->sa, e, ++sql->label);
				append(rel->exps, e);
				ne = e;
			}
		}
		e = ne;
	}
	e = exp_ref(sql, e);
	return e;
}

static void
add_exps_too_project(mvc *sql, list *exps, sql_rel *rel)
{
	node *n;

	if (!exps)
		return;
	for(n=exps->h; n; n = n->next) {
		sql_exp *e = n->data;

		if (e->type != e_column && !exp_is_atom(e))
			n->data = add_exp_too_project(sql, e, rel);
	}
}

static sql_exp *
split_exp(mvc *sql, sql_exp *e, sql_rel *rel)
{
	if (exp_is_atom(e))
		return e;
	switch(e->type) {
	case e_column:
		return e;
	case e_convert:
		e->l = split_exp(sql, e->l, rel);
		return e;
	case e_aggr:
	case e_func:
		if (!is_analytic(e) && !exp_has_sideeffect(e)) {
			sql_subfunc *f = e->f;
			if (e->type == e_func && !f->func->s && is_ifthenelse_func(f)) {
				return e;
			} else {
				split_exps(sql, e->l, rel);
				add_exps_too_project(sql, e->l, rel);
			}
		}
		return e;
	case e_cmp:
		if (e->flag == cmp_or || e->flag == cmp_filter) {
			split_exps(sql, e->l, rel);
			split_exps(sql, e->r, rel);
		} else if (e->flag == cmp_in || e->flag == cmp_notin) {
			e->l = split_exp(sql, e->l, rel);
			split_exps(sql, e->r, rel);
		} else {
			e->l = split_exp(sql, e->l, rel);
			e->r = split_exp(sql, e->r, rel);
			if (e->f)
				e->f = split_exp(sql, e->f, rel);
		}
		return e;
	case e_psm:
	case e_atom:
		return e;
	}
	return e;
}

static void
split_exps(mvc *sql, list *exps, sql_rel *rel)
{
	node *n;

	if (!exps)
		return;
	for(n=exps->h; n; n = n->next){
		sql_exp *e = n->data;

		e = split_exp(sql, e, rel);
		n->data = e;
	}
}

static sql_rel *
rel_split_project(visitor *v, sql_rel *rel, int top)
{
	if (THRhighwater())
		return sql_error(v->sql, 10, SQLSTATE(42000) "Query too complex: running out of stack space");

	if (!rel)
		return NULL;
	if (is_project(rel->op) && list_length(rel->exps) && (is_groupby(rel->op) || rel->l) && !need_distinct(rel)) {
		list *exps = rel->exps;
		node *n;
		int funcs = 0;
		sql_rel *nrel;

		/* are there functions */
		for (n=exps->h; n && !funcs; n = n->next) {
			sql_exp *e = n->data;

			funcs = exp_has_func(e);
		}
		/* introduce extra project */
		if (funcs && rel->op != op_project) {
			nrel = rel_project(v->sql->sa, rel->l,
				rel_projections(v->sql, rel->l, NULL, 1, 1));
			rel->l = nrel;
			/* recursively split all functions and add those to the projection list */
			split_exps(v->sql, rel->exps, nrel);
			if (nrel->l && !(nrel->l = rel_split_project(v, nrel->l, is_topn(rel->op)?top:0)))
				return NULL;
			return rel;
		} else if (funcs && !top && !rel->r) {
			/* projects can have columns point back into the expression list, ie
			 * create a new list including the split expressions */
			node *n;
			list *exps = rel->exps;

			rel->exps = sa_list(v->sql->sa);
			for (n=exps->h; n; n = n->next)
				append(rel->exps, split_exp(v->sql, n->data, rel));
		} else if (funcs && top && rel_is_ref(rel) && !rel->r) {
			/* inplace */
			list *exps = rel_projections(v->sql, rel, NULL, 1, 1);
			sql_rel *l = rel_project(v->sql->sa, rel->l, NULL);
			rel->l = l;
			l->exps = rel->exps;
			rel->exps = exps;
		}
	}
	if (is_set(rel->op) || is_basetable(rel->op))
		return rel;
	if (rel->l) {
		rel->l = rel_split_project(v, rel->l, (is_topn(rel->op)||is_ddl(rel->op)||is_modify(rel->op))?top:0);
		if (!rel->l)
			return NULL;
	}
	if ((is_join(rel->op) || is_semi(rel->op)) && rel->r) {
		rel->r = rel_split_project(v, rel->r, (is_topn(rel->op)||is_ddl(rel->op)||is_modify(rel->op))?top:0);
		if (!rel->r)
			return NULL;
	}
	return rel;
}

static void select_split_exps(mvc *sql, list *exps, sql_rel *rel);

static sql_exp *
select_split_exp(mvc *sql, sql_exp *e, sql_rel *rel)
{
	switch(e->type) {
	case e_column:
		return e;
	case e_convert:
		e->l = select_split_exp(sql, e->l, rel);
		return e;
	case e_aggr:
	case e_func:
		if (!is_analytic(e) && !exp_has_sideeffect(e)) {
			sql_subfunc *f = e->f;
			if (e->type == e_func && !f->func->s && is_ifthenelse_func(f))
				return add_exp_too_project(sql, e, rel);
		}
		return e;
	case e_cmp:
		if (e->flag == cmp_or || e->flag == cmp_filter) {
			select_split_exps(sql, e->l, rel);
			select_split_exps(sql, e->r, rel);
		} else if (e->flag == cmp_in || e->flag == cmp_notin) {
			e->l = select_split_exp(sql, e->l, rel);
			select_split_exps(sql, e->r, rel);
		} else {
			e->l = select_split_exp(sql, e->l, rel);
			e->r = select_split_exp(sql, e->r, rel);
			if (e->f)
				e->f = select_split_exp(sql, e->f, rel);
		}
		return e;
	case e_psm:
	case e_atom:
		return e;
	}
	return e;
}

static void
select_split_exps(mvc *sql, list *exps, sql_rel *rel)
{
	node *n;

	if (!exps)
		return;
	for(n=exps->h; n; n = n->next){
		sql_exp *e = n->data;

		e = select_split_exp(sql, e, rel);
		n->data = e;
	}
}

static sql_rel *
rel_split_select(visitor *v, sql_rel *rel, int top)
{
	if (THRhighwater())
		return sql_error(v->sql, 10, SQLSTATE(42000) "Query too complex: running out of stack space");

	if (!rel)
		return NULL;
	if (is_select(rel->op) && list_length(rel->exps) && rel->l) {
		list *exps = rel->exps;
		node *n;
		int funcs = 0;
		sql_rel *nrel;

		/* are there functions */
		for (n=exps->h; n && !funcs; n = n->next) {
			sql_exp *e = n->data;

			funcs = exp_has_func(e);
		}
		/* introduce extra project */
		if (funcs && rel->op != op_project) {
			nrel = rel_project(v->sql->sa, rel->l,
				rel_projections(v->sql, rel->l, NULL, 1, 1));
			rel->l = nrel;
			/* recursively split all functions and add those to the projection list */
			select_split_exps(v->sql, rel->exps, nrel);
			if (nrel->l && !(nrel->l = rel_split_project(v, nrel->l, is_topn(rel->op)?top:0)))
				return NULL;
			return rel;
		} else if (funcs && !top && !rel->r) {
			/* projects can have columns point back into the expression list, ie
			 * create a new list including the split expressions */
			node *n;
			list *exps = rel->exps;

			rel->exps = sa_list(v->sql->sa);
			for (n=exps->h; n; n = n->next)
				append(rel->exps, select_split_exp(v->sql, n->data, rel));
		} else if (funcs && top && rel_is_ref(rel) && !rel->r) {
			/* inplace */
			list *exps = rel_projections(v->sql, rel, NULL, 1, 1);
			sql_rel *l = rel_project(v->sql->sa, rel->l, NULL);
			rel->l = l;
			l->exps = rel->exps;
			rel->exps = exps;
		}
	}
	if (is_set(rel->op) || is_basetable(rel->op))
		return rel;
	if (rel->l) {
		rel->l = rel_split_select(v, rel->l, (is_topn(rel->op)||is_ddl(rel->op)||is_modify(rel->op))?top:0);
		if (!rel->l)
			return NULL;
	}
	if ((is_join(rel->op) || is_semi(rel->op)) && rel->r) {
		rel->r = rel_split_select(v, rel->r, (is_topn(rel->op)||is_ddl(rel->op)||is_modify(rel->op))?top:0);
		if (!rel->r)
			return NULL;
	}
	return rel;
}

static list *
exp_merge_range(sql_allocator *sa, list *exps)
{
	node *n, *m;
	for (n=exps->h; n; n = n->next) {
		sql_exp *e = n->data;
		sql_exp *le = e->l;
		sql_exp *re = e->r;

		/* handle the and's in the or lists */
		if (e->type == e_cmp && e->flag == cmp_or && !is_anti(e)) {
			e->l = exp_merge_range(sa, e->l);
			e->r = exp_merge_range(sa, e->r);
		/* only look for gt, gte, lte, lt */
		} else if (n->next &&
		    e->type == e_cmp && e->flag < cmp_equal && !e->f &&
		    re->card == CARD_ATOM && !is_anti(e)) {
			for (m=n->next; m; m = m->next) {
				sql_exp *f = m->data;
				sql_exp *lf = f->l;
				sql_exp *rf = f->r;

				if (f->type == e_cmp && f->flag < cmp_equal && !f->f &&
				    rf->card == CARD_ATOM && !is_anti(f) &&
				    exp_match_exp(le, lf)) {
					sql_exp *ne;
					int swap = 0, lt = 0, gt = 0;
					/* for now only   c1 <[=] x <[=] c2 */

					swap = lt = (e->flag == cmp_lt || e->flag == cmp_lte);
					gt = !lt;

					if (gt &&
					   (f->flag == cmp_gt ||
					    f->flag == cmp_gte))
						continue;
					if (lt &&
					   (f->flag == cmp_lt ||
					    f->flag == cmp_lte))
						continue;
					if (!swap)
						ne = exp_compare2(sa, le, re, rf, CMP_BETWEEN|compare2range(e->flag, f->flag));
					else
						ne = exp_compare2(sa, le, rf, re, CMP_BETWEEN|compare2range(f->flag, e->flag));

					list_remove_data(exps, e);
					list_remove_data(exps, f);
					list_append(exps, ne);
					return exp_merge_range(sa, exps);
				}
			}
		} else if (n->next &&
			   e->type == e_cmp && e->flag < cmp_equal && !e->f &&
		    	   re->card > CARD_ATOM && !is_anti(e)) {
			for (m=n->next; m; m = m->next) {
				sql_exp *f = m->data;
				sql_exp *lf = f->l;
				sql_exp *rf = f->r;

				if (f->type == e_cmp && f->flag < cmp_equal && !f->f  &&
				    rf->card > CARD_ATOM && !is_anti(f)) {
					sql_exp *ne, *t;
					int swap = 0, lt = 0, gt = 0;
					comp_type ef = (comp_type) e->flag, ff = (comp_type) f->flag;

					/* both swapped ? */
					if (exp_match_exp(re, rf)) {
						t = re;
						re = le;
						le = t;
						ef = swap_compare(ef);
						t = rf;
						rf = lf;
						lf = t;
						ff = swap_compare(ff);
					}

					/* is left swapped ? */
					if (exp_match_exp(re, lf)) {
						t = re;
						re = le;
						le = t;
						ef = swap_compare(ef);
					}

					/* is right swapped ? */
					if (exp_match_exp(le, rf)) {
						t = rf;
						rf = lf;
						lf = t;
						ff = swap_compare(ff);
					}

					if (!exp_match_exp(le, lf))
						continue;

					/* for now only   c1 <[=] x <[=] c2 */
					swap = lt = (ef == cmp_lt || ef == cmp_lte);
					gt = !lt;

					if (gt && (ff == cmp_gt || ff == cmp_gte))
						continue;
					if (lt && (ff == cmp_lt || ff == cmp_lte))
						continue;
					if (!swap)
						ne = exp_compare2(sa, le, re, rf, CMP_BETWEEN|compare2range(ef, ff));
					else
						ne = exp_compare2(sa, le, rf, re, CMP_BETWEEN|compare2range(ff, ef));

					list_remove_data(exps, e);
					list_remove_data(exps, f);
					list_append(exps, ne);
					return exp_merge_range(sa, exps);
				}
			}
		}
	}
	return exps;
}

static sql_rel *
rel_find_range(visitor *v, sql_rel *rel)
{
	if ((is_join(rel->op) || is_semi(rel->op) || is_select(rel->op)) && rel->exps && !list_empty(rel->exps))
		rel->exps = exp_merge_range(v->sql->sa, rel->exps);
	return rel;
}

/*
 * Casting decimal values on both sides of a compare expression is expensive,
 * both in preformance (cpu cost) and memory requirements (need for large
 * types).
 */

static int
reduce_scale(atom *a)
{
#ifdef HAVE_HGE
	if (a->data.vtype == TYPE_hge) {
		hge v = a->data.val.hval;
		int i = 0;

		if (v != 0)
			while( (v/10)*10 == v ) {
				i++;
				v /= 10;
			}
		a->data.val.hval = v;
		return i;
	}
#endif
	if (a->data.vtype == TYPE_lng) {
		lng v = a->data.val.lval;
		int i = 0;

		if (v != 0)
			while( (v/10)*10 == v ) {
				i++;
				v /= 10;
			}
		a->data.val.lval = v;
		return i;
	}
	if (a->data.vtype == TYPE_int) {
		int v = a->data.val.ival;
		int i = 0;

		if (v != 0)
			while( (v/10)*10 == v ) {
				i++;
				v /= 10;
			}
		a->data.val.ival = v;
		return i;
	}
	if (a->data.vtype == TYPE_sht) {
		sht v = a->data.val.shval;
		int i = 0;

		if (v != 0)
			while( (v/10)*10 == v ) {
				i++;
				v /= 10;
			}
		a->data.val.shval = v;
		return i;
	}
	return 0;
}

static sql_rel *
rel_project_reduce_casts(visitor *v, sql_rel *rel)
{
	if (!rel)
		return NULL;
	if (is_project(rel->op) && list_length(rel->exps)) {
		list *exps = rel->exps;
		node *n;

		for (n=exps->h; n; n = n->next) {
			sql_exp *e = n->data;

			if (e && e->type == e_func) {
				sql_subfunc *f = e->f;
				sql_subtype *res = f->res->h->data;

				if (!f->func->s && !strcmp(f->func->base.name, "sql_mul") && res->scale > 0) {
					list *args = e->l;
					sql_exp *h = args->h->data;
					sql_exp *t = args->t->data;
					atom *a;

					if ((is_atom(h->type) && (a = exp_value(v->sql, h, v->sql->args, v->sql->argc)) != NULL) ||
					    (is_atom(t->type) && (a = exp_value(v->sql, t, v->sql->args, v->sql->argc)) != NULL)) {
						int rs = reduce_scale(a);

						res->scale -= rs;
						if (rs)
							v->changes+= rs;
					}
				}
			}
		}
	}
	return rel;
}

static sql_rel *
rel_reduce_casts(visitor *v, sql_rel *rel)
{
	if ((is_join(rel->op) || is_semi(rel->op) || is_select(rel->op)) &&
			rel->exps && list_length(rel->exps)) {
		list *exps = rel->exps;
		node *n;

		for (n=exps->h; n; n = n->next) {
			sql_exp *e = n->data;
			sql_exp *le = e->l;
			sql_exp *re = e->r;
			int anti = is_anti(e);

			/* handle the and's in the or lists */
			if (e->type != e_cmp || !is_theta_exp(e->flag) || e->f)
				continue;
			/* rewrite e if left or right is a cast */
			if (le->type == e_convert || re->type == e_convert) {
				sql_rel *r = rel->r;

				/* if convert on left then find
				 * mul or div on right which increased
				 * scale!
				 */
				if (le->type == e_convert && re->type == e_column && (e->flag == cmp_lt || e->flag == cmp_gt) && r && is_project(r->op)) {
					sql_exp *nre = rel_find_exp(r, re);
					sql_subtype *tt = exp_totype(le);
					sql_subtype *ft = exp_fromtype(le);

					if (nre && nre->type == e_func) {
						sql_subfunc *f = nre->f;

						if (!f->func->s && !strcmp(f->func->base.name, "sql_mul")) {
							list *args = nre->l;
							sql_exp *ce = args->t->data;
							sql_subtype *fst = exp_subtype(args->h->data);
							atom *a;

							if (fst->scale == ft->scale &&
							   (a = exp_value(v->sql, ce, v->sql->args, v->sql->argc)) != NULL) {
#ifdef HAVE_HGE
								hge val = 1;
#else
								lng val = 1;
#endif
								/* multiply with smallest value, then scale and (round) */
								int scale = tt->scale - ft->scale;
								int rs = reduce_scale(a);

								scale -= rs;

								args = new_exp_list(v->sql->sa);
								while(scale > 0) {
									scale--;
									val *= 10;
								}
								append(args, re);
#ifdef HAVE_HGE
								append(args, have_hge ? exp_atom_hge(v->sql->sa, val) : exp_atom_lng(v->sql->sa, (lng) val));
#else
								append(args, exp_atom_lng(v->sql->sa, val));
#endif
								f = find_func(v->sql, "scale_down", args);
								nre = exp_op(v->sql->sa, args, f);
								e = exp_compare(v->sql->sa, le->l, nre, e->flag);
							}
						}
					}
				}
			}
			if (anti) set_anti(e);
			n->data = e;
		}
	}
	return rel;
}

static int
is_identity_of(sql_exp *e, sql_rel *l)
{
	if (e->type != e_cmp)
		return 0;
	if (!is_identity(e->l, l) || !is_identity(e->r, l))
		return 0;
	return 1;
}


static sql_rel *
rel_rewrite_semijoin(visitor *v, sql_rel *rel)
{
	if (is_semi(rel->op)) {
		sql_rel *l = rel->l;
		sql_rel *r = rel->r;
		sql_rel *rl = (r->l)?r->l:NULL;
		int on_identity = 1;

		if (!rel->exps || list_length(rel->exps) != 1 || !is_identity_of(rel->exps->h->data, l))
			on_identity = 0;

		/* rewrite {semi,anti}join (A, join(A,B)) into {semi,anti}join (A,B)
		 * and     {semi,anti}join (A, join(B,A)) into {semi,anti}join (A,B)
		 * Where the semi/anti join is done using the identity */
		if (on_identity && l->ref.refcnt == 2 && ((is_join(r->op) && (l == r->l || l == r->r)) ||
		   (is_project(r->op) && rl && is_join(rl->op) && (l == rl->l || l == rl->r)))){
			sql_rel *or = r;

			if (is_project(r->op))
				r = rl;

			if (l == r->r)
				rel->r = rel_dup(r->l);
			else
				rel->r = rel_dup(r->r);

			rel->exps = r->exps;
			r->exps = NULL;
			rel_destroy(or);
			v->changes++;
		}
	}
	if (is_semi(rel->op)) {
		sql_rel *l = rel->l, *rl = NULL;
		sql_rel *r = rel->r, *or = r;

		if (r)
			rl = r->l;
		if (r && is_project(r->op)) {
			r = rl;
			if (r)
				rl = r->l;
		}

		/* More general case is (join reduction)
   		   {semi,anti}join (A, join(A,B) [A.c1 == B.c1]) [ A.c1 == B.c1 ]
		   into {semi,anti}join (A,B) [ A.c1 == B.c1 ]

		   for semijoin also A.c1 == B.k1 ] [ A.c1 == B.k2 ] could be rewriten
		 */
		if (l && r && rl &&
		    is_basetable(l->op) && is_basetable(rl->op) &&
		    is_join(r->op) && l->l == rl->l)
		{
			node *n, *m;
			list *exps;

			if (!rel->exps || !r->exps ||
		       	    list_length(rel->exps) != list_length(r->exps))
				return rel;
			exps = new_exp_list(v->sql->sa);

			/* are the join conditions equal */
			for (n = rel->exps->h, m = r->exps->h;
			     n && m; n = n->next, m = m->next)
			{
				sql_exp *le = NULL, *oe = n->data;
				sql_exp *re = NULL, *ne = m->data;
				sql_column *cl;
				int equal = 0;

				if (oe->type != e_cmp || ne->type != e_cmp ||
				    oe->flag != cmp_equal ||
				    ne->flag != cmp_equal || is_anti(oe) || is_anti(ne))
					return rel;

				if ((cl = exp_find_column(rel->l, oe->l, -2)) != NULL) {
					le = oe->l;
					re = oe->r;
				} else if ((cl = exp_find_column(rel->l, oe->r, -2)) != NULL) {
					le = oe->r;
					re = oe->l;
				} else
					return rel;

				if (exp_find_column(rl, ne->l, -2) == cl) {
					sql_exp *e = (or != r)?rel_find_exp(or, re):re;

					equal = exp_match_exp(ne->r, e);
					if (!equal)
						return rel;
					re = ne->r;
				} else if (exp_find_column(rl, ne->r, -2) == cl) {
					sql_exp *e = (or != r)?rel_find_exp(or, re):re;

					equal = exp_match_exp(ne->l, e);
					if (!equal)
						return rel;
					re = ne->l;
				} else
					return rel;

				ne = exp_compare(v->sql->sa, le, re, cmp_equal);
				append(exps, ne);
			}

			rel->r = rel_dup(r->r);
			rel->exps = exps;
			rel_destroy(or);
			v->changes++;
		}
	}
	return rel;
}

/* antijoin(a, union(b,c)) -> antijoin(antijoin(a,b), c) */
static sql_rel *
rel_rewrite_antijoin(visitor *v, sql_rel *rel)
{
	if (rel->op == op_anti) {
		sql_rel *l = rel->l;
		sql_rel *r = rel->r;

		if (l && !rel_is_ref(l) &&
		    r && !rel_is_ref(r) && is_union(r->op)) {
			sql_rel *rl = rel_dup(r->l), *nl;
			sql_rel *rr = rel_dup(r->r);

			if (!is_project(rl->op))
				rl = rel_project(v->sql->sa, rl,
					rel_projections(v->sql, rl, NULL, 1, 1));
			if (!is_project(rr->op))
				rr = rel_project(v->sql->sa, rr,
					rel_projections(v->sql, rr, NULL, 1, 1));
			rel_rename_exps(v->sql, r->exps, rl->exps);
			rel_rename_exps(v->sql, r->exps, rr->exps);

			nl = rel_crossproduct(v->sql->sa, rel->l, rl, op_anti);
			nl->exps = exps_copy(v->sql, rel->exps);
			rel->l = nl;
			rel->r = rr;
			rel_destroy(r);
			v->changes++;
			return rel;
		}
	}
	return rel;
}

static sql_rel *
rel_semijoin_use_fk(visitor *v, sql_rel *rel)
{
	if (is_semi(rel->op) && rel->exps) {
		list *exps = rel->exps;
		list *rels = sa_list(v->sql->sa);

		rel->exps = NULL;
		append(rels, rel->l);
		append(rels, rel->r);
		(void) find_fk( v->sql, rels, exps);

		rel->exps = exps;
	}
	return rel;
}

/* leftouterjoin(a,b)[ a.C op b.D or a.E op2 b.F ]) ->
 * union(
 * 	join(a,b)[ a.C op b.D or a.E op2 b. F ],
 * 	project(
 * 		antijoin(a,b) [a.C op b.D or a.E op2 b.F ])
 *	 	[ a.*, NULL * foreach column of b]
 * )
 */
static int
exps_nr_of_or(list *exps)
{
	int ors = 0;
	node *n;

	if (!exps)
		return ors;
	for(n=exps->h; n; n = n->next) {
		sql_exp *e = n->data;

		if (e->type == e_cmp && e->flag == cmp_or)
			ors++;
	}
	return ors;
}

static void
add_nulls(mvc *sql, sql_rel *rel, sql_rel *r)
{
	list *exps;
	node *n;

	exps = rel_projections(sql, r, NULL, 1, 1);
	for(n = exps->h; n; n = n->next) {
		sql_exp *e = n->data, *ne;

		ne = exp_atom(sql->sa, atom_general(sql->sa, exp_subtype(e), NULL));
		if (exp_name(e))
			exp_prop_alias(sql->sa, ne, e);
		append(rel->exps, ne);
	}
}

static sql_rel *
rel_split_outerjoin(visitor *v, sql_rel *rel)
{
	if ((rel->op == op_left || rel->op == op_right || rel->op == op_full) &&
	    list_length(rel->exps) == 1 && exps_nr_of_or(rel->exps) == list_length(rel->exps)) {
		sql_rel *l = rel->l, *nl, *nll, *nlr;
		sql_rel *r = rel->r, *nr;
		sql_exp *e;
		list *exps;

		nll = rel_crossproduct(v->sql->sa, rel_dup(l), rel_dup(r), op_join);
		nlr = rel_crossproduct(v->sql->sa, rel_dup(l), rel_dup(r), op_join);

		/* TODO find or exp, ie handle rest with extra joins */
		/* expect only a single or expr for now */
		assert(list_length(rel->exps) == 1);
	       	e = rel->exps->h->data;
		nll->exps = exps_copy(v->sql, e->l);
		nlr->exps = exps_copy(v->sql, e->r);
		if (!(nl = rel_or( v->sql, NULL, nll, nlr, NULL, NULL, NULL)))
			return NULL;

		if (rel->op == op_left || rel->op == op_full) {
			/* split in 2 anti joins */
			nr = rel_crossproduct(v->sql->sa, rel_dup(l), rel_dup(r), op_anti);
			nr->exps = exps_copy(v->sql, e->l);
			nr = rel_crossproduct(v->sql->sa, nr, rel_dup(r), op_anti);
			nr->exps = exps_copy(v->sql, e->r);

			/* project left */
			nr = rel_project(v->sql->sa, nr,
				rel_projections(v->sql, l, NULL, 1, 1));
			/* add null's for right */
			add_nulls( v->sql, nr, r);
			exps = rel_projections(v->sql, nl, NULL, 1, 1);
			nl = rel_setop(v->sql->sa, nl, nr, op_union);
			rel_setop_set_exps(v->sql, nl, exps);
			set_processed(nl);
		}
		if (rel->op == op_right || rel->op == op_full) {
			/* split in 2 anti joins */
			nr = rel_crossproduct(v->sql->sa, rel_dup(r), rel_dup(l), op_anti);
			nr->exps = exps_copy(v->sql, e->l);
			nr = rel_crossproduct(v->sql->sa, nr, rel_dup(l), op_anti);
			nr->exps = exps_copy(v->sql, e->r);

			nr = rel_project(v->sql->sa, nr, sa_list(v->sql->sa));
			/* add null's for left */
			add_nulls( v->sql, nr, l);
			/* project right */
			nr->exps = list_merge(nr->exps,
				rel_projections(v->sql, r, NULL, 1, 1),
				(fdup)NULL);
			exps = rel_projections(v->sql, nl, NULL, 1, 1);
			nl = rel_setop(v->sql->sa, nl, nr, op_union);
			rel_setop_set_exps(v->sql, nl, exps);
			set_processed(nl);
		}

		rel_destroy(rel);
		v->changes = 1;
		rel = nl;
	}
	return rel;
}

/* rewrite sqltype into backend types */
static sql_rel *
rel_rewrite_types(visitor *v, sql_rel *rel)
{
	(void)v;
	return rel;
}

static sql_exp *
exp_indexcol(mvc *sql, sql_exp *e, const char *tname, const char *cname, int de, bit unique)
{
	sql_subtype *rt = sql_bind_localtype(de==1?"bte":de==2?"sht":"int");
	sql_exp *u = exp_atom_bool(sql->sa, unique);
	sql_subfunc *f = sql_bind_func_result(sql->sa, mvc_bind_schema(sql,"sys"), "index", F_FUNC, rt, 2, exp_subtype(e), exp_subtype(u));

	e = exp_binop(sql->sa, e, u, f);
	exp_setname(sql->sa, e, tname, cname);
	return e;
}

static sql_exp *
exp_stringscol(mvc *sql, sql_exp *e, const char *tname, const char *cname)
{
	sql_subfunc *f = sql_bind_func(sql->sa, mvc_bind_schema(sql,"sys"), "strings", exp_subtype(e), NULL, F_FUNC);

	e = exp_unop(sql->sa, e, f);
	exp_setname(sql->sa, e, tname, cname);
	return e;
}

static sql_rel *
rel_dicttable(mvc *sql, sql_column *c, const char *tname, int de)
{
	sql_rel *rel = rel_create(sql->sa);
	sql_exp *e, *ie;
	int nr = 0;
	char name[16], *nme;
	if(!rel)
		return NULL;

	e = exp_column(sql->sa, tname, c->base.name, &c->type, CARD_MULTI, c->null, 0);
	rel->l = NULL;
	rel->r = c;
	rel->op = op_basetable;
	rel->exps = new_exp_list(sql->sa);

	ie = exp_indexcol(sql, e, tname, c->base.name, de, 1);
        nr = ++sql->label;
	nme = sa_strdup(sql->sa, number2name(name, sizeof(name), nr));
	exp_setname(sql->sa, ie, nme, nme);
	append(rel->exps, ie);

	ie = exp_stringscol(sql, e, tname, c->base.name);
        nr = ++sql->label;
	nme = sa_strdup(sql->sa, number2name(name, sizeof(name), nr));
	exp_setname(sql->sa, ie, nme, nme);
	append(rel->exps, ie);
	e->p = prop_create(sql->sa, PROP_HASHCOL, e->p);

	rel->card = CARD_MULTI;
	rel->nrcols = 2;
	return rel;
}

/* rewrite merge tables into union of base tables and call optimizer again */
static sql_rel *
rel_add_dicts(visitor *v, sql_rel *rel)
{
	if (is_basetable(rel->op) && rel->l) {
		node *n;
		sql_table *t = rel->l;
		list *l = sa_list(v->sql->sa), *vcols = NULL, *pexps = sa_list(v->sql->sa);

		for (n = rel->exps->h; n; n = n->next) {
			sql_exp *e = n->data, *ne = NULL;
			const char *rname = exp_relname(e)?exp_relname(e):e->l;
			const char *oname = e->r;
			int de;

			if (!is_func(e->type) && oname[0] != '%') {
				sql_column *c = find_sql_column(t, oname);

				if ((de = sql_trans_is_duplicate_eliminated(v->sql->session->tr, c)) != 0) {
					int nr = ++v->sql->label;
					char name[16], *nme;
					sql_rel *vt = rel_dicttable(v->sql, c, rname, de);

					nme = sa_strdup(v->sql->sa, number2name(name, sizeof(name), nr));
					if (!vcols)
						vcols = sa_list(v->sql->sa);
					append(vcols, vt);
					e = exp_indexcol(v->sql, e, nme, nme, de, 0);
					ne = exp_ref(v->sql, e);
					append(vcols, ne);
					append(vcols, n->data);
					v->changes++;
				}
			}
			list_append(l, e);
			if (!ne)
				list_append(pexps, e);
		}
		rel_set_exps(rel, l);

		/* add joins for double_eliminated (large) columns */
		if (vcols) {
			node *n;

			for(n = vcols->h; n; n = n->next->next->next) {
				sql_rel *vt = n->data;
				sql_exp *ic = n->next->data, *vti = NULL, *vtv;
				sql_exp *c = n->next->next->data, *cmp;

				rel = rel_crossproduct(v->sql->sa, rel, vt, op_join);
				vti = vt->exps->h->data;
				vtv = vt->exps->h->next->data;
				vti = exp_ref(v->sql, vti);
				cmp = exp_compare(v->sql->sa, ic, vti, cmp_equal);
				cmp->p = prop_create(v->sql->sa, PROP_FETCH, cmp->p);
				rel_join_add_exp( v->sql->sa, rel, cmp);

				vtv = exp_ref(v->sql, vtv);
				if (exp_name(c))
					exp_prop_alias(v->sql->sa, vtv, c);
				append(pexps, vtv);
			}
			rel = rel_project(v->sql->sa, rel, pexps);
		}
	}
	return rel;
}

static int
find_col_exp( list *exps, sql_exp *e)
{
	node *n;
	int nr = 0;

	for (n=exps->h; n; n=n->next, nr++){
		if (n->data == e)
			return nr;
	}
	return -1;
}

static int
exp_range_overlap(mvc *sql, sql_exp *e, char *min, char *max, atom *emin, atom *emax)
{
	sql_subtype *t = exp_subtype(e);
	int localtype = t->type->localtype;

	if (!min || !max || !emin || !emax || strNil(min) || strNil(max) || emin->isnull || emax->isnull || !ATOMlinear(localtype))
		return 0;

	switch (ATOMstorage(localtype)) {
	case TYPE_bte:
	case TYPE_sht:
	case TYPE_int:
	case TYPE_lng:
#ifdef HAVE_HGE
	case TYPE_hge:
#endif
	case TYPE_flt:
	case TYPE_dbl:
	case TYPE_str: {
		atom *cmin, *cmax;

#ifdef HAVE_HGE
		if (localtype == TYPE_hge && !have_hge)
			return 0;
#endif
		cmin = atom_general(sql->sa, t, min);
		cmax = atom_general(sql->sa, t, max);
		if (VALcmp(&(emax->data), &(cmin->data)) < 0 || VALcmp(&(emin->data), &(cmax->data)) > 0)
			return 0;
	} break;
	default:
		return 0;
	}
	return 1;
}

static sql_rel *
rel_rename_part(mvc *sql, sql_rel *p, char *tname, sql_table *mt)
{
	node *n, *m;

	assert(list_length(p->exps) >= list_length(mt->columns.set));
	for( n = p->exps->h, m = mt->columns.set->h; n && m; n = n->next, m = m->next) {
		sql_exp *ne = n->data;
		sql_column *c = m->data;

		exp_setname(sql->sa, ne, tname, c->base.name);
	}
	if (n) /* skip TID */
		n = n->next;
	if (mt->idxs.set) {
		/* also possible index name mismatches */
		for( m = mt->idxs.set->h; n && m; m = m->next) {
			sql_exp *ne = n->data;
			sql_idx *i = m->data;
			char *iname = NULL;

			if (hash_index(i->type) && list_length(i->columns) <= 1)
				continue;

			iname = sa_strconcat( sql->sa, "%", i->base.name);
			exp_setname(sql->sa, ne, tname, iname);
			n = n->next;
		}
	}
	return p;
}

/* rewrite merge tables into union of base tables and call optimizer again */
static sql_rel *
rel_merge_table_rewrite(visitor *v, sql_rel *rel)
{
	sql_rel *sel = NULL;

	if(is_modify(rel->op)) {
		sql_query *query = query_create(v->sql);
		return rel_propagate(query, rel, &v->changes);
	} else {
		if (is_select(rel->op) && rel->l) {
			sel = rel;
			rel = rel->l;
		}
		if (is_basetable(rel->op) && rel->l) {
			sql_table *t = rel->l;

			if (isMergeTable(t)) {
				/* instantiate merge table */
				sql_rel *nrel = NULL;
				char *tname = t->base.name;
				list *cols = NULL, *low = NULL, *high = NULL;

				if (list_empty(t->members.set))
					return rel;
				if (sel) {
					node *n;

					/* no need to reduce the tables list */
					if (list_length(t->members.set) <= 1)
						return sel;

					cols = sa_list(v->sql->sa);
					low = sa_list(v->sql->sa);
					high = sa_list(v->sql->sa);
					for(n = sel->exps->h; n; n = n->next) {
						sql_exp *e = n->data;
						atom *lval = NULL, *hval = NULL;

						if (e->type == e_cmp && (e->flag == cmp_equal || e->f )) {
							sql_exp *l = e->r;
							sql_exp *h = e->f;
							sql_exp *c = e->l;

							c = rel_find_exp(rel, c);
							lval = exp_flatten(v->sql, l);
							if (!h)
								hval = lval;
							else if (h)
								hval = exp_flatten(v->sql, h);
							if (c && lval && hval) {
								append(cols, c);
								append(low, lval);
								append(high, hval);
							}
						}
						/* handle in lists */
						if (e->type == e_cmp && e->flag == cmp_in) {
							list *vals = e->r;
							sql_exp *c = e->l;
							node *n;
							list *vlist = sa_list(v->sql->sa);

							c = rel_find_exp(rel, c);
							if (c) {
								for ( n = vals->h; n; n = n->next) {
									sql_exp *l = n->data;
									atom *lval = exp_flatten(v->sql, l);

									if (!lval)
										break;
									append(vlist, lval);
								}
								if (!n) {
									append(cols, c);
									append(low, NULL); /* mark high as value list */
									append(high, vlist);
								}
							}
						}
					}
				}
				v->changes++;
				if (t->members.set) {
					list *tables = sa_list(v->sql->sa);
					node *nt;
					int *pos = NULL, nr = list_length(rel->exps), first = 1;

					/* rename (mostly the idxs) */
					pos = SA_NEW_ARRAY(v->sql->sa, int, nr);
					memset(pos, 0, sizeof(int)*nr);
					for (nt = t->members.set->h; nt; nt = nt->next) {
						sql_part *pd = nt->data;
						sql_table *pt = find_sql_table(t->s, pd->base.name);
						sql_rel *prel = rel_basetable(v->sql, pt, tname);
						node *n;
						int skip = 0, j;
						list *exps = NULL;

						/* do not include empty partitions */
						if ((nrel || nt->next) &&
							pt && isTable(pt) && pt->access == TABLE_READONLY && !store_funcs.count_col(v->sql->session->tr, pt->columns.set->h->data, 1)){
							continue;
						}

						prel = rel_rename_part(v->sql, prel, tname, t);

						MT_lock_set(&prel->exps->ht_lock);
						prel->exps->ht = NULL;
						MT_lock_unset(&prel->exps->ht_lock);
						exps = sa_list(v->sql->sa);
						for (n = rel->exps->h, j=0; n && (!skip || first); n = n->next, j++) {
							sql_exp *e = n->data, *ne = NULL;
							int i;

							if (e)
								ne = exps_bind_column2(prel->exps, e->l, e->r);
							if (!e || !ne) {
								v->changes--;
								assert(0);
								return rel;
							}
							if (pt && isTable(pt) && pt->access == TABLE_READONLY && sel && (nrel || nt->next) &&
								((first && (i=find_col_exp(cols, e)) != -1) ||
								 (!first && pos[j] > 0))) {
								/* check if the part falls within the bounds of the select expression else skip this (keep at least on part-table) */
								char *min, *max;
								sql_column *col = NULL;
								sql_rel *bt = NULL;

								if (first)
									pos[j] = i + 1;
								i = pos[j] - 1;
								col = name_find_column(prel, e->l, e->r, -2, &bt);
								assert(col);
								if (sql_trans_ranges(v->sql->session->tr, col, &min, &max)) {
									atom *lval = list_fetch(low,i);
									atom *hval = list_fetch(high,i);

									if (lval && !exp_range_overlap(v->sql, e, min, max, lval, hval))
										skip = 1;
									else if (!lval) {
										node *n;
										list *l = list_fetch(high,i);

										skip = 1;
										for (n = l->h; n && skip; n = n->next) {
											hval = lval = n->data;

											if (exp_range_overlap(v->sql, e, min, max, lval, hval))
												skip = 0;
										}
									}
								}
							}
							assert(e->type == e_column);
							exp_setname(v->sql->sa, ne, e->l, e->r);
							append(exps, ne);
						}
						rel_set_exps(prel, exps);
						first = 0;
						if (!skip) {
							append(tables, prel);
							nrel = prel;
						} else {
							v->sql->caching = 0;
						}
					}
					while (list_length(tables) > 1) {
						list *ntables = sa_list(v->sql->sa);
						node *n;

						for(n=tables->h; n && n->next; n = n->next->next) {
							sql_rel *l = n->data;
							sql_rel *r = n->next->data;
							nrel = rel_setop(v->sql->sa, l, r, op_union);
							rel_setop_set_exps(v->sql, nrel, rel_projections(v->sql, rel, NULL, 1, 1));
							set_processed(nrel);
							append(ntables, nrel);
						}
						if (n)
							append(ntables, n->data);
						tables = ntables;
					}
				}
				if (nrel && list_length(t->members.set) == 1) {
					nrel = rel_project(v->sql->sa, nrel, rel->exps);
				} else if (nrel)
					rel_set_exps(nrel, rel->exps);
				rel_destroy(rel);
				if (sel) {
					visitor iv = { .sql = v->sql };
					sel->l = nrel;
					sel = rel_visitor_topdown(&iv, sel, &rel_push_select_down_union);
					if (iv.changes)
						sel = rel_visitor_bottomup(&iv, sel, &rel_push_project_up);
					return sel;
				}
				return nrel;
			}
		}
	}
	if (sel)
		return sel;
	return rel;
}

static bool is_non_trivial_select_applied_to_outer_join(sql_rel *rel) {
    return is_select(rel->op) && rel->exps && is_outerjoin(((sql_rel*) rel->l)->op);
}

extern list *list_append_before(list *l, node *n, void *data);

static void replace_column_references_with_nulls_2(mvc *sql, list* crefs, sql_exp* e);

static void
replace_column_references_with_nulls_1(mvc *sql, list* crefs, list* exps) {
    for(node* n = exps->h; n; n=n->next) {
        sql_exp* e = n->data;
        replace_column_references_with_nulls_2(sql, crefs, e);
    }
}

static void
replace_column_references_with_nulls_2(mvc *sql, list* crefs, sql_exp* e) {
    if (e == NULL) {
        return;
    }

    switch (e->type) {
    case e_column:
        for(node* n = crefs->h; n; n=n->next) {
            sql_exp* c = n->data;

            if (exp_match(e, c)) {
                e->type = e_atom;
                e->l = atom_general(sql->sa, &e->tpe, NULL);
                e->r = e->f = NULL;
                break;
            }
        }
        break;
    case e_cmp:
        switch (e->flag) {
        case cmp_gt:
        case cmp_gte:
        case cmp_lte:
        case cmp_lt:
        case cmp_equal:
        case cmp_notequal:
        {
            sql_exp* l = e->l;
            sql_exp* r = e->r;
            sql_exp* f = e->f;

            replace_column_references_with_nulls_2(sql, crefs, l);
            replace_column_references_with_nulls_2(sql, crefs, r);
            replace_column_references_with_nulls_2(sql, crefs, f);
            break;
        }
        case cmp_or:
        {
            list* l = e->l;
            list* r = e->r;
            replace_column_references_with_nulls_1(sql, crefs, l);
            replace_column_references_with_nulls_1(sql, crefs, r);
            break;
        }
        default:
            break;
        }
        break;
    case e_func:
    {
        list* l = e->l;
        replace_column_references_with_nulls_1(sql, crefs, l);
        break;
    }
    case e_convert:
    {
        sql_exp* l = e->l;
        replace_column_references_with_nulls_2(sql, crefs, l);
        break;
    }
    default:
        break;
    }
}

static sql_rel *
out2inner(visitor *v, sql_rel* sel, sql_rel* join, sql_rel* inner_join_side, operator_type new_type) {

    list* select_predicates = exps_copy(v->sql, sel->exps);

    if (!is_base(inner_join_side->op) && !is_simple_project(inner_join_side->op)) {
        // Nothing to do here.
        return sel;
    }

    list* inner_join_column_references = inner_join_side->exps;

    for(node* n = select_predicates->h; n; n=n->next) {
        sql_exp* e = n->data;
        replace_column_references_with_nulls_2(v->sql, inner_join_column_references, e);

        if (exp_is_false(v->sql, e)) {
            join->op = new_type;
            v->changes++;
            break;
        }
    }

    return sel;
}

static sql_rel *
rel_out2inner(visitor *v, sql_rel *rel) {

    if (!is_non_trivial_select_applied_to_outer_join(rel)) {
        // Nothing to do here.
        return rel;
    }

    sql_rel* join = (sql_rel*) rel->l;

    if (rel_is_ref(join)) {
        /* Do not alter a multi-referenced join relation.
         * This is problematic (e.g. in the case of the plan of a merge statement)
		 * basically because there are no guarantees on the other container relations.
		 * In particular there is no guarantee that the other referencing relations are
		 * select relations with null-rejacting predicates on the inner join side.
         */
        return rel;
    }

    sql_rel* inner_join_side;
    if (is_left(join->op)) {
        inner_join_side = join->r;
        return out2inner(v, rel, join, inner_join_side, op_join);
    }
    else if (is_right(join->op)) {
        inner_join_side = join->l;
        return out2inner(v, rel, join, inner_join_side, op_join);
    }
    else /*full outer join*/ {
        // First check if left side can degenerate from full outer join to just right outer join.
        inner_join_side = join->r;
        rel = out2inner(v, rel, join, inner_join_side, op_right);
        /* Now test if the right side can degenerate to
         * a normal inner join or a left outer join
         * depending on the result of previous call to out2inner.
         */

        inner_join_side = join->l;
        return out2inner(v, rel, join, inner_join_side, is_right(join->op)? op_join: op_left);
    }
}

static sql_rel*
exp_skip_output_parts(sql_rel *rel)
{
	while ((is_topn(rel->op) || is_project(rel->op) || is_sample(rel->op)) && rel->l) {
		if (is_groupby(rel->op) && list_empty(rel->r))
			return rel;			/* a group-by with no columns is a plain aggregate and hence always returns one row */
		rel = rel->l;
	}
	return rel;
}

/* return true if the given expression is guaranteed to have no rows */
static int
exp_is_zero_rows(mvc *sql, sql_rel *rel, sql_rel *sel)
{
	sql_table *t;
	node *n;

	if (!rel)
		return 0;
	rel = exp_skip_output_parts(rel);
	if (is_select(rel->op) && rel->l) {
		sel = rel;
		rel = exp_skip_output_parts(rel->l);
	}
	if (!sel)
		return 0;
	if (rel->op == op_join)
		return exp_is_zero_rows(sql, rel->l, sel) || exp_is_zero_rows(sql, rel->r, sel);
	if (rel->op == op_left || is_semi(rel->op))
		return exp_is_zero_rows(sql, rel->l, sel);
	if (rel->op == op_right)
		return exp_is_zero_rows(sql, rel->r, sel);
	if (!is_basetable(rel->op) || !rel->l)
		return 0;
	t = rel->l;
	if (!isTable(t) || t->access != TABLE_READONLY)
		return 0;

	if (sel->exps) for (n = sel->exps->h; n; n = n->next) {
		sql_exp *e = n->data;
		atom *lval = NULL, *hval = NULL;

		if (e->type == e_cmp && (e->flag == cmp_equal || e->f)) {   /* half-ranges are theoretically optimizable here, but not implemented */
			sql_exp *c = e->l;
			if (c->type == e_column) {
				sql_exp *l = e->r;
				sql_exp *h = e->f;

				lval = exp_flatten(sql, l);
				hval = h ? exp_flatten(sql, h) : lval;
				if (lval && hval) {
					sql_rel *bt;
					sql_column *col = name_find_column(sel, exp_relname(c), exp_name(c), -2, &bt);
					char *min, *max;
					if (col
						&& col->t == t
						&& sql_trans_ranges(sql->session->tr, col, &min, &max)
						&& !exp_range_overlap(sql, c, min, max, lval, hval)) {
						return 1;
					}
				}
			}
		}
	}
	return 0;
}

/* discard sides of UNION or UNION ALL which cannot produce any rows, as per
statistics, similarly to the merge table optimizer, e.g.
	select * from a where x between 1 and 2 union all select * from b where x between 1 and 2
->	select * from b where x between 1 and 2   [assuming a has no rows with 1<=x<=2]
*/
static sql_rel *
rel_remove_union_partitions(visitor *v, sql_rel *rel)
{
	if (!is_union(rel->op))
		return rel;
	if (exp_is_zero_rows(v->sql, rel->l, NULL)) {
		sql_rel *r = rel->r;
		rel_rename_exps(v->sql, rel->exps, r->exps);
		rel->r = NULL;
		rel_destroy(rel);
		v->changes++;
		v->sql->caching = 0;
		return r;
	}
	if (exp_is_zero_rows(v->sql, rel->r, NULL)) {
		sql_rel *l = rel->l;
		rel_rename_exps(v->sql, rel->exps, l->exps);
		rel->l = NULL;
		rel_destroy(rel);
		v->changes++;
		v->sql->caching = 0;
		return l;
	}
	return rel;
}

static sql_rel *
optimize_rel(mvc *sql, sql_rel *rel, int *g_changes, int level, int value_based_opt)
{
	visitor v = { .sql = sql }, ev = { .sql = sql };
	global_props gp = (global_props) {.cnt = {0},};
	rel_properties(sql, &gp, rel);

	TRC_DEBUG_IF(SQL_REWRITER) {
		int i;
		for (i = 0; i < ddl_maxops; i++) {
			if (gp.cnt[i]> 0)
				TRC_DEBUG_ENDIF(SQL_REWRITER, "%s %d\n", op2string((operator_type)i), gp.cnt[i]);
		}
	}

	if (level <= 0 && gp.cnt[op_select])
		rel = rel_split_select(&v, rel, 1);

	/* simple merging of projects */
	if (gp.cnt[op_project] || gp.cnt[op_groupby] || gp.cnt[op_ddl]) {
		rel = rel_visitor_bottomup(&v, rel, &rel_push_project_down);
		rel = rel_visitor_bottomup(&v, rel, &rel_merge_projects);

		/* push (simple renaming) projections up */
		if (gp.cnt[op_project])
			rel = rel_visitor_bottomup(&v, rel, &rel_push_project_up);
		if (level <= 0 && (gp.cnt[op_project] || gp.cnt[op_groupby]))
			rel = rel_split_project(&v, rel, 1);

		if (level <= 0) {
			if (value_based_opt)
				rel = rel_visitor_bottomup(&v, rel, &rel_simplify_math);
			rel = rel_visitor_bottomup(&v, rel, &rel_distinct_aggregate_on_unique_values);
			rel = rel_visitor_bottomup(&v, rel, &rel_push_down_bounds);
			rel = rel_visitor_bottomup(&v, rel, &rel_remove_redundant_join);
			rel = rel_visitor_bottomup(&v, rel, &rel_distinct_project2groupby);
		}
	}

	if ((gp.cnt[op_select] || gp.cnt[op_left] || gp.cnt[op_right] || gp.cnt[op_full] ||
		 gp.cnt[op_join] || gp.cnt[op_semi] || gp.cnt[op_anti]) && level <= 1)
		if (value_based_opt)
			rel = rel_exp_visitor_bottomup(&v, rel, &rel_simplify_predicates, false);

	if ((gp.cnt[op_project] || gp.cnt[op_groupby] ||
		 gp.cnt[op_union] || gp.cnt[op_inter] || gp.cnt[op_except]) && level <= 1)
		if (value_based_opt)
			rel = rel_exp_visitor_bottomup(&v, rel, &rel_simplify_ifthenelse, false);

	/* join's/crossproducts between a relation and a constant (row).
	 * could be rewritten
	 *
	 * also joins between a relation and a DICT (which isn't used)
	 * could be removed.
	 * */
	if (gp.cnt[op_join] && gp.cnt[op_project] && /* DISABLES CODE */ (0))
		rel = rel_visitor_bottomup(&v, rel, &rel_remove_join);

	if (gp.cnt[op_join] ||
		gp.cnt[op_left] || gp.cnt[op_right] || gp.cnt[op_full] ||
		gp.cnt[op_semi] || gp.cnt[op_anti] ||
		gp.cnt[op_select]) {
		rel = rel_visitor_bottomup(&v, rel, &rel_find_range);
		if (value_based_opt) {
			rel = rel_project_reduce_casts(&v, rel);
			rel = rel_visitor_bottomup(&v, rel, &rel_reduce_casts);
		}
		rel = rel_visitor_bottomup(&v, rel, &rewrite_simplify);
	}

	if (gp.cnt[op_union])
		rel = rel_visitor_bottomup(&v, rel, &rel_merge_union);

	if (gp.cnt[op_select] || gp.cnt[op_left] || gp.cnt[op_right] || gp.cnt[op_full] ||
		gp.cnt[op_anti] || gp.cnt[op_join] || gp.cnt[op_semi])
		rel = rel_visitor_bottomup(&v, rel, &rel_select_cse);

	if (gp.cnt[op_project])
		rel = rel_visitor_bottomup(&v, rel, &rel_project_cse);

	rel = rel_visitor_bottomup(&v, rel, &rel_rewrite_types);

	if ((gp.cnt[op_left] || gp.cnt[op_right] || gp.cnt[op_full]) && /* DISABLES CODE */ (0))
		rel = rel_visitor_topdown(&v, rel, &rel_split_outerjoin);

	if ((gp.cnt[op_join] ||
		gp.cnt[op_left] || gp.cnt[op_right] || gp.cnt[op_full] ||
		gp.cnt[op_semi] || gp.cnt[op_anti] ||
		gp.cnt[op_select]) && level == 1) { /* only once */
			rel = rel_visitor_bottomup(&v, rel, &rel_merge_select_rse);
			rel = rel_visitor_bottomup(&v, rel, &rewrite_reset_used); /* reset used flag, used by rel_merge_select_rse */
		}

	if (gp.cnt[op_project])
		rel = rel_exp_visitor_bottomup(&v, rel, &rel_merge_project_rse, false);

	if (gp.cnt[op_select] && gp.cnt[op_join] && /* DISABLES CODE */ (0))
		rel = rel_visitor_topdown(&v, rel, &rel_push_select_down_join);

	if (gp.cnt[op_select])
		rel = rel_visitor_topdown(&v, rel, &rel_push_select_down_union);

	if (gp.cnt[op_union] && gp.cnt[op_select])
		rel = rel_visitor_bottomup(&v, rel, &rel_remove_union_partitions);

	if (gp.cnt[op_select])
		rel = rel_visitor_bottomup(&ev, rel, &rel_remove_empty_select);

	if (gp.cnt[op_groupby]) {
		rel = rel_visitor_topdown(&v, rel, &rel_push_aggr_down);
		rel = rel_visitor_topdown(&v, rel, &rel_push_groupby_down);
		rel = rel_visitor_bottomup(&v, rel, &rel_groupby_order);
		rel = rel_visitor_bottomup(&v, rel, &rel_reduce_groupby_exps);
		rel = rel_visitor_bottomup(&v, rel, &rel_groupby_distinct);
	}

	if (gp.cnt[op_join] || gp.cnt[op_left] || gp.cnt[op_right] || gp.cnt[op_full] || gp.cnt[op_semi] || gp.cnt[op_anti]) {
		rel = rel_remove_empty_join(&v, rel);

		rel = rel_visitor_topdown(&v, rel, &rel_out2inner);
		rel = rel_visitor_bottomup(&v, rel, &rel_join2semijoin);
		if (!gp.cnt[op_update])
			rel = rel_join_order(&v, rel);
		rel = rel_visitor_bottomup(&v, rel, &rel_push_join_down_union);
		/* rel_join_order may introduce empty selects */
		rel = rel_visitor_bottomup(&ev, rel, &rel_remove_empty_select);

		if (level <= 0)
			rel = rel_visitor_bottomup(&v, rel, &rel_join_push_exps_down);
	}

	/* Important -> Re-write semijoins after rel_join_order */
	if ((gp.cnt[op_join] || gp.cnt[op_semi] || gp.cnt[op_anti]) && gp.cnt[op_groupby]) {
		rel = rel_visitor_topdown(&v, rel, &rel_push_count_down);
		if (level <= 0) {
			rel = rel_visitor_topdown(&v, rel, &rel_push_select_down);
			rel = rel_visitor_bottomup(&ev, rel, &rel_remove_empty_select);
			rel = rel_visitor_topdown(&v, rel, &rel_push_join_down);
		}

		/* push_join_down introduces semijoins */
		/* rewrite semijoin (A, join(A,B)) into semijoin (A,B) */
		rel = rel_visitor_bottomup(&v, rel, &rel_rewrite_semijoin);
	}

	if (gp.cnt[op_anti] || gp.cnt[op_semi]) {
		/* rewrite semijoin (A, join(A,B)) into semijoin (A,B) */
		rel = rel_visitor_bottomup(&v, rel, &rel_rewrite_semijoin);
		/* push semijoin through join */
		ev.changes = 0;
		rel = rel_visitor_bottomup(&ev, rel, &rel_push_semijoin_down_or_up);
		if (level == 0) /* for now count optimizer changes just for first iteration */
			v.changes += ev.changes;
		/* antijoin(a, union(b,c)) -> antijoin(antijoin(a,b), c) */
		rel = rel_visitor_bottomup(&v, rel, &rel_rewrite_antijoin);
		if (level <= 0)
			rel = rel_visitor_topdown(&v, rel, &rel_semijoin_use_fk);
	}

	/* Important -> Make sure rel_push_select_down gets called after rel_join_order,
	   because pushing down select expressions makes rel_join_order more difficult */
	if (gp.cnt[op_select] || gp.cnt[op_semi]) {
		rel = rel_visitor_topdown(&v, rel, &rel_push_select_down);
		rel = rel_visitor_bottomup(&ev, rel, &rel_remove_empty_select);
	}

	if (gp.cnt[op_join] || gp.cnt[op_left] || gp.cnt[op_right] || gp.cnt[op_full] || gp.cnt[op_semi] || gp.cnt[op_anti]) {
		rel = rel_visitor_topdown(&v, rel, &rel_simplify_fk_joins);
	}

	if (gp.cnt[op_select] && sql->emode != m_prepare)
		rel = rel_visitor_bottomup(&v, rel, &rel_simplify_like_select);

	if (gp.cnt[op_select])
		rel = rel_visitor_bottomup(&v, rel, &rel_select_order);

	if (gp.cnt[op_select] || gp.cnt[op_join])
		rel = rel_visitor_bottomup(&v, rel, &rel_use_index);

	if (gp.cnt[op_project])
		rel = rel_visitor_topdown(&v, rel, &rel_push_project_down_union);

	/* Remove unused expressions */
	if (level <= 0)
		rel = rel_dce(sql, rel);

	if (gp.cnt[op_join] || gp.cnt[op_left] || gp.cnt[op_right] || gp.cnt[op_full] ||
	    gp.cnt[op_semi] || gp.cnt[op_anti] || gp.cnt[op_select]) {
		rel = rel_visitor_bottomup(&v, rel, &rel_push_func_down);
		rel = rel_visitor_topdown(&v, rel, &rel_push_select_down);
		rel = rel_visitor_bottomup(&ev, rel, &rel_remove_empty_select);
	}

	if (gp.cnt[op_topn] || gp.cnt[op_sample])
		rel = rel_visitor_topdown(&v, rel, &rel_push_topn_and_sample_down);

	if (value_based_opt)
		rel = rel_visitor_topdown(&v, rel, &rel_merge_table_rewrite);
	if (level <= 0 && mvc_debug_on(sql,8))
		rel = rel_visitor_topdown(&v, rel, &rel_add_dicts);

	*g_changes = v.changes;
	return rel;
}

/* make sure the outer project (without order by or distinct) has all the aliases */
static sql_rel *
rel_keep_renames(mvc *sql, sql_rel *rel)
{
	if (!is_simple_project(rel->op) || (!rel->r && !need_distinct(rel)) || list_length(rel->exps) <= 1)
		return rel;

	int needed = 0;
	for(node *n = rel->exps->h; n && !needed; n = n->next) {
		sql_exp *e = n->data;

		if (exp_name(e) && (e->type != e_column || strcmp(exp_name(e), e->r) != 0))
			needed = 1;
	}
	if (!needed)
		return rel;

	list *new_outer_exps = sa_list(sql->sa);
	list *new_inner_exps = sa_list(sql->sa);
	for(node *n = rel->exps->h; n; n = n->next) {
		sql_exp *e = n->data, *ie, *oe;
		const char *rname = exp_relname(e);
		const char *name = exp_name(e);

		exp_label(sql->sa, e, ++sql->label);
		ie = e;
		oe = exp_ref(sql, ie);
		exp_setname(sql->sa, oe, rname, name);
		append(new_inner_exps, ie);
		append(new_outer_exps, oe);
	}
	rel->exps = new_inner_exps;
	rel = rel_project(sql->sa, rel, new_outer_exps);
	return rel;
}

sql_rel *
rel_optimizer(mvc *sql, sql_rel *rel, int value_based_opt)
{
	lng Tbegin = GDKusec();
	int level = 0, changes = 1;

	rel = rel_keep_renames(sql, rel);
	for( ;rel && level < 20 && changes; level++)
		rel = optimize_rel(sql, rel, &changes, level, value_based_opt);
	sql->Topt += GDKusec() - Tbegin;
	return rel;
}
<|MERGE_RESOLUTION|>--- conflicted
+++ resolved
@@ -1321,145 +1321,6 @@
 	return exp_propagate(sql->sa, ne, e);
 }
 
-<<<<<<< HEAD
-=======
-/* push the expression down, ie translate colum references
-	from relation f into expression of relation t
-*/
-
-static sql_exp * _exp_push_down(mvc *sql, sql_exp *e, sql_rel *f, sql_rel *t);
-
-static list *
-exps_push_down(mvc *sql, list *exps, sql_rel *f, sql_rel *t)
-{
-	node *n;
-	list *nl = new_exp_list(sql->sa);
-
-	for(n = exps->h; n; n = n->next) {
-		sql_exp *arg = n->data, *narg = NULL;
-
-		narg = _exp_push_down(sql, arg, f, t);
-		if (!narg)
-			return NULL;
-		narg = exp_propagate(sql->sa, narg, arg);
-		append(nl, narg);
-	}
-	return nl;
-}
-
-static sql_exp *
-_exp_push_down(mvc *sql, sql_exp *e, sql_rel *f, sql_rel *t)
-{
-	sql_exp *oe = e;
-	sql_exp *ne = NULL, *l, *r, *r2;
-
-	switch(e->type) {
-	case e_column:
-		if (is_union(f->op)) {
-			int p = list_position(f->exps, rel_find_exp(f, e));
-
-			return list_fetch(t->exps, p);
-		}
-		if (e->l) {
-			ne = rel_bind_column2(sql, f, e->l, e->r, 0);
-			/* if relation name matches expressions relation name, find column based on column name alone */
-		}
-		if (!ne && !e->l)
-			ne = rel_bind_column(sql, f, e->r, 0, 1);
-		if (!ne || ne->type != e_column)
-			return NULL;
-		e = NULL;
-		if (ne->l && ne->r)
-			e = rel_bind_column2(sql, t, ne->l, ne->r, 0);
-		if (!e && ne->r && !ne->l)
-			e = rel_bind_column(sql, t, ne->r, 0, 1);
-		sql->session->status = 0;
-		sql->errstr[0] = 0;
-		if (e && oe)
-			e = exp_propagate(sql->sa, e, oe);
-		/* if the upper exp was an alias, keep this */
-		if (e && exp_relname(ne))
-			exp_prop_alias(sql->sa, e, ne);
-		return e;
-	case e_cmp:
-		if (e->flag == cmp_or || e->flag == cmp_filter) {
-			list *l, *r;
-
-			l = exps_push_down(sql, e->l, f, t);
-			if (!l)
-				return NULL;
-			r = exps_push_down(sql, e->r, f, t);
-			if (!r)
-				return NULL;
-			if (e->flag == cmp_filter)
-				return exp_filter(sql->sa, l, r, e->f, is_anti(e));
-			return exp_or(sql->sa, l, r, is_anti(e));
-		} else if (e->flag == cmp_in || e->flag == cmp_notin) {
-			list *r;
-
-			l = _exp_push_down(sql, e->l, f, t);
-			if (!l)
-				return NULL;
-			r = exps_push_down(sql, e->r, f, t);
-			if (!r)
-				return NULL;
-			return exp_in(sql->sa, l, r, e->flag);
-		} else {
-			l = _exp_push_down(sql, e->l, f, t);
-			if (!l)
-				return NULL;
-			r = _exp_push_down(sql, e->r, f, t);
-			if (!r)
-				return NULL;
-			if (e->f) {
-				r2 = _exp_push_down(sql, e->f, f, t);
-				if (l && r && r2)
-					ne = exp_compare2(sql->sa, l, r, r2, e->flag);
-			} else if (l && r) {
-				if (l->card < r->card)
-					ne = exp_compare(sql->sa, r, l, swap_compare((comp_type)e->flag));
-				else
-					ne = exp_compare(sql->sa, l, r, e->flag);
-			}
-		}
-		if (!ne)
-			return NULL;
-		return exp_propagate(sql->sa, ne, e);
-	case e_convert:
-		l = _exp_push_down(sql, e->l, f, t);
-		if (l)
-			return exp_convert(sql->sa, l, exp_fromtype(e), exp_totype(e));
-		return NULL;
-	case e_aggr:
-	case e_func: {
-		list *l = e->l, *nl = NULL;
-
-		if (!l) {
-			return e;
-		} else {
-			nl = exps_push_down(sql, l, f, t);
-			if (!nl)
-				return NULL;
-		}
-		if (e->type == e_func)
-			return exp_op(sql->sa, nl, e->f);
-		else
-			return exp_aggr(sql->sa, nl, e->f, need_distinct(e), need_no_nil(e), e->card, has_nil(e));
-	}
-	case e_atom:
-	case e_psm:
-		return e;
-	}
-	return NULL;
-}
-
-static sql_exp *
-exp_push_down(mvc *sql, sql_exp *e, sql_rel *f, sql_rel *t)
-{
-	return _exp_push_down(sql, e, f, t);
-}
-
->>>>>>> 0f102b58
 static int
 can_push_func(sql_exp *e, sql_rel *rel, int *must)
 {
