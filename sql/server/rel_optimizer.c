--- conflicted
+++ resolved
@@ -9587,13 +9587,11 @@
 	if (gp.cnt[op_join] || gp.cnt[op_left] || gp.cnt[op_right] || gp.cnt[op_full] || gp.cnt[op_semi] || gp.cnt[op_anti] || gp.cnt[op_select])
 		rel = rel_visitor_topdown(&v, rel, &rel_optimize_select_and_joins_topdown);
 
-<<<<<<< HEAD
+	if (gp.cnt[op_union])
+		rel = rel_visitor_topdown(&v, rel, &rel_optimize_unions_topdown);
+
 	if (v.storage_based_opt && level <= 0) /* storage statistics related optimizations */
 		rel = rel_visitor_bottomup(&v, rel, &rel_get_statistics);
-=======
-	if (gp.cnt[op_union])
-		rel = rel_visitor_topdown(&v, rel, &rel_optimize_unions_topdown);
->>>>>>> 558610bb
 
 	/* Remove unused expressions */
 	if (level <= 0)
