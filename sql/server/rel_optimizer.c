--- conflicted
+++ resolved
@@ -3871,15 +3871,8 @@
 }
 
 static sql_exp *
-<<<<<<< HEAD
-exp_merge_project_rse(visitor *v, sql_rel *rel, sql_exp *e, int depth)
-{
-	mvc *sql = v->sql;
-
-=======
-rel_merge_project_rse(mvc *sql, sql_rel *rel, sql_exp *e, int depth, int *changes)
-{
->>>>>>> 18567218
+rel_merge_project_rse(visitor *v, sql_rel *rel, sql_exp *e, int depth)
+{
 	(void) depth;
 
 	if (is_simple_project(rel->op) && is_func(e->type) && e->l) {
@@ -3902,28 +3895,28 @@
 				    ((strcmp(rf->func->base.name, "<=") == 0 || strcmp(rf->func->base.name, "<") == 0) && list_length(rfexps) == 2)
 				    && exp_equal(list_fetch(lfexps,0), list_fetch(rfexps,0)) == 0) {
 					sql_exp *ce = list_fetch(lfexps, 0);
-					list *types, *ops = sa_list(sql->sa);
+					list *types, *ops = sa_list(v->sql->sa);
 					sql_subfunc *between;
 
 					append(ops, ce);
 					append(ops, list_fetch(lfexps, 1));
 					append(ops, list_fetch(rfexps, 1));
-					append(ops, exp_atom_bool(sql->sa, 0)); /* non symetrical */
-					append(ops, exp_atom_bool(sql->sa, lf->func->base.name[1] == '=')); /* left inclusive */
-					append(ops, exp_atom_bool(sql->sa, rf->func->base.name[1] == '=')); /* right exclusive */
-					append(ops, exp_atom_bool(sql->sa, 0)); /* nils_false */
-					append(ops, exp_atom_bool(sql->sa, 0)); /* anti */
-
-					types = exp_types(sql->sa, ops);
+					append(ops, exp_atom_bool(v->sql->sa, 0)); /* non symetrical */
+					append(ops, exp_atom_bool(v->sql->sa, lf->func->base.name[1] == '=')); /* left inclusive */
+					append(ops, exp_atom_bool(v->sql->sa, rf->func->base.name[1] == '=')); /* right exclusive */
+					append(ops, exp_atom_bool(v->sql->sa, 0)); /* nils_false */
+					append(ops, exp_atom_bool(v->sql->sa, 0)); /* anti */
+
+					types = exp_types(v->sql->sa, ops);
 					/* convert into between */
-					between = sql_bind_func_(sql->sa, mvc_bind_schema(sql, "sys"), "between", types, F_FUNC);
+					between = sql_bind_func_(v->sql->sa, mvc_bind_schema(v->sql, "sys"), "between", types, F_FUNC);
 					if (between) {
-						sql_exp *ne = exp_op(sql->sa, ops, between);
-
-						exp_setname(sql->sa, ne, exp_relname(e), exp_name(e));
+						sql_exp *ne = exp_op(v->sql->sa, ops, between);
+
+						exp_setname(v->sql->sa, ne, exp_relname(e), exp_name(e));
 						e = ne;
 					}
-					(*changes)++;
+					v->changes++;
 				}
 			}
 		}
@@ -3944,19 +3937,10 @@
  *     	 y > 1 and y < 20
  * */
 static sql_rel *
-<<<<<<< HEAD
-rel_merge_rse(visitor *v, sql_rel *rel)
+rel_merge_select_rse(visitor *v, sql_rel *rel)
 {
 	/* only execute once per select */
-	if ((is_select(rel->op) || is_join(rel->op) || is_semi(rel->op)) && rel->exps) {
-=======
-rel_merge_select_rse(mvc *sql, sql_rel *rel, int *changes)
-{
-	/* only execute once per select */
-	(void)changes;
-
 	if ((is_select(rel->op) || is_join(rel->op) || is_semi(rel->op)) && rel->exps && !rel->used) {
->>>>>>> 18567218
 		node *n, *o;
 		list *nexps = new_exp_list(v->sql->sa);
 
@@ -3975,12 +3959,6 @@
 				append(rel->exps, o->data);
 		rel->used = 1;
 	}
-<<<<<<< HEAD
-	/* the project case of rse */
-	if (is_project(rel->op) && rel->exps)
-		rel->exps = exps_exp_visitor_bottomup(v, rel, rel->exps, 0, &exp_merge_project_rse);
-=======
->>>>>>> 18567218
 	return rel;
 }
 
@@ -9349,21 +9327,16 @@
 	if ((gp.cnt[op_left] || gp.cnt[op_right] || gp.cnt[op_full]) && /* DISABLES CODE */ (0))
 		rel = rel_visitor_topdown(&v, rel, &rel_split_outerjoin);
 
-<<<<<<< HEAD
-	if (gp.cnt[op_select] || gp.cnt[op_project])
-		rel = rel_visitor_bottomup(&v, rel, &rel_merge_rse);
-=======
 	if ((gp.cnt[op_join] ||
 		gp.cnt[op_left] || gp.cnt[op_right] || gp.cnt[op_full] ||
 		gp.cnt[op_semi] || gp.cnt[op_anti] ||
 		gp.cnt[op_select]) && level == 1) { /* only once */
-			rel = rel_visitor_bottomup(sql, rel, &rel_merge_select_rse, &changes);
-			rel = rel_visitor_bottomup(sql, rel, &rewrite_reset_used, &changes); /* reset used flag, used by rel_merge_select_rse */
+			rel = rel_visitor_bottomup(&v, rel, &rel_merge_select_rse);
+			rel = rel_visitor_bottomup(&v, rel, &rewrite_reset_used); /* reset used flag, used by rel_merge_select_rse */
 		}
 
 	if (gp.cnt[op_project])
-		rel = rel_exp_visitor_bottomup(sql, rel, &rel_merge_project_rse, &changes);
->>>>>>> 18567218
+		rel = rel_exp_visitor_bottomup(&v, rel, &rel_merge_project_rse);
 
 	if (gp.cnt[op_select] && gp.cnt[op_join] && /* DISABLES CODE */ (0))
 		rel = rel_visitor_topdown(&v, rel, &rel_push_select_down_join);
