--- conflicted
+++ resolved
@@ -9832,20 +9832,9 @@
 					sql_exp *e = n->data;
 
 					if (e->type == e_cmp && (e->flag == mark_in || e->flag == mark_notin)) {
-<<<<<<< HEAD
-						sql_exp *le = e->l;
-						sql_exp *re = e->r;
-						sql_subfunc *ea = sql_bind_func(v->sql, "sys", e->flag==mark_in?"anyequal":"allnotequal", exp_subtype(re), NULL, F_AGGR, true);
-
-						sql_exp *ne = exp_aggr1(v->sql->sa, le, ea, 0, 0, CARD_AGGR, has_nil(le));
-						append(ne->l, re);
-						if (rid)
-							list_append(ne->l, exp_ref(v->sql, rid));
-=======
 						sql_exp *le = e->l, *re = e->r, *ne = NULL;
 						sql_subfunc *ea = sql_bind_func3(v->sql, "sys", e->flag==mark_in?"anyequal":"allnotequal",
-														 exp_subtype(le), exp_subtype(re), rid ? exp_subtype(rid) : NULL, F_AGGR);
->>>>>>> 180ecdd8
+														 exp_subtype(le), exp_subtype(re), rid ? exp_subtype(rid) : NULL, F_AGGR, true);
 
 						if (rid) {
 							sql_exp *rid_ref = exp_ref(v->sql, rid);
