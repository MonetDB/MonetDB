--- conflicted
+++ resolved
@@ -2722,13 +2722,8 @@
 			/* todo */
 		} else if (e->flag & PSM_VAR) {
 			/* todo */
-<<<<<<< HEAD
-		} else if (e->flag & PSM_RETURN/* || e->flag & PSM_YIELD*/) {
-			e->l = exp_case_fixup(sql, rel, e->l);
-=======
 		} else if (e->flag & PSM_RETURN) {
 			e->l = exp_case_fixup(sql, rel, e->l, cc);
->>>>>>> 72f6e5fb
 		} else if (e->flag & PSM_WHILE) {
 			e->l = exp_case_fixup(sql, rel, e->l, cc);
 			e->r = exps_case_fixup(sql, e->r, cc);
