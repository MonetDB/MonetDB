/*
 * The contents of this file are subject to the MonetDB Public License
 * Version 1.1 (the "License"); you may not use this file except in
 * compliance with the License. You may obtain a copy of the License at
 * http://www.monetdb.org/Legal/MonetDBLicense
 *
 * Software distributed under the License is distributed on an "AS IS"
 * basis, WITHOUT WARRANTY OF ANY KIND, either express or implied. See the
 * License for the specific language governing rights and limitations
 * under the License.
 *
 * The Original Code is the MonetDB Database System.
 *
 * The Initial Developer of the Original Code is CWI.
 * Portions created by CWI are Copyright (C) 1997-July 2008 CWI.
 * Copyright August 2008-2011 MonetDB B.V.
 * All Rights Reserved.
 */


/*#define DEBUG*/

#include "monetdb_config.h"
#include "rel_optimizer.h"
#include "rel_exp.h"
#include "rel_prop.h"
#include "rel_dump.h"
#include "rel_select.h"
#include "rel_updates.h"
#include "sql_env.h"

#define new_func_list(sa) list_new(sa)
#define new_col_list(sa) list_new(sa)

typedef struct global_props {
	int cnt[MAXOPS];
} global_props;

typedef sql_rel *(*rewrite_fptr)(int *changes, mvc *sql, sql_rel *rel);
typedef int (*find_prop_fptr)(mvc *sql, sql_rel *rel);

static sql_subfunc *find_func( mvc *sql, char *name, list *exps );

/* The important task of the relational optimizer is to optimize the
   join order. 

   The current implementation chooses the join order based on 
   select counts, ie if one of the join sides has been reduced using
   a select this join is choosen over one without such selections. 
 */

/* currently we only find simple column expressions */
static sql_column *
name_find_column( sql_rel *rel, char *rname, char *name, int pnr, sql_rel **bt ) 
{
	sql_exp *alias = NULL;
	sql_column *c = NULL;

	switch (rel->op) {
	case op_basetable: {
		node *cn;
		sql_table *t = rel->l;

		if (rel->exps) {
			sql_exp *e;
		       
			if (rname)
				e = exps_bind_column2(rel->exps, rname, name);
			else
				e = exps_bind_column(rel->exps, name, NULL);
			if (!e || e->type != e_column) 
				return NULL;
			if (e->l)
				rname = e->l;
			name = e->r;
		}
		if (rname && strcmp(t->base.name, rname) != 0)
			return NULL;
		for (cn = t->columns.set->h; cn; cn = cn->next) {
			sql_column *c = cn->data;
			if (strcmp(c->base.name, name) == 0) {
				*bt = rel;
				if (pnr < 0 || (c->t->p &&
				    list_position(c->t->p->tables.set, c->t) == pnr))
					return c;
			}
		}
		break;
	}
	case op_table:
		/* table func */
		return NULL;
	case op_ddl: 
		if (is_updateble(rel))
			return name_find_column( rel->l, rname, name, pnr, bt);
		return NULL;
	case op_join: 
	case op_left: 
	case op_right: 
	case op_full: 
	case op_semi: 
	case op_anti: 
		/* first right (possible subquery) */
		c = name_find_column( rel->r, rname, name, pnr, bt);
		if (!c) 
			c = name_find_column( rel->l, rname, name, pnr, bt);
		return c;
	case op_select: 
	case op_topn: 
		return name_find_column( rel->l, rname, name, pnr, bt);
	case op_union: 
	case op_inter: 
	case op_except: 

		if (pnr >= 0 || pnr == -2) {
			/* first right (possible subquery) */
			c = name_find_column( rel->r, rname, name, pnr, bt);
			if (!c) 
				c = name_find_column( rel->l, rname, name, pnr, bt);
			return c;
		}
		return NULL;

	case op_project:
	case op_groupby:
		if (!rel->exps)
			break;
		if (rname)
			alias = exps_bind_column2(rel->exps, rname, name);
		else
			alias = exps_bind_column(rel->exps, name, NULL);
		if (is_groupby(rel->op) && alias && alias->type == e_column && rel->r) {
			if (alias->l)
				alias = exps_bind_column2(rel->r, alias->l, alias->r);
			else
				alias = exps_bind_column(rel->r, alias->r, NULL);
		}
		if (!alias && rel->l) {
			/* Group by column not found as alias in projection 
			 * list, fall back to check plain input columns */
			return name_find_column( rel->l, rname, name, pnr, bt);
		}
		break;
	case op_insert:
	case op_update:
	case op_delete:
		break;
	}
	if (alias) { /* we found an expression with the correct name, but
			we need sql_columns */
		if (rel->l && alias->type == e_column) /* real alias */
			return name_find_column(rel->l, alias->l, alias->r, pnr, bt);
	}
	return NULL;
}

static sql_column *
exp_find_column( sql_rel *rel, sql_exp *exp, int pnr )
{
	if (exp->type == e_column) { 
		sql_rel *bt = NULL;
		return name_find_column(rel, exp->l, exp->r, pnr, &bt);
	}
	return NULL;
}

static sql_column *
exp_find_column_( sql_rel *rel, sql_exp *exp, int pnr, sql_rel **bt )
{
	if (exp->type == e_column) 
		return name_find_column(rel, exp->l, exp->r, pnr, bt);
	return NULL;
}


static sql_exp *
list_find_exp( list *exps, sql_exp *e)
{
	sql_exp *ne = NULL;

	assert(e->type == e_column);
	if ((e->l && (ne=exps_bind_column2(exps, e->l, e->r)) != NULL) ||
	    ((ne=exps_bind_column(exps, e->r, NULL)) != NULL))
		return ne;
	return NULL;
}

/* find in the list of expression an expression which uses e */ 
static sql_exp *
exp_uses_exp( list *exps, sql_exp *e)
{
	node *n;
	char *rname = exp_find_rel_name(e);
	char *name = exp_name(e);

	if (!exps)
		return NULL;

	for ( n = exps->h; n; n = n->next) {
		sql_exp *u = n->data;

		if (u->l && rname && strcmp(u->l, rname) == 0 &&
		    u->r && name && strcmp(u->r, name) == 0) 
			return u;
		if (!u->l && !rname &&
		    u->r && name && strcmp(u->r, name) == 0) 
			return u;
	}
	return NULL;
}

static int
<<<<<<< HEAD
kc_column_cmp(sql_kc *kc, sql_column *c)
{
	/* return on equality */
	return !(c == kc->c);
}

static int
join_properties(sql_rel *rel) 
=======
join_properties(mvc *sql, sql_rel *rel) 
>>>>>>> 11533668
{
	if (rel->exps) {
		list *join_cols = new_col_list(sql->sa);
		node *en;

		/* simply using the expressions should also work ! */
		for ( en = rel->exps->h; en; en = en->next ) {
			sql_exp *e = en->data;

			if (e->type == e_cmp && e->flag == cmp_equal) {
				sql_column *lc = exp_find_column(rel, e->l, -2);
				sql_column *rc = exp_find_column(rel, e->r, -2);

				if (lc && rc) {
					append(join_cols, lc);
					append(join_cols, rc);
				}
			}
		}
	}
	return 0;
}

static void
rel_properties(mvc *sql, global_props *gp, sql_rel *rel) 
{
	gp->cnt[(int)rel->op]++;
	switch (rel->op) {
	case op_basetable:
	case op_table:
		break;
	case op_join: 
	case op_left: 
	case op_right: 
	case op_full: 

	case op_semi: 
	case op_anti: 

	case op_union: 
	case op_inter: 
	case op_except: 
		rel_properties(sql, gp, rel->l);
		rel_properties(sql, gp, rel->r);
		break;
	case op_project:
	case op_select: 
	case op_groupby: 
	case op_topn: 
	case op_ddl:
		if (rel->l) 
			rel_properties(sql, gp, rel->l);
		break;
	case op_insert:
	case op_update:
	case op_delete:
		if (rel->r) 
			rel_properties(sql, gp, rel->r);
		break;
	}

	switch (rel->op) {
	case op_basetable:
	case op_table:
		rel->p = prop_create(sql->sa, PROP_COUNT, rel->p);
		break;
	case op_join: 
		join_properties(sql, rel);
		break;
	case op_left: 
	case op_right: 
	case op_full: 

	case op_semi: 
	case op_anti: 

	case op_union: 
	case op_inter: 
	case op_except: 
		break;

	case op_project:
	case op_groupby: 
	case op_topn: 
	case op_select: 
		break;

	case op_insert:
	case op_update:
	case op_delete:
	case op_ddl:
		break;
	}
}

static sql_exp * exp_copy( sql_allocator *sa, sql_exp *e);

static list *
exps_copy( sql_allocator *sa, list *exps)
{
	node *n;
	list *nl = new_exp_list(sa);

	for(n = exps->h; n; n = n->next) {
		sql_exp *arg = n->data;

		arg = exp_copy(sa, arg);
		if (!arg) 
			return NULL;
		append(nl, arg);
	}
	return nl;
}

static sql_exp *
exp_copy( sql_allocator *sa, sql_exp * e)
{
	sql_exp *l, *r, *r2, *ne = NULL;

	switch(e->type){
	case e_column:
		ne = exp_column(sa, e->l, e->r, exp_subtype(e), e->card, has_nil(e), is_intern(e));
		ne->flag = e->flag;
		break;
	case e_cmp:
		if (e->flag == cmp_or) {
			list *l = exps_copy(sa, e->l);
			list *r = exps_copy(sa, e->r);
			if (l && r)
				ne = exp_or(sa, l,r);
		} else if (e->flag == cmp_in || e->flag == cmp_notin) {
			sql_exp *l = exp_copy(sa, e->l);
			list *r = exps_copy(sa, e->r);
			if (l && r)
				ne = exp_in(sa, l, r, e->flag);
		} else {
			l = exp_copy(sa, e->l);
			r = exp_copy(sa, e->r);
			if (e->f) {
				r2 = exp_copy(sa, e->f);
				if (l && r && r2)
					ne = exp_compare2(sa, l, r, r2, e->flag);
			} else if (l && r) {
				ne = exp_compare(sa, l, r, e->flag);
			}
		}
		break;
	case e_convert:
		l = exp_copy(sa, e->l);
		if (l)
			ne = exp_convert(sa, l, exp_fromtype(e), exp_totype(e));
		break;
	case e_aggr:
	case e_func: {
		list *l = e->l, *nl = NULL;

		if (!l) {
			return e;
		} else {
			nl = exps_copy(sa, l);
			if (!nl)
				return NULL;
		}
		if (e->type == e_func)
			ne = exp_op(sa, nl, e->f);
		else 
			ne = exp_aggr(sa, nl, e->f, need_distinct(e), need_no_nil(e), e->card, has_nil(e));
		break;
	}	
	case e_atom:
		if (e->l)
			ne = exp_atom(sa, e->l);
		else if (!e->r)
			ne = exp_atom_ref(sa, e->flag, &e->tpe);
		else 
			ne = exp_param(sa, e->r, &e->tpe, e->flag);
		break;
	}
	if (ne && e->p)
		ne->p = prop_copy(sa, e->p);
	if (e->name)
		exp_setname(sa, ne, exp_find_rel_name(e), exp_name(e));
	return ne;
}

static void
get_relations(sql_rel *rel, list *rels)
{
	if (!rel_is_ref(rel) && rel->op == op_join && rel->exps == NULL) {
		sql_rel *l = rel->l;
		sql_rel *r = rel->r;
		
		get_relations(l, rels);
		get_relations(r, rels);
		rel->l = NULL;
		rel->r = NULL;
		rel_destroy(rel);
	} else {
		append(rels, rel);
	}
}

static int
exp_count(int *cnt, int seqnr, sql_exp *e) 
{
	(void)seqnr;
	if (!e)
		return 0;
	if (find_prop(e->p, PROP_JOINIDX))
		*cnt += 100;
	if (find_prop(e->p, PROP_HASHIDX)) 
		*cnt += 100;
	switch(e->type) {
	case e_cmp:
		if (!is_complex_exp(e->flag)) {
			exp_count(cnt, seqnr, e->l); 
			exp_count(cnt, seqnr, e->r);
			if (e->f)
				exp_count(cnt, seqnr, e->f);
		}
		switch (e->flag) {
		case cmp_equal:
			*cnt += 90;
			return 90;
		case cmp_notequal:
			*cnt += 7;
			return 7;
		case cmp_gt:
		case cmp_gte:
		case cmp_lt:
		case cmp_lte:
			*cnt += 6;
			if (e->f){ /* range */
				*cnt += 6;
				return 12;
			}
			return 6;
		case cmp_like:
		case cmp_notlike:
		case cmp_ilike:
		case cmp_notilike:
			*cnt += 2;
			return 2;
		case cmp_in: 
		case cmp_notin: {
			list *l = e->r;
			int c = 9 - 10*list_length(l);
			*cnt += c;
			return c;
		}
		case cmp_or: /* prefer union over like */
			*cnt += 3;
			return 3;
		default:
			return 0;
		}
	case e_column:
		*cnt += 1;
		return 1;
	case e_atom:
		*cnt += 10;
		return 10;
	case e_func:
		/* functions are more expensive, depending on the number of columns involved. */ 
		if (e->card == CARD_ATOM)
			return 0;
		*cnt -= 5*list_length(e->l);
		return 5*list_length(e->l);
	default:
		*cnt -= 5;
		return -5;
	}
}

static int
exp_keyvalue(sql_exp *e) 
{
	int cnt = 0;
	exp_count(&cnt, 0, e);
	return cnt;
}

static int
rel_has_exp(sql_rel *rel, sql_exp *e) 
{
	if (rel_find_exp(rel, e) != NULL) 
		return 0;
	return -1;
}

static sql_rel *
find_rel(list *rels, sql_exp *e)
{
	node *n = list_find(rels, e, (fcmp)&rel_has_exp);
	if (n) 
		return n->data;
	return NULL;
}

static sql_rel *
find_one_rel(list *rels, sql_exp *e)
{
	node *n;
	sql_rel *fnd = NULL;

	for(n = rels->h; n; n = n->next) {
		if (rel_has_exp(n->data, e) == 0) {
			if (fnd)
				return NULL;
			fnd = n->data;
		}
	}
	return fnd;
}

static int
joinexp_cmp(list *rels, sql_exp *h, sql_exp *key)
{
	sql_rel *h_l = find_rel(rels, h->l);
	sql_rel *h_r = find_rel(rels, h->r);
	sql_rel *key_l = find_rel(rels, key->l);
	sql_rel *key_r  = find_rel(rels, key->r);

	assert (!h || !key || (h->type == e_cmp && key->type == e_cmp));
	if (h_l == key_l && h_r == key_r)
		return 0;
	if (h_r == key_l && h_l == key_r)
		return 0;
        return -1;
}

static sql_exp *
joinexp_col(sql_exp *e, sql_rel *r)
{
	if (e->type == e_cmp) {
		if (rel_has_exp(r, e->l) >= 0) 
			return e->l;
		return e->r;
	}
	assert(0);
	return NULL;
}

static sql_column *
table_colexp(sql_exp *e, sql_rel *r)
{
	sql_table *t = r->l;

	if (e->type == e_column) {
		char *name = e->name;
		node *cn;

		if (r->exps) { /* use alias */
			for (cn = r->exps->h; cn; cn = cn->next) {
				sql_exp *ce = cn->data;
				if (strcmp(ce->name, name) == 0) {
					name = ce->r;
					break;
				}
			}
		}
		for (cn = t->columns.set->h; cn; cn = cn->next) {
			sql_column *c = cn->data;
			if (strcmp(c->base.name, name) == 0) 
				return c;
		}
	}
	return NULL;
}

static int
exp_joins_rels(sql_exp *e, list *rels)
{
	sql_rel *l, *r;

	assert (e->type == e_cmp);
		
	l = find_rel(rels, e->l);
	r = find_rel(rels, e->r);
	if (l && r)
		return 0;
	return -1;
}

static list *
matching_joins(sql_allocator *sa, list *rels, list *exps, sql_exp *je) 
{
	sql_rel *l, *r;

	assert (je->type == e_cmp);
		
	l = find_rel(rels, je->l);
	r = find_rel(rels, je->r);
	if (l && r) {
		list *res;
		list *n_rels = new_rel_list(sa);	

		append(n_rels, l);
		append(n_rels, r);
		res = list_select(exps, n_rels, (fcmp) &exp_joins_rels, (fdup)NULL);
		return res; 
	}
	return new_rel_list(sa);
}

static int
sql_column_kc_cmp(sql_column *c, sql_kc *kc)
{
	/* return on equality */
	return (c->colnr - kc->c->colnr);
}

static sql_idx *
find_fk_index(sql_table *l, list *lcols, sql_table *r, list *rcols)
{
	if (l->idxs.set) {
		node *in;
	   	for(in = l->idxs.set->h; in; in = in->next){
	    		sql_idx *li = in->data;
			if (li->type == join_idx) {
		        	sql_key *rk = &((sql_fkey*)li->key)->rkey->k;
				fcmp cmp = (fcmp)&sql_column_kc_cmp;

              			if (rk->t == r && 
				    list_match(lcols, li->columns, cmp) == 0 &&
				    list_match(rcols, rk->columns, cmp) == 0) {
					return li;
				}
			}
		}
	}
	return NULL;
}

static sql_rel *
find_basetable( sql_rel *r)
{
	if (!r)
		return NULL;
	switch(r->op) {
	case op_basetable:	
		return r;
	case op_project:
	case op_select:
		return find_basetable(r->l);
	default:
		return NULL;
	}
}

static list *
order_join_expressions(sql_allocator *sa, list *dje, list *rels)
{
	list *res = list_new(sa);
	node *n = NULL;
	int i, j, *keys, *pos, cnt = list_length(dje);

	keys = (int*)malloc(cnt*sizeof(int));
	pos = (int*)malloc(cnt*sizeof(int));
	for (n = dje->h, i = 0; n; n = n->next, i++) {
		sql_exp *e = n->data;

		keys[i] = exp_keyvalue(e);
		/* add some weigth for the selections */
		if (e->type == e_cmp) {
			sql_rel *l = find_rel(rels, e->l);
			sql_rel *r = find_rel(rels, e->r);

			if (l && is_select(l->op) && l->exps)
				keys[i] += list_length(l->exps)*10;
			if (r && is_select(r->op) && r->exps)
				keys[i] += list_length(r->exps)*10;
		}
		pos[i] = i;
	}
	/* sort descending */
	if (cnt > 1) 
		GDKqsort_rev(keys, pos, NULL, cnt, sizeof(int), sizeof(int), TYPE_int);
	for(j=0; j<cnt; j++) {
		for(n = dje->h, i = 0; i != pos[j]; n = n->next, i++) 
			;
		list_append(res, n->data);
	}
	free(keys);
	free(pos);
	return res;
}

static list *
find_fk(sql_allocator *sa, list *rels, list *exps) 
{
	node *djn;
	list *sdje, *aje, *dje;

	/* first find the distinct join expressions */
	aje = list_select(exps, (void*)1, (fcmp) &exp_is_join, (fdup)NULL);
	dje = list_distinct2(aje, rels, (fcmp2) &joinexp_cmp, (fdup)NULL);
	for(djn=dje->h; djn; djn = djn->next) {
		/* equal join expressions */
		sql_idx *idx = NULL;
		sql_exp *je = djn->data, *le = je->l, *re = je->r; 

		if (!find_prop(je->p, PROP_JOINIDX)) {
			int swapped = 0;
			list *aaje = matching_joins(sa, rels, aje, je);
			list *eje = list_select(aaje, (void*)1, (fcmp) &exp_is_eqjoin, (fdup)NULL);
			sql_rel *lr = find_rel(rels, le);
			sql_rel *rr = find_rel(rels, re);

			sql_table *l, *r;
			list *lexps = list_map(eje, lr, (fmap) &joinexp_col);
			list *rexps = list_map(eje, rr, (fmap) &joinexp_col);
			list *lcols, *rcols;
			
			lr = find_basetable(lr);
			rr = find_basetable(rr);
			if (!lr || !rr) 
				continue;
			l = lr->l;
			r = rr->l;
			lcols = list_map(lexps, lr, (fmap) &table_colexp);
			rcols = list_map(rexps, rr, (fmap) &table_colexp);
			if (list_length(lcols) != list_length(rcols)) {
				lcols->destroy = NULL;
				rcols->destroy = NULL;
				continue;
			}

			idx = find_fk_index(l, lcols, r, rcols); 
			if (!idx) {
				idx = find_fk_index(r, rcols, l, lcols); 
				swapped = 1;
			} 

			if (idx) { 	
				prop *p;
				node *n;
	
				/* Remove all other join expressions */
				for (n = eje->h; n; n = n->next) {
					if (je != n->data)
						list_remove_data(exps, n->data);
				}
				/* Add the join index using PROP_JOINIDX  */
				if (swapped) {
					sql_exp *s = je->l;
					je->l = je->r;
					je->r = s;
				}
				je->p = p = prop_create(sa, PROP_JOINIDX, je->p);
				p->value = idx;
			}
			lcols->destroy = NULL;
			rcols->destroy = NULL;
		}
	}

	/* sort expressions on weighted number of reducing operators */
	sdje = order_join_expressions(sa, dje, rels);
	return sdje;
}

static sql_rel *
order_joins(mvc *sql, list *rels, list *exps)
{
	sql_rel *top = NULL, *l = NULL, *r = NULL;
	sql_exp *cje;
	node *djn;
	list *sdje, *n_rels = new_rel_list(sql->sa);
	int fnd = 0;

	/* find foreign keys and reorder the expressions on reducing quality */
	sdje = find_fk(sql->sa, rels, exps);

	/* open problem, some expressions use more then 2 relations */
	/* For example a.x = b.y * c.z; */
	if (list_length(rels) >= 2 && sdje->h) {
		/* get the first expression */
		cje = sdje->h->data;

		/* find the involved relations */

		/* complex expressions may touch multiple base tables 
		 * Should be push up to extra selection.
		 * */
		l = find_one_rel(rels, cje->l);
		r = find_one_rel(rels, cje->r);

		if (l && r) {
			list_remove_data(sdje, cje);
			list_remove_data(exps, cje);
		}
	}
	if (l && r) {
		list_remove_data(rels, l);
		list_remove_data(rels, r);
		list_append(n_rels, l);
		list_append(n_rels, r);

		/* Create a relation between l and r. Since the calling 
	   	   functions rewrote the join tree, into a list of expressions 
	   	   and a list of (simple) relations, there are no outer joins 
	   	   involved, we can simply do a crossproduct here.
	 	 */
		top = rel_crossproduct(sql->sa, l, r, op_join);
		rel_join_add_exp(sql->sa, top, cje);

		/* all other join expressions on these 2 relations */
		while((djn = list_find(exps, n_rels, (fcmp)&exp_joins_rels)) != NULL) {
			sql_exp *e = djn->data;

			rel_join_add_exp(sql->sa, top, e);
			list_remove_data(exps, e);
		}
		/* Remove other joins on the current 'n_rels' set in the distinct list too */
		while((djn = list_find(sdje, n_rels, (fcmp)&exp_joins_rels)) != NULL) 
			list_remove_data(sdje, djn->data);
		fnd = 1;
	}
	/* build join tree using the ordered list */
	while(list_length(exps) && fnd) {
		fnd = 0;
		/* find the first expression which could be added */
		for(djn = sdje->h; djn && !fnd; djn = (!fnd)?djn->next:NULL) {
			node *ln, *rn, *en;
			
			cje = djn->data;
			ln = list_find(n_rels, cje->l, (fcmp)&rel_has_exp);
			rn = list_find(n_rels, cje->r, (fcmp)&rel_has_exp);

			if (ln || rn) {
				/* remove the expression from the lists */
				list_remove_data(sdje, cje);
				list_remove_data(exps, cje);
			}
			if (ln && rn) {
				assert(0);
				/* create a selection on the current */
				l = ln->data;
				r = rn->data;
				rel_join_add_exp(sql->sa, top, cje);
				fnd = 1;
			} else if (ln || rn) {
				if (ln) {
					l = ln->data;
					r = find_rel(rels, cje->r);
				} else {
					l = rn->data;
					r = find_rel(rels, cje->l);
				}
				list_remove_data(rels, r);
				append(n_rels, r);

				/* create a join using the current expression */
				top = rel_crossproduct(sql->sa, top, r, op_join);
				rel_join_add_exp(sql->sa, top, cje);

				/* all join expressions on these tables */
				while((en = list_find(exps, n_rels, (fcmp)&exp_joins_rels)) != NULL) {
					sql_exp *e = en->data;
					rel_join_add_exp(sql->sa, top, e);
					list_remove_data(exps, e);
				}
				/* Remove other joins on the current 'n_rels' 
				   set in the distinct list too */
				while((en = list_find(sdje, n_rels, (fcmp)&exp_joins_rels)) != NULL) 
					list_remove_data(sdje, en->data);
				fnd = 1;
			}
		}
	}
	if (list_length(rels)) { /* more relations */
		node *n;
		for(n=rels->h; n; n = n->next) {
			if (top)
				top = rel_crossproduct(sql->sa, top, n->data, op_join);
			else 
				top = n->data;
		}
	}
	if (list_length(exps)) { /* more expressions (add selects) */
		node *n;
		top = rel_select(sql->sa, top, NULL);
		for(n=exps->h; n; n = n->next) {
			sql_exp *e = n->data;

			/* find the involved relations */

			/* complex expressions may touch multiple base tables 
		 	 * Should be push up to extra selection. */
			/*
			l = find_one_rel(rels, e->l);
			r = find_one_rel(rels, e->r);

			if (l && r) 
			*/
			if (exp_is_join_exp(e) == 0)
				rel_join_add_exp(sql->sa, top->l, e);
			else
				rel_select_add_exp(top, e);
		}
	}
	return top;
}

static int
rel_neg_in_size(sql_rel *r)
{
	if (is_union(r->op) && r->nrcols == 0) 
		return -1 + rel_neg_in_size(r->l);
	if (is_project(r->op) && r->nrcols == 0) 
		return -1;
	return 0;
}

static list *
push_in_join_down(mvc *sql, list *rels, list *exps)
{
	node *n;
	int restart = 1;
	list *nrels;

	/* we should sort these first, ie small in's before large one's */
	nrels = list_sort(rels, (fkeyvalue)&rel_neg_in_size, (fdup)&rel_dup);

	/* we need to cleanup, the new refs ! */
	rels->destroy = (fdestroy)rel_destroy;
	list_destroy(rels);
	rels = nrels;

	/* one of the rels should be a op_union with nrcols == 0 */
	while(restart) {
	    for(n = rels->h; n; n = n->next) {
		sql_rel *r = n->data;
	
		restart = 0;
		if ((is_union(r->op) || is_project(r->op)) && r->nrcols == 0) {
			/* next step find expression on this relation */
			node *m;
			sql_rel *l = NULL;
			sql_exp *je = NULL;

			for(m = exps->h; !je && m; m = m->next) {
				sql_exp *e = m->data;

				if (e->type == e_cmp && e->flag == cmp_equal) {
					/* in values are on 
						the right of the join */
					if (rel_has_exp(r, e->r) >= 0) 
						je = e;
				}
			}
			/* with this expression find other relation */
			if (je && (l = find_rel(rels, je->l)) != NULL) {
				sql_rel *nr = rel_crossproduct(sql->sa, l, r, op_join);

				rel_join_add_exp(sql->sa, nr, je);
				list_append(rels, nr); 
				list_remove_data(rels, l);
				list_remove_data(rels, r);
				list_remove_data(exps, je);
				restart = 1;
				break;
			}

		}
	    }
	}
	return rels;
}

static sql_rel *
reorder_join(mvc *sql, sql_rel *rel)
{
	list *exps = rel->exps;
	list *rels;

	if (!exps) /* crosstable, ie order not important */
		return rel;
	rel->exps = NULL; /* should be all crosstables by now */
 	rels = new_rel_list(sql->sa);
	if (is_outerjoin(rel->op)) {
		int cnt = 0;
		/* try to use an join index also for outer joins */
		list_append(rels, rel->l);
		list_append(rels, rel->r);
		cnt = list_length(exps);
		rel->exps = find_fk(sql->sa, rels, exps);
		if (list_length(rel->exps) != cnt) {
			rel->exps = list_dup(exps, (fdup)NULL);
		}
	} else { 
 		get_relations(rel, rels);
		if (list_length(rels) > 1) {
			rels = push_in_join_down(sql, rels, exps);
			rel = order_joins(sql, rels, exps);
		} else {
			rel->exps = exps;
			exps = NULL;
		}
	}
	return rel;
}

static list *
push_up_join_exps( sql_rel *rel) 
{
	if (rel_is_ref(rel))
		return NULL;

	switch(rel->op) {
	case op_join: {
		sql_rel *rl = rel->l;
		sql_rel *rr = rel->r;
		list *l, *r;

		if (rel_is_ref(rl) && rel_is_ref(rr)) {
			l = rel->exps;
			rel->exps = NULL;
			return l;
		}
		l = push_up_join_exps(rl);
		r = push_up_join_exps(rr);
		if (l && r) {
			l = list_merge(l, r, (fdup)NULL);
			r = NULL;
		}
		if (rel->exps) {
			if (l && !r)
				r = l;
			l = list_merge(rel->exps, r, (fdup)NULL);
		}
		rel->exps = NULL;
		return l;
	}
	default:
		return NULL;
	}
}

static sql_rel *
rel_join_order(int *changes, mvc *sql, sql_rel *rel) 
{
	(void)*changes;
	if (is_join(rel->op) && rel->exps && !rel_is_ref(rel)) {
		if (rel->op == op_join)
			rel->exps = push_up_join_exps(rel);
		rel = reorder_join(sql, rel);
	}
	return rel;
}

/* exp_rename */
static sql_exp * exp_rename(mvc *sql, sql_exp *e, sql_rel *f, sql_rel *t);

static list *
exps_rename(mvc *sql, list *l, sql_rel *f, sql_rel *t) 
{
	node *n;
	list *nl = new_exp_list(sql->sa);

	for(n=l->h; n; n=n->next) {
		sql_exp *arg = n->data;

		arg = exp_rename(sql, arg, f, t);
		if (!arg) 
			return NULL;
		append(nl, arg);
	}
	return nl;
}

/* exp_rename */
static sql_exp *
exp_rename(mvc *sql, sql_exp *e, sql_rel *f, sql_rel *t) 
{
	sql_exp *ne = NULL, *l, *r, *r2;

	switch(e->type) {
	case e_column:
		if (e->l) { 
			ne = exps_bind_column2(f->exps, e->l, e->r);
			/* if relation name matches expressions relation name, find column based on column name alone */
		} else {
			ne = exps_bind_column(f->exps, e->r, NULL);
		}
		if (!ne)
			return e;
		e = NULL;
		if (ne->name && ne->r && ne->l) 
			e = rel_bind_column2(sql, t, ne->l, ne->r, 0);
		if (!e && ne->r)
			e = rel_bind_column(sql, t, ne->r, 0);
		sql->session->status = 0;
		sql->errstr[0] = 0;
		if (!e && exp_is_atom(ne))
			return ne;
		return e;
	case e_cmp: 
		if (e->flag == cmp_or) {
			list *l = exps_rename(sql, e->l, f, t);
			list *r = exps_rename(sql, e->r, f, t);
			if (l && r)
				ne = exp_or(sql->sa, l,r);
		} else if (e->flag == cmp_in || e->flag == cmp_notin) {
			sql_exp *l = exp_rename(sql, e->l, f, t);
			list *r = exps_rename(sql, e->r, f, t);
			if (l && r)
				ne = exp_in(sql->sa, l, r, e->flag);
		} else {
			l = exp_rename(sql, e->l, f, t);
			r = exp_rename(sql, e->r, f, t);
			if (e->f) {
				r2 = exp_rename(sql, e->f, f, t);
				if (l && r && r2)
					ne = exp_compare2(sql->sa, l, r, r2, e->flag);
			} else if (l && r) {
				ne = exp_compare(sql->sa, l, r, e->flag);
			}
		}
		break;
	case e_convert:
		l = exp_rename(sql, e->l, f, t);
		if (l)
			ne = exp_convert(sql->sa, l, exp_fromtype(e), exp_totype(e));
		break;
	case e_aggr:
	case e_func: {
		list *l = e->l, *nl = NULL;

		if (!l) {
			return e;
		} else {
			nl = exps_rename(sql, l, f, t);
			if (!nl)
				return NULL;
		}
		if (e->type == e_func)
			ne = exp_op(sql->sa, nl, e->f);
		else 
			ne = exp_aggr(sql->sa, nl, e->f, need_distinct(e), need_no_nil(e), e->card, has_nil(e));
		break;
	}	
	case e_atom:
		return e;
	}
	if (ne && e->p)
		ne->p = prop_copy(sql->sa, e->p);
	return ne;
}

/* push the expression down, ie translate colum references 
	from relation f into expression of relation t 
*/ 

static sql_exp * _exp_push_down(mvc *sql, sql_exp *e, sql_rel *f, sql_rel *t);

static list *
exps_push_down(mvc *sql, list *exps, sql_rel *f, sql_rel *t)
{
	node *n;
	list *nl = new_exp_list(sql->sa);

	for(n = exps->h; n; n = n->next) {
		sql_exp *arg = n->data, *narg = NULL;

		narg = _exp_push_down(sql, arg, f, t);
		if (!narg) 
			return NULL;
		if (arg->p)
			narg->p = prop_copy(sql->sa, arg->p);
		append(nl, narg);
	}
	return nl;
}

static sql_exp *
_exp_push_down(mvc *sql, sql_exp *e, sql_rel *f, sql_rel *t) 
{
	int flag = e->flag;
	sql_exp *ne = NULL, *l, *r, *r2;

	switch(e->type) {
	case e_column:
		if (is_union(f->op)) {
			int p = list_position(f->exps, rel_find_exp(f, e));

			return list_fetch(t->exps, p);
		}
		if (e->l) { 
			ne = rel_bind_column2(sql, f, e->l, e->r, 0);
			/* if relation name matches expressions relation name, find column based on column name alone */
		}
		if (!ne && !e->l)
			ne = rel_bind_column(sql, f, e->r, 0);
		if (!ne)
			return NULL;
		e = NULL;
		if (ne->name && ne->rname)
			e = rel_bind_column2(sql, t, ne->rname, ne->name, 0);
		if (!e && ne->name && !ne->rname)
			e = rel_bind_column(sql, t, ne->name, 0);
		if (!e && ne->name && ne->r && ne->l) 
			e = rel_bind_column2(sql, t, ne->l, ne->r, 0);
		if (!e && ne->r && !ne->l)
			e = rel_bind_column(sql, t, ne->r, 0);
		sql->session->status = 0;
		sql->errstr[0] = 0;
		if (e && flag)
			e->flag = flag;
		/* if the upper exp was an alias, keep this */ 
		if (e && ne->rname) 
			exp_setname(sql->sa, e, ne->rname, ne->name);
		return e;
	case e_cmp: 
		if (e->flag == cmp_or) {
			list *l = exps_push_down(sql, e->l, f, t);
			list *r = exps_push_down(sql, e->r, f, t);

			if (!l || !r) 
				return NULL;
			return exp_or(sql->sa, l, r);
		} else if (e->flag == cmp_in || e->flag == cmp_notin) {
			list *r;

			l = _exp_push_down(sql, e->l, f, t);
			r = exps_push_down(sql, e->r, f, t);
			if (!l || !r)
				return NULL;
			return exp_in(sql->sa, l, r, e->flag);
		} else {
			l = _exp_push_down(sql, e->l, f, t);
			r = _exp_push_down(sql, e->r, f, t);
			if (e->f) {
				r2 = _exp_push_down(sql, e->f, f, t);
				if (l && r && r2)
					return exp_compare2(sql->sa, l, r, r2, e->flag);
			} else if (l && r) {
				return exp_compare(sql->sa, l, r, e->flag);
			}
		}
		return NULL;
	case e_convert:
		l = _exp_push_down(sql, e->l, f, t);
		if (l)
			return exp_convert(sql->sa, l, exp_fromtype(e), exp_totype(e));
		return NULL;
	case e_aggr:
	case e_func: {
		list *l = e->l, *nl = NULL;

		if (!l) {
			return e;
		} else {
			nl = exps_push_down(sql, l, f, t);
			if (!nl)
				return NULL;
		}
		if (e->type == e_func)
			return exp_op(sql->sa, nl, e->f);
		else 
			return exp_aggr(sql->sa, nl, e->f, need_distinct(e), need_no_nil(e), e->card, has_nil(e));
	}	
	case e_atom:
		return e;
	}
	return NULL;
}

static sql_exp *
exp_push_down(mvc *sql, sql_exp *e, sql_rel *f, sql_rel *t) 
{
	return _exp_push_down(sql, e, f, t);
}


/* some projections results are order dependend (row_number etc) */
static int 
project_unsafe(sql_rel *rel)
{
	sql_rel *sub = rel->l;
	node *n;

	if (need_distinct(rel) || rel->r /* order by */)
		return 1;
	if (!rel->exps)
		return 0;
	/* projects without sub and projects around ddl's cannot be changed */
	if (!sub || (sub && sub->op == op_ddl))
		return 1;
	for(n = rel->exps->h; n; n = n->next) {
		sql_exp *e = n->data;

		/* aggr func in project ! */
		if (e->type == e_func && e->card == CARD_AGGR)
			return 1;
	}
	return 0;
}


/*
 * Push Count inside crossjoin down, and multiply the results
 * 
 *     project (                                project(
 *          group by (                               crossproduct (
 *		crossproduct(                             project (
 *		     L,			 =>                    group by (
 *		     R                                              L
 *		) [ ] [ count NOT NULL ]                       ) [ ] [ count NOT NULL ]
 *          )                                             ),
 *     ) [ NOT NULL ]                                     project (
 *                                                              group by (
 *                                                                  R
 *                                                              ) [ ] [ count NOT NULL ]
 *                                                        )
 *                                                   ) [ sql_mul(.., .. NOT NULL) ]
 *                                              )
 */



static sql_rel *
rel_push_count_down(int *changes, mvc *sql, sql_rel *rel)
{
	sql_rel *r = rel->l;

	if (is_groupby(rel->op) && !rel_is_ref(rel) &&
            r && !r->exps && r->op == op_join && !(rel_is_ref(r)) &&
            ((sql_exp *) rel->exps->h->data)->type == e_aggr &&
            strcmp(((sql_subaggr *) ((sql_exp *) rel->exps->h->data)->f)->aggr->base.name, "count") == 0) {
/* TODO check for count(*) */
	    	sql_exp *nce, *oce;
		sql_rel *gbl, *gbr;		/* Group By */
		sql_rel *cp;			/* Cross Product */
		sql_subfunc *mult;
		list *args;
		char *rname = NULL, *name = NULL;
		sql_rel *srel;

		oce = rel->exps->h->data;
		if (oce->l) /* we only handle COUNT(*) */ 
			return rel;
		rname = oce->rname;
		name  = oce->name;

 		args = new_exp_list(sql->sa);
		srel = r->l;
		{
			sql_subaggr *cf = sql_bind_aggr(sql->sa, sql->session->schema, "count", NULL);
			sql_exp *cnt, *e = exp_aggr(sql->sa, NULL, cf, need_distinct(oce), need_no_nil(oce), oce->card, 0);

			exp_label(sql->sa, e, ++sql->label);
			cnt = exp_column(sql->sa, NULL, exp_name(e), exp_subtype(e), e->card, has_nil(e), is_intern(e));
			gbl = rel_groupby(sql->sa, rel_dup(srel), NULL);
			rel_groupby_add_aggr(sql, gbl, e);
			append(args, cnt);
		}

		srel = r->r;
		{
			sql_subaggr *cf = sql_bind_aggr(sql->sa, sql->session->schema, "count", NULL);
			sql_exp *cnt, *e = exp_aggr(sql->sa, NULL, cf, need_distinct(oce), need_no_nil(oce), oce->card, 0);

			exp_label(sql->sa, e, ++sql->label);
			cnt = exp_column(sql->sa, NULL, exp_name(e), exp_subtype(e), e->card, has_nil(e), is_intern(e));
			gbr = rel_groupby(sql->sa, rel_dup(srel), NULL);
			rel_groupby_add_aggr(sql, gbr, e);
			append(args, cnt);
		}

		mult = find_func(sql, "sql_mul", args);
		cp = rel_crossproduct(sql->sa, gbl, gbr, op_join);

		nce = exp_op(sql->sa, args, mult);
		exp_setname(sql->sa, nce, rname, name );

		rel_destroy(rel);
		rel = rel_project(sql->sa, cp, append(new_exp_list(sql->sa), nce));

		(*changes)++;
	}
	
	return rel;
}

/*
 * Push TopN (only LIMIT, no ORDER BY) down through projections underneath crossproduct, i.e.,
 *
 *     topn(                          topn(
 *         project(                       project(
 *             crossproduct(                  crossproduct(
 *                 L,           =>                topn( L )[ n ],
 *                 R                              topn( R )[ n ]
 *             )                              )
 *         )[ Cs ]*                       )[ Cs ]*
 *     )[ n ]                         )[ n ]
 *
 *  (TODO: in case of n==1 we can omit the original top-level TopN)
 *
 * also push topn under (non reordering) projections.
 */

static list *
sum_limit_offset(sql_allocator *sa, list *exps )
{
	list *nexps = new_exp_list(sa);
	wrd l = 0;
	node *n;

	/* if the expression list only consists of a limit expression, 
	 * we copy it */
	if (list_length(exps) == 1 && exps->h->data)
		return append(nexps, exps->h->data);
	for (n = exps->h; n; n = n->next ) {
		sql_exp *e = n->data;

		if (e) {
			atom *a = e->l;

			assert(e->type == e_atom);
			l += a->data.val.wval;
		}
	}
	return append(nexps, exp_atom_wrd(sa, l));
}

static int 
topn_save_exps( list *exps )
{
	node *n;

	/* Limit only expression lists are always save */
	if (list_length(exps) == 1)
		return 1;
	for (n = exps->h; n; n = n->next ) {
		sql_exp *e = n->data;

		if (!e || e->type != e_atom) 
			return 0;
	}
	return 1;
}

static void
rel_no_rename_exps( list *exps )
{
	node *n;

	for (n = exps->h; n; n = n->next) {
		sql_exp *e = n->data;

		e->rname = e->l;
		e->name = e->r;
	}
}

static void
rel_rename_exps( mvc *sql, list *exps1, list *exps2)
{
	node *n, *m;

	assert(list_length(exps1) == list_length(exps2)); 
	for (n = exps1->h, m = exps2->h; n && m; n = n->next, m = m->next) {
		sql_exp *e1 = n->data;
		sql_exp *e2 = m->data;
		char *rname = e1->rname;

		if (!rname && e1->type == e_column && e1->l && e2->rname && 
		    strcmp(e1->l, e2->rname) == 0)
			rname = e2->rname;
		exp_setname(sql->sa, e2, rname, e1->name );
	}
}

static sql_rel *
rel_push_topn_down(int *changes, mvc *sql, sql_rel *rel) 
{
	sql_rel *rl, *r = rel->l;

	if (rel->op == op_topn && topn_save_exps(rel->exps)) {
		sql_rel *rp = NULL;

		/* duplicate topn + [ project-order ] under union */
		if (r)
			rp = r->l;
		if (r && r->exps && r->op == op_project && !(rel_is_ref(r)) && r->r && r->l &&
		    rp->op == op_union) {
			sql_rel *u = rp, *ou = u, *x;
			sql_rel *ul = u->l;
			sql_rel *ur = u->r;

			/* only push topn once */
			x = ul;
			while(x->op == op_project && x->l)
				x = x->l;
			if (x && x->op == op_topn)
				return rel;
			x = ur;
			while(x->op == op_project && x->l)
				x = x->l;
			if (x && x->op == op_topn)
				return rel;

			ul = rel_dup(ul);
			ur = rel_dup(ur);
			if (!is_project(ul->op)) 
				ul = rel_project(sql->sa, ul, 
					rel_projections(sql, ul, NULL, 1, 1));
			if (!is_project(ur->op)) 
				ur = rel_project(sql->sa, ur, 
					rel_projections(sql, ur, NULL, 1, 1));
			rel_rename_exps(sql, u->exps, ul->exps);
			rel_rename_exps(sql, u->exps, ur->exps);

			/* introduce projects under the set */
			ul = rel_project(sql->sa, ul, NULL);
			ul->exps = exps_copy(sql->sa, r->exps);
			ul->r = exps_copy(sql->sa, r->r);
			ul = rel_topn(sql->sa, ul, sum_limit_offset(sql->sa, rel->exps));
			ur = rel_project(sql->sa, ur, NULL);
			ur->exps = exps_copy(sql->sa, r->exps);
			ur->r = exps_copy(sql->sa, r->r);
			ur = rel_topn(sql->sa, ur, sum_limit_offset(sql->sa, rel->exps));
			u = rel_setop(sql->sa, ul, ur, op_union);
			u->exps = exps_copy(sql->sa, r->exps); 
			/* zap names */
			rel_no_rename_exps(u->exps);
			rel_destroy(ou);

			r->l = u;
			(*changes)++;
			return rel;
		}

		/* pass through projections */
		while (r && is_project(r->op) && !need_distinct(r) &&
			!(rel_is_ref(r)) &&
			!r->r && (rl = r->l) != NULL && is_project(rl->op)) {
			/* ensure there is no order by */
			if (!r->r) {
				r = r->l;
			} else {
				r = NULL;
			}
		}
		if (r && r != rel && r->op == op_project && !(rel_is_ref(r)) && !r->r && r->l) {
			r = rel_topn(sql->sa, r, sum_limit_offset(sql->sa, rel->exps));
		}

		/* push topn under crossproduct */
		if (r && !r->exps && r->op == op_join && !(rel_is_ref(r)) &&
		    ((sql_rel *)r->l)->op != op_topn && ((sql_rel *)r->r)->op != op_topn) {
			r->l = rel_topn(sql->sa, r->l, sum_limit_offset(sql->sa, rel->exps));
			r->r = rel_topn(sql->sa, r->r, sum_limit_offset(sql->sa, rel->exps));
			(*changes)++;
			return rel;
		}
/* TODO */
#if 0
		/* duplicate topn + [ project-order ] under join on independend always matching joins */
		if (r)
			rp = r->l;
		if (r && r->exps && r->op == op_project && !(rel_is_ref(r)) && r->r && r->l &&
		    rp->op == op_join && rp->exps && rp->exps->h && ((prop*)((sql_exp*)rp->exps->h->data)->p)->kind == PROP_FETCH &&
		    ((sql_rel *)rp->l)->op != op_topn && ((sql_rel *)rp->r)->op != op_topn) {
			/* TODO check if order by columns are independend of join conditions */
			r->l = rel_topn(sql->sa, r->l, sum_limit_offset(sql->sa, rel->exps));
			r->r = rel_topn(sql->sa, r->r, sum_limit_offset(sql->sa, rel->exps));
			(*changes)++;
			return rel;
		}
#endif
	}
	return rel;
}

/* merge projection */

/* push an expression through a projection. 
 * The result should again used in a projection.
 */
static sql_exp * exp_push_down_prj(mvc *sql, sql_exp *e, sql_rel *f, sql_rel *t);

static list *
exps_push_down_prj(mvc *sql, list *exps, sql_rel *f, sql_rel *t)
{
	node *n;
	list *nl = new_exp_list(sql->sa);

	for(n = exps->h; n; n = n->next) {
		sql_exp *arg = n->data, *narg = NULL;

		narg = exp_push_down_prj(sql, arg, f, t);
		if (!narg) 
			return NULL;
		if (arg->p)
			narg->p = prop_copy(sql->sa, arg->p);
		append(nl, narg);
	}
	return nl;
}

static sql_exp *
exp_push_down_prj(mvc *sql, sql_exp *e, sql_rel *f, sql_rel *t) 
{
	sql_exp *ne = NULL, *l, *r, *r2;

	assert(is_project(f->op));

	switch(e->type) {
	case e_column:
		if (e->l) 
			ne = exps_bind_column2(f->exps, e->l, e->r);
		if (!ne && !e->l)
			ne = exps_bind_column(f->exps, e->r, NULL);
		if (!ne || (ne->type != e_column && ne->type != e_atom))
			return NULL;
		/* possibly a groupby column is renamed */
		if (is_groupby(f->op) && f->r) {
			sql_exp *gbe = NULL;
			if (ne->l) 
				gbe = exps_bind_column2(f->r, ne->l, ne->r);
			if (!ne && !e->l)
				gbe = exps_bind_column(f->r, ne->r, NULL);
			ne = gbe;
			if (!ne || (ne->type != e_column && ne->type != e_atom))
				return NULL;
		}
		if (ne->type == e_atom) 
			e = exp_copy(sql->sa, ne);
		else
			e = exp_alias(sql->sa, e->rname, exp_name(e), ne->l, ne->r, exp_subtype(e), e->card, has_nil(e), is_intern(e));
		return e;
	case e_cmp: 
		if (e->flag == cmp_or) {
			list *l = exps_push_down_prj(sql, e->l, f, t);
			list *r = exps_push_down_prj(sql, e->r, f, t);

			if (!l || !r) 
				return NULL;
			return exp_or(sql->sa, l, r);
		} else if (e->flag == cmp_in || e->flag == cmp_notin) {
			sql_exp *l = exp_push_down_prj(sql, e->l, f, t);
			list *r = exps_push_down_prj(sql, e->r, f, t);

			if (!l || !r) 
				return NULL;
			return exp_in(sql->sa, l, r, e->flag);
		} else {
			l = exp_push_down_prj(sql, e->l, f, t);
			r = exp_push_down_prj(sql, e->r, f, t);
			if (e->f) {
				r2 = exp_push_down_prj(sql, e->f, f, t);
				if (l && r && r2)
					return exp_compare2(sql->sa, l, r, r2, e->flag);
			} else if (l && r) {
				return exp_compare(sql->sa, l, r, e->flag);
			}
		}
		return NULL;
	case e_convert:
		l = exp_push_down_prj(sql, e->l, f, t);
		if (l)
			return exp_convert(sql->sa, l, exp_fromtype(e), exp_totype(e));
		return NULL;
	case e_aggr:
	case e_func: {
		list *l = e->l, *nl = NULL;

		if (!l) {
			return e;
		} else {
			nl = exps_push_down_prj(sql, l, f, t);
			if (!nl)
				return NULL;
		}
		if (e->type == e_func)
			return exp_op(sql->sa, nl, e->f);
		else 
			return exp_aggr(sql->sa, nl, e->f, need_distinct(e), need_no_nil(e), e->card, has_nil(e));
	}	
	case e_atom:
		return e;
	}
	return NULL;
}

static sql_rel *
rel_merge_projects(int *changes, mvc *sql, sql_rel *rel) 
{
	list *exps = rel->exps;
	sql_rel *prj = rel->l;
	node *n;

	if (rel->op == op_project && 
	    prj && prj->op == op_project && !(rel_is_ref(prj)) && !prj->r) {
		int all = 1;

		if (project_unsafe(rel) || project_unsafe(prj))
			return rel;

		/* here we need to fix aliases */
		rel->exps = new_exp_list(sql->sa); 

		/* for each exp check if we can rename it */
		for (n = exps->h; n && all; n = n->next) { 
			sql_exp *e = n->data, *ne = NULL;

			ne = exp_push_down_prj(sql, e, prj, prj->l);
			if (ne) {
				exp_setname(sql->sa, ne, exp_relname(e), exp_name(e));
				list_append(rel->exps, ne);
			} else {
				all = 0;
			}
		}
		if (all) {
			/* we can now remove the intermediate project */
			/* push order by expressions */
			if (rel->r) {
				list *nr = new_exp_list(sql->sa), *res = rel->r; 
				for (n = res->h; n; n = n->next) { 
					sql_exp *e = n->data, *ne = NULL;
	
					ne = exp_push_down_prj(sql, e, prj, prj->l);
					if (ne) {
						exp_setname(sql->sa, ne, exp_relname(e), exp_name(e));
						list_append(nr, ne);
					} else {
						all = 0;
					}
				}
				if (all) {
					list_destroy(res);
					rel->r = nr;
				} else {
					/* leave as is */
					rel->exps = exps;
					return rel;
				}
			}
			rel->l = prj->l;
			prj->l = NULL;
			rel_destroy(prj);
			(*changes)++;
			return rel_merge_projects(changes, sql, rel);
		} else {
			/* leave as is */
			rel->exps = exps;
		}
		return rel;
	}
	return rel;
}

static sql_subfunc *
find_func( mvc *sql, char *name, list *exps )
{
	list * l = new_func_list(sql->sa); 
	node *n;

	for(n = exps->h; n; n = n->next)
		append(l, exp_subtype(n->data)); 
	return sql_bind_func_(sql->sa, sql->session->schema, name, l);
}

static sql_exp *
sql_div_fixup( mvc *sql, sql_exp *e, sql_exp *cond, int lr )
{
	list *args = e->l;
	sql_exp *le = args->h->data, *o;
	sql_exp *re = args->h->next->data;
	sql_subfunc *ifthen;

	/* if (cond) then val else const */
	args = new_exp_list(sql->sa);
	append(args, cond);
	if (!lr)
		append(args, re);
	o = exp_atom_wrd(sql->sa, 1);
	append(args, exp_convert(sql->sa, o, exp_subtype(o), exp_subtype(re)));
	if (lr)
		append(args, re);
	ifthen = find_func(sql, "ifthenelse", args);
	assert(ifthen);
	re = exp_op(sql->sa, args, ifthen);

	return exp_binop(sql->sa, le, re, e->f);
}

static list *
exps_case_fixup( mvc *sql, list *exps, sql_exp *cond, int lr )
{
	node *n;

	if (exps) {
		list *nexps = new_exp_list(sql->sa);
		for( n = exps->h; n; n = n->next) {
			sql_exp *e = n->data;
			if (e->type == e_func && e->l && !is_rank_op(e) ) {
				sql_subfunc *f = e->f;

				if (!f->func->s && !strcmp(f->func->base.name, "sql_div")) {
					e = sql_div_fixup(sql, e, cond, lr);
				} else {
					list *l = exps_case_fixup(sql, e->l, cond, lr);
					sql_exp *ne = exp_op(sql->sa, l, f);
					exp_setname(sql->sa, ne, e->rname, e->name );
					e = ne;
				}
			}
			append(nexps, e);
		}
		return nexps;
	}
	return exps;
}

static sql_exp *
exp_case_fixup( mvc *sql, sql_exp *e )
{
	/* only functions need fix up */
	if (e->type == e_func && e->l && !is_rank_op(e) ) {
		list *l = new_exp_list(sql->sa), *args = e->l;
		node *n;
		sql_exp *ne;
		sql_subfunc *f = e->f;

		/* first fixup arguments */
		for (n=args->h; n; n=n->next) {
			sql_exp *a = exp_case_fixup(sql, n->data);
			list_append(l, a);
		}
		ne = exp_op(sql->sa, l, f);
		exp_setname(sql->sa, ne, e->rname, e->name );

		/* ifthenelse with one of the sides an 'sql_div' */
		args = ne->l;
		if (!f->func->s && !strcmp(f->func->base.name,"ifthenelse")) { 
			sql_exp *cond = args->h->data, *nne; 
			sql_exp *a1 = args->h->next->data; 
			sql_exp *a2 = args->h->next->next->data; 
			sql_subfunc *a1f = a1->f;
			sql_subfunc *a2f = a2->f;

			/* rewrite right hands of div */
			if (a1->type == e_func && !a1f->func->s && 
			     !strcmp(a1f->func->base.name, "sql_div")) {
				a1 = sql_div_fixup(sql, a1, cond, 0);
			} else if (a1->type == e_func && a1->l) { 
				a1->l = exps_case_fixup(sql, a1->l, cond, 0); 
			}
			if  (a2->type == e_func && !a2f->func->s && 
			     !strcmp(a2f->func->base.name, "sql_div")) { 
				a2 = sql_div_fixup(sql, a2, cond, 1);
			} else if (a2->type == e_func && a2->l) { 
				a2->l = exps_case_fixup(sql, a2->l, cond, 1); 
			}
			nne = exp_op3(sql->sa, cond, a1, a2, ne->f);
			exp_setname(sql->sa, nne, ne->rname, ne->name );
			ne = nne;
		}
		return ne;
	}
	if (e->type == e_convert) {
		sql_exp *e1 = exp_case_fixup(sql, e->l);
		sql_exp *ne = exp_convert(sql->sa, e1, exp_fromtype(e), exp_totype(e));
		exp_setname(sql->sa, ne, e->rname, e->name);
		return ne;
	} 
	return e;
}

static sql_rel *
rel_case_fixup(int *changes, mvc *sql, sql_rel *rel) 
{
	
	(void)changes; /* only go through it once, ie don't mark for changes */
	if (rel->op == op_project && rel->exps) {
		list *exps = rel->exps;
		node *n;

		rel->exps = new_exp_list(sql->sa); 
		for (n = exps->h; n; n = n->next) { 
			sql_exp *e = exp_case_fixup( sql, n->data );
		
			if (!e) 
				return NULL;
			list_append(rel->exps, e);
		}
	} 
	return rel;
}

static sql_rel *
rel_find_ref( sql_rel *r)
{
	while (!rel_is_ref(r) && r->l && 
	      (is_project(r->op) || is_select(r->op) /*|| is_join(r->op)*/))
		r = r->l;
	if (rel_is_ref(r))
		return r;
	return NULL;
}

static sql_rel *
rel_find_select( sql_rel *r)
{
	while (!is_select(r->op) && r->l && is_project(r->op))
		r = r->l;
	if (is_select(r->op))
		return r;
	return NULL;
}

static int
rel_match_projections(sql_rel *l, sql_rel *r)
{
	node *n, *m;
	list *le = l->exps;
	list *re = r->exps;

	if (!le || !re)
		return 0;
	if (list_length(le) != list_length(re))
		return 0;

	for (n = le->h, m = re->h; n && m; n = n->next, m = m->next) 
		if (!exp_match(n->data, m->data))
			return 0;
	return 1;
}

static int
exps_has_predicate( list *l )
{
	node *n;

	for( n = l->h; n; n = n->next){
		sql_exp *e = n->data;

		if (e->card <= CARD_ATOM)
			return 1;
	}
	return 0;
}

static sql_rel *
rel_merge_union(int *changes, mvc *sql, sql_rel *rel) 
{
	sql_rel *l = rel->l;
	sql_rel *r = rel->r;
	sql_rel *ref = NULL;

	if (is_union(rel->op) && 
	    l && is_project(l->op) && !project_unsafe(l) &&
	    r && is_project(r->op) && !project_unsafe(r) &&	
	    (ref = rel_find_ref(l)) != NULL && ref == rel_find_ref(r)) {
		/* Find selects and try to merge */
		sql_rel *ls = rel_find_select(l);
		sql_rel *rs = rel_find_select(r);
		
		/* can we merge ? */
		if (!ls || !rs) 
			return rel;

		/* merge any extra projects */
		if (l->l != ls) 
			rel->l = l = rel_merge_projects(changes, sql, l);
		if (r->l != rs) 
			rel->r = r = rel_merge_projects(changes, sql, r);
		
		if (!rel_match_projections(l,r)) 
			return rel;

		/* for now only union(project*(select(R),project*(select(R))) */
		if (ls != l->l || rs != r->l || 
		    ls->l != rs->l || !rel_is_ref(ls->l))
			return rel;

		if (!ls->exps || !rs->exps || 
		    exps_has_predicate(ls->exps) || 
		    exps_has_predicate(rs->exps))
			return rel;

		/* merge, ie. add 'or exp' */
		(*changes)++;
		ls->exps = append(new_exp_list(sql->sa), exp_or(sql->sa, ls->exps, rs->exps));
		rs->exps = NULL;
		rel = rel_inplace_project(sql->sa, rel, rel_dup(rel->l), rel->exps);
		set_processed(rel);
		return rel;
	}
	return rel;
}

static int
exps_cse( sql_allocator *sa, list *oexps, list *l, list *r )
{
	list *nexps;
	node *n, *m;
	char *lu, *ru;
	int lc = 0, rc = 0, match = 0, res = 0;

	/* first recusive exps_cse */
	nexps = new_exp_list(sa);
	for (n = l->h; n; n = n->next) {
		sql_exp *e = n->data;

		if (e->type == e_cmp && e->flag == cmp_or) {
			res = exps_cse(sa, nexps, e->l, e->r); 
		} else {
			append(nexps, e);
		}
	}
	l = nexps;

	nexps = new_exp_list(sa);
	for (n = r->h; n; n = n->next) {
		sql_exp *e = n->data;

		if (e->type == e_cmp && e->flag == cmp_or) {
			res = exps_cse(sa, nexps, e->l, e->r); 
		} else {
			append(nexps, e);
		}
	}
	r = nexps;

	lu = calloc(list_length(l), sizeof(char));
	ru = calloc(list_length(r), sizeof(char));
	for (n = l->h, lc = 0; n; n = n->next, lc++) {
		sql_exp *le = n->data;

		for ( m = r->h, rc = 0; m; m = m->next, rc++) {
			sql_exp *re = m->data;

			if (!ru[rc] && exp_match_exp(le,re)) {
				lu[lc] = 1;
				ru[rc] = 1;
				match = 1;
			}
		}
	}
	if (match) {
		list *nl = new_exp_list(sa);
		list *nr = new_exp_list(sa);

		for (n = l->h, lc = 0; n; n = n->next, lc++) 
			if (!lu[lc])
				append(nl, n->data);
		for (n = r->h, rc = 0; n; n = n->next, rc++) 
			if (!ru[rc])
				append(nr, n->data);

		if (list_length(nl) && list_length(nr)) 
			append(oexps, exp_or(sa, nl, nr)); 

		for (n = l->h, lc = 0; n; n = n->next, lc++) {
			if (lu[lc])
				append(oexps, n->data);
		}
		res = 1;
	} else {
		append(oexps, exp_or(sa, list_dup(l, (fdup)NULL), 
				     list_dup(r, (fdup)NULL)));
	}
	free(lu);
	free(ru);
	return res;
}


static sql_rel *
rel_select_cse(int *changes, mvc *sql, sql_rel *rel) 
{
	(void)sql;
	if (is_select(rel->op) && rel->exps) { 
		list *nexps = new_exp_list(sql->sa);
		node *n;

		for (n=rel->exps->h; n; n = n->next) {
			sql_exp *e = n->data;

			if (e->type == e_cmp && e->flag == cmp_or) {
				/* split the common expressions */
				*changes += exps_cse(sql->sa, nexps, e->l, e->r);
			} else {
				append(nexps, e);
			}
		}
		rel->exps = nexps;
	}
	return rel;
}

static sql_rel *
rel_project_cse(int *changes, mvc *sql, sql_rel *rel) 
{
	(void)changes;
	(void)sql;
	if (is_project(rel->op) && rel->exps) { 
		list *nexps = new_exp_list(sql->sa);
		node *n, *m;

		for (n=rel->exps->h; n; n = n->next) {
			sql_exp *e1 = n->data;

			if (e1->type != e_column && e1->type != e_atom && e1->name) {
				for (m=nexps->h; m; m = m->next){
					sql_exp *e2 = m->data;
				
					if (exp_name(e2) && exp_match_exp(e1, e2)) {
						sql_exp *ne = exp_alias(sql->sa, e1->rname, exp_name(e1), e2->rname, exp_name(e2), exp_subtype(e2), e2->card, has_nil(e2), is_intern(e1));
						e1 = ne;
						break;
					}
				}
			}
			append(nexps, e1);
		}
		rel->exps = nexps;
	}
	return rel;
}

static list *
exps_merge_rse( mvc *sql, list *l, list *r )
{
	node *n, *m, *o;
	list *nexps = NULL, *lexps, *rexps;

 	lexps = new_exp_list(sql->sa);
	for (n = l->h; n; n = n->next) {
		sql_exp *e = n->data;
	
		if (e->type == e_cmp && e->flag == cmp_or) {
			list *nexps = exps_merge_rse(sql, e->l, e->r);
			for (o = nexps->h; o; o = o->next) 
				append(lexps, o->data);
		} else {
			append(lexps, e);
		}
	}
 	rexps = new_exp_list(sql->sa);
	for (n = r->h; n; n = n->next) {
		sql_exp *e = n->data;
	
		if (e->type == e_cmp && e->flag == cmp_or) {
			list *nexps = exps_merge_rse(sql, e->l, e->r);
			for (o = nexps->h; o; o = o->next) 
				append(rexps, o->data);
		} else {
			append(rexps, e);
		}
	}

 	nexps = new_exp_list(sql->sa);

	/* merge merged lists first ? */
	for (n = lexps->h; n; n = n->next) {
		sql_exp *le = n->data, *re, *fnd = NULL;

		if (le->type != e_cmp || le->flag == cmp_or)
			continue;
		for (m = rexps->h; !fnd && m; m = m->next) {
			re = m->data;
			if (exps_match_col_exps(le, re))
				fnd = re;
		}
		/* cases
		 * 1) 2 values (cmp_equal)
		 * 2) 1 value (cmp_equal), and cmp_in 
		 * 	(also cmp_in, cmp_equal)
		 * 3) 2 cmp_in
		 * 4) ranges 
		 */
		if (fnd) {
			re = fnd;
			fnd = NULL;
			if (le->flag == cmp_equal && re->flag == cmp_equal) {
				list *exps = new_exp_list(sql->sa);

				append(exps, le->r);
				append(exps, re->r);
				fnd = exp_in(sql->sa, le->l, exps, cmp_in);
			} else if (le->flag == cmp_equal && re->flag == cmp_in){
				list *exps = new_exp_list(sql->sa);
				
				append(exps, le->r);
				list_merge(exps, re->r, NULL);
				fnd = exp_in(sql->sa, le->l, exps, cmp_in);
			} else if (le->flag == cmp_in && re->flag == cmp_equal){
				list *exps = new_exp_list(sql->sa);
				
				append(exps, re->r);
				list_merge(exps, le->r, NULL);
				fnd = exp_in(sql->sa, le->l, exps, cmp_in);
			} else if (le->flag == cmp_in && re->flag == cmp_in){
				list *exps = new_exp_list(sql->sa);

				list_merge(exps, le->r, NULL);
				list_merge(exps, re->r, NULL);
				fnd = exp_in(sql->sa, le->l, exps, cmp_in);
			} else if (le->f && re->f && 
				   le->flag == re->flag) {
				sql_subfunc *min = sql_bind_func(sql->sa, sql->session->schema, "sql_min", exp_subtype(le->r), exp_subtype(re->r));
				sql_subfunc *max = sql_bind_func(sql->sa, sql->session->schema, "sql_max", exp_subtype(le->f), exp_subtype(re->f));
				sql_exp *mine, *maxe;

				if (!min || !max)
					continue;
				mine = exp_binop(sql->sa, le->r, re->r, min);
				maxe = exp_binop(sql->sa, le->f, re->f, max);
				fnd = exp_compare2(sql->sa, le->l, mine, maxe, le->flag);
			}
			if (fnd)
				append(nexps, fnd);
		}
	}
	return nexps;
}


/* merge related sub expressions 
 * 
 * ie   (x = a and y > 1 and y < 5) or 
 *      (x = c and y > 1 and y < 10) or 
 *      (x = e and y > 1 and y < 20) 
 * ->
 *     ((x = a and y > 1 and b < 5) or 
 *      (x = c and y > 1 and y < 5) or 
 *      (x = e and y > 1 and y < 5)) and
 *     	 x in (a,b,c) and
 *     	 y > 1 and y < 20
 * */
static sql_rel *
rel_merge_rse(int *changes, mvc *sql, sql_rel *rel) 
{
	/* only execute once per select */
	(void)*changes;

	if (is_select(rel->op) && rel->exps) { 
		node *n, *o;
		list *nexps = new_exp_list(sql->sa);

		for (n=rel->exps->h; n; n = n->next) {
			sql_exp *e = n->data;

			if (e->type == e_cmp && e->flag == cmp_or) {
				/* possibly merge related expressions */
				list *ps = exps_merge_rse(sql, e->l, e->r);
				for (o = ps->h; o; o = o->next) 
					append(nexps, o->data);
			}
		}
		if (list_length(nexps))
		       for (o = nexps->h; o; o = o->next)
				append(rel->exps, o->data);
	}
	return rel;
}

/*
 * Rewrite aggregations over union all.
 *	groupby ([ union all (a, b) ], [gbe], [ count, sum ] )
 *
 * into
 * 	groupby ( [ union all( groupby( a, [gbe], [ count, sum] ), [ groupby( b, [gbe], [ count, sum] )) , [gbe], [sum, sum] ) 
 */
static sql_rel *
rel_push_aggr_down(int *changes, mvc *sql, sql_rel *rel) 
{
	if (rel->op == op_groupby && rel->l) {
		sql_rel *u = rel->l, *ou = u;
		sql_rel *g = rel;
		sql_rel *ul = u->l;
		sql_rel *ur = u->r;
		node *n, *m;
		list *lgbe = NULL, *rgbe = NULL, *gbe = NULL, *exps = NULL;

		if (u->op == op_project)
			u = u->l;

		if (!u || !is_union(u->op) || need_distinct(u) || !u->exps || rel_is_ref(u)) 
			return rel;

		ul = u->l;
		ur = u->r;

		/* make sure we don't create group by on group by's */
		if (ul->op == op_groupby || ur->op == op_groupby) 
			return rel;

		rel->subquery = 0;
		/* distinct should be done over the full result */
		for (n = g->exps->h; n; n = n->next) {
			sql_exp *e = n->data;
			sql_subaggr *af = e->f;

			if (e->type == e_atom || 
			    e->type == e_func || 
			   (e->type == e_aggr && 
			   ((strcmp(af->aggr->base.name, "sum") && 
			     strcmp(af->aggr->base.name, "count") &&
			     strcmp(af->aggr->base.name, "min") &&
			     strcmp(af->aggr->base.name, "max")) ||
			   need_distinct(e))))
				return rel; 
		}

		ul = rel_dup(ul);
		ur = rel_dup(ur);
		if (!is_project(ul->op)) 
			ul = rel_project(sql->sa, ul, 
				rel_projections(sql, ul, NULL, 1, 1));
		if (!is_project(ur->op)) 
			ur = rel_project(sql->sa, ur, 
				rel_projections(sql, ur, NULL, 1, 1));
		rel_rename_exps(sql, u->exps, ul->exps);
		rel_rename_exps(sql, u->exps, ur->exps);
		if (u != ou) {
			ul = rel_project(sql->sa, ul, NULL);
			ul->exps = exps_copy(sql->sa, ou->exps);
			rel_rename_exps(sql, ou->exps, ul->exps);
			ur = rel_project(sql->sa, ur, NULL);
			ur->exps = exps_copy(sql->sa, ou->exps);
			rel_rename_exps(sql, ou->exps, ur->exps);
		}	

		if (g->r && list_length(g->r) > 0) {
			list *gbe = g->r;

			lgbe = exps_copy(sql->sa, gbe);
			rgbe = exps_copy(sql->sa, gbe);
		}
		ul = rel_groupby(sql->sa, ul, NULL);
		ul->r = lgbe;
		ul->nrcols = g->nrcols;
		ul->card = g->card;
		ul->exps = exps_copy(sql->sa, g->exps);

		ur = rel_groupby(sql->sa, ur, NULL);
		ur->r = rgbe;
		ur->nrcols = g->nrcols;
		ur->card = g->card;
		ur->exps = exps_copy(sql->sa, g->exps);

		/* group by on primary keys which define the partioning scheme 
		 * don't need a finalizing group by */
		/* how to check if a partion is based on some primary key ? 
		 * */
		if (rel->r && list_length(rel->r)) {
			node *n;

			for (n = ((list*)rel->r)->h; n; n = n->next) {
				sql_exp *gbe = n->data;

				if (find_prop(gbe->p, PROP_HASHIDX)) {
					fcmp cmp = (fcmp)&kc_column_cmp;
					sql_column *c = exp_find_column(rel->l, gbe, -2);

					/* check if key is partition key */
					if (c && c->t->p && list_find(c->t->pkey->k.columns, c, cmp) != NULL) {
						(*changes)++;
						return rel_inplace_setop(rel, ul, ur, op_union,
					       	       rel_projections(sql, rel, NULL, 1, 1));
					}
				}
			}
		}

		u = rel_setop(sql->sa, ul, ur, op_union);
		u->exps = rel_projections(sql, rel, NULL, 1, 1);

		if (rel->r) {
			list *ogbe = rel->r;

			gbe = new_exp_list(sql->sa);
			for (n = ogbe->h; n; n = n->next) { 
				sql_exp *e = n->data, *ne;

				ne = list_find_exp( u->exps, e);
				assert(ne);
				ne = exp_column(sql->sa, exp_find_rel_name(ne), exp_name(ne), exp_subtype(ne), ne->card, has_nil(ne), is_intern(ne));
				append(gbe, ne);
			}
		}
		exps = new_exp_list(sql->sa); 
		for (n = u->exps->h, m = rel->exps->h; n && m; n = n->next, m = m->next) {
			sql_exp *ne, *e = n->data, *oa = m->data;

			if (oa->type == e_aggr) {
				sql_subaggr *f = oa->f;
				int cnt = strcmp(f->aggr->base.name,"count")==0;
				sql_subaggr *a = sql_bind_aggr(sql->sa, sql->session->schema, (cnt)?"sum":f->aggr->base.name, exp_subtype(e));

				assert(a);
				/* union of aggr result may have nils 
			   	 * because sum/count of empty set */
				set_has_nil(e);
				e = exp_column(sql->sa, exp_find_rel_name(e), exp_name(e), exp_subtype(e), e->card, has_nil(e), is_intern(e));
				ne = exp_aggr1(sql->sa, e, a, need_distinct(e), 1, e->card, 1);
			} else {
				ne = exp_column(sql->sa, exp_find_rel_name(e), exp_name(e), exp_subtype(e), e->card, has_nil(e), is_intern(e));
			}
			exp_setname(sql->sa, ne, exp_find_rel_name(oa), exp_name(oa));
			append(exps, ne);
		}
		(*changes)++;
		return rel_inplace_groupby( rel, u, gbe, exps);
	}
	return rel;
}

/*
 * Push select down, pushes the selects through (simple) projections. Also
 * it cleans up the projections which become useless.
 */
static sql_rel *
rel_push_select_down(int *changes, mvc *sql, sql_rel *rel) 
{
	list *exps = NULL;
	sql_rel *r = NULL;
	node *n;

	if (rel_is_ref(rel))
		return rel;

	/* merge 2 selects */
	r = rel->l;
	if (is_select(rel->op) && r && is_select(r->op) && !(rel_is_ref(r))) {
		(void)list_merge(r->exps, rel->exps, (fdup)NULL);
		rel->l = NULL;
		rel_destroy(rel);
		(*changes)++;
		return rel_push_select_down(changes, sql, r);
	}
	/* 
	 * Push select through semi/anti join 
	 * 	select (semi(A,B)) == semi(select(A), B) 
	 */
	if (is_select(rel->op) && r && is_semi(r->op) && !(rel_is_ref(r))) {
		rel->l = r->l;
		r->l = rel;
		(*changes)++;
		/* 
		 * if A has 2 references (ie used on both sides of 
		 * the semi join), we also push the select into A. 
		 */
		if (rel_is_ref(rel->l) && rel->l == rel_find_ref(r->r)){
			sql_rel *lx = rel->l;
			sql_rel *rx = r->r;
			if (lx->ref.refcnt == 2 && !rel_is_ref(rx)) {
				while (rx->l && !rel_is_ref(rx->l) &&
	      			       (is_project(rx->op) || 
					is_select(rx->op) ||
					is_join(rx->op)))
						rx = rx->l;
				/* probably we need to introduce a project */
				rel_destroy(rel->l);
				lx = rel_project(sql->sa, rel, rel_projections(sql, rel, NULL, 1, 1));
				r->l = lx;
				rx->l = rel_dup(lx);
			}
		}
		return r;
	}
	exps = rel->exps;

	if (rel->op == op_project && 
	    r && r->op == op_project && !(rel_is_ref(r))) 
		return rel_merge_projects(changes, sql, rel);

	/* push select through join */
	if (is_select(rel->op) && r && is_join(r->op) && !(rel_is_ref(r))) {
		sql_rel *jl = r->l;
		sql_rel *jr = r->r;
		int left = r->op == op_join || r->op == op_left;
		int right = r->op == op_join || r->op == op_right;

		if (r->op == op_full)
			return rel;

		/* introduce selects under the join (if needed) */
		if (!is_select(jl->op))
			r->l = jl = rel_select(sql->sa, jl, NULL);
		if (!is_select(jr->op))
			r->r = jr = rel_select(sql->sa, jr, NULL);
		
		rel->exps = new_exp_list(sql->sa); 
		for (n = exps->h; n; n = n->next) { 
			sql_exp *e = n->data, *ne = NULL;
			int done = 0;
	
			if (left)
				ne = exp_push_down(sql, e, jl, jl);
			if (ne && ne != e) {
				done = 1; 
				rel_select_add_exp(jl, ne);
			} else if (right) {
				ne = exp_push_down(sql, e, jr, jr);
				if (ne && ne != e) {
					done = 1; 
					rel_select_add_exp(jr, ne);
				}
			}
			if (!done)
				append(rel->exps, e);
			*changes += done;
		}
		return rel;
	}

	/* merge select and cross product ? */
	if (is_select(rel->op) && r && r->op == op_join && !(rel_is_ref(r))) {
		list *exps = rel->exps;

		if (!r->exps)
			r->exps = new_exp_list(sql->sa); 
		rel->exps = new_exp_list(sql->sa); 
		for (n = exps->h; n; n = n->next) { 
			sql_exp *e = n->data;

			if (exp_is_join_exp(e) == 0) {
				append(r->exps, e);
				(*changes)++;
			} else {
				append(rel->exps, e);
			}
		}
		return rel;
	}

	if (is_select(rel->op) && r && r->op == op_project && !(rel_is_ref(r))){
		list *exps = rel->exps;
		sql_rel *pl;
		/* we cannot push through rank (row_number etc) functions or
		   projects with distinct */
		if (!r->l || project_unsafe(r))
			return rel;

		/* here we need to fix aliases */
		rel->exps = new_exp_list(sql->sa); 
		pl = r->l;
		/* introduce selects under the project (if needed) */
		if (!is_select(pl->op))
			r->l = pl = rel_select(sql->sa, pl, NULL);

		/* for each exp check if we can rename it */
		for (n = exps->h; n; n = n->next) { 
			sql_exp *e = n->data, *ne = NULL;

			/* sometimes we also have functions in the expression list (TODO change them to e_cmp (predicates like (1=0))) */
			if (e->type == e_cmp) {
				ne = exp_push_down_prj(sql, e, r, pl);

				/* can we move it down */
				if (ne && ne != e) {
					rel_select_add_exp(pl, ne);
					(*changes)++;
				} else {
					append(rel->exps, (ne)?ne:e);
				}
			} else {
				list_append(rel->exps, e);
			}
		}
		return rel;
	}
	return rel;
}

static sql_rel *
rel_push_select_down_join(int *changes, mvc *sql, sql_rel *rel) 
{
	list *exps = NULL;
	sql_rel *r = NULL;
	node *n;

	exps = rel->exps;
	r = rel->l;

	/* push select through join */
	if (is_select(rel->op) && r && r->op == op_join && !(rel_is_ref(r))) {
		rel->exps = new_exp_list(sql->sa); 
		for (n = exps->h; n; n = n->next) { 
			sql_exp *e = n->data;
			if (e->type == e_cmp && !e->f && !is_complex_exp(e->flag)) {
				sql_exp *re = e->r;

				if (re->card >= CARD_AGGR) {
					rel->l = rel_push_join(sql->sa, r, e->l, re, e);

				} else {
					rel->l = rel_push_select(sql->sa, r, e->l, e);
				}
				/* only pushed down selects are counted */
				if (r == rel->l) {
					(*changes)++;
				} else { /* Do not introduce an extra select */
					sql_rel *r = rel->l;

					rel->l = r->l;
					r->l = NULL;
					list_append(rel->exps, e);
					rel_destroy(r);
				}
				assert(r == rel->l);
			} else {
				list_append(rel->exps, e);
			} 
		}
		return rel;
	}
	return rel;
}

static sql_rel *
rel_remove_empty_select(int *changes, mvc *sql, sql_rel *rel) 
{
	(void)sql;

	if ((is_join(rel->op) || is_semi(rel->op) || is_select(rel->op) || is_project(rel->op) || rel->op == op_topn) && rel->l) {
		sql_rel *l = rel->l;
		if (is_select(l->op) && !(rel_is_ref(l)) &&
		   (!l->exps || list_length(l->exps) == 0)) {
			rel->l = l->l;
			l->l = NULL;
			rel_destroy(l);
			(*changes)++;
		} 
	}
	if ((is_join(rel->op) || is_semi(rel->op) || is_set(rel->op)) && rel->r) {
		sql_rel *r = rel->r;
		if (is_select(r->op) && !(rel_is_ref(r)) &&
	   	   (!r->exps || list_length(r->exps) == 0)) {
			rel->r = r->l;
			r->l = NULL;
			rel_destroy(r);
			(*changes)++;
		}
	} 
	if (is_join(rel->op) && rel->exps && list_length(rel->exps) == 0) 
		rel->exps = NULL;
	return rel;
}

/*
 * Push {semi}joins down, pushes the joins through group by expressions. 
 * When the join is on the group by columns, we can push the joins left
 * under the group by.
 *
 * {semi}join( A, groupby( B ) [gbe][aggrs] ) [ gbe == A.x ]
 * ->
 * {semi}join( A, groupby( semijoin(B,A) [gbe == A.x] ) [gbe][aggrs] ) [ gbe == A.x ]
 */
static sql_rel *
rel_push_join_down(int *changes, mvc *sql, sql_rel *rel) 
{
	list *exps = NULL;

	(void)*changes;
	if (((is_join(rel->op) && rel->exps) || is_semi(rel->op)) && rel->l) {
		sql_rel *gb = rel->r, *ogb = gb, *l = NULL, *rell = rel->l;

		if (gb->op == op_project)
			gb = gb->l;

		if (is_basetable(rell->op))
			return rel;

		exps = rel->exps;
		if (gb && gb->op == op_groupby && gb->r && list_length(gb->r)) {
			list *jes = new_exp_list(sql->sa);
			node *n, *m;
			list *gbes = gb->r;
			/* find out if all group by expressions are used in the join */
			for(n = gbes->h; n; n = n->next) {
				sql_exp *gbe = n->data;
				int fnd = 0;
				char *rname = NULL, *name = NULL;

				/* project in between, ie find alias */
				/* first find expression in expression list */
				gbe = exp_uses_exp( gb->exps, gbe);
				if (!gbe)
					continue;
				if (ogb != gb) 
					gbe = exp_uses_exp( ogb->exps, gbe);
				if (gbe) {
					rname = exp_find_rel_name(gbe);
					name = exp_name(gbe);
				}

				for (m = exps->h; m && !fnd; m = m->next) {
					sql_exp *je = m->data;

					if (je->card >= CARD_ATOM && je->type == e_cmp && 
					    !is_complex_exp(je->flag)) {
						/* expect right expression to match */
						sql_exp *r = je->r;

						if (r == 0 || r->type != e_column)
							continue;
						if (r->l && rname && strcmp(r->l, rname) == 0 && strcmp(r->r, name)==0) {
							fnd = 1;
						} else if (!r->l && !rname  && strcmp(r->r, name)==0) {
							fnd = 1;
						}
						if (fnd) {
							sql_exp *re = exp_push_down_prj(sql, r, gb, gb->l);
							if (!re) {
								fnd = 0;
							} else {
								je = exp_compare(sql->sa, je->l, re, je->flag);
								list_append(jes, je);
							}
						}
					}
				}
				if (!fnd) 
					return rel;
			}
			l = rel_dup(rel->l);

			/* push join's left side (as semijoin) down group by */
			l = gb->l = rel_crossproduct(sql->sa, gb->l, l, op_semi);
			l->exps = jes;
			return rel;
		} 
	}
	return rel;
}

/*
 * Push semijoins down, pushes the semijoin through a join. 
 *
 * semijoin( join(A, B) [ A.x == B.y ], C ) [ A.z == C.c ]
 * ->
 * join( semijoin(A, C) [ A.z == C.c ], B ) [ A.x == B.y ]
 */
#if 0
static sql_rel *
rel_push_semijoin_down(int *changes, mvc *sql, sql_rel *rel) 
{
	list *exps = NULL;

	(void)*changes;
	if (is_semi(rel->op) && rel->exps && rel->l) {
		sql_rel *l = rel->l, *ol = l, *ll = NULL, *lr = NULL;
		sql_rel *r = rel->r;
		list *exps = rel->exps, *nsexps, *njexps;

		/* handle project 
		if (l->op == op_project && !need_distinct(l))
			l = l->l;
		*/

		if (!is_join(l->op)  
			return rel;

		ll = l->l;
		lr = l->r;
		/* semijoin shouldn't be based on right relation of join */)
		for(n = exps->h; n; n = n->next) {
			sql_exp *sje = n->data;

			if (is_complex_exp(e->flag) || 
			    rel_has_exp(lr, sje->l) ||
			    rel_has_exp(lr, sje->r))
				return rel;
			}
		} 
		nsexps = list_new(sql->sa);
		for(n = exps->h; n; n = n->next) {
			sql_exp *sje = n->data;
		} 
		njexps = list_new(sql->sa);
		if (l->exps) {
			for(n = l->exps->h; n; n = n->next) {
				sql_exp *sje = n->data;
			} 
		}
		l = rel_crossproduce(sql->sa, ll, r, op_semi);
		l->exps = nsexps;
		rel = rel_inplace_join(rel, l, lr, op_join, njexps);
	}
	return rel;
}
#endif

static int
rel_is_join_on_pkey( sql_rel *rel ) 
{
	node *n;

	if (!rel || !rel->exps)
		return 0;
	for (n = rel->exps->h; n; n = n->next){
		sql_exp *je = n->data;

		if (je->type == e_cmp && je->flag == cmp_equal &&
		    find_prop(((sql_exp*)je->l)->p, PROP_HASHIDX)) { /* aligned PKEY JOIN */
			fcmp cmp = (fcmp)&kc_column_cmp;
			sql_exp *e = je->l;
			sql_column *c = exp_find_column(rel, e, -2);

			if (c && c->t->p && list_find(c->t->pkey->k.columns, c, cmp) != NULL) 
				return 1;
		}
	}
	return 0;
}

static int
rel_part_nr( sql_rel *rel, sql_exp *e )
{
	sql_column *c;
	sql_table *pp;
	assert(e->type == e_cmp);

	c = exp_find_column(rel, e->l, -1); 
	if (!c)
		c = exp_find_column(rel, e->r, -1); 
	if (!c)
		return -1;
	pp = c->t;
	if (pp->p)
		return list_position(pp->p->tables.set, pp);
	return -1;
}

static int
rel_uses_part_nr( sql_rel *rel, sql_exp *e, int pnr )
{
	sql_column *c;
	assert(e->type == e_cmp);

	/* 
	 * following case fails. 
	 *
	 * semijoin( A1, union [A1, A2] )
	 * The union will never return proper column (from A2).
	 * ie need different solution (probaly pass pnr).
	 */
	c = exp_find_column(rel, e->l, pnr); 
	if (!c)
		c = exp_find_column(rel, e->r, pnr); 
	if (c) {
		sql_table *pp = c->t;
		if (pp->p && list_position(pp->p->tables.set, pp) == pnr)
			return 1;
	}
	/* for projects we may need to do a rename! */
	if (is_project(rel->op) || is_topn(rel->op))
		return rel_uses_part_nr( rel->l, e, pnr);

	if (is_union(rel->op) || is_join(rel->op) || is_semi(rel->op)) {
		if (rel_uses_part_nr( rel->l, e, pnr))
			return 1;
		if (!is_semi(rel->op) && rel_uses_part_nr( rel->r, e, pnr))
			return 1;
	}
	return 0;
}

/*
 * Push (semi)joins down unions, this is basically for merge tables, where
 * we know that the fk-indices are split over two clustered merge tables.
 */
static sql_rel *
rel_push_join_down_union(int *changes, mvc *sql, sql_rel *rel) 
{
	if (((is_join(rel->op) && !is_outerjoin(rel->op)) || is_semi(rel->op)) && rel->exps) {
		sql_rel *l = rel->l, *r = rel->r, *ol = l, *or = r;
		list *exps = rel->exps;
		sql_exp *je = exps->h->data;

		if (!l || !r || need_distinct(l) || need_distinct(r))
			return rel;
		if (l->op == op_project)
			l = l->l;
		if (r->op == op_project)
			r = r->l;

		/* both sides only if we have a join index */
		if (!l || !r ||(is_union(l->op) && is_union(r->op) && 
			!find_prop(je->p, PROP_JOINIDX) && /* FKEY JOIN */
			!rel_is_join_on_pkey(rel))) /* aligned PKEY JOIN */
			return rel;

		ol->subquery = or->subquery = 0;
		if ((is_union(l->op) && !need_distinct(l)) && !is_union(r->op)){
			sql_rel *nl, *nr;
			sql_rel *ll = rel_dup(l->l), *lr = rel_dup(l->r);

			/* join(union(a,b), c) -> union(join(a,c), join(b,c)) */
			if (!is_project(ll->op))
				ll = rel_project(sql->sa, ll, 
					rel_projections(sql, ll, NULL, 1, 1));
			if (!is_project(lr->op))
				lr = rel_project(sql->sa, lr, 
					rel_projections(sql, lr, NULL, 1, 1));
			rel_rename_exps(sql, l->exps, ll->exps);
			rel_rename_exps(sql, l->exps, lr->exps);
			if (l != ol) {
				ll = rel_project(sql->sa, ll, NULL);
				ll->exps = exps_copy(sql->sa, ol->exps);
				lr = rel_project(sql->sa, lr, NULL);
				lr->exps = exps_copy(sql->sa, ol->exps);
			}	
			nl = rel_crossproduct(sql->sa, ll, rel_dup(or), rel->op);
			nr = rel_crossproduct(sql->sa, lr, rel_dup(or), rel->op);
			nl->exps = exps_copy(sql->sa, exps);
			nr->exps = exps_copy(sql->sa, exps);
			(*changes)++;
			return rel_inplace_setop(rel, nl, nr, op_union, rel_projections(sql, rel, NULL, 1, 1));
		} else if (is_union(l->op) && !need_distinct(l) &&
			   is_union(r->op) && !need_distinct(r)) {
			sql_rel *nl, *nr;
			sql_rel *ll = rel_dup(l->l), *lr = rel_dup(l->r);
			sql_rel *rl = rel_dup(r->l), *rr = rel_dup(r->r);

			/* join(union(a,b), union(c,d)) -> union(join(a,c), join(b,d)) */
			if (!is_project(ll->op))
				ll = rel_project(sql->sa, ll, 
					rel_projections(sql, ll, NULL, 1, 1));
			if (!is_project(lr->op))
				lr = rel_project(sql->sa, lr, 
					rel_projections(sql, lr, NULL, 1, 1));
			rel_rename_exps(sql, l->exps, ll->exps);
			rel_rename_exps(sql, l->exps, lr->exps);
			if (l != ol) {
				ll = rel_project(sql->sa, ll, NULL);
				ll->exps = exps_copy(sql->sa, ol->exps);
				lr = rel_project(sql->sa, lr, NULL);
				lr->exps = exps_copy(sql->sa, ol->exps);
			}	
			if (!is_project(rl->op))
				rl = rel_project(sql->sa, rl, 
					rel_projections(sql, rl, NULL, 1, 1));
			if (!is_project(rr->op))
				rr = rel_project(sql->sa, rr, 
					rel_projections(sql, rr, NULL, 1, 1));
			rel_rename_exps(sql, r->exps, rl->exps);
			rel_rename_exps(sql, r->exps, rr->exps);
			if (r != or) {
				rl = rel_project(sql->sa, rl, NULL);
				rl->exps = exps_copy(sql->sa, or->exps);
				rr = rel_project(sql->sa, rr, NULL);
				rr->exps = exps_copy(sql->sa, or->exps);
			}	
			nl = rel_crossproduct(sql->sa, ll, rl, rel->op);
			nr = rel_crossproduct(sql->sa, lr, rr, rel->op);
			nl->exps = exps_copy(sql->sa, exps);
			nr->exps = exps_copy(sql->sa, exps);

			(*changes)++;
			return rel_inplace_setop(rel, nl, nr, op_union, rel_projections(sql, rel, NULL, 1, 1));
		} else if (!is_union(l->op) && 
			   is_union(r->op) && !need_distinct(r) &&
			   !is_semi(rel->op)) {
			sql_rel *nl, *nr;
			sql_rel *rl = rel_dup(r->l), *rr = rel_dup(r->r);

			/* join(a, union(b,c)) -> union(join(a,b), join(a,c)) */
			if (!is_project(rl->op))
				rl = rel_project(sql->sa, rl, 
					rel_projections(sql, rl, NULL, 1, 1));
			if (!is_project(rr->op))
				rr = rel_project(sql->sa, rr, 
					rel_projections(sql, rr, NULL, 1, 1));
			rel_rename_exps(sql, r->exps, rl->exps);
			rel_rename_exps(sql, r->exps, rr->exps);
			if (r != or) {
				rl = rel_project(sql->sa, rl, NULL);
				rl->exps = exps_copy(sql->sa, or->exps);
				rr = rel_project(sql->sa, rr, NULL);
				rr->exps = exps_copy(sql->sa, or->exps);
			}	
			nl = rel_crossproduct(sql->sa, rel_dup(ol), rl, rel->op);
			nr = rel_crossproduct(sql->sa, rel_dup(ol), rr, rel->op);
			nl->exps = exps_copy(sql->sa, exps);
			nr->exps = exps_copy(sql->sa, exps);

			(*changes)++;
			return rel_inplace_setop(rel, nl, nr, op_union, rel_projections(sql, rel, NULL, 1, 1));
		/* {semi}join ( A1, union (A2, B)) [A1.partkey = A2.partkey] ->
		 * {semi}join ( A1, A2 ) 
		 * and
		 * {semi}join ( A1, union (B, A2)) [A1.partkey = A2.partkey] ->
		 * {semi}join ( A1, A2 ) 
		 * (ie a single part on the left)
		 *
		 * Howto detect that a relation isn't matching.
		 *
		 * partitioning is currently done only on pkey/fkey's
		 * ie only matching per part if join is on pkey/fkey (parts)
		 *
		 * and part numbers should match.
		 *
		 * */
		} else if (!is_union(l->op) && 
			   is_union(r->op) && !need_distinct(r) &&
			   is_semi(rel->op) && rel_is_join_on_pkey(rel)) {
			/* use first join expression, to find part nr */
			sql_exp *je = rel->exps->h->data;
			int lpnr = rel_part_nr(l, je);
			sql_rel *rl = r->l;
			sql_rel *rr = r->r;

			if (lpnr < 0)
				return rel;
			/* case 1: uses left not right */
			if (rel_uses_part_nr(rl, je, lpnr) && 
			   !rel_uses_part_nr(rr, je, lpnr)) {
				sql_rel *nl;

				rl = rel_dup(rl);
				if (!is_project(rl->op))
					rl = rel_project(sql->sa, rl, 
					rel_projections(sql, rl, NULL, 1, 1));
				rel_rename_exps(sql, r->exps, rl->exps);
				if (r != or) {
					rl = rel_project(sql->sa, rl, NULL);
					rl->exps = exps_copy(sql->sa, or->exps);
				}	
				nl = rel_crossproduct(sql->sa, rel_dup(ol), rl, rel->op);
				nl->exps = exps_copy(sql->sa, exps);
				(*changes)++;
				return rel_inplace_project(sql->sa, rel, nl, rel_projections(sql, rel, NULL, 1, 1));
			/* case 2: uses right not left */
			} else if (!rel_uses_part_nr(rl, je, lpnr) && 
				    rel_uses_part_nr(rr, je, lpnr)) {
				sql_rel *nl;

				rr = rel_dup(rr);
				if (!is_project(rr->op))
					rr = rel_project(sql->sa, rr, 
						rel_projections(sql, rr, NULL, 1, 1));
				rel_rename_exps(sql, r->exps, rr->exps);
				if (r != or) {
					rr = rel_project(sql->sa, rr, NULL);
					rr->exps = exps_copy(sql->sa, or->exps);
				}	
				nl = rel_crossproduct(sql->sa, rel_dup(ol), rr, rel->op);
				nl->exps = exps_copy(sql->sa, exps);
				(*changes)++;
				return rel_inplace_project(sql->sa, rel, nl, rel_projections(sql, rel, NULL, 1, 1));
			}
		}
	}
	return rel;
}

static int 
rel_is_empty( sql_rel *rel )
{
	(void)rel;
	if ((is_join(rel->op) || is_semi(rel->op)) && rel->exps) {
		sql_rel *l = rel->l, *r = rel->r;

		if (rel_is_empty(l) || (is_join(rel->op) && rel_is_empty(r)))
			return 1;
		/* check */
		if (rel_is_join_on_pkey(rel)) {
			sql_exp *je = rel->exps->h->data;
			int lpnr = rel_part_nr(l, je);

			if (lpnr >= 0 && !rel_uses_part_nr(r, je, lpnr))
				return 1;
		}
	}
	if (!is_union(rel->op) && 
			(is_project(rel->op) || is_topn(rel->op)) && rel->l)
		return rel_is_empty(rel->l);
	return 0;
}

/* non overlapping partitions should be removed */
static sql_rel *
rel_remove_empty_join(mvc *sql, sql_rel *rel, int *changes) 
{
	/* recurse check rel_is_empty 
	 * For half empty unions replace by projects
	 * */
	if (is_union(rel->op)) {
		sql_rel *l = rel->l, *r = rel->r;

		rel->l = l = rel_remove_empty_join(sql, l, changes);
		rel->r = r = rel_remove_empty_join(sql, r, changes);
		if (rel_is_empty(l)) {
			(*changes)++;
			return rel_inplace_project(sql->sa, rel, rel_dup(r), rel->exps);
		} else if (rel_is_empty(r)) {
			(*changes)++;
			return rel_inplace_project(sql->sa, rel, rel_dup(l), rel->exps);
		}
	} else if ((is_project(rel->op) || is_topn(rel->op) || is_select(rel->op)) && rel->l) {
		rel->l = rel_remove_empty_join(sql, rel->l, changes);
	} else if (is_join(rel->op)) {
		rel->l = rel_remove_empty_join(sql, rel->l, changes);
		rel->r = rel_remove_empty_join(sql, rel->r, changes);
	}
	return rel;
}

static sql_rel *
rel_push_select_down_union(int *changes, mvc *sql, sql_rel *rel) 
{
	if (is_select(rel->op) && rel->l && rel->exps) {
		sql_rel *u = rel->l, *ou = u;
		sql_rel *s = rel;
		sql_rel *ul = u->l;
		sql_rel *ur = u->r;

		if (u->op == op_project)
			u = u->l;

		if (!u || !is_union(u->op) || need_distinct(u) || !u->exps || rel_is_ref(u))
			return rel;

		ul = u->l;
		ur = u->r;

		rel->subquery = 0;
		u->subquery = 0;
		ul->subquery = 0;
		ur->subquery = 0;
		ul = rel_dup(ul);
		ur = rel_dup(ur);
		if (!is_project(ul->op)) 
			ul = rel_project(sql->sa, ul, 
				rel_projections(sql, ul, NULL, 1, 1));
		if (!is_project(ur->op)) 
			ur = rel_project(sql->sa, ur, 
				rel_projections(sql, ur, NULL, 1, 1));
		rel_rename_exps(sql, u->exps, ul->exps);
		rel_rename_exps(sql, u->exps, ur->exps);

		if (u != ou) {
			ul = rel_project(sql->sa, ul, NULL);
			ul->exps = exps_copy(sql->sa, ou->exps);
			rel_rename_exps(sql, ou->exps, ul->exps);
			ur = rel_project(sql->sa, ur, NULL);
			ur->exps = exps_copy(sql->sa, ou->exps);
			rel_rename_exps(sql, ou->exps, ur->exps);
		}	

		/* introduce selects under the set (if needed) */
		ul = rel_select(sql->sa, ul, NULL);
		ur = rel_select(sql->sa, ur, NULL);
		
		ul->exps = exps_copy(sql->sa, s->exps);
		ur->exps = exps_copy(sql->sa, s->exps);

		rel = rel_inplace_setop(rel, ul, ur, op_union, rel_projections(sql, rel, NULL, 1, 1));
		(*changes)++;
		return rel;
	}
	return rel;
}

static int
exps_unique( list *exps )
{
	node *n;

	if ((n = exps->h) != NULL) {
		sql_exp *e = n->data;

		if (e && find_prop(e->p, PROP_HASHIDX))
			return 1;
	}
	return 0;
}

static sql_rel *
rel_push_project_down_union(int *changes, mvc *sql, sql_rel *rel) 
{
	if (rel->op == op_project && rel->l && rel->exps && !rel->r) {
		int need_distinct = need_distinct(rel);
		sql_rel *u = rel->l;
		sql_rel *p = rel;
		sql_rel *ul = u->l;
		sql_rel *ur = u->r;

		if (!u || !is_union(u->op) || need_distinct(u) || !u->exps || rel_is_ref(u))
			return rel;

		rel->subquery = 0;
		u->subquery = 0;
		ul = rel_dup(ul);
		ur = rel_dup(ur);

		if (!is_project(ul->op)) 
			ul = rel_project(sql->sa, ul, 
				rel_projections(sql, ul, NULL, 1, 1));
		if (!is_project(ur->op)) 
			ur = rel_project(sql->sa, ur, 
				rel_projections(sql, ur, NULL, 1, 1));
		need_distinct = (need_distinct && 
				(!exps_unique(ul->exps) ||
				 !exps_unique(ur->exps)));
		rel_rename_exps(sql, u->exps, ul->exps);
		rel_rename_exps(sql, u->exps, ur->exps);

		/* introduce projects under the set */
		ul = rel_project(sql->sa, ul, NULL);
		if (need_distinct)
			set_distinct(ul);
		ur = rel_project(sql->sa, ur, NULL);
		if (need_distinct)
			set_distinct(ur);
		
		ul->exps = exps_copy(sql->sa, p->exps);
		ur->exps = exps_copy(sql->sa, p->exps);

		rel = rel_inplace_setop(rel, ul, ur, op_union,
			rel_projections(sql, rel, NULL, 1, 1));
		if (need_distinct)
			set_distinct(rel);
		(*changes)++;
		return rel;
	}
	return rel;
}

static sql_exp *
rel_find_aggr_exp(sql_allocator *sa, sql_rel *rel, list *exps, sql_exp *e, char *name)
{
 	list *ea = e->l;
	sql_exp *a = NULL, *eae;
	node *n;

	(void)rel;
	if (list_length(ea) != 1)
		return NULL;
	eae = ea->h->data;
	if (eae->type != e_column)
		return NULL;
	for( n = exps->h; n; n = n->next) {
		a = n->data;
		
		if (a->type == e_aggr) {
			sql_subaggr *af = a->f;
			list *aa = a->l;
			
			/* TODO handle distinct and no-nil etc ! */
			if (strcmp(af->aggr->base.name, name) == 0 &&
				/* TODO handle count (has no args!!) */
			    aa && list_length(aa) == 1) {
				sql_exp *aae = aa->h->data;

				if (eae->type == e_column &&
				    ((!aae->l && !eae->l) ||
				    (aae->l && eae->l &&
				    strcmp(aae->l, eae->l) == 0)) &&
				    (aae->r && eae->r &&
				    strcmp(aae->r, eae->r) == 0)) 
					return exp_column(sa, a->rname, exp_name(a), exp_subtype(a), a->card, has_nil(a), is_intern(a));
			}
		}
	}
	return NULL;
}

/* TODO for count we need remove useless 'converts' etc */
/* rewrite avg into sum/count */
static sql_rel *
rel_avg2sum_count(int *changes, mvc *sql, sql_rel *rel)
{
	if (is_groupby(rel->op) && !rel_is_ref(rel)) {
		list *pexps, *nexps = new_exp_list(sql->sa), *avgs = new_exp_list(sql->sa);
		list *aexps = new_exp_list(sql->sa); /* alias list */
		node *m, *n;

		/* Find all avg's */
		for (m = rel->exps->h; m; m = m->next) {
			sql_exp *e = m->data;

			if (e->type == e_aggr) {
				sql_subaggr *a = e->f;
				
				if (strcmp(a->aggr->base.name, "avg") == 0) {
					append(avgs, e);
					continue; 
				}
			}
			/* alias for local aggr exp */
			if (e->type == e_column && 
			   (!list_find_exp(rel->r, e) && 
			    !rel_find_exp(rel->l, e)))  
				append(aexps, e);
			else 
				append(nexps, e);
		}
		if (!list_length(avgs)) 
			return rel;

		/* For each avg, find count and sum */
		for (m = avgs->h; m; m = m->next) {
			list *args;
			sql_exp *avg = m->data, *navg, *cond, *cnt_d;
			sql_exp *cnt = rel_find_aggr_exp(sql->sa, rel, nexps, avg, "count");
			sql_exp *sum = rel_find_aggr_exp(sql->sa, rel, nexps, avg, "sum");
			sql_subfunc *div, *ifthen, *cmp;
			sql_subtype *dbl_t;
			char *rname = NULL, *name = NULL;

			rname = avg->rname;
			name = avg->name;
			if (!cnt) {
				list *l = avg->l;
				sql_subaggr *cf = sql_bind_aggr(sql->sa, sql->session->schema, "count", exp_subtype(l->h->data));
				sql_exp *e = exp_aggr(sql->sa, list_dup(avg->l, (fdup)NULL), cf, need_distinct(avg), need_no_nil(avg), avg->card, has_nil(avg));

				exp_label(sql->sa, e, ++sql->label);
				append(nexps, e);
				cnt = exp_column(sql->sa, NULL, exp_name(e), exp_subtype(e), e->card, has_nil(e), is_intern(e));
			}
			if (!sum) {
				list *l = avg->l;
				sql_subaggr *sf = sql_bind_aggr(sql->sa, sql->session->schema, "sum", exp_subtype(l->h->data));
				sql_exp *e = exp_aggr(sql->sa, list_dup(avg->l, (fdup)NULL), sf, need_distinct(avg), need_no_nil(avg), avg->card, has_nil(avg));

				exp_label(sql->sa, e, ++sql->label);
				append(nexps, e);
				sum = exp_column(sql->sa, NULL, exp_name(e), exp_subtype(e), e->card, has_nil(e), is_intern(e));
			}
			/* create new sum/cnt exp */

			/* For now we always convert to dbl */
			dbl_t = sql_bind_localtype("dbl");
			cnt_d = exp_convert(sql->sa, cnt, exp_subtype(cnt), dbl_t);
			sum = exp_convert(sql->sa, sum, exp_subtype(sum), dbl_t);

			args = new_exp_list(sql->sa);
			append(args, cnt);
			append(args, exp_atom_wrd(sql->sa, 0));
			cmp = find_func(sql, "=", args);
			assert(cmp);
			cond = exp_op(sql->sa, args, cmp);

			args = new_exp_list(sql->sa);
			append(args, cond);
			append(args, exp_atom(sql->sa, atom_general(sql->sa, dbl_t, NULL)));
			append(args, cnt_d);
			ifthen = find_func(sql, "ifthenelse", args);
			assert(ifthen);
			cnt_d = exp_op(sql->sa, args, ifthen);

			args = new_exp_list(sql->sa);
			append(args, sum);
			append(args, cnt_d);
			div = find_func(sql, "sql_div", args);
			assert(div);
			navg = exp_op(sql->sa, args, div);

			exp_setname(sql->sa, navg, rname, name );
			m->data = navg; 
		}
		pexps = new_exp_list(sql->sa);
		for (m = rel->exps->h, n = avgs->h; m; m = m->next) {
			sql_exp *e = m->data;

			if (e->type == e_aggr) {
				sql_subaggr *a = e->f;
				
				if (strcmp(a->aggr->base.name, "avg") == 0) {
					sql_exp *avg = n->data;

					append(pexps, avg);
					n = n->next;
					continue; 
				}
			}
			/* alias for local aggr exp */
			if (e->type == e_column && !rel_find_exp(rel->l, e))  
				append(pexps, e);
			else 
				append(pexps, exp_column(sql->sa, exp_find_rel_name(e), exp_name(e), exp_subtype(e), e->card, has_nil(e), is_intern(e)));
		}
		rel->exps = nexps;
		rel = rel_project(sql->sa, rel, pexps);
		set_processed(rel);
		(*changes)++;
	}
	return rel;
}

/* Compute the efficiency of using this expression early in a group by list */
static int
score_gbe( mvc *sql, sql_rel *rel, sql_exp *e)
{
	int res = 10;
	sql_subtype *t = exp_subtype(e);
	sql_column *c = NULL;

	/* can we find out if the underlying table is sorted */
	if ( (c = exp_find_column(rel, e, -2)) != NULL) {
		if (mvc_is_sorted (sql, c)) 
			res += 500;
	}

	/* is the column selective */

	/* prefer the shorter var types over the longer onces */
	if (!EC_FIXED(t->type->eclass) && t->digits)
		res -= t->digits;
	/* smallest type first */
	if (EC_FIXED(t->type->eclass))
		res -= t->type->eclass; 
	return res;
}

/* reorder group by expressions */
static sql_rel *
rel_groupby_order(int *changes, mvc *sql, sql_rel *rel) 
{
	list *gbe = rel->r;

	(void)*changes;
	if (is_groupby(rel->op) && list_length(gbe) > 1 && list_length(gbe)<9) {
		node *n;
		int i, *scores = calloc(list_length(gbe), sizeof(int));

		for (i = 0, n = gbe->h; n; i++, n = n->next) {
			scores[i] = score_gbe(sql, rel, n->data);
		}
		rel->r = list_keysort(gbe, scores, (fdup)NULL);

		free(scores);
	}
	return rel;
}


/* reduce group by expressions based on pkey info 
 *
 * The reduced group by and aggr expressions are restored via
 * a join with the base table (ie which is similar to late projection).
 */

static sql_rel *
rel_reduce_groupby_exps(int *changes, mvc *sql, sql_rel *rel) 
{
	list *gbe = rel->r;

	if (is_groupby(rel->op) && rel->r && !rel_is_ref(rel)) {
		node *n, *m;
		signed char *scores = malloc(list_length(gbe));
		int k, j, i;
		sql_column *c;
		sql_table **tbls;
		sql_rel **bts, *bt = NULL;

		gbe = rel->r;
		tbls = (sql_table**)malloc(sizeof(sql_table*)*list_length(gbe));
		bts = (sql_rel**)malloc(sizeof(sql_rel*)*list_length(gbe));
		for (k = 0, i = 0, n = gbe->h; n; n = n->next, k++) {
			sql_exp *e = n->data;

			c = exp_find_column_(rel, e, -2, &bt);
			if (c) {
				for(j = 0; j < i; j++)
					if (c->t == tbls[j] && bts[j] == bt)
						break;
				tbls[j] = c->t;
				bts[j] = bt;
				i += (j == i);
			}
		}
		if (i) { /* forall tables find pkey and 
				remove useless other columns */
			for(j = 0; j < i; j++) {
				int l, nr = 0, cnr = 0;

				k = list_length(gbe);
				memset(scores, 0, list_length(gbe));
				if (tbls[j]->pkey) {
					for (l = 0, n = gbe->h; l < k && n; l++, n = n->next) {
						fcmp cmp = (fcmp)&kc_column_cmp;
						sql_exp *e = n->data;

						c = exp_find_column_(rel, e, -2, &bt);
						if (c && c->t == tbls[j] && bts[j] == bt &&  
						    list_find(tbls[j]->pkey->k.columns, c, cmp) != NULL) {
							scores[l] = 1;
							nr ++;
						} else if (c && c->t == tbls[j] && bts[j] == bt) { 
							/* Okay we can cleanup a group by column */
							scores[l] = -1;
							cnr ++;
						}
					}
				}
				if (nr) { 
					int all = (list_length(tbls[j]->pkey->k.columns) == nr); 
					sql_kc *kc = tbls[j]->pkey->k.columns->h->data; 

					c = kc->c;
					for (l = 0, n = gbe->h; l < k && n; l++, n = n->next) {
						sql_exp *e = n->data;

						/* pkey based group by */
						if (scores[l] == 1 && ((all || 
						   /* first of key */
						   (c == exp_find_column(rel, e, -2))) && !find_prop(e->p, PROP_HASHIDX)))
							e->p = prop_create(sql->sa, PROP_HASHIDX, e->p);
					}
					for (m = rel->exps->h; m; m = m->next ){
						sql_exp *e = m->data;

						for (l = 0, n = gbe->h; l < k && n; l++, n = n->next) {
							sql_exp *gb = n->data;

							/* pkey based group by */
							if (scores[l] == 1 && exp_match_exp(e,gb) && find_prop(gb->p, PROP_HASHIDX) && !find_prop(e->p, PROP_HASHIDX)) {
								e->p = prop_create(sql->sa, PROP_HASHIDX, e->p);
								break;
							}

						}
					}
				}
				if (cnr && nr && list_length(tbls[j]->pkey->k.columns) == nr) {
					char rname[16], *rnme = number2name(rname, 16, ++sql->label);
					sql_rel *r = rel_basetable(sql, tbls[j], rnme);
					list *ngbe = new_exp_list(sql->sa);
					list *exps = rel->exps, *nexps = new_exp_list(sql->sa);
					list *lpje = new_exp_list(sql->sa);

					r = rel_project(sql->sa, r, new_exp_list(sql->sa));
					for (l = 0, n = gbe->h; l < k && n; l++, n = n->next) {
						sql_exp *e = n->data;

						/* keep the group by columns which form a primary key
						 * of this table. And those unrelated to this table. */
						if (scores[l] != -1) 
							append(ngbe, e); 
						/* primary key's are used in the late projection */
						if (scores[l] == 1) {
							sql_column *c = exp_find_column_(rel, e, -2, &bt);
							
							sql_exp *rs = exp_column(sql->sa, rnme, c->base.name, exp_subtype(e), rel->card, has_nil(e), is_intern(e));
							append(r->exps, rs);

							e = exp_compare(sql->sa, e, rs, cmp_equal);
							append(lpje, e);

							e->p = prop_create(sql->sa, PROP_FETCH, e->p);
						}
					}
					rel->r = ngbe;
					/* remove gbe also from aggr list */
					for (m = exps->h; m; m = m->next ){
						sql_exp *e = m->data;
						int fnd = 0;

						for (l = 0, n = gbe->h; l < k && n && !fnd; l++, n = n->next) {
							sql_exp *gb = n->data;

							if (scores[l] == -1 && exp_match_exp(e,gb)) {
								sql_column *c = exp_find_column_(rel, e, -2, &bt);
								sql_exp *rs = exp_column(sql->sa, rnme, c->base.name, exp_subtype(e), rel->card, has_nil(e), is_intern(e));
								exp_setname(sql->sa, rs, exp_find_rel_name(e), exp_name(e));
								append(r->exps, rs);
								fnd = 1;
							}
						}
						if (!fnd)
							append(nexps, e);
					}
					/* new reduce aggr expression list */
					rel->exps = nexps;
					rel = rel_crossproduct(sql->sa, rel, r, op_join);
					rel->exps = lpje;
					/* only one reduction at a time */
					*changes = 1;
					free(bts);
					free(tbls);
					free(scores);
					return rel;
				} 
				gbe = rel->r;
			}
		}
		free(bts);
		free(tbls);
		free(scores);
	}
	return rel;
}

static sql_exp *split_aggr_and_project(mvc *sql, list *aexps, sql_exp *e);

static void
list_split_aggr_and_project(mvc *sql, list *aexps, list *exps)
{
	node *n;

	if (!exps)
		return ;
	for(n = exps->h; n; n = n->next) 
		n->data = split_aggr_and_project(sql, aexps, n->data);
}

static sql_exp *
split_aggr_and_project(mvc *sql, list *aexps, sql_exp *e)
{
	switch(e->type) {
	case e_aggr:
		/* add to the aggrs */
		list_append(aexps, e);
		if (!exp_name(e)) {
			exp_label(sql->sa, e, ++sql->label);
			e->rname = e->name;
		}
		return exp_column(sql->sa, exp_find_rel_name(e), exp_name(e), exp_subtype(e), e->card, has_nil(e), is_intern(e));
	case e_cmp:
		/* e_cmp's should exist in an aggr expression list */
		assert(0);
	case e_convert:
		e->l = split_aggr_and_project(sql, aexps, e->l);
		return e;
	case e_func: 
		list_split_aggr_and_project(sql, aexps, e->l);
	case e_column: /* constants and columns shouldn't be rewriten */
	case e_atom:
		return e;
	}
	return NULL;
}

/* Pushing projects up the tree. Done very early in the optimizer.
 * Makes later steps easier. 
 */
static sql_rel *
rel_push_project_up(int *changes, mvc *sql, sql_rel *rel) 
{
	/* project/project cleanup is done later */
	if (is_join(rel->op) || is_select(rel->op)) {
		node *n;
		list *exps = NULL, *l_exps, *r_exps;
		sql_rel *l = rel->l;
		sql_rel *r = rel->r;
		sql_rel *t;

		/* Don't rewrite refs, non projections or constant or 
		   order by projections  */
		if (!l || rel_is_ref(l) || 
		   (is_join(rel->op) && (!r || rel_is_ref(r))) ||
		   (is_select(rel->op) && l->op != op_project) ||
		   (is_join(rel->op) && l->op != op_project && r->op != op_project) ||
		  ((l->op == op_project && (!l->l || l->r || project_unsafe(l))) ||
		   (is_join(rel->op) && (is_subquery(r) ||
		    (r->op == op_project && (!r->l || r->r || project_unsafe(r))))))) 
			return rel;

		if (l->op == op_project && l->l) {
			/* Go through the list of project expressions.
			   Check if they can be pushed up, ie are they not
			   changing or introducing any columns used
			   by the upper operator. */

			exps = new_exp_list(sql->sa);
			for (n = l->exps->h; n; n = n->next) { 
				sql_exp *e = n->data;

				if (is_column(e->type) && exp_is_atom(e)) {
					list_append(exps, e);
				} else if (e->type == e_column /*||
					   e->type == e_func ||
					   e->type == e_convert*/) {
					if (e->name && e->name[0] == 'L')
						return rel;
					list_append(exps, e);
				} else {
					return rel;
				}
			}
		} else {
			exps = rel_projections(sql, l, NULL, 1, 1);
		}
		/* also handle right hand of join */
		if (is_join(rel->op) && r->op == op_project && r->l) {
			/* Here we also check all expressions of r like above
			   but also we need to check for ambigious names. */ 

			for (n = r->exps->h; n; n = n->next) { 
				sql_exp *e = n->data;

				if (is_column(e->type) && exp_is_atom(e)) {
					list_append(exps, e);
				} else if (e->type == e_column /*||
					   e->type == e_func ||
					   e->type == e_convert*/) {
					if (e->name && e->name[0] == 'L')
						return rel;
					list_append(exps, e);
				} else {
					return rel;
				}
			}
		} else if (is_join(rel->op)) {
			list *r_exps = rel_projections(sql, r, NULL, 1, 1);

			list_merge(exps, r_exps, (fdup)NULL);
		}
		/* Here we should check for ambigious names ? */
		if (is_join(rel->op) && r) {
			t = (l->op == op_project && l->l)?l->l:l;
			l_exps = rel_projections(sql, t, NULL, 1, 1);
			t = (r->op == op_project && r->l)?r->l:r;
			r_exps = rel_projections(sql, t, NULL, 1, 1);
			for(n = l_exps->h; n; n = n->next) {
				sql_exp *e = n->data;
	
				if (exp_is_atom(e))
					continue;
				if ((e->l && exps_bind_column2(r_exps, e->l, e->r) != NULL) || 
				   (exps_bind_column(r_exps, e->r, NULL) != NULL && (!e->l || !e->r)))
					return rel;
			}
			for(n = r_exps->h; n; n = n->next) {
				sql_exp *e = n->data;
	
				if (exp_is_atom(e))
					continue;
				if ((e->l && exps_bind_column2(l_exps, e->l, e->r) != NULL) || 
				   (exps_bind_column(l_exps, e->r, NULL) != NULL && (!e->l || !e->r)))
					return rel;
			}
		}

		/* rename operator expressions */
		if (l->op == op_project) {
			/* rewrite rel from rel->l into rel->l->l */
			if (rel->exps) {
				list *nexps = new_exp_list(sql->sa);

				for (n = rel->exps->h; n; n = n->next) {
					sql_exp *e = n->data;
	
					e = exp_rename(sql, e, l, l->l);
					assert(e);
					list_append(nexps, e);
				}
				rel->exps = nexps;
			}
			rel->l = l->l;
			l->l = NULL;
			rel_destroy(l);
		}
		if (is_join(rel->op) && r->op == op_project) {
			/* rewrite rel from rel->r into rel->r->l */
			if (rel->exps) {
				list *nexps = new_exp_list(sql->sa);

				for (n = rel->exps->h; n; n = n->next) {
					sql_exp *e = n->data;

					e = exp_rename(sql, e, r, r->l);
					assert(e);
					list_append(nexps, e);
				}
				rel->exps = nexps;
			}
			rel->r = r->l;
			r->l = NULL;
			rel_destroy(r);
		} 
		/* Done, ie introduce new project */
		exps_fix_card(exps, rel->card);
		(*changes)++;
		return rel_inplace_project(sql->sa, rel, NULL, exps);
	}
	if (is_groupby(rel->op) && !rel_is_ref(rel) && rel->exps) {
		node *n;
		int fnd = 0;
		list *aexps, *pexps;

		/* check if some are expressions aren't e_aggr */
		for (n = rel->exps->h; n && !fnd; n = n->next) {
			sql_exp *e = n->data;

			if (e->type != e_aggr && e->type != e_column)
				fnd = 1;
		}
		/* only aggr, no rewrite needed */
		if (!fnd) 
			return rel;

		aexps = list_new(sql->sa);
		pexps = list_new(sql->sa);
		for ( n = rel->exps->h; n; n = n->next) {
			sql_exp *e = n->data, *ne = NULL;

			switch (e->type) {	
			case e_atom: /* move over to the projection */
				list_append(pexps, e);
				break;
			case e_func: 
			case e_convert: 
				list_append(pexps, e);
				list_split_aggr_and_project(sql, aexps, e->l);
				break;
			default: /* simple alias */
				list_append(aexps, e);
				ne = exp_column(sql->sa, exp_find_rel_name(e), exp_name(e), exp_subtype(e), e->card, has_nil(e), is_intern(e));
				list_append(pexps, ne);
				break;
			}
		}
		(*changes)++;
		rel->exps = aexps;
		return rel_inplace_project( sql->sa, rel, NULL, pexps);
	}
	return rel;
}

static int
exp_mark_used(sql_rel *subrel, sql_exp *e)
{
	sql_exp *ne = NULL;

	switch(e->type) {
	case e_column:
		ne = rel_find_exp(subrel, e);
		break;
	case e_convert:
		return exp_mark_used(subrel, e->l);
	case e_aggr:
	case e_func: {
		if (e->l) {
			list *l = e->l;
			node *n = l->h;
	
			for (;n != NULL; n = n->next) 
				exp_mark_used(subrel, n->data);
		}
		/* rank operators have a second list of arguments */
		if (e->r) {
			list *l = e->r;
			node *n = l->h;
	
			for (;n != NULL; n = n->next) 
				exp_mark_used(subrel, n->data);
		}
		break;
	}
	case e_cmp:
		if (e->flag == cmp_or) {
			list *l = e->l;
			node *n;
	
			for (n = l->h; n != NULL; n = n->next) 
				exp_mark_used(subrel, n->data);
			l = e->r;
			for (n = l->h; n != NULL; n = n->next) 
				exp_mark_used(subrel, n->data);
		} else if (e->flag == cmp_in || e->flag == cmp_notin) {
			list *r = e->r;
			node *n;

			exp_mark_used(subrel, e->l);
			for (n = r->h; n != NULL; n = n->next)
				exp_mark_used(subrel, n->data);
		} else {
			exp_mark_used(subrel, e->l);
			exp_mark_used(subrel, e->r);
			if (e->f)
				exp_mark_used(subrel, e->f);
		}
		break;
	case e_atom:
		/* atoms are used in e_cmp */
		e->used = 1;
		/* return 0 as constants may require a full column ! */
		return 0;
	}
	if (ne) {
		ne->used = 1;
		return ne->used;
	}
	return 0;
}

static void
positional_exps_mark_used( sql_rel *rel, sql_rel *subrel )
{
	if (!rel->exps) 
		assert(0);

	if (is_topn(subrel->op) && subrel->l)
		subrel = subrel->l;
	if (rel->exps && subrel->exps) {
		node *n, *m;
		for (n=rel->exps->h, m=subrel->exps->h; n && m; n = n->next, m = m->next) {
			sql_exp *e = n->data;
			sql_exp *se = m->data;

			if (e->used)
				se->used = 1;
		}
	}
}

static void
exps_mark_used(sql_rel *rel, sql_rel *subrel)
{
	int nr = 0;
	if (rel->exps) {
		node *n;
		int len = list_length(rel->exps), i;
		sql_exp **exps = (sql_exp**)malloc(sizeof(sql_exp*) * len);

		for (n=rel->exps->h, i = 0; n; n = n->next, i++) 
			exps[i] = n->data;

		for (i = len-1; i >= 0; i--) {
			sql_exp *e = exps[i];

			if (!is_project(rel->op) || e->used) {
				if (is_project(rel->op))
					nr += exp_mark_used(rel, e);
				nr += exp_mark_used(subrel, e);
			}
		}
		free(exps);
	}
	/* for count/rank we need atleast one column */
	if (!nr && (is_project(subrel->op) || is_base(subrel->op)) && subrel->exps->h) {
		sql_exp *e = subrel->exps->h->data;
		e->used = 1;
	}
	if (rel->r && (rel->op == op_project || rel->op  == op_groupby)) {
		list *l = rel->r;
		node *n;

		for (n=l->h; n; n = n->next) {
			sql_exp *e = n->data;

			exp_mark_used(rel, e);
			/* possibly project/groupby uses columns from the inner */ 
			exp_mark_used(subrel, e);
		}
	}
}

static void
exps_used(list *l)
{
	node *n;

	if (l) {
		for (n = l->h; n; n = n->next) {
			sql_exp *e = n->data;
	
			if (e)
				e->used = 1;
		}
	}
}

static void
rel_used(sql_rel *rel)
{
	if (is_join(rel->op) || is_set(rel->op) || is_semi(rel->op)) {
		if (rel->l) 
			rel_used(rel->l);
		if (rel->r) 
			rel_used(rel->r);
	} else if (is_topn(rel->op) || is_select(rel->op)) {
		rel_used(rel->l);
		rel = rel->l;
	}
	if (rel->exps) {
		exps_used(rel->exps);
		if (rel->r && (rel->op == op_project || rel->op  == op_groupby))
			exps_used(rel->r);
	}
}

static void
rel_mark_used(mvc *sql, sql_rel *rel, int proj)
{
	(void)sql;

	if (proj && (need_distinct(rel))) 
		rel_used(rel);

	switch(rel->op) {
	case op_basetable:
	case op_table:
		break;

	case op_topn: 
		if (proj) {
			rel = rel ->l;
			rel_mark_used(sql, rel, proj);
			break;
		}
	case op_project:
	case op_groupby: 
		if (proj && rel->l) {
			exps_mark_used(rel, rel->l);
			rel_mark_used(sql, rel->l, 0);
		}
		break;
	case op_insert:
	case op_update:
	case op_delete:
	case op_ddl:
		break;

	case op_select: 
		if (rel->l) {
			exps_mark_used(rel, rel->l);
			rel_mark_used(sql, rel->l, 0);
		}
		break;

	case op_union: 
	case op_inter: 
	case op_except: 
		/* For now we mark all union expression as used */

		/* Later we should (in case of union all) remove unused
		 * columns from the projection.
		 * 
 		 * Project part of union is based on column position.
		 */
		if (proj && (need_distinct(rel) || !rel->exps)) {
			rel_used(rel);
			if (!rel->exps) {
				rel_used(rel->l);
				rel_used(rel->r);
			}
			rel_mark_used(sql, rel->l, 0);
			rel_mark_used(sql, rel->r, 0);
		} else if (proj && !need_distinct(rel)) {
			positional_exps_mark_used(rel, rel->l);
			positional_exps_mark_used(rel, rel->r);
			rel_mark_used(sql, rel->l, 1);
			rel_mark_used(sql, rel->r, 1);
			/* based on child check union expression list */
			positional_exps_mark_used(rel->l, rel);
		}
		break;

	case op_join: 
	case op_left: 
	case op_right: 
	case op_full: 
	case op_semi: 
	case op_anti: 
		exps_mark_used(rel, rel->l);
		exps_mark_used(rel, rel->r);
		rel_mark_used(sql, rel->l, 0);
		rel_mark_used(sql, rel->r, 0);
		break;
	}
}

static sql_rel * rel_dce_sub(mvc *sql, sql_rel *rel);
static sql_rel * rel_dce(mvc *sql, sql_rel *rel);

static sql_rel *
rel_remove_unused(mvc *sql, sql_rel *rel) 
{
	if (!rel || rel_is_ref(rel))
		return rel;

	switch(rel->op) {
	case op_basetable: {
		sql_table *t = rel->l;

		if (isMergeTable(t)) 
			return rel;
	}
	case op_table:
		if (rel->exps) {
			node *n;
			list *exps = new_exp_list(sql->sa);

			for(n=rel->exps->h; n; n = n->next) {
				sql_exp *e = n->data;

				if (e->used || is_intern(e))
					append(exps, e);
			}
			/* atleast one (needed for crossproducts, count(*), rank() and single value projections) !, handled by exps_mark_used */
			assert(list_length(exps) > 0);
			rel->exps = exps;
		}
		return rel;

	case op_topn: 

		if (rel->l)
			rel->l = rel_remove_unused(sql, rel->l);
		return rel;

	case op_project:
	case op_groupby: 

	case op_union: 
	case op_inter: 
	case op_except: 

		if (rel->l && rel->exps) {
			node *n;
			list *exps = new_exp_list(sql->sa);

			for(n=rel->exps->h; n; n = n->next) {
				sql_exp *e = n->data;

				if (e->used || is_intern(e))
					append(exps, e);
			}
			/* atleast one (needed for crossproducts, count(*), rank() and single value projections) !, handled by exps_mark_used */
			assert(list_length(exps) > 0);
			rel->exps = exps;
		}
		return rel;

	case op_insert:
	case op_update:
	case op_delete:

	case op_select: 

	case op_join: 
	case op_left: 
	case op_right: 
	case op_full: 
	case op_semi: 
	case op_anti: 
	case op_ddl:
		return rel;
	}
	return rel;
}

static sql_rel *
rel_dce_down(mvc *sql, sql_rel *rel, int skip_proj) 
{
	if (!rel)
		return rel;

	if (!skip_proj && rel_is_ref(rel))
		return rel_dce(sql, rel);

	switch(rel->op) {
	case op_basetable:
	case op_table:

		if (!skip_proj)
			rel_dce_sub(sql, rel);

	case op_insert:
	case op_update:
	case op_delete:
	case op_ddl:

		return rel;

	case op_topn: 
	case op_project:
	case op_groupby: 

		if (skip_proj && rel->l)
			rel->l = rel_dce_down(sql, rel->l, is_topn(rel->op));
		if (!skip_proj)
			rel_dce_sub(sql, rel);
		return rel;

	case op_union: 
	case op_inter: 
	case op_except: 
		if (skip_proj) {
			if (rel->l)
				rel->l = rel_dce_down(sql, rel->l, 0);
			if (rel->r)
				rel->r = rel_dce_down(sql, rel->r, 0);
		}
		if (!skip_proj)
			rel_dce_sub(sql, rel);
		return rel;

	case op_select: 
		if (rel->l)
			rel->l = rel_dce_down(sql, rel->l, 0);
		return rel;

	case op_join: 
	case op_left: 
	case op_right: 
	case op_full: 
	case op_semi: 
	case op_anti: 
		if (rel->l)
			rel->l = rel_dce_down(sql, rel->l, 0);
		if (rel->r)
			rel->r = rel_dce_down(sql, rel->r, 0);
		return rel;
	}
	return rel;
}

/* DCE
 *
 * Based on top relation expressions mark sub expressions as used.
 * Then recurse down until the projections. Clean them up and repeat.
 */

static sql_rel *
rel_dce_sub(mvc *sql, sql_rel *rel)
{
	if (!rel)
		return rel;
	
	/* 
  	 * Mark used up until the next project 
	 * For setops we need to first mark, then remove 
         * because of positional dependency 
 	 */
	rel_mark_used(sql, rel, 1);
	rel = rel_remove_unused(sql, rel);
	rel_dce_down(sql, rel, 1);
	return rel;
}

/* add projects under set ops */
static sql_rel *
rel_add_projects(mvc *sql, sql_rel *rel) 
{
	if (!rel)
		return rel;

	switch(rel->op) {
	case op_basetable:
	case op_table:

	case op_insert:
	case op_update:
	case op_delete:
	case op_ddl:

		return rel;

	case op_union: 
	case op_inter: 
	case op_except: 

		/* We can only reduce the list of expressions of an set op
		 * if the projection under it can also be reduced.
		 */
		if (rel->l) {
			sql_rel *l = rel->l;

			l->subquery = 0;
			if (!is_project(l->op) && !need_distinct(rel))
				l = rel_project(sql->sa, l, rel_projections(sql, l, NULL, 1, 1));
			rel->l = rel_add_projects(sql, l);
		}
		if (rel->r) {
			sql_rel *r = rel->r;

			r->subquery = 0;
			if (!is_project(r->op) && !need_distinct(rel))
				r = rel_project(sql->sa, r, rel_projections(sql, r, NULL, 1, 1));
			rel->r = rel_add_projects(sql, r);
		}
		return rel;

	case op_topn: 
	case op_project:
	case op_groupby: 
	case op_select: 
		if (rel->l)
			rel->l = rel_add_projects(sql, rel->l);
		return rel;

	case op_join: 
	case op_left: 
	case op_right: 
	case op_full: 
	case op_semi: 
	case op_anti: 
		if (rel->l)
			rel->l = rel_add_projects(sql, rel->l);
		if (rel->r)
			rel->r = rel_add_projects(sql, rel->r);
		return rel;
	}
	return rel;
}

static sql_rel *
rel_dce(mvc *sql, sql_rel *rel)
{
	rel = rel_add_projects(sql, rel);
	rel_used(rel);
	rel_dce_sub(sql, rel);
	return rel;
}

static int
index_exp(sql_exp *e, sql_idx *i) 
{
	if (e->type == e_cmp && !is_complex_exp(e->flag)) {
		switch(i->type) {
		case hash_idx:
		case oph_idx:
			if (e->flag == cmp_equal)
				return 0;
		case join_idx:
		default:
			return -1;
		}
	}
	return -1;
}

static sql_column *
selectexp_col(sql_exp *e, sql_rel *r) 
{
	sql_table *t = r->l;

	if (e->type == e_cmp && !is_complex_exp(e->flag)) {
		sql_exp *ec = e->l;

		if (ec->type == e_column) {
			char *name = ec->name;
			node *cn;

			if (r->exps) { /* use alias */
				for (cn = r->exps->h; cn; cn = cn->next) {
					sql_exp *ce = cn->data;
					if (strcmp(ce->name, name) == 0) {
						name = ce->r;
						break;
					}
				}
			}
			for (cn = t->columns.set->h; cn; cn = cn->next) {
				sql_column *c = cn->data;
				if (strcmp(c->base.name, name) == 0) 
					return c;
			}
		}
	}
	return NULL;
}

static sql_idx *
find_index(sql_allocator *sa, sql_rel *r, list **EXPS)
{
	sql_rel *b;
	sql_table *t;

	if ((b = find_basetable(r)) == NULL) 
		return NULL;

	/* any (partial) match of the expressions with the index columns */
	/* Depending on the index type we may need full matches and only
	   limited number of cmp types (hash only equality etc) */
	/* Depending on the index type we should (in the rel_bin) generate
	   more code, ie for spatial index add post filter etc, for hash
	   compute hash value and use index */
 	t = b->l;
	if (t->idxs.set) {
		node *in;

		/* find the columns involved in the selection over this base table*/
	   	for(in = t->idxs.set->h; in; in = in->next) {
			list *exps, *cols;
	    		sql_idx *i = in->data;
			fcmp cmp = (fcmp)&sql_column_kc_cmp;

			/* join indices are only interesting for joins */
			if (i->type == join_idx || list_length(i->columns) <= 1)
				continue;
			/* based on the index type, find qualifying exps */
			exps = list_select(r->exps, i, (fcmp) &index_exp, (fdup)NULL);
			/* now we obtain the columns, move into sql_column_kc_cmp! */
			cols = list_map(exps, b, (fmap) &selectexp_col);

			/* Match the index columns with the expression columns. 
			   TODO, Allow partial matches ! */
			if (list_match(cols, i->columns, cmp) == 0) {
				/* re-order exps in index order */
				node *n, *m;
				list *es = list_new(sa);

				for(n = i->columns->h; n; n = n->next) {
					int i = 0;
					for(m = cols->h; m; m = m->next, i++) {
						if (cmp(m->data, n->data) == 0){
							sql_exp *e = list_fetch(exps, i);
							list_append(es, e);
							break;
						}
					}
				}
				/* fix the destroy function */
				cols->destroy = NULL;
				*EXPS = es;
				return i;
			}
			cols->destroy = NULL;
		}
	}
	return NULL;
}

static sql_rel *
rel_select_use_index(int *changes, mvc *sql, sql_rel *rel) 
{
	(void)changes;
	(void)sql;
	if (is_select(rel->op)) {
		list *exps = NULL;
		sql_idx *i = find_index(sql->sa, rel, &exps);
			
		if (i) {
			prop *p;
			node *n;
	
			/* add PROP_HASHIDX to all column exps */
			for( n = exps->h; n; n = n->next) { 
				sql_exp *e = n->data;

				p = find_prop(e->p, PROP_HASHIDX);
				if (!p)
					e->p = p = prop_create(sql->sa, PROP_HASHIDX, e->p);
				p->value = i;
			}
			/* add the remaining exps to the new exp list */
			if (list_length(rel->exps) > list_length(exps)) {
				for( n = rel->exps->h; n; n = n->next) {
					sql_exp *e = n->data;
					if (!list_find(exps, e, (fcmp)&exp_cmp))
						list_append(exps, e);
				}
			}
			rel->exps = exps;
		}
	}
	return rel;
}

/* TODO CSE */
#if 0
static list *
exp_merge(list *exps)
{
	node *n, *m;
	for (n=exps->h; n && n->next; n = n->next) {
		sql_exp *e = n->data;
		/*sql_exp *le = e->l;*/
		sql_exp *re = e->r;

		if (e->type == e_cmp && e->flag == cmp_or)
			continue;

		/* only look for gt, gte, lte, lt */
		if (re->card == CARD_ATOM && e->flag < cmp_equal) {
			for (m=n->next; m; m = m->next) {
				sql_exp *f = m->data;
				/*sql_exp *lf = f->l;*/
				sql_exp *rf = f->r;

				if (rf->card == CARD_ATOM && f->flag < cmp_equal) {
					printf("possible candidate\n");
				}
			}
		}
	}
	return exps;
}
#endif

static sql_rel *
rel_select_order(int *changes, mvc *sql, sql_rel *rel) 
{
	(void)changes;
	(void)sql;
	if (is_select(rel->op) && rel->exps && list_length(rel->exps)>1) {
		list *exps = NULL;
			
		exps = list_sort(rel->exps, (fkeyvalue)&exp_keyvalue, (fdup)NULL);
		/*rel->exps = exp_merge(exps);*/
		rel->exps = exps;
	}
	return rel;
}

static sql_rel *
rel_simplify_like_select(int *changes, mvc *sql, sql_rel *rel) 
{
	(void)sql;
	if (is_select(rel->op) && rel->exps) {
		node *n;
		list *exps = list_new(sql->sa);
			
		for (n = rel->exps->h; n; n = n->next) {
			sql_exp *e = n->data;

			if (e->type == e_cmp && e->flag == cmp_like) {
				sql_exp *fmt = e->r;
				sql_exp *esc = e->f;
				int rewrite = 0;

				if (fmt->type == e_convert)
					fmt = fmt->l;
				/* check for simple like expression */
				if (is_atom(fmt->type)) {
					atom *fa = NULL;

					if (fmt->l) {
						fa = fmt->l;
					/* simple numbered argument */
					} else if (!fmt->r && !fmt->f) {
						fa = sql->args[fmt->flag];

					}
					if (fa && fa->data.vtype == TYPE_str && 
					    !strchr(fa->data.val.sval, '%') &&
					    !strchr(fa->data.val.sval, '_'))
						rewrite = 1;
				}
				if (rewrite && esc && is_atom(esc->type)) {
			 		atom *ea = NULL;

					if (esc->l) {
						ea = esc->l;
					/* simple numbered argument */
					} else if (!esc->r && !esc->f) {
						ea = sql->args[esc->flag];

					}
					if (ea && (ea->data.vtype != TYPE_str ||
					    strlen(ea->data.val.sval) != 0))
						rewrite = 0;
				}
				if (rewrite) { 	/* rewrite to cmp_equal ! */
					sql_exp *ne = exp_compare(sql->sa, e->l, e->r, cmp_equal);
					/* if rewriten don't cache this query */
					list_append(exps, ne);
					sql->caching = 0;
					(*changes)++;
				} else {
					list_append(exps, e);
				}
			} else {
				list_append(exps, e);
			}
		}
		rel->exps = exps;
	}
	return rel;
}

static list *
exp_merge_range(sql_allocator *sa, list *exps)
{
	node *n, *m;
	for (n=exps->h; n; n = n->next) {
		sql_exp *e = n->data;
		sql_exp *le = e->l;
		sql_exp *re = e->r;

		/* handle the and's in the or lists */
		if (e->type == e_cmp && e->flag == cmp_or) {
			e->l = exp_merge_range(sa, e->l);
			e->r = exp_merge_range(sa, e->r);
		/* only look for gt, gte, lte, lt */
		} else if (n->next &&
		    e->type == e_cmp && e->flag < cmp_equal && !e->f && 
		    re->card == CARD_ATOM) {
			for (m=n->next; m; m = m->next) {
				sql_exp *f = m->data;
				sql_exp *lf = f->l;
				sql_exp *rf = f->r;

				if (f->type == e_cmp && f->flag < cmp_equal && !f->f &&
				    rf->card == CARD_ATOM && 
				    exp_match_exp(le, lf)) {
					sql_exp *ne;
					int swap = 0, lt = 0, gt = 0;
					/* for now only   c1 <[=] x <[=] c2 */ 

					swap = lt = (e->flag == cmp_lt || e->flag == cmp_lte);
					gt = !lt;

					if (gt && 
					   (f->flag == cmp_gt ||
					    f->flag == cmp_gte)) 
						continue;
					if (lt && 
					   (f->flag == cmp_lt ||
					    f->flag == cmp_lte)) 
						continue;
					if (!swap) 
						ne = exp_compare2(sa, le, re, rf, compare2range(e->flag, f->flag));
					else
						ne = exp_compare2(sa, le, rf, re, compare2range(f->flag, e->flag));

					list_remove_data(exps, e);
					list_remove_data(exps, f);
					list_append(exps, ne);
					return exp_merge_range(sa, exps);
				}
			}
		} else if (n->next &&
			   e->type == e_cmp && e->flag < cmp_equal && !e->f && 
		    	   re->card > CARD_ATOM) {
			for (m=n->next; m; m = m->next) {
				sql_exp *f = m->data;
				sql_exp *lf = f->l;
				sql_exp *rf = f->r;

				if (f->type == e_cmp && f->flag < cmp_equal && !f->f  &&
				    rf->card > CARD_ATOM) {
					sql_exp *ne;
					int swap = 0, lt = 0, gt = 0;
					comp_type ef = (comp_type) e->flag, ff = (comp_type) f->flag;
				
					/* is left swapped ? */
				     	if (exp_match_exp(re, lf)) {
						sql_exp *t = re; 

						re = le;
						le = t;
						ef = swap_compare(ef);
					}
					/* is right swapped ? */
				     	if (exp_match_exp(le, rf)) {
						sql_exp *t = rf; 

						rf = lf;
						lf = t;
						ff = swap_compare(ff);
					}

				    	if (!exp_match_exp(le, lf))
						continue;

					/* for now only   c1 <[=] x <[=] c2 */ 
					swap = lt = (ef == cmp_lt || ef == cmp_lte);
					gt = !lt;

					if (gt && (ff == cmp_gt || ff == cmp_gte)) 
						continue;
					if (lt && (ff == cmp_lt || ff == cmp_lte)) 
						continue;
					if (!swap) 
						ne = exp_compare2(sa, le, re, rf, compare2range(ef, ff));
					else
						ne = exp_compare2(sa, le, rf, re, compare2range(ff, ef));

					list_remove_data(exps, e);
					list_remove_data(exps, f);
					list_append(exps, ne);
					return exp_merge_range(sa, exps);
				}
			}
		}
	}
	return exps;
}

static sql_rel *
rel_find_range(int *changes, mvc *sql, sql_rel *rel) 
{
	(void)changes;
	if ((is_join(rel->op) || is_select(rel->op)) && rel->exps && list_length(rel->exps)>1) 
		rel->exps = exp_merge_range(sql->sa, rel->exps);
	return rel;
}

/* 
 * Casting decimal values on both sides of a compare expression is expensive,
 * both in preformance (cpu cost) and memory requirements (need for large 
 * types). 
 */

static int
reduce_scale(atom *a)
{
	if (a->data.vtype == TYPE_lng) {
		lng v = a->data.val.lval;
		int i = 0;

		while( (v/10)*10 == v ) {
			i++;
			v /= 10;
		}
		a->data.val.lval = v;
		return i;
	}
	if (a->data.vtype == TYPE_int) {
		int v = a->data.val.ival;
		int i = 0;

		while( (v/10)*10 == v ) {
			i++;
			v /= 10;
		}
		a->data.val.lval = v;
		return i;
	}
	if (a->data.vtype == TYPE_sht) {
		sht v = a->data.val.shval;
		int i = 0;

		while( (v/10)*10 == v ) {
			i++;
			v /= 10;
		}
		a->data.val.lval = v;
		return i;
	}
	return 0;
}

static sql_rel *
rel_project_reduce_casts(int *changes, mvc *sql, sql_rel *rel) 
{
	if (is_project(rel->op) && list_length(rel->exps)) {
		list *exps = rel->exps;
		node *n;

		for (n=exps->h; n; n = n->next) {
			sql_exp *e = n->data;

			if (e && e->type == e_func) {
				sql_subfunc *f = e->f;

				if (!f->func->s && !strcmp(f->func->base.name, "sql_mul") && f->res.scale > 0) {
					list *args = e->l;
					sql_exp *h = args->h->data;
					sql_exp *t = args->t->data;
					atom *a;

					if ((is_atom(h->type) && (a = exp_value(h, sql->args, sql->argc)) != NULL) ||
					    (is_atom(t->type) && (a = exp_value(t, sql->args, sql->argc)) != NULL)) {
						int rs = reduce_scale(a);

						f->res.scale -= rs; 
						if (rs)
							(*changes)+= rs;
					}
				}
			}
		}
	}
	return rel;
}

static sql_rel *
rel_reduce_casts(int *changes, mvc *sql, sql_rel *rel) 
{
	*changes = 0; 

	(void)sql;
	if ((is_join(rel->op) || is_semi(rel->op) || is_select(rel->op)) && 
			rel->exps && list_length(rel->exps)) {
		list *exps = rel->exps;
		node *n;

		for (n=exps->h; n; n = n->next) {
			sql_exp *e = n->data;
			sql_exp *le = e->l;
			sql_exp *re = e->r;
	
			/* handle the and's in the or lists */
			if (e->type != e_cmp || 
			   (e->flag != cmp_lt && e->flag != cmp_gt)) 
				continue;
			/* rewrite e if left or right is cast */
			if (le->type == e_convert || re->type == e_convert) {
				sql_rel *l = rel->l, *r = rel->r;

				/* if convert on left then find
				 * mul or div on right which increased
				 * scale!
				 *
				 * TODO handle select case
				 */
				(void)l;
				if (le->type == e_convert && re->type == e_column && r && is_project(r->op)) {
					sql_exp *nre = rel_find_exp(r, re);
					sql_subtype *tt = exp_totype(le);
					sql_subtype *ft = exp_fromtype(le);

					if (nre && nre->type == e_func) {
						sql_subfunc *f = nre->f;

						if (!f->func->s && !strcmp(f->func->base.name, "sql_mul")) {
							list *args = nre->l;
							sql_exp *ce = args->t->data;
							sql_subtype *fst = exp_subtype(args->h->data);
							atom *a;

							if (fst->scale == ft->scale &&
							   (a = exp_value(ce, sql->args, sql->argc)) != NULL) {
								lng v = 1;
								/* multiply with smallest value, then scale and (round) */
								int scale = tt->scale - ft->scale;
								int rs = reduce_scale(a);

								scale -= rs;

								args = new_exp_list(sql->sa);
								while(scale > 0) {
									scale--;
									v *= 10;
								}
								append(args, re);
								append(args, exp_atom_lng(sql->sa, v));
								f = find_func(sql, "scale_down", args);
								nre = exp_op(sql->sa, args, f);
								e = exp_compare(sql->sa, le->l, nre, e->flag);
							}
						}
					}
				}
			}
			n->data = e;	
		}
	}
	return rel;
}

static int
is_identity( sql_exp *e, sql_rel *r)
{
	switch(e->type) {
	case e_column:
		if (r && is_project(r->op)) {
			sql_exp *re = NULL;
			if (e->l)
				re = exps_bind_column2(r->exps, e->l, e->r);
			if (!re && ((char*)e->r)[0] == 'L')
				re = exps_bind_column(r->exps, e->r, NULL);
			if (re)
				return is_identity(re, r->l);
		}
		return 0;
	case e_func: {
		sql_subfunc *f = e->f;
		return (strcmp(f->func->base.name, "identity") == 0);
	}
	default:
		return 0;
	}
}

static int
is_identity_of(sql_exp *e, sql_rel *l) 
{
	if (e->type != e_cmp)
		return 0;
	if (!is_identity(e->l, l) || !is_identity(e->r, l))
		return 0;
	return 1;
}

/* rewrite {semi,anti}join (A, join(A,B)) into {semi,anti}join (A,B) */
/* TODO: handle A, join(B,A) as well */

/* More general case is (join reduction)
 *
   	{semi,anti}join (A, join(A,B) [A.c1 == B.c1]) [ A.c1 == B.c1 ]
	into {semi,anti}join (A,B) [ A.c1 == B.c1 ] 
*/
	
static sql_rel *
rel_rewrite_semijoin(int *changes, mvc *sql, sql_rel *rel)
{
	(void)sql;
	if (is_semi(rel->op)) {
		sql_rel *l = rel->l;
		sql_rel *r = rel->r;
		sql_rel *rl = (r->l)?r->l:NULL;

		if (l->ref.refcnt == 2 && 
		   ((is_join(r->op) && l == r->l) || 
		    (is_project(r->op) && rl && is_join(rl->op) && l == rl->l))){
			sql_rel *or = r;

			if (!rel->exps || list_length(rel->exps) != 1 ||
			    !is_identity_of(rel->exps->h->data, l)) 
				return rel;
			
			if (is_project(r->op)) 
				r = rl;

			rel->r = rel_dup(r->r);
			/* maybe rename exps ? */
			rel->exps = r->exps;
			r->exps = NULL;
			rel_destroy(or);
			(*changes)++;
		}
	}
	if (is_semi(rel->op)) {
		sql_rel *l = rel->l, *rl = NULL;
		sql_rel *r = rel->r, *or = r;

		if (r)
			rl = r->l;
		if (r && is_project(r->op)) {
			r = rl;
			if (r)
				rl = r->l;
		}

		if (l && r && rl && 
		    is_basetable(l->op) && is_basetable(rl->op) &&
		    is_join(r->op) && l->l == rl->l)
		{
			node *n, *m;
			list *exps;

			if (!rel->exps || !r->exps ||
		       	    list_length(rel->exps) != list_length(r->exps)) 
				return rel;
			exps = new_exp_list(sql->sa);

			/* are the join conditions equal */
			for (n = rel->exps->h, m = r->exps->h;
			     n && m; n = n->next, m = m->next)
			{
				sql_exp *le = NULL, *oe = n->data;
				sql_exp *re = NULL, *ne = m->data;
				sql_column *cl;  
				
				if (oe->type != e_cmp || ne->type != e_cmp ||
				    oe->flag != cmp_equal || 
				    ne->flag != cmp_equal)
					return rel;

				if ((cl = exp_find_column(rel->l, oe->l, -2)) != NULL)
					le = oe->l;
				else if ((cl = exp_find_column(rel->l, oe->r, -2)) != NULL)
					le = oe->r;

				if (exp_find_column(rl, ne->l, -2) == cl)
					re = oe->r;
				else if (exp_find_column(rl, ne->r, -2) == cl)
					re = oe->l;
				if (!re)
					return rel;
				ne = exp_compare(sql->sa, le, re, cmp_equal);
				append(exps, ne);
			}

			rel->r = rel_dup(r->r);
			/* maybe rename exps ? */
			rel->exps = exps;
			rel_destroy(or);
			(*changes)++;
		}
	}
	return rel;
}

/* antijoin(a, union(b,c)) -> antijoin(antijoin(a,b), c) */
static sql_rel *
rel_rewrite_antijoin(int *changes, mvc *sql, sql_rel *rel)
{
	if (rel->op == op_anti) {
		sql_rel *l = rel->l;
		sql_rel *r = rel->r;

		if (l && !rel_is_ref(l) && 
		    r && !rel_is_ref(r) && is_union(r->op)) {
			sql_rel *rl = rel_dup(r->l), *nl;
			sql_rel *rr = rel_dup(r->r);

			if (!is_project(rl->op)) 
				rl = rel_project(sql->sa, rl, 
					rel_projections(sql, rl, NULL, 1, 1));
			if (!is_project(rr->op)) 
				rr = rel_project(sql->sa, rr,
					rel_projections(sql, rr, NULL, 1, 1));
			rel_rename_exps(sql, r->exps, rl->exps);
			rel_rename_exps(sql, r->exps, rr->exps);

			nl = rel_crossproduct(sql->sa, rel->l, rl, op_anti);
			nl->exps = exps_copy(sql->sa, rel->exps);
			rel->l = nl;
			rel->r = rr;
			rel_destroy(r);
			(*changes)++;
			return rel;
		}
	}
	return rel;
}

static sql_rel *
rel_semijoin_use_fk(int *changes, mvc *sql, sql_rel *rel)
{
	(void)changes;
	if (is_semi(rel->op) && rel->exps) {
		list *exps = rel->exps;
		list *rels = rels = new_rel_list(sql->sa);

		rel->exps = NULL;
		append(rels, rel->l);
		append(rels, rel->r);
		(void) find_fk( sql->sa, rels, exps);

		rel->exps = exps;
	}
	return rel;
}

/* rewrite sqltype into backend types */
static sql_rel *
rel_rewrite_types(int *changes, mvc *sql, sql_rel *rel)
{
	(void)sql;
	(void)changes;
	return rel;
}

/* rewrite merge tables into union of base tables and call optimizer again */
static sql_rel *
rel_merge_table_rewrite(int *changes, mvc *sql, sql_rel *rel)
{
	if (is_basetable(rel->op)) {
		sql_table *t = rel->l;

		if (isMergeTable(t)) {
			/* instantiate merge tabel */
			sql_rel *nrel = NULL;
			char *tname = exp_find_rel_name(rel->exps->h->data);

			node *n;

			if (list_empty(t->tables.set)) 
				return rel;
			assert(!rel_is_ref(rel));
			(*changes)++;
			if (t->tables.set) {
				for (n = t->tables.set->h; n; n = n->next) {
					sql_table *pt = n->data;
					sql_rel *prel = _rel_basetable(sql->sa, pt, tname);
					node *n, *m;

					/* rename (mostly the idxs) */
					for (n = rel->exps->h, m = prel->exps->h; n && m; n = n->next, m = m->next ) {
						sql_exp *e = n->data;
						sql_exp *ne = m->data;

						exp_setname(sql->sa, ne, e->rname, e->name);
					}
					if (nrel) { 
						nrel = rel_setop(sql->sa, nrel, prel, op_union);
						nrel->exps = rel_projections(sql, rel, NULL, 1, 1);
					} else {
						nrel = prel;
					}
				}
			}
			if (nrel)
				nrel->exps = rel->exps;
			rel_destroy(rel);
			return nrel;
		}
	}
	return rel;
}

static sql_rel *
rewrite(mvc *sql, sql_rel *rel, rewrite_fptr rewriter, int *has_changes) 
{
	int changes = 0;

	if (!rel)
		return rel;

	switch (rel->op) {
	case op_basetable:
	case op_table:
		break;
	case op_join: 
	case op_left: 
	case op_right: 
	case op_full: 

	case op_semi: 
	case op_anti: 

	case op_union: 
	case op_inter: 
	case op_except: 
		rel->l = rewrite(sql, rel->l, rewriter, has_changes);
		rel->r = rewrite(sql, rel->r, rewriter, has_changes);
		break;
	case op_project:
	case op_select: 
	case op_groupby: 
	case op_topn: 
		rel->l = rewrite(sql, rel->l, rewriter, has_changes);
		break;
	case op_ddl: 
		rel->l = rewrite(sql, rel->l, rewriter, has_changes);
		if (rel->r)
			rel->r = rewrite(sql, rel->r, rewriter, has_changes);
		break;
	case op_insert:
	case op_update:
	case op_delete:
		rel->r = rewrite(sql, rel->r, rewriter, has_changes);
		break;
	}
	//if (rel_is_ref(rel)) {
		/*
		int refs = rel->ref.refcnt;
		sql_rel *r = rewriter(&changes, sql, rel);

		if (changes && r != rel) {
			*rel = *r;
			rel->ref.refcnt = refs;
		}
		*/
		//return rel;
	//}
	rel = rewriter(&changes, sql, rel);
	if (changes) {
		(*has_changes)++;
		return rewrite(sql, rel, rewriter, has_changes);
	}
	return rel;
}

static sql_rel *
rewrite_topdown(mvc *sql, sql_rel *rel, rewrite_fptr rewriter, int *has_changes) 
{
	if (!rel)
		return rel;

	//if (!rel_is_ref(rel))
	rel = rewriter(has_changes, sql, rel);
	switch (rel->op) {
	case op_basetable:
	case op_table:
		break;
	case op_join: 
	case op_left: 
	case op_right: 
	case op_full: 

	case op_semi: 
	case op_anti: 

	case op_union: 
	case op_inter: 
	case op_except: 
		rel->l = rewrite_topdown(sql, rel->l, rewriter, has_changes);
		rel->r = rewrite_topdown(sql, rel->r, rewriter, has_changes);
		break;
	case op_project:
	case op_select: 
	case op_groupby: 
	case op_topn: 
		rel->l = rewrite_topdown(sql, rel->l, rewriter, has_changes);
		break;
	case op_ddl: 
		rel->l = rewrite_topdown(sql, rel->l, rewriter, has_changes);
		if (rel->r)
			rel->r = rewrite_topdown(sql, rel->r, rewriter, has_changes);
		break;
	case op_insert:
	case op_update:
	case op_delete:
		rel->r = rewrite_topdown(sql, rel->r, rewriter, has_changes);
		break;
	}
	return rel;
}

static sql_rel *
_rel_optimizer(mvc *sql, sql_rel *rel, int level) 
{
	int changes = 0, e_changes = 0;
	global_props gp; 

	memset(&gp, 0, sizeof(global_props));
	rel_properties(sql, &gp, rel);

#ifdef DEBUG
{
	int i;
	for (i = 0; i < MAXOPS; i++) {
		if (gp.cnt[i]> 0)
			printf("%s %d\n", op2string((operator_type)i), gp.cnt[i]);
	}
}
#endif
	/* simple merging of projects */
	if (gp.cnt[op_project]) {
		rel = rewrite(sql, rel, &rel_merge_projects, &changes);
		if (level <= 0)
			rel = rewrite(sql, rel, &rel_case_fixup, &changes);
	}

	if (gp.cnt[op_join] || 
	    gp.cnt[op_left] || gp.cnt[op_right] || gp.cnt[op_full] || 
	    gp.cnt[op_semi] || gp.cnt[op_anti] ||
	    gp.cnt[op_select]) {
		rel = rewrite(sql, rel, &rel_find_range, &changes);
		rel = rel_project_reduce_casts(&changes, sql, rel);
		rel = rewrite(sql, rel, &rel_reduce_casts, &changes);
	}

	if (gp.cnt[op_union]) {
		rel = rewrite(sql, rel, &rel_merge_union, &changes); 
		rel = rewrite(sql, rel, &rel_select_cse, &changes); 
	}

	/* Remove unused expressions */
	rel = rel_dce(sql, rel);
	if (gp.cnt[op_project]) 
		rel = rewrite(sql, rel, &rel_project_cse, &changes);

	/* push (simple renaming) projections up */
	if (gp.cnt[op_project])
		rel = rewrite(sql, rel, &rel_push_project_up, &changes); 

	rel = rewrite(sql, rel, &rel_rewrite_types, &changes); 

	if (gp.cnt[op_anti] || gp.cnt[op_semi]) {
		/* rewrite semijoin (A, join(A,B)) into semijoin (A,B) */
		rel = rewrite(sql, rel, &rel_rewrite_semijoin, &changes);
		/* push semijoin through join */
		//rel = rewrite(sql, rel, &rel_push_semijoin_down, &changes);
		/* antijoin(a, union(b,c)) -> antijoin(antijoin(a,b), c) */
		rel = rewrite(sql, rel, &rel_rewrite_antijoin, &changes);
		if (level <= 0)
			rel = rewrite_topdown(sql, rel, &rel_semijoin_use_fk, &changes);
	}

	if (gp.cnt[op_select]) {
		rel = rewrite_topdown(sql, rel, &rel_push_select_down, &changes); 
		rel = rewrite(sql, rel, &rel_remove_empty_select, &e_changes); 
		/* only once */
		if (level <= 0)
			rel = rewrite(sql, rel, &rel_merge_rse, &changes); 
	}

	if (gp.cnt[op_select] && gp.cnt[op_join]) {
		rel = rewrite_topdown(sql, rel, &rel_push_select_down_join, &changes); 
		rel = rewrite(sql, rel, &rel_remove_empty_select, &e_changes); 
	}

	if (gp.cnt[op_join] && gp.cnt[op_groupby]) {
		rel = rewrite_topdown(sql, rel, &rel_push_count_down, &changes);
		if (level <= 0)
			rel = rewrite_topdown(sql, rel, &rel_push_join_down, &changes); 

		/* push_join_down introduces semijoins */
		/* rewrite semijoin (A, join(A,B)) into semijoin (A,B) */
		rel = rewrite(sql, rel, &rel_rewrite_semijoin, &changes);
	}

	if (gp.cnt[op_select])
		rel = rewrite(sql, rel, &rel_push_select_down_union, &changes); 

	if (gp.cnt[op_groupby]) {
		rel = rewrite_topdown(sql, rel, &rel_avg2sum_count, &changes); 
		rel = rewrite_topdown(sql, rel, &rel_push_aggr_down, &changes);
		rel = rewrite(sql, rel, &rel_groupby_order, &changes); 
		rel = rewrite(sql, rel, &rel_reduce_groupby_exps, &changes); 
	}

	if (gp.cnt[op_join] || gp.cnt[op_left] || 
	    gp.cnt[op_semi] || gp.cnt[op_anti]) {
		rel = rel_remove_empty_join(sql, rel, &changes);
		if (!gp.cnt[op_update])
			rel = rewrite(sql, rel, &rel_join_order, &changes); 
		rel = rewrite(sql, rel, &rel_push_join_down_union, &changes); 
		/* rel_join_order may introduce empty selects */
		rel = rewrite(sql, rel, &rel_remove_empty_select, &e_changes); 
	}

	if (gp.cnt[op_select] && !sql->emode == m_prepare) 
		rel = rewrite(sql, rel, &rel_simplify_like_select, &changes); 

	if (gp.cnt[op_select]) 
		rel = rewrite(sql, rel, &rel_select_order, &changes); 

	if (gp.cnt[op_select])
		rel = rewrite(sql, rel, &rel_select_use_index, &changes); 

	if (gp.cnt[op_project])
		rel = rewrite(sql, rel, &rel_push_project_down_union, &changes);

	if (!changes && gp.cnt[op_topn]) {
		rel = rewrite_topdown(sql, rel, &rel_push_topn_down, &changes); 
		changes = 0;
	}

	rel = rewrite(sql, rel, &rel_merge_table_rewrite, &changes);

	if (changes && level > 10)
		assert(0);

	if (changes)
		return _rel_optimizer(sql, rel, ++level);

	/* optimize */
	return rel;
}

sql_rel *
rel_optimizer(mvc *sql, sql_rel *rel) 
{
	return _rel_optimizer(sql, rel, 0);
}<|MERGE_RESOLUTION|>--- conflicted
+++ resolved
@@ -210,7 +210,6 @@
 }
 
 static int
-<<<<<<< HEAD
 kc_column_cmp(sql_kc *kc, sql_column *c)
 {
 	/* return on equality */
@@ -218,10 +217,7 @@
 }
 
 static int
-join_properties(sql_rel *rel) 
-=======
 join_properties(mvc *sql, sql_rel *rel) 
->>>>>>> 11533668
 {
 	if (rel->exps) {
 		list *join_cols = new_col_list(sql->sa);
