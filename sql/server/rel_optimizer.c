/*
 * This Source Code Form is subject to the terms of the Mozilla Public
 * License, v. 2.0.  If a copy of the MPL was not distributed with this
 * file, You can obtain one at http://mozilla.org/MPL/2.0/.
 *
 * Copyright 1997 - July 2008 CWI, August 2008 - 2020 MonetDB B.V.
 */

#include "monetdb_config.h"
#include "rel_optimizer.h"
#include "rel_rel.h"
#include "rel_exp.h"
#include "rel_prop.h"
#include "rel_dump.h"
#include "rel_planner.h"
#include "rel_propagate.h"
#include "rel_rewriter.h"
#include "sql_mvc.h"
#ifdef HAVE_HGE
#include "mal.h"		/* for have_hge */
#endif
#include "gdk_time.h"

typedef struct global_props {
	int cnt[ddl_maxops];
} global_props;

static sql_subfunc *find_func(mvc *sql, char *name, list *exps);

/* The important task of the relational optimizer is to optimize the
   join order.

   The current implementation chooses the join order based on
   select counts, ie if one of the join sides has been reduced using
   a select this join is choosen over one without such selections.
 */

/* currently we only find simple column expressions */
void *
name_find_column( sql_rel *rel, const char *rname, const char *name, int pnr, sql_rel **bt )
{
	sql_exp *alias = NULL;
	sql_column *c = NULL;

	switch (rel->op) {
	case op_basetable: {
		node *cn;
		sql_table *t = rel->l;

		if (rel->exps) {
			sql_exp *e;

			if (rname)
				e = exps_bind_column2(rel->exps, rname, name);
			else
				e = exps_bind_column(rel->exps, name, NULL, 0);
			if (!e || e->type != e_column)
				return NULL;
			if (e->l)
				rname = e->l;
			name = e->r;
		}
		if (name && !t)
			return rel->r;
		if (rname && strcmp(t->base.name, rname) != 0)
			return NULL;
		for (cn = t->columns.set->h; cn; cn = cn->next) {
			sql_column *c = cn->data;
			if (strcmp(c->base.name, name) == 0) {
				*bt = rel;
				if (pnr < 0 || (c->t->p &&
				    list_position(c->t->p->members.set, c->t) == pnr))
					return c;
			}
		}
		if (t->idxs.set)
		for (cn = t->idxs.set->h; cn; cn = cn->next) {
			sql_idx *i = cn->data;
			if (strcmp(i->base.name, name+1 /* skip % */) == 0) {
				*bt = rel;
				if (pnr < 0 || (i->t->p &&
				    list_position(i->t->p->members.set, i->t) == pnr)) {
					sql_kc *c = i->columns->h->data;
					return c->c;
				}
			}
		}
		break;
	}
	case op_table:
		/* table func */
		return NULL;
	case op_ddl:
		if (is_updateble(rel))
			return name_find_column( rel->l, rname, name, pnr, bt);
		return NULL;
	case op_join:
	case op_left:
	case op_right:
	case op_full:
		/* first right (possible subquery) */
		c = name_find_column( rel->r, rname, name, pnr, bt);
		/* fall through */
	case op_semi:
	case op_anti:
		if (!c)
			c = name_find_column( rel->l, rname, name, pnr, bt);
		return c;
	case op_select:
	case op_topn:
	case op_sample:
		return name_find_column( rel->l, rname, name, pnr, bt);
	case op_union:
	case op_inter:
	case op_except:

		if (pnr >= 0 || pnr == -2) {
			/* first right (possible subquery) */
			c = name_find_column( rel->r, rname, name, pnr, bt);
			if (!c)
				c = name_find_column( rel->l, rname, name, pnr, bt);
			return c;
		}
		return NULL;

	case op_project:
	case op_groupby:
		if (!rel->exps)
			break;
		if (rname)
			alias = exps_bind_column2(rel->exps, rname, name);
		else
			alias = exps_bind_column(rel->exps, name, NULL, 1);
		if (is_groupby(rel->op) && alias && alias->type == e_column && rel->r) {
			if (alias->l)
				alias = exps_bind_column2(rel->r, alias->l, alias->r);
			else
				alias = exps_bind_column(rel->r, alias->r, NULL, 1);
		}
		if (is_groupby(rel->op) && !alias && rel->l) {
			/* Group by column not found as alias in projection
			 * list, fall back to check plain input columns */
			return name_find_column( rel->l, rname, name, pnr, bt);
		}
		break;
	case op_insert:
	case op_update:
	case op_delete:
	case op_truncate:
		break;
	}
	if (alias) { /* we found an expression with the correct name, but
			we need sql_columns */
		if (rel->l && alias->type == e_column) /* real alias */
			return name_find_column(rel->l, alias->l, alias->r, pnr, bt);
	}
	return NULL;
}

static sql_column *
exp_find_column( sql_rel *rel, sql_exp *exp, int pnr )
{
	if (exp->type == e_column) {
		sql_rel *bt = NULL;
		return name_find_column(rel, exp->l, exp->r, pnr, &bt);
	}
	return NULL;
}

static sql_column *
exp_find_column_( sql_rel *rel, sql_exp *exp, int pnr, sql_rel **bt )
{
	if (exp->type == e_column)
		return name_find_column(rel, exp->l, exp->r, pnr, bt);
	return NULL;
}

/* find column for the select/join expression */
static sql_column *
sjexp_col(sql_exp *e, sql_rel *r)
{
	sql_column *res = NULL;

	if (e->type == e_cmp && !is_complex_exp(e->flag)) {
		res = exp_find_column(r, e->l, -2);
		if (!res)
			res = exp_find_column(r, e->r, -2);
	}
	return res;
}

static sql_exp *
list_find_exp( list *exps, sql_exp *e)
{
	sql_exp *ne = NULL;

	if (e->type != e_column)
		return NULL;
	if (( e->l && (ne=exps_bind_column2(exps, e->l, e->r)) != NULL) ||
	   ((!e->l && (ne=exps_bind_column(exps, e->r, NULL, 1)) != NULL)))
		return ne;
	return NULL;
}

static int
kc_column_cmp(sql_kc *kc, sql_column *c)
{
	/* return on equality */
	return !(c == kc->c);
}

static void psm_exps_properties(mvc *sql, global_props *gp, list *exps);
static void rel_properties(mvc *sql, global_props *gp, sql_rel *rel);

static void
psm_exp_properties(mvc *sql, global_props *gp, sql_exp *e)
{
	/* only functions need fix up */
	switch(e->type) {
	case e_atom:
	case e_column:
		break;
	case e_convert:
		psm_exp_properties(sql, gp, e->l);
		break;
	case e_aggr:
	case e_func:
		psm_exps_properties(sql, gp, e->l);
		assert(!e->r);
		break;
	case e_cmp:
		if (e->flag == cmp_or || e->flag == cmp_filter) {
			psm_exps_properties(sql, gp, e->l);
			psm_exps_properties(sql, gp, e->r);
		} else if (e->flag == cmp_in || e->flag == cmp_notin) {
			psm_exp_properties(sql, gp, e->l);
			psm_exps_properties(sql, gp, e->r);
		} else {
			psm_exp_properties(sql, gp, e->l);
			psm_exp_properties(sql, gp, e->r);
			if (e->f)
				psm_exp_properties(sql, gp, e->f);
		}
		break;
	case e_psm:
		if (e->flag & PSM_SET || e->flag & PSM_RETURN || e->flag & PSM_EXCEPTION) {
			psm_exp_properties(sql, gp, e->l);
		} else if (e->flag & PSM_WHILE || e->flag & PSM_IF) {
			psm_exp_properties(sql, gp, e->l);
			psm_exps_properties(sql, gp, e->r);
			if (e->flag == PSM_IF && e->f)
				psm_exps_properties(sql, gp, e->f);
		} else if (e->flag & PSM_REL && e->l) {
			rel_properties(sql, gp, e->l);
		}
		break;
	}
}

static void
psm_exps_properties(mvc *sql, global_props *gp, list *exps)
{
	node *n;

	if (!exps)
		return;
	for (n = exps->h; n; n = n->next)
		psm_exp_properties(sql, gp, n->data);
}

static void
rel_properties(mvc *sql, global_props *gp, sql_rel *rel)
{
	if (!rel)
		return;

	gp->cnt[(int)rel->op]++;
	switch (rel->op) {
	case op_basetable:
		break;
	case op_table:
		if (rel->l && rel->flag != TRIGGER_WRAPPER)
			rel_properties(sql, gp, rel->l);
		break;
	case op_join:
	case op_left:
	case op_right:
	case op_full:

	case op_semi:
	case op_anti:

	case op_union:
	case op_inter:
	case op_except:

	case op_insert:
	case op_update:
	case op_delete:
		if (rel->l)
			rel_properties(sql, gp, rel->l);
		if (rel->r)
			rel_properties(sql, gp, rel->r);
		break;
	case op_project:
	case op_select:
	case op_groupby:
	case op_topn:
	case op_sample:
	case op_truncate:
		if (rel->l)
			rel_properties(sql, gp, rel->l);
		break;
	case op_ddl:
		if (rel->flag == ddl_psm && rel->exps)
			psm_exps_properties(sql, gp, rel->exps);
		if (rel->flag == ddl_output || rel->flag == ddl_create_seq || rel->flag == ddl_alter_seq || rel->flag == ddl_alter_table || rel->flag == ddl_create_table || rel->flag == ddl_create_view) {
			if (rel->l)
				rel_properties(sql, gp, rel->l);
		} else if (rel->flag == ddl_list || rel->flag == ddl_exception) {
			if (rel->l)
				rel_properties(sql, gp, rel->l);
			if (rel->r)
				rel_properties(sql, gp, rel->r);
		}
		break;
	}

	switch (rel->op) {
	case op_basetable:
	case op_table:
		if (!find_prop(rel->p, PROP_COUNT))
			rel->p = prop_create(sql->sa, PROP_COUNT, rel->p);
		break;
	case op_join:
	case op_left:
	case op_right:
	case op_full:

	case op_semi:
	case op_anti:

	case op_union:
	case op_inter:
	case op_except:
		break;

	case op_project:
	case op_groupby:
	case op_topn:
	case op_sample:
	case op_select:
		break;

	case op_insert:
	case op_update:
	case op_delete:
	case op_truncate:
	case op_ddl:
		break;
	}
}

static sql_rel * rel_join_order(visitor *v, sql_rel *rel) ;

static void
get_relations(visitor *v, sql_rel *rel, list *rels)
{
	if (!rel_is_ref(rel) && rel->op == op_join && rel->exps == NULL) {
		sql_rel *l = rel->l;
		sql_rel *r = rel->r;

		get_relations(v, l, rels);
		get_relations(v, r, rels);
		rel->l = NULL;
		rel->r = NULL;
		rel_destroy(rel);
	} else {
		rel = rel_join_order(v, rel);
		append(rels, rel);
	}
}

static void
get_inner_relations(mvc *sql, sql_rel *rel, list *rels)
{
	if (!rel_is_ref(rel) && is_join(rel->op)) {
		sql_rel *l = rel->l;
		sql_rel *r = rel->r;

		get_inner_relations(sql, l, rels);
		get_inner_relations(sql, r, rels);
	} else {
		append(rels, rel);
	}
}

static int
exp_count(int *cnt, sql_exp *e)
{
	int flag;
	if (!e)
		return 0;
	if (find_prop(e->p, PROP_JOINIDX))
		*cnt += 100;
	if (find_prop(e->p, PROP_HASHCOL))
		*cnt += 100;
	if (find_prop(e->p, PROP_HASHIDX))
		*cnt += 100;
	switch(e->type) {
	case e_cmp:
		if (!is_complex_exp(e->flag)) {
			exp_count(cnt, e->l);
			exp_count(cnt, e->r);
			if (e->f)
				exp_count(cnt, e->f);
		}
 		flag = e->flag & (~CMP_BETWEEN);
		switch (flag) {
		case cmp_equal:
			*cnt += 90;
			return 90;
		case cmp_notequal:
			*cnt += 7;
			return 7;
		case cmp_gt:
		case cmp_gte:
		case cmp_lt:
		case cmp_lte:
			*cnt += 6;
			if (e->f){ /* range */
				*cnt += 6;
				return 12;
			}
			return 6;
		case cmp_filter:
			if (exps_card(e->r) > CARD_AGGR) {
				/* filters for joins are special */
				*cnt += 1000;
				return 1000;
			}
			*cnt += 2;
			return 2;
		case cmp_in:
		case cmp_notin: {
			list *l = e->r;
			int c = 9 - 10*list_length(l);
			*cnt += c;
			return c;
		}
		case cmp_or: /* prefer or over functions */
			*cnt += 3;
			return 3;
		case mark_in:
		case mark_notin:
			*cnt += 0;
			return 0;
		default:
			return 0;
		}
	case e_column:
		*cnt += 20;
		return 20;
	case e_atom:
		*cnt += 10;
		return 10;
	case e_func:
		/* functions are more expensive, depending on the number of columns involved. */
		if (e->card == CARD_ATOM)
			return 0;
		*cnt -= 5*list_length(e->l);
		return 5*list_length(e->l);
	case e_convert:
		/* functions are more expensive, depending on the number of columns involved. */
		if (e->card == CARD_ATOM)
			return 0;
		/* fall through */
	default:
		*cnt -= 5;
		return -5;
	}
}

static int
exp_keyvalue(sql_exp *e)
{
	int cnt = 0;
	exp_count(&cnt, e);
	return cnt;
}

static sql_exp *
joinexp_col(sql_exp *e, sql_rel *r)
{
	if (e->type == e_cmp) {
		if (rel_has_exp(r, e->l) >= 0)
			return e->l;
		return e->r;
	}
	assert(0);
	return NULL;
}

static sql_column *
table_colexp(sql_exp *e, sql_rel *r)
{
	sql_table *t = r->l;

	if (e->type == e_column) {
		const char *name = exp_name(e);
		node *cn;

		if (r->exps) { /* use alias */
			for (cn = r->exps->h; cn; cn = cn->next) {
				sql_exp *ce = cn->data;
				if (strcmp(exp_name(ce), name) == 0) {
					name = ce->r;
					break;
				}
			}
		}
		for (cn = t->columns.set->h; cn; cn = cn->next) {
			sql_column *c = cn->data;
			if (strcmp(c->base.name, name) == 0)
				return c;
		}
	}
	return NULL;
}

int
exp_joins_rels(sql_exp *e, list *rels)
{
	sql_rel *l = NULL, *r = NULL;

	assert (e->type == e_cmp);

	if (e->flag == cmp_or) {
		l = NULL;
	} else if (e->flag == cmp_filter) {
		list *ll = e->l;
		list *lr = e->r;

		l = find_rel(rels, ll->h->data);
		r = find_rel(rels, lr->h->data);
	} else if (e->flag == cmp_in || e->flag == cmp_notin) {
		list *lr = e->r;

		l = find_rel(rels, e->l);
		if (lr && lr->h)
			r = find_rel(rels, lr->h->data);
	} else {
		l = find_rel(rels, e->l);
		r = find_rel(rels, e->r);
	}

	if (l && r)
		return 0;
	return -1;
}

static list *
matching_joins(sql_allocator *sa, list *rels, list *exps, sql_exp *je)
{
	sql_rel *l, *r;

	assert (je->type == e_cmp);

	l = find_rel(rels, je->l);
	r = find_rel(rels, je->r);
	if (l && r) {
		list *res;
		list *n_rels = sa_list(sa);

		append(n_rels, l);
		append(n_rels, r);
		res = list_select(exps, n_rels, (fcmp) &exp_joins_rels, (fdup)NULL);
		return res;
	}
	return sa_list(sa);
}

static int
sql_column_kc_cmp(sql_column *c, sql_kc *kc)
{
	/* return on equality */
	return (c->colnr - kc->c->colnr);
}

static sql_idx *
find_fk_index(sql_table *l, list *lcols, sql_table *r, list *rcols)
{
	if (l->idxs.set) {
		node *in;
		for (in = l->idxs.set->h; in; in = in->next){
			sql_idx *li = in->data;
			if (li->type == join_idx) {
				sql_key *rk = &((sql_fkey*)li->key)->rkey->k;
				fcmp cmp = (fcmp)&sql_column_kc_cmp;

				if (rk->t == r &&
					list_match(lcols, li->columns, cmp) == 0 &&
					list_match(rcols, rk->columns, cmp) == 0) {
					return li;
				}
			}
		}
	}
	return NULL;
}

static sql_rel *
find_basetable( sql_rel *r)
{
	if (!r)
		return NULL;
	switch(r->op) {
	case op_basetable:
		if (!r->l)
			return NULL;
		return r;
	case op_project:
	case op_select:
		return find_basetable(r->l);
	default:
		return NULL;
	}
}

static int
exps_count(list *exps)
{
	node *n;
	int cnt = 0;

	if (!exps)
		return 0;
	for (n = exps->h; n; n=n->next)
		exp_count(&cnt, n->data);
	return cnt;
}

static list *
order_join_expressions(mvc *sql, list *dje, list *rels)
{
	list *res = sa_list(sql->sa);
	node *n = NULL;
	int i, *keys, cnt = list_length(dje);
	void **data;
	int debug = mvc_debug_on(sql, 16);

	if (cnt == 0)
		return res;

	keys = GDKmalloc(cnt*sizeof(int));
	data = GDKmalloc(cnt*sizeof(void *));
	if (keys == NULL || data == NULL) {
		GDKfree(keys);
		GDKfree(data);
		return NULL;
	}

	for (n = dje->h, i = 0; n; n = n->next, i++) {
		sql_exp *e = n->data;

		keys[i] = exp_keyvalue(e);
		/* add some weight for the selections */
		if (e->type == e_cmp && !is_complex_exp(e->flag)) {
			sql_rel *l = find_rel(rels, e->l);
			sql_rel *r = find_rel(rels, e->r);

			if (l && is_select(l->op) && l->exps)
				keys[i] += list_length(l->exps)*10 + exps_count(l->exps)*debug;
			if (r && is_select(r->op) && r->exps)
				keys[i] += list_length(r->exps)*10 + exps_count(r->exps)*debug;
		}
		data[i] = n->data;
	}
	/* sort descending */
	GDKqsort(keys, data, NULL, cnt, sizeof(int), sizeof(void *), TYPE_int, true, true);
	for(i=0; i<cnt; i++) {
		list_append(res, data[i]);
	}
	GDKfree(keys);
	GDKfree(data);
	return res;
}

static int
find_join_rels(list **L, list **R, list *exps, list *rels)
{
	node *n;

	*L = sa_list(exps->sa);
	*R = sa_list(exps->sa);
	if (!exps || list_length(exps) <= 1)
		return -1;
	for(n = exps->h; n; n = n->next) {
		sql_exp *e = n->data;
		sql_rel *l = NULL, *r = NULL;

		if (!is_complex_exp(e->flag)){
			l = find_rel(rels, e->l);
			r = find_rel(rels, e->r);
		}
		if (l<r) {
			list_append(*L, l);
			list_append(*R, r);
		} else {
			list_append(*L, r);
			list_append(*R, l);
		}
	}
	return 0;
}

static list *
distinct_join_exps(list *aje, list *lrels, list *rrels)
{
	node *n, *m, *o, *p;
	int len = 0, i, j;
	char *used = SA_NEW_ARRAY(aje->sa, char, len = list_length(aje));
	list *res = sa_list(aje->sa);

	memset(used, 0, len);
	assert(len == list_length(lrels));
	for(n = lrels->h, m = rrels->h, j = 0; n && m;
	    n = n->next, m = m->next, j++) {
		if (n->data && m->data)
		for(o = n->next, p = m->next, i = j+1; o && p;
		    o = o->next, p = p->next, i++) {
			if (o->data == n->data && p->data == m->data)
				used[i] = 1;
		}
	}
	for (i = 0, n = aje->h; i < len; n = n->next, i++) {
		if (!used[i])
			list_append(res, n->data);
	}
	return res;
}

static list *
find_fk( mvc *sql, list *rels, list *exps)
{
	node *djn;
	list *sdje, *aje, *dje;
	list *lrels, *rrels;

	/* first find the distinct join expressions */
	aje = list_select(exps, rels, (fcmp) &exp_is_join, (fdup)NULL);
	/* add left/right relation */
	if (find_join_rels(&lrels, &rrels, aje, rels) < 0)
		dje = aje;
	else
		dje = distinct_join_exps(aje, lrels, rrels);
	for(djn=dje->h; djn; djn = djn->next) {
		/* equal join expressions */
		sql_idx *idx = NULL;
		sql_exp *je = djn->data, *le = je->l, *re = je->r;

		if (is_complex_exp(je->flag))
			break;
		if (!find_prop(je->p, PROP_JOINIDX)) {
			int swapped = 0;
			list *aaje = matching_joins(sql->sa, rels, aje, je);
			list *eje = list_select(aaje, (void*)1, (fcmp) &exp_is_eqjoin, (fdup)NULL);
			sql_rel *lr = find_rel(rels, le), *olr = lr;
			sql_rel *rr = find_rel(rels, re), *orr = rr;
			sql_rel *bt = NULL;
			char *iname;

			sql_table *l, *r;
			list *lexps = list_map(eje, lr, (fmap) &joinexp_col);
			list *rexps = list_map(eje, rr, (fmap) &joinexp_col);
			list *lcols, *rcols;

			lr = find_basetable(lr);
			rr = find_basetable(rr);
			if (!lr || !rr)
				continue;
			l = lr->l;
			r = rr->l;
			lcols = list_map(lexps, lr, (fmap) &table_colexp);
			rcols = list_map(rexps, rr, (fmap) &table_colexp);
			lcols->destroy = NULL;
			rcols->destroy = NULL;
			if (list_length(lcols) != list_length(rcols))
				continue;

			idx = find_fk_index(l, lcols, r, rcols);
			if (!idx) {
				idx = find_fk_index(r, rcols, l, lcols);
				swapped = 1;
			}

			if (idx && (iname = sa_strconcat( sql->sa, "%", idx->base.name)) != NULL &&
				   ((!swapped && name_find_column(olr, NULL, iname, -2, &bt) == NULL) ||
			            ( swapped && name_find_column(orr, NULL, iname, -2, &bt) == NULL)))
				idx = NULL;

			if (idx) {
				prop *p;
				node *n;
				sql_exp *t = NULL, *i = NULL;

				if (list_length(lcols) > 1 || !mvc_debug_on(sql, 512)) {

					/* Add join between idx and TID */
					if (swapped) {
						sql_exp *s = je->l, *l = je->r;

						t = rel_find_column(sql->sa, olr, s->l, TID);
						i = rel_find_column(sql->sa, orr, l->l, iname);
						if (!t || !i)
							continue;
						je = exp_compare(sql->sa, i, t, cmp_equal);
					} else {
						sql_exp *s = je->r, *l = je->l;

						t = rel_find_column(sql->sa, orr, s->l, TID);
						i = rel_find_column(sql->sa, olr, l->l, iname);
						if (!t || !i)
							continue;
						je = exp_compare(sql->sa, i, t, cmp_equal);
					}

					/* Remove all join expressions */
					for (n = eje->h; n; n = n->next)
						list_remove_data(exps, n->data);
					append(exps, je);
					djn->data = je;
				} else if (swapped) { /* else keep je for single column expressions */
					je = exp_compare(sql->sa, je->r, je->l, cmp_equal);
					/* Remove all join expressions */
					for (n = eje->h; n; n = n->next)
						list_remove_data(exps, n->data);
					append(exps, je);
					djn->data = je;
				}
				je->p = p = prop_create(sql->sa, PROP_JOINIDX, je->p);
				p->value = idx;
			}
		}
	}

	/* sort expressions on weighted number of reducing operators */
	sdje = order_join_expressions(sql, dje, rels);
	return sdje;
}

static sql_rel *
order_joins(visitor *v, list *rels, list *exps)
{
	sql_rel *top = NULL, *l = NULL, *r = NULL;
	sql_exp *cje;
	node *djn;
	list *sdje, *n_rels = sa_list(v->sql->sa);
	int fnd = 0;

	/* find foreign keys and reorder the expressions on reducing quality */
	sdje = find_fk(v->sql, rels, exps);

	if (list_length(rels) > 2 && mvc_debug_on(v->sql, 256)) {
		for(djn = sdje->h; djn; djn = djn->next ) {
			sql_exp *e = djn->data;
			list_remove_data(exps, e);
		}
		top =  rel_planner(v->sql, rels, sdje, exps);
		return top;
	}

	/* open problem, some expressions use more than 2 relations */
	/* For example a.x = b.y * c.z; */
	if (list_length(rels) >= 2 && sdje->h) {
		/* get the first expression */
		cje = sdje->h->data;

		/* find the involved relations */

		/* complex expressions may touch multiple base tables
		 * Should be pushed up to extra selection.
		 * */
		if (cje->type != e_cmp || is_complex_exp(cje->flag) || !find_prop(cje->p, PROP_HASHCOL) /*||
		   (cje->type == e_cmp && cje->f == NULL)*/) {
			l = find_one_rel(rels, cje->l);
			r = find_one_rel(rels, cje->r);
		}

		if (l && r && l != r) {
			list_remove_data(sdje, cje);
			list_remove_data(exps, cje);
		}
	}
	if (l && r && l != r) {
		list_remove_data(rels, l);
		list_remove_data(rels, r);
		list_append(n_rels, l);
		list_append(n_rels, r);

		/* Create a relation between l and r. Since the calling
	   	   functions rewrote the join tree, into a list of expressions
	   	   and a list of (simple) relations, there are no outer joins
	   	   involved, we can simply do a crossproduct here.
	 	 */
		top = rel_crossproduct(v->sql->sa, l, r, op_join);
		rel_join_add_exp(v->sql->sa, top, cje);

		/* all other join expressions on these 2 relations */
		while((djn = list_find(exps, n_rels, (fcmp)&exp_joins_rels)) != NULL) {
			sql_exp *e = djn->data;

			rel_join_add_exp(v->sql->sa, top, e);
			list_remove_data(exps, e);
		}
		/* Remove other joins on the current 'n_rels' set in the distinct list too */
		while((djn = list_find(sdje, n_rels, (fcmp)&exp_joins_rels)) != NULL)
			list_remove_data(sdje, djn->data);
		fnd = 1;
	}
	/* build join tree using the ordered list */
	while(list_length(exps) && fnd) {
		fnd = 0;
		/* find the first expression which could be added */
		for(djn = sdje->h; djn && !fnd && rels->h; djn = (!fnd)?djn->next:NULL) {
			node *ln, *rn, *en;

			cje = djn->data;
			ln = list_find(n_rels, cje->l, (fcmp)&rel_has_exp);
			rn = list_find(n_rels, cje->r, (fcmp)&rel_has_exp);

			if (ln || rn) {
				/* remove the expression from the lists */
				list_remove_data(sdje, cje);
				list_remove_data(exps, cje);
			}
			if (ln && rn) {
				assert(0);
				/* create a selection on the current */
				l = ln->data;
				r = rn->data;
				rel_join_add_exp(v->sql->sa, top, cje);
				fnd = 1;
			} else if (ln || rn) {
				if (ln) {
					l = ln->data;
					r = find_rel(rels, cje->r);
				} else {
					l = rn->data;
					r = find_rel(rels, cje->l);
				}
				if (!r) {
					fnd = 1; /* not really, but this bails out */
					continue;
				}
				list_remove_data(rels, r);
				append(n_rels, r);

				/* create a join using the current expression */
				top = rel_crossproduct(v->sql->sa, top, r, op_join);
				rel_join_add_exp(v->sql->sa, top, cje);

				/* all join expressions on these tables */
				while((en = list_find(exps, n_rels, (fcmp)&exp_joins_rels)) != NULL) {
					sql_exp *e = en->data;
					rel_join_add_exp(v->sql->sa, top, e);
					list_remove_data(exps, e);
				}
				/* Remove other joins on the current 'n_rels'
				   set in the distinct list too */
				while((en = list_find(sdje, n_rels, (fcmp)&exp_joins_rels)) != NULL)
					list_remove_data(sdje, en->data);
				fnd = 1;
			}
		}
	}
	if (list_length(rels)) { /* more relations */
		node *n;
		for(n=rels->h; n; n = n->next) {
			if (top)
				top = rel_crossproduct(v->sql->sa, top, n->data, op_join);
			else
				top = n->data;
		}
	}
	if (list_length(exps)) { /* more expressions (add selects) */
		node *n;
		top = rel_select(v->sql->sa, top, NULL);
		for(n=exps->h; n; n = n->next) {
			sql_exp *e = n->data;

			/* find the involved relations */

			/* complex expressions may touch multiple base tables
		 	 * Should be push up to extra selection. */
			/*
			l = find_one_rel(rels, e->l);
			r = find_one_rel(rels, e->r);

			if (l && r)
			*/
			if (exp_is_join_exp(e) == 0) {
				sql_rel *nr = NULL;
				if (e->flag == cmp_equal)
					nr = rel_push_join(v->sql, top->l, e->l, e->r, NULL, e, 0);
				if (!nr)
					rel_join_add_exp(v->sql->sa, top->l, e);
			} else
				rel_select_add_exp(v->sql->sa, top, e);
		}
	}
	return top;
}

static int
rel_neg_in_size(sql_rel *r)
{
	if (is_union(r->op) && r->nrcols == 0)
		return -1 + rel_neg_in_size(r->l);
	if (is_project(r->op) && r->nrcols == 0)
		return -1;
	return 0;
}

static list *
push_in_join_down(mvc *sql, list *rels, list *exps)
{
	node *n;
	int restart = 1;
	list *nrels;

	/* we should sort these first, ie small in's before large one's */
	nrels = list_sort(rels, (fkeyvalue)&rel_neg_in_size, (fdup)&rel_dup);

	/* we need to cleanup, the new refs ! */
	rels->destroy = (fdestroy)rel_destroy;
	list_destroy(rels);
	rels = nrels;

	/* one of the rels should be a op_union with nrcols == 0 */
	while (restart) {
		for (n = rels->h; n; n = n->next) {
			sql_rel *r = n->data;

			restart = 0;
			if (is_project(r->op) && r->nrcols == 0) {
				/* next step find expression on this relation */
				node *m;
				sql_rel *l = NULL;
				sql_exp *je = NULL;

				for(m = exps->h; !je && m; m = m->next) {
					sql_exp *e = m->data;

					if (e->type == e_cmp && e->flag == cmp_equal) {
						/* in values are on
							the right of the join */
						if (rel_has_exp(r, e->r) >= 0)
							je = e;
					}
				}
				/* with this expression find other relation */
				if (je && (l = find_rel(rels, je->l)) != NULL) {
					sql_rel *nr = rel_crossproduct(sql->sa, l, r, op_join);

					rel_join_add_exp(sql->sa, nr, je);
					list_append(rels, nr);
					list_remove_data(rels, l);
					list_remove_data(rels, r);
					list_remove_data(exps, je);
					restart = 1;
					break;
				}

			}
		}
	}
	return rels;
}

static list *
push_up_join_exps( mvc *sql, sql_rel *rel)
{
	if (rel_is_ref(rel))
		return NULL;

	switch(rel->op) {
	case op_join: {
		sql_rel *rl = rel->l;
		sql_rel *rr = rel->r;
		list *l, *r;

		if (rel_is_ref(rl) && rel_is_ref(rr)) {
			l = rel->exps;
			rel->exps = NULL;
			return l;
		}
		l = push_up_join_exps(sql, rl);
		r = push_up_join_exps(sql, rr);
		if (l && r) {
			l = list_merge(l, r, (fdup)NULL);
			r = NULL;
		}
		if (rel->exps) {
			if (l && !r)
				r = l;
			l = list_merge(rel->exps, r, (fdup)NULL);
		}
		rel->exps = NULL;
		return l;
	}
	default:
		return NULL;
	}
}

static sql_rel *
reorder_join(visitor *v, sql_rel *rel)
{
	list *exps;
	list *rels;

	if (rel->op == op_join && !rel_is_ref(rel))
		rel->exps = push_up_join_exps(v->sql, rel);

	exps = rel->exps;
	if (!exps) /* crosstable, ie order not important */
		return rel;
	rel->exps = NULL; /* should be all crosstables by now */
 	rels = sa_list(v->sql->sa);
	if (is_outerjoin(rel->op) || is_single(rel)) {
		sql_rel *l, *r;
		int cnt = 0;
		/* try to use an join index also for outer joins */
 		get_inner_relations(v->sql, rel, rels);
		cnt = list_length(exps);
		rel->exps = find_fk(v->sql, rels, exps);
		if (list_length(rel->exps) != cnt)
			rel->exps = order_join_expressions(v->sql, exps, rels);
		l = rel->l;
		r = rel->r;
		if (is_join(l->op))
			rel->l = reorder_join(v, rel->l);
		if (is_join(r->op))
			rel->r = reorder_join(v, rel->r);
	} else {
 		get_relations(v, rel, rels);
		if (list_length(rels) > 1) {
			rels = push_in_join_down(v->sql, rels, exps);
			rel = order_joins(v, rels, exps);
		} else {
			rel->exps = exps;
			exps = NULL;
		}
	}
	return rel;
}

static sql_rel *
rel_join_order(visitor *v, sql_rel *rel)
{
	visitor ev = { .sql = v->sql };

	if (!rel)
		return rel;

	switch (rel->op) {
	case op_basetable:
	case op_table:
		break;
	case op_join:
	case op_left:
	case op_right:
	case op_full:
		break;

	case op_semi:
	case op_anti:

	case op_union:
	case op_inter:
	case op_except:
		rel->l = rel_join_order(v, rel->l);
		rel->r = rel_join_order(v, rel->r);
		break;
	case op_project:
	case op_select:
	case op_groupby:
	case op_topn:
	case op_sample:
		rel->l = rel_join_order(v, rel->l);
		break;
	case op_ddl:
		if (rel->flag == ddl_output || rel->flag == ddl_create_seq || rel->flag == ddl_alter_seq || rel->flag == ddl_alter_table || rel->flag == ddl_create_table || rel->flag == ddl_create_view) {
			rel->l = rel_join_order(v, rel->l);
		} else if (rel->flag == ddl_list || rel->flag == ddl_exception) {
			rel->l = rel_join_order(v, rel->l);
			rel->r = rel_join_order(v, rel->r);
		}
		break;
	case op_insert:
	case op_update:
	case op_delete:
		rel->r = rel_join_order(v, rel->r);
		break;
	case op_truncate:
		break;
	}
	if (is_join(rel->op) && rel->exps && !rel_is_ref(rel)) {
		rel = rel_visitor_bottomup(&ev, rel, &rel_remove_empty_select);
		if (rel && !rel_is_ref(rel))
			rel = reorder_join(v, rel);
	} else if (is_join(rel->op)) {
		rel->l = rel_join_order(v, rel->l);
		rel->r = rel_join_order(v, rel->r);
	}
	return rel;
}

/* exp_rename */
static sql_exp * exp_rename(mvc *sql, sql_exp *e, sql_rel *f, sql_rel *t);

static list *
exps_rename(mvc *sql, list *l, sql_rel *f, sql_rel *t)
{
	node *n;
	list *nl = new_exp_list(sql->sa);

	for(n=l->h; n; n=n->next) {
		sql_exp *arg = n->data;

		arg = exp_rename(sql, arg, f, t);
		if (!arg)
			return NULL;
		append(nl, arg);
	}
	return nl;
}

/* exp_rename */
static sql_exp *
exp_rename(mvc *sql, sql_exp *e, sql_rel *f, sql_rel *t)
{
	sql_exp *ne = NULL, *l, *r, *r2;

	switch(e->type) {
	case e_column:
		if (e->l) {
			ne = exps_bind_column2(f->exps, e->l, e->r);
			/* if relation name matches expressions relation name, find column based on column name alone */
		} else {
			ne = exps_bind_column(f->exps, e->r, NULL, 1);
		}
		if (!ne)
			return e;
		e = NULL;
		if (exp_name(ne) && ne->r && ne->l)
			e = rel_bind_column2(sql, t, ne->l, ne->r, 0);
		if (!e && ne->r)
			e = rel_bind_column(sql, t, ne->r, 0, 1);
		sql->session->status = 0;
		sql->errstr[0] = 0;
		if (!e && exp_is_atom(ne))
			return ne;
		return exp_ref(sql ,e);
	case e_cmp:
		if (e->flag == cmp_or || e->flag == cmp_filter) {
			list *l = exps_rename(sql, e->l, f, t);
			list *r = exps_rename(sql, e->r, f, t);
			if (l && r) {
				if (e->flag == cmp_filter)
					ne = exp_filter(sql->sa, l, r, e->f, is_anti(e));
				else
					ne = exp_or(sql->sa, l, r, is_anti(e));
			}
		} else if (e->flag == cmp_in || e->flag == cmp_notin) {
			sql_exp *l = exp_rename(sql, e->l, f, t);
			list *r = exps_rename(sql, e->r, f, t);
			if (l && r)
				ne = exp_in(sql->sa, l, r, e->flag);
		} else {
			l = exp_rename(sql, e->l, f, t);
			r = exp_rename(sql, e->r, f, t);
			if (e->f) {
				r2 = exp_rename(sql, e->f, f, t);
				if (l && r && r2)
					ne = exp_compare2(sql->sa, l, r, r2, e->flag);
			} else if (l && r) {
				ne = exp_compare(sql->sa, l, r, e->flag);
			}
		}
		break;
	case e_convert:
		l = exp_rename(sql, e->l, f, t);
		if (l)
			ne = exp_convert(sql->sa, l, exp_fromtype(e), exp_totype(e));
		break;
	case e_aggr:
	case e_func: {
		list *l = e->l, *nl = NULL;

		if (!l) {
			return e;
		} else {
			nl = exps_rename(sql, l, f, t);
			if (!nl)
				return NULL;
		}
		if (e->type == e_func)
			ne = exp_op(sql->sa, nl, e->f);
		else
			ne = exp_aggr(sql->sa, nl, e->f, need_distinct(e), need_no_nil(e), e->card, has_nil(e));
		break;
	}
	case e_atom:
	case e_psm:
		return e;
	}
	if (!ne)
		return NULL;
	return exp_propagate(sql->sa, ne, e);
}

static int
can_push_func(sql_exp *e, sql_rel *rel, int *must)
{
	switch(e->type) {
	case e_cmp: {
		int mustl = 0, mustr = 0, mustf = 0;
		sql_exp *l = e->l, *r = e->r, *f = e->f;

		if (e->flag == cmp_or || e->flag == cmp_in || e->flag == cmp_notin || e->flag == cmp_filter)
			return 0;
		return ((l->type == e_column || can_push_func(l, rel, &mustl)) && (*must = mustl)) ||
				(!f && (r->type == e_column || can_push_func(r, rel, &mustr)) && (*must = mustr)) ||
			(f &&
				(r->type == e_column || can_push_func(r, rel, &mustr)) &&
			(f->type == e_column || can_push_func(f, rel, &mustf)) && (*must = (mustr || mustf)));
	}
	case e_convert:
		return can_push_func(e->l, rel, must);
	case e_aggr:
	case e_func: {
		list *l = e->l;
		int res = 1, lmust = 0;

		if (exp_unsafe(e, 0))
			return 0;
		if (l) for (node *n = l->h; n && res; n = n->next)
			res &= can_push_func(n->data, rel, &lmust);
		if (res && !lmust)
			return 1;
		(*must) |= lmust;
		return res;
	}
	case e_column:
		if (rel && !rel_find_exp(rel, e))
			return 0;
		(*must) = 1;
		/* fall through */
	default:
		return 1;
	}
}

static int
exps_can_push_func(list *exps, sql_rel *rel)
{
	for(node *n = exps->h; n; n = n->next) {
		sql_exp *e = n->data;
		int must = 0, mustl = 0, mustr = 0;

		if (is_joinop(rel->op) && ((can_push_func(e, rel->l, &mustl) && mustl) || (can_push_func(e, rel->r, &mustr) && mustr)))
			return 1;
		else if (is_select(rel->op) && can_push_func(e, rel->l, &must) && must)
			return 1;
	}
	return 0;
}

static int
exp_needs_push_down(sql_exp *e)
{
	switch(e->type) {
	case e_cmp:
		if (e->flag == cmp_or || e->flag == cmp_in || e->flag == cmp_notin || e->flag == cmp_filter)
			return 0;
		return exp_needs_push_down(e->l) || exp_needs_push_down(e->r) || (e->f && exp_needs_push_down(e->f));
	case e_convert:
		return exp_needs_push_down(e->l);
	case e_aggr:
	case e_func:
		return 1;
	case e_column:
	case e_atom:
	default:
		return 0;
	}
}

static int
exps_need_push_down( list *exps )
{
	for(node *n = exps->h; n; n = n->next)
		if (exp_needs_push_down(n->data))
			return 1;
	return 0;
}

static sql_exp *exp_push_single_func_down(visitor *v, sql_rel *rel, sql_rel *l, sql_rel *r, sql_exp *e);

static list *
exps_push_single_func_down(visitor *v, sql_rel *rel, sql_rel *l, sql_rel *r, list *exps)
{
	if (THRhighwater())
		return sql_error(v->sql, 10, SQLSTATE(42000) "Query too complex: running out of stack space");

	for (node *n = exps->h; n; n = n->next)
		if ((n->data = exp_push_single_func_down(v, rel, l, r, n->data)) == NULL)
			return NULL;
	return exps;
}

static sql_exp *
exp_push_single_func_down(visitor *v, sql_rel *rel, sql_rel *l, sql_rel *r, sql_exp *e)
{
	if (THRhighwater())
		return sql_error(v->sql, 10, SQLSTATE(42000) "Query too complex: running out of stack space");

	switch(e->type) {
	case e_cmp: {
		if (e->flag == cmp_or || e->flag == cmp_filter) {
			if ((e->l = exps_push_single_func_down(v, rel, l, r, e->l)) == NULL)
				return NULL;
			if ((e->r = exps_push_single_func_down(v, rel, l, r, e->r)) == NULL)
				return NULL;
		} else if (e->flag == cmp_in || e->flag == cmp_notin) {
			if ((e->l = exp_push_single_func_down(v, rel, l, r, e->l)) == NULL)
				return NULL;
			if ((e->r = exps_push_single_func_down(v, rel, l, r, e->r)) == NULL)
				return NULL;
		} else {
			if ((e->l = exp_push_single_func_down(v, rel, l, r, e->l)) == NULL)
				return NULL;
			if ((e->r = exp_push_single_func_down(v, rel, l, r, e->r)) == NULL)
				return NULL;
			if (e->f && (e->f = exp_push_single_func_down(v, rel, l, r, e->f)) == NULL)
				return NULL;
		}
	} break;
	case e_convert:
		if ((e->l = exp_push_single_func_down(v, rel, l, r, e->l)) == NULL)
			return NULL;
		break;
	case e_aggr:
	case e_func: {
		int must = 0, mustl = 0, mustr = 0;

		if (exp_unsafe(e, 0))
			return e;
		if ((is_joinop(rel->op) && ((can_push_func(e, l, &mustl) && mustl) || (can_push_func(e, r, &mustr) && mustr))) ||
			(is_select(rel->op) && can_push_func(e, l, &must) && must)) {
			exp_label(v->sql->sa, e, ++v->sql->label);
			if (mustr)
				append(r->exps, e);
			else
				append(l->exps, e);
			e = exp_ref(v->sql, e);
			v->changes++;
		}
	} break;
	case e_atom:
	case e_column:
	case e_psm:
		break;
	}
	return e;
}

static sql_rel *
rel_push_func_down(visitor *v, sql_rel *rel)
{
	if ((is_select(rel->op) || is_joinop(rel->op)) && rel->l && rel->exps && !(rel_is_ref(rel))) {
		list *exps = rel->exps;

		if (is_select(rel->op) &&  list_length(rel->exps) <= 1)  /* only push down when thats useful */
			return rel;
		if (exps_can_push_func(exps, rel) && exps_need_push_down(exps)) {
			sql_rel *nrel;
			sql_rel *l = rel->l, *ol = l;
			sql_rel *r = rel->r, *or = r;

			/* we need a full projection, group by's and unions cannot be extended
 			 * with more expressions */
			if (rel_is_ref(l))
				return rel;
			if (l->op != op_project) {
				if (is_subquery(l))
					return rel;
				rel->l = l = rel_project(v->sql->sa, l, rel_projections(v->sql, l, NULL, 1, 1));
			}
			if (is_joinop(rel->op) && rel_is_ref(r))
				return rel;
			if (is_joinop(rel->op) && r->op != op_project) {
				if (is_subquery(r))
					return rel;
				rel->r = r = rel_project(v->sql->sa, r, rel_projections(v->sql, r, NULL, 1, 1));
			}
 			nrel = rel_project(v->sql->sa, rel, rel_projections(v->sql, rel, NULL, 1, 1));
			if (!(exps = exps_push_single_func_down(v, rel, l, r, exps)))
				return NULL;
			if (v->changes) {
				rel = nrel;
			} else {
				if (l != ol)
					rel->l = ol;
				if (is_joinop(rel->op) && r != or)
					rel->r = or;
			}
		}
	}
	if (rel->op == op_project && rel->l && rel->exps) {
		sql_rel *pl = rel->l;

		if (is_joinop(pl->op) && exps_can_push_func(rel->exps, rel)) {
			node *n;
			sql_rel *l = pl->l, *r = pl->r;
			list *nexps;

			if (l->op != op_project) {
				if (is_subquery(l))
					return rel;
				pl->l = l = rel_project(v->sql->sa, l, rel_projections(v->sql, l, NULL, 1, 1));
			}
			if (is_joinop(rel->op) && r->op != op_project) {
				if (is_subquery(r))
					return rel;
				pl->r = r = rel_project(v->sql->sa, r, rel_projections(v->sql, r, NULL, 1, 1));
			}
			nexps = new_exp_list(v->sql->sa);
			for ( n = rel->exps->h; n; n = n->next) {
				sql_exp *e = n->data;
				int mustl = 0, mustr = 0;

				if ((can_push_func(e, l, &mustl) && mustl) ||
				    (can_push_func(e, r, &mustr) && mustr)) {
					if (mustl)
						append(l->exps, e);
					else
						append(r->exps, e);
				} else
					append(nexps, e);
			}
			rel->exps = nexps;
			v->changes++;
		}
	}
	return rel;
}

/*
 * Push Count inside crossjoin down, and multiply the results
 *
 *     project (                                project(
 *          group by (                               crossproduct (
 *		crossproduct(                             project (
 *		     L,			 =>                    group by (
 *		     R                                              L
 *		) [ ] [ count NOT NULL ]                       ) [ ] [ count NOT NULL ]
 *          )                                             ),
 *     ) [ NOT NULL ]                                     project (
 *                                                              group by (
 *                                                                  R
 *                                                              ) [ ] [ count NOT NULL ]
 *                                                        )
 *                                                   ) [ sql_mul(.., .. NOT NULL) ]
 *                                              )
 */
static sql_rel *
rel_push_count_down(visitor *v, sql_rel *rel)
{
	sql_rel *r;

	if (!is_groupby(rel->op))
		return rel;

	r = rel->l;

	if (is_groupby(rel->op) && !rel_is_ref(rel) &&
		r && !r->exps && r->op == op_join && !(rel_is_ref(r)) &&
		/* currently only single count aggregation is handled, no other projects or aggregation */
		list_length(rel->exps) == 1 && exp_aggr_is_count(rel->exps->h->data)) {
		sql_exp *nce, *oce;
		sql_rel *gbl, *gbr;		/* Group By */
		sql_rel *cp;			/* Cross Product */
		sql_subfunc *mult;
		list *args;
		const char *rname = NULL, *name = NULL;
		sql_rel *srel;

		oce = rel->exps->h->data;
		if (oce->l) /* we only handle COUNT(*) */
			return rel;
		rname = exp_relname(oce);
		name  = exp_name(oce);

		args = new_exp_list(v->sql->sa);
		srel = r->l;
		{
			sql_subfunc *cf = sql_bind_func(v->sql->sa, v->sql->session->schema, "count", sql_bind_localtype("void"), NULL, F_AGGR);
			sql_exp *cnt, *e = exp_aggr(v->sql->sa, NULL, cf, need_distinct(oce), need_no_nil(oce), oce->card, 0);

			exp_label(v->sql->sa, e, ++v->sql->label);
			cnt = exp_ref(v->sql, e);
			gbl = rel_groupby(v->sql, rel_dup(srel), NULL);
			set_processed(gbl);
			rel_groupby_add_aggr(v->sql, gbl, e);
			append(args, cnt);
		}

		srel = r->r;
		{
			sql_subfunc *cf = sql_bind_func(v->sql->sa, v->sql->session->schema, "count", sql_bind_localtype("void"), NULL, F_AGGR);
			sql_exp *cnt, *e = exp_aggr(v->sql->sa, NULL, cf, need_distinct(oce), need_no_nil(oce), oce->card, 0);

			exp_label(v->sql->sa, e, ++v->sql->label);
			cnt = exp_ref(v->sql, e);
			gbr = rel_groupby(v->sql, rel_dup(srel), NULL);
			set_processed(gbr);
			rel_groupby_add_aggr(v->sql, gbr, e);
			append(args, cnt);
		}

		mult = find_func(v->sql, "sql_mul", args);
		cp = rel_crossproduct(v->sql->sa, gbl, gbr, op_join);

		nce = exp_op(v->sql->sa, args, mult);
		exp_setname(v->sql->sa, nce, rname, name );

		rel_destroy(rel);
		rel = rel_project(v->sql->sa, cp, append(new_exp_list(v->sql->sa), nce));
		set_processed(rel);

		v->changes++;
	}

	return rel;
}


static sql_rel *
rel_simplify_project_fk_join(mvc *sql, sql_rel *r, list *pexps, int *changes)
{
	sql_rel *rl = r->l;
	sql_rel *rr = r->r;
	sql_exp *je;
	node *n;
	int fk_left = 1;

	/* check for foreign key join */
	if (!r->exps || list_length(r->exps) != 1)
		return r;
	je = r->exps->h->data;
	if (je && !find_prop(je->p, PROP_JOINIDX))
		return r;
	/* je->l == foreign expression, je->r == primary expression */
	if (rel_find_exp(r->l, je->l)) {
		fk_left = 1;
	} else if (rel_find_exp(r->r, je->l)) {
		fk_left = 0;
	} else { /* not found */
		return r;
	}

	(void)sql;
#if 0
	if (fk_left && is_join(rl->op) && !rel_is_ref(rl)) {
		rl = rel_simplify_project_fk_join(sql, rl, pexps, changes);
		r->l = rl;
	}
	if (!fk_left && is_join(rr->op) && !rel_is_ref(rr)) {
		rr = rel_simplify_project_fk_join(sql, rr, pexps, changes);
		r->r = rr;
	}
#endif
	/* primary side must be a full table */
	if ((fk_left && (!is_left(r->op) && !is_full(r->op)) && !is_basetable(rr->op)) ||
	    (!fk_left && (!is_right(r->op) && !is_full(r->op)) && !is_basetable(rl->op)))
		return r;

	/* projection columns from the foreign side */
	for (n = pexps->h; n; n = n->next) {
		sql_exp *pe = n->data;

		if (pe && is_atom(pe->type))
			continue;
		if (pe && !is_alias(pe->type))
			return r;
		/* check for columns from the pk side, then keep the join with the pk */
		if ((fk_left && rel_find_exp(r->r, pe)) ||
		    (!fk_left && rel_find_exp(r->l, pe)))
			return r;
	}

	(*changes)++;
	/* rewrite, ie remove pkey side */
	if (fk_left)
		return r->l;
	return r->r;
}

static sql_rel *
rel_simplify_count_fk_join(mvc *sql, sql_rel *r, list *gexps, int *changes)
{
	sql_rel *rl = r->l;
	sql_rel *rr = r->r;
	sql_exp *oce, *je;
	int fk_left = 1;

	/* check for foreign key join */
	if (!r->exps || list_length(r->exps) != 1)
		return r;
	je = r->exps->h->data;
	if (je && !find_prop(je->p, PROP_JOINIDX))
		return r;
	/* je->l == foreign expression, je->r == primary expression */
	if (rel_find_exp(r->l, je->l)) {
		fk_left = 1;
	} else if (rel_find_exp(r->r, je->l)) {
		fk_left = 0;
	} else { /* not found */
		return r;
	}

	oce = gexps->h->data;
	if (oce->l) /* we only handle COUNT(*) */
		return r;

	if (fk_left && is_join(rl->op) && !rel_is_ref(rl)) {
		rl = rel_simplify_count_fk_join(sql, rl, gexps, changes);
		r->l = rl;
	}
	if (!fk_left && is_join(rr->op) && !rel_is_ref(rr)) {
		rr = rel_simplify_count_fk_join(sql, rr, gexps, changes);
		r->r = rr;
	}
	/* primary side must be a full table */
	if ((fk_left && (!is_left(r->op) && !is_full(r->op)) && !is_basetable(rr->op)) ||
	    (!fk_left && (!is_right(r->op) && !is_full(r->op)) && !is_basetable(rl->op)))
		return r;

	(*changes)++;
	/* rewrite, ie remove pkey side */
	if (fk_left)
		return r->l;
	return r->r;
}

/*
 * Handle (left/right/outer/natural) join fk-pk rewrites
 *   1 group by ( fk-pk-join () ) [ count(*) ] -> groub py ( fk )
 *   2 project ( fk-pk-join () ) [ fk-column ] -> project (fk table)[ fk-column ]
 *   3 project ( fk1-pk1-join( fk2-pk2-join()) [ fk-column, pk1 column ] -> project (fk1-pk1-join)[ fk-column, pk1 column ]
 */
static sql_rel *
rel_simplify_fk_joins(visitor *v, sql_rel *rel)
{
	sql_rel *r = NULL;

	if (rel->op == op_project)
		r = rel->l;

	while (rel->op == op_project && r && r->exps && list_length(r->exps) == 1 && is_join(r->op) && !(rel_is_ref(r))) {
		sql_rel *or = r;

		r = rel_simplify_project_fk_join(v->sql, r, rel->exps, &v->changes);
		if (r == or)
			return rel;
		rel->l = r;
	}

	if (!is_groupby(rel->op))
		return rel;

	r = rel->l;
	while(r && r->op == op_project)
		r = r->l;

	while (is_groupby(rel->op) && !rel_is_ref(rel) &&
            r && r->exps && is_join(r->op) && list_length(r->exps) == 1 && !(rel_is_ref(r)) &&
	    /* currently only single count aggregation is handled, no other projects or aggregation */
	    list_length(rel->exps) == 1 && exp_aggr_is_count(rel->exps->h->data)) {
		sql_rel *or = r;

		r = rel_simplify_count_fk_join(v->sql, r, rel->exps, &v->changes);
		if (r == or)
			return rel;
		rel->l = r;
	}
	return rel;
}

/*
 * Push TopN (only LIMIT, no ORDER BY) down through projections underneath crossproduct, i.e.,
 *
 *     topn(                          topn(
 *         project(                       project(
 *             crossproduct(                  crossproduct(
 *                 L,           =>                topn( L )[ n ],
 *                 R                              topn( R )[ n ]
 *             )                              )
 *         )[ Cs ]*                       )[ Cs ]*
 *     )[ n ]                         )[ n ]
 *
 *  (TODO: in case of n==1 we can omit the original top-level TopN)
 *
 * also push topn under (non reordering) projections.
 */

static list *
sum_limit_offset(mvc *sql, list *exps )
{
	list *nexps = new_exp_list(sql->sa);
	sql_subtype *lng = sql_bind_localtype("lng");
	sql_subfunc *add;

	/* if the expression list only consists of a limit expression,
	 * we copy it */
	if (list_length(exps) == 1 && exps->h->data)
		return append(nexps, exps->h->data);
	add = sql_bind_func_result(sql->sa, sql->session->schema, "sql_add", F_FUNC, lng, 2, lng, lng);
	return append(nexps, exp_op(sql->sa, exps, add));
}

static int
topn_sample_save_exps( list *exps )
{
	node *n;

	/* Limit only expression lists are always save */
	if (list_length(exps) == 1)
		return 1;
	for (n = exps->h; n; n = n->next ) {
		sql_exp *e = n->data;

		if (!e || e->type != e_atom)
			return 0;
	}
	return 1;
}

static void
rel_no_rename_exps( list *exps )
{
	node *n;

	for (n = exps->h; n; n = n->next) {
		sql_exp *e = n->data;

		exp_setalias(e, e->l, e->r);
	}
}

static void
rel_rename_exps( mvc *sql, list *exps1, list *exps2)
{
	int pos = 0;
	node *n, *m;

	(void)sql;
	/* check if a column uses an alias earlier in the list */
	for (n = exps1->h, m = exps2->h; n && m; n = n->next, m = m->next, pos++) {
		sql_exp *e2 = m->data;

		if (e2->type == e_column) {
			sql_exp *ne = NULL;

			if (e2->l)
				ne = exps_bind_column2(exps2, e2->l, e2->r);
			if (!ne && !e2->l)
				ne = exps_bind_column(exps2, e2->r, NULL, 1);
			if (ne) {
				int p = list_position(exps2, ne);

				if (p < pos) {
					ne = list_fetch(exps1, p);
					if (e2->l)
						e2->l = (void *) exp_relname(ne);
					e2->r = (void *) exp_name(ne);
				}
			}
		}
	}

	assert(list_length(exps1) <= list_length(exps2));
	for (n = exps1->h, m = exps2->h; n && m; n = n->next, m = m->next) {
		sql_exp *e1 = n->data;
		sql_exp *e2 = m->data;
		const char *rname = exp_relname(e1);

		if (!rname && e1->type == e_column && e1->l && exp_relname(e2) &&
		    strcmp(e1->l, exp_relname(e2)) == 0)
			rname = exp_relname(e2);
		exp_setalias(e2, rname, exp_name(e1));
	}
	MT_lock_set(&exps2->ht_lock);
	exps2->ht = NULL;
	MT_lock_unset(&exps2->ht_lock);
}

static sql_rel *
rel_push_topn_and_sample_down(visitor *v, sql_rel *rel)
{
	sql_rel *rl, *r = rel->l;

	if ((is_topn(rel->op) || is_sample(rel->op)) && topn_sample_save_exps(rel->exps)) {
		sql_rel *rp = NULL;
		operator_type relation_type = is_topn(rel->op) ? op_topn : op_sample;
		sql_rel *(*func) (sql_allocator *, sql_rel *, list *) = is_topn(rel->op) ? rel_topn : rel_sample;

		/* nested topN relations */
		if (r && is_topn(rel->op) && is_topn(r->op) && !rel_is_ref(r)) {
			sql_exp *topN1 = rel->exps->h->data, *topN2 = r->exps->h->data;
			sql_exp *offset1 = list_length(rel->exps) > 1 ? rel->exps->h->next->data : NULL;
			sql_exp *offset2 = list_length(r->exps) > 1 ? r->exps->h->next->data : NULL;

			if (topN1->l && topN2->l && (!offset1 || offset1->l) && (!offset2 || offset2->l)) { /* no parameters */
				bool changed = false;

				if ((!offset1 || (offset1->type == e_atom && offset1->l)) && (!offset2 || (offset2->type == e_atom && offset2->l))) { /* only atoms */
					if (!offset1 && offset2) {
						list_append(rel->exps, exp_copy(v->sql, offset2));
						changed = true;
					} else if (offset1 && offset2) { /* sum offsets */
						atom *b1 = (atom *)offset1->l, *b2 = (atom *)offset2->l, *c = atom_add(b1, b2);

						if (!c) /* error, don't apply optimization, WARNING because of this the offset optimization must come before the limit one */
							return rel;
						if (atom_cmp(c, b2) < 0) /* overflow */
							c = atom_int(v->sql->sa, sql_bind_localtype("lng"), GDK_lng_max);
						offset1->l = c;
						changed = true;
					}
				}

				if (topN1->type == e_atom && topN1->l && topN2->type == e_atom && topN2->l) { /* only atoms */
					atom *a1 = (atom *)topN1->l, *a2 = (atom *)topN2->l;

					if (!a2->isnull && (a1->isnull || atom_cmp(a1, a2) >= 0)) { /* topN1 is not set or is larger than topN2 */
						rel->exps->h->data = exp_copy(v->sql, topN2);
						changed = true;
					}
				}

				if (changed) {
					rel->l = r->l;
					r->l = NULL;
					rel_destroy(r);
					v->changes++;
					return rel;
				}
			}
		}

		if (r && is_simple_project(r->op) && need_distinct(r))
			return rel;

		/* push topn/sample under projections */

		if (!rel_is_ref(rel) && r && is_simple_project(r->op) && !need_distinct(r) && !rel_is_ref(r) && r->l && !r->r) {
			sql_rel *x = r, *px = x;

			while (is_simple_project(x->op) && !need_distinct(x) && !rel_is_ref(x) && x->l && !x->r) {
				px = x;
				x = x->l;
			}

			rel->l = x;
			px->l = rel;
			rel = r;
			v->changes++;
			return rel;
		}

		/* duplicate topn/sample direct under union */

		if (r && r->exps && is_union(r->op) && !rel_is_ref(r) && r->l) {
			sql_rel *u = r, *x;
			sql_rel *ul = u->l;
			sql_rel *ur = u->r;

			/* only push topn once */
			x = ul;
			while (is_simple_project(x->op) && x->l)
				x = x->l;
			if (x && x->op == relation_type)
				return rel;
			x = ur;
			while (is_simple_project(x->op) && x->l)
				x = x->l;
			if (x && x->op == relation_type)
				return rel;

			ul = func(v->sql->sa, ul, sum_limit_offset(v->sql, rel->exps));
			ur = func(v->sql->sa, ur, sum_limit_offset(v->sql, rel->exps));
			u->l = ul;
			u->r = ur;
			v->changes++;
			return rel;
		}
		/* duplicate topn/sample + [ project-order ] under union */
		if (r)
			rp = r->l;
		if (r && r->exps && is_simple_project(r->op) && !rel_is_ref(r) && r->r && r->l && is_union(rp->op)) {
			sql_rel *u = rp, *ou = u, *x;
			sql_rel *ul = u->l;
			sql_rel *ur = u->r;
			int add_r = 0;

			/* only push topn/sample once */
			x = ul;
			while (is_simple_project(x->op) && x->l)
				x = x->l;
			if (x && x->op == relation_type)
				return rel;
			x = ur;
			while (is_simple_project(x->op) && x->l)
				x = x->l;
			if (x && x->op == relation_type)
				return rel;

			if (list_length(ul->exps) > list_length(r->exps))
				add_r = 1;
			ul = rel_dup(ul);
			ur = rel_dup(ur);
			if (!is_project(ul->op))
				ul = rel_project(v->sql->sa, ul,
					rel_projections(v->sql, ul, NULL, 1, 1));
			if (!is_project(ur->op))
				ur = rel_project(v->sql->sa, ur,
					rel_projections(v->sql, ur, NULL, 1, 1));
			rel_rename_exps(v->sql, u->exps, ul->exps);
			rel_rename_exps(v->sql, u->exps, ur->exps);

			/* introduce projects under the set */
			ul = rel_project(v->sql->sa, ul, NULL);
			ul->exps = exps_copy(v->sql, r->exps);
			/* possibly add order by column */
			if (add_r)
				ul->exps = list_merge(ul->exps, exps_copy(v->sql, r->r), NULL);
			ul->nrcols = list_length(ul->exps);
			ul->r = exps_copy(v->sql, r->r);
			ul = func(v->sql->sa, ul, sum_limit_offset(v->sql, rel->exps));

			ur = rel_project(v->sql->sa, ur, NULL);
			ur->exps = exps_copy(v->sql, r->exps);
			/* possibly add order by column */
			if (add_r)
				ur->exps = list_merge(ur->exps, exps_copy(v->sql, r->r), NULL);
			ur->nrcols = list_length(ur->exps);
			ur->r = exps_copy(v->sql, r->r);
			ur = func(v->sql->sa, ur, sum_limit_offset(v->sql, rel->exps));

			u = rel_setop(v->sql->sa, ul, ur, op_union);
			u->exps = exps_alias(v->sql, r->exps);
			u->nrcols = list_length(u->exps);
			set_processed(u);
			/* possibly add order by column */
			if (add_r)
				u->exps = list_merge(u->exps, exps_copy(v->sql, r->r), NULL);
			if (need_distinct(r)) {
				set_distinct(ul);
				set_distinct(ur);
			}

			/* zap names */
			rel_no_rename_exps(u->exps);
			rel_destroy(ou);

			ur = rel_project(v->sql->sa, u, exps_alias(v->sql, r->exps));
			ur->r = r->r;
			r->l = NULL;

			if (need_distinct(r))
				set_distinct(ur);

			rel_destroy(r);
			rel->l = ur;
			v->changes++;
			return rel;
		}

		/* pass through projections */
		while (r && is_project(r->op) && !need_distinct(r) &&
			!rel_is_ref(r) &&
			!r->r && (rl = r->l) != NULL && is_project(rl->op)) {
			/* ensure there is no order by */
			if (!r->r) {
				r = r->l;
			} else {
				r = NULL;
			}
		}
		if (r && r != rel && is_simple_project(r->op) && !rel_is_ref(r) && !r->r && r->l)
			r = func(v->sql->sa, r, sum_limit_offset(v->sql, rel->exps));

		/* push topn/sample under crossproduct */
		if (r && !r->exps && r->op == op_join && !rel_is_ref(r) &&
		    ((sql_rel *)r->l)->op != relation_type && ((sql_rel *)r->r)->op != relation_type) {
			r->l = func(v->sql->sa, r->l, sum_limit_offset(v->sql, rel->exps));
			r->r = func(v->sql->sa, r->r, sum_limit_offset(v->sql, rel->exps));
			v->changes++;
			return rel;
		}
/* TODO */
#if 0
		/* duplicate topn/sample + [ project-order ] under join on independend always matching joins */
		if (r)
			rp = r->l;
		if (r && r->exps && is_simple_project(r->op) && !(rel_is_ref(r)) && r->r && r->l &&
		    rp->op == op_join && rp->exps && rp->exps->h && ((prop*)((sql_exp*)rp->exps->h->data)->p)->kind == PROP_FETCH &&
		    ((sql_rel *)rp->l)->op != relation_type && ((sql_rel *)rp->r)->op != relation_type) {
			/* TODO check if order by columns are independend of join conditions */
			r->l = func(v->sql->sa, r->l, sum_limit_offset(v->sql, rel->exps));
			r->r = func(v->sql->sa, r->r, sum_limit_offset(v->sql, rel->exps));
			v->changes++;
			return rel;
		}
#endif
	}
	return rel;
}

/* merge projection */

/* push an expression through a projection.
 * The result should again used in a projection.
 */
static sql_exp *
exp_push_down_prj(mvc *sql, sql_exp *e, sql_rel *f, sql_rel *t);

static list *
exps_push_down_prj(mvc *sql, list *exps, sql_rel *f, sql_rel *t)
{
	node *n;
	list *nl = new_exp_list(sql->sa);

	for(n = exps->h; n; n = n->next) {
		sql_exp *arg = n->data, *narg = NULL;

		narg = exp_push_down_prj(sql, arg, f, t);
		if (!narg)
			return NULL;
		narg = exp_propagate(sql->sa, narg, arg);
		append(nl, narg);
	}
	return nl;
}

static sql_exp *
exp_push_down_prj(mvc *sql, sql_exp *e, sql_rel *f, sql_rel *t)
{
	sql_exp *ne = NULL, *l, *r, *r2;

	assert(is_project(f->op));

	switch(e->type) {
	case e_column:
		if (e->l)
			ne = exps_bind_column2(f->exps, e->l, e->r);
		if (!ne && !e->l)
			ne = exps_bind_column(f->exps, e->r, NULL, 1);
		if (!ne || (ne->type != e_column && ne->type != e_atom))
			return NULL;
		while (ne && has_label(ne) && f->op == op_project && ne->type == e_column) {
			sql_exp *oe = e, *one = ne;

			e = ne;
			ne = NULL;
			if (e->l)
				ne = exps_bind_column2(f->exps, e->l, e->r);
			if (!ne && !e->l)
				ne = exps_bind_column(f->exps, e->r, NULL, 1);
			if (ne && ne != one && list_position(f->exps, ne) >= list_position(f->exps, one))
				ne = NULL;
			if (!ne || ne == one) {
				ne = one;
				e = oe;
				break;
			}
			if (ne->type != e_column && ne->type != e_atom)
				return NULL;
		}
		/* possibly a groupby/project column is renamed */
		if (is_groupby(f->op) && f->r) {
			sql_exp *gbe = NULL;
			if (ne->l)
				gbe = exps_bind_column2(f->r, ne->l, ne->r);
			if (!gbe && !e->l)
				gbe = exps_bind_column(f->r, ne->r, NULL, 1);
			ne = gbe;
			if (!ne || (ne->type != e_column && ne->type != e_atom))
				return NULL;
		}
		if (ne->type == e_atom)
			e = exp_copy(sql, ne);
		else
			e = exp_alias(sql->sa, exp_relname(e), exp_name(e), ne->l, ne->r, exp_subtype(e), e->card, has_nil(e), is_intern(e));
		return exp_propagate(sql->sa, e, ne);
	case e_cmp:
		if (e->flag == cmp_or || e->flag == cmp_filter) {
			list *l = exps_push_down_prj(sql, e->l, f, t);
			list *r = exps_push_down_prj(sql, e->r, f, t);

			if (!l || !r)
				return NULL;
			if (e->flag == cmp_filter)
				return exp_filter(sql->sa, l, r, e->f, is_anti(e));
			return exp_or(sql->sa, l, r, is_anti(e));
		} else if (e->flag == cmp_in || e->flag == cmp_notin) {
			sql_exp *l = exp_push_down_prj(sql, e->l, f, t);
			list *r = exps_push_down_prj(sql, e->r, f, t);

			if (!l || !r)
				return NULL;
			return exp_in(sql->sa, l, r, e->flag);
		} else {
			l = exp_push_down_prj(sql, e->l, f, t);
			r = exp_push_down_prj(sql, e->r, f, t);
			if (e->f) {
				r2 = exp_push_down_prj(sql, e->f, f, t);
				if (l && r && r2)
					ne = exp_compare2(sql->sa, l, r, r2, e->flag);
			} else if (l && r) {
				ne = exp_compare(sql->sa, l, r, e->flag);
			}
		}
		if (!ne)
			return NULL;
		return exp_propagate(sql->sa, ne, e);
	case e_convert:
		l = exp_push_down_prj(sql, e->l, f, t);
		if (l)
			return exp_convert(sql->sa, l, exp_fromtype(e), exp_totype(e));
		return NULL;
	case e_aggr:
	case e_func: {
		list *l = e->l, *nl = NULL;
		sql_exp *ne = NULL;

		if (e->type == e_func && exp_unsafe(e,0))
			return NULL;
		if (!l) {
			return e;
		} else {
			nl = exps_push_down_prj(sql, l, f, t);
			if (!nl)
				return NULL;
		}
		if (e->type == e_func)
			ne = exp_op(sql->sa, nl, e->f);
		else
			ne = exp_aggr(sql->sa, nl, e->f, need_distinct(e), need_no_nil(e), e->card, has_nil(e));
		return exp_propagate(sql->sa, ne, e);
	}
	case e_atom:
	case e_psm:
		if (e->type == e_atom && e->f) /* value list */
			return NULL;
		return e;
	}
	return NULL;
}

static int
rel_is_unique( sql_rel *rel, sql_ukey *k)
{
	switch(rel->op) {
	case op_left:
	case op_right:
	case op_full:
	case op_join:
		return 0;
	case op_semi:
	case op_anti:
		return rel_is_unique(rel->l, k);
	case op_table:
	case op_basetable:
		return 1;
	default:
		return 0;
	}
}

int
exps_unique(mvc *sql, sql_rel *rel, list *exps)
{
	node *n;
	char *matched = NULL;
	int nr = 0;
	sql_ukey *k = NULL;

	if (list_empty(exps))
		return 0;
	for(n = exps->h; n && !k; n = n->next) {
		sql_exp *e = n->data;
		prop *p;

		if (e && (p = find_prop(e->p, PROP_HASHCOL)) != NULL)
			k = p->value;
	}
	if (!k || list_length(k->k.columns) > list_length(exps))
		return 0;
	if (rel) {
		matched = (char*)sa_alloc(sql->sa, list_length(k->k.columns));
		memset(matched, 0, list_length(k->k.columns));
		for(n = exps->h; n; n = n->next) {
			sql_exp *e = n->data;
			fcmp cmp = (fcmp)&kc_column_cmp;
			sql_column *c = exp_find_column(rel, e, -2);
			node *m;

			if (c && (m=list_find(k->k.columns, c, cmp)) != NULL) {
				int pos = list_position(k->k.columns, m->data);
				if (!matched[pos])
					nr++;
				matched[pos] = 1;
			}
		}
		if (nr == list_length(k->k.columns)) {
			return rel_is_unique(rel, k);
		}
	}
	/*
	if ((n = exps->h) != NULL) {
		sql_exp *e = n->data;
		prop *p;

		if (e && (p = find_prop(e->p, PROP_HASHCOL)) != NULL) {
			sql_ukey *k = p->value;
			if (k && list_length(k->k.columns) <= 1)
				return 1;
		}
	}
	*/
	return 0;
}

static sql_column *
exp_is_pkey(sql_rel *rel, sql_exp *e)
{
	if (find_prop(e->p, PROP_HASHCOL)) { /* aligned PKEY JOIN */
		fcmp cmp = (fcmp)&kc_column_cmp;
		sql_column *c = exp_find_column(rel, e, -2);

		if (c && c->t->pkey && list_find(c->t->pkey->k.columns, c, cmp) != NULL)
			return c;
	}
	return NULL;
}

static int
rel_is_join_on_pkey(sql_rel *rel)
{
	if (!rel || !rel->exps)
		return 0;
	for (node *n = rel->exps->h; n; n = n->next) {
		sql_exp *je = n->data;

		if (je->type == e_cmp && je->flag == cmp_equal && (exp_is_pkey(rel, je->l) || exp_is_pkey(rel, je->r)))
			return 1;
	}
	return 0;
}

/* if all arguments to a distinct aggregate are unique, remove 'distinct' property */
static sql_rel *
rel_distinct_aggregate_on_unique_values(visitor *v, sql_rel *rel)
{
	sql_rel *l = (sql_rel*) rel->l;

	if (rel->op == op_groupby && (!l || is_base(l->op))) {
		for (node *n = rel->exps->h; n; n = n->next) {
			sql_exp *exp = (sql_exp*) n->data;

			if (exp->type == e_aggr && need_distinct(exp)) {
				bool all_unique = true;

				for (node *m = ((list*)exp->l)->h; m && all_unique; m = m->next) {
					sql_exp *arg = (sql_exp*) m->data;

					if (arg->type == e_column) {
						fcmp cmp = (fcmp)&kc_column_cmp;
						sql_column *c = exp_find_column(rel, arg, -2);

						if (c) {
							/* column is the only primary key column of its table */
							if (find_prop(arg->p, PROP_HASHCOL) && c->t->pkey && list_find(c->t->pkey->k.columns, c, cmp) != NULL && list_length(c->t->pkey->k.columns) == 1)
								continue;
							else if (c->unique == 1) /* column has unique constraint */
								continue;
							else
								all_unique = false;
						} else
							all_unique = false;
					} else
						all_unique = false;
				}
				if (all_unique) {
					set_nodistinct(exp);
					v->changes = 1;
				}
			}
		}
	}
	return rel;
}

static bool
has_no_selectivity(mvc *sql, sql_rel *rel)
{
	if (!rel)
		return true;

	switch(rel->op){
	case op_basetable:
	case op_truncate:
	case op_table:
		return true;
	case op_topn:
	case op_sample:
	case op_project:
	case op_groupby:
		return has_no_selectivity(sql, rel->l);
	case op_ddl:
	case op_insert:
	case op_update:
	case op_delete:
	case op_join:
	case op_left:
	case op_right:
	case op_full:
	case op_semi:
	case op_anti:
	case op_union:
	case op_inter:
	case op_except:
	case op_select:
		return false;
	}
	return rel;
}

/*
 * Remove a redundant join
 *
 * join (L, Distinct Project(join(L,P) [ p.key == l.lkey]) [p.key]) [ p.key == l.lkey]
 * =>
 * join(L, P) [p.key==l.lkey]
 */
static sql_rel *
rel_remove_redundant_join(visitor *v, sql_rel *rel)
{
	if ((is_join(rel->op) || is_semi(rel->op)) && !list_empty(rel->exps)) {
		sql_rel *l = rel->l, *r = rel->r, *b, *p = NULL, *j;

		if (is_basetable(l->op) && is_simple_project(r->op) && need_distinct(r)) {
			b = l;
			p = r;
			j = p->l;
		} else if (is_basetable(r->op) && is_simple_project(l->op) && need_distinct(l)) {
			b = r;
			p = l;
			j = p->l;
		}
		if (!p || !j || !is_join(j->op))
			return rel;
		/* j must have b->l (ie table) */
		sql_rel *jl = j->l, *jr = j->r;
		if ((is_basetable(jl->op) && jl->l == b->l) ||
		    (is_basetable(jr->op) && jr->l == b->l)) {
			int left = 0;
			if (is_basetable(jl->op) && jl->l == b->l)
				left = 1;
			if (exp_match_list(j->exps, rel->exps)) {
				p->l = (left)?rel_dup(jr):rel_dup(jl);
				rel_destroy(j);
				set_nodistinct(p);
				v->changes++;
				return rel;
			}
		}
	}
	return rel;
}

static sql_column *
is_fk_column_of_pk(sql_rel *rel, sql_column *pkc, sql_exp *e) /* test if e is a foreing key column for the pk on pkc */
{
	sql_column *c = exp_find_column(rel, e, -2);

	if (c) {
		sql_table *t = c->t;

		for (node *n = t->idxs.set->h; n; n = n->next) {
			sql_idx *li = n->data;

			if (li->type == join_idx) {
				for (node *m = li->columns->h ; m ; m = m->next) {
					sql_kc *fkc = m->data;

					if (strcmp(fkc->c->base.name, c->base.name) == 0) { /* same fkey column */
						sql_key *fkey = &((sql_fkey*)li->key)->rkey->k;

						if (strcmp(fkey->t->base.name, pkc->t->base.name) == 0) { /* to same pk table */
							for (node *o = fkey->columns->h ; o ; o = n->next) {
								sql_kc *kc = m->data;

								if (strcmp(kc->c->base.name, pkc->base.name) == 0) /* to same pk table column */
									return c;
							}
						}
					}
				}
			}
		}
	}
	return NULL;
}

static sql_rel *
rel_distinct_project2groupby(visitor *v, sql_rel *rel)
{
	sql_rel *l = rel->l;

	/* rewrite distinct project (table) [ constant ] -> project [ constant ] */
	if (rel->op == op_project && rel->l && !rel->r /* no order by */ && need_distinct(rel) &&
	    exps_card(rel->exps) <= CARD_ATOM) {
		set_nodistinct(rel);
		if (rel->card > CARD_ATOM) /* if the projection just contains constants, then no topN is needed */
			rel->l = rel_topn(v->sql->sa, rel->l, append(sa_list(v->sql->sa), exp_atom_lng(v->sql->sa, 1)));
	}

	/* rewrite distinct project [ pk ] ( select ( table ) [ e op val ])
	 * into project [ pk ] ( select/semijoin ( table )  */
	if (rel->op == op_project && rel->l && !rel->r /* no order by */ && need_distinct(rel) &&
	    (l->op == op_select || l->op == op_semi) && exps_unique(v->sql, rel, rel->exps))
		set_nodistinct(rel);

	/* rewrite distinct project ( join(p,f) [ p.pk = f.fk ] ) [ p.pk ]
	 * 	into project( (semi)join(p,f) [ p.pk = f.fk ] ) [ p.pk ] */
	if (rel->op == op_project && rel->l && !rel->r /* no order by */ && need_distinct(rel) &&
	    l && (is_select(l->op) || l->op == op_join) && rel_is_join_on_pkey(l) /* [ pk == fk ] */) {
		sql_exp *found = NULL, *pk = NULL, *fk = NULL;
		bool all_exps_atoms = true;
		sql_column *pkc = NULL;

		for (node *m = l->exps->h ; m ; m = m->next) { /* find a primary key join */
			sql_exp *je = (sql_exp *) m->data;
			sql_exp *le = je->l, *re = je->r;

			if ((pkc = exp_is_pkey(l, le))) { /* le is the primary key */
				all_exps_atoms = true;

				for (node *n = rel->exps->h; n && all_exps_atoms; n = n->next) {
					sql_exp *e = (sql_exp *) n->data;

					if (exp_match(e, le) || exp_refers(e, le))
						found = e;
					else if (e->card > CARD_ATOM)
						all_exps_atoms = false;
				}
				pk = le;
				fk = re;
			}
			if (!found && (pkc = exp_is_pkey(l, re))) { /* re is the primary key */
				all_exps_atoms = true;

				for (node *n = rel->exps->h; n && all_exps_atoms; n = n->next) {
					sql_exp *e = (sql_exp *) n->data;

					if (exp_match(e, re) || exp_refers(e, re))
						found = e;
					else if (e->card > CARD_ATOM)
						all_exps_atoms = false;
				}
				pk = re;
				fk = le;
			}
		}

		if (all_exps_atoms && found) { /* rel must have the same primary key on the projection list */
			/* if the foreign key has no selectivity, the join can be removed */
			if (!(rel_is_ref(l)) && ((rel_find_exp(l->l, fk) && is_fk_column_of_pk(l->l, pkc, fk) && has_no_selectivity(v->sql, l->l)) ||
				(l->r && rel_find_exp(l->r, fk) && is_fk_column_of_pk(l->r, pkc, fk) && has_no_selectivity(v->sql, l->r)))) {
				sql_rel *side = (rel_find_exp(l->l, pk) != NULL)?l->l:l->r;

				rel->l = rel_dup(side);
				rel_destroy(l);
				v->changes = 1;
				set_nodistinct(rel);
				return rel;
			}
			/* if the join has no multiple references it can be re-written into a semijoin */
			if (l->op == op_join && !(rel_is_ref(l)) && list_length(rel->exps) == 1) { /* other expressions may come from the other side */
				if (l->r && rel_find_exp(l->r, pk)) {
					sql_rel *temp = l->l;
					l->l = l->r;
					l->r = temp;

					l->op = op_semi;
				} else if (rel_find_exp(l->l, pk)) {
					l->op = op_semi;
				}
			}
			v->changes = 1;
			set_nodistinct(rel);
			return rel;
		}
	}
	/* rewrite distinct project [ gbe ] ( select ( groupby [ gbe ] [ gbe, e ] )[ e op val ])
	 * into project [ gbe ] ( select ( group etc ) */
	if (rel->op == op_project && rel->l && !rel->r /* no order by */ &&
	    need_distinct(rel) && l->op == op_select){
		sql_rel *g = l->l;
		if (is_groupby(g->op)) {
			list *used = sa_list(v->sql->sa);
			list *gbe = g->r;
			node *n;
			int fnd = 1;

			for (n = rel->exps->h; n && fnd; n = n->next) {
				sql_exp *e = n->data;

				if (e->card > CARD_ATOM) {
					/* find e in gbe */
					sql_exp *ne = list_find_exp(g->exps, e);

					if (ne)
						ne = list_find_exp( gbe, ne);
					if (ne && !list_find_exp(used, ne)) {
						fnd++;
						list_append(used, ne);
					}
					if (!ne)
						fnd = 0;
				}
			}
			if (fnd == (list_length(gbe)+1))
				set_nodistinct(rel);
		}
	}
	if (rel->op == op_project && rel->l &&
	    need_distinct(rel) && exps_card(rel->exps) > CARD_ATOM) {
		node *n;
		list *exps = new_exp_list(v->sql->sa), *gbe = new_exp_list(v->sql->sa);
		list *obe = rel->r; /* we need to read the ordering later */

		if (obe) {
			int fnd = 0;

			for(n = obe->h; n && !fnd; n = n->next) {
				sql_exp *e = n->data;

				if (e->type != e_column)
					fnd = 1;
				else if (exps_bind_column2(rel->exps, e->l, e->r) == 0)
					fnd = 1;
			}
			if (fnd)
				return rel;
		}
		rel->l = rel_project(v->sql->sa, rel->l, rel->exps);

		for (n = rel->exps->h; n; n = n->next) {
			sql_exp *e = n->data, *ne;

			ne = exp_ref(v->sql, e);
			if (e->card > CARD_ATOM && !list_find_exp(gbe, ne)) /* no need to group by on constants, or the same column multiple times */
				append(gbe, ne);
			append(exps, ne);
		}
		rel->op = op_groupby;
		rel->exps = exps;
		rel->r = gbe;
		set_nodistinct(rel);
		if (obe) {
			/* add order again */
			rel = rel_project(v->sql->sa, rel, rel_projections(v->sql, rel, NULL, 1, 1));
			rel->r = obe;
		}
		v->changes = 1;
	}
	return rel;
}

static int
exp_shares_exps( sql_exp *e, list *shared, lng *uses)
{
	switch(e->type) {
	case e_cmp: /* not in projection list */
	case e_psm:
		assert(0);
	case e_atom:
		return 0;
	case e_column:
		{
			sql_exp *ne = NULL;
			if (e->l)
				ne = exps_bind_column2(shared, e->l, e->r);
			if (!ne && !e->l)
				ne = exps_bind_column(shared, e->r, NULL, 1);
			if (!ne)
				return 0;
			if (ne && ne->type != e_column) {
				lng used = (lng) 1 << list_position(shared, ne);
				if (used & *uses)
					return 1;
				*uses &= used;
				return 0;
			}
			if (ne && ne != e && (list_position(shared, e) < 0 || list_position(shared, e) > list_position(shared, ne)))
				/* maybe ne refers to a local complex exp */
				return exp_shares_exps( ne, shared, uses);
			return 0;
		}
	case e_convert:
		return exp_shares_exps(e->l, shared, uses);

	case e_aggr:
	case e_func:
		{
			list *l = e->l;
			node *n;

			if (!l)
				return 0;
			for (n = l->h; n; n = n->next) {
				sql_exp *e = n->data;

				if (exp_shares_exps( e, shared, uses))
					return 1;
			}
		}
	}
	return 0;
}

static int
exps_share_expensive_exp( list *exps, list *shared )
{
	node *n;
	lng uses = 0;

	if (!exps || !shared)
		return 0;
	for (n = exps->h; n; n = n->next){
		sql_exp *e = n->data;

		if (exp_shares_exps( e, shared, &uses))
			return 1;
	}
	return 0;
}

static int ambigious_ref( list *exps, sql_exp *e);
static int
ambigious_refs( list *exps, list *refs)
{
	node *n;

	if (!refs)
		return 0;
	for(n=refs->h; n; n = n->next) {
		if (ambigious_ref(exps, n->data))
			return 1;
	}
	return 0;
}

static int
ambigious_ref( list *exps, sql_exp *e)
{
	sql_exp *ne = NULL;

	if (e->type == e_column) {
		if (e->l)
			ne = exps_bind_column2(exps, e->l, e->r);
		if (!ne && !e->l)
			ne = exps_bind_column(exps, e->r, NULL, 1);
		if (ne && e != ne)
			return 1;
	}
	if (e->type == e_func)
		return ambigious_refs(exps, e->l);
	return 0;
}

/* merge 2 projects into the lower one */
static sql_rel *
rel_merge_projects(visitor *v, sql_rel *rel)
{
	list *exps = rel->exps;
	sql_rel *prj = rel->l;
	node *n;

	if (rel->op == op_project &&
	    prj && prj->op == op_project && !(rel_is_ref(prj)) && !prj->r) {
		int all = 1;

		if (project_unsafe(rel,0) || project_unsafe(prj,0) || exps_share_expensive_exp(rel->exps, prj->exps))
			return rel;

		/* here we need to fix aliases */
		rel->exps = new_exp_list(v->sql->sa);

		/* for each exp check if we can rename it */
		for (n = exps->h; n && all; n = n->next) {
			sql_exp *e = n->data, *ne = NULL;

			/* We do not handle expressions pointing back in the list */
			if (ambigious_ref(exps, e)) {
				all = 0;
				break;
			}
			ne = exp_push_down_prj(v->sql, e, prj, prj->l);
			/* check if the refered alias name isn't used twice */
			if (ne && ambigious_ref(rel->exps, ne)) {
				all = 0;
				break;
			}
			/*
			if (ne && ne->type == e_column) {
				sql_exp *nne = NULL;

				if (ne->l)
					nne = exps_bind_column2(rel->exps, ne->l, ne->r);
				if (!nne && !ne->l)
					nne = exps_bind_column(rel->exps, ne->r, NULL, 1);
				if (nne && ne != nne && nne != e) {
					all = 0;
					break;
				}
			}
			*/
			if (ne) {
				exp_setname(v->sql->sa, ne, exp_relname(e), exp_name(e));
				list_append(rel->exps, ne);
			} else {
				all = 0;
			}
		}
		if (all) {
			/* we can now remove the intermediate project */
			/* push order by expressions */
			if (rel->r) {
				list *nr = new_exp_list(v->sql->sa), *res = rel->r;
				for (n = res->h; n; n = n->next) {
					sql_exp *e = n->data, *ne = NULL;

					ne = exp_push_down_prj(v->sql, e, prj, prj->l);
					if (ne) {
						exp_setname(v->sql->sa, ne, exp_relname(e), exp_name(e));
						list_append(nr, ne);
					} else {
						all = 0;
					}
				}
				if (all) {
					rel->r = nr;
				} else {
					/* leave as is */
					rel->exps = exps;
					return rel;
				}
			}
			rel->l = prj->l;
			prj->l = NULL;
			rel_destroy(prj);
			v->changes++;
			return rel_merge_projects(v, rel);
		} else {
			/* leave as is */
			rel->exps = exps;
		}
		return rel;
	}
	return rel;
}

static sql_subfunc *
find_func( mvc *sql, char *name, list *exps )
{
	list * l = sa_list(sql->sa);
	node *n;

	for(n = exps->h; n; n = n->next)
		append(l, exp_subtype(n->data));
	return sql_bind_func_(sql->sa, sql->session->schema, name, l, F_FUNC);
}

static sql_exp *
exp_simplify_math( mvc *sql, sql_exp *e, int *changes)
{
	if (e->type == e_func || e->type == e_aggr) {
		list *l = e->l;
		sql_subfunc *f = e->f;
		node *n;
		sql_exp *le;

		if (list_length(l) < 1)
			return e;

		le = l->h->data;
		if (!exp_subtype(le) || (!EC_COMPUTE(exp_subtype(le)->type->eclass) && exp_subtype(le)->type->eclass != EC_DEC))
			return e;

		if (!f->func->s && list_length(l) == 2) {
			sql_exp *le = l->h->data;
			sql_exp *re = l->h->next->data;
			sql_subtype *et = exp_subtype(e);

			/* if one argument is NULL, return it, EXCEPT
			 * if "_no_nil" is in the name of the
			 * implementation function (currently either
			 * min_no_nil or max_no_nil), in which case we
			 * ignore the NULL and return the other
			 * value */
			if (exp_is_atom(le) && exp_is_null(le)) {
				(*changes)++;
				if (f && f->func && f->func->imp && strstr(f->func->imp, "_no_nil") != NULL) {
					exp_setname(sql->sa, re, exp_relname(e), exp_name(e));
					return re;
				}
				le = exp_null(sql->sa, et);
				exp_setname(sql->sa, le, exp_relname(e), exp_name(e));
				return le;
			}
			if (exp_is_atom(re) && exp_is_null(re)) {
				(*changes)++;
				if (f && f->func && f->func->imp && strstr(f->func->imp, "_no_nil") != NULL) {
					exp_setname(sql->sa, le, exp_relname(e), exp_name(e));
					return le;
				}
				re = exp_null(sql->sa, et);
				exp_setname(sql->sa, re, exp_relname(e), exp_name(e));
				return re;
			}
		}
		if (!f->func->s && !strcmp(f->func->base.name, "sql_mul") && list_length(l) == 2) {
			sql_exp *le = l->h->data;
			sql_exp *re = l->h->next->data;
			sql_subtype *et = exp_subtype(e);

			/* 0*a = 0 */
			if (exp_is_atom(le) && exp_is_zero(le) && exp_is_atom(re) && exp_is_not_null(re)) {
				(*changes)++;
				le = exp_zero(sql->sa, et);
				exp_setname(sql->sa, le, exp_relname(e), exp_name(e));
				return le;
			}
			/* a*0 = 0 */
			if (exp_is_atom(re) && exp_is_zero(re) && exp_is_atom(le) && exp_is_not_null(le)) {
				(*changes)++;
				re = exp_zero(sql->sa, et);
				exp_setname(sql->sa, re, exp_relname(e), exp_name(e));
				return re;
			}
			/* 1*a = a
			if (exp_is_atom(le) && exp_is_one(le)) {
				(*changes)++;
				exp_setname(sql->sa, re, exp_relname(e), exp_name(e));
				return re;
			}
			*/
			/* a*1 = a
			if (exp_is_atom(re) && exp_is_one(re)) {
				(*changes)++;
				exp_setname(sql->sa, le, exp_relname(e), exp_name(e));
				return le;
			}
			*/
			if (exp_is_atom(le) && exp_is_atom(re)) {
				atom *la = exp_flatten(sql, le);
				atom *ra = exp_flatten(sql, re);

				/* TODO check if output type is larger then input */
				if (la && ra && subtype_cmp(atom_type(la), atom_type(ra)) == 0 && subtype_cmp(atom_type(la), exp_subtype(e)) == 0) {
					atom *a = atom_mul(la, ra);

					if (a && atom_cast(sql->sa, a, exp_subtype(e))) {
						sql_exp *ne = exp_atom(sql->sa, a);
						(*changes)++;
						exp_setname(sql->sa, ne, exp_relname(e), exp_name(e));
						return ne;
					}
				}
			}
			/* move constants to the right, ie c*A = A*c */
			else if (exp_is_atom(le)) {
				l->h->data = re;
				l->h->next->data = le;
				e->f = sql_bind_func(sql->sa, NULL, "sql_mul", exp_subtype(re), exp_subtype(le), F_FUNC);
				exp_sum_scales(e->f, re, le);
				(*changes)++;
				return e;
			}
			/* change a*a into pow(a,2), later change pow(a,2) back into a*a */
			if (/* DISABLES CODE */ (0) && exp_equal(le, re)==0 && exp_subtype(le)->type->eclass == EC_FLT) {
				/* pow */
				list *l;
				sql_exp *ne;
				sql_subfunc *pow = sql_bind_func(sql->sa, sql->session->schema, "power", exp_subtype(le), exp_subtype(re), F_FUNC);
				assert(pow);
				if (exp_subtype(le)->type->localtype == TYPE_flt)
					re = exp_atom_flt(sql->sa, 2);
				else
					re = exp_atom_dbl(sql->sa, 2);
				l = sa_list(sql->sa);
				append(l, le);
				append(l, re);
				(*changes)++;
				ne = exp_op(sql->sa, l, pow);
				exp_setname(sql->sa, ne, exp_relname(e), exp_name(e));
				return ne;
			}
			/* change a*pow(a,n) or pow(a,n)*a into pow(a,n+1) */
			if (is_func(le->type)) {
				list *l = le->l;
				sql_subfunc *f = le->f;

				if (!f->func->s && !strcmp(f->func->base.name, "power") && list_length(l) == 2) {
					sql_exp *lle = l->h->data;
					sql_exp *lre = l->h->next->data;
					if (exp_equal(re, lle)==0) {
						if (atom_inc(exp_value(sql, lre))) {
							(*changes)++;
							exp_setname(sql->sa, le, exp_relname(e), exp_name(e));
							return le;
						}
					}
				}
				if (!f->func->s && !strcmp(f->func->base.name, "sql_mul") && list_length(l) == 2) {
					sql_exp *lle = l->h->data;
					sql_exp *lre = l->h->next->data;
					if (!exp_is_atom(lle) && exp_is_atom(lre) && exp_is_atom(re)) {
						sql_subtype et = *exp_subtype(e);
						/* (x*c1)*c2 -> x * (c1*c2) */
						list *l = sa_list(sql->sa);
						append(l, lre);
						append(l, re);
						le->l = l;
						le->f = sql_bind_func(sql->sa, NULL, "sql_mul", exp_subtype(lre), exp_subtype(re), F_FUNC);
						exp_sum_scales(le->f, lre, re);
						l = e->l;
						l->h->data = lle;
						l->h->next->data = le;
						e->f = sql_bind_func(sql->sa, NULL, "sql_mul", exp_subtype(lle), exp_subtype(le), F_FUNC);
						exp_sum_scales(e->f, lle, le);
						if (subtype_cmp(&et, exp_subtype(e)) != 0)
							e = exp_convert(sql->sa, e, exp_subtype(e), &et);
						(*changes)++;
						return e;
					}
				}
			}
		}
		if (!f->func->s && !strcmp(f->func->base.name, "sql_add") && list_length(l) == 2) {
			sql_exp *le = l->h->data;
			sql_exp *re = l->h->next->data;
			if (exp_is_atom(le) && exp_is_zero(le)) {
				(*changes)++;
				exp_setname(sql->sa, re, exp_relname(e), exp_name(e));
				return re;
			}
			if (exp_is_atom(re) && exp_is_zero(re)) {
				(*changes)++;
				exp_setname(sql->sa, le, exp_relname(e), exp_name(e));
				return le;
			}
			if (exp_is_atom(le) && exp_is_atom(re)) {
				atom *la = exp_flatten(sql, le);
				atom *ra = exp_flatten(sql, re);

				if (la && ra) {
					atom *a = atom_add(la, ra);

					if (a) {
						sql_exp *ne = exp_atom(sql->sa, a);
						(*changes)++;
						exp_setname(sql->sa, ne, exp_relname(e), exp_name(e));
						return ne;
					}
				}
			}
			/* move constants to the right, ie c+A = A+c */
			else if (exp_is_atom(le)) {
				l->h->data = re;
				l->h->next->data = le;
				(*changes)++;
				return e;
			} else if (is_func(le->type)) {
				list *ll = le->l;
				sql_subfunc *f = le->f;
				if (!f->func->s && !strcmp(f->func->base.name, "sql_add") && list_length(ll) == 2) {
					sql_exp *lle = ll->h->data;
					sql_exp *lre = ll->h->next->data;

					if (exp_is_atom(lle) && exp_is_atom(lre))
						return e;
					if (!exp_is_atom(re) && exp_is_atom(lre)) {
						/* (x+c1)+y -> (x+y) + c1 */
						ll->h->next->data = re;
						l->h->next->data = lre;
						l->h->data = exp_simplify_math(sql, le, changes);
						(*changes)++;
						return e;
					}
					if (exp_is_atom(re) && exp_is_atom(lre)) {
						/* (x+c1)+c2 -> (c2+c1) + x */
						ll->h->data = re;
						l->h->next->data = lle;
						l->h->data = exp_simplify_math(sql, le, changes);
						(*changes)++;
						return e;
					}
				}
			}
			/*
			if (is_func(re->type)) {
				list *ll = re->l;
				sql_subfunc *f = re->f;
				if (!f->func->s && !strcmp(f->func->base.name, "sql_add") && list_length(ll) == 2) {
					if (exp_is_atom(le)) {
						* c1+(x+y) -> (x+y) + c1 *
						l->h->data = re;
						l->h->next->data = le;
						(*changes)++;
						return e;
					}
				}
			}
			*/
		}
		if (!f->func->s && !strcmp(f->func->base.name, "sql_sub") && list_length(l) == 2) {
			sql_exp *le = l->h->data;
			sql_exp *re = l->h->next->data;

			if (exp_is_atom(le) && exp_is_atom(re)) {
				atom *la = exp_flatten(sql, le);
				atom *ra = exp_flatten(sql, re);

				if (la && ra) {
					atom *a = atom_sub(la, ra);

					if (a) {
						sql_exp *ne = exp_atom(sql->sa, a);
						(*changes)++;
						exp_setname(sql->sa, ne, exp_relname(e), exp_name(e));
						return ne;
					}
				}
			}
			if (exp_equal(le,re) == 0) { /* a - a = 0 */
				atom *a;
				sql_exp *ne;

				if (exp_subtype(le)->type->eclass == EC_NUM) {
					a = atom_int(sql->sa, exp_subtype(le), 0);
				} else if (exp_subtype(le)->type->eclass == EC_FLT) {
					a = atom_float(sql->sa, exp_subtype(le), 0);
				} else {
					return e;
				}
				ne = exp_atom(sql->sa, a);
				(*changes)++;
				exp_setname(sql->sa, ne, exp_relname(e), exp_name(e));
				return ne;
			}
			if (is_func(le->type)) {
				list *ll = le->l;
				sql_subfunc *f = le->f;
				if (!f->func->s && !strcmp(f->func->base.name, "sql_add") && list_length(ll) == 2) {
					sql_exp *lle = ll->h->data;
					sql_exp *lre = ll->h->next->data;
					if (exp_equal(re, lre) == 0) {
						/* (x+a)-a = x*/
						exp_setname(sql->sa, lle, exp_relname(e), exp_name(e));
						(*changes)++;
						return lle;
					}
					if (exp_is_atom(lle) && exp_is_atom(lre))
						return e;
					if (!exp_is_atom(re) && exp_is_atom(lre)) {
						/* (x+c1)-y -> (x-y) + c1 */
						ll->h->next->data = re;
						l->h->next->data = lre;
						le->f = e->f;
						e->f = f;
						l->h->data = exp_simplify_math(sql, le, changes);
						(*changes)++;
						return e;
					}
					if (exp_is_atom(re) && exp_is_atom(lre)) {
						/* (x+c1)-c2 -> (c1-c2) + x */
						ll->h->data = lre;
						ll->h->next->data = re;
						l->h->next->data = lle;
						le->f = e->f;
						e->f = f;
						l->h->data = exp_simplify_math(sql, le, changes);
						(*changes)++;
						return e;
					}
				}
			}
		}
		if (l)
			for (n = l->h; n; n = n->next)
				n->data = exp_simplify_math(sql, n->data, changes);
	}
	if (e->type == e_convert)
		e->l = exp_simplify_math(sql, e->l, changes);
	return e;
}

static sql_rel *
rel_simplify_math(visitor *v, sql_rel *rel)
{
	int ochanges = 0;

	if ((is_project(rel->op) || (rel->op == op_ddl && rel->flag == ddl_psm)) && rel->exps) {
		list *exps = rel->exps;
		node *n;
		int needed = 0;

		for (n = exps->h; n && !needed; n = n->next) {
			sql_exp *e = n->data;

			if (e->type == e_func || e->type == e_convert ||
			    e->type == e_aggr || e->type == e_psm)
				needed = 1;
		}
		if (!needed)
			return rel;

		rel->exps = new_exp_list(v->sql->sa);
		for (n = exps->h; n; n = n->next) {
			sql_exp *e = exp_simplify_math( v->sql, n->data, &ochanges);

			if (!e)
				return NULL;
			list_append(rel->exps, e);
		}
	}
	v->changes += ochanges;
	return rel;
}

static sql_rel *
rel_push_down_bounds(visitor *v, sql_rel *rel)
{
	if (is_simple_project(rel->op) && rel->exps) {
		list *exps = rel->exps;
		node *n;

		for (n = exps->h; n ; n = n->next) {
			sql_exp *e = n->data;
			int cnt;
			sql_exp *b1, *b2;
			sql_subfunc *f;
			list *l;

			if (e->type != e_func || ((sql_subfunc*)e->f)->func->type != F_ANALYTIC)
				continue;

			f = (sql_subfunc*) e->f;
			l = (list*) e->l;
			if (f->func->type != F_ANALYTIC || !strcmp(f->func->base.name, "diff") || !strcmp(f->func->base.name, "window_bound"))
				continue;

			/* Extract sql.diff calls into a lower projection and re-use them */
			cnt = list_length(l);
			assert(cnt >= 3); /* There will be at least 3 expressions in the parameters for the window function */
			b1 = (sql_exp*) list_fetch(l, cnt - 2);
			b2 = (sql_exp*) list_fetch(l, cnt - 1);

			if (b1->type == e_func && b2->type == e_func) { /* if both are 'window_bound' calls, push down a diff call */
				sql_subfunc *sf1 = (sql_subfunc*) b1->f, *sf2 = (sql_subfunc*) b2->f;

				if (!strcmp(sf1->func->base.name, "window_bound") && !strcmp(sf2->func->base.name, "window_bound")) {
					list *args1 = (list*) b1->l, *args2 = (list*) b2->l;
					sql_exp *first1 = (sql_exp*) args1->h->data, *first2 = (sql_exp*) args2->h->data;

					if (first1->type == e_func && exp_match_exp(first1, first2)) { /* push down only function calls to avoid infinite recursion */
						rel->l = rel_project(v->sql->sa, rel->l, rel_projections(v->sql, rel->l, NULL, 1, 1));
						first1 = rel_project_add_exp(v->sql, rel->l, first1);
						args1->h->data = exp_ref(v->sql, first1);
						args2->h->data = exp_ref(v->sql, first1);

						if (list_length(args1) == 6 && list_length(args2) == 6) {
							sql_exp *second1 = (sql_exp*) args1->h->next->data, *second2 = (sql_exp*) args2->h->next->data;

							if (second1->type == e_func && exp_match_exp(second1, second2)) {
								second1 = rel_project_add_exp(v->sql, rel->l, second1);
								args1->h->next->data = exp_ref(v->sql, second1);
								args2->h->next->data = exp_ref(v->sql, second1);
							}
						}

						v->changes++;
					}
				}
			}
		}
	}
	return rel;
}

static sql_rel *
rel_find_ref( sql_rel *r)
{
	while (!rel_is_ref(r) && r->l &&
	      (is_project(r->op) || is_select(r->op) /*|| is_join(r->op)*/))
		r = r->l;
	if (rel_is_ref(r))
		return r;
	return NULL;
}

static sql_rel *
rel_find_select( sql_rel *r)
{
	while (!is_select(r->op) && r->l && is_project(r->op))
		r = r->l;
	if (is_select(r->op))
		return r;
	return NULL;
}

static int
rel_match_projections(sql_rel *l, sql_rel *r)
{
	node *n, *m;
	list *le = l->exps;
	list *re = r->exps;

	if (!le || !re)
		return 0;
	if (list_length(le) != list_length(re))
		return 0;

	for (n = le->h, m = re->h; n && m; n = n->next, m = m->next)
		if (!exp_match(n->data, m->data))
			return 0;
	return 1;
}

static int
exps_has_predicate( list *l )
{
	node *n;

	for( n = l->h; n; n = n->next){
		sql_exp *e = n->data;

		if (e->card <= CARD_ATOM)
			return 1;
	}
	return 0;
}

static sql_rel *
rel_merge_union(visitor *v, sql_rel *rel)
{
	sql_rel *l = rel->l;
	sql_rel *r = rel->r;
	sql_rel *ref = NULL;

	if (is_union(rel->op) &&
	    l && is_project(l->op) && !project_unsafe(l,0) &&
	    r && is_project(r->op) && !project_unsafe(r,0) &&
	    (ref = rel_find_ref(l)) != NULL && ref == rel_find_ref(r)) {
		/* Find selects and try to merge */
		sql_rel *ls = rel_find_select(l);
		sql_rel *rs = rel_find_select(r);

		/* can we merge ? */
		if (!ls || !rs)
			return rel;

		/* merge any extra projects */
		if (l->l != ls)
			rel->l = l = rel_merge_projects(v, l);
		if (r->l != rs)
			rel->r = r = rel_merge_projects(v, r);

		if (!rel_match_projections(l,r))
			return rel;

		/* for now only union(project*(select(R),project*(select(R))) */
		if (ls != l->l || rs != r->l ||
		    ls->l != rs->l || !rel_is_ref(ls->l))
			return rel;

		if (!ls->exps || !rs->exps ||
		    exps_has_predicate(ls->exps) ||
		    exps_has_predicate(rs->exps))
			return rel;

		/* merge, ie. add 'or exp' */
		v->changes++;
		ls->exps = append(new_exp_list(v->sql->sa), exp_or(v->sql->sa, ls->exps, rs->exps, 0));
		rs->exps = NULL;
		rel = rel_inplace_project(v->sql->sa, rel, rel_dup(rel->l), rel->exps);
		set_processed(rel);
		return rel;
	}
	return rel;
}

static int
exps_cse( mvc *sql, list *oexps, list *l, list *r )
{
	list *nexps;
	node *n, *m;
	char *lu, *ru;
	int lc = 0, rc = 0, match = 0, res = 0;

	if (list_length(l) == 0 || list_length(r) == 0)
		return 0;

	/* first recusive exps_cse */
	nexps = new_exp_list(sql->sa);
	for (n = l->h; n; n = n->next) {
		sql_exp *e = n->data;

		if (e->type == e_cmp && e->flag == cmp_or && !is_anti(e)) {
			res = exps_cse(sql, nexps, e->l, e->r);
		} else {
			append(nexps, e);
		}
	}
	l = nexps;

	nexps = new_exp_list(sql->sa);
	for (n = r->h; n; n = n->next) {
		sql_exp *e = n->data;

		if (e->type == e_cmp && e->flag == cmp_or && !is_anti(e)) {
			res = exps_cse(sql, nexps, e->l, e->r);
		} else {
			append(nexps, e);
		}
	}
	r = nexps;

	/* simplify  true or .. and .. or true */
	if (list_length(l) == list_length(r) && list_length(l) == 1) {
		sql_exp *le = l->h->data, *re = r->h->data;

		if (exp_is_true(le)) {
			append(oexps, le);
			return 1;
		}
		if (exp_is_true(re)) {
			append(oexps, re);
			return 1;
		}
	}

	lu = GDKzalloc(list_length(l) * sizeof(char));
	ru = GDKzalloc(list_length(r) * sizeof(char));
	for (n = l->h, lc = 0; n; n = n->next, lc++) {
		sql_exp *le = n->data;

		for ( m = r->h, rc = 0; m; m = m->next, rc++) {
			sql_exp *re = m->data;

			if (!ru[rc] && exp_match_exp(le,re)) {
				lu[lc] = 1;
				ru[rc] = 1;
				match = 1;
			}
		}
	}
	if (match) {
		list *nl = new_exp_list(sql->sa);
		list *nr = new_exp_list(sql->sa);

		for (n = l->h, lc = 0; n; n = n->next, lc++)
			if (!lu[lc])
				append(nl, n->data);
		for (n = r->h, rc = 0; n; n = n->next, rc++)
			if (!ru[rc])
				append(nr, n->data);

		if (list_length(nl) && list_length(nr))
			append(oexps, exp_or(sql->sa, nl, nr, 0));

		for (n = l->h, lc = 0; n; n = n->next, lc++) {
			if (lu[lc])
				append(oexps, n->data);
		}
		res = 1;
	} else {
		append(oexps, exp_or(sql->sa, list_dup(l, (fdup)NULL),
				     list_dup(r, (fdup)NULL), 0));
	}
	GDKfree(lu);
	GDKfree(ru);
	return res;
}

static int
are_equality_exps( list *exps, sql_exp **L)
{
	sql_exp *l = *L;

	if (list_length(exps) == 1) {
		sql_exp *e = exps->h->data, *le = e->l, *re = e->r;

		if (e->type == e_cmp && e->flag == cmp_equal && le->card != CARD_ATOM && re->card == CARD_ATOM && !is_semantics(e)) {
			if (!l) {
				*L = l = le;
				if (!is_column(le->type))
					return 0;
			}
			return (exp_match(l, le));
		}
		if (e->type == e_cmp && e->flag == cmp_or && !is_anti(e) && !is_semantics(e))
			return (are_equality_exps(e->l, L) && are_equality_exps(e->r, L));
	}
	return 0;
}

static void
get_exps( list *n, list *l )
{
	sql_exp *e = l->h->data, *re = e->r;

	if (e->type == e_cmp && e->flag == cmp_equal && re->card == CARD_ATOM)
		list_append(n, re);
	if (e->type == e_cmp && e->flag == cmp_or) {
		get_exps(n, e->l);
		get_exps(n, e->r);
	}
}

static sql_exp *
equality_exps_2_in( mvc *sql, sql_exp *ce, list *l, list *r)
{
	list *nl = new_exp_list(sql->sa);

	get_exps(nl, l);
	get_exps(nl, r);

	return exp_in( sql->sa, ce, nl, cmp_in);
}

static list *
merge_ors(mvc *sql, list *exps, int *changes)
{
	list *nexps = NULL;
	int needed = 0;

	for (node *n = exps->h; n && !needed; n = n->next) {
		sql_exp *e = n->data;

		if (e->type == e_cmp && e->flag == cmp_or && !is_anti(e))
			needed = 1;
	}

	if (needed) {
		nexps = new_exp_list(sql->sa);
		for (node *n = exps->h; n; n = n->next) {
			sql_exp *e = n->data, *l = NULL;

			if (e->type == e_cmp && e->flag == cmp_or && !is_anti(e) && are_equality_exps(e->l, &l) && are_equality_exps(e->r, &l) && l) {
				(*changes)++;
				append(nexps, equality_exps_2_in(sql, l, e->l, e->r));
			} else {
				append(nexps, e);
			}
		}
	} else {
		nexps = exps;
	}

	for (node *n = nexps->h; n ; n = n->next) {
		sql_exp *e = n->data;

		if (e->type == e_cmp && e->flag == cmp_or) {
			e->l = merge_ors(sql, e->l, changes);
			e->r = merge_ors(sql, e->r, changes);
		}
	}

	return nexps;
}

#define TRIVIAL_NOT_EQUAL_CMP(e) \
	((e)->type == e_cmp && (e)->flag == cmp_notequal && !is_anti((e)) && !is_semantics((e)) && ((sql_exp*)(e)->l)->card != CARD_ATOM && ((sql_exp*)(e)->r)->card == CARD_ATOM)

static list *
merge_notequal(mvc *sql, list *exps, int *changes)
{
	list *inequality_groups = NULL, *nexps = NULL;
	int needed = 0;

	for (node *n = exps->h; n; n = n->next) {
		sql_exp *e = n->data;

		if (TRIVIAL_NOT_EQUAL_CMP(e)) {
			bool appended = false;

			if (inequality_groups) {
				for (node *m = inequality_groups->h; m && !appended; m = m->next) {
					list *next = m->data;
					sql_exp *first = (sql_exp*) next->h->data;

					if (exp_match(first->l, e->l)) {
						list_append(next, e);
						appended = true;
					}
				}
			}
			if (!appended) {
				if (!inequality_groups)
					inequality_groups = new_exp_list(sql->sa);
				list_append(inequality_groups, list_append(new_exp_list(sql->sa), e));
			}
		}
	}

	if (inequality_groups) { /* if one list of inequalities has more than one entry, then the re-write is needed */
		for (node *n = inequality_groups->h; n; n = n->next) {
			list *next = n->data;

			if (list_length(next) > 1)
				needed = 1;
		}
	}

	if (needed) {
		nexps = new_exp_list(sql->sa);
		for (node *n = inequality_groups->h; n; n = n->next) {
			list *next = n->data;
			sql_exp *first = (sql_exp*) next->h->data;
			list *notin = new_exp_list(sql->sa);

			for (node *m = next->h; m; m = m->next) {
				sql_exp *e = m->data;
				list_append(notin, e->r);
			}
			list_append(nexps, exp_in(sql->sa, first->l, notin, cmp_notin));
		}

		for (node *n = exps->h; n; n = n->next) {
			sql_exp *e = n->data;

			if (!TRIVIAL_NOT_EQUAL_CMP(e))
				list_append(nexps, e);
		}
		(*changes)++;
	} else {
		nexps = exps;
	}

	for (node *n = nexps->h; n ; n = n->next) {
		sql_exp *e = n->data;

		if (e->type == e_cmp && e->flag == cmp_or) {
			e->l = merge_notequal(sql, e->l, changes);
			e->r = merge_notequal(sql, e->r, changes);
		}
	}

	return nexps;
}


static sql_rel *
rel_select_cse(visitor *v, sql_rel *rel)
{
	if (is_select(rel->op) && rel->exps)
		rel->exps = merge_ors(v->sql, rel->exps, &v->changes); /* x = 1 or x = 2 => x in (1, 2)*/

	if (is_select(rel->op) && rel->exps)
		rel->exps = merge_notequal(v->sql, rel->exps, &v->changes); /* x <> 1 and x <> 2 => x not in (1, 2)*/

	if ((is_select(rel->op) || is_join(rel->op) || is_semi(rel->op)) && rel->exps) {
		node *n;
		list *nexps;
		int needed = 0;

		for (n=rel->exps->h; n && !needed; n = n->next) {
			sql_exp *e = n->data;

			if (e->type == e_cmp && e->flag == cmp_or && !is_anti(e))
				needed = 1;
		}
		if (!needed)
			return rel;
		nexps = new_exp_list(v->sql->sa);
		for (n=rel->exps->h; n; n = n->next) {
			sql_exp *e = n->data;

			if (e->type == e_cmp && e->flag == cmp_or && !is_anti(e)) {
				/* split the common expressions */
				v->changes += exps_cse(v->sql, nexps, e->l, e->r);
			} else {
				append(nexps, e);
			}
		}
		rel->exps = nexps;
	}
	return rel;
}

static sql_rel *
rel_project_cse(visitor *v, sql_rel *rel)
{
	if (is_project(rel->op) && rel->exps) {
		node *n, *m;
		list *nexps;
		int needed = 0;

		for (n=rel->exps->h; n && !needed; n = n->next) {
			sql_exp *e1 = n->data;

			if (e1->type != e_column && !exp_is_atom(e1) && exp_name(e1)) {
				for (m=n->next; m; m = m->next){
					sql_exp *e2 = m->data;

					if (exp_name(e2) && exp_match_exp(e1, e2))
						needed = 1;
				}
			}
		}

		if (!needed)
			return rel;

		nexps = new_exp_list(v->sql->sa);
		for (n=rel->exps->h; n; n = n->next) {
			sql_exp *e1 = n->data;

			if (e1->type != e_column && !exp_is_atom(e1) && exp_name(e1)) {
				for (m=nexps->h; m; m = m->next){
					sql_exp *e2 = m->data;

					if (exp_name(e2) && exp_match_exp(e1, e2) && (e1->type != e_column || exps_bind_column2(nexps, exp_relname(e1), exp_name(e1)) == e1)) {
						sql_exp *ne = exp_alias(v->sql->sa, exp_relname(e1), exp_name(e1), exp_relname(e2), exp_name(e2), exp_subtype(e2), e2->card, has_nil(e2), is_intern(e1));

						ne = exp_propagate(v->sql->sa, ne, e1);
						exp_setname(v->sql->sa, ne, exp_relname(e1), exp_name(e1));
						e1 = ne;
						break;
					}
				}
			}
			append(nexps, e1);
		}
		rel->exps = nexps;
	}
	return rel;
}

static list *
exps_merge_select_rse( mvc *sql, list *l, list *r )
{
	node *n, *m, *o;
	list *nexps = NULL, *lexps, *rexps;

 	lexps = new_exp_list(sql->sa);
	for (n = l->h; n; n = n->next) {
		sql_exp *e = n->data;

		if (e->type == e_cmp && e->flag == cmp_or && !is_anti(e) && !is_semantics(e)) {
			list *nexps = exps_merge_select_rse(sql, e->l, e->r);
			for (o = nexps->h; o; o = o->next)
				append(lexps, o->data);
		} else {
			append(lexps, e);
		}
	}
 	rexps = new_exp_list(sql->sa);
	for (n = r->h; n; n = n->next) {
		sql_exp *e = n->data;

		if (e->type == e_cmp && e->flag == cmp_or && !is_anti(e) && !is_semantics(e)) {
			list *nexps = exps_merge_select_rse(sql, e->l, e->r);
			for (o = nexps->h; o; o = o->next)
				append(rexps, o->data);
		} else {
			append(rexps, e);
		}
	}

 	nexps = new_exp_list(sql->sa);

	/* merge merged lists first ? */
	for (n = lexps->h; n; n = n->next) {
		sql_exp *le = n->data, *re, *fnd = NULL;

		if (le->type != e_cmp || le->flag == cmp_or || is_anti(le) || is_semantics(le))
			continue;
		for (m = rexps->h; !fnd && m; m = m->next) {
			re = m->data;
			if (exps_match_col_exps(le, re))
				fnd = re;
		}
		if (fnd && (is_anti(fnd) || is_semantics(fnd)))
			continue;
		/* cases
		 * 1) 2 values (cmp_equal)
		 * 2) 1 value (cmp_equal), and cmp_in
		 * 	(also cmp_in, cmp_equal)
		 * 3) 2 cmp_in
		 * 4) ranges
		 */
		if (fnd) {
			re = fnd;
			fnd = NULL;
			if (le->anti || re->anti)
				continue;
			if (le->flag == cmp_equal && re->flag == cmp_equal) {
				list *exps = new_exp_list(sql->sa);

				append(exps, le->r);
				append(exps, re->r);
				fnd = exp_in(sql->sa, le->l, exps, cmp_in);
			} else if (le->flag == cmp_equal && re->flag == cmp_in){
				list *exps = new_exp_list(sql->sa);

				append(exps, le->r);
				list_merge(exps, re->r, NULL);
				fnd = exp_in(sql->sa, le->l, exps, cmp_in);
			} else if (le->flag == cmp_in && re->flag == cmp_equal){
				list *exps = new_exp_list(sql->sa);

				append(exps, re->r);
				list_merge(exps, le->r, NULL);
				fnd = exp_in(sql->sa, le->l, exps, cmp_in);
			} else if (le->flag == cmp_in && re->flag == cmp_in){
				list *exps = new_exp_list(sql->sa);

				list_merge(exps, le->r, NULL);
				list_merge(exps, re->r, NULL);
				fnd = exp_in(sql->sa, le->l, exps, cmp_in);
			} else if (le->f && re->f && /* merge ranges */
				   le->flag == re->flag && le->flag <= cmp_lt) {
				sql_subfunc *min = sql_bind_func(sql->sa, sql->session->schema, "sql_min", exp_subtype(le->r), exp_subtype(re->r), F_FUNC);
				sql_subfunc *max = sql_bind_func(sql->sa, sql->session->schema, "sql_max", exp_subtype(le->f), exp_subtype(re->f), F_FUNC);
				sql_exp *mine, *maxe;

				if (!min || !max)
					continue;
				mine = exp_binop(sql->sa, le->r, re->r, min);
				maxe = exp_binop(sql->sa, le->f, re->f, max);
				fnd = exp_compare2(sql->sa, le->l, mine, maxe, CMP_BETWEEN|le->flag);
			}
			if (fnd)
				append(nexps, fnd);
		}
	}
	return nexps;
}

static sql_exp *
rel_merge_project_rse(visitor *v, sql_rel *rel, sql_exp *e, int depth)
{
	(void) depth;

	if (is_simple_project(rel->op) && is_func(e->type) && e->l) {
		list *fexps = e->l;
		sql_subfunc *f = e->f;

		/* is and function */
		if (strcmp(f->func->base.name, "and") == 0 && list_length(fexps) == 2) {
			sql_exp *l = list_fetch(fexps, 0);
			sql_exp *r = list_fetch(fexps, 1);

			/* check merge into single between */
			if (is_func(l->type) && is_func(r->type)) {
				list *lfexps = l->l;
				list *rfexps = r->l;
				sql_subfunc *lf = l->f;
				sql_subfunc *rf = r->f;

				if (((strcmp(lf->func->base.name, ">=") == 0 || strcmp(lf->func->base.name, ">") == 0) && list_length(lfexps) == 2) &&
				    ((strcmp(rf->func->base.name, "<=") == 0 || strcmp(rf->func->base.name, "<") == 0) && list_length(rfexps) == 2)
				    && exp_equal(list_fetch(lfexps,0), list_fetch(rfexps,0)) == 0) {
<<<<<<< HEAD
					sql_exp *ne = exp_compare2(sql->sa,
							list_fetch(lfexps, 0),
							list_fetch(lfexps, 1),
							list_fetch(rfexps, 1),
							compare_funcs2range(lf->func->base.name, rf->func->base.name));
					if (ne) {
						exp_setname(sql->sa, ne, exp_relname(e), exp_name(e));
=======
					sql_exp *ce = list_fetch(lfexps, 0);
					list *types, *ops = sa_list(v->sql->sa);
					sql_subfunc *between;

					append(ops, ce);
					append(ops, list_fetch(lfexps, 1));
					append(ops, list_fetch(rfexps, 1));
					append(ops, exp_atom_bool(v->sql->sa, 0)); /* non symetrical */
					append(ops, exp_atom_bool(v->sql->sa, lf->func->base.name[1] == '=')); /* left inclusive */
					append(ops, exp_atom_bool(v->sql->sa, rf->func->base.name[1] == '=')); /* right exclusive */
					append(ops, exp_atom_bool(v->sql->sa, 0)); /* nils_false */
					append(ops, exp_atom_bool(v->sql->sa, 0)); /* anti */

					types = exp_types(v->sql->sa, ops);
					/* convert into between */
					between = sql_bind_func_(v->sql->sa, mvc_bind_schema(v->sql, "sys"), "between", types, F_FUNC);
					if (between) {
						sql_exp *ne = exp_op(v->sql->sa, ops, between);

						exp_setname(v->sql->sa, ne, exp_relname(e), exp_name(e));
>>>>>>> 931a7545
						e = ne;
					}
					v->changes++;
				}
			}
		}
	}
	return e;
}

/* merge related sub expressions
 *
 * ie   (x = a and y > 1 and y < 5) or
 *      (x = c and y > 1 and y < 10) or
 *      (x = e and y > 1 and y < 20)
 * ->
 *     ((x = a and y > 1 and y < 5) or
 *      (x = c and y > 1 and y < 10) or
 *      (x = e and y > 1 and y < 20)) and
 *     	 x in (a,c,e) and
 *     	 y > 1 and y < 20
 * */
static sql_rel *
rel_merge_select_rse(visitor *v, sql_rel *rel)
{
	/* only execute once per select */
	if ((is_select(rel->op) || is_join(rel->op) || is_semi(rel->op)) && rel->exps && !rel->used) {
		node *n, *o;
		list *nexps = new_exp_list(v->sql->sa);

		for (n=rel->exps->h; n; n = n->next) {
			sql_exp *e = n->data;

			if (e->type == e_cmp && e->flag == cmp_or && !is_anti(e) && !is_semantics(e)) {
				/* possibly merge related expressions */
				list *ps = exps_merge_select_rse(v->sql, e->l, e->r);
				for (o = ps->h; o; o = o->next)
					append(nexps, o->data);
			}
		}
		if (!list_empty(nexps))
			for (o = nexps->h; o; o = o->next)
				append(rel->exps, o->data);
		rel->used = 1;
	}
	return rel;
}

static sql_exp *list_exps_uses_exp(list *exps, const char *rname, const char *name);

static sql_exp*
exp_uses_exp(sql_exp *e, const char *rname, const char *name)
{
	sql_exp *res = NULL;

	switch (e->type) {
		case e_psm:
		case e_atom:
			break;
		case e_convert:
			return exp_uses_exp(e->l, rname, name);
		case e_column: {
			if (e->l && rname && strcmp(e->l, rname) == 0 &&
				e->r && name && strcmp(e->r, name) == 0)
				return e;
			if (!e->l && !rname &&
				e->r && name && strcmp(e->r, name) == 0)
				return e;
		} break;
		case e_func:
		case e_aggr: {
			if (e->l)
				return list_exps_uses_exp(e->l, rname, name);
		} 	break;
		case e_cmp: {
			if (e->flag == cmp_in || e->flag == cmp_notin) {
				if ((res = exp_uses_exp(e->l, rname, name)))
					return res;
				return list_exps_uses_exp(e->r, rname, name);
			} else if (e->flag == cmp_or || e->flag == cmp_filter) {
				if ((res = list_exps_uses_exp(e->l, rname, name)))
					return res;
				return list_exps_uses_exp(e->r, rname, name);
			} else {
				if ((res = exp_uses_exp(e->l, rname, name)))
					return res;
				if ((res = exp_uses_exp(e->r, rname, name)))
					return res;
				if (e->f)
					return exp_uses_exp(e->f, rname, name);
			}
		} break;
	}
	return NULL;
}

static sql_exp *
list_exps_uses_exp(list *exps, const char *rname, const char *name)
{
	sql_exp *res = NULL;

	if (!exps)
		return NULL;
	for (node *n = exps->h; n && !res; n = n->next) {
		sql_exp *e = n->data;
		res = exp_uses_exp(e, rname, name);
	}
	return res;
}

/* find in the list of expression an expression which uses e */
static sql_exp *
exps_uses_exp(list *exps, sql_exp *e)
{
	return list_exps_uses_exp(exps, exp_relname(e), exp_name(e));
}

/*
 * Rewrite aggregations over union all.
 *	groupby ([ union all (a, b) ], [gbe], [ count, sum ] )
 *
 * into
 * 	groupby ( [ union all( groupby( a, [gbe], [ count, sum] ), [ groupby( b, [gbe], [ count, sum] )) , [gbe], [sum, sum] )
 */
static sql_rel *
rel_push_aggr_down(visitor *v, sql_rel *rel)
{
	if (rel->op == op_groupby && rel->l) {
		sql_rel *u = rel->l, *ou = u;
		sql_rel *g = rel;
		sql_rel *ul = u->l;
		sql_rel *ur = u->r;
		node *n, *m;
		list *lgbe = NULL, *rgbe = NULL, *gbe = NULL, *exps = NULL;

		if (u->op == op_project)
			u = u->l;

		if (!u || !is_union(u->op) || need_distinct(u) || !u->exps || rel_is_ref(u))
			return rel;

		ul = u->l;
		ur = u->r;

		/* make sure we don't create group by on group by's */
		if (ul->op == op_groupby || ur->op == op_groupby)
			return rel;

		rel->subquery = 0;
		/* distinct should be done over the full result */
		for (n = g->exps->h; n; n = n->next) {
			sql_exp *e = n->data;
			sql_subfunc *af = e->f;

			if (e->type == e_atom ||
			    e->type == e_func ||
			   (e->type == e_aggr &&
			   ((strcmp(af->func->base.name, "sum") &&
			     strcmp(af->func->base.name, "count") &&
			     strcmp(af->func->base.name, "min") &&
			     strcmp(af->func->base.name, "max")) ||
			   need_distinct(e))))
				return rel;
		}

		ul = rel_dup(ul);
		ur = rel_dup(ur);
		if (!is_project(ul->op))
			ul = rel_project(v->sql->sa, ul,
				rel_projections(v->sql, ul, NULL, 1, 1));
		if (!is_project(ur->op))
			ur = rel_project(v->sql->sa, ur,
				rel_projections(v->sql, ur, NULL, 1, 1));
		rel_rename_exps(v->sql, u->exps, ul->exps);
		rel_rename_exps(v->sql, u->exps, ur->exps);
		if (u != ou) {
			ul = rel_project(v->sql->sa, ul, NULL);
			ul->exps = exps_copy(v->sql, ou->exps);
			rel_rename_exps(v->sql, ou->exps, ul->exps);
			ur = rel_project(v->sql->sa, ur, NULL);
			ur->exps = exps_copy(v->sql, ou->exps);
			rel_rename_exps(v->sql, ou->exps, ur->exps);
		}

		if (g->r && list_length(g->r) > 0) {
			list *gbe = g->r;

			lgbe = exps_copy(v->sql, gbe);
			rgbe = exps_copy(v->sql, gbe);
		}
		ul = rel_groupby(v->sql, ul, NULL);
		ul->r = lgbe;
		ul->nrcols = g->nrcols;
		ul->card = g->card;
		ul->exps = exps_copy(v->sql, g->exps);
		ul->nrcols = list_length(ul->exps);

		ur = rel_groupby(v->sql, ur, NULL);
		ur->r = rgbe;
		ur->nrcols = g->nrcols;
		ur->card = g->card;
		ur->exps = exps_copy(v->sql, g->exps);
		ur->nrcols = list_length(ur->exps);

		/* group by on primary keys which define the partioning scheme
		 * don't need a finalizing group by */
		/* how to check if a partion is based on some primary key ?
		 * */
		if (rel->r && list_length(rel->r)) {
			node *n;

			for (n = ((list*)rel->r)->h; n; n = n->next) {
				sql_exp *gbe = n->data;

				if (find_prop(gbe->p, PROP_HASHCOL)) {
					fcmp cmp = (fcmp)&kc_column_cmp;
					sql_column *c = exp_find_column(rel->l, gbe, -2);

					/* check if key is partition key */
					if (c && c->t->p && list_find(c->t->pkey->k.columns, c, cmp) != NULL) {
						v->changes++;
						return rel_inplace_setop(rel, ul, ur, op_union,
					       	       rel_projections(v->sql, rel, NULL, 1, 1));
					}
				}
			}
		}

		u = rel_setop(v->sql->sa, ul, ur, op_union);
		u->exps = rel_projections(v->sql, ul, NULL, 1, 1);
		u->nrcols = list_length(u->exps);
		set_processed(u);

		if (rel->r) {
			list *ogbe = rel->r;

			gbe = new_exp_list(v->sql->sa);
			for (n = ogbe->h; n; n = n->next) {
				sql_exp *e = n->data, *ne;

				ne = exps_uses_exp( rel->exps, e);
				if (!ne)
					continue;
				ne = list_find_exp( u->exps, ne);
				assert(ne);
				ne = exp_ref(v->sql, ne);
				append(gbe, ne);
			}
		}
		exps = new_exp_list(v->sql->sa);
		for (n = u->exps->h, m = rel->exps->h; n && m; n = n->next, m = m->next) {
			sql_exp *ne, *e = n->data, *oa = m->data;

			if (oa->type == e_aggr) {
				sql_subfunc *f = oa->f;
				int cnt = exp_aggr_is_count(oa);
				sql_subfunc *a = sql_bind_func(v->sql->sa, v->sql->session->schema, (cnt)?"sum":f->func->base.name, exp_subtype(e), NULL, F_AGGR);

				assert(a);
				/* union of aggr result may have nils
			   	 * because sum/count of empty set */
				set_has_nil(e);
				e = exp_ref(v->sql, e);
				ne = exp_aggr1(v->sql->sa, e, a, need_distinct(e), 1, e->card, 1);
				if (/* DISABLES CODE */ (0) && cnt)
					ne->p = prop_create(v->sql->sa, PROP_COUNT, ne->p);
			} else {
				ne = exp_copy(v->sql, oa);
			}
			exp_setname(v->sql->sa, ne, exp_find_rel_name(oa), exp_name(oa));
			append(exps, ne);
		}
		v->changes++;
		return rel_inplace_groupby( rel, u, gbe, exps);
	}
	return rel;
}

/*
 * More general
 * 	groupby(
 * 	 [ outer ] join(
 * 	    project(
 * 	      table(A) [ c1, c2, .. ]
 * 	    ) [ c1, c2, identity(c2) as I, .. ],
 * 	    table(B) [ c1, c2, .. ]
 * 	  ) [ A.c1 = B.c1 ]
 * 	) [ I ] [ a1, a2, .. ]
 *
 * ->
 *
 * 	[ outer ] join(
 * 	  project(
 * 	    table(A) [ c1, c2, .. ]
 * 	  ) [ c1, c2, .. ],
 * 	  groupby (
 * 	    table(B) [ c1, c2, .. ]
 * 	  ) [ B.c1 ] [ a1, a2, .. ]
 * 	) [ A.c1 = B.c1 ]
 */
static sql_rel *
gen_push_groupby_down(mvc *sql, sql_rel *rel, int *changes)
{
	sql_rel *j = rel->l;
	list *gbe = rel->r;

	(void)changes;
	if (rel->op == op_groupby && list_length(gbe) == 1 && j->op == op_join){
		sql_rel *jl = j->l, *jr = j->r, *cr, *cl;
		sql_exp *gb = gbe->h->data, *e;
		node *n;
		int left = 1;
		list *aggrs, *aliases, *gbe;

		if (!is_identity(gb, jl) && !is_identity(gb, jr))
			return rel;
		if (jl->op == op_project &&
		    (e = list_find_exp( jl->exps, gb)) != NULL &&
		     find_prop(e->p, PROP_HASHCOL) != NULL) {
			left = 0;
			cr = jr;
			cl = jl;
		} else if (jr->op == op_project &&
		    (e = list_find_exp( jr->exps, gb)) != NULL &&
		     find_prop(e->p, PROP_HASHCOL) != NULL) {
			left = 1;
			cr = jl;
			cl = jr;
		} else {
			return rel;
		}

		if ((left && is_base(jl->op)) || (!left && is_base(jr->op))||
		    (left && is_select(jl->op)) || (!left && is_select(jr->op))
		    || rel_is_join_on_pkey(j))
			return rel;

		/* only add aggr (based on left/right), and repeat the group by column */
		aggrs = sa_list(sql->sa);
		aliases = sa_list(sql->sa);
		if (rel->exps) for (n = rel->exps->h; n; n = n->next) {
			sql_exp *ce = n->data;

			if (exp_is_atom(ce))
				list_append(aliases, ce);
			else if (ce->type == e_column) {
				if (rel_has_exp(cl, ce) == 0) /* collect aliases outside groupby */
					list_append(aliases, ce);
				else
					list_append(aggrs, ce);
			} else if (ce->type == e_aggr) {
				list *args = ce->l;

				/* check args are part of left/right */
				if (!list_empty(args) && rel_has_exps(cl, args) == 0)
					return rel;
				if (rel->op != op_join && exp_aggr_is_count(ce))
					ce->p = prop_create(sql->sa, PROP_COUNT, ce->p);
				list_append(aggrs, ce);
			}
		}
		/* TODO move any column expressions (aliases) into the project list */

		/* find gb in left or right and should be unique */
		gbe = sa_list(sql->sa);
		/* push groupby to right, group on join exps */
		if (j->exps) for (n = j->exps->h; n; n = n->next) {
			sql_exp *ce = n->data, *e;

			/* get left/right hand of e_cmp */
			assert(ce->type == e_cmp);
			if (ce->flag != cmp_equal)
				return rel;
			e = rel_find_exp(cr, ce->l);
			if (!e)
				e = rel_find_exp(cr, ce->r);
			if (!e)
				return rel;
			e = exp_ref(sql, e);
			list_append(gbe, e);
		}
		if (!left)
			cr = j->r = rel_groupby(sql, cr, gbe);
		else
			cr = j->l = rel_groupby(sql, cr, gbe);
		cr->exps = list_merge(cr->exps, aggrs, (fdup)NULL);
		set_processed(cr);
		if (!is_project(cl->op))
			cl = rel_project(sql->sa, cl,
				rel_projections(sql, cl, NULL, 1, 1));
		cl->exps = list_merge(cl->exps, aliases, (fdup)NULL);
		set_processed(cl);
		if (!left)
			j->l = cl;
		else
			j->r = cl;
		rel -> l = NULL;
		rel_destroy(rel);

		if (list_empty(cr->exps) && list_empty(j->exps)) { /* remove crossproduct */
			sql_rel *r = cl;
			if (!left)
				j->l = NULL;
			else
				j->r = NULL;
			rel_destroy(j);
			j = r;
		}
		return j;
	}
	return rel;
}

/*
 * Rewrite group(project(join(A,Dict)[a.i==dict.i])[...dict.n])[dict.n][ ... dict.n ]
 * into
 * 	project(join(groupby (A)[a.i],[a.i]), Dict)[a.i==dict.i])[dict.n]
 *
 */
static sql_rel *
rel_push_groupby_down(visitor *v, sql_rel *rel)
{
	sql_rel *p = rel->l;
	list *gbe = rel->r;

	if (rel->op == op_groupby && gbe && p && is_join(p->op))
		return gen_push_groupby_down(v->sql, rel, &v->changes);
	if (rel->op == op_groupby && gbe && p && p->op == op_project) {
		sql_rel *j = p->l;
		sql_rel *jl, *jr;
		node *n;

		if (!j || j->op != op_join || list_length(j->exps) != 1)
			return gen_push_groupby_down(v->sql, rel, &v->changes);
		jl = j->l;
		jr = j->r;

		/* check if jr is a dict with index and var still used */
		if (jr->op != op_basetable || jr->l || !jr->r || list_length(jr->exps) != 2)
			return gen_push_groupby_down(v->sql, rel, &v->changes);

		/* check if group by is done on dict column */
		for(n = gbe->h; n; n = n->next) {
			sql_exp *ge = n->data, *pe = NULL, *e = NULL;

			/* find group by exp in project, then in dict */
			pe = rel_find_exp(p, ge);
			if (pe) /* find project exp in right hand of join, ie dict */
				e = rel_find_exp(jr, pe);
			if (pe && e) {  /* Rewrite: join with dict after the group by */
				list *pexps = rel_projections(v->sql, rel, NULL, 1, 1), *npexps;
				node *m;
				sql_exp *ne = j->exps->h->data; /* join exp */
				p->l = jl;	/* Project now only on the left side of the join */

				ne = ne->l; 	/* The left side of the compare is the index of the left */

				/* find ge reference in new projection list */
				npexps = sa_list(v->sql->sa);
				for (m = pexps->h; m; m = m->next) {
					sql_exp *a = m->data;

					if (exp_refers(ge, a)) {
						sql_exp *sc = jr->exps->t->data;
						sql_exp *e = exp_ref(v->sql, sc);
						exp_setname(v->sql->sa, e, exp_relname(a), exp_name(a));
						a = e;
					}
					append(npexps, a);
				}

				/* find ge in aggr list */
				for (m = rel->exps->h; m; m = m->next) {
					sql_exp *a = m->data;

					if (exp_match_exp(a, ge) || exp_refers(ge, a)) {
						a = exp_ref(v->sql, ne);
						exp_setname(v->sql->sa, a, exp_relname(ne), exp_name(ne));
						m->data = a;
					}
				}

				/* change alias pe, ie project out the index  */
				pe->l = (void*)exp_relname(ne);
				pe->r = (void*)exp_name(ne);
				exp_setname(v->sql->sa, pe, exp_relname(ne), exp_name(ne));

				/* change alias ge */
				ge->l = (void*)exp_relname(pe);
				ge->r = (void*)exp_name(pe);
				exp_setname(v->sql->sa, ge, exp_relname(pe), exp_name(pe));

				/* zap both project and groupby name hash tables (as we changed names above) */
				rel->exps->ht = NULL;
				((list*)rel->r)->ht = NULL;
				p->exps->ht = NULL;

				/* add join */
				j->l = rel;
				rel = rel_project(v->sql->sa, j, npexps);
				v->changes++;
			}
		}
	}
	return rel;
}

/*
 * Push select down, pushes the selects through (simple) projections. Also
 * it cleans up the projections which become useless.
 */

/* TODO push select expressions in outer joins down */
static sql_rel *
rel_push_select_down(visitor *v, sql_rel *rel)
{
	list *exps = NULL;
	sql_rel *r = NULL;
	node *n;

	if (rel_is_ref(rel)) {
		if (is_select(rel->op) && rel->exps) {
			/* add inplace empty select */
			sql_rel *l = rel_select(v->sql->sa, rel->l, NULL);

			if (!l->exps)
				l->exps = sa_list(v->sql->sa);
			(void)list_merge(l->exps, rel->exps, (fdup)NULL);
			rel->exps = NULL;
			rel->l = l;
			v->changes++;
		}
		return rel;
	}

	/* don't make changes for empty selects */
	if (is_select(rel->op) && (!rel->exps || list_length(rel->exps) == 0))
		return rel;

	/* merge 2 selects */
	r = rel->l;
	if (is_select(rel->op) && r && r->exps && is_select(r->op) && !(rel_is_ref(r))) {
		(void)list_merge(r->exps, rel->exps, (fdup)NULL);
		rel->l = NULL;
		rel_destroy(rel);
		v->changes++;
		return rel_push_select_down(v, r);
	}
	/*
	 * Push select through semi/anti join
	 * 	select (semi(A,B)) == semi(select(A), B)
	 */
	if (is_select(rel->op) && r && is_semi(r->op) && !(rel_is_ref(r))) {
		rel->l = r->l;
		r->l = rel;
		v->changes++;
		/*
		 * if A has 2 references (ie used on both sides of
		 * the semi join), we also push the select into A.
		 */
		if (rel_is_ref(rel->l) && rel->l == rel_find_ref(r->r)){
			sql_rel *lx = rel->l;
			sql_rel *rx = r->r;
			if (lx->ref.refcnt == 2 && !rel_is_ref(rx)) {
				while (rx->l && !rel_is_ref(rx->l) &&
	      			       (is_project(rx->op) ||
					is_select(rx->op) ||
					is_join(rx->op)))
						rx = rx->l;
				/* probably we need to introduce a project */
				rel_destroy(rel->l);
				lx = rel_project(v->sql->sa, rel, rel_projections(v->sql, rel, NULL, 1, 1));
				r->l = lx;
				rx->l = rel_dup(lx);
			}
		}
		return r;
	}
	exps = rel->exps;

	if (rel->op == op_project &&
	    r && r->op == op_project && !(rel_is_ref(r)))
		return rel_merge_projects(v, rel);

	/* push select through join */
	if (is_select(rel->op) && r && is_join(r->op) && !(rel_is_ref(r))) {
		sql_rel *jl = r->l;
		sql_rel *jr = r->r;
		int left = r->op == op_join || r->op == op_left;
		int right = r->op == op_join || r->op == op_right;

		if (r->op == op_full || is_single(r))
			return rel;

		/* introduce selects under the join (if needed) */
		set_processed(jl);
		set_processed(jr);
		if (!is_select(jl->op) || rel_is_ref(jl))
			r->l = jl = rel_select(v->sql->sa, jl, NULL);
		if (!is_select(jr->op) || rel_is_ref(jr))
			r->r = jr = rel_select(v->sql->sa, jr, NULL);

		rel->exps = new_exp_list(v->sql->sa);
		for (n = exps->h; n; n = n->next) {
			sql_exp *e = n->data, *ne = NULL;
			int done = 0;

			if (left)
				ne = exp_push_down(v->sql, e, jl, jl);
			if (ne && ne != e) {
				done = 1;
				rel_select_add_exp(v->sql->sa, jl, ne);
			} else if (right) {
				ne = exp_push_down(v->sql, e, jr, jr);
				if (ne && ne != e) {
					done = 1;
					rel_select_add_exp(v->sql->sa, jr, ne);
				}
			}
			if (!done)
				append(rel->exps, e);
			v->changes += done;
		}
	}

	/* merge select and cross product ? */
	if (is_select(rel->op) && r && r->op == op_join && !(rel_is_ref(r))) {
		list *exps = rel->exps;

		if (!r->exps)
			r->exps = new_exp_list(v->sql->sa);
		rel->exps = new_exp_list(v->sql->sa);
		for (n = exps->h; n; n = n->next) {
			sql_exp *e = n->data;

			if (exp_is_join(e, NULL) == 0) {
				append(r->exps, e);
				v->changes++;
			} else {
				append(rel->exps, e);
			}
		}
		return rel;
	}

	if (is_select(rel->op) && r && r->op == op_project && !(rel_is_ref(r))){
		list *exps = rel->exps;
		sql_rel *pl;
		/* we cannot push through rank (row_number etc) functions or
		   projects with distinct */
		if (!r->l || project_unsafe(r,1))
			return rel;

		/* here we need to fix aliases */
		rel->exps = new_exp_list(v->sql->sa);
		pl = r->l;
		/* introduce selects under the project (if needed) */
		set_processed(pl);
		if (!is_select(pl->op) || rel_is_ref(pl))
			r->l = pl = rel_select(v->sql->sa, pl, NULL);

		/* for each exp check if we can rename it */
		for (n = exps->h; n; n = n->next) {
			sql_exp *e = n->data, *ne = NULL;

			if (e->type == e_cmp) {
				ne = exp_push_down_prj(v->sql, e, r, pl);

				/* can we move it down */
				if (ne && ne != e && pl->exps) {
					rel_select_add_exp(v->sql->sa, pl, ne);
					v->changes++;
				} else {
					append(rel->exps, (ne)?ne:e);
				}
			} else {
				list_append(rel->exps, e);
			}
		}
		return rel;
	}
	return rel;
}

static sql_rel *
rel_push_select_down_join(visitor *v, sql_rel *rel)
{
	list *exps = NULL;
	sql_rel *r = NULL;
	node *n;

	exps = rel->exps;
	r = rel->l;

	/* push select through join */
	if (is_select(rel->op) && exps && r && r->op == op_join && !(rel_is_ref(r))) {
		rel->exps = new_exp_list(v->sql->sa);
		for (n = exps->h; n; n = n->next) {
			sql_exp *e = n->data;
			if (e->type == e_cmp && !e->f && !is_complex_exp(e->flag)) {
				sql_rel *nr = NULL;
				sql_exp *re = e->r, *ne = rel_find_exp(r, re);

				if (ne && ne->card >= CARD_AGGR)
					re->card = ne->card;

				if (re->card >= CARD_AGGR) {
					nr = rel_push_join(v->sql, r, e->l, re, NULL, e, 0);
				} else {
					nr = rel_push_select(v->sql, r, e->l, e, 0);
				}
				if (nr)
					rel->l = nr;
				/* only pushed down selects are counted */
				if (r == rel->l) {
					v->changes++;
				} else { /* Do not introduce an extra select */
					sql_rel *r = rel->l;

					rel->l = r->l;
					r->l = NULL;
					list_append(rel->exps, e);
					rel_destroy(r);
				}
				assert(r == rel->l);
			} else {
				list_append(rel->exps, e);
			}
		}
		return rel;
	}
	return rel;
}

/*
 * Push {semi}joins down, pushes the joins through group by expressions.
 * When the join is on the group by columns, we can push the joins left
 * under the group by. This should only be done, iff the new semijoin would
 * reduce the input table to the groupby. So there should be a reduction
 * (selection) on the table A and this should be propagated to the groupby via
 * for example a primary key.
 *
 * {semi}join( A, groupby( B ) [gbe][aggrs] ) [ gbe == A.x ]
 * ->
 * {semi}join( A, groupby( semijoin(B,A) [gbe == A.x] ) [gbe][aggrs] ) [ gbe == A.x ]
 */

static sql_rel *
rel_push_join_down(visitor *v, sql_rel *rel)
{
	list *exps = NULL;

	if (!rel_is_ref(rel) && ((is_join(rel->op) || is_semi(rel->op)) && rel->l && rel->exps)) {
		sql_rel *gb = rel->r, *ogb = gb, *l = NULL, *rell = rel->l;

		if (gb->op == op_project)
			gb = gb->l;

		if (is_basetable(rell->op) || rel_is_ref(rell))
			return rel;

		exps = rel->exps;
		if (gb && gb->op == op_groupby && gb->r && list_length(gb->r)) {
			list *jes = new_exp_list(v->sql->sa);
			node *n, *m;
			list *gbes = gb->r;
			/* find out if all group by expressions are used in the join */
			for(n = gbes->h; n; n = n->next) {
				sql_exp *gbe = n->data;
				int fnd = 0;
				const char *rname = NULL, *name = NULL;

				/* project in between, ie find alias */
				/* first find expression in expression list */
				gbe = exps_uses_exp( gb->exps, gbe);
				if (!gbe)
					continue;
				if (ogb != gb)
					gbe = exps_uses_exp( ogb->exps, gbe);
				if (gbe) {
					rname = exp_find_rel_name(gbe);
					name = exp_name(gbe);
				}

				if (!name)
					return rel;

				for (m = exps->h; m && !fnd; m = m->next) {
					sql_exp *je = m->data;

					if (je->card >= CARD_ATOM && je->type == e_cmp &&
					    !is_complex_exp(je->flag)) {
						/* expect right expression to match */
						sql_exp *r = je->r;

						if (r == 0 || r->type != e_column)
							continue;
						if (r->l && rname && strcmp(r->l, rname) == 0 && strcmp(r->r, name)==0) {
							fnd = 1;
						} else if (!r->l && !rname  && strcmp(r->r, name)==0) {
							fnd = 1;
						}
						if (fnd) {
							sql_exp *le = je->l;
							sql_exp *re = exp_push_down_prj(v->sql, r, gb, gb->l);
							if (!re || (list_length(jes) == 0 && !find_prop(le->p, PROP_HASHCOL))) {
								fnd = 0;
							} else {
								int anti = is_anti(je);

								je = exp_compare(v->sql->sa, le, re, je->flag);
								if (anti) set_anti(je);
								list_append(jes, je);
							}
						}
					}
				}
				if (!fnd)
					return rel;
			}
			l = rel_dup(rel->l);

			/* push join's left side (as semijoin) down group by */
			l = gb->l = rel_crossproduct(v->sql->sa, gb->l, l, op_semi);
			l->exps = jes;
			return rel;
		}
	}
	return rel;
}

/*
 * Push semijoins down, pushes the semijoin through a join.
 *
 * semijoin( join(A, B) [ A.x == B.y ], C ) [ A.z == C.c ]
 * ->
 * join( semijoin(A, C) [ A.z == C.c ], B ) [ A.x == B.y ]
 *
 * also push simple expressions of a semijoin down if they only
 * involve the left sided of the semijoin.
 *
 * in some cases the other way is usefull, ie push join down
 * semijoin. When the join reduces (ie when there are selects on it).
 */
static sql_rel *
rel_push_semijoin_down_or_up(visitor *v, sql_rel *rel)
{
	if (rel->op == op_join && rel->exps && rel->l) {
		sql_rel *l = rel->l, *r = rel->r;

		if (is_semi(l->op) && !rel_is_ref(l) && is_select(r->op) && !rel_is_ref(r)) {
			rel->l = l->l;
			l->l = rel;
			v->changes++;
			return l;
		}
	}
	/* also case with 2 joins */
	/* join ( join ( semijoin(), table), select (table)); */
	if (rel->op == op_join && rel->exps && rel->l) {
		sql_rel *l = rel->l, *r = rel->r;
		sql_rel *ll;

		if (is_join(l->op) && !rel_is_ref(l) && is_select(r->op) && !rel_is_ref(r)) {
			ll = l->l;
			if (is_semi(ll->op) && !rel_is_ref(ll)) {
				l->l = ll->l;
				ll->l = rel;
				v->changes++;
				return ll;
			}
		}
	}
	/* first push down the expressions involving only A */
	if (rel->op == op_semi && rel->exps && rel->l) {
		list *exps = rel->exps, *nexps = sa_list(v->sql->sa);
		node *n;

		if (nexps == NULL)
			return NULL;
		for(n = exps->h; n; n = n->next) {
			sql_exp *sje = n->data;

			if (n != exps->h && sje->type == e_cmp &&
			    !is_complex_exp(sje->flag) &&
			     rel_has_exp(rel->l, sje->l) >= 0 &&
			     rel_has_exp(rel->l, sje->r) >= 0) {
				rel->l = rel_select(v->sql->sa, rel->l, NULL);
				rel_select_add_exp(v->sql->sa, rel->l, sje);
				v->changes++;
			} else {
				append(nexps, sje);
			}
		}
		rel->exps = nexps;
	}
	if (rel->op == op_semi && rel->exps && rel->l) {
		operator_type op = rel->op, lop;
		node *n;
		sql_rel *l = rel->l, *ll = NULL, *lr = NULL;
		sql_rel *r = rel->r;
		list *exps = rel->exps, *nsexps, *njexps;
		int left = 1, right = 1;

		/* handle project
		if (l->op == op_project && !need_distinct(l))
			l = l->l;
		*/

		if (!is_join(l->op) || rel_is_ref(l))
			return rel;

		lop = l->op;
		ll = l->l;
		lr = l->r;
		/* semijoin shouldn't be based on right relation of join */
		for(n = exps->h; n; n = n->next) {
			sql_exp *sje = n->data;

			if (sje->type != e_cmp)
				return rel;
			if (right &&
				(is_complex_exp(sje->flag) ||
			    	rel_has_exp(lr, sje->l) >= 0 ||
			    	rel_has_exp(lr, sje->r) >= 0)) {
				right = 0;
			}
			if (right)
				left = 0;
			if (!right && left &&
				(is_complex_exp(sje->flag) ||
			    	rel_has_exp(ll, sje->l) >= 0 ||
			    	rel_has_exp(ll, sje->r) >= 0)) {
				left = 0;
			}
			if (!right && !left)
				return rel;
		}
		nsexps = exps_copy(v->sql, rel->exps);
		njexps = exps_copy(v->sql, l->exps);
		if (right)
			l = rel_crossproduct(v->sql->sa, rel_dup(ll), rel_dup(r), op);
		else
			l = rel_crossproduct(v->sql->sa, rel_dup(lr), rel_dup(r), op);
		l->exps = nsexps;
		if (right)
			l = rel_crossproduct(v->sql->sa, l, rel_dup(lr), lop);
		else
			l = rel_crossproduct(v->sql->sa, l, rel_dup(ll), lop);
		l->exps = njexps;
		rel_destroy(rel);
		rel = l;
		v->changes++;
	}
	return rel;
}

static int
rel_part_nr( sql_rel *rel, sql_exp *e )
{
	sql_column *c;
	sql_table *pp;
	assert(e->type == e_cmp);

	c = exp_find_column(rel, e->l, -1);
	if (!c)
		c = exp_find_column(rel, e->r, -1);
	if (!c)
		return -1;
	pp = c->t;
	if (pp->p)
		return list_position(pp->p->members.set, pp);
	return -1;
}

static int
rel_uses_part_nr( sql_rel *rel, sql_exp *e, int pnr )
{
	sql_column *c;
	assert(e->type == e_cmp);

	/*
	 * following case fails.
	 *
	 * semijoin( A1, union [A1, A2] )
	 * The union will never return proper column (from A2).
	 * ie need different solution (probaly pass pnr).
	 */
	c = exp_find_column(rel, e->l, pnr);
	if (!c)
		c = exp_find_column(rel, e->r, pnr);
	if (c) {
		sql_table *pp = c->t;
		if (pp->p && list_position(pp->p->members.set, pp) == pnr)
			return 1;
	}
	/* for projects we may need to do a rename! */
	if (is_project(rel->op) || is_topn(rel->op) || is_sample(rel->op))
		return rel_uses_part_nr( rel->l, e, pnr);

	if (is_union(rel->op) || is_join(rel->op) || is_semi(rel->op)) {
		if (rel_uses_part_nr( rel->l, e, pnr))
			return 1;
		if (!is_semi(rel->op) && rel_uses_part_nr( rel->r, e, pnr))
			return 1;
	}
	return 0;
}

static int
rel_has_cmp_exp(sql_rel *rel, sql_exp *e)
{
	if (e->type == e_cmp) {
		if (e->flag == cmp_or || e->flag == cmp_filter) {
			return rel_has_all_exps(rel, e->l) &&
				rel_has_all_exps(rel, e->r);
		} else if (e->flag == cmp_in || e->flag == cmp_notin) {
			return rel_has_exp(rel, e->l) == 0 &&
				rel_has_all_exps(rel, e->r);
		} else {
			return rel_has_exp(rel, e->l) == 0 &&
				rel_has_exp(rel, e->r) == 0 &&
		 		(!e->f || rel_has_exp(rel, e->f) == 0);
		}
	}
	return 0;
}

static sql_rel *
rel_join_push_exps_down(visitor *v, sql_rel *rel)
{
	if ((is_join(rel->op) && !is_outerjoin(rel->op)) || is_semi(rel->op)) {
		sql_rel *l = rel->l, *r = rel->r;
		list *jexps = NULL, *lexps = NULL, *rexps = NULL;
		node *n;

		if (list_empty(rel->exps))
			return rel;

		for(n=rel->exps->h; n; n=n->next) {
			sql_exp *e = n->data;
			int le = rel_has_cmp_exp(l, e);
			int re = rel_has_cmp_exp(r, e);

			/* select expressions on left */
			if (le && !re) {
				if (!lexps)
					lexps=sa_list(v->sql->sa);
				append(lexps, e);
			/* select expressions on right */
			} else if (!le && re && (rel->op != op_anti || (e->flag != mark_notin && e->flag != mark_in))) {
				if (!rexps)
					rexps=sa_list(v->sql->sa);
				append(rexps, e);
			} else {
				if (!jexps)
					jexps=sa_list(v->sql->sa);
				append(jexps, e);
			}
		}
		if (lexps || rexps)
			rel->exps = jexps;
		if (lexps) {
			l = rel->l = rel_select(v->sql->sa, rel->l, NULL);
			l->exps = lexps;
			v->changes = 1;
		}
		if (rexps) {
			r = rel->r = rel_select(v->sql->sa, rel->r, NULL);
			r->exps = rexps;
			v->changes = 1;
		}
	}
	return rel;
}

/*
 * Push (semi)joins down unions, this is basically for merge tables, where
 * we know that the fk-indices are split over two clustered merge tables.
 */
static sql_rel *
rel_push_join_down_union(visitor *v, sql_rel *rel)
{
	if ((is_join(rel->op) && !is_outerjoin(rel->op) && !is_single(rel)) || is_semi(rel->op)) {
		sql_rel *l = rel->l, *r = rel->r, *ol = l, *or = r;
		list *exps = rel->exps;
		sql_exp *je = !list_empty(exps)?exps->h->data:NULL;

		if (!l || !r || need_distinct(l) || need_distinct(r) || rel_is_ref(l) || rel_is_ref(r))
			return rel;
		if (l->op == op_project)
			l = l->l;
		if (r->op == op_project)
			r = r->l;

		/* both sides only if we have a join index */
		if (!l || !r ||(is_union(l->op) && is_union(r->op) &&
			je && !find_prop(je->p, PROP_JOINIDX) && /* FKEY JOIN */
			!rel_is_join_on_pkey(rel))) /* aligned PKEY JOIN */
			return rel;
		if (is_semi(rel->op) && is_union(l->op) && je && !find_prop(je->p, PROP_JOINIDX))
			return rel;

		ol->subquery = or->subquery = 0;
		if ((is_union(l->op) && !need_distinct(l)) && !is_union(r->op)){
			sql_rel *nl, *nr;
			sql_rel *ll = rel_dup(l->l), *lr = rel_dup(l->r);

			/* join(union(a,b), c) -> union(join(a,c), join(b,c)) */
			if (!is_project(ll->op))
				ll = rel_project(v->sql->sa, ll,
					rel_projections(v->sql, ll, NULL, 1, 1));
			if (!is_project(lr->op))
				lr = rel_project(v->sql->sa, lr,
					rel_projections(v->sql, lr, NULL, 1, 1));
			rel_rename_exps(v->sql, l->exps, ll->exps);
			rel_rename_exps(v->sql, l->exps, lr->exps);
			if (l != ol) {
				ll = rel_project(v->sql->sa, ll, NULL);
				ll->exps = exps_copy(v->sql, ol->exps);
				lr = rel_project(v->sql->sa, lr, NULL);
				lr->exps = exps_copy(v->sql, ol->exps);
			}
			nl = rel_crossproduct(v->sql->sa, ll, rel_dup(or), rel->op);
			nr = rel_crossproduct(v->sql->sa, lr, rel_dup(or), rel->op);
			nl->exps = exps_copy(v->sql, exps);
			nr->exps = exps_copy(v->sql, exps);
			nl = rel_project(v->sql->sa, nl, rel_projections(v->sql, nl, NULL, 1, 1));
			nr = rel_project(v->sql->sa, nr, rel_projections(v->sql, nr, NULL, 1, 1));
			v->changes++;
			return rel_inplace_setop(rel, nl, nr, op_union, rel_projections(v->sql, rel, NULL, 1, 1));
		} else if (is_union(l->op) && !need_distinct(l) &&
			   is_union(r->op) && !need_distinct(r)) {
			sql_rel *nl, *nr;
			sql_rel *ll = rel_dup(l->l), *lr = rel_dup(l->r);
			sql_rel *rl = rel_dup(r->l), *rr = rel_dup(r->r);

			/* join(union(a,b), union(c,d)) -> union(join(a,c), join(b,d)) */
			if (!is_project(ll->op))
				ll = rel_project(v->sql->sa, ll,
					rel_projections(v->sql, ll, NULL, 1, 1));
			if (!is_project(lr->op))
				lr = rel_project(v->sql->sa, lr,
					rel_projections(v->sql, lr, NULL, 1, 1));
			rel_rename_exps(v->sql, l->exps, ll->exps);
			rel_rename_exps(v->sql, l->exps, lr->exps);
			if (l != ol) {
				ll = rel_project(v->sql->sa, ll, NULL);
				ll->exps = exps_copy(v->sql, ol->exps);
				lr = rel_project(v->sql->sa, lr, NULL);
				lr->exps = exps_copy(v->sql, ol->exps);
			}
			if (!is_project(rl->op))
				rl = rel_project(v->sql->sa, rl,
					rel_projections(v->sql, rl, NULL, 1, 1));
			if (!is_project(rr->op))
				rr = rel_project(v->sql->sa, rr,
					rel_projections(v->sql, rr, NULL, 1, 1));
			rel_rename_exps(v->sql, r->exps, rl->exps);
			rel_rename_exps(v->sql, r->exps, rr->exps);
			if (r != or) {
				rl = rel_project(v->sql->sa, rl, NULL);
				rl->exps = exps_copy(v->sql, or->exps);
				rr = rel_project(v->sql->sa, rr, NULL);
				rr->exps = exps_copy(v->sql, or->exps);
			}
			nl = rel_crossproduct(v->sql->sa, ll, rl, rel->op);
			nr = rel_crossproduct(v->sql->sa, lr, rr, rel->op);
			nl->exps = exps_copy(v->sql, exps);
			nr->exps = exps_copy(v->sql, exps);
			nl = rel_project(v->sql->sa, nl, rel_projections(v->sql, nl, NULL, 1, 1));
			nr = rel_project(v->sql->sa, nr, rel_projections(v->sql, nr, NULL, 1, 1));
			v->changes++;
			return rel_inplace_setop(rel, nl, nr, op_union, rel_projections(v->sql, rel, NULL, 1, 1));
		} else if (!is_union(l->op) &&
			   is_union(r->op) && !need_distinct(r) &&
			   !is_semi(rel->op)) {
			sql_rel *nl, *nr;
			sql_rel *rl = rel_dup(r->l), *rr = rel_dup(r->r);

			/* join(a, union(b,c)) -> union(join(a,b), join(a,c)) */
			if (!is_project(rl->op))
				rl = rel_project(v->sql->sa, rl,
					rel_projections(v->sql, rl, NULL, 1, 1));
			if (!is_project(rr->op))
				rr = rel_project(v->sql->sa, rr,
					rel_projections(v->sql, rr, NULL, 1, 1));
			rel_rename_exps(v->sql, r->exps, rl->exps);
			rel_rename_exps(v->sql, r->exps, rr->exps);
			if (r != or) {
				rl = rel_project(v->sql->sa, rl, NULL);
				rl->exps = exps_copy(v->sql, or->exps);
				rr = rel_project(v->sql->sa, rr, NULL);
				rr->exps = exps_copy(v->sql, or->exps);
			}
			nl = rel_crossproduct(v->sql->sa, rel_dup(ol), rl, rel->op);
			nr = rel_crossproduct(v->sql->sa, rel_dup(ol), rr, rel->op);
			nl->exps = exps_copy(v->sql, exps);
			nr->exps = exps_copy(v->sql, exps);
			nl = rel_project(v->sql->sa, nl, rel_projections(v->sql, nl, NULL, 1, 1));
			nr = rel_project(v->sql->sa, nr, rel_projections(v->sql, nr, NULL, 1, 1));
			v->changes++;
			return rel_inplace_setop(rel, nl, nr, op_union, rel_projections(v->sql, rel, NULL, 1, 1));
		/* {semi}join ( A1, union (A2, B)) [A1.partkey = A2.partkey] ->
		 * {semi}join ( A1, A2 )
		 * and
		 * {semi}join ( A1, union (B, A2)) [A1.partkey = A2.partkey] ->
		 * {semi}join ( A1, A2 )
		 * (ie a single part on the left)
		 *
		 * Howto detect that a relation isn't matching.
		 *
		 * partitioning is currently done only on pkey/fkey's
		 * ie only matching per part if join is on pkey/fkey (parts)
		 *
		 * and part numbers should match.
		 *
		 * */
		} else if (!is_union(l->op) &&
			   is_union(r->op) && !need_distinct(r) &&
			   is_semi(rel->op) && rel_is_join_on_pkey(rel)) {
			/* use first join expression, to find part nr */
			sql_exp *je = rel->exps->h->data;
			int lpnr = rel_part_nr(l, je);
			sql_rel *rl = r->l;
			sql_rel *rr = r->r;

			if (lpnr < 0)
				return rel;
			/* case 1: uses left not right */
			if (rel_uses_part_nr(rl, je, lpnr) &&
			   !rel_uses_part_nr(rr, je, lpnr)) {
				sql_rel *nl;

				rl = rel_dup(rl);
				if (!is_project(rl->op))
					rl = rel_project(v->sql->sa, rl,
					rel_projections(v->sql, rl, NULL, 1, 1));
				rel_rename_exps(v->sql, r->exps, rl->exps);
				if (r != or) {
					rl = rel_project(v->sql->sa, rl, NULL);
					rl->exps = exps_copy(v->sql, or->exps);
				}
				nl = rel_crossproduct(v->sql->sa, rel_dup(ol), rl, rel->op);
				nl->exps = exps_copy(v->sql, exps);
				v->changes++;
				return rel_inplace_project(v->sql->sa, rel, nl, rel_projections(v->sql, rel, NULL, 1, 1));
			/* case 2: uses right not left */
			} else if (!rel_uses_part_nr(rl, je, lpnr) &&
				    rel_uses_part_nr(rr, je, lpnr)) {
				sql_rel *nl;

				rr = rel_dup(rr);
				if (!is_project(rr->op))
					rr = rel_project(v->sql->sa, rr,
						rel_projections(v->sql, rr, NULL, 1, 1));
				rel_rename_exps(v->sql, r->exps, rr->exps);
				if (r != or) {
					rr = rel_project(v->sql->sa, rr, NULL);
					rr->exps = exps_copy(v->sql, or->exps);
				}
				nl = rel_crossproduct(v->sql->sa, rel_dup(ol), rr, rel->op);
				nl->exps = exps_copy(v->sql, exps);
				v->changes++;
				return rel_inplace_project(v->sql->sa, rel, nl, rel_projections(v->sql, rel, NULL, 1, 1));
			}
		}
	}
	return rel;
}

static int
rel_is_empty( sql_rel *rel )
{
	if ((is_join(rel->op) || is_semi(rel->op)) && !list_empty(rel->exps)) {
		sql_rel *l = rel->l, *r = rel->r;

		if (rel_is_empty(l) || ((is_join(rel->op) || is_semi(rel->op)) && rel_is_empty(r)))
			return 1;
		/* check */
		if (rel_is_join_on_pkey(rel)) {
			sql_exp *je = rel->exps->h->data;
			int lpnr = rel_part_nr(l, je);

			if (lpnr >= 0 && !rel_uses_part_nr(r, je, lpnr))
				return 1;
		}
	}
	if (!is_union(rel->op)) {
		if (is_simple_project(rel->op) || is_topn(rel->op) || is_select(rel->op) || is_sample(rel->op)) {
			if (rel->l)
				return rel_is_empty(rel->l);
		} else if (is_join(rel->op) || is_semi(rel->op) || is_set(rel->op)) {
			int empty = 1;
			if (rel->l)
				empty &= rel_is_empty(rel->l);
			if (empty && rel->r)
				empty &= rel_is_empty(rel->r);
			return empty;
		}
	}
	return 0;
}

/* non overlapping partitions should be removed */
static sql_rel *
rel_remove_empty_join(visitor *v, sql_rel *rel)
{
	if (THRhighwater())
		return sql_error(v->sql, 10, SQLSTATE(42000) "Query too complex: running out of stack space");

	if (!rel)
		return NULL;
	/* recurse check rel_is_empty
	 * For half empty unions replace by projects
	 * */
	if (is_union(rel->op)) {
		sql_rel *l = rel->l, *r = rel->r;

		if (!(rel->l = l = rel_remove_empty_join(v, l)))
			return NULL;
		if (!(rel->r = r = rel_remove_empty_join(v, r)))
			return NULL;
		if (rel_is_empty(l)) {
			v->changes++;
			return rel_inplace_project(v->sql->sa, rel, rel_dup(r), rel->exps);
		} else if (rel_is_empty(r)) {
			v->changes++;
			return rel_inplace_project(v->sql->sa, rel, rel_dup(l), rel->exps);
		}
	} else if ((is_simple_project(rel->op) || is_groupby(rel->op) || is_topn(rel->op) ||
				is_select(rel->op) || is_sample(rel->op))) {
		if (rel->l && !(rel->l = rel_remove_empty_join(v, rel->l)))
			return NULL;
	} else if (is_join(rel->op) || is_semi(rel->op) || is_set(rel->op)) {
		if (rel->l && !(rel->l = rel_remove_empty_join(v, rel->l)))
			return NULL;
		if (rel->r && !(rel->r = rel_remove_empty_join(v, rel->r)))
			return NULL;
	}
	return rel;
}

static inline bool
find_simple_projection_for_join2semi(sql_rel *rel)
{
	if (is_project(rel->op) && list_length(rel->exps) == 1) {
		sql_exp *e = rel->exps->h->data;

		if (rel->card < CARD_AGGR) /* const or groupby without group by exps */
			return true;
		/* a single group by column in the projection list from a group by relation is guaranteed to be unique, but not an aggregate */
		if (e->type == e_column) {
			sql_rel *res = NULL;
			sql_exp *found = NULL;

			if (is_groupby(rel->op) || need_distinct(rel) || find_prop(e->p, PROP_HASHCOL))
				return true;

			found = rel_find_exp_and_corresponding_rel(rel->l, e, &res); /* grouping column on inner relation */
			if (found) {
				if (find_prop(found->p, PROP_HASHCOL)) /* primary key always unique */
					return true;
				if (found->type == e_column && found->card <= CARD_AGGR) {
					if (!(is_groupby(res->op) || need_distinct(res)) && list_length(res->exps) != 1)
						return false;
					for (node *n = res->exps->h ; n ; n = n->next) { /* must be the single column in the group by expression list */
						sql_exp *e = n->data;
						if (e != found && e->type == e_column)
							return false;
					}
					return true;
				}
			}
		}
	}
	return false;
}

static sql_rel *
find_candidate_join2semi(sql_rel *rel, bool *swap)
{
	/* generalize possibility : we need the visitor 'step' here */
	if (rel_is_ref(rel)) /* if the join has multiple references, it's dangerous to convert it into a semijoin */
		return NULL;
	if (rel->op == op_join && rel->exps) {
		sql_rel *l = rel->l, *r = rel->r;

		if (find_simple_projection_for_join2semi(r)) {
			*swap = false;
			return rel;
		}
		if (find_simple_projection_for_join2semi(l)) {
			*swap = true;
			return rel;
		}
	}
	if (is_join(rel->op) || is_semi(rel->op)) {
		sql_rel *c;

		if ((c=find_candidate_join2semi(rel->l, swap)) != NULL ||
		    (c=find_candidate_join2semi(rel->r, swap)) != NULL)
			return c;
	}
	if (is_topn(rel->op) || is_sample(rel->op))
		return find_candidate_join2semi(rel->l, swap);
	return NULL;
}

static int
subrel_uses_exp_outside_subrel(sql_rel *rel, sql_exp *e, sql_rel *c)
{
	if (rel == c)
		return 0;
	/* for subrel only expect joins (later possibly selects) */
	if (is_join(rel->op) || is_semi(rel->op)) {
		if (exps_uses_exp(rel->exps, e))
			return 1;
		if (subrel_uses_exp_outside_subrel(rel->l, e, c) ||
		    subrel_uses_exp_outside_subrel(rel->r, e, c))
			return 1;
	}
	if (is_topn(rel->op) || is_sample(rel->op))
		return subrel_uses_exp_outside_subrel(rel->l, e, c);
	return 0;
}

static int
rel_uses_exp_outside_subrel(sql_rel *rel, sql_exp *e, sql_rel *c)
{
	/* for now we only expect sub relations of type project, selects (rel) or join/semi */
	if (is_simple_project(rel->op) || is_groupby(rel->op) || is_select(rel->op)) {
		if (!list_empty(rel->exps) && exps_uses_exp(rel->exps, e))
			return 1;
		if ((is_simple_project(rel->op) || is_groupby(rel->op)) && !list_empty(rel->r) && exps_uses_exp(rel->r, e))
			return 1;
		if (rel->l)
			return subrel_uses_exp_outside_subrel(rel->l, e, c);
	}
	if (is_topn(rel->op) || is_sample(rel->op))
		return subrel_uses_exp_outside_subrel(rel->l, e, c);
	return 1;
}

static sql_rel *
rel_join2semijoin(visitor *v, sql_rel *rel)
{
	if ((is_simple_project(rel->op) || is_groupby(rel->op)) && rel->l) {
		bool swap = false;
		sql_rel *l = rel->l;
		sql_rel *c = find_candidate_join2semi(l, &swap);

		if (c) {
			/* 'p' is a project and only has one result */
			sql_rel *p = swap ? c->l : c->r;
			sql_exp *re = p->exps->h->data;

			/* now we need to check if ce is only used at the level of c */
			if (!rel_uses_exp_outside_subrel(rel, re, c)) {
				c->op = op_semi;
				if (swap) {
					sql_rel *tmp = c->r;
					c->r = c->l;
					c->l = tmp;
				}
				v->changes++;
			}
		}
	}
	return rel;
}

static sql_rel *
rel_push_select_down_union(visitor *v, sql_rel *rel)
{
	if (is_select(rel->op) && rel->l && rel->exps) {
		sql_rel *u = rel->l, *ou = u;
		sql_rel *s = rel;
		sql_rel *ul = u->l;
		sql_rel *ur = u->r;

		if (u->op == op_project)
			u = u->l;

		if (!u || !is_union(u->op) || need_distinct(u) || !u->exps || rel_is_ref(u))
			return rel;

		ul = u->l;
		ur = u->r;

		rel->subquery = 0;
		u->subquery = 0;
		ul->subquery = 0;
		ur->subquery = 0;
		ul = rel_dup(ul);
		ur = rel_dup(ur);
		if (!is_project(ul->op))
			ul = rel_project(v->sql->sa, ul,
				rel_projections(v->sql, ul, NULL, 1, 1));
		if (!is_project(ur->op))
			ur = rel_project(v->sql->sa, ur,
				rel_projections(v->sql, ur, NULL, 1, 1));
		rel_rename_exps(v->sql, u->exps, ul->exps);
		rel_rename_exps(v->sql, u->exps, ur->exps);

		if (u != ou) {
			ul = rel_project(v->sql->sa, ul, NULL);
			ul->exps = exps_copy(v->sql, ou->exps);
			rel_rename_exps(v->sql, ou->exps, ul->exps);
			ur = rel_project(v->sql->sa, ur, NULL);
			ur->exps = exps_copy(v->sql, ou->exps);
			rel_rename_exps(v->sql, ou->exps, ur->exps);
		}

		/* introduce selects under the set (if needed) */
		set_processed(ul);
		set_processed(ur);
		ul = rel_select(v->sql->sa, ul, NULL);
		ur = rel_select(v->sql->sa, ur, NULL);

		ul->exps = exps_copy(v->sql, s->exps);
		ur->exps = exps_copy(v->sql, s->exps);

		rel = rel_inplace_setop(rel, ul, ur, op_union, rel_projections(v->sql, rel, NULL, 1, 1));
		v->changes++;
		return rel;
	}
	return rel;
}

static int
exp_is_rename(sql_exp *e)
{
	return (e->type == e_column);
}

static int
exp_is_useless_rename(sql_exp *e)
{
	return (e->type == e_column &&
			((!e->l && !exp_relname(e)) ||
			 (e->l && exp_relname(e) && strcmp(e->l, exp_relname(e)) == 0)) &&
			strcmp(e->r, exp_name(e)) == 0);
}

static list *
rel_used_projections(mvc *sql, list *exps, list *users)
{
	list *nexps = sa_list(sql->sa);
	bool *used = (bool*)GDKzalloc(sizeof(bool) * list_length(exps));
	int i = 0;

	for(node *n = users->h; n; n = n->next) {
		sql_exp *e = n->data, *ne = NULL;
		if ((e->l && (ne = exps_bind_column2(exps, e->l, e->r))) || (ne = exps_bind_column(exps, e->r, NULL, 1))) {
			used[list_position(exps, ne)] = 1;
		}
	}
	for(node *n = exps->h; n; n = n->next, i++) {
		sql_exp *e = n->data;
		if (is_intern(e) || used[i])
			append(nexps, e);
	}
	GDKfree(used);
	return nexps;
}

/* move projects down with the goal op removing them completely (ie push renames/reduced lists into basetable)
 * for some cases we can directly remove iff renames rename into same alias
 * */
static sql_rel *
rel_push_project_down(visitor *v, sql_rel *rel)
{
	/* for now only push down renames */
	if (v->depth > 1 && is_simple_project(rel->op) && !need_distinct(rel) && !rel_is_ref(rel) && rel->l && !rel->r &&
			v->parent &&
			!is_modify(v->parent->op) && !is_topn(v->parent->op) && !is_sample(v->parent->op) &&
			!is_ddl(v->parent->op) && !is_set(v->parent->op) &&
			list_check_prop_all(rel->exps, (prop_check_func)&exp_is_rename)) {
		sql_rel *l = rel->l;

		if (rel_is_ref(l))
			return rel;
		if (is_basetable(l->op)) {
			if (list_check_prop_all(rel->exps, (prop_check_func)&exp_is_useless_rename)) {
				/* TODO reduce list (those in the project + internal) */
				rel->l = NULL;
				l->exps = rel_used_projections(v->sql, l->exps, rel->exps);
				rel_destroy(rel);
				v->changes++;
				return l;
			}
			return rel;
#if 0
			/* keep important internal columns */
			for (node *n = l->exps->h; n; n = n->next) {
				sql_exp *e = n->data;

				if (is_intern(e))
					append(rel->exps, e);
			}
			l->exps = rel->exps;
			rel->l = NULL;
			rel_destroy(rel);
			v->changes++;
			return l;
#endif
		} else if (list_check_prop_all(rel->exps, (prop_check_func)&exp_is_useless_rename)) {
			if (is_select(l->op)) {
				/* push project under select (include exps used by selection) */
				l->l = rel_project(v->sql->sa, l->l, rel_projections(v->sql, l, NULL, 1, 1));
				l->l = rel_push_project_down(v, l->l);
				rel->l = NULL;
				rel_destroy(rel);
				v->changes++;
				return l;
			} else if (is_join(l->op)) {
				/* for each exp add to left or right project under join */
				sql_rel *ll = l->l, *lr = l->r;
				list *lexps = sa_list(v->sql->sa), *rexps = sa_list(v->sql->sa);

				list *exps = rel_projections(v->sql, l, NULL, 1, 1); /* include exps used by join exps */
				for(node *n = exps->h; n; n = n->next) {
					sql_exp *e = n->data;
					if ((exp_relname(e) && exp_name(e) && rel_bind_column2(v->sql, ll, exp_relname(e), exp_name(e), 0)) ||
						(!exp_relname(e) && exp_name(e) && rel_bind_column(v->sql, ll, exp_name(e), 0, 1))) {
						append(lexps, e);
					} else {
						append(rexps, e);
					}
				}
				l->l = rel_project(v->sql->sa, ll, lexps);
				l->l = rel_push_project_down(v, l->l);
				l->r = rel_project(v->sql->sa, lr, rexps);
				l->r = rel_push_project_down(v, l->r);
				rel->l = NULL;
				rel_destroy(rel);
				v->changes++;
				return l;
			}
		}
	}
	return rel;
}

static sql_rel *
rel_push_project_down_union(visitor *v, sql_rel *rel)
{
	/* first remove distinct if already unique */
	if (rel->op == op_project && need_distinct(rel) && rel->exps && exps_unique(v->sql, rel, rel->exps))
		set_nodistinct(rel);

	if (rel->op == op_project && rel->l && rel->exps && !rel->r) {
		int need_distinct = need_distinct(rel);
		sql_rel *u = rel->l;
		sql_rel *p = rel;
		sql_rel *ul = u->l;
		sql_rel *ur = u->r;

		if (!u || !is_union(u->op) || need_distinct(u) || !u->exps || rel_is_ref(u) || project_unsafe(rel,0))
			return rel;
		/* don't push project down union of single values */
		if ((is_project(ul->op) && !ul->l) || (is_project(ur->op) && !ur->l))
			return rel;

		rel->subquery = 0;
		u->subquery = 0;
		ul = rel_dup(ul);
		ur = rel_dup(ur);

		if (!is_project(ul->op))
			ul = rel_project(v->sql->sa, ul,
				rel_projections(v->sql, ul, NULL, 1, 1));
		if (!is_project(ur->op))
			ur = rel_project(v->sql->sa, ur,
				rel_projections(v->sql, ur, NULL, 1, 1));
		need_distinct = (need_distinct &&
				(!exps_unique(v->sql, ul, ul->exps) ||
				 !exps_unique(v->sql, ur, ur->exps)));
		rel_rename_exps(v->sql, u->exps, ul->exps);
		rel_rename_exps(v->sql, u->exps, ur->exps);

		/* introduce projects under the set */
		ul = rel_project(v->sql->sa, ul, NULL);
		if (need_distinct)
			set_distinct(ul);
		ur = rel_project(v->sql->sa, ur, NULL);
		if (need_distinct)
			set_distinct(ur);

		ul->exps = exps_copy(v->sql, p->exps);
		ur->exps = exps_copy(v->sql, p->exps);

		rel = rel_inplace_setop(rel, ul, ur, op_union,
			rel_projections(v->sql, rel, NULL, 1, 1));
		if (need_distinct)
			set_distinct(rel);
		v->changes++;
		rel->l = rel_merge_projects(v, rel->l);
		rel->r = rel_merge_projects(v, rel->r);
		return rel;
	}
	return rel;
}

/* Compute the efficiency of using this expression early in a group by list */
static int
score_gbe( mvc *sql, sql_rel *rel, sql_exp *e)
{
	int res = 10;
	sql_subtype *t = exp_subtype(e);
	sql_column *c = NULL;

	/* can we find out if the underlying table is sorted */
	if ( (c = exp_find_column(rel, e, -2)) != NULL) {
		if (mvc_is_sorted (sql, c))
			res += 500;
	}

	/* is the column selective */

	/* prefer the shorter var types over the longer onces */
	if (!EC_FIXED(t->type->eclass) && t->digits)
		res -= t->digits;
	/* smallest type first */
	if (EC_FIXED(t->type->eclass))
		res -= t->type->eclass;
	return res;
}

/* reorder group by expressions */
static sql_rel *
rel_groupby_order(visitor *v, sql_rel *rel)
{
	list *gbe = rel->r;

	if (is_groupby(rel->op) && list_length(gbe) > 1 && list_length(gbe)<9) {
		node *n;
		int i, *scores = GDKzalloc(list_length(gbe) * sizeof(int));

		for (i = 0, n = gbe->h; n; i++, n = n->next)
			scores[i] = score_gbe(v->sql, rel, n->data);
		rel->r = list_keysort(gbe, scores, (fdup)NULL);
		GDKfree(scores);
	}
	return rel;
}

/* reduce group by expressions based on pkey info
 *
 * The reduced group by and (derived) aggr expressions are restored via
 * extra (new) aggregate columns.
 */
static sql_rel *
rel_reduce_groupby_exps(visitor *v, sql_rel *rel)
{
	list *gbe = rel->r;

	if (is_groupby(rel->op) && rel->r && !rel_is_ref(rel) && list_length(gbe)) {
		node *n, *m;
		int8_t *scores = GDKmalloc(list_length(gbe));
		int k, j, i;
		sql_column *c;
		sql_table **tbls;
		sql_rel **bts, *bt = NULL;

		gbe = rel->r;
		tbls = (sql_table**)GDKmalloc(sizeof(sql_table*)*list_length(gbe));
		bts = (sql_rel**)GDKmalloc(sizeof(sql_rel*)*list_length(gbe));
		if (scores == NULL || tbls == NULL || bts == NULL) {
			GDKfree(scores);
			GDKfree(tbls);
			GDKfree(bts);
			return NULL;
		}
		for (k = 0, i = 0, n = gbe->h; n; n = n->next, k++) {
			sql_exp *e = n->data;

			c = exp_find_column_(rel, e, -2, &bt);
			if (c) {
				for(j = 0; j < i; j++)
					if (c->t == tbls[j] && bts[j] == bt)
						break;
				tbls[j] = c->t;
				bts[j] = bt;
				i += (j == i);
			}
		}
		if (i) { /* forall tables find pkey and
				remove useless other columns */
			/* TODO also remove group by columns which are related to
			 * the other columns using a foreign-key join (n->1), ie 1
			 * on the to be removed side.
			 */
			for(j = 0; j < i; j++) {
				int l, nr = 0, cnr = 0;

				k = list_length(gbe);
				memset(scores, 0, list_length(gbe));
				if (tbls[j]->pkey) {
					for (l = 0, n = gbe->h; l < k && n; l++, n = n->next) {
						fcmp cmp = (fcmp)&kc_column_cmp;
						sql_exp *e = n->data;

						c = exp_find_column_(rel, e, -2, &bt);
						if (c && c->t == tbls[j] && bts[j] == bt &&
						    list_find(tbls[j]->pkey->k.columns, c, cmp) != NULL) {
							scores[l] = 1;
							nr ++;
						} else if (c && c->t == tbls[j] && bts[j] == bt) {
							/* Okay we can cleanup a group by column */
							scores[l] = -1;
							cnr ++;
						}
					}
				}
				if (nr) {
					int all = (list_length(tbls[j]->pkey->k.columns) == nr);
					sql_kc *kc = tbls[j]->pkey->k.columns->h->data;

					c = kc->c;
					for (l = 0, n = gbe->h; l < k && n; l++, n = n->next) {
						sql_exp *e = n->data;

						/* pkey based group by */
						if (scores[l] == 1 && ((all ||
						   /* first of key */
						   (c == exp_find_column(rel, e, -2))) && !find_prop(e->p, PROP_HASHCOL)))
							e->p = prop_create(v->sql->sa, PROP_HASHCOL, e->p);
					}
					for (m = rel->exps->h; m; m = m->next ){
						sql_exp *e = m->data;

						for (l = 0, n = gbe->h; l < k && n; l++, n = n->next) {
							sql_exp *gb = n->data;

							/* pkey based group by */
							if (scores[l] == 1 && exp_match_exp(e,gb) && find_prop(gb->p, PROP_HASHCOL) && !find_prop(e->p, PROP_HASHCOL)) {
								e->p = prop_create(v->sql->sa, PROP_HASHCOL, e->p);
								break;
							}

						}
					}
				}
				if (cnr && nr && list_length(tbls[j]->pkey->k.columns) == nr) {
					list *ngbe = new_exp_list(v->sql->sa);
					list *exps = rel->exps, *nexps = new_exp_list(v->sql->sa);

					for (l = 0, n = gbe->h; l < k && n; l++, n = n->next) {
						sql_exp *e = n->data;

						/* keep the group by columns which form a primary key
						 * of this table. And those unrelated to this table. */
						if (scores[l] != -1)
							append(ngbe, e);
					}
					rel->r = ngbe;
					/* rewrite gbe and aggr, in the aggr list */
					for (m = exps->h; m; m = m->next ){
						sql_exp *e = m->data;
						int fnd = 0;

						for (l = 0, n = gbe->h; l < k && n && !fnd; l++, n = n->next) {
							sql_exp *gb = n->data;

							if (scores[l] == -1 && exp_refers(gb, e)) {
								sql_exp *rs = exp_column(v->sql->sa, gb->l?gb->l:exp_relname(gb), gb->r?gb->r:exp_name(gb), exp_subtype(gb), rel->card, has_nil(gb), is_intern(gb));
								exp_setname(v->sql->sa, rs, exp_find_rel_name(e), exp_name(e));
								e = rs;
								fnd = 1;
							}
						}
						append(nexps, e);
					}
					/* new reduced aggr expression list */
					assert(list_length(nexps)>0);
					rel->exps = nexps;
					/* only one reduction at a time */
					v->changes = 1;
					GDKfree(bts);
					GDKfree(tbls);
					GDKfree(scores);
					return rel;
				}
				gbe = rel->r;
			}
		}
		GDKfree(bts);
		GDKfree(tbls);
		GDKfree(scores);
	}
	/* remove constants from group by list */
	if (is_groupby(rel->op) && rel->r && !rel_is_ref(rel)) {
		int i;
		node *n;

		for (i = 0, n = gbe->h; n; n = n->next) {
			sql_exp *e = n->data;

			if (exp_is_atom(e))
				i++;
		}
		if (i) {
			list *ngbe = new_exp_list(v->sql->sa);
			list *dgbe = new_exp_list(v->sql->sa);

			for (n = gbe->h; n; n = n->next) {
				sql_exp *e = n->data;

				if (!exp_is_atom(e))
					append(ngbe, e);
				/* we need at least one gbe */
				else if (!n->next && list_empty(ngbe))
					append(ngbe, e);
				else
					append(dgbe, e);
			}
			rel->r = ngbe;
			if (!list_empty(dgbe)) {
				/* use atom's directly in the aggr expr list */
				list *nexps = new_exp_list(v->sql->sa);

				for (n = rel->exps->h; n; n = n->next) {
					sql_exp *e = n->data, *ne = NULL;

					if (e->type == e_column) {
						if (e->l)
							ne = exps_bind_column2(dgbe, e->l, e->r);
						else
							ne = exps_bind_column(dgbe, e->r, NULL, 1);
						if (ne) {
							ne = exp_copy(v->sql, ne);
							exp_prop_alias(v->sql->sa, ne, e);
							e = ne;
						}
					}
					append(nexps, e);
				}
				rel->exps = nexps;
				v->changes++;
			}
		}
	}
	return rel;
}

/* Rewrite group by expressions with distinct
 *
 * ie select a, count(distinct b) from c where ... groupby a;
 * No other aggregations should be present
 *
 * Rewrite the more general case, good for parallel execution
 *
 * groupby(R) [e,f] [ aggr1 a distinct, aggr2 b distinct, aggr3 c, aggr4 d]
 *
 * into
 *
 * groupby(
 * 	groupby(R) [e,f,a,b] [ a, b, aggr3 c, aggr4 d]
 * ) [e,f]( aggr1 a distinct, aggr2 b distinct, aggr3_phase2 c, aggr4_phase2 d)
 */

#if 0
static sql_rel *
rel_groupby_distinct2(visitor *v, sql_rel *rel)
{
	list *ngbes = sa_list(v->sql->sa), *gbes, *naggrs = sa_list(v->sql->sa), *aggrs = sa_list(v->sql->sa);
	sql_rel *l;
	node *n;

	gbes = rel->r;
	if (!gbes)
		return rel;

	/* check if each aggr is, rewritable (max,min,sum,count)
	 *  			  and only has one argument */
	for (n = rel->exps->h; n; n = n->next) {
		sql_exp *e = n->data;
		sql_subfunc *af = e->f;

		if (e->type == e_aggr &&
		   (strcmp(af->func->base.name, "sum") &&
		     strcmp(af->func->base.name, "count") &&
		     strcmp(af->func->base.name, "min") &&
		     strcmp(af->func->base.name, "max")))
			return rel;
	}

	for (n = gbes->h; n; n = n->next) {
		sql_exp *e = n->data;

		e = exp_column(v->sql->sa, exp_find_rel_name(e), exp_name(e), exp_subtype(e), e->card, has_nil(e), is_intern(e));
		append(ngbes, e);
	}

	/* 1 for each aggr(distinct v) add the attribute expression v to gbes and aggrs list
	 * 2 for each aggr(z) add aggr_phase2('z') to the naggrs list
	 * 3 for each group by col, add also to the naggrs list
	 * */
	for (n = rel->exps->h; n; n = n->next) {
		sql_exp *e = n->data;

		if (e->type == e_aggr && need_distinct(e)) { /* 1 */
			/* need column expression */
			list *args = e->l;
			sql_exp *v = args->h->data;
			append(gbes, v);
			if (!exp_name(v))
				exp_label(v->sql->sa, v, ++v->sql->label);
			v = exp_column(v->sql->sa, exp_find_rel_name(v), exp_name(v), exp_subtype(v), v->card, has_nil(v), is_intern(v));
			append(aggrs, v);
			v = exp_aggr1(v->sql->sa, v, e->f, need_distinct(e), 1, e->card, 1);
			exp_setname(v->sql->sa, v, exp_find_rel_name(e), exp_name(e));
			append(naggrs, v);
		} else if (e->type == e_aggr && !need_distinct(e)) {
			sql_exp *v;
			sql_subfunc *f = e->f;
			int cnt = exp_aggr_is_count(e);
			sql_subfunc *a = sql_bind_func(v->sql->sa, v->sql->session->schema, (cnt)?"sum":f->func->base.name, exp_subtype(e), NULL, F_AGGR);

			append(aggrs, e);
			if (!exp_name(e))
				exp_label(v->sql->sa, e, ++v->sql->label);
			set_has_nil(e);
			v = exp_column(v->sql->sa, exp_find_rel_name(e), exp_name(e), exp_subtype(e), e->card, has_nil(e), is_intern(e));
			v = exp_aggr1(v->sql->sa, v, a, 0, 1, e->card, 1);
			if (cnt)
				set_zero_if_empty(v);
			exp_setname(v->sql->sa, v, exp_find_rel_name(e), exp_name(e));
			append(naggrs, v);
		} else { /* group by col */
			if (list_find_exp(gbes, e) || !list_find_exp(naggrs, e)) {
				append(aggrs, e);

				e = exp_column(v->sql->sa, exp_find_rel_name(e), exp_name(e), exp_subtype(e), e->card, has_nil(e), is_intern(e));
			}
			append(naggrs, e);
		}
	}

	l = rel->l = rel_groupby(v->sql, rel->l, gbes);
	l->exps = aggrs;
	rel->r = ngbes;
	rel->exps = naggrs;
	v->changes++;
	return rel;
}
#endif

static sql_rel *
rel_groupby_distinct(visitor *v, sql_rel *rel)
{
	if (is_groupby(rel->op) && !rel_is_ref(rel) && rel->exps && list_empty(rel->r)) {
		node *n;

		for (n = rel->exps->h; n; n = n->next) {
			sql_exp *e = n->data;

			if (exp_aggr_is_count(e) && need_distinct(e)) {
				/* if count over unique values (ukey/pkey) */
				if (e->l && exps_unique(v->sql, rel, e->l))
					set_nodistinct(e);
			}
		}
	}

	if (is_groupby(rel->op)) {
		sql_rel *l = rel->l;
		if (!l || is_groupby(l->op))
			return rel;
	}
	if (is_groupby(rel->op) && rel->r && !rel_is_ref(rel)) {
		node *n;
		int nr = 0;
		list *gbe, *ngbe, *arg, *exps, *nexps;
		sql_exp *distinct = NULL, *darg;
		sql_rel *l = NULL;

		for (n=rel->exps->h; n && nr <= 2; n = n->next) {
			sql_exp *e = n->data;
			if (need_distinct(e)) {
				distinct = n->data;
				nr++;
			}
		}
		if (nr < 1 || distinct->type != e_aggr)
			return rel;
		if ((nr > 1 || list_length(rel->r) + nr != list_length(rel->exps)))
			return rel;//rel_groupby_distinct2(v, rel);
		arg = distinct->l;
		if (list_length(arg) != 1 || list_length(rel->r) + nr != list_length(rel->exps))
			return rel;

		gbe = rel->r;
		ngbe = sa_list(v->sql->sa);
		exps = sa_list(v->sql->sa);
		nexps = sa_list(v->sql->sa);
		for (n=rel->exps->h; n; n = n->next) {
			sql_exp *e = n->data;
			if (e != distinct) {
				if (e->type == e_aggr) { /* copy the arguments to the aggregate */
					list *args = e->l;
					if (args) {
						for (node *n = args->h ; n ; n = n->next) {
							sql_exp *e = n->data;
							list_append(ngbe, exp_copy(v->sql, e));
							list_append(exps, exp_copy(v->sql, e));
						}
					}
				} else {
					e = exp_ref(v->sql, e);
					append(ngbe, e);
					append(exps, e);
				}
				if (e->type == e_aggr) /* aggregates must be copied */
					e = exp_copy(v->sql, e);
				else
					e = exp_ref(v->sql, e);
				append(nexps, e);
			}
		}

		darg = arg->h->data;
		list_append(gbe, darg = exp_copy(v->sql, darg));
		exp_label(v->sql->sa, darg, ++v->sql->label);

		darg = exp_ref(v->sql, darg);
		list_append(exps, darg);
		darg = exp_ref(v->sql, darg);
		arg->h->data = darg;
		l = rel->l = rel_groupby(v->sql, rel->l, gbe);
		l->exps = exps;
		set_processed(l);
		rel->r = ngbe;
		rel->exps = nexps;
		set_nodistinct(distinct);
		append(nexps, distinct);
		v->changes++;
	}
	return rel;
}

static sql_exp *split_aggr_and_project(mvc *sql, list *aexps, sql_exp *e);

static void
list_split_aggr_and_project(mvc *sql, list *aexps, list *exps)
{
	node *n;

	if (!exps)
		return ;
	for(n = exps->h; n; n = n->next)
		n->data = split_aggr_and_project(sql, aexps, n->data);
}

static sql_exp *
split_aggr_and_project(mvc *sql, list *aexps, sql_exp *e)
{
	switch(e->type) {
	case e_aggr:
		/* add to the aggrs */
		if (!exp_name(e))
			exp_label(sql->sa, e, ++sql->label);
		list_append(aexps, e);
		return exp_ref(sql, e);
	case e_cmp:
		/* e_cmp's shouldn't exist in an aggr expression list */
		assert(0);
	case e_convert:
		e->l = split_aggr_and_project(sql, aexps, e->l);
		return e;
	case e_func:
		list_split_aggr_and_project(sql, aexps, e->l);
		return e;
	case e_column: /* constants and columns shouldn't be rewriten */
	case e_atom:
	case e_psm:
		return e;
	}
	return NULL;
}

static sql_exp *
exp_use_consts(mvc *sql, sql_exp *e, list *consts);

static list *
exps_use_consts(mvc *sql, list *exps, list *consts)
{
	node *n;
	list *nl = new_exp_list(sql->sa);

	if (!exps)
		return sa_list(sql->sa);
	for(n = exps->h; n; n = n->next) {
		sql_exp *arg = n->data, *narg = NULL;

		narg = exp_use_consts(sql, arg, consts);
		if (!narg)
			return NULL;
		narg = exp_propagate(sql->sa, narg, arg);
		append(nl, narg);
	}
	return nl;
}

static sql_exp *
exp_use_consts(mvc *sql, sql_exp *e, list *consts)
{
	sql_exp *ne = NULL, *l, *r, *r2;

	switch(e->type) {
	case e_column:
		if (e->l)
			ne = exps_bind_column2(consts, e->l, e->r);
		if (!ne && !e->l)
			ne = exps_bind_column(consts, e->r, NULL, 1);
		if (!ne)
			return e;
		return ne;
	case e_cmp:
		if (e->flag == cmp_or || e->flag == cmp_filter) {
			list *l = exps_use_consts(sql, e->l, consts);
			list *r = exps_use_consts(sql, e->r, consts);

			if (!l || !r)
				return NULL;
			if (e->flag == cmp_filter)
				return exp_filter(sql->sa, l, r, e->f, is_anti(e));
			return exp_or(sql->sa, l, r, is_anti(e));
		} else if (e->flag == cmp_in || e->flag == cmp_notin) {
			sql_exp *l = exp_use_consts(sql, e->l, consts);
			list *r = exps_use_consts(sql, e->r, consts);

			if (!l || !r)
				return NULL;
			return exp_in(sql->sa, l, r, e->flag);
		} else {
			l = exp_use_consts(sql, e->l, consts);
			r = exp_use_consts(sql, e->r, consts);
			if (e->f) {
				r2 = exp_use_consts(sql, e->f, consts);
				if (l && r && r2)
					ne = exp_compare2(sql->sa, l, r, r2, e->flag);
			} else if (l && r) {
				ne = exp_compare(sql->sa, l, r, e->flag);
			}
		}
		if (!ne)
			return NULL;
		return exp_propagate(sql->sa, ne, e);
	case e_convert:
		l = exp_use_consts(sql, e->l, consts);
		if (l)
			return exp_convert(sql->sa, l, exp_fromtype(e), exp_totype(e));
		return NULL;
	case e_aggr:
	case e_func: {
		list *l = e->l, *nl = NULL;

		if (!l) {
			return e;
		} else {
			nl = exps_use_consts(sql, l, consts);
			if (!nl)
				return NULL;
		}
		if (e->type == e_func)
			return exp_op(sql->sa, nl, e->f);
		else
			return exp_aggr(sql->sa, nl, e->f, need_distinct(e), need_no_nil(e), e->card, has_nil(e));
	}
	case e_atom:
	case e_psm:
		return e;
	}
	return NULL;
}

static list *
exps_remove_dictexps(mvc *sql, list *exps, sql_rel *r)
{
	node *n;
	list *nl = new_exp_list(sql->sa);

	if (!exps)
		return nl;
	for(n = exps->h; n; n = n->next) {
		sql_exp *arg = n->data;

		if (!list_find_exp(r->exps, arg->l) && !list_find_exp(r->exps, arg->r))
			append(nl, arg);
	}
	return nl;
}

static sql_rel *
rel_remove_join(visitor *v, sql_rel *rel)
{
	if (is_join(rel->op) && !is_outerjoin(rel->op)) {
		sql_rel *l = rel->l;
		sql_rel *r = rel->r;
		int lconst = 0, rconst = 0;

		if (!l || rel_is_ref(l) || !r || rel_is_ref(r) ||
		   (l->op != op_project && r->op != op_project))
			return rel;
		if (l->op == op_project && exps_are_atoms(l->exps))
			lconst = 1;
		if (r->op == op_project && exps_are_atoms(r->exps))
			rconst = 1;
		if (lconst || rconst) {
			v->changes++;
			/* use constant (instead of alias) in expressions */
			if (lconst) {
				sql_rel *s = l;
				l = r;
				r = s;
			}
			rel->exps = exps_use_consts(v->sql, rel->exps, r->exps);
			/* change into select */
			rel->op = op_select;
			rel->l = l;
			rel->r = NULL;
			/* wrap in a project including, the constant columns */
			l->subquery = 0;
			rel = rel_project(v->sql->sa, rel, rel_projections(v->sql, l, NULL, 1, 1));
			list_merge(rel->exps, r->exps, (fdup)NULL);
		}
	}
	if (is_join(rel->op)) {
		sql_rel *l = rel->l;
		sql_rel *r = rel->r;
		int ldict = 0, rdict = 0;

		if (!l || rel_is_ref(l) || !r || rel_is_ref(r) ||
		   (l->op != op_basetable && r->op != op_basetable))
			return rel;
		/* check if dict (last column) isn't used, one column only */
		if (l->op == op_basetable && !l->l && list_length(l->exps) <= 1)
			ldict = 1;
		if (r->op == op_basetable && !r->l && list_length(r->exps) <= 1)
			rdict = 1;
		if (!ldict && !rdict)
			return rel;
		v->changes++;

		assert(0);
		if (ldict) {
			sql_rel *s = l;
			l = r;
			r = s;
		}
		rel->exps = exps_remove_dictexps(v->sql, rel->exps, r);
		/* change into select */
		rel->op = op_select;
		rel->l = l;
		rel->r = NULL;
		/* wrap in a project including, the dict/index columns */
		l->subquery = 0;
		rel = rel_project(v->sql->sa, rel, rel_projections(v->sql, l, NULL, 1, 1));
		list_merge(rel->exps, r->exps, (fdup)NULL);
	}
	/* project (join (A,B)[ A.x = B.y ] ) [project_cols] -> project (A) [project_cols]
	 * where non of the project_cols are from B and x=y is a foreign key join (B is the unique side)
	 * and there are no filters on B
	 */
	if (is_project(rel->op)) {
		sql_rel *j = rel->l;

		if (is_join(j->op)) {
			node *n;
			sql_rel *l = j->l;
			sql_rel *r = j->r;

			if (!l || rel_is_ref(l) || !r || rel_is_ref(r) || r->op != op_basetable || r->l)
				return rel;

			/* check if all projection cols can be found in l */
			for(n = rel->exps->h; n; n = n->next) {
				sql_exp *e = n->data;

				if (!rel_find_exp(l, e))
					return rel;

			}
			assert(0);
			v->changes++;
			rel->l = l;
			rel->r = NULL;
			l->subquery = 0;
		}
	}
	return rel;
}

/* Pushing projects up the tree. Done very early in the optimizer.
 * Makes later steps easier.
 */
static sql_rel *
rel_push_project_up(visitor *v, sql_rel *rel)
{
	if (is_simple_project(rel->op) && rel->l && !rel_is_ref(rel)) {
		sql_rel *l = rel->l;
		if (is_simple_project(l->op))
			return rel_merge_projects(v, rel);
	}

	/* project/project cleanup is done later */
	if (is_join(rel->op) || is_select(rel->op)) {
		node *n;
		list *exps = NULL, *l_exps, *r_exps;
		sql_rel *l = rel->l;
		sql_rel *r = rel->r;
		sql_rel *t;

		/* Don't rewrite refs, non projections or constant or
		   order by projections  */
		if (!l || rel_is_ref(l) || is_topn(l->op) ||
		   (is_join(rel->op) && (!r || rel_is_ref(r))) ||
		   (is_select(rel->op) && l->op != op_project) ||
		   (is_join(rel->op) && ((l->op != op_project && r->op != op_project) || is_topn(r->op))) ||
		  ((l->op == op_project && (!l->l || l->r || project_unsafe(l,is_select(rel->op)))) ||
		   (is_join(rel->op) && (is_subquery(r) ||
		    (r->op == op_project && (!r->l || r->r || project_unsafe(r,0)))))))
			return rel;

		if (l->op == op_project && l->l) {
			/* Go through the list of project expressions.
			   Check if they can be pushed up, ie are they not
			   changing or introducing any columns used
			   by the upper operator. */

			exps = new_exp_list(v->sql->sa);
			for (n = l->exps->h; n; n = n->next) {
				sql_exp *e = n->data;

		   		/* we cannot rewrite projection with atomic values from outer joins */
				if (is_column(e->type) && exp_is_atom(e) && !(is_right(rel->op) || is_full(rel->op))) {
					list_append(exps, e);
				} else if (e->type == e_column) {
					if (has_label(e))
						return rel;
					list_append(exps, e);
				} else {
					return rel;
				}
			}
		} else {
			exps = rel_projections(v->sql, l, NULL, 1, 1);
		}
		/* also handle right hand of join */
		if (is_join(rel->op) && r->op == op_project && r->l) {
			/* Here we also check all expressions of r like above
			   but also we need to check for ambigious names. */

			for (n = r->exps->h; n; n = n->next) {
				sql_exp *e = n->data;

		   		/* we cannot rewrite projection with atomic values from outer joins */
				if (is_column(e->type) && exp_is_atom(e) && !(is_left(rel->op) || is_full(rel->op))) {
					list_append(exps, e);
				} else if (e->type == e_column) {
					if (has_label(e))
						return rel;
					list_append(exps, e);
				} else {
					return rel;
				}
			}
		} else if (is_join(rel->op)) {
			list *r_exps = rel_projections(v->sql, r, NULL, 1, 1);

			list_merge(exps, r_exps, (fdup)NULL);
		}
		/* Here we should check for ambigious names ? */
		if (is_join(rel->op) && r) {
			t = (l->op == op_project && l->l)?l->l:l;
			l_exps = rel_projections(v->sql, t, NULL, 1, 1);
			/* conflict with old right expressions */
			r_exps = rel_projections(v->sql, r, NULL, 1, 1);
			for(n = l_exps->h; n; n = n->next) {
				sql_exp *e = n->data;
				const char *rname = exp_relname(e);
				const char *name = exp_name(e);

				if (exp_is_atom(e))
					continue;
				if ((rname && exps_bind_column2(r_exps, rname, name) != NULL) ||
				    (!rname && exps_bind_column(r_exps, name, NULL, 1) != NULL))
					return rel;
			}
			t = (r->op == op_project && r->l)?r->l:r;
			r_exps = rel_projections(v->sql, t, NULL, 1, 1);
			/* conflict with new right expressions */
			for(n = l_exps->h; n; n = n->next) {
				sql_exp *e = n->data;

				if (exp_is_atom(e))
					continue;
				if ((e->l && exps_bind_column2(r_exps, e->l, e->r) != NULL) ||
				   (exps_bind_column(r_exps, e->r, NULL, 1) != NULL && (!e->l || !e->r)))
					return rel;
			}
			/* conflict with new left expressions */
			for(n = r_exps->h; n; n = n->next) {
				sql_exp *e = n->data;

				if (exp_is_atom(e))
					continue;
				if ((e->l && exps_bind_column2(l_exps, e->l, e->r) != NULL) ||
				   (exps_bind_column(l_exps, e->r, NULL, 1) != NULL && (!e->l || !e->r)))
					return rel;
			}
		}

		/* rename operator expressions */
		if (l->op == op_project) {
			/* rewrite rel from rel->l into rel->l->l */
			if (rel->exps) {
				list *nexps = new_exp_list(v->sql->sa);

				for (n = rel->exps->h; n; n = n->next) {
					sql_exp *e = n->data;

					e = exp_rename(v->sql, e, l, l->l);
					assert(e);
					list_append(nexps, e);
				}
				rel->exps = nexps;
			}
			rel->l = l->l;
			l->l = NULL;
			rel_destroy(l);
		}
		if (is_join(rel->op) && r->op == op_project) {
			/* rewrite rel from rel->r into rel->r->l */
			if (rel->exps) {
				list *nexps = new_exp_list(v->sql->sa);

				for (n = rel->exps->h; n; n = n->next) {
					sql_exp *e = n->data;

					e = exp_rename(v->sql, e, r, r->l);
					assert(e);
					list_append(nexps, e);
				}
				rel->exps = nexps;
			}
			rel->r = r->l;
			r->l = NULL;
			rel_destroy(r);
		}
		/* Done, ie introduce new project */
		exps_fix_card(exps, rel->card);
		v->changes++;
		return rel_inplace_project(v->sql->sa, rel, NULL, exps);
	}
	if (is_groupby(rel->op) && !rel_is_ref(rel) && rel->exps && list_length(rel->exps) > 1) {
		node *n;
		int fnd = 0;
		list *aexps, *pexps;

		/* check if some are expressions aren't e_aggr */
		for (n = rel->exps->h; n && !fnd; n = n->next) {
			sql_exp *e = n->data;

			if (e->type != e_aggr && e->type != e_column && e->type != e_atom) {
				fnd = 1;
			}
		}
		/* only aggr, no rewrite needed */
		if (!fnd)
			return rel;

		aexps = sa_list(v->sql->sa);
		pexps = sa_list(v->sql->sa);
		for (n = rel->exps->h; n; n = n->next) {
			sql_exp *e = n->data, *ne = NULL;

			switch (e->type) {
			case e_atom: /* move over to the projection */
				list_append(pexps, e);
				break;
			case e_func:
				list_append(pexps, e);
				list_split_aggr_and_project(v->sql, aexps, e->l);
				break;
			case e_convert:
				list_append(pexps, e);
				e->l = split_aggr_and_project(v->sql, aexps, e->l);
				break;
			default: /* simple alias */
				list_append(aexps, e);
				ne = exp_column(v->sql->sa, exp_find_rel_name(e), exp_name(e), exp_subtype(e), e->card, has_nil(e), is_intern(e));
				list_append(pexps, ne);
				break;
			}
		}
		v->changes++;
		rel->exps = aexps;
		return rel_inplace_project( v->sql->sa, rel, NULL, pexps);
	}
	return rel;
}

/* if local_proj is set: the current expression is from the same projection */
static int exp_mark_used(sql_rel *subrel, sql_exp *e, int local_proj);

static int
exps_mark_used(sql_rel *subrel, list *l, int local_proj)
{
	int nr = 0;
	if (list_empty(l))
		return nr;

	for (node *n = l->h; n != NULL; n = n->next)
		nr += exp_mark_used(subrel, n->data, local_proj);
	return nr;
}

static int
exp_mark_used(sql_rel *subrel, sql_exp *e, int local_proj)
{
	int nr = 0;
	sql_exp *ne = NULL;

	switch(e->type) {
	case e_column:
		ne = rel_find_exp(subrel, e);
		break;
	case e_convert:
		return exp_mark_used(subrel, e->l, local_proj);
	case e_aggr:
	case e_func: {
		if (e->l)
			nr += exps_mark_used(subrel, e->l, local_proj);
		assert(!e->r);
		break;
	}
	case e_cmp:
		if (e->flag == cmp_or || e->flag == cmp_filter) {
			nr += exps_mark_used(subrel, e->l, local_proj);
			nr += exps_mark_used(subrel, e->r, local_proj);
		} else if (e->flag == cmp_in || e->flag == cmp_notin) {
			nr += exp_mark_used(subrel, e->l, local_proj);
			nr += exps_mark_used(subrel, e->r, local_proj);
		} else {
			nr += exp_mark_used(subrel, e->l, local_proj);
			nr += exp_mark_used(subrel, e->r, local_proj);
			if (e->f)
				nr += exp_mark_used(subrel, e->f, local_proj);
		}
		break;
	case e_atom:
		/* atoms are used in e_cmp */
		e->used = 1;
		/* return 0 as constants may require a full column ! */
		if (e->f)
			nr += exps_mark_used(subrel, e->f, local_proj);
		return nr;
	case e_psm:
		if (e->flag & PSM_SET || e->flag & PSM_RETURN || e->flag & PSM_EXCEPTION) {
			nr += exp_mark_used(subrel, e->l, local_proj);
		} else if (e->flag & PSM_WHILE || e->flag & PSM_IF) {
			nr += exp_mark_used(subrel, e->l, local_proj);
			nr += exps_mark_used(subrel, e->r, local_proj);
			if (e->flag == PSM_IF && e->f)
				nr += exps_mark_used(subrel, e->f, local_proj);
		}
		e->used = 1;
		break;
	}
	if (ne && e != ne) {
		if (!local_proj || (has_label(ne) || (ne->alias.rname && ne->alias.rname[0] == '%')))
			ne->used = 1;
		return ne->used;
	}
	return nr;
}

static void
positional_exps_mark_used( sql_rel *rel, sql_rel *subrel )
{
	assert(rel->exps);

	if ((is_topn(subrel->op) || is_sample(subrel->op)) && subrel->l)
		subrel = subrel->l;
	/* everything is used within the set operation */
	if (rel->exps && subrel->exps) {
		node *m;
		for (m=subrel->exps->h; m; m = m->next) {
			sql_exp *se = m->data;

			se->used = 1;
		}
	}
}

static void
rel_exps_mark_used(sql_allocator *sa, sql_rel *rel, sql_rel *subrel)
{
	int nr = 0;

	if (rel->r && (is_simple_project(rel->op) || is_groupby(rel->op))) {
		list *l = rel->r;
		node *n;

		for (n=l->h; n; n = n->next) {
			sql_exp *e = n->data;

			e->used = 1;
			exp_mark_used(rel, e, 1);
		}
	}

	if (rel->exps) {
		node *n;
		int len = list_length(rel->exps), i;
		sql_exp **exps = SA_NEW_ARRAY(sa, sql_exp*, len);

		for (n=rel->exps->h, i = 0; n; n = n->next, i++) {
			sql_exp *e = exps[i] = n->data;

			nr += e->used;
		}

		if (!nr && is_project(rel->op) && len > 0) /* project at least one column if exists */
			exps[0]->used = 1;

		for (i = len-1; i >= 0; i--) {
			sql_exp *e = exps[i];

			if (!is_project(rel->op) || e->used) {
				if (is_project(rel->op))
					nr += exp_mark_used(rel, e, 1);
				nr += exp_mark_used(subrel, e, 0);
			}
		}
	}
	/* for count/rank we need atleast one column */
	if (subrel && !nr && (is_project(subrel->op) || is_base(subrel->op)) && subrel->exps->h) {
		sql_exp *e = subrel->exps->h->data;
		e->used = 1;
	}
	if (rel->r && (is_simple_project(rel->op) || is_groupby(rel->op))) {
		list *l = rel->r;
		node *n;

		for (n=l->h; n; n = n->next) {
			sql_exp *e = n->data;

			e->used = 1;
			/* possibly project/groupby uses columns from the inner */
			exp_mark_used(subrel, e, 0);
		}
	}
}

static void exps_used(list *l);

static void
exp_used(sql_exp *e)
{
	if (e) {
		e->used = 1;
		if ((e->type == e_func || e->type == e_aggr) && e->l)
			exps_used(e->l);
	}
}

static void
exps_used(list *l)
{
	if (l) {
		node *n;

		for (n = l->h; n; n = n->next)
			exp_used(n->data);
	}
}

static void
rel_used(sql_rel *rel)
{
	if (!rel)
		return;
	if (is_join(rel->op) || is_set(rel->op) || is_semi(rel->op) || is_modify(rel->op)) {
		rel_used(rel->l);
		rel_used(rel->r);
	} else if (is_topn(rel->op) || is_select(rel->op) || is_sample(rel->op)) {
		rel_used(rel->l);
		rel = rel->l;
	} else if (is_ddl(rel->op)) {
		if (rel->flag == ddl_output || rel->flag == ddl_create_seq || rel->flag == ddl_alter_seq || rel->flag == ddl_alter_table || rel->flag == ddl_create_table || rel->flag == ddl_create_view) {
			rel_used(rel->l);
		} else if (rel->flag == ddl_list || rel->flag == ddl_exception) {
			rel_used(rel->l);
			rel_used(rel->r);
		} else if (rel->flag == ddl_psm) {
			exps_used(rel->exps);
		}
	} else if (rel->op == op_table) {
		if (IS_TABLE_PROD_FUNC(rel->flag) || rel->flag == TABLE_FROM_RELATION)
			rel_used(rel->l);
		exp_used(rel->r);
	}
	if (rel && rel->exps) {
		exps_used(rel->exps);
		if (rel->r && (is_simple_project(rel->op) || is_groupby(rel->op)))
			exps_used(rel->r);
	}
}

static void
rel_mark_used(mvc *sql, sql_rel *rel, int proj)
{
	if (proj && (need_distinct(rel)))
		rel_used(rel);

	switch(rel->op) {
	case op_basetable:
		break;
	case op_table:

		if (rel->l && rel->flag != TRIGGER_WRAPPER) {
			rel_used(rel);
			if (rel->r)
				exp_mark_used(rel->l, rel->r, 0);
			rel_mark_used(sql, rel->l, proj);
		}
		break;

	case op_topn:
	case op_sample:
		if (proj) {
			rel = rel ->l;
			rel_mark_used(sql, rel, proj);
			break;
		}
		/* fall through */
	case op_project:
	case op_groupby:
		if (proj && rel->l) {
			rel_exps_mark_used(sql->sa, rel, rel->l);
			rel_mark_used(sql, rel->l, 0);
		} else if (proj) {
			rel_exps_mark_used(sql->sa, rel, NULL);
		}
		break;
	case op_update:
	case op_delete:
		if (proj && rel->r) {
			sql_rel *r = rel->r;
			if (r->exps && r->exps->h) { /* TID is used */
				sql_exp *e = r->exps->h->data;
				e->used = 1;
			}
			rel_exps_mark_used(sql->sa, rel, rel->r);
			rel_mark_used(sql, rel->r, 0);
		}
		break;

	case op_insert:
	case op_truncate:
		break;
	case op_ddl:
		if (rel->flag == ddl_output || rel->flag == ddl_create_seq || rel->flag == ddl_alter_seq || rel->flag == ddl_alter_table || rel->flag == ddl_create_table || rel->flag == ddl_create_view) {
			if (rel->l)
				rel_mark_used(sql, rel->l, 0);
		} else if (rel->flag == ddl_list || rel->flag == ddl_exception) {
			if (rel->l)
				rel_mark_used(sql, rel->l, 0);
			if (rel->r)
				rel_mark_used(sql, rel->r, 0);
		}
		break;

	case op_select:
		if (rel->l) {
			rel_exps_mark_used(sql->sa, rel, rel->l);
			rel_mark_used(sql, rel->l, 0);
		}
		break;

	case op_union:
	case op_inter:
	case op_except:
		/* For now we mark all union expression as used */

		/* Later we should (in case of union all) remove unused
		 * columns from the projection.
		 *
 		 * Project part of union is based on column position.
		 */
		if (proj && (need_distinct(rel) || !rel->exps)) {
			rel_used(rel);
			if (!rel->exps) {
				rel_used(rel->l);
				rel_used(rel->r);
			}
			rel_mark_used(sql, rel->l, 0);
			rel_mark_used(sql, rel->r, 0);
		} else if (proj && !need_distinct(rel)) {
			sql_rel *l = rel->l;

			positional_exps_mark_used(rel, l);
			rel_exps_mark_used(sql->sa, rel, l);
			rel_mark_used(sql, rel->l, 0);
			/* based on child check set expression list */
			if (is_project(l->op) && need_distinct(l))
				positional_exps_mark_used(l, rel);
			positional_exps_mark_used(rel, rel->r);
			rel_exps_mark_used(sql->sa, rel, rel->r);
			rel_mark_used(sql, rel->r, 0);
		}
		break;

	case op_join:
	case op_left:
	case op_right:
	case op_full:
	case op_semi:
	case op_anti:
		rel_exps_mark_used(sql->sa, rel, rel->l);
		rel_exps_mark_used(sql->sa, rel, rel->r);
		rel_mark_used(sql, rel->l, 0);
		rel_mark_used(sql, rel->r, 0);
		break;
	}
}

static sql_rel * rel_dce_sub(mvc *sql, sql_rel *rel);

static sql_rel *
rel_remove_unused(mvc *sql, sql_rel *rel)
{
	int needed = 0;

	if (!rel)
		return rel;

	switch(rel->op) {
	case op_basetable: {
		sql_table *t = rel->l;

		if (t && isReplicaTable(t)) /* TODO fix rewriting in rel_distribute.c */
			return rel;
	}
	/* fall through */
	case op_table:
		if (rel->exps && (rel->op != op_table || !IS_TABLE_PROD_FUNC(rel->flag))) {
			node *n;
			list *exps;

			for(n=rel->exps->h; n && !needed; n = n->next) {
				sql_exp *e = n->data;

				if (!e->used)
					needed = 1;
			}

			if (!needed)
				return rel;

			exps = new_exp_list(sql->sa);
			for(n=rel->exps->h; n; n = n->next) {
				sql_exp *e = n->data;

				if (e->used)
					append(exps, e);
			}
			/* atleast one (needed for crossproducts, count(*), rank() and single value projections) !, handled by rel_exps_mark_used */
			if (list_length(exps) == 0)
				append(exps, rel->exps->h->data);
			rel->exps = exps;
		}
		if (rel->op == op_table && (IS_TABLE_PROD_FUNC(rel->flag) || rel->flag == TABLE_FROM_RELATION))
			rel->l = rel_remove_unused(sql, rel->l);
		return rel;

	case op_topn:
	case op_sample:

		if (rel->l)
			rel->l = rel_remove_unused(sql, rel->l);
		return rel;

	case op_project:
	case op_groupby:

		if (/*rel->l &&*/ rel->exps) {
			node *n;
			list *exps;

			for(n=rel->exps->h; n && !needed; n = n->next) {
				sql_exp *e = n->data;

				if (!e->used)
					needed = 1;
			}
			if (!needed)
				return rel;

			exps = new_exp_list(sql->sa);
			for(n=rel->exps->h; n; n = n->next) {
				sql_exp *e = n->data;

				if (e->used)
					append(exps, e);
			}
			/* atleast one (needed for crossproducts, count(*), rank() and single value projections) */
			if (list_length(exps) <= 0)
				append(exps, rel->exps->h->data);
			rel->exps = exps;
		}
		return rel;

	case op_union:
	case op_inter:
	case op_except:

	case op_insert:
	case op_update:
	case op_delete:
	case op_truncate:

	case op_select:

	case op_join:
	case op_left:
	case op_right:
	case op_full:
	case op_semi:
	case op_anti:
		return rel;
	case op_ddl:
		if (rel->flag == ddl_output || rel->flag == ddl_create_seq || rel->flag == ddl_alter_seq || rel->flag == ddl_alter_table || rel->flag == ddl_create_table || rel->flag == ddl_create_view) {
			if (rel->l)
				rel->l = rel_remove_unused(sql, rel->l);
		} else if (rel->flag == ddl_list || rel->flag == ddl_exception) {
			if (rel->l)
				rel->l = rel_remove_unused(sql, rel->l);
			if (rel->r)
				rel->r = rel_remove_unused(sql, rel->r);
		}
		return rel;
	}
	return rel;
}

static void
rel_dce_refs(mvc *sql, sql_rel *rel, list *refs)
{
	if (!rel || (rel_is_ref(rel) && list_find(refs, rel, NULL)))
		return ;

	switch(rel->op) {
	case op_table:
	case op_topn:
	case op_sample:
	case op_project:
	case op_groupby:
	case op_select:

		if (rel->l && (rel->op != op_table || rel->flag != TRIGGER_WRAPPER))
			rel_dce_refs(sql, rel->l, refs);
		break;

	case op_basetable:
	case op_insert:
	case op_truncate:
		break;

	case op_update:
	case op_delete:

		if (rel->r)
			rel_dce_refs(sql, rel->r, refs);
		break;

	case op_union:
	case op_inter:
	case op_except:
	case op_join:
	case op_left:
	case op_right:
	case op_full:
	case op_semi:
	case op_anti:

		if (rel->l)
			rel_dce_refs(sql, rel->l, refs);
		if (rel->r)
			rel_dce_refs(sql, rel->r, refs);
		break;
	case op_ddl:

		if (rel->flag == ddl_output || rel->flag == ddl_create_seq || rel->flag == ddl_alter_seq || rel->flag == ddl_alter_table || rel->flag == ddl_create_table || rel->flag == ddl_create_view) {
			if (rel->l)
				rel_dce_refs(sql, rel->l, refs);
		} else if (rel->flag == ddl_list || rel->flag == ddl_exception) {
			if (rel->l)
				rel_dce_refs(sql, rel->l, refs);
			if (rel->r)
				rel_dce_refs(sql, rel->r, refs);
		} break;
	}

	if (rel_is_ref(rel) && !list_find(refs, rel, NULL))
		list_prepend(refs, rel);
}

static sql_rel *
rel_dce_down(mvc *sql, sql_rel *rel, int skip_proj)
{
	if (!rel)
		return rel;

	if (!skip_proj && rel_is_ref(rel))
		return rel;

	switch(rel->op) {
	case op_basetable:
	case op_table:

		if (skip_proj && rel->l && rel->op == op_table && rel->flag != TRIGGER_WRAPPER)
			rel->l = rel_dce_down(sql, rel->l, 0);
		if (!skip_proj)
			rel_dce_sub(sql, rel);
		/* fall through */

	case op_truncate:
		return rel;

	case op_insert:
		rel_used(rel->r);
		rel_dce_sub(sql, rel->r);
		return rel;

	case op_update:
	case op_delete:

		if (skip_proj && rel->r)
			rel->r = rel_dce_down(sql, rel->r, 0);
		if (!skip_proj)
			rel_dce_sub(sql, rel);
		return rel;

	case op_topn:
	case op_sample:
	case op_project:
	case op_groupby:

		if (skip_proj && rel->l)
			rel->l = rel_dce_down(sql, rel->l, is_topn(rel->op) || is_sample(rel->op));
		if (!skip_proj)
			rel_dce_sub(sql, rel);
		return rel;

	case op_union:
	case op_inter:
	case op_except:
		if (skip_proj) {
			if (rel->l)
				rel->l = rel_dce_down(sql, rel->l, 0);
			if (rel->r)
				rel->r = rel_dce_down(sql, rel->r, 0);
		}
		if (!skip_proj)
			rel_dce_sub(sql, rel);
		return rel;

	case op_select:
		if (rel->l)
			rel->l = rel_dce_down(sql, rel->l, 0);
		return rel;

	case op_join:
	case op_left:
	case op_right:
	case op_full:
	case op_semi:
	case op_anti:
		if (rel->l)
			rel->l = rel_dce_down(sql, rel->l, 0);
		if (rel->r)
			rel->r = rel_dce_down(sql, rel->r, 0);
		return rel;

	case op_ddl:
		if (rel->flag == ddl_output || rel->flag == ddl_create_seq || rel->flag == ddl_alter_seq || rel->flag == ddl_alter_table || rel->flag == ddl_create_table || rel->flag == ddl_create_view) {
			if (rel->l)
				rel->l = rel_dce_down(sql, rel->l, 0);
		} else if (rel->flag == ddl_list || rel->flag == ddl_exception) {
			if (rel->l)
				rel->l = rel_dce_down(sql, rel->l, 0);
			if (rel->r)
				rel->r = rel_dce_down(sql, rel->r, 0);
		}
		return rel;
	}
	return rel;
}

/* DCE
 *
 * Based on top relation expressions mark sub expressions as used.
 * Then recurse down until the projections. Clean them up and repeat.
 */

static sql_rel *
rel_dce_sub(mvc *sql, sql_rel *rel)
{
	if (!rel)
		return rel;

	/*
  	 * Mark used up until the next project
	 * For setops we need to first mark, then remove
         * because of positional dependency
 	 */
	rel_mark_used(sql, rel, 1);
	rel = rel_remove_unused(sql, rel);
	rel_dce_down(sql, rel, 1);
	return rel;
}

/* add projects under set ops */
static sql_rel *
rel_add_projects(mvc *sql, sql_rel *rel)
{
	if (!rel)
		return rel;

	switch(rel->op) {
	case op_basetable:
	case op_table:

	case op_insert:
	case op_update:
	case op_delete:
	case op_truncate:
	case op_ddl:

		return rel;

	case op_union:
	case op_inter:
	case op_except:

		/* We can only reduce the list of expressions of an set op
		 * if the projection under it can also be reduced.
		 */
		if (rel->l) {
			sql_rel *l = rel->l;

			l->subquery = 0;
			if (!is_project(l->op) && !need_distinct(rel))
				l = rel_project(sql->sa, l, rel_projections(sql, l, NULL, 1, 1));
			rel->l = rel_add_projects(sql, l);
		}
		if (rel->r) {
			sql_rel *r = rel->r;

			r->subquery = 0;
			if (!is_project(r->op) && !need_distinct(rel))
				r = rel_project(sql->sa, r, rel_projections(sql, r, NULL, 1, 1));
			rel->r = rel_add_projects(sql, r);
		}
		return rel;

	case op_topn:
	case op_sample:
	case op_project:
	case op_groupby:
	case op_select:
		if (rel->l)
			rel->l = rel_add_projects(sql, rel->l);
		return rel;

	case op_join:
	case op_left:
	case op_right:
	case op_full:
	case op_semi:
	case op_anti:
		if (rel->l)
			rel->l = rel_add_projects(sql, rel->l);
		if (rel->r)
			rel->r = rel_add_projects(sql, rel->r);
		return rel;
	}
	return rel;
}

sql_rel *
rel_dce(mvc *sql, sql_rel *rel)
{
	list *refs = sa_list(sql->sa);

	rel_dce_refs(sql, rel, refs);
	if (refs) {
		node *n;

		for(n = refs->h; n; n = n->next) {
			sql_rel *i = n->data;

			while (!rel_is_ref(i) && i->l && !is_base(i->op))
				i = i->l;
			if (i)
				rel_used(i);
		}
	}
	rel = rel_add_projects(sql, rel);
	rel_used(rel);
	rel_dce_sub(sql, rel);
	return rel;
}

static int
index_exp(sql_exp *e, sql_idx *i)
{
	if (e->type == e_cmp && !is_complex_exp(e->flag)) {
		switch(i->type) {
		case hash_idx:
		case oph_idx:
			if (e->flag == cmp_equal)
				return 0;
			/* fall through */
		case join_idx:
		default:
			return -1;
		}
	}
	return -1;
}

static sql_idx *
find_index(sql_allocator *sa, sql_rel *rel, sql_rel *sub, list **EXPS)
{
	node *n;

	/* any (partial) match of the expressions with the index columns */
	/* Depending on the index type we may need full matches and only
	   limited number of cmp types (hash only equality etc) */
	/* Depending on the index type we should (in the rel_bin) generate
	   more code, ie for spatial index add post filter etc, for hash
	   compute hash value and use index */

	if (sub->exps && rel->exps)
	for(n = sub->exps->h; n; n = n->next) {
		prop *p;
		sql_exp *e = n->data;

		if ((p = find_prop(e->p, PROP_HASHIDX)) != NULL) {
			list *exps, *cols;
			sql_idx *i = p->value;
			fcmp cmp = (fcmp)&sql_column_kc_cmp;

			/* join indices are only interesting for joins */
			if (i->type == join_idx || list_length(i->columns) <= 1)
				continue;
			/* based on the index type, find qualifying exps */
			exps = list_select(rel->exps, i, (fcmp) &index_exp, (fdup)NULL);
			if (!exps || !list_length(exps))
				continue;
			/* now we obtain the columns, move into sql_column_kc_cmp! */
			cols = list_map(exps, sub, (fmap) &sjexp_col);

			/* TODO check that at most 2 relations are involved */

			/* Match the index columns with the expression columns.
			   TODO, Allow partial matches ! */
			if (list_match(cols, i->columns, cmp) == 0) {
				/* re-order exps in index order */
				node *n, *m;
				list *es = sa_list(sa);

				for(n = i->columns->h; n; n = n->next) {
					int i = 0;
					for(m = cols->h; m; m = m->next, i++) {
						if (cmp(m->data, n->data) == 0){
							sql_exp *e = list_fetch(exps, i);
							list_append(es, e);
							break;
						}
					}
				}
				/* fix the destroy function */
				cols->destroy = NULL;
				*EXPS = es;
				e->used = 1;
				return i;
			}
			cols->destroy = NULL;
		}
	}
	return NULL;
}

static sql_rel *
rel_use_index(visitor *v, sql_rel *rel)
{
	if (rel->l && (is_select(rel->op) || is_join(rel->op))) {
		list *exps = NULL;
		sql_idx *i = find_index(v->sql->sa, rel, rel->l, &exps);
		int left = 1;

		if (!i && is_join(rel->op))
			i = find_index(v->sql->sa, rel, rel->l, &exps);
		if (!i && is_join(rel->op)) {
			left = 0;
			i = find_index(v->sql->sa, rel, rel->r, &exps);
		}

		if (i) {
			prop *p;
			node *n;
			int single_table = 1;
			sql_exp *re = NULL;

			for( n = exps->h; n && single_table; n = n->next) {
				sql_exp *e = n->data;
				sql_exp *nre = e->r;

				if (is_join(rel->op) &&
				 	((left && !rel_find_exp(rel->l, e->l)) ||
				 	(!left && !rel_find_exp(rel->r, e->l))))
					nre = e->l;
				single_table = (!re || (exp_relname(nre) && exp_relname(re) && strcmp(exp_relname(nre), exp_relname(re)) == 0));
				re = nre;
			}
			if (single_table) { /* add PROP_HASHCOL to all column exps */
				for( n = exps->h; n; n = n->next) {
					sql_exp *e = n->data;
					int anti = is_anti(e);

					/* swapped ? */
					if (is_join(rel->op) &&
					 	((left && !rel_find_exp(rel->l, e->l)) ||
					 	(!left && !rel_find_exp(rel->r, e->l))))
						n->data = e = exp_compare(v->sql->sa, e->r, e->l, cmp_equal);
					if (anti) set_anti(e);
					p = find_prop(e->p, PROP_HASHCOL);
					if (!p)
						e->p = p = prop_create(v->sql->sa, PROP_HASHCOL, e->p);
					p->value = i;
				}
			}
			/* add the remaining exps to the new exp list */
			if (list_length(rel->exps) > list_length(exps)) {
				for( n = rel->exps->h; n; n = n->next) {
					sql_exp *e = n->data;
					if (!list_find(exps, e, (fcmp)&exp_cmp))
						list_append(exps, e);
				}
			}
			rel->exps = exps;
		}
	}
	return rel;
}

static int
score_se( mvc *sql, sql_rel *rel, sql_exp *e)
{
	int score = 0;
	if (e->type == e_cmp && !is_complex_exp(e->flag)) {
		score += score_gbe(sql, rel, e->l);
	}
	score += exp_keyvalue(e);
	return score;
}

static sql_rel *
rel_select_order(visitor *v, sql_rel *rel)
{
	if (is_select(rel->op) && rel->exps && list_length(rel->exps)>1) {
		int i, *scores = GDKzalloc(list_length(rel->exps) * sizeof(int));
		node *n;

		for (i = 0, n = rel->exps->h; n; i++, n = n->next)
			scores[i] = score_se(v->sql, rel, n->data);
		rel->exps = list_keysort(rel->exps, scores, (fdup)NULL);
		GDKfree(scores);
	}
	return rel;
}

static sql_rel *
rel_simplify_like_select(visitor *v, sql_rel *rel)
{
	if (is_select(rel->op) && rel->exps) {
		node *n;
		list *exps;
		int needed = 0;

		for (n = rel->exps->h; n && !needed; n = n->next) {
			sql_exp *e = n->data;
			list *l = e->l;
			list *r = e->r;

			if (e->type == e_cmp && e->flag == cmp_filter && strcmp(((sql_subfunc*)e->f)->func->base.name, "like") == 0 && list_length(l) == 1 && list_length(r) <= 2 && !is_anti(e))
				needed = 1;
		}

		if (!needed)
			return rel;

		exps = sa_list(v->sql->sa);
		if (exps == NULL)
			return NULL;
		for (n = rel->exps->h; n; n = n->next) {
			sql_exp *e = n->data;
			list *l = e->l;
			list *r = e->r;

			if (e->type == e_cmp && e->flag == cmp_filter && strcmp(((sql_subfunc*)e->f)->func->base.name, "like") == 0 && list_length(l) == 1 && list_length(r) <= 2 && !is_anti(e)) {
				list *r = e->r;
				sql_exp *fmt = r->h->data;
				sql_exp *esc = (r->h->next)?r->h->next->data:NULL;
				int rewrite = 0;

				if (fmt->type == e_convert)
					fmt = fmt->l;
				/* check for simple like expression */
				if (is_atom(fmt->type)) {
					atom *fa = NULL;

					if (fmt->l)
						fa = fmt->l;
					if (fa && fa->data.vtype == TYPE_str &&
					    !strchr(fa->data.val.sval, '%') &&
					    !strchr(fa->data.val.sval, '_'))
						rewrite = 1;
				}
				if (rewrite && esc && is_atom(esc->type)) {
			 		atom *ea = NULL;

					if (esc->l)
						ea = esc->l;
					if (ea && (ea->data.vtype != TYPE_str ||
					    strlen(ea->data.val.sval) != 0))
						rewrite = 0;
				}
				if (rewrite) { 	/* rewrite to cmp_equal ! */
					list *l = e->l;
					list *r = e->r;
					sql_exp *ne = exp_compare(v->sql->sa, l->h->data, r->h->data, cmp_equal);

					if (is_anti(e)) set_anti(ne);
					/* if rewritten don't cache this query */
					list_append(exps, ne);
					v->changes++;
				} else {
					list_append(exps, e);
				}
			} else {
				list_append(exps, e);
			}
		}
		rel->exps = exps;
	}
	return rel;
}

static sql_exp *
rel_simplify_predicates(visitor *v, sql_rel *rel, sql_exp *e, int depth)
{
	(void)depth;
	if (is_select(rel->op) || is_join(rel->op) || is_semi(rel->op)) {
		if (is_atom(e->type) && ((!e->l && !e->r && !e->f) || e->r)) /* prepared statement parameter or argument */
			return e;
		if (is_atom(e->type) && e->l) { /* direct literal */
			atom *a = e->l;
			int flag = a->data.val.bval;

			/* remove simple select true expressions */
			if (flag)
				return e;
		}
		if (is_compare(e->type) && is_theta_exp(e->flag)) {
			sql_exp *l = e->l;
			sql_exp *r = e->r;

			if (is_func(l->type) && (e->flag == cmp_equal || e->flag == cmp_notequal)) {
				sql_subfunc *f = l->f;

				/* rewrite isnull(x) = TRUE/FALSE => x =/<> NULL */
				if (!f->func->s && is_isnull_func(f)) {
					list *args = l->l;
					sql_exp *ie = args->h->data;

					if (!has_nil(ie) || exp_is_not_null(ie)) { /* is null on something that is never null, is always false */
						ie = exp_atom_bool(v->sql->sa, 0);
						v->changes++;
						e->l = ie;
					} else if (exp_is_null(ie)) { /* is null on something that is always null, is always true */
						ie = exp_atom_bool(v->sql->sa, 1);
						v->changes++;
						e->l = ie;
					} else if (is_atom(r->type) && r->l) { /* direct literal */
						atom *a = r->l;

						if (a->isnull) {
							if (is_semantics(e)) /* isnull(x) = NULL -> false, isnull(x) <> NULL -> true */
								e = exp_atom_bool(v->sql->sa, e->flag == cmp_notequal);
							else /* always NULL */
								e = exp_null(v->sql->sa, sql_bind_localtype("bit"));
							v->changes++;
						} else {
							int flag = a->data.val.bval;

							assert(list_length(args) == 1);
							l = args->h->data;
							if (exp_subtype(l)) {
								r = exp_atom(v->sql->sa, atom_general(v->sql->sa, exp_subtype(l), NULL));
								e = exp_compare(v->sql->sa, l, r, e->flag);
								if (e && !flag)
									set_anti(e);
								if (e)
									set_semantics(e);
								v->changes++;
							}
						}
					}
				} else if (!f->func->s && is_not_func(f)) {
					if (is_atom(r->type) && r->l) { /* direct literal */
						atom *a = r->l;
						list *args = l->l;
						sql_exp *inner = args->h->data;
						sql_subfunc *inf = inner->f;

						assert(list_length(args) == 1);

						/* not(not(x)) = TRUE/FALSE => x = TRUE/FALSE */
						if (is_func(inner->type) &&
							!inf->func->s &&
							is_not_func(inf)) {
							int anti = is_anti(e), is_semantics = is_semantics(e);

							args = inner->l;
							assert(list_length(args) == 1);
							l = args->h->data;
							e = exp_compare(v->sql->sa, l, r, e->flag);
							if (anti) set_anti(e);
							if (is_semantics) set_semantics(e);
							v->changes++;
						/* rewrite not(=/<>(a,b)) = TRUE/FALSE => a=b / a<>b */
						} else if (is_func(inner->type) &&
							!inf->func->s &&
							(!strcmp(inf->func->base.name, "=") ||
							 !strcmp(inf->func->base.name, "<>"))) {
							int flag = a->data.val.bval;
							sql_exp *ne;
							args = inner->l;

							if (!strcmp(inf->func->base.name, "<>"))
								flag = !flag;
							assert(list_length(args) == 2);
							l = args->h->data;
							r = args->h->next->data;
							ne = exp_compare(v->sql->sa, l, r, (!flag)?cmp_equal:cmp_notequal);
							if (a->isnull)
								e->l = ne;
							else
								e = ne;
							v->changes++;
						} else if (a && a->data.vtype == TYPE_bit) {
							int anti = is_anti(e), is_semantics = is_semantics(e);

							/* change atom's value on right */
							l = args->h->data;
							if (!a->isnull)
								a->data.val.bval = !a->data.val.bval;
							e = exp_compare(v->sql->sa, l, r, e->flag);
							if (anti) set_anti(e);
							if (is_semantics) set_semantics(e);
							v->changes++;
						}
					}
				}
			} else if (is_atom(l->type) && is_atom(r->type) && !is_semantics(e)) {
				if (exp_is_null(l) || exp_is_null(r)) {
					e = exp_null(v->sql->sa, exp_subtype(l));
					v->changes++;
				} else if (l->l && r->l) {
					int res = atom_cmp(l->l, r->l);

					if (res == 0)
						e = exp_atom_bool(v->sql->sa, (e->flag == cmp_equal || e->flag == cmp_gte || e->flag == cmp_lte) ? 1 : 0);
					else if (res > 0)
						e = exp_atom_bool(v->sql->sa, (e->flag == cmp_gt || e->flag == cmp_gte || e->flag == cmp_notequal) ? 1 : 0);
					else
						e = exp_atom_bool(v->sql->sa, (e->flag == cmp_lt || e->flag == cmp_lte || e->flag == cmp_notequal) ? 1 : 0);
					v->changes++;
				}
			}
		}
	}
	return e;
}

static sql_exp *
rel_simplify_ifthenelse(visitor *v, sql_rel *rel, sql_exp *e, int depth)
{
	(void) depth;
	if (is_project(rel->op)) {
		if (is_func(e->type) && list_length(e->l) == 3 && is_ifthenelse_func((sql_subfunc*)e->f)) {
			list *args = e->l;
			sql_exp *ie = args->h->data;

			if (exp_is_true(ie)) { /* ifthenelse(true, x, y) -> x */
				sql_exp *res = args->h->next->data;
				exp_setname(v->sql->sa, res, exp_relname(e), exp_name(e));
				v->changes++;
				return res;
			} else if (exp_is_false(ie) || exp_is_null(ie)) { /* ifthenelse(false or null, x, y) -> y */
				sql_exp *res = args->h->next->next->data;
				exp_setname(v->sql->sa, res, exp_relname(e), exp_name(e));
				v->changes++;
				return res;
			}
		}
	}
	return e;
}

static void split_exps(mvc *sql, list *exps, sql_rel *rel);

static int
exp_match_exp_cmp( sql_exp *e1, sql_exp *e2)
{
	if (exp_match_exp(e1,e2))
		return 0;
	return -1;
}

static int
exp_refers_cmp( sql_exp *e1, sql_exp *e2)
{
	if (exp_refers(e1,e2))
		return 0;
	return -1;
}

static sql_exp *
add_exp_too_project(mvc *sql, sql_exp *e, sql_rel *rel)
{
	node *n = list_find(rel->exps, e, (fcmp)&exp_match_exp_cmp);

	/* if not matching we may refer to an older expression */
	if (!n)
		n = list_find(rel->exps, e, (fcmp)&exp_refers_cmp);
	if (!n) {
		exp_label(sql->sa, e, ++sql->label);
		append(rel->exps, e);
	} else {
		sql_exp *ne = n->data;

		if (rel && rel->l) {
			if ((exp_relname(ne) && exp_name(ne) && rel_bind_column2(sql, rel->l, exp_relname(ne), exp_name(ne), 0)) ||
			   (!exp_relname(ne) && exp_name(ne) && rel_bind_column(sql, rel->l, exp_name(ne), 0, 1))) {
				exp_label(sql->sa, e, ++sql->label);
				append(rel->exps, e);
				ne = e;
			}
		}
		e = ne;
	}
	e = exp_ref(sql, e);
	return e;
}

static void
add_exps_too_project(mvc *sql, list *exps, sql_rel *rel)
{
	node *n;

	if (!exps)
		return;
	for(n=exps->h; n; n = n->next) {
		sql_exp *e = n->data;

		if (e->type != e_column && !exp_is_atom(e))
			n->data = add_exp_too_project(sql, e, rel);
	}
}

static sql_exp *
split_exp(mvc *sql, sql_exp *e, sql_rel *rel)
{
	if (exp_is_atom(e))
		return e;
	switch(e->type) {
	case e_column:
		return e;
	case e_convert:
		e->l = split_exp(sql, e->l, rel);
		return e;
	case e_aggr:
	case e_func:
		if (!is_analytic(e) && !exp_has_sideeffect(e)) {
			sql_subfunc *f = e->f;
			if (e->type == e_func && !f->func->s && is_ifthenelse_func(f)) {
				return e;
			} else {
				split_exps(sql, e->l, rel);
				add_exps_too_project(sql, e->l, rel);
			}
		}
		return e;
	case e_cmp:
		if (e->flag == cmp_or || e->flag == cmp_filter) {
			split_exps(sql, e->l, rel);
			split_exps(sql, e->r, rel);
		} else if (e->flag == cmp_in || e->flag == cmp_notin) {
			e->l = split_exp(sql, e->l, rel);
			split_exps(sql, e->r, rel);
		} else {
			e->l = split_exp(sql, e->l, rel);
			e->r = split_exp(sql, e->r, rel);
			if (e->f)
				e->f = split_exp(sql, e->f, rel);
		}
		return e;
	case e_psm:
	case e_atom:
		return e;
	}
	return e;
}

static void
split_exps(mvc *sql, list *exps, sql_rel *rel)
{
	node *n;

	if (!exps)
		return;
	for(n=exps->h; n; n = n->next){
		sql_exp *e = n->data;

		e = split_exp(sql, e, rel);
		n->data = e;
	}
}

static sql_rel *
rel_split_project(visitor *v, sql_rel *rel, int top)
{
	if (THRhighwater())
		return sql_error(v->sql, 10, SQLSTATE(42000) "Query too complex: running out of stack space");

	if (!rel)
		return NULL;
	if (is_project(rel->op) && list_length(rel->exps) && (is_groupby(rel->op) || rel->l) && !need_distinct(rel)) {
		list *exps = rel->exps;
		node *n;
		int funcs = 0;
		sql_rel *nrel;

		/* are there functions */
		for (n=exps->h; n && !funcs; n = n->next) {
			sql_exp *e = n->data;

			funcs = exp_has_func(e);
		}
		/* introduce extra project */
		if (funcs && rel->op != op_project) {
			nrel = rel_project(v->sql->sa, rel->l,
				rel_projections(v->sql, rel->l, NULL, 1, 1));
			rel->l = nrel;
			/* recursively split all functions and add those to the projection list */
			split_exps(v->sql, rel->exps, nrel);
			if (nrel->l && !(nrel->l = rel_split_project(v, nrel->l, is_topn(rel->op)?top:0)))
				return NULL;
			return rel;
		} else if (funcs && !top && !rel->r) {
			/* projects can have columns point back into the expression list, ie
			 * create a new list including the split expressions */
			node *n;
			list *exps = rel->exps;

			rel->exps = sa_list(v->sql->sa);
			for (n=exps->h; n; n = n->next)
				append(rel->exps, split_exp(v->sql, n->data, rel));
		} else if (funcs && top && rel_is_ref(rel) && !rel->r) {
			/* inplace */
			list *exps = rel_projections(v->sql, rel, NULL, 1, 1);
			sql_rel *l = rel_project(v->sql->sa, rel->l, NULL);
			rel->l = l;
			l->exps = rel->exps;
			rel->exps = exps;
		}
	}
	if (is_set(rel->op) || is_basetable(rel->op))
		return rel;
	if (rel->l) {
		rel->l = rel_split_project(v, rel->l, (is_topn(rel->op)||is_ddl(rel->op)||is_modify(rel->op))?top:0);
		if (!rel->l)
			return NULL;
	}
	if ((is_join(rel->op) || is_semi(rel->op)) && rel->r) {
		rel->r = rel_split_project(v, rel->r, (is_topn(rel->op)||is_ddl(rel->op)||is_modify(rel->op))?top:0);
		if (!rel->r)
			return NULL;
	}
	return rel;
}

static void select_split_exps(mvc *sql, list *exps, sql_rel *rel);

static sql_exp *
select_split_exp(mvc *sql, sql_exp *e, sql_rel *rel)
{
	switch(e->type) {
	case e_column:
		return e;
	case e_convert:
		e->l = select_split_exp(sql, e->l, rel);
		return e;
	case e_aggr:
	case e_func:
		if (!is_analytic(e) && !exp_has_sideeffect(e)) {
			sql_subfunc *f = e->f;
			if (e->type == e_func && !f->func->s && is_ifthenelse_func(f))
				return add_exp_too_project(sql, e, rel);
		}
		return e;
	case e_cmp:
		if (e->flag == cmp_or || e->flag == cmp_filter) {
			select_split_exps(sql, e->l, rel);
			select_split_exps(sql, e->r, rel);
		} else if (e->flag == cmp_in || e->flag == cmp_notin) {
			e->l = select_split_exp(sql, e->l, rel);
			select_split_exps(sql, e->r, rel);
		} else {
			e->l = select_split_exp(sql, e->l, rel);
			e->r = select_split_exp(sql, e->r, rel);
			if (e->f)
				e->f = select_split_exp(sql, e->f, rel);
		}
		return e;
	case e_psm:
	case e_atom:
		return e;
	}
	return e;
}

static void
select_split_exps(mvc *sql, list *exps, sql_rel *rel)
{
	node *n;

	if (!exps)
		return;
	for(n=exps->h; n; n = n->next){
		sql_exp *e = n->data;

		e = select_split_exp(sql, e, rel);
		n->data = e;
	}
}

static sql_rel *
rel_split_select(visitor *v, sql_rel *rel, int top)
{
	if (THRhighwater())
		return sql_error(v->sql, 10, SQLSTATE(42000) "Query too complex: running out of stack space");

	if (!rel)
		return NULL;
	if (is_select(rel->op) && list_length(rel->exps) && rel->l) {
		list *exps = rel->exps;
		node *n;
		int funcs = 0;
		sql_rel *nrel;

		/* are there functions */
		for (n=exps->h; n && !funcs; n = n->next) {
			sql_exp *e = n->data;

			funcs = exp_has_func(e);
		}
		/* introduce extra project */
		if (funcs && rel->op != op_project) {
			nrel = rel_project(v->sql->sa, rel->l,
				rel_projections(v->sql, rel->l, NULL, 1, 1));
			rel->l = nrel;
			/* recursively split all functions and add those to the projection list */
			select_split_exps(v->sql, rel->exps, nrel);
			if (nrel->l && !(nrel->l = rel_split_project(v, nrel->l, is_topn(rel->op)?top:0)))
				return NULL;
			return rel;
		} else if (funcs && !top && !rel->r) {
			/* projects can have columns point back into the expression list, ie
			 * create a new list including the split expressions */
			node *n;
			list *exps = rel->exps;

			rel->exps = sa_list(v->sql->sa);
			for (n=exps->h; n; n = n->next)
				append(rel->exps, select_split_exp(v->sql, n->data, rel));
		} else if (funcs && top && rel_is_ref(rel) && !rel->r) {
			/* inplace */
			list *exps = rel_projections(v->sql, rel, NULL, 1, 1);
			sql_rel *l = rel_project(v->sql->sa, rel->l, NULL);
			rel->l = l;
			l->exps = rel->exps;
			rel->exps = exps;
		}
	}
	if (is_set(rel->op) || is_basetable(rel->op))
		return rel;
	if (rel->l) {
		rel->l = rel_split_select(v, rel->l, (is_topn(rel->op)||is_ddl(rel->op)||is_modify(rel->op))?top:0);
		if (!rel->l)
			return NULL;
	}
	if ((is_join(rel->op) || is_semi(rel->op)) && rel->r) {
		rel->r = rel_split_select(v, rel->r, (is_topn(rel->op)||is_ddl(rel->op)||is_modify(rel->op))?top:0);
		if (!rel->r)
			return NULL;
	}
	return rel;
}

static list *
exp_merge_range(sql_allocator *sa, list *exps)
{
	node *n, *m;
	for (n=exps->h; n; n = n->next) {
		sql_exp *e = n->data;
		sql_exp *le = e->l;
		sql_exp *re = e->r;

		/* handle the and's in the or lists */
		if (e->type == e_cmp && e->flag == cmp_or && !is_anti(e)) {
			e->l = exp_merge_range(sa, e->l);
			e->r = exp_merge_range(sa, e->r);
		/* only look for gt, gte, lte, lt */
		} else if (n->next &&
		    e->type == e_cmp && e->flag < cmp_equal && !e->f &&
		    re->card == CARD_ATOM && !is_anti(e)) {
			for (m=n->next; m; m = m->next) {
				sql_exp *f = m->data;
				sql_exp *lf = f->l;
				sql_exp *rf = f->r;

				if (f->type == e_cmp && f->flag < cmp_equal && !f->f &&
				    rf->card == CARD_ATOM && !is_anti(f) &&
				    exp_match_exp(le, lf)) {
					sql_exp *ne;
					int swap = 0, lt = 0, gt = 0;
					/* for now only   c1 <[=] x <[=] c2 */

					swap = lt = (e->flag == cmp_lt || e->flag == cmp_lte);
					gt = !lt;

					if (gt &&
					   (f->flag == cmp_gt ||
					    f->flag == cmp_gte))
						continue;
					if (lt &&
					   (f->flag == cmp_lt ||
					    f->flag == cmp_lte))
						continue;
					if (!swap)
						ne = exp_compare2(sa, le, re, rf, CMP_BETWEEN|compare2range(e->flag, f->flag));
					else
						ne = exp_compare2(sa, le, rf, re, CMP_BETWEEN|compare2range(f->flag, e->flag));

					list_remove_data(exps, e);
					list_remove_data(exps, f);
					list_append(exps, ne);
					return exp_merge_range(sa, exps);
				}
			}
		} else if (n->next &&
			   e->type == e_cmp && e->flag < cmp_equal && !e->f &&
		    	   re->card > CARD_ATOM && !is_anti(e)) {
			for (m=n->next; m; m = m->next) {
				sql_exp *f = m->data;
				sql_exp *lf = f->l;
				sql_exp *rf = f->r;

				if (f->type == e_cmp && f->flag < cmp_equal && !f->f  &&
				    rf->card > CARD_ATOM && !is_anti(f)) {
					sql_exp *ne, *t;
					int swap = 0, lt = 0, gt = 0;
					comp_type ef = (comp_type) e->flag, ff = (comp_type) f->flag;

					/* both swapped ? */
					if (exp_match_exp(re, rf)) {
						t = re;
						re = le;
						le = t;
						ef = swap_compare(ef);
						t = rf;
						rf = lf;
						lf = t;
						ff = swap_compare(ff);
					}

					/* is left swapped ? */
					if (exp_match_exp(re, lf)) {
						t = re;
						re = le;
						le = t;
						ef = swap_compare(ef);
					}

					/* is right swapped ? */
					if (exp_match_exp(le, rf)) {
						t = rf;
						rf = lf;
						lf = t;
						ff = swap_compare(ff);
					}

					if (!exp_match_exp(le, lf))
						continue;

					/* for now only   c1 <[=] x <[=] c2 */
					swap = lt = (ef == cmp_lt || ef == cmp_lte);
					gt = !lt;

					if (gt && (ff == cmp_gt || ff == cmp_gte))
						continue;
					if (lt && (ff == cmp_lt || ff == cmp_lte))
						continue;
					if (!swap)
						ne = exp_compare2(sa, le, re, rf, CMP_BETWEEN|compare2range(ef, ff));
					else
						ne = exp_compare2(sa, le, rf, re, CMP_BETWEEN|compare2range(ff, ef));

					list_remove_data(exps, e);
					list_remove_data(exps, f);
					list_append(exps, ne);
					return exp_merge_range(sa, exps);
				}
			}
		}
	}
	return exps;
}

static sql_rel *
rel_find_range(visitor *v, sql_rel *rel)
{
	if ((is_join(rel->op) || is_semi(rel->op) || is_select(rel->op)) && rel->exps && !list_empty(rel->exps))
		rel->exps = exp_merge_range(v->sql->sa, rel->exps);
	return rel;
}

/*
 * Casting decimal values on both sides of a compare expression is expensive,
 * both in preformance (cpu cost) and memory requirements (need for large
 * types).
 */

static int
reduce_scale(atom *a)
{
#ifdef HAVE_HGE
	if (a->data.vtype == TYPE_hge) {
		hge v = a->data.val.hval;
		int i = 0;

		if (v != 0)
			while( (v/10)*10 == v ) {
				i++;
				v /= 10;
			}
		a->data.val.hval = v;
		return i;
	}
#endif
	if (a->data.vtype == TYPE_lng) {
		lng v = a->data.val.lval;
		int i = 0;

		if (v != 0)
			while( (v/10)*10 == v ) {
				i++;
				v /= 10;
			}
		a->data.val.lval = v;
		return i;
	}
	if (a->data.vtype == TYPE_int) {
		int v = a->data.val.ival;
		int i = 0;

		if (v != 0)
			while( (v/10)*10 == v ) {
				i++;
				v /= 10;
			}
		a->data.val.ival = v;
		return i;
	}
	if (a->data.vtype == TYPE_sht) {
		sht v = a->data.val.shval;
		int i = 0;

		if (v != 0)
			while( (v/10)*10 == v ) {
				i++;
				v /= 10;
			}
		a->data.val.shval = v;
		return i;
	}
	return 0;
}

static sql_rel *
rel_project_reduce_casts(visitor *v, sql_rel *rel)
{
	if (!rel)
		return NULL;
	if (is_project(rel->op) && list_length(rel->exps)) {
		list *exps = rel->exps;
		node *n;

		for (n=exps->h; n; n = n->next) {
			sql_exp *e = n->data;

			if (e && e->type == e_func) {
				sql_subfunc *f = e->f;
				sql_subtype *res = f->res->h->data;

				if (!f->func->s && !strcmp(f->func->base.name, "sql_mul") && res->scale > 0) {
					list *args = e->l;
					sql_exp *h = args->h->data;
					sql_exp *t = args->t->data;
					atom *a;

					if ((is_atom(h->type) && (a = exp_value(v->sql, h)) != NULL) ||
					    (is_atom(t->type) && (a = exp_value(v->sql, t)) != NULL)) {
						int rs = reduce_scale(a);

						res->scale -= rs;
						if (rs)
							v->changes+= rs;
					}
				}
			}
		}
	}
	return rel;
}

static sql_rel *
rel_reduce_casts(visitor *v, sql_rel *rel)
{
	if ((is_join(rel->op) || is_semi(rel->op) || is_select(rel->op)) &&
			rel->exps && list_length(rel->exps)) {
		list *exps = rel->exps;
		node *n;

		for (n=exps->h; n; n = n->next) {
			sql_exp *e = n->data;
			sql_exp *le = e->l;
			sql_exp *re = e->r;
			int anti = is_anti(e);

			/* handle the and's in the or lists */
			if (e->type != e_cmp || !is_theta_exp(e->flag) || e->f)
				continue;
			/* rewrite e if left or right is a cast */
			if (le->type == e_convert || re->type == e_convert) {
				sql_rel *r = rel->r;

				/* if convert on left then find
				 * mul or div on right which increased
				 * scale!
				 */
				if (le->type == e_convert && re->type == e_column && (e->flag == cmp_lt || e->flag == cmp_gt) && r && is_project(r->op)) {
					sql_exp *nre = rel_find_exp(r, re);
					sql_subtype *tt = exp_totype(le);
					sql_subtype *ft = exp_fromtype(le);

					if (nre && nre->type == e_func) {
						sql_subfunc *f = nre->f;

						if (!f->func->s && !strcmp(f->func->base.name, "sql_mul")) {
							list *args = nre->l;
							sql_exp *ce = args->t->data;
							sql_subtype *fst = exp_subtype(args->h->data);
							atom *a;

							if (fst->scale == ft->scale &&
							   (a = exp_value(v->sql, ce)) != NULL) {
#ifdef HAVE_HGE
								hge val = 1;
#else
								lng val = 1;
#endif
								/* multiply with smallest value, then scale and (round) */
								int scale = tt->scale - ft->scale;
								int rs = reduce_scale(a);

								scale -= rs;

								args = new_exp_list(v->sql->sa);
								while(scale > 0) {
									scale--;
									val *= 10;
								}
								append(args, re);
#ifdef HAVE_HGE
								append(args, have_hge ? exp_atom_hge(v->sql->sa, val) : exp_atom_lng(v->sql->sa, (lng) val));
#else
								append(args, exp_atom_lng(v->sql->sa, val));
#endif
								f = find_func(v->sql, "scale_down", args);
								nre = exp_op(v->sql->sa, args, f);
								e = exp_compare(v->sql->sa, le->l, nre, e->flag);
							}
						}
					}
				}
			}
			if (anti) set_anti(e);
			n->data = e;
		}
	}
	return rel;
}

static int
is_identity_of(sql_exp *e, sql_rel *l)
{
	if (e->type != e_cmp)
		return 0;
	if (!is_identity(e->l, l) || !is_identity(e->r, l))
		return 0;
	return 1;
}


static sql_rel *
rel_rewrite_semijoin(visitor *v, sql_rel *rel)
{
	if (is_semi(rel->op)) {
		sql_rel *l = rel->l;
		sql_rel *r = rel->r;
		sql_rel *rl = (r->l)?r->l:NULL;
		int on_identity = 1;

		if (!rel->exps || list_length(rel->exps) != 1 || !is_identity_of(rel->exps->h->data, l))
			on_identity = 0;

		/* rewrite {semi,anti}join (A, join(A,B)) into {semi,anti}join (A,B)
		 * and     {semi,anti}join (A, join(B,A)) into {semi,anti}join (A,B)
		 * Where the semi/anti join is done using the identity */
		if (on_identity && l->ref.refcnt == 2 && ((is_join(r->op) && (l == r->l || l == r->r)) ||
		   (is_project(r->op) && rl && is_join(rl->op) && (l == rl->l || l == rl->r)))){
			sql_rel *or = r;

			if (is_project(r->op))
				r = rl;

			if (l == r->r)
				rel->r = rel_dup(r->l);
			else
				rel->r = rel_dup(r->r);

			rel->exps = r->exps;
			r->exps = NULL;
			rel_destroy(or);
			v->changes++;
		}
	}
	if (is_semi(rel->op)) {
		sql_rel *l = rel->l, *rl = NULL;
		sql_rel *r = rel->r, *or = r;

		if (r)
			rl = r->l;
		if (r && is_project(r->op)) {
			r = rl;
			if (r)
				rl = r->l;
		}

		/* More general case is (join reduction)
   		   {semi,anti}join (A, join(A,B) [A.c1 == B.c1]) [ A.c1 == B.c1 ]
		   into {semi,anti}join (A,B) [ A.c1 == B.c1 ]

		   for semijoin also A.c1 == B.k1 ] [ A.c1 == B.k2 ] could be rewriten
		 */
		if (l && r && rl &&
		    is_basetable(l->op) && is_basetable(rl->op) &&
		    is_join(r->op) && l->l == rl->l)
		{
			node *n, *m;
			list *exps;

			if (!rel->exps || !r->exps ||
		       	    list_length(rel->exps) != list_length(r->exps))
				return rel;
			exps = new_exp_list(v->sql->sa);

			/* are the join conditions equal */
			for (n = rel->exps->h, m = r->exps->h;
			     n && m; n = n->next, m = m->next)
			{
				sql_exp *le = NULL, *oe = n->data;
				sql_exp *re = NULL, *ne = m->data;
				sql_column *cl;
				int equal = 0;

				if (oe->type != e_cmp || ne->type != e_cmp ||
				    oe->flag != cmp_equal ||
				    ne->flag != cmp_equal || is_anti(oe) || is_anti(ne))
					return rel;

				if ((cl = exp_find_column(rel->l, oe->l, -2)) != NULL) {
					le = oe->l;
					re = oe->r;
				} else if ((cl = exp_find_column(rel->l, oe->r, -2)) != NULL) {
					le = oe->r;
					re = oe->l;
				} else
					return rel;

				if (exp_find_column(rl, ne->l, -2) == cl) {
					sql_exp *e = (or != r)?rel_find_exp(or, re):re;

					equal = exp_match_exp(ne->r, e);
					if (!equal)
						return rel;
					re = ne->r;
				} else if (exp_find_column(rl, ne->r, -2) == cl) {
					sql_exp *e = (or != r)?rel_find_exp(or, re):re;

					equal = exp_match_exp(ne->l, e);
					if (!equal)
						return rel;
					re = ne->l;
				} else
					return rel;

				ne = exp_compare(v->sql->sa, le, re, cmp_equal);
				append(exps, ne);
			}

			rel->r = rel_dup(r->r);
			rel->exps = exps;
			rel_destroy(or);
			v->changes++;
		}
	}
	return rel;
}

/* antijoin(a, union(b,c)) -> antijoin(antijoin(a,b), c) */
static sql_rel *
rel_rewrite_antijoin(visitor *v, sql_rel *rel)
{
	if (rel->op == op_anti) {
		sql_rel *l = rel->l;
		sql_rel *r = rel->r;

		if (l && !rel_is_ref(l) &&
		    r && !rel_is_ref(r) && is_union(r->op)) {
			sql_rel *rl = rel_dup(r->l), *nl;
			sql_rel *rr = rel_dup(r->r);

			if (!is_project(rl->op))
				rl = rel_project(v->sql->sa, rl,
					rel_projections(v->sql, rl, NULL, 1, 1));
			if (!is_project(rr->op))
				rr = rel_project(v->sql->sa, rr,
					rel_projections(v->sql, rr, NULL, 1, 1));
			rel_rename_exps(v->sql, r->exps, rl->exps);
			rel_rename_exps(v->sql, r->exps, rr->exps);

			nl = rel_crossproduct(v->sql->sa, rel->l, rl, op_anti);
			nl->exps = exps_copy(v->sql, rel->exps);
			rel->l = nl;
			rel->r = rr;
			rel_destroy(r);
			v->changes++;
			return rel;
		}
	}
	return rel;
}

static sql_rel *
rel_semijoin_use_fk(visitor *v, sql_rel *rel)
{
	if (is_semi(rel->op) && rel->exps) {
		list *exps = rel->exps;
		list *rels = sa_list(v->sql->sa);

		rel->exps = NULL;
		append(rels, rel->l);
		append(rels, rel->r);
		(void) find_fk( v->sql, rels, exps);

		rel->exps = exps;
	}
	return rel;
}

/* leftouterjoin(a,b)[ a.C op b.D or a.E op2 b.F ]) ->
 * union(
 * 	join(a,b)[ a.C op b.D or a.E op2 b. F ],
 * 	project(
 * 		antijoin(a,b) [a.C op b.D or a.E op2 b.F ])
 *	 	[ a.*, NULL * foreach column of b]
 * )
 */
static int
exps_nr_of_or(list *exps)
{
	int ors = 0;
	node *n;

	if (!exps)
		return ors;
	for(n=exps->h; n; n = n->next) {
		sql_exp *e = n->data;

		if (e->type == e_cmp && e->flag == cmp_or)
			ors++;
	}
	return ors;
}

static void
add_nulls(mvc *sql, sql_rel *rel, sql_rel *r)
{
	list *exps;
	node *n;

	exps = rel_projections(sql, r, NULL, 1, 1);
	for(n = exps->h; n; n = n->next) {
		sql_exp *e = n->data, *ne;

		ne = exp_atom(sql->sa, atom_general(sql->sa, exp_subtype(e), NULL));
		exp_setname(sql->sa, ne, exp_relname(e), exp_name(e));
		append(rel->exps, ne);
	}
}

static sql_rel *
rel_split_outerjoin(visitor *v, sql_rel *rel)
{
	if ((rel->op == op_left || rel->op == op_right || rel->op == op_full) &&
	    list_length(rel->exps) == 1 && exps_nr_of_or(rel->exps) == list_length(rel->exps)) {
		sql_rel *l = rel->l, *nl, *nll, *nlr;
		sql_rel *r = rel->r, *nr;
		sql_exp *e;
		list *exps;

		nll = rel_crossproduct(v->sql->sa, rel_dup(l), rel_dup(r), op_join);
		nlr = rel_crossproduct(v->sql->sa, rel_dup(l), rel_dup(r), op_join);

		/* TODO find or exp, ie handle rest with extra joins */
		/* expect only a single or expr for now */
		assert(list_length(rel->exps) == 1);
	       	e = rel->exps->h->data;
		nll->exps = exps_copy(v->sql, e->l);
		nlr->exps = exps_copy(v->sql, e->r);
		if (!(nl = rel_or( v->sql, NULL, nll, nlr, NULL, NULL, NULL)))
			return NULL;

		if (rel->op == op_left || rel->op == op_full) {
			/* split in 2 anti joins */
			nr = rel_crossproduct(v->sql->sa, rel_dup(l), rel_dup(r), op_anti);
			nr->exps = exps_copy(v->sql, e->l);
			nr = rel_crossproduct(v->sql->sa, nr, rel_dup(r), op_anti);
			nr->exps = exps_copy(v->sql, e->r);

			/* project left */
			nr = rel_project(v->sql->sa, nr,
				rel_projections(v->sql, l, NULL, 1, 1));
			/* add null's for right */
			add_nulls( v->sql, nr, r);
			exps = rel_projections(v->sql, nl, NULL, 1, 1);
			nl = rel_setop(v->sql->sa, nl, nr, op_union);
			nl->exps = exps;
			nr->nrcols = list_length(exps);
			set_processed(nl);
		}
		if (rel->op == op_right || rel->op == op_full) {
			/* split in 2 anti joins */
			nr = rel_crossproduct(v->sql->sa, rel_dup(r), rel_dup(l), op_anti);
			nr->exps = exps_copy(v->sql, e->l);
			nr = rel_crossproduct(v->sql->sa, nr, rel_dup(l), op_anti);
			nr->exps = exps_copy(v->sql, e->r);

			nr = rel_project(v->sql->sa, nr, sa_list(v->sql->sa));
			/* add null's for left */
			add_nulls( v->sql, nr, l);
			/* project right */
			nr->exps = list_merge(nr->exps,
				rel_projections(v->sql, r, NULL, 1, 1),
				(fdup)NULL);
			exps = rel_projections(v->sql, nl, NULL, 1, 1);
			nl = rel_setop(v->sql->sa, nl, nr, op_union);
			nl->exps = exps;
			nl->nrcols = list_length(exps);
			set_processed(nl);
		}

		rel_destroy(rel);
		v->changes = 1;
		rel = nl;
	}
	return rel;
}

/* rewrite sqltype into backend types */
static sql_rel *
rel_rewrite_types(visitor *v, sql_rel *rel)
{
	(void)v;
	return rel;
}

static sql_exp *
exp_indexcol(mvc *sql, sql_exp *e, const char *tname, const char *cname, int de, bit unique)
{
	sql_subtype *rt = sql_bind_localtype(de==1?"bte":de==2?"sht":"int");
	sql_exp *u = exp_atom_bool(sql->sa, unique);
	sql_subfunc *f = sql_bind_func_result(sql->sa, mvc_bind_schema(sql,"sys"), "index", F_FUNC, rt, 2, exp_subtype(e), exp_subtype(u));

	e = exp_binop(sql->sa, e, u, f);
	exp_setname(sql->sa, e, tname, cname);
	return e;
}

static sql_exp *
exp_stringscol(mvc *sql, sql_exp *e, const char *tname, const char *cname)
{
	sql_subfunc *f = sql_bind_func(sql->sa, mvc_bind_schema(sql,"sys"), "strings", exp_subtype(e), NULL, F_FUNC);

	e = exp_unop(sql->sa, e, f);
	exp_setname(sql->sa, e, tname, cname);
	return e;
}

static sql_rel *
rel_dicttable(mvc *sql, sql_column *c, const char *tname, int de)
{
	sql_rel *rel = rel_create(sql->sa);
	sql_exp *e, *ie;
	int nr = 0;
	char name[16], *nme;
	if(!rel)
		return NULL;

	e = exp_column(sql->sa, tname, c->base.name, &c->type, CARD_MULTI, c->null, 0);
	rel->l = NULL;
	rel->r = c;
	rel->op = op_basetable;
	rel->exps = new_exp_list(sql->sa);

	ie = exp_indexcol(sql, e, tname, c->base.name, de, 1);
        nr = ++sql->label;
	nme = sa_strdup(sql->sa, number2name(name, sizeof(name), nr));
	exp_setname(sql->sa, ie, nme, nme);
	append(rel->exps, ie);

	ie = exp_stringscol(sql, e, tname, c->base.name);
        nr = ++sql->label;
	nme = sa_strdup(sql->sa, number2name(name, sizeof(name), nr));
	exp_setname(sql->sa, ie, nme, nme);
	append(rel->exps, ie);
	e->p = prop_create(sql->sa, PROP_HASHCOL, e->p);

	rel->card = CARD_MULTI;
	rel->nrcols = 2;
	return rel;
}

/* rewrite merge tables into union of base tables and call optimizer again */
static sql_rel *
rel_add_dicts(visitor *v, sql_rel *rel)
{
	if (is_basetable(rel->op) && rel->l) {
		node *n;
		sql_table *t = rel->l;
		list *l = sa_list(v->sql->sa), *vcols = NULL, *pexps = sa_list(v->sql->sa);

		for (n = rel->exps->h; n; n = n->next) {
			sql_exp *e = n->data, *ne = NULL;
			const char *rname = exp_relname(e)?exp_relname(e):e->l;
			const char *oname = e->r;
			int de;

			if (!is_func(e->type) && oname[0] != '%') {
				sql_column *c = find_sql_column(t, oname);

				if (EC_VARCHAR(c->type.type->eclass) && (de = store_funcs.double_elim_col(v->sql->session->tr, c)) != 0) {
					int nr = ++v->sql->label;
					char name[16], *nme;
					sql_rel *vt = rel_dicttable(v->sql, c, rname, de);

					nme = sa_strdup(v->sql->sa, number2name(name, sizeof(name), nr));
					if (!vcols)
						vcols = sa_list(v->sql->sa);
					append(vcols, vt);
					e = exp_indexcol(v->sql, e, nme, nme, de, 0);
					ne = exp_ref(v->sql, e);
					append(vcols, ne);
					append(vcols, n->data);
					v->changes++;
				}
			}
			list_append(l, e);
			if (!ne)
				list_append(pexps, e);
		}
		rel_set_exps(rel, l);

		/* add joins for double_eliminated (large) columns */
		if (vcols) {
			node *n;

			for(n = vcols->h; n; n = n->next->next->next) {
				sql_rel *vt = n->data;
				sql_exp *ic = n->next->data, *vti = NULL, *vtv;
				sql_exp *c = n->next->next->data, *cmp;
				const char *rname = exp_relname(c)?exp_relname(c):c->l;
				const char *oname = c->r;

				rel = rel_crossproduct(v->sql->sa, rel, vt, op_join);
				vti = vt->exps->h->data;
				vtv = vt->exps->h->next->data;
				vti = exp_ref(v->sql, vti);
				cmp = exp_compare(v->sql->sa, ic, vti, cmp_equal);
				cmp->p = prop_create(v->sql->sa, PROP_FETCH, cmp->p);
				rel_join_add_exp( v->sql->sa, rel, cmp);

				vtv = exp_ref(v->sql, vtv);
				exp_setname(v->sql->sa, vtv, rname, oname);
				append(pexps, vtv);
			}
			rel = rel_project(v->sql->sa, rel, pexps);
		}
	}
	return rel;
}

static int
find_col_exp( list *exps, sql_exp *e)
{
	node *n;
	int nr = 0;

	for (n=exps->h; n; n=n->next, nr++){
		if (n->data == e)
			return nr;
	}
	return -1;
}

static int
exp_range_overlap( mvc *sql, sql_exp *e, char *min, char *max, atom *emin, atom *emax)
{
	sql_subtype *t = exp_subtype(e);

	if (!min || !max || !emin || !emax)
		return 0;

	if (strNil(min))
		return 0;
	if (strNil(max))
		return 0;

	if (t->type->localtype == TYPE_dbl) {
		atom *cmin = atom_general(sql->sa, t, min);
		atom *cmax = atom_general(sql->sa, t, max);

		if (emax->d < cmin->data.val.dval || emin->d > cmax->data.val.dval)
			return 0;
	}
	if (t->type->localtype == TYPE_bte) {
		atom *cmin = atom_general(sql->sa, t, min);
		atom *cmax = atom_general(sql->sa, t, max);

		if (emax->data.val.btval < cmin->data.val.btval || emin->data.val.btval > cmax->data.val.btval)
			return 0;
	}
	if (t->type->localtype == TYPE_sht) {
		atom *cmin = atom_general(sql->sa, t, min);
		atom *cmax = atom_general(sql->sa, t, max);

		if (emax->data.val.shval < cmin->data.val.shval || emin->data.val.shval > cmax->data.val.shval)
			return 0;
	}
	if (t->type->localtype == TYPE_int || t->type->localtype == TYPE_date) {
		atom *cmin = atom_general(sql->sa, t, min);
		atom *cmax = atom_general(sql->sa, t, max);

		if (emax->data.val.ival < cmin->data.val.ival || emin->data.val.ival > cmax->data.val.ival)
			return 0;
	}
	if (t->type->localtype == TYPE_lng || t->type->localtype == TYPE_timestamp) {
		atom *cmin = atom_general(sql->sa, t, min);
		atom *cmax = atom_general(sql->sa, t, max);

		if (emax->data.val.lval < cmin->data.val.lval || emin->data.val.lval > cmax->data.val.lval)
			return 0;
	}
	return 1;
}

static sql_rel *
rel_rename_part(mvc *sql, sql_rel *p, char *tname, sql_table *mt)
{
	node *n, *m;

	assert(list_length(p->exps) >= list_length(mt->columns.set));
	for( n = p->exps->h, m = mt->columns.set->h; n && m; n = n->next, m = m->next) {
		sql_exp *ne = n->data;
		sql_column *c = m->data;

		exp_setname(sql->sa, ne, tname, c->base.name);
	}
	if (n) /* skip TID */
		n = n->next;
	if (mt->idxs.set) {
		/* also possible index name mismatches */
		for( m = mt->idxs.set->h; n && m; m = m->next) {
			sql_exp *ne = n->data;
			sql_idx *i = m->data;
			char *iname = NULL;

			if (hash_index(i->type) && list_length(i->columns) <= 1)
				continue;

			iname = sa_strconcat( sql->sa, "%", i->base.name);
			exp_setname(sql->sa, ne, tname, iname);
			n = n->next;
		}
	}
	return p;
}

/* rewrite merge tables into union of base tables and call optimizer again */
static sql_rel *
rel_merge_table_rewrite(visitor *v, sql_rel *rel)
{
	sql_rel *sel = NULL;

	if(is_modify(rel->op)) {
		sql_query *query = query_create(v->sql);
		return rel_propagate(query, rel, &v->changes);
	} else {
		if (is_select(rel->op) && rel->l) {
			sel = rel;
			rel = rel->l;
		}
		if (is_basetable(rel->op) && rel->l) {
			sql_table *t = rel->l;

			if (isMergeTable(t)) {
				/* instantiate merge table */
				sql_rel *nrel = NULL;
				char *tname = t->base.name;
				list *cols = NULL, *low = NULL, *high = NULL;

				if (list_empty(t->members.set))
					return rel;
				if (sel) {
					node *n;

					/* no need to reduce the tables list */
					if (list_length(t->members.set) <= 1)
						return sel;

					cols = sa_list(v->sql->sa);
					low = sa_list(v->sql->sa);
					high = sa_list(v->sql->sa);
					for(n = sel->exps->h; n; n = n->next) {
						sql_exp *e = n->data;
						atom *lval = NULL, *hval = NULL;

						if (e->type == e_cmp && (e->flag == cmp_equal || e->f )) {
							sql_exp *l = e->r;
							sql_exp *h = e->f;
							sql_exp *c = e->l;

							c = rel_find_exp(rel, c);
							lval = exp_flatten(v->sql, l);
							if (!h)
								hval = lval;
							else if (h)
								hval = exp_flatten(v->sql, h);
							if (c && lval && hval) {
								append(cols, c);
								append(low, lval);
								append(high, hval);
							}
						}
						/* handle in lists */
						if (e->type == e_cmp && e->flag == cmp_in) {
							list *vals = e->r;
							sql_exp *c = e->l;
							node *n;
							list *vlist = sa_list(v->sql->sa);

							c = rel_find_exp(rel, c);
							if (c) {
								for ( n = vals->h; n; n = n->next) {
									sql_exp *l = n->data;
									atom *lval = exp_flatten(v->sql, l);

									if (!lval)
										break;
									append(vlist, lval);
								}
								if (!n) {
									append(cols, c);
									append(low, NULL); /* mark high as value list */
									append(high, vlist);
								}
							}
						}
					}
				}
				v->changes++;
				if (t->members.set) {
					list *tables = sa_list(v->sql->sa);
					node *nt;
					int *pos = NULL, nr = list_length(rel->exps), first = 1;

					/* rename (mostly the idxs) */
					pos = SA_NEW_ARRAY(v->sql->sa, int, nr);
					memset(pos, 0, sizeof(int)*nr);
					for (nt = t->members.set->h; nt; nt = nt->next) {
						sql_part *pd = nt->data;
						sql_table *pt = find_sql_table(t->s, pd->base.name);
						sql_rel *prel = rel_basetable(v->sql, pt, tname);
						node *n;
						int skip = 0, j;
						list *exps = NULL;

						/* do not include empty partitions */
						if ((nrel || nt->next) &&
							pt && isTable(pt) && pt->access == TABLE_READONLY && !store_funcs.count_col(v->sql->session->tr, pt->columns.set->h->data, 1)){
							continue;
						}

						prel = rel_rename_part(v->sql, prel, tname, t);

						MT_lock_set(&prel->exps->ht_lock);
						prel->exps->ht = NULL;
						MT_lock_unset(&prel->exps->ht_lock);
						exps = sa_list(v->sql->sa);
						for (n = rel->exps->h, j=0; n && (!skip || first); n = n->next, j++) {
							sql_exp *e = n->data, *ne = NULL;
							int i;

							if (e)
								ne = exps_bind_column2(prel->exps, e->l, e->r);
							if (!e || !ne) {
								v->changes--;
								assert(0);
								return rel;
							}
							if (pt && isTable(pt) && pt->access == TABLE_READONLY && sel && (nrel || nt->next) &&
								((first && (i=find_col_exp(cols, e)) != -1) ||
								 (!first && pos[j] > 0))) {
								/* check if the part falls within the bounds of the select expression else skip this (keep at least on part-table) */
								char *min, *max;
								sql_column *col = NULL;
								sql_rel *bt = NULL;

								if (first)
									pos[j] = i + 1;
								i = pos[j] - 1;
								col = name_find_column(prel, e->l, e->r, -2, &bt);
								assert(col);
								if (sql_trans_ranges(v->sql->session->tr, col, &min, &max)) {
									atom *lval = list_fetch(low,i);
									atom *hval = list_fetch(high,i);

									if (lval && !exp_range_overlap(v->sql, e, min, max, lval, hval))
										skip = 1;
									else if (!lval) {
										node *n;
										list *l = list_fetch(high,i);

										skip = 1;
										for (n = l->h; n && skip; n = n->next) {
											hval = lval = n->data;

											if (exp_range_overlap(v->sql, e, min, max, lval, hval))
												skip = 0;
										}
									}
								}
							}
							assert(e->type == e_column);
							exp_setname(v->sql->sa, ne, e->l, e->r);
							append(exps, ne);
						}
						rel_set_exps(prel, exps);
						first = 0;
						if (!skip) {
							append(tables, prel);
							nrel = prel;
						}
					}
					while (list_length(tables) > 1) {
						list *ntables = sa_list(v->sql->sa);
						node *n;

						for(n=tables->h; n && n->next; n = n->next->next) {
							sql_rel *l = n->data;
							sql_rel *r = n->next->data;
							nrel = rel_setop(v->sql->sa, l, r, op_union);
							rel_set_exps(nrel, rel_projections(v->sql, rel, NULL, 1, 1));
							set_processed(nrel);
							append(ntables, nrel);
						}
						if (n)
							append(ntables, n->data);
						tables = ntables;
					}
				}
				if (nrel && list_length(t->members.set) == 1) {
					nrel = rel_project(v->sql->sa, nrel, rel->exps);
				} else if (nrel)
					rel_set_exps(nrel, rel->exps);
				rel_destroy(rel);
				if (sel) {
					visitor iv = { .sql = v->sql };
					sel->l = nrel;
					sel = rel_visitor_topdown(&iv, sel, &rel_push_select_down_union);
					if (iv.changes)
						sel = rel_visitor_bottomup(&iv, sel, &rel_push_project_up);
					return sel;
				}
				return nrel;
			}
		}
	}
	if (sel)
		return sel;
	return rel;
}

static bool is_non_trivial_select_applied_to_outer_join(sql_rel *rel) {
    return is_select(rel->op) && rel->exps && is_outerjoin(((sql_rel*) rel->l)->op);
}

extern list *list_append_before(list *l, node *n, void *data);

static void replace_column_references_with_nulls_2(mvc *sql, list* crefs, sql_exp* e);

static void
replace_column_references_with_nulls_1(mvc *sql, list* crefs, list* exps) {
    for(node* n = exps->h; n; n=n->next) {
        sql_exp* e = n->data;
        replace_column_references_with_nulls_2(sql, crefs, e);
    }
}

static void
replace_column_references_with_nulls_2(mvc *sql, list* crefs, sql_exp* e) {
    if (e == NULL) {
        return;
    }

    switch (e->type) {
    case e_column:
        for(node* n = crefs->h; n; n=n->next) {
            sql_exp* c = n->data;

            if (exp_match(e, c)) {
                e->type = e_atom;
                e->l = atom_general(sql->sa, &e->tpe, NULL);
                e->r = e->f = NULL;
                break;
            }
        }
        break;
    case e_cmp:
        switch (e->flag) {
        case cmp_gt:
        case cmp_gte:
        case cmp_lte:
        case cmp_lt:
        case cmp_equal:
        case cmp_notequal:
        {
            sql_exp* l = e->l;
            sql_exp* r = e->r;
            sql_exp* f = e->f;

            replace_column_references_with_nulls_2(sql, crefs, l);
            replace_column_references_with_nulls_2(sql, crefs, r);
            replace_column_references_with_nulls_2(sql, crefs, f);
            break;
        }
        case cmp_or:
        {
            list* l = e->l;
            list* r = e->r;
            replace_column_references_with_nulls_1(sql, crefs, l);
            replace_column_references_with_nulls_1(sql, crefs, r);
            break;
        }
        default:
            break;
        }
        break;
    case e_func:
    {
        list* l = e->l;
        replace_column_references_with_nulls_1(sql, crefs, l);
        break;
    }
    case e_convert:
    {
        sql_exp* l = e->l;
        replace_column_references_with_nulls_2(sql, crefs, l);
        break;
    }
    default:
        break;
    }
}

static sql_rel *
out2inner(visitor *v, sql_rel* sel, sql_rel* join, sql_rel* inner_join_side, operator_type new_type) {

    list* select_predicates = exps_copy(v->sql, sel->exps);

    if (!is_base(inner_join_side->op) && !is_simple_project(inner_join_side->op)) {
        // Nothing to do here.
        return sel;
    }

    list* inner_join_column_references = inner_join_side->exps;

    for(node* n = select_predicates->h; n; n=n->next) {
        sql_exp* e = n->data;
        replace_column_references_with_nulls_2(v->sql, inner_join_column_references, e);

        if (exp_is_false(e)) {
            join->op = new_type;
            v->changes++;
            break;
        }
    }

    return sel;
}

static sql_rel *
rel_out2inner(visitor *v, sql_rel *rel) {

    if (!is_non_trivial_select_applied_to_outer_join(rel)) {
        // Nothing to do here.
        return rel;
    }

    sql_rel* join = (sql_rel*) rel->l;

    if (rel_is_ref(join)) {
        /* Do not alter a multi-referenced join relation.
         * This is problematic (e.g. in the case of the plan of a merge statement)
		 * basically because there are no guarantees on the other container relations.
		 * In particular there is no guarantee that the other referencing relations are
		 * select relations with null-rejacting predicates on the inner join side.
         */
        return rel;
    }

    sql_rel* inner_join_side;
    if (is_left(join->op)) {
        inner_join_side = join->r;
        return out2inner(v, rel, join, inner_join_side, op_join);
    }
    else if (is_right(join->op)) {
        inner_join_side = join->l;
        return out2inner(v, rel, join, inner_join_side, op_join);
    }
    else /*full outer join*/ {
        // First check if left side can degenerate from full outer join to just right outer join.
        inner_join_side = join->r;
        rel = out2inner(v, rel, join, inner_join_side, op_right);
        /* Now test if the right side can degenerate to
         * a normal inner join or a left outer join
         * depending on the result of previous call to out2inner.
         */

        inner_join_side = join->l;
        return out2inner(v, rel, join, inner_join_side, is_right(join->op)? op_join: op_left);
    }
}

static sql_rel*
exp_skip_output_parts(sql_rel *rel)
{
	while ((is_topn(rel->op) || is_project(rel->op) || is_sample(rel->op)) && rel->l) {
		if (is_groupby(rel->op) && list_empty(rel->r))
			return rel;			/* a group-by with no columns is a plain aggregate and hence always returns one row */
		rel = rel->l;
	}
	return rel;
}

/* return true if the given expression is guaranteed to have no rows */
static int
exp_is_zero_rows(mvc *sql, sql_rel *rel, sql_rel *sel)
{
	sql_table *t;
	node *n;

	if (!rel)
		return 0;
	rel = exp_skip_output_parts(rel);
	if (is_select(rel->op) && rel->l) {
		sel = rel;
		rel = exp_skip_output_parts(rel->l);
	}
	if (!sel)
		return 0;
	if (rel->op == op_join)
		return exp_is_zero_rows(sql, rel->l, sel) || exp_is_zero_rows(sql, rel->r, sel);
	if (rel->op == op_left || is_semi(rel->op))
		return exp_is_zero_rows(sql, rel->l, sel);
	if (rel->op == op_right)
		return exp_is_zero_rows(sql, rel->r, sel);
	if (!is_basetable(rel->op) || !rel->l)
		return 0;
	t = rel->l;
	if (!isTable(t) || t->access != TABLE_READONLY)
		return 0;

	if (sel->exps) for (n = sel->exps->h; n; n = n->next) {
		sql_exp *e = n->data;
		atom *lval = NULL, *hval = NULL;

		if (e->type == e_cmp && (e->flag == cmp_equal || e->f)) {   /* half-ranges are theoretically optimizable here, but not implemented */
			sql_exp *c = e->l;
			if (c->type == e_column) {
				sql_exp *l = e->r;
				sql_exp *h = e->f;

				lval = exp_flatten(sql, l);
				hval = h ? exp_flatten(sql, h) : lval;
				if (lval && hval) {
					sql_rel *bt;
					sql_column *col = name_find_column(sel, exp_relname(c), exp_name(c), -2, &bt);
					char *min, *max;
					if (col
						&& col->t == t
						&& sql_trans_ranges(sql->session->tr, col, &min, &max)
						&& !exp_range_overlap(sql, c, min, max, lval, hval)) {
						return 1;
					}
				}
			}
		}
	}
	return 0;
}

/* discard sides of UNION or UNION ALL which cannot produce any rows, as per
statistics, similarly to the merge table optimizer, e.g.
	select * from a where x between 1 and 2 union all select * from b where x between 1 and 2
->	select * from b where x between 1 and 2   [assuming a has no rows with 1<=x<=2]
*/
static sql_rel *
rel_remove_union_partitions(visitor *v, sql_rel *rel)
{
	if (!is_union(rel->op))
		return rel;
	if (exp_is_zero_rows(v->sql, rel->l, NULL)) {
		sql_rel *r = rel->r;
		rel_rename_exps(v->sql, rel->exps, r->exps);
		rel->r = NULL;
		rel_destroy(rel);
		v->changes++;
		return r;
	}
	if (exp_is_zero_rows(v->sql, rel->r, NULL)) {
		sql_rel *l = rel->l;
		rel_rename_exps(v->sql, rel->exps, l->exps);
		rel->l = NULL;
		rel_destroy(rel);
		v->changes++;
		return l;
	}
	return rel;
}

static sql_rel *
optimize_rel(mvc *sql, sql_rel *rel, int *g_changes, int level, int value_based_opt)
{
	visitor v = { .sql = sql }, ev = { .sql = sql };
	global_props gp = (global_props) {.cnt = {0},};
	rel_properties(sql, &gp, rel);

	TRC_DEBUG_IF(SQL_REWRITER) {
		int i;
		for (i = 0; i < ddl_maxops; i++) {
			if (gp.cnt[i]> 0)
				TRC_DEBUG_ENDIF(SQL_REWRITER, "%s %d\n", op2string((operator_type)i), gp.cnt[i]);
		}
	}

	if (level <= 0 && gp.cnt[op_select])
		rel = rel_split_select(&v, rel, 1);

	/* simple merging of projects */
	if (gp.cnt[op_project] || gp.cnt[op_groupby] || gp.cnt[op_ddl]) {
		rel = rel_visitor_bottomup(&v, rel, &rel_push_project_down);
		rel = rel_visitor_bottomup(&v, rel, &rel_merge_projects);

		/* push (simple renaming) projections up */
		if (gp.cnt[op_project])
			rel = rel_visitor_bottomup(&v, rel, &rel_push_project_up);
		if (level <= 0 && (gp.cnt[op_project] || gp.cnt[op_groupby]))
			rel = rel_split_project(&v, rel, 1);

		if (level <= 0) {
			if (value_based_opt)
				rel = rel_visitor_bottomup(&v, rel, &rel_simplify_math);
			rel = rel_visitor_bottomup(&v, rel, &rel_distinct_aggregate_on_unique_values);
			rel = rel_visitor_bottomup(&v, rel, &rel_push_down_bounds);
			rel = rel_visitor_bottomup(&v, rel, &rel_remove_redundant_join);
			rel = rel_visitor_bottomup(&v, rel, &rel_distinct_project2groupby);
		}
	}

	if ((gp.cnt[op_select] || gp.cnt[op_left] || gp.cnt[op_right] || gp.cnt[op_full] ||
		 gp.cnt[op_join] || gp.cnt[op_semi] || gp.cnt[op_anti]) && level <= 1)
		if (value_based_opt)
			rel = rel_exp_visitor_bottomup(&v, rel, &rel_simplify_predicates);

	if ((gp.cnt[op_project] || gp.cnt[op_groupby] ||
		 gp.cnt[op_union] || gp.cnt[op_inter] || gp.cnt[op_except]) && level <= 1)
		if (value_based_opt)
			rel = rel_exp_visitor_bottomup(&v, rel, &rel_simplify_ifthenelse);

	/* join's/crossproducts between a relation and a constant (row).
	 * could be rewritten
	 *
	 * also joins between a relation and a DICT (which isn't used)
	 * could be removed.
	 * */
	if (gp.cnt[op_join] && gp.cnt[op_project] && /* DISABLES CODE */ (0))
		rel = rel_visitor_bottomup(&v, rel, &rel_remove_join);

	if (gp.cnt[op_join] ||
		gp.cnt[op_left] || gp.cnt[op_right] || gp.cnt[op_full] ||
		gp.cnt[op_semi] || gp.cnt[op_anti] ||
		gp.cnt[op_select]) {
		rel = rel_visitor_bottomup(&v, rel, &rel_find_range);
		if (value_based_opt) {
			rel = rel_project_reduce_casts(&v, rel);
			rel = rel_visitor_bottomup(&v, rel, &rel_reduce_casts);
		}
		rel = rel_visitor_bottomup(&v, rel, &rewrite_simplify);
	}

	if (gp.cnt[op_union])
		rel = rel_visitor_bottomup(&v, rel, &rel_merge_union);

	if (gp.cnt[op_select] || gp.cnt[op_left] || gp.cnt[op_right] || gp.cnt[op_full] ||
		gp.cnt[op_anti] || gp.cnt[op_join] || gp.cnt[op_semi])
		rel = rel_visitor_bottomup(&v, rel, &rel_select_cse);

	if (gp.cnt[op_project])
		rel = rel_visitor_bottomup(&v, rel, &rel_project_cse);

	rel = rel_visitor_bottomup(&v, rel, &rel_rewrite_types);

	if ((gp.cnt[op_left] || gp.cnt[op_right] || gp.cnt[op_full]) && /* DISABLES CODE */ (0))
		rel = rel_visitor_topdown(&v, rel, &rel_split_outerjoin);

	if ((gp.cnt[op_join] ||
		gp.cnt[op_left] || gp.cnt[op_right] || gp.cnt[op_full] ||
		gp.cnt[op_semi] || gp.cnt[op_anti] ||
		gp.cnt[op_select]) && level == 1) { /* only once */
			rel = rel_visitor_bottomup(&v, rel, &rel_merge_select_rse);
			rel = rel_visitor_bottomup(&v, rel, &rewrite_reset_used); /* reset used flag, used by rel_merge_select_rse */
		}

	if (gp.cnt[op_project])
		rel = rel_exp_visitor_bottomup(&v, rel, &rel_merge_project_rse);

	if (gp.cnt[op_select] && gp.cnt[op_join] && /* DISABLES CODE */ (0))
		rel = rel_visitor_topdown(&v, rel, &rel_push_select_down_join);

	if (gp.cnt[op_select])
		rel = rel_visitor_topdown(&v, rel, &rel_push_select_down_union);

	if (gp.cnt[op_union] && gp.cnt[op_select])
		rel = rel_visitor_bottomup(&v, rel, &rel_remove_union_partitions);

	if (gp.cnt[op_select])
		rel = rel_visitor_bottomup(&ev, rel, &rel_remove_empty_select);

	if (gp.cnt[op_groupby]) {
		rel = rel_visitor_topdown(&v, rel, &rel_push_aggr_down);
		rel = rel_visitor_topdown(&v, rel, &rel_push_groupby_down);
		rel = rel_visitor_bottomup(&v, rel, &rel_groupby_order);
		rel = rel_visitor_bottomup(&v, rel, &rel_reduce_groupby_exps);
		rel = rel_visitor_bottomup(&v, rel, &rel_groupby_distinct);
	}

	if (gp.cnt[op_join] || gp.cnt[op_left] || gp.cnt[op_right] || gp.cnt[op_full] || gp.cnt[op_semi] || gp.cnt[op_anti]) {
		rel = rel_remove_empty_join(&v, rel);

		rel = rel_visitor_topdown(&v, rel, &rel_out2inner);
		rel = rel_visitor_bottomup(&v, rel, &rel_join2semijoin);
		if (!gp.cnt[op_update])
			rel = rel_join_order(&v, rel);
		rel = rel_visitor_bottomup(&v, rel, &rel_push_join_down_union);
		/* rel_join_order may introduce empty selects */
		rel = rel_visitor_bottomup(&ev, rel, &rel_remove_empty_select);

		if (level <= 0)
			rel = rel_visitor_bottomup(&v, rel, &rel_join_push_exps_down);
	}

	/* Important -> Re-write semijoins after rel_join_order */
	if ((gp.cnt[op_join] || gp.cnt[op_semi] || gp.cnt[op_anti]) && gp.cnt[op_groupby]) {
		rel = rel_visitor_topdown(&v, rel, &rel_push_count_down);
		if (level <= 0) {
			rel = rel_visitor_topdown(&v, rel, &rel_push_select_down);
			rel = rel_visitor_bottomup(&ev, rel, &rel_remove_empty_select);
			rel = rel_visitor_topdown(&v, rel, &rel_push_join_down);
		}

		/* push_join_down introduces semijoins */
		/* rewrite semijoin (A, join(A,B)) into semijoin (A,B) */
		rel = rel_visitor_bottomup(&v, rel, &rel_rewrite_semijoin);
	}

	if (gp.cnt[op_anti] || gp.cnt[op_semi]) {
		/* rewrite semijoin (A, join(A,B)) into semijoin (A,B) */
		rel = rel_visitor_bottomup(&v, rel, &rel_rewrite_semijoin);
		/* push semijoin through join */
		ev.changes = 0;
		rel = rel_visitor_bottomup(&ev, rel, &rel_push_semijoin_down_or_up);
		if (level == 0) /* for now count optimizer changes just for first iteration */
			v.changes += ev.changes;
		/* antijoin(a, union(b,c)) -> antijoin(antijoin(a,b), c) */
		rel = rel_visitor_bottomup(&v, rel, &rel_rewrite_antijoin);
		if (level <= 0)
			rel = rel_visitor_topdown(&v, rel, &rel_semijoin_use_fk);
	}

	/* Important -> Make sure rel_push_select_down gets called after rel_join_order,
	   because pushing down select expressions makes rel_join_order more difficult */
	if (gp.cnt[op_select] || gp.cnt[op_semi]) {
		rel = rel_visitor_topdown(&v, rel, &rel_push_select_down);
		rel = rel_visitor_bottomup(&ev, rel, &rel_remove_empty_select);
	}

	if (gp.cnt[op_join] || gp.cnt[op_left] || gp.cnt[op_right] || gp.cnt[op_full] || gp.cnt[op_semi] || gp.cnt[op_anti]) {
		rel = rel_visitor_topdown(&v, rel, &rel_simplify_fk_joins);
	}

	if (gp.cnt[op_select] && sql->emode != m_prepare)
		rel = rel_visitor_bottomup(&v, rel, &rel_simplify_like_select);

	if (gp.cnt[op_select])
		rel = rel_visitor_bottomup(&v, rel, &rel_select_order);

	if (gp.cnt[op_select] || gp.cnt[op_join])
		rel = rel_visitor_bottomup(&v, rel, &rel_use_index);

	if (gp.cnt[op_project])
		rel = rel_visitor_topdown(&v, rel, &rel_push_project_down_union);

	/* Remove unused expressions */
	if (level <= 0)
		rel = rel_dce(sql, rel);

	if (gp.cnt[op_join] || gp.cnt[op_left] || gp.cnt[op_right] || gp.cnt[op_full] ||
	    gp.cnt[op_semi] || gp.cnt[op_anti] || gp.cnt[op_select]) {
		rel = rel_visitor_bottomup(&v, rel, &rel_push_func_down);
		rel = rel_visitor_topdown(&v, rel, &rel_push_select_down);
		rel = rel_visitor_bottomup(&ev, rel, &rel_remove_empty_select);
	}

	if (gp.cnt[op_topn] || gp.cnt[op_sample])
		rel = rel_visitor_topdown(&v, rel, &rel_push_topn_and_sample_down);

	if (value_based_opt)
		rel = rel_visitor_topdown(&v, rel, &rel_merge_table_rewrite);
	if (level <= 0 && mvc_debug_on(sql,8))
		rel = rel_visitor_topdown(&v, rel, &rel_add_dicts);

	*g_changes = v.changes;
	return rel;
}

/* make sure the outer project (without order by or distinct) has all the aliases */
static sql_rel *
rel_keep_renames(mvc *sql, sql_rel *rel)
{
	if (!is_simple_project(rel->op) || (!rel->r && !need_distinct(rel)) || list_length(rel->exps) <= 1)
		return rel;

	int needed = 0;
	for(node *n = rel->exps->h; n && !needed; n = n->next) {
		sql_exp *e = n->data;

		if (exp_name(e) && (e->type != e_column || strcmp(exp_name(e), e->r) != 0))
			needed = 1;
	}
	if (!needed)
		return rel;

	list *new_outer_exps = sa_list(sql->sa);
	list *new_inner_exps = sa_list(sql->sa);
	for(node *n = rel->exps->h; n; n = n->next) {
		sql_exp *e = n->data, *ie, *oe;
		const char *rname = exp_relname(e);
		const char *name = exp_name(e);

		exp_label(sql->sa, e, ++sql->label);
		ie = e;
		oe = exp_ref(sql, ie);
		exp_setname(sql->sa, oe, rname, name);
		append(new_inner_exps, ie);
		append(new_outer_exps, oe);
	}
	rel->exps = new_inner_exps;
	rel = rel_project(sql->sa, rel, new_outer_exps);
	return rel;
}

sql_rel *
rel_optimizer(mvc *sql, sql_rel *rel, int value_based_opt)
{
	int level = 0, changes = 1;

	rel = rel_keep_renames(sql, rel);
	for( ;rel && level < 20 && changes; level++)
		rel = optimize_rel(sql, rel, &changes, level, value_based_opt);
	return rel;
}
<|MERGE_RESOLUTION|>--- conflicted
+++ resolved
@@ -3892,36 +3892,13 @@
 				if (((strcmp(lf->func->base.name, ">=") == 0 || strcmp(lf->func->base.name, ">") == 0) && list_length(lfexps) == 2) &&
 				    ((strcmp(rf->func->base.name, "<=") == 0 || strcmp(rf->func->base.name, "<") == 0) && list_length(rfexps) == 2)
 				    && exp_equal(list_fetch(lfexps,0), list_fetch(rfexps,0)) == 0) {
-<<<<<<< HEAD
-					sql_exp *ne = exp_compare2(sql->sa,
+					sql_exp *ne = exp_compare2(v->sql->sa,
 							list_fetch(lfexps, 0),
 							list_fetch(lfexps, 1),
 							list_fetch(rfexps, 1),
 							compare_funcs2range(lf->func->base.name, rf->func->base.name));
 					if (ne) {
-						exp_setname(sql->sa, ne, exp_relname(e), exp_name(e));
-=======
-					sql_exp *ce = list_fetch(lfexps, 0);
-					list *types, *ops = sa_list(v->sql->sa);
-					sql_subfunc *between;
-
-					append(ops, ce);
-					append(ops, list_fetch(lfexps, 1));
-					append(ops, list_fetch(rfexps, 1));
-					append(ops, exp_atom_bool(v->sql->sa, 0)); /* non symetrical */
-					append(ops, exp_atom_bool(v->sql->sa, lf->func->base.name[1] == '=')); /* left inclusive */
-					append(ops, exp_atom_bool(v->sql->sa, rf->func->base.name[1] == '=')); /* right exclusive */
-					append(ops, exp_atom_bool(v->sql->sa, 0)); /* nils_false */
-					append(ops, exp_atom_bool(v->sql->sa, 0)); /* anti */
-
-					types = exp_types(v->sql->sa, ops);
-					/* convert into between */
-					between = sql_bind_func_(v->sql->sa, mvc_bind_schema(v->sql, "sys"), "between", types, F_FUNC);
-					if (between) {
-						sql_exp *ne = exp_op(v->sql->sa, ops, between);
-
 						exp_setname(v->sql->sa, ne, exp_relname(e), exp_name(e));
->>>>>>> 931a7545
 						e = ne;
 					}
 					v->changes++;
